/* SPDX-License-Identifier: GPL-2.0-only */
/* Copyright (c) 2011-2014 PLUMgrid, http://plumgrid.com
 */
#ifndef _LINUX_BPF_VERIFIER_H
#define _LINUX_BPF_VERIFIER_H 1

#include <linux/bpf.h> /* for enum bpf_reg_type */
#include <linux/btf.h> /* for struct btf and btf_id() */
#include <linux/filter.h> /* for MAX_BPF_STACK */
#include <linux/tnum.h>

/* Maximum variable offset umax_value permitted when resolving memory accesses.
 * In practice this is far bigger than any realistic pointer offset; this limit
 * ensures that umax_value + (int)off + (int)size cannot overflow a u64.
 */
#define BPF_MAX_VAR_OFF	(1 << 29)
/* Maximum variable size permitted for ARG_CONST_SIZE[_OR_ZERO].  This ensures
 * that converting umax_value to int cannot overflow.
 */
#define BPF_MAX_VAR_SIZ	(1 << 29)
/* size of tmp_str_buf in bpf_verifier.
 * we need at least 306 bytes to fit full stack mask representation
 * (in the "-8,-16,...,-512" form)
 */
#define TMP_STR_BUF_LEN 320

/* Liveness marks, used for registers and spilled-regs (in stack slots).
 * Read marks propagate upwards until they find a write mark; they record that
 * "one of this state's descendants read this reg" (and therefore the reg is
 * relevant for states_equal() checks).
 * Write marks collect downwards and do not propagate; they record that "the
 * straight-line code that reached this state (from its parent) wrote this reg"
 * (and therefore that reads propagated from this state or its descendants
 * should not propagate to its parent).
 * A state with a write mark can receive read marks; it just won't propagate
 * them to its parent, since the write mark is a property, not of the state,
 * but of the link between it and its parent.  See mark_reg_read() and
 * mark_stack_slot_read() in kernel/bpf/verifier.c.
 */
enum bpf_reg_liveness {
	REG_LIVE_NONE = 0, /* reg hasn't been read or written this branch */
	REG_LIVE_READ32 = 0x1, /* reg was read, so we're sensitive to initial value */
	REG_LIVE_READ64 = 0x2, /* likewise, but full 64-bit content matters */
	REG_LIVE_READ = REG_LIVE_READ32 | REG_LIVE_READ64,
	REG_LIVE_WRITTEN = 0x4, /* reg was written first, screening off later reads */
	REG_LIVE_DONE = 0x8, /* liveness won't be updating this register anymore */
};

/* For every reg representing a map value or allocated object pointer,
 * we consider the tuple of (ptr, id) for them to be unique in verifier
 * context and conside them to not alias each other for the purposes of
 * tracking lock state.
 */
struct bpf_active_lock {
	/* This can either be reg->map_ptr or reg->btf. If ptr is NULL,
	 * there's no active lock held, and other fields have no
	 * meaning. If non-NULL, it indicates that a lock is held and
	 * id member has the reg->id of the register which can be >= 0.
	 */
	void *ptr;
	/* This will be reg->id */
	u32 id;
};

#define ITER_PREFIX "bpf_iter_"

enum bpf_iter_state {
	BPF_ITER_STATE_INVALID, /* for non-first slot */
	BPF_ITER_STATE_ACTIVE,
	BPF_ITER_STATE_DRAINED,
};

struct bpf_reg_state {
	/* Ordering of fields matters.  See states_equal() */
	enum bpf_reg_type type;
	/* Fixed part of pointer offset, pointer types only */
	s32 off;
	union {
		/* valid when type == PTR_TO_PACKET */
		int range;

		/* valid when type == CONST_PTR_TO_MAP | PTR_TO_MAP_VALUE |
		 *   PTR_TO_MAP_VALUE_OR_NULL
		 */
		struct {
			struct bpf_map *map_ptr;
			/* To distinguish map lookups from outer map
			 * the map_uid is non-zero for registers
			 * pointing to inner maps.
			 */
			u32 map_uid;
		};

		/* for PTR_TO_BTF_ID */
		struct {
			struct btf *btf;
			u32 btf_id;
		};

		struct { /* for PTR_TO_MEM | PTR_TO_MEM_OR_NULL */
			u32 mem_size;
			u32 dynptr_id; /* for dynptr slices */
		};

		/* For dynptr stack slots */
		struct {
			enum bpf_dynptr_type type;
			/* A dynptr is 16 bytes so it takes up 2 stack slots.
			 * We need to track which slot is the first slot
			 * to protect against cases where the user may try to
			 * pass in an address starting at the second slot of the
			 * dynptr.
			 */
			bool first_slot;
		} dynptr;

		/* For bpf_iter stack slots */
		struct {
			/* BTF container and BTF type ID describing
			 * struct bpf_iter_<type> of an iterator state
			 */
			struct btf *btf;
			u32 btf_id;
			/* packing following two fields to fit iter state into 16 bytes */
			enum bpf_iter_state state:2;
			int depth:30;
		} iter;

		/* Max size from any of the above. */
		struct {
			unsigned long raw1;
			unsigned long raw2;
		} raw;

		u32 subprogno; /* for PTR_TO_FUNC */
	};
	/* For scalar types (SCALAR_VALUE), this represents our knowledge of
	 * the actual value.
	 * For pointer types, this represents the variable part of the offset
	 * from the pointed-to object, and is shared with all bpf_reg_states
	 * with the same id as us.
	 */
	struct tnum var_off;
	/* Used to determine if any memory access using this register will
	 * result in a bad access.
	 * These refer to the same value as var_off, not necessarily the actual
	 * contents of the register.
	 */
	s64 smin_value; /* minimum possible (s64)value */
	s64 smax_value; /* maximum possible (s64)value */
	u64 umin_value; /* minimum possible (u64)value */
	u64 umax_value; /* maximum possible (u64)value */
	s32 s32_min_value; /* minimum possible (s32)value */
	s32 s32_max_value; /* maximum possible (s32)value */
	u32 u32_min_value; /* minimum possible (u32)value */
	u32 u32_max_value; /* maximum possible (u32)value */
	/* For PTR_TO_PACKET, used to find other pointers with the same variable
	 * offset, so they can share range knowledge.
	 * For PTR_TO_MAP_VALUE_OR_NULL this is used to share which map value we
	 * came from, when one is tested for != NULL.
	 * For PTR_TO_MEM_OR_NULL this is used to identify memory allocation
	 * for the purpose of tracking that it's freed.
	 * For PTR_TO_SOCKET this is used to share which pointers retain the
	 * same reference to the socket, to determine proper reference freeing.
	 * For stack slots that are dynptrs, this is used to track references to
	 * the dynptr to determine proper reference freeing.
	 * Similarly to dynptrs, we use ID to track "belonging" of a reference
	 * to a specific instance of bpf_iter.
	 */
	u32 id;
	/* PTR_TO_SOCKET and PTR_TO_TCP_SOCK could be a ptr returned
	 * from a pointer-cast helper, bpf_sk_fullsock() and
	 * bpf_tcp_sock().
	 *
	 * Consider the following where "sk" is a reference counted
	 * pointer returned from "sk = bpf_sk_lookup_tcp();":
	 *
	 * 1: sk = bpf_sk_lookup_tcp();
	 * 2: if (!sk) { return 0; }
	 * 3: fullsock = bpf_sk_fullsock(sk);
	 * 4: if (!fullsock) { bpf_sk_release(sk); return 0; }
	 * 5: tp = bpf_tcp_sock(fullsock);
	 * 6: if (!tp) { bpf_sk_release(sk); return 0; }
	 * 7: bpf_sk_release(sk);
	 * 8: snd_cwnd = tp->snd_cwnd;  // verifier will complain
	 *
	 * After bpf_sk_release(sk) at line 7, both "fullsock" ptr and
	 * "tp" ptr should be invalidated also.  In order to do that,
	 * the reg holding "fullsock" and "sk" need to remember
	 * the original refcounted ptr id (i.e. sk_reg->id) in ref_obj_id
	 * such that the verifier can reset all regs which have
	 * ref_obj_id matching the sk_reg->id.
	 *
	 * sk_reg->ref_obj_id is set to sk_reg->id at line 1.
	 * sk_reg->id will stay as NULL-marking purpose only.
	 * After NULL-marking is done, sk_reg->id can be reset to 0.
	 *
	 * After "fullsock = bpf_sk_fullsock(sk);" at line 3,
	 * fullsock_reg->ref_obj_id is set to sk_reg->ref_obj_id.
	 *
	 * After "tp = bpf_tcp_sock(fullsock);" at line 5,
	 * tp_reg->ref_obj_id is set to fullsock_reg->ref_obj_id
	 * which is the same as sk_reg->ref_obj_id.
	 *
	 * From the verifier perspective, if sk, fullsock and tp
	 * are not NULL, they are the same ptr with different
	 * reg->type.  In particular, bpf_sk_release(tp) is also
	 * allowed and has the same effect as bpf_sk_release(sk).
	 */
	u32 ref_obj_id;
	/* parentage chain for liveness checking */
	struct bpf_reg_state *parent;
	/* Inside the callee two registers can be both PTR_TO_STACK like
	 * R1=fp-8 and R2=fp-8, but one of them points to this function stack
	 * while another to the caller's stack. To differentiate them 'frameno'
	 * is used which is an index in bpf_verifier_state->frame[] array
	 * pointing to bpf_func_state.
	 */
	u32 frameno;
	/* Tracks subreg definition. The stored value is the insn_idx of the
	 * writing insn. This is safe because subreg_def is used before any insn
	 * patching which only happens after main verification finished.
	 */
	s32 subreg_def;
	enum bpf_reg_liveness live;
	/* if (!precise && SCALAR_VALUE) min/max/tnum don't affect safety */
	bool precise;
};

enum bpf_stack_slot_type {
	STACK_INVALID,    /* nothing was stored in this stack slot */
	STACK_SPILL,      /* register spilled into stack */
	STACK_MISC,	  /* BPF program wrote some data into this slot */
	STACK_ZERO,	  /* BPF program wrote constant zero */
	/* A dynptr is stored in this stack slot. The type of dynptr
	 * is stored in bpf_stack_state->spilled_ptr.dynptr.type
	 */
	STACK_DYNPTR,
	STACK_ITER,
};

#define BPF_REG_SIZE 8	/* size of eBPF register in bytes */

#define BPF_REGMASK_ARGS ((1 << BPF_REG_1) | (1 << BPF_REG_2) | \
			  (1 << BPF_REG_3) | (1 << BPF_REG_4) | \
			  (1 << BPF_REG_5))

#define BPF_DYNPTR_SIZE		sizeof(struct bpf_dynptr_kern)
#define BPF_DYNPTR_NR_SLOTS		(BPF_DYNPTR_SIZE / BPF_REG_SIZE)

struct bpf_stack_state {
	struct bpf_reg_state spilled_ptr;
	u8 slot_type[BPF_REG_SIZE];
};

struct bpf_reference_state {
	/* Track each reference created with a unique id, even if the same
	 * instruction creates the reference multiple times (eg, via CALL).
	 */
	int id;
	/* Instruction where the allocation of this reference occurred. This
	 * is used purely to inform the user of a reference leak.
	 */
	int insn_idx;
	/* There can be a case like:
	 * main (frame 0)
	 *  cb (frame 1)
	 *   func (frame 3)
	 *    cb (frame 4)
	 * Hence for frame 4, if callback_ref just stored boolean, it would be
	 * impossible to distinguish nested callback refs. Hence store the
	 * frameno and compare that to callback_ref in check_reference_leak when
	 * exiting a callback function.
	 */
	int callback_ref;
};

struct bpf_retval_range {
	s32 minval;
	s32 maxval;
};

/* state of the program:
 * type of all registers and stack info
 */
struct bpf_func_state {
	struct bpf_reg_state regs[MAX_BPF_REG];
	/* index of call instruction that called into this func */
	int callsite;
	/* stack frame number of this function state from pov of
	 * enclosing bpf_verifier_state.
	 * 0 = main function, 1 = first callee.
	 */
	u32 frameno;
	/* subprog number == index within subprog_info
	 * zero == main subprog
	 */
	u32 subprogno;
	/* Every bpf_timer_start will increment async_entry_cnt.
	 * It's used to distinguish:
	 * void foo(void) { for(;;); }
	 * void foo(void) { bpf_timer_set_callback(,foo); }
	 */
	u32 async_entry_cnt;
	struct bpf_retval_range callback_ret_range;
	bool in_callback_fn;
	bool in_async_callback_fn;
	/* For callback calling functions that limit number of possible
	 * callback executions (e.g. bpf_loop) keeps track of current
	 * simulated iteration number.
	 * Value in frame N refers to number of times callback with frame
	 * N+1 was simulated, e.g. for the following call:
	 *
	 *   bpf_loop(..., fn, ...); | suppose current frame is N
	 *                           | fn would be simulated in frame N+1
	 *                           | number of simulations is tracked in frame N
	 */
	u32 callback_depth;

	/* The following fields should be last. See copy_func_state() */
	int acquired_refs;
	struct bpf_reference_state *refs;
	/* The state of the stack. Each element of the array describes BPF_REG_SIZE
	 * (i.e. 8) bytes worth of stack memory.
	 * stack[0] represents bytes [*(r10-8)..*(r10-1)]
	 * stack[1] represents bytes [*(r10-16)..*(r10-9)]
	 * ...
	 * stack[allocated_stack/8 - 1] represents [*(r10-allocated_stack)..*(r10-allocated_stack+7)]
	 */
	struct bpf_stack_state *stack;
	/* Size of the current stack, in bytes. The stack state is tracked below, in
	 * `stack`. allocated_stack is always a multiple of BPF_REG_SIZE.
	 */
	int allocated_stack;
};

#define MAX_CALL_FRAMES 8

/* instruction history flags, used in bpf_jmp_history_entry.flags field */
enum {
	/* instruction references stack slot through PTR_TO_STACK register;
	 * we also store stack's frame number in lower 3 bits (MAX_CALL_FRAMES is 8)
	 * and accessed stack slot's index in next 6 bits (MAX_BPF_STACK is 512,
	 * 8 bytes per slot, so slot index (spi) is [0, 63])
	 */
	INSN_F_FRAMENO_MASK = 0x7, /* 3 bits */

	INSN_F_SPI_MASK = 0x3f, /* 6 bits */
	INSN_F_SPI_SHIFT = 3, /* shifted 3 bits to the left */

	INSN_F_STACK_ACCESS = BIT(9), /* we need 10 bits total */
};

static_assert(INSN_F_FRAMENO_MASK + 1 >= MAX_CALL_FRAMES);
static_assert(INSN_F_SPI_MASK + 1 >= MAX_BPF_STACK / 8);

/* Original definition that is no longer used but kept to preserve kABI */
struct bpf_idx_pair {
	u32 prev_idx;
	u32 idx;
};

struct bpf_jmp_history_entry {
	u32 prev_idx;
	u32 idx;
	u32 flags;
};

/* Make sure "u32 prev_idx" location stays the same */
static_assert(offsetof(struct bpf_jmp_history_entry, prev_idx) ==
		offsetof(struct bpf_idx_pair, prev_idx));

/* Make sure "u32 idx" location stays the same */
static_assert(offsetof(struct bpf_jmp_history_entry, idx) ==
		offsetof(struct bpf_idx_pair, idx));

/* Maximum number of register states that can exist at once */
#define BPF_ID_MAP_SIZE ((MAX_BPF_REG + MAX_BPF_STACK / BPF_REG_SIZE) * MAX_CALL_FRAMES)
struct bpf_verifier_state {
	/* call stack tracking */
	struct bpf_func_state *frame[MAX_CALL_FRAMES];
	struct bpf_verifier_state *parent;
	/*
	 * 'branches' field is the number of branches left to explore:
	 * 0 - all possible paths from this state reached bpf_exit or
	 * were safely pruned
	 * 1 - at least one path is being explored.
	 * This state hasn't reached bpf_exit
	 * 2 - at least two paths are being explored.
	 * This state is an immediate parent of two children.
	 * One is fallthrough branch with branches==1 and another
	 * state is pushed into stack (to be explored later) also with
	 * branches==1. The parent of this state has branches==1.
	 * The verifier state tree connected via 'parent' pointer looks like:
	 * 1
	 * 1
	 * 2 -> 1 (first 'if' pushed into stack)
	 * 1
	 * 2 -> 1 (second 'if' pushed into stack)
	 * 1
	 * 1
	 * 1 bpf_exit.
	 *
	 * Once do_check() reaches bpf_exit, it calls update_branch_counts()
	 * and the verifier state tree will look:
	 * 1
	 * 1
	 * 2 -> 1 (first 'if' pushed into stack)
	 * 1
	 * 1 -> 1 (second 'if' pushed into stack)
	 * 0
	 * 0
	 * 0 bpf_exit.
	 * After pop_stack() the do_check() will resume at second 'if'.
	 *
	 * If is_state_visited() sees a state with branches > 0 it means
	 * there is a loop. If such state is exactly equal to the current state
	 * it's an infinite loop. Note states_equal() checks for states
	 * equivalency, so two states being 'states_equal' does not mean
	 * infinite loop. The exact comparison is provided by
	 * states_maybe_looping() function. It's a stronger pre-check and
	 * much faster than states_equal().
	 *
	 * This algorithm may not find all possible infinite loops or
	 * loop iteration count may be too high.
	 * In such cases BPF_COMPLEXITY_LIMIT_INSNS limit kicks in.
	 */
	u32 branches;
	u32 insn_idx;
	u32 curframe;

	struct bpf_active_lock active_lock;
	bool speculative;
	bool active_rcu_lock;
	/* If this state was ever pointed-to by other state's loop_entry field
	 * this flag would be set to true. Used to avoid freeing such states
	 * while they are still in use.
	 */
	bool used_as_loop_entry;

	/* first and last insn idx of this verifier state */
	u32 first_insn_idx;
	u32 last_insn_idx;
<<<<<<< HEAD
=======
	/* jmp history recorded from first to last.
	 * backtracking is using it to go from last to first.
	 * For most states jmp_history_cnt is [0-3].
	 * For loops can go up to ~40.
	 */
#ifndef __GENKSYMS__
	struct bpf_jmp_history_entry *jmp_history;
#else
	struct bpf_idx_pair *jmp_history;
#endif
	u32 jmp_history_cnt;
};

/* Used for kABI workaround. This must be position right before
 * bpf_verifier_state in memory.
 */
struct suse_bpf_verifier_state_extra {
	u32 dfs_depth;
	u32 callback_unroll_depth;
>>>>>>> 2c99f3c9
	/* If this state is a part of states loop this field points to some
	 * parent of this state such that:
	 * - it is also a member of the same states loop;
	 * - DFS states traversal starting from initial state visits loop_entry
	 *   state before this state.
	 * Used to compute topmost loop entry for state loops.
	 * State loops might appear because of open coded iterators logic.
	 * See get_loop_entry() for more information.
	 */
	struct bpf_verifier_state *loop_entry;
<<<<<<< HEAD
	/* jmp history recorded from first to last.
	 * backtracking is using it to go from last to first.
	 * For most states jmp_history_cnt is [0-3].
	 * For loops can go up to ~40.
	 */
	struct bpf_idx_pair *jmp_history;
	u32 jmp_history_cnt;
	u32 dfs_depth;
	u32 callback_unroll_depth;
=======
};

/* Used for kABI workaround. Make accessing suse_bpf_verifier_state_extra from
 * bpf_verifier_state pointer easier.
 */
struct suse_bpf_verifier_state_wrapper {
	struct suse_bpf_verifier_state_extra extra;
	struct bpf_verifier_state state;
};

/* kABI workarund. Get pointer to struct suse_bpf_verifier_state_extra from a
 * pointer to struct suse_bpf_verifier_state. This works because we ensure all
 * allocation of bpf_verifier_state (as well as bpf_verifier_stack_elem and
 * bpf_verifier_state_list that embeds it) has struct bpf_verifier_state_extra
 * right before it.
 */
static inline struct suse_bpf_verifier_state_extra *extra(struct bpf_verifier_state *state)
{
	struct suse_bpf_verifier_state_wrapper *wrapper;
	wrapper = container_of(state, struct suse_bpf_verifier_state_wrapper, state);
	return &wrapper->extra;
}

/* The original state of "struct bpf_verifier_state" before kABI changes */
struct __orig_bpf_verifier_state {
	struct bpf_func_state *frame[MAX_CALL_FRAMES];
	struct bpf_verifier_state *parent;
	u32 branches;
	u32 insn_idx;
	u32 curframe;
	struct bpf_active_lock active_lock;
	bool speculative;
	bool active_rcu_lock;
	u32 first_insn_idx;
	u32 last_insn_idx;
 	struct bpf_idx_pair *jmp_history;
 	u32 jmp_history_cnt;
>>>>>>> 2c99f3c9
};

#define bpf_get_spilled_reg(slot, frame)				\
	(((slot < frame->allocated_stack / BPF_REG_SIZE) &&		\
	  (frame->stack[slot].slot_type[0] == STACK_SPILL))		\
	 ? &frame->stack[slot].spilled_ptr : NULL)

/* Iterate over 'frame', setting 'reg' to either NULL or a spilled register. */
#define bpf_for_each_spilled_reg(iter, frame, reg)			\
	for (iter = 0, reg = bpf_get_spilled_reg(iter, frame);		\
	     iter < frame->allocated_stack / BPF_REG_SIZE;		\
	     iter++, reg = bpf_get_spilled_reg(iter, frame))

/* Invoke __expr over regsiters in __vst, setting __state and __reg */
#define bpf_for_each_reg_in_vstate(__vst, __state, __reg, __expr)   \
	({                                                               \
		struct bpf_verifier_state *___vstate = __vst;            \
		int ___i, ___j;                                          \
		for (___i = 0; ___i <= ___vstate->curframe; ___i++) {    \
			struct bpf_reg_state *___regs;                   \
			__state = ___vstate->frame[___i];                \
			___regs = __state->regs;                         \
			for (___j = 0; ___j < MAX_BPF_REG; ___j++) {     \
				__reg = &___regs[___j];                  \
				(void)(__expr);                          \
			}                                                \
			bpf_for_each_spilled_reg(___j, __state, __reg) { \
				if (!__reg)                              \
					continue;                        \
				(void)(__expr);                          \
			}                                                \
		}                                                        \
	})

/* linked list of verifier states used to prune search */
struct bpf_verifier_state_list {
	struct bpf_verifier_state state;
	struct bpf_verifier_state_list *next;
	int miss_cnt, hit_cnt;
};

struct bpf_loop_inline_state {
	unsigned int initialized:1; /* set to true upon first entry */
	unsigned int fit_for_inline:1; /* true if callback function is the same
					* at each call and flags are always zero
					*/
	u32 callback_subprogno; /* valid when fit_for_inline is true */
};

/* Possible states for alu_state member. */
#define BPF_ALU_SANITIZE_SRC		(1U << 0)
#define BPF_ALU_SANITIZE_DST		(1U << 1)
#define BPF_ALU_NEG_VALUE		(1U << 2)
#define BPF_ALU_NON_POINTER		(1U << 3)
#define BPF_ALU_IMMEDIATE		(1U << 4)
#define BPF_ALU_SANITIZE		(BPF_ALU_SANITIZE_SRC | \
					 BPF_ALU_SANITIZE_DST)

struct bpf_insn_aux_data {
	union {
		enum bpf_reg_type ptr_type;	/* pointer type for load/store insns */
		unsigned long map_ptr_state;	/* pointer/poison value for maps */
		s32 call_imm;			/* saved imm field of call insn */
		u32 alu_limit;			/* limit for add/sub register with pointer */
		struct {
			u32 map_index;		/* index into used_maps[] */
			u32 map_off;		/* offset from value base address */
		};
		struct {
			enum bpf_reg_type reg_type;	/* type of pseudo_btf_id */
			union {
				struct {
					struct btf *btf;
					u32 btf_id;	/* btf_id for struct typed var */
				};
				u32 mem_size;	/* mem_size for non-struct typed var */
			};
		} btf_var;
		/* if instruction is a call to bpf_loop this field tracks
		 * the state of the relevant registers to make decision about inlining
		 */
		struct bpf_loop_inline_state loop_inline_state;
	};
	union {
		/* remember the size of type passed to bpf_obj_new to rewrite R1 */
		u64 obj_new_size;
		/* remember the offset of node field within type to rewrite */
		u64 insert_off;
	};
	struct btf_struct_meta *kptr_struct_meta;
	u64 map_key_state; /* constant (32 bit) key tracking for maps */
	int ctx_field_size; /* the ctx field size for load insn, maybe 0 */
	u32 seen; /* this insn was processed by the verifier at env->pass_cnt */
	bool sanitize_stack_spill; /* subject to Spectre v4 sanitation */
	bool zext_dst; /* this insn zero extends dst reg */
	bool storage_get_func_atomic; /* bpf_*_storage_get() with atomic memory alloc */
	bool is_iter_next; /* bpf_iter_<type>_next() kfunc call */
	u8 alu_state; /* used in combination with alu_limit */

	/* below fields are initialized once */
	unsigned int orig_idx; /* original instruction index */
	bool jmp_point;
	bool prune_point;
	/* ensure we check state equivalence and save state checkpoint and
	 * this instruction, regardless of any heuristics
	 */
	bool force_checkpoint;
	/* true if instruction is a call to a helper function that
	 * accepts callback function as a parameter.
	 */
	bool calls_callback;
};

#define MAX_USED_MAPS 64 /* max number of maps accessed by one eBPF program */
#define MAX_USED_BTFS 64 /* max number of BTFs accessed by one BPF program */

#define BPF_VERIFIER_TMP_LOG_SIZE	1024

struct bpf_verifier_log {
	/* Logical start and end positions of a "log window" of the verifier log.
	 * start_pos == 0 means we haven't truncated anything.
	 * Once truncation starts to happen, start_pos + len_total == end_pos,
	 * except during log reset situations, in which (end_pos - start_pos)
	 * might get smaller than len_total (see bpf_vlog_reset()).
	 * Generally, (end_pos - start_pos) gives number of useful data in
	 * user log buffer.
	 */
	u64 start_pos;
	u64 end_pos;
	char __user *ubuf;
	u32 level;
	u32 len_total;
	u32 len_max;
	char kbuf[BPF_VERIFIER_TMP_LOG_SIZE];
};

#define BPF_LOG_LEVEL1	1
#define BPF_LOG_LEVEL2	2
#define BPF_LOG_STATS	4
#define BPF_LOG_FIXED	8
#define BPF_LOG_LEVEL	(BPF_LOG_LEVEL1 | BPF_LOG_LEVEL2)
#define BPF_LOG_MASK	(BPF_LOG_LEVEL | BPF_LOG_STATS | BPF_LOG_FIXED)
#define BPF_LOG_KERNEL	(BPF_LOG_MASK + 1) /* kernel internal flag */
#define BPF_LOG_MIN_ALIGNMENT 8U
#define BPF_LOG_ALIGNMENT 40U

static inline bool bpf_verifier_log_needed(const struct bpf_verifier_log *log)
{
	return log && log->level;
}

#define BPF_MAX_SUBPROGS 256

struct bpf_subprog_info {
	/* 'start' has to be the first field otherwise find_subprog() won't work */
	u32 start; /* insn idx of function entry point */
	u32 linfo_idx; /* The idx to the main_prog->aux->linfo */
	u16 stack_depth; /* max. stack depth used by this function */
	bool has_tail_call;
	bool tail_call_reachable;
	bool has_ld_abs;
	bool is_async_cb;
};

struct bpf_verifier_env;

struct backtrack_state {
	struct bpf_verifier_env *env;
	u32 frame;
	u32 reg_masks[MAX_CALL_FRAMES];
	u64 stack_masks[MAX_CALL_FRAMES];
};

struct bpf_id_pair {
	u32 old;
	u32 cur;
};

struct bpf_idmap {
	u32 tmp_id_gen;
	struct bpf_id_pair map[BPF_ID_MAP_SIZE];
};

struct bpf_idset {
	u32 count;
	u32 ids[BPF_ID_MAP_SIZE];
};

/* single container for all structs
 * one verifier_env per bpf_check() call
 */
struct bpf_verifier_env {
	u32 insn_idx;
	u32 prev_insn_idx;
	struct bpf_prog *prog;		/* eBPF program being verified */
	const struct bpf_verifier_ops *ops;
	struct bpf_verifier_stack_elem *head; /* stack of verifier states to be processed */
	int stack_size;			/* number of states to be processed */
	bool strict_alignment;		/* perform strict pointer alignment checks */
	bool test_state_freq;		/* test verifier with different pruning frequency */
	struct bpf_verifier_state *cur_state; /* current verifier state */
	struct bpf_verifier_state_list **explored_states; /* search pruning optimization */
	struct bpf_verifier_state_list *free_list;
	struct bpf_map *used_maps[MAX_USED_MAPS]; /* array of map's used by eBPF program */
	struct btf_mod_pair used_btfs[MAX_USED_BTFS]; /* array of BTF's used by BPF program */
	u32 used_map_cnt;		/* number of used maps */
	u32 used_btf_cnt;		/* number of used BTF objects */
	u32 id_gen;			/* used to generate unique reg IDs */
	bool explore_alu_limits;
	bool allow_ptr_leaks;
	/* Allow access to uninitialized stack memory. Writes with fixed offset are
	 * always allowed, so this refers to reads (with fixed or variable offset),
	 * to writes with variable offset and to indirect (helper) accesses.
	 */
	bool allow_uninit_stack;
	bool bpf_capable;
	bool bypass_spec_v1;
	bool bypass_spec_v4;
	bool seen_direct_write;
	struct bpf_insn_aux_data *insn_aux_data; /* array of per-insn state */
	const struct bpf_line_info *prev_linfo;
	struct bpf_verifier_log log;
	struct bpf_subprog_info subprog_info[BPF_MAX_SUBPROGS + 1];
	union {
		struct bpf_idmap idmap_scratch;
		struct bpf_idset idset_scratch;
	};
	struct {
		int *insn_state;
		int *insn_stack;
		int cur_stack;
	} cfg;
	struct backtrack_state bt;
	u32 pass_cnt; /* number of times do_check() was called */
	u32 subprog_cnt;
	/* number of instructions analyzed by the verifier */
	u32 prev_insn_processed, insn_processed;
	/* number of jmps, calls, exits analyzed so far */
	u32 prev_jmps_processed, jmps_processed;
	/* total verification time */
	u64 verification_time;
	/* maximum number of verifier states kept in 'branching' instructions */
	u32 max_states_per_insn;
	/* total number of allocated verifier states */
	u32 total_states;
	/* some states are freed during program analysis.
	 * this is peak number of states. this number dominates kernel
	 * memory consumption during verification
	 */
	u32 peak_states;
	/* longest register parentage chain walked for liveness marking */
	u32 longest_mark_read_walk;
	bpfptr_t fd_array;

	/* bit mask to keep track of whether a register has been accessed
	 * since the last time the function state was printed
	 */
	u32 scratched_regs;
	/* Same as scratched_regs but for stack slots */
	u64 scratched_stack_slots;
	u64 prev_log_pos, prev_insn_print_pos;
	/* buffer used to generate temporary string representations,
	 * e.g., in reg_type_str() to generate reg_type string
	 */
	char tmp_str_buf[TMP_STR_BUF_LEN];
#ifndef __GENKSYMS__
	struct bpf_jmp_history_entry *cur_hist_ent;
#else
	void *suse_kabi_padding;
#endif
};

__printf(2, 0) void bpf_verifier_vlog(struct bpf_verifier_log *log,
				      const char *fmt, va_list args);
__printf(2, 3) void bpf_verifier_log_write(struct bpf_verifier_env *env,
					   const char *fmt, ...);
__printf(2, 3) void bpf_log(struct bpf_verifier_log *log,
			    const char *fmt, ...);
int bpf_vlog_init(struct bpf_verifier_log *log, u32 log_level,
		  char __user *log_buf, u32 log_size);
void bpf_vlog_reset(struct bpf_verifier_log *log, u64 new_pos);
int bpf_vlog_finalize(struct bpf_verifier_log *log, u32 *log_size_actual);

static inline struct bpf_func_state *cur_func(struct bpf_verifier_env *env)
{
	struct bpf_verifier_state *cur = env->cur_state;

	return cur->frame[cur->curframe];
}

static inline struct bpf_reg_state *cur_regs(struct bpf_verifier_env *env)
{
	return cur_func(env)->regs;
}

int bpf_prog_offload_verifier_prep(struct bpf_prog *prog);
int bpf_prog_offload_verify_insn(struct bpf_verifier_env *env,
				 int insn_idx, int prev_insn_idx);
int bpf_prog_offload_finalize(struct bpf_verifier_env *env);
void
bpf_prog_offload_replace_insn(struct bpf_verifier_env *env, u32 off,
			      struct bpf_insn *insn);
void
bpf_prog_offload_remove_insns(struct bpf_verifier_env *env, u32 off, u32 cnt);

int check_ptr_off_reg(struct bpf_verifier_env *env,
		      const struct bpf_reg_state *reg, int regno);
int check_func_arg_reg_off(struct bpf_verifier_env *env,
			   const struct bpf_reg_state *reg, int regno,
			   enum bpf_arg_type arg_type);
int check_mem_reg(struct bpf_verifier_env *env, struct bpf_reg_state *reg,
		   u32 regno, u32 mem_size);

/* this lives here instead of in bpf.h because it needs to dereference tgt_prog */
static inline u64 bpf_trampoline_compute_key(const struct bpf_prog *tgt_prog,
					     struct btf *btf, u32 btf_id)
{
	if (tgt_prog)
		return ((u64)tgt_prog->aux->id << 32) | btf_id;
	else
		return ((u64)btf_obj_id(btf) << 32) | 0x80000000 | btf_id;
}

/* unpack the IDs from the key as constructed above */
static inline void bpf_trampoline_unpack_key(u64 key, u32 *obj_id, u32 *btf_id)
{
	if (obj_id)
		*obj_id = key >> 32;
	if (btf_id)
		*btf_id = key & 0x7FFFFFFF;
}

int bpf_check_attach_target(struct bpf_verifier_log *log,
			    const struct bpf_prog *prog,
			    const struct bpf_prog *tgt_prog,
			    u32 btf_id,
			    struct bpf_attach_target_info *tgt_info);
void bpf_free_kfunc_btf_tab(struct bpf_kfunc_btf_tab *tab);

int mark_chain_precision(struct bpf_verifier_env *env, int regno);

#define BPF_BASE_TYPE_MASK	GENMASK(BPF_BASE_TYPE_BITS - 1, 0)

/* extract base type from bpf_{arg, return, reg}_type. */
static inline u32 base_type(u32 type)
{
	return type & BPF_BASE_TYPE_MASK;
}

/* extract flags from an extended type. See bpf_type_flag in bpf.h. */
static inline u32 type_flag(u32 type)
{
	return type & ~BPF_BASE_TYPE_MASK;
}

/* only use after check_attach_btf_id() */
static inline enum bpf_prog_type resolve_prog_type(const struct bpf_prog *prog)
{
	return (prog->type == BPF_PROG_TYPE_EXT && prog->aux->saved_dst_prog_type) ?
		prog->aux->saved_dst_prog_type : prog->type;
}

static inline bool bpf_prog_check_recur(const struct bpf_prog *prog)
{
	switch (resolve_prog_type(prog)) {
	case BPF_PROG_TYPE_TRACING:
		return prog->expected_attach_type != BPF_TRACE_ITER;
	case BPF_PROG_TYPE_STRUCT_OPS:
	case BPF_PROG_TYPE_LSM:
		return false;
	default:
		return true;
	}
}

#define BPF_REG_TRUSTED_MODIFIERS (MEM_ALLOC | PTR_TRUSTED | NON_OWN_REF)

static inline bool bpf_type_has_unsafe_modifiers(u32 type)
{
	return type_flag(type) & ~BPF_REG_TRUSTED_MODIFIERS;
}

#endif /* _LINUX_BPF_VERIFIER_H */<|MERGE_RESOLUTION|>--- conflicted
+++ resolved
@@ -354,25 +354,13 @@
 static_assert(INSN_F_FRAMENO_MASK + 1 >= MAX_CALL_FRAMES);
 static_assert(INSN_F_SPI_MASK + 1 >= MAX_BPF_STACK / 8);
 
-/* Original definition that is no longer used but kept to preserve kABI */
-struct bpf_idx_pair {
-	u32 prev_idx;
+struct bpf_jmp_history_entry {
 	u32 idx;
-};
-
-struct bpf_jmp_history_entry {
-	u32 prev_idx;
-	u32 idx;
-	u32 flags;
-};
-
-/* Make sure "u32 prev_idx" location stays the same */
-static_assert(offsetof(struct bpf_jmp_history_entry, prev_idx) ==
-		offsetof(struct bpf_idx_pair, prev_idx));
-
-/* Make sure "u32 idx" location stays the same */
-static_assert(offsetof(struct bpf_jmp_history_entry, idx) ==
-		offsetof(struct bpf_idx_pair, idx));
+	/* insn idx can't be bigger than 1 million */
+	u32 prev_idx : 22;
+	/* special flags, e.g., whether insn is doing register stack spill/load */
+	u32 flags : 10;
+};
 
 /* Maximum number of register states that can exist at once */
 #define BPF_ID_MAP_SIZE ((MAX_BPF_REG + MAX_BPF_STACK / BPF_REG_SIZE) * MAX_CALL_FRAMES)
@@ -441,28 +429,6 @@
 	/* first and last insn idx of this verifier state */
 	u32 first_insn_idx;
 	u32 last_insn_idx;
-<<<<<<< HEAD
-=======
-	/* jmp history recorded from first to last.
-	 * backtracking is using it to go from last to first.
-	 * For most states jmp_history_cnt is [0-3].
-	 * For loops can go up to ~40.
-	 */
-#ifndef __GENKSYMS__
-	struct bpf_jmp_history_entry *jmp_history;
-#else
-	struct bpf_idx_pair *jmp_history;
-#endif
-	u32 jmp_history_cnt;
-};
-
-/* Used for kABI workaround. This must be position right before
- * bpf_verifier_state in memory.
- */
-struct suse_bpf_verifier_state_extra {
-	u32 dfs_depth;
-	u32 callback_unroll_depth;
->>>>>>> 2c99f3c9
 	/* If this state is a part of states loop this field points to some
 	 * parent of this state such that:
 	 * - it is also a member of the same states loop;
@@ -473,55 +439,15 @@
 	 * See get_loop_entry() for more information.
 	 */
 	struct bpf_verifier_state *loop_entry;
-<<<<<<< HEAD
 	/* jmp history recorded from first to last.
 	 * backtracking is using it to go from last to first.
 	 * For most states jmp_history_cnt is [0-3].
 	 * For loops can go up to ~40.
 	 */
-	struct bpf_idx_pair *jmp_history;
+	struct bpf_jmp_history_entry *jmp_history;
 	u32 jmp_history_cnt;
 	u32 dfs_depth;
 	u32 callback_unroll_depth;
-=======
-};
-
-/* Used for kABI workaround. Make accessing suse_bpf_verifier_state_extra from
- * bpf_verifier_state pointer easier.
- */
-struct suse_bpf_verifier_state_wrapper {
-	struct suse_bpf_verifier_state_extra extra;
-	struct bpf_verifier_state state;
-};
-
-/* kABI workarund. Get pointer to struct suse_bpf_verifier_state_extra from a
- * pointer to struct suse_bpf_verifier_state. This works because we ensure all
- * allocation of bpf_verifier_state (as well as bpf_verifier_stack_elem and
- * bpf_verifier_state_list that embeds it) has struct bpf_verifier_state_extra
- * right before it.
- */
-static inline struct suse_bpf_verifier_state_extra *extra(struct bpf_verifier_state *state)
-{
-	struct suse_bpf_verifier_state_wrapper *wrapper;
-	wrapper = container_of(state, struct suse_bpf_verifier_state_wrapper, state);
-	return &wrapper->extra;
-}
-
-/* The original state of "struct bpf_verifier_state" before kABI changes */
-struct __orig_bpf_verifier_state {
-	struct bpf_func_state *frame[MAX_CALL_FRAMES];
-	struct bpf_verifier_state *parent;
-	u32 branches;
-	u32 insn_idx;
-	u32 curframe;
-	struct bpf_active_lock active_lock;
-	bool speculative;
-	bool active_rcu_lock;
-	u32 first_insn_idx;
-	u32 last_insn_idx;
- 	struct bpf_idx_pair *jmp_history;
- 	u32 jmp_history_cnt;
->>>>>>> 2c99f3c9
 };
 
 #define bpf_get_spilled_reg(slot, frame)				\
@@ -755,6 +681,7 @@
 		int cur_stack;
 	} cfg;
 	struct backtrack_state bt;
+	struct bpf_jmp_history_entry *cur_hist_ent;
 	u32 pass_cnt; /* number of times do_check() was called */
 	u32 subprog_cnt;
 	/* number of instructions analyzed by the verifier */
@@ -787,11 +714,7 @@
 	 * e.g., in reg_type_str() to generate reg_type string
 	 */
 	char tmp_str_buf[TMP_STR_BUF_LEN];
-#ifndef __GENKSYMS__
-	struct bpf_jmp_history_entry *cur_hist_ent;
-#else
 	void *suse_kabi_padding;
-#endif
 };
 
 __printf(2, 0) void bpf_verifier_vlog(struct bpf_verifier_log *log,
