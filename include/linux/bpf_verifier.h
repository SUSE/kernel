--- conflicted
+++ resolved
@@ -378,17 +378,6 @@
 	u64 linked_regs;
 };
 
-<<<<<<< HEAD
-=======
-/* Make sure "u32 prev_idx" location stays the same */
-suse_kabi_static_assert(offsetof(struct bpf_jmp_history_entry, prev_idx) ==
-		offsetof(struct bpf_idx_pair, prev_idx));
-
-/* Make sure "u32 idx" location stays the same */
-suse_kabi_static_assert(offsetof(struct bpf_jmp_history_entry, idx) ==
-		offsetof(struct bpf_idx_pair, idx));
-
->>>>>>> 82f48617
 /* Maximum number of register states that can exist at once */
 #define BPF_ID_MAP_SIZE ((MAX_BPF_REG + MAX_BPF_STACK / BPF_REG_SIZE) * MAX_CALL_FRAMES)
 struct bpf_verifier_state {
@@ -477,54 +466,6 @@
 	u32 callback_unroll_depth;
 };
 
-<<<<<<< HEAD
-=======
-/* Used for kABI workaround. Make accessing suse_bpf_verifier_state_extra from
- * bpf_verifier_state pointer easier.
- */
-struct suse_bpf_verifier_state_wrapper {
-	struct suse_bpf_verifier_state_extra extra;
-	struct bpf_verifier_state state;
-};
-
-/* kABI workarund. Get pointer to struct suse_bpf_verifier_state_extra from a
- * pointer to struct suse_bpf_verifier_state. This works because we ensure all
- * allocation of bpf_verifier_state (as well as bpf_verifier_stack_elem and
- * bpf_verifier_state_list that embeds it) has struct bpf_verifier_state_extra
- * right before it.
- */
-static inline struct suse_bpf_verifier_state_extra *extra(struct bpf_verifier_state *state)
-{
-	struct suse_bpf_verifier_state_wrapper *wrapper;
-	wrapper = container_of(state, struct suse_bpf_verifier_state_wrapper, state);
-	return &wrapper->extra;
-}
-
-/* The original state of "struct bpf_verifier_state" before kABI changes */
-struct __orig_bpf_verifier_state {
-	struct bpf_func_state *frame[MAX_CALL_FRAMES];
-	struct bpf_verifier_state *parent;
-	u32 branches;
-	u32 insn_idx;
-	u32 curframe;
-	struct bpf_active_lock active_lock;
-	bool speculative;
-	bool active_rcu_lock;
-	u32 first_insn_idx;
-	u32 last_insn_idx;
- 	struct bpf_idx_pair *jmp_history;
- 	u32 jmp_history_cnt;
-};
-
-/* Make sure "bool used_as_loop_entry" field does not affect memory layout */
-suse_kabi_static_assert(offsetof(struct bpf_verifier_state, first_insn_idx) ==
-		offsetof(struct __orig_bpf_verifier_state, first_insn_idx));
-
-/* Make sure size of "struct bpf_verifier_state" stays the same */
-suse_kabi_static_assert(sizeof(struct bpf_verifier_state) ==
-		sizeof(struct __orig_bpf_verifier_state));
-
->>>>>>> 82f48617
 #define bpf_get_spilled_reg(slot, frame)				\
 	(((slot < frame->allocated_stack / BPF_REG_SIZE) &&		\
 	  (frame->stack[slot].slot_type[0] == STACK_SPILL))		\
