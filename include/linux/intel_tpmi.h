/* SPDX-License-Identifier: GPL-2.0-only */
/*
 * intel_tpmi.h: Intel TPMI core external interface
 */

#ifndef _INTEL_TPMI_H_
#define _INTEL_TPMI_H_

#include <linux/bitfield.h>

#define TPMI_VERSION_INVALID	0xff
#define TPMI_MINOR_VERSION(val)	FIELD_GET(GENMASK(4, 0), val)
#define TPMI_MAJOR_VERSION(val)	FIELD_GET(GENMASK(7, 5), val)

<<<<<<< HEAD
/*
 * List of supported TMPI IDs.
 * Some TMPI IDs are not used by Linux, so the numbers are not consecutive.
 */
enum intel_tpmi_id {
	TPMI_ID_RAPL = 0,	/* Running Average Power Limit */
	TPMI_ID_PEM = 1,	/* Power and Perf excursion Monitor */
	TPMI_ID_UNCORE = 2,	/* Uncore Frequency Scaling */
	TPMI_ID_SST = 5,	/* Speed Select Technology */
	TPMI_ID_PLR = 0xc,	/* Performance Limit Reasons */
	TPMI_CONTROL_ID = 0x80,	/* Special ID for getting feature status */
	TPMI_INFO_ID = 0x81,	/* Special ID for PCI BDF and Package ID information */
};

=======
>>>>>>> 5014622f
/**
 * struct intel_tpmi_plat_info - Platform information for a TPMI device instance
 * @cdie_mask:       Mask of all compute dies in the partition
 * @package_id:      CPU Package id
 * @partition:       Package partition id when multiple VSEC PCI devices per package
 * @segment:         PCI segment ID
 * @bus_number:      PCI bus number
 * @device_number:   PCI device number
 * @function_number: PCI function number
 *
 * Structure to store platform data for a TPMI device instance. This
 * struct is used to return data via tpmi_get_platform_data().
 */
struct intel_tpmi_plat_info {
	u16 cdie_mask;
	u8 package_id;
	u8 partition;
	u8 segment;
	u8 bus_number;
	u8 device_number;
	u8 function_number;
};

struct intel_tpmi_plat_info *tpmi_get_platform_data(struct auxiliary_device *auxdev);
struct resource *tpmi_get_resource_at_index(struct auxiliary_device *auxdev, int index);
int tpmi_get_resource_count(struct auxiliary_device *auxdev);
int tpmi_get_feature_status(struct auxiliary_device *auxdev, int feature_id, bool *read_blocked,
			    bool *write_blocked);
struct dentry *tpmi_get_debugfs_dir(struct auxiliary_device *auxdev);
#endif<|MERGE_RESOLUTION|>--- conflicted
+++ resolved
@@ -12,7 +12,12 @@
 #define TPMI_MINOR_VERSION(val)	FIELD_GET(GENMASK(4, 0), val)
 #define TPMI_MAJOR_VERSION(val)	FIELD_GET(GENMASK(7, 5), val)
 
-<<<<<<< HEAD
+#include <linux/bitfield.h>
+
+#define TPMI_VERSION_INVALID	0xff
+#define TPMI_MINOR_VERSION(val)	FIELD_GET(GENMASK(4, 0), val)
+#define TPMI_MAJOR_VERSION(val)	FIELD_GET(GENMASK(7, 5), val)
+
 /*
  * List of supported TMPI IDs.
  * Some TMPI IDs are not used by Linux, so the numbers are not consecutive.
@@ -27,8 +32,6 @@
 	TPMI_INFO_ID = 0x81,	/* Special ID for PCI BDF and Package ID information */
 };
 
-=======
->>>>>>> 5014622f
 /**
  * struct intel_tpmi_plat_info - Platform information for a TPMI device instance
  * @cdie_mask:       Mask of all compute dies in the partition
