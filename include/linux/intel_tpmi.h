--- conflicted
+++ resolved
@@ -52,13 +52,7 @@
 struct intel_tpmi_plat_info *tpmi_get_platform_data(struct auxiliary_device *auxdev);
 struct resource *tpmi_get_resource_at_index(struct auxiliary_device *auxdev, int index);
 int tpmi_get_resource_count(struct auxiliary_device *auxdev);
-<<<<<<< HEAD
-
-int tpmi_get_feature_status(struct auxiliary_device *auxdev, int feature_id, int *locked,
-			    int *disabled);
-=======
 int tpmi_get_feature_status(struct auxiliary_device *auxdev, int feature_id, bool *read_blocked,
 			    bool *write_blocked);
 struct dentry *tpmi_get_debugfs_dir(struct auxiliary_device *auxdev);
->>>>>>> 2d5404ca
 #endif