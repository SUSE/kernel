--- conflicted
+++ resolved
@@ -129,13 +129,6 @@
 	return atomic_long_read(&ucounts->rlimit[type]);
 }
 
-<<<<<<< HEAD
-long inc_rlimit_ucounts(struct ucounts *ucounts, enum ucount_type type, long v);
-bool dec_rlimit_ucounts(struct ucounts *ucounts, enum ucount_type type, long v);
-long inc_rlimit_get_ucounts(struct ucounts *ucounts, enum ucount_type type);
-void dec_rlimit_put_ucounts(struct ucounts *ucounts, enum ucount_type type);
-bool is_ucounts_overlimit(struct ucounts *ucounts, enum ucount_type type, unsigned long max);
-=======
 long inc_rlimit_ucounts(struct ucounts *ucounts, enum rlimit_type type, long v);
 bool dec_rlimit_ucounts(struct ucounts *ucounts, enum rlimit_type type, long v);
 long inc_rlimit_get_ucounts(struct ucounts *ucounts, enum rlimit_type type);
@@ -146,7 +139,6 @@
 {
 	return READ_ONCE(ns->rlimit_max[type]);
 }
->>>>>>> eb3cdb58
 
 static inline void set_userns_rlimit_max(struct user_namespace *ns,
 		enum rlimit_type type, unsigned long max)
