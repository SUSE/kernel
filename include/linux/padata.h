--- conflicted
+++ resolved
@@ -95,11 +95,7 @@
  * struct parallel_data - Internal control structure, covers everything
  * that depends on the cpumask in use.
  *
-<<<<<<< HEAD
- * @sh: padata_shell object.
-=======
  * @ps: padata_shell object.
->>>>>>> 7117be3f
  * @pqueue: percpu padata queues used for parallelization.
  * @squeue: percpu padata queues used for serialuzation.
  * @refcnt: Number of objects holding a reference on this parallel_data.
@@ -141,23 +137,6 @@
 };
 
 /**
- * struct padata_shell - Wrapper around struct parallel_data, its
- * purpose is to allow the underlying control structure to be replaced
- * on the fly using RCU.
- *
- * @pinst: padat instance.
- * @pd: Actual parallel_data structure which may be substituted on the fly.
- * @opd: Pointer to old pd to be freed by padata_replace.
- * @list: List entry in padata_instance list.
- */
-struct padata_shell {
-	struct padata_instance		*pinst;
-	struct parallel_data __rcu	*pd;
-	struct parallel_data		*opd;
-	struct list_head		list;
-};
-
-/**
  * struct padata_instance - The overall control structure.
  *
  * @node: Used by CPU hotplug.
@@ -166,13 +145,6 @@
  * @pslist: List of padata_shell objects attached to this instance.
  * @cpumask: User supplied cpumasks for parallel and serial works.
  * @rcpumask: Actual cpumasks based on user cpumask and cpu_online_mask.
-<<<<<<< HEAD
- * @omask: Temporary storage used to compute the notification mask.
- * @cpumask_change_notifier: Notifiers chain for user-defined notify
- *            callbacks that will be called when either @pcpu or @cbcpu
- *            or both cpumasks change.
-=======
->>>>>>> 7117be3f
  * @kobj: padata instance kernel object.
  * @lock: padata instance lock.
  * @flags: padata flags.
@@ -184,11 +156,6 @@
 	struct list_head		pslist;
 	struct padata_cpumask		cpumask;
 	struct padata_cpumask		rcpumask;
-<<<<<<< HEAD
-	cpumask_var_t			omask;
-	struct blocking_notifier_head	 cpumask_change_notifier;
-=======
->>>>>>> 7117be3f
 	struct kobject                   kobj;
 	struct mutex			 lock;
 	u8				 flags;
