--- conflicted
+++ resolved
@@ -731,11 +731,7 @@
 		return __underlying_strcpy(p, q);
 	size = strlen(q) + 1;
 	/* Compile-time check for const size overflow. */
-<<<<<<< HEAD
-	if (__builtin_constant_p(size) && p_size < size)
-=======
 	if (__compiletime_lessthan(p_size, size))
->>>>>>> eb3cdb58
 		__write_overflow();
 	/* Run-time check for dynamic size overflow. */
 	if (p_size < size)
