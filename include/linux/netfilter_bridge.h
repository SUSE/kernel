#ifndef __LINUX_BRIDGE_NETFILTER_H
#define __LINUX_BRIDGE_NETFILTER_H

/* bridge-specific defines for netfilter. 
 */

#include <linux/config.h>
#include <linux/netfilter.h>
#if defined(__KERNEL__) && defined(CONFIG_BRIDGE_NETFILTER)
#include <asm/atomic.h>
#if defined(CONFIG_VLAN_8021Q) || defined(CONFIG_VLAN_8021Q_MODULE)
#include <linux/if_ether.h>
#endif
#endif

/* Bridge Hooks */
/* After promisc drops, checksum checks. */
#define NF_BR_PRE_ROUTING	0
/* If the packet is destined for this box. */
#define NF_BR_LOCAL_IN		1
/* If the packet is destined for another interface. */
#define NF_BR_FORWARD		2
/* Packets coming from a local process. */
#define NF_BR_LOCAL_OUT		3
/* Packets about to hit the wire. */
#define NF_BR_POST_ROUTING	4
/* Not really a hook, but used for the ebtables broute table */
#define NF_BR_BROUTING		5
#define NF_BR_NUMHOOKS		6

#ifdef __KERNEL__

enum nf_br_hook_priorities {
	NF_BR_PRI_FIRST = INT_MIN,
	NF_BR_PRI_NAT_DST_BRIDGED = -300,
	NF_BR_PRI_FILTER_BRIDGED = -200,
	NF_BR_PRI_BRNF = 0,
	NF_BR_PRI_NAT_DST_OTHER = 100,
	NF_BR_PRI_FILTER_OTHER = 200,
	NF_BR_PRI_NAT_SRC = 300,
	NF_BR_PRI_LAST = INT_MAX,
};

#ifdef CONFIG_BRIDGE_NETFILTER

#define BRNF_PKT_TYPE			0x01
#define BRNF_BRIDGED_DNAT		0x02
#define BRNF_DONT_TAKE_PARENT		0x04
#define BRNF_BRIDGED			0x08
#define BRNF_NF_BRIDGE_PREROUTING	0x10

static inline
struct nf_bridge_info *nf_bridge_alloc(struct sk_buff *skb)
{
	struct nf_bridge_info **nf_bridge = &(skb->nf_bridge);

	if ((*nf_bridge = kmalloc(sizeof(**nf_bridge), GFP_ATOMIC)) != NULL) {
		atomic_set(&(*nf_bridge)->use, 1);
		(*nf_bridge)->mask = 0;
		(*nf_bridge)->physindev = (*nf_bridge)->physoutdev = NULL;
#if defined(CONFIG_VLAN_8021Q) || defined(CONFIG_VLAN_8021Q_MODULE)
		(*nf_bridge)->netoutdev = NULL;
#endif
	}

	return *nf_bridge;
}

/* Only used in br_forward.c */
static inline
void nf_bridge_maybe_copy_header(struct sk_buff *skb)
{
	if (skb->nf_bridge) {
		if (skb->protocol == __constant_htons(ETH_P_8021Q)) {
			memcpy(skb->data - 18, skb->nf_bridge->data, 18);
			skb_push(skb, 4);
		} else
<<<<<<< HEAD
			memcpy(skb->data - 16, skb->nf_bridge->hh, 16);
=======
#endif
			memcpy(skb->data - 16, skb->nf_bridge->data, 16);
>>>>>>> 6bb00924
	}
}

static inline
void nf_bridge_save_header(struct sk_buff *skb)
{
        int header_size = 16;

	if (skb->protocol == __constant_htons(ETH_P_8021Q))
		header_size = 18;
<<<<<<< HEAD

	memcpy(skb->nf_bridge->hh, skb->data - header_size, header_size);
=======
#endif
	memcpy(skb->nf_bridge->data, skb->data - header_size, header_size);
>>>>>>> 6bb00924
}

struct bridge_skb_cb {
	union {
		__u32 ipv4;
	} daddr;
};
#endif /* CONFIG_BRIDGE_NETFILTER */

#endif /* __KERNEL__ */
#endif<|MERGE_RESOLUTION|>--- conflicted
+++ resolved
@@ -75,12 +75,7 @@
 			memcpy(skb->data - 18, skb->nf_bridge->data, 18);
 			skb_push(skb, 4);
 		} else
-<<<<<<< HEAD
-			memcpy(skb->data - 16, skb->nf_bridge->hh, 16);
-=======
-#endif
 			memcpy(skb->data - 16, skb->nf_bridge->data, 16);
->>>>>>> 6bb00924
 	}
 }
 
@@ -91,13 +86,8 @@
 
 	if (skb->protocol == __constant_htons(ETH_P_8021Q))
 		header_size = 18;
-<<<<<<< HEAD
 
-	memcpy(skb->nf_bridge->hh, skb->data - header_size, header_size);
-=======
-#endif
 	memcpy(skb->nf_bridge->data, skb->data - header_size, header_size);
->>>>>>> 6bb00924
 }
 
 struct bridge_skb_cb {
