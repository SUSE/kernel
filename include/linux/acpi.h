/*
 * acpi.h - ACPI Interface
 *
 * Copyright (C) 2001 Paul Diefenbaugh <paul.s.diefenbaugh@intel.com>
 *
 * ~~~~~~~~~~~~~~~~~~~~~~~~~~~~~~~~~~~~~~~~~~~~~~~~~~~~~~~~~~~~~~~~~~~~~~~~~~
 *
 * This program is free software; you can redistribute it and/or modify
 * it under the terms of the GNU General Public License as published by
 * the Free Software Foundation; either version 2 of the License, or
 * (at your option) any later version.
 *
 * This program is distributed in the hope that it will be useful,
 * but WITHOUT ANY WARRANTY; without even the implied warranty of
 * MERCHANTABILITY or FITNESS FOR A PARTICULAR PURPOSE.  See the
 * GNU General Public License for more details.
 *
 * You should have received a copy of the GNU General Public License
 * along with this program; if not, write to the Free Software
 * Foundation, Inc., 59 Temple Place, Suite 330, Boston, MA  02111-1307  USA
 *
 * ~~~~~~~~~~~~~~~~~~~~~~~~~~~~~~~~~~~~~~~~~~~~~~~~~~~~~~~~~~~~~~~~~~~~~~~~~~
 */

#ifndef _LINUX_ACPI_H
#define _LINUX_ACPI_H

#include <linux/ioport.h>	/* for struct resource */

#ifdef	CONFIG_ACPI

#ifndef _LINUX
#define _LINUX
#endif

#include <linux/list.h>
#include <linux/mod_devicetable.h>

#include <acpi/acpi.h>
#include <acpi/acpi_bus.h>
#include <acpi/acpi_drivers.h>
#include <acpi/acpi_numa.h>
#include <asm/acpi.h>
#include <linux/dmi.h>


enum acpi_irq_model_id {
	ACPI_IRQ_MODEL_PIC = 0,
	ACPI_IRQ_MODEL_IOAPIC,
	ACPI_IRQ_MODEL_IOSAPIC,
	ACPI_IRQ_MODEL_PLATFORM,
	ACPI_IRQ_MODEL_COUNT
};

extern enum acpi_irq_model_id	acpi_irq_model;

enum acpi_interrupt_id {
	ACPI_INTERRUPT_PMI	= 1,
	ACPI_INTERRUPT_INIT,
	ACPI_INTERRUPT_CPEI,
	ACPI_INTERRUPT_COUNT
};

#define	ACPI_SPACE_MEM		0

enum acpi_address_range_id {
	ACPI_ADDRESS_RANGE_MEMORY = 1,
	ACPI_ADDRESS_RANGE_RESERVED = 2,
	ACPI_ADDRESS_RANGE_ACPI = 3,
	ACPI_ADDRESS_RANGE_NVS	= 4,
	ACPI_ADDRESS_RANGE_COUNT
};


/* Table Handlers */

typedef int (*acpi_table_handler) (struct acpi_table_header *table);

typedef int (*acpi_table_entry_handler) (struct acpi_subtable_header *header, const unsigned long end);

char * __acpi_map_table (unsigned long phys_addr, unsigned long size);
int early_acpi_boot_init(void);
int acpi_boot_init (void);
int acpi_boot_table_init (void);
int acpi_mps_check (void);
int acpi_numa_init (void);

int acpi_table_init (void);
int acpi_table_parse (char *id, acpi_table_handler handler);
int __init acpi_table_parse_entries(char *id, unsigned long table_size,
	int entry_id, acpi_table_entry_handler handler, unsigned int max_entries);
int acpi_table_parse_madt (enum acpi_madt_type id, acpi_table_entry_handler handler, unsigned int max_entries);
int acpi_parse_mcfg (struct acpi_table_header *header);
void acpi_table_print_madt_entry (struct acpi_subtable_header *madt);

/* the following four functions are architecture-dependent */
void acpi_numa_slit_init (struct acpi_table_slit *slit);
void acpi_numa_processor_affinity_init (struct acpi_srat_cpu_affinity *pa);
void acpi_numa_memory_affinity_init (struct acpi_srat_mem_affinity *ma);
void acpi_numa_arch_fixup(void);

#ifdef CONFIG_ACPI_HOTPLUG_CPU
/* Arch dependent functions for cpu hotplug support */
int acpi_map_lsapic(acpi_handle handle, int *pcpu);
int acpi_unmap_lsapic(int cpu);
#endif /* CONFIG_ACPI_HOTPLUG_CPU */

int acpi_register_ioapic(acpi_handle handle, u64 phys_addr, u32 gsi_base);
int acpi_unregister_ioapic(acpi_handle handle, u32 gsi_base);
void acpi_irq_stats_init(void);
extern u32 acpi_irq_handled;

extern struct acpi_mcfg_allocation *pci_mmcfg_config;
extern int pci_mmcfg_config_num;

extern int sbf_port;
extern unsigned long acpi_realmode_flags;

int acpi_register_gsi (u32 gsi, int triggering, int polarity);
int acpi_gsi_to_irq (u32 gsi, unsigned int *irq);

#ifdef CONFIG_X86_IO_APIC
extern int acpi_get_override_irq(int bus_irq, int *trigger, int *polarity);
#else
#define acpi_get_override_irq(bus, trigger, polarity) (-1)
#endif
/*
 * This function undoes the effect of one call to acpi_register_gsi().
 * If this matches the last registration, any IRQ resources for gsi
 * are freed.
 */
void acpi_unregister_gsi (u32 gsi);

struct pci_dev;

int acpi_pci_irq_enable (struct pci_dev *dev);
void acpi_penalize_isa_irq(int irq, int active);

void acpi_pci_irq_disable (struct pci_dev *dev);

struct acpi_pci_driver {
	struct acpi_pci_driver *next;
	int (*add)(acpi_handle handle);
	void (*remove)(acpi_handle handle);
};

int acpi_pci_register_driver(struct acpi_pci_driver *driver);
void acpi_pci_unregister_driver(struct acpi_pci_driver *driver);

extern int ec_read(u8 addr, u8 *val);
extern int ec_write(u8 addr, u8 val);
extern int ec_transaction(u8 command,
                          const u8 *wdata, unsigned wdata_len,
                          u8 *rdata, unsigned rdata_len,
			  int force_poll);

#if defined(CONFIG_ACPI_WMI) || defined(CONFIG_ACPI_WMI_MODULE)

typedef void (*wmi_notify_handler) (u32 value, void *context);

extern acpi_status wmi_evaluate_method(const char *guid, u8 instance,
					u32 method_id,
					const struct acpi_buffer *in,
					struct acpi_buffer *out);
extern acpi_status wmi_query_block(const char *guid, u8 instance,
					struct acpi_buffer *out);
extern acpi_status wmi_set_block(const char *guid, u8 instance,
					const struct acpi_buffer *in);
extern acpi_status wmi_install_notify_handler(const char *guid,
					wmi_notify_handler handler, void *data);
extern acpi_status wmi_remove_notify_handler(const char *guid);
extern acpi_status wmi_get_event_data(u32 event, struct acpi_buffer *out);
extern bool wmi_has_guid(const char *guid);

#endif	/* CONFIG_ACPI_WMI */

#define ACPI_VIDEO_OUTPUT_SWITCHING			0x0001
#define ACPI_VIDEO_DEVICE_POSTING			0x0002
#define ACPI_VIDEO_ROM_AVAILABLE			0x0004
#define ACPI_VIDEO_BACKLIGHT				0x0008
#define ACPI_VIDEO_BACKLIGHT_FORCE_VENDOR		0x0010
#define ACPI_VIDEO_BACKLIGHT_FORCE_VIDEO		0x0020
#define ACPI_VIDEO_OUTPUT_SWITCHING_FORCE_VENDOR	0x0040
#define ACPI_VIDEO_OUTPUT_SWITCHING_FORCE_VIDEO		0x0080
#define ACPI_VIDEO_BACKLIGHT_DMI_VENDOR			0x0100
#define ACPI_VIDEO_BACKLIGHT_DMI_VIDEO			0x0200
#define ACPI_VIDEO_OUTPUT_SWITCHING_DMI_VENDOR		0x0400
#define ACPI_VIDEO_OUTPUT_SWITCHING_DMI_VIDEO		0x0800
<<<<<<< HEAD
/* Do not use the IGD define, this is a SUSE only ThinkPad workaround hack! */
#define ACPI_VIDEO_IGD					0x1000
=======
>>>>>>> 18e352e4

#if defined(CONFIG_ACPI_VIDEO) || defined(CONFIG_ACPI_VIDEO_MODULE)

extern long acpi_video_get_capabilities(acpi_handle graphics_dev_handle);
extern long acpi_is_video_device(struct acpi_device *device);
extern int acpi_video_backlight_support(void);
extern int acpi_video_display_switch_support(void);

#else

static inline long acpi_video_get_capabilities(acpi_handle graphics_dev_handle)
{
	return 0;
}

static inline long acpi_is_video_device(struct acpi_device *device)
{
	return 0;
}

static inline int acpi_video_backlight_support(void)
{
	return 0;
}

static inline int acpi_video_display_switch_support(void)
{
	return 0;
}

#endif /* defined(CONFIG_ACPI_VIDEO) || defined(CONFIG_ACPI_VIDEO_MODULE) */

extern int acpi_blacklisted(void);
#ifdef CONFIG_DMI
extern void acpi_dmi_osi_linux(int enable, const struct dmi_system_id *d);
extern int acpi_osi_setup(char *str);
#endif

#ifdef CONFIG_ACPI_NUMA
int acpi_get_pxm(acpi_handle handle);
int acpi_get_node(acpi_handle *handle);
#else
static inline int acpi_get_pxm(acpi_handle handle)
{
	return 0;
}
static inline int acpi_get_node(acpi_handle *handle)
{
	return 0;
}
#endif
extern int acpi_paddr_to_node(u64 start_addr, u64 size);

extern int pnpacpi_disabled;

#define PXM_INVAL	(-1)
#define NID_INVAL	(-1)

int acpi_check_resource_conflict(struct resource *res);

int acpi_check_region(resource_size_t start, resource_size_t n,
		      const char *name);
int acpi_check_mem_region(resource_size_t start, resource_size_t n,
		      const char *name);

#ifdef CONFIG_PM_SLEEP
void __init acpi_no_s4_hw_signature(void);
void __init acpi_old_suspend_ordering(void);
void __init acpi_s4_no_nvs(void);
#endif /* CONFIG_PM_SLEEP */
#else	/* CONFIG_ACPI */

static inline int early_acpi_boot_init(void)
{
	return 0;
}
static inline int acpi_boot_init(void)
{
	return 0;
}

static inline int acpi_boot_table_init(void)
{
	return 0;
}

static inline int acpi_mps_check(void)
{
	return 0;
}

static inline int acpi_check_resource_conflict(struct resource *res)
{
	return 0;
}

static inline int acpi_check_region(resource_size_t start, resource_size_t n,
				    const char *name)
{
	return 0;
}

static inline int acpi_check_mem_region(resource_size_t start,
					resource_size_t n, const char *name)
{
	return 0;
}

#endif	/* !CONFIG_ACPI */
#endif	/*_LINUX_ACPI_H*/<|MERGE_RESOLUTION|>--- conflicted
+++ resolved
@@ -186,11 +186,8 @@
 #define ACPI_VIDEO_BACKLIGHT_DMI_VIDEO			0x0200
 #define ACPI_VIDEO_OUTPUT_SWITCHING_DMI_VENDOR		0x0400
 #define ACPI_VIDEO_OUTPUT_SWITCHING_DMI_VIDEO		0x0800
-<<<<<<< HEAD
 /* Do not use the IGD define, this is a SUSE only ThinkPad workaround hack! */
 #define ACPI_VIDEO_IGD					0x1000
-=======
->>>>>>> 18e352e4
 
 #if defined(CONFIG_ACPI_VIDEO) || defined(CONFIG_ACPI_VIDEO_MODULE)
 
