/* SPDX-License-Identifier: GPL-2.0-or-later */
/*
 * acpi.h - ACPI Interface
 *
 * Copyright (C) 2001 Paul Diefenbaugh <paul.s.diefenbaugh@intel.com>
 */

#ifndef _LINUX_ACPI_H
#define _LINUX_ACPI_H

#include <linux/errno.h>
#include <linux/ioport.h>	/* for struct resource */
#include <linux/resource_ext.h>
#include <linux/device.h>
#include <linux/mod_devicetable.h>
#include <linux/property.h>
#include <linux/uuid.h>
#include <linux/node.h>

struct irq_domain;
struct irq_domain_ops;

#ifndef _LINUX
#define _LINUX
#endif
#include <acpi/acpi.h>
#include <acpi/acpi_numa.h>

#ifdef	CONFIG_ACPI

#include <linux/list.h>
#include <linux/dynamic_debug.h>
#include <linux/module.h>
#include <linux/mutex.h>
#include <linux/fw_table.h>

#include <acpi/acpi_bus.h>
#include <acpi/acpi_drivers.h>
#include <acpi/acpi_io.h>
#include <asm/acpi.h>

#ifdef CONFIG_ACPI_TABLE_LIB
#define EXPORT_SYMBOL_ACPI_LIB(x) EXPORT_SYMBOL_NS_GPL(x, ACPI)
#define __init_or_acpilib
#define __initdata_or_acpilib
#else
#define EXPORT_SYMBOL_ACPI_LIB(x)
#define __init_or_acpilib __init
#define __initdata_or_acpilib __initdata
#endif

static inline acpi_handle acpi_device_handle(struct acpi_device *adev)
{
	return adev ? adev->handle : NULL;
}

#define ACPI_COMPANION(dev)		to_acpi_device_node((dev)->fwnode)
#define ACPI_COMPANION_SET(dev, adev)	set_primary_fwnode(dev, (adev) ? \
	acpi_fwnode_handle(adev) : NULL)
#define ACPI_HANDLE(dev)		acpi_device_handle(ACPI_COMPANION(dev))
#define ACPI_HANDLE_FWNODE(fwnode)	\
				acpi_device_handle(to_acpi_device_node(fwnode))

static inline struct fwnode_handle *acpi_alloc_fwnode_static(void)
{
	struct fwnode_handle *fwnode;

	fwnode = kzalloc(sizeof(struct fwnode_handle), GFP_KERNEL);
	if (!fwnode)
		return NULL;

	fwnode_init(fwnode, &acpi_static_fwnode_ops);

	return fwnode;
}

static inline void acpi_free_fwnode_static(struct fwnode_handle *fwnode)
{
	if (WARN_ON(!is_acpi_static_node(fwnode)))
		return;

	kfree(fwnode);
}

static inline bool has_acpi_companion(struct device *dev)
{
	return is_acpi_device_node(dev->fwnode);
}

static inline void acpi_preset_companion(struct device *dev,
					 struct acpi_device *parent, u64 addr)
{
	ACPI_COMPANION_SET(dev, acpi_find_child_device(parent, addr, false));
}

static inline const char *acpi_dev_name(struct acpi_device *adev)
{
	return dev_name(&adev->dev);
}

struct device *acpi_get_first_physical_node(struct acpi_device *adev);

enum acpi_irq_model_id {
	ACPI_IRQ_MODEL_PIC = 0,
	ACPI_IRQ_MODEL_IOAPIC,
	ACPI_IRQ_MODEL_IOSAPIC,
	ACPI_IRQ_MODEL_PLATFORM,
	ACPI_IRQ_MODEL_GIC,
	ACPI_IRQ_MODEL_LPIC,
	ACPI_IRQ_MODEL_RINTC,
	ACPI_IRQ_MODEL_COUNT
};

extern enum acpi_irq_model_id	acpi_irq_model;

enum acpi_interrupt_id {
	ACPI_INTERRUPT_PMI	= 1,
	ACPI_INTERRUPT_INIT,
	ACPI_INTERRUPT_CPEI,
	ACPI_INTERRUPT_COUNT
};

#define	ACPI_SPACE_MEM		0

enum acpi_address_range_id {
	ACPI_ADDRESS_RANGE_MEMORY = 1,
	ACPI_ADDRESS_RANGE_RESERVED = 2,
	ACPI_ADDRESS_RANGE_ACPI = 3,
	ACPI_ADDRESS_RANGE_NVS	= 4,
	ACPI_ADDRESS_RANGE_COUNT
};


/* Table Handlers */
typedef int (*acpi_tbl_table_handler)(struct acpi_table_header *table);

/* Debugger support */

struct acpi_debugger_ops {
	int (*create_thread)(acpi_osd_exec_callback function, void *context);
	ssize_t (*write_log)(const char *msg);
	ssize_t (*read_cmd)(char *buffer, size_t length);
	int (*wait_command_ready)(bool single_step, char *buffer, size_t length);
	int (*notify_command_complete)(void);
};

struct acpi_debugger {
	const struct acpi_debugger_ops *ops;
	struct module *owner;
	struct mutex lock;
};

#ifdef CONFIG_ACPI_DEBUGGER
int __init acpi_debugger_init(void);
int acpi_register_debugger(struct module *owner,
			   const struct acpi_debugger_ops *ops);
void acpi_unregister_debugger(const struct acpi_debugger_ops *ops);
int acpi_debugger_create_thread(acpi_osd_exec_callback function, void *context);
ssize_t acpi_debugger_write_log(const char *msg);
ssize_t acpi_debugger_read_cmd(char *buffer, size_t buffer_length);
int acpi_debugger_wait_command_ready(void);
int acpi_debugger_notify_command_complete(void);
#else
static inline int acpi_debugger_init(void)
{
	return -ENODEV;
}

static inline int acpi_register_debugger(struct module *owner,
					 const struct acpi_debugger_ops *ops)
{
	return -ENODEV;
}

static inline void acpi_unregister_debugger(const struct acpi_debugger_ops *ops)
{
}

static inline int acpi_debugger_create_thread(acpi_osd_exec_callback function,
					      void *context)
{
	return -ENODEV;
}

static inline int acpi_debugger_write_log(const char *msg)
{
	return -ENODEV;
}

static inline int acpi_debugger_read_cmd(char *buffer, u32 buffer_length)
{
	return -ENODEV;
}

static inline int acpi_debugger_wait_command_ready(void)
{
	return -ENODEV;
}

static inline int acpi_debugger_notify_command_complete(void)
{
	return -ENODEV;
}
#endif

#define BAD_MADT_ENTRY(entry, end) (					    \
		(!entry) || (unsigned long)entry + sizeof(*entry) > end ||  \
		((struct acpi_subtable_header *)entry)->length < sizeof(*entry))

void __iomem *__acpi_map_table(unsigned long phys, unsigned long size);
void __acpi_unmap_table(void __iomem *map, unsigned long size);
int early_acpi_boot_init(void);
int acpi_boot_init (void);
void acpi_boot_table_prepare (void);
void acpi_boot_table_init (void);
int acpi_mps_check (void);
int acpi_numa_init (void);

int acpi_locate_initial_tables (void);
void acpi_reserve_initial_tables (void);
void acpi_table_init_complete (void);
int acpi_table_init (void);

int acpi_table_parse(char *id, acpi_tbl_table_handler handler);
int __init_or_acpilib acpi_table_parse_entries(char *id,
		unsigned long table_size, int entry_id,
		acpi_tbl_entry_handler handler, unsigned int max_entries);
int __init_or_acpilib acpi_table_parse_entries_array(char *id,
		unsigned long table_size, struct acpi_subtable_proc *proc,
		int proc_num, unsigned int max_entries);
int acpi_table_parse_madt(enum acpi_madt_type id,
			  acpi_tbl_entry_handler handler,
			  unsigned int max_entries);
int __init_or_acpilib
acpi_table_parse_cedt(enum acpi_cedt_type id,
		      acpi_tbl_entry_handler_arg handler_arg, void *arg);

int acpi_parse_mcfg (struct acpi_table_header *header);
void acpi_table_print_madt_entry (struct acpi_subtable_header *madt);

#if defined(CONFIG_X86) || defined(CONFIG_LOONGARCH)
void acpi_numa_processor_affinity_init (struct acpi_srat_cpu_affinity *pa);
#else
static inline void
acpi_numa_processor_affinity_init(struct acpi_srat_cpu_affinity *pa) { }
#endif

void acpi_numa_x2apic_affinity_init(struct acpi_srat_x2apic_cpu_affinity *pa);

#if defined(CONFIG_ARM64) || defined(CONFIG_LOONGARCH)
void acpi_arch_dma_setup(struct device *dev);
#else
static inline void acpi_arch_dma_setup(struct device *dev) { }
#endif

#ifdef CONFIG_ARM64
void acpi_numa_gicc_affinity_init(struct acpi_srat_gicc_affinity *pa);
#else
static inline void
acpi_numa_gicc_affinity_init(struct acpi_srat_gicc_affinity *pa) { }
#endif

#ifdef CONFIG_RISCV
void acpi_numa_rintc_affinity_init(struct acpi_srat_rintc_affinity *pa);
#else
static inline void acpi_numa_rintc_affinity_init(struct acpi_srat_rintc_affinity *pa) { }
#endif

#ifndef PHYS_CPUID_INVALID
typedef u32 phys_cpuid_t;
#define PHYS_CPUID_INVALID (phys_cpuid_t)(-1)
#endif

static inline bool invalid_logical_cpuid(u32 cpuid)
{
	return (int)cpuid < 0;
}

static inline bool invalid_phys_cpuid(phys_cpuid_t phys_id)
{
	return phys_id == PHYS_CPUID_INVALID;
}


int __init acpi_get_madt_revision(void);

/* Validate the processor object's proc_id */
bool acpi_duplicate_processor_id(int proc_id);
/* Processor _CTS control */
struct acpi_processor_power;

#ifdef CONFIG_ACPI_PROCESSOR_CSTATE
bool acpi_processor_claim_cst_control(void);
int acpi_processor_evaluate_cst(acpi_handle handle, u32 cpu,
				struct acpi_processor_power *info);
#else
static inline bool acpi_processor_claim_cst_control(void) { return false; }
static inline int acpi_processor_evaluate_cst(acpi_handle handle, u32 cpu,
					      struct acpi_processor_power *info)
{
	return -ENODEV;
}
#endif

#ifdef CONFIG_ACPI_HOTPLUG_CPU
/* Arch dependent functions for cpu hotplug support */
int acpi_map_cpu(acpi_handle handle, phys_cpuid_t physid, u32 acpi_id,
		 int *pcpu);
int acpi_unmap_cpu(int cpu);
#endif /* CONFIG_ACPI_HOTPLUG_CPU */

acpi_handle acpi_get_processor_handle(int cpu);

#ifdef CONFIG_ACPI_HOTPLUG_IOAPIC
int acpi_get_ioapic_id(acpi_handle handle, u32 gsi_base, u64 *phys_addr);
#endif

int acpi_register_ioapic(acpi_handle handle, u64 phys_addr, u32 gsi_base);
int acpi_unregister_ioapic(acpi_handle handle, u32 gsi_base);
int acpi_ioapic_registered(acpi_handle handle, u32 gsi_base);
void acpi_irq_stats_init(void);
extern u32 acpi_irq_handled;
extern u32 acpi_irq_not_handled;
extern unsigned int acpi_sci_irq;
extern bool acpi_no_s5;
#define INVALID_ACPI_IRQ	((unsigned)-1)
static inline bool acpi_sci_irq_valid(void)
{
	return acpi_sci_irq != INVALID_ACPI_IRQ;
}

extern int sbf_port;
extern unsigned long acpi_realmode_flags;

int acpi_register_gsi (struct device *dev, u32 gsi, int triggering, int polarity);
int acpi_gsi_to_irq (u32 gsi, unsigned int *irq);
int acpi_isa_irq_to_gsi (unsigned isa_irq, u32 *gsi);

void acpi_set_irq_model(enum acpi_irq_model_id model,
			struct fwnode_handle *(*)(u32));
void acpi_set_gsi_to_irq_fallback(u32 (*)(u32));

struct irq_domain *acpi_irq_create_hierarchy(unsigned int flags,
					     unsigned int size,
					     struct fwnode_handle *fwnode,
					     const struct irq_domain_ops *ops,
					     void *host_data);

#ifdef CONFIG_X86_IO_APIC
extern int acpi_get_override_irq(u32 gsi, int *trigger, int *polarity);
#else
static inline int acpi_get_override_irq(u32 gsi, int *trigger, int *polarity)
{
	return -1;
}
#endif
/*
 * This function undoes the effect of one call to acpi_register_gsi().
 * If this matches the last registration, any IRQ resources for gsi
 * are freed.
 */
void acpi_unregister_gsi (u32 gsi);

struct pci_dev;

struct acpi_prt_entry *acpi_pci_irq_lookup(struct pci_dev *dev, int pin);
int acpi_pci_irq_enable (struct pci_dev *dev);
void acpi_penalize_isa_irq(int irq, int active);
bool acpi_isa_irq_available(int irq);
#ifdef CONFIG_PCI
void acpi_penalize_sci_irq(int irq, int trigger, int polarity);
#else
static inline void acpi_penalize_sci_irq(int irq, int trigger,
					int polarity)
{
}
#endif
void acpi_pci_irq_disable (struct pci_dev *dev);

extern int ec_read(u8 addr, u8 *val);
extern int ec_write(u8 addr, u8 val);
extern int ec_transaction(u8 command,
                          const u8 *wdata, unsigned wdata_len,
                          u8 *rdata, unsigned rdata_len);
extern acpi_handle ec_get_handle(void);

extern bool acpi_is_pnp_device(struct acpi_device *);

#if defined(CONFIG_ACPI_WMI) || defined(CONFIG_ACPI_WMI_MODULE)

typedef void (*wmi_notify_handler) (union acpi_object *data, void *context);

int wmi_instance_count(const char *guid);

extern acpi_status wmi_evaluate_method(const char *guid, u8 instance,
					u32 method_id,
					const struct acpi_buffer *in,
					struct acpi_buffer *out);
extern acpi_status wmi_query_block(const char *guid, u8 instance,
					struct acpi_buffer *out);
extern acpi_status wmi_set_block(const char *guid, u8 instance,
					const struct acpi_buffer *in);
extern acpi_status wmi_install_notify_handler(const char *guid,
					wmi_notify_handler handler, void *data);
extern acpi_status wmi_remove_notify_handler(const char *guid);
extern bool wmi_has_guid(const char *guid);
extern char *wmi_get_acpi_device_uid(const char *guid);

#endif	/* CONFIG_ACPI_WMI */

#define ACPI_VIDEO_OUTPUT_SWITCHING			0x0001
#define ACPI_VIDEO_DEVICE_POSTING			0x0002
#define ACPI_VIDEO_ROM_AVAILABLE			0x0004
#define ACPI_VIDEO_BACKLIGHT				0x0008
#define ACPI_VIDEO_BACKLIGHT_FORCE_VENDOR		0x0010
#define ACPI_VIDEO_BACKLIGHT_FORCE_VIDEO		0x0020
#define ACPI_VIDEO_OUTPUT_SWITCHING_FORCE_VENDOR	0x0040
#define ACPI_VIDEO_OUTPUT_SWITCHING_FORCE_VIDEO		0x0080
#define ACPI_VIDEO_BACKLIGHT_DMI_VENDOR			0x0100
#define ACPI_VIDEO_BACKLIGHT_DMI_VIDEO			0x0200
#define ACPI_VIDEO_OUTPUT_SWITCHING_DMI_VENDOR		0x0400
#define ACPI_VIDEO_OUTPUT_SWITCHING_DMI_VIDEO		0x0800

extern char acpi_video_backlight_string[];
extern long acpi_is_video_device(acpi_handle handle);

extern void acpi_osi_setup(char *str);
extern bool acpi_osi_is_win8(void);

#ifdef CONFIG_ACPI_THERMAL_LIB
int thermal_acpi_active_trip_temp(struct acpi_device *adev, int id, int *ret_temp);
int thermal_acpi_passive_trip_temp(struct acpi_device *adev, int *ret_temp);
int thermal_acpi_hot_trip_temp(struct acpi_device *adev, int *ret_temp);
int thermal_acpi_critical_trip_temp(struct acpi_device *adev, int *ret_temp);
#endif

#ifdef CONFIG_ACPI_HMAT
int acpi_get_genport_coordinates(u32 uid, struct access_coordinate *coord);
#else
static inline int acpi_get_genport_coordinates(u32 uid,
					       struct access_coordinate *coord)
{
	return -EOPNOTSUPP;
}
#endif

#ifdef CONFIG_ACPI_NUMA
int acpi_map_pxm_to_node(int pxm);
int acpi_get_node(acpi_handle handle);

/**
 * pxm_to_online_node - Map proximity ID to online node
 * @pxm: ACPI proximity ID
 *
 * This is similar to pxm_to_node(), but always returns an online
 * node.  When the mapped node from a given proximity ID is offline, it
 * looks up the node distance table and returns the nearest online node.
 *
 * ACPI device drivers, which are called after the NUMA initialization has
 * completed in the kernel, can call this interface to obtain their device
 * NUMA topology from ACPI tables.  Such drivers do not have to deal with
 * offline nodes.  A node may be offline when SRAT memory entry does not exist,
 * or NUMA is disabled, ex. "numa=off" on x86.
 */
static inline int pxm_to_online_node(int pxm)
{
	int node = pxm_to_node(pxm);

	return numa_map_to_online_node(node);
}
#else
static inline int pxm_to_online_node(int pxm)
{
	return 0;
}
static inline int acpi_map_pxm_to_node(int pxm)
{
	return 0;
}
static inline int acpi_get_node(acpi_handle handle)
{
	return 0;
}
#endif
extern int pnpacpi_disabled;

#define PXM_INVAL	(-1)

bool acpi_dev_resource_memory(struct acpi_resource *ares, struct resource *res);
bool acpi_dev_resource_io(struct acpi_resource *ares, struct resource *res);
bool acpi_dev_resource_address_space(struct acpi_resource *ares,
				     struct resource_win *win);
bool acpi_dev_resource_ext_address_space(struct acpi_resource *ares,
					 struct resource_win *win);
unsigned long acpi_dev_irq_flags(u8 triggering, u8 polarity, u8 shareable, u8 wake_capable);
unsigned int acpi_dev_get_irq_type(int triggering, int polarity);
bool acpi_dev_resource_interrupt(struct acpi_resource *ares, int index,
				 struct resource *res);

void acpi_dev_free_resource_list(struct list_head *list);
int acpi_dev_get_resources(struct acpi_device *adev, struct list_head *list,
			   int (*preproc)(struct acpi_resource *, void *),
			   void *preproc_data);
int acpi_dev_get_dma_resources(struct acpi_device *adev,
			       struct list_head *list);
int acpi_dev_get_memory_resources(struct acpi_device *adev, struct list_head *list);
int acpi_dev_filter_resource_type(struct acpi_resource *ares,
				  unsigned long types);

static inline int acpi_dev_filter_resource_type_cb(struct acpi_resource *ares,
						   void *arg)
{
	return acpi_dev_filter_resource_type(ares, (unsigned long)arg);
}

struct acpi_device *acpi_resource_consumer(struct resource *res);

int acpi_check_resource_conflict(const struct resource *res);

int acpi_check_region(resource_size_t start, resource_size_t n,
		      const char *name);

int acpi_resources_are_enforced(void);

#ifdef CONFIG_HIBERNATION
extern int acpi_check_s4_hw_signature;
#endif

#ifdef CONFIG_PM_SLEEP
void __init acpi_old_suspend_ordering(void);
void __init acpi_nvs_nosave(void);
void __init acpi_nvs_nosave_s3(void);
void __init acpi_sleep_no_blacklist(void);
#endif /* CONFIG_PM_SLEEP */

int acpi_register_wakeup_handler(
	int wake_irq, bool (*wakeup)(void *context), void *context);
void acpi_unregister_wakeup_handler(
	bool (*wakeup)(void *context), void *context);

struct acpi_osc_context {
	char *uuid_str;			/* UUID string */
	int rev;
	struct acpi_buffer cap;		/* list of DWORD capabilities */
	struct acpi_buffer ret;		/* free by caller if success */
};

acpi_status acpi_run_osc(acpi_handle handle, struct acpi_osc_context *context);

/* Number of _OSC capability DWORDS depends on bridge type */
#define OSC_PCI_CAPABILITY_DWORDS		3
#define OSC_CXL_CAPABILITY_DWORDS		5

/* Indexes into _OSC Capabilities Buffer (DWORDs 2 to 5 are device-specific) */
#define OSC_QUERY_DWORD				0	/* DWORD 1 */
#define OSC_SUPPORT_DWORD			1	/* DWORD 2 */
#define OSC_CONTROL_DWORD			2	/* DWORD 3 */
#define OSC_EXT_SUPPORT_DWORD			3	/* DWORD 4 */
#define OSC_EXT_CONTROL_DWORD			4	/* DWORD 5 */

/* _OSC Capabilities DWORD 1: Query/Control and Error Returns (generic) */
#define OSC_QUERY_ENABLE			0x00000001  /* input */
#define OSC_REQUEST_ERROR			0x00000002  /* return */
#define OSC_INVALID_UUID_ERROR			0x00000004  /* return */
#define OSC_INVALID_REVISION_ERROR		0x00000008  /* return */
#define OSC_CAPABILITIES_MASK_ERROR		0x00000010  /* return */

/* Platform-Wide Capabilities _OSC: Capabilities DWORD 2: Support Field */
#define OSC_SB_PAD_SUPPORT			0x00000001
#define OSC_SB_PPC_OST_SUPPORT			0x00000002
#define OSC_SB_PR3_SUPPORT			0x00000004
#define OSC_SB_HOTPLUG_OST_SUPPORT		0x00000008
#define OSC_SB_APEI_SUPPORT			0x00000010
#define OSC_SB_CPC_SUPPORT			0x00000020
#define OSC_SB_CPCV2_SUPPORT			0x00000040
#define OSC_SB_PCLPI_SUPPORT			0x00000080
#define OSC_SB_OSLPI_SUPPORT			0x00000100
#define OSC_SB_FAST_THERMAL_SAMPLING_SUPPORT	0x00000200
<<<<<<< HEAD
=======
#define OSC_SB_OVER_16_PSTATES_SUPPORT		0x00000400
>>>>>>> 2d5404ca
#define OSC_SB_GED_SUPPORT			0x00000800
#define OSC_SB_CPC_DIVERSE_HIGH_SUPPORT		0x00001000
#define OSC_SB_IRQ_RESOURCE_SOURCE_SUPPORT	0x00002000
#define OSC_SB_CPC_FLEXIBLE_ADR_SPACE		0x00004000
#define OSC_SB_GENERIC_INITIATOR_SUPPORT	0x00020000
#define OSC_SB_NATIVE_USB4_SUPPORT		0x00040000
#define OSC_SB_BATTERY_CHARGE_LIMITING_SUPPORT	0x00080000
#define OSC_SB_PRM_SUPPORT			0x00200000
#define OSC_SB_FFH_OPR_SUPPORT			0x00400000

extern bool osc_sb_apei_support_acked;
extern bool osc_pc_lpi_support_confirmed;
extern bool osc_sb_native_usb4_support_confirmed;
extern bool osc_sb_cppc2_support_acked;
extern bool osc_cpc_flexible_adr_space_confirmed;

/* USB4 Capabilities */
#define OSC_USB_USB3_TUNNELING			0x00000001
#define OSC_USB_DP_TUNNELING			0x00000002
#define OSC_USB_PCIE_TUNNELING			0x00000004
#define OSC_USB_XDOMAIN				0x00000008

extern u32 osc_sb_native_usb4_control;

/* PCI Host Bridge _OSC: Capabilities DWORD 2: Support Field */
#define OSC_PCI_EXT_CONFIG_SUPPORT		0x00000001
#define OSC_PCI_ASPM_SUPPORT			0x00000002
#define OSC_PCI_CLOCK_PM_SUPPORT		0x00000004
#define OSC_PCI_SEGMENT_GROUPS_SUPPORT		0x00000008
#define OSC_PCI_MSI_SUPPORT			0x00000010
#define OSC_PCI_EDR_SUPPORT			0x00000080
#define OSC_PCI_HPX_TYPE_3_SUPPORT		0x00000100

/* PCI Host Bridge _OSC: Capabilities DWORD 3: Control Field */
#define OSC_PCI_EXPRESS_NATIVE_HP_CONTROL	0x00000001
#define OSC_PCI_SHPC_NATIVE_HP_CONTROL		0x00000002
#define OSC_PCI_EXPRESS_PME_CONTROL		0x00000004
#define OSC_PCI_EXPRESS_AER_CONTROL		0x00000008
#define OSC_PCI_EXPRESS_CAPABILITY_CONTROL	0x00000010
#define OSC_PCI_EXPRESS_LTR_CONTROL		0x00000020
#define OSC_PCI_EXPRESS_DPC_CONTROL		0x00000080

/* CXL _OSC: Capabilities DWORD 4: Support Field */
#define OSC_CXL_1_1_PORT_REG_ACCESS_SUPPORT	0x00000001
#define OSC_CXL_2_0_PORT_DEV_REG_ACCESS_SUPPORT	0x00000002
#define OSC_CXL_PROTOCOL_ERR_REPORTING_SUPPORT	0x00000004
#define OSC_CXL_NATIVE_HP_SUPPORT		0x00000008

/* CXL _OSC: Capabilities DWORD 5: Control Field */
#define OSC_CXL_ERROR_REPORTING_CONTROL		0x00000001

static inline u32 acpi_osc_ctx_get_pci_control(struct acpi_osc_context *context)
{
	u32 *ret = context->ret.pointer;

	return ret[OSC_CONTROL_DWORD];
}

static inline u32 acpi_osc_ctx_get_cxl_control(struct acpi_osc_context *context)
{
	u32 *ret = context->ret.pointer;

	return ret[OSC_EXT_CONTROL_DWORD];
}

#define ACPI_GSB_ACCESS_ATTRIB_QUICK		0x00000002
#define ACPI_GSB_ACCESS_ATTRIB_SEND_RCV         0x00000004
#define ACPI_GSB_ACCESS_ATTRIB_BYTE		0x00000006
#define ACPI_GSB_ACCESS_ATTRIB_WORD		0x00000008
#define ACPI_GSB_ACCESS_ATTRIB_BLOCK		0x0000000A
#define ACPI_GSB_ACCESS_ATTRIB_MULTIBYTE	0x0000000B
#define ACPI_GSB_ACCESS_ATTRIB_WORD_CALL	0x0000000C
#define ACPI_GSB_ACCESS_ATTRIB_BLOCK_CALL	0x0000000D
#define ACPI_GSB_ACCESS_ATTRIB_RAW_BYTES	0x0000000E
#define ACPI_GSB_ACCESS_ATTRIB_RAW_PROCESS	0x0000000F

/* Enable _OST when all relevant hotplug operations are enabled */
#if defined(CONFIG_ACPI_HOTPLUG_CPU) &&			\
	defined(CONFIG_ACPI_HOTPLUG_MEMORY) &&		\
	defined(CONFIG_ACPI_CONTAINER)
#define ACPI_HOTPLUG_OST
#endif

/* _OST Source Event Code (OSPM Action) */
#define ACPI_OST_EC_OSPM_SHUTDOWN		0x100
#define ACPI_OST_EC_OSPM_EJECT			0x103
#define ACPI_OST_EC_OSPM_INSERTION		0x200

/* _OST General Processing Status Code */
#define ACPI_OST_SC_SUCCESS			0x0
#define ACPI_OST_SC_NON_SPECIFIC_FAILURE	0x1
#define ACPI_OST_SC_UNRECOGNIZED_NOTIFY		0x2

/* _OST OS Shutdown Processing (0x100) Status Code */
#define ACPI_OST_SC_OS_SHUTDOWN_DENIED		0x80
#define ACPI_OST_SC_OS_SHUTDOWN_IN_PROGRESS	0x81
#define ACPI_OST_SC_OS_SHUTDOWN_COMPLETED	0x82
#define ACPI_OST_SC_OS_SHUTDOWN_NOT_SUPPORTED	0x83

/* _OST Ejection Request (0x3, 0x103) Status Code */
#define ACPI_OST_SC_EJECT_NOT_SUPPORTED		0x80
#define ACPI_OST_SC_DEVICE_IN_USE		0x81
#define ACPI_OST_SC_DEVICE_BUSY			0x82
#define ACPI_OST_SC_EJECT_DEPENDENCY_BUSY	0x83
#define ACPI_OST_SC_EJECT_IN_PROGRESS		0x84

/* _OST Insertion Request (0x200) Status Code */
#define ACPI_OST_SC_INSERT_IN_PROGRESS		0x80
#define ACPI_OST_SC_DRIVER_LOAD_FAILURE		0x81
#define ACPI_OST_SC_INSERT_NOT_SUPPORTED	0x82

enum acpi_predicate {
	all_versions,
	less_than_or_equal,
	equal,
	greater_than_or_equal,
};

/* Table must be terminted by a NULL entry */
struct acpi_platform_list {
	char	oem_id[ACPI_OEM_ID_SIZE+1];
	char	oem_table_id[ACPI_OEM_TABLE_ID_SIZE+1];
	u32	oem_revision;
	char	*table;
	enum acpi_predicate pred;
	char	*reason;
	u32	data;
};
int acpi_match_platform_list(const struct acpi_platform_list *plat);

extern void acpi_early_init(void);
extern void acpi_subsystem_init(void);

extern int acpi_nvs_register(__u64 start, __u64 size);

extern int acpi_nvs_for_each_region(int (*func)(__u64, __u64, void *),
				    void *data);

const struct acpi_device_id *acpi_match_acpi_device(const struct acpi_device_id *ids,
						    const struct acpi_device *adev);

const struct acpi_device_id *acpi_match_device(const struct acpi_device_id *ids,
					       const struct device *dev);

const void *acpi_device_get_match_data(const struct device *dev);
extern bool acpi_driver_match_device(struct device *dev,
				     const struct device_driver *drv);
int acpi_device_uevent_modalias(const struct device *, struct kobj_uevent_env *);
int acpi_device_modalias(struct device *, char *, int);

struct platform_device *acpi_create_platform_device(struct acpi_device *,
						    const struct property_entry *);
#define ACPI_PTR(_ptr)	(_ptr)

static inline void acpi_device_set_enumerated(struct acpi_device *adev)
{
	adev->flags.visited = true;
}

static inline void acpi_device_clear_enumerated(struct acpi_device *adev)
{
	adev->flags.visited = false;
}

enum acpi_reconfig_event  {
	ACPI_RECONFIG_DEVICE_ADD = 0,
	ACPI_RECONFIG_DEVICE_REMOVE,
};

int acpi_reconfig_notifier_register(struct notifier_block *nb);
int acpi_reconfig_notifier_unregister(struct notifier_block *nb);

#ifdef CONFIG_ACPI_GTDT
int acpi_gtdt_init(struct acpi_table_header *table, int *platform_timer_count);
int acpi_gtdt_map_ppi(int type);
bool acpi_gtdt_c3stop(int type);
int acpi_arch_timer_mem_init(struct arch_timer_mem *timer_mem, int *timer_count);
#endif

#ifndef ACPI_HAVE_ARCH_SET_ROOT_POINTER
static inline void acpi_arch_set_root_pointer(u64 addr)
{
}
#endif

#ifndef ACPI_HAVE_ARCH_GET_ROOT_POINTER
static inline u64 acpi_arch_get_root_pointer(void)
{
	return 0;
}
#endif

int acpi_get_local_u64_address(acpi_handle handle, u64 *addr);
int acpi_get_local_address(acpi_handle handle, u32 *addr);
const char *acpi_get_subsystem_id(acpi_handle handle);

#else	/* !CONFIG_ACPI */

#define acpi_disabled 1

#define ACPI_COMPANION(dev)		(NULL)
#define ACPI_COMPANION_SET(dev, adev)	do { } while (0)
#define ACPI_HANDLE(dev)		(NULL)
#define ACPI_HANDLE_FWNODE(fwnode)	(NULL)

/* Get rid of the -Wunused-variable for adev */
#define acpi_dev_uid_match(adev, uid2)			(adev && false)
#define acpi_dev_hid_uid_match(adev, hid2, uid2)	(adev && false)

struct fwnode_handle;

static inline bool acpi_dev_found(const char *hid)
{
	return false;
}

static inline bool acpi_dev_present(const char *hid, const char *uid, s64 hrv)
{
	return false;
}

struct acpi_device;

static inline int acpi_dev_uid_to_integer(struct acpi_device *adev, u64 *integer)
{
	return -ENODEV;
}

static inline struct acpi_device *
acpi_dev_get_first_match_dev(const char *hid, const char *uid, s64 hrv)
{
	return NULL;
}

static inline bool acpi_reduced_hardware(void)
{
	return false;
}

static inline void acpi_dev_put(struct acpi_device *adev) {}

static inline bool is_acpi_node(const struct fwnode_handle *fwnode)
{
	return false;
}

static inline bool is_acpi_device_node(const struct fwnode_handle *fwnode)
{
	return false;
}

static inline struct acpi_device *to_acpi_device_node(const struct fwnode_handle *fwnode)
{
	return NULL;
}

static inline bool is_acpi_data_node(const struct fwnode_handle *fwnode)
{
	return false;
}

static inline struct acpi_data_node *to_acpi_data_node(const struct fwnode_handle *fwnode)
{
	return NULL;
}

static inline bool acpi_data_node_match(const struct fwnode_handle *fwnode,
					const char *name)
{
	return false;
}

static inline struct fwnode_handle *acpi_fwnode_handle(struct acpi_device *adev)
{
	return NULL;
}

static inline bool has_acpi_companion(struct device *dev)
{
	return false;
}

static inline void acpi_preset_companion(struct device *dev,
					 struct acpi_device *parent, u64 addr)
{
}

static inline const char *acpi_dev_name(struct acpi_device *adev)
{
	return NULL;
}

static inline struct device *acpi_get_first_physical_node(struct acpi_device *adev)
{
	return NULL;
}

static inline void acpi_early_init(void) { }
static inline void acpi_subsystem_init(void) { }

static inline int early_acpi_boot_init(void)
{
	return 0;
}
static inline int acpi_boot_init(void)
{
	return 0;
}

static inline void acpi_boot_table_prepare(void)
{
}

static inline void acpi_boot_table_init(void)
{
}

static inline int acpi_mps_check(void)
{
	return 0;
}

static inline int acpi_check_resource_conflict(struct resource *res)
{
	return 0;
}

static inline int acpi_check_region(resource_size_t start, resource_size_t n,
				    const char *name)
{
	return 0;
}

struct acpi_table_header;
static inline int acpi_table_parse(char *id,
				int (*handler)(struct acpi_table_header *))
{
	return -ENODEV;
}

static inline int acpi_nvs_register(__u64 start, __u64 size)
{
	return 0;
}

static inline int acpi_nvs_for_each_region(int (*func)(__u64, __u64, void *),
					   void *data)
{
	return 0;
}

struct acpi_device_id;

static inline const struct acpi_device_id *acpi_match_acpi_device(
	const struct acpi_device_id *ids, const struct acpi_device *adev)
{
	return NULL;
}

static inline const struct acpi_device_id *acpi_match_device(
	const struct acpi_device_id *ids, const struct device *dev)
{
	return NULL;
}

static inline const void *acpi_device_get_match_data(const struct device *dev)
{
	return NULL;
}

static inline bool acpi_driver_match_device(struct device *dev,
					    const struct device_driver *drv)
{
	return false;
}

static inline bool acpi_check_dsm(acpi_handle handle, const guid_t *guid,
				  u64 rev, u64 funcs)
{
	return false;
}

static inline union acpi_object *acpi_evaluate_dsm(acpi_handle handle,
						   const guid_t *guid,
						   u64 rev, u64 func,
						   union acpi_object *argv4)
{
	return NULL;
}

static inline union acpi_object *acpi_evaluate_dsm_typed(acpi_handle handle,
							 const guid_t *guid,
							 u64 rev, u64 func,
							 union acpi_object *argv4,
							 acpi_object_type type)
{
	return NULL;
}

static inline int acpi_device_uevent_modalias(const struct device *dev,
				struct kobj_uevent_env *env)
{
	return -ENODEV;
}

static inline int acpi_device_modalias(struct device *dev,
				char *buf, int size)
{
	return -ENODEV;
}

static inline struct platform_device *
acpi_create_platform_device(struct acpi_device *adev,
			    const struct property_entry *properties)
{
	return NULL;
}

static inline bool acpi_dma_supported(const struct acpi_device *adev)
{
	return false;
}

static inline enum dev_dma_attr acpi_get_dma_attr(struct acpi_device *adev)
{
	return DEV_DMA_NOT_SUPPORTED;
}

static inline int acpi_dma_get_range(struct device *dev, const struct bus_dma_region **map)
{
	return -ENODEV;
}

static inline int acpi_dma_configure(struct device *dev,
				     enum dev_dma_attr attr)
{
	return 0;
}

static inline int acpi_dma_configure_id(struct device *dev,
					enum dev_dma_attr attr,
					const u32 *input_id)
{
	return 0;
}

#define ACPI_PTR(_ptr)	(NULL)

static inline void acpi_device_set_enumerated(struct acpi_device *adev)
{
}

static inline void acpi_device_clear_enumerated(struct acpi_device *adev)
{
}

static inline int acpi_reconfig_notifier_register(struct notifier_block *nb)
{
	return -EINVAL;
}

static inline int acpi_reconfig_notifier_unregister(struct notifier_block *nb)
{
	return -EINVAL;
}

static inline struct acpi_device *acpi_resource_consumer(struct resource *res)
{
	return NULL;
}

static inline int acpi_get_local_address(acpi_handle handle, u32 *addr)
{
	return -ENODEV;
}

static inline const char *acpi_get_subsystem_id(acpi_handle handle)
{
	return ERR_PTR(-ENODEV);
}

static inline int acpi_register_wakeup_handler(int wake_irq,
	bool (*wakeup)(void *context), void *context)
{
	return -ENXIO;
}

static inline void acpi_unregister_wakeup_handler(
	bool (*wakeup)(void *context), void *context) { }

struct acpi_osc_context;
static inline u32 acpi_osc_ctx_get_pci_control(struct acpi_osc_context *context)
{
	return 0;
}

static inline u32 acpi_osc_ctx_get_cxl_control(struct acpi_osc_context *context)
{
	return 0;
}

static inline bool acpi_sleep_state_supported(u8 sleep_state)
{
	return false;
}

static inline acpi_handle acpi_get_processor_handle(int cpu)
{
	return NULL;
}

#endif	/* !CONFIG_ACPI */

extern void arch_post_acpi_subsys_init(void);

#ifdef CONFIG_ACPI_HOTPLUG_IOAPIC
int acpi_ioapic_add(acpi_handle root);
#else
static inline int acpi_ioapic_add(acpi_handle root) { return 0; }
#endif

#ifdef CONFIG_ACPI
void acpi_os_set_prepare_sleep(int (*func)(u8 sleep_state,
			       u32 pm1a_ctrl,  u32 pm1b_ctrl));

acpi_status acpi_os_prepare_sleep(u8 sleep_state,
				  u32 pm1a_control, u32 pm1b_control);

void acpi_os_set_prepare_extended_sleep(int (*func)(u8 sleep_state,
				        u32 val_a,  u32 val_b));

acpi_status acpi_os_prepare_extended_sleep(u8 sleep_state,
					   u32 val_a, u32 val_b);
#if defined(CONFIG_SUSPEND) && defined(CONFIG_X86)
struct acpi_s2idle_dev_ops {
	struct list_head list_node;
	void (*prepare)(void);
	void (*check)(void);
	void (*restore)(void);
};
int acpi_register_lps0_dev(struct acpi_s2idle_dev_ops *arg);
void acpi_unregister_lps0_dev(struct acpi_s2idle_dev_ops *arg);
int acpi_get_lps0_constraint(struct acpi_device *adev);
#else /* CONFIG_SUSPEND && CONFIG_X86 */
static inline int acpi_get_lps0_constraint(struct device *dev)
<<<<<<< HEAD
{
	return ACPI_STATE_UNKNOWN;
}
#endif /* CONFIG_SUSPEND && CONFIG_X86 */
#ifndef CONFIG_IA64
void arch_reserve_mem_area(acpi_physical_address addr, size_t size);
#else
static inline void arch_reserve_mem_area(acpi_physical_address addr,
					  size_t size)
=======
>>>>>>> 2d5404ca
{
	return ACPI_STATE_UNKNOWN;
}
#endif /* CONFIG_SUSPEND && CONFIG_X86 */
void arch_reserve_mem_area(acpi_physical_address addr, size_t size);
#else
#define acpi_os_set_prepare_sleep(func, pm1a_ctrl, pm1b_ctrl) do { } while (0)
#endif

#if defined(CONFIG_ACPI) && defined(CONFIG_PM)
int acpi_dev_suspend(struct device *dev, bool wakeup);
int acpi_dev_resume(struct device *dev);
int acpi_subsys_runtime_suspend(struct device *dev);
int acpi_subsys_runtime_resume(struct device *dev);
int acpi_dev_pm_attach(struct device *dev, bool power_on);
bool acpi_storage_d3(struct device *dev);
bool acpi_dev_state_d0(struct device *dev);
#else
static inline int acpi_subsys_runtime_suspend(struct device *dev) { return 0; }
static inline int acpi_subsys_runtime_resume(struct device *dev) { return 0; }
static inline int acpi_dev_pm_attach(struct device *dev, bool power_on)
{
	return 0;
}
static inline bool acpi_storage_d3(struct device *dev)
{
	return false;
}
static inline bool acpi_dev_state_d0(struct device *dev)
{
	return true;
}
#endif

#if defined(CONFIG_ACPI) && defined(CONFIG_PM_SLEEP)
int acpi_subsys_prepare(struct device *dev);
void acpi_subsys_complete(struct device *dev);
int acpi_subsys_suspend_late(struct device *dev);
int acpi_subsys_suspend_noirq(struct device *dev);
int acpi_subsys_suspend(struct device *dev);
int acpi_subsys_freeze(struct device *dev);
int acpi_subsys_poweroff(struct device *dev);
void acpi_ec_mark_gpe_for_wake(void);
void acpi_ec_set_gpe_wake_mask(u8 action);
int acpi_subsys_restore_early(struct device *dev);
#else
static inline int acpi_subsys_prepare(struct device *dev) { return 0; }
static inline void acpi_subsys_complete(struct device *dev) {}
static inline int acpi_subsys_suspend_late(struct device *dev) { return 0; }
static inline int acpi_subsys_suspend_noirq(struct device *dev) { return 0; }
static inline int acpi_subsys_suspend(struct device *dev) { return 0; }
static inline int acpi_subsys_freeze(struct device *dev) { return 0; }
static inline int acpi_subsys_poweroff(struct device *dev) { return 0; }
static inline int acpi_subsys_restore_early(struct device *dev) { return 0; }
static inline void acpi_ec_mark_gpe_for_wake(void) {}
static inline void acpi_ec_set_gpe_wake_mask(u8 action) {}
#endif

#ifdef CONFIG_ACPI
char *acpi_handle_path(acpi_handle handle);
__printf(3, 4)
void acpi_handle_printk(const char *level, acpi_handle handle,
			const char *fmt, ...);
void acpi_evaluation_failure_warn(acpi_handle handle, const char *name,
				  acpi_status status);
#else	/* !CONFIG_ACPI */
static inline __printf(3, 4) void
acpi_handle_printk(const char *level, void *handle, const char *fmt, ...) {}
static inline void acpi_evaluation_failure_warn(acpi_handle handle,
						const char *name,
						acpi_status status) {}
#endif	/* !CONFIG_ACPI */

#if defined(CONFIG_ACPI) && defined(CONFIG_DYNAMIC_DEBUG)
__printf(3, 4)
void __acpi_handle_debug(struct _ddebug *descriptor, acpi_handle handle, const char *fmt, ...);
#endif

/*
 * acpi_handle_<level>: Print message with ACPI prefix and object path
 *
 * These interfaces acquire the global namespace mutex to obtain an object
 * path.  In interrupt context, it shows the object path as <n/a>.
 */
#define acpi_handle_emerg(handle, fmt, ...)				\
	acpi_handle_printk(KERN_EMERG, handle, fmt, ##__VA_ARGS__)
#define acpi_handle_alert(handle, fmt, ...)				\
	acpi_handle_printk(KERN_ALERT, handle, fmt, ##__VA_ARGS__)
#define acpi_handle_crit(handle, fmt, ...)				\
	acpi_handle_printk(KERN_CRIT, handle, fmt, ##__VA_ARGS__)
#define acpi_handle_err(handle, fmt, ...)				\
	acpi_handle_printk(KERN_ERR, handle, fmt, ##__VA_ARGS__)
#define acpi_handle_warn(handle, fmt, ...)				\
	acpi_handle_printk(KERN_WARNING, handle, fmt, ##__VA_ARGS__)
#define acpi_handle_notice(handle, fmt, ...)				\
	acpi_handle_printk(KERN_NOTICE, handle, fmt, ##__VA_ARGS__)
#define acpi_handle_info(handle, fmt, ...)				\
	acpi_handle_printk(KERN_INFO, handle, fmt, ##__VA_ARGS__)

#if defined(DEBUG)
#define acpi_handle_debug(handle, fmt, ...)				\
	acpi_handle_printk(KERN_DEBUG, handle, fmt, ##__VA_ARGS__)
#else
#if defined(CONFIG_DYNAMIC_DEBUG)
#define acpi_handle_debug(handle, fmt, ...)				\
	_dynamic_func_call(fmt, __acpi_handle_debug,			\
			   handle, pr_fmt(fmt), ##__VA_ARGS__)
#else
#define acpi_handle_debug(handle, fmt, ...)				\
({									\
	if (0)								\
		acpi_handle_printk(KERN_DEBUG, handle, fmt, ##__VA_ARGS__); \
	0;								\
})
#endif
#endif

#if defined(CONFIG_ACPI) && defined(CONFIG_GPIOLIB)
bool acpi_gpio_get_irq_resource(struct acpi_resource *ares,
				struct acpi_resource_gpio **agpio);
bool acpi_gpio_get_io_resource(struct acpi_resource *ares,
			       struct acpi_resource_gpio **agpio);
int acpi_dev_gpio_irq_wake_get_by(struct acpi_device *adev, const char *con_id, int index,
				  bool *wake_capable);
#else
static inline bool acpi_gpio_get_irq_resource(struct acpi_resource *ares,
					      struct acpi_resource_gpio **agpio)
{
	return false;
}
static inline bool acpi_gpio_get_io_resource(struct acpi_resource *ares,
					     struct acpi_resource_gpio **agpio)
{
	return false;
}
static inline int acpi_dev_gpio_irq_wake_get_by(struct acpi_device *adev, const char *con_id,
						int index, bool *wake_capable)
{
	return -ENXIO;
}
#endif

static inline int acpi_dev_gpio_irq_wake_get(struct acpi_device *adev, int index,
					     bool *wake_capable)
{
	return acpi_dev_gpio_irq_wake_get_by(adev, NULL, index, wake_capable);
}

static inline int acpi_dev_gpio_irq_get_by(struct acpi_device *adev, const char *con_id,
					   int index)
{
	return acpi_dev_gpio_irq_wake_get_by(adev, con_id, index, NULL);
}

static inline int acpi_dev_gpio_irq_get(struct acpi_device *adev, int index)
{
	return acpi_dev_gpio_irq_wake_get_by(adev, NULL, index, NULL);
}

/* Device properties */

#ifdef CONFIG_ACPI
int acpi_dev_get_property(const struct acpi_device *adev, const char *name,
			  acpi_object_type type, const union acpi_object **obj);
int __acpi_node_get_property_reference(const struct fwnode_handle *fwnode,
				const char *name, size_t index, size_t num_args,
				struct fwnode_reference_args *args);

static inline int acpi_node_get_property_reference(
				const struct fwnode_handle *fwnode,
				const char *name, size_t index,
				struct fwnode_reference_args *args)
{
	return __acpi_node_get_property_reference(fwnode, name, index,
		NR_FWNODE_REFERENCE_ARGS, args);
}

static inline bool acpi_dev_has_props(const struct acpi_device *adev)
{
	return !list_empty(&adev->data.properties);
}

struct acpi_device_properties *
acpi_data_add_props(struct acpi_device_data *data, const guid_t *guid,
		    union acpi_object *properties);

int acpi_node_prop_get(const struct fwnode_handle *fwnode, const char *propname,
		       void **valptr);

struct fwnode_handle *acpi_get_next_subnode(const struct fwnode_handle *fwnode,
					    struct fwnode_handle *child);

struct acpi_probe_entry;
typedef bool (*acpi_probe_entry_validate_subtbl)(struct acpi_subtable_header *,
						 struct acpi_probe_entry *);

#define ACPI_TABLE_ID_LEN	5

/**
 * struct acpi_probe_entry - boot-time probing entry
 * @id:			ACPI table name
 * @type:		Optional subtable type to match
 *			(if @id contains subtables)
 * @subtable_valid:	Optional callback to check the validity of
 *			the subtable
 * @probe_table:	Callback to the driver being probed when table
 *			match is successful
 * @probe_subtbl:	Callback to the driver being probed when table and
 *			subtable match (and optional callback is successful)
 * @driver_data:	Sideband data provided back to the driver
 */
struct acpi_probe_entry {
	__u8 id[ACPI_TABLE_ID_LEN];
	__u8 type;
	acpi_probe_entry_validate_subtbl subtable_valid;
	union {
		acpi_tbl_table_handler probe_table;
		acpi_tbl_entry_handler probe_subtbl;
	};
	kernel_ulong_t driver_data;
};

void arch_sort_irqchip_probe(struct acpi_probe_entry *ap_head, int nr);

#define ACPI_DECLARE_PROBE_ENTRY(table, name, table_id, subtable,	\
				 valid, data, fn)			\
	static const struct acpi_probe_entry __acpi_probe_##name	\
		__used __section("__" #table "_acpi_probe_table") = {	\
			.id = table_id,					\
			.type = subtable,				\
			.subtable_valid = valid,			\
			.probe_table = fn,				\
			.driver_data = data,				\
		}

#define ACPI_DECLARE_SUBTABLE_PROBE_ENTRY(table, name, table_id,	\
					  subtable, valid, data, fn)	\
	static const struct acpi_probe_entry __acpi_probe_##name	\
		__used __section("__" #table "_acpi_probe_table") = {	\
			.id = table_id,					\
			.type = subtable,				\
			.subtable_valid = valid,			\
			.probe_subtbl = fn,				\
			.driver_data = data,				\
		}

#define ACPI_PROBE_TABLE(name)		__##name##_acpi_probe_table
#define ACPI_PROBE_TABLE_END(name)	__##name##_acpi_probe_table_end

int __acpi_probe_device_table(struct acpi_probe_entry *start, int nr);

#define acpi_probe_device_table(t)					\
	({ 								\
		extern struct acpi_probe_entry ACPI_PROBE_TABLE(t),	\
			                       ACPI_PROBE_TABLE_END(t);	\
		__acpi_probe_device_table(&ACPI_PROBE_TABLE(t),		\
					  (&ACPI_PROBE_TABLE_END(t) -	\
					   &ACPI_PROBE_TABLE(t)));	\
	})
#else
static inline int acpi_dev_get_property(struct acpi_device *adev,
					const char *name, acpi_object_type type,
					const union acpi_object **obj)
{
	return -ENXIO;
}

static inline int
__acpi_node_get_property_reference(const struct fwnode_handle *fwnode,
				const char *name, size_t index, size_t num_args,
				struct fwnode_reference_args *args)
{
	return -ENXIO;
}

static inline int
acpi_node_get_property_reference(const struct fwnode_handle *fwnode,
				 const char *name, size_t index,
				 struct fwnode_reference_args *args)
{
	return -ENXIO;
}

static inline int acpi_node_prop_get(const struct fwnode_handle *fwnode,
				     const char *propname,
				     void **valptr)
{
	return -ENXIO;
}

static inline struct fwnode_handle *
acpi_get_next_subnode(const struct fwnode_handle *fwnode,
		      struct fwnode_handle *child)
{
	return NULL;
}

static inline struct fwnode_handle *
acpi_graph_get_next_endpoint(const struct fwnode_handle *fwnode,
			     struct fwnode_handle *prev)
{
	return ERR_PTR(-ENXIO);
}

static inline int
acpi_graph_get_remote_endpoint(const struct fwnode_handle *fwnode,
			       struct fwnode_handle **remote,
			       struct fwnode_handle **port,
			       struct fwnode_handle **endpoint)
{
	return -ENXIO;
}

#define ACPI_DECLARE_PROBE_ENTRY(table, name, table_id, subtable, valid, data, fn) \
	static const void * __acpi_table_##name[]			\
		__attribute__((unused))					\
		 = { (void *) table_id,					\
		     (void *) subtable,					\
		     (void *) valid,					\
		     (void *) fn,					\
		     (void *) data }

#define acpi_probe_device_table(t)	({ int __r = 0; __r;})
#endif

#ifdef CONFIG_ACPI_TABLE_UPGRADE
void acpi_table_upgrade(void);
#else
static inline void acpi_table_upgrade(void) { }
#endif

#if defined(CONFIG_ACPI) && defined(CONFIG_ACPI_WATCHDOG)
extern bool acpi_has_watchdog(void);
#else
static inline bool acpi_has_watchdog(void) { return false; }
#endif

#ifdef CONFIG_ACPI_SPCR_TABLE
extern bool qdf2400_e44_present;
int acpi_parse_spcr(bool enable_earlycon, bool enable_console);
#else
static inline int acpi_parse_spcr(bool enable_earlycon, bool enable_console)
{
	return 0;
}
#endif

#if IS_ENABLED(CONFIG_ACPI_GENERIC_GSI)
int acpi_irq_get(acpi_handle handle, unsigned int index, struct resource *res);
#else
static inline
int acpi_irq_get(acpi_handle handle, unsigned int index, struct resource *res)
{
	return -EINVAL;
}
#endif

#ifdef CONFIG_ACPI_LPIT
int lpit_read_residency_count_address(u64 *address);
#else
static inline int lpit_read_residency_count_address(u64 *address)
{
	return -EINVAL;
}
#endif

#ifdef CONFIG_ACPI_PROCESSOR_IDLE
#ifndef arch_get_idle_state_flags
static inline unsigned int arch_get_idle_state_flags(u32 arch_flags)
{
	return 0;
}
#endif
#endif /* CONFIG_ACPI_PROCESSOR_IDLE */

#ifdef CONFIG_ACPI_PPTT
int acpi_pptt_cpu_is_thread(unsigned int cpu);
int find_acpi_cpu_topology(unsigned int cpu, int level);
int find_acpi_cpu_topology_cluster(unsigned int cpu);
int find_acpi_cpu_topology_package(unsigned int cpu);
int find_acpi_cpu_topology_hetero_id(unsigned int cpu);
#else
static inline int acpi_pptt_cpu_is_thread(unsigned int cpu)
{
	return -EINVAL;
}
static inline int find_acpi_cpu_topology(unsigned int cpu, int level)
{
	return -EINVAL;
}
static inline int find_acpi_cpu_topology_cluster(unsigned int cpu)
{
	return -EINVAL;
}
static inline int find_acpi_cpu_topology_package(unsigned int cpu)
{
	return -EINVAL;
}
static inline int find_acpi_cpu_topology_hetero_id(unsigned int cpu)
{
	return -EINVAL;
}
#endif

#ifdef CONFIG_ARM64
void acpi_arm_init(void);
#else
static inline void acpi_arm_init(void) { }
#endif

<<<<<<< HEAD
=======
#ifdef CONFIG_RISCV
void acpi_riscv_init(void);
#else
static inline void acpi_riscv_init(void) { }
#endif

>>>>>>> 2d5404ca
#ifdef CONFIG_ACPI_PCC
void acpi_init_pcc(void);
#else
static inline void acpi_init_pcc(void) { }
#endif

#ifdef CONFIG_ACPI_FFH
void acpi_init_ffh(void);
extern int acpi_ffh_address_space_arch_setup(void *handler_ctxt,
					     void **region_ctxt);
extern int acpi_ffh_address_space_arch_handler(acpi_integer *value,
					       void *region_context);
#else
static inline void acpi_init_ffh(void) { }
#endif

#ifdef CONFIG_ACPI
extern void acpi_device_notify(struct device *dev);
extern void acpi_device_notify_remove(struct device *dev);
#else
static inline void acpi_device_notify(struct device *dev) { }
static inline void acpi_device_notify_remove(struct device *dev) { }
#endif

static inline void acpi_use_parent_companion(struct device *dev)
{
	ACPI_COMPANION_SET(dev, ACPI_COMPANION(dev->parent));
}

#ifdef CONFIG_ACPI_HMAT
int hmat_update_target_coordinates(int nid, struct access_coordinate *coord,
				   enum access_coordinate_class access);
#else
static inline int hmat_update_target_coordinates(int nid,
						 struct access_coordinate *coord,
						 enum access_coordinate_class access)
{
	return -EOPNOTSUPP;
}
#endif

#ifdef CONFIG_ACPI_NUMA
bool acpi_node_backed_by_real_pxm(int nid);
#else
static inline bool acpi_node_backed_by_real_pxm(int nid)
{
	return false;
}
#endif

#endif	/*_LINUX_ACPI_H*/<|MERGE_RESOLUTION|>--- conflicted
+++ resolved
@@ -576,10 +576,7 @@
 #define OSC_SB_PCLPI_SUPPORT			0x00000080
 #define OSC_SB_OSLPI_SUPPORT			0x00000100
 #define OSC_SB_FAST_THERMAL_SAMPLING_SUPPORT	0x00000200
-<<<<<<< HEAD
-=======
 #define OSC_SB_OVER_16_PSTATES_SUPPORT		0x00000400
->>>>>>> 2d5404ca
 #define OSC_SB_GED_SUPPORT			0x00000800
 #define OSC_SB_CPC_DIVERSE_HIGH_SUPPORT		0x00001000
 #define OSC_SB_IRQ_RESOURCE_SOURCE_SUPPORT	0x00002000
@@ -1125,18 +1122,6 @@
 int acpi_get_lps0_constraint(struct acpi_device *adev);
 #else /* CONFIG_SUSPEND && CONFIG_X86 */
 static inline int acpi_get_lps0_constraint(struct device *dev)
-<<<<<<< HEAD
-{
-	return ACPI_STATE_UNKNOWN;
-}
-#endif /* CONFIG_SUSPEND && CONFIG_X86 */
-#ifndef CONFIG_IA64
-void arch_reserve_mem_area(acpi_physical_address addr, size_t size);
-#else
-static inline void arch_reserve_mem_area(acpi_physical_address addr,
-					  size_t size)
-=======
->>>>>>> 2d5404ca
 {
 	return ACPI_STATE_UNKNOWN;
 }
@@ -1547,15 +1532,12 @@
 static inline void acpi_arm_init(void) { }
 #endif
 
-<<<<<<< HEAD
-=======
 #ifdef CONFIG_RISCV
 void acpi_riscv_init(void);
 #else
 static inline void acpi_riscv_init(void) { }
 #endif
 
->>>>>>> 2d5404ca
 #ifdef CONFIG_ACPI_PCC
 void acpi_init_pcc(void);
 #else
