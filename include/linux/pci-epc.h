--- conflicted
+++ resolved
@@ -206,12 +206,8 @@
 		    enum pci_epc_interface_type type);
 void pci_epc_linkup(struct pci_epc *epc);
 void pci_epc_init_notify(struct pci_epc *epc);
-<<<<<<< HEAD
-void pci_epc_remove_epf(struct pci_epc *epc, struct pci_epf *epf);
-=======
 void pci_epc_remove_epf(struct pci_epc *epc, struct pci_epf *epf,
 			enum pci_epc_interface_type type);
->>>>>>> 7d2a07b7
 int pci_epc_write_header(struct pci_epc *epc, u8 func_no,
 			 struct pci_epf_header *hdr);
 int pci_epc_set_bar(struct pci_epc *epc, u8 func_no,
