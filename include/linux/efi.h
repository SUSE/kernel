/* SPDX-License-Identifier: GPL-2.0 */
#ifndef _LINUX_EFI_H
#define _LINUX_EFI_H

/*
 * Extensible Firmware Interface
 * Based on 'Extensible Firmware Interface Specification' version 0.9, April 30, 1999
 *
 * Copyright (C) 1999 VA Linux Systems
 * Copyright (C) 1999 Walt Drummond <drummond@valinux.com>
 * Copyright (C) 1999, 2002-2003 Hewlett-Packard Co.
 *	David Mosberger-Tang <davidm@hpl.hp.com>
 *	Stephane Eranian <eranian@hpl.hp.com>
 */
#include <linux/init.h>
#include <linux/string.h>
#include <linux/time.h>
#include <linux/types.h>
#include <linux/proc_fs.h>
#include <linux/rtc.h>
#include <linux/ioport.h>
#include <linux/pfn.h>
#include <linux/pstore.h>
#include <linux/range.h>
#include <linux/reboot.h>
#include <linux/uuid.h>

#include <asm/page.h>

struct screen_info;

#define EFI_SUCCESS		0
#define EFI_LOAD_ERROR		( 1 | (1UL << (BITS_PER_LONG-1)))
#define EFI_INVALID_PARAMETER	( 2 | (1UL << (BITS_PER_LONG-1)))
#define EFI_UNSUPPORTED		( 3 | (1UL << (BITS_PER_LONG-1)))
#define EFI_BAD_BUFFER_SIZE	( 4 | (1UL << (BITS_PER_LONG-1)))
#define EFI_BUFFER_TOO_SMALL	( 5 | (1UL << (BITS_PER_LONG-1)))
#define EFI_NOT_READY		( 6 | (1UL << (BITS_PER_LONG-1)))
#define EFI_DEVICE_ERROR	( 7 | (1UL << (BITS_PER_LONG-1)))
#define EFI_WRITE_PROTECTED	( 8 | (1UL << (BITS_PER_LONG-1)))
#define EFI_OUT_OF_RESOURCES	( 9 | (1UL << (BITS_PER_LONG-1)))
#define EFI_NOT_FOUND		(14 | (1UL << (BITS_PER_LONG-1)))
#define EFI_ACCESS_DENIED	(15 | (1UL << (BITS_PER_LONG-1)))
#define EFI_TIMEOUT		(18 | (1UL << (BITS_PER_LONG-1)))
#define EFI_ABORTED		(21 | (1UL << (BITS_PER_LONG-1)))
#define EFI_SECURITY_VIOLATION	(26 | (1UL << (BITS_PER_LONG-1)))

typedef unsigned long efi_status_t;
typedef u8 efi_bool_t;
typedef u16 efi_char16_t;		/* UNICODE character */
typedef u64 efi_physical_addr_t;
typedef void *efi_handle_t;

#if defined(CONFIG_X86_64)
#define __efiapi __attribute__((ms_abi))
#elif defined(CONFIG_X86_32)
#define __efiapi __attribute__((regparm(0)))
#else
#define __efiapi
#endif

/*
 * The UEFI spec and EDK2 reference implementation both define EFI_GUID as
 * struct { u32 a; u16; b; u16 c; u8 d[8]; }; and so the implied alignment
 * is 32 bits not 8 bits like our guid_t. In some cases (i.e., on 32-bit ARM),
 * this means that firmware services invoked by the kernel may assume that
 * efi_guid_t* arguments are 32-bit aligned, and use memory accessors that
 * do not tolerate misalignment. So let's set the minimum alignment to 32 bits.
 *
 * Note that the UEFI spec as well as some comments in the EDK2 code base
 * suggest that EFI_GUID should be 64-bit aligned, but this appears to be
 * a mistake, given that no code seems to exist that actually enforces that
 * or relies on it.
 */
typedef guid_t efi_guid_t __aligned(__alignof__(u32));

#define EFI_GUID(a, b, c, d...) ((efi_guid_t){ {				\
	(a) & 0xff, ((a) >> 8) & 0xff, ((a) >> 16) & 0xff, ((a) >> 24) & 0xff,	\
	(b) & 0xff, ((b) >> 8) & 0xff,						\
	(c) & 0xff, ((c) >> 8) & 0xff, d } })

/*
 * Generic EFI table header
 */
typedef	struct {
	u64 signature;
	u32 revision;
	u32 headersize;
	u32 crc32;
	u32 reserved;
} efi_table_hdr_t;

/*
 * Memory map descriptor:
 */

/* Memory types: */
#define EFI_RESERVED_TYPE		 0
#define EFI_LOADER_CODE			 1
#define EFI_LOADER_DATA			 2
#define EFI_BOOT_SERVICES_CODE		 3
#define EFI_BOOT_SERVICES_DATA		 4
#define EFI_RUNTIME_SERVICES_CODE	 5
#define EFI_RUNTIME_SERVICES_DATA	 6
#define EFI_CONVENTIONAL_MEMORY		 7
#define EFI_UNUSABLE_MEMORY		 8
#define EFI_ACPI_RECLAIM_MEMORY		 9
#define EFI_ACPI_MEMORY_NVS		10
#define EFI_MEMORY_MAPPED_IO		11
#define EFI_MEMORY_MAPPED_IO_PORT_SPACE	12
#define EFI_PAL_CODE			13
#define EFI_PERSISTENT_MEMORY		14
#define EFI_UNACCEPTED_MEMORY		15
#define EFI_MAX_MEMORY_TYPE		16

/* Attribute values: */
#define EFI_MEMORY_UC		((u64)0x0000000000000001ULL)	/* uncached */
#define EFI_MEMORY_WC		((u64)0x0000000000000002ULL)	/* write-coalescing */
#define EFI_MEMORY_WT		((u64)0x0000000000000004ULL)	/* write-through */
#define EFI_MEMORY_WB		((u64)0x0000000000000008ULL)	/* write-back */
#define EFI_MEMORY_UCE		((u64)0x0000000000000010ULL)	/* uncached, exported */
#define EFI_MEMORY_WP		((u64)0x0000000000001000ULL)	/* write-protect */
#define EFI_MEMORY_RP		((u64)0x0000000000002000ULL)	/* read-protect */
#define EFI_MEMORY_XP		((u64)0x0000000000004000ULL)	/* execute-protect */
#define EFI_MEMORY_NV		((u64)0x0000000000008000ULL)	/* non-volatile */
#define EFI_MEMORY_MORE_RELIABLE \
				((u64)0x0000000000010000ULL)	/* higher reliability */
#define EFI_MEMORY_RO		((u64)0x0000000000020000ULL)	/* read-only */
#define EFI_MEMORY_SP		((u64)0x0000000000040000ULL)	/* soft reserved */
#define EFI_MEMORY_CPU_CRYPTO	((u64)0x0000000000080000ULL)	/* supports encryption */
#define EFI_MEMORY_RUNTIME	((u64)0x8000000000000000ULL)	/* range requires runtime mapping */
#define EFI_MEMORY_DESCRIPTOR_VERSION	1

#define EFI_PAGE_SHIFT		12
#define EFI_PAGE_SIZE		(1UL << EFI_PAGE_SHIFT)
#define EFI_PAGES_MAX		(U64_MAX >> EFI_PAGE_SHIFT)

typedef struct {
	u32 type;
	u32 pad;
	u64 phys_addr;
	u64 virt_addr;
	u64 num_pages;
	u64 attribute;
} efi_memory_desc_t;

typedef struct {
	efi_guid_t guid;
	u32 headersize;
	u32 flags;
	u32 imagesize;
} efi_capsule_header_t;

/* EFI_FIRMWARE_MANAGEMENT_CAPSULE_HEADER */
struct efi_manage_capsule_header {
	u32 ver;
	u16 emb_drv_cnt;
	u16 payload_cnt;
	/*
	 * Variable-size array of the size given by the sum of
	 * emb_drv_cnt and payload_cnt.
	 */
	u64 offset_list[];
} __packed;

/* EFI_FIRMWARE_MANAGEMENT_CAPSULE_IMAGE_HEADER */
struct efi_manage_capsule_image_header {
	u32 ver;
	efi_guid_t image_type_id;
	u8 image_index;
	u8 reserved_bytes[3];
	u32 image_size;
	u32 vendor_code_size;
	/* hw_ins was introduced in version 2 */
	u64 hw_ins;
	/* capsule_support was introduced in version 3 */
	u64 capsule_support;
} __packed;

/* WIN_CERTIFICATE */
struct win_cert {
	u32 len;
	u16 rev;
	u16 cert_type;
};

/* WIN_CERTIFICATE_UEFI_GUID */
struct win_cert_uefi_guid {
	struct win_cert	hdr;
	efi_guid_t cert_type;
	u8 cert_data[];
};

/* EFI_FIRMWARE_IMAGE_AUTHENTICATION */
struct efi_image_auth {
	u64 mon_count;
	struct win_cert_uefi_guid auth_info;
};

/*
 * EFI capsule flags
 */
#define EFI_CAPSULE_PERSIST_ACROSS_RESET	0x00010000
#define EFI_CAPSULE_POPULATE_SYSTEM_TABLE	0x00020000
#define EFI_CAPSULE_INITIATE_RESET		0x00040000

struct capsule_info {
	efi_capsule_header_t	header;
	efi_capsule_header_t	*capsule;
	int			reset_type;
	long			index;
	size_t			count;
	size_t			total_size;
	struct page		**pages;
	phys_addr_t		*phys;
	size_t			page_bytes_remain;
};

int efi_capsule_setup_info(struct capsule_info *cap_info, void *kbuff,
                           size_t hdr_bytes);
int __efi_capsule_setup_info(struct capsule_info *cap_info);

/*
 * Types and defines for Time Services
 */
#define EFI_TIME_ADJUST_DAYLIGHT 0x1
#define EFI_TIME_IN_DAYLIGHT     0x2
#define EFI_UNSPECIFIED_TIMEZONE 0x07ff

typedef struct {
	u16 year;
	u8 month;
	u8 day;
	u8 hour;
	u8 minute;
	u8 second;
	u8 pad1;
	u32 nanosecond;
	s16 timezone;
	u8 daylight;
	u8 pad2;
} efi_time_t;

typedef struct {
	u32 resolution;
	u32 accuracy;
	u8 sets_to_zero;
} efi_time_cap_t;

typedef union efi_boot_services efi_boot_services_t;

/*
 * Types and defines for EFI ResetSystem
 */
#define EFI_RESET_COLD 0
#define EFI_RESET_WARM 1
#define EFI_RESET_SHUTDOWN 2

/*
 * EFI Runtime Services table
 */
#define EFI_RUNTIME_SERVICES_SIGNATURE ((u64)0x5652453544e5552ULL)
#define EFI_RUNTIME_SERVICES_REVISION  0x00010000

typedef struct {
	efi_table_hdr_t hdr;
	u32 get_time;
	u32 set_time;
	u32 get_wakeup_time;
	u32 set_wakeup_time;
	u32 set_virtual_address_map;
	u32 convert_pointer;
	u32 get_variable;
	u32 get_next_variable;
	u32 set_variable;
	u32 get_next_high_mono_count;
	u32 reset_system;
	u32 update_capsule;
	u32 query_capsule_caps;
	u32 query_variable_info;
} efi_runtime_services_32_t;

typedef efi_status_t efi_get_time_t (efi_time_t *tm, efi_time_cap_t *tc);
typedef efi_status_t efi_set_time_t (efi_time_t *tm);
typedef efi_status_t efi_get_wakeup_time_t (efi_bool_t *enabled, efi_bool_t *pending,
					    efi_time_t *tm);
typedef efi_status_t efi_set_wakeup_time_t (efi_bool_t enabled, efi_time_t *tm);
typedef efi_status_t efi_get_variable_t (efi_char16_t *name, efi_guid_t *vendor, u32 *attr,
					 unsigned long *data_size, void *data);
typedef efi_status_t efi_get_next_variable_t (unsigned long *name_size, efi_char16_t *name,
					      efi_guid_t *vendor);
typedef efi_status_t efi_set_variable_t (efi_char16_t *name, efi_guid_t *vendor, 
					 u32 attr, unsigned long data_size,
					 void *data);
typedef efi_status_t efi_get_next_high_mono_count_t (u32 *count);
typedef void efi_reset_system_t (int reset_type, efi_status_t status,
				 unsigned long data_size, efi_char16_t *data);
typedef efi_status_t efi_set_virtual_address_map_t (unsigned long memory_map_size,
						unsigned long descriptor_size,
						u32 descriptor_version,
						efi_memory_desc_t *virtual_map);
typedef efi_status_t efi_query_variable_info_t(u32 attr,
					       u64 *storage_space,
					       u64 *remaining_space,
					       u64 *max_variable_size);
typedef efi_status_t efi_update_capsule_t(efi_capsule_header_t **capsules,
					  unsigned long count,
					  unsigned long sg_list);
typedef efi_status_t efi_query_capsule_caps_t(efi_capsule_header_t **capsules,
					      unsigned long count,
					      u64 *max_size,
					      int *reset_type);
typedef efi_status_t efi_query_variable_store_t(u32 attributes,
						unsigned long size,
						bool nonblocking);

typedef union {
	struct {
		efi_table_hdr_t				hdr;
		efi_get_time_t __efiapi			*get_time;
		efi_set_time_t __efiapi			*set_time;
		efi_get_wakeup_time_t __efiapi		*get_wakeup_time;
		efi_set_wakeup_time_t __efiapi		*set_wakeup_time;
		efi_set_virtual_address_map_t __efiapi	*set_virtual_address_map;
		void					*convert_pointer;
		efi_get_variable_t __efiapi		*get_variable;
		efi_get_next_variable_t __efiapi	*get_next_variable;
		efi_set_variable_t __efiapi		*set_variable;
		efi_get_next_high_mono_count_t __efiapi	*get_next_high_mono_count;
		efi_reset_system_t __efiapi		*reset_system;
		efi_update_capsule_t __efiapi		*update_capsule;
		efi_query_capsule_caps_t __efiapi	*query_capsule_caps;
		efi_query_variable_info_t __efiapi	*query_variable_info;
	};
	efi_runtime_services_32_t mixed_mode;
} efi_runtime_services_t;

void efi_native_runtime_setup(void);

/*
 * EFI Configuration Table and GUID definitions
 *
 * These are all defined in a single line to make them easier to
 * grep for and to see them at a glance - while still having a
 * similar structure to the definitions in the spec.
 *
 * Here's how they are structured:
 *
 * GUID: 12345678-1234-1234-1234-123456789012
 * Spec:
 *      #define EFI_SOME_PROTOCOL_GUID \
 *        {0x12345678,0x1234,0x1234,\
 *          {0x12,0x34,0x12,0x34,0x56,0x78,0x90,0x12}}
 * Here:
 *	#define SOME_PROTOCOL_GUID		EFI_GUID(0x12345678, 0x1234, 0x1234,  0x12, 0x34, 0x12, 0x34, 0x56, 0x78, 0x90, 0x12)
 *					^ tabs					    ^extra space
 *
 * Note that the 'extra space' separates the values at the same place
 * where the UEFI SPEC breaks the line.
 */
#define NULL_GUID				EFI_GUID(0x00000000, 0x0000, 0x0000,  0x00, 0x00, 0x00, 0x00, 0x00, 0x00, 0x00, 0x00)
#define ACPI_TABLE_GUID				EFI_GUID(0xeb9d2d30, 0x2d88, 0x11d3,  0x9a, 0x16, 0x00, 0x90, 0x27, 0x3f, 0xc1, 0x4d)
#define ACPI_20_TABLE_GUID			EFI_GUID(0x8868e871, 0xe4f1, 0x11d3,  0xbc, 0x22, 0x00, 0x80, 0xc7, 0x3c, 0x88, 0x81)
#define SMBIOS_TABLE_GUID			EFI_GUID(0xeb9d2d31, 0x2d88, 0x11d3,  0x9a, 0x16, 0x00, 0x90, 0x27, 0x3f, 0xc1, 0x4d)
#define SMBIOS3_TABLE_GUID			EFI_GUID(0xf2fd1544, 0x9794, 0x4a2c,  0x99, 0x2e, 0xe5, 0xbb, 0xcf, 0x20, 0xe3, 0x94)
#define UGA_IO_PROTOCOL_GUID			EFI_GUID(0x61a4d49e, 0x6f68, 0x4f1b,  0xb9, 0x22, 0xa8, 0x6e, 0xed, 0x0b, 0x07, 0xa2)
#define EFI_GLOBAL_VARIABLE_GUID		EFI_GUID(0x8be4df61, 0x93ca, 0x11d2,  0xaa, 0x0d, 0x00, 0xe0, 0x98, 0x03, 0x2b, 0x8c)
#define UV_SYSTEM_TABLE_GUID			EFI_GUID(0x3b13a7d4, 0x633e, 0x11dd,  0x93, 0xec, 0xda, 0x25, 0x56, 0xd8, 0x95, 0x93)
#define LINUX_EFI_CRASH_GUID			EFI_GUID(0xcfc8fc79, 0xbe2e, 0x4ddc,  0x97, 0xf0, 0x9f, 0x98, 0xbf, 0xe2, 0x98, 0xa0)
#define LOADED_IMAGE_PROTOCOL_GUID		EFI_GUID(0x5b1b31a1, 0x9562, 0x11d2,  0x8e, 0x3f, 0x00, 0xa0, 0xc9, 0x69, 0x72, 0x3b)
#define LOADED_IMAGE_DEVICE_PATH_PROTOCOL_GUID	EFI_GUID(0xbc62157e, 0x3e33, 0x4fec,  0x99, 0x20, 0x2d, 0x3b, 0x36, 0xd7, 0x50, 0xdf)
#define EFI_DEVICE_PATH_PROTOCOL_GUID		EFI_GUID(0x09576e91, 0x6d3f, 0x11d2,  0x8e, 0x39, 0x00, 0xa0, 0xc9, 0x69, 0x72, 0x3b)
#define EFI_DEVICE_PATH_TO_TEXT_PROTOCOL_GUID	EFI_GUID(0x8b843e20, 0x8132, 0x4852,  0x90, 0xcc, 0x55, 0x1a, 0x4e, 0x4a, 0x7f, 0x1c)
#define EFI_DEVICE_PATH_FROM_TEXT_PROTOCOL_GUID	EFI_GUID(0x05c99a21, 0xc70f, 0x4ad2,  0x8a, 0x5f, 0x35, 0xdf, 0x33, 0x43, 0xf5, 0x1e)
#define EFI_GRAPHICS_OUTPUT_PROTOCOL_GUID	EFI_GUID(0x9042a9de, 0x23dc, 0x4a38,  0x96, 0xfb, 0x7a, 0xde, 0xd0, 0x80, 0x51, 0x6a)
#define EFI_UGA_PROTOCOL_GUID			EFI_GUID(0x982c298b, 0xf4fa, 0x41cb,  0xb8, 0x38, 0x77, 0xaa, 0x68, 0x8f, 0xb8, 0x39)
#define EFI_PCI_IO_PROTOCOL_GUID		EFI_GUID(0x4cf5b200, 0x68b8, 0x4ca5,  0x9e, 0xec, 0xb2, 0x3e, 0x3f, 0x50, 0x02, 0x9a)
#define EFI_FILE_INFO_ID			EFI_GUID(0x09576e92, 0x6d3f, 0x11d2,  0x8e, 0x39, 0x00, 0xa0, 0xc9, 0x69, 0x72, 0x3b)
#define EFI_SYSTEM_RESOURCE_TABLE_GUID		EFI_GUID(0xb122a263, 0x3661, 0x4f68,  0x99, 0x29, 0x78, 0xf8, 0xb0, 0xd6, 0x21, 0x80)
#define EFI_FILE_SYSTEM_GUID			EFI_GUID(0x964e5b22, 0x6459, 0x11d2,  0x8e, 0x39, 0x00, 0xa0, 0xc9, 0x69, 0x72, 0x3b)
#define DEVICE_TREE_GUID			EFI_GUID(0xb1b621d5, 0xf19c, 0x41a5,  0x83, 0x0b, 0xd9, 0x15, 0x2c, 0x69, 0xaa, 0xe0)
#define EFI_PROPERTIES_TABLE_GUID		EFI_GUID(0x880aaca3, 0x4adc, 0x4a04,  0x90, 0x79, 0xb7, 0x47, 0x34, 0x08, 0x25, 0xe5)
#define EFI_RNG_PROTOCOL_GUID			EFI_GUID(0x3152bca5, 0xeade, 0x433d,  0x86, 0x2e, 0xc0, 0x1c, 0xdc, 0x29, 0x1f, 0x44)
#define EFI_RNG_ALGORITHM_RAW			EFI_GUID(0xe43176d7, 0xb6e8, 0x4827,  0xb7, 0x84, 0x7f, 0xfd, 0xc4, 0xb6, 0x85, 0x61)
#define EFI_MEMORY_ATTRIBUTES_TABLE_GUID	EFI_GUID(0xdcfa911d, 0x26eb, 0x469f,  0xa2, 0x20, 0x38, 0xb7, 0xdc, 0x46, 0x12, 0x20)
#define EFI_CONSOLE_OUT_DEVICE_GUID		EFI_GUID(0xd3b36f2c, 0xd551, 0x11d4,  0x9a, 0x46, 0x00, 0x90, 0x27, 0x3f, 0xc1, 0x4d)
#define APPLE_PROPERTIES_PROTOCOL_GUID		EFI_GUID(0x91bd12fe, 0xf6c3, 0x44fb,  0xa5, 0xb7, 0x51, 0x22, 0xab, 0x30, 0x3a, 0xe0)
#define APPLE_SET_OS_PROTOCOL_GUID		EFI_GUID(0xc5c5da95, 0x7d5c, 0x45e6,  0xb2, 0xf1, 0x3f, 0xd5, 0x2b, 0xb1, 0x00, 0x77)
#define EFI_TCG2_PROTOCOL_GUID			EFI_GUID(0x607f766c, 0x7455, 0x42be,  0x93, 0x0b, 0xe4, 0xd7, 0x6d, 0xb2, 0x72, 0x0f)
#define EFI_TCG2_FINAL_EVENTS_TABLE_GUID	EFI_GUID(0x1e2ed096, 0x30e2, 0x4254,  0xbd, 0x89, 0x86, 0x3b, 0xbe, 0xf8, 0x23, 0x25)
#define EFI_LOAD_FILE_PROTOCOL_GUID		EFI_GUID(0x56ec3091, 0x954c, 0x11d2,  0x8e, 0x3f, 0x00, 0xa0, 0xc9, 0x69, 0x72, 0x3b)
#define EFI_LOAD_FILE2_PROTOCOL_GUID		EFI_GUID(0x4006c0c1, 0xfcb3, 0x403e,  0x99, 0x6d, 0x4a, 0x6c, 0x87, 0x24, 0xe0, 0x6d)
#define EFI_RT_PROPERTIES_TABLE_GUID		EFI_GUID(0xeb66918a, 0x7eef, 0x402a,  0x84, 0x2e, 0x93, 0x1d, 0x21, 0xc3, 0x8a, 0xe9)
#define EFI_DXE_SERVICES_TABLE_GUID		EFI_GUID(0x05ad34ba, 0x6f02, 0x4214,  0x95, 0x2e, 0x4d, 0xa0, 0x39, 0x8e, 0x2b, 0xb9)
#define EFI_SMBIOS_PROTOCOL_GUID		EFI_GUID(0x03583ff6, 0xcb36, 0x4940,  0x94, 0x7e, 0xb9, 0xb3, 0x9f, 0x4a, 0xfa, 0xf7)
#define EFI_MEMORY_ATTRIBUTE_PROTOCOL_GUID	EFI_GUID(0xf4560cf6, 0x40ec, 0x4b4a,  0xa1, 0x92, 0xbf, 0x1d, 0x57, 0xd0, 0xb1, 0x89)

#define EFI_IMAGE_SECURITY_DATABASE_GUID	EFI_GUID(0xd719b2cb, 0x3d3a, 0x4596,  0xa3, 0xbc, 0xda, 0xd0, 0x0e, 0x67, 0x65, 0x6f)
#define EFI_SHIM_LOCK_GUID			EFI_GUID(0x605dab50, 0xe046, 0x4300,  0xab, 0xb6, 0x3d, 0xd8, 0x10, 0xdd, 0x8b, 0x23)

#define EFI_CERT_SHA256_GUID			EFI_GUID(0xc1c41626, 0x504c, 0x4092, 0xac, 0xa9, 0x41, 0xf9, 0x36, 0x93, 0x43, 0x28)
#define EFI_CERT_X509_GUID			EFI_GUID(0xa5c059a1, 0x94e4, 0x4aa7, 0x87, 0xb5, 0xab, 0x15, 0x5c, 0x2b, 0xf0, 0x72)
#define EFI_CERT_X509_SHA256_GUID		EFI_GUID(0x3bd2a492, 0x96c0, 0x4079, 0xb4, 0x20, 0xfc, 0xf9, 0x8e, 0xf1, 0x03, 0xed)
#define EFI_CC_BLOB_GUID			EFI_GUID(0x067b1f5f, 0xcf26, 0x44c5, 0x85, 0x54, 0x93, 0xd7, 0x77, 0x91, 0x2d, 0x42)
#define EFI_CC_MEASUREMENT_PROTOCOL_GUID	EFI_GUID(0x96751a3d, 0x72f4, 0x41a6, 0xa7, 0x94, 0xed, 0x5d, 0x0e, 0x67, 0xae, 0x6b)
#define EFI_CC_FINAL_EVENTS_TABLE_GUID		EFI_GUID(0xdd4a4648, 0x2de7, 0x4665, 0x96, 0x4d, 0x21, 0xd9, 0xef, 0x5f, 0xb4, 0x46)

/*
 * This GUID is used to pass to the kernel proper the struct screen_info
 * structure that was populated by the stub based on the GOP protocol instance
 * associated with ConOut
 */
#define LINUX_EFI_SCREEN_INFO_TABLE_GUID	EFI_GUID(0xe03fc20a, 0x85dc, 0x406e,  0xb9, 0x0e, 0x4a, 0xb5, 0x02, 0x37, 0x1d, 0x95)
#define LINUX_EFI_ARM_CPU_STATE_TABLE_GUID	EFI_GUID(0xef79e4aa, 0x3c3d, 0x4989,  0xb9, 0x02, 0x07, 0xa9, 0x43, 0xe5, 0x50, 0xd2)
#define LINUX_EFI_LOADER_ENTRY_GUID		EFI_GUID(0x4a67b082, 0x0a4c, 0x41cf,  0xb6, 0xc7, 0x44, 0x0b, 0x29, 0xbb, 0x8c, 0x4f)
#define LINUX_EFI_RANDOM_SEED_TABLE_GUID	EFI_GUID(0x1ce1e5bc, 0x7ceb, 0x42f2,  0x81, 0xe5, 0x8a, 0xad, 0xf1, 0x80, 0xf5, 0x7b)
#define LINUX_EFI_TPM_EVENT_LOG_GUID		EFI_GUID(0xb7799cb0, 0xeca2, 0x4943,  0x96, 0x67, 0x1f, 0xae, 0x07, 0xb7, 0x47, 0xfa)
#define LINUX_EFI_MEMRESERVE_TABLE_GUID		EFI_GUID(0x888eb0c6, 0x8ede, 0x4ff5,  0xa8, 0xf0, 0x9a, 0xee, 0x5c, 0xb9, 0x77, 0xc2)
#define LINUX_EFI_INITRD_MEDIA_GUID		EFI_GUID(0x5568e427, 0x68fc, 0x4f3d,  0xac, 0x74, 0xca, 0x55, 0x52, 0x31, 0xcc, 0x68)
#define LINUX_EFI_MOK_VARIABLE_TABLE_GUID	EFI_GUID(0xc451ed2b, 0x9694, 0x45d3,  0xba, 0xba, 0xed, 0x9f, 0x89, 0x88, 0xa3, 0x89)
#define LINUX_EFI_COCO_SECRET_AREA_GUID		EFI_GUID(0xadf956ad, 0xe98c, 0x484c,  0xae, 0x11, 0xb5, 0x1c, 0x7d, 0x33, 0x64, 0x47)
#define LINUX_EFI_BOOT_MEMMAP_GUID		EFI_GUID(0x800f683f, 0xd08b, 0x423a,  0xa2, 0x93, 0x96, 0x5c, 0x3c, 0x6f, 0xe2, 0xb4)
#define LINUX_EFI_UNACCEPTED_MEM_TABLE_GUID	EFI_GUID(0xd5d1de3c, 0x105c, 0x44f9,  0x9e, 0xa9, 0xbc, 0xef, 0x98, 0x12, 0x00, 0x31)

#define RISCV_EFI_BOOT_PROTOCOL_GUID		EFI_GUID(0xccd15fec, 0x6f73, 0x4eec,  0x83, 0x95, 0x3e, 0x69, 0xe4, 0xb9, 0x40, 0xbf)

/*
 * This GUID may be installed onto the kernel image's handle as a NULL protocol
 * to signal to the stub that the placement of the image should be respected,
 * and moving the image in physical memory is undesirable. To ensure
 * compatibility with 64k pages kernels with virtually mapped stacks, and to
 * avoid defeating physical randomization, this protocol should only be
 * installed if the image was placed at a randomized 128k aligned address in
 * memory.
 */
#define LINUX_EFI_LOADED_IMAGE_FIXED_GUID	EFI_GUID(0xf5a37b6d, 0x3344, 0x42a5,  0xb6, 0xbb, 0x97, 0x86, 0x48, 0xc1, 0x89, 0x0a)

/* OEM GUIDs */
#define DELLEMC_EFI_RCI2_TABLE_GUID		EFI_GUID(0x2d9f28a2, 0xa886, 0x456a,  0x97, 0xa8, 0xf1, 0x1e, 0xf2, 0x4f, 0xf4, 0x55)
#define AMD_SEV_MEM_ENCRYPT_GUID		EFI_GUID(0x0cf29b71, 0x9e51, 0x433a,  0xa3, 0xb7, 0x81, 0xf3, 0xab, 0x16, 0xb8, 0x75)

/* OVMF protocol GUIDs */
#define OVMF_SEV_MEMORY_ACCEPTANCE_PROTOCOL_GUID	EFI_GUID(0xc5a010fe, 0x38a7, 0x4531,  0x8a, 0x4a, 0x05, 0x00, 0xd2, 0xfd, 0x16, 0x49)

typedef struct {
	efi_guid_t guid;
	u64 table;
} efi_config_table_64_t;

typedef struct {
	efi_guid_t guid;
	u32 table;
} efi_config_table_32_t;

typedef union {
	struct {
		efi_guid_t guid;
		void *table;
	};
	efi_config_table_32_t mixed_mode;
} efi_config_table_t;

typedef struct {
	efi_guid_t guid;
	unsigned long *ptr;
	const char name[16];
} efi_config_table_type_t;

#define EFI_SYSTEM_TABLE_SIGNATURE ((u64)0x5453595320494249ULL)
#define EFI_DXE_SERVICES_TABLE_SIGNATURE ((u64)0x565245535f455844ULL)

#define EFI_2_30_SYSTEM_TABLE_REVISION  ((2 << 16) | (30))
#define EFI_2_20_SYSTEM_TABLE_REVISION  ((2 << 16) | (20))
#define EFI_2_10_SYSTEM_TABLE_REVISION  ((2 << 16) | (10))
#define EFI_2_00_SYSTEM_TABLE_REVISION  ((2 << 16) | (00))
#define EFI_1_10_SYSTEM_TABLE_REVISION  ((1 << 16) | (10))
#define EFI_1_02_SYSTEM_TABLE_REVISION  ((1 << 16) | (02))

typedef struct {
	efi_table_hdr_t hdr;
	u64 fw_vendor;	/* physical addr of CHAR16 vendor string */
	u32 fw_revision;
	u32 __pad1;
	u64 con_in_handle;
	u64 con_in;
	u64 con_out_handle;
	u64 con_out;
	u64 stderr_handle;
	u64 stderr;
	u64 runtime;
	u64 boottime;
	u32 nr_tables;
	u32 __pad2;
	u64 tables;
} efi_system_table_64_t;

typedef struct {
	efi_table_hdr_t hdr;
	u32 fw_vendor;	/* physical addr of CHAR16 vendor string */
	u32 fw_revision;
	u32 con_in_handle;
	u32 con_in;
	u32 con_out_handle;
	u32 con_out;
	u32 stderr_handle;
	u32 stderr;
	u32 runtime;
	u32 boottime;
	u32 nr_tables;
	u32 tables;
} efi_system_table_32_t;

typedef union efi_simple_text_input_protocol efi_simple_text_input_protocol_t;
typedef union efi_simple_text_output_protocol efi_simple_text_output_protocol_t;

typedef union {
	struct {
		efi_table_hdr_t hdr;
		unsigned long fw_vendor;	/* physical addr of CHAR16 vendor string */
		u32 fw_revision;
		unsigned long con_in_handle;
		efi_simple_text_input_protocol_t *con_in;
		unsigned long con_out_handle;
		efi_simple_text_output_protocol_t *con_out;
		unsigned long stderr_handle;
		unsigned long stderr;
		efi_runtime_services_t *runtime;
		efi_boot_services_t *boottime;
		unsigned long nr_tables;
		unsigned long tables;
	};
	efi_system_table_32_t mixed_mode;
} efi_system_table_t;

struct efi_boot_memmap {
	unsigned long		map_size;
	unsigned long		desc_size;
	u32			desc_ver;
	unsigned long		map_key;
	unsigned long		buff_size;
	efi_memory_desc_t	map[];
};

struct efi_unaccepted_memory {
	u32 version;
	u32 unit_size;
	u64 phys_base;
	u64 size;
	unsigned long bitmap[];
};

/*
 * Architecture independent structure for describing a memory map for the
 * benefit of efi_memmap_init_early(), and for passing context between
 * efi_memmap_alloc() and efi_memmap_install().
 */
struct efi_memory_map_data {
	phys_addr_t phys_map;
	unsigned long size;
	unsigned long desc_version;
	unsigned long desc_size;
	unsigned long flags;
};

struct efi_memory_map {
	phys_addr_t phys_map;
	void *map;
	void *map_end;
	int nr_map;
	unsigned long desc_version;
	unsigned long desc_size;
#define EFI_MEMMAP_LATE (1UL << 0)
#define EFI_MEMMAP_MEMBLOCK (1UL << 1)
#define EFI_MEMMAP_SLAB (1UL << 2)
	unsigned long flags;
};

struct efi_mem_range {
	struct range range;
	u64 attribute;
};

typedef struct {
	u32 version;
	u32 length;
	u64 memory_protection_attribute;
} efi_properties_table_t;

#define EFI_PROPERTIES_TABLE_VERSION	0x00010000
#define EFI_PROPERTIES_RUNTIME_MEMORY_PROTECTION_NON_EXECUTABLE_PE_DATA	0x1

typedef struct {
	u16 version;
	u16 length;
	u32 runtime_services_supported;
} efi_rt_properties_table_t;

#define EFI_RT_PROPERTIES_TABLE_VERSION	0x1

#define EFI_INVALID_TABLE_ADDR		(~0UL)

// BIT0 implies that Runtime code includes the forward control flow guard
// instruction, such as X86 CET-IBT or ARM BTI.
#define EFI_MEMORY_ATTRIBUTES_FLAGS_RT_FORWARD_CONTROL_FLOW_GUARD	0x1

typedef struct {
	u32 version;
	u32 num_entries;
	u32 desc_size;
	u32 flags;
	/*
	 * There are @num_entries following, each of size @desc_size bytes,
	 * including an efi_memory_desc_t header. See efi_memdesc_ptr().
	 */
	efi_memory_desc_t entry[];
} efi_memory_attributes_table_t;

typedef struct {
	efi_guid_t signature_owner;
	u8 signature_data[];
} efi_signature_data_t;

typedef struct {
	efi_guid_t signature_type;
	u32 signature_list_size;
	u32 signature_header_size;
	u32 signature_size;
	u8 signature_header[];
	/* efi_signature_data_t signatures[][] */
} efi_signature_list_t;

typedef u8 efi_sha256_hash_t[32];

typedef struct {
	efi_sha256_hash_t to_be_signed_hash;
	efi_time_t time_of_revocation;
} efi_cert_x509_sha256_t;

extern unsigned long __ro_after_init efi_rng_seed;		/* RNG Seed table */

/*
 * All runtime access to EFI goes through this structure:
 */
extern struct efi {
	const efi_runtime_services_t	*runtime;		/* EFI runtime services table */
	unsigned int			runtime_version;	/* Runtime services version */
	unsigned int			runtime_supported_mask;

	unsigned long			acpi;			/* ACPI table  (IA64 ext 0.71) */
	unsigned long			acpi20;			/* ACPI table  (ACPI 2.0) */
	unsigned long			smbios;			/* SMBIOS table (32 bit entry point) */
	unsigned long			smbios3;		/* SMBIOS table (64 bit entry point) */
	unsigned long			esrt;			/* ESRT table */
	unsigned long			tpm_log;		/* TPM2 Event Log table */
	unsigned long			tpm_final_log;		/* TPM2 Final Events Log table */
	unsigned long			mokvar_table;		/* MOK variable config table */
	unsigned long			coco_secret;		/* Confidential computing secret table */
	unsigned long			unaccepted;		/* Unaccepted memory table */

	efi_get_time_t			*get_time;
	efi_set_time_t			*set_time;
	efi_get_wakeup_time_t		*get_wakeup_time;
	efi_set_wakeup_time_t		*set_wakeup_time;
	efi_get_variable_t		*get_variable;
	efi_get_next_variable_t		*get_next_variable;
	efi_set_variable_t		*set_variable;
	efi_set_variable_t		*set_variable_nonblocking;
	efi_query_variable_info_t	*query_variable_info;
	efi_query_variable_info_t	*query_variable_info_nonblocking;
	efi_update_capsule_t		*update_capsule;
	efi_query_capsule_caps_t	*query_capsule_caps;
	efi_get_next_high_mono_count_t	*get_next_high_mono_count;
	efi_reset_system_t		*reset_system;

	struct efi_memory_map		memmap;
	unsigned long			flags;
} efi;

#define EFI_RT_SUPPORTED_GET_TIME				0x0001
#define EFI_RT_SUPPORTED_SET_TIME				0x0002
#define EFI_RT_SUPPORTED_GET_WAKEUP_TIME			0x0004
#define EFI_RT_SUPPORTED_SET_WAKEUP_TIME			0x0008
#define EFI_RT_SUPPORTED_GET_VARIABLE				0x0010
#define EFI_RT_SUPPORTED_GET_NEXT_VARIABLE_NAME			0x0020
#define EFI_RT_SUPPORTED_SET_VARIABLE				0x0040
#define EFI_RT_SUPPORTED_SET_VIRTUAL_ADDRESS_MAP		0x0080
#define EFI_RT_SUPPORTED_CONVERT_POINTER			0x0100
#define EFI_RT_SUPPORTED_GET_NEXT_HIGH_MONOTONIC_COUNT		0x0200
#define EFI_RT_SUPPORTED_RESET_SYSTEM				0x0400
#define EFI_RT_SUPPORTED_UPDATE_CAPSULE				0x0800
#define EFI_RT_SUPPORTED_QUERY_CAPSULE_CAPABILITIES		0x1000
#define EFI_RT_SUPPORTED_QUERY_VARIABLE_INFO			0x2000

#define EFI_RT_SUPPORTED_ALL					0x3fff

#define EFI_RT_SUPPORTED_TIME_SERVICES				0x0003
#define EFI_RT_SUPPORTED_WAKEUP_SERVICES			0x000c
#define EFI_RT_SUPPORTED_VARIABLE_SERVICES			0x0070

extern struct mm_struct efi_mm;

static inline bool mm_is_efi(struct mm_struct *mm)
{
	return IS_ENABLED(CONFIG_EFI) && mm == &efi_mm;
}

static inline int
efi_guidcmp (efi_guid_t left, efi_guid_t right)
{
	return memcmp(&left, &right, sizeof (efi_guid_t));
}

static inline char *
efi_guid_to_str(efi_guid_t *guid, char *out)
{
	sprintf(out, "%pUl", guid->b);
        return out;
}

extern void efi_init (void);
extern void efi_earlycon_reprobe(void);
#ifdef CONFIG_EFI
extern void efi_enter_virtual_mode (void);	/* switch EFI to virtual mode, if possible */
#else
static inline void efi_enter_virtual_mode (void) {}
#endif
#ifdef CONFIG_X86
extern efi_status_t efi_query_variable_store(u32 attributes,
					     unsigned long size,
					     bool nonblocking);
#else

static inline efi_status_t efi_query_variable_store(u32 attributes,
						    unsigned long size,
						    bool nonblocking)
{
	return EFI_SUCCESS;
}
#endif

extern int __init __efi_memmap_init(struct efi_memory_map_data *data);
extern int __init efi_memmap_init_early(struct efi_memory_map_data *data);
extern int __init efi_memmap_init_late(phys_addr_t addr, unsigned long size);
extern void __init efi_memmap_unmap(void);

#ifdef CONFIG_EFI_ESRT
extern void __init efi_esrt_init(void);
#else
static inline void efi_esrt_init(void) { }
#endif
extern int efi_config_parse_tables(const efi_config_table_t *config_tables,
				   int count,
				   const efi_config_table_type_t *arch_tables);
extern int efi_systab_check_header(const efi_table_hdr_t *systab_hdr);
extern void efi_systab_report_header(const efi_table_hdr_t *systab_hdr,
				     unsigned long fw_vendor);
extern u64 efi_get_iobase (void);
extern int efi_mem_type(unsigned long phys_addr);
extern u64 efi_mem_attributes (unsigned long phys_addr);
extern u64 efi_mem_attribute (unsigned long phys_addr, unsigned long size);
extern int __init efi_uart_console_only (void);
extern u64 efi_mem_desc_end(efi_memory_desc_t *md);
extern int efi_mem_desc_lookup(u64 phys_addr, efi_memory_desc_t *out_md);
extern int __efi_mem_desc_lookup(u64 phys_addr, efi_memory_desc_t *out_md);
extern void efi_mem_reserve(phys_addr_t addr, u64 size);
extern int efi_mem_reserve_persistent(phys_addr_t addr, u64 size);
extern u64 efi_get_fdt_params(struct efi_memory_map_data *data);
extern struct kobject *efi_kobj;

extern int efi_reboot_quirk_mode;
extern bool efi_poweroff_required(void);

extern unsigned long efi_mem_attr_table;

/*
 * efi_memattr_perm_setter - arch specific callback function passed into
 *                           efi_memattr_apply_permissions() that updates the
 *                           mapping permissions described by the second
 *                           argument in the page tables referred to by the
 *                           first argument.
 */
typedef int (*efi_memattr_perm_setter)(struct mm_struct *, efi_memory_desc_t *, bool);

extern int efi_memattr_init(void);
extern int efi_memattr_apply_permissions(struct mm_struct *mm,
					 efi_memattr_perm_setter fn);

/*
 * efi_memdesc_ptr - get the n-th EFI memmap descriptor
 * @map: the start of efi memmap
 * @desc_size: the size of space for each EFI memmap descriptor
 * @n: the index of efi memmap descriptor
 *
 * EFI boot service provides the GetMemoryMap() function to get a copy of the
 * current memory map which is an array of memory descriptors, each of
 * which describes a contiguous block of memory. It also gets the size of the
 * map, and the size of each descriptor, etc.
 *
 * Note that per section 6.2 of UEFI Spec 2.6 Errata A, the returned size of
 * each descriptor might not be equal to sizeof(efi_memory_memdesc_t),
 * since efi_memory_memdesc_t may be extended in the future. Thus the OS
 * MUST use the returned size of the descriptor to find the start of each
 * efi_memory_memdesc_t in the memory map array. This should only be used
 * during bootup since for_each_efi_memory_desc_xxx() is available after the
 * kernel initializes the EFI subsystem to set up struct efi_memory_map.
 */
#define efi_memdesc_ptr(map, desc_size, n)			\
	(efi_memory_desc_t *)((void *)(map) + ((n) * (desc_size)))

/* Iterate through an efi_memory_map */
#define for_each_efi_memory_desc_in_map(m, md)				   \
	for ((md) = (m)->map;						   \
	     (md) && ((void *)(md) + (m)->desc_size) <= (m)->map_end;	   \
	     (md) = (void *)(md) + (m)->desc_size)

/**
 * for_each_efi_memory_desc - iterate over descriptors in efi.memmap
 * @md: the efi_memory_desc_t * iterator
 *
 * Once the loop finishes @md must not be accessed.
 */
#define for_each_efi_memory_desc(md) \
	for_each_efi_memory_desc_in_map(&efi.memmap, md)

/*
 * Format an EFI memory descriptor's type and attributes to a user-provided
 * character buffer, as per snprintf(), and return the buffer.
 */
char * __init efi_md_typeattr_format(char *buf, size_t size,
				     const efi_memory_desc_t *md);


typedef void (*efi_element_handler_t)(const char *source,
				      const void *element_data,
				      size_t element_size);
extern int __init parse_efi_signature_list(
	const char *source,
	const void *data, size_t size,
	efi_element_handler_t (*get_handler_for_guid)(const efi_guid_t *));

/**
 * efi_range_is_wc - check the WC bit on an address range
 * @start: starting kvirt address
 * @len: length of range
 *
 * Consult the EFI memory map and make sure it's ok to set this range WC.
 * Returns true or false.
 */
static inline int efi_range_is_wc(unsigned long start, unsigned long len)
{
	unsigned long i;

	for (i = 0; i < len; i += (1UL << EFI_PAGE_SHIFT)) {
		unsigned long paddr = __pa(start + i);
		if (!(efi_mem_attributes(paddr) & EFI_MEMORY_WC))
			return 0;
	}
	/* The range checked out */
	return 1;
}

/*
 * We play games with efi_enabled so that the compiler will, if
 * possible, remove EFI-related code altogether.
 */
#define EFI_BOOT		0	/* Were we booted from EFI? */
#define EFI_CONFIG_TABLES	2	/* Can we use EFI config tables? */
#define EFI_RUNTIME_SERVICES	3	/* Can we use runtime services? */
#define EFI_MEMMAP		4	/* Can we use EFI memory map? */
#define EFI_64BIT		5	/* Is the firmware 64-bit? */
#define EFI_PARAVIRT		6	/* Access is via a paravirt interface */
#define EFI_ARCH_1		7	/* First arch-specific bit */
#define EFI_DBG			8	/* Print additional debug info at runtime */
#define EFI_NX_PE_DATA		9	/* Can runtime data regions be mapped non-executable? */
#define EFI_MEM_ATTR		10	/* Did firmware publish an EFI_MEMORY_ATTRIBUTES table? */
#define EFI_MEM_NO_SOFT_RESERVE	11	/* Is the kernel configured to ignore soft reservations? */
#define EFI_PRESERVE_BS_REGIONS	12	/* Are EFI boot-services memory segments available? */
#define EFI_SECURE_BOOT		13	/* Are we in Secure Boot mode? */

enum efi_secureboot_mode {
	efi_secureboot_mode_unset,
	efi_secureboot_mode_unknown,
	efi_secureboot_mode_disabled,
	efi_secureboot_mode_enabled,
};

#ifdef CONFIG_EFI
/*
 * Test whether the above EFI_* bits are enabled.
 */
static inline bool efi_enabled(int feature)
{
	return test_bit(feature, &efi.flags) != 0;
}
extern void efi_reboot(enum reboot_mode reboot_mode, const char *__unused);

bool __pure __efi_soft_reserve_enabled(void);

static inline bool __pure efi_soft_reserve_enabled(void)
{
	return IS_ENABLED(CONFIG_EFI_SOFT_RESERVE)
		&& __efi_soft_reserve_enabled();
}

static inline bool efi_rt_services_supported(unsigned int mask)
{
	return (efi.runtime_supported_mask & mask) == mask;
}
extern void efi_find_mirror(void);

extern void __init efi_set_secure_boot(enum efi_secureboot_mode mode);
#else
static inline bool efi_enabled(int feature)
{
	return false;
}
static inline void
efi_reboot(enum reboot_mode reboot_mode, const char *__unused) {}

static inline bool efi_soft_reserve_enabled(void)
{
	return false;
}

static inline bool efi_rt_services_supported(unsigned int mask)
{
	return false;
}

static inline void efi_find_mirror(void) {}

static inline void efi_set_secure_boot(enum efi_secureboot_mode mode) {}
#endif

extern int efi_status_to_err(efi_status_t status);

/*
 * Variable Attributes
 */
#define EFI_VARIABLE_NON_VOLATILE       0x0000000000000001
#define EFI_VARIABLE_BOOTSERVICE_ACCESS 0x0000000000000002
#define EFI_VARIABLE_RUNTIME_ACCESS     0x0000000000000004
#define EFI_VARIABLE_HARDWARE_ERROR_RECORD 0x0000000000000008
#define EFI_VARIABLE_AUTHENTICATED_WRITE_ACCESS 0x0000000000000010
#define EFI_VARIABLE_TIME_BASED_AUTHENTICATED_WRITE_ACCESS 0x0000000000000020
#define EFI_VARIABLE_APPEND_WRITE	0x0000000000000040

#define EFI_VARIABLE_MASK	(EFI_VARIABLE_NON_VOLATILE | \
				EFI_VARIABLE_BOOTSERVICE_ACCESS | \
				EFI_VARIABLE_RUNTIME_ACCESS | \
				EFI_VARIABLE_HARDWARE_ERROR_RECORD | \
				EFI_VARIABLE_AUTHENTICATED_WRITE_ACCESS | \
				EFI_VARIABLE_TIME_BASED_AUTHENTICATED_WRITE_ACCESS | \
				EFI_VARIABLE_APPEND_WRITE)
/*
 * Length of a GUID string (strlen("aaaaaaaa-bbbb-cccc-dddd-eeeeeeeeeeee"))
 * not including trailing NUL
 */
#define EFI_VARIABLE_GUID_LEN	UUID_STRING_LEN

/*
 * EFI Device Path information
 */
#define EFI_DEV_HW			0x01
#define  EFI_DEV_PCI				 1
#define  EFI_DEV_PCCARD				 2
#define  EFI_DEV_MEM_MAPPED			 3
#define  EFI_DEV_VENDOR				 4
#define  EFI_DEV_CONTROLLER			 5
#define EFI_DEV_ACPI			0x02
#define   EFI_DEV_BASIC_ACPI			 1
#define   EFI_DEV_EXPANDED_ACPI			 2
#define EFI_DEV_MSG			0x03
#define   EFI_DEV_MSG_ATAPI			 1
#define   EFI_DEV_MSG_SCSI			 2
#define   EFI_DEV_MSG_FC			 3
#define   EFI_DEV_MSG_1394			 4
#define   EFI_DEV_MSG_USB			 5
#define   EFI_DEV_MSG_USB_CLASS			15
#define   EFI_DEV_MSG_I20			 6
#define   EFI_DEV_MSG_MAC			11
#define   EFI_DEV_MSG_IPV4			12
#define   EFI_DEV_MSG_IPV6			13
#define   EFI_DEV_MSG_INFINIBAND		 9
#define   EFI_DEV_MSG_UART			14
#define   EFI_DEV_MSG_VENDOR			10
#define EFI_DEV_MEDIA			0x04
#define   EFI_DEV_MEDIA_HARD_DRIVE		 1
#define   EFI_DEV_MEDIA_CDROM			 2
#define   EFI_DEV_MEDIA_VENDOR			 3
#define   EFI_DEV_MEDIA_FILE			 4
#define   EFI_DEV_MEDIA_PROTOCOL		 5
#define   EFI_DEV_MEDIA_REL_OFFSET		 8
#define EFI_DEV_BIOS_BOOT		0x05
#define EFI_DEV_END_PATH		0x7F
#define EFI_DEV_END_PATH2		0xFF
#define   EFI_DEV_END_INSTANCE			0x01
#define   EFI_DEV_END_ENTIRE			0xFF

struct efi_generic_dev_path {
	u8				type;
	u8				sub_type;
	u16				length;
} __packed;

struct efi_acpi_dev_path {
	struct efi_generic_dev_path	header;
	u32				hid;
	u32				uid;
} __packed;

struct efi_pci_dev_path {
	struct efi_generic_dev_path	header;
	u8				fn;
	u8				dev;
} __packed;

struct efi_vendor_dev_path {
	struct efi_generic_dev_path	header;
	efi_guid_t			vendorguid;
	u8				vendordata[];
} __packed;

struct efi_rel_offset_dev_path {
	struct efi_generic_dev_path	header;
	u32				reserved;
	u64				starting_offset;
	u64				ending_offset;
} __packed;

struct efi_mem_mapped_dev_path {
	struct efi_generic_dev_path	header;
	u32				memory_type;
	u64				starting_addr;
	u64				ending_addr;
} __packed;

struct efi_file_path_dev_path {
	struct efi_generic_dev_path	header;
	efi_char16_t			filename[];
} __packed;

struct efi_dev_path {
	union {
		struct efi_generic_dev_path	header;
		struct efi_acpi_dev_path	acpi;
		struct efi_pci_dev_path		pci;
		struct efi_vendor_dev_path	vendor;
		struct efi_rel_offset_dev_path	rel_offset;
	};
} __packed;

struct device *efi_get_device_by_path(const struct efi_dev_path **node,
				      size_t *len);

static inline void memrange_efi_to_native(u64 *addr, u64 *npages)
{
	*npages = PFN_UP(*addr + (*npages<<EFI_PAGE_SHIFT)) - PFN_DOWN(*addr);
	*addr &= PAGE_MASK;
}

/*
 * EFI Variable support.
 *
 * Different firmware drivers can expose their EFI-like variables using
 * the following.
 */

struct efivar_operations {
	efi_get_variable_t *get_variable;
	efi_get_next_variable_t *get_next_variable;
	efi_set_variable_t *set_variable;
	efi_set_variable_t *set_variable_nonblocking;
	efi_query_variable_store_t *query_variable_store;
	efi_query_variable_info_t *query_variable_info;
};

struct efivars {
	struct kset *kset;
	const struct efivar_operations *ops;
};

#ifdef CONFIG_X86
u64 __attribute_const__ efivar_reserved_space(void);
#else
static inline u64 efivar_reserved_space(void) { return 0; }
#endif

/*
 * There is no actual upper limit specified for the variable name size.
 *
 * This limit exists only for practical purposes, since name conversions
 * are bounds-checked and name data is occasionally stored in-line.
 */
#define EFI_VAR_NAME_LEN	1024

int efivars_register(struct efivars *efivars,
		     const struct efivar_operations *ops);
int efivars_unregister(struct efivars *efivars);

#ifdef CONFIG_EFI
bool efivar_is_available(void);
#else
static inline bool efivar_is_available(void) { return false; }
#endif

bool efivar_supports_writes(void);

int efivar_lock(void);
int efivar_trylock(void);
void efivar_unlock(void);

efi_status_t efivar_get_variable(efi_char16_t *name, efi_guid_t *vendor,
				 u32 *attr, unsigned long *size, void *data);

efi_status_t efivar_get_next_variable(unsigned long *name_size,
				      efi_char16_t *name, efi_guid_t *vendor);

efi_status_t efivar_set_variable_locked(efi_char16_t *name, efi_guid_t *vendor,
					u32 attr, unsigned long data_size,
					void *data, bool nonblocking);

efi_status_t efivar_set_variable(efi_char16_t *name, efi_guid_t *vendor,
				 u32 attr, unsigned long data_size, void *data);

efi_status_t efivar_query_variable_info(u32 attr, u64 *storage_space,
					u64 *remaining_space,
					u64 *max_variable_size);

#if IS_ENABLED(CONFIG_EFI_CAPSULE_LOADER)
extern bool efi_capsule_pending(int *reset_type);

extern int efi_capsule_supported(efi_guid_t guid, u32 flags,
				 size_t size, int *reset);

extern int efi_capsule_update(efi_capsule_header_t *capsule,
			      phys_addr_t *pages);
#else
static inline bool efi_capsule_pending(int *reset_type) { return false; }
#endif

#ifdef CONFIG_EFI
extern bool efi_runtime_disabled(void);
#else
static inline bool efi_runtime_disabled(void) { return true; }
#endif

extern void efi_call_virt_check_flags(unsigned long flags, const void *caller);
extern unsigned long efi_call_virt_save_flags(void);

static inline
enum efi_secureboot_mode efi_get_secureboot_mode(efi_get_variable_t *get_var)
{
	u8 secboot, setupmode = 0;
	efi_status_t status;
	unsigned long size;

	size = sizeof(secboot);
	status = get_var(L"SecureBoot", &EFI_GLOBAL_VARIABLE_GUID, NULL, &size,
			 &secboot);
	if (status == EFI_NOT_FOUND)
		return efi_secureboot_mode_disabled;
	if (status != EFI_SUCCESS)
		return efi_secureboot_mode_unknown;

	size = sizeof(setupmode);
	get_var(L"SetupMode", &EFI_GLOBAL_VARIABLE_GUID, NULL, &size, &setupmode);
	if (secboot == 0 || setupmode == 1)
		return efi_secureboot_mode_disabled;
	return efi_secureboot_mode_enabled;
}

#ifdef CONFIG_EFI_EMBEDDED_FIRMWARE
void efi_check_for_embedded_firmwares(void);
#else
static inline void efi_check_for_embedded_firmwares(void) { }
#endif

#define arch_efi_call_virt(p, f, args...)	((p)->f(args))

/*
 * Arch code must implement the following three routines:
 *
 *  * arch_efi_call_virt_setup()
 *
 *    Sets up the environment for the call (e.g. switching page tables,
 *    allowing kernel-mode use of floating point, if required).
 *
 *  * arch_efi_call_virt()
 *
 *    Performs the call. This routine takes a variable number of arguments so
 *    it must be implemented as a variadic preprocessor macro.
 *
 *  * arch_efi_call_virt_teardown()
 *
 *    Restores the usual kernel environment once the call has returned.
 */

#define efi_call_virt_pointer(p, f, args...)				\
({									\
	typeof((p)->f(args)) __s;					\
	unsigned long __flags;						\
									\
	arch_efi_call_virt_setup();					\
									\
	__flags = efi_call_virt_save_flags();				\
	__s = arch_efi_call_virt(p, f, args);				\
	efi_call_virt_check_flags(__flags, NULL);			\
									\
	arch_efi_call_virt_teardown();					\
									\
	__s;								\
})

#define EFI_RANDOM_SEED_SIZE		32U // BLAKE2S_HASH_SIZE

struct linux_efi_random_seed {
	u32	size;
	u8	bits[];
};

struct linux_efi_tpm_eventlog {
	u32	size;
	u32	final_events_preboot_size;
	u8	version;
	u8	log[];
};

extern int efi_tpm_eventlog_init(void);

struct efi_tcg2_final_events_table {
	u64 version;
	u64 nr_events;
	u8 events[];
};
extern int efi_tpm_final_log_size;

extern unsigned long rci2_table_phys;

efi_status_t
efi_call_acpi_prm_handler(efi_status_t (__efiapi *handler_addr)(u64, void *),
			  u64 param_buffer_addr, void *context);

/*
 * efi_runtime_service() function identifiers.
 * "NONE" is used by efi_recover_from_page_fault() to check if the page
 * fault happened while executing an efi runtime service.
 */
enum efi_rts_ids {
	EFI_NONE,
	EFI_GET_TIME,
	EFI_SET_TIME,
	EFI_GET_WAKEUP_TIME,
	EFI_SET_WAKEUP_TIME,
	EFI_GET_VARIABLE,
	EFI_GET_NEXT_VARIABLE,
	EFI_SET_VARIABLE,
	EFI_QUERY_VARIABLE_INFO,
	EFI_GET_NEXT_HIGH_MONO_COUNT,
	EFI_RESET_SYSTEM,
	EFI_UPDATE_CAPSULE,
	EFI_QUERY_CAPSULE_CAPS,
	EFI_ACPI_PRM_HANDLER,
};

union efi_rts_args;

/*
 * efi_runtime_work:	Details of EFI Runtime Service work
 * @args:		Pointer to union describing the arguments
 * @status:		Status of executing EFI Runtime Service
 * @efi_rts_id:		EFI Runtime Service function identifier
 * @efi_rts_comp:	Struct used for handling completions
 * @caller:		The caller of the runtime service
 */
struct efi_runtime_work {
	union efi_rts_args	*args;
	efi_status_t		status;
	struct work_struct	work;
	enum efi_rts_ids	efi_rts_id;
	struct completion	efi_rts_comp;
	const void		*caller;
};

extern struct efi_runtime_work efi_rts_work;

/* Workqueue to queue EFI Runtime Services */
extern struct workqueue_struct *efi_rts_wq;

struct linux_efi_memreserve {
	int		size;			// allocated size of the array
	atomic_t	count;			// number of entries used
	phys_addr_t	next;			// pa of next struct instance
	struct {
		phys_addr_t	base;
		phys_addr_t	size;
	} entry[];
};

#define EFI_MEMRESERVE_COUNT(size) (((size) - sizeof(struct linux_efi_memreserve)) \
	/ sizeof_field(struct linux_efi_memreserve, entry[0]))

void __init efi_arch_mem_reserve(phys_addr_t addr, u64 size);

char *efi_systab_show_arch(char *str);

/*
 * The LINUX_EFI_MOK_VARIABLE_TABLE_GUID config table can be provided
 * to the kernel by an EFI boot loader. The table contains a packed
 * sequence of these entries, one for each named MOK variable.
 * The sequence is terminated by an entry with a completely NULL
 * name and 0 data size.
 */
struct efi_mokvar_table_entry {
	char name[256];
	u64 data_size;
	u8 data[];
} __attribute((packed));

#ifdef CONFIG_LOAD_UEFI_KEYS
extern void __init efi_mokvar_table_init(void);
extern struct efi_mokvar_table_entry *efi_mokvar_entry_next(
			struct efi_mokvar_table_entry **mokvar_entry);
extern struct efi_mokvar_table_entry *efi_mokvar_entry_find(const char *name);
#else
static inline void efi_mokvar_table_init(void) { }
static inline struct efi_mokvar_table_entry *efi_mokvar_entry_next(
			struct efi_mokvar_table_entry **mokvar_entry)
{
	return NULL;
}
static inline struct efi_mokvar_table_entry *efi_mokvar_entry_find(
			const char *name)
{
	return NULL;
}
#endif

extern void efifb_setup_from_dmi(struct screen_info *si, const char *opt);

struct linux_efi_coco_secret_area {
	u64	base_pa;
	u64	size;
};

struct linux_efi_initrd {
	unsigned long	base;
	unsigned long	size;
};

/* Header of a populated EFI secret area */
#define EFI_SECRET_TABLE_HEADER_GUID	EFI_GUID(0x1e74f542, 0x71dd, 0x4d66,  0x96, 0x3e, 0xef, 0x42, 0x87, 0xff, 0x17, 0x3b)

bool xen_efi_config_table_is_usable(const efi_guid_t *guid, unsigned long table);

static inline
bool efi_config_table_is_usable(const efi_guid_t *guid, unsigned long table)
{
	if (!IS_ENABLED(CONFIG_XEN_EFI))
		return true;
	return xen_efi_config_table_is_usable(guid, table);
}

umode_t efi_attr_is_visible(struct kobject *kobj, struct attribute *attr, int n);

<<<<<<< HEAD
#ifdef CONFIG_EFI_SECRET_KEY
#define EFI_SECRET_GUID \
	EFI_GUID(0x8c136d32, 0x039a, 0x4016, 0x8b, 0xb4, 0x9e, 0x98, 0x5e, 0x62, 0x78, 0x6f)
#define SECRET_KEY_SIZE        64
#define EFI_SECRET_KEY_REGEN \
	((efi_char16_t [15]) { 'S', 'e', 'c', 'r', 'e', 't', 'K', 'e', 'y', 'R', 'e', 'g', 'e', 'n', 0 })
#define EFI_SECRET_KEY_REGEN_ATTRIBUTE (EFI_VARIABLE_NON_VOLATILE | \
					EFI_VARIABLE_BOOTSERVICE_ACCESS | \
					EFI_VARIABLE_RUNTIME_ACCESS)
struct efi_skey_setup_data {
	unsigned long detect_status;
	unsigned long final_status;
	unsigned long key_size;
	u8 secret_key[SECRET_KEY_SIZE];
};
extern void *get_efi_secret_key(void);
extern void efi_skey_stop_regen(void);
extern void efi_skey_set_regen(void);
extern int efi_skey_sysfs_init(struct kobject *efi_kobj);
#else
#define SECRET_KEY_SIZE        0
static inline void *get_efi_secret_key(void)
{
	return NULL;
}
static inline void efi_skey_stop_regen(void) {}
static inline void efi_skey_set_regen(void) {}
static inline int efi_skey_sysfs_init(struct kobject *efi_kobj) { return 0; }
#endif /* CONFIG_EFI_SECRET_KEY */
=======
/*
 * efivar ops event type
 */
#define EFIVAR_OPS_RDONLY 0
#define EFIVAR_OPS_RDWR 1

extern struct blocking_notifier_head efivar_ops_nh;

void efivars_generic_ops_register(void);
void efivars_generic_ops_unregister(void);

>>>>>>> 2d5404ca
#endif /* _LINUX_EFI_H */<|MERGE_RESOLUTION|>--- conflicted
+++ resolved
@@ -875,14 +875,6 @@
 #define EFI_MEM_ATTR		10	/* Did firmware publish an EFI_MEMORY_ATTRIBUTES table? */
 #define EFI_MEM_NO_SOFT_RESERVE	11	/* Is the kernel configured to ignore soft reservations? */
 #define EFI_PRESERVE_BS_REGIONS	12	/* Are EFI boot-services memory segments available? */
-#define EFI_SECURE_BOOT		13	/* Are we in Secure Boot mode? */
-
-enum efi_secureboot_mode {
-	efi_secureboot_mode_unset,
-	efi_secureboot_mode_unknown,
-	efi_secureboot_mode_disabled,
-	efi_secureboot_mode_enabled,
-};
 
 #ifdef CONFIG_EFI
 /*
@@ -907,8 +899,6 @@
 	return (efi.runtime_supported_mask & mask) == mask;
 }
 extern void efi_find_mirror(void);
-
-extern void __init efi_set_secure_boot(enum efi_secureboot_mode mode);
 #else
 static inline bool efi_enabled(int feature)
 {
@@ -928,8 +918,6 @@
 }
 
 static inline void efi_find_mirror(void) {}
-
-static inline void efi_set_secure_boot(enum efi_secureboot_mode mode) {}
 #endif
 
 extern int efi_status_to_err(efi_status_t status);
@@ -1148,6 +1136,13 @@
 extern void efi_call_virt_check_flags(unsigned long flags, const void *caller);
 extern unsigned long efi_call_virt_save_flags(void);
 
+enum efi_secureboot_mode {
+	efi_secureboot_mode_unset,
+	efi_secureboot_mode_unknown,
+	efi_secureboot_mode_disabled,
+	efi_secureboot_mode_enabled,
+};
+
 static inline
 enum efi_secureboot_mode efi_get_secureboot_mode(efi_get_variable_t *get_var)
 {
@@ -1363,37 +1358,6 @@
 
 umode_t efi_attr_is_visible(struct kobject *kobj, struct attribute *attr, int n);
 
-<<<<<<< HEAD
-#ifdef CONFIG_EFI_SECRET_KEY
-#define EFI_SECRET_GUID \
-	EFI_GUID(0x8c136d32, 0x039a, 0x4016, 0x8b, 0xb4, 0x9e, 0x98, 0x5e, 0x62, 0x78, 0x6f)
-#define SECRET_KEY_SIZE        64
-#define EFI_SECRET_KEY_REGEN \
-	((efi_char16_t [15]) { 'S', 'e', 'c', 'r', 'e', 't', 'K', 'e', 'y', 'R', 'e', 'g', 'e', 'n', 0 })
-#define EFI_SECRET_KEY_REGEN_ATTRIBUTE (EFI_VARIABLE_NON_VOLATILE | \
-					EFI_VARIABLE_BOOTSERVICE_ACCESS | \
-					EFI_VARIABLE_RUNTIME_ACCESS)
-struct efi_skey_setup_data {
-	unsigned long detect_status;
-	unsigned long final_status;
-	unsigned long key_size;
-	u8 secret_key[SECRET_KEY_SIZE];
-};
-extern void *get_efi_secret_key(void);
-extern void efi_skey_stop_regen(void);
-extern void efi_skey_set_regen(void);
-extern int efi_skey_sysfs_init(struct kobject *efi_kobj);
-#else
-#define SECRET_KEY_SIZE        0
-static inline void *get_efi_secret_key(void)
-{
-	return NULL;
-}
-static inline void efi_skey_stop_regen(void) {}
-static inline void efi_skey_set_regen(void) {}
-static inline int efi_skey_sysfs_init(struct kobject *efi_kobj) { return 0; }
-#endif /* CONFIG_EFI_SECRET_KEY */
-=======
 /*
  * efivar ops event type
  */
@@ -1405,5 +1369,4 @@
 void efivars_generic_ops_register(void);
 void efivars_generic_ops_unregister(void);
 
->>>>>>> 2d5404ca
 #endif /* _LINUX_EFI_H */