--- conflicted
+++ resolved
@@ -1411,8 +1411,6 @@
 			   unsigned long size);
 
 bool efi_runtime_disabled(void);
-<<<<<<< HEAD
-=======
 extern void efi_call_virt_check_flags(unsigned long flags, const char *call);
 
 /*
@@ -1463,7 +1461,6 @@
 									\
 	arch_efi_call_virt_teardown();					\
 })
->>>>>>> 29e106ae
 
 typedef efi_status_t (*efi_exit_boot_map_processing)(
 	efi_system_table_t *sys_table_arg,
