/* audit.h -- Auditing support
 *
 * Copyright 2003-2004 Red Hat Inc., Durham, North Carolina.
 * All Rights Reserved.
 *
 * This program is free software; you can redistribute it and/or modify
 * it under the terms of the GNU General Public License as published by
 * the Free Software Foundation; either version 2 of the License, or
 * (at your option) any later version.
 *
 * This program is distributed in the hope that it will be useful,
 * but WITHOUT ANY WARRANTY; without even the implied warranty of
 * MERCHANTABILITY or FITNESS FOR A PARTICULAR PURPOSE.  See the
 * GNU General Public License for more details.
 *
 * You should have received a copy of the GNU General Public License
 * along with this program; if not, write to the Free Software
 * Foundation, Inc., 59 Temple Place, Suite 330, Boston, MA  02111-1307  USA
 *
 * Written by Rickard E. (Rik) Faith <faith@redhat.com>
 *
 */

#ifndef _LINUX_AUDIT_H_
#define _LINUX_AUDIT_H_

#include <linux/elf-em.h>

/* The netlink messages for the audit system is divided into blocks:
 * 1000 - 1099 are for commanding the audit system
 * 1100 - 1199 user space trusted application messages
 * 1200 - 1299 messages internal to the audit daemon
 * 1300 - 1399 audit event messages
 * 1400 - 1499 SE Linux use
 * 1500 - 1599 kernel LSPP events
 * 1600 - 1699 kernel crypto events
 * 1700 - 1799 kernel anomaly records
 * 1800 - 1999 future kernel use (maybe integrity labels and related events)
 * 2000 is for otherwise unclassified kernel audit messages (legacy)
 * 2001 - 2099 unused (kernel)
 * 2100 - 2199 user space anomaly records
 * 2200 - 2299 user space actions taken in response to anomalies
 * 2300 - 2399 user space generated LSPP events
 * 2400 - 2499 user space crypto events
 * 2500 - 2999 future user space (maybe integrity labels and related events)
 *
 * Messages from 1000-1199 are bi-directional. 1200-1299 & 2100 - 2999 are
 * exclusively user space. 1300-2099 is kernel --> user space 
 * communication.
 */
#define AUDIT_GET		1000	/* Get status */
#define AUDIT_SET		1001	/* Set status (enable/disable/auditd) */
#define AUDIT_LIST		1002	/* List syscall rules -- deprecated */
#define AUDIT_ADD		1003	/* Add syscall rule -- deprecated */
#define AUDIT_DEL		1004	/* Delete syscall rule -- deprecated */
#define AUDIT_USER		1005	/* Message from userspace -- deprecated */
#define AUDIT_LOGIN		1006	/* Define the login id and information */
#define AUDIT_WATCH_INS		1007	/* Insert file/dir watch entry */
#define AUDIT_WATCH_REM		1008	/* Remove file/dir watch entry */
#define AUDIT_WATCH_LIST	1009	/* List all file/dir watches */
#define AUDIT_SIGNAL_INFO	1010	/* Get info about sender of signal to auditd */
#define AUDIT_ADD_RULE		1011	/* Add syscall filtering rule */
#define AUDIT_DEL_RULE		1012	/* Delete syscall filtering rule */
#define AUDIT_LIST_RULES	1013	/* List syscall filtering rules */

#define AUDIT_FIRST_USER_MSG	1100	/* Userspace messages mostly uninteresting to kernel */
#define AUDIT_USER_AVC		1107	/* We filter this differently */
#define AUDIT_LAST_USER_MSG	1199
#define AUDIT_FIRST_USER_MSG2	2100	/* More user space messages */
#define AUDIT_LAST_USER_MSG2	2999
 
#define AUDIT_DAEMON_START      1200    /* Daemon startup record */
#define AUDIT_DAEMON_END        1201    /* Daemon normal stop record */
#define AUDIT_DAEMON_ABORT      1202    /* Daemon error stop record */
#define AUDIT_DAEMON_CONFIG     1203    /* Daemon config change */

#define AUDIT_SYSCALL		1300	/* Syscall event */
#define AUDIT_FS_WATCH		1301	/* Filesystem watch event */
#define AUDIT_PATH		1302	/* Filename path information */
#define AUDIT_IPC		1303	/* IPC record */
#define AUDIT_SOCKETCALL	1304	/* sys_socketcall arguments */
#define AUDIT_CONFIG_CHANGE	1305	/* Audit system configuration change */
#define AUDIT_SOCKADDR		1306	/* sockaddr copied as syscall arg */
#define AUDIT_CWD		1307	/* Current working directory */
<<<<<<< HEAD
#define AUDIT_IPC_SET_PERM	1311	/* IPC new permissions record type */
=======
#define AUDIT_EXECVE		1309	/* execve arguments */
#define AUDIT_IPC_SET_PERM	1311	/* IPC new permissions record type */
#define AUDIT_MQ_OPEN		1312	/* POSIX MQ open record type */
#define AUDIT_MQ_SENDRECV	1313	/* POSIX MQ send/receive record type */
#define AUDIT_MQ_NOTIFY		1314	/* POSIX MQ notify record type */
#define AUDIT_MQ_GETSETATTR	1315	/* POSIX MQ get/set attribute record type */
>>>>>>> 120bda20

#define AUDIT_AVC		1400	/* SE Linux avc denial or grant */
#define AUDIT_SELINUX_ERR	1401	/* Internal SE Linux Errors */
#define AUDIT_AVC_PATH		1402	/* dentry, vfsmount pair from avc */
#define AUDIT_MAC_POLICY_LOAD	1403	/* Policy file load */
#define AUDIT_MAC_STATUS	1404	/* Changed enforcing,permissive,off */
#define AUDIT_MAC_CONFIG_CHANGE	1405	/* Changes to booleans */

#define AUDIT_FIRST_KERN_ANOM_MSG   1700
#define AUDIT_LAST_KERN_ANOM_MSG    1799
#define AUDIT_ANOM_PROMISCUOUS      1700 /* Device changed promiscuous mode */
<<<<<<< HEAD

#define AUDIT_SD		1500	/* AppArmor (SubDomain) audit */
=======
>>>>>>> 120bda20

#define AUDIT_KERNEL		2000	/* Asynchronous audit record. NOT A REQUEST. */

/* Rule flags */
#define AUDIT_FILTER_USER	0x00	/* Apply rule to user-generated messages */
#define AUDIT_FILTER_TASK	0x01	/* Apply rule at task creation (not syscall) */
#define AUDIT_FILTER_ENTRY	0x02	/* Apply rule at syscall entry */
#define AUDIT_FILTER_WATCH	0x03	/* Apply rule to file system watches */
#define AUDIT_FILTER_EXIT	0x04	/* Apply rule at syscall exit */
#define AUDIT_FILTER_TYPE	0x05	/* Apply rule at audit_log_start */

#define AUDIT_NR_FILTERS	6

#define AUDIT_FILTER_PREPEND	0x10	/* Prepend to front of list */

/* Rule actions */
#define AUDIT_NEVER    0	/* Do not build context if rule matches */
#define AUDIT_POSSIBLE 1	/* Build context if rule matches  */
#define AUDIT_ALWAYS   2	/* Generate audit record if rule matches */

/* Rule structure sizes -- if these change, different AUDIT_ADD and
 * AUDIT_LIST commands must be implemented. */
#define AUDIT_MAX_FIELDS   64
#define AUDIT_MAX_KEY_LEN  32
#define AUDIT_BITMASK_SIZE 64
#define AUDIT_WORD(nr) ((__u32)((nr)/32))
#define AUDIT_BIT(nr)  (1 << ((nr) - AUDIT_WORD(nr)*32))

<<<<<<< HEAD
=======
#define AUDIT_SYSCALL_CLASSES 16
#define AUDIT_CLASS_DIR_WRITE 0
#define AUDIT_CLASS_DIR_WRITE_32 1
#define AUDIT_CLASS_CHATTR 2
#define AUDIT_CLASS_CHATTR_32 3

>>>>>>> 120bda20
/* This bitmask is used to validate user input.  It represents all bits that
 * are currently used in an audit field constant understood by the kernel.
 * If you are adding a new #define AUDIT_<whatever>, please ensure that
 * AUDIT_UNUSED_BITS is updated if need be. */
#define AUDIT_UNUSED_BITS	0x0FFFFC00


/* Rule fields */
				/* These are useful when checking the
				 * task structure at task creation time
				 * (AUDIT_PER_TASK).  */
#define AUDIT_PID	0
#define AUDIT_UID	1
#define AUDIT_EUID	2
#define AUDIT_SUID	3
#define AUDIT_FSUID	4
#define AUDIT_GID	5
#define AUDIT_EGID	6
#define AUDIT_SGID	7
#define AUDIT_FSGID	8
#define AUDIT_LOGINUID	9
#define AUDIT_PERS	10
#define AUDIT_ARCH	11
#define AUDIT_MSGTYPE	12
<<<<<<< HEAD
#define AUDIT_SE_USER	13	/* security label user */
#define AUDIT_SE_ROLE	14	/* security label role */
#define AUDIT_SE_TYPE	15	/* security label type */
#define AUDIT_SE_SEN	16	/* security label sensitivity label */
#define AUDIT_SE_CLR	17	/* security label clearance label */
=======
#define AUDIT_SUBJ_USER	13	/* security label user */
#define AUDIT_SUBJ_ROLE	14	/* security label role */
#define AUDIT_SUBJ_TYPE	15	/* security label type */
#define AUDIT_SUBJ_SEN	16	/* security label sensitivity label */
#define AUDIT_SUBJ_CLR	17	/* security label clearance label */
#define AUDIT_PPID	18
#define AUDIT_OBJ_USER	19
#define AUDIT_OBJ_ROLE	20
#define AUDIT_OBJ_TYPE	21
#define AUDIT_OBJ_LEV_LOW	22
#define AUDIT_OBJ_LEV_HIGH	23
>>>>>>> 120bda20

				/* These are ONLY useful when checking
				 * at syscall exit time (AUDIT_AT_EXIT). */
#define AUDIT_DEVMAJOR	100
#define AUDIT_DEVMINOR	101
#define AUDIT_INODE	102
#define AUDIT_EXIT	103
#define AUDIT_SUCCESS   104	/* exit >= 0; value ignored */
#define AUDIT_WATCH	105

#define AUDIT_ARG0      200
#define AUDIT_ARG1      (AUDIT_ARG0+1)
#define AUDIT_ARG2      (AUDIT_ARG0+2)
#define AUDIT_ARG3      (AUDIT_ARG0+3)

<<<<<<< HEAD
=======
#define AUDIT_FILTERKEY	210

>>>>>>> 120bda20
#define AUDIT_NEGATE			0x80000000

/* These are the supported operators.
 *	4  2  1
 *	=  >  <
 *	-------
 *	0  0  0		0	nonsense
 *	0  0  1		1	<
 *	0  1  0		2	>
 *	0  1  1		3	!=
 *	1  0  0		4	=
 *	1  0  1		5	<=
 *	1  1  0		6	>=
 *	1  1  1		7	all operators
 */
#define AUDIT_LESS_THAN			0x10000000
#define AUDIT_GREATER_THAN		0x20000000
#define AUDIT_NOT_EQUAL			0x30000000
#define AUDIT_EQUAL			0x40000000
#define AUDIT_LESS_THAN_OR_EQUAL	(AUDIT_LESS_THAN|AUDIT_EQUAL)
#define AUDIT_GREATER_THAN_OR_EQUAL	(AUDIT_GREATER_THAN|AUDIT_EQUAL)
#define AUDIT_OPERATORS			(AUDIT_EQUAL|AUDIT_NOT_EQUAL)

/* Status symbols */
				/* Mask values */
#define AUDIT_STATUS_ENABLED		0x0001
#define AUDIT_STATUS_FAILURE		0x0002
#define AUDIT_STATUS_PID		0x0004
#define AUDIT_STATUS_RATE_LIMIT		0x0008
#define AUDIT_STATUS_BACKLOG_LIMIT	0x0010
				/* Failure-to-log actions */
#define AUDIT_FAIL_SILENT	0
#define AUDIT_FAIL_PRINTK	1
#define AUDIT_FAIL_PANIC	2

/* distinguish syscall tables */
#define __AUDIT_ARCH_64BIT 0x80000000
#define __AUDIT_ARCH_LE	   0x40000000
#define AUDIT_ARCH_ALPHA	(EM_ALPHA|__AUDIT_ARCH_64BIT|__AUDIT_ARCH_LE)
#define AUDIT_ARCH_ARM		(EM_ARM|__AUDIT_ARCH_LE)
#define AUDIT_ARCH_ARMEB	(EM_ARM)
#define AUDIT_ARCH_CRIS		(EM_CRIS|__AUDIT_ARCH_LE)
#define AUDIT_ARCH_FRV		(EM_FRV)
#define AUDIT_ARCH_H8300	(EM_H8_300)
#define AUDIT_ARCH_I386		(EM_386|__AUDIT_ARCH_LE)
#define AUDIT_ARCH_IA64		(EM_IA_64|__AUDIT_ARCH_64BIT|__AUDIT_ARCH_LE)
#define AUDIT_ARCH_M32R		(EM_M32R)
#define AUDIT_ARCH_M68K		(EM_68K)
#define AUDIT_ARCH_MIPS		(EM_MIPS)
#define AUDIT_ARCH_MIPSEL	(EM_MIPS|__AUDIT_ARCH_LE)
#define AUDIT_ARCH_MIPS64	(EM_MIPS|__AUDIT_ARCH_64BIT)
#define AUDIT_ARCH_MIPSEL64	(EM_MIPS|__AUDIT_ARCH_64BIT|__AUDIT_ARCH_LE)
#define AUDIT_ARCH_PARISC	(EM_PARISC)
#define AUDIT_ARCH_PARISC64	(EM_PARISC|__AUDIT_ARCH_64BIT)
#define AUDIT_ARCH_PPC		(EM_PPC)
#define AUDIT_ARCH_PPC64	(EM_PPC64|__AUDIT_ARCH_64BIT)
#define AUDIT_ARCH_S390		(EM_S390)
#define AUDIT_ARCH_S390X	(EM_S390|__AUDIT_ARCH_64BIT)
#define AUDIT_ARCH_SH		(EM_SH)
#define AUDIT_ARCH_SHEL		(EM_SH|__AUDIT_ARCH_LE)
#define AUDIT_ARCH_SH64		(EM_SH|__AUDIT_ARCH_64BIT)
#define AUDIT_ARCH_SHEL64	(EM_SH|__AUDIT_ARCH_64BIT|__AUDIT_ARCH_LE)
#define AUDIT_ARCH_SPARC	(EM_SPARC)
#define AUDIT_ARCH_SPARC64	(EM_SPARCV9|__AUDIT_ARCH_64BIT)
#define AUDIT_ARCH_V850		(EM_V850|__AUDIT_ARCH_LE)
#define AUDIT_ARCH_X86_64	(EM_X86_64|__AUDIT_ARCH_64BIT|__AUDIT_ARCH_LE)

struct audit_status {
	__u32		mask;		/* Bit mask for valid entries */
	__u32		enabled;	/* 1 = enabled, 0 = disabled */
	__u32		failure;	/* Failure-to-log action */
	__u32		pid;		/* pid of auditd process */
	__u32		rate_limit;	/* messages rate limit (per second) */
	__u32		backlog_limit;	/* waiting messages limit */
	__u32		lost;		/* messages lost */
	__u32		backlog;	/* messages waiting in queue */
};

/* audit_rule_data supports filter rules with both integer and string
 * fields.  It corresponds with AUDIT_ADD_RULE, AUDIT_DEL_RULE and
 * AUDIT_LIST_RULES requests.
 */
struct audit_rule_data {
	__u32		flags;	/* AUDIT_PER_{TASK,CALL}, AUDIT_PREPEND */
	__u32		action;	/* AUDIT_NEVER, AUDIT_POSSIBLE, AUDIT_ALWAYS */
	__u32		field_count;
	__u32		mask[AUDIT_BITMASK_SIZE]; /* syscall(s) affected */
	__u32		fields[AUDIT_MAX_FIELDS];
	__u32		values[AUDIT_MAX_FIELDS];
	__u32		fieldflags[AUDIT_MAX_FIELDS];
	__u32		buflen;	/* total length of string fields */
	char		buf[0];	/* string fields buffer */
};

/* audit_rule is supported to maintain backward compatibility with
 * userspace.  It supports integer fields only and corresponds to
 * AUDIT_ADD, AUDIT_DEL and AUDIT_LIST requests.
 */
struct audit_rule {		/* for AUDIT_LIST, AUDIT_ADD, and AUDIT_DEL */
	__u32		flags;	/* AUDIT_PER_{TASK,CALL}, AUDIT_PREPEND */
	__u32		action;	/* AUDIT_NEVER, AUDIT_POSSIBLE, AUDIT_ALWAYS */
	__u32		field_count;
	__u32		mask[AUDIT_BITMASK_SIZE];
	__u32		fields[AUDIT_MAX_FIELDS];
	__u32		values[AUDIT_MAX_FIELDS];
};

#ifdef __KERNEL__
#include <linux/sched.h>

struct audit_sig_info {
	uid_t		uid;
	pid_t		pid;
	char		ctx[0];
};

struct audit_buffer;
struct audit_context;
struct inode;
struct netlink_skb_parms;
struct linux_binprm;
struct mq_attr;
struct mqstat;

#define AUDITSC_INVALID 0
#define AUDITSC_SUCCESS 1
#define AUDITSC_FAILURE 2
#define AUDITSC_RESULT(x) ( ((long)(x))<0?AUDITSC_FAILURE:AUDITSC_SUCCESS )
extern int __init audit_register_class(int class, unsigned *list);
#ifdef CONFIG_AUDITSYSCALL
/* These are defined in auditsc.c */
				/* Public API */
extern int  audit_alloc(struct task_struct *task);
extern void audit_free(struct task_struct *task);
extern void audit_syscall_entry(int arch,
				int major, unsigned long a0, unsigned long a1,
				unsigned long a2, unsigned long a3);
extern void audit_syscall_exit(int failed, long return_code);
<<<<<<< HEAD
extern void audit_getname(const char *name);
extern void audit_putname(const char *name);
extern void __audit_inode(const char *name, const struct inode *inode, unsigned flags);
extern void __audit_inode_child(const char *dname, const struct inode *inode,
				unsigned long pino);
static inline void audit_inode(const char *name, const struct inode *inode,
			       unsigned flags) {
	if (unlikely(current->audit_context))
		__audit_inode(name, inode, flags);
=======
extern void __audit_getname(const char *name);
extern void audit_putname(const char *name);
extern void __audit_inode(const char *name, const struct inode *inode);
extern void __audit_inode_child(const char *dname, const struct inode *inode,
				unsigned long pino);
static inline void audit_getname(const char *name)
{
	if (unlikely(current->audit_context))
		__audit_getname(name);
}
static inline void audit_inode(const char *name, const struct inode *inode) {
	if (unlikely(current->audit_context))
		__audit_inode(name, inode);
>>>>>>> 120bda20
}
static inline void audit_inode_child(const char *dname, 
				     const struct inode *inode, 
				     unsigned long pino) {
	if (unlikely(current->audit_context))
		__audit_inode_child(dname, inode, pino);
}

				/* Private API (for audit.c only) */
extern unsigned int audit_serial(void);
extern void auditsc_get_stamp(struct audit_context *ctx,
			      struct timespec *t, unsigned int *serial);
extern int  audit_set_loginuid(struct task_struct *task, uid_t loginuid);
extern uid_t audit_get_loginuid(struct audit_context *ctx);
<<<<<<< HEAD
extern int audit_ipc_obj(struct kern_ipc_perm *ipcp);
extern int audit_ipc_set_perm(unsigned long qbytes, uid_t uid, gid_t gid, mode_t mode, struct kern_ipc_perm *ipcp);
extern int audit_socketcall(int nargs, unsigned long *args);
extern int audit_sockaddr(int len, void *addr);
extern int audit_avc_path(struct dentry *dentry, struct vfsmount *mnt);
extern void audit_signal_info(int sig, struct task_struct *t);
extern int audit_set_macxattr(const char *name);
=======
extern int __audit_ipc_obj(struct kern_ipc_perm *ipcp);
extern int __audit_ipc_set_perm(unsigned long qbytes, uid_t uid, gid_t gid, mode_t mode);
extern int audit_bprm(struct linux_binprm *bprm);
extern int audit_socketcall(int nargs, unsigned long *args);
extern int audit_sockaddr(int len, void *addr);
extern int audit_avc_path(struct dentry *dentry, struct vfsmount *mnt);
extern int audit_set_macxattr(const char *name);
extern int __audit_mq_open(int oflag, mode_t mode, struct mq_attr __user *u_attr);
extern int __audit_mq_timedsend(mqd_t mqdes, size_t msg_len, unsigned int msg_prio, const struct timespec __user *u_abs_timeout);
extern int __audit_mq_timedreceive(mqd_t mqdes, size_t msg_len, unsigned int __user *u_msg_prio, const struct timespec __user *u_abs_timeout);
extern int __audit_mq_notify(mqd_t mqdes, const struct sigevent __user *u_notification);
extern int __audit_mq_getsetattr(mqd_t mqdes, struct mq_attr *mqstat);

static inline int audit_ipc_obj(struct kern_ipc_perm *ipcp)
{
	if (unlikely(current->audit_context))
		return __audit_ipc_obj(ipcp);
	return 0;
}
static inline int audit_ipc_set_perm(unsigned long qbytes, uid_t uid, gid_t gid, mode_t mode)
{
	if (unlikely(current->audit_context))
		return __audit_ipc_set_perm(qbytes, uid, gid, mode);
	return 0;
}
static inline int audit_mq_open(int oflag, mode_t mode, struct mq_attr __user *u_attr)
{
	if (unlikely(current->audit_context))
		return __audit_mq_open(oflag, mode, u_attr);
	return 0;
}
static inline int audit_mq_timedsend(mqd_t mqdes, size_t msg_len, unsigned int msg_prio, const struct timespec __user *u_abs_timeout)
{
	if (unlikely(current->audit_context))
		return __audit_mq_timedsend(mqdes, msg_len, msg_prio, u_abs_timeout);
	return 0;
}
static inline int audit_mq_timedreceive(mqd_t mqdes, size_t msg_len, unsigned int __user *u_msg_prio, const struct timespec __user *u_abs_timeout)
{
	if (unlikely(current->audit_context))
		return __audit_mq_timedreceive(mqdes, msg_len, u_msg_prio, u_abs_timeout);
	return 0;
}
static inline int audit_mq_notify(mqd_t mqdes, const struct sigevent __user *u_notification)
{
	if (unlikely(current->audit_context))
		return __audit_mq_notify(mqdes, u_notification);
	return 0;
}
static inline int audit_mq_getsetattr(mqd_t mqdes, struct mq_attr *mqstat)
{
	if (unlikely(current->audit_context))
		return __audit_mq_getsetattr(mqdes, mqstat);
	return 0;
}
>>>>>>> 120bda20
#else
#define audit_alloc(t) ({ 0; })
#define audit_free(t) do { ; } while (0)
#define audit_syscall_entry(ta,a,b,c,d,e) do { ; } while (0)
#define audit_syscall_exit(f,r) do { ; } while (0)
#define audit_getname(n) do { ; } while (0)
#define audit_putname(n) do { ; } while (0)
<<<<<<< HEAD
#define __audit_inode(n,i,f) do { ; } while (0)
#define __audit_inode_child(d,i,p) do { ; } while (0)
#define audit_inode(n,i,f) do { ; } while (0)
=======
#define __audit_inode(n,i) do { ; } while (0)
#define __audit_inode_child(d,i,p) do { ; } while (0)
#define audit_inode(n,i) do { ; } while (0)
>>>>>>> 120bda20
#define audit_inode_child(d,i,p) do { ; } while (0)
#define auditsc_get_stamp(c,t,s) do { BUG(); } while (0)
#define audit_get_loginuid(c) ({ -1; })
#define audit_ipc_obj(i) ({ 0; })
<<<<<<< HEAD
#define audit_ipc_set_perm(q,u,g,m,i) ({ 0; })
#define audit_socketcall(n,a) ({ 0; })
#define audit_sockaddr(len, addr) ({ 0; })
#define audit_avc_path(dentry, mnt) ({ 0; })
#define audit_signal_info(s,t) do { ; } while (0)
#define audit_set_macxattr(n) do { ; } while (0)
=======
#define audit_ipc_set_perm(q,u,g,m) ({ 0; })
#define audit_bprm(p) ({ 0; })
#define audit_socketcall(n,a) ({ 0; })
#define audit_sockaddr(len, addr) ({ 0; })
#define audit_avc_path(dentry, mnt) ({ 0; })
#define audit_set_macxattr(n) do { ; } while (0)
#define audit_mq_open(o,m,a) ({ 0; })
#define audit_mq_timedsend(d,l,p,t) ({ 0; })
#define audit_mq_timedreceive(d,l,p,t) ({ 0; })
#define audit_mq_notify(d,n) ({ 0; })
#define audit_mq_getsetattr(d,s) ({ 0; })
>>>>>>> 120bda20
#endif

#ifdef CONFIG_AUDIT
/* These are defined in audit.c */
				/* Public API */
extern void		    audit_log(struct audit_context *ctx, gfp_t gfp_mask,
				      int type, const char *fmt, ...)
				      __attribute__((format(printf,4,5)));

extern struct audit_buffer *audit_log_start(struct audit_context *ctx, gfp_t gfp_mask, int type);
extern void		    audit_log_vformat(struct audit_buffer *ab,
					      const char *fmt, va_list args)
			    __attribute__((format(printf,2,0)));
extern void		    audit_log_format(struct audit_buffer *ab,
					     const char *fmt, ...)
			    __attribute__((format(printf,2,3)));
extern void		    audit_log_end(struct audit_buffer *ab);
extern void		    audit_log_hex(struct audit_buffer *ab,
					  const unsigned char *buf,
					  size_t len);
extern const char *	    audit_log_untrustedstring(struct audit_buffer *ab,
						      const char *string);
extern const char *	    audit_log_n_untrustedstring(struct audit_buffer *ab,
							size_t n,
							const char *string);
extern void		    audit_log_d_path(struct audit_buffer *ab,
					     const char *prefix,
					     struct dentry *dentry,
					     struct vfsmount *vfsmnt);
				/* Private API (for audit.c only) */
extern int audit_filter_user(struct netlink_skb_parms *cb, int type);
extern int audit_filter_type(int type);
extern int  audit_receive_filter(int type, int pid, int uid, int seq,
			 void *data, size_t datasz, uid_t loginuid, u32 sid);
#else
#define audit_log(c,g,t,f,...) do { ; } while (0)
#define audit_log_start(c,g,t) ({ NULL; })
#define audit_log_vformat(b,f,a) do { ; } while (0)
#define audit_log_format(b,f,...) do { ; } while (0)
#define audit_log_end(b) do { ; } while (0)
#define audit_log_hex(a,b,l) do { ; } while (0)
#define audit_log_untrustedstring(a,s) do { ; } while (0)
#define audit_log_n_untrustedstring(a,n,s) do { ; } while (0)
#define audit_log_d_path(b,p,d,v) do { ; } while (0)
#define audit_panic(m) do { ; } while (0)
#endif
#endif
#endif<|MERGE_RESOLUTION|>--- conflicted
+++ resolved
@@ -82,16 +82,12 @@
 #define AUDIT_CONFIG_CHANGE	1305	/* Audit system configuration change */
 #define AUDIT_SOCKADDR		1306	/* sockaddr copied as syscall arg */
 #define AUDIT_CWD		1307	/* Current working directory */
-<<<<<<< HEAD
-#define AUDIT_IPC_SET_PERM	1311	/* IPC new permissions record type */
-=======
 #define AUDIT_EXECVE		1309	/* execve arguments */
 #define AUDIT_IPC_SET_PERM	1311	/* IPC new permissions record type */
 #define AUDIT_MQ_OPEN		1312	/* POSIX MQ open record type */
 #define AUDIT_MQ_SENDRECV	1313	/* POSIX MQ send/receive record type */
 #define AUDIT_MQ_NOTIFY		1314	/* POSIX MQ notify record type */
 #define AUDIT_MQ_GETSETATTR	1315	/* POSIX MQ get/set attribute record type */
->>>>>>> 120bda20
 
 #define AUDIT_AVC		1400	/* SE Linux avc denial or grant */
 #define AUDIT_SELINUX_ERR	1401	/* Internal SE Linux Errors */
@@ -103,11 +99,8 @@
 #define AUDIT_FIRST_KERN_ANOM_MSG   1700
 #define AUDIT_LAST_KERN_ANOM_MSG    1799
 #define AUDIT_ANOM_PROMISCUOUS      1700 /* Device changed promiscuous mode */
-<<<<<<< HEAD
 
 #define AUDIT_SD		1500	/* AppArmor (SubDomain) audit */
-=======
->>>>>>> 120bda20
 
 #define AUDIT_KERNEL		2000	/* Asynchronous audit record. NOT A REQUEST. */
 
@@ -136,15 +129,12 @@
 #define AUDIT_WORD(nr) ((__u32)((nr)/32))
 #define AUDIT_BIT(nr)  (1 << ((nr) - AUDIT_WORD(nr)*32))
 
-<<<<<<< HEAD
-=======
 #define AUDIT_SYSCALL_CLASSES 16
 #define AUDIT_CLASS_DIR_WRITE 0
 #define AUDIT_CLASS_DIR_WRITE_32 1
 #define AUDIT_CLASS_CHATTR 2
 #define AUDIT_CLASS_CHATTR_32 3
 
->>>>>>> 120bda20
 /* This bitmask is used to validate user input.  It represents all bits that
  * are currently used in an audit field constant understood by the kernel.
  * If you are adding a new #define AUDIT_<whatever>, please ensure that
@@ -169,13 +159,6 @@
 #define AUDIT_PERS	10
 #define AUDIT_ARCH	11
 #define AUDIT_MSGTYPE	12
-<<<<<<< HEAD
-#define AUDIT_SE_USER	13	/* security label user */
-#define AUDIT_SE_ROLE	14	/* security label role */
-#define AUDIT_SE_TYPE	15	/* security label type */
-#define AUDIT_SE_SEN	16	/* security label sensitivity label */
-#define AUDIT_SE_CLR	17	/* security label clearance label */
-=======
 #define AUDIT_SUBJ_USER	13	/* security label user */
 #define AUDIT_SUBJ_ROLE	14	/* security label role */
 #define AUDIT_SUBJ_TYPE	15	/* security label type */
@@ -187,7 +170,6 @@
 #define AUDIT_OBJ_TYPE	21
 #define AUDIT_OBJ_LEV_LOW	22
 #define AUDIT_OBJ_LEV_HIGH	23
->>>>>>> 120bda20
 
 				/* These are ONLY useful when checking
 				 * at syscall exit time (AUDIT_AT_EXIT). */
@@ -203,11 +185,8 @@
 #define AUDIT_ARG2      (AUDIT_ARG0+2)
 #define AUDIT_ARG3      (AUDIT_ARG0+3)
 
-<<<<<<< HEAD
-=======
 #define AUDIT_FILTERKEY	210
 
->>>>>>> 120bda20
 #define AUDIT_NEGATE			0x80000000
 
 /* These are the supported operators.
@@ -346,17 +325,6 @@
 				int major, unsigned long a0, unsigned long a1,
 				unsigned long a2, unsigned long a3);
 extern void audit_syscall_exit(int failed, long return_code);
-<<<<<<< HEAD
-extern void audit_getname(const char *name);
-extern void audit_putname(const char *name);
-extern void __audit_inode(const char *name, const struct inode *inode, unsigned flags);
-extern void __audit_inode_child(const char *dname, const struct inode *inode,
-				unsigned long pino);
-static inline void audit_inode(const char *name, const struct inode *inode,
-			       unsigned flags) {
-	if (unlikely(current->audit_context))
-		__audit_inode(name, inode, flags);
-=======
 extern void __audit_getname(const char *name);
 extern void audit_putname(const char *name);
 extern void __audit_inode(const char *name, const struct inode *inode);
@@ -370,7 +338,6 @@
 static inline void audit_inode(const char *name, const struct inode *inode) {
 	if (unlikely(current->audit_context))
 		__audit_inode(name, inode);
->>>>>>> 120bda20
 }
 static inline void audit_inode_child(const char *dname, 
 				     const struct inode *inode, 
@@ -385,15 +352,6 @@
 			      struct timespec *t, unsigned int *serial);
 extern int  audit_set_loginuid(struct task_struct *task, uid_t loginuid);
 extern uid_t audit_get_loginuid(struct audit_context *ctx);
-<<<<<<< HEAD
-extern int audit_ipc_obj(struct kern_ipc_perm *ipcp);
-extern int audit_ipc_set_perm(unsigned long qbytes, uid_t uid, gid_t gid, mode_t mode, struct kern_ipc_perm *ipcp);
-extern int audit_socketcall(int nargs, unsigned long *args);
-extern int audit_sockaddr(int len, void *addr);
-extern int audit_avc_path(struct dentry *dentry, struct vfsmount *mnt);
-extern void audit_signal_info(int sig, struct task_struct *t);
-extern int audit_set_macxattr(const char *name);
-=======
 extern int __audit_ipc_obj(struct kern_ipc_perm *ipcp);
 extern int __audit_ipc_set_perm(unsigned long qbytes, uid_t uid, gid_t gid, mode_t mode);
 extern int audit_bprm(struct linux_binprm *bprm);
@@ -449,7 +407,6 @@
 		return __audit_mq_getsetattr(mqdes, mqstat);
 	return 0;
 }
->>>>>>> 120bda20
 #else
 #define audit_alloc(t) ({ 0; })
 #define audit_free(t) do { ; } while (0)
@@ -457,27 +414,13 @@
 #define audit_syscall_exit(f,r) do { ; } while (0)
 #define audit_getname(n) do { ; } while (0)
 #define audit_putname(n) do { ; } while (0)
-<<<<<<< HEAD
-#define __audit_inode(n,i,f) do { ; } while (0)
-#define __audit_inode_child(d,i,p) do { ; } while (0)
-#define audit_inode(n,i,f) do { ; } while (0)
-=======
 #define __audit_inode(n,i) do { ; } while (0)
 #define __audit_inode_child(d,i,p) do { ; } while (0)
 #define audit_inode(n,i) do { ; } while (0)
->>>>>>> 120bda20
 #define audit_inode_child(d,i,p) do { ; } while (0)
 #define auditsc_get_stamp(c,t,s) do { BUG(); } while (0)
 #define audit_get_loginuid(c) ({ -1; })
 #define audit_ipc_obj(i) ({ 0; })
-<<<<<<< HEAD
-#define audit_ipc_set_perm(q,u,g,m,i) ({ 0; })
-#define audit_socketcall(n,a) ({ 0; })
-#define audit_sockaddr(len, addr) ({ 0; })
-#define audit_avc_path(dentry, mnt) ({ 0; })
-#define audit_signal_info(s,t) do { ; } while (0)
-#define audit_set_macxattr(n) do { ; } while (0)
-=======
 #define audit_ipc_set_perm(q,u,g,m) ({ 0; })
 #define audit_bprm(p) ({ 0; })
 #define audit_socketcall(n,a) ({ 0; })
@@ -489,7 +432,6 @@
 #define audit_mq_timedreceive(d,l,p,t) ({ 0; })
 #define audit_mq_notify(d,n) ({ 0; })
 #define audit_mq_getsetattr(d,s) ({ 0; })
->>>>>>> 120bda20
 #endif
 
 #ifdef CONFIG_AUDIT
@@ -534,7 +476,6 @@
 #define audit_log_untrustedstring(a,s) do { ; } while (0)
 #define audit_log_n_untrustedstring(a,n,s) do { ; } while (0)
 #define audit_log_d_path(b,p,d,v) do { ; } while (0)
-#define audit_panic(m) do { ; } while (0)
 #endif
 #endif
 #endif