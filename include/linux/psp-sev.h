/* SPDX-License-Identifier: GPL-2.0-only */
/*
 * AMD Secure Encrypted Virtualization (SEV) driver interface
 *
 * Copyright (C) 2016-2017 Advanced Micro Devices, Inc.
 *
 * Author: Brijesh Singh <brijesh.singh@amd.com>
 *
 * SEV API spec is available at https://developer.amd.com/sev
 */

#ifndef __PSP_SEV_H__
#define __PSP_SEV_H__

#include <uapi/linux/psp-sev.h>

#define SEV_FW_BLOB_MAX_SIZE	0x4000	/* 16KB */

/**
 * SEV platform state
 */
enum sev_state {
	SEV_STATE_UNINIT		= 0x0,
	SEV_STATE_INIT			= 0x1,
	SEV_STATE_WORKING		= 0x2,

	SEV_STATE_MAX
};

/**
 * SEV platform and guest management commands
 */
enum sev_cmd {
	/* platform commands */
	SEV_CMD_INIT			= 0x001,
	SEV_CMD_SHUTDOWN		= 0x002,
	SEV_CMD_FACTORY_RESET		= 0x003,
	SEV_CMD_PLATFORM_STATUS		= 0x004,
	SEV_CMD_PEK_GEN			= 0x005,
	SEV_CMD_PEK_CSR			= 0x006,
	SEV_CMD_PEK_CERT_IMPORT		= 0x007,
	SEV_CMD_PDH_CERT_EXPORT		= 0x008,
	SEV_CMD_PDH_GEN			= 0x009,
	SEV_CMD_DF_FLUSH		= 0x00A,
	SEV_CMD_DOWNLOAD_FIRMWARE	= 0x00B,
	SEV_CMD_GET_ID			= 0x00C,
	SEV_CMD_INIT_EX                 = 0x00D,

	/* Guest commands */
	SEV_CMD_DECOMMISSION		= 0x020,
	SEV_CMD_ACTIVATE		= 0x021,
	SEV_CMD_DEACTIVATE		= 0x022,
	SEV_CMD_GUEST_STATUS		= 0x023,

	/* Guest launch commands */
	SEV_CMD_LAUNCH_START		= 0x030,
	SEV_CMD_LAUNCH_UPDATE_DATA	= 0x031,
	SEV_CMD_LAUNCH_UPDATE_VMSA	= 0x032,
	SEV_CMD_LAUNCH_MEASURE		= 0x033,
	SEV_CMD_LAUNCH_UPDATE_SECRET	= 0x034,
	SEV_CMD_LAUNCH_FINISH		= 0x035,
	SEV_CMD_ATTESTATION_REPORT	= 0x036,

	/* Guest migration commands (outgoing) */
	SEV_CMD_SEND_START		= 0x040,
	SEV_CMD_SEND_UPDATE_DATA	= 0x041,
	SEV_CMD_SEND_UPDATE_VMSA	= 0x042,
	SEV_CMD_SEND_FINISH		= 0x043,
	SEV_CMD_SEND_CANCEL		= 0x044,

	/* Guest migration commands (incoming) */
	SEV_CMD_RECEIVE_START		= 0x050,
	SEV_CMD_RECEIVE_UPDATE_DATA	= 0x051,
	SEV_CMD_RECEIVE_UPDATE_VMSA	= 0x052,
	SEV_CMD_RECEIVE_FINISH		= 0x053,

	/* Guest debug commands */
	SEV_CMD_DBG_DECRYPT		= 0x060,
	SEV_CMD_DBG_ENCRYPT		= 0x061,

	/* SNP specific commands */
	SEV_CMD_SNP_INIT		= 0x081,
	SEV_CMD_SNP_SHUTDOWN		= 0x082,
	SEV_CMD_SNP_PLATFORM_STATUS	= 0x083,
	SEV_CMD_SNP_DF_FLUSH		= 0x084,
	SEV_CMD_SNP_INIT_EX		= 0x085,
	SEV_CMD_SNP_SHUTDOWN_EX		= 0x086,
	SEV_CMD_SNP_DECOMMISSION	= 0x090,
	SEV_CMD_SNP_ACTIVATE		= 0x091,
	SEV_CMD_SNP_GUEST_STATUS	= 0x092,
	SEV_CMD_SNP_GCTX_CREATE		= 0x093,
	SEV_CMD_SNP_GUEST_REQUEST	= 0x094,
	SEV_CMD_SNP_ACTIVATE_EX		= 0x095,
	SEV_CMD_SNP_LAUNCH_START	= 0x0A0,
	SEV_CMD_SNP_LAUNCH_UPDATE	= 0x0A1,
	SEV_CMD_SNP_LAUNCH_FINISH	= 0x0A2,
	SEV_CMD_SNP_DBG_DECRYPT		= 0x0B0,
	SEV_CMD_SNP_DBG_ENCRYPT		= 0x0B1,
	SEV_CMD_SNP_PAGE_SWAP_OUT	= 0x0C0,
	SEV_CMD_SNP_PAGE_SWAP_IN	= 0x0C1,
	SEV_CMD_SNP_PAGE_MOVE		= 0x0C2,
	SEV_CMD_SNP_PAGE_MD_INIT	= 0x0C3,
	SEV_CMD_SNP_PAGE_SET_STATE	= 0x0C6,
	SEV_CMD_SNP_PAGE_RECLAIM	= 0x0C7,
	SEV_CMD_SNP_PAGE_UNSMASH	= 0x0C8,
	SEV_CMD_SNP_CONFIG		= 0x0C9,
	SEV_CMD_SNP_DOWNLOAD_FIRMWARE_EX = 0x0CA,
	SEV_CMD_SNP_COMMIT		= 0x0CB,
	SEV_CMD_SNP_VLEK_LOAD		= 0x0CD,

	SEV_CMD_MAX,
};

/**
 * struct sev_data_init - INIT command parameters
 *
 * @flags: processing flags
 * @tmr_address: system physical address used for SEV-ES
 * @tmr_len: len of tmr_address
 */
struct sev_data_init {
	u32 flags;			/* In */
	u32 reserved;			/* In */
	u64 tmr_address;		/* In */
	u32 tmr_len;			/* In */
} __packed;

/**
 * struct sev_data_init_ex - INIT_EX command parameters
 *
 * @length: len of the command buffer read by the PSP
 * @flags: processing flags
 * @tmr_address: system physical address used for SEV-ES
 * @tmr_len: len of tmr_address
 * @nv_address: system physical address used for PSP NV storage
 * @nv_len: len of nv_address
 */
struct sev_data_init_ex {
	u32 length;                     /* In */
	u32 flags;                      /* In */
	u64 tmr_address;                /* In */
	u32 tmr_len;                    /* In */
	u32 reserved;                   /* In */
	u64 nv_address;                 /* In/Out */
	u32 nv_len;                     /* In */
} __packed;

#define SEV_INIT_FLAGS_SEV_ES	0x01

/**
 * struct sev_data_pek_csr - PEK_CSR command parameters
 *
 * @address: PEK certificate chain
 * @len: len of certificate
 */
struct sev_data_pek_csr {
	u64 address;				/* In */
	u32 len;				/* In/Out */
} __packed;

/**
 * struct sev_data_cert_import - PEK_CERT_IMPORT command parameters
 *
 * @pek_address: PEK certificate chain
 * @pek_len: len of PEK certificate
 * @oca_address: OCA certificate chain
 * @oca_len: len of OCA certificate
 */
struct sev_data_pek_cert_import {
	u64 pek_cert_address;			/* In */
	u32 pek_cert_len;			/* In */
	u32 reserved;				/* In */
	u64 oca_cert_address;			/* In */
	u32 oca_cert_len;			/* In */
} __packed;

/**
 * struct sev_data_download_firmware - DOWNLOAD_FIRMWARE command parameters
 *
 * @address: physical address of firmware image
 * @len: len of the firmware image
 */
struct sev_data_download_firmware {
	u64 address;				/* In */
	u32 len;				/* In */
} __packed;

/**
 * struct sev_data_get_id - GET_ID command parameters
 *
 * @address: physical address of region to place unique CPU ID(s)
 * @len: len of the region
 */
struct sev_data_get_id {
	u64 address;				/* In */
	u32 len;				/* In/Out */
} __packed;
/**
 * struct sev_data_pdh_cert_export - PDH_CERT_EXPORT command parameters
 *
 * @pdh_address: PDH certificate address
 * @pdh_len: len of PDH certificate
 * @cert_chain_address: PDH certificate chain
 * @cert_chain_len: len of PDH certificate chain
 */
struct sev_data_pdh_cert_export {
	u64 pdh_cert_address;			/* In */
	u32 pdh_cert_len;			/* In/Out */
	u32 reserved;				/* In */
	u64 cert_chain_address;			/* In */
	u32 cert_chain_len;			/* In/Out */
} __packed;

/**
 * struct sev_data_decommission - DECOMMISSION command parameters
 *
 * @handle: handle of the VM to decommission
 */
struct sev_data_decommission {
	u32 handle;				/* In */
} __packed;

/**
 * struct sev_data_activate - ACTIVATE command parameters
 *
 * @handle: handle of the VM to activate
 * @asid: asid assigned to the VM
 */
struct sev_data_activate {
	u32 handle;				/* In */
	u32 asid;				/* In */
} __packed;

/**
 * struct sev_data_deactivate - DEACTIVATE command parameters
 *
 * @handle: handle of the VM to deactivate
 */
struct sev_data_deactivate {
	u32 handle;				/* In */
} __packed;

/**
 * struct sev_data_guest_status - SEV GUEST_STATUS command parameters
 *
 * @handle: handle of the VM to retrieve status
 * @policy: policy information for the VM
 * @asid: current ASID of the VM
 * @state: current state of the VM
 */
struct sev_data_guest_status {
	u32 handle;				/* In */
	u32 policy;				/* Out */
	u32 asid;				/* Out */
	u8 state;				/* Out */
} __packed;

/**
 * struct sev_data_launch_start - LAUNCH_START command parameters
 *
 * @handle: handle assigned to the VM
 * @policy: guest launch policy
 * @dh_cert_address: physical address of DH certificate blob
 * @dh_cert_len: len of DH certificate blob
 * @session_address: physical address of session parameters
 * @session_len: len of session parameters
 */
struct sev_data_launch_start {
	u32 handle;				/* In/Out */
	u32 policy;				/* In */
	u64 dh_cert_address;			/* In */
	u32 dh_cert_len;			/* In */
	u32 reserved;				/* In */
	u64 session_address;			/* In */
	u32 session_len;			/* In */
} __packed;

/**
 * struct sev_data_launch_update_data - LAUNCH_UPDATE_DATA command parameter
 *
 * @handle: handle of the VM to update
 * @len: len of memory to be encrypted
 * @address: physical address of memory region to encrypt
 */
struct sev_data_launch_update_data {
	u32 handle;				/* In */
	u32 reserved;
	u64 address;				/* In */
	u32 len;				/* In */
} __packed;

/**
 * struct sev_data_launch_update_vmsa - LAUNCH_UPDATE_VMSA command
 *
 * @handle: handle of the VM
 * @address: physical address of memory region to encrypt
 * @len: len of memory region to encrypt
 */
struct sev_data_launch_update_vmsa {
	u32 handle;				/* In */
	u32 reserved;
	u64 address;				/* In */
	u32 len;				/* In */
} __packed;

/**
 * struct sev_data_launch_measure - LAUNCH_MEASURE command parameters
 *
 * @handle: handle of the VM to process
 * @address: physical address containing the measurement blob
 * @len: len of measurement blob
 */
struct sev_data_launch_measure {
	u32 handle;				/* In */
	u32 reserved;
	u64 address;				/* In */
	u32 len;				/* In/Out */
} __packed;

/**
 * struct sev_data_launch_secret - LAUNCH_SECRET command parameters
 *
 * @handle: handle of the VM to process
 * @hdr_address: physical address containing the packet header
 * @hdr_len: len of packet header
 * @guest_address: system physical address of guest memory region
 * @guest_len: len of guest_paddr
 * @trans_address: physical address of transport memory buffer
 * @trans_len: len of transport memory buffer
 */
struct sev_data_launch_secret {
	u32 handle;				/* In */
	u32 reserved1;
	u64 hdr_address;			/* In */
	u32 hdr_len;				/* In */
	u32 reserved2;
	u64 guest_address;			/* In */
	u32 guest_len;				/* In */
	u32 reserved3;
	u64 trans_address;			/* In */
	u32 trans_len;				/* In */
} __packed;

/**
 * struct sev_data_launch_finish - LAUNCH_FINISH command parameters
 *
 * @handle: handle of the VM to process
 */
struct sev_data_launch_finish {
	u32 handle;				/* In */
} __packed;

/**
 * struct sev_data_send_start - SEND_START command parameters
 *
 * @handle: handle of the VM to process
 * @policy: policy information for the VM
 * @pdh_cert_address: physical address containing PDH certificate
 * @pdh_cert_len: len of PDH certificate
 * @plat_certs_address: physical address containing platform certificate
 * @plat_certs_len: len of platform certificate
 * @amd_certs_address: physical address containing AMD certificate
 * @amd_certs_len: len of AMD certificate
 * @session_address: physical address containing Session data
 * @session_len: len of session data
 */
struct sev_data_send_start {
	u32 handle;				/* In */
	u32 policy;				/* Out */
	u64 pdh_cert_address;			/* In */
	u32 pdh_cert_len;			/* In */
	u32 reserved1;
	u64 plat_certs_address;			/* In */
	u32 plat_certs_len;			/* In */
	u32 reserved2;
	u64 amd_certs_address;			/* In */
	u32 amd_certs_len;			/* In */
	u32 reserved3;
	u64 session_address;			/* In */
	u32 session_len;			/* In/Out */
} __packed;

/**
 * struct sev_data_send_update - SEND_UPDATE_DATA command
 *
 * @handle: handle of the VM to process
 * @hdr_address: physical address containing packet header
 * @hdr_len: len of packet header
 * @guest_address: physical address of guest memory region to send
 * @guest_len: len of guest memory region to send
 * @trans_address: physical address of host memory region
 * @trans_len: len of host memory region
 */
struct sev_data_send_update_data {
	u32 handle;				/* In */
	u32 reserved1;
	u64 hdr_address;			/* In */
	u32 hdr_len;				/* In/Out */
	u32 reserved2;
	u64 guest_address;			/* In */
	u32 guest_len;				/* In */
	u32 reserved3;
	u64 trans_address;			/* In */
	u32 trans_len;				/* In */
} __packed;

/**
 * struct sev_data_send_update - SEND_UPDATE_VMSA command
 *
 * @handle: handle of the VM to process
 * @hdr_address: physical address containing packet header
 * @hdr_len: len of packet header
 * @guest_address: physical address of guest memory region to send
 * @guest_len: len of guest memory region to send
 * @trans_address: physical address of host memory region
 * @trans_len: len of host memory region
 */
struct sev_data_send_update_vmsa {
	u32 handle;				/* In */
	u64 hdr_address;			/* In */
	u32 hdr_len;				/* In/Out */
	u32 reserved2;
	u64 guest_address;			/* In */
	u32 guest_len;				/* In */
	u32 reserved3;
	u64 trans_address;			/* In */
	u32 trans_len;				/* In */
} __packed;

/**
 * struct sev_data_send_finish - SEND_FINISH command parameters
 *
 * @handle: handle of the VM to process
 */
struct sev_data_send_finish {
	u32 handle;				/* In */
} __packed;

/**
 * struct sev_data_send_cancel - SEND_CANCEL command parameters
 *
 * @handle: handle of the VM to process
 */
struct sev_data_send_cancel {
	u32 handle;				/* In */
} __packed;

/**
 * struct sev_data_receive_start - RECEIVE_START command parameters
 *
 * @handle: handle of the VM to perform receive operation
 * @pdh_cert_address: system physical address containing PDH certificate blob
 * @pdh_cert_len: len of PDH certificate blob
 * @session_address: system physical address containing session blob
 * @session_len: len of session blob
 */
struct sev_data_receive_start {
	u32 handle;				/* In/Out */
	u32 policy;				/* In */
	u64 pdh_cert_address;			/* In */
	u32 pdh_cert_len;			/* In */
	u32 reserved1;
	u64 session_address;			/* In */
	u32 session_len;			/* In */
} __packed;

/**
 * struct sev_data_receive_update_data - RECEIVE_UPDATE_DATA command parameters
 *
 * @handle: handle of the VM to update
 * @hdr_address: physical address containing packet header blob
 * @hdr_len: len of packet header
 * @guest_address: system physical address of guest memory region
 * @guest_len: len of guest memory region
 * @trans_address: system physical address of transport buffer
 * @trans_len: len of transport buffer
 */
struct sev_data_receive_update_data {
	u32 handle;				/* In */
	u32 reserved1;
	u64 hdr_address;			/* In */
	u32 hdr_len;				/* In */
	u32 reserved2;
	u64 guest_address;			/* In */
	u32 guest_len;				/* In */
	u32 reserved3;
	u64 trans_address;			/* In */
	u32 trans_len;				/* In */
} __packed;

/**
 * struct sev_data_receive_update_vmsa - RECEIVE_UPDATE_VMSA command parameters
 *
 * @handle: handle of the VM to update
 * @hdr_address: physical address containing packet header blob
 * @hdr_len: len of packet header
 * @guest_address: system physical address of guest memory region
 * @guest_len: len of guest memory region
 * @trans_address: system physical address of transport buffer
 * @trans_len: len of transport buffer
 */
struct sev_data_receive_update_vmsa {
	u32 handle;				/* In */
	u32 reserved1;
	u64 hdr_address;			/* In */
	u32 hdr_len;				/* In */
	u32 reserved2;
	u64 guest_address;			/* In */
	u32 guest_len;				/* In */
	u32 reserved3;
	u64 trans_address;			/* In */
	u32 trans_len;				/* In */
} __packed;

/**
 * struct sev_data_receive_finish - RECEIVE_FINISH command parameters
 *
 * @handle: handle of the VM to finish
 */
struct sev_data_receive_finish {
	u32 handle;				/* In */
} __packed;

/**
 * struct sev_data_dbg - DBG_ENCRYPT/DBG_DECRYPT command parameters
 *
 * @handle: handle of the VM to perform debug operation
 * @src_addr: source address of data to operate on
 * @dst_addr: destination address of data to operate on
 * @len: len of data to operate on
 */
struct sev_data_dbg {
	u32 handle;				/* In */
	u32 reserved;
	u64 src_addr;				/* In */
	u64 dst_addr;				/* In */
	u32 len;				/* In */
} __packed;

/**
 * struct sev_data_attestation_report - SEV_ATTESTATION_REPORT command parameters
 *
 * @handle: handle of the VM
 * @mnonce: a random nonce that will be included in the report.
 * @address: physical address where the report will be copied.
 * @len: length of the physical buffer.
 */
struct sev_data_attestation_report {
	u32 handle;				/* In */
	u32 reserved;
	u64 address;				/* In */
	u8 mnonce[16];				/* In */
	u32 len;				/* In/Out */
} __packed;

/**
 * struct sev_data_snp_download_firmware - SNP_DOWNLOAD_FIRMWARE command params
 *
 * @address: physical address of firmware image
 * @len: length of the firmware image
 */
struct sev_data_snp_download_firmware {
	u64 address;				/* In */
	u32 len;				/* In */
} __packed;

/**
 * struct sev_data_snp_activate - SNP_ACTIVATE command params
 *
 * @gctx_paddr: system physical address guest context page
 * @asid: ASID to bind to the guest
 */
struct sev_data_snp_activate {
	u64 gctx_paddr;				/* In */
	u32 asid;				/* In */
} __packed;

/**
 * struct sev_data_snp_addr - generic SNP command params
 *
 * @address: physical address of generic data param
 */
struct sev_data_snp_addr {
	u64 address;				/* In/Out */
} __packed;

/**
 * struct sev_data_snp_launch_start - SNP_LAUNCH_START command params
 *
 * @gctx_paddr: system physical address of guest context page
 * @policy: guest policy
 * @ma_gctx_paddr: system physical address of migration agent
 * @ma_en: the guest is associated with a migration agent
 * @imi_en: launch flow is launching an IMI (Incoming Migration Image) for the
 *          purpose of guest-assisted migration.
 * @rsvd: reserved
 * @gosvw: guest OS-visible workarounds, as defined by hypervisor
 */
struct sev_data_snp_launch_start {
	u64 gctx_paddr;				/* In */
	u64 policy;				/* In */
	u64 ma_gctx_paddr;			/* In */
	u32 ma_en:1;				/* In */
	u32 imi_en:1;				/* In */
	u32 rsvd:30;
	u8 gosvw[16];				/* In */
} __packed;

/* SNP support page type */
enum {
	SNP_PAGE_TYPE_NORMAL		= 0x1,
	SNP_PAGE_TYPE_VMSA		= 0x2,
	SNP_PAGE_TYPE_ZERO		= 0x3,
	SNP_PAGE_TYPE_UNMEASURED	= 0x4,
	SNP_PAGE_TYPE_SECRET		= 0x5,
	SNP_PAGE_TYPE_CPUID		= 0x6,

	SNP_PAGE_TYPE_MAX
};

/**
 * struct sev_data_snp_launch_update - SNP_LAUNCH_UPDATE command params
 *
 * @gctx_paddr: system physical address of guest context page
 * @page_size: page size 0 indicates 4K and 1 indicates 2MB page
 * @page_type: encoded page type
 * @imi_page: indicates that this page is part of the IMI (Incoming Migration
 *            Image) of the guest
 * @rsvd: reserved
 * @rsvd2: reserved
 * @address: system physical address of destination page to encrypt
 * @rsvd3: reserved
 * @vmpl1_perms: VMPL permission mask for VMPL1
 * @vmpl2_perms: VMPL permission mask for VMPL2
 * @vmpl3_perms: VMPL permission mask for VMPL3
 * @rsvd4: reserved
 */
struct sev_data_snp_launch_update {
	u64 gctx_paddr;				/* In */
	u32 page_size:1;			/* In */
	u32 page_type:3;			/* In */
	u32 imi_page:1;				/* In */
	u32 rsvd:27;
	u32 rsvd2;
	u64 address;				/* In */
	u32 rsvd3:8;
	u32 vmpl1_perms:8;			/* In */
	u32 vmpl2_perms:8;			/* In */
	u32 vmpl3_perms:8;			/* In */
	u32 rsvd4;
} __packed;

/**
 * struct sev_data_snp_launch_finish - SNP_LAUNCH_FINISH command params
 *
 * @gctx_paddr: system physical address of guest context page
 * @id_block_paddr: system physical address of ID block
 * @id_auth_paddr: system physical address of ID block authentication structure
 * @id_block_en: indicates whether ID block is present
 * @auth_key_en: indicates whether author key is present in authentication structure
<<<<<<< HEAD
=======
 * @vcek_disabled: indicates whether use of VCEK is allowed for attestation reports
>>>>>>> 2d5404ca
 * @rsvd: reserved
 * @host_data: host-supplied data for guest, not interpreted by firmware
 */
struct sev_data_snp_launch_finish {
	u64 gctx_paddr;
	u64 id_block_paddr;
	u64 id_auth_paddr;
	u8 id_block_en:1;
	u8 auth_key_en:1;
<<<<<<< HEAD
	u64 rsvd:62;
=======
	u8 vcek_disabled:1;
	u64 rsvd:61;
>>>>>>> 2d5404ca
	u8 host_data[32];
} __packed;

/**
 * struct sev_data_snp_guest_status - SNP_GUEST_STATUS command params
 *
 * @gctx_paddr: system physical address of guest context page
 * @address: system physical address of guest status page
 */
struct sev_data_snp_guest_status {
	u64 gctx_paddr;
	u64 address;
} __packed;

/**
 * struct sev_data_snp_page_reclaim - SNP_PAGE_RECLAIM command params
 *
 * @paddr: system physical address of page to be claimed. The 0th bit in the
 *         address indicates the page size. 0h indicates 4KB and 1h indicates
 *         2MB page.
 */
struct sev_data_snp_page_reclaim {
	u64 paddr;
} __packed;

/**
 * struct sev_data_snp_page_unsmash - SNP_PAGE_UNSMASH command params
 *
 * @paddr: system physical address of page to be unsmashed. The 0th bit in the
 *         address indicates the page size. 0h indicates 4 KB and 1h indicates
 *         2 MB page.
 */
struct sev_data_snp_page_unsmash {
	u64 paddr;
} __packed;

/**
 * struct sev_data_snp_dbg - DBG_ENCRYPT/DBG_DECRYPT command parameters
 *
 * @gctx_paddr: system physical address of guest context page
 * @src_addr: source address of data to operate on
 * @dst_addr: destination address of data to operate on
 */
struct sev_data_snp_dbg {
	u64 gctx_paddr;				/* In */
	u64 src_addr;				/* In */
	u64 dst_addr;				/* In */
} __packed;

/**
 * struct sev_data_snp_guest_request - SNP_GUEST_REQUEST command params
 *
 * @gctx_paddr: system physical address of guest context page
 * @req_paddr: system physical address of request page
 * @res_paddr: system physical address of response page
 */
struct sev_data_snp_guest_request {
	u64 gctx_paddr;				/* In */
	u64 req_paddr;				/* In */
	u64 res_paddr;				/* In */
} __packed;

/**
 * struct sev_data_snp_init_ex - SNP_INIT_EX structure
 *
 * @init_rmp: indicate that the RMP should be initialized.
 * @list_paddr_en: indicate that list_paddr is valid
 * @rsvd: reserved
 * @rsvd1: reserved
 * @list_paddr: system physical address of range list
 * @rsvd2: reserved
 */
struct sev_data_snp_init_ex {
	u32 init_rmp:1;
	u32 list_paddr_en:1;
	u32 rsvd:30;
	u32 rsvd1;
	u64 list_paddr;
	u8  rsvd2[48];
} __packed;

/**
 * struct sev_data_range - RANGE structure
 *
 * @base: system physical address of first byte of range
 * @page_count: number of 4KB pages in this range
 * @rsvd: reserved
 */
struct sev_data_range {
	u64 base;
	u32 page_count;
	u32 rsvd;
} __packed;

/**
 * struct sev_data_range_list - RANGE_LIST structure
 *
 * @num_elements: number of elements in RANGE_ARRAY
 * @rsvd: reserved
 * @ranges: array of num_elements of type RANGE
 */
struct sev_data_range_list {
	u32 num_elements;
	u32 rsvd;
	struct sev_data_range ranges[];
} __packed;

/**
 * struct sev_data_snp_shutdown_ex - SNP_SHUTDOWN_EX structure
 *
 * @len: length of the command buffer read by the PSP
 * @iommu_snp_shutdown: Disable enforcement of SNP in the IOMMU
 * @rsvd1: reserved
 */
struct sev_data_snp_shutdown_ex {
	u32 len;
	u32 iommu_snp_shutdown:1;
	u32 rsvd1:31;
} __packed;

/**
 * struct sev_platform_init_args
 *
 * @error: SEV firmware error code
 * @probe: True if this is being called as part of CCP module probe, which
 *  will defer SEV_INIT/SEV_INIT_EX firmware initialization until needed
 *  unless psp_init_on_probe module param is set
 */
struct sev_platform_init_args {
	int error;
	bool probe;
};

/**
 * struct sev_data_snp_commit - SNP_COMMIT structure
 *
 * @len: length of the command buffer read by the PSP
 */
struct sev_data_snp_commit {
	u32 len;
} __packed;

#ifdef CONFIG_CRYPTO_DEV_SP_PSP

/**
 * sev_platform_init - perform SEV INIT command
 *
 * @args: struct sev_platform_init_args to pass in arguments
 *
 * Returns:
 * 0 if the SEV successfully processed the command
 * -%ENODEV    if the SEV device is not available
 * -%ENOTSUPP  if the SEV does not support SEV
 * -%ETIMEDOUT if the SEV command timed out
 * -%EIO       if the SEV returned a non-zero return code
 */
int sev_platform_init(struct sev_platform_init_args *args);

/**
 * sev_platform_status - perform SEV PLATFORM_STATUS command
 *
 * @status: sev_user_data_status structure to be processed
 * @error: SEV command return code
 *
 * Returns:
 * 0 if the SEV successfully processed the command
 * -%ENODEV    if the SEV device is not available
 * -%ENOTSUPP  if the SEV does not support SEV
 * -%ETIMEDOUT if the SEV command timed out
 * -%EIO       if the SEV returned a non-zero return code
 */
int sev_platform_status(struct sev_user_data_status *status, int *error);

/**
 * sev_issue_cmd_external_user - issue SEV command by other driver with a file
 * handle.
 *
 * This function can be used by other drivers to issue a SEV command on
 * behalf of userspace. The caller must pass a valid SEV file descriptor
 * so that we know that it has access to SEV device.
 *
 * @filep - SEV device file pointer
 * @cmd - command to issue
 * @data - command buffer
 * @error: SEV command return code
 *
 * Returns:
 * 0 if the SEV successfully processed the command
 * -%ENODEV    if the SEV device is not available
 * -%ENOTSUPP  if the SEV does not support SEV
 * -%ETIMEDOUT if the SEV command timed out
 * -%EIO       if the SEV returned a non-zero return code
 * -%EINVAL    if the SEV file descriptor is not valid
 */
int sev_issue_cmd_external_user(struct file *filep, unsigned int id,
				void *data, int *error);

/**
 * sev_guest_deactivate - perform SEV DEACTIVATE command
 *
 * @deactivate: sev_data_deactivate structure to be processed
 * @sev_ret: sev command return code
 *
 * Returns:
 * 0 if the sev successfully processed the command
 * -%ENODEV    if the sev device is not available
 * -%ENOTSUPP  if the sev does not support SEV
 * -%ETIMEDOUT if the sev command timed out
 * -%EIO       if the sev returned a non-zero return code
 */
int sev_guest_deactivate(struct sev_data_deactivate *data, int *error);

/**
 * sev_guest_activate - perform SEV ACTIVATE command
 *
 * @activate: sev_data_activate structure to be processed
 * @sev_ret: sev command return code
 *
 * Returns:
 * 0 if the sev successfully processed the command
 * -%ENODEV    if the sev device is not available
 * -%ENOTSUPP  if the sev does not support SEV
 * -%ETIMEDOUT if the sev command timed out
 * -%EIO       if the sev returned a non-zero return code
 */
int sev_guest_activate(struct sev_data_activate *data, int *error);

/**
 * sev_guest_df_flush - perform SEV DF_FLUSH command
 *
 * @sev_ret: sev command return code
 *
 * Returns:
 * 0 if the sev successfully processed the command
 * -%ENODEV    if the sev device is not available
 * -%ENOTSUPP  if the sev does not support SEV
 * -%ETIMEDOUT if the sev command timed out
 * -%EIO       if the sev returned a non-zero return code
 */
int sev_guest_df_flush(int *error);

/**
 * sev_guest_decommission - perform SEV DECOMMISSION command
 *
 * @decommission: sev_data_decommission structure to be processed
 * @sev_ret: sev command return code
 *
 * Returns:
 * 0 if the sev successfully processed the command
 * -%ENODEV    if the sev device is not available
 * -%ENOTSUPP  if the sev does not support SEV
 * -%ETIMEDOUT if the sev command timed out
 * -%EIO       if the sev returned a non-zero return code
 */
int sev_guest_decommission(struct sev_data_decommission *data, int *error);

/**
 * sev_do_cmd - issue an SEV or an SEV-SNP command
 *
 * @cmd: SEV or SEV-SNP firmware command to issue
 * @data: arguments for firmware command
 * @psp_ret: SEV command return code
 *
 * Returns:
 * 0 if the SEV device successfully processed the command
 * -%ENODEV    if the PSP device is not available
 * -%ENOTSUPP  if PSP device does not support SEV
 * -%ETIMEDOUT if the SEV command timed out
 * -%EIO       if PSP device returned a non-zero return code
 */
int sev_do_cmd(int cmd, void *data, int *psp_ret);

void *psp_copy_user_blob(u64 uaddr, u32 len);
void *snp_alloc_firmware_page(gfp_t mask);
void snp_free_firmware_page(void *addr);

#else	/* !CONFIG_CRYPTO_DEV_SP_PSP */

static inline int
sev_platform_status(struct sev_user_data_status *status, int *error) { return -ENODEV; }

static inline int sev_platform_init(struct sev_platform_init_args *args) { return -ENODEV; }

static inline int
sev_guest_deactivate(struct sev_data_deactivate *data, int *error) { return -ENODEV; }

static inline int
sev_guest_decommission(struct sev_data_decommission *data, int *error) { return -ENODEV; }

static inline int
sev_do_cmd(int cmd, void *data, int *psp_ret) { return -ENODEV; }

static inline int
sev_guest_activate(struct sev_data_activate *data, int *error) { return -ENODEV; }

static inline int sev_guest_df_flush(int *error) { return -ENODEV; }

static inline int
sev_issue_cmd_external_user(struct file *filep, unsigned int id, void *data, int *error) { return -ENODEV; }

static inline void *psp_copy_user_blob(u64 __user uaddr, u32 len) { return ERR_PTR(-EINVAL); }

static inline void *snp_alloc_firmware_page(gfp_t mask)
{
	return NULL;
}

static inline void snp_free_firmware_page(void *addr) { }

#endif	/* CONFIG_CRYPTO_DEV_SP_PSP */

#endif	/* __PSP_SEV_H__ */<|MERGE_RESOLUTION|>--- conflicted
+++ resolved
@@ -658,10 +658,7 @@
  * @id_auth_paddr: system physical address of ID block authentication structure
  * @id_block_en: indicates whether ID block is present
  * @auth_key_en: indicates whether author key is present in authentication structure
-<<<<<<< HEAD
-=======
  * @vcek_disabled: indicates whether use of VCEK is allowed for attestation reports
->>>>>>> 2d5404ca
  * @rsvd: reserved
  * @host_data: host-supplied data for guest, not interpreted by firmware
  */
@@ -671,12 +668,8 @@
 	u64 id_auth_paddr;
 	u8 id_block_en:1;
 	u8 auth_key_en:1;
-<<<<<<< HEAD
-	u64 rsvd:62;
-=======
 	u8 vcek_disabled:1;
 	u64 rsvd:61;
->>>>>>> 2d5404ca
 	u8 host_data[32];
 } __packed;
 
