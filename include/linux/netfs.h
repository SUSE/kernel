/* SPDX-License-Identifier: GPL-2.0-or-later */
/* Network filesystem support services.
 *
 * Copyright (C) 2021 Red Hat, Inc. All Rights Reserved.
 * Written by David Howells (dhowells@redhat.com)
 *
 * See:
 *
 *	Documentation/filesystems/netfs_library.rst
 *
 * for a description of the network filesystem interface declared here.
 */

#ifndef _LINUX_NETFS_H
#define _LINUX_NETFS_H

#include <linux/workqueue.h>
#include <linux/fs.h>
#include <linux/pagemap.h>
#include <linux/uio.h>

enum netfs_sreq_ref_trace;
typedef struct mempool_s mempool_t;

/**
 * folio_start_private_2 - Start an fscache write on a folio.  [DEPRECATED]
 * @folio: The folio.
 *
 * Call this function before writing a folio to a local cache.  Starting a
 * second write before the first one finishes is not allowed.
 *
 * Note that this should no longer be used.
 */
static inline void folio_start_private_2(struct folio *folio)
{
	VM_BUG_ON_FOLIO(folio_test_private_2(folio), folio);
	folio_get(folio);
	folio_set_private_2(folio);
}

enum netfs_io_source {
	NETFS_SOURCE_UNKNOWN,
	NETFS_FILL_WITH_ZEROES,
	NETFS_DOWNLOAD_FROM_SERVER,
	NETFS_READ_FROM_CACHE,
	NETFS_INVALID_READ,
	NETFS_UPLOAD_TO_SERVER,
	NETFS_WRITE_TO_CACHE,
	NETFS_INVALID_WRITE,
} __mode(byte);

typedef void (*netfs_io_terminated_t)(void *priv, ssize_t transferred_or_error,
				      bool was_async);

/*
 * Per-inode context.  This wraps the VFS inode.
 */
struct netfs_inode {
	struct inode		inode;		/* The VFS inode */
	const struct netfs_request_ops *ops;
#if IS_ENABLED(CONFIG_FSCACHE)
	struct fscache_cookie	*cache;
#endif
	struct mutex		wb_lock;	/* Writeback serialisation */
	loff_t			remote_i_size;	/* Size of the remote file */
	loff_t			zero_point;	/* Size after which we assume there's no data
						 * on the server */
	atomic_t		io_count;	/* Number of outstanding reqs */
	unsigned long		flags;
#define NETFS_ICTX_ODIRECT	0		/* The file has DIO in progress */
#define NETFS_ICTX_UNBUFFERED	1		/* I/O should not use the pagecache */
#define NETFS_ICTX_WRITETHROUGH	2		/* Write-through caching */
#define NETFS_ICTX_MODIFIED_ATTR 3		/* Indicate change in mtime/ctime */
};

/*
 * A netfs group - for instance a ceph snap.  This is marked on dirty pages and
 * pages marked with a group must be flushed before they can be written under
 * the domain of another group.
 */
struct netfs_group {
	refcount_t		ref;
	void (*free)(struct netfs_group *netfs_group);
};

/*
 * Information about a dirty page (attached only if necessary).
 * folio->private
 */
struct netfs_folio {
	struct netfs_group	*netfs_group;	/* Filesystem's grouping marker (or NULL). */
	unsigned int		dirty_offset;	/* Write-streaming dirty data offset */
	unsigned int		dirty_len;	/* Write-streaming dirty data length */
};
#define NETFS_FOLIO_INFO	0x1UL	/* OR'd with folio->private. */
#define NETFS_FOLIO_COPY_TO_CACHE ((struct netfs_group *)0x356UL) /* Write to the cache only */

static inline bool netfs_is_folio_info(const void *priv)
{
	return (unsigned long)priv & NETFS_FOLIO_INFO;
}

static inline struct netfs_folio *__netfs_folio_info(const void *priv)
{
	if (netfs_is_folio_info(priv))
		return (struct netfs_folio *)((unsigned long)priv & ~NETFS_FOLIO_INFO);
	return NULL;
}

static inline struct netfs_folio *netfs_folio_info(struct folio *folio)
{
	return __netfs_folio_info(folio_get_private(folio));
}

static inline struct netfs_group *netfs_folio_group(struct folio *folio)
{
	struct netfs_folio *finfo;
	void *priv = folio_get_private(folio);

	finfo = netfs_folio_info(folio);
	if (finfo)
		return finfo->netfs_group;
	return priv;
}

/*
 * Stream of I/O subrequests going to a particular destination, such as the
 * server or the local cache.  This is mainly intended for writing where we may
 * have to write to multiple destinations concurrently.
 */
struct netfs_io_stream {
	/* Submission tracking */
	struct netfs_io_subrequest *construct;	/* Op being constructed */
	size_t			sreq_max_len;	/* Maximum size of a subrequest */
	unsigned int		sreq_max_segs;	/* 0 or max number of segments in an iterator */
	unsigned int		submit_off;	/* Folio offset we're submitting from */
	unsigned int		submit_len;	/* Amount of data left to submit */
	unsigned int		submit_extendable_to; /* Amount I/O can be rounded up to */
	void (*prepare_write)(struct netfs_io_subrequest *subreq);
	void (*issue_write)(struct netfs_io_subrequest *subreq);
	/* Collection tracking */
	struct list_head	subrequests;	/* Contributory I/O operations */
	struct netfs_io_subrequest *front;	/* Op being collected */
	unsigned long long	collected_to;	/* Position we've collected results to */
	size_t			transferred;	/* The amount transferred from this stream */
	enum netfs_io_source	source;		/* Where to read from/write to */
	unsigned short		error;		/* Aggregate error for the stream */
	unsigned char		stream_nr;	/* Index of stream in parent table */
	bool			avail;		/* T if stream is available */
	bool			active;		/* T if stream is active */
	bool			need_retry;	/* T if this stream needs retrying */
	bool			failed;		/* T if this stream failed */
};

/*
 * Resources required to do operations on a cache.
 */
struct netfs_cache_resources {
	const struct netfs_cache_ops	*ops;
	void				*cache_priv;
	void				*cache_priv2;
	unsigned int			debug_id;	/* Cookie debug ID */
	unsigned int			inval_counter;	/* object->inval_counter at begin_op */
};

/*
 * Descriptor for a single component subrequest.  Each operation represents an
 * individual read/write from/to a server, a cache, a journal, etc..
 *
 * The buffer iterator is persistent for the life of the subrequest struct and
 * the pages it points to can be relied on to exist for the duration.
 */
struct netfs_io_subrequest {
	struct netfs_io_request *rreq;		/* Supervising I/O request */
	struct work_struct	work;
	struct list_head	rreq_link;	/* Link in rreq->subrequests */
	struct iov_iter		io_iter;	/* Iterator for this subrequest */
	unsigned long long	start;		/* Where to start the I/O */
	size_t			len;		/* Size of the I/O */
	size_t			transferred;	/* Amount of data transferred */
	size_t			consumed;	/* Amount of read data consumed */
	size_t			prev_donated;	/* Amount of data donated from previous subreq */
	size_t			next_donated;	/* Amount of data donated from next subreq */
	refcount_t		ref;
	short			error;		/* 0 or error that occurred */
	unsigned short		debug_index;	/* Index in list (for debugging output) */
	unsigned int		nr_segs;	/* Number of segs in io_iter */
	enum netfs_io_source	source;		/* Where to read from/write to */
	unsigned char		stream_nr;	/* I/O stream this belongs to */
	unsigned char		curr_folioq_slot; /* Folio currently being read */
	unsigned char		curr_folio_order; /* Order of folio */
	struct folio_queue	*curr_folioq;	/* Queue segment in which current folio resides */
	unsigned long		flags;
#define NETFS_SREQ_COPY_TO_CACHE	0	/* Set if should copy the data to the cache */
#define NETFS_SREQ_CLEAR_TAIL		1	/* Set if the rest of the read should be cleared */
#define NETFS_SREQ_SEEK_DATA_READ	3	/* Set if ->read() should SEEK_DATA first */
#define NETFS_SREQ_NO_PROGRESS		4	/* Set if we didn't manage to read any data */
#define NETFS_SREQ_ONDEMAND		5	/* Set if it's from on-demand read mode */
#define NETFS_SREQ_BOUNDARY		6	/* Set if ends on hard boundary (eg. ceph object) */
#define NETFS_SREQ_HIT_EOF		7	/* Set if short due to EOF */
#define NETFS_SREQ_IN_PROGRESS		8	/* Unlocked when the subrequest completes */
#define NETFS_SREQ_NEED_RETRY		9	/* Set if the filesystem requests a retry */
#define NETFS_SREQ_RETRYING		10	/* Set if we're retrying */
#define NETFS_SREQ_FAILED		11	/* Set if the subreq failed unretryably */
};

enum netfs_io_origin {
	NETFS_READAHEAD,		/* This read was triggered by readahead */
	NETFS_READPAGE,			/* This read is a synchronous read */
	NETFS_READ_GAPS,		/* This read is a synchronous read to fill gaps */
	NETFS_READ_FOR_WRITE,		/* This read is to prepare a write */
	NETFS_DIO_READ,			/* This is a direct I/O read */
	NETFS_WRITEBACK,		/* This write was triggered by writepages */
	NETFS_WRITETHROUGH,		/* This write was made by netfs_perform_write() */
	NETFS_UNBUFFERED_WRITE,		/* This is an unbuffered write */
	NETFS_DIO_WRITE,		/* This is a direct I/O write */
	NETFS_PGPRIV2_COPY_TO_CACHE,	/* [DEPRECATED] This is writing read data to the cache */
	nr__netfs_io_origin
} __mode(byte);

/*
 * Descriptor for an I/O helper request.  This is used to make multiple I/O
 * operations to a variety of data stores and then stitch the result together.
 */
struct netfs_io_request {
	union {
		struct work_struct work;
		struct rcu_head rcu;
	};
	struct inode		*inode;		/* The file being accessed */
	struct address_space	*mapping;	/* The mapping being accessed */
	struct kiocb		*iocb;		/* AIO completion vector */
	struct netfs_cache_resources cache_resources;
	struct readahead_control *ractl;	/* Readahead descriptor */
	struct list_head	proc_link;	/* Link in netfs_iorequests */
	struct list_head	subrequests;	/* Contributory I/O operations */
	struct netfs_io_stream	io_streams[2];	/* Streams of parallel I/O operations */
#define NR_IO_STREAMS 2 //wreq->nr_io_streams
	struct netfs_group	*group;		/* Writeback group being written back */
	struct folio_queue	*buffer;	/* Head of I/O buffer */
	struct folio_queue	*buffer_tail;	/* Tail of I/O buffer */
	struct iov_iter		iter;		/* Unencrypted-side iterator */
	struct iov_iter		io_iter;	/* I/O (Encrypted-side) iterator */
	void			*netfs_priv;	/* Private data for the netfs */
	void			*netfs_priv2;	/* Private data for the netfs */
	struct bio_vec		*direct_bv;	/* DIO buffer list (when handling iovec-iter) */
	unsigned int		direct_bv_count; /* Number of elements in direct_bv[] */
	unsigned int		debug_id;
	unsigned int		rsize;		/* Maximum read size (0 for none) */
	unsigned int		wsize;		/* Maximum write size (0 for none) */
	atomic_t		subreq_counter;	/* Next subreq->debug_index */
	unsigned int		nr_group_rel;	/* Number of refs to release on ->group */
	spinlock_t		lock;		/* Lock for queuing subreqs */
	atomic_t		nr_outstanding;	/* Number of ops in progress */
	unsigned long long	submitted;	/* Amount submitted for I/O so far */
	unsigned long long	len;		/* Length of the request */
	size_t			transferred;	/* Amount to be indicated as transferred */
	long			error;		/* 0 or error that occurred */
	enum netfs_io_origin	origin;		/* Origin of the request */
	bool			direct_bv_unpin; /* T if direct_bv[] must be unpinned */
	u8			buffer_head_slot; /* First slot in ->buffer */
	u8			buffer_tail_slot; /* Next slot in ->buffer_tail */
	unsigned long long	i_size;		/* Size of the file */
	unsigned long long	start;		/* Start position */
	atomic64_t		issued_to;	/* Write issuer folio cursor */
	unsigned long long	collected_to;	/* Point we've collected to */
	unsigned long long	cleaned_to;	/* Position we've cleaned folios to */
	pgoff_t			no_unlock_folio; /* Don't unlock this folio after read */
	size_t			prev_donated;	/* Fallback for subreq->prev_donated */
	refcount_t		ref;
	unsigned long		flags;
#define NETFS_RREQ_COPY_TO_CACHE	1	/* Need to write to the cache */
#define NETFS_RREQ_NO_UNLOCK_FOLIO	2	/* Don't unlock no_unlock_folio on completion */
#define NETFS_RREQ_DONT_UNLOCK_FOLIOS	3	/* Don't unlock the folios on completion */
#define NETFS_RREQ_FAILED		4	/* The request failed */
#define NETFS_RREQ_IN_PROGRESS		5	/* Unlocked when the request completes */
#define NETFS_RREQ_UPLOAD_TO_SERVER	8	/* Need to write to the server */
#define NETFS_RREQ_NONBLOCK		9	/* Don't block if possible (O_NONBLOCK) */
#define NETFS_RREQ_BLOCKED		10	/* We blocked */
#define NETFS_RREQ_PAUSE		11	/* Pause subrequest generation */
#define NETFS_RREQ_USE_IO_ITER		12	/* Use ->io_iter rather than ->i_pages */
#define NETFS_RREQ_ALL_QUEUED		13	/* All subreqs are now queued */
#define NETFS_RREQ_NEED_RETRY		14	/* Need to try retrying */
#define NETFS_RREQ_USE_PGPRIV2		31	/* [DEPRECATED] Use PG_private_2 to mark
						 * write to cache on read */
	const struct netfs_request_ops *netfs_ops;
	void (*cleanup)(struct netfs_io_request *req);
};

/*
 * Operations the network filesystem can/must provide to the helpers.
 */
struct netfs_request_ops {
	mempool_t *request_pool;
	mempool_t *subrequest_pool;
	int (*init_request)(struct netfs_io_request *rreq, struct file *file);
	void (*free_request)(struct netfs_io_request *rreq);
	void (*free_subrequest)(struct netfs_io_subrequest *rreq);

	/* Read request handling */
	void (*expand_readahead)(struct netfs_io_request *rreq);
	int (*prepare_read)(struct netfs_io_subrequest *subreq);
	void (*issue_read)(struct netfs_io_subrequest *subreq);
	bool (*is_still_valid)(struct netfs_io_request *rreq);
	int (*check_write_begin)(struct file *file, loff_t pos, unsigned len,
				 struct folio **foliop, void **_fsdata);
	void (*done)(struct netfs_io_request *rreq);

	/* Modification handling */
	void (*update_i_size)(struct inode *inode, loff_t i_size);
	void (*post_modify)(struct inode *inode);

	/* Write request handling */
	void (*begin_writeback)(struct netfs_io_request *wreq);
	void (*prepare_write)(struct netfs_io_subrequest *subreq);
	void (*issue_write)(struct netfs_io_subrequest *subreq);
	void (*retry_request)(struct netfs_io_request *wreq, struct netfs_io_stream *stream);
	void (*invalidate_cache)(struct netfs_io_request *wreq);
};

/*
 * How to handle reading from a hole.
 */
enum netfs_read_from_hole {
	NETFS_READ_HOLE_IGNORE,
	NETFS_READ_HOLE_CLEAR,
	NETFS_READ_HOLE_FAIL,
};

/*
 * Table of operations for access to a cache.
 */
struct netfs_cache_ops {
	/* End an operation */
	void (*end_operation)(struct netfs_cache_resources *cres);

	/* Read data from the cache */
	int (*read)(struct netfs_cache_resources *cres,
		    loff_t start_pos,
		    struct iov_iter *iter,
		    enum netfs_read_from_hole read_hole,
		    netfs_io_terminated_t term_func,
		    void *term_func_priv);

	/* Write data to the cache */
	int (*write)(struct netfs_cache_resources *cres,
		     loff_t start_pos,
		     struct iov_iter *iter,
		     netfs_io_terminated_t term_func,
		     void *term_func_priv);

	/* Write data to the cache from a netfs subrequest. */
	void (*issue_write)(struct netfs_io_subrequest *subreq);

	/* Expand readahead request */
	void (*expand_readahead)(struct netfs_cache_resources *cres,
				 unsigned long long *_start,
				 unsigned long long *_len,
				 unsigned long long i_size);

	/* Prepare a read operation, shortening it to a cached/uncached
	 * boundary as appropriate.
	 */
	enum netfs_io_source (*prepare_read)(struct netfs_io_subrequest *subreq,
					     unsigned long long i_size);

	/* Prepare a write subrequest, working out if we're allowed to do it
	 * and finding out the maximum amount of data to gather before
	 * attempting to submit.  If we're not permitted to do it, the
	 * subrequest should be marked failed.
	 */
	void (*prepare_write_subreq)(struct netfs_io_subrequest *subreq);

	/* Prepare a write operation, working out what part of the write we can
	 * actually do.
	 */
	int (*prepare_write)(struct netfs_cache_resources *cres,
			     loff_t *_start, size_t *_len, size_t upper_len,
			     loff_t i_size, bool no_space_allocated_yet);

	/* Prepare an on-demand read operation, shortening it to a cached/uncached
	 * boundary as appropriate.
	 */
	enum netfs_io_source (*prepare_ondemand_read)(struct netfs_cache_resources *cres,
						      loff_t start, size_t *_len,
						      loff_t i_size,
						      unsigned long *_flags, ino_t ino);

	/* Query the occupancy of the cache in a region, returning where the
	 * next chunk of data starts and how long it is.
	 */
	int (*query_occupancy)(struct netfs_cache_resources *cres,
			       loff_t start, size_t len, size_t granularity,
			       loff_t *_data_start, size_t *_data_len);
};

/* High-level read API. */
ssize_t netfs_unbuffered_read_iter_locked(struct kiocb *iocb, struct iov_iter *iter);
ssize_t netfs_unbuffered_read_iter(struct kiocb *iocb, struct iov_iter *iter);
ssize_t netfs_buffered_read_iter(struct kiocb *iocb, struct iov_iter *iter);
ssize_t netfs_file_read_iter(struct kiocb *iocb, struct iov_iter *iter);

/* High-level write API */
ssize_t netfs_perform_write(struct kiocb *iocb, struct iov_iter *iter,
			    struct netfs_group *netfs_group);
ssize_t netfs_buffered_write_iter_locked(struct kiocb *iocb, struct iov_iter *from,
					 struct netfs_group *netfs_group);
ssize_t netfs_unbuffered_write_iter(struct kiocb *iocb, struct iov_iter *from);
ssize_t netfs_unbuffered_write_iter_locked(struct kiocb *iocb, struct iov_iter *iter,
					   struct netfs_group *netfs_group);
ssize_t netfs_file_write_iter(struct kiocb *iocb, struct iov_iter *from);

/* Address operations API */
struct readahead_control;
void netfs_readahead(struct readahead_control *);
int netfs_read_folio(struct file *, struct folio *);
int netfs_write_begin(struct netfs_inode *, struct file *,
		      struct address_space *, loff_t pos, unsigned int len,
		      struct folio **, void **fsdata);
int netfs_writepages(struct address_space *mapping,
		     struct writeback_control *wbc);
bool netfs_dirty_folio(struct address_space *mapping, struct folio *folio);
int netfs_unpin_writeback(struct inode *inode, struct writeback_control *wbc);
void netfs_clear_inode_writeback(struct inode *inode, const void *aux);
void netfs_invalidate_folio(struct folio *folio, size_t offset, size_t length);
bool netfs_release_folio(struct folio *folio, gfp_t gfp);

/* VMA operations API. */
vm_fault_t netfs_page_mkwrite(struct vm_fault *vmf, struct netfs_group *netfs_group);

/* (Sub)request management API. */
void netfs_read_subreq_progress(struct netfs_io_subrequest *subreq,
				bool was_async);
void netfs_read_subreq_terminated(struct netfs_io_subrequest *subreq,
				  int error, bool was_async);
void netfs_get_subrequest(struct netfs_io_subrequest *subreq,
			  enum netfs_sreq_ref_trace what);
void netfs_put_subrequest(struct netfs_io_subrequest *subreq,
			  bool was_async, enum netfs_sreq_ref_trace what);
ssize_t netfs_extract_user_iter(struct iov_iter *orig, size_t orig_len,
				struct iov_iter *new,
				iov_iter_extraction_t extraction_flags);
<<<<<<< HEAD
=======
size_t netfs_limit_iter(const struct iov_iter *iter, size_t start_offset,
			size_t max_size, size_t max_segs);
void netfs_prepare_write_failed(struct netfs_io_subrequest *subreq);
void netfs_write_subrequest_terminated(void *_op, ssize_t transferred_or_error,
				       bool was_async);
void netfs_queue_write_request(struct netfs_io_subrequest *subreq);

int netfs_start_io_read(struct inode *inode);
void netfs_end_io_read(struct inode *inode);
int netfs_start_io_write(struct inode *inode);
void netfs_end_io_write(struct inode *inode);
int netfs_start_io_direct(struct inode *inode);
void netfs_end_io_direct(struct inode *inode);
>>>>>>> 2d5404ca

/**
 * netfs_inode - Get the netfs inode context from the inode
 * @inode: The inode to query
 *
 * Get the netfs lib inode context from the network filesystem's inode.  The
 * context struct is expected to directly follow on from the VFS inode struct.
 */
static inline struct netfs_inode *netfs_inode(struct inode *inode)
{
	return container_of(inode, struct netfs_inode, inode);
}

/**
 * netfs_inode_init - Initialise a netfslib inode context
 * @ctx: The netfs inode to initialise
 * @ops: The netfs's operations list
 * @use_zero_point: True to use the zero_point read optimisation
 *
 * Initialise the netfs library context struct.  This is expected to follow on
 * directly from the VFS inode struct.
 */
static inline void netfs_inode_init(struct netfs_inode *ctx,
				    const struct netfs_request_ops *ops,
				    bool use_zero_point)
{
	ctx->ops = ops;
	ctx->remote_i_size = i_size_read(&ctx->inode);
	ctx->zero_point = LLONG_MAX;
	ctx->flags = 0;
	atomic_set(&ctx->io_count, 0);
#if IS_ENABLED(CONFIG_FSCACHE)
	ctx->cache = NULL;
#endif
	mutex_init(&ctx->wb_lock);
	/* ->releasepage() drives zero_point */
	if (use_zero_point) {
		ctx->zero_point = ctx->remote_i_size;
		mapping_set_release_always(ctx->inode.i_mapping);
	}
}

/**
 * netfs_resize_file - Note that a file got resized
 * @ctx: The netfs inode being resized
 * @new_i_size: The new file size
 * @changed_on_server: The change was applied to the server
 *
 * Inform the netfs lib that a file got resized so that it can adjust its state.
 */
static inline void netfs_resize_file(struct netfs_inode *ctx, loff_t new_i_size,
				     bool changed_on_server)
{
	if (changed_on_server)
		ctx->remote_i_size = new_i_size;
	if (new_i_size < ctx->zero_point)
		ctx->zero_point = new_i_size;
}

/**
 * netfs_i_cookie - Get the cache cookie from the inode
 * @ctx: The netfs inode to query
 *
 * Get the caching cookie (if enabled) from the network filesystem's inode.
 */
static inline struct fscache_cookie *netfs_i_cookie(struct netfs_inode *ctx)
{
#if IS_ENABLED(CONFIG_FSCACHE)
	return ctx->cache;
#else
	return NULL;
#endif
}

/**
 * netfs_wait_for_outstanding_io - Wait for outstanding I/O to complete
 * @inode: The netfs inode to wait on
 *
 * Wait for outstanding I/O requests of any type to complete.  This is intended
 * to be called from inode eviction routines.  This makes sure that any
 * resources held by those requests are cleaned up before we let the inode get
 * cleaned up.
 */
static inline void netfs_wait_for_outstanding_io(struct inode *inode)
{
	struct netfs_inode *ictx = netfs_inode(inode);

	wait_var_event(&ictx->io_count, atomic_read(&ictx->io_count) == 0);
}

#endif /* _LINUX_NETFS_H */<|MERGE_RESOLUTION|>--- conflicted
+++ resolved
@@ -440,8 +440,6 @@
 ssize_t netfs_extract_user_iter(struct iov_iter *orig, size_t orig_len,
 				struct iov_iter *new,
 				iov_iter_extraction_t extraction_flags);
-<<<<<<< HEAD
-=======
 size_t netfs_limit_iter(const struct iov_iter *iter, size_t start_offset,
 			size_t max_size, size_t max_segs);
 void netfs_prepare_write_failed(struct netfs_io_subrequest *subreq);
@@ -455,7 +453,6 @@
 void netfs_end_io_write(struct inode *inode);
 int netfs_start_io_direct(struct inode *inode);
 void netfs_end_io_direct(struct inode *inode);
->>>>>>> 2d5404ca
 
 /**
  * netfs_inode - Get the netfs inode context from the inode
