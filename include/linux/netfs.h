--- conflicted
+++ resolved
@@ -18,8 +18,6 @@
 #include <linux/fs.h>
 #include <linux/pagemap.h>
 #include <linux/uio.h>
-
-enum netfs_sreq_ref_trace;
 
 enum netfs_sreq_ref_trace;
 
@@ -122,16 +120,10 @@
 				      bool was_async);
 
 /*
-<<<<<<< HEAD
- * Per-inode description.  This must be directly after the inode struct.
- */
-struct netfs_i_context {
-=======
  * Per-inode context.  This wraps the VFS inode.
  */
 struct netfs_inode {
 	struct inode		inode;		/* The VFS inode */
->>>>>>> eb3cdb58
 	const struct netfs_request_ops *ops;
 #if IS_ENABLED(CONFIG_FSCACHE)
 	struct fscache_cookie	*cache;
@@ -198,22 +190,13 @@
 	enum netfs_io_origin	origin;		/* Origin of the request */
 	loff_t			i_size;		/* Size of the file */
 	loff_t			start;		/* Start position */
-<<<<<<< HEAD
-	pgoff_t			no_unlock_page;	/* Don't unlock this page after read */
-=======
 	pgoff_t			no_unlock_folio; /* Don't unlock this folio after read */
->>>>>>> eb3cdb58
 	refcount_t		ref;
 	unsigned long		flags;
 #define NETFS_RREQ_INCOMPLETE_IO	0	/* Some ioreqs terminated short or with error */
 #define NETFS_RREQ_COPY_TO_CACHE	1	/* Need to write to the cache */
-<<<<<<< HEAD
-#define NETFS_RREQ_NO_UNLOCK_PAGE	2	/* Don't unlock no_unlock_page on completion */
-#define NETFS_RREQ_DONT_UNLOCK_PAGES	3	/* Don't unlock the pages on completion */
-=======
 #define NETFS_RREQ_NO_UNLOCK_FOLIO	2	/* Don't unlock no_unlock_folio on completion */
 #define NETFS_RREQ_DONT_UNLOCK_FOLIOS	3	/* Don't unlock the folios on completion */
->>>>>>> eb3cdb58
 #define NETFS_RREQ_FAILED		4	/* The request failed */
 #define NETFS_RREQ_IN_PROGRESS		5	/* Unlocked when the request completes */
 	const struct netfs_request_ops *netfs_ops;
@@ -232,11 +215,7 @@
 	void (*issue_read)(struct netfs_io_subrequest *subreq);
 	bool (*is_still_valid)(struct netfs_io_request *rreq);
 	int (*check_write_begin)(struct file *file, loff_t pos, unsigned len,
-<<<<<<< HEAD
-				 struct page **pagep, void **_fsdata);
-=======
 				 struct folio **foliop, void **_fsdata);
->>>>>>> eb3cdb58
 	void (*done)(struct netfs_io_request *rreq);
 };
 
@@ -280,11 +259,7 @@
 	 * boundary as appropriate.
 	 */
 	enum netfs_io_source (*prepare_read)(struct netfs_io_subrequest *subreq,
-<<<<<<< HEAD
-					       loff_t i_size);
-=======
 					     loff_t i_size);
->>>>>>> eb3cdb58
 
 	/* Prepare a write operation, working out what part of the write we can
 	 * actually do.
@@ -293,8 +268,6 @@
 			     loff_t *_start, size_t *_len, loff_t i_size,
 			     bool no_space_allocated_yet);
 
-<<<<<<< HEAD
-=======
 	/* Prepare an on-demand read operation, shortening it to a cached/uncached
 	 * boundary as appropriate.
 	 */
@@ -303,7 +276,6 @@
 						      loff_t i_size,
 						      unsigned long *_flags, ino_t ino);
 
->>>>>>> eb3cdb58
 	/* Query the occupancy of the cache in a region, returning where the
 	 * next chunk of data starts and how long it is.
 	 */
@@ -313,20 +285,6 @@
 };
 
 struct readahead_control;
-<<<<<<< HEAD
-extern void netfs_readahead(struct readahead_control *);
-extern int netfs_readpage(struct file *, struct page *);
-extern int netfs_write_begin(struct file *, struct address_space *,
-			     loff_t, unsigned int, unsigned int, struct page **,
-			     void **);
-
-extern void netfs_subreq_terminated(struct netfs_io_subrequest *, ssize_t, bool);
-extern void netfs_get_subrequest(struct netfs_io_subrequest *subreq,
-				 enum netfs_sreq_ref_trace what);
-extern void netfs_put_subrequest(struct netfs_io_subrequest *subreq,
-				 bool was_async, enum netfs_sreq_ref_trace what);
-extern void netfs_stats_show(struct seq_file *);
-=======
 void netfs_readahead(struct readahead_control *);
 int netfs_read_folio(struct file *, struct folio *);
 int netfs_write_begin(struct netfs_inode *, struct file *,
@@ -403,78 +361,5 @@
 	return NULL;
 #endif
 }
->>>>>>> eb3cdb58
-
-/**
- * netfs_i_context - Get the netfs inode context from the inode
- * @inode: The inode to query
- *
- * Get the netfs lib inode context from the network filesystem's inode.  The
- * context struct is expected to directly follow on from the VFS inode struct.
- */
-static inline struct netfs_i_context *netfs_i_context(struct inode *inode)
-{
-	return (void *)inode + sizeof(*inode);
-}
-
-/**
- * netfs_inode - Get the netfs inode from the inode context
- * @ctx: The context to query
- *
- * Get the netfs inode from the netfs library's inode context.  The VFS inode
- * is expected to directly precede the context struct.
- */
-static inline struct inode *netfs_inode(struct netfs_i_context *ctx)
-{
-	return (void *)ctx - sizeof(struct inode);
-}
-
-/**
- * netfs_i_context_init - Initialise a netfs lib context
- * @inode: The inode with which the context is associated
- * @ops: The netfs's operations list
- *
- * Initialise the netfs library context struct.  This is expected to follow on
- * directly from the VFS inode struct.
- */
-static inline void netfs_i_context_init(struct inode *inode,
-					const struct netfs_request_ops *ops)
-{
-	struct netfs_i_context *ctx = netfs_i_context(inode);
-
-	memset(ctx, 0, sizeof(*ctx));
-	ctx->ops = ops;
-	ctx->remote_i_size = i_size_read(inode);
-}
-
-/**
- * netfs_resize_file - Note that a file got resized
- * @inode: The inode being resized
- * @new_i_size: The new file size
- *
- * Inform the netfs lib that a file got resized so that it can adjust its state.
- */
-static inline void netfs_resize_file(struct inode *inode, loff_t new_i_size)
-{
-	struct netfs_i_context *ctx = netfs_i_context(inode);
-
-	ctx->remote_i_size = new_i_size;
-}
-
-/**
- * netfs_i_cookie - Get the cache cookie from the inode
- * @inode: The inode to query
- *
- * Get the caching cookie (if enabled) from the network filesystem's inode.
- */
-static inline struct fscache_cookie *netfs_i_cookie(struct inode *inode)
-{
-#if IS_ENABLED(CONFIG_FSCACHE)
-	struct netfs_i_context *ctx = netfs_i_context(inode);
-	return ctx->cache;
-#else
-	return NULL;
-#endif
-}
 
 #endif /* _LINUX_NETFS_H */