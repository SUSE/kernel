--- conflicted
+++ resolved
@@ -435,21 +435,7 @@
 					     unsigned int offset,
 					     unsigned int length);
 unsigned int	   svc_fill_write_vector(struct svc_rqst *rqstp,
-<<<<<<< HEAD
-					 struct page **pages,
-					 struct kvec *first, size_t total);
-
-static inline unsigned int svc_fill_write_vector_new(
-	struct svc_rqst *rqstp,
-	struct xdr_buf *payload)
-{
-	return svc_fill_write_vector(rqstp, payload->pages,
-				     payload->head, payload->len);
-}
-
-=======
 					 struct xdr_buf *payload);
->>>>>>> eb3cdb58
 char		  *svc_fill_symlink_pathname(struct svc_rqst *rqstp,
 					     struct kvec *first, void *p,
 					     size_t total);
@@ -485,9 +471,6 @@
  * svcxdr_init_decode - Prepare an xdr_stream for Call decoding
  * @rqstp: controlling server RPC transaction context
  *
- * This function currently assumes the RPC header in rq_arg has
- * already been decoded. Upon return, xdr->p points to the
- * location of the upper layer header.
  */
 static inline void svcxdr_init_decode(struct svc_rqst *rqstp)
 {
@@ -495,15 +478,7 @@
 	struct xdr_buf *buf = &rqstp->rq_arg;
 	struct kvec *argv = buf->head;
 
-<<<<<<< HEAD
-	/*
-	 * svc_getnl() and friends do not keep the xdr_buf's ::len
-	 * field up to date. Refresh that field before initializing
-	 * the argument decoding stream.
-	 */
-=======
 	WARN_ON(buf->len != buf->head->iov_len + buf->page_len + buf->tail->iov_len);
->>>>>>> eb3cdb58
 	buf->len = buf->head->iov_len + buf->page_len + buf->tail->iov_len;
 
 	xdr_init_decode(xdr, buf, argv->iov_base, NULL);
@@ -530,10 +505,6 @@
 	buf->len = resv->iov_len;
 	xdr->page_ptr = buf->pages - 1;
 	buf->buflen = PAGE_SIZE * (rqstp->rq_page_end - buf->pages);
-<<<<<<< HEAD
-	buf->buflen -= rqstp->rq_auth_slack;
-=======
->>>>>>> eb3cdb58
 	xdr->rqst = NULL;
 }
 
