--- conflicted
+++ resolved
@@ -63,12 +63,8 @@
 				cl_discrtry : 1,/* disconnect before retry */
 				cl_noretranstimeo: 1,/* No retransmit timeouts */
 				cl_autobind : 1,/* use getport() */
-<<<<<<< HEAD
-				cl_chatty   : 1;/* be verbose */
-=======
 				cl_chatty   : 1,/* be verbose */
 				cl_shutdown : 1;/* rpc immediate -EIO */
->>>>>>> 2d5404ca
 	struct xprtsec_parms	cl_xprtsec;	/* transport security policy */
 
 	struct rpc_rtt *	cl_rtt;		/* RTO estimator data */
@@ -96,13 +92,7 @@
 	};
 	const struct cred	*cl_cred;
 	unsigned int		cl_max_connect; /* max number of transports not to the same IP */
-<<<<<<< HEAD
-#ifndef __GENKSYMS__
 	struct super_block *pipefs_sb;
-#endif
-=======
-	struct super_block *pipefs_sb;
->>>>>>> 2d5404ca
 };
 
 /*
@@ -160,15 +150,8 @@
 	const struct cred	*cred;
 	unsigned int		max_connect;
 	struct xprtsec_parms	xprtsec;
-<<<<<<< HEAD
-#ifndef __GENKSYMS__
-	/* Only present if RPC_CLNT_CREATE_STATS set */
-	struct rpc_stat		*stats;
-#endif
-=======
 	unsigned long		connect_timeout;
 	unsigned long		reconnect_timeout;
->>>>>>> 2d5404ca
 };
 
 struct rpc_add_xprt_test {
@@ -191,8 +174,6 @@
 #define RPC_CLNT_CREATE_SOFTERR		(1UL << 10)
 #define RPC_CLNT_CREATE_REUSEPORT	(1UL << 11)
 #define RPC_CLNT_CREATE_CONNECTED	(1UL << 12)
-
-#define RPC_CLNT_CREATE_STATS		(1UL << 20)
 
 struct rpc_clnt *rpc_create(struct rpc_create_args *args);
 struct rpc_clnt	*rpc_bind_new_program(struct rpc_clnt *,
