/* SPDX-License-Identifier: GPL-2.0 */
/*
 *  linux/include/linux/sunrpc/xprt.h
 *
 *  Declarations for the RPC transport interface.
 *
 *  Copyright (C) 1995, 1996 Olaf Kirch <okir@monad.swb.de>
 */

#ifndef _LINUX_SUNRPC_XPRT_H
#define _LINUX_SUNRPC_XPRT_H

#include <linux/uio.h>
#include <linux/socket.h>
#include <linux/in.h>
#include <linux/ktime.h>
#include <linux/kref.h>
#include <linux/sunrpc/sched.h>
#include <linux/sunrpc/xdr.h>
#include <linux/sunrpc/msg_prot.h>

#define RPC_MIN_SLOT_TABLE	(2U)
#define RPC_DEF_SLOT_TABLE	(16U)
#define RPC_MAX_SLOT_TABLE_LIMIT	(65536U)
#define RPC_MAX_SLOT_TABLE	RPC_MAX_SLOT_TABLE_LIMIT

#define RPC_CWNDSHIFT		(8U)
#define RPC_CWNDSCALE		(1U << RPC_CWNDSHIFT)
#define RPC_INITCWND		RPC_CWNDSCALE
#define RPC_MAXCWND(xprt)	((xprt)->max_reqs << RPC_CWNDSHIFT)
#define RPCXPRT_CONGESTED(xprt) ((xprt)->cong >= (xprt)->cwnd)

enum rpc_display_format_t {
	RPC_DISPLAY_ADDR = 0,
	RPC_DISPLAY_PORT,
	RPC_DISPLAY_PROTO,
	RPC_DISPLAY_HEX_ADDR,
	RPC_DISPLAY_HEX_PORT,
	RPC_DISPLAY_NETID,
	RPC_DISPLAY_MAX,
};

struct rpc_task;
struct rpc_xprt;
struct xprt_class;
struct seq_file;
struct svc_serv;
struct net;
#include <linux/lwq.h>

/*
 * This describes a complete RPC request
 */
struct rpc_rqst {
	/*
	 * This is the user-visible part
	 */
	struct rpc_xprt *	rq_xprt;		/* RPC client */
	struct xdr_buf		rq_snd_buf;		/* send buffer */
	struct xdr_buf		rq_rcv_buf;		/* recv buffer */

	/*
	 * This is the private part
	 */
	struct rpc_task *	rq_task;	/* RPC task data */
	struct rpc_cred *	rq_cred;	/* Bound cred */
	__be32			rq_xid;		/* request XID */
	int			rq_cong;	/* has incremented xprt->cong */
	u32			rq_seqno;	/* gss seq no. used on req. */
	int			rq_enc_pages_num;
	struct page		**rq_enc_pages;	/* scratch pages for use by
						   gss privacy code */
	void (*rq_release_snd_buf)(struct rpc_rqst *); /* release rq_enc_pages */

	union {
		struct list_head	rq_list;	/* Slot allocation list */
		struct rb_node		rq_recv;	/* Receive queue */
	};

	struct list_head	rq_xmit;	/* Send queue */
	struct list_head	rq_xmit2;	/* Send queue */

	void			*rq_buffer;	/* Call XDR encode buffer */
	size_t			rq_callsize;
	void			*rq_rbuffer;	/* Reply XDR decode buffer */
	size_t			rq_rcvsize;
	size_t			rq_xmit_bytes_sent;	/* total bytes sent */
	size_t			rq_reply_bytes_recvd;	/* total reply bytes */
							/* received */

	struct xdr_buf		rq_private_buf;		/* The receive buffer
							 * used in the softirq.
							 */
	unsigned long		rq_majortimeo;	/* major timeout alarm */
	unsigned long		rq_minortimeo;	/* minor timeout alarm */
	unsigned long		rq_timeout;	/* Current timeout value */
	ktime_t			rq_rtt;		/* round-trip time */
	unsigned int		rq_retries;	/* # of retries */
	unsigned int		rq_connect_cookie;
						/* A cookie used to track the
						   state of the transport
						   connection */
	atomic_t		rq_pin;
	
	/*
	 * Partial send handling
	 */
	u32			rq_bytes_sent;	/* Bytes we have sent */

	ktime_t			rq_xtime;	/* transmit time stamp */
	int			rq_ntrans;

#if defined(CONFIG_SUNRPC_BACKCHANNEL)
	struct lwq_node		rq_bc_list;	/* Callback service list */
	unsigned long		rq_bc_pa_state;	/* Backchannel prealloc state */
	struct list_head	rq_bc_pa_list;	/* Backchannel prealloc list */
#endif /* CONFIG_SUNRPC_BACKCHANEL */
};
#define rq_svec			rq_snd_buf.head
#define rq_slen			rq_snd_buf.len

/* RPC transport layer security policies */
enum xprtsec_policies {
	RPC_XPRTSEC_NONE = 0,
	RPC_XPRTSEC_TLS_ANON,
	RPC_XPRTSEC_TLS_X509,
};

struct xprtsec_parms {
	enum xprtsec_policies	policy;

	/* authentication material */
	key_serial_t		cert_serial;
	key_serial_t		privkey_serial;
};

struct rpc_xprt_ops {
	void		(*set_buffer_size)(struct rpc_xprt *xprt, size_t sndsize, size_t rcvsize);
	int		(*reserve_xprt)(struct rpc_xprt *xprt, struct rpc_task *task);
	void		(*release_xprt)(struct rpc_xprt *xprt, struct rpc_task *task);
	void		(*alloc_slot)(struct rpc_xprt *xprt, struct rpc_task *task);
	void		(*free_slot)(struct rpc_xprt *xprt,
				     struct rpc_rqst *req);
	void		(*rpcbind)(struct rpc_task *task);
	void		(*set_port)(struct rpc_xprt *xprt, unsigned short port);
	void		(*connect)(struct rpc_xprt *xprt, struct rpc_task *task);
	int		(*get_srcaddr)(struct rpc_xprt *xprt, char *buf,
				       size_t buflen);
	unsigned short	(*get_srcport)(struct rpc_xprt *xprt);
	int		(*buf_alloc)(struct rpc_task *task);
	void		(*buf_free)(struct rpc_task *task);
	int		(*prepare_request)(struct rpc_rqst *req,
					   struct xdr_buf *buf);
	int		(*send_request)(struct rpc_rqst *req);
	void		(*abort_send_request)(struct rpc_rqst *req);
	void		(*wait_for_reply_request)(struct rpc_task *task);
	void		(*timer)(struct rpc_xprt *xprt, struct rpc_task *task);
	void		(*release_request)(struct rpc_task *task);
	void		(*close)(struct rpc_xprt *xprt);
	void		(*destroy)(struct rpc_xprt *xprt);
	void		(*set_connect_timeout)(struct rpc_xprt *xprt,
					unsigned long connect_timeout,
					unsigned long reconnect_timeout);
	void		(*print_stats)(struct rpc_xprt *xprt, struct seq_file *seq);
	int		(*enable_swap)(struct rpc_xprt *xprt);
	void		(*disable_swap)(struct rpc_xprt *xprt);
	void		(*inject_disconnect)(struct rpc_xprt *xprt);
	int		(*bc_setup)(struct rpc_xprt *xprt,
				    unsigned int min_reqs);
	size_t		(*bc_maxpayload)(struct rpc_xprt *xprt);
	unsigned int	(*bc_num_slots)(struct rpc_xprt *xprt);
	void		(*bc_free_rqst)(struct rpc_rqst *rqst);
	void		(*bc_destroy)(struct rpc_xprt *xprt,
				      unsigned int max_reqs);
};

/*
 * RPC transport identifiers
 *
 * To preserve compatibility with the historical use of raw IP protocol
 * id's for transport selection, UDP and TCP identifiers are specified
 * with the previous values. No such restriction exists for new transports,
 * except that they may not collide with these values (17 and 6,
 * respectively).
 */
#define XPRT_TRANSPORT_BC       (1 << 31)
enum xprt_transports {
	XPRT_TRANSPORT_UDP	= IPPROTO_UDP,
	XPRT_TRANSPORT_TCP	= IPPROTO_TCP,
	XPRT_TRANSPORT_BC_TCP	= IPPROTO_TCP | XPRT_TRANSPORT_BC,
	XPRT_TRANSPORT_RDMA	= 256,
	XPRT_TRANSPORT_BC_RDMA	= XPRT_TRANSPORT_RDMA | XPRT_TRANSPORT_BC,
	XPRT_TRANSPORT_LOCAL	= 257,
	XPRT_TRANSPORT_TCP_TLS	= 258,
};

struct rpc_sysfs_xprt;
struct rpc_xprt {
	struct kref		kref;		/* Reference count */
	const struct rpc_xprt_ops *ops;		/* transport methods */
	unsigned int		id;		/* transport id */

	const struct rpc_timeout *timeout;	/* timeout parms */
	struct sockaddr_storage	addr;		/* server address */
	size_t			addrlen;	/* size of server address */
	int			prot;		/* IP protocol */

	unsigned long		cong;		/* current congestion */
	unsigned long		cwnd;		/* congestion window */

	size_t			max_payload;	/* largest RPC payload size,
						   in bytes */

	struct rpc_wait_queue	binding;	/* requests waiting on rpcbind */
	struct rpc_wait_queue	sending;	/* requests waiting to send */
	struct rpc_wait_queue	pending;	/* requests in flight */
	struct rpc_wait_queue	backlog;	/* waiting for slot */
	struct list_head	free;		/* free slots */
	unsigned int		max_reqs;	/* max number of slots */
	unsigned int		min_reqs;	/* min number of slots */
	unsigned int		num_reqs;	/* total slots */
	unsigned long		state;		/* transport state */
	unsigned char		resvport   : 1,	/* use a reserved port */
				reuseport  : 1; /* reuse port on reconnect */
	atomic_t		swapper;	/* we're swapping over this
						   transport */
	unsigned int		bind_index;	/* bind function index */

	/*
	 * Multipath
	 */
	struct list_head	xprt_switch;

	/*
	 * Connection of transports
	 */
	unsigned long		bind_timeout,
				reestablish_timeout;
	struct xprtsec_parms	xprtsec;
	unsigned int		connect_cookie;	/* A cookie that gets bumped
						   every time the transport
						   is reconnected */

	/*
	 * Disconnection of idle transports
	 */
	struct work_struct	task_cleanup;
	struct timer_list	timer;
	unsigned long		last_used,
				idle_timeout,
				connect_timeout,
				max_reconnect_timeout;

	/*
	 * Send stuff
	 */
	atomic_long_t		queuelen;
	spinlock_t		transport_lock;	/* lock transport info */
	spinlock_t		reserve_lock;	/* lock slot table */
	spinlock_t		queue_lock;	/* send/receive queue lock */
	u32			xid;		/* Next XID value to use */
	struct rpc_task *	snd_task;	/* Task blocked in send */

	struct list_head	xmit_queue;	/* Send queue */
	atomic_long_t		xmit_queuelen;

	struct svc_xprt		*bc_xprt;	/* NFSv4.1 backchannel */
#if defined(CONFIG_SUNRPC_BACKCHANNEL)
	struct svc_serv		*bc_serv;       /* The RPC service which will */
						/* process the callback */
	unsigned int		bc_alloc_max;
	unsigned int		bc_alloc_count;	/* Total number of preallocs */
	atomic_t		bc_slot_count;	/* Number of allocated slots */
	spinlock_t		bc_pa_lock;	/* Protects the preallocated
						 * items */
	struct list_head	bc_pa_list;	/* List of preallocated
						 * backchannel rpc_rqst's */
#endif /* CONFIG_SUNRPC_BACKCHANNEL */

	struct rb_root		recv_queue;	/* Receive queue */

	struct {
		unsigned long		bind_count,	/* total number of binds */
					connect_count,	/* total number of connects */
					connect_start,	/* connect start timestamp */
					connect_time,	/* jiffies waiting for connect */
					sends,		/* how many complete requests */
					recvs,		/* how many complete requests */
					bad_xids,	/* lookup_rqst didn't find XID */
					max_slots;	/* max rpc_slots used */

		unsigned long long	req_u,		/* average requests on the wire */
					bklog_u,	/* backlog queue utilization */
					sending_u,	/* send q utilization */
					pending_u;	/* pend q utilization */
	} stat;

	struct net		*xprt_net;
	netns_tracker		ns_tracker;
	const char		*servername;
	const char		*address_strings[RPC_DISPLAY_MAX];
#if IS_ENABLED(CONFIG_SUNRPC_DEBUG)
	struct dentry		*debugfs;		/* debugfs directory */
#endif
	struct rcu_head		rcu;
	const struct xprt_class	*xprt_class;
	struct rpc_sysfs_xprt	*xprt_sysfs;
	bool			main; /*mark if this is the 1st transport */
};

#if defined(CONFIG_SUNRPC_BACKCHANNEL)
/*
 * Backchannel flags
 */
#define	RPC_BC_PA_IN_USE	0x0001		/* Preallocated backchannel */
						/* buffer in use */
#endif /* CONFIG_SUNRPC_BACKCHANNEL */

#if defined(CONFIG_SUNRPC_BACKCHANNEL)
static inline int bc_prealloc(struct rpc_rqst *req)
{
	return test_bit(RPC_BC_PA_IN_USE, &req->rq_bc_pa_state);
}
#else
static inline int bc_prealloc(struct rpc_rqst *req)
{
	return 0;
}
#endif /* CONFIG_SUNRPC_BACKCHANNEL */

#define XPRT_CREATE_INFINITE_SLOTS	(1U)
#define XPRT_CREATE_NO_IDLE_TIMEOUT	(1U << 1)

struct xprt_create {
	int			ident;		/* XPRT_TRANSPORT identifier */
	struct net *		net;
	struct sockaddr *	srcaddr;	/* optional local address */
	struct sockaddr *	dstaddr;	/* remote peer address */
	size_t			addrlen;
	const char		*servername;
	struct svc_xprt		*bc_xprt;	/* NFSv4.1 backchannel */
	struct rpc_xprt_switch	*bc_xps;
	unsigned int		flags;
	struct xprtsec_parms	xprtsec;
<<<<<<< HEAD
=======
	unsigned long		connect_timeout;
	unsigned long		reconnect_timeout;
>>>>>>> 2d5404ca
};

struct xprt_class {
	struct list_head	list;
	int			ident;		/* XPRT_TRANSPORT identifier */
	struct rpc_xprt *	(*setup)(struct xprt_create *);
	struct module		*owner;
	char			name[32];
	const char *		netid[];
};

/*
 * Generic internal transport functions
 */
struct rpc_xprt		*xprt_create_transport(struct xprt_create *args);
void			xprt_connect(struct rpc_task *task);
unsigned long		xprt_reconnect_delay(const struct rpc_xprt *xprt);
void			xprt_reconnect_backoff(struct rpc_xprt *xprt,
					       unsigned long init_to);
void			xprt_reserve(struct rpc_task *task);
void			xprt_retry_reserve(struct rpc_task *task);
int			xprt_reserve_xprt(struct rpc_xprt *xprt, struct rpc_task *task);
int			xprt_reserve_xprt_cong(struct rpc_xprt *xprt, struct rpc_task *task);
void			xprt_alloc_slot(struct rpc_xprt *xprt, struct rpc_task *task);
void			xprt_free_slot(struct rpc_xprt *xprt,
				       struct rpc_rqst *req);
bool			xprt_prepare_transmit(struct rpc_task *task);
void			xprt_request_enqueue_transmit(struct rpc_task *task);
int			xprt_request_enqueue_receive(struct rpc_task *task);
void			xprt_request_wait_receive(struct rpc_task *task);
void			xprt_request_dequeue_xprt(struct rpc_task *task);
bool			xprt_request_need_retransmit(struct rpc_task *task);
void			xprt_transmit(struct rpc_task *task);
void			xprt_end_transmit(struct rpc_task *task);
int			xprt_adjust_timeout(struct rpc_rqst *req);
void			xprt_release_xprt(struct rpc_xprt *xprt, struct rpc_task *task);
void			xprt_release_xprt_cong(struct rpc_xprt *xprt, struct rpc_task *task);
void			xprt_release(struct rpc_task *task);
struct rpc_xprt *	xprt_get(struct rpc_xprt *xprt);
void			xprt_put(struct rpc_xprt *xprt);
struct rpc_xprt *	xprt_alloc(struct net *net, size_t size,
				unsigned int num_prealloc,
				unsigned int max_req);
void			xprt_free(struct rpc_xprt *);
void			xprt_add_backlog(struct rpc_xprt *xprt, struct rpc_task *task);
bool			xprt_wake_up_backlog(struct rpc_xprt *xprt, struct rpc_rqst *req);
void			xprt_cleanup_ids(void);

static inline int
xprt_enable_swap(struct rpc_xprt *xprt)
{
	return xprt->ops->enable_swap(xprt);
}

static inline void
xprt_disable_swap(struct rpc_xprt *xprt)
{
	xprt->ops->disable_swap(xprt);
}

/*
 * Transport switch helper functions
 */
int			xprt_register_transport(struct xprt_class *type);
int			xprt_unregister_transport(struct xprt_class *type);
int			xprt_find_transport_ident(const char *);
void			xprt_wait_for_reply_request_def(struct rpc_task *task);
void			xprt_wait_for_reply_request_rtt(struct rpc_task *task);
void			xprt_wake_pending_tasks(struct rpc_xprt *xprt, int status);
void			xprt_wait_for_buffer_space(struct rpc_xprt *xprt);
bool			xprt_write_space(struct rpc_xprt *xprt);
void			xprt_adjust_cwnd(struct rpc_xprt *xprt, struct rpc_task *task, int result);
struct rpc_rqst *	xprt_lookup_rqst(struct rpc_xprt *xprt, __be32 xid);
void			xprt_update_rtt(struct rpc_task *task);
void			xprt_complete_rqst(struct rpc_task *task, int copied);
void			xprt_pin_rqst(struct rpc_rqst *req);
void			xprt_unpin_rqst(struct rpc_rqst *req);
void			xprt_release_rqst_cong(struct rpc_task *task);
bool			xprt_request_get_cong(struct rpc_xprt *xprt, struct rpc_rqst *req);
void			xprt_disconnect_done(struct rpc_xprt *xprt);
void			xprt_force_disconnect(struct rpc_xprt *xprt);
void			xprt_conditional_disconnect(struct rpc_xprt *xprt, unsigned int cookie);

bool			xprt_lock_connect(struct rpc_xprt *, struct rpc_task *, void *);
void			xprt_unlock_connect(struct rpc_xprt *, void *);
void			xprt_release_write(struct rpc_xprt *, struct rpc_task *);

/*
 * Reserved bit positions in xprt->state
 */
#define XPRT_LOCKED		(0)
#define XPRT_CONNECTED		(1)
#define XPRT_CONNECTING		(2)
#define XPRT_CLOSE_WAIT		(3)
#define XPRT_BOUND		(4)
#define XPRT_BINDING		(5)
#define XPRT_CLOSING		(6)
#define XPRT_OFFLINE		(7)
#define XPRT_REMOVE		(8)
#define XPRT_CONGESTED		(9)
#define XPRT_CWND_WAIT		(10)
#define XPRT_WRITE_SPACE	(11)
#define XPRT_SND_IS_COOKIE	(12)

static inline void xprt_set_connected(struct rpc_xprt *xprt)
{
	set_bit(XPRT_CONNECTED, &xprt->state);
}

static inline void xprt_clear_connected(struct rpc_xprt *xprt)
{
	clear_bit(XPRT_CONNECTED, &xprt->state);
}

static inline int xprt_connected(struct rpc_xprt *xprt)
{
	return test_bit(XPRT_CONNECTED, &xprt->state);
}

static inline int xprt_test_and_set_connected(struct rpc_xprt *xprt)
{
	return test_and_set_bit(XPRT_CONNECTED, &xprt->state);
}

static inline int xprt_test_and_clear_connected(struct rpc_xprt *xprt)
{
	return test_and_clear_bit(XPRT_CONNECTED, &xprt->state);
}

static inline void xprt_clear_connecting(struct rpc_xprt *xprt)
{
	smp_mb__before_atomic();
	clear_bit(XPRT_CONNECTING, &xprt->state);
	smp_mb__after_atomic();
}

static inline int xprt_connecting(struct rpc_xprt *xprt)
{
	return test_bit(XPRT_CONNECTING, &xprt->state);
}

static inline int xprt_test_and_set_connecting(struct rpc_xprt *xprt)
{
	return test_and_set_bit(XPRT_CONNECTING, &xprt->state);
}

static inline void xprt_set_bound(struct rpc_xprt *xprt)
{
	test_and_set_bit(XPRT_BOUND, &xprt->state);
}

static inline int xprt_bound(struct rpc_xprt *xprt)
{
	return test_bit(XPRT_BOUND, &xprt->state);
}

static inline void xprt_clear_bound(struct rpc_xprt *xprt)
{
	clear_bit(XPRT_BOUND, &xprt->state);
}

static inline void xprt_clear_binding(struct rpc_xprt *xprt)
{
	smp_mb__before_atomic();
	clear_bit(XPRT_BINDING, &xprt->state);
	smp_mb__after_atomic();
}

static inline int xprt_test_and_set_binding(struct rpc_xprt *xprt)
{
	return test_and_set_bit(XPRT_BINDING, &xprt->state);
}

void xprt_set_offline_locked(struct rpc_xprt *xprt, struct rpc_xprt_switch *xps);
void xprt_set_online_locked(struct rpc_xprt *xprt, struct rpc_xprt_switch *xps);
void xprt_delete_locked(struct rpc_xprt *xprt, struct rpc_xprt_switch *xps);
#endif /* _LINUX_SUNRPC_XPRT_H */<|MERGE_RESOLUTION|>--- conflicted
+++ resolved
@@ -342,11 +342,8 @@
 	struct rpc_xprt_switch	*bc_xps;
 	unsigned int		flags;
 	struct xprtsec_parms	xprtsec;
-<<<<<<< HEAD
-=======
 	unsigned long		connect_timeout;
 	unsigned long		reconnect_timeout;
->>>>>>> 2d5404ca
 };
 
 struct xprt_class {
