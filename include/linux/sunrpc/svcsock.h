--- conflicted
+++ resolved
@@ -61,15 +61,7 @@
 void		svc_send(struct svc_rqst *rqstp);
 void		svc_drop(struct svc_rqst *);
 void		svc_sock_update_bufs(struct svc_serv *serv);
-<<<<<<< HEAD
-bool		svc_alien_sock(struct net *net, int fd);
-int		svc_addsock(struct svc_serv *serv, const int fd,
-			    char *name_return, const size_t len,
-			    const struct cred *cred);
-int		svc_addsock5(struct svc_serv *serv, struct net *net,
-=======
 int		svc_addsock(struct svc_serv *serv, struct net *net,
->>>>>>> eb3cdb58
 			    const int fd, char *name_return, const size_t len,
 			    const struct cred *cred);
 void		svc_init_xprt_sock(void);
