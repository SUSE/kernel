/* SPDX-License-Identifier: GPL-2.0 */
#ifndef _LINUX_PAGEMAP_H
#define _LINUX_PAGEMAP_H

/*
 * Copyright 1995 Linus Torvalds
 */
#include <linux/mm.h>
#include <linux/fs.h>
#include <linux/list.h>
#include <linux/highmem.h>
#include <linux/compiler.h>
#include <linux/uaccess.h>
#include <linux/gfp.h>
#include <linux/bitops.h>
#include <linux/hardirq.h> /* for in_interrupt() */
#include <linux/hugetlb_inline.h>

struct folio_batch;

unsigned long invalidate_mapping_pages(struct address_space *mapping,
					pgoff_t start, pgoff_t end);

static inline void invalidate_remote_inode(struct inode *inode)
{
	if (S_ISREG(inode->i_mode) || S_ISDIR(inode->i_mode) ||
	    S_ISLNK(inode->i_mode))
		invalidate_mapping_pages(inode->i_mapping, 0, -1);
}
int invalidate_inode_pages2(struct address_space *mapping);
int invalidate_inode_pages2_range(struct address_space *mapping,
		pgoff_t start, pgoff_t end);
int write_inode_now(struct inode *, int sync);
int filemap_fdatawrite(struct address_space *);
int filemap_flush(struct address_space *);
int filemap_fdatawait_keep_errors(struct address_space *mapping);
int filemap_fdatawait_range(struct address_space *, loff_t lstart, loff_t lend);
int filemap_fdatawait_range_keep_errors(struct address_space *mapping,
		loff_t start_byte, loff_t end_byte);

static inline int filemap_fdatawait(struct address_space *mapping)
{
	return filemap_fdatawait_range(mapping, 0, LLONG_MAX);
}

bool filemap_range_has_page(struct address_space *, loff_t lstart, loff_t lend);
int filemap_write_and_wait_range(struct address_space *mapping,
		loff_t lstart, loff_t lend);
int __filemap_fdatawrite_range(struct address_space *mapping,
		loff_t start, loff_t end, int sync_mode);
int filemap_fdatawrite_range(struct address_space *mapping,
		loff_t start, loff_t end);
int filemap_check_errors(struct address_space *mapping);
void __filemap_set_wb_err(struct address_space *mapping, int err);
int filemap_fdatawrite_wbc(struct address_space *mapping,
			   struct writeback_control *wbc);

static inline int filemap_write_and_wait(struct address_space *mapping)
{
	return filemap_write_and_wait_range(mapping, 0, LLONG_MAX);
}

/**
 * filemap_set_wb_err - set a writeback error on an address_space
 * @mapping: mapping in which to set writeback error
 * @err: error to be set in mapping
 *
 * When writeback fails in some way, we must record that error so that
 * userspace can be informed when fsync and the like are called.  We endeavor
 * to report errors on any file that was open at the time of the error.  Some
 * internal callers also need to know when writeback errors have occurred.
 *
 * When a writeback error occurs, most filesystems will want to call
 * filemap_set_wb_err to record the error in the mapping so that it will be
 * automatically reported whenever fsync is called on the file.
 */
static inline void filemap_set_wb_err(struct address_space *mapping, int err)
{
	/* Fastpath for common case of no error */
	if (unlikely(err))
		__filemap_set_wb_err(mapping, err);
}

/**
 * filemap_check_wb_err - has an error occurred since the mark was sampled?
 * @mapping: mapping to check for writeback errors
 * @since: previously-sampled errseq_t
 *
 * Grab the errseq_t value from the mapping, and see if it has changed "since"
 * the given value was sampled.
 *
 * If it has then report the latest error set, otherwise return 0.
 */
static inline int filemap_check_wb_err(struct address_space *mapping,
					errseq_t since)
{
	return errseq_check(&mapping->wb_err, since);
}

/**
 * filemap_sample_wb_err - sample the current errseq_t to test for later errors
 * @mapping: mapping to be sampled
 *
 * Writeback errors are always reported relative to a particular sample point
 * in the past. This function provides those sample points.
 */
static inline errseq_t filemap_sample_wb_err(struct address_space *mapping)
{
	return errseq_sample(&mapping->wb_err);
}

/**
 * file_sample_sb_err - sample the current errseq_t to test for later errors
 * @file: file pointer to be sampled
 *
 * Grab the most current superblock-level errseq_t value for the given
 * struct file.
 */
static inline errseq_t file_sample_sb_err(struct file *file)
{
	return errseq_sample(&file->f_path.dentry->d_sb->s_wb_err);
}

/*
 * Flush file data before changing attributes.  Caller must hold any locks
 * required to prevent further writes to this file until we're done setting
 * flags.
 */
static inline int inode_drain_writes(struct inode *inode)
{
	inode_dio_wait(inode);
	return filemap_write_and_wait(inode->i_mapping);
}

static inline bool mapping_empty(struct address_space *mapping)
{
	return xa_empty(&mapping->i_pages);
}

/*
 * mapping_shrinkable - test if page cache state allows inode reclaim
 * @mapping: the page cache mapping
 *
 * This checks the mapping's cache state for the pupose of inode
 * reclaim and LRU management.
 *
 * The caller is expected to hold the i_lock, but is not required to
 * hold the i_pages lock, which usually protects cache state. That's
 * because the i_lock and the list_lru lock that protect the inode and
 * its LRU state don't nest inside the irq-safe i_pages lock.
 *
 * Cache deletions are performed under the i_lock, which ensures that
 * when an inode goes empty, it will reliably get queued on the LRU.
 *
 * Cache additions do not acquire the i_lock and may race with this
 * check, in which case we'll report the inode as shrinkable when it
 * has cache pages. This is okay: the shrinker also checks the
 * refcount and the referenced bit, which will be elevated or set in
 * the process of adding new cache pages to an inode.
 */
static inline bool mapping_shrinkable(struct address_space *mapping)
{
	void *head;

	/*
	 * On highmem systems, there could be lowmem pressure from the
	 * inodes before there is highmem pressure from the page
	 * cache. Make inodes shrinkable regardless of cache state.
	 */
	if (IS_ENABLED(CONFIG_HIGHMEM))
		return true;

	/* Cache completely empty? Shrink away. */
	head = rcu_access_pointer(mapping->i_pages.xa_head);
	if (!head)
		return true;

	/*
	 * The xarray stores single offset-0 entries directly in the
	 * head pointer, which allows non-resident page cache entries
	 * to escape the shadow shrinker's list of xarray nodes. The
	 * inode shrinker needs to pick them up under memory pressure.
	 */
	if (!xa_is_node(head) && xa_is_value(head))
		return true;

	return false;
}

/*
 * Bits in mapping->flags.
 */
enum mapping_flags {
	AS_EIO		= 0,	/* IO error on async write */
	AS_ENOSPC	= 1,	/* ENOSPC on async write */
	AS_MM_ALL_LOCKS	= 2,	/* under mm_take_all_locks() */
	AS_UNEVICTABLE	= 3,	/* e.g., ramdisk, SHM_LOCK */
	AS_EXITING	= 4, 	/* final truncate in progress */
	/* writeback related tags are not used */
	AS_NO_WRITEBACK_TAGS = 5,
	AS_LARGE_FOLIO_SUPPORT = 6,
};

/**
 * mapping_set_error - record a writeback error in the address_space
 * @mapping: the mapping in which an error should be set
 * @error: the error to set in the mapping
 *
 * When writeback fails in some way, we must record that error so that
 * userspace can be informed when fsync and the like are called.  We endeavor
 * to report errors on any file that was open at the time of the error.  Some
 * internal callers also need to know when writeback errors have occurred.
 *
 * When a writeback error occurs, most filesystems will want to call
 * mapping_set_error to record the error in the mapping so that it can be
 * reported when the application calls fsync(2).
 */
static inline void mapping_set_error(struct address_space *mapping, int error)
{
	if (likely(!error))
		return;

	/* Record in wb_err for checkers using errseq_t based tracking */
	__filemap_set_wb_err(mapping, error);

	/* Record it in superblock */
	if (mapping->host)
		errseq_set(&mapping->host->i_sb->s_wb_err, error);

	/* Record it in flags for now, for legacy callers */
	if (error == -ENOSPC)
		set_bit(AS_ENOSPC, &mapping->flags);
	else
		set_bit(AS_EIO, &mapping->flags);
}

static inline void mapping_set_unevictable(struct address_space *mapping)
{
	set_bit(AS_UNEVICTABLE, &mapping->flags);
}

static inline void mapping_clear_unevictable(struct address_space *mapping)
{
	clear_bit(AS_UNEVICTABLE, &mapping->flags);
}

static inline bool mapping_unevictable(struct address_space *mapping)
{
	return mapping && test_bit(AS_UNEVICTABLE, &mapping->flags);
}

static inline void mapping_set_exiting(struct address_space *mapping)
{
	set_bit(AS_EXITING, &mapping->flags);
}

static inline int mapping_exiting(struct address_space *mapping)
{
	return test_bit(AS_EXITING, &mapping->flags);
}

static inline void mapping_set_no_writeback_tags(struct address_space *mapping)
{
	set_bit(AS_NO_WRITEBACK_TAGS, &mapping->flags);
}

static inline int mapping_use_writeback_tags(struct address_space *mapping)
{
	return !test_bit(AS_NO_WRITEBACK_TAGS, &mapping->flags);
}

static inline gfp_t mapping_gfp_mask(struct address_space * mapping)
{
	return mapping->gfp_mask;
}

/* Restricts the given gfp_mask to what the mapping allows. */
static inline gfp_t mapping_gfp_constraint(struct address_space *mapping,
		gfp_t gfp_mask)
{
	return mapping_gfp_mask(mapping) & gfp_mask;
}

/*
 * This is non-atomic.  Only to be used before the mapping is activated.
 * Probably needs a barrier...
 */
static inline void mapping_set_gfp_mask(struct address_space *m, gfp_t mask)
{
	m->gfp_mask = mask;
}

/**
 * mapping_set_large_folios() - Indicate the file supports large folios.
 * @mapping: The file.
 *
 * The filesystem should call this function in its inode constructor to
 * indicate that the VFS can use large folios to cache the contents of
 * the file.
 *
 * Context: This should not be called while the inode is active as it
 * is non-atomic.
 */
static inline void mapping_set_large_folios(struct address_space *mapping)
{
	__set_bit(AS_LARGE_FOLIO_SUPPORT, &mapping->flags);
}

/*
 * Large folio support currently depends on THP.  These dependencies are
 * being worked on but are not yet fixed.
 */
static inline bool mapping_large_folio_support(struct address_space *mapping)
{
	return IS_ENABLED(CONFIG_TRANSPARENT_HUGEPAGE) &&
		test_bit(AS_LARGE_FOLIO_SUPPORT, &mapping->flags);
}

static inline int filemap_nr_thps(struct address_space *mapping)
{
#ifdef CONFIG_READ_ONLY_THP_FOR_FS
	return atomic_read(&mapping->nr_thps);
#else
	return 0;
#endif
}

static inline void filemap_nr_thps_inc(struct address_space *mapping)
{
#ifdef CONFIG_READ_ONLY_THP_FOR_FS
	if (!mapping_large_folio_support(mapping))
		atomic_inc(&mapping->nr_thps);
#else
	WARN_ON_ONCE(mapping_large_folio_support(mapping) == 0);
#endif
}

static inline void filemap_nr_thps_dec(struct address_space *mapping)
{
#ifdef CONFIG_READ_ONLY_THP_FOR_FS
	if (!mapping_large_folio_support(mapping))
		atomic_dec(&mapping->nr_thps);
#else
	WARN_ON_ONCE(mapping_large_folio_support(mapping) == 0);
#endif
}

struct address_space *page_mapping(struct page *);
struct address_space *folio_mapping(struct folio *);
struct address_space *swapcache_mapping(struct folio *);

/**
 * folio_file_mapping - Find the mapping this folio belongs to.
 * @folio: The folio.
 *
 * For folios which are in the page cache, return the mapping that this
 * page belongs to.  Folios in the swap cache return the mapping of the
 * swap file or swap device where the data is stored.  This is different
 * from the mapping returned by folio_mapping().  The only reason to
 * use it is if, like NFS, you return 0 from ->activate_swapfile.
 *
 * Do not call this for folios which aren't in the page cache or swap cache.
 */
static inline struct address_space *folio_file_mapping(struct folio *folio)
{
	if (unlikely(folio_test_swapcache(folio)))
		return swapcache_mapping(folio);

	return folio->mapping;
}

static inline struct address_space *page_file_mapping(struct page *page)
{
	return folio_file_mapping(page_folio(page));
}

/*
 * For file cache pages, return the address_space, otherwise return NULL
 */
static inline struct address_space *page_mapping_file(struct page *page)
{
	struct folio *folio = page_folio(page);

	if (unlikely(folio_test_swapcache(folio)))
		return NULL;
	return folio_mapping(folio);
}

/**
 * folio_inode - Get the host inode for this folio.
 * @folio: The folio.
 *
 * For folios which are in the page cache, return the inode that this folio
 * belongs to.
 *
 * Do not call this for folios which aren't in the page cache.
 */
static inline struct inode *folio_inode(struct folio *folio)
{
	return folio->mapping->host;
}

/**
 * folio_attach_private - Attach private data to a folio.
 * @folio: Folio to attach data to.
 * @data: Data to attach to folio.
 *
 * Attaching private data to a folio increments the page's reference count.
 * The data must be detached before the folio will be freed.
 */
static inline void folio_attach_private(struct folio *folio, void *data)
{
	folio_get(folio);
	folio->private = data;
	folio_set_private(folio);
}

/**
 * folio_change_private - Change private data on a folio.
 * @folio: Folio to change the data on.
 * @data: Data to set on the folio.
 *
 * Change the private data attached to a folio and return the old
 * data.  The page must previously have had data attached and the data
 * must be detached before the folio will be freed.
 *
 * Return: Data that was previously attached to the folio.
 */
static inline void *folio_change_private(struct folio *folio, void *data)
{
	void *old = folio_get_private(folio);

	folio->private = data;
	return old;
}

/**
 * folio_detach_private - Detach private data from a folio.
 * @folio: Folio to detach data from.
 *
 * Removes the data that was previously attached to the folio and decrements
 * the refcount on the page.
 *
 * Return: Data that was attached to the folio.
 */
static inline void *folio_detach_private(struct folio *folio)
{
	void *data = folio_get_private(folio);

	if (!folio_test_private(folio))
		return NULL;
	folio_clear_private(folio);
	folio->private = NULL;
	folio_put(folio);

	return data;
}

static inline void attach_page_private(struct page *page, void *data)
{
	folio_attach_private(page_folio(page), data);
}

static inline void *detach_page_private(struct page *page)
{
	return folio_detach_private(page_folio(page));
}

#ifdef CONFIG_NUMA
struct folio *filemap_alloc_folio(gfp_t gfp, unsigned int order);
#else
static inline struct folio *filemap_alloc_folio(gfp_t gfp, unsigned int order)
{
	return folio_alloc(gfp, order);
}
#endif

static inline struct page *__page_cache_alloc(gfp_t gfp)
{
	return &filemap_alloc_folio(gfp, 0)->page;
}

static inline struct page *page_cache_alloc(struct address_space *x)
{
	return __page_cache_alloc(mapping_gfp_mask(x));
}

static inline gfp_t readahead_gfp_mask(struct address_space *x)
{
	return mapping_gfp_mask(x) | __GFP_NORETRY | __GFP_NOWARN;
}

typedef int filler_t(struct file *, struct folio *);

pgoff_t page_cache_next_miss(struct address_space *mapping,
			     pgoff_t index, unsigned long max_scan);
pgoff_t page_cache_prev_miss(struct address_space *mapping,
			     pgoff_t index, unsigned long max_scan);

#define FGP_ACCESSED		0x00000001
#define FGP_LOCK		0x00000002
#define FGP_CREAT		0x00000004
#define FGP_WRITE		0x00000008
#define FGP_NOFS		0x00000010
#define FGP_NOWAIT		0x00000020
#define FGP_FOR_MMAP		0x00000040
#define FGP_STABLE		0x00000080

#define FGP_WRITEBEGIN		(FGP_LOCK | FGP_WRITE | FGP_CREAT | FGP_STABLE)

void *filemap_get_entry(struct address_space *mapping, pgoff_t index);
struct folio *__filemap_get_folio(struct address_space *mapping, pgoff_t index,
		int fgp_flags, gfp_t gfp);
struct page *pagecache_get_page(struct address_space *mapping, pgoff_t index,
		int fgp_flags, gfp_t gfp);

/**
 * filemap_get_folio - Find and get a folio.
 * @mapping: The address_space to search.
 * @index: The page index.
 *
 * Looks up the page cache entry at @mapping & @index.  If a folio is
 * present, it is returned with an increased refcount.
 *
 * Return: A folio or ERR_PTR(-ENOENT) if there is no folio in the cache for
 * this index.  Will not return a shadow, swap or DAX entry.
 */
static inline struct folio *filemap_get_folio(struct address_space *mapping,
					pgoff_t index)
{
	return __filemap_get_folio(mapping, index, 0, 0);
}

/**
 * filemap_lock_folio - Find and lock a folio.
 * @mapping: The address_space to search.
 * @index: The page index.
 *
 * Looks up the page cache entry at @mapping & @index.  If a folio is
 * present, it is returned locked with an increased refcount.
 *
 * Context: May sleep.
 * Return: A folio or ERR_PTR(-ENOENT) if there is no folio in the cache for
 * this index.  Will not return a shadow, swap or DAX entry.
 */
static inline struct folio *filemap_lock_folio(struct address_space *mapping,
					pgoff_t index)
{
	return __filemap_get_folio(mapping, index, FGP_LOCK, 0);
}

/**
 * filemap_grab_folio - grab a folio from the page cache
 * @mapping: The address space to search
 * @index: The page index
 *
 * Looks up the page cache entry at @mapping & @index. If no folio is found,
 * a new folio is created. The folio is locked, marked as accessed, and
 * returned.
 *
 * Return: A found or created folio. ERR_PTR(-ENOMEM) if no folio is found
 * and failed to create a folio.
 */
static inline struct folio *filemap_grab_folio(struct address_space *mapping,
					pgoff_t index)
{
	return __filemap_get_folio(mapping, index,
			FGP_LOCK | FGP_ACCESSED | FGP_CREAT,
			mapping_gfp_mask(mapping));
}

/**
 * find_get_page - find and get a page reference
 * @mapping: the address_space to search
 * @offset: the page index
 *
 * Looks up the page cache slot at @mapping & @offset.  If there is a
 * page cache page, it is returned with an increased refcount.
 *
 * Otherwise, %NULL is returned.
 */
static inline struct page *find_get_page(struct address_space *mapping,
					pgoff_t offset)
{
	return pagecache_get_page(mapping, offset, 0, 0);
}

static inline struct page *find_get_page_flags(struct address_space *mapping,
					pgoff_t offset, int fgp_flags)
{
	return pagecache_get_page(mapping, offset, fgp_flags, 0);
}

/**
 * find_lock_page - locate, pin and lock a pagecache page
 * @mapping: the address_space to search
 * @index: the page index
 *
 * Looks up the page cache entry at @mapping & @index.  If there is a
 * page cache page, it is returned locked and with an increased
 * refcount.
 *
 * Context: May sleep.
 * Return: A struct page or %NULL if there is no page in the cache for this
 * index.
 */
static inline struct page *find_lock_page(struct address_space *mapping,
					pgoff_t index)
{
	return pagecache_get_page(mapping, index, FGP_LOCK, 0);
}

/**
 * find_or_create_page - locate or add a pagecache page
 * @mapping: the page's address_space
 * @index: the page's index into the mapping
 * @gfp_mask: page allocation mode
 *
 * Looks up the page cache slot at @mapping & @offset.  If there is a
 * page cache page, it is returned locked and with an increased
 * refcount.
 *
 * If the page is not present, a new page is allocated using @gfp_mask
 * and added to the page cache and the VM's LRU list.  The page is
 * returned locked and with an increased refcount.
 *
 * On memory exhaustion, %NULL is returned.
 *
 * find_or_create_page() may sleep, even if @gfp_flags specifies an
 * atomic allocation!
 */
static inline struct page *find_or_create_page(struct address_space *mapping,
					pgoff_t index, gfp_t gfp_mask)
{
	return pagecache_get_page(mapping, index,
					FGP_LOCK|FGP_ACCESSED|FGP_CREAT,
					gfp_mask);
}

/**
 * grab_cache_page_nowait - returns locked page at given index in given cache
 * @mapping: target address_space
 * @index: the page index
 *
 * Same as grab_cache_page(), but do not wait if the page is unavailable.
 * This is intended for speculative data generators, where the data can
 * be regenerated if the page couldn't be grabbed.  This routine should
 * be safe to call while holding the lock for another page.
 *
 * Clear __GFP_FS when allocating the page to avoid recursion into the fs
 * and deadlock against the caller's locked page.
 */
static inline struct page *grab_cache_page_nowait(struct address_space *mapping,
				pgoff_t index)
{
	return pagecache_get_page(mapping, index,
			FGP_LOCK|FGP_CREAT|FGP_NOFS|FGP_NOWAIT,
			mapping_gfp_mask(mapping));
}

#define swapcache_index(folio)	__page_file_index(&(folio)->page)

/**
 * folio_index - File index of a folio.
 * @folio: The folio.
 *
 * For a folio which is either in the page cache or the swap cache,
 * return its index within the address_space it belongs to.  If you know
 * the page is definitely in the page cache, you can look at the folio's
 * index directly.
 *
 * Return: The index (offset in units of pages) of a folio in its file.
 */
static inline pgoff_t folio_index(struct folio *folio)
{
        if (unlikely(folio_test_swapcache(folio)))
                return swapcache_index(folio);
        return folio->index;
}

/**
 * folio_next_index - Get the index of the next folio.
 * @folio: The current folio.
 *
 * Return: The index of the folio which follows this folio in the file.
 */
static inline pgoff_t folio_next_index(struct folio *folio)
{
	return folio->index + folio_nr_pages(folio);
}

/**
 * folio_file_page - The page for a particular index.
 * @folio: The folio which contains this index.
 * @index: The index we want to look up.
 *
 * Sometimes after looking up a folio in the page cache, we need to
 * obtain the specific page for an index (eg a page fault).
 *
 * Return: The page containing the file data for this index.
 */
static inline struct page *folio_file_page(struct folio *folio, pgoff_t index)
{
	/* HugeTLBfs indexes the page cache in units of hpage_size */
	if (folio_test_hugetlb(folio))
		return &folio->page;
	return folio_page(folio, index & (folio_nr_pages(folio) - 1));
}

/**
 * folio_contains - Does this folio contain this index?
 * @folio: The folio.
 * @index: The page index within the file.
 *
 * Context: The caller should have the page locked in order to prevent
 * (eg) shmem from moving the page between the page cache and swap cache
 * and changing its index in the middle of the operation.
 * Return: true or false.
 */
static inline bool folio_contains(struct folio *folio, pgoff_t index)
{
	/* HugeTLBfs indexes the page cache in units of hpage_size */
	if (folio_test_hugetlb(folio))
		return folio->index == index;
	return index - folio_index(folio) < folio_nr_pages(folio);
}

/*
 * Given the page we found in the page cache, return the page corresponding
 * to this index in the file
 */
static inline struct page *find_subpage(struct page *head, pgoff_t index)
{
	/* HugeTLBfs wants the head page regardless */
	if (PageHuge(head))
		return head;

	return head + (index & (thp_nr_pages(head) - 1));
}

unsigned filemap_get_folios(struct address_space *mapping, pgoff_t *start,
		pgoff_t end, struct folio_batch *fbatch);
unsigned filemap_get_folios_contig(struct address_space *mapping,
		pgoff_t *start, pgoff_t end, struct folio_batch *fbatch);
unsigned filemap_get_folios_tag(struct address_space *mapping, pgoff_t *start,
		pgoff_t end, xa_mark_t tag, struct folio_batch *fbatch);

struct page *grab_cache_page_write_begin(struct address_space *mapping,
			pgoff_t index);

/*
 * Returns locked page at given index in given cache, creating it if needed.
 */
static inline struct page *grab_cache_page(struct address_space *mapping,
								pgoff_t index)
{
	return find_or_create_page(mapping, index, mapping_gfp_mask(mapping));
}

struct folio *read_cache_folio(struct address_space *, pgoff_t index,
		filler_t *filler, struct file *file);
struct folio *mapping_read_folio_gfp(struct address_space *, pgoff_t index,
		gfp_t flags);
struct page *read_cache_page(struct address_space *, pgoff_t index,
		filler_t *filler, struct file *file);
extern struct page * read_cache_page_gfp(struct address_space *mapping,
				pgoff_t index, gfp_t gfp_mask);

static inline struct page *read_mapping_page(struct address_space *mapping,
				pgoff_t index, struct file *file)
{
	return read_cache_page(mapping, index, NULL, file);
}

static inline struct folio *read_mapping_folio(struct address_space *mapping,
				pgoff_t index, struct file *file)
{
	return read_cache_folio(mapping, index, NULL, file);
}

/*
 * Get index of the page within radix-tree (but not for hugetlb pages).
 * (TODO: remove once hugetlb pages will have ->index in PAGE_SIZE)
 */
static inline pgoff_t page_to_index(struct page *page)
{
	struct page *head;

	if (likely(!PageTransTail(page)))
		return page->index;

	head = compound_head(page);
	/*
	 *  We don't initialize ->index for tail pages: calculate based on
	 *  head page
	 */
	return head->index + page - head;
}

extern pgoff_t hugetlb_basepage_index(struct page *page);

/*
 * Get the offset in PAGE_SIZE (even for hugetlb pages).
 * (TODO: hugetlb pages should have ->index in PAGE_SIZE)
 */
static inline pgoff_t page_to_pgoff(struct page *page)
{
	if (unlikely(PageHuge(page)))
		return hugetlb_basepage_index(page);
	return page_to_index(page);
}

/*
 * Return byte-offset into filesystem object for page.
 */
static inline loff_t page_offset(struct page *page)
{
	return ((loff_t)page->index) << PAGE_SHIFT;
}

static inline loff_t page_file_offset(struct page *page)
{
	return ((loff_t)page_index(page)) << PAGE_SHIFT;
}

/**
 * folio_pos - Returns the byte position of this folio in its file.
 * @folio: The folio.
 */
static inline loff_t folio_pos(struct folio *folio)
{
	return page_offset(&folio->page);
}

/**
 * folio_file_pos - Returns the byte position of this folio in its file.
 * @folio: The folio.
 *
 * This differs from folio_pos() for folios which belong to a swap file.
 * NFS is the only filesystem today which needs to use folio_file_pos().
 */
static inline loff_t folio_file_pos(struct folio *folio)
{
	return page_file_offset(&folio->page);
}

/*
 * Get the offset in PAGE_SIZE (even for hugetlb folios).
 * (TODO: hugetlb folios should have ->index in PAGE_SIZE)
 */
static inline pgoff_t folio_pgoff(struct folio *folio)
{
	if (unlikely(folio_test_hugetlb(folio)))
		return hugetlb_basepage_index(&folio->page);
	return folio->index;
}

extern pgoff_t linear_hugepage_index(struct vm_area_struct *vma,
				     unsigned long address);

static inline pgoff_t linear_page_index(struct vm_area_struct *vma,
					unsigned long address)
{
	pgoff_t pgoff;
	if (unlikely(is_vm_hugetlb_page(vma)))
		return linear_hugepage_index(vma, address);
	pgoff = (address - vma->vm_start) >> PAGE_SHIFT;
	pgoff += vma->vm_pgoff;
	return pgoff;
}

struct wait_page_key {
	struct folio *folio;
	int bit_nr;
	int page_match;
};

struct wait_page_queue {
	struct folio *folio;
	int bit_nr;
	wait_queue_entry_t wait;
};

static inline bool wake_page_match(struct wait_page_queue *wait_page,
				  struct wait_page_key *key)
{
	if (wait_page->folio != key->folio)
	       return false;
	key->page_match = 1;

	if (wait_page->bit_nr != key->bit_nr)
		return false;

	return true;
}

void __folio_lock(struct folio *folio);
int __folio_lock_killable(struct folio *folio);
bool __folio_lock_or_retry(struct folio *folio, struct mm_struct *mm,
				unsigned int flags);
void unlock_page(struct page *page);
void folio_unlock(struct folio *folio);

/**
 * folio_trylock() - Attempt to lock a folio.
 * @folio: The folio to attempt to lock.
 *
 * Sometimes it is undesirable to wait for a folio to be unlocked (eg
 * when the locks are being taken in the wrong order, or if making
 * progress through a batch of folios is more important than processing
 * them in order).  Usually folio_lock() is the correct function to call.
 *
 * Context: Any context.
 * Return: Whether the lock was successfully acquired.
 */
static inline bool folio_trylock(struct folio *folio)
{
	return likely(!test_and_set_bit_lock(PG_locked, folio_flags(folio, 0)));
}

/*
 * Return true if the page was successfully locked
 */
static inline int trylock_page(struct page *page)
{
	return folio_trylock(page_folio(page));
}

/**
 * folio_lock() - Lock this folio.
 * @folio: The folio to lock.
 *
 * The folio lock protects against many things, probably more than it
 * should.  It is primarily held while a folio is being brought uptodate,
 * either from its backing file or from swap.  It is also held while a
 * folio is being truncated from its address_space, so holding the lock
 * is sufficient to keep folio->mapping stable.
 *
 * The folio lock is also held while write() is modifying the page to
 * provide POSIX atomicity guarantees (as long as the write does not
 * cross a page boundary).  Other modifications to the data in the folio
 * do not hold the folio lock and can race with writes, eg DMA and stores
 * to mapped pages.
 *
 * Context: May sleep.  If you need to acquire the locks of two or
 * more folios, they must be in order of ascending index, if they are
 * in the same address_space.  If they are in different address_spaces,
 * acquire the lock of the folio which belongs to the address_space which
 * has the lowest address in memory first.
 */
static inline void folio_lock(struct folio *folio)
{
	might_sleep();
	if (!folio_trylock(folio))
		__folio_lock(folio);
}

/**
 * lock_page() - Lock the folio containing this page.
 * @page: The page to lock.
 *
 * See folio_lock() for a description of what the lock protects.
 * This is a legacy function and new code should probably use folio_lock()
 * instead.
 *
 * Context: May sleep.  Pages in the same folio share a lock, so do not
 * attempt to lock two pages which share a folio.
 */
static inline void lock_page(struct page *page)
{
	struct folio *folio;
	might_sleep();

	folio = page_folio(page);
	if (!folio_trylock(folio))
		__folio_lock(folio);
}

/**
 * folio_lock_killable() - Lock this folio, interruptible by a fatal signal.
 * @folio: The folio to lock.
 *
 * Attempts to lock the folio, like folio_lock(), except that the sleep
 * to acquire the lock is interruptible by a fatal signal.
 *
 * Context: May sleep; see folio_lock().
 * Return: 0 if the lock was acquired; -EINTR if a fatal signal was received.
 */
static inline int folio_lock_killable(struct folio *folio)
{
	might_sleep();
	if (!folio_trylock(folio))
		return __folio_lock_killable(folio);
	return 0;
}

/*
 * folio_lock_or_retry - Lock the folio, unless this would block and the
 * caller indicated that it can handle a retry.
 *
 * Return value and mmap_lock implications depend on flags; see
 * __folio_lock_or_retry().
 */
static inline bool folio_lock_or_retry(struct folio *folio,
		struct mm_struct *mm, unsigned int flags)
{
	might_sleep();
	return folio_trylock(folio) || __folio_lock_or_retry(folio, mm, flags);
}

/*
 * This is exported only for folio_wait_locked/folio_wait_writeback, etc.,
 * and should not be used directly.
 */
void folio_wait_bit(struct folio *folio, int bit_nr);
int folio_wait_bit_killable(struct folio *folio, int bit_nr);

/* 
 * Wait for a folio to be unlocked.
 *
 * This must be called with the caller "holding" the folio,
 * ie with increased folio reference count so that the folio won't
 * go away during the wait.
 */
static inline void folio_wait_locked(struct folio *folio)
{
	if (folio_test_locked(folio))
		folio_wait_bit(folio, PG_locked);
}

static inline int folio_wait_locked_killable(struct folio *folio)
{
	if (!folio_test_locked(folio))
		return 0;
	return folio_wait_bit_killable(folio, PG_locked);
}

static inline void wait_on_page_locked(struct page *page)
{
	folio_wait_locked(page_folio(page));
}

static inline int wait_on_page_locked_killable(struct page *page)
{
	return folio_wait_locked_killable(page_folio(page));
}

void wait_on_page_writeback(struct page *page);
void folio_wait_writeback(struct folio *folio);
int folio_wait_writeback_killable(struct folio *folio);
void end_page_writeback(struct page *page);
void folio_end_writeback(struct folio *folio);
void wait_for_stable_page(struct page *page);
void folio_wait_stable(struct folio *folio);
void __folio_mark_dirty(struct folio *folio, struct address_space *, int warn);
static inline void __set_page_dirty(struct page *page,
		struct address_space *mapping, int warn)
{
	__folio_mark_dirty(page_folio(page), mapping, warn);
}
void folio_account_cleaned(struct folio *folio, struct bdi_writeback *wb);
void __folio_cancel_dirty(struct folio *folio);
static inline void folio_cancel_dirty(struct folio *folio)
{
	/* Avoid atomic ops, locking, etc. when not actually needed. */
	if (folio_test_dirty(folio))
		__folio_cancel_dirty(folio);
}
bool folio_clear_dirty_for_io(struct folio *folio);
bool clear_page_dirty_for_io(struct page *page);
void folio_invalidate(struct folio *folio, size_t offset, size_t length);
int __set_page_dirty_nobuffers(struct page *page);
bool noop_dirty_folio(struct address_space *mapping, struct folio *folio);

#ifdef CONFIG_MIGRATION
int filemap_migrate_folio(struct address_space *mapping, struct folio *dst,
		struct folio *src, enum migrate_mode mode);
#else
#define filemap_migrate_folio NULL
#endif
void page_endio(struct page *page, bool is_write, int err);

void folio_end_private_2(struct folio *folio);
void folio_wait_private_2(struct folio *folio);
int folio_wait_private_2_killable(struct folio *folio);

/*
 * Add an arbitrary waiter to a page's wait queue
 */
void folio_add_wait_queue(struct folio *folio, wait_queue_entry_t *waiter);

/*
 * Fault in userspace address range.
 */
size_t fault_in_writeable(char __user *uaddr, size_t size);
size_t fault_in_subpage_writeable(char __user *uaddr, size_t size);
<<<<<<< HEAD
size_t fault_in_readable(const char __user *uaddr, size_t size);

int add_to_page_cache_locked(struct page *page, struct address_space *mapping,
				pgoff_t index, gfp_t gfp_mask);
=======
size_t fault_in_safe_writeable(const char __user *uaddr, size_t size);
size_t fault_in_readable(const char __user *uaddr, size_t size);

>>>>>>> eb3cdb58
int add_to_page_cache_lru(struct page *page, struct address_space *mapping,
		pgoff_t index, gfp_t gfp);
int filemap_add_folio(struct address_space *mapping, struct folio *folio,
		pgoff_t index, gfp_t gfp);
void filemap_remove_folio(struct folio *folio);
void __filemap_remove_folio(struct folio *folio, void *shadow);
void replace_page_cache_folio(struct folio *old, struct folio *new);
void delete_from_page_cache_batch(struct address_space *mapping,
				  struct folio_batch *fbatch);
bool filemap_release_folio(struct folio *folio, gfp_t gfp);
loff_t mapping_seek_hole_data(struct address_space *, loff_t start, loff_t end,
		int whence);

/* Must be non-static for BPF error injection */
int __filemap_add_folio(struct address_space *mapping, struct folio *folio,
		pgoff_t index, gfp_t gfp, void **shadowp);

bool filemap_range_has_writeback(struct address_space *mapping,
				 loff_t start_byte, loff_t end_byte);

/**
 * filemap_range_needs_writeback - check if range potentially needs writeback
 * @mapping:           address space within which to check
 * @start_byte:        offset in bytes where the range starts
 * @end_byte:          offset in bytes where the range ends (inclusive)
 *
 * Find at least one page in the range supplied, usually used to check if
 * direct writing in this range will trigger a writeback. Used by O_DIRECT
 * read/write with IOCB_NOWAIT, to see if the caller needs to do
 * filemap_write_and_wait_range() before proceeding.
 *
 * Return: %true if the caller should do filemap_write_and_wait_range() before
 * doing O_DIRECT to a page in this range, %false otherwise.
 */
static inline bool filemap_range_needs_writeback(struct address_space *mapping,
						 loff_t start_byte,
						 loff_t end_byte)
{
	if (!mapping->nrpages)
		return false;
	if (!mapping_tagged(mapping, PAGECACHE_TAG_DIRTY) &&
	    !mapping_tagged(mapping, PAGECACHE_TAG_WRITEBACK))
		return false;
	return filemap_range_has_writeback(mapping, start_byte, end_byte);
}

bool filemap_range_has_writeback(struct address_space *mapping,
				 loff_t start_byte, loff_t end_byte);

/**
 * filemap_range_needs_writeback - check if range potentially needs writeback
 * @mapping:           address space within which to check
 * @start_byte:        offset in bytes where the range starts
 * @end_byte:          offset in bytes where the range ends (inclusive)
 *
 * Find at least one page in the range supplied, usually used to check if
 * direct writing in this range will trigger a writeback. Used by O_DIRECT
 * read/write with IOCB_NOWAIT, to see if the caller needs to do
 * filemap_write_and_wait_range() before proceeding.
 *
 * Return: %true if the caller should do filemap_write_and_wait_range() before
 * doing O_DIRECT to a page in this range, %false otherwise.
 */
static inline bool filemap_range_needs_writeback(struct address_space *mapping,
						 loff_t start_byte,
						 loff_t end_byte)
{
	if (!mapping->nrpages)
		return false;
	if (!mapping_tagged(mapping, PAGECACHE_TAG_DIRTY) &&
	    !mapping_tagged(mapping, PAGECACHE_TAG_WRITEBACK))
		return false;
	return filemap_range_has_writeback(mapping, start_byte, end_byte);
}

/**
 * struct readahead_control - Describes a readahead request.
 *
 * A readahead request is for consecutive pages.  Filesystems which
 * implement the ->readahead method should call readahead_page() or
 * readahead_page_batch() in a loop and attempt to start I/O against
 * each page in the request.
 *
 * Most of the fields in this struct are private and should be accessed
 * by the functions below.
 *
 * @file: The file, used primarily by network filesystems for authentication.
 *	  May be NULL if invoked internally by the filesystem.
 * @mapping: Readahead this filesystem object.
 * @ra: File readahead state.  May be NULL.
 */
struct readahead_control {
	struct file *file;
	struct address_space *mapping;
	struct file_ra_state *ra;
/* private: use the readahead_* accessors instead */
	pgoff_t _index;
	unsigned int _nr_pages;
	unsigned int _batch_count;
	bool _workingset;
	unsigned long _pflags;
};

#define DEFINE_READAHEAD(ractl, f, r, m, i)				\
	struct readahead_control ractl = {				\
		.file = f,						\
		.mapping = m,						\
		.ra = r,						\
		._index = i,						\
	}

#define VM_READAHEAD_PAGES	(SZ_512K / PAGE_SIZE)

void page_cache_ra_unbounded(struct readahead_control *,
		unsigned long nr_to_read, unsigned long lookahead_count);
void page_cache_sync_ra(struct readahead_control *, unsigned long req_count);
void page_cache_async_ra(struct readahead_control *, struct folio *,
		unsigned long req_count);
void readahead_expand(struct readahead_control *ractl,
		      loff_t new_start, size_t new_len);

/**
 * page_cache_sync_readahead - generic file readahead
 * @mapping: address_space which holds the pagecache and I/O vectors
 * @ra: file_ra_state which holds the readahead state
 * @file: Used by the filesystem for authentication.
 * @index: Index of first page to be read.
 * @req_count: Total number of pages being read by the caller.
 *
 * page_cache_sync_readahead() should be called when a cache miss happened:
 * it will submit the read.  The readahead logic may decide to piggyback more
 * pages onto the read request if access patterns suggest it will improve
 * performance.
 */
static inline
void page_cache_sync_readahead(struct address_space *mapping,
		struct file_ra_state *ra, struct file *file, pgoff_t index,
		unsigned long req_count)
{
	DEFINE_READAHEAD(ractl, file, ra, mapping, index);
	page_cache_sync_ra(&ractl, req_count);
}

/**
 * page_cache_async_readahead - file readahead for marked pages
 * @mapping: address_space which holds the pagecache and I/O vectors
 * @ra: file_ra_state which holds the readahead state
 * @file: Used by the filesystem for authentication.
 * @folio: The folio at @index which triggered the readahead call.
 * @index: Index of first page to be read.
 * @req_count: Total number of pages being read by the caller.
 *
 * page_cache_async_readahead() should be called when a page is used which
 * is marked as PageReadahead; this is a marker to suggest that the application
 * has used up enough of the readahead window that we should start pulling in
 * more pages.
 */
static inline
void page_cache_async_readahead(struct address_space *mapping,
		struct file_ra_state *ra, struct file *file,
		struct folio *folio, pgoff_t index, unsigned long req_count)
{
	DEFINE_READAHEAD(ractl, file, ra, mapping, index);
	page_cache_async_ra(&ractl, folio, req_count);
}

static inline struct folio *__readahead_folio(struct readahead_control *ractl)
{
	struct folio *folio;

	BUG_ON(ractl->_batch_count > ractl->_nr_pages);
	ractl->_nr_pages -= ractl->_batch_count;
	ractl->_index += ractl->_batch_count;

	if (!ractl->_nr_pages) {
		ractl->_batch_count = 0;
		return NULL;
	}

	folio = xa_load(&ractl->mapping->i_pages, ractl->_index);
	VM_BUG_ON_FOLIO(!folio_test_locked(folio), folio);
	ractl->_batch_count = folio_nr_pages(folio);

	return folio;
}

/**
 * readahead_page - Get the next page to read.
 * @ractl: The current readahead request.
 *
 * Context: The page is locked and has an elevated refcount.  The caller
 * should decreases the refcount once the page has been submitted for I/O
 * and unlock the page once all I/O to that page has completed.
 * Return: A pointer to the next page, or %NULL if we are done.
 */
static inline struct page *readahead_page(struct readahead_control *ractl)
{
	struct folio *folio = __readahead_folio(ractl);

	return &folio->page;
}

/**
 * readahead_folio - Get the next folio to read.
 * @ractl: The current readahead request.
 *
 * Context: The folio is locked.  The caller should unlock the folio once
 * all I/O to that folio has completed.
 * Return: A pointer to the next folio, or %NULL if we are done.
 */
static inline struct folio *readahead_folio(struct readahead_control *ractl)
{
	struct folio *folio = __readahead_folio(ractl);

	if (folio)
		folio_put(folio);
	return folio;
}

static inline unsigned int __readahead_batch(struct readahead_control *rac,
		struct page **array, unsigned int array_sz)
{
	unsigned int i = 0;
	XA_STATE(xas, &rac->mapping->i_pages, 0);
	struct page *page;

	BUG_ON(rac->_batch_count > rac->_nr_pages);
	rac->_nr_pages -= rac->_batch_count;
	rac->_index += rac->_batch_count;
	rac->_batch_count = 0;

	xas_set(&xas, rac->_index);
	rcu_read_lock();
	xas_for_each(&xas, page, rac->_index + rac->_nr_pages - 1) {
		if (xas_retry(&xas, page))
			continue;
		VM_BUG_ON_PAGE(!PageLocked(page), page);
		VM_BUG_ON_PAGE(PageTail(page), page);
		array[i++] = page;
		rac->_batch_count += thp_nr_pages(page);
		if (i == array_sz)
			break;
	}
	rcu_read_unlock();

	return i;
}

/**
 * readahead_page_batch - Get a batch of pages to read.
 * @rac: The current readahead request.
 * @array: An array of pointers to struct page.
 *
 * Context: The pages are locked and have an elevated refcount.  The caller
 * should decreases the refcount once the page has been submitted for I/O
 * and unlock the page once all I/O to that page has completed.
 * Return: The number of pages placed in the array.  0 indicates the request
 * is complete.
 */
#define readahead_page_batch(rac, array)				\
	__readahead_batch(rac, array, ARRAY_SIZE(array))

/**
 * readahead_pos - The byte offset into the file of this readahead request.
 * @rac: The readahead request.
 */
static inline loff_t readahead_pos(struct readahead_control *rac)
{
	return (loff_t)rac->_index * PAGE_SIZE;
}

/**
 * readahead_length - The number of bytes in this readahead request.
 * @rac: The readahead request.
 */
static inline size_t readahead_length(struct readahead_control *rac)
{
	return rac->_nr_pages * PAGE_SIZE;
}

/**
 * readahead_index - The index of the first page in this readahead request.
 * @rac: The readahead request.
 */
static inline pgoff_t readahead_index(struct readahead_control *rac)
{
	return rac->_index;
}

/**
 * readahead_count - The number of pages in this readahead request.
 * @rac: The readahead request.
 */
static inline unsigned int readahead_count(struct readahead_control *rac)
{
	return rac->_nr_pages;
}

/**
 * readahead_batch_length - The number of bytes in the current batch.
 * @rac: The readahead request.
 */
static inline size_t readahead_batch_length(struct readahead_control *rac)
{
	return rac->_batch_count * PAGE_SIZE;
}

static inline unsigned long dir_pages(struct inode *inode)
{
	return (unsigned long)(inode->i_size + PAGE_SIZE - 1) >>
			       PAGE_SHIFT;
}

/**
 * folio_mkwrite_check_truncate - check if folio was truncated
 * @folio: the folio to check
 * @inode: the inode to check the folio against
 *
 * Return: the number of bytes in the folio up to EOF,
 * or -EFAULT if the folio was truncated.
 */
static inline ssize_t folio_mkwrite_check_truncate(struct folio *folio,
					      struct inode *inode)
{
	loff_t size = i_size_read(inode);
	pgoff_t index = size >> PAGE_SHIFT;
	size_t offset = offset_in_folio(folio, size);

	if (!folio->mapping)
		return -EFAULT;

	/* folio is wholly inside EOF */
	if (folio_next_index(folio) - 1 < index)
		return folio_size(folio);
	/* folio is wholly past EOF */
	if (folio->index > index || !offset)
		return -EFAULT;
	/* folio is partially inside EOF */
	return offset;
}

/**
 * page_mkwrite_check_truncate - check if page was truncated
 * @page: the page to check
 * @inode: the inode to check the page against
 *
 * Returns the number of bytes in the page up to EOF,
 * or -EFAULT if the page was truncated.
 */
static inline int page_mkwrite_check_truncate(struct page *page,
					      struct inode *inode)
{
	loff_t size = i_size_read(inode);
	pgoff_t index = size >> PAGE_SHIFT;
	int offset = offset_in_page(size);

	if (page->mapping != inode->i_mapping)
		return -EFAULT;

	/* page is wholly inside EOF */
	if (page->index < index)
		return PAGE_SIZE;
	/* page is wholly past EOF */
	if (page->index > index || !offset)
		return -EFAULT;
	/* page is partially inside EOF */
	return offset;
}

/**
 * i_blocks_per_folio - How many blocks fit in this folio.
 * @inode: The inode which contains the blocks.
 * @folio: The folio.
 *
 * If the block size is larger than the size of this folio, return zero.
 *
 * Context: The caller should hold a refcount on the folio to prevent it
 * from being split.
 * Return: The number of filesystem blocks covered by this folio.
 */
static inline
unsigned int i_blocks_per_folio(struct inode *inode, struct folio *folio)
{
	return folio_size(folio) >> inode->i_blkbits;
}

static inline
unsigned int i_blocks_per_page(struct inode *inode, struct page *page)
{
	return i_blocks_per_folio(inode, page_folio(page));
}
#endif /* _LINUX_PAGEMAP_H */<|MERGE_RESOLUTION|>--- conflicted
+++ resolved
@@ -1094,16 +1094,9 @@
  */
 size_t fault_in_writeable(char __user *uaddr, size_t size);
 size_t fault_in_subpage_writeable(char __user *uaddr, size_t size);
-<<<<<<< HEAD
-size_t fault_in_readable(const char __user *uaddr, size_t size);
-
-int add_to_page_cache_locked(struct page *page, struct address_space *mapping,
-				pgoff_t index, gfp_t gfp_mask);
-=======
 size_t fault_in_safe_writeable(const char __user *uaddr, size_t size);
 size_t fault_in_readable(const char __user *uaddr, size_t size);
 
->>>>>>> eb3cdb58
 int add_to_page_cache_lru(struct page *page, struct address_space *mapping,
 		pgoff_t index, gfp_t gfp);
 int filemap_add_folio(struct address_space *mapping, struct folio *folio,
@@ -1120,35 +1113,6 @@
 /* Must be non-static for BPF error injection */
 int __filemap_add_folio(struct address_space *mapping, struct folio *folio,
 		pgoff_t index, gfp_t gfp, void **shadowp);
-
-bool filemap_range_has_writeback(struct address_space *mapping,
-				 loff_t start_byte, loff_t end_byte);
-
-/**
- * filemap_range_needs_writeback - check if range potentially needs writeback
- * @mapping:           address space within which to check
- * @start_byte:        offset in bytes where the range starts
- * @end_byte:          offset in bytes where the range ends (inclusive)
- *
- * Find at least one page in the range supplied, usually used to check if
- * direct writing in this range will trigger a writeback. Used by O_DIRECT
- * read/write with IOCB_NOWAIT, to see if the caller needs to do
- * filemap_write_and_wait_range() before proceeding.
- *
- * Return: %true if the caller should do filemap_write_and_wait_range() before
- * doing O_DIRECT to a page in this range, %false otherwise.
- */
-static inline bool filemap_range_needs_writeback(struct address_space *mapping,
-						 loff_t start_byte,
-						 loff_t end_byte)
-{
-	if (!mapping->nrpages)
-		return false;
-	if (!mapping_tagged(mapping, PAGECACHE_TAG_DIRTY) &&
-	    !mapping_tagged(mapping, PAGECACHE_TAG_WRITEBACK))
-		return false;
-	return filemap_range_has_writeback(mapping, start_byte, end_byte);
-}
 
 bool filemap_range_has_writeback(struct address_space *mapping,
 				 loff_t start_byte, loff_t end_byte);
