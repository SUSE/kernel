--- conflicted
+++ resolved
@@ -354,13 +354,6 @@
  * a good order (that's 1MB if you're using 4kB pages)
  */
 #ifdef CONFIG_TRANSPARENT_HUGEPAGE
-<<<<<<< HEAD
-#define MAX_PAGECACHE_ORDER	HPAGE_PMD_ORDER
-#else
-#define MAX_PAGECACHE_ORDER	8
-#endif
-
-=======
 #define PREFERRED_MAX_PAGECACHE_ORDER	HPAGE_PMD_ORDER
 #else
 #define PREFERRED_MAX_PAGECACHE_ORDER	8
@@ -373,7 +366,6 @@
 #define MAX_XAS_ORDER		(XA_CHUNK_SHIFT * 2 - 1)
 #define MAX_PAGECACHE_ORDER	min(MAX_XAS_ORDER, PREFERRED_MAX_PAGECACHE_ORDER)
 
->>>>>>> 5f59ab93
 /**
  * mapping_set_large_folios() - Indicate the file supports large folios.
  * @mapping: The file.
