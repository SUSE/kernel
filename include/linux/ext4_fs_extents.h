/*
 * Copyright (c) 2003-2006, Cluster File Systems, Inc, info@clusterfs.com
 * Written by Alex Tomas <alex@clusterfs.com>
 *
 * This program is free software; you can redistribute it and/or modify
 * it under the terms of the GNU General Public License version 2 as
 * published by the Free Software Foundation.
 *
 * This program is distributed in the hope that it will be useful,
 * but WITHOUT ANY WARRANTY; without even the implied warranty of
 * MERCHANTABILITY or FITNESS FOR A PARTICULAR PURPOSE.  See the
 * GNU General Public License for more details.
 *
 * You should have received a copy of the GNU General Public Licens
 * along with this program; if not, write to the Free Software
 * Foundation, Inc., 59 Temple Place, Suite 330, Boston, MA  02111-
 */

#ifndef _LINUX_EXT4_EXTENTS
#define _LINUX_EXT4_EXTENTS

#include <linux/ext4_fs.h>

/*
 * With AGGRESSIVE_TEST defined, the capacity of index/leaf blocks
 * becomes very small, so index split, in-depth growing and
 * other hard changes happen much more often.
 * This is for debug purposes only.
 */
#define AGGRESSIVE_TEST_

/*
 * With EXTENTS_STATS defined, the number of blocks and extents
 * are collected in the truncate path. They'll be shown at
 * umount time.
 */
#define EXTENTS_STATS__

/*
 * If CHECK_BINSEARCH is defined, then the results of the binary search
 * will also be checked by linear search.
 */
#define CHECK_BINSEARCH__

/*
 * If EXT_DEBUG is defined you can use the 'extdebug' mount option
 * to get lots of info about what's going on.
 */
#define EXT_DEBUG__
#ifdef EXT_DEBUG
#define ext_debug(a...)		printk(a)
#else
#define ext_debug(a...)
#endif

/*
 * If EXT_STATS is defined then stats numbers are collected.
 * These number will be displayed at umount time.
 */
#define EXT_STATS_


/*
 * ext4_inode has i_block array (60 bytes total).
 * The first 12 bytes store ext4_extent_header;
 * the remainder stores an array of ext4_extent.
 */

/*
 * This is the extent on-disk structure.
 * It's used at the bottom of the tree.
 */
struct ext4_extent {
	__le32	ee_block;	/* first logical block extent covers */
	__le16	ee_len;		/* number of blocks covered by extent */
	__le16	ee_start_hi;	/* high 16 bits of physical block */
	__le32	ee_start_lo;	/* low 32 bits of physical block */
};

/*
 * This is index on-disk structure.
 * It's used at all the levels except the bottom.
 */
struct ext4_extent_idx {
	__le32	ei_block;	/* index covers logical blocks from 'block' */
	__le32	ei_leaf_lo;	/* pointer to the physical block of the next *
				 * level. leaf or next index could be there */
	__le16	ei_leaf_hi;	/* high 16 bits of physical block */
	__u16	ei_unused;
};

/*
 * Each block (leaves and indexes), even inode-stored has header.
 */
struct ext4_extent_header {
	__le16	eh_magic;	/* probably will support different formats */
	__le16	eh_entries;	/* number of valid entries */
	__le16	eh_max;		/* capacity of store in entries */
	__le16	eh_depth;	/* has tree real underlying blocks? */
	__le32	eh_generation;	/* generation of the tree */
};

#define EXT4_EXT_MAGIC		cpu_to_le16(0xf30a)

/*
 * Array of ext4_ext_path contains path to some extent.
 * Creation/lookup routines use it for traversal/splitting/etc.
 * Truncate uses it to simulate recursive walking.
 */
struct ext4_ext_path {
	ext4_fsblk_t			p_block;
	__u16				p_depth;
	struct ext4_extent		*p_ext;
	struct ext4_extent_idx		*p_idx;
	struct ext4_extent_header	*p_hdr;
	struct buffer_head		*p_bh;
};

/*
 * structure for external API
 */

#define EXT4_EXT_CACHE_NO	0
#define EXT4_EXT_CACHE_GAP	1
#define EXT4_EXT_CACHE_EXTENT	2


#define EXT_MAX_BLOCK	0xffffffff

/*
 * EXT_INIT_MAX_LEN is the maximum number of blocks we can have in an
 * initialized extent. This is 2^15 and not (2^16 - 1), since we use the
 * MSB of ee_len field in the extent datastructure to signify if this
 * particular extent is an initialized extent or an uninitialized (i.e.
 * preallocated).
 * EXT_UNINIT_MAX_LEN is the maximum number of blocks we can have in an
 * uninitialized extent.
 * If ee_len is <= 0x8000, it is an initialized extent. Otherwise, it is an
 * uninitialized one. In other words, if MSB of ee_len is set, it is an
 * uninitialized extent with only one special scenario when ee_len = 0x8000.
 * In this case we can not have an uninitialized extent of zero length and
 * thus we make it as a special case of initialized extent with 0x8000 length.
 * This way we get better extent-to-group alignment for initialized extents.
 * Hence, the maximum number of blocks we can have in an *initialized*
 * extent is 2^15 (32768) and in an *uninitialized* extent is 2^15-1 (32767).
 */
#define EXT_INIT_MAX_LEN	(1UL << 15)
#define EXT_UNINIT_MAX_LEN	(EXT_INIT_MAX_LEN - 1)


#define EXT_FIRST_EXTENT(__hdr__) \
	((struct ext4_extent *) (((char *) (__hdr__)) +		\
				 sizeof(struct ext4_extent_header)))
#define EXT_FIRST_INDEX(__hdr__) \
	((struct ext4_extent_idx *) (((char *) (__hdr__)) +	\
				     sizeof(struct ext4_extent_header)))
#define EXT_HAS_FREE_INDEX(__path__) \
	(le16_to_cpu((__path__)->p_hdr->eh_entries) \
				     < le16_to_cpu((__path__)->p_hdr->eh_max))
#define EXT_LAST_EXTENT(__hdr__) \
	(EXT_FIRST_EXTENT((__hdr__)) + le16_to_cpu((__hdr__)->eh_entries) - 1)
#define EXT_LAST_INDEX(__hdr__) \
	(EXT_FIRST_INDEX((__hdr__)) + le16_to_cpu((__hdr__)->eh_entries) - 1)
#define EXT_MAX_EXTENT(__hdr__) \
	(EXT_FIRST_EXTENT((__hdr__)) + le16_to_cpu((__hdr__)->eh_max) - 1)
#define EXT_MAX_INDEX(__hdr__) \
	(EXT_FIRST_INDEX((__hdr__)) + le16_to_cpu((__hdr__)->eh_max) - 1)

static inline struct ext4_extent_header *ext_inode_hdr(struct inode *inode)
{
	return (struct ext4_extent_header *) EXT4_I(inode)->i_data;
}

static inline struct ext4_extent_header *ext_block_hdr(struct buffer_head *bh)
{
	return (struct ext4_extent_header *) bh->b_data;
}

static inline unsigned short ext_depth(struct inode *inode)
{
	return le16_to_cpu(ext_inode_hdr(inode)->eh_depth);
}

static inline void ext4_ext_tree_changed(struct inode *inode)
{
	EXT4_I(inode)->i_ext_generation++;
}

static inline void
ext4_ext_invalidate_cache(struct inode *inode)
{
	EXT4_I(inode)->i_cached_extent.ec_type = EXT4_EXT_CACHE_NO;
}

static inline void ext4_ext_mark_uninitialized(struct ext4_extent *ext)
{
	/* We can not have an uninitialized extent of zero length! */
	BUG_ON((le16_to_cpu(ext->ee_len) & ~EXT_INIT_MAX_LEN) == 0);
	ext->ee_len |= cpu_to_le16(EXT_INIT_MAX_LEN);
}

static inline int ext4_ext_is_uninitialized(struct ext4_extent *ext)
{
	/* Extent with ee_len of 0x8000 is treated as an initialized extent */
	return (le16_to_cpu(ext->ee_len) > EXT_INIT_MAX_LEN);
}

static inline int ext4_ext_get_actual_len(struct ext4_extent *ext)
{
	return (le16_to_cpu(ext->ee_len) <= EXT_INIT_MAX_LEN ?
		le16_to_cpu(ext->ee_len) :
		(le16_to_cpu(ext->ee_len) - EXT_INIT_MAX_LEN));
}

extern ext4_fsblk_t idx_pblock(struct ext4_extent_idx *);
extern void ext4_ext_store_pblock(struct ext4_extent *, ext4_fsblk_t);
extern int ext4_extent_tree_init(handle_t *, struct inode *);
extern int ext4_ext_calc_credits_for_insert(struct inode *, struct ext4_ext_path *);
extern int ext4_ext_try_to_merge(struct inode *inode,
				 struct ext4_ext_path *path,
				 struct ext4_extent *);
extern unsigned int ext4_ext_check_overlap(struct inode *, struct ext4_extent *, struct ext4_ext_path *);
extern int ext4_ext_insert_extent(handle_t *, struct inode *, struct ext4_ext_path *, struct ext4_extent *);
extern struct ext4_ext_path *ext4_ext_find_extent(struct inode *, ext4_lblk_t,
							struct ext4_ext_path *);
extern int ext4_ext_search_left(struct inode *, struct ext4_ext_path *,
						ext4_lblk_t *, ext4_fsblk_t *);
extern int ext4_ext_search_right(struct inode *, struct ext4_ext_path *,
						ext4_lblk_t *, ext4_fsblk_t *);
<<<<<<< HEAD
=======
extern void ext4_ext_drop_refs(struct ext4_ext_path *);
>>>>>>> 976dde01
#endif /* _LINUX_EXT4_EXTENTS */
<|MERGE_RESOLUTION|>--- conflicted
+++ resolved
@@ -227,8 +227,5 @@
 						ext4_lblk_t *, ext4_fsblk_t *);
 extern int ext4_ext_search_right(struct inode *, struct ext4_ext_path *,
 						ext4_lblk_t *, ext4_fsblk_t *);
-<<<<<<< HEAD
-=======
 extern void ext4_ext_drop_refs(struct ext4_ext_path *);
->>>>>>> 976dde01
 #endif /* _LINUX_EXT4_EXTENTS */
