/* SPDX-License-Identifier: GPL-2.0 */
#ifndef _LINUX_PANIC_H
#define _LINUX_PANIC_H

#include <linux/compiler_attributes.h>
#include <linux/types.h>

struct pt_regs;

extern long (*panic_blink)(int state);
__printf(1, 2)
void panic(const char *fmt, ...) __noreturn __cold;
void nmi_panic(struct pt_regs *regs, const char *msg);
void check_panic_on_warn(const char *origin);
extern void oops_enter(void);
extern void oops_exit(void);
extern bool oops_may_print(void);

extern int panic_timeout;
extern unsigned long panic_print;
extern int panic_on_oops;
extern int panic_on_unrecovered_nmi;
extern int panic_on_io_nmi;
extern int panic_on_warn;

extern unsigned long panic_on_taint;
extern bool panic_on_taint_nousertaint;

extern int sysctl_panic_on_rcu_stall;
extern int sysctl_max_rcu_stall_to_panic;
extern int sysctl_panic_on_stackoverflow;
extern unsigned int warn_limit;

extern bool crash_kexec_post_notifiers;

#ifdef CONFIG_SUSE_KERNEL_SUPPORTED
extern int suse_unsupported;
#endif

/*
 * panic_cpu is used for synchronizing panic() and crash_kexec() execution. It
 * holds a CPU number which is executing panic() currently. A value of
 * PANIC_CPU_INVALID means no CPU has entered panic() or crash_kexec().
 */
extern atomic_t panic_cpu;
#define PANIC_CPU_INVALID	-1

/*
 * Only to be used by arch init code. If the user over-wrote the default
 * CONFIG_PANIC_TIMEOUT, honor it.
 */
static inline void set_arch_panic_timeout(int timeout, int arch_default_timeout)
{
	if (panic_timeout == arch_default_timeout)
		panic_timeout = timeout;
}

/* This cannot be an enum because some may be used in assembly source. */
#define TAINT_PROPRIETARY_MODULE	0
#define TAINT_FORCED_MODULE		1
#define TAINT_CPU_OUT_OF_SPEC		2
#define TAINT_FORCED_RMMOD		3
#define TAINT_MACHINE_CHECK		4
#define TAINT_BAD_PAGE			5
#define TAINT_USER			6
#define TAINT_DIE			7
#define TAINT_OVERRIDDEN_ACPI_TABLE	8
#define TAINT_WARN			9
#define TAINT_CRAP			10
#define TAINT_FIRMWARE_WORKAROUND	11
#define TAINT_OOT_MODULE		12
#define TAINT_UNSIGNED_MODULE		13
#define TAINT_SOFTLOCKUP		14
#define TAINT_LIVEPATCH			15
#define TAINT_AUX			16
#define TAINT_RANDSTRUCT		17
<<<<<<< HEAD
#define TAINT_UNSAFE_HIBERNATE		18
=======
#define TAINT_TEST			18
>>>>>>> eb3cdb58
#define TAINT_FLAGS_COUNT		19
#define TAINT_FLAGS_MAX			((1UL << TAINT_FLAGS_COUNT) - 1)

#ifdef CONFIG_SUSE_KERNEL_SUPPORTED
/*
 * Take the upper bits to hopefully allow them
 * to stay the same for more than one release.
 */
#  define TAINT_EXTERNAL_SUPPORT	TAINT_AUX
#  define TAINT_NO_SUPPORT		31
#  if TAINT_FLAGS_COUNT >= TAINT_NO_SUPPORT
#    error Upstream taint flags overlap with SUSE flags
#  endif
#  undef TAINT_FLAGS_COUNT
#  define TAINT_FLAGS_COUNT		32
#endif

struct taint_flag {
	char c_true;	/* character printed when tainted */
	char c_false;	/* character printed when not tainted */
	bool module;	/* also show as a per-module taint flag */
};

extern const struct taint_flag taint_flags[TAINT_FLAGS_COUNT];

enum lockdep_ok {
	LOCKDEP_STILL_OK,
	LOCKDEP_NOW_UNRELIABLE,
};

extern const char *print_tainted(void);
extern void add_taint(unsigned flag, enum lockdep_ok);
extern int test_taint(unsigned flag);
extern unsigned long get_taint(void);

#endif	/* _LINUX_PANIC_H */<|MERGE_RESOLUTION|>--- conflicted
+++ resolved
@@ -29,7 +29,6 @@
 extern int sysctl_panic_on_rcu_stall;
 extern int sysctl_max_rcu_stall_to_panic;
 extern int sysctl_panic_on_stackoverflow;
-extern unsigned int warn_limit;
 
 extern bool crash_kexec_post_notifiers;
 
@@ -74,11 +73,7 @@
 #define TAINT_LIVEPATCH			15
 #define TAINT_AUX			16
 #define TAINT_RANDSTRUCT		17
-<<<<<<< HEAD
-#define TAINT_UNSAFE_HIBERNATE		18
-=======
 #define TAINT_TEST			18
->>>>>>> eb3cdb58
 #define TAINT_FLAGS_COUNT		19
 #define TAINT_FLAGS_MAX			((1UL << TAINT_FLAGS_COUNT) - 1)
 
