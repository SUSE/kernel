--- conflicted
+++ resolved
@@ -70,10 +70,6 @@
 extern void cpuset_init_smp(void);
 extern void cpuset_force_rebuild(void);
 extern void cpuset_update_active_cpus(void);
-<<<<<<< HEAD
-extern void cpuset_wait_for_hotplug(void);
-=======
->>>>>>> 2d5404ca
 extern void inc_dl_tasks_cs(struct task_struct *task);
 extern void dec_dl_tasks_cs(struct task_struct *task);
 extern void cpuset_lock(void);
@@ -191,11 +187,6 @@
 	partition_sched_domains(1, NULL, NULL);
 }
 
-<<<<<<< HEAD
-static inline void cpuset_wait_for_hotplug(void) { }
-
-=======
->>>>>>> 2d5404ca
 static inline void inc_dl_tasks_cs(struct task_struct *task) { }
 static inline void dec_dl_tasks_cs(struct task_struct *task) { }
 static inline void cpuset_lock(void) { }
