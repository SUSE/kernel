/* SPDX-License-Identifier: GPL-2.0 */
#ifndef BLK_MQ_H
#define BLK_MQ_H

#include <linux/blkdev.h>
#include <linux/sbitmap.h>
#include <linux/lockdep.h>
#include <linux/scatterlist.h>
#include <linux/prefetch.h>
#include <linux/srcu.h>
#include <linux/rw_hint.h>

struct blk_mq_tags;
struct blk_flush_queue;

#define BLKDEV_MIN_RQ	4
#define BLKDEV_DEFAULT_RQ	128

enum rq_end_io_ret {
	RQ_END_IO_NONE,
	RQ_END_IO_FREE,
};

typedef enum rq_end_io_ret (rq_end_io_fn)(struct request *, blk_status_t);

/*
 * request flags */
typedef __u32 __bitwise req_flags_t;

<<<<<<< HEAD
/* drive already may have started this one */
#define RQF_STARTED		((__force req_flags_t)(1 << 1))
/* request for flush sequence */
#define RQF_FLUSH_SEQ		((__force req_flags_t)(1 << 4))
/* merge of different types, fail separately */
#define RQF_MIXED_MERGE		((__force req_flags_t)(1 << 5))
/* don't call prep for this one */
#define RQF_DONTPREP		((__force req_flags_t)(1 << 7))
/* use hctx->sched_tags */
#define RQF_SCHED_TAGS		((__force req_flags_t)(1 << 8))
/* use an I/O scheduler for this request */
#define RQF_USE_SCHED		((__force req_flags_t)(1 << 9))
/* vaguely specified driver internal error.  Ignored by the block layer */
#define RQF_FAILED		((__force req_flags_t)(1 << 10))
/* don't warn about errors */
#define RQF_QUIET		((__force req_flags_t)(1 << 11))
/* account into disk and partition IO statistics */
#define RQF_IO_STAT		((__force req_flags_t)(1 << 13))
/* runtime pm request */
#define RQF_PM			((__force req_flags_t)(1 << 15))
/* on IO scheduler merge hash */
#define RQF_HASHED		((__force req_flags_t)(1 << 16))
/* track IO completion time */
#define RQF_STATS		((__force req_flags_t)(1 << 17))
/* Look at ->special_vec for the actual data payload instead of the
   bio chain. */
#define RQF_SPECIAL_PAYLOAD	((__force req_flags_t)(1 << 18))
/* The per-zone write lock is held for this request */
#define RQF_ZONE_WRITE_LOCKED	((__force req_flags_t)(1 << 19))
/* ->timeout has been called, don't expire again */
#define RQF_TIMED_OUT		((__force req_flags_t)(1 << 21))
#define RQF_RESV		((__force req_flags_t)(1 << 23))
=======
/* Keep rqf_name[] in sync with the definitions below */
enum {
	/* drive already may have started this one */
	__RQF_STARTED,
	/* request for flush sequence */
	__RQF_FLUSH_SEQ,
	/* merge of different types, fail separately */
	__RQF_MIXED_MERGE,
	/* don't call prep for this one */
	__RQF_DONTPREP,
	/* use hctx->sched_tags */
	__RQF_SCHED_TAGS,
	/* use an I/O scheduler for this request */
	__RQF_USE_SCHED,
	/* vaguely specified driver internal error.  Ignored by block layer */
	__RQF_FAILED,
	/* don't warn about errors */
	__RQF_QUIET,
	/* account into disk and partition IO statistics */
	__RQF_IO_STAT,
	/* runtime pm request */
	__RQF_PM,
	/* on IO scheduler merge hash */
	__RQF_HASHED,
	/* track IO completion time */
	__RQF_STATS,
	/* Look at ->special_vec for the actual data payload instead of the
	   bio chain. */
	__RQF_SPECIAL_PAYLOAD,
	/* request completion needs to be signaled to zone write plugging. */
	__RQF_ZONE_WRITE_PLUGGING,
	/* ->timeout has been called, don't expire again */
	__RQF_TIMED_OUT,
	__RQF_RESV,
	__RQF_BITS
};

#define RQF_STARTED		((__force req_flags_t)(1 << __RQF_STARTED))
#define RQF_FLUSH_SEQ		((__force req_flags_t)(1 << __RQF_FLUSH_SEQ))
#define RQF_MIXED_MERGE		((__force req_flags_t)(1 << __RQF_MIXED_MERGE))
#define RQF_DONTPREP		((__force req_flags_t)(1 << __RQF_DONTPREP))
#define RQF_SCHED_TAGS		((__force req_flags_t)(1 << __RQF_SCHED_TAGS))
#define RQF_USE_SCHED		((__force req_flags_t)(1 << __RQF_USE_SCHED))
#define RQF_FAILED		((__force req_flags_t)(1 << __RQF_FAILED))
#define RQF_QUIET		((__force req_flags_t)(1 << __RQF_QUIET))
#define RQF_IO_STAT		((__force req_flags_t)(1 << __RQF_IO_STAT))
#define RQF_PM			((__force req_flags_t)(1 << __RQF_PM))
#define RQF_HASHED		((__force req_flags_t)(1 << __RQF_HASHED))
#define RQF_STATS		((__force req_flags_t)(1 << __RQF_STATS))
#define RQF_SPECIAL_PAYLOAD	\
			((__force req_flags_t)(1 << __RQF_SPECIAL_PAYLOAD))
#define RQF_ZONE_WRITE_PLUGGING	\
			((__force req_flags_t)(1 << __RQF_ZONE_WRITE_PLUGGING))
#define RQF_TIMED_OUT		((__force req_flags_t)(1 << __RQF_TIMED_OUT))
#define RQF_RESV		((__force req_flags_t)(1 << __RQF_RESV))
>>>>>>> 2d5404ca

/* flags that prevent us from merging requests: */
#define RQF_NOMERGE_FLAGS \
	(RQF_STARTED | RQF_FLUSH_SEQ | RQF_SPECIAL_PAYLOAD)

enum mq_rq_state {
	MQ_RQ_IDLE		= 0,
	MQ_RQ_IN_FLIGHT		= 1,
	MQ_RQ_COMPLETE		= 2,
};

/*
 * Try to put the fields that are referenced together in the same cacheline.
 *
 * If you modify this structure, make sure to update blk_rq_init() and
 * especially blk_mq_rq_ctx_init() to take care of the added fields.
 */
struct request {
	struct request_queue *q;
	struct blk_mq_ctx *mq_ctx;
	struct blk_mq_hw_ctx *mq_hctx;

	blk_opf_t cmd_flags;		/* op and common flags */
	req_flags_t rq_flags;

	int tag;
	int internal_tag;

	unsigned int timeout;

	/* the following two fields are internal, NEVER access directly */
	unsigned int __data_len;	/* total data len */
	sector_t __sector;		/* sector cursor */

	struct bio *bio;
	struct bio *biotail;

	union {
		struct list_head queuelist;
		struct request *rq_next;
	};

	struct block_device *part;
#ifdef CONFIG_BLK_RQ_ALLOC_TIME
	/* Time that the first bio started allocating this request. */
	u64 alloc_time_ns;
#endif
	/* Time that this request was allocated for this IO. */
	u64 start_time_ns;
	/* Time that I/O was submitted to the device. */
	u64 io_start_time_ns;

#ifdef CONFIG_BLK_WBT
	unsigned short wbt_flags;
#endif
	/*
	 * rq sectors used for blk stats. It has the same value
	 * with blk_rq_sectors(rq), except that it never be zeroed
	 * by completion.
	 */
	unsigned short stats_sectors;

	/*
	 * Number of scatter-gather DMA addr+len pairs after
	 * physical address coalescing is performed.
	 */
	unsigned short nr_phys_segments;
	unsigned short nr_integrity_segments;

#ifdef CONFIG_BLK_INLINE_ENCRYPTION
	struct bio_crypt_ctx *crypt_ctx;
	struct blk_crypto_keyslot *crypt_keyslot;
#endif

	enum rw_hint write_hint;
	unsigned short ioprio;

	enum mq_rq_state state;
	atomic_t ref;

	unsigned long deadline;

	/*
	 * The hash is used inside the scheduler, and killed once the
	 * request reaches the dispatch list. The ipi_list is only used
	 * to queue the request for softirq completion, which is long
	 * after the request has been unhashed (and even removed from
	 * the dispatch list).
	 */
	union {
		struct hlist_node hash;	/* merge hash */
		struct llist_node ipi_list;
	};

	/*
	 * The rb_node is only used inside the io scheduler, requests
	 * are pruned when moved to the dispatch queue. special_vec must
	 * only be used if RQF_SPECIAL_PAYLOAD is set, and those cannot be
	 * insert into an IO scheduler.
	 */
	union {
		struct rb_node rb_node;	/* sort/lookup */
		struct bio_vec special_vec;
	};

	/*
	 * Three pointers are available for the IO schedulers, if they need
	 * more they have to dynamically allocate it.
	 */
	struct {
		struct io_cq		*icq;
		void			*priv[2];
	} elv;

	struct {
		unsigned int		seq;
		rq_end_io_fn		*saved_end_io;
	} flush;

	u64 fifo_time;

	/*
	 * completion callback.
	 */
	rq_end_io_fn *end_io;
	void *end_io_data;
};

static inline enum req_op req_op(const struct request *req)
{
	return req->cmd_flags & REQ_OP_MASK;
}

static inline bool blk_rq_is_passthrough(struct request *rq)
{
	return blk_op_is_passthrough(rq->cmd_flags);
}

static inline unsigned short req_get_ioprio(struct request *req)
{
	return req->ioprio;
}

#define rq_data_dir(rq)		(op_is_write(req_op(rq)) ? WRITE : READ)

#define rq_dma_dir(rq) \
	(op_is_write(req_op(rq)) ? DMA_TO_DEVICE : DMA_FROM_DEVICE)

#define rq_list_add(listptr, rq)	do {		\
	(rq)->rq_next = *(listptr);			\
	*(listptr) = rq;				\
} while (0)

#define rq_list_add_tail(lastpptr, rq)	do {		\
	(rq)->rq_next = NULL;				\
	**(lastpptr) = rq;				\
	*(lastpptr) = &rq->rq_next;			\
} while (0)

#define rq_list_pop(listptr)				\
({							\
	struct request *__req = NULL;			\
	if ((listptr) && *(listptr))	{		\
		__req = *(listptr);			\
		*(listptr) = __req->rq_next;		\
	}						\
	__req;						\
})

#define rq_list_peek(listptr)				\
({							\
	struct request *__req = NULL;			\
	if ((listptr) && *(listptr))			\
		__req = *(listptr);			\
	__req;						\
})

#define rq_list_for_each(listptr, pos)			\
	for (pos = rq_list_peek((listptr)); pos; pos = rq_list_next(pos))

#define rq_list_for_each_safe(listptr, pos, nxt)			\
	for (pos = rq_list_peek((listptr)), nxt = rq_list_next(pos);	\
		pos; pos = nxt, nxt = pos ? rq_list_next(pos) : NULL)

#define rq_list_next(rq)	(rq)->rq_next
#define rq_list_empty(list)	((list) == (struct request *) NULL)

/**
 * rq_list_move() - move a struct request from one list to another
 * @src: The source list @rq is currently in
 * @dst: The destination list that @rq will be appended to
 * @rq: The request to move
 * @prev: The request preceding @rq in @src (NULL if @rq is the head)
 */
static inline void rq_list_move(struct request **src, struct request **dst,
				struct request *rq, struct request *prev)
{
	if (prev)
		prev->rq_next = rq->rq_next;
	else
		*src = rq->rq_next;
	rq_list_add(dst, rq);
}

/**
 * enum blk_eh_timer_return - How the timeout handler should proceed
 * @BLK_EH_DONE: The block driver completed the command or will complete it at
 *	a later time.
 * @BLK_EH_RESET_TIMER: Reset the request timer and continue waiting for the
 *	request to complete.
 */
enum blk_eh_timer_return {
	BLK_EH_DONE,
	BLK_EH_RESET_TIMER,
};

/* Keep alloc_policy_name[] in sync with the definitions below */
enum {
	BLK_TAG_ALLOC_FIFO,	/* allocate starting from 0 */
	BLK_TAG_ALLOC_RR,	/* allocate starting from last allocated tag */
	BLK_TAG_ALLOC_MAX
};

/**
 * struct blk_mq_hw_ctx - State for a hardware queue facing the hardware
 * block device
 */
struct blk_mq_hw_ctx {
	struct {
		/** @lock: Protects the dispatch list. */
		spinlock_t		lock;
		/**
		 * @dispatch: Used for requests that are ready to be
		 * dispatched to the hardware but for some reason (e.g. lack of
		 * resources) could not be sent to the hardware. As soon as the
		 * driver can send new requests, requests at this list will
		 * be sent first for a fairer dispatch.
		 */
		struct list_head	dispatch;
		 /**
		  * @state: BLK_MQ_S_* flags. Defines the state of the hw
		  * queue (active, scheduled to restart, stopped).
		  */
		unsigned long		state;
	} ____cacheline_aligned_in_smp;

	/**
	 * @run_work: Used for scheduling a hardware queue run at a later time.
	 */
	struct delayed_work	run_work;
	/** @cpumask: Map of available CPUs where this hctx can run. */
	cpumask_var_t		cpumask;
	/**
	 * @next_cpu: Used by blk_mq_hctx_next_cpu() for round-robin CPU
	 * selection from @cpumask.
	 */
	int			next_cpu;
	/**
	 * @next_cpu_batch: Counter of how many works left in the batch before
	 * changing to the next CPU.
	 */
	int			next_cpu_batch;

	/** @flags: BLK_MQ_F_* flags. Defines the behaviour of the queue. */
	unsigned long		flags;

	/**
	 * @sched_data: Pointer owned by the IO scheduler attached to a request
	 * queue. It's up to the IO scheduler how to use this pointer.
	 */
	void			*sched_data;
	/**
	 * @queue: Pointer to the request queue that owns this hardware context.
	 */
	struct request_queue	*queue;
	/** @fq: Queue of requests that need to perform a flush operation. */
	struct blk_flush_queue	*fq;

	/**
	 * @driver_data: Pointer to data owned by the block driver that created
	 * this hctx
	 */
	void			*driver_data;

	/**
	 * @ctx_map: Bitmap for each software queue. If bit is on, there is a
	 * pending request in that software queue.
	 */
	struct sbitmap		ctx_map;

	/**
	 * @dispatch_from: Software queue to be used when no scheduler was
	 * selected.
	 */
	struct blk_mq_ctx	*dispatch_from;
	/**
	 * @dispatch_busy: Number used by blk_mq_update_dispatch_busy() to
	 * decide if the hw_queue is busy using Exponential Weighted Moving
	 * Average algorithm.
	 */
	unsigned int		dispatch_busy;

	/** @type: HCTX_TYPE_* flags. Type of hardware queue. */
	unsigned short		type;
	/** @nr_ctx: Number of software queues. */
	unsigned short		nr_ctx;
	/** @ctxs: Array of software queues. */
	struct blk_mq_ctx	**ctxs;

	/** @dispatch_wait_lock: Lock for dispatch_wait queue. */
	spinlock_t		dispatch_wait_lock;
	/**
	 * @dispatch_wait: Waitqueue to put requests when there is no tag
	 * available at the moment, to wait for another try in the future.
	 */
	wait_queue_entry_t	dispatch_wait;

	/**
	 * @wait_index: Index of next available dispatch_wait queue to insert
	 * requests.
	 */
	atomic_t		wait_index;

	/**
	 * @tags: Tags owned by the block driver. A tag at this set is only
	 * assigned when a request is dispatched from a hardware queue.
	 */
	struct blk_mq_tags	*tags;
	/**
	 * @sched_tags: Tags owned by I/O scheduler. If there is an I/O
	 * scheduler associated with a request queue, a tag is assigned when
	 * that request is allocated. Else, this member is not used.
	 */
	struct blk_mq_tags	*sched_tags;

<<<<<<< HEAD
	/** @run: Number of dispatched requests. */
	unsigned long		run;

=======
>>>>>>> 2d5404ca
	/** @numa_node: NUMA node the storage adapter has been connected to. */
	unsigned int		numa_node;
	/** @queue_num: Index of this hardware queue. */
	unsigned int		queue_num;

	/**
	 * @nr_active: Number of active requests. Only used when a tag set is
	 * shared across request queues.
	 */
	atomic_t		nr_active;

	/** @cpuhp_online: List to store request if CPU is going to die */
	struct hlist_node	cpuhp_online;
	/** @cpuhp_dead: List to store request if some CPU die. */
	struct hlist_node	cpuhp_dead;
	/** @kobj: Kernel object for sysfs. */
	struct kobject		kobj;

#ifdef CONFIG_BLK_DEBUG_FS
	/**
	 * @debugfs_dir: debugfs directory for this hardware queue. Named
	 * as cpu<cpu_number>.
	 */
	struct dentry		*debugfs_dir;
	/** @sched_debugfs_dir:	debugfs directory for the scheduler. */
	struct dentry		*sched_debugfs_dir;
#endif

	void *suse_kabi_padding;

	/**
	 * @hctx_list: if this hctx is not in use, this is an entry in
	 * q->unused_hctx_list.
	 */
	struct list_head	hctx_list;
};

/**
 * struct blk_mq_queue_map - Map software queues to hardware queues
 * @mq_map:       CPU ID to hardware queue index map. This is an array
 *	with nr_cpu_ids elements. Each element has a value in the range
 *	[@queue_offset, @queue_offset + @nr_queues).
 * @nr_queues:    Number of hardware queues to map CPU IDs onto.
 * @queue_offset: First hardware queue to map onto. Used by the PCIe NVMe
 *	driver to map each hardware queue type (enum hctx_type) onto a distinct
 *	set of hardware queues.
 */
struct blk_mq_queue_map {
	unsigned int *mq_map;
	unsigned int nr_queues;
	unsigned int queue_offset;
};

/**
 * enum hctx_type - Type of hardware queue
 * @HCTX_TYPE_DEFAULT:	All I/O not otherwise accounted for.
 * @HCTX_TYPE_READ:	Just for READ I/O.
 * @HCTX_TYPE_POLL:	Polled I/O of any kind.
 * @HCTX_MAX_TYPES:	Number of types of hctx.
 */
enum hctx_type {
	HCTX_TYPE_DEFAULT,
	HCTX_TYPE_READ,
	HCTX_TYPE_POLL,

	HCTX_MAX_TYPES,
};

/**
 * struct blk_mq_tag_set - tag set that can be shared between request queues
 * @ops:	   Pointers to functions that implement block driver behavior.
 * @map:	   One or more ctx -> hctx mappings. One map exists for each
 *		   hardware queue type (enum hctx_type) that the driver wishes
 *		   to support. There are no restrictions on maps being of the
 *		   same size, and it's perfectly legal to share maps between
 *		   types.
 * @nr_maps:	   Number of elements in the @map array. A number in the range
 *		   [1, HCTX_MAX_TYPES].
 * @nr_hw_queues:  Number of hardware queues supported by the block driver that
 *		   owns this data structure.
 * @queue_depth:   Number of tags per hardware queue, reserved tags included.
 * @reserved_tags: Number of tags to set aside for BLK_MQ_REQ_RESERVED tag
 *		   allocations.
 * @cmd_size:	   Number of additional bytes to allocate per request. The block
 *		   driver owns these additional bytes.
 * @numa_node:	   NUMA node the storage adapter has been connected to.
 * @timeout:	   Request processing timeout in jiffies.
 * @flags:	   Zero or more BLK_MQ_F_* flags.
 * @driver_data:   Pointer to data owned by the block driver that created this
 *		   tag set.
 * @tags:	   Tag sets. One tag set per hardware queue. Has @nr_hw_queues
 *		   elements.
 * @shared_tags:
 *		   Shared set of tags. Has @nr_hw_queues elements. If set,
 *		   shared by all @tags.
 * @tag_list_lock: Serializes tag_list accesses.
 * @tag_list:	   List of the request queues that use this tag set. See also
 *		   request_queue.tag_set_list.
 * @srcu:	   Use as lock when type of the request queue is blocking
 *		   (BLK_MQ_F_BLOCKING).
 */
struct blk_mq_tag_set {
	const struct blk_mq_ops	*ops;
	struct blk_mq_queue_map	map[HCTX_MAX_TYPES];
	unsigned int		nr_maps;
	unsigned int		nr_hw_queues;
	unsigned int		queue_depth;
	unsigned int		reserved_tags;
	unsigned int		cmd_size;
	int			numa_node;
	unsigned int		timeout;
	unsigned int		flags;
	void			*driver_data;

	struct blk_mq_tags	**tags;

	struct blk_mq_tags	*shared_tags;

	struct mutex		tag_list_lock;
	struct list_head	tag_list;
	struct srcu_struct	*srcu;
};

/**
 * struct blk_mq_queue_data - Data about a request inserted in a queue
 *
 * @rq:   Request pointer.
 * @last: If it is the last request in the queue.
 */
struct blk_mq_queue_data {
	struct request *rq;
	bool last;
};

typedef bool (busy_tag_iter_fn)(struct request *, void *);

/**
 * struct blk_mq_ops - Callback functions that implements block driver
 * behaviour.
 */
struct blk_mq_ops {
	/**
	 * @queue_rq: Queue a new request from block IO.
	 */
	blk_status_t (*queue_rq)(struct blk_mq_hw_ctx *,
				 const struct blk_mq_queue_data *);

	/**
	 * @commit_rqs: If a driver uses bd->last to judge when to submit
	 * requests to hardware, it must define this function. In case of errors
	 * that make us stop issuing further requests, this hook serves the
	 * purpose of kicking the hardware (which the last request otherwise
	 * would have done).
	 */
	void (*commit_rqs)(struct blk_mq_hw_ctx *);

	/**
	 * @queue_rqs: Queue a list of new requests. Driver is guaranteed
	 * that each request belongs to the same queue. If the driver doesn't
	 * empty the @rqlist completely, then the rest will be queued
	 * individually by the block layer upon return.
	 */
	void (*queue_rqs)(struct request **rqlist);

	/**
	 * @get_budget: Reserve budget before queue request, once .queue_rq is
	 * run, it is driver's responsibility to release the
	 * reserved budget. Also we have to handle failure case
	 * of .get_budget for avoiding I/O deadlock.
	 */
	int (*get_budget)(struct request_queue *);

	/**
	 * @put_budget: Release the reserved budget.
	 */
	void (*put_budget)(struct request_queue *, int);

	/**
	 * @set_rq_budget_token: store rq's budget token
	 */
	void (*set_rq_budget_token)(struct request *, int);
	/**
	 * @get_rq_budget_token: retrieve rq's budget token
	 */
	int (*get_rq_budget_token)(struct request *);

	/**
	 * @timeout: Called on request timeout.
	 */
	enum blk_eh_timer_return (*timeout)(struct request *);

	/**
	 * @poll: Called to poll for completion of a specific tag.
	 */
	int (*poll)(struct blk_mq_hw_ctx *, struct io_comp_batch *);

	/**
	 * @complete: Mark the request as complete.
	 */
	void (*complete)(struct request *);

	/**
	 * @init_hctx: Called when the block layer side of a hardware queue has
	 * been set up, allowing the driver to allocate/init matching
	 * structures.
	 */
	int (*init_hctx)(struct blk_mq_hw_ctx *, void *, unsigned int);
	/**
	 * @exit_hctx: Ditto for exit/teardown.
	 */
	void (*exit_hctx)(struct blk_mq_hw_ctx *, unsigned int);

	/**
	 * @init_request: Called for every command allocated by the block layer
	 * to allow the driver to set up driver specific data.
	 *
	 * Tag greater than or equal to queue_depth is for setting up
	 * flush request.
	 */
	int (*init_request)(struct blk_mq_tag_set *set, struct request *,
			    unsigned int, unsigned int);
	/**
	 * @exit_request: Ditto for exit/teardown.
	 */
	void (*exit_request)(struct blk_mq_tag_set *set, struct request *,
			     unsigned int);

	/**
	 * @cleanup_rq: Called before freeing one request which isn't completed
	 * yet, and usually for freeing the driver private data.
	 */
	void (*cleanup_rq)(struct request *);

	/**
	 * @busy: If set, returns whether or not this queue currently is busy.
	 */
	bool (*busy)(struct request_queue *);

	/**
	 * @map_queues: This allows drivers specify their own queue mapping by
	 * overriding the setup-time function that builds the mq_map.
	 */
	void (*map_queues)(struct blk_mq_tag_set *set);

#ifdef CONFIG_BLK_DEBUG_FS
	/**
	 * @show_rq: Used by the debugfs implementation to show driver-specific
	 * information about a request.
	 */
	void (*show_rq)(struct seq_file *m, struct request *rq);
#endif

	void *suse_kabi_padding;
};

/* Keep hctx_flag_name[] in sync with the definitions below */
enum {
	BLK_MQ_F_SHOULD_MERGE	= 1 << 0,
	BLK_MQ_F_TAG_QUEUE_SHARED = 1 << 1,
	/*
	 * Set when this device requires underlying blk-mq device for
	 * completing IO:
	 */
	BLK_MQ_F_STACKING	= 1 << 2,
	BLK_MQ_F_TAG_HCTX_SHARED = 1 << 3,
	BLK_MQ_F_BLOCKING	= 1 << 4,
	/* Do not allow an I/O scheduler to be configured. */
	BLK_MQ_F_NO_SCHED	= 1 << 5,

	/*
	 * Select 'none' during queue registration in case of a single hwq
	 * or shared hwqs instead of 'mq-deadline'.
	 */
	BLK_MQ_F_NO_SCHED_BY_DEFAULT	= 1 << 6,
	BLK_MQ_F_ALLOC_POLICY_START_BIT = 7,
	BLK_MQ_F_ALLOC_POLICY_BITS = 1,
};
#define BLK_MQ_FLAG_TO_ALLOC_POLICY(flags) \
	((flags >> BLK_MQ_F_ALLOC_POLICY_START_BIT) & \
		((1 << BLK_MQ_F_ALLOC_POLICY_BITS) - 1))
#define BLK_ALLOC_POLICY_TO_MQ_FLAG(policy) \
	((policy & ((1 << BLK_MQ_F_ALLOC_POLICY_BITS) - 1)) \
		<< BLK_MQ_F_ALLOC_POLICY_START_BIT)

#define BLK_MQ_MAX_DEPTH	(10240)
#define BLK_MQ_NO_HCTX_IDX	(-1U)

enum {
	/* Keep hctx_state_name[] in sync with the definitions below */
	BLK_MQ_S_STOPPED,
	BLK_MQ_S_TAG_ACTIVE,
	BLK_MQ_S_SCHED_RESTART,
	/* hw queue is inactive after all its CPUs become offline */
	BLK_MQ_S_INACTIVE,
	BLK_MQ_S_MAX
};

struct gendisk *__blk_mq_alloc_disk(struct blk_mq_tag_set *set,
		struct queue_limits *lim, void *queuedata,
		struct lock_class_key *lkclass);
#define blk_mq_alloc_disk(set, lim, queuedata)				\
({									\
	static struct lock_class_key __key;				\
									\
	__blk_mq_alloc_disk(set, lim, queuedata, &__key);		\
})
struct gendisk *blk_mq_alloc_disk_for_queue(struct request_queue *q,
		struct lock_class_key *lkclass);
struct request_queue *blk_mq_alloc_queue(struct blk_mq_tag_set *set,
		struct queue_limits *lim, void *queuedata);
int blk_mq_init_allocated_queue(struct blk_mq_tag_set *set,
		struct request_queue *q);
void blk_mq_destroy_queue(struct request_queue *);

int blk_mq_alloc_tag_set(struct blk_mq_tag_set *set);
int blk_mq_alloc_sq_tag_set(struct blk_mq_tag_set *set,
		const struct blk_mq_ops *ops, unsigned int queue_depth,
		unsigned int set_flags);
void blk_mq_free_tag_set(struct blk_mq_tag_set *set);

void blk_mq_free_request(struct request *rq);
int blk_rq_poll(struct request *rq, struct io_comp_batch *iob,
		unsigned int poll_flags);

bool blk_mq_queue_inflight(struct request_queue *q);

enum {
	/* return when out of requests */
	BLK_MQ_REQ_NOWAIT	= (__force blk_mq_req_flags_t)(1 << 0),
	/* allocate from reserved pool */
	BLK_MQ_REQ_RESERVED	= (__force blk_mq_req_flags_t)(1 << 1),
	/* set RQF_PM */
	BLK_MQ_REQ_PM		= (__force blk_mq_req_flags_t)(1 << 2),
};

struct request *blk_mq_alloc_request(struct request_queue *q, blk_opf_t opf,
		blk_mq_req_flags_t flags);
struct request *blk_mq_alloc_request_hctx(struct request_queue *q,
		blk_opf_t opf, blk_mq_req_flags_t flags,
		unsigned int hctx_idx);

/*
 * Tag address space map.
 */
struct blk_mq_tags {
	unsigned int nr_tags;
	unsigned int nr_reserved_tags;
	unsigned int active_queues;

	struct sbitmap_queue bitmap_tags;
	struct sbitmap_queue breserved_tags;

	struct request **rqs;
	struct request **static_rqs;
	struct list_head page_list;

	/*
	 * used to clear request reference in rqs[] before freeing one
	 * request pool
	 */
	spinlock_t lock;
};

static inline struct request *blk_mq_tag_to_rq(struct blk_mq_tags *tags,
					       unsigned int tag)
{
	if (tag < tags->nr_tags) {
		prefetch(tags->rqs[tag]);
		return tags->rqs[tag];
	}

	return NULL;
}

enum {
	BLK_MQ_UNIQUE_TAG_BITS = 16,
	BLK_MQ_UNIQUE_TAG_MASK = (1 << BLK_MQ_UNIQUE_TAG_BITS) - 1,
};

u32 blk_mq_unique_tag(struct request *rq);

static inline u16 blk_mq_unique_tag_to_hwq(u32 unique_tag)
{
	return unique_tag >> BLK_MQ_UNIQUE_TAG_BITS;
}

static inline u16 blk_mq_unique_tag_to_tag(u32 unique_tag)
{
	return unique_tag & BLK_MQ_UNIQUE_TAG_MASK;
}

/**
 * blk_mq_rq_state() - read the current MQ_RQ_* state of a request
 * @rq: target request.
 */
static inline enum mq_rq_state blk_mq_rq_state(struct request *rq)
{
	return READ_ONCE(rq->state);
}

static inline int blk_mq_request_started(struct request *rq)
{
	return blk_mq_rq_state(rq) != MQ_RQ_IDLE;
}

static inline int blk_mq_request_completed(struct request *rq)
{
	return blk_mq_rq_state(rq) == MQ_RQ_COMPLETE;
}

/*
 * 
 * Set the state to complete when completing a request from inside ->queue_rq.
 * This is used by drivers that want to ensure special complete actions that
 * need access to the request are called on failure, e.g. by nvme for
 * multipathing.
 */
static inline void blk_mq_set_request_complete(struct request *rq)
{
	WRITE_ONCE(rq->state, MQ_RQ_COMPLETE);
}

/*
 * Complete the request directly instead of deferring it to softirq or
 * completing it another CPU. Useful in preemptible instead of an interrupt.
 */
static inline void blk_mq_complete_request_direct(struct request *rq,
		   void (*complete)(struct request *rq))
{
	WRITE_ONCE(rq->state, MQ_RQ_COMPLETE);
	complete(rq);
}

void blk_mq_start_request(struct request *rq);
void blk_mq_end_request(struct request *rq, blk_status_t error);
void __blk_mq_end_request(struct request *rq, blk_status_t error);
void blk_mq_end_request_batch(struct io_comp_batch *ib);

/*
 * Only need start/end time stamping if we have iostat or
 * blk stats enabled, or using an IO scheduler.
 */
static inline bool blk_mq_need_time_stamp(struct request *rq)
{
<<<<<<< HEAD
=======
	/*
	 * passthrough io doesn't use iostat accounting, cgroup stats
	 * and io scheduler functionalities.
	 */
	if (blk_rq_is_passthrough(rq))
		return false;
>>>>>>> 2d5404ca
	return (rq->rq_flags & (RQF_IO_STAT | RQF_STATS | RQF_USE_SCHED));
}

static inline bool blk_mq_is_reserved_rq(struct request *rq)
{
	return rq->rq_flags & RQF_RESV;
}

/*
 * Batched completions only work when there is no I/O error and no special
 * ->end_io handler.
 */
static inline bool blk_mq_add_to_batch(struct request *req,
				       struct io_comp_batch *iob, int ioerror,
				       void (*complete)(struct io_comp_batch *))
{
	/*
	 * blk_mq_end_request_batch() can't end request allocated from
	 * sched tags
	 */
	if (!iob || (req->rq_flags & RQF_SCHED_TAGS) || ioerror ||
			(req->end_io && !blk_rq_is_passthrough(req)))
		return false;

	if (!iob->complete)
		iob->complete = complete;
	else if (iob->complete != complete)
		return false;
	iob->need_ts |= blk_mq_need_time_stamp(req);
	rq_list_add(&iob->req_list, req);
	return true;
}

void blk_mq_requeue_request(struct request *rq, bool kick_requeue_list);
void blk_mq_kick_requeue_list(struct request_queue *q);
void blk_mq_delay_kick_requeue_list(struct request_queue *q, unsigned long msecs);
void blk_mq_complete_request(struct request *rq);
bool blk_mq_complete_request_remote(struct request *rq);
void blk_mq_stop_hw_queue(struct blk_mq_hw_ctx *hctx);
void blk_mq_start_hw_queue(struct blk_mq_hw_ctx *hctx);
void blk_mq_stop_hw_queues(struct request_queue *q);
void blk_mq_start_hw_queues(struct request_queue *q);
void blk_mq_start_stopped_hw_queue(struct blk_mq_hw_ctx *hctx, bool async);
void blk_mq_start_stopped_hw_queues(struct request_queue *q, bool async);
void blk_mq_quiesce_queue(struct request_queue *q);
void blk_mq_wait_quiesce_done(struct blk_mq_tag_set *set);
void blk_mq_quiesce_tagset(struct blk_mq_tag_set *set);
void blk_mq_unquiesce_tagset(struct blk_mq_tag_set *set);
void blk_mq_unquiesce_queue(struct request_queue *q);
void blk_mq_delay_run_hw_queue(struct blk_mq_hw_ctx *hctx, unsigned long msecs);
void blk_mq_run_hw_queue(struct blk_mq_hw_ctx *hctx, bool async);
void blk_mq_run_hw_queues(struct request_queue *q, bool async);
void blk_mq_delay_run_hw_queues(struct request_queue *q, unsigned long msecs);
void blk_mq_tagset_busy_iter(struct blk_mq_tag_set *tagset,
		busy_tag_iter_fn *fn, void *priv);
void blk_mq_tagset_wait_completed_request(struct blk_mq_tag_set *tagset);
void blk_mq_freeze_queue(struct request_queue *q);
void blk_mq_unfreeze_queue(struct request_queue *q);
void blk_freeze_queue_start(struct request_queue *q);
void blk_mq_freeze_queue_wait(struct request_queue *q);
int blk_mq_freeze_queue_wait_timeout(struct request_queue *q,
				     unsigned long timeout);

void blk_mq_map_queues(struct blk_mq_queue_map *qmap);
void blk_mq_update_nr_hw_queues(struct blk_mq_tag_set *set, int nr_hw_queues);

void blk_mq_quiesce_queue_nowait(struct request_queue *q);

unsigned int blk_mq_rq_cpu(struct request *rq);

bool __blk_should_fake_timeout(struct request_queue *q);
static inline bool blk_should_fake_timeout(struct request_queue *q)
{
	if (IS_ENABLED(CONFIG_FAIL_IO_TIMEOUT) &&
	    test_bit(QUEUE_FLAG_FAIL_IO, &q->queue_flags))
		return __blk_should_fake_timeout(q);
	return false;
}

/**
 * blk_mq_rq_from_pdu - cast a PDU to a request
 * @pdu: the PDU (Protocol Data Unit) to be casted
 *
 * Return: request
 *
 * Driver command data is immediately after the request. So subtract request
 * size to get back to the original request.
 */
static inline struct request *blk_mq_rq_from_pdu(void *pdu)
{
	return pdu - sizeof(struct request);
}

/**
 * blk_mq_rq_to_pdu - cast a request to a PDU
 * @rq: the request to be casted
 *
 * Return: pointer to the PDU
 *
 * Driver command data is immediately after the request. So add request to get
 * the PDU.
 */
static inline void *blk_mq_rq_to_pdu(struct request *rq)
{
	return rq + 1;
}

#define queue_for_each_hw_ctx(q, hctx, i)				\
	xa_for_each(&(q)->hctx_table, (i), (hctx))

#define hctx_for_each_ctx(hctx, ctx, i)					\
	for ((i) = 0; (i) < (hctx)->nr_ctx &&				\
	     ({ ctx = (hctx)->ctxs[(i)]; 1; }); (i)++)

static inline void blk_mq_cleanup_rq(struct request *rq)
{
	if (rq->q->mq_ops->cleanup_rq)
		rq->q->mq_ops->cleanup_rq(rq);
}

static inline void blk_rq_bio_prep(struct request *rq, struct bio *bio,
		unsigned int nr_segs)
{
	rq->nr_phys_segments = nr_segs;
	rq->__data_len = bio->bi_iter.bi_size;
	rq->bio = rq->biotail = bio;
	rq->ioprio = bio_prio(bio);
}

void blk_mq_hctx_set_fq_lock_class(struct blk_mq_hw_ctx *hctx,
		struct lock_class_key *key);

static inline bool rq_is_sync(struct request *rq)
{
	return op_is_sync(rq->cmd_flags);
}

void blk_rq_init(struct request_queue *q, struct request *rq);
int blk_rq_prep_clone(struct request *rq, struct request *rq_src,
		struct bio_set *bs, gfp_t gfp_mask,
		int (*bio_ctr)(struct bio *, struct bio *, void *), void *data);
void blk_rq_unprep_clone(struct request *rq);
blk_status_t blk_insert_cloned_request(struct request *rq);

struct rq_map_data {
	struct page **pages;
	unsigned long offset;
	unsigned short page_order;
	unsigned short nr_entries;
	bool null_mapped;
	bool from_user;
};

int blk_rq_map_user(struct request_queue *, struct request *,
		struct rq_map_data *, void __user *, unsigned long, gfp_t);
int blk_rq_map_user_io(struct request *, struct rq_map_data *,
		void __user *, unsigned long, gfp_t, bool, int, bool, int);
int blk_rq_map_user_iov(struct request_queue *, struct request *,
		struct rq_map_data *, const struct iov_iter *, gfp_t);
int blk_rq_unmap_user(struct bio *);
int blk_rq_map_kern(struct request_queue *, struct request *, void *,
		unsigned int, gfp_t);
int blk_rq_append_bio(struct request *rq, struct bio *bio);
void blk_execute_rq_nowait(struct request *rq, bool at_head);
blk_status_t blk_execute_rq(struct request *rq, bool at_head);
bool blk_rq_is_poll(struct request *rq);

struct req_iterator {
	struct bvec_iter iter;
	struct bio *bio;
};

#define __rq_for_each_bio(_bio, rq)	\
	if ((rq->bio))			\
		for (_bio = (rq)->bio; _bio; _bio = _bio->bi_next)

#define rq_for_each_segment(bvl, _rq, _iter)			\
	__rq_for_each_bio(_iter.bio, _rq)			\
		bio_for_each_segment(bvl, _iter.bio, _iter.iter)

#define rq_for_each_bvec(bvl, _rq, _iter)			\
	__rq_for_each_bio(_iter.bio, _rq)			\
		bio_for_each_bvec(bvl, _iter.bio, _iter.iter)

#define rq_iter_last(bvec, _iter)				\
		(_iter.bio->bi_next == NULL &&			\
		 bio_iter_last(bvec, _iter.iter))

/*
 * blk_rq_pos()			: the current sector
 * blk_rq_bytes()		: bytes left in the entire request
 * blk_rq_cur_bytes()		: bytes left in the current segment
 * blk_rq_sectors()		: sectors left in the entire request
 * blk_rq_cur_sectors()		: sectors left in the current segment
 * blk_rq_stats_sectors()	: sectors of the entire request used for stats
 */
static inline sector_t blk_rq_pos(const struct request *rq)
{
	return rq->__sector;
}

static inline unsigned int blk_rq_bytes(const struct request *rq)
{
	return rq->__data_len;
}

static inline int blk_rq_cur_bytes(const struct request *rq)
{
	if (!rq->bio)
		return 0;
	if (!bio_has_data(rq->bio))	/* dataless requests such as discard */
		return rq->bio->bi_iter.bi_size;
	return bio_iovec(rq->bio).bv_len;
}

static inline unsigned int blk_rq_sectors(const struct request *rq)
{
	return blk_rq_bytes(rq) >> SECTOR_SHIFT;
}

static inline unsigned int blk_rq_cur_sectors(const struct request *rq)
{
	return blk_rq_cur_bytes(rq) >> SECTOR_SHIFT;
}

static inline unsigned int blk_rq_stats_sectors(const struct request *rq)
{
	return rq->stats_sectors;
}

/*
 * Some commands like WRITE SAME have a payload or data transfer size which
 * is different from the size of the request.  Any driver that supports such
 * commands using the RQF_SPECIAL_PAYLOAD flag needs to use this helper to
 * calculate the data transfer size.
 */
static inline unsigned int blk_rq_payload_bytes(struct request *rq)
{
	if (rq->rq_flags & RQF_SPECIAL_PAYLOAD)
		return rq->special_vec.bv_len;
	return blk_rq_bytes(rq);
}

/*
 * Return the first full biovec in the request.  The caller needs to check that
 * there are any bvecs before calling this helper.
 */
static inline struct bio_vec req_bvec(struct request *rq)
{
	if (rq->rq_flags & RQF_SPECIAL_PAYLOAD)
		return rq->special_vec;
	return mp_bvec_iter_bvec(rq->bio->bi_io_vec, rq->bio->bi_iter);
}

static inline unsigned int blk_rq_count_bios(struct request *rq)
{
	unsigned int nr_bios = 0;
	struct bio *bio;

	__rq_for_each_bio(bio, rq)
		nr_bios++;

	return nr_bios;
}

void blk_steal_bios(struct bio_list *list, struct request *rq);

/*
 * Request completion related functions.
 *
 * blk_update_request() completes given number of bytes and updates
 * the request without completing it.
 */
bool blk_update_request(struct request *rq, blk_status_t error,
			       unsigned int nr_bytes);
void blk_abort_request(struct request *);

/*
 * Number of physical segments as sent to the device.
 *
 * Normally this is the number of discontiguous data segments sent by the
 * submitter.  But for data-less command like discard we might have no
 * actual data segments submitted, but the driver might have to add it's
 * own special payload.  In that case we still return 1 here so that this
 * special payload will be mapped.
 */
static inline unsigned short blk_rq_nr_phys_segments(struct request *rq)
{
	if (rq->rq_flags & RQF_SPECIAL_PAYLOAD)
		return 1;
	return rq->nr_phys_segments;
}

/*
 * Number of discard segments (or ranges) the driver needs to fill in.
 * Each discard bio merged into a request is counted as one segment.
 */
static inline unsigned short blk_rq_nr_discard_segments(struct request *rq)
{
	return max_t(unsigned short, rq->nr_phys_segments, 1);
}

int __blk_rq_map_sg(struct request_queue *q, struct request *rq,
		struct scatterlist *sglist, struct scatterlist **last_sg);
static inline int blk_rq_map_sg(struct request_queue *q, struct request *rq,
		struct scatterlist *sglist)
{
	struct scatterlist *last_sg = NULL;

	return __blk_rq_map_sg(q, rq, sglist, &last_sg);
}
void blk_dump_rq_flags(struct request *, char *);

<<<<<<< HEAD
#ifdef CONFIG_BLK_DEV_ZONED
static inline unsigned int blk_rq_zone_no(struct request *rq)
{
	return disk_zone_no(rq->q->disk, blk_rq_pos(rq));
}

static inline unsigned int blk_rq_zone_is_seq(struct request *rq)
{
	return disk_zone_is_seq(rq->q->disk, blk_rq_pos(rq));
}

/**
 * blk_rq_is_seq_zoned_write() - Check if @rq requires write serialization.
 * @rq: Request to examine.
 *
 * Note: REQ_OP_ZONE_APPEND requests do not require serialization.
 */
static inline bool blk_rq_is_seq_zoned_write(struct request *rq)
{
	return op_needs_zoned_write_locking(req_op(rq)) &&
		blk_rq_zone_is_seq(rq);
}

bool blk_req_needs_zone_write_lock(struct request *rq);
bool blk_req_zone_write_trylock(struct request *rq);
void __blk_req_zone_write_lock(struct request *rq);
void __blk_req_zone_write_unlock(struct request *rq);

static inline void blk_req_zone_write_lock(struct request *rq)
{
	if (blk_req_needs_zone_write_lock(rq))
		__blk_req_zone_write_lock(rq);
}

static inline void blk_req_zone_write_unlock(struct request *rq)
{
	if (rq->rq_flags & RQF_ZONE_WRITE_LOCKED)
		__blk_req_zone_write_unlock(rq);
}

static inline bool blk_req_zone_is_write_locked(struct request *rq)
{
	return rq->q->disk->seq_zones_wlock &&
		test_bit(blk_rq_zone_no(rq), rq->q->disk->seq_zones_wlock);
}

static inline bool blk_req_can_dispatch_to_zone(struct request *rq)
{
	if (!blk_req_needs_zone_write_lock(rq))
		return true;
	return !blk_req_zone_is_write_locked(rq);
}
#else /* CONFIG_BLK_DEV_ZONED */
static inline bool blk_rq_is_seq_zoned_write(struct request *rq)
{
	return false;
}

static inline bool blk_req_needs_zone_write_lock(struct request *rq)
{
	return false;
}

static inline void blk_req_zone_write_lock(struct request *rq)
{
}

static inline void blk_req_zone_write_unlock(struct request *rq)
{
}
static inline bool blk_req_zone_is_write_locked(struct request *rq)
{
	return false;
}

static inline bool blk_req_can_dispatch_to_zone(struct request *rq)
{
	return true;
}
#endif /* CONFIG_BLK_DEV_ZONED */

=======
>>>>>>> 2d5404ca
#endif /* BLK_MQ_H */<|MERGE_RESOLUTION|>--- conflicted
+++ resolved
@@ -27,40 +27,6 @@
  * request flags */
 typedef __u32 __bitwise req_flags_t;
 
-<<<<<<< HEAD
-/* drive already may have started this one */
-#define RQF_STARTED		((__force req_flags_t)(1 << 1))
-/* request for flush sequence */
-#define RQF_FLUSH_SEQ		((__force req_flags_t)(1 << 4))
-/* merge of different types, fail separately */
-#define RQF_MIXED_MERGE		((__force req_flags_t)(1 << 5))
-/* don't call prep for this one */
-#define RQF_DONTPREP		((__force req_flags_t)(1 << 7))
-/* use hctx->sched_tags */
-#define RQF_SCHED_TAGS		((__force req_flags_t)(1 << 8))
-/* use an I/O scheduler for this request */
-#define RQF_USE_SCHED		((__force req_flags_t)(1 << 9))
-/* vaguely specified driver internal error.  Ignored by the block layer */
-#define RQF_FAILED		((__force req_flags_t)(1 << 10))
-/* don't warn about errors */
-#define RQF_QUIET		((__force req_flags_t)(1 << 11))
-/* account into disk and partition IO statistics */
-#define RQF_IO_STAT		((__force req_flags_t)(1 << 13))
-/* runtime pm request */
-#define RQF_PM			((__force req_flags_t)(1 << 15))
-/* on IO scheduler merge hash */
-#define RQF_HASHED		((__force req_flags_t)(1 << 16))
-/* track IO completion time */
-#define RQF_STATS		((__force req_flags_t)(1 << 17))
-/* Look at ->special_vec for the actual data payload instead of the
-   bio chain. */
-#define RQF_SPECIAL_PAYLOAD	((__force req_flags_t)(1 << 18))
-/* The per-zone write lock is held for this request */
-#define RQF_ZONE_WRITE_LOCKED	((__force req_flags_t)(1 << 19))
-/* ->timeout has been called, don't expire again */
-#define RQF_TIMED_OUT		((__force req_flags_t)(1 << 21))
-#define RQF_RESV		((__force req_flags_t)(1 << 23))
-=======
 /* Keep rqf_name[] in sync with the definitions below */
 enum {
 	/* drive already may have started this one */
@@ -116,7 +82,6 @@
 			((__force req_flags_t)(1 << __RQF_ZONE_WRITE_PLUGGING))
 #define RQF_TIMED_OUT		((__force req_flags_t)(1 << __RQF_TIMED_OUT))
 #define RQF_RESV		((__force req_flags_t)(1 << __RQF_RESV))
->>>>>>> 2d5404ca
 
 /* flags that prevent us from merging requests: */
 #define RQF_NOMERGE_FLAGS \
@@ -452,12 +417,6 @@
 	 */
 	struct blk_mq_tags	*sched_tags;
 
-<<<<<<< HEAD
-	/** @run: Number of dispatched requests. */
-	unsigned long		run;
-
-=======
->>>>>>> 2d5404ca
 	/** @numa_node: NUMA node the storage adapter has been connected to. */
 	unsigned int		numa_node;
 	/** @queue_num: Index of this hardware queue. */
@@ -485,8 +444,6 @@
 	/** @sched_debugfs_dir:	debugfs directory for the scheduler. */
 	struct dentry		*sched_debugfs_dir;
 #endif
-
-	void *suse_kabi_padding;
 
 	/**
 	 * @hctx_list: if this hctx is not in use, this is an entry in
@@ -709,8 +666,6 @@
 	 */
 	void (*show_rq)(struct seq_file *m, struct request *rq);
 #endif
-
-	void *suse_kabi_padding;
 };
 
 /* Keep hctx_flag_name[] in sync with the definitions below */
@@ -902,15 +857,12 @@
  */
 static inline bool blk_mq_need_time_stamp(struct request *rq)
 {
-<<<<<<< HEAD
-=======
 	/*
 	 * passthrough io doesn't use iostat accounting, cgroup stats
 	 * and io scheduler functionalities.
 	 */
 	if (blk_rq_is_passthrough(rq))
 		return false;
->>>>>>> 2d5404ca
 	return (rq->rq_flags & (RQF_IO_STAT | RQF_STATS | RQF_USE_SCHED));
 }
 
@@ -1224,88 +1176,4 @@
 }
 void blk_dump_rq_flags(struct request *, char *);
 
-<<<<<<< HEAD
-#ifdef CONFIG_BLK_DEV_ZONED
-static inline unsigned int blk_rq_zone_no(struct request *rq)
-{
-	return disk_zone_no(rq->q->disk, blk_rq_pos(rq));
-}
-
-static inline unsigned int blk_rq_zone_is_seq(struct request *rq)
-{
-	return disk_zone_is_seq(rq->q->disk, blk_rq_pos(rq));
-}
-
-/**
- * blk_rq_is_seq_zoned_write() - Check if @rq requires write serialization.
- * @rq: Request to examine.
- *
- * Note: REQ_OP_ZONE_APPEND requests do not require serialization.
- */
-static inline bool blk_rq_is_seq_zoned_write(struct request *rq)
-{
-	return op_needs_zoned_write_locking(req_op(rq)) &&
-		blk_rq_zone_is_seq(rq);
-}
-
-bool blk_req_needs_zone_write_lock(struct request *rq);
-bool blk_req_zone_write_trylock(struct request *rq);
-void __blk_req_zone_write_lock(struct request *rq);
-void __blk_req_zone_write_unlock(struct request *rq);
-
-static inline void blk_req_zone_write_lock(struct request *rq)
-{
-	if (blk_req_needs_zone_write_lock(rq))
-		__blk_req_zone_write_lock(rq);
-}
-
-static inline void blk_req_zone_write_unlock(struct request *rq)
-{
-	if (rq->rq_flags & RQF_ZONE_WRITE_LOCKED)
-		__blk_req_zone_write_unlock(rq);
-}
-
-static inline bool blk_req_zone_is_write_locked(struct request *rq)
-{
-	return rq->q->disk->seq_zones_wlock &&
-		test_bit(blk_rq_zone_no(rq), rq->q->disk->seq_zones_wlock);
-}
-
-static inline bool blk_req_can_dispatch_to_zone(struct request *rq)
-{
-	if (!blk_req_needs_zone_write_lock(rq))
-		return true;
-	return !blk_req_zone_is_write_locked(rq);
-}
-#else /* CONFIG_BLK_DEV_ZONED */
-static inline bool blk_rq_is_seq_zoned_write(struct request *rq)
-{
-	return false;
-}
-
-static inline bool blk_req_needs_zone_write_lock(struct request *rq)
-{
-	return false;
-}
-
-static inline void blk_req_zone_write_lock(struct request *rq)
-{
-}
-
-static inline void blk_req_zone_write_unlock(struct request *rq)
-{
-}
-static inline bool blk_req_zone_is_write_locked(struct request *rq)
-{
-	return false;
-}
-
-static inline bool blk_req_can_dispatch_to_zone(struct request *rq)
-{
-	return true;
-}
-#endif /* CONFIG_BLK_DEV_ZONED */
-
-=======
->>>>>>> 2d5404ca
 #endif /* BLK_MQ_H */