/* SPDX-License-Identifier: GPL-2.0 */
#ifndef BLK_MQ_H
#define BLK_MQ_H

#include <linux/blkdev.h>
#include <linux/sbitmap.h>
#include <linux/lockdep.h>
#include <linux/scatterlist.h>
#include <linux/prefetch.h>
<<<<<<< HEAD
=======
#include <linux/srcu.h>
>>>>>>> eb3cdb58

struct blk_mq_tags;
struct blk_flush_queue;

#define BLKDEV_MIN_RQ	4
#define BLKDEV_DEFAULT_RQ	128

<<<<<<< HEAD
typedef void (rq_end_io_fn)(struct request *, blk_status_t);
=======
enum rq_end_io_ret {
	RQ_END_IO_NONE,
	RQ_END_IO_FREE,
};

typedef enum rq_end_io_ret (rq_end_io_fn)(struct request *, blk_status_t);
>>>>>>> eb3cdb58

/*
 * request flags */
typedef __u32 __bitwise req_flags_t;

/* drive already may have started this one */
#define RQF_STARTED		((__force req_flags_t)(1 << 1))
/* may not be passed by ioscheduler */
#define RQF_SOFTBARRIER		((__force req_flags_t)(1 << 3))
/* request for flush sequence */
#define RQF_FLUSH_SEQ		((__force req_flags_t)(1 << 4))
/* merge of different types, fail separately */
#define RQF_MIXED_MERGE		((__force req_flags_t)(1 << 5))
/* track inflight for MQ */
#define RQF_MQ_INFLIGHT		((__force req_flags_t)(1 << 6))
/* don't call prep for this one */
#define RQF_DONTPREP		((__force req_flags_t)(1 << 7))
/* vaguely specified driver internal error.  Ignored by the block layer */
#define RQF_FAILED		((__force req_flags_t)(1 << 10))
/* don't warn about errors */
#define RQF_QUIET		((__force req_flags_t)(1 << 11))
/* elevator private data attached */
#define RQF_ELVPRIV		((__force req_flags_t)(1 << 12))
/* account into disk and partition IO statistics */
#define RQF_IO_STAT		((__force req_flags_t)(1 << 13))
/* runtime pm request */
#define RQF_PM			((__force req_flags_t)(1 << 15))
/* on IO scheduler merge hash */
#define RQF_HASHED		((__force req_flags_t)(1 << 16))
/* track IO completion time */
#define RQF_STATS		((__force req_flags_t)(1 << 17))
/* Look at ->special_vec for the actual data payload instead of the
   bio chain. */
#define RQF_SPECIAL_PAYLOAD	((__force req_flags_t)(1 << 18))
/* The per-zone write lock is held for this request */
#define RQF_ZONE_WRITE_LOCKED	((__force req_flags_t)(1 << 19))
<<<<<<< HEAD
/* already slept for hybrid poll */
#define RQF_MQ_POLL_SLEPT	((__force req_flags_t)(1 << 20))
=======
>>>>>>> eb3cdb58
/* ->timeout has been called, don't expire again */
#define RQF_TIMED_OUT		((__force req_flags_t)(1 << 21))
/* queue has elevator attached */
#define RQF_ELV			((__force req_flags_t)(1 << 22))
<<<<<<< HEAD
=======
#define RQF_RESV			((__force req_flags_t)(1 << 23))
>>>>>>> eb3cdb58

/* flags that prevent us from merging requests: */
#define RQF_NOMERGE_FLAGS \
	(RQF_STARTED | RQF_SOFTBARRIER | RQF_FLUSH_SEQ | RQF_SPECIAL_PAYLOAD)

enum mq_rq_state {
	MQ_RQ_IDLE		= 0,
	MQ_RQ_IN_FLIGHT		= 1,
	MQ_RQ_COMPLETE		= 2,
};

/*
 * Try to put the fields that are referenced together in the same cacheline.
 *
 * If you modify this structure, make sure to update blk_rq_init() and
 * especially blk_mq_rq_ctx_init() to take care of the added fields.
 */
struct request {
	struct request_queue *q;
	struct blk_mq_ctx *mq_ctx;
	struct blk_mq_hw_ctx *mq_hctx;

<<<<<<< HEAD
	unsigned int cmd_flags;		/* op and common flags */
=======
	blk_opf_t cmd_flags;		/* op and common flags */
>>>>>>> eb3cdb58
	req_flags_t rq_flags;

	int tag;
	int internal_tag;

	unsigned int timeout;

	/* the following two fields are internal, NEVER access directly */
	unsigned int __data_len;	/* total data len */
	sector_t __sector;		/* sector cursor */

	struct bio *bio;
	struct bio *biotail;

	union {
		struct list_head queuelist;
		struct request *rq_next;
	};

	struct block_device *part;
#ifdef CONFIG_BLK_RQ_ALLOC_TIME
	/* Time that the first bio started allocating this request. */
	u64 alloc_time_ns;
#endif
	/* Time that this request was allocated for this IO. */
	u64 start_time_ns;
	/* Time that I/O was submitted to the device. */
	u64 io_start_time_ns;

#ifdef CONFIG_BLK_WBT
	unsigned short wbt_flags;
#endif
	/*
	 * rq sectors used for blk stats. It has the same value
	 * with blk_rq_sectors(rq), except that it never be zeroed
	 * by completion.
	 */
	unsigned short stats_sectors;

	/*
	 * Number of scatter-gather DMA addr+len pairs after
	 * physical address coalescing is performed.
	 */
	unsigned short nr_phys_segments;

#ifdef CONFIG_BLK_DEV_INTEGRITY
	unsigned short nr_integrity_segments;
#endif

#ifdef CONFIG_BLK_INLINE_ENCRYPTION
	struct bio_crypt_ctx *crypt_ctx;
	struct blk_crypto_keyslot *crypt_keyslot;
#endif

<<<<<<< HEAD
	unsigned short write_hint;
=======
>>>>>>> eb3cdb58
	unsigned short ioprio;

	enum mq_rq_state state;
	atomic_t ref;

	unsigned long deadline;

	/*
	 * The hash is used inside the scheduler, and killed once the
	 * request reaches the dispatch list. The ipi_list is only used
	 * to queue the request for softirq completion, which is long
	 * after the request has been unhashed (and even removed from
	 * the dispatch list).
	 */
	union {
		struct hlist_node hash;	/* merge hash */
		struct llist_node ipi_list;
	};

	/*
	 * The rb_node is only used inside the io scheduler, requests
	 * are pruned when moved to the dispatch queue. So let the
	 * completion_data share space with the rb_node.
	 */
	union {
		struct rb_node rb_node;	/* sort/lookup */
		struct bio_vec special_vec;
		void *completion_data;
<<<<<<< HEAD
		int error_count; /* for legacy drivers, don't use */
=======
>>>>>>> eb3cdb58
	};


	/*
	 * Three pointers are available for the IO schedulers, if they need
	 * more they have to dynamically allocate it.  Flush requests are
	 * never put on the IO scheduler. So let the flush fields share
	 * space with the elevator data.
	 */
	union {
		struct {
			struct io_cq		*icq;
			void			*priv[2];
		} elv;

		struct {
			unsigned int		seq;
			struct list_head	list;
			rq_end_io_fn		*saved_end_io;
		} flush;
	};

	union {
		struct __call_single_data csd;
		u64 fifo_time;
	};

	/*
	 * completion callback.
	 */
	rq_end_io_fn *end_io;
	void *end_io_data;
};

<<<<<<< HEAD
#define req_op(req) \
	((req)->cmd_flags & REQ_OP_MASK)
=======
static inline enum req_op req_op(const struct request *req)
{
	return req->cmd_flags & REQ_OP_MASK;
}
>>>>>>> eb3cdb58

static inline bool blk_rq_is_passthrough(struct request *rq)
{
	return blk_op_is_passthrough(req_op(rq));
}

static inline unsigned short req_get_ioprio(struct request *req)
{
	return req->ioprio;
}

#define rq_data_dir(rq)		(op_is_write(req_op(rq)) ? WRITE : READ)

#define rq_dma_dir(rq) \
	(op_is_write(req_op(rq)) ? DMA_TO_DEVICE : DMA_FROM_DEVICE)

#define rq_list_add(listptr, rq)	do {		\
	(rq)->rq_next = *(listptr);			\
	*(listptr) = rq;				\
} while (0)

#define rq_list_add_tail(lastpptr, rq)	do {		\
	(rq)->rq_next = NULL;				\
	**(lastpptr) = rq;				\
	*(lastpptr) = &rq->rq_next;			\
} while (0)

#define rq_list_pop(listptr)				\
({							\
	struct request *__req = NULL;			\
	if ((listptr) && *(listptr))	{		\
		__req = *(listptr);			\
		*(listptr) = __req->rq_next;		\
	}						\
	__req;						\
})

#define rq_list_peek(listptr)				\
({							\
	struct request *__req = NULL;			\
	if ((listptr) && *(listptr))			\
		__req = *(listptr);			\
	__req;						\
})

#define rq_list_for_each(listptr, pos)			\
	for (pos = rq_list_peek((listptr)); pos; pos = rq_list_next(pos))

#define rq_list_for_each_safe(listptr, pos, nxt)			\
	for (pos = rq_list_peek((listptr)), nxt = rq_list_next(pos);	\
		pos; pos = nxt, nxt = pos ? rq_list_next(pos) : NULL)

#define rq_list_next(rq)	(rq)->rq_next
#define rq_list_empty(list)	((list) == (struct request *) NULL)

/**
 * rq_list_move() - move a struct request from one list to another
 * @src: The source list @rq is currently in
 * @dst: The destination list that @rq will be appended to
 * @rq: The request to move
 * @prev: The request preceding @rq in @src (NULL if @rq is the head)
 */
static inline void rq_list_move(struct request **src, struct request **dst,
				struct request *rq, struct request *prev)
{
	if (prev)
		prev->rq_next = rq->rq_next;
	else
		*src = rq->rq_next;
	rq_list_add(dst, rq);
}

<<<<<<< HEAD
enum blk_eh_timer_return {
	BLK_EH_DONE,		/* drivers has completed the command */
	BLK_EH_RESET_TIMER,	/* reset timer and try again */
=======
/**
 * enum blk_eh_timer_return - How the timeout handler should proceed
 * @BLK_EH_DONE: The block driver completed the command or will complete it at
 *	a later time.
 * @BLK_EH_RESET_TIMER: Reset the request timer and continue waiting for the
 *	request to complete.
 */
enum blk_eh_timer_return {
	BLK_EH_DONE,
	BLK_EH_RESET_TIMER,
>>>>>>> eb3cdb58
};

#define BLK_TAG_ALLOC_FIFO 0 /* allocate starting from 0 */
#define BLK_TAG_ALLOC_RR 1 /* allocate starting from last allocated tag */

/**
 * struct blk_mq_hw_ctx - State for a hardware queue facing the hardware
 * block device
 */
struct blk_mq_hw_ctx {
	struct {
		/** @lock: Protects the dispatch list. */
		spinlock_t		lock;
		/**
		 * @dispatch: Used for requests that are ready to be
		 * dispatched to the hardware but for some reason (e.g. lack of
		 * resources) could not be sent to the hardware. As soon as the
		 * driver can send new requests, requests at this list will
		 * be sent first for a fairer dispatch.
		 */
		struct list_head	dispatch;
		 /**
		  * @state: BLK_MQ_S_* flags. Defines the state of the hw
		  * queue (active, scheduled to restart, stopped).
		  */
		unsigned long		state;
	} ____cacheline_aligned_in_smp;

	/**
	 * @run_work: Used for scheduling a hardware queue run at a later time.
	 */
	struct delayed_work	run_work;
	/** @cpumask: Map of available CPUs where this hctx can run. */
	cpumask_var_t		cpumask;
	/**
	 * @next_cpu: Used by blk_mq_hctx_next_cpu() for round-robin CPU
	 * selection from @cpumask.
	 */
	int			next_cpu;
	/**
	 * @next_cpu_batch: Counter of how many works left in the batch before
	 * changing to the next CPU.
	 */
	int			next_cpu_batch;

	/** @flags: BLK_MQ_F_* flags. Defines the behaviour of the queue. */
	unsigned long		flags;

	/**
	 * @sched_data: Pointer owned by the IO scheduler attached to a request
	 * queue. It's up to the IO scheduler how to use this pointer.
	 */
	void			*sched_data;
	/**
	 * @queue: Pointer to the request queue that owns this hardware context.
	 */
	struct request_queue	*queue;
	/** @fq: Queue of requests that need to perform a flush operation. */
	struct blk_flush_queue	*fq;

	/**
	 * @driver_data: Pointer to data owned by the block driver that created
	 * this hctx
	 */
	void			*driver_data;

	/**
	 * @ctx_map: Bitmap for each software queue. If bit is on, there is a
	 * pending request in that software queue.
	 */
	struct sbitmap		ctx_map;

	/**
	 * @dispatch_from: Software queue to be used when no scheduler was
	 * selected.
	 */
	struct blk_mq_ctx	*dispatch_from;
	/**
	 * @dispatch_busy: Number used by blk_mq_update_dispatch_busy() to
	 * decide if the hw_queue is busy using Exponential Weighted Moving
	 * Average algorithm.
	 */
	unsigned int		dispatch_busy;

	/** @type: HCTX_TYPE_* flags. Type of hardware queue. */
	unsigned short		type;
	/** @nr_ctx: Number of software queues. */
	unsigned short		nr_ctx;
	/** @ctxs: Array of software queues. */
	struct blk_mq_ctx	**ctxs;

	/** @dispatch_wait_lock: Lock for dispatch_wait queue. */
	spinlock_t		dispatch_wait_lock;
	/**
	 * @dispatch_wait: Waitqueue to put requests when there is no tag
	 * available at the moment, to wait for another try in the future.
	 */
	wait_queue_entry_t	dispatch_wait;

	/**
	 * @wait_index: Index of next available dispatch_wait queue to insert
	 * requests.
	 */
	atomic_t		wait_index;

	/**
	 * @tags: Tags owned by the block driver. A tag at this set is only
	 * assigned when a request is dispatched from a hardware queue.
	 */
	struct blk_mq_tags	*tags;
	/**
	 * @sched_tags: Tags owned by I/O scheduler. If there is an I/O
	 * scheduler associated with a request queue, a tag is assigned when
	 * that request is allocated. Else, this member is not used.
	 */
	struct blk_mq_tags	*sched_tags;

	/** @queued: Number of queued requests. */
	unsigned long		queued;
	/** @run: Number of dispatched requests. */
	unsigned long		run;

	/** @numa_node: NUMA node the storage adapter has been connected to. */
	unsigned int		numa_node;
	/** @queue_num: Index of this hardware queue. */
	unsigned int		queue_num;

	/**
	 * @nr_active: Number of active requests. Only used when a tag set is
	 * shared across request queues.
	 */
	atomic_t		nr_active;

	/** @cpuhp_online: List to store request if CPU is going to die */
	struct hlist_node	cpuhp_online;
	/** @cpuhp_dead: List to store request if some CPU die. */
	struct hlist_node	cpuhp_dead;
	/** @kobj: Kernel object for sysfs. */
	struct kobject		kobj;

#ifdef CONFIG_BLK_DEBUG_FS
	/**
	 * @debugfs_dir: debugfs directory for this hardware queue. Named
	 * as cpu<cpu_number>.
	 */
	struct dentry		*debugfs_dir;
	/** @sched_debugfs_dir:	debugfs directory for the scheduler. */
	struct dentry		*sched_debugfs_dir;
#endif

	void *suse_kabi_padding;

	/**
	 * @hctx_list: if this hctx is not in use, this is an entry in
	 * q->unused_hctx_list.
	 */
	struct list_head	hctx_list;
};

/**
 * struct blk_mq_queue_map - Map software queues to hardware queues
 * @mq_map:       CPU ID to hardware queue index map. This is an array
 *	with nr_cpu_ids elements. Each element has a value in the range
 *	[@queue_offset, @queue_offset + @nr_queues).
 * @nr_queues:    Number of hardware queues to map CPU IDs onto.
 * @queue_offset: First hardware queue to map onto. Used by the PCIe NVMe
 *	driver to map each hardware queue type (enum hctx_type) onto a distinct
 *	set of hardware queues.
 */
struct blk_mq_queue_map {
	unsigned int *mq_map;
	unsigned int nr_queues;
	unsigned int queue_offset;
};

/**
 * enum hctx_type - Type of hardware queue
 * @HCTX_TYPE_DEFAULT:	All I/O not otherwise accounted for.
 * @HCTX_TYPE_READ:	Just for READ I/O.
 * @HCTX_TYPE_POLL:	Polled I/O of any kind.
 * @HCTX_MAX_TYPES:	Number of types of hctx.
 */
enum hctx_type {
	HCTX_TYPE_DEFAULT,
	HCTX_TYPE_READ,
	HCTX_TYPE_POLL,

	HCTX_MAX_TYPES,
};

/**
 * struct blk_mq_tag_set - tag set that can be shared between request queues
 * @ops:	   Pointers to functions that implement block driver behavior.
 * @map:	   One or more ctx -> hctx mappings. One map exists for each
 *		   hardware queue type (enum hctx_type) that the driver wishes
 *		   to support. There are no restrictions on maps being of the
 *		   same size, and it's perfectly legal to share maps between
 *		   types.
 * @nr_maps:	   Number of elements in the @map array. A number in the range
 *		   [1, HCTX_MAX_TYPES].
 * @nr_hw_queues:  Number of hardware queues supported by the block driver that
 *		   owns this data structure.
 * @queue_depth:   Number of tags per hardware queue, reserved tags included.
 * @reserved_tags: Number of tags to set aside for BLK_MQ_REQ_RESERVED tag
 *		   allocations.
 * @cmd_size:	   Number of additional bytes to allocate per request. The block
 *		   driver owns these additional bytes.
 * @numa_node:	   NUMA node the storage adapter has been connected to.
 * @timeout:	   Request processing timeout in jiffies.
 * @flags:	   Zero or more BLK_MQ_F_* flags.
 * @driver_data:   Pointer to data owned by the block driver that created this
 *		   tag set.
 * @tags:	   Tag sets. One tag set per hardware queue. Has @nr_hw_queues
 *		   elements.
 * @shared_tags:
 *		   Shared set of tags. Has @nr_hw_queues elements. If set,
 *		   shared by all @tags.
 * @tag_list_lock: Serializes tag_list accesses.
 * @tag_list:	   List of the request queues that use this tag set. See also
 *		   request_queue.tag_set_list.
 * @srcu:	   Use as lock when type of the request queue is blocking
 *		   (BLK_MQ_F_BLOCKING).
 */
struct blk_mq_tag_set {
	const struct blk_mq_ops	*ops;
	struct blk_mq_queue_map	map[HCTX_MAX_TYPES];
	unsigned int		nr_maps;
	unsigned int		nr_hw_queues;
	unsigned int		queue_depth;
	unsigned int		reserved_tags;
	unsigned int		cmd_size;
	int			numa_node;
	unsigned int		timeout;
	unsigned int		flags;
	void			*driver_data;

	struct blk_mq_tags	**tags;

	struct blk_mq_tags	*shared_tags;

	struct mutex		tag_list_lock;
	struct list_head	tag_list;
	struct srcu_struct	*srcu;
};

/**
 * struct blk_mq_queue_data - Data about a request inserted in a queue
 *
 * @rq:   Request pointer.
 * @last: If it is the last request in the queue.
 */
struct blk_mq_queue_data {
	struct request *rq;
	bool last;
};

<<<<<<< HEAD
typedef bool (busy_tag_iter_fn)(struct request *, void *, bool);
=======
typedef bool (busy_tag_iter_fn)(struct request *, void *);
>>>>>>> eb3cdb58

/**
 * struct blk_mq_ops - Callback functions that implements block driver
 * behaviour.
 */
struct blk_mq_ops {
	/**
	 * @queue_rq: Queue a new request from block IO.
	 */
	blk_status_t (*queue_rq)(struct blk_mq_hw_ctx *,
				 const struct blk_mq_queue_data *);

	/**
	 * @commit_rqs: If a driver uses bd->last to judge when to submit
	 * requests to hardware, it must define this function. In case of errors
	 * that make us stop issuing further requests, this hook serves the
	 * purpose of kicking the hardware (which the last request otherwise
	 * would have done).
	 */
	void (*commit_rqs)(struct blk_mq_hw_ctx *);

	/**
	 * @queue_rqs: Queue a list of new requests. Driver is guaranteed
	 * that each request belongs to the same queue. If the driver doesn't
	 * empty the @rqlist completely, then the rest will be queued
	 * individually by the block layer upon return.
	 */
	void (*queue_rqs)(struct request **rqlist);

	/**
	 * @get_budget: Reserve budget before queue request, once .queue_rq is
	 * run, it is driver's responsibility to release the
	 * reserved budget. Also we have to handle failure case
	 * of .get_budget for avoiding I/O deadlock.
	 */
	int (*get_budget)(struct request_queue *);

	/**
	 * @put_budget: Release the reserved budget.
	 */
	void (*put_budget)(struct request_queue *, int);

	/**
	 * @set_rq_budget_token: store rq's budget token
	 */
	void (*set_rq_budget_token)(struct request *, int);
	/**
	 * @get_rq_budget_token: retrieve rq's budget token
	 */
	int (*get_rq_budget_token)(struct request *);

	/**
	 * @timeout: Called on request timeout.
	 */
	enum blk_eh_timer_return (*timeout)(struct request *);

	/**
	 * @poll: Called to poll for completion of a specific tag.
	 */
	int (*poll)(struct blk_mq_hw_ctx *, struct io_comp_batch *);

	/**
	 * @complete: Mark the request as complete.
	 */
	void (*complete)(struct request *);

	/**
	 * @init_hctx: Called when the block layer side of a hardware queue has
	 * been set up, allowing the driver to allocate/init matching
	 * structures.
	 */
	int (*init_hctx)(struct blk_mq_hw_ctx *, void *, unsigned int);
	/**
	 * @exit_hctx: Ditto for exit/teardown.
	 */
	void (*exit_hctx)(struct blk_mq_hw_ctx *, unsigned int);

	/**
	 * @init_request: Called for every command allocated by the block layer
	 * to allow the driver to set up driver specific data.
	 *
	 * Tag greater than or equal to queue_depth is for setting up
	 * flush request.
	 */
	int (*init_request)(struct blk_mq_tag_set *set, struct request *,
			    unsigned int, unsigned int);
	/**
	 * @exit_request: Ditto for exit/teardown.
	 */
	void (*exit_request)(struct blk_mq_tag_set *set, struct request *,
			     unsigned int);

	/**
	 * @cleanup_rq: Called before freeing one request which isn't completed
	 * yet, and usually for freeing the driver private data.
	 */
	void (*cleanup_rq)(struct request *);

	/**
	 * @busy: If set, returns whether or not this queue currently is busy.
	 */
	bool (*busy)(struct request_queue *);

	/**
	 * @map_queues: This allows drivers specify their own queue mapping by
	 * overriding the setup-time function that builds the mq_map.
	 */
	void (*map_queues)(struct blk_mq_tag_set *set);

#ifdef CONFIG_BLK_DEBUG_FS
	/**
	 * @show_rq: Used by the debugfs implementation to show driver-specific
	 * information about a request.
	 */
	void (*show_rq)(struct seq_file *m, struct request *rq);
#endif

	void *suse_kabi_padding;
};

enum {
	BLK_MQ_F_SHOULD_MERGE	= 1 << 0,
	BLK_MQ_F_TAG_QUEUE_SHARED = 1 << 1,
	/*
	 * Set when this device requires underlying blk-mq device for
	 * completing IO:
	 */
	BLK_MQ_F_STACKING	= 1 << 2,
	BLK_MQ_F_TAG_HCTX_SHARED = 1 << 3,
	BLK_MQ_F_BLOCKING	= 1 << 5,
	/* Do not allow an I/O scheduler to be configured. */
	BLK_MQ_F_NO_SCHED	= 1 << 6,
	/*
	 * Select 'none' during queue registration in case of a single hwq
	 * or shared hwqs instead of 'mq-deadline'.
	 */
	BLK_MQ_F_NO_SCHED_BY_DEFAULT	= 1 << 7,
	BLK_MQ_F_ALLOC_POLICY_START_BIT = 8,
	BLK_MQ_F_ALLOC_POLICY_BITS = 1,

	BLK_MQ_S_STOPPED	= 0,
	BLK_MQ_S_TAG_ACTIVE	= 1,
	BLK_MQ_S_SCHED_RESTART	= 2,

	/* hw queue is inactive after all its CPUs become offline */
	BLK_MQ_S_INACTIVE	= 3,

	BLK_MQ_MAX_DEPTH	= 10240,

	BLK_MQ_CPU_WORK_BATCH	= 8,
};
#define BLK_MQ_FLAG_TO_ALLOC_POLICY(flags) \
	((flags >> BLK_MQ_F_ALLOC_POLICY_START_BIT) & \
		((1 << BLK_MQ_F_ALLOC_POLICY_BITS) - 1))
#define BLK_ALLOC_POLICY_TO_MQ_FLAG(policy) \
	((policy & ((1 << BLK_MQ_F_ALLOC_POLICY_BITS) - 1)) \
		<< BLK_MQ_F_ALLOC_POLICY_START_BIT)

#define BLK_MQ_NO_HCTX_IDX	(-1U)

struct gendisk *__blk_mq_alloc_disk(struct blk_mq_tag_set *set, void *queuedata,
		struct lock_class_key *lkclass);
#define blk_mq_alloc_disk(set, queuedata)				\
({									\
	static struct lock_class_key __key;				\
									\
	__blk_mq_alloc_disk(set, queuedata, &__key);			\
})
<<<<<<< HEAD
=======
struct gendisk *blk_mq_alloc_disk_for_queue(struct request_queue *q,
		struct lock_class_key *lkclass);
>>>>>>> eb3cdb58
struct request_queue *blk_mq_init_queue(struct blk_mq_tag_set *);
int blk_mq_init_allocated_queue(struct blk_mq_tag_set *set,
		struct request_queue *q);
void blk_mq_destroy_queue(struct request_queue *);

int blk_mq_alloc_tag_set(struct blk_mq_tag_set *set);
int blk_mq_alloc_sq_tag_set(struct blk_mq_tag_set *set,
		const struct blk_mq_ops *ops, unsigned int queue_depth,
		unsigned int set_flags);
void blk_mq_free_tag_set(struct blk_mq_tag_set *set);

void blk_mq_free_request(struct request *rq);

bool blk_mq_queue_inflight(struct request_queue *q);

enum {
	/* return when out of requests */
	BLK_MQ_REQ_NOWAIT	= (__force blk_mq_req_flags_t)(1 << 0),
	/* allocate from reserved pool */
	BLK_MQ_REQ_RESERVED	= (__force blk_mq_req_flags_t)(1 << 1),
	/* set RQF_PM */
	BLK_MQ_REQ_PM		= (__force blk_mq_req_flags_t)(1 << 2),
};

struct request *blk_mq_alloc_request(struct request_queue *q, blk_opf_t opf,
		blk_mq_req_flags_t flags);
struct request *blk_mq_alloc_request_hctx(struct request_queue *q,
		blk_opf_t opf, blk_mq_req_flags_t flags,
		unsigned int hctx_idx);

/*
 * Tag address space map.
 */
struct blk_mq_tags {
	unsigned int nr_tags;
	unsigned int nr_reserved_tags;
<<<<<<< HEAD

	atomic_t active_queues;
=======
	unsigned int active_queues;
>>>>>>> eb3cdb58

	struct sbitmap_queue bitmap_tags;
	struct sbitmap_queue breserved_tags;

	struct request **rqs;
	struct request **static_rqs;
	struct list_head page_list;

	/*
	 * used to clear request reference in rqs[] before freeing one
	 * request pool
	 */
	spinlock_t lock;
};

static inline struct request *blk_mq_tag_to_rq(struct blk_mq_tags *tags,
					       unsigned int tag)
{
	if (tag < tags->nr_tags) {
		prefetch(tags->rqs[tag]);
		return tags->rqs[tag];
	}

	return NULL;
}

enum {
	BLK_MQ_UNIQUE_TAG_BITS = 16,
	BLK_MQ_UNIQUE_TAG_MASK = (1 << BLK_MQ_UNIQUE_TAG_BITS) - 1,
};

u32 blk_mq_unique_tag(struct request *rq);

static inline u16 blk_mq_unique_tag_to_hwq(u32 unique_tag)
{
	return unique_tag >> BLK_MQ_UNIQUE_TAG_BITS;
}

static inline u16 blk_mq_unique_tag_to_tag(u32 unique_tag)
{
	return unique_tag & BLK_MQ_UNIQUE_TAG_MASK;
}

/**
 * blk_mq_rq_state() - read the current MQ_RQ_* state of a request
 * @rq: target request.
 */
static inline enum mq_rq_state blk_mq_rq_state(struct request *rq)
{
	return READ_ONCE(rq->state);
}

static inline int blk_mq_request_started(struct request *rq)
{
	return blk_mq_rq_state(rq) != MQ_RQ_IDLE;
}

static inline int blk_mq_request_completed(struct request *rq)
{
	return blk_mq_rq_state(rq) == MQ_RQ_COMPLETE;
}

/*
 * 
 * Set the state to complete when completing a request from inside ->queue_rq.
 * This is used by drivers that want to ensure special complete actions that
 * need access to the request are called on failure, e.g. by nvme for
 * multipathing.
 */
static inline void blk_mq_set_request_complete(struct request *rq)
{
	WRITE_ONCE(rq->state, MQ_RQ_COMPLETE);
}

/*
 * Complete the request directly instead of deferring it to softirq or
 * completing it another CPU. Useful in preemptible instead of an interrupt.
 */
static inline void blk_mq_complete_request_direct(struct request *rq,
		   void (*complete)(struct request *rq))
{
	WRITE_ONCE(rq->state, MQ_RQ_COMPLETE);
	complete(rq);
}

void blk_mq_start_request(struct request *rq);
void blk_mq_end_request(struct request *rq, blk_status_t error);
void __blk_mq_end_request(struct request *rq, blk_status_t error);
void blk_mq_end_request_batch(struct io_comp_batch *ib);

/*
 * Only need start/end time stamping if we have iostat or
 * blk stats enabled, or using an IO scheduler.
 */
static inline bool blk_mq_need_time_stamp(struct request *rq)
{
	return (rq->rq_flags & (RQF_IO_STAT | RQF_STATS | RQF_ELV));
}

<<<<<<< HEAD
=======
static inline bool blk_mq_is_reserved_rq(struct request *rq)
{
	return rq->rq_flags & RQF_RESV;
}

>>>>>>> eb3cdb58
/*
 * Batched completions only work when there is no I/O error and no special
 * ->end_io handler.
 */
static inline bool blk_mq_add_to_batch(struct request *req,
				       struct io_comp_batch *iob, int ioerror,
				       void (*complete)(struct io_comp_batch *))
{
<<<<<<< HEAD
	if (!iob || (req->rq_flags & RQF_ELV) || req->end_io || ioerror)
		return false;
=======
	if (!iob || (req->rq_flags & RQF_ELV) || ioerror ||
			(req->end_io && !blk_rq_is_passthrough(req)))
		return false;

>>>>>>> eb3cdb58
	if (!iob->complete)
		iob->complete = complete;
	else if (iob->complete != complete)
		return false;
	iob->need_ts |= blk_mq_need_time_stamp(req);
	rq_list_add(&iob->req_list, req);
	return true;
}

void blk_mq_requeue_request(struct request *rq, bool kick_requeue_list);
void blk_mq_kick_requeue_list(struct request_queue *q);
void blk_mq_delay_kick_requeue_list(struct request_queue *q, unsigned long msecs);
void blk_mq_complete_request(struct request *rq);
bool blk_mq_complete_request_remote(struct request *rq);
void blk_mq_stop_hw_queue(struct blk_mq_hw_ctx *hctx);
void blk_mq_start_hw_queue(struct blk_mq_hw_ctx *hctx);
void blk_mq_stop_hw_queues(struct request_queue *q);
void blk_mq_start_hw_queues(struct request_queue *q);
void blk_mq_start_stopped_hw_queue(struct blk_mq_hw_ctx *hctx, bool async);
void blk_mq_start_stopped_hw_queues(struct request_queue *q, bool async);
void blk_mq_quiesce_queue(struct request_queue *q);
<<<<<<< HEAD
void blk_mq_wait_quiesce_done(struct request_queue *q);
=======
void blk_mq_wait_quiesce_done(struct blk_mq_tag_set *set);
void blk_mq_quiesce_tagset(struct blk_mq_tag_set *set);
void blk_mq_unquiesce_tagset(struct blk_mq_tag_set *set);
>>>>>>> eb3cdb58
void blk_mq_unquiesce_queue(struct request_queue *q);
void blk_mq_delay_run_hw_queue(struct blk_mq_hw_ctx *hctx, unsigned long msecs);
void blk_mq_run_hw_queue(struct blk_mq_hw_ctx *hctx, bool async);
void blk_mq_run_hw_queues(struct request_queue *q, bool async);
void blk_mq_delay_run_hw_queues(struct request_queue *q, unsigned long msecs);
void blk_mq_tagset_busy_iter(struct blk_mq_tag_set *tagset,
		busy_tag_iter_fn *fn, void *priv);
void blk_mq_tagset_wait_completed_request(struct blk_mq_tag_set *tagset);
void blk_mq_freeze_queue(struct request_queue *q);
void blk_mq_unfreeze_queue(struct request_queue *q);
void blk_freeze_queue_start(struct request_queue *q);
void blk_mq_freeze_queue_wait(struct request_queue *q);
int blk_mq_freeze_queue_wait_timeout(struct request_queue *q,
				     unsigned long timeout);

void blk_mq_map_queues(struct blk_mq_queue_map *qmap);
void blk_mq_update_nr_hw_queues(struct blk_mq_tag_set *set, int nr_hw_queues);

void blk_mq_quiesce_queue_nowait(struct request_queue *q);

unsigned int blk_mq_rq_cpu(struct request *rq);

bool __blk_should_fake_timeout(struct request_queue *q);
static inline bool blk_should_fake_timeout(struct request_queue *q)
{
	if (IS_ENABLED(CONFIG_FAIL_IO_TIMEOUT) &&
	    test_bit(QUEUE_FLAG_FAIL_IO, &q->queue_flags))
		return __blk_should_fake_timeout(q);
	return false;
}

/**
 * blk_mq_rq_from_pdu - cast a PDU to a request
 * @pdu: the PDU (Protocol Data Unit) to be casted
 *
 * Return: request
 *
 * Driver command data is immediately after the request. So subtract request
 * size to get back to the original request.
 */
static inline struct request *blk_mq_rq_from_pdu(void *pdu)
{
	return pdu - sizeof(struct request);
}

/**
 * blk_mq_rq_to_pdu - cast a request to a PDU
 * @rq: the request to be casted
 *
 * Return: pointer to the PDU
 *
 * Driver command data is immediately after the request. So add request to get
 * the PDU.
 */
static inline void *blk_mq_rq_to_pdu(struct request *rq)
{
	return rq + 1;
}

#define queue_for_each_hw_ctx(q, hctx, i)				\
	xa_for_each(&(q)->hctx_table, (i), (hctx))

#define hctx_for_each_ctx(hctx, ctx, i)					\
	for ((i) = 0; (i) < (hctx)->nr_ctx &&				\
	     ({ ctx = (hctx)->ctxs[(i)]; 1; }); (i)++)

static inline void blk_mq_cleanup_rq(struct request *rq)
{
	if (rq->q->mq_ops->cleanup_rq)
		rq->q->mq_ops->cleanup_rq(rq);
}

static inline void blk_rq_bio_prep(struct request *rq, struct bio *bio,
		unsigned int nr_segs)
{
	rq->nr_phys_segments = nr_segs;
	rq->__data_len = bio->bi_iter.bi_size;
	rq->bio = rq->biotail = bio;
	rq->ioprio = bio_prio(bio);
}

void blk_mq_hctx_set_fq_lock_class(struct blk_mq_hw_ctx *hctx,
		struct lock_class_key *key);

static inline bool rq_is_sync(struct request *rq)
{
	return op_is_sync(rq->cmd_flags);
}

void blk_rq_init(struct request_queue *q, struct request *rq);
int blk_rq_prep_clone(struct request *rq, struct request *rq_src,
		struct bio_set *bs, gfp_t gfp_mask,
		int (*bio_ctr)(struct bio *, struct bio *, void *), void *data);
void blk_rq_unprep_clone(struct request *rq);
blk_status_t blk_insert_cloned_request(struct request *rq);

struct rq_map_data {
	struct page **pages;
<<<<<<< HEAD
	int page_order;
	int nr_entries;
	unsigned long offset;
	int null_mapped;
	int from_user;
=======
	unsigned long offset;
	unsigned short page_order;
	unsigned short nr_entries;
	bool null_mapped;
	bool from_user;
>>>>>>> eb3cdb58
};

int blk_rq_map_user(struct request_queue *, struct request *,
		struct rq_map_data *, void __user *, unsigned long, gfp_t);
<<<<<<< HEAD
=======
int blk_rq_map_user_io(struct request *, struct rq_map_data *,
		void __user *, unsigned long, gfp_t, bool, int, bool, int);
>>>>>>> eb3cdb58
int blk_rq_map_user_iov(struct request_queue *, struct request *,
		struct rq_map_data *, const struct iov_iter *, gfp_t);
int blk_rq_unmap_user(struct bio *);
int blk_rq_map_kern(struct request_queue *, struct request *, void *,
		unsigned int, gfp_t);
int blk_rq_append_bio(struct request *rq, struct bio *bio);
void blk_execute_rq_nowait(struct request *rq, bool at_head);
blk_status_t blk_execute_rq(struct request *rq, bool at_head);
<<<<<<< HEAD
=======
bool blk_rq_is_poll(struct request *rq);
>>>>>>> eb3cdb58

struct req_iterator {
	struct bvec_iter iter;
	struct bio *bio;
};

#define __rq_for_each_bio(_bio, rq)	\
	if ((rq->bio))			\
		for (_bio = (rq)->bio; _bio; _bio = _bio->bi_next)

#define rq_for_each_segment(bvl, _rq, _iter)			\
	__rq_for_each_bio(_iter.bio, _rq)			\
		bio_for_each_segment(bvl, _iter.bio, _iter.iter)

#define rq_for_each_bvec(bvl, _rq, _iter)			\
	__rq_for_each_bio(_iter.bio, _rq)			\
		bio_for_each_bvec(bvl, _iter.bio, _iter.iter)

#define rq_iter_last(bvec, _iter)				\
		(_iter.bio->bi_next == NULL &&			\
		 bio_iter_last(bvec, _iter.iter))

/*
 * blk_rq_pos()			: the current sector
 * blk_rq_bytes()		: bytes left in the entire request
 * blk_rq_cur_bytes()		: bytes left in the current segment
 * blk_rq_sectors()		: sectors left in the entire request
 * blk_rq_cur_sectors()		: sectors left in the current segment
 * blk_rq_stats_sectors()	: sectors of the entire request used for stats
 */
static inline sector_t blk_rq_pos(const struct request *rq)
{
	return rq->__sector;
}

static inline unsigned int blk_rq_bytes(const struct request *rq)
{
	return rq->__data_len;
}

static inline int blk_rq_cur_bytes(const struct request *rq)
{
	if (!rq->bio)
		return 0;
	if (!bio_has_data(rq->bio))	/* dataless requests such as discard */
		return rq->bio->bi_iter.bi_size;
	return bio_iovec(rq->bio).bv_len;
}

static inline unsigned int blk_rq_sectors(const struct request *rq)
{
	return blk_rq_bytes(rq) >> SECTOR_SHIFT;
}

static inline unsigned int blk_rq_cur_sectors(const struct request *rq)
{
	return blk_rq_cur_bytes(rq) >> SECTOR_SHIFT;
}

static inline unsigned int blk_rq_stats_sectors(const struct request *rq)
{
	return rq->stats_sectors;
}

/*
 * Some commands like WRITE SAME have a payload or data transfer size which
 * is different from the size of the request.  Any driver that supports such
 * commands using the RQF_SPECIAL_PAYLOAD flag needs to use this helper to
 * calculate the data transfer size.
 */
static inline unsigned int blk_rq_payload_bytes(struct request *rq)
{
	if (rq->rq_flags & RQF_SPECIAL_PAYLOAD)
		return rq->special_vec.bv_len;
	return blk_rq_bytes(rq);
}

/*
 * Return the first full biovec in the request.  The caller needs to check that
 * there are any bvecs before calling this helper.
 */
static inline struct bio_vec req_bvec(struct request *rq)
{
	if (rq->rq_flags & RQF_SPECIAL_PAYLOAD)
		return rq->special_vec;
	return mp_bvec_iter_bvec(rq->bio->bi_io_vec, rq->bio->bi_iter);
}

static inline unsigned int blk_rq_count_bios(struct request *rq)
{
	unsigned int nr_bios = 0;
	struct bio *bio;

	__rq_for_each_bio(bio, rq)
		nr_bios++;

	return nr_bios;
}

void blk_steal_bios(struct bio_list *list, struct request *rq);

/*
 * Request completion related functions.
 *
 * blk_update_request() completes given number of bytes and updates
 * the request without completing it.
 */
bool blk_update_request(struct request *rq, blk_status_t error,
			       unsigned int nr_bytes);
void blk_abort_request(struct request *);

/*
 * Number of physical segments as sent to the device.
 *
 * Normally this is the number of discontiguous data segments sent by the
 * submitter.  But for data-less command like discard we might have no
 * actual data segments submitted, but the driver might have to add it's
 * own special payload.  In that case we still return 1 here so that this
 * special payload will be mapped.
 */
static inline unsigned short blk_rq_nr_phys_segments(struct request *rq)
{
	if (rq->rq_flags & RQF_SPECIAL_PAYLOAD)
		return 1;
	return rq->nr_phys_segments;
}

/*
 * Number of discard segments (or ranges) the driver needs to fill in.
 * Each discard bio merged into a request is counted as one segment.
 */
static inline unsigned short blk_rq_nr_discard_segments(struct request *rq)
{
	return max_t(unsigned short, rq->nr_phys_segments, 1);
}

int __blk_rq_map_sg(struct request_queue *q, struct request *rq,
		struct scatterlist *sglist, struct scatterlist **last_sg);
static inline int blk_rq_map_sg(struct request_queue *q, struct request *rq,
		struct scatterlist *sglist)
{
	struct scatterlist *last_sg = NULL;

	return __blk_rq_map_sg(q, rq, sglist, &last_sg);
}
void blk_dump_rq_flags(struct request *, char *);

#ifdef CONFIG_BLK_DEV_ZONED
static inline unsigned int blk_rq_zone_no(struct request *rq)
{
<<<<<<< HEAD
	return blk_queue_zone_no(rq->q, blk_rq_pos(rq));
=======
	return disk_zone_no(rq->q->disk, blk_rq_pos(rq));
>>>>>>> eb3cdb58
}

static inline unsigned int blk_rq_zone_is_seq(struct request *rq)
{
<<<<<<< HEAD
	return blk_queue_zone_is_seq(rq->q, blk_rq_pos(rq));
=======
	return disk_zone_is_seq(rq->q->disk, blk_rq_pos(rq));
>>>>>>> eb3cdb58
}

bool blk_req_needs_zone_write_lock(struct request *rq);
bool blk_req_zone_write_trylock(struct request *rq);
void __blk_req_zone_write_lock(struct request *rq);
void __blk_req_zone_write_unlock(struct request *rq);

static inline void blk_req_zone_write_lock(struct request *rq)
{
	if (blk_req_needs_zone_write_lock(rq))
		__blk_req_zone_write_lock(rq);
}

static inline void blk_req_zone_write_unlock(struct request *rq)
{
	if (rq->rq_flags & RQF_ZONE_WRITE_LOCKED)
		__blk_req_zone_write_unlock(rq);
}

static inline bool blk_req_zone_is_write_locked(struct request *rq)
{
<<<<<<< HEAD
	return rq->q->seq_zones_wlock &&
		test_bit(blk_rq_zone_no(rq), rq->q->seq_zones_wlock);
=======
	return rq->q->disk->seq_zones_wlock &&
		test_bit(blk_rq_zone_no(rq), rq->q->disk->seq_zones_wlock);
>>>>>>> eb3cdb58
}

static inline bool blk_req_can_dispatch_to_zone(struct request *rq)
{
	if (!blk_req_needs_zone_write_lock(rq))
		return true;
	return !blk_req_zone_is_write_locked(rq);
}
#else /* CONFIG_BLK_DEV_ZONED */
static inline bool blk_req_needs_zone_write_lock(struct request *rq)
{
	return false;
}

static inline void blk_req_zone_write_lock(struct request *rq)
{
}

static inline void blk_req_zone_write_unlock(struct request *rq)
{
}
static inline bool blk_req_zone_is_write_locked(struct request *rq)
{
	return false;
}

static inline bool blk_req_can_dispatch_to_zone(struct request *rq)
{
	return true;
}
#endif /* CONFIG_BLK_DEV_ZONED */

#endif /* BLK_MQ_H */<|MERGE_RESOLUTION|>--- conflicted
+++ resolved
@@ -7,10 +7,7 @@
 #include <linux/lockdep.h>
 #include <linux/scatterlist.h>
 #include <linux/prefetch.h>
-<<<<<<< HEAD
-=======
 #include <linux/srcu.h>
->>>>>>> eb3cdb58
 
 struct blk_mq_tags;
 struct blk_flush_queue;
@@ -18,16 +15,12 @@
 #define BLKDEV_MIN_RQ	4
 #define BLKDEV_DEFAULT_RQ	128
 
-<<<<<<< HEAD
-typedef void (rq_end_io_fn)(struct request *, blk_status_t);
-=======
 enum rq_end_io_ret {
 	RQ_END_IO_NONE,
 	RQ_END_IO_FREE,
 };
 
 typedef enum rq_end_io_ret (rq_end_io_fn)(struct request *, blk_status_t);
->>>>>>> eb3cdb58
 
 /*
  * request flags */
@@ -64,19 +57,11 @@
 #define RQF_SPECIAL_PAYLOAD	((__force req_flags_t)(1 << 18))
 /* The per-zone write lock is held for this request */
 #define RQF_ZONE_WRITE_LOCKED	((__force req_flags_t)(1 << 19))
-<<<<<<< HEAD
-/* already slept for hybrid poll */
-#define RQF_MQ_POLL_SLEPT	((__force req_flags_t)(1 << 20))
-=======
->>>>>>> eb3cdb58
 /* ->timeout has been called, don't expire again */
 #define RQF_TIMED_OUT		((__force req_flags_t)(1 << 21))
 /* queue has elevator attached */
 #define RQF_ELV			((__force req_flags_t)(1 << 22))
-<<<<<<< HEAD
-=======
 #define RQF_RESV			((__force req_flags_t)(1 << 23))
->>>>>>> eb3cdb58
 
 /* flags that prevent us from merging requests: */
 #define RQF_NOMERGE_FLAGS \
@@ -99,11 +84,7 @@
 	struct blk_mq_ctx *mq_ctx;
 	struct blk_mq_hw_ctx *mq_hctx;
 
-<<<<<<< HEAD
-	unsigned int cmd_flags;		/* op and common flags */
-=======
 	blk_opf_t cmd_flags;		/* op and common flags */
->>>>>>> eb3cdb58
 	req_flags_t rq_flags;
 
 	int tag;
@@ -158,10 +139,6 @@
 	struct blk_crypto_keyslot *crypt_keyslot;
 #endif
 
-<<<<<<< HEAD
-	unsigned short write_hint;
-=======
->>>>>>> eb3cdb58
 	unsigned short ioprio;
 
 	enum mq_rq_state state;
@@ -190,10 +167,6 @@
 		struct rb_node rb_node;	/* sort/lookup */
 		struct bio_vec special_vec;
 		void *completion_data;
-<<<<<<< HEAD
-		int error_count; /* for legacy drivers, don't use */
-=======
->>>>>>> eb3cdb58
 	};
 
 
@@ -228,15 +201,10 @@
 	void *end_io_data;
 };
 
-<<<<<<< HEAD
-#define req_op(req) \
-	((req)->cmd_flags & REQ_OP_MASK)
-=======
 static inline enum req_op req_op(const struct request *req)
 {
 	return req->cmd_flags & REQ_OP_MASK;
 }
->>>>>>> eb3cdb58
 
 static inline bool blk_rq_is_passthrough(struct request *rq)
 {
@@ -309,11 +277,6 @@
 	rq_list_add(dst, rq);
 }
 
-<<<<<<< HEAD
-enum blk_eh_timer_return {
-	BLK_EH_DONE,		/* drivers has completed the command */
-	BLK_EH_RESET_TIMER,	/* reset timer and try again */
-=======
 /**
  * enum blk_eh_timer_return - How the timeout handler should proceed
  * @BLK_EH_DONE: The block driver completed the command or will complete it at
@@ -324,7 +287,6 @@
 enum blk_eh_timer_return {
 	BLK_EH_DONE,
 	BLK_EH_RESET_TIMER,
->>>>>>> eb3cdb58
 };
 
 #define BLK_TAG_ALLOC_FIFO 0 /* allocate starting from 0 */
@@ -474,8 +436,6 @@
 	/** @sched_debugfs_dir:	debugfs directory for the scheduler. */
 	struct dentry		*sched_debugfs_dir;
 #endif
-
-	void *suse_kabi_padding;
 
 	/**
 	 * @hctx_list: if this hctx is not in use, this is an entry in
@@ -581,11 +541,7 @@
 	bool last;
 };
 
-<<<<<<< HEAD
-typedef bool (busy_tag_iter_fn)(struct request *, void *, bool);
-=======
 typedef bool (busy_tag_iter_fn)(struct request *, void *);
->>>>>>> eb3cdb58
 
 /**
  * struct blk_mq_ops - Callback functions that implements block driver
@@ -702,8 +658,6 @@
 	 */
 	void (*show_rq)(struct seq_file *m, struct request *rq);
 #endif
-
-	void *suse_kabi_padding;
 };
 
 enum {
@@ -754,11 +708,8 @@
 									\
 	__blk_mq_alloc_disk(set, queuedata, &__key);			\
 })
-<<<<<<< HEAD
-=======
 struct gendisk *blk_mq_alloc_disk_for_queue(struct request_queue *q,
 		struct lock_class_key *lkclass);
->>>>>>> eb3cdb58
 struct request_queue *blk_mq_init_queue(struct blk_mq_tag_set *);
 int blk_mq_init_allocated_queue(struct blk_mq_tag_set *set,
 		struct request_queue *q);
@@ -795,12 +746,7 @@
 struct blk_mq_tags {
 	unsigned int nr_tags;
 	unsigned int nr_reserved_tags;
-<<<<<<< HEAD
-
-	atomic_t active_queues;
-=======
 	unsigned int active_queues;
->>>>>>> eb3cdb58
 
 	struct sbitmap_queue bitmap_tags;
 	struct sbitmap_queue breserved_tags;
@@ -900,14 +846,11 @@
 	return (rq->rq_flags & (RQF_IO_STAT | RQF_STATS | RQF_ELV));
 }
 
-<<<<<<< HEAD
-=======
 static inline bool blk_mq_is_reserved_rq(struct request *rq)
 {
 	return rq->rq_flags & RQF_RESV;
 }
 
->>>>>>> eb3cdb58
 /*
  * Batched completions only work when there is no I/O error and no special
  * ->end_io handler.
@@ -916,15 +859,10 @@
 				       struct io_comp_batch *iob, int ioerror,
 				       void (*complete)(struct io_comp_batch *))
 {
-<<<<<<< HEAD
-	if (!iob || (req->rq_flags & RQF_ELV) || req->end_io || ioerror)
-		return false;
-=======
 	if (!iob || (req->rq_flags & RQF_ELV) || ioerror ||
 			(req->end_io && !blk_rq_is_passthrough(req)))
 		return false;
 
->>>>>>> eb3cdb58
 	if (!iob->complete)
 		iob->complete = complete;
 	else if (iob->complete != complete)
@@ -946,13 +884,9 @@
 void blk_mq_start_stopped_hw_queue(struct blk_mq_hw_ctx *hctx, bool async);
 void blk_mq_start_stopped_hw_queues(struct request_queue *q, bool async);
 void blk_mq_quiesce_queue(struct request_queue *q);
-<<<<<<< HEAD
-void blk_mq_wait_quiesce_done(struct request_queue *q);
-=======
 void blk_mq_wait_quiesce_done(struct blk_mq_tag_set *set);
 void blk_mq_quiesce_tagset(struct blk_mq_tag_set *set);
 void blk_mq_unquiesce_tagset(struct blk_mq_tag_set *set);
->>>>>>> eb3cdb58
 void blk_mq_unquiesce_queue(struct request_queue *q);
 void blk_mq_delay_run_hw_queue(struct blk_mq_hw_ctx *hctx, unsigned long msecs);
 void blk_mq_run_hw_queue(struct blk_mq_hw_ctx *hctx, bool async);
@@ -1051,28 +985,17 @@
 
 struct rq_map_data {
 	struct page **pages;
-<<<<<<< HEAD
-	int page_order;
-	int nr_entries;
-	unsigned long offset;
-	int null_mapped;
-	int from_user;
-=======
 	unsigned long offset;
 	unsigned short page_order;
 	unsigned short nr_entries;
 	bool null_mapped;
 	bool from_user;
->>>>>>> eb3cdb58
 };
 
 int blk_rq_map_user(struct request_queue *, struct request *,
 		struct rq_map_data *, void __user *, unsigned long, gfp_t);
-<<<<<<< HEAD
-=======
 int blk_rq_map_user_io(struct request *, struct rq_map_data *,
 		void __user *, unsigned long, gfp_t, bool, int, bool, int);
->>>>>>> eb3cdb58
 int blk_rq_map_user_iov(struct request_queue *, struct request *,
 		struct rq_map_data *, const struct iov_iter *, gfp_t);
 int blk_rq_unmap_user(struct bio *);
@@ -1081,10 +1004,7 @@
 int blk_rq_append_bio(struct request *rq, struct bio *bio);
 void blk_execute_rq_nowait(struct request *rq, bool at_head);
 blk_status_t blk_execute_rq(struct request *rq, bool at_head);
-<<<<<<< HEAD
-=======
 bool blk_rq_is_poll(struct request *rq);
->>>>>>> eb3cdb58
 
 struct req_iterator {
 	struct bvec_iter iter;
@@ -1235,20 +1155,12 @@
 #ifdef CONFIG_BLK_DEV_ZONED
 static inline unsigned int blk_rq_zone_no(struct request *rq)
 {
-<<<<<<< HEAD
-	return blk_queue_zone_no(rq->q, blk_rq_pos(rq));
-=======
 	return disk_zone_no(rq->q->disk, blk_rq_pos(rq));
->>>>>>> eb3cdb58
 }
 
 static inline unsigned int blk_rq_zone_is_seq(struct request *rq)
 {
-<<<<<<< HEAD
-	return blk_queue_zone_is_seq(rq->q, blk_rq_pos(rq));
-=======
 	return disk_zone_is_seq(rq->q->disk, blk_rq_pos(rq));
->>>>>>> eb3cdb58
 }
 
 bool blk_req_needs_zone_write_lock(struct request *rq);
@@ -1270,13 +1182,8 @@
 
 static inline bool blk_req_zone_is_write_locked(struct request *rq)
 {
-<<<<<<< HEAD
-	return rq->q->seq_zones_wlock &&
-		test_bit(blk_rq_zone_no(rq), rq->q->seq_zones_wlock);
-=======
 	return rq->q->disk->seq_zones_wlock &&
 		test_bit(blk_rq_zone_no(rq), rq->q->disk->seq_zones_wlock);
->>>>>>> eb3cdb58
 }
 
 static inline bool blk_req_can_dispatch_to_zone(struct request *rq)
