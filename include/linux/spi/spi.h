/* SPDX-License-Identifier: GPL-2.0-or-later
 *
 * Copyright (C) 2005 David Brownell
 */

#ifndef __LINUX_SPI_H
#define __LINUX_SPI_H

#include <linux/bits.h>
#include <linux/device.h>
#include <linux/mod_devicetable.h>
#include <linux/slab.h>
#include <linux/kthread.h>
#include <linux/completion.h>
#include <linux/scatterlist.h>
#include <linux/gpio/consumer.h>

#include <uapi/linux/spi/spi.h>
#include <linux/acpi.h>
<<<<<<< HEAD
=======
#include <linux/u64_stats_sync.h>
>>>>>>> eb3cdb58

struct dma_chan;
struct software_node;
struct ptp_system_timestamp;
struct spi_controller;
struct spi_transfer;
struct spi_controller_mem_ops;
struct spi_controller_mem_caps;
struct spi_message;

/*
 * INTERFACES between SPI master-side drivers and SPI slave protocol handlers,
 * and SPI infrastructure.
 */
extern struct bus_type spi_bus_type;

/**
 * struct spi_statistics - statistics for spi transfers
 * @syncp:         seqcount to protect members in this struct for per-cpu udate
 *                 on 32-bit systems
 *
 * @messages:      number of spi-messages handled
 * @transfers:     number of spi_transfers handled
 * @errors:        number of errors during spi_transfer
 * @timedout:      number of timeouts during spi_transfer
 *
 * @spi_sync:      number of times spi_sync is used
 * @spi_sync_immediate:
 *                 number of times spi_sync is executed immediately
 *                 in calling context without queuing and scheduling
 * @spi_async:     number of times spi_async is used
 *
 * @bytes:         number of bytes transferred to/from device
 * @bytes_tx:      number of bytes sent to device
 * @bytes_rx:      number of bytes received from device
 *
 * @transfer_bytes_histo:
 *                 transfer bytes histogramm
 *
 * @transfers_split_maxsize:
 *                 number of transfers that have been split because of
 *                 maxsize limit
 */
struct spi_statistics {
	struct u64_stats_sync	syncp;

	u64_stats_t		messages;
	u64_stats_t		transfers;
	u64_stats_t		errors;
	u64_stats_t		timedout;

	u64_stats_t		spi_sync;
	u64_stats_t		spi_sync_immediate;
	u64_stats_t		spi_async;

	u64_stats_t		bytes;
	u64_stats_t		bytes_rx;
	u64_stats_t		bytes_tx;

#define SPI_STATISTICS_HISTO_SIZE 17
	u64_stats_t	transfer_bytes_histo[SPI_STATISTICS_HISTO_SIZE];

	u64_stats_t	transfers_split_maxsize;
};

#define SPI_STATISTICS_ADD_TO_FIELD(pcpu_stats, field, count)		\
	do {								\
		struct spi_statistics *__lstats;			\
		get_cpu();						\
		__lstats = this_cpu_ptr(pcpu_stats);			\
		u64_stats_update_begin(&__lstats->syncp);		\
		u64_stats_add(&__lstats->field, count);			\
		u64_stats_update_end(&__lstats->syncp);			\
		put_cpu();						\
	} while (0)

#define SPI_STATISTICS_INCREMENT_FIELD(pcpu_stats, field)		\
	do {								\
		struct spi_statistics *__lstats;			\
		get_cpu();						\
		__lstats = this_cpu_ptr(pcpu_stats);			\
		u64_stats_update_begin(&__lstats->syncp);		\
		u64_stats_inc(&__lstats->field);			\
		u64_stats_update_end(&__lstats->syncp);			\
		put_cpu();						\
	} while (0)

/**
 * struct spi_delay - SPI delay information
 * @value: Value for the delay
 * @unit: Unit for the delay
 */
struct spi_delay {
#define SPI_DELAY_UNIT_USECS	0
#define SPI_DELAY_UNIT_NSECS	1
#define SPI_DELAY_UNIT_SCK	2
	u16	value;
	u8	unit;
};

extern int spi_delay_to_ns(struct spi_delay *_delay, struct spi_transfer *xfer);
extern int spi_delay_exec(struct spi_delay *_delay, struct spi_transfer *xfer);
extern void spi_transfer_cs_change_delay_exec(struct spi_message *msg,
						  struct spi_transfer *xfer);

/**
 * struct spi_device - Controller side proxy for an SPI slave device
 * @dev: Driver model representation of the device.
 * @controller: SPI controller used with the device.
 * @master: Copy of controller, for backwards compatibility.
 * @max_speed_hz: Maximum clock rate to be used with this chip
 *	(on this board); may be changed by the device's driver.
 *	The spi_transfer.speed_hz can override this for each transfer.
 * @chip_select: Chipselect, distinguishing chips handled by @controller.
 * @mode: The spi mode defines how data is clocked out and in.
 *	This may be changed by the device's driver.
 *	The "active low" default for chipselect mode can be overridden
 *	(by specifying SPI_CS_HIGH) as can the "MSB first" default for
 *	each word in a transfer (by specifying SPI_LSB_FIRST).
 * @bits_per_word: Data transfers involve one or more words; word sizes
 *	like eight or 12 bits are common.  In-memory wordsizes are
 *	powers of two bytes (e.g. 20 bit samples use 32 bits).
 *	This may be changed by the device's driver, or left at the
 *	default (0) indicating protocol words are eight bit bytes.
 *	The spi_transfer.bits_per_word can override this for each transfer.
 * @rt: Make the pump thread real time priority.
 * @irq: Negative, or the number passed to request_irq() to receive
 *	interrupts from this device.
 * @controller_state: Controller's runtime state
 * @controller_data: Board-specific definitions for controller, such as
 *	FIFO initialization parameters; from board_info.controller_data
 * @modalias: Name of the driver to use with this device, or an alias
 *	for that name.  This appears in the sysfs "modalias" attribute
 *	for driver coldplugging, and in uevents used for hotplugging
 * @driver_override: If the name of a driver is written to this attribute, then
 *	the device will bind to the named driver and only the named driver.
 *	Do not set directly, because core frees it; use driver_set_override() to
 *	set or clear it.
 * @cs_gpiod: gpio descriptor of the chipselect line (optional, NULL when
 *	not using a GPIO line)
 * @word_delay: delay to be inserted between consecutive
 *	words of a transfer
 * @cs_setup: delay to be introduced by the controller after CS is asserted
 * @cs_hold: delay to be introduced by the controller before CS is deasserted
 * @cs_inactive: delay to be introduced by the controller after CS is
 *	deasserted. If @cs_change_delay is used from @spi_transfer, then the
 *	two delays will be added up.
 * @pcpu_statistics: statistics for the spi_device
 *
 * A @spi_device is used to interchange data between an SPI slave
 * (usually a discrete chip) and CPU memory.
 *
 * In @dev, the platform_data is used to hold information about this
 * device that's meaningful to the device's protocol driver, but not
 * to its controller.  One example might be an identifier for a chip
 * variant with slightly different functionality; another might be
 * information about how this particular board wires the chip's pins.
 */
struct spi_device {
	struct device		dev;
	struct spi_controller	*controller;
	struct spi_controller	*master;	/* Compatibility layer */
	u32			max_speed_hz;
	u8			chip_select;
	u8			bits_per_word;
	bool			rt;
#define SPI_NO_TX		BIT(31)		/* No transmit wire */
#define SPI_NO_RX		BIT(30)		/* No receive wire */
	/*
	 * TPM specification defines flow control over SPI. Client device
	 * can insert a wait state on MISO when address is transmitted by
	 * controller on MOSI. Detecting the wait state in software is only
	 * possible for full duplex controllers. For controllers that support
	 * only half-duplex, the wait state detection needs to be implemented
	 * in hardware. TPM devices would set this flag when hardware flow
	 * control is expected from SPI controller.
	 */
#define SPI_TPM_HW_FLOW		BIT(29)		/* TPM HW flow control */
	/*
	 * All bits defined above should be covered by SPI_MODE_KERNEL_MASK.
	 * The SPI_MODE_KERNEL_MASK has the SPI_MODE_USER_MASK counterpart,
	 * which is defined in 'include/uapi/linux/spi/spi.h'.
	 * The bits defined here are from bit 31 downwards, while in
	 * SPI_MODE_USER_MASK are from 0 upwards.
	 * These bits must not overlap. A static assert check should make sure of that.
	 * If adding extra bits, make sure to decrease the bit index below as well.
	 */
#define SPI_MODE_KERNEL_MASK	(~(BIT(29) - 1))
	u32			mode;
	int			irq;
	void			*controller_state;
	void			*controller_data;
	char			modalias[SPI_NAME_SIZE];
	const char		*driver_override;
	struct gpio_desc	*cs_gpiod;	/* Chip select gpio desc */
	struct spi_delay	word_delay; /* Inter-word delay */
	/* CS delays */
	struct spi_delay	cs_setup;
	struct spi_delay	cs_hold;
	struct spi_delay	cs_inactive;

	/* The statistics */
	struct spi_statistics __percpu	*pcpu_statistics;

	/*
	 * likely need more hooks for more protocol options affecting how
	 * the controller talks to each chip, like:
	 *  - memory packing (12 bit samples into low bits, others zeroed)
	 *  - priority
	 *  - chipselect delays
	 *  - ...
	 */
};

/* Make sure that SPI_MODE_KERNEL_MASK & SPI_MODE_USER_MASK don't overlap */
static_assert((SPI_MODE_KERNEL_MASK & SPI_MODE_USER_MASK) == 0,
	      "SPI_MODE_USER_MASK & SPI_MODE_KERNEL_MASK must not overlap");

static inline struct spi_device *to_spi_device(const struct device *dev)
{
	return dev ? container_of(dev, struct spi_device, dev) : NULL;
}

/* Most drivers won't need to care about device refcounting */
static inline struct spi_device *spi_dev_get(struct spi_device *spi)
{
	return (spi && get_device(&spi->dev)) ? spi : NULL;
}

static inline void spi_dev_put(struct spi_device *spi)
{
	if (spi)
		put_device(&spi->dev);
}

/* ctldata is for the bus_controller driver's runtime state */
static inline void *spi_get_ctldata(const struct spi_device *spi)
{
	return spi->controller_state;
}

static inline void spi_set_ctldata(struct spi_device *spi, void *state)
{
	spi->controller_state = state;
}

/* Device driver data */

static inline void spi_set_drvdata(struct spi_device *spi, void *data)
{
	dev_set_drvdata(&spi->dev, data);
}

static inline void *spi_get_drvdata(const struct spi_device *spi)
{
	return dev_get_drvdata(&spi->dev);
}

static inline u8 spi_get_chipselect(const struct spi_device *spi, u8 idx)
{
	return spi->chip_select;
}

static inline void spi_set_chipselect(struct spi_device *spi, u8 idx, u8 chipselect)
{
	spi->chip_select = chipselect;
}

static inline struct gpio_desc *spi_get_csgpiod(const struct spi_device *spi, u8 idx)
{
	return spi->cs_gpiod;
}

static inline void spi_set_csgpiod(struct spi_device *spi, u8 idx, struct gpio_desc *csgpiod)
{
	spi->cs_gpiod = csgpiod;
}

/**
 * struct spi_driver - Host side "protocol" driver
 * @id_table: List of SPI devices supported by this driver
 * @probe: Binds this driver to the spi device.  Drivers can verify
 *	that the device is actually present, and may need to configure
 *	characteristics (such as bits_per_word) which weren't needed for
 *	the initial configuration done during system setup.
 * @remove: Unbinds this driver from the spi device
 * @shutdown: Standard shutdown callback used during system state
 *	transitions such as powerdown/halt and kexec
 * @driver: SPI device drivers should initialize the name and owner
 *	field of this structure.
 *
 * This represents the kind of device driver that uses SPI messages to
 * interact with the hardware at the other end of a SPI link.  It's called
 * a "protocol" driver because it works through messages rather than talking
 * directly to SPI hardware (which is what the underlying SPI controller
 * driver does to pass those messages).  These protocols are defined in the
 * specification for the device(s) supported by the driver.
 *
 * As a rule, those device protocols represent the lowest level interface
 * supported by a driver, and it will support upper level interfaces too.
 * Examples of such upper levels include frameworks like MTD, networking,
 * MMC, RTC, filesystem character device nodes, and hardware monitoring.
 */
struct spi_driver {
	const struct spi_device_id *id_table;
	int			(*probe)(struct spi_device *spi);
	void			(*remove)(struct spi_device *spi);
	void			(*shutdown)(struct spi_device *spi);
	struct device_driver	driver;
};

static inline struct spi_driver *to_spi_driver(struct device_driver *drv)
{
	return drv ? container_of(drv, struct spi_driver, driver) : NULL;
}

extern int __spi_register_driver(struct module *owner, struct spi_driver *sdrv);

/**
 * spi_unregister_driver - reverse effect of spi_register_driver
 * @sdrv: the driver to unregister
 * Context: can sleep
 */
static inline void spi_unregister_driver(struct spi_driver *sdrv)
{
	if (sdrv)
		driver_unregister(&sdrv->driver);
}

extern struct spi_device *spi_new_ancillary_device(struct spi_device *spi, u8 chip_select);

/* Use a define to avoid include chaining to get THIS_MODULE */
#define spi_register_driver(driver) \
	__spi_register_driver(THIS_MODULE, driver)

/**
 * module_spi_driver() - Helper macro for registering a SPI driver
 * @__spi_driver: spi_driver struct
 *
 * Helper macro for SPI drivers which do not do anything special in module
 * init/exit. This eliminates a lot of boilerplate. Each module may only
 * use this macro once, and calling it replaces module_init() and module_exit()
 */
#define module_spi_driver(__spi_driver) \
	module_driver(__spi_driver, spi_register_driver, \
			spi_unregister_driver)

/**
 * struct spi_controller - interface to SPI master or slave controller
 * @dev: device interface to this driver
 * @list: link with the global spi_controller list
 * @bus_num: board-specific (and often SOC-specific) identifier for a
 *	given SPI controller.
 * @num_chipselect: chipselects are used to distinguish individual
 *	SPI slaves, and are numbered from zero to num_chipselects.
 *	each slave has a chipselect signal, but it's common that not
 *	every chipselect is connected to a slave.
 * @dma_alignment: SPI controller constraint on DMA buffers alignment.
 * @mode_bits: flags understood by this controller driver
 * @buswidth_override_bits: flags to override for this controller driver
 * @bits_per_word_mask: A mask indicating which values of bits_per_word are
 *	supported by the driver. Bit n indicates that a bits_per_word n+1 is
 *	supported. If set, the SPI core will reject any transfer with an
 *	unsupported bits_per_word. If not set, this value is simply ignored,
 *	and it's up to the individual driver to perform any validation.
 * @min_speed_hz: Lowest supported transfer speed
 * @max_speed_hz: Highest supported transfer speed
 * @flags: other constraints relevant to this driver
 * @slave: indicates that this is an SPI slave controller
<<<<<<< HEAD
=======
 * @target: indicates that this is an SPI target controller
>>>>>>> eb3cdb58
 * @devm_allocated: whether the allocation of this struct is devres-managed
 * @max_transfer_size: function that returns the max transfer size for
 *	a &spi_device; may be %NULL, so the default %SIZE_MAX will be used.
 * @max_message_size: function that returns the max message size for
 *	a &spi_device; may be %NULL, so the default %SIZE_MAX will be used.
 * @io_mutex: mutex for physical bus access
 * @add_lock: mutex to avoid adding devices to the same chipselect
 * @bus_lock_spinlock: spinlock for SPI bus locking
 * @bus_lock_mutex: mutex for exclusion of multiple callers
 * @bus_lock_flag: indicates that the SPI bus is locked for exclusive use
 * @setup: updates the device mode and clocking records used by a
 *	device's SPI controller; protocol code may call this.  This
 *	must fail if an unrecognized or unsupported mode is requested.
 *	It's always safe to call this unless transfers are pending on
 *	the device whose settings are being modified.
 * @set_cs_timing: optional hook for SPI devices to request SPI master
 * controller for configuring specific CS setup time, hold time and inactive
 * delay interms of clock counts
 * @transfer: adds a message to the controller's transfer queue.
 * @cleanup: frees controller-specific state
 * @can_dma: determine whether this controller supports DMA
 * @dma_map_dev: device which can be used for DMA mapping
 * @cur_rx_dma_dev: device which is currently used for RX DMA mapping
 * @cur_tx_dma_dev: device which is currently used for TX DMA mapping
 * @queued: whether this controller is providing an internal message queue
 * @kworker: pointer to thread struct for message pump
 * @pump_messages: work struct for scheduling work to the message pump
 * @queue_lock: spinlock to syncronise access to message queue
 * @queue: message queue
 * @cur_msg: the currently in-flight message
 * @cur_msg_completion: a completion for the current in-flight message
 * @cur_msg_incomplete: Flag used internally to opportunistically skip
 *	the @cur_msg_completion. This flag is used to check if the driver has
 *	already called spi_finalize_current_message().
 * @cur_msg_need_completion: Flag used internally to opportunistically skip
 *	the @cur_msg_completion. This flag is used to signal the context that
 *	is running spi_finalize_current_message() that it needs to complete()
 * @cur_msg_mapped: message has been mapped for DMA
 * @last_cs: the last chip_select that is recorded by set_cs, -1 on non chip
 *           selected
 * @last_cs_mode_high: was (mode & SPI_CS_HIGH) true on the last call to set_cs.
 * @xfer_completion: used by core transfer_one_message()
 * @busy: message pump is busy
 * @running: message pump is running
 * @rt: whether this queue is set to run as a realtime task
 * @auto_runtime_pm: the core should ensure a runtime PM reference is held
 *                   while the hardware is prepared, using the parent
 *                   device for the spidev
 * @max_dma_len: Maximum length of a DMA transfer for the device.
 * @prepare_transfer_hardware: a message will soon arrive from the queue
 *	so the subsystem requests the driver to prepare the transfer hardware
 *	by issuing this call
 * @transfer_one_message: the subsystem calls the driver to transfer a single
 *	message while queuing transfers that arrive in the meantime. When the
 *	driver is finished with this message, it must call
 *	spi_finalize_current_message() so the subsystem can issue the next
 *	message
 * @unprepare_transfer_hardware: there are currently no more messages on the
 *	queue so the subsystem notifies the driver that it may relax the
 *	hardware by issuing this call
 *
 * @set_cs: set the logic level of the chip select line.  May be called
 *          from interrupt context.
 * @prepare_message: set up the controller to transfer a single message,
 *                   for example doing DMA mapping.  Called from threaded
 *                   context.
 * @transfer_one: transfer a single spi_transfer.
 *
 *                  - return 0 if the transfer is finished,
 *                  - return 1 if the transfer is still in progress. When
 *                    the driver is finished with this transfer it must
 *                    call spi_finalize_current_transfer() so the subsystem
 *                    can issue the next transfer. Note: transfer_one and
 *                    transfer_one_message are mutually exclusive; when both
 *                    are set, the generic subsystem does not call your
 *                    transfer_one callback.
 * @handle_err: the subsystem calls the driver to handle an error that occurs
 *		in the generic implementation of transfer_one_message().
 * @mem_ops: optimized/dedicated operations for interactions with SPI memory.
 *	     This field is optional and should only be implemented if the
 *	     controller has native support for memory like operations.
 * @mem_caps: controller capabilities for the handling of memory operations.
 * @unprepare_message: undo any work done by prepare_message().
 * @slave_abort: abort the ongoing transfer request on an SPI slave controller
 * @target_abort: abort the ongoing transfer request on an SPI target controller
 * @cs_gpiods: Array of GPIO descs to use as chip select lines; one per CS
 *	number. Any individual value may be NULL for CS lines that
 *	are not GPIOs (driven by the SPI controller itself).
 * @use_gpio_descriptors: Turns on the code in the SPI core to parse and grab
 *	GPIO descriptors. This will fill in @cs_gpiods and SPI devices will have
 *	the cs_gpiod assigned if a GPIO line is found for the chipselect.
 * @unused_native_cs: When cs_gpiods is used, spi_register_controller() will
 *	fill in this field with the first unused native CS, to be used by SPI
 *	controller drivers that need to drive a native CS when using GPIO CS.
 * @max_native_cs: When cs_gpiods is used, and this field is filled in,
 *	spi_register_controller() will validate all native CS (including the
 *	unused native CS) against this value.
 * @pcpu_statistics: statistics for the spi_controller
 * @dma_tx: DMA transmit channel
 * @dma_rx: DMA receive channel
 * @dummy_rx: dummy receive buffer for full-duplex devices
 * @dummy_tx: dummy transmit buffer for full-duplex devices
 * @fw_translate_cs: If the boot firmware uses different numbering scheme
 *	what Linux expects, this optional hook can be used to translate
 *	between the two.
 * @ptp_sts_supported: If the driver sets this to true, it must provide a
 *	time snapshot in @spi_transfer->ptp_sts as close as possible to the
 *	moment in time when @spi_transfer->ptp_sts_word_pre and
 *	@spi_transfer->ptp_sts_word_post were transmitted.
 *	If the driver does not set this, the SPI core takes the snapshot as
 *	close to the driver hand-over as possible.
 * @irq_flags: Interrupt enable state during PTP system timestamping
 * @fallback: fallback to pio if dma transfer return failure with
 *	SPI_TRANS_FAIL_NO_START.
 * @queue_empty: signal green light for opportunistically skipping the queue
 *	for spi_sync transfers.
 * @must_async: disable all fast paths in the core
 *
 * Each SPI controller can communicate with one or more @spi_device
 * children.  These make a small bus, sharing MOSI, MISO and SCK signals
 * but not chip select signals.  Each device may be configured to use a
 * different clock rate, since those shared signals are ignored unless
 * the chip is selected.
 *
 * The driver for an SPI controller manages access to those devices through
 * a queue of spi_message transactions, copying data between CPU memory and
 * an SPI slave device.  For each such message it queues, it calls the
 * message's completion function when the transaction completes.
 */
struct spi_controller {
	struct device	dev;

	struct list_head list;

	/* Other than negative (== assign one dynamically), bus_num is fully
	 * board-specific.  usually that simplifies to being SOC-specific.
	 * example:  one SOC has three SPI controllers, numbered 0..2,
	 * and one board's schematics might show it using SPI-2.  software
	 * would normally use bus_num=2 for that controller.
	 */
	s16			bus_num;

	/* chipselects will be integral to many controllers; some others
	 * might use board-specific GPIOs.
	 */
	u16			num_chipselect;

	/* Some SPI controllers pose alignment requirements on DMAable
	 * buffers; let protocol drivers know about these requirements.
	 */
	u16			dma_alignment;

	/* spi_device.mode flags understood by this controller driver */
	u32			mode_bits;

	/* spi_device.mode flags override flags for this controller */
	u32			buswidth_override_bits;

	/* Bitmask of supported bits_per_word for transfers */
	u32			bits_per_word_mask;
#define SPI_BPW_MASK(bits) BIT((bits) - 1)
#define SPI_BPW_RANGE_MASK(min, max) GENMASK((max) - 1, (min) - 1)

	/* Limits on transfer speed */
	u32			min_speed_hz;
	u32			max_speed_hz;

	/* Other constraints relevant to this driver */
	u16			flags;
#define SPI_CONTROLLER_HALF_DUPLEX	BIT(0)	/* Can't do full duplex */
#define SPI_CONTROLLER_NO_RX		BIT(1)	/* Can't do buffer read */
#define SPI_CONTROLLER_NO_TX		BIT(2)	/* Can't do buffer write */
#define SPI_CONTROLLER_MUST_RX		BIT(3)	/* Requires rx */
#define SPI_CONTROLLER_MUST_TX		BIT(4)	/* Requires tx */

#define SPI_MASTER_GPIO_SS		BIT(5)	/* GPIO CS must select slave */

<<<<<<< HEAD
	/* flag indicating if the allocation of this struct is devres-managed */
=======
	/* Flag indicating if the allocation of this struct is devres-managed */
>>>>>>> eb3cdb58
	bool			devm_allocated;

	union {
		/* Flag indicating this is an SPI slave controller */
		bool			slave;
		/* Flag indicating this is an SPI target controller */
		bool			target;
	};

	/*
	 * on some hardware transfer / message size may be constrained
	 * the limit may depend on device transfer settings
	 */
	size_t (*max_transfer_size)(struct spi_device *spi);
	size_t (*max_message_size)(struct spi_device *spi);

	/* I/O mutex */
	struct mutex		io_mutex;

	/* Used to avoid adding the same CS twice */
	struct mutex		add_lock;

<<<<<<< HEAD
	/* lock and mutex for SPI bus locking */
=======
	/* Lock and mutex for SPI bus locking */
>>>>>>> eb3cdb58
	spinlock_t		bus_lock_spinlock;
	struct mutex		bus_lock_mutex;

	/* Flag indicating that the SPI bus is locked for exclusive use */
	bool			bus_lock_flag;

	/* Setup mode and clock, etc (spi driver may call many times).
	 *
	 * IMPORTANT:  this may be called when transfers to another
	 * device are active.  DO NOT UPDATE SHARED REGISTERS in ways
	 * which could break those transfers.
	 */
	int			(*setup)(struct spi_device *spi);

	/*
	 * set_cs_timing() method is for SPI controllers that supports
	 * configuring CS timing.
	 *
	 * This hook allows SPI client drivers to request SPI controllers
	 * to configure specific CS timing through spi_set_cs_timing() after
	 * spi_setup().
	 */
	int (*set_cs_timing)(struct spi_device *spi);

	/* Bidirectional bulk transfers
	 *
	 * + The transfer() method may not sleep; its main role is
	 *   just to add the message to the queue.
	 * + For now there's no remove-from-queue operation, or
	 *   any other request management
	 * + To a given spi_device, message queueing is pure fifo
	 *
	 * + The controller's main job is to process its message queue,
	 *   selecting a chip (for masters), then transferring data
	 * + If there are multiple spi_device children, the i/o queue
	 *   arbitration algorithm is unspecified (round robin, fifo,
	 *   priority, reservations, preemption, etc)
	 *
	 * + Chipselect stays active during the entire message
	 *   (unless modified by spi_transfer.cs_change != 0).
	 * + The message transfers use clock and SPI mode parameters
	 *   previously established by setup() for this device
	 */
	int			(*transfer)(struct spi_device *spi,
						struct spi_message *mesg);

	/* Called on release() to free memory provided by spi_controller */
	void			(*cleanup)(struct spi_device *spi);

	/*
	 * Used to enable core support for DMA handling, if can_dma()
	 * exists and returns true then the transfer will be mapped
	 * prior to transfer_one() being called.  The driver should
	 * not modify or store xfer and dma_tx and dma_rx must be set
	 * while the device is prepared.
	 */
	bool			(*can_dma)(struct spi_controller *ctlr,
					   struct spi_device *spi,
					   struct spi_transfer *xfer);
	struct device *dma_map_dev;
	struct device *cur_rx_dma_dev;
	struct device *cur_tx_dma_dev;

	/*
	 * These hooks are for drivers that want to use the generic
	 * controller transfer queueing mechanism. If these are used, the
	 * transfer() function above must NOT be specified by the driver.
	 * Over time we expect SPI drivers to be phased over to this API.
	 */
	bool				queued;
	struct kthread_worker		*kworker;
	struct kthread_work		pump_messages;
	spinlock_t			queue_lock;
	struct list_head		queue;
	struct spi_message		*cur_msg;
	struct completion               cur_msg_completion;
	bool				cur_msg_incomplete;
	bool				cur_msg_need_completion;
	bool				busy;
	bool				running;
	bool				rt;
	bool				auto_runtime_pm;
	bool				cur_msg_mapped;
	char				last_cs;
	bool				last_cs_mode_high;
	bool                            fallback;
	struct completion               xfer_completion;
	size_t				max_dma_len;

	int (*prepare_transfer_hardware)(struct spi_controller *ctlr);
	int (*transfer_one_message)(struct spi_controller *ctlr,
				    struct spi_message *mesg);
	int (*unprepare_transfer_hardware)(struct spi_controller *ctlr);
	int (*prepare_message)(struct spi_controller *ctlr,
			       struct spi_message *message);
	int (*unprepare_message)(struct spi_controller *ctlr,
				 struct spi_message *message);
	union {
		int (*slave_abort)(struct spi_controller *ctlr);
		int (*target_abort)(struct spi_controller *ctlr);
	};

	/*
	 * These hooks are for drivers that use a generic implementation
	 * of transfer_one_message() provided by the core.
	 */
	void (*set_cs)(struct spi_device *spi, bool enable);
	int (*transfer_one)(struct spi_controller *ctlr, struct spi_device *spi,
			    struct spi_transfer *transfer);
	void (*handle_err)(struct spi_controller *ctlr,
			   struct spi_message *message);

	/* Optimized handlers for SPI memory-like operations. */
	const struct spi_controller_mem_ops *mem_ops;
	const struct spi_controller_mem_caps *mem_caps;

	/* gpio chip select */
	struct gpio_desc	**cs_gpiods;
	bool			use_gpio_descriptors;
	s8			unused_native_cs;
	s8			max_native_cs;

	/* Statistics */
	struct spi_statistics __percpu	*pcpu_statistics;

	/* DMA channels for use with core dmaengine helpers */
	struct dma_chan		*dma_tx;
	struct dma_chan		*dma_rx;

	/* Dummy data for full duplex devices */
	void			*dummy_rx;
	void			*dummy_tx;

	int (*fw_translate_cs)(struct spi_controller *ctlr, unsigned cs);

	/*
	 * Driver sets this field to indicate it is able to snapshot SPI
	 * transfers (needed e.g. for reading the time of POSIX clocks)
	 */
	bool			ptp_sts_supported;

	/* Interrupt enable state during PTP system timestamping */
	unsigned long		irq_flags;

	/* Flag for enabling opportunistic skipping of the queue in spi_sync */
	bool			queue_empty;
	bool			must_async;
};

static inline void *spi_controller_get_devdata(struct spi_controller *ctlr)
{
	return dev_get_drvdata(&ctlr->dev);
}

static inline void spi_controller_set_devdata(struct spi_controller *ctlr,
					      void *data)
{
	dev_set_drvdata(&ctlr->dev, data);
}

static inline struct spi_controller *spi_controller_get(struct spi_controller *ctlr)
{
	if (!ctlr || !get_device(&ctlr->dev))
		return NULL;
	return ctlr;
}

static inline void spi_controller_put(struct spi_controller *ctlr)
{
	if (ctlr)
		put_device(&ctlr->dev);
}

static inline bool spi_controller_is_slave(struct spi_controller *ctlr)
{
	return IS_ENABLED(CONFIG_SPI_SLAVE) && ctlr->slave;
}

static inline bool spi_controller_is_target(struct spi_controller *ctlr)
{
	return IS_ENABLED(CONFIG_SPI_SLAVE) && ctlr->target;
}

/* PM calls that need to be issued by the driver */
extern int spi_controller_suspend(struct spi_controller *ctlr);
extern int spi_controller_resume(struct spi_controller *ctlr);

/* Calls the driver make to interact with the message queue */
extern struct spi_message *spi_get_next_queued_message(struct spi_controller *ctlr);
extern void spi_finalize_current_message(struct spi_controller *ctlr);
extern void spi_finalize_current_transfer(struct spi_controller *ctlr);

/* Helper calls for driver to timestamp transfer */
void spi_take_timestamp_pre(struct spi_controller *ctlr,
			    struct spi_transfer *xfer,
			    size_t progress, bool irqs_off);
void spi_take_timestamp_post(struct spi_controller *ctlr,
			     struct spi_transfer *xfer,
			     size_t progress, bool irqs_off);

/* The spi driver core manages memory for the spi_controller classdev */
extern struct spi_controller *__spi_alloc_controller(struct device *host,
						unsigned int size, bool slave);

static inline struct spi_controller *spi_alloc_master(struct device *host,
						      unsigned int size)
{
	return __spi_alloc_controller(host, size, false);
}

static inline struct spi_controller *spi_alloc_slave(struct device *host,
						     unsigned int size)
{
	if (!IS_ENABLED(CONFIG_SPI_SLAVE))
		return NULL;

	return __spi_alloc_controller(host, size, true);
}

static inline struct spi_controller *spi_alloc_host(struct device *dev,
						    unsigned int size)
{
	return __spi_alloc_controller(dev, size, false);
}

static inline struct spi_controller *spi_alloc_target(struct device *dev,
						      unsigned int size)
{
	if (!IS_ENABLED(CONFIG_SPI_SLAVE))
		return NULL;

	return __spi_alloc_controller(dev, size, true);
}

struct spi_controller *__devm_spi_alloc_controller(struct device *dev,
						   unsigned int size,
						   bool slave);

static inline struct spi_controller *devm_spi_alloc_master(struct device *dev,
							   unsigned int size)
{
	return __devm_spi_alloc_controller(dev, size, false);
}

static inline struct spi_controller *devm_spi_alloc_slave(struct device *dev,
							  unsigned int size)
{
	if (!IS_ENABLED(CONFIG_SPI_SLAVE))
		return NULL;

	return __devm_spi_alloc_controller(dev, size, true);
}

static inline struct spi_controller *devm_spi_alloc_host(struct device *dev,
							 unsigned int size)
{
	return __devm_spi_alloc_controller(dev, size, false);
}

static inline struct spi_controller *devm_spi_alloc_target(struct device *dev,
							   unsigned int size)
{
	if (!IS_ENABLED(CONFIG_SPI_SLAVE))
		return NULL;

	return __devm_spi_alloc_controller(dev, size, true);
}

extern int spi_register_controller(struct spi_controller *ctlr);
extern int devm_spi_register_controller(struct device *dev,
					struct spi_controller *ctlr);
extern void spi_unregister_controller(struct spi_controller *ctlr);

#if IS_ENABLED(CONFIG_ACPI)
extern struct spi_device *acpi_spi_device_alloc(struct spi_controller *ctlr,
						struct acpi_device *adev,
						int index);
int acpi_spi_count_resources(struct acpi_device *adev);
#endif

#if IS_ENABLED(CONFIG_ACPI)
extern struct spi_device *acpi_spi_device_alloc(struct spi_controller *ctlr,
						struct acpi_device *adev,
						int index);
int acpi_spi_count_resources(struct acpi_device *adev);
#endif

/*
 * SPI resource management while processing a SPI message
 */

typedef void (*spi_res_release_t)(struct spi_controller *ctlr,
				  struct spi_message *msg,
				  void *res);

/**
 * struct spi_res - spi resource management structure
 * @entry:   list entry
 * @release: release code called prior to freeing this resource
 * @data:    extra data allocated for the specific use-case
 *
 * this is based on ideas from devres, but focused on life-cycle
 * management during spi_message processing
 */
struct spi_res {
	struct list_head        entry;
	spi_res_release_t       release;
	unsigned long long      data[]; /* Guarantee ull alignment */
};

/*---------------------------------------------------------------------------*/

/*
 * I/O INTERFACE between SPI controller and protocol drivers
 *
 * Protocol drivers use a queue of spi_messages, each transferring data
 * between the controller and memory buffers.
 *
 * The spi_messages themselves consist of a series of read+write transfer
 * segments.  Those segments always read the same number of bits as they
 * write; but one or the other is easily ignored by passing a null buffer
 * pointer.  (This is unlike most types of I/O API, because SPI hardware
 * is full duplex.)
 *
 * NOTE:  Allocation of spi_transfer and spi_message memory is entirely
 * up to the protocol driver, which guarantees the integrity of both (as
 * well as the data buffers) for as long as the message is queued.
 */

/**
 * struct spi_transfer - a read/write buffer pair
 * @tx_buf: data to be written (dma-safe memory), or NULL
 * @rx_buf: data to be read (dma-safe memory), or NULL
 * @tx_dma: DMA address of tx_buf, if @spi_message.is_dma_mapped
 * @rx_dma: DMA address of rx_buf, if @spi_message.is_dma_mapped
 * @tx_nbits: number of bits used for writing. If 0 the default
 *      (SPI_NBITS_SINGLE) is used.
 * @rx_nbits: number of bits used for reading. If 0 the default
 *      (SPI_NBITS_SINGLE) is used.
 * @len: size of rx and tx buffers (in bytes)
 * @speed_hz: Select a speed other than the device default for this
 *      transfer. If 0 the default (from @spi_device) is used.
 * @bits_per_word: select a bits_per_word other than the device default
 *      for this transfer. If 0 the default (from @spi_device) is used.
 * @dummy_data: indicates transfer is dummy bytes transfer.
 * @cs_off: performs the transfer with chipselect off.
 * @cs_change: affects chipselect after this transfer completes
 * @cs_change_delay: delay between cs deassert and assert when
 *      @cs_change is set and @spi_transfer is not the last in @spi_message
 * @delay: delay to be introduced after this transfer before
 *	(optionally) changing the chipselect status, then starting
 *	the next transfer or completing this @spi_message.
 * @word_delay: inter word delay to be introduced after each word size
 *	(set by bits_per_word) transmission.
 * @effective_speed_hz: the effective SCK-speed that was used to
 *      transfer this transfer. Set to 0 if the spi bus driver does
 *      not support it.
 * @transfer_list: transfers are sequenced through @spi_message.transfers
 * @tx_sg: Scatterlist for transmit, currently not for client use
 * @rx_sg: Scatterlist for receive, currently not for client use
 * @ptp_sts_word_pre: The word (subject to bits_per_word semantics) offset
 *	within @tx_buf for which the SPI device is requesting that the time
 *	snapshot for this transfer begins. Upon completing the SPI transfer,
 *	this value may have changed compared to what was requested, depending
 *	on the available snapshotting resolution (DMA transfer,
 *	@ptp_sts_supported is false, etc).
 * @ptp_sts_word_post: See @ptp_sts_word_post. The two can be equal (meaning
 *	that a single byte should be snapshotted).
 *	If the core takes care of the timestamp (if @ptp_sts_supported is false
 *	for this controller), it will set @ptp_sts_word_pre to 0, and
 *	@ptp_sts_word_post to the length of the transfer. This is done
 *	purposefully (instead of setting to spi_transfer->len - 1) to denote
 *	that a transfer-level snapshot taken from within the driver may still
 *	be of higher quality.
 * @ptp_sts: Pointer to a memory location held by the SPI slave device where a
 *	PTP system timestamp structure may lie. If drivers use PIO or their
 *	hardware has some sort of assist for retrieving exact transfer timing,
 *	they can (and should) assert @ptp_sts_supported and populate this
 *	structure using the ptp_read_system_*ts helper functions.
 *	The timestamp must represent the time at which the SPI slave device has
 *	processed the word, i.e. the "pre" timestamp should be taken before
 *	transmitting the "pre" word, and the "post" timestamp after receiving
 *	transmit confirmation from the controller for the "post" word.
 * @timestamped: true if the transfer has been timestamped
 * @error: Error status logged by spi controller driver.
 *
 * SPI transfers always write the same number of bytes as they read.
 * Protocol drivers should always provide @rx_buf and/or @tx_buf.
 * In some cases, they may also want to provide DMA addresses for
 * the data being transferred; that may reduce overhead, when the
 * underlying driver uses dma.
 *
 * If the transmit buffer is null, zeroes will be shifted out
 * while filling @rx_buf.  If the receive buffer is null, the data
 * shifted in will be discarded.  Only "len" bytes shift out (or in).
 * It's an error to try to shift out a partial word.  (For example, by
 * shifting out three bytes with word size of sixteen or twenty bits;
 * the former uses two bytes per word, the latter uses four bytes.)
 *
 * In-memory data values are always in native CPU byte order, translated
 * from the wire byte order (big-endian except with SPI_LSB_FIRST).  So
 * for example when bits_per_word is sixteen, buffers are 2N bytes long
 * (@len = 2N) and hold N sixteen bit words in CPU byte order.
 *
 * When the word size of the SPI transfer is not a power-of-two multiple
 * of eight bits, those in-memory words include extra bits.  In-memory
 * words are always seen by protocol drivers as right-justified, so the
 * undefined (rx) or unused (tx) bits are always the most significant bits.
 *
 * All SPI transfers start with the relevant chipselect active.  Normally
 * it stays selected until after the last transfer in a message.  Drivers
 * can affect the chipselect signal using cs_change.
 *
 * (i) If the transfer isn't the last one in the message, this flag is
 * used to make the chipselect briefly go inactive in the middle of the
 * message.  Toggling chipselect in this way may be needed to terminate
 * a chip command, letting a single spi_message perform all of group of
 * chip transactions together.
 *
 * (ii) When the transfer is the last one in the message, the chip may
 * stay selected until the next transfer.  On multi-device SPI busses
 * with nothing blocking messages going to other devices, this is just
 * a performance hint; starting a message to another device deselects
 * this one.  But in other cases, this can be used to ensure correctness.
 * Some devices need protocol transactions to be built from a series of
 * spi_message submissions, where the content of one message is determined
 * by the results of previous messages and where the whole transaction
 * ends when the chipselect goes intactive.
 *
 * When SPI can transfer in 1x,2x or 4x. It can get this transfer information
 * from device through @tx_nbits and @rx_nbits. In Bi-direction, these
 * two should both be set. User can set transfer mode with SPI_NBITS_SINGLE(1x)
 * SPI_NBITS_DUAL(2x) and SPI_NBITS_QUAD(4x) to support these three transfer.
 *
 * The code that submits an spi_message (and its spi_transfers)
 * to the lower layers is responsible for managing its memory.
 * Zero-initialize every field you don't set up explicitly, to
 * insulate against future API updates.  After you submit a message
 * and its transfers, ignore them until its completion callback.
 */
struct spi_transfer {
	/* It's ok if tx_buf == rx_buf (right?)
	 * for MicroWire, one buffer must be null
	 * buffers must work with dma_*map_single() calls, unless
	 *   spi_message.is_dma_mapped reports a pre-existing mapping
	 */
	const void	*tx_buf;
	void		*rx_buf;
	unsigned	len;

#define SPI_TRANS_FAIL_NO_START	BIT(0)
	u16		error;

	dma_addr_t	tx_dma;
	dma_addr_t	rx_dma;
	struct sg_table tx_sg;
	struct sg_table rx_sg;

	unsigned	dummy_data:1;
	unsigned	cs_off:1;
	unsigned	cs_change:1;
	unsigned	tx_nbits:3;
	unsigned	rx_nbits:3;
	unsigned	timestamped:1;
#define	SPI_NBITS_SINGLE	0x01 /* 1bit transfer */
#define	SPI_NBITS_DUAL		0x02 /* 2bits transfer */
#define	SPI_NBITS_QUAD		0x04 /* 4bits transfer */
	u8		bits_per_word;
	struct spi_delay	delay;
	struct spi_delay	cs_change_delay;
	struct spi_delay	word_delay;
	u32		speed_hz;

	u32		effective_speed_hz;

	unsigned int	ptp_sts_word_pre;
	unsigned int	ptp_sts_word_post;

	struct ptp_system_timestamp *ptp_sts;

	struct list_head transfer_list;
};

/**
 * struct spi_message - one multi-segment SPI transaction
 * @transfers: list of transfer segments in this transaction
 * @spi: SPI device to which the transaction is queued
 * @is_dma_mapped: if true, the caller provided both dma and cpu virtual
 *	addresses for each transfer buffer
 * @complete: called to report transaction completions
 * @context: the argument to complete() when it's called
 * @frame_length: the total number of bytes in the message
 * @actual_length: the total number of bytes that were transferred in all
 *	successful segments
 * @status: zero for success, else negative errno
 * @queue: for use by whichever driver currently owns the message
 * @state: for use by whichever driver currently owns the message
 * @resources: for resource management when the spi message is processed
 * @prepared: spi_prepare_message was called for the this message
 *
 * A @spi_message is used to execute an atomic sequence of data transfers,
 * each represented by a struct spi_transfer.  The sequence is "atomic"
 * in the sense that no other spi_message may use that SPI bus until that
 * sequence completes.  On some systems, many such sequences can execute as
 * a single programmed DMA transfer.  On all systems, these messages are
 * queued, and might complete after transactions to other devices.  Messages
 * sent to a given spi_device are always executed in FIFO order.
 *
 * The code that submits an spi_message (and its spi_transfers)
 * to the lower layers is responsible for managing its memory.
 * Zero-initialize every field you don't set up explicitly, to
 * insulate against future API updates.  After you submit a message
 * and its transfers, ignore them until its completion callback.
 */
struct spi_message {
	struct list_head	transfers;

	struct spi_device	*spi;

	unsigned		is_dma_mapped:1;

	/* spi_prepare_message() was called for this message */
	bool			prepared;

	/* REVISIT:  we might want a flag affecting the behavior of the
	 * last transfer ... allowing things like "read 16 bit length L"
	 * immediately followed by "read L bytes".  Basically imposing
	 * a specific message scheduling algorithm.
	 *
	 * Some controller drivers (message-at-a-time queue processing)
	 * could provide that as their default scheduling algorithm.  But
	 * others (with multi-message pipelines) could need a flag to
	 * tell them about such special cases.
	 */

	/* Completion is reported through a callback */
	int			status;
	void			(*complete)(void *context);
	void			*context;
	unsigned		frame_length;
	unsigned		actual_length;

	/* For optional use by whatever driver currently owns the
	 * spi_message ...  between calls to spi_async and then later
	 * complete(), that's the spi_controller controller driver.
	 */
	struct list_head	queue;
	void			*state;

	/* List of spi_res reources when the spi message is processed */
	struct list_head        resources;
};

static inline void spi_message_init_no_memset(struct spi_message *m)
{
	INIT_LIST_HEAD(&m->transfers);
	INIT_LIST_HEAD(&m->resources);
}

static inline void spi_message_init(struct spi_message *m)
{
	memset(m, 0, sizeof *m);
	spi_message_init_no_memset(m);
}

static inline void
spi_message_add_tail(struct spi_transfer *t, struct spi_message *m)
{
	list_add_tail(&t->transfer_list, &m->transfers);
}

static inline void
spi_transfer_del(struct spi_transfer *t)
{
	list_del(&t->transfer_list);
}

static inline int
spi_transfer_delay_exec(struct spi_transfer *t)
{
	return spi_delay_exec(&t->delay, t);
}

/**
 * spi_message_init_with_transfers - Initialize spi_message and append transfers
 * @m: spi_message to be initialized
 * @xfers: An array of spi transfers
 * @num_xfers: Number of items in the xfer array
 *
 * This function initializes the given spi_message and adds each spi_transfer in
 * the given array to the message.
 */
static inline void
spi_message_init_with_transfers(struct spi_message *m,
struct spi_transfer *xfers, unsigned int num_xfers)
{
	unsigned int i;

	spi_message_init(m);
	for (i = 0; i < num_xfers; ++i)
		spi_message_add_tail(&xfers[i], m);
}

/* It's fine to embed message and transaction structures in other data
 * structures so long as you don't free them while they're in use.
 */

static inline struct spi_message *spi_message_alloc(unsigned ntrans, gfp_t flags)
{
	struct spi_message *m;

	m = kzalloc(sizeof(struct spi_message)
			+ ntrans * sizeof(struct spi_transfer),
			flags);
	if (m) {
		unsigned i;
		struct spi_transfer *t = (struct spi_transfer *)(m + 1);

		spi_message_init_no_memset(m);
		for (i = 0; i < ntrans; i++, t++)
			spi_message_add_tail(t, m);
	}
	return m;
}

static inline void spi_message_free(struct spi_message *m)
{
	kfree(m);
}

extern int spi_setup(struct spi_device *spi);
extern int spi_async(struct spi_device *spi, struct spi_message *message);
extern int spi_slave_abort(struct spi_device *spi);
extern int spi_target_abort(struct spi_device *spi);

static inline size_t
spi_max_message_size(struct spi_device *spi)
{
	struct spi_controller *ctlr = spi->controller;

	if (!ctlr->max_message_size)
		return SIZE_MAX;
	return ctlr->max_message_size(spi);
}

static inline size_t
spi_max_transfer_size(struct spi_device *spi)
{
	struct spi_controller *ctlr = spi->controller;
	size_t tr_max = SIZE_MAX;
	size_t msg_max = spi_max_message_size(spi);

	if (ctlr->max_transfer_size)
		tr_max = ctlr->max_transfer_size(spi);

	/* Transfer size limit must not be greater than message size limit */
	return min(tr_max, msg_max);
}

/**
 * spi_is_bpw_supported - Check if bits per word is supported
 * @spi: SPI device
 * @bpw: Bits per word
 *
 * This function checks to see if the SPI controller supports @bpw.
 *
 * Returns:
 * True if @bpw is supported, false otherwise.
 */
static inline bool spi_is_bpw_supported(struct spi_device *spi, u32 bpw)
{
	u32 bpw_mask = spi->master->bits_per_word_mask;

	if (bpw == 8 || (bpw <= 32 && bpw_mask & SPI_BPW_MASK(bpw)))
		return true;

	return false;
}

/*---------------------------------------------------------------------------*/

/* SPI transfer replacement methods which make use of spi_res */

struct spi_replaced_transfers;
typedef void (*spi_replaced_release_t)(struct spi_controller *ctlr,
				       struct spi_message *msg,
				       struct spi_replaced_transfers *res);
/**
 * struct spi_replaced_transfers - structure describing the spi_transfer
 *                                 replacements that have occurred
 *                                 so that they can get reverted
 * @release:            some extra release code to get executed prior to
 *                      relasing this structure
 * @extradata:          pointer to some extra data if requested or NULL
 * @replaced_transfers: transfers that have been replaced and which need
 *                      to get restored
 * @replaced_after:     the transfer after which the @replaced_transfers
 *                      are to get re-inserted
 * @inserted:           number of transfers inserted
 * @inserted_transfers: array of spi_transfers of array-size @inserted,
 *                      that have been replacing replaced_transfers
 *
 * note: that @extradata will point to @inserted_transfers[@inserted]
 * if some extra allocation is requested, so alignment will be the same
 * as for spi_transfers
 */
struct spi_replaced_transfers {
	spi_replaced_release_t release;
	void *extradata;
	struct list_head replaced_transfers;
	struct list_head *replaced_after;
	size_t inserted;
	struct spi_transfer inserted_transfers[];
};

/*---------------------------------------------------------------------------*/

/* SPI transfer transformation methods */

extern int spi_split_transfers_maxsize(struct spi_controller *ctlr,
				       struct spi_message *msg,
				       size_t maxsize,
				       gfp_t gfp);
extern int spi_split_transfers_maxwords(struct spi_controller *ctlr,
					struct spi_message *msg,
					size_t maxwords,
					gfp_t gfp);

/*---------------------------------------------------------------------------*/

/* All these synchronous SPI transfer routines are utilities layered
 * over the core async transfer primitive.  Here, "synchronous" means
 * they will sleep uninterruptibly until the async transfer completes.
 */

extern int spi_sync(struct spi_device *spi, struct spi_message *message);
extern int spi_sync_locked(struct spi_device *spi, struct spi_message *message);
extern int spi_bus_lock(struct spi_controller *ctlr);
extern int spi_bus_unlock(struct spi_controller *ctlr);

/**
 * spi_sync_transfer - synchronous SPI data transfer
 * @spi: device with which data will be exchanged
 * @xfers: An array of spi_transfers
 * @num_xfers: Number of items in the xfer array
 * Context: can sleep
 *
 * Does a synchronous SPI data transfer of the given spi_transfer array.
 *
 * For more specific semantics see spi_sync().
 *
 * Return: zero on success, else a negative error code.
 */
static inline int
spi_sync_transfer(struct spi_device *spi, struct spi_transfer *xfers,
	unsigned int num_xfers)
{
	struct spi_message msg;

	spi_message_init_with_transfers(&msg, xfers, num_xfers);

	return spi_sync(spi, &msg);
}

/**
 * spi_write - SPI synchronous write
 * @spi: device to which data will be written
 * @buf: data buffer
 * @len: data buffer size
 * Context: can sleep
 *
 * This function writes the buffer @buf.
 * Callable only from contexts that can sleep.
 *
 * Return: zero on success, else a negative error code.
 */
static inline int
spi_write(struct spi_device *spi, const void *buf, size_t len)
{
	struct spi_transfer	t = {
			.tx_buf		= buf,
			.len		= len,
		};

	return spi_sync_transfer(spi, &t, 1);
}

/**
 * spi_read - SPI synchronous read
 * @spi: device from which data will be read
 * @buf: data buffer
 * @len: data buffer size
 * Context: can sleep
 *
 * This function reads the buffer @buf.
 * Callable only from contexts that can sleep.
 *
 * Return: zero on success, else a negative error code.
 */
static inline int
spi_read(struct spi_device *spi, void *buf, size_t len)
{
	struct spi_transfer	t = {
			.rx_buf		= buf,
			.len		= len,
		};

	return spi_sync_transfer(spi, &t, 1);
}

/* This copies txbuf and rxbuf data; for small transfers only! */
extern int spi_write_then_read(struct spi_device *spi,
		const void *txbuf, unsigned n_tx,
		void *rxbuf, unsigned n_rx);

/**
 * spi_w8r8 - SPI synchronous 8 bit write followed by 8 bit read
 * @spi: device with which data will be exchanged
 * @cmd: command to be written before data is read back
 * Context: can sleep
 *
 * Callable only from contexts that can sleep.
 *
 * Return: the (unsigned) eight bit number returned by the
 * device, or else a negative error code.
 */
static inline ssize_t spi_w8r8(struct spi_device *spi, u8 cmd)
{
	ssize_t			status;
	u8			result;

	status = spi_write_then_read(spi, &cmd, 1, &result, 1);

	/* Return negative errno or unsigned value */
	return (status < 0) ? status : result;
}

/**
 * spi_w8r16 - SPI synchronous 8 bit write followed by 16 bit read
 * @spi: device with which data will be exchanged
 * @cmd: command to be written before data is read back
 * Context: can sleep
 *
 * The number is returned in wire-order, which is at least sometimes
 * big-endian.
 *
 * Callable only from contexts that can sleep.
 *
 * Return: the (unsigned) sixteen bit number returned by the
 * device, or else a negative error code.
 */
static inline ssize_t spi_w8r16(struct spi_device *spi, u8 cmd)
{
	ssize_t			status;
	u16			result;

	status = spi_write_then_read(spi, &cmd, 1, &result, 2);

	/* Return negative errno or unsigned value */
	return (status < 0) ? status : result;
}

/**
 * spi_w8r16be - SPI synchronous 8 bit write followed by 16 bit big-endian read
 * @spi: device with which data will be exchanged
 * @cmd: command to be written before data is read back
 * Context: can sleep
 *
 * This function is similar to spi_w8r16, with the exception that it will
 * convert the read 16 bit data word from big-endian to native endianness.
 *
 * Callable only from contexts that can sleep.
 *
 * Return: the (unsigned) sixteen bit number returned by the device in cpu
 * endianness, or else a negative error code.
 */
static inline ssize_t spi_w8r16be(struct spi_device *spi, u8 cmd)

{
	ssize_t status;
	__be16 result;

	status = spi_write_then_read(spi, &cmd, 1, &result, 2);
	if (status < 0)
		return status;

	return be16_to_cpu(result);
}

/*---------------------------------------------------------------------------*/

/*
 * INTERFACE between board init code and SPI infrastructure.
 *
 * No SPI driver ever sees these SPI device table segments, but
 * it's how the SPI core (or adapters that get hotplugged) grows
 * the driver model tree.
 *
 * As a rule, SPI devices can't be probed.  Instead, board init code
 * provides a table listing the devices which are present, with enough
 * information to bind and set up the device's driver.  There's basic
 * support for nonstatic configurations too; enough to handle adding
 * parport adapters, or microcontrollers acting as USB-to-SPI bridges.
 */

/**
 * struct spi_board_info - board-specific template for a SPI device
 * @modalias: Initializes spi_device.modalias; identifies the driver.
 * @platform_data: Initializes spi_device.platform_data; the particular
 *	data stored there is driver-specific.
 * @swnode: Software node for the device.
 * @controller_data: Initializes spi_device.controller_data; some
 *	controllers need hints about hardware setup, e.g. for DMA.
 * @irq: Initializes spi_device.irq; depends on how the board is wired.
 * @max_speed_hz: Initializes spi_device.max_speed_hz; based on limits
 *	from the chip datasheet and board-specific signal quality issues.
 * @bus_num: Identifies which spi_controller parents the spi_device; unused
 *	by spi_new_device(), and otherwise depends on board wiring.
 * @chip_select: Initializes spi_device.chip_select; depends on how
 *	the board is wired.
 * @mode: Initializes spi_device.mode; based on the chip datasheet, board
 *	wiring (some devices support both 3WIRE and standard modes), and
 *	possibly presence of an inverter in the chipselect path.
 *
 * When adding new SPI devices to the device tree, these structures serve
 * as a partial device template.  They hold information which can't always
 * be determined by drivers.  Information that probe() can establish (such
 * as the default transfer wordsize) is not included here.
 *
 * These structures are used in two places.  Their primary role is to
 * be stored in tables of board-specific device descriptors, which are
 * declared early in board initialization and then used (much later) to
 * populate a controller's device tree after the that controller's driver
 * initializes.  A secondary (and atypical) role is as a parameter to
 * spi_new_device() call, which happens after those controller drivers
 * are active in some dynamic board configuration models.
 */
struct spi_board_info {
	/* The device name and module name are coupled, like platform_bus;
	 * "modalias" is normally the driver name.
	 *
	 * platform_data goes to spi_device.dev.platform_data,
	 * controller_data goes to spi_device.controller_data,
	 * irq is copied too
	 */
	char		modalias[SPI_NAME_SIZE];
	const void	*platform_data;
	const struct software_node *swnode;
	void		*controller_data;
	int		irq;

	/* Slower signaling on noisy or low voltage boards */
	u32		max_speed_hz;


	/* bus_num is board specific and matches the bus_num of some
	 * spi_controller that will probably be registered later.
	 *
	 * chip_select reflects how this chip is wired to that master;
	 * it's less than num_chipselect.
	 */
	u16		bus_num;
	u16		chip_select;

	/* mode becomes spi_device.mode, and is essential for chips
	 * where the default of SPI_CS_HIGH = 0 is wrong.
	 */
	u32		mode;

	/* ... may need additional spi_device chip config data here.
	 * avoid stuff protocol drivers can set; but include stuff
	 * needed to behave without being bound to a driver:
	 *  - quirks like clock rate mattering when not selected
	 */
};

#ifdef	CONFIG_SPI
extern int
spi_register_board_info(struct spi_board_info const *info, unsigned n);
#else
/* Board init code may ignore whether SPI is configured or not */
static inline int
spi_register_board_info(struct spi_board_info const *info, unsigned n)
	{ return 0; }
#endif

/* If you're hotplugging an adapter with devices (parport, usb, etc)
 * use spi_new_device() to describe each device.  You can also call
 * spi_unregister_device() to start making that device vanish, but
 * normally that would be handled by spi_unregister_controller().
 *
 * You can also use spi_alloc_device() and spi_add_device() to use a two
 * stage registration sequence for each spi_device. This gives the caller
 * some more control over the spi_device structure before it is registered,
 * but requires that caller to initialize fields that would otherwise
 * be defined using the board info.
 */
extern struct spi_device *
spi_alloc_device(struct spi_controller *ctlr);

extern int
spi_add_device(struct spi_device *spi);

extern struct spi_device *
spi_new_device(struct spi_controller *, struct spi_board_info *);

extern void spi_unregister_device(struct spi_device *spi);

extern const struct spi_device_id *
spi_get_device_id(const struct spi_device *sdev);

extern const void *
spi_get_device_match_data(const struct spi_device *sdev);

static inline bool
spi_transfer_is_last(struct spi_controller *ctlr, struct spi_transfer *xfer)
{
	return list_is_last(&xfer->transfer_list, &ctlr->cur_msg->transfers);
}

/* Compatibility layer */
#define spi_master			spi_controller

#define SPI_MASTER_HALF_DUPLEX		SPI_CONTROLLER_HALF_DUPLEX
#define SPI_MASTER_NO_RX		SPI_CONTROLLER_NO_RX
#define SPI_MASTER_NO_TX		SPI_CONTROLLER_NO_TX
#define SPI_MASTER_MUST_RX		SPI_CONTROLLER_MUST_RX
#define SPI_MASTER_MUST_TX		SPI_CONTROLLER_MUST_TX

#define spi_master_get_devdata(_ctlr)	spi_controller_get_devdata(_ctlr)
#define spi_master_set_devdata(_ctlr, _data)	\
	spi_controller_set_devdata(_ctlr, _data)
#define spi_master_get(_ctlr)		spi_controller_get(_ctlr)
#define spi_master_put(_ctlr)		spi_controller_put(_ctlr)
#define spi_master_suspend(_ctlr)	spi_controller_suspend(_ctlr)
#define spi_master_resume(_ctlr)	spi_controller_resume(_ctlr)

#define spi_register_master(_ctlr)	spi_register_controller(_ctlr)
#define devm_spi_register_master(_dev, _ctlr) \
	devm_spi_register_controller(_dev, _ctlr)
#define spi_unregister_master(_ctlr)	spi_unregister_controller(_ctlr)

#endif /* __LINUX_SPI_H */<|MERGE_RESOLUTION|>--- conflicted
+++ resolved
@@ -17,10 +17,7 @@
 
 #include <uapi/linux/spi/spi.h>
 #include <linux/acpi.h>
-<<<<<<< HEAD
-=======
 #include <linux/u64_stats_sync.h>
->>>>>>> eb3cdb58
 
 struct dma_chan;
 struct software_node;
@@ -390,10 +387,7 @@
  * @max_speed_hz: Highest supported transfer speed
  * @flags: other constraints relevant to this driver
  * @slave: indicates that this is an SPI slave controller
-<<<<<<< HEAD
-=======
  * @target: indicates that this is an SPI target controller
->>>>>>> eb3cdb58
  * @devm_allocated: whether the allocation of this struct is devres-managed
  * @max_transfer_size: function that returns the max transfer size for
  *	a &spi_device; may be %NULL, so the default %SIZE_MAX will be used.
@@ -571,11 +565,7 @@
 
 #define SPI_MASTER_GPIO_SS		BIT(5)	/* GPIO CS must select slave */
 
-<<<<<<< HEAD
-	/* flag indicating if the allocation of this struct is devres-managed */
-=======
 	/* Flag indicating if the allocation of this struct is devres-managed */
->>>>>>> eb3cdb58
 	bool			devm_allocated;
 
 	union {
@@ -598,11 +588,7 @@
 	/* Used to avoid adding the same CS twice */
 	struct mutex		add_lock;
 
-<<<<<<< HEAD
-	/* lock and mutex for SPI bus locking */
-=======
 	/* Lock and mutex for SPI bus locking */
->>>>>>> eb3cdb58
 	spinlock_t		bus_lock_spinlock;
 	struct mutex		bus_lock_mutex;
 
@@ -875,13 +861,6 @@
 extern int devm_spi_register_controller(struct device *dev,
 					struct spi_controller *ctlr);
 extern void spi_unregister_controller(struct spi_controller *ctlr);
-
-#if IS_ENABLED(CONFIG_ACPI)
-extern struct spi_device *acpi_spi_device_alloc(struct spi_controller *ctlr,
-						struct acpi_device *adev,
-						int index);
-int acpi_spi_count_resources(struct acpi_device *adev);
-#endif
 
 #if IS_ENABLED(CONFIG_ACPI)
 extern struct spi_device *acpi_spi_device_alloc(struct spi_controller *ctlr,
