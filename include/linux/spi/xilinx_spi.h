/* SPDX-License-Identifier: GPL-2.0 */
#ifndef __LINUX_SPI_XILINX_SPI_H
#define __LINUX_SPI_XILINX_SPI_H

#include <linux/types.h>

struct spi_board_info;

/**
 * struct xspi_platform_data - Platform data of the Xilinx SPI driver
<<<<<<< HEAD
 * @num_chipselect:	Number of chip select by the IP.
 * @bits_per_word:	Number of bits per word.
 * @devices:		Devices to add when the driver is probed.
 * @num_devices:	Number of devices in the devices array.
=======
 * @devices:		Devices to add when the driver is probed.
 * @num_devices:	Number of devices in the devices array.
 * @num_chipselect:	Number of chip select by the IP.
 * @bits_per_word:	Number of bits per word.
>>>>>>> 2d5404ca
 * @force_irq:		If set, forces QSPI transaction requirements.
 */
struct xspi_platform_data {
	struct spi_board_info *devices;
	u8 num_devices;
	u8 num_chipselect;
	u8 bits_per_word;
	bool force_irq;
};

#endif /* __LINUX_SPI_XILINX_SPI_H */<|MERGE_RESOLUTION|>--- conflicted
+++ resolved
@@ -8,17 +8,10 @@
 
 /**
  * struct xspi_platform_data - Platform data of the Xilinx SPI driver
-<<<<<<< HEAD
- * @num_chipselect:	Number of chip select by the IP.
- * @bits_per_word:	Number of bits per word.
- * @devices:		Devices to add when the driver is probed.
- * @num_devices:	Number of devices in the devices array.
-=======
  * @devices:		Devices to add when the driver is probed.
  * @num_devices:	Number of devices in the devices array.
  * @num_chipselect:	Number of chip select by the IP.
  * @bits_per_word:	Number of bits per word.
->>>>>>> 2d5404ca
  * @force_irq:		If set, forces QSPI transaction requirements.
  */
 struct xspi_platform_data {
