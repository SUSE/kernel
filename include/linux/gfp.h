/* SPDX-License-Identifier: GPL-2.0 */
#ifndef __LINUX_GFP_H
#define __LINUX_GFP_H

#include <linux/gfp_types.h>

#include <linux/mmzone.h>
#include <linux/topology.h>

struct vm_area_struct;

/* Convert GFP flags to their corresponding migrate type */
#define GFP_MOVABLE_MASK (__GFP_RECLAIMABLE|__GFP_MOVABLE)
#define GFP_MOVABLE_SHIFT 3

static inline int gfp_migratetype(const gfp_t gfp_flags)
{
	VM_WARN_ON((gfp_flags & GFP_MOVABLE_MASK) == GFP_MOVABLE_MASK);
	BUILD_BUG_ON((1UL << GFP_MOVABLE_SHIFT) != ___GFP_MOVABLE);
	BUILD_BUG_ON((___GFP_MOVABLE >> GFP_MOVABLE_SHIFT) != MIGRATE_MOVABLE);
	BUILD_BUG_ON((___GFP_RECLAIMABLE >> GFP_MOVABLE_SHIFT) != MIGRATE_RECLAIMABLE);
	BUILD_BUG_ON(((___GFP_MOVABLE | ___GFP_RECLAIMABLE) >>
		      GFP_MOVABLE_SHIFT) != MIGRATE_HIGHATOMIC);

	if (unlikely(page_group_by_mobility_disabled))
		return MIGRATE_UNMOVABLE;

	/* Group based on mobility */
	return (__force unsigned long)(gfp_flags & GFP_MOVABLE_MASK) >> GFP_MOVABLE_SHIFT;
}
#undef GFP_MOVABLE_MASK
#undef GFP_MOVABLE_SHIFT

static inline bool gfpflags_allow_blocking(const gfp_t gfp_flags)
{
	return !!(gfp_flags & __GFP_DIRECT_RECLAIM);
}

#ifdef CONFIG_HIGHMEM
#define OPT_ZONE_HIGHMEM ZONE_HIGHMEM
#else
#define OPT_ZONE_HIGHMEM ZONE_NORMAL
#endif

#ifdef CONFIG_ZONE_DMA
#define OPT_ZONE_DMA ZONE_DMA
#else
#define OPT_ZONE_DMA ZONE_NORMAL
#endif

#ifdef CONFIG_ZONE_DMA32
#define OPT_ZONE_DMA32 ZONE_DMA32
#else
#define OPT_ZONE_DMA32 ZONE_NORMAL
#endif

/*
 * GFP_ZONE_TABLE is a word size bitstring that is used for looking up the
 * zone to use given the lowest 4 bits of gfp_t. Entries are GFP_ZONES_SHIFT
 * bits long and there are 16 of them to cover all possible combinations of
 * __GFP_DMA, __GFP_DMA32, __GFP_MOVABLE and __GFP_HIGHMEM.
 *
 * The zone fallback order is MOVABLE=>HIGHMEM=>NORMAL=>DMA32=>DMA.
 * But GFP_MOVABLE is not only a zone specifier but also an allocation
 * policy. Therefore __GFP_MOVABLE plus another zone selector is valid.
 * Only 1 bit of the lowest 3 bits (DMA,DMA32,HIGHMEM) can be set to "1".
 *
 *       bit       result
 *       =================
 *       0x0    => NORMAL
 *       0x1    => DMA or NORMAL
 *       0x2    => HIGHMEM or NORMAL
 *       0x3    => BAD (DMA+HIGHMEM)
 *       0x4    => DMA32 or NORMAL
 *       0x5    => BAD (DMA+DMA32)
 *       0x6    => BAD (HIGHMEM+DMA32)
 *       0x7    => BAD (HIGHMEM+DMA32+DMA)
 *       0x8    => NORMAL (MOVABLE+0)
 *       0x9    => DMA or NORMAL (MOVABLE+DMA)
 *       0xa    => MOVABLE (Movable is valid only if HIGHMEM is set too)
 *       0xb    => BAD (MOVABLE+HIGHMEM+DMA)
 *       0xc    => DMA32 or NORMAL (MOVABLE+DMA32)
 *       0xd    => BAD (MOVABLE+DMA32+DMA)
 *       0xe    => BAD (MOVABLE+DMA32+HIGHMEM)
 *       0xf    => BAD (MOVABLE+DMA32+HIGHMEM+DMA)
 *
 * GFP_ZONES_SHIFT must be <= 2 on 32 bit platforms.
 */

#if defined(CONFIG_ZONE_DEVICE) && (MAX_NR_ZONES-1) <= 4
/* ZONE_DEVICE is not a valid GFP zone specifier */
#define GFP_ZONES_SHIFT 2
#else
#define GFP_ZONES_SHIFT ZONES_SHIFT
#endif

#if 16 * GFP_ZONES_SHIFT > BITS_PER_LONG
#error GFP_ZONES_SHIFT too large to create GFP_ZONE_TABLE integer
#endif

#define GFP_ZONE_TABLE ( \
	(ZONE_NORMAL << 0 * GFP_ZONES_SHIFT)				       \
	| (OPT_ZONE_DMA << ___GFP_DMA * GFP_ZONES_SHIFT)		       \
	| (OPT_ZONE_HIGHMEM << ___GFP_HIGHMEM * GFP_ZONES_SHIFT)	       \
	| (OPT_ZONE_DMA32 << ___GFP_DMA32 * GFP_ZONES_SHIFT)		       \
	| (ZONE_NORMAL << ___GFP_MOVABLE * GFP_ZONES_SHIFT)		       \
	| (OPT_ZONE_DMA << (___GFP_MOVABLE | ___GFP_DMA) * GFP_ZONES_SHIFT)    \
	| (ZONE_MOVABLE << (___GFP_MOVABLE | ___GFP_HIGHMEM) * GFP_ZONES_SHIFT)\
	| (OPT_ZONE_DMA32 << (___GFP_MOVABLE | ___GFP_DMA32) * GFP_ZONES_SHIFT)\
)

/*
 * GFP_ZONE_BAD is a bitmap for all combinations of __GFP_DMA, __GFP_DMA32
 * __GFP_HIGHMEM and __GFP_MOVABLE that are not permitted. One flag per
 * entry starting with bit 0. Bit is set if the combination is not
 * allowed.
 */
#define GFP_ZONE_BAD ( \
	1 << (___GFP_DMA | ___GFP_HIGHMEM)				      \
	| 1 << (___GFP_DMA | ___GFP_DMA32)				      \
	| 1 << (___GFP_DMA32 | ___GFP_HIGHMEM)				      \
	| 1 << (___GFP_DMA | ___GFP_DMA32 | ___GFP_HIGHMEM)		      \
	| 1 << (___GFP_MOVABLE | ___GFP_HIGHMEM | ___GFP_DMA)		      \
	| 1 << (___GFP_MOVABLE | ___GFP_DMA32 | ___GFP_DMA)		      \
	| 1 << (___GFP_MOVABLE | ___GFP_DMA32 | ___GFP_HIGHMEM)		      \
	| 1 << (___GFP_MOVABLE | ___GFP_DMA32 | ___GFP_DMA | ___GFP_HIGHMEM)  \
)

static inline enum zone_type gfp_zone(gfp_t flags)
{
	enum zone_type z;
	int bit = (__force int) (flags & GFP_ZONEMASK);

	z = (GFP_ZONE_TABLE >> (bit * GFP_ZONES_SHIFT)) &
					 ((1 << GFP_ZONES_SHIFT) - 1);
	VM_BUG_ON((GFP_ZONE_BAD >> bit) & 1);
	return z;
}

/*
 * There is only one page-allocator function, and two main namespaces to
 * it. The alloc_page*() variants return 'struct page *' and as such
 * can allocate highmem pages, the *get*page*() variants return
 * virtual kernel addresses to the allocated page(s).
 */

static inline int gfp_zonelist(gfp_t flags)
{
#ifdef CONFIG_NUMA
	if (unlikely(flags & __GFP_THISNODE))
		return ZONELIST_NOFALLBACK;
#endif
	return ZONELIST_FALLBACK;
}

/*
 * We get the zone list from the current node and the gfp_mask.
 * This zone list contains a maximum of MAX_NUMNODES*MAX_NR_ZONES zones.
 * There are two zonelists per node, one for all zones with memory and
 * one containing just zones from the node the zonelist belongs to.
 *
 * For the case of non-NUMA systems the NODE_DATA() gets optimized to
 * &contig_page_data at compile-time.
 */
static inline struct zonelist *node_zonelist(int nid, gfp_t flags)
{
	return NODE_DATA(nid)->node_zonelists + gfp_zonelist(flags);
}

#ifndef HAVE_ARCH_FREE_PAGE
static inline void arch_free_page(struct page *page, int order) { }
#endif
#ifndef HAVE_ARCH_ALLOC_PAGE
static inline void arch_alloc_page(struct page *page, int order) { }
#endif

struct page *__alloc_pages(gfp_t gfp, unsigned int order, int preferred_nid,
		nodemask_t *nodemask);
struct folio *__folio_alloc(gfp_t gfp, unsigned int order, int preferred_nid,
		nodemask_t *nodemask);

unsigned long __alloc_pages_bulk(gfp_t gfp, int preferred_nid,
				nodemask_t *nodemask, int nr_pages,
				struct list_head *page_list,
				struct page **page_array);

unsigned long alloc_pages_bulk_array_mempolicy(gfp_t gfp,
				unsigned long nr_pages,
				struct page **page_array);

/* Bulk allocate order-0 pages */
static inline unsigned long
alloc_pages_bulk_list(gfp_t gfp, unsigned long nr_pages, struct list_head *list)
{
	return __alloc_pages_bulk(gfp, numa_mem_id(), NULL, nr_pages, list, NULL);
}

static inline unsigned long
alloc_pages_bulk_array(gfp_t gfp, unsigned long nr_pages, struct page **page_array)
{
	return __alloc_pages_bulk(gfp, numa_mem_id(), NULL, nr_pages, NULL, page_array);
}

static inline unsigned long
alloc_pages_bulk_array_node(gfp_t gfp, int nid, unsigned long nr_pages, struct page **page_array)
{
	if (nid == NUMA_NO_NODE)
		nid = numa_mem_id();

	return __alloc_pages_bulk(gfp, nid, NULL, nr_pages, NULL, page_array);
}

static inline void warn_if_node_offline(int this_node, gfp_t gfp_mask)
{
	gfp_t warn_gfp = gfp_mask & (__GFP_THISNODE|__GFP_NOWARN);

	if (warn_gfp != (__GFP_THISNODE|__GFP_NOWARN))
		return;

	if (node_online(this_node))
		return;

	pr_warn("%pGg allocation from offline node %d\n", &gfp_mask, this_node);
	dump_stack();
}

/*
 * Allocate pages, preferring the node given as nid. The node must be valid and
 * online. For more general interface, see alloc_pages_node().
 */
static inline struct page *
__alloc_pages_node(int nid, gfp_t gfp_mask, unsigned int order)
{
	VM_BUG_ON(nid < 0 || nid >= MAX_NUMNODES);
	warn_if_node_offline(nid, gfp_mask);

	return __alloc_pages(gfp_mask, order, nid, NULL);
}

static inline
struct folio *__folio_alloc_node(gfp_t gfp, unsigned int order, int nid)
{
	VM_BUG_ON(nid < 0 || nid >= MAX_NUMNODES);
	warn_if_node_offline(nid, gfp);

	return __folio_alloc(gfp, order, nid, NULL);
}

/*
 * Allocate pages, preferring the node given as nid. When nid == NUMA_NO_NODE,
 * prefer the current CPU's closest node. Otherwise node must be valid and
 * online.
 */
static inline struct page *alloc_pages_node(int nid, gfp_t gfp_mask,
						unsigned int order)
{
	if (nid == NUMA_NO_NODE)
		nid = numa_mem_id();

	return __alloc_pages_node(nid, gfp_mask, order);
}

#ifdef CONFIG_NUMA
struct page *alloc_pages(gfp_t gfp, unsigned int order);
<<<<<<< HEAD
extern struct page *alloc_pages_vma(gfp_t gfp_mask, int order,
			struct vm_area_struct *vma, unsigned long addr,
			bool hugepage);
#define alloc_hugepage_vma(gfp_mask, vma, addr, order) \
	alloc_pages_vma(gfp_mask, order, vma, addr, true)
=======
struct folio *folio_alloc(gfp_t gfp, unsigned order);
struct folio *vma_alloc_folio(gfp_t gfp, int order, struct vm_area_struct *vma,
		unsigned long addr, bool hugepage);
>>>>>>> eb3cdb58
#else
static inline struct page *alloc_pages(gfp_t gfp_mask, unsigned int order)
{
	return alloc_pages_node(numa_node_id(), gfp_mask, order);
}
<<<<<<< HEAD
#define alloc_pages_vma(gfp_mask, order, vma, addr, false)\
	alloc_pages(gfp_mask, order)
#define alloc_hugepage_vma(gfp_mask, vma, addr, order) \
	alloc_pages(gfp_mask, order)
#endif
#define alloc_page(gfp_mask) alloc_pages(gfp_mask, 0)
#define alloc_page_vma(gfp_mask, vma, addr)			\
	alloc_pages_vma(gfp_mask, 0, vma, addr, false)
=======
static inline struct folio *folio_alloc(gfp_t gfp, unsigned int order)
{
	return __folio_alloc_node(gfp, order, numa_node_id());
}
#define vma_alloc_folio(gfp, order, vma, addr, hugepage)		\
	folio_alloc(gfp, order)
#endif
#define alloc_page(gfp_mask) alloc_pages(gfp_mask, 0)
static inline struct page *alloc_page_vma(gfp_t gfp,
		struct vm_area_struct *vma, unsigned long addr)
{
	struct folio *folio = vma_alloc_folio(gfp, 0, vma, addr, false);

	return &folio->page;
}
>>>>>>> eb3cdb58

extern unsigned long __get_free_pages(gfp_t gfp_mask, unsigned int order);
extern unsigned long get_zeroed_page(gfp_t gfp_mask);

void *alloc_pages_exact(size_t size, gfp_t gfp_mask) __alloc_size(1);
void free_pages_exact(void *virt, size_t size);
__meminit void *alloc_pages_exact_nid(int nid, size_t size, gfp_t gfp_mask) __alloc_size(2);

#define __get_free_page(gfp_mask) \
		__get_free_pages((gfp_mask), 0)

#define __get_dma_pages(gfp_mask, order) \
		__get_free_pages((gfp_mask) | GFP_DMA, (order))

extern void __free_pages(struct page *page, unsigned int order);
extern void free_pages(unsigned long addr, unsigned int order);

struct page_frag_cache;
extern void __page_frag_cache_drain(struct page *page, unsigned int count);
extern void *page_frag_alloc_align(struct page_frag_cache *nc,
				   unsigned int fragsz, gfp_t gfp_mask,
				   unsigned int align_mask);

static inline void *page_frag_alloc(struct page_frag_cache *nc,
			     unsigned int fragsz, gfp_t gfp_mask)
{
	return page_frag_alloc_align(nc, fragsz, gfp_mask, ~0u);
}

extern void page_frag_free(void *addr);

#define __free_page(page) __free_pages((page), 0)
#define free_page(addr) free_pages((addr), 0)

void page_alloc_init_cpuhp(void);
void drain_zone_pages(struct zone *zone, struct per_cpu_pages *pcp);
void drain_all_pages(struct zone *zone);
void drain_local_pages(struct zone *zone);

void page_alloc_init_late(void);

/*
 * gfp_allowed_mask is set to GFP_BOOT_MASK during early boot to restrict what
 * GFP flags are used before interrupts are enabled. Once interrupts are
 * enabled, it is set to __GFP_BITS_MASK while the system is running. During
 * hibernation, it is used by PM to avoid I/O during memory allocation while
 * devices are suspended.
 */
extern gfp_t gfp_allowed_mask;

/* Returns true if the gfp_mask allows use of ALLOC_NO_WATERMARK */
bool gfp_pfmemalloc_allowed(gfp_t gfp_mask);

extern void pm_restrict_gfp_mask(void);
extern void pm_restore_gfp_mask(void);

extern gfp_t vma_thp_gfp_mask(struct vm_area_struct *vma);

#ifdef CONFIG_PM_SLEEP
extern bool pm_suspended_storage(void);
#else
static inline bool pm_suspended_storage(void)
{
	return false;
}
#endif /* CONFIG_PM_SLEEP */

#ifdef CONFIG_CONTIG_ALLOC
/* The below functions must be run on a range from a single zone. */
extern int alloc_contig_range(unsigned long start, unsigned long end,
			      unsigned migratetype, gfp_t gfp_mask);
extern struct page *alloc_contig_pages(unsigned long nr_pages, gfp_t gfp_mask,
				       int nid, nodemask_t *nodemask);
#endif
void free_contig_range(unsigned long pfn, unsigned long nr_pages);

#endif /* __LINUX_GFP_H */<|MERGE_RESOLUTION|>--- conflicted
+++ resolved
@@ -262,32 +262,14 @@
 
 #ifdef CONFIG_NUMA
 struct page *alloc_pages(gfp_t gfp, unsigned int order);
-<<<<<<< HEAD
-extern struct page *alloc_pages_vma(gfp_t gfp_mask, int order,
-			struct vm_area_struct *vma, unsigned long addr,
-			bool hugepage);
-#define alloc_hugepage_vma(gfp_mask, vma, addr, order) \
-	alloc_pages_vma(gfp_mask, order, vma, addr, true)
-=======
 struct folio *folio_alloc(gfp_t gfp, unsigned order);
 struct folio *vma_alloc_folio(gfp_t gfp, int order, struct vm_area_struct *vma,
 		unsigned long addr, bool hugepage);
->>>>>>> eb3cdb58
 #else
 static inline struct page *alloc_pages(gfp_t gfp_mask, unsigned int order)
 {
 	return alloc_pages_node(numa_node_id(), gfp_mask, order);
 }
-<<<<<<< HEAD
-#define alloc_pages_vma(gfp_mask, order, vma, addr, false)\
-	alloc_pages(gfp_mask, order)
-#define alloc_hugepage_vma(gfp_mask, vma, addr, order) \
-	alloc_pages(gfp_mask, order)
-#endif
-#define alloc_page(gfp_mask) alloc_pages(gfp_mask, 0)
-#define alloc_page_vma(gfp_mask, vma, addr)			\
-	alloc_pages_vma(gfp_mask, 0, vma, addr, false)
-=======
 static inline struct folio *folio_alloc(gfp_t gfp, unsigned int order)
 {
 	return __folio_alloc_node(gfp, order, numa_node_id());
@@ -303,7 +285,6 @@
 
 	return &folio->page;
 }
->>>>>>> eb3cdb58
 
 extern unsigned long __get_free_pages(gfp_t gfp_mask, unsigned int order);
 extern unsigned long get_zeroed_page(gfp_t gfp_mask);
