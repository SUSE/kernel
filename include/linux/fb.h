--- conflicted
+++ resolved
@@ -11,15 +11,6 @@
 #include <linux/refcount.h>
 #include <linux/types.h>
 #include <linux/workqueue.h>
-<<<<<<< HEAD
-#include <linux/notifier.h>
-#include <linux/list.h>
-#include <linux/backlight.h>
-#include <linux/slab.h>
-
-#include <asm/fb.h>
-=======
->>>>>>> 2d5404ca
 
 #include <asm/video.h>
 
@@ -555,10 +546,7 @@
 			  size_t count, loff_t *ppos);
 extern ssize_t fb_io_write(struct fb_info *info, const char __user *buf,
 			   size_t count, loff_t *ppos);
-<<<<<<< HEAD
-=======
 int fb_io_mmap(struct fb_info *info, struct vm_area_struct *vma);
->>>>>>> 2d5404ca
 
 #define __FB_DEFAULT_IOMEM_OPS_RDWR \
 	.fb_read	= fb_io_read, \
@@ -570,11 +558,7 @@
 	.fb_imageblit	= cfb_imageblit
 
 #define __FB_DEFAULT_IOMEM_OPS_MMAP \
-<<<<<<< HEAD
-	.fb_mmap	= NULL /* default implementation */
-=======
 	.fb_mmap	= fb_io_mmap
->>>>>>> 2d5404ca
 
 #define FB_DEFAULT_IOMEM_OPS \
 	__FB_DEFAULT_IOMEM_OPS_RDWR, \
@@ -618,10 +602,7 @@
 /* fbmem.c */
 extern int register_framebuffer(struct fb_info *fb_info);
 extern void unregister_framebuffer(struct fb_info *fb_info);
-<<<<<<< HEAD
-=======
 extern int devm_register_framebuffer(struct device *dev, struct fb_info *fb_info);
->>>>>>> 2d5404ca
 extern char* fb_get_buffer_offset(struct fb_info *info, struct fb_pixmap *buf, u32 size);
 extern void fb_pad_unaligned_buffer(u8 *dst, u32 d_pitch, u8 *src, u32 idx,
 				u32 height, u32 shift_high, u32 shift_low, u32 mod);
@@ -716,13 +697,10 @@
 	__FB_GEN_DEFAULT_DEFERRED_OPS_RDWR(__prefix, __damage_range, sys) \
 	__FB_GEN_DEFAULT_DEFERRED_OPS_DRAW(__prefix, __damage_area, sys)
 
-<<<<<<< HEAD
-=======
 #define FB_GEN_DEFAULT_DEFERRED_DMAMEM_OPS(__prefix, __damage_range, __damage_area) \
 	__FB_GEN_DEFAULT_DEFERRED_OPS_RDWR(__prefix, __damage_range, sys) \
 	__FB_GEN_DEFAULT_DEFERRED_OPS_DRAW(__prefix, __damage_area, sys)
 
->>>>>>> 2d5404ca
 /*
  * Initializes struct fb_ops for deferred I/O.
  */
@@ -767,8 +745,6 @@
 extern void framebuffer_release(struct fb_info *info);
 extern void fb_bl_default_curve(struct fb_info *fb_info, u8 off, u8 min, u8 max);
 
-<<<<<<< HEAD
-=======
 #if IS_ENABLED(CONFIG_FB_BACKLIGHT)
 struct backlight_device *fb_bl_device(struct fb_info *info);
 #else
@@ -778,7 +754,6 @@
 }
 #endif
 
->>>>>>> 2d5404ca
 /* fbmon.c */
 #define FB_MAXTIMINGS		0
 #define FB_VSYNCTIMINGS		1
