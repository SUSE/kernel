--- conflicted
+++ resolved
@@ -9,11 +9,7 @@
 
 #include <linux/linkage.h>
 #include <linux/cleanup.h>
-<<<<<<< HEAD
-#include <linux/list.h>
-=======
 #include <linux/types.h>
->>>>>>> 2d5404ca
 
 /*
  * We put the hardirq and softirq counter into the preemption
@@ -485,8 +481,6 @@
 DEFINE_LOCK_GUARD_0(preempt_notrace, preempt_disable_notrace(), preempt_enable_notrace())
 DEFINE_LOCK_GUARD_0(migrate, migrate_disable(), migrate_enable())
 
-<<<<<<< HEAD
-=======
 #ifdef CONFIG_PREEMPT_DYNAMIC
 
 extern bool preempt_model_none(void);
@@ -528,5 +522,4 @@
 	return preempt_model_full() || preempt_model_rt();
 }
 
->>>>>>> 2d5404ca
 #endif /* __LINUX_PREEMPT_H */