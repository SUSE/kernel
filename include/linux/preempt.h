/* SPDX-License-Identifier: GPL-2.0 */
#ifndef __LINUX_PREEMPT_H
#define __LINUX_PREEMPT_H

/*
 * include/linux/preempt.h - macros for accessing and manipulating
 * preempt_count (used for kernel preemption, interrupt count, etc.)
 */

#include <linux/linkage.h>
#include <linux/list.h>

/*
 * We put the hardirq and softirq counter into the preemption
 * counter. The bitmask has the following meaning:
 *
 * - bits 0-7 are the preemption count (max preemption depth: 256)
 * - bits 8-15 are the softirq count (max # of softirqs: 256)
 *
 * The hardirq count could in theory be the same as the number of
 * interrupts in the system, but we run all interrupt handlers with
 * interrupts disabled, so we cannot have nesting interrupts. Though
 * there are a few palaeontologic drivers which reenable interrupts in
 * the handler, so we need more than one bit here.
 *
 *         PREEMPT_MASK:	0x000000ff
 *         SOFTIRQ_MASK:	0x0000ff00
 *         HARDIRQ_MASK:	0x000f0000
 *             NMI_MASK:	0x00100000
 * PREEMPT_NEED_RESCHED:	0x80000000
 */
#define PREEMPT_BITS	8
#define SOFTIRQ_BITS	8
#define HARDIRQ_BITS	4
#define NMI_BITS	1

#define PREEMPT_SHIFT	0
#define SOFTIRQ_SHIFT	(PREEMPT_SHIFT + PREEMPT_BITS)
#define HARDIRQ_SHIFT	(SOFTIRQ_SHIFT + SOFTIRQ_BITS)
#define NMI_SHIFT	(HARDIRQ_SHIFT + HARDIRQ_BITS)

#define __IRQ_MASK(x)	((1UL << (x))-1)

#define PREEMPT_MASK	(__IRQ_MASK(PREEMPT_BITS) << PREEMPT_SHIFT)
#define SOFTIRQ_MASK	(__IRQ_MASK(SOFTIRQ_BITS) << SOFTIRQ_SHIFT)
#define HARDIRQ_MASK	(__IRQ_MASK(HARDIRQ_BITS) << HARDIRQ_SHIFT)
#define NMI_MASK	(__IRQ_MASK(NMI_BITS)     << NMI_SHIFT)

#define PREEMPT_OFFSET	(1UL << PREEMPT_SHIFT)
#define SOFTIRQ_OFFSET	(1UL << SOFTIRQ_SHIFT)
#define HARDIRQ_OFFSET	(1UL << HARDIRQ_SHIFT)
#define NMI_OFFSET	(1UL << NMI_SHIFT)

#define SOFTIRQ_DISABLE_OFFSET	(2 * SOFTIRQ_OFFSET)

#define PREEMPT_DISABLED	(PREEMPT_DISABLE_OFFSET + PREEMPT_ENABLED)

/*
 * Disable preemption until the scheduler is running -- use an unconditional
 * value so that it also works on !PREEMPT_COUNT kernels.
 *
 * Reset by start_kernel()->sched_init()->init_idle()->init_idle_preempt_count().
 */
#define INIT_PREEMPT_COUNT	PREEMPT_OFFSET

/*
 * Initial preempt_count value; reflects the preempt_count schedule invariant
 * which states that during context switches:
 *
 *    preempt_count() == 2*PREEMPT_DISABLE_OFFSET
 *
 * Note: PREEMPT_DISABLE_OFFSET is 0 for !PREEMPT_COUNT kernels.
 * Note: See finish_task_switch().
 */
#define FORK_PREEMPT_COUNT	(2*PREEMPT_DISABLE_OFFSET + PREEMPT_ENABLED)

/* preempt_count() and related functions, depends on PREEMPT_NEED_RESCHED */
#include <asm/preempt.h>

#define hardirq_count()	(preempt_count() & HARDIRQ_MASK)
#define irq_count()	(preempt_count() & (HARDIRQ_MASK | SOFTIRQ_MASK \
				 | NMI_MASK))
/*
 * Are we doing bottom half or hardware interrupt processing?
 *
 * in_irq()       - We're in (hard) IRQ context
 * in_softirq()   - We have BH disabled, or are processing softirqs
 * in_interrupt() - We're in NMI,IRQ,SoftIRQ context or have BH disabled
 * in_serving_softirq() - We're in softirq context
 * in_nmi()       - We're in NMI context
 * in_task()	  - We're in task context
 *
 * Note: due to the BH disabled confusion: in_softirq(),in_interrupt() really
 *       should not be used in new code.
 */
#define in_irq()		(hardirq_count())
#define in_interrupt()		(irq_count())
#define in_nmi()		(preempt_count() & NMI_MASK)
#define in_task()		(!(preempt_count() & \
				   (NMI_MASK | HARDIRQ_MASK | SOFTIRQ_OFFSET)))
#ifdef CONFIG_PREEMPT_RT_FULL

#define softirq_count()		(current->softirq_count)
#define in_softirq()		(softirq_count())
#define in_serving_softirq()	(current->softirq_count & SOFTIRQ_OFFSET)

#else

#define softirq_count()		(preempt_count() & SOFTIRQ_MASK)
#define in_softirq()		(softirq_count())
#define in_serving_softirq()	(softirq_count() & SOFTIRQ_OFFSET)

#endif

/*
 * The preempt_count offset after preempt_disable();
 */
#if defined(CONFIG_PREEMPT_COUNT)
# define PREEMPT_DISABLE_OFFSET	PREEMPT_OFFSET
#else
# define PREEMPT_DISABLE_OFFSET	0
#endif

/*
 * The preempt_count offset after spin_lock()
 */
#if !defined(CONFIG_PREEMPT_RT_FULL)
#define PREEMPT_LOCK_OFFSET	PREEMPT_DISABLE_OFFSET
#else
#define PREEMPT_LOCK_OFFSET	0
#endif

/*
 * The preempt_count offset needed for things like:
 *
 *  spin_lock_bh()
 *
 * Which need to disable both preemption (CONFIG_PREEMPT_COUNT) and
 * softirqs, such that unlock sequences of:
 *
 *  spin_unlock();
 *  local_bh_enable();
 *
 * Work as expected.
 */
#define SOFTIRQ_LOCK_OFFSET (SOFTIRQ_DISABLE_OFFSET + PREEMPT_LOCK_OFFSET)

/*
 * Are we running in atomic context?  WARNING: this macro cannot
 * always detect atomic context; in particular, it cannot know about
 * held spinlocks in non-preemptible kernels.  Thus it should not be
 * used in the general case to determine whether sleeping is possible.
 * Do not use in_atomic() in driver code.
 */
#define in_atomic()	(preempt_count() != 0)

/*
 * Check whether we were atomic before we did preempt_disable():
 * (used by the scheduler)
 */
#define in_atomic_preempt_off() (preempt_count() != PREEMPT_DISABLE_OFFSET)

#if defined(CONFIG_DEBUG_PREEMPT) || defined(CONFIG_TRACE_PREEMPT_TOGGLE)
extern void preempt_count_add(int val);
extern void preempt_count_sub(int val);
#define preempt_count_dec_and_test() \
	({ preempt_count_sub(1); should_resched(0); })
#else
#define preempt_count_add(val)	__preempt_count_add(val)
#define preempt_count_sub(val)	__preempt_count_sub(val)
#define preempt_count_dec_and_test() __preempt_count_dec_and_test()
#endif

#define __preempt_count_inc() __preempt_count_add(1)
#define __preempt_count_dec() __preempt_count_sub(1)

#define preempt_count_inc() preempt_count_add(1)
#define preempt_count_dec() preempt_count_sub(1)

#ifdef CONFIG_PREEMPT_LAZY
#define add_preempt_lazy_count(val)	do { preempt_lazy_count() += (val); } while (0)
#define sub_preempt_lazy_count(val)	do { preempt_lazy_count() -= (val); } while (0)
#define inc_preempt_lazy_count()	add_preempt_lazy_count(1)
#define dec_preempt_lazy_count()	sub_preempt_lazy_count(1)
#define preempt_lazy_count()		(current_thread_info()->preempt_lazy_count)
#else
#define add_preempt_lazy_count(val)	do { } while (0)
#define sub_preempt_lazy_count(val)	do { } while (0)
#define inc_preempt_lazy_count()	do { } while (0)
#define dec_preempt_lazy_count()	do { } while (0)
#define preempt_lazy_count()		(0)
#endif

#ifdef CONFIG_PREEMPT_COUNT

#define preempt_disable() \
do { \
	preempt_count_inc(); \
	barrier(); \
} while (0)

#define preempt_lazy_disable() \
do { \
	inc_preempt_lazy_count(); \
	barrier(); \
} while (0)

#define sched_preempt_enable_no_resched() \
do { \
	barrier(); \
	preempt_count_dec(); \
} while (0)

#ifdef CONFIG_PREEMPT_RT_BASE
# define preempt_enable_no_resched() sched_preempt_enable_no_resched()
# define preempt_check_resched_rt() preempt_check_resched()
#else
# define preempt_enable_no_resched() preempt_enable()
# define preempt_check_resched_rt() barrier();
#endif

#define preemptible()	(preempt_count() == 0 && !irqs_disabled())

<<<<<<< HEAD
#if defined(CONFIG_SMP) && defined(CONFIG_PREEMPT_RT_BASE)

extern void migrate_disable(void);
extern void migrate_enable(void);

int __migrate_disabled(struct task_struct *p);

#elif !defined(CONFIG_SMP) && defined(CONFIG_PREEMPT_RT_BASE)

extern void migrate_disable(void);
extern void migrate_enable(void);
static inline int __migrate_disabled(struct task_struct *p)
{
	return 0;
}

#else
#define migrate_disable()		preempt_disable()
#define migrate_enable()		preempt_enable()
static inline int __migrate_disabled(struct task_struct *p)
{
	return 0;
}
#endif

#ifdef CONFIG_PREEMPT
=======
#ifdef CONFIG_PREEMPTION
>>>>>>> 9e9b68c6
#define preempt_enable() \
do { \
	barrier(); \
	if (unlikely(preempt_count_dec_and_test())) \
		__preempt_schedule(); \
} while (0)

#define preempt_enable_notrace() \
do { \
	barrier(); \
	if (unlikely(__preempt_count_dec_and_test())) \
		__preempt_schedule_notrace(); \
} while (0)

#define preempt_check_resched() \
do { \
	if (should_resched(0)) \
		__preempt_schedule(); \
} while (0)

<<<<<<< HEAD
#define preempt_lazy_enable() \
do { \
	dec_preempt_lazy_count(); \
	barrier(); \
	preempt_check_resched(); \
} while (0)

#else /* !CONFIG_PREEMPT */
=======
#else /* !CONFIG_PREEMPTION */
>>>>>>> 9e9b68c6
#define preempt_enable() \
do { \
	barrier(); \
	preempt_count_dec(); \
} while (0)

#define preempt_lazy_enable() \
do { \
	dec_preempt_lazy_count(); \
	barrier(); \
} while (0)

#define preempt_enable_notrace() \
do { \
	barrier(); \
	__preempt_count_dec(); \
} while (0)

#define preempt_check_resched() do { } while (0)
#endif /* CONFIG_PREEMPTION */

#define preempt_disable_notrace() \
do { \
	__preempt_count_inc(); \
	barrier(); \
} while (0)

#define preempt_enable_no_resched_notrace() \
do { \
	barrier(); \
	__preempt_count_dec(); \
} while (0)

#else /* !CONFIG_PREEMPT_COUNT */

/*
 * Even if we don't have any preemption, we need preempt disable/enable
 * to be barriers, so that we don't have things like get_user/put_user
 * that can cause faults and scheduling migrate into our preempt-protected
 * region.
 */
#define preempt_disable()			barrier()
#define sched_preempt_enable_no_resched()	barrier()
#define preempt_enable_no_resched()		barrier()
#define preempt_enable()			barrier()
#define preempt_check_resched()			do { } while (0)

#define preempt_disable_notrace()		barrier()
#define preempt_enable_no_resched_notrace()	barrier()
#define preempt_enable_notrace()		barrier()
#define preempt_check_resched_rt()		barrier()
#define preemptible()				0

#define migrate_disable()			barrier()
#define migrate_enable()			barrier()

static inline int __migrate_disabled(struct task_struct *p)
{
	return 0;
}
#endif /* CONFIG_PREEMPT_COUNT */

#ifdef MODULE
/*
 * Modules have no business playing preemption tricks.
 */
#undef sched_preempt_enable_no_resched
#undef preempt_enable_no_resched
#undef preempt_enable_no_resched_notrace
#undef preempt_check_resched
#endif

#define preempt_set_need_resched() \
do { \
	set_preempt_need_resched(); \
} while (0)
#define preempt_fold_need_resched() \
do { \
	if (tif_need_resched_now()) \
		set_preempt_need_resched(); \
} while (0)

#ifdef CONFIG_PREEMPT_RT_FULL
# define preempt_disable_rt()		preempt_disable()
# define preempt_enable_rt()		preempt_enable()
# define preempt_disable_nort()		barrier()
# define preempt_enable_nort()		barrier()
#else
# define preempt_disable_rt()		barrier()
# define preempt_enable_rt()		barrier()
# define preempt_disable_nort()		preempt_disable()
# define preempt_enable_nort()		preempt_enable()
#endif

#ifdef CONFIG_PREEMPT_NOTIFIERS

struct preempt_notifier;

/**
 * preempt_ops - notifiers called when a task is preempted and rescheduled
 * @sched_in: we're about to be rescheduled:
 *    notifier: struct preempt_notifier for the task being scheduled
 *    cpu:  cpu we're scheduled on
 * @sched_out: we've just been preempted
 *    notifier: struct preempt_notifier for the task being preempted
 *    next: the task that's kicking us out
 *
 * Please note that sched_in and out are called under different
 * contexts.  sched_out is called with rq lock held and irq disabled
 * while sched_in is called without rq lock and irq enabled.  This
 * difference is intentional and depended upon by its users.
 */
struct preempt_ops {
	void (*sched_in)(struct preempt_notifier *notifier, int cpu);
	void (*sched_out)(struct preempt_notifier *notifier,
			  struct task_struct *next);
};

/**
 * preempt_notifier - key for installing preemption notifiers
 * @link: internal use
 * @ops: defines the notifier functions to be called
 *
 * Usually used in conjunction with container_of().
 */
struct preempt_notifier {
	struct hlist_node link;
	struct preempt_ops *ops;
};

void preempt_notifier_inc(void);
void preempt_notifier_dec(void);
void preempt_notifier_register(struct preempt_notifier *notifier);
void preempt_notifier_unregister(struct preempt_notifier *notifier);

static inline void preempt_notifier_init(struct preempt_notifier *notifier,
				     struct preempt_ops *ops)
{
	INIT_HLIST_NODE(&notifier->link);
	notifier->ops = ops;
}

#endif

#endif /* __LINUX_PREEMPT_H */<|MERGE_RESOLUTION|>--- conflicted
+++ resolved
@@ -219,9 +219,6 @@
 # define preempt_check_resched_rt() barrier();
 #endif
 
-#define preemptible()	(preempt_count() == 0 && !irqs_disabled())
-
-<<<<<<< HEAD
 #if defined(CONFIG_SMP) && defined(CONFIG_PREEMPT_RT_BASE)
 
 extern void migrate_disable(void);
@@ -247,10 +244,9 @@
 }
 #endif
 
-#ifdef CONFIG_PREEMPT
-=======
+#define preemptible()	(preempt_count() == 0 && !irqs_disabled())
+
 #ifdef CONFIG_PREEMPTION
->>>>>>> 9e9b68c6
 #define preempt_enable() \
 do { \
 	barrier(); \
@@ -271,7 +267,6 @@
 		__preempt_schedule(); \
 } while (0)
 
-<<<<<<< HEAD
 #define preempt_lazy_enable() \
 do { \
 	dec_preempt_lazy_count(); \
@@ -279,10 +274,7 @@
 	preempt_check_resched(); \
 } while (0)
 
-#else /* !CONFIG_PREEMPT */
-=======
-#else /* !CONFIG_PREEMPTION */
->>>>>>> 9e9b68c6
+ #else /* !CONFIG_PREEMPTION */
 #define preempt_enable() \
 do { \
 	barrier(); \
