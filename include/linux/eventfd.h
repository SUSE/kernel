/* SPDX-License-Identifier: GPL-2.0 */
/*
 *  include/linux/eventfd.h
 *
 *  Copyright (C) 2007  Davide Libenzi <davidel@xmailserver.org>
 *
 */

#ifndef _LINUX_EVENTFD_H
#define _LINUX_EVENTFD_H

#include <linux/fcntl.h>
#include <linux/wait.h>
#include <linux/err.h>
#include <linux/percpu-defs.h>
#include <linux/percpu.h>
#include <linux/sched.h>

/*
 * CAREFUL: Check include/uapi/asm-generic/fcntl.h when defining
 * new flags, since they might collide with O_* ones. We want
 * to re-use O_* flags that couldn't possibly have a meaning
 * from eventfd, in order to leave a free define-space for
 * shared O_* flags.
 */
#define EFD_SEMAPHORE (1 << 0)
#define EFD_CLOEXEC O_CLOEXEC
#define EFD_NONBLOCK O_NONBLOCK

#define EFD_SHARED_FCNTL_FLAGS (O_CLOEXEC | O_NONBLOCK)
#define EFD_FLAGS_SET (EFD_SHARED_FCNTL_FLAGS | EFD_SEMAPHORE)

struct eventfd_ctx;
struct file;

#ifdef CONFIG_EVENTFD

void eventfd_ctx_put(struct eventfd_ctx *ctx);
struct file *eventfd_fget(int fd);
struct eventfd_ctx *eventfd_ctx_fdget(int fd);
struct eventfd_ctx *eventfd_ctx_fileget(struct file *file);
__u64 eventfd_signal(struct eventfd_ctx *ctx, __u64 n);
__u64 eventfd_signal_mask(struct eventfd_ctx *ctx, __u64 n, unsigned mask);
int eventfd_ctx_remove_wait_queue(struct eventfd_ctx *ctx, wait_queue_entry_t *wait,
				  __u64 *cnt);
void eventfd_ctx_do_read(struct eventfd_ctx *ctx, __u64 *cnt);

static inline bool eventfd_signal_allowed(void)
{
<<<<<<< HEAD
	return !current->in_eventfd_signal;
=======
	return !current->in_eventfd;
>>>>>>> eb3cdb58
}

#else /* CONFIG_EVENTFD */

/*
 * Ugly ugly ugly error layer to support modules that uses eventfd but
 * pretend to work in !CONFIG_EVENTFD configurations. Namely, AIO.
 */

static inline struct eventfd_ctx *eventfd_ctx_fdget(int fd)
{
	return ERR_PTR(-ENOSYS);
}

static inline int eventfd_signal(struct eventfd_ctx *ctx, __u64 n)
{
	return -ENOSYS;
}

static inline int eventfd_signal_mask(struct eventfd_ctx *ctx, __u64 n,
				      unsigned mask)
{
	return -ENOSYS;
}

static inline int eventfd_signal_mask(struct eventfd_ctx *ctx, __u64 n,
				      unsigned mask)
{
	return -ENOSYS;
}

static inline void eventfd_ctx_put(struct eventfd_ctx *ctx)
{

}

static inline int eventfd_ctx_remove_wait_queue(struct eventfd_ctx *ctx,
						wait_queue_entry_t *wait, __u64 *cnt)
{
	return -ENOSYS;
}

static inline bool eventfd_signal_allowed(void)
{
	return true;
}

static inline void eventfd_ctx_do_read(struct eventfd_ctx *ctx, __u64 *cnt)
{

}

#endif

#endif /* _LINUX_EVENTFD_H */
<|MERGE_RESOLUTION|>--- conflicted
+++ resolved
@@ -47,11 +47,7 @@
 
 static inline bool eventfd_signal_allowed(void)
 {
-<<<<<<< HEAD
-	return !current->in_eventfd_signal;
-=======
 	return !current->in_eventfd;
->>>>>>> eb3cdb58
 }
 
 #else /* CONFIG_EVENTFD */
@@ -67,12 +63,6 @@
 }
 
 static inline int eventfd_signal(struct eventfd_ctx *ctx, __u64 n)
-{
-	return -ENOSYS;
-}
-
-static inline int eventfd_signal_mask(struct eventfd_ctx *ctx, __u64 n,
-				      unsigned mask)
 {
 	return -ENOSYS;
 }
