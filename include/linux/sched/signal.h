--- conflicted
+++ resolved
@@ -137,11 +137,7 @@
 
 	/* POSIX.1b Interval Timers */
 	unsigned int		next_posix_timer_id;
-<<<<<<< HEAD
-	struct list_head	posix_timers;
-=======
 	struct hlist_head	posix_timers;
->>>>>>> 2d5404ca
 
 	/* ITIMER_REAL timer for the process */
 	struct hrtimer real_timer;
@@ -250,7 +246,6 @@
 						 * and may have inconsistent
 						 * permissions.
 						 */
-	void *suse_kabi_padding;
 } __randomize_layout;
 
 /*
