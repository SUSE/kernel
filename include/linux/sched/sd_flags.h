--- conflicted
+++ resolved
@@ -117,11 +117,7 @@
 SD_FLAG(SD_CLUSTER, SDF_NEEDS_GROUPS)
 
 /*
-<<<<<<< HEAD
- * Domain members share CPU package resources (i.e. caches)
-=======
  * Domain members share CPU Last Level Caches
->>>>>>> 2d5404ca
  *
  * SHARED_CHILD: Set from the base domain up until spanned CPUs no longer share
  *               the same cache(s).
