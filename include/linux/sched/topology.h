--- conflicted
+++ resolved
@@ -33,58 +33,6 @@
 struct sched_domain_topology_level;
 
 #ifdef CONFIG_SCHED_SMT
-<<<<<<< HEAD
-static inline int cpu_smt_flags(void)
-{
-	return SD_SHARE_CPUCAPACITY | SD_SHARE_LLC;
-}
-
-static inline const
-struct cpumask *tl_smt_mask(struct sched_domain_topology_level *tl, int cpu)
-{
-	return cpu_smt_mask(cpu);
-}
-#endif
-
-#ifdef CONFIG_SCHED_CLUSTER
-static inline int cpu_cluster_flags(void)
-{
-	return SD_CLUSTER | SD_SHARE_LLC;
-}
-
-static inline const
-struct cpumask *tl_cls_mask(struct sched_domain_topology_level *tl, int cpu)
-{
-	return cpu_clustergroup_mask(cpu);
-}
-#endif
-
-#ifdef CONFIG_SCHED_MC
-static inline int cpu_core_flags(void)
-{
-	return SD_SHARE_LLC;
-}
-
-static inline const
-struct cpumask *tl_mc_mask(struct sched_domain_topology_level *tl, int cpu)
-{
-	return cpu_coregroup_mask(cpu);
-}
-#endif
-
-static inline const
-struct cpumask *tl_pkg_mask(struct sched_domain_topology_level *tl, int cpu)
-{
-	return cpu_node_mask(cpu);
-}
-
-#ifdef CONFIG_NUMA
-static inline int cpu_numa_flags(void)
-{
-	return SD_NUMA;
-}
-#endif
-=======
 extern int cpu_smt_flags(void);
 extern const struct cpumask *tl_smt_mask(struct sched_domain_topology_level *tl, int cpu);
 #endif
@@ -100,7 +48,6 @@
 #endif
 
 extern const struct cpumask *tl_pkg_mask(struct sched_domain_topology_level *tl, int cpu);
->>>>>>> b35fc656
 
 extern int arch_asym_cpu_priority(int cpu);
 
