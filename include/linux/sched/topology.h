--- conflicted
+++ resolved
@@ -45,11 +45,7 @@
 #ifdef CONFIG_SCHED_CLUSTER
 static inline int cpu_cluster_flags(void)
 {
-<<<<<<< HEAD
-	return SD_CLUSTER | SD_SHARE_PKG_RESOURCES;
-=======
 	return SD_CLUSTER | SD_SHARE_LLC;
->>>>>>> 2d5404ca
 }
 #endif
 
