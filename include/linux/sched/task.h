/* SPDX-License-Identifier: GPL-2.0 */
#ifndef _LINUX_SCHED_TASK_H
#define _LINUX_SCHED_TASK_H

/*
 * Interface between the scheduler and various task lifetime (fork()/exit())
 * functionality:
 */

#include <linux/sched.h>
#include <linux/uaccess.h>

struct task_struct;
struct rusage;
union thread_union;
struct css_set;

/* All the bits taken by the old clone syscall. */
#define CLONE_LEGACY_FLAGS 0xffffffffULL

struct kernel_clone_args {
	u64 flags;
	int __user *pidfd;
	int __user *child_tid;
	int __user *parent_tid;
	const char *name;
	int exit_signal;
	u32 kthread:1;
	u32 io_thread:1;
	u32 user_worker:1;
	u32 no_files:1;
	unsigned long stack;
	unsigned long stack_size;
	unsigned long tls;
	pid_t *set_tid;
	/* Number of elements in *set_tid */
	size_t set_tid_size;
	int cgroup;
	int idle;
	int (*fn)(void *);
	void *fn_arg;
	struct cgroup *cgrp;
	struct css_set *cset;
};

/*
 * This serializes "schedule()" and also protects
 * the run-queue from deletions/modifications (but
 * _adding_ to the beginning of the run-queue has
 * a separate lock).
 */
extern rwlock_t tasklist_lock;
extern spinlock_t mmlist_lock;

extern union thread_union init_thread_union;
extern struct task_struct init_task;

extern int lockdep_tasklist_lock_is_held(void);

extern asmlinkage void schedule_tail(struct task_struct *prev);
extern void init_idle(struct task_struct *idle, int cpu);

extern int sched_fork(unsigned long clone_flags, struct task_struct *p);
extern void sched_cgroup_fork(struct task_struct *p, struct kernel_clone_args *kargs);
extern void sched_post_fork(struct task_struct *p);
extern void sched_dead(struct task_struct *p);

void __noreturn do_task_dead(void);
void __noreturn make_task_dead(int signr);

extern void mm_cache_init(void);
extern void proc_caches_init(void);

extern void fork_init(void);

extern void release_task(struct task_struct * p);

extern int copy_thread(struct task_struct *, const struct kernel_clone_args *);

extern void flush_thread(void);

#ifdef CONFIG_HAVE_EXIT_THREAD
extern void exit_thread(struct task_struct *tsk);
#else
static inline void exit_thread(struct task_struct *tsk)
{
}
#endif
extern __noreturn void do_group_exit(int);

extern void exit_files(struct task_struct *);
extern void exit_itimers(struct task_struct *);

extern pid_t kernel_clone(struct kernel_clone_args *kargs);
struct task_struct *copy_process(struct pid *pid, int trace, int node,
				 struct kernel_clone_args *args);
struct task_struct *create_io_thread(int (*fn)(void *), void *arg, int node);
struct task_struct *fork_idle(int);
<<<<<<< HEAD
extern pid_t kernel_thread(int (*fn)(void *), void *arg, unsigned long flags);
=======
extern pid_t kernel_thread(int (*fn)(void *), void *arg, const char *name,
			    unsigned long flags);
extern pid_t user_mode_thread(int (*fn)(void *), void *arg, unsigned long flags);
>>>>>>> eb3cdb58
extern long kernel_wait4(pid_t, int __user *, int, struct rusage *);
int kernel_wait(pid_t pid, int *stat);

extern void free_task(struct task_struct *tsk);

/* sched_exec is called by processes performing an exec */
#ifdef CONFIG_SMP
extern void sched_exec(void);
#else
#define sched_exec()   {}
#endif

static inline struct task_struct *get_task_struct(struct task_struct *t)
{
	refcount_inc(&t->usage);
	return t;
}

extern void __put_task_struct(struct task_struct *t);

static inline void put_task_struct(struct task_struct *t)
{
	if (refcount_dec_and_test(&t->usage))
		__put_task_struct(t);
}

static inline void put_task_struct_many(struct task_struct *t, int nr)
{
	if (refcount_sub_and_test(nr, &t->usage))
		__put_task_struct(t);
}

void put_task_struct_rcu_user(struct task_struct *task);

/* Free all architecture-specific resources held by a thread. */
void release_thread(struct task_struct *dead_task);

#ifdef CONFIG_ARCH_WANTS_DYNAMIC_TASK_STRUCT
extern int arch_task_struct_size __read_mostly;
#else
# define arch_task_struct_size (sizeof(struct task_struct))
#endif

#ifndef CONFIG_HAVE_ARCH_THREAD_STRUCT_WHITELIST
/*
 * If an architecture has not declared a thread_struct whitelist we
 * must assume something there may need to be copied to userspace.
 */
static inline void arch_thread_struct_whitelist(unsigned long *offset,
						unsigned long *size)
{
	*offset = 0;
	/* Handle dynamically sized thread_struct. */
	*size = arch_task_struct_size - offsetof(struct task_struct, thread);
}
#endif

#ifdef CONFIG_VMAP_STACK
static inline struct vm_struct *task_stack_vm_area(const struct task_struct *t)
{
	return t->stack_vm_area;
}
#else
static inline struct vm_struct *task_stack_vm_area(const struct task_struct *t)
{
	return NULL;
}
#endif

/*
 * Protects ->fs, ->files, ->mm, ->group_info, ->comm, keyring
 * subscriptions and synchronises with wait4().  Also used in procfs.  Also
 * pins the final release of task.io_context.  Also protects ->cpuset and
 * ->cgroup.subsys[]. And ->vfork_done. And ->sysvshm.shm_clist.
 *
 * Nests both inside and outside of read_lock(&tasklist_lock).
 * It must not be nested with write_lock_irq(&tasklist_lock),
 * neither inside nor outside.
 */
static inline void task_lock(struct task_struct *p)
{
	spin_lock(&p->alloc_lock);
}

static inline void task_unlock(struct task_struct *p)
{
	spin_unlock(&p->alloc_lock);
}

#endif /* _LINUX_SCHED_TASK_H */<|MERGE_RESOLUTION|>--- conflicted
+++ resolved
@@ -96,13 +96,9 @@
 				 struct kernel_clone_args *args);
 struct task_struct *create_io_thread(int (*fn)(void *), void *arg, int node);
 struct task_struct *fork_idle(int);
-<<<<<<< HEAD
-extern pid_t kernel_thread(int (*fn)(void *), void *arg, unsigned long flags);
-=======
 extern pid_t kernel_thread(int (*fn)(void *), void *arg, const char *name,
 			    unsigned long flags);
 extern pid_t user_mode_thread(int (*fn)(void *), void *arg, unsigned long flags);
->>>>>>> eb3cdb58
 extern long kernel_wait4(pid_t, int __user *, int, struct rusage *);
 int kernel_wait(pid_t pid, int *stat);
 
