--- conflicted
+++ resolved
@@ -33,12 +33,9 @@
 	int cgroup;
 	int io_thread;
 	int kthread;
-<<<<<<< HEAD
-=======
 	int idle;
 	int (*fn)(void *);
 	void *fn_arg;
->>>>>>> f25a7d55
 	struct cgroup *cgrp;
 	struct css_set *cset;
 };
