#ifndef _PARISC_CACHEFLUSH_H
#define _PARISC_CACHEFLUSH_H

#include <linux/config.h>
#include <linux/mm.h>

/* The usual comment is "Caches aren't brain-dead on the <architecture>".
 * Unfortunately, that doesn't apply to PA-RISC. */

/* Cache flush operations */

#ifdef CONFIG_SMP
#define flush_cache_mm(mm) flush_cache_all()
#else
#define flush_cache_mm(mm) flush_cache_all_local()
#endif

#define flush_kernel_dcache_range(start,size) \
	flush_kernel_dcache_range_asm((start), (start)+(size));

extern void flush_cache_all_local(void);

static inline void cacheflush_h_tmp_function(void *dummy)
{
	flush_cache_all_local();
}

static inline void flush_cache_all(void)
{
	on_each_cpu(cacheflush_h_tmp_function, NULL, 1, 1);
}

#define flush_cache_vmap(start, end)		flush_cache_all()
#define flush_cache_vunmap(start, end)		flush_cache_all()

/* The following value needs to be tuned and probably scaled with the
 * cache size.
 */

#define FLUSH_THRESHOLD 0x80000

static inline void
flush_user_dcache_range(unsigned long start, unsigned long end)
{
#ifdef CONFIG_SMP
	flush_user_dcache_range_asm(start,end);
#else
	if ((end - start) < FLUSH_THRESHOLD)
		flush_user_dcache_range_asm(start,end);
	else
		flush_data_cache();
#endif
}

static inline void
flush_user_icache_range(unsigned long start, unsigned long end)
{
#ifdef CONFIG_SMP
	flush_user_icache_range_asm(start,end);
#else
	if ((end - start) < FLUSH_THRESHOLD)
		flush_user_icache_range_asm(start,end);
	else
		flush_instruction_cache();
#endif
}

static inline int mapping_mapped(struct address_space *mapping)
{
	return	!prio_tree_empty(&mapping->i_mmap) ||
		!prio_tree_empty(&mapping->i_mmap_shared) ||
		!list_empty(&mapping->i_mmap_nonlinear);
}

extern void __flush_dcache_page(struct page *page);

static inline void flush_dcache_page(struct page *page)
{
<<<<<<< HEAD
	if (page_mapping(page) && !mapping_mapped(page->mapping)) {
=======
	struct address_space *mapping = page_mapping(page);

	if (mapping && !mapping_mapped(mapping)) {
>>>>>>> 30e74fea
		set_bit(PG_dcache_dirty, &page->flags);
	} else {
		__flush_dcache_page(page);
	}
}

#define flush_dcache_mmap_lock(mapping) \
	spin_lock_irq(&(mapping)->tree_lock)
#define flush_dcache_mmap_unlock(mapping) \
	spin_unlock_irq(&(mapping)->tree_lock)

#define flush_icache_page(vma,page)	do { flush_kernel_dcache_page(page_address(page)); flush_kernel_icache_page(page_address(page)); } while (0)

#define flush_icache_range(s,e)		do { flush_kernel_dcache_range_asm(s,e); flush_kernel_icache_range_asm(s,e); } while (0)

#define copy_to_user_page(vma, page, vaddr, dst, src, len) \
do { memcpy(dst, src, len); \
     flush_kernel_dcache_range_asm((unsigned long)dst, (unsigned long)dst + len); \
} while (0)
#define copy_from_user_page(vma, page, vaddr, dst, src, len) \
	memcpy(dst, src, len)

static inline void flush_cache_range(struct vm_area_struct *vma,
		unsigned long start, unsigned long end)
{
	int sr3;

	if (!vma->vm_mm->context) {
		BUG();
		return;
	}

	sr3 = mfsp(3);
	if (vma->vm_mm->context == sr3) {
		flush_user_dcache_range(start,end);
		flush_user_icache_range(start,end);
	} else {
		flush_cache_all();
	}
}

/* Simple function to work out if we have an existing address translation
 * for a user space vma. */
static inline int translation_exists(struct vm_area_struct *vma,
				     unsigned long addr)
{
	pgd_t *pgd = pgd_offset(vma->vm_mm, addr);
	pmd_t *pmd;
	pte_t *pte;

	if(pgd_none(*pgd))
		return 0;

	pmd = pmd_offset(pgd, addr);
	if(pmd_none(*pmd) || pmd_bad(*pmd))
		return 0;

	pte = pte_offset_map(pmd, addr);

	/* The PA flush mappings show up as pte_none, but they're
	 * valid none the less */
	if(pte_none(*pte) && ((pte_val(*pte) & _PAGE_FLUSH) == 0))
		return 0;
	return 1;
}


/* Private function to flush a page from the cache of a non-current
 * process.  cr25 contains the Page Directory of the current user
 * process; we're going to hijack both it and the user space %sr3 to
 * temporarily make the non-current process current.  We have to do
 * this because cache flushing may cause a non-access tlb miss which
 * the handlers have to fill in from the pgd of the non-current
 * process. */
static inline void
flush_user_cache_page_non_current(struct vm_area_struct *vma,
				  unsigned long vmaddr)
{
	/* save the current process space and pgd */
	unsigned long space = mfsp(3), pgd = mfctl(25);

	/* we don't mind taking interrups since they may not
	 * do anything with user space, but we can't
	 * be preempted here */
	preempt_disable();

	/* make us current */
	mtctl(__pa(vma->vm_mm->pgd), 25);
	mtsp(vma->vm_mm->context, 3);

	flush_user_dcache_page(vmaddr);
	if(vma->vm_flags & VM_EXEC)
		flush_user_icache_page(vmaddr);

	/* put the old current process back */
	mtsp(space, 3);
	mtctl(pgd, 25);
	preempt_enable();
}

static inline void
__flush_cache_page(struct vm_area_struct *vma, unsigned long vmaddr)
{
	if (likely(vma->vm_mm->context == mfsp(3))) {
		flush_user_dcache_page(vmaddr);
		if (vma->vm_flags & VM_EXEC)
			flush_user_icache_page(vmaddr);
	} else {
		flush_user_cache_page_non_current(vma, vmaddr);
	}
}

static inline void
flush_cache_page(struct vm_area_struct *vma, unsigned long vmaddr)
{
	BUG_ON(!vma->vm_mm->context);

	if(likely(translation_exists(vma, vmaddr)))
		__flush_cache_page(vma, vmaddr);

}
#endif
<|MERGE_RESOLUTION|>--- conflicted
+++ resolved
@@ -65,24 +65,13 @@
 #endif
 }
 
-static inline int mapping_mapped(struct address_space *mapping)
-{
-	return	!prio_tree_empty(&mapping->i_mmap) ||
-		!prio_tree_empty(&mapping->i_mmap_shared) ||
-		!list_empty(&mapping->i_mmap_nonlinear);
-}
-
 extern void __flush_dcache_page(struct page *page);
 
 static inline void flush_dcache_page(struct page *page)
 {
-<<<<<<< HEAD
-	if (page_mapping(page) && !mapping_mapped(page->mapping)) {
-=======
 	struct address_space *mapping = page_mapping(page);
 
 	if (mapping && !mapping_mapped(mapping)) {
->>>>>>> 30e74fea
 		set_bit(PG_dcache_dirty, &page->flags);
 	} else {
 		__flush_dcache_page(page);
