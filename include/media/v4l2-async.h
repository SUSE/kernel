--- conflicted
+++ resolved
@@ -144,14 +144,11 @@
  * @notifier: pointer to &struct v4l2_async_notifier
  * @asd: pointer to &struct v4l2_async_subdev
  *
-<<<<<<< HEAD
-=======
  * \warning: Drivers should avoid using this function and instead use one of:
  * @v4l2_async_notifier_add_fwnode_subdev,
  * @v4l2_async_notifier_add_fwnode_remote_subdev or
  * @v4l2_async_notifier_add_i2c_subdev.
  *
->>>>>>> 7d2a07b7
  * Call this function before registering a notifier to link the provided @asd to
  * the notifiers master @asd_list. The @asd must be allocated with k*alloc() as
  * it will be freed by the framework when the notifier is destroyed.
