--- conflicted
+++ resolved
@@ -190,13 +190,6 @@
 	struct list_head list;
 
 	/**
-<<<<<<< HEAD
-	 * @dsc:
-	 *
-	 * Panel DSC pps payload to be sent
-	 */
-	struct drm_dsc_config *dsc;
-=======
 	 * @prepare_prev_first:
 	 *
 	 * The previous controller should be prepared first, before the prepare
@@ -205,7 +198,6 @@
 	 * the panel is powered up.
 	 */
 	bool prepare_prev_first;
->>>>>>> eb3cdb58
 };
 
 void drm_panel_init(struct drm_panel *panel, struct device *dev,
