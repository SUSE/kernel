--- conflicted
+++ resolved
@@ -254,16 +254,12 @@
 	/** @state: backpointer to global drm_atomic_state */
 	struct drm_atomic_state *state;
 
-<<<<<<< HEAD
-	void *suse_kabi_padding;
-=======
 	/**
 	 * @color_mgmt_changed: Color management properties have changed. Used
 	 * by the atomic helpers and drivers to steer the atomic commit control
 	 * flow.
 	 */
 	bool color_mgmt_changed : 1;
->>>>>>> 2d5404ca
 };
 
 static inline struct drm_rect
@@ -776,9 +772,6 @@
 	 */
 	struct drm_property *scaling_filter_property;
 
-<<<<<<< HEAD
-	void *suse_kabi_padding;
-=======
 	/**
 	 * @hotspot_x_property: property to set mouse hotspot x offset.
 	 */
@@ -793,7 +786,6 @@
 	 * @kmsg_panic: Used to register a panic notifier for this plane
 	 */
 	struct kmsg_dumper kmsg_panic;
->>>>>>> 2d5404ca
 };
 
 #define obj_to_plane(x) container_of(x, struct drm_plane, base)
