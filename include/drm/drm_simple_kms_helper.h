/* SPDX-License-Identifier: GPL-2.0-or-later */
/*
 * Copyright (C) 2016 Noralf Trønnes
 */

#ifndef __LINUX_DRM_SIMPLE_KMS_HELPER_H
#define __LINUX_DRM_SIMPLE_KMS_HELPER_H

#include <drm/drm_crtc.h>
#include <drm/drm_encoder.h>
#include <drm/drm_plane.h>

struct drm_simple_display_pipe;

/**
 * struct drm_simple_display_pipe_funcs - helper operations for a simple
 *                                        display pipeline
 */
struct drm_simple_display_pipe_funcs {
	/**
	 * @mode_valid:
	 *
	 * This callback is used to check if a specific mode is valid in the
	 * crtc used in this simple display pipe. This should be implemented
	 * if the display pipe has some sort of restriction in the modes
	 * it can display. For example, a given display pipe may be responsible
	 * to set a clock value. If the clock can not produce all the values
	 * for the available modes then this callback can be used to restrict
	 * the number of modes to only the ones that can be displayed. Another
	 * reason can be bandwidth mitigation: the memory port on the display
	 * controller can have bandwidth limitations not allowing pixel data
	 * to be fetched at any rate.
	 *
	 * This hook is used by the probe helpers to filter the mode list in
	 * drm_helper_probe_single_connector_modes(), and it is used by the
	 * atomic helpers to validate modes supplied by userspace in
	 * drm_atomic_helper_check_modeset().
	 *
	 * This function is optional.
	 *
	 * NOTE:
	 *
	 * Since this function is both called from the check phase of an atomic
	 * commit, and the mode validation in the probe paths it is not allowed
	 * to look at anything else but the passed-in mode, and validate it
	 * against configuration-invariant hardware constraints.
	 *
	 * RETURNS:
	 *
	 * drm_mode_status Enum
	 */
	enum drm_mode_status (*mode_valid)(struct drm_simple_display_pipe *pipe,
					   const struct drm_display_mode *mode);

	/**
	 * @enable:
	 *
	 * This function should be used to enable the pipeline.
	 * It is called when the underlying crtc is enabled.
	 * This hook is optional.
	 */
	void (*enable)(struct drm_simple_display_pipe *pipe,
		       struct drm_crtc_state *crtc_state,
		       struct drm_plane_state *plane_state);
	/**
	 * @disable:
	 *
	 * This function should be used to disable the pipeline.
	 * It is called when the underlying crtc is disabled.
	 * This hook is optional.
	 */
	void (*disable)(struct drm_simple_display_pipe *pipe);

	/**
	 * @check:
	 *
	 * This function is called in the check phase of an atomic update,
	 * specifically when the underlying plane is checked.
	 * The simple display pipeline helpers already check that the plane is
	 * not scaled, fills the entire visible area and is always enabled
	 * when the crtc is also enabled.
	 * This hook is optional.
	 *
	 * RETURNS:
	 *
	 * 0 on success, -EINVAL if the state or the transition can't be
	 * supported, -ENOMEM on memory allocation failure and -EDEADLK if an
	 * attempt to obtain another state object ran into a &drm_modeset_lock
	 * deadlock.
	 */
	int (*check)(struct drm_simple_display_pipe *pipe,
		     struct drm_plane_state *plane_state,
		     struct drm_crtc_state *crtc_state);
	/**
	 * @update:
	 *
	 * This function is called when the underlying plane state is updated.
	 * This hook is optional.
	 *
	 * This is the function drivers should submit the
	 * &drm_pending_vblank_event from. Using either
	 * drm_crtc_arm_vblank_event(), when the driver supports vblank
	 * interrupt handling, or drm_crtc_send_vblank_event() for more
	 * complex case. In case the hardware lacks vblank support entirely,
	 * drivers can set &struct drm_crtc_state.no_vblank in
	 * &struct drm_simple_display_pipe_funcs.check and let DRM's
	 * atomic helper fake a vblank event.
	 */
	void (*update)(struct drm_simple_display_pipe *pipe,
		       struct drm_plane_state *old_plane_state);

	/**
	 * @prepare_fb:
	 *
	 * Optional, called by &drm_plane_helper_funcs.prepare_fb.  Please read
	 * the documentation for the &drm_plane_helper_funcs.prepare_fb hook for
	 * more details.
	 *
	 * Drivers which always have their buffers pinned should use
	 * drm_gem_simple_display_pipe_prepare_fb() for this hook.
	 */
	int (*prepare_fb)(struct drm_simple_display_pipe *pipe,
			  struct drm_plane_state *plane_state);

	/**
	 * @cleanup_fb:
	 *
	 * Optional, called by &drm_plane_helper_funcs.cleanup_fb.  Please read
	 * the documentation for the &drm_plane_helper_funcs.cleanup_fb hook for
	 * more details.
	 */
	void (*cleanup_fb)(struct drm_simple_display_pipe *pipe,
			   struct drm_plane_state *plane_state);

	/**
	 * @enable_vblank:
	 *
	 * Optional, called by &drm_crtc_funcs.enable_vblank. Please read
	 * the documentation for the &drm_crtc_funcs.enable_vblank hook for
	 * more details.
	 */
	int (*enable_vblank)(struct drm_simple_display_pipe *pipe);

	/**
	 * @disable_vblank:
	 *
	 * Optional, called by &drm_crtc_funcs.disable_vblank. Please read
	 * the documentation for the &drm_crtc_funcs.disable_vblank hook for
	 * more details.
	 */
	void (*disable_vblank)(struct drm_simple_display_pipe *pipe);

	/**
	 * @reset_plane:
	 *
	 * Optional, called by &drm_plane_funcs.reset. Please read the
	 * documentation for the &drm_plane_funcs.reset hook for more details.
	 */
	void (*reset_plane)(struct drm_simple_display_pipe *pipe);

	/**
	 * @duplicate_plane_state:
	 *
	 * Optional, called by &drm_plane_funcs.atomic_duplicate_state.  Please
	 * read the documentation for the &drm_plane_funcs.atomic_duplicate_state
	 * hook for more details.
	 */
	struct drm_plane_state * (*duplicate_plane_state)(struct drm_simple_display_pipe *pipe);

	/**
	 * @destroy_plane_state:
	 *
	 * Optional, called by &drm_plane_funcs.atomic_destroy_state.  Please
	 * read the documentation for the &drm_plane_funcs.atomic_destroy_state
	 * hook for more details.
	 */
	void (*destroy_plane_state)(struct drm_simple_display_pipe *pipe,
				    struct drm_plane_state *plane_state);
};

/**
 * struct drm_simple_display_pipe - simple display pipeline
 * @crtc: CRTC control structure
 * @plane: Plane control structure
 * @encoder: Encoder control structure
 * @connector: Connector control structure
 * @funcs: Pipeline control functions (optional)
 *
 * Simple display pipeline with plane, crtc and encoder collapsed into one
 * entity. It should be initialized by calling drm_simple_display_pipe_init().
 */
struct drm_simple_display_pipe {
	struct drm_crtc crtc;
	struct drm_plane plane;
	struct drm_encoder encoder;
	struct drm_connector *connector;

	const struct drm_simple_display_pipe_funcs *funcs;
};

int drm_simple_display_pipe_attach_bridge(struct drm_simple_display_pipe *pipe,
					  struct drm_bridge *bridge);

int drm_simple_display_pipe_init(struct drm_device *dev,
			struct drm_simple_display_pipe *pipe,
			const struct drm_simple_display_pipe_funcs *funcs,
			const uint32_t *formats, unsigned int format_count,
			const uint64_t *format_modifiers,
			struct drm_connector *connector);

int drm_simple_encoder_init(struct drm_device *dev,
			    struct drm_encoder *encoder,
			    int encoder_type);

<<<<<<< HEAD
=======
void *__drmm_simple_encoder_alloc(struct drm_device *dev, size_t size,
				  size_t offset, int encoder_type);

/**
 * drmm_simple_encoder_alloc - Allocate and initialize an encoder with basic
 *                             functionality.
 * @dev: drm device
 * @type: the type of the struct which contains struct &drm_encoder
 * @member: the name of the &drm_encoder within @type.
 * @encoder_type: user visible type of the encoder
 *
 * Allocates and initializes an encoder that has no further functionality.
 * Settings for possible CRTC and clones are left to their initial values.
 * Cleanup is automatically handled through registering drm_encoder_cleanup()
 * with drmm_add_action().
 *
 * Returns:
 * Pointer to new encoder, or ERR_PTR on failure.
 */
#define drmm_simple_encoder_alloc(dev, type, member, encoder_type) \
	((type *)__drmm_simple_encoder_alloc(dev, sizeof(type), \
					     offsetof(type, member), \
					     encoder_type))

>>>>>>> 7d2a07b7
#endif /* __LINUX_DRM_SIMPLE_KMS_HELPER_H */<|MERGE_RESOLUTION|>--- conflicted
+++ resolved
@@ -212,8 +212,6 @@
 			    struct drm_encoder *encoder,
 			    int encoder_type);
 
-<<<<<<< HEAD
-=======
 void *__drmm_simple_encoder_alloc(struct drm_device *dev, size_t size,
 				  size_t offset, int encoder_type);
 
@@ -238,5 +236,4 @@
 					     offsetof(type, member), \
 					     encoder_type))
 
->>>>>>> 7d2a07b7
 #endif /* __LINUX_DRM_SIMPLE_KMS_HELPER_H */