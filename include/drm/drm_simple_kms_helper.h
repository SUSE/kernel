/* SPDX-License-Identifier: GPL-2.0-or-later */
/*
 * Copyright (C) 2016 Noralf Trønnes
 */

#ifndef __LINUX_DRM_SIMPLE_KMS_HELPER_H
#define __LINUX_DRM_SIMPLE_KMS_HELPER_H

#include <drm/drm_crtc.h>
#include <drm/drm_encoder.h>
#include <drm/drm_plane.h>

struct drm_simple_display_pipe;

/**
 * struct drm_simple_display_pipe_funcs - helper operations for a simple
 *                                        display pipeline
 */
struct drm_simple_display_pipe_funcs {
	/**
	 * @mode_valid:
	 *
	 * This callback is used to check if a specific mode is valid in the
	 * crtc used in this simple display pipe. This should be implemented
	 * if the display pipe has some sort of restriction in the modes
	 * it can display. For example, a given display pipe may be responsible
	 * to set a clock value. If the clock can not produce all the values
	 * for the available modes then this callback can be used to restrict
	 * the number of modes to only the ones that can be displayed. Another
	 * reason can be bandwidth mitigation: the memory port on the display
	 * controller can have bandwidth limitations not allowing pixel data
	 * to be fetched at any rate.
	 *
	 * This hook is used by the probe helpers to filter the mode list in
	 * drm_helper_probe_single_connector_modes(), and it is used by the
	 * atomic helpers to validate modes supplied by userspace in
	 * drm_atomic_helper_check_modeset().
	 *
	 * This function is optional.
	 *
	 * NOTE:
	 *
	 * Since this function is both called from the check phase of an atomic
	 * commit, and the mode validation in the probe paths it is not allowed
	 * to look at anything else but the passed-in mode, and validate it
	 * against configuration-invariant hardware constraints.
	 *
	 * RETURNS:
	 *
	 * drm_mode_status Enum
	 */
	enum drm_mode_status (*mode_valid)(struct drm_simple_display_pipe *pipe,
					   const struct drm_display_mode *mode);

	/**
	 * @enable:
	 *
	 * This function should be used to enable the pipeline.
	 * It is called when the underlying crtc is enabled.
	 * This hook is optional.
	 */
	void (*enable)(struct drm_simple_display_pipe *pipe,
		       struct drm_crtc_state *crtc_state,
		       struct drm_plane_state *plane_state);
	/**
	 * @disable:
	 *
	 * This function should be used to disable the pipeline.
	 * It is called when the underlying crtc is disabled.
	 * This hook is optional.
	 */
	void (*disable)(struct drm_simple_display_pipe *pipe);

	/**
	 * @check:
	 *
	 * This function is called in the check phase of an atomic update,
	 * specifically when the underlying plane is checked.
	 * The simple display pipeline helpers already check that the plane is
	 * not scaled, fills the entire visible area and is always enabled
	 * when the crtc is also enabled.
	 * This hook is optional.
	 *
	 * RETURNS:
	 *
	 * 0 on success, -EINVAL if the state or the transition can't be
	 * supported, -ENOMEM on memory allocation failure and -EDEADLK if an
	 * attempt to obtain another state object ran into a &drm_modeset_lock
	 * deadlock.
	 */
	int (*check)(struct drm_simple_display_pipe *pipe,
		     struct drm_plane_state *plane_state,
		     struct drm_crtc_state *crtc_state);
	/**
	 * @update:
	 *
	 * This function is called when the underlying plane state is updated.
	 * This hook is optional.
	 *
	 * This is the function drivers should submit the
	 * &drm_pending_vblank_event from. Using either
	 * drm_crtc_arm_vblank_event(), when the driver supports vblank
	 * interrupt handling, or drm_crtc_send_vblank_event() for more
	 * complex case. In case the hardware lacks vblank support entirely,
	 * drivers can set &struct drm_crtc_state.no_vblank in
	 * &struct drm_simple_display_pipe_funcs.check and let DRM's
	 * atomic helper fake a vblank event.
	 */
	void (*update)(struct drm_simple_display_pipe *pipe,
		       struct drm_plane_state *old_plane_state);

	/**
	 * @prepare_fb:
	 *
	 * Optional, called by &drm_plane_helper_funcs.prepare_fb.  Please read
	 * the documentation for the &drm_plane_helper_funcs.prepare_fb hook for
	 * more details.
	 *
	 * For GEM drivers who neither have a @prepare_fb nor @cleanup_fb hook
<<<<<<< HEAD
	 * set drm_gem_simple_display_pipe_prepare_fb() is called automatically
	 * to implement this. Other drivers which need additional plane
	 * processing can call drm_gem_simple_display_pipe_prepare_fb() from
=======
	 * set, drm_gem_plane_helper_prepare_fb() is called automatically
	 * to implement this. Other drivers which need additional plane
	 * processing can call drm_gem_plane_helper_prepare_fb() from
>>>>>>> eb3cdb58
	 * their @prepare_fb hook.
	 */
	int (*prepare_fb)(struct drm_simple_display_pipe *pipe,
			  struct drm_plane_state *plane_state);

	/**
	 * @cleanup_fb:
	 *
	 * Optional, called by &drm_plane_helper_funcs.cleanup_fb.  Please read
	 * the documentation for the &drm_plane_helper_funcs.cleanup_fb hook for
	 * more details.
	 */
	void (*cleanup_fb)(struct drm_simple_display_pipe *pipe,
			   struct drm_plane_state *plane_state);

	/**
	 * @begin_fb_access:
	 *
	 * Optional, called by &drm_plane_helper_funcs.begin_fb_access. Please read
	 * the documentation for the &drm_plane_helper_funcs.begin_fb_access hook for
	 * more details.
	 */
	int (*begin_fb_access)(struct drm_simple_display_pipe *pipe,
			       struct drm_plane_state *new_plane_state);

	/**
	 * @end_fb_access:
	 *
	 * Optional, called by &drm_plane_helper_funcs.end_fb_access. Please read
	 * the documentation for the &drm_plane_helper_funcs.end_fb_access hook for
	 * more details.
	 */
	void (*end_fb_access)(struct drm_simple_display_pipe *pipe,
			      struct drm_plane_state *plane_state);

	/**
	 * @enable_vblank:
	 *
	 * Optional, called by &drm_crtc_funcs.enable_vblank. Please read
	 * the documentation for the &drm_crtc_funcs.enable_vblank hook for
	 * more details.
	 */
	int (*enable_vblank)(struct drm_simple_display_pipe *pipe);

	/**
	 * @disable_vblank:
	 *
	 * Optional, called by &drm_crtc_funcs.disable_vblank. Please read
	 * the documentation for the &drm_crtc_funcs.disable_vblank hook for
	 * more details.
	 */
	void (*disable_vblank)(struct drm_simple_display_pipe *pipe);

	/**
	 * @reset_crtc:
	 *
	 * Optional, called by &drm_crtc_funcs.reset. Please read the
	 * documentation for the &drm_crtc_funcs.reset hook for more details.
	 */
	void (*reset_crtc)(struct drm_simple_display_pipe *pipe);

	/**
	 * @duplicate_crtc_state:
	 *
	 * Optional, called by &drm_crtc_funcs.atomic_duplicate_state. Please
	 * read the documentation for the &drm_crtc_funcs.atomic_duplicate_state
	 * hook for more details.
	 */
	struct drm_crtc_state * (*duplicate_crtc_state)(struct drm_simple_display_pipe *pipe);

	/**
	 * @destroy_crtc_state:
	 *
	 * Optional, called by &drm_crtc_funcs.atomic_destroy_state. Please
	 * read the documentation for the &drm_crtc_funcs.atomic_destroy_state
	 * hook for more details.
	 */
	void (*destroy_crtc_state)(struct drm_simple_display_pipe *pipe,
				   struct drm_crtc_state *crtc_state);

	/**
	 * @reset_plane:
	 *
	 * Optional, called by &drm_plane_funcs.reset. Please read the
	 * documentation for the &drm_plane_funcs.reset hook for more details.
	 */
	void (*reset_plane)(struct drm_simple_display_pipe *pipe);

	/**
	 * @duplicate_plane_state:
	 *
	 * Optional, called by &drm_plane_funcs.atomic_duplicate_state.  Please
	 * read the documentation for the &drm_plane_funcs.atomic_duplicate_state
	 * hook for more details.
	 */
	struct drm_plane_state * (*duplicate_plane_state)(struct drm_simple_display_pipe *pipe);

	/**
	 * @destroy_plane_state:
	 *
	 * Optional, called by &drm_plane_funcs.atomic_destroy_state.  Please
	 * read the documentation for the &drm_plane_funcs.atomic_destroy_state
	 * hook for more details.
	 */
	void (*destroy_plane_state)(struct drm_simple_display_pipe *pipe,
				    struct drm_plane_state *plane_state);
};

/**
 * struct drm_simple_display_pipe - simple display pipeline
 * @crtc: CRTC control structure
 * @plane: Plane control structure
 * @encoder: Encoder control structure
 * @connector: Connector control structure
 * @funcs: Pipeline control functions (optional)
 *
 * Simple display pipeline with plane, crtc and encoder collapsed into one
 * entity. It should be initialized by calling drm_simple_display_pipe_init().
 */
struct drm_simple_display_pipe {
	struct drm_crtc crtc;
	struct drm_plane plane;
	struct drm_encoder encoder;
	struct drm_connector *connector;

	const struct drm_simple_display_pipe_funcs *funcs;
};

int drm_simple_display_pipe_attach_bridge(struct drm_simple_display_pipe *pipe,
					  struct drm_bridge *bridge);

int drm_simple_display_pipe_init(struct drm_device *dev,
			struct drm_simple_display_pipe *pipe,
			const struct drm_simple_display_pipe_funcs *funcs,
			const uint32_t *formats, unsigned int format_count,
			const uint64_t *format_modifiers,
			struct drm_connector *connector);

int drm_simple_encoder_init(struct drm_device *dev,
			    struct drm_encoder *encoder,
			    int encoder_type);

void *__drmm_simple_encoder_alloc(struct drm_device *dev, size_t size,
				  size_t offset, int encoder_type);

/**
 * drmm_simple_encoder_alloc - Allocate and initialize an encoder with basic
 *                             functionality.
 * @dev: drm device
 * @type: the type of the struct which contains struct &drm_encoder
 * @member: the name of the &drm_encoder within @type.
 * @encoder_type: user visible type of the encoder
 *
 * Allocates and initializes an encoder that has no further functionality.
 * Settings for possible CRTC and clones are left to their initial values.
 * Cleanup is automatically handled through registering drm_encoder_cleanup()
 * with drmm_add_action().
 *
 * Returns:
 * Pointer to new encoder, or ERR_PTR on failure.
 */
#define drmm_simple_encoder_alloc(dev, type, member, encoder_type) \
	((type *)__drmm_simple_encoder_alloc(dev, sizeof(type), \
					     offsetof(type, member), \
					     encoder_type))

#endif /* __LINUX_DRM_SIMPLE_KMS_HELPER_H */<|MERGE_RESOLUTION|>--- conflicted
+++ resolved
@@ -117,15 +117,9 @@
 	 * more details.
 	 *
 	 * For GEM drivers who neither have a @prepare_fb nor @cleanup_fb hook
-<<<<<<< HEAD
-	 * set drm_gem_simple_display_pipe_prepare_fb() is called automatically
-	 * to implement this. Other drivers which need additional plane
-	 * processing can call drm_gem_simple_display_pipe_prepare_fb() from
-=======
 	 * set, drm_gem_plane_helper_prepare_fb() is called automatically
 	 * to implement this. Other drivers which need additional plane
 	 * processing can call drm_gem_plane_helper_prepare_fb() from
->>>>>>> eb3cdb58
 	 * their @prepare_fb hook.
 	 */
 	int (*prepare_fb)(struct drm_simple_display_pipe *pipe,
