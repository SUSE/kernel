/* SPDX-License-Identifier: GPL-2.0-only */
/*
 * MIPI DSI Bus
 *
 * Copyright (C) 2012-2013, Samsung Electronics, Co., Ltd.
 * Andrzej Hajda <a.hajda@samsung.com>
 */

#ifndef __DRM_MIPI_DSI_H__
#define __DRM_MIPI_DSI_H__

#include <linux/device.h>

struct mipi_dsi_host;
struct mipi_dsi_device;
struct drm_dsc_picture_parameter_set;

/* request ACK from peripheral */
#define MIPI_DSI_MSG_REQ_ACK	BIT(0)
/* use Low Power Mode to transmit message */
#define MIPI_DSI_MSG_USE_LPM	BIT(1)

/**
 * struct mipi_dsi_msg - read/write DSI buffer
 * @channel: virtual channel id
 * @type: payload data type
 * @flags: flags controlling this message transmission
 * @tx_len: length of @tx_buf
 * @tx_buf: data to be written
 * @rx_len: length of @rx_buf
 * @rx_buf: data to be read, or NULL
 */
struct mipi_dsi_msg {
	u8 channel;
	u8 type;
	u16 flags;

	size_t tx_len;
	const void *tx_buf;

	size_t rx_len;
	void *rx_buf;
};

bool mipi_dsi_packet_format_is_short(u8 type);
bool mipi_dsi_packet_format_is_long(u8 type);

/**
 * struct mipi_dsi_packet - represents a MIPI DSI packet in protocol format
 * @size: size (in bytes) of the packet
 * @header: the four bytes that make up the header (Data ID, Word Count or
 *     Packet Data, and ECC)
 * @payload_length: number of bytes in the payload
 * @payload: a pointer to a buffer containing the payload, if any
 */
struct mipi_dsi_packet {
	size_t size;
	u8 header[4];
	size_t payload_length;
	const u8 *payload;
};

int mipi_dsi_create_packet(struct mipi_dsi_packet *packet,
			   const struct mipi_dsi_msg *msg);

/**
 * struct mipi_dsi_host_ops - DSI bus operations
 * @attach: attach DSI device to DSI host
 * @detach: detach DSI device from DSI host
 * @transfer: transmit a DSI packet
 *
 * DSI packets transmitted by .transfer() are passed in as mipi_dsi_msg
 * structures. This structure contains information about the type of packet
 * being transmitted as well as the transmit and receive buffers. When an
 * error is encountered during transmission, this function will return a
 * negative error code. On success it shall return the number of bytes
 * transmitted for write packets or the number of bytes received for read
 * packets.
 *
 * Note that typically DSI packet transmission is atomic, so the .transfer()
 * function will seldomly return anything other than the number of bytes
 * contained in the transmit buffer on success.
 *
 * Also note that those callbacks can be called no matter the state the
 * host is in. Drivers that need the underlying device to be powered to
 * perform these operations will first need to make sure it's been
 * properly enabled.
 */
struct mipi_dsi_host_ops {
	int (*attach)(struct mipi_dsi_host *host,
		      struct mipi_dsi_device *dsi);
	int (*detach)(struct mipi_dsi_host *host,
		      struct mipi_dsi_device *dsi);
	ssize_t (*transfer)(struct mipi_dsi_host *host,
			    const struct mipi_dsi_msg *msg);
};

/**
 * struct mipi_dsi_host - DSI host device
 * @dev: driver model device node for this DSI host
 * @ops: DSI host operations
 * @list: list management
 */
struct mipi_dsi_host {
	struct device *dev;
	const struct mipi_dsi_host_ops *ops;
	struct list_head list;
};

int mipi_dsi_host_register(struct mipi_dsi_host *host);
void mipi_dsi_host_unregister(struct mipi_dsi_host *host);
struct mipi_dsi_host *of_find_mipi_dsi_host_by_node(struct device_node *node);

/* DSI mode flags */

/* video mode */
#define MIPI_DSI_MODE_VIDEO		BIT(0)
/* video burst mode */
#define MIPI_DSI_MODE_VIDEO_BURST	BIT(1)
/* video pulse mode */
#define MIPI_DSI_MODE_VIDEO_SYNC_PULSE	BIT(2)
/* enable auto vertical count mode */
#define MIPI_DSI_MODE_VIDEO_AUTO_VERT	BIT(3)
/* enable hsync-end packets in vsync-pulse and v-porch area */
#define MIPI_DSI_MODE_VIDEO_HSE		BIT(4)
/* disable hfront-porch area */
#define MIPI_DSI_MODE_VIDEO_NO_HFP	BIT(5)
/* disable hback-porch area */
#define MIPI_DSI_MODE_VIDEO_NO_HBP	BIT(6)
/* disable hsync-active area */
#define MIPI_DSI_MODE_VIDEO_NO_HSA	BIT(7)
/* flush display FIFO on vsync pulse */
#define MIPI_DSI_MODE_VSYNC_FLUSH	BIT(8)
/* disable EoT packets in HS mode */
#define MIPI_DSI_MODE_NO_EOT_PACKET	BIT(9)
/* device supports non-continuous clock behavior (DSI spec 5.6.1) */
#define MIPI_DSI_CLOCK_NON_CONTINUOUS	BIT(10)
/* transmit data in low power */
#define MIPI_DSI_MODE_LPM		BIT(11)
/* transmit data ending at the same time for all lanes within one hsync */
#define MIPI_DSI_HS_PKT_END_ALIGNED	BIT(12)

enum mipi_dsi_pixel_format {
	MIPI_DSI_FMT_RGB888,
	MIPI_DSI_FMT_RGB666,
	MIPI_DSI_FMT_RGB666_PACKED,
	MIPI_DSI_FMT_RGB565,
};

#define DSI_DEV_NAME_SIZE		20

/**
 * struct mipi_dsi_device_info - template for creating a mipi_dsi_device
 * @type: DSI peripheral chip type
 * @channel: DSI virtual channel assigned to peripheral
 * @node: pointer to OF device node or NULL
 *
 * This is populated and passed to mipi_dsi_device_new to create a new
 * DSI device
 */
struct mipi_dsi_device_info {
	char type[DSI_DEV_NAME_SIZE];
	u32 channel;
	struct device_node *node;
};

/**
 * struct mipi_dsi_device - DSI peripheral device
 * @host: DSI host for this peripheral
 * @dev: driver model device node for this peripheral
 * @name: DSI peripheral chip type
 * @channel: virtual channel assigned to the peripheral
 * @format: pixel format for video mode
 * @lanes: number of active data lanes
 * @mode_flags: DSI operation mode related flags
 * @hs_rate: maximum lane frequency for high speed mode in hertz, this should
 * be set to the real limits of the hardware, zero is only accepted for
 * legacy drivers
 * @lp_rate: maximum lane frequency for low power mode in hertz, this should
 * be set to the real limits of the hardware, zero is only accepted for
 * legacy drivers
 * @dsc: panel/bridge DSC pps payload to be sent
 */
struct mipi_dsi_device {
	struct mipi_dsi_host *host;
	struct device dev;

	char name[DSI_DEV_NAME_SIZE];
	unsigned int channel;
	unsigned int lanes;
	enum mipi_dsi_pixel_format format;
	unsigned long mode_flags;
	unsigned long hs_rate;
	unsigned long lp_rate;
	struct drm_dsc_config *dsc;
};

#define MIPI_DSI_MODULE_PREFIX "mipi-dsi:"

#define to_mipi_dsi_device(__dev)	container_of_const(__dev, struct mipi_dsi_device, dev)

/**
 * mipi_dsi_pixel_format_to_bpp - obtain the number of bits per pixel for any
 *                                given pixel format defined by the MIPI DSI
 *                                specification
 * @fmt: MIPI DSI pixel format
 *
 * Returns: The number of bits per pixel of the given pixel format.
 */
static inline int mipi_dsi_pixel_format_to_bpp(enum mipi_dsi_pixel_format fmt)
{
	switch (fmt) {
	case MIPI_DSI_FMT_RGB888:
	case MIPI_DSI_FMT_RGB666:
		return 24;

	case MIPI_DSI_FMT_RGB666_PACKED:
		return 18;

	case MIPI_DSI_FMT_RGB565:
		return 16;
	}

	return -EINVAL;
}

struct mipi_dsi_device *
mipi_dsi_device_register_full(struct mipi_dsi_host *host,
			      const struct mipi_dsi_device_info *info);
void mipi_dsi_device_unregister(struct mipi_dsi_device *dsi);
struct mipi_dsi_device *
devm_mipi_dsi_device_register_full(struct device *dev, struct mipi_dsi_host *host,
				   const struct mipi_dsi_device_info *info);
struct mipi_dsi_device *of_find_mipi_dsi_device_by_node(struct device_node *np);
int mipi_dsi_attach(struct mipi_dsi_device *dsi);
int mipi_dsi_detach(struct mipi_dsi_device *dsi);
int devm_mipi_dsi_attach(struct device *dev, struct mipi_dsi_device *dsi);
int mipi_dsi_shutdown_peripheral(struct mipi_dsi_device *dsi);
int mipi_dsi_turn_on_peripheral(struct mipi_dsi_device *dsi);
int mipi_dsi_set_maximum_return_packet_size(struct mipi_dsi_device *dsi,
					    u16 value);
ssize_t mipi_dsi_compression_mode(struct mipi_dsi_device *dsi, bool enable);
ssize_t mipi_dsi_picture_parameter_set(struct mipi_dsi_device *dsi,
				       const struct drm_dsc_picture_parameter_set *pps);

ssize_t mipi_dsi_generic_write(struct mipi_dsi_device *dsi, const void *payload,
			       size_t size);
ssize_t mipi_dsi_generic_read(struct mipi_dsi_device *dsi, const void *params,
			      size_t num_params, void *data, size_t size);

/**
 * enum mipi_dsi_dcs_tear_mode - Tearing Effect Output Line mode
 * @MIPI_DSI_DCS_TEAR_MODE_VBLANK: the TE output line consists of V-Blanking
 *    information only
 * @MIPI_DSI_DCS_TEAR_MODE_VHBLANK : the TE output line consists of both
 *    V-Blanking and H-Blanking information
 */
enum mipi_dsi_dcs_tear_mode {
	MIPI_DSI_DCS_TEAR_MODE_VBLANK,
	MIPI_DSI_DCS_TEAR_MODE_VHBLANK,
};

#define MIPI_DSI_DCS_POWER_MODE_DISPLAY (1 << 2)
#define MIPI_DSI_DCS_POWER_MODE_NORMAL  (1 << 3)
#define MIPI_DSI_DCS_POWER_MODE_SLEEP   (1 << 4)
#define MIPI_DSI_DCS_POWER_MODE_PARTIAL (1 << 5)
#define MIPI_DSI_DCS_POWER_MODE_IDLE    (1 << 6)

ssize_t mipi_dsi_dcs_write_buffer(struct mipi_dsi_device *dsi,
				  const void *data, size_t len);
ssize_t mipi_dsi_dcs_write(struct mipi_dsi_device *dsi, u8 cmd,
			   const void *data, size_t len);
ssize_t mipi_dsi_dcs_read(struct mipi_dsi_device *dsi, u8 cmd, void *data,
			  size_t len);
int mipi_dsi_dcs_nop(struct mipi_dsi_device *dsi);
int mipi_dsi_dcs_soft_reset(struct mipi_dsi_device *dsi);
int mipi_dsi_dcs_get_power_mode(struct mipi_dsi_device *dsi, u8 *mode);
int mipi_dsi_dcs_get_pixel_format(struct mipi_dsi_device *dsi, u8 *format);
int mipi_dsi_dcs_enter_sleep_mode(struct mipi_dsi_device *dsi);
int mipi_dsi_dcs_exit_sleep_mode(struct mipi_dsi_device *dsi);
int mipi_dsi_dcs_set_display_off(struct mipi_dsi_device *dsi);
int mipi_dsi_dcs_set_display_on(struct mipi_dsi_device *dsi);
int mipi_dsi_dcs_set_column_address(struct mipi_dsi_device *dsi, u16 start,
				    u16 end);
int mipi_dsi_dcs_set_page_address(struct mipi_dsi_device *dsi, u16 start,
				  u16 end);
int mipi_dsi_dcs_set_tear_off(struct mipi_dsi_device *dsi);
int mipi_dsi_dcs_set_tear_on(struct mipi_dsi_device *dsi,
			     enum mipi_dsi_dcs_tear_mode mode);
int mipi_dsi_dcs_set_pixel_format(struct mipi_dsi_device *dsi, u8 format);
int mipi_dsi_dcs_set_tear_scanline(struct mipi_dsi_device *dsi, u16 scanline);
int mipi_dsi_dcs_set_display_brightness(struct mipi_dsi_device *dsi,
					u16 brightness);
int mipi_dsi_dcs_get_display_brightness(struct mipi_dsi_device *dsi,
					u16 *brightness);
int mipi_dsi_dcs_set_display_brightness_large(struct mipi_dsi_device *dsi,
					     u16 brightness);
int mipi_dsi_dcs_get_display_brightness_large(struct mipi_dsi_device *dsi,
					     u16 *brightness);

/**
<<<<<<< HEAD
=======
 * mipi_dsi_generic_write_seq - transmit data using a generic write packet
 * @dsi: DSI peripheral device
 * @seq: buffer containing the payload
 */
#define mipi_dsi_generic_write_seq(dsi, seq...)                                \
	do {                                                                   \
		static const u8 d[] = { seq };                                 \
		struct device *dev = &dsi->dev;                                \
		int ret;                                                       \
		ret = mipi_dsi_generic_write(dsi, d, ARRAY_SIZE(d));           \
		if (ret < 0) {                                                 \
			dev_err_ratelimited(dev, "transmit data failed: %d\n", \
					    ret);                              \
			return ret;                                            \
		}                                                              \
	} while (0)

/**
>>>>>>> eb3cdb58
 * mipi_dsi_dcs_write_seq - transmit a DCS command with payload
 * @dsi: DSI peripheral device
 * @cmd: Command
 * @seq: buffer containing data to be transmitted
 */
<<<<<<< HEAD
#define mipi_dsi_dcs_write_seq(dsi, cmd, seq...) do {				\
		static const u8 d[] = { cmd, seq };				\
		struct device *dev = &dsi->dev;	\
		int ret;						\
		ret = mipi_dsi_dcs_write_buffer(dsi, d, ARRAY_SIZE(d));	\
		if (ret < 0) {						\
			dev_err_ratelimited(dev, "sending command %#02x failed: %d\n", cmd, ret); \
			return ret;						\
		}						\
=======
#define mipi_dsi_dcs_write_seq(dsi, cmd, seq...)                           \
	do {                                                               \
		static const u8 d[] = { cmd, seq };                        \
		struct device *dev = &dsi->dev;                            \
		int ret;                                                   \
		ret = mipi_dsi_dcs_write_buffer(dsi, d, ARRAY_SIZE(d));    \
		if (ret < 0) {                                             \
			dev_err_ratelimited(                               \
				dev, "sending command %#02x failed: %d\n", \
				cmd, ret);                                 \
			return ret;                                        \
		}                                                          \
>>>>>>> eb3cdb58
	} while (0)

/**
 * struct mipi_dsi_driver - DSI driver
 * @driver: device driver model driver
 * @probe: callback for device binding
 * @remove: callback for device unbinding
 * @shutdown: called at shutdown time to quiesce the device
 */
struct mipi_dsi_driver {
	struct device_driver driver;
	int(*probe)(struct mipi_dsi_device *dsi);
	void (*remove)(struct mipi_dsi_device *dsi);
	void (*shutdown)(struct mipi_dsi_device *dsi);
};

static inline struct mipi_dsi_driver *
to_mipi_dsi_driver(struct device_driver *driver)
{
	return container_of(driver, struct mipi_dsi_driver, driver);
}

static inline void *mipi_dsi_get_drvdata(const struct mipi_dsi_device *dsi)
{
	return dev_get_drvdata(&dsi->dev);
}

static inline void mipi_dsi_set_drvdata(struct mipi_dsi_device *dsi, void *data)
{
	dev_set_drvdata(&dsi->dev, data);
}

int mipi_dsi_driver_register_full(struct mipi_dsi_driver *driver,
				  struct module *owner);
void mipi_dsi_driver_unregister(struct mipi_dsi_driver *driver);

#define mipi_dsi_driver_register(driver) \
	mipi_dsi_driver_register_full(driver, THIS_MODULE)

#define module_mipi_dsi_driver(__mipi_dsi_driver) \
	module_driver(__mipi_dsi_driver, mipi_dsi_driver_register, \
			mipi_dsi_driver_unregister)

#endif /* __DRM_MIPI_DSI__ */<|MERGE_RESOLUTION|>--- conflicted
+++ resolved
@@ -299,8 +299,6 @@
 					     u16 *brightness);
 
 /**
-<<<<<<< HEAD
-=======
  * mipi_dsi_generic_write_seq - transmit data using a generic write packet
  * @dsi: DSI peripheral device
  * @seq: buffer containing the payload
@@ -319,23 +317,11 @@
 	} while (0)
 
 /**
->>>>>>> eb3cdb58
  * mipi_dsi_dcs_write_seq - transmit a DCS command with payload
  * @dsi: DSI peripheral device
  * @cmd: Command
  * @seq: buffer containing data to be transmitted
  */
-<<<<<<< HEAD
-#define mipi_dsi_dcs_write_seq(dsi, cmd, seq...) do {				\
-		static const u8 d[] = { cmd, seq };				\
-		struct device *dev = &dsi->dev;	\
-		int ret;						\
-		ret = mipi_dsi_dcs_write_buffer(dsi, d, ARRAY_SIZE(d));	\
-		if (ret < 0) {						\
-			dev_err_ratelimited(dev, "sending command %#02x failed: %d\n", cmd, ret); \
-			return ret;						\
-		}						\
-=======
 #define mipi_dsi_dcs_write_seq(dsi, cmd, seq...)                           \
 	do {                                                               \
 		static const u8 d[] = { cmd, seq };                        \
@@ -348,7 +334,6 @@
 				cmd, ret);                                 \
 			return ret;                                        \
 		}                                                          \
->>>>>>> eb3cdb58
 	} while (0)
 
 /**
