--- conflicted
+++ resolved
@@ -491,11 +491,6 @@
  * @num_rqs: Number of run-queues. This is at most DRM_SCHED_PRIORITY_COUNT,
  *           as there's usually one run-queue per priority, but could be less.
  * @sched_rq: An allocated array of run-queues of size @num_rqs;
-<<<<<<< HEAD
- * @wake_up_worker: the wait queue on which the scheduler sleeps until a job
- *                  is ready to be scheduled.
-=======
->>>>>>> 2d5404ca
  * @job_scheduled: once @drm_sched_entity_do_release is called the scheduler
  *                 waits on this wait queue until all the scheduled jobs are
  *                 finished.
@@ -528,10 +523,6 @@
 	const char			*name;
 	u32                             num_rqs;
 	struct drm_sched_rq             **sched_rq;
-<<<<<<< HEAD
-	wait_queue_head_t		wake_up_worker;
-=======
->>>>>>> 2d5404ca
 	wait_queue_head_t		job_scheduled;
 	atomic64_t			job_id_count;
 	struct workqueue_struct		*submit_wq;
@@ -553,12 +544,8 @@
 
 int drm_sched_init(struct drm_gpu_scheduler *sched,
 		   const struct drm_sched_backend_ops *ops,
-<<<<<<< HEAD
-		   u32 num_rqs, uint32_t hw_submission, unsigned int hang_limit,
-=======
 		   struct workqueue_struct *submit_wq,
 		   u32 num_rqs, u32 credit_limit, unsigned int hang_limit,
->>>>>>> 2d5404ca
 		   long timeout, struct workqueue_struct *timeout_wq,
 		   atomic_t *score, const char *name, struct device *dev);
 
@@ -587,14 +574,10 @@
 
 void drm_sched_tdr_queue_imm(struct drm_gpu_scheduler *sched);
 void drm_sched_job_cleanup(struct drm_sched_job *job);
-<<<<<<< HEAD
-void drm_sched_wakeup_if_can_queue(struct drm_gpu_scheduler *sched);
-=======
 void drm_sched_wakeup(struct drm_gpu_scheduler *sched);
 bool drm_sched_wqueue_ready(struct drm_gpu_scheduler *sched);
 void drm_sched_wqueue_stop(struct drm_gpu_scheduler *sched);
 void drm_sched_wqueue_start(struct drm_gpu_scheduler *sched);
->>>>>>> 2d5404ca
 void drm_sched_stop(struct drm_gpu_scheduler *sched, struct drm_sched_job *bad);
 void drm_sched_start(struct drm_gpu_scheduler *sched);
 void drm_sched_resubmit_jobs(struct drm_gpu_scheduler *sched);
