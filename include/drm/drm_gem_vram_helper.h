/* SPDX-License-Identifier: GPL-2.0-or-later */

#ifndef DRM_GEM_VRAM_HELPER_H
#define DRM_GEM_VRAM_HELPER_H

#include <drm/drm_file.h>
#include <drm/drm_gem.h>
<<<<<<< HEAD
=======
#include <drm/drm_gem_ttm_helper.h>
>>>>>>> 7d2a07b7
#include <drm/drm_ioctl.h>
#include <drm/drm_modes.h>
#include <drm/ttm/ttm_bo_api.h>
#include <drm/ttm/ttm_bo_driver.h>
<<<<<<< HEAD
#include <drm/ttm/ttm_placement.h>

=======

#include <linux/dma-buf-map.h>
>>>>>>> 7d2a07b7
#include <linux/kernel.h> /* for container_of() */

struct drm_mode_create_dumb;
struct drm_plane;
struct drm_plane_state;
struct drm_simple_display_pipe;
struct filp;
struct vm_area_struct;

<<<<<<< HEAD
#define DRM_GEM_VRAM_PL_FLAG_VRAM	TTM_PL_FLAG_VRAM
#define DRM_GEM_VRAM_PL_FLAG_SYSTEM	TTM_PL_FLAG_SYSTEM
#define DRM_GEM_VRAM_PL_FLAG_TOPDOWN	TTM_PL_FLAG_TOPDOWN
=======
#define DRM_GEM_VRAM_PL_FLAG_SYSTEM	(1 << 0)
#define DRM_GEM_VRAM_PL_FLAG_VRAM	(1 << 1)
#define DRM_GEM_VRAM_PL_FLAG_TOPDOWN	(1 << 2)
>>>>>>> 7d2a07b7

/*
 * Buffer-object helpers
 */

/**
 * struct drm_gem_vram_object - GEM object backed by VRAM
 * @bo:		TTM buffer object
 * @map:	Mapping information for @bo
 * @placement:	TTM placement information. Supported placements are \
	%TTM_PL_VRAM and %TTM_PL_SYSTEM
 * @placements:	TTM placement information.
 *
 * The type struct drm_gem_vram_object represents a GEM object that is
 * backed by VRAM. It can be used for simple framebuffer devices with
 * dedicated memory. The buffer object can be evicted to system memory if
 * video memory becomes scarce.
 *
 * GEM VRAM objects perform reference counting for pin and mapping
 * operations. So a buffer object that has been pinned N times with
 * drm_gem_vram_pin() must be unpinned N times with
 * drm_gem_vram_unpin(). The same applies to pairs of
 * drm_gem_vram_kmap() and drm_gem_vram_kunmap(), as well as pairs of
 * drm_gem_vram_vmap() and drm_gem_vram_vunmap().
 */
struct drm_gem_vram_object {
	struct ttm_buffer_object bo;
	struct dma_buf_map map;

	/**
	 * @vmap_use_count:
	 *
	 * Reference count on the virtual address.
	 * The address are un-mapped when the count reaches zero.
	 */
	unsigned int vmap_use_count;

	/**
	 * @kmap_use_count:
	 *
	 * Reference count on the virtual address.
	 * The address are un-mapped when the count reaches zero.
	 */
	unsigned int kmap_use_count;

	/* Supported placements are %TTM_PL_VRAM and %TTM_PL_SYSTEM */
	struct ttm_placement placement;
	struct ttm_place placements[2];
};

/**
 * drm_gem_vram_of_bo - Returns the container of type
 * &struct drm_gem_vram_object for field bo.
 * @bo:		the VRAM buffer object
 * Returns:	The containing GEM VRAM object
 */
static inline struct drm_gem_vram_object *drm_gem_vram_of_bo(
	struct ttm_buffer_object *bo)
{
	return container_of(bo, struct drm_gem_vram_object, bo);
}

/**
 * drm_gem_vram_of_gem - Returns the container of type
 * &struct drm_gem_vram_object for field gem.
 * @gem:	the GEM object
 * Returns:	The containing GEM VRAM object
 */
static inline struct drm_gem_vram_object *drm_gem_vram_of_gem(
	struct drm_gem_object *gem)
{
	return container_of(gem, struct drm_gem_vram_object, bo.base);
}

struct drm_gem_vram_object *drm_gem_vram_create(struct drm_device *dev,
						size_t size,
						unsigned long pg_align);
void drm_gem_vram_put(struct drm_gem_vram_object *gbo);
s64 drm_gem_vram_offset(struct drm_gem_vram_object *gbo);
int drm_gem_vram_pin(struct drm_gem_vram_object *gbo, unsigned long pl_flag);
int drm_gem_vram_unpin(struct drm_gem_vram_object *gbo);
<<<<<<< HEAD
void *drm_gem_vram_kmap(struct drm_gem_vram_object *gbo, bool map,
			bool *is_iomem);
void drm_gem_vram_kunmap(struct drm_gem_vram_object *gbo);
void *drm_gem_vram_vmap(struct drm_gem_vram_object *gbo);
void drm_gem_vram_vunmap(struct drm_gem_vram_object *gbo, void *vaddr);
=======
int drm_gem_vram_vmap(struct drm_gem_vram_object *gbo, struct dma_buf_map *map);
void drm_gem_vram_vunmap(struct drm_gem_vram_object *gbo, struct dma_buf_map *map);
>>>>>>> 7d2a07b7

int drm_gem_vram_fill_create_dumb(struct drm_file *file,
				  struct drm_device *dev,
				  unsigned long pg_align,
				  unsigned long pitch_align,
				  struct drm_mode_create_dumb *args);

/*
 * Helpers for struct drm_driver
<<<<<<< HEAD
 */

int drm_gem_vram_driver_dumb_create(struct drm_file *file,
				    struct drm_device *dev,
				    struct drm_mode_create_dumb *args);
int drm_gem_vram_driver_dumb_mmap_offset(struct drm_file *file,
					 struct drm_device *dev,
					 uint32_t handle, uint64_t *offset);
=======
 */

int drm_gem_vram_driver_dumb_create(struct drm_file *file,
				    struct drm_device *dev,
				    struct drm_mode_create_dumb *args);

/*
 * Helpers for struct drm_plane_helper_funcs
 */
int
drm_gem_vram_plane_helper_prepare_fb(struct drm_plane *plane,
				     struct drm_plane_state *new_state);
void
drm_gem_vram_plane_helper_cleanup_fb(struct drm_plane *plane,
				     struct drm_plane_state *old_state);

/*
 * Helpers for struct drm_simple_display_pipe_funcs
 */

int drm_gem_vram_simple_display_pipe_prepare_fb(
	struct drm_simple_display_pipe *pipe,
	struct drm_plane_state *new_state);

void drm_gem_vram_simple_display_pipe_cleanup_fb(
	struct drm_simple_display_pipe *pipe,
	struct drm_plane_state *old_state);
>>>>>>> 7d2a07b7

/*
 * Helpers for struct drm_plane_helper_funcs
 */
int
drm_gem_vram_plane_helper_prepare_fb(struct drm_plane *plane,
				     struct drm_plane_state *new_state);
void
drm_gem_vram_plane_helper_cleanup_fb(struct drm_plane *plane,
				     struct drm_plane_state *old_state);

/*
 * Helpers for struct drm_simple_display_pipe_funcs
 */

int drm_gem_vram_simple_display_pipe_prepare_fb(
	struct drm_simple_display_pipe *pipe,
	struct drm_plane_state *new_state);

void drm_gem_vram_simple_display_pipe_cleanup_fb(
	struct drm_simple_display_pipe *pipe,
	struct drm_plane_state *old_state);

/**
 * define DRM_GEM_VRAM_DRIVER - default callback functions for \
	&struct drm_driver
 *
 * Drivers that use VRAM MM and GEM VRAM can use this macro to initialize
 * &struct drm_driver with default functions.
 */
#define DRM_GEM_VRAM_DRIVER \
	.debugfs_init             = drm_vram_mm_debugfs_init, \
	.dumb_create		  = drm_gem_vram_driver_dumb_create, \
<<<<<<< HEAD
	.dumb_map_offset	  = drm_gem_vram_driver_dumb_mmap_offset, \
=======
	.dumb_map_offset	  = drm_gem_ttm_dumb_map_offset, \
>>>>>>> 7d2a07b7
	.gem_prime_mmap		  = drm_gem_prime_mmap

/*
 *  VRAM memory manager
 */

/**
 * struct drm_vram_mm - An instance of VRAM MM
 * @vram_base:	Base address of the managed video memory
 * @vram_size:	Size of the managed video memory in bytes
 * @bdev:	The TTM BO device.
 * @funcs:	TTM BO functions
 *
 * The fields &struct drm_vram_mm.vram_base and
 * &struct drm_vram_mm.vrm_size are managed by VRAM MM, but are
 * available for public read access. Use the field
 * &struct drm_vram_mm.bdev to access the TTM BO device.
 */
struct drm_vram_mm {
	uint64_t vram_base;
	size_t vram_size;

<<<<<<< HEAD
	struct ttm_bo_device bdev;
=======
	struct ttm_device bdev;
>>>>>>> 7d2a07b7
};

/**
 * drm_vram_mm_of_bdev() - \
<<<<<<< HEAD
	Returns the container of type &struct ttm_bo_device for field bdev.
=======
	Returns the container of type &struct ttm_device for field bdev.
>>>>>>> 7d2a07b7
 * @bdev:	the TTM BO device
 *
 * Returns:
 * The containing instance of &struct drm_vram_mm
 */
static inline struct drm_vram_mm *drm_vram_mm_of_bdev(
<<<<<<< HEAD
	struct ttm_bo_device *bdev)
=======
	struct ttm_device *bdev)
>>>>>>> 7d2a07b7
{
	return container_of(bdev, struct drm_vram_mm, bdev);
}

void drm_vram_mm_debugfs_init(struct drm_minor *minor);

/*
 * Helpers for integration with struct drm_device
 */

struct drm_vram_mm *drm_vram_helper_alloc_mm(
	struct drm_device *dev, uint64_t vram_base, size_t vram_size);
void drm_vram_helper_release_mm(struct drm_device *dev);

int drmm_vram_helper_init(struct drm_device *dev, uint64_t vram_base,
			  size_t vram_size);

/*
 * Mode-config helpers
 */

enum drm_mode_status
drm_vram_helper_mode_valid(struct drm_device *dev,
			   const struct drm_display_mode *mode);

#endif<|MERGE_RESOLUTION|>--- conflicted
+++ resolved
@@ -5,21 +5,13 @@
 
 #include <drm/drm_file.h>
 #include <drm/drm_gem.h>
-<<<<<<< HEAD
-=======
 #include <drm/drm_gem_ttm_helper.h>
->>>>>>> 7d2a07b7
 #include <drm/drm_ioctl.h>
 #include <drm/drm_modes.h>
 #include <drm/ttm/ttm_bo_api.h>
 #include <drm/ttm/ttm_bo_driver.h>
-<<<<<<< HEAD
-#include <drm/ttm/ttm_placement.h>
-
-=======
 
 #include <linux/dma-buf-map.h>
->>>>>>> 7d2a07b7
 #include <linux/kernel.h> /* for container_of() */
 
 struct drm_mode_create_dumb;
@@ -29,15 +21,9 @@
 struct filp;
 struct vm_area_struct;
 
-<<<<<<< HEAD
-#define DRM_GEM_VRAM_PL_FLAG_VRAM	TTM_PL_FLAG_VRAM
-#define DRM_GEM_VRAM_PL_FLAG_SYSTEM	TTM_PL_FLAG_SYSTEM
-#define DRM_GEM_VRAM_PL_FLAG_TOPDOWN	TTM_PL_FLAG_TOPDOWN
-=======
 #define DRM_GEM_VRAM_PL_FLAG_SYSTEM	(1 << 0)
 #define DRM_GEM_VRAM_PL_FLAG_VRAM	(1 << 1)
 #define DRM_GEM_VRAM_PL_FLAG_TOPDOWN	(1 << 2)
->>>>>>> 7d2a07b7
 
 /*
  * Buffer-object helpers
@@ -75,14 +61,6 @@
 	 */
 	unsigned int vmap_use_count;
 
-	/**
-	 * @kmap_use_count:
-	 *
-	 * Reference count on the virtual address.
-	 * The address are un-mapped when the count reaches zero.
-	 */
-	unsigned int kmap_use_count;
-
 	/* Supported placements are %TTM_PL_VRAM and %TTM_PL_SYSTEM */
 	struct ttm_placement placement;
 	struct ttm_place placements[2];
@@ -119,16 +97,8 @@
 s64 drm_gem_vram_offset(struct drm_gem_vram_object *gbo);
 int drm_gem_vram_pin(struct drm_gem_vram_object *gbo, unsigned long pl_flag);
 int drm_gem_vram_unpin(struct drm_gem_vram_object *gbo);
-<<<<<<< HEAD
-void *drm_gem_vram_kmap(struct drm_gem_vram_object *gbo, bool map,
-			bool *is_iomem);
-void drm_gem_vram_kunmap(struct drm_gem_vram_object *gbo);
-void *drm_gem_vram_vmap(struct drm_gem_vram_object *gbo);
-void drm_gem_vram_vunmap(struct drm_gem_vram_object *gbo, void *vaddr);
-=======
 int drm_gem_vram_vmap(struct drm_gem_vram_object *gbo, struct dma_buf_map *map);
 void drm_gem_vram_vunmap(struct drm_gem_vram_object *gbo, struct dma_buf_map *map);
->>>>>>> 7d2a07b7
 
 int drm_gem_vram_fill_create_dumb(struct drm_file *file,
 				  struct drm_device *dev,
@@ -138,16 +108,6 @@
 
 /*
  * Helpers for struct drm_driver
-<<<<<<< HEAD
- */
-
-int drm_gem_vram_driver_dumb_create(struct drm_file *file,
-				    struct drm_device *dev,
-				    struct drm_mode_create_dumb *args);
-int drm_gem_vram_driver_dumb_mmap_offset(struct drm_file *file,
-					 struct drm_device *dev,
-					 uint32_t handle, uint64_t *offset);
-=======
  */
 
 int drm_gem_vram_driver_dumb_create(struct drm_file *file,
@@ -175,29 +135,6 @@
 void drm_gem_vram_simple_display_pipe_cleanup_fb(
 	struct drm_simple_display_pipe *pipe,
 	struct drm_plane_state *old_state);
->>>>>>> 7d2a07b7
-
-/*
- * Helpers for struct drm_plane_helper_funcs
- */
-int
-drm_gem_vram_plane_helper_prepare_fb(struct drm_plane *plane,
-				     struct drm_plane_state *new_state);
-void
-drm_gem_vram_plane_helper_cleanup_fb(struct drm_plane *plane,
-				     struct drm_plane_state *old_state);
-
-/*
- * Helpers for struct drm_simple_display_pipe_funcs
- */
-
-int drm_gem_vram_simple_display_pipe_prepare_fb(
-	struct drm_simple_display_pipe *pipe,
-	struct drm_plane_state *new_state);
-
-void drm_gem_vram_simple_display_pipe_cleanup_fb(
-	struct drm_simple_display_pipe *pipe,
-	struct drm_plane_state *old_state);
 
 /**
  * define DRM_GEM_VRAM_DRIVER - default callback functions for \
@@ -209,11 +146,7 @@
 #define DRM_GEM_VRAM_DRIVER \
 	.debugfs_init             = drm_vram_mm_debugfs_init, \
 	.dumb_create		  = drm_gem_vram_driver_dumb_create, \
-<<<<<<< HEAD
-	.dumb_map_offset	  = drm_gem_vram_driver_dumb_mmap_offset, \
-=======
 	.dumb_map_offset	  = drm_gem_ttm_dumb_map_offset, \
->>>>>>> 7d2a07b7
 	.gem_prime_mmap		  = drm_gem_prime_mmap
 
 /*
@@ -236,31 +169,19 @@
 	uint64_t vram_base;
 	size_t vram_size;
 
-<<<<<<< HEAD
-	struct ttm_bo_device bdev;
-=======
 	struct ttm_device bdev;
->>>>>>> 7d2a07b7
 };
 
 /**
  * drm_vram_mm_of_bdev() - \
-<<<<<<< HEAD
-	Returns the container of type &struct ttm_bo_device for field bdev.
-=======
 	Returns the container of type &struct ttm_device for field bdev.
->>>>>>> 7d2a07b7
  * @bdev:	the TTM BO device
  *
  * Returns:
  * The containing instance of &struct drm_vram_mm
  */
 static inline struct drm_vram_mm *drm_vram_mm_of_bdev(
-<<<<<<< HEAD
-	struct ttm_bo_device *bdev)
-=======
 	struct ttm_device *bdev)
->>>>>>> 7d2a07b7
 {
 	return container_of(bdev, struct drm_vram_mm, bdev);
 }
