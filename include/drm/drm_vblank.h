/*
 * Copyright 2016 Intel Corp.
 *
 * Permission is hereby granted, free of charge, to any person obtaining a
 * copy of this software and associated documentation files (the "Software"),
 * to deal in the Software without restriction, including without limitation
 * the rights to use, copy, modify, merge, publish, distribute, sublicense,
 * and/or sell copies of the Software, and to permit persons to whom the
 * Software is furnished to do so, subject to the following conditions:
 *
 * The above copyright notice and this permission notice (including the next
 * paragraph) shall be included in all copies or substantial portions of the
 * Software.
 *
 * THE SOFTWARE IS PROVIDED "AS IS", WITHOUT WARRANTY OF ANY KIND, EXPRESS OR
 * IMPLIED, INCLUDING BUT NOT LIMITED TO THE WARRANTIES OF MERCHANTABILITY,
 * FITNESS FOR A PARTICULAR PURPOSE AND NONINFRINGEMENT.  IN NO EVENT SHALL
 * VA LINUX SYSTEMS AND/OR ITS SUPPLIERS BE LIABLE FOR ANY CLAIM, DAMAGES OR
 * OTHER LIABILITY, WHETHER IN AN ACTION OF CONTRACT, TORT OR OTHERWISE,
 * ARISING FROM, OUT OF OR IN CONNECTION WITH THE SOFTWARE OR THE USE OR
 * OTHER DEALINGS IN THE SOFTWARE.
 */

#ifndef _DRM_VBLANK_H_
#define _DRM_VBLANK_H_

#include <linux/seqlock.h>
#include <linux/idr.h>
#include <linux/poll.h>

#include <drm/drm_file.h>
#include <drm/drm_modes.h>
#include <uapi/drm/drm.h>

struct drm_device;
struct drm_crtc;

/**
 * struct drm_pending_vblank_event - pending vblank event tracking
 */
struct drm_pending_vblank_event {
	/**
	 * @base: Base structure for tracking pending DRM events.
	 */
	struct drm_pending_event base;
	/**
	 * @pipe: drm_crtc_index() of the &drm_crtc this event is for.
	 */
	unsigned int pipe;
	/**
	 * @sequence: frame event should be triggered at
	 */
	u64 sequence;
	/**
	 * @event: Actual event which will be sent to userspace.
	 */
	union {
		/**
		 * @event.base: DRM event base class.
		 */
		struct drm_event base;

		/**
		 * @event.vbl:
		 *
		 * Event payload for vblank events, requested through
		 * either the MODE_PAGE_FLIP or MODE_ATOMIC IOCTL. Also
		 * generated by the legacy WAIT_VBLANK IOCTL, but new userspace
		 * should use MODE_QUEUE_SEQUENCE and &event.seq instead.
		 */
		struct drm_event_vblank vbl;

		/**
		 * @event.seq: Event payload for the MODE_QUEUEU_SEQUENCE IOCTL.
		 */
		struct drm_event_crtc_sequence seq;
	} event;
};

/**
 * struct drm_vblank_crtc - vblank tracking for a CRTC
 *
 * This structure tracks the vblank state for one CRTC.
 *
 * Note that for historical reasons - the vblank handling code is still shared
 * with legacy/non-kms drivers - this is a free-standing structure not directly
 * connected to &struct drm_crtc. But all public interface functions are taking
 * a &struct drm_crtc to hide this implementation detail.
 */
struct drm_vblank_crtc {
	/**
	 * @dev: Pointer to the &drm_device.
	 */
	struct drm_device *dev;
	/**
	 * @queue: Wait queue for vblank waiters.
	 */
	wait_queue_head_t queue;	/**< VBLANK wait queue */
	/**
	 * @disable_timer: Disable timer for the delayed vblank disabling
	 * hysteresis logic. Vblank disabling is controlled through the
	 * drm_vblank_offdelay module option and the setting of the
	 * &drm_device.max_vblank_count value.
	 */
	struct timer_list disable_timer;

	/**
	 * @seqlock: Protect vblank count and time.
	 */
	seqlock_t seqlock;		/* protects vblank count and time */

	/**
	 * @count: Current software vblank counter.
	 */
	u64 count;
	/**
	 * @time: Vblank timestamp corresponding to @count.
	 */
	ktime_t time;

	/**
	 * @refcount: Number of users/waiters of the vblank interrupt. Only when
	 * this refcount reaches 0 can the hardware interrupt be disabled using
	 * @disable_timer.
	 */
	atomic_t refcount;		/* number of users of vblank interruptsper crtc */
	/**
	 * @last: Protected by &drm_device.vbl_lock, used for wraparound handling.
	 */
	u32 last;
	/**
	 * @inmodeset: Tracks whether the vblank is disabled due to a modeset.
	 * For legacy driver bit 2 additionally tracks whether an additional
	 * temporary vblank reference has been acquired to paper over the
	 * hardware counter resetting/jumping. KMS drivers should instead just
	 * call drm_crtc_vblank_off() and drm_crtc_vblank_on(), which explicitly
	 * save and restore the vblank count.
	 */
	unsigned int inmodeset;		/* Display driver is setting mode */
	/**
	 * @pipe: drm_crtc_index() of the &drm_crtc corresponding to this
	 * structure.
	 */
	unsigned int pipe;
	/**
	 * @framedur_ns: Frame/Field duration in ns, used by
	 * drm_calc_vbltimestamp_from_scanoutpos() and computed by
	 * drm_calc_timestamping_constants().
	 */
	int framedur_ns;
	/**
	 * @linedur_ns: Line duration in ns, used by
	 * drm_calc_vbltimestamp_from_scanoutpos() and computed by
	 * drm_calc_timestamping_constants().
	 */
	int linedur_ns;

	/**
	 * @hwmode:
	 *
	 * Cache of the current hardware display mode. Only valid when @enabled
	 * is set. This is used by helpers like
	 * drm_calc_vbltimestamp_from_scanoutpos(). We can't just access the
	 * hardware mode by e.g. looking at &drm_crtc_state.adjusted_mode,
	 * because that one is really hard to get from interrupt context.
	 */
	struct drm_display_mode hwmode;

	/**
	 * @enabled: Tracks the enabling state of the corresponding &drm_crtc to
	 * avoid double-disabling and hence corrupting saved state. Needed by
	 * drivers not using atomic KMS, since those might go through their CRTC
	 * disabling functions multiple times.
	 */
	bool enabled;
};

int drm_vblank_init(struct drm_device *dev, unsigned int num_crtcs);
u64 drm_crtc_vblank_count(struct drm_crtc *crtc);
u64 drm_crtc_vblank_count_and_time(struct drm_crtc *crtc,
				   ktime_t *vblanktime);
void drm_crtc_send_vblank_event(struct drm_crtc *crtc,
			       struct drm_pending_vblank_event *e);
void drm_crtc_arm_vblank_event(struct drm_crtc *crtc,
			      struct drm_pending_vblank_event *e);
void drm_vblank_set_event(struct drm_pending_vblank_event *e,
			  u64 *seq,
			  ktime_t *now);
bool drm_handle_vblank(struct drm_device *dev, unsigned int pipe);
bool drm_crtc_handle_vblank(struct drm_crtc *crtc);
int drm_crtc_vblank_get(struct drm_crtc *crtc);
void drm_crtc_vblank_put(struct drm_crtc *crtc);
void drm_wait_one_vblank(struct drm_device *dev, unsigned int pipe);
void drm_crtc_wait_one_vblank(struct drm_crtc *crtc);
void drm_crtc_vblank_off(struct drm_crtc *crtc);
void drm_crtc_vblank_reset(struct drm_crtc *crtc);
void drm_crtc_vblank_on(struct drm_crtc *crtc);
u64 drm_crtc_accurate_vblank_count(struct drm_crtc *crtc);
<<<<<<< HEAD
=======
void drm_vblank_restore(struct drm_device *dev, unsigned int pipe);
void drm_crtc_vblank_restore(struct drm_crtc *crtc);
>>>>>>> 144482d4

bool drm_calc_vbltimestamp_from_scanoutpos(struct drm_device *dev,
					   unsigned int pipe, int *max_error,
					   ktime_t *vblank_time,
					   bool in_vblank_irq);
void drm_calc_timestamping_constants(struct drm_crtc *crtc,
				     const struct drm_display_mode *mode);
wait_queue_head_t *drm_crtc_vblank_waitqueue(struct drm_crtc *crtc);
#endif<|MERGE_RESOLUTION|>--- conflicted
+++ resolved
@@ -196,11 +196,8 @@
 void drm_crtc_vblank_reset(struct drm_crtc *crtc);
 void drm_crtc_vblank_on(struct drm_crtc *crtc);
 u64 drm_crtc_accurate_vblank_count(struct drm_crtc *crtc);
-<<<<<<< HEAD
-=======
 void drm_vblank_restore(struct drm_device *dev, unsigned int pipe);
 void drm_crtc_vblank_restore(struct drm_crtc *crtc);
->>>>>>> 144482d4
 
 bool drm_calc_vbltimestamp_from_scanoutpos(struct drm_device *dev,
 					   unsigned int pipe, int *max_error,
