--- conflicted
+++ resolved
@@ -514,14 +514,10 @@
 	 */
 	bool is_remote;
 
-<<<<<<< HEAD
-	void *suse_kabi_padding;
-=======
 	/**
 	 * @powered_down: If true then the remote endpoint is powered down.
 	 */
 	bool powered_down;
->>>>>>> 2d5404ca
 };
 
 int drm_dp_dpcd_probe(struct drm_dp_aux *aux, unsigned int offset);
