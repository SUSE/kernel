--- conflicted
+++ resolved
@@ -439,11 +439,7 @@
 	 * This function is optional.
 	 */
 	void (*atomic_disable)(struct drm_crtc *crtc,
-<<<<<<< HEAD
-			       struct drm_crtc_state *old_crtc_state);
-=======
 			       struct drm_atomic_state *state);
->>>>>>> 7d2a07b7
 
 	/**
 	 * @get_scanout_position:
