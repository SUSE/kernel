/* SPDX-License-Identifier: GPL-2.0
 *
 * Copyright 2022 HabanaLabs, Ltd.
 * All Rights Reserved.
 *
 */

#ifndef DRM_ACCEL_H_
#define DRM_ACCEL_H_

#include <drm/drm_file.h>

#define ACCEL_MAJOR		261
#define ACCEL_MAX_MINORS	256

/**
 * DRM_ACCEL_FOPS - Default drm accelerators file operations
 *
 * This macro provides a shorthand for setting the accelerator file ops in the
 * &file_operations structure.  If all you need are the default ops, use
 * DEFINE_DRM_ACCEL_FOPS instead.
 */
#define DRM_ACCEL_FOPS \
	.open		= accel_open,\
	.release	= drm_release,\
	.unlocked_ioctl	= drm_ioctl,\
	.compat_ioctl	= drm_compat_ioctl,\
	.poll		= drm_poll,\
	.read		= drm_read,\
	.llseek		= noop_llseek, \
	.mmap		= drm_gem_mmap, \
	.fop_flags	= FOP_UNSIGNED_OFFSET

/**
 * DEFINE_DRM_ACCEL_FOPS() - macro to generate file operations for accelerators drivers
 * @name: name for the generated structure
 *
 * This macro autogenerates a suitable &struct file_operations for accelerators based
 * drivers, which can be assigned to &drm_driver.fops. Note that this structure
 * cannot be shared between drivers, because it contains a reference to the
 * current module using THIS_MODULE.
 *
 * Note that the declaration is already marked as static - if you need a
 * non-static version of this you're probably doing it wrong and will break the
 * THIS_MODULE reference by accident.
 */
#define DEFINE_DRM_ACCEL_FOPS(name) \
	static const struct file_operations name = {\
		.owner		= THIS_MODULE,\
		DRM_ACCEL_FOPS,\
	}

#if IS_ENABLED(CONFIG_DRM_ACCEL)

extern struct xarray accel_minors_xa;

void accel_core_exit(void);
int accel_core_init(void);
void accel_set_device_instance_params(struct device *kdev, int index);
int accel_open(struct inode *inode, struct file *filp);
void accel_debugfs_init(struct drm_device *dev);
void accel_debugfs_register(struct drm_device *dev);

#else

static inline void accel_core_exit(void)
{
}

static inline int __init accel_core_init(void)
{
	/* Return 0 to allow drm_core_init to complete successfully */
	return 0;
}

static inline void accel_set_device_instance_params(struct device *kdev, int index)
{
}

static inline void accel_debugfs_init(struct drm_device *dev)
{
}

<<<<<<< HEAD
static inline void accel_debugfs_init(struct drm_device *dev)
{
}

=======
>>>>>>> 2d5404ca
static inline void accel_debugfs_register(struct drm_device *dev)
{
}

#endif /* IS_ENABLED(CONFIG_DRM_ACCEL) */

#endif /* DRM_ACCEL_H_ */<|MERGE_RESOLUTION|>--- conflicted
+++ resolved
@@ -81,13 +81,6 @@
 {
 }
 
-<<<<<<< HEAD
-static inline void accel_debugfs_init(struct drm_device *dev)
-{
-}
-
-=======
->>>>>>> 2d5404ca
 static inline void accel_debugfs_register(struct drm_device *dev)
 {
 }
