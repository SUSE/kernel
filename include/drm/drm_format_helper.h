/* SPDX-License-Identifier: GPL-2.0-or-later */
/*
 * Copyright (C) 2016 Noralf Trønnes
 */

#ifndef __LINUX_DRM_FORMAT_HELPER_H
#define __LINUX_DRM_FORMAT_HELPER_H

<<<<<<< HEAD
=======
#include <linux/types.h>

struct drm_device;
>>>>>>> eb3cdb58
struct drm_format_info;
struct drm_framebuffer;
struct drm_rect;

<<<<<<< HEAD
unsigned int drm_fb_clip_offset(unsigned int pitch, const struct drm_format_info *format,
				const struct drm_rect *clip);

void drm_fb_memcpy(void *dst, unsigned int dst_pitch, const void *vaddr,
		   const struct drm_framebuffer *fb, const struct drm_rect *clip);
void drm_fb_memcpy_toio(void __iomem *dst, unsigned int dst_pitch, const void *vaddr,
			const struct drm_framebuffer *fb, const struct drm_rect *clip);
void drm_fb_swab(void *dst, unsigned int dst_pitch, const void *src,
		 const struct drm_framebuffer *fb, const struct drm_rect *clip,
		 bool cached);
void drm_fb_xrgb8888_to_rgb332(void *dst, unsigned int dst_pitch, const void *vaddr,
			       const struct drm_framebuffer *fb, const struct drm_rect *clip);
void drm_fb_xrgb8888_to_rgb565(void *dst, unsigned int dst_pitch, const void *vaddr,
			       const struct drm_framebuffer *fb, const struct drm_rect *clip,
			       bool swab);
void drm_fb_xrgb8888_to_rgb565_toio(void __iomem *dst, unsigned int dst_pitch,
				    const void *vaddr, const struct drm_framebuffer *fb,
				    const struct drm_rect *clip, bool swab);
void drm_fb_xrgb8888_to_rgb888(void *dst, unsigned int dst_pitch, const void *src,
			       const struct drm_framebuffer *fb, const struct drm_rect *clip);
void drm_fb_xrgb8888_to_rgb888_toio(void __iomem *dst, unsigned int dst_pitch,
				    const void *vaddr, const struct drm_framebuffer *fb,
				    const struct drm_rect *clip);
void drm_fb_xrgb8888_to_xrgb2101010_toio(void __iomem *dst, unsigned int dst_pitch,
					 const void *vaddr, const struct drm_framebuffer *fb,
					 const struct drm_rect *clip);
void drm_fb_xrgb8888_to_gray8(void *dst, unsigned int dst_pitch, const void *vaddr,
			      const struct drm_framebuffer *fb, const struct drm_rect *clip);

int drm_fb_blit_toio(void __iomem *dst, unsigned int dst_pitch, uint32_t dst_format,
		     const void *vmap, const struct drm_framebuffer *fb,
		     const struct drm_rect *rect);

void drm_fb_xrgb8888_to_mono(void *dst, unsigned int dst_pitch, const void *src,
			     const struct drm_framebuffer *fb, const struct drm_rect *clip);
=======
struct iosys_map;

unsigned int drm_fb_clip_offset(unsigned int pitch, const struct drm_format_info *format,
				const struct drm_rect *clip);

void drm_fb_memcpy(struct iosys_map *dst, const unsigned int *dst_pitch,
		   const struct iosys_map *src, const struct drm_framebuffer *fb,
		   const struct drm_rect *clip);
void drm_fb_swab(struct iosys_map *dst, const unsigned int *dst_pitch,
		 const struct iosys_map *src, const struct drm_framebuffer *fb,
		 const struct drm_rect *clip, bool cached);
void drm_fb_xrgb8888_to_rgb332(struct iosys_map *dst, const unsigned int *dst_pitch,
			       const struct iosys_map *src, const struct drm_framebuffer *fb,
			       const struct drm_rect *clip);
void drm_fb_xrgb8888_to_rgb565(struct iosys_map *dst, const unsigned int *dst_pitch,
			       const struct iosys_map *src, const struct drm_framebuffer *fb,
			       const struct drm_rect *clip, bool swab);
void drm_fb_xrgb8888_to_xrgb1555(struct iosys_map *dst, const unsigned int *dst_pitch,
				 const struct iosys_map *src, const struct drm_framebuffer *fb,
				 const struct drm_rect *clip);
void drm_fb_xrgb8888_to_argb1555(struct iosys_map *dst, const unsigned int *dst_pitch,
				 const struct iosys_map *src, const struct drm_framebuffer *fb,
				 const struct drm_rect *clip);
void drm_fb_xrgb8888_to_rgba5551(struct iosys_map *dst, const unsigned int *dst_pitch,
				 const struct iosys_map *src, const struct drm_framebuffer *fb,
				 const struct drm_rect *clip);
void drm_fb_xrgb8888_to_rgb888(struct iosys_map *dst, const unsigned int *dst_pitch,
			       const struct iosys_map *src, const struct drm_framebuffer *fb,
			       const struct drm_rect *clip);
void drm_fb_xrgb8888_to_argb8888(struct iosys_map *dst, const unsigned int *dst_pitch,
				 const struct iosys_map *src, const struct drm_framebuffer *fb,
				 const struct drm_rect *clip);
void drm_fb_xrgb8888_to_xrgb2101010(struct iosys_map *dst, const unsigned int *dst_pitch,
				    const struct iosys_map *src, const struct drm_framebuffer *fb,
				    const struct drm_rect *clip);
void drm_fb_xrgb8888_to_argb2101010(struct iosys_map *dst, const unsigned int *dst_pitch,
				    const struct iosys_map *src, const struct drm_framebuffer *fb,
				    const struct drm_rect *clip);
void drm_fb_xrgb8888_to_gray8(struct iosys_map *dst, const unsigned int *dst_pitch,
			      const struct iosys_map *src, const struct drm_framebuffer *fb,
			      const struct drm_rect *clip);

int drm_fb_blit(struct iosys_map *dst, const unsigned int *dst_pitch, uint32_t dst_format,
		const struct iosys_map *src, const struct drm_framebuffer *fb,
		const struct drm_rect *rect);

void drm_fb_xrgb8888_to_mono(struct iosys_map *dst, const unsigned int *dst_pitch,
			     const struct iosys_map *src, const struct drm_framebuffer *fb,
			     const struct drm_rect *clip);

size_t drm_fb_build_fourcc_list(struct drm_device *dev,
				const u32 *native_fourccs, size_t native_nfourccs,
				u32 *fourccs_out, size_t nfourccs_out);
>>>>>>> eb3cdb58

#endif /* __LINUX_DRM_FORMAT_HELPER_H */<|MERGE_RESOLUTION|>--- conflicted
+++ resolved
@@ -6,53 +6,13 @@
 #ifndef __LINUX_DRM_FORMAT_HELPER_H
 #define __LINUX_DRM_FORMAT_HELPER_H
 
-<<<<<<< HEAD
-=======
 #include <linux/types.h>
 
 struct drm_device;
->>>>>>> eb3cdb58
 struct drm_format_info;
 struct drm_framebuffer;
 struct drm_rect;
 
-<<<<<<< HEAD
-unsigned int drm_fb_clip_offset(unsigned int pitch, const struct drm_format_info *format,
-				const struct drm_rect *clip);
-
-void drm_fb_memcpy(void *dst, unsigned int dst_pitch, const void *vaddr,
-		   const struct drm_framebuffer *fb, const struct drm_rect *clip);
-void drm_fb_memcpy_toio(void __iomem *dst, unsigned int dst_pitch, const void *vaddr,
-			const struct drm_framebuffer *fb, const struct drm_rect *clip);
-void drm_fb_swab(void *dst, unsigned int dst_pitch, const void *src,
-		 const struct drm_framebuffer *fb, const struct drm_rect *clip,
-		 bool cached);
-void drm_fb_xrgb8888_to_rgb332(void *dst, unsigned int dst_pitch, const void *vaddr,
-			       const struct drm_framebuffer *fb, const struct drm_rect *clip);
-void drm_fb_xrgb8888_to_rgb565(void *dst, unsigned int dst_pitch, const void *vaddr,
-			       const struct drm_framebuffer *fb, const struct drm_rect *clip,
-			       bool swab);
-void drm_fb_xrgb8888_to_rgb565_toio(void __iomem *dst, unsigned int dst_pitch,
-				    const void *vaddr, const struct drm_framebuffer *fb,
-				    const struct drm_rect *clip, bool swab);
-void drm_fb_xrgb8888_to_rgb888(void *dst, unsigned int dst_pitch, const void *src,
-			       const struct drm_framebuffer *fb, const struct drm_rect *clip);
-void drm_fb_xrgb8888_to_rgb888_toio(void __iomem *dst, unsigned int dst_pitch,
-				    const void *vaddr, const struct drm_framebuffer *fb,
-				    const struct drm_rect *clip);
-void drm_fb_xrgb8888_to_xrgb2101010_toio(void __iomem *dst, unsigned int dst_pitch,
-					 const void *vaddr, const struct drm_framebuffer *fb,
-					 const struct drm_rect *clip);
-void drm_fb_xrgb8888_to_gray8(void *dst, unsigned int dst_pitch, const void *vaddr,
-			      const struct drm_framebuffer *fb, const struct drm_rect *clip);
-
-int drm_fb_blit_toio(void __iomem *dst, unsigned int dst_pitch, uint32_t dst_format,
-		     const void *vmap, const struct drm_framebuffer *fb,
-		     const struct drm_rect *rect);
-
-void drm_fb_xrgb8888_to_mono(void *dst, unsigned int dst_pitch, const void *src,
-			     const struct drm_framebuffer *fb, const struct drm_rect *clip);
-=======
 struct iosys_map;
 
 unsigned int drm_fb_clip_offset(unsigned int pitch, const struct drm_format_info *format,
@@ -106,6 +66,5 @@
 size_t drm_fb_build_fourcc_list(struct drm_device *dev,
 				const u32 *native_fourccs, size_t native_nfourccs,
 				u32 *fourccs_out, size_t nfourccs_out);
->>>>>>> eb3cdb58
 
 #endif /* __LINUX_DRM_FORMAT_HELPER_H */