--- conflicted
+++ resolved
@@ -667,7 +667,6 @@
 	/**
 	 * @edid_hdmi_rgb444_dc_modes: Mask of supported hdmi deep color modes
 	 * in RGB 4:4:4. Even more stuff redundant with @bus_formats.
-<<<<<<< HEAD
 	 */
 	u8 edid_hdmi_rgb444_dc_modes;
 
@@ -675,15 +674,6 @@
 	 * @edid_hdmi_ycbcr444_dc_modes: Mask of supported hdmi deep color
 	 * modes in YCbCr 4:4:4. Even more stuff redundant with @bus_formats.
 	 */
-=======
-	 */
-	u8 edid_hdmi_rgb444_dc_modes;
-
-	/**
-	 * @edid_hdmi_ycbcr444_dc_modes: Mask of supported hdmi deep color
-	 * modes in YCbCr 4:4:4. Even more stuff redundant with @bus_formats.
-	 */
->>>>>>> eb3cdb58
 	u8 edid_hdmi_ycbcr444_dc_modes;
 
 	/**
@@ -722,8 +712,6 @@
 	 * @mso_pixel_overlap: eDP MSO segment pixel overlap, 0-8 pixels.
 	 */
 	u8 mso_pixel_overlap;
-<<<<<<< HEAD
-=======
 
 	/**
 	 * @max_dsc_bpp: Maximum DSC target bitrate, if it is set to 0 the
@@ -745,7 +733,6 @@
 	 * @quirks: EDID based quirks. Internal to EDID parsing.
 	 */
 	u32 quirks;
->>>>>>> eb3cdb58
 };
 
 int drm_display_info_set_bus_formats(struct drm_display_info *info,
@@ -952,8 +939,6 @@
 	 * DRM blob property for HDR output metadata
 	 */
 	struct drm_property_blob *hdr_output_metadata;
-
-	void *suse_kabi_padding;
 };
 
 /**
@@ -1663,14 +1648,6 @@
 	struct drm_cmdline_mode cmdline_mode;
 	/** @force: a DRM_FORCE_<foo> state for forced mode sets */
 	enum drm_connector_force force;
-<<<<<<< HEAD
-	/**
-	 * @override_edid: has the EDID been overwritten through debugfs for
-	 * testing? Do not modify outside of drm_edid_override_set() and
-	 * drm_edid_override_reset().
-	 */
-	bool override_edid;
-=======
 
 	/**
 	 * @edid_override: Override EDID set via debugfs.
@@ -1685,7 +1662,6 @@
 	 */
 	struct mutex edid_override_mutex;
 
->>>>>>> eb3cdb58
 	/** @epoch_counter: used to detect any other changes in connector, besides status */
 	u64 epoch_counter;
 
