/* SPDX-License-Identifier: MIT */
/*
 * Copyright © 2021 Intel Corporation
 */

#ifndef __DRM_BUDDY_H__
#define __DRM_BUDDY_H__

#include <linux/bitops.h>
#include <linux/list.h>
#include <linux/slab.h>
#include <linux/sched.h>

#include <drm/drm_print.h>

#define range_overflows(start, size, max) ({ \
	typeof(start) start__ = (start); \
	typeof(size) size__ = (size); \
	typeof(max) max__ = (max); \
	(void)(&start__ == &size__); \
	(void)(&start__ == &max__); \
	start__ >= max__ || size__ > max__ - start__; \
})

#define DRM_BUDDY_RANGE_ALLOCATION		BIT(0)
#define DRM_BUDDY_TOPDOWN_ALLOCATION		BIT(1)
#define DRM_BUDDY_CONTIGUOUS_ALLOCATION		BIT(2)
<<<<<<< HEAD
=======
#define DRM_BUDDY_CLEAR_ALLOCATION		BIT(3)
#define DRM_BUDDY_CLEARED			BIT(4)
#define DRM_BUDDY_TRIM_DISABLE			BIT(5)
>>>>>>> 2d5404ca

struct drm_buddy_block {
#define DRM_BUDDY_HEADER_OFFSET GENMASK_ULL(63, 12)
#define DRM_BUDDY_HEADER_STATE  GENMASK_ULL(11, 10)
#define   DRM_BUDDY_ALLOCATED	   (1 << 10)
#define   DRM_BUDDY_FREE	   (2 << 10)
#define   DRM_BUDDY_SPLIT	   (3 << 10)
#define DRM_BUDDY_HEADER_CLEAR  GENMASK_ULL(9, 9)
/* Free to be used, if needed in the future */
#define DRM_BUDDY_HEADER_UNUSED GENMASK_ULL(8, 6)
#define DRM_BUDDY_HEADER_ORDER  GENMASK_ULL(5, 0)
	u64 header;

	struct drm_buddy_block *left;
	struct drm_buddy_block *right;
	struct drm_buddy_block *parent;

	void *private; /* owned by creator */

	/*
	 * While the block is allocated by the user through drm_buddy_alloc*,
	 * the user has ownership of the link, for example to maintain within
	 * a list, if so desired. As soon as the block is freed with
	 * drm_buddy_free* ownership is given back to the mm.
	 */
	struct list_head link;
	struct list_head tmp_link;
};

/* Order-zero must be at least SZ_4K */
#define DRM_BUDDY_MAX_ORDER (63 - 12)

/*
 * Binary Buddy System.
 *
 * Locking should be handled by the user, a simple mutex around
 * drm_buddy_alloc* and drm_buddy_free* should suffice.
 */
struct drm_buddy {
	/* Maintain a free list for each order. */
	struct list_head *free_list;

	/*
	 * Maintain explicit binary tree(s) to track the allocation of the
	 * address space. This gives us a simple way of finding a buddy block
	 * and performing the potentially recursive merge step when freeing a
	 * block.  Nodes are either allocated or free, in which case they will
	 * also exist on the respective free list.
	 */
	struct drm_buddy_block **roots;

	/*
	 * Anything from here is public, and remains static for the lifetime of
	 * the mm. Everything above is considered do-not-touch.
	 */
	unsigned int n_roots;
	unsigned int max_order;

	/* Must be at least SZ_4K */
	u64 chunk_size;
	u64 size;
	u64 avail;
	u64 clear_avail;
};

static inline u64
drm_buddy_block_offset(struct drm_buddy_block *block)
{
	return block->header & DRM_BUDDY_HEADER_OFFSET;
}

static inline unsigned int
drm_buddy_block_order(struct drm_buddy_block *block)
{
	return block->header & DRM_BUDDY_HEADER_ORDER;
}

static inline unsigned int
drm_buddy_block_state(struct drm_buddy_block *block)
{
	return block->header & DRM_BUDDY_HEADER_STATE;
}

static inline bool
drm_buddy_block_is_allocated(struct drm_buddy_block *block)
{
	return drm_buddy_block_state(block) == DRM_BUDDY_ALLOCATED;
}

static inline bool
drm_buddy_block_is_clear(struct drm_buddy_block *block)
{
	return block->header & DRM_BUDDY_HEADER_CLEAR;
}

static inline bool
drm_buddy_block_is_free(struct drm_buddy_block *block)
{
	return drm_buddy_block_state(block) == DRM_BUDDY_FREE;
}

static inline bool
drm_buddy_block_is_split(struct drm_buddy_block *block)
{
	return drm_buddy_block_state(block) == DRM_BUDDY_SPLIT;
}

static inline u64
drm_buddy_block_size(struct drm_buddy *mm,
		     struct drm_buddy_block *block)
{
	return mm->chunk_size << drm_buddy_block_order(block);
}

int drm_buddy_init(struct drm_buddy *mm, u64 size, u64 chunk_size);

void drm_buddy_fini(struct drm_buddy *mm);

struct drm_buddy_block *
drm_get_buddy(struct drm_buddy_block *block);

int drm_buddy_alloc_blocks(struct drm_buddy *mm,
			   u64 start, u64 end, u64 size,
			   u64 min_page_size,
			   struct list_head *blocks,
			   unsigned long flags);

int drm_buddy_block_trim(struct drm_buddy *mm,
			 u64 *start,
			 u64 new_size,
			 struct list_head *blocks);

void drm_buddy_free_block(struct drm_buddy *mm, struct drm_buddy_block *block);

void drm_buddy_free_list(struct drm_buddy *mm,
			 struct list_head *objects,
			 unsigned int flags);

void drm_buddy_print(struct drm_buddy *mm, struct drm_printer *p);
void drm_buddy_block_print(struct drm_buddy *mm,
			   struct drm_buddy_block *block,
			   struct drm_printer *p);
#endif<|MERGE_RESOLUTION|>--- conflicted
+++ resolved
@@ -25,12 +25,9 @@
 #define DRM_BUDDY_RANGE_ALLOCATION		BIT(0)
 #define DRM_BUDDY_TOPDOWN_ALLOCATION		BIT(1)
 #define DRM_BUDDY_CONTIGUOUS_ALLOCATION		BIT(2)
-<<<<<<< HEAD
-=======
 #define DRM_BUDDY_CLEAR_ALLOCATION		BIT(3)
 #define DRM_BUDDY_CLEARED			BIT(4)
 #define DRM_BUDDY_TRIM_DISABLE			BIT(5)
->>>>>>> 2d5404ca
 
 struct drm_buddy_block {
 #define DRM_BUDDY_HEADER_OFFSET GENMASK_ULL(63, 12)
