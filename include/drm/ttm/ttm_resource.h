/*
 * Copyright 2020 Advanced Micro Devices, Inc.
 *
 * Permission is hereby granted, free of charge, to any person obtaining a
 * copy of this software and associated documentation files (the "Software"),
 * to deal in the Software without restriction, including without limitation
 * the rights to use, copy, modify, merge, publish, distribute, sublicense,
 * and/or sell copies of the Software, and to permit persons to whom the
 * Software is furnished to do so, subject to the following conditions:
 *
 * The above copyright notice and this permission notice shall be included in
 * all copies or substantial portions of the Software.
 *
 * THE SOFTWARE IS PROVIDED "AS IS", WITHOUT WARRANTY OF ANY KIND, EXPRESS OR
 * IMPLIED, INCLUDING BUT NOT LIMITED TO THE WARRANTIES OF MERCHANTABILITY,
 * FITNESS FOR A PARTICULAR PURPOSE AND NONINFRINGEMENT.  IN NO EVENT SHALL
 * THE COPYRIGHT HOLDER(S) OR AUTHOR(S) BE LIABLE FOR ANY CLAIM, DAMAGES OR
 * OTHER LIABILITY, WHETHER IN AN ACTION OF CONTRACT, TORT OR OTHERWISE,
 * ARISING FROM, OUT OF OR IN CONNECTION WITH THE SOFTWARE OR THE USE OR
 * OTHER DEALINGS IN THE SOFTWARE.
 *
 * Authors: Christian König
 */

#ifndef _TTM_RESOURCE_H_
#define _TTM_RESOURCE_H_

#include <linux/types.h>
#include <linux/list.h>
#include <linux/mutex.h>
#include <linux/iosys-map.h>
#include <linux/dma-fence.h>

#include <drm/drm_print.h>
#include <drm/ttm/ttm_caching.h>
#include <drm/ttm/ttm_kmap_iter.h>

#define TTM_MAX_BO_PRIORITY	4U
#define TTM_NUM_MEM_TYPES 8

struct ttm_device;
struct ttm_resource_manager;
struct ttm_resource;
struct ttm_place;
struct ttm_buffer_object;
struct ttm_placement;
struct iosys_map;
struct io_mapping;
struct sg_table;
struct scatterlist;

struct ttm_resource_manager_func {
	/**
	 * struct ttm_resource_manager_func member alloc
	 *
	 * @man: Pointer to a memory type manager.
	 * @bo: Pointer to the buffer object we're allocating space for.
	 * @place: Placement details.
	 * @res: Resulting pointer to the ttm_resource.
	 *
	 * This function should allocate space in the memory type managed
	 * by @man. Placement details if applicable are given by @place. If
	 * successful, a filled in ttm_resource object should be returned in
	 * @res. @res::start should be set to a value identifying the beginning
	 * of the range allocated, and the function should return zero.
	 * If the manager can't fulfill the request -ENOSPC should be returned.
	 * If a system error occurred, preventing the request to be fulfilled,
	 * the function should return a negative error code.
	 *
	 * This function may not be called from within atomic context and needs
	 * to take care of its own locking to protect any data structures
	 * managing the space.
	 */
	int  (*alloc)(struct ttm_resource_manager *man,
		      struct ttm_buffer_object *bo,
		      const struct ttm_place *place,
		      struct ttm_resource **res);

	/**
	 * struct ttm_resource_manager_func member free
	 *
	 * @man: Pointer to a memory type manager.
	 * @res: Pointer to a struct ttm_resource to be freed.
	 *
	 * This function frees memory type resources previously allocated.
	 * May not be called from within atomic context.
	 */
	void (*free)(struct ttm_resource_manager *man,
		     struct ttm_resource *res);

	/**
	 * struct ttm_resource_manager_func member intersects
	 *
	 * @man: Pointer to a memory type manager.
	 * @res: Pointer to a struct ttm_resource to be checked.
	 * @place: Placement to check against.
	 * @size: Size of the check.
	 *
	 * Test if @res intersects with @place + @size. Used to judge if
	 * evictions are valueable or not.
	 */
	bool (*intersects)(struct ttm_resource_manager *man,
			   struct ttm_resource *res,
			   const struct ttm_place *place,
			   size_t size);

	/**
	 * struct ttm_resource_manager_func member compatible
	 *
	 * @man: Pointer to a memory type manager.
	 * @res: Pointer to a struct ttm_resource to be checked.
	 * @place: Placement to check against.
	 * @size: Size of the check.
	 *
	 * Test if @res compatible with @place + @size. Used to check of
	 * the need to move the backing store or not.
	 */
	bool (*compatible)(struct ttm_resource_manager *man,
			   struct ttm_resource *res,
			   const struct ttm_place *place,
			   size_t size);

	/**
	 * struct ttm_resource_manager_func member debug
	 *
	 * @man: Pointer to a memory type manager.
	 * @printer: Prefix to be used in printout to identify the caller.
	 *
	 * This function is called to print out the state of the memory
	 * type manager to aid debugging of out-of-memory conditions.
	 * It may not be called from within atomic context.
	 */
	void (*debug)(struct ttm_resource_manager *man,
		      struct drm_printer *printer);
};

/**
 * struct ttm_resource_manager
 *
 * @use_type: The memory type is enabled.
 * @use_tt: If a TT object should be used for the backing store.
 * @size: Size of the managed region.
 * @bdev: ttm device this manager belongs to
 * @func: structure pointer implementing the range manager. See above
 * @move_lock: lock for move fence
 * @move: The fence of the last pipelined move operation.
 * @lru: The lru list for this memory type.
 *
 * This structure is used to identify and manage memory types for a device.
 */
struct ttm_resource_manager {
	/*
	 * No protection. Constant from start.
	 */
	bool use_type;
	bool use_tt;
	struct ttm_device *bdev;
	uint64_t size;
	const struct ttm_resource_manager_func *func;
	spinlock_t move_lock;

	/*
	 * Protected by @move_lock.
	 */
	struct dma_fence *move;

	/*
	 * Protected by the bdev->lru_lock.
	 */
	struct list_head lru[TTM_MAX_BO_PRIORITY];

	/**
	 * @usage: How much of the resources are used, protected by the
	 * bdev->lru_lock.
	 */
	uint64_t usage;
};

/**
 * struct ttm_bus_placement
 *
 * @addr:		mapped virtual address
 * @offset:		physical addr
 * @is_iomem:		is this io memory ?
 * @caching:		See enum ttm_caching
 *
 * Structure indicating the bus placement of an object.
 */
struct ttm_bus_placement {
	void			*addr;
	phys_addr_t		offset;
	bool			is_iomem;
	enum ttm_caching	caching;
};

/**
 * struct ttm_resource
 *
 * @start: Start of the allocation.
 * @size: Actual size of resource in bytes.
 * @mem_type: Resource type of the allocation.
 * @placement: Placement flags.
 * @bus: Placement on io bus accessible to the CPU
 * @bo: weak reference to the BO, protected by ttm_device::lru_lock
 *
 * Structure indicating the placement and space resources used by a
 * buffer object.
 */
struct ttm_resource {
	unsigned long start;
	size_t size;
	uint32_t mem_type;
	uint32_t placement;
	struct ttm_bus_placement bus;
	struct ttm_buffer_object *bo;

	/**
	 * @lru: Least recently used list, see &ttm_resource_manager.lru
	 */
	struct list_head lru;
};

/**
 * struct ttm_resource_cursor
 *
 * @priority: the current priority
 *
 * Cursor to iterate over the resources in a manager.
 */
struct ttm_resource_cursor {
	unsigned int priority;
};

/**
 * struct ttm_lru_bulk_move_pos
 *
 * @first: first res in the bulk move range
 * @last: last res in the bulk move range
 *
 * Range of resources for a lru bulk move.
 */
struct ttm_lru_bulk_move_pos {
	struct ttm_resource *first;
	struct ttm_resource *last;
};

/**
 * struct ttm_lru_bulk_move
 *
 * @pos: first/last lru entry for resources in the each domain/priority
 *
 * Container for the current bulk move state. Should be used with
 * ttm_lru_bulk_move_init() and ttm_bo_set_bulk_move().
 */
struct ttm_lru_bulk_move {
	struct ttm_lru_bulk_move_pos pos[TTM_NUM_MEM_TYPES][TTM_MAX_BO_PRIORITY];
};

/**
 * struct ttm_kmap_iter_iomap - Specialization for a struct io_mapping +
 * struct sg_table backed struct ttm_resource.
 * @base: Embedded struct ttm_kmap_iter providing the usage interface.
 * @iomap: struct io_mapping representing the underlying linear io_memory.
 * @st: sg_table into @iomap, representing the memory of the struct ttm_resource.
 * @start: Offset that needs to be subtracted from @st to make
 * sg_dma_address(st->sgl) - @start == 0 for @iomap start.
 * @cache: Scatterlist traversal cache for fast lookups.
 * @cache.sg: Pointer to the currently cached scatterlist segment.
 * @cache.i: First index of @sg. PAGE_SIZE granularity.
 * @cache.end: Last index + 1 of @sg. PAGE_SIZE granularity.
 * @cache.offs: First offset into @iomap of @sg. PAGE_SIZE granularity.
 */
struct ttm_kmap_iter_iomap {
	struct ttm_kmap_iter base;
	struct io_mapping *iomap;
	struct sg_table *st;
	resource_size_t start;
	struct {
		struct scatterlist *sg;
		pgoff_t i;
		pgoff_t end;
		pgoff_t offs;
	} cache;
};

/**
 * struct ttm_kmap_iter_linear_io - Iterator specialization for linear io
 * @base: The base iterator
 * @dmap: Points to the starting address of the region
 * @needs_unmap: Whether we need to unmap on fini
 */
struct ttm_kmap_iter_linear_io {
	struct ttm_kmap_iter base;
	struct iosys_map dmap;
	bool needs_unmap;
};

/**
 * ttm_resource_manager_set_used
 *
 * @man: A memory manager object.
 * @used: usage state to set.
 *
 * Set the manager in use flag. If disabled the manager is no longer
 * used for object placement.
 */
static inline void
ttm_resource_manager_set_used(struct ttm_resource_manager *man, bool used)
{
	int i;

	for (i = 0; i < TTM_MAX_BO_PRIORITY; i++)
		WARN_ON(!list_empty(&man->lru[i]));
	man->use_type = used;
}

/**
 * ttm_resource_manager_used
 *
 * @man: Manager to get used state for
 *
 * Get the in use flag for a manager.
 * Returns:
 * true is used, false if not.
 */
static inline bool ttm_resource_manager_used(struct ttm_resource_manager *man)
{
	return man->use_type;
}

/**
 * ttm_resource_manager_cleanup
 *
 * @man: A memory manager object.
 *
 * Cleanup the move fences from the memory manager object.
 */
static inline void
ttm_resource_manager_cleanup(struct ttm_resource_manager *man)
{
	dma_fence_put(man->move);
	man->move = NULL;
}

void ttm_lru_bulk_move_init(struct ttm_lru_bulk_move *bulk);
void ttm_lru_bulk_move_tail(struct ttm_lru_bulk_move *bulk);

void ttm_resource_add_bulk_move(struct ttm_resource *res,
				struct ttm_buffer_object *bo);
void ttm_resource_del_bulk_move(struct ttm_resource *res,
				struct ttm_buffer_object *bo);
void ttm_resource_move_to_lru_tail(struct ttm_resource *res);

void ttm_resource_init(struct ttm_buffer_object *bo,
                       const struct ttm_place *place,
                       struct ttm_resource *res);
void ttm_resource_fini(struct ttm_resource_manager *man,
		       struct ttm_resource *res);

int ttm_resource_alloc(struct ttm_buffer_object *bo,
		       const struct ttm_place *place,
		       struct ttm_resource **res);
void ttm_resource_free(struct ttm_buffer_object *bo, struct ttm_resource **res);
<<<<<<< HEAD
=======
bool ttm_resource_intersects(struct ttm_device *bdev,
			     struct ttm_resource *res,
			     const struct ttm_place *place,
			     size_t size);
bool ttm_resource_compatible(struct ttm_device *bdev,
			     struct ttm_resource *res,
			     const struct ttm_place *place,
			     size_t size);
>>>>>>> eb3cdb58
bool ttm_resource_compat(struct ttm_resource *res,
			 struct ttm_placement *placement);
void ttm_resource_set_bo(struct ttm_resource *res,
			 struct ttm_buffer_object *bo);

void ttm_resource_manager_init(struct ttm_resource_manager *man,
			       struct ttm_device *bdev,
			       uint64_t size);

int ttm_resource_manager_evict_all(struct ttm_device *bdev,
				   struct ttm_resource_manager *man);

uint64_t ttm_resource_manager_usage(struct ttm_resource_manager *man);
void ttm_resource_manager_debug(struct ttm_resource_manager *man,
				struct drm_printer *p);

struct ttm_resource *
ttm_resource_manager_first(struct ttm_resource_manager *man,
			   struct ttm_resource_cursor *cursor);
struct ttm_resource *
ttm_resource_manager_next(struct ttm_resource_manager *man,
			  struct ttm_resource_cursor *cursor,
			  struct ttm_resource *res);

/**
 * ttm_resource_manager_for_each_res - iterate over all resources
 * @man: the resource manager
 * @cursor: struct ttm_resource_cursor for the current position
 * @res: the current resource
 *
 * Iterate over all the evictable resources in a resource manager.
 */
#define ttm_resource_manager_for_each_res(man, cursor, res)		\
	for (res = ttm_resource_manager_first(man, cursor); res;	\
	     res = ttm_resource_manager_next(man, cursor, res))

struct ttm_kmap_iter *
ttm_kmap_iter_iomap_init(struct ttm_kmap_iter_iomap *iter_io,
			 struct io_mapping *iomap,
			 struct sg_table *st,
			 resource_size_t start);

struct ttm_kmap_iter_linear_io;

struct ttm_kmap_iter *
ttm_kmap_iter_linear_io_init(struct ttm_kmap_iter_linear_io *iter_io,
			     struct ttm_device *bdev,
			     struct ttm_resource *mem);

void ttm_kmap_iter_linear_io_fini(struct ttm_kmap_iter_linear_io *iter_io,
				  struct ttm_device *bdev,
				  struct ttm_resource *mem);

void ttm_resource_manager_create_debugfs(struct ttm_resource_manager *man,
					 struct dentry * parent,
					 const char *name);
#endif<|MERGE_RESOLUTION|>--- conflicted
+++ resolved
@@ -361,8 +361,6 @@
 		       const struct ttm_place *place,
 		       struct ttm_resource **res);
 void ttm_resource_free(struct ttm_buffer_object *bo, struct ttm_resource **res);
-<<<<<<< HEAD
-=======
 bool ttm_resource_intersects(struct ttm_device *bdev,
 			     struct ttm_resource *res,
 			     const struct ttm_place *place,
@@ -371,7 +369,6 @@
 			     struct ttm_resource *res,
 			     const struct ttm_place *place,
 			     size_t size);
->>>>>>> eb3cdb58
 bool ttm_resource_compat(struct ttm_resource *res,
 			 struct ttm_placement *placement);
 void ttm_resource_set_bo(struct ttm_resource *res,
