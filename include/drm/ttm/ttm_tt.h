--- conflicted
+++ resolved
@@ -83,21 +83,12 @@
 	 * set by TTM after ttm_tt_populate() has successfully returned, and is
 	 * then unset when TTM calls ttm_tt_unpopulate().
 	 */
-<<<<<<< HEAD
-#define TTM_TT_FLAG_SWAPPED		(1 << 0)
-#define TTM_TT_FLAG_ZERO_ALLOC		(1 << 1)
-#define TTM_TT_FLAG_EXTERNAL		(1 << 2)
-#define TTM_TT_FLAG_EXTERNAL_MAPPABLE	(1 << 3)
-
-#define TTM_TT_FLAG_PRIV_POPULATED  (1U << 31)
-=======
 #define TTM_TT_FLAG_SWAPPED		BIT(0)
 #define TTM_TT_FLAG_ZERO_ALLOC		BIT(1)
 #define TTM_TT_FLAG_EXTERNAL		BIT(2)
 #define TTM_TT_FLAG_EXTERNAL_MAPPABLE	BIT(3)
 
 #define TTM_TT_FLAG_PRIV_POPULATED	BIT(4)
->>>>>>> eb3cdb58
 	uint32_t page_flags;
 	/** @num_pages: Number of pages in the page array. */
 	uint32_t num_pages;
