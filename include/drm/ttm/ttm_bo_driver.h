/**************************************************************************
 *
 * Copyright (c) 2006-2009 Vmware, Inc., Palo Alto, CA., USA
 * All Rights Reserved.
 *
 * Permission is hereby granted, free of charge, to any person obtaining a
 * copy of this software and associated documentation files (the
 * "Software"), to deal in the Software without restriction, including
 * without limitation the rights to use, copy, modify, merge, publish,
 * distribute, sub license, and/or sell copies of the Software, and to
 * permit persons to whom the Software is furnished to do so, subject to
 * the following conditions:
 *
 * The above copyright notice and this permission notice (including the
 * next paragraph) shall be included in all copies or substantial portions
 * of the Software.
 *
 * THE SOFTWARE IS PROVIDED "AS IS", WITHOUT WARRANTY OF ANY KIND, EXPRESS OR
 * IMPLIED, INCLUDING BUT NOT LIMITED TO THE WARRANTIES OF MERCHANTABILITY,
 * FITNESS FOR A PARTICULAR PURPOSE AND NON-INFRINGEMENT. IN NO EVENT SHALL
 * THE COPYRIGHT HOLDERS, AUTHORS AND/OR ITS SUPPLIERS BE LIABLE FOR ANY CLAIM,
 * DAMAGES OR OTHER LIABILITY, WHETHER IN AN ACTION OF CONTRACT, TORT OR
 * OTHERWISE, ARISING FROM, OUT OF OR IN CONNECTION WITH THE SOFTWARE OR THE
 * USE OR OTHER DEALINGS IN THE SOFTWARE.
 *
 **************************************************************************/
/*
 * Authors: Thomas Hellstrom <thellstrom-at-vmware-dot-com>
 */
#ifndef _TTM_BO_DRIVER_H_
#define _TTM_BO_DRIVER_H_

#include <drm/drm_mm.h>
#include <drm/drm_vma_manager.h>
#include <linux/workqueue.h>
#include <linux/fs.h>
#include <linux/spinlock.h>
#include <linux/dma-resv.h>
<<<<<<< HEAD
=======

#include <drm/ttm/ttm_device.h>
>>>>>>> 7d2a07b7

#include "ttm_bo_api.h"
#include "ttm_kmap_iter.h"
#include "ttm_placement.h"
#include "ttm_tt.h"
<<<<<<< HEAD

#define TTM_MAX_BO_PRIORITY	4U

#define TTM_MEMTYPE_FLAG_FIXED         (1 << 0)	/* Fixed (on-card) PCI memory */
#define TTM_MEMTYPE_FLAG_MAPPABLE      (1 << 1)	/* Memory mappable */

struct ttm_mem_type_manager;

struct ttm_mem_type_manager_func {
	/**
	 * struct ttm_mem_type_manager member init
	 *
	 * @man: Pointer to a memory type manager.
	 * @p_size: Implementation dependent, but typically the size of the
	 * range to be managed in pages.
	 *
	 * Called to initialize a private range manager. The function is
	 * expected to initialize the man::priv member.
	 * Returns 0 on success, negative error code on failure.
	 */
	int  (*init)(struct ttm_mem_type_manager *man, unsigned long p_size);

	/**
	 * struct ttm_mem_type_manager member takedown
	 *
	 * @man: Pointer to a memory type manager.
	 *
	 * Called to undo the setup done in init. All allocated resources
	 * should be freed.
	 */
	int  (*takedown)(struct ttm_mem_type_manager *man);

	/**
	 * struct ttm_mem_type_manager member get_node
	 *
	 * @man: Pointer to a memory type manager.
	 * @bo: Pointer to the buffer object we're allocating space for.
	 * @placement: Placement details.
	 * @flags: Additional placement flags.
	 * @mem: Pointer to a struct ttm_mem_reg to be filled in.
	 *
	 * This function should allocate space in the memory type managed
	 * by @man. Placement details if
	 * applicable are given by @placement. If successful,
	 * @mem::mm_node should be set to a non-null value, and
	 * @mem::start should be set to a value identifying the beginning
	 * of the range allocated, and the function should return zero.
	 * If the memory region accommodate the buffer object, @mem::mm_node
	 * should be set to NULL, and the function should return 0.
	 * If a system error occurred, preventing the request to be fulfilled,
	 * the function should return a negative error code.
	 *
	 * Note that @mem::mm_node will only be dereferenced by
	 * struct ttm_mem_type_manager functions and optionally by the driver,
	 * which has knowledge of the underlying type.
	 *
	 * This function may not be called from within atomic context, so
	 * an implementation can and must use either a mutex or a spinlock to
	 * protect any data structures managing the space.
	 */
	int  (*get_node)(struct ttm_mem_type_manager *man,
			 struct ttm_buffer_object *bo,
			 const struct ttm_place *place,
			 struct ttm_mem_reg *mem);

	/**
	 * struct ttm_mem_type_manager member put_node
	 *
	 * @man: Pointer to a memory type manager.
	 * @mem: Pointer to a struct ttm_mem_reg to be filled in.
	 *
	 * This function frees memory type resources previously allocated
	 * and that are identified by @mem::mm_node and @mem::start. May not
	 * be called from within atomic context.
	 */
	void (*put_node)(struct ttm_mem_type_manager *man,
			 struct ttm_mem_reg *mem);

	/**
	 * struct ttm_mem_type_manager member debug
	 *
	 * @man: Pointer to a memory type manager.
	 * @printer: Prefix to be used in printout to identify the caller.
	 *
	 * This function is called to print out the state of the memory
	 * type manager to aid debugging of out-of-memory conditions.
	 * It may not be called from within atomic context.
	 */
	void (*debug)(struct ttm_mem_type_manager *man,
		      struct drm_printer *printer);
};

/**
 * struct ttm_mem_type_manager
 *
 * @has_type: The memory type has been initialized.
 * @use_type: The memory type is enabled.
 * @flags: TTM_MEMTYPE_XX flags identifying the traits of the memory
 * managed by this memory type.
 * @gpu_offset: If used, the GPU offset of the first managed page of
 * fixed memory or the first managed location in an aperture.
 * @size: Size of the managed region.
 * @available_caching: A mask of available caching types, TTM_PL_FLAG_XX,
 * as defined in ttm_placement_common.h
 * @default_caching: The default caching policy used for a buffer object
 * placed in this memory type if the user doesn't provide one.
 * @func: structure pointer implementing the range manager. See above
 * @priv: Driver private closure for @func.
 * @io_reserve_mutex: Mutex optionally protecting shared io_reserve structures
 * @use_io_reserve_lru: Use an lru list to try to unreserve io_mem_regions
 * reserved by the TTM vm system.
 * @io_reserve_lru: Optional lru list for unreserving io mem regions.
 * @move_lock: lock for move fence
 * static information. bdev::driver::io_mem_free is never used.
 * @lru: The lru list for this memory type.
 * @move: The fence of the last pipelined move operation.
 *
 * This structure is used to identify and manage memory types for a device.
 * It's set up by the ttm_bo_driver::init_mem_type method.
 */



struct ttm_mem_type_manager {
	struct ttm_bo_device *bdev;

	/*
	 * No protection. Constant from start.
	 */

	bool has_type;
	bool use_type;
	uint32_t flags;
	uint64_t size;
	uint32_t available_caching;
	uint32_t default_caching;
	const struct ttm_mem_type_manager_func *func;
	void *priv;
	struct mutex io_reserve_mutex;
	bool use_io_reserve_lru;
	spinlock_t move_lock;

	/*
	 * Protected by @io_reserve_mutex:
	 */

	struct list_head io_reserve_lru;

	/*
	 * Protected by the global->lru_lock.
	 */

	struct list_head lru[TTM_MAX_BO_PRIORITY];

	/*
	 * Protected by @move_lock.
	 */
	struct dma_fence *move;
};

/**
 * struct ttm_bo_driver
 *
 * @create_ttm_backend_entry: Callback to create a struct ttm_backend.
 * @init_mem_type: Callback to initialize a struct ttm_mem_type_manager
 * structure.
 * @evict_flags: Callback to obtain placement flags when a buffer is evicted.
 * @move: Callback for a driver to hook in accelerated functions to
 * move a buffer.
 * If set to NULL, a potentially slow memcpy() move is used.
 */

struct ttm_bo_driver {
	/**
	 * ttm_tt_create
	 *
	 * @bo: The buffer object to create the ttm for.
	 * @page_flags: Page flags as identified by TTM_PAGE_FLAG_XX flags.
	 *
	 * Create a struct ttm_tt to back data with system memory pages.
	 * No pages are actually allocated.
	 * Returns:
	 * NULL: Out of memory.
	 */
	struct ttm_tt *(*ttm_tt_create)(struct ttm_buffer_object *bo,
					uint32_t page_flags);

	/**
	 * ttm_tt_populate
	 *
	 * @ttm: The struct ttm_tt to contain the backing pages.
	 *
	 * Allocate all backing pages
	 * Returns:
	 * -ENOMEM: Out of memory.
	 */
	int (*ttm_tt_populate)(struct ttm_tt *ttm,
			struct ttm_operation_ctx *ctx);

	/**
	 * ttm_tt_unpopulate
	 *
	 * @ttm: The struct ttm_tt to contain the backing pages.
	 *
	 * Free all backing page
	 */
	void (*ttm_tt_unpopulate)(struct ttm_tt *ttm);

	int (*init_mem_type)(struct ttm_bo_device *bdev, uint32_t type,
			     struct ttm_mem_type_manager *man);

	/**
	 * struct ttm_bo_driver member eviction_valuable
	 *
	 * @bo: the buffer object to be evicted
	 * @place: placement we need room for
	 *
	 * Check with the driver if it is valuable to evict a BO to make room
	 * for a certain placement.
	 */
	bool (*eviction_valuable)(struct ttm_buffer_object *bo,
				  const struct ttm_place *place);
	/**
	 * struct ttm_bo_driver member evict_flags:
	 *
	 * @bo: the buffer object to be evicted
	 *
	 * Return the bo flags for a buffer which is not mapped to the hardware.
	 * These will be placed in proposed_flags so that when the move is
	 * finished, they'll end up in bo->mem.flags
	 */

	void (*evict_flags)(struct ttm_buffer_object *bo,
			    struct ttm_placement *placement);

	/**
	 * struct ttm_bo_driver member move:
	 *
	 * @bo: the buffer to move
	 * @evict: whether this motion is evicting the buffer from
	 * the graphics address space
	 * @ctx: context for this move with parameters
	 * @new_mem: the new memory region receiving the buffer
	 *
	 * Move a buffer between two memory regions.
	 */
	int (*move)(struct ttm_buffer_object *bo, bool evict,
		    struct ttm_operation_ctx *ctx,
		    struct ttm_mem_reg *new_mem);

	/**
	 * struct ttm_bo_driver_member verify_access
	 *
	 * @bo: Pointer to a buffer object.
	 * @filp: Pointer to a struct file trying to access the object.
	 *
	 * Called from the map / write / read methods to verify that the
	 * caller is permitted to access the buffer object.
	 * This member may be set to NULL, which will refuse this kind of
	 * access for all buffer objects.
	 * This function should return 0 if access is granted, -EPERM otherwise.
	 */
	int (*verify_access)(struct ttm_buffer_object *bo,
			     struct file *filp);

	/**
	 * Hook to notify driver about a driver move so it
	 * can do tiling things and book-keeping.
	 *
	 * @evict: whether this move is evicting the buffer from the graphics
	 * address space
	 */
	void (*move_notify)(struct ttm_buffer_object *bo,
			    bool evict,
			    struct ttm_mem_reg *new_mem);
	/* notify the driver we are taking a fault on this BO
	 * and have reserved it */
	int (*fault_reserve_notify)(struct ttm_buffer_object *bo);

	/**
	 * notify the driver that we're about to swap out this bo
	 */
	void (*swap_notify)(struct ttm_buffer_object *bo);

	/**
	 * Driver callback on when mapping io memory (for bo_move_memcpy
	 * for instance). TTM will take care to call io_mem_free whenever
	 * the mapping is not use anymore. io_mem_reserve & io_mem_free
	 * are balanced.
	 */
	int (*io_mem_reserve)(struct ttm_bo_device *bdev,
			      struct ttm_mem_reg *mem);
	void (*io_mem_free)(struct ttm_bo_device *bdev,
			    struct ttm_mem_reg *mem);

	/**
	 * Return the pfn for a given page_offset inside the BO.
	 *
	 * @bo: the BO to look up the pfn for
	 * @page_offset: the offset to look up
	 */
	unsigned long (*io_mem_pfn)(struct ttm_buffer_object *bo,
				    unsigned long page_offset);

	/**
	 * Read/write memory buffers for ptrace access
	 *
	 * @bo: the BO to access
	 * @offset: the offset from the start of the BO
	 * @buf: pointer to source/destination buffer
	 * @len: number of bytes to copy
	 * @write: whether to read (0) from or write (non-0) to BO
	 *
	 * If successful, this function should return the number of
	 * bytes copied, -EIO otherwise. If the number of bytes
	 * returned is < len, the function may be called again with
	 * the remainder of the buffer to copy.
	 */
	int (*access_memory)(struct ttm_buffer_object *bo, unsigned long offset,
			     void *buf, int len, int write);

	/**
	 * struct ttm_bo_driver member del_from_lru_notify
	 *
	 * @bo: the buffer object deleted from lru
	 *
	 * notify driver that a BO was deleted from LRU.
	 */
	void (*del_from_lru_notify)(struct ttm_buffer_object *bo);

	/**
	 * Notify the driver that we're about to release a BO
	 *
	 * @bo: BO that is about to be released
	 *
	 * Gives the driver a chance to do any cleanup, including
	 * adding fences that may force a delayed delete
	 */
	void (*release_notify)(struct ttm_buffer_object *bo);
};

/**
 * struct ttm_bo_global - Buffer object driver global data.
 *
 * @dummy_read_page: Pointer to a dummy page used for mapping requests
 * of unpopulated pages.
 * @shrink: A shrink callback object used for buffer object swap.
 * @device_list_mutex: Mutex protecting the device list.
 * This mutex is held while traversing the device list for pm options.
 * @lru_lock: Spinlock protecting the bo subsystem lru lists.
 * @device_list: List of buffer object devices.
 * @swap_lru: Lru list of buffer objects used for swapping.
 */

extern struct ttm_bo_global {

	/**
	 * Constant after init.
	 */

	struct kobject kobj;
	struct page *dummy_read_page;
	spinlock_t lru_lock;

	/**
	 * Protected by ttm_global_mutex.
	 */
	struct list_head device_list;

	/**
	 * Protected by the lru_lock.
	 */
	struct list_head swap_lru[TTM_MAX_BO_PRIORITY];

	/**
	 * Internal protection.
	 */
	atomic_t bo_count;
} ttm_bo_glob;


#define TTM_NUM_MEM_TYPES 8

/**
 * struct ttm_bo_device - Buffer object driver device-specific data.
 *
 * @driver: Pointer to a struct ttm_bo_driver struct setup by the driver.
 * @man: An array of mem_type_managers.
 * @vma_manager: Address space manager (pointer)
 * lru_lock: Spinlock that protects the buffer+device lru lists and
 * ddestroy lists.
 * @dev_mapping: A pointer to the struct address_space representing the
 * device address space.
 * @wq: Work queue structure for the delayed delete workqueue.
 * @no_retry: Don't retry allocation if it fails
 *
 */

struct ttm_bo_device {

	/*
	 * Constant after bo device init / atomic.
	 */
	struct list_head device_list;
	struct ttm_bo_driver *driver;
	struct ttm_mem_type_manager man[TTM_NUM_MEM_TYPES];

	/*
	 * Protected by internal locks.
	 */
	struct drm_vma_offset_manager *vma_manager;

	/*
	 * Protected by the global:lru lock.
	 */
	struct list_head ddestroy;

	/*
	 * Protected by load / firstopen / lastclose /unload sync.
	 */

	struct address_space *dev_mapping;

	/*
	 * Internal protection.
	 */

	struct delayed_work wq;

	bool need_dma32;

	bool no_retry;
};
=======
#include "ttm_pool.h"
>>>>>>> 7d2a07b7

/**
 * struct ttm_lru_bulk_move_pos
 *
 * @first: first BO in the bulk move range
 * @last: last BO in the bulk move range
 *
 * Positions for a lru bulk move.
 */
struct ttm_lru_bulk_move_pos {
	struct ttm_buffer_object *first;
	struct ttm_buffer_object *last;
};

/**
 * struct ttm_lru_bulk_move
 *
 * @tt: first/last lru entry for BOs in the TT domain
 * @vram: first/last lru entry for BOs in the VRAM domain
 * @swap: first/last lru entry for BOs on the swap list
 *
 * Helper structure for bulk moves on the LRU list.
 */
struct ttm_lru_bulk_move {
	struct ttm_lru_bulk_move_pos tt[TTM_MAX_BO_PRIORITY];
	struct ttm_lru_bulk_move_pos vram[TTM_MAX_BO_PRIORITY];
};

/*
 * ttm_bo.c
 */

/**
 * ttm_bo_mem_space
 *
 * @bo: Pointer to a struct ttm_buffer_object. the data of which
 * we want to allocate space for.
 * @proposed_placement: Proposed new placement for the buffer object.
 * @mem: A struct ttm_resource.
 * @interruptible: Sleep interruptible when sliping.
 * @no_wait_gpu: Return immediately if the GPU is busy.
 *
 * Allocate memory space for the buffer object pointed to by @bo, using
 * the placement flags in @mem, potentially evicting other idle buffer objects.
 * This function may sleep while waiting for space to become available.
 * Returns:
 * -EBUSY: No space available (only if no_wait == 1).
 * -ENOMEM: Could not allocate memory for the buffer object, either due to
 * fragmentation or concurrent allocators.
 * -ERESTARTSYS: An interruptible sleep was interrupted by a signal.
 */
int ttm_bo_mem_space(struct ttm_buffer_object *bo,
		     struct ttm_placement *placement,
		     struct ttm_resource **mem,
		     struct ttm_operation_ctx *ctx);

<<<<<<< HEAD
void ttm_bo_mem_put(struct ttm_buffer_object *bo, struct ttm_mem_reg *mem);

int ttm_bo_device_release(struct ttm_bo_device *bdev);

/**
 * ttm_bo_device_init
 *
 * @bdev: A pointer to a struct ttm_bo_device to initialize.
 * @glob: A pointer to an initialized struct ttm_bo_global.
 * @driver: A pointer to a struct ttm_bo_driver set up by the caller.
 * @mapping: The address space to use for this bo.
 * @vma_manager: A pointer to a vma manager.
 * @file_page_offset: Offset into the device address space that is available
 * for buffer data. This ensures compatibility with other users of the
 * address space.
 *
 * Initializes a struct ttm_bo_device:
 * Returns:
 * !0: Failure.
 */
int ttm_bo_device_init(struct ttm_bo_device *bdev,
		       struct ttm_bo_driver *driver,
		       struct address_space *mapping,
		       struct drm_vma_offset_manager *vma_manager,
		       bool need_dma32);

=======
>>>>>>> 7d2a07b7
/**
 * ttm_bo_unmap_virtual
 *
 * @bo: tear down the virtual mappings for this BO
 */
void ttm_bo_unmap_virtual(struct ttm_buffer_object *bo);

/**
<<<<<<< HEAD
 * ttm_bo_unmap_virtual
 *
 * @bo: tear down the virtual mappings for this BO
 *
 * The caller must take ttm_mem_io_lock before calling this function.
 */
void ttm_bo_unmap_virtual_locked(struct ttm_buffer_object *bo);

int ttm_mem_io_reserve_vm(struct ttm_buffer_object *bo);
void ttm_mem_io_free_vm(struct ttm_buffer_object *bo);
int ttm_mem_io_lock(struct ttm_mem_type_manager *man, bool interruptible);
void ttm_mem_io_unlock(struct ttm_mem_type_manager *man);

/**
 * __ttm_bo_reserve:
=======
 * ttm_bo_reserve:
>>>>>>> 7d2a07b7
 *
 * @bo: A pointer to a struct ttm_buffer_object.
 * @interruptible: Sleep interruptible if waiting.
 * @no_wait: Don't sleep while trying to reserve, rather return -EBUSY.
 * @ticket: ticket used to acquire the ww_mutex.
 *
 * Locks a buffer object for validation. (Or prevents other processes from
 * locking it for validation), while taking a number of measures to prevent
 * deadlocks.
 *
 * Returns:
 * -EDEADLK: The reservation may cause a deadlock.
 * Release all buffer reservations, wait for @bo to become unreserved and
 * try again.
 * -ERESTARTSYS: A wait for the buffer to become unreserved was interrupted by
 * a signal. Release all buffer reservations and return to user-space.
 * -EBUSY: The function needed to sleep, but @no_wait was true
 * -EALREADY: Bo already reserved using @ticket. This error code will only
 * be returned if @use_ticket is set to true.
 */
static inline int ttm_bo_reserve(struct ttm_buffer_object *bo,
				 bool interruptible, bool no_wait,
				 struct ww_acquire_ctx *ticket)
{
	int ret = 0;

	if (no_wait) {
		bool success;
		if (WARN_ON(ticket))
			return -EBUSY;

		success = dma_resv_trylock(bo->base.resv);
		return success ? 0 : -EBUSY;
	}

	if (interruptible)
		ret = dma_resv_lock_interruptible(bo->base.resv, ticket);
	else
		ret = dma_resv_lock(bo->base.resv, ticket);
	if (ret == -EINTR)
		return -ERESTARTSYS;
	return ret;
}

/**
<<<<<<< HEAD
 * ttm_bo_reserve:
 *
 * @bo: A pointer to a struct ttm_buffer_object.
 * @interruptible: Sleep interruptible if waiting.
 * @no_wait: Don't sleep while trying to reserve, rather return -EBUSY.
 * @ticket: ticket used to acquire the ww_mutex.
 *
 * Locks a buffer object for validation. (Or prevents other processes from
 * locking it for validation) and removes it from lru lists, while taking
 * a number of measures to prevent deadlocks.
 *
 * Deadlocks may occur when two processes try to reserve multiple buffers in
 * different order, either by will or as a result of a buffer being evicted
 * to make room for a buffer already reserved. (Buffers are reserved before
 * they are evicted). The following algorithm prevents such deadlocks from
 * occurring:
 * Processes attempting to reserve multiple buffers other than for eviction,
 * (typically execbuf), should first obtain a unique 32-bit
 * validation sequence number,
 * and call this function with @use_ticket == 1 and @ticket->stamp == the unique
 * sequence number. If upon call of this function, the buffer object is already
 * reserved, the validation sequence is checked against the validation
 * sequence of the process currently reserving the buffer,
 * and if the current validation sequence is greater than that of the process
 * holding the reservation, the function returns -EDEADLK. Otherwise it sleeps
 * waiting for the buffer to become unreserved, after which it retries
 * reserving.
 * The caller should, when receiving an -EDEADLK error
 * release all its buffer reservations, wait for @bo to become unreserved, and
 * then rerun the validation with the same validation sequence. This procedure
 * will always guarantee that the process with the lowest validation sequence
 * will eventually succeed, preventing both deadlocks and starvation.
 *
 * Returns:
 * -EDEADLK: The reservation may cause a deadlock.
 * Release all buffer reservations, wait for @bo to become unreserved and
 * try again. (only if use_sequence == 1).
 * -ERESTARTSYS: A wait for the buffer to become unreserved was interrupted by
 * a signal. Release all buffer reservations and return to user-space.
 * -EBUSY: The function needed to sleep, but @no_wait was true
 * -EALREADY: Bo already reserved using @ticket. This error code will only
 * be returned if @use_ticket is set to true.
 */
static inline int ttm_bo_reserve(struct ttm_buffer_object *bo,
				 bool interruptible, bool no_wait,
				 struct ww_acquire_ctx *ticket)
{
	WARN_ON(!kref_read(&bo->kref));

	return __ttm_bo_reserve(bo, interruptible, no_wait, ticket);
}

/**
=======
>>>>>>> 7d2a07b7
 * ttm_bo_reserve_slowpath:
 * @bo: A pointer to a struct ttm_buffer_object.
 * @interruptible: Sleep interruptible if waiting.
 * @sequence: Set (@bo)->sequence to this value after lock
 *
 * This is called after ttm_bo_reserve returns -EAGAIN and we backed off
 * from all our other reservations. Because there are no other reservations
 * held by us, this function cannot deadlock any more.
 */
static inline int ttm_bo_reserve_slowpath(struct ttm_buffer_object *bo,
					  bool interruptible,
					  struct ww_acquire_ctx *ticket)
{
	if (interruptible) {
		int ret = dma_resv_lock_slow_interruptible(bo->base.resv,
							   ticket);
		if (ret == -EINTR)
			ret = -ERESTARTSYS;
		return ret;
	}
	dma_resv_lock_slow(bo->base.resv, ticket);
	return 0;
}

<<<<<<< HEAD
	if (interruptible)
		ret = dma_resv_lock_slow_interruptible(bo->base.resv,
								 ticket);
	else
		dma_resv_lock_slow(bo->base.resv, ticket);

	if (ret == -EINTR)
		ret = -ERESTARTSYS;
=======
static inline void
ttm_bo_move_to_lru_tail_unlocked(struct ttm_buffer_object *bo)
{
	spin_lock(&bo->bdev->lru_lock);
	ttm_bo_move_to_lru_tail(bo, bo->resource, NULL);
	spin_unlock(&bo->bdev->lru_lock);
}

static inline void ttm_bo_assign_mem(struct ttm_buffer_object *bo,
				     struct ttm_resource *new_mem)
{
	WARN_ON(bo->resource);
	bo->resource = new_mem;
}
>>>>>>> 7d2a07b7

/**
 * ttm_bo_move_null = assign memory for a buffer object.
 * @bo: The bo to assign the memory to
 * @new_mem: The memory to be assigned.
 *
 * Assign the memory from new_mem to the memory of the buffer object bo.
 */
static inline void ttm_bo_move_null(struct ttm_buffer_object *bo,
				    struct ttm_resource *new_mem)
{
	ttm_resource_free(bo, &bo->resource);
	ttm_bo_assign_mem(bo, new_mem);
}

/**
 * ttm_bo_unreserve
 *
 * @bo: A pointer to a struct ttm_buffer_object.
 *
 * Unreserve a previous reservation of @bo.
 */
static inline void ttm_bo_unreserve(struct ttm_buffer_object *bo)
{
<<<<<<< HEAD
	spin_lock(&ttm_bo_glob.lru_lock);
	ttm_bo_move_to_lru_tail(bo, NULL);
	spin_unlock(&ttm_bo_glob.lru_lock);
=======
	ttm_bo_move_to_lru_tail_unlocked(bo);
>>>>>>> 7d2a07b7
	dma_resv_unlock(bo->base.resv);
}

/*
 * ttm_bo_util.c
 */
int ttm_mem_io_reserve(struct ttm_device *bdev,
		       struct ttm_resource *mem);
void ttm_mem_io_free(struct ttm_device *bdev,
		     struct ttm_resource *mem);

/**
 * ttm_bo_move_memcpy
 *
 * @bo: A pointer to a struct ttm_buffer_object.
 * @interruptible: Sleep interruptible if waiting.
 * @no_wait_gpu: Return immediately if the GPU is busy.
 * @new_mem: struct ttm_resource indicating where to move.
 *
 * Fallback move function for a mappable buffer object in mappable memory.
 * The function will, if successful,
 * free any old aperture space, and set (@new_mem)->mm_node to NULL,
 * and update the (@bo)->mem placement flags. If unsuccessful, the old
 * data remains untouched, and it's up to the caller to free the
 * memory space indicated by @new_mem.
 * Returns:
 * !0: Failure.
 */

int ttm_bo_move_memcpy(struct ttm_buffer_object *bo,
		       struct ttm_operation_ctx *ctx,
		       struct ttm_resource *new_mem);

/**
 * ttm_bo_move_accel_cleanup.
 *
 * @bo: A pointer to a struct ttm_buffer_object.
 * @fence: A fence object that signals when moving is complete.
 * @evict: This is an evict move. Don't return until the buffer is idle.
 * @pipeline: evictions are to be pipelined.
 * @new_mem: struct ttm_resource indicating where to move.
 *
 * Accelerated move function to be called when an accelerated move
 * has been scheduled. The function will create a new temporary buffer object
 * representing the old placement, and put the sync object on both buffer
 * objects. After that the newly created buffer object is unref'd to be
 * destroyed when the move is complete. This will help pipeline
 * buffer moves.
 */
int ttm_bo_move_accel_cleanup(struct ttm_buffer_object *bo,
			      struct dma_fence *fence, bool evict,
			      bool pipeline,
			      struct ttm_resource *new_mem);

/**
 * ttm_bo_move_accel_cleanup.
 *
 * @bo: A pointer to a struct ttm_buffer_object.
 * @new_mem: struct ttm_resource indicating where to move.
 *
 * Special case of ttm_bo_move_accel_cleanup where the bo is guaranteed
 * by the caller to be idle. Typically used after memcpy buffer moves.
 */
static inline void ttm_bo_move_sync_cleanup(struct ttm_buffer_object *bo,
					    struct ttm_resource *new_mem)
{
	int ret = ttm_bo_move_accel_cleanup(bo, NULL, true, false, new_mem);

	WARN_ON(ret);
}

/**
 * ttm_bo_pipeline_gutting.
 *
 * @bo: A pointer to a struct ttm_buffer_object.
 *
 * Pipelined gutting a BO of its backing store.
 */
int ttm_bo_pipeline_gutting(struct ttm_buffer_object *bo);

/**
 * ttm_io_prot
 *
 * bo: ttm buffer object
 * res: ttm resource object
 * @tmp: Page protection flag for a normal, cached mapping.
 *
 * Utility function that returns the pgprot_t that should be used for
 * setting up a PTE with the caching model indicated by @c_state.
 */
pgprot_t ttm_io_prot(struct ttm_buffer_object *bo, struct ttm_resource *res,
		     pgprot_t tmp);

/**
 * ttm_bo_tt_bind
 *
 * Bind the object tt to a memory resource.
 */
int ttm_bo_tt_bind(struct ttm_buffer_object *bo, struct ttm_resource *mem);

/**
 * ttm_bo_tt_destroy.
 */
void ttm_bo_tt_destroy(struct ttm_buffer_object *bo);

void ttm_move_memcpy(struct ttm_buffer_object *bo,
		     u32 num_pages,
		     struct ttm_kmap_iter *dst_iter,
		     struct ttm_kmap_iter *src_iter);

struct ttm_kmap_iter *
ttm_kmap_iter_iomap_init(struct ttm_kmap_iter_iomap *iter_io,
			 struct io_mapping *iomap,
			 struct sg_table *st,
			 resource_size_t start);
#endif<|MERGE_RESOLUTION|>--- conflicted
+++ resolved
@@ -36,453 +36,14 @@
 #include <linux/fs.h>
 #include <linux/spinlock.h>
 #include <linux/dma-resv.h>
-<<<<<<< HEAD
-=======
 
 #include <drm/ttm/ttm_device.h>
->>>>>>> 7d2a07b7
 
 #include "ttm_bo_api.h"
 #include "ttm_kmap_iter.h"
 #include "ttm_placement.h"
 #include "ttm_tt.h"
-<<<<<<< HEAD
-
-#define TTM_MAX_BO_PRIORITY	4U
-
-#define TTM_MEMTYPE_FLAG_FIXED         (1 << 0)	/* Fixed (on-card) PCI memory */
-#define TTM_MEMTYPE_FLAG_MAPPABLE      (1 << 1)	/* Memory mappable */
-
-struct ttm_mem_type_manager;
-
-struct ttm_mem_type_manager_func {
-	/**
-	 * struct ttm_mem_type_manager member init
-	 *
-	 * @man: Pointer to a memory type manager.
-	 * @p_size: Implementation dependent, but typically the size of the
-	 * range to be managed in pages.
-	 *
-	 * Called to initialize a private range manager. The function is
-	 * expected to initialize the man::priv member.
-	 * Returns 0 on success, negative error code on failure.
-	 */
-	int  (*init)(struct ttm_mem_type_manager *man, unsigned long p_size);
-
-	/**
-	 * struct ttm_mem_type_manager member takedown
-	 *
-	 * @man: Pointer to a memory type manager.
-	 *
-	 * Called to undo the setup done in init. All allocated resources
-	 * should be freed.
-	 */
-	int  (*takedown)(struct ttm_mem_type_manager *man);
-
-	/**
-	 * struct ttm_mem_type_manager member get_node
-	 *
-	 * @man: Pointer to a memory type manager.
-	 * @bo: Pointer to the buffer object we're allocating space for.
-	 * @placement: Placement details.
-	 * @flags: Additional placement flags.
-	 * @mem: Pointer to a struct ttm_mem_reg to be filled in.
-	 *
-	 * This function should allocate space in the memory type managed
-	 * by @man. Placement details if
-	 * applicable are given by @placement. If successful,
-	 * @mem::mm_node should be set to a non-null value, and
-	 * @mem::start should be set to a value identifying the beginning
-	 * of the range allocated, and the function should return zero.
-	 * If the memory region accommodate the buffer object, @mem::mm_node
-	 * should be set to NULL, and the function should return 0.
-	 * If a system error occurred, preventing the request to be fulfilled,
-	 * the function should return a negative error code.
-	 *
-	 * Note that @mem::mm_node will only be dereferenced by
-	 * struct ttm_mem_type_manager functions and optionally by the driver,
-	 * which has knowledge of the underlying type.
-	 *
-	 * This function may not be called from within atomic context, so
-	 * an implementation can and must use either a mutex or a spinlock to
-	 * protect any data structures managing the space.
-	 */
-	int  (*get_node)(struct ttm_mem_type_manager *man,
-			 struct ttm_buffer_object *bo,
-			 const struct ttm_place *place,
-			 struct ttm_mem_reg *mem);
-
-	/**
-	 * struct ttm_mem_type_manager member put_node
-	 *
-	 * @man: Pointer to a memory type manager.
-	 * @mem: Pointer to a struct ttm_mem_reg to be filled in.
-	 *
-	 * This function frees memory type resources previously allocated
-	 * and that are identified by @mem::mm_node and @mem::start. May not
-	 * be called from within atomic context.
-	 */
-	void (*put_node)(struct ttm_mem_type_manager *man,
-			 struct ttm_mem_reg *mem);
-
-	/**
-	 * struct ttm_mem_type_manager member debug
-	 *
-	 * @man: Pointer to a memory type manager.
-	 * @printer: Prefix to be used in printout to identify the caller.
-	 *
-	 * This function is called to print out the state of the memory
-	 * type manager to aid debugging of out-of-memory conditions.
-	 * It may not be called from within atomic context.
-	 */
-	void (*debug)(struct ttm_mem_type_manager *man,
-		      struct drm_printer *printer);
-};
-
-/**
- * struct ttm_mem_type_manager
- *
- * @has_type: The memory type has been initialized.
- * @use_type: The memory type is enabled.
- * @flags: TTM_MEMTYPE_XX flags identifying the traits of the memory
- * managed by this memory type.
- * @gpu_offset: If used, the GPU offset of the first managed page of
- * fixed memory or the first managed location in an aperture.
- * @size: Size of the managed region.
- * @available_caching: A mask of available caching types, TTM_PL_FLAG_XX,
- * as defined in ttm_placement_common.h
- * @default_caching: The default caching policy used for a buffer object
- * placed in this memory type if the user doesn't provide one.
- * @func: structure pointer implementing the range manager. See above
- * @priv: Driver private closure for @func.
- * @io_reserve_mutex: Mutex optionally protecting shared io_reserve structures
- * @use_io_reserve_lru: Use an lru list to try to unreserve io_mem_regions
- * reserved by the TTM vm system.
- * @io_reserve_lru: Optional lru list for unreserving io mem regions.
- * @move_lock: lock for move fence
- * static information. bdev::driver::io_mem_free is never used.
- * @lru: The lru list for this memory type.
- * @move: The fence of the last pipelined move operation.
- *
- * This structure is used to identify and manage memory types for a device.
- * It's set up by the ttm_bo_driver::init_mem_type method.
- */
-
-
-
-struct ttm_mem_type_manager {
-	struct ttm_bo_device *bdev;
-
-	/*
-	 * No protection. Constant from start.
-	 */
-
-	bool has_type;
-	bool use_type;
-	uint32_t flags;
-	uint64_t size;
-	uint32_t available_caching;
-	uint32_t default_caching;
-	const struct ttm_mem_type_manager_func *func;
-	void *priv;
-	struct mutex io_reserve_mutex;
-	bool use_io_reserve_lru;
-	spinlock_t move_lock;
-
-	/*
-	 * Protected by @io_reserve_mutex:
-	 */
-
-	struct list_head io_reserve_lru;
-
-	/*
-	 * Protected by the global->lru_lock.
-	 */
-
-	struct list_head lru[TTM_MAX_BO_PRIORITY];
-
-	/*
-	 * Protected by @move_lock.
-	 */
-	struct dma_fence *move;
-};
-
-/**
- * struct ttm_bo_driver
- *
- * @create_ttm_backend_entry: Callback to create a struct ttm_backend.
- * @init_mem_type: Callback to initialize a struct ttm_mem_type_manager
- * structure.
- * @evict_flags: Callback to obtain placement flags when a buffer is evicted.
- * @move: Callback for a driver to hook in accelerated functions to
- * move a buffer.
- * If set to NULL, a potentially slow memcpy() move is used.
- */
-
-struct ttm_bo_driver {
-	/**
-	 * ttm_tt_create
-	 *
-	 * @bo: The buffer object to create the ttm for.
-	 * @page_flags: Page flags as identified by TTM_PAGE_FLAG_XX flags.
-	 *
-	 * Create a struct ttm_tt to back data with system memory pages.
-	 * No pages are actually allocated.
-	 * Returns:
-	 * NULL: Out of memory.
-	 */
-	struct ttm_tt *(*ttm_tt_create)(struct ttm_buffer_object *bo,
-					uint32_t page_flags);
-
-	/**
-	 * ttm_tt_populate
-	 *
-	 * @ttm: The struct ttm_tt to contain the backing pages.
-	 *
-	 * Allocate all backing pages
-	 * Returns:
-	 * -ENOMEM: Out of memory.
-	 */
-	int (*ttm_tt_populate)(struct ttm_tt *ttm,
-			struct ttm_operation_ctx *ctx);
-
-	/**
-	 * ttm_tt_unpopulate
-	 *
-	 * @ttm: The struct ttm_tt to contain the backing pages.
-	 *
-	 * Free all backing page
-	 */
-	void (*ttm_tt_unpopulate)(struct ttm_tt *ttm);
-
-	int (*init_mem_type)(struct ttm_bo_device *bdev, uint32_t type,
-			     struct ttm_mem_type_manager *man);
-
-	/**
-	 * struct ttm_bo_driver member eviction_valuable
-	 *
-	 * @bo: the buffer object to be evicted
-	 * @place: placement we need room for
-	 *
-	 * Check with the driver if it is valuable to evict a BO to make room
-	 * for a certain placement.
-	 */
-	bool (*eviction_valuable)(struct ttm_buffer_object *bo,
-				  const struct ttm_place *place);
-	/**
-	 * struct ttm_bo_driver member evict_flags:
-	 *
-	 * @bo: the buffer object to be evicted
-	 *
-	 * Return the bo flags for a buffer which is not mapped to the hardware.
-	 * These will be placed in proposed_flags so that when the move is
-	 * finished, they'll end up in bo->mem.flags
-	 */
-
-	void (*evict_flags)(struct ttm_buffer_object *bo,
-			    struct ttm_placement *placement);
-
-	/**
-	 * struct ttm_bo_driver member move:
-	 *
-	 * @bo: the buffer to move
-	 * @evict: whether this motion is evicting the buffer from
-	 * the graphics address space
-	 * @ctx: context for this move with parameters
-	 * @new_mem: the new memory region receiving the buffer
-	 *
-	 * Move a buffer between two memory regions.
-	 */
-	int (*move)(struct ttm_buffer_object *bo, bool evict,
-		    struct ttm_operation_ctx *ctx,
-		    struct ttm_mem_reg *new_mem);
-
-	/**
-	 * struct ttm_bo_driver_member verify_access
-	 *
-	 * @bo: Pointer to a buffer object.
-	 * @filp: Pointer to a struct file trying to access the object.
-	 *
-	 * Called from the map / write / read methods to verify that the
-	 * caller is permitted to access the buffer object.
-	 * This member may be set to NULL, which will refuse this kind of
-	 * access for all buffer objects.
-	 * This function should return 0 if access is granted, -EPERM otherwise.
-	 */
-	int (*verify_access)(struct ttm_buffer_object *bo,
-			     struct file *filp);
-
-	/**
-	 * Hook to notify driver about a driver move so it
-	 * can do tiling things and book-keeping.
-	 *
-	 * @evict: whether this move is evicting the buffer from the graphics
-	 * address space
-	 */
-	void (*move_notify)(struct ttm_buffer_object *bo,
-			    bool evict,
-			    struct ttm_mem_reg *new_mem);
-	/* notify the driver we are taking a fault on this BO
-	 * and have reserved it */
-	int (*fault_reserve_notify)(struct ttm_buffer_object *bo);
-
-	/**
-	 * notify the driver that we're about to swap out this bo
-	 */
-	void (*swap_notify)(struct ttm_buffer_object *bo);
-
-	/**
-	 * Driver callback on when mapping io memory (for bo_move_memcpy
-	 * for instance). TTM will take care to call io_mem_free whenever
-	 * the mapping is not use anymore. io_mem_reserve & io_mem_free
-	 * are balanced.
-	 */
-	int (*io_mem_reserve)(struct ttm_bo_device *bdev,
-			      struct ttm_mem_reg *mem);
-	void (*io_mem_free)(struct ttm_bo_device *bdev,
-			    struct ttm_mem_reg *mem);
-
-	/**
-	 * Return the pfn for a given page_offset inside the BO.
-	 *
-	 * @bo: the BO to look up the pfn for
-	 * @page_offset: the offset to look up
-	 */
-	unsigned long (*io_mem_pfn)(struct ttm_buffer_object *bo,
-				    unsigned long page_offset);
-
-	/**
-	 * Read/write memory buffers for ptrace access
-	 *
-	 * @bo: the BO to access
-	 * @offset: the offset from the start of the BO
-	 * @buf: pointer to source/destination buffer
-	 * @len: number of bytes to copy
-	 * @write: whether to read (0) from or write (non-0) to BO
-	 *
-	 * If successful, this function should return the number of
-	 * bytes copied, -EIO otherwise. If the number of bytes
-	 * returned is < len, the function may be called again with
-	 * the remainder of the buffer to copy.
-	 */
-	int (*access_memory)(struct ttm_buffer_object *bo, unsigned long offset,
-			     void *buf, int len, int write);
-
-	/**
-	 * struct ttm_bo_driver member del_from_lru_notify
-	 *
-	 * @bo: the buffer object deleted from lru
-	 *
-	 * notify driver that a BO was deleted from LRU.
-	 */
-	void (*del_from_lru_notify)(struct ttm_buffer_object *bo);
-
-	/**
-	 * Notify the driver that we're about to release a BO
-	 *
-	 * @bo: BO that is about to be released
-	 *
-	 * Gives the driver a chance to do any cleanup, including
-	 * adding fences that may force a delayed delete
-	 */
-	void (*release_notify)(struct ttm_buffer_object *bo);
-};
-
-/**
- * struct ttm_bo_global - Buffer object driver global data.
- *
- * @dummy_read_page: Pointer to a dummy page used for mapping requests
- * of unpopulated pages.
- * @shrink: A shrink callback object used for buffer object swap.
- * @device_list_mutex: Mutex protecting the device list.
- * This mutex is held while traversing the device list for pm options.
- * @lru_lock: Spinlock protecting the bo subsystem lru lists.
- * @device_list: List of buffer object devices.
- * @swap_lru: Lru list of buffer objects used for swapping.
- */
-
-extern struct ttm_bo_global {
-
-	/**
-	 * Constant after init.
-	 */
-
-	struct kobject kobj;
-	struct page *dummy_read_page;
-	spinlock_t lru_lock;
-
-	/**
-	 * Protected by ttm_global_mutex.
-	 */
-	struct list_head device_list;
-
-	/**
-	 * Protected by the lru_lock.
-	 */
-	struct list_head swap_lru[TTM_MAX_BO_PRIORITY];
-
-	/**
-	 * Internal protection.
-	 */
-	atomic_t bo_count;
-} ttm_bo_glob;
-
-
-#define TTM_NUM_MEM_TYPES 8
-
-/**
- * struct ttm_bo_device - Buffer object driver device-specific data.
- *
- * @driver: Pointer to a struct ttm_bo_driver struct setup by the driver.
- * @man: An array of mem_type_managers.
- * @vma_manager: Address space manager (pointer)
- * lru_lock: Spinlock that protects the buffer+device lru lists and
- * ddestroy lists.
- * @dev_mapping: A pointer to the struct address_space representing the
- * device address space.
- * @wq: Work queue structure for the delayed delete workqueue.
- * @no_retry: Don't retry allocation if it fails
- *
- */
-
-struct ttm_bo_device {
-
-	/*
-	 * Constant after bo device init / atomic.
-	 */
-	struct list_head device_list;
-	struct ttm_bo_driver *driver;
-	struct ttm_mem_type_manager man[TTM_NUM_MEM_TYPES];
-
-	/*
-	 * Protected by internal locks.
-	 */
-	struct drm_vma_offset_manager *vma_manager;
-
-	/*
-	 * Protected by the global:lru lock.
-	 */
-	struct list_head ddestroy;
-
-	/*
-	 * Protected by load / firstopen / lastclose /unload sync.
-	 */
-
-	struct address_space *dev_mapping;
-
-	/*
-	 * Internal protection.
-	 */
-
-	struct delayed_work wq;
-
-	bool need_dma32;
-
-	bool no_retry;
-};
-=======
 #include "ttm_pool.h"
->>>>>>> 7d2a07b7
 
 /**
  * struct ttm_lru_bulk_move_pos
@@ -539,35 +100,6 @@
 		     struct ttm_resource **mem,
 		     struct ttm_operation_ctx *ctx);
 
-<<<<<<< HEAD
-void ttm_bo_mem_put(struct ttm_buffer_object *bo, struct ttm_mem_reg *mem);
-
-int ttm_bo_device_release(struct ttm_bo_device *bdev);
-
-/**
- * ttm_bo_device_init
- *
- * @bdev: A pointer to a struct ttm_bo_device to initialize.
- * @glob: A pointer to an initialized struct ttm_bo_global.
- * @driver: A pointer to a struct ttm_bo_driver set up by the caller.
- * @mapping: The address space to use for this bo.
- * @vma_manager: A pointer to a vma manager.
- * @file_page_offset: Offset into the device address space that is available
- * for buffer data. This ensures compatibility with other users of the
- * address space.
- *
- * Initializes a struct ttm_bo_device:
- * Returns:
- * !0: Failure.
- */
-int ttm_bo_device_init(struct ttm_bo_device *bdev,
-		       struct ttm_bo_driver *driver,
-		       struct address_space *mapping,
-		       struct drm_vma_offset_manager *vma_manager,
-		       bool need_dma32);
-
-=======
->>>>>>> 7d2a07b7
 /**
  * ttm_bo_unmap_virtual
  *
@@ -576,25 +108,7 @@
 void ttm_bo_unmap_virtual(struct ttm_buffer_object *bo);
 
 /**
-<<<<<<< HEAD
- * ttm_bo_unmap_virtual
- *
- * @bo: tear down the virtual mappings for this BO
- *
- * The caller must take ttm_mem_io_lock before calling this function.
- */
-void ttm_bo_unmap_virtual_locked(struct ttm_buffer_object *bo);
-
-int ttm_mem_io_reserve_vm(struct ttm_buffer_object *bo);
-void ttm_mem_io_free_vm(struct ttm_buffer_object *bo);
-int ttm_mem_io_lock(struct ttm_mem_type_manager *man, bool interruptible);
-void ttm_mem_io_unlock(struct ttm_mem_type_manager *man);
-
-/**
- * __ttm_bo_reserve:
-=======
  * ttm_bo_reserve:
->>>>>>> 7d2a07b7
  *
  * @bo: A pointer to a struct ttm_buffer_object.
  * @interruptible: Sleep interruptible if waiting.
@@ -640,62 +154,6 @@
 }
 
 /**
-<<<<<<< HEAD
- * ttm_bo_reserve:
- *
- * @bo: A pointer to a struct ttm_buffer_object.
- * @interruptible: Sleep interruptible if waiting.
- * @no_wait: Don't sleep while trying to reserve, rather return -EBUSY.
- * @ticket: ticket used to acquire the ww_mutex.
- *
- * Locks a buffer object for validation. (Or prevents other processes from
- * locking it for validation) and removes it from lru lists, while taking
- * a number of measures to prevent deadlocks.
- *
- * Deadlocks may occur when two processes try to reserve multiple buffers in
- * different order, either by will or as a result of a buffer being evicted
- * to make room for a buffer already reserved. (Buffers are reserved before
- * they are evicted). The following algorithm prevents such deadlocks from
- * occurring:
- * Processes attempting to reserve multiple buffers other than for eviction,
- * (typically execbuf), should first obtain a unique 32-bit
- * validation sequence number,
- * and call this function with @use_ticket == 1 and @ticket->stamp == the unique
- * sequence number. If upon call of this function, the buffer object is already
- * reserved, the validation sequence is checked against the validation
- * sequence of the process currently reserving the buffer,
- * and if the current validation sequence is greater than that of the process
- * holding the reservation, the function returns -EDEADLK. Otherwise it sleeps
- * waiting for the buffer to become unreserved, after which it retries
- * reserving.
- * The caller should, when receiving an -EDEADLK error
- * release all its buffer reservations, wait for @bo to become unreserved, and
- * then rerun the validation with the same validation sequence. This procedure
- * will always guarantee that the process with the lowest validation sequence
- * will eventually succeed, preventing both deadlocks and starvation.
- *
- * Returns:
- * -EDEADLK: The reservation may cause a deadlock.
- * Release all buffer reservations, wait for @bo to become unreserved and
- * try again. (only if use_sequence == 1).
- * -ERESTARTSYS: A wait for the buffer to become unreserved was interrupted by
- * a signal. Release all buffer reservations and return to user-space.
- * -EBUSY: The function needed to sleep, but @no_wait was true
- * -EALREADY: Bo already reserved using @ticket. This error code will only
- * be returned if @use_ticket is set to true.
- */
-static inline int ttm_bo_reserve(struct ttm_buffer_object *bo,
-				 bool interruptible, bool no_wait,
-				 struct ww_acquire_ctx *ticket)
-{
-	WARN_ON(!kref_read(&bo->kref));
-
-	return __ttm_bo_reserve(bo, interruptible, no_wait, ticket);
-}
-
-/**
-=======
->>>>>>> 7d2a07b7
  * ttm_bo_reserve_slowpath:
  * @bo: A pointer to a struct ttm_buffer_object.
  * @interruptible: Sleep interruptible if waiting.
@@ -720,16 +178,6 @@
 	return 0;
 }
 
-<<<<<<< HEAD
-	if (interruptible)
-		ret = dma_resv_lock_slow_interruptible(bo->base.resv,
-								 ticket);
-	else
-		dma_resv_lock_slow(bo->base.resv, ticket);
-
-	if (ret == -EINTR)
-		ret = -ERESTARTSYS;
-=======
 static inline void
 ttm_bo_move_to_lru_tail_unlocked(struct ttm_buffer_object *bo)
 {
@@ -744,7 +192,6 @@
 	WARN_ON(bo->resource);
 	bo->resource = new_mem;
 }
->>>>>>> 7d2a07b7
 
 /**
  * ttm_bo_move_null = assign memory for a buffer object.
@@ -769,13 +216,7 @@
  */
 static inline void ttm_bo_unreserve(struct ttm_buffer_object *bo)
 {
-<<<<<<< HEAD
-	spin_lock(&ttm_bo_glob.lru_lock);
-	ttm_bo_move_to_lru_tail(bo, NULL);
-	spin_unlock(&ttm_bo_glob.lru_lock);
-=======
 	ttm_bo_move_to_lru_tail_unlocked(bo);
->>>>>>> 7d2a07b7
 	dma_resv_unlock(bo->base.resv);
 }
 
