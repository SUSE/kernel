--- conflicted
+++ resolved
@@ -102,8 +102,6 @@
 drm_kunit_helper_atomic_state_alloc(struct kunit *test,
 				    struct drm_device *drm,
 				    struct drm_modeset_acquire_ctx *ctx);
-<<<<<<< HEAD
-=======
 
 struct drm_plane *
 drm_kunit_helper_create_primary_plane(struct kunit *test,
@@ -125,6 +123,5 @@
 struct drm_display_mode *
 drm_kunit_display_mode_from_cea_vic(struct kunit *test, struct drm_device *dev,
 				    u8 video_code);
->>>>>>> 2d5404ca
 
 #endif // DRM_KUNIT_HELPERS_H_