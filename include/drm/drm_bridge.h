--- conflicted
+++ resolved
@@ -929,11 +929,8 @@
 #if defined(CONFIG_OF) && defined(CONFIG_DRM_PANEL_BRIDGE)
 struct drm_bridge *devm_drm_of_get_bridge(struct device *dev, struct device_node *node,
 					  u32 port, u32 endpoint);
-<<<<<<< HEAD
-=======
 struct drm_bridge *drmm_of_get_bridge(struct drm_device *drm, struct device_node *node,
 					  u32 port, u32 endpoint);
->>>>>>> eb3cdb58
 #else
 static inline struct drm_bridge *devm_drm_of_get_bridge(struct device *dev,
 							struct device_node *node,
@@ -942,8 +939,6 @@
 {
 	return ERR_PTR(-ENODEV);
 }
-<<<<<<< HEAD
-=======
 
 static inline struct drm_bridge *drmm_of_get_bridge(struct drm_device *drm,
 						     struct device_node *node,
@@ -952,7 +947,6 @@
 {
 	return ERR_PTR(-ENODEV);
 }
->>>>>>> eb3cdb58
 #endif
 
 #endif