--- conflicted
+++ resolved
@@ -476,7 +476,6 @@
 			      const struct drm_edid *edid);
 int drm_edid_connector_add_modes(struct drm_connector *connector);
 bool drm_edid_is_digital(const struct drm_edid *drm_edid);
-<<<<<<< HEAD
 void drm_edid_get_product_id(const struct drm_edid *drm_edid,
 			     struct drm_edid_product_id *id);
 void drm_edid_print_product_id(struct drm_printer *p,
@@ -484,11 +483,6 @@
 u32 drm_edid_get_panel_id(const struct drm_edid *drm_edid);
 bool drm_edid_match(const struct drm_edid *drm_edid,
 		    const struct drm_edid_ident *ident);
-=======
-
-const u8 *drm_find_edid_extension(const struct drm_edid *drm_edid,
-				  int ext_id, int *ext_index);
 bool drm_edid_has_quirk(struct drm_connector *connector, enum drm_edid_quirk quirk);
->>>>>>> 2779a94a
 
 #endif /* __DRM_EDID_H__ */