/*
 * Copyright © 2007-2008 Intel Corporation
 *   Jesse Barnes <jesse.barnes@intel.com>
 *
 * Permission is hereby granted, free of charge, to any person obtaining a
 * copy of this software and associated documentation files (the "Software"),
 * to deal in the Software without restriction, including without limitation
 * the rights to use, copy, modify, merge, publish, distribute, sublicense,
 * and/or sell copies of the Software, and to permit persons to whom the
 * Software is furnished to do so, subject to the following conditions:
 *
 * The above copyright notice and this permission notice shall be included in
 * all copies or substantial portions of the Software.
 *
 * THE SOFTWARE IS PROVIDED "AS IS", WITHOUT WARRANTY OF ANY KIND, EXPRESS OR
 * IMPLIED, INCLUDING BUT NOT LIMITED TO THE WARRANTIES OF MERCHANTABILITY,
 * FITNESS FOR A PARTICULAR PURPOSE AND NONINFRINGEMENT.  IN NO EVENT SHALL
 * THE COPYRIGHT HOLDER(S) OR AUTHOR(S) BE LIABLE FOR ANY CLAIM, DAMAGES OR
 * OTHER LIABILITY, WHETHER IN AN ACTION OF CONTRACT, TORT OR OTHERWISE,
 * ARISING FROM, OUT OF OR IN CONNECTION WITH THE SOFTWARE OR THE USE OR
 * OTHER DEALINGS IN THE SOFTWARE.
 */
#ifndef __DRM_EDID_H__
#define __DRM_EDID_H__

#include <linux/types.h>
#include <linux/hdmi.h>
#include <drm/drm_mode.h>

struct drm_device;
struct drm_edid;
struct i2c_adapter;

#define EDID_LENGTH 128
#define DDC_ADDR 0x50
#define DDC_ADDR2 0x52 /* E-DDC 1.2 - where DisplayID can hide */

#define CEA_EXT	    0x02
#define VTB_EXT	    0x10
#define DI_EXT	    0x40
#define LS_EXT	    0x50
#define MI_EXT	    0x60
#define DISPLAYID_EXT 0x70

struct est_timings {
	u8 t1;
	u8 t2;
	u8 mfg_rsvd;
} __attribute__((packed));

/* 00=16:10, 01=4:3, 10=5:4, 11=16:9 */
#define EDID_TIMING_ASPECT_SHIFT 6
#define EDID_TIMING_ASPECT_MASK  (0x3 << EDID_TIMING_ASPECT_SHIFT)

/* need to add 60 */
#define EDID_TIMING_VFREQ_SHIFT  0
#define EDID_TIMING_VFREQ_MASK   (0x3f << EDID_TIMING_VFREQ_SHIFT)

struct std_timing {
	u8 hsize; /* need to multiply by 8 then add 248 */
	u8 vfreq_aspect;
} __attribute__((packed));

#define DRM_EDID_PT_SYNC_MASK              (3 << 3)
# define DRM_EDID_PT_ANALOG_CSYNC          (0 << 3)
# define DRM_EDID_PT_BIPOLAR_ANALOG_CSYNC  (1 << 3)
# define DRM_EDID_PT_DIGITAL_CSYNC         (2 << 3)
#  define DRM_EDID_PT_CSYNC_ON_RGB         (1 << 1) /* analog csync only */
#  define DRM_EDID_PT_CSYNC_SERRATE        (1 << 2)
# define DRM_EDID_PT_DIGITAL_SEPARATE_SYNC (3 << 3)
#  define DRM_EDID_PT_HSYNC_POSITIVE       (1 << 1) /* also digital csync */
#  define DRM_EDID_PT_VSYNC_POSITIVE       (1 << 2)
#define DRM_EDID_PT_STEREO         (1 << 5)
#define DRM_EDID_PT_INTERLACED     (1 << 7)

/* If detailed data is pixel timing */
struct detailed_pixel_timing {
	u8 hactive_lo;
	u8 hblank_lo;
	u8 hactive_hblank_hi;
	u8 vactive_lo;
	u8 vblank_lo;
	u8 vactive_vblank_hi;
	u8 hsync_offset_lo;
	u8 hsync_pulse_width_lo;
	u8 vsync_offset_pulse_width_lo;
	u8 hsync_vsync_offset_pulse_width_hi;
	u8 width_mm_lo;
	u8 height_mm_lo;
	u8 width_height_mm_hi;
	u8 hborder;
	u8 vborder;
	u8 misc;
} __attribute__((packed));

/* If it's not pixel timing, it'll be one of the below */
struct detailed_data_string {
	u8 str[13];
} __attribute__((packed));

#define DRM_EDID_RANGE_OFFSET_MIN_VFREQ (1 << 0) /* 1.4 */
#define DRM_EDID_RANGE_OFFSET_MAX_VFREQ (1 << 1) /* 1.4 */
#define DRM_EDID_RANGE_OFFSET_MIN_HFREQ (1 << 2) /* 1.4 */
#define DRM_EDID_RANGE_OFFSET_MAX_HFREQ (1 << 3) /* 1.4 */

<<<<<<< HEAD
#define DRM_EDID_DEFAULT_GTF_SUPPORT_FLAG   0x00
#define DRM_EDID_RANGE_LIMITS_ONLY_FLAG     0x01
#define DRM_EDID_SECONDARY_GTF_SUPPORT_FLAG 0x02
#define DRM_EDID_CVT_SUPPORT_FLAG           0x04
=======
#define DRM_EDID_DEFAULT_GTF_SUPPORT_FLAG   0x00 /* 1.3 */
#define DRM_EDID_RANGE_LIMITS_ONLY_FLAG     0x01 /* 1.4 */
#define DRM_EDID_SECONDARY_GTF_SUPPORT_FLAG 0x02 /* 1.3 */
#define DRM_EDID_CVT_SUPPORT_FLAG           0x04 /* 1.4 */

#define DRM_EDID_CVT_FLAGS_STANDARD_BLANKING (1 << 3)
#define DRM_EDID_CVT_FLAGS_REDUCED_BLANKING  (1 << 4)
>>>>>>> eb3cdb58

struct detailed_data_monitor_range {
	u8 min_vfreq;
	u8 max_vfreq;
	u8 min_hfreq_khz;
	u8 max_hfreq_khz;
	u8 pixel_clock_mhz; /* need to multiply by 10 */
	u8 flags;
	union {
		struct {
			u8 reserved;
			u8 hfreq_start_khz; /* need to multiply by 2 */
			u8 c; /* need to divide by 2 */
			__le16 m;
			u8 k;
			u8 j; /* need to divide by 2 */
		} __attribute__((packed)) gtf2;
		struct {
			u8 version;
			u8 data1; /* high 6 bits: extra clock resolution */
			u8 data2; /* plus low 2 of above: max hactive */
			u8 supported_aspects;
			u8 flags; /* preferred aspect and blanking support */
			u8 supported_scalings;
			u8 preferred_refresh;
		} __attribute__((packed)) cvt;
	} __attribute__((packed)) formula;
} __attribute__((packed));

struct detailed_data_wpindex {
	u8 white_yx_lo; /* Lower 2 bits each */
	u8 white_x_hi;
	u8 white_y_hi;
	u8 gamma; /* need to divide by 100 then add 1 */
} __attribute__((packed));

struct detailed_data_color_point {
	u8 windex1;
	u8 wpindex1[3];
	u8 windex2;
	u8 wpindex2[3];
} __attribute__((packed));

struct cvt_timing {
	u8 code[3];
} __attribute__((packed));

struct detailed_non_pixel {
	u8 pad1;
	u8 type; /* ff=serial, fe=string, fd=monitor range, fc=monitor name
		    fb=color point data, fa=standard timing data,
		    f9=undefined, f8=mfg. reserved */
	u8 pad2;
	union {
		struct detailed_data_string str;
		struct detailed_data_monitor_range range;
		struct detailed_data_wpindex color;
		struct std_timing timings[6];
		struct cvt_timing cvt[4];
	} __attribute__((packed)) data;
} __attribute__((packed));

#define EDID_DETAIL_EST_TIMINGS 0xf7
#define EDID_DETAIL_CVT_3BYTE 0xf8
#define EDID_DETAIL_COLOR_MGMT_DATA 0xf9
#define EDID_DETAIL_STD_MODES 0xfa
#define EDID_DETAIL_MONITOR_CPDATA 0xfb
#define EDID_DETAIL_MONITOR_NAME 0xfc
#define EDID_DETAIL_MONITOR_RANGE 0xfd
#define EDID_DETAIL_MONITOR_STRING 0xfe
#define EDID_DETAIL_MONITOR_SERIAL 0xff

struct detailed_timing {
	__le16 pixel_clock; /* need to multiply by 10 KHz */
	union {
		struct detailed_pixel_timing pixel_data;
		struct detailed_non_pixel other_data;
	} __attribute__((packed)) data;
} __attribute__((packed));

#define DRM_EDID_INPUT_SERRATION_VSYNC (1 << 0)
#define DRM_EDID_INPUT_SYNC_ON_GREEN   (1 << 1)
#define DRM_EDID_INPUT_COMPOSITE_SYNC  (1 << 2)
#define DRM_EDID_INPUT_SEPARATE_SYNCS  (1 << 3)
#define DRM_EDID_INPUT_BLANK_TO_BLACK  (1 << 4)
#define DRM_EDID_INPUT_VIDEO_LEVEL     (3 << 5)
#define DRM_EDID_INPUT_DIGITAL         (1 << 7)
#define DRM_EDID_DIGITAL_DEPTH_MASK    (7 << 4) /* 1.4 */
#define DRM_EDID_DIGITAL_DEPTH_UNDEF   (0 << 4) /* 1.4 */
#define DRM_EDID_DIGITAL_DEPTH_6       (1 << 4) /* 1.4 */
#define DRM_EDID_DIGITAL_DEPTH_8       (2 << 4) /* 1.4 */
#define DRM_EDID_DIGITAL_DEPTH_10      (3 << 4) /* 1.4 */
#define DRM_EDID_DIGITAL_DEPTH_12      (4 << 4) /* 1.4 */
#define DRM_EDID_DIGITAL_DEPTH_14      (5 << 4) /* 1.4 */
#define DRM_EDID_DIGITAL_DEPTH_16      (6 << 4) /* 1.4 */
#define DRM_EDID_DIGITAL_DEPTH_RSVD    (7 << 4) /* 1.4 */
#define DRM_EDID_DIGITAL_TYPE_MASK     (7 << 0) /* 1.4 */
#define DRM_EDID_DIGITAL_TYPE_UNDEF    (0 << 0) /* 1.4 */
#define DRM_EDID_DIGITAL_TYPE_DVI      (1 << 0) /* 1.4 */
#define DRM_EDID_DIGITAL_TYPE_HDMI_A   (2 << 0) /* 1.4 */
#define DRM_EDID_DIGITAL_TYPE_HDMI_B   (3 << 0) /* 1.4 */
#define DRM_EDID_DIGITAL_TYPE_MDDI     (4 << 0) /* 1.4 */
#define DRM_EDID_DIGITAL_TYPE_DP       (5 << 0) /* 1.4 */
#define DRM_EDID_DIGITAL_DFP_1_X       (1 << 0) /* 1.3 */

#define DRM_EDID_FEATURE_DEFAULT_GTF      (1 << 0) /* 1.2 */
#define DRM_EDID_FEATURE_CONTINUOUS_FREQ  (1 << 0) /* 1.4 */
#define DRM_EDID_FEATURE_PREFERRED_TIMING (1 << 1)
#define DRM_EDID_FEATURE_STANDARD_COLOR   (1 << 2)
/* If analog */
#define DRM_EDID_FEATURE_DISPLAY_TYPE     (3 << 3) /* 00=mono, 01=rgb, 10=non-rgb, 11=unknown */
/* If digital */
#define DRM_EDID_FEATURE_COLOR_MASK	  (3 << 3)
#define DRM_EDID_FEATURE_RGB		  (0 << 3)
#define DRM_EDID_FEATURE_RGB_YCRCB444	  (1 << 3)
#define DRM_EDID_FEATURE_RGB_YCRCB422	  (2 << 3)
#define DRM_EDID_FEATURE_RGB_YCRCB	  (3 << 3) /* both 4:4:4 and 4:2:2 */

#define DRM_EDID_FEATURE_PM_ACTIVE_OFF    (1 << 5)
#define DRM_EDID_FEATURE_PM_SUSPEND       (1 << 6)
#define DRM_EDID_FEATURE_PM_STANDBY       (1 << 7)

#define DRM_EDID_HDMI_DC_48               (1 << 6)
#define DRM_EDID_HDMI_DC_36               (1 << 5)
#define DRM_EDID_HDMI_DC_30               (1 << 4)
#define DRM_EDID_HDMI_DC_Y444             (1 << 3)

/* YCBCR 420 deep color modes */
#define DRM_EDID_YCBCR420_DC_48		  (1 << 2)
#define DRM_EDID_YCBCR420_DC_36		  (1 << 1)
#define DRM_EDID_YCBCR420_DC_30		  (1 << 0)
#define DRM_EDID_YCBCR420_DC_MASK (DRM_EDID_YCBCR420_DC_48 | \
				    DRM_EDID_YCBCR420_DC_36 | \
				    DRM_EDID_YCBCR420_DC_30)

/* HDMI 2.1 additional fields */
#define DRM_EDID_MAX_FRL_RATE_MASK		0xf0
#define DRM_EDID_FAPA_START_LOCATION		(1 << 0)
#define DRM_EDID_ALLM				(1 << 1)
#define DRM_EDID_FVA				(1 << 2)

/* Deep Color specific */
#define DRM_EDID_DC_30BIT_420			(1 << 0)
#define DRM_EDID_DC_36BIT_420			(1 << 1)
#define DRM_EDID_DC_48BIT_420			(1 << 2)

/* VRR specific */
#define DRM_EDID_CNMVRR				(1 << 3)
#define DRM_EDID_CINEMA_VRR			(1 << 4)
#define DRM_EDID_MDELTA				(1 << 5)
#define DRM_EDID_VRR_MAX_UPPER_MASK		0xc0
#define DRM_EDID_VRR_MAX_LOWER_MASK		0xff
#define DRM_EDID_VRR_MIN_MASK			0x3f

/* DSC specific */
#define DRM_EDID_DSC_10BPC			(1 << 0)
#define DRM_EDID_DSC_12BPC			(1 << 1)
#define DRM_EDID_DSC_16BPC			(1 << 2)
#define DRM_EDID_DSC_ALL_BPP			(1 << 3)
#define DRM_EDID_DSC_NATIVE_420			(1 << 6)
#define DRM_EDID_DSC_1P2			(1 << 7)
#define DRM_EDID_DSC_MAX_FRL_RATE_MASK		0xf0
#define DRM_EDID_DSC_MAX_SLICES			0xf
#define DRM_EDID_DSC_TOTAL_CHUNK_KBYTES		0x3f

/* ELD Header Block */
#define DRM_ELD_HEADER_BLOCK_SIZE	4

#define DRM_ELD_VER			0
# define DRM_ELD_VER_SHIFT		3
# define DRM_ELD_VER_MASK		(0x1f << 3)
# define DRM_ELD_VER_CEA861D		(2 << 3) /* supports 861D or below */
# define DRM_ELD_VER_CANNED		(0x1f << 3)

#define DRM_ELD_BASELINE_ELD_LEN	2	/* in dwords! */

/* ELD Baseline Block for ELD_Ver == 2 */
#define DRM_ELD_CEA_EDID_VER_MNL	4
# define DRM_ELD_CEA_EDID_VER_SHIFT	5
# define DRM_ELD_CEA_EDID_VER_MASK	(7 << 5)
# define DRM_ELD_CEA_EDID_VER_NONE	(0 << 5)
# define DRM_ELD_CEA_EDID_VER_CEA861	(1 << 5)
# define DRM_ELD_CEA_EDID_VER_CEA861A	(2 << 5)
# define DRM_ELD_CEA_EDID_VER_CEA861BCD	(3 << 5)
# define DRM_ELD_MNL_SHIFT		0
# define DRM_ELD_MNL_MASK		(0x1f << 0)

#define DRM_ELD_SAD_COUNT_CONN_TYPE	5
# define DRM_ELD_SAD_COUNT_SHIFT	4
# define DRM_ELD_SAD_COUNT_MASK		(0xf << 4)
# define DRM_ELD_CONN_TYPE_SHIFT	2
# define DRM_ELD_CONN_TYPE_MASK		(3 << 2)
# define DRM_ELD_CONN_TYPE_HDMI		(0 << 2)
# define DRM_ELD_CONN_TYPE_DP		(1 << 2)
# define DRM_ELD_SUPPORTS_AI		(1 << 1)
# define DRM_ELD_SUPPORTS_HDCP		(1 << 0)

#define DRM_ELD_AUD_SYNCH_DELAY		6	/* in units of 2 ms */
# define DRM_ELD_AUD_SYNCH_DELAY_MAX	0xfa	/* 500 ms */

#define DRM_ELD_SPEAKER			7
# define DRM_ELD_SPEAKER_MASK		0x7f
# define DRM_ELD_SPEAKER_RLRC		(1 << 6)
# define DRM_ELD_SPEAKER_FLRC		(1 << 5)
# define DRM_ELD_SPEAKER_RC		(1 << 4)
# define DRM_ELD_SPEAKER_RLR		(1 << 3)
# define DRM_ELD_SPEAKER_FC		(1 << 2)
# define DRM_ELD_SPEAKER_LFE		(1 << 1)
# define DRM_ELD_SPEAKER_FLR		(1 << 0)

#define DRM_ELD_PORT_ID			8	/* offsets 8..15 inclusive */
# define DRM_ELD_PORT_ID_LEN		8

#define DRM_ELD_MANUFACTURER_NAME0	16
#define DRM_ELD_MANUFACTURER_NAME1	17

#define DRM_ELD_PRODUCT_CODE0		18
#define DRM_ELD_PRODUCT_CODE1		19

#define DRM_ELD_MONITOR_NAME_STRING	20	/* offsets 20..(20+mnl-1) inclusive */

#define DRM_ELD_CEA_SAD(mnl, sad)	(20 + (mnl) + 3 * (sad))

struct edid {
	u8 header[8];
	/* Vendor & product info */
	u8 mfg_id[2];
	u8 prod_code[2];
	u32 serial; /* FIXME: byte order */
	u8 mfg_week;
	u8 mfg_year;
	/* EDID version */
	u8 version;
	u8 revision;
	/* Display info: */
	u8 input;
	u8 width_cm;
	u8 height_cm;
	u8 gamma;
	u8 features;
	/* Color characteristics */
	u8 red_green_lo;
	u8 blue_white_lo;
	u8 red_x;
	u8 red_y;
	u8 green_x;
	u8 green_y;
	u8 blue_x;
	u8 blue_y;
	u8 white_x;
	u8 white_y;
	/* Est. timings and mfg rsvd timings*/
	struct est_timings established_timings;
	/* Standard timings 1-8*/
	struct std_timing standard_timings[8];
	/* Detailing timings 1-4 */
	struct detailed_timing detailed_timings[4];
	/* Number of 128 byte ext. blocks */
	u8 extensions;
	/* Checksum */
	u8 checksum;
} __attribute__((packed));

#define EDID_PRODUCT_ID(e) ((e)->prod_code[0] | ((e)->prod_code[1] << 8))

/* Short Audio Descriptor */
struct cea_sad {
	u8 format;
	u8 channels; /* max number of channels - 1 */
	u8 freq;
	u8 byte2; /* meaning depends on format */
};

struct drm_encoder;
struct drm_connector;
struct drm_connector_state;
struct drm_display_mode;

int drm_edid_to_sad(const struct edid *edid, struct cea_sad **sads);
int drm_edid_to_speaker_allocation(const struct edid *edid, u8 **sadb);
int drm_av_sync_delay(struct drm_connector *connector,
		      const struct drm_display_mode *mode);

#ifdef CONFIG_DRM_LOAD_EDID_FIRMWARE
int __drm_set_edid_firmware_path(const char *path);
int __drm_get_edid_firmware_path(char *buf, size_t bufsize);
#endif

bool drm_edid_are_equal(const struct edid *edid1, const struct edid *edid2);

int
drm_hdmi_avi_infoframe_from_display_mode(struct hdmi_avi_infoframe *frame,
					 const struct drm_connector *connector,
					 const struct drm_display_mode *mode);
int
drm_hdmi_vendor_infoframe_from_display_mode(struct hdmi_vendor_infoframe *frame,
					    const struct drm_connector *connector,
					    const struct drm_display_mode *mode);

void
drm_hdmi_avi_infoframe_quant_range(struct hdmi_avi_infoframe *frame,
				   const struct drm_connector *connector,
				   const struct drm_display_mode *mode,
				   enum hdmi_quantization_range rgb_quant_range);

/**
 * drm_eld_mnl - Get ELD monitor name length in bytes.
 * @eld: pointer to an eld memory structure with mnl set
 */
static inline int drm_eld_mnl(const uint8_t *eld)
{
	return (eld[DRM_ELD_CEA_EDID_VER_MNL] & DRM_ELD_MNL_MASK) >> DRM_ELD_MNL_SHIFT;
}

/**
 * drm_eld_sad - Get ELD SAD structures.
 * @eld: pointer to an eld memory structure with sad_count set
 */
static inline const uint8_t *drm_eld_sad(const uint8_t *eld)
{
	unsigned int ver, mnl;

	ver = (eld[DRM_ELD_VER] & DRM_ELD_VER_MASK) >> DRM_ELD_VER_SHIFT;
	if (ver != 2 && ver != 31)
		return NULL;

	mnl = drm_eld_mnl(eld);
	if (mnl > 16)
		return NULL;

	return eld + DRM_ELD_CEA_SAD(mnl, 0);
}

/**
 * drm_eld_sad_count - Get ELD SAD count.
 * @eld: pointer to an eld memory structure with sad_count set
 */
static inline int drm_eld_sad_count(const uint8_t *eld)
{
	return (eld[DRM_ELD_SAD_COUNT_CONN_TYPE] & DRM_ELD_SAD_COUNT_MASK) >>
		DRM_ELD_SAD_COUNT_SHIFT;
}

/**
 * drm_eld_calc_baseline_block_size - Calculate baseline block size in bytes
 * @eld: pointer to an eld memory structure with mnl and sad_count set
 *
 * This is a helper for determining the payload size of the baseline block, in
 * bytes, for e.g. setting the Baseline_ELD_Len field in the ELD header block.
 */
static inline int drm_eld_calc_baseline_block_size(const uint8_t *eld)
{
	return DRM_ELD_MONITOR_NAME_STRING - DRM_ELD_HEADER_BLOCK_SIZE +
		drm_eld_mnl(eld) + drm_eld_sad_count(eld) * 3;
}

/**
 * drm_eld_size - Get ELD size in bytes
 * @eld: pointer to a complete eld memory structure
 *
 * The returned value does not include the vendor block. It's vendor specific,
 * and comprises of the remaining bytes in the ELD memory buffer after
 * drm_eld_size() bytes of header and baseline block.
 *
 * The returned value is guaranteed to be a multiple of 4.
 */
static inline int drm_eld_size(const uint8_t *eld)
{
	return DRM_ELD_HEADER_BLOCK_SIZE + eld[DRM_ELD_BASELINE_ELD_LEN] * 4;
}

/**
 * drm_eld_get_spk_alloc - Get speaker allocation
 * @eld: pointer to an ELD memory structure
 *
 * The returned value is the speakers mask. User has to use %DRM_ELD_SPEAKER
 * field definitions to identify speakers.
 */
static inline u8 drm_eld_get_spk_alloc(const uint8_t *eld)
{
	return eld[DRM_ELD_SPEAKER] & DRM_ELD_SPEAKER_MASK;
}

/**
 * drm_eld_get_conn_type - Get device type hdmi/dp connected
 * @eld: pointer to an ELD memory structure
 *
 * The caller need to use %DRM_ELD_CONN_TYPE_HDMI or %DRM_ELD_CONN_TYPE_DP to
 * identify the display type connected.
 */
static inline u8 drm_eld_get_conn_type(const uint8_t *eld)
{
	return eld[DRM_ELD_SAD_COUNT_CONN_TYPE] & DRM_ELD_CONN_TYPE_MASK;
}

/**
 * drm_edid_decode_mfg_id - Decode the manufacturer ID
 * @mfg_id: The manufacturer ID
 * @vend: A 4-byte buffer to store the 3-letter vendor string plus a '\0'
 *	  termination
 */
static inline const char *drm_edid_decode_mfg_id(u16 mfg_id, char vend[4])
{
	vend[0] = '@' + ((mfg_id >> 10) & 0x1f);
	vend[1] = '@' + ((mfg_id >> 5) & 0x1f);
	vend[2] = '@' + ((mfg_id >> 0) & 0x1f);
	vend[3] = '\0';

	return vend;
}

/**
 * drm_edid_encode_panel_id - Encode an ID for matching against drm_edid_get_panel_id()
 * @vend_chr_0: First character of the vendor string.
 * @vend_chr_1: Second character of the vendor string.
 * @vend_chr_2: Third character of the vendor string.
 * @product_id: The 16-bit product ID.
 *
 * This is a macro so that it can be calculated at compile time and used
 * as an initializer.
 *
 * For instance:
 *   drm_edid_encode_panel_id('B', 'O', 'E', 0x2d08) => 0x09e52d08
 *
 * Return: a 32-bit ID per panel.
 */
#define drm_edid_encode_panel_id(vend_chr_0, vend_chr_1, vend_chr_2, product_id) \
	((((u32)(vend_chr_0) - '@') & 0x1f) << 26 | \
	 (((u32)(vend_chr_1) - '@') & 0x1f) << 21 | \
	 (((u32)(vend_chr_2) - '@') & 0x1f) << 16 | \
	 ((product_id) & 0xffff))

/**
 * drm_edid_decode_panel_id - Decode a panel ID from drm_edid_encode_panel_id()
 * @panel_id: The panel ID to decode.
 * @vend: A 4-byte buffer to store the 3-letter vendor string plus a '\0'
 *	  termination
 * @product_id: The product ID will be returned here.
 *
 * For instance, after:
 *   drm_edid_decode_panel_id(0x09e52d08, vend, &product_id)
 * These will be true:
 *   vend[0] = 'B'
 *   vend[1] = 'O'
 *   vend[2] = 'E'
 *   vend[3] = '\0'
 *   product_id = 0x2d08
 */
static inline void drm_edid_decode_panel_id(u32 panel_id, char vend[4], u16 *product_id)
{
	*product_id = (u16)(panel_id & 0xffff);
	drm_edid_decode_mfg_id(panel_id >> 16, vend);
}

bool drm_probe_ddc(struct i2c_adapter *adapter);
struct edid *drm_do_get_edid(struct drm_connector *connector,
	int (*get_edid_block)(void *data, u8 *buf, unsigned int block,
			      size_t len),
	void *data);
struct edid *drm_get_edid(struct drm_connector *connector,
			  struct i2c_adapter *adapter);
u32 drm_edid_get_panel_id(struct i2c_adapter *adapter);
struct edid *drm_get_edid_switcheroo(struct drm_connector *connector,
				     struct i2c_adapter *adapter);
struct edid *drm_edid_duplicate(const struct edid *edid);
int drm_add_edid_modes(struct drm_connector *connector, struct edid *edid);
int drm_edid_override_connector_update(struct drm_connector *connector);

u8 drm_match_cea_mode(const struct drm_display_mode *to_match);
bool drm_detect_hdmi_monitor(const struct edid *edid);
bool drm_detect_monitor_audio(const struct edid *edid);
enum hdmi_quantization_range
drm_default_rgb_quant_range(const struct drm_display_mode *mode);
int drm_add_modes_noedid(struct drm_connector *connector,
			 int hdisplay, int vdisplay);
void drm_set_preferred_mode(struct drm_connector *connector,
			    int hpref, int vpref);

int drm_edid_header_is_valid(const void *edid);
bool drm_edid_block_valid(u8 *raw_edid, int block, bool print_bad_edid,
			  bool *edid_corrupt);
bool drm_edid_is_valid(struct edid *edid);
void drm_edid_get_monitor_name(const struct edid *edid, char *name,
			       int buflen);
struct drm_display_mode *drm_mode_find_dmt(struct drm_device *dev,
					   int hsize, int vsize, int fresh,
					   bool rb);
struct drm_display_mode *
drm_display_mode_from_cea_vic(struct drm_device *dev,
			      u8 video_code);

/* Interface based on struct drm_edid */
const struct drm_edid *drm_edid_alloc(const void *edid, size_t size);
const struct drm_edid *drm_edid_dup(const struct drm_edid *drm_edid);
void drm_edid_free(const struct drm_edid *drm_edid);
<<<<<<< HEAD
=======
bool drm_edid_valid(const struct drm_edid *drm_edid);
>>>>>>> eb3cdb58
const struct edid *drm_edid_raw(const struct drm_edid *drm_edid);
const struct drm_edid *drm_edid_read(struct drm_connector *connector);
const struct drm_edid *drm_edid_read_ddc(struct drm_connector *connector,
					 struct i2c_adapter *adapter);
const struct drm_edid *drm_edid_read_custom(struct drm_connector *connector,
					    int (*read_block)(void *context, u8 *buf, unsigned int block, size_t len),
					    void *context);
int drm_edid_connector_update(struct drm_connector *connector,
			      const struct drm_edid *edid);
<<<<<<< HEAD
=======
int drm_edid_connector_add_modes(struct drm_connector *connector);

>>>>>>> eb3cdb58
const u8 *drm_find_edid_extension(const struct drm_edid *drm_edid,
				  int ext_id, int *ext_index);

#endif /* __DRM_EDID_H__ */<|MERGE_RESOLUTION|>--- conflicted
+++ resolved
@@ -61,15 +61,9 @@
 	u8 vfreq_aspect;
 } __attribute__((packed));
 
-#define DRM_EDID_PT_SYNC_MASK              (3 << 3)
-# define DRM_EDID_PT_ANALOG_CSYNC          (0 << 3)
-# define DRM_EDID_PT_BIPOLAR_ANALOG_CSYNC  (1 << 3)
-# define DRM_EDID_PT_DIGITAL_CSYNC         (2 << 3)
-#  define DRM_EDID_PT_CSYNC_ON_RGB         (1 << 1) /* analog csync only */
-#  define DRM_EDID_PT_CSYNC_SERRATE        (1 << 2)
-# define DRM_EDID_PT_DIGITAL_SEPARATE_SYNC (3 << 3)
-#  define DRM_EDID_PT_HSYNC_POSITIVE       (1 << 1) /* also digital csync */
-#  define DRM_EDID_PT_VSYNC_POSITIVE       (1 << 2)
+#define DRM_EDID_PT_HSYNC_POSITIVE (1 << 1)
+#define DRM_EDID_PT_VSYNC_POSITIVE (1 << 2)
+#define DRM_EDID_PT_SEPARATE_SYNC  (3 << 3)
 #define DRM_EDID_PT_STEREO         (1 << 5)
 #define DRM_EDID_PT_INTERLACED     (1 << 7)
 
@@ -103,12 +97,6 @@
 #define DRM_EDID_RANGE_OFFSET_MIN_HFREQ (1 << 2) /* 1.4 */
 #define DRM_EDID_RANGE_OFFSET_MAX_HFREQ (1 << 3) /* 1.4 */
 
-<<<<<<< HEAD
-#define DRM_EDID_DEFAULT_GTF_SUPPORT_FLAG   0x00
-#define DRM_EDID_RANGE_LIMITS_ONLY_FLAG     0x01
-#define DRM_EDID_SECONDARY_GTF_SUPPORT_FLAG 0x02
-#define DRM_EDID_CVT_SUPPORT_FLAG           0x04
-=======
 #define DRM_EDID_DEFAULT_GTF_SUPPORT_FLAG   0x00 /* 1.3 */
 #define DRM_EDID_RANGE_LIMITS_ONLY_FLAG     0x01 /* 1.4 */
 #define DRM_EDID_SECONDARY_GTF_SUPPORT_FLAG 0x02 /* 1.3 */
@@ -116,7 +104,6 @@
 
 #define DRM_EDID_CVT_FLAGS_STANDARD_BLANKING (1 << 3)
 #define DRM_EDID_CVT_FLAGS_REDUCED_BLANKING  (1 << 4)
->>>>>>> eb3cdb58
 
 struct detailed_data_monitor_range {
 	u8 min_vfreq;
@@ -612,10 +599,7 @@
 const struct drm_edid *drm_edid_alloc(const void *edid, size_t size);
 const struct drm_edid *drm_edid_dup(const struct drm_edid *drm_edid);
 void drm_edid_free(const struct drm_edid *drm_edid);
-<<<<<<< HEAD
-=======
 bool drm_edid_valid(const struct drm_edid *drm_edid);
->>>>>>> eb3cdb58
 const struct edid *drm_edid_raw(const struct drm_edid *drm_edid);
 const struct drm_edid *drm_edid_read(struct drm_connector *connector);
 const struct drm_edid *drm_edid_read_ddc(struct drm_connector *connector,
@@ -625,11 +609,8 @@
 					    void *context);
 int drm_edid_connector_update(struct drm_connector *connector,
 			      const struct drm_edid *edid);
-<<<<<<< HEAD
-=======
 int drm_edid_connector_add_modes(struct drm_connector *connector);
 
->>>>>>> eb3cdb58
 const u8 *drm_find_edid_extension(const struct drm_edid *drm_edid,
 				  int ext_id, int *ext_index);
 
