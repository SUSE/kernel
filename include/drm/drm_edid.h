/*
 * Copyright © 2007-2008 Intel Corporation
 *   Jesse Barnes <jesse.barnes@intel.com>
 *
 * Permission is hereby granted, free of charge, to any person obtaining a
 * copy of this software and associated documentation files (the "Software"),
 * to deal in the Software without restriction, including without limitation
 * the rights to use, copy, modify, merge, publish, distribute, sublicense,
 * and/or sell copies of the Software, and to permit persons to whom the
 * Software is furnished to do so, subject to the following conditions:
 *
 * The above copyright notice and this permission notice shall be included in
 * all copies or substantial portions of the Software.
 *
 * THE SOFTWARE IS PROVIDED "AS IS", WITHOUT WARRANTY OF ANY KIND, EXPRESS OR
 * IMPLIED, INCLUDING BUT NOT LIMITED TO THE WARRANTIES OF MERCHANTABILITY,
 * FITNESS FOR A PARTICULAR PURPOSE AND NONINFRINGEMENT.  IN NO EVENT SHALL
 * THE COPYRIGHT HOLDER(S) OR AUTHOR(S) BE LIABLE FOR ANY CLAIM, DAMAGES OR
 * OTHER LIABILITY, WHETHER IN AN ACTION OF CONTRACT, TORT OR OTHERWISE,
 * ARISING FROM, OUT OF OR IN CONNECTION WITH THE SOFTWARE OR THE USE OR
 * OTHER DEALINGS IN THE SOFTWARE.
 */
#ifndef __DRM_EDID_H__
#define __DRM_EDID_H__

#include <linux/types.h>

enum hdmi_quantization_range;
struct drm_connector;
struct drm_device;
struct drm_display_mode;
struct drm_edid;
struct drm_printer;
struct hdmi_avi_infoframe;
struct hdmi_vendor_infoframe;
struct i2c_adapter;

#define EDID_LENGTH 128
#define DDC_ADDR 0x50
#define DDC_ADDR2 0x52 /* E-DDC 1.2 - where DisplayID can hide */

#define CEA_EXT	    0x02
#define VTB_EXT	    0x10
#define DI_EXT	    0x40
#define LS_EXT	    0x50
#define MI_EXT	    0x60
#define DISPLAYID_EXT 0x70

struct est_timings {
	u8 t1;
	u8 t2;
	u8 mfg_rsvd;
} __packed;

/* 00=16:10, 01=4:3, 10=5:4, 11=16:9 */
#define EDID_TIMING_ASPECT_SHIFT 6
#define EDID_TIMING_ASPECT_MASK  (0x3 << EDID_TIMING_ASPECT_SHIFT)

/* need to add 60 */
#define EDID_TIMING_VFREQ_SHIFT  0
#define EDID_TIMING_VFREQ_MASK   (0x3f << EDID_TIMING_VFREQ_SHIFT)

struct std_timing {
	u8 hsize; /* need to multiply by 8 then add 248 */
	u8 vfreq_aspect;
<<<<<<< HEAD
} __attribute__((packed));
=======
} __packed;
>>>>>>> 2d5404ca

#define DRM_EDID_PT_HSYNC_POSITIVE (1 << 1)
#define DRM_EDID_PT_VSYNC_POSITIVE (1 << 2)
#define DRM_EDID_PT_SEPARATE_SYNC  (3 << 3)
#define DRM_EDID_PT_STEREO         (1 << 5)
#define DRM_EDID_PT_INTERLACED     (1 << 7)

/* If detailed data is pixel timing */
struct detailed_pixel_timing {
	u8 hactive_lo;
	u8 hblank_lo;
	u8 hactive_hblank_hi;
	u8 vactive_lo;
	u8 vblank_lo;
	u8 vactive_vblank_hi;
	u8 hsync_offset_lo;
	u8 hsync_pulse_width_lo;
	u8 vsync_offset_pulse_width_lo;
	u8 hsync_vsync_offset_pulse_width_hi;
	u8 width_mm_lo;
	u8 height_mm_lo;
	u8 width_height_mm_hi;
	u8 hborder;
	u8 vborder;
	u8 misc;
} __packed;

/* If it's not pixel timing, it'll be one of the below */
struct detailed_data_string {
	u8 str[13];
} __packed;

#define DRM_EDID_RANGE_OFFSET_MIN_VFREQ (1 << 0) /* 1.4 */
#define DRM_EDID_RANGE_OFFSET_MAX_VFREQ (1 << 1) /* 1.4 */
#define DRM_EDID_RANGE_OFFSET_MIN_HFREQ (1 << 2) /* 1.4 */
#define DRM_EDID_RANGE_OFFSET_MAX_HFREQ (1 << 3) /* 1.4 */

#define DRM_EDID_DEFAULT_GTF_SUPPORT_FLAG   0x00 /* 1.3 */
#define DRM_EDID_RANGE_LIMITS_ONLY_FLAG     0x01 /* 1.4 */
#define DRM_EDID_SECONDARY_GTF_SUPPORT_FLAG 0x02 /* 1.3 */
#define DRM_EDID_CVT_SUPPORT_FLAG           0x04 /* 1.4 */

#define DRM_EDID_CVT_FLAGS_STANDARD_BLANKING (1 << 3)
#define DRM_EDID_CVT_FLAGS_REDUCED_BLANKING  (1 << 4)

struct detailed_data_monitor_range {
	u8 min_vfreq;
	u8 max_vfreq;
	u8 min_hfreq_khz;
	u8 max_hfreq_khz;
	u8 pixel_clock_mhz; /* need to multiply by 10 */
	u8 flags;
	union {
		struct {
			u8 reserved;
			u8 hfreq_start_khz; /* need to multiply by 2 */
			u8 c; /* need to divide by 2 */
			__le16 m;
			u8 k;
			u8 j; /* need to divide by 2 */
		} __packed gtf2;
		struct {
			u8 version;
			u8 data1; /* high 6 bits: extra clock resolution */
			u8 data2; /* plus low 2 of above: max hactive */
			u8 supported_aspects;
			u8 flags; /* preferred aspect and blanking support */
			u8 supported_scalings;
			u8 preferred_refresh;
		} __packed cvt;
	} __packed formula;
} __packed;

struct detailed_data_wpindex {
	u8 white_yx_lo; /* Lower 2 bits each */
	u8 white_x_hi;
	u8 white_y_hi;
	u8 gamma; /* need to divide by 100 then add 1 */
} __packed;

struct detailed_data_color_point {
	u8 windex1;
	u8 wpindex1[3];
	u8 windex2;
	u8 wpindex2[3];
} __packed;

struct cvt_timing {
	u8 code[3];
} __packed;

struct detailed_non_pixel {
	u8 pad1;
	u8 type; /* ff=serial, fe=string, fd=monitor range, fc=monitor name
		    fb=color point data, fa=standard timing data,
		    f9=undefined, f8=mfg. reserved */
	u8 pad2;
	union {
		struct detailed_data_string str;
		struct detailed_data_monitor_range range;
		struct detailed_data_wpindex color;
		struct std_timing timings[6];
		struct cvt_timing cvt[4];
	} __packed data;
} __packed;

#define EDID_DETAIL_EST_TIMINGS 0xf7
#define EDID_DETAIL_CVT_3BYTE 0xf8
#define EDID_DETAIL_COLOR_MGMT_DATA 0xf9
#define EDID_DETAIL_STD_MODES 0xfa
#define EDID_DETAIL_MONITOR_CPDATA 0xfb
#define EDID_DETAIL_MONITOR_NAME 0xfc
#define EDID_DETAIL_MONITOR_RANGE 0xfd
#define EDID_DETAIL_MONITOR_STRING 0xfe
#define EDID_DETAIL_MONITOR_SERIAL 0xff

struct detailed_timing {
	__le16 pixel_clock; /* need to multiply by 10 KHz */
	union {
		struct detailed_pixel_timing pixel_data;
		struct detailed_non_pixel other_data;
	} __packed data;
} __packed;

#define DRM_EDID_INPUT_SERRATION_VSYNC (1 << 0)
#define DRM_EDID_INPUT_SYNC_ON_GREEN   (1 << 1)
#define DRM_EDID_INPUT_COMPOSITE_SYNC  (1 << 2)
#define DRM_EDID_INPUT_SEPARATE_SYNCS  (1 << 3)
#define DRM_EDID_INPUT_BLANK_TO_BLACK  (1 << 4)
#define DRM_EDID_INPUT_VIDEO_LEVEL     (3 << 5)
#define DRM_EDID_INPUT_DIGITAL         (1 << 7)
#define DRM_EDID_DIGITAL_DEPTH_MASK    (7 << 4) /* 1.4 */
#define DRM_EDID_DIGITAL_DEPTH_UNDEF   (0 << 4) /* 1.4 */
#define DRM_EDID_DIGITAL_DEPTH_6       (1 << 4) /* 1.4 */
#define DRM_EDID_DIGITAL_DEPTH_8       (2 << 4) /* 1.4 */
#define DRM_EDID_DIGITAL_DEPTH_10      (3 << 4) /* 1.4 */
#define DRM_EDID_DIGITAL_DEPTH_12      (4 << 4) /* 1.4 */
#define DRM_EDID_DIGITAL_DEPTH_14      (5 << 4) /* 1.4 */
#define DRM_EDID_DIGITAL_DEPTH_16      (6 << 4) /* 1.4 */
#define DRM_EDID_DIGITAL_DEPTH_RSVD    (7 << 4) /* 1.4 */
#define DRM_EDID_DIGITAL_TYPE_MASK     (7 << 0) /* 1.4 */
#define DRM_EDID_DIGITAL_TYPE_UNDEF    (0 << 0) /* 1.4 */
#define DRM_EDID_DIGITAL_TYPE_DVI      (1 << 0) /* 1.4 */
#define DRM_EDID_DIGITAL_TYPE_HDMI_A   (2 << 0) /* 1.4 */
#define DRM_EDID_DIGITAL_TYPE_HDMI_B   (3 << 0) /* 1.4 */
#define DRM_EDID_DIGITAL_TYPE_MDDI     (4 << 0) /* 1.4 */
#define DRM_EDID_DIGITAL_TYPE_DP       (5 << 0) /* 1.4 */
#define DRM_EDID_DIGITAL_DFP_1_X       (1 << 0) /* 1.3 */

#define DRM_EDID_FEATURE_DEFAULT_GTF      (1 << 0) /* 1.2 */
#define DRM_EDID_FEATURE_CONTINUOUS_FREQ  (1 << 0) /* 1.4 */
#define DRM_EDID_FEATURE_PREFERRED_TIMING (1 << 1)
#define DRM_EDID_FEATURE_STANDARD_COLOR   (1 << 2)
/* If analog */
#define DRM_EDID_FEATURE_DISPLAY_TYPE     (3 << 3) /* 00=mono, 01=rgb, 10=non-rgb, 11=unknown */
/* If digital */
#define DRM_EDID_FEATURE_COLOR_MASK	  (3 << 3)
#define DRM_EDID_FEATURE_RGB		  (0 << 3)
#define DRM_EDID_FEATURE_RGB_YCRCB444	  (1 << 3)
#define DRM_EDID_FEATURE_RGB_YCRCB422	  (2 << 3)
#define DRM_EDID_FEATURE_RGB_YCRCB	  (3 << 3) /* both 4:4:4 and 4:2:2 */

#define DRM_EDID_FEATURE_PM_ACTIVE_OFF    (1 << 5)
#define DRM_EDID_FEATURE_PM_SUSPEND       (1 << 6)
#define DRM_EDID_FEATURE_PM_STANDBY       (1 << 7)

#define DRM_EDID_HDMI_DC_48               (1 << 6)
#define DRM_EDID_HDMI_DC_36               (1 << 5)
#define DRM_EDID_HDMI_DC_30               (1 << 4)
#define DRM_EDID_HDMI_DC_Y444             (1 << 3)

/* YCBCR 420 deep color modes */
#define DRM_EDID_YCBCR420_DC_48		  (1 << 2)
#define DRM_EDID_YCBCR420_DC_36		  (1 << 1)
#define DRM_EDID_YCBCR420_DC_30		  (1 << 0)
#define DRM_EDID_YCBCR420_DC_MASK (DRM_EDID_YCBCR420_DC_48 | \
				    DRM_EDID_YCBCR420_DC_36 | \
				    DRM_EDID_YCBCR420_DC_30)

/* HDMI 2.1 additional fields */
#define DRM_EDID_MAX_FRL_RATE_MASK		0xf0
#define DRM_EDID_FAPA_START_LOCATION		(1 << 0)
#define DRM_EDID_ALLM				(1 << 1)
#define DRM_EDID_FVA				(1 << 2)

/* Deep Color specific */
#define DRM_EDID_DC_30BIT_420			(1 << 0)
#define DRM_EDID_DC_36BIT_420			(1 << 1)
#define DRM_EDID_DC_48BIT_420			(1 << 2)

/* VRR specific */
#define DRM_EDID_CNMVRR				(1 << 3)
#define DRM_EDID_CINEMA_VRR			(1 << 4)
#define DRM_EDID_MDELTA				(1 << 5)
#define DRM_EDID_VRR_MAX_UPPER_MASK		0xc0
#define DRM_EDID_VRR_MAX_LOWER_MASK		0xff
#define DRM_EDID_VRR_MIN_MASK			0x3f

/* DSC specific */
#define DRM_EDID_DSC_10BPC			(1 << 0)
#define DRM_EDID_DSC_12BPC			(1 << 1)
#define DRM_EDID_DSC_16BPC			(1 << 2)
#define DRM_EDID_DSC_ALL_BPP			(1 << 3)
#define DRM_EDID_DSC_NATIVE_420			(1 << 6)
#define DRM_EDID_DSC_1P2			(1 << 7)
#define DRM_EDID_DSC_MAX_FRL_RATE_MASK		0xf0
#define DRM_EDID_DSC_MAX_SLICES			0xf
#define DRM_EDID_DSC_TOTAL_CHUNK_KBYTES		0x3f

struct drm_edid_product_id {
	__be16 manufacturer_name;
	__le16 product_code;
	__le32 serial_number;
	u8 week_of_manufacture;
	u8 year_of_manufacture;
} __packed;

struct edid {
	u8 header[8];
	/* Vendor & product info */
	union {
		struct drm_edid_product_id product_id;
		struct {
			u8 mfg_id[2];
			u8 prod_code[2];
			u32 serial; /* FIXME: byte order */
			u8 mfg_week;
			u8 mfg_year;
		} __packed;
	} __packed;
	/* EDID version */
	u8 version;
	u8 revision;
	/* Display info: */
	u8 input;
	u8 width_cm;
	u8 height_cm;
	u8 gamma;
	u8 features;
	/* Color characteristics */
	u8 red_green_lo;
	u8 blue_white_lo;
	u8 red_x;
	u8 red_y;
	u8 green_x;
	u8 green_y;
	u8 blue_x;
	u8 blue_y;
	u8 white_x;
	u8 white_y;
	/* Est. timings and mfg rsvd timings*/
	struct est_timings established_timings;
	/* Standard timings 1-8*/
	struct std_timing standard_timings[8];
	/* Detailing timings 1-4 */
	struct detailed_timing detailed_timings[4];
	/* Number of 128 byte ext. blocks */
	u8 extensions;
	/* Checksum */
	u8 checksum;
} __packed;

/* EDID matching */
struct drm_edid_ident {
	/* ID encoded by drm_edid_encode_panel_id() */
	u32 panel_id;
	const char *name;
};

#define EDID_PRODUCT_ID(e) ((e)->prod_code[0] | ((e)->prod_code[1] << 8))

/* Short Audio Descriptor */
struct cea_sad {
	u8 format;
	u8 channels; /* max number of channels - 1 */
	u8 freq;
	u8 byte2; /* meaning depends on format */
};

int drm_edid_to_sad(const struct edid *edid, struct cea_sad **sads);
int drm_edid_to_speaker_allocation(const struct edid *edid, u8 **sadb);
int drm_av_sync_delay(struct drm_connector *connector,
		      const struct drm_display_mode *mode);

int
drm_hdmi_avi_infoframe_from_display_mode(struct hdmi_avi_infoframe *frame,
					 const struct drm_connector *connector,
					 const struct drm_display_mode *mode);
int
drm_hdmi_vendor_infoframe_from_display_mode(struct hdmi_vendor_infoframe *frame,
					    const struct drm_connector *connector,
					    const struct drm_display_mode *mode);

void
drm_hdmi_avi_infoframe_quant_range(struct hdmi_avi_infoframe *frame,
				   const struct drm_connector *connector,
				   const struct drm_display_mode *mode,
				   enum hdmi_quantization_range rgb_quant_range);

/**
 * drm_edid_decode_mfg_id - Decode the manufacturer ID
 * @mfg_id: The manufacturer ID
 * @vend: A 4-byte buffer to store the 3-letter vendor string plus a '\0'
 *	  termination
 */
static inline const char *drm_edid_decode_mfg_id(u16 mfg_id, char vend[4])
{
	vend[0] = '@' + ((mfg_id >> 10) & 0x1f);
	vend[1] = '@' + ((mfg_id >> 5) & 0x1f);
	vend[2] = '@' + ((mfg_id >> 0) & 0x1f);
	vend[3] = '\0';

	return vend;
}

/**
 * drm_edid_encode_panel_id - Encode an ID for matching against drm_edid_get_panel_id()
 * @vend_chr_0: First character of the vendor string.
 * @vend_chr_1: Second character of the vendor string.
 * @vend_chr_2: Third character of the vendor string.
 * @product_id: The 16-bit product ID.
 *
 * This is a macro so that it can be calculated at compile time and used
 * as an initializer.
 *
 * For instance:
 *   drm_edid_encode_panel_id('B', 'O', 'E', 0x2d08) => 0x09e52d08
 *
 * Return: a 32-bit ID per panel.
 */
#define drm_edid_encode_panel_id(vend_chr_0, vend_chr_1, vend_chr_2, product_id) \
	((((u32)(vend_chr_0) - '@') & 0x1f) << 26 | \
	 (((u32)(vend_chr_1) - '@') & 0x1f) << 21 | \
	 (((u32)(vend_chr_2) - '@') & 0x1f) << 16 | \
	 ((product_id) & 0xffff))

/**
 * drm_edid_decode_panel_id - Decode a panel ID from drm_edid_encode_panel_id()
 * @panel_id: The panel ID to decode.
 * @vend: A 4-byte buffer to store the 3-letter vendor string plus a '\0'
 *	  termination
 * @product_id: The product ID will be returned here.
 *
 * For instance, after:
 *   drm_edid_decode_panel_id(0x09e52d08, vend, &product_id)
 * These will be true:
 *   vend[0] = 'B'
 *   vend[1] = 'O'
 *   vend[2] = 'E'
 *   vend[3] = '\0'
 *   product_id = 0x2d08
 */
static inline void drm_edid_decode_panel_id(u32 panel_id, char vend[4], u16 *product_id)
{
	*product_id = (u16)(panel_id & 0xffff);
	drm_edid_decode_mfg_id(panel_id >> 16, vend);
}

bool drm_probe_ddc(struct i2c_adapter *adapter);
struct edid *drm_get_edid(struct drm_connector *connector,
			  struct i2c_adapter *adapter);
struct edid *drm_get_edid_switcheroo(struct drm_connector *connector,
				     struct i2c_adapter *adapter);
struct edid *drm_edid_duplicate(const struct edid *edid);
int drm_add_edid_modes(struct drm_connector *connector, struct edid *edid);
int drm_edid_override_connector_update(struct drm_connector *connector);

u8 drm_match_cea_mode(const struct drm_display_mode *to_match);
bool drm_detect_hdmi_monitor(const struct edid *edid);
bool drm_detect_monitor_audio(const struct edid *edid);
enum hdmi_quantization_range
drm_default_rgb_quant_range(const struct drm_display_mode *mode);
int drm_add_modes_noedid(struct drm_connector *connector,
			 int hdisplay, int vdisplay);

int drm_edid_header_is_valid(const void *edid);
bool drm_edid_is_valid(struct edid *edid);
void drm_edid_get_monitor_name(const struct edid *edid, char *name,
			       int buflen);
struct drm_display_mode *drm_mode_find_dmt(struct drm_device *dev,
					   int hsize, int vsize, int fresh,
					   bool rb);
struct drm_display_mode *
drm_display_mode_from_cea_vic(struct drm_device *dev,
			      u8 video_code);

/* Interface based on struct drm_edid */
const struct drm_edid *drm_edid_alloc(const void *edid, size_t size);
const struct drm_edid *drm_edid_dup(const struct drm_edid *drm_edid);
void drm_edid_free(const struct drm_edid *drm_edid);
bool drm_edid_valid(const struct drm_edid *drm_edid);
const struct edid *drm_edid_raw(const struct drm_edid *drm_edid);
const struct drm_edid *drm_edid_read(struct drm_connector *connector);
const struct drm_edid *drm_edid_read_ddc(struct drm_connector *connector,
					 struct i2c_adapter *adapter);
const struct drm_edid *drm_edid_read_custom(struct drm_connector *connector,
					    int (*read_block)(void *context, u8 *buf, unsigned int block, size_t len),
					    void *context);
<<<<<<< HEAD
=======
const struct drm_edid *drm_edid_read_base_block(struct i2c_adapter *adapter);
>>>>>>> 2d5404ca
const struct drm_edid *drm_edid_read_switcheroo(struct drm_connector *connector,
						struct i2c_adapter *adapter);
int drm_edid_connector_update(struct drm_connector *connector,
			      const struct drm_edid *edid);
int drm_edid_connector_add_modes(struct drm_connector *connector);
bool drm_edid_is_digital(const struct drm_edid *drm_edid);
<<<<<<< HEAD

const u8 *drm_find_edid_extension(const struct drm_edid *drm_edid,
				  int ext_id, int *ext_index);
=======
void drm_edid_get_product_id(const struct drm_edid *drm_edid,
			     struct drm_edid_product_id *id);
void drm_edid_print_product_id(struct drm_printer *p,
			       const struct drm_edid_product_id *id, bool raw);
u32 drm_edid_get_panel_id(const struct drm_edid *drm_edid);
bool drm_edid_match(const struct drm_edid *drm_edid,
		    const struct drm_edid_ident *ident);
>>>>>>> 2d5404ca

#endif /* __DRM_EDID_H__ */<|MERGE_RESOLUTION|>--- conflicted
+++ resolved
@@ -63,11 +63,7 @@
 struct std_timing {
 	u8 hsize; /* need to multiply by 8 then add 248 */
 	u8 vfreq_aspect;
-<<<<<<< HEAD
-} __attribute__((packed));
-=======
-} __packed;
->>>>>>> 2d5404ca
+} __packed;
 
 #define DRM_EDID_PT_HSYNC_POSITIVE (1 << 1)
 #define DRM_EDID_PT_VSYNC_POSITIVE (1 << 2)
@@ -466,21 +462,13 @@
 const struct drm_edid *drm_edid_read_custom(struct drm_connector *connector,
 					    int (*read_block)(void *context, u8 *buf, unsigned int block, size_t len),
 					    void *context);
-<<<<<<< HEAD
-=======
 const struct drm_edid *drm_edid_read_base_block(struct i2c_adapter *adapter);
->>>>>>> 2d5404ca
 const struct drm_edid *drm_edid_read_switcheroo(struct drm_connector *connector,
 						struct i2c_adapter *adapter);
 int drm_edid_connector_update(struct drm_connector *connector,
 			      const struct drm_edid *edid);
 int drm_edid_connector_add_modes(struct drm_connector *connector);
 bool drm_edid_is_digital(const struct drm_edid *drm_edid);
-<<<<<<< HEAD
-
-const u8 *drm_find_edid_extension(const struct drm_edid *drm_edid,
-				  int ext_id, int *ext_index);
-=======
 void drm_edid_get_product_id(const struct drm_edid *drm_edid,
 			     struct drm_edid_product_id *id);
 void drm_edid_print_product_id(struct drm_printer *p,
@@ -488,6 +476,5 @@
 u32 drm_edid_get_panel_id(const struct drm_edid *drm_edid);
 bool drm_edid_match(const struct drm_edid *drm_edid,
 		    const struct drm_edid_ident *ident);
->>>>>>> 2d5404ca
 
 #endif /* __DRM_EDID_H__ */