/* SPDX-License-Identifier: GPL-2.0-only */
/*
 * Copyright (c) 2012, NVIDIA CORPORATION.  All rights reserved.
 */

#ifndef __SOC_TEGRA_FUSE_H__
#define __SOC_TEGRA_FUSE_H__

#include <linux/types.h>

#define TEGRA20		0x20
#define TEGRA30		0x30
#define TEGRA114	0x35
#define TEGRA124	0x40
#define TEGRA132	0x13
#define TEGRA210	0x21
#define TEGRA186	0x18
#define TEGRA194	0x19
#define TEGRA234	0x23

#define TEGRA_FUSE_SKU_CALIB_0	0xf0
#define TEGRA30_FUSE_SATA_CALIB	0x124
#define TEGRA_FUSE_USB_CALIB_EXT_0 0x250

#ifndef __ASSEMBLY__

enum tegra_revision {
	TEGRA_REVISION_UNKNOWN = 0,
	TEGRA_REVISION_A01,
	TEGRA_REVISION_A02,
	TEGRA_REVISION_A03,
	TEGRA_REVISION_A03p,
	TEGRA_REVISION_A04,
	TEGRA_REVISION_MAX,
};

enum tegra_platform {
	TEGRA_PLATFORM_SILICON = 0,
	TEGRA_PLATFORM_QT,
	TEGRA_PLATFORM_SYSTEM_FPGA,
	TEGRA_PLATFORM_UNIT_FPGA,
	TEGRA_PLATFORM_ASIM_QT,
	TEGRA_PLATFORM_ASIM_LINSIM,
	TEGRA_PLATFORM_DSIM_ASIM_LINSIM,
	TEGRA_PLATFORM_VERIFICATION_SIMULATION,
	TEGRA_PLATFORM_VDK,
	TEGRA_PLATFORM_VSP,
	TEGRA_PLATFORM_MAX,
};

struct tegra_sku_info {
	int sku_id;
	int cpu_process_id;
	int cpu_speedo_id;
	int cpu_speedo_value;
	int cpu_iddq_value;
	int soc_process_id;
	int soc_speedo_id;
	int soc_speedo_value;
	int gpu_process_id;
	int gpu_speedo_id;
	int gpu_speedo_value;
	enum tegra_revision revision;
	enum tegra_platform platform;
};

#ifdef CONFIG_ARCH_TEGRA
extern struct tegra_sku_info tegra_sku_info;
u32 tegra_read_straps(void);
u32 tegra_read_ram_code(void);
int tegra_fuse_readl(unsigned long offset, u32 *value);
<<<<<<< HEAD
=======
u32 tegra_read_chipid(void);
u8 tegra_get_chip_id(void);
u8 tegra_get_platform(void);
bool tegra_is_silicon(void);
>>>>>>> eb3cdb58
int tegra194_miscreg_mask_serror(void);
#else
static struct tegra_sku_info tegra_sku_info __maybe_unused;

static inline u32 tegra_read_straps(void)
{
	return 0;
}

static inline u32 tegra_read_ram_code(void)
{
	return 0;
}

static inline int tegra_fuse_readl(unsigned long offset, u32 *value)
{
	return -ENODEV;
}

<<<<<<< HEAD
=======
static inline u32 tegra_read_chipid(void)
{
	return 0;
}

static inline u8 tegra_get_chip_id(void)
{
	return 0;
}

static inline u8 tegra_get_platform(void)
{
	return 0;
}

static inline bool tegra_is_silicon(void)
{
	return false;
}

>>>>>>> eb3cdb58
static inline int tegra194_miscreg_mask_serror(void)
{
	return false;
}
#endif

struct device *tegra_soc_device_register(void);

#endif /* __ASSEMBLY__ */

#endif /* __SOC_TEGRA_FUSE_H__ */<|MERGE_RESOLUTION|>--- conflicted
+++ resolved
@@ -69,13 +69,10 @@
 u32 tegra_read_straps(void);
 u32 tegra_read_ram_code(void);
 int tegra_fuse_readl(unsigned long offset, u32 *value);
-<<<<<<< HEAD
-=======
 u32 tegra_read_chipid(void);
 u8 tegra_get_chip_id(void);
 u8 tegra_get_platform(void);
 bool tegra_is_silicon(void);
->>>>>>> eb3cdb58
 int tegra194_miscreg_mask_serror(void);
 #else
 static struct tegra_sku_info tegra_sku_info __maybe_unused;
@@ -95,8 +92,6 @@
 	return -ENODEV;
 }
 
-<<<<<<< HEAD
-=======
 static inline u32 tegra_read_chipid(void)
 {
 	return 0;
@@ -117,7 +112,6 @@
 	return false;
 }
 
->>>>>>> eb3cdb58
 static inline int tegra194_miscreg_mask_serror(void)
 {
 	return false;
