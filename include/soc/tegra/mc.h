--- conflicted
+++ resolved
@@ -146,23 +146,14 @@
 	int (*set)(struct icc_node *src, struct icc_node *dst);
 	int (*aggregate)(struct icc_node *node, u32 tag, u32 avg_bw,
 			 u32 peak_bw, u32 *agg_avg, u32 *agg_peak);
-<<<<<<< HEAD
-	struct icc_node* (*xlate)(struct of_phandle_args *spec, void *data);
-	struct icc_node_data *(*xlate_extended)(struct of_phandle_args *spec,
-=======
 	struct icc_node* (*xlate)(const struct of_phandle_args *spec, void *data);
 	struct icc_node_data *(*xlate_extended)(const struct of_phandle_args *spec,
->>>>>>> 2d5404ca
 						void *data);
 	int (*get_bw)(struct icc_node *node, u32 *avg, u32 *peak);
 };
 
-<<<<<<< HEAD
-struct icc_node *tegra_mc_icc_xlate(struct of_phandle_args *spec, void *data);
-=======
 struct icc_node *tegra_mc_icc_xlate(const struct of_phandle_args *spec,
 				    void *data);
->>>>>>> 2d5404ca
 extern const struct tegra_mc_icc_ops tegra_mc_icc_ops;
 
 struct tegra_mc_ops {
@@ -172,10 +163,7 @@
 	 */
 	int (*probe)(struct tegra_mc *mc);
 	void (*remove)(struct tegra_mc *mc);
-<<<<<<< HEAD
-=======
 	int (*resume)(struct tegra_mc *mc);
->>>>>>> 2d5404ca
 	irqreturn_t (*handle_irq)(int irq, void *data);
 	int (*probe_device)(struct tegra_mc *mc, struct device *dev);
 };
