--- conflicted
+++ resolved
@@ -348,11 +348,7 @@
 #define	PVR	SPRN_PVR	/* Processor Version */
 #define	PIR	SPRN_PIR	/* Processor ID */
 #define	PURR	SPRN_PURR	/* Processor Utilization of Resource Register */
-<<<<<<< HEAD
-#define	RPA	SPRN_RPA	/* Required Physical Address Register */
-=======
 //#define	RPA	SPRN_RPA	/* Required Physical Address Register */
->>>>>>> 30e74fea
 #define	SDR1	SPRN_SDR1      	/* MMU hash base register */
 #define	SPR0	SPRN_SPRG0	/* Supervisor Private Registers */
 #define	SPR1	SPRN_SPRG1
@@ -389,11 +385,7 @@
 #define PV_970		0x0039
 #define	PV_POWER5	0x003A
 #define PV_POWER5p	0x003B
-<<<<<<< HEAD
-#define PV_GPULp	0x003C
-=======
 #define PV_970FX	0x003C
->>>>>>> 30e74fea
 #define	PV_630        	0x0040
 #define	PV_630p	        0x0041
 
@@ -533,11 +525,8 @@
 
 /* This decides where the kernel will search for a free chunk of vm
  * space during mmap's.
- *
- * /proc/pid/unmap_base is only supported for 32bit processes for now.
- */
-#define __TASK_UNMAPPED_BASE (PAGE_ALIGN(STACK_TOP_USER32 / 4))
-#define TASK_UNMAPPED_BASE_USER32 (PAGE_ALIGN(current->map_base))
+ */
+#define TASK_UNMAPPED_BASE_USER32 (PAGE_ALIGN(STACK_TOP_USER32 / 4))
 #define TASK_UNMAPPED_BASE_USER64 (PAGE_ALIGN(STACK_TOP_USER64 / 4))
 
 #define TASK_UNMAPPED_BASE ((test_thread_flag(TIF_32BIT)||(ppcdebugset(PPCDBG_BINFMT_32ADDR))) ? \
@@ -644,11 +633,7 @@
 
 #endif /* ASSEMBLY */
 
-<<<<<<< HEAD
-/* 
-=======
-/*
->>>>>>> 30e74fea
+/*
  * Number of entries in the SLB. If this ever changes we should handle
  * it with a use a cpu feature fixup.
  */
