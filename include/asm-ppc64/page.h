#ifndef _PPC64_PAGE_H
#define _PPC64_PAGE_H

/*
 * Copyright (C) 2001 PPC64 Team, IBM Corp
 *
 * This program is free software; you can redistribute it and/or
 * modify it under the terms of the GNU General Public License
 * as published by the Free Software Foundation; either version
 * 2 of the License, or (at your option) any later version.
 */

#include <linux/config.h>

#ifdef __ASSEMBLY__
  #define ASM_CONST(x) x
#else
  #define __ASM_CONST(x) x##UL
  #define ASM_CONST(x) __ASM_CONST(x)
#endif

/* PAGE_SHIFT determines the page size */
#define PAGE_SHIFT	12
#define PAGE_SIZE	(ASM_CONST(1) << PAGE_SHIFT)
#define PAGE_MASK	(~(PAGE_SIZE-1))
#define PAGE_OFFSET_MASK (PAGE_SIZE-1)

#define SID_SHIFT       28
<<<<<<< HEAD
#define SID_MASK        0xfffffffff
=======
#define SID_MASK        0xfffffffffUL
#define ESID_MASK	0xfffffffff0000000UL
>>>>>>> 30e74fea
#define GET_ESID(x)     (((x) >> SID_SHIFT) & SID_MASK)

#ifdef CONFIG_HUGETLB_PAGE

#define HPAGE_SHIFT	24
#define HPAGE_SIZE	((1UL) << HPAGE_SHIFT)
#define HPAGE_MASK	(~(HPAGE_SIZE - 1))
#define HUGETLB_PAGE_ORDER	(HPAGE_SHIFT - PAGE_SHIFT)

/* For 64-bit processes the hugepage range is 1T-1.5T */
#define TASK_HPAGE_BASE ASM_CONST(0x0000010000000000)
#define TASK_HPAGE_END 	ASM_CONST(0x0000018000000000)

#define LOW_ESID_MASK(addr, len)	(((1U << (GET_ESID(addr+len-1)+1)) \
	   	                	- (1U << GET_ESID(addr))) & 0xffff)

#define ARCH_HAS_HUGEPAGE_ONLY_RANGE
#define ARCH_HAS_PREPARE_HUGEPAGE_RANGE

#define touches_hugepage_low_range(addr, len) \
	(LOW_ESID_MASK((addr), (len)) & current->mm->context.htlb_segs)
#define touches_hugepage_high_range(addr, len) \
	(((addr) > (TASK_HPAGE_BASE-(len))) && ((addr) < TASK_HPAGE_END))

#define __within_hugepage_low_range(addr, len, segmask) \
	((LOW_ESID_MASK((addr), (len)) | (segmask)) == (segmask))
#define within_hugepage_low_range(addr, len) \
	__within_hugepage_low_range((addr), (len), \
				    current->mm->context.htlb_segs)
#define within_hugepage_high_range(addr, len) (((addr) >= TASK_HPAGE_BASE) \
	  && ((addr)+(len) <= TASK_HPAGE_END) && ((addr)+(len) >= (addr)))

#define is_hugepage_only_range(addr, len) \
	(touches_hugepage_high_range((addr), (len)) || \
	  touches_hugepage_low_range((addr), (len)))
#define hugetlb_free_pgtables free_pgtables
#define HAVE_ARCH_HUGETLB_UNMAPPED_AREA

#define in_hugepage_area(context, addr) \
	((cur_cpu_spec->cpu_features & CPU_FTR_16M_PAGE) && \
	 ( (((addr) >= TASK_HPAGE_BASE) && ((addr) < TASK_HPAGE_END)) || \
	   ( ((addr) < 0x100000000L) && \
	     ((1 << GET_ESID(addr)) & (context).htlb_segs) ) ) )

#else /* !CONFIG_HUGETLB_PAGE */

#define in_hugepage_area(mm, addr)	0

#endif /* !CONFIG_HUGETLB_PAGE */

/* align addr on a size boundary - adjust address up/down if needed */
#define _ALIGN_UP(addr,size)	(((addr)+((size)-1))&(~((size)-1)))
#define _ALIGN_DOWN(addr,size)	((addr)&(~((size)-1)))

/* align addr on a size boundary - adjust address up if needed */
#define _ALIGN(addr,size)     _ALIGN_UP(addr,size)

/* to align the pointer to the (next) double word boundary */
#define DOUBLEWORD_ALIGN(addr)	_ALIGN(addr,sizeof(unsigned long))

/* to align the pointer to the (next) page boundary */
#define PAGE_ALIGN(addr)	_ALIGN(addr, PAGE_SIZE)

#ifdef __KERNEL__
#ifndef __ASSEMBLY__
#include <asm/naca.h>

#undef STRICT_MM_TYPECHECKS

#define REGION_SIZE   4UL
#define REGION_SHIFT  60UL
#define REGION_MASK   (((1UL<<REGION_SIZE)-1UL)<<REGION_SHIFT)
#define REGION_STRIDE (1UL << REGION_SHIFT)

static __inline__ void clear_page(void *addr)
{
	unsigned long lines, line_size;

	line_size = systemcfg->dCacheL1LineSize; 
	lines = naca->dCacheL1LinesPerPage;

	__asm__ __volatile__(
	"mtctr  	%1	# clear_page\n\
1:      dcbz  	0,%0\n\
	add	%0,%0,%3\n\
	bdnz+	1b"
        : "=r" (addr)
        : "r" (lines), "0" (addr), "r" (line_size)
	: "ctr", "memory");
}

extern void copy_page(void *to, void *from);
struct page;
extern void clear_user_page(void *page, unsigned long vaddr, struct page *pg);
extern void copy_user_page(void *to, void *from, unsigned long vaddr, struct page *p);

#ifdef STRICT_MM_TYPECHECKS
/*
 * These are used to make use of C type-checking.  
 * Entries in the pte table are 64b, while entries in the pgd & pmd are 32b.
 */
typedef struct { unsigned long pte; } pte_t;
typedef struct { unsigned int  pmd; } pmd_t;
typedef struct { unsigned int  pgd; } pgd_t;
typedef struct { unsigned long pgprot; } pgprot_t;

#define pte_val(x)	((x).pte)
#define pmd_val(x)	((x).pmd)
#define pgd_val(x)	((x).pgd)
#define pgprot_val(x)	((x).pgprot)

#define __pte(x)	((pte_t) { (x) } )
#define __pmd(x)	((pmd_t) { (x) } )
#define __pgd(x)	((pgd_t) { (x) } )
#define __pgprot(x)	((pgprot_t) { (x) } )

#else
/*
 * .. while these make it easier on the compiler
 */
typedef unsigned long pte_t;
typedef unsigned int  pmd_t;
typedef unsigned int  pgd_t;
typedef unsigned long pgprot_t;

#define pte_val(x)	(x)
#define pmd_val(x)	(x)
#define pgd_val(x)	(x)
#define pgprot_val(x)	(x)

#define __pte(x)	(x)
#define __pmd(x)	(x)
#define __pgd(x)	(x)
#define __pgprot(x)	(x)

#endif

/* Pure 2^n version of get_order */
static inline int get_order(unsigned long size)
{
	int order;

	size = (size-1) >> (PAGE_SHIFT-1);
	order = -1;
	do {
		size >>= 1;
		order++;
	} while (size);
	return order;
}

#define __pa(x) ((unsigned long)(x)-PAGE_OFFSET)

/* Not 100% correct, for use by /dev/mem only */
extern int page_is_ram(unsigned long physaddr);

#endif /* __ASSEMBLY__ */

#ifdef MODULE
#define __page_aligned __attribute__((__aligned__(PAGE_SIZE)))
#else
#define __page_aligned \
	__attribute__((__aligned__(PAGE_SIZE), \
		__section__(".data.page_aligned")))
#endif


/* This must match the -Ttext linker address            */
/* Note: tophys & tovirt make assumptions about how     */
/*       KERNELBASE is defined for performance reasons. */
/*       When KERNELBASE moves, those macros may have   */
/*             to change!                               */
#define PAGE_OFFSET     ASM_CONST(0xC000000000000000)
#define KERNELBASE      PAGE_OFFSET
#define VMALLOCBASE     0xD000000000000000UL
#define IOREGIONBASE    0xE000000000000000UL
#define EEHREGIONBASE   0xA000000000000000UL

#define IO_REGION_ID       (IOREGIONBASE>>REGION_SHIFT)
#define EEH_REGION_ID      (EEHREGIONBASE>>REGION_SHIFT)
#define VMALLOC_REGION_ID  (VMALLOCBASE>>REGION_SHIFT)
#define KERNEL_REGION_ID   (KERNELBASE>>REGION_SHIFT)
#define USER_REGION_ID     (0UL)
#define REGION_ID(X)	   (((unsigned long)(X))>>REGION_SHIFT)

/*
 * Define valid/invalid EA bits (for all ranges)
 */
#define VALID_EA_BITS   (0x000001ffffffffffUL)
#define INVALID_EA_BITS (~(REGION_MASK|VALID_EA_BITS))

#define IS_VALID_REGION_ID(x) \
        (((x) == USER_REGION_ID) || ((x) >= KERNEL_REGION_ID))
#define IS_VALID_EA(x) \
        ((!((x) & INVALID_EA_BITS)) && IS_VALID_REGION_ID(REGION_ID(x)))

#define __bpn_to_ba(x) ((((unsigned long)(x))<<PAGE_SHIFT) + KERNELBASE)
#define __ba_to_bpn(x) ((((unsigned long)(x)) & ~REGION_MASK) >> PAGE_SHIFT)

#define __va(x) ((void *)((unsigned long)(x) + KERNELBASE))

#ifdef CONFIG_DISCONTIGMEM
#define page_to_pfn(page)	discontigmem_page_to_pfn(page)
#define pfn_to_page(pfn)	discontigmem_pfn_to_page(pfn)
#define pfn_valid(pfn)		discontigmem_pfn_valid(pfn)
#else
#define pfn_to_page(pfn)	(mem_map + (pfn))
#define page_to_pfn(page)	((unsigned long)((page) - mem_map))
#define pfn_valid(pfn)		((pfn) < max_mapnr)
#endif

#define virt_to_page(kaddr)	pfn_to_page(__pa(kaddr) >> PAGE_SHIFT)

#define virt_addr_valid(kaddr)	pfn_valid(__pa(kaddr) >> PAGE_SHIFT)

#define VM_DATA_DEFAULT_FLAGS	(VM_READ | VM_WRITE | VM_EXEC | \
				 VM_MAYREAD | VM_MAYWRITE | VM_MAYEXEC)

#endif /* __KERNEL__ */
#endif /* _PPC64_PAGE_H */<|MERGE_RESOLUTION|>--- conflicted
+++ resolved
@@ -26,12 +26,8 @@
 #define PAGE_OFFSET_MASK (PAGE_SIZE-1)
 
 #define SID_SHIFT       28
-<<<<<<< HEAD
-#define SID_MASK        0xfffffffff
-=======
 #define SID_MASK        0xfffffffffUL
 #define ESID_MASK	0xfffffffff0000000UL
->>>>>>> 30e74fea
 #define GET_ESID(x)     (((x) >> SID_SHIFT) & SID_MASK)
 
 #ifdef CONFIG_HUGETLB_PAGE
