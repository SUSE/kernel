#ifndef _PPC64_RTAS_H
#define _PPC64_RTAS_H

#include <linux/spinlock.h>
#include <asm/page.h>

/*
 * Definitions for talking to the RTAS on CHRP machines.
 *
 * Copyright (C) 2001 Peter Bergner
 * Copyright (C) 2001 PPC 64 Team, IBM Corp
 *
 * This program is free software; you can redistribute it and/or
 * modify it under the terms of the GNU General Public License
 * as published by the Free Software Foundation; either version
 * 2 of the License, or (at your option) any later version.
 */

#define RTAS_UNKNOWN_SERVICE (-1)
#define RTAS_INSTANTIATE_MAX (1UL<<30) /* Don't instantiate rtas at/above this value */

/* Buffer size for ppc_rtas system call. */
#define RTAS_RMOBUF_MAX (64 * 1024)

/* RTAS return codes */
#define RTAS_BUSY		-2	/* RTAS Return Status - Busy */
#define RTAS_EXTENDED_DELAY_MIN 9900
#define RTAS_EXTENDED_DELAY_MAX 9905

#define RTAS_UNKNOWN_OP		-1099	/* Return Status - Unknown RTAS Token */

/*
 * In general to call RTAS use rtas_token("string") to lookup
 * an RTAS token for the given string (e.g. "event-scan").
 * To actually perform the call use
 *    ret = rtas_call(token, n_in, n_out, ...)
 * Where n_in is the number of input parameters and
 *       n_out is the number of output parameters
 *
 * If the "string" is invalid on this system, RTAS_UNKNOWN_SERVICE
 * will be returned as a token.  rtas_call() does look for this
 * token and error out gracefully so rtas_call(rtas_token("str"), ...)
 * may be safely used for one-shot calls to RTAS.
 *
 */

typedef u32 rtas_arg_t;

struct rtas_args {
	u32 token;
	u32 nargs;
	u32 nret; 
	rtas_arg_t args[16];
	rtas_arg_t *rets;     /* Pointer to return values in args[]. */
};  

extern struct rtas_args rtas_stop_self_args;

struct rtas_t {
	unsigned long entry;		/* physical address pointer */
	unsigned long base;		/* physical address pointer */
	unsigned long size;
	spinlock_t lock;
	struct rtas_args args;
	struct device_node *dev;	/* virtual address pointer */
};

/* Event classes */
#define RTAS_INTERNAL_ERROR		0x80000000 /* set bit 0 */
#define RTAS_EPOW_WARNING		0x40000000 /* set bit 1 */
#define RTAS_POWERMGM_EVENTS		0x20000000 /* set bit 2 */
#define RTAS_HOTPLUG_EVENTS		0x10000000 /* set bit 3 */
#define RTAS_EVENT_SCAN_ALL_EVENTS	0xf0000000

/* event-scan returns */
#define SEVERITY_FATAL		0x5
#define SEVERITY_ERROR		0x4
#define SEVERITY_ERROR_SYNC	0x3
#define SEVERITY_WARNING	0x2
#define SEVERITY_EVENT		0x1
#define SEVERITY_NO_ERROR	0x0
#define DISP_FULLY_RECOVERED	0x0
#define DISP_LIMITED_RECOVERY	0x1
#define DISP_NOT_RECOVERED	0x2
#define PART_PRESENT		0x0
#define PART_NOT_PRESENT	0x1
#define INITIATOR_UNKNOWN	0x0
#define INITIATOR_CPU		0x1
#define INITIATOR_PCI		0x2
#define INITIATOR_ISA		0x3
#define INITIATOR_MEMORY	0x4
#define INITIATOR_POWERMGM	0x5
#define TARGET_UNKNOWN		0x0
#define TARGET_CPU		0x1
#define TARGET_PCI		0x2
#define TARGET_ISA		0x3
#define TARGET_MEMORY		0x4
#define TARGET_POWERMGM		0x5
#define TYPE_RETRY		0x01
#define TYPE_TCE_ERR		0x02
#define TYPE_INTERN_DEV_FAIL	0x03
#define TYPE_TIMEOUT		0x04
#define TYPE_DATA_PARITY	0x05
#define TYPE_ADDR_PARITY	0x06
#define TYPE_CACHE_PARITY	0x07
#define TYPE_ADDR_INVALID	0x08
#define TYPE_ECC_UNCORR		0x09
#define TYPE_ECC_CORR		0x0a
#define TYPE_EPOW		0x40
/* I don't add PowerMGM events right now, this is a different topic */ 
#define TYPE_PMGM_POWER_SW_ON	0x60
#define TYPE_PMGM_POWER_SW_OFF	0x61
#define TYPE_PMGM_LID_OPEN	0x62
#define TYPE_PMGM_LID_CLOSE	0x63
#define TYPE_PMGM_SLEEP_BTN	0x64
#define TYPE_PMGM_WAKE_BTN	0x65
#define TYPE_PMGM_BATTERY_WARN	0x66
#define TYPE_PMGM_BATTERY_CRIT	0x67
#define TYPE_PMGM_SWITCH_TO_BAT	0x68
#define TYPE_PMGM_SWITCH_TO_AC	0x69
#define TYPE_PMGM_KBD_OR_MOUSE	0x6a
#define TYPE_PMGM_ENCLOS_OPEN	0x6b
#define TYPE_PMGM_ENCLOS_CLOSED	0x6c
#define TYPE_PMGM_RING_INDICATE	0x6d
#define TYPE_PMGM_LAN_ATTENTION	0x6e
#define TYPE_PMGM_TIME_ALARM	0x6f
#define TYPE_PMGM_CONFIG_CHANGE	0x70
#define TYPE_PMGM_SERVICE_PROC	0x71

struct rtas_error_log {
	unsigned long version:8;		/* Architectural version */
	unsigned long severity:3;		/* Severity level of error */
	unsigned long disposition:2;		/* Degree of recovery */
	unsigned long extended:1;		/* extended log present? */
	unsigned long /* reserved */ :2;	/* Reserved for future use */
	unsigned long initiator:4;		/* Initiator of event */
	unsigned long target:4;			/* Target of failed operation */
	unsigned long type:8;			/* General event or error*/
	unsigned long extended_log_length:32;	/* length in bytes */
	unsigned char buffer[1];		/* allocated by klimit bump */
};

struct flash_block {
	char *data;
	unsigned long length;
};

/* This struct is very similar but not identical to
 * that needed by the rtas flash update.
 * All we need to do for rtas is rewrite num_blocks
 * into a version/length and translate the pointers
 * to absolute.
 */
#define FLASH_BLOCKS_PER_NODE ((PAGE_SIZE - 16) / sizeof(struct flash_block))
struct flash_block_list {
	unsigned long num_blocks;
	struct flash_block_list *next;
	struct flash_block blocks[FLASH_BLOCKS_PER_NODE];
};
struct flash_block_list_header { /* just the header of flash_block_list */
	unsigned long num_blocks;
	struct flash_block_list *next;
};
extern struct flash_block_list_header rtas_firmware_flash_list;

extern struct rtas_t rtas;

<<<<<<< HEAD
extern int print_rtasmsgs;

extern void enter_rtas(struct rtas_args *);
extern int rtas_token(const char *service);
extern long rtas_call(int token, int, int, unsigned long *, ...);
=======
extern void enter_rtas(unsigned long);
extern int rtas_token(const char *service);
extern int rtas_call(int token, int, int, int *, ...);
>>>>>>> 30e74fea
extern void call_rtas_display_status(char);
extern void rtas_restart(char *cmd);
extern void rtas_power_off(void);
extern void rtas_halt(void);
extern void rtas_os_term(char *str);
extern int rtas_get_sensor(int sensor, int index, int *state);
extern int rtas_get_power_level(int powerdomain, int *level);
extern int rtas_set_power_level(int powerdomain, int level, int *setlevel);
extern int rtas_set_indicator(int indicator, int index, int new_value);

/* Given an RTAS status code of 9900..9905 compute the hinted delay */
unsigned int rtas_extended_busy_delay_time(int status);
static inline int rtas_is_extended_busy(int status)
{
	return status >= 9900 && status <= 9909;
}

extern void pSeries_log_error(char *buf, unsigned int err_type, int fatal);

/* Error types logged.  */
#define ERR_FLAG_ALREADY_LOGGED	0x0
#define ERR_FLAG_BOOT		0x1 	/* log was pulled from NVRAM on boot */
#define ERR_TYPE_RTAS_LOG	0x2	/* from rtas event-scan */
#define ERR_TYPE_KERNEL_PANIC	0x4	/* from panic() */

/* All the types and not flags */
#define ERR_TYPE_MASK	(ERR_TYPE_RTAS_LOG | ERR_TYPE_KERNEL_PANIC)

#define RTAS_DEBUG KERN_DEBUG "RTAS: "
 
#define RTAS_ERROR_LOG_MAX 2048
 
 
/* Event Scan Parameters */
#define EVENT_SCAN_ALL_EVENTS	0xf0000000
#define SURVEILLANCE_TOKEN	9000
#define LOG_NUMBER		64		/* must be a power of two */
#define LOG_NUMBER_MASK		(LOG_NUMBER-1)

/* Some RTAS ops require a data buffer and that buffer must be < 4G.
 * Rather than having a memory allocator, just use this buffer
 * (get the lock first), make the RTAS call.  Copy the data instead
 * of holding the buffer for long.
 */

#define RTAS_DATA_BUF_SIZE 4096
extern spinlock_t rtas_data_buf_lock;
extern char rtas_data_buf[RTAS_DATA_BUF_SIZE];

extern void rtas_stop_self(void);

/* RMO buffer reserved for user-space RTAS use */
extern unsigned long rtas_rmo_buf;

#endif /* _PPC64_RTAS_H */<|MERGE_RESOLUTION|>--- conflicted
+++ resolved
@@ -165,17 +165,9 @@
 
 extern struct rtas_t rtas;
 
-<<<<<<< HEAD
-extern int print_rtasmsgs;
-
-extern void enter_rtas(struct rtas_args *);
-extern int rtas_token(const char *service);
-extern long rtas_call(int token, int, int, unsigned long *, ...);
-=======
 extern void enter_rtas(unsigned long);
 extern int rtas_token(const char *service);
 extern int rtas_call(int token, int, int, int *, ...);
->>>>>>> 30e74fea
 extern void call_rtas_display_status(char);
 extern void rtas_restart(char *cmd);
 extern void rtas_power_off(void);
