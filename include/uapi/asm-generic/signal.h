#ifndef _UAPI__ASM_GENERIC_SIGNAL_H
#define _UAPI__ASM_GENERIC_SIGNAL_H

#include <linux/types.h>

#define _NSIG		64
#define _NSIG_BPW	__BITS_PER_LONG
#define _NSIG_WORDS	(_NSIG / _NSIG_BPW)

#define SIGHUP		 1
#define SIGINT		 2
#define SIGQUIT		 3
#define SIGILL		 4
#define SIGTRAP		 5
#define SIGABRT		 6
#define SIGIOT		 6
#define SIGBUS		 7
#define SIGFPE		 8
#define SIGKILL		 9
#define SIGUSR1		10
#define SIGSEGV		11
#define SIGUSR2		12
#define SIGPIPE		13
#define SIGALRM		14
#define SIGTERM		15
#define SIGSTKFLT	16
#define SIGCHLD		17
#define SIGCONT		18
#define SIGSTOP		19
#define SIGTSTP		20
#define SIGTTIN		21
#define SIGTTOU		22
#define SIGURG		23
#define SIGXCPU		24
#define SIGXFSZ		25
#define SIGVTALRM	26
#define SIGPROF		27
#define SIGWINCH	28
#define SIGIO		29
#define SIGPOLL		SIGIO
/*
#define SIGLOST		29
*/
#define SIGPWR		30
#define SIGSYS		31
#define	SIGUNUSED	31

/* These should not be considered constants from userland.  */
#define SIGRTMIN	32
#ifndef SIGRTMAX
#define SIGRTMAX	_NSIG
#endif

/*
 * SA_FLAGS values:
 *
 * SA_ONSTACK indicates that a registered stack_t will be used.
 * SA_RESTART flag to get restarting signals (which were the default long ago)
 * SA_NOCLDSTOP flag to turn off SIGCHLD when children stop.
 * SA_RESETHAND clears the handler when the signal is delivered.
 * SA_NOCLDWAIT flag on SIGCHLD to inhibit zombies.
 * SA_NODEFER prevents the current signal from being masked in the handler.
 *
 * SA_ONESHOT and SA_NOMASK are the historical Linux names for the Single
 * Unix names RESETHAND and NODEFER respectively.
 */
#define SA_NOCLDSTOP	0x00000001
#define SA_NOCLDWAIT	0x00000002
#define SA_SIGINFO	0x00000004
#define SA_ONSTACK	0x08000000
#define SA_RESTART	0x10000000
#define SA_NODEFER	0x40000000
#define SA_RESETHAND	0x80000000

#define SA_NOMASK	SA_NODEFER
#define SA_ONESHOT	SA_RESETHAND

/*
 * New architectures should not define the obsolete
 *	SA_RESTORER	0x04000000
 */

#define MINSIGSTKSZ	2048
#define SIGSTKSZ	8192

#ifndef __ASSEMBLY__
typedef struct {
	unsigned long sig[_NSIG_WORDS];
} sigset_t;

/* not actually used, but required for linux/syscalls.h */
typedef unsigned long old_sigset_t;

#include <asm-generic/signal-defs.h>

#ifdef SA_RESTORER
#define __ARCH_HAS_SA_RESTORER
#endif

<<<<<<< HEAD
=======
#ifndef __KERNEL__
>>>>>>> 8ca7cd1b
struct sigaction {
	__sighandler_t sa_handler;
	unsigned long sa_flags;
#ifdef SA_RESTORER
	__sigrestore_t sa_restorer;
#endif
	sigset_t sa_mask;		/* mask last for extensibility */
};
#endif

typedef struct sigaltstack {
	void __user *ss_sp;
	int ss_flags;
	size_t ss_size;
} stack_t;

#endif /* __ASSEMBLY__ */

#endif /* _UAPI__ASM_GENERIC_SIGNAL_H */<|MERGE_RESOLUTION|>--- conflicted
+++ resolved
@@ -97,10 +97,7 @@
 #define __ARCH_HAS_SA_RESTORER
 #endif
 
-<<<<<<< HEAD
-=======
 #ifndef __KERNEL__
->>>>>>> 8ca7cd1b
 struct sigaction {
 	__sighandler_t sa_handler;
 	unsigned long sa_flags;
