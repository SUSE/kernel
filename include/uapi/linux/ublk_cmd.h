--- conflicted
+++ resolved
@@ -49,11 +49,8 @@
 	_IOR('u', UBLK_CMD_GET_DEV_INFO2, struct ublksrv_ctrl_cmd)
 #define UBLK_U_CMD_GET_FEATURES	\
 	_IOR('u', 0x13, struct ublksrv_ctrl_cmd)
-<<<<<<< HEAD
-=======
 #define UBLK_U_CMD_DEL_DEV_ASYNC	\
 	_IOR('u', 0x14, struct ublksrv_ctrl_cmd)
->>>>>>> 2d5404ca
 
 /*
  * 64bits are enough now, and it should be easy to extend in case of
