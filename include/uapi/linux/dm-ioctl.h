--- conflicted
+++ resolved
@@ -286,15 +286,9 @@
 #define DM_DEV_SET_GEOMETRY	_IOWR(DM_IOCTL, DM_DEV_SET_GEOMETRY_CMD, struct dm_ioctl)
 
 #define DM_VERSION_MAJOR	4
-<<<<<<< HEAD
-#define DM_VERSION_MINOR	47
-#define DM_VERSION_PATCHLEVEL	0
-#define DM_VERSION_EXTRA	"-ioctl (2022-07-28)"
-=======
 #define DM_VERSION_MINOR	48
 #define DM_VERSION_PATCHLEVEL	0
 #define DM_VERSION_EXTRA	"-ioctl (2023-03-01)"
->>>>>>> eb3cdb58
 
 /* Status bits */
 #define DM_READONLY_FLAG	(1 << 0) /* In/Out */
