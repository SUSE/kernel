--- conflicted
+++ resolved
@@ -51,17 +51,6 @@
 /* Old buggy user mode depends on this being 0 */
 #define HSA_CAP_RESERVED_WAS_SRAM_EDCSUPPORTED	0x00080000
 
-<<<<<<< HEAD
-#define HSA_CAP_MEM_EDCSUPPORTED		0x00100000
-#define HSA_CAP_RASEVENTNOTIFY			0x00200000
-#define HSA_CAP_ASIC_REVISION_MASK		0x03c00000
-#define HSA_CAP_ASIC_REVISION_SHIFT		22
-#define HSA_CAP_SRAM_EDCSUPPORTED		0x04000000
-#define HSA_CAP_SVMAPI_SUPPORTED		0x08000000
-#define HSA_CAP_FLAGS_COHERENTHOSTACCESS	0x10000000
-#define HSA_CAP_TRAP_DEBUG_FIRMWARE_SUPPORTED   0x20000000
-#define HSA_CAP_RESERVED			0xe00f8000
-=======
 #define HSA_CAP_MEM_EDCSUPPORTED				0x00100000
 #define HSA_CAP_RASEVENTNOTIFY					0x00200000
 #define HSA_CAP_ASIC_REVISION_MASK				0x03c00000
@@ -72,16 +61,6 @@
 #define HSA_CAP_TRAP_DEBUG_FIRMWARE_SUPPORTED			0x20000000
 #define HSA_CAP_TRAP_DEBUG_PRECISE_ALU_OPERATIONS_SUPPORTED	0x40000000
 #define HSA_CAP_RESERVED					0x800f8000
-
-/* debug_prop bits in node properties */
-#define HSA_DBG_WATCH_ADDR_MASK_LO_BIT_MASK     0x0000000f
-#define HSA_DBG_WATCH_ADDR_MASK_LO_BIT_SHIFT    0
-#define HSA_DBG_WATCH_ADDR_MASK_HI_BIT_MASK     0x000003f0
-#define HSA_DBG_WATCH_ADDR_MASK_HI_BIT_SHIFT    4
-#define HSA_DBG_DISPATCH_INFO_ALWAYS_VALID      0x00000400
-#define HSA_DBG_WATCHPOINTS_EXCLUSIVE           0x00000800
-#define HSA_DBG_RESERVED                0xfffffffffffff000ull
->>>>>>> 2d5404ca
 
 /* debug_prop bits in node properties */
 #define HSA_DBG_WATCH_ADDR_MASK_LO_BIT_MASK     0x0000000f
