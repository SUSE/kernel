--- conflicted
+++ resolved
@@ -35,10 +35,7 @@
 
 /* Flags for the clone3() syscall. */
 #define CLONE_CLEAR_SIGHAND 0x100000000ULL /* Clear any signal handler and reset to SIG_DFL. */
-<<<<<<< HEAD
-=======
 #define CLONE_INTO_CGROUP 0x200000000ULL /* Clone into a specific cgroup given the right permissions. */
->>>>>>> 7d2a07b7
 
 /*
  * cloning flags intersect with CSIGNAL so can be used with unshare and clone3
@@ -64,13 +61,10 @@
  *                sent when the child exits.
  * @stack:        Specify the location of the stack for the
  *                child process.
-<<<<<<< HEAD
-=======
  *                Note, @stack is expected to point to the
  *                lowest address. The stack direction will be
  *                determined by the kernel and set up
  *                appropriately based on @stack_size.
->>>>>>> 7d2a07b7
  * @stack_size:   The size of the stack for the child process.
  * @tls:          If CLONE_SETTLS is set, the tls descriptor
  *                is set to tls.
@@ -88,11 +82,8 @@
  * @set_tid_size: This defines the size of the array referenced
  *                in @set_tid. This cannot be larger than the
  *                kernel's limit of nested PID namespaces.
-<<<<<<< HEAD
-=======
  * @cgroup:       If CLONE_INTO_CGROUP is specified set this to
  *                a file descriptor for the cgroup.
->>>>>>> 7d2a07b7
  *
  * The structure is versioned by size and thus extensible.
  * New struct members must go at the end of the struct and
@@ -109,19 +100,13 @@
 	__aligned_u64 tls;
 	__aligned_u64 set_tid;
 	__aligned_u64 set_tid_size;
-<<<<<<< HEAD
-=======
 	__aligned_u64 cgroup;
->>>>>>> 7d2a07b7
 };
 #endif
 
 #define CLONE_ARGS_SIZE_VER0 64 /* sizeof first published struct */
 #define CLONE_ARGS_SIZE_VER1 80 /* sizeof second published struct */
-<<<<<<< HEAD
-=======
 #define CLONE_ARGS_SIZE_VER2 88 /* sizeof third published struct */
->>>>>>> 7d2a07b7
 
 /*
  * Scheduling policies
