/*
 * Copyright 2014 Advanced Micro Devices, Inc.
 *
 * Permission is hereby granted, free of charge, to any person obtaining a
 * copy of this software and associated documentation files (the "Software"),
 * to deal in the Software without restriction, including without limitation
 * the rights to use, copy, modify, merge, publish, distribute, sublicense,
 * and/or sell copies of the Software, and to permit persons to whom the
 * Software is furnished to do so, subject to the following conditions:
 *
 * The above copyright notice and this permission notice shall be included in
 * all copies or substantial portions of the Software.
 *
 * THE SOFTWARE IS PROVIDED "AS IS", WITHOUT WARRANTY OF ANY KIND, EXPRESS OR
 * IMPLIED, INCLUDING BUT NOT LIMITED TO THE WARRANTIES OF MERCHANTABILITY,
 * FITNESS FOR A PARTICULAR PURPOSE AND NONINFRINGEMENT.  IN NO EVENT SHALL
 * THE COPYRIGHT HOLDER(S) OR AUTHOR(S) BE LIABLE FOR ANY CLAIM, DAMAGES OR
 * OTHER LIABILITY, WHETHER IN AN ACTION OF CONTRACT, TORT OR OTHERWISE,
 * ARISING FROM, OUT OF OR IN CONNECTION WITH THE SOFTWARE OR THE USE OR
 * OTHER DEALINGS IN THE SOFTWARE.
 */

#ifndef KFD_IOCTL_H_INCLUDED
#define KFD_IOCTL_H_INCLUDED

#include <drm/drm.h>
#include <linux/ioctl.h>

/*
 * - 1.1 - initial version
 * - 1.3 - Add SMI events support
 * - 1.4 - Indicate new SRAM EDC bit in device properties
 * - 1.5 - Add SVM API
 * - 1.6 - Query clear flags in SVM get_attr API
 * - 1.7 - Checkpoint Restore (CRIU) API
 * - 1.8 - CRIU - Support for SDMA transfers with GTT BOs
 * - 1.9 - Add available memory ioctl
 * - 1.10 - Add SMI profiler event log
 * - 1.11 - Add unified memory for ctx save/restore area
 * - 1.12 - Add DMA buf export ioctl
 * - 1.13 - Add debugger API
 * - 1.14 - Update kfd_event_data
<<<<<<< HEAD
 */
#define KFD_IOCTL_MAJOR_VERSION 1
#define KFD_IOCTL_MINOR_VERSION 14
=======
 * - 1.15 - Enable managing mappings in compute VMs with GEM_VA ioctl
 * - 1.16 - Add contiguous VRAM allocation flag
 * - 1.17 - Add SDMA queue creation with target SDMA engine ID
 */
#define KFD_IOCTL_MAJOR_VERSION 1
#define KFD_IOCTL_MINOR_VERSION 17
>>>>>>> 2d5404ca

struct kfd_ioctl_get_version_args {
	__u32 major_version;	/* from KFD */
	__u32 minor_version;	/* from KFD */
};

/* For kfd_ioctl_create_queue_args.queue_type. */
#define KFD_IOC_QUEUE_TYPE_COMPUTE		0x0
#define KFD_IOC_QUEUE_TYPE_SDMA			0x1
#define KFD_IOC_QUEUE_TYPE_COMPUTE_AQL		0x2
#define KFD_IOC_QUEUE_TYPE_SDMA_XGMI		0x3
#define KFD_IOC_QUEUE_TYPE_SDMA_BY_ENG_ID	0x4

#define KFD_MAX_QUEUE_PERCENTAGE	100
#define KFD_MAX_QUEUE_PRIORITY		15

struct kfd_ioctl_create_queue_args {
	__u64 ring_base_address;	/* to KFD */
	__u64 write_pointer_address;	/* from KFD */
	__u64 read_pointer_address;	/* from KFD */
	__u64 doorbell_offset;	/* from KFD */

	__u32 ring_size;		/* to KFD */
	__u32 gpu_id;		/* to KFD */
	__u32 queue_type;		/* to KFD */
	__u32 queue_percentage;	/* to KFD */
	__u32 queue_priority;	/* to KFD */
	__u32 queue_id;		/* from KFD */

	__u64 eop_buffer_address;	/* to KFD */
	__u64 eop_buffer_size;	/* to KFD */
	__u64 ctx_save_restore_address; /* to KFD */
	__u32 ctx_save_restore_size;	/* to KFD */
	__u32 ctl_stack_size;		/* to KFD */
	__u32 sdma_engine_id;		/* to KFD */
	__u32 pad;
};

struct kfd_ioctl_destroy_queue_args {
	__u32 queue_id;		/* to KFD */
	__u32 pad;
};

struct kfd_ioctl_update_queue_args {
	__u64 ring_base_address;	/* to KFD */

	__u32 queue_id;		/* to KFD */
	__u32 ring_size;		/* to KFD */
	__u32 queue_percentage;	/* to KFD */
	__u32 queue_priority;	/* to KFD */
};

struct kfd_ioctl_set_cu_mask_args {
	__u32 queue_id;		/* to KFD */
	__u32 num_cu_mask;		/* to KFD */
	__u64 cu_mask_ptr;		/* to KFD */
};

struct kfd_ioctl_get_queue_wave_state_args {
	__u64 ctl_stack_address;	/* to KFD */
	__u32 ctl_stack_used_size;	/* from KFD */
	__u32 save_area_used_size;	/* from KFD */
	__u32 queue_id;			/* to KFD */
	__u32 pad;
};

struct kfd_ioctl_get_available_memory_args {
	__u64 available;	/* from KFD */
	__u32 gpu_id;		/* to KFD */
	__u32 pad;
};

struct kfd_dbg_device_info_entry {
	__u64 exception_status;
	__u64 lds_base;
	__u64 lds_limit;
	__u64 scratch_base;
	__u64 scratch_limit;
	__u64 gpuvm_base;
	__u64 gpuvm_limit;
	__u32 gpu_id;
	__u32 location_id;
	__u32 vendor_id;
	__u32 device_id;
	__u32 revision_id;
	__u32 subsystem_vendor_id;
	__u32 subsystem_device_id;
	__u32 fw_version;
	__u32 gfx_target_version;
	__u32 simd_count;
	__u32 max_waves_per_simd;
	__u32 array_count;
	__u32 simd_arrays_per_engine;
	__u32 num_xcc;
	__u32 capability;
	__u32 debug_prop;
};

/* For kfd_ioctl_set_memory_policy_args.default_policy and alternate_policy */
#define KFD_IOC_CACHE_POLICY_COHERENT 0
#define KFD_IOC_CACHE_POLICY_NONCOHERENT 1

struct kfd_ioctl_set_memory_policy_args {
	__u64 alternate_aperture_base;	/* to KFD */
	__u64 alternate_aperture_size;	/* to KFD */

	__u32 gpu_id;			/* to KFD */
	__u32 default_policy;		/* to KFD */
	__u32 alternate_policy;		/* to KFD */
	__u32 pad;
};

/*
 * All counters are monotonic. They are used for profiling of compute jobs.
 * The profiling is done by userspace.
 *
 * In case of GPU reset, the counter should not be affected.
 */

struct kfd_ioctl_get_clock_counters_args {
	__u64 gpu_clock_counter;	/* from KFD */
	__u64 cpu_clock_counter;	/* from KFD */
	__u64 system_clock_counter;	/* from KFD */
	__u64 system_clock_freq;	/* from KFD */

	__u32 gpu_id;		/* to KFD */
	__u32 pad;
};

struct kfd_process_device_apertures {
	__u64 lds_base;		/* from KFD */
	__u64 lds_limit;		/* from KFD */
	__u64 scratch_base;		/* from KFD */
	__u64 scratch_limit;		/* from KFD */
	__u64 gpuvm_base;		/* from KFD */
	__u64 gpuvm_limit;		/* from KFD */
	__u32 gpu_id;		/* from KFD */
	__u32 pad;
};

/*
 * AMDKFD_IOC_GET_PROCESS_APERTURES is deprecated. Use
 * AMDKFD_IOC_GET_PROCESS_APERTURES_NEW instead, which supports an
 * unlimited number of GPUs.
 */
#define NUM_OF_SUPPORTED_GPUS 7
struct kfd_ioctl_get_process_apertures_args {
	struct kfd_process_device_apertures
			process_apertures[NUM_OF_SUPPORTED_GPUS];/* from KFD */

	/* from KFD, should be in the range [1 - NUM_OF_SUPPORTED_GPUS] */
	__u32 num_of_nodes;
	__u32 pad;
};

struct kfd_ioctl_get_process_apertures_new_args {
	/* User allocated. Pointer to struct kfd_process_device_apertures
	 * filled in by Kernel
	 */
	__u64 kfd_process_device_apertures_ptr;
	/* to KFD - indicates amount of memory present in
	 *  kfd_process_device_apertures_ptr
	 * from KFD - Number of entries filled by KFD.
	 */
	__u32 num_of_nodes;
	__u32 pad;
};

#define MAX_ALLOWED_NUM_POINTS    100
#define MAX_ALLOWED_AW_BUFF_SIZE 4096
#define MAX_ALLOWED_WAC_BUFF_SIZE  128

struct kfd_ioctl_dbg_register_args {
	__u32 gpu_id;		/* to KFD */
	__u32 pad;
};

struct kfd_ioctl_dbg_unregister_args {
	__u32 gpu_id;		/* to KFD */
	__u32 pad;
};

struct kfd_ioctl_dbg_address_watch_args {
	__u64 content_ptr;		/* a pointer to the actual content */
	__u32 gpu_id;		/* to KFD */
	__u32 buf_size_in_bytes;	/*including gpu_id and buf_size */
};

struct kfd_ioctl_dbg_wave_control_args {
	__u64 content_ptr;		/* a pointer to the actual content */
	__u32 gpu_id;		/* to KFD */
	__u32 buf_size_in_bytes;	/*including gpu_id and buf_size */
};

#define KFD_INVALID_FD     0xffffffff

/* Matching HSA_EVENTTYPE */
#define KFD_IOC_EVENT_SIGNAL			0
#define KFD_IOC_EVENT_NODECHANGE		1
#define KFD_IOC_EVENT_DEVICESTATECHANGE		2
#define KFD_IOC_EVENT_HW_EXCEPTION		3
#define KFD_IOC_EVENT_SYSTEM_EVENT		4
#define KFD_IOC_EVENT_DEBUG_EVENT		5
#define KFD_IOC_EVENT_PROFILE_EVENT		6
#define KFD_IOC_EVENT_QUEUE_EVENT		7
#define KFD_IOC_EVENT_MEMORY			8

#define KFD_IOC_WAIT_RESULT_COMPLETE		0
#define KFD_IOC_WAIT_RESULT_TIMEOUT		1
#define KFD_IOC_WAIT_RESULT_FAIL		2

#define KFD_SIGNAL_EVENT_LIMIT			4096

/* For kfd_event_data.hw_exception_data.reset_type. */
#define KFD_HW_EXCEPTION_WHOLE_GPU_RESET	0
#define KFD_HW_EXCEPTION_PER_ENGINE_RESET	1

/* For kfd_event_data.hw_exception_data.reset_cause. */
#define KFD_HW_EXCEPTION_GPU_HANG	0
#define KFD_HW_EXCEPTION_ECC		1

/* For kfd_hsa_memory_exception_data.ErrorType */
#define KFD_MEM_ERR_NO_RAS		0
#define KFD_MEM_ERR_SRAM_ECC		1
#define KFD_MEM_ERR_POISON_CONSUMED	2
#define KFD_MEM_ERR_GPU_HANG		3

struct kfd_ioctl_create_event_args {
	__u64 event_page_offset;	/* from KFD */
	__u32 event_trigger_data;	/* from KFD - signal events only */
	__u32 event_type;		/* to KFD */
	__u32 auto_reset;		/* to KFD */
	__u32 node_id;		/* to KFD - only valid for certain
							event types */
	__u32 event_id;		/* from KFD */
	__u32 event_slot_index;	/* from KFD */
};

struct kfd_ioctl_destroy_event_args {
	__u32 event_id;		/* to KFD */
	__u32 pad;
};

struct kfd_ioctl_set_event_args {
	__u32 event_id;		/* to KFD */
	__u32 pad;
};

struct kfd_ioctl_reset_event_args {
	__u32 event_id;		/* to KFD */
	__u32 pad;
};

struct kfd_memory_exception_failure {
	__u32 NotPresent;	/* Page not present or supervisor privilege */
	__u32 ReadOnly;	/* Write access to a read-only page */
	__u32 NoExecute;	/* Execute access to a page marked NX */
	__u32 imprecise;	/* Can't determine the	exact fault address */
};

/* memory exception data */
struct kfd_hsa_memory_exception_data {
	struct kfd_memory_exception_failure failure;
	__u64 va;
	__u32 gpu_id;
	__u32 ErrorType; /* 0 = no RAS error,
			  * 1 = ECC_SRAM,
			  * 2 = Link_SYNFLOOD (poison),
			  * 3 = GPU hang (not attributable to a specific cause),
			  * other values reserved
			  */
};

/* hw exception data */
struct kfd_hsa_hw_exception_data {
	__u32 reset_type;
	__u32 reset_cause;
	__u32 memory_lost;
	__u32 gpu_id;
};

/* hsa signal event data */
struct kfd_hsa_signal_event_data {
	__u64 last_event_age;	/* to and from KFD */
};

/* Event data */
struct kfd_event_data {
	union {
		/* From KFD */
		struct kfd_hsa_memory_exception_data memory_exception_data;
		struct kfd_hsa_hw_exception_data hw_exception_data;
		/* To and From KFD */
		struct kfd_hsa_signal_event_data signal_event_data;
	};
	__u64 kfd_event_data_ext;	/* pointer to an extension structure
					   for future exception types */
	__u32 event_id;		/* to KFD */
	__u32 pad;
};

struct kfd_ioctl_wait_events_args {
	__u64 events_ptr;		/* pointed to struct
					   kfd_event_data array, to KFD */
	__u32 num_events;		/* to KFD */
	__u32 wait_for_all;		/* to KFD */
	__u32 timeout;		/* to KFD */
	__u32 wait_result;		/* from KFD */
};

struct kfd_ioctl_set_scratch_backing_va_args {
	__u64 va_addr;	/* to KFD */
	__u32 gpu_id;	/* to KFD */
	__u32 pad;
};

struct kfd_ioctl_get_tile_config_args {
	/* to KFD: pointer to tile array */
	__u64 tile_config_ptr;
	/* to KFD: pointer to macro tile array */
	__u64 macro_tile_config_ptr;
	/* to KFD: array size allocated by user mode
	 * from KFD: array size filled by kernel
	 */
	__u32 num_tile_configs;
	/* to KFD: array size allocated by user mode
	 * from KFD: array size filled by kernel
	 */
	__u32 num_macro_tile_configs;

	__u32 gpu_id;		/* to KFD */
	__u32 gb_addr_config;	/* from KFD */
	__u32 num_banks;		/* from KFD */
	__u32 num_ranks;		/* from KFD */
	/* struct size can be extended later if needed
	 * without breaking ABI compatibility
	 */
};

struct kfd_ioctl_set_trap_handler_args {
	__u64 tba_addr;		/* to KFD */
	__u64 tma_addr;		/* to KFD */
	__u32 gpu_id;		/* to KFD */
	__u32 pad;
};

struct kfd_ioctl_acquire_vm_args {
	__u32 drm_fd;	/* to KFD */
	__u32 gpu_id;	/* to KFD */
};

/* Allocation flags: memory types */
#define KFD_IOC_ALLOC_MEM_FLAGS_VRAM		(1 << 0)
#define KFD_IOC_ALLOC_MEM_FLAGS_GTT		(1 << 1)
#define KFD_IOC_ALLOC_MEM_FLAGS_USERPTR		(1 << 2)
#define KFD_IOC_ALLOC_MEM_FLAGS_DOORBELL	(1 << 3)
#define KFD_IOC_ALLOC_MEM_FLAGS_MMIO_REMAP	(1 << 4)
/* Allocation flags: attributes/access options */
#define KFD_IOC_ALLOC_MEM_FLAGS_WRITABLE	(1 << 31)
#define KFD_IOC_ALLOC_MEM_FLAGS_EXECUTABLE	(1 << 30)
#define KFD_IOC_ALLOC_MEM_FLAGS_PUBLIC		(1 << 29)
#define KFD_IOC_ALLOC_MEM_FLAGS_NO_SUBSTITUTE	(1 << 28)
#define KFD_IOC_ALLOC_MEM_FLAGS_AQL_QUEUE_MEM	(1 << 27)
#define KFD_IOC_ALLOC_MEM_FLAGS_COHERENT	(1 << 26)
#define KFD_IOC_ALLOC_MEM_FLAGS_UNCACHED	(1 << 25)
#define KFD_IOC_ALLOC_MEM_FLAGS_EXT_COHERENT	(1 << 24)
<<<<<<< HEAD
=======
#define KFD_IOC_ALLOC_MEM_FLAGS_CONTIGUOUS	(1 << 23)
>>>>>>> 2d5404ca

/* Allocate memory for later SVM (shared virtual memory) mapping.
 *
 * @va_addr:     virtual address of the memory to be allocated
 *               all later mappings on all GPUs will use this address
 * @size:        size in bytes
 * @handle:      buffer handle returned to user mode, used to refer to
 *               this allocation for mapping, unmapping and freeing
 * @mmap_offset: for CPU-mapping the allocation by mmapping a render node
 *               for userptrs this is overloaded to specify the CPU address
 * @gpu_id:      device identifier
 * @flags:       memory type and attributes. See KFD_IOC_ALLOC_MEM_FLAGS above
 */
struct kfd_ioctl_alloc_memory_of_gpu_args {
	__u64 va_addr;		/* to KFD */
	__u64 size;		/* to KFD */
	__u64 handle;		/* from KFD */
	__u64 mmap_offset;	/* to KFD (userptr), from KFD (mmap offset) */
	__u32 gpu_id;		/* to KFD */
	__u32 flags;
};

/* Free memory allocated with kfd_ioctl_alloc_memory_of_gpu
 *
 * @handle: memory handle returned by alloc
 */
struct kfd_ioctl_free_memory_of_gpu_args {
	__u64 handle;		/* to KFD */
};

/* Map memory to one or more GPUs
 *
 * @handle:                memory handle returned by alloc
 * @device_ids_array_ptr:  array of gpu_ids (__u32 per device)
 * @n_devices:             number of devices in the array
 * @n_success:             number of devices mapped successfully
 *
 * @n_success returns information to the caller how many devices from
 * the start of the array have mapped the buffer successfully. It can
 * be passed into a subsequent retry call to skip those devices. For
 * the first call the caller should initialize it to 0.
 *
 * If the ioctl completes with return code 0 (success), n_success ==
 * n_devices.
 */
struct kfd_ioctl_map_memory_to_gpu_args {
	__u64 handle;			/* to KFD */
	__u64 device_ids_array_ptr;	/* to KFD */
	__u32 n_devices;		/* to KFD */
	__u32 n_success;		/* to/from KFD */
};

/* Unmap memory from one or more GPUs
 *
 * same arguments as for mapping
 */
struct kfd_ioctl_unmap_memory_from_gpu_args {
	__u64 handle;			/* to KFD */
	__u64 device_ids_array_ptr;	/* to KFD */
	__u32 n_devices;		/* to KFD */
	__u32 n_success;		/* to/from KFD */
};

/* Allocate GWS for specific queue
 *
 * @queue_id:    queue's id that GWS is allocated for
 * @num_gws:     how many GWS to allocate
 * @first_gws:   index of the first GWS allocated.
 *               only support contiguous GWS allocation
 */
struct kfd_ioctl_alloc_queue_gws_args {
	__u32 queue_id;		/* to KFD */
	__u32 num_gws;		/* to KFD */
	__u32 first_gws;	/* from KFD */
	__u32 pad;
};

struct kfd_ioctl_get_dmabuf_info_args {
	__u64 size;		/* from KFD */
	__u64 metadata_ptr;	/* to KFD */
	__u32 metadata_size;	/* to KFD (space allocated by user)
				 * from KFD (actual metadata size)
				 */
	__u32 gpu_id;	/* from KFD */
	__u32 flags;		/* from KFD (KFD_IOC_ALLOC_MEM_FLAGS) */
	__u32 dmabuf_fd;	/* to KFD */
};

struct kfd_ioctl_import_dmabuf_args {
	__u64 va_addr;	/* to KFD */
	__u64 handle;	/* from KFD */
	__u32 gpu_id;	/* to KFD */
	__u32 dmabuf_fd;	/* to KFD */
};

struct kfd_ioctl_export_dmabuf_args {
	__u64 handle;		/* to KFD */
	__u32 flags;		/* to KFD */
	__u32 dmabuf_fd;	/* from KFD */
};

/*
 * KFD SMI(System Management Interface) events
 */
enum kfd_smi_event {
	KFD_SMI_EVENT_NONE = 0, /* not used */
	KFD_SMI_EVENT_VMFAULT = 1, /* event start counting at 1 */
	KFD_SMI_EVENT_THERMAL_THROTTLE = 2,
	KFD_SMI_EVENT_GPU_PRE_RESET = 3,
	KFD_SMI_EVENT_GPU_POST_RESET = 4,
	KFD_SMI_EVENT_MIGRATE_START = 5,
	KFD_SMI_EVENT_MIGRATE_END = 6,
	KFD_SMI_EVENT_PAGE_FAULT_START = 7,
	KFD_SMI_EVENT_PAGE_FAULT_END = 8,
	KFD_SMI_EVENT_QUEUE_EVICTION = 9,
	KFD_SMI_EVENT_QUEUE_RESTORE = 10,
	KFD_SMI_EVENT_UNMAP_FROM_GPU = 11,

	/*
	 * max event number, as a flag bit to get events from all processes,
	 * this requires super user permission, otherwise will not be able to
	 * receive event from any process. Without this flag to receive events
	 * from same process.
	 */
	KFD_SMI_EVENT_ALL_PROCESS = 64
};

/* The reason of the page migration event */
enum KFD_MIGRATE_TRIGGERS {
	KFD_MIGRATE_TRIGGER_PREFETCH,		/* Prefetch to GPU VRAM or system memory */
	KFD_MIGRATE_TRIGGER_PAGEFAULT_GPU,	/* GPU page fault recover */
	KFD_MIGRATE_TRIGGER_PAGEFAULT_CPU,	/* CPU page fault recover */
	KFD_MIGRATE_TRIGGER_TTM_EVICTION	/* TTM eviction */
};

/* The reason of user queue evition event */
enum KFD_QUEUE_EVICTION_TRIGGERS {
	KFD_QUEUE_EVICTION_TRIGGER_SVM,		/* SVM buffer migration */
	KFD_QUEUE_EVICTION_TRIGGER_USERPTR,	/* userptr movement */
	KFD_QUEUE_EVICTION_TRIGGER_TTM,		/* TTM move buffer */
	KFD_QUEUE_EVICTION_TRIGGER_SUSPEND,	/* GPU suspend */
	KFD_QUEUE_EVICTION_CRIU_CHECKPOINT,	/* CRIU checkpoint */
	KFD_QUEUE_EVICTION_CRIU_RESTORE		/* CRIU restore */
};

/* The reason of unmap buffer from GPU event */
enum KFD_SVM_UNMAP_TRIGGERS {
	KFD_SVM_UNMAP_TRIGGER_MMU_NOTIFY,	/* MMU notifier CPU buffer movement */
	KFD_SVM_UNMAP_TRIGGER_MMU_NOTIFY_MIGRATE,/* MMU notifier page migration */
	KFD_SVM_UNMAP_TRIGGER_UNMAP_FROM_CPU	/* Unmap to free the buffer */
};

#define KFD_SMI_EVENT_MASK_FROM_INDEX(i) (1ULL << ((i) - 1))
#define KFD_SMI_EVENT_MSG_SIZE	96

struct kfd_ioctl_smi_events_args {
	__u32 gpuid;	/* to KFD */
	__u32 anon_fd;	/* from KFD */
};

/*
 * SVM event tracing via SMI system management interface
 *
 * Open event file descriptor
 *    use ioctl AMDKFD_IOC_SMI_EVENTS, pass in gpuid and return a anonymous file
 *    descriptor to receive SMI events.
 *    If calling with sudo permission, then file descriptor can be used to receive
 *    SVM events from all processes, otherwise, to only receive SVM events of same
 *    process.
 *
 * To enable the SVM event
 *    Write event file descriptor with KFD_SMI_EVENT_MASK_FROM_INDEX(event) bitmap
 *    mask to start record the event to the kfifo, use bitmap mask combination
 *    for multiple events. New event mask will overwrite the previous event mask.
 *    KFD_SMI_EVENT_MASK_FROM_INDEX(KFD_SMI_EVENT_ALL_PROCESS) bit requires sudo
 *    permisson to receive SVM events from all process.
 *
 * To receive the event
 *    Application can poll file descriptor to wait for the events, then read event
 *    from the file into a buffer. Each event is one line string message, starting
 *    with the event id, then the event specific information.
 *
 * To decode event information
 *    The following event format string macro can be used with sscanf to decode
 *    the specific event information.
 *    event triggers: the reason to generate the event, defined as enum for unmap,
 *    eviction and migrate events.
 *    node, from, to, prefetch_loc, preferred_loc: GPU ID, or 0 for system memory.
 *    addr: user mode address, in pages
 *    size: in pages
 *    pid: the process ID to generate the event
 *    ns: timestamp in nanosecond-resolution, starts at system boot time but
 *        stops during suspend
 *    migrate_update: GPU page fault is recovered by 'M' for migrate, 'U' for update
 *    rw: 'W' for write page fault, 'R' for read page fault
 *    rescheduled: 'R' if the queue restore failed and rescheduled to try again
 */
#define KFD_EVENT_FMT_UPDATE_GPU_RESET(reset_seq_num, reset_cause)\
		"%x %s\n", (reset_seq_num), (reset_cause)

#define KFD_EVENT_FMT_THERMAL_THROTTLING(bitmask, counter)\
		"%llx:%llx\n", (bitmask), (counter)

#define KFD_EVENT_FMT_VMFAULT(pid, task_name)\
		"%x:%s\n", (pid), (task_name)

#define KFD_EVENT_FMT_PAGEFAULT_START(ns, pid, addr, node, rw)\
		"%lld -%d @%lx(%x) %c\n", (ns), (pid), (addr), (node), (rw)

#define KFD_EVENT_FMT_PAGEFAULT_END(ns, pid, addr, node, migrate_update)\
		"%lld -%d @%lx(%x) %c\n", (ns), (pid), (addr), (node), (migrate_update)

#define KFD_EVENT_FMT_MIGRATE_START(ns, pid, start, size, from, to, prefetch_loc,\
		preferred_loc, migrate_trigger)\
		"%lld -%d @%lx(%lx) %x->%x %x:%x %d\n", (ns), (pid), (start), (size),\
		(from), (to), (prefetch_loc), (preferred_loc), (migrate_trigger)

#define KFD_EVENT_FMT_MIGRATE_END(ns, pid, start, size, from, to, migrate_trigger)\
		"%lld -%d @%lx(%lx) %x->%x %d\n", (ns), (pid), (start), (size),\
		(from), (to), (migrate_trigger)

#define KFD_EVENT_FMT_QUEUE_EVICTION(ns, pid, node, evict_trigger)\
		"%lld -%d %x %d\n", (ns), (pid), (node), (evict_trigger)

#define KFD_EVENT_FMT_QUEUE_RESTORE(ns, pid, node, rescheduled)\
		"%lld -%d %x %c\n", (ns), (pid), (node), (rescheduled)

#define KFD_EVENT_FMT_UNMAP_FROM_GPU(ns, pid, addr, size, node, unmap_trigger)\
		"%lld -%d @%lx(%lx) %x %d\n", (ns), (pid), (addr), (size),\
		(node), (unmap_trigger)

/**************************************************************************************************
 * CRIU IOCTLs (Checkpoint Restore In Userspace)
 *
 * When checkpointing a process, the userspace application will perform:
 * 1. PROCESS_INFO op to determine current process information. This pauses execution and evicts
 *    all the queues.
 * 2. CHECKPOINT op to checkpoint process contents (BOs, queues, events, svm-ranges)
 * 3. UNPAUSE op to un-evict all the queues
 *
 * When restoring a process, the CRIU userspace application will perform:
 *
 * 1. RESTORE op to restore process contents
 * 2. RESUME op to start the process
 *
 * Note: Queues are forced into an evicted state after a successful PROCESS_INFO. User
 * application needs to perform an UNPAUSE operation after calling PROCESS_INFO.
 */

enum kfd_criu_op {
	KFD_CRIU_OP_PROCESS_INFO,
	KFD_CRIU_OP_CHECKPOINT,
	KFD_CRIU_OP_UNPAUSE,
	KFD_CRIU_OP_RESTORE,
	KFD_CRIU_OP_RESUME,
};

/**
 * kfd_ioctl_criu_args - Arguments perform CRIU operation
 * @devices:		[in/out] User pointer to memory location for devices information.
 * 			This is an array of type kfd_criu_device_bucket.
 * @bos:		[in/out] User pointer to memory location for BOs information
 * 			This is an array of type kfd_criu_bo_bucket.
 * @priv_data:		[in/out] User pointer to memory location for private data
 * @priv_data_size:	[in/out] Size of priv_data in bytes
 * @num_devices:	[in/out] Number of GPUs used by process. Size of @devices array.
 * @num_bos		[in/out] Number of BOs used by process. Size of @bos array.
 * @num_objects:	[in/out] Number of objects used by process. Objects are opaque to
 *				 user application.
 * @pid:		[in/out] PID of the process being checkpointed
 * @op			[in] Type of operation (kfd_criu_op)
 *
 * Return: 0 on success, -errno on failure
 */
struct kfd_ioctl_criu_args {
	__u64 devices;		/* Used during ops: CHECKPOINT, RESTORE */
	__u64 bos;		/* Used during ops: CHECKPOINT, RESTORE */
	__u64 priv_data;	/* Used during ops: CHECKPOINT, RESTORE */
	__u64 priv_data_size;	/* Used during ops: PROCESS_INFO, RESTORE */
	__u32 num_devices;	/* Used during ops: PROCESS_INFO, RESTORE */
	__u32 num_bos;		/* Used during ops: PROCESS_INFO, RESTORE */
	__u32 num_objects;	/* Used during ops: PROCESS_INFO, RESTORE */
	__u32 pid;		/* Used during ops: PROCESS_INFO, RESUME */
	__u32 op;
};

struct kfd_criu_device_bucket {
	__u32 user_gpu_id;
	__u32 actual_gpu_id;
	__u32 drm_fd;
	__u32 pad;
};

struct kfd_criu_bo_bucket {
	__u64 addr;
	__u64 size;
	__u64 offset;
	__u64 restored_offset;    /* During restore, updated offset for BO */
	__u32 gpu_id;             /* This is the user_gpu_id */
	__u32 alloc_flags;
	__u32 dmabuf_fd;
	__u32 pad;
};

/* CRIU IOCTLs - END */
/**************************************************************************************************/

/* Register offset inside the remapped mmio page
 */
enum kfd_mmio_remap {
	KFD_MMIO_REMAP_HDP_MEM_FLUSH_CNTL = 0,
	KFD_MMIO_REMAP_HDP_REG_FLUSH_CNTL = 4,
};

/* Guarantee host access to memory */
#define KFD_IOCTL_SVM_FLAG_HOST_ACCESS 0x00000001
/* Fine grained coherency between all devices with access */
#define KFD_IOCTL_SVM_FLAG_COHERENT    0x00000002
/* Use any GPU in same hive as preferred device */
#define KFD_IOCTL_SVM_FLAG_HIVE_LOCAL  0x00000004
/* GPUs only read, allows replication */
#define KFD_IOCTL_SVM_FLAG_GPU_RO      0x00000008
/* Allow execution on GPU */
#define KFD_IOCTL_SVM_FLAG_GPU_EXEC    0x00000010
/* GPUs mostly read, may allow similar optimizations as RO, but writes fault */
#define KFD_IOCTL_SVM_FLAG_GPU_READ_MOSTLY     0x00000020
/* Keep GPU memory mapping always valid as if XNACK is disable */
#define KFD_IOCTL_SVM_FLAG_GPU_ALWAYS_MAPPED   0x00000040
/* Fine grained coherency between all devices using device-scope atomics */
#define KFD_IOCTL_SVM_FLAG_EXT_COHERENT        0x00000080

/**
 * kfd_ioctl_svm_op - SVM ioctl operations
 *
 * @KFD_IOCTL_SVM_OP_SET_ATTR: Modify one or more attributes
 * @KFD_IOCTL_SVM_OP_GET_ATTR: Query one or more attributes
 */
enum kfd_ioctl_svm_op {
	KFD_IOCTL_SVM_OP_SET_ATTR,
	KFD_IOCTL_SVM_OP_GET_ATTR
};

/** kfd_ioctl_svm_location - Enum for preferred and prefetch locations
 *
 * GPU IDs are used to specify GPUs as preferred and prefetch locations.
 * Below definitions are used for system memory or for leaving the preferred
 * location unspecified.
 */
enum kfd_ioctl_svm_location {
	KFD_IOCTL_SVM_LOCATION_SYSMEM = 0,
	KFD_IOCTL_SVM_LOCATION_UNDEFINED = 0xffffffff
};

/**
 * kfd_ioctl_svm_attr_type - SVM attribute types
 *
 * @KFD_IOCTL_SVM_ATTR_PREFERRED_LOC: gpuid of the preferred location, 0 for
 *                                    system memory
 * @KFD_IOCTL_SVM_ATTR_PREFETCH_LOC: gpuid of the prefetch location, 0 for
 *                                   system memory. Setting this triggers an
 *                                   immediate prefetch (migration).
 * @KFD_IOCTL_SVM_ATTR_ACCESS:
 * @KFD_IOCTL_SVM_ATTR_ACCESS_IN_PLACE:
 * @KFD_IOCTL_SVM_ATTR_NO_ACCESS: specify memory access for the gpuid given
 *                                by the attribute value
 * @KFD_IOCTL_SVM_ATTR_SET_FLAGS: bitmask of flags to set (see
 *                                KFD_IOCTL_SVM_FLAG_...)
 * @KFD_IOCTL_SVM_ATTR_CLR_FLAGS: bitmask of flags to clear
 * @KFD_IOCTL_SVM_ATTR_GRANULARITY: migration granularity
 *                                  (log2 num pages)
 */
enum kfd_ioctl_svm_attr_type {
	KFD_IOCTL_SVM_ATTR_PREFERRED_LOC,
	KFD_IOCTL_SVM_ATTR_PREFETCH_LOC,
	KFD_IOCTL_SVM_ATTR_ACCESS,
	KFD_IOCTL_SVM_ATTR_ACCESS_IN_PLACE,
	KFD_IOCTL_SVM_ATTR_NO_ACCESS,
	KFD_IOCTL_SVM_ATTR_SET_FLAGS,
	KFD_IOCTL_SVM_ATTR_CLR_FLAGS,
	KFD_IOCTL_SVM_ATTR_GRANULARITY
};

/**
 * kfd_ioctl_svm_attribute - Attributes as pairs of type and value
 *
 * The meaning of the @value depends on the attribute type.
 *
 * @type: attribute type (see enum @kfd_ioctl_svm_attr_type)
 * @value: attribute value
 */
struct kfd_ioctl_svm_attribute {
	__u32 type;
	__u32 value;
};

/**
 * kfd_ioctl_svm_args - Arguments for SVM ioctl
 *
 * @op specifies the operation to perform (see enum
 * @kfd_ioctl_svm_op).  @start_addr and @size are common for all
 * operations.
 *
 * A variable number of attributes can be given in @attrs.
 * @nattr specifies the number of attributes. New attributes can be
 * added in the future without breaking the ABI. If unknown attributes
 * are given, the function returns -EINVAL.
 *
 * @KFD_IOCTL_SVM_OP_SET_ATTR sets attributes for a virtual address
 * range. It may overlap existing virtual address ranges. If it does,
 * the existing ranges will be split such that the attribute changes
 * only apply to the specified address range.
 *
 * @KFD_IOCTL_SVM_OP_GET_ATTR returns the intersection of attributes
 * over all memory in the given range and returns the result as the
 * attribute value. If different pages have different preferred or
 * prefetch locations, 0xffffffff will be returned for
 * @KFD_IOCTL_SVM_ATTR_PREFERRED_LOC or
 * @KFD_IOCTL_SVM_ATTR_PREFETCH_LOC resepctively. For
 * @KFD_IOCTL_SVM_ATTR_SET_FLAGS, flags of all pages will be
 * aggregated by bitwise AND. That means, a flag will be set in the
 * output, if that flag is set for all pages in the range. For
 * @KFD_IOCTL_SVM_ATTR_CLR_FLAGS, flags of all pages will be
 * aggregated by bitwise NOR. That means, a flag will be set in the
 * output, if that flag is clear for all pages in the range.
 * The minimum migration granularity throughout the range will be
 * returned for @KFD_IOCTL_SVM_ATTR_GRANULARITY.
 *
 * Querying of accessibility attributes works by initializing the
 * attribute type to @KFD_IOCTL_SVM_ATTR_ACCESS and the value to the
 * GPUID being queried. Multiple attributes can be given to allow
 * querying multiple GPUIDs. The ioctl function overwrites the
 * attribute type to indicate the access for the specified GPU.
 */
struct kfd_ioctl_svm_args {
	__u64 start_addr;
	__u64 size;
	__u32 op;
	__u32 nattr;
	/* Variable length array of attributes */
	struct kfd_ioctl_svm_attribute attrs[];
};

/**
 * kfd_ioctl_set_xnack_mode_args - Arguments for set_xnack_mode
 *
 * @xnack_enabled:       [in/out] Whether to enable XNACK mode for this process
 *
 * @xnack_enabled indicates whether recoverable page faults should be
 * enabled for the current process. 0 means disabled, positive means
 * enabled, negative means leave unchanged. If enabled, virtual address
 * translations on GFXv9 and later AMD GPUs can return XNACK and retry
 * the access until a valid PTE is available. This is used to implement
 * device page faults.
 *
 * On output, @xnack_enabled returns the (new) current mode (0 or
 * positive). Therefore, a negative input value can be used to query
 * the current mode without changing it.
 *
 * The XNACK mode fundamentally changes the way SVM managed memory works
 * in the driver, with subtle effects on application performance and
 * functionality.
 *
 * Enabling XNACK mode requires shader programs to be compiled
 * differently. Furthermore, not all GPUs support changing the mode
 * per-process. Therefore changing the mode is only allowed while no
 * user mode queues exist in the process. This ensure that no shader
 * code is running that may be compiled for the wrong mode. And GPUs
 * that cannot change to the requested mode will prevent the XNACK
 * mode from occurring. All GPUs used by the process must be in the
 * same XNACK mode.
 *
 * GFXv8 or older GPUs do not support 48 bit virtual addresses or SVM.
 * Therefore those GPUs are not considered for the XNACK mode switch.
 *
 * Return: 0 on success, -errno on failure
 */
struct kfd_ioctl_set_xnack_mode_args {
	__s32 xnack_enabled;
};

/* Wave launch override modes */
enum kfd_dbg_trap_override_mode {
	KFD_DBG_TRAP_OVERRIDE_OR = 0,
	KFD_DBG_TRAP_OVERRIDE_REPLACE = 1
};

/* Wave launch overrides */
enum kfd_dbg_trap_mask {
	KFD_DBG_TRAP_MASK_FP_INVALID = 1,
	KFD_DBG_TRAP_MASK_FP_INPUT_DENORMAL = 2,
	KFD_DBG_TRAP_MASK_FP_DIVIDE_BY_ZERO = 4,
	KFD_DBG_TRAP_MASK_FP_OVERFLOW = 8,
	KFD_DBG_TRAP_MASK_FP_UNDERFLOW = 16,
	KFD_DBG_TRAP_MASK_FP_INEXACT = 32,
	KFD_DBG_TRAP_MASK_INT_DIVIDE_BY_ZERO = 64,
	KFD_DBG_TRAP_MASK_DBG_ADDRESS_WATCH = 128,
	KFD_DBG_TRAP_MASK_DBG_MEMORY_VIOLATION = 256,
	KFD_DBG_TRAP_MASK_TRAP_ON_WAVE_START = (1 << 30),
	KFD_DBG_TRAP_MASK_TRAP_ON_WAVE_END = (1 << 31)
};

/* Wave launch modes */
enum kfd_dbg_trap_wave_launch_mode {
	KFD_DBG_TRAP_WAVE_LAUNCH_MODE_NORMAL = 0,
	KFD_DBG_TRAP_WAVE_LAUNCH_MODE_HALT = 1,
	KFD_DBG_TRAP_WAVE_LAUNCH_MODE_DEBUG = 3
};

/* Address watch modes */
enum kfd_dbg_trap_address_watch_mode {
	KFD_DBG_TRAP_ADDRESS_WATCH_MODE_READ = 0,
	KFD_DBG_TRAP_ADDRESS_WATCH_MODE_NONREAD = 1,
	KFD_DBG_TRAP_ADDRESS_WATCH_MODE_ATOMIC = 2,
	KFD_DBG_TRAP_ADDRESS_WATCH_MODE_ALL = 3
};

/* Additional wave settings */
enum kfd_dbg_trap_flags {
	KFD_DBG_TRAP_FLAG_SINGLE_MEM_OP = 1,
<<<<<<< HEAD
=======
	KFD_DBG_TRAP_FLAG_SINGLE_ALU_OP = 2,
>>>>>>> 2d5404ca
};

/* Trap exceptions */
enum kfd_dbg_trap_exception_code {
	EC_NONE = 0,
	/* per queue */
	EC_QUEUE_WAVE_ABORT = 1,
	EC_QUEUE_WAVE_TRAP = 2,
	EC_QUEUE_WAVE_MATH_ERROR = 3,
	EC_QUEUE_WAVE_ILLEGAL_INSTRUCTION = 4,
	EC_QUEUE_WAVE_MEMORY_VIOLATION = 5,
	EC_QUEUE_WAVE_APERTURE_VIOLATION = 6,
	EC_QUEUE_PACKET_DISPATCH_DIM_INVALID = 16,
	EC_QUEUE_PACKET_DISPATCH_GROUP_SEGMENT_SIZE_INVALID = 17,
	EC_QUEUE_PACKET_DISPATCH_CODE_INVALID = 18,
	EC_QUEUE_PACKET_RESERVED = 19,
	EC_QUEUE_PACKET_UNSUPPORTED = 20,
	EC_QUEUE_PACKET_DISPATCH_WORK_GROUP_SIZE_INVALID = 21,
	EC_QUEUE_PACKET_DISPATCH_REGISTER_INVALID = 22,
	EC_QUEUE_PACKET_VENDOR_UNSUPPORTED = 23,
	EC_QUEUE_PREEMPTION_ERROR = 30,
	EC_QUEUE_NEW = 31,
	/* per device */
	EC_DEVICE_QUEUE_DELETE = 32,
	EC_DEVICE_MEMORY_VIOLATION = 33,
	EC_DEVICE_RAS_ERROR = 34,
	EC_DEVICE_FATAL_HALT = 35,
	EC_DEVICE_NEW = 36,
	/* per process */
	EC_PROCESS_RUNTIME = 48,
	EC_PROCESS_DEVICE_REMOVE = 49,
	EC_MAX
};

/* Mask generated by ecode in kfd_dbg_trap_exception_code */
#define KFD_EC_MASK(ecode)	(1ULL << (ecode - 1))

/* Masks for exception code type checks below */
#define KFD_EC_MASK_QUEUE	(KFD_EC_MASK(EC_QUEUE_WAVE_ABORT) |	\
				 KFD_EC_MASK(EC_QUEUE_WAVE_TRAP) |	\
				 KFD_EC_MASK(EC_QUEUE_WAVE_MATH_ERROR) |	\
				 KFD_EC_MASK(EC_QUEUE_WAVE_ILLEGAL_INSTRUCTION) |	\
				 KFD_EC_MASK(EC_QUEUE_WAVE_MEMORY_VIOLATION) |	\
				 KFD_EC_MASK(EC_QUEUE_WAVE_APERTURE_VIOLATION) |	\
				 KFD_EC_MASK(EC_QUEUE_PACKET_DISPATCH_DIM_INVALID) |	\
				 KFD_EC_MASK(EC_QUEUE_PACKET_DISPATCH_GROUP_SEGMENT_SIZE_INVALID) |	\
				 KFD_EC_MASK(EC_QUEUE_PACKET_DISPATCH_CODE_INVALID) |	\
				 KFD_EC_MASK(EC_QUEUE_PACKET_RESERVED) |	\
				 KFD_EC_MASK(EC_QUEUE_PACKET_UNSUPPORTED) |	\
				 KFD_EC_MASK(EC_QUEUE_PACKET_DISPATCH_WORK_GROUP_SIZE_INVALID) |	\
				 KFD_EC_MASK(EC_QUEUE_PACKET_DISPATCH_REGISTER_INVALID) |	\
				 KFD_EC_MASK(EC_QUEUE_PACKET_VENDOR_UNSUPPORTED)	|	\
				 KFD_EC_MASK(EC_QUEUE_PREEMPTION_ERROR)	|	\
				 KFD_EC_MASK(EC_QUEUE_NEW))
#define KFD_EC_MASK_DEVICE	(KFD_EC_MASK(EC_DEVICE_QUEUE_DELETE) |		\
				 KFD_EC_MASK(EC_DEVICE_RAS_ERROR) |		\
				 KFD_EC_MASK(EC_DEVICE_FATAL_HALT) |		\
				 KFD_EC_MASK(EC_DEVICE_MEMORY_VIOLATION) |	\
				 KFD_EC_MASK(EC_DEVICE_NEW))
#define KFD_EC_MASK_PROCESS	(KFD_EC_MASK(EC_PROCESS_RUNTIME) |	\
				 KFD_EC_MASK(EC_PROCESS_DEVICE_REMOVE))
#define KFD_EC_MASK_PACKET	(KFD_EC_MASK(EC_QUEUE_PACKET_DISPATCH_DIM_INVALID) |	\
				 KFD_EC_MASK(EC_QUEUE_PACKET_DISPATCH_GROUP_SEGMENT_SIZE_INVALID) |	\
				 KFD_EC_MASK(EC_QUEUE_PACKET_DISPATCH_CODE_INVALID) |	\
				 KFD_EC_MASK(EC_QUEUE_PACKET_RESERVED) |	\
				 KFD_EC_MASK(EC_QUEUE_PACKET_UNSUPPORTED) |	\
				 KFD_EC_MASK(EC_QUEUE_PACKET_DISPATCH_WORK_GROUP_SIZE_INVALID) |	\
				 KFD_EC_MASK(EC_QUEUE_PACKET_DISPATCH_REGISTER_INVALID) |	\
				 KFD_EC_MASK(EC_QUEUE_PACKET_VENDOR_UNSUPPORTED))

/* Checks for exception code types for KFD search */
#define KFD_DBG_EC_IS_VALID(ecode) (ecode > EC_NONE && ecode < EC_MAX)
#define KFD_DBG_EC_TYPE_IS_QUEUE(ecode)					\
			(KFD_DBG_EC_IS_VALID(ecode) && !!(KFD_EC_MASK(ecode) & KFD_EC_MASK_QUEUE))
#define KFD_DBG_EC_TYPE_IS_DEVICE(ecode)				\
			(KFD_DBG_EC_IS_VALID(ecode) && !!(KFD_EC_MASK(ecode) & KFD_EC_MASK_DEVICE))
#define KFD_DBG_EC_TYPE_IS_PROCESS(ecode)				\
			(KFD_DBG_EC_IS_VALID(ecode) && !!(KFD_EC_MASK(ecode) & KFD_EC_MASK_PROCESS))
#define KFD_DBG_EC_TYPE_IS_PACKET(ecode)				\
			(KFD_DBG_EC_IS_VALID(ecode) && !!(KFD_EC_MASK(ecode) & KFD_EC_MASK_PACKET))


/* Runtime enable states */
enum kfd_dbg_runtime_state {
	DEBUG_RUNTIME_STATE_DISABLED = 0,
	DEBUG_RUNTIME_STATE_ENABLED = 1,
	DEBUG_RUNTIME_STATE_ENABLED_BUSY = 2,
	DEBUG_RUNTIME_STATE_ENABLED_ERROR = 3
};

/* Runtime enable status */
struct kfd_runtime_info {
	__u64 r_debug;
	__u32 runtime_state;
	__u32 ttmp_setup;
};

/* Enable modes for runtime enable */
#define KFD_RUNTIME_ENABLE_MODE_ENABLE_MASK	1
#define KFD_RUNTIME_ENABLE_MODE_TTMP_SAVE_MASK	2

/**
 * kfd_ioctl_runtime_enable_args - Arguments for runtime enable
 *
 * Coordinates debug exception signalling and debug device enablement with runtime.
 *
 * @r_debug - pointer to user struct for sharing information between ROCr and the debuggger
 * @mode_mask - mask to set mode
 *	KFD_RUNTIME_ENABLE_MODE_ENABLE_MASK - enable runtime for debugging, otherwise disable
 *	KFD_RUNTIME_ENABLE_MODE_TTMP_SAVE_MASK - enable trap temporary setup (ignore on disable)
 * @capabilities_mask - mask to notify runtime on what KFD supports
 *
 * Return - 0 on SUCCESS.
 *	  - EBUSY if runtime enable call already pending.
 *	  - EEXIST if user queues already active prior to call.
 *	    If process is debug enabled, runtime enable will enable debug devices and
 *	    wait for debugger process to send runtime exception EC_PROCESS_RUNTIME
 *	    to unblock - see kfd_ioctl_dbg_trap_args.
 *
 */
struct kfd_ioctl_runtime_enable_args {
	__u64 r_debug;
	__u32 mode_mask;
	__u32 capabilities_mask;
};

/* Queue information */
struct kfd_queue_snapshot_entry {
	__u64 exception_status;
	__u64 ring_base_address;
	__u64 write_pointer_address;
	__u64 read_pointer_address;
	__u64 ctx_save_restore_address;
	__u32 queue_id;
	__u32 gpu_id;
	__u32 ring_size;
	__u32 queue_type;
	__u32 ctx_save_restore_area_size;
	__u32 reserved;
};

/* Queue status return for suspend/resume */
#define KFD_DBG_QUEUE_ERROR_BIT		30
#define KFD_DBG_QUEUE_INVALID_BIT	31
#define KFD_DBG_QUEUE_ERROR_MASK	(1 << KFD_DBG_QUEUE_ERROR_BIT)
#define KFD_DBG_QUEUE_INVALID_MASK	(1 << KFD_DBG_QUEUE_INVALID_BIT)

/* Context save area header information */
struct kfd_context_save_area_header {
	struct {
		__u32 control_stack_offset;
		__u32 control_stack_size;
		__u32 wave_state_offset;
		__u32 wave_state_size;
	} wave_state;
	__u32 debug_offset;
	__u32 debug_size;
	__u64 err_payload_addr;
	__u32 err_event_id;
	__u32 reserved1;
};

/*
 * Debug operations
 *
 * For specifics on usage and return values, see documentation per operation
 * below.  Otherwise, generic error returns apply:
 *	- ESRCH if the process to debug does not exist.
 *
 *	- EINVAL (with KFD_IOC_DBG_TRAP_ENABLE exempt) if operation
 *		 KFD_IOC_DBG_TRAP_ENABLE has not succeeded prior.
 *		 Also returns this error if GPU hardware scheduling is not supported.
 *
 *	- EPERM (with KFD_IOC_DBG_TRAP_DISABLE exempt) if target process is not
 *		 PTRACE_ATTACHED.  KFD_IOC_DBG_TRAP_DISABLE is exempt to allow
 *		 clean up of debug mode as long as process is debug enabled.
 *
 *	- EACCES if any DBG_HW_OP (debug hardware operation) is requested when
 *		 AMDKFD_IOC_RUNTIME_ENABLE has not succeeded prior.
 *
 *	- ENODEV if any GPU does not support debugging on a DBG_HW_OP call.
 *
 *	- Other errors may be returned when a DBG_HW_OP occurs while the GPU
 *	  is in a fatal state.
 *
 */
enum kfd_dbg_trap_operations {
	KFD_IOC_DBG_TRAP_ENABLE = 0,
	KFD_IOC_DBG_TRAP_DISABLE = 1,
	KFD_IOC_DBG_TRAP_SEND_RUNTIME_EVENT = 2,
	KFD_IOC_DBG_TRAP_SET_EXCEPTIONS_ENABLED = 3,
	KFD_IOC_DBG_TRAP_SET_WAVE_LAUNCH_OVERRIDE = 4,  /* DBG_HW_OP */
	KFD_IOC_DBG_TRAP_SET_WAVE_LAUNCH_MODE = 5,      /* DBG_HW_OP */
	KFD_IOC_DBG_TRAP_SUSPEND_QUEUES = 6,		/* DBG_HW_OP */
	KFD_IOC_DBG_TRAP_RESUME_QUEUES = 7,		/* DBG_HW_OP */
	KFD_IOC_DBG_TRAP_SET_NODE_ADDRESS_WATCH = 8,	/* DBG_HW_OP */
	KFD_IOC_DBG_TRAP_CLEAR_NODE_ADDRESS_WATCH = 9,	/* DBG_HW_OP */
	KFD_IOC_DBG_TRAP_SET_FLAGS = 10,
	KFD_IOC_DBG_TRAP_QUERY_DEBUG_EVENT = 11,
	KFD_IOC_DBG_TRAP_QUERY_EXCEPTION_INFO = 12,
	KFD_IOC_DBG_TRAP_GET_QUEUE_SNAPSHOT = 13,
	KFD_IOC_DBG_TRAP_GET_DEVICE_SNAPSHOT = 14
};

/**
 * kfd_ioctl_dbg_trap_enable_args
 *
 *     Arguments for KFD_IOC_DBG_TRAP_ENABLE.
 *
 *     Enables debug session for target process. Call @op KFD_IOC_DBG_TRAP_DISABLE in
 *     kfd_ioctl_dbg_trap_args to disable debug session.
 *
 *     @exception_mask (IN)	- exceptions to raise to the debugger
 *     @rinfo_ptr      (IN)	- pointer to runtime info buffer (see kfd_runtime_info)
 *     @rinfo_size     (IN/OUT)	- size of runtime info buffer in bytes
 *     @dbg_fd	       (IN)	- fd the KFD will nofify the debugger with of raised
 *				  exceptions set in exception_mask.
 *
 *     Generic errors apply (see kfd_dbg_trap_operations).
 *     Return - 0 on SUCCESS.
 *		Copies KFD saved kfd_runtime_info to @rinfo_ptr on enable.
 *		Size of kfd_runtime saved by the KFD returned to @rinfo_size.
 *            - EBADF if KFD cannot get a reference to dbg_fd.
 *            - EFAULT if KFD cannot copy runtime info to rinfo_ptr.
 *            - EINVAL if target process is already debug enabled.
 *
 */
struct kfd_ioctl_dbg_trap_enable_args {
	__u64 exception_mask;
	__u64 rinfo_ptr;
	__u32 rinfo_size;
	__u32 dbg_fd;
};

/**
 * kfd_ioctl_dbg_trap_send_runtime_event_args
 *
 *
 *     Arguments for KFD_IOC_DBG_TRAP_SEND_RUNTIME_EVENT.
 *     Raises exceptions to runtime.
 *
 *     @exception_mask (IN) - exceptions to raise to runtime
 *     @gpu_id	       (IN) - target device id
 *     @queue_id       (IN) - target queue id
 *
 *     Generic errors apply (see kfd_dbg_trap_operations).
 *     Return - 0 on SUCCESS.
 *	      - ENODEV if gpu_id not found.
 *		If exception_mask contains EC_PROCESS_RUNTIME, unblocks pending
 *		AMDKFD_IOC_RUNTIME_ENABLE call - see kfd_ioctl_runtime_enable_args.
 *		All other exceptions are raised to runtime through err_payload_addr.
 *		See kfd_context_save_area_header.
 */
struct kfd_ioctl_dbg_trap_send_runtime_event_args {
	__u64 exception_mask;
	__u32 gpu_id;
	__u32 queue_id;
};

/**
 * kfd_ioctl_dbg_trap_set_exceptions_enabled_args
 *
 *     Arguments for KFD_IOC_SET_EXCEPTIONS_ENABLED
 *     Set new exceptions to be raised to the debugger.
 *
 *     @exception_mask (IN) - new exceptions to raise the debugger
 *
 *     Generic errors apply (see kfd_dbg_trap_operations).
 *     Return - 0 on SUCCESS.
 */
struct kfd_ioctl_dbg_trap_set_exceptions_enabled_args {
	__u64 exception_mask;
};

/**
 * kfd_ioctl_dbg_trap_set_wave_launch_override_args
 *
 *     Arguments for KFD_IOC_DBG_TRAP_SET_WAVE_LAUNCH_OVERRIDE
 *     Enable HW exceptions to raise trap.
 *
 *     @override_mode	     (IN)     - see kfd_dbg_trap_override_mode
 *     @enable_mask	     (IN/OUT) - reference kfd_dbg_trap_mask.
 *					IN is the override modes requested to be enabled.
 *					OUT is referenced in Return below.
 *     @support_request_mask (IN/OUT) - reference kfd_dbg_trap_mask.
 *					IN is the override modes requested for support check.
 *					OUT is referenced in Return below.
 *
 *     Generic errors apply (see kfd_dbg_trap_operations).
 *     Return - 0 on SUCCESS.
 *		Previous enablement is returned in @enable_mask.
 *		Actual override support is returned in @support_request_mask.
 *	      - EINVAL if override mode is not supported.
 *	      - EACCES if trap support requested is not actually supported.
 *		i.e. enable_mask (IN) is not a subset of support_request_mask (OUT).
 *		Otherwise it is considered a generic error (see kfd_dbg_trap_operations).
 */
struct kfd_ioctl_dbg_trap_set_wave_launch_override_args {
	__u32 override_mode;
	__u32 enable_mask;
	__u32 support_request_mask;
	__u32 pad;
};

/**
 * kfd_ioctl_dbg_trap_set_wave_launch_mode_args
 *
 *     Arguments for KFD_IOC_DBG_TRAP_SET_WAVE_LAUNCH_MODE
 *     Set wave launch mode.
 *
 *     @mode (IN) - see kfd_dbg_trap_wave_launch_mode
 *
 *     Generic errors apply (see kfd_dbg_trap_operations).
 *     Return - 0 on SUCCESS.
 */
struct kfd_ioctl_dbg_trap_set_wave_launch_mode_args {
	__u32 launch_mode;
	__u32 pad;
};

/**
 * kfd_ioctl_dbg_trap_suspend_queues_ags
 *
 *     Arguments for KFD_IOC_DBG_TRAP_SUSPEND_QUEUES
 *     Suspend queues.
 *
 *     @exception_mask	(IN) - raised exceptions to clear
 *     @queue_array_ptr (IN) - pointer to array of queue ids (u32 per queue id)
 *			       to suspend
 *     @num_queues	(IN) - number of queues to suspend in @queue_array_ptr
 *     @grace_period	(IN) - wave time allowance before preemption
 *			       per 1K GPU clock cycle unit
 *
 *     Generic errors apply (see kfd_dbg_trap_operations).
 *     Destruction of a suspended queue is blocked until the queue is
 *     resumed.  This allows the debugger to access queue information and
 *     the its context save area without running into a race condition on
 *     queue destruction.
 *     Automatically copies per queue context save area header information
 *     into the save area base
 *     (see kfd_queue_snapshot_entry and kfd_context_save_area_header).
 *
 *     Return - Number of queues suspended on SUCCESS.
 *	.	KFD_DBG_QUEUE_ERROR_MASK and KFD_DBG_QUEUE_INVALID_MASK masked
 *		for each queue id in @queue_array_ptr array reports unsuccessful
 *		suspend reason.
 *		KFD_DBG_QUEUE_ERROR_MASK = HW failure.
 *		KFD_DBG_QUEUE_INVALID_MASK = queue does not exist, is new or
 *		is being destroyed.
 */
struct kfd_ioctl_dbg_trap_suspend_queues_args {
	__u64 exception_mask;
	__u64 queue_array_ptr;
	__u32 num_queues;
	__u32 grace_period;
};

/**
 * kfd_ioctl_dbg_trap_resume_queues_args
 *
 *     Arguments for KFD_IOC_DBG_TRAP_RESUME_QUEUES
 *     Resume queues.
 *
 *     @queue_array_ptr (IN) - pointer to array of queue ids (u32 per queue id)
 *			       to resume
 *     @num_queues	(IN) - number of queues to resume in @queue_array_ptr
 *
 *     Generic errors apply (see kfd_dbg_trap_operations).
 *     Return - Number of queues resumed on SUCCESS.
 *		KFD_DBG_QUEUE_ERROR_MASK and KFD_DBG_QUEUE_INVALID_MASK mask
 *		for each queue id in @queue_array_ptr array reports unsuccessful
 *		resume reason.
 *		KFD_DBG_QUEUE_ERROR_MASK = HW failure.
 *		KFD_DBG_QUEUE_INVALID_MASK = queue does not exist.
 */
struct kfd_ioctl_dbg_trap_resume_queues_args {
	__u64 queue_array_ptr;
	__u32 num_queues;
	__u32 pad;
};

/**
 * kfd_ioctl_dbg_trap_set_node_address_watch_args
 *
 *     Arguments for KFD_IOC_DBG_TRAP_SET_NODE_ADDRESS_WATCH
 *     Sets address watch for device.
 *
 *     @address	(IN)  - watch address to set
 *     @mode    (IN)  - see kfd_dbg_trap_address_watch_mode
 *     @mask    (IN)  - watch address mask
 *     @gpu_id  (IN)  - target gpu to set watch point
 *     @id      (OUT) - watch id allocated
 *
 *     Generic errors apply (see kfd_dbg_trap_operations).
 *     Return - 0 on SUCCESS.
 *		Allocated watch ID returned to @id.
 *	      - ENODEV if gpu_id not found.
 *	      - ENOMEM if watch IDs can be allocated
 */
struct kfd_ioctl_dbg_trap_set_node_address_watch_args {
	__u64 address;
	__u32 mode;
	__u32 mask;
	__u32 gpu_id;
	__u32 id;
};

/**
 * kfd_ioctl_dbg_trap_clear_node_address_watch_args
 *
 *     Arguments for KFD_IOC_DBG_TRAP_CLEAR_NODE_ADDRESS_WATCH
 *     Clear address watch for device.
 *
 *     @gpu_id  (IN)  - target device to clear watch point
 *     @id      (IN) - allocated watch id to clear
 *
 *     Generic errors apply (see kfd_dbg_trap_operations).
 *     Return - 0 on SUCCESS.
 *	      - ENODEV if gpu_id not found.
 *	      - EINVAL if watch ID has not been allocated.
 */
struct kfd_ioctl_dbg_trap_clear_node_address_watch_args {
	__u32 gpu_id;
	__u32 id;
};

/**
 * kfd_ioctl_dbg_trap_set_flags_args
 *
 *     Arguments for KFD_IOC_DBG_TRAP_SET_FLAGS
 *     Sets flags for wave behaviour.
 *
 *     @flags (IN/OUT) - IN = flags to enable, OUT = flags previously enabled
 *
 *     Generic errors apply (see kfd_dbg_trap_operations).
 *     Return - 0 on SUCCESS.
 *	      - EACCESS if any debug device does not allow flag options.
 */
struct kfd_ioctl_dbg_trap_set_flags_args {
	__u32 flags;
	__u32 pad;
};

/**
 * kfd_ioctl_dbg_trap_query_debug_event_args
 *
 *     Arguments for KFD_IOC_DBG_TRAP_QUERY_DEBUG_EVENT
 *
 *     Find one or more raised exceptions. This function can return multiple
 *     exceptions from a single queue or a single device with one call. To find
 *     all raised exceptions, this function must be called repeatedly until it
 *     returns -EAGAIN. Returned exceptions can optionally be cleared by
 *     setting the corresponding bit in the @exception_mask input parameter.
 *     However, clearing an exception prevents retrieving further information
 *     about it with KFD_IOC_DBG_TRAP_QUERY_EXCEPTION_INFO.
 *
 *     @exception_mask (IN/OUT) - exception to clear (IN) and raised (OUT)
 *     @gpu_id	       (OUT)    - gpu id of exceptions raised
 *     @queue_id       (OUT)    - queue id of exceptions raised
 *
 *     Generic errors apply (see kfd_dbg_trap_operations).
 *     Return - 0 on raised exception found
 *              Raised exceptions found are returned in @exception mask
 *              with reported source id returned in @gpu_id or @queue_id.
 *            - EAGAIN if no raised exception has been found
 */
struct kfd_ioctl_dbg_trap_query_debug_event_args {
	__u64 exception_mask;
	__u32 gpu_id;
	__u32 queue_id;
};

/**
 * kfd_ioctl_dbg_trap_query_exception_info_args
 *
 *     Arguments KFD_IOC_DBG_TRAP_QUERY_EXCEPTION_INFO
 *     Get additional info on raised exception.
 *
 *     @info_ptr	(IN)	 - pointer to exception info buffer to copy to
 *     @info_size	(IN/OUT) - exception info buffer size (bytes)
 *     @source_id	(IN)     - target gpu or queue id
 *     @exception_code	(IN)     - target exception
 *     @clear_exception	(IN)     - clear raised @exception_code exception
 *				   (0 = false, 1 = true)
 *
 *     Generic errors apply (see kfd_dbg_trap_operations).
 *     Return - 0 on SUCCESS.
 *              If @exception_code is EC_DEVICE_MEMORY_VIOLATION, copy @info_size(OUT)
 *		bytes of memory exception data to @info_ptr.
 *              If @exception_code is EC_PROCESS_RUNTIME, copy saved
 *              kfd_runtime_info to @info_ptr.
 *              Actual required @info_ptr size (bytes) is returned in @info_size.
 */
struct kfd_ioctl_dbg_trap_query_exception_info_args {
	__u64 info_ptr;
	__u32 info_size;
	__u32 source_id;
	__u32 exception_code;
	__u32 clear_exception;
};

/**
 * kfd_ioctl_dbg_trap_get_queue_snapshot_args
 *
 *     Arguments KFD_IOC_DBG_TRAP_GET_QUEUE_SNAPSHOT
 *     Get queue information.
 *
 *     @exception_mask	 (IN)	  - exceptions raised to clear
 *     @snapshot_buf_ptr (IN)	  - queue snapshot entry buffer (see kfd_queue_snapshot_entry)
 *     @num_queues	 (IN/OUT) - number of queue snapshot entries
 *         The debugger specifies the size of the array allocated in @num_queues.
 *         KFD returns the number of queues that actually existed. If this is
 *         larger than the size specified by the debugger, KFD will not overflow
 *         the array allocated by the debugger.
 *
 *     @entry_size	 (IN/OUT) - size per entry in bytes
 *         The debugger specifies sizeof(struct kfd_queue_snapshot_entry) in
 *         @entry_size. KFD returns the number of bytes actually populated per
 *         entry. The debugger should use the KFD_IOCTL_MINOR_VERSION to determine,
 *         which fields in struct kfd_queue_snapshot_entry are valid. This allows
 *         growing the ABI in a backwards compatible manner.
 *         Note that entry_size(IN) should still be used to stride the snapshot buffer in the
 *         event that it's larger than actual kfd_queue_snapshot_entry.
 *
 *     Generic errors apply (see kfd_dbg_trap_operations).
 *     Return - 0 on SUCCESS.
 *              Copies @num_queues(IN) queue snapshot entries of size @entry_size(IN)
 *              into @snapshot_buf_ptr if @num_queues(IN) > 0.
 *              Otherwise return @num_queues(OUT) queue snapshot entries that exist.
 */
struct kfd_ioctl_dbg_trap_queue_snapshot_args {
	__u64 exception_mask;
	__u64 snapshot_buf_ptr;
	__u32 num_queues;
	__u32 entry_size;
};

/**
 * kfd_ioctl_dbg_trap_get_device_snapshot_args
 *
 *     Arguments for KFD_IOC_DBG_TRAP_GET_DEVICE_SNAPSHOT
 *     Get device information.
 *
 *     @exception_mask	 (IN)	  - exceptions raised to clear
 *     @snapshot_buf_ptr (IN)	  - pointer to snapshot buffer (see kfd_dbg_device_info_entry)
 *     @num_devices	 (IN/OUT) - number of debug devices to snapshot
 *         The debugger specifies the size of the array allocated in @num_devices.
 *         KFD returns the number of devices that actually existed. If this is
 *         larger than the size specified by the debugger, KFD will not overflow
 *         the array allocated by the debugger.
 *
 *     @entry_size	 (IN/OUT) - size per entry in bytes
 *         The debugger specifies sizeof(struct kfd_dbg_device_info_entry) in
 *         @entry_size. KFD returns the number of bytes actually populated. The
 *         debugger should use KFD_IOCTL_MINOR_VERSION to determine, which fields
 *         in struct kfd_dbg_device_info_entry are valid. This allows growing the
 *         ABI in a backwards compatible manner.
 *         Note that entry_size(IN) should still be used to stride the snapshot buffer in the
 *         event that it's larger than actual kfd_dbg_device_info_entry.
 *
 *     Generic errors apply (see kfd_dbg_trap_operations).
 *     Return - 0 on SUCCESS.
 *              Copies @num_devices(IN) device snapshot entries of size @entry_size(IN)
 *              into @snapshot_buf_ptr if @num_devices(IN) > 0.
 *              Otherwise return @num_devices(OUT) queue snapshot entries that exist.
 */
struct kfd_ioctl_dbg_trap_device_snapshot_args {
	__u64 exception_mask;
	__u64 snapshot_buf_ptr;
	__u32 num_devices;
	__u32 entry_size;
};

/**
 * kfd_ioctl_dbg_trap_args
 *
 * Arguments to debug target process.
 *
 *     @pid - target process to debug
 *     @op  - debug operation (see kfd_dbg_trap_operations)
 *
 *     @op determines which union struct args to use.
 *     Refer to kern docs for each kfd_ioctl_dbg_trap_*_args struct.
 */
struct kfd_ioctl_dbg_trap_args {
	__u32 pid;
	__u32 op;

	union {
		struct kfd_ioctl_dbg_trap_enable_args enable;
		struct kfd_ioctl_dbg_trap_send_runtime_event_args send_runtime_event;
		struct kfd_ioctl_dbg_trap_set_exceptions_enabled_args set_exceptions_enabled;
		struct kfd_ioctl_dbg_trap_set_wave_launch_override_args launch_override;
		struct kfd_ioctl_dbg_trap_set_wave_launch_mode_args launch_mode;
		struct kfd_ioctl_dbg_trap_suspend_queues_args suspend_queues;
		struct kfd_ioctl_dbg_trap_resume_queues_args resume_queues;
		struct kfd_ioctl_dbg_trap_set_node_address_watch_args set_node_address_watch;
		struct kfd_ioctl_dbg_trap_clear_node_address_watch_args clear_node_address_watch;
		struct kfd_ioctl_dbg_trap_set_flags_args set_flags;
		struct kfd_ioctl_dbg_trap_query_debug_event_args query_debug_event;
		struct kfd_ioctl_dbg_trap_query_exception_info_args query_exception_info;
		struct kfd_ioctl_dbg_trap_queue_snapshot_args queue_snapshot;
		struct kfd_ioctl_dbg_trap_device_snapshot_args device_snapshot;
	};
};

#define AMDKFD_IOCTL_BASE 'K'
#define AMDKFD_IO(nr)			_IO(AMDKFD_IOCTL_BASE, nr)
#define AMDKFD_IOR(nr, type)		_IOR(AMDKFD_IOCTL_BASE, nr, type)
#define AMDKFD_IOW(nr, type)		_IOW(AMDKFD_IOCTL_BASE, nr, type)
#define AMDKFD_IOWR(nr, type)		_IOWR(AMDKFD_IOCTL_BASE, nr, type)

#define AMDKFD_IOC_GET_VERSION			\
		AMDKFD_IOR(0x01, struct kfd_ioctl_get_version_args)

#define AMDKFD_IOC_CREATE_QUEUE			\
		AMDKFD_IOWR(0x02, struct kfd_ioctl_create_queue_args)

#define AMDKFD_IOC_DESTROY_QUEUE		\
		AMDKFD_IOWR(0x03, struct kfd_ioctl_destroy_queue_args)

#define AMDKFD_IOC_SET_MEMORY_POLICY		\
		AMDKFD_IOW(0x04, struct kfd_ioctl_set_memory_policy_args)

#define AMDKFD_IOC_GET_CLOCK_COUNTERS		\
		AMDKFD_IOWR(0x05, struct kfd_ioctl_get_clock_counters_args)

#define AMDKFD_IOC_GET_PROCESS_APERTURES	\
		AMDKFD_IOR(0x06, struct kfd_ioctl_get_process_apertures_args)

#define AMDKFD_IOC_UPDATE_QUEUE			\
		AMDKFD_IOW(0x07, struct kfd_ioctl_update_queue_args)

#define AMDKFD_IOC_CREATE_EVENT			\
		AMDKFD_IOWR(0x08, struct kfd_ioctl_create_event_args)

#define AMDKFD_IOC_DESTROY_EVENT		\
		AMDKFD_IOW(0x09, struct kfd_ioctl_destroy_event_args)

#define AMDKFD_IOC_SET_EVENT			\
		AMDKFD_IOW(0x0A, struct kfd_ioctl_set_event_args)

#define AMDKFD_IOC_RESET_EVENT			\
		AMDKFD_IOW(0x0B, struct kfd_ioctl_reset_event_args)

#define AMDKFD_IOC_WAIT_EVENTS			\
		AMDKFD_IOWR(0x0C, struct kfd_ioctl_wait_events_args)

#define AMDKFD_IOC_DBG_REGISTER_DEPRECATED	\
		AMDKFD_IOW(0x0D, struct kfd_ioctl_dbg_register_args)

#define AMDKFD_IOC_DBG_UNREGISTER_DEPRECATED	\
		AMDKFD_IOW(0x0E, struct kfd_ioctl_dbg_unregister_args)

#define AMDKFD_IOC_DBG_ADDRESS_WATCH_DEPRECATED	\
		AMDKFD_IOW(0x0F, struct kfd_ioctl_dbg_address_watch_args)

#define AMDKFD_IOC_DBG_WAVE_CONTROL_DEPRECATED	\
		AMDKFD_IOW(0x10, struct kfd_ioctl_dbg_wave_control_args)

#define AMDKFD_IOC_SET_SCRATCH_BACKING_VA	\
		AMDKFD_IOWR(0x11, struct kfd_ioctl_set_scratch_backing_va_args)

#define AMDKFD_IOC_GET_TILE_CONFIG                                      \
		AMDKFD_IOWR(0x12, struct kfd_ioctl_get_tile_config_args)

#define AMDKFD_IOC_SET_TRAP_HANDLER		\
		AMDKFD_IOW(0x13, struct kfd_ioctl_set_trap_handler_args)

#define AMDKFD_IOC_GET_PROCESS_APERTURES_NEW	\
		AMDKFD_IOWR(0x14,		\
			struct kfd_ioctl_get_process_apertures_new_args)

#define AMDKFD_IOC_ACQUIRE_VM			\
		AMDKFD_IOW(0x15, struct kfd_ioctl_acquire_vm_args)

#define AMDKFD_IOC_ALLOC_MEMORY_OF_GPU		\
		AMDKFD_IOWR(0x16, struct kfd_ioctl_alloc_memory_of_gpu_args)

#define AMDKFD_IOC_FREE_MEMORY_OF_GPU		\
		AMDKFD_IOW(0x17, struct kfd_ioctl_free_memory_of_gpu_args)

#define AMDKFD_IOC_MAP_MEMORY_TO_GPU		\
		AMDKFD_IOWR(0x18, struct kfd_ioctl_map_memory_to_gpu_args)

#define AMDKFD_IOC_UNMAP_MEMORY_FROM_GPU	\
		AMDKFD_IOWR(0x19, struct kfd_ioctl_unmap_memory_from_gpu_args)

#define AMDKFD_IOC_SET_CU_MASK		\
		AMDKFD_IOW(0x1A, struct kfd_ioctl_set_cu_mask_args)

#define AMDKFD_IOC_GET_QUEUE_WAVE_STATE		\
		AMDKFD_IOWR(0x1B, struct kfd_ioctl_get_queue_wave_state_args)

#define AMDKFD_IOC_GET_DMABUF_INFO		\
		AMDKFD_IOWR(0x1C, struct kfd_ioctl_get_dmabuf_info_args)

#define AMDKFD_IOC_IMPORT_DMABUF		\
		AMDKFD_IOWR(0x1D, struct kfd_ioctl_import_dmabuf_args)

#define AMDKFD_IOC_ALLOC_QUEUE_GWS		\
		AMDKFD_IOWR(0x1E, struct kfd_ioctl_alloc_queue_gws_args)

#define AMDKFD_IOC_SMI_EVENTS			\
		AMDKFD_IOWR(0x1F, struct kfd_ioctl_smi_events_args)

#define AMDKFD_IOC_SVM	AMDKFD_IOWR(0x20, struct kfd_ioctl_svm_args)

#define AMDKFD_IOC_SET_XNACK_MODE		\
		AMDKFD_IOWR(0x21, struct kfd_ioctl_set_xnack_mode_args)

#define AMDKFD_IOC_CRIU_OP			\
		AMDKFD_IOWR(0x22, struct kfd_ioctl_criu_args)

#define AMDKFD_IOC_AVAILABLE_MEMORY		\
		AMDKFD_IOWR(0x23, struct kfd_ioctl_get_available_memory_args)

#define AMDKFD_IOC_EXPORT_DMABUF		\
		AMDKFD_IOWR(0x24, struct kfd_ioctl_export_dmabuf_args)

#define AMDKFD_IOC_RUNTIME_ENABLE		\
		AMDKFD_IOWR(0x25, struct kfd_ioctl_runtime_enable_args)

#define AMDKFD_IOC_DBG_TRAP			\
		AMDKFD_IOWR(0x26, struct kfd_ioctl_dbg_trap_args)

#define AMDKFD_COMMAND_START		0x01
#define AMDKFD_COMMAND_END		0x27

#endif<|MERGE_RESOLUTION|>--- conflicted
+++ resolved
@@ -40,18 +40,12 @@
  * - 1.12 - Add DMA buf export ioctl
  * - 1.13 - Add debugger API
  * - 1.14 - Update kfd_event_data
-<<<<<<< HEAD
- */
-#define KFD_IOCTL_MAJOR_VERSION 1
-#define KFD_IOCTL_MINOR_VERSION 14
-=======
  * - 1.15 - Enable managing mappings in compute VMs with GEM_VA ioctl
  * - 1.16 - Add contiguous VRAM allocation flag
  * - 1.17 - Add SDMA queue creation with target SDMA engine ID
  */
 #define KFD_IOCTL_MAJOR_VERSION 1
 #define KFD_IOCTL_MINOR_VERSION 17
->>>>>>> 2d5404ca
 
 struct kfd_ioctl_get_version_args {
 	__u32 major_version;	/* from KFD */
@@ -418,10 +412,7 @@
 #define KFD_IOC_ALLOC_MEM_FLAGS_COHERENT	(1 << 26)
 #define KFD_IOC_ALLOC_MEM_FLAGS_UNCACHED	(1 << 25)
 #define KFD_IOC_ALLOC_MEM_FLAGS_EXT_COHERENT	(1 << 24)
-<<<<<<< HEAD
-=======
 #define KFD_IOC_ALLOC_MEM_FLAGS_CONTIGUOUS	(1 << 23)
->>>>>>> 2d5404ca
 
 /* Allocate memory for later SVM (shared virtual memory) mapping.
  *
@@ -941,10 +932,7 @@
 /* Additional wave settings */
 enum kfd_dbg_trap_flags {
 	KFD_DBG_TRAP_FLAG_SINGLE_MEM_OP = 1,
-<<<<<<< HEAD
-=======
 	KFD_DBG_TRAP_FLAG_SINGLE_ALU_OP = 2,
->>>>>>> 2d5404ca
 };
 
 /* Trap exceptions */
