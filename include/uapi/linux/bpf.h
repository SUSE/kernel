/* SPDX-License-Identifier: GPL-2.0 WITH Linux-syscall-note */
/* Copyright (c) 2011-2014 PLUMgrid, http://plumgrid.com
 *
 * This program is free software; you can redistribute it and/or
 * modify it under the terms of version 2 of the GNU General Public
 * License as published by the Free Software Foundation.
 */
#ifndef _UAPI__LINUX_BPF_H__
#define _UAPI__LINUX_BPF_H__

#include <linux/types.h>
#include <linux/bpf_common.h>

/* Extended instruction set based on top of classic BPF */

/* instruction classes */
#define BPF_JMP32	0x06	/* jmp mode in word width */
#define BPF_ALU64	0x07	/* alu mode in double word width */

/* ld/ldx fields */
#define BPF_DW		0x18	/* double word (64-bit) */
#define BPF_ATOMIC	0xc0	/* atomic memory ops - op type in immediate */
#define BPF_XADD	0xc0	/* exclusive add - legacy name */

/* alu/jmp fields */
#define BPF_MOV		0xb0	/* mov reg to reg */
#define BPF_ARSH	0xc0	/* sign extending arithmetic shift right */

/* change endianness of a register */
#define BPF_END		0xd0	/* flags for endianness conversion: */
#define BPF_TO_LE	0x00	/* convert to little-endian */
#define BPF_TO_BE	0x08	/* convert to big-endian */
#define BPF_FROM_LE	BPF_TO_LE
#define BPF_FROM_BE	BPF_TO_BE

/* jmp encodings */
#define BPF_JNE		0x50	/* jump != */
#define BPF_JLT		0xa0	/* LT is unsigned, '<' */
#define BPF_JLE		0xb0	/* LE is unsigned, '<=' */
#define BPF_JSGT	0x60	/* SGT is signed '>', GT in x86 */
#define BPF_JSGE	0x70	/* SGE is signed '>=', GE in x86 */
#define BPF_JSLT	0xc0	/* SLT is signed, '<' */
#define BPF_JSLE	0xd0	/* SLE is signed, '<=' */
#define BPF_CALL	0x80	/* function call */
#define BPF_EXIT	0x90	/* function return */

/* atomic op type fields (stored in immediate) */
#define BPF_FETCH	0x01	/* not an opcode on its own, used to build others */
#define BPF_XCHG	(0xe0 | BPF_FETCH)	/* atomic exchange */
#define BPF_CMPXCHG	(0xf0 | BPF_FETCH)	/* atomic compare-and-write */

/* Register numbers */
enum {
	BPF_REG_0 = 0,
	BPF_REG_1,
	BPF_REG_2,
	BPF_REG_3,
	BPF_REG_4,
	BPF_REG_5,
	BPF_REG_6,
	BPF_REG_7,
	BPF_REG_8,
	BPF_REG_9,
	BPF_REG_10,
	__MAX_BPF_REG,
};

/* BPF has 10 general purpose 64-bit registers and stack frame. */
#define MAX_BPF_REG	__MAX_BPF_REG

struct bpf_insn {
	__u8	code;		/* opcode */
	__u8	dst_reg:4;	/* dest register */
	__u8	src_reg:4;	/* source register */
	__s16	off;		/* signed offset */
	__s32	imm;		/* signed immediate constant */
};

/* Key of an a BPF_MAP_TYPE_LPM_TRIE entry */
struct bpf_lpm_trie_key {
	__u32	prefixlen;	/* up to 32 for AF_INET, 128 for AF_INET6 */
	__u8	data[0];	/* Arbitrary size */
};

struct bpf_cgroup_storage_key {
	__u64	cgroup_inode_id;	/* cgroup inode id */
	__u32	attach_type;		/* program attach type (enum bpf_attach_type) */
<<<<<<< HEAD
=======
};

enum bpf_cgroup_iter_order {
	BPF_CGROUP_ITER_ORDER_UNSPEC = 0,
	BPF_CGROUP_ITER_SELF_ONLY,		/* process only a single object. */
	BPF_CGROUP_ITER_DESCENDANTS_PRE,	/* walk descendants in pre-order. */
	BPF_CGROUP_ITER_DESCENDANTS_POST,	/* walk descendants in post-order. */
	BPF_CGROUP_ITER_ANCESTORS_UP,		/* walk ancestors upward. */
>>>>>>> eb3cdb58
};

union bpf_iter_link_info {
	struct {
		__u32	map_fd;
	} map;
	struct {
		enum bpf_cgroup_iter_order order;

		/* At most one of cgroup_fd and cgroup_id can be non-zero. If
		 * both are zero, the walk starts from the default cgroup v2
		 * root. For walking v1 hierarchy, one should always explicitly
		 * specify cgroup_fd.
		 */
		__u32	cgroup_fd;
		__u64	cgroup_id;
	} cgroup;
	/* Parameters of task iterators. */
	struct {
		__u32	tid;
		__u32	pid;
		__u32	pid_fd;
	} task;
};

/* BPF syscall commands, see bpf(2) man-page for more details. */
/**
 * DOC: eBPF Syscall Preamble
 *
 * The operation to be performed by the **bpf**\ () system call is determined
 * by the *cmd* argument. Each operation takes an accompanying argument,
 * provided via *attr*, which is a pointer to a union of type *bpf_attr* (see
 * below). The size argument is the size of the union pointed to by *attr*.
 */
/**
 * DOC: eBPF Syscall Commands
 *
 * BPF_MAP_CREATE
 *	Description
 *		Create a map and return a file descriptor that refers to the
 *		map. The close-on-exec file descriptor flag (see **fcntl**\ (2))
 *		is automatically enabled for the new file descriptor.
 *
 *		Applying **close**\ (2) to the file descriptor returned by
 *		**BPF_MAP_CREATE** will delete the map (but see NOTES).
 *
 *	Return
 *		A new file descriptor (a nonnegative integer), or -1 if an
 *		error occurred (in which case, *errno* is set appropriately).
 *
 * BPF_MAP_LOOKUP_ELEM
 *	Description
 *		Look up an element with a given *key* in the map referred to
 *		by the file descriptor *map_fd*.
 *
 *		The *flags* argument may be specified as one of the
 *		following:
 *
 *		**BPF_F_LOCK**
 *			Look up the value of a spin-locked map without
 *			returning the lock. This must be specified if the
 *			elements contain a spinlock.
 *
 *	Return
 *		Returns zero on success. On error, -1 is returned and *errno*
 *		is set appropriately.
 *
 * BPF_MAP_UPDATE_ELEM
 *	Description
 *		Create or update an element (key/value pair) in a specified map.
 *
 *		The *flags* argument should be specified as one of the
 *		following:
 *
 *		**BPF_ANY**
 *			Create a new element or update an existing element.
 *		**BPF_NOEXIST**
 *			Create a new element only if it did not exist.
 *		**BPF_EXIST**
 *			Update an existing element.
 *		**BPF_F_LOCK**
 *			Update a spin_lock-ed map element.
 *
 *	Return
 *		Returns zero on success. On error, -1 is returned and *errno*
 *		is set appropriately.
 *
 *		May set *errno* to **EINVAL**, **EPERM**, **ENOMEM**,
 *		**E2BIG**, **EEXIST**, or **ENOENT**.
 *
 *		**E2BIG**
 *			The number of elements in the map reached the
 *			*max_entries* limit specified at map creation time.
 *		**EEXIST**
 *			If *flags* specifies **BPF_NOEXIST** and the element
 *			with *key* already exists in the map.
 *		**ENOENT**
 *			If *flags* specifies **BPF_EXIST** and the element with
 *			*key* does not exist in the map.
 *
 * BPF_MAP_DELETE_ELEM
 *	Description
 *		Look up and delete an element by key in a specified map.
 *
 *	Return
 *		Returns zero on success. On error, -1 is returned and *errno*
 *		is set appropriately.
 *
 * BPF_MAP_GET_NEXT_KEY
 *	Description
 *		Look up an element by key in a specified map and return the key
 *		of the next element. Can be used to iterate over all elements
 *		in the map.
 *
 *	Return
 *		Returns zero on success. On error, -1 is returned and *errno*
 *		is set appropriately.
 *
 *		The following cases can be used to iterate over all elements of
 *		the map:
 *
 *		* If *key* is not found, the operation returns zero and sets
 *		  the *next_key* pointer to the key of the first element.
 *		* If *key* is found, the operation returns zero and sets the
 *		  *next_key* pointer to the key of the next element.
 *		* If *key* is the last element, returns -1 and *errno* is set
 *		  to **ENOENT**.
 *
 *		May set *errno* to **ENOMEM**, **EFAULT**, **EPERM**, or
 *		**EINVAL** on error.
 *
 * BPF_PROG_LOAD
 *	Description
 *		Verify and load an eBPF program, returning a new file
 *		descriptor associated with the program.
 *
 *		Applying **close**\ (2) to the file descriptor returned by
 *		**BPF_PROG_LOAD** will unload the eBPF program (but see NOTES).
 *
 *		The close-on-exec file descriptor flag (see **fcntl**\ (2)) is
 *		automatically enabled for the new file descriptor.
 *
 *	Return
 *		A new file descriptor (a nonnegative integer), or -1 if an
 *		error occurred (in which case, *errno* is set appropriately).
 *
 * BPF_OBJ_PIN
 *	Description
 *		Pin an eBPF program or map referred by the specified *bpf_fd*
 *		to the provided *pathname* on the filesystem.
 *
 *		The *pathname* argument must not contain a dot (".").
 *
 *		On success, *pathname* retains a reference to the eBPF object,
 *		preventing deallocation of the object when the original
 *		*bpf_fd* is closed. This allow the eBPF object to live beyond
 *		**close**\ (\ *bpf_fd*\ ), and hence the lifetime of the parent
 *		process.
 *
 *		Applying **unlink**\ (2) or similar calls to the *pathname*
 *		unpins the object from the filesystem, removing the reference.
 *		If no other file descriptors or filesystem nodes refer to the
 *		same object, it will be deallocated (see NOTES).
 *
 *		The filesystem type for the parent directory of *pathname* must
 *		be **BPF_FS_MAGIC**.
 *
 *	Return
 *		Returns zero on success. On error, -1 is returned and *errno*
 *		is set appropriately.
 *
 * BPF_OBJ_GET
 *	Description
 *		Open a file descriptor for the eBPF object pinned to the
 *		specified *pathname*.
 *
 *	Return
 *		A new file descriptor (a nonnegative integer), or -1 if an
 *		error occurred (in which case, *errno* is set appropriately).
 *
 * BPF_PROG_ATTACH
 *	Description
 *		Attach an eBPF program to a *target_fd* at the specified
 *		*attach_type* hook.
 *
 *		The *attach_type* specifies the eBPF attachment point to
 *		attach the program to, and must be one of *bpf_attach_type*
 *		(see below).
 *
 *		The *attach_bpf_fd* must be a valid file descriptor for a
 *		loaded eBPF program of a cgroup, flow dissector, LIRC, sockmap
 *		or sock_ops type corresponding to the specified *attach_type*.
 *
 *		The *target_fd* must be a valid file descriptor for a kernel
 *		object which depends on the attach type of *attach_bpf_fd*:
 *
 *		**BPF_PROG_TYPE_CGROUP_DEVICE**,
 *		**BPF_PROG_TYPE_CGROUP_SKB**,
 *		**BPF_PROG_TYPE_CGROUP_SOCK**,
 *		**BPF_PROG_TYPE_CGROUP_SOCK_ADDR**,
 *		**BPF_PROG_TYPE_CGROUP_SOCKOPT**,
 *		**BPF_PROG_TYPE_CGROUP_SYSCTL**,
 *		**BPF_PROG_TYPE_SOCK_OPS**
 *
 *			Control Group v2 hierarchy with the eBPF controller
 *			enabled. Requires the kernel to be compiled with
 *			**CONFIG_CGROUP_BPF**.
 *
 *		**BPF_PROG_TYPE_FLOW_DISSECTOR**
 *
 *			Network namespace (eg /proc/self/ns/net).
 *
 *		**BPF_PROG_TYPE_LIRC_MODE2**
 *
 *			LIRC device path (eg /dev/lircN). Requires the kernel
 *			to be compiled with **CONFIG_BPF_LIRC_MODE2**.
 *
 *		**BPF_PROG_TYPE_SK_SKB**,
 *		**BPF_PROG_TYPE_SK_MSG**
 *
 *			eBPF map of socket type (eg **BPF_MAP_TYPE_SOCKHASH**).
 *
 *	Return
 *		Returns zero on success. On error, -1 is returned and *errno*
 *		is set appropriately.
 *
 * BPF_PROG_DETACH
 *	Description
 *		Detach the eBPF program associated with the *target_fd* at the
 *		hook specified by *attach_type*. The program must have been
 *		previously attached using **BPF_PROG_ATTACH**.
 *
 *	Return
 *		Returns zero on success. On error, -1 is returned and *errno*
 *		is set appropriately.
 *
 * BPF_PROG_TEST_RUN
 *	Description
 *		Run the eBPF program associated with the *prog_fd* a *repeat*
 *		number of times against a provided program context *ctx_in* and
 *		data *data_in*, and return the modified program context
 *		*ctx_out*, *data_out* (for example, packet data), result of the
 *		execution *retval*, and *duration* of the test run.
 *
 *		The sizes of the buffers provided as input and output
 *		parameters *ctx_in*, *ctx_out*, *data_in*, and *data_out* must
 *		be provided in the corresponding variables *ctx_size_in*,
 *		*ctx_size_out*, *data_size_in*, and/or *data_size_out*. If any
 *		of these parameters are not provided (ie set to NULL), the
 *		corresponding size field must be zero.
 *
 *		Some program types have particular requirements:
 *
 *		**BPF_PROG_TYPE_SK_LOOKUP**
 *			*data_in* and *data_out* must be NULL.
 *
 *		**BPF_PROG_TYPE_RAW_TRACEPOINT**,
 *		**BPF_PROG_TYPE_RAW_TRACEPOINT_WRITABLE**
 *
 *			*ctx_out*, *data_in* and *data_out* must be NULL.
 *			*repeat* must be zero.
 *
 *		BPF_PROG_RUN is an alias for BPF_PROG_TEST_RUN.
 *
 *	Return
 *		Returns zero on success. On error, -1 is returned and *errno*
 *		is set appropriately.
 *
 *		**ENOSPC**
 *			Either *data_size_out* or *ctx_size_out* is too small.
 *		**ENOTSUPP**
 *			This command is not supported by the program type of
 *			the program referred to by *prog_fd*.
 *
 * BPF_PROG_GET_NEXT_ID
 *	Description
 *		Fetch the next eBPF program currently loaded into the kernel.
 *
 *		Looks for the eBPF program with an id greater than *start_id*
 *		and updates *next_id* on success. If no other eBPF programs
 *		remain with ids higher than *start_id*, returns -1 and sets
 *		*errno* to **ENOENT**.
 *
 *	Return
 *		Returns zero on success. On error, or when no id remains, -1
 *		is returned and *errno* is set appropriately.
 *
 * BPF_MAP_GET_NEXT_ID
 *	Description
 *		Fetch the next eBPF map currently loaded into the kernel.
 *
 *		Looks for the eBPF map with an id greater than *start_id*
 *		and updates *next_id* on success. If no other eBPF maps
 *		remain with ids higher than *start_id*, returns -1 and sets
 *		*errno* to **ENOENT**.
 *
 *	Return
 *		Returns zero on success. On error, or when no id remains, -1
 *		is returned and *errno* is set appropriately.
 *
 * BPF_PROG_GET_FD_BY_ID
 *	Description
 *		Open a file descriptor for the eBPF program corresponding to
 *		*prog_id*.
 *
 *	Return
 *		A new file descriptor (a nonnegative integer), or -1 if an
 *		error occurred (in which case, *errno* is set appropriately).
 *
 * BPF_MAP_GET_FD_BY_ID
 *	Description
 *		Open a file descriptor for the eBPF map corresponding to
 *		*map_id*.
 *
 *	Return
 *		A new file descriptor (a nonnegative integer), or -1 if an
 *		error occurred (in which case, *errno* is set appropriately).
 *
 * BPF_OBJ_GET_INFO_BY_FD
 *	Description
 *		Obtain information about the eBPF object corresponding to
 *		*bpf_fd*.
 *
 *		Populates up to *info_len* bytes of *info*, which will be in
 *		one of the following formats depending on the eBPF object type
 *		of *bpf_fd*:
 *
 *		* **struct bpf_prog_info**
 *		* **struct bpf_map_info**
 *		* **struct bpf_btf_info**
 *		* **struct bpf_link_info**
 *
 *	Return
 *		Returns zero on success. On error, -1 is returned and *errno*
 *		is set appropriately.
 *
 * BPF_PROG_QUERY
 *	Description
 *		Obtain information about eBPF programs associated with the
 *		specified *attach_type* hook.
 *
 *		The *target_fd* must be a valid file descriptor for a kernel
 *		object which depends on the attach type of *attach_bpf_fd*:
 *
 *		**BPF_PROG_TYPE_CGROUP_DEVICE**,
 *		**BPF_PROG_TYPE_CGROUP_SKB**,
 *		**BPF_PROG_TYPE_CGROUP_SOCK**,
 *		**BPF_PROG_TYPE_CGROUP_SOCK_ADDR**,
 *		**BPF_PROG_TYPE_CGROUP_SOCKOPT**,
 *		**BPF_PROG_TYPE_CGROUP_SYSCTL**,
 *		**BPF_PROG_TYPE_SOCK_OPS**
 *
 *			Control Group v2 hierarchy with the eBPF controller
 *			enabled. Requires the kernel to be compiled with
 *			**CONFIG_CGROUP_BPF**.
 *
 *		**BPF_PROG_TYPE_FLOW_DISSECTOR**
 *
 *			Network namespace (eg /proc/self/ns/net).
 *
 *		**BPF_PROG_TYPE_LIRC_MODE2**
 *
 *			LIRC device path (eg /dev/lircN). Requires the kernel
 *			to be compiled with **CONFIG_BPF_LIRC_MODE2**.
 *
 *		**BPF_PROG_QUERY** always fetches the number of programs
 *		attached and the *attach_flags* which were used to attach those
 *		programs. Additionally, if *prog_ids* is nonzero and the number
 *		of attached programs is less than *prog_cnt*, populates
 *		*prog_ids* with the eBPF program ids of the programs attached
 *		at *target_fd*.
 *
 *		The following flags may alter the result:
 *
 *		**BPF_F_QUERY_EFFECTIVE**
 *			Only return information regarding programs which are
 *			currently effective at the specified *target_fd*.
 *
 *	Return
 *		Returns zero on success. On error, -1 is returned and *errno*
 *		is set appropriately.
 *
 * BPF_RAW_TRACEPOINT_OPEN
 *	Description
 *		Attach an eBPF program to a tracepoint *name* to access kernel
 *		internal arguments of the tracepoint in their raw form.
 *
 *		The *prog_fd* must be a valid file descriptor associated with
 *		a loaded eBPF program of type **BPF_PROG_TYPE_RAW_TRACEPOINT**.
 *
 *		No ABI guarantees are made about the content of tracepoint
 *		arguments exposed to the corresponding eBPF program.
 *
 *		Applying **close**\ (2) to the file descriptor returned by
 *		**BPF_RAW_TRACEPOINT_OPEN** will delete the map (but see NOTES).
 *
 *	Return
 *		A new file descriptor (a nonnegative integer), or -1 if an
 *		error occurred (in which case, *errno* is set appropriately).
 *
 * BPF_BTF_LOAD
 *	Description
 *		Verify and load BPF Type Format (BTF) metadata into the kernel,
 *		returning a new file descriptor associated with the metadata.
 *		BTF is described in more detail at
 *		https://www.kernel.org/doc/html/latest/bpf/btf.html.
 *
 *		The *btf* parameter must point to valid memory providing
 *		*btf_size* bytes of BTF binary metadata.
 *
 *		The returned file descriptor can be passed to other **bpf**\ ()
 *		subcommands such as **BPF_PROG_LOAD** or **BPF_MAP_CREATE** to
 *		associate the BTF with those objects.
 *
 *		Similar to **BPF_PROG_LOAD**, **BPF_BTF_LOAD** has optional
 *		parameters to specify a *btf_log_buf*, *btf_log_size* and
 *		*btf_log_level* which allow the kernel to return freeform log
 *		output regarding the BTF verification process.
 *
 *	Return
 *		A new file descriptor (a nonnegative integer), or -1 if an
 *		error occurred (in which case, *errno* is set appropriately).
 *
 * BPF_BTF_GET_FD_BY_ID
 *	Description
 *		Open a file descriptor for the BPF Type Format (BTF)
 *		corresponding to *btf_id*.
 *
 *	Return
 *		A new file descriptor (a nonnegative integer), or -1 if an
 *		error occurred (in which case, *errno* is set appropriately).
 *
 * BPF_TASK_FD_QUERY
 *	Description
 *		Obtain information about eBPF programs associated with the
 *		target process identified by *pid* and *fd*.
 *
 *		If the *pid* and *fd* are associated with a tracepoint, kprobe
 *		or uprobe perf event, then the *prog_id* and *fd_type* will
 *		be populated with the eBPF program id and file descriptor type
 *		of type **bpf_task_fd_type**. If associated with a kprobe or
 *		uprobe, the  *probe_offset* and *probe_addr* will also be
 *		populated. Optionally, if *buf* is provided, then up to
 *		*buf_len* bytes of *buf* will be populated with the name of
 *		the tracepoint, kprobe or uprobe.
 *
 *		The resulting *prog_id* may be introspected in deeper detail
 *		using **BPF_PROG_GET_FD_BY_ID** and **BPF_OBJ_GET_INFO_BY_FD**.
 *
 *	Return
 *		Returns zero on success. On error, -1 is returned and *errno*
 *		is set appropriately.
 *
 * BPF_MAP_LOOKUP_AND_DELETE_ELEM
 *	Description
 *		Look up an element with the given *key* in the map referred to
 *		by the file descriptor *fd*, and if found, delete the element.
 *
 *		For **BPF_MAP_TYPE_QUEUE** and **BPF_MAP_TYPE_STACK** map
 *		types, the *flags* argument needs to be set to 0, but for other
 *		map types, it may be specified as:
 *
 *		**BPF_F_LOCK**
 *			Look up and delete the value of a spin-locked map
 *			without returning the lock. This must be specified if
 *			the elements contain a spinlock.
 *
 *		The **BPF_MAP_TYPE_QUEUE** and **BPF_MAP_TYPE_STACK** map types
 *		implement this command as a "pop" operation, deleting the top
 *		element rather than one corresponding to *key*.
 *		The *key* and *key_len* parameters should be zeroed when
 *		issuing this operation for these map types.
 *
 *		This command is only valid for the following map types:
 *		* **BPF_MAP_TYPE_QUEUE**
 *		* **BPF_MAP_TYPE_STACK**
 *		* **BPF_MAP_TYPE_HASH**
 *		* **BPF_MAP_TYPE_PERCPU_HASH**
 *		* **BPF_MAP_TYPE_LRU_HASH**
 *		* **BPF_MAP_TYPE_LRU_PERCPU_HASH**
 *
 *	Return
 *		Returns zero on success. On error, -1 is returned and *errno*
 *		is set appropriately.
 *
 * BPF_MAP_FREEZE
 *	Description
 *		Freeze the permissions of the specified map.
 *
 *		Write permissions may be frozen by passing zero *flags*.
 *		Upon success, no future syscall invocations may alter the
 *		map state of *map_fd*. Write operations from eBPF programs
 *		are still possible for a frozen map.
 *
 *		Not supported for maps of type **BPF_MAP_TYPE_STRUCT_OPS**.
 *
 *	Return
 *		Returns zero on success. On error, -1 is returned and *errno*
 *		is set appropriately.
 *
 * BPF_BTF_GET_NEXT_ID
 *	Description
 *		Fetch the next BPF Type Format (BTF) object currently loaded
 *		into the kernel.
 *
 *		Looks for the BTF object with an id greater than *start_id*
 *		and updates *next_id* on success. If no other BTF objects
 *		remain with ids higher than *start_id*, returns -1 and sets
 *		*errno* to **ENOENT**.
 *
 *	Return
 *		Returns zero on success. On error, or when no id remains, -1
 *		is returned and *errno* is set appropriately.
 *
 * BPF_MAP_LOOKUP_BATCH
 *	Description
 *		Iterate and fetch multiple elements in a map.
 *
 *		Two opaque values are used to manage batch operations,
 *		*in_batch* and *out_batch*. Initially, *in_batch* must be set
 *		to NULL to begin the batched operation. After each subsequent
 *		**BPF_MAP_LOOKUP_BATCH**, the caller should pass the resultant
 *		*out_batch* as the *in_batch* for the next operation to
 *		continue iteration from the current point.
 *
 *		The *keys* and *values* are output parameters which must point
 *		to memory large enough to hold *count* items based on the key
 *		and value size of the map *map_fd*. The *keys* buffer must be
 *		of *key_size* * *count*. The *values* buffer must be of
 *		*value_size* * *count*.
 *
 *		The *elem_flags* argument may be specified as one of the
 *		following:
 *
 *		**BPF_F_LOCK**
 *			Look up the value of a spin-locked map without
 *			returning the lock. This must be specified if the
 *			elements contain a spinlock.
 *
 *		On success, *count* elements from the map are copied into the
 *		user buffer, with the keys copied into *keys* and the values
 *		copied into the corresponding indices in *values*.
 *
 *		If an error is returned and *errno* is not **EFAULT**, *count*
 *		is set to the number of successfully processed elements.
 *
 *	Return
 *		Returns zero on success. On error, -1 is returned and *errno*
 *		is set appropriately.
 *
 *		May set *errno* to **ENOSPC** to indicate that *keys* or
 *		*values* is too small to dump an entire bucket during
 *		iteration of a hash-based map type.
 *
 * BPF_MAP_LOOKUP_AND_DELETE_BATCH
 *	Description
 *		Iterate and delete all elements in a map.
 *
 *		This operation has the same behavior as
 *		**BPF_MAP_LOOKUP_BATCH** with two exceptions:
 *
 *		* Every element that is successfully returned is also deleted
 *		  from the map. This is at least *count* elements. Note that
 *		  *count* is both an input and an output parameter.
 *		* Upon returning with *errno* set to **EFAULT**, up to
 *		  *count* elements may be deleted without returning the keys
 *		  and values of the deleted elements.
 *
 *	Return
 *		Returns zero on success. On error, -1 is returned and *errno*
 *		is set appropriately.
 *
 * BPF_MAP_UPDATE_BATCH
 *	Description
 *		Update multiple elements in a map by *key*.
 *
 *		The *keys* and *values* are input parameters which must point
 *		to memory large enough to hold *count* items based on the key
 *		and value size of the map *map_fd*. The *keys* buffer must be
 *		of *key_size* * *count*. The *values* buffer must be of
 *		*value_size* * *count*.
 *
 *		Each element specified in *keys* is sequentially updated to the
 *		value in the corresponding index in *values*. The *in_batch*
 *		and *out_batch* parameters are ignored and should be zeroed.
 *
 *		The *elem_flags* argument should be specified as one of the
 *		following:
 *
 *		**BPF_ANY**
 *			Create new elements or update a existing elements.
 *		**BPF_NOEXIST**
 *			Create new elements only if they do not exist.
 *		**BPF_EXIST**
 *			Update existing elements.
 *		**BPF_F_LOCK**
 *			Update spin_lock-ed map elements. This must be
 *			specified if the map value contains a spinlock.
 *
 *		On success, *count* elements from the map are updated.
 *
 *		If an error is returned and *errno* is not **EFAULT**, *count*
 *		is set to the number of successfully processed elements.
 *
 *	Return
 *		Returns zero on success. On error, -1 is returned and *errno*
 *		is set appropriately.
 *
 *		May set *errno* to **EINVAL**, **EPERM**, **ENOMEM**, or
 *		**E2BIG**. **E2BIG** indicates that the number of elements in
 *		the map reached the *max_entries* limit specified at map
 *		creation time.
 *
 *		May set *errno* to one of the following error codes under
 *		specific circumstances:
 *
 *		**EEXIST**
 *			If *flags* specifies **BPF_NOEXIST** and the element
 *			with *key* already exists in the map.
 *		**ENOENT**
 *			If *flags* specifies **BPF_EXIST** and the element with
 *			*key* does not exist in the map.
 *
 * BPF_MAP_DELETE_BATCH
 *	Description
 *		Delete multiple elements in a map by *key*.
 *
 *		The *keys* parameter is an input parameter which must point
 *		to memory large enough to hold *count* items based on the key
 *		size of the map *map_fd*, that is, *key_size* * *count*.
 *
 *		Each element specified in *keys* is sequentially deleted. The
 *		*in_batch*, *out_batch*, and *values* parameters are ignored
 *		and should be zeroed.
 *
 *		The *elem_flags* argument may be specified as one of the
 *		following:
 *
 *		**BPF_F_LOCK**
 *			Look up the value of a spin-locked map without
 *			returning the lock. This must be specified if the
 *			elements contain a spinlock.
 *
 *		On success, *count* elements from the map are updated.
 *
 *		If an error is returned and *errno* is not **EFAULT**, *count*
 *		is set to the number of successfully processed elements. If
 *		*errno* is **EFAULT**, up to *count* elements may be been
 *		deleted.
 *
 *	Return
 *		Returns zero on success. On error, -1 is returned and *errno*
 *		is set appropriately.
 *
 * BPF_LINK_CREATE
 *	Description
 *		Attach an eBPF program to a *target_fd* at the specified
 *		*attach_type* hook and return a file descriptor handle for
 *		managing the link.
 *
 *	Return
 *		A new file descriptor (a nonnegative integer), or -1 if an
 *		error occurred (in which case, *errno* is set appropriately).
 *
 * BPF_LINK_UPDATE
 *	Description
 *		Update the eBPF program in the specified *link_fd* to
 *		*new_prog_fd*.
 *
 *	Return
 *		Returns zero on success. On error, -1 is returned and *errno*
 *		is set appropriately.
 *
 * BPF_LINK_GET_FD_BY_ID
 *	Description
 *		Open a file descriptor for the eBPF Link corresponding to
 *		*link_id*.
 *
 *	Return
 *		A new file descriptor (a nonnegative integer), or -1 if an
 *		error occurred (in which case, *errno* is set appropriately).
 *
 * BPF_LINK_GET_NEXT_ID
 *	Description
 *		Fetch the next eBPF link currently loaded into the kernel.
 *
 *		Looks for the eBPF link with an id greater than *start_id*
 *		and updates *next_id* on success. If no other eBPF links
 *		remain with ids higher than *start_id*, returns -1 and sets
 *		*errno* to **ENOENT**.
 *
 *	Return
 *		Returns zero on success. On error, or when no id remains, -1
 *		is returned and *errno* is set appropriately.
 *
 * BPF_ENABLE_STATS
 *	Description
 *		Enable eBPF runtime statistics gathering.
 *
 *		Runtime statistics gathering for the eBPF runtime is disabled
 *		by default to minimize the corresponding performance overhead.
 *		This command enables statistics globally.
 *
 *		Multiple programs may independently enable statistics.
 *		After gathering the desired statistics, eBPF runtime statistics
 *		may be disabled again by calling **close**\ (2) for the file
 *		descriptor returned by this function. Statistics will only be
 *		disabled system-wide when all outstanding file descriptors
 *		returned by prior calls for this subcommand are closed.
 *
 *	Return
 *		A new file descriptor (a nonnegative integer), or -1 if an
 *		error occurred (in which case, *errno* is set appropriately).
 *
 * BPF_ITER_CREATE
 *	Description
 *		Create an iterator on top of the specified *link_fd* (as
 *		previously created using **BPF_LINK_CREATE**) and return a
 *		file descriptor that can be used to trigger the iteration.
 *
 *		If the resulting file descriptor is pinned to the filesystem
 *		using  **BPF_OBJ_PIN**, then subsequent **read**\ (2) syscalls
 *		for that path will trigger the iterator to read kernel state
 *		using the eBPF program attached to *link_fd*.
 *
 *	Return
 *		A new file descriptor (a nonnegative integer), or -1 if an
 *		error occurred (in which case, *errno* is set appropriately).
 *
 * BPF_LINK_DETACH
 *	Description
 *		Forcefully detach the specified *link_fd* from its
 *		corresponding attachment point.
 *
 *	Return
 *		Returns zero on success. On error, -1 is returned and *errno*
 *		is set appropriately.
 *
 * BPF_PROG_BIND_MAP
 *	Description
 *		Bind a map to the lifetime of an eBPF program.
 *
 *		The map identified by *map_fd* is bound to the program
 *		identified by *prog_fd* and only released when *prog_fd* is
 *		released. This may be used in cases where metadata should be
 *		associated with a program which otherwise does not contain any
 *		references to the map (for example, embedded in the eBPF
 *		program instructions).
 *
 *	Return
 *		Returns zero on success. On error, -1 is returned and *errno*
 *		is set appropriately.
 *
 * NOTES
 *	eBPF objects (maps and programs) can be shared between processes.
 *
 *	* After **fork**\ (2), the child inherits file descriptors
 *	  referring to the same eBPF objects.
 *	* File descriptors referring to eBPF objects can be transferred over
 *	  **unix**\ (7) domain sockets.
 *	* File descriptors referring to eBPF objects can be duplicated in the
 *	  usual way, using **dup**\ (2) and similar calls.
 *	* File descriptors referring to eBPF objects can be pinned to the
 *	  filesystem using the **BPF_OBJ_PIN** command of **bpf**\ (2).
 *
 *	An eBPF object is deallocated only after all file descriptors referring
 *	to the object have been closed and no references remain pinned to the
 *	filesystem or attached (for example, bound to a program or device).
 */
enum bpf_cmd {
	BPF_MAP_CREATE,
	BPF_MAP_LOOKUP_ELEM,
	BPF_MAP_UPDATE_ELEM,
	BPF_MAP_DELETE_ELEM,
	BPF_MAP_GET_NEXT_KEY,
	BPF_PROG_LOAD,
	BPF_OBJ_PIN,
	BPF_OBJ_GET,
	BPF_PROG_ATTACH,
	BPF_PROG_DETACH,
	BPF_PROG_TEST_RUN,
	BPF_PROG_RUN = BPF_PROG_TEST_RUN,
	BPF_PROG_GET_NEXT_ID,
	BPF_MAP_GET_NEXT_ID,
	BPF_PROG_GET_FD_BY_ID,
	BPF_MAP_GET_FD_BY_ID,
	BPF_OBJ_GET_INFO_BY_FD,
	BPF_PROG_QUERY,
	BPF_RAW_TRACEPOINT_OPEN,
	BPF_BTF_LOAD,
	BPF_BTF_GET_FD_BY_ID,
	BPF_TASK_FD_QUERY,
	BPF_MAP_LOOKUP_AND_DELETE_ELEM,
	BPF_MAP_FREEZE,
	BPF_BTF_GET_NEXT_ID,
	BPF_MAP_LOOKUP_BATCH,
	BPF_MAP_LOOKUP_AND_DELETE_BATCH,
	BPF_MAP_UPDATE_BATCH,
	BPF_MAP_DELETE_BATCH,
	BPF_LINK_CREATE,
	BPF_LINK_UPDATE,
	BPF_LINK_GET_FD_BY_ID,
	BPF_LINK_GET_NEXT_ID,
	BPF_ENABLE_STATS,
	BPF_ITER_CREATE,
	BPF_LINK_DETACH,
	BPF_PROG_BIND_MAP,
};

enum bpf_map_type {
	BPF_MAP_TYPE_UNSPEC,
	BPF_MAP_TYPE_HASH,
	BPF_MAP_TYPE_ARRAY,
	BPF_MAP_TYPE_PROG_ARRAY,
	BPF_MAP_TYPE_PERF_EVENT_ARRAY,
	BPF_MAP_TYPE_PERCPU_HASH,
	BPF_MAP_TYPE_PERCPU_ARRAY,
	BPF_MAP_TYPE_STACK_TRACE,
	BPF_MAP_TYPE_CGROUP_ARRAY,
	BPF_MAP_TYPE_LRU_HASH,
	BPF_MAP_TYPE_LRU_PERCPU_HASH,
	BPF_MAP_TYPE_LPM_TRIE,
	BPF_MAP_TYPE_ARRAY_OF_MAPS,
	BPF_MAP_TYPE_HASH_OF_MAPS,
	BPF_MAP_TYPE_DEVMAP,
	BPF_MAP_TYPE_SOCKMAP,
	BPF_MAP_TYPE_CPUMAP,
	BPF_MAP_TYPE_XSKMAP,
	BPF_MAP_TYPE_SOCKHASH,
	BPF_MAP_TYPE_CGROUP_STORAGE_DEPRECATED,
	/* BPF_MAP_TYPE_CGROUP_STORAGE is available to bpf programs attaching
	 * to a cgroup. The newer BPF_MAP_TYPE_CGRP_STORAGE is available to
	 * both cgroup-attached and other progs and supports all functionality
	 * provided by BPF_MAP_TYPE_CGROUP_STORAGE. So mark
	 * BPF_MAP_TYPE_CGROUP_STORAGE deprecated.
	 */
	BPF_MAP_TYPE_CGROUP_STORAGE = BPF_MAP_TYPE_CGROUP_STORAGE_DEPRECATED,
	BPF_MAP_TYPE_REUSEPORT_SOCKARRAY,
	BPF_MAP_TYPE_PERCPU_CGROUP_STORAGE,
	BPF_MAP_TYPE_QUEUE,
	BPF_MAP_TYPE_STACK,
	BPF_MAP_TYPE_SK_STORAGE,
	BPF_MAP_TYPE_DEVMAP_HASH,
	BPF_MAP_TYPE_STRUCT_OPS,
	BPF_MAP_TYPE_RINGBUF,
	BPF_MAP_TYPE_INODE_STORAGE,
	BPF_MAP_TYPE_TASK_STORAGE,
	BPF_MAP_TYPE_BLOOM_FILTER,
<<<<<<< HEAD
=======
	BPF_MAP_TYPE_USER_RINGBUF,
	BPF_MAP_TYPE_CGRP_STORAGE,
>>>>>>> eb3cdb58
};

/* Note that tracing related programs such as
 * BPF_PROG_TYPE_{KPROBE,TRACEPOINT,PERF_EVENT,RAW_TRACEPOINT}
 * are not subject to a stable API since kernel internal data
 * structures can change from release to release and may
 * therefore break existing tracing BPF programs. Tracing BPF
 * programs correspond to /a/ specific kernel which is to be
 * analyzed, and not /a/ specific kernel /and/ all future ones.
 */
enum bpf_prog_type {
	BPF_PROG_TYPE_UNSPEC,
	BPF_PROG_TYPE_SOCKET_FILTER,
	BPF_PROG_TYPE_KPROBE,
	BPF_PROG_TYPE_SCHED_CLS,
	BPF_PROG_TYPE_SCHED_ACT,
	BPF_PROG_TYPE_TRACEPOINT,
	BPF_PROG_TYPE_XDP,
	BPF_PROG_TYPE_PERF_EVENT,
	BPF_PROG_TYPE_CGROUP_SKB,
	BPF_PROG_TYPE_CGROUP_SOCK,
	BPF_PROG_TYPE_LWT_IN,
	BPF_PROG_TYPE_LWT_OUT,
	BPF_PROG_TYPE_LWT_XMIT,
	BPF_PROG_TYPE_SOCK_OPS,
	BPF_PROG_TYPE_SK_SKB,
	BPF_PROG_TYPE_CGROUP_DEVICE,
	BPF_PROG_TYPE_SK_MSG,
	BPF_PROG_TYPE_RAW_TRACEPOINT,
	BPF_PROG_TYPE_CGROUP_SOCK_ADDR,
	BPF_PROG_TYPE_LWT_SEG6LOCAL,
	BPF_PROG_TYPE_LIRC_MODE2,
	BPF_PROG_TYPE_SK_REUSEPORT,
	BPF_PROG_TYPE_FLOW_DISSECTOR,
	BPF_PROG_TYPE_CGROUP_SYSCTL,
	BPF_PROG_TYPE_RAW_TRACEPOINT_WRITABLE,
	BPF_PROG_TYPE_CGROUP_SOCKOPT,
	BPF_PROG_TYPE_TRACING,
	BPF_PROG_TYPE_STRUCT_OPS,
	BPF_PROG_TYPE_EXT,
	BPF_PROG_TYPE_LSM,
	BPF_PROG_TYPE_SK_LOOKUP,
	BPF_PROG_TYPE_SYSCALL, /* a program that can execute syscalls */
	BPF_PROG_TYPE_NETFILTER,
};

enum bpf_attach_type {
	BPF_CGROUP_INET_INGRESS,
	BPF_CGROUP_INET_EGRESS,
	BPF_CGROUP_INET_SOCK_CREATE,
	BPF_CGROUP_SOCK_OPS,
	BPF_SK_SKB_STREAM_PARSER,
	BPF_SK_SKB_STREAM_VERDICT,
	BPF_CGROUP_DEVICE,
	BPF_SK_MSG_VERDICT,
	BPF_CGROUP_INET4_BIND,
	BPF_CGROUP_INET6_BIND,
	BPF_CGROUP_INET4_CONNECT,
	BPF_CGROUP_INET6_CONNECT,
	BPF_CGROUP_INET4_POST_BIND,
	BPF_CGROUP_INET6_POST_BIND,
	BPF_CGROUP_UDP4_SENDMSG,
	BPF_CGROUP_UDP6_SENDMSG,
	BPF_LIRC_MODE2,
	BPF_FLOW_DISSECTOR,
	BPF_CGROUP_SYSCTL,
	BPF_CGROUP_UDP4_RECVMSG,
	BPF_CGROUP_UDP6_RECVMSG,
	BPF_CGROUP_GETSOCKOPT,
	BPF_CGROUP_SETSOCKOPT,
	BPF_TRACE_RAW_TP,
	BPF_TRACE_FENTRY,
	BPF_TRACE_FEXIT,
	BPF_MODIFY_RETURN,
	BPF_LSM_MAC,
	BPF_TRACE_ITER,
	BPF_CGROUP_INET4_GETPEERNAME,
	BPF_CGROUP_INET6_GETPEERNAME,
	BPF_CGROUP_INET4_GETSOCKNAME,
	BPF_CGROUP_INET6_GETSOCKNAME,
	BPF_XDP_DEVMAP,
	BPF_CGROUP_INET_SOCK_RELEASE,
	BPF_XDP_CPUMAP,
	BPF_SK_LOOKUP,
	BPF_XDP,
	BPF_SK_SKB_VERDICT,
	BPF_SK_REUSEPORT_SELECT,
	BPF_SK_REUSEPORT_SELECT_OR_MIGRATE,
	BPF_PERF_EVENT,
	BPF_TRACE_KPROBE_MULTI,
<<<<<<< HEAD
=======
	BPF_LSM_CGROUP,
	BPF_STRUCT_OPS,
	BPF_NETFILTER,
>>>>>>> eb3cdb58
	__MAX_BPF_ATTACH_TYPE
};

#define MAX_BPF_ATTACH_TYPE __MAX_BPF_ATTACH_TYPE

enum bpf_link_type {
	BPF_LINK_TYPE_UNSPEC = 0,
	BPF_LINK_TYPE_RAW_TRACEPOINT = 1,
	BPF_LINK_TYPE_TRACING = 2,
	BPF_LINK_TYPE_CGROUP = 3,
	BPF_LINK_TYPE_ITER = 4,
	BPF_LINK_TYPE_NETNS = 5,
	BPF_LINK_TYPE_XDP = 6,
	BPF_LINK_TYPE_PERF_EVENT = 7,
	BPF_LINK_TYPE_KPROBE_MULTI = 8,
	BPF_LINK_TYPE_STRUCT_OPS = 9,
<<<<<<< HEAD
=======
	BPF_LINK_TYPE_NETFILTER = 10,
>>>>>>> eb3cdb58

	MAX_BPF_LINK_TYPE,
};

/* cgroup-bpf attach flags used in BPF_PROG_ATTACH command
 *
 * NONE(default): No further bpf programs allowed in the subtree.
 *
 * BPF_F_ALLOW_OVERRIDE: If a sub-cgroup installs some bpf program,
 * the program in this cgroup yields to sub-cgroup program.
 *
 * BPF_F_ALLOW_MULTI: If a sub-cgroup installs some bpf program,
 * that cgroup program gets run in addition to the program in this cgroup.
 *
 * Only one program is allowed to be attached to a cgroup with
 * NONE or BPF_F_ALLOW_OVERRIDE flag.
 * Attaching another program on top of NONE or BPF_F_ALLOW_OVERRIDE will
 * release old program and attach the new one. Attach flags has to match.
 *
 * Multiple programs are allowed to be attached to a cgroup with
 * BPF_F_ALLOW_MULTI flag. They are executed in FIFO order
 * (those that were attached first, run first)
 * The programs of sub-cgroup are executed first, then programs of
 * this cgroup and then programs of parent cgroup.
 * When children program makes decision (like picking TCP CA or sock bind)
 * parent program has a chance to override it.
 *
 * With BPF_F_ALLOW_MULTI a new program is added to the end of the list of
 * programs for a cgroup. Though it's possible to replace an old program at
 * any position by also specifying BPF_F_REPLACE flag and position itself in
 * replace_bpf_fd attribute. Old program at this position will be released.
 *
 * A cgroup with MULTI or OVERRIDE flag allows any attach flags in sub-cgroups.
 * A cgroup with NONE doesn't allow any programs in sub-cgroups.
 * Ex1:
 * cgrp1 (MULTI progs A, B) ->
 *    cgrp2 (OVERRIDE prog C) ->
 *      cgrp3 (MULTI prog D) ->
 *        cgrp4 (OVERRIDE prog E) ->
 *          cgrp5 (NONE prog F)
 * the event in cgrp5 triggers execution of F,D,A,B in that order.
 * if prog F is detached, the execution is E,D,A,B
 * if prog F and D are detached, the execution is E,A,B
 * if prog F, E and D are detached, the execution is C,A,B
 *
 * All eligible programs are executed regardless of return code from
 * earlier programs.
 */
#define BPF_F_ALLOW_OVERRIDE	(1U << 0)
#define BPF_F_ALLOW_MULTI	(1U << 1)
#define BPF_F_REPLACE		(1U << 2)

/* If BPF_F_STRICT_ALIGNMENT is used in BPF_PROG_LOAD command, the
 * verifier will perform strict alignment checking as if the kernel
 * has been built with CONFIG_EFFICIENT_UNALIGNED_ACCESS not set,
 * and NET_IP_ALIGN defined to 2.
 */
#define BPF_F_STRICT_ALIGNMENT	(1U << 0)

/* If BPF_F_ANY_ALIGNMENT is used in BPF_PROG_LOAD command, the
 * verifier will allow any alignment whatsoever.  On platforms
 * with strict alignment requirements for loads ands stores (such
 * as sparc and mips) the verifier validates that all loads and
 * stores provably follow this requirement.  This flag turns that
 * checking and enforcement off.
 *
 * It is mostly used for testing when we want to validate the
 * context and memory access aspects of the verifier, but because
 * of an unaligned access the alignment check would trigger before
 * the one we are interested in.
 */
#define BPF_F_ANY_ALIGNMENT	(1U << 1)

/* BPF_F_TEST_RND_HI32 is used in BPF_PROG_LOAD command for testing purpose.
 * Verifier does sub-register def/use analysis and identifies instructions whose
 * def only matters for low 32-bit, high 32-bit is never referenced later
 * through implicit zero extension. Therefore verifier notifies JIT back-ends
 * that it is safe to ignore clearing high 32-bit for these instructions. This
 * saves some back-ends a lot of code-gen. However such optimization is not
 * necessary on some arches, for example x86_64, arm64 etc, whose JIT back-ends
 * hence hasn't used verifier's analysis result. But, we really want to have a
 * way to be able to verify the correctness of the described optimization on
 * x86_64 on which testsuites are frequently exercised.
 *
 * So, this flag is introduced. Once it is set, verifier will randomize high
 * 32-bit for those instructions who has been identified as safe to ignore them.
 * Then, if verifier is not doing correct analysis, such randomization will
 * regress tests to expose bugs.
 */
#define BPF_F_TEST_RND_HI32	(1U << 2)

/* The verifier internal test flag. Behavior is undefined */
#define BPF_F_TEST_STATE_FREQ	(1U << 3)

/* If BPF_F_SLEEPABLE is used in BPF_PROG_LOAD command, the verifier will
 * restrict map and helper usage for such programs. Sleepable BPF programs can
 * only be attached to hooks where kernel execution context allows sleeping.
 * Such programs are allowed to use helpers that may sleep like
 * bpf_copy_from_user().
 */
#define BPF_F_SLEEPABLE		(1U << 4)

/* If BPF_F_XDP_HAS_FRAGS is used in BPF_PROG_LOAD command, the loaded program
 * fully support xdp frags.
 */
#define BPF_F_XDP_HAS_FRAGS	(1U << 5)

<<<<<<< HEAD
=======
/* If BPF_F_XDP_DEV_BOUND_ONLY is used in BPF_PROG_LOAD command, the loaded
 * program becomes device-bound but can access XDP metadata.
 */
#define BPF_F_XDP_DEV_BOUND_ONLY	(1U << 6)

>>>>>>> eb3cdb58
/* link_create.kprobe_multi.flags used in LINK_CREATE command for
 * BPF_TRACE_KPROBE_MULTI attach type to create return probe.
 */
#define BPF_F_KPROBE_MULTI_RETURN	(1U << 0)

/* When BPF ldimm64's insn[0].src_reg != 0 then this can have
 * the following extensions:
 *
 * insn[0].src_reg:  BPF_PSEUDO_MAP_[FD|IDX]
 * insn[0].imm:      map fd or fd_idx
 * insn[1].imm:      0
 * insn[0].off:      0
 * insn[1].off:      0
 * ldimm64 rewrite:  address of map
 * verifier type:    CONST_PTR_TO_MAP
 */
#define BPF_PSEUDO_MAP_FD	1
#define BPF_PSEUDO_MAP_IDX	5

/* insn[0].src_reg:  BPF_PSEUDO_MAP_[IDX_]VALUE
 * insn[0].imm:      map fd or fd_idx
 * insn[1].imm:      offset into value
 * insn[0].off:      0
 * insn[1].off:      0
 * ldimm64 rewrite:  address of map[0]+offset
 * verifier type:    PTR_TO_MAP_VALUE
 */
#define BPF_PSEUDO_MAP_VALUE		2
#define BPF_PSEUDO_MAP_IDX_VALUE	6

/* insn[0].src_reg:  BPF_PSEUDO_BTF_ID
 * insn[0].imm:      kernel btd id of VAR
 * insn[1].imm:      0
 * insn[0].off:      0
 * insn[1].off:      0
 * ldimm64 rewrite:  address of the kernel variable
 * verifier type:    PTR_TO_BTF_ID or PTR_TO_MEM, depending on whether the var
 *                   is struct/union.
 */
#define BPF_PSEUDO_BTF_ID	3
/* insn[0].src_reg:  BPF_PSEUDO_FUNC
 * insn[0].imm:      insn offset to the func
 * insn[1].imm:      0
 * insn[0].off:      0
 * insn[1].off:      0
 * ldimm64 rewrite:  address of the function
 * verifier type:    PTR_TO_FUNC.
 */
#define BPF_PSEUDO_FUNC		4

/* when bpf_call->src_reg == BPF_PSEUDO_CALL, bpf_call->imm == pc-relative
 * offset to another bpf function
 */
#define BPF_PSEUDO_CALL		1
/* when bpf_call->src_reg == BPF_PSEUDO_KFUNC_CALL,
 * bpf_call->imm == btf_id of a BTF_KIND_FUNC in the running kernel
 */
#define BPF_PSEUDO_KFUNC_CALL	2

/* flags for BPF_MAP_UPDATE_ELEM command */
enum {
	BPF_ANY		= 0, /* create new element or update existing */
	BPF_NOEXIST	= 1, /* create new element if it didn't exist */
	BPF_EXIST	= 2, /* update existing element */
	BPF_F_LOCK	= 4, /* spin_lock-ed map_lookup/map_update */
};

/* flags for BPF_MAP_CREATE command */
enum {
	BPF_F_NO_PREALLOC	= (1U << 0),
/* Instead of having one common LRU list in the
 * BPF_MAP_TYPE_LRU_[PERCPU_]HASH map, use a percpu LRU list
 * which can scale and perform better.
 * Note, the LRU nodes (including free nodes) cannot be moved
 * across different LRU lists.
 */
	BPF_F_NO_COMMON_LRU	= (1U << 1),
/* Specify numa node during map creation */
	BPF_F_NUMA_NODE		= (1U << 2),

/* Flags for accessing BPF object from syscall side. */
	BPF_F_RDONLY		= (1U << 3),
	BPF_F_WRONLY		= (1U << 4),

/* Flag for stack_map, store build_id+offset instead of pointer */
	BPF_F_STACK_BUILD_ID	= (1U << 5),

/* Zero-initialize hash function seed. This should only be used for testing. */
	BPF_F_ZERO_SEED		= (1U << 6),

/* Flags for accessing BPF object from program side. */
	BPF_F_RDONLY_PROG	= (1U << 7),
	BPF_F_WRONLY_PROG	= (1U << 8),

/* Clone map from listener for newly accepted socket */
	BPF_F_CLONE		= (1U << 9),

/* Enable memory-mapping BPF map */
	BPF_F_MMAPABLE		= (1U << 10),

/* Share perf_event among processes */
	BPF_F_PRESERVE_ELEMS	= (1U << 11),

/* Create a map that is suitable to be an inner map with dynamic max entries */
	BPF_F_INNER_MAP		= (1U << 12),

/* Create a map that will be registered/unregesitered by the backed bpf_link */
	BPF_F_LINK		= (1U << 13),
};

/* Flags for BPF_PROG_QUERY. */

/* Query effective (directly attached + inherited from ancestor cgroups)
 * programs that will be executed for events within a cgroup.
 * attach_flags with this flag are always returned 0.
 */
#define BPF_F_QUERY_EFFECTIVE	(1U << 0)

/* Flags for BPF_PROG_TEST_RUN */

/* If set, run the test on the cpu specified by bpf_attr.test.cpu */
#define BPF_F_TEST_RUN_ON_CPU	(1U << 0)
/* If set, XDP frames will be transmitted after processing */
#define BPF_F_TEST_XDP_LIVE_FRAMES	(1U << 1)

/* type for BPF_ENABLE_STATS */
enum bpf_stats_type {
	/* enabled run_time_ns and run_cnt */
	BPF_STATS_RUN_TIME = 0,
};

enum bpf_stack_build_id_status {
	/* user space need an empty entry to identify end of a trace */
	BPF_STACK_BUILD_ID_EMPTY = 0,
	/* with valid build_id and offset */
	BPF_STACK_BUILD_ID_VALID = 1,
	/* couldn't get build_id, fallback to ip */
	BPF_STACK_BUILD_ID_IP = 2,
};

#define BPF_BUILD_ID_SIZE 20
struct bpf_stack_build_id {
	__s32		status;
	unsigned char	build_id[BPF_BUILD_ID_SIZE];
	union {
		__u64	offset;
		__u64	ip;
	};
};

#define BPF_OBJ_NAME_LEN 16U

union bpf_attr {
	struct { /* anonymous struct used by BPF_MAP_CREATE command */
		__u32	map_type;	/* one of enum bpf_map_type */
		__u32	key_size;	/* size of key in bytes */
		__u32	value_size;	/* size of value in bytes */
		__u32	max_entries;	/* max number of entries in a map */
		__u32	map_flags;	/* BPF_MAP_CREATE related
					 * flags defined above.
					 */
		__u32	inner_map_fd;	/* fd pointing to the inner map */
		__u32	numa_node;	/* numa node (effective only if
					 * BPF_F_NUMA_NODE is set).
					 */
		char	map_name[BPF_OBJ_NAME_LEN];
		__u32	map_ifindex;	/* ifindex of netdev to create on */
		__u32	btf_fd;		/* fd pointing to a BTF type data */
		__u32	btf_key_type_id;	/* BTF type_id of the key */
		__u32	btf_value_type_id;	/* BTF type_id of the value */
		__u32	btf_vmlinux_value_type_id;/* BTF type_id of a kernel-
						   * struct stored as the
						   * map value
						   */
		/* Any per-map-type extra fields
		 *
		 * BPF_MAP_TYPE_BLOOM_FILTER - the lowest 4 bits indicate the
		 * number of hash functions (if 0, the bloom filter will default
		 * to using 5 hash functions).
		 */
		__u64	map_extra;
	};

	struct { /* anonymous struct used by BPF_MAP_*_ELEM commands */
		__u32		map_fd;
		__aligned_u64	key;
		union {
			__aligned_u64 value;
			__aligned_u64 next_key;
		};
		__u64		flags;
	};

	struct { /* struct used by BPF_MAP_*_BATCH commands */
		__aligned_u64	in_batch;	/* start batch,
						 * NULL to start from beginning
						 */
		__aligned_u64	out_batch;	/* output: next start batch */
		__aligned_u64	keys;
		__aligned_u64	values;
		__u32		count;		/* input/output:
						 * input: # of key/value
						 * elements
						 * output: # of filled elements
						 */
		__u32		map_fd;
		__u64		elem_flags;
		__u64		flags;
	} batch;

	struct { /* anonymous struct used by BPF_PROG_LOAD command */
		__u32		prog_type;	/* one of enum bpf_prog_type */
		__u32		insn_cnt;
		__aligned_u64	insns;
		__aligned_u64	license;
		__u32		log_level;	/* verbosity level of verifier */
		__u32		log_size;	/* size of user buffer */
		__aligned_u64	log_buf;	/* user supplied buffer */
		__u32		kern_version;	/* not used */
		__u32		prog_flags;
		char		prog_name[BPF_OBJ_NAME_LEN];
		__u32		prog_ifindex;	/* ifindex of netdev to prep for */
		/* For some prog types expected attach type must be known at
		 * load time to verify attach type specific parts of prog
		 * (context accesses, allowed helpers, etc).
		 */
		__u32		expected_attach_type;
		__u32		prog_btf_fd;	/* fd pointing to BTF type data */
		__u32		func_info_rec_size;	/* userspace bpf_func_info size */
		__aligned_u64	func_info;	/* func info */
		__u32		func_info_cnt;	/* number of bpf_func_info records */
		__u32		line_info_rec_size;	/* userspace bpf_line_info size */
		__aligned_u64	line_info;	/* line info */
		__u32		line_info_cnt;	/* number of bpf_line_info records */
		__u32		attach_btf_id;	/* in-kernel BTF type id to attach to */
		union {
			/* valid prog_fd to attach to bpf prog */
			__u32		attach_prog_fd;
			/* or valid module BTF object fd or 0 to attach to vmlinux */
			__u32		attach_btf_obj_fd;
		};
		__u32		core_relo_cnt;	/* number of bpf_core_relo */
		__aligned_u64	fd_array;	/* array of FDs */
		__aligned_u64	core_relos;
		__u32		core_relo_rec_size; /* sizeof(struct bpf_core_relo) */
<<<<<<< HEAD
=======
		/* output: actual total log contents size (including termintaing zero).
		 * It could be both larger than original log_size (if log was
		 * truncated), or smaller (if log buffer wasn't filled completely).
		 */
		__u32		log_true_size;
>>>>>>> eb3cdb58
	};

	struct { /* anonymous struct used by BPF_OBJ_* commands */
		__aligned_u64	pathname;
		__u32		bpf_fd;
		__u32		file_flags;
	};

	struct { /* anonymous struct used by BPF_PROG_ATTACH/DETACH commands */
		__u32		target_fd;	/* container object to attach to */
		__u32		attach_bpf_fd;	/* eBPF program to attach */
		__u32		attach_type;
		__u32		attach_flags;
		__u32		replace_bpf_fd;	/* previously attached eBPF
						 * program to replace if
						 * BPF_F_REPLACE is used
						 */
	};

	struct { /* anonymous struct used by BPF_PROG_TEST_RUN command */
		__u32		prog_fd;
		__u32		retval;
		__u32		data_size_in;	/* input: len of data_in */
		__u32		data_size_out;	/* input/output: len of data_out
						 *   returns ENOSPC if data_out
						 *   is too small.
						 */
		__aligned_u64	data_in;
		__aligned_u64	data_out;
		__u32		repeat;
		__u32		duration;
		__u32		ctx_size_in;	/* input: len of ctx_in */
		__u32		ctx_size_out;	/* input/output: len of ctx_out
						 *   returns ENOSPC if ctx_out
						 *   is too small.
						 */
		__aligned_u64	ctx_in;
		__aligned_u64	ctx_out;
		__u32		flags;
		__u32		cpu;
		__u32		batch_size;
	} test;

	struct { /* anonymous struct used by BPF_*_GET_*_ID */
		union {
			__u32		start_id;
			__u32		prog_id;
			__u32		map_id;
			__u32		btf_id;
			__u32		link_id;
		};
		__u32		next_id;
		__u32		open_flags;
	};

	struct { /* anonymous struct used by BPF_OBJ_GET_INFO_BY_FD */
		__u32		bpf_fd;
		__u32		info_len;
		__aligned_u64	info;
	} info;

	struct { /* anonymous struct used by BPF_PROG_QUERY command */
		__u32		target_fd;	/* container object to query */
		__u32		attach_type;
		__u32		query_flags;
		__u32		attach_flags;
		__aligned_u64	prog_ids;
		__u32		prog_cnt;
		/* output: per-program attach_flags.
		 * not allowed to be set during effective query.
		 */
		__aligned_u64	prog_attach_flags;
	} query;

	struct { /* anonymous struct used by BPF_RAW_TRACEPOINT_OPEN command */
		__u64 name;
		__u32 prog_fd;
	} raw_tracepoint;

	struct { /* anonymous struct for BPF_BTF_LOAD */
		__aligned_u64	btf;
		__aligned_u64	btf_log_buf;
		__u32		btf_size;
		__u32		btf_log_size;
		__u32		btf_log_level;
		/* output: actual total log contents size (including termintaing zero).
		 * It could be both larger than original log_size (if log was
		 * truncated), or smaller (if log buffer wasn't filled completely).
		 */
		__u32		btf_log_true_size;
	};

	struct {
		__u32		pid;		/* input: pid */
		__u32		fd;		/* input: fd */
		__u32		flags;		/* input: flags */
		__u32		buf_len;	/* input/output: buf len */
		__aligned_u64	buf;		/* input/output:
						 *   tp_name for tracepoint
						 *   symbol for kprobe
						 *   filename for uprobe
						 */
		__u32		prog_id;	/* output: prod_id */
		__u32		fd_type;	/* output: BPF_FD_TYPE_* */
		__u64		probe_offset;	/* output: probe_offset */
		__u64		probe_addr;	/* output: probe_addr */
	} task_fd_query;

	struct { /* struct used by BPF_LINK_CREATE command */
		union {
			__u32		prog_fd;	/* eBPF program to attach */
			__u32		map_fd;		/* struct_ops to attach */
		};
		union {
			__u32		target_fd;	/* object to attach to */
			__u32		target_ifindex; /* target ifindex */
		};
		__u32		attach_type;	/* attach type */
		__u32		flags;		/* extra flags */
		union {
			__u32		target_btf_id;	/* btf_id of target to attach to */
			struct {
				__aligned_u64	iter_info;	/* extra bpf_iter_link_info */
				__u32		iter_info_len;	/* iter_info length */
			};
			struct {
				/* black box user-provided value passed through
				 * to BPF program at the execution time and
				 * accessible through bpf_get_attach_cookie() BPF helper
				 */
				__u64		bpf_cookie;
			} perf_event;
			struct {
				__u32		flags;
				__u32		cnt;
				__aligned_u64	syms;
				__aligned_u64	addrs;
				__aligned_u64	cookies;
			} kprobe_multi;
			struct {
				/* this is overlaid with the target_btf_id above. */
				__u32		target_btf_id;
				/* black box user-provided value passed through
				 * to BPF program at the execution time and
				 * accessible through bpf_get_attach_cookie() BPF helper
				 */
				__u64		cookie;
			} tracing;
<<<<<<< HEAD
=======
			struct {
				__u32		pf;
				__u32		hooknum;
				__s32		priority;
				__u32		flags;
			} netfilter;
>>>>>>> eb3cdb58
		};
	} link_create;

	struct { /* struct used by BPF_LINK_UPDATE command */
		__u32		link_fd;	/* link fd */
		union {
			/* new program fd to update link with */
			__u32		new_prog_fd;
			/* new struct_ops map fd to update link with */
			__u32           new_map_fd;
		};
		__u32		flags;		/* extra flags */
		union {
			/* expected link's program fd; is specified only if
			 * BPF_F_REPLACE flag is set in flags.
			 */
			__u32		old_prog_fd;
			/* expected link's map fd; is specified only
			 * if BPF_F_REPLACE flag is set.
			 */
			__u32           old_map_fd;
		};
	} link_update;

	struct {
		__u32		link_fd;
	} link_detach;

	struct { /* struct used by BPF_ENABLE_STATS command */
		__u32		type;
	} enable_stats;

	struct { /* struct used by BPF_ITER_CREATE command */
		__u32		link_fd;
		__u32		flags;
	} iter_create;

	struct { /* struct used by BPF_PROG_BIND_MAP command */
		__u32		prog_fd;
		__u32		map_fd;
		__u32		flags;		/* extra flags */
	} prog_bind_map;

} __attribute__((aligned(8)));

/* The description below is an attempt at providing documentation to eBPF
 * developers about the multiple available eBPF helper functions. It can be
 * parsed and used to produce a manual page. The workflow is the following,
 * and requires the rst2man utility:
 *
 *     $ ./scripts/bpf_doc.py \
 *             --filename include/uapi/linux/bpf.h > /tmp/bpf-helpers.rst
 *     $ rst2man /tmp/bpf-helpers.rst > /tmp/bpf-helpers.7
 *     $ man /tmp/bpf-helpers.7
 *
 * Note that in order to produce this external documentation, some RST
 * formatting is used in the descriptions to get "bold" and "italics" in
 * manual pages. Also note that the few trailing white spaces are
 * intentional, removing them would break paragraphs for rst2man.
 *
 * Start of BPF helper function descriptions:
 *
 * void *bpf_map_lookup_elem(struct bpf_map *map, const void *key)
 * 	Description
 * 		Perform a lookup in *map* for an entry associated to *key*.
 * 	Return
 * 		Map value associated to *key*, or **NULL** if no entry was
 * 		found.
 *
 * long bpf_map_update_elem(struct bpf_map *map, const void *key, const void *value, u64 flags)
 * 	Description
 * 		Add or update the value of the entry associated to *key* in
 * 		*map* with *value*. *flags* is one of:
 *
 * 		**BPF_NOEXIST**
 * 			The entry for *key* must not exist in the map.
 * 		**BPF_EXIST**
 * 			The entry for *key* must already exist in the map.
 * 		**BPF_ANY**
 * 			No condition on the existence of the entry for *key*.
 *
 * 		Flag value **BPF_NOEXIST** cannot be used for maps of types
 * 		**BPF_MAP_TYPE_ARRAY** or **BPF_MAP_TYPE_PERCPU_ARRAY**  (all
 * 		elements always exist), the helper would return an error.
 * 	Return
 * 		0 on success, or a negative error in case of failure.
 *
 * long bpf_map_delete_elem(struct bpf_map *map, const void *key)
 * 	Description
 * 		Delete entry with *key* from *map*.
 * 	Return
 * 		0 on success, or a negative error in case of failure.
 *
 * long bpf_probe_read(void *dst, u32 size, const void *unsafe_ptr)
 * 	Description
 * 		For tracing programs, safely attempt to read *size* bytes from
 * 		kernel space address *unsafe_ptr* and store the data in *dst*.
 *
 * 		Generally, use **bpf_probe_read_user**\ () or
 * 		**bpf_probe_read_kernel**\ () instead.
 * 	Return
 * 		0 on success, or a negative error in case of failure.
 *
 * u64 bpf_ktime_get_ns(void)
 * 	Description
 * 		Return the time elapsed since system boot, in nanoseconds.
 * 		Does not include time the system was suspended.
 * 		See: **clock_gettime**\ (**CLOCK_MONOTONIC**)
 * 	Return
 * 		Current *ktime*.
 *
 * long bpf_trace_printk(const char *fmt, u32 fmt_size, ...)
 * 	Description
 * 		This helper is a "printk()-like" facility for debugging. It
 * 		prints a message defined by format *fmt* (of size *fmt_size*)
 * 		to file *\/sys/kernel/tracing/trace* from TraceFS, if
 * 		available. It can take up to three additional **u64**
 * 		arguments (as an eBPF helpers, the total number of arguments is
 * 		limited to five).
 *
 * 		Each time the helper is called, it appends a line to the trace.
 * 		Lines are discarded while *\/sys/kernel/tracing/trace* is
 * 		open, use *\/sys/kernel/tracing/trace_pipe* to avoid this.
 * 		The format of the trace is customizable, and the exact output
 * 		one will get depends on the options set in
 * 		*\/sys/kernel/tracing/trace_options* (see also the
 * 		*README* file under the same directory). However, it usually
 * 		defaults to something like:
 *
 * 		::
 *
 * 			telnet-470   [001] .N.. 419421.045894: 0x00000001: <formatted msg>
 *
 * 		In the above:
 *
 * 			* ``telnet`` is the name of the current task.
 * 			* ``470`` is the PID of the current task.
 * 			* ``001`` is the CPU number on which the task is
 * 			  running.
 * 			* In ``.N..``, each character refers to a set of
 * 			  options (whether irqs are enabled, scheduling
 * 			  options, whether hard/softirqs are running, level of
 * 			  preempt_disabled respectively). **N** means that
 * 			  **TIF_NEED_RESCHED** and **PREEMPT_NEED_RESCHED**
 * 			  are set.
 * 			* ``419421.045894`` is a timestamp.
 * 			* ``0x00000001`` is a fake value used by BPF for the
 * 			  instruction pointer register.
 * 			* ``<formatted msg>`` is the message formatted with
 * 			  *fmt*.
 *
 * 		The conversion specifiers supported by *fmt* are similar, but
 * 		more limited than for printk(). They are **%d**, **%i**,
 * 		**%u**, **%x**, **%ld**, **%li**, **%lu**, **%lx**, **%lld**,
 * 		**%lli**, **%llu**, **%llx**, **%p**, **%s**. No modifier (size
 * 		of field, padding with zeroes, etc.) is available, and the
 * 		helper will return **-EINVAL** (but print nothing) if it
 * 		encounters an unknown specifier.
 *
 * 		Also, note that **bpf_trace_printk**\ () is slow, and should
 * 		only be used for debugging purposes. For this reason, a notice
 * 		block (spanning several lines) is printed to kernel logs and
 * 		states that the helper should not be used "for production use"
 * 		the first time this helper is used (or more precisely, when
 * 		**trace_printk**\ () buffers are allocated). For passing values
 * 		to user space, perf events should be preferred.
 * 	Return
 * 		The number of bytes written to the buffer, or a negative error
 * 		in case of failure.
 *
 * u32 bpf_get_prandom_u32(void)
 * 	Description
 * 		Get a pseudo-random number.
 *
 * 		From a security point of view, this helper uses its own
 * 		pseudo-random internal state, and cannot be used to infer the
 * 		seed of other random functions in the kernel. However, it is
 * 		essential to note that the generator used by the helper is not
 * 		cryptographically secure.
 * 	Return
 * 		A random 32-bit unsigned value.
 *
 * u32 bpf_get_smp_processor_id(void)
 * 	Description
 * 		Get the SMP (symmetric multiprocessing) processor id. Note that
 * 		all programs run with migration disabled, which means that the
 * 		SMP processor id is stable during all the execution of the
 * 		program.
 * 	Return
 * 		The SMP id of the processor running the program.
 *
 * long bpf_skb_store_bytes(struct sk_buff *skb, u32 offset, const void *from, u32 len, u64 flags)
 * 	Description
 * 		Store *len* bytes from address *from* into the packet
 * 		associated to *skb*, at *offset*. *flags* are a combination of
 * 		**BPF_F_RECOMPUTE_CSUM** (automatically recompute the
 * 		checksum for the packet after storing the bytes) and
 * 		**BPF_F_INVALIDATE_HASH** (set *skb*\ **->hash**, *skb*\
 * 		**->swhash** and *skb*\ **->l4hash** to 0).
 *
 * 		A call to this helper is susceptible to change the underlying
 * 		packet buffer. Therefore, at load time, all checks on pointers
 * 		previously done by the verifier are invalidated and must be
 * 		performed again, if the helper is used in combination with
 * 		direct packet access.
 * 	Return
 * 		0 on success, or a negative error in case of failure.
 *
 * long bpf_l3_csum_replace(struct sk_buff *skb, u32 offset, u64 from, u64 to, u64 size)
 * 	Description
 * 		Recompute the layer 3 (e.g. IP) checksum for the packet
 * 		associated to *skb*. Computation is incremental, so the helper
 * 		must know the former value of the header field that was
 * 		modified (*from*), the new value of this field (*to*), and the
 * 		number of bytes (2 or 4) for this field, stored in *size*.
 * 		Alternatively, it is possible to store the difference between
 * 		the previous and the new values of the header field in *to*, by
 * 		setting *from* and *size* to 0. For both methods, *offset*
 * 		indicates the location of the IP checksum within the packet.
 *
 * 		This helper works in combination with **bpf_csum_diff**\ (),
 * 		which does not update the checksum in-place, but offers more
 * 		flexibility and can handle sizes larger than 2 or 4 for the
 * 		checksum to update.
 *
 * 		A call to this helper is susceptible to change the underlying
 * 		packet buffer. Therefore, at load time, all checks on pointers
 * 		previously done by the verifier are invalidated and must be
 * 		performed again, if the helper is used in combination with
 * 		direct packet access.
 * 	Return
 * 		0 on success, or a negative error in case of failure.
 *
 * long bpf_l4_csum_replace(struct sk_buff *skb, u32 offset, u64 from, u64 to, u64 flags)
 * 	Description
 * 		Recompute the layer 4 (e.g. TCP, UDP or ICMP) checksum for the
 * 		packet associated to *skb*. Computation is incremental, so the
 * 		helper must know the former value of the header field that was
 * 		modified (*from*), the new value of this field (*to*), and the
 * 		number of bytes (2 or 4) for this field, stored on the lowest
 * 		four bits of *flags*. Alternatively, it is possible to store
 * 		the difference between the previous and the new values of the
 * 		header field in *to*, by setting *from* and the four lowest
 * 		bits of *flags* to 0. For both methods, *offset* indicates the
 * 		location of the IP checksum within the packet. In addition to
 * 		the size of the field, *flags* can be added (bitwise OR) actual
 * 		flags. With **BPF_F_MARK_MANGLED_0**, a null checksum is left
 * 		untouched (unless **BPF_F_MARK_ENFORCE** is added as well), and
 * 		for updates resulting in a null checksum the value is set to
 * 		**CSUM_MANGLED_0** instead. Flag **BPF_F_PSEUDO_HDR** indicates
 * 		the checksum is to be computed against a pseudo-header.
 *
 * 		This helper works in combination with **bpf_csum_diff**\ (),
 * 		which does not update the checksum in-place, but offers more
 * 		flexibility and can handle sizes larger than 2 or 4 for the
 * 		checksum to update.
 *
 * 		A call to this helper is susceptible to change the underlying
 * 		packet buffer. Therefore, at load time, all checks on pointers
 * 		previously done by the verifier are invalidated and must be
 * 		performed again, if the helper is used in combination with
 * 		direct packet access.
 * 	Return
 * 		0 on success, or a negative error in case of failure.
 *
 * long bpf_tail_call(void *ctx, struct bpf_map *prog_array_map, u32 index)
 * 	Description
 * 		This special helper is used to trigger a "tail call", or in
 * 		other words, to jump into another eBPF program. The same stack
 * 		frame is used (but values on stack and in registers for the
 * 		caller are not accessible to the callee). This mechanism allows
 * 		for program chaining, either for raising the maximum number of
 * 		available eBPF instructions, or to execute given programs in
 * 		conditional blocks. For security reasons, there is an upper
 * 		limit to the number of successive tail calls that can be
 * 		performed.
 *
 * 		Upon call of this helper, the program attempts to jump into a
 * 		program referenced at index *index* in *prog_array_map*, a
 * 		special map of type **BPF_MAP_TYPE_PROG_ARRAY**, and passes
 * 		*ctx*, a pointer to the context.
 *
 * 		If the call succeeds, the kernel immediately runs the first
 * 		instruction of the new program. This is not a function call,
 * 		and it never returns to the previous program. If the call
 * 		fails, then the helper has no effect, and the caller continues
 * 		to run its subsequent instructions. A call can fail if the
 * 		destination program for the jump does not exist (i.e. *index*
 * 		is superior to the number of entries in *prog_array_map*), or
 * 		if the maximum number of tail calls has been reached for this
 * 		chain of programs. This limit is defined in the kernel by the
 * 		macro **MAX_TAIL_CALL_CNT** (not accessible to user space),
 *		which is currently set to 33.
 * 	Return
 * 		0 on success, or a negative error in case of failure.
 *
 * long bpf_clone_redirect(struct sk_buff *skb, u32 ifindex, u64 flags)
 * 	Description
 * 		Clone and redirect the packet associated to *skb* to another
 * 		net device of index *ifindex*. Both ingress and egress
 * 		interfaces can be used for redirection. The **BPF_F_INGRESS**
 * 		value in *flags* is used to make the distinction (ingress path
 * 		is selected if the flag is present, egress path otherwise).
 * 		This is the only flag supported for now.
 *
 * 		In comparison with **bpf_redirect**\ () helper,
 * 		**bpf_clone_redirect**\ () has the associated cost of
 * 		duplicating the packet buffer, but this can be executed out of
 * 		the eBPF program. Conversely, **bpf_redirect**\ () is more
 * 		efficient, but it is handled through an action code where the
 * 		redirection happens only after the eBPF program has returned.
 *
 * 		A call to this helper is susceptible to change the underlying
 * 		packet buffer. Therefore, at load time, all checks on pointers
 * 		previously done by the verifier are invalidated and must be
 * 		performed again, if the helper is used in combination with
 * 		direct packet access.
 * 	Return
 * 		0 on success, or a negative error in case of failure.
 *
 * u64 bpf_get_current_pid_tgid(void)
 * 	Description
 * 		Get the current pid and tgid.
 * 	Return
 * 		A 64-bit integer containing the current tgid and pid, and
 * 		created as such:
 * 		*current_task*\ **->tgid << 32 \|**
 * 		*current_task*\ **->pid**.
 *
 * u64 bpf_get_current_uid_gid(void)
 * 	Description
 * 		Get the current uid and gid.
 * 	Return
 * 		A 64-bit integer containing the current GID and UID, and
 * 		created as such: *current_gid* **<< 32 \|** *current_uid*.
 *
 * long bpf_get_current_comm(void *buf, u32 size_of_buf)
 * 	Description
 * 		Copy the **comm** attribute of the current task into *buf* of
 * 		*size_of_buf*. The **comm** attribute contains the name of
 * 		the executable (excluding the path) for the current task. The
 * 		*size_of_buf* must be strictly positive. On success, the
 * 		helper makes sure that the *buf* is NUL-terminated. On failure,
 * 		it is filled with zeroes.
 * 	Return
 * 		0 on success, or a negative error in case of failure.
 *
 * u32 bpf_get_cgroup_classid(struct sk_buff *skb)
 * 	Description
 * 		Retrieve the classid for the current task, i.e. for the net_cls
 * 		cgroup to which *skb* belongs.
 *
 * 		This helper can be used on TC egress path, but not on ingress.
 *
 * 		The net_cls cgroup provides an interface to tag network packets
 * 		based on a user-provided identifier for all traffic coming from
 * 		the tasks belonging to the related cgroup. See also the related
 * 		kernel documentation, available from the Linux sources in file
 * 		*Documentation/admin-guide/cgroup-v1/net_cls.rst*.
 *
 * 		The Linux kernel has two versions for cgroups: there are
 * 		cgroups v1 and cgroups v2. Both are available to users, who can
 * 		use a mixture of them, but note that the net_cls cgroup is for
 * 		cgroup v1 only. This makes it incompatible with BPF programs
 * 		run on cgroups, which is a cgroup-v2-only feature (a socket can
 * 		only hold data for one version of cgroups at a time).
 *
 * 		This helper is only available is the kernel was compiled with
 * 		the **CONFIG_CGROUP_NET_CLASSID** configuration option set to
 * 		"**y**" or to "**m**".
 * 	Return
 * 		The classid, or 0 for the default unconfigured classid.
 *
 * long bpf_skb_vlan_push(struct sk_buff *skb, __be16 vlan_proto, u16 vlan_tci)
 * 	Description
 * 		Push a *vlan_tci* (VLAN tag control information) of protocol
 * 		*vlan_proto* to the packet associated to *skb*, then update
 * 		the checksum. Note that if *vlan_proto* is different from
 * 		**ETH_P_8021Q** and **ETH_P_8021AD**, it is considered to
 * 		be **ETH_P_8021Q**.
 *
 * 		A call to this helper is susceptible to change the underlying
 * 		packet buffer. Therefore, at load time, all checks on pointers
 * 		previously done by the verifier are invalidated and must be
 * 		performed again, if the helper is used in combination with
 * 		direct packet access.
 * 	Return
 * 		0 on success, or a negative error in case of failure.
 *
 * long bpf_skb_vlan_pop(struct sk_buff *skb)
 * 	Description
 * 		Pop a VLAN header from the packet associated to *skb*.
 *
 * 		A call to this helper is susceptible to change the underlying
 * 		packet buffer. Therefore, at load time, all checks on pointers
 * 		previously done by the verifier are invalidated and must be
 * 		performed again, if the helper is used in combination with
 * 		direct packet access.
 * 	Return
 * 		0 on success, or a negative error in case of failure.
 *
 * long bpf_skb_get_tunnel_key(struct sk_buff *skb, struct bpf_tunnel_key *key, u32 size, u64 flags)
 * 	Description
 * 		Get tunnel metadata. This helper takes a pointer *key* to an
 * 		empty **struct bpf_tunnel_key** of **size**, that will be
 * 		filled with tunnel metadata for the packet associated to *skb*.
 * 		The *flags* can be set to **BPF_F_TUNINFO_IPV6**, which
 * 		indicates that the tunnel is based on IPv6 protocol instead of
 * 		IPv4.
 *
 * 		The **struct bpf_tunnel_key** is an object that generalizes the
 * 		principal parameters used by various tunneling protocols into a
 * 		single struct. This way, it can be used to easily make a
 * 		decision based on the contents of the encapsulation header,
 * 		"summarized" in this struct. In particular, it holds the IP
 * 		address of the remote end (IPv4 or IPv6, depending on the case)
 * 		in *key*\ **->remote_ipv4** or *key*\ **->remote_ipv6**. Also,
 * 		this struct exposes the *key*\ **->tunnel_id**, which is
 * 		generally mapped to a VNI (Virtual Network Identifier), making
 * 		it programmable together with the **bpf_skb_set_tunnel_key**\
 * 		() helper.
 *
 * 		Let's imagine that the following code is part of a program
 * 		attached to the TC ingress interface, on one end of a GRE
 * 		tunnel, and is supposed to filter out all messages coming from
 * 		remote ends with IPv4 address other than 10.0.0.1:
 *
 * 		::
 *
 * 			int ret;
 * 			struct bpf_tunnel_key key = {};
 *
 * 			ret = bpf_skb_get_tunnel_key(skb, &key, sizeof(key), 0);
 * 			if (ret < 0)
 * 				return TC_ACT_SHOT;	// drop packet
 *
 * 			if (key.remote_ipv4 != 0x0a000001)
 * 				return TC_ACT_SHOT;	// drop packet
 *
 * 			return TC_ACT_OK;		// accept packet
 *
 * 		This interface can also be used with all encapsulation devices
 * 		that can operate in "collect metadata" mode: instead of having
 * 		one network device per specific configuration, the "collect
 * 		metadata" mode only requires a single device where the
 * 		configuration can be extracted from this helper.
 *
 * 		This can be used together with various tunnels such as VXLan,
 * 		Geneve, GRE or IP in IP (IPIP).
 * 	Return
 * 		0 on success, or a negative error in case of failure.
 *
 * long bpf_skb_set_tunnel_key(struct sk_buff *skb, struct bpf_tunnel_key *key, u32 size, u64 flags)
 * 	Description
 * 		Populate tunnel metadata for packet associated to *skb.* The
 * 		tunnel metadata is set to the contents of *key*, of *size*. The
 * 		*flags* can be set to a combination of the following values:
 *
 * 		**BPF_F_TUNINFO_IPV6**
 * 			Indicate that the tunnel is based on IPv6 protocol
 * 			instead of IPv4.
 * 		**BPF_F_ZERO_CSUM_TX**
 * 			For IPv4 packets, add a flag to tunnel metadata
 * 			indicating that checksum computation should be skipped
 * 			and checksum set to zeroes.
 * 		**BPF_F_DONT_FRAGMENT**
 * 			Add a flag to tunnel metadata indicating that the
 * 			packet should not be fragmented.
 * 		**BPF_F_SEQ_NUMBER**
 * 			Add a flag to tunnel metadata indicating that a
 * 			sequence number should be added to tunnel header before
 * 			sending the packet. This flag was added for GRE
 * 			encapsulation, but might be used with other protocols
 * 			as well in the future.
 * 		**BPF_F_NO_TUNNEL_KEY**
 * 			Add a flag to tunnel metadata indicating that no tunnel
 * 			key should be set in the resulting tunnel header.
 *
 * 		Here is a typical usage on the transmit path:
 *
 * 		::
 *
 * 			struct bpf_tunnel_key key;
 * 			     populate key ...
 * 			bpf_skb_set_tunnel_key(skb, &key, sizeof(key), 0);
 * 			bpf_clone_redirect(skb, vxlan_dev_ifindex, 0);
 *
 * 		See also the description of the **bpf_skb_get_tunnel_key**\ ()
 * 		helper for additional information.
 * 	Return
 * 		0 on success, or a negative error in case of failure.
 *
 * u64 bpf_perf_event_read(struct bpf_map *map, u64 flags)
 * 	Description
 * 		Read the value of a perf event counter. This helper relies on a
 * 		*map* of type **BPF_MAP_TYPE_PERF_EVENT_ARRAY**. The nature of
 * 		the perf event counter is selected when *map* is updated with
 * 		perf event file descriptors. The *map* is an array whose size
 * 		is the number of available CPUs, and each cell contains a value
 * 		relative to one CPU. The value to retrieve is indicated by
 * 		*flags*, that contains the index of the CPU to look up, masked
 * 		with **BPF_F_INDEX_MASK**. Alternatively, *flags* can be set to
 * 		**BPF_F_CURRENT_CPU** to indicate that the value for the
 * 		current CPU should be retrieved.
 *
 * 		Note that before Linux 4.13, only hardware perf event can be
 * 		retrieved.
 *
 * 		Also, be aware that the newer helper
 * 		**bpf_perf_event_read_value**\ () is recommended over
 * 		**bpf_perf_event_read**\ () in general. The latter has some ABI
 * 		quirks where error and counter value are used as a return code
 * 		(which is wrong to do since ranges may overlap). This issue is
 * 		fixed with **bpf_perf_event_read_value**\ (), which at the same
 * 		time provides more features over the **bpf_perf_event_read**\
 * 		() interface. Please refer to the description of
 * 		**bpf_perf_event_read_value**\ () for details.
 * 	Return
 * 		The value of the perf event counter read from the map, or a
 * 		negative error code in case of failure.
 *
 * long bpf_redirect(u32 ifindex, u64 flags)
 * 	Description
 * 		Redirect the packet to another net device of index *ifindex*.
 * 		This helper is somewhat similar to **bpf_clone_redirect**\
 * 		(), except that the packet is not cloned, which provides
 * 		increased performance.
 *
 * 		Except for XDP, both ingress and egress interfaces can be used
 * 		for redirection. The **BPF_F_INGRESS** value in *flags* is used
 * 		to make the distinction (ingress path is selected if the flag
 * 		is present, egress path otherwise). Currently, XDP only
 * 		supports redirection to the egress interface, and accepts no
 * 		flag at all.
 *
 * 		The same effect can also be attained with the more generic
 * 		**bpf_redirect_map**\ (), which uses a BPF map to store the
 * 		redirect target instead of providing it directly to the helper.
 * 	Return
 * 		For XDP, the helper returns **XDP_REDIRECT** on success or
 * 		**XDP_ABORTED** on error. For other program types, the values
 * 		are **TC_ACT_REDIRECT** on success or **TC_ACT_SHOT** on
 * 		error.
 *
 * u32 bpf_get_route_realm(struct sk_buff *skb)
 * 	Description
 * 		Retrieve the realm or the route, that is to say the
 * 		**tclassid** field of the destination for the *skb*. The
 * 		identifier retrieved is a user-provided tag, similar to the
 * 		one used with the net_cls cgroup (see description for
 * 		**bpf_get_cgroup_classid**\ () helper), but here this tag is
 * 		held by a route (a destination entry), not by a task.
 *
 * 		Retrieving this identifier works with the clsact TC egress hook
 * 		(see also **tc-bpf(8)**), or alternatively on conventional
 * 		classful egress qdiscs, but not on TC ingress path. In case of
 * 		clsact TC egress hook, this has the advantage that, internally,
 * 		the destination entry has not been dropped yet in the transmit
 * 		path. Therefore, the destination entry does not need to be
 * 		artificially held via **netif_keep_dst**\ () for a classful
 * 		qdisc until the *skb* is freed.
 *
 * 		This helper is available only if the kernel was compiled with
 * 		**CONFIG_IP_ROUTE_CLASSID** configuration option.
 * 	Return
 * 		The realm of the route for the packet associated to *skb*, or 0
 * 		if none was found.
 *
 * long bpf_perf_event_output(void *ctx, struct bpf_map *map, u64 flags, void *data, u64 size)
 * 	Description
 * 		Write raw *data* blob into a special BPF perf event held by
 * 		*map* of type **BPF_MAP_TYPE_PERF_EVENT_ARRAY**. This perf
 * 		event must have the following attributes: **PERF_SAMPLE_RAW**
 * 		as **sample_type**, **PERF_TYPE_SOFTWARE** as **type**, and
 * 		**PERF_COUNT_SW_BPF_OUTPUT** as **config**.
 *
 * 		The *flags* are used to indicate the index in *map* for which
 * 		the value must be put, masked with **BPF_F_INDEX_MASK**.
 * 		Alternatively, *flags* can be set to **BPF_F_CURRENT_CPU**
 * 		to indicate that the index of the current CPU core should be
 * 		used.
 *
 * 		The value to write, of *size*, is passed through eBPF stack and
 * 		pointed by *data*.
 *
 * 		The context of the program *ctx* needs also be passed to the
 * 		helper.
 *
 * 		On user space, a program willing to read the values needs to
 * 		call **perf_event_open**\ () on the perf event (either for
 * 		one or for all CPUs) and to store the file descriptor into the
 * 		*map*. This must be done before the eBPF program can send data
 * 		into it. An example is available in file
 * 		*samples/bpf/trace_output_user.c* in the Linux kernel source
 * 		tree (the eBPF program counterpart is in
 * 		*samples/bpf/trace_output_kern.c*).
 *
 * 		**bpf_perf_event_output**\ () achieves better performance
 * 		than **bpf_trace_printk**\ () for sharing data with user
 * 		space, and is much better suitable for streaming data from eBPF
 * 		programs.
 *
 * 		Note that this helper is not restricted to tracing use cases
 * 		and can be used with programs attached to TC or XDP as well,
 * 		where it allows for passing data to user space listeners. Data
 * 		can be:
 *
 * 		* Only custom structs,
 * 		* Only the packet payload, or
 * 		* A combination of both.
 * 	Return
 * 		0 on success, or a negative error in case of failure.
 *
 * long bpf_skb_load_bytes(const void *skb, u32 offset, void *to, u32 len)
 * 	Description
 * 		This helper was provided as an easy way to load data from a
 * 		packet. It can be used to load *len* bytes from *offset* from
 * 		the packet associated to *skb*, into the buffer pointed by
 * 		*to*.
 *
 * 		Since Linux 4.7, usage of this helper has mostly been replaced
 * 		by "direct packet access", enabling packet data to be
 * 		manipulated with *skb*\ **->data** and *skb*\ **->data_end**
 * 		pointing respectively to the first byte of packet data and to
 * 		the byte after the last byte of packet data. However, it
 * 		remains useful if one wishes to read large quantities of data
 * 		at once from a packet into the eBPF stack.
 * 	Return
 * 		0 on success, or a negative error in case of failure.
 *
 * long bpf_get_stackid(void *ctx, struct bpf_map *map, u64 flags)
 * 	Description
 * 		Walk a user or a kernel stack and return its id. To achieve
 * 		this, the helper needs *ctx*, which is a pointer to the context
 * 		on which the tracing program is executed, and a pointer to a
 * 		*map* of type **BPF_MAP_TYPE_STACK_TRACE**.
 *
 * 		The last argument, *flags*, holds the number of stack frames to
 * 		skip (from 0 to 255), masked with
 * 		**BPF_F_SKIP_FIELD_MASK**. The next bits can be used to set
 * 		a combination of the following flags:
 *
 * 		**BPF_F_USER_STACK**
 * 			Collect a user space stack instead of a kernel stack.
 * 		**BPF_F_FAST_STACK_CMP**
 * 			Compare stacks by hash only.
 * 		**BPF_F_REUSE_STACKID**
 * 			If two different stacks hash into the same *stackid*,
 * 			discard the old one.
 *
 * 		The stack id retrieved is a 32 bit long integer handle which
 * 		can be further combined with other data (including other stack
 * 		ids) and used as a key into maps. This can be useful for
 * 		generating a variety of graphs (such as flame graphs or off-cpu
 * 		graphs).
 *
 * 		For walking a stack, this helper is an improvement over
 * 		**bpf_probe_read**\ (), which can be used with unrolled loops
 * 		but is not efficient and consumes a lot of eBPF instructions.
 * 		Instead, **bpf_get_stackid**\ () can collect up to
 * 		**PERF_MAX_STACK_DEPTH** both kernel and user frames. Note that
 * 		this limit can be controlled with the **sysctl** program, and
 * 		that it should be manually increased in order to profile long
 * 		user stacks (such as stacks for Java programs). To do so, use:
 *
 * 		::
 *
 * 			# sysctl kernel.perf_event_max_stack=<new value>
 * 	Return
 * 		The positive or null stack id on success, or a negative error
 * 		in case of failure.
 *
 * s64 bpf_csum_diff(__be32 *from, u32 from_size, __be32 *to, u32 to_size, __wsum seed)
 * 	Description
 * 		Compute a checksum difference, from the raw buffer pointed by
 * 		*from*, of length *from_size* (that must be a multiple of 4),
 * 		towards the raw buffer pointed by *to*, of size *to_size*
 * 		(same remark). An optional *seed* can be added to the value
 * 		(this can be cascaded, the seed may come from a previous call
 * 		to the helper).
 *
 * 		This is flexible enough to be used in several ways:
 *
 * 		* With *from_size* == 0, *to_size* > 0 and *seed* set to
 * 		  checksum, it can be used when pushing new data.
 * 		* With *from_size* > 0, *to_size* == 0 and *seed* set to
 * 		  checksum, it can be used when removing data from a packet.
 * 		* With *from_size* > 0, *to_size* > 0 and *seed* set to 0, it
 * 		  can be used to compute a diff. Note that *from_size* and
 * 		  *to_size* do not need to be equal.
 *
 * 		This helper can be used in combination with
 * 		**bpf_l3_csum_replace**\ () and **bpf_l4_csum_replace**\ (), to
 * 		which one can feed in the difference computed with
 * 		**bpf_csum_diff**\ ().
 * 	Return
 * 		The checksum result, or a negative error code in case of
 * 		failure.
 *
 * long bpf_skb_get_tunnel_opt(struct sk_buff *skb, void *opt, u32 size)
 * 	Description
 * 		Retrieve tunnel options metadata for the packet associated to
 * 		*skb*, and store the raw tunnel option data to the buffer *opt*
 * 		of *size*.
 *
 * 		This helper can be used with encapsulation devices that can
 * 		operate in "collect metadata" mode (please refer to the related
 * 		note in the description of **bpf_skb_get_tunnel_key**\ () for
 * 		more details). A particular example where this can be used is
 * 		in combination with the Geneve encapsulation protocol, where it
 * 		allows for pushing (with **bpf_skb_get_tunnel_opt**\ () helper)
 * 		and retrieving arbitrary TLVs (Type-Length-Value headers) from
 * 		the eBPF program. This allows for full customization of these
 * 		headers.
 * 	Return
 * 		The size of the option data retrieved.
 *
 * long bpf_skb_set_tunnel_opt(struct sk_buff *skb, void *opt, u32 size)
 * 	Description
 * 		Set tunnel options metadata for the packet associated to *skb*
 * 		to the option data contained in the raw buffer *opt* of *size*.
 *
 * 		See also the description of the **bpf_skb_get_tunnel_opt**\ ()
 * 		helper for additional information.
 * 	Return
 * 		0 on success, or a negative error in case of failure.
 *
 * long bpf_skb_change_proto(struct sk_buff *skb, __be16 proto, u64 flags)
 * 	Description
 * 		Change the protocol of the *skb* to *proto*. Currently
 * 		supported are transition from IPv4 to IPv6, and from IPv6 to
 * 		IPv4. The helper takes care of the groundwork for the
 * 		transition, including resizing the socket buffer. The eBPF
 * 		program is expected to fill the new headers, if any, via
 * 		**skb_store_bytes**\ () and to recompute the checksums with
 * 		**bpf_l3_csum_replace**\ () and **bpf_l4_csum_replace**\
 * 		(). The main case for this helper is to perform NAT64
 * 		operations out of an eBPF program.
 *
 * 		Internally, the GSO type is marked as dodgy so that headers are
 * 		checked and segments are recalculated by the GSO/GRO engine.
 * 		The size for GSO target is adapted as well.
 *
 * 		All values for *flags* are reserved for future usage, and must
 * 		be left at zero.
 *
 * 		A call to this helper is susceptible to change the underlying
 * 		packet buffer. Therefore, at load time, all checks on pointers
 * 		previously done by the verifier are invalidated and must be
 * 		performed again, if the helper is used in combination with
 * 		direct packet access.
 * 	Return
 * 		0 on success, or a negative error in case of failure.
 *
 * long bpf_skb_change_type(struct sk_buff *skb, u32 type)
 * 	Description
 * 		Change the packet type for the packet associated to *skb*. This
 * 		comes down to setting *skb*\ **->pkt_type** to *type*, except
 * 		the eBPF program does not have a write access to *skb*\
 * 		**->pkt_type** beside this helper. Using a helper here allows
 * 		for graceful handling of errors.
 *
 * 		The major use case is to change incoming *skb*s to
 * 		**PACKET_HOST** in a programmatic way instead of having to
 * 		recirculate via **redirect**\ (..., **BPF_F_INGRESS**), for
 * 		example.
 *
 * 		Note that *type* only allows certain values. At this time, they
 * 		are:
 *
 * 		**PACKET_HOST**
 * 			Packet is for us.
 * 		**PACKET_BROADCAST**
 * 			Send packet to all.
 * 		**PACKET_MULTICAST**
 * 			Send packet to group.
 * 		**PACKET_OTHERHOST**
 * 			Send packet to someone else.
 * 	Return
 * 		0 on success, or a negative error in case of failure.
 *
 * long bpf_skb_under_cgroup(struct sk_buff *skb, struct bpf_map *map, u32 index)
 * 	Description
 * 		Check whether *skb* is a descendant of the cgroup2 held by
 * 		*map* of type **BPF_MAP_TYPE_CGROUP_ARRAY**, at *index*.
 * 	Return
 * 		The return value depends on the result of the test, and can be:
 *
 * 		* 0, if the *skb* failed the cgroup2 descendant test.
 * 		* 1, if the *skb* succeeded the cgroup2 descendant test.
 * 		* A negative error code, if an error occurred.
 *
 * u32 bpf_get_hash_recalc(struct sk_buff *skb)
 * 	Description
 * 		Retrieve the hash of the packet, *skb*\ **->hash**. If it is
 * 		not set, in particular if the hash was cleared due to mangling,
 * 		recompute this hash. Later accesses to the hash can be done
 * 		directly with *skb*\ **->hash**.
 *
 * 		Calling **bpf_set_hash_invalid**\ (), changing a packet
 * 		prototype with **bpf_skb_change_proto**\ (), or calling
 * 		**bpf_skb_store_bytes**\ () with the
 * 		**BPF_F_INVALIDATE_HASH** are actions susceptible to clear
 * 		the hash and to trigger a new computation for the next call to
 * 		**bpf_get_hash_recalc**\ ().
 * 	Return
 * 		The 32-bit hash.
 *
 * u64 bpf_get_current_task(void)
 * 	Description
 * 		Get the current task.
 * 	Return
 * 		A pointer to the current task struct.
 *
 * long bpf_probe_write_user(void *dst, const void *src, u32 len)
 * 	Description
 * 		Attempt in a safe way to write *len* bytes from the buffer
 * 		*src* to *dst* in memory. It only works for threads that are in
 * 		user context, and *dst* must be a valid user space address.
 *
 * 		This helper should not be used to implement any kind of
 * 		security mechanism because of TOC-TOU attacks, but rather to
 * 		debug, divert, and manipulate execution of semi-cooperative
 * 		processes.
 *
 * 		Keep in mind that this feature is meant for experiments, and it
 * 		has a risk of crashing the system and running programs.
 * 		Therefore, when an eBPF program using this helper is attached,
 * 		a warning including PID and process name is printed to kernel
 * 		logs.
 * 	Return
 * 		0 on success, or a negative error in case of failure.
 *
 * long bpf_current_task_under_cgroup(struct bpf_map *map, u32 index)
 * 	Description
 * 		Check whether the probe is being run is the context of a given
 * 		subset of the cgroup2 hierarchy. The cgroup2 to test is held by
 * 		*map* of type **BPF_MAP_TYPE_CGROUP_ARRAY**, at *index*.
 * 	Return
 * 		The return value depends on the result of the test, and can be:
 *
 *		* 1, if current task belongs to the cgroup2.
 *		* 0, if current task does not belong to the cgroup2.
 * 		* A negative error code, if an error occurred.
 *
 * long bpf_skb_change_tail(struct sk_buff *skb, u32 len, u64 flags)
 * 	Description
 * 		Resize (trim or grow) the packet associated to *skb* to the
 * 		new *len*. The *flags* are reserved for future usage, and must
 * 		be left at zero.
 *
 * 		The basic idea is that the helper performs the needed work to
 * 		change the size of the packet, then the eBPF program rewrites
 * 		the rest via helpers like **bpf_skb_store_bytes**\ (),
 * 		**bpf_l3_csum_replace**\ (), **bpf_l3_csum_replace**\ ()
 * 		and others. This helper is a slow path utility intended for
 * 		replies with control messages. And because it is targeted for
 * 		slow path, the helper itself can afford to be slow: it
 * 		implicitly linearizes, unclones and drops offloads from the
 * 		*skb*.
 *
 * 		A call to this helper is susceptible to change the underlying
 * 		packet buffer. Therefore, at load time, all checks on pointers
 * 		previously done by the verifier are invalidated and must be
 * 		performed again, if the helper is used in combination with
 * 		direct packet access.
 * 	Return
 * 		0 on success, or a negative error in case of failure.
 *
 * long bpf_skb_pull_data(struct sk_buff *skb, u32 len)
 * 	Description
 * 		Pull in non-linear data in case the *skb* is non-linear and not
 * 		all of *len* are part of the linear section. Make *len* bytes
 * 		from *skb* readable and writable. If a zero value is passed for
 *		*len*, then all bytes in the linear part of *skb* will be made
 *		readable and writable.
 *
 * 		This helper is only needed for reading and writing with direct
 * 		packet access.
 *
 * 		For direct packet access, testing that offsets to access
 * 		are within packet boundaries (test on *skb*\ **->data_end**) is
 * 		susceptible to fail if offsets are invalid, or if the requested
 * 		data is in non-linear parts of the *skb*. On failure the
 * 		program can just bail out, or in the case of a non-linear
 * 		buffer, use a helper to make the data available. The
 * 		**bpf_skb_load_bytes**\ () helper is a first solution to access
 * 		the data. Another one consists in using **bpf_skb_pull_data**
 * 		to pull in once the non-linear parts, then retesting and
 * 		eventually access the data.
 *
 * 		At the same time, this also makes sure the *skb* is uncloned,
 * 		which is a necessary condition for direct write. As this needs
 * 		to be an invariant for the write part only, the verifier
 * 		detects writes and adds a prologue that is calling
 * 		**bpf_skb_pull_data()** to effectively unclone the *skb* from
 * 		the very beginning in case it is indeed cloned.
 *
 * 		A call to this helper is susceptible to change the underlying
 * 		packet buffer. Therefore, at load time, all checks on pointers
 * 		previously done by the verifier are invalidated and must be
 * 		performed again, if the helper is used in combination with
 * 		direct packet access.
 * 	Return
 * 		0 on success, or a negative error in case of failure.
 *
 * s64 bpf_csum_update(struct sk_buff *skb, __wsum csum)
 * 	Description
 * 		Add the checksum *csum* into *skb*\ **->csum** in case the
 * 		driver has supplied a checksum for the entire packet into that
 * 		field. Return an error otherwise. This helper is intended to be
 * 		used in combination with **bpf_csum_diff**\ (), in particular
 * 		when the checksum needs to be updated after data has been
 * 		written into the packet through direct packet access.
 * 	Return
 * 		The checksum on success, or a negative error code in case of
 * 		failure.
 *
 * void bpf_set_hash_invalid(struct sk_buff *skb)
 * 	Description
 * 		Invalidate the current *skb*\ **->hash**. It can be used after
 * 		mangling on headers through direct packet access, in order to
 * 		indicate that the hash is outdated and to trigger a
 * 		recalculation the next time the kernel tries to access this
 * 		hash or when the **bpf_get_hash_recalc**\ () helper is called.
 * 	Return
 * 		void.
 *
 * long bpf_get_numa_node_id(void)
 * 	Description
 * 		Return the id of the current NUMA node. The primary use case
 * 		for this helper is the selection of sockets for the local NUMA
 * 		node, when the program is attached to sockets using the
 * 		**SO_ATTACH_REUSEPORT_EBPF** option (see also **socket(7)**),
 * 		but the helper is also available to other eBPF program types,
 * 		similarly to **bpf_get_smp_processor_id**\ ().
 * 	Return
 * 		The id of current NUMA node.
 *
 * long bpf_skb_change_head(struct sk_buff *skb, u32 len, u64 flags)
 * 	Description
 * 		Grows headroom of packet associated to *skb* and adjusts the
 * 		offset of the MAC header accordingly, adding *len* bytes of
 * 		space. It automatically extends and reallocates memory as
 * 		required.
 *
 * 		This helper can be used on a layer 3 *skb* to push a MAC header
 * 		for redirection into a layer 2 device.
 *
 * 		All values for *flags* are reserved for future usage, and must
 * 		be left at zero.
 *
 * 		A call to this helper is susceptible to change the underlying
 * 		packet buffer. Therefore, at load time, all checks on pointers
 * 		previously done by the verifier are invalidated and must be
 * 		performed again, if the helper is used in combination with
 * 		direct packet access.
 * 	Return
 * 		0 on success, or a negative error in case of failure.
 *
 * long bpf_xdp_adjust_head(struct xdp_buff *xdp_md, int delta)
 * 	Description
 * 		Adjust (move) *xdp_md*\ **->data** by *delta* bytes. Note that
 * 		it is possible to use a negative value for *delta*. This helper
 * 		can be used to prepare the packet for pushing or popping
 * 		headers.
 *
 * 		A call to this helper is susceptible to change the underlying
 * 		packet buffer. Therefore, at load time, all checks on pointers
 * 		previously done by the verifier are invalidated and must be
 * 		performed again, if the helper is used in combination with
 * 		direct packet access.
 * 	Return
 * 		0 on success, or a negative error in case of failure.
 *
 * long bpf_probe_read_str(void *dst, u32 size, const void *unsafe_ptr)
 * 	Description
 * 		Copy a NUL terminated string from an unsafe kernel address
 * 		*unsafe_ptr* to *dst*. See **bpf_probe_read_kernel_str**\ () for
 * 		more details.
 *
 * 		Generally, use **bpf_probe_read_user_str**\ () or
 * 		**bpf_probe_read_kernel_str**\ () instead.
 * 	Return
 * 		On success, the strictly positive length of the string,
 * 		including the trailing NUL character. On error, a negative
 * 		value.
 *
 * u64 bpf_get_socket_cookie(struct sk_buff *skb)
 * 	Description
 * 		If the **struct sk_buff** pointed by *skb* has a known socket,
 * 		retrieve the cookie (generated by the kernel) of this socket.
 * 		If no cookie has been set yet, generate a new cookie. Once
 * 		generated, the socket cookie remains stable for the life of the
 * 		socket. This helper can be useful for monitoring per socket
 * 		networking traffic statistics as it provides a global socket
 * 		identifier that can be assumed unique.
 * 	Return
 * 		A 8-byte long unique number on success, or 0 if the socket
 * 		field is missing inside *skb*.
 *
 * u64 bpf_get_socket_cookie(struct bpf_sock_addr *ctx)
 * 	Description
 * 		Equivalent to bpf_get_socket_cookie() helper that accepts
 * 		*skb*, but gets socket from **struct bpf_sock_addr** context.
 * 	Return
 * 		A 8-byte long unique number.
 *
 * u64 bpf_get_socket_cookie(struct bpf_sock_ops *ctx)
 * 	Description
 * 		Equivalent to **bpf_get_socket_cookie**\ () helper that accepts
 * 		*skb*, but gets socket from **struct bpf_sock_ops** context.
 * 	Return
 * 		A 8-byte long unique number.
 *
 * u64 bpf_get_socket_cookie(struct sock *sk)
 * 	Description
 * 		Equivalent to **bpf_get_socket_cookie**\ () helper that accepts
 * 		*sk*, but gets socket from a BTF **struct sock**. This helper
 * 		also works for sleepable programs.
 * 	Return
 * 		A 8-byte long unique number or 0 if *sk* is NULL.
 *
 * u32 bpf_get_socket_uid(struct sk_buff *skb)
 * 	Description
 * 		Get the owner UID of the socked associated to *skb*.
 * 	Return
 * 		The owner UID of the socket associated to *skb*. If the socket
 * 		is **NULL**, or if it is not a full socket (i.e. if it is a
 * 		time-wait or a request socket instead), **overflowuid** value
 * 		is returned (note that **overflowuid** might also be the actual
 * 		UID value for the socket).
 *
 * long bpf_set_hash(struct sk_buff *skb, u32 hash)
 * 	Description
 * 		Set the full hash for *skb* (set the field *skb*\ **->hash**)
 * 		to value *hash*.
 * 	Return
 * 		0
 *
 * long bpf_setsockopt(void *bpf_socket, int level, int optname, void *optval, int optlen)
 * 	Description
 * 		Emulate a call to **setsockopt()** on the socket associated to
 * 		*bpf_socket*, which must be a full socket. The *level* at
 * 		which the option resides and the name *optname* of the option
 * 		must be specified, see **setsockopt(2)** for more information.
 * 		The option value of length *optlen* is pointed by *optval*.
 *
 * 		*bpf_socket* should be one of the following:
 *
 * 		* **struct bpf_sock_ops** for **BPF_PROG_TYPE_SOCK_OPS**.
 * 		* **struct bpf_sock_addr** for **BPF_CGROUP_INET4_CONNECT**
 * 		  and **BPF_CGROUP_INET6_CONNECT**.
 *
 * 		This helper actually implements a subset of **setsockopt()**.
 * 		It supports the following *level*\ s:
 *
 * 		* **SOL_SOCKET**, which supports the following *optname*\ s:
 * 		  **SO_RCVBUF**, **SO_SNDBUF**, **SO_MAX_PACING_RATE**,
 * 		  **SO_PRIORITY**, **SO_RCVLOWAT**, **SO_MARK**,
 * 		  **SO_BINDTODEVICE**, **SO_KEEPALIVE**, **SO_REUSEADDR**,
 * 		  **SO_REUSEPORT**, **SO_BINDTOIFINDEX**, **SO_TXREHASH**.
 * 		* **IPPROTO_TCP**, which supports the following *optname*\ s:
 * 		  **TCP_CONGESTION**, **TCP_BPF_IW**,
 * 		  **TCP_BPF_SNDCWND_CLAMP**, **TCP_SAVE_SYN**,
 * 		  **TCP_KEEPIDLE**, **TCP_KEEPINTVL**, **TCP_KEEPCNT**,
 * 		  **TCP_SYNCNT**, **TCP_USER_TIMEOUT**, **TCP_NOTSENT_LOWAT**,
 * 		  **TCP_NODELAY**, **TCP_MAXSEG**, **TCP_WINDOW_CLAMP**,
 * 		  **TCP_THIN_LINEAR_TIMEOUTS**, **TCP_BPF_DELACK_MAX**,
 * 		  **TCP_BPF_RTO_MIN**.
 * 		* **IPPROTO_IP**, which supports *optname* **IP_TOS**.
 * 		* **IPPROTO_IPV6**, which supports the following *optname*\ s:
 * 		  **IPV6_TCLASS**, **IPV6_AUTOFLOWLABEL**.
 * 	Return
 * 		0 on success, or a negative error in case of failure.
 *
 * long bpf_skb_adjust_room(struct sk_buff *skb, s32 len_diff, u32 mode, u64 flags)
 * 	Description
 * 		Grow or shrink the room for data in the packet associated to
 * 		*skb* by *len_diff*, and according to the selected *mode*.
 *
 * 		By default, the helper will reset any offloaded checksum
 * 		indicator of the skb to CHECKSUM_NONE. This can be avoided
 * 		by the following flag:
 *
 * 		* **BPF_F_ADJ_ROOM_NO_CSUM_RESET**: Do not reset offloaded
 * 		  checksum data of the skb to CHECKSUM_NONE.
 *
 *		There are two supported modes at this time:
 *
 *		* **BPF_ADJ_ROOM_MAC**: Adjust room at the mac layer
 * 		  (room space is added or removed between the layer 2 and
 * 		  layer 3 headers).
 *
 * 		* **BPF_ADJ_ROOM_NET**: Adjust room at the network layer
 * 		  (room space is added or removed between the layer 3 and
 * 		  layer 4 headers).
 *
 *		The following flags are supported at this time:
 *
 *		* **BPF_F_ADJ_ROOM_FIXED_GSO**: Do not adjust gso_size.
 *		  Adjusting mss in this way is not allowed for datagrams.
 *
 *		* **BPF_F_ADJ_ROOM_ENCAP_L3_IPV4**,
 *		  **BPF_F_ADJ_ROOM_ENCAP_L3_IPV6**:
 *		  Any new space is reserved to hold a tunnel header.
 *		  Configure skb offsets and other fields accordingly.
 *
 *		* **BPF_F_ADJ_ROOM_ENCAP_L4_GRE**,
 *		  **BPF_F_ADJ_ROOM_ENCAP_L4_UDP**:
 *		  Use with ENCAP_L3 flags to further specify the tunnel type.
 *
 *		* **BPF_F_ADJ_ROOM_ENCAP_L2**\ (*len*):
 *		  Use with ENCAP_L3/L4 flags to further specify the tunnel
 *		  type; *len* is the length of the inner MAC header.
 *
 *		* **BPF_F_ADJ_ROOM_ENCAP_L2_ETH**:
 *		  Use with BPF_F_ADJ_ROOM_ENCAP_L2 flag to further specify the
 *		  L2 type as Ethernet.
 *
 *		* **BPF_F_ADJ_ROOM_DECAP_L3_IPV4**,
 *		  **BPF_F_ADJ_ROOM_DECAP_L3_IPV6**:
 *		  Indicate the new IP header version after decapsulating the outer
 *		  IP header. Used when the inner and outer IP versions are different.
 *
 * 		A call to this helper is susceptible to change the underlying
 * 		packet buffer. Therefore, at load time, all checks on pointers
 * 		previously done by the verifier are invalidated and must be
 * 		performed again, if the helper is used in combination with
 * 		direct packet access.
 * 	Return
 * 		0 on success, or a negative error in case of failure.
 *
 * long bpf_redirect_map(struct bpf_map *map, u64 key, u64 flags)
 * 	Description
 * 		Redirect the packet to the endpoint referenced by *map* at
 * 		index *key*. Depending on its type, this *map* can contain
 * 		references to net devices (for forwarding packets through other
 * 		ports), or to CPUs (for redirecting XDP frames to another CPU;
 * 		but this is only implemented for native XDP (with driver
 * 		support) as of this writing).
 *
 * 		The lower two bits of *flags* are used as the return code if
 * 		the map lookup fails. This is so that the return value can be
 * 		one of the XDP program return codes up to **XDP_TX**, as chosen
 * 		by the caller. The higher bits of *flags* can be set to
 * 		BPF_F_BROADCAST or BPF_F_EXCLUDE_INGRESS as defined below.
 *
 * 		With BPF_F_BROADCAST the packet will be broadcasted to all the
 * 		interfaces in the map, with BPF_F_EXCLUDE_INGRESS the ingress
 * 		interface will be excluded when do broadcasting.
 *
 * 		See also **bpf_redirect**\ (), which only supports redirecting
 * 		to an ifindex, but doesn't require a map to do so.
 * 	Return
 * 		**XDP_REDIRECT** on success, or the value of the two lower bits
 * 		of the *flags* argument on error.
 *
 * long bpf_sk_redirect_map(struct sk_buff *skb, struct bpf_map *map, u32 key, u64 flags)
 * 	Description
 * 		Redirect the packet to the socket referenced by *map* (of type
 * 		**BPF_MAP_TYPE_SOCKMAP**) at index *key*. Both ingress and
 * 		egress interfaces can be used for redirection. The
 * 		**BPF_F_INGRESS** value in *flags* is used to make the
 * 		distinction (ingress path is selected if the flag is present,
 * 		egress path otherwise). This is the only flag supported for now.
 * 	Return
 * 		**SK_PASS** on success, or **SK_DROP** on error.
 *
 * long bpf_sock_map_update(struct bpf_sock_ops *skops, struct bpf_map *map, void *key, u64 flags)
 * 	Description
 * 		Add an entry to, or update a *map* referencing sockets. The
 * 		*skops* is used as a new value for the entry associated to
 * 		*key*. *flags* is one of:
 *
 * 		**BPF_NOEXIST**
 * 			The entry for *key* must not exist in the map.
 * 		**BPF_EXIST**
 * 			The entry for *key* must already exist in the map.
 * 		**BPF_ANY**
 * 			No condition on the existence of the entry for *key*.
 *
 * 		If the *map* has eBPF programs (parser and verdict), those will
 * 		be inherited by the socket being added. If the socket is
 * 		already attached to eBPF programs, this results in an error.
 * 	Return
 * 		0 on success, or a negative error in case of failure.
 *
 * long bpf_xdp_adjust_meta(struct xdp_buff *xdp_md, int delta)
 * 	Description
 * 		Adjust the address pointed by *xdp_md*\ **->data_meta** by
 * 		*delta* (which can be positive or negative). Note that this
 * 		operation modifies the address stored in *xdp_md*\ **->data**,
 * 		so the latter must be loaded only after the helper has been
 * 		called.
 *
 * 		The use of *xdp_md*\ **->data_meta** is optional and programs
 * 		are not required to use it. The rationale is that when the
 * 		packet is processed with XDP (e.g. as DoS filter), it is
 * 		possible to push further meta data along with it before passing
 * 		to the stack, and to give the guarantee that an ingress eBPF
 * 		program attached as a TC classifier on the same device can pick
 * 		this up for further post-processing. Since TC works with socket
 * 		buffers, it remains possible to set from XDP the **mark** or
 * 		**priority** pointers, or other pointers for the socket buffer.
 * 		Having this scratch space generic and programmable allows for
 * 		more flexibility as the user is free to store whatever meta
 * 		data they need.
 *
 * 		A call to this helper is susceptible to change the underlying
 * 		packet buffer. Therefore, at load time, all checks on pointers
 * 		previously done by the verifier are invalidated and must be
 * 		performed again, if the helper is used in combination with
 * 		direct packet access.
 * 	Return
 * 		0 on success, or a negative error in case of failure.
 *
 * long bpf_perf_event_read_value(struct bpf_map *map, u64 flags, struct bpf_perf_event_value *buf, u32 buf_size)
 * 	Description
 * 		Read the value of a perf event counter, and store it into *buf*
 * 		of size *buf_size*. This helper relies on a *map* of type
 * 		**BPF_MAP_TYPE_PERF_EVENT_ARRAY**. The nature of the perf event
 * 		counter is selected when *map* is updated with perf event file
 * 		descriptors. The *map* is an array whose size is the number of
 * 		available CPUs, and each cell contains a value relative to one
 * 		CPU. The value to retrieve is indicated by *flags*, that
 * 		contains the index of the CPU to look up, masked with
 * 		**BPF_F_INDEX_MASK**. Alternatively, *flags* can be set to
 * 		**BPF_F_CURRENT_CPU** to indicate that the value for the
 * 		current CPU should be retrieved.
 *
 * 		This helper behaves in a way close to
 * 		**bpf_perf_event_read**\ () helper, save that instead of
 * 		just returning the value observed, it fills the *buf*
 * 		structure. This allows for additional data to be retrieved: in
 * 		particular, the enabled and running times (in *buf*\
 * 		**->enabled** and *buf*\ **->running**, respectively) are
 * 		copied. In general, **bpf_perf_event_read_value**\ () is
 * 		recommended over **bpf_perf_event_read**\ (), which has some
 * 		ABI issues and provides fewer functionalities.
 *
 * 		These values are interesting, because hardware PMU (Performance
 * 		Monitoring Unit) counters are limited resources. When there are
 * 		more PMU based perf events opened than available counters,
 * 		kernel will multiplex these events so each event gets certain
 * 		percentage (but not all) of the PMU time. In case that
 * 		multiplexing happens, the number of samples or counter value
 * 		will not reflect the case compared to when no multiplexing
 * 		occurs. This makes comparison between different runs difficult.
 * 		Typically, the counter value should be normalized before
 * 		comparing to other experiments. The usual normalization is done
 * 		as follows.
 *
 * 		::
 *
 * 			normalized_counter = counter * t_enabled / t_running
 *
 * 		Where t_enabled is the time enabled for event and t_running is
 * 		the time running for event since last normalization. The
 * 		enabled and running times are accumulated since the perf event
 * 		open. To achieve scaling factor between two invocations of an
 * 		eBPF program, users can use CPU id as the key (which is
 * 		typical for perf array usage model) to remember the previous
 * 		value and do the calculation inside the eBPF program.
 * 	Return
 * 		0 on success, or a negative error in case of failure.
 *
 * long bpf_perf_prog_read_value(struct bpf_perf_event_data *ctx, struct bpf_perf_event_value *buf, u32 buf_size)
 * 	Description
 * 		For an eBPF program attached to a perf event, retrieve the
 * 		value of the event counter associated to *ctx* and store it in
 * 		the structure pointed by *buf* and of size *buf_size*. Enabled
 * 		and running times are also stored in the structure (see
 * 		description of helper **bpf_perf_event_read_value**\ () for
 * 		more details).
 * 	Return
 * 		0 on success, or a negative error in case of failure.
 *
 * long bpf_getsockopt(void *bpf_socket, int level, int optname, void *optval, int optlen)
 * 	Description
 * 		Emulate a call to **getsockopt()** on the socket associated to
 * 		*bpf_socket*, which must be a full socket. The *level* at
 * 		which the option resides and the name *optname* of the option
 * 		must be specified, see **getsockopt(2)** for more information.
 * 		The retrieved value is stored in the structure pointed by
 * 		*opval* and of length *optlen*.
 *
 * 		*bpf_socket* should be one of the following:
 *
 * 		* **struct bpf_sock_ops** for **BPF_PROG_TYPE_SOCK_OPS**.
 * 		* **struct bpf_sock_addr** for **BPF_CGROUP_INET4_CONNECT**
 * 		  and **BPF_CGROUP_INET6_CONNECT**.
 *
 * 		This helper actually implements a subset of **getsockopt()**.
 * 		It supports the same set of *optname*\ s that is supported by
 * 		the **bpf_setsockopt**\ () helper.  The exceptions are
 * 		**TCP_BPF_*** is **bpf_setsockopt**\ () only and
 * 		**TCP_SAVED_SYN** is **bpf_getsockopt**\ () only.
 * 	Return
 * 		0 on success, or a negative error in case of failure.
 *
 * long bpf_override_return(struct pt_regs *regs, u64 rc)
 * 	Description
 * 		Used for error injection, this helper uses kprobes to override
 * 		the return value of the probed function, and to set it to *rc*.
 * 		The first argument is the context *regs* on which the kprobe
 * 		works.
 *
 * 		This helper works by setting the PC (program counter)
 * 		to an override function which is run in place of the original
 * 		probed function. This means the probed function is not run at
 * 		all. The replacement function just returns with the required
 * 		value.
 *
 * 		This helper has security implications, and thus is subject to
 * 		restrictions. It is only available if the kernel was compiled
 * 		with the **CONFIG_BPF_KPROBE_OVERRIDE** configuration
 * 		option, and in this case it only works on functions tagged with
 * 		**ALLOW_ERROR_INJECTION** in the kernel code.
 *
 * 		Also, the helper is only available for the architectures having
 * 		the CONFIG_FUNCTION_ERROR_INJECTION option. As of this writing,
 * 		x86 architecture is the only one to support this feature.
 * 	Return
 * 		0
 *
 * long bpf_sock_ops_cb_flags_set(struct bpf_sock_ops *bpf_sock, int argval)
 * 	Description
 * 		Attempt to set the value of the **bpf_sock_ops_cb_flags** field
 * 		for the full TCP socket associated to *bpf_sock_ops* to
 * 		*argval*.
 *
 * 		The primary use of this field is to determine if there should
 * 		be calls to eBPF programs of type
 * 		**BPF_PROG_TYPE_SOCK_OPS** at various points in the TCP
 * 		code. A program of the same type can change its value, per
 * 		connection and as necessary, when the connection is
 * 		established. This field is directly accessible for reading, but
 * 		this helper must be used for updates in order to return an
 * 		error if an eBPF program tries to set a callback that is not
 * 		supported in the current kernel.
 *
 * 		*argval* is a flag array which can combine these flags:
 *
 * 		* **BPF_SOCK_OPS_RTO_CB_FLAG** (retransmission time out)
 * 		* **BPF_SOCK_OPS_RETRANS_CB_FLAG** (retransmission)
 * 		* **BPF_SOCK_OPS_STATE_CB_FLAG** (TCP state change)
 * 		* **BPF_SOCK_OPS_RTT_CB_FLAG** (every RTT)
 *
 * 		Therefore, this function can be used to clear a callback flag by
 * 		setting the appropriate bit to zero. e.g. to disable the RTO
 * 		callback:
 *
 * 		**bpf_sock_ops_cb_flags_set(bpf_sock,**
 * 			**bpf_sock->bpf_sock_ops_cb_flags & ~BPF_SOCK_OPS_RTO_CB_FLAG)**
 *
 * 		Here are some examples of where one could call such eBPF
 * 		program:
 *
 * 		* When RTO fires.
 * 		* When a packet is retransmitted.
 * 		* When the connection terminates.
 * 		* When a packet is sent.
 * 		* When a packet is received.
 * 	Return
 * 		Code **-EINVAL** if the socket is not a full TCP socket;
 * 		otherwise, a positive number containing the bits that could not
 * 		be set is returned (which comes down to 0 if all bits were set
 * 		as required).
 *
 * long bpf_msg_redirect_map(struct sk_msg_buff *msg, struct bpf_map *map, u32 key, u64 flags)
 * 	Description
 * 		This helper is used in programs implementing policies at the
 * 		socket level. If the message *msg* is allowed to pass (i.e. if
 * 		the verdict eBPF program returns **SK_PASS**), redirect it to
 * 		the socket referenced by *map* (of type
 * 		**BPF_MAP_TYPE_SOCKMAP**) at index *key*. Both ingress and
 * 		egress interfaces can be used for redirection. The
 * 		**BPF_F_INGRESS** value in *flags* is used to make the
 * 		distinction (ingress path is selected if the flag is present,
 * 		egress path otherwise). This is the only flag supported for now.
 * 	Return
 * 		**SK_PASS** on success, or **SK_DROP** on error.
 *
 * long bpf_msg_apply_bytes(struct sk_msg_buff *msg, u32 bytes)
 * 	Description
 * 		For socket policies, apply the verdict of the eBPF program to
 * 		the next *bytes* (number of bytes) of message *msg*.
 *
 * 		For example, this helper can be used in the following cases:
 *
 * 		* A single **sendmsg**\ () or **sendfile**\ () system call
 * 		  contains multiple logical messages that the eBPF program is
 * 		  supposed to read and for which it should apply a verdict.
 * 		* An eBPF program only cares to read the first *bytes* of a
 * 		  *msg*. If the message has a large payload, then setting up
 * 		  and calling the eBPF program repeatedly for all bytes, even
 * 		  though the verdict is already known, would create unnecessary
 * 		  overhead.
 *
 * 		When called from within an eBPF program, the helper sets a
 * 		counter internal to the BPF infrastructure, that is used to
 * 		apply the last verdict to the next *bytes*. If *bytes* is
 * 		smaller than the current data being processed from a
 * 		**sendmsg**\ () or **sendfile**\ () system call, the first
 * 		*bytes* will be sent and the eBPF program will be re-run with
 * 		the pointer for start of data pointing to byte number *bytes*
 * 		**+ 1**. If *bytes* is larger than the current data being
 * 		processed, then the eBPF verdict will be applied to multiple
 * 		**sendmsg**\ () or **sendfile**\ () calls until *bytes* are
 * 		consumed.
 *
 * 		Note that if a socket closes with the internal counter holding
 * 		a non-zero value, this is not a problem because data is not
 * 		being buffered for *bytes* and is sent as it is received.
 * 	Return
 * 		0
 *
 * long bpf_msg_cork_bytes(struct sk_msg_buff *msg, u32 bytes)
 * 	Description
 * 		For socket policies, prevent the execution of the verdict eBPF
 * 		program for message *msg* until *bytes* (byte number) have been
 * 		accumulated.
 *
 * 		This can be used when one needs a specific number of bytes
 * 		before a verdict can be assigned, even if the data spans
 * 		multiple **sendmsg**\ () or **sendfile**\ () calls. The extreme
 * 		case would be a user calling **sendmsg**\ () repeatedly with
 * 		1-byte long message segments. Obviously, this is bad for
 * 		performance, but it is still valid. If the eBPF program needs
 * 		*bytes* bytes to validate a header, this helper can be used to
 * 		prevent the eBPF program to be called again until *bytes* have
 * 		been accumulated.
 * 	Return
 * 		0
 *
 * long bpf_msg_pull_data(struct sk_msg_buff *msg, u32 start, u32 end, u64 flags)
 * 	Description
 * 		For socket policies, pull in non-linear data from user space
 * 		for *msg* and set pointers *msg*\ **->data** and *msg*\
 * 		**->data_end** to *start* and *end* bytes offsets into *msg*,
 * 		respectively.
 *
 * 		If a program of type **BPF_PROG_TYPE_SK_MSG** is run on a
 * 		*msg* it can only parse data that the (**data**, **data_end**)
 * 		pointers have already consumed. For **sendmsg**\ () hooks this
 * 		is likely the first scatterlist element. But for calls relying
 * 		on the **sendpage** handler (e.g. **sendfile**\ ()) this will
 * 		be the range (**0**, **0**) because the data is shared with
 * 		user space and by default the objective is to avoid allowing
 * 		user space to modify data while (or after) eBPF verdict is
 * 		being decided. This helper can be used to pull in data and to
 * 		set the start and end pointer to given values. Data will be
 * 		copied if necessary (i.e. if data was not linear and if start
 * 		and end pointers do not point to the same chunk).
 *
 * 		A call to this helper is susceptible to change the underlying
 * 		packet buffer. Therefore, at load time, all checks on pointers
 * 		previously done by the verifier are invalidated and must be
 * 		performed again, if the helper is used in combination with
 * 		direct packet access.
 *
 * 		All values for *flags* are reserved for future usage, and must
 * 		be left at zero.
 * 	Return
 * 		0 on success, or a negative error in case of failure.
 *
 * long bpf_bind(struct bpf_sock_addr *ctx, struct sockaddr *addr, int addr_len)
 * 	Description
 * 		Bind the socket associated to *ctx* to the address pointed by
 * 		*addr*, of length *addr_len*. This allows for making outgoing
 * 		connection from the desired IP address, which can be useful for
 * 		example when all processes inside a cgroup should use one
 * 		single IP address on a host that has multiple IP configured.
 *
 * 		This helper works for IPv4 and IPv6, TCP and UDP sockets. The
 * 		domain (*addr*\ **->sa_family**) must be **AF_INET** (or
 * 		**AF_INET6**). It's advised to pass zero port (**sin_port**
 * 		or **sin6_port**) which triggers IP_BIND_ADDRESS_NO_PORT-like
 * 		behavior and lets the kernel efficiently pick up an unused
 * 		port as long as 4-tuple is unique. Passing non-zero port might
 * 		lead to degraded performance.
 * 	Return
 * 		0 on success, or a negative error in case of failure.
 *
 * long bpf_xdp_adjust_tail(struct xdp_buff *xdp_md, int delta)
 * 	Description
 * 		Adjust (move) *xdp_md*\ **->data_end** by *delta* bytes. It is
 * 		possible to both shrink and grow the packet tail.
 * 		Shrink done via *delta* being a negative integer.
 *
 * 		A call to this helper is susceptible to change the underlying
 * 		packet buffer. Therefore, at load time, all checks on pointers
 * 		previously done by the verifier are invalidated and must be
 * 		performed again, if the helper is used in combination with
 * 		direct packet access.
 * 	Return
 * 		0 on success, or a negative error in case of failure.
 *
 * long bpf_skb_get_xfrm_state(struct sk_buff *skb, u32 index, struct bpf_xfrm_state *xfrm_state, u32 size, u64 flags)
 * 	Description
 * 		Retrieve the XFRM state (IP transform framework, see also
 * 		**ip-xfrm(8)**) at *index* in XFRM "security path" for *skb*.
 *
 * 		The retrieved value is stored in the **struct bpf_xfrm_state**
 * 		pointed by *xfrm_state* and of length *size*.
 *
 * 		All values for *flags* are reserved for future usage, and must
 * 		be left at zero.
 *
 * 		This helper is available only if the kernel was compiled with
 * 		**CONFIG_XFRM** configuration option.
 * 	Return
 * 		0 on success, or a negative error in case of failure.
 *
 * long bpf_get_stack(void *ctx, void *buf, u32 size, u64 flags)
 * 	Description
 * 		Return a user or a kernel stack in bpf program provided buffer.
 * 		To achieve this, the helper needs *ctx*, which is a pointer
 * 		to the context on which the tracing program is executed.
 * 		To store the stacktrace, the bpf program provides *buf* with
 * 		a nonnegative *size*.
 *
 * 		The last argument, *flags*, holds the number of stack frames to
 * 		skip (from 0 to 255), masked with
 * 		**BPF_F_SKIP_FIELD_MASK**. The next bits can be used to set
 * 		the following flags:
 *
 * 		**BPF_F_USER_STACK**
 * 			Collect a user space stack instead of a kernel stack.
 * 		**BPF_F_USER_BUILD_ID**
 * 			Collect (build_id, file_offset) instead of ips for user
 * 			stack, only valid if **BPF_F_USER_STACK** is also
 * 			specified.
 *
 * 			*file_offset* is an offset relative to the beginning
 * 			of the executable or shared object file backing the vma
 * 			which the *ip* falls in. It is *not* an offset relative
 * 			to that object's base address. Accordingly, it must be
 * 			adjusted by adding (sh_addr - sh_offset), where
 * 			sh_{addr,offset} correspond to the executable section
 * 			containing *file_offset* in the object, for comparisons
 * 			to symbols' st_value to be valid.
 *
 * 		**bpf_get_stack**\ () can collect up to
 * 		**PERF_MAX_STACK_DEPTH** both kernel and user frames, subject
 * 		to sufficient large buffer size. Note that
 * 		this limit can be controlled with the **sysctl** program, and
 * 		that it should be manually increased in order to profile long
 * 		user stacks (such as stacks for Java programs). To do so, use:
 *
 * 		::
 *
 * 			# sysctl kernel.perf_event_max_stack=<new value>
 * 	Return
 * 		The non-negative copied *buf* length equal to or less than
 * 		*size* on success, or a negative error in case of failure.
 *
 * long bpf_skb_load_bytes_relative(const void *skb, u32 offset, void *to, u32 len, u32 start_header)
 * 	Description
 * 		This helper is similar to **bpf_skb_load_bytes**\ () in that
 * 		it provides an easy way to load *len* bytes from *offset*
 * 		from the packet associated to *skb*, into the buffer pointed
 * 		by *to*. The difference to **bpf_skb_load_bytes**\ () is that
 * 		a fifth argument *start_header* exists in order to select a
 * 		base offset to start from. *start_header* can be one of:
 *
 * 		**BPF_HDR_START_MAC**
 * 			Base offset to load data from is *skb*'s mac header.
 * 		**BPF_HDR_START_NET**
 * 			Base offset to load data from is *skb*'s network header.
 *
 * 		In general, "direct packet access" is the preferred method to
 * 		access packet data, however, this helper is in particular useful
 * 		in socket filters where *skb*\ **->data** does not always point
 * 		to the start of the mac header and where "direct packet access"
 * 		is not available.
 * 	Return
 * 		0 on success, or a negative error in case of failure.
 *
 * long bpf_fib_lookup(void *ctx, struct bpf_fib_lookup *params, int plen, u32 flags)
 *	Description
 *		Do FIB lookup in kernel tables using parameters in *params*.
 *		If lookup is successful and result shows packet is to be
 *		forwarded, the neighbor tables are searched for the nexthop.
 *		If successful (ie., FIB lookup shows forwarding and nexthop
 *		is resolved), the nexthop address is returned in ipv4_dst
 *		or ipv6_dst based on family, smac is set to mac address of
 *		egress device, dmac is set to nexthop mac address, rt_metric
 *		is set to metric from route (IPv4/IPv6 only), and ifindex
 *		is set to the device index of the nexthop from the FIB lookup.
 *
 *		*plen* argument is the size of the passed in struct.
 *		*flags* argument can be a combination of one or more of the
 *		following values:
 *
 *		**BPF_FIB_LOOKUP_DIRECT**
 *			Do a direct table lookup vs full lookup using FIB
 *			rules.
 *		**BPF_FIB_LOOKUP_OUTPUT**
 *			Perform lookup from an egress perspective (default is
 *			ingress).
 *		**BPF_FIB_LOOKUP_SKIP_NEIGH**
 *			Skip the neighbour table lookup. *params*->dmac
 *			and *params*->smac will not be set as output. A common
 *			use case is to call **bpf_redirect_neigh**\ () after
 *			doing **bpf_fib_lookup**\ ().
 *
 *		*ctx* is either **struct xdp_md** for XDP programs or
 *		**struct sk_buff** tc cls_act programs.
 *	Return
 *		* < 0 if any input argument is invalid
 *		*   0 on success (packet is forwarded, nexthop neighbor exists)
 *		* > 0 one of **BPF_FIB_LKUP_RET_** codes explaining why the
 *		  packet is not forwarded or needs assist from full stack
 *
 *		If lookup fails with BPF_FIB_LKUP_RET_FRAG_NEEDED, then the MTU
 *		was exceeded and output params->mtu_result contains the MTU.
 *
 * long bpf_sock_hash_update(struct bpf_sock_ops *skops, struct bpf_map *map, void *key, u64 flags)
 *	Description
 *		Add an entry to, or update a sockhash *map* referencing sockets.
 *		The *skops* is used as a new value for the entry associated to
 *		*key*. *flags* is one of:
 *
 *		**BPF_NOEXIST**
 *			The entry for *key* must not exist in the map.
 *		**BPF_EXIST**
 *			The entry for *key* must already exist in the map.
 *		**BPF_ANY**
 *			No condition on the existence of the entry for *key*.
 *
 *		If the *map* has eBPF programs (parser and verdict), those will
 *		be inherited by the socket being added. If the socket is
 *		already attached to eBPF programs, this results in an error.
 *	Return
 *		0 on success, or a negative error in case of failure.
 *
 * long bpf_msg_redirect_hash(struct sk_msg_buff *msg, struct bpf_map *map, void *key, u64 flags)
 *	Description
 *		This helper is used in programs implementing policies at the
 *		socket level. If the message *msg* is allowed to pass (i.e. if
 *		the verdict eBPF program returns **SK_PASS**), redirect it to
 *		the socket referenced by *map* (of type
 *		**BPF_MAP_TYPE_SOCKHASH**) using hash *key*. Both ingress and
 *		egress interfaces can be used for redirection. The
 *		**BPF_F_INGRESS** value in *flags* is used to make the
 *		distinction (ingress path is selected if the flag is present,
 *		egress path otherwise). This is the only flag supported for now.
 *	Return
 *		**SK_PASS** on success, or **SK_DROP** on error.
 *
 * long bpf_sk_redirect_hash(struct sk_buff *skb, struct bpf_map *map, void *key, u64 flags)
 *	Description
 *		This helper is used in programs implementing policies at the
 *		skb socket level. If the sk_buff *skb* is allowed to pass (i.e.
 *		if the verdict eBPF program returns **SK_PASS**), redirect it
 *		to the socket referenced by *map* (of type
 *		**BPF_MAP_TYPE_SOCKHASH**) using hash *key*. Both ingress and
 *		egress interfaces can be used for redirection. The
 *		**BPF_F_INGRESS** value in *flags* is used to make the
 *		distinction (ingress path is selected if the flag is present,
 *		egress otherwise). This is the only flag supported for now.
 *	Return
 *		**SK_PASS** on success, or **SK_DROP** on error.
 *
 * long bpf_lwt_push_encap(struct sk_buff *skb, u32 type, void *hdr, u32 len)
 *	Description
 *		Encapsulate the packet associated to *skb* within a Layer 3
 *		protocol header. This header is provided in the buffer at
 *		address *hdr*, with *len* its size in bytes. *type* indicates
 *		the protocol of the header and can be one of:
 *
 *		**BPF_LWT_ENCAP_SEG6**
 *			IPv6 encapsulation with Segment Routing Header
 *			(**struct ipv6_sr_hdr**). *hdr* only contains the SRH,
 *			the IPv6 header is computed by the kernel.
 *		**BPF_LWT_ENCAP_SEG6_INLINE**
 *			Only works if *skb* contains an IPv6 packet. Insert a
 *			Segment Routing Header (**struct ipv6_sr_hdr**) inside
 *			the IPv6 header.
 *		**BPF_LWT_ENCAP_IP**
 *			IP encapsulation (GRE/GUE/IPIP/etc). The outer header
 *			must be IPv4 or IPv6, followed by zero or more
 *			additional headers, up to **LWT_BPF_MAX_HEADROOM**
 *			total bytes in all prepended headers. Please note that
 *			if **skb_is_gso**\ (*skb*) is true, no more than two
 *			headers can be prepended, and the inner header, if
 *			present, should be either GRE or UDP/GUE.
 *
 *		**BPF_LWT_ENCAP_SEG6**\ \* types can be called by BPF programs
 *		of type **BPF_PROG_TYPE_LWT_IN**; **BPF_LWT_ENCAP_IP** type can
 *		be called by bpf programs of types **BPF_PROG_TYPE_LWT_IN** and
 *		**BPF_PROG_TYPE_LWT_XMIT**.
 *
 * 		A call to this helper is susceptible to change the underlying
 * 		packet buffer. Therefore, at load time, all checks on pointers
 * 		previously done by the verifier are invalidated and must be
 * 		performed again, if the helper is used in combination with
 * 		direct packet access.
 *	Return
 * 		0 on success, or a negative error in case of failure.
 *
 * long bpf_lwt_seg6_store_bytes(struct sk_buff *skb, u32 offset, const void *from, u32 len)
 *	Description
 *		Store *len* bytes from address *from* into the packet
 *		associated to *skb*, at *offset*. Only the flags, tag and TLVs
 *		inside the outermost IPv6 Segment Routing Header can be
 *		modified through this helper.
 *
 * 		A call to this helper is susceptible to change the underlying
 * 		packet buffer. Therefore, at load time, all checks on pointers
 * 		previously done by the verifier are invalidated and must be
 * 		performed again, if the helper is used in combination with
 * 		direct packet access.
 *	Return
 * 		0 on success, or a negative error in case of failure.
 *
 * long bpf_lwt_seg6_adjust_srh(struct sk_buff *skb, u32 offset, s32 delta)
 *	Description
 *		Adjust the size allocated to TLVs in the outermost IPv6
 *		Segment Routing Header contained in the packet associated to
 *		*skb*, at position *offset* by *delta* bytes. Only offsets
 *		after the segments are accepted. *delta* can be as well
 *		positive (growing) as negative (shrinking).
 *
 * 		A call to this helper is susceptible to change the underlying
 * 		packet buffer. Therefore, at load time, all checks on pointers
 * 		previously done by the verifier are invalidated and must be
 * 		performed again, if the helper is used in combination with
 * 		direct packet access.
 *	Return
 * 		0 on success, or a negative error in case of failure.
 *
 * long bpf_lwt_seg6_action(struct sk_buff *skb, u32 action, void *param, u32 param_len)
 *	Description
 *		Apply an IPv6 Segment Routing action of type *action* to the
 *		packet associated to *skb*. Each action takes a parameter
 *		contained at address *param*, and of length *param_len* bytes.
 *		*action* can be one of:
 *
 *		**SEG6_LOCAL_ACTION_END_X**
 *			End.X action: Endpoint with Layer-3 cross-connect.
 *			Type of *param*: **struct in6_addr**.
 *		**SEG6_LOCAL_ACTION_END_T**
 *			End.T action: Endpoint with specific IPv6 table lookup.
 *			Type of *param*: **int**.
 *		**SEG6_LOCAL_ACTION_END_B6**
 *			End.B6 action: Endpoint bound to an SRv6 policy.
 *			Type of *param*: **struct ipv6_sr_hdr**.
 *		**SEG6_LOCAL_ACTION_END_B6_ENCAP**
 *			End.B6.Encap action: Endpoint bound to an SRv6
 *			encapsulation policy.
 *			Type of *param*: **struct ipv6_sr_hdr**.
 *
 * 		A call to this helper is susceptible to change the underlying
 * 		packet buffer. Therefore, at load time, all checks on pointers
 * 		previously done by the verifier are invalidated and must be
 * 		performed again, if the helper is used in combination with
 * 		direct packet access.
 *	Return
 * 		0 on success, or a negative error in case of failure.
 *
 * long bpf_rc_repeat(void *ctx)
 *	Description
 *		This helper is used in programs implementing IR decoding, to
 *		report a successfully decoded repeat key message. This delays
 *		the generation of a key up event for previously generated
 *		key down event.
 *
 *		Some IR protocols like NEC have a special IR message for
 *		repeating last button, for when a button is held down.
 *
 *		The *ctx* should point to the lirc sample as passed into
 *		the program.
 *
 *		This helper is only available is the kernel was compiled with
 *		the **CONFIG_BPF_LIRC_MODE2** configuration option set to
 *		"**y**".
 *	Return
 *		0
 *
 * long bpf_rc_keydown(void *ctx, u32 protocol, u64 scancode, u32 toggle)
 *	Description
 *		This helper is used in programs implementing IR decoding, to
 *		report a successfully decoded key press with *scancode*,
 *		*toggle* value in the given *protocol*. The scancode will be
 *		translated to a keycode using the rc keymap, and reported as
 *		an input key down event. After a period a key up event is
 *		generated. This period can be extended by calling either
 *		**bpf_rc_keydown**\ () again with the same values, or calling
 *		**bpf_rc_repeat**\ ().
 *
 *		Some protocols include a toggle bit, in case the button was
 *		released and pressed again between consecutive scancodes.
 *
 *		The *ctx* should point to the lirc sample as passed into
 *		the program.
 *
 *		The *protocol* is the decoded protocol number (see
 *		**enum rc_proto** for some predefined values).
 *
 *		This helper is only available is the kernel was compiled with
 *		the **CONFIG_BPF_LIRC_MODE2** configuration option set to
 *		"**y**".
 *	Return
 *		0
 *
 * u64 bpf_skb_cgroup_id(struct sk_buff *skb)
 * 	Description
 * 		Return the cgroup v2 id of the socket associated with the *skb*.
 * 		This is roughly similar to the **bpf_get_cgroup_classid**\ ()
 * 		helper for cgroup v1 by providing a tag resp. identifier that
 * 		can be matched on or used for map lookups e.g. to implement
 * 		policy. The cgroup v2 id of a given path in the hierarchy is
 * 		exposed in user space through the f_handle API in order to get
 * 		to the same 64-bit id.
 *
 * 		This helper can be used on TC egress path, but not on ingress,
 * 		and is available only if the kernel was compiled with the
 * 		**CONFIG_SOCK_CGROUP_DATA** configuration option.
 * 	Return
 * 		The id is returned or 0 in case the id could not be retrieved.
 *
 * u64 bpf_get_current_cgroup_id(void)
 * 	Description
 * 		Get the current cgroup id based on the cgroup within which
 * 		the current task is running.
 * 	Return
 * 		A 64-bit integer containing the current cgroup id based
 * 		on the cgroup within which the current task is running.
 *
 * void *bpf_get_local_storage(void *map, u64 flags)
 *	Description
 *		Get the pointer to the local storage area.
 *		The type and the size of the local storage is defined
 *		by the *map* argument.
 *		The *flags* meaning is specific for each map type,
 *		and has to be 0 for cgroup local storage.
 *
 *		Depending on the BPF program type, a local storage area
 *		can be shared between multiple instances of the BPF program,
 *		running simultaneously.
 *
 *		A user should care about the synchronization by himself.
 *		For example, by using the **BPF_ATOMIC** instructions to alter
 *		the shared data.
 *	Return
 *		A pointer to the local storage area.
 *
 * long bpf_sk_select_reuseport(struct sk_reuseport_md *reuse, struct bpf_map *map, void *key, u64 flags)
 *	Description
 *		Select a **SO_REUSEPORT** socket from a
 *		**BPF_MAP_TYPE_REUSEPORT_SOCKARRAY** *map*.
 *		It checks the selected socket is matching the incoming
 *		request in the socket buffer.
 *	Return
 *		0 on success, or a negative error in case of failure.
 *
 * u64 bpf_skb_ancestor_cgroup_id(struct sk_buff *skb, int ancestor_level)
 *	Description
 *		Return id of cgroup v2 that is ancestor of cgroup associated
 *		with the *skb* at the *ancestor_level*.  The root cgroup is at
 *		*ancestor_level* zero and each step down the hierarchy
 *		increments the level. If *ancestor_level* == level of cgroup
 *		associated with *skb*, then return value will be same as that
 *		of **bpf_skb_cgroup_id**\ ().
 *
 *		The helper is useful to implement policies based on cgroups
 *		that are upper in hierarchy than immediate cgroup associated
 *		with *skb*.
 *
 *		The format of returned id and helper limitations are same as in
 *		**bpf_skb_cgroup_id**\ ().
 *	Return
 *		The id is returned or 0 in case the id could not be retrieved.
 *
 * struct bpf_sock *bpf_sk_lookup_tcp(void *ctx, struct bpf_sock_tuple *tuple, u32 tuple_size, u64 netns, u64 flags)
 *	Description
 *		Look for TCP socket matching *tuple*, optionally in a child
 *		network namespace *netns*. The return value must be checked,
 *		and if non-**NULL**, released via **bpf_sk_release**\ ().
 *
 *		The *ctx* should point to the context of the program, such as
 *		the skb or socket (depending on the hook in use). This is used
 *		to determine the base network namespace for the lookup.
 *
 *		*tuple_size* must be one of:
 *
 *		**sizeof**\ (*tuple*\ **->ipv4**)
 *			Look for an IPv4 socket.
 *		**sizeof**\ (*tuple*\ **->ipv6**)
 *			Look for an IPv6 socket.
 *
 *		If the *netns* is a negative signed 32-bit integer, then the
 *		socket lookup table in the netns associated with the *ctx*
 *		will be used. For the TC hooks, this is the netns of the device
 *		in the skb. For socket hooks, this is the netns of the socket.
 *		If *netns* is any other signed 32-bit value greater than or
 *		equal to zero then it specifies the ID of the netns relative to
 *		the netns associated with the *ctx*. *netns* values beyond the
 *		range of 32-bit integers are reserved for future use.
 *
 *		All values for *flags* are reserved for future usage, and must
 *		be left at zero.
 *
 *		This helper is available only if the kernel was compiled with
 *		**CONFIG_NET** configuration option.
 *	Return
 *		Pointer to **struct bpf_sock**, or **NULL** in case of failure.
 *		For sockets with reuseport option, the **struct bpf_sock**
 *		result is from *reuse*\ **->socks**\ [] using the hash of the
 *		tuple.
 *
 * struct bpf_sock *bpf_sk_lookup_udp(void *ctx, struct bpf_sock_tuple *tuple, u32 tuple_size, u64 netns, u64 flags)
 *	Description
 *		Look for UDP socket matching *tuple*, optionally in a child
 *		network namespace *netns*. The return value must be checked,
 *		and if non-**NULL**, released via **bpf_sk_release**\ ().
 *
 *		The *ctx* should point to the context of the program, such as
 *		the skb or socket (depending on the hook in use). This is used
 *		to determine the base network namespace for the lookup.
 *
 *		*tuple_size* must be one of:
 *
 *		**sizeof**\ (*tuple*\ **->ipv4**)
 *			Look for an IPv4 socket.
 *		**sizeof**\ (*tuple*\ **->ipv6**)
 *			Look for an IPv6 socket.
 *
 *		If the *netns* is a negative signed 32-bit integer, then the
 *		socket lookup table in the netns associated with the *ctx*
 *		will be used. For the TC hooks, this is the netns of the device
 *		in the skb. For socket hooks, this is the netns of the socket.
 *		If *netns* is any other signed 32-bit value greater than or
 *		equal to zero then it specifies the ID of the netns relative to
 *		the netns associated with the *ctx*. *netns* values beyond the
 *		range of 32-bit integers are reserved for future use.
 *
 *		All values for *flags* are reserved for future usage, and must
 *		be left at zero.
 *
 *		This helper is available only if the kernel was compiled with
 *		**CONFIG_NET** configuration option.
 *	Return
 *		Pointer to **struct bpf_sock**, or **NULL** in case of failure.
 *		For sockets with reuseport option, the **struct bpf_sock**
 *		result is from *reuse*\ **->socks**\ [] using the hash of the
 *		tuple.
 *
 * long bpf_sk_release(void *sock)
 *	Description
 *		Release the reference held by *sock*. *sock* must be a
 *		non-**NULL** pointer that was returned from
 *		**bpf_sk_lookup_xxx**\ ().
 *	Return
 *		0 on success, or a negative error in case of failure.
 *
 * long bpf_map_push_elem(struct bpf_map *map, const void *value, u64 flags)
 * 	Description
 * 		Push an element *value* in *map*. *flags* is one of:
 *
 * 		**BPF_EXIST**
 * 			If the queue/stack is full, the oldest element is
 * 			removed to make room for this.
 * 	Return
 * 		0 on success, or a negative error in case of failure.
 *
 * long bpf_map_pop_elem(struct bpf_map *map, void *value)
 * 	Description
 * 		Pop an element from *map*.
 * 	Return
 * 		0 on success, or a negative error in case of failure.
 *
 * long bpf_map_peek_elem(struct bpf_map *map, void *value)
 * 	Description
 * 		Get an element from *map* without removing it.
 * 	Return
 * 		0 on success, or a negative error in case of failure.
 *
 * long bpf_msg_push_data(struct sk_msg_buff *msg, u32 start, u32 len, u64 flags)
 *	Description
 *		For socket policies, insert *len* bytes into *msg* at offset
 *		*start*.
 *
 *		If a program of type **BPF_PROG_TYPE_SK_MSG** is run on a
 *		*msg* it may want to insert metadata or options into the *msg*.
 *		This can later be read and used by any of the lower layer BPF
 *		hooks.
 *
 *		This helper may fail if under memory pressure (a malloc
 *		fails) in these cases BPF programs will get an appropriate
 *		error and BPF programs will need to handle them.
 *	Return
 *		0 on success, or a negative error in case of failure.
 *
 * long bpf_msg_pop_data(struct sk_msg_buff *msg, u32 start, u32 len, u64 flags)
 *	Description
 *		Will remove *len* bytes from a *msg* starting at byte *start*.
 *		This may result in **ENOMEM** errors under certain situations if
 *		an allocation and copy are required due to a full ring buffer.
 *		However, the helper will try to avoid doing the allocation
 *		if possible. Other errors can occur if input parameters are
 *		invalid either due to *start* byte not being valid part of *msg*
 *		payload and/or *pop* value being to large.
 *	Return
 *		0 on success, or a negative error in case of failure.
 *
 * long bpf_rc_pointer_rel(void *ctx, s32 rel_x, s32 rel_y)
 *	Description
 *		This helper is used in programs implementing IR decoding, to
 *		report a successfully decoded pointer movement.
 *
 *		The *ctx* should point to the lirc sample as passed into
 *		the program.
 *
 *		This helper is only available is the kernel was compiled with
 *		the **CONFIG_BPF_LIRC_MODE2** configuration option set to
 *		"**y**".
 *	Return
 *		0
 *
 * long bpf_spin_lock(struct bpf_spin_lock *lock)
 *	Description
 *		Acquire a spinlock represented by the pointer *lock*, which is
 *		stored as part of a value of a map. Taking the lock allows to
 *		safely update the rest of the fields in that value. The
 *		spinlock can (and must) later be released with a call to
 *		**bpf_spin_unlock**\ (\ *lock*\ ).
 *
 *		Spinlocks in BPF programs come with a number of restrictions
 *		and constraints:
 *
 *		* **bpf_spin_lock** objects are only allowed inside maps of
 *		  types **BPF_MAP_TYPE_HASH** and **BPF_MAP_TYPE_ARRAY** (this
 *		  list could be extended in the future).
 *		* BTF description of the map is mandatory.
 *		* The BPF program can take ONE lock at a time, since taking two
 *		  or more could cause dead locks.
 *		* Only one **struct bpf_spin_lock** is allowed per map element.
 *		* When the lock is taken, calls (either BPF to BPF or helpers)
 *		  are not allowed.
 *		* The **BPF_LD_ABS** and **BPF_LD_IND** instructions are not
 *		  allowed inside a spinlock-ed region.
 *		* The BPF program MUST call **bpf_spin_unlock**\ () to release
 *		  the lock, on all execution paths, before it returns.
 *		* The BPF program can access **struct bpf_spin_lock** only via
 *		  the **bpf_spin_lock**\ () and **bpf_spin_unlock**\ ()
 *		  helpers. Loading or storing data into the **struct
 *		  bpf_spin_lock** *lock*\ **;** field of a map is not allowed.
 *		* To use the **bpf_spin_lock**\ () helper, the BTF description
 *		  of the map value must be a struct and have **struct
 *		  bpf_spin_lock** *anyname*\ **;** field at the top level.
 *		  Nested lock inside another struct is not allowed.
 *		* The **struct bpf_spin_lock** *lock* field in a map value must
 *		  be aligned on a multiple of 4 bytes in that value.
 *		* Syscall with command **BPF_MAP_LOOKUP_ELEM** does not copy
 *		  the **bpf_spin_lock** field to user space.
 *		* Syscall with command **BPF_MAP_UPDATE_ELEM**, or update from
 *		  a BPF program, do not update the **bpf_spin_lock** field.
 *		* **bpf_spin_lock** cannot be on the stack or inside a
 *		  networking packet (it can only be inside of a map values).
 *		* **bpf_spin_lock** is available to root only.
 *		* Tracing programs and socket filter programs cannot use
 *		  **bpf_spin_lock**\ () due to insufficient preemption checks
 *		  (but this may change in the future).
 *		* **bpf_spin_lock** is not allowed in inner maps of map-in-map.
 *	Return
 *		0
 *
 * long bpf_spin_unlock(struct bpf_spin_lock *lock)
 *	Description
 *		Release the *lock* previously locked by a call to
 *		**bpf_spin_lock**\ (\ *lock*\ ).
 *	Return
 *		0
 *
 * struct bpf_sock *bpf_sk_fullsock(struct bpf_sock *sk)
 *	Description
 *		This helper gets a **struct bpf_sock** pointer such
 *		that all the fields in this **bpf_sock** can be accessed.
 *	Return
 *		A **struct bpf_sock** pointer on success, or **NULL** in
 *		case of failure.
 *
 * struct bpf_tcp_sock *bpf_tcp_sock(struct bpf_sock *sk)
 *	Description
 *		This helper gets a **struct bpf_tcp_sock** pointer from a
 *		**struct bpf_sock** pointer.
 *	Return
 *		A **struct bpf_tcp_sock** pointer on success, or **NULL** in
 *		case of failure.
 *
 * long bpf_skb_ecn_set_ce(struct sk_buff *skb)
 *	Description
 *		Set ECN (Explicit Congestion Notification) field of IP header
 *		to **CE** (Congestion Encountered) if current value is **ECT**
 *		(ECN Capable Transport). Otherwise, do nothing. Works with IPv6
 *		and IPv4.
 *	Return
 *		1 if the **CE** flag is set (either by the current helper call
 *		or because it was already present), 0 if it is not set.
 *
 * struct bpf_sock *bpf_get_listener_sock(struct bpf_sock *sk)
 *	Description
 *		Return a **struct bpf_sock** pointer in **TCP_LISTEN** state.
 *		**bpf_sk_release**\ () is unnecessary and not allowed.
 *	Return
 *		A **struct bpf_sock** pointer on success, or **NULL** in
 *		case of failure.
 *
 * struct bpf_sock *bpf_skc_lookup_tcp(void *ctx, struct bpf_sock_tuple *tuple, u32 tuple_size, u64 netns, u64 flags)
 *	Description
 *		Look for TCP socket matching *tuple*, optionally in a child
 *		network namespace *netns*. The return value must be checked,
 *		and if non-**NULL**, released via **bpf_sk_release**\ ().
 *
 *		This function is identical to **bpf_sk_lookup_tcp**\ (), except
 *		that it also returns timewait or request sockets. Use
 *		**bpf_sk_fullsock**\ () or **bpf_tcp_sock**\ () to access the
 *		full structure.
 *
 *		This helper is available only if the kernel was compiled with
 *		**CONFIG_NET** configuration option.
 *	Return
 *		Pointer to **struct bpf_sock**, or **NULL** in case of failure.
 *		For sockets with reuseport option, the **struct bpf_sock**
 *		result is from *reuse*\ **->socks**\ [] using the hash of the
 *		tuple.
 *
 * long bpf_tcp_check_syncookie(void *sk, void *iph, u32 iph_len, struct tcphdr *th, u32 th_len)
 * 	Description
 * 		Check whether *iph* and *th* contain a valid SYN cookie ACK for
 * 		the listening socket in *sk*.
 *
 * 		*iph* points to the start of the IPv4 or IPv6 header, while
 * 		*iph_len* contains **sizeof**\ (**struct iphdr**) or
 * 		**sizeof**\ (**struct ipv6hdr**).
 *
 * 		*th* points to the start of the TCP header, while *th_len*
 *		contains the length of the TCP header (at least
 *		**sizeof**\ (**struct tcphdr**)).
 * 	Return
 * 		0 if *iph* and *th* are a valid SYN cookie ACK, or a negative
 * 		error otherwise.
 *
 * long bpf_sysctl_get_name(struct bpf_sysctl *ctx, char *buf, size_t buf_len, u64 flags)
 *	Description
 *		Get name of sysctl in /proc/sys/ and copy it into provided by
 *		program buffer *buf* of size *buf_len*.
 *
 *		The buffer is always NUL terminated, unless it's zero-sized.
 *
 *		If *flags* is zero, full name (e.g. "net/ipv4/tcp_mem") is
 *		copied. Use **BPF_F_SYSCTL_BASE_NAME** flag to copy base name
 *		only (e.g. "tcp_mem").
 *	Return
 *		Number of character copied (not including the trailing NUL).
 *
 *		**-E2BIG** if the buffer wasn't big enough (*buf* will contain
 *		truncated name in this case).
 *
 * long bpf_sysctl_get_current_value(struct bpf_sysctl *ctx, char *buf, size_t buf_len)
 *	Description
 *		Get current value of sysctl as it is presented in /proc/sys
 *		(incl. newline, etc), and copy it as a string into provided
 *		by program buffer *buf* of size *buf_len*.
 *
 *		The whole value is copied, no matter what file position user
 *		space issued e.g. sys_read at.
 *
 *		The buffer is always NUL terminated, unless it's zero-sized.
 *	Return
 *		Number of character copied (not including the trailing NUL).
 *
 *		**-E2BIG** if the buffer wasn't big enough (*buf* will contain
 *		truncated name in this case).
 *
 *		**-EINVAL** if current value was unavailable, e.g. because
 *		sysctl is uninitialized and read returns -EIO for it.
 *
 * long bpf_sysctl_get_new_value(struct bpf_sysctl *ctx, char *buf, size_t buf_len)
 *	Description
 *		Get new value being written by user space to sysctl (before
 *		the actual write happens) and copy it as a string into
 *		provided by program buffer *buf* of size *buf_len*.
 *
 *		User space may write new value at file position > 0.
 *
 *		The buffer is always NUL terminated, unless it's zero-sized.
 *	Return
 *		Number of character copied (not including the trailing NUL).
 *
 *		**-E2BIG** if the buffer wasn't big enough (*buf* will contain
 *		truncated name in this case).
 *
 *		**-EINVAL** if sysctl is being read.
 *
 * long bpf_sysctl_set_new_value(struct bpf_sysctl *ctx, const char *buf, size_t buf_len)
 *	Description
 *		Override new value being written by user space to sysctl with
 *		value provided by program in buffer *buf* of size *buf_len*.
 *
 *		*buf* should contain a string in same form as provided by user
 *		space on sysctl write.
 *
 *		User space may write new value at file position > 0. To override
 *		the whole sysctl value file position should be set to zero.
 *	Return
 *		0 on success.
 *
 *		**-E2BIG** if the *buf_len* is too big.
 *
 *		**-EINVAL** if sysctl is being read.
 *
 * long bpf_strtol(const char *buf, size_t buf_len, u64 flags, long *res)
 *	Description
 *		Convert the initial part of the string from buffer *buf* of
 *		size *buf_len* to a long integer according to the given base
 *		and save the result in *res*.
 *
 *		The string may begin with an arbitrary amount of white space
 *		(as determined by **isspace**\ (3)) followed by a single
 *		optional '**-**' sign.
 *
 *		Five least significant bits of *flags* encode base, other bits
 *		are currently unused.
 *
 *		Base must be either 8, 10, 16 or 0 to detect it automatically
 *		similar to user space **strtol**\ (3).
 *	Return
 *		Number of characters consumed on success. Must be positive but
 *		no more than *buf_len*.
 *
 *		**-EINVAL** if no valid digits were found or unsupported base
 *		was provided.
 *
 *		**-ERANGE** if resulting value was out of range.
 *
 * long bpf_strtoul(const char *buf, size_t buf_len, u64 flags, unsigned long *res)
 *	Description
 *		Convert the initial part of the string from buffer *buf* of
 *		size *buf_len* to an unsigned long integer according to the
 *		given base and save the result in *res*.
 *
 *		The string may begin with an arbitrary amount of white space
 *		(as determined by **isspace**\ (3)).
 *
 *		Five least significant bits of *flags* encode base, other bits
 *		are currently unused.
 *
 *		Base must be either 8, 10, 16 or 0 to detect it automatically
 *		similar to user space **strtoul**\ (3).
 *	Return
 *		Number of characters consumed on success. Must be positive but
 *		no more than *buf_len*.
 *
 *		**-EINVAL** if no valid digits were found or unsupported base
 *		was provided.
 *
 *		**-ERANGE** if resulting value was out of range.
 *
 * void *bpf_sk_storage_get(struct bpf_map *map, void *sk, void *value, u64 flags)
 *	Description
 *		Get a bpf-local-storage from a *sk*.
 *
 *		Logically, it could be thought of getting the value from
 *		a *map* with *sk* as the **key**.  From this
 *		perspective,  the usage is not much different from
 *		**bpf_map_lookup_elem**\ (*map*, **&**\ *sk*) except this
 *		helper enforces the key must be a full socket and the map must
 *		be a **BPF_MAP_TYPE_SK_STORAGE** also.
 *
 *		Underneath, the value is stored locally at *sk* instead of
 *		the *map*.  The *map* is used as the bpf-local-storage
 *		"type". The bpf-local-storage "type" (i.e. the *map*) is
 *		searched against all bpf-local-storages residing at *sk*.
 *
 *		*sk* is a kernel **struct sock** pointer for LSM program.
 *		*sk* is a **struct bpf_sock** pointer for other program types.
 *
 *		An optional *flags* (**BPF_SK_STORAGE_GET_F_CREATE**) can be
 *		used such that a new bpf-local-storage will be
 *		created if one does not exist.  *value* can be used
 *		together with **BPF_SK_STORAGE_GET_F_CREATE** to specify
 *		the initial value of a bpf-local-storage.  If *value* is
 *		**NULL**, the new bpf-local-storage will be zero initialized.
 *	Return
 *		A bpf-local-storage pointer is returned on success.
 *
 *		**NULL** if not found or there was an error in adding
 *		a new bpf-local-storage.
 *
 * long bpf_sk_storage_delete(struct bpf_map *map, void *sk)
 *	Description
 *		Delete a bpf-local-storage from a *sk*.
 *	Return
 *		0 on success.
 *
 *		**-ENOENT** if the bpf-local-storage cannot be found.
 *		**-EINVAL** if sk is not a fullsock (e.g. a request_sock).
 *
 * long bpf_send_signal(u32 sig)
 *	Description
 *		Send signal *sig* to the process of the current task.
 *		The signal may be delivered to any of this process's threads.
 *	Return
 *		0 on success or successfully queued.
 *
 *		**-EBUSY** if work queue under nmi is full.
 *
 *		**-EINVAL** if *sig* is invalid.
 *
 *		**-EPERM** if no permission to send the *sig*.
 *
 *		**-EAGAIN** if bpf program can try again.
 *
 * s64 bpf_tcp_gen_syncookie(void *sk, void *iph, u32 iph_len, struct tcphdr *th, u32 th_len)
 *	Description
 *		Try to issue a SYN cookie for the packet with corresponding
 *		IP/TCP headers, *iph* and *th*, on the listening socket in *sk*.
 *
 *		*iph* points to the start of the IPv4 or IPv6 header, while
 *		*iph_len* contains **sizeof**\ (**struct iphdr**) or
 *		**sizeof**\ (**struct ipv6hdr**).
 *
 *		*th* points to the start of the TCP header, while *th_len*
 *		contains the length of the TCP header with options (at least
 *		**sizeof**\ (**struct tcphdr**)).
 *	Return
 *		On success, lower 32 bits hold the generated SYN cookie in
 *		followed by 16 bits which hold the MSS value for that cookie,
 *		and the top 16 bits are unused.
 *
 *		On failure, the returned value is one of the following:
 *
 *		**-EINVAL** SYN cookie cannot be issued due to error
 *
 *		**-ENOENT** SYN cookie should not be issued (no SYN flood)
 *
 *		**-EOPNOTSUPP** kernel configuration does not enable SYN cookies
 *
 *		**-EPROTONOSUPPORT** IP packet version is not 4 or 6
 *
 * long bpf_skb_output(void *ctx, struct bpf_map *map, u64 flags, void *data, u64 size)
 * 	Description
 * 		Write raw *data* blob into a special BPF perf event held by
 * 		*map* of type **BPF_MAP_TYPE_PERF_EVENT_ARRAY**. This perf
 * 		event must have the following attributes: **PERF_SAMPLE_RAW**
 * 		as **sample_type**, **PERF_TYPE_SOFTWARE** as **type**, and
 * 		**PERF_COUNT_SW_BPF_OUTPUT** as **config**.
 *
 * 		The *flags* are used to indicate the index in *map* for which
 * 		the value must be put, masked with **BPF_F_INDEX_MASK**.
 * 		Alternatively, *flags* can be set to **BPF_F_CURRENT_CPU**
 * 		to indicate that the index of the current CPU core should be
 * 		used.
 *
 * 		The value to write, of *size*, is passed through eBPF stack and
 * 		pointed by *data*.
 *
 * 		*ctx* is a pointer to in-kernel struct sk_buff.
 *
 * 		This helper is similar to **bpf_perf_event_output**\ () but
 * 		restricted to raw_tracepoint bpf programs.
 * 	Return
 * 		0 on success, or a negative error in case of failure.
 *
 * long bpf_probe_read_user(void *dst, u32 size, const void *unsafe_ptr)
 * 	Description
 * 		Safely attempt to read *size* bytes from user space address
 * 		*unsafe_ptr* and store the data in *dst*.
 * 	Return
 * 		0 on success, or a negative error in case of failure.
 *
 * long bpf_probe_read_kernel(void *dst, u32 size, const void *unsafe_ptr)
 * 	Description
 * 		Safely attempt to read *size* bytes from kernel space address
 * 		*unsafe_ptr* and store the data in *dst*.
 * 	Return
 * 		0 on success, or a negative error in case of failure.
 *
 * long bpf_probe_read_user_str(void *dst, u32 size, const void *unsafe_ptr)
 * 	Description
 * 		Copy a NUL terminated string from an unsafe user address
 * 		*unsafe_ptr* to *dst*. The *size* should include the
 * 		terminating NUL byte. In case the string length is smaller than
 * 		*size*, the target is not padded with further NUL bytes. If the
 * 		string length is larger than *size*, just *size*-1 bytes are
 * 		copied and the last byte is set to NUL.
 *
 * 		On success, returns the number of bytes that were written,
 * 		including the terminal NUL. This makes this helper useful in
 * 		tracing programs for reading strings, and more importantly to
 * 		get its length at runtime. See the following snippet:
 *
 * 		::
 *
 * 			SEC("kprobe/sys_open")
 * 			void bpf_sys_open(struct pt_regs *ctx)
 * 			{
 * 			        char buf[PATHLEN]; // PATHLEN is defined to 256
 * 			        int res = bpf_probe_read_user_str(buf, sizeof(buf),
 * 				                                  ctx->di);
 *
 * 				// Consume buf, for example push it to
 * 				// userspace via bpf_perf_event_output(); we
 * 				// can use res (the string length) as event
 * 				// size, after checking its boundaries.
 * 			}
 *
 * 		In comparison, using **bpf_probe_read_user**\ () helper here
 * 		instead to read the string would require to estimate the length
 * 		at compile time, and would often result in copying more memory
 * 		than necessary.
 *
 * 		Another useful use case is when parsing individual process
 * 		arguments or individual environment variables navigating
 * 		*current*\ **->mm->arg_start** and *current*\
 * 		**->mm->env_start**: using this helper and the return value,
 * 		one can quickly iterate at the right offset of the memory area.
 * 	Return
 * 		On success, the strictly positive length of the output string,
 * 		including the trailing NUL character. On error, a negative
 * 		value.
 *
 * long bpf_probe_read_kernel_str(void *dst, u32 size, const void *unsafe_ptr)
 * 	Description
 * 		Copy a NUL terminated string from an unsafe kernel address *unsafe_ptr*
 * 		to *dst*. Same semantics as with **bpf_probe_read_user_str**\ () apply.
 * 	Return
 * 		On success, the strictly positive length of the string, including
 * 		the trailing NUL character. On error, a negative value.
 *
 * long bpf_tcp_send_ack(void *tp, u32 rcv_nxt)
 *	Description
 *		Send out a tcp-ack. *tp* is the in-kernel struct **tcp_sock**.
 *		*rcv_nxt* is the ack_seq to be sent out.
 *	Return
 *		0 on success, or a negative error in case of failure.
 *
 * long bpf_send_signal_thread(u32 sig)
 *	Description
 *		Send signal *sig* to the thread corresponding to the current task.
 *	Return
 *		0 on success or successfully queued.
 *
 *		**-EBUSY** if work queue under nmi is full.
 *
 *		**-EINVAL** if *sig* is invalid.
 *
 *		**-EPERM** if no permission to send the *sig*.
 *
 *		**-EAGAIN** if bpf program can try again.
 *
 * u64 bpf_jiffies64(void)
 *	Description
 *		Obtain the 64bit jiffies
 *	Return
 *		The 64 bit jiffies
 *
 * long bpf_read_branch_records(struct bpf_perf_event_data *ctx, void *buf, u32 size, u64 flags)
 *	Description
 *		For an eBPF program attached to a perf event, retrieve the
 *		branch records (**struct perf_branch_entry**) associated to *ctx*
 *		and store it in the buffer pointed by *buf* up to size
 *		*size* bytes.
 *	Return
 *		On success, number of bytes written to *buf*. On error, a
 *		negative value.
 *
 *		The *flags* can be set to **BPF_F_GET_BRANCH_RECORDS_SIZE** to
 *		instead return the number of bytes required to store all the
 *		branch entries. If this flag is set, *buf* may be NULL.
 *
 *		**-EINVAL** if arguments invalid or **size** not a multiple
 *		of **sizeof**\ (**struct perf_branch_entry**\ ).
 *
 *		**-ENOENT** if architecture does not support branch records.
 *
 * long bpf_get_ns_current_pid_tgid(u64 dev, u64 ino, struct bpf_pidns_info *nsdata, u32 size)
 *	Description
 *		Returns 0 on success, values for *pid* and *tgid* as seen from the current
 *		*namespace* will be returned in *nsdata*.
 *	Return
 *		0 on success, or one of the following in case of failure:
 *
 *		**-EINVAL** if dev and inum supplied don't match dev_t and inode number
 *              with nsfs of current task, or if dev conversion to dev_t lost high bits.
 *
 *		**-ENOENT** if pidns does not exists for the current task.
 *
 * long bpf_xdp_output(void *ctx, struct bpf_map *map, u64 flags, void *data, u64 size)
 *	Description
 *		Write raw *data* blob into a special BPF perf event held by
 *		*map* of type **BPF_MAP_TYPE_PERF_EVENT_ARRAY**. This perf
 *		event must have the following attributes: **PERF_SAMPLE_RAW**
 *		as **sample_type**, **PERF_TYPE_SOFTWARE** as **type**, and
 *		**PERF_COUNT_SW_BPF_OUTPUT** as **config**.
 *
 *		The *flags* are used to indicate the index in *map* for which
 *		the value must be put, masked with **BPF_F_INDEX_MASK**.
 *		Alternatively, *flags* can be set to **BPF_F_CURRENT_CPU**
 *		to indicate that the index of the current CPU core should be
 *		used.
 *
 *		The value to write, of *size*, is passed through eBPF stack and
 *		pointed by *data*.
 *
 *		*ctx* is a pointer to in-kernel struct xdp_buff.
 *
 *		This helper is similar to **bpf_perf_eventoutput**\ () but
 *		restricted to raw_tracepoint bpf programs.
 *	Return
 *		0 on success, or a negative error in case of failure.
 *
 * u64 bpf_get_netns_cookie(void *ctx)
 * 	Description
 * 		Retrieve the cookie (generated by the kernel) of the network
 * 		namespace the input *ctx* is associated with. The network
 * 		namespace cookie remains stable for its lifetime and provides
 * 		a global identifier that can be assumed unique. If *ctx* is
 * 		NULL, then the helper returns the cookie for the initial
 * 		network namespace. The cookie itself is very similar to that
 * 		of **bpf_get_socket_cookie**\ () helper, but for network
 * 		namespaces instead of sockets.
 * 	Return
 * 		A 8-byte long opaque number.
 *
 * u64 bpf_get_current_ancestor_cgroup_id(int ancestor_level)
 * 	Description
 * 		Return id of cgroup v2 that is ancestor of the cgroup associated
 * 		with the current task at the *ancestor_level*. The root cgroup
 * 		is at *ancestor_level* zero and each step down the hierarchy
 * 		increments the level. If *ancestor_level* == level of cgroup
 * 		associated with the current task, then return value will be the
 * 		same as that of **bpf_get_current_cgroup_id**\ ().
 *
 * 		The helper is useful to implement policies based on cgroups
 * 		that are upper in hierarchy than immediate cgroup associated
 * 		with the current task.
 *
 * 		The format of returned id and helper limitations are same as in
 * 		**bpf_get_current_cgroup_id**\ ().
 * 	Return
 * 		The id is returned or 0 in case the id could not be retrieved.
 *
 * long bpf_sk_assign(struct sk_buff *skb, void *sk, u64 flags)
 *	Description
 *		Helper is overloaded depending on BPF program type. This
 *		description applies to **BPF_PROG_TYPE_SCHED_CLS** and
 *		**BPF_PROG_TYPE_SCHED_ACT** programs.
 *
 *		Assign the *sk* to the *skb*. When combined with appropriate
 *		routing configuration to receive the packet towards the socket,
 *		will cause *skb* to be delivered to the specified socket.
 *		Subsequent redirection of *skb* via  **bpf_redirect**\ (),
 *		**bpf_clone_redirect**\ () or other methods outside of BPF may
 *		interfere with successful delivery to the socket.
 *
 *		This operation is only valid from TC ingress path.
 *
 *		The *flags* argument must be zero.
 *	Return
 *		0 on success, or a negative error in case of failure:
 *
 *		**-EINVAL** if specified *flags* are not supported.
 *
 *		**-ENOENT** if the socket is unavailable for assignment.
 *
 *		**-ENETUNREACH** if the socket is unreachable (wrong netns).
 *
 *		**-EOPNOTSUPP** if the operation is not supported, for example
 *		a call from outside of TC ingress.
 *
 *		**-ESOCKTNOSUPPORT** if the socket type is not supported
 *		(reuseport).
 *
 * long bpf_sk_assign(struct bpf_sk_lookup *ctx, struct bpf_sock *sk, u64 flags)
 *	Description
 *		Helper is overloaded depending on BPF program type. This
 *		description applies to **BPF_PROG_TYPE_SK_LOOKUP** programs.
 *
 *		Select the *sk* as a result of a socket lookup.
 *
 *		For the operation to succeed passed socket must be compatible
 *		with the packet description provided by the *ctx* object.
 *
 *		L4 protocol (**IPPROTO_TCP** or **IPPROTO_UDP**) must
 *		be an exact match. While IP family (**AF_INET** or
 *		**AF_INET6**) must be compatible, that is IPv6 sockets
 *		that are not v6-only can be selected for IPv4 packets.
 *
 *		Only TCP listeners and UDP unconnected sockets can be
 *		selected. *sk* can also be NULL to reset any previous
 *		selection.
 *
 *		*flags* argument can combination of following values:
 *
 *		* **BPF_SK_LOOKUP_F_REPLACE** to override the previous
 *		  socket selection, potentially done by a BPF program
 *		  that ran before us.
 *
 *		* **BPF_SK_LOOKUP_F_NO_REUSEPORT** to skip
 *		  load-balancing within reuseport group for the socket
 *		  being selected.
 *
 *		On success *ctx->sk* will point to the selected socket.
 *
 *	Return
 *		0 on success, or a negative errno in case of failure.
 *
 *		* **-EAFNOSUPPORT** if socket family (*sk->family*) is
 *		  not compatible with packet family (*ctx->family*).
 *
 *		* **-EEXIST** if socket has been already selected,
 *		  potentially by another program, and
 *		  **BPF_SK_LOOKUP_F_REPLACE** flag was not specified.
 *
 *		* **-EINVAL** if unsupported flags were specified.
 *
 *		* **-EPROTOTYPE** if socket L4 protocol
 *		  (*sk->protocol*) doesn't match packet protocol
 *		  (*ctx->protocol*).
 *
 *		* **-ESOCKTNOSUPPORT** if socket is not in allowed
 *		  state (TCP listening or UDP unconnected).
 *
 * u64 bpf_ktime_get_boot_ns(void)
 * 	Description
 * 		Return the time elapsed since system boot, in nanoseconds.
 * 		Does include the time the system was suspended.
 * 		See: **clock_gettime**\ (**CLOCK_BOOTTIME**)
 * 	Return
 * 		Current *ktime*.
 *
 * long bpf_seq_printf(struct seq_file *m, const char *fmt, u32 fmt_size, const void *data, u32 data_len)
 * 	Description
 * 		**bpf_seq_printf**\ () uses seq_file **seq_printf**\ () to print
 * 		out the format string.
 * 		The *m* represents the seq_file. The *fmt* and *fmt_size* are for
 * 		the format string itself. The *data* and *data_len* are format string
 * 		arguments. The *data* are a **u64** array and corresponding format string
 * 		values are stored in the array. For strings and pointers where pointees
 * 		are accessed, only the pointer values are stored in the *data* array.
 * 		The *data_len* is the size of *data* in bytes - must be a multiple of 8.
 *
 *		Formats **%s**, **%p{i,I}{4,6}** requires to read kernel memory.
 *		Reading kernel memory may fail due to either invalid address or
 *		valid address but requiring a major memory fault. If reading kernel memory
 *		fails, the string for **%s** will be an empty string, and the ip
 *		address for **%p{i,I}{4,6}** will be 0. Not returning error to
 *		bpf program is consistent with what **bpf_trace_printk**\ () does for now.
 * 	Return
 * 		0 on success, or a negative error in case of failure:
 *
 *		**-EBUSY** if per-CPU memory copy buffer is busy, can try again
 *		by returning 1 from bpf program.
 *
 *		**-EINVAL** if arguments are invalid, or if *fmt* is invalid/unsupported.
 *
 *		**-E2BIG** if *fmt* contains too many format specifiers.
 *
 *		**-EOVERFLOW** if an overflow happened: The same object will be tried again.
 *
 * long bpf_seq_write(struct seq_file *m, const void *data, u32 len)
 * 	Description
 * 		**bpf_seq_write**\ () uses seq_file **seq_write**\ () to write the data.
 * 		The *m* represents the seq_file. The *data* and *len* represent the
 * 		data to write in bytes.
 * 	Return
 * 		0 on success, or a negative error in case of failure:
 *
 *		**-EOVERFLOW** if an overflow happened: The same object will be tried again.
 *
 * u64 bpf_sk_cgroup_id(void *sk)
 *	Description
 *		Return the cgroup v2 id of the socket *sk*.
 *
 *		*sk* must be a non-**NULL** pointer to a socket, e.g. one
 *		returned from **bpf_sk_lookup_xxx**\ (),
 *		**bpf_sk_fullsock**\ (), etc. The format of returned id is
 *		same as in **bpf_skb_cgroup_id**\ ().
 *
 *		This helper is available only if the kernel was compiled with
 *		the **CONFIG_SOCK_CGROUP_DATA** configuration option.
 *	Return
 *		The id is returned or 0 in case the id could not be retrieved.
 *
 * u64 bpf_sk_ancestor_cgroup_id(void *sk, int ancestor_level)
 *	Description
 *		Return id of cgroup v2 that is ancestor of cgroup associated
 *		with the *sk* at the *ancestor_level*.  The root cgroup is at
 *		*ancestor_level* zero and each step down the hierarchy
 *		increments the level. If *ancestor_level* == level of cgroup
 *		associated with *sk*, then return value will be same as that
 *		of **bpf_sk_cgroup_id**\ ().
 *
 *		The helper is useful to implement policies based on cgroups
 *		that are upper in hierarchy than immediate cgroup associated
 *		with *sk*.
 *
 *		The format of returned id and helper limitations are same as in
 *		**bpf_sk_cgroup_id**\ ().
 *	Return
 *		The id is returned or 0 in case the id could not be retrieved.
 *
 * long bpf_ringbuf_output(void *ringbuf, void *data, u64 size, u64 flags)
 * 	Description
 * 		Copy *size* bytes from *data* into a ring buffer *ringbuf*.
 * 		If **BPF_RB_NO_WAKEUP** is specified in *flags*, no notification
 * 		of new data availability is sent.
 * 		If **BPF_RB_FORCE_WAKEUP** is specified in *flags*, notification
 * 		of new data availability is sent unconditionally.
 * 		If **0** is specified in *flags*, an adaptive notification
 * 		of new data availability is sent.
 *
 * 		An adaptive notification is a notification sent whenever the user-space
 * 		process has caught up and consumed all available payloads. In case the user-space
 * 		process is still processing a previous payload, then no notification is needed
 * 		as it will process the newly added payload automatically.
 * 	Return
 * 		0 on success, or a negative error in case of failure.
 *
 * void *bpf_ringbuf_reserve(void *ringbuf, u64 size, u64 flags)
 * 	Description
 * 		Reserve *size* bytes of payload in a ring buffer *ringbuf*.
 * 		*flags* must be 0.
 * 	Return
 * 		Valid pointer with *size* bytes of memory available; NULL,
 * 		otherwise.
 *
 * void bpf_ringbuf_submit(void *data, u64 flags)
 * 	Description
 * 		Submit reserved ring buffer sample, pointed to by *data*.
 * 		If **BPF_RB_NO_WAKEUP** is specified in *flags*, no notification
 * 		of new data availability is sent.
 * 		If **BPF_RB_FORCE_WAKEUP** is specified in *flags*, notification
 * 		of new data availability is sent unconditionally.
 * 		If **0** is specified in *flags*, an adaptive notification
 * 		of new data availability is sent.
 *
 * 		See 'bpf_ringbuf_output()' for the definition of adaptive notification.
 * 	Return
 * 		Nothing. Always succeeds.
 *
 * void bpf_ringbuf_discard(void *data, u64 flags)
 * 	Description
 * 		Discard reserved ring buffer sample, pointed to by *data*.
 * 		If **BPF_RB_NO_WAKEUP** is specified in *flags*, no notification
 * 		of new data availability is sent.
 * 		If **BPF_RB_FORCE_WAKEUP** is specified in *flags*, notification
 * 		of new data availability is sent unconditionally.
 * 		If **0** is specified in *flags*, an adaptive notification
 * 		of new data availability is sent.
 *
 * 		See 'bpf_ringbuf_output()' for the definition of adaptive notification.
 * 	Return
 * 		Nothing. Always succeeds.
 *
 * u64 bpf_ringbuf_query(void *ringbuf, u64 flags)
 *	Description
 *		Query various characteristics of provided ring buffer. What
 *		exactly is queries is determined by *flags*:
 *
 *		* **BPF_RB_AVAIL_DATA**: Amount of data not yet consumed.
 *		* **BPF_RB_RING_SIZE**: The size of ring buffer.
 *		* **BPF_RB_CONS_POS**: Consumer position (can wrap around).
 *		* **BPF_RB_PROD_POS**: Producer(s) position (can wrap around).
 *
 *		Data returned is just a momentary snapshot of actual values
 *		and could be inaccurate, so this facility should be used to
 *		power heuristics and for reporting, not to make 100% correct
 *		calculation.
 *	Return
 *		Requested value, or 0, if *flags* are not recognized.
 *
 * long bpf_csum_level(struct sk_buff *skb, u64 level)
 * 	Description
 * 		Change the skbs checksum level by one layer up or down, or
 * 		reset it entirely to none in order to have the stack perform
 * 		checksum validation. The level is applicable to the following
 * 		protocols: TCP, UDP, GRE, SCTP, FCOE. For example, a decap of
 * 		| ETH | IP | UDP | GUE | IP | TCP | into | ETH | IP | TCP |
 * 		through **bpf_skb_adjust_room**\ () helper with passing in
 * 		**BPF_F_ADJ_ROOM_NO_CSUM_RESET** flag would require one	call
 * 		to **bpf_csum_level**\ () with **BPF_CSUM_LEVEL_DEC** since
 * 		the UDP header is removed. Similarly, an encap of the latter
 * 		into the former could be accompanied by a helper call to
 * 		**bpf_csum_level**\ () with **BPF_CSUM_LEVEL_INC** if the
 * 		skb is still intended to be processed in higher layers of the
 * 		stack instead of just egressing at tc.
 *
 * 		There are three supported level settings at this time:
 *
 * 		* **BPF_CSUM_LEVEL_INC**: Increases skb->csum_level for skbs
 * 		  with CHECKSUM_UNNECESSARY.
 * 		* **BPF_CSUM_LEVEL_DEC**: Decreases skb->csum_level for skbs
 * 		  with CHECKSUM_UNNECESSARY.
 * 		* **BPF_CSUM_LEVEL_RESET**: Resets skb->csum_level to 0 and
 * 		  sets CHECKSUM_NONE to force checksum validation by the stack.
 * 		* **BPF_CSUM_LEVEL_QUERY**: No-op, returns the current
 * 		  skb->csum_level.
 * 	Return
 * 		0 on success, or a negative error in case of failure. In the
 * 		case of **BPF_CSUM_LEVEL_QUERY**, the current skb->csum_level
 * 		is returned or the error code -EACCES in case the skb is not
 * 		subject to CHECKSUM_UNNECESSARY.
 *
 * struct tcp6_sock *bpf_skc_to_tcp6_sock(void *sk)
 *	Description
 *		Dynamically cast a *sk* pointer to a *tcp6_sock* pointer.
 *	Return
 *		*sk* if casting is valid, or **NULL** otherwise.
 *
 * struct tcp_sock *bpf_skc_to_tcp_sock(void *sk)
 *	Description
 *		Dynamically cast a *sk* pointer to a *tcp_sock* pointer.
 *	Return
 *		*sk* if casting is valid, or **NULL** otherwise.
 *
 * struct tcp_timewait_sock *bpf_skc_to_tcp_timewait_sock(void *sk)
 * 	Description
 *		Dynamically cast a *sk* pointer to a *tcp_timewait_sock* pointer.
 *	Return
 *		*sk* if casting is valid, or **NULL** otherwise.
 *
 * struct tcp_request_sock *bpf_skc_to_tcp_request_sock(void *sk)
 * 	Description
 *		Dynamically cast a *sk* pointer to a *tcp_request_sock* pointer.
 *	Return
 *		*sk* if casting is valid, or **NULL** otherwise.
 *
 * struct udp6_sock *bpf_skc_to_udp6_sock(void *sk)
 * 	Description
 *		Dynamically cast a *sk* pointer to a *udp6_sock* pointer.
 *	Return
 *		*sk* if casting is valid, or **NULL** otherwise.
 *
 * long bpf_get_task_stack(struct task_struct *task, void *buf, u32 size, u64 flags)
 *	Description
 *		Return a user or a kernel stack in bpf program provided buffer.
 *		To achieve this, the helper needs *task*, which is a valid
 *		pointer to **struct task_struct**. To store the stacktrace, the
 *		bpf program provides *buf* with a nonnegative *size*.
 *
 *		The last argument, *flags*, holds the number of stack frames to
 *		skip (from 0 to 255), masked with
 *		**BPF_F_SKIP_FIELD_MASK**. The next bits can be used to set
 *		the following flags:
 *
 *		**BPF_F_USER_STACK**
 *			Collect a user space stack instead of a kernel stack.
 *		**BPF_F_USER_BUILD_ID**
 *			Collect buildid+offset instead of ips for user stack,
 *			only valid if **BPF_F_USER_STACK** is also specified.
 *
 *		**bpf_get_task_stack**\ () can collect up to
 *		**PERF_MAX_STACK_DEPTH** both kernel and user frames, subject
 *		to sufficient large buffer size. Note that
 *		this limit can be controlled with the **sysctl** program, and
 *		that it should be manually increased in order to profile long
 *		user stacks (such as stacks for Java programs). To do so, use:
 *
 *		::
 *
 *			# sysctl kernel.perf_event_max_stack=<new value>
 *	Return
 * 		The non-negative copied *buf* length equal to or less than
 * 		*size* on success, or a negative error in case of failure.
 *
 * long bpf_load_hdr_opt(struct bpf_sock_ops *skops, void *searchby_res, u32 len, u64 flags)
 *	Description
 *		Load header option.  Support reading a particular TCP header
 *		option for bpf program (**BPF_PROG_TYPE_SOCK_OPS**).
 *
 *		If *flags* is 0, it will search the option from the
 *		*skops*\ **->skb_data**.  The comment in **struct bpf_sock_ops**
 *		has details on what skb_data contains under different
 *		*skops*\ **->op**.
 *
 *		The first byte of the *searchby_res* specifies the
 *		kind that it wants to search.
 *
 *		If the searching kind is an experimental kind
 *		(i.e. 253 or 254 according to RFC6994).  It also
 *		needs to specify the "magic" which is either
 *		2 bytes or 4 bytes.  It then also needs to
 *		specify the size of the magic by using
 *		the 2nd byte which is "kind-length" of a TCP
 *		header option and the "kind-length" also
 *		includes the first 2 bytes "kind" and "kind-length"
 *		itself as a normal TCP header option also does.
 *
 *		For example, to search experimental kind 254 with
 *		2 byte magic 0xeB9F, the searchby_res should be
 *		[ 254, 4, 0xeB, 0x9F, 0, 0, .... 0 ].
 *
 *		To search for the standard window scale option (3),
 *		the *searchby_res* should be [ 3, 0, 0, .... 0 ].
 *		Note, kind-length must be 0 for regular option.
 *
 *		Searching for No-Op (0) and End-of-Option-List (1) are
 *		not supported.
 *
 *		*len* must be at least 2 bytes which is the minimal size
 *		of a header option.
 *
 *		Supported flags:
 *
 *		* **BPF_LOAD_HDR_OPT_TCP_SYN** to search from the
 *		  saved_syn packet or the just-received syn packet.
 *
 *	Return
 *		> 0 when found, the header option is copied to *searchby_res*.
 *		The return value is the total length copied. On failure, a
 *		negative error code is returned:
 *
 *		**-EINVAL** if a parameter is invalid.
 *
 *		**-ENOMSG** if the option is not found.
 *
 *		**-ENOENT** if no syn packet is available when
 *		**BPF_LOAD_HDR_OPT_TCP_SYN** is used.
 *
 *		**-ENOSPC** if there is not enough space.  Only *len* number of
 *		bytes are copied.
 *
 *		**-EFAULT** on failure to parse the header options in the
 *		packet.
 *
 *		**-EPERM** if the helper cannot be used under the current
 *		*skops*\ **->op**.
 *
 * long bpf_store_hdr_opt(struct bpf_sock_ops *skops, const void *from, u32 len, u64 flags)
 *	Description
 *		Store header option.  The data will be copied
 *		from buffer *from* with length *len* to the TCP header.
 *
 *		The buffer *from* should have the whole option that
 *		includes the kind, kind-length, and the actual
 *		option data.  The *len* must be at least kind-length
 *		long.  The kind-length does not have to be 4 byte
 *		aligned.  The kernel will take care of the padding
 *		and setting the 4 bytes aligned value to th->doff.
 *
 *		This helper will check for duplicated option
 *		by searching the same option in the outgoing skb.
 *
 *		This helper can only be called during
 *		**BPF_SOCK_OPS_WRITE_HDR_OPT_CB**.
 *
 *	Return
 *		0 on success, or negative error in case of failure:
 *
 *		**-EINVAL** If param is invalid.
 *
 *		**-ENOSPC** if there is not enough space in the header.
 *		Nothing has been written
 *
 *		**-EEXIST** if the option already exists.
 *
 *		**-EFAULT** on failure to parse the existing header options.
 *
 *		**-EPERM** if the helper cannot be used under the current
 *		*skops*\ **->op**.
 *
 * long bpf_reserve_hdr_opt(struct bpf_sock_ops *skops, u32 len, u64 flags)
 *	Description
 *		Reserve *len* bytes for the bpf header option.  The
 *		space will be used by **bpf_store_hdr_opt**\ () later in
 *		**BPF_SOCK_OPS_WRITE_HDR_OPT_CB**.
 *
 *		If **bpf_reserve_hdr_opt**\ () is called multiple times,
 *		the total number of bytes will be reserved.
 *
 *		This helper can only be called during
 *		**BPF_SOCK_OPS_HDR_OPT_LEN_CB**.
 *
 *	Return
 *		0 on success, or negative error in case of failure:
 *
 *		**-EINVAL** if a parameter is invalid.
 *
 *		**-ENOSPC** if there is not enough space in the header.
 *
 *		**-EPERM** if the helper cannot be used under the current
 *		*skops*\ **->op**.
 *
 * void *bpf_inode_storage_get(struct bpf_map *map, void *inode, void *value, u64 flags)
 *	Description
 *		Get a bpf_local_storage from an *inode*.
 *
 *		Logically, it could be thought of as getting the value from
 *		a *map* with *inode* as the **key**.  From this
 *		perspective,  the usage is not much different from
 *		**bpf_map_lookup_elem**\ (*map*, **&**\ *inode*) except this
 *		helper enforces the key must be an inode and the map must also
 *		be a **BPF_MAP_TYPE_INODE_STORAGE**.
 *
 *		Underneath, the value is stored locally at *inode* instead of
 *		the *map*.  The *map* is used as the bpf-local-storage
 *		"type". The bpf-local-storage "type" (i.e. the *map*) is
 *		searched against all bpf_local_storage residing at *inode*.
 *
 *		An optional *flags* (**BPF_LOCAL_STORAGE_GET_F_CREATE**) can be
 *		used such that a new bpf_local_storage will be
 *		created if one does not exist.  *value* can be used
 *		together with **BPF_LOCAL_STORAGE_GET_F_CREATE** to specify
 *		the initial value of a bpf_local_storage.  If *value* is
 *		**NULL**, the new bpf_local_storage will be zero initialized.
 *	Return
 *		A bpf_local_storage pointer is returned on success.
 *
 *		**NULL** if not found or there was an error in adding
 *		a new bpf_local_storage.
 *
 * int bpf_inode_storage_delete(struct bpf_map *map, void *inode)
 *	Description
 *		Delete a bpf_local_storage from an *inode*.
 *	Return
 *		0 on success.
 *
 *		**-ENOENT** if the bpf_local_storage cannot be found.
 *
 * long bpf_d_path(struct path *path, char *buf, u32 sz)
 *	Description
 *		Return full path for given **struct path** object, which
 *		needs to be the kernel BTF *path* object. The path is
 *		returned in the provided buffer *buf* of size *sz* and
 *		is zero terminated.
 *
 *	Return
 *		On success, the strictly positive length of the string,
 *		including the trailing NUL character. On error, a negative
 *		value.
 *
 * long bpf_copy_from_user(void *dst, u32 size, const void *user_ptr)
 * 	Description
 * 		Read *size* bytes from user space address *user_ptr* and store
 * 		the data in *dst*. This is a wrapper of **copy_from_user**\ ().
 * 	Return
 * 		0 on success, or a negative error in case of failure.
 *
 * long bpf_snprintf_btf(char *str, u32 str_size, struct btf_ptr *ptr, u32 btf_ptr_size, u64 flags)
 *	Description
 *		Use BTF to store a string representation of *ptr*->ptr in *str*,
 *		using *ptr*->type_id.  This value should specify the type
 *		that *ptr*->ptr points to. LLVM __builtin_btf_type_id(type, 1)
 *		can be used to look up vmlinux BTF type ids. Traversing the
 *		data structure using BTF, the type information and values are
 *		stored in the first *str_size* - 1 bytes of *str*.  Safe copy of
 *		the pointer data is carried out to avoid kernel crashes during
 *		operation.  Smaller types can use string space on the stack;
 *		larger programs can use map data to store the string
 *		representation.
 *
 *		The string can be subsequently shared with userspace via
 *		bpf_perf_event_output() or ring buffer interfaces.
 *		bpf_trace_printk() is to be avoided as it places too small
 *		a limit on string size to be useful.
 *
 *		*flags* is a combination of
 *
 *		**BTF_F_COMPACT**
 *			no formatting around type information
 *		**BTF_F_NONAME**
 *			no struct/union member names/types
 *		**BTF_F_PTR_RAW**
 *			show raw (unobfuscated) pointer values;
 *			equivalent to printk specifier %px.
 *		**BTF_F_ZERO**
 *			show zero-valued struct/union members; they
 *			are not displayed by default
 *
 *	Return
 *		The number of bytes that were written (or would have been
 *		written if output had to be truncated due to string size),
 *		or a negative error in cases of failure.
 *
 * long bpf_seq_printf_btf(struct seq_file *m, struct btf_ptr *ptr, u32 ptr_size, u64 flags)
 *	Description
 *		Use BTF to write to seq_write a string representation of
 *		*ptr*->ptr, using *ptr*->type_id as per bpf_snprintf_btf().
 *		*flags* are identical to those used for bpf_snprintf_btf.
 *	Return
 *		0 on success or a negative error in case of failure.
 *
 * u64 bpf_skb_cgroup_classid(struct sk_buff *skb)
 * 	Description
 * 		See **bpf_get_cgroup_classid**\ () for the main description.
 * 		This helper differs from **bpf_get_cgroup_classid**\ () in that
 * 		the cgroup v1 net_cls class is retrieved only from the *skb*'s
 * 		associated socket instead of the current process.
 * 	Return
 * 		The id is returned or 0 in case the id could not be retrieved.
 *
 * long bpf_redirect_neigh(u32 ifindex, struct bpf_redir_neigh *params, int plen, u64 flags)
 * 	Description
 * 		Redirect the packet to another net device of index *ifindex*
 * 		and fill in L2 addresses from neighboring subsystem. This helper
 * 		is somewhat similar to **bpf_redirect**\ (), except that it
 * 		populates L2 addresses as well, meaning, internally, the helper
 * 		relies on the neighbor lookup for the L2 address of the nexthop.
 *
 * 		The helper will perform a FIB lookup based on the skb's
 * 		networking header to get the address of the next hop, unless
 * 		this is supplied by the caller in the *params* argument. The
 * 		*plen* argument indicates the len of *params* and should be set
 * 		to 0 if *params* is NULL.
 *
 * 		The *flags* argument is reserved and must be 0. The helper is
 * 		currently only supported for tc BPF program types, and enabled
 * 		for IPv4 and IPv6 protocols.
 * 	Return
 * 		The helper returns **TC_ACT_REDIRECT** on success or
 * 		**TC_ACT_SHOT** on error.
 *
 * void *bpf_per_cpu_ptr(const void *percpu_ptr, u32 cpu)
 *     Description
 *             Take a pointer to a percpu ksym, *percpu_ptr*, and return a
 *             pointer to the percpu kernel variable on *cpu*. A ksym is an
 *             extern variable decorated with '__ksym'. For ksym, there is a
 *             global var (either static or global) defined of the same name
 *             in the kernel. The ksym is percpu if the global var is percpu.
 *             The returned pointer points to the global percpu var on *cpu*.
 *
 *             bpf_per_cpu_ptr() has the same semantic as per_cpu_ptr() in the
 *             kernel, except that bpf_per_cpu_ptr() may return NULL. This
 *             happens if *cpu* is larger than nr_cpu_ids. The caller of
 *             bpf_per_cpu_ptr() must check the returned value.
 *     Return
 *             A pointer pointing to the kernel percpu variable on *cpu*, or
 *             NULL, if *cpu* is invalid.
 *
 * void *bpf_this_cpu_ptr(const void *percpu_ptr)
 *	Description
 *		Take a pointer to a percpu ksym, *percpu_ptr*, and return a
 *		pointer to the percpu kernel variable on this cpu. See the
 *		description of 'ksym' in **bpf_per_cpu_ptr**\ ().
 *
 *		bpf_this_cpu_ptr() has the same semantic as this_cpu_ptr() in
 *		the kernel. Different from **bpf_per_cpu_ptr**\ (), it would
 *		never return NULL.
 *	Return
 *		A pointer pointing to the kernel percpu variable on this cpu.
 *
 * long bpf_redirect_peer(u32 ifindex, u64 flags)
 * 	Description
 * 		Redirect the packet to another net device of index *ifindex*.
 * 		This helper is somewhat similar to **bpf_redirect**\ (), except
 * 		that the redirection happens to the *ifindex*' peer device and
 * 		the netns switch takes place from ingress to ingress without
 * 		going through the CPU's backlog queue.
 *
 * 		The *flags* argument is reserved and must be 0. The helper is
 * 		currently only supported for tc BPF program types at the ingress
 * 		hook and for veth device types. The peer device must reside in a
 * 		different network namespace.
 * 	Return
 * 		The helper returns **TC_ACT_REDIRECT** on success or
 * 		**TC_ACT_SHOT** on error.
 *
 * void *bpf_task_storage_get(struct bpf_map *map, struct task_struct *task, void *value, u64 flags)
 *	Description
 *		Get a bpf_local_storage from the *task*.
 *
 *		Logically, it could be thought of as getting the value from
 *		a *map* with *task* as the **key**.  From this
 *		perspective,  the usage is not much different from
 *		**bpf_map_lookup_elem**\ (*map*, **&**\ *task*) except this
 *		helper enforces the key must be a task_struct and the map must also
 *		be a **BPF_MAP_TYPE_TASK_STORAGE**.
 *
 *		Underneath, the value is stored locally at *task* instead of
 *		the *map*.  The *map* is used as the bpf-local-storage
 *		"type". The bpf-local-storage "type" (i.e. the *map*) is
 *		searched against all bpf_local_storage residing at *task*.
 *
 *		An optional *flags* (**BPF_LOCAL_STORAGE_GET_F_CREATE**) can be
 *		used such that a new bpf_local_storage will be
 *		created if one does not exist.  *value* can be used
 *		together with **BPF_LOCAL_STORAGE_GET_F_CREATE** to specify
 *		the initial value of a bpf_local_storage.  If *value* is
 *		**NULL**, the new bpf_local_storage will be zero initialized.
 *	Return
 *		A bpf_local_storage pointer is returned on success.
 *
 *		**NULL** if not found or there was an error in adding
 *		a new bpf_local_storage.
 *
 * long bpf_task_storage_delete(struct bpf_map *map, struct task_struct *task)
 *	Description
 *		Delete a bpf_local_storage from a *task*.
 *	Return
 *		0 on success.
 *
 *		**-ENOENT** if the bpf_local_storage cannot be found.
 *
 * struct task_struct *bpf_get_current_task_btf(void)
 *	Description
 *		Return a BTF pointer to the "current" task.
 *		This pointer can also be used in helpers that accept an
 *		*ARG_PTR_TO_BTF_ID* of type *task_struct*.
 *	Return
 *		Pointer to the current task.
 *
 * long bpf_bprm_opts_set(struct linux_binprm *bprm, u64 flags)
 *	Description
 *		Set or clear certain options on *bprm*:
 *
 *		**BPF_F_BPRM_SECUREEXEC** Set the secureexec bit
 *		which sets the **AT_SECURE** auxv for glibc. The bit
 *		is cleared if the flag is not specified.
 *	Return
 *		**-EINVAL** if invalid *flags* are passed, zero otherwise.
 *
 * u64 bpf_ktime_get_coarse_ns(void)
 * 	Description
 * 		Return a coarse-grained version of the time elapsed since
 * 		system boot, in nanoseconds. Does not include time the system
 * 		was suspended.
 *
 * 		See: **clock_gettime**\ (**CLOCK_MONOTONIC_COARSE**)
 * 	Return
 * 		Current *ktime*.
 *
 * long bpf_ima_inode_hash(struct inode *inode, void *dst, u32 size)
 *	Description
 *		Returns the stored IMA hash of the *inode* (if it's available).
 *		If the hash is larger than *size*, then only *size*
 *		bytes will be copied to *dst*
 *	Return
 *		The **hash_algo** is returned on success,
 *		**-EOPNOTSUP** if IMA is disabled or **-EINVAL** if
 *		invalid arguments are passed.
 *
 * struct socket *bpf_sock_from_file(struct file *file)
 *	Description
 *		If the given file represents a socket, returns the associated
 *		socket.
 *	Return
 *		A pointer to a struct socket on success or NULL if the file is
 *		not a socket.
 *
 * long bpf_check_mtu(void *ctx, u32 ifindex, u32 *mtu_len, s32 len_diff, u64 flags)
 *	Description
 *		Check packet size against exceeding MTU of net device (based
 *		on *ifindex*).  This helper will likely be used in combination
 *		with helpers that adjust/change the packet size.
 *
 *		The argument *len_diff* can be used for querying with a planned
 *		size change. This allows to check MTU prior to changing packet
 *		ctx. Providing a *len_diff* adjustment that is larger than the
 *		actual packet size (resulting in negative packet size) will in
 *		principle not exceed the MTU, which is why it is not considered
 *		a failure.  Other BPF helpers are needed for performing the
 *		planned size change; therefore the responsibility for catching
 *		a negative packet size belongs in those helpers.
 *
 *		Specifying *ifindex* zero means the MTU check is performed
 *		against the current net device.  This is practical if this isn't
 *		used prior to redirect.
 *
 *		On input *mtu_len* must be a valid pointer, else verifier will
 *		reject BPF program.  If the value *mtu_len* is initialized to
 *		zero then the ctx packet size is use.  When value *mtu_len* is
 *		provided as input this specify the L3 length that the MTU check
 *		is done against. Remember XDP and TC length operate at L2, but
 *		this value is L3 as this correlate to MTU and IP-header tot_len
 *		values which are L3 (similar behavior as bpf_fib_lookup).
 *
 *		The Linux kernel route table can configure MTUs on a more
 *		specific per route level, which is not provided by this helper.
 *		For route level MTU checks use the **bpf_fib_lookup**\ ()
 *		helper.
 *
 *		*ctx* is either **struct xdp_md** for XDP programs or
 *		**struct sk_buff** for tc cls_act programs.
 *
 *		The *flags* argument can be a combination of one or more of the
 *		following values:
 *
 *		**BPF_MTU_CHK_SEGS**
 *			This flag will only works for *ctx* **struct sk_buff**.
 *			If packet context contains extra packet segment buffers
 *			(often knows as GSO skb), then MTU check is harder to
 *			check at this point, because in transmit path it is
 *			possible for the skb packet to get re-segmented
 *			(depending on net device features).  This could still be
 *			a MTU violation, so this flag enables performing MTU
 *			check against segments, with a different violation
 *			return code to tell it apart. Check cannot use len_diff.
 *
 *		On return *mtu_len* pointer contains the MTU value of the net
 *		device.  Remember the net device configured MTU is the L3 size,
 *		which is returned here and XDP and TC length operate at L2.
 *		Helper take this into account for you, but remember when using
 *		MTU value in your BPF-code.
 *
 *	Return
 *		* 0 on success, and populate MTU value in *mtu_len* pointer.
 *
 *		* < 0 if any input argument is invalid (*mtu_len* not updated)
 *
 *		MTU violations return positive values, but also populate MTU
 *		value in *mtu_len* pointer, as this can be needed for
 *		implementing PMTU handing:
 *
 *		* **BPF_MTU_CHK_RET_FRAG_NEEDED**
 *		* **BPF_MTU_CHK_RET_SEGS_TOOBIG**
 *
 * long bpf_for_each_map_elem(struct bpf_map *map, void *callback_fn, void *callback_ctx, u64 flags)
 *	Description
 *		For each element in **map**, call **callback_fn** function with
 *		**map**, **callback_ctx** and other map-specific parameters.
 *		The **callback_fn** should be a static function and
 *		the **callback_ctx** should be a pointer to the stack.
 *		The **flags** is used to control certain aspects of the helper.
 *		Currently, the **flags** must be 0.
 *
 *		The following are a list of supported map types and their
 *		respective expected callback signatures:
 *
 *		BPF_MAP_TYPE_HASH, BPF_MAP_TYPE_PERCPU_HASH,
 *		BPF_MAP_TYPE_LRU_HASH, BPF_MAP_TYPE_LRU_PERCPU_HASH,
 *		BPF_MAP_TYPE_ARRAY, BPF_MAP_TYPE_PERCPU_ARRAY
 *
 *		long (\*callback_fn)(struct bpf_map \*map, const void \*key, void \*value, void \*ctx);
 *
 *		For per_cpu maps, the map_value is the value on the cpu where the
 *		bpf_prog is running.
 *
 *		If **callback_fn** return 0, the helper will continue to the next
 *		element. If return value is 1, the helper will skip the rest of
 *		elements and return. Other return values are not used now.
 *
 *	Return
 *		The number of traversed map elements for success, **-EINVAL** for
 *		invalid **flags**.
 *
 * long bpf_snprintf(char *str, u32 str_size, const char *fmt, u64 *data, u32 data_len)
 *	Description
 *		Outputs a string into the **str** buffer of size **str_size**
 *		based on a format string stored in a read-only map pointed by
 *		**fmt**.
 *
 *		Each format specifier in **fmt** corresponds to one u64 element
 *		in the **data** array. For strings and pointers where pointees
 *		are accessed, only the pointer values are stored in the *data*
 *		array. The *data_len* is the size of *data* in bytes - must be
 *		a multiple of 8.
 *
 *		Formats **%s** and **%p{i,I}{4,6}** require to read kernel
 *		memory. Reading kernel memory may fail due to either invalid
 *		address or valid address but requiring a major memory fault. If
 *		reading kernel memory fails, the string for **%s** will be an
 *		empty string, and the ip address for **%p{i,I}{4,6}** will be 0.
 *		Not returning error to bpf program is consistent with what
 *		**bpf_trace_printk**\ () does for now.
 *
 *	Return
 *		The strictly positive length of the formatted string, including
 *		the trailing zero character. If the return value is greater than
 *		**str_size**, **str** contains a truncated string, guaranteed to
 *		be zero-terminated except when **str_size** is 0.
 *
 *		Or **-EBUSY** if the per-CPU memory copy buffer is busy.
 *
 * long bpf_sys_bpf(u32 cmd, void *attr, u32 attr_size)
 * 	Description
 * 		Execute bpf syscall with given arguments.
 * 	Return
 * 		A syscall result.
 *
 * long bpf_btf_find_by_name_kind(char *name, int name_sz, u32 kind, int flags)
 * 	Description
 * 		Find BTF type with given name and kind in vmlinux BTF or in module's BTFs.
 * 	Return
 * 		Returns btf_id and btf_obj_fd in lower and upper 32 bits.
 *
 * long bpf_sys_close(u32 fd)
 * 	Description
 * 		Execute close syscall for given FD.
 * 	Return
 * 		A syscall result.
 *
 * long bpf_timer_init(struct bpf_timer *timer, struct bpf_map *map, u64 flags)
 *	Description
 *		Initialize the timer.
 *		First 4 bits of *flags* specify clockid.
 *		Only CLOCK_MONOTONIC, CLOCK_REALTIME, CLOCK_BOOTTIME are allowed.
 *		All other bits of *flags* are reserved.
 *		The verifier will reject the program if *timer* is not from
 *		the same *map*.
 *	Return
 *		0 on success.
 *		**-EBUSY** if *timer* is already initialized.
 *		**-EINVAL** if invalid *flags* are passed.
 *		**-EPERM** if *timer* is in a map that doesn't have any user references.
 *		The user space should either hold a file descriptor to a map with timers
 *		or pin such map in bpffs. When map is unpinned or file descriptor is
 *		closed all timers in the map will be cancelled and freed.
 *
 * long bpf_timer_set_callback(struct bpf_timer *timer, void *callback_fn)
 *	Description
 *		Configure the timer to call *callback_fn* static function.
 *	Return
 *		0 on success.
 *		**-EINVAL** if *timer* was not initialized with bpf_timer_init() earlier.
 *		**-EPERM** if *timer* is in a map that doesn't have any user references.
 *		The user space should either hold a file descriptor to a map with timers
 *		or pin such map in bpffs. When map is unpinned or file descriptor is
 *		closed all timers in the map will be cancelled and freed.
 *
 * long bpf_timer_start(struct bpf_timer *timer, u64 nsecs, u64 flags)
 *	Description
 *		Set timer expiration N nanoseconds from the current time. The
 *		configured callback will be invoked in soft irq context on some cpu
 *		and will not repeat unless another bpf_timer_start() is made.
 *		In such case the next invocation can migrate to a different cpu.
 *		Since struct bpf_timer is a field inside map element the map
 *		owns the timer. The bpf_timer_set_callback() will increment refcnt
 *		of BPF program to make sure that callback_fn code stays valid.
 *		When user space reference to a map reaches zero all timers
 *		in a map are cancelled and corresponding program's refcnts are
 *		decremented. This is done to make sure that Ctrl-C of a user
 *		process doesn't leave any timers running. If map is pinned in
 *		bpffs the callback_fn can re-arm itself indefinitely.
 *		bpf_map_update/delete_elem() helpers and user space sys_bpf commands
 *		cancel and free the timer in the given map element.
 *		The map can contain timers that invoke callback_fn-s from different
 *		programs. The same callback_fn can serve different timers from
 *		different maps if key/value layout matches across maps.
 *		Every bpf_timer_set_callback() can have different callback_fn.
 *
<<<<<<< HEAD
=======
 *		*flags* can be one of:
 *
 *		**BPF_F_TIMER_ABS**
 *			Start the timer in absolute expire value instead of the
 *			default relative one.
 *
>>>>>>> eb3cdb58
 *	Return
 *		0 on success.
 *		**-EINVAL** if *timer* was not initialized with bpf_timer_init() earlier
 *		or invalid *flags* are passed.
 *
 * long bpf_timer_cancel(struct bpf_timer *timer)
 *	Description
 *		Cancel the timer and wait for callback_fn to finish if it was running.
 *	Return
 *		0 if the timer was not active.
 *		1 if the timer was active.
 *		**-EINVAL** if *timer* was not initialized with bpf_timer_init() earlier.
 *		**-EDEADLK** if callback_fn tried to call bpf_timer_cancel() on its
 *		own timer which would have led to a deadlock otherwise.
 *
 * u64 bpf_get_func_ip(void *ctx)
 * 	Description
 * 		Get address of the traced function (for tracing and kprobe programs).
 * 	Return
 * 		Address of the traced function.
<<<<<<< HEAD
=======
 * 		0 for kprobes placed within the function (not at the entry).
>>>>>>> eb3cdb58
 *
 * u64 bpf_get_attach_cookie(void *ctx)
 * 	Description
 * 		Get bpf_cookie value provided (optionally) during the program
 * 		attachment. It might be different for each individual
 * 		attachment, even if BPF program itself is the same.
 * 		Expects BPF program context *ctx* as a first argument.
 *
 * 		Supported for the following program types:
 *			- kprobe/uprobe;
 *			- tracepoint;
 *			- perf_event.
 * 	Return
 *		Value specified by user at BPF link creation/attachment time
 *		or 0, if it was not specified.
 *
 * long bpf_task_pt_regs(struct task_struct *task)
 *	Description
 *		Get the struct pt_regs associated with **task**.
 *	Return
 *		A pointer to struct pt_regs.
 *
 * long bpf_get_branch_snapshot(void *entries, u32 size, u64 flags)
 *	Description
 *		Get branch trace from hardware engines like Intel LBR. The
 *		hardware engine is stopped shortly after the helper is
 *		called. Therefore, the user need to filter branch entries
 *		based on the actual use case. To capture branch trace
 *		before the trigger point of the BPF program, the helper
 *		should be called at the beginning of the BPF program.
 *
 *		The data is stored as struct perf_branch_entry into output
 *		buffer *entries*. *size* is the size of *entries* in bytes.
 *		*flags* is reserved for now and must be zero.
 *
 *	Return
 *		On success, number of bytes written to *buf*. On error, a
 *		negative value.
 *
 *		**-EINVAL** if *flags* is not zero.
 *
 *		**-ENOENT** if architecture does not support branch records.
 *
 * long bpf_trace_vprintk(const char *fmt, u32 fmt_size, const void *data, u32 data_len)
 *	Description
 *		Behaves like **bpf_trace_printk**\ () helper, but takes an array of u64
 *		to format and can handle more format args as a result.
 *
 *		Arguments are to be used as in **bpf_seq_printf**\ () helper.
 *	Return
 *		The number of bytes written to the buffer, or a negative error
 *		in case of failure.
 *
 * struct unix_sock *bpf_skc_to_unix_sock(void *sk)
 * 	Description
 *		Dynamically cast a *sk* pointer to a *unix_sock* pointer.
 *	Return
 *		*sk* if casting is valid, or **NULL** otherwise.
 *
 * long bpf_kallsyms_lookup_name(const char *name, int name_sz, int flags, u64 *res)
 *	Description
 *		Get the address of a kernel symbol, returned in *res*. *res* is
 *		set to 0 if the symbol is not found.
 *	Return
 *		On success, zero. On error, a negative value.
 *
 *		**-EINVAL** if *flags* is not zero.
 *
 *		**-EINVAL** if string *name* is not the same size as *name_sz*.
 *
 *		**-ENOENT** if symbol is not found.
 *
 *		**-EPERM** if caller does not have permission to obtain kernel address.
 *
 * long bpf_find_vma(struct task_struct *task, u64 addr, void *callback_fn, void *callback_ctx, u64 flags)
 *	Description
 *		Find vma of *task* that contains *addr*, call *callback_fn*
 *		function with *task*, *vma*, and *callback_ctx*.
 *		The *callback_fn* should be a static function and
 *		the *callback_ctx* should be a pointer to the stack.
 *		The *flags* is used to control certain aspects of the helper.
 *		Currently, the *flags* must be 0.
 *
 *		The expected callback signature is
 *
 *		long (\*callback_fn)(struct task_struct \*task, struct vm_area_struct \*vma, void \*callback_ctx);
 *
 *	Return
 *		0 on success.
 *		**-ENOENT** if *task->mm* is NULL, or no vma contains *addr*.
 *		**-EBUSY** if failed to try lock mmap_lock.
 *		**-EINVAL** for invalid **flags**.
 *
 * long bpf_loop(u32 nr_loops, void *callback_fn, void *callback_ctx, u64 flags)
 *	Description
 *		For **nr_loops**, call **callback_fn** function
 *		with **callback_ctx** as the context parameter.
 *		The **callback_fn** should be a static function and
 *		the **callback_ctx** should be a pointer to the stack.
 *		The **flags** is used to control certain aspects of the helper.
 *		Currently, the **flags** must be 0. Currently, nr_loops is
 *		limited to 1 << 23 (~8 million) loops.
 *
 *		long (\*callback_fn)(u32 index, void \*ctx);
 *
 *		where **index** is the current index in the loop. The index
 *		is zero-indexed.
 *
 *		If **callback_fn** returns 0, the helper will continue to the next
 *		loop. If return value is 1, the helper will skip the rest of
 *		the loops and return. Other return values are not used now,
 *		and will be rejected by the verifier.
 *
 *	Return
 *		The number of loops performed, **-EINVAL** for invalid **flags**,
 *		**-E2BIG** if **nr_loops** exceeds the maximum number of loops.
 *
 * long bpf_strncmp(const char *s1, u32 s1_sz, const char *s2)
 *	Description
 *		Do strncmp() between **s1** and **s2**. **s1** doesn't need
 *		to be null-terminated and **s1_sz** is the maximum storage
 *		size of **s1**. **s2** must be a read-only string.
 *	Return
 *		An integer less than, equal to, or greater than zero
 *		if the first **s1_sz** bytes of **s1** is found to be
 *		less than, to match, or be greater than **s2**.
 *
 * long bpf_get_func_arg(void *ctx, u32 n, u64 *value)
 *	Description
<<<<<<< HEAD
 *		Get **n**-th argument (zero based) of the traced function (for tracing programs)
=======
 *		Get **n**-th argument register (zero based) of the traced function (for tracing programs)
>>>>>>> eb3cdb58
 *		returned in **value**.
 *
 *	Return
 *		0 on success.
<<<<<<< HEAD
 *		**-EINVAL** if n >= arguments count of traced function.
=======
 *		**-EINVAL** if n >= argument register count of traced function.
>>>>>>> eb3cdb58
 *
 * long bpf_get_func_ret(void *ctx, u64 *value)
 *	Description
 *		Get return value of the traced function (for tracing programs)
 *		in **value**.
 *
 *	Return
 *		0 on success.
 *		**-EOPNOTSUPP** for tracing programs other than BPF_TRACE_FEXIT or BPF_MODIFY_RETURN.
 *
 * long bpf_get_func_arg_cnt(void *ctx)
 *	Description
<<<<<<< HEAD
 *		Get number of arguments of the traced function (for tracing programs).
 *
 *	Return
 *		The number of arguments of the traced function.
 *
 * int bpf_get_retval(void)
 *	Description
 *		Get the syscall's return value that will be returned to userspace.
 *
 *		This helper is currently supported by cgroup programs only.
 *	Return
 *		The syscall's return value.
 *
 * int bpf_set_retval(int retval)
 *	Description
 *		Set the syscall's return value that will be returned to userspace.
 *
 *		This helper is currently supported by cgroup programs only.
=======
 *		Get number of registers of the traced function (for tracing programs) where
 *		function arguments are stored in these registers.
 *
 *	Return
 *		The number of argument registers of the traced function.
 *
 * int bpf_get_retval(void)
 *	Description
 *		Get the BPF program's return value that will be returned to the upper layers.
 *
 *		This helper is currently supported by cgroup programs and only by the hooks
 *		where BPF program's return value is returned to the userspace via errno.
 *	Return
 *		The BPF program's return value.
 *
 * int bpf_set_retval(int retval)
 *	Description
 *		Set the BPF program's return value that will be returned to the upper layers.
 *
 *		This helper is currently supported by cgroup programs and only by the hooks
 *		where BPF program's return value is returned to the userspace via errno.
 *
 *		Note that there is the following corner case where the program exports an error
 *		via bpf_set_retval but signals success via 'return 1':
 *
 *			bpf_set_retval(-EPERM);
 *			return 1;
 *
 *		In this case, the BPF program's return value will use helper's -EPERM. This
 *		still holds true for cgroup/bind{4,6} which supports extra 'return 3' success case.
 *
>>>>>>> eb3cdb58
 *	Return
 *		0 on success, or a negative error in case of failure.
 *
 * u64 bpf_xdp_get_buff_len(struct xdp_buff *xdp_md)
 *	Description
 *		Get the total size of a given xdp buff (linear and paged area)
 *	Return
 *		The total size of a given xdp buffer.
 *
 * long bpf_xdp_load_bytes(struct xdp_buff *xdp_md, u32 offset, void *buf, u32 len)
 *	Description
 *		This helper is provided as an easy way to load data from a
 *		xdp buffer. It can be used to load *len* bytes from *offset* from
 *		the frame associated to *xdp_md*, into the buffer pointed by
 *		*buf*.
 *	Return
 *		0 on success, or a negative error in case of failure.
 *
 * long bpf_xdp_store_bytes(struct xdp_buff *xdp_md, u32 offset, void *buf, u32 len)
 *	Description
 *		Store *len* bytes from buffer *buf* into the frame
 *		associated to *xdp_md*, at *offset*.
 *	Return
 *		0 on success, or a negative error in case of failure.
 *
 * long bpf_copy_from_user_task(void *dst, u32 size, const void *user_ptr, struct task_struct *tsk, u64 flags)
 *	Description
 *		Read *size* bytes from user space address *user_ptr* in *tsk*'s
 *		address space, and stores the data in *dst*. *flags* is not
 *		used yet and is provided for future extensibility. This helper
 *		can only be used by sleepable programs.
 *	Return
 *		0 on success, or a negative error in case of failure. On error
 *		*dst* buffer is zeroed out.
 *
 * long bpf_skb_set_tstamp(struct sk_buff *skb, u64 tstamp, u32 tstamp_type)
 *	Description
 *		Change the __sk_buff->tstamp_type to *tstamp_type*
 *		and set *tstamp* to the __sk_buff->tstamp together.
 *
 *		If there is no need to change the __sk_buff->tstamp_type,
 *		the tstamp value can be directly written to __sk_buff->tstamp
 *		instead.
 *
 *		BPF_SKB_TSTAMP_DELIVERY_MONO is the only tstamp that
 *		will be kept during bpf_redirect_*().  A non zero
 *		*tstamp* must be used with the BPF_SKB_TSTAMP_DELIVERY_MONO
 *		*tstamp_type*.
 *
 *		A BPF_SKB_TSTAMP_UNSPEC *tstamp_type* can only be used
 *		with a zero *tstamp*.
 *
 *		Only IPv4 and IPv6 skb->protocol are supported.
 *
 *		This function is most useful when it needs to set a
 *		mono delivery time to __sk_buff->tstamp and then
 *		bpf_redirect_*() to the egress of an iface.  For example,
 *		changing the (rcv) timestamp in __sk_buff->tstamp at
 *		ingress to a mono delivery time and then bpf_redirect_*()
 *		to sch_fq@phy-dev.
 *	Return
 *		0 on success.
 *		**-EINVAL** for invalid input
 *		**-EOPNOTSUPP** for unsupported protocol
 *
 * long bpf_ima_file_hash(struct file *file, void *dst, u32 size)
 *	Description
 *		Returns a calculated IMA hash of the *file*.
 *		If the hash is larger than *size*, then only *size*
 *		bytes will be copied to *dst*
 *	Return
 *		The **hash_algo** is returned on success,
 *		**-EOPNOTSUP** if the hash calculation failed or **-EINVAL** if
 *		invalid arguments are passed.
 *
 * void *bpf_kptr_xchg(void *map_value, void *ptr)
 *	Description
 *		Exchange kptr at pointer *map_value* with *ptr*, and return the
 *		old value. *ptr* can be NULL, otherwise it must be a referenced
 *		pointer which will be released when this helper is called.
 *	Return
 *		The old value of kptr (which can be NULL). The returned pointer
 *		if not NULL, is a reference which must be released using its
 *		corresponding release function, or moved into a BPF map before
 *		program exit.
 *
 * void *bpf_map_lookup_percpu_elem(struct bpf_map *map, const void *key, u32 cpu)
 * 	Description
 * 		Perform a lookup in *percpu map* for an entry associated to
 * 		*key* on *cpu*.
 * 	Return
 * 		Map value associated to *key* on *cpu*, or **NULL** if no entry
 * 		was found or *cpu* is invalid.
 *
 * struct mptcp_sock *bpf_skc_to_mptcp_sock(void *sk)
 *	Description
 *		Dynamically cast a *sk* pointer to a *mptcp_sock* pointer.
 *	Return
 *		*sk* if casting is valid, or **NULL** otherwise.
 *
 * long bpf_dynptr_from_mem(void *data, u32 size, u64 flags, struct bpf_dynptr *ptr)
 *	Description
 *		Get a dynptr to local memory *data*.
 *
 *		*data* must be a ptr to a map value.
 *		The maximum *size* supported is DYNPTR_MAX_SIZE.
 *		*flags* is currently unused.
 *	Return
 *		0 on success, -E2BIG if the size exceeds DYNPTR_MAX_SIZE,
 *		-EINVAL if flags is not 0.
 *
 * long bpf_ringbuf_reserve_dynptr(void *ringbuf, u32 size, u64 flags, struct bpf_dynptr *ptr)
 *	Description
 *		Reserve *size* bytes of payload in a ring buffer *ringbuf*
 *		through the dynptr interface. *flags* must be 0.
 *
 *		Please note that a corresponding bpf_ringbuf_submit_dynptr or
 *		bpf_ringbuf_discard_dynptr must be called on *ptr*, even if the
 *		reservation fails. This is enforced by the verifier.
 *	Return
 *		0 on success, or a negative error in case of failure.
 *
 * void bpf_ringbuf_submit_dynptr(struct bpf_dynptr *ptr, u64 flags)
 *	Description
 *		Submit reserved ring buffer sample, pointed to by *data*,
 *		through the dynptr interface. This is a no-op if the dynptr is
 *		invalid/null.
 *
 *		For more information on *flags*, please see
 *		'bpf_ringbuf_submit'.
 *	Return
 *		Nothing. Always succeeds.
 *
 * void bpf_ringbuf_discard_dynptr(struct bpf_dynptr *ptr, u64 flags)
 *	Description
 *		Discard reserved ring buffer sample through the dynptr
 *		interface. This is a no-op if the dynptr is invalid/null.
 *
 *		For more information on *flags*, please see
 *		'bpf_ringbuf_discard'.
 *	Return
 *		Nothing. Always succeeds.
 *
<<<<<<< HEAD
 * long bpf_dynptr_read(void *dst, u32 len, struct bpf_dynptr *src, u32 offset, u64 flags)
=======
 * long bpf_dynptr_read(void *dst, u32 len, const struct bpf_dynptr *src, u32 offset, u64 flags)
>>>>>>> eb3cdb58
 *	Description
 *		Read *len* bytes from *src* into *dst*, starting from *offset*
 *		into *src*.
 *		*flags* is currently unused.
 *	Return
 *		0 on success, -E2BIG if *offset* + *len* exceeds the length
 *		of *src*'s data, -EINVAL if *src* is an invalid dynptr or if
 *		*flags* is not 0.
 *
<<<<<<< HEAD
 * long bpf_dynptr_write(struct bpf_dynptr *dst, u32 offset, void *src, u32 len, u64 flags)
 *	Description
 *		Write *len* bytes from *src* into *dst*, starting from *offset*
 *		into *dst*.
 *		*flags* is currently unused.
 *	Return
 *		0 on success, -E2BIG if *offset* + *len* exceeds the length
 *		of *dst*'s data, -EINVAL if *dst* is an invalid dynptr or if *dst*
 *		is a read-only dynptr or if *flags* is not 0.
 *
 * void *bpf_dynptr_data(struct bpf_dynptr *ptr, u32 offset, u32 len)
=======
 * long bpf_dynptr_write(const struct bpf_dynptr *dst, u32 offset, void *src, u32 len, u64 flags)
 *	Description
 *		Write *len* bytes from *src* into *dst*, starting from *offset*
 *		into *dst*.
 *
 *		*flags* must be 0 except for skb-type dynptrs.
 *
 *		For skb-type dynptrs:
 *		    *  All data slices of the dynptr are automatically
 *		       invalidated after **bpf_dynptr_write**\ (). This is
 *		       because writing may pull the skb and change the
 *		       underlying packet buffer.
 *
 *		    *  For *flags*, please see the flags accepted by
 *		       **bpf_skb_store_bytes**\ ().
 *	Return
 *		0 on success, -E2BIG if *offset* + *len* exceeds the length
 *		of *dst*'s data, -EINVAL if *dst* is an invalid dynptr or if *dst*
 *		is a read-only dynptr or if *flags* is not correct. For skb-type dynptrs,
 *		other errors correspond to errors returned by **bpf_skb_store_bytes**\ ().
 *
 * void *bpf_dynptr_data(const struct bpf_dynptr *ptr, u32 offset, u32 len)
>>>>>>> eb3cdb58
 *	Description
 *		Get a pointer to the underlying dynptr data.
 *
 *		*len* must be a statically known value. The returned data slice
 *		is invalidated whenever the dynptr is invalidated.
<<<<<<< HEAD
=======
 *
 *		skb and xdp type dynptrs may not use bpf_dynptr_data. They should
 *		instead use bpf_dynptr_slice and bpf_dynptr_slice_rdwr.
>>>>>>> eb3cdb58
 *	Return
 *		Pointer to the underlying dynptr data, NULL if the dynptr is
 *		read-only, if the dynptr is invalid, or if the offset and length
 *		is out of bounds.
<<<<<<< HEAD
 */
#define __BPF_FUNC_MAPPER(FN)		\
	FN(unspec),			\
	FN(map_lookup_elem),		\
	FN(map_update_elem),		\
	FN(map_delete_elem),		\
	FN(probe_read),			\
	FN(ktime_get_ns),		\
	FN(trace_printk),		\
	FN(get_prandom_u32),		\
	FN(get_smp_processor_id),	\
	FN(skb_store_bytes),		\
	FN(l3_csum_replace),		\
	FN(l4_csum_replace),		\
	FN(tail_call),			\
	FN(clone_redirect),		\
	FN(get_current_pid_tgid),	\
	FN(get_current_uid_gid),	\
	FN(get_current_comm),		\
	FN(get_cgroup_classid),		\
	FN(skb_vlan_push),		\
	FN(skb_vlan_pop),		\
	FN(skb_get_tunnel_key),		\
	FN(skb_set_tunnel_key),		\
	FN(perf_event_read),		\
	FN(redirect),			\
	FN(get_route_realm),		\
	FN(perf_event_output),		\
	FN(skb_load_bytes),		\
	FN(get_stackid),		\
	FN(csum_diff),			\
	FN(skb_get_tunnel_opt),		\
	FN(skb_set_tunnel_opt),		\
	FN(skb_change_proto),		\
	FN(skb_change_type),		\
	FN(skb_under_cgroup),		\
	FN(get_hash_recalc),		\
	FN(get_current_task),		\
	FN(probe_write_user),		\
	FN(current_task_under_cgroup),	\
	FN(skb_change_tail),		\
	FN(skb_pull_data),		\
	FN(csum_update),		\
	FN(set_hash_invalid),		\
	FN(get_numa_node_id),		\
	FN(skb_change_head),		\
	FN(xdp_adjust_head),		\
	FN(probe_read_str),		\
	FN(get_socket_cookie),		\
	FN(get_socket_uid),		\
	FN(set_hash),			\
	FN(setsockopt),			\
	FN(skb_adjust_room),		\
	FN(redirect_map),		\
	FN(sk_redirect_map),		\
	FN(sock_map_update),		\
	FN(xdp_adjust_meta),		\
	FN(perf_event_read_value),	\
	FN(perf_prog_read_value),	\
	FN(getsockopt),			\
	FN(override_return),		\
	FN(sock_ops_cb_flags_set),	\
	FN(msg_redirect_map),		\
	FN(msg_apply_bytes),		\
	FN(msg_cork_bytes),		\
	FN(msg_pull_data),		\
	FN(bind),			\
	FN(xdp_adjust_tail),		\
	FN(skb_get_xfrm_state),		\
	FN(get_stack),			\
	FN(skb_load_bytes_relative),	\
	FN(fib_lookup),			\
	FN(sock_hash_update),		\
	FN(msg_redirect_hash),		\
	FN(sk_redirect_hash),		\
	FN(lwt_push_encap),		\
	FN(lwt_seg6_store_bytes),	\
	FN(lwt_seg6_adjust_srh),	\
	FN(lwt_seg6_action),		\
	FN(rc_repeat),			\
	FN(rc_keydown),			\
	FN(skb_cgroup_id),		\
	FN(get_current_cgroup_id),	\
	FN(get_local_storage),		\
	FN(sk_select_reuseport),	\
	FN(skb_ancestor_cgroup_id),	\
	FN(sk_lookup_tcp),		\
	FN(sk_lookup_udp),		\
	FN(sk_release),			\
	FN(map_push_elem),		\
	FN(map_pop_elem),		\
	FN(map_peek_elem),		\
	FN(msg_push_data),		\
	FN(msg_pop_data),		\
	FN(rc_pointer_rel),		\
	FN(spin_lock),			\
	FN(spin_unlock),		\
	FN(sk_fullsock),		\
	FN(tcp_sock),			\
	FN(skb_ecn_set_ce),		\
	FN(get_listener_sock),		\
	FN(skc_lookup_tcp),		\
	FN(tcp_check_syncookie),	\
	FN(sysctl_get_name),		\
	FN(sysctl_get_current_value),	\
	FN(sysctl_get_new_value),	\
	FN(sysctl_set_new_value),	\
	FN(strtol),			\
	FN(strtoul),			\
	FN(sk_storage_get),		\
	FN(sk_storage_delete),		\
	FN(send_signal),		\
	FN(tcp_gen_syncookie),		\
	FN(skb_output),			\
	FN(probe_read_user),		\
	FN(probe_read_kernel),		\
	FN(probe_read_user_str),	\
	FN(probe_read_kernel_str),	\
	FN(tcp_send_ack),		\
	FN(send_signal_thread),		\
	FN(jiffies64),			\
	FN(read_branch_records),	\
	FN(get_ns_current_pid_tgid),	\
	FN(xdp_output),			\
	FN(get_netns_cookie),		\
	FN(get_current_ancestor_cgroup_id),	\
	FN(sk_assign),			\
	FN(ktime_get_boot_ns),		\
	FN(seq_printf),			\
	FN(seq_write),			\
	FN(sk_cgroup_id),		\
	FN(sk_ancestor_cgroup_id),	\
	FN(ringbuf_output),		\
	FN(ringbuf_reserve),		\
	FN(ringbuf_submit),		\
	FN(ringbuf_discard),		\
	FN(ringbuf_query),		\
	FN(csum_level),			\
	FN(skc_to_tcp6_sock),		\
	FN(skc_to_tcp_sock),		\
	FN(skc_to_tcp_timewait_sock),	\
	FN(skc_to_tcp_request_sock),	\
	FN(skc_to_udp6_sock),		\
	FN(get_task_stack),		\
	FN(load_hdr_opt),		\
	FN(store_hdr_opt),		\
	FN(reserve_hdr_opt),		\
	FN(inode_storage_get),		\
	FN(inode_storage_delete),	\
	FN(d_path),			\
	FN(copy_from_user),		\
	FN(snprintf_btf),		\
	FN(seq_printf_btf),		\
	FN(skb_cgroup_classid),		\
	FN(redirect_neigh),		\
	FN(per_cpu_ptr),		\
	FN(this_cpu_ptr),		\
	FN(redirect_peer),		\
	FN(task_storage_get),		\
	FN(task_storage_delete),	\
	FN(get_current_task_btf),	\
	FN(bprm_opts_set),		\
	FN(ktime_get_coarse_ns),	\
	FN(ima_inode_hash),		\
	FN(sock_from_file),		\
	FN(check_mtu),			\
	FN(for_each_map_elem),		\
	FN(snprintf),			\
	FN(sys_bpf),			\
	FN(btf_find_by_name_kind),	\
	FN(sys_close),			\
	FN(timer_init),			\
	FN(timer_set_callback),		\
	FN(timer_start),		\
	FN(timer_cancel),		\
	FN(get_func_ip),		\
	FN(get_attach_cookie),		\
	FN(task_pt_regs),		\
	FN(get_branch_snapshot),	\
	FN(trace_vprintk),		\
	FN(skc_to_unix_sock),		\
	FN(kallsyms_lookup_name),	\
	FN(find_vma),			\
	FN(loop),			\
	FN(strncmp),			\
	FN(get_func_arg),		\
	FN(get_func_ret),		\
	FN(get_func_arg_cnt),		\
	FN(get_retval),			\
	FN(set_retval),			\
	FN(xdp_get_buff_len),		\
	FN(xdp_load_bytes),		\
	FN(xdp_store_bytes),		\
	FN(copy_from_user_task),	\
	FN(skb_set_tstamp),		\
	FN(ima_file_hash),		\
	FN(kptr_xchg),			\
	FN(map_lookup_percpu_elem),     \
	FN(skc_to_mptcp_sock),		\
	FN(dynptr_from_mem),		\
	FN(ringbuf_reserve_dynptr),	\
	FN(ringbuf_submit_dynptr),	\
	FN(ringbuf_discard_dynptr),	\
	FN(dynptr_read),		\
	FN(dynptr_write),		\
	FN(dynptr_data),		\
=======
 *
 * s64 bpf_tcp_raw_gen_syncookie_ipv4(struct iphdr *iph, struct tcphdr *th, u32 th_len)
 *	Description
 *		Try to issue a SYN cookie for the packet with corresponding
 *		IPv4/TCP headers, *iph* and *th*, without depending on a
 *		listening socket.
 *
 *		*iph* points to the IPv4 header.
 *
 *		*th* points to the start of the TCP header, while *th_len*
 *		contains the length of the TCP header (at least
 *		**sizeof**\ (**struct tcphdr**)).
 *	Return
 *		On success, lower 32 bits hold the generated SYN cookie in
 *		followed by 16 bits which hold the MSS value for that cookie,
 *		and the top 16 bits are unused.
 *
 *		On failure, the returned value is one of the following:
 *
 *		**-EINVAL** if *th_len* is invalid.
 *
 * s64 bpf_tcp_raw_gen_syncookie_ipv6(struct ipv6hdr *iph, struct tcphdr *th, u32 th_len)
 *	Description
 *		Try to issue a SYN cookie for the packet with corresponding
 *		IPv6/TCP headers, *iph* and *th*, without depending on a
 *		listening socket.
 *
 *		*iph* points to the IPv6 header.
 *
 *		*th* points to the start of the TCP header, while *th_len*
 *		contains the length of the TCP header (at least
 *		**sizeof**\ (**struct tcphdr**)).
 *	Return
 *		On success, lower 32 bits hold the generated SYN cookie in
 *		followed by 16 bits which hold the MSS value for that cookie,
 *		and the top 16 bits are unused.
 *
 *		On failure, the returned value is one of the following:
 *
 *		**-EINVAL** if *th_len* is invalid.
 *
 *		**-EPROTONOSUPPORT** if CONFIG_IPV6 is not builtin.
 *
 * long bpf_tcp_raw_check_syncookie_ipv4(struct iphdr *iph, struct tcphdr *th)
 *	Description
 *		Check whether *iph* and *th* contain a valid SYN cookie ACK
 *		without depending on a listening socket.
 *
 *		*iph* points to the IPv4 header.
 *
 *		*th* points to the TCP header.
 *	Return
 *		0 if *iph* and *th* are a valid SYN cookie ACK.
 *
 *		On failure, the returned value is one of the following:
 *
 *		**-EACCES** if the SYN cookie is not valid.
 *
 * long bpf_tcp_raw_check_syncookie_ipv6(struct ipv6hdr *iph, struct tcphdr *th)
 *	Description
 *		Check whether *iph* and *th* contain a valid SYN cookie ACK
 *		without depending on a listening socket.
 *
 *		*iph* points to the IPv6 header.
 *
 *		*th* points to the TCP header.
 *	Return
 *		0 if *iph* and *th* are a valid SYN cookie ACK.
 *
 *		On failure, the returned value is one of the following:
 *
 *		**-EACCES** if the SYN cookie is not valid.
 *
 *		**-EPROTONOSUPPORT** if CONFIG_IPV6 is not builtin.
 *
 * u64 bpf_ktime_get_tai_ns(void)
 *	Description
 *		A nonsettable system-wide clock derived from wall-clock time but
 *		ignoring leap seconds.  This clock does not experience
 *		discontinuities and backwards jumps caused by NTP inserting leap
 *		seconds as CLOCK_REALTIME does.
 *
 *		See: **clock_gettime**\ (**CLOCK_TAI**)
 *	Return
 *		Current *ktime*.
 *
 * long bpf_user_ringbuf_drain(struct bpf_map *map, void *callback_fn, void *ctx, u64 flags)
 *	Description
 *		Drain samples from the specified user ring buffer, and invoke
 *		the provided callback for each such sample:
 *
 *		long (\*callback_fn)(const struct bpf_dynptr \*dynptr, void \*ctx);
 *
 *		If **callback_fn** returns 0, the helper will continue to try
 *		and drain the next sample, up to a maximum of
 *		BPF_MAX_USER_RINGBUF_SAMPLES samples. If the return value is 1,
 *		the helper will skip the rest of the samples and return. Other
 *		return values are not used now, and will be rejected by the
 *		verifier.
 *	Return
 *		The number of drained samples if no error was encountered while
 *		draining samples, or 0 if no samples were present in the ring
 *		buffer. If a user-space producer was epoll-waiting on this map,
 *		and at least one sample was drained, they will receive an event
 *		notification notifying them of available space in the ring
 *		buffer. If the BPF_RB_NO_WAKEUP flag is passed to this
 *		function, no wakeup notification will be sent. If the
 *		BPF_RB_FORCE_WAKEUP flag is passed, a wakeup notification will
 *		be sent even if no sample was drained.
 *
 *		On failure, the returned value is one of the following:
 *
 *		**-EBUSY** if the ring buffer is contended, and another calling
 *		context was concurrently draining the ring buffer.
 *
 *		**-EINVAL** if user-space is not properly tracking the ring
 *		buffer due to the producer position not being aligned to 8
 *		bytes, a sample not being aligned to 8 bytes, or the producer
 *		position not matching the advertised length of a sample.
 *
 *		**-E2BIG** if user-space has tried to publish a sample which is
 *		larger than the size of the ring buffer, or which cannot fit
 *		within a struct bpf_dynptr.
 *
 * void *bpf_cgrp_storage_get(struct bpf_map *map, struct cgroup *cgroup, void *value, u64 flags)
 *	Description
 *		Get a bpf_local_storage from the *cgroup*.
 *
 *		Logically, it could be thought of as getting the value from
 *		a *map* with *cgroup* as the **key**.  From this
 *		perspective,  the usage is not much different from
 *		**bpf_map_lookup_elem**\ (*map*, **&**\ *cgroup*) except this
 *		helper enforces the key must be a cgroup struct and the map must also
 *		be a **BPF_MAP_TYPE_CGRP_STORAGE**.
 *
 *		In reality, the local-storage value is embedded directly inside of the
 *		*cgroup* object itself, rather than being located in the
 *		**BPF_MAP_TYPE_CGRP_STORAGE** map. When the local-storage value is
 *		queried for some *map* on a *cgroup* object, the kernel will perform an
 *		O(n) iteration over all of the live local-storage values for that
 *		*cgroup* object until the local-storage value for the *map* is found.
 *
 *		An optional *flags* (**BPF_LOCAL_STORAGE_GET_F_CREATE**) can be
 *		used such that a new bpf_local_storage will be
 *		created if one does not exist.  *value* can be used
 *		together with **BPF_LOCAL_STORAGE_GET_F_CREATE** to specify
 *		the initial value of a bpf_local_storage.  If *value* is
 *		**NULL**, the new bpf_local_storage will be zero initialized.
 *	Return
 *		A bpf_local_storage pointer is returned on success.
 *
 *		**NULL** if not found or there was an error in adding
 *		a new bpf_local_storage.
 *
 * long bpf_cgrp_storage_delete(struct bpf_map *map, struct cgroup *cgroup)
 *	Description
 *		Delete a bpf_local_storage from a *cgroup*.
 *	Return
 *		0 on success.
 *
 *		**-ENOENT** if the bpf_local_storage cannot be found.
 */
#define ___BPF_FUNC_MAPPER(FN, ctx...)			\
	FN(unspec, 0, ##ctx)				\
	FN(map_lookup_elem, 1, ##ctx)			\
	FN(map_update_elem, 2, ##ctx)			\
	FN(map_delete_elem, 3, ##ctx)			\
	FN(probe_read, 4, ##ctx)			\
	FN(ktime_get_ns, 5, ##ctx)			\
	FN(trace_printk, 6, ##ctx)			\
	FN(get_prandom_u32, 7, ##ctx)			\
	FN(get_smp_processor_id, 8, ##ctx)		\
	FN(skb_store_bytes, 9, ##ctx)			\
	FN(l3_csum_replace, 10, ##ctx)			\
	FN(l4_csum_replace, 11, ##ctx)			\
	FN(tail_call, 12, ##ctx)			\
	FN(clone_redirect, 13, ##ctx)			\
	FN(get_current_pid_tgid, 14, ##ctx)		\
	FN(get_current_uid_gid, 15, ##ctx)		\
	FN(get_current_comm, 16, ##ctx)			\
	FN(get_cgroup_classid, 17, ##ctx)		\
	FN(skb_vlan_push, 18, ##ctx)			\
	FN(skb_vlan_pop, 19, ##ctx)			\
	FN(skb_get_tunnel_key, 20, ##ctx)		\
	FN(skb_set_tunnel_key, 21, ##ctx)		\
	FN(perf_event_read, 22, ##ctx)			\
	FN(redirect, 23, ##ctx)				\
	FN(get_route_realm, 24, ##ctx)			\
	FN(perf_event_output, 25, ##ctx)		\
	FN(skb_load_bytes, 26, ##ctx)			\
	FN(get_stackid, 27, ##ctx)			\
	FN(csum_diff, 28, ##ctx)			\
	FN(skb_get_tunnel_opt, 29, ##ctx)		\
	FN(skb_set_tunnel_opt, 30, ##ctx)		\
	FN(skb_change_proto, 31, ##ctx)			\
	FN(skb_change_type, 32, ##ctx)			\
	FN(skb_under_cgroup, 33, ##ctx)			\
	FN(get_hash_recalc, 34, ##ctx)			\
	FN(get_current_task, 35, ##ctx)			\
	FN(probe_write_user, 36, ##ctx)			\
	FN(current_task_under_cgroup, 37, ##ctx)	\
	FN(skb_change_tail, 38, ##ctx)			\
	FN(skb_pull_data, 39, ##ctx)			\
	FN(csum_update, 40, ##ctx)			\
	FN(set_hash_invalid, 41, ##ctx)			\
	FN(get_numa_node_id, 42, ##ctx)			\
	FN(skb_change_head, 43, ##ctx)			\
	FN(xdp_adjust_head, 44, ##ctx)			\
	FN(probe_read_str, 45, ##ctx)			\
	FN(get_socket_cookie, 46, ##ctx)		\
	FN(get_socket_uid, 47, ##ctx)			\
	FN(set_hash, 48, ##ctx)				\
	FN(setsockopt, 49, ##ctx)			\
	FN(skb_adjust_room, 50, ##ctx)			\
	FN(redirect_map, 51, ##ctx)			\
	FN(sk_redirect_map, 52, ##ctx)			\
	FN(sock_map_update, 53, ##ctx)			\
	FN(xdp_adjust_meta, 54, ##ctx)			\
	FN(perf_event_read_value, 55, ##ctx)		\
	FN(perf_prog_read_value, 56, ##ctx)		\
	FN(getsockopt, 57, ##ctx)			\
	FN(override_return, 58, ##ctx)			\
	FN(sock_ops_cb_flags_set, 59, ##ctx)		\
	FN(msg_redirect_map, 60, ##ctx)			\
	FN(msg_apply_bytes, 61, ##ctx)			\
	FN(msg_cork_bytes, 62, ##ctx)			\
	FN(msg_pull_data, 63, ##ctx)			\
	FN(bind, 64, ##ctx)				\
	FN(xdp_adjust_tail, 65, ##ctx)			\
	FN(skb_get_xfrm_state, 66, ##ctx)		\
	FN(get_stack, 67, ##ctx)			\
	FN(skb_load_bytes_relative, 68, ##ctx)		\
	FN(fib_lookup, 69, ##ctx)			\
	FN(sock_hash_update, 70, ##ctx)			\
	FN(msg_redirect_hash, 71, ##ctx)		\
	FN(sk_redirect_hash, 72, ##ctx)			\
	FN(lwt_push_encap, 73, ##ctx)			\
	FN(lwt_seg6_store_bytes, 74, ##ctx)		\
	FN(lwt_seg6_adjust_srh, 75, ##ctx)		\
	FN(lwt_seg6_action, 76, ##ctx)			\
	FN(rc_repeat, 77, ##ctx)			\
	FN(rc_keydown, 78, ##ctx)			\
	FN(skb_cgroup_id, 79, ##ctx)			\
	FN(get_current_cgroup_id, 80, ##ctx)		\
	FN(get_local_storage, 81, ##ctx)		\
	FN(sk_select_reuseport, 82, ##ctx)		\
	FN(skb_ancestor_cgroup_id, 83, ##ctx)		\
	FN(sk_lookup_tcp, 84, ##ctx)			\
	FN(sk_lookup_udp, 85, ##ctx)			\
	FN(sk_release, 86, ##ctx)			\
	FN(map_push_elem, 87, ##ctx)			\
	FN(map_pop_elem, 88, ##ctx)			\
	FN(map_peek_elem, 89, ##ctx)			\
	FN(msg_push_data, 90, ##ctx)			\
	FN(msg_pop_data, 91, ##ctx)			\
	FN(rc_pointer_rel, 92, ##ctx)			\
	FN(spin_lock, 93, ##ctx)			\
	FN(spin_unlock, 94, ##ctx)			\
	FN(sk_fullsock, 95, ##ctx)			\
	FN(tcp_sock, 96, ##ctx)				\
	FN(skb_ecn_set_ce, 97, ##ctx)			\
	FN(get_listener_sock, 98, ##ctx)		\
	FN(skc_lookup_tcp, 99, ##ctx)			\
	FN(tcp_check_syncookie, 100, ##ctx)		\
	FN(sysctl_get_name, 101, ##ctx)			\
	FN(sysctl_get_current_value, 102, ##ctx)	\
	FN(sysctl_get_new_value, 103, ##ctx)		\
	FN(sysctl_set_new_value, 104, ##ctx)		\
	FN(strtol, 105, ##ctx)				\
	FN(strtoul, 106, ##ctx)				\
	FN(sk_storage_get, 107, ##ctx)			\
	FN(sk_storage_delete, 108, ##ctx)		\
	FN(send_signal, 109, ##ctx)			\
	FN(tcp_gen_syncookie, 110, ##ctx)		\
	FN(skb_output, 111, ##ctx)			\
	FN(probe_read_user, 112, ##ctx)			\
	FN(probe_read_kernel, 113, ##ctx)		\
	FN(probe_read_user_str, 114, ##ctx)		\
	FN(probe_read_kernel_str, 115, ##ctx)		\
	FN(tcp_send_ack, 116, ##ctx)			\
	FN(send_signal_thread, 117, ##ctx)		\
	FN(jiffies64, 118, ##ctx)			\
	FN(read_branch_records, 119, ##ctx)		\
	FN(get_ns_current_pid_tgid, 120, ##ctx)		\
	FN(xdp_output, 121, ##ctx)			\
	FN(get_netns_cookie, 122, ##ctx)		\
	FN(get_current_ancestor_cgroup_id, 123, ##ctx)	\
	FN(sk_assign, 124, ##ctx)			\
	FN(ktime_get_boot_ns, 125, ##ctx)		\
	FN(seq_printf, 126, ##ctx)			\
	FN(seq_write, 127, ##ctx)			\
	FN(sk_cgroup_id, 128, ##ctx)			\
	FN(sk_ancestor_cgroup_id, 129, ##ctx)		\
	FN(ringbuf_output, 130, ##ctx)			\
	FN(ringbuf_reserve, 131, ##ctx)			\
	FN(ringbuf_submit, 132, ##ctx)			\
	FN(ringbuf_discard, 133, ##ctx)			\
	FN(ringbuf_query, 134, ##ctx)			\
	FN(csum_level, 135, ##ctx)			\
	FN(skc_to_tcp6_sock, 136, ##ctx)		\
	FN(skc_to_tcp_sock, 137, ##ctx)			\
	FN(skc_to_tcp_timewait_sock, 138, ##ctx)	\
	FN(skc_to_tcp_request_sock, 139, ##ctx)		\
	FN(skc_to_udp6_sock, 140, ##ctx)		\
	FN(get_task_stack, 141, ##ctx)			\
	FN(load_hdr_opt, 142, ##ctx)			\
	FN(store_hdr_opt, 143, ##ctx)			\
	FN(reserve_hdr_opt, 144, ##ctx)			\
	FN(inode_storage_get, 145, ##ctx)		\
	FN(inode_storage_delete, 146, ##ctx)		\
	FN(d_path, 147, ##ctx)				\
	FN(copy_from_user, 148, ##ctx)			\
	FN(snprintf_btf, 149, ##ctx)			\
	FN(seq_printf_btf, 150, ##ctx)			\
	FN(skb_cgroup_classid, 151, ##ctx)		\
	FN(redirect_neigh, 152, ##ctx)			\
	FN(per_cpu_ptr, 153, ##ctx)			\
	FN(this_cpu_ptr, 154, ##ctx)			\
	FN(redirect_peer, 155, ##ctx)			\
	FN(task_storage_get, 156, ##ctx)		\
	FN(task_storage_delete, 157, ##ctx)		\
	FN(get_current_task_btf, 158, ##ctx)		\
	FN(bprm_opts_set, 159, ##ctx)			\
	FN(ktime_get_coarse_ns, 160, ##ctx)		\
	FN(ima_inode_hash, 161, ##ctx)			\
	FN(sock_from_file, 162, ##ctx)			\
	FN(check_mtu, 163, ##ctx)			\
	FN(for_each_map_elem, 164, ##ctx)		\
	FN(snprintf, 165, ##ctx)			\
	FN(sys_bpf, 166, ##ctx)				\
	FN(btf_find_by_name_kind, 167, ##ctx)		\
	FN(sys_close, 168, ##ctx)			\
	FN(timer_init, 169, ##ctx)			\
	FN(timer_set_callback, 170, ##ctx)		\
	FN(timer_start, 171, ##ctx)			\
	FN(timer_cancel, 172, ##ctx)			\
	FN(get_func_ip, 173, ##ctx)			\
	FN(get_attach_cookie, 174, ##ctx)		\
	FN(task_pt_regs, 175, ##ctx)			\
	FN(get_branch_snapshot, 176, ##ctx)		\
	FN(trace_vprintk, 177, ##ctx)			\
	FN(skc_to_unix_sock, 178, ##ctx)		\
	FN(kallsyms_lookup_name, 179, ##ctx)		\
	FN(find_vma, 180, ##ctx)			\
	FN(loop, 181, ##ctx)				\
	FN(strncmp, 182, ##ctx)				\
	FN(get_func_arg, 183, ##ctx)			\
	FN(get_func_ret, 184, ##ctx)			\
	FN(get_func_arg_cnt, 185, ##ctx)		\
	FN(get_retval, 186, ##ctx)			\
	FN(set_retval, 187, ##ctx)			\
	FN(xdp_get_buff_len, 188, ##ctx)		\
	FN(xdp_load_bytes, 189, ##ctx)			\
	FN(xdp_store_bytes, 190, ##ctx)			\
	FN(copy_from_user_task, 191, ##ctx)		\
	FN(skb_set_tstamp, 192, ##ctx)			\
	FN(ima_file_hash, 193, ##ctx)			\
	FN(kptr_xchg, 194, ##ctx)			\
	FN(map_lookup_percpu_elem, 195, ##ctx)		\
	FN(skc_to_mptcp_sock, 196, ##ctx)		\
	FN(dynptr_from_mem, 197, ##ctx)			\
	FN(ringbuf_reserve_dynptr, 198, ##ctx)		\
	FN(ringbuf_submit_dynptr, 199, ##ctx)		\
	FN(ringbuf_discard_dynptr, 200, ##ctx)		\
	FN(dynptr_read, 201, ##ctx)			\
	FN(dynptr_write, 202, ##ctx)			\
	FN(dynptr_data, 203, ##ctx)			\
	FN(tcp_raw_gen_syncookie_ipv4, 204, ##ctx)	\
	FN(tcp_raw_gen_syncookie_ipv6, 205, ##ctx)	\
	FN(tcp_raw_check_syncookie_ipv4, 206, ##ctx)	\
	FN(tcp_raw_check_syncookie_ipv6, 207, ##ctx)	\
	FN(ktime_get_tai_ns, 208, ##ctx)		\
	FN(user_ringbuf_drain, 209, ##ctx)		\
	FN(cgrp_storage_get, 210, ##ctx)		\
	FN(cgrp_storage_delete, 211, ##ctx)		\
>>>>>>> eb3cdb58
	/* */

/* backwards-compatibility macros for users of __BPF_FUNC_MAPPER that don't
 * know or care about integer value that is now passed as second argument
 */
#define __BPF_FUNC_MAPPER_APPLY(name, value, FN) FN(name),
#define __BPF_FUNC_MAPPER(FN) ___BPF_FUNC_MAPPER(__BPF_FUNC_MAPPER_APPLY, FN)

/* integer value in 'imm' field of BPF_CALL instruction selects which helper
 * function eBPF program intends to call
 */
#define __BPF_ENUM_FN(x, y) BPF_FUNC_ ## x = y,
enum bpf_func_id {
	___BPF_FUNC_MAPPER(__BPF_ENUM_FN)
	__BPF_FUNC_MAX_ID,
};
#undef __BPF_ENUM_FN

/* All flags used by eBPF helper functions, placed here. */

/* BPF_FUNC_skb_store_bytes flags. */
enum {
	BPF_F_RECOMPUTE_CSUM		= (1ULL << 0),
	BPF_F_INVALIDATE_HASH		= (1ULL << 1),
};

/* BPF_FUNC_l3_csum_replace and BPF_FUNC_l4_csum_replace flags.
 * First 4 bits are for passing the header field size.
 */
enum {
	BPF_F_HDR_FIELD_MASK		= 0xfULL,
};

/* BPF_FUNC_l4_csum_replace flags. */
enum {
	BPF_F_PSEUDO_HDR		= (1ULL << 4),
	BPF_F_MARK_MANGLED_0		= (1ULL << 5),
	BPF_F_MARK_ENFORCE		= (1ULL << 6),
};

/* BPF_FUNC_clone_redirect and BPF_FUNC_redirect flags. */
enum {
	BPF_F_INGRESS			= (1ULL << 0),
};

/* BPF_FUNC_skb_set_tunnel_key and BPF_FUNC_skb_get_tunnel_key flags. */
enum {
	BPF_F_TUNINFO_IPV6		= (1ULL << 0),
};

/* flags for both BPF_FUNC_get_stackid and BPF_FUNC_get_stack. */
enum {
	BPF_F_SKIP_FIELD_MASK		= 0xffULL,
	BPF_F_USER_STACK		= (1ULL << 8),
/* flags used by BPF_FUNC_get_stackid only. */
	BPF_F_FAST_STACK_CMP		= (1ULL << 9),
	BPF_F_REUSE_STACKID		= (1ULL << 10),
/* flags used by BPF_FUNC_get_stack only. */
	BPF_F_USER_BUILD_ID		= (1ULL << 11),
};

/* BPF_FUNC_skb_set_tunnel_key flags. */
enum {
	BPF_F_ZERO_CSUM_TX		= (1ULL << 1),
	BPF_F_DONT_FRAGMENT		= (1ULL << 2),
	BPF_F_SEQ_NUMBER		= (1ULL << 3),
	BPF_F_NO_TUNNEL_KEY		= (1ULL << 4),
};

/* BPF_FUNC_skb_get_tunnel_key flags. */
enum {
	BPF_F_TUNINFO_FLAGS		= (1ULL << 4),
};

/* BPF_FUNC_perf_event_output, BPF_FUNC_perf_event_read and
 * BPF_FUNC_perf_event_read_value flags.
 */
enum {
	BPF_F_INDEX_MASK		= 0xffffffffULL,
	BPF_F_CURRENT_CPU		= BPF_F_INDEX_MASK,
/* BPF_FUNC_perf_event_output for sk_buff input context. */
	BPF_F_CTXLEN_MASK		= (0xfffffULL << 32),
};

/* Current network namespace */
enum {
	BPF_F_CURRENT_NETNS		= (-1L),
};

/* BPF_FUNC_csum_level level values. */
enum {
	BPF_CSUM_LEVEL_QUERY,
	BPF_CSUM_LEVEL_INC,
	BPF_CSUM_LEVEL_DEC,
	BPF_CSUM_LEVEL_RESET,
};

/* BPF_FUNC_skb_adjust_room flags. */
enum {
	BPF_F_ADJ_ROOM_FIXED_GSO	= (1ULL << 0),
	BPF_F_ADJ_ROOM_ENCAP_L3_IPV4	= (1ULL << 1),
	BPF_F_ADJ_ROOM_ENCAP_L3_IPV6	= (1ULL << 2),
	BPF_F_ADJ_ROOM_ENCAP_L4_GRE	= (1ULL << 3),
	BPF_F_ADJ_ROOM_ENCAP_L4_UDP	= (1ULL << 4),
	BPF_F_ADJ_ROOM_NO_CSUM_RESET	= (1ULL << 5),
	BPF_F_ADJ_ROOM_ENCAP_L2_ETH	= (1ULL << 6),
	BPF_F_ADJ_ROOM_DECAP_L3_IPV4	= (1ULL << 7),
	BPF_F_ADJ_ROOM_DECAP_L3_IPV6	= (1ULL << 8),
};

enum {
	BPF_ADJ_ROOM_ENCAP_L2_MASK	= 0xff,
	BPF_ADJ_ROOM_ENCAP_L2_SHIFT	= 56,
};

#define BPF_F_ADJ_ROOM_ENCAP_L2(len)	(((__u64)len & \
					  BPF_ADJ_ROOM_ENCAP_L2_MASK) \
					 << BPF_ADJ_ROOM_ENCAP_L2_SHIFT)

/* BPF_FUNC_sysctl_get_name flags. */
enum {
	BPF_F_SYSCTL_BASE_NAME		= (1ULL << 0),
};

/* BPF_FUNC_<kernel_obj>_storage_get flags */
enum {
	BPF_LOCAL_STORAGE_GET_F_CREATE	= (1ULL << 0),
	/* BPF_SK_STORAGE_GET_F_CREATE is only kept for backward compatibility
	 * and BPF_LOCAL_STORAGE_GET_F_CREATE must be used instead.
	 */
	BPF_SK_STORAGE_GET_F_CREATE  = BPF_LOCAL_STORAGE_GET_F_CREATE,
};

/* BPF_FUNC_read_branch_records flags. */
enum {
	BPF_F_GET_BRANCH_RECORDS_SIZE	= (1ULL << 0),
};

/* BPF_FUNC_bpf_ringbuf_commit, BPF_FUNC_bpf_ringbuf_discard, and
 * BPF_FUNC_bpf_ringbuf_output flags.
 */
enum {
	BPF_RB_NO_WAKEUP		= (1ULL << 0),
	BPF_RB_FORCE_WAKEUP		= (1ULL << 1),
};

/* BPF_FUNC_bpf_ringbuf_query flags */
enum {
	BPF_RB_AVAIL_DATA = 0,
	BPF_RB_RING_SIZE = 1,
	BPF_RB_CONS_POS = 2,
	BPF_RB_PROD_POS = 3,
};

/* BPF ring buffer constants */
enum {
	BPF_RINGBUF_BUSY_BIT		= (1U << 31),
	BPF_RINGBUF_DISCARD_BIT		= (1U << 30),
	BPF_RINGBUF_HDR_SZ		= 8,
};

/* BPF_FUNC_sk_assign flags in bpf_sk_lookup context. */
enum {
	BPF_SK_LOOKUP_F_REPLACE		= (1ULL << 0),
	BPF_SK_LOOKUP_F_NO_REUSEPORT	= (1ULL << 1),
};

/* Mode for BPF_FUNC_skb_adjust_room helper. */
enum bpf_adj_room_mode {
	BPF_ADJ_ROOM_NET,
	BPF_ADJ_ROOM_MAC,
};

/* Mode for BPF_FUNC_skb_load_bytes_relative helper. */
enum bpf_hdr_start_off {
	BPF_HDR_START_MAC,
	BPF_HDR_START_NET,
};

/* Encapsulation type for BPF_FUNC_lwt_push_encap helper. */
enum bpf_lwt_encap_mode {
	BPF_LWT_ENCAP_SEG6,
	BPF_LWT_ENCAP_SEG6_INLINE,
	BPF_LWT_ENCAP_IP,
};

/* Flags for bpf_bprm_opts_set helper */
enum {
	BPF_F_BPRM_SECUREEXEC	= (1ULL << 0),
};

/* Flags for bpf_redirect_map helper */
enum {
	BPF_F_BROADCAST		= (1ULL << 3),
	BPF_F_EXCLUDE_INGRESS	= (1ULL << 4),
};

#define __bpf_md_ptr(type, name)	\
union {					\
	type name;			\
	__u64 :64;			\
} __attribute__((aligned(8)))

enum {
	BPF_SKB_TSTAMP_UNSPEC,
	BPF_SKB_TSTAMP_DELIVERY_MONO,	/* tstamp has mono delivery time */
	/* For any BPF_SKB_TSTAMP_* that the bpf prog cannot handle,
	 * the bpf prog should handle it like BPF_SKB_TSTAMP_UNSPEC
	 * and try to deduce it by ingress, egress or skb->sk->sk_clockid.
	 */
};

/* user accessible mirror of in-kernel sk_buff.
 * new fields can only be added to the end of this structure
 */
struct __sk_buff {
	__u32 len;
	__u32 pkt_type;
	__u32 mark;
	__u32 queue_mapping;
	__u32 protocol;
	__u32 vlan_present;
	__u32 vlan_tci;
	__u32 vlan_proto;
	__u32 priority;
	__u32 ingress_ifindex;
	__u32 ifindex;
	__u32 tc_index;
	__u32 cb[5];
	__u32 hash;
	__u32 tc_classid;
	__u32 data;
	__u32 data_end;
	__u32 napi_id;

	/* Accessed by BPF_PROG_TYPE_sk_skb types from here to ... */
	__u32 family;
	__u32 remote_ip4;	/* Stored in network byte order */
	__u32 local_ip4;	/* Stored in network byte order */
	__u32 remote_ip6[4];	/* Stored in network byte order */
	__u32 local_ip6[4];	/* Stored in network byte order */
	__u32 remote_port;	/* Stored in network byte order */
	__u32 local_port;	/* stored in host byte order */
	/* ... here. */

	__u32 data_meta;
	__bpf_md_ptr(struct bpf_flow_keys *, flow_keys);
	__u64 tstamp;
	__u32 wire_len;
	__u32 gso_segs;
	__bpf_md_ptr(struct bpf_sock *, sk);
	__u32 gso_size;
	__u8  tstamp_type;
	__u32 :24;		/* Padding, future use. */
	__u64 hwtstamp;
};

struct bpf_tunnel_key {
	__u32 tunnel_id;
	union {
		__u32 remote_ipv4;
		__u32 remote_ipv6[4];
	};
	__u8 tunnel_tos;
	__u8 tunnel_ttl;
	union {
		__u16 tunnel_ext;	/* compat */
		__be16 tunnel_flags;
	};
	__u32 tunnel_label;
	union {
		__u32 local_ipv4;
		__u32 local_ipv6[4];
	};
};

/* user accessible mirror of in-kernel xfrm_state.
 * new fields can only be added to the end of this structure
 */
struct bpf_xfrm_state {
	__u32 reqid;
	__u32 spi;	/* Stored in network byte order */
	__u16 family;
	__u16 ext;	/* Padding, future use. */
	union {
		__u32 remote_ipv4;	/* Stored in network byte order */
		__u32 remote_ipv6[4];	/* Stored in network byte order */
	};
};

/* Generic BPF return codes which all BPF program types may support.
 * The values are binary compatible with their TC_ACT_* counter-part to
 * provide backwards compatibility with existing SCHED_CLS and SCHED_ACT
 * programs.
 *
 * XDP is handled seprately, see XDP_*.
 */
enum bpf_ret_code {
	BPF_OK = 0,
	/* 1 reserved */
	BPF_DROP = 2,
	/* 3-6 reserved */
	BPF_REDIRECT = 7,
	/* >127 are reserved for prog type specific return codes.
	 *
	 * BPF_LWT_REROUTE: used by BPF_PROG_TYPE_LWT_IN and
	 *    BPF_PROG_TYPE_LWT_XMIT to indicate that skb had been
	 *    changed and should be routed based on its new L3 header.
	 *    (This is an L3 redirect, as opposed to L2 redirect
	 *    represented by BPF_REDIRECT above).
	 */
	BPF_LWT_REROUTE = 128,
	/* BPF_FLOW_DISSECTOR_CONTINUE: used by BPF_PROG_TYPE_FLOW_DISSECTOR
	 *   to indicate that no custom dissection was performed, and
	 *   fallback to standard dissector is requested.
	 */
	BPF_FLOW_DISSECTOR_CONTINUE = 129,
};

struct bpf_sock {
	__u32 bound_dev_if;
	__u32 family;
	__u32 type;
	__u32 protocol;
	__u32 mark;
	__u32 priority;
	/* IP address also allows 1 and 2 bytes access */
	__u32 src_ip4;
	__u32 src_ip6[4];
	__u32 src_port;		/* host byte order */
	__be16 dst_port;	/* network byte order */
	__u16 :16;		/* zero padding */
	__u32 dst_ip4;
	__u32 dst_ip6[4];
	__u32 state;
	__s32 rx_queue_mapping;
};

struct bpf_tcp_sock {
	__u32 snd_cwnd;		/* Sending congestion window		*/
	__u32 srtt_us;		/* smoothed round trip time << 3 in usecs */
	__u32 rtt_min;
	__u32 snd_ssthresh;	/* Slow start size threshold		*/
	__u32 rcv_nxt;		/* What we want to receive next		*/
	__u32 snd_nxt;		/* Next sequence we send		*/
	__u32 snd_una;		/* First byte we want an ack for	*/
	__u32 mss_cache;	/* Cached effective mss, not including SACKS */
	__u32 ecn_flags;	/* ECN status bits.			*/
	__u32 rate_delivered;	/* saved rate sample: packets delivered */
	__u32 rate_interval_us;	/* saved rate sample: time elapsed */
	__u32 packets_out;	/* Packets which are "in flight"	*/
	__u32 retrans_out;	/* Retransmitted packets out		*/
	__u32 total_retrans;	/* Total retransmits for entire connection */
	__u32 segs_in;		/* RFC4898 tcpEStatsPerfSegsIn
				 * total number of segments in.
				 */
	__u32 data_segs_in;	/* RFC4898 tcpEStatsPerfDataSegsIn
				 * total number of data segments in.
				 */
	__u32 segs_out;		/* RFC4898 tcpEStatsPerfSegsOut
				 * The total number of segments sent.
				 */
	__u32 data_segs_out;	/* RFC4898 tcpEStatsPerfDataSegsOut
				 * total number of data segments sent.
				 */
	__u32 lost_out;		/* Lost packets			*/
	__u32 sacked_out;	/* SACK'd packets			*/
	__u64 bytes_received;	/* RFC4898 tcpEStatsAppHCThruOctetsReceived
				 * sum(delta(rcv_nxt)), or how many bytes
				 * were acked.
				 */
	__u64 bytes_acked;	/* RFC4898 tcpEStatsAppHCThruOctetsAcked
				 * sum(delta(snd_una)), or how many bytes
				 * were acked.
				 */
	__u32 dsack_dups;	/* RFC4898 tcpEStatsStackDSACKDups
				 * total number of DSACK blocks received
				 */
	__u32 delivered;	/* Total data packets delivered incl. rexmits */
	__u32 delivered_ce;	/* Like the above but only ECE marked packets */
	__u32 icsk_retransmits;	/* Number of unrecovered [RTO] timeouts */
};

struct bpf_sock_tuple {
	union {
		struct {
			__be32 saddr;
			__be32 daddr;
			__be16 sport;
			__be16 dport;
		} ipv4;
		struct {
			__be32 saddr[4];
			__be32 daddr[4];
			__be16 sport;
			__be16 dport;
		} ipv6;
	};
};

struct bpf_xdp_sock {
	__u32 queue_id;
};

#define XDP_PACKET_HEADROOM 256

/* User return codes for XDP prog type.
 * A valid XDP program must return one of these defined values. All other
 * return codes are reserved for future use. Unknown return codes will
 * result in packet drops and a warning via bpf_warn_invalid_xdp_action().
 */
enum xdp_action {
	XDP_ABORTED = 0,
	XDP_DROP,
	XDP_PASS,
	XDP_TX,
	XDP_REDIRECT,
};

/* user accessible metadata for XDP packet hook
 * new fields must be added to the end of this structure
 */
struct xdp_md {
	__u32 data;
	__u32 data_end;
	__u32 data_meta;
	/* Below access go through struct xdp_rxq_info */
	__u32 ingress_ifindex; /* rxq->dev->ifindex */
	__u32 rx_queue_index;  /* rxq->queue_index  */

	__u32 egress_ifindex;  /* txq->dev->ifindex */
};

/* DEVMAP map-value layout
 *
 * The struct data-layout of map-value is a configuration interface.
 * New members can only be added to the end of this structure.
 */
struct bpf_devmap_val {
	__u32 ifindex;   /* device index */
	union {
		int   fd;  /* prog fd on map write */
		__u32 id;  /* prog id on map read */
	} bpf_prog;
};

/* CPUMAP map-value layout
 *
 * The struct data-layout of map-value is a configuration interface.
 * New members can only be added to the end of this structure.
 */
struct bpf_cpumap_val {
	__u32 qsize;	/* queue size to remote target CPU */
	union {
		int   fd;	/* prog fd on map write */
		__u32 id;	/* prog id on map read */
	} bpf_prog;
};

enum sk_action {
	SK_DROP = 0,
	SK_PASS,
};

/* user accessible metadata for SK_MSG packet hook, new fields must
 * be added to the end of this structure
 */
struct sk_msg_md {
	__bpf_md_ptr(void *, data);
	__bpf_md_ptr(void *, data_end);

	__u32 family;
	__u32 remote_ip4;	/* Stored in network byte order */
	__u32 local_ip4;	/* Stored in network byte order */
	__u32 remote_ip6[4];	/* Stored in network byte order */
	__u32 local_ip6[4];	/* Stored in network byte order */
	__u32 remote_port;	/* Stored in network byte order */
	__u32 local_port;	/* stored in host byte order */
	__u32 size;		/* Total size of sk_msg */

	__bpf_md_ptr(struct bpf_sock *, sk); /* current socket */
};

struct sk_reuseport_md {
	/*
	 * Start of directly accessible data. It begins from
	 * the tcp/udp header.
	 */
	__bpf_md_ptr(void *, data);
	/* End of directly accessible data */
	__bpf_md_ptr(void *, data_end);
	/*
	 * Total length of packet (starting from the tcp/udp header).
	 * Note that the directly accessible bytes (data_end - data)
	 * could be less than this "len".  Those bytes could be
	 * indirectly read by a helper "bpf_skb_load_bytes()".
	 */
	__u32 len;
	/*
	 * Eth protocol in the mac header (network byte order). e.g.
	 * ETH_P_IP(0x0800) and ETH_P_IPV6(0x86DD)
	 */
	__u32 eth_protocol;
	__u32 ip_protocol;	/* IP protocol. e.g. IPPROTO_TCP, IPPROTO_UDP */
	__u32 bind_inany;	/* Is sock bound to an INANY address? */
	__u32 hash;		/* A hash of the packet 4 tuples */
	/* When reuse->migrating_sk is NULL, it is selecting a sk for the
	 * new incoming connection request (e.g. selecting a listen sk for
	 * the received SYN in the TCP case).  reuse->sk is one of the sk
	 * in the reuseport group. The bpf prog can use reuse->sk to learn
	 * the local listening ip/port without looking into the skb.
	 *
	 * When reuse->migrating_sk is not NULL, reuse->sk is closed and
	 * reuse->migrating_sk is the socket that needs to be migrated
	 * to another listening socket.  migrating_sk could be a fullsock
	 * sk that is fully established or a reqsk that is in-the-middle
	 * of 3-way handshake.
	 */
	__bpf_md_ptr(struct bpf_sock *, sk);
	__bpf_md_ptr(struct bpf_sock *, migrating_sk);
};

#define BPF_TAG_SIZE	8

struct bpf_prog_info {
	__u32 type;
	__u32 id;
	__u8  tag[BPF_TAG_SIZE];
	__u32 jited_prog_len;
	__u32 xlated_prog_len;
	__aligned_u64 jited_prog_insns;
	__aligned_u64 xlated_prog_insns;
	__u64 load_time;	/* ns since boottime */
	__u32 created_by_uid;
	__u32 nr_map_ids;
	__aligned_u64 map_ids;
	char name[BPF_OBJ_NAME_LEN];
	__u32 ifindex;
	__u32 gpl_compatible:1;
	__u32 :31; /* alignment pad */
	__u64 netns_dev;
	__u64 netns_ino;
	__u32 nr_jited_ksyms;
	__u32 nr_jited_func_lens;
	__aligned_u64 jited_ksyms;
	__aligned_u64 jited_func_lens;
	__u32 btf_id;
	__u32 func_info_rec_size;
	__aligned_u64 func_info;
	__u32 nr_func_info;
	__u32 nr_line_info;
	__aligned_u64 line_info;
	__aligned_u64 jited_line_info;
	__u32 nr_jited_line_info;
	__u32 line_info_rec_size;
	__u32 jited_line_info_rec_size;
	__u32 nr_prog_tags;
	__aligned_u64 prog_tags;
	__u64 run_time_ns;
	__u64 run_cnt;
	__u64 recursion_misses;
	__u32 verified_insns;
<<<<<<< HEAD
=======
	__u32 attach_btf_obj_id;
	__u32 attach_btf_id;
>>>>>>> eb3cdb58
} __attribute__((aligned(8)));

struct bpf_map_info {
	__u32 type;
	__u32 id;
	__u32 key_size;
	__u32 value_size;
	__u32 max_entries;
	__u32 map_flags;
	char  name[BPF_OBJ_NAME_LEN];
	__u32 ifindex;
	__u32 btf_vmlinux_value_type_id;
	__u64 netns_dev;
	__u64 netns_ino;
	__u32 btf_id;
	__u32 btf_key_type_id;
	__u32 btf_value_type_id;
	__u32 :32;	/* alignment pad */
	__u64 map_extra;
} __attribute__((aligned(8)));

struct bpf_btf_info {
	__aligned_u64 btf;
	__u32 btf_size;
	__u32 id;
	__aligned_u64 name;
	__u32 name_len;
	__u32 kernel_btf;
} __attribute__((aligned(8)));

struct bpf_link_info {
	__u32 type;
	__u32 id;
	__u32 prog_id;
	union {
		struct {
			__aligned_u64 tp_name; /* in/out: tp_name buffer ptr */
			__u32 tp_name_len;     /* in/out: tp_name buffer len */
		} raw_tracepoint;
		struct {
			__u32 attach_type;
			__u32 target_obj_id; /* prog_id for PROG_EXT, otherwise btf object id */
			__u32 target_btf_id; /* BTF type id inside the object */
		} tracing;
		struct {
			__u64 cgroup_id;
			__u32 attach_type;
		} cgroup;
		struct {
			__aligned_u64 target_name; /* in/out: target_name buffer ptr */
			__u32 target_name_len;	   /* in/out: target_name buffer len */

			/* If the iter specific field is 32 bits, it can be put
			 * in the first or second union. Otherwise it should be
			 * put in the second union.
			 */
			union {
				struct {
					__u32 map_id;
				} map;
			};
			union {
				struct {
					__u64 cgroup_id;
					__u32 order;
				} cgroup;
				struct {
					__u32 tid;
					__u32 pid;
				} task;
			};
		} iter;
		struct  {
			__u32 netns_ino;
			__u32 attach_type;
		} netns;
		struct {
			__u32 ifindex;
		} xdp;
		struct {
			__u32 map_id;
		} struct_ops;
		struct {
			__u32 pf;
			__u32 hooknum;
			__s32 priority;
			__u32 flags;
		} netfilter;
	};
} __attribute__((aligned(8)));

/* User bpf_sock_addr struct to access socket fields and sockaddr struct passed
 * by user and intended to be used by socket (e.g. to bind to, depends on
 * attach type).
 */
struct bpf_sock_addr {
	__u32 user_family;	/* Allows 4-byte read, but no write. */
	__u32 user_ip4;		/* Allows 1,2,4-byte read and 4-byte write.
				 * Stored in network byte order.
				 */
	__u32 user_ip6[4];	/* Allows 1,2,4,8-byte read and 4,8-byte write.
				 * Stored in network byte order.
				 */
	__u32 user_port;	/* Allows 1,2,4-byte read and 4-byte write.
				 * Stored in network byte order
				 */
	__u32 family;		/* Allows 4-byte read, but no write */
	__u32 type;		/* Allows 4-byte read, but no write */
	__u32 protocol;		/* Allows 4-byte read, but no write */
	__u32 msg_src_ip4;	/* Allows 1,2,4-byte read and 4-byte write.
				 * Stored in network byte order.
				 */
	__u32 msg_src_ip6[4];	/* Allows 1,2,4,8-byte read and 4,8-byte write.
				 * Stored in network byte order.
				 */
	__bpf_md_ptr(struct bpf_sock *, sk);
};

/* User bpf_sock_ops struct to access socket values and specify request ops
 * and their replies.
 * Some of this fields are in network (bigendian) byte order and may need
 * to be converted before use (bpf_ntohl() defined in samples/bpf/bpf_endian.h).
 * New fields can only be added at the end of this structure
 */
struct bpf_sock_ops {
	__u32 op;
	union {
		__u32 args[4];		/* Optionally passed to bpf program */
		__u32 reply;		/* Returned by bpf program	    */
		__u32 replylong[4];	/* Optionally returned by bpf prog  */
	};
	__u32 family;
	__u32 remote_ip4;	/* Stored in network byte order */
	__u32 local_ip4;	/* Stored in network byte order */
	__u32 remote_ip6[4];	/* Stored in network byte order */
	__u32 local_ip6[4];	/* Stored in network byte order */
	__u32 remote_port;	/* Stored in network byte order */
	__u32 local_port;	/* stored in host byte order */
	__u32 is_fullsock;	/* Some TCP fields are only valid if
				 * there is a full socket. If not, the
				 * fields read as zero.
				 */
	__u32 snd_cwnd;
	__u32 srtt_us;		/* Averaged RTT << 3 in usecs */
	__u32 bpf_sock_ops_cb_flags; /* flags defined in uapi/linux/tcp.h */
	__u32 state;
	__u32 rtt_min;
	__u32 snd_ssthresh;
	__u32 rcv_nxt;
	__u32 snd_nxt;
	__u32 snd_una;
	__u32 mss_cache;
	__u32 ecn_flags;
	__u32 rate_delivered;
	__u32 rate_interval_us;
	__u32 packets_out;
	__u32 retrans_out;
	__u32 total_retrans;
	__u32 segs_in;
	__u32 data_segs_in;
	__u32 segs_out;
	__u32 data_segs_out;
	__u32 lost_out;
	__u32 sacked_out;
	__u32 sk_txhash;
	__u64 bytes_received;
	__u64 bytes_acked;
	__bpf_md_ptr(struct bpf_sock *, sk);
	/* [skb_data, skb_data_end) covers the whole TCP header.
	 *
	 * BPF_SOCK_OPS_PARSE_HDR_OPT_CB: The packet received
	 * BPF_SOCK_OPS_HDR_OPT_LEN_CB:   Not useful because the
	 *                                header has not been written.
	 * BPF_SOCK_OPS_WRITE_HDR_OPT_CB: The header and options have
	 *				  been written so far.
	 * BPF_SOCK_OPS_ACTIVE_ESTABLISHED_CB:  The SYNACK that concludes
	 *					the 3WHS.
	 * BPF_SOCK_OPS_PASSIVE_ESTABLISHED_CB: The ACK that concludes
	 *					the 3WHS.
	 *
	 * bpf_load_hdr_opt() can also be used to read a particular option.
	 */
	__bpf_md_ptr(void *, skb_data);
	__bpf_md_ptr(void *, skb_data_end);
	__u32 skb_len;		/* The total length of a packet.
				 * It includes the header, options,
				 * and payload.
				 */
	__u32 skb_tcp_flags;	/* tcp_flags of the header.  It provides
				 * an easy way to check for tcp_flags
				 * without parsing skb_data.
				 *
				 * In particular, the skb_tcp_flags
				 * will still be available in
				 * BPF_SOCK_OPS_HDR_OPT_LEN even though
				 * the outgoing header has not
				 * been written yet.
				 */
	__u64 skb_hwtstamp;
};

/* Definitions for bpf_sock_ops_cb_flags */
enum {
	BPF_SOCK_OPS_RTO_CB_FLAG	= (1<<0),
	BPF_SOCK_OPS_RETRANS_CB_FLAG	= (1<<1),
	BPF_SOCK_OPS_STATE_CB_FLAG	= (1<<2),
	BPF_SOCK_OPS_RTT_CB_FLAG	= (1<<3),
	/* Call bpf for all received TCP headers.  The bpf prog will be
	 * called under sock_ops->op == BPF_SOCK_OPS_PARSE_HDR_OPT_CB
	 *
	 * Please refer to the comment in BPF_SOCK_OPS_PARSE_HDR_OPT_CB
	 * for the header option related helpers that will be useful
	 * to the bpf programs.
	 *
	 * It could be used at the client/active side (i.e. connect() side)
	 * when the server told it that the server was in syncookie
	 * mode and required the active side to resend the bpf-written
	 * options.  The active side can keep writing the bpf-options until
	 * it received a valid packet from the server side to confirm
	 * the earlier packet (and options) has been received.  The later
	 * example patch is using it like this at the active side when the
	 * server is in syncookie mode.
	 *
	 * The bpf prog will usually turn this off in the common cases.
	 */
	BPF_SOCK_OPS_PARSE_ALL_HDR_OPT_CB_FLAG	= (1<<4),
	/* Call bpf when kernel has received a header option that
	 * the kernel cannot handle.  The bpf prog will be called under
	 * sock_ops->op == BPF_SOCK_OPS_PARSE_HDR_OPT_CB.
	 *
	 * Please refer to the comment in BPF_SOCK_OPS_PARSE_HDR_OPT_CB
	 * for the header option related helpers that will be useful
	 * to the bpf programs.
	 */
	BPF_SOCK_OPS_PARSE_UNKNOWN_HDR_OPT_CB_FLAG = (1<<5),
	/* Call bpf when the kernel is writing header options for the
	 * outgoing packet.  The bpf prog will first be called
	 * to reserve space in a skb under
	 * sock_ops->op == BPF_SOCK_OPS_HDR_OPT_LEN_CB.  Then
	 * the bpf prog will be called to write the header option(s)
	 * under sock_ops->op == BPF_SOCK_OPS_WRITE_HDR_OPT_CB.
	 *
	 * Please refer to the comment in BPF_SOCK_OPS_HDR_OPT_LEN_CB
	 * and BPF_SOCK_OPS_WRITE_HDR_OPT_CB for the header option
	 * related helpers that will be useful to the bpf programs.
	 *
	 * The kernel gets its chance to reserve space and write
	 * options first before the BPF program does.
	 */
	BPF_SOCK_OPS_WRITE_HDR_OPT_CB_FLAG = (1<<6),
/* Mask of all currently supported cb flags */
	BPF_SOCK_OPS_ALL_CB_FLAGS       = 0x7F,
};

/* List of known BPF sock_ops operators.
 * New entries can only be added at the end
 */
enum {
	BPF_SOCK_OPS_VOID,
	BPF_SOCK_OPS_TIMEOUT_INIT,	/* Should return SYN-RTO value to use or
					 * -1 if default value should be used
					 */
	BPF_SOCK_OPS_RWND_INIT,		/* Should return initial advertized
					 * window (in packets) or -1 if default
					 * value should be used
					 */
	BPF_SOCK_OPS_TCP_CONNECT_CB,	/* Calls BPF program right before an
					 * active connection is initialized
					 */
	BPF_SOCK_OPS_ACTIVE_ESTABLISHED_CB,	/* Calls BPF program when an
						 * active connection is
						 * established
						 */
	BPF_SOCK_OPS_PASSIVE_ESTABLISHED_CB,	/* Calls BPF program when a
						 * passive connection is
						 * established
						 */
	BPF_SOCK_OPS_NEEDS_ECN,		/* If connection's congestion control
					 * needs ECN
					 */
	BPF_SOCK_OPS_BASE_RTT,		/* Get base RTT. The correct value is
					 * based on the path and may be
					 * dependent on the congestion control
					 * algorithm. In general it indicates
					 * a congestion threshold. RTTs above
					 * this indicate congestion
					 */
	BPF_SOCK_OPS_RTO_CB,		/* Called when an RTO has triggered.
					 * Arg1: value of icsk_retransmits
					 * Arg2: value of icsk_rto
					 * Arg3: whether RTO has expired
					 */
	BPF_SOCK_OPS_RETRANS_CB,	/* Called when skb is retransmitted.
					 * Arg1: sequence number of 1st byte
					 * Arg2: # segments
					 * Arg3: return value of
					 *       tcp_transmit_skb (0 => success)
					 */
	BPF_SOCK_OPS_STATE_CB,		/* Called when TCP changes state.
					 * Arg1: old_state
					 * Arg2: new_state
					 */
	BPF_SOCK_OPS_TCP_LISTEN_CB,	/* Called on listen(2), right after
					 * socket transition to LISTEN state.
					 */
	BPF_SOCK_OPS_RTT_CB,		/* Called on every RTT.
					 */
	BPF_SOCK_OPS_PARSE_HDR_OPT_CB,	/* Parse the header option.
					 * It will be called to handle
					 * the packets received at
					 * an already established
					 * connection.
					 *
					 * sock_ops->skb_data:
					 * Referring to the received skb.
					 * It covers the TCP header only.
					 *
					 * bpf_load_hdr_opt() can also
					 * be used to search for a
					 * particular option.
					 */
	BPF_SOCK_OPS_HDR_OPT_LEN_CB,	/* Reserve space for writing the
					 * header option later in
					 * BPF_SOCK_OPS_WRITE_HDR_OPT_CB.
					 * Arg1: bool want_cookie. (in
					 *       writing SYNACK only)
					 *
					 * sock_ops->skb_data:
					 * Not available because no header has
					 * been	written yet.
					 *
					 * sock_ops->skb_tcp_flags:
					 * The tcp_flags of the
					 * outgoing skb. (e.g. SYN, ACK, FIN).
					 *
					 * bpf_reserve_hdr_opt() should
					 * be used to reserve space.
					 */
	BPF_SOCK_OPS_WRITE_HDR_OPT_CB,	/* Write the header options
					 * Arg1: bool want_cookie. (in
					 *       writing SYNACK only)
					 *
					 * sock_ops->skb_data:
					 * Referring to the outgoing skb.
					 * It covers the TCP header
					 * that has already been written
					 * by the kernel and the
					 * earlier bpf-progs.
					 *
					 * sock_ops->skb_tcp_flags:
					 * The tcp_flags of the outgoing
					 * skb. (e.g. SYN, ACK, FIN).
					 *
					 * bpf_store_hdr_opt() should
					 * be used to write the
					 * option.
					 *
					 * bpf_load_hdr_opt() can also
					 * be used to search for a
					 * particular option that
					 * has already been written
					 * by the kernel or the
					 * earlier bpf-progs.
					 */
};

/* List of TCP states. There is a build check in net/ipv4/tcp.c to detect
 * changes between the TCP and BPF versions. Ideally this should never happen.
 * If it does, we need to add code to convert them before calling
 * the BPF sock_ops function.
 */
enum {
	BPF_TCP_ESTABLISHED = 1,
	BPF_TCP_SYN_SENT,
	BPF_TCP_SYN_RECV,
	BPF_TCP_FIN_WAIT1,
	BPF_TCP_FIN_WAIT2,
	BPF_TCP_TIME_WAIT,
	BPF_TCP_CLOSE,
	BPF_TCP_CLOSE_WAIT,
	BPF_TCP_LAST_ACK,
	BPF_TCP_LISTEN,
	BPF_TCP_CLOSING,	/* Now a valid state */
	BPF_TCP_NEW_SYN_RECV,

	BPF_TCP_MAX_STATES	/* Leave at the end! */
};

enum {
	TCP_BPF_IW		= 1001,	/* Set TCP initial congestion window */
	TCP_BPF_SNDCWND_CLAMP	= 1002,	/* Set sndcwnd_clamp */
	TCP_BPF_DELACK_MAX	= 1003, /* Max delay ack in usecs */
	TCP_BPF_RTO_MIN		= 1004, /* Min delay ack in usecs */
	/* Copy the SYN pkt to optval
	 *
	 * BPF_PROG_TYPE_SOCK_OPS only.  It is similar to the
	 * bpf_getsockopt(TCP_SAVED_SYN) but it does not limit
	 * to only getting from the saved_syn.  It can either get the
	 * syn packet from:
	 *
	 * 1. the just-received SYN packet (only available when writing the
	 *    SYNACK).  It will be useful when it is not necessary to
	 *    save the SYN packet for latter use.  It is also the only way
	 *    to get the SYN during syncookie mode because the syn
	 *    packet cannot be saved during syncookie.
	 *
	 * OR
	 *
	 * 2. the earlier saved syn which was done by
	 *    bpf_setsockopt(TCP_SAVE_SYN).
	 *
	 * The bpf_getsockopt(TCP_BPF_SYN*) option will hide where the
	 * SYN packet is obtained.
	 *
	 * If the bpf-prog does not need the IP[46] header,  the
	 * bpf-prog can avoid parsing the IP header by using
	 * TCP_BPF_SYN.  Otherwise, the bpf-prog can get both
	 * IP[46] and TCP header by using TCP_BPF_SYN_IP.
	 *
	 *      >0: Total number of bytes copied
	 * -ENOSPC: Not enough space in optval. Only optlen number of
	 *          bytes is copied.
	 * -ENOENT: The SYN skb is not available now and the earlier SYN pkt
	 *	    is not saved by setsockopt(TCP_SAVE_SYN).
	 */
	TCP_BPF_SYN		= 1005, /* Copy the TCP header */
	TCP_BPF_SYN_IP		= 1006, /* Copy the IP[46] and TCP header */
	TCP_BPF_SYN_MAC         = 1007, /* Copy the MAC, IP[46], and TCP header */
};

enum {
	BPF_LOAD_HDR_OPT_TCP_SYN = (1ULL << 0),
};

/* args[0] value during BPF_SOCK_OPS_HDR_OPT_LEN_CB and
 * BPF_SOCK_OPS_WRITE_HDR_OPT_CB.
 */
enum {
	BPF_WRITE_HDR_TCP_CURRENT_MSS = 1,	/* Kernel is finding the
						 * total option spaces
						 * required for an established
						 * sk in order to calculate the
						 * MSS.  No skb is actually
						 * sent.
						 */
	BPF_WRITE_HDR_TCP_SYNACK_COOKIE = 2,	/* Kernel is in syncookie mode
						 * when sending a SYN.
						 */
};

struct bpf_perf_event_value {
	__u64 counter;
	__u64 enabled;
	__u64 running;
};

enum {
	BPF_DEVCG_ACC_MKNOD	= (1ULL << 0),
	BPF_DEVCG_ACC_READ	= (1ULL << 1),
	BPF_DEVCG_ACC_WRITE	= (1ULL << 2),
};

enum {
	BPF_DEVCG_DEV_BLOCK	= (1ULL << 0),
	BPF_DEVCG_DEV_CHAR	= (1ULL << 1),
};

struct bpf_cgroup_dev_ctx {
	/* access_type encoded as (BPF_DEVCG_ACC_* << 16) | BPF_DEVCG_DEV_* */
	__u32 access_type;
	__u32 major;
	__u32 minor;
};

struct bpf_raw_tracepoint_args {
	__u64 args[0];
};

/* DIRECT:  Skip the FIB rules and go to FIB table associated with device
 * OUTPUT:  Do lookup from egress perspective; default is ingress
 */
enum {
	BPF_FIB_LOOKUP_DIRECT  = (1U << 0),
	BPF_FIB_LOOKUP_OUTPUT  = (1U << 1),
	BPF_FIB_LOOKUP_SKIP_NEIGH = (1U << 2),
};

enum {
	BPF_FIB_LKUP_RET_SUCCESS,      /* lookup successful */
	BPF_FIB_LKUP_RET_BLACKHOLE,    /* dest is blackholed; can be dropped */
	BPF_FIB_LKUP_RET_UNREACHABLE,  /* dest is unreachable; can be dropped */
	BPF_FIB_LKUP_RET_PROHIBIT,     /* dest not allowed; can be dropped */
	BPF_FIB_LKUP_RET_NOT_FWDED,    /* packet is not forwarded */
	BPF_FIB_LKUP_RET_FWD_DISABLED, /* fwding is not enabled on ingress */
	BPF_FIB_LKUP_RET_UNSUPP_LWT,   /* fwd requires encapsulation */
	BPF_FIB_LKUP_RET_NO_NEIGH,     /* no neighbor entry for nh */
	BPF_FIB_LKUP_RET_FRAG_NEEDED,  /* fragmentation required to fwd */
};

struct bpf_fib_lookup {
	/* input:  network family for lookup (AF_INET, AF_INET6)
	 * output: network family of egress nexthop
	 */
	__u8	family;

	/* set if lookup is to consider L4 data - e.g., FIB rules */
	__u8	l4_protocol;
	__be16	sport;
	__be16	dport;

	union {	/* used for MTU check */
		/* input to lookup */
		__u16	tot_len; /* L3 length from network hdr (iph->tot_len) */

		/* output: MTU value */
		__u16	mtu_result;
	};
	/* input: L3 device index for lookup
	 * output: device index from FIB lookup
	 */
	__u32	ifindex;

	union {
		/* inputs to lookup */
		__u8	tos;		/* AF_INET  */
		__be32	flowinfo;	/* AF_INET6, flow_label + priority */

		/* output: metric of fib result (IPv4/IPv6 only) */
		__u32	rt_metric;
	};

	union {
		__be32		ipv4_src;
		__u32		ipv6_src[4];  /* in6_addr; network order */
	};

	/* input to bpf_fib_lookup, ipv{4,6}_dst is destination address in
	 * network header. output: bpf_fib_lookup sets to gateway address
	 * if FIB lookup returns gateway route
	 */
	union {
		__be32		ipv4_dst;
		__u32		ipv6_dst[4];  /* in6_addr; network order */
	};

	/* output */
	__be16	h_vlan_proto;
	__be16	h_vlan_TCI;
	__u8	smac[6];     /* ETH_ALEN */
	__u8	dmac[6];     /* ETH_ALEN */
};

struct bpf_redir_neigh {
	/* network family for lookup (AF_INET, AF_INET6) */
	__u32 nh_family;
	/* network address of nexthop; skips fib lookup to find gateway */
	union {
		__be32		ipv4_nh;
		__u32		ipv6_nh[4];  /* in6_addr; network order */
	};
};

/* bpf_check_mtu flags*/
enum  bpf_check_mtu_flags {
	BPF_MTU_CHK_SEGS  = (1U << 0),
};

enum bpf_check_mtu_ret {
	BPF_MTU_CHK_RET_SUCCESS,      /* check and lookup successful */
	BPF_MTU_CHK_RET_FRAG_NEEDED,  /* fragmentation required to fwd */
	BPF_MTU_CHK_RET_SEGS_TOOBIG,  /* GSO re-segmentation needed to fwd */
};

enum bpf_task_fd_type {
	BPF_FD_TYPE_RAW_TRACEPOINT,	/* tp name */
	BPF_FD_TYPE_TRACEPOINT,		/* tp name */
	BPF_FD_TYPE_KPROBE,		/* (symbol + offset) or addr */
	BPF_FD_TYPE_KRETPROBE,		/* (symbol + offset) or addr */
	BPF_FD_TYPE_UPROBE,		/* filename + offset */
	BPF_FD_TYPE_URETPROBE,		/* filename + offset */
};

enum {
	BPF_FLOW_DISSECTOR_F_PARSE_1ST_FRAG		= (1U << 0),
	BPF_FLOW_DISSECTOR_F_STOP_AT_FLOW_LABEL		= (1U << 1),
	BPF_FLOW_DISSECTOR_F_STOP_AT_ENCAP		= (1U << 2),
};

struct bpf_flow_keys {
	__u16	nhoff;
	__u16	thoff;
	__u16	addr_proto;			/* ETH_P_* of valid addrs */
	__u8	is_frag;
	__u8	is_first_frag;
	__u8	is_encap;
	__u8	ip_proto;
	__be16	n_proto;
	__be16	sport;
	__be16	dport;
	union {
		struct {
			__be32	ipv4_src;
			__be32	ipv4_dst;
		};
		struct {
			__u32	ipv6_src[4];	/* in6_addr; network order */
			__u32	ipv6_dst[4];	/* in6_addr; network order */
		};
	};
	__u32	flags;
	__be32	flow_label;
};

struct bpf_func_info {
	__u32	insn_off;
	__u32	type_id;
};

#define BPF_LINE_INFO_LINE_NUM(line_col)	((line_col) >> 10)
#define BPF_LINE_INFO_LINE_COL(line_col)	((line_col) & 0x3ff)

struct bpf_line_info {
	__u32	insn_off;
	__u32	file_name_off;
	__u32	line_off;
	__u32	line_col;
};

struct bpf_spin_lock {
	__u32	val;
};

struct bpf_timer {
	__u64 :64;
	__u64 :64;
} __attribute__((aligned(8)));

struct bpf_dynptr {
	__u64 :64;
	__u64 :64;
} __attribute__((aligned(8)));

<<<<<<< HEAD
=======
struct bpf_list_head {
	__u64 :64;
	__u64 :64;
} __attribute__((aligned(8)));

struct bpf_list_node {
	__u64 :64;
	__u64 :64;
} __attribute__((aligned(8)));

struct bpf_rb_root {
	__u64 :64;
	__u64 :64;
} __attribute__((aligned(8)));

struct bpf_rb_node {
	__u64 :64;
	__u64 :64;
	__u64 :64;
} __attribute__((aligned(8)));

struct bpf_refcount {
	__u32 :32;
} __attribute__((aligned(4)));

>>>>>>> eb3cdb58
struct bpf_sysctl {
	__u32	write;		/* Sysctl is being read (= 0) or written (= 1).
				 * Allows 1,2,4-byte read, but no write.
				 */
	__u32	file_pos;	/* Sysctl file position to read from, write to.
				 * Allows 1,2,4-byte read an 4-byte write.
				 */
};

struct bpf_sockopt {
	__bpf_md_ptr(struct bpf_sock *, sk);
	__bpf_md_ptr(void *, optval);
	__bpf_md_ptr(void *, optval_end);

	__s32	level;
	__s32	optname;
	__s32	optlen;
	__s32	retval;
};

struct bpf_pidns_info {
	__u32 pid;
	__u32 tgid;
};

/* User accessible data for SK_LOOKUP programs. Add new fields at the end. */
struct bpf_sk_lookup {
	union {
		__bpf_md_ptr(struct bpf_sock *, sk); /* Selected socket */
		__u64 cookie; /* Non-zero if socket was selected in PROG_TEST_RUN */
	};

	__u32 family;		/* Protocol family (AF_INET, AF_INET6) */
	__u32 protocol;		/* IP protocol (IPPROTO_TCP, IPPROTO_UDP) */
	__u32 remote_ip4;	/* Network byte order */
	__u32 remote_ip6[4];	/* Network byte order */
	__be16 remote_port;	/* Network byte order */
	__u16 :16;		/* Zero padding */
	__u32 local_ip4;	/* Network byte order */
	__u32 local_ip6[4];	/* Network byte order */
	__u32 local_port;	/* Host byte order */
	__u32 ingress_ifindex;		/* The arriving interface. Determined by inet_iif. */
};

/*
 * struct btf_ptr is used for typed pointer representation; the
 * type id is used to render the pointer data as the appropriate type
 * via the bpf_snprintf_btf() helper described above.  A flags field -
 * potentially to specify additional details about the BTF pointer
 * (rather than its mode of display) - is included for future use.
 * Display flags - BTF_F_* - are passed to bpf_snprintf_btf separately.
 */
struct btf_ptr {
	void *ptr;
	__u32 type_id;
	__u32 flags;		/* BTF ptr flags; unused at present. */
};

/*
 * Flags to control bpf_snprintf_btf() behaviour.
 *     - BTF_F_COMPACT: no formatting around type information
 *     - BTF_F_NONAME: no struct/union member names/types
 *     - BTF_F_PTR_RAW: show raw (unobfuscated) pointer values;
 *       equivalent to %px.
 *     - BTF_F_ZERO: show zero-valued struct/union members; they
 *       are not displayed by default
 */
enum {
	BTF_F_COMPACT	=	(1ULL << 0),
	BTF_F_NONAME	=	(1ULL << 1),
	BTF_F_PTR_RAW	=	(1ULL << 2),
	BTF_F_ZERO	=	(1ULL << 3),
};

/* bpf_core_relo_kind encodes which aspect of captured field/type/enum value
 * has to be adjusted by relocations. It is emitted by llvm and passed to
 * libbpf and later to the kernel.
 */
enum bpf_core_relo_kind {
	BPF_CORE_FIELD_BYTE_OFFSET = 0,      /* field byte offset */
	BPF_CORE_FIELD_BYTE_SIZE = 1,        /* field size in bytes */
	BPF_CORE_FIELD_EXISTS = 2,           /* field existence in target kernel */
	BPF_CORE_FIELD_SIGNED = 3,           /* field signedness (0 - unsigned, 1 - signed) */
	BPF_CORE_FIELD_LSHIFT_U64 = 4,       /* bitfield-specific left bitshift */
	BPF_CORE_FIELD_RSHIFT_U64 = 5,       /* bitfield-specific right bitshift */
	BPF_CORE_TYPE_ID_LOCAL = 6,          /* type ID in local BPF object */
	BPF_CORE_TYPE_ID_TARGET = 7,         /* type ID in target kernel */
	BPF_CORE_TYPE_EXISTS = 8,            /* type existence in target kernel */
	BPF_CORE_TYPE_SIZE = 9,              /* type size in bytes */
	BPF_CORE_ENUMVAL_EXISTS = 10,        /* enum value existence in target kernel */
	BPF_CORE_ENUMVAL_VALUE = 11,         /* enum value integer value */
<<<<<<< HEAD
=======
	BPF_CORE_TYPE_MATCHES = 12,          /* type match in target kernel */
>>>>>>> eb3cdb58
};

/*
 * "struct bpf_core_relo" is used to pass relocation data form LLVM to libbpf
 * and from libbpf to the kernel.
 *
 * CO-RE relocation captures the following data:
 * - insn_off - instruction offset (in bytes) within a BPF program that needs
 *   its insn->imm field to be relocated with actual field info;
 * - type_id - BTF type ID of the "root" (containing) entity of a relocatable
 *   type or field;
 * - access_str_off - offset into corresponding .BTF string section. String
 *   interpretation depends on specific relocation kind:
 *     - for field-based relocations, string encodes an accessed field using
 *       a sequence of field and array indices, separated by colon (:). It's
 *       conceptually very close to LLVM's getelementptr ([0]) instruction's
 *       arguments for identifying offset to a field.
 *     - for type-based relocations, strings is expected to be just "0";
 *     - for enum value-based relocations, string contains an index of enum
 *       value within its enum type;
 * - kind - one of enum bpf_core_relo_kind;
 *
 * Example:
 *   struct sample {
 *       int a;
 *       struct {
 *           int b[10];
 *       };
 *   };
 *
 *   struct sample *s = ...;
 *   int *x = &s->a;     // encoded as "0:0" (a is field #0)
 *   int *y = &s->b[5];  // encoded as "0:1:0:5" (anon struct is field #1,
 *                       // b is field #0 inside anon struct, accessing elem #5)
 *   int *z = &s[10]->b; // encoded as "10:1" (ptr is used as an array)
 *
 * type_id for all relocs in this example will capture BTF type id of
 * `struct sample`.
 *
 * Such relocation is emitted when using __builtin_preserve_access_index()
 * Clang built-in, passing expression that captures field address, e.g.:
 *
 * bpf_probe_read(&dst, sizeof(dst),
 *		  __builtin_preserve_access_index(&src->a.b.c));
 *
 * In this case Clang will emit field relocation recording necessary data to
 * be able to find offset of embedded `a.b.c` field within `src` struct.
 *
 * [0] https://llvm.org/docs/LangRef.html#getelementptr-instruction
 */
struct bpf_core_relo {
	__u32 insn_off;
	__u32 type_id;
	__u32 access_str_off;
	enum bpf_core_relo_kind kind;
};

<<<<<<< HEAD
=======
/*
 * Flags to control bpf_timer_start() behaviour.
 *     - BPF_F_TIMER_ABS: Timeout passed is absolute time, by default it is
 *       relative to current time.
 */
enum {
	BPF_F_TIMER_ABS = (1ULL << 0),
};

/* BPF numbers iterator state */
struct bpf_iter_num {
	/* opaque iterator state; having __u64 here allows to preserve correct
	 * alignment requirements in vmlinux.h, generated from BTF
	 */
	__u64 __opaque[1];
} __attribute__((aligned(8)));

>>>>>>> eb3cdb58
#endif /* _UAPI__LINUX_BPF_H__ */<|MERGE_RESOLUTION|>--- conflicted
+++ resolved
@@ -85,8 +85,6 @@
 struct bpf_cgroup_storage_key {
 	__u64	cgroup_inode_id;	/* cgroup inode id */
 	__u32	attach_type;		/* program attach type (enum bpf_attach_type) */
-<<<<<<< HEAD
-=======
 };
 
 enum bpf_cgroup_iter_order {
@@ -95,7 +93,6 @@
 	BPF_CGROUP_ITER_DESCENDANTS_PRE,	/* walk descendants in pre-order. */
 	BPF_CGROUP_ITER_DESCENDANTS_POST,	/* walk descendants in post-order. */
 	BPF_CGROUP_ITER_ANCESTORS_UP,		/* walk ancestors upward. */
->>>>>>> eb3cdb58
 };
 
 union bpf_iter_link_info {
@@ -944,11 +941,8 @@
 	BPF_MAP_TYPE_INODE_STORAGE,
 	BPF_MAP_TYPE_TASK_STORAGE,
 	BPF_MAP_TYPE_BLOOM_FILTER,
-<<<<<<< HEAD
-=======
 	BPF_MAP_TYPE_USER_RINGBUF,
 	BPF_MAP_TYPE_CGRP_STORAGE,
->>>>>>> eb3cdb58
 };
 
 /* Note that tracing related programs such as
@@ -1039,12 +1033,9 @@
 	BPF_SK_REUSEPORT_SELECT_OR_MIGRATE,
 	BPF_PERF_EVENT,
 	BPF_TRACE_KPROBE_MULTI,
-<<<<<<< HEAD
-=======
 	BPF_LSM_CGROUP,
 	BPF_STRUCT_OPS,
 	BPF_NETFILTER,
->>>>>>> eb3cdb58
 	__MAX_BPF_ATTACH_TYPE
 };
 
@@ -1061,10 +1052,7 @@
 	BPF_LINK_TYPE_PERF_EVENT = 7,
 	BPF_LINK_TYPE_KPROBE_MULTI = 8,
 	BPF_LINK_TYPE_STRUCT_OPS = 9,
-<<<<<<< HEAD
-=======
 	BPF_LINK_TYPE_NETFILTER = 10,
->>>>>>> eb3cdb58
 
 	MAX_BPF_LINK_TYPE,
 };
@@ -1172,14 +1160,11 @@
  */
 #define BPF_F_XDP_HAS_FRAGS	(1U << 5)
 
-<<<<<<< HEAD
-=======
 /* If BPF_F_XDP_DEV_BOUND_ONLY is used in BPF_PROG_LOAD command, the loaded
  * program becomes device-bound but can access XDP metadata.
  */
 #define BPF_F_XDP_DEV_BOUND_ONLY	(1U << 6)
 
->>>>>>> eb3cdb58
 /* link_create.kprobe_multi.flags used in LINK_CREATE command for
  * BPF_TRACE_KPROBE_MULTI attach type to create return probe.
  */
@@ -1425,14 +1410,11 @@
 		__aligned_u64	fd_array;	/* array of FDs */
 		__aligned_u64	core_relos;
 		__u32		core_relo_rec_size; /* sizeof(struct bpf_core_relo) */
-<<<<<<< HEAD
-=======
 		/* output: actual total log contents size (including termintaing zero).
 		 * It could be both larger than original log_size (if log was
 		 * truncated), or smaller (if log buffer wasn't filled completely).
 		 */
 		__u32		log_true_size;
->>>>>>> eb3cdb58
 	};
 
 	struct { /* anonymous struct used by BPF_OBJ_* commands */
@@ -1581,15 +1563,12 @@
 				 */
 				__u64		cookie;
 			} tracing;
-<<<<<<< HEAD
-=======
 			struct {
 				__u32		pf;
 				__u32		hooknum;
 				__s32		priority;
 				__u32		flags;
 			} netfilter;
->>>>>>> eb3cdb58
 		};
 	} link_create;
 
@@ -5027,15 +5006,12 @@
  *		different maps if key/value layout matches across maps.
  *		Every bpf_timer_set_callback() can have different callback_fn.
  *
-<<<<<<< HEAD
-=======
  *		*flags* can be one of:
  *
  *		**BPF_F_TIMER_ABS**
  *			Start the timer in absolute expire value instead of the
  *			default relative one.
  *
->>>>>>> eb3cdb58
  *	Return
  *		0 on success.
  *		**-EINVAL** if *timer* was not initialized with bpf_timer_init() earlier
@@ -5056,10 +5032,7 @@
  * 		Get address of the traced function (for tracing and kprobe programs).
  * 	Return
  * 		Address of the traced function.
-<<<<<<< HEAD
-=======
  * 		0 for kprobes placed within the function (not at the entry).
->>>>>>> eb3cdb58
  *
  * u64 bpf_get_attach_cookie(void *ctx)
  * 	Description
@@ -5189,20 +5162,12 @@
  *
  * long bpf_get_func_arg(void *ctx, u32 n, u64 *value)
  *	Description
-<<<<<<< HEAD
- *		Get **n**-th argument (zero based) of the traced function (for tracing programs)
-=======
  *		Get **n**-th argument register (zero based) of the traced function (for tracing programs)
->>>>>>> eb3cdb58
  *		returned in **value**.
  *
  *	Return
  *		0 on success.
-<<<<<<< HEAD
- *		**-EINVAL** if n >= arguments count of traced function.
-=======
  *		**-EINVAL** if n >= argument register count of traced function.
->>>>>>> eb3cdb58
  *
  * long bpf_get_func_ret(void *ctx, u64 *value)
  *	Description
@@ -5215,26 +5180,6 @@
  *
  * long bpf_get_func_arg_cnt(void *ctx)
  *	Description
-<<<<<<< HEAD
- *		Get number of arguments of the traced function (for tracing programs).
- *
- *	Return
- *		The number of arguments of the traced function.
- *
- * int bpf_get_retval(void)
- *	Description
- *		Get the syscall's return value that will be returned to userspace.
- *
- *		This helper is currently supported by cgroup programs only.
- *	Return
- *		The syscall's return value.
- *
- * int bpf_set_retval(int retval)
- *	Description
- *		Set the syscall's return value that will be returned to userspace.
- *
- *		This helper is currently supported by cgroup programs only.
-=======
  *		Get number of registers of the traced function (for tracing programs) where
  *		function arguments are stored in these registers.
  *
@@ -5266,7 +5211,6 @@
  *		In this case, the BPF program's return value will use helper's -EPERM. This
  *		still holds true for cgroup/bind{4,6} which supports extra 'return 3' success case.
  *
->>>>>>> eb3cdb58
  *	Return
  *		0 on success, or a negative error in case of failure.
  *
@@ -5410,11 +5354,7 @@
  *	Return
  *		Nothing. Always succeeds.
  *
-<<<<<<< HEAD
- * long bpf_dynptr_read(void *dst, u32 len, struct bpf_dynptr *src, u32 offset, u64 flags)
-=======
  * long bpf_dynptr_read(void *dst, u32 len, const struct bpf_dynptr *src, u32 offset, u64 flags)
->>>>>>> eb3cdb58
  *	Description
  *		Read *len* bytes from *src* into *dst*, starting from *offset*
  *		into *src*.
@@ -5424,19 +5364,6 @@
  *		of *src*'s data, -EINVAL if *src* is an invalid dynptr or if
  *		*flags* is not 0.
  *
-<<<<<<< HEAD
- * long bpf_dynptr_write(struct bpf_dynptr *dst, u32 offset, void *src, u32 len, u64 flags)
- *	Description
- *		Write *len* bytes from *src* into *dst*, starting from *offset*
- *		into *dst*.
- *		*flags* is currently unused.
- *	Return
- *		0 on success, -E2BIG if *offset* + *len* exceeds the length
- *		of *dst*'s data, -EINVAL if *dst* is an invalid dynptr or if *dst*
- *		is a read-only dynptr or if *flags* is not 0.
- *
- * void *bpf_dynptr_data(struct bpf_dynptr *ptr, u32 offset, u32 len)
-=======
  * long bpf_dynptr_write(const struct bpf_dynptr *dst, u32 offset, void *src, u32 len, u64 flags)
  *	Description
  *		Write *len* bytes from *src* into *dst*, starting from *offset*
@@ -5459,230 +5386,18 @@
  *		other errors correspond to errors returned by **bpf_skb_store_bytes**\ ().
  *
  * void *bpf_dynptr_data(const struct bpf_dynptr *ptr, u32 offset, u32 len)
->>>>>>> eb3cdb58
  *	Description
  *		Get a pointer to the underlying dynptr data.
  *
  *		*len* must be a statically known value. The returned data slice
  *		is invalidated whenever the dynptr is invalidated.
-<<<<<<< HEAD
-=======
  *
  *		skb and xdp type dynptrs may not use bpf_dynptr_data. They should
  *		instead use bpf_dynptr_slice and bpf_dynptr_slice_rdwr.
->>>>>>> eb3cdb58
  *	Return
  *		Pointer to the underlying dynptr data, NULL if the dynptr is
  *		read-only, if the dynptr is invalid, or if the offset and length
  *		is out of bounds.
-<<<<<<< HEAD
- */
-#define __BPF_FUNC_MAPPER(FN)		\
-	FN(unspec),			\
-	FN(map_lookup_elem),		\
-	FN(map_update_elem),		\
-	FN(map_delete_elem),		\
-	FN(probe_read),			\
-	FN(ktime_get_ns),		\
-	FN(trace_printk),		\
-	FN(get_prandom_u32),		\
-	FN(get_smp_processor_id),	\
-	FN(skb_store_bytes),		\
-	FN(l3_csum_replace),		\
-	FN(l4_csum_replace),		\
-	FN(tail_call),			\
-	FN(clone_redirect),		\
-	FN(get_current_pid_tgid),	\
-	FN(get_current_uid_gid),	\
-	FN(get_current_comm),		\
-	FN(get_cgroup_classid),		\
-	FN(skb_vlan_push),		\
-	FN(skb_vlan_pop),		\
-	FN(skb_get_tunnel_key),		\
-	FN(skb_set_tunnel_key),		\
-	FN(perf_event_read),		\
-	FN(redirect),			\
-	FN(get_route_realm),		\
-	FN(perf_event_output),		\
-	FN(skb_load_bytes),		\
-	FN(get_stackid),		\
-	FN(csum_diff),			\
-	FN(skb_get_tunnel_opt),		\
-	FN(skb_set_tunnel_opt),		\
-	FN(skb_change_proto),		\
-	FN(skb_change_type),		\
-	FN(skb_under_cgroup),		\
-	FN(get_hash_recalc),		\
-	FN(get_current_task),		\
-	FN(probe_write_user),		\
-	FN(current_task_under_cgroup),	\
-	FN(skb_change_tail),		\
-	FN(skb_pull_data),		\
-	FN(csum_update),		\
-	FN(set_hash_invalid),		\
-	FN(get_numa_node_id),		\
-	FN(skb_change_head),		\
-	FN(xdp_adjust_head),		\
-	FN(probe_read_str),		\
-	FN(get_socket_cookie),		\
-	FN(get_socket_uid),		\
-	FN(set_hash),			\
-	FN(setsockopt),			\
-	FN(skb_adjust_room),		\
-	FN(redirect_map),		\
-	FN(sk_redirect_map),		\
-	FN(sock_map_update),		\
-	FN(xdp_adjust_meta),		\
-	FN(perf_event_read_value),	\
-	FN(perf_prog_read_value),	\
-	FN(getsockopt),			\
-	FN(override_return),		\
-	FN(sock_ops_cb_flags_set),	\
-	FN(msg_redirect_map),		\
-	FN(msg_apply_bytes),		\
-	FN(msg_cork_bytes),		\
-	FN(msg_pull_data),		\
-	FN(bind),			\
-	FN(xdp_adjust_tail),		\
-	FN(skb_get_xfrm_state),		\
-	FN(get_stack),			\
-	FN(skb_load_bytes_relative),	\
-	FN(fib_lookup),			\
-	FN(sock_hash_update),		\
-	FN(msg_redirect_hash),		\
-	FN(sk_redirect_hash),		\
-	FN(lwt_push_encap),		\
-	FN(lwt_seg6_store_bytes),	\
-	FN(lwt_seg6_adjust_srh),	\
-	FN(lwt_seg6_action),		\
-	FN(rc_repeat),			\
-	FN(rc_keydown),			\
-	FN(skb_cgroup_id),		\
-	FN(get_current_cgroup_id),	\
-	FN(get_local_storage),		\
-	FN(sk_select_reuseport),	\
-	FN(skb_ancestor_cgroup_id),	\
-	FN(sk_lookup_tcp),		\
-	FN(sk_lookup_udp),		\
-	FN(sk_release),			\
-	FN(map_push_elem),		\
-	FN(map_pop_elem),		\
-	FN(map_peek_elem),		\
-	FN(msg_push_data),		\
-	FN(msg_pop_data),		\
-	FN(rc_pointer_rel),		\
-	FN(spin_lock),			\
-	FN(spin_unlock),		\
-	FN(sk_fullsock),		\
-	FN(tcp_sock),			\
-	FN(skb_ecn_set_ce),		\
-	FN(get_listener_sock),		\
-	FN(skc_lookup_tcp),		\
-	FN(tcp_check_syncookie),	\
-	FN(sysctl_get_name),		\
-	FN(sysctl_get_current_value),	\
-	FN(sysctl_get_new_value),	\
-	FN(sysctl_set_new_value),	\
-	FN(strtol),			\
-	FN(strtoul),			\
-	FN(sk_storage_get),		\
-	FN(sk_storage_delete),		\
-	FN(send_signal),		\
-	FN(tcp_gen_syncookie),		\
-	FN(skb_output),			\
-	FN(probe_read_user),		\
-	FN(probe_read_kernel),		\
-	FN(probe_read_user_str),	\
-	FN(probe_read_kernel_str),	\
-	FN(tcp_send_ack),		\
-	FN(send_signal_thread),		\
-	FN(jiffies64),			\
-	FN(read_branch_records),	\
-	FN(get_ns_current_pid_tgid),	\
-	FN(xdp_output),			\
-	FN(get_netns_cookie),		\
-	FN(get_current_ancestor_cgroup_id),	\
-	FN(sk_assign),			\
-	FN(ktime_get_boot_ns),		\
-	FN(seq_printf),			\
-	FN(seq_write),			\
-	FN(sk_cgroup_id),		\
-	FN(sk_ancestor_cgroup_id),	\
-	FN(ringbuf_output),		\
-	FN(ringbuf_reserve),		\
-	FN(ringbuf_submit),		\
-	FN(ringbuf_discard),		\
-	FN(ringbuf_query),		\
-	FN(csum_level),			\
-	FN(skc_to_tcp6_sock),		\
-	FN(skc_to_tcp_sock),		\
-	FN(skc_to_tcp_timewait_sock),	\
-	FN(skc_to_tcp_request_sock),	\
-	FN(skc_to_udp6_sock),		\
-	FN(get_task_stack),		\
-	FN(load_hdr_opt),		\
-	FN(store_hdr_opt),		\
-	FN(reserve_hdr_opt),		\
-	FN(inode_storage_get),		\
-	FN(inode_storage_delete),	\
-	FN(d_path),			\
-	FN(copy_from_user),		\
-	FN(snprintf_btf),		\
-	FN(seq_printf_btf),		\
-	FN(skb_cgroup_classid),		\
-	FN(redirect_neigh),		\
-	FN(per_cpu_ptr),		\
-	FN(this_cpu_ptr),		\
-	FN(redirect_peer),		\
-	FN(task_storage_get),		\
-	FN(task_storage_delete),	\
-	FN(get_current_task_btf),	\
-	FN(bprm_opts_set),		\
-	FN(ktime_get_coarse_ns),	\
-	FN(ima_inode_hash),		\
-	FN(sock_from_file),		\
-	FN(check_mtu),			\
-	FN(for_each_map_elem),		\
-	FN(snprintf),			\
-	FN(sys_bpf),			\
-	FN(btf_find_by_name_kind),	\
-	FN(sys_close),			\
-	FN(timer_init),			\
-	FN(timer_set_callback),		\
-	FN(timer_start),		\
-	FN(timer_cancel),		\
-	FN(get_func_ip),		\
-	FN(get_attach_cookie),		\
-	FN(task_pt_regs),		\
-	FN(get_branch_snapshot),	\
-	FN(trace_vprintk),		\
-	FN(skc_to_unix_sock),		\
-	FN(kallsyms_lookup_name),	\
-	FN(find_vma),			\
-	FN(loop),			\
-	FN(strncmp),			\
-	FN(get_func_arg),		\
-	FN(get_func_ret),		\
-	FN(get_func_arg_cnt),		\
-	FN(get_retval),			\
-	FN(set_retval),			\
-	FN(xdp_get_buff_len),		\
-	FN(xdp_load_bytes),		\
-	FN(xdp_store_bytes),		\
-	FN(copy_from_user_task),	\
-	FN(skb_set_tstamp),		\
-	FN(ima_file_hash),		\
-	FN(kptr_xchg),			\
-	FN(map_lookup_percpu_elem),     \
-	FN(skc_to_mptcp_sock),		\
-	FN(dynptr_from_mem),		\
-	FN(ringbuf_reserve_dynptr),	\
-	FN(ringbuf_submit_dynptr),	\
-	FN(ringbuf_discard_dynptr),	\
-	FN(dynptr_read),		\
-	FN(dynptr_write),		\
-	FN(dynptr_data),		\
-=======
  *
  * s64 bpf_tcp_raw_gen_syncookie_ipv4(struct iphdr *iph, struct tcphdr *th, u32 th_len)
  *	Description
@@ -6058,7 +5773,6 @@
 	FN(user_ringbuf_drain, 209, ##ctx)		\
 	FN(cgrp_storage_get, 210, ##ctx)		\
 	FN(cgrp_storage_delete, 211, ##ctx)		\
->>>>>>> eb3cdb58
 	/* */
 
 /* backwards-compatibility macros for users of __BPF_FUNC_MAPPER that don't
@@ -6621,11 +6335,8 @@
 	__u64 run_cnt;
 	__u64 recursion_misses;
 	__u32 verified_insns;
-<<<<<<< HEAD
-=======
 	__u32 attach_btf_obj_id;
 	__u32 attach_btf_id;
->>>>>>> eb3cdb58
 } __attribute__((aligned(8)));
 
 struct bpf_map_info {
@@ -7268,8 +6979,6 @@
 	__u64 :64;
 } __attribute__((aligned(8)));
 
-<<<<<<< HEAD
-=======
 struct bpf_list_head {
 	__u64 :64;
 	__u64 :64;
@@ -7295,7 +7004,6 @@
 	__u32 :32;
 } __attribute__((aligned(4)));
 
->>>>>>> eb3cdb58
 struct bpf_sysctl {
 	__u32	write;		/* Sysctl is being read (= 0) or written (= 1).
 				 * Allows 1,2,4-byte read, but no write.
@@ -7387,10 +7095,7 @@
 	BPF_CORE_TYPE_SIZE = 9,              /* type size in bytes */
 	BPF_CORE_ENUMVAL_EXISTS = 10,        /* enum value existence in target kernel */
 	BPF_CORE_ENUMVAL_VALUE = 11,         /* enum value integer value */
-<<<<<<< HEAD
-=======
 	BPF_CORE_TYPE_MATCHES = 12,          /* type match in target kernel */
->>>>>>> eb3cdb58
 };
 
 /*
@@ -7448,8 +7153,6 @@
 	enum bpf_core_relo_kind kind;
 };
 
-<<<<<<< HEAD
-=======
 /*
  * Flags to control bpf_timer_start() behaviour.
  *     - BPF_F_TIMER_ABS: Timeout passed is absolute time, by default it is
@@ -7467,5 +7170,4 @@
 	__u64 __opaque[1];
 } __attribute__((aligned(8)));
 
->>>>>>> eb3cdb58
 #endif /* _UAPI__LINUX_BPF_H__ */