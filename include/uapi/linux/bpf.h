/* SPDX-License-Identifier: GPL-2.0 WITH Linux-syscall-note */
/* Copyright (c) 2011-2014 PLUMgrid, http://plumgrid.com
 *
 * This program is free software; you can redistribute it and/or
 * modify it under the terms of version 2 of the GNU General Public
 * License as published by the Free Software Foundation.
 */
#ifndef _UAPI__LINUX_BPF_H__
#define _UAPI__LINUX_BPF_H__

#include <linux/types.h>
#include <linux/bpf_common.h>

/* Extended instruction set based on top of classic BPF */

/* instruction classes */
#define BPF_JMP32	0x06	/* jmp mode in word width */
#define BPF_ALU64	0x07	/* alu mode in double word width */

/* ld/ldx fields */
#define BPF_DW		0x18	/* double word (64-bit) */
#define BPF_MEMSX	0x80	/* load with sign extension */
#define BPF_ATOMIC	0xc0	/* atomic memory ops - op type in immediate */
#define BPF_XADD	0xc0	/* exclusive add - legacy name */

/* alu/jmp fields */
#define BPF_MOV		0xb0	/* mov reg to reg */
#define BPF_ARSH	0xc0	/* sign extending arithmetic shift right */

/* change endianness of a register */
#define BPF_END		0xd0	/* flags for endianness conversion: */
#define BPF_TO_LE	0x00	/* convert to little-endian */
#define BPF_TO_BE	0x08	/* convert to big-endian */
#define BPF_FROM_LE	BPF_TO_LE
#define BPF_FROM_BE	BPF_TO_BE

/* jmp encodings */
#define BPF_JNE		0x50	/* jump != */
#define BPF_JLT		0xa0	/* LT is unsigned, '<' */
#define BPF_JLE		0xb0	/* LE is unsigned, '<=' */
#define BPF_JSGT	0x60	/* SGT is signed '>', GT in x86 */
#define BPF_JSGE	0x70	/* SGE is signed '>=', GE in x86 */
#define BPF_JSLT	0xc0	/* SLT is signed, '<' */
#define BPF_JSLE	0xd0	/* SLE is signed, '<=' */
#define BPF_JCOND	0xe0	/* conditional pseudo jumps: may_goto, goto_or_nop */
#define BPF_CALL	0x80	/* function call */
#define BPF_EXIT	0x90	/* function return */

/* atomic op type fields (stored in immediate) */
#define BPF_FETCH	0x01	/* not an opcode on its own, used to build others */
#define BPF_XCHG	(0xe0 | BPF_FETCH)	/* atomic exchange */
#define BPF_CMPXCHG	(0xf0 | BPF_FETCH)	/* atomic compare-and-write */

enum bpf_cond_pseudo_jmp {
	BPF_MAY_GOTO = 0,
};

/* Register numbers */
enum {
	BPF_REG_0 = 0,
	BPF_REG_1,
	BPF_REG_2,
	BPF_REG_3,
	BPF_REG_4,
	BPF_REG_5,
	BPF_REG_6,
	BPF_REG_7,
	BPF_REG_8,
	BPF_REG_9,
	BPF_REG_10,
	__MAX_BPF_REG,
};

/* BPF has 10 general purpose 64-bit registers and stack frame. */
#define MAX_BPF_REG	__MAX_BPF_REG

struct bpf_insn {
	__u8	code;		/* opcode */
	__u8	dst_reg:4;	/* dest register */
	__u8	src_reg:4;	/* source register */
	__s16	off;		/* signed offset */
	__s32	imm;		/* signed immediate constant */
};

/* Deprecated: use struct bpf_lpm_trie_key_u8 (when the "data" member is needed for
 * byte access) or struct bpf_lpm_trie_key_hdr (when using an alternative type for
 * the trailing flexible array member) instead.
 */
struct bpf_lpm_trie_key {
	__u32	prefixlen;	/* up to 32 for AF_INET, 128 for AF_INET6 */
	__u8	data[0];	/* Arbitrary size */
};

/* Header for bpf_lpm_trie_key structs */
struct bpf_lpm_trie_key_hdr {
	__u32	prefixlen;
};

/* Key of an a BPF_MAP_TYPE_LPM_TRIE entry, with trailing byte array. */
struct bpf_lpm_trie_key_u8 {
	union {
		struct bpf_lpm_trie_key_hdr	hdr;
		__u32				prefixlen;
	};
	__u8	data[];		/* Arbitrary size */
};

struct bpf_cgroup_storage_key {
	__u64	cgroup_inode_id;	/* cgroup inode id */
	__u32	attach_type;		/* program attach type (enum bpf_attach_type) */
};

enum bpf_cgroup_iter_order {
	BPF_CGROUP_ITER_ORDER_UNSPEC = 0,
	BPF_CGROUP_ITER_SELF_ONLY,		/* process only a single object. */
	BPF_CGROUP_ITER_DESCENDANTS_PRE,	/* walk descendants in pre-order. */
	BPF_CGROUP_ITER_DESCENDANTS_POST,	/* walk descendants in post-order. */
	BPF_CGROUP_ITER_ANCESTORS_UP,		/* walk ancestors upward. */
};

union bpf_iter_link_info {
	struct {
		__u32	map_fd;
	} map;
	struct {
		enum bpf_cgroup_iter_order order;

		/* At most one of cgroup_fd and cgroup_id can be non-zero. If
		 * both are zero, the walk starts from the default cgroup v2
		 * root. For walking v1 hierarchy, one should always explicitly
		 * specify cgroup_fd.
		 */
		__u32	cgroup_fd;
		__u64	cgroup_id;
	} cgroup;
	/* Parameters of task iterators. */
	struct {
		__u32	tid;
		__u32	pid;
		__u32	pid_fd;
	} task;
};

/* BPF syscall commands, see bpf(2) man-page for more details. */
/**
 * DOC: eBPF Syscall Preamble
 *
 * The operation to be performed by the **bpf**\ () system call is determined
 * by the *cmd* argument. Each operation takes an accompanying argument,
 * provided via *attr*, which is a pointer to a union of type *bpf_attr* (see
 * below). The size argument is the size of the union pointed to by *attr*.
 */
/**
 * DOC: eBPF Syscall Commands
 *
 * BPF_MAP_CREATE
 *	Description
 *		Create a map and return a file descriptor that refers to the
 *		map. The close-on-exec file descriptor flag (see **fcntl**\ (2))
 *		is automatically enabled for the new file descriptor.
 *
 *		Applying **close**\ (2) to the file descriptor returned by
 *		**BPF_MAP_CREATE** will delete the map (but see NOTES).
 *
 *	Return
 *		A new file descriptor (a nonnegative integer), or -1 if an
 *		error occurred (in which case, *errno* is set appropriately).
 *
 * BPF_MAP_LOOKUP_ELEM
 *	Description
 *		Look up an element with a given *key* in the map referred to
 *		by the file descriptor *map_fd*.
 *
 *		The *flags* argument may be specified as one of the
 *		following:
 *
 *		**BPF_F_LOCK**
 *			Look up the value of a spin-locked map without
 *			returning the lock. This must be specified if the
 *			elements contain a spinlock.
 *
 *	Return
 *		Returns zero on success. On error, -1 is returned and *errno*
 *		is set appropriately.
 *
 * BPF_MAP_UPDATE_ELEM
 *	Description
 *		Create or update an element (key/value pair) in a specified map.
 *
 *		The *flags* argument should be specified as one of the
 *		following:
 *
 *		**BPF_ANY**
 *			Create a new element or update an existing element.
 *		**BPF_NOEXIST**
 *			Create a new element only if it did not exist.
 *		**BPF_EXIST**
 *			Update an existing element.
 *		**BPF_F_LOCK**
 *			Update a spin_lock-ed map element.
 *
 *	Return
 *		Returns zero on success. On error, -1 is returned and *errno*
 *		is set appropriately.
 *
 *		May set *errno* to **EINVAL**, **EPERM**, **ENOMEM**,
 *		**E2BIG**, **EEXIST**, or **ENOENT**.
 *
 *		**E2BIG**
 *			The number of elements in the map reached the
 *			*max_entries* limit specified at map creation time.
 *		**EEXIST**
 *			If *flags* specifies **BPF_NOEXIST** and the element
 *			with *key* already exists in the map.
 *		**ENOENT**
 *			If *flags* specifies **BPF_EXIST** and the element with
 *			*key* does not exist in the map.
 *
 * BPF_MAP_DELETE_ELEM
 *	Description
 *		Look up and delete an element by key in a specified map.
 *
 *	Return
 *		Returns zero on success. On error, -1 is returned and *errno*
 *		is set appropriately.
 *
 * BPF_MAP_GET_NEXT_KEY
 *	Description
 *		Look up an element by key in a specified map and return the key
 *		of the next element. Can be used to iterate over all elements
 *		in the map.
 *
 *	Return
 *		Returns zero on success. On error, -1 is returned and *errno*
 *		is set appropriately.
 *
 *		The following cases can be used to iterate over all elements of
 *		the map:
 *
 *		* If *key* is not found, the operation returns zero and sets
 *		  the *next_key* pointer to the key of the first element.
 *		* If *key* is found, the operation returns zero and sets the
 *		  *next_key* pointer to the key of the next element.
 *		* If *key* is the last element, returns -1 and *errno* is set
 *		  to **ENOENT**.
 *
 *		May set *errno* to **ENOMEM**, **EFAULT**, **EPERM**, or
 *		**EINVAL** on error.
 *
 * BPF_PROG_LOAD
 *	Description
 *		Verify and load an eBPF program, returning a new file
 *		descriptor associated with the program.
 *
 *		Applying **close**\ (2) to the file descriptor returned by
 *		**BPF_PROG_LOAD** will unload the eBPF program (but see NOTES).
 *
 *		The close-on-exec file descriptor flag (see **fcntl**\ (2)) is
 *		automatically enabled for the new file descriptor.
 *
 *	Return
 *		A new file descriptor (a nonnegative integer), or -1 if an
 *		error occurred (in which case, *errno* is set appropriately).
 *
 * BPF_OBJ_PIN
 *	Description
 *		Pin an eBPF program or map referred by the specified *bpf_fd*
 *		to the provided *pathname* on the filesystem.
 *
 *		The *pathname* argument must not contain a dot (".").
 *
 *		On success, *pathname* retains a reference to the eBPF object,
 *		preventing deallocation of the object when the original
 *		*bpf_fd* is closed. This allow the eBPF object to live beyond
 *		**close**\ (\ *bpf_fd*\ ), and hence the lifetime of the parent
 *		process.
 *
 *		Applying **unlink**\ (2) or similar calls to the *pathname*
 *		unpins the object from the filesystem, removing the reference.
 *		If no other file descriptors or filesystem nodes refer to the
 *		same object, it will be deallocated (see NOTES).
 *
 *		The filesystem type for the parent directory of *pathname* must
 *		be **BPF_FS_MAGIC**.
 *
 *	Return
 *		Returns zero on success. On error, -1 is returned and *errno*
 *		is set appropriately.
 *
 * BPF_OBJ_GET
 *	Description
 *		Open a file descriptor for the eBPF object pinned to the
 *		specified *pathname*.
 *
 *	Return
 *		A new file descriptor (a nonnegative integer), or -1 if an
 *		error occurred (in which case, *errno* is set appropriately).
 *
 * BPF_PROG_ATTACH
 *	Description
 *		Attach an eBPF program to a *target_fd* at the specified
 *		*attach_type* hook.
 *
 *		The *attach_type* specifies the eBPF attachment point to
 *		attach the program to, and must be one of *bpf_attach_type*
 *		(see below).
 *
 *		The *attach_bpf_fd* must be a valid file descriptor for a
 *		loaded eBPF program of a cgroup, flow dissector, LIRC, sockmap
 *		or sock_ops type corresponding to the specified *attach_type*.
 *
 *		The *target_fd* must be a valid file descriptor for a kernel
 *		object which depends on the attach type of *attach_bpf_fd*:
 *
 *		**BPF_PROG_TYPE_CGROUP_DEVICE**,
 *		**BPF_PROG_TYPE_CGROUP_SKB**,
 *		**BPF_PROG_TYPE_CGROUP_SOCK**,
 *		**BPF_PROG_TYPE_CGROUP_SOCK_ADDR**,
 *		**BPF_PROG_TYPE_CGROUP_SOCKOPT**,
 *		**BPF_PROG_TYPE_CGROUP_SYSCTL**,
 *		**BPF_PROG_TYPE_SOCK_OPS**
 *
 *			Control Group v2 hierarchy with the eBPF controller
 *			enabled. Requires the kernel to be compiled with
 *			**CONFIG_CGROUP_BPF**.
 *
 *		**BPF_PROG_TYPE_FLOW_DISSECTOR**
 *
 *			Network namespace (eg /proc/self/ns/net).
 *
 *		**BPF_PROG_TYPE_LIRC_MODE2**
 *
 *			LIRC device path (eg /dev/lircN). Requires the kernel
 *			to be compiled with **CONFIG_BPF_LIRC_MODE2**.
 *
 *		**BPF_PROG_TYPE_SK_SKB**,
 *		**BPF_PROG_TYPE_SK_MSG**
 *
 *			eBPF map of socket type (eg **BPF_MAP_TYPE_SOCKHASH**).
 *
 *	Return
 *		Returns zero on success. On error, -1 is returned and *errno*
 *		is set appropriately.
 *
 * BPF_PROG_DETACH
 *	Description
 *		Detach the eBPF program associated with the *target_fd* at the
 *		hook specified by *attach_type*. The program must have been
 *		previously attached using **BPF_PROG_ATTACH**.
 *
 *	Return
 *		Returns zero on success. On error, -1 is returned and *errno*
 *		is set appropriately.
 *
 * BPF_PROG_TEST_RUN
 *	Description
 *		Run the eBPF program associated with the *prog_fd* a *repeat*
 *		number of times against a provided program context *ctx_in* and
 *		data *data_in*, and return the modified program context
 *		*ctx_out*, *data_out* (for example, packet data), result of the
 *		execution *retval*, and *duration* of the test run.
 *
 *		The sizes of the buffers provided as input and output
 *		parameters *ctx_in*, *ctx_out*, *data_in*, and *data_out* must
 *		be provided in the corresponding variables *ctx_size_in*,
 *		*ctx_size_out*, *data_size_in*, and/or *data_size_out*. If any
 *		of these parameters are not provided (ie set to NULL), the
 *		corresponding size field must be zero.
 *
 *		Some program types have particular requirements:
 *
 *		**BPF_PROG_TYPE_SK_LOOKUP**
 *			*data_in* and *data_out* must be NULL.
 *
 *		**BPF_PROG_TYPE_RAW_TRACEPOINT**,
 *		**BPF_PROG_TYPE_RAW_TRACEPOINT_WRITABLE**
 *
 *			*ctx_out*, *data_in* and *data_out* must be NULL.
 *			*repeat* must be zero.
 *
 *		BPF_PROG_RUN is an alias for BPF_PROG_TEST_RUN.
 *
 *	Return
 *		Returns zero on success. On error, -1 is returned and *errno*
 *		is set appropriately.
 *
 *		**ENOSPC**
 *			Either *data_size_out* or *ctx_size_out* is too small.
 *		**ENOTSUPP**
 *			This command is not supported by the program type of
 *			the program referred to by *prog_fd*.
 *
 * BPF_PROG_GET_NEXT_ID
 *	Description
 *		Fetch the next eBPF program currently loaded into the kernel.
 *
 *		Looks for the eBPF program with an id greater than *start_id*
 *		and updates *next_id* on success. If no other eBPF programs
 *		remain with ids higher than *start_id*, returns -1 and sets
 *		*errno* to **ENOENT**.
 *
 *	Return
 *		Returns zero on success. On error, or when no id remains, -1
 *		is returned and *errno* is set appropriately.
 *
 * BPF_MAP_GET_NEXT_ID
 *	Description
 *		Fetch the next eBPF map currently loaded into the kernel.
 *
 *		Looks for the eBPF map with an id greater than *start_id*
 *		and updates *next_id* on success. If no other eBPF maps
 *		remain with ids higher than *start_id*, returns -1 and sets
 *		*errno* to **ENOENT**.
 *
 *	Return
 *		Returns zero on success. On error, or when no id remains, -1
 *		is returned and *errno* is set appropriately.
 *
 * BPF_PROG_GET_FD_BY_ID
 *	Description
 *		Open a file descriptor for the eBPF program corresponding to
 *		*prog_id*.
 *
 *	Return
 *		A new file descriptor (a nonnegative integer), or -1 if an
 *		error occurred (in which case, *errno* is set appropriately).
 *
 * BPF_MAP_GET_FD_BY_ID
 *	Description
 *		Open a file descriptor for the eBPF map corresponding to
 *		*map_id*.
 *
 *	Return
 *		A new file descriptor (a nonnegative integer), or -1 if an
 *		error occurred (in which case, *errno* is set appropriately).
 *
 * BPF_OBJ_GET_INFO_BY_FD
 *	Description
 *		Obtain information about the eBPF object corresponding to
 *		*bpf_fd*.
 *
 *		Populates up to *info_len* bytes of *info*, which will be in
 *		one of the following formats depending on the eBPF object type
 *		of *bpf_fd*:
 *
 *		* **struct bpf_prog_info**
 *		* **struct bpf_map_info**
 *		* **struct bpf_btf_info**
 *		* **struct bpf_link_info**
 *
 *	Return
 *		Returns zero on success. On error, -1 is returned and *errno*
 *		is set appropriately.
 *
 * BPF_PROG_QUERY
 *	Description
 *		Obtain information about eBPF programs associated with the
 *		specified *attach_type* hook.
 *
 *		The *target_fd* must be a valid file descriptor for a kernel
 *		object which depends on the attach type of *attach_bpf_fd*:
 *
 *		**BPF_PROG_TYPE_CGROUP_DEVICE**,
 *		**BPF_PROG_TYPE_CGROUP_SKB**,
 *		**BPF_PROG_TYPE_CGROUP_SOCK**,
 *		**BPF_PROG_TYPE_CGROUP_SOCK_ADDR**,
 *		**BPF_PROG_TYPE_CGROUP_SOCKOPT**,
 *		**BPF_PROG_TYPE_CGROUP_SYSCTL**,
 *		**BPF_PROG_TYPE_SOCK_OPS**
 *
 *			Control Group v2 hierarchy with the eBPF controller
 *			enabled. Requires the kernel to be compiled with
 *			**CONFIG_CGROUP_BPF**.
 *
 *		**BPF_PROG_TYPE_FLOW_DISSECTOR**
 *
 *			Network namespace (eg /proc/self/ns/net).
 *
 *		**BPF_PROG_TYPE_LIRC_MODE2**
 *
 *			LIRC device path (eg /dev/lircN). Requires the kernel
 *			to be compiled with **CONFIG_BPF_LIRC_MODE2**.
 *
 *		**BPF_PROG_QUERY** always fetches the number of programs
 *		attached and the *attach_flags* which were used to attach those
 *		programs. Additionally, if *prog_ids* is nonzero and the number
 *		of attached programs is less than *prog_cnt*, populates
 *		*prog_ids* with the eBPF program ids of the programs attached
 *		at *target_fd*.
 *
 *		The following flags may alter the result:
 *
 *		**BPF_F_QUERY_EFFECTIVE**
 *			Only return information regarding programs which are
 *			currently effective at the specified *target_fd*.
 *
 *	Return
 *		Returns zero on success. On error, -1 is returned and *errno*
 *		is set appropriately.
 *
 * BPF_RAW_TRACEPOINT_OPEN
 *	Description
 *		Attach an eBPF program to a tracepoint *name* to access kernel
 *		internal arguments of the tracepoint in their raw form.
 *
 *		The *prog_fd* must be a valid file descriptor associated with
 *		a loaded eBPF program of type **BPF_PROG_TYPE_RAW_TRACEPOINT**.
 *
 *		No ABI guarantees are made about the content of tracepoint
 *		arguments exposed to the corresponding eBPF program.
 *
 *		Applying **close**\ (2) to the file descriptor returned by
 *		**BPF_RAW_TRACEPOINT_OPEN** will delete the map (but see NOTES).
 *
 *	Return
 *		A new file descriptor (a nonnegative integer), or -1 if an
 *		error occurred (in which case, *errno* is set appropriately).
 *
 * BPF_BTF_LOAD
 *	Description
 *		Verify and load BPF Type Format (BTF) metadata into the kernel,
 *		returning a new file descriptor associated with the metadata.
 *		BTF is described in more detail at
 *		https://www.kernel.org/doc/html/latest/bpf/btf.html.
 *
 *		The *btf* parameter must point to valid memory providing
 *		*btf_size* bytes of BTF binary metadata.
 *
 *		The returned file descriptor can be passed to other **bpf**\ ()
 *		subcommands such as **BPF_PROG_LOAD** or **BPF_MAP_CREATE** to
 *		associate the BTF with those objects.
 *
 *		Similar to **BPF_PROG_LOAD**, **BPF_BTF_LOAD** has optional
 *		parameters to specify a *btf_log_buf*, *btf_log_size* and
 *		*btf_log_level* which allow the kernel to return freeform log
 *		output regarding the BTF verification process.
 *
 *	Return
 *		A new file descriptor (a nonnegative integer), or -1 if an
 *		error occurred (in which case, *errno* is set appropriately).
 *
 * BPF_BTF_GET_FD_BY_ID
 *	Description
 *		Open a file descriptor for the BPF Type Format (BTF)
 *		corresponding to *btf_id*.
 *
 *	Return
 *		A new file descriptor (a nonnegative integer), or -1 if an
 *		error occurred (in which case, *errno* is set appropriately).
 *
 * BPF_TASK_FD_QUERY
 *	Description
 *		Obtain information about eBPF programs associated with the
 *		target process identified by *pid* and *fd*.
 *
 *		If the *pid* and *fd* are associated with a tracepoint, kprobe
 *		or uprobe perf event, then the *prog_id* and *fd_type* will
 *		be populated with the eBPF program id and file descriptor type
 *		of type **bpf_task_fd_type**. If associated with a kprobe or
 *		uprobe, the  *probe_offset* and *probe_addr* will also be
 *		populated. Optionally, if *buf* is provided, then up to
 *		*buf_len* bytes of *buf* will be populated with the name of
 *		the tracepoint, kprobe or uprobe.
 *
 *		The resulting *prog_id* may be introspected in deeper detail
 *		using **BPF_PROG_GET_FD_BY_ID** and **BPF_OBJ_GET_INFO_BY_FD**.
 *
 *	Return
 *		Returns zero on success. On error, -1 is returned and *errno*
 *		is set appropriately.
 *
 * BPF_MAP_LOOKUP_AND_DELETE_ELEM
 *	Description
 *		Look up an element with the given *key* in the map referred to
 *		by the file descriptor *fd*, and if found, delete the element.
 *
 *		For **BPF_MAP_TYPE_QUEUE** and **BPF_MAP_TYPE_STACK** map
 *		types, the *flags* argument needs to be set to 0, but for other
 *		map types, it may be specified as:
 *
 *		**BPF_F_LOCK**
 *			Look up and delete the value of a spin-locked map
 *			without returning the lock. This must be specified if
 *			the elements contain a spinlock.
 *
 *		The **BPF_MAP_TYPE_QUEUE** and **BPF_MAP_TYPE_STACK** map types
 *		implement this command as a "pop" operation, deleting the top
 *		element rather than one corresponding to *key*.
 *		The *key* and *key_len* parameters should be zeroed when
 *		issuing this operation for these map types.
 *
 *		This command is only valid for the following map types:
 *		* **BPF_MAP_TYPE_QUEUE**
 *		* **BPF_MAP_TYPE_STACK**
 *		* **BPF_MAP_TYPE_HASH**
 *		* **BPF_MAP_TYPE_PERCPU_HASH**
 *		* **BPF_MAP_TYPE_LRU_HASH**
 *		* **BPF_MAP_TYPE_LRU_PERCPU_HASH**
 *
 *	Return
 *		Returns zero on success. On error, -1 is returned and *errno*
 *		is set appropriately.
 *
 * BPF_MAP_FREEZE
 *	Description
 *		Freeze the permissions of the specified map.
 *
 *		Write permissions may be frozen by passing zero *flags*.
 *		Upon success, no future syscall invocations may alter the
 *		map state of *map_fd*. Write operations from eBPF programs
 *		are still possible for a frozen map.
 *
 *		Not supported for maps of type **BPF_MAP_TYPE_STRUCT_OPS**.
 *
 *	Return
 *		Returns zero on success. On error, -1 is returned and *errno*
 *		is set appropriately.
 *
 * BPF_BTF_GET_NEXT_ID
 *	Description
 *		Fetch the next BPF Type Format (BTF) object currently loaded
 *		into the kernel.
 *
 *		Looks for the BTF object with an id greater than *start_id*
 *		and updates *next_id* on success. If no other BTF objects
 *		remain with ids higher than *start_id*, returns -1 and sets
 *		*errno* to **ENOENT**.
 *
 *	Return
 *		Returns zero on success. On error, or when no id remains, -1
 *		is returned and *errno* is set appropriately.
 *
 * BPF_MAP_LOOKUP_BATCH
 *	Description
 *		Iterate and fetch multiple elements in a map.
 *
 *		Two opaque values are used to manage batch operations,
 *		*in_batch* and *out_batch*. Initially, *in_batch* must be set
 *		to NULL to begin the batched operation. After each subsequent
 *		**BPF_MAP_LOOKUP_BATCH**, the caller should pass the resultant
 *		*out_batch* as the *in_batch* for the next operation to
 *		continue iteration from the current point. Both *in_batch* and
 *		*out_batch* must point to memory large enough to hold a key,
 *		except for maps of type **BPF_MAP_TYPE_{HASH, PERCPU_HASH,
 *		LRU_HASH, LRU_PERCPU_HASH}**, for which batch parameters
 *		must be at least 4 bytes wide regardless of key size.
 *
 *		The *keys* and *values* are output parameters which must point
 *		to memory large enough to hold *count* items based on the key
 *		and value size of the map *map_fd*. The *keys* buffer must be
 *		of *key_size* * *count*. The *values* buffer must be of
 *		*value_size* * *count*.
 *
 *		The *elem_flags* argument may be specified as one of the
 *		following:
 *
 *		**BPF_F_LOCK**
 *			Look up the value of a spin-locked map without
 *			returning the lock. This must be specified if the
 *			elements contain a spinlock.
 *
 *		On success, *count* elements from the map are copied into the
 *		user buffer, with the keys copied into *keys* and the values
 *		copied into the corresponding indices in *values*.
 *
 *		If an error is returned and *errno* is not **EFAULT**, *count*
 *		is set to the number of successfully processed elements.
 *
 *	Return
 *		Returns zero on success. On error, -1 is returned and *errno*
 *		is set appropriately.
 *
 *		May set *errno* to **ENOSPC** to indicate that *keys* or
 *		*values* is too small to dump an entire bucket during
 *		iteration of a hash-based map type.
 *
 * BPF_MAP_LOOKUP_AND_DELETE_BATCH
 *	Description
 *		Iterate and delete all elements in a map.
 *
 *		This operation has the same behavior as
 *		**BPF_MAP_LOOKUP_BATCH** with two exceptions:
 *
 *		* Every element that is successfully returned is also deleted
 *		  from the map. This is at least *count* elements. Note that
 *		  *count* is both an input and an output parameter.
 *		* Upon returning with *errno* set to **EFAULT**, up to
 *		  *count* elements may be deleted without returning the keys
 *		  and values of the deleted elements.
 *
 *	Return
 *		Returns zero on success. On error, -1 is returned and *errno*
 *		is set appropriately.
 *
 * BPF_MAP_UPDATE_BATCH
 *	Description
 *		Update multiple elements in a map by *key*.
 *
 *		The *keys* and *values* are input parameters which must point
 *		to memory large enough to hold *count* items based on the key
 *		and value size of the map *map_fd*. The *keys* buffer must be
 *		of *key_size* * *count*. The *values* buffer must be of
 *		*value_size* * *count*.
 *
 *		Each element specified in *keys* is sequentially updated to the
 *		value in the corresponding index in *values*. The *in_batch*
 *		and *out_batch* parameters are ignored and should be zeroed.
 *
 *		The *elem_flags* argument should be specified as one of the
 *		following:
 *
 *		**BPF_ANY**
 *			Create new elements or update a existing elements.
 *		**BPF_NOEXIST**
 *			Create new elements only if they do not exist.
 *		**BPF_EXIST**
 *			Update existing elements.
 *		**BPF_F_LOCK**
 *			Update spin_lock-ed map elements. This must be
 *			specified if the map value contains a spinlock.
 *
 *		On success, *count* elements from the map are updated.
 *
 *		If an error is returned and *errno* is not **EFAULT**, *count*
 *		is set to the number of successfully processed elements.
 *
 *	Return
 *		Returns zero on success. On error, -1 is returned and *errno*
 *		is set appropriately.
 *
 *		May set *errno* to **EINVAL**, **EPERM**, **ENOMEM**, or
 *		**E2BIG**. **E2BIG** indicates that the number of elements in
 *		the map reached the *max_entries* limit specified at map
 *		creation time.
 *
 *		May set *errno* to one of the following error codes under
 *		specific circumstances:
 *
 *		**EEXIST**
 *			If *flags* specifies **BPF_NOEXIST** and the element
 *			with *key* already exists in the map.
 *		**ENOENT**
 *			If *flags* specifies **BPF_EXIST** and the element with
 *			*key* does not exist in the map.
 *
 * BPF_MAP_DELETE_BATCH
 *	Description
 *		Delete multiple elements in a map by *key*.
 *
 *		The *keys* parameter is an input parameter which must point
 *		to memory large enough to hold *count* items based on the key
 *		size of the map *map_fd*, that is, *key_size* * *count*.
 *
 *		Each element specified in *keys* is sequentially deleted. The
 *		*in_batch*, *out_batch*, and *values* parameters are ignored
 *		and should be zeroed.
 *
 *		The *elem_flags* argument may be specified as one of the
 *		following:
 *
 *		**BPF_F_LOCK**
 *			Look up the value of a spin-locked map without
 *			returning the lock. This must be specified if the
 *			elements contain a spinlock.
 *
 *		On success, *count* elements from the map are updated.
 *
 *		If an error is returned and *errno* is not **EFAULT**, *count*
 *		is set to the number of successfully processed elements. If
 *		*errno* is **EFAULT**, up to *count* elements may be been
 *		deleted.
 *
 *	Return
 *		Returns zero on success. On error, -1 is returned and *errno*
 *		is set appropriately.
 *
 * BPF_LINK_CREATE
 *	Description
 *		Attach an eBPF program to a *target_fd* at the specified
 *		*attach_type* hook and return a file descriptor handle for
 *		managing the link.
 *
 *	Return
 *		A new file descriptor (a nonnegative integer), or -1 if an
 *		error occurred (in which case, *errno* is set appropriately).
 *
 * BPF_LINK_UPDATE
 *	Description
 *		Update the eBPF program in the specified *link_fd* to
 *		*new_prog_fd*.
 *
 *	Return
 *		Returns zero on success. On error, -1 is returned and *errno*
 *		is set appropriately.
 *
 * BPF_LINK_GET_FD_BY_ID
 *	Description
 *		Open a file descriptor for the eBPF Link corresponding to
 *		*link_id*.
 *
 *	Return
 *		A new file descriptor (a nonnegative integer), or -1 if an
 *		error occurred (in which case, *errno* is set appropriately).
 *
 * BPF_LINK_GET_NEXT_ID
 *	Description
 *		Fetch the next eBPF link currently loaded into the kernel.
 *
 *		Looks for the eBPF link with an id greater than *start_id*
 *		and updates *next_id* on success. If no other eBPF links
 *		remain with ids higher than *start_id*, returns -1 and sets
 *		*errno* to **ENOENT**.
 *
 *	Return
 *		Returns zero on success. On error, or when no id remains, -1
 *		is returned and *errno* is set appropriately.
 *
 * BPF_ENABLE_STATS
 *	Description
 *		Enable eBPF runtime statistics gathering.
 *
 *		Runtime statistics gathering for the eBPF runtime is disabled
 *		by default to minimize the corresponding performance overhead.
 *		This command enables statistics globally.
 *
 *		Multiple programs may independently enable statistics.
 *		After gathering the desired statistics, eBPF runtime statistics
 *		may be disabled again by calling **close**\ (2) for the file
 *		descriptor returned by this function. Statistics will only be
 *		disabled system-wide when all outstanding file descriptors
 *		returned by prior calls for this subcommand are closed.
 *
 *	Return
 *		A new file descriptor (a nonnegative integer), or -1 if an
 *		error occurred (in which case, *errno* is set appropriately).
 *
 * BPF_ITER_CREATE
 *	Description
 *		Create an iterator on top of the specified *link_fd* (as
 *		previously created using **BPF_LINK_CREATE**) and return a
 *		file descriptor that can be used to trigger the iteration.
 *
 *		If the resulting file descriptor is pinned to the filesystem
 *		using  **BPF_OBJ_PIN**, then subsequent **read**\ (2) syscalls
 *		for that path will trigger the iterator to read kernel state
 *		using the eBPF program attached to *link_fd*.
 *
 *	Return
 *		A new file descriptor (a nonnegative integer), or -1 if an
 *		error occurred (in which case, *errno* is set appropriately).
 *
 * BPF_LINK_DETACH
 *	Description
 *		Forcefully detach the specified *link_fd* from its
 *		corresponding attachment point.
 *
 *	Return
 *		Returns zero on success. On error, -1 is returned and *errno*
 *		is set appropriately.
 *
 * BPF_PROG_BIND_MAP
 *	Description
 *		Bind a map to the lifetime of an eBPF program.
 *
 *		The map identified by *map_fd* is bound to the program
 *		identified by *prog_fd* and only released when *prog_fd* is
 *		released. This may be used in cases where metadata should be
 *		associated with a program which otherwise does not contain any
 *		references to the map (for example, embedded in the eBPF
 *		program instructions).
 *
 *	Return
 *		Returns zero on success. On error, -1 is returned and *errno*
 *		is set appropriately.
 *
 * BPF_TOKEN_CREATE
 *	Description
 *		Create BPF token with embedded information about what
 *		BPF-related functionality it allows:
 *		- a set of allowed bpf() syscall commands;
 *		- a set of allowed BPF map types to be created with
 *		BPF_MAP_CREATE command, if BPF_MAP_CREATE itself is allowed;
 *		- a set of allowed BPF program types and BPF program attach
 *		types to be loaded with BPF_PROG_LOAD command, if
 *		BPF_PROG_LOAD itself is allowed.
 *
 *		BPF token is created (derived) from an instance of BPF FS,
 *		assuming it has necessary delegation mount options specified.
 *		This BPF token can be passed as an extra parameter to various
 *		bpf() syscall commands to grant BPF subsystem functionality to
 *		unprivileged processes.
 *
 *		When created, BPF token is "associated" with the owning
 *		user namespace of BPF FS instance (super block) that it was
 *		derived from, and subsequent BPF operations performed with
 *		BPF token would be performing capabilities checks (i.e.,
 *		CAP_BPF, CAP_PERFMON, CAP_NET_ADMIN, CAP_SYS_ADMIN) within
 *		that user namespace. Without BPF token, such capabilities
 *		have to be granted in init user namespace, making bpf()
 *		syscall incompatible with user namespace, for the most part.
 *
 *	Return
 *		A new file descriptor (a nonnegative integer), or -1 if an
 *		error occurred (in which case, *errno* is set appropriately).
 *
 * NOTES
 *	eBPF objects (maps and programs) can be shared between processes.
 *
 *	* After **fork**\ (2), the child inherits file descriptors
 *	  referring to the same eBPF objects.
 *	* File descriptors referring to eBPF objects can be transferred over
 *	  **unix**\ (7) domain sockets.
 *	* File descriptors referring to eBPF objects can be duplicated in the
 *	  usual way, using **dup**\ (2) and similar calls.
 *	* File descriptors referring to eBPF objects can be pinned to the
 *	  filesystem using the **BPF_OBJ_PIN** command of **bpf**\ (2).
 *
 *	An eBPF object is deallocated only after all file descriptors referring
 *	to the object have been closed and no references remain pinned to the
 *	filesystem or attached (for example, bound to a program or device).
 */
enum bpf_cmd {
	BPF_MAP_CREATE,
	BPF_MAP_LOOKUP_ELEM,
	BPF_MAP_UPDATE_ELEM,
	BPF_MAP_DELETE_ELEM,
	BPF_MAP_GET_NEXT_KEY,
	BPF_PROG_LOAD,
	BPF_OBJ_PIN,
	BPF_OBJ_GET,
	BPF_PROG_ATTACH,
	BPF_PROG_DETACH,
	BPF_PROG_TEST_RUN,
	BPF_PROG_RUN = BPF_PROG_TEST_RUN,
	BPF_PROG_GET_NEXT_ID,
	BPF_MAP_GET_NEXT_ID,
	BPF_PROG_GET_FD_BY_ID,
	BPF_MAP_GET_FD_BY_ID,
	BPF_OBJ_GET_INFO_BY_FD,
	BPF_PROG_QUERY,
	BPF_RAW_TRACEPOINT_OPEN,
	BPF_BTF_LOAD,
	BPF_BTF_GET_FD_BY_ID,
	BPF_TASK_FD_QUERY,
	BPF_MAP_LOOKUP_AND_DELETE_ELEM,
	BPF_MAP_FREEZE,
	BPF_BTF_GET_NEXT_ID,
	BPF_MAP_LOOKUP_BATCH,
	BPF_MAP_LOOKUP_AND_DELETE_BATCH,
	BPF_MAP_UPDATE_BATCH,
	BPF_MAP_DELETE_BATCH,
	BPF_LINK_CREATE,
	BPF_LINK_UPDATE,
	BPF_LINK_GET_FD_BY_ID,
	BPF_LINK_GET_NEXT_ID,
	BPF_ENABLE_STATS,
	BPF_ITER_CREATE,
	BPF_LINK_DETACH,
	BPF_PROG_BIND_MAP,
	BPF_TOKEN_CREATE,
	__MAX_BPF_CMD,
};

enum bpf_map_type {
	BPF_MAP_TYPE_UNSPEC,
	BPF_MAP_TYPE_HASH,
	BPF_MAP_TYPE_ARRAY,
	BPF_MAP_TYPE_PROG_ARRAY,
	BPF_MAP_TYPE_PERF_EVENT_ARRAY,
	BPF_MAP_TYPE_PERCPU_HASH,
	BPF_MAP_TYPE_PERCPU_ARRAY,
	BPF_MAP_TYPE_STACK_TRACE,
	BPF_MAP_TYPE_CGROUP_ARRAY,
	BPF_MAP_TYPE_LRU_HASH,
	BPF_MAP_TYPE_LRU_PERCPU_HASH,
	BPF_MAP_TYPE_LPM_TRIE,
	BPF_MAP_TYPE_ARRAY_OF_MAPS,
	BPF_MAP_TYPE_HASH_OF_MAPS,
	BPF_MAP_TYPE_DEVMAP,
	BPF_MAP_TYPE_SOCKMAP,
	BPF_MAP_TYPE_CPUMAP,
	BPF_MAP_TYPE_XSKMAP,
	BPF_MAP_TYPE_SOCKHASH,
	BPF_MAP_TYPE_CGROUP_STORAGE_DEPRECATED,
	/* BPF_MAP_TYPE_CGROUP_STORAGE is available to bpf programs attaching
	 * to a cgroup. The newer BPF_MAP_TYPE_CGRP_STORAGE is available to
	 * both cgroup-attached and other progs and supports all functionality
	 * provided by BPF_MAP_TYPE_CGROUP_STORAGE. So mark
	 * BPF_MAP_TYPE_CGROUP_STORAGE deprecated.
	 */
	BPF_MAP_TYPE_CGROUP_STORAGE = BPF_MAP_TYPE_CGROUP_STORAGE_DEPRECATED,
	BPF_MAP_TYPE_REUSEPORT_SOCKARRAY,
	BPF_MAP_TYPE_PERCPU_CGROUP_STORAGE_DEPRECATED,
	/* BPF_MAP_TYPE_PERCPU_CGROUP_STORAGE is available to bpf programs
	 * attaching to a cgroup. The new mechanism (BPF_MAP_TYPE_CGRP_STORAGE +
	 * local percpu kptr) supports all BPF_MAP_TYPE_PERCPU_CGROUP_STORAGE
	 * functionality and more. So mark * BPF_MAP_TYPE_PERCPU_CGROUP_STORAGE
	 * deprecated.
	 */
	BPF_MAP_TYPE_PERCPU_CGROUP_STORAGE = BPF_MAP_TYPE_PERCPU_CGROUP_STORAGE_DEPRECATED,
	BPF_MAP_TYPE_QUEUE,
	BPF_MAP_TYPE_STACK,
	BPF_MAP_TYPE_SK_STORAGE,
	BPF_MAP_TYPE_DEVMAP_HASH,
	BPF_MAP_TYPE_STRUCT_OPS,
	BPF_MAP_TYPE_RINGBUF,
	BPF_MAP_TYPE_INODE_STORAGE,
	BPF_MAP_TYPE_TASK_STORAGE,
	BPF_MAP_TYPE_BLOOM_FILTER,
	BPF_MAP_TYPE_USER_RINGBUF,
	BPF_MAP_TYPE_CGRP_STORAGE,
	BPF_MAP_TYPE_ARENA,
	__MAX_BPF_MAP_TYPE
};

/* Note that tracing related programs such as
 * BPF_PROG_TYPE_{KPROBE,TRACEPOINT,PERF_EVENT,RAW_TRACEPOINT}
 * are not subject to a stable API since kernel internal data
 * structures can change from release to release and may
 * therefore break existing tracing BPF programs. Tracing BPF
 * programs correspond to /a/ specific kernel which is to be
 * analyzed, and not /a/ specific kernel /and/ all future ones.
 */
enum bpf_prog_type {
	BPF_PROG_TYPE_UNSPEC,
	BPF_PROG_TYPE_SOCKET_FILTER,
	BPF_PROG_TYPE_KPROBE,
	BPF_PROG_TYPE_SCHED_CLS,
	BPF_PROG_TYPE_SCHED_ACT,
	BPF_PROG_TYPE_TRACEPOINT,
	BPF_PROG_TYPE_XDP,
	BPF_PROG_TYPE_PERF_EVENT,
	BPF_PROG_TYPE_CGROUP_SKB,
	BPF_PROG_TYPE_CGROUP_SOCK,
	BPF_PROG_TYPE_LWT_IN,
	BPF_PROG_TYPE_LWT_OUT,
	BPF_PROG_TYPE_LWT_XMIT,
	BPF_PROG_TYPE_SOCK_OPS,
	BPF_PROG_TYPE_SK_SKB,
	BPF_PROG_TYPE_CGROUP_DEVICE,
	BPF_PROG_TYPE_SK_MSG,
	BPF_PROG_TYPE_RAW_TRACEPOINT,
	BPF_PROG_TYPE_CGROUP_SOCK_ADDR,
	BPF_PROG_TYPE_LWT_SEG6LOCAL,
	BPF_PROG_TYPE_LIRC_MODE2,
	BPF_PROG_TYPE_SK_REUSEPORT,
	BPF_PROG_TYPE_FLOW_DISSECTOR,
	BPF_PROG_TYPE_CGROUP_SYSCTL,
	BPF_PROG_TYPE_RAW_TRACEPOINT_WRITABLE,
	BPF_PROG_TYPE_CGROUP_SOCKOPT,
	BPF_PROG_TYPE_TRACING,
	BPF_PROG_TYPE_STRUCT_OPS,
	BPF_PROG_TYPE_EXT,
	BPF_PROG_TYPE_LSM,
	BPF_PROG_TYPE_SK_LOOKUP,
	BPF_PROG_TYPE_SYSCALL, /* a program that can execute syscalls */
	BPF_PROG_TYPE_NETFILTER,
	__MAX_BPF_PROG_TYPE
};

enum bpf_attach_type {
	BPF_CGROUP_INET_INGRESS,
	BPF_CGROUP_INET_EGRESS,
	BPF_CGROUP_INET_SOCK_CREATE,
	BPF_CGROUP_SOCK_OPS,
	BPF_SK_SKB_STREAM_PARSER,
	BPF_SK_SKB_STREAM_VERDICT,
	BPF_CGROUP_DEVICE,
	BPF_SK_MSG_VERDICT,
	BPF_CGROUP_INET4_BIND,
	BPF_CGROUP_INET6_BIND,
	BPF_CGROUP_INET4_CONNECT,
	BPF_CGROUP_INET6_CONNECT,
	BPF_CGROUP_INET4_POST_BIND,
	BPF_CGROUP_INET6_POST_BIND,
	BPF_CGROUP_UDP4_SENDMSG,
	BPF_CGROUP_UDP6_SENDMSG,
	BPF_LIRC_MODE2,
	BPF_FLOW_DISSECTOR,
	BPF_CGROUP_SYSCTL,
	BPF_CGROUP_UDP4_RECVMSG,
	BPF_CGROUP_UDP6_RECVMSG,
	BPF_CGROUP_GETSOCKOPT,
	BPF_CGROUP_SETSOCKOPT,
	BPF_TRACE_RAW_TP,
	BPF_TRACE_FENTRY,
	BPF_TRACE_FEXIT,
	BPF_MODIFY_RETURN,
	BPF_LSM_MAC,
	BPF_TRACE_ITER,
	BPF_CGROUP_INET4_GETPEERNAME,
	BPF_CGROUP_INET6_GETPEERNAME,
	BPF_CGROUP_INET4_GETSOCKNAME,
	BPF_CGROUP_INET6_GETSOCKNAME,
	BPF_XDP_DEVMAP,
	BPF_CGROUP_INET_SOCK_RELEASE,
	BPF_XDP_CPUMAP,
	BPF_SK_LOOKUP,
	BPF_XDP,
	BPF_SK_SKB_VERDICT,
	BPF_SK_REUSEPORT_SELECT,
	BPF_SK_REUSEPORT_SELECT_OR_MIGRATE,
	BPF_PERF_EVENT,
	BPF_TRACE_KPROBE_MULTI,
	BPF_LSM_CGROUP,
	BPF_STRUCT_OPS,
	BPF_NETFILTER,
	BPF_TCX_INGRESS,
	BPF_TCX_EGRESS,
	BPF_TRACE_UPROBE_MULTI,
<<<<<<< HEAD
=======
	BPF_CGROUP_UNIX_CONNECT,
	BPF_CGROUP_UNIX_SENDMSG,
	BPF_CGROUP_UNIX_RECVMSG,
	BPF_CGROUP_UNIX_GETPEERNAME,
	BPF_CGROUP_UNIX_GETSOCKNAME,
	BPF_NETKIT_PRIMARY,
	BPF_NETKIT_PEER,
	BPF_TRACE_KPROBE_SESSION,
>>>>>>> 2d5404ca
	__MAX_BPF_ATTACH_TYPE
};

#define MAX_BPF_ATTACH_TYPE __MAX_BPF_ATTACH_TYPE

/* Add BPF_LINK_TYPE(type, name) in bpf_types.h to keep bpf_link_type_strs[]
 * in sync with the definitions below.
 */
enum bpf_link_type {
	BPF_LINK_TYPE_UNSPEC = 0,
	BPF_LINK_TYPE_RAW_TRACEPOINT = 1,
	BPF_LINK_TYPE_TRACING = 2,
	BPF_LINK_TYPE_CGROUP = 3,
	BPF_LINK_TYPE_ITER = 4,
	BPF_LINK_TYPE_NETNS = 5,
	BPF_LINK_TYPE_XDP = 6,
	BPF_LINK_TYPE_PERF_EVENT = 7,
	BPF_LINK_TYPE_KPROBE_MULTI = 8,
	BPF_LINK_TYPE_STRUCT_OPS = 9,
	BPF_LINK_TYPE_NETFILTER = 10,
	BPF_LINK_TYPE_TCX = 11,
	BPF_LINK_TYPE_UPROBE_MULTI = 12,
<<<<<<< HEAD
	MAX_BPF_LINK_TYPE,
=======
	BPF_LINK_TYPE_NETKIT = 13,
	BPF_LINK_TYPE_SOCKMAP = 14,
	__MAX_BPF_LINK_TYPE,
};

#define MAX_BPF_LINK_TYPE __MAX_BPF_LINK_TYPE

enum bpf_perf_event_type {
	BPF_PERF_EVENT_UNSPEC = 0,
	BPF_PERF_EVENT_UPROBE = 1,
	BPF_PERF_EVENT_URETPROBE = 2,
	BPF_PERF_EVENT_KPROBE = 3,
	BPF_PERF_EVENT_KRETPROBE = 4,
	BPF_PERF_EVENT_TRACEPOINT = 5,
	BPF_PERF_EVENT_EVENT = 6,
>>>>>>> 2d5404ca
};

enum bpf_perf_event_type {
	BPF_PERF_EVENT_UNSPEC = 0,
	BPF_PERF_EVENT_UPROBE = 1,
	BPF_PERF_EVENT_URETPROBE = 2,
	BPF_PERF_EVENT_KPROBE = 3,
	BPF_PERF_EVENT_KRETPROBE = 4,
	BPF_PERF_EVENT_TRACEPOINT = 5,
	BPF_PERF_EVENT_EVENT = 6,
};

/* cgroup-bpf attach flags used in BPF_PROG_ATTACH command
 *
 * NONE(default): No further bpf programs allowed in the subtree.
 *
 * BPF_F_ALLOW_OVERRIDE: If a sub-cgroup installs some bpf program,
 * the program in this cgroup yields to sub-cgroup program.
 *
 * BPF_F_ALLOW_MULTI: If a sub-cgroup installs some bpf program,
 * that cgroup program gets run in addition to the program in this cgroup.
 *
 * Only one program is allowed to be attached to a cgroup with
 * NONE or BPF_F_ALLOW_OVERRIDE flag.
 * Attaching another program on top of NONE or BPF_F_ALLOW_OVERRIDE will
 * release old program and attach the new one. Attach flags has to match.
 *
 * Multiple programs are allowed to be attached to a cgroup with
 * BPF_F_ALLOW_MULTI flag. They are executed in FIFO order
 * (those that were attached first, run first)
 * The programs of sub-cgroup are executed first, then programs of
 * this cgroup and then programs of parent cgroup.
 * When children program makes decision (like picking TCP CA or sock bind)
 * parent program has a chance to override it.
 *
 * With BPF_F_ALLOW_MULTI a new program is added to the end of the list of
 * programs for a cgroup. Though it's possible to replace an old program at
 * any position by also specifying BPF_F_REPLACE flag and position itself in
 * replace_bpf_fd attribute. Old program at this position will be released.
 *
 * A cgroup with MULTI or OVERRIDE flag allows any attach flags in sub-cgroups.
 * A cgroup with NONE doesn't allow any programs in sub-cgroups.
 * Ex1:
 * cgrp1 (MULTI progs A, B) ->
 *    cgrp2 (OVERRIDE prog C) ->
 *      cgrp3 (MULTI prog D) ->
 *        cgrp4 (OVERRIDE prog E) ->
 *          cgrp5 (NONE prog F)
 * the event in cgrp5 triggers execution of F,D,A,B in that order.
 * if prog F is detached, the execution is E,D,A,B
 * if prog F and D are detached, the execution is E,A,B
 * if prog F, E and D are detached, the execution is C,A,B
 *
 * All eligible programs are executed regardless of return code from
 * earlier programs.
 */
#define BPF_F_ALLOW_OVERRIDE	(1U << 0)
#define BPF_F_ALLOW_MULTI	(1U << 1)
/* Generic attachment flags. */
#define BPF_F_REPLACE		(1U << 2)
#define BPF_F_BEFORE		(1U << 3)
#define BPF_F_AFTER		(1U << 4)
#define BPF_F_ID		(1U << 5)
#define BPF_F_LINK		BPF_F_LINK /* 1 << 13 */

/* If BPF_F_STRICT_ALIGNMENT is used in BPF_PROG_LOAD command, the
 * verifier will perform strict alignment checking as if the kernel
 * has been built with CONFIG_EFFICIENT_UNALIGNED_ACCESS not set,
 * and NET_IP_ALIGN defined to 2.
 */
#define BPF_F_STRICT_ALIGNMENT	(1U << 0)

/* If BPF_F_ANY_ALIGNMENT is used in BPF_PROG_LOAD command, the
 * verifier will allow any alignment whatsoever.  On platforms
 * with strict alignment requirements for loads ands stores (such
 * as sparc and mips) the verifier validates that all loads and
 * stores provably follow this requirement.  This flag turns that
 * checking and enforcement off.
 *
 * It is mostly used for testing when we want to validate the
 * context and memory access aspects of the verifier, but because
 * of an unaligned access the alignment check would trigger before
 * the one we are interested in.
 */
#define BPF_F_ANY_ALIGNMENT	(1U << 1)

/* BPF_F_TEST_RND_HI32 is used in BPF_PROG_LOAD command for testing purpose.
 * Verifier does sub-register def/use analysis and identifies instructions whose
 * def only matters for low 32-bit, high 32-bit is never referenced later
 * through implicit zero extension. Therefore verifier notifies JIT back-ends
 * that it is safe to ignore clearing high 32-bit for these instructions. This
 * saves some back-ends a lot of code-gen. However such optimization is not
 * necessary on some arches, for example x86_64, arm64 etc, whose JIT back-ends
 * hence hasn't used verifier's analysis result. But, we really want to have a
 * way to be able to verify the correctness of the described optimization on
 * x86_64 on which testsuites are frequently exercised.
 *
 * So, this flag is introduced. Once it is set, verifier will randomize high
 * 32-bit for those instructions who has been identified as safe to ignore them.
 * Then, if verifier is not doing correct analysis, such randomization will
 * regress tests to expose bugs.
 */
#define BPF_F_TEST_RND_HI32	(1U << 2)

/* The verifier internal test flag. Behavior is undefined */
#define BPF_F_TEST_STATE_FREQ	(1U << 3)

/* If BPF_F_SLEEPABLE is used in BPF_PROG_LOAD command, the verifier will
 * restrict map and helper usage for such programs. Sleepable BPF programs can
 * only be attached to hooks where kernel execution context allows sleeping.
 * Such programs are allowed to use helpers that may sleep like
 * bpf_copy_from_user().
 */
#define BPF_F_SLEEPABLE		(1U << 4)

/* If BPF_F_XDP_HAS_FRAGS is used in BPF_PROG_LOAD command, the loaded program
 * fully support xdp frags.
 */
#define BPF_F_XDP_HAS_FRAGS	(1U << 5)

/* If BPF_F_XDP_DEV_BOUND_ONLY is used in BPF_PROG_LOAD command, the loaded
 * program becomes device-bound but can access XDP metadata.
 */
#define BPF_F_XDP_DEV_BOUND_ONLY	(1U << 6)

/* The verifier internal test flag. Behavior is undefined */
#define BPF_F_TEST_REG_INVARIANTS	(1U << 7)

/* link_create.kprobe_multi.flags used in LINK_CREATE command for
 * BPF_TRACE_KPROBE_MULTI attach type to create return probe.
 */
enum {
	BPF_F_KPROBE_MULTI_RETURN = (1U << 0)
};

/* link_create.uprobe_multi.flags used in LINK_CREATE command for
 * BPF_TRACE_UPROBE_MULTI attach type to create return probe.
 */
enum {
	BPF_F_UPROBE_MULTI_RETURN = (1U << 0)
};

/* link_create.netfilter.flags used in LINK_CREATE command for
 * BPF_PROG_TYPE_NETFILTER to enable IP packet defragmentation.
 */
#define BPF_F_NETFILTER_IP_DEFRAG (1U << 0)

/* When BPF ldimm64's insn[0].src_reg != 0 then this can have
 * the following extensions:
 *
 * insn[0].src_reg:  BPF_PSEUDO_MAP_[FD|IDX]
 * insn[0].imm:      map fd or fd_idx
 * insn[1].imm:      0
 * insn[0].off:      0
 * insn[1].off:      0
 * ldimm64 rewrite:  address of map
 * verifier type:    CONST_PTR_TO_MAP
 */
#define BPF_PSEUDO_MAP_FD	1
#define BPF_PSEUDO_MAP_IDX	5

/* insn[0].src_reg:  BPF_PSEUDO_MAP_[IDX_]VALUE
 * insn[0].imm:      map fd or fd_idx
 * insn[1].imm:      offset into value
 * insn[0].off:      0
 * insn[1].off:      0
 * ldimm64 rewrite:  address of map[0]+offset
 * verifier type:    PTR_TO_MAP_VALUE
 */
#define BPF_PSEUDO_MAP_VALUE		2
#define BPF_PSEUDO_MAP_IDX_VALUE	6

/* insn[0].src_reg:  BPF_PSEUDO_BTF_ID
 * insn[0].imm:      kernel btd id of VAR
 * insn[1].imm:      0
 * insn[0].off:      0
 * insn[1].off:      0
 * ldimm64 rewrite:  address of the kernel variable
 * verifier type:    PTR_TO_BTF_ID or PTR_TO_MEM, depending on whether the var
 *                   is struct/union.
 */
#define BPF_PSEUDO_BTF_ID	3
/* insn[0].src_reg:  BPF_PSEUDO_FUNC
 * insn[0].imm:      insn offset to the func
 * insn[1].imm:      0
 * insn[0].off:      0
 * insn[1].off:      0
 * ldimm64 rewrite:  address of the function
 * verifier type:    PTR_TO_FUNC.
 */
#define BPF_PSEUDO_FUNC		4

/* when bpf_call->src_reg == BPF_PSEUDO_CALL, bpf_call->imm == pc-relative
 * offset to another bpf function
 */
#define BPF_PSEUDO_CALL		1
/* when bpf_call->src_reg == BPF_PSEUDO_KFUNC_CALL,
 * bpf_call->imm == btf_id of a BTF_KIND_FUNC in the running kernel
 */
#define BPF_PSEUDO_KFUNC_CALL	2

enum bpf_addr_space_cast {
	BPF_ADDR_SPACE_CAST = 1,
};

/* flags for BPF_MAP_UPDATE_ELEM command */
enum {
	BPF_ANY		= 0, /* create new element or update existing */
	BPF_NOEXIST	= 1, /* create new element if it didn't exist */
	BPF_EXIST	= 2, /* update existing element */
	BPF_F_LOCK	= 4, /* spin_lock-ed map_lookup/map_update */
};

/* flags for BPF_MAP_CREATE command */
enum {
	BPF_F_NO_PREALLOC	= (1U << 0),
/* Instead of having one common LRU list in the
 * BPF_MAP_TYPE_LRU_[PERCPU_]HASH map, use a percpu LRU list
 * which can scale and perform better.
 * Note, the LRU nodes (including free nodes) cannot be moved
 * across different LRU lists.
 */
	BPF_F_NO_COMMON_LRU	= (1U << 1),
/* Specify numa node during map creation */
	BPF_F_NUMA_NODE		= (1U << 2),

/* Flags for accessing BPF object from syscall side. */
	BPF_F_RDONLY		= (1U << 3),
	BPF_F_WRONLY		= (1U << 4),

/* Flag for stack_map, store build_id+offset instead of pointer */
	BPF_F_STACK_BUILD_ID	= (1U << 5),

/* Zero-initialize hash function seed. This should only be used for testing. */
	BPF_F_ZERO_SEED		= (1U << 6),

/* Flags for accessing BPF object from program side. */
	BPF_F_RDONLY_PROG	= (1U << 7),
	BPF_F_WRONLY_PROG	= (1U << 8),

/* Clone map from listener for newly accepted socket */
	BPF_F_CLONE		= (1U << 9),

/* Enable memory-mapping BPF map */
	BPF_F_MMAPABLE		= (1U << 10),

/* Share perf_event among processes */
	BPF_F_PRESERVE_ELEMS	= (1U << 11),

/* Create a map that is suitable to be an inner map with dynamic max entries */
	BPF_F_INNER_MAP		= (1U << 12),

/* Create a map that will be registered/unregesitered by the backed bpf_link */
	BPF_F_LINK		= (1U << 13),

/* Get path from provided FD in BPF_OBJ_PIN/BPF_OBJ_GET commands */
	BPF_F_PATH_FD		= (1U << 14),
<<<<<<< HEAD
=======

/* Flag for value_type_btf_obj_fd, the fd is available */
	BPF_F_VTYPE_BTF_OBJ_FD	= (1U << 15),

/* BPF token FD is passed in a corresponding command's token_fd field */
	BPF_F_TOKEN_FD          = (1U << 16),

/* When user space page faults in bpf_arena send SIGSEGV instead of inserting new page */
	BPF_F_SEGV_ON_FAULT	= (1U << 17),

/* Do not translate kernel bpf_arena pointers to user pointers */
	BPF_F_NO_USER_CONV	= (1U << 18),
>>>>>>> 2d5404ca
};

/* Flags for BPF_PROG_QUERY. */

/* Query effective (directly attached + inherited from ancestor cgroups)
 * programs that will be executed for events within a cgroup.
 * attach_flags with this flag are always returned 0.
 */
#define BPF_F_QUERY_EFFECTIVE	(1U << 0)

/* Flags for BPF_PROG_TEST_RUN */

/* If set, run the test on the cpu specified by bpf_attr.test.cpu */
#define BPF_F_TEST_RUN_ON_CPU	(1U << 0)
/* If set, XDP frames will be transmitted after processing */
#define BPF_F_TEST_XDP_LIVE_FRAMES	(1U << 1)
/* If set, apply CHECKSUM_COMPLETE to skb and validate the checksum */
#define BPF_F_TEST_SKB_CHECKSUM_COMPLETE	(1U << 2)

/* type for BPF_ENABLE_STATS */
enum bpf_stats_type {
	/* enabled run_time_ns and run_cnt */
	BPF_STATS_RUN_TIME = 0,
};

enum bpf_stack_build_id_status {
	/* user space need an empty entry to identify end of a trace */
	BPF_STACK_BUILD_ID_EMPTY = 0,
	/* with valid build_id and offset */
	BPF_STACK_BUILD_ID_VALID = 1,
	/* couldn't get build_id, fallback to ip */
	BPF_STACK_BUILD_ID_IP = 2,
};

#define BPF_BUILD_ID_SIZE 20
struct bpf_stack_build_id {
	__s32		status;
	unsigned char	build_id[BPF_BUILD_ID_SIZE];
	union {
		__u64	offset;
		__u64	ip;
	};
};

#define BPF_OBJ_NAME_LEN 16U

union bpf_attr {
	struct { /* anonymous struct used by BPF_MAP_CREATE command */
		__u32	map_type;	/* one of enum bpf_map_type */
		__u32	key_size;	/* size of key in bytes */
		__u32	value_size;	/* size of value in bytes */
		__u32	max_entries;	/* max number of entries in a map */
		__u32	map_flags;	/* BPF_MAP_CREATE related
					 * flags defined above.
					 */
		__u32	inner_map_fd;	/* fd pointing to the inner map */
		__u32	numa_node;	/* numa node (effective only if
					 * BPF_F_NUMA_NODE is set).
					 */
		char	map_name[BPF_OBJ_NAME_LEN];
		__u32	map_ifindex;	/* ifindex of netdev to create on */
		__u32	btf_fd;		/* fd pointing to a BTF type data */
		__u32	btf_key_type_id;	/* BTF type_id of the key */
		__u32	btf_value_type_id;	/* BTF type_id of the value */
		__u32	btf_vmlinux_value_type_id;/* BTF type_id of a kernel-
						   * struct stored as the
						   * map value
						   */
		/* Any per-map-type extra fields
		 *
		 * BPF_MAP_TYPE_BLOOM_FILTER - the lowest 4 bits indicate the
		 * number of hash functions (if 0, the bloom filter will default
		 * to using 5 hash functions).
		 *
		 * BPF_MAP_TYPE_ARENA - contains the address where user space
		 * is going to mmap() the arena. It has to be page aligned.
		 */
		__u64	map_extra;

		__s32   value_type_btf_obj_fd;	/* fd pointing to a BTF
						 * type data for
						 * btf_vmlinux_value_type_id.
						 */
		/* BPF token FD to use with BPF_MAP_CREATE operation.
		 * If provided, map_flags should have BPF_F_TOKEN_FD flag set.
		 */
		__s32	map_token_fd;
	};

	struct { /* anonymous struct used by BPF_MAP_*_ELEM commands */
		__u32		map_fd;
		__aligned_u64	key;
		union {
			__aligned_u64 value;
			__aligned_u64 next_key;
		};
		__u64		flags;
	};

	struct { /* struct used by BPF_MAP_*_BATCH commands */
		__aligned_u64	in_batch;	/* start batch,
						 * NULL to start from beginning
						 */
		__aligned_u64	out_batch;	/* output: next start batch */
		__aligned_u64	keys;
		__aligned_u64	values;
		__u32		count;		/* input/output:
						 * input: # of key/value
						 * elements
						 * output: # of filled elements
						 */
		__u32		map_fd;
		__u64		elem_flags;
		__u64		flags;
	} batch;

	struct { /* anonymous struct used by BPF_PROG_LOAD command */
		__u32		prog_type;	/* one of enum bpf_prog_type */
		__u32		insn_cnt;
		__aligned_u64	insns;
		__aligned_u64	license;
		__u32		log_level;	/* verbosity level of verifier */
		__u32		log_size;	/* size of user buffer */
		__aligned_u64	log_buf;	/* user supplied buffer */
		__u32		kern_version;	/* not used */
		__u32		prog_flags;
		char		prog_name[BPF_OBJ_NAME_LEN];
		__u32		prog_ifindex;	/* ifindex of netdev to prep for */
		/* For some prog types expected attach type must be known at
		 * load time to verify attach type specific parts of prog
		 * (context accesses, allowed helpers, etc).
		 */
		__u32		expected_attach_type;
		__u32		prog_btf_fd;	/* fd pointing to BTF type data */
		__u32		func_info_rec_size;	/* userspace bpf_func_info size */
		__aligned_u64	func_info;	/* func info */
		__u32		func_info_cnt;	/* number of bpf_func_info records */
		__u32		line_info_rec_size;	/* userspace bpf_line_info size */
		__aligned_u64	line_info;	/* line info */
		__u32		line_info_cnt;	/* number of bpf_line_info records */
		__u32		attach_btf_id;	/* in-kernel BTF type id to attach to */
		union {
			/* valid prog_fd to attach to bpf prog */
			__u32		attach_prog_fd;
			/* or valid module BTF object fd or 0 to attach to vmlinux */
			__u32		attach_btf_obj_fd;
		};
		__u32		core_relo_cnt;	/* number of bpf_core_relo */
		__aligned_u64	fd_array;	/* array of FDs */
		__aligned_u64	core_relos;
		__u32		core_relo_rec_size; /* sizeof(struct bpf_core_relo) */
		/* output: actual total log contents size (including termintaing zero).
		 * It could be both larger than original log_size (if log was
		 * truncated), or smaller (if log buffer wasn't filled completely).
		 */
		__u32		log_true_size;
		/* BPF token FD to use with BPF_PROG_LOAD operation.
		 * If provided, prog_flags should have BPF_F_TOKEN_FD flag set.
		 */
		__s32		prog_token_fd;
	};

	struct { /* anonymous struct used by BPF_OBJ_* commands */
		__aligned_u64	pathname;
		__u32		bpf_fd;
		__u32		file_flags;
		/* Same as dirfd in openat() syscall; see openat(2)
		 * manpage for details of path FD and pathname semantics;
		 * path_fd should accompanied by BPF_F_PATH_FD flag set in
		 * file_flags field, otherwise it should be set to zero;
		 * if BPF_F_PATH_FD flag is not set, AT_FDCWD is assumed.
		 */
		__s32		path_fd;
	};

	struct { /* anonymous struct used by BPF_PROG_ATTACH/DETACH commands */
		union {
			__u32	target_fd;	/* target object to attach to or ... */
			__u32	target_ifindex;	/* target ifindex */
		};
		__u32		attach_bpf_fd;
		__u32		attach_type;
		__u32		attach_flags;
		__u32		replace_bpf_fd;
		union {
			__u32	relative_fd;
			__u32	relative_id;
		};
		__u64		expected_revision;
	};

	struct { /* anonymous struct used by BPF_PROG_TEST_RUN command */
		__u32		prog_fd;
		__u32		retval;
		__u32		data_size_in;	/* input: len of data_in */
		__u32		data_size_out;	/* input/output: len of data_out
						 *   returns ENOSPC if data_out
						 *   is too small.
						 */
		__aligned_u64	data_in;
		__aligned_u64	data_out;
		__u32		repeat;
		__u32		duration;
		__u32		ctx_size_in;	/* input: len of ctx_in */
		__u32		ctx_size_out;	/* input/output: len of ctx_out
						 *   returns ENOSPC if ctx_out
						 *   is too small.
						 */
		__aligned_u64	ctx_in;
		__aligned_u64	ctx_out;
		__u32		flags;
		__u32		cpu;
		__u32		batch_size;
	} test;

	struct { /* anonymous struct used by BPF_*_GET_*_ID */
		union {
			__u32		start_id;
			__u32		prog_id;
			__u32		map_id;
			__u32		btf_id;
			__u32		link_id;
		};
		__u32		next_id;
		__u32		open_flags;
	};

	struct { /* anonymous struct used by BPF_OBJ_GET_INFO_BY_FD */
		__u32		bpf_fd;
		__u32		info_len;
		__aligned_u64	info;
	} info;

	struct { /* anonymous struct used by BPF_PROG_QUERY command */
		union {
			__u32	target_fd;	/* target object to query or ... */
			__u32	target_ifindex;	/* target ifindex */
		};
		__u32		attach_type;
		__u32		query_flags;
		__u32		attach_flags;
		__aligned_u64	prog_ids;
		union {
			__u32	prog_cnt;
			__u32	count;
		};
		__u32		:32;
		/* output: per-program attach_flags.
		 * not allowed to be set during effective query.
		 */
		__aligned_u64	prog_attach_flags;
		__aligned_u64	link_ids;
		__aligned_u64	link_attach_flags;
		__u64		revision;
	} query;

	struct { /* anonymous struct used by BPF_RAW_TRACEPOINT_OPEN command */
		__u64		name;
		__u32		prog_fd;
		__u32		:32;
		__aligned_u64	cookie;
	} raw_tracepoint;

	struct { /* anonymous struct for BPF_BTF_LOAD */
		__aligned_u64	btf;
		__aligned_u64	btf_log_buf;
		__u32		btf_size;
		__u32		btf_log_size;
		__u32		btf_log_level;
		/* output: actual total log contents size (including termintaing zero).
		 * It could be both larger than original log_size (if log was
		 * truncated), or smaller (if log buffer wasn't filled completely).
		 */
		__u32		btf_log_true_size;
		__u32		btf_flags;
		/* BPF token FD to use with BPF_BTF_LOAD operation.
		 * If provided, btf_flags should have BPF_F_TOKEN_FD flag set.
		 */
		__s32		btf_token_fd;
	};

	struct {
		__u32		pid;		/* input: pid */
		__u32		fd;		/* input: fd */
		__u32		flags;		/* input: flags */
		__u32		buf_len;	/* input/output: buf len */
		__aligned_u64	buf;		/* input/output:
						 *   tp_name for tracepoint
						 *   symbol for kprobe
						 *   filename for uprobe
						 */
		__u32		prog_id;	/* output: prod_id */
		__u32		fd_type;	/* output: BPF_FD_TYPE_* */
		__u64		probe_offset;	/* output: probe_offset */
		__u64		probe_addr;	/* output: probe_addr */
	} task_fd_query;

	struct { /* struct used by BPF_LINK_CREATE command */
		union {
			__u32		prog_fd;	/* eBPF program to attach */
			__u32		map_fd;		/* struct_ops to attach */
		};
		union {
			__u32	target_fd;	/* target object to attach to or ... */
			__u32	target_ifindex; /* target ifindex */
		};
		__u32		attach_type;	/* attach type */
		__u32		flags;		/* extra flags */
		union {
			__u32	target_btf_id;	/* btf_id of target to attach to */
			struct {
				__aligned_u64	iter_info;	/* extra bpf_iter_link_info */
				__u32		iter_info_len;	/* iter_info length */
			};
			struct {
				/* black box user-provided value passed through
				 * to BPF program at the execution time and
				 * accessible through bpf_get_attach_cookie() BPF helper
				 */
				__u64		bpf_cookie;
			} perf_event;
			struct {
				__u32		flags;
				__u32		cnt;
				__aligned_u64	syms;
				__aligned_u64	addrs;
				__aligned_u64	cookies;
			} kprobe_multi;
			struct {
				/* this is overlaid with the target_btf_id above. */
				__u32		target_btf_id;
				/* black box user-provided value passed through
				 * to BPF program at the execution time and
				 * accessible through bpf_get_attach_cookie() BPF helper
				 */
				__u64		cookie;
			} tracing;
			struct {
				__u32		pf;
				__u32		hooknum;
				__s32		priority;
				__u32		flags;
			} netfilter;
			struct {
				union {
					__u32	relative_fd;
					__u32	relative_id;
				};
				__u64		expected_revision;
			} tcx;
			struct {
				__aligned_u64	path;
				__aligned_u64	offsets;
				__aligned_u64	ref_ctr_offsets;
				__aligned_u64	cookies;
				__u32		cnt;
				__u32		flags;
				__u32		pid;
			} uprobe_multi;
<<<<<<< HEAD
=======
			struct {
				union {
					__u32	relative_fd;
					__u32	relative_id;
				};
				__u64		expected_revision;
			} netkit;
>>>>>>> 2d5404ca
		};
	} link_create;

	struct { /* struct used by BPF_LINK_UPDATE command */
		__u32		link_fd;	/* link fd */
		union {
			/* new program fd to update link with */
			__u32		new_prog_fd;
			/* new struct_ops map fd to update link with */
			__u32           new_map_fd;
		};
		__u32		flags;		/* extra flags */
		union {
			/* expected link's program fd; is specified only if
			 * BPF_F_REPLACE flag is set in flags.
			 */
			__u32		old_prog_fd;
			/* expected link's map fd; is specified only
			 * if BPF_F_REPLACE flag is set.
			 */
			__u32           old_map_fd;
		};
	} link_update;

	struct {
		__u32		link_fd;
	} link_detach;

	struct { /* struct used by BPF_ENABLE_STATS command */
		__u32		type;
	} enable_stats;

	struct { /* struct used by BPF_ITER_CREATE command */
		__u32		link_fd;
		__u32		flags;
	} iter_create;

	struct { /* struct used by BPF_PROG_BIND_MAP command */
		__u32		prog_fd;
		__u32		map_fd;
		__u32		flags;		/* extra flags */
	} prog_bind_map;

	struct { /* struct used by BPF_TOKEN_CREATE command */
		__u32		flags;
		__u32		bpffs_fd;
	} token_create;

} __attribute__((aligned(8)));

/* The description below is an attempt at providing documentation to eBPF
 * developers about the multiple available eBPF helper functions. It can be
 * parsed and used to produce a manual page. The workflow is the following,
 * and requires the rst2man utility:
 *
 *     $ ./scripts/bpf_doc.py \
 *             --filename include/uapi/linux/bpf.h > /tmp/bpf-helpers.rst
 *     $ rst2man /tmp/bpf-helpers.rst > /tmp/bpf-helpers.7
 *     $ man /tmp/bpf-helpers.7
 *
 * Note that in order to produce this external documentation, some RST
 * formatting is used in the descriptions to get "bold" and "italics" in
 * manual pages. Also note that the few trailing white spaces are
 * intentional, removing them would break paragraphs for rst2man.
 *
 * Start of BPF helper function descriptions:
 *
 * void *bpf_map_lookup_elem(struct bpf_map *map, const void *key)
 * 	Description
 * 		Perform a lookup in *map* for an entry associated to *key*.
 * 	Return
 * 		Map value associated to *key*, or **NULL** if no entry was
 * 		found.
 *
 * long bpf_map_update_elem(struct bpf_map *map, const void *key, const void *value, u64 flags)
 * 	Description
 * 		Add or update the value of the entry associated to *key* in
 * 		*map* with *value*. *flags* is one of:
 *
 * 		**BPF_NOEXIST**
 * 			The entry for *key* must not exist in the map.
 * 		**BPF_EXIST**
 * 			The entry for *key* must already exist in the map.
 * 		**BPF_ANY**
 * 			No condition on the existence of the entry for *key*.
 *
 * 		Flag value **BPF_NOEXIST** cannot be used for maps of types
 * 		**BPF_MAP_TYPE_ARRAY** or **BPF_MAP_TYPE_PERCPU_ARRAY**  (all
 * 		elements always exist), the helper would return an error.
 * 	Return
 * 		0 on success, or a negative error in case of failure.
 *
 * long bpf_map_delete_elem(struct bpf_map *map, const void *key)
 * 	Description
 * 		Delete entry with *key* from *map*.
 * 	Return
 * 		0 on success, or a negative error in case of failure.
 *
 * long bpf_probe_read(void *dst, u32 size, const void *unsafe_ptr)
 * 	Description
 * 		For tracing programs, safely attempt to read *size* bytes from
 * 		kernel space address *unsafe_ptr* and store the data in *dst*.
 *
 * 		Generally, use **bpf_probe_read_user**\ () or
 * 		**bpf_probe_read_kernel**\ () instead.
 * 	Return
 * 		0 on success, or a negative error in case of failure.
 *
 * u64 bpf_ktime_get_ns(void)
 * 	Description
 * 		Return the time elapsed since system boot, in nanoseconds.
 * 		Does not include time the system was suspended.
 * 		See: **clock_gettime**\ (**CLOCK_MONOTONIC**)
 * 	Return
 * 		Current *ktime*.
 *
 * long bpf_trace_printk(const char *fmt, u32 fmt_size, ...)
 * 	Description
 * 		This helper is a "printk()-like" facility for debugging. It
 * 		prints a message defined by format *fmt* (of size *fmt_size*)
 * 		to file *\/sys/kernel/tracing/trace* from TraceFS, if
 * 		available. It can take up to three additional **u64**
 * 		arguments (as an eBPF helpers, the total number of arguments is
 * 		limited to five).
 *
 * 		Each time the helper is called, it appends a line to the trace.
 * 		Lines are discarded while *\/sys/kernel/tracing/trace* is
 * 		open, use *\/sys/kernel/tracing/trace_pipe* to avoid this.
 * 		The format of the trace is customizable, and the exact output
 * 		one will get depends on the options set in
 * 		*\/sys/kernel/tracing/trace_options* (see also the
 * 		*README* file under the same directory). However, it usually
 * 		defaults to something like:
 *
 * 		::
 *
 * 			telnet-470   [001] .N.. 419421.045894: 0x00000001: <formatted msg>
 *
 * 		In the above:
 *
 * 			* ``telnet`` is the name of the current task.
 * 			* ``470`` is the PID of the current task.
 * 			* ``001`` is the CPU number on which the task is
 * 			  running.
 * 			* In ``.N..``, each character refers to a set of
 * 			  options (whether irqs are enabled, scheduling
 * 			  options, whether hard/softirqs are running, level of
 * 			  preempt_disabled respectively). **N** means that
 * 			  **TIF_NEED_RESCHED** and **PREEMPT_NEED_RESCHED**
 * 			  are set.
 * 			* ``419421.045894`` is a timestamp.
 * 			* ``0x00000001`` is a fake value used by BPF for the
 * 			  instruction pointer register.
 * 			* ``<formatted msg>`` is the message formatted with
 * 			  *fmt*.
 *
 * 		The conversion specifiers supported by *fmt* are similar, but
 * 		more limited than for printk(). They are **%d**, **%i**,
 * 		**%u**, **%x**, **%ld**, **%li**, **%lu**, **%lx**, **%lld**,
 * 		**%lli**, **%llu**, **%llx**, **%p**, **%s**. No modifier (size
 * 		of field, padding with zeroes, etc.) is available, and the
 * 		helper will return **-EINVAL** (but print nothing) if it
 * 		encounters an unknown specifier.
 *
 * 		Also, note that **bpf_trace_printk**\ () is slow, and should
 * 		only be used for debugging purposes. For this reason, a notice
 * 		block (spanning several lines) is printed to kernel logs and
 * 		states that the helper should not be used "for production use"
 * 		the first time this helper is used (or more precisely, when
 * 		**trace_printk**\ () buffers are allocated). For passing values
 * 		to user space, perf events should be preferred.
 * 	Return
 * 		The number of bytes written to the buffer, or a negative error
 * 		in case of failure.
 *
 * u32 bpf_get_prandom_u32(void)
 * 	Description
 * 		Get a pseudo-random number.
 *
 * 		From a security point of view, this helper uses its own
 * 		pseudo-random internal state, and cannot be used to infer the
 * 		seed of other random functions in the kernel. However, it is
 * 		essential to note that the generator used by the helper is not
 * 		cryptographically secure.
 * 	Return
 * 		A random 32-bit unsigned value.
 *
 * u32 bpf_get_smp_processor_id(void)
 * 	Description
 * 		Get the SMP (symmetric multiprocessing) processor id. Note that
 * 		all programs run with migration disabled, which means that the
 * 		SMP processor id is stable during all the execution of the
 * 		program.
 * 	Return
 * 		The SMP id of the processor running the program.
 *
 * long bpf_skb_store_bytes(struct sk_buff *skb, u32 offset, const void *from, u32 len, u64 flags)
 * 	Description
 * 		Store *len* bytes from address *from* into the packet
 * 		associated to *skb*, at *offset*. *flags* are a combination of
 * 		**BPF_F_RECOMPUTE_CSUM** (automatically recompute the
 * 		checksum for the packet after storing the bytes) and
 * 		**BPF_F_INVALIDATE_HASH** (set *skb*\ **->hash**, *skb*\
 * 		**->swhash** and *skb*\ **->l4hash** to 0).
 *
 * 		A call to this helper is susceptible to change the underlying
 * 		packet buffer. Therefore, at load time, all checks on pointers
 * 		previously done by the verifier are invalidated and must be
 * 		performed again, if the helper is used in combination with
 * 		direct packet access.
 * 	Return
 * 		0 on success, or a negative error in case of failure.
 *
 * long bpf_l3_csum_replace(struct sk_buff *skb, u32 offset, u64 from, u64 to, u64 size)
 * 	Description
 * 		Recompute the layer 3 (e.g. IP) checksum for the packet
 * 		associated to *skb*. Computation is incremental, so the helper
 * 		must know the former value of the header field that was
 * 		modified (*from*), the new value of this field (*to*), and the
 * 		number of bytes (2 or 4) for this field, stored in *size*.
 * 		Alternatively, it is possible to store the difference between
 * 		the previous and the new values of the header field in *to*, by
 * 		setting *from* and *size* to 0. For both methods, *offset*
 * 		indicates the location of the IP checksum within the packet.
 *
 * 		This helper works in combination with **bpf_csum_diff**\ (),
 * 		which does not update the checksum in-place, but offers more
 * 		flexibility and can handle sizes larger than 2 or 4 for the
 * 		checksum to update.
 *
 * 		A call to this helper is susceptible to change the underlying
 * 		packet buffer. Therefore, at load time, all checks on pointers
 * 		previously done by the verifier are invalidated and must be
 * 		performed again, if the helper is used in combination with
 * 		direct packet access.
 * 	Return
 * 		0 on success, or a negative error in case of failure.
 *
 * long bpf_l4_csum_replace(struct sk_buff *skb, u32 offset, u64 from, u64 to, u64 flags)
 * 	Description
 * 		Recompute the layer 4 (e.g. TCP, UDP or ICMP) checksum for the
 * 		packet associated to *skb*. Computation is incremental, so the
 * 		helper must know the former value of the header field that was
 * 		modified (*from*), the new value of this field (*to*), and the
 * 		number of bytes (2 or 4) for this field, stored on the lowest
 * 		four bits of *flags*. Alternatively, it is possible to store
 * 		the difference between the previous and the new values of the
 * 		header field in *to*, by setting *from* and the four lowest
 * 		bits of *flags* to 0. For both methods, *offset* indicates the
 * 		location of the IP checksum within the packet. In addition to
 * 		the size of the field, *flags* can be added (bitwise OR) actual
 * 		flags. With **BPF_F_MARK_MANGLED_0**, a null checksum is left
 * 		untouched (unless **BPF_F_MARK_ENFORCE** is added as well), and
 * 		for updates resulting in a null checksum the value is set to
 * 		**CSUM_MANGLED_0** instead. Flag **BPF_F_PSEUDO_HDR** indicates
 * 		the checksum is to be computed against a pseudo-header.
 *
 * 		This helper works in combination with **bpf_csum_diff**\ (),
 * 		which does not update the checksum in-place, but offers more
 * 		flexibility and can handle sizes larger than 2 or 4 for the
 * 		checksum to update.
 *
 * 		A call to this helper is susceptible to change the underlying
 * 		packet buffer. Therefore, at load time, all checks on pointers
 * 		previously done by the verifier are invalidated and must be
 * 		performed again, if the helper is used in combination with
 * 		direct packet access.
 * 	Return
 * 		0 on success, or a negative error in case of failure.
 *
 * long bpf_tail_call(void *ctx, struct bpf_map *prog_array_map, u32 index)
 * 	Description
 * 		This special helper is used to trigger a "tail call", or in
 * 		other words, to jump into another eBPF program. The same stack
 * 		frame is used (but values on stack and in registers for the
 * 		caller are not accessible to the callee). This mechanism allows
 * 		for program chaining, either for raising the maximum number of
 * 		available eBPF instructions, or to execute given programs in
 * 		conditional blocks. For security reasons, there is an upper
 * 		limit to the number of successive tail calls that can be
 * 		performed.
 *
 * 		Upon call of this helper, the program attempts to jump into a
 * 		program referenced at index *index* in *prog_array_map*, a
 * 		special map of type **BPF_MAP_TYPE_PROG_ARRAY**, and passes
 * 		*ctx*, a pointer to the context.
 *
 * 		If the call succeeds, the kernel immediately runs the first
 * 		instruction of the new program. This is not a function call,
 * 		and it never returns to the previous program. If the call
 * 		fails, then the helper has no effect, and the caller continues
 * 		to run its subsequent instructions. A call can fail if the
 * 		destination program for the jump does not exist (i.e. *index*
 * 		is superior to the number of entries in *prog_array_map*), or
 * 		if the maximum number of tail calls has been reached for this
 * 		chain of programs. This limit is defined in the kernel by the
 * 		macro **MAX_TAIL_CALL_CNT** (not accessible to user space),
 *		which is currently set to 33.
 * 	Return
 * 		0 on success, or a negative error in case of failure.
 *
 * long bpf_clone_redirect(struct sk_buff *skb, u32 ifindex, u64 flags)
 * 	Description
 * 		Clone and redirect the packet associated to *skb* to another
 * 		net device of index *ifindex*. Both ingress and egress
 * 		interfaces can be used for redirection. The **BPF_F_INGRESS**
 * 		value in *flags* is used to make the distinction (ingress path
 * 		is selected if the flag is present, egress path otherwise).
 * 		This is the only flag supported for now.
 *
 * 		In comparison with **bpf_redirect**\ () helper,
 * 		**bpf_clone_redirect**\ () has the associated cost of
 * 		duplicating the packet buffer, but this can be executed out of
 * 		the eBPF program. Conversely, **bpf_redirect**\ () is more
 * 		efficient, but it is handled through an action code where the
 * 		redirection happens only after the eBPF program has returned.
 *
 * 		A call to this helper is susceptible to change the underlying
 * 		packet buffer. Therefore, at load time, all checks on pointers
 * 		previously done by the verifier are invalidated and must be
 * 		performed again, if the helper is used in combination with
 * 		direct packet access.
 * 	Return
 * 		0 on success, or a negative error in case of failure. Positive
 * 		error indicates a potential drop or congestion in the target
 * 		device. The particular positive error codes are not defined.
 *
 * u64 bpf_get_current_pid_tgid(void)
 * 	Description
 * 		Get the current pid and tgid.
 * 	Return
 * 		A 64-bit integer containing the current tgid and pid, and
 * 		created as such:
 * 		*current_task*\ **->tgid << 32 \|**
 * 		*current_task*\ **->pid**.
 *
 * u64 bpf_get_current_uid_gid(void)
 * 	Description
 * 		Get the current uid and gid.
 * 	Return
 * 		A 64-bit integer containing the current GID and UID, and
 * 		created as such: *current_gid* **<< 32 \|** *current_uid*.
 *
 * long bpf_get_current_comm(void *buf, u32 size_of_buf)
 * 	Description
 * 		Copy the **comm** attribute of the current task into *buf* of
 * 		*size_of_buf*. The **comm** attribute contains the name of
 * 		the executable (excluding the path) for the current task. The
 * 		*size_of_buf* must be strictly positive. On success, the
 * 		helper makes sure that the *buf* is NUL-terminated. On failure,
 * 		it is filled with zeroes.
 * 	Return
 * 		0 on success, or a negative error in case of failure.
 *
 * u32 bpf_get_cgroup_classid(struct sk_buff *skb)
 * 	Description
 * 		Retrieve the classid for the current task, i.e. for the net_cls
 * 		cgroup to which *skb* belongs.
 *
 * 		This helper can be used on TC egress path, but not on ingress.
 *
 * 		The net_cls cgroup provides an interface to tag network packets
 * 		based on a user-provided identifier for all traffic coming from
 * 		the tasks belonging to the related cgroup. See also the related
 * 		kernel documentation, available from the Linux sources in file
 * 		*Documentation/admin-guide/cgroup-v1/net_cls.rst*.
 *
 * 		The Linux kernel has two versions for cgroups: there are
 * 		cgroups v1 and cgroups v2. Both are available to users, who can
 * 		use a mixture of them, but note that the net_cls cgroup is for
 * 		cgroup v1 only. This makes it incompatible with BPF programs
 * 		run on cgroups, which is a cgroup-v2-only feature (a socket can
 * 		only hold data for one version of cgroups at a time).
 *
 * 		This helper is only available is the kernel was compiled with
 * 		the **CONFIG_CGROUP_NET_CLASSID** configuration option set to
 * 		"**y**" or to "**m**".
 * 	Return
 * 		The classid, or 0 for the default unconfigured classid.
 *
 * long bpf_skb_vlan_push(struct sk_buff *skb, __be16 vlan_proto, u16 vlan_tci)
 * 	Description
 * 		Push a *vlan_tci* (VLAN tag control information) of protocol
 * 		*vlan_proto* to the packet associated to *skb*, then update
 * 		the checksum. Note that if *vlan_proto* is different from
 * 		**ETH_P_8021Q** and **ETH_P_8021AD**, it is considered to
 * 		be **ETH_P_8021Q**.
 *
 * 		A call to this helper is susceptible to change the underlying
 * 		packet buffer. Therefore, at load time, all checks on pointers
 * 		previously done by the verifier are invalidated and must be
 * 		performed again, if the helper is used in combination with
 * 		direct packet access.
 * 	Return
 * 		0 on success, or a negative error in case of failure.
 *
 * long bpf_skb_vlan_pop(struct sk_buff *skb)
 * 	Description
 * 		Pop a VLAN header from the packet associated to *skb*.
 *
 * 		A call to this helper is susceptible to change the underlying
 * 		packet buffer. Therefore, at load time, all checks on pointers
 * 		previously done by the verifier are invalidated and must be
 * 		performed again, if the helper is used in combination with
 * 		direct packet access.
 * 	Return
 * 		0 on success, or a negative error in case of failure.
 *
 * long bpf_skb_get_tunnel_key(struct sk_buff *skb, struct bpf_tunnel_key *key, u32 size, u64 flags)
 * 	Description
 * 		Get tunnel metadata. This helper takes a pointer *key* to an
 * 		empty **struct bpf_tunnel_key** of **size**, that will be
 * 		filled with tunnel metadata for the packet associated to *skb*.
 * 		The *flags* can be set to **BPF_F_TUNINFO_IPV6**, which
 * 		indicates that the tunnel is based on IPv6 protocol instead of
 * 		IPv4.
 *
 * 		The **struct bpf_tunnel_key** is an object that generalizes the
 * 		principal parameters used by various tunneling protocols into a
 * 		single struct. This way, it can be used to easily make a
 * 		decision based on the contents of the encapsulation header,
 * 		"summarized" in this struct. In particular, it holds the IP
 * 		address of the remote end (IPv4 or IPv6, depending on the case)
 * 		in *key*\ **->remote_ipv4** or *key*\ **->remote_ipv6**. Also,
 * 		this struct exposes the *key*\ **->tunnel_id**, which is
 * 		generally mapped to a VNI (Virtual Network Identifier), making
 * 		it programmable together with the **bpf_skb_set_tunnel_key**\
 * 		() helper.
 *
 * 		Let's imagine that the following code is part of a program
 * 		attached to the TC ingress interface, on one end of a GRE
 * 		tunnel, and is supposed to filter out all messages coming from
 * 		remote ends with IPv4 address other than 10.0.0.1:
 *
 * 		::
 *
 * 			int ret;
 * 			struct bpf_tunnel_key key = {};
 *
 * 			ret = bpf_skb_get_tunnel_key(skb, &key, sizeof(key), 0);
 * 			if (ret < 0)
 * 				return TC_ACT_SHOT;	// drop packet
 *
 * 			if (key.remote_ipv4 != 0x0a000001)
 * 				return TC_ACT_SHOT;	// drop packet
 *
 * 			return TC_ACT_OK;		// accept packet
 *
 * 		This interface can also be used with all encapsulation devices
 * 		that can operate in "collect metadata" mode: instead of having
 * 		one network device per specific configuration, the "collect
 * 		metadata" mode only requires a single device where the
 * 		configuration can be extracted from this helper.
 *
 * 		This can be used together with various tunnels such as VXLan,
 * 		Geneve, GRE or IP in IP (IPIP).
 * 	Return
 * 		0 on success, or a negative error in case of failure.
 *
 * long bpf_skb_set_tunnel_key(struct sk_buff *skb, struct bpf_tunnel_key *key, u32 size, u64 flags)
 * 	Description
 * 		Populate tunnel metadata for packet associated to *skb.* The
 * 		tunnel metadata is set to the contents of *key*, of *size*. The
 * 		*flags* can be set to a combination of the following values:
 *
 * 		**BPF_F_TUNINFO_IPV6**
 * 			Indicate that the tunnel is based on IPv6 protocol
 * 			instead of IPv4.
 * 		**BPF_F_ZERO_CSUM_TX**
 * 			For IPv4 packets, add a flag to tunnel metadata
 * 			indicating that checksum computation should be skipped
 * 			and checksum set to zeroes.
 * 		**BPF_F_DONT_FRAGMENT**
 * 			Add a flag to tunnel metadata indicating that the
 * 			packet should not be fragmented.
 * 		**BPF_F_SEQ_NUMBER**
 * 			Add a flag to tunnel metadata indicating that a
 * 			sequence number should be added to tunnel header before
 * 			sending the packet. This flag was added for GRE
 * 			encapsulation, but might be used with other protocols
 * 			as well in the future.
 * 		**BPF_F_NO_TUNNEL_KEY**
 * 			Add a flag to tunnel metadata indicating that no tunnel
 * 			key should be set in the resulting tunnel header.
 *
 * 		Here is a typical usage on the transmit path:
 *
 * 		::
 *
 * 			struct bpf_tunnel_key key;
 * 			     populate key ...
 * 			bpf_skb_set_tunnel_key(skb, &key, sizeof(key), 0);
 * 			bpf_clone_redirect(skb, vxlan_dev_ifindex, 0);
 *
 * 		See also the description of the **bpf_skb_get_tunnel_key**\ ()
 * 		helper for additional information.
 * 	Return
 * 		0 on success, or a negative error in case of failure.
 *
 * u64 bpf_perf_event_read(struct bpf_map *map, u64 flags)
 * 	Description
 * 		Read the value of a perf event counter. This helper relies on a
 * 		*map* of type **BPF_MAP_TYPE_PERF_EVENT_ARRAY**. The nature of
 * 		the perf event counter is selected when *map* is updated with
 * 		perf event file descriptors. The *map* is an array whose size
 * 		is the number of available CPUs, and each cell contains a value
 * 		relative to one CPU. The value to retrieve is indicated by
 * 		*flags*, that contains the index of the CPU to look up, masked
 * 		with **BPF_F_INDEX_MASK**. Alternatively, *flags* can be set to
 * 		**BPF_F_CURRENT_CPU** to indicate that the value for the
 * 		current CPU should be retrieved.
 *
 * 		Note that before Linux 4.13, only hardware perf event can be
 * 		retrieved.
 *
 * 		Also, be aware that the newer helper
 * 		**bpf_perf_event_read_value**\ () is recommended over
 * 		**bpf_perf_event_read**\ () in general. The latter has some ABI
 * 		quirks where error and counter value are used as a return code
 * 		(which is wrong to do since ranges may overlap). This issue is
 * 		fixed with **bpf_perf_event_read_value**\ (), which at the same
 * 		time provides more features over the **bpf_perf_event_read**\
 * 		() interface. Please refer to the description of
 * 		**bpf_perf_event_read_value**\ () for details.
 * 	Return
 * 		The value of the perf event counter read from the map, or a
 * 		negative error code in case of failure.
 *
 * long bpf_redirect(u32 ifindex, u64 flags)
 * 	Description
 * 		Redirect the packet to another net device of index *ifindex*.
 * 		This helper is somewhat similar to **bpf_clone_redirect**\
 * 		(), except that the packet is not cloned, which provides
 * 		increased performance.
 *
 * 		Except for XDP, both ingress and egress interfaces can be used
 * 		for redirection. The **BPF_F_INGRESS** value in *flags* is used
 * 		to make the distinction (ingress path is selected if the flag
 * 		is present, egress path otherwise). Currently, XDP only
 * 		supports redirection to the egress interface, and accepts no
 * 		flag at all.
 *
 * 		The same effect can also be attained with the more generic
 * 		**bpf_redirect_map**\ (), which uses a BPF map to store the
 * 		redirect target instead of providing it directly to the helper.
 * 	Return
 * 		For XDP, the helper returns **XDP_REDIRECT** on success or
 * 		**XDP_ABORTED** on error. For other program types, the values
 * 		are **TC_ACT_REDIRECT** on success or **TC_ACT_SHOT** on
 * 		error.
 *
 * u32 bpf_get_route_realm(struct sk_buff *skb)
 * 	Description
 * 		Retrieve the realm or the route, that is to say the
 * 		**tclassid** field of the destination for the *skb*. The
 * 		identifier retrieved is a user-provided tag, similar to the
 * 		one used with the net_cls cgroup (see description for
 * 		**bpf_get_cgroup_classid**\ () helper), but here this tag is
 * 		held by a route (a destination entry), not by a task.
 *
 * 		Retrieving this identifier works with the clsact TC egress hook
 * 		(see also **tc-bpf(8)**), or alternatively on conventional
 * 		classful egress qdiscs, but not on TC ingress path. In case of
 * 		clsact TC egress hook, this has the advantage that, internally,
 * 		the destination entry has not been dropped yet in the transmit
 * 		path. Therefore, the destination entry does not need to be
 * 		artificially held via **netif_keep_dst**\ () for a classful
 * 		qdisc until the *skb* is freed.
 *
 * 		This helper is available only if the kernel was compiled with
 * 		**CONFIG_IP_ROUTE_CLASSID** configuration option.
 * 	Return
 * 		The realm of the route for the packet associated to *skb*, or 0
 * 		if none was found.
 *
 * long bpf_perf_event_output(void *ctx, struct bpf_map *map, u64 flags, void *data, u64 size)
 * 	Description
 * 		Write raw *data* blob into a special BPF perf event held by
 * 		*map* of type **BPF_MAP_TYPE_PERF_EVENT_ARRAY**. This perf
 * 		event must have the following attributes: **PERF_SAMPLE_RAW**
 * 		as **sample_type**, **PERF_TYPE_SOFTWARE** as **type**, and
 * 		**PERF_COUNT_SW_BPF_OUTPUT** as **config**.
 *
 * 		The *flags* are used to indicate the index in *map* for which
 * 		the value must be put, masked with **BPF_F_INDEX_MASK**.
 * 		Alternatively, *flags* can be set to **BPF_F_CURRENT_CPU**
 * 		to indicate that the index of the current CPU core should be
 * 		used.
 *
 * 		The value to write, of *size*, is passed through eBPF stack and
 * 		pointed by *data*.
 *
 * 		The context of the program *ctx* needs also be passed to the
 * 		helper.
 *
 * 		On user space, a program willing to read the values needs to
 * 		call **perf_event_open**\ () on the perf event (either for
 * 		one or for all CPUs) and to store the file descriptor into the
 * 		*map*. This must be done before the eBPF program can send data
 * 		into it. An example is available in file
 * 		*samples/bpf/trace_output_user.c* in the Linux kernel source
 * 		tree (the eBPF program counterpart is in
 * 		*samples/bpf/trace_output_kern.c*).
 *
 * 		**bpf_perf_event_output**\ () achieves better performance
 * 		than **bpf_trace_printk**\ () for sharing data with user
 * 		space, and is much better suitable for streaming data from eBPF
 * 		programs.
 *
 * 		Note that this helper is not restricted to tracing use cases
 * 		and can be used with programs attached to TC or XDP as well,
 * 		where it allows for passing data to user space listeners. Data
 * 		can be:
 *
 * 		* Only custom structs,
 * 		* Only the packet payload, or
 * 		* A combination of both.
 * 	Return
 * 		0 on success, or a negative error in case of failure.
 *
 * long bpf_skb_load_bytes(const void *skb, u32 offset, void *to, u32 len)
 * 	Description
 * 		This helper was provided as an easy way to load data from a
 * 		packet. It can be used to load *len* bytes from *offset* from
 * 		the packet associated to *skb*, into the buffer pointed by
 * 		*to*.
 *
 * 		Since Linux 4.7, usage of this helper has mostly been replaced
 * 		by "direct packet access", enabling packet data to be
 * 		manipulated with *skb*\ **->data** and *skb*\ **->data_end**
 * 		pointing respectively to the first byte of packet data and to
 * 		the byte after the last byte of packet data. However, it
 * 		remains useful if one wishes to read large quantities of data
 * 		at once from a packet into the eBPF stack.
 * 	Return
 * 		0 on success, or a negative error in case of failure.
 *
 * long bpf_get_stackid(void *ctx, struct bpf_map *map, u64 flags)
 * 	Description
 * 		Walk a user or a kernel stack and return its id. To achieve
 * 		this, the helper needs *ctx*, which is a pointer to the context
 * 		on which the tracing program is executed, and a pointer to a
 * 		*map* of type **BPF_MAP_TYPE_STACK_TRACE**.
 *
 * 		The last argument, *flags*, holds the number of stack frames to
 * 		skip (from 0 to 255), masked with
 * 		**BPF_F_SKIP_FIELD_MASK**. The next bits can be used to set
 * 		a combination of the following flags:
 *
 * 		**BPF_F_USER_STACK**
 * 			Collect a user space stack instead of a kernel stack.
 * 		**BPF_F_FAST_STACK_CMP**
 * 			Compare stacks by hash only.
 * 		**BPF_F_REUSE_STACKID**
 * 			If two different stacks hash into the same *stackid*,
 * 			discard the old one.
 *
 * 		The stack id retrieved is a 32 bit long integer handle which
 * 		can be further combined with other data (including other stack
 * 		ids) and used as a key into maps. This can be useful for
 * 		generating a variety of graphs (such as flame graphs or off-cpu
 * 		graphs).
 *
 * 		For walking a stack, this helper is an improvement over
 * 		**bpf_probe_read**\ (), which can be used with unrolled loops
 * 		but is not efficient and consumes a lot of eBPF instructions.
 * 		Instead, **bpf_get_stackid**\ () can collect up to
 * 		**PERF_MAX_STACK_DEPTH** both kernel and user frames. Note that
 * 		this limit can be controlled with the **sysctl** program, and
 * 		that it should be manually increased in order to profile long
 * 		user stacks (such as stacks for Java programs). To do so, use:
 *
 * 		::
 *
 * 			# sysctl kernel.perf_event_max_stack=<new value>
 * 	Return
 * 		The positive or null stack id on success, or a negative error
 * 		in case of failure.
 *
 * s64 bpf_csum_diff(__be32 *from, u32 from_size, __be32 *to, u32 to_size, __wsum seed)
 * 	Description
 * 		Compute a checksum difference, from the raw buffer pointed by
 * 		*from*, of length *from_size* (that must be a multiple of 4),
 * 		towards the raw buffer pointed by *to*, of size *to_size*
 * 		(same remark). An optional *seed* can be added to the value
 * 		(this can be cascaded, the seed may come from a previous call
 * 		to the helper).
 *
 * 		This is flexible enough to be used in several ways:
 *
 * 		* With *from_size* == 0, *to_size* > 0 and *seed* set to
 * 		  checksum, it can be used when pushing new data.
 * 		* With *from_size* > 0, *to_size* == 0 and *seed* set to
 * 		  checksum, it can be used when removing data from a packet.
 * 		* With *from_size* > 0, *to_size* > 0 and *seed* set to 0, it
 * 		  can be used to compute a diff. Note that *from_size* and
 * 		  *to_size* do not need to be equal.
 *
 * 		This helper can be used in combination with
 * 		**bpf_l3_csum_replace**\ () and **bpf_l4_csum_replace**\ (), to
 * 		which one can feed in the difference computed with
 * 		**bpf_csum_diff**\ ().
 * 	Return
 * 		The checksum result, or a negative error code in case of
 * 		failure.
 *
 * long bpf_skb_get_tunnel_opt(struct sk_buff *skb, void *opt, u32 size)
 * 	Description
 * 		Retrieve tunnel options metadata for the packet associated to
 * 		*skb*, and store the raw tunnel option data to the buffer *opt*
 * 		of *size*.
 *
 * 		This helper can be used with encapsulation devices that can
 * 		operate in "collect metadata" mode (please refer to the related
 * 		note in the description of **bpf_skb_get_tunnel_key**\ () for
 * 		more details). A particular example where this can be used is
 * 		in combination with the Geneve encapsulation protocol, where it
 * 		allows for pushing (with **bpf_skb_get_tunnel_opt**\ () helper)
 * 		and retrieving arbitrary TLVs (Type-Length-Value headers) from
 * 		the eBPF program. This allows for full customization of these
 * 		headers.
 * 	Return
 * 		The size of the option data retrieved.
 *
 * long bpf_skb_set_tunnel_opt(struct sk_buff *skb, void *opt, u32 size)
 * 	Description
 * 		Set tunnel options metadata for the packet associated to *skb*
 * 		to the option data contained in the raw buffer *opt* of *size*.
 *
 * 		See also the description of the **bpf_skb_get_tunnel_opt**\ ()
 * 		helper for additional information.
 * 	Return
 * 		0 on success, or a negative error in case of failure.
 *
 * long bpf_skb_change_proto(struct sk_buff *skb, __be16 proto, u64 flags)
 * 	Description
 * 		Change the protocol of the *skb* to *proto*. Currently
 * 		supported are transition from IPv4 to IPv6, and from IPv6 to
 * 		IPv4. The helper takes care of the groundwork for the
 * 		transition, including resizing the socket buffer. The eBPF
 * 		program is expected to fill the new headers, if any, via
 * 		**skb_store_bytes**\ () and to recompute the checksums with
 * 		**bpf_l3_csum_replace**\ () and **bpf_l4_csum_replace**\
 * 		(). The main case for this helper is to perform NAT64
 * 		operations out of an eBPF program.
 *
 * 		Internally, the GSO type is marked as dodgy so that headers are
 * 		checked and segments are recalculated by the GSO/GRO engine.
 * 		The size for GSO target is adapted as well.
 *
 * 		All values for *flags* are reserved for future usage, and must
 * 		be left at zero.
 *
 * 		A call to this helper is susceptible to change the underlying
 * 		packet buffer. Therefore, at load time, all checks on pointers
 * 		previously done by the verifier are invalidated and must be
 * 		performed again, if the helper is used in combination with
 * 		direct packet access.
 * 	Return
 * 		0 on success, or a negative error in case of failure.
 *
 * long bpf_skb_change_type(struct sk_buff *skb, u32 type)
 * 	Description
 * 		Change the packet type for the packet associated to *skb*. This
 * 		comes down to setting *skb*\ **->pkt_type** to *type*, except
 * 		the eBPF program does not have a write access to *skb*\
 * 		**->pkt_type** beside this helper. Using a helper here allows
 * 		for graceful handling of errors.
 *
 * 		The major use case is to change incoming *skb*s to
 * 		**PACKET_HOST** in a programmatic way instead of having to
 * 		recirculate via **redirect**\ (..., **BPF_F_INGRESS**), for
 * 		example.
 *
 * 		Note that *type* only allows certain values. At this time, they
 * 		are:
 *
 * 		**PACKET_HOST**
 * 			Packet is for us.
 * 		**PACKET_BROADCAST**
 * 			Send packet to all.
 * 		**PACKET_MULTICAST**
 * 			Send packet to group.
 * 		**PACKET_OTHERHOST**
 * 			Send packet to someone else.
 * 	Return
 * 		0 on success, or a negative error in case of failure.
 *
 * long bpf_skb_under_cgroup(struct sk_buff *skb, struct bpf_map *map, u32 index)
 * 	Description
 * 		Check whether *skb* is a descendant of the cgroup2 held by
 * 		*map* of type **BPF_MAP_TYPE_CGROUP_ARRAY**, at *index*.
 * 	Return
 * 		The return value depends on the result of the test, and can be:
 *
 * 		* 0, if the *skb* failed the cgroup2 descendant test.
 * 		* 1, if the *skb* succeeded the cgroup2 descendant test.
 * 		* A negative error code, if an error occurred.
 *
 * u32 bpf_get_hash_recalc(struct sk_buff *skb)
 * 	Description
 * 		Retrieve the hash of the packet, *skb*\ **->hash**. If it is
 * 		not set, in particular if the hash was cleared due to mangling,
 * 		recompute this hash. Later accesses to the hash can be done
 * 		directly with *skb*\ **->hash**.
 *
 * 		Calling **bpf_set_hash_invalid**\ (), changing a packet
 * 		prototype with **bpf_skb_change_proto**\ (), or calling
 * 		**bpf_skb_store_bytes**\ () with the
 * 		**BPF_F_INVALIDATE_HASH** are actions susceptible to clear
 * 		the hash and to trigger a new computation for the next call to
 * 		**bpf_get_hash_recalc**\ ().
 * 	Return
 * 		The 32-bit hash.
 *
 * u64 bpf_get_current_task(void)
 * 	Description
 * 		Get the current task.
 * 	Return
 * 		A pointer to the current task struct.
 *
 * long bpf_probe_write_user(void *dst, const void *src, u32 len)
 * 	Description
 * 		Attempt in a safe way to write *len* bytes from the buffer
 * 		*src* to *dst* in memory. It only works for threads that are in
 * 		user context, and *dst* must be a valid user space address.
 *
 * 		This helper should not be used to implement any kind of
 * 		security mechanism because of TOC-TOU attacks, but rather to
 * 		debug, divert, and manipulate execution of semi-cooperative
 * 		processes.
 *
 * 		Keep in mind that this feature is meant for experiments, and it
 * 		has a risk of crashing the system and running programs.
 * 		Therefore, when an eBPF program using this helper is attached,
 * 		a warning including PID and process name is printed to kernel
 * 		logs.
 * 	Return
 * 		0 on success, or a negative error in case of failure.
 *
 * long bpf_current_task_under_cgroup(struct bpf_map *map, u32 index)
 * 	Description
 * 		Check whether the probe is being run is the context of a given
 * 		subset of the cgroup2 hierarchy. The cgroup2 to test is held by
 * 		*map* of type **BPF_MAP_TYPE_CGROUP_ARRAY**, at *index*.
 * 	Return
 * 		The return value depends on the result of the test, and can be:
 *
 *		* 1, if current task belongs to the cgroup2.
 *		* 0, if current task does not belong to the cgroup2.
 * 		* A negative error code, if an error occurred.
 *
 * long bpf_skb_change_tail(struct sk_buff *skb, u32 len, u64 flags)
 * 	Description
 * 		Resize (trim or grow) the packet associated to *skb* to the
 * 		new *len*. The *flags* are reserved for future usage, and must
 * 		be left at zero.
 *
 * 		The basic idea is that the helper performs the needed work to
 * 		change the size of the packet, then the eBPF program rewrites
 * 		the rest via helpers like **bpf_skb_store_bytes**\ (),
 * 		**bpf_l3_csum_replace**\ (), **bpf_l3_csum_replace**\ ()
 * 		and others. This helper is a slow path utility intended for
 * 		replies with control messages. And because it is targeted for
 * 		slow path, the helper itself can afford to be slow: it
 * 		implicitly linearizes, unclones and drops offloads from the
 * 		*skb*.
 *
 * 		A call to this helper is susceptible to change the underlying
 * 		packet buffer. Therefore, at load time, all checks on pointers
 * 		previously done by the verifier are invalidated and must be
 * 		performed again, if the helper is used in combination with
 * 		direct packet access.
 * 	Return
 * 		0 on success, or a negative error in case of failure.
 *
 * long bpf_skb_pull_data(struct sk_buff *skb, u32 len)
 * 	Description
 * 		Pull in non-linear data in case the *skb* is non-linear and not
 * 		all of *len* are part of the linear section. Make *len* bytes
 * 		from *skb* readable and writable. If a zero value is passed for
 *		*len*, then all bytes in the linear part of *skb* will be made
 *		readable and writable.
 *
 * 		This helper is only needed for reading and writing with direct
 * 		packet access.
 *
 * 		For direct packet access, testing that offsets to access
 * 		are within packet boundaries (test on *skb*\ **->data_end**) is
 * 		susceptible to fail if offsets are invalid, or if the requested
 * 		data is in non-linear parts of the *skb*. On failure the
 * 		program can just bail out, or in the case of a non-linear
 * 		buffer, use a helper to make the data available. The
 * 		**bpf_skb_load_bytes**\ () helper is a first solution to access
 * 		the data. Another one consists in using **bpf_skb_pull_data**
 * 		to pull in once the non-linear parts, then retesting and
 * 		eventually access the data.
 *
 * 		At the same time, this also makes sure the *skb* is uncloned,
 * 		which is a necessary condition for direct write. As this needs
 * 		to be an invariant for the write part only, the verifier
 * 		detects writes and adds a prologue that is calling
 * 		**bpf_skb_pull_data()** to effectively unclone the *skb* from
 * 		the very beginning in case it is indeed cloned.
 *
 * 		A call to this helper is susceptible to change the underlying
 * 		packet buffer. Therefore, at load time, all checks on pointers
 * 		previously done by the verifier are invalidated and must be
 * 		performed again, if the helper is used in combination with
 * 		direct packet access.
 * 	Return
 * 		0 on success, or a negative error in case of failure.
 *
 * s64 bpf_csum_update(struct sk_buff *skb, __wsum csum)
 * 	Description
 * 		Add the checksum *csum* into *skb*\ **->csum** in case the
 * 		driver has supplied a checksum for the entire packet into that
 * 		field. Return an error otherwise. This helper is intended to be
 * 		used in combination with **bpf_csum_diff**\ (), in particular
 * 		when the checksum needs to be updated after data has been
 * 		written into the packet through direct packet access.
 * 	Return
 * 		The checksum on success, or a negative error code in case of
 * 		failure.
 *
 * void bpf_set_hash_invalid(struct sk_buff *skb)
 * 	Description
 * 		Invalidate the current *skb*\ **->hash**. It can be used after
 * 		mangling on headers through direct packet access, in order to
 * 		indicate that the hash is outdated and to trigger a
 * 		recalculation the next time the kernel tries to access this
 * 		hash or when the **bpf_get_hash_recalc**\ () helper is called.
 * 	Return
 * 		void.
 *
 * long bpf_get_numa_node_id(void)
 * 	Description
 * 		Return the id of the current NUMA node. The primary use case
 * 		for this helper is the selection of sockets for the local NUMA
 * 		node, when the program is attached to sockets using the
 * 		**SO_ATTACH_REUSEPORT_EBPF** option (see also **socket(7)**),
 * 		but the helper is also available to other eBPF program types,
 * 		similarly to **bpf_get_smp_processor_id**\ ().
 * 	Return
 * 		The id of current NUMA node.
 *
 * long bpf_skb_change_head(struct sk_buff *skb, u32 len, u64 flags)
 * 	Description
 * 		Grows headroom of packet associated to *skb* and adjusts the
 * 		offset of the MAC header accordingly, adding *len* bytes of
 * 		space. It automatically extends and reallocates memory as
 * 		required.
 *
 * 		This helper can be used on a layer 3 *skb* to push a MAC header
 * 		for redirection into a layer 2 device.
 *
 * 		All values for *flags* are reserved for future usage, and must
 * 		be left at zero.
 *
 * 		A call to this helper is susceptible to change the underlying
 * 		packet buffer. Therefore, at load time, all checks on pointers
 * 		previously done by the verifier are invalidated and must be
 * 		performed again, if the helper is used in combination with
 * 		direct packet access.
 * 	Return
 * 		0 on success, or a negative error in case of failure.
 *
 * long bpf_xdp_adjust_head(struct xdp_buff *xdp_md, int delta)
 * 	Description
 * 		Adjust (move) *xdp_md*\ **->data** by *delta* bytes. Note that
 * 		it is possible to use a negative value for *delta*. This helper
 * 		can be used to prepare the packet for pushing or popping
 * 		headers.
 *
 * 		A call to this helper is susceptible to change the underlying
 * 		packet buffer. Therefore, at load time, all checks on pointers
 * 		previously done by the verifier are invalidated and must be
 * 		performed again, if the helper is used in combination with
 * 		direct packet access.
 * 	Return
 * 		0 on success, or a negative error in case of failure.
 *
 * long bpf_probe_read_str(void *dst, u32 size, const void *unsafe_ptr)
 * 	Description
 * 		Copy a NUL terminated string from an unsafe kernel address
 * 		*unsafe_ptr* to *dst*. See **bpf_probe_read_kernel_str**\ () for
 * 		more details.
 *
 * 		Generally, use **bpf_probe_read_user_str**\ () or
 * 		**bpf_probe_read_kernel_str**\ () instead.
 * 	Return
 * 		On success, the strictly positive length of the string,
 * 		including the trailing NUL character. On error, a negative
 * 		value.
 *
 * u64 bpf_get_socket_cookie(struct sk_buff *skb)
 * 	Description
 * 		If the **struct sk_buff** pointed by *skb* has a known socket,
 * 		retrieve the cookie (generated by the kernel) of this socket.
 * 		If no cookie has been set yet, generate a new cookie. Once
 * 		generated, the socket cookie remains stable for the life of the
 * 		socket. This helper can be useful for monitoring per socket
 * 		networking traffic statistics as it provides a global socket
 * 		identifier that can be assumed unique.
 * 	Return
 * 		A 8-byte long unique number on success, or 0 if the socket
 * 		field is missing inside *skb*.
 *
 * u64 bpf_get_socket_cookie(struct bpf_sock_addr *ctx)
 * 	Description
 * 		Equivalent to bpf_get_socket_cookie() helper that accepts
 * 		*skb*, but gets socket from **struct bpf_sock_addr** context.
 * 	Return
 * 		A 8-byte long unique number.
 *
 * u64 bpf_get_socket_cookie(struct bpf_sock_ops *ctx)
 * 	Description
 * 		Equivalent to **bpf_get_socket_cookie**\ () helper that accepts
 * 		*skb*, but gets socket from **struct bpf_sock_ops** context.
 * 	Return
 * 		A 8-byte long unique number.
 *
 * u64 bpf_get_socket_cookie(struct sock *sk)
 * 	Description
 * 		Equivalent to **bpf_get_socket_cookie**\ () helper that accepts
 * 		*sk*, but gets socket from a BTF **struct sock**. This helper
 * 		also works for sleepable programs.
 * 	Return
 * 		A 8-byte long unique number or 0 if *sk* is NULL.
 *
 * u32 bpf_get_socket_uid(struct sk_buff *skb)
 * 	Description
 * 		Get the owner UID of the socked associated to *skb*.
 * 	Return
 * 		The owner UID of the socket associated to *skb*. If the socket
 * 		is **NULL**, or if it is not a full socket (i.e. if it is a
 * 		time-wait or a request socket instead), **overflowuid** value
 * 		is returned (note that **overflowuid** might also be the actual
 * 		UID value for the socket).
 *
 * long bpf_set_hash(struct sk_buff *skb, u32 hash)
 * 	Description
 * 		Set the full hash for *skb* (set the field *skb*\ **->hash**)
 * 		to value *hash*.
 * 	Return
 * 		0
 *
 * long bpf_setsockopt(void *bpf_socket, int level, int optname, void *optval, int optlen)
 * 	Description
 * 		Emulate a call to **setsockopt()** on the socket associated to
 * 		*bpf_socket*, which must be a full socket. The *level* at
 * 		which the option resides and the name *optname* of the option
 * 		must be specified, see **setsockopt(2)** for more information.
 * 		The option value of length *optlen* is pointed by *optval*.
 *
 * 		*bpf_socket* should be one of the following:
 *
 * 		* **struct bpf_sock_ops** for **BPF_PROG_TYPE_SOCK_OPS**.
 *		* **struct bpf_sock_addr** for **BPF_CGROUP_INET4_CONNECT**,
 *		  **BPF_CGROUP_INET6_CONNECT** and **BPF_CGROUP_UNIX_CONNECT**.
 *
 * 		This helper actually implements a subset of **setsockopt()**.
 * 		It supports the following *level*\ s:
 *
 * 		* **SOL_SOCKET**, which supports the following *optname*\ s:
 * 		  **SO_RCVBUF**, **SO_SNDBUF**, **SO_MAX_PACING_RATE**,
 * 		  **SO_PRIORITY**, **SO_RCVLOWAT**, **SO_MARK**,
 * 		  **SO_BINDTODEVICE**, **SO_KEEPALIVE**, **SO_REUSEADDR**,
 * 		  **SO_REUSEPORT**, **SO_BINDTOIFINDEX**, **SO_TXREHASH**.
 * 		* **IPPROTO_TCP**, which supports the following *optname*\ s:
 * 		  **TCP_CONGESTION**, **TCP_BPF_IW**,
 * 		  **TCP_BPF_SNDCWND_CLAMP**, **TCP_SAVE_SYN**,
 * 		  **TCP_KEEPIDLE**, **TCP_KEEPINTVL**, **TCP_KEEPCNT**,
 * 		  **TCP_SYNCNT**, **TCP_USER_TIMEOUT**, **TCP_NOTSENT_LOWAT**,
 * 		  **TCP_NODELAY**, **TCP_MAXSEG**, **TCP_WINDOW_CLAMP**,
 * 		  **TCP_THIN_LINEAR_TIMEOUTS**, **TCP_BPF_DELACK_MAX**,
 *		  **TCP_BPF_RTO_MIN**, **TCP_BPF_SOCK_OPS_CB_FLAGS**.
 * 		* **IPPROTO_IP**, which supports *optname* **IP_TOS**.
 * 		* **IPPROTO_IPV6**, which supports the following *optname*\ s:
 * 		  **IPV6_TCLASS**, **IPV6_AUTOFLOWLABEL**.
 * 	Return
 * 		0 on success, or a negative error in case of failure.
 *
 * long bpf_skb_adjust_room(struct sk_buff *skb, s32 len_diff, u32 mode, u64 flags)
 * 	Description
 * 		Grow or shrink the room for data in the packet associated to
 * 		*skb* by *len_diff*, and according to the selected *mode*.
 *
 * 		By default, the helper will reset any offloaded checksum
 * 		indicator of the skb to CHECKSUM_NONE. This can be avoided
 * 		by the following flag:
 *
 * 		* **BPF_F_ADJ_ROOM_NO_CSUM_RESET**: Do not reset offloaded
 * 		  checksum data of the skb to CHECKSUM_NONE.
 *
 *		There are two supported modes at this time:
 *
 *		* **BPF_ADJ_ROOM_MAC**: Adjust room at the mac layer
 * 		  (room space is added or removed between the layer 2 and
 * 		  layer 3 headers).
 *
 * 		* **BPF_ADJ_ROOM_NET**: Adjust room at the network layer
 * 		  (room space is added or removed between the layer 3 and
 * 		  layer 4 headers).
 *
 *		The following flags are supported at this time:
 *
 *		* **BPF_F_ADJ_ROOM_FIXED_GSO**: Do not adjust gso_size.
 *		  Adjusting mss in this way is not allowed for datagrams.
 *
 *		* **BPF_F_ADJ_ROOM_ENCAP_L3_IPV4**,
 *		  **BPF_F_ADJ_ROOM_ENCAP_L3_IPV6**:
 *		  Any new space is reserved to hold a tunnel header.
 *		  Configure skb offsets and other fields accordingly.
 *
 *		* **BPF_F_ADJ_ROOM_ENCAP_L4_GRE**,
 *		  **BPF_F_ADJ_ROOM_ENCAP_L4_UDP**:
 *		  Use with ENCAP_L3 flags to further specify the tunnel type.
 *
 *		* **BPF_F_ADJ_ROOM_ENCAP_L2**\ (*len*):
 *		  Use with ENCAP_L3/L4 flags to further specify the tunnel
 *		  type; *len* is the length of the inner MAC header.
 *
 *		* **BPF_F_ADJ_ROOM_ENCAP_L2_ETH**:
 *		  Use with BPF_F_ADJ_ROOM_ENCAP_L2 flag to further specify the
 *		  L2 type as Ethernet.
 *
 *		* **BPF_F_ADJ_ROOM_DECAP_L3_IPV4**,
 *		  **BPF_F_ADJ_ROOM_DECAP_L3_IPV6**:
 *		  Indicate the new IP header version after decapsulating the outer
 *		  IP header. Used when the inner and outer IP versions are different.
 *
 * 		A call to this helper is susceptible to change the underlying
 * 		packet buffer. Therefore, at load time, all checks on pointers
 * 		previously done by the verifier are invalidated and must be
 * 		performed again, if the helper is used in combination with
 * 		direct packet access.
 * 	Return
 * 		0 on success, or a negative error in case of failure.
 *
 * long bpf_redirect_map(struct bpf_map *map, u64 key, u64 flags)
 * 	Description
 * 		Redirect the packet to the endpoint referenced by *map* at
 * 		index *key*. Depending on its type, this *map* can contain
 * 		references to net devices (for forwarding packets through other
 * 		ports), or to CPUs (for redirecting XDP frames to another CPU;
 * 		but this is only implemented for native XDP (with driver
 * 		support) as of this writing).
 *
 * 		The lower two bits of *flags* are used as the return code if
 * 		the map lookup fails. This is so that the return value can be
 * 		one of the XDP program return codes up to **XDP_TX**, as chosen
 * 		by the caller. The higher bits of *flags* can be set to
 * 		BPF_F_BROADCAST or BPF_F_EXCLUDE_INGRESS as defined below.
 *
 * 		With BPF_F_BROADCAST the packet will be broadcasted to all the
 * 		interfaces in the map, with BPF_F_EXCLUDE_INGRESS the ingress
 * 		interface will be excluded when do broadcasting.
 *
 * 		See also **bpf_redirect**\ (), which only supports redirecting
 * 		to an ifindex, but doesn't require a map to do so.
 * 	Return
 * 		**XDP_REDIRECT** on success, or the value of the two lower bits
 * 		of the *flags* argument on error.
 *
 * long bpf_sk_redirect_map(struct sk_buff *skb, struct bpf_map *map, u32 key, u64 flags)
 * 	Description
 * 		Redirect the packet to the socket referenced by *map* (of type
 * 		**BPF_MAP_TYPE_SOCKMAP**) at index *key*. Both ingress and
 * 		egress interfaces can be used for redirection. The
 * 		**BPF_F_INGRESS** value in *flags* is used to make the
 * 		distinction (ingress path is selected if the flag is present,
 * 		egress path otherwise). This is the only flag supported for now.
 * 	Return
 * 		**SK_PASS** on success, or **SK_DROP** on error.
 *
 * long bpf_sock_map_update(struct bpf_sock_ops *skops, struct bpf_map *map, void *key, u64 flags)
 * 	Description
 * 		Add an entry to, or update a *map* referencing sockets. The
 * 		*skops* is used as a new value for the entry associated to
 * 		*key*. *flags* is one of:
 *
 * 		**BPF_NOEXIST**
 * 			The entry for *key* must not exist in the map.
 * 		**BPF_EXIST**
 * 			The entry for *key* must already exist in the map.
 * 		**BPF_ANY**
 * 			No condition on the existence of the entry for *key*.
 *
 * 		If the *map* has eBPF programs (parser and verdict), those will
 * 		be inherited by the socket being added. If the socket is
 * 		already attached to eBPF programs, this results in an error.
 * 	Return
 * 		0 on success, or a negative error in case of failure.
 *
 * long bpf_xdp_adjust_meta(struct xdp_buff *xdp_md, int delta)
 * 	Description
 * 		Adjust the address pointed by *xdp_md*\ **->data_meta** by
 * 		*delta* (which can be positive or negative). Note that this
 * 		operation modifies the address stored in *xdp_md*\ **->data**,
 * 		so the latter must be loaded only after the helper has been
 * 		called.
 *
 * 		The use of *xdp_md*\ **->data_meta** is optional and programs
 * 		are not required to use it. The rationale is that when the
 * 		packet is processed with XDP (e.g. as DoS filter), it is
 * 		possible to push further meta data along with it before passing
 * 		to the stack, and to give the guarantee that an ingress eBPF
 * 		program attached as a TC classifier on the same device can pick
 * 		this up for further post-processing. Since TC works with socket
 * 		buffers, it remains possible to set from XDP the **mark** or
 * 		**priority** pointers, or other pointers for the socket buffer.
 * 		Having this scratch space generic and programmable allows for
 * 		more flexibility as the user is free to store whatever meta
 * 		data they need.
 *
 * 		A call to this helper is susceptible to change the underlying
 * 		packet buffer. Therefore, at load time, all checks on pointers
 * 		previously done by the verifier are invalidated and must be
 * 		performed again, if the helper is used in combination with
 * 		direct packet access.
 * 	Return
 * 		0 on success, or a negative error in case of failure.
 *
 * long bpf_perf_event_read_value(struct bpf_map *map, u64 flags, struct bpf_perf_event_value *buf, u32 buf_size)
 * 	Description
 * 		Read the value of a perf event counter, and store it into *buf*
 * 		of size *buf_size*. This helper relies on a *map* of type
 * 		**BPF_MAP_TYPE_PERF_EVENT_ARRAY**. The nature of the perf event
 * 		counter is selected when *map* is updated with perf event file
 * 		descriptors. The *map* is an array whose size is the number of
 * 		available CPUs, and each cell contains a value relative to one
 * 		CPU. The value to retrieve is indicated by *flags*, that
 * 		contains the index of the CPU to look up, masked with
 * 		**BPF_F_INDEX_MASK**. Alternatively, *flags* can be set to
 * 		**BPF_F_CURRENT_CPU** to indicate that the value for the
 * 		current CPU should be retrieved.
 *
 * 		This helper behaves in a way close to
 * 		**bpf_perf_event_read**\ () helper, save that instead of
 * 		just returning the value observed, it fills the *buf*
 * 		structure. This allows for additional data to be retrieved: in
 * 		particular, the enabled and running times (in *buf*\
 * 		**->enabled** and *buf*\ **->running**, respectively) are
 * 		copied. In general, **bpf_perf_event_read_value**\ () is
 * 		recommended over **bpf_perf_event_read**\ (), which has some
 * 		ABI issues and provides fewer functionalities.
 *
 * 		These values are interesting, because hardware PMU (Performance
 * 		Monitoring Unit) counters are limited resources. When there are
 * 		more PMU based perf events opened than available counters,
 * 		kernel will multiplex these events so each event gets certain
 * 		percentage (but not all) of the PMU time. In case that
 * 		multiplexing happens, the number of samples or counter value
 * 		will not reflect the case compared to when no multiplexing
 * 		occurs. This makes comparison between different runs difficult.
 * 		Typically, the counter value should be normalized before
 * 		comparing to other experiments. The usual normalization is done
 * 		as follows.
 *
 * 		::
 *
 * 			normalized_counter = counter * t_enabled / t_running
 *
 * 		Where t_enabled is the time enabled for event and t_running is
 * 		the time running for event since last normalization. The
 * 		enabled and running times are accumulated since the perf event
 * 		open. To achieve scaling factor between two invocations of an
 * 		eBPF program, users can use CPU id as the key (which is
 * 		typical for perf array usage model) to remember the previous
 * 		value and do the calculation inside the eBPF program.
 * 	Return
 * 		0 on success, or a negative error in case of failure.
 *
 * long bpf_perf_prog_read_value(struct bpf_perf_event_data *ctx, struct bpf_perf_event_value *buf, u32 buf_size)
 * 	Description
 * 		For an eBPF program attached to a perf event, retrieve the
 * 		value of the event counter associated to *ctx* and store it in
 * 		the structure pointed by *buf* and of size *buf_size*. Enabled
 * 		and running times are also stored in the structure (see
 * 		description of helper **bpf_perf_event_read_value**\ () for
 * 		more details).
 * 	Return
 * 		0 on success, or a negative error in case of failure.
 *
 * long bpf_getsockopt(void *bpf_socket, int level, int optname, void *optval, int optlen)
 * 	Description
 * 		Emulate a call to **getsockopt()** on the socket associated to
 * 		*bpf_socket*, which must be a full socket. The *level* at
 * 		which the option resides and the name *optname* of the option
 * 		must be specified, see **getsockopt(2)** for more information.
 * 		The retrieved value is stored in the structure pointed by
 * 		*opval* and of length *optlen*.
 *
 * 		*bpf_socket* should be one of the following:
 *
 * 		* **struct bpf_sock_ops** for **BPF_PROG_TYPE_SOCK_OPS**.
 *		* **struct bpf_sock_addr** for **BPF_CGROUP_INET4_CONNECT**,
 *		  **BPF_CGROUP_INET6_CONNECT** and **BPF_CGROUP_UNIX_CONNECT**.
 *
 * 		This helper actually implements a subset of **getsockopt()**.
 * 		It supports the same set of *optname*\ s that is supported by
 * 		the **bpf_setsockopt**\ () helper.  The exceptions are
 * 		**TCP_BPF_*** is **bpf_setsockopt**\ () only and
 * 		**TCP_SAVED_SYN** is **bpf_getsockopt**\ () only.
 * 	Return
 * 		0 on success, or a negative error in case of failure.
 *
 * long bpf_override_return(struct pt_regs *regs, u64 rc)
 * 	Description
 * 		Used for error injection, this helper uses kprobes to override
 * 		the return value of the probed function, and to set it to *rc*.
 * 		The first argument is the context *regs* on which the kprobe
 * 		works.
 *
 * 		This helper works by setting the PC (program counter)
 * 		to an override function which is run in place of the original
 * 		probed function. This means the probed function is not run at
 * 		all. The replacement function just returns with the required
 * 		value.
 *
 * 		This helper has security implications, and thus is subject to
 * 		restrictions. It is only available if the kernel was compiled
 * 		with the **CONFIG_BPF_KPROBE_OVERRIDE** configuration
 * 		option, and in this case it only works on functions tagged with
 * 		**ALLOW_ERROR_INJECTION** in the kernel code.
 *
 * 		Also, the helper is only available for the architectures having
 * 		the CONFIG_FUNCTION_ERROR_INJECTION option. As of this writing,
 * 		x86 architecture is the only one to support this feature.
 * 	Return
 * 		0
 *
 * long bpf_sock_ops_cb_flags_set(struct bpf_sock_ops *bpf_sock, int argval)
 * 	Description
 * 		Attempt to set the value of the **bpf_sock_ops_cb_flags** field
 * 		for the full TCP socket associated to *bpf_sock_ops* to
 * 		*argval*.
 *
 * 		The primary use of this field is to determine if there should
 * 		be calls to eBPF programs of type
 * 		**BPF_PROG_TYPE_SOCK_OPS** at various points in the TCP
 * 		code. A program of the same type can change its value, per
 * 		connection and as necessary, when the connection is
 * 		established. This field is directly accessible for reading, but
 * 		this helper must be used for updates in order to return an
 * 		error if an eBPF program tries to set a callback that is not
 * 		supported in the current kernel.
 *
 * 		*argval* is a flag array which can combine these flags:
 *
 * 		* **BPF_SOCK_OPS_RTO_CB_FLAG** (retransmission time out)
 * 		* **BPF_SOCK_OPS_RETRANS_CB_FLAG** (retransmission)
 * 		* **BPF_SOCK_OPS_STATE_CB_FLAG** (TCP state change)
 * 		* **BPF_SOCK_OPS_RTT_CB_FLAG** (every RTT)
 *
 * 		Therefore, this function can be used to clear a callback flag by
 * 		setting the appropriate bit to zero. e.g. to disable the RTO
 * 		callback:
 *
 * 		**bpf_sock_ops_cb_flags_set(bpf_sock,**
 * 			**bpf_sock->bpf_sock_ops_cb_flags & ~BPF_SOCK_OPS_RTO_CB_FLAG)**
 *
 * 		Here are some examples of where one could call such eBPF
 * 		program:
 *
 * 		* When RTO fires.
 * 		* When a packet is retransmitted.
 * 		* When the connection terminates.
 * 		* When a packet is sent.
 * 		* When a packet is received.
 * 	Return
 * 		Code **-EINVAL** if the socket is not a full TCP socket;
 * 		otherwise, a positive number containing the bits that could not
 * 		be set is returned (which comes down to 0 if all bits were set
 * 		as required).
 *
 * long bpf_msg_redirect_map(struct sk_msg_buff *msg, struct bpf_map *map, u32 key, u64 flags)
 * 	Description
 * 		This helper is used in programs implementing policies at the
 * 		socket level. If the message *msg* is allowed to pass (i.e. if
 * 		the verdict eBPF program returns **SK_PASS**), redirect it to
 * 		the socket referenced by *map* (of type
 * 		**BPF_MAP_TYPE_SOCKMAP**) at index *key*. Both ingress and
 * 		egress interfaces can be used for redirection. The
 * 		**BPF_F_INGRESS** value in *flags* is used to make the
 * 		distinction (ingress path is selected if the flag is present,
 * 		egress path otherwise). This is the only flag supported for now.
 * 	Return
 * 		**SK_PASS** on success, or **SK_DROP** on error.
 *
 * long bpf_msg_apply_bytes(struct sk_msg_buff *msg, u32 bytes)
 * 	Description
 * 		For socket policies, apply the verdict of the eBPF program to
 * 		the next *bytes* (number of bytes) of message *msg*.
 *
 * 		For example, this helper can be used in the following cases:
 *
 * 		* A single **sendmsg**\ () or **sendfile**\ () system call
 * 		  contains multiple logical messages that the eBPF program is
 * 		  supposed to read and for which it should apply a verdict.
 * 		* An eBPF program only cares to read the first *bytes* of a
 * 		  *msg*. If the message has a large payload, then setting up
 * 		  and calling the eBPF program repeatedly for all bytes, even
 * 		  though the verdict is already known, would create unnecessary
 * 		  overhead.
 *
 * 		When called from within an eBPF program, the helper sets a
 * 		counter internal to the BPF infrastructure, that is used to
 * 		apply the last verdict to the next *bytes*. If *bytes* is
 * 		smaller than the current data being processed from a
 * 		**sendmsg**\ () or **sendfile**\ () system call, the first
 * 		*bytes* will be sent and the eBPF program will be re-run with
 * 		the pointer for start of data pointing to byte number *bytes*
 * 		**+ 1**. If *bytes* is larger than the current data being
 * 		processed, then the eBPF verdict will be applied to multiple
 * 		**sendmsg**\ () or **sendfile**\ () calls until *bytes* are
 * 		consumed.
 *
 * 		Note that if a socket closes with the internal counter holding
 * 		a non-zero value, this is not a problem because data is not
 * 		being buffered for *bytes* and is sent as it is received.
 * 	Return
 * 		0
 *
 * long bpf_msg_cork_bytes(struct sk_msg_buff *msg, u32 bytes)
 * 	Description
 * 		For socket policies, prevent the execution of the verdict eBPF
 * 		program for message *msg* until *bytes* (byte number) have been
 * 		accumulated.
 *
 * 		This can be used when one needs a specific number of bytes
 * 		before a verdict can be assigned, even if the data spans
 * 		multiple **sendmsg**\ () or **sendfile**\ () calls. The extreme
 * 		case would be a user calling **sendmsg**\ () repeatedly with
 * 		1-byte long message segments. Obviously, this is bad for
 * 		performance, but it is still valid. If the eBPF program needs
 * 		*bytes* bytes to validate a header, this helper can be used to
 * 		prevent the eBPF program to be called again until *bytes* have
 * 		been accumulated.
 * 	Return
 * 		0
 *
 * long bpf_msg_pull_data(struct sk_msg_buff *msg, u32 start, u32 end, u64 flags)
 * 	Description
 * 		For socket policies, pull in non-linear data from user space
 * 		for *msg* and set pointers *msg*\ **->data** and *msg*\
 * 		**->data_end** to *start* and *end* bytes offsets into *msg*,
 * 		respectively.
 *
 * 		If a program of type **BPF_PROG_TYPE_SK_MSG** is run on a
 * 		*msg* it can only parse data that the (**data**, **data_end**)
 * 		pointers have already consumed. For **sendmsg**\ () hooks this
 * 		is likely the first scatterlist element. But for calls relying
 * 		on the **sendpage** handler (e.g. **sendfile**\ ()) this will
 * 		be the range (**0**, **0**) because the data is shared with
 * 		user space and by default the objective is to avoid allowing
 * 		user space to modify data while (or after) eBPF verdict is
 * 		being decided. This helper can be used to pull in data and to
 * 		set the start and end pointer to given values. Data will be
 * 		copied if necessary (i.e. if data was not linear and if start
 * 		and end pointers do not point to the same chunk).
 *
 * 		A call to this helper is susceptible to change the underlying
 * 		packet buffer. Therefore, at load time, all checks on pointers
 * 		previously done by the verifier are invalidated and must be
 * 		performed again, if the helper is used in combination with
 * 		direct packet access.
 *
 * 		All values for *flags* are reserved for future usage, and must
 * 		be left at zero.
 * 	Return
 * 		0 on success, or a negative error in case of failure.
 *
 * long bpf_bind(struct bpf_sock_addr *ctx, struct sockaddr *addr, int addr_len)
 * 	Description
 * 		Bind the socket associated to *ctx* to the address pointed by
 * 		*addr*, of length *addr_len*. This allows for making outgoing
 * 		connection from the desired IP address, which can be useful for
 * 		example when all processes inside a cgroup should use one
 * 		single IP address on a host that has multiple IP configured.
 *
 * 		This helper works for IPv4 and IPv6, TCP and UDP sockets. The
 * 		domain (*addr*\ **->sa_family**) must be **AF_INET** (or
 * 		**AF_INET6**). It's advised to pass zero port (**sin_port**
 * 		or **sin6_port**) which triggers IP_BIND_ADDRESS_NO_PORT-like
 * 		behavior and lets the kernel efficiently pick up an unused
 * 		port as long as 4-tuple is unique. Passing non-zero port might
 * 		lead to degraded performance.
 * 	Return
 * 		0 on success, or a negative error in case of failure.
 *
 * long bpf_xdp_adjust_tail(struct xdp_buff *xdp_md, int delta)
 * 	Description
 * 		Adjust (move) *xdp_md*\ **->data_end** by *delta* bytes. It is
 * 		possible to both shrink and grow the packet tail.
 * 		Shrink done via *delta* being a negative integer.
 *
 * 		A call to this helper is susceptible to change the underlying
 * 		packet buffer. Therefore, at load time, all checks on pointers
 * 		previously done by the verifier are invalidated and must be
 * 		performed again, if the helper is used in combination with
 * 		direct packet access.
 * 	Return
 * 		0 on success, or a negative error in case of failure.
 *
 * long bpf_skb_get_xfrm_state(struct sk_buff *skb, u32 index, struct bpf_xfrm_state *xfrm_state, u32 size, u64 flags)
 * 	Description
 * 		Retrieve the XFRM state (IP transform framework, see also
 * 		**ip-xfrm(8)**) at *index* in XFRM "security path" for *skb*.
 *
 * 		The retrieved value is stored in the **struct bpf_xfrm_state**
 * 		pointed by *xfrm_state* and of length *size*.
 *
 * 		All values for *flags* are reserved for future usage, and must
 * 		be left at zero.
 *
 * 		This helper is available only if the kernel was compiled with
 * 		**CONFIG_XFRM** configuration option.
 * 	Return
 * 		0 on success, or a negative error in case of failure.
 *
 * long bpf_get_stack(void *ctx, void *buf, u32 size, u64 flags)
 * 	Description
 * 		Return a user or a kernel stack in bpf program provided buffer.
 * 		To achieve this, the helper needs *ctx*, which is a pointer
 * 		to the context on which the tracing program is executed.
 * 		To store the stacktrace, the bpf program provides *buf* with
 * 		a nonnegative *size*.
 *
 * 		The last argument, *flags*, holds the number of stack frames to
 * 		skip (from 0 to 255), masked with
 * 		**BPF_F_SKIP_FIELD_MASK**. The next bits can be used to set
 * 		the following flags:
 *
 * 		**BPF_F_USER_STACK**
 * 			Collect a user space stack instead of a kernel stack.
 * 		**BPF_F_USER_BUILD_ID**
 * 			Collect (build_id, file_offset) instead of ips for user
 * 			stack, only valid if **BPF_F_USER_STACK** is also
 * 			specified.
 *
 * 			*file_offset* is an offset relative to the beginning
 * 			of the executable or shared object file backing the vma
 * 			which the *ip* falls in. It is *not* an offset relative
 * 			to that object's base address. Accordingly, it must be
 * 			adjusted by adding (sh_addr - sh_offset), where
 * 			sh_{addr,offset} correspond to the executable section
 * 			containing *file_offset* in the object, for comparisons
 * 			to symbols' st_value to be valid.
 *
 * 		**bpf_get_stack**\ () can collect up to
 * 		**PERF_MAX_STACK_DEPTH** both kernel and user frames, subject
 * 		to sufficient large buffer size. Note that
 * 		this limit can be controlled with the **sysctl** program, and
 * 		that it should be manually increased in order to profile long
 * 		user stacks (such as stacks for Java programs). To do so, use:
 *
 * 		::
 *
 * 			# sysctl kernel.perf_event_max_stack=<new value>
 * 	Return
 * 		The non-negative copied *buf* length equal to or less than
 * 		*size* on success, or a negative error in case of failure.
 *
 * long bpf_skb_load_bytes_relative(const void *skb, u32 offset, void *to, u32 len, u32 start_header)
 * 	Description
 * 		This helper is similar to **bpf_skb_load_bytes**\ () in that
 * 		it provides an easy way to load *len* bytes from *offset*
 * 		from the packet associated to *skb*, into the buffer pointed
 * 		by *to*. The difference to **bpf_skb_load_bytes**\ () is that
 * 		a fifth argument *start_header* exists in order to select a
 * 		base offset to start from. *start_header* can be one of:
 *
 * 		**BPF_HDR_START_MAC**
 * 			Base offset to load data from is *skb*'s mac header.
 * 		**BPF_HDR_START_NET**
 * 			Base offset to load data from is *skb*'s network header.
 *
 * 		In general, "direct packet access" is the preferred method to
 * 		access packet data, however, this helper is in particular useful
 * 		in socket filters where *skb*\ **->data** does not always point
 * 		to the start of the mac header and where "direct packet access"
 * 		is not available.
 * 	Return
 * 		0 on success, or a negative error in case of failure.
 *
 * long bpf_fib_lookup(void *ctx, struct bpf_fib_lookup *params, int plen, u32 flags)
 *	Description
 *		Do FIB lookup in kernel tables using parameters in *params*.
 *		If lookup is successful and result shows packet is to be
 *		forwarded, the neighbor tables are searched for the nexthop.
 *		If successful (ie., FIB lookup shows forwarding and nexthop
 *		is resolved), the nexthop address is returned in ipv4_dst
 *		or ipv6_dst based on family, smac is set to mac address of
 *		egress device, dmac is set to nexthop mac address, rt_metric
 *		is set to metric from route (IPv4/IPv6 only), and ifindex
 *		is set to the device index of the nexthop from the FIB lookup.
 *
 *		*plen* argument is the size of the passed in struct.
 *		*flags* argument can be a combination of one or more of the
 *		following values:
 *
 *		**BPF_FIB_LOOKUP_DIRECT**
 *			Do a direct table lookup vs full lookup using FIB
 *			rules.
 *		**BPF_FIB_LOOKUP_TBID**
 *			Used with BPF_FIB_LOOKUP_DIRECT.
 *			Use the routing table ID present in *params*->tbid
 *			for the fib lookup.
 *		**BPF_FIB_LOOKUP_OUTPUT**
 *			Perform lookup from an egress perspective (default is
 *			ingress).
 *		**BPF_FIB_LOOKUP_SKIP_NEIGH**
 *			Skip the neighbour table lookup. *params*->dmac
 *			and *params*->smac will not be set as output. A common
 *			use case is to call **bpf_redirect_neigh**\ () after
 *			doing **bpf_fib_lookup**\ ().
 *		**BPF_FIB_LOOKUP_SRC**
 *			Derive and set source IP addr in *params*->ipv{4,6}_src
 *			for the nexthop. If the src addr cannot be derived,
 *			**BPF_FIB_LKUP_RET_NO_SRC_ADDR** is returned. In this
 *			case, *params*->dmac and *params*->smac are not set either.
 *		**BPF_FIB_LOOKUP_MARK**
 *			Use the mark present in *params*->mark for the fib lookup.
 *			This option should not be used with BPF_FIB_LOOKUP_DIRECT,
 *			as it only has meaning for full lookups.
 *
 *		*ctx* is either **struct xdp_md** for XDP programs or
 *		**struct sk_buff** tc cls_act programs.
 *	Return
 *		* < 0 if any input argument is invalid
 *		*   0 on success (packet is forwarded, nexthop neighbor exists)
 *		* > 0 one of **BPF_FIB_LKUP_RET_** codes explaining why the
 *		  packet is not forwarded or needs assist from full stack
 *
 *		If lookup fails with BPF_FIB_LKUP_RET_FRAG_NEEDED, then the MTU
 *		was exceeded and output params->mtu_result contains the MTU.
 *
 * long bpf_sock_hash_update(struct bpf_sock_ops *skops, struct bpf_map *map, void *key, u64 flags)
 *	Description
 *		Add an entry to, or update a sockhash *map* referencing sockets.
 *		The *skops* is used as a new value for the entry associated to
 *		*key*. *flags* is one of:
 *
 *		**BPF_NOEXIST**
 *			The entry for *key* must not exist in the map.
 *		**BPF_EXIST**
 *			The entry for *key* must already exist in the map.
 *		**BPF_ANY**
 *			No condition on the existence of the entry for *key*.
 *
 *		If the *map* has eBPF programs (parser and verdict), those will
 *		be inherited by the socket being added. If the socket is
 *		already attached to eBPF programs, this results in an error.
 *	Return
 *		0 on success, or a negative error in case of failure.
 *
 * long bpf_msg_redirect_hash(struct sk_msg_buff *msg, struct bpf_map *map, void *key, u64 flags)
 *	Description
 *		This helper is used in programs implementing policies at the
 *		socket level. If the message *msg* is allowed to pass (i.e. if
 *		the verdict eBPF program returns **SK_PASS**), redirect it to
 *		the socket referenced by *map* (of type
 *		**BPF_MAP_TYPE_SOCKHASH**) using hash *key*. Both ingress and
 *		egress interfaces can be used for redirection. The
 *		**BPF_F_INGRESS** value in *flags* is used to make the
 *		distinction (ingress path is selected if the flag is present,
 *		egress path otherwise). This is the only flag supported for now.
 *	Return
 *		**SK_PASS** on success, or **SK_DROP** on error.
 *
 * long bpf_sk_redirect_hash(struct sk_buff *skb, struct bpf_map *map, void *key, u64 flags)
 *	Description
 *		This helper is used in programs implementing policies at the
 *		skb socket level. If the sk_buff *skb* is allowed to pass (i.e.
 *		if the verdict eBPF program returns **SK_PASS**), redirect it
 *		to the socket referenced by *map* (of type
 *		**BPF_MAP_TYPE_SOCKHASH**) using hash *key*. Both ingress and
 *		egress interfaces can be used for redirection. The
 *		**BPF_F_INGRESS** value in *flags* is used to make the
 *		distinction (ingress path is selected if the flag is present,
 *		egress otherwise). This is the only flag supported for now.
 *	Return
 *		**SK_PASS** on success, or **SK_DROP** on error.
 *
 * long bpf_lwt_push_encap(struct sk_buff *skb, u32 type, void *hdr, u32 len)
 *	Description
 *		Encapsulate the packet associated to *skb* within a Layer 3
 *		protocol header. This header is provided in the buffer at
 *		address *hdr*, with *len* its size in bytes. *type* indicates
 *		the protocol of the header and can be one of:
 *
 *		**BPF_LWT_ENCAP_SEG6**
 *			IPv6 encapsulation with Segment Routing Header
 *			(**struct ipv6_sr_hdr**). *hdr* only contains the SRH,
 *			the IPv6 header is computed by the kernel.
 *		**BPF_LWT_ENCAP_SEG6_INLINE**
 *			Only works if *skb* contains an IPv6 packet. Insert a
 *			Segment Routing Header (**struct ipv6_sr_hdr**) inside
 *			the IPv6 header.
 *		**BPF_LWT_ENCAP_IP**
 *			IP encapsulation (GRE/GUE/IPIP/etc). The outer header
 *			must be IPv4 or IPv6, followed by zero or more
 *			additional headers, up to **LWT_BPF_MAX_HEADROOM**
 *			total bytes in all prepended headers. Please note that
 *			if **skb_is_gso**\ (*skb*) is true, no more than two
 *			headers can be prepended, and the inner header, if
 *			present, should be either GRE or UDP/GUE.
 *
 *		**BPF_LWT_ENCAP_SEG6**\ \* types can be called by BPF programs
 *		of type **BPF_PROG_TYPE_LWT_IN**; **BPF_LWT_ENCAP_IP** type can
 *		be called by bpf programs of types **BPF_PROG_TYPE_LWT_IN** and
 *		**BPF_PROG_TYPE_LWT_XMIT**.
 *
 * 		A call to this helper is susceptible to change the underlying
 * 		packet buffer. Therefore, at load time, all checks on pointers
 * 		previously done by the verifier are invalidated and must be
 * 		performed again, if the helper is used in combination with
 * 		direct packet access.
 *	Return
 * 		0 on success, or a negative error in case of failure.
 *
 * long bpf_lwt_seg6_store_bytes(struct sk_buff *skb, u32 offset, const void *from, u32 len)
 *	Description
 *		Store *len* bytes from address *from* into the packet
 *		associated to *skb*, at *offset*. Only the flags, tag and TLVs
 *		inside the outermost IPv6 Segment Routing Header can be
 *		modified through this helper.
 *
 * 		A call to this helper is susceptible to change the underlying
 * 		packet buffer. Therefore, at load time, all checks on pointers
 * 		previously done by the verifier are invalidated and must be
 * 		performed again, if the helper is used in combination with
 * 		direct packet access.
 *	Return
 * 		0 on success, or a negative error in case of failure.
 *
 * long bpf_lwt_seg6_adjust_srh(struct sk_buff *skb, u32 offset, s32 delta)
 *	Description
 *		Adjust the size allocated to TLVs in the outermost IPv6
 *		Segment Routing Header contained in the packet associated to
 *		*skb*, at position *offset* by *delta* bytes. Only offsets
 *		after the segments are accepted. *delta* can be as well
 *		positive (growing) as negative (shrinking).
 *
 * 		A call to this helper is susceptible to change the underlying
 * 		packet buffer. Therefore, at load time, all checks on pointers
 * 		previously done by the verifier are invalidated and must be
 * 		performed again, if the helper is used in combination with
 * 		direct packet access.
 *	Return
 * 		0 on success, or a negative error in case of failure.
 *
 * long bpf_lwt_seg6_action(struct sk_buff *skb, u32 action, void *param, u32 param_len)
 *	Description
 *		Apply an IPv6 Segment Routing action of type *action* to the
 *		packet associated to *skb*. Each action takes a parameter
 *		contained at address *param*, and of length *param_len* bytes.
 *		*action* can be one of:
 *
 *		**SEG6_LOCAL_ACTION_END_X**
 *			End.X action: Endpoint with Layer-3 cross-connect.
 *			Type of *param*: **struct in6_addr**.
 *		**SEG6_LOCAL_ACTION_END_T**
 *			End.T action: Endpoint with specific IPv6 table lookup.
 *			Type of *param*: **int**.
 *		**SEG6_LOCAL_ACTION_END_B6**
 *			End.B6 action: Endpoint bound to an SRv6 policy.
 *			Type of *param*: **struct ipv6_sr_hdr**.
 *		**SEG6_LOCAL_ACTION_END_B6_ENCAP**
 *			End.B6.Encap action: Endpoint bound to an SRv6
 *			encapsulation policy.
 *			Type of *param*: **struct ipv6_sr_hdr**.
 *
 * 		A call to this helper is susceptible to change the underlying
 * 		packet buffer. Therefore, at load time, all checks on pointers
 * 		previously done by the verifier are invalidated and must be
 * 		performed again, if the helper is used in combination with
 * 		direct packet access.
 *	Return
 * 		0 on success, or a negative error in case of failure.
 *
 * long bpf_rc_repeat(void *ctx)
 *	Description
 *		This helper is used in programs implementing IR decoding, to
 *		report a successfully decoded repeat key message. This delays
 *		the generation of a key up event for previously generated
 *		key down event.
 *
 *		Some IR protocols like NEC have a special IR message for
 *		repeating last button, for when a button is held down.
 *
 *		The *ctx* should point to the lirc sample as passed into
 *		the program.
 *
 *		This helper is only available is the kernel was compiled with
 *		the **CONFIG_BPF_LIRC_MODE2** configuration option set to
 *		"**y**".
 *	Return
 *		0
 *
 * long bpf_rc_keydown(void *ctx, u32 protocol, u64 scancode, u32 toggle)
 *	Description
 *		This helper is used in programs implementing IR decoding, to
 *		report a successfully decoded key press with *scancode*,
 *		*toggle* value in the given *protocol*. The scancode will be
 *		translated to a keycode using the rc keymap, and reported as
 *		an input key down event. After a period a key up event is
 *		generated. This period can be extended by calling either
 *		**bpf_rc_keydown**\ () again with the same values, or calling
 *		**bpf_rc_repeat**\ ().
 *
 *		Some protocols include a toggle bit, in case the button was
 *		released and pressed again between consecutive scancodes.
 *
 *		The *ctx* should point to the lirc sample as passed into
 *		the program.
 *
 *		The *protocol* is the decoded protocol number (see
 *		**enum rc_proto** for some predefined values).
 *
 *		This helper is only available is the kernel was compiled with
 *		the **CONFIG_BPF_LIRC_MODE2** configuration option set to
 *		"**y**".
 *	Return
 *		0
 *
 * u64 bpf_skb_cgroup_id(struct sk_buff *skb)
 * 	Description
 * 		Return the cgroup v2 id of the socket associated with the *skb*.
 * 		This is roughly similar to the **bpf_get_cgroup_classid**\ ()
 * 		helper for cgroup v1 by providing a tag resp. identifier that
 * 		can be matched on or used for map lookups e.g. to implement
 * 		policy. The cgroup v2 id of a given path in the hierarchy is
 * 		exposed in user space through the f_handle API in order to get
 * 		to the same 64-bit id.
 *
 * 		This helper can be used on TC egress path, but not on ingress,
 * 		and is available only if the kernel was compiled with the
 * 		**CONFIG_SOCK_CGROUP_DATA** configuration option.
 * 	Return
 * 		The id is returned or 0 in case the id could not be retrieved.
 *
 * u64 bpf_get_current_cgroup_id(void)
 * 	Description
 * 		Get the current cgroup id based on the cgroup within which
 * 		the current task is running.
 * 	Return
 * 		A 64-bit integer containing the current cgroup id based
 * 		on the cgroup within which the current task is running.
 *
 * void *bpf_get_local_storage(void *map, u64 flags)
 *	Description
 *		Get the pointer to the local storage area.
 *		The type and the size of the local storage is defined
 *		by the *map* argument.
 *		The *flags* meaning is specific for each map type,
 *		and has to be 0 for cgroup local storage.
 *
 *		Depending on the BPF program type, a local storage area
 *		can be shared between multiple instances of the BPF program,
 *		running simultaneously.
 *
 *		A user should care about the synchronization by himself.
 *		For example, by using the **BPF_ATOMIC** instructions to alter
 *		the shared data.
 *	Return
 *		A pointer to the local storage area.
 *
 * long bpf_sk_select_reuseport(struct sk_reuseport_md *reuse, struct bpf_map *map, void *key, u64 flags)
 *	Description
 *		Select a **SO_REUSEPORT** socket from a
 *		**BPF_MAP_TYPE_REUSEPORT_SOCKARRAY** *map*.
 *		It checks the selected socket is matching the incoming
 *		request in the socket buffer.
 *	Return
 *		0 on success, or a negative error in case of failure.
 *
 * u64 bpf_skb_ancestor_cgroup_id(struct sk_buff *skb, int ancestor_level)
 *	Description
 *		Return id of cgroup v2 that is ancestor of cgroup associated
 *		with the *skb* at the *ancestor_level*.  The root cgroup is at
 *		*ancestor_level* zero and each step down the hierarchy
 *		increments the level. If *ancestor_level* == level of cgroup
 *		associated with *skb*, then return value will be same as that
 *		of **bpf_skb_cgroup_id**\ ().
 *
 *		The helper is useful to implement policies based on cgroups
 *		that are upper in hierarchy than immediate cgroup associated
 *		with *skb*.
 *
 *		The format of returned id and helper limitations are same as in
 *		**bpf_skb_cgroup_id**\ ().
 *	Return
 *		The id is returned or 0 in case the id could not be retrieved.
 *
 * struct bpf_sock *bpf_sk_lookup_tcp(void *ctx, struct bpf_sock_tuple *tuple, u32 tuple_size, u64 netns, u64 flags)
 *	Description
 *		Look for TCP socket matching *tuple*, optionally in a child
 *		network namespace *netns*. The return value must be checked,
 *		and if non-**NULL**, released via **bpf_sk_release**\ ().
 *
 *		The *ctx* should point to the context of the program, such as
 *		the skb or socket (depending on the hook in use). This is used
 *		to determine the base network namespace for the lookup.
 *
 *		*tuple_size* must be one of:
 *
 *		**sizeof**\ (*tuple*\ **->ipv4**)
 *			Look for an IPv4 socket.
 *		**sizeof**\ (*tuple*\ **->ipv6**)
 *			Look for an IPv6 socket.
 *
 *		If the *netns* is a negative signed 32-bit integer, then the
 *		socket lookup table in the netns associated with the *ctx*
 *		will be used. For the TC hooks, this is the netns of the device
 *		in the skb. For socket hooks, this is the netns of the socket.
 *		If *netns* is any other signed 32-bit value greater than or
 *		equal to zero then it specifies the ID of the netns relative to
 *		the netns associated with the *ctx*. *netns* values beyond the
 *		range of 32-bit integers are reserved for future use.
 *
 *		All values for *flags* are reserved for future usage, and must
 *		be left at zero.
 *
 *		This helper is available only if the kernel was compiled with
 *		**CONFIG_NET** configuration option.
 *	Return
 *		Pointer to **struct bpf_sock**, or **NULL** in case of failure.
 *		For sockets with reuseport option, the **struct bpf_sock**
 *		result is from *reuse*\ **->socks**\ [] using the hash of the
 *		tuple.
 *
 * struct bpf_sock *bpf_sk_lookup_udp(void *ctx, struct bpf_sock_tuple *tuple, u32 tuple_size, u64 netns, u64 flags)
 *	Description
 *		Look for UDP socket matching *tuple*, optionally in a child
 *		network namespace *netns*. The return value must be checked,
 *		and if non-**NULL**, released via **bpf_sk_release**\ ().
 *
 *		The *ctx* should point to the context of the program, such as
 *		the skb or socket (depending on the hook in use). This is used
 *		to determine the base network namespace for the lookup.
 *
 *		*tuple_size* must be one of:
 *
 *		**sizeof**\ (*tuple*\ **->ipv4**)
 *			Look for an IPv4 socket.
 *		**sizeof**\ (*tuple*\ **->ipv6**)
 *			Look for an IPv6 socket.
 *
 *		If the *netns* is a negative signed 32-bit integer, then the
 *		socket lookup table in the netns associated with the *ctx*
 *		will be used. For the TC hooks, this is the netns of the device
 *		in the skb. For socket hooks, this is the netns of the socket.
 *		If *netns* is any other signed 32-bit value greater than or
 *		equal to zero then it specifies the ID of the netns relative to
 *		the netns associated with the *ctx*. *netns* values beyond the
 *		range of 32-bit integers are reserved for future use.
 *
 *		All values for *flags* are reserved for future usage, and must
 *		be left at zero.
 *
 *		This helper is available only if the kernel was compiled with
 *		**CONFIG_NET** configuration option.
 *	Return
 *		Pointer to **struct bpf_sock**, or **NULL** in case of failure.
 *		For sockets with reuseport option, the **struct bpf_sock**
 *		result is from *reuse*\ **->socks**\ [] using the hash of the
 *		tuple.
 *
 * long bpf_sk_release(void *sock)
 *	Description
 *		Release the reference held by *sock*. *sock* must be a
 *		non-**NULL** pointer that was returned from
 *		**bpf_sk_lookup_xxx**\ ().
 *	Return
 *		0 on success, or a negative error in case of failure.
 *
 * long bpf_map_push_elem(struct bpf_map *map, const void *value, u64 flags)
 * 	Description
 * 		Push an element *value* in *map*. *flags* is one of:
 *
 * 		**BPF_EXIST**
 * 			If the queue/stack is full, the oldest element is
 * 			removed to make room for this.
 * 	Return
 * 		0 on success, or a negative error in case of failure.
 *
 * long bpf_map_pop_elem(struct bpf_map *map, void *value)
 * 	Description
 * 		Pop an element from *map*.
 * 	Return
 * 		0 on success, or a negative error in case of failure.
 *
 * long bpf_map_peek_elem(struct bpf_map *map, void *value)
 * 	Description
 * 		Get an element from *map* without removing it.
 * 	Return
 * 		0 on success, or a negative error in case of failure.
 *
 * long bpf_msg_push_data(struct sk_msg_buff *msg, u32 start, u32 len, u64 flags)
 *	Description
 *		For socket policies, insert *len* bytes into *msg* at offset
 *		*start*.
 *
 *		If a program of type **BPF_PROG_TYPE_SK_MSG** is run on a
 *		*msg* it may want to insert metadata or options into the *msg*.
 *		This can later be read and used by any of the lower layer BPF
 *		hooks.
 *
 *		This helper may fail if under memory pressure (a malloc
 *		fails) in these cases BPF programs will get an appropriate
 *		error and BPF programs will need to handle them.
 *	Return
 *		0 on success, or a negative error in case of failure.
 *
 * long bpf_msg_pop_data(struct sk_msg_buff *msg, u32 start, u32 len, u64 flags)
 *	Description
 *		Will remove *len* bytes from a *msg* starting at byte *start*.
 *		This may result in **ENOMEM** errors under certain situations if
 *		an allocation and copy are required due to a full ring buffer.
 *		However, the helper will try to avoid doing the allocation
 *		if possible. Other errors can occur if input parameters are
 *		invalid either due to *start* byte not being valid part of *msg*
 *		payload and/or *pop* value being to large.
 *	Return
 *		0 on success, or a negative error in case of failure.
 *
 * long bpf_rc_pointer_rel(void *ctx, s32 rel_x, s32 rel_y)
 *	Description
 *		This helper is used in programs implementing IR decoding, to
 *		report a successfully decoded pointer movement.
 *
 *		The *ctx* should point to the lirc sample as passed into
 *		the program.
 *
 *		This helper is only available is the kernel was compiled with
 *		the **CONFIG_BPF_LIRC_MODE2** configuration option set to
 *		"**y**".
 *	Return
 *		0
 *
 * long bpf_spin_lock(struct bpf_spin_lock *lock)
 *	Description
 *		Acquire a spinlock represented by the pointer *lock*, which is
 *		stored as part of a value of a map. Taking the lock allows to
 *		safely update the rest of the fields in that value. The
 *		spinlock can (and must) later be released with a call to
 *		**bpf_spin_unlock**\ (\ *lock*\ ).
 *
 *		Spinlocks in BPF programs come with a number of restrictions
 *		and constraints:
 *
 *		* **bpf_spin_lock** objects are only allowed inside maps of
 *		  types **BPF_MAP_TYPE_HASH** and **BPF_MAP_TYPE_ARRAY** (this
 *		  list could be extended in the future).
 *		* BTF description of the map is mandatory.
 *		* The BPF program can take ONE lock at a time, since taking two
 *		  or more could cause dead locks.
 *		* Only one **struct bpf_spin_lock** is allowed per map element.
 *		* When the lock is taken, calls (either BPF to BPF or helpers)
 *		  are not allowed.
 *		* The **BPF_LD_ABS** and **BPF_LD_IND** instructions are not
 *		  allowed inside a spinlock-ed region.
 *		* The BPF program MUST call **bpf_spin_unlock**\ () to release
 *		  the lock, on all execution paths, before it returns.
 *		* The BPF program can access **struct bpf_spin_lock** only via
 *		  the **bpf_spin_lock**\ () and **bpf_spin_unlock**\ ()
 *		  helpers. Loading or storing data into the **struct
 *		  bpf_spin_lock** *lock*\ **;** field of a map is not allowed.
 *		* To use the **bpf_spin_lock**\ () helper, the BTF description
 *		  of the map value must be a struct and have **struct
 *		  bpf_spin_lock** *anyname*\ **;** field at the top level.
 *		  Nested lock inside another struct is not allowed.
 *		* The **struct bpf_spin_lock** *lock* field in a map value must
 *		  be aligned on a multiple of 4 bytes in that value.
 *		* Syscall with command **BPF_MAP_LOOKUP_ELEM** does not copy
 *		  the **bpf_spin_lock** field to user space.
 *		* Syscall with command **BPF_MAP_UPDATE_ELEM**, or update from
 *		  a BPF program, do not update the **bpf_spin_lock** field.
 *		* **bpf_spin_lock** cannot be on the stack or inside a
 *		  networking packet (it can only be inside of a map values).
 *		* **bpf_spin_lock** is available to root only.
 *		* Tracing programs and socket filter programs cannot use
 *		  **bpf_spin_lock**\ () due to insufficient preemption checks
 *		  (but this may change in the future).
 *		* **bpf_spin_lock** is not allowed in inner maps of map-in-map.
 *	Return
 *		0
 *
 * long bpf_spin_unlock(struct bpf_spin_lock *lock)
 *	Description
 *		Release the *lock* previously locked by a call to
 *		**bpf_spin_lock**\ (\ *lock*\ ).
 *	Return
 *		0
 *
 * struct bpf_sock *bpf_sk_fullsock(struct bpf_sock *sk)
 *	Description
 *		This helper gets a **struct bpf_sock** pointer such
 *		that all the fields in this **bpf_sock** can be accessed.
 *	Return
 *		A **struct bpf_sock** pointer on success, or **NULL** in
 *		case of failure.
 *
 * struct bpf_tcp_sock *bpf_tcp_sock(struct bpf_sock *sk)
 *	Description
 *		This helper gets a **struct bpf_tcp_sock** pointer from a
 *		**struct bpf_sock** pointer.
 *	Return
 *		A **struct bpf_tcp_sock** pointer on success, or **NULL** in
 *		case of failure.
 *
 * long bpf_skb_ecn_set_ce(struct sk_buff *skb)
 *	Description
 *		Set ECN (Explicit Congestion Notification) field of IP header
 *		to **CE** (Congestion Encountered) if current value is **ECT**
 *		(ECN Capable Transport). Otherwise, do nothing. Works with IPv6
 *		and IPv4.
 *	Return
 *		1 if the **CE** flag is set (either by the current helper call
 *		or because it was already present), 0 if it is not set.
 *
 * struct bpf_sock *bpf_get_listener_sock(struct bpf_sock *sk)
 *	Description
 *		Return a **struct bpf_sock** pointer in **TCP_LISTEN** state.
 *		**bpf_sk_release**\ () is unnecessary and not allowed.
 *	Return
 *		A **struct bpf_sock** pointer on success, or **NULL** in
 *		case of failure.
 *
 * struct bpf_sock *bpf_skc_lookup_tcp(void *ctx, struct bpf_sock_tuple *tuple, u32 tuple_size, u64 netns, u64 flags)
 *	Description
 *		Look for TCP socket matching *tuple*, optionally in a child
 *		network namespace *netns*. The return value must be checked,
 *		and if non-**NULL**, released via **bpf_sk_release**\ ().
 *
 *		This function is identical to **bpf_sk_lookup_tcp**\ (), except
 *		that it also returns timewait or request sockets. Use
 *		**bpf_sk_fullsock**\ () or **bpf_tcp_sock**\ () to access the
 *		full structure.
 *
 *		This helper is available only if the kernel was compiled with
 *		**CONFIG_NET** configuration option.
 *	Return
 *		Pointer to **struct bpf_sock**, or **NULL** in case of failure.
 *		For sockets with reuseport option, the **struct bpf_sock**
 *		result is from *reuse*\ **->socks**\ [] using the hash of the
 *		tuple.
 *
 * long bpf_tcp_check_syncookie(void *sk, void *iph, u32 iph_len, struct tcphdr *th, u32 th_len)
 * 	Description
 * 		Check whether *iph* and *th* contain a valid SYN cookie ACK for
 * 		the listening socket in *sk*.
 *
 * 		*iph* points to the start of the IPv4 or IPv6 header, while
 * 		*iph_len* contains **sizeof**\ (**struct iphdr**) or
 * 		**sizeof**\ (**struct ipv6hdr**).
 *
 * 		*th* points to the start of the TCP header, while *th_len*
 *		contains the length of the TCP header (at least
 *		**sizeof**\ (**struct tcphdr**)).
 * 	Return
 * 		0 if *iph* and *th* are a valid SYN cookie ACK, or a negative
 * 		error otherwise.
 *
 * long bpf_sysctl_get_name(struct bpf_sysctl *ctx, char *buf, size_t buf_len, u64 flags)
 *	Description
 *		Get name of sysctl in /proc/sys/ and copy it into provided by
 *		program buffer *buf* of size *buf_len*.
 *
 *		The buffer is always NUL terminated, unless it's zero-sized.
 *
 *		If *flags* is zero, full name (e.g. "net/ipv4/tcp_mem") is
 *		copied. Use **BPF_F_SYSCTL_BASE_NAME** flag to copy base name
 *		only (e.g. "tcp_mem").
 *	Return
 *		Number of character copied (not including the trailing NUL).
 *
 *		**-E2BIG** if the buffer wasn't big enough (*buf* will contain
 *		truncated name in this case).
 *
 * long bpf_sysctl_get_current_value(struct bpf_sysctl *ctx, char *buf, size_t buf_len)
 *	Description
 *		Get current value of sysctl as it is presented in /proc/sys
 *		(incl. newline, etc), and copy it as a string into provided
 *		by program buffer *buf* of size *buf_len*.
 *
 *		The whole value is copied, no matter what file position user
 *		space issued e.g. sys_read at.
 *
 *		The buffer is always NUL terminated, unless it's zero-sized.
 *	Return
 *		Number of character copied (not including the trailing NUL).
 *
 *		**-E2BIG** if the buffer wasn't big enough (*buf* will contain
 *		truncated name in this case).
 *
 *		**-EINVAL** if current value was unavailable, e.g. because
 *		sysctl is uninitialized and read returns -EIO for it.
 *
 * long bpf_sysctl_get_new_value(struct bpf_sysctl *ctx, char *buf, size_t buf_len)
 *	Description
 *		Get new value being written by user space to sysctl (before
 *		the actual write happens) and copy it as a string into
 *		provided by program buffer *buf* of size *buf_len*.
 *
 *		User space may write new value at file position > 0.
 *
 *		The buffer is always NUL terminated, unless it's zero-sized.
 *	Return
 *		Number of character copied (not including the trailing NUL).
 *
 *		**-E2BIG** if the buffer wasn't big enough (*buf* will contain
 *		truncated name in this case).
 *
 *		**-EINVAL** if sysctl is being read.
 *
 * long bpf_sysctl_set_new_value(struct bpf_sysctl *ctx, const char *buf, size_t buf_len)
 *	Description
 *		Override new value being written by user space to sysctl with
 *		value provided by program in buffer *buf* of size *buf_len*.
 *
 *		*buf* should contain a string in same form as provided by user
 *		space on sysctl write.
 *
 *		User space may write new value at file position > 0. To override
 *		the whole sysctl value file position should be set to zero.
 *	Return
 *		0 on success.
 *
 *		**-E2BIG** if the *buf_len* is too big.
 *
 *		**-EINVAL** if sysctl is being read.
 *
 * long bpf_strtol(const char *buf, size_t buf_len, u64 flags, long *res)
 *	Description
 *		Convert the initial part of the string from buffer *buf* of
 *		size *buf_len* to a long integer according to the given base
 *		and save the result in *res*.
 *
 *		The string may begin with an arbitrary amount of white space
 *		(as determined by **isspace**\ (3)) followed by a single
 *		optional '**-**' sign.
 *
 *		Five least significant bits of *flags* encode base, other bits
 *		are currently unused.
 *
 *		Base must be either 8, 10, 16 or 0 to detect it automatically
 *		similar to user space **strtol**\ (3).
 *	Return
 *		Number of characters consumed on success. Must be positive but
 *		no more than *buf_len*.
 *
 *		**-EINVAL** if no valid digits were found or unsupported base
 *		was provided.
 *
 *		**-ERANGE** if resulting value was out of range.
 *
 * long bpf_strtoul(const char *buf, size_t buf_len, u64 flags, unsigned long *res)
 *	Description
 *		Convert the initial part of the string from buffer *buf* of
 *		size *buf_len* to an unsigned long integer according to the
 *		given base and save the result in *res*.
 *
 *		The string may begin with an arbitrary amount of white space
 *		(as determined by **isspace**\ (3)).
 *
 *		Five least significant bits of *flags* encode base, other bits
 *		are currently unused.
 *
 *		Base must be either 8, 10, 16 or 0 to detect it automatically
 *		similar to user space **strtoul**\ (3).
 *	Return
 *		Number of characters consumed on success. Must be positive but
 *		no more than *buf_len*.
 *
 *		**-EINVAL** if no valid digits were found or unsupported base
 *		was provided.
 *
 *		**-ERANGE** if resulting value was out of range.
 *
 * void *bpf_sk_storage_get(struct bpf_map *map, void *sk, void *value, u64 flags)
 *	Description
 *		Get a bpf-local-storage from a *sk*.
 *
 *		Logically, it could be thought of getting the value from
 *		a *map* with *sk* as the **key**.  From this
 *		perspective,  the usage is not much different from
 *		**bpf_map_lookup_elem**\ (*map*, **&**\ *sk*) except this
 *		helper enforces the key must be a full socket and the map must
 *		be a **BPF_MAP_TYPE_SK_STORAGE** also.
 *
 *		Underneath, the value is stored locally at *sk* instead of
 *		the *map*.  The *map* is used as the bpf-local-storage
 *		"type". The bpf-local-storage "type" (i.e. the *map*) is
 *		searched against all bpf-local-storages residing at *sk*.
 *
 *		*sk* is a kernel **struct sock** pointer for LSM program.
 *		*sk* is a **struct bpf_sock** pointer for other program types.
 *
 *		An optional *flags* (**BPF_SK_STORAGE_GET_F_CREATE**) can be
 *		used such that a new bpf-local-storage will be
 *		created if one does not exist.  *value* can be used
 *		together with **BPF_SK_STORAGE_GET_F_CREATE** to specify
 *		the initial value of a bpf-local-storage.  If *value* is
 *		**NULL**, the new bpf-local-storage will be zero initialized.
 *	Return
 *		A bpf-local-storage pointer is returned on success.
 *
 *		**NULL** if not found or there was an error in adding
 *		a new bpf-local-storage.
 *
 * long bpf_sk_storage_delete(struct bpf_map *map, void *sk)
 *	Description
 *		Delete a bpf-local-storage from a *sk*.
 *	Return
 *		0 on success.
 *
 *		**-ENOENT** if the bpf-local-storage cannot be found.
 *		**-EINVAL** if sk is not a fullsock (e.g. a request_sock).
 *
 * long bpf_send_signal(u32 sig)
 *	Description
 *		Send signal *sig* to the process of the current task.
 *		The signal may be delivered to any of this process's threads.
 *	Return
 *		0 on success or successfully queued.
 *
 *		**-EBUSY** if work queue under nmi is full.
 *
 *		**-EINVAL** if *sig* is invalid.
 *
 *		**-EPERM** if no permission to send the *sig*.
 *
 *		**-EAGAIN** if bpf program can try again.
 *
 * s64 bpf_tcp_gen_syncookie(void *sk, void *iph, u32 iph_len, struct tcphdr *th, u32 th_len)
 *	Description
 *		Try to issue a SYN cookie for the packet with corresponding
 *		IP/TCP headers, *iph* and *th*, on the listening socket in *sk*.
 *
 *		*iph* points to the start of the IPv4 or IPv6 header, while
 *		*iph_len* contains **sizeof**\ (**struct iphdr**) or
 *		**sizeof**\ (**struct ipv6hdr**).
 *
 *		*th* points to the start of the TCP header, while *th_len*
 *		contains the length of the TCP header with options (at least
 *		**sizeof**\ (**struct tcphdr**)).
 *	Return
 *		On success, lower 32 bits hold the generated SYN cookie in
 *		followed by 16 bits which hold the MSS value for that cookie,
 *		and the top 16 bits are unused.
 *
 *		On failure, the returned value is one of the following:
 *
 *		**-EINVAL** SYN cookie cannot be issued due to error
 *
 *		**-ENOENT** SYN cookie should not be issued (no SYN flood)
 *
 *		**-EOPNOTSUPP** kernel configuration does not enable SYN cookies
 *
 *		**-EPROTONOSUPPORT** IP packet version is not 4 or 6
 *
 * long bpf_skb_output(void *ctx, struct bpf_map *map, u64 flags, void *data, u64 size)
 * 	Description
 * 		Write raw *data* blob into a special BPF perf event held by
 * 		*map* of type **BPF_MAP_TYPE_PERF_EVENT_ARRAY**. This perf
 * 		event must have the following attributes: **PERF_SAMPLE_RAW**
 * 		as **sample_type**, **PERF_TYPE_SOFTWARE** as **type**, and
 * 		**PERF_COUNT_SW_BPF_OUTPUT** as **config**.
 *
 * 		The *flags* are used to indicate the index in *map* for which
 * 		the value must be put, masked with **BPF_F_INDEX_MASK**.
 * 		Alternatively, *flags* can be set to **BPF_F_CURRENT_CPU**
 * 		to indicate that the index of the current CPU core should be
 * 		used.
 *
 * 		The value to write, of *size*, is passed through eBPF stack and
 * 		pointed by *data*.
 *
 * 		*ctx* is a pointer to in-kernel struct sk_buff.
 *
 * 		This helper is similar to **bpf_perf_event_output**\ () but
 * 		restricted to raw_tracepoint bpf programs.
 * 	Return
 * 		0 on success, or a negative error in case of failure.
 *
 * long bpf_probe_read_user(void *dst, u32 size, const void *unsafe_ptr)
 * 	Description
 * 		Safely attempt to read *size* bytes from user space address
 * 		*unsafe_ptr* and store the data in *dst*.
 * 	Return
 * 		0 on success, or a negative error in case of failure.
 *
 * long bpf_probe_read_kernel(void *dst, u32 size, const void *unsafe_ptr)
 * 	Description
 * 		Safely attempt to read *size* bytes from kernel space address
 * 		*unsafe_ptr* and store the data in *dst*.
 * 	Return
 * 		0 on success, or a negative error in case of failure.
 *
 * long bpf_probe_read_user_str(void *dst, u32 size, const void *unsafe_ptr)
 * 	Description
 * 		Copy a NUL terminated string from an unsafe user address
 * 		*unsafe_ptr* to *dst*. The *size* should include the
 * 		terminating NUL byte. In case the string length is smaller than
 * 		*size*, the target is not padded with further NUL bytes. If the
 * 		string length is larger than *size*, just *size*-1 bytes are
 * 		copied and the last byte is set to NUL.
 *
 * 		On success, returns the number of bytes that were written,
 * 		including the terminal NUL. This makes this helper useful in
 * 		tracing programs for reading strings, and more importantly to
 * 		get its length at runtime. See the following snippet:
 *
 * 		::
 *
 * 			SEC("kprobe/sys_open")
 * 			void bpf_sys_open(struct pt_regs *ctx)
 * 			{
 * 			        char buf[PATHLEN]; // PATHLEN is defined to 256
 * 			        int res = bpf_probe_read_user_str(buf, sizeof(buf),
 * 				                                  ctx->di);
 *
 * 				// Consume buf, for example push it to
 * 				// userspace via bpf_perf_event_output(); we
 * 				// can use res (the string length) as event
 * 				// size, after checking its boundaries.
 * 			}
 *
 * 		In comparison, using **bpf_probe_read_user**\ () helper here
 * 		instead to read the string would require to estimate the length
 * 		at compile time, and would often result in copying more memory
 * 		than necessary.
 *
 * 		Another useful use case is when parsing individual process
 * 		arguments or individual environment variables navigating
 * 		*current*\ **->mm->arg_start** and *current*\
 * 		**->mm->env_start**: using this helper and the return value,
 * 		one can quickly iterate at the right offset of the memory area.
 * 	Return
 * 		On success, the strictly positive length of the output string,
 * 		including the trailing NUL character. On error, a negative
 * 		value.
 *
 * long bpf_probe_read_kernel_str(void *dst, u32 size, const void *unsafe_ptr)
 * 	Description
 * 		Copy a NUL terminated string from an unsafe kernel address *unsafe_ptr*
 * 		to *dst*. Same semantics as with **bpf_probe_read_user_str**\ () apply.
 * 	Return
 * 		On success, the strictly positive length of the string, including
 * 		the trailing NUL character. On error, a negative value.
 *
 * long bpf_tcp_send_ack(void *tp, u32 rcv_nxt)
 *	Description
 *		Send out a tcp-ack. *tp* is the in-kernel struct **tcp_sock**.
 *		*rcv_nxt* is the ack_seq to be sent out.
 *	Return
 *		0 on success, or a negative error in case of failure.
 *
 * long bpf_send_signal_thread(u32 sig)
 *	Description
 *		Send signal *sig* to the thread corresponding to the current task.
 *	Return
 *		0 on success or successfully queued.
 *
 *		**-EBUSY** if work queue under nmi is full.
 *
 *		**-EINVAL** if *sig* is invalid.
 *
 *		**-EPERM** if no permission to send the *sig*.
 *
 *		**-EAGAIN** if bpf program can try again.
 *
 * u64 bpf_jiffies64(void)
 *	Description
 *		Obtain the 64bit jiffies
 *	Return
 *		The 64 bit jiffies
 *
 * long bpf_read_branch_records(struct bpf_perf_event_data *ctx, void *buf, u32 size, u64 flags)
 *	Description
 *		For an eBPF program attached to a perf event, retrieve the
 *		branch records (**struct perf_branch_entry**) associated to *ctx*
 *		and store it in the buffer pointed by *buf* up to size
 *		*size* bytes.
 *	Return
 *		On success, number of bytes written to *buf*. On error, a
 *		negative value.
 *
 *		The *flags* can be set to **BPF_F_GET_BRANCH_RECORDS_SIZE** to
 *		instead return the number of bytes required to store all the
 *		branch entries. If this flag is set, *buf* may be NULL.
 *
 *		**-EINVAL** if arguments invalid or **size** not a multiple
 *		of **sizeof**\ (**struct perf_branch_entry**\ ).
 *
 *		**-ENOENT** if architecture does not support branch records.
 *
 * long bpf_get_ns_current_pid_tgid(u64 dev, u64 ino, struct bpf_pidns_info *nsdata, u32 size)
 *	Description
 *		Returns 0 on success, values for *pid* and *tgid* as seen from the current
 *		*namespace* will be returned in *nsdata*.
 *	Return
 *		0 on success, or one of the following in case of failure:
 *
 *		**-EINVAL** if dev and inum supplied don't match dev_t and inode number
 *              with nsfs of current task, or if dev conversion to dev_t lost high bits.
 *
 *		**-ENOENT** if pidns does not exists for the current task.
 *
 * long bpf_xdp_output(void *ctx, struct bpf_map *map, u64 flags, void *data, u64 size)
 *	Description
 *		Write raw *data* blob into a special BPF perf event held by
 *		*map* of type **BPF_MAP_TYPE_PERF_EVENT_ARRAY**. This perf
 *		event must have the following attributes: **PERF_SAMPLE_RAW**
 *		as **sample_type**, **PERF_TYPE_SOFTWARE** as **type**, and
 *		**PERF_COUNT_SW_BPF_OUTPUT** as **config**.
 *
 *		The *flags* are used to indicate the index in *map* for which
 *		the value must be put, masked with **BPF_F_INDEX_MASK**.
 *		Alternatively, *flags* can be set to **BPF_F_CURRENT_CPU**
 *		to indicate that the index of the current CPU core should be
 *		used.
 *
 *		The value to write, of *size*, is passed through eBPF stack and
 *		pointed by *data*.
 *
 *		*ctx* is a pointer to in-kernel struct xdp_buff.
 *
 *		This helper is similar to **bpf_perf_eventoutput**\ () but
 *		restricted to raw_tracepoint bpf programs.
 *	Return
 *		0 on success, or a negative error in case of failure.
 *
 * u64 bpf_get_netns_cookie(void *ctx)
 * 	Description
 * 		Retrieve the cookie (generated by the kernel) of the network
 * 		namespace the input *ctx* is associated with. The network
 * 		namespace cookie remains stable for its lifetime and provides
 * 		a global identifier that can be assumed unique. If *ctx* is
 * 		NULL, then the helper returns the cookie for the initial
 * 		network namespace. The cookie itself is very similar to that
 * 		of **bpf_get_socket_cookie**\ () helper, but for network
 * 		namespaces instead of sockets.
 * 	Return
 * 		A 8-byte long opaque number.
 *
 * u64 bpf_get_current_ancestor_cgroup_id(int ancestor_level)
 * 	Description
 * 		Return id of cgroup v2 that is ancestor of the cgroup associated
 * 		with the current task at the *ancestor_level*. The root cgroup
 * 		is at *ancestor_level* zero and each step down the hierarchy
 * 		increments the level. If *ancestor_level* == level of cgroup
 * 		associated with the current task, then return value will be the
 * 		same as that of **bpf_get_current_cgroup_id**\ ().
 *
 * 		The helper is useful to implement policies based on cgroups
 * 		that are upper in hierarchy than immediate cgroup associated
 * 		with the current task.
 *
 * 		The format of returned id and helper limitations are same as in
 * 		**bpf_get_current_cgroup_id**\ ().
 * 	Return
 * 		The id is returned or 0 in case the id could not be retrieved.
 *
 * long bpf_sk_assign(struct sk_buff *skb, void *sk, u64 flags)
 *	Description
 *		Helper is overloaded depending on BPF program type. This
 *		description applies to **BPF_PROG_TYPE_SCHED_CLS** and
 *		**BPF_PROG_TYPE_SCHED_ACT** programs.
 *
 *		Assign the *sk* to the *skb*. When combined with appropriate
 *		routing configuration to receive the packet towards the socket,
 *		will cause *skb* to be delivered to the specified socket.
 *		Subsequent redirection of *skb* via  **bpf_redirect**\ (),
 *		**bpf_clone_redirect**\ () or other methods outside of BPF may
 *		interfere with successful delivery to the socket.
 *
 *		This operation is only valid from TC ingress path.
 *
 *		The *flags* argument must be zero.
 *	Return
 *		0 on success, or a negative error in case of failure:
 *
 *		**-EINVAL** if specified *flags* are not supported.
 *
 *		**-ENOENT** if the socket is unavailable for assignment.
 *
 *		**-ENETUNREACH** if the socket is unreachable (wrong netns).
 *
 *		**-EOPNOTSUPP** if the operation is not supported, for example
 *		a call from outside of TC ingress.
 *
 * long bpf_sk_assign(struct bpf_sk_lookup *ctx, struct bpf_sock *sk, u64 flags)
 *	Description
 *		Helper is overloaded depending on BPF program type. This
 *		description applies to **BPF_PROG_TYPE_SK_LOOKUP** programs.
 *
 *		Select the *sk* as a result of a socket lookup.
 *
 *		For the operation to succeed passed socket must be compatible
 *		with the packet description provided by the *ctx* object.
 *
 *		L4 protocol (**IPPROTO_TCP** or **IPPROTO_UDP**) must
 *		be an exact match. While IP family (**AF_INET** or
 *		**AF_INET6**) must be compatible, that is IPv6 sockets
 *		that are not v6-only can be selected for IPv4 packets.
 *
 *		Only TCP listeners and UDP unconnected sockets can be
 *		selected. *sk* can also be NULL to reset any previous
 *		selection.
 *
 *		*flags* argument can combination of following values:
 *
 *		* **BPF_SK_LOOKUP_F_REPLACE** to override the previous
 *		  socket selection, potentially done by a BPF program
 *		  that ran before us.
 *
 *		* **BPF_SK_LOOKUP_F_NO_REUSEPORT** to skip
 *		  load-balancing within reuseport group for the socket
 *		  being selected.
 *
 *		On success *ctx->sk* will point to the selected socket.
 *
 *	Return
 *		0 on success, or a negative errno in case of failure.
 *
 *		* **-EAFNOSUPPORT** if socket family (*sk->family*) is
 *		  not compatible with packet family (*ctx->family*).
 *
 *		* **-EEXIST** if socket has been already selected,
 *		  potentially by another program, and
 *		  **BPF_SK_LOOKUP_F_REPLACE** flag was not specified.
 *
 *		* **-EINVAL** if unsupported flags were specified.
 *
 *		* **-EPROTOTYPE** if socket L4 protocol
 *		  (*sk->protocol*) doesn't match packet protocol
 *		  (*ctx->protocol*).
 *
 *		* **-ESOCKTNOSUPPORT** if socket is not in allowed
 *		  state (TCP listening or UDP unconnected).
 *
 * u64 bpf_ktime_get_boot_ns(void)
 * 	Description
 * 		Return the time elapsed since system boot, in nanoseconds.
 * 		Does include the time the system was suspended.
 * 		See: **clock_gettime**\ (**CLOCK_BOOTTIME**)
 * 	Return
 * 		Current *ktime*.
 *
 * long bpf_seq_printf(struct seq_file *m, const char *fmt, u32 fmt_size, const void *data, u32 data_len)
 * 	Description
 * 		**bpf_seq_printf**\ () uses seq_file **seq_printf**\ () to print
 * 		out the format string.
 * 		The *m* represents the seq_file. The *fmt* and *fmt_size* are for
 * 		the format string itself. The *data* and *data_len* are format string
 * 		arguments. The *data* are a **u64** array and corresponding format string
 * 		values are stored in the array. For strings and pointers where pointees
 * 		are accessed, only the pointer values are stored in the *data* array.
 * 		The *data_len* is the size of *data* in bytes - must be a multiple of 8.
 *
 *		Formats **%s**, **%p{i,I}{4,6}** requires to read kernel memory.
 *		Reading kernel memory may fail due to either invalid address or
 *		valid address but requiring a major memory fault. If reading kernel memory
 *		fails, the string for **%s** will be an empty string, and the ip
 *		address for **%p{i,I}{4,6}** will be 0. Not returning error to
 *		bpf program is consistent with what **bpf_trace_printk**\ () does for now.
 * 	Return
 * 		0 on success, or a negative error in case of failure:
 *
 *		**-EBUSY** if per-CPU memory copy buffer is busy, can try again
 *		by returning 1 from bpf program.
 *
 *		**-EINVAL** if arguments are invalid, or if *fmt* is invalid/unsupported.
 *
 *		**-E2BIG** if *fmt* contains too many format specifiers.
 *
 *		**-EOVERFLOW** if an overflow happened: The same object will be tried again.
 *
 * long bpf_seq_write(struct seq_file *m, const void *data, u32 len)
 * 	Description
 * 		**bpf_seq_write**\ () uses seq_file **seq_write**\ () to write the data.
 * 		The *m* represents the seq_file. The *data* and *len* represent the
 * 		data to write in bytes.
 * 	Return
 * 		0 on success, or a negative error in case of failure:
 *
 *		**-EOVERFLOW** if an overflow happened: The same object will be tried again.
 *
 * u64 bpf_sk_cgroup_id(void *sk)
 *	Description
 *		Return the cgroup v2 id of the socket *sk*.
 *
 *		*sk* must be a non-**NULL** pointer to a socket, e.g. one
 *		returned from **bpf_sk_lookup_xxx**\ (),
 *		**bpf_sk_fullsock**\ (), etc. The format of returned id is
 *		same as in **bpf_skb_cgroup_id**\ ().
 *
 *		This helper is available only if the kernel was compiled with
 *		the **CONFIG_SOCK_CGROUP_DATA** configuration option.
 *	Return
 *		The id is returned or 0 in case the id could not be retrieved.
 *
 * u64 bpf_sk_ancestor_cgroup_id(void *sk, int ancestor_level)
 *	Description
 *		Return id of cgroup v2 that is ancestor of cgroup associated
 *		with the *sk* at the *ancestor_level*.  The root cgroup is at
 *		*ancestor_level* zero and each step down the hierarchy
 *		increments the level. If *ancestor_level* == level of cgroup
 *		associated with *sk*, then return value will be same as that
 *		of **bpf_sk_cgroup_id**\ ().
 *
 *		The helper is useful to implement policies based on cgroups
 *		that are upper in hierarchy than immediate cgroup associated
 *		with *sk*.
 *
 *		The format of returned id and helper limitations are same as in
 *		**bpf_sk_cgroup_id**\ ().
 *	Return
 *		The id is returned or 0 in case the id could not be retrieved.
 *
 * long bpf_ringbuf_output(void *ringbuf, void *data, u64 size, u64 flags)
 * 	Description
 * 		Copy *size* bytes from *data* into a ring buffer *ringbuf*.
 * 		If **BPF_RB_NO_WAKEUP** is specified in *flags*, no notification
 * 		of new data availability is sent.
 * 		If **BPF_RB_FORCE_WAKEUP** is specified in *flags*, notification
 * 		of new data availability is sent unconditionally.
 * 		If **0** is specified in *flags*, an adaptive notification
 * 		of new data availability is sent.
 *
 * 		An adaptive notification is a notification sent whenever the user-space
 * 		process has caught up and consumed all available payloads. In case the user-space
 * 		process is still processing a previous payload, then no notification is needed
 * 		as it will process the newly added payload automatically.
 * 	Return
 * 		0 on success, or a negative error in case of failure.
 *
 * void *bpf_ringbuf_reserve(void *ringbuf, u64 size, u64 flags)
 * 	Description
 * 		Reserve *size* bytes of payload in a ring buffer *ringbuf*.
 * 		*flags* must be 0.
 * 	Return
 * 		Valid pointer with *size* bytes of memory available; NULL,
 * 		otherwise.
 *
 * void bpf_ringbuf_submit(void *data, u64 flags)
 * 	Description
 * 		Submit reserved ring buffer sample, pointed to by *data*.
 * 		If **BPF_RB_NO_WAKEUP** is specified in *flags*, no notification
 * 		of new data availability is sent.
 * 		If **BPF_RB_FORCE_WAKEUP** is specified in *flags*, notification
 * 		of new data availability is sent unconditionally.
 * 		If **0** is specified in *flags*, an adaptive notification
 * 		of new data availability is sent.
 *
 * 		See 'bpf_ringbuf_output()' for the definition of adaptive notification.
 * 	Return
 * 		Nothing. Always succeeds.
 *
 * void bpf_ringbuf_discard(void *data, u64 flags)
 * 	Description
 * 		Discard reserved ring buffer sample, pointed to by *data*.
 * 		If **BPF_RB_NO_WAKEUP** is specified in *flags*, no notification
 * 		of new data availability is sent.
 * 		If **BPF_RB_FORCE_WAKEUP** is specified in *flags*, notification
 * 		of new data availability is sent unconditionally.
 * 		If **0** is specified in *flags*, an adaptive notification
 * 		of new data availability is sent.
 *
 * 		See 'bpf_ringbuf_output()' for the definition of adaptive notification.
 * 	Return
 * 		Nothing. Always succeeds.
 *
 * u64 bpf_ringbuf_query(void *ringbuf, u64 flags)
 *	Description
 *		Query various characteristics of provided ring buffer. What
 *		exactly is queries is determined by *flags*:
 *
 *		* **BPF_RB_AVAIL_DATA**: Amount of data not yet consumed.
 *		* **BPF_RB_RING_SIZE**: The size of ring buffer.
 *		* **BPF_RB_CONS_POS**: Consumer position (can wrap around).
 *		* **BPF_RB_PROD_POS**: Producer(s) position (can wrap around).
 *
 *		Data returned is just a momentary snapshot of actual values
 *		and could be inaccurate, so this facility should be used to
 *		power heuristics and for reporting, not to make 100% correct
 *		calculation.
 *	Return
 *		Requested value, or 0, if *flags* are not recognized.
 *
 * long bpf_csum_level(struct sk_buff *skb, u64 level)
 * 	Description
 * 		Change the skbs checksum level by one layer up or down, or
 * 		reset it entirely to none in order to have the stack perform
 * 		checksum validation. The level is applicable to the following
 * 		protocols: TCP, UDP, GRE, SCTP, FCOE. For example, a decap of
 * 		| ETH | IP | UDP | GUE | IP | TCP | into | ETH | IP | TCP |
 * 		through **bpf_skb_adjust_room**\ () helper with passing in
 * 		**BPF_F_ADJ_ROOM_NO_CSUM_RESET** flag would require one	call
 * 		to **bpf_csum_level**\ () with **BPF_CSUM_LEVEL_DEC** since
 * 		the UDP header is removed. Similarly, an encap of the latter
 * 		into the former could be accompanied by a helper call to
 * 		**bpf_csum_level**\ () with **BPF_CSUM_LEVEL_INC** if the
 * 		skb is still intended to be processed in higher layers of the
 * 		stack instead of just egressing at tc.
 *
 * 		There are three supported level settings at this time:
 *
 * 		* **BPF_CSUM_LEVEL_INC**: Increases skb->csum_level for skbs
 * 		  with CHECKSUM_UNNECESSARY.
 * 		* **BPF_CSUM_LEVEL_DEC**: Decreases skb->csum_level for skbs
 * 		  with CHECKSUM_UNNECESSARY.
 * 		* **BPF_CSUM_LEVEL_RESET**: Resets skb->csum_level to 0 and
 * 		  sets CHECKSUM_NONE to force checksum validation by the stack.
 * 		* **BPF_CSUM_LEVEL_QUERY**: No-op, returns the current
 * 		  skb->csum_level.
 * 	Return
 * 		0 on success, or a negative error in case of failure. In the
 * 		case of **BPF_CSUM_LEVEL_QUERY**, the current skb->csum_level
 * 		is returned or the error code -EACCES in case the skb is not
 * 		subject to CHECKSUM_UNNECESSARY.
 *
 * struct tcp6_sock *bpf_skc_to_tcp6_sock(void *sk)
 *	Description
 *		Dynamically cast a *sk* pointer to a *tcp6_sock* pointer.
 *	Return
 *		*sk* if casting is valid, or **NULL** otherwise.
 *
 * struct tcp_sock *bpf_skc_to_tcp_sock(void *sk)
 *	Description
 *		Dynamically cast a *sk* pointer to a *tcp_sock* pointer.
 *	Return
 *		*sk* if casting is valid, or **NULL** otherwise.
 *
 * struct tcp_timewait_sock *bpf_skc_to_tcp_timewait_sock(void *sk)
 * 	Description
 *		Dynamically cast a *sk* pointer to a *tcp_timewait_sock* pointer.
 *	Return
 *		*sk* if casting is valid, or **NULL** otherwise.
 *
 * struct tcp_request_sock *bpf_skc_to_tcp_request_sock(void *sk)
 * 	Description
 *		Dynamically cast a *sk* pointer to a *tcp_request_sock* pointer.
 *	Return
 *		*sk* if casting is valid, or **NULL** otherwise.
 *
 * struct udp6_sock *bpf_skc_to_udp6_sock(void *sk)
 * 	Description
 *		Dynamically cast a *sk* pointer to a *udp6_sock* pointer.
 *	Return
 *		*sk* if casting is valid, or **NULL** otherwise.
 *
 * long bpf_get_task_stack(struct task_struct *task, void *buf, u32 size, u64 flags)
 *	Description
 *		Return a user or a kernel stack in bpf program provided buffer.
 *		Note: the user stack will only be populated if the *task* is
 *		the current task; all other tasks will return -EOPNOTSUPP.
 *		To achieve this, the helper needs *task*, which is a valid
 *		pointer to **struct task_struct**. To store the stacktrace, the
 *		bpf program provides *buf* with a nonnegative *size*.
 *
 *		The last argument, *flags*, holds the number of stack frames to
 *		skip (from 0 to 255), masked with
 *		**BPF_F_SKIP_FIELD_MASK**. The next bits can be used to set
 *		the following flags:
 *
 *		**BPF_F_USER_STACK**
 *			Collect a user space stack instead of a kernel stack.
 *			The *task* must be the current task.
 *		**BPF_F_USER_BUILD_ID**
 *			Collect buildid+offset instead of ips for user stack,
 *			only valid if **BPF_F_USER_STACK** is also specified.
 *
 *		**bpf_get_task_stack**\ () can collect up to
 *		**PERF_MAX_STACK_DEPTH** both kernel and user frames, subject
 *		to sufficient large buffer size. Note that
 *		this limit can be controlled with the **sysctl** program, and
 *		that it should be manually increased in order to profile long
 *		user stacks (such as stacks for Java programs). To do so, use:
 *
 *		::
 *
 *			# sysctl kernel.perf_event_max_stack=<new value>
 *	Return
 * 		The non-negative copied *buf* length equal to or less than
 * 		*size* on success, or a negative error in case of failure.
 *
 * long bpf_load_hdr_opt(struct bpf_sock_ops *skops, void *searchby_res, u32 len, u64 flags)
 *	Description
 *		Load header option.  Support reading a particular TCP header
 *		option for bpf program (**BPF_PROG_TYPE_SOCK_OPS**).
 *
 *		If *flags* is 0, it will search the option from the
 *		*skops*\ **->skb_data**.  The comment in **struct bpf_sock_ops**
 *		has details on what skb_data contains under different
 *		*skops*\ **->op**.
 *
 *		The first byte of the *searchby_res* specifies the
 *		kind that it wants to search.
 *
 *		If the searching kind is an experimental kind
 *		(i.e. 253 or 254 according to RFC6994).  It also
 *		needs to specify the "magic" which is either
 *		2 bytes or 4 bytes.  It then also needs to
 *		specify the size of the magic by using
 *		the 2nd byte which is "kind-length" of a TCP
 *		header option and the "kind-length" also
 *		includes the first 2 bytes "kind" and "kind-length"
 *		itself as a normal TCP header option also does.
 *
 *		For example, to search experimental kind 254 with
 *		2 byte magic 0xeB9F, the searchby_res should be
 *		[ 254, 4, 0xeB, 0x9F, 0, 0, .... 0 ].
 *
 *		To search for the standard window scale option (3),
 *		the *searchby_res* should be [ 3, 0, 0, .... 0 ].
 *		Note, kind-length must be 0 for regular option.
 *
 *		Searching for No-Op (0) and End-of-Option-List (1) are
 *		not supported.
 *
 *		*len* must be at least 2 bytes which is the minimal size
 *		of a header option.
 *
 *		Supported flags:
 *
 *		* **BPF_LOAD_HDR_OPT_TCP_SYN** to search from the
 *		  saved_syn packet or the just-received syn packet.
 *
 *	Return
 *		> 0 when found, the header option is copied to *searchby_res*.
 *		The return value is the total length copied. On failure, a
 *		negative error code is returned:
 *
 *		**-EINVAL** if a parameter is invalid.
 *
 *		**-ENOMSG** if the option is not found.
 *
 *		**-ENOENT** if no syn packet is available when
 *		**BPF_LOAD_HDR_OPT_TCP_SYN** is used.
 *
 *		**-ENOSPC** if there is not enough space.  Only *len* number of
 *		bytes are copied.
 *
 *		**-EFAULT** on failure to parse the header options in the
 *		packet.
 *
 *		**-EPERM** if the helper cannot be used under the current
 *		*skops*\ **->op**.
 *
 * long bpf_store_hdr_opt(struct bpf_sock_ops *skops, const void *from, u32 len, u64 flags)
 *	Description
 *		Store header option.  The data will be copied
 *		from buffer *from* with length *len* to the TCP header.
 *
 *		The buffer *from* should have the whole option that
 *		includes the kind, kind-length, and the actual
 *		option data.  The *len* must be at least kind-length
 *		long.  The kind-length does not have to be 4 byte
 *		aligned.  The kernel will take care of the padding
 *		and setting the 4 bytes aligned value to th->doff.
 *
 *		This helper will check for duplicated option
 *		by searching the same option in the outgoing skb.
 *
 *		This helper can only be called during
 *		**BPF_SOCK_OPS_WRITE_HDR_OPT_CB**.
 *
 *	Return
 *		0 on success, or negative error in case of failure:
 *
 *		**-EINVAL** If param is invalid.
 *
 *		**-ENOSPC** if there is not enough space in the header.
 *		Nothing has been written
 *
 *		**-EEXIST** if the option already exists.
 *
 *		**-EFAULT** on failure to parse the existing header options.
 *
 *		**-EPERM** if the helper cannot be used under the current
 *		*skops*\ **->op**.
 *
 * long bpf_reserve_hdr_opt(struct bpf_sock_ops *skops, u32 len, u64 flags)
 *	Description
 *		Reserve *len* bytes for the bpf header option.  The
 *		space will be used by **bpf_store_hdr_opt**\ () later in
 *		**BPF_SOCK_OPS_WRITE_HDR_OPT_CB**.
 *
 *		If **bpf_reserve_hdr_opt**\ () is called multiple times,
 *		the total number of bytes will be reserved.
 *
 *		This helper can only be called during
 *		**BPF_SOCK_OPS_HDR_OPT_LEN_CB**.
 *
 *	Return
 *		0 on success, or negative error in case of failure:
 *
 *		**-EINVAL** if a parameter is invalid.
 *
 *		**-ENOSPC** if there is not enough space in the header.
 *
 *		**-EPERM** if the helper cannot be used under the current
 *		*skops*\ **->op**.
 *
 * void *bpf_inode_storage_get(struct bpf_map *map, void *inode, void *value, u64 flags)
 *	Description
 *		Get a bpf_local_storage from an *inode*.
 *
 *		Logically, it could be thought of as getting the value from
 *		a *map* with *inode* as the **key**.  From this
 *		perspective,  the usage is not much different from
 *		**bpf_map_lookup_elem**\ (*map*, **&**\ *inode*) except this
 *		helper enforces the key must be an inode and the map must also
 *		be a **BPF_MAP_TYPE_INODE_STORAGE**.
 *
 *		Underneath, the value is stored locally at *inode* instead of
 *		the *map*.  The *map* is used as the bpf-local-storage
 *		"type". The bpf-local-storage "type" (i.e. the *map*) is
 *		searched against all bpf_local_storage residing at *inode*.
 *
 *		An optional *flags* (**BPF_LOCAL_STORAGE_GET_F_CREATE**) can be
 *		used such that a new bpf_local_storage will be
 *		created if one does not exist.  *value* can be used
 *		together with **BPF_LOCAL_STORAGE_GET_F_CREATE** to specify
 *		the initial value of a bpf_local_storage.  If *value* is
 *		**NULL**, the new bpf_local_storage will be zero initialized.
 *	Return
 *		A bpf_local_storage pointer is returned on success.
 *
 *		**NULL** if not found or there was an error in adding
 *		a new bpf_local_storage.
 *
 * int bpf_inode_storage_delete(struct bpf_map *map, void *inode)
 *	Description
 *		Delete a bpf_local_storage from an *inode*.
 *	Return
 *		0 on success.
 *
 *		**-ENOENT** if the bpf_local_storage cannot be found.
 *
 * long bpf_d_path(struct path *path, char *buf, u32 sz)
 *	Description
 *		Return full path for given **struct path** object, which
 *		needs to be the kernel BTF *path* object. The path is
 *		returned in the provided buffer *buf* of size *sz* and
 *		is zero terminated.
 *
 *	Return
 *		On success, the strictly positive length of the string,
 *		including the trailing NUL character. On error, a negative
 *		value.
 *
 * long bpf_copy_from_user(void *dst, u32 size, const void *user_ptr)
 * 	Description
 * 		Read *size* bytes from user space address *user_ptr* and store
 * 		the data in *dst*. This is a wrapper of **copy_from_user**\ ().
 * 	Return
 * 		0 on success, or a negative error in case of failure.
 *
 * long bpf_snprintf_btf(char *str, u32 str_size, struct btf_ptr *ptr, u32 btf_ptr_size, u64 flags)
 *	Description
 *		Use BTF to store a string representation of *ptr*->ptr in *str*,
 *		using *ptr*->type_id.  This value should specify the type
 *		that *ptr*->ptr points to. LLVM __builtin_btf_type_id(type, 1)
 *		can be used to look up vmlinux BTF type ids. Traversing the
 *		data structure using BTF, the type information and values are
 *		stored in the first *str_size* - 1 bytes of *str*.  Safe copy of
 *		the pointer data is carried out to avoid kernel crashes during
 *		operation.  Smaller types can use string space on the stack;
 *		larger programs can use map data to store the string
 *		representation.
 *
 *		The string can be subsequently shared with userspace via
 *		bpf_perf_event_output() or ring buffer interfaces.
 *		bpf_trace_printk() is to be avoided as it places too small
 *		a limit on string size to be useful.
 *
 *		*flags* is a combination of
 *
 *		**BTF_F_COMPACT**
 *			no formatting around type information
 *		**BTF_F_NONAME**
 *			no struct/union member names/types
 *		**BTF_F_PTR_RAW**
 *			show raw (unobfuscated) pointer values;
 *			equivalent to printk specifier %px.
 *		**BTF_F_ZERO**
 *			show zero-valued struct/union members; they
 *			are not displayed by default
 *
 *	Return
 *		The number of bytes that were written (or would have been
 *		written if output had to be truncated due to string size),
 *		or a negative error in cases of failure.
 *
 * long bpf_seq_printf_btf(struct seq_file *m, struct btf_ptr *ptr, u32 ptr_size, u64 flags)
 *	Description
 *		Use BTF to write to seq_write a string representation of
 *		*ptr*->ptr, using *ptr*->type_id as per bpf_snprintf_btf().
 *		*flags* are identical to those used for bpf_snprintf_btf.
 *	Return
 *		0 on success or a negative error in case of failure.
 *
 * u64 bpf_skb_cgroup_classid(struct sk_buff *skb)
 * 	Description
 * 		See **bpf_get_cgroup_classid**\ () for the main description.
 * 		This helper differs from **bpf_get_cgroup_classid**\ () in that
 * 		the cgroup v1 net_cls class is retrieved only from the *skb*'s
 * 		associated socket instead of the current process.
 * 	Return
 * 		The id is returned or 0 in case the id could not be retrieved.
 *
 * long bpf_redirect_neigh(u32 ifindex, struct bpf_redir_neigh *params, int plen, u64 flags)
 * 	Description
 * 		Redirect the packet to another net device of index *ifindex*
 * 		and fill in L2 addresses from neighboring subsystem. This helper
 * 		is somewhat similar to **bpf_redirect**\ (), except that it
 * 		populates L2 addresses as well, meaning, internally, the helper
 * 		relies on the neighbor lookup for the L2 address of the nexthop.
 *
 * 		The helper will perform a FIB lookup based on the skb's
 * 		networking header to get the address of the next hop, unless
 * 		this is supplied by the caller in the *params* argument. The
 * 		*plen* argument indicates the len of *params* and should be set
 * 		to 0 if *params* is NULL.
 *
 * 		The *flags* argument is reserved and must be 0. The helper is
 * 		currently only supported for tc BPF program types, and enabled
 * 		for IPv4 and IPv6 protocols.
 * 	Return
 * 		The helper returns **TC_ACT_REDIRECT** on success or
 * 		**TC_ACT_SHOT** on error.
 *
 * void *bpf_per_cpu_ptr(const void *percpu_ptr, u32 cpu)
 *     Description
 *             Take a pointer to a percpu ksym, *percpu_ptr*, and return a
 *             pointer to the percpu kernel variable on *cpu*. A ksym is an
 *             extern variable decorated with '__ksym'. For ksym, there is a
 *             global var (either static or global) defined of the same name
 *             in the kernel. The ksym is percpu if the global var is percpu.
 *             The returned pointer points to the global percpu var on *cpu*.
 *
 *             bpf_per_cpu_ptr() has the same semantic as per_cpu_ptr() in the
 *             kernel, except that bpf_per_cpu_ptr() may return NULL. This
 *             happens if *cpu* is larger than nr_cpu_ids. The caller of
 *             bpf_per_cpu_ptr() must check the returned value.
 *     Return
 *             A pointer pointing to the kernel percpu variable on *cpu*, or
 *             NULL, if *cpu* is invalid.
 *
 * void *bpf_this_cpu_ptr(const void *percpu_ptr)
 *	Description
 *		Take a pointer to a percpu ksym, *percpu_ptr*, and return a
 *		pointer to the percpu kernel variable on this cpu. See the
 *		description of 'ksym' in **bpf_per_cpu_ptr**\ ().
 *
 *		bpf_this_cpu_ptr() has the same semantic as this_cpu_ptr() in
 *		the kernel. Different from **bpf_per_cpu_ptr**\ (), it would
 *		never return NULL.
 *	Return
 *		A pointer pointing to the kernel percpu variable on this cpu.
 *
 * long bpf_redirect_peer(u32 ifindex, u64 flags)
 * 	Description
 * 		Redirect the packet to another net device of index *ifindex*.
 * 		This helper is somewhat similar to **bpf_redirect**\ (), except
 * 		that the redirection happens to the *ifindex*' peer device and
 * 		the netns switch takes place from ingress to ingress without
 * 		going through the CPU's backlog queue.
 *
 * 		The *flags* argument is reserved and must be 0. The helper is
 * 		currently only supported for tc BPF program types at the
 * 		ingress hook and for veth and netkit target device types. The
 * 		peer device must reside in a different network namespace.
 * 	Return
 * 		The helper returns **TC_ACT_REDIRECT** on success or
 * 		**TC_ACT_SHOT** on error.
 *
 * void *bpf_task_storage_get(struct bpf_map *map, struct task_struct *task, void *value, u64 flags)
 *	Description
 *		Get a bpf_local_storage from the *task*.
 *
 *		Logically, it could be thought of as getting the value from
 *		a *map* with *task* as the **key**.  From this
 *		perspective,  the usage is not much different from
 *		**bpf_map_lookup_elem**\ (*map*, **&**\ *task*) except this
 *		helper enforces the key must be a task_struct and the map must also
 *		be a **BPF_MAP_TYPE_TASK_STORAGE**.
 *
 *		Underneath, the value is stored locally at *task* instead of
 *		the *map*.  The *map* is used as the bpf-local-storage
 *		"type". The bpf-local-storage "type" (i.e. the *map*) is
 *		searched against all bpf_local_storage residing at *task*.
 *
 *		An optional *flags* (**BPF_LOCAL_STORAGE_GET_F_CREATE**) can be
 *		used such that a new bpf_local_storage will be
 *		created if one does not exist.  *value* can be used
 *		together with **BPF_LOCAL_STORAGE_GET_F_CREATE** to specify
 *		the initial value of a bpf_local_storage.  If *value* is
 *		**NULL**, the new bpf_local_storage will be zero initialized.
 *	Return
 *		A bpf_local_storage pointer is returned on success.
 *
 *		**NULL** if not found or there was an error in adding
 *		a new bpf_local_storage.
 *
 * long bpf_task_storage_delete(struct bpf_map *map, struct task_struct *task)
 *	Description
 *		Delete a bpf_local_storage from a *task*.
 *	Return
 *		0 on success.
 *
 *		**-ENOENT** if the bpf_local_storage cannot be found.
 *
 * struct task_struct *bpf_get_current_task_btf(void)
 *	Description
 *		Return a BTF pointer to the "current" task.
 *		This pointer can also be used in helpers that accept an
 *		*ARG_PTR_TO_BTF_ID* of type *task_struct*.
 *	Return
 *		Pointer to the current task.
 *
 * long bpf_bprm_opts_set(struct linux_binprm *bprm, u64 flags)
 *	Description
 *		Set or clear certain options on *bprm*:
 *
 *		**BPF_F_BPRM_SECUREEXEC** Set the secureexec bit
 *		which sets the **AT_SECURE** auxv for glibc. The bit
 *		is cleared if the flag is not specified.
 *	Return
 *		**-EINVAL** if invalid *flags* are passed, zero otherwise.
 *
 * u64 bpf_ktime_get_coarse_ns(void)
 * 	Description
 * 		Return a coarse-grained version of the time elapsed since
 * 		system boot, in nanoseconds. Does not include time the system
 * 		was suspended.
 *
 * 		See: **clock_gettime**\ (**CLOCK_MONOTONIC_COARSE**)
 * 	Return
 * 		Current *ktime*.
 *
 * long bpf_ima_inode_hash(struct inode *inode, void *dst, u32 size)
 *	Description
 *		Returns the stored IMA hash of the *inode* (if it's available).
 *		If the hash is larger than *size*, then only *size*
 *		bytes will be copied to *dst*
 *	Return
 *		The **hash_algo** is returned on success,
 *		**-EOPNOTSUPP** if IMA is disabled or **-EINVAL** if
 *		invalid arguments are passed.
 *
 * struct socket *bpf_sock_from_file(struct file *file)
 *	Description
 *		If the given file represents a socket, returns the associated
 *		socket.
 *	Return
 *		A pointer to a struct socket on success or NULL if the file is
 *		not a socket.
 *
 * long bpf_check_mtu(void *ctx, u32 ifindex, u32 *mtu_len, s32 len_diff, u64 flags)
 *	Description
 *		Check packet size against exceeding MTU of net device (based
 *		on *ifindex*).  This helper will likely be used in combination
 *		with helpers that adjust/change the packet size.
 *
 *		The argument *len_diff* can be used for querying with a planned
 *		size change. This allows to check MTU prior to changing packet
 *		ctx. Providing a *len_diff* adjustment that is larger than the
 *		actual packet size (resulting in negative packet size) will in
 *		principle not exceed the MTU, which is why it is not considered
 *		a failure.  Other BPF helpers are needed for performing the
 *		planned size change; therefore the responsibility for catching
 *		a negative packet size belongs in those helpers.
 *
 *		Specifying *ifindex* zero means the MTU check is performed
 *		against the current net device.  This is practical if this isn't
 *		used prior to redirect.
 *
 *		On input *mtu_len* must be a valid pointer, else verifier will
 *		reject BPF program.  If the value *mtu_len* is initialized to
 *		zero then the ctx packet size is use.  When value *mtu_len* is
 *		provided as input this specify the L3 length that the MTU check
 *		is done against. Remember XDP and TC length operate at L2, but
 *		this value is L3 as this correlate to MTU and IP-header tot_len
 *		values which are L3 (similar behavior as bpf_fib_lookup).
 *
 *		The Linux kernel route table can configure MTUs on a more
 *		specific per route level, which is not provided by this helper.
 *		For route level MTU checks use the **bpf_fib_lookup**\ ()
 *		helper.
 *
 *		*ctx* is either **struct xdp_md** for XDP programs or
 *		**struct sk_buff** for tc cls_act programs.
 *
 *		The *flags* argument can be a combination of one or more of the
 *		following values:
 *
 *		**BPF_MTU_CHK_SEGS**
 *			This flag will only works for *ctx* **struct sk_buff**.
 *			If packet context contains extra packet segment buffers
 *			(often knows as GSO skb), then MTU check is harder to
 *			check at this point, because in transmit path it is
 *			possible for the skb packet to get re-segmented
 *			(depending on net device features).  This could still be
 *			a MTU violation, so this flag enables performing MTU
 *			check against segments, with a different violation
 *			return code to tell it apart. Check cannot use len_diff.
 *
 *		On return *mtu_len* pointer contains the MTU value of the net
 *		device.  Remember the net device configured MTU is the L3 size,
 *		which is returned here and XDP and TC length operate at L2.
 *		Helper take this into account for you, but remember when using
 *		MTU value in your BPF-code.
 *
 *	Return
 *		* 0 on success, and populate MTU value in *mtu_len* pointer.
 *
 *		* < 0 if any input argument is invalid (*mtu_len* not updated)
 *
 *		MTU violations return positive values, but also populate MTU
 *		value in *mtu_len* pointer, as this can be needed for
 *		implementing PMTU handing:
 *
 *		* **BPF_MTU_CHK_RET_FRAG_NEEDED**
 *		* **BPF_MTU_CHK_RET_SEGS_TOOBIG**
 *
 * long bpf_for_each_map_elem(struct bpf_map *map, void *callback_fn, void *callback_ctx, u64 flags)
 *	Description
 *		For each element in **map**, call **callback_fn** function with
 *		**map**, **callback_ctx** and other map-specific parameters.
 *		The **callback_fn** should be a static function and
 *		the **callback_ctx** should be a pointer to the stack.
 *		The **flags** is used to control certain aspects of the helper.
 *		Currently, the **flags** must be 0.
 *
 *		The following are a list of supported map types and their
 *		respective expected callback signatures:
 *
 *		BPF_MAP_TYPE_HASH, BPF_MAP_TYPE_PERCPU_HASH,
 *		BPF_MAP_TYPE_LRU_HASH, BPF_MAP_TYPE_LRU_PERCPU_HASH,
 *		BPF_MAP_TYPE_ARRAY, BPF_MAP_TYPE_PERCPU_ARRAY
 *
 *		long (\*callback_fn)(struct bpf_map \*map, const void \*key, void \*value, void \*ctx);
 *
 *		For per_cpu maps, the map_value is the value on the cpu where the
 *		bpf_prog is running.
 *
 *		If **callback_fn** return 0, the helper will continue to the next
 *		element. If return value is 1, the helper will skip the rest of
 *		elements and return. Other return values are not used now.
 *
 *	Return
 *		The number of traversed map elements for success, **-EINVAL** for
 *		invalid **flags**.
 *
 * long bpf_snprintf(char *str, u32 str_size, const char *fmt, u64 *data, u32 data_len)
 *	Description
 *		Outputs a string into the **str** buffer of size **str_size**
 *		based on a format string stored in a read-only map pointed by
 *		**fmt**.
 *
 *		Each format specifier in **fmt** corresponds to one u64 element
 *		in the **data** array. For strings and pointers where pointees
 *		are accessed, only the pointer values are stored in the *data*
 *		array. The *data_len* is the size of *data* in bytes - must be
 *		a multiple of 8.
 *
 *		Formats **%s** and **%p{i,I}{4,6}** require to read kernel
 *		memory. Reading kernel memory may fail due to either invalid
 *		address or valid address but requiring a major memory fault. If
 *		reading kernel memory fails, the string for **%s** will be an
 *		empty string, and the ip address for **%p{i,I}{4,6}** will be 0.
 *		Not returning error to bpf program is consistent with what
 *		**bpf_trace_printk**\ () does for now.
 *
 *	Return
 *		The strictly positive length of the formatted string, including
 *		the trailing zero character. If the return value is greater than
 *		**str_size**, **str** contains a truncated string, guaranteed to
 *		be zero-terminated except when **str_size** is 0.
 *
 *		Or **-EBUSY** if the per-CPU memory copy buffer is busy.
 *
 * long bpf_sys_bpf(u32 cmd, void *attr, u32 attr_size)
 * 	Description
 * 		Execute bpf syscall with given arguments.
 * 	Return
 * 		A syscall result.
 *
 * long bpf_btf_find_by_name_kind(char *name, int name_sz, u32 kind, int flags)
 * 	Description
 * 		Find BTF type with given name and kind in vmlinux BTF or in module's BTFs.
 * 	Return
 * 		Returns btf_id and btf_obj_fd in lower and upper 32 bits.
 *
 * long bpf_sys_close(u32 fd)
 * 	Description
 * 		Execute close syscall for given FD.
 * 	Return
 * 		A syscall result.
 *
 * long bpf_timer_init(struct bpf_timer *timer, struct bpf_map *map, u64 flags)
 *	Description
 *		Initialize the timer.
 *		First 4 bits of *flags* specify clockid.
 *		Only CLOCK_MONOTONIC, CLOCK_REALTIME, CLOCK_BOOTTIME are allowed.
 *		All other bits of *flags* are reserved.
 *		The verifier will reject the program if *timer* is not from
 *		the same *map*.
 *	Return
 *		0 on success.
 *		**-EBUSY** if *timer* is already initialized.
 *		**-EINVAL** if invalid *flags* are passed.
 *		**-EPERM** if *timer* is in a map that doesn't have any user references.
 *		The user space should either hold a file descriptor to a map with timers
 *		or pin such map in bpffs. When map is unpinned or file descriptor is
 *		closed all timers in the map will be cancelled and freed.
 *
 * long bpf_timer_set_callback(struct bpf_timer *timer, void *callback_fn)
 *	Description
 *		Configure the timer to call *callback_fn* static function.
 *	Return
 *		0 on success.
 *		**-EINVAL** if *timer* was not initialized with bpf_timer_init() earlier.
 *		**-EPERM** if *timer* is in a map that doesn't have any user references.
 *		The user space should either hold a file descriptor to a map with timers
 *		or pin such map in bpffs. When map is unpinned or file descriptor is
 *		closed all timers in the map will be cancelled and freed.
 *
 * long bpf_timer_start(struct bpf_timer *timer, u64 nsecs, u64 flags)
 *	Description
 *		Set timer expiration N nanoseconds from the current time. The
 *		configured callback will be invoked in soft irq context on some cpu
 *		and will not repeat unless another bpf_timer_start() is made.
 *		In such case the next invocation can migrate to a different cpu.
 *		Since struct bpf_timer is a field inside map element the map
 *		owns the timer. The bpf_timer_set_callback() will increment refcnt
 *		of BPF program to make sure that callback_fn code stays valid.
 *		When user space reference to a map reaches zero all timers
 *		in a map are cancelled and corresponding program's refcnts are
 *		decremented. This is done to make sure that Ctrl-C of a user
 *		process doesn't leave any timers running. If map is pinned in
 *		bpffs the callback_fn can re-arm itself indefinitely.
 *		bpf_map_update/delete_elem() helpers and user space sys_bpf commands
 *		cancel and free the timer in the given map element.
 *		The map can contain timers that invoke callback_fn-s from different
 *		programs. The same callback_fn can serve different timers from
 *		different maps if key/value layout matches across maps.
 *		Every bpf_timer_set_callback() can have different callback_fn.
 *
 *		*flags* can be one of:
 *
 *		**BPF_F_TIMER_ABS**
 *			Start the timer in absolute expire value instead of the
 *			default relative one.
 *		**BPF_F_TIMER_CPU_PIN**
 *			Timer will be pinned to the CPU of the caller.
 *
 *	Return
 *		0 on success.
 *		**-EINVAL** if *timer* was not initialized with bpf_timer_init() earlier
 *		or invalid *flags* are passed.
 *
 * long bpf_timer_cancel(struct bpf_timer *timer)
 *	Description
 *		Cancel the timer and wait for callback_fn to finish if it was running.
 *	Return
 *		0 if the timer was not active.
 *		1 if the timer was active.
 *		**-EINVAL** if *timer* was not initialized with bpf_timer_init() earlier.
 *		**-EDEADLK** if callback_fn tried to call bpf_timer_cancel() on its
 *		own timer which would have led to a deadlock otherwise.
 *
 * u64 bpf_get_func_ip(void *ctx)
 * 	Description
 * 		Get address of the traced function (for tracing and kprobe programs).
 *
 * 		When called for kprobe program attached as uprobe it returns
 * 		probe address for both entry and return uprobe.
 *
 * 	Return
 * 		Address of the traced function for kprobe.
 * 		0 for kprobes placed within the function (not at the entry).
 * 		Address of the probe for uprobe and return uprobe.
 *
 * u64 bpf_get_attach_cookie(void *ctx)
 * 	Description
 * 		Get bpf_cookie value provided (optionally) during the program
 * 		attachment. It might be different for each individual
 * 		attachment, even if BPF program itself is the same.
 * 		Expects BPF program context *ctx* as a first argument.
 *
 * 		Supported for the following program types:
 *			- kprobe/uprobe;
 *			- tracepoint;
 *			- perf_event.
 * 	Return
 *		Value specified by user at BPF link creation/attachment time
 *		or 0, if it was not specified.
 *
 * long bpf_task_pt_regs(struct task_struct *task)
 *	Description
 *		Get the struct pt_regs associated with **task**.
 *	Return
 *		A pointer to struct pt_regs.
 *
 * long bpf_get_branch_snapshot(void *entries, u32 size, u64 flags)
 *	Description
 *		Get branch trace from hardware engines like Intel LBR. The
 *		hardware engine is stopped shortly after the helper is
 *		called. Therefore, the user need to filter branch entries
 *		based on the actual use case. To capture branch trace
 *		before the trigger point of the BPF program, the helper
 *		should be called at the beginning of the BPF program.
 *
 *		The data is stored as struct perf_branch_entry into output
 *		buffer *entries*. *size* is the size of *entries* in bytes.
 *		*flags* is reserved for now and must be zero.
 *
 *	Return
 *		On success, number of bytes written to *buf*. On error, a
 *		negative value.
 *
 *		**-EINVAL** if *flags* is not zero.
 *
 *		**-ENOENT** if architecture does not support branch records.
 *
 * long bpf_trace_vprintk(const char *fmt, u32 fmt_size, const void *data, u32 data_len)
 *	Description
 *		Behaves like **bpf_trace_printk**\ () helper, but takes an array of u64
 *		to format and can handle more format args as a result.
 *
 *		Arguments are to be used as in **bpf_seq_printf**\ () helper.
 *	Return
 *		The number of bytes written to the buffer, or a negative error
 *		in case of failure.
 *
 * struct unix_sock *bpf_skc_to_unix_sock(void *sk)
 * 	Description
 *		Dynamically cast a *sk* pointer to a *unix_sock* pointer.
 *	Return
 *		*sk* if casting is valid, or **NULL** otherwise.
 *
 * long bpf_kallsyms_lookup_name(const char *name, int name_sz, int flags, u64 *res)
 *	Description
 *		Get the address of a kernel symbol, returned in *res*. *res* is
 *		set to 0 if the symbol is not found.
 *	Return
 *		On success, zero. On error, a negative value.
 *
 *		**-EINVAL** if *flags* is not zero.
 *
 *		**-EINVAL** if string *name* is not the same size as *name_sz*.
 *
 *		**-ENOENT** if symbol is not found.
 *
 *		**-EPERM** if caller does not have permission to obtain kernel address.
 *
 * long bpf_find_vma(struct task_struct *task, u64 addr, void *callback_fn, void *callback_ctx, u64 flags)
 *	Description
 *		Find vma of *task* that contains *addr*, call *callback_fn*
 *		function with *task*, *vma*, and *callback_ctx*.
 *		The *callback_fn* should be a static function and
 *		the *callback_ctx* should be a pointer to the stack.
 *		The *flags* is used to control certain aspects of the helper.
 *		Currently, the *flags* must be 0.
 *
 *		The expected callback signature is
 *
 *		long (\*callback_fn)(struct task_struct \*task, struct vm_area_struct \*vma, void \*callback_ctx);
 *
 *	Return
 *		0 on success.
 *		**-ENOENT** if *task->mm* is NULL, or no vma contains *addr*.
 *		**-EBUSY** if failed to try lock mmap_lock.
 *		**-EINVAL** for invalid **flags**.
 *
 * long bpf_loop(u32 nr_loops, void *callback_fn, void *callback_ctx, u64 flags)
 *	Description
 *		For **nr_loops**, call **callback_fn** function
 *		with **callback_ctx** as the context parameter.
 *		The **callback_fn** should be a static function and
 *		the **callback_ctx** should be a pointer to the stack.
 *		The **flags** is used to control certain aspects of the helper.
 *		Currently, the **flags** must be 0. Currently, nr_loops is
 *		limited to 1 << 23 (~8 million) loops.
 *
 *		long (\*callback_fn)(u32 index, void \*ctx);
 *
 *		where **index** is the current index in the loop. The index
 *		is zero-indexed.
 *
 *		If **callback_fn** returns 0, the helper will continue to the next
 *		loop. If return value is 1, the helper will skip the rest of
 *		the loops and return. Other return values are not used now,
 *		and will be rejected by the verifier.
 *
 *	Return
 *		The number of loops performed, **-EINVAL** for invalid **flags**,
 *		**-E2BIG** if **nr_loops** exceeds the maximum number of loops.
 *
 * long bpf_strncmp(const char *s1, u32 s1_sz, const char *s2)
 *	Description
 *		Do strncmp() between **s1** and **s2**. **s1** doesn't need
 *		to be null-terminated and **s1_sz** is the maximum storage
 *		size of **s1**. **s2** must be a read-only string.
 *	Return
 *		An integer less than, equal to, or greater than zero
 *		if the first **s1_sz** bytes of **s1** is found to be
 *		less than, to match, or be greater than **s2**.
 *
 * long bpf_get_func_arg(void *ctx, u32 n, u64 *value)
 *	Description
 *		Get **n**-th argument register (zero based) of the traced function (for tracing programs)
 *		returned in **value**.
 *
 *	Return
 *		0 on success.
 *		**-EINVAL** if n >= argument register count of traced function.
 *
 * long bpf_get_func_ret(void *ctx, u64 *value)
 *	Description
 *		Get return value of the traced function (for tracing programs)
 *		in **value**.
 *
 *	Return
 *		0 on success.
 *		**-EOPNOTSUPP** for tracing programs other than BPF_TRACE_FEXIT or BPF_MODIFY_RETURN.
 *
 * long bpf_get_func_arg_cnt(void *ctx)
 *	Description
 *		Get number of registers of the traced function (for tracing programs) where
 *		function arguments are stored in these registers.
 *
 *	Return
 *		The number of argument registers of the traced function.
 *
 * int bpf_get_retval(void)
 *	Description
 *		Get the BPF program's return value that will be returned to the upper layers.
 *
 *		This helper is currently supported by cgroup programs and only by the hooks
 *		where BPF program's return value is returned to the userspace via errno.
 *	Return
 *		The BPF program's return value.
 *
 * int bpf_set_retval(int retval)
 *	Description
 *		Set the BPF program's return value that will be returned to the upper layers.
 *
 *		This helper is currently supported by cgroup programs and only by the hooks
 *		where BPF program's return value is returned to the userspace via errno.
 *
 *		Note that there is the following corner case where the program exports an error
 *		via bpf_set_retval but signals success via 'return 1':
 *
 *			bpf_set_retval(-EPERM);
 *			return 1;
 *
 *		In this case, the BPF program's return value will use helper's -EPERM. This
 *		still holds true for cgroup/bind{4,6} which supports extra 'return 3' success case.
 *
 *	Return
 *		0 on success, or a negative error in case of failure.
 *
 * u64 bpf_xdp_get_buff_len(struct xdp_buff *xdp_md)
 *	Description
 *		Get the total size of a given xdp buff (linear and paged area)
 *	Return
 *		The total size of a given xdp buffer.
 *
 * long bpf_xdp_load_bytes(struct xdp_buff *xdp_md, u32 offset, void *buf, u32 len)
 *	Description
 *		This helper is provided as an easy way to load data from a
 *		xdp buffer. It can be used to load *len* bytes from *offset* from
 *		the frame associated to *xdp_md*, into the buffer pointed by
 *		*buf*.
 *	Return
 *		0 on success, or a negative error in case of failure.
 *
 * long bpf_xdp_store_bytes(struct xdp_buff *xdp_md, u32 offset, void *buf, u32 len)
 *	Description
 *		Store *len* bytes from buffer *buf* into the frame
 *		associated to *xdp_md*, at *offset*.
 *	Return
 *		0 on success, or a negative error in case of failure.
 *
 * long bpf_copy_from_user_task(void *dst, u32 size, const void *user_ptr, struct task_struct *tsk, u64 flags)
 *	Description
 *		Read *size* bytes from user space address *user_ptr* in *tsk*'s
 *		address space, and stores the data in *dst*. *flags* is not
 *		used yet and is provided for future extensibility. This helper
 *		can only be used by sleepable programs.
 *	Return
 *		0 on success, or a negative error in case of failure. On error
 *		*dst* buffer is zeroed out.
 *
 * long bpf_skb_set_tstamp(struct sk_buff *skb, u64 tstamp, u32 tstamp_type)
 *	Description
 *		Change the __sk_buff->tstamp_type to *tstamp_type*
 *		and set *tstamp* to the __sk_buff->tstamp together.
 *
 *		If there is no need to change the __sk_buff->tstamp_type,
 *		the tstamp value can be directly written to __sk_buff->tstamp
 *		instead.
 *
 *		BPF_SKB_TSTAMP_DELIVERY_MONO is the only tstamp that
 *		will be kept during bpf_redirect_*().  A non zero
 *		*tstamp* must be used with the BPF_SKB_TSTAMP_DELIVERY_MONO
 *		*tstamp_type*.
 *
 *		A BPF_SKB_TSTAMP_UNSPEC *tstamp_type* can only be used
 *		with a zero *tstamp*.
 *
 *		Only IPv4 and IPv6 skb->protocol are supported.
 *
 *		This function is most useful when it needs to set a
 *		mono delivery time to __sk_buff->tstamp and then
 *		bpf_redirect_*() to the egress of an iface.  For example,
 *		changing the (rcv) timestamp in __sk_buff->tstamp at
 *		ingress to a mono delivery time and then bpf_redirect_*()
 *		to sch_fq@phy-dev.
 *	Return
 *		0 on success.
 *		**-EINVAL** for invalid input
 *		**-EOPNOTSUPP** for unsupported protocol
 *
 * long bpf_ima_file_hash(struct file *file, void *dst, u32 size)
 *	Description
 *		Returns a calculated IMA hash of the *file*.
 *		If the hash is larger than *size*, then only *size*
 *		bytes will be copied to *dst*
 *	Return
 *		The **hash_algo** is returned on success,
 *		**-EOPNOTSUPP** if the hash calculation failed or **-EINVAL** if
 *		invalid arguments are passed.
 *
 * void *bpf_kptr_xchg(void *dst, void *ptr)
 *	Description
 *		Exchange kptr at pointer *dst* with *ptr*, and return the old value.
 *		*dst* can be map value or local kptr. *ptr* can be NULL, otherwise
 *		it must be a referenced pointer which will be released when this helper
 *		is called.
 *	Return
 *		The old value of kptr (which can be NULL). The returned pointer
 *		if not NULL, is a reference which must be released using its
 *		corresponding release function, or moved into a BPF map before
 *		program exit.
 *
 * void *bpf_map_lookup_percpu_elem(struct bpf_map *map, const void *key, u32 cpu)
 * 	Description
 * 		Perform a lookup in *percpu map* for an entry associated to
 * 		*key* on *cpu*.
 * 	Return
 * 		Map value associated to *key* on *cpu*, or **NULL** if no entry
 * 		was found or *cpu* is invalid.
 *
 * struct mptcp_sock *bpf_skc_to_mptcp_sock(void *sk)
 *	Description
 *		Dynamically cast a *sk* pointer to a *mptcp_sock* pointer.
 *	Return
 *		*sk* if casting is valid, or **NULL** otherwise.
 *
 * long bpf_dynptr_from_mem(void *data, u32 size, u64 flags, struct bpf_dynptr *ptr)
 *	Description
 *		Get a dynptr to local memory *data*.
 *
 *		*data* must be a ptr to a map value.
 *		The maximum *size* supported is DYNPTR_MAX_SIZE.
 *		*flags* is currently unused.
 *	Return
 *		0 on success, -E2BIG if the size exceeds DYNPTR_MAX_SIZE,
 *		-EINVAL if flags is not 0.
 *
 * long bpf_ringbuf_reserve_dynptr(void *ringbuf, u32 size, u64 flags, struct bpf_dynptr *ptr)
 *	Description
 *		Reserve *size* bytes of payload in a ring buffer *ringbuf*
 *		through the dynptr interface. *flags* must be 0.
 *
 *		Please note that a corresponding bpf_ringbuf_submit_dynptr or
 *		bpf_ringbuf_discard_dynptr must be called on *ptr*, even if the
 *		reservation fails. This is enforced by the verifier.
 *	Return
 *		0 on success, or a negative error in case of failure.
 *
 * void bpf_ringbuf_submit_dynptr(struct bpf_dynptr *ptr, u64 flags)
 *	Description
 *		Submit reserved ring buffer sample, pointed to by *data*,
 *		through the dynptr interface. This is a no-op if the dynptr is
 *		invalid/null.
 *
 *		For more information on *flags*, please see
 *		'bpf_ringbuf_submit'.
 *	Return
 *		Nothing. Always succeeds.
 *
 * void bpf_ringbuf_discard_dynptr(struct bpf_dynptr *ptr, u64 flags)
 *	Description
 *		Discard reserved ring buffer sample through the dynptr
 *		interface. This is a no-op if the dynptr is invalid/null.
 *
 *		For more information on *flags*, please see
 *		'bpf_ringbuf_discard'.
 *	Return
 *		Nothing. Always succeeds.
 *
 * long bpf_dynptr_read(void *dst, u32 len, const struct bpf_dynptr *src, u32 offset, u64 flags)
 *	Description
 *		Read *len* bytes from *src* into *dst*, starting from *offset*
 *		into *src*.
 *		*flags* is currently unused.
 *	Return
 *		0 on success, -E2BIG if *offset* + *len* exceeds the length
 *		of *src*'s data, -EINVAL if *src* is an invalid dynptr or if
 *		*flags* is not 0.
 *
 * long bpf_dynptr_write(const struct bpf_dynptr *dst, u32 offset, void *src, u32 len, u64 flags)
 *	Description
 *		Write *len* bytes from *src* into *dst*, starting from *offset*
 *		into *dst*.
 *
 *		*flags* must be 0 except for skb-type dynptrs.
 *
 *		For skb-type dynptrs:
 *		    *  All data slices of the dynptr are automatically
 *		       invalidated after **bpf_dynptr_write**\ (). This is
 *		       because writing may pull the skb and change the
 *		       underlying packet buffer.
 *
 *		    *  For *flags*, please see the flags accepted by
 *		       **bpf_skb_store_bytes**\ ().
 *	Return
 *		0 on success, -E2BIG if *offset* + *len* exceeds the length
 *		of *dst*'s data, -EINVAL if *dst* is an invalid dynptr or if *dst*
 *		is a read-only dynptr or if *flags* is not correct. For skb-type dynptrs,
 *		other errors correspond to errors returned by **bpf_skb_store_bytes**\ ().
 *
 * void *bpf_dynptr_data(const struct bpf_dynptr *ptr, u32 offset, u32 len)
 *	Description
 *		Get a pointer to the underlying dynptr data.
 *
 *		*len* must be a statically known value. The returned data slice
 *		is invalidated whenever the dynptr is invalidated.
 *
 *		skb and xdp type dynptrs may not use bpf_dynptr_data. They should
 *		instead use bpf_dynptr_slice and bpf_dynptr_slice_rdwr.
 *	Return
 *		Pointer to the underlying dynptr data, NULL if the dynptr is
 *		read-only, if the dynptr is invalid, or if the offset and length
 *		is out of bounds.
 *
 * s64 bpf_tcp_raw_gen_syncookie_ipv4(struct iphdr *iph, struct tcphdr *th, u32 th_len)
 *	Description
 *		Try to issue a SYN cookie for the packet with corresponding
 *		IPv4/TCP headers, *iph* and *th*, without depending on a
 *		listening socket.
 *
 *		*iph* points to the IPv4 header.
 *
 *		*th* points to the start of the TCP header, while *th_len*
 *		contains the length of the TCP header (at least
 *		**sizeof**\ (**struct tcphdr**)).
 *	Return
 *		On success, lower 32 bits hold the generated SYN cookie in
 *		followed by 16 bits which hold the MSS value for that cookie,
 *		and the top 16 bits are unused.
 *
 *		On failure, the returned value is one of the following:
 *
 *		**-EINVAL** if *th_len* is invalid.
 *
 * s64 bpf_tcp_raw_gen_syncookie_ipv6(struct ipv6hdr *iph, struct tcphdr *th, u32 th_len)
 *	Description
 *		Try to issue a SYN cookie for the packet with corresponding
 *		IPv6/TCP headers, *iph* and *th*, without depending on a
 *		listening socket.
 *
 *		*iph* points to the IPv6 header.
 *
 *		*th* points to the start of the TCP header, while *th_len*
 *		contains the length of the TCP header (at least
 *		**sizeof**\ (**struct tcphdr**)).
 *	Return
 *		On success, lower 32 bits hold the generated SYN cookie in
 *		followed by 16 bits which hold the MSS value for that cookie,
 *		and the top 16 bits are unused.
 *
 *		On failure, the returned value is one of the following:
 *
 *		**-EINVAL** if *th_len* is invalid.
 *
 *		**-EPROTONOSUPPORT** if CONFIG_IPV6 is not builtin.
 *
 * long bpf_tcp_raw_check_syncookie_ipv4(struct iphdr *iph, struct tcphdr *th)
 *	Description
 *		Check whether *iph* and *th* contain a valid SYN cookie ACK
 *		without depending on a listening socket.
 *
 *		*iph* points to the IPv4 header.
 *
 *		*th* points to the TCP header.
 *	Return
 *		0 if *iph* and *th* are a valid SYN cookie ACK.
 *
 *		On failure, the returned value is one of the following:
 *
 *		**-EACCES** if the SYN cookie is not valid.
 *
 * long bpf_tcp_raw_check_syncookie_ipv6(struct ipv6hdr *iph, struct tcphdr *th)
 *	Description
 *		Check whether *iph* and *th* contain a valid SYN cookie ACK
 *		without depending on a listening socket.
 *
 *		*iph* points to the IPv6 header.
 *
 *		*th* points to the TCP header.
 *	Return
 *		0 if *iph* and *th* are a valid SYN cookie ACK.
 *
 *		On failure, the returned value is one of the following:
 *
 *		**-EACCES** if the SYN cookie is not valid.
 *
 *		**-EPROTONOSUPPORT** if CONFIG_IPV6 is not builtin.
 *
 * u64 bpf_ktime_get_tai_ns(void)
 *	Description
 *		A nonsettable system-wide clock derived from wall-clock time but
 *		ignoring leap seconds.  This clock does not experience
 *		discontinuities and backwards jumps caused by NTP inserting leap
 *		seconds as CLOCK_REALTIME does.
 *
 *		See: **clock_gettime**\ (**CLOCK_TAI**)
 *	Return
 *		Current *ktime*.
 *
 * long bpf_user_ringbuf_drain(struct bpf_map *map, void *callback_fn, void *ctx, u64 flags)
 *	Description
 *		Drain samples from the specified user ring buffer, and invoke
 *		the provided callback for each such sample:
 *
 *		long (\*callback_fn)(const struct bpf_dynptr \*dynptr, void \*ctx);
 *
 *		If **callback_fn** returns 0, the helper will continue to try
 *		and drain the next sample, up to a maximum of
 *		BPF_MAX_USER_RINGBUF_SAMPLES samples. If the return value is 1,
 *		the helper will skip the rest of the samples and return. Other
 *		return values are not used now, and will be rejected by the
 *		verifier.
 *	Return
 *		The number of drained samples if no error was encountered while
 *		draining samples, or 0 if no samples were present in the ring
 *		buffer. If a user-space producer was epoll-waiting on this map,
 *		and at least one sample was drained, they will receive an event
 *		notification notifying them of available space in the ring
 *		buffer. If the BPF_RB_NO_WAKEUP flag is passed to this
 *		function, no wakeup notification will be sent. If the
 *		BPF_RB_FORCE_WAKEUP flag is passed, a wakeup notification will
 *		be sent even if no sample was drained.
 *
 *		On failure, the returned value is one of the following:
 *
 *		**-EBUSY** if the ring buffer is contended, and another calling
 *		context was concurrently draining the ring buffer.
 *
 *		**-EINVAL** if user-space is not properly tracking the ring
 *		buffer due to the producer position not being aligned to 8
 *		bytes, a sample not being aligned to 8 bytes, or the producer
 *		position not matching the advertised length of a sample.
 *
 *		**-E2BIG** if user-space has tried to publish a sample which is
 *		larger than the size of the ring buffer, or which cannot fit
 *		within a struct bpf_dynptr.
 *
 * void *bpf_cgrp_storage_get(struct bpf_map *map, struct cgroup *cgroup, void *value, u64 flags)
 *	Description
 *		Get a bpf_local_storage from the *cgroup*.
 *
 *		Logically, it could be thought of as getting the value from
 *		a *map* with *cgroup* as the **key**.  From this
 *		perspective,  the usage is not much different from
 *		**bpf_map_lookup_elem**\ (*map*, **&**\ *cgroup*) except this
 *		helper enforces the key must be a cgroup struct and the map must also
 *		be a **BPF_MAP_TYPE_CGRP_STORAGE**.
 *
 *		In reality, the local-storage value is embedded directly inside of the
 *		*cgroup* object itself, rather than being located in the
 *		**BPF_MAP_TYPE_CGRP_STORAGE** map. When the local-storage value is
 *		queried for some *map* on a *cgroup* object, the kernel will perform an
 *		O(n) iteration over all of the live local-storage values for that
 *		*cgroup* object until the local-storage value for the *map* is found.
 *
 *		An optional *flags* (**BPF_LOCAL_STORAGE_GET_F_CREATE**) can be
 *		used such that a new bpf_local_storage will be
 *		created if one does not exist.  *value* can be used
 *		together with **BPF_LOCAL_STORAGE_GET_F_CREATE** to specify
 *		the initial value of a bpf_local_storage.  If *value* is
 *		**NULL**, the new bpf_local_storage will be zero initialized.
 *	Return
 *		A bpf_local_storage pointer is returned on success.
 *
 *		**NULL** if not found or there was an error in adding
 *		a new bpf_local_storage.
 *
 * long bpf_cgrp_storage_delete(struct bpf_map *map, struct cgroup *cgroup)
 *	Description
 *		Delete a bpf_local_storage from a *cgroup*.
 *	Return
 *		0 on success.
 *
 *		**-ENOENT** if the bpf_local_storage cannot be found.
 */
#define ___BPF_FUNC_MAPPER(FN, ctx...)			\
	FN(unspec, 0, ##ctx)				\
	FN(map_lookup_elem, 1, ##ctx)			\
	FN(map_update_elem, 2, ##ctx)			\
	FN(map_delete_elem, 3, ##ctx)			\
	FN(probe_read, 4, ##ctx)			\
	FN(ktime_get_ns, 5, ##ctx)			\
	FN(trace_printk, 6, ##ctx)			\
	FN(get_prandom_u32, 7, ##ctx)			\
	FN(get_smp_processor_id, 8, ##ctx)		\
	FN(skb_store_bytes, 9, ##ctx)			\
	FN(l3_csum_replace, 10, ##ctx)			\
	FN(l4_csum_replace, 11, ##ctx)			\
	FN(tail_call, 12, ##ctx)			\
	FN(clone_redirect, 13, ##ctx)			\
	FN(get_current_pid_tgid, 14, ##ctx)		\
	FN(get_current_uid_gid, 15, ##ctx)		\
	FN(get_current_comm, 16, ##ctx)			\
	FN(get_cgroup_classid, 17, ##ctx)		\
	FN(skb_vlan_push, 18, ##ctx)			\
	FN(skb_vlan_pop, 19, ##ctx)			\
	FN(skb_get_tunnel_key, 20, ##ctx)		\
	FN(skb_set_tunnel_key, 21, ##ctx)		\
	FN(perf_event_read, 22, ##ctx)			\
	FN(redirect, 23, ##ctx)				\
	FN(get_route_realm, 24, ##ctx)			\
	FN(perf_event_output, 25, ##ctx)		\
	FN(skb_load_bytes, 26, ##ctx)			\
	FN(get_stackid, 27, ##ctx)			\
	FN(csum_diff, 28, ##ctx)			\
	FN(skb_get_tunnel_opt, 29, ##ctx)		\
	FN(skb_set_tunnel_opt, 30, ##ctx)		\
	FN(skb_change_proto, 31, ##ctx)			\
	FN(skb_change_type, 32, ##ctx)			\
	FN(skb_under_cgroup, 33, ##ctx)			\
	FN(get_hash_recalc, 34, ##ctx)			\
	FN(get_current_task, 35, ##ctx)			\
	FN(probe_write_user, 36, ##ctx)			\
	FN(current_task_under_cgroup, 37, ##ctx)	\
	FN(skb_change_tail, 38, ##ctx)			\
	FN(skb_pull_data, 39, ##ctx)			\
	FN(csum_update, 40, ##ctx)			\
	FN(set_hash_invalid, 41, ##ctx)			\
	FN(get_numa_node_id, 42, ##ctx)			\
	FN(skb_change_head, 43, ##ctx)			\
	FN(xdp_adjust_head, 44, ##ctx)			\
	FN(probe_read_str, 45, ##ctx)			\
	FN(get_socket_cookie, 46, ##ctx)		\
	FN(get_socket_uid, 47, ##ctx)			\
	FN(set_hash, 48, ##ctx)				\
	FN(setsockopt, 49, ##ctx)			\
	FN(skb_adjust_room, 50, ##ctx)			\
	FN(redirect_map, 51, ##ctx)			\
	FN(sk_redirect_map, 52, ##ctx)			\
	FN(sock_map_update, 53, ##ctx)			\
	FN(xdp_adjust_meta, 54, ##ctx)			\
	FN(perf_event_read_value, 55, ##ctx)		\
	FN(perf_prog_read_value, 56, ##ctx)		\
	FN(getsockopt, 57, ##ctx)			\
	FN(override_return, 58, ##ctx)			\
	FN(sock_ops_cb_flags_set, 59, ##ctx)		\
	FN(msg_redirect_map, 60, ##ctx)			\
	FN(msg_apply_bytes, 61, ##ctx)			\
	FN(msg_cork_bytes, 62, ##ctx)			\
	FN(msg_pull_data, 63, ##ctx)			\
	FN(bind, 64, ##ctx)				\
	FN(xdp_adjust_tail, 65, ##ctx)			\
	FN(skb_get_xfrm_state, 66, ##ctx)		\
	FN(get_stack, 67, ##ctx)			\
	FN(skb_load_bytes_relative, 68, ##ctx)		\
	FN(fib_lookup, 69, ##ctx)			\
	FN(sock_hash_update, 70, ##ctx)			\
	FN(msg_redirect_hash, 71, ##ctx)		\
	FN(sk_redirect_hash, 72, ##ctx)			\
	FN(lwt_push_encap, 73, ##ctx)			\
	FN(lwt_seg6_store_bytes, 74, ##ctx)		\
	FN(lwt_seg6_adjust_srh, 75, ##ctx)		\
	FN(lwt_seg6_action, 76, ##ctx)			\
	FN(rc_repeat, 77, ##ctx)			\
	FN(rc_keydown, 78, ##ctx)			\
	FN(skb_cgroup_id, 79, ##ctx)			\
	FN(get_current_cgroup_id, 80, ##ctx)		\
	FN(get_local_storage, 81, ##ctx)		\
	FN(sk_select_reuseport, 82, ##ctx)		\
	FN(skb_ancestor_cgroup_id, 83, ##ctx)		\
	FN(sk_lookup_tcp, 84, ##ctx)			\
	FN(sk_lookup_udp, 85, ##ctx)			\
	FN(sk_release, 86, ##ctx)			\
	FN(map_push_elem, 87, ##ctx)			\
	FN(map_pop_elem, 88, ##ctx)			\
	FN(map_peek_elem, 89, ##ctx)			\
	FN(msg_push_data, 90, ##ctx)			\
	FN(msg_pop_data, 91, ##ctx)			\
	FN(rc_pointer_rel, 92, ##ctx)			\
	FN(spin_lock, 93, ##ctx)			\
	FN(spin_unlock, 94, ##ctx)			\
	FN(sk_fullsock, 95, ##ctx)			\
	FN(tcp_sock, 96, ##ctx)				\
	FN(skb_ecn_set_ce, 97, ##ctx)			\
	FN(get_listener_sock, 98, ##ctx)		\
	FN(skc_lookup_tcp, 99, ##ctx)			\
	FN(tcp_check_syncookie, 100, ##ctx)		\
	FN(sysctl_get_name, 101, ##ctx)			\
	FN(sysctl_get_current_value, 102, ##ctx)	\
	FN(sysctl_get_new_value, 103, ##ctx)		\
	FN(sysctl_set_new_value, 104, ##ctx)		\
	FN(strtol, 105, ##ctx)				\
	FN(strtoul, 106, ##ctx)				\
	FN(sk_storage_get, 107, ##ctx)			\
	FN(sk_storage_delete, 108, ##ctx)		\
	FN(send_signal, 109, ##ctx)			\
	FN(tcp_gen_syncookie, 110, ##ctx)		\
	FN(skb_output, 111, ##ctx)			\
	FN(probe_read_user, 112, ##ctx)			\
	FN(probe_read_kernel, 113, ##ctx)		\
	FN(probe_read_user_str, 114, ##ctx)		\
	FN(probe_read_kernel_str, 115, ##ctx)		\
	FN(tcp_send_ack, 116, ##ctx)			\
	FN(send_signal_thread, 117, ##ctx)		\
	FN(jiffies64, 118, ##ctx)			\
	FN(read_branch_records, 119, ##ctx)		\
	FN(get_ns_current_pid_tgid, 120, ##ctx)		\
	FN(xdp_output, 121, ##ctx)			\
	FN(get_netns_cookie, 122, ##ctx)		\
	FN(get_current_ancestor_cgroup_id, 123, ##ctx)	\
	FN(sk_assign, 124, ##ctx)			\
	FN(ktime_get_boot_ns, 125, ##ctx)		\
	FN(seq_printf, 126, ##ctx)			\
	FN(seq_write, 127, ##ctx)			\
	FN(sk_cgroup_id, 128, ##ctx)			\
	FN(sk_ancestor_cgroup_id, 129, ##ctx)		\
	FN(ringbuf_output, 130, ##ctx)			\
	FN(ringbuf_reserve, 131, ##ctx)			\
	FN(ringbuf_submit, 132, ##ctx)			\
	FN(ringbuf_discard, 133, ##ctx)			\
	FN(ringbuf_query, 134, ##ctx)			\
	FN(csum_level, 135, ##ctx)			\
	FN(skc_to_tcp6_sock, 136, ##ctx)		\
	FN(skc_to_tcp_sock, 137, ##ctx)			\
	FN(skc_to_tcp_timewait_sock, 138, ##ctx)	\
	FN(skc_to_tcp_request_sock, 139, ##ctx)		\
	FN(skc_to_udp6_sock, 140, ##ctx)		\
	FN(get_task_stack, 141, ##ctx)			\
	FN(load_hdr_opt, 142, ##ctx)			\
	FN(store_hdr_opt, 143, ##ctx)			\
	FN(reserve_hdr_opt, 144, ##ctx)			\
	FN(inode_storage_get, 145, ##ctx)		\
	FN(inode_storage_delete, 146, ##ctx)		\
	FN(d_path, 147, ##ctx)				\
	FN(copy_from_user, 148, ##ctx)			\
	FN(snprintf_btf, 149, ##ctx)			\
	FN(seq_printf_btf, 150, ##ctx)			\
	FN(skb_cgroup_classid, 151, ##ctx)		\
	FN(redirect_neigh, 152, ##ctx)			\
	FN(per_cpu_ptr, 153, ##ctx)			\
	FN(this_cpu_ptr, 154, ##ctx)			\
	FN(redirect_peer, 155, ##ctx)			\
	FN(task_storage_get, 156, ##ctx)		\
	FN(task_storage_delete, 157, ##ctx)		\
	FN(get_current_task_btf, 158, ##ctx)		\
	FN(bprm_opts_set, 159, ##ctx)			\
	FN(ktime_get_coarse_ns, 160, ##ctx)		\
	FN(ima_inode_hash, 161, ##ctx)			\
	FN(sock_from_file, 162, ##ctx)			\
	FN(check_mtu, 163, ##ctx)			\
	FN(for_each_map_elem, 164, ##ctx)		\
	FN(snprintf, 165, ##ctx)			\
	FN(sys_bpf, 166, ##ctx)				\
	FN(btf_find_by_name_kind, 167, ##ctx)		\
	FN(sys_close, 168, ##ctx)			\
	FN(timer_init, 169, ##ctx)			\
	FN(timer_set_callback, 170, ##ctx)		\
	FN(timer_start, 171, ##ctx)			\
	FN(timer_cancel, 172, ##ctx)			\
	FN(get_func_ip, 173, ##ctx)			\
	FN(get_attach_cookie, 174, ##ctx)		\
	FN(task_pt_regs, 175, ##ctx)			\
	FN(get_branch_snapshot, 176, ##ctx)		\
	FN(trace_vprintk, 177, ##ctx)			\
	FN(skc_to_unix_sock, 178, ##ctx)		\
	FN(kallsyms_lookup_name, 179, ##ctx)		\
	FN(find_vma, 180, ##ctx)			\
	FN(loop, 181, ##ctx)				\
	FN(strncmp, 182, ##ctx)				\
	FN(get_func_arg, 183, ##ctx)			\
	FN(get_func_ret, 184, ##ctx)			\
	FN(get_func_arg_cnt, 185, ##ctx)		\
	FN(get_retval, 186, ##ctx)			\
	FN(set_retval, 187, ##ctx)			\
	FN(xdp_get_buff_len, 188, ##ctx)		\
	FN(xdp_load_bytes, 189, ##ctx)			\
	FN(xdp_store_bytes, 190, ##ctx)			\
	FN(copy_from_user_task, 191, ##ctx)		\
	FN(skb_set_tstamp, 192, ##ctx)			\
	FN(ima_file_hash, 193, ##ctx)			\
	FN(kptr_xchg, 194, ##ctx)			\
	FN(map_lookup_percpu_elem, 195, ##ctx)		\
	FN(skc_to_mptcp_sock, 196, ##ctx)		\
	FN(dynptr_from_mem, 197, ##ctx)			\
	FN(ringbuf_reserve_dynptr, 198, ##ctx)		\
	FN(ringbuf_submit_dynptr, 199, ##ctx)		\
	FN(ringbuf_discard_dynptr, 200, ##ctx)		\
	FN(dynptr_read, 201, ##ctx)			\
	FN(dynptr_write, 202, ##ctx)			\
	FN(dynptr_data, 203, ##ctx)			\
	FN(tcp_raw_gen_syncookie_ipv4, 204, ##ctx)	\
	FN(tcp_raw_gen_syncookie_ipv6, 205, ##ctx)	\
	FN(tcp_raw_check_syncookie_ipv4, 206, ##ctx)	\
	FN(tcp_raw_check_syncookie_ipv6, 207, ##ctx)	\
	FN(ktime_get_tai_ns, 208, ##ctx)		\
	FN(user_ringbuf_drain, 209, ##ctx)		\
	FN(cgrp_storage_get, 210, ##ctx)		\
	FN(cgrp_storage_delete, 211, ##ctx)		\
	/* */

/* backwards-compatibility macros for users of __BPF_FUNC_MAPPER that don't
 * know or care about integer value that is now passed as second argument
 */
#define __BPF_FUNC_MAPPER_APPLY(name, value, FN) FN(name),
#define __BPF_FUNC_MAPPER(FN) ___BPF_FUNC_MAPPER(__BPF_FUNC_MAPPER_APPLY, FN)

/* integer value in 'imm' field of BPF_CALL instruction selects which helper
 * function eBPF program intends to call
 */
#define __BPF_ENUM_FN(x, y) BPF_FUNC_ ## x = y,
enum bpf_func_id {
	___BPF_FUNC_MAPPER(__BPF_ENUM_FN)
	__BPF_FUNC_MAX_ID,
};
#undef __BPF_ENUM_FN

/* All flags used by eBPF helper functions, placed here. */

/* BPF_FUNC_skb_store_bytes flags. */
enum {
	BPF_F_RECOMPUTE_CSUM		= (1ULL << 0),
	BPF_F_INVALIDATE_HASH		= (1ULL << 1),
};

/* BPF_FUNC_l3_csum_replace and BPF_FUNC_l4_csum_replace flags.
 * First 4 bits are for passing the header field size.
 */
enum {
	BPF_F_HDR_FIELD_MASK		= 0xfULL,
};

/* BPF_FUNC_l4_csum_replace flags. */
enum {
	BPF_F_PSEUDO_HDR		= (1ULL << 4),
	BPF_F_MARK_MANGLED_0		= (1ULL << 5),
	BPF_F_MARK_ENFORCE		= (1ULL << 6),
};

/* BPF_FUNC_skb_set_tunnel_key and BPF_FUNC_skb_get_tunnel_key flags. */
enum {
	BPF_F_TUNINFO_IPV6		= (1ULL << 0),
};

/* flags for both BPF_FUNC_get_stackid and BPF_FUNC_get_stack. */
enum {
	BPF_F_SKIP_FIELD_MASK		= 0xffULL,
	BPF_F_USER_STACK		= (1ULL << 8),
/* flags used by BPF_FUNC_get_stackid only. */
	BPF_F_FAST_STACK_CMP		= (1ULL << 9),
	BPF_F_REUSE_STACKID		= (1ULL << 10),
/* flags used by BPF_FUNC_get_stack only. */
	BPF_F_USER_BUILD_ID		= (1ULL << 11),
};

/* BPF_FUNC_skb_set_tunnel_key flags. */
enum {
	BPF_F_ZERO_CSUM_TX		= (1ULL << 1),
	BPF_F_DONT_FRAGMENT		= (1ULL << 2),
	BPF_F_SEQ_NUMBER		= (1ULL << 3),
	BPF_F_NO_TUNNEL_KEY		= (1ULL << 4),
};

/* BPF_FUNC_skb_get_tunnel_key flags. */
enum {
	BPF_F_TUNINFO_FLAGS		= (1ULL << 4),
};

/* BPF_FUNC_perf_event_output, BPF_FUNC_perf_event_read and
 * BPF_FUNC_perf_event_read_value flags.
 */
enum {
	BPF_F_INDEX_MASK		= 0xffffffffULL,
	BPF_F_CURRENT_CPU		= BPF_F_INDEX_MASK,
/* BPF_FUNC_perf_event_output for sk_buff input context. */
	BPF_F_CTXLEN_MASK		= (0xfffffULL << 32),
};

/* Current network namespace */
enum {
	BPF_F_CURRENT_NETNS		= (-1L),
};

/* BPF_FUNC_csum_level level values. */
enum {
	BPF_CSUM_LEVEL_QUERY,
	BPF_CSUM_LEVEL_INC,
	BPF_CSUM_LEVEL_DEC,
	BPF_CSUM_LEVEL_RESET,
};

/* BPF_FUNC_skb_adjust_room flags. */
enum {
	BPF_F_ADJ_ROOM_FIXED_GSO	= (1ULL << 0),
	BPF_F_ADJ_ROOM_ENCAP_L3_IPV4	= (1ULL << 1),
	BPF_F_ADJ_ROOM_ENCAP_L3_IPV6	= (1ULL << 2),
	BPF_F_ADJ_ROOM_ENCAP_L4_GRE	= (1ULL << 3),
	BPF_F_ADJ_ROOM_ENCAP_L4_UDP	= (1ULL << 4),
	BPF_F_ADJ_ROOM_NO_CSUM_RESET	= (1ULL << 5),
	BPF_F_ADJ_ROOM_ENCAP_L2_ETH	= (1ULL << 6),
	BPF_F_ADJ_ROOM_DECAP_L3_IPV4	= (1ULL << 7),
	BPF_F_ADJ_ROOM_DECAP_L3_IPV6	= (1ULL << 8),
};

enum {
	BPF_ADJ_ROOM_ENCAP_L2_MASK	= 0xff,
	BPF_ADJ_ROOM_ENCAP_L2_SHIFT	= 56,
};

#define BPF_F_ADJ_ROOM_ENCAP_L2(len)	(((__u64)len & \
					  BPF_ADJ_ROOM_ENCAP_L2_MASK) \
					 << BPF_ADJ_ROOM_ENCAP_L2_SHIFT)

/* BPF_FUNC_sysctl_get_name flags. */
enum {
	BPF_F_SYSCTL_BASE_NAME		= (1ULL << 0),
};

/* BPF_FUNC_<kernel_obj>_storage_get flags */
enum {
	BPF_LOCAL_STORAGE_GET_F_CREATE	= (1ULL << 0),
	/* BPF_SK_STORAGE_GET_F_CREATE is only kept for backward compatibility
	 * and BPF_LOCAL_STORAGE_GET_F_CREATE must be used instead.
	 */
	BPF_SK_STORAGE_GET_F_CREATE  = BPF_LOCAL_STORAGE_GET_F_CREATE,
};

/* BPF_FUNC_read_branch_records flags. */
enum {
	BPF_F_GET_BRANCH_RECORDS_SIZE	= (1ULL << 0),
};

/* BPF_FUNC_bpf_ringbuf_commit, BPF_FUNC_bpf_ringbuf_discard, and
 * BPF_FUNC_bpf_ringbuf_output flags.
 */
enum {
	BPF_RB_NO_WAKEUP		= (1ULL << 0),
	BPF_RB_FORCE_WAKEUP		= (1ULL << 1),
};

/* BPF_FUNC_bpf_ringbuf_query flags */
enum {
	BPF_RB_AVAIL_DATA = 0,
	BPF_RB_RING_SIZE = 1,
	BPF_RB_CONS_POS = 2,
	BPF_RB_PROD_POS = 3,
};

/* BPF ring buffer constants */
enum {
	BPF_RINGBUF_BUSY_BIT		= (1U << 31),
	BPF_RINGBUF_DISCARD_BIT		= (1U << 30),
	BPF_RINGBUF_HDR_SZ		= 8,
};

/* BPF_FUNC_sk_assign flags in bpf_sk_lookup context. */
enum {
	BPF_SK_LOOKUP_F_REPLACE		= (1ULL << 0),
	BPF_SK_LOOKUP_F_NO_REUSEPORT	= (1ULL << 1),
};

/* Mode for BPF_FUNC_skb_adjust_room helper. */
enum bpf_adj_room_mode {
	BPF_ADJ_ROOM_NET,
	BPF_ADJ_ROOM_MAC,
};

/* Mode for BPF_FUNC_skb_load_bytes_relative helper. */
enum bpf_hdr_start_off {
	BPF_HDR_START_MAC,
	BPF_HDR_START_NET,
};

/* Encapsulation type for BPF_FUNC_lwt_push_encap helper. */
enum bpf_lwt_encap_mode {
	BPF_LWT_ENCAP_SEG6,
	BPF_LWT_ENCAP_SEG6_INLINE,
	BPF_LWT_ENCAP_IP,
};

/* Flags for bpf_bprm_opts_set helper */
enum {
	BPF_F_BPRM_SECUREEXEC	= (1ULL << 0),
};

/* Flags for bpf_redirect and bpf_redirect_map helpers */
enum {
	BPF_F_INGRESS		= (1ULL << 0), /* used for skb path */
	BPF_F_BROADCAST		= (1ULL << 3), /* used for XDP path */
	BPF_F_EXCLUDE_INGRESS	= (1ULL << 4), /* used for XDP path */
#define BPF_F_REDIRECT_FLAGS (BPF_F_INGRESS | BPF_F_BROADCAST | BPF_F_EXCLUDE_INGRESS)
};

#define __bpf_md_ptr(type, name)	\
union {					\
	type name;			\
	__u64 :64;			\
} __attribute__((aligned(8)))

/* The enum used in skb->tstamp_type. It specifies the clock type
 * of the time stored in the skb->tstamp.
 */
enum {
	BPF_SKB_TSTAMP_UNSPEC = 0,		/* DEPRECATED */
	BPF_SKB_TSTAMP_DELIVERY_MONO = 1,	/* DEPRECATED */
	BPF_SKB_CLOCK_REALTIME = 0,
	BPF_SKB_CLOCK_MONOTONIC = 1,
	BPF_SKB_CLOCK_TAI = 2,
	/* For any future BPF_SKB_CLOCK_* that the bpf prog cannot handle,
	 * the bpf prog can try to deduce it by ingress/egress/skb->sk->sk_clockid.
	 */
};

/* user accessible mirror of in-kernel sk_buff.
 * new fields can only be added to the end of this structure
 */
struct __sk_buff {
	__u32 len;
	__u32 pkt_type;
	__u32 mark;
	__u32 queue_mapping;
	__u32 protocol;
	__u32 vlan_present;
	__u32 vlan_tci;
	__u32 vlan_proto;
	__u32 priority;
	__u32 ingress_ifindex;
	__u32 ifindex;
	__u32 tc_index;
	__u32 cb[5];
	__u32 hash;
	__u32 tc_classid;
	__u32 data;
	__u32 data_end;
	__u32 napi_id;

	/* Accessed by BPF_PROG_TYPE_sk_skb types from here to ... */
	__u32 family;
	__u32 remote_ip4;	/* Stored in network byte order */
	__u32 local_ip4;	/* Stored in network byte order */
	__u32 remote_ip6[4];	/* Stored in network byte order */
	__u32 local_ip6[4];	/* Stored in network byte order */
	__u32 remote_port;	/* Stored in network byte order */
	__u32 local_port;	/* stored in host byte order */
	/* ... here. */

	__u32 data_meta;
	__bpf_md_ptr(struct bpf_flow_keys *, flow_keys);
	__u64 tstamp;
	__u32 wire_len;
	__u32 gso_segs;
	__bpf_md_ptr(struct bpf_sock *, sk);
	__u32 gso_size;
	__u8  tstamp_type;
	__u32 :24;		/* Padding, future use. */
	__u64 hwtstamp;
};

struct bpf_tunnel_key {
	__u32 tunnel_id;
	union {
		__u32 remote_ipv4;
		__u32 remote_ipv6[4];
	};
	__u8 tunnel_tos;
	__u8 tunnel_ttl;
	union {
		__u16 tunnel_ext;	/* compat */
		__be16 tunnel_flags;
	};
	__u32 tunnel_label;
	union {
		__u32 local_ipv4;
		__u32 local_ipv6[4];
	};
};

/* user accessible mirror of in-kernel xfrm_state.
 * new fields can only be added to the end of this structure
 */
struct bpf_xfrm_state {
	__u32 reqid;
	__u32 spi;	/* Stored in network byte order */
	__u16 family;
	__u16 ext;	/* Padding, future use. */
	union {
		__u32 remote_ipv4;	/* Stored in network byte order */
		__u32 remote_ipv6[4];	/* Stored in network byte order */
	};
};

/* Generic BPF return codes which all BPF program types may support.
 * The values are binary compatible with their TC_ACT_* counter-part to
 * provide backwards compatibility with existing SCHED_CLS and SCHED_ACT
 * programs.
 *
 * XDP is handled seprately, see XDP_*.
 */
enum bpf_ret_code {
	BPF_OK = 0,
	/* 1 reserved */
	BPF_DROP = 2,
	/* 3-6 reserved */
	BPF_REDIRECT = 7,
	/* >127 are reserved for prog type specific return codes.
	 *
	 * BPF_LWT_REROUTE: used by BPF_PROG_TYPE_LWT_IN and
	 *    BPF_PROG_TYPE_LWT_XMIT to indicate that skb had been
	 *    changed and should be routed based on its new L3 header.
	 *    (This is an L3 redirect, as opposed to L2 redirect
	 *    represented by BPF_REDIRECT above).
	 */
	BPF_LWT_REROUTE = 128,
	/* BPF_FLOW_DISSECTOR_CONTINUE: used by BPF_PROG_TYPE_FLOW_DISSECTOR
	 *   to indicate that no custom dissection was performed, and
	 *   fallback to standard dissector is requested.
	 */
	BPF_FLOW_DISSECTOR_CONTINUE = 129,
};

struct bpf_sock {
	__u32 bound_dev_if;
	__u32 family;
	__u32 type;
	__u32 protocol;
	__u32 mark;
	__u32 priority;
	/* IP address also allows 1 and 2 bytes access */
	__u32 src_ip4;
	__u32 src_ip6[4];
	__u32 src_port;		/* host byte order */
	__be16 dst_port;	/* network byte order */
	__u16 :16;		/* zero padding */
	__u32 dst_ip4;
	__u32 dst_ip6[4];
	__u32 state;
	__s32 rx_queue_mapping;
};

struct bpf_tcp_sock {
	__u32 snd_cwnd;		/* Sending congestion window		*/
	__u32 srtt_us;		/* smoothed round trip time << 3 in usecs */
	__u32 rtt_min;
	__u32 snd_ssthresh;	/* Slow start size threshold		*/
	__u32 rcv_nxt;		/* What we want to receive next		*/
	__u32 snd_nxt;		/* Next sequence we send		*/
	__u32 snd_una;		/* First byte we want an ack for	*/
	__u32 mss_cache;	/* Cached effective mss, not including SACKS */
	__u32 ecn_flags;	/* ECN status bits.			*/
	__u32 rate_delivered;	/* saved rate sample: packets delivered */
	__u32 rate_interval_us;	/* saved rate sample: time elapsed */
	__u32 packets_out;	/* Packets which are "in flight"	*/
	__u32 retrans_out;	/* Retransmitted packets out		*/
	__u32 total_retrans;	/* Total retransmits for entire connection */
	__u32 segs_in;		/* RFC4898 tcpEStatsPerfSegsIn
				 * total number of segments in.
				 */
	__u32 data_segs_in;	/* RFC4898 tcpEStatsPerfDataSegsIn
				 * total number of data segments in.
				 */
	__u32 segs_out;		/* RFC4898 tcpEStatsPerfSegsOut
				 * The total number of segments sent.
				 */
	__u32 data_segs_out;	/* RFC4898 tcpEStatsPerfDataSegsOut
				 * total number of data segments sent.
				 */
	__u32 lost_out;		/* Lost packets			*/
	__u32 sacked_out;	/* SACK'd packets			*/
	__u64 bytes_received;	/* RFC4898 tcpEStatsAppHCThruOctetsReceived
				 * sum(delta(rcv_nxt)), or how many bytes
				 * were acked.
				 */
	__u64 bytes_acked;	/* RFC4898 tcpEStatsAppHCThruOctetsAcked
				 * sum(delta(snd_una)), or how many bytes
				 * were acked.
				 */
	__u32 dsack_dups;	/* RFC4898 tcpEStatsStackDSACKDups
				 * total number of DSACK blocks received
				 */
	__u32 delivered;	/* Total data packets delivered incl. rexmits */
	__u32 delivered_ce;	/* Like the above but only ECE marked packets */
	__u32 icsk_retransmits;	/* Number of unrecovered [RTO] timeouts */
};

struct bpf_sock_tuple {
	union {
		struct {
			__be32 saddr;
			__be32 daddr;
			__be16 sport;
			__be16 dport;
		} ipv4;
		struct {
			__be32 saddr[4];
			__be32 daddr[4];
			__be16 sport;
			__be16 dport;
		} ipv6;
	};
};

/* (Simplified) user return codes for tcx prog type.
 * A valid tcx program must return one of these defined values. All other
 * return codes are reserved for future use. Must remain compatible with
 * their TC_ACT_* counter-parts. For compatibility in behavior, unknown
 * return codes are mapped to TCX_NEXT.
 */
enum tcx_action_base {
	TCX_NEXT	= -1,
	TCX_PASS	= 0,
	TCX_DROP	= 2,
	TCX_REDIRECT	= 7,
};

struct bpf_xdp_sock {
	__u32 queue_id;
};

#define XDP_PACKET_HEADROOM 256

/* User return codes for XDP prog type.
 * A valid XDP program must return one of these defined values. All other
 * return codes are reserved for future use. Unknown return codes will
 * result in packet drops and a warning via bpf_warn_invalid_xdp_action().
 */
enum xdp_action {
	XDP_ABORTED = 0,
	XDP_DROP,
	XDP_PASS,
	XDP_TX,
	XDP_REDIRECT,
};

/* user accessible metadata for XDP packet hook
 * new fields must be added to the end of this structure
 */
struct xdp_md {
	__u32 data;
	__u32 data_end;
	__u32 data_meta;
	/* Below access go through struct xdp_rxq_info */
	__u32 ingress_ifindex; /* rxq->dev->ifindex */
	__u32 rx_queue_index;  /* rxq->queue_index  */

	__u32 egress_ifindex;  /* txq->dev->ifindex */
};

/* DEVMAP map-value layout
 *
 * The struct data-layout of map-value is a configuration interface.
 * New members can only be added to the end of this structure.
 */
struct bpf_devmap_val {
	__u32 ifindex;   /* device index */
	union {
		int   fd;  /* prog fd on map write */
		__u32 id;  /* prog id on map read */
	} bpf_prog;
};

/* CPUMAP map-value layout
 *
 * The struct data-layout of map-value is a configuration interface.
 * New members can only be added to the end of this structure.
 */
struct bpf_cpumap_val {
	__u32 qsize;	/* queue size to remote target CPU */
	union {
		int   fd;	/* prog fd on map write */
		__u32 id;	/* prog id on map read */
	} bpf_prog;
};

enum sk_action {
	SK_DROP = 0,
	SK_PASS,
};

/* user accessible metadata for SK_MSG packet hook, new fields must
 * be added to the end of this structure
 */
struct sk_msg_md {
	__bpf_md_ptr(void *, data);
	__bpf_md_ptr(void *, data_end);

	__u32 family;
	__u32 remote_ip4;	/* Stored in network byte order */
	__u32 local_ip4;	/* Stored in network byte order */
	__u32 remote_ip6[4];	/* Stored in network byte order */
	__u32 local_ip6[4];	/* Stored in network byte order */
	__u32 remote_port;	/* Stored in network byte order */
	__u32 local_port;	/* stored in host byte order */
	__u32 size;		/* Total size of sk_msg */

	__bpf_md_ptr(struct bpf_sock *, sk); /* current socket */
};

struct sk_reuseport_md {
	/*
	 * Start of directly accessible data. It begins from
	 * the tcp/udp header.
	 */
	__bpf_md_ptr(void *, data);
	/* End of directly accessible data */
	__bpf_md_ptr(void *, data_end);
	/*
	 * Total length of packet (starting from the tcp/udp header).
	 * Note that the directly accessible bytes (data_end - data)
	 * could be less than this "len".  Those bytes could be
	 * indirectly read by a helper "bpf_skb_load_bytes()".
	 */
	__u32 len;
	/*
	 * Eth protocol in the mac header (network byte order). e.g.
	 * ETH_P_IP(0x0800) and ETH_P_IPV6(0x86DD)
	 */
	__u32 eth_protocol;
	__u32 ip_protocol;	/* IP protocol. e.g. IPPROTO_TCP, IPPROTO_UDP */
	__u32 bind_inany;	/* Is sock bound to an INANY address? */
	__u32 hash;		/* A hash of the packet 4 tuples */
	/* When reuse->migrating_sk is NULL, it is selecting a sk for the
	 * new incoming connection request (e.g. selecting a listen sk for
	 * the received SYN in the TCP case).  reuse->sk is one of the sk
	 * in the reuseport group. The bpf prog can use reuse->sk to learn
	 * the local listening ip/port without looking into the skb.
	 *
	 * When reuse->migrating_sk is not NULL, reuse->sk is closed and
	 * reuse->migrating_sk is the socket that needs to be migrated
	 * to another listening socket.  migrating_sk could be a fullsock
	 * sk that is fully established or a reqsk that is in-the-middle
	 * of 3-way handshake.
	 */
	__bpf_md_ptr(struct bpf_sock *, sk);
	__bpf_md_ptr(struct bpf_sock *, migrating_sk);
};

#define BPF_TAG_SIZE	8

struct bpf_prog_info {
	__u32 type;
	__u32 id;
	__u8  tag[BPF_TAG_SIZE];
	__u32 jited_prog_len;
	__u32 xlated_prog_len;
	__aligned_u64 jited_prog_insns;
	__aligned_u64 xlated_prog_insns;
	__u64 load_time;	/* ns since boottime */
	__u32 created_by_uid;
	__u32 nr_map_ids;
	__aligned_u64 map_ids;
	char name[BPF_OBJ_NAME_LEN];
	__u32 ifindex;
	__u32 gpl_compatible:1;
	__u32 :31; /* alignment pad */
	__u64 netns_dev;
	__u64 netns_ino;
	__u32 nr_jited_ksyms;
	__u32 nr_jited_func_lens;
	__aligned_u64 jited_ksyms;
	__aligned_u64 jited_func_lens;
	__u32 btf_id;
	__u32 func_info_rec_size;
	__aligned_u64 func_info;
	__u32 nr_func_info;
	__u32 nr_line_info;
	__aligned_u64 line_info;
	__aligned_u64 jited_line_info;
	__u32 nr_jited_line_info;
	__u32 line_info_rec_size;
	__u32 jited_line_info_rec_size;
	__u32 nr_prog_tags;
	__aligned_u64 prog_tags;
	__u64 run_time_ns;
	__u64 run_cnt;
	__u64 recursion_misses;
	__u32 verified_insns;
	__u32 attach_btf_obj_id;
	__u32 attach_btf_id;
} __attribute__((aligned(8)));

struct bpf_map_info {
	__u32 type;
	__u32 id;
	__u32 key_size;
	__u32 value_size;
	__u32 max_entries;
	__u32 map_flags;
	char  name[BPF_OBJ_NAME_LEN];
	__u32 ifindex;
	__u32 btf_vmlinux_value_type_id;
	__u64 netns_dev;
	__u64 netns_ino;
	__u32 btf_id;
	__u32 btf_key_type_id;
	__u32 btf_value_type_id;
	__u32 btf_vmlinux_id;
	__u64 map_extra;
} __attribute__((aligned(8)));

struct bpf_btf_info {
	__aligned_u64 btf;
	__u32 btf_size;
	__u32 id;
	__aligned_u64 name;
	__u32 name_len;
	__u32 kernel_btf;
} __attribute__((aligned(8)));

struct bpf_link_info {
	__u32 type;
	__u32 id;
	__u32 prog_id;
	union {
		struct {
			__aligned_u64 tp_name; /* in/out: tp_name buffer ptr */
			__u32 tp_name_len;     /* in/out: tp_name buffer len */
		} raw_tracepoint;
		struct {
			__u32 attach_type;
			__u32 target_obj_id; /* prog_id for PROG_EXT, otherwise btf object id */
			__u32 target_btf_id; /* BTF type id inside the object */
		} tracing;
		struct {
			__u64 cgroup_id;
			__u32 attach_type;
		} cgroup;
		struct {
			__aligned_u64 target_name; /* in/out: target_name buffer ptr */
			__u32 target_name_len;	   /* in/out: target_name buffer len */

			/* If the iter specific field is 32 bits, it can be put
			 * in the first or second union. Otherwise it should be
			 * put in the second union.
			 */
			union {
				struct {
					__u32 map_id;
				} map;
			};
			union {
				struct {
					__u64 cgroup_id;
					__u32 order;
				} cgroup;
				struct {
					__u32 tid;
					__u32 pid;
				} task;
			};
		} iter;
		struct  {
			__u32 netns_ino;
			__u32 attach_type;
		} netns;
		struct {
			__u32 ifindex;
		} xdp;
		struct {
			__u32 map_id;
		} struct_ops;
		struct {
			__u32 pf;
			__u32 hooknum;
			__s32 priority;
			__u32 flags;
		} netfilter;
		struct {
			__aligned_u64 addrs;
			__u32 count; /* in/out: kprobe_multi function count */
			__u32 flags;
<<<<<<< HEAD
		} kprobe_multi;
		struct {
=======
			__u64 missed;
			__aligned_u64 cookies;
		} kprobe_multi;
		struct {
			__aligned_u64 path;
			__aligned_u64 offsets;
			__aligned_u64 ref_ctr_offsets;
			__aligned_u64 cookies;
			__u32 path_size; /* in/out: real path size on success, including zero byte */
			__u32 count; /* in/out: uprobe_multi offsets/ref_ctr_offsets/cookies count */
			__u32 flags;
			__u32 pid;
		} uprobe_multi;
		struct {
>>>>>>> 2d5404ca
			__u32 type; /* enum bpf_perf_event_type */
			__u32 :32;
			union {
				struct {
					__aligned_u64 file_name; /* in/out */
					__u32 name_len;
					__u32 offset; /* offset from file_name */
<<<<<<< HEAD
=======
					__u64 cookie;
>>>>>>> 2d5404ca
				} uprobe; /* BPF_PERF_EVENT_UPROBE, BPF_PERF_EVENT_URETPROBE */
				struct {
					__aligned_u64 func_name; /* in/out */
					__u32 name_len;
					__u32 offset; /* offset from func_name */
					__u64 addr;
<<<<<<< HEAD
=======
					__u64 missed;
					__u64 cookie;
>>>>>>> 2d5404ca
				} kprobe; /* BPF_PERF_EVENT_KPROBE, BPF_PERF_EVENT_KRETPROBE */
				struct {
					__aligned_u64 tp_name;   /* in/out */
					__u32 name_len;
<<<<<<< HEAD
=======
					__u32 :32;
					__u64 cookie;
>>>>>>> 2d5404ca
				} tracepoint; /* BPF_PERF_EVENT_TRACEPOINT */
				struct {
					__u64 config;
					__u32 type;
<<<<<<< HEAD
=======
					__u32 :32;
					__u64 cookie;
>>>>>>> 2d5404ca
				} event; /* BPF_PERF_EVENT_EVENT */
			};
		} perf_event;
		struct {
			__u32 ifindex;
			__u32 attach_type;
		} tcx;
<<<<<<< HEAD
=======
		struct {
			__u32 ifindex;
			__u32 attach_type;
		} netkit;
		struct {
			__u32 map_id;
			__u32 attach_type;
		} sockmap;
>>>>>>> 2d5404ca
	};
} __attribute__((aligned(8)));

/* User bpf_sock_addr struct to access socket fields and sockaddr struct passed
 * by user and intended to be used by socket (e.g. to bind to, depends on
 * attach type).
 */
struct bpf_sock_addr {
	__u32 user_family;	/* Allows 4-byte read, but no write. */
	__u32 user_ip4;		/* Allows 1,2,4-byte read and 4-byte write.
				 * Stored in network byte order.
				 */
	__u32 user_ip6[4];	/* Allows 1,2,4,8-byte read and 4,8-byte write.
				 * Stored in network byte order.
				 */
	__u32 user_port;	/* Allows 1,2,4-byte read and 4-byte write.
				 * Stored in network byte order
				 */
	__u32 family;		/* Allows 4-byte read, but no write */
	__u32 type;		/* Allows 4-byte read, but no write */
	__u32 protocol;		/* Allows 4-byte read, but no write */
	__u32 msg_src_ip4;	/* Allows 1,2,4-byte read and 4-byte write.
				 * Stored in network byte order.
				 */
	__u32 msg_src_ip6[4];	/* Allows 1,2,4,8-byte read and 4,8-byte write.
				 * Stored in network byte order.
				 */
	__bpf_md_ptr(struct bpf_sock *, sk);
};

/* User bpf_sock_ops struct to access socket values and specify request ops
 * and their replies.
 * Some of this fields are in network (bigendian) byte order and may need
 * to be converted before use (bpf_ntohl() defined in samples/bpf/bpf_endian.h).
 * New fields can only be added at the end of this structure
 */
struct bpf_sock_ops {
	__u32 op;
	union {
		__u32 args[4];		/* Optionally passed to bpf program */
		__u32 reply;		/* Returned by bpf program	    */
		__u32 replylong[4];	/* Optionally returned by bpf prog  */
	};
	__u32 family;
	__u32 remote_ip4;	/* Stored in network byte order */
	__u32 local_ip4;	/* Stored in network byte order */
	__u32 remote_ip6[4];	/* Stored in network byte order */
	__u32 local_ip6[4];	/* Stored in network byte order */
	__u32 remote_port;	/* Stored in network byte order */
	__u32 local_port;	/* stored in host byte order */
	__u32 is_fullsock;	/* Some TCP fields are only valid if
				 * there is a full socket. If not, the
				 * fields read as zero.
				 */
	__u32 snd_cwnd;
	__u32 srtt_us;		/* Averaged RTT << 3 in usecs */
	__u32 bpf_sock_ops_cb_flags; /* flags defined in uapi/linux/tcp.h */
	__u32 state;
	__u32 rtt_min;
	__u32 snd_ssthresh;
	__u32 rcv_nxt;
	__u32 snd_nxt;
	__u32 snd_una;
	__u32 mss_cache;
	__u32 ecn_flags;
	__u32 rate_delivered;
	__u32 rate_interval_us;
	__u32 packets_out;
	__u32 retrans_out;
	__u32 total_retrans;
	__u32 segs_in;
	__u32 data_segs_in;
	__u32 segs_out;
	__u32 data_segs_out;
	__u32 lost_out;
	__u32 sacked_out;
	__u32 sk_txhash;
	__u64 bytes_received;
	__u64 bytes_acked;
	__bpf_md_ptr(struct bpf_sock *, sk);
	/* [skb_data, skb_data_end) covers the whole TCP header.
	 *
	 * BPF_SOCK_OPS_PARSE_HDR_OPT_CB: The packet received
	 * BPF_SOCK_OPS_HDR_OPT_LEN_CB:   Not useful because the
	 *                                header has not been written.
	 * BPF_SOCK_OPS_WRITE_HDR_OPT_CB: The header and options have
	 *				  been written so far.
	 * BPF_SOCK_OPS_ACTIVE_ESTABLISHED_CB:  The SYNACK that concludes
	 *					the 3WHS.
	 * BPF_SOCK_OPS_PASSIVE_ESTABLISHED_CB: The ACK that concludes
	 *					the 3WHS.
	 *
	 * bpf_load_hdr_opt() can also be used to read a particular option.
	 */
	__bpf_md_ptr(void *, skb_data);
	__bpf_md_ptr(void *, skb_data_end);
	__u32 skb_len;		/* The total length of a packet.
				 * It includes the header, options,
				 * and payload.
				 */
	__u32 skb_tcp_flags;	/* tcp_flags of the header.  It provides
				 * an easy way to check for tcp_flags
				 * without parsing skb_data.
				 *
				 * In particular, the skb_tcp_flags
				 * will still be available in
				 * BPF_SOCK_OPS_HDR_OPT_LEN even though
				 * the outgoing header has not
				 * been written yet.
				 */
	__u64 skb_hwtstamp;
};

/* Definitions for bpf_sock_ops_cb_flags */
enum {
	BPF_SOCK_OPS_RTO_CB_FLAG	= (1<<0),
	BPF_SOCK_OPS_RETRANS_CB_FLAG	= (1<<1),
	BPF_SOCK_OPS_STATE_CB_FLAG	= (1<<2),
	BPF_SOCK_OPS_RTT_CB_FLAG	= (1<<3),
	/* Call bpf for all received TCP headers.  The bpf prog will be
	 * called under sock_ops->op == BPF_SOCK_OPS_PARSE_HDR_OPT_CB
	 *
	 * Please refer to the comment in BPF_SOCK_OPS_PARSE_HDR_OPT_CB
	 * for the header option related helpers that will be useful
	 * to the bpf programs.
	 *
	 * It could be used at the client/active side (i.e. connect() side)
	 * when the server told it that the server was in syncookie
	 * mode and required the active side to resend the bpf-written
	 * options.  The active side can keep writing the bpf-options until
	 * it received a valid packet from the server side to confirm
	 * the earlier packet (and options) has been received.  The later
	 * example patch is using it like this at the active side when the
	 * server is in syncookie mode.
	 *
	 * The bpf prog will usually turn this off in the common cases.
	 */
	BPF_SOCK_OPS_PARSE_ALL_HDR_OPT_CB_FLAG	= (1<<4),
	/* Call bpf when kernel has received a header option that
	 * the kernel cannot handle.  The bpf prog will be called under
	 * sock_ops->op == BPF_SOCK_OPS_PARSE_HDR_OPT_CB.
	 *
	 * Please refer to the comment in BPF_SOCK_OPS_PARSE_HDR_OPT_CB
	 * for the header option related helpers that will be useful
	 * to the bpf programs.
	 */
	BPF_SOCK_OPS_PARSE_UNKNOWN_HDR_OPT_CB_FLAG = (1<<5),
	/* Call bpf when the kernel is writing header options for the
	 * outgoing packet.  The bpf prog will first be called
	 * to reserve space in a skb under
	 * sock_ops->op == BPF_SOCK_OPS_HDR_OPT_LEN_CB.  Then
	 * the bpf prog will be called to write the header option(s)
	 * under sock_ops->op == BPF_SOCK_OPS_WRITE_HDR_OPT_CB.
	 *
	 * Please refer to the comment in BPF_SOCK_OPS_HDR_OPT_LEN_CB
	 * and BPF_SOCK_OPS_WRITE_HDR_OPT_CB for the header option
	 * related helpers that will be useful to the bpf programs.
	 *
	 * The kernel gets its chance to reserve space and write
	 * options first before the BPF program does.
	 */
	BPF_SOCK_OPS_WRITE_HDR_OPT_CB_FLAG = (1<<6),
/* Mask of all currently supported cb flags */
	BPF_SOCK_OPS_ALL_CB_FLAGS       = 0x7F,
};

/* List of known BPF sock_ops operators.
 * New entries can only be added at the end
 */
enum {
	BPF_SOCK_OPS_VOID,
	BPF_SOCK_OPS_TIMEOUT_INIT,	/* Should return SYN-RTO value to use or
					 * -1 if default value should be used
					 */
	BPF_SOCK_OPS_RWND_INIT,		/* Should return initial advertized
					 * window (in packets) or -1 if default
					 * value should be used
					 */
	BPF_SOCK_OPS_TCP_CONNECT_CB,	/* Calls BPF program right before an
					 * active connection is initialized
					 */
	BPF_SOCK_OPS_ACTIVE_ESTABLISHED_CB,	/* Calls BPF program when an
						 * active connection is
						 * established
						 */
	BPF_SOCK_OPS_PASSIVE_ESTABLISHED_CB,	/* Calls BPF program when a
						 * passive connection is
						 * established
						 */
	BPF_SOCK_OPS_NEEDS_ECN,		/* If connection's congestion control
					 * needs ECN
					 */
	BPF_SOCK_OPS_BASE_RTT,		/* Get base RTT. The correct value is
					 * based on the path and may be
					 * dependent on the congestion control
					 * algorithm. In general it indicates
					 * a congestion threshold. RTTs above
					 * this indicate congestion
					 */
	BPF_SOCK_OPS_RTO_CB,		/* Called when an RTO has triggered.
					 * Arg1: value of icsk_retransmits
					 * Arg2: value of icsk_rto
					 * Arg3: whether RTO has expired
					 */
	BPF_SOCK_OPS_RETRANS_CB,	/* Called when skb is retransmitted.
					 * Arg1: sequence number of 1st byte
					 * Arg2: # segments
					 * Arg3: return value of
					 *       tcp_transmit_skb (0 => success)
					 */
	BPF_SOCK_OPS_STATE_CB,		/* Called when TCP changes state.
					 * Arg1: old_state
					 * Arg2: new_state
					 */
	BPF_SOCK_OPS_TCP_LISTEN_CB,	/* Called on listen(2), right after
					 * socket transition to LISTEN state.
					 */
	BPF_SOCK_OPS_RTT_CB,		/* Called on every RTT.
					 * Arg1: measured RTT input (mrtt)
					 * Arg2: updated srtt
					 */
	BPF_SOCK_OPS_PARSE_HDR_OPT_CB,	/* Parse the header option.
					 * It will be called to handle
					 * the packets received at
					 * an already established
					 * connection.
					 *
					 * sock_ops->skb_data:
					 * Referring to the received skb.
					 * It covers the TCP header only.
					 *
					 * bpf_load_hdr_opt() can also
					 * be used to search for a
					 * particular option.
					 */
	BPF_SOCK_OPS_HDR_OPT_LEN_CB,	/* Reserve space for writing the
					 * header option later in
					 * BPF_SOCK_OPS_WRITE_HDR_OPT_CB.
					 * Arg1: bool want_cookie. (in
					 *       writing SYNACK only)
					 *
					 * sock_ops->skb_data:
					 * Not available because no header has
					 * been	written yet.
					 *
					 * sock_ops->skb_tcp_flags:
					 * The tcp_flags of the
					 * outgoing skb. (e.g. SYN, ACK, FIN).
					 *
					 * bpf_reserve_hdr_opt() should
					 * be used to reserve space.
					 */
	BPF_SOCK_OPS_WRITE_HDR_OPT_CB,	/* Write the header options
					 * Arg1: bool want_cookie. (in
					 *       writing SYNACK only)
					 *
					 * sock_ops->skb_data:
					 * Referring to the outgoing skb.
					 * It covers the TCP header
					 * that has already been written
					 * by the kernel and the
					 * earlier bpf-progs.
					 *
					 * sock_ops->skb_tcp_flags:
					 * The tcp_flags of the outgoing
					 * skb. (e.g. SYN, ACK, FIN).
					 *
					 * bpf_store_hdr_opt() should
					 * be used to write the
					 * option.
					 *
					 * bpf_load_hdr_opt() can also
					 * be used to search for a
					 * particular option that
					 * has already been written
					 * by the kernel or the
					 * earlier bpf-progs.
					 */
};

/* List of TCP states. There is a build check in net/ipv4/tcp.c to detect
 * changes between the TCP and BPF versions. Ideally this should never happen.
 * If it does, we need to add code to convert them before calling
 * the BPF sock_ops function.
 */
enum {
	BPF_TCP_ESTABLISHED = 1,
	BPF_TCP_SYN_SENT,
	BPF_TCP_SYN_RECV,
	BPF_TCP_FIN_WAIT1,
	BPF_TCP_FIN_WAIT2,
	BPF_TCP_TIME_WAIT,
	BPF_TCP_CLOSE,
	BPF_TCP_CLOSE_WAIT,
	BPF_TCP_LAST_ACK,
	BPF_TCP_LISTEN,
	BPF_TCP_CLOSING,	/* Now a valid state */
	BPF_TCP_NEW_SYN_RECV,
	BPF_TCP_BOUND_INACTIVE,

	BPF_TCP_MAX_STATES	/* Leave at the end! */
};

enum {
	TCP_BPF_IW		= 1001,	/* Set TCP initial congestion window */
	TCP_BPF_SNDCWND_CLAMP	= 1002,	/* Set sndcwnd_clamp */
	TCP_BPF_DELACK_MAX	= 1003, /* Max delay ack in usecs */
	TCP_BPF_RTO_MIN		= 1004, /* Min delay ack in usecs */
	/* Copy the SYN pkt to optval
	 *
	 * BPF_PROG_TYPE_SOCK_OPS only.  It is similar to the
	 * bpf_getsockopt(TCP_SAVED_SYN) but it does not limit
	 * to only getting from the saved_syn.  It can either get the
	 * syn packet from:
	 *
	 * 1. the just-received SYN packet (only available when writing the
	 *    SYNACK).  It will be useful when it is not necessary to
	 *    save the SYN packet for latter use.  It is also the only way
	 *    to get the SYN during syncookie mode because the syn
	 *    packet cannot be saved during syncookie.
	 *
	 * OR
	 *
	 * 2. the earlier saved syn which was done by
	 *    bpf_setsockopt(TCP_SAVE_SYN).
	 *
	 * The bpf_getsockopt(TCP_BPF_SYN*) option will hide where the
	 * SYN packet is obtained.
	 *
	 * If the bpf-prog does not need the IP[46] header,  the
	 * bpf-prog can avoid parsing the IP header by using
	 * TCP_BPF_SYN.  Otherwise, the bpf-prog can get both
	 * IP[46] and TCP header by using TCP_BPF_SYN_IP.
	 *
	 *      >0: Total number of bytes copied
	 * -ENOSPC: Not enough space in optval. Only optlen number of
	 *          bytes is copied.
	 * -ENOENT: The SYN skb is not available now and the earlier SYN pkt
	 *	    is not saved by setsockopt(TCP_SAVE_SYN).
	 */
	TCP_BPF_SYN		= 1005, /* Copy the TCP header */
	TCP_BPF_SYN_IP		= 1006, /* Copy the IP[46] and TCP header */
	TCP_BPF_SYN_MAC         = 1007, /* Copy the MAC, IP[46], and TCP header */
	TCP_BPF_SOCK_OPS_CB_FLAGS = 1008, /* Get or Set TCP sock ops flags */
};

enum {
	BPF_LOAD_HDR_OPT_TCP_SYN = (1ULL << 0),
};

/* args[0] value during BPF_SOCK_OPS_HDR_OPT_LEN_CB and
 * BPF_SOCK_OPS_WRITE_HDR_OPT_CB.
 */
enum {
	BPF_WRITE_HDR_TCP_CURRENT_MSS = 1,	/* Kernel is finding the
						 * total option spaces
						 * required for an established
						 * sk in order to calculate the
						 * MSS.  No skb is actually
						 * sent.
						 */
	BPF_WRITE_HDR_TCP_SYNACK_COOKIE = 2,	/* Kernel is in syncookie mode
						 * when sending a SYN.
						 */
};

struct bpf_perf_event_value {
	__u64 counter;
	__u64 enabled;
	__u64 running;
};

enum {
	BPF_DEVCG_ACC_MKNOD	= (1ULL << 0),
	BPF_DEVCG_ACC_READ	= (1ULL << 1),
	BPF_DEVCG_ACC_WRITE	= (1ULL << 2),
};

enum {
	BPF_DEVCG_DEV_BLOCK	= (1ULL << 0),
	BPF_DEVCG_DEV_CHAR	= (1ULL << 1),
};

struct bpf_cgroup_dev_ctx {
	/* access_type encoded as (BPF_DEVCG_ACC_* << 16) | BPF_DEVCG_DEV_* */
	__u32 access_type;
	__u32 major;
	__u32 minor;
};

struct bpf_raw_tracepoint_args {
	__u64 args[0];
};

/* DIRECT:  Skip the FIB rules and go to FIB table associated with device
 * OUTPUT:  Do lookup from egress perspective; default is ingress
 */
enum {
	BPF_FIB_LOOKUP_DIRECT  = (1U << 0),
	BPF_FIB_LOOKUP_OUTPUT  = (1U << 1),
	BPF_FIB_LOOKUP_SKIP_NEIGH = (1U << 2),
	BPF_FIB_LOOKUP_TBID    = (1U << 3),
<<<<<<< HEAD
=======
	BPF_FIB_LOOKUP_SRC     = (1U << 4),
	BPF_FIB_LOOKUP_MARK    = (1U << 5),
>>>>>>> 2d5404ca
};

enum {
	BPF_FIB_LKUP_RET_SUCCESS,      /* lookup successful */
	BPF_FIB_LKUP_RET_BLACKHOLE,    /* dest is blackholed; can be dropped */
	BPF_FIB_LKUP_RET_UNREACHABLE,  /* dest is unreachable; can be dropped */
	BPF_FIB_LKUP_RET_PROHIBIT,     /* dest not allowed; can be dropped */
	BPF_FIB_LKUP_RET_NOT_FWDED,    /* packet is not forwarded */
	BPF_FIB_LKUP_RET_FWD_DISABLED, /* fwding is not enabled on ingress */
	BPF_FIB_LKUP_RET_UNSUPP_LWT,   /* fwd requires encapsulation */
	BPF_FIB_LKUP_RET_NO_NEIGH,     /* no neighbor entry for nh */
	BPF_FIB_LKUP_RET_FRAG_NEEDED,  /* fragmentation required to fwd */
	BPF_FIB_LKUP_RET_NO_SRC_ADDR,  /* failed to derive IP src addr */
};

struct bpf_fib_lookup {
	/* input:  network family for lookup (AF_INET, AF_INET6)
	 * output: network family of egress nexthop
	 */
	__u8	family;

	/* set if lookup is to consider L4 data - e.g., FIB rules */
	__u8	l4_protocol;
	__be16	sport;
	__be16	dport;

	union {	/* used for MTU check */
		/* input to lookup */
		__u16	tot_len; /* L3 length from network hdr (iph->tot_len) */

		/* output: MTU value */
		__u16	mtu_result;
	} __attribute__((packed, aligned(2)));
	/* input: L3 device index for lookup
	 * output: device index from FIB lookup
	 */
	__u32	ifindex;

	union {
		/* inputs to lookup */
		__u8	tos;		/* AF_INET  */
		__be32	flowinfo;	/* AF_INET6, flow_label + priority */

		/* output: metric of fib result (IPv4/IPv6 only) */
		__u32	rt_metric;
	};

	/* input: source address to consider for lookup
	 * output: source address result from lookup
	 */
	union {
		__be32		ipv4_src;
		__u32		ipv6_src[4];  /* in6_addr; network order */
	};

	/* input to bpf_fib_lookup, ipv{4,6}_dst is destination address in
	 * network header. output: bpf_fib_lookup sets to gateway address
	 * if FIB lookup returns gateway route
	 */
	union {
		__be32		ipv4_dst;
		__u32		ipv6_dst[4];  /* in6_addr; network order */
	};

	union {
		struct {
			/* output */
			__be16	h_vlan_proto;
			__be16	h_vlan_TCI;
		};
		/* input: when accompanied with the
		 * 'BPF_FIB_LOOKUP_DIRECT | BPF_FIB_LOOKUP_TBID` flags, a
		 * specific routing table to use for the fib lookup.
		 */
		__u32	tbid;
	};

<<<<<<< HEAD
	__u8	smac[6];     /* ETH_ALEN */
	__u8	dmac[6];     /* ETH_ALEN */
=======
	union {
		/* input */
		struct {
			__u32	mark;   /* policy routing */
			/* 2 4-byte holes for input */
		};

		/* output: source and dest mac */
		struct {
			__u8	smac[6];	/* ETH_ALEN */
			__u8	dmac[6];	/* ETH_ALEN */
		};
	};
>>>>>>> 2d5404ca
};

struct bpf_redir_neigh {
	/* network family for lookup (AF_INET, AF_INET6) */
	__u32 nh_family;
	/* network address of nexthop; skips fib lookup to find gateway */
	union {
		__be32		ipv4_nh;
		__u32		ipv6_nh[4];  /* in6_addr; network order */
	};
};

/* bpf_check_mtu flags*/
enum  bpf_check_mtu_flags {
	BPF_MTU_CHK_SEGS  = (1U << 0),
};

enum bpf_check_mtu_ret {
	BPF_MTU_CHK_RET_SUCCESS,      /* check and lookup successful */
	BPF_MTU_CHK_RET_FRAG_NEEDED,  /* fragmentation required to fwd */
	BPF_MTU_CHK_RET_SEGS_TOOBIG,  /* GSO re-segmentation needed to fwd */
};

enum bpf_task_fd_type {
	BPF_FD_TYPE_RAW_TRACEPOINT,	/* tp name */
	BPF_FD_TYPE_TRACEPOINT,		/* tp name */
	BPF_FD_TYPE_KPROBE,		/* (symbol + offset) or addr */
	BPF_FD_TYPE_KRETPROBE,		/* (symbol + offset) or addr */
	BPF_FD_TYPE_UPROBE,		/* filename + offset */
	BPF_FD_TYPE_URETPROBE,		/* filename + offset */
};

enum {
	BPF_FLOW_DISSECTOR_F_PARSE_1ST_FRAG		= (1U << 0),
	BPF_FLOW_DISSECTOR_F_STOP_AT_FLOW_LABEL		= (1U << 1),
	BPF_FLOW_DISSECTOR_F_STOP_AT_ENCAP		= (1U << 2),
};

struct bpf_flow_keys {
	__u16	nhoff;
	__u16	thoff;
	__u16	addr_proto;			/* ETH_P_* of valid addrs */
	__u8	is_frag;
	__u8	is_first_frag;
	__u8	is_encap;
	__u8	ip_proto;
	__be16	n_proto;
	__be16	sport;
	__be16	dport;
	union {
		struct {
			__be32	ipv4_src;
			__be32	ipv4_dst;
		};
		struct {
			__u32	ipv6_src[4];	/* in6_addr; network order */
			__u32	ipv6_dst[4];	/* in6_addr; network order */
		};
	};
	__u32	flags;
	__be32	flow_label;
};

struct bpf_func_info {
	__u32	insn_off;
	__u32	type_id;
};

#define BPF_LINE_INFO_LINE_NUM(line_col)	((line_col) >> 10)
#define BPF_LINE_INFO_LINE_COL(line_col)	((line_col) & 0x3ff)

struct bpf_line_info {
	__u32	insn_off;
	__u32	file_name_off;
	__u32	line_off;
	__u32	line_col;
};

struct bpf_spin_lock {
	__u32	val;
};

struct bpf_timer {
	__u64 __opaque[2];
} __attribute__((aligned(8)));

struct bpf_wq {
	__u64 __opaque[2];
} __attribute__((aligned(8)));

struct bpf_dynptr {
	__u64 __opaque[2];
} __attribute__((aligned(8)));

struct bpf_list_head {
	__u64 __opaque[2];
} __attribute__((aligned(8)));

struct bpf_list_node {
<<<<<<< HEAD
	__u64 :64;
	__u64 :64;
	__u64 :64;
=======
	__u64 __opaque[3];
>>>>>>> 2d5404ca
} __attribute__((aligned(8)));

struct bpf_rb_root {
	__u64 __opaque[2];
} __attribute__((aligned(8)));

struct bpf_rb_node {
<<<<<<< HEAD
	__u64 :64;
	__u64 :64;
	__u64 :64;
	__u64 :64;
=======
	__u64 __opaque[4];
>>>>>>> 2d5404ca
} __attribute__((aligned(8)));

struct bpf_refcount {
	__u32 __opaque[1];
} __attribute__((aligned(4)));

struct bpf_sysctl {
	__u32	write;		/* Sysctl is being read (= 0) or written (= 1).
				 * Allows 1,2,4-byte read, but no write.
				 */
	__u32	file_pos;	/* Sysctl file position to read from, write to.
				 * Allows 1,2,4-byte read an 4-byte write.
				 */
};

struct bpf_sockopt {
	__bpf_md_ptr(struct bpf_sock *, sk);
	__bpf_md_ptr(void *, optval);
	__bpf_md_ptr(void *, optval_end);

	__s32	level;
	__s32	optname;
	__s32	optlen;
	__s32	retval;
};

struct bpf_pidns_info {
	__u32 pid;
	__u32 tgid;
};

/* User accessible data for SK_LOOKUP programs. Add new fields at the end. */
struct bpf_sk_lookup {
	union {
		__bpf_md_ptr(struct bpf_sock *, sk); /* Selected socket */
		__u64 cookie; /* Non-zero if socket was selected in PROG_TEST_RUN */
	};

	__u32 family;		/* Protocol family (AF_INET, AF_INET6) */
	__u32 protocol;		/* IP protocol (IPPROTO_TCP, IPPROTO_UDP) */
	__u32 remote_ip4;	/* Network byte order */
	__u32 remote_ip6[4];	/* Network byte order */
	__be16 remote_port;	/* Network byte order */
	__u16 :16;		/* Zero padding */
	__u32 local_ip4;	/* Network byte order */
	__u32 local_ip6[4];	/* Network byte order */
	__u32 local_port;	/* Host byte order */
	__u32 ingress_ifindex;		/* The arriving interface. Determined by inet_iif. */
};

/*
 * struct btf_ptr is used for typed pointer representation; the
 * type id is used to render the pointer data as the appropriate type
 * via the bpf_snprintf_btf() helper described above.  A flags field -
 * potentially to specify additional details about the BTF pointer
 * (rather than its mode of display) - is included for future use.
 * Display flags - BTF_F_* - are passed to bpf_snprintf_btf separately.
 */
struct btf_ptr {
	void *ptr;
	__u32 type_id;
	__u32 flags;		/* BTF ptr flags; unused at present. */
};

/*
 * Flags to control bpf_snprintf_btf() behaviour.
 *     - BTF_F_COMPACT: no formatting around type information
 *     - BTF_F_NONAME: no struct/union member names/types
 *     - BTF_F_PTR_RAW: show raw (unobfuscated) pointer values;
 *       equivalent to %px.
 *     - BTF_F_ZERO: show zero-valued struct/union members; they
 *       are not displayed by default
 */
enum {
	BTF_F_COMPACT	=	(1ULL << 0),
	BTF_F_NONAME	=	(1ULL << 1),
	BTF_F_PTR_RAW	=	(1ULL << 2),
	BTF_F_ZERO	=	(1ULL << 3),
};

/* bpf_core_relo_kind encodes which aspect of captured field/type/enum value
 * has to be adjusted by relocations. It is emitted by llvm and passed to
 * libbpf and later to the kernel.
 */
enum bpf_core_relo_kind {
	BPF_CORE_FIELD_BYTE_OFFSET = 0,      /* field byte offset */
	BPF_CORE_FIELD_BYTE_SIZE = 1,        /* field size in bytes */
	BPF_CORE_FIELD_EXISTS = 2,           /* field existence in target kernel */
	BPF_CORE_FIELD_SIGNED = 3,           /* field signedness (0 - unsigned, 1 - signed) */
	BPF_CORE_FIELD_LSHIFT_U64 = 4,       /* bitfield-specific left bitshift */
	BPF_CORE_FIELD_RSHIFT_U64 = 5,       /* bitfield-specific right bitshift */
	BPF_CORE_TYPE_ID_LOCAL = 6,          /* type ID in local BPF object */
	BPF_CORE_TYPE_ID_TARGET = 7,         /* type ID in target kernel */
	BPF_CORE_TYPE_EXISTS = 8,            /* type existence in target kernel */
	BPF_CORE_TYPE_SIZE = 9,              /* type size in bytes */
	BPF_CORE_ENUMVAL_EXISTS = 10,        /* enum value existence in target kernel */
	BPF_CORE_ENUMVAL_VALUE = 11,         /* enum value integer value */
	BPF_CORE_TYPE_MATCHES = 12,          /* type match in target kernel */
};

/*
 * "struct bpf_core_relo" is used to pass relocation data form LLVM to libbpf
 * and from libbpf to the kernel.
 *
 * CO-RE relocation captures the following data:
 * - insn_off - instruction offset (in bytes) within a BPF program that needs
 *   its insn->imm field to be relocated with actual field info;
 * - type_id - BTF type ID of the "root" (containing) entity of a relocatable
 *   type or field;
 * - access_str_off - offset into corresponding .BTF string section. String
 *   interpretation depends on specific relocation kind:
 *     - for field-based relocations, string encodes an accessed field using
 *       a sequence of field and array indices, separated by colon (:). It's
 *       conceptually very close to LLVM's getelementptr ([0]) instruction's
 *       arguments for identifying offset to a field.
 *     - for type-based relocations, strings is expected to be just "0";
 *     - for enum value-based relocations, string contains an index of enum
 *       value within its enum type;
 * - kind - one of enum bpf_core_relo_kind;
 *
 * Example:
 *   struct sample {
 *       int a;
 *       struct {
 *           int b[10];
 *       };
 *   };
 *
 *   struct sample *s = ...;
 *   int *x = &s->a;     // encoded as "0:0" (a is field #0)
 *   int *y = &s->b[5];  // encoded as "0:1:0:5" (anon struct is field #1,
 *                       // b is field #0 inside anon struct, accessing elem #5)
 *   int *z = &s[10]->b; // encoded as "10:1" (ptr is used as an array)
 *
 * type_id for all relocs in this example will capture BTF type id of
 * `struct sample`.
 *
 * Such relocation is emitted when using __builtin_preserve_access_index()
 * Clang built-in, passing expression that captures field address, e.g.:
 *
 * bpf_probe_read(&dst, sizeof(dst),
 *		  __builtin_preserve_access_index(&src->a.b.c));
 *
 * In this case Clang will emit field relocation recording necessary data to
 * be able to find offset of embedded `a.b.c` field within `src` struct.
 *
 * [0] https://llvm.org/docs/LangRef.html#getelementptr-instruction
 */
struct bpf_core_relo {
	__u32 insn_off;
	__u32 type_id;
	__u32 access_str_off;
	enum bpf_core_relo_kind kind;
};

/*
 * Flags to control bpf_timer_start() behaviour.
 *     - BPF_F_TIMER_ABS: Timeout passed is absolute time, by default it is
 *       relative to current time.
 *     - BPF_F_TIMER_CPU_PIN: Timer will be pinned to the CPU of the caller.
 */
enum {
	BPF_F_TIMER_ABS = (1ULL << 0),
	BPF_F_TIMER_CPU_PIN = (1ULL << 1),
};

/* BPF numbers iterator state */
struct bpf_iter_num {
	/* opaque iterator state; having __u64 here allows to preserve correct
	 * alignment requirements in vmlinux.h, generated from BTF
	 */
	__u64 __opaque[1];
} __attribute__((aligned(8)));

/*
 * Flags to control BPF kfunc behaviour.
 *     - BPF_F_PAD_ZEROS: Pad destination buffer with zeros. (See the respective
 *       helper documentation for details.)
 */
enum bpf_kfunc_flags {
	BPF_F_PAD_ZEROS = (1ULL << 0),
};

#endif /* _UAPI__LINUX_BPF_H__ */<|MERGE_RESOLUTION|>--- conflicted
+++ resolved
@@ -1108,8 +1108,6 @@
 	BPF_TCX_INGRESS,
 	BPF_TCX_EGRESS,
 	BPF_TRACE_UPROBE_MULTI,
-<<<<<<< HEAD
-=======
 	BPF_CGROUP_UNIX_CONNECT,
 	BPF_CGROUP_UNIX_SENDMSG,
 	BPF_CGROUP_UNIX_RECVMSG,
@@ -1118,7 +1116,6 @@
 	BPF_NETKIT_PRIMARY,
 	BPF_NETKIT_PEER,
 	BPF_TRACE_KPROBE_SESSION,
->>>>>>> 2d5404ca
 	__MAX_BPF_ATTACH_TYPE
 };
 
@@ -1141,26 +1138,12 @@
 	BPF_LINK_TYPE_NETFILTER = 10,
 	BPF_LINK_TYPE_TCX = 11,
 	BPF_LINK_TYPE_UPROBE_MULTI = 12,
-<<<<<<< HEAD
-	MAX_BPF_LINK_TYPE,
-=======
 	BPF_LINK_TYPE_NETKIT = 13,
 	BPF_LINK_TYPE_SOCKMAP = 14,
 	__MAX_BPF_LINK_TYPE,
 };
 
 #define MAX_BPF_LINK_TYPE __MAX_BPF_LINK_TYPE
-
-enum bpf_perf_event_type {
-	BPF_PERF_EVENT_UNSPEC = 0,
-	BPF_PERF_EVENT_UPROBE = 1,
-	BPF_PERF_EVENT_URETPROBE = 2,
-	BPF_PERF_EVENT_KPROBE = 3,
-	BPF_PERF_EVENT_KRETPROBE = 4,
-	BPF_PERF_EVENT_TRACEPOINT = 5,
-	BPF_PERF_EVENT_EVENT = 6,
->>>>>>> 2d5404ca
-};
 
 enum bpf_perf_event_type {
 	BPF_PERF_EVENT_UNSPEC = 0,
@@ -1417,8 +1400,6 @@
 
 /* Get path from provided FD in BPF_OBJ_PIN/BPF_OBJ_GET commands */
 	BPF_F_PATH_FD		= (1U << 14),
-<<<<<<< HEAD
-=======
 
 /* Flag for value_type_btf_obj_fd, the fd is available */
 	BPF_F_VTYPE_BTF_OBJ_FD	= (1U << 15),
@@ -1431,7 +1412,6 @@
 
 /* Do not translate kernel bpf_arena pointers to user pointers */
 	BPF_F_NO_USER_CONV	= (1U << 18),
->>>>>>> 2d5404ca
 };
 
 /* Flags for BPF_PROG_QUERY. */
@@ -1791,8 +1771,6 @@
 				__u32		flags;
 				__u32		pid;
 			} uprobe_multi;
-<<<<<<< HEAD
-=======
 			struct {
 				union {
 					__u32	relative_fd;
@@ -1800,7 +1778,6 @@
 				};
 				__u64		expected_revision;
 			} netkit;
->>>>>>> 2d5404ca
 		};
 	} link_create;
 
@@ -6704,10 +6681,6 @@
 			__aligned_u64 addrs;
 			__u32 count; /* in/out: kprobe_multi function count */
 			__u32 flags;
-<<<<<<< HEAD
-		} kprobe_multi;
-		struct {
-=======
 			__u64 missed;
 			__aligned_u64 cookies;
 		} kprobe_multi;
@@ -6722,7 +6695,6 @@
 			__u32 pid;
 		} uprobe_multi;
 		struct {
->>>>>>> 2d5404ca
 			__u32 type; /* enum bpf_perf_event_type */
 			__u32 :32;
 			union {
@@ -6730,39 +6702,27 @@
 					__aligned_u64 file_name; /* in/out */
 					__u32 name_len;
 					__u32 offset; /* offset from file_name */
-<<<<<<< HEAD
-=======
 					__u64 cookie;
->>>>>>> 2d5404ca
 				} uprobe; /* BPF_PERF_EVENT_UPROBE, BPF_PERF_EVENT_URETPROBE */
 				struct {
 					__aligned_u64 func_name; /* in/out */
 					__u32 name_len;
 					__u32 offset; /* offset from func_name */
 					__u64 addr;
-<<<<<<< HEAD
-=======
 					__u64 missed;
 					__u64 cookie;
->>>>>>> 2d5404ca
 				} kprobe; /* BPF_PERF_EVENT_KPROBE, BPF_PERF_EVENT_KRETPROBE */
 				struct {
 					__aligned_u64 tp_name;   /* in/out */
 					__u32 name_len;
-<<<<<<< HEAD
-=======
 					__u32 :32;
 					__u64 cookie;
->>>>>>> 2d5404ca
 				} tracepoint; /* BPF_PERF_EVENT_TRACEPOINT */
 				struct {
 					__u64 config;
 					__u32 type;
-<<<<<<< HEAD
-=======
 					__u32 :32;
 					__u64 cookie;
->>>>>>> 2d5404ca
 				} event; /* BPF_PERF_EVENT_EVENT */
 			};
 		} perf_event;
@@ -6770,8 +6730,6 @@
 			__u32 ifindex;
 			__u32 attach_type;
 		} tcx;
-<<<<<<< HEAD
-=======
 		struct {
 			__u32 ifindex;
 			__u32 attach_type;
@@ -6780,7 +6738,6 @@
 			__u32 map_id;
 			__u32 attach_type;
 		} sockmap;
->>>>>>> 2d5404ca
 	};
 } __attribute__((aligned(8)));
 
@@ -7183,11 +7140,8 @@
 	BPF_FIB_LOOKUP_OUTPUT  = (1U << 1),
 	BPF_FIB_LOOKUP_SKIP_NEIGH = (1U << 2),
 	BPF_FIB_LOOKUP_TBID    = (1U << 3),
-<<<<<<< HEAD
-=======
 	BPF_FIB_LOOKUP_SRC     = (1U << 4),
 	BPF_FIB_LOOKUP_MARK    = (1U << 5),
->>>>>>> 2d5404ca
 };
 
 enum {
@@ -7265,10 +7219,6 @@
 		__u32	tbid;
 	};
 
-<<<<<<< HEAD
-	__u8	smac[6];     /* ETH_ALEN */
-	__u8	dmac[6];     /* ETH_ALEN */
-=======
 	union {
 		/* input */
 		struct {
@@ -7282,7 +7232,6 @@
 			__u8	dmac[6];	/* ETH_ALEN */
 		};
 	};
->>>>>>> 2d5404ca
 };
 
 struct bpf_redir_neigh {
@@ -7382,13 +7331,7 @@
 } __attribute__((aligned(8)));
 
 struct bpf_list_node {
-<<<<<<< HEAD
-	__u64 :64;
-	__u64 :64;
-	__u64 :64;
-=======
 	__u64 __opaque[3];
->>>>>>> 2d5404ca
 } __attribute__((aligned(8)));
 
 struct bpf_rb_root {
@@ -7396,14 +7339,7 @@
 } __attribute__((aligned(8)));
 
 struct bpf_rb_node {
-<<<<<<< HEAD
-	__u64 :64;
-	__u64 :64;
-	__u64 :64;
-	__u64 :64;
-=======
 	__u64 __opaque[4];
->>>>>>> 2d5404ca
 } __attribute__((aligned(8)));
 
 struct bpf_refcount {
