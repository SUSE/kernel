/* SPDX-License-Identifier: GPL-2.0 WITH Linux-syscall-note */
/*
 * Performance events:
 *
 *    Copyright (C) 2008-2009, Thomas Gleixner <tglx@linutronix.de>
 *    Copyright (C) 2008-2011, Red Hat, Inc., Ingo Molnar
 *    Copyright (C) 2008-2011, Red Hat, Inc., Peter Zijlstra
 *
 * Data type definitions, declarations, prototypes.
 *
 *    Started by: Thomas Gleixner and Ingo Molnar
 *
 * For licencing details see kernel-base/COPYING
 */
#ifndef _UAPI_LINUX_PERF_EVENT_H
#define _UAPI_LINUX_PERF_EVENT_H

#include <linux/types.h>
#include <linux/ioctl.h>
#include <asm/byteorder.h>

/*
 * User-space ABI bits:
 */

/*
 * attr.type
 */
enum perf_type_id {
	PERF_TYPE_HARDWARE			= 0,
	PERF_TYPE_SOFTWARE			= 1,
	PERF_TYPE_TRACEPOINT			= 2,
	PERF_TYPE_HW_CACHE			= 3,
	PERF_TYPE_RAW				= 4,
	PERF_TYPE_BREAKPOINT			= 5,

	PERF_TYPE_MAX,				/* non-ABI */
};

/*
 * attr.config layout for type PERF_TYPE_HARDWARE and PERF_TYPE_HW_CACHE
 * PERF_TYPE_HARDWARE:			0xEEEEEEEE000000AA
 *					AA: hardware event ID
 *					EEEEEEEE: PMU type ID
 * PERF_TYPE_HW_CACHE:			0xEEEEEEEE00DDCCBB
 *					BB: hardware cache ID
 *					CC: hardware cache op ID
 *					DD: hardware cache op result ID
 *					EEEEEEEE: PMU type ID
 * If the PMU type ID is 0, the PERF_TYPE_RAW will be applied.
 */
#define PERF_PMU_TYPE_SHIFT		32
#define PERF_HW_EVENT_MASK		0xffffffff

/*
 * Generalized performance event event_id types, used by the
 * attr.event_id parameter of the sys_perf_event_open()
 * syscall:
 */
enum perf_hw_id {
	/*
	 * Common hardware events, generalized by the kernel:
	 */
	PERF_COUNT_HW_CPU_CYCLES		= 0,
	PERF_COUNT_HW_INSTRUCTIONS		= 1,
	PERF_COUNT_HW_CACHE_REFERENCES		= 2,
	PERF_COUNT_HW_CACHE_MISSES		= 3,
	PERF_COUNT_HW_BRANCH_INSTRUCTIONS	= 4,
	PERF_COUNT_HW_BRANCH_MISSES		= 5,
	PERF_COUNT_HW_BUS_CYCLES		= 6,
	PERF_COUNT_HW_STALLED_CYCLES_FRONTEND	= 7,
	PERF_COUNT_HW_STALLED_CYCLES_BACKEND	= 8,
	PERF_COUNT_HW_REF_CPU_CYCLES		= 9,

	PERF_COUNT_HW_MAX,			/* non-ABI */
};

/*
 * Generalized hardware cache events:
 *
 *       { L1-D, L1-I, LLC, ITLB, DTLB, BPU, NODE } x
 *       { read, write, prefetch } x
 *       { accesses, misses }
 */
enum perf_hw_cache_id {
	PERF_COUNT_HW_CACHE_L1D			= 0,
	PERF_COUNT_HW_CACHE_L1I			= 1,
	PERF_COUNT_HW_CACHE_LL			= 2,
	PERF_COUNT_HW_CACHE_DTLB		= 3,
	PERF_COUNT_HW_CACHE_ITLB		= 4,
	PERF_COUNT_HW_CACHE_BPU			= 5,
	PERF_COUNT_HW_CACHE_NODE		= 6,

	PERF_COUNT_HW_CACHE_MAX,		/* non-ABI */
};

enum perf_hw_cache_op_id {
	PERF_COUNT_HW_CACHE_OP_READ		= 0,
	PERF_COUNT_HW_CACHE_OP_WRITE		= 1,
	PERF_COUNT_HW_CACHE_OP_PREFETCH		= 2,

	PERF_COUNT_HW_CACHE_OP_MAX,		/* non-ABI */
};

enum perf_hw_cache_op_result_id {
	PERF_COUNT_HW_CACHE_RESULT_ACCESS	= 0,
	PERF_COUNT_HW_CACHE_RESULT_MISS		= 1,

	PERF_COUNT_HW_CACHE_RESULT_MAX,		/* non-ABI */
};

/*
 * Special "software" events provided by the kernel, even if the hardware
 * does not support performance events. These events measure various
 * physical and sw events of the kernel (and allow the profiling of them as
 * well):
 */
enum perf_sw_ids {
	PERF_COUNT_SW_CPU_CLOCK			= 0,
	PERF_COUNT_SW_TASK_CLOCK		= 1,
	PERF_COUNT_SW_PAGE_FAULTS		= 2,
	PERF_COUNT_SW_CONTEXT_SWITCHES		= 3,
	PERF_COUNT_SW_CPU_MIGRATIONS		= 4,
	PERF_COUNT_SW_PAGE_FAULTS_MIN		= 5,
	PERF_COUNT_SW_PAGE_FAULTS_MAJ		= 6,
	PERF_COUNT_SW_ALIGNMENT_FAULTS		= 7,
	PERF_COUNT_SW_EMULATION_FAULTS		= 8,
	PERF_COUNT_SW_DUMMY			= 9,
	PERF_COUNT_SW_BPF_OUTPUT		= 10,
	PERF_COUNT_SW_CGROUP_SWITCHES		= 11,

	PERF_COUNT_SW_MAX,			/* non-ABI */
};

/*
 * Bits that can be set in attr.sample_type to request information
 * in the overflow packets.
 */
enum perf_event_sample_format {
	PERF_SAMPLE_IP				= 1U << 0,
	PERF_SAMPLE_TID				= 1U << 1,
	PERF_SAMPLE_TIME			= 1U << 2,
	PERF_SAMPLE_ADDR			= 1U << 3,
	PERF_SAMPLE_READ			= 1U << 4,
	PERF_SAMPLE_CALLCHAIN			= 1U << 5,
	PERF_SAMPLE_ID				= 1U << 6,
	PERF_SAMPLE_CPU				= 1U << 7,
	PERF_SAMPLE_PERIOD			= 1U << 8,
	PERF_SAMPLE_STREAM_ID			= 1U << 9,
	PERF_SAMPLE_RAW				= 1U << 10,
	PERF_SAMPLE_BRANCH_STACK		= 1U << 11,
	PERF_SAMPLE_REGS_USER			= 1U << 12,
	PERF_SAMPLE_STACK_USER			= 1U << 13,
	PERF_SAMPLE_WEIGHT			= 1U << 14,
	PERF_SAMPLE_DATA_SRC			= 1U << 15,
	PERF_SAMPLE_IDENTIFIER			= 1U << 16,
	PERF_SAMPLE_TRANSACTION			= 1U << 17,
	PERF_SAMPLE_REGS_INTR			= 1U << 18,
	PERF_SAMPLE_PHYS_ADDR			= 1U << 19,
	PERF_SAMPLE_AUX				= 1U << 20,
	PERF_SAMPLE_CGROUP			= 1U << 21,
	PERF_SAMPLE_DATA_PAGE_SIZE		= 1U << 22,
	PERF_SAMPLE_CODE_PAGE_SIZE		= 1U << 23,
	PERF_SAMPLE_WEIGHT_STRUCT		= 1U << 24,

	PERF_SAMPLE_MAX = 1U << 25,		/* non-ABI */
};

#define PERF_SAMPLE_WEIGHT_TYPE	(PERF_SAMPLE_WEIGHT | PERF_SAMPLE_WEIGHT_STRUCT)
/*
 * values to program into branch_sample_type when PERF_SAMPLE_BRANCH is set
 *
 * If the user does not pass priv level information via branch_sample_type,
 * the kernel uses the event's priv level. Branch and event priv levels do
 * not have to match. Branch priv level is checked for permissions.
 *
 * The branch types can be combined, however BRANCH_ANY covers all types
 * of branches and therefore it supersedes all the other types.
 */
enum perf_branch_sample_type_shift {
	PERF_SAMPLE_BRANCH_USER_SHIFT		= 0, /* user branches */
	PERF_SAMPLE_BRANCH_KERNEL_SHIFT		= 1, /* kernel branches */
	PERF_SAMPLE_BRANCH_HV_SHIFT		= 2, /* hypervisor branches */

	PERF_SAMPLE_BRANCH_ANY_SHIFT		= 3, /* any branch types */
	PERF_SAMPLE_BRANCH_ANY_CALL_SHIFT	= 4, /* any call branch */
	PERF_SAMPLE_BRANCH_ANY_RETURN_SHIFT	= 5, /* any return branch */
	PERF_SAMPLE_BRANCH_IND_CALL_SHIFT	= 6, /* indirect calls */
	PERF_SAMPLE_BRANCH_ABORT_TX_SHIFT	= 7, /* transaction aborts */
	PERF_SAMPLE_BRANCH_IN_TX_SHIFT		= 8, /* in transaction */
	PERF_SAMPLE_BRANCH_NO_TX_SHIFT		= 9, /* not in transaction */
	PERF_SAMPLE_BRANCH_COND_SHIFT		= 10, /* conditional branches */

	PERF_SAMPLE_BRANCH_CALL_STACK_SHIFT	= 11, /* call/ret stack */
	PERF_SAMPLE_BRANCH_IND_JUMP_SHIFT	= 12, /* indirect jumps */
	PERF_SAMPLE_BRANCH_CALL_SHIFT		= 13, /* direct call */

	PERF_SAMPLE_BRANCH_NO_FLAGS_SHIFT	= 14, /* no flags */
	PERF_SAMPLE_BRANCH_NO_CYCLES_SHIFT	= 15, /* no cycles */

	PERF_SAMPLE_BRANCH_TYPE_SAVE_SHIFT	= 16, /* save branch type */

	PERF_SAMPLE_BRANCH_HW_INDEX_SHIFT	= 17, /* save low level index of raw branch records */

	PERF_SAMPLE_BRANCH_PRIV_SAVE_SHIFT	= 18, /* save privilege mode */

	PERF_SAMPLE_BRANCH_MAX_SHIFT		/* non-ABI */
};

enum perf_branch_sample_type {
	PERF_SAMPLE_BRANCH_USER		= 1U << PERF_SAMPLE_BRANCH_USER_SHIFT,
	PERF_SAMPLE_BRANCH_KERNEL	= 1U << PERF_SAMPLE_BRANCH_KERNEL_SHIFT,
	PERF_SAMPLE_BRANCH_HV		= 1U << PERF_SAMPLE_BRANCH_HV_SHIFT,

	PERF_SAMPLE_BRANCH_ANY		= 1U << PERF_SAMPLE_BRANCH_ANY_SHIFT,
	PERF_SAMPLE_BRANCH_ANY_CALL	= 1U << PERF_SAMPLE_BRANCH_ANY_CALL_SHIFT,
	PERF_SAMPLE_BRANCH_ANY_RETURN	= 1U << PERF_SAMPLE_BRANCH_ANY_RETURN_SHIFT,
	PERF_SAMPLE_BRANCH_IND_CALL	= 1U << PERF_SAMPLE_BRANCH_IND_CALL_SHIFT,
	PERF_SAMPLE_BRANCH_ABORT_TX	= 1U << PERF_SAMPLE_BRANCH_ABORT_TX_SHIFT,
	PERF_SAMPLE_BRANCH_IN_TX	= 1U << PERF_SAMPLE_BRANCH_IN_TX_SHIFT,
	PERF_SAMPLE_BRANCH_NO_TX	= 1U << PERF_SAMPLE_BRANCH_NO_TX_SHIFT,
	PERF_SAMPLE_BRANCH_COND		= 1U << PERF_SAMPLE_BRANCH_COND_SHIFT,

	PERF_SAMPLE_BRANCH_CALL_STACK	= 1U << PERF_SAMPLE_BRANCH_CALL_STACK_SHIFT,
	PERF_SAMPLE_BRANCH_IND_JUMP	= 1U << PERF_SAMPLE_BRANCH_IND_JUMP_SHIFT,
	PERF_SAMPLE_BRANCH_CALL		= 1U << PERF_SAMPLE_BRANCH_CALL_SHIFT,

	PERF_SAMPLE_BRANCH_NO_FLAGS	= 1U << PERF_SAMPLE_BRANCH_NO_FLAGS_SHIFT,
	PERF_SAMPLE_BRANCH_NO_CYCLES	= 1U << PERF_SAMPLE_BRANCH_NO_CYCLES_SHIFT,

	PERF_SAMPLE_BRANCH_TYPE_SAVE	=
		1U << PERF_SAMPLE_BRANCH_TYPE_SAVE_SHIFT,

	PERF_SAMPLE_BRANCH_HW_INDEX	= 1U << PERF_SAMPLE_BRANCH_HW_INDEX_SHIFT,

	PERF_SAMPLE_BRANCH_PRIV_SAVE	= 1U << PERF_SAMPLE_BRANCH_PRIV_SAVE_SHIFT,

	PERF_SAMPLE_BRANCH_MAX		= 1U << PERF_SAMPLE_BRANCH_MAX_SHIFT,
};

/*
 * Common flow change classification
 */
enum {
	PERF_BR_UNKNOWN		= 0,	/* unknown */
	PERF_BR_COND		= 1,	/* conditional */
	PERF_BR_UNCOND		= 2,	/* unconditional  */
	PERF_BR_IND		= 3,	/* indirect */
	PERF_BR_CALL		= 4,	/* function call */
	PERF_BR_IND_CALL	= 5,	/* indirect function call */
	PERF_BR_RET		= 6,	/* function return */
	PERF_BR_SYSCALL		= 7,	/* syscall */
	PERF_BR_SYSRET		= 8,	/* syscall return */
	PERF_BR_COND_CALL	= 9,	/* conditional function call */
	PERF_BR_COND_RET	= 10,	/* conditional function return */
	PERF_BR_ERET		= 11,	/* exception return */
	PERF_BR_IRQ		= 12,	/* irq */
<<<<<<< HEAD
=======
	PERF_BR_SERROR		= 13,	/* system error */
	PERF_BR_NO_TX		= 14,	/* not in transaction */
	PERF_BR_EXTEND_ABI	= 15,	/* extend ABI */
>>>>>>> eb3cdb58
	PERF_BR_MAX,
};

/*
 * Common branch speculation outcome classification
 */
enum {
	PERF_BR_SPEC_NA			= 0,	/* Not available */
	PERF_BR_SPEC_WRONG_PATH		= 1,	/* Speculative but on wrong path */
	PERF_BR_NON_SPEC_CORRECT_PATH	= 2,	/* Non-speculative but on correct path */
	PERF_BR_SPEC_CORRECT_PATH	= 3,	/* Speculative and on correct path */
	PERF_BR_SPEC_MAX,
};

<<<<<<< HEAD
=======
enum {
	PERF_BR_NEW_FAULT_ALGN		= 0,    /* Alignment fault */
	PERF_BR_NEW_FAULT_DATA		= 1,    /* Data fault */
	PERF_BR_NEW_FAULT_INST		= 2,    /* Inst fault */
	PERF_BR_NEW_ARCH_1		= 3,    /* Architecture specific */
	PERF_BR_NEW_ARCH_2		= 4,    /* Architecture specific */
	PERF_BR_NEW_ARCH_3		= 5,    /* Architecture specific */
	PERF_BR_NEW_ARCH_4		= 6,    /* Architecture specific */
	PERF_BR_NEW_ARCH_5		= 7,    /* Architecture specific */
	PERF_BR_NEW_MAX,
};

enum {
	PERF_BR_PRIV_UNKNOWN	= 0,
	PERF_BR_PRIV_USER	= 1,
	PERF_BR_PRIV_KERNEL	= 2,
	PERF_BR_PRIV_HV		= 3,
};

#define PERF_BR_ARM64_FIQ		PERF_BR_NEW_ARCH_1
#define PERF_BR_ARM64_DEBUG_HALT	PERF_BR_NEW_ARCH_2
#define PERF_BR_ARM64_DEBUG_EXIT	PERF_BR_NEW_ARCH_3
#define PERF_BR_ARM64_DEBUG_INST	PERF_BR_NEW_ARCH_4
#define PERF_BR_ARM64_DEBUG_DATA	PERF_BR_NEW_ARCH_5

>>>>>>> eb3cdb58
#define PERF_SAMPLE_BRANCH_PLM_ALL \
	(PERF_SAMPLE_BRANCH_USER|\
	 PERF_SAMPLE_BRANCH_KERNEL|\
	 PERF_SAMPLE_BRANCH_HV)

/*
 * Values to determine ABI of the registers dump.
 */
enum perf_sample_regs_abi {
	PERF_SAMPLE_REGS_ABI_NONE	= 0,
	PERF_SAMPLE_REGS_ABI_32		= 1,
	PERF_SAMPLE_REGS_ABI_64		= 2,
};

/*
 * Values for the memory transaction event qualifier, mostly for
 * abort events. Multiple bits can be set.
 */
enum {
	PERF_TXN_ELISION        = (1 << 0), /* From elision */
	PERF_TXN_TRANSACTION    = (1 << 1), /* From transaction */
	PERF_TXN_SYNC           = (1 << 2), /* Instruction is related */
	PERF_TXN_ASYNC          = (1 << 3), /* Instruction not related */
	PERF_TXN_RETRY          = (1 << 4), /* Retry possible */
	PERF_TXN_CONFLICT       = (1 << 5), /* Conflict abort */
	PERF_TXN_CAPACITY_WRITE = (1 << 6), /* Capacity write abort */
	PERF_TXN_CAPACITY_READ  = (1 << 7), /* Capacity read abort */

	PERF_TXN_MAX	        = (1 << 8), /* non-ABI */

	/* bits 32..63 are reserved for the abort code */

	PERF_TXN_ABORT_MASK  = (0xffffffffULL << 32),
	PERF_TXN_ABORT_SHIFT = 32,
};

/*
 * The format of the data returned by read() on a perf event fd,
 * as specified by attr.read_format:
 *
 * struct read_format {
 *	{ u64		value;
 *	  { u64		time_enabled; } && PERF_FORMAT_TOTAL_TIME_ENABLED
 *	  { u64		time_running; } && PERF_FORMAT_TOTAL_TIME_RUNNING
 *	  { u64		id;           } && PERF_FORMAT_ID
 *	  { u64		lost;         } && PERF_FORMAT_LOST
 *	} && !PERF_FORMAT_GROUP
 *
 *	{ u64		nr;
 *	  { u64		time_enabled; } && PERF_FORMAT_TOTAL_TIME_ENABLED
 *	  { u64		time_running; } && PERF_FORMAT_TOTAL_TIME_RUNNING
 *	  { u64		value;
 *	    { u64	id;           } && PERF_FORMAT_ID
 *	    { u64	lost;         } && PERF_FORMAT_LOST
 *	  }		cntr[nr];
 *	} && PERF_FORMAT_GROUP
 * };
 */
enum perf_event_read_format {
	PERF_FORMAT_TOTAL_TIME_ENABLED		= 1U << 0,
	PERF_FORMAT_TOTAL_TIME_RUNNING		= 1U << 1,
	PERF_FORMAT_ID				= 1U << 2,
	PERF_FORMAT_GROUP			= 1U << 3,
	PERF_FORMAT_LOST			= 1U << 4,

	PERF_FORMAT_MAX = 1U << 5,		/* non-ABI */
};

#define PERF_ATTR_SIZE_VER0	64	/* sizeof first published struct */
#define PERF_ATTR_SIZE_VER1	72	/* add: config2 */
#define PERF_ATTR_SIZE_VER2	80	/* add: branch_sample_type */
#define PERF_ATTR_SIZE_VER3	96	/* add: sample_regs_user */
					/* add: sample_stack_user */
#define PERF_ATTR_SIZE_VER4	104	/* add: sample_regs_intr */
#define PERF_ATTR_SIZE_VER5	112	/* add: aux_watermark */
#define PERF_ATTR_SIZE_VER6	120	/* add: aux_sample_size */
#define PERF_ATTR_SIZE_VER7	128	/* add: sig_data */
#define PERF_ATTR_SIZE_VER8	136	/* add: config3 */

/*
 * Hardware event_id to monitor via a performance monitoring event:
 *
 * @sample_max_stack: Max number of frame pointers in a callchain,
 *		      should be < /proc/sys/kernel/perf_event_max_stack
 */
struct perf_event_attr {

	/*
	 * Major type: hardware/software/tracepoint/etc.
	 */
	__u32			type;

	/*
	 * Size of the attr structure, for fwd/bwd compat.
	 */
	__u32			size;

	/*
	 * Type specific configuration information.
	 */
	__u64			config;

	union {
		__u64		sample_period;
		__u64		sample_freq;
	};

	__u64			sample_type;
	__u64			read_format;

	__u64			disabled       :  1, /* off by default        */
				inherit	       :  1, /* children inherit it   */
				pinned	       :  1, /* must always be on PMU */
				exclusive      :  1, /* only group on PMU     */
				exclude_user   :  1, /* don't count user      */
				exclude_kernel :  1, /* ditto kernel          */
				exclude_hv     :  1, /* ditto hypervisor      */
				exclude_idle   :  1, /* don't count when idle */
				mmap           :  1, /* include mmap data     */
				comm	       :  1, /* include comm data     */
				freq           :  1, /* use freq, not period  */
				inherit_stat   :  1, /* per task counts       */
				enable_on_exec :  1, /* next exec enables     */
				task           :  1, /* trace fork/exit       */
				watermark      :  1, /* wakeup_watermark      */
				/*
				 * precise_ip:
				 *
				 *  0 - SAMPLE_IP can have arbitrary skid
				 *  1 - SAMPLE_IP must have constant skid
				 *  2 - SAMPLE_IP requested to have 0 skid
				 *  3 - SAMPLE_IP must have 0 skid
				 *
				 *  See also PERF_RECORD_MISC_EXACT_IP
				 */
				precise_ip     :  2, /* skid constraint       */
				mmap_data      :  1, /* non-exec mmap data    */
				sample_id_all  :  1, /* sample_type all events */

				exclude_host   :  1, /* don't count in host   */
				exclude_guest  :  1, /* don't count in guest  */

				exclude_callchain_kernel : 1, /* exclude kernel callchains */
				exclude_callchain_user   : 1, /* exclude user callchains */
				mmap2          :  1, /* include mmap with inode data     */
				comm_exec      :  1, /* flag comm events that are due to an exec */
				use_clockid    :  1, /* use @clockid for time fields */
				context_switch :  1, /* context switch data */
				write_backward :  1, /* Write ring buffer from end to beginning */
				namespaces     :  1, /* include namespaces data */
				ksymbol        :  1, /* include ksymbol events */
				bpf_event      :  1, /* include bpf events */
				aux_output     :  1, /* generate AUX records instead of events */
				cgroup         :  1, /* include cgroup events */
				text_poke      :  1, /* include text poke events */
				build_id       :  1, /* use build id in mmap2 events */
				inherit_thread :  1, /* children only inherit if cloned with CLONE_THREAD */
				remove_on_exec :  1, /* event is removed from task on exec */
				sigtrap        :  1, /* send synchronous SIGTRAP on event */
				__reserved_1   : 26;

	union {
		__u32		wakeup_events;	  /* wakeup every n events */
		__u32		wakeup_watermark; /* bytes before wakeup   */
	};

	__u32			bp_type;
	union {
		__u64		bp_addr;
		__u64		kprobe_func; /* for perf_kprobe */
		__u64		uprobe_path; /* for perf_uprobe */
		__u64		config1; /* extension of config */
	};
	union {
		__u64		bp_len;
		__u64		kprobe_addr; /* when kprobe_func == NULL */
		__u64		probe_offset; /* for perf_[k,u]probe */
		__u64		config2; /* extension of config1 */
	};
	__u64	branch_sample_type; /* enum perf_branch_sample_type */

	/*
	 * Defines set of user regs to dump on samples.
	 * See asm/perf_regs.h for details.
	 */
	__u64	sample_regs_user;

	/*
	 * Defines size of the user stack to dump on samples.
	 */
	__u32	sample_stack_user;

	__s32	clockid;
	/*
	 * Defines set of regs to dump for each sample
	 * state captured on:
	 *  - precise = 0: PMU interrupt
	 *  - precise > 0: sampled instruction
	 *
	 * See asm/perf_regs.h for details.
	 */
	__u64	sample_regs_intr;

	/*
	 * Wakeup watermark for AUX area
	 */
	__u32	aux_watermark;
	__u16	sample_max_stack;
	__u16	__reserved_2;
	__u32	aux_sample_size;
	__u32	__reserved_3;

	/*
	 * User provided data if sigtrap=1, passed back to user via
	 * siginfo_t::si_perf_data, e.g. to permit user to identify the event.
	 * Note, siginfo_t::si_perf_data is long-sized, and sig_data will be
	 * truncated accordingly on 32 bit architectures.
	 */
	__u64	sig_data;

	__u64	config3; /* extension of config2 */
};

/*
 * Structure used by below PERF_EVENT_IOC_QUERY_BPF command
 * to query bpf programs attached to the same perf tracepoint
 * as the given perf event.
 */
struct perf_event_query_bpf {
	/*
	 * The below ids array length
	 */
	__u32	ids_len;
	/*
	 * Set by the kernel to indicate the number of
	 * available programs
	 */
	__u32	prog_cnt;
	/*
	 * User provided buffer to store program ids
	 */
	__u32	ids[];
};

/*
 * Ioctls that can be done on a perf event fd:
 */
#define PERF_EVENT_IOC_ENABLE			_IO ('$', 0)
#define PERF_EVENT_IOC_DISABLE			_IO ('$', 1)
#define PERF_EVENT_IOC_REFRESH			_IO ('$', 2)
#define PERF_EVENT_IOC_RESET			_IO ('$', 3)
#define PERF_EVENT_IOC_PERIOD			_IOW('$', 4, __u64)
#define PERF_EVENT_IOC_SET_OUTPUT		_IO ('$', 5)
#define PERF_EVENT_IOC_SET_FILTER		_IOW('$', 6, char *)
#define PERF_EVENT_IOC_ID			_IOR('$', 7, __u64 *)
#define PERF_EVENT_IOC_SET_BPF			_IOW('$', 8, __u32)
#define PERF_EVENT_IOC_PAUSE_OUTPUT		_IOW('$', 9, __u32)
#define PERF_EVENT_IOC_QUERY_BPF		_IOWR('$', 10, struct perf_event_query_bpf *)
#define PERF_EVENT_IOC_MODIFY_ATTRIBUTES	_IOW('$', 11, struct perf_event_attr *)

enum perf_event_ioc_flags {
	PERF_IOC_FLAG_GROUP		= 1U << 0,
};

/*
 * Structure of the page that can be mapped via mmap
 */
struct perf_event_mmap_page {
	__u32	version;		/* version number of this structure */
	__u32	compat_version;		/* lowest version this is compat with */

	/*
	 * Bits needed to read the hw events in user-space.
	 *
	 *   u32 seq, time_mult, time_shift, index, width;
	 *   u64 count, enabled, running;
	 *   u64 cyc, time_offset;
	 *   s64 pmc = 0;
	 *
	 *   do {
	 *     seq = pc->lock;
	 *     barrier()
	 *
	 *     enabled = pc->time_enabled;
	 *     running = pc->time_running;
	 *
	 *     if (pc->cap_usr_time && enabled != running) {
	 *       cyc = rdtsc();
	 *       time_offset = pc->time_offset;
	 *       time_mult   = pc->time_mult;
	 *       time_shift  = pc->time_shift;
	 *     }
	 *
	 *     index = pc->index;
	 *     count = pc->offset;
	 *     if (pc->cap_user_rdpmc && index) {
	 *       width = pc->pmc_width;
	 *       pmc = rdpmc(index - 1);
	 *     }
	 *
	 *     barrier();
	 *   } while (pc->lock != seq);
	 *
	 * NOTE: for obvious reason this only works on self-monitoring
	 *       processes.
	 */
	__u32	lock;			/* seqlock for synchronization */
	__u32	index;			/* hardware event identifier */
	__s64	offset;			/* add to hardware event value */
	__u64	time_enabled;		/* time event active */
	__u64	time_running;		/* time event on cpu */
	union {
		__u64	capabilities;
		struct {
			__u64	cap_bit0		: 1, /* Always 0, deprecated, see commit 860f085b74e9 */
				cap_bit0_is_deprecated	: 1, /* Always 1, signals that bit 0 is zero */

				cap_user_rdpmc		: 1, /* The RDPMC instruction can be used to read counts */
				cap_user_time		: 1, /* The time_{shift,mult,offset} fields are used */
				cap_user_time_zero	: 1, /* The time_zero field is used */
				cap_user_time_short	: 1, /* the time_{cycle,mask} fields are used */
				cap_____res		: 58;
		};
	};

	/*
	 * If cap_user_rdpmc this field provides the bit-width of the value
	 * read using the rdpmc() or equivalent instruction. This can be used
	 * to sign extend the result like:
	 *
	 *   pmc <<= 64 - width;
	 *   pmc >>= 64 - width; // signed shift right
	 *   count += pmc;
	 */
	__u16	pmc_width;

	/*
	 * If cap_usr_time the below fields can be used to compute the time
	 * delta since time_enabled (in ns) using rdtsc or similar.
	 *
	 *   u64 quot, rem;
	 *   u64 delta;
	 *
	 *   quot = (cyc >> time_shift);
	 *   rem = cyc & (((u64)1 << time_shift) - 1);
	 *   delta = time_offset + quot * time_mult +
	 *              ((rem * time_mult) >> time_shift);
	 *
	 * Where time_offset,time_mult,time_shift and cyc are read in the
	 * seqcount loop described above. This delta can then be added to
	 * enabled and possible running (if index), improving the scaling:
	 *
	 *   enabled += delta;
	 *   if (index)
	 *     running += delta;
	 *
	 *   quot = count / running;
	 *   rem  = count % running;
	 *   count = quot * enabled + (rem * enabled) / running;
	 */
	__u16	time_shift;
	__u32	time_mult;
	__u64	time_offset;
	/*
	 * If cap_usr_time_zero, the hardware clock (e.g. TSC) can be calculated
	 * from sample timestamps.
	 *
	 *   time = timestamp - time_zero;
	 *   quot = time / time_mult;
	 *   rem  = time % time_mult;
	 *   cyc = (quot << time_shift) + (rem << time_shift) / time_mult;
	 *
	 * And vice versa:
	 *
	 *   quot = cyc >> time_shift;
	 *   rem  = cyc & (((u64)1 << time_shift) - 1);
	 *   timestamp = time_zero + quot * time_mult +
	 *               ((rem * time_mult) >> time_shift);
	 */
	__u64	time_zero;

	__u32	size;			/* Header size up to __reserved[] fields. */
	__u32	__reserved_1;

	/*
	 * If cap_usr_time_short, the hardware clock is less than 64bit wide
	 * and we must compute the 'cyc' value, as used by cap_usr_time, as:
	 *
	 *   cyc = time_cycles + ((cyc - time_cycles) & time_mask)
	 *
	 * NOTE: this form is explicitly chosen such that cap_usr_time_short
	 *       is a correction on top of cap_usr_time, and code that doesn't
	 *       know about cap_usr_time_short still works under the assumption
	 *       the counter doesn't wrap.
	 */
	__u64	time_cycles;
	__u64	time_mask;

		/*
		 * Hole for extension of the self monitor capabilities
		 */

	__u8	__reserved[116*8];	/* align to 1k. */

	/*
	 * Control data for the mmap() data buffer.
	 *
	 * User-space reading the @data_head value should issue an smp_rmb(),
	 * after reading this value.
	 *
	 * When the mapping is PROT_WRITE the @data_tail value should be
	 * written by userspace to reflect the last read data, after issueing
	 * an smp_mb() to separate the data read from the ->data_tail store.
	 * In this case the kernel will not over-write unread data.
	 *
	 * See perf_output_put_handle() for the data ordering.
	 *
	 * data_{offset,size} indicate the location and size of the perf record
	 * buffer within the mmapped area.
	 */
	__u64   data_head;		/* head in the data section */
	__u64	data_tail;		/* user-space written tail */
	__u64	data_offset;		/* where the buffer starts */
	__u64	data_size;		/* data buffer size */

	/*
	 * AUX area is defined by aux_{offset,size} fields that should be set
	 * by the userspace, so that
	 *
	 *   aux_offset >= data_offset + data_size
	 *
	 * prior to mmap()ing it. Size of the mmap()ed area should be aux_size.
	 *
	 * Ring buffer pointers aux_{head,tail} have the same semantics as
	 * data_{head,tail} and same ordering rules apply.
	 */
	__u64	aux_head;
	__u64	aux_tail;
	__u64	aux_offset;
	__u64	aux_size;
};

/*
 * The current state of perf_event_header::misc bits usage:
 * ('|' used bit, '-' unused bit)
 *
 *  012         CDEF
 *  |||---------||||
 *
 *  Where:
 *    0-2     CPUMODE_MASK
 *
 *    C       PROC_MAP_PARSE_TIMEOUT
 *    D       MMAP_DATA / COMM_EXEC / FORK_EXEC / SWITCH_OUT
 *    E       MMAP_BUILD_ID / EXACT_IP / SCHED_OUT_PREEMPT
 *    F       (reserved)
 */

#define PERF_RECORD_MISC_CPUMODE_MASK		(7 << 0)
#define PERF_RECORD_MISC_CPUMODE_UNKNOWN	(0 << 0)
#define PERF_RECORD_MISC_KERNEL			(1 << 0)
#define PERF_RECORD_MISC_USER			(2 << 0)
#define PERF_RECORD_MISC_HYPERVISOR		(3 << 0)
#define PERF_RECORD_MISC_GUEST_KERNEL		(4 << 0)
#define PERF_RECORD_MISC_GUEST_USER		(5 << 0)

/*
 * Indicates that /proc/PID/maps parsing are truncated by time out.
 */
#define PERF_RECORD_MISC_PROC_MAP_PARSE_TIMEOUT	(1 << 12)
/*
 * Following PERF_RECORD_MISC_* are used on different
 * events, so can reuse the same bit position:
 *
 *   PERF_RECORD_MISC_MMAP_DATA  - PERF_RECORD_MMAP* events
 *   PERF_RECORD_MISC_COMM_EXEC  - PERF_RECORD_COMM event
 *   PERF_RECORD_MISC_FORK_EXEC  - PERF_RECORD_FORK event (perf internal)
 *   PERF_RECORD_MISC_SWITCH_OUT - PERF_RECORD_SWITCH* events
 */
#define PERF_RECORD_MISC_MMAP_DATA		(1 << 13)
#define PERF_RECORD_MISC_COMM_EXEC		(1 << 13)
#define PERF_RECORD_MISC_FORK_EXEC		(1 << 13)
#define PERF_RECORD_MISC_SWITCH_OUT		(1 << 13)
/*
 * These PERF_RECORD_MISC_* flags below are safely reused
 * for the following events:
 *
 *   PERF_RECORD_MISC_EXACT_IP           - PERF_RECORD_SAMPLE of precise events
 *   PERF_RECORD_MISC_SWITCH_OUT_PREEMPT - PERF_RECORD_SWITCH* events
 *   PERF_RECORD_MISC_MMAP_BUILD_ID      - PERF_RECORD_MMAP2 event
 *
 *
 * PERF_RECORD_MISC_EXACT_IP:
 *   Indicates that the content of PERF_SAMPLE_IP points to
 *   the actual instruction that triggered the event. See also
 *   perf_event_attr::precise_ip.
 *
 * PERF_RECORD_MISC_SWITCH_OUT_PREEMPT:
 *   Indicates that thread was preempted in TASK_RUNNING state.
 *
 * PERF_RECORD_MISC_MMAP_BUILD_ID:
 *   Indicates that mmap2 event carries build id data.
 */
#define PERF_RECORD_MISC_EXACT_IP		(1 << 14)
#define PERF_RECORD_MISC_SWITCH_OUT_PREEMPT	(1 << 14)
#define PERF_RECORD_MISC_MMAP_BUILD_ID		(1 << 14)
/*
 * Reserve the last bit to indicate some extended misc field
 */
#define PERF_RECORD_MISC_EXT_RESERVED		(1 << 15)

struct perf_event_header {
	__u32	type;
	__u16	misc;
	__u16	size;
};

struct perf_ns_link_info {
	__u64	dev;
	__u64	ino;
};

enum {
	NET_NS_INDEX		= 0,
	UTS_NS_INDEX		= 1,
	IPC_NS_INDEX		= 2,
	PID_NS_INDEX		= 3,
	USER_NS_INDEX		= 4,
	MNT_NS_INDEX		= 5,
	CGROUP_NS_INDEX		= 6,

	NR_NAMESPACES,		/* number of available namespaces */
};

enum perf_event_type {

	/*
	 * If perf_event_attr.sample_id_all is set then all event types will
	 * have the sample_type selected fields related to where/when
	 * (identity) an event took place (TID, TIME, ID, STREAM_ID, CPU,
	 * IDENTIFIER) described in PERF_RECORD_SAMPLE below, it will be stashed
	 * just after the perf_event_header and the fields already present for
	 * the existing fields, i.e. at the end of the payload. That way a newer
	 * perf.data file will be supported by older perf tools, with these new
	 * optional fields being ignored.
	 *
	 * struct sample_id {
	 * 	{ u32			pid, tid; } && PERF_SAMPLE_TID
	 * 	{ u64			time;     } && PERF_SAMPLE_TIME
	 * 	{ u64			id;       } && PERF_SAMPLE_ID
	 * 	{ u64			stream_id;} && PERF_SAMPLE_STREAM_ID
	 * 	{ u32			cpu, res; } && PERF_SAMPLE_CPU
	 *	{ u64			id;	  } && PERF_SAMPLE_IDENTIFIER
	 * } && perf_event_attr::sample_id_all
	 *
	 * Note that PERF_SAMPLE_IDENTIFIER duplicates PERF_SAMPLE_ID.  The
	 * advantage of PERF_SAMPLE_IDENTIFIER is that its position is fixed
	 * relative to header.size.
	 */

	/*
	 * The MMAP events record the PROT_EXEC mappings so that we can
	 * correlate userspace IPs to code. They have the following structure:
	 *
	 * struct {
	 *	struct perf_event_header	header;
	 *
	 *	u32				pid, tid;
	 *	u64				addr;
	 *	u64				len;
	 *	u64				pgoff;
	 *	char				filename[];
	 * 	struct sample_id		sample_id;
	 * };
	 */
	PERF_RECORD_MMAP			= 1,

	/*
	 * struct {
	 *	struct perf_event_header	header;
	 *	u64				id;
	 *	u64				lost;
	 * 	struct sample_id		sample_id;
	 * };
	 */
	PERF_RECORD_LOST			= 2,

	/*
	 * struct {
	 *	struct perf_event_header	header;
	 *
	 *	u32				pid, tid;
	 *	char				comm[];
	 * 	struct sample_id		sample_id;
	 * };
	 */
	PERF_RECORD_COMM			= 3,

	/*
	 * struct {
	 *	struct perf_event_header	header;
	 *	u32				pid, ppid;
	 *	u32				tid, ptid;
	 *	u64				time;
	 * 	struct sample_id		sample_id;
	 * };
	 */
	PERF_RECORD_EXIT			= 4,

	/*
	 * struct {
	 *	struct perf_event_header	header;
	 *	u64				time;
	 *	u64				id;
	 *	u64				stream_id;
	 * 	struct sample_id		sample_id;
	 * };
	 */
	PERF_RECORD_THROTTLE			= 5,
	PERF_RECORD_UNTHROTTLE			= 6,

	/*
	 * struct {
	 *	struct perf_event_header	header;
	 *	u32				pid, ppid;
	 *	u32				tid, ptid;
	 *	u64				time;
	 * 	struct sample_id		sample_id;
	 * };
	 */
	PERF_RECORD_FORK			= 7,

	/*
	 * struct {
	 *	struct perf_event_header	header;
	 *	u32				pid, tid;
	 *
	 *	struct read_format		values;
	 * 	struct sample_id		sample_id;
	 * };
	 */
	PERF_RECORD_READ			= 8,

	/*
	 * struct {
	 *	struct perf_event_header	header;
	 *
	 *	#
	 *	# Note that PERF_SAMPLE_IDENTIFIER duplicates PERF_SAMPLE_ID.
	 *	# The advantage of PERF_SAMPLE_IDENTIFIER is that its position
	 *	# is fixed relative to header.
	 *	#
	 *
	 *	{ u64			id;	  } && PERF_SAMPLE_IDENTIFIER
	 *	{ u64			ip;	  } && PERF_SAMPLE_IP
	 *	{ u32			pid, tid; } && PERF_SAMPLE_TID
	 *	{ u64			time;     } && PERF_SAMPLE_TIME
	 *	{ u64			addr;     } && PERF_SAMPLE_ADDR
	 *	{ u64			id;	  } && PERF_SAMPLE_ID
	 *	{ u64			stream_id;} && PERF_SAMPLE_STREAM_ID
	 *	{ u32			cpu, res; } && PERF_SAMPLE_CPU
	 *	{ u64			period;   } && PERF_SAMPLE_PERIOD
	 *
	 *	{ struct read_format	values;	  } && PERF_SAMPLE_READ
	 *
	 *	{ u64			nr,
	 *	  u64			ips[nr];  } && PERF_SAMPLE_CALLCHAIN
	 *
	 *	#
	 *	# The RAW record below is opaque data wrt the ABI
	 *	#
	 *	# That is, the ABI doesn't make any promises wrt to
	 *	# the stability of its content, it may vary depending
	 *	# on event, hardware, kernel version and phase of
	 *	# the moon.
	 *	#
	 *	# In other words, PERF_SAMPLE_RAW contents are not an ABI.
	 *	#
	 *
	 *	{ u32			size;
	 *	  char                  data[size];}&& PERF_SAMPLE_RAW
	 *
	 *	{ u64                   nr;
	 *	  { u64	hw_idx; } && PERF_SAMPLE_BRANCH_HW_INDEX
	 *        { u64 from, to, flags } lbr[nr];
	 *      } && PERF_SAMPLE_BRANCH_STACK
	 *
	 * 	{ u64			abi; # enum perf_sample_regs_abi
	 * 	  u64			regs[weight(mask)]; } && PERF_SAMPLE_REGS_USER
	 *
	 * 	{ u64			size;
	 * 	  char			data[size];
	 * 	  u64			dyn_size; } && PERF_SAMPLE_STACK_USER
	 *
	 *	{ union perf_sample_weight
	 *	 {
	 *		u64		full; && PERF_SAMPLE_WEIGHT
	 *	#if defined(__LITTLE_ENDIAN_BITFIELD)
	 *		struct {
	 *			u32	var1_dw;
	 *			u16	var2_w;
	 *			u16	var3_w;
	 *		} && PERF_SAMPLE_WEIGHT_STRUCT
	 *	#elif defined(__BIG_ENDIAN_BITFIELD)
	 *		struct {
	 *			u16	var3_w;
	 *			u16	var2_w;
	 *			u32	var1_dw;
	 *		} && PERF_SAMPLE_WEIGHT_STRUCT
	 *	#endif
	 *	 }
	 *	}
	 *	{ u64			data_src; } && PERF_SAMPLE_DATA_SRC
	 *	{ u64			transaction; } && PERF_SAMPLE_TRANSACTION
	 *	{ u64			abi; # enum perf_sample_regs_abi
	 *	  u64			regs[weight(mask)]; } && PERF_SAMPLE_REGS_INTR
	 *	{ u64			phys_addr;} && PERF_SAMPLE_PHYS_ADDR
	 *	{ u64			size;
	 *	  char			data[size]; } && PERF_SAMPLE_AUX
	 *	{ u64			data_page_size;} && PERF_SAMPLE_DATA_PAGE_SIZE
	 *	{ u64			code_page_size;} && PERF_SAMPLE_CODE_PAGE_SIZE
	 * };
	 */
	PERF_RECORD_SAMPLE			= 9,

	/*
	 * The MMAP2 records are an augmented version of MMAP, they add
	 * maj, min, ino numbers to be used to uniquely identify each mapping
	 *
	 * struct {
	 *	struct perf_event_header	header;
	 *
	 *	u32				pid, tid;
	 *	u64				addr;
	 *	u64				len;
	 *	u64				pgoff;
	 *	union {
	 *		struct {
	 *			u32		maj;
	 *			u32		min;
	 *			u64		ino;
	 *			u64		ino_generation;
	 *		};
	 *		struct {
	 *			u8		build_id_size;
	 *			u8		__reserved_1;
	 *			u16		__reserved_2;
	 *			u8		build_id[20];
	 *		};
	 *	};
	 *	u32				prot, flags;
	 *	char				filename[];
	 * 	struct sample_id		sample_id;
	 * };
	 */
	PERF_RECORD_MMAP2			= 10,

	/*
	 * Records that new data landed in the AUX buffer part.
	 *
	 * struct {
	 * 	struct perf_event_header	header;
	 *
	 * 	u64				aux_offset;
	 * 	u64				aux_size;
	 *	u64				flags;
	 * 	struct sample_id		sample_id;
	 * };
	 */
	PERF_RECORD_AUX				= 11,

	/*
	 * Indicates that instruction trace has started
	 *
	 * struct {
	 *	struct perf_event_header	header;
	 *	u32				pid;
	 *	u32				tid;
	 *	struct sample_id		sample_id;
	 * };
	 */
	PERF_RECORD_ITRACE_START		= 12,

	/*
	 * Records the dropped/lost sample number.
	 *
	 * struct {
	 *	struct perf_event_header	header;
	 *
	 *	u64				lost;
	 *	struct sample_id		sample_id;
	 * };
	 */
	PERF_RECORD_LOST_SAMPLES		= 13,

	/*
	 * Records a context switch in or out (flagged by
	 * PERF_RECORD_MISC_SWITCH_OUT). See also
	 * PERF_RECORD_SWITCH_CPU_WIDE.
	 *
	 * struct {
	 *	struct perf_event_header	header;
	 *	struct sample_id		sample_id;
	 * };
	 */
	PERF_RECORD_SWITCH			= 14,

	/*
	 * CPU-wide version of PERF_RECORD_SWITCH with next_prev_pid and
	 * next_prev_tid that are the next (switching out) or previous
	 * (switching in) pid/tid.
	 *
	 * struct {
	 *	struct perf_event_header	header;
	 *	u32				next_prev_pid;
	 *	u32				next_prev_tid;
	 *	struct sample_id		sample_id;
	 * };
	 */
	PERF_RECORD_SWITCH_CPU_WIDE		= 15,

	/*
	 * struct {
	 *	struct perf_event_header	header;
	 *	u32				pid;
	 *	u32				tid;
	 *	u64				nr_namespaces;
	 *	{ u64				dev, inode; } [nr_namespaces];
	 *	struct sample_id		sample_id;
	 * };
	 */
	PERF_RECORD_NAMESPACES			= 16,

	/*
	 * Record ksymbol register/unregister events:
	 *
	 * struct {
	 *	struct perf_event_header	header;
	 *	u64				addr;
	 *	u32				len;
	 *	u16				ksym_type;
	 *	u16				flags;
	 *	char				name[];
	 *	struct sample_id		sample_id;
	 * };
	 */
	PERF_RECORD_KSYMBOL			= 17,

	/*
	 * Record bpf events:
	 *  enum perf_bpf_event_type {
	 *	PERF_BPF_EVENT_UNKNOWN		= 0,
	 *	PERF_BPF_EVENT_PROG_LOAD	= 1,
	 *	PERF_BPF_EVENT_PROG_UNLOAD	= 2,
	 *  };
	 *
	 * struct {
	 *	struct perf_event_header	header;
	 *	u16				type;
	 *	u16				flags;
	 *	u32				id;
	 *	u8				tag[BPF_TAG_SIZE];
	 *	struct sample_id		sample_id;
	 * };
	 */
	PERF_RECORD_BPF_EVENT			= 18,

	/*
	 * struct {
	 *	struct perf_event_header	header;
	 *	u64				id;
	 *	char				path[];
	 *	struct sample_id		sample_id;
	 * };
	 */
	PERF_RECORD_CGROUP			= 19,

	/*
	 * Records changes to kernel text i.e. self-modified code. 'old_len' is
	 * the number of old bytes, 'new_len' is the number of new bytes. Either
	 * 'old_len' or 'new_len' may be zero to indicate, for example, the
	 * addition or removal of a trampoline. 'bytes' contains the old bytes
	 * followed immediately by the new bytes.
	 *
	 * struct {
	 *	struct perf_event_header	header;
	 *	u64				addr;
	 *	u16				old_len;
	 *	u16				new_len;
	 *	u8				bytes[];
	 *	struct sample_id		sample_id;
	 * };
	 */
	PERF_RECORD_TEXT_POKE			= 20,

	/*
	 * Data written to the AUX area by hardware due to aux_output, may need
	 * to be matched to the event by an architecture-specific hardware ID.
	 * This records the hardware ID, but requires sample_id to provide the
	 * event ID. e.g. Intel PT uses this record to disambiguate PEBS-via-PT
	 * records from multiple events.
	 *
	 * struct {
	 *	struct perf_event_header	header;
	 *	u64				hw_id;
	 *	struct sample_id		sample_id;
	 * };
	 */
	PERF_RECORD_AUX_OUTPUT_HW_ID		= 21,

	PERF_RECORD_MAX,			/* non-ABI */
};

enum perf_record_ksymbol_type {
	PERF_RECORD_KSYMBOL_TYPE_UNKNOWN	= 0,
	PERF_RECORD_KSYMBOL_TYPE_BPF		= 1,
	/*
	 * Out of line code such as kprobe-replaced instructions or optimized
	 * kprobes or ftrace trampolines.
	 */
	PERF_RECORD_KSYMBOL_TYPE_OOL		= 2,
	PERF_RECORD_KSYMBOL_TYPE_MAX		/* non-ABI */
};

#define PERF_RECORD_KSYMBOL_FLAGS_UNREGISTER	(1 << 0)

enum perf_bpf_event_type {
	PERF_BPF_EVENT_UNKNOWN		= 0,
	PERF_BPF_EVENT_PROG_LOAD	= 1,
	PERF_BPF_EVENT_PROG_UNLOAD	= 2,
	PERF_BPF_EVENT_MAX,		/* non-ABI */
};

#define PERF_MAX_STACK_DEPTH		127
#define PERF_MAX_CONTEXTS_PER_STACK	  8

enum perf_callchain_context {
	PERF_CONTEXT_HV			= (__u64)-32,
	PERF_CONTEXT_KERNEL		= (__u64)-128,
	PERF_CONTEXT_USER		= (__u64)-512,

	PERF_CONTEXT_GUEST		= (__u64)-2048,
	PERF_CONTEXT_GUEST_KERNEL	= (__u64)-2176,
	PERF_CONTEXT_GUEST_USER		= (__u64)-2560,

	PERF_CONTEXT_MAX		= (__u64)-4095,
};

/**
 * PERF_RECORD_AUX::flags bits
 */
#define PERF_AUX_FLAG_TRUNCATED			0x01	/* record was truncated to fit */
#define PERF_AUX_FLAG_OVERWRITE			0x02	/* snapshot from overwrite mode */
#define PERF_AUX_FLAG_PARTIAL			0x04	/* record contains gaps */
#define PERF_AUX_FLAG_COLLISION			0x08	/* sample collided with another */
#define PERF_AUX_FLAG_PMU_FORMAT_TYPE_MASK	0xff00	/* PMU specific trace format type */

/* CoreSight PMU AUX buffer formats */
#define PERF_AUX_FLAG_CORESIGHT_FORMAT_CORESIGHT	0x0000 /* Default for backward compatibility */
#define PERF_AUX_FLAG_CORESIGHT_FORMAT_RAW		0x0100 /* Raw format of the source */

#define PERF_FLAG_FD_NO_GROUP		(1UL << 0)
#define PERF_FLAG_FD_OUTPUT		(1UL << 1)
#define PERF_FLAG_PID_CGROUP		(1UL << 2) /* pid=cgroup id, per-cpu mode only */
#define PERF_FLAG_FD_CLOEXEC		(1UL << 3) /* O_CLOEXEC */

#if defined(__LITTLE_ENDIAN_BITFIELD)
union perf_mem_data_src {
	__u64 val;
	struct {
		__u64   mem_op:5,	/* type of opcode */
			mem_lvl:14,	/* memory hierarchy level */
			mem_snoop:5,	/* snoop mode */
			mem_lock:2,	/* lock instr */
			mem_dtlb:7,	/* tlb access */
			mem_lvl_num:4,	/* memory hierarchy level number */
			mem_remote:1,   /* remote */
			mem_snoopx:2,	/* snoop mode, ext */
			mem_blk:3,	/* access blocked */
			mem_hops:3,	/* hop level */
			mem_rsvd:18;
	};
};
#elif defined(__BIG_ENDIAN_BITFIELD)
union perf_mem_data_src {
	__u64 val;
	struct {
		__u64	mem_rsvd:18,
			mem_hops:3,	/* hop level */
			mem_blk:3,	/* access blocked */
			mem_snoopx:2,	/* snoop mode, ext */
			mem_remote:1,   /* remote */
			mem_lvl_num:4,	/* memory hierarchy level number */
			mem_dtlb:7,	/* tlb access */
			mem_lock:2,	/* lock instr */
			mem_snoop:5,	/* snoop mode */
			mem_lvl:14,	/* memory hierarchy level */
			mem_op:5;	/* type of opcode */
	};
};
#else
#error "Unknown endianness"
#endif

/* type of opcode (load/store/prefetch,code) */
#define PERF_MEM_OP_NA		0x01 /* not available */
#define PERF_MEM_OP_LOAD	0x02 /* load instruction */
#define PERF_MEM_OP_STORE	0x04 /* store instruction */
#define PERF_MEM_OP_PFETCH	0x08 /* prefetch */
#define PERF_MEM_OP_EXEC	0x10 /* code (execution) */
#define PERF_MEM_OP_SHIFT	0

/*
 * PERF_MEM_LVL_* namespace being depricated to some extent in the
 * favour of newer composite PERF_MEM_{LVLNUM_,REMOTE_,SNOOPX_} fields.
 * Supporting this namespace inorder to not break defined ABIs.
 *
 * memory hierarchy (memory level, hit or miss)
 */
#define PERF_MEM_LVL_NA		0x01  /* not available */
#define PERF_MEM_LVL_HIT	0x02  /* hit level */
#define PERF_MEM_LVL_MISS	0x04  /* miss level  */
#define PERF_MEM_LVL_L1		0x08  /* L1 */
#define PERF_MEM_LVL_LFB	0x10  /* Line Fill Buffer */
#define PERF_MEM_LVL_L2		0x20  /* L2 */
#define PERF_MEM_LVL_L3		0x40  /* L3 */
#define PERF_MEM_LVL_LOC_RAM	0x80  /* Local DRAM */
#define PERF_MEM_LVL_REM_RAM1	0x100 /* Remote DRAM (1 hop) */
#define PERF_MEM_LVL_REM_RAM2	0x200 /* Remote DRAM (2 hops) */
#define PERF_MEM_LVL_REM_CCE1	0x400 /* Remote Cache (1 hop) */
#define PERF_MEM_LVL_REM_CCE2	0x800 /* Remote Cache (2 hops) */
#define PERF_MEM_LVL_IO		0x1000 /* I/O memory */
#define PERF_MEM_LVL_UNC	0x2000 /* Uncached memory */
#define PERF_MEM_LVL_SHIFT	5

#define PERF_MEM_REMOTE_REMOTE	0x01  /* Remote */
#define PERF_MEM_REMOTE_SHIFT	37

#define PERF_MEM_LVLNUM_L1	0x01 /* L1 */
#define PERF_MEM_LVLNUM_L2	0x02 /* L2 */
#define PERF_MEM_LVLNUM_L3	0x03 /* L3 */
#define PERF_MEM_LVLNUM_L4	0x04 /* L4 */
/* 5-0x8 available */
#define PERF_MEM_LVLNUM_CXL	0x09 /* CXL */
#define PERF_MEM_LVLNUM_IO	0x0a /* I/O */
#define PERF_MEM_LVLNUM_ANY_CACHE 0x0b /* Any cache */
#define PERF_MEM_LVLNUM_LFB	0x0c /* LFB */
#define PERF_MEM_LVLNUM_RAM	0x0d /* RAM */
#define PERF_MEM_LVLNUM_PMEM	0x0e /* PMEM */
#define PERF_MEM_LVLNUM_NA	0x0f /* N/A */

#define PERF_MEM_LVLNUM_SHIFT	33

/* snoop mode */
#define PERF_MEM_SNOOP_NA	0x01 /* not available */
#define PERF_MEM_SNOOP_NONE	0x02 /* no snoop */
#define PERF_MEM_SNOOP_HIT	0x04 /* snoop hit */
#define PERF_MEM_SNOOP_MISS	0x08 /* snoop miss */
#define PERF_MEM_SNOOP_HITM	0x10 /* snoop hit modified */
#define PERF_MEM_SNOOP_SHIFT	19

#define PERF_MEM_SNOOPX_FWD	0x01 /* forward */
#define PERF_MEM_SNOOPX_PEER	0x02 /* xfer from peer */
#define PERF_MEM_SNOOPX_SHIFT  38

/* locked instruction */
#define PERF_MEM_LOCK_NA	0x01 /* not available */
#define PERF_MEM_LOCK_LOCKED	0x02 /* locked transaction */
#define PERF_MEM_LOCK_SHIFT	24

/* TLB access */
#define PERF_MEM_TLB_NA		0x01 /* not available */
#define PERF_MEM_TLB_HIT	0x02 /* hit level */
#define PERF_MEM_TLB_MISS	0x04 /* miss level */
#define PERF_MEM_TLB_L1		0x08 /* L1 */
#define PERF_MEM_TLB_L2		0x10 /* L2 */
#define PERF_MEM_TLB_WK		0x20 /* Hardware Walker*/
#define PERF_MEM_TLB_OS		0x40 /* OS fault handler */
#define PERF_MEM_TLB_SHIFT	26

/* Access blocked */
#define PERF_MEM_BLK_NA		0x01 /* not available */
#define PERF_MEM_BLK_DATA	0x02 /* data could not be forwarded */
#define PERF_MEM_BLK_ADDR	0x04 /* address conflict */
#define PERF_MEM_BLK_SHIFT	40

/* hop level */
#define PERF_MEM_HOPS_0		0x01 /* remote core, same node */
#define PERF_MEM_HOPS_1		0x02 /* remote node, same socket */
#define PERF_MEM_HOPS_2		0x03 /* remote socket, same board */
#define PERF_MEM_HOPS_3		0x04 /* remote board */
/* 5-7 available */
#define PERF_MEM_HOPS_SHIFT	43

#define PERF_MEM_S(a, s) \
	(((__u64)PERF_MEM_##a##_##s) << PERF_MEM_##a##_SHIFT)

/*
 * single taken branch record layout:
 *
 *      from: source instruction (may not always be a branch insn)
 *        to: branch target
 *   mispred: branch target was mispredicted
 * predicted: branch target was predicted
 *
 * support for mispred, predicted is optional. In case it
 * is not supported mispred = predicted = 0.
 *
 *     in_tx: running in a hardware transaction
 *     abort: aborting a hardware transaction
 *    cycles: cycles from last branch (or 0 if not supported)
 *      type: branch type
 *      spec: branch speculation info (or 0 if not supported)
 */
struct perf_branch_entry {
	__u64	from;
	__u64	to;
	__u64	mispred:1,  /* target mispredicted */
		predicted:1,/* target predicted */
		in_tx:1,    /* in transaction */
		abort:1,    /* transaction abort */
		cycles:16,  /* cycle count to last branch */
		type:4,     /* branch type */
		spec:2,     /* branch speculation info */
<<<<<<< HEAD
		reserved:38;
=======
		new_type:4, /* additional branch type */
		priv:3,     /* privilege level */
		reserved:31;
>>>>>>> eb3cdb58
};

union perf_sample_weight {
	__u64		full;
#if defined(__LITTLE_ENDIAN_BITFIELD)
	struct {
		__u32	var1_dw;
		__u16	var2_w;
		__u16	var3_w;
	};
#elif defined(__BIG_ENDIAN_BITFIELD)
	struct {
		__u16	var3_w;
		__u16	var2_w;
		__u32	var1_dw;
	};
#else
#error "Unknown endianness"
#endif
};

#endif /* _UAPI_LINUX_PERF_EVENT_H */<|MERGE_RESOLUTION|>--- conflicted
+++ resolved
@@ -255,12 +255,9 @@
 	PERF_BR_COND_RET	= 10,	/* conditional function return */
 	PERF_BR_ERET		= 11,	/* exception return */
 	PERF_BR_IRQ		= 12,	/* irq */
-<<<<<<< HEAD
-=======
 	PERF_BR_SERROR		= 13,	/* system error */
 	PERF_BR_NO_TX		= 14,	/* not in transaction */
 	PERF_BR_EXTEND_ABI	= 15,	/* extend ABI */
->>>>>>> eb3cdb58
 	PERF_BR_MAX,
 };
 
@@ -275,8 +272,6 @@
 	PERF_BR_SPEC_MAX,
 };
 
-<<<<<<< HEAD
-=======
 enum {
 	PERF_BR_NEW_FAULT_ALGN		= 0,    /* Alignment fault */
 	PERF_BR_NEW_FAULT_DATA		= 1,    /* Data fault */
@@ -302,7 +297,6 @@
 #define PERF_BR_ARM64_DEBUG_INST	PERF_BR_NEW_ARCH_4
 #define PERF_BR_ARM64_DEBUG_DATA	PERF_BR_NEW_ARCH_5
 
->>>>>>> eb3cdb58
 #define PERF_SAMPLE_BRANCH_PLM_ALL \
 	(PERF_SAMPLE_BRANCH_USER|\
 	 PERF_SAMPLE_BRANCH_KERNEL|\
@@ -1427,13 +1421,9 @@
 		cycles:16,  /* cycle count to last branch */
 		type:4,     /* branch type */
 		spec:2,     /* branch speculation info */
-<<<<<<< HEAD
-		reserved:38;
-=======
 		new_type:4, /* additional branch type */
 		priv:3,     /* privilege level */
 		reserved:31;
->>>>>>> eb3cdb58
 };
 
 union perf_sample_weight {
