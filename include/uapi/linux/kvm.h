--- conflicted
+++ resolved
@@ -588,11 +588,8 @@
 		struct {
 			__u8 ar;	/* the access register number */
 			__u8 key;	/* access key, ignored if flag unset */
-<<<<<<< HEAD
-=======
 			__u8 pad1[6];	/* ignored */
 			__u64 old_addr;	/* ignored if cmpxchg flag unset */
->>>>>>> eb3cdb58
 		};
 		__u32 sida_offset; /* offset into the sida */
 		__u8 reserved[32]; /* ignored */
@@ -605,22 +602,16 @@
 #define KVM_S390_MEMOP_SIDA_WRITE	3
 #define KVM_S390_MEMOP_ABSOLUTE_READ	4
 #define KVM_S390_MEMOP_ABSOLUTE_WRITE	5
-<<<<<<< HEAD
-=======
 #define KVM_S390_MEMOP_ABSOLUTE_CMPXCHG	6
 
->>>>>>> eb3cdb58
 /* flags for kvm_s390_mem_op->flags */
 #define KVM_S390_MEMOP_F_CHECK_ONLY		(1ULL << 0)
 #define KVM_S390_MEMOP_F_INJECT_EXCEPTION	(1ULL << 1)
 #define KVM_S390_MEMOP_F_SKEY_PROTECTION	(1ULL << 2)
-<<<<<<< HEAD
-=======
 
 /* flags specifying extension support via KVM_CAP_S390_MEM_OP_EXTENSION */
 #define KVM_S390_MEMOP_EXTENSION_CAP_BASE	(1 << 0)
 #define KVM_S390_MEMOP_EXTENSION_CAP_CMPXCHG	(1 << 1)
->>>>>>> eb3cdb58
 
 /* for KVM_INTERRUPT */
 struct kvm_interrupt {
@@ -1178,12 +1169,6 @@
 #define KVM_CAP_EXIT_ON_EMULATION_FAILURE 204
 #define KVM_CAP_ARM_MTE 205
 #define KVM_CAP_VM_MOVE_ENC_CONTEXT_FROM 206
-<<<<<<< HEAD
-#define KVM_CAP_S390_MEM_OP_EXTENSION 211
-#define KVM_CAP_S390_PROTECTED_DUMP 217
-#define KVM_CAP_S390_ZPCI_OP 221
-#define KVM_CAP_S390_CPU_TOPOLOGY 222
-=======
 #define KVM_CAP_VM_GPA_BITS 207
 #define KVM_CAP_XSAVE2 208
 #define KVM_CAP_SYS_ATTRIBUTES 209
@@ -1205,7 +1190,6 @@
 #define KVM_CAP_DIRTY_LOG_RING_WITH_BITMAP 225
 #define KVM_CAP_PMU_EVENT_MASKED_EVENTS 226
 #define KVM_CAP_COUNTER_OFFSET 227
->>>>>>> eb3cdb58
 
 #ifdef KVM_CAP_IRQ_ROUTING
 
@@ -1765,11 +1749,8 @@
 	KVM_PV_UNSHARE_ALL,
 	KVM_PV_INFO,
 	KVM_PV_DUMP,
-<<<<<<< HEAD
-=======
 	KVM_PV_ASYNC_CLEANUP_PREPARE,
 	KVM_PV_ASYNC_CLEANUP_PERFORM,
->>>>>>> eb3cdb58
 };
 
 struct kvm_pv_cmd {
@@ -2224,11 +2205,6 @@
 
 #define KVM_GET_STATS_FD  _IO(KVMIO,  0xce)
 
-<<<<<<< HEAD
-/* Available with KVM_CAP_S390_PROTECTED_DUMP */
-#define KVM_S390_PV_CPU_COMMAND	_IOWR(KVMIO, 0xd0, struct kvm_pv_cmd)
-
-=======
 /* Available with KVM_CAP_XSAVE2 */
 #define KVM_GET_XSAVE2		  _IOR(KVMIO,  0xcf, struct kvm_xsave)
 
@@ -2239,7 +2215,6 @@
 #define KVM_X86_NOTIFY_VMEXIT_ENABLED		(1ULL << 0)
 #define KVM_X86_NOTIFY_VMEXIT_USER		(1ULL << 1)
 
->>>>>>> eb3cdb58
 /* Available with KVM_CAP_S390_ZPCI_OP */
 #define KVM_S390_ZPCI_OP         _IOW(KVMIO,  0xd1, struct kvm_s390_zpci_op)
 
