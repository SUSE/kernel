--- conflicted
+++ resolved
@@ -1982,9 +1982,6 @@
  * @NL80211_ATTR_BSSID: The BSSID of the AP. Note that %NL80211_ATTR_MAC is also
  *	used in various commands/events for specifying the BSSID.
  *
- * @NL80211_ATTR_BSSID: The BSSID of the AP. Note that %NL80211_ATTR_MAC is also
- *	used in various commands/events for specifying the BSSID.
- *
  * @NUM_NL80211_ATTR: total number of nl80211_attrs available
  * @NL80211_ATTR_MAX: highest attribute number currently defined
  * @__NL80211_ATTR_AFTER_LAST: internal use
@@ -2384,14 +2381,11 @@
 	NL80211_ATTR_NAN_FUNC,
 	NL80211_ATTR_NAN_MATCH,
 
-<<<<<<< HEAD
-=======
 	NL80211_ATTR_FILS_KEK,
 	NL80211_ATTR_FILS_NONCES,
 
 	NL80211_ATTR_MULTICAST_TO_UNICAST_ENABLED,
 
->>>>>>> a062067a
 	NL80211_ATTR_BSSID,
 
 	/* add attributes here, update the policy in nl80211.c */
