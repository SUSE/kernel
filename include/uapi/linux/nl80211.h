--- conflicted
+++ resolved
@@ -1584,13 +1584,7 @@
 
 	NL80211_CMD_LINKS_REMOVED,
 
-<<<<<<< HEAD
-#ifndef __GENKSYMS__
 	NL80211_CMD_SET_TID_TO_LINK_MAPPING,
-#endif
-=======
-	NL80211_CMD_SET_TID_TO_LINK_MAPPING,
->>>>>>> 2d5404ca
 
 	/* add new commands above here */
 
@@ -2866,8 +2860,6 @@
  *	%NL80211_CMD_ASSOCIATE indicating the SPP A-MSDUs
  *	are used on this connection
  *
-<<<<<<< HEAD
-=======
  * @NL80211_ATTR_WIPHY_RADIOS: Nested attribute describing physical radios
  *	belonging to this wiphy. See &enum nl80211_wiphy_radio_attrs.
  *
@@ -2876,7 +2868,6 @@
  *	nested item, it contains attributes defined in
  *	&enum nl80211_if_combination_attrs.
  *
->>>>>>> 2d5404ca
  * @NUM_NL80211_ATTR: total number of nl80211_attrs available
  * @NL80211_ATTR_MAX: highest attribute number currently defined
  * @__NL80211_ATTR_AFTER_LAST: internal use
@@ -3415,23 +3406,15 @@
 
 	NL80211_ATTR_MLO_LINK_DISABLED,
 
-<<<<<<< HEAD
-#ifndef __GENKSYMS__
-=======
->>>>>>> 2d5404ca
 	NL80211_ATTR_BSS_DUMP_INCLUDE_USE_DATA,
 
 	NL80211_ATTR_MLO_TTLM_DLINK,
 	NL80211_ATTR_MLO_TTLM_ULINK,
 
 	NL80211_ATTR_ASSOC_SPP_AMSDU,
-<<<<<<< HEAD
-#endif
-=======
 
 	NL80211_ATTR_WIPHY_RADIOS,
 	NL80211_ATTR_WIPHY_INTERFACE_COMBINATIONS,
->>>>>>> 2d5404ca
 
 	/* add attributes here, update the policy in nl80211.c */
 
@@ -3586,13 +3569,7 @@
 	NL80211_STA_FLAG_AUTHENTICATED,
 	NL80211_STA_FLAG_TDLS_PEER,
 	NL80211_STA_FLAG_ASSOCIATED,
-<<<<<<< HEAD
-#ifndef __GENKSYMS__
 	NL80211_STA_FLAG_SPP_AMSDU,
-#endif
-=======
-	NL80211_STA_FLAG_SPP_AMSDU,
->>>>>>> 2d5404ca
 
 	/* keep last */
 	__NL80211_STA_FLAG_AFTER_LAST,
@@ -4312,14 +4289,11 @@
  *	not allowed using this channel
  * @NL80211_FREQUENCY_ATTR_NO_6GHZ_AFC_CLIENT: Client connection to AFC AP
  *	not allowed using this channel
-<<<<<<< HEAD
-=======
  * @NL80211_FREQUENCY_ATTR_CAN_MONITOR: This channel can be used in monitor
  *	mode despite other (regulatory) restrictions, even if the channel is
  *	otherwise completely disabled.
  * @NL80211_FREQUENCY_ATTR_ALLOW_6GHZ_VLP_AP: This channel can be used for a
  *	very low power (VLP) AP, despite being NO_IR.
->>>>>>> 2d5404ca
  * @NL80211_FREQUENCY_ATTR_MAX: highest frequency attribute number
  *	currently defined
  * @__NL80211_FREQUENCY_ATTR_AFTER_LAST: internal use
@@ -4358,20 +4332,12 @@
 	NL80211_FREQUENCY_ATTR_16MHZ,
 	NL80211_FREQUENCY_ATTR_NO_320MHZ,
 	NL80211_FREQUENCY_ATTR_NO_EHT,
-<<<<<<< HEAD
-#ifndef __GENKSYMS__
-=======
->>>>>>> 2d5404ca
 	NL80211_FREQUENCY_ATTR_PSD,
 	NL80211_FREQUENCY_ATTR_DFS_CONCURRENT,
 	NL80211_FREQUENCY_ATTR_NO_6GHZ_VLP_CLIENT,
 	NL80211_FREQUENCY_ATTR_NO_6GHZ_AFC_CLIENT,
-<<<<<<< HEAD
-#endif
-=======
 	NL80211_FREQUENCY_ATTR_CAN_MONITOR,
 	NL80211_FREQUENCY_ATTR_ALLOW_6GHZ_VLP_AP,
->>>>>>> 2d5404ca
 
 	/* keep last */
 	__NL80211_FREQUENCY_ATTR_AFTER_LAST,
@@ -4495,13 +4461,7 @@
 
 	NL80211_ATTR_DFS_CAC_TIME,
 
-<<<<<<< HEAD
-#ifndef __GENKSYMS__
 	NL80211_ATTR_POWER_RULE_PSD,
-#endif
-=======
-	NL80211_ATTR_POWER_RULE_PSD,
->>>>>>> 2d5404ca
 
 	/* keep last */
 	__NL80211_REG_RULE_ATTR_AFTER_LAST,
@@ -4582,13 +4542,6 @@
  * @NL80211_RRF_NO_EHT: EHT operation not allowed
  * @NL80211_RRF_PSD: Ruleset has power spectral density value
  * @NL80211_RRF_DFS_CONCURRENT: Operation on this channel is allowed for
-<<<<<<< HEAD
-	peer-to-peer or adhoc communication under the control of a DFS master
-	which operates on the same channel (FCC-594280 D01 Section B.3).
-	Should be used together with %NL80211_RRF_DFS only.
- * @NL80211_RRF_NO_6GHZ_VLP_CLIENT: Client connection to VLP AP not allowed
- * @NL80211_RRF_NO_6GHZ_AFC_CLIENT: Client connection to AFC AP not allowed
-=======
  *	peer-to-peer or adhoc communication under the control of a DFS master
  *	which operates on the same channel (FCC-594280 D01 Section B.3).
  *	Should be used together with %NL80211_RRF_DFS only.
@@ -4596,7 +4549,6 @@
  * @NL80211_RRF_NO_6GHZ_AFC_CLIENT: Client connection to AFC AP not allowed
  * @NL80211_RRF_ALLOW_6GHZ_VLP_AP: Very low power (VLP) AP can be permitted
  *	despite NO_IR configuration.
->>>>>>> 2d5404ca
  */
 enum nl80211_reg_rule_flags {
 	NL80211_RRF_NO_OFDM		= 1<<0,
@@ -4617,19 +4569,11 @@
 	NL80211_RRF_NO_HE		= 1<<17,
 	NL80211_RRF_NO_320MHZ		= 1<<18,
 	NL80211_RRF_NO_EHT		= 1<<19,
-<<<<<<< HEAD
-#ifndef __GENKSYMS__
-=======
->>>>>>> 2d5404ca
 	NL80211_RRF_PSD			= 1<<20,
 	NL80211_RRF_DFS_CONCURRENT	= 1<<21,
 	NL80211_RRF_NO_6GHZ_VLP_CLIENT	= 1<<22,
 	NL80211_RRF_NO_6GHZ_AFC_CLIENT	= 1<<23,
-<<<<<<< HEAD
-#endif
-=======
 	NL80211_RRF_ALLOW_6GHZ_VLP_AP	= 1<<24,
->>>>>>> 2d5404ca
 };
 
 #define NL80211_RRF_PASSIVE_SCAN	NL80211_RRF_NO_IR
@@ -5285,15 +5229,8 @@
 	NL80211_BSS_FREQUENCY_OFFSET,
 	NL80211_BSS_MLO_LINK_ID,
 	NL80211_BSS_MLD_ADDR,
-<<<<<<< HEAD
-#ifndef __GENKSYMS__
 	NL80211_BSS_USE_FOR,
 	NL80211_BSS_CANNOT_USE_REASONS,
-#endif
-=======
-	NL80211_BSS_USE_FOR,
-	NL80211_BSS_CANNOT_USE_REASONS,
->>>>>>> 2d5404ca
 
 	/* keep last */
 	__NL80211_BSS_AFTER_LAST,
@@ -5872,13 +5809,7 @@
 	NL80211_WOWLAN_TRIG_WAKEUP_TCP_NOMORETOKENS,
 	NL80211_WOWLAN_TRIG_NET_DETECT,
 	NL80211_WOWLAN_TRIG_NET_DETECT_RESULTS,
-<<<<<<< HEAD
-#ifndef __GENKSYMS__
 	NL80211_WOWLAN_TRIG_UNPROTECTED_DEAUTH_DISASSOC,
-#endif
-=======
-	NL80211_WOWLAN_TRIG_UNPROTECTED_DEAUTH_DISASSOC,
->>>>>>> 2d5404ca
 
 	/* keep last */
 	NUM_NL80211_WOWLAN_TRIG,
@@ -6438,11 +6369,7 @@
  *	the BSS that the interface that requested the scan is connected to
  *	(if available).
  * @NL80211_EXT_FEATURE_BSS_PARENT_TSF: Per BSS, this driver reports the
-<<<<<<< HEAD
- *	time the last beacon/probe was received. For a non MLO connection, the
-=======
  *	time the last beacon/probe was received. For a non-MLO connection, the
->>>>>>> 2d5404ca
  *	time is the TSF of the BSS that the interface that requested the scan is
  *	connected to (if available). For an MLO connection, the time is the TSF
  *	of the BSS corresponding with link ID specified in the scan request (if
@@ -6710,18 +6637,10 @@
 	NL80211_EXT_FEATURE_PUNCT,
 	NL80211_EXT_FEATURE_SECURE_NAN,
 	NL80211_EXT_FEATURE_AUTH_AND_DEAUTH_RANDOM_TA,
-<<<<<<< HEAD
-#ifndef __GENKSYMS__
-=======
->>>>>>> 2d5404ca
 	NL80211_EXT_FEATURE_OWE_OFFLOAD,
 	NL80211_EXT_FEATURE_OWE_OFFLOAD_AP,
 	NL80211_EXT_FEATURE_DFS_CONCURRENT,
 	NL80211_EXT_FEATURE_SPP_AMSDU_SUPPORT,
-<<<<<<< HEAD
-#endif
-=======
->>>>>>> 2d5404ca
 
 	/* add new features before the definition below */
 	NUM_NL80211_EXT_FEATURES,
