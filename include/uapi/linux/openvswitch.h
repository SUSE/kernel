/* SPDX-License-Identifier: GPL-2.0 WITH Linux-syscall-note */

/*
 * Copyright (c) 2007-2017 Nicira, Inc.
 *
 * This program is free software; you can redistribute it and/or
 * modify it under the terms of version 2 of the GNU General Public
 * License as published by the Free Software Foundation.
 *
 * This program is distributed in the hope that it will be useful, but
 * WITHOUT ANY WARRANTY; without even the implied warranty of
 * MERCHANTABILITY or FITNESS FOR A PARTICULAR PURPOSE. See the GNU
 * General Public License for more details.
 *
 * You should have received a copy of the GNU General Public License
 * along with this program; if not, write to the Free Software
 * Foundation, Inc., 51 Franklin Street, Fifth Floor, Boston, MA
 * 02110-1301, USA
 */

#ifndef _UAPI__LINUX_OPENVSWITCH_H
#define _UAPI__LINUX_OPENVSWITCH_H 1

#include <linux/types.h>
#include <linux/if_ether.h>

/**
 * struct ovs_header - header for OVS Generic Netlink messages.
 * @dp_ifindex: ifindex of local port for datapath (0 to make a request not
 * specific to a datapath).
 *
 * Attributes following the header are specific to a particular OVS Generic
 * Netlink family, but all of the OVS families use this header.
 */

struct ovs_header {
	int dp_ifindex;
};

/* Datapaths. */

#define OVS_DATAPATH_FAMILY  "ovs_datapath"
#define OVS_DATAPATH_MCGROUP "ovs_datapath"

/* V2:
 *   - API users are expected to provide OVS_DP_ATTR_USER_FEATURES
 *     when creating the datapath.
 */
#define OVS_DATAPATH_VERSION 2

/* First OVS datapath version to support features */
#define OVS_DP_VER_FEATURES 2

enum ovs_datapath_cmd {
	OVS_DP_CMD_UNSPEC,
	OVS_DP_CMD_NEW,
	OVS_DP_CMD_DEL,
	OVS_DP_CMD_GET,
	OVS_DP_CMD_SET
};

/**
 * enum ovs_datapath_attr - attributes for %OVS_DP_* commands.
 * @OVS_DP_ATTR_NAME: Name of the network device that serves as the "local
 * port".  This is the name of the network device whose dp_ifindex is given in
 * the &struct ovs_header.  Always present in notifications.  Required in
 * %OVS_DP_NEW requests.  May be used as an alternative to specifying
 * dp_ifindex in other requests (with a dp_ifindex of 0).
 * @OVS_DP_ATTR_UPCALL_PID: The Netlink socket in userspace that is initially
 * set on the datapath port (for OVS_ACTION_ATTR_MISS).  Only valid on
 * %OVS_DP_CMD_NEW requests. A value of zero indicates that upcalls should
 * not be sent.
 * @OVS_DP_ATTR_PER_CPU_PIDS: Per-cpu array of PIDs for upcalls when
 * OVS_DP_F_DISPATCH_UPCALL_PER_CPU feature is set.
 * @OVS_DP_ATTR_STATS: Statistics about packets that have passed through the
 * datapath.  Always present in notifications.
 * @OVS_DP_ATTR_MEGAFLOW_STATS: Statistics about mega flow masks usage for the
 * datapath. Always present in notifications.
 * @OVS_DP_ATTR_IFINDEX: Interface index for a new datapath netdev. Only
 * valid for %OVS_DP_CMD_NEW requests.
 *
 * These attributes follow the &struct ovs_header within the Generic Netlink
 * payload for %OVS_DP_* commands.
 */
enum ovs_datapath_attr {
	OVS_DP_ATTR_UNSPEC,
	OVS_DP_ATTR_NAME,		/* name of dp_ifindex netdev */
	OVS_DP_ATTR_UPCALL_PID,		/* Netlink PID to receive upcalls */
	OVS_DP_ATTR_STATS,		/* struct ovs_dp_stats */
	OVS_DP_ATTR_MEGAFLOW_STATS,	/* struct ovs_dp_megaflow_stats */
	OVS_DP_ATTR_USER_FEATURES,	/* OVS_DP_F_*  */
	OVS_DP_ATTR_PAD,
	OVS_DP_ATTR_MASKS_CACHE_SIZE,
	OVS_DP_ATTR_PER_CPU_PIDS,   /* Netlink PIDS to receive upcalls in
				     * per-cpu dispatch mode
				     */
	OVS_DP_ATTR_IFINDEX,
	__OVS_DP_ATTR_MAX
};

#define OVS_DP_ATTR_MAX (__OVS_DP_ATTR_MAX - 1)

struct ovs_dp_stats {
	__u64 n_hit;             /* Number of flow table matches. */
	__u64 n_missed;          /* Number of flow table misses. */
	__u64 n_lost;            /* Number of misses not sent to userspace. */
	__u64 n_flows;           /* Number of flows present */
};

struct ovs_dp_megaflow_stats {
	__u64 n_mask_hit;	 /* Number of masks used for flow lookups. */
	__u32 n_masks;		 /* Number of masks for the datapath. */
	__u32 pad0;		 /* Pad for future expension. */
	__u64 n_cache_hit;       /* Number of cache matches for flow lookups. */
	__u64 pad1;		 /* Pad for future expension. */
};

struct ovs_vport_stats {
	__u64   rx_packets;		/* total packets received       */
	__u64   tx_packets;		/* total packets transmitted    */
	__u64   rx_bytes;		/* total bytes received         */
	__u64   tx_bytes;		/* total bytes transmitted      */
	__u64   rx_errors;		/* bad packets received         */
	__u64   tx_errors;		/* packet transmit problems     */
	__u64   rx_dropped;		/* no space in linux buffers    */
	__u64   tx_dropped;		/* no space available in linux  */
};

/* Allow last Netlink attribute to be unaligned */
#define OVS_DP_F_UNALIGNED	(1 << 0)

/* Allow datapath to associate multiple Netlink PIDs to each vport */
#define OVS_DP_F_VPORT_PIDS	(1 << 1)

/* Allow tc offload recirc sharing */
#define OVS_DP_F_TC_RECIRC_SHARING	(1 << 2)

/* Allow per-cpu dispatch of upcalls */
#define OVS_DP_F_DISPATCH_UPCALL_PER_CPU	(1 << 3)

/* Fixed logical ports. */
#define OVSP_LOCAL      ((__u32)0)

/* Packet transfer. */

#define OVS_PACKET_FAMILY "ovs_packet"
#define OVS_PACKET_VERSION 0x1

enum ovs_packet_cmd {
	OVS_PACKET_CMD_UNSPEC,

	/* Kernel-to-user notifications. */
	OVS_PACKET_CMD_MISS,    /* Flow table miss. */
	OVS_PACKET_CMD_ACTION,  /* OVS_ACTION_ATTR_USERSPACE action. */

	/* Userspace commands. */
	OVS_PACKET_CMD_EXECUTE  /* Apply actions to a packet. */
};

/**
 * enum ovs_packet_attr - attributes for %OVS_PACKET_* commands.
 * @OVS_PACKET_ATTR_PACKET: Present for all notifications.  Contains the entire
 * packet as received, from the start of the Ethernet header onward.  For
 * %OVS_PACKET_CMD_ACTION, %OVS_PACKET_ATTR_PACKET reflects changes made by
 * actions preceding %OVS_ACTION_ATTR_USERSPACE, but %OVS_PACKET_ATTR_KEY is
 * the flow key extracted from the packet as originally received.
 * @OVS_PACKET_ATTR_KEY: Present for all notifications.  Contains the flow key
 * extracted from the packet as nested %OVS_KEY_ATTR_* attributes.  This allows
 * userspace to adapt its flow setup strategy by comparing its notion of the
 * flow key against the kernel's.
 * @OVS_PACKET_ATTR_ACTIONS: Contains actions for the packet.  Used
 * for %OVS_PACKET_CMD_EXECUTE.  It has nested %OVS_ACTION_ATTR_* attributes.
 * Also used in upcall when %OVS_ACTION_ATTR_USERSPACE has optional
 * %OVS_USERSPACE_ATTR_ACTIONS attribute.
 * @OVS_PACKET_ATTR_USERDATA: Present for an %OVS_PACKET_CMD_ACTION
 * notification if the %OVS_ACTION_ATTR_USERSPACE action specified an
 * %OVS_USERSPACE_ATTR_USERDATA attribute, with the same length and content
 * specified there.
 * @OVS_PACKET_ATTR_EGRESS_TUN_KEY: Present for an %OVS_PACKET_CMD_ACTION
 * notification if the %OVS_ACTION_ATTR_USERSPACE action specified an
 * %OVS_USERSPACE_ATTR_EGRESS_TUN_PORT attribute, which is sent only if the
 * output port is actually a tunnel port. Contains the output tunnel key
 * extracted from the packet as nested %OVS_TUNNEL_KEY_ATTR_* attributes.
 * @OVS_PACKET_ATTR_MRU: Present for an %OVS_PACKET_CMD_ACTION and
 * @OVS_PACKET_ATTR_LEN: Packet size before truncation.
 * %OVS_PACKET_ATTR_USERSPACE action specify the Maximum received fragment
 * size.
 * @OVS_PACKET_ATTR_HASH: Packet hash info (e.g. hash, sw_hash and l4_hash in skb).
 *
 * These attributes follow the &struct ovs_header within the Generic Netlink
 * payload for %OVS_PACKET_* commands.
 */
enum ovs_packet_attr {
	OVS_PACKET_ATTR_UNSPEC,
	OVS_PACKET_ATTR_PACKET,      /* Packet data. */
	OVS_PACKET_ATTR_KEY,         /* Nested OVS_KEY_ATTR_* attributes. */
	OVS_PACKET_ATTR_ACTIONS,     /* Nested OVS_ACTION_ATTR_* attributes. */
	OVS_PACKET_ATTR_USERDATA,    /* OVS_ACTION_ATTR_USERSPACE arg. */
	OVS_PACKET_ATTR_EGRESS_TUN_KEY,  /* Nested OVS_TUNNEL_KEY_ATTR_*
					    attributes. */
	OVS_PACKET_ATTR_UNUSED1,
	OVS_PACKET_ATTR_UNUSED2,
	OVS_PACKET_ATTR_PROBE,      /* Packet operation is a feature probe,
				       error logging should be suppressed. */
	OVS_PACKET_ATTR_MRU,	    /* Maximum received IP fragment size. */
	OVS_PACKET_ATTR_LEN,	    /* Packet size before truncation. */
	OVS_PACKET_ATTR_HASH,	    /* Packet hash. */
	__OVS_PACKET_ATTR_MAX
};

#define OVS_PACKET_ATTR_MAX (__OVS_PACKET_ATTR_MAX - 1)

/* Virtual ports. */

#define OVS_VPORT_FAMILY  "ovs_vport"
#define OVS_VPORT_MCGROUP "ovs_vport"
#define OVS_VPORT_VERSION 0x1

enum ovs_vport_cmd {
	OVS_VPORT_CMD_UNSPEC,
	OVS_VPORT_CMD_NEW,
	OVS_VPORT_CMD_DEL,
	OVS_VPORT_CMD_GET,
	OVS_VPORT_CMD_SET
};

enum ovs_vport_type {
	OVS_VPORT_TYPE_UNSPEC,
	OVS_VPORT_TYPE_NETDEV,   /* network device */
	OVS_VPORT_TYPE_INTERNAL, /* network device implemented by datapath */
	OVS_VPORT_TYPE_GRE,      /* GRE tunnel. */
	OVS_VPORT_TYPE_VXLAN,	 /* VXLAN tunnel. */
	OVS_VPORT_TYPE_GENEVE,	 /* Geneve tunnel. */
	__OVS_VPORT_TYPE_MAX
};

#define OVS_VPORT_TYPE_MAX (__OVS_VPORT_TYPE_MAX - 1)

/**
 * enum ovs_vport_attr - attributes for %OVS_VPORT_* commands.
 * @OVS_VPORT_ATTR_PORT_NO: 32-bit port number within datapath.
 * @OVS_VPORT_ATTR_TYPE: 32-bit %OVS_VPORT_TYPE_* constant describing the type
 * of vport.
 * @OVS_VPORT_ATTR_NAME: Name of vport.  For a vport based on a network device
 * this is the name of the network device.  Maximum length %IFNAMSIZ-1 bytes
 * plus a null terminator.
 * @OVS_VPORT_ATTR_OPTIONS: Vport-specific configuration information.
 * @OVS_VPORT_ATTR_UPCALL_PID: The array of Netlink socket pids in userspace
 * among which OVS_PACKET_CMD_MISS upcalls will be distributed for packets
 * received on this port.  If this is a single-element array of value 0,
 * upcalls should not be sent.
 * @OVS_VPORT_ATTR_STATS: A &struct ovs_vport_stats giving statistics for
 * packets sent or received through the vport.
 *
 * These attributes follow the &struct ovs_header within the Generic Netlink
 * payload for %OVS_VPORT_* commands.
 *
 * For %OVS_VPORT_CMD_NEW requests, the %OVS_VPORT_ATTR_TYPE and
 * %OVS_VPORT_ATTR_NAME attributes are required.  %OVS_VPORT_ATTR_PORT_NO is
 * optional; if not specified a free port number is automatically selected.
 * Whether %OVS_VPORT_ATTR_OPTIONS is required or optional depends on the type
 * of vport.
 *
 * For other requests, if %OVS_VPORT_ATTR_NAME is specified then it is used to
 * look up the vport to operate on; otherwise dp_idx from the &struct
 * ovs_header plus %OVS_VPORT_ATTR_PORT_NO determine the vport.
 */
enum ovs_vport_attr {
	OVS_VPORT_ATTR_UNSPEC,
	OVS_VPORT_ATTR_PORT_NO,	/* u32 port number within datapath */
	OVS_VPORT_ATTR_TYPE,	/* u32 OVS_VPORT_TYPE_* constant. */
	OVS_VPORT_ATTR_NAME,	/* string name, up to IFNAMSIZ bytes long */
	OVS_VPORT_ATTR_OPTIONS, /* nested attributes, varies by vport type */
	OVS_VPORT_ATTR_UPCALL_PID, /* array of u32 Netlink socket PIDs for */
				/* receiving upcalls */
	OVS_VPORT_ATTR_STATS,	/* struct ovs_vport_stats */
	OVS_VPORT_ATTR_PAD,
	OVS_VPORT_ATTR_IFINDEX,
	OVS_VPORT_ATTR_NETNSID,
	OVS_VPORT_ATTR_UPCALL_STATS,
	__OVS_VPORT_ATTR_MAX
};

#define OVS_VPORT_ATTR_MAX (__OVS_VPORT_ATTR_MAX - 1)

/**
 * enum ovs_vport_upcall_attr - attributes for %OVS_VPORT_UPCALL* commands
 * @OVS_VPORT_UPCALL_SUCCESS: 64-bit upcall success packets.
 * @OVS_VPORT_UPCALL_FAIL: 64-bit upcall fail packets.
 */
enum ovs_vport_upcall_attr {
	OVS_VPORT_UPCALL_ATTR_SUCCESS,
	OVS_VPORT_UPCALL_ATTR_FAIL,
	__OVS_VPORT_UPCALL_ATTR_MAX
};

#define OVS_VPORT_UPCALL_ATTR_MAX (__OVS_VPORT_UPCALL_ATTR_MAX - 1)

enum {
	OVS_VXLAN_EXT_UNSPEC,
	OVS_VXLAN_EXT_GBP,	/* Flag or __u32 */
	__OVS_VXLAN_EXT_MAX,
};

#define OVS_VXLAN_EXT_MAX (__OVS_VXLAN_EXT_MAX - 1)


/* OVS_VPORT_ATTR_OPTIONS attributes for tunnels.
 */
enum {
	OVS_TUNNEL_ATTR_UNSPEC,
	OVS_TUNNEL_ATTR_DST_PORT, /* 16-bit UDP port, used by L4 tunnels. */
	OVS_TUNNEL_ATTR_EXTENSION,
	__OVS_TUNNEL_ATTR_MAX
};

#define OVS_TUNNEL_ATTR_MAX (__OVS_TUNNEL_ATTR_MAX - 1)

/* Flows. */

#define OVS_FLOW_FAMILY  "ovs_flow"
#define OVS_FLOW_MCGROUP "ovs_flow"
#define OVS_FLOW_VERSION 0x1

enum ovs_flow_cmd {
	OVS_FLOW_CMD_UNSPEC,
	OVS_FLOW_CMD_NEW,
	OVS_FLOW_CMD_DEL,
	OVS_FLOW_CMD_GET,
	OVS_FLOW_CMD_SET
};

struct ovs_flow_stats {
	__u64 n_packets;         /* Number of matched packets. */
	__u64 n_bytes;           /* Number of matched bytes. */
};

enum ovs_key_attr {
	OVS_KEY_ATTR_UNSPEC,
	OVS_KEY_ATTR_ENCAP,	/* Nested set of encapsulated attributes. */
	OVS_KEY_ATTR_PRIORITY,  /* u32 skb->priority */
	OVS_KEY_ATTR_IN_PORT,   /* u32 OVS dp port number */
	OVS_KEY_ATTR_ETHERNET,  /* struct ovs_key_ethernet */
	OVS_KEY_ATTR_VLAN,	/* be16 VLAN TCI */
	OVS_KEY_ATTR_ETHERTYPE,	/* be16 Ethernet type */
	OVS_KEY_ATTR_IPV4,      /* struct ovs_key_ipv4 */
	OVS_KEY_ATTR_IPV6,      /* struct ovs_key_ipv6 */
	OVS_KEY_ATTR_TCP,       /* struct ovs_key_tcp */
	OVS_KEY_ATTR_UDP,       /* struct ovs_key_udp */
	OVS_KEY_ATTR_ICMP,      /* struct ovs_key_icmp */
	OVS_KEY_ATTR_ICMPV6,    /* struct ovs_key_icmpv6 */
	OVS_KEY_ATTR_ARP,       /* struct ovs_key_arp */
	OVS_KEY_ATTR_ND,        /* struct ovs_key_nd */
	OVS_KEY_ATTR_SKB_MARK,  /* u32 skb mark */
	OVS_KEY_ATTR_TUNNEL,    /* Nested set of ovs_tunnel attributes */
	OVS_KEY_ATTR_SCTP,      /* struct ovs_key_sctp */
	OVS_KEY_ATTR_TCP_FLAGS,	/* be16 TCP flags. */
	OVS_KEY_ATTR_DP_HASH,      /* u32 hash value. Value 0 indicates the hash
				   is not computed by the datapath. */
	OVS_KEY_ATTR_RECIRC_ID, /* u32 recirc id */
	OVS_KEY_ATTR_MPLS,      /* array of struct ovs_key_mpls.
				 * The implementation may restrict
				 * the accepted length of the array. */
	OVS_KEY_ATTR_CT_STATE,	/* u32 bitmask of OVS_CS_F_* */
	OVS_KEY_ATTR_CT_ZONE,	/* u16 connection tracking zone. */
	OVS_KEY_ATTR_CT_MARK,	/* u32 connection tracking mark */
	OVS_KEY_ATTR_CT_LABELS,	/* 16-octet connection tracking label */
	OVS_KEY_ATTR_CT_ORIG_TUPLE_IPV4,   /* struct ovs_key_ct_tuple_ipv4 */
	OVS_KEY_ATTR_CT_ORIG_TUPLE_IPV6,   /* struct ovs_key_ct_tuple_ipv6 */
	OVS_KEY_ATTR_NSH,       /* Nested set of ovs_nsh_key_* */

	/* User space decided to squat on types 29 and 30.  They are defined
	 * below, but should not be sent to the kernel.
	 *
	 * WARNING: No new types should be added unless they are defined
	 *          for both kernel and user space (no 'ifdef's).  It's hard
	 *          to keep compatibility otherwise.
	 */
	OVS_KEY_ATTR_PACKET_TYPE,   /* be32 packet type */
	OVS_KEY_ATTR_ND_EXTENSIONS, /* IPv6 Neighbor Discovery extensions */

	OVS_KEY_ATTR_TUNNEL_INFO,   /* struct ip_tunnel_info.
				     * For in-kernel use only.
				     */
	OVS_KEY_ATTR_IPV6_EXTHDRS,  /* struct ovs_key_ipv6_exthdr */
	__OVS_KEY_ATTR_MAX
};

#define OVS_KEY_ATTR_MAX (__OVS_KEY_ATTR_MAX - 1)

enum ovs_tunnel_key_attr {
	/* OVS_TUNNEL_KEY_ATTR_NONE, standard nl API requires this attribute! */
	OVS_TUNNEL_KEY_ATTR_ID,                 /* be64 Tunnel ID */
	OVS_TUNNEL_KEY_ATTR_IPV4_SRC,           /* be32 src IP address. */
	OVS_TUNNEL_KEY_ATTR_IPV4_DST,           /* be32 dst IP address. */
	OVS_TUNNEL_KEY_ATTR_TOS,                /* u8 Tunnel IP ToS. */
	OVS_TUNNEL_KEY_ATTR_TTL,                /* u8 Tunnel IP TTL. */
	OVS_TUNNEL_KEY_ATTR_DONT_FRAGMENT,      /* No argument, set DF. */
	OVS_TUNNEL_KEY_ATTR_CSUM,               /* No argument. CSUM packet. */
	OVS_TUNNEL_KEY_ATTR_OAM,                /* No argument. OAM frame.  */
	OVS_TUNNEL_KEY_ATTR_GENEVE_OPTS,        /* Array of Geneve options. */
	OVS_TUNNEL_KEY_ATTR_TP_SRC,		/* be16 src Transport Port. */
	OVS_TUNNEL_KEY_ATTR_TP_DST,		/* be16 dst Transport Port. */
	OVS_TUNNEL_KEY_ATTR_VXLAN_OPTS,		/* Nested OVS_VXLAN_EXT_* */
	OVS_TUNNEL_KEY_ATTR_IPV6_SRC,		/* struct in6_addr src IPv6 address. */
	OVS_TUNNEL_KEY_ATTR_IPV6_DST,		/* struct in6_addr dst IPv6 address. */
	OVS_TUNNEL_KEY_ATTR_PAD,
	OVS_TUNNEL_KEY_ATTR_ERSPAN_OPTS,	/* struct erspan_metadata */
	OVS_TUNNEL_KEY_ATTR_IPV4_INFO_BRIDGE,	/* No argument. IPV4_INFO_BRIDGE mode.*/
	__OVS_TUNNEL_KEY_ATTR_MAX
};

#define OVS_TUNNEL_KEY_ATTR_MAX (__OVS_TUNNEL_KEY_ATTR_MAX - 1)

/**
 * enum ovs_frag_type - IPv4 and IPv6 fragment type
 * @OVS_FRAG_TYPE_NONE: Packet is not a fragment.
 * @OVS_FRAG_TYPE_FIRST: Packet is a fragment with offset 0.
 * @OVS_FRAG_TYPE_LATER: Packet is a fragment with nonzero offset.
 *
 * Used as the @ipv4_frag in &struct ovs_key_ipv4 and as @ipv6_frag &struct
 * ovs_key_ipv6.
 */
enum ovs_frag_type {
	OVS_FRAG_TYPE_NONE,
	OVS_FRAG_TYPE_FIRST,
	OVS_FRAG_TYPE_LATER,
	__OVS_FRAG_TYPE_MAX
};

#define OVS_FRAG_TYPE_MAX (__OVS_FRAG_TYPE_MAX - 1)

struct ovs_key_ethernet {
	__u8	 eth_src[ETH_ALEN];
	__u8	 eth_dst[ETH_ALEN];
};

struct ovs_key_mpls {
	__be32 mpls_lse;
};

struct ovs_key_ipv4 {
	__be32 ipv4_src;
	__be32 ipv4_dst;
	__u8   ipv4_proto;
	__u8   ipv4_tos;
	__u8   ipv4_ttl;
	__u8   ipv4_frag;	/* One of OVS_FRAG_TYPE_*. */
};

struct ovs_key_ipv6 {
	__be32 ipv6_src[4];
	__be32 ipv6_dst[4];
	__be32 ipv6_label;	/* 20-bits in least-significant bits. */
	__u8   ipv6_proto;
	__u8   ipv6_tclass;
	__u8   ipv6_hlimit;
	__u8   ipv6_frag;	/* One of OVS_FRAG_TYPE_*. */
};

/* separate structure to support backward compatibility with older user space */
struct ovs_key_ipv6_exthdrs {
	__u16  hdrs;
};

struct ovs_key_tcp {
	__be16 tcp_src;
	__be16 tcp_dst;
};

struct ovs_key_udp {
	__be16 udp_src;
	__be16 udp_dst;
};

struct ovs_key_sctp {
	__be16 sctp_src;
	__be16 sctp_dst;
};

struct ovs_key_icmp {
	__u8 icmp_type;
	__u8 icmp_code;
};

struct ovs_key_icmpv6 {
	__u8 icmpv6_type;
	__u8 icmpv6_code;
};

struct ovs_key_arp {
	__be32 arp_sip;
	__be32 arp_tip;
	__be16 arp_op;
	__u8   arp_sha[ETH_ALEN];
	__u8   arp_tha[ETH_ALEN];
};

struct ovs_key_nd {
	__be32	nd_target[4];
	__u8	nd_sll[ETH_ALEN];
	__u8	nd_tll[ETH_ALEN];
};

#define OVS_CT_LABELS_LEN_32	4
#define OVS_CT_LABELS_LEN	(OVS_CT_LABELS_LEN_32 * sizeof(__u32))
struct ovs_key_ct_labels {
	union {
		__u8	ct_labels[OVS_CT_LABELS_LEN];
		__u32	ct_labels_32[OVS_CT_LABELS_LEN_32];
	};
};

/* OVS_KEY_ATTR_CT_STATE flags */
#define OVS_CS_F_NEW               0x01 /* Beginning of a new connection. */
#define OVS_CS_F_ESTABLISHED       0x02 /* Part of an existing connection. */
#define OVS_CS_F_RELATED           0x04 /* Related to an established
					 * connection. */
#define OVS_CS_F_REPLY_DIR         0x08 /* Flow is in the reply direction. */
#define OVS_CS_F_INVALID           0x10 /* Could not track connection. */
#define OVS_CS_F_TRACKED           0x20 /* Conntrack has occurred. */
#define OVS_CS_F_SRC_NAT           0x40 /* Packet's source address/port was
					 * mangled by NAT.
					 */
#define OVS_CS_F_DST_NAT           0x80 /* Packet's destination address/port
					 * was mangled by NAT.
					 */

#define OVS_CS_F_NAT_MASK (OVS_CS_F_SRC_NAT | OVS_CS_F_DST_NAT)

struct ovs_key_ct_tuple_ipv4 {
	__be32 ipv4_src;
	__be32 ipv4_dst;
	__be16 src_port;
	__be16 dst_port;
	__u8   ipv4_proto;
};

struct ovs_key_ct_tuple_ipv6 {
	__be32 ipv6_src[4];
	__be32 ipv6_dst[4];
	__be16 src_port;
	__be16 dst_port;
	__u8   ipv6_proto;
};

enum ovs_nsh_key_attr {
	OVS_NSH_KEY_ATTR_UNSPEC,
	OVS_NSH_KEY_ATTR_BASE,  /* struct ovs_nsh_key_base. */
	OVS_NSH_KEY_ATTR_MD1,   /* struct ovs_nsh_key_md1. */
	OVS_NSH_KEY_ATTR_MD2,   /* variable-length octets for MD type 2. */
	__OVS_NSH_KEY_ATTR_MAX
};

#define OVS_NSH_KEY_ATTR_MAX (__OVS_NSH_KEY_ATTR_MAX - 1)

struct ovs_nsh_key_base {
	__u8 flags;
	__u8 ttl;
	__u8 mdtype;
	__u8 np;
	__be32 path_hdr;
};

#define NSH_MD1_CONTEXT_SIZE 4

struct ovs_nsh_key_md1 {
	__be32 context[NSH_MD1_CONTEXT_SIZE];
};

/**
 * enum ovs_flow_attr - attributes for %OVS_FLOW_* commands.
 * @OVS_FLOW_ATTR_KEY: Nested %OVS_KEY_ATTR_* attributes specifying the flow
 * key.  Always present in notifications.  Required for all requests (except
 * dumps).
 * @OVS_FLOW_ATTR_ACTIONS: Nested %OVS_ACTION_ATTR_* attributes specifying
 * the actions to take for packets that match the key.  Always present in
 * notifications.  Required for %OVS_FLOW_CMD_NEW requests, optional for
 * %OVS_FLOW_CMD_SET requests.  An %OVS_FLOW_CMD_SET without
 * %OVS_FLOW_ATTR_ACTIONS will not modify the actions.  To clear the actions,
 * an %OVS_FLOW_ATTR_ACTIONS without any nested attributes must be given.
 * @OVS_FLOW_ATTR_STATS: &struct ovs_flow_stats giving statistics for this
 * flow.  Present in notifications if the stats would be nonzero.  Ignored in
 * requests.
 * @OVS_FLOW_ATTR_TCP_FLAGS: An 8-bit value giving the OR'd value of all of the
 * TCP flags seen on packets in this flow.  Only present in notifications for
 * TCP flows, and only if it would be nonzero.  Ignored in requests.
 * @OVS_FLOW_ATTR_USED: A 64-bit integer giving the time, in milliseconds on
 * the system monotonic clock, at which a packet was last processed for this
 * flow.  Only present in notifications if a packet has been processed for this
 * flow.  Ignored in requests.
 * @OVS_FLOW_ATTR_CLEAR: If present in a %OVS_FLOW_CMD_SET request, clears the
 * last-used time, accumulated TCP flags, and statistics for this flow.
 * Otherwise ignored in requests.  Never present in notifications.
 * @OVS_FLOW_ATTR_MASK: Nested %OVS_KEY_ATTR_* attributes specifying the
 * mask bits for wildcarded flow match. Mask bit value '1' specifies exact
 * match with corresponding flow key bit, while mask bit value '0' specifies
 * a wildcarded match. Omitting attribute is treated as wildcarding all
 * corresponding fields. Optional for all requests. If not present,
 * all flow key bits are exact match bits.
 * @OVS_FLOW_ATTR_UFID: A value between 1-16 octets specifying a unique
 * identifier for the flow. Causes the flow to be indexed by this value rather
 * than the value of the %OVS_FLOW_ATTR_KEY attribute. Optional for all
 * requests. Present in notifications if the flow was created with this
 * attribute.
 * @OVS_FLOW_ATTR_UFID_FLAGS: A 32-bit value of OR'd %OVS_UFID_F_*
 * flags that provide alternative semantics for flow installation and
 * retrieval. Optional for all requests.
 *
 * These attributes follow the &struct ovs_header within the Generic Netlink
 * payload for %OVS_FLOW_* commands.
 */
enum ovs_flow_attr {
	OVS_FLOW_ATTR_UNSPEC,
	OVS_FLOW_ATTR_KEY,       /* Sequence of OVS_KEY_ATTR_* attributes. */
	OVS_FLOW_ATTR_ACTIONS,   /* Nested OVS_ACTION_ATTR_* attributes. */
	OVS_FLOW_ATTR_STATS,     /* struct ovs_flow_stats. */
	OVS_FLOW_ATTR_TCP_FLAGS, /* 8-bit OR'd TCP flags. */
	OVS_FLOW_ATTR_USED,      /* u64 msecs last used in monotonic time. */
	OVS_FLOW_ATTR_CLEAR,     /* Flag to clear stats, tcp_flags, used. */
	OVS_FLOW_ATTR_MASK,      /* Sequence of OVS_KEY_ATTR_* attributes. */
	OVS_FLOW_ATTR_PROBE,     /* Flow operation is a feature probe, error
				  * logging should be suppressed. */
	OVS_FLOW_ATTR_UFID,      /* Variable length unique flow identifier. */
	OVS_FLOW_ATTR_UFID_FLAGS,/* u32 of OVS_UFID_F_*. */
	OVS_FLOW_ATTR_PAD,
	__OVS_FLOW_ATTR_MAX
};

#define OVS_FLOW_ATTR_MAX (__OVS_FLOW_ATTR_MAX - 1)

/**
 * Omit attributes for notifications.
 *
 * If a datapath request contains an %OVS_UFID_F_OMIT_* flag, then the datapath
 * may omit the corresponding %OVS_FLOW_ATTR_* from the response.
 */
#define OVS_UFID_F_OMIT_KEY      (1 << 0)
#define OVS_UFID_F_OMIT_MASK     (1 << 1)
#define OVS_UFID_F_OMIT_ACTIONS  (1 << 2)

/**
 * enum ovs_sample_attr - Attributes for %OVS_ACTION_ATTR_SAMPLE action.
 * @OVS_SAMPLE_ATTR_PROBABILITY: 32-bit fraction of packets to sample with
 * @OVS_ACTION_ATTR_SAMPLE.  A value of 0 samples no packets, a value of
 * %UINT32_MAX samples all packets and intermediate values sample intermediate
 * fractions of packets.
 * @OVS_SAMPLE_ATTR_ACTIONS: Set of actions to execute in sampling event.
 * Actions are passed as nested attributes.
 *
 * Executes the specified actions with the given probability on a per-packet
 * basis. Nested actions will be able to access the probability value of the
 * parent @OVS_ACTION_ATTR_SAMPLE.
 */
enum ovs_sample_attr {
	OVS_SAMPLE_ATTR_UNSPEC,
	OVS_SAMPLE_ATTR_PROBABILITY, /* u32 number */
	OVS_SAMPLE_ATTR_ACTIONS,     /* Nested OVS_ACTION_ATTR_* attributes. */
	__OVS_SAMPLE_ATTR_MAX,

#ifdef __KERNEL__
	OVS_SAMPLE_ATTR_ARG          /* struct sample_arg  */
#endif
};

#define OVS_SAMPLE_ATTR_MAX (__OVS_SAMPLE_ATTR_MAX - 1)

#ifdef __KERNEL__
struct sample_arg {
	bool exec;                   /* When true, actions in sample will not
				      * change flow keys. False otherwise.
				      */
	u32  probability;            /* Same value as
				      * 'OVS_SAMPLE_ATTR_PROBABILITY'.
				      */
};
#endif

/**
 * enum ovs_userspace_attr - Attributes for %OVS_ACTION_ATTR_USERSPACE action.
 * @OVS_USERSPACE_ATTR_PID: u32 Netlink PID to which the %OVS_PACKET_CMD_ACTION
 * message should be sent.  Required.
 * @OVS_USERSPACE_ATTR_USERDATA: If present, its variable-length argument is
 * copied to the %OVS_PACKET_CMD_ACTION message as %OVS_PACKET_ATTR_USERDATA.
 * @OVS_USERSPACE_ATTR_EGRESS_TUN_PORT: If present, u32 output port to get
 * tunnel info.
 * @OVS_USERSPACE_ATTR_ACTIONS: If present, send actions with upcall.
 */
enum ovs_userspace_attr {
	OVS_USERSPACE_ATTR_UNSPEC,
	OVS_USERSPACE_ATTR_PID,	      /* u32 Netlink PID to receive upcalls. */
	OVS_USERSPACE_ATTR_USERDATA,  /* Optional user-specified cookie. */
	OVS_USERSPACE_ATTR_EGRESS_TUN_PORT,  /* Optional, u32 output port
					      * to get tunnel info. */
	OVS_USERSPACE_ATTR_ACTIONS,   /* Optional flag to get actions. */
	__OVS_USERSPACE_ATTR_MAX
};

#define OVS_USERSPACE_ATTR_MAX (__OVS_USERSPACE_ATTR_MAX - 1)

struct ovs_action_trunc {
	__u32 max_len; /* Max packet size in bytes. */
};

/**
 * struct ovs_action_push_mpls - %OVS_ACTION_ATTR_PUSH_MPLS action argument.
 * @mpls_lse: MPLS label stack entry to push.
 * @mpls_ethertype: Ethertype to set in the encapsulating ethernet frame.
 *
 * The only values @mpls_ethertype should ever be given are %ETH_P_MPLS_UC and
 * %ETH_P_MPLS_MC, indicating MPLS unicast or multicast. Other are rejected.
 */
struct ovs_action_push_mpls {
	__be32 mpls_lse;
	__be16 mpls_ethertype; /* Either %ETH_P_MPLS_UC or %ETH_P_MPLS_MC */
};

/**
 * struct ovs_action_add_mpls - %OVS_ACTION_ATTR_ADD_MPLS action
 * argument.
 * @mpls_lse: MPLS label stack entry to push.
 * @mpls_ethertype: Ethertype to set in the encapsulating ethernet frame.
 * @tun_flags: MPLS tunnel attributes.
 *
 * The only values @mpls_ethertype should ever be given are %ETH_P_MPLS_UC and
 * %ETH_P_MPLS_MC, indicating MPLS unicast or multicast. Other are rejected.
 */
struct ovs_action_add_mpls {
	__be32 mpls_lse;
	__be16 mpls_ethertype; /* Either %ETH_P_MPLS_UC or %ETH_P_MPLS_MC */
	__u16 tun_flags;
};

#define OVS_MPLS_L3_TUNNEL_FLAG_MASK  (1 << 0) /* Flag to specify the place of
						* insertion of MPLS header.
						* When false, the MPLS header
						* will be inserted at the start
						* of the packet.
						* When true, the MPLS header
						* will be inserted at the start
						* of the l3 header.
						*/

/**
 * struct ovs_action_push_vlan - %OVS_ACTION_ATTR_PUSH_VLAN action argument.
 * @vlan_tpid: Tag protocol identifier (TPID) to push.
 * @vlan_tci: Tag control identifier (TCI) to push.  The CFI bit must be set
 * (but it will not be set in the 802.1Q header that is pushed).
 *
 * The @vlan_tpid value is typically %ETH_P_8021Q or %ETH_P_8021AD.
 * The only acceptable TPID values are those that the kernel module also parses
 * as 802.1Q or 802.1AD headers, to prevent %OVS_ACTION_ATTR_PUSH_VLAN followed
 * by %OVS_ACTION_ATTR_POP_VLAN from having surprising results.
 */
struct ovs_action_push_vlan {
	__be16 vlan_tpid;	/* 802.1Q or 802.1ad TPID. */
	__be16 vlan_tci;	/* 802.1Q TCI (VLAN ID and priority). */
};

/* Data path hash algorithm for computing Datapath hash.
 *
 * The algorithm type only specifies the fields in a flow
 * will be used as part of the hash. Each datapath is free
 * to use its own hash algorithm. The hash value will be
 * opaque to the user space daemon.
 */
enum ovs_hash_alg {
	OVS_HASH_ALG_L4,
	OVS_HASH_ALG_SYM_L4,
};

/*
 * struct ovs_action_hash - %OVS_ACTION_ATTR_HASH action argument.
 * @hash_alg: Algorithm used to compute hash prior to recirculation.
 * @hash_basis: basis used for computing hash.
 */
struct ovs_action_hash {
	__u32  hash_alg;     /* One of ovs_hash_alg. */
	__u32  hash_basis;
};

/**
 * enum ovs_ct_attr - Attributes for %OVS_ACTION_ATTR_CT action.
 * @OVS_CT_ATTR_COMMIT: If present, commits the connection to the conntrack
 * table. This allows future packets for the same connection to be identified
 * as 'established' or 'related'. The flow key for the current packet will
 * retain the pre-commit connection state.
 * @OVS_CT_ATTR_ZONE: u16 connection tracking zone.
 * @OVS_CT_ATTR_MARK: u32 value followed by u32 mask. For each bit set in the
 * mask, the corresponding bit in the value is copied to the connection
 * tracking mark field in the connection.
 * @OVS_CT_ATTR_LABELS: %OVS_CT_LABELS_LEN value followed by %OVS_CT_LABELS_LEN
 * mask. For each bit set in the mask, the corresponding bit in the value is
 * copied to the connection tracking label field in the connection.
 * @OVS_CT_ATTR_HELPER: variable length string defining conntrack ALG.
 * @OVS_CT_ATTR_NAT: Nested OVS_NAT_ATTR_* for performing L3 network address
 * translation (NAT) on the packet.
 * @OVS_CT_ATTR_FORCE_COMMIT: Like %OVS_CT_ATTR_COMMIT, but instead of doing
 * nothing if the connection is already committed will check that the current
 * packet is in conntrack entry's original direction.  If directionality does
 * not match, will delete the existing conntrack entry and commit a new one.
 * @OVS_CT_ATTR_EVENTMASK: Mask of bits indicating which conntrack event types
 * (enum ip_conntrack_events IPCT_*) should be reported.  For any bit set to
 * zero, the corresponding event type is not generated.  Default behavior
 * depends on system configuration, but typically all event types are
 * generated, hence listening on NFNLGRP_CONNTRACK_UPDATE events may get a lot
 * of events.  Explicitly passing this attribute allows limiting the updates
 * received to the events of interest.  The bit 1 << IPCT_NEW, 1 <<
 * IPCT_RELATED, and 1 << IPCT_DESTROY must be set to ones for those events to
 * be received on NFNLGRP_CONNTRACK_NEW and NFNLGRP_CONNTRACK_DESTROY groups,
 * respectively.  Remaining bits control the changes for which an event is
 * delivered on the NFNLGRP_CONNTRACK_UPDATE group.
 * @OVS_CT_ATTR_TIMEOUT: Variable length string defining conntrack timeout.
 */
enum ovs_ct_attr {
	OVS_CT_ATTR_UNSPEC,
	OVS_CT_ATTR_COMMIT,     /* No argument, commits connection. */
	OVS_CT_ATTR_ZONE,       /* u16 zone id. */
	OVS_CT_ATTR_MARK,       /* mark to associate with this connection. */
	OVS_CT_ATTR_LABELS,     /* labels to associate with this connection. */
	OVS_CT_ATTR_HELPER,     /* netlink helper to assist detection of
				   related connections. */
	OVS_CT_ATTR_NAT,        /* Nested OVS_NAT_ATTR_* */
	OVS_CT_ATTR_FORCE_COMMIT,  /* No argument */
	OVS_CT_ATTR_EVENTMASK,  /* u32 mask of IPCT_* events. */
	OVS_CT_ATTR_TIMEOUT,	/* Associate timeout with this connection for
				 * fine-grain timeout tuning. */
	__OVS_CT_ATTR_MAX
};

#define OVS_CT_ATTR_MAX (__OVS_CT_ATTR_MAX - 1)

/**
 * enum ovs_nat_attr - Attributes for %OVS_CT_ATTR_NAT.
 *
 * @OVS_NAT_ATTR_SRC: Flag for Source NAT (mangle source address/port).
 * @OVS_NAT_ATTR_DST: Flag for Destination NAT (mangle destination
 * address/port).  Only one of (@OVS_NAT_ATTR_SRC, @OVS_NAT_ATTR_DST) may be
 * specified.  Effective only for packets for ct_state NEW connections.
 * Packets of committed connections are mangled by the NAT action according to
 * the committed NAT type regardless of the flags specified.  As a corollary, a
 * NAT action without a NAT type flag will only mangle packets of committed
 * connections.  The following NAT attributes only apply for NEW
 * (non-committed) connections, and they may be included only when the CT
 * action has the @OVS_CT_ATTR_COMMIT flag and either @OVS_NAT_ATTR_SRC or
 * @OVS_NAT_ATTR_DST is also included.
 * @OVS_NAT_ATTR_IP_MIN: struct in_addr or struct in6_addr
 * @OVS_NAT_ATTR_IP_MAX: struct in_addr or struct in6_addr
 * @OVS_NAT_ATTR_PROTO_MIN: u16 L4 protocol specific lower boundary (port)
 * @OVS_NAT_ATTR_PROTO_MAX: u16 L4 protocol specific upper boundary (port)
 * @OVS_NAT_ATTR_PERSISTENT: Flag for persistent IP mapping across reboots
 * @OVS_NAT_ATTR_PROTO_HASH: Flag for pseudo random L4 port mapping (MD5)
 * @OVS_NAT_ATTR_PROTO_RANDOM: Flag for fully randomized L4 port mapping
 */
enum ovs_nat_attr {
	OVS_NAT_ATTR_UNSPEC,
	OVS_NAT_ATTR_SRC,
	OVS_NAT_ATTR_DST,
	OVS_NAT_ATTR_IP_MIN,
	OVS_NAT_ATTR_IP_MAX,
	OVS_NAT_ATTR_PROTO_MIN,
	OVS_NAT_ATTR_PROTO_MAX,
	OVS_NAT_ATTR_PERSISTENT,
	OVS_NAT_ATTR_PROTO_HASH,
	OVS_NAT_ATTR_PROTO_RANDOM,
	__OVS_NAT_ATTR_MAX,
};

#define OVS_NAT_ATTR_MAX (__OVS_NAT_ATTR_MAX - 1)

/*
 * struct ovs_action_push_eth - %OVS_ACTION_ATTR_PUSH_ETH action argument.
 * @addresses: Source and destination MAC addresses.
 * @eth_type: Ethernet type
 */
struct ovs_action_push_eth {
	struct ovs_key_ethernet addresses;
};

/*
 * enum ovs_check_pkt_len_attr - Attributes for %OVS_ACTION_ATTR_CHECK_PKT_LEN.
 *
 * @OVS_CHECK_PKT_LEN_ATTR_PKT_LEN: u16 Packet length to check for.
 * @OVS_CHECK_PKT_LEN_ATTR_ACTIONS_IF_GREATER: Nested OVS_ACTION_ATTR_*
 * actions to apply if the packer length is greater than the specified
 * length in the attr - OVS_CHECK_PKT_LEN_ATTR_PKT_LEN.
 * @OVS_CHECK_PKT_LEN_ATTR_ACTIONS_IF_LESS_EQUAL - Nested OVS_ACTION_ATTR_*
 * actions to apply if the packer length is lesser or equal to the specified
 * length in the attr - OVS_CHECK_PKT_LEN_ATTR_PKT_LEN.
 */
enum ovs_check_pkt_len_attr {
	OVS_CHECK_PKT_LEN_ATTR_UNSPEC,
	OVS_CHECK_PKT_LEN_ATTR_PKT_LEN,
	OVS_CHECK_PKT_LEN_ATTR_ACTIONS_IF_GREATER,
	OVS_CHECK_PKT_LEN_ATTR_ACTIONS_IF_LESS_EQUAL,
	__OVS_CHECK_PKT_LEN_ATTR_MAX,

#ifdef __KERNEL__
	OVS_CHECK_PKT_LEN_ATTR_ARG          /* struct check_pkt_len_arg  */
#endif
};

#define OVS_CHECK_PKT_LEN_ATTR_MAX (__OVS_CHECK_PKT_LEN_ATTR_MAX - 1)

#ifdef __KERNEL__
struct check_pkt_len_arg {
	u16 pkt_len;	/* Same value as OVS_CHECK_PKT_LEN_ATTR_PKT_LEN'. */
	bool exec_for_greater;	/* When true, actions in IF_GREATER will
				 * not change flow keys. False otherwise.
				 */
	bool exec_for_lesser_equal; /* When true, actions in IF_LESS_EQUAL
				     * will not change flow keys. False
				     * otherwise.
				     */
};
#endif

#define OVS_PSAMPLE_COOKIE_MAX_SIZE 16
/**
 * enum ovs_psample_attr - Attributes for %OVS_ACTION_ATTR_PSAMPLE
 * action.
 *
 * @OVS_PSAMPLE_ATTR_GROUP: 32-bit number to identify the source of the
 * sample.
 * @OVS_PSAMPLE_ATTR_COOKIE: An optional variable-length binary cookie that
 * contains user-defined metadata. The maximum length is
 * OVS_PSAMPLE_COOKIE_MAX_SIZE bytes.
 *
 * Sends the packet to the psample multicast group with the specified group and
 * cookie. It is possible to combine this action with the
 * %OVS_ACTION_ATTR_TRUNC action to limit the size of the sample.
 */
enum ovs_psample_attr {
	OVS_PSAMPLE_ATTR_GROUP = 1,	/* u32 number. */
	OVS_PSAMPLE_ATTR_COOKIE,	/* Optional, user specified cookie. */

	/* private: */
	__OVS_PSAMPLE_ATTR_MAX
};

#define OVS_PSAMPLE_ATTR_MAX (__OVS_PSAMPLE_ATTR_MAX - 1)

/**
 * enum ovs_action_attr - Action types.
 *
 * @OVS_ACTION_ATTR_OUTPUT: Output packet to port.
 * @OVS_ACTION_ATTR_TRUNC: Output packet to port with truncated packet size.
 * @OVS_ACTION_ATTR_USERSPACE: Send packet to userspace according to nested
 * %OVS_USERSPACE_ATTR_* attributes.
 * @OVS_ACTION_ATTR_SET: Replaces the contents of an existing header.  The
 * single nested %OVS_KEY_ATTR_* attribute specifies a header to modify and its
 * value.
 * @OVS_ACTION_ATTR_SET_MASKED: Replaces the contents of an existing header.  A
 * nested %OVS_KEY_ATTR_* attribute specifies a header to modify, its value,
 * and a mask.  For every bit set in the mask, the corresponding bit value
 * is copied from the value to the packet header field, rest of the bits are
 * left unchanged.  The non-masked value bits must be passed in as zeroes.
 * Masking is not supported for the %OVS_KEY_ATTR_TUNNEL attribute.
 * @OVS_ACTION_ATTR_PUSH_VLAN: Push a new outermost 802.1Q or 802.1ad header
 * onto the packet.
 * @OVS_ACTION_ATTR_POP_VLAN: Pop the outermost 802.1Q or 802.1ad header
 * from the packet.
 * @OVS_ACTION_ATTR_SAMPLE: Probabilitically executes actions, as specified in
 * the nested %OVS_SAMPLE_ATTR_* attributes.
 * @OVS_ACTION_ATTR_PUSH_MPLS: Push a new MPLS label stack entry onto the
 * top of the packets MPLS label stack.  Set the ethertype of the
 * encapsulating frame to either %ETH_P_MPLS_UC or %ETH_P_MPLS_MC to
 * indicate the new packet contents.
 * @OVS_ACTION_ATTR_POP_MPLS: Pop an MPLS label stack entry off of the
 * packet's MPLS label stack.  Set the encapsulating frame's ethertype to
 * indicate the new packet contents. This could potentially still be
 * %ETH_P_MPLS if the resulting MPLS label stack is not empty.  If there
 * is no MPLS label stack, as determined by ethertype, no action is taken.
 * @OVS_ACTION_ATTR_CT: Track the connection. Populate the conntrack-related
 * entries in the flow key.
 * @OVS_ACTION_ATTR_PUSH_ETH: Push a new outermost Ethernet header onto the
 * packet.
 * @OVS_ACTION_ATTR_POP_ETH: Pop the outermost Ethernet header off the
 * packet.
 * @OVS_ACTION_ATTR_CT_CLEAR: Clear conntrack state from the packet.
 * @OVS_ACTION_ATTR_PUSH_NSH: push NSH header to the packet.
 * @OVS_ACTION_ATTR_POP_NSH: pop the outermost NSH header off the packet.
 * @OVS_ACTION_ATTR_METER: Run packet through a meter, which may drop the
 * packet, or modify the packet (e.g., change the DSCP field).
 * @OVS_ACTION_ATTR_CLONE: make a copy of the packet and execute a list of
 * actions without affecting the original packet and key.
 * @OVS_ACTION_ATTR_CHECK_PKT_LEN: Check the packet length and execute a set
 * of actions if greater than the specified packet length, else execute
 * another set of actions.
 * @OVS_ACTION_ATTR_ADD_MPLS: Push a new MPLS label stack entry at the
 * start of the packet or at the start of the l3 header depending on the value
 * of l3 tunnel flag in the tun_flags field of OVS_ACTION_ATTR_ADD_MPLS
 * argument.
 * @OVS_ACTION_ATTR_DROP: Explicit drop action.
<<<<<<< HEAD
=======
 * @OVS_ACTION_ATTR_PSAMPLE: Send a sample of the packet to external observers
 * via psample.
>>>>>>> 2d5404ca
 *
 * Only a single header can be set with a single %OVS_ACTION_ATTR_SET.  Not all
 * fields within a header are modifiable, e.g. the IPv4 protocol and fragment
 * type may not be changed.
 *
 * @OVS_ACTION_ATTR_SET_TO_MASKED: Kernel internal masked set action translated
 * from the @OVS_ACTION_ATTR_SET.
 */

enum ovs_action_attr {
	OVS_ACTION_ATTR_UNSPEC,
	OVS_ACTION_ATTR_OUTPUT,	      /* u32 port number. */
	OVS_ACTION_ATTR_USERSPACE,    /* Nested OVS_USERSPACE_ATTR_*. */
	OVS_ACTION_ATTR_SET,          /* One nested OVS_KEY_ATTR_*. */
	OVS_ACTION_ATTR_PUSH_VLAN,    /* struct ovs_action_push_vlan. */
	OVS_ACTION_ATTR_POP_VLAN,     /* No argument. */
	OVS_ACTION_ATTR_SAMPLE,       /* Nested OVS_SAMPLE_ATTR_*. */
	OVS_ACTION_ATTR_RECIRC,       /* u32 recirc_id. */
	OVS_ACTION_ATTR_HASH,	      /* struct ovs_action_hash. */
	OVS_ACTION_ATTR_PUSH_MPLS,    /* struct ovs_action_push_mpls. */
	OVS_ACTION_ATTR_POP_MPLS,     /* __be16 ethertype. */
	OVS_ACTION_ATTR_SET_MASKED,   /* One nested OVS_KEY_ATTR_* including
				       * data immediately followed by a mask.
				       * The data must be zero for the unmasked
				       * bits. */
	OVS_ACTION_ATTR_CT,           /* Nested OVS_CT_ATTR_* . */
	OVS_ACTION_ATTR_TRUNC,        /* u32 struct ovs_action_trunc. */
	OVS_ACTION_ATTR_PUSH_ETH,     /* struct ovs_action_push_eth. */
	OVS_ACTION_ATTR_POP_ETH,      /* No argument. */
	OVS_ACTION_ATTR_CT_CLEAR,     /* No argument. */
	OVS_ACTION_ATTR_PUSH_NSH,     /* Nested OVS_NSH_KEY_ATTR_*. */
	OVS_ACTION_ATTR_POP_NSH,      /* No argument. */
	OVS_ACTION_ATTR_METER,        /* u32 meter ID. */
	OVS_ACTION_ATTR_CLONE,        /* Nested OVS_CLONE_ATTR_*.  */
	OVS_ACTION_ATTR_CHECK_PKT_LEN, /* Nested OVS_CHECK_PKT_LEN_ATTR_*. */
	OVS_ACTION_ATTR_ADD_MPLS,     /* struct ovs_action_add_mpls. */
	OVS_ACTION_ATTR_DEC_TTL,      /* Nested OVS_DEC_TTL_ATTR_*. */
	OVS_ACTION_ATTR_DROP,         /* u32 error code. */
<<<<<<< HEAD
=======
	OVS_ACTION_ATTR_PSAMPLE,      /* Nested OVS_PSAMPLE_ATTR_*. */
>>>>>>> 2d5404ca

	__OVS_ACTION_ATTR_MAX,	      /* Nothing past this will be accepted
				       * from userspace. */

#ifdef __KERNEL__
	OVS_ACTION_ATTR_SET_TO_MASKED, /* Kernel module internal masked
					* set action converted from
					* OVS_ACTION_ATTR_SET. */
#endif
};

#define OVS_ACTION_ATTR_MAX (__OVS_ACTION_ATTR_MAX - 1)

/* Meters. */
#define OVS_METER_FAMILY  "ovs_meter"
#define OVS_METER_MCGROUP "ovs_meter"
#define OVS_METER_VERSION 0x1

enum ovs_meter_cmd {
	OVS_METER_CMD_UNSPEC,
	OVS_METER_CMD_FEATURES,	/* Get features supported by the datapath. */
	OVS_METER_CMD_SET,	/* Add or modify a meter. */
	OVS_METER_CMD_DEL,	/* Delete a meter. */
	OVS_METER_CMD_GET	/* Get meter stats. */
};

enum ovs_meter_attr {
	OVS_METER_ATTR_UNSPEC,
	OVS_METER_ATTR_ID,	/* u32 meter ID within datapath. */
	OVS_METER_ATTR_KBPS,	/* No argument. If set, units in kilobits
				 * per second. Otherwise, units in
				 * packets per second.
				 */
	OVS_METER_ATTR_STATS,	/* struct ovs_flow_stats for the meter. */
	OVS_METER_ATTR_BANDS,	/* Nested attributes for meter bands. */
	OVS_METER_ATTR_USED,	/* u64 msecs last used in monotonic time. */
	OVS_METER_ATTR_CLEAR,	/* Flag to clear stats, used. */
	OVS_METER_ATTR_MAX_METERS, /* u32 number of meters supported. */
	OVS_METER_ATTR_MAX_BANDS,  /* u32 max number of bands per meter. */
	OVS_METER_ATTR_PAD,
	__OVS_METER_ATTR_MAX
};

#define OVS_METER_ATTR_MAX (__OVS_METER_ATTR_MAX - 1)

enum ovs_band_attr {
	OVS_BAND_ATTR_UNSPEC,
	OVS_BAND_ATTR_TYPE,	/* u32 OVS_METER_BAND_TYPE_* constant. */
	OVS_BAND_ATTR_RATE,	/* u32 band rate in meter units (see above). */
	OVS_BAND_ATTR_BURST,	/* u32 burst size in meter units. */
	OVS_BAND_ATTR_STATS,	/* struct ovs_flow_stats for the band. */
	__OVS_BAND_ATTR_MAX
};

#define OVS_BAND_ATTR_MAX (__OVS_BAND_ATTR_MAX - 1)

enum ovs_meter_band_type {
	OVS_METER_BAND_TYPE_UNSPEC,
	OVS_METER_BAND_TYPE_DROP,   /* Drop exceeding packets. */
	__OVS_METER_BAND_TYPE_MAX
};

#define OVS_METER_BAND_TYPE_MAX (__OVS_METER_BAND_TYPE_MAX - 1)

/* Conntrack limit */
#define OVS_CT_LIMIT_FAMILY  "ovs_ct_limit"
#define OVS_CT_LIMIT_MCGROUP "ovs_ct_limit"
#define OVS_CT_LIMIT_VERSION 0x1

enum ovs_ct_limit_cmd {
	OVS_CT_LIMIT_CMD_UNSPEC,
	OVS_CT_LIMIT_CMD_SET,		/* Add or modify ct limit. */
	OVS_CT_LIMIT_CMD_DEL,		/* Delete ct limit. */
	OVS_CT_LIMIT_CMD_GET		/* Get ct limit. */
};

enum ovs_ct_limit_attr {
	OVS_CT_LIMIT_ATTR_UNSPEC,
	OVS_CT_LIMIT_ATTR_ZONE_LIMIT,	/* Nested struct ovs_zone_limit. */
	__OVS_CT_LIMIT_ATTR_MAX
};

#define OVS_CT_LIMIT_ATTR_MAX (__OVS_CT_LIMIT_ATTR_MAX - 1)

#define OVS_ZONE_LIMIT_DEFAULT_ZONE -1

struct ovs_zone_limit {
	int zone_id;
	__u32 limit;
	__u32 count;
};

enum ovs_dec_ttl_attr {
	OVS_DEC_TTL_ATTR_UNSPEC,
	OVS_DEC_TTL_ATTR_ACTION,	/* Nested struct nlattr */
	__OVS_DEC_TTL_ATTR_MAX
};

#define OVS_DEC_TTL_ATTR_MAX (__OVS_DEC_TTL_ATTR_MAX - 1)

#endif /* _LINUX_OPENVSWITCH_H */<|MERGE_RESOLUTION|>--- conflicted
+++ resolved
@@ -992,11 +992,8 @@
  * of l3 tunnel flag in the tun_flags field of OVS_ACTION_ATTR_ADD_MPLS
  * argument.
  * @OVS_ACTION_ATTR_DROP: Explicit drop action.
-<<<<<<< HEAD
-=======
  * @OVS_ACTION_ATTR_PSAMPLE: Send a sample of the packet to external observers
  * via psample.
->>>>>>> 2d5404ca
  *
  * Only a single header can be set with a single %OVS_ACTION_ATTR_SET.  Not all
  * fields within a header are modifiable, e.g. the IPv4 protocol and fragment
@@ -1035,10 +1032,7 @@
 	OVS_ACTION_ATTR_ADD_MPLS,     /* struct ovs_action_add_mpls. */
 	OVS_ACTION_ATTR_DEC_TTL,      /* Nested OVS_DEC_TTL_ATTR_*. */
 	OVS_ACTION_ATTR_DROP,         /* u32 error code. */
-<<<<<<< HEAD
-=======
 	OVS_ACTION_ATTR_PSAMPLE,      /* Nested OVS_PSAMPLE_ATTR_*. */
->>>>>>> 2d5404ca
 
 	__OVS_ACTION_ATTR_MAX,	      /* Nothing past this will be accepted
 				       * from userspace. */
