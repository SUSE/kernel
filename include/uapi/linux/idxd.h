--- conflicted
+++ resolved
@@ -30,10 +30,7 @@
 	IDXD_SCMD_WQ_NO_PRIV = 0x800f0000,
 	IDXD_SCMD_WQ_IRQ_ERR = 0x80100000,
 	IDXD_SCMD_WQ_USER_NO_IOMMU = 0x80110000,
-<<<<<<< HEAD
-=======
 	IDXD_SCMD_DEV_EVL_ERR = 0x80120000,
->>>>>>> eb3cdb58
 };
 
 #define IDXD_SCMD_SOFTERR_MASK	0x80000000
@@ -96,23 +93,14 @@
 	IAX_OPCODE_CRC64,
 	IAX_OPCODE_ZERO_DECOMP_32 = 0x48,
 	IAX_OPCODE_ZERO_DECOMP_16,
-<<<<<<< HEAD
-	IAX_OPCODE_DECOMP_32 = 0x4c,
-	IAX_OPCODE_DECOMP_16,
-=======
 	IAX_OPCODE_ZERO_COMP_32 = 0x4c,
 	IAX_OPCODE_ZERO_COMP_16,
->>>>>>> eb3cdb58
 	IAX_OPCODE_SCAN = 0x50,
 	IAX_OPCODE_SET_MEMBER,
 	IAX_OPCODE_EXTRACT,
 	IAX_OPCODE_SELECT,
 	IAX_OPCODE_RLE_BURST,
-<<<<<<< HEAD
-	IAX_OPCDE_FIND_UNIQUE,
-=======
 	IAX_OPCODE_FIND_UNIQUE,
->>>>>>> eb3cdb58
 	IAX_OPCODE_EXPAND,
 };
 
