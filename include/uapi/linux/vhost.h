/* SPDX-License-Identifier: GPL-2.0 WITH Linux-syscall-note */
#ifndef _LINUX_VHOST_H
#define _LINUX_VHOST_H
/* Userspace interface for in-kernel virtio accelerators. */

/* vhost is used to reduce the number of system calls involved in virtio.
 *
 * Existing virtio net code is used in the guest without modification.
 *
 * This header includes interface used by userspace hypervisor for
 * device configuration.
 */

#include <linux/vhost_types.h>
#include <linux/types.h>
#include <linux/ioctl.h>

#define VHOST_FILE_UNBIND -1

/* ioctls */

#define VHOST_VIRTIO 0xAF

/* Features bitmask for forward compatibility.  Transport bits are used for
 * vhost specific features. */
#define VHOST_GET_FEATURES	_IOR(VHOST_VIRTIO, 0x00, __u64)
#define VHOST_SET_FEATURES	_IOW(VHOST_VIRTIO, 0x00, __u64)

/* Set current process as the (exclusive) owner of this file descriptor.  This
 * must be called before any other vhost command.  Further calls to
 * VHOST_OWNER_SET fail until VHOST_OWNER_RESET is called. */
#define VHOST_SET_OWNER _IO(VHOST_VIRTIO, 0x01)
/* Give up ownership, and reset the device to default values.
 * Allows subsequent call to VHOST_OWNER_SET to succeed. */
#define VHOST_RESET_OWNER _IO(VHOST_VIRTIO, 0x02)

/* Set up/modify memory layout */
#define VHOST_SET_MEM_TABLE	_IOW(VHOST_VIRTIO, 0x03, struct vhost_memory)

/* Write logging setup. */
/* Memory writes can optionally be logged by setting bit at an offset
 * (calculated from the physical address) from specified log base.
 * The bit is set using an atomic 32 bit operation. */
/* Set base address for logging. */
#define VHOST_SET_LOG_BASE _IOW(VHOST_VIRTIO, 0x04, __u64)
/* Specify an eventfd file descriptor to signal on log write. */
#define VHOST_SET_LOG_FD _IOW(VHOST_VIRTIO, 0x07, int)
/* By default, a device gets one vhost_worker that its virtqueues share. This
 * command allows the owner of the device to create an additional vhost_worker
 * for the device. It can later be bound to 1 or more of its virtqueues using
 * the VHOST_ATTACH_VRING_WORKER command.
 *
 * This must be called after VHOST_SET_OWNER and the caller must be the owner
 * of the device. The new thread will inherit caller's cgroups and namespaces,
 * and will share the caller's memory space. The new thread will also be
 * counted against the caller's RLIMIT_NPROC value.
 *
 * The worker's ID used in other commands will be returned in
 * vhost_worker_state.
 */
#define VHOST_NEW_WORKER _IOR(VHOST_VIRTIO, 0x8, struct vhost_worker_state)
/* Free a worker created with VHOST_NEW_WORKER if it's not attached to any
 * virtqueue. If userspace is not able to call this for workers its created,
 * the kernel will free all the device's workers when the device is closed.
 */
#define VHOST_FREE_WORKER _IOW(VHOST_VIRTIO, 0x9, struct vhost_worker_state)

/* Ring setup. */
/* Set number of descriptors in ring. This parameter can not
 * be modified while ring is running (bound to a device). */
#define VHOST_SET_VRING_NUM _IOW(VHOST_VIRTIO, 0x10, struct vhost_vring_state)
/* Set addresses for the ring. */
#define VHOST_SET_VRING_ADDR _IOW(VHOST_VIRTIO, 0x11, struct vhost_vring_addr)
/* Base value where queue looks for available descriptors */
#define VHOST_SET_VRING_BASE _IOW(VHOST_VIRTIO, 0x12, struct vhost_vring_state)
/* Get accessor: reads index, writes value in num */
#define VHOST_GET_VRING_BASE _IOWR(VHOST_VIRTIO, 0x12, struct vhost_vring_state)

/* Set the vring byte order in num. Valid values are VHOST_VRING_LITTLE_ENDIAN
 * or VHOST_VRING_BIG_ENDIAN (other values return -EINVAL).
 * The byte order cannot be changed while the device is active: trying to do so
 * returns -EBUSY.
 * This is a legacy only API that is simply ignored when VIRTIO_F_VERSION_1 is
 * set.
 * Not all kernel configurations support this ioctl, but all configurations that
 * support SET also support GET.
 */
#define VHOST_VRING_LITTLE_ENDIAN 0
#define VHOST_VRING_BIG_ENDIAN 1
#define VHOST_SET_VRING_ENDIAN _IOW(VHOST_VIRTIO, 0x13, struct vhost_vring_state)
#define VHOST_GET_VRING_ENDIAN _IOW(VHOST_VIRTIO, 0x14, struct vhost_vring_state)
/* Attach a vhost_worker created with VHOST_NEW_WORKER to one of the device's
 * virtqueues.
 *
 * This will replace the virtqueue's existing worker. If the replaced worker
 * is no longer attached to any virtqueues, it can be freed with
 * VHOST_FREE_WORKER.
 */
#define VHOST_ATTACH_VRING_WORKER _IOW(VHOST_VIRTIO, 0x15,		\
				       struct vhost_vring_worker)
/* Return the vring worker's ID */
#define VHOST_GET_VRING_WORKER _IOWR(VHOST_VIRTIO, 0x16,		\
				     struct vhost_vring_worker)

/* The following ioctls use eventfd file descriptors to signal and poll
 * for events. */

/* Set eventfd to poll for added buffers */
#define VHOST_SET_VRING_KICK _IOW(VHOST_VIRTIO, 0x20, struct vhost_vring_file)
/* Set eventfd to signal when buffers have beed used */
#define VHOST_SET_VRING_CALL _IOW(VHOST_VIRTIO, 0x21, struct vhost_vring_file)
/* Set eventfd to signal an error */
#define VHOST_SET_VRING_ERR _IOW(VHOST_VIRTIO, 0x22, struct vhost_vring_file)
/* Set busy loop timeout (in us) */
#define VHOST_SET_VRING_BUSYLOOP_TIMEOUT _IOW(VHOST_VIRTIO, 0x23,	\
					 struct vhost_vring_state)
/* Get busy loop timeout (in us) */
#define VHOST_GET_VRING_BUSYLOOP_TIMEOUT _IOW(VHOST_VIRTIO, 0x24,	\
					 struct vhost_vring_state)

/* Set or get vhost backend capability */

#define VHOST_SET_BACKEND_FEATURES _IOW(VHOST_VIRTIO, 0x25, __u64)
#define VHOST_GET_BACKEND_FEATURES _IOR(VHOST_VIRTIO, 0x26, __u64)

/* VHOST_NET specific defines */

/* Attach virtio net ring to a raw socket, or tap device.
 * The socket must be already bound to an ethernet device, this device will be
 * used for transmit.  Pass fd -1 to unbind from the socket and the transmit
 * device.  This can be used to stop the ring (e.g. for migration). */
#define VHOST_NET_SET_BACKEND _IOW(VHOST_VIRTIO, 0x30, struct vhost_vring_file)

/* VHOST_SCSI specific defines */

#define VHOST_SCSI_SET_ENDPOINT _IOW(VHOST_VIRTIO, 0x40, struct vhost_scsi_target)
#define VHOST_SCSI_CLEAR_ENDPOINT _IOW(VHOST_VIRTIO, 0x41, struct vhost_scsi_target)
/* Changing this breaks userspace. */
#define VHOST_SCSI_GET_ABI_VERSION _IOW(VHOST_VIRTIO, 0x42, int)
/* Set and get the events missed flag */
#define VHOST_SCSI_SET_EVENTS_MISSED _IOW(VHOST_VIRTIO, 0x43, __u32)
#define VHOST_SCSI_GET_EVENTS_MISSED _IOW(VHOST_VIRTIO, 0x44, __u32)

/* VHOST_VSOCK specific defines */

#define VHOST_VSOCK_SET_GUEST_CID	_IOW(VHOST_VIRTIO, 0x60, __u64)
#define VHOST_VSOCK_SET_RUNNING		_IOW(VHOST_VIRTIO, 0x61, int)

/* VHOST_VDPA specific defines */

/* Get the device id. The device ids follow the same definition of
 * the device id defined in virtio-spec.
 */
#define VHOST_VDPA_GET_DEVICE_ID	_IOR(VHOST_VIRTIO, 0x70, __u32)
/* Get and set the status. The status bits follow the same definition
 * of the device status defined in virtio-spec.
 */
#define VHOST_VDPA_GET_STATUS		_IOR(VHOST_VIRTIO, 0x71, __u8)
#define VHOST_VDPA_SET_STATUS		_IOW(VHOST_VIRTIO, 0x72, __u8)
/* Get and set the device config. The device config follows the same
 * definition of the device config defined in virtio-spec.
 */
#define VHOST_VDPA_GET_CONFIG		_IOR(VHOST_VIRTIO, 0x73, \
					     struct vhost_vdpa_config)
#define VHOST_VDPA_SET_CONFIG		_IOW(VHOST_VIRTIO, 0x74, \
					     struct vhost_vdpa_config)
/* Enable/disable the ring. */
#define VHOST_VDPA_SET_VRING_ENABLE	_IOW(VHOST_VIRTIO, 0x75, \
					     struct vhost_vring_state)
/* Get the max ring size. */
#define VHOST_VDPA_GET_VRING_NUM	_IOR(VHOST_VIRTIO, 0x76, __u16)

/* Set event fd for config interrupt*/
#define VHOST_VDPA_SET_CONFIG_CALL	_IOW(VHOST_VIRTIO, 0x77, int)

/* Get the valid iova range */
#define VHOST_VDPA_GET_IOVA_RANGE	_IOR(VHOST_VIRTIO, 0x78, \
					     struct vhost_vdpa_iova_range)
/* Get the config size */
#define VHOST_VDPA_GET_CONFIG_SIZE	_IOR(VHOST_VIRTIO, 0x79, __u32)

/* Get the number of address spaces. */
#define VHOST_VDPA_GET_AS_NUM		_IOR(VHOST_VIRTIO, 0x7A, unsigned int)

/* Get the group for a virtqueue: read index, write group in num,
 * The virtqueue index is stored in the index field of
 * vhost_vring_state. The group for this specific virtqueue is
 * returned via num field of vhost_vring_state.
 */
#define VHOST_VDPA_GET_VRING_GROUP	_IOWR(VHOST_VIRTIO, 0x7B,	\
					      struct vhost_vring_state)
/* Set the ASID for a virtqueue group. The group index is stored in
 * the index field of vhost_vring_state, the ASID associated with this
 * group is stored at num field of vhost_vring_state.
 */
#define VHOST_VDPA_SET_GROUP_ASID	_IOW(VHOST_VIRTIO, 0x7C, \
					     struct vhost_vring_state)

/* Suspend a device so it does not process virtqueue requests anymore
 *
 * After the return of ioctl the device must preserve all the necessary state
 * (the virtqueue vring base plus the possible device specific states) that is
 * required for restoring in the future. The device must not change its
 * configuration after that point.
 */
#define VHOST_VDPA_SUSPEND		_IO(VHOST_VIRTIO, 0x7D)

/* Resume a device so it can resume processing virtqueue requests
 *
 * After the return of this ioctl the device will have restored all the
 * necessary states and it is fully operational to continue processing the
 * virtqueue descriptors.
 */
#define VHOST_VDPA_RESUME		_IO(VHOST_VIRTIO, 0x7E)

/* Get the group for the descriptor table including driver & device areas
 * of a virtqueue: read index, write group in num.
 * The virtqueue index is stored in the index field of vhost_vring_state.
 * The group ID of the descriptor table for this specific virtqueue
 * is returned via num field of vhost_vring_state.
 */
#define VHOST_VDPA_GET_VRING_DESC_GROUP	_IOWR(VHOST_VIRTIO, 0x7F,	\
					      struct vhost_vring_state)
<<<<<<< HEAD
=======


/* Get the count of all virtqueues */
#define VHOST_VDPA_GET_VQS_COUNT	_IOR(VHOST_VIRTIO, 0x80, __u32)

/* Get the number of virtqueue groups. */
#define VHOST_VDPA_GET_GROUP_NUM	_IOR(VHOST_VIRTIO, 0x81, __u32)

/* Get the queue size of a specific virtqueue.
 * userspace set the vring index in vhost_vring_state.index
 * kernel set the queue size in vhost_vring_state.num
 */
#define VHOST_VDPA_GET_VRING_SIZE	_IOWR(VHOST_VIRTIO, 0x82,	\
					      struct vhost_vring_state)
>>>>>>> 2d5404ca
#endif<|MERGE_RESOLUTION|>--- conflicted
+++ resolved
@@ -221,8 +221,6 @@
  */
 #define VHOST_VDPA_GET_VRING_DESC_GROUP	_IOWR(VHOST_VIRTIO, 0x7F,	\
 					      struct vhost_vring_state)
-<<<<<<< HEAD
-=======
 
 
 /* Get the count of all virtqueues */
@@ -237,5 +235,4 @@
  */
 #define VHOST_VDPA_GET_VRING_SIZE	_IOWR(VHOST_VIRTIO, 0x82,	\
 					      struct vhost_vring_state)
->>>>>>> 2d5404ca
 #endif