--- conflicted
+++ resolved
@@ -236,13 +236,12 @@
 #define VHOST_VDPA_GET_VRING_SIZE	_IOWR(VHOST_VIRTIO, 0x82,	\
 					      struct vhost_vring_state)
 
-<<<<<<< HEAD
 /* Extended features manipulation */
 #define VHOST_GET_FEATURES_ARRAY _IOR(VHOST_VIRTIO, 0x83, \
 				       struct vhost_features_array)
 #define VHOST_SET_FEATURES_ARRAY _IOW(VHOST_VIRTIO, 0x83, \
 				       struct vhost_features_array)
-=======
+
 /* fork_owner values for vhost */
 #define VHOST_FORK_OWNER_KTHREAD 0
 #define VHOST_FORK_OWNER_TASK 1
@@ -270,6 +269,5 @@
  * @return: An 8-bit value indicating the current thread mode.
  */
 #define VHOST_GET_FORK_FROM_OWNER _IOR(VHOST_VIRTIO, 0x84, __u8)
->>>>>>> 66937314
 
 #endif