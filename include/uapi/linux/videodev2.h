--- conflicted
+++ resolved
@@ -1875,11 +1875,8 @@
 		struct v4l2_ctrl_av1_tile_group_entry __user *p_av1_tile_group_entry;
 		struct v4l2_ctrl_av1_frame __user *p_av1_frame;
 		struct v4l2_ctrl_av1_film_grain __user *p_av1_film_grain;
-<<<<<<< HEAD
-=======
 		struct v4l2_ctrl_hdr10_cll_info __user *p_hdr10_cll_info;
 		struct v4l2_ctrl_hdr10_mastering_display __user *p_hdr10_mastering_display;
->>>>>>> 2d5404ca
 		void __user *ptr;
 	} __attribute__ ((packed));
 } __attribute__ ((packed));
