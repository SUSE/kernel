/* SPDX-License-Identifier: GPL-2.0 WITH Linux-syscall-note */
/*
 * Landlock - User space API
 *
 * Copyright © 2017-2020 Mickaël Salaün <mic@digikod.net>
 * Copyright © 2018-2020 ANSSI
 * Copyright © 2021-2025 Microsoft Corporation
 */

#ifndef _UAPI_LINUX_LANDLOCK_H
#define _UAPI_LINUX_LANDLOCK_H

#include <linux/types.h>

/**
 * struct landlock_ruleset_attr - Ruleset definition.
 *
 * Argument of sys_landlock_create_ruleset().
 *
 * This structure defines a set of *handled access rights*, a set of actions on
 * different object types, which should be denied by default when the ruleset is
 * enacted.  Vice versa, access rights that are not specifically listed here are
 * not going to be denied by this ruleset when it is enacted.
 *
 * For historical reasons, the %LANDLOCK_ACCESS_FS_REFER right is always denied
 * by default, even when its bit is not set in @handled_access_fs.  In order to
 * add new rules with this access right, the bit must still be set explicitly
 * (cf. `Filesystem flags`_).
 *
 * The explicit listing of *handled access rights* is required for backwards
 * compatibility reasons.  In most use cases, processes that use Landlock will
 * *handle* a wide range or all access rights that they know about at build time
 * (and that they have tested with a kernel that supported them all).
 *
 * This structure can grow in future Landlock versions.
 */
struct landlock_ruleset_attr {
	/**
	 * @handled_access_fs: Bitmask of handled filesystem actions
	 * (cf. `Filesystem flags`_).
	 */
	__u64 handled_access_fs;
	/**
	 * @handled_access_net: Bitmask of handled network actions (cf. `Network
	 * flags`_).
	 */
	__u64 handled_access_net;
	/**
	 * @scoped: Bitmask of scopes (cf. `Scope flags`_)
	 * restricting a Landlock domain from accessing outside
	 * resources (e.g. IPCs).
	 */
	__u64 scoped;
};

/**
 * DOC: landlock_create_ruleset_flags
 *
 * **Flags**
 *
<<<<<<< HEAD
 * - %LANDLOCK_CREATE_RULESET_VERSION: Get the highest supported Landlock ABI
 *   version.
 * - %LANDLOCK_CREATE_RULESET_ERRATA: Get a bitmask of fixed issues.
=======
 * %LANDLOCK_CREATE_RULESET_VERSION
 *     Get the highest supported Landlock ABI version (starting at 1).
 *
 * %LANDLOCK_CREATE_RULESET_ERRATA
 *     Get a bitmask of fixed issues for the current Landlock ABI version.
>>>>>>> e747403a
 */
/* clang-format off */
#define LANDLOCK_CREATE_RULESET_VERSION			(1U << 0)
#define LANDLOCK_CREATE_RULESET_ERRATA			(1U << 1)
<<<<<<< HEAD
=======
/* clang-format on */

/**
 * DOC: landlock_restrict_self_flags
 *
 * **Flags**
 *
 * By default, denied accesses originating from programs that sandbox themselves
 * are logged via the audit subsystem. Such events typically indicate unexpected
 * behavior, such as bugs or exploitation attempts. However, to avoid excessive
 * logging, access requests denied by a domain not created by the originating
 * program are not logged by default. The rationale is that programs should know
 * their own behavior, but not necessarily the behavior of other programs.  This
 * default configuration is suitable for most programs that sandbox themselves.
 * For specific use cases, the following flags allow programs to modify this
 * default logging behavior.
 *
 * The %LANDLOCK_RESTRICT_SELF_LOG_SAME_EXEC_OFF and
 * %LANDLOCK_RESTRICT_SELF_LOG_NEW_EXEC_ON flags apply to the newly created
 * Landlock domain.
 *
 * %LANDLOCK_RESTRICT_SELF_LOG_SAME_EXEC_OFF
 *     Disables logging of denied accesses originating from the thread creating
 *     the Landlock domain, as well as its children, as long as they continue
 *     running the same executable code (i.e., without an intervening
 *     :manpage:`execve(2)` call). This is intended for programs that execute
 *     unknown code without invoking :manpage:`execve(2)`, such as script
 *     interpreters. Programs that only sandbox themselves should not set this
 *     flag, so users can be notified of unauthorized access attempts via system
 *     logs.
 *
 * %LANDLOCK_RESTRICT_SELF_LOG_NEW_EXEC_ON
 *     Enables logging of denied accesses after an :manpage:`execve(2)` call,
 *     providing visibility into unauthorized access attempts by newly executed
 *     programs within the created Landlock domain. This flag is recommended
 *     only when all potential executables in the domain are expected to comply
 *     with the access restrictions, as excessive audit log entries could make
 *     it more difficult to identify critical events.
 *
 * %LANDLOCK_RESTRICT_SELF_LOG_SUBDOMAINS_OFF
 *     Disables logging of denied accesses originating from nested Landlock
 *     domains created by the caller or its descendants. This flag should be set
 *     according to runtime configuration, not hardcoded, to avoid suppressing
 *     important security events. It is useful for container runtimes or
 *     sandboxing tools that may launch programs which themselves create
 *     Landlock domains and could otherwise generate excessive logs. Unlike
 *     ``LANDLOCK_RESTRICT_SELF_LOG_SAME_EXEC_OFF``, this flag only affects
 *     future nested domains, not the one being created. It can also be used
 *     with a @ruleset_fd value of -1 to mute subdomain logs without creating a
 *     domain.
 */
/* clang-format off */
#define LANDLOCK_RESTRICT_SELF_LOG_SAME_EXEC_OFF		(1U << 0)
#define LANDLOCK_RESTRICT_SELF_LOG_NEW_EXEC_ON			(1U << 1)
#define LANDLOCK_RESTRICT_SELF_LOG_SUBDOMAINS_OFF		(1U << 2)
>>>>>>> e747403a
/* clang-format on */

/**
 * enum landlock_rule_type - Landlock rule type
 *
 * Argument of sys_landlock_add_rule().
 */
enum landlock_rule_type {
	/**
	 * @LANDLOCK_RULE_PATH_BENEATH: Type of a &struct
	 * landlock_path_beneath_attr .
	 */
	LANDLOCK_RULE_PATH_BENEATH = 1,
	/**
	 * @LANDLOCK_RULE_NET_PORT: Type of a &struct
	 * landlock_net_port_attr .
	 */
	LANDLOCK_RULE_NET_PORT,
};

/**
 * struct landlock_path_beneath_attr - Path hierarchy definition
 *
 * Argument of sys_landlock_add_rule().
 */
struct landlock_path_beneath_attr {
	/**
	 * @allowed_access: Bitmask of allowed actions for this file hierarchy
	 * (cf. `Filesystem flags`_).
	 */
	__u64 allowed_access;
	/**
	 * @parent_fd: File descriptor, preferably opened with ``O_PATH``,
	 * which identifies the parent directory of a file hierarchy, or just a
	 * file.
	 */
	__s32 parent_fd;
	/*
	 * This struct is packed to avoid trailing reserved members.
	 * Cf. security/landlock/syscalls.c:build_check_abi()
	 */
} __attribute__((packed));

/**
 * struct landlock_net_port_attr - Network port definition
 *
 * Argument of sys_landlock_add_rule().
 */
struct landlock_net_port_attr {
	/**
	 * @allowed_access: Bitmask of allowed network actions for a port
	 * (cf. `Network flags`_).
	 */
	__u64 allowed_access;
	/**
	 * @port: Network port in host endianness.
	 *
	 * It should be noted that port 0 passed to :manpage:`bind(2)` will bind
	 * to an available port from the ephemeral port range.  This can be
	 * configured with the ``/proc/sys/net/ipv4/ip_local_port_range`` sysctl
	 * (also used for IPv6).
	 *
	 * A Landlock rule with port 0 and the ``LANDLOCK_ACCESS_NET_BIND_TCP``
	 * right means that requesting to bind on port 0 is allowed and it will
	 * automatically translate to binding on the related port range.
	 */
	__u64 port;
};

/**
 * DOC: fs_access
 *
 * A set of actions on kernel objects may be defined by an attribute (e.g.
 * &struct landlock_path_beneath_attr) including a bitmask of access.
 *
 * Filesystem flags
 * ~~~~~~~~~~~~~~~~
 *
 * These flags enable to restrict a sandboxed process to a set of actions on
 * files and directories.  Files or directories opened before the sandboxing
 * are not subject to these restrictions.
 *
 * The following access rights apply only to files:
 *
 * - %LANDLOCK_ACCESS_FS_EXECUTE: Execute a file.
 * - %LANDLOCK_ACCESS_FS_WRITE_FILE: Open a file with write access.  When
 *   opening files for writing, you will often additionally need the
 *   %LANDLOCK_ACCESS_FS_TRUNCATE right.  In many cases, these system calls
 *   truncate existing files when overwriting them (e.g., :manpage:`creat(2)`).
 * - %LANDLOCK_ACCESS_FS_READ_FILE: Open a file with read access.
 * - %LANDLOCK_ACCESS_FS_TRUNCATE: Truncate a file with :manpage:`truncate(2)`,
 *   :manpage:`ftruncate(2)`, :manpage:`creat(2)`, or :manpage:`open(2)` with
 *   ``O_TRUNC``.  This access right is available since the third version of the
 *   Landlock ABI.
 *
 * Whether an opened file can be truncated with :manpage:`ftruncate(2)` or used
 * with `ioctl(2)` is determined during :manpage:`open(2)`, in the same way as
 * read and write permissions are checked during :manpage:`open(2)` using
 * %LANDLOCK_ACCESS_FS_READ_FILE and %LANDLOCK_ACCESS_FS_WRITE_FILE.
 *
 * A directory can receive access rights related to files or directories.  The
 * following access right is applied to the directory itself, and the
 * directories beneath it:
 *
 * - %LANDLOCK_ACCESS_FS_READ_DIR: Open a directory or list its content.
 *
 * However, the following access rights only apply to the content of a
 * directory, not the directory itself:
 *
 * - %LANDLOCK_ACCESS_FS_REMOVE_DIR: Remove an empty directory or rename one.
 * - %LANDLOCK_ACCESS_FS_REMOVE_FILE: Unlink (or rename) a file.
 * - %LANDLOCK_ACCESS_FS_MAKE_CHAR: Create (or rename or link) a character
 *   device.
 * - %LANDLOCK_ACCESS_FS_MAKE_DIR: Create (or rename) a directory.
 * - %LANDLOCK_ACCESS_FS_MAKE_REG: Create (or rename or link) a regular file.
 * - %LANDLOCK_ACCESS_FS_MAKE_SOCK: Create (or rename or link) a UNIX domain
 *   socket.
 * - %LANDLOCK_ACCESS_FS_MAKE_FIFO: Create (or rename or link) a named pipe.
 * - %LANDLOCK_ACCESS_FS_MAKE_BLOCK: Create (or rename or link) a block device.
 * - %LANDLOCK_ACCESS_FS_MAKE_SYM: Create (or rename or link) a symbolic link.
 * - %LANDLOCK_ACCESS_FS_REFER: Link or rename a file from or to a different
 *   directory (i.e. reparent a file hierarchy).
 *
 *   This access right is available since the second version of the Landlock
 *   ABI.
 *
 *   This is the only access right which is denied by default by any ruleset,
 *   even if the right is not specified as handled at ruleset creation time.
 *   The only way to make a ruleset grant this right is to explicitly allow it
 *   for a specific directory by adding a matching rule to the ruleset.
 *
 *   In particular, when using the first Landlock ABI version, Landlock will
 *   always deny attempts to reparent files between different directories.
 *
 *   In addition to the source and destination directories having the
 *   %LANDLOCK_ACCESS_FS_REFER access right, the attempted link or rename
 *   operation must meet the following constraints:
 *
 *   * The reparented file may not gain more access rights in the destination
 *     directory than it previously had in the source directory.  If this is
 *     attempted, the operation results in an ``EXDEV`` error.
 *
 *   * When linking or renaming, the ``LANDLOCK_ACCESS_FS_MAKE_*`` right for the
 *     respective file type must be granted for the destination directory.
 *     Otherwise, the operation results in an ``EACCES`` error.
 *
 *   * When renaming, the ``LANDLOCK_ACCESS_FS_REMOVE_*`` right for the
 *     respective file type must be granted for the source directory.  Otherwise,
 *     the operation results in an ``EACCES`` error.
 *
 *   If multiple requirements are not met, the ``EACCES`` error code takes
 *   precedence over ``EXDEV``.
 *
 * The following access right applies both to files and directories:
 *
 * - %LANDLOCK_ACCESS_FS_IOCTL_DEV: Invoke :manpage:`ioctl(2)` commands on an opened
 *   character or block device.
 *
 *   This access right applies to all `ioctl(2)` commands implemented by device
 *   drivers.  However, the following common IOCTL commands continue to be
 *   invokable independent of the %LANDLOCK_ACCESS_FS_IOCTL_DEV right:
 *
 *   * IOCTL commands targeting file descriptors (``FIOCLEX``, ``FIONCLEX``),
 *   * IOCTL commands targeting file descriptions (``FIONBIO``, ``FIOASYNC``),
 *   * IOCTL commands targeting file systems (``FIFREEZE``, ``FITHAW``,
 *     ``FIGETBSZ``, ``FS_IOC_GETFSUUID``, ``FS_IOC_GETFSSYSFSPATH``)
 *   * Some IOCTL commands which do not make sense when used with devices, but
 *     whose implementations are safe and return the right error codes
 *     (``FS_IOC_FIEMAP``, ``FICLONE``, ``FICLONERANGE``, ``FIDEDUPERANGE``)
 *
 *   This access right is available since the fifth version of the Landlock
 *   ABI.
 *
 * .. warning::
 *
 *   It is currently not possible to restrict some file-related actions
 *   accessible through these syscall families: :manpage:`chdir(2)`,
 *   :manpage:`stat(2)`, :manpage:`flock(2)`, :manpage:`chmod(2)`,
 *   :manpage:`chown(2)`, :manpage:`setxattr(2)`, :manpage:`utime(2)`,
 *   :manpage:`fcntl(2)`, :manpage:`access(2)`.
 *   Future Landlock evolutions will enable to restrict them.
 */
/* clang-format off */
#define LANDLOCK_ACCESS_FS_EXECUTE			(1ULL << 0)
#define LANDLOCK_ACCESS_FS_WRITE_FILE			(1ULL << 1)
#define LANDLOCK_ACCESS_FS_READ_FILE			(1ULL << 2)
#define LANDLOCK_ACCESS_FS_READ_DIR			(1ULL << 3)
#define LANDLOCK_ACCESS_FS_REMOVE_DIR			(1ULL << 4)
#define LANDLOCK_ACCESS_FS_REMOVE_FILE			(1ULL << 5)
#define LANDLOCK_ACCESS_FS_MAKE_CHAR			(1ULL << 6)
#define LANDLOCK_ACCESS_FS_MAKE_DIR			(1ULL << 7)
#define LANDLOCK_ACCESS_FS_MAKE_REG			(1ULL << 8)
#define LANDLOCK_ACCESS_FS_MAKE_SOCK			(1ULL << 9)
#define LANDLOCK_ACCESS_FS_MAKE_FIFO			(1ULL << 10)
#define LANDLOCK_ACCESS_FS_MAKE_BLOCK			(1ULL << 11)
#define LANDLOCK_ACCESS_FS_MAKE_SYM			(1ULL << 12)
#define LANDLOCK_ACCESS_FS_REFER			(1ULL << 13)
#define LANDLOCK_ACCESS_FS_TRUNCATE			(1ULL << 14)
#define LANDLOCK_ACCESS_FS_IOCTL_DEV			(1ULL << 15)
/* clang-format on */

/**
 * DOC: net_access
 *
 * Network flags
 * ~~~~~~~~~~~~~~~~
 *
 * These flags enable to restrict a sandboxed process to a set of network
 * actions.
 *
 * This is supported since Landlock ABI version 4.
 *
 * The following access rights apply to TCP port numbers:
 *
 * - %LANDLOCK_ACCESS_NET_BIND_TCP: Bind a TCP socket to a local port.
 * - %LANDLOCK_ACCESS_NET_CONNECT_TCP: Connect an active TCP socket to
 *   a remote port.
 */
/* clang-format off */
#define LANDLOCK_ACCESS_NET_BIND_TCP			(1ULL << 0)
#define LANDLOCK_ACCESS_NET_CONNECT_TCP			(1ULL << 1)
/* clang-format on */

/**
 * DOC: scope
 *
 * Scope flags
 * ~~~~~~~~~~~
 *
 * These flags enable to isolate a sandboxed process from a set of IPC actions.
 * Setting a flag for a ruleset will isolate the Landlock domain to forbid
 * connections to resources outside the domain.
 *
 * This is supported since Landlock ABI version 6.
 *
 * Scopes:
 *
 * - %LANDLOCK_SCOPE_ABSTRACT_UNIX_SOCKET: Restrict a sandboxed process from
 *   connecting to an abstract UNIX socket created by a process outside the
 *   related Landlock domain (e.g., a parent domain or a non-sandboxed process).
 * - %LANDLOCK_SCOPE_SIGNAL: Restrict a sandboxed process from sending a signal
 *   to another process outside the domain.
 */
/* clang-format off */
#define LANDLOCK_SCOPE_ABSTRACT_UNIX_SOCKET		(1ULL << 0)
#define LANDLOCK_SCOPE_SIGNAL		                (1ULL << 1)
/* clang-format on*/

#endif /* _UAPI_LINUX_LANDLOCK_H */<|MERGE_RESOLUTION|>--- conflicted
+++ resolved
@@ -58,23 +58,15 @@
  *
  * **Flags**
  *
-<<<<<<< HEAD
- * - %LANDLOCK_CREATE_RULESET_VERSION: Get the highest supported Landlock ABI
- *   version.
- * - %LANDLOCK_CREATE_RULESET_ERRATA: Get a bitmask of fixed issues.
-=======
  * %LANDLOCK_CREATE_RULESET_VERSION
  *     Get the highest supported Landlock ABI version (starting at 1).
  *
  * %LANDLOCK_CREATE_RULESET_ERRATA
  *     Get a bitmask of fixed issues for the current Landlock ABI version.
->>>>>>> e747403a
  */
 /* clang-format off */
 #define LANDLOCK_CREATE_RULESET_VERSION			(1U << 0)
 #define LANDLOCK_CREATE_RULESET_ERRATA			(1U << 1)
-<<<<<<< HEAD
-=======
 /* clang-format on */
 
 /**
@@ -130,7 +122,6 @@
 #define LANDLOCK_RESTRICT_SELF_LOG_SAME_EXEC_OFF		(1U << 0)
 #define LANDLOCK_RESTRICT_SELF_LOG_NEW_EXEC_ON			(1U << 1)
 #define LANDLOCK_RESTRICT_SELF_LOG_SUBDOMAINS_OFF		(1U << 2)
->>>>>>> e747403a
 /* clang-format on */
 
 /**
