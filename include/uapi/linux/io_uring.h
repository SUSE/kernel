/* SPDX-License-Identifier: (GPL-2.0 WITH Linux-syscall-note) OR MIT */
/*
 * Header file for the io_uring interface.
 *
 * Copyright (C) 2019 Jens Axboe
 * Copyright (C) 2019 Christoph Hellwig
 */
#ifndef LINUX_IO_URING_H
#define LINUX_IO_URING_H

#include <linux/fs.h>
#include <linux/types.h>
/*
 * this file is shared with liburing and that has to autodetect
 * if linux/time_types.h is available or not, it can
 * define UAPI_LINUX_IO_URING_H_SKIP_LINUX_TIME_TYPES_H
 * if linux/time_types.h is not available
 */
#ifndef UAPI_LINUX_IO_URING_H_SKIP_LINUX_TIME_TYPES_H
#include <linux/time_types.h>
#endif

#ifdef __cplusplus
extern "C" {
#endif

/*
 * IO submission data structure (Submission Queue Entry)
 */
struct io_uring_sqe {
	__u8	opcode;		/* type of operation for this sqe */
	__u8	flags;		/* IOSQE_ flags */
	__u16	ioprio;		/* ioprio for the request */
	__s32	fd;		/* file descriptor to do IO on */
	union {
		__u64	off;	/* offset into file */
		__u64	addr2;
		struct {
			__u32	cmd_op;
			__u32	__pad1;
		};
	};
	union {
		__u64	addr;	/* pointer to buffer or iovecs */
		__u64	splice_off_in;
		struct {
			__u32	level;
			__u32	optname;
		};
	};
	__u32	len;		/* buffer size or number of iovecs */
	union {
		__kernel_rwf_t	rw_flags;
		__u32		fsync_flags;
		__u16		poll_events;	/* compatibility */
		__u32		poll32_events;	/* word-reversed for BE */
		__u32		sync_range_flags;
		__u32		msg_flags;
		__u32		timeout_flags;
		__u32		accept_flags;
		__u32		cancel_flags;
		__u32		open_flags;
		__u32		statx_flags;
		__u32		fadvise_advice;
		__u32		splice_flags;
		__u32		rename_flags;
		__u32		unlink_flags;
		__u32		hardlink_flags;
		__u32		xattr_flags;
		__u32		msg_ring_flags;
		__u32		uring_cmd_flags;
		__u32		waitid_flags;
		__u32		futex_flags;
		__u32		install_fd_flags;
		__u32		nop_flags;
	};
	__u64	user_data;	/* data to be passed back at completion time */
	/* pack this to avoid bogus arm OABI complaints */
	union {
		/* index into fixed buffers, if used */
		__u16	buf_index;
		/* for grouped buffer selection */
		__u16	buf_group;
	} __attribute__((packed));
	/* personality to use, if used */
	__u16	personality;
	union {
		__s32	splice_fd_in;
		__u32	file_index;
		__u32	optlen;
		struct {
			__u16	addr_len;
			__u16	__pad3[1];
		};
	};
	union {
		struct {
			__u64	addr3;
			__u64	__pad2[1];
		};
		__u64	optval;
		/*
		 * If the ring is initialized with IORING_SETUP_SQE128, then
		 * this field is used for 80 bytes of arbitrary command data
		 */
		__u8	cmd[0];
	};
};

/*
 * If sqe->file_index is set to this for opcodes that instantiate a new
 * direct descriptor (like openat/openat2/accept), then io_uring will allocate
 * an available direct descriptor instead of having the application pass one
 * in. The picked direct descriptor will be returned in cqe->res, or -ENFILE
 * if the space is full.
 */
#define IORING_FILE_INDEX_ALLOC		(~0U)

enum io_uring_sqe_flags_bit {
	IOSQE_FIXED_FILE_BIT,
	IOSQE_IO_DRAIN_BIT,
	IOSQE_IO_LINK_BIT,
	IOSQE_IO_HARDLINK_BIT,
	IOSQE_ASYNC_BIT,
	IOSQE_BUFFER_SELECT_BIT,
	IOSQE_CQE_SKIP_SUCCESS_BIT,
};

/*
 * sqe->flags
 */
/* use fixed fileset */
#define IOSQE_FIXED_FILE	(1U << IOSQE_FIXED_FILE_BIT)
/* issue after inflight IO */
#define IOSQE_IO_DRAIN		(1U << IOSQE_IO_DRAIN_BIT)
/* links next sqe */
#define IOSQE_IO_LINK		(1U << IOSQE_IO_LINK_BIT)
/* like LINK, but stronger */
#define IOSQE_IO_HARDLINK	(1U << IOSQE_IO_HARDLINK_BIT)
/* always go async */
#define IOSQE_ASYNC		(1U << IOSQE_ASYNC_BIT)
/* select buffer from sqe->buf_group */
#define IOSQE_BUFFER_SELECT	(1U << IOSQE_BUFFER_SELECT_BIT)
/* don't post CQE if request succeeded */
#define IOSQE_CQE_SKIP_SUCCESS	(1U << IOSQE_CQE_SKIP_SUCCESS_BIT)

/*
 * io_uring_setup() flags
 */
#define IORING_SETUP_IOPOLL	(1U << 0)	/* io_context is polled */
#define IORING_SETUP_SQPOLL	(1U << 1)	/* SQ poll thread */
#define IORING_SETUP_SQ_AFF	(1U << 2)	/* sq_thread_cpu is valid */
#define IORING_SETUP_CQSIZE	(1U << 3)	/* app defines CQ size */
#define IORING_SETUP_CLAMP	(1U << 4)	/* clamp SQ/CQ ring sizes */
#define IORING_SETUP_ATTACH_WQ	(1U << 5)	/* attach to existing wq */
#define IORING_SETUP_R_DISABLED	(1U << 6)	/* start with ring disabled */
#define IORING_SETUP_SUBMIT_ALL	(1U << 7)	/* continue submit on error */
/*
 * Cooperative task running. When requests complete, they often require
 * forcing the submitter to transition to the kernel to complete. If this
 * flag is set, work will be done when the task transitions anyway, rather
 * than force an inter-processor interrupt reschedule. This avoids interrupting
 * a task running in userspace, and saves an IPI.
 */
#define IORING_SETUP_COOP_TASKRUN	(1U << 8)
/*
 * If COOP_TASKRUN is set, get notified if task work is available for
 * running and a kernel transition would be needed to run it. This sets
 * IORING_SQ_TASKRUN in the sq ring flags. Not valid with COOP_TASKRUN.
 */
#define IORING_SETUP_TASKRUN_FLAG	(1U << 9)
#define IORING_SETUP_SQE128		(1U << 10) /* SQEs are 128 byte */
#define IORING_SETUP_CQE32		(1U << 11) /* CQEs are 32 byte */
/*
 * Only one task is allowed to submit requests
 */
#define IORING_SETUP_SINGLE_ISSUER	(1U << 12)

/*
 * Defer running task work to get events.
 * Rather than running bits of task work whenever the task transitions
 * try to do it just before it is needed.
 */
#define IORING_SETUP_DEFER_TASKRUN	(1U << 13)

/*
 * Application provides the memory for the rings
 */
#define IORING_SETUP_NO_MMAP		(1U << 14)

/*
 * Register the ring fd in itself for use with
 * IORING_REGISTER_USE_REGISTERED_RING; return a registered fd index rather
 * than an fd.
 */
#define IORING_SETUP_REGISTERED_FD_ONLY	(1U << 15)

/*
 * Removes indirection through the SQ index array.
 */
#define IORING_SETUP_NO_SQARRAY		(1U << 16)

enum io_uring_op {
	IORING_OP_NOP,
	IORING_OP_READV,
	IORING_OP_WRITEV,
	IORING_OP_FSYNC,
	IORING_OP_READ_FIXED,
	IORING_OP_WRITE_FIXED,
	IORING_OP_POLL_ADD,
	IORING_OP_POLL_REMOVE,
	IORING_OP_SYNC_FILE_RANGE,
	IORING_OP_SENDMSG,
	IORING_OP_RECVMSG,
	IORING_OP_TIMEOUT,
	IORING_OP_TIMEOUT_REMOVE,
	IORING_OP_ACCEPT,
	IORING_OP_ASYNC_CANCEL,
	IORING_OP_LINK_TIMEOUT,
	IORING_OP_CONNECT,
	IORING_OP_FALLOCATE,
	IORING_OP_OPENAT,
	IORING_OP_CLOSE,
	IORING_OP_FILES_UPDATE,
	IORING_OP_STATX,
	IORING_OP_READ,
	IORING_OP_WRITE,
	IORING_OP_FADVISE,
	IORING_OP_MADVISE,
	IORING_OP_SEND,
	IORING_OP_RECV,
	IORING_OP_OPENAT2,
	IORING_OP_EPOLL_CTL,
	IORING_OP_SPLICE,
	IORING_OP_PROVIDE_BUFFERS,
	IORING_OP_REMOVE_BUFFERS,
	IORING_OP_TEE,
	IORING_OP_SHUTDOWN,
	IORING_OP_RENAMEAT,
	IORING_OP_UNLINKAT,
	IORING_OP_MKDIRAT,
	IORING_OP_SYMLINKAT,
	IORING_OP_LINKAT,
	IORING_OP_MSG_RING,
	IORING_OP_FSETXATTR,
	IORING_OP_SETXATTR,
	IORING_OP_FGETXATTR,
	IORING_OP_GETXATTR,
	IORING_OP_SOCKET,
	IORING_OP_URING_CMD,
	IORING_OP_SEND_ZC,
	IORING_OP_SENDMSG_ZC,
	IORING_OP_READ_MULTISHOT,
<<<<<<< HEAD
=======
	IORING_OP_WAITID,
	IORING_OP_FUTEX_WAIT,
	IORING_OP_FUTEX_WAKE,
	IORING_OP_FUTEX_WAITV,
	IORING_OP_FIXED_FD_INSTALL,
	IORING_OP_FTRUNCATE,
	IORING_OP_BIND,
	IORING_OP_LISTEN,
>>>>>>> 2d5404ca

	/* this goes last, obviously */
	IORING_OP_LAST,
};

/*
 * sqe->uring_cmd_flags		top 8bits aren't available for userspace
 * IORING_URING_CMD_FIXED	use registered buffer; pass this flag
 *				along with setting sqe->buf_index.
 */
#define IORING_URING_CMD_FIXED	(1U << 0)
#define IORING_URING_CMD_MASK	IORING_URING_CMD_FIXED


/*
 * sqe->fsync_flags
 */
#define IORING_FSYNC_DATASYNC	(1U << 0)

/*
 * sqe->timeout_flags
 */
#define IORING_TIMEOUT_ABS		(1U << 0)
#define IORING_TIMEOUT_UPDATE		(1U << 1)
#define IORING_TIMEOUT_BOOTTIME		(1U << 2)
#define IORING_TIMEOUT_REALTIME		(1U << 3)
#define IORING_LINK_TIMEOUT_UPDATE	(1U << 4)
#define IORING_TIMEOUT_ETIME_SUCCESS	(1U << 5)
#define IORING_TIMEOUT_MULTISHOT	(1U << 6)
#define IORING_TIMEOUT_CLOCK_MASK	(IORING_TIMEOUT_BOOTTIME | IORING_TIMEOUT_REALTIME)
#define IORING_TIMEOUT_UPDATE_MASK	(IORING_TIMEOUT_UPDATE | IORING_LINK_TIMEOUT_UPDATE)
/*
 * sqe->splice_flags
 * extends splice(2) flags
 */
#define SPLICE_F_FD_IN_FIXED	(1U << 31) /* the last bit of __u32 */

/*
 * POLL_ADD flags. Note that since sqe->poll_events is the flag space, the
 * command flags for POLL_ADD are stored in sqe->len.
 *
 * IORING_POLL_ADD_MULTI	Multishot poll. Sets IORING_CQE_F_MORE if
 *				the poll handler will continue to report
 *				CQEs on behalf of the same SQE.
 *
 * IORING_POLL_UPDATE		Update existing poll request, matching
 *				sqe->addr as the old user_data field.
 *
 * IORING_POLL_LEVEL		Level triggered poll.
 */
#define IORING_POLL_ADD_MULTI	(1U << 0)
#define IORING_POLL_UPDATE_EVENTS	(1U << 1)
#define IORING_POLL_UPDATE_USER_DATA	(1U << 2)
#define IORING_POLL_ADD_LEVEL		(1U << 3)

/*
 * ASYNC_CANCEL flags.
 *
 * IORING_ASYNC_CANCEL_ALL	Cancel all requests that match the given key
 * IORING_ASYNC_CANCEL_FD	Key off 'fd' for cancelation rather than the
 *				request 'user_data'
 * IORING_ASYNC_CANCEL_ANY	Match any request
 * IORING_ASYNC_CANCEL_FD_FIXED	'fd' passed in is a fixed descriptor
 * IORING_ASYNC_CANCEL_USERDATA	Match on user_data, default for no other key
 * IORING_ASYNC_CANCEL_OP	Match request based on opcode
 */
#define IORING_ASYNC_CANCEL_ALL	(1U << 0)
#define IORING_ASYNC_CANCEL_FD	(1U << 1)
#define IORING_ASYNC_CANCEL_ANY	(1U << 2)
#define IORING_ASYNC_CANCEL_FD_FIXED	(1U << 3)
#define IORING_ASYNC_CANCEL_USERDATA	(1U << 4)
#define IORING_ASYNC_CANCEL_OP	(1U << 5)

/*
 * send/sendmsg and recv/recvmsg flags (sqe->ioprio)
 *
 * IORING_RECVSEND_POLL_FIRST	If set, instead of first attempting to send
 *				or receive and arm poll if that yields an
 *				-EAGAIN result, arm poll upfront and skip
 *				the initial transfer attempt.
 *
 * IORING_RECV_MULTISHOT	Multishot recv. Sets IORING_CQE_F_MORE if
 *				the handler will continue to report
 *				CQEs on behalf of the same SQE.
 *
 * IORING_RECVSEND_FIXED_BUF	Use registered buffers, the index is stored in
 *				the buf_index field.
 *
 * IORING_SEND_ZC_REPORT_USAGE
 *				If set, SEND[MSG]_ZC should report
 *				the zerocopy usage in cqe.res
 *				for the IORING_CQE_F_NOTIF cqe.
 *				0 is reported if zerocopy was actually possible.
 *				IORING_NOTIF_USAGE_ZC_COPIED if data was copied
 *				(at least partially).
 *
 * IORING_RECVSEND_BUNDLE	Used with IOSQE_BUFFER_SELECT. If set, send or
 *				recv will grab as many buffers from the buffer
 *				group ID given and send them all. The completion
 *				result 	will be the number of buffers send, with
 *				the starting buffer ID in cqe->flags as per
 *				usual for provided buffer usage. The buffers
 *				will be	contigious from the starting buffer ID.
 */
#define IORING_RECVSEND_POLL_FIRST	(1U << 0)
#define IORING_RECV_MULTISHOT		(1U << 1)
#define IORING_RECVSEND_FIXED_BUF	(1U << 2)
#define IORING_SEND_ZC_REPORT_USAGE	(1U << 3)
#define IORING_RECVSEND_BUNDLE		(1U << 4)

/*
 * cqe.res for IORING_CQE_F_NOTIF if
 * IORING_SEND_ZC_REPORT_USAGE was requested
 *
 * It should be treated as a flag, all other
 * bits of cqe.res should be treated as reserved!
 */
#define IORING_NOTIF_USAGE_ZC_COPIED    (1U << 31)

/*
 * accept flags stored in sqe->ioprio
 */
#define IORING_ACCEPT_MULTISHOT	(1U << 0)
#define IORING_ACCEPT_DONTWAIT	(1U << 1)
#define IORING_ACCEPT_POLL_FIRST	(1U << 2)

/*
 * IORING_OP_MSG_RING command types, stored in sqe->addr
 */
enum io_uring_msg_ring_flags {
	IORING_MSG_DATA,	/* pass sqe->len as 'res' and off as user_data */
	IORING_MSG_SEND_FD,	/* send a registered fd to another ring */
};

/*
 * IORING_OP_MSG_RING flags (sqe->msg_ring_flags)
 *
 * IORING_MSG_RING_CQE_SKIP	Don't post a CQE to the target ring. Not
 *				applicable for IORING_MSG_DATA, obviously.
 */
#define IORING_MSG_RING_CQE_SKIP	(1U << 0)
/* Pass through the flags from sqe->file_index to cqe->flags */
#define IORING_MSG_RING_FLAGS_PASS	(1U << 1)

/*
 * IORING_OP_FIXED_FD_INSTALL flags (sqe->install_fd_flags)
 *
 * IORING_FIXED_FD_NO_CLOEXEC	Don't mark the fd as O_CLOEXEC
 */
#define IORING_FIXED_FD_NO_CLOEXEC	(1U << 0)

/*
 * IORING_OP_NOP flags (sqe->nop_flags)
 *
 * IORING_NOP_INJECT_RESULT	Inject result from sqe->result
 */
#define IORING_NOP_INJECT_RESULT	(1U << 0)

/*
 * IO completion data structure (Completion Queue Entry)
 */
struct io_uring_cqe {
	__u64	user_data;	/* sqe->user_data value passed back */
	__s32	res;		/* result code for this event */
	__u32	flags;

	/*
	 * If the ring is initialized with IORING_SETUP_CQE32, then this field
	 * contains 16-bytes of padding, doubling the size of the CQE.
	 */
	__u64 big_cqe[];
};

/*
 * cqe->flags
 *
 * IORING_CQE_F_BUFFER	If set, the upper 16 bits are the buffer ID
 * IORING_CQE_F_MORE	If set, parent SQE will generate more CQE entries
 * IORING_CQE_F_SOCK_NONEMPTY	If set, more data to read after socket recv
 * IORING_CQE_F_NOTIF	Set for notification CQEs. Can be used to distinct
 * 			them from sends.
 * IORING_CQE_F_BUF_MORE If set, the buffer ID set in the completion will get
 *			more completions. In other words, the buffer is being
 *			partially consumed, and will be used by the kernel for
 *			more completions. This is only set for buffers used via
 *			the incremental buffer consumption, as provided by
 *			a ring buffer setup with IOU_PBUF_RING_INC. For any
 *			other provided buffer type, all completions with a
 *			buffer passed back is automatically returned to the
 *			application.
 */
#define IORING_CQE_F_BUFFER		(1U << 0)
#define IORING_CQE_F_MORE		(1U << 1)
#define IORING_CQE_F_SOCK_NONEMPTY	(1U << 2)
#define IORING_CQE_F_NOTIF		(1U << 3)
#define IORING_CQE_F_BUF_MORE		(1U << 4)

#define IORING_CQE_BUFFER_SHIFT		16

/*
 * Magic offsets for the application to mmap the data it needs
 */
#define IORING_OFF_SQ_RING		0ULL
#define IORING_OFF_CQ_RING		0x8000000ULL
#define IORING_OFF_SQES			0x10000000ULL
#define IORING_OFF_PBUF_RING		0x80000000ULL
#define IORING_OFF_PBUF_SHIFT		16
#define IORING_OFF_MMAP_MASK		0xf8000000ULL

/*
 * Filled with the offset for mmap(2)
 */
struct io_sqring_offsets {
	__u32 head;
	__u32 tail;
	__u32 ring_mask;
	__u32 ring_entries;
	__u32 flags;
	__u32 dropped;
	__u32 array;
	__u32 resv1;
	__u64 user_addr;
};

/*
 * sq_ring->flags
 */
#define IORING_SQ_NEED_WAKEUP	(1U << 0) /* needs io_uring_enter wakeup */
#define IORING_SQ_CQ_OVERFLOW	(1U << 1) /* CQ ring is overflown */
#define IORING_SQ_TASKRUN	(1U << 2) /* task should enter the kernel */

struct io_cqring_offsets {
	__u32 head;
	__u32 tail;
	__u32 ring_mask;
	__u32 ring_entries;
	__u32 overflow;
	__u32 cqes;
	__u32 flags;
	__u32 resv1;
	__u64 user_addr;
};

/*
 * cq_ring->flags
 */

/* disable eventfd notifications */
#define IORING_CQ_EVENTFD_DISABLED	(1U << 0)

/*
 * io_uring_enter(2) flags
 */
#define IORING_ENTER_GETEVENTS		(1U << 0)
#define IORING_ENTER_SQ_WAKEUP		(1U << 1)
#define IORING_ENTER_SQ_WAIT		(1U << 2)
#define IORING_ENTER_EXT_ARG		(1U << 3)
#define IORING_ENTER_REGISTERED_RING	(1U << 4)
#define IORING_ENTER_ABS_TIMER		(1U << 5)

/*
 * Passed in for io_uring_setup(2). Copied back with updated info on success
 */
struct io_uring_params {
	__u32 sq_entries;
	__u32 cq_entries;
	__u32 flags;
	__u32 sq_thread_cpu;
	__u32 sq_thread_idle;
	__u32 features;
	__u32 wq_fd;
	__u32 resv[3];
	struct io_sqring_offsets sq_off;
	struct io_cqring_offsets cq_off;
};

/*
 * io_uring_params->features flags
 */
#define IORING_FEAT_SINGLE_MMAP		(1U << 0)
#define IORING_FEAT_NODROP		(1U << 1)
#define IORING_FEAT_SUBMIT_STABLE	(1U << 2)
#define IORING_FEAT_RW_CUR_POS		(1U << 3)
#define IORING_FEAT_CUR_PERSONALITY	(1U << 4)
#define IORING_FEAT_FAST_POLL		(1U << 5)
#define IORING_FEAT_POLL_32BITS 	(1U << 6)
#define IORING_FEAT_SQPOLL_NONFIXED	(1U << 7)
#define IORING_FEAT_EXT_ARG		(1U << 8)
#define IORING_FEAT_NATIVE_WORKERS	(1U << 9)
#define IORING_FEAT_RSRC_TAGS		(1U << 10)
#define IORING_FEAT_CQE_SKIP		(1U << 11)
#define IORING_FEAT_LINKED_FILE		(1U << 12)
#define IORING_FEAT_REG_REG_RING	(1U << 13)
#define IORING_FEAT_RECVSEND_BUNDLE	(1U << 14)
#define IORING_FEAT_MIN_TIMEOUT		(1U << 15)

/*
 * io_uring_register(2) opcodes and arguments
 */
enum io_uring_register_op {
	IORING_REGISTER_BUFFERS			= 0,
	IORING_UNREGISTER_BUFFERS		= 1,
	IORING_REGISTER_FILES			= 2,
	IORING_UNREGISTER_FILES			= 3,
	IORING_REGISTER_EVENTFD			= 4,
	IORING_UNREGISTER_EVENTFD		= 5,
	IORING_REGISTER_FILES_UPDATE		= 6,
	IORING_REGISTER_EVENTFD_ASYNC		= 7,
	IORING_REGISTER_PROBE			= 8,
	IORING_REGISTER_PERSONALITY		= 9,
	IORING_UNREGISTER_PERSONALITY		= 10,
	IORING_REGISTER_RESTRICTIONS		= 11,
	IORING_REGISTER_ENABLE_RINGS		= 12,

	/* extended with tagging */
	IORING_REGISTER_FILES2			= 13,
	IORING_REGISTER_FILES_UPDATE2		= 14,
	IORING_REGISTER_BUFFERS2		= 15,
	IORING_REGISTER_BUFFERS_UPDATE		= 16,

	/* set/clear io-wq thread affinities */
	IORING_REGISTER_IOWQ_AFF		= 17,
	IORING_UNREGISTER_IOWQ_AFF		= 18,

	/* set/get max number of io-wq workers */
	IORING_REGISTER_IOWQ_MAX_WORKERS	= 19,

	/* register/unregister io_uring fd with the ring */
	IORING_REGISTER_RING_FDS		= 20,
	IORING_UNREGISTER_RING_FDS		= 21,

	/* register ring based provide buffer group */
	IORING_REGISTER_PBUF_RING		= 22,
	IORING_UNREGISTER_PBUF_RING		= 23,

	/* sync cancelation API */
	IORING_REGISTER_SYNC_CANCEL		= 24,

	/* register a range of fixed file slots for automatic slot allocation */
	IORING_REGISTER_FILE_ALLOC_RANGE	= 25,

	/* return status information for a buffer group */
	IORING_REGISTER_PBUF_STATUS		= 26,

	/* set/clear busy poll settings */
	IORING_REGISTER_NAPI			= 27,
	IORING_UNREGISTER_NAPI			= 28,

	IORING_REGISTER_CLOCK			= 29,

	/* clone registered buffers from source ring to current ring */
	IORING_REGISTER_CLONE_BUFFERS		= 30,

	/* this goes last */
	IORING_REGISTER_LAST,

	/* flag added to the opcode to use a registered ring fd */
	IORING_REGISTER_USE_REGISTERED_RING	= 1U << 31
};

/* io-wq worker categories */
enum io_wq_type {
	IO_WQ_BOUND,
	IO_WQ_UNBOUND,
};

/* deprecated, see struct io_uring_rsrc_update */
struct io_uring_files_update {
	__u32 offset;
	__u32 resv;
	__aligned_u64 /* __s32 * */ fds;
};

/*
 * Register a fully sparse file space, rather than pass in an array of all
 * -1 file descriptors.
 */
#define IORING_RSRC_REGISTER_SPARSE	(1U << 0)

struct io_uring_rsrc_register {
	__u32 nr;
	__u32 flags;
	__u64 resv2;
	__aligned_u64 data;
	__aligned_u64 tags;
};

struct io_uring_rsrc_update {
	__u32 offset;
	__u32 resv;
	__aligned_u64 data;
};

struct io_uring_rsrc_update2 {
	__u32 offset;
	__u32 resv;
	__aligned_u64 data;
	__aligned_u64 tags;
	__u32 nr;
	__u32 resv2;
};

/* Skip updating fd indexes set to this value in the fd table */
#define IORING_REGISTER_FILES_SKIP	(-2)

#define IO_URING_OP_SUPPORTED	(1U << 0)

struct io_uring_probe_op {
	__u8 op;
	__u8 resv;
	__u16 flags;	/* IO_URING_OP_* flags */
	__u32 resv2;
};

struct io_uring_probe {
	__u8 last_op;	/* last opcode supported */
	__u8 ops_len;	/* length of ops[] array below */
	__u16 resv;
	__u32 resv2[3];
	struct io_uring_probe_op ops[];
};

struct io_uring_restriction {
	__u16 opcode;
	union {
		__u8 register_op; /* IORING_RESTRICTION_REGISTER_OP */
		__u8 sqe_op;      /* IORING_RESTRICTION_SQE_OP */
		__u8 sqe_flags;   /* IORING_RESTRICTION_SQE_FLAGS_* */
	};
	__u8 resv;
	__u32 resv2[3];
};

struct io_uring_clock_register {
	__u32	clockid;
	__u32	__resv[3];
};

enum {
	IORING_REGISTER_SRC_REGISTERED = 1,
};

struct io_uring_clone_buffers {
	__u32	src_fd;
	__u32	flags;
	__u32	pad[6];
};

struct io_uring_buf {
	__u64	addr;
	__u32	len;
	__u16	bid;
	__u16	resv;
};

struct io_uring_buf_ring {
	union {
		/*
		 * To avoid spilling into more pages than we need to, the
		 * ring tail is overlaid with the io_uring_buf->resv field.
		 */
		struct {
			__u64	resv1;
			__u32	resv2;
			__u16	resv3;
			__u16	tail;
		};
		__DECLARE_FLEX_ARRAY(struct io_uring_buf, bufs);
	};
};

/*
 * Flags for IORING_REGISTER_PBUF_RING.
 *
 * IOU_PBUF_RING_MMAP:	If set, kernel will allocate the memory for the ring.
 *			The application must not set a ring_addr in struct
 *			io_uring_buf_reg, instead it must subsequently call
 *			mmap(2) with the offset set as:
 *			IORING_OFF_PBUF_RING | (bgid << IORING_OFF_PBUF_SHIFT)
 *			to get a virtual mapping for the ring.
 * IOU_PBUF_RING_INC:	If set, buffers consumed from this buffer ring can be
 *			consumed incrementally. Normally one (or more) buffers
 *			are fully consumed. With incremental consumptions, it's
 *			feasible to register big ranges of buffers, and each
 *			use of it will consume only as much as it needs. This
 *			requires that both the kernel and application keep
 *			track of where the current read/recv index is at.
 */
enum io_uring_register_pbuf_ring_flags {
	IOU_PBUF_RING_MMAP	= 1,
	IOU_PBUF_RING_INC	= 2,
};

/* argument for IORING_(UN)REGISTER_PBUF_RING */
struct io_uring_buf_reg {
	__u64	ring_addr;
	__u32	ring_entries;
	__u16	bgid;
	__u16	flags;
	__u64	resv[3];
};

/* argument for IORING_REGISTER_PBUF_STATUS */
struct io_uring_buf_status {
	__u32	buf_group;	/* input */
	__u32	head;		/* output */
	__u32	resv[8];
};

/* argument for IORING_(UN)REGISTER_NAPI */
struct io_uring_napi {
	__u32	busy_poll_to;
	__u8	prefer_busy_poll;
	__u8	pad[3];
	__u64	resv;
};

/*
 * io_uring_restriction->opcode values
 */
enum io_uring_register_restriction_op {
	/* Allow an io_uring_register(2) opcode */
	IORING_RESTRICTION_REGISTER_OP		= 0,

	/* Allow an sqe opcode */
	IORING_RESTRICTION_SQE_OP		= 1,

	/* Allow sqe flags */
	IORING_RESTRICTION_SQE_FLAGS_ALLOWED	= 2,

	/* Require sqe flags (these flags must be set on each submission) */
	IORING_RESTRICTION_SQE_FLAGS_REQUIRED	= 3,

	IORING_RESTRICTION_LAST
};

struct io_uring_getevents_arg {
	__u64	sigmask;
	__u32	sigmask_sz;
	__u32	min_wait_usec;
	__u64	ts;
};

/*
 * Argument for IORING_REGISTER_SYNC_CANCEL
 */
struct io_uring_sync_cancel_reg {
	__u64				addr;
	__s32				fd;
	__u32				flags;
	struct __kernel_timespec	timeout;
	__u8				opcode;
	__u8				pad[7];
	__u64				pad2[3];
};

/*
 * Argument for IORING_REGISTER_FILE_ALLOC_RANGE
 * The range is specified as [off, off + len)
 */
struct io_uring_file_index_range {
	__u32	off;
	__u32	len;
	__u64	resv;
};

struct io_uring_recvmsg_out {
	__u32 namelen;
	__u32 controllen;
	__u32 payloadlen;
	__u32 flags;
};

/*
 * Argument for IORING_OP_URING_CMD when file is a socket
 */
enum io_uring_socket_op {
	SOCKET_URING_OP_SIOCINQ		= 0,
	SOCKET_URING_OP_SIOCOUTQ,
	SOCKET_URING_OP_GETSOCKOPT,
	SOCKET_URING_OP_SETSOCKOPT,
};

#ifdef __cplusplus
}
#endif

#endif<|MERGE_RESOLUTION|>--- conflicted
+++ resolved
@@ -251,8 +251,6 @@
 	IORING_OP_SEND_ZC,
 	IORING_OP_SENDMSG_ZC,
 	IORING_OP_READ_MULTISHOT,
-<<<<<<< HEAD
-=======
 	IORING_OP_WAITID,
 	IORING_OP_FUTEX_WAIT,
 	IORING_OP_FUTEX_WAKE,
@@ -261,7 +259,6 @@
 	IORING_OP_FTRUNCATE,
 	IORING_OP_BIND,
 	IORING_OP_LISTEN,
->>>>>>> 2d5404ca
 
 	/* this goes last, obviously */
 	IORING_OP_LAST,
