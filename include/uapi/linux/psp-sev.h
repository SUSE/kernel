--- conflicted
+++ resolved
@@ -31,10 +31,7 @@
 	SNP_PLATFORM_STATUS,
 	SNP_COMMIT,
 	SNP_SET_CONFIG,
-<<<<<<< HEAD
-=======
 	SNP_VLEK_LOAD,
->>>>>>> 2d5404ca
 
 	SEV_MAX,
 };
@@ -220,8 +217,6 @@
 } __packed;
 
 /**
-<<<<<<< HEAD
-=======
  * struct sev_data_snp_vlek_load - SNP_VLEK_LOAD structure
  *
  * @len: length of the command buffer read by the PSP
@@ -248,7 +243,6 @@
 } __packed;
 
 /**
->>>>>>> 2d5404ca
  * struct sev_issue_cmd - SEV ioctl parameters
  *
  * @cmd: SEV commands to execute
