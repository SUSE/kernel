--- conflicted
+++ resolved
@@ -26,16 +26,12 @@
 	};
 };
 
-<<<<<<< HEAD
-#define SOCK_TXREHASH_DEFAULT	((u8)-1)
-=======
 #define SOCK_SNDBUF_LOCK	1
 #define SOCK_RCVBUF_LOCK	2
 
 #define SOCK_BUF_LOCK_MASK (SOCK_SNDBUF_LOCK | SOCK_RCVBUF_LOCK)
 
 #define SOCK_TXREHASH_DEFAULT	255
->>>>>>> eb3cdb58
 #define SOCK_TXREHASH_DISABLED	0
 #define SOCK_TXREHASH_ENABLED	1
 
