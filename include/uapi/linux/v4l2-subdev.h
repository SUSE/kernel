--- conflicted
+++ resolved
@@ -249,9 +249,6 @@
  * set (which is the default), the 'stream' fields will be forced to 0 by the
  * kernel.
  */
-<<<<<<< HEAD
-#define V4L2_SUBDEV_CLIENT_CAP_STREAMS		(1ULL << 0)
-=======
 #define V4L2_SUBDEV_CLIENT_CAP_STREAMS			(1ULL << 0)
 
 /*
@@ -260,7 +257,6 @@
  * V4L2_SUBDEV_FORMAT_ACTIVE by the kernel.
  */
 #define V4L2_SUBDEV_CLIENT_CAP_INTERVAL_USES_WHICH	(1ULL << 1)
->>>>>>> 2d5404ca
 
 /**
  * struct v4l2_subdev_client_capability - Capabilities of the client accessing
