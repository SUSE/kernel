/* SPDX-License-Identifier: GPL-2.0 WITH Linux-syscall-note */
#ifndef _UAPI_INET_DIAG_H_
#define _UAPI_INET_DIAG_H_

#include <linux/types.h>

/* Just some random number */
#define TCPDIAG_GETSOCK 18
#define DCCPDIAG_GETSOCK 19

#define INET_DIAG_GETSOCK_MAX 24

/* Socket identity */
struct inet_diag_sockid {
	__be16	idiag_sport;
	__be16	idiag_dport;
	__be32	idiag_src[4];
	__be32	idiag_dst[4];
	__u32	idiag_if;
	__u32	idiag_cookie[2];
#define INET_DIAG_NOCOOKIE (~0U)
};

/* Request structure */

struct inet_diag_req {
	__u8	idiag_family;		/* Family of addresses. */
	__u8	idiag_src_len;
	__u8	idiag_dst_len;
	__u8	idiag_ext;		/* Query extended information */

	struct inet_diag_sockid id;

	__u32	idiag_states;		/* States to dump */
	__u32	idiag_dbs;		/* Tables to dump (NI) */
};

struct inet_diag_req_v2 {
	__u8	sdiag_family;
	__u8	sdiag_protocol;
	__u8	idiag_ext;
	__u8	pad;
	__u32	idiag_states;
	struct inet_diag_sockid id;
};

/*
 * SOCK_RAW sockets require the underlied protocol to be
 * additionally specified so we can use @pad member for
 * this, but we can't rename it because userspace programs
 * still may depend on this name. Instead lets use another
 * structure definition as an alias for struct
 * @inet_diag_req_v2.
 */
struct inet_diag_req_raw {
	__u8	sdiag_family;
	__u8	sdiag_protocol;
	__u8	idiag_ext;
	__u8	sdiag_raw_protocol;
	__u32	idiag_states;
	struct inet_diag_sockid id;
};

enum {
	INET_DIAG_REQ_NONE,
	INET_DIAG_REQ_BYTECODE,
	INET_DIAG_REQ_SK_BPF_STORAGES,
<<<<<<< HEAD
=======
	INET_DIAG_REQ_PROTOCOL,
>>>>>>> 7d2a07b7
	__INET_DIAG_REQ_MAX,
};

#define INET_DIAG_REQ_MAX (__INET_DIAG_REQ_MAX - 1)

/* Bytecode is sequence of 4 byte commands followed by variable arguments.
 * All the commands identified by "code" are conditional jumps forward:
 * to offset cc+"yes" or to offset cc+"no". "yes" is supposed to be
 * length of the command and its arguments.
 */
 
struct inet_diag_bc_op {
	unsigned char	code;
	unsigned char	yes;
	unsigned short	no;
};

enum {
	INET_DIAG_BC_NOP,
	INET_DIAG_BC_JMP,
	INET_DIAG_BC_S_GE,
	INET_DIAG_BC_S_LE,
	INET_DIAG_BC_D_GE,
	INET_DIAG_BC_D_LE,
	INET_DIAG_BC_AUTO,
	INET_DIAG_BC_S_COND,
	INET_DIAG_BC_D_COND,
	INET_DIAG_BC_DEV_COND,   /* u32 ifindex */
	INET_DIAG_BC_MARK_COND,
	INET_DIAG_BC_S_EQ,
	INET_DIAG_BC_D_EQ,
	INET_DIAG_BC_CGROUP_COND,   /* u64 cgroup v2 ID */
};

struct inet_diag_hostcond {
	__u8	family;
	__u8	prefix_len;
	int	port;
	__be32	addr[0];
};

struct inet_diag_markcond {
	__u32 mark;
	__u32 mask;
};

/* Base info structure. It contains socket identity (addrs/ports/cookie)
 * and, alas, the information shown by netstat. */
struct inet_diag_msg {
	__u8	idiag_family;
	__u8	idiag_state;
	__u8	idiag_timer;
	__u8	idiag_retrans;

	struct inet_diag_sockid id;

	__u32	idiag_expires;
	__u32	idiag_rqueue;
	__u32	idiag_wqueue;
	__u32	idiag_uid;
	__u32	idiag_inode;
};

/* Extensions */

enum {
	INET_DIAG_NONE,
	INET_DIAG_MEMINFO,
	INET_DIAG_INFO,
	INET_DIAG_VEGASINFO,
	INET_DIAG_CONG,
	INET_DIAG_TOS,
	INET_DIAG_TCLASS,
	INET_DIAG_SKMEMINFO,
	INET_DIAG_SHUTDOWN,

	/*
	 * Next extenstions cannot be requested in struct inet_diag_req_v2:
	 * its field idiag_ext has only 8 bits.
	 */

	INET_DIAG_DCTCPINFO,	/* request as INET_DIAG_VEGASINFO */
	INET_DIAG_PROTOCOL,	/* response attribute only */
	INET_DIAG_SKV6ONLY,
	INET_DIAG_LOCALS,
	INET_DIAG_PEERS,
	INET_DIAG_PAD,
	INET_DIAG_MARK,		/* only with CAP_NET_ADMIN */
	INET_DIAG_BBRINFO,	/* request as INET_DIAG_VEGASINFO */
	INET_DIAG_CLASS_ID,	/* request as INET_DIAG_TCLASS */
	INET_DIAG_MD5SIG,
	INET_DIAG_ULP_INFO,
	INET_DIAG_SK_BPF_STORAGES,
<<<<<<< HEAD
=======
	INET_DIAG_CGROUP_ID,
	INET_DIAG_SOCKOPT,
>>>>>>> 7d2a07b7
	__INET_DIAG_MAX,
};

#define INET_DIAG_MAX (__INET_DIAG_MAX - 1)

enum {
	INET_ULP_INFO_UNSPEC,
	INET_ULP_INFO_NAME,
	INET_ULP_INFO_TLS,
<<<<<<< HEAD
=======
	INET_ULP_INFO_MPTCP,
>>>>>>> 7d2a07b7
	__INET_ULP_INFO_MAX,
};
#define INET_ULP_INFO_MAX (__INET_ULP_INFO_MAX - 1)

/* INET_DIAG_MEM */

struct inet_diag_meminfo {
	__u32	idiag_rmem;
	__u32	idiag_wmem;
	__u32	idiag_fmem;
	__u32	idiag_tmem;
};

/* INET_DIAG_SOCKOPT */

struct inet_diag_sockopt {
	__u8	recverr:1,
		is_icsk:1,
		freebind:1,
		hdrincl:1,
		mc_loop:1,
		transparent:1,
		mc_all:1,
		nodefrag:1;
	__u8	bind_address_no_port:1,
		recverr_rfc4884:1,
		defer_connect:1,
		unused:5;
};

/* INET_DIAG_VEGASINFO */

struct tcpvegas_info {
	__u32	tcpv_enabled;
	__u32	tcpv_rttcnt;
	__u32	tcpv_rtt;
	__u32	tcpv_minrtt;
};

/* INET_DIAG_DCTCPINFO */

struct tcp_dctcp_info {
	__u16	dctcp_enabled;
	__u16	dctcp_ce_state;
	__u32	dctcp_alpha;
	__u32	dctcp_ab_ecn;
	__u32	dctcp_ab_tot;
};

/* INET_DIAG_BBRINFO */

struct tcp_bbr_info {
	/* u64 bw: max-filtered BW (app throughput) estimate in Byte per sec: */
	__u32	bbr_bw_lo;		/* lower 32 bits of bw */
	__u32	bbr_bw_hi;		/* upper 32 bits of bw */
	__u32	bbr_min_rtt;		/* min-filtered RTT in uSec */
	__u32	bbr_pacing_gain;	/* pacing gain shifted left 8 bits */
	__u32	bbr_cwnd_gain;		/* cwnd gain shifted left 8 bits */
};

union tcp_cc_info {
	struct tcpvegas_info	vegas;
	struct tcp_dctcp_info	dctcp;
	struct tcp_bbr_info	bbr;
};
#endif /* _UAPI_INET_DIAG_H_ */<|MERGE_RESOLUTION|>--- conflicted
+++ resolved
@@ -65,10 +65,7 @@
 	INET_DIAG_REQ_NONE,
 	INET_DIAG_REQ_BYTECODE,
 	INET_DIAG_REQ_SK_BPF_STORAGES,
-<<<<<<< HEAD
-=======
 	INET_DIAG_REQ_PROTOCOL,
->>>>>>> 7d2a07b7
 	__INET_DIAG_REQ_MAX,
 };
 
@@ -162,11 +159,8 @@
 	INET_DIAG_MD5SIG,
 	INET_DIAG_ULP_INFO,
 	INET_DIAG_SK_BPF_STORAGES,
-<<<<<<< HEAD
-=======
 	INET_DIAG_CGROUP_ID,
 	INET_DIAG_SOCKOPT,
->>>>>>> 7d2a07b7
 	__INET_DIAG_MAX,
 };
 
@@ -176,10 +170,7 @@
 	INET_ULP_INFO_UNSPEC,
 	INET_ULP_INFO_NAME,
 	INET_ULP_INFO_TLS,
-<<<<<<< HEAD
-=======
 	INET_ULP_INFO_MPTCP,
->>>>>>> 7d2a07b7
 	__INET_ULP_INFO_MAX,
 };
 #define INET_ULP_INFO_MAX (__INET_ULP_INFO_MAX - 1)
