--- conflicted
+++ resolved
@@ -808,10 +808,7 @@
  * HL_INFO_FW_ERR_EVENT   - Retrieve information on the reported FW error.
  *                          May return 0 even though no new data is available, in that case
  *                          timestamp will be 0.
-<<<<<<< HEAD
-=======
  * HL_INFO_USER_ENGINE_ERR_EVENT - Retrieve the last engine id that reported an error.
->>>>>>> 2d5404ca
  */
 #define HL_INFO_HW_IP_INFO			0
 #define HL_INFO_HW_EVENTS			1
