--- conflicted
+++ resolved
@@ -171,11 +171,8 @@
  * may override the MTYPE selected in AMDGPU_VA_OP_MAP.
  */
 #define AMDGPU_GEM_CREATE_EXT_COHERENT		(1 << 15)
-<<<<<<< HEAD
-=======
 /* Set PTE.D and recompress during GTT->VRAM moves according to TILING flags. */
 #define AMDGPU_GEM_CREATE_GFX12_DCC		(1 << 16)
->>>>>>> 2d5404ca
 
 struct drm_amdgpu_gem_create_in  {
 	/** the requested memory size */
@@ -1284,8 +1281,6 @@
 #define AMDGPU_FAMILY_GC_10_3_6			149 /* GC 10.3.6 */
 #define AMDGPU_FAMILY_GC_10_3_7			151 /* GC 10.3.7 */
 #define AMDGPU_FAMILY_GC_11_5_0			150 /* GC 11.5.0 */
-<<<<<<< HEAD
-=======
 #define AMDGPU_FAMILY_GC_12_0_0			152 /* GC 12.0.0 */
 
 /* FIXME wrong namespace! */
@@ -1296,7 +1291,6 @@
 	 */
 	__u64 matrix[12];
 };
->>>>>>> 2d5404ca
 
 #if defined(__cplusplus)
 }
