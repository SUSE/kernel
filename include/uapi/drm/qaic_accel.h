--- conflicted
+++ resolved
@@ -242,22 +242,7 @@
  * @dbc_id: In. Associate the sliced BO with this DBC.
  * @handle: In. GEM handle of the BO to slice.
  * @dir: In. Direction of data flow. 1 = DMA_TO_DEVICE, 2 = DMA_FROM_DEVICE
-<<<<<<< HEAD
- * @size: In. Total length of BO being used. This should not exceed base
- *	  size of BO (struct drm_gem_object.base)
- *	  For BOs being allocated using DRM_IOCTL_QAIC_CREATE_BO, size of
- *	  BO requested is PAGE_SIZE aligned then allocated hence allocated
- *	  BO size maybe bigger. This size should not exceed the new
- *	  PAGE_SIZE aligned BO size.
- * @dev_addr: In. Device address this slice pushes to or pulls from.
- * @db_addr: In. Address of the doorbell to ring.
- * @db_data: In. Data to write to the doorbell.
- * @db_len: In. Size of the doorbell data in bits - 32, 16, or 8.  0 is for
- *	    inactive doorbells.
- * @offset: In. Start of this slice as an offset from the start of the BO.
-=======
  * @size: Deprecated. This value is ignored and size of @handle is used instead.
->>>>>>> 2d5404ca
  */
 struct qaic_attach_slice_hdr {
 	__u32 count;
