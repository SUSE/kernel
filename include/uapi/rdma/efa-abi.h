--- conflicted
+++ resolved
@@ -1,10 +1,6 @@
 /* SPDX-License-Identifier: ((GPL-2.0 WITH Linux-syscall-note) OR BSD-2-Clause) */
 /*
-<<<<<<< HEAD
- * Copyright 2018-2021 Amazon.com, Inc. or its affiliates. All rights reserved.
-=======
  * Copyright 2018-2023 Amazon.com, Inc. or its affiliates. All rights reserved.
->>>>>>> eb3cdb58
  */
 
 #ifndef EFA_ABI_USER_H
@@ -58,10 +54,7 @@
 
 enum {
 	EFA_CREATE_CQ_WITH_COMPLETION_CHANNEL = 1 << 0,
-<<<<<<< HEAD
-=======
 	EFA_CREATE_CQ_WITH_SGID               = 1 << 1,
->>>>>>> eb3cdb58
 };
 
 struct efa_ibv_create_cq {
@@ -126,12 +119,9 @@
 	EFA_QUERY_DEVICE_CAPS_RDMA_READ = 1 << 0,
 	EFA_QUERY_DEVICE_CAPS_RNR_RETRY = 1 << 1,
 	EFA_QUERY_DEVICE_CAPS_CQ_NOTIFICATIONS = 1 << 2,
-<<<<<<< HEAD
-=======
 	EFA_QUERY_DEVICE_CAPS_CQ_WITH_SGID     = 1 << 3,
 	EFA_QUERY_DEVICE_CAPS_DATA_POLLING_128 = 1 << 4,
 	EFA_QUERY_DEVICE_CAPS_RDMA_WRITE = 1 << 5,
->>>>>>> eb3cdb58
 };
 
 struct efa_ibv_ex_query_device_resp {
