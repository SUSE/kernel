/* SPDX-License-Identifier: ((GPL-2.0 WITH Linux-syscall-note) OR Linux-OpenIB) */
/*
 * Copyright (c) 2017-2018, Mellanox Technologies inc.  All rights reserved.
 *
 * This software is available to you under a choice of one of two
 * licenses.  You may choose to be licensed under the terms of the GNU
 * General Public License (GPL) Version 2, available from the file
 * COPYING in the main directory of this source tree, or the
 * OpenIB.org BSD license below:
 *
 *     Redistribution and use in source and binary forms, with or
 *     without modification, are permitted provided that the following
 *     conditions are met:
 *
 *      - Redistributions of source code must retain the above
 *        copyright notice, this list of conditions and the following
 *        disclaimer.
 *
 *      - Redistributions in binary form must reproduce the above
 *        copyright notice, this list of conditions and the following
 *        disclaimer in the documentation and/or other materials
 *        provided with the distribution.
 *
 * THE SOFTWARE IS PROVIDED "AS IS", WITHOUT WARRANTY OF ANY KIND,
 * EXPRESS OR IMPLIED, INCLUDING BUT NOT LIMITED TO THE WARRANTIES OF
 * MERCHANTABILITY, FITNESS FOR A PARTICULAR PURPOSE AND
 * NONINFRINGEMENT. IN NO EVENT SHALL THE AUTHORS OR COPYRIGHT HOLDERS
 * BE LIABLE FOR ANY CLAIM, DAMAGES OR OTHER LIABILITY, WHETHER IN AN
 * ACTION OF CONTRACT, TORT OR OTHERWISE, ARISING FROM, OUT OF OR IN
 * CONNECTION WITH THE SOFTWARE OR THE USE OR OTHER DEALINGS IN THE
 * SOFTWARE.
 */

#ifndef IB_USER_IOCTL_VERBS_H
#define IB_USER_IOCTL_VERBS_H

#include <linux/types.h>
#include <rdma/ib_user_verbs.h>

#ifndef RDMA_UAPI_PTR
#define RDMA_UAPI_PTR(_type, _name)	__aligned_u64 _name
#endif

#define IB_UVERBS_ACCESS_OPTIONAL_FIRST (1 << 20)
#define IB_UVERBS_ACCESS_OPTIONAL_LAST (1 << 29)

enum ib_uverbs_core_support {
	IB_UVERBS_CORE_SUPPORT_OPTIONAL_MR_ACCESS = 1 << 0,
};

enum ib_uverbs_access_flags {
	IB_UVERBS_ACCESS_LOCAL_WRITE = 1 << 0,
	IB_UVERBS_ACCESS_REMOTE_WRITE = 1 << 1,
	IB_UVERBS_ACCESS_REMOTE_READ = 1 << 2,
	IB_UVERBS_ACCESS_REMOTE_ATOMIC = 1 << 3,
	IB_UVERBS_ACCESS_MW_BIND = 1 << 4,
	IB_UVERBS_ACCESS_ZERO_BASED = 1 << 5,
	IB_UVERBS_ACCESS_ON_DEMAND = 1 << 6,
	IB_UVERBS_ACCESS_HUGETLB = 1 << 7,
	IB_UVERBS_ACCESS_FLUSH_GLOBAL = 1 << 8,
	IB_UVERBS_ACCESS_FLUSH_PERSISTENT = 1 << 9,

	IB_UVERBS_ACCESS_RELAXED_ORDERING = IB_UVERBS_ACCESS_OPTIONAL_FIRST,
	IB_UVERBS_ACCESS_OPTIONAL_RANGE =
		((IB_UVERBS_ACCESS_OPTIONAL_LAST << 1) - 1) &
		~(IB_UVERBS_ACCESS_OPTIONAL_FIRST - 1)
};

enum ib_uverbs_srq_type {
	IB_UVERBS_SRQT_BASIC,
	IB_UVERBS_SRQT_XRC,
	IB_UVERBS_SRQT_TM,
};

enum ib_uverbs_wq_type {
	IB_UVERBS_WQT_RQ,
};

enum ib_uverbs_wq_flags {
	IB_UVERBS_WQ_FLAGS_CVLAN_STRIPPING = 1 << 0,
	IB_UVERBS_WQ_FLAGS_SCATTER_FCS = 1 << 1,
	IB_UVERBS_WQ_FLAGS_DELAY_DROP = 1 << 2,
	IB_UVERBS_WQ_FLAGS_PCI_WRITE_END_PADDING = 1 << 3,
};

enum ib_uverbs_qp_type {
	IB_UVERBS_QPT_RC = 2,
	IB_UVERBS_QPT_UC,
	IB_UVERBS_QPT_UD,
	IB_UVERBS_QPT_RAW_PACKET = 8,
	IB_UVERBS_QPT_XRC_INI,
	IB_UVERBS_QPT_XRC_TGT,
	IB_UVERBS_QPT_DRIVER = 0xFF,
};

enum ib_uverbs_qp_create_flags {
	IB_UVERBS_QP_CREATE_BLOCK_MULTICAST_LOOPBACK = 1 << 1,
	IB_UVERBS_QP_CREATE_SCATTER_FCS = 1 << 8,
	IB_UVERBS_QP_CREATE_CVLAN_STRIPPING = 1 << 9,
	IB_UVERBS_QP_CREATE_PCI_WRITE_END_PADDING = 1 << 11,
	IB_UVERBS_QP_CREATE_SQ_SIG_ALL = 1 << 12,
};

enum ib_uverbs_query_port_cap_flags {
	IB_UVERBS_PCF_SM = 1 << 1,
	IB_UVERBS_PCF_NOTICE_SUP = 1 << 2,
	IB_UVERBS_PCF_TRAP_SUP = 1 << 3,
	IB_UVERBS_PCF_OPT_IPD_SUP = 1 << 4,
	IB_UVERBS_PCF_AUTO_MIGR_SUP = 1 << 5,
	IB_UVERBS_PCF_SL_MAP_SUP = 1 << 6,
	IB_UVERBS_PCF_MKEY_NVRAM = 1 << 7,
	IB_UVERBS_PCF_PKEY_NVRAM = 1 << 8,
	IB_UVERBS_PCF_LED_INFO_SUP = 1 << 9,
	IB_UVERBS_PCF_SM_DISABLED = 1 << 10,
	IB_UVERBS_PCF_SYS_IMAGE_GUID_SUP = 1 << 11,
	IB_UVERBS_PCF_PKEY_SW_EXT_PORT_TRAP_SUP = 1 << 12,
	IB_UVERBS_PCF_EXTENDED_SPEEDS_SUP = 1 << 14,
	IB_UVERBS_PCF_CM_SUP = 1 << 16,
	IB_UVERBS_PCF_SNMP_TUNNEL_SUP = 1 << 17,
	IB_UVERBS_PCF_REINIT_SUP = 1 << 18,
	IB_UVERBS_PCF_DEVICE_MGMT_SUP = 1 << 19,
	IB_UVERBS_PCF_VENDOR_CLASS_SUP = 1 << 20,
	IB_UVERBS_PCF_DR_NOTICE_SUP = 1 << 21,
	IB_UVERBS_PCF_CAP_MASK_NOTICE_SUP = 1 << 22,
	IB_UVERBS_PCF_BOOT_MGMT_SUP = 1 << 23,
	IB_UVERBS_PCF_LINK_LATENCY_SUP = 1 << 24,
	IB_UVERBS_PCF_CLIENT_REG_SUP = 1 << 25,
	/*
	 * IsOtherLocalChangesNoticeSupported is aliased by IP_BASED_GIDS and
	 * is inaccessible
	 */
	IB_UVERBS_PCF_LINK_SPEED_WIDTH_TABLE_SUP = 1 << 27,
	IB_UVERBS_PCF_VENDOR_SPECIFIC_MADS_TABLE_SUP = 1 << 28,
	IB_UVERBS_PCF_MCAST_PKEY_TRAP_SUPPRESSION_SUP = 1 << 29,
	IB_UVERBS_PCF_MCAST_FDB_TOP_SUP = 1 << 30,
	IB_UVERBS_PCF_HIERARCHY_INFO_SUP = 1ULL << 31,

	/* NOTE this is an internal flag, not an IBA flag */
	IB_UVERBS_PCF_IP_BASED_GIDS = 1 << 26,
};

enum ib_uverbs_query_port_flags {
	IB_UVERBS_QPF_GRH_REQUIRED = 1 << 0,
};

enum ib_uverbs_flow_action_esp_keymat {
	IB_UVERBS_FLOW_ACTION_ESP_KEYMAT_AES_GCM,
};

enum ib_uverbs_flow_action_esp_keymat_aes_gcm_iv_algo {
	IB_UVERBS_FLOW_ACTION_IV_ALGO_SEQ,
};

struct ib_uverbs_flow_action_esp_keymat_aes_gcm {
	__aligned_u64	iv;
	__u32		iv_algo; /* Use enum ib_uverbs_flow_action_esp_keymat_aes_gcm_iv_algo */

	__u32		salt;
	__u32		icv_len;

	__u32		key_len;
	__u32		aes_key[256 / 32];
};

enum ib_uverbs_flow_action_esp_replay {
	IB_UVERBS_FLOW_ACTION_ESP_REPLAY_NONE,
	IB_UVERBS_FLOW_ACTION_ESP_REPLAY_BMP,
};

struct ib_uverbs_flow_action_esp_replay_bmp {
	__u32	size;
};

enum ib_uverbs_flow_action_esp_flags {
	IB_UVERBS_FLOW_ACTION_ESP_FLAGS_INLINE_CRYPTO	= 0UL << 0,	/* Default */
	IB_UVERBS_FLOW_ACTION_ESP_FLAGS_FULL_OFFLOAD	= 1UL << 0,

	IB_UVERBS_FLOW_ACTION_ESP_FLAGS_TUNNEL		= 0UL << 1,	/* Default */
	IB_UVERBS_FLOW_ACTION_ESP_FLAGS_TRANSPORT	= 1UL << 1,

	IB_UVERBS_FLOW_ACTION_ESP_FLAGS_DECRYPT		= 0UL << 2,	/* Default */
	IB_UVERBS_FLOW_ACTION_ESP_FLAGS_ENCRYPT		= 1UL << 2,

	IB_UVERBS_FLOW_ACTION_ESP_FLAGS_ESN_NEW_WINDOW	= 1UL << 3,
};

struct ib_uverbs_flow_action_esp_encap {
	/* This struct represents a list of pointers to flow_xxxx_filter that
	 * encapsulates the payload in ESP tunnel mode.
	 */
	RDMA_UAPI_PTR(void *, val_ptr); /* pointer to a flow_xxxx_filter */
	RDMA_UAPI_PTR(struct ib_uverbs_flow_action_esp_encap *, next_ptr);
	__u16	len;		/* Len of the filter struct val_ptr points to */
	__u16	type;		/* Use flow_spec_type enum */
};

struct ib_uverbs_flow_action_esp {
	__u32		spi;
	__u32		seq;
	__u32		tfc_pad;
	__u32		flags;
	__aligned_u64	hard_limit_pkts;
};

enum ib_uverbs_read_counters_flags {
	/* prefer read values from driver cache */
	IB_UVERBS_READ_COUNTERS_PREFER_CACHED = 1 << 0,
};

enum ib_uverbs_advise_mr_advice {
	IB_UVERBS_ADVISE_MR_ADVICE_PREFETCH,
	IB_UVERBS_ADVISE_MR_ADVICE_PREFETCH_WRITE,
	IB_UVERBS_ADVISE_MR_ADVICE_PREFETCH_NO_FAULT,
};

enum ib_uverbs_advise_mr_flag {
	IB_UVERBS_ADVISE_MR_FLAG_FLUSH = 1 << 0,
};

struct ib_uverbs_query_port_resp_ex {
	struct ib_uverbs_query_port_resp legacy_resp;
	__u16 port_cap_flags2;
	__u8  reserved[6];
};

struct ib_uverbs_qp_cap {
	__u32 max_send_wr;
	__u32 max_recv_wr;
	__u32 max_send_sge;
	__u32 max_recv_sge;
	__u32 max_inline_data;
};

enum rdma_driver_id {
	RDMA_DRIVER_UNKNOWN,
	RDMA_DRIVER_MLX5,
	RDMA_DRIVER_MLX4,
	RDMA_DRIVER_CXGB3,
	RDMA_DRIVER_CXGB4,
	RDMA_DRIVER_MTHCA,
	RDMA_DRIVER_BNXT_RE,
	RDMA_DRIVER_OCRDMA,
	RDMA_DRIVER_NES,
	RDMA_DRIVER_I40IW,
	RDMA_DRIVER_IRDMA = RDMA_DRIVER_I40IW,
	RDMA_DRIVER_VMW_PVRDMA,
	RDMA_DRIVER_QEDR,
	RDMA_DRIVER_HNS,
	RDMA_DRIVER_USNIC,
	RDMA_DRIVER_RXE,
	RDMA_DRIVER_HFI1,
	RDMA_DRIVER_QIB,
	RDMA_DRIVER_EFA,
	RDMA_DRIVER_SIW,
<<<<<<< HEAD
#ifndef __GENKSYMS__
	RDMA_DRIVER_ERDMA,
	RDMA_DRIVER_MANA,
#endif
=======
	RDMA_DRIVER_ERDMA,
	RDMA_DRIVER_MANA,
>>>>>>> eb3cdb58
};

enum ib_uverbs_gid_type {
	IB_UVERBS_GID_TYPE_IB,
	IB_UVERBS_GID_TYPE_ROCE_V1,
	IB_UVERBS_GID_TYPE_ROCE_V2,
};

struct ib_uverbs_gid_entry {
	__aligned_u64 gid[2];
	__u32 gid_index;
	__u32 port_num;
	__u32 gid_type;
	__u32 netdev_ifindex; /* It is 0 if there is no netdev associated with it */
};

#endif<|MERGE_RESOLUTION|>--- conflicted
+++ resolved
@@ -252,15 +252,8 @@
 	RDMA_DRIVER_QIB,
 	RDMA_DRIVER_EFA,
 	RDMA_DRIVER_SIW,
-<<<<<<< HEAD
-#ifndef __GENKSYMS__
 	RDMA_DRIVER_ERDMA,
 	RDMA_DRIVER_MANA,
-#endif
-=======
-	RDMA_DRIVER_ERDMA,
-	RDMA_DRIVER_MANA,
->>>>>>> eb3cdb58
 };
 
 enum ib_uverbs_gid_type {
