/* SPDX-License-Identifier: ((GPL-2.0 WITH Linux-syscall-note) OR Linux-OpenIB) */
/*
 * Copyright (c) 2017-2018, Mellanox Technologies inc.  All rights reserved.
 *
 * This software is available to you under a choice of one of two
 * licenses.  You may choose to be licensed under the terms of the GNU
 * General Public License (GPL) Version 2, available from the file
 * COPYING in the main directory of this source tree, or the
 * OpenIB.org BSD license below:
 *
 *     Redistribution and use in source and binary forms, with or
 *     without modification, are permitted provided that the following
 *     conditions are met:
 *
 *      - Redistributions of source code must retain the above
 *        copyright notice, this list of conditions and the following
 *        disclaimer.
 *
 *      - Redistributions in binary form must reproduce the above
 *        copyright notice, this list of conditions and the following
 *        disclaimer in the documentation and/or other materials
 *        provided with the distribution.
 *
 * THE SOFTWARE IS PROVIDED "AS IS", WITHOUT WARRANTY OF ANY KIND,
 * EXPRESS OR IMPLIED, INCLUDING BUT NOT LIMITED TO THE WARRANTIES OF
 * MERCHANTABILITY, FITNESS FOR A PARTICULAR PURPOSE AND
 * NONINFRINGEMENT. IN NO EVENT SHALL THE AUTHORS OR COPYRIGHT HOLDERS
 * BE LIABLE FOR ANY CLAIM, DAMAGES OR OTHER LIABILITY, WHETHER IN AN
 * ACTION OF CONTRACT, TORT OR OTHERWISE, ARISING FROM, OUT OF OR IN
 * CONNECTION WITH THE SOFTWARE OR THE USE OR OTHER DEALINGS IN THE
 * SOFTWARE.
 */

#ifndef IB_USER_IOCTL_VERBS_H
#define IB_USER_IOCTL_VERBS_H

#include <linux/types.h>
#include <rdma/ib_user_verbs.h>

#ifndef RDMA_UAPI_PTR
#define RDMA_UAPI_PTR(_type, _name)	__aligned_u64 _name
#endif

#define IB_UVERBS_ACCESS_OPTIONAL_FIRST (1 << 20)
#define IB_UVERBS_ACCESS_OPTIONAL_LAST (1 << 29)

enum ib_uverbs_core_support {
	IB_UVERBS_CORE_SUPPORT_OPTIONAL_MR_ACCESS = 1 << 0,
};

enum ib_uverbs_access_flags {
	IB_UVERBS_ACCESS_LOCAL_WRITE = 1 << 0,
	IB_UVERBS_ACCESS_REMOTE_WRITE = 1 << 1,
	IB_UVERBS_ACCESS_REMOTE_READ = 1 << 2,
	IB_UVERBS_ACCESS_REMOTE_ATOMIC = 1 << 3,
	IB_UVERBS_ACCESS_MW_BIND = 1 << 4,
	IB_UVERBS_ACCESS_ZERO_BASED = 1 << 5,
	IB_UVERBS_ACCESS_ON_DEMAND = 1 << 6,
	IB_UVERBS_ACCESS_HUGETLB = 1 << 7,

	IB_UVERBS_ACCESS_RELAXED_ORDERING = IB_UVERBS_ACCESS_OPTIONAL_FIRST,
	IB_UVERBS_ACCESS_OPTIONAL_RANGE =
		((IB_UVERBS_ACCESS_OPTIONAL_LAST << 1) - 1) &
		~(IB_UVERBS_ACCESS_OPTIONAL_FIRST - 1)
};

enum ib_uverbs_srq_type {
	IB_UVERBS_SRQT_BASIC,
	IB_UVERBS_SRQT_XRC,
	IB_UVERBS_SRQT_TM,
};

enum ib_uverbs_wq_type {
	IB_UVERBS_WQT_RQ,
};

enum ib_uverbs_wq_flags {
	IB_UVERBS_WQ_FLAGS_CVLAN_STRIPPING = 1 << 0,
	IB_UVERBS_WQ_FLAGS_SCATTER_FCS = 1 << 1,
	IB_UVERBS_WQ_FLAGS_DELAY_DROP = 1 << 2,
	IB_UVERBS_WQ_FLAGS_PCI_WRITE_END_PADDING = 1 << 3,
};

enum ib_uverbs_qp_type {
	IB_UVERBS_QPT_RC = 2,
	IB_UVERBS_QPT_UC,
	IB_UVERBS_QPT_UD,
	IB_UVERBS_QPT_RAW_PACKET = 8,
	IB_UVERBS_QPT_XRC_INI,
	IB_UVERBS_QPT_XRC_TGT,
	IB_UVERBS_QPT_DRIVER = 0xFF,
};

enum ib_uverbs_qp_create_flags {
	IB_UVERBS_QP_CREATE_BLOCK_MULTICAST_LOOPBACK = 1 << 1,
	IB_UVERBS_QP_CREATE_SCATTER_FCS = 1 << 8,
	IB_UVERBS_QP_CREATE_CVLAN_STRIPPING = 1 << 9,
	IB_UVERBS_QP_CREATE_PCI_WRITE_END_PADDING = 1 << 11,
	IB_UVERBS_QP_CREATE_SQ_SIG_ALL = 1 << 12,
};

enum ib_uverbs_query_port_cap_flags {
	IB_UVERBS_PCF_SM = 1 << 1,
	IB_UVERBS_PCF_NOTICE_SUP = 1 << 2,
	IB_UVERBS_PCF_TRAP_SUP = 1 << 3,
	IB_UVERBS_PCF_OPT_IPD_SUP = 1 << 4,
	IB_UVERBS_PCF_AUTO_MIGR_SUP = 1 << 5,
	IB_UVERBS_PCF_SL_MAP_SUP = 1 << 6,
	IB_UVERBS_PCF_MKEY_NVRAM = 1 << 7,
	IB_UVERBS_PCF_PKEY_NVRAM = 1 << 8,
	IB_UVERBS_PCF_LED_INFO_SUP = 1 << 9,
	IB_UVERBS_PCF_SM_DISABLED = 1 << 10,
	IB_UVERBS_PCF_SYS_IMAGE_GUID_SUP = 1 << 11,
	IB_UVERBS_PCF_PKEY_SW_EXT_PORT_TRAP_SUP = 1 << 12,
	IB_UVERBS_PCF_EXTENDED_SPEEDS_SUP = 1 << 14,
	IB_UVERBS_PCF_CM_SUP = 1 << 16,
	IB_UVERBS_PCF_SNMP_TUNNEL_SUP = 1 << 17,
	IB_UVERBS_PCF_REINIT_SUP = 1 << 18,
	IB_UVERBS_PCF_DEVICE_MGMT_SUP = 1 << 19,
	IB_UVERBS_PCF_VENDOR_CLASS_SUP = 1 << 20,
	IB_UVERBS_PCF_DR_NOTICE_SUP = 1 << 21,
	IB_UVERBS_PCF_CAP_MASK_NOTICE_SUP = 1 << 22,
	IB_UVERBS_PCF_BOOT_MGMT_SUP = 1 << 23,
	IB_UVERBS_PCF_LINK_LATENCY_SUP = 1 << 24,
	IB_UVERBS_PCF_CLIENT_REG_SUP = 1 << 25,
	/*
	 * IsOtherLocalChangesNoticeSupported is aliased by IP_BASED_GIDS and
	 * is inaccessible
	 */
	IB_UVERBS_PCF_LINK_SPEED_WIDTH_TABLE_SUP = 1 << 27,
	IB_UVERBS_PCF_VENDOR_SPECIFIC_MADS_TABLE_SUP = 1 << 28,
	IB_UVERBS_PCF_MCAST_PKEY_TRAP_SUPPRESSION_SUP = 1 << 29,
	IB_UVERBS_PCF_MCAST_FDB_TOP_SUP = 1 << 30,
	IB_UVERBS_PCF_HIERARCHY_INFO_SUP = 1ULL << 31,

	/* NOTE this is an internal flag, not an IBA flag */
	IB_UVERBS_PCF_IP_BASED_GIDS = 1 << 26,
};

enum ib_uverbs_query_port_flags {
	IB_UVERBS_QPF_GRH_REQUIRED = 1 << 0,
};

enum ib_uverbs_flow_action_esp_keymat {
	IB_UVERBS_FLOW_ACTION_ESP_KEYMAT_AES_GCM,
};

enum ib_uverbs_flow_action_esp_keymat_aes_gcm_iv_algo {
	IB_UVERBS_FLOW_ACTION_IV_ALGO_SEQ,
};

struct ib_uverbs_flow_action_esp_keymat_aes_gcm {
	__aligned_u64	iv;
	__u32		iv_algo; /* Use enum ib_uverbs_flow_action_esp_keymat_aes_gcm_iv_algo */

	__u32		salt;
	__u32		icv_len;

	__u32		key_len;
	__u32		aes_key[256 / 32];
};

enum ib_uverbs_flow_action_esp_replay {
	IB_UVERBS_FLOW_ACTION_ESP_REPLAY_NONE,
	IB_UVERBS_FLOW_ACTION_ESP_REPLAY_BMP,
};

struct ib_uverbs_flow_action_esp_replay_bmp {
	__u32	size;
};

enum ib_uverbs_flow_action_esp_flags {
	IB_UVERBS_FLOW_ACTION_ESP_FLAGS_INLINE_CRYPTO	= 0UL << 0,	/* Default */
	IB_UVERBS_FLOW_ACTION_ESP_FLAGS_FULL_OFFLOAD	= 1UL << 0,

	IB_UVERBS_FLOW_ACTION_ESP_FLAGS_TUNNEL		= 0UL << 1,	/* Default */
	IB_UVERBS_FLOW_ACTION_ESP_FLAGS_TRANSPORT	= 1UL << 1,

	IB_UVERBS_FLOW_ACTION_ESP_FLAGS_DECRYPT		= 0UL << 2,	/* Default */
	IB_UVERBS_FLOW_ACTION_ESP_FLAGS_ENCRYPT		= 1UL << 2,

	IB_UVERBS_FLOW_ACTION_ESP_FLAGS_ESN_NEW_WINDOW	= 1UL << 3,
};

struct ib_uverbs_flow_action_esp_encap {
	/* This struct represents a list of pointers to flow_xxxx_filter that
	 * encapsulates the payload in ESP tunnel mode.
	 */
	RDMA_UAPI_PTR(void *, val_ptr); /* pointer to a flow_xxxx_filter */
	RDMA_UAPI_PTR(struct ib_uverbs_flow_action_esp_encap *, next_ptr);
	__u16	len;		/* Len of the filter struct val_ptr points to */
	__u16	type;		/* Use flow_spec_type enum */
};

struct ib_uverbs_flow_action_esp {
	__u32		spi;
	__u32		seq;
	__u32		tfc_pad;
	__u32		flags;
	__aligned_u64	hard_limit_pkts;
};

enum ib_uverbs_read_counters_flags {
	/* prefer read values from driver cache */
	IB_UVERBS_READ_COUNTERS_PREFER_CACHED = 1 << 0,
};

enum ib_uverbs_advise_mr_advice {
	IB_UVERBS_ADVISE_MR_ADVICE_PREFETCH,
	IB_UVERBS_ADVISE_MR_ADVICE_PREFETCH_WRITE,
	IB_UVERBS_ADVISE_MR_ADVICE_PREFETCH_NO_FAULT,
};

enum ib_uverbs_advise_mr_flag {
	IB_UVERBS_ADVISE_MR_FLAG_FLUSH = 1 << 0,
};

struct ib_uverbs_query_port_resp_ex {
	struct ib_uverbs_query_port_resp legacy_resp;
	__u16 port_cap_flags2;
	__u8  reserved[6];
};

struct ib_uverbs_qp_cap {
	__u32 max_send_wr;
	__u32 max_recv_wr;
	__u32 max_send_sge;
	__u32 max_recv_sge;
	__u32 max_inline_data;
};

<<<<<<< HEAD
=======
enum rdma_driver_id {
	RDMA_DRIVER_UNKNOWN,
	RDMA_DRIVER_MLX5,
	RDMA_DRIVER_MLX4,
	RDMA_DRIVER_CXGB3,
	RDMA_DRIVER_CXGB4,
	RDMA_DRIVER_MTHCA,
	RDMA_DRIVER_BNXT_RE,
	RDMA_DRIVER_OCRDMA,
	RDMA_DRIVER_NES,
	RDMA_DRIVER_I40IW,
	RDMA_DRIVER_IRDMA = RDMA_DRIVER_I40IW,
	RDMA_DRIVER_VMW_PVRDMA,
	RDMA_DRIVER_QEDR,
	RDMA_DRIVER_HNS,
	RDMA_DRIVER_USNIC,
	RDMA_DRIVER_RXE,
	RDMA_DRIVER_HFI1,
	RDMA_DRIVER_QIB,
	RDMA_DRIVER_EFA,
	RDMA_DRIVER_SIW,
};

enum ib_uverbs_gid_type {
	IB_UVERBS_GID_TYPE_IB,
	IB_UVERBS_GID_TYPE_ROCE_V1,
	IB_UVERBS_GID_TYPE_ROCE_V2,
};

struct ib_uverbs_gid_entry {
	__aligned_u64 gid[2];
	__u32 gid_index;
	__u32 port_num;
	__u32 gid_type;
	__u32 netdev_ifindex; /* It is 0 if there is no netdev associated with it */
};

>>>>>>> 7d2a07b7
#endif<|MERGE_RESOLUTION|>--- conflicted
+++ resolved
@@ -229,8 +229,6 @@
 	__u32 max_inline_data;
 };
 
-<<<<<<< HEAD
-=======
 enum rdma_driver_id {
 	RDMA_DRIVER_UNKNOWN,
 	RDMA_DRIVER_MLX5,
@@ -268,5 +266,4 @@
 	__u32 netdev_ifindex; /* It is 0 if there is no netdev associated with it */
 };
 
->>>>>>> 7d2a07b7
 #endif