--- conflicted
+++ resolved
@@ -10,11 +10,7 @@
 #include <sound/asound.h>
 
 /** version of the sequencer */
-<<<<<<< HEAD
-#define SNDRV_SEQ_VERSION SNDRV_PROTOCOL_VERSION(1, 0, 3)
-=======
 #define SNDRV_SEQ_VERSION SNDRV_PROTOCOL_VERSION(1, 0, 4)
->>>>>>> 2d5404ca
 
 /**
  * definition of sequencer event types
@@ -255,11 +251,7 @@
 	struct snd_seq_addr origin;		/* original sender */
 	unsigned short value;		/* optional data */
 	struct snd_seq_event *event;		/* quoted event */
-<<<<<<< HEAD
-} __attribute__((packed));
-=======
 } __packed;
->>>>>>> 2d5404ca
 
 union snd_seq_event_data { /* event data... */
 	struct snd_seq_ev_note note;
@@ -469,11 +461,8 @@
 #define SNDRV_SEQ_PORT_FLG_TIMESTAMP	(1<<1)
 #define SNDRV_SEQ_PORT_FLG_TIME_REAL	(1<<2)
 
-<<<<<<< HEAD
-=======
 #define SNDRV_SEQ_PORT_FLG_IS_MIDI1	(1<<3)	/* Keep MIDI 1.0 protocol */
 
->>>>>>> 2d5404ca
 /* port direction */
 #define SNDRV_SEQ_PORT_DIR_UNKNOWN	0
 #define SNDRV_SEQ_PORT_DIR_INPUT	1
