--- conflicted
+++ resolved
@@ -65,24 +65,8 @@
 
 struct rpcif {
 	struct device *dev;
-	void __iomem *base;
 	void __iomem *dirmap;
 	size_t size;
-<<<<<<< HEAD
-	enum rpcif_data_dir dir;
-	u8 bus_size;
-	u8 xfer_size;
-	void *buffer;
-	u32 xferlen;
-	u32 smcr;
-	u32 smadr;
-	u32 command;		/* DRCMR or SMCMR */
-	u32 option;		/* DROPR or SMOPR */
-	u32 enable;		/* DRENR or SMENR */
-	u32 dummy;		/* DRDMCR or SMDMCR */
-	u32 ddr;		/* DRDRENR or SMDRENR */
-=======
->>>>>>> eb3cdb58
 };
 
 int rpcif_sw_init(struct rpcif *rpc, struct device *dev);
