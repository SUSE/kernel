/* SPDX-License-Identifier: GPL-2.0 */
/*
 *	Declarations of AX.25 type objects.
 *
 *	Alan Cox (GW4PTS) 	10/11/93
 */
#ifndef _AX25_H
#define _AX25_H 

#include <linux/ax25.h>
#include <linux/spinlock.h>
#include <linux/timer.h>
#include <linux/list.h>
#include <linux/slab.h>
#include <linux/refcount.h>
#include <net/neighbour.h>
#include <net/sock.h>
#include <linux/seq_file.h>

#define	AX25_T1CLAMPLO  		1
#define	AX25_T1CLAMPHI 			(30 * HZ)

#define	AX25_BPQ_HEADER_LEN		16
#define	AX25_KISS_HEADER_LEN		1

#define	AX25_HEADER_LEN			17
#define	AX25_ADDR_LEN			7
#define	AX25_DIGI_HEADER_LEN		(AX25_MAX_DIGIS * AX25_ADDR_LEN)
#define	AX25_MAX_HEADER_LEN		(AX25_HEADER_LEN + AX25_DIGI_HEADER_LEN)

/* AX.25 Protocol IDs */
#define AX25_P_ROSE			0x01
#define AX25_P_VJCOMP			0x06	/* Compressed TCP/IP packet   */
						/* Van Jacobsen (RFC 1144)    */
#define AX25_P_VJUNCOMP			0x07	/* Uncompressed TCP/IP packet */
						/* Van Jacobsen (RFC 1144)    */
#define	AX25_P_SEGMENT			0x08	/* Segmentation fragment      */
#define AX25_P_TEXNET			0xc3	/* TEXTNET datagram protocol  */
#define AX25_P_LQ			0xc4	/* Link Quality Protocol      */
#define AX25_P_ATALK			0xca	/* Appletalk                  */
#define AX25_P_ATALK_ARP		0xcb	/* Appletalk ARP              */
#define AX25_P_IP			0xcc	/* ARPA Internet Protocol     */
#define AX25_P_ARP			0xcd	/* ARPA Address Resolution    */
#define AX25_P_FLEXNET			0xce	/* FlexNet                    */
#define AX25_P_NETROM 			0xcf	/* NET/ROM                    */
#define AX25_P_TEXT 			0xF0	/* No layer 3 protocol impl.  */

/* AX.25 Segment control values */
#define	AX25_SEG_REM			0x7F
#define	AX25_SEG_FIRST			0x80

#define AX25_CBIT			0x80	/* Command/Response bit */
#define AX25_EBIT			0x01	/* HDLC Address Extension bit */
#define AX25_HBIT			0x80	/* Has been repeated bit */

#define AX25_SSSID_SPARE		0x60	/* Unused bits in SSID for standard AX.25 */
#define AX25_ESSID_SPARE		0x20	/* Unused bits in SSID for extended AX.25 */
#define AX25_DAMA_FLAG			0x20	/* Well, it is *NOT* unused! (dl1bke 951121 */

#define	AX25_COND_ACK_PENDING		0x01
#define	AX25_COND_REJECT		0x02
#define	AX25_COND_PEER_RX_BUSY		0x04
#define	AX25_COND_OWN_RX_BUSY		0x08
#define	AX25_COND_DAMA_MODE		0x10

#ifndef _LINUX_NETDEVICE_H
#include <linux/netdevice.h>
#endif

/* Upper sub-layer (LAPB) definitions */

/* Control field templates */
#define	AX25_I			0x00	/* Information frames */
#define	AX25_S			0x01	/* Supervisory frames */
#define	AX25_RR			0x01	/* Receiver ready */
#define	AX25_RNR		0x05	/* Receiver not ready */
#define	AX25_REJ		0x09	/* Reject */
#define	AX25_U			0x03	/* Unnumbered frames */
#define	AX25_SABM		0x2f	/* Set Asynchronous Balanced Mode */
#define	AX25_SABME		0x6f	/* Set Asynchronous Balanced Mode Extended */
#define	AX25_DISC		0x43	/* Disconnect */
#define	AX25_DM			0x0f	/* Disconnected mode */
#define	AX25_UA			0x63	/* Unnumbered acknowledge */
#define	AX25_FRMR		0x87	/* Frame reject */
#define	AX25_UI			0x03	/* Unnumbered information */
#define	AX25_XID		0xaf	/* Exchange information */
#define	AX25_TEST		0xe3	/* Test */

#define	AX25_PF			0x10	/* Poll/final bit for standard AX.25 */
#define	AX25_EPF		0x01	/* Poll/final bit for extended AX.25 */

#define AX25_ILLEGAL		0x100	/* Impossible to be a real frame type */

#define	AX25_POLLOFF		0
#define	AX25_POLLON		1

/* AX25 L2 C-bit */
#define AX25_COMMAND		1
#define AX25_RESPONSE		2

/* Define Link State constants. */

enum { 
	AX25_STATE_0,			/* Listening */
	AX25_STATE_1,			/* SABM sent */
	AX25_STATE_2,			/* DISC sent */
	AX25_STATE_3,			/* Established */
	AX25_STATE_4			/* Recovery */
};

#define AX25_MODULUS 		8	/*  Standard AX.25 modulus */
#define	AX25_EMODULUS		128	/*  Extended AX.25 modulus */

enum {
	AX25_PROTO_STD_SIMPLEX,
	AX25_PROTO_STD_DUPLEX,
#ifdef CONFIG_AX25_DAMA_SLAVE
	AX25_PROTO_DAMA_SLAVE,
#ifdef CONFIG_AX25_DAMA_MASTER
	AX25_PROTO_DAMA_MASTER,
#define AX25_PROTO_MAX AX25_PROTO_DAMA_MASTER
#endif
#endif
	__AX25_PROTO_MAX,
	AX25_PROTO_MAX = __AX25_PROTO_MAX -1
};

enum {
	AX25_VALUES_IPDEFMODE,	/* 0=DG 1=VC */
	AX25_VALUES_AXDEFMODE,	/* 0=Normal 1=Extended Seq Nos */
	AX25_VALUES_BACKOFF,	/* 0=None 1=Linear 2=Exponential */
	AX25_VALUES_CONMODE,	/* Allow connected modes - 0=No 1=no "PID text" 2=all PIDs */
	AX25_VALUES_WINDOW,	/* Default window size for standard AX.25 */
	AX25_VALUES_EWINDOW,	/* Default window size for extended AX.25 */
	AX25_VALUES_T1,		/* Default T1 timeout value */
	AX25_VALUES_T2,		/* Default T2 timeout value */
	AX25_VALUES_T3,		/* Default T3 timeout value */
	AX25_VALUES_IDLE,	/* Connected mode idle timer */
	AX25_VALUES_N2,		/* Default N2 value */
	AX25_VALUES_PACLEN,	/* AX.25 MTU */
	AX25_VALUES_PROTOCOL,	/* Std AX.25, DAMA Slave, DAMA Master */
	AX25_VALUES_DS_TIMEOUT,	/* DAMA Slave timeout */
	AX25_MAX_VALUES		/* THIS MUST REMAIN THE LAST ENTRY OF THIS LIST */
};

#define	AX25_DEF_IPDEFMODE	0			/* Datagram */
#define	AX25_DEF_AXDEFMODE	0			/* Normal */
#define	AX25_DEF_BACKOFF	1			/* Linear backoff */
#define	AX25_DEF_CONMODE	2			/* Connected mode allowed */
#define	AX25_DEF_WINDOW		2			/* Window=2 */
#define	AX25_DEF_EWINDOW	32			/* Module-128 Window=32 */
#define	AX25_DEF_T1		10000			/* T1=10s */
#define	AX25_DEF_T2		3000			/* T2=3s  */
#define	AX25_DEF_T3		300000			/* T3=300s */
#define	AX25_DEF_N2		10			/* N2=10 */
#define AX25_DEF_IDLE		0			/* Idle=None */
#define AX25_DEF_PACLEN		256			/* Paclen=256 */
#define	AX25_DEF_PROTOCOL	AX25_PROTO_STD_SIMPLEX	/* Standard AX.25 */
#define AX25_DEF_DS_TIMEOUT	180000			/* DAMA timeout 3 minutes */

typedef struct ax25_uid_assoc {
	struct hlist_node	uid_node;
	refcount_t		refcount;
	kuid_t			uid;
	ax25_address		call;
} ax25_uid_assoc;

#define ax25_uid_for_each(__ax25, list) \
	hlist_for_each_entry(__ax25, list, uid_node)

#define ax25_uid_hold(ax25) \
	refcount_inc(&((ax25)->refcount))

static inline void ax25_uid_put(ax25_uid_assoc *assoc)
{
	if (refcount_dec_and_test(&assoc->refcount)) {
		kfree(assoc);
	}
}

typedef struct {
	ax25_address		calls[AX25_MAX_DIGIS];
	unsigned char		repeated[AX25_MAX_DIGIS];
	unsigned char		ndigi;
	signed char		lastrepeat;
} ax25_digi;

typedef struct ax25_route {
	struct ax25_route	*next;
	refcount_t		refcount;
	ax25_address		callsign;
	struct net_device	*dev;
	ax25_digi		*digipeat;
	char			ip_mode;
} ax25_route;

static inline void ax25_hold_route(ax25_route *ax25_rt)
{
	refcount_inc(&ax25_rt->refcount);
}

void __ax25_put_route(ax25_route *ax25_rt);

extern rwlock_t ax25_route_lock;

static inline void ax25_route_lock_use(void)
{
	read_lock(&ax25_route_lock);
}

static inline void ax25_route_lock_unuse(void)
{
	read_unlock(&ax25_route_lock);
}

static inline void ax25_put_route(ax25_route *ax25_rt)
{
	if (refcount_dec_and_test(&ax25_rt->refcount))
		__ax25_put_route(ax25_rt);
}

typedef struct {
	char			slave;			/* slave_mode?   */
	struct timer_list	slave_timer;		/* timeout timer */
	unsigned short		slave_timeout;		/* when? */
} ax25_dama_info;

struct ctl_table;

typedef struct ax25_dev {
	struct ax25_dev		*next;
	struct net_device	*dev;
	struct net_device	*forward;
	struct ctl_table_header *sysheader;
	int			values[AX25_MAX_VALUES];
#if defined(CONFIG_AX25_DAMA_SLAVE) || defined(CONFIG_AX25_DAMA_MASTER)
	ax25_dama_info		dama;
#endif
	refcount_t		refcount;
	bool device_up;
<<<<<<< HEAD
=======
#endif
#ifndef __GENKSYMS__
	struct rcu_head		rcu;
#endif
>>>>>>> e0baf90f
} ax25_dev;

typedef struct ax25_cb {
	struct hlist_node	ax25_node;
	ax25_address		source_addr, dest_addr;
	ax25_digi		*digipeat;
	ax25_dev		*ax25_dev;
	unsigned char		iamdigi;
	unsigned char		state, modulus, pidincl;
	unsigned short		vs, vr, va;
	unsigned char		condition, backoff;
	unsigned char		n2, n2count;
	struct timer_list	t1timer, t2timer, t3timer, idletimer;
	unsigned long		t1, t2, t3, idle, rtt;
	unsigned short		paclen, fragno, fraglen;
	struct sk_buff_head	write_queue;
	struct sk_buff_head	reseq_queue;
	struct sk_buff_head	ack_queue;
	struct sk_buff_head	frag_queue;
	unsigned char		window;
	struct timer_list	timer, dtimer;
	struct sock		*sk;		/* Backlink to socket */
	refcount_t		refcount;
} ax25_cb;

struct ax25_sock {
	struct sock		sk;
	struct ax25_cb		*cb;
};

static inline struct ax25_sock *ax25_sk(const struct sock *sk)
{
	return (struct ax25_sock *) sk;
}

static inline struct ax25_cb *sk_to_ax25(const struct sock *sk)
{
	return ax25_sk(sk)->cb;
}

#define ax25_for_each(__ax25, list) \
	hlist_for_each_entry(__ax25, list, ax25_node)

#define ax25_cb_hold(__ax25) \
	refcount_inc(&((__ax25)->refcount))

static __inline__ void ax25_cb_put(ax25_cb *ax25)
{
	if (refcount_dec_and_test(&ax25->refcount)) {
		kfree(ax25->digipeat);
		kfree(ax25);
	}
}

static inline void ax25_dev_hold(ax25_dev *ax25_dev)
{
	refcount_inc(&ax25_dev->refcount);
}

static inline void ax25_dev_put(ax25_dev *ax25_dev)
{
	if (refcount_dec_and_test(&ax25_dev->refcount))
		kfree_rcu(ax25_dev, rcu);
}
static inline __be16 ax25_type_trans(struct sk_buff *skb, struct net_device *dev)
{
	skb->dev      = dev;
	skb_reset_mac_header(skb);
	skb->pkt_type = PACKET_HOST;
	return htons(ETH_P_AX25);
}

/* af_ax25.c */
extern struct hlist_head ax25_list;
extern spinlock_t ax25_list_lock;
void ax25_cb_add(ax25_cb *);
struct sock *ax25_find_listener(ax25_address *, int, struct net_device *, int);
struct sock *ax25_get_socket(ax25_address *, ax25_address *, int);
ax25_cb *ax25_find_cb(ax25_address *, ax25_address *, ax25_digi *,
		      struct net_device *);
void ax25_send_to_raw(ax25_address *, struct sk_buff *, int);
void ax25_destroy_socket(ax25_cb *);
ax25_cb * __must_check ax25_create_cb(void);
void ax25_fillin_cb(ax25_cb *, ax25_dev *);
struct sock *ax25_make_new(struct sock *, struct ax25_dev *);

/* ax25_addr.c */
extern const ax25_address ax25_bcast;
extern const ax25_address ax25_defaddr;
extern const ax25_address null_ax25_address;
char *ax2asc(char *buf, const ax25_address *);
void asc2ax(ax25_address *addr, const char *callsign);
int ax25cmp(const ax25_address *, const ax25_address *);
int ax25digicmp(const ax25_digi *, const ax25_digi *);
const unsigned char *ax25_addr_parse(const unsigned char *, int,
	ax25_address *, ax25_address *, ax25_digi *, int *, int *);
int ax25_addr_build(unsigned char *, const ax25_address *,
		    const ax25_address *, const ax25_digi *, int, int);
int ax25_addr_size(const ax25_digi *);
void ax25_digi_invert(const ax25_digi *, ax25_digi *);

/* ax25_dev.c */
extern ax25_dev *ax25_dev_list;
extern spinlock_t ax25_dev_lock;

#if IS_ENABLED(CONFIG_AX25)
static inline ax25_dev *ax25_dev_ax25dev(const struct net_device *dev)
{
	return rcu_dereference_rtnl(dev->ax25_ptr);
}
#endif

ax25_dev *ax25_addr_ax25dev(ax25_address *);
void ax25_dev_device_up(struct net_device *);
void ax25_dev_device_down(struct net_device *);
int ax25_fwd_ioctl(unsigned int, struct ax25_fwd_struct *);
struct net_device *ax25_fwd_dev(struct net_device *);
void ax25_dev_free(void);

/* ax25_ds_in.c */
int ax25_ds_frame_in(ax25_cb *, struct sk_buff *, int);

/* ax25_ds_subr.c */
void ax25_ds_nr_error_recovery(ax25_cb *);
void ax25_ds_enquiry_response(ax25_cb *);
void ax25_ds_establish_data_link(ax25_cb *);
void ax25_dev_dama_off(ax25_dev *);
void ax25_dama_on(ax25_cb *);
void ax25_dama_off(ax25_cb *);

/* ax25_ds_timer.c */
void ax25_ds_setup_timer(ax25_dev *);
void ax25_ds_set_timer(ax25_dev *);
void ax25_ds_del_timer(ax25_dev *);
void ax25_ds_timer(ax25_cb *);
void ax25_ds_t1_timeout(ax25_cb *);
void ax25_ds_heartbeat_expiry(ax25_cb *);
void ax25_ds_t3timer_expiry(ax25_cb *);
void ax25_ds_idletimer_expiry(ax25_cb *);

/* ax25_iface.c */

struct ax25_protocol {
	struct ax25_protocol *next;
	unsigned int pid;
	int (*func)(struct sk_buff *, ax25_cb *);
};

void ax25_register_pid(struct ax25_protocol *ap);
void ax25_protocol_release(unsigned int);

struct ax25_linkfail {
	struct hlist_node lf_node;
	void (*func)(ax25_cb *, int);
};

void ax25_linkfail_register(struct ax25_linkfail *lf);
void ax25_linkfail_release(struct ax25_linkfail *lf);
int __must_check ax25_listen_register(ax25_address *, struct net_device *);
void ax25_listen_release(ax25_address *, struct net_device *);
int(*ax25_protocol_function(unsigned int))(struct sk_buff *, ax25_cb *);
int ax25_listen_mine(ax25_address *, struct net_device *);
void ax25_link_failed(ax25_cb *, int);
int ax25_protocol_is_registered(unsigned int);

/* ax25_in.c */
int ax25_rx_iframe(ax25_cb *, struct sk_buff *);
int ax25_kiss_rcv(struct sk_buff *, struct net_device *, struct packet_type *,
		  struct net_device *);

/* ax25_ip.c */
netdev_tx_t ax25_ip_xmit(struct sk_buff *skb);
extern const struct header_ops ax25_header_ops;

/* ax25_out.c */
ax25_cb *ax25_send_frame(struct sk_buff *, int, ax25_address *, ax25_address *,
			 ax25_digi *, struct net_device *);
void ax25_output(ax25_cb *, int, struct sk_buff *);
void ax25_kick(ax25_cb *);
void ax25_transmit_buffer(ax25_cb *, struct sk_buff *, int);
void ax25_queue_xmit(struct sk_buff *skb, struct net_device *dev);
int ax25_check_iframes_acked(ax25_cb *, unsigned short);

/* ax25_route.c */
void ax25_rt_device_down(struct net_device *);
int ax25_rt_ioctl(unsigned int, void __user *);
extern const struct seq_operations ax25_rt_seqops;
ax25_route *ax25_get_route(ax25_address *addr, struct net_device *dev);
int ax25_rt_autobind(ax25_cb *, ax25_address *);
struct sk_buff *ax25_rt_build_path(struct sk_buff *, ax25_address *,
				   ax25_address *, ax25_digi *);
void ax25_rt_free(void);

/* ax25_std_in.c */
int ax25_std_frame_in(ax25_cb *, struct sk_buff *, int);

/* ax25_std_subr.c */
void ax25_std_nr_error_recovery(ax25_cb *);
void ax25_std_establish_data_link(ax25_cb *);
void ax25_std_transmit_enquiry(ax25_cb *);
void ax25_std_enquiry_response(ax25_cb *);
void ax25_std_timeout_response(ax25_cb *);

/* ax25_std_timer.c */
void ax25_std_heartbeat_expiry(ax25_cb *);
void ax25_std_t1timer_expiry(ax25_cb *);
void ax25_std_t2timer_expiry(ax25_cb *);
void ax25_std_t3timer_expiry(ax25_cb *);
void ax25_std_idletimer_expiry(ax25_cb *);

/* ax25_subr.c */
void ax25_clear_queues(ax25_cb *);
void ax25_frames_acked(ax25_cb *, unsigned short);
void ax25_requeue_frames(ax25_cb *);
int ax25_validate_nr(ax25_cb *, unsigned short);
int ax25_decode(ax25_cb *, struct sk_buff *, int *, int *, int *);
void ax25_send_control(ax25_cb *, int, int, int);
void ax25_return_dm(struct net_device *, ax25_address *, ax25_address *,
		    ax25_digi *);
void ax25_calculate_t1(ax25_cb *);
void ax25_calculate_rtt(ax25_cb *);
void ax25_disconnect(ax25_cb *, int);

/* ax25_timer.c */
void ax25_setup_timers(ax25_cb *);
void ax25_start_heartbeat(ax25_cb *);
void ax25_start_t1timer(ax25_cb *);
void ax25_start_t2timer(ax25_cb *);
void ax25_start_t3timer(ax25_cb *);
void ax25_start_idletimer(ax25_cb *);
void ax25_stop_heartbeat(ax25_cb *);
void ax25_stop_t1timer(ax25_cb *);
void ax25_stop_t2timer(ax25_cb *);
void ax25_stop_t3timer(ax25_cb *);
void ax25_stop_idletimer(ax25_cb *);
int ax25_t1timer_running(ax25_cb *);
unsigned long ax25_display_timer(struct timer_list *);

/* ax25_uid.c */
extern int  ax25_uid_policy;
ax25_uid_assoc *ax25_findbyuid(kuid_t);
int __must_check ax25_uid_ioctl(int, struct sockaddr_ax25 *);
extern const struct seq_operations ax25_uid_seqops;
void ax25_uid_free(void);

/* sysctl_net_ax25.c */
#ifdef CONFIG_SYSCTL
int ax25_register_dev_sysctl(ax25_dev *ax25_dev);
void ax25_unregister_dev_sysctl(ax25_dev *ax25_dev);
#else
static inline int ax25_register_dev_sysctl(ax25_dev *ax25_dev) { return 0; }
static inline void ax25_unregister_dev_sysctl(ax25_dev *ax25_dev) {}
#endif /* CONFIG_SYSCTL */

#endif<|MERGE_RESOLUTION|>--- conflicted
+++ resolved
@@ -238,13 +238,9 @@
 #endif
 	refcount_t		refcount;
 	bool device_up;
-<<<<<<< HEAD
-=======
-#endif
 #ifndef __GENKSYMS__
 	struct rcu_head		rcu;
 #endif
->>>>>>> e0baf90f
 } ax25_dev;
 
 typedef struct ax25_cb {
