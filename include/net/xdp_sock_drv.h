/* SPDX-License-Identifier: GPL-2.0 */
/* Interface for implementing AF_XDP zero-copy support in drivers.
 * Copyright(c) 2020 Intel Corporation.
 */

#ifndef _LINUX_XDP_SOCK_DRV_H
#define _LINUX_XDP_SOCK_DRV_H

#include <net/xdp_sock.h>
#include <net/xsk_buff_pool.h>

#define XDP_UMEM_MIN_CHUNK_SHIFT 11
#define XDP_UMEM_MIN_CHUNK_SIZE (1 << XDP_UMEM_MIN_CHUNK_SHIFT)

struct xsk_cb_desc {
	void *src;
	u8 off;
	u8 bytes;
};

#ifdef CONFIG_XDP_SOCKETS

void xsk_tx_completed(struct xsk_buff_pool *pool, u32 nb_entries);
bool xsk_tx_peek_desc(struct xsk_buff_pool *pool, struct xdp_desc *desc);
u32 xsk_tx_peek_release_desc_batch(struct xsk_buff_pool *pool, u32 max);
void xsk_tx_release(struct xsk_buff_pool *pool);
struct xsk_buff_pool *xsk_get_pool_from_qid(struct net_device *dev,
					    u16 queue_id);
void xsk_set_rx_need_wakeup(struct xsk_buff_pool *pool);
void xsk_set_tx_need_wakeup(struct xsk_buff_pool *pool);
void xsk_clear_rx_need_wakeup(struct xsk_buff_pool *pool);
void xsk_clear_tx_need_wakeup(struct xsk_buff_pool *pool);
bool xsk_uses_need_wakeup(struct xsk_buff_pool *pool);

static inline u32 xsk_pool_get_headroom(struct xsk_buff_pool *pool)
{
	return XDP_PACKET_HEADROOM + pool->headroom;
}

static inline u32 xsk_pool_get_chunk_size(struct xsk_buff_pool *pool)
{
	return pool->chunk_size;
}

static inline u32 xsk_pool_get_rx_frame_size(struct xsk_buff_pool *pool)
{
	return xsk_pool_get_chunk_size(pool) - xsk_pool_get_headroom(pool);
}

static inline void xsk_pool_set_rxq_info(struct xsk_buff_pool *pool,
					 struct xdp_rxq_info *rxq)
{
	xp_set_rxq_info(pool, rxq);
}

static inline void xsk_pool_fill_cb(struct xsk_buff_pool *pool,
				    struct xsk_cb_desc *desc)
{
	xp_fill_cb(pool, desc);
}

static inline unsigned int xsk_pool_get_napi_id(struct xsk_buff_pool *pool)
{
#ifdef CONFIG_NET_RX_BUSY_POLL
	return pool->heads[0].xdp.rxq->napi_id;
#else
	return 0;
#endif
}

static inline void xsk_pool_dma_unmap(struct xsk_buff_pool *pool,
				      unsigned long attrs)
{
	xp_dma_unmap(pool, attrs);
}

static inline int xsk_pool_dma_map(struct xsk_buff_pool *pool,
				   struct device *dev, unsigned long attrs)
{
	struct xdp_umem *umem = pool->umem;

	return xp_dma_map(pool, dev, attrs, umem->pgs, umem->npgs);
}

static inline dma_addr_t xsk_buff_xdp_get_dma(struct xdp_buff *xdp)
{
	struct xdp_buff_xsk *xskb = container_of(xdp, struct xdp_buff_xsk, xdp);

	return xp_get_dma(xskb);
}

static inline dma_addr_t xsk_buff_xdp_get_frame_dma(struct xdp_buff *xdp)
{
	struct xdp_buff_xsk *xskb = container_of(xdp, struct xdp_buff_xsk, xdp);

	return xp_get_frame_dma(xskb);
}

static inline struct xdp_buff *xsk_buff_alloc(struct xsk_buff_pool *pool)
{
	return xp_alloc(pool);
}

static inline bool xsk_is_eop_desc(struct xdp_desc *desc)
{
	return !xp_mb_desc(desc);
}

/* Returns as many entries as possible up to max. 0 <= N <= max. */
static inline u32 xsk_buff_alloc_batch(struct xsk_buff_pool *pool, struct xdp_buff **xdp, u32 max)
{
	return xp_alloc_batch(pool, xdp, max);
}

static inline bool xsk_buff_can_alloc(struct xsk_buff_pool *pool, u32 count)
{
	return xp_can_alloc(pool, count);
}

static inline void xsk_buff_free(struct xdp_buff *xdp)
{
	struct xdp_buff_xsk *xskb = container_of(xdp, struct xdp_buff_xsk, xdp);
	struct list_head *xskb_list = &xskb->pool->xskb_list;
	struct xdp_buff_xsk *pos, *tmp;

	if (likely(!xdp_buff_has_frags(xdp)))
		goto out;
<<<<<<< HEAD

	list_for_each_entry_safe(pos, tmp, xskb_list, xskb_list_node) {
		list_del(&pos->xskb_list_node);
		xp_free(pos);
	}

=======

	list_for_each_entry_safe(pos, tmp, xskb_list, xskb_list_node) {
		list_del(&pos->xskb_list_node);
		xp_free(pos);
	}

>>>>>>> 2d5404ca
	xdp_get_shared_info_from_buff(xdp)->nr_frags = 0;
out:
	xp_free(xskb);
}

static inline void xsk_buff_add_frag(struct xdp_buff *xdp)
{
	struct xdp_buff_xsk *frag = container_of(xdp, struct xdp_buff_xsk, xdp);

	list_add_tail(&frag->xskb_list_node, &frag->pool->xskb_list);
}

static inline struct xdp_buff *xsk_buff_get_frag(struct xdp_buff *first)
{
	struct xdp_buff_xsk *xskb = container_of(first, struct xdp_buff_xsk, xdp);
	struct xdp_buff *ret = NULL;
	struct xdp_buff_xsk *frag;

	frag = list_first_entry_or_null(&xskb->pool->xskb_list,
					struct xdp_buff_xsk, xskb_list_node);
	if (frag) {
		list_del(&frag->xskb_list_node);
		ret = &frag->xdp;
	}

	return ret;
}

static inline void xsk_buff_del_tail(struct xdp_buff *tail)
{
	struct xdp_buff_xsk *xskb = container_of(tail, struct xdp_buff_xsk, xdp);

	list_del(&xskb->xskb_list_node);
}

static inline struct xdp_buff *xsk_buff_get_tail(struct xdp_buff *first)
{
	struct xdp_buff_xsk *xskb = container_of(first, struct xdp_buff_xsk, xdp);
	struct xdp_buff_xsk *frag;

	frag = list_last_entry(&xskb->pool->xskb_list, struct xdp_buff_xsk,
			       xskb_list_node);
	return &frag->xdp;
}

static inline void xsk_buff_set_size(struct xdp_buff *xdp, u32 size)
{
	xdp->data = xdp->data_hard_start + XDP_PACKET_HEADROOM;
	xdp->data_meta = xdp->data;
	xdp->data_end = xdp->data + size;
	xdp->flags = 0;
}

static inline dma_addr_t xsk_buff_raw_get_dma(struct xsk_buff_pool *pool,
					      u64 addr)
{
	return xp_raw_get_dma(pool, addr);
}

static inline void *xsk_buff_raw_get_data(struct xsk_buff_pool *pool, u64 addr)
{
	return xp_raw_get_data(pool, addr);
}

#define XDP_TXMD_FLAGS_VALID ( \
		XDP_TXMD_FLAGS_TIMESTAMP | \
		XDP_TXMD_FLAGS_CHECKSUM | \
	0)

static inline bool xsk_buff_valid_tx_metadata(struct xsk_tx_metadata *meta)
<<<<<<< HEAD
{
	return !(meta->flags & ~XDP_TXMD_FLAGS_VALID);
}

static inline struct xsk_tx_metadata *xsk_buff_get_metadata(struct xsk_buff_pool *pool, u64 addr)
{
	struct xsk_tx_metadata *meta;

	if (!pool->tx_metadata_len)
		return NULL;

	meta = xp_raw_get_data(pool, addr) - pool->tx_metadata_len;
	if (unlikely(!xsk_buff_valid_tx_metadata(meta)))
		return NULL; /* no way to signal the error to the user */

	return meta;
}

static inline void xsk_buff_dma_sync_for_cpu(struct xdp_buff *xdp, struct xsk_buff_pool *pool)
=======
>>>>>>> 2d5404ca
{
	return !(meta->flags & ~XDP_TXMD_FLAGS_VALID);
}

static inline struct xsk_tx_metadata *xsk_buff_get_metadata(struct xsk_buff_pool *pool, u64 addr)
{
	struct xsk_tx_metadata *meta;

	if (!pool->tx_metadata_len)
		return NULL;

	meta = xp_raw_get_data(pool, addr) - pool->tx_metadata_len;
	if (unlikely(!xsk_buff_valid_tx_metadata(meta)))
		return NULL; /* no way to signal the error to the user */

	return meta;
}

static inline void xsk_buff_dma_sync_for_cpu(struct xdp_buff *xdp)
{
	struct xdp_buff_xsk *xskb = container_of(xdp, struct xdp_buff_xsk, xdp);

	xp_dma_sync_for_cpu(xskb);
}

static inline void xsk_buff_raw_dma_sync_for_device(struct xsk_buff_pool *pool,
						    dma_addr_t dma,
						    size_t size)
{
	xp_dma_sync_for_device(pool, dma, size);
}

#else

static inline void xsk_tx_completed(struct xsk_buff_pool *pool, u32 nb_entries)
{
}

static inline bool xsk_tx_peek_desc(struct xsk_buff_pool *pool,
				    struct xdp_desc *desc)
{
	return false;
}

static inline u32 xsk_tx_peek_release_desc_batch(struct xsk_buff_pool *pool, u32 max)
{
	return 0;
}

static inline void xsk_tx_release(struct xsk_buff_pool *pool)
{
}

static inline struct xsk_buff_pool *
xsk_get_pool_from_qid(struct net_device *dev, u16 queue_id)
{
	return NULL;
}

static inline void xsk_set_rx_need_wakeup(struct xsk_buff_pool *pool)
{
}

static inline void xsk_set_tx_need_wakeup(struct xsk_buff_pool *pool)
{
}

static inline void xsk_clear_rx_need_wakeup(struct xsk_buff_pool *pool)
{
}

static inline void xsk_clear_tx_need_wakeup(struct xsk_buff_pool *pool)
{
}

static inline bool xsk_uses_need_wakeup(struct xsk_buff_pool *pool)
{
	return false;
}

static inline u32 xsk_pool_get_headroom(struct xsk_buff_pool *pool)
{
	return 0;
}

static inline u32 xsk_pool_get_chunk_size(struct xsk_buff_pool *pool)
{
	return 0;
}

static inline u32 xsk_pool_get_rx_frame_size(struct xsk_buff_pool *pool)
{
	return 0;
}

static inline void xsk_pool_set_rxq_info(struct xsk_buff_pool *pool,
					 struct xdp_rxq_info *rxq)
{
}

static inline void xsk_pool_fill_cb(struct xsk_buff_pool *pool,
				    struct xsk_cb_desc *desc)
{
}

static inline unsigned int xsk_pool_get_napi_id(struct xsk_buff_pool *pool)
{
	return 0;
}

static inline void xsk_pool_dma_unmap(struct xsk_buff_pool *pool,
				      unsigned long attrs)
{
}

static inline int xsk_pool_dma_map(struct xsk_buff_pool *pool,
				   struct device *dev, unsigned long attrs)
{
	return 0;
}

static inline dma_addr_t xsk_buff_xdp_get_dma(struct xdp_buff *xdp)
{
	return 0;
}

static inline dma_addr_t xsk_buff_xdp_get_frame_dma(struct xdp_buff *xdp)
{
	return 0;
}

static inline struct xdp_buff *xsk_buff_alloc(struct xsk_buff_pool *pool)
{
	return NULL;
}

static inline bool xsk_is_eop_desc(struct xdp_desc *desc)
{
	return false;
}

static inline u32 xsk_buff_alloc_batch(struct xsk_buff_pool *pool, struct xdp_buff **xdp, u32 max)
{
	return 0;
}

static inline bool xsk_buff_can_alloc(struct xsk_buff_pool *pool, u32 count)
{
	return false;
}

static inline void xsk_buff_free(struct xdp_buff *xdp)
{
}

static inline void xsk_buff_add_frag(struct xdp_buff *xdp)
{
}

<<<<<<< HEAD
static inline void xsk_buff_add_frag(struct xdp_buff *xdp)
{
}

=======
>>>>>>> 2d5404ca
static inline struct xdp_buff *xsk_buff_get_frag(struct xdp_buff *first)
{
	return NULL;
}

static inline void xsk_buff_del_tail(struct xdp_buff *tail)
{
}

static inline struct xdp_buff *xsk_buff_get_tail(struct xdp_buff *first)
{
	return NULL;
}

static inline void xsk_buff_set_size(struct xdp_buff *xdp, u32 size)
{
}

static inline dma_addr_t xsk_buff_raw_get_dma(struct xsk_buff_pool *pool,
					      u64 addr)
{
	return 0;
}

static inline void *xsk_buff_raw_get_data(struct xsk_buff_pool *pool, u64 addr)
{
	return NULL;
}

static inline bool xsk_buff_valid_tx_metadata(struct xsk_tx_metadata *meta)
{
	return false;
}

static inline struct xsk_tx_metadata *xsk_buff_get_metadata(struct xsk_buff_pool *pool, u64 addr)
{
	return NULL;
}

<<<<<<< HEAD
static inline void xsk_buff_dma_sync_for_cpu(struct xdp_buff *xdp, struct xsk_buff_pool *pool)
=======
static inline void xsk_buff_dma_sync_for_cpu(struct xdp_buff *xdp)
>>>>>>> 2d5404ca
{
}

static inline void xsk_buff_raw_dma_sync_for_device(struct xsk_buff_pool *pool,
						    dma_addr_t dma,
						    size_t size)
{
}

#endif /* CONFIG_XDP_SOCKETS */

#endif /* _LINUX_XDP_SOCK_DRV_H */<|MERGE_RESOLUTION|>--- conflicted
+++ resolved
@@ -125,21 +125,12 @@
 
 	if (likely(!xdp_buff_has_frags(xdp)))
 		goto out;
-<<<<<<< HEAD
 
 	list_for_each_entry_safe(pos, tmp, xskb_list, xskb_list_node) {
 		list_del(&pos->xskb_list_node);
 		xp_free(pos);
 	}
 
-=======
-
-	list_for_each_entry_safe(pos, tmp, xskb_list, xskb_list_node) {
-		list_del(&pos->xskb_list_node);
-		xp_free(pos);
-	}
-
->>>>>>> 2d5404ca
 	xdp_get_shared_info_from_buff(xdp)->nr_frags = 0;
 out:
 	xp_free(xskb);
@@ -210,7 +201,6 @@
 	0)
 
 static inline bool xsk_buff_valid_tx_metadata(struct xsk_tx_metadata *meta)
-<<<<<<< HEAD
 {
 	return !(meta->flags & ~XDP_TXMD_FLAGS_VALID);
 }
@@ -229,27 +219,6 @@
 	return meta;
 }
 
-static inline void xsk_buff_dma_sync_for_cpu(struct xdp_buff *xdp, struct xsk_buff_pool *pool)
-=======
->>>>>>> 2d5404ca
-{
-	return !(meta->flags & ~XDP_TXMD_FLAGS_VALID);
-}
-
-static inline struct xsk_tx_metadata *xsk_buff_get_metadata(struct xsk_buff_pool *pool, u64 addr)
-{
-	struct xsk_tx_metadata *meta;
-
-	if (!pool->tx_metadata_len)
-		return NULL;
-
-	meta = xp_raw_get_data(pool, addr) - pool->tx_metadata_len;
-	if (unlikely(!xsk_buff_valid_tx_metadata(meta)))
-		return NULL; /* no way to signal the error to the user */
-
-	return meta;
-}
-
 static inline void xsk_buff_dma_sync_for_cpu(struct xdp_buff *xdp)
 {
 	struct xdp_buff_xsk *xskb = container_of(xdp, struct xdp_buff_xsk, xdp);
@@ -391,13 +360,6 @@
 {
 }
 
-<<<<<<< HEAD
-static inline void xsk_buff_add_frag(struct xdp_buff *xdp)
-{
-}
-
-=======
->>>>>>> 2d5404ca
 static inline struct xdp_buff *xsk_buff_get_frag(struct xdp_buff *first)
 {
 	return NULL;
@@ -437,11 +399,7 @@
 	return NULL;
 }
 
-<<<<<<< HEAD
-static inline void xsk_buff_dma_sync_for_cpu(struct xdp_buff *xdp, struct xsk_buff_pool *pool)
-=======
 static inline void xsk_buff_dma_sync_for_cpu(struct xdp_buff *xdp)
->>>>>>> 2d5404ca
 {
 }
 
