/* SPDX-License-Identifier: GPL-2.0 OR BSD-3-Clause */
/* Copyright (c) 2021, Microsoft Corporation. */

#ifndef _MANA_H
#define _MANA_H

#include <net/xdp.h>

#include "gdma.h"
#include "hw_channel.h"

/* Microsoft Azure Network Adapter (MANA)'s definitions
 *
 * Structures labeled with "HW DATA" are exchanged with the hardware. All of
 * them are naturally aligned and hence don't need __packed.
 */

/* MANA protocol version */
#define MANA_MAJOR_VERSION	0
#define MANA_MINOR_VERSION	1
#define MANA_MICRO_VERSION	1

typedef u64 mana_handle_t;
#define INVALID_MANA_HANDLE ((mana_handle_t)-1)

enum TRI_STATE {
	TRI_STATE_UNKNOWN = -1,
	TRI_STATE_FALSE = 0,
	TRI_STATE_TRUE = 1
};

/* Number of entries for hardware indirection table must be in power of 2 */
#define MANA_INDIRECT_TABLE_MAX_SIZE 512
#define MANA_INDIRECT_TABLE_DEF_SIZE 64

/* The Toeplitz hash key's length in bytes: should be multiple of 8 */
#define MANA_HASH_KEY_SIZE 40

#define COMP_ENTRY_SIZE 64

/* This Max value for RX buffers is derived from __alloc_page()'s max page
 * allocation calculation. It allows maximum 2^(MAX_ORDER -1) pages. RX buffer
 * size beyond this value gets rejected by __alloc_page() call.
 */
#define MAX_RX_BUFFERS_PER_QUEUE 8192
#define DEF_RX_BUFFERS_PER_QUEUE 512
#define MIN_RX_BUFFERS_PER_QUEUE 128

/* This max value for TX buffers is derived as the maximum allocatable
 * pages supported on host per guest through testing. TX buffer size beyond
 * this value is rejected by the hardware.
 */
#define MAX_TX_BUFFERS_PER_QUEUE 16384
#define DEF_TX_BUFFERS_PER_QUEUE 256
#define MIN_TX_BUFFERS_PER_QUEUE 128

#define EQ_SIZE (8 * MANA_PAGE_SIZE)

#define LOG2_EQ_THROTTLE 3

#define MAX_PORTS_IN_MANA_DEV 256

/* Update this count whenever the respective structures are changed */
#define MANA_STATS_RX_COUNT 5
#define MANA_STATS_TX_COUNT 11

struct mana_stats_rx {
	u64 packets;
	u64 bytes;
	u64 xdp_drop;
	u64 xdp_tx;
	u64 xdp_redirect;
	struct u64_stats_sync syncp;
};

struct mana_stats_tx {
	u64 packets;
	u64 bytes;
	u64 xdp_xmit;
	u64 tso_packets;
	u64 tso_bytes;
	u64 tso_inner_packets;
	u64 tso_inner_bytes;
	u64 short_pkt_fmt;
	u64 long_pkt_fmt;
	u64 csum_partial;
	u64 mana_map_err;
	struct u64_stats_sync syncp;
};

struct mana_txq {
	struct gdma_queue *gdma_sq;

	union {
		u32 gdma_txq_id;
		struct {
			u32 reserved1	: 10;
			u32 vsq_frame	: 14;
			u32 reserved2	: 8;
		};
	};

	u16 vp_offset;

	struct net_device *ndev;

	/* The SKBs are sent to the HW and we are waiting for the CQEs. */
	struct sk_buff_head pending_skbs;
	struct netdev_queue *net_txq;

	atomic_t pending_sends;

	bool napi_initialized;

	struct mana_stats_tx stats;
};

/* skb data and frags dma mappings */
struct mana_skb_head {
	/* GSO pkts may have 2 SGEs for the linear part*/
	dma_addr_t dma_handle[MAX_SKB_FRAGS + 2];

	u32 size[MAX_SKB_FRAGS + 2];
};

#define MANA_HEADROOM sizeof(struct mana_skb_head)

enum mana_tx_pkt_format {
	MANA_SHORT_PKT_FMT	= 0,
	MANA_LONG_PKT_FMT	= 1,
};

struct mana_tx_short_oob {
	u32 pkt_fmt		: 2;
	u32 is_outer_ipv4	: 1;
	u32 is_outer_ipv6	: 1;
	u32 comp_iphdr_csum	: 1;
	u32 comp_tcp_csum	: 1;
	u32 comp_udp_csum	: 1;
	u32 supress_txcqe_gen	: 1;
	u32 vcq_num		: 24;

	u32 trans_off		: 10; /* Transport header offset */
	u32 vsq_frame		: 14;
	u32 short_vp_offset	: 8;
}; /* HW DATA */

struct mana_tx_long_oob {
	u32 is_encap		: 1;
	u32 inner_is_ipv6	: 1;
	u32 inner_tcp_opt	: 1;
	u32 inject_vlan_pri_tag : 1;
	u32 reserved1		: 12;
	u32 pcp			: 3;  /* 802.1Q */
	u32 dei			: 1;  /* 802.1Q */
	u32 vlan_id		: 12; /* 802.1Q */

	u32 inner_frame_offset	: 10;
	u32 inner_ip_rel_offset : 6;
	u32 long_vp_offset	: 12;
	u32 reserved2		: 4;

	u32 reserved3;
	u32 reserved4;
}; /* HW DATA */

struct mana_tx_oob {
	struct mana_tx_short_oob s_oob;
	struct mana_tx_long_oob l_oob;
}; /* HW DATA */

enum mana_cq_type {
	MANA_CQ_TYPE_RX,
	MANA_CQ_TYPE_TX,
};

enum mana_cqe_type {
	CQE_INVALID			= 0,
	CQE_RX_OKAY			= 1,
	CQE_RX_COALESCED_4		= 2,
	CQE_RX_OBJECT_FENCE		= 3,
	CQE_RX_TRUNCATED		= 4,

	CQE_TX_OKAY			= 32,
	CQE_TX_SA_DROP			= 33,
	CQE_TX_MTU_DROP			= 34,
	CQE_TX_INVALID_OOB		= 35,
	CQE_TX_INVALID_ETH_TYPE		= 36,
	CQE_TX_HDR_PROCESSING_ERROR	= 37,
	CQE_TX_VF_DISABLED		= 38,
	CQE_TX_VPORT_IDX_OUT_OF_RANGE	= 39,
	CQE_TX_VPORT_DISABLED		= 40,
	CQE_TX_VLAN_TAGGING_VIOLATION	= 41,
};

#define MANA_CQE_COMPLETION 1

struct mana_cqe_header {
	u32 cqe_type	: 6;
	u32 client_type	: 2;
	u32 vendor_err	: 24;
}; /* HW DATA */

/* NDIS HASH Types */
#define NDIS_HASH_IPV4		BIT(0)
#define NDIS_HASH_TCP_IPV4	BIT(1)
#define NDIS_HASH_UDP_IPV4	BIT(2)
#define NDIS_HASH_IPV6		BIT(3)
#define NDIS_HASH_TCP_IPV6	BIT(4)
#define NDIS_HASH_UDP_IPV6	BIT(5)
#define NDIS_HASH_IPV6_EX	BIT(6)
#define NDIS_HASH_TCP_IPV6_EX	BIT(7)
#define NDIS_HASH_UDP_IPV6_EX	BIT(8)

#define MANA_HASH_L3 (NDIS_HASH_IPV4 | NDIS_HASH_IPV6 | NDIS_HASH_IPV6_EX)
#define MANA_HASH_L4                                                         \
	(NDIS_HASH_TCP_IPV4 | NDIS_HASH_UDP_IPV4 | NDIS_HASH_TCP_IPV6 |      \
	 NDIS_HASH_UDP_IPV6 | NDIS_HASH_TCP_IPV6_EX | NDIS_HASH_UDP_IPV6_EX)

struct mana_rxcomp_perpkt_info {
	u32 pkt_len	: 16;
	u32 reserved1	: 16;
	u32 reserved2;
	u32 pkt_hash;
}; /* HW DATA */

#define MANA_RXCOMP_OOB_NUM_PPI 4

/* Receive completion OOB */
struct mana_rxcomp_oob {
	struct mana_cqe_header cqe_hdr;

	u32 rx_vlan_id			: 12;
	u32 rx_vlantag_present		: 1;
	u32 rx_outer_iphdr_csum_succeed	: 1;
	u32 rx_outer_iphdr_csum_fail	: 1;
	u32 reserved1			: 1;
	u32 rx_hashtype			: 9;
	u32 rx_iphdr_csum_succeed	: 1;
	u32 rx_iphdr_csum_fail		: 1;
	u32 rx_tcp_csum_succeed		: 1;
	u32 rx_tcp_csum_fail		: 1;
	u32 rx_udp_csum_succeed		: 1;
	u32 rx_udp_csum_fail		: 1;
	u32 reserved2			: 1;

	struct mana_rxcomp_perpkt_info ppi[MANA_RXCOMP_OOB_NUM_PPI];

	u32 rx_wqe_offset;
}; /* HW DATA */

struct mana_tx_comp_oob {
	struct mana_cqe_header cqe_hdr;

	u32 tx_data_offset;

	u32 tx_sgl_offset	: 5;
	u32 tx_wqe_offset	: 27;

	u32 reserved[12];
}; /* HW DATA */

struct mana_rxq;

#define CQE_POLLING_BUFFER 512

struct mana_cq {
	struct gdma_queue *gdma_cq;

	/* Cache the CQ id (used to verify if each CQE comes to the right CQ. */
	u32 gdma_id;

	/* Type of the CQ: TX or RX */
	enum mana_cq_type type;

	/* Pointer to the mana_rxq that is pushing RX CQEs to the queue.
	 * Only and must be non-NULL if type is MANA_CQ_TYPE_RX.
	 */
	struct mana_rxq *rxq;

	/* Pointer to the mana_txq that is pushing TX CQEs to the queue.
	 * Only and must be non-NULL if type is MANA_CQ_TYPE_TX.
	 */
	struct mana_txq *txq;

	/* Buffer which the CQ handler can copy the CQE's into. */
	struct gdma_comp gdma_comp_buf[CQE_POLLING_BUFFER];

	/* NAPI data */
	struct napi_struct napi;
	int work_done;
	int work_done_since_doorbell;
	int budget;
};

struct mana_recv_buf_oob {
	/* A valid GDMA work request representing the data buffer. */
	struct gdma_wqe_request wqe_req;

	void *buf_va;
	bool from_pool; /* allocated from a page pool */

	/* SGL of the buffer going to be sent as part of the work request. */
	u32 num_sge;
	struct gdma_sge sgl[MAX_RX_WQE_SGL_ENTRIES];

	/* Required to store the result of mana_gd_post_work_request.
	 * gdma_posted_wqe_info.wqe_size_in_bu is required for progressing the
	 * work queue when the WQE is consumed.
	 */
	struct gdma_posted_wqe_info wqe_inf;
};

#define MANA_RXBUF_PAD (SKB_DATA_ALIGN(sizeof(struct skb_shared_info)) \
			+ ETH_HLEN)

#define MANA_XDP_MTU_MAX (PAGE_SIZE - MANA_RXBUF_PAD - XDP_PACKET_HEADROOM)

struct mana_rxq {
	struct gdma_queue *gdma_rq;
	/* Cache the gdma receive queue id */
	u32 gdma_id;

	/* Index of RQ in the vPort, not gdma receive queue id */
	u32 rxq_idx;

	u32 datasize;
	u32 alloc_size;
	u32 headroom;

	mana_handle_t rxobj;

	struct mana_cq rx_cq;

	struct completion fence_event;

	struct net_device *ndev;

	/* Total number of receive buffers to be allocated */
	u32 num_rx_buf;

	u32 buf_index;

	struct mana_stats_rx stats;

	struct bpf_prog __rcu *bpf_prog;
	struct xdp_rxq_info xdp_rxq;
	void *xdp_save_va; /* for reusing */
	bool xdp_flush;
	int xdp_rc; /* XDP redirect return code */

	struct page_pool *page_pool;

	/* MUST BE THE LAST MEMBER:
	 * Each receive buffer has an associated mana_recv_buf_oob.
	 */
	struct mana_recv_buf_oob rx_oobs[] __counted_by(num_rx_buf);
};

struct mana_tx_qp {
	struct mana_txq txq;

	struct mana_cq tx_cq;

	mana_handle_t tx_object;
};

struct mana_ethtool_stats {
	u64 stop_queue;
	u64 wake_queue;
	u64 hc_rx_discards_no_wqe;
	u64 hc_rx_err_vport_disabled;
	u64 hc_rx_bytes;
	u64 hc_rx_ucast_pkts;
	u64 hc_rx_ucast_bytes;
	u64 hc_rx_bcast_pkts;
	u64 hc_rx_bcast_bytes;
	u64 hc_rx_mcast_pkts;
	u64 hc_rx_mcast_bytes;
	u64 hc_tx_err_gf_disabled;
	u64 hc_tx_err_vport_disabled;
	u64 hc_tx_err_inval_vportoffset_pkt;
	u64 hc_tx_err_vlan_enforcement;
	u64 hc_tx_err_eth_type_enforcement;
	u64 hc_tx_err_sa_enforcement;
	u64 hc_tx_err_sqpdid_enforcement;
	u64 hc_tx_err_cqpdid_enforcement;
	u64 hc_tx_err_mtu_violation;
	u64 hc_tx_err_inval_oob;
	u64 hc_tx_bytes;
	u64 hc_tx_ucast_pkts;
	u64 hc_tx_ucast_bytes;
	u64 hc_tx_bcast_pkts;
	u64 hc_tx_bcast_bytes;
	u64 hc_tx_mcast_pkts;
	u64 hc_tx_mcast_bytes;
	u64 hc_tx_err_gdma;
	u64 tx_cqe_err;
	u64 tx_cqe_unknown_type;
	u64 rx_coalesced_err;
	u64 rx_cqe_unknown_type;
};

struct mana_context {
	struct gdma_dev *gdma_dev;

	u16 num_ports;

	struct mana_eq *eqs;

	struct net_device *ports[MAX_PORTS_IN_MANA_DEV];
};

struct mana_port_context {
	struct mana_context *ac;
	struct net_device *ndev;

	u8 mac_addr[ETH_ALEN];

	enum TRI_STATE rss_state;

	mana_handle_t default_rxobj;
	bool tx_shortform_allowed;
	u16 tx_vp_offset;

	struct mana_tx_qp *tx_qp;

	/* Indirection Table for RX & TX. The values are queue indexes */
	u32 *indir_table;
	u32 indir_table_sz;

	/* Indirection table containing RxObject Handles */
	mana_handle_t *rxobj_table;

	/*  Hash key used by the NIC */
	u8 hashkey[MANA_HASH_KEY_SIZE];

	/* This points to an array of num_queues of RQ pointers. */
	struct mana_rxq **rxqs;

	/* pre-allocated rx buffer array */
	void **rxbufs_pre;
	dma_addr_t *das_pre;
	int rxbpre_total;
	u32 rxbpre_datasize;
	u32 rxbpre_alloc_size;
	u32 rxbpre_headroom;

	struct bpf_prog *bpf_prog;

	/* Create num_queues EQs, SQs, SQ-CQs, RQs and RQ-CQs, respectively. */
	unsigned int max_queues;
	unsigned int num_queues;

	unsigned int rx_queue_size;
	unsigned int tx_queue_size;

	mana_handle_t port_handle;
	mana_handle_t pf_filter_handle;

	/* Mutex for sharing access to vport_use_count */
	struct mutex vport_mutex;
	int vport_use_count;

	u16 port_idx;

	bool port_is_up;
	bool port_st_save; /* Saved port state */

	struct mana_ethtool_stats eth_stats;
};

netdev_tx_t mana_start_xmit(struct sk_buff *skb, struct net_device *ndev);
int mana_config_rss(struct mana_port_context *ac, enum TRI_STATE rx,
		    bool update_hash, bool update_tab);

int mana_alloc_queues(struct net_device *ndev);
int mana_attach(struct net_device *ndev);
int mana_detach(struct net_device *ndev, bool from_close);

int mana_probe(struct gdma_dev *gd, bool resuming);
void mana_remove(struct gdma_dev *gd, bool suspending);

void mana_xdp_tx(struct sk_buff *skb, struct net_device *ndev);
int mana_xdp_xmit(struct net_device *ndev, int n, struct xdp_frame **frames,
		  u32 flags);
u32 mana_run_xdp(struct net_device *ndev, struct mana_rxq *rxq,
		 struct xdp_buff *xdp, void *buf_va, uint pkt_len);
struct bpf_prog *mana_xdp_get(struct mana_port_context *apc);
void mana_chn_setxdp(struct mana_port_context *apc, struct bpf_prog *prog);
int mana_bpf(struct net_device *ndev, struct netdev_bpf *bpf);
void mana_query_gf_stats(struct mana_port_context *apc);
int mana_pre_alloc_rxbufs(struct mana_port_context *apc, int mtu, int num_queues);
void mana_pre_dealloc_rxbufs(struct mana_port_context *apc);

extern const struct ethtool_ops mana_ethtool_ops;

/* A CQ can be created not associated with any EQ */
#define GDMA_CQ_NO_EQ  0xffff

struct mana_obj_spec {
	u32 queue_index;
	u64 gdma_region;
	u32 queue_size;
	u32 attached_eq;
	u32 modr_ctx_id;
};

enum mana_command_code {
	MANA_QUERY_DEV_CONFIG	= 0x20001,
	MANA_QUERY_GF_STAT	= 0x20002,
	MANA_CONFIG_VPORT_TX	= 0x20003,
	MANA_CREATE_WQ_OBJ	= 0x20004,
	MANA_DESTROY_WQ_OBJ	= 0x20005,
	MANA_FENCE_RQ		= 0x20006,
	MANA_CONFIG_VPORT_RX	= 0x20007,
	MANA_QUERY_VPORT_CONFIG	= 0x20008,

	/* Privileged commands for the PF mode */
	MANA_REGISTER_FILTER	= 0x28000,
	MANA_DEREGISTER_FILTER	= 0x28001,
	MANA_REGISTER_HW_PORT	= 0x28003,
	MANA_DEREGISTER_HW_PORT	= 0x28004,
};

/* Query Device Configuration */
struct mana_query_device_cfg_req {
	struct gdma_req_hdr hdr;

	/* MANA Nic Driver Capability flags */
	u64 mn_drv_cap_flags1;
	u64 mn_drv_cap_flags2;
	u64 mn_drv_cap_flags3;
	u64 mn_drv_cap_flags4;

	u32 proto_major_ver;
	u32 proto_minor_ver;
	u32 proto_micro_ver;

	u32 reserved;
}; /* HW DATA */

struct mana_query_device_cfg_resp {
	struct gdma_resp_hdr hdr;

	u64 pf_cap_flags1;
	u64 pf_cap_flags2;
	u64 pf_cap_flags3;
	u64 pf_cap_flags4;

	u16 max_num_vports;
	u16 reserved;
	u32 max_num_eqs;

	/* response v2: */
	u16 adapter_mtu;
	u16 reserved2;
	u32 reserved3;
}; /* HW DATA */

/* Query vPort Configuration */
struct mana_query_vport_cfg_req {
	struct gdma_req_hdr hdr;
	u32 vport_index;
}; /* HW DATA */

struct mana_query_vport_cfg_resp {
	struct gdma_resp_hdr hdr;
	u32 max_num_sq;
	u32 max_num_rq;
	u32 num_indirection_ent;
	u32 reserved1;
	u8 mac_addr[6];
	u8 reserved2[2];
	mana_handle_t vport;
}; /* HW DATA */

/* Configure vPort */
struct mana_config_vport_req {
	struct gdma_req_hdr hdr;
	mana_handle_t vport;
	u32 pdid;
	u32 doorbell_pageid;
}; /* HW DATA */

struct mana_config_vport_resp {
	struct gdma_resp_hdr hdr;
	u16 tx_vport_offset;
	u8 short_form_allowed;
	u8 reserved;
}; /* HW DATA */

/* Create WQ Object */
struct mana_create_wqobj_req {
	struct gdma_req_hdr hdr;
	mana_handle_t vport;
	u32 wq_type;
	u32 reserved;
	u64 wq_gdma_region;
	u64 cq_gdma_region;
	u32 wq_size;
	u32 cq_size;
	u32 cq_moderation_ctx_id;
	u32 cq_parent_qid;
}; /* HW DATA */

struct mana_create_wqobj_resp {
	struct gdma_resp_hdr hdr;
	u32 wq_id;
	u32 cq_id;
	mana_handle_t wq_obj;
}; /* HW DATA */

/* Destroy WQ Object */
struct mana_destroy_wqobj_req {
	struct gdma_req_hdr hdr;
	u32 wq_type;
	u32 reserved;
	mana_handle_t wq_obj_handle;
}; /* HW DATA */

struct mana_destroy_wqobj_resp {
	struct gdma_resp_hdr hdr;
}; /* HW DATA */

/* Fence RQ */
struct mana_fence_rq_req {
	struct gdma_req_hdr hdr;
	mana_handle_t wq_obj_handle;
}; /* HW DATA */

struct mana_fence_rq_resp {
	struct gdma_resp_hdr hdr;
}; /* HW DATA */

/* Query stats RQ */
struct mana_query_gf_stat_req {
	struct gdma_req_hdr hdr;
	u64 req_stats;
}; /* HW DATA */

struct mana_query_gf_stat_resp {
	struct gdma_resp_hdr hdr;
	u64 reported_stats;
	/* rx errors/discards */
	u64 rx_discards_nowqe;
	u64 rx_err_vport_disabled;
	/* rx bytes/packets */
	u64 hc_rx_bytes;
	u64 hc_rx_ucast_pkts;
	u64 hc_rx_ucast_bytes;
	u64 hc_rx_bcast_pkts;
	u64 hc_rx_bcast_bytes;
	u64 hc_rx_mcast_pkts;
	u64 hc_rx_mcast_bytes;
	/* tx errors */
	u64 tx_err_gf_disabled;
	u64 tx_err_vport_disabled;
	u64 tx_err_inval_vport_offset_pkt;
	u64 tx_err_vlan_enforcement;
	u64 tx_err_ethtype_enforcement;
	u64 tx_err_SA_enforcement;
	u64 tx_err_SQPDID_enforcement;
	u64 tx_err_CQPDID_enforcement;
	u64 tx_err_mtu_violation;
	u64 tx_err_inval_oob;
	/* tx bytes/packets */
	u64 hc_tx_bytes;
	u64 hc_tx_ucast_pkts;
	u64 hc_tx_ucast_bytes;
	u64 hc_tx_bcast_pkts;
	u64 hc_tx_bcast_bytes;
	u64 hc_tx_mcast_pkts;
	u64 hc_tx_mcast_bytes;
	/* tx error */
	u64 tx_err_gdma;
}; /* HW DATA */

/* Configure vPort Rx Steering */
struct mana_cfg_rx_steer_req_v2 {
	struct gdma_req_hdr hdr;
	mana_handle_t vport;
	u16 num_indir_entries;
	u16 indir_tab_offset;
	u32 rx_enable;
	u32 rss_enable;
	u8 update_default_rxobj;
	u8 update_hashkey;
	u8 update_indir_tab;
	u8 reserved;
	mana_handle_t default_rxobj;
	u8 hashkey[MANA_HASH_KEY_SIZE];
	u8 cqe_coalescing_enable;
	u8 reserved2[7];
<<<<<<< HEAD
=======
	mana_handle_t indir_tab[] __counted_by(num_indir_entries);
>>>>>>> 2d5404ca
}; /* HW DATA */

struct mana_cfg_rx_steer_resp {
	struct gdma_resp_hdr hdr;
}; /* HW DATA */

/* Register HW vPort */
struct mana_register_hw_vport_req {
	struct gdma_req_hdr hdr;
	u16 attached_gfid;
	u8 is_pf_default_vport;
	u8 reserved1;
	u8 allow_all_ether_types;
	u8 reserved2;
	u8 reserved3;
	u8 reserved4;
}; /* HW DATA */

struct mana_register_hw_vport_resp {
	struct gdma_resp_hdr hdr;
	mana_handle_t hw_vport_handle;
}; /* HW DATA */

/* Deregister HW vPort */
struct mana_deregister_hw_vport_req {
	struct gdma_req_hdr hdr;
	mana_handle_t hw_vport_handle;
}; /* HW DATA */

struct mana_deregister_hw_vport_resp {
	struct gdma_resp_hdr hdr;
}; /* HW DATA */

/* Register filter */
struct mana_register_filter_req {
	struct gdma_req_hdr hdr;
	mana_handle_t vport;
	u8 mac_addr[6];
	u8 reserved1;
	u8 reserved2;
	u8 reserved3;
	u8 reserved4;
	u16 reserved5;
	u32 reserved6;
	u32 reserved7;
	u32 reserved8;
}; /* HW DATA */

struct mana_register_filter_resp {
	struct gdma_resp_hdr hdr;
	mana_handle_t filter_handle;
}; /* HW DATA */

/* Deregister filter */
struct mana_deregister_filter_req {
	struct gdma_req_hdr hdr;
	mana_handle_t filter_handle;
}; /* HW DATA */

struct mana_deregister_filter_resp {
	struct gdma_resp_hdr hdr;
}; /* HW DATA */

/* Requested GF stats Flags */
/* Rx discards/Errors */
#define STATISTICS_FLAGS_RX_DISCARDS_NO_WQE		0x0000000000000001
#define STATISTICS_FLAGS_RX_ERRORS_VPORT_DISABLED	0x0000000000000002
/* Rx bytes/pkts */
#define STATISTICS_FLAGS_HC_RX_BYTES			0x0000000000000004
#define STATISTICS_FLAGS_HC_RX_UCAST_PACKETS		0x0000000000000008
#define STATISTICS_FLAGS_HC_RX_UCAST_BYTES		0x0000000000000010
#define STATISTICS_FLAGS_HC_RX_MCAST_PACKETS		0x0000000000000020
#define STATISTICS_FLAGS_HC_RX_MCAST_BYTES		0x0000000000000040
#define STATISTICS_FLAGS_HC_RX_BCAST_PACKETS		0x0000000000000080
#define STATISTICS_FLAGS_HC_RX_BCAST_BYTES		0x0000000000000100
/* Tx errors */
#define STATISTICS_FLAGS_TX_ERRORS_GF_DISABLED		0x0000000000000200
#define STATISTICS_FLAGS_TX_ERRORS_VPORT_DISABLED	0x0000000000000400
#define STATISTICS_FLAGS_TX_ERRORS_INVAL_VPORT_OFFSET_PACKETS		\
							0x0000000000000800
#define STATISTICS_FLAGS_TX_ERRORS_VLAN_ENFORCEMENT	0x0000000000001000
#define STATISTICS_FLAGS_TX_ERRORS_ETH_TYPE_ENFORCEMENT			\
							0x0000000000002000
#define STATISTICS_FLAGS_TX_ERRORS_SA_ENFORCEMENT	0x0000000000004000
#define STATISTICS_FLAGS_TX_ERRORS_SQPDID_ENFORCEMENT	0x0000000000008000
#define STATISTICS_FLAGS_TX_ERRORS_CQPDID_ENFORCEMENT	0x0000000000010000
#define STATISTICS_FLAGS_TX_ERRORS_MTU_VIOLATION	0x0000000000020000
#define STATISTICS_FLAGS_TX_ERRORS_INVALID_OOB		0x0000000000040000
/* Tx bytes/pkts */
#define STATISTICS_FLAGS_HC_TX_BYTES			0x0000000000080000
#define STATISTICS_FLAGS_HC_TX_UCAST_PACKETS		0x0000000000100000
#define STATISTICS_FLAGS_HC_TX_UCAST_BYTES		0x0000000000200000
#define STATISTICS_FLAGS_HC_TX_MCAST_PACKETS		0x0000000000400000
#define STATISTICS_FLAGS_HC_TX_MCAST_BYTES		0x0000000000800000
#define STATISTICS_FLAGS_HC_TX_BCAST_PACKETS		0x0000000001000000
#define STATISTICS_FLAGS_HC_TX_BCAST_BYTES		0x0000000002000000
/* Tx error */
#define STATISTICS_FLAGS_TX_ERRORS_GDMA_ERROR		0x0000000004000000

#define MANA_MAX_NUM_QUEUES 64

#define MANA_SHORT_VPORT_OFFSET_MAX ((1U << 8) - 1)

struct mana_tx_package {
	struct gdma_wqe_request wqe_req;
	struct gdma_sge sgl_array[5];
	struct gdma_sge *sgl_ptr;

	struct mana_tx_oob tx_oob;

	struct gdma_posted_wqe_info wqe_info;
};

int mana_create_wq_obj(struct mana_port_context *apc,
		       mana_handle_t vport,
		       u32 wq_type, struct mana_obj_spec *wq_spec,
		       struct mana_obj_spec *cq_spec,
		       mana_handle_t *wq_obj);

void mana_destroy_wq_obj(struct mana_port_context *apc, u32 wq_type,
			 mana_handle_t wq_obj);

int mana_cfg_vport(struct mana_port_context *apc, u32 protection_dom_id,
		   u32 doorbell_pg_id);
void mana_uncfg_vport(struct mana_port_context *apc);

struct net_device *mana_get_primary_netdev_rcu(struct mana_context *ac, u32 port_index);
#endif /* _MANA_H */<|MERGE_RESOLUTION|>--- conflicted
+++ resolved
@@ -692,10 +692,7 @@
 	u8 hashkey[MANA_HASH_KEY_SIZE];
 	u8 cqe_coalescing_enable;
 	u8 reserved2[7];
-<<<<<<< HEAD
-=======
 	mana_handle_t indir_tab[] __counted_by(num_indir_entries);
->>>>>>> 2d5404ca
 }; /* HW DATA */
 
 struct mana_cfg_rx_steer_resp {
