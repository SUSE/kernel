--- conflicted
+++ resolved
@@ -262,8 +262,6 @@
 	return cb;
 }
 
-<<<<<<< HEAD
-=======
 static inline bool tc_qdisc_stats_dump(struct Qdisc *sch,
 				       unsigned long cl,
 				       struct qdisc_walker *arg)
@@ -277,5 +275,4 @@
 	return true;
 }
 
->>>>>>> eb3cdb58
 #endif