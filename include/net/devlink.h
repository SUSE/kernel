--- conflicted
+++ resolved
@@ -124,13 +124,8 @@
 	struct list_head region_list;
 	struct devlink *devlink;
 	unsigned int index;
-<<<<<<< HEAD
-	spinlock_t type_lock; /* Protects type and type_dev
-			       * pointer consistency.
-=======
 	spinlock_t type_lock; /* Protects type and type_eth/ib
 			       * structures consistency.
->>>>>>> eb3cdb58
 			       */
 	enum devlink_port_type type;
 	enum devlink_port_type desired_type;
@@ -225,7 +220,7 @@
 /**
  * struct devlink_dpipe_header - dpipe header object
  * @name: header name
- * @id: index, global/local determined by global bit
+ * @id: index, global/local detrmined by global bit
  * @fields: fields
  * @fields_count: number of fields
  * @global: indicates if header is shared like most protocol header
@@ -245,7 +240,7 @@
  * @header_index: header index (packets can have several headers of same
  *		  type like in case of tunnels)
  * @header: header
- * @field_id: field index
+ * @fieled_id: field index
  */
 struct devlink_dpipe_match {
 	enum devlink_dpipe_match_type type;
@@ -260,7 +255,7 @@
  * @header_index: header index (packets can have several headers of same
  *		  type like in case of tunnels)
  * @header: header
- * @field_id: field index
+ * @fieled_id: field index
  */
 struct devlink_dpipe_action {
 	enum devlink_dpipe_action_type type;
@@ -296,7 +291,7 @@
  * struct devlink_dpipe_entry - table entry object
  * @index: index of the entry in the table
  * @match_values: match values
- * @match_values_count: count of matches tuples
+ * @matche_values_count: count of matches tuples
  * @action_values: actions values
  * @action_values_count: count of actions values
  * @counter: value of counter
@@ -346,9 +341,7 @@
  */
 struct devlink_dpipe_table {
 	void *priv;
-	/* private: */
 	struct list_head list;
-	/* public: */
 	const char *name;
 	bool counters_enabled;
 	bool counter_control_extern;
@@ -361,13 +354,13 @@
 
 /**
  * struct devlink_dpipe_table_ops - dpipe_table ops
- * @actions_dump: dumps all tables actions
- * @matches_dump: dumps all tables matches
- * @entries_dump: dumps all active entries in the table
- * @counters_set_update:  when changing the counter status hardware sync
+ * @actions_dump - dumps all tables actions
+ * @matches_dump - dumps all tables matches
+ * @entries_dump - dumps all active entries in the table
+ * @counters_set_update - when changing the counter status hardware sync
  *			  maybe needed to allocate/free counter related
  *			  resources
- * @size_get: get size
+ * @size_get - get size
  */
 struct devlink_dpipe_table_ops {
 	int (*actions_dump)(void *priv, struct sk_buff *skb);
@@ -380,8 +373,8 @@
 
 /**
  * struct devlink_dpipe_headers - dpipe headers
- * @headers: header array can be shared (global bit) or driver specific
- * @headers_count: count of headers
+ * @headers - header array can be shared (global bit) or driver specific
+ * @headers_count - count of headers
  */
 struct devlink_dpipe_headers {
 	struct devlink_dpipe_header **headers;
@@ -393,7 +386,7 @@
  * @size_min: minimum size which can be set
  * @size_max: maximum size which can be set
  * @size_granularity: size granularity
- * @unit: resource's basic unit
+ * @size_unit: resource's basic unit
  */
 struct devlink_resource_size_params {
 	u64 size_min;
@@ -463,7 +456,6 @@
 
 /**
  * struct devlink_param - devlink configuration parameter data
- * @id: devlink parameter id number
  * @name: name of the parameter
  * @generic: indicates if the parameter is generic or driver specific
  * @type: parameter type
@@ -497,13 +489,10 @@
 	const struct devlink_param *param;
 	union devlink_param_value driverinit_value;
 	bool driverinit_value_valid;
-<<<<<<< HEAD
-=======
 	union devlink_param_value driverinit_value_new; /* Not reachable
 							 * until reload.
 							 */
 	bool driverinit_value_new_valid;
->>>>>>> eb3cdb58
 };
 
 enum devlink_param_generic_id {
@@ -642,7 +631,6 @@
  * struct devlink_flash_update_params - Flash Update parameters
  * @fw: pointer to the firmware data to update from
  * @component: the flash component to update
- * @overwrite_mask: which types of flash update are supported (may be %0)
  *
  * With the exception of fw, drivers must opt-in to parameters by
  * setting the appropriate bit in the supported_flash_update_params field in
@@ -1644,16 +1632,6 @@
 void devl_assert_locked(struct devlink *devlink);
 bool devl_lock_is_held(struct devlink *devlink);
 
-<<<<<<< HEAD
-int devl_port_register(struct devlink *devlink,
-		       struct devlink_port *devlink_port,
-		       unsigned int port_index);
-void devl_port_unregister(struct devlink_port *devlink_port);
-
-int devl_rate_leaf_create(struct devlink_port *port, void *priv);
-void devl_rate_leaf_destroy(struct devlink_port *devlink_port);
-void devl_rate_nodes_destroy(struct devlink *devlink);
-
 struct ib_device;
 
 struct net *devlink_net(const struct devlink *devlink);
@@ -1671,29 +1649,9 @@
 {
 	return devlink_alloc_ns(ops, priv_size, &init_net, dev);
 }
-void devlink_set_features(struct devlink *devlink, u64 features);
-=======
-struct ib_device;
-
-struct net *devlink_net(const struct devlink *devlink);
-/* This call is intended for software devices that can create
- * devlink instances in other namespaces than init_net.
- *
- * Drivers that operate on real HW must use devlink_alloc() instead.
- */
-struct devlink *devlink_alloc_ns(const struct devlink_ops *ops,
-				 size_t priv_size, struct net *net,
-				 struct device *dev);
-static inline struct devlink *devlink_alloc(const struct devlink_ops *ops,
-					    size_t priv_size,
-					    struct device *dev)
-{
-	return devlink_alloc_ns(ops, priv_size, &init_net, dev);
-}
 
 int devl_register(struct devlink *devlink);
 void devl_unregister(struct devlink *devlink);
->>>>>>> eb3cdb58
 void devlink_register(struct devlink *devlink);
 void devlink_unregister(struct devlink *devlink);
 void devlink_free(struct devlink *devlink);
@@ -1721,14 +1679,6 @@
 void devlink_port_attrs_pci_sf_set(struct devlink_port *devlink_port,
 				   u32 controller, u16 pf, u32 sf,
 				   bool external);
-<<<<<<< HEAD
-void devlink_port_linecard_set(struct devlink_port *devlink_port,
-			       struct devlink_linecard *linecard);
-struct devlink_linecard *
-devlink_linecard_create(struct devlink *devlink, unsigned int linecard_index,
-			const struct devlink_linecard_ops *ops, void *priv);
-void devlink_linecard_destroy(struct devlink_linecard *linecard);
-=======
 struct devlink_rate *
 devl_rate_node_create(struct devlink *devlink, void *priv, char *node_name,
 		      struct devlink_rate *parent);
@@ -1743,7 +1693,6 @@
 devl_linecard_create(struct devlink *devlink, unsigned int linecard_index,
 		     const struct devlink_linecard_ops *ops, void *priv);
 void devl_linecard_destroy(struct devlink_linecard *linecard);
->>>>>>> eb3cdb58
 void devlink_linecard_provision_set(struct devlink_linecard *linecard,
 				    const char *type);
 void devlink_linecard_provision_clear(struct devlink_linecard *linecard);
@@ -1834,23 +1783,11 @@
 void devlink_params_unregister(struct devlink *devlink,
 			       const struct devlink_param *params,
 			       size_t params_count);
-<<<<<<< HEAD
-int devlink_param_register(struct devlink *devlink,
-			   const struct devlink_param *param);
-void devlink_param_unregister(struct devlink *devlink,
-			      const struct devlink_param *param);
-int devlink_param_driverinit_value_get(struct devlink *devlink, u32 param_id,
-				       union devlink_param_value *init_val);
-int devlink_param_driverinit_value_set(struct devlink *devlink, u32 param_id,
-				       union devlink_param_value init_val);
-void devlink_param_value_changed(struct devlink *devlink, u32 param_id);
-=======
 int devl_param_driverinit_value_get(struct devlink *devlink, u32 param_id,
 				    union devlink_param_value *val);
 void devl_param_driverinit_value_set(struct devlink *devlink, u32 param_id,
 				     union devlink_param_value init_val);
 void devl_param_value_changed(struct devlink *devlink, u32 param_id);
->>>>>>> eb3cdb58
 struct devlink_region *devl_region_create(struct devlink *devlink,
 					  const struct devlink_region_ops *ops,
 					  u32 region_max_snapshots,
