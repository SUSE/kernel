/* SPDX-License-Identifier: GPL-2.0-or-later */
/*
 * include/net/devlink.h - Network physical device Netlink interface
 * Copyright (c) 2016 Mellanox Technologies. All rights reserved.
 * Copyright (c) 2016 Jiri Pirko <jiri@mellanox.com>
 */
#ifndef _NET_DEVLINK_H_
#define _NET_DEVLINK_H_

#include <linux/device.h>
#include <linux/slab.h>
#include <linux/gfp.h>
#include <linux/list.h>
#include <linux/netdevice.h>
#include <linux/spinlock.h>
#include <linux/workqueue.h>
#include <linux/refcount.h>
#include <net/net_namespace.h>
#include <net/flow_offload.h>
#include <uapi/linux/devlink.h>
#include <linux/xarray.h>
<<<<<<< HEAD
=======
#include <linux/firmware.h>

#define DEVLINK_RELOAD_STATS_ARRAY_SIZE \
	(__DEVLINK_RELOAD_LIMIT_MAX * __DEVLINK_RELOAD_ACTION_MAX)

struct devlink_dev_stats {
	u32 reload_stats[DEVLINK_RELOAD_STATS_ARRAY_SIZE];
	u32 remote_reload_stats[DEVLINK_RELOAD_STATS_ARRAY_SIZE];
};
>>>>>>> 7d2a07b7

struct devlink_ops;

struct devlink {
	struct list_head list;
	struct list_head port_list;
	struct list_head rate_list;
	struct list_head sb_list;
	struct list_head dpipe_table_list;
	struct list_head resource_list;
	struct list_head param_list;
	struct list_head region_list;
	struct list_head reporter_list;
	struct mutex reporters_lock; /* protects reporter_list */
	struct devlink_dpipe_headers *dpipe_headers;
	struct list_head trap_list;
	struct list_head trap_group_list;
	struct list_head trap_policer_list;
	const struct devlink_ops *ops;
	struct xarray snapshot_ids;
<<<<<<< HEAD
=======
	struct devlink_dev_stats stats;
>>>>>>> 7d2a07b7
	struct device *dev;
	possible_net_t _net;
	struct mutex lock; /* Serializes access to devlink instance specific objects such as
			    * port, sb, dpipe, resource, params, region, traps and more.
			    */
	u8 reload_failed:1,
	   reload_enabled:1,
	   registered:1;
	char priv[0] __aligned(NETDEV_ALIGN);
};

struct devlink_port_phys_attrs {
	u32 port_number; /* Same value as "split group".
			  * A physical port which is visible to the user
			  * for a given port flavour.
			  */
	u32 split_subport_number; /* If the port is split, this is the number of subport. */
};

/**
 * struct devlink_port_pci_pf_attrs - devlink port's PCI PF attributes
 * @controller: Associated controller number
 * @pf: Associated PCI PF number for this port.
 * @external: when set, indicates if a port is for an external controller
 */
struct devlink_port_pci_pf_attrs {
	u32 controller;
	u16 pf;
	u8 external:1;
};

/**
 * struct devlink_port_pci_vf_attrs - devlink port's PCI VF attributes
 * @controller: Associated controller number
 * @pf: Associated PCI PF number for this port.
 * @vf: Associated PCI VF for of the PCI PF for this port.
 * @external: when set, indicates if a port is for an external controller
 */
struct devlink_port_pci_vf_attrs {
	u32 controller;
	u16 pf;
	u16 vf;
	u8 external:1;
};

/**
<<<<<<< HEAD
=======
 * struct devlink_port_pci_sf_attrs - devlink port's PCI SF attributes
 * @controller: Associated controller number
 * @sf: Associated PCI SF for of the PCI PF for this port.
 * @pf: Associated PCI PF number for this port.
 * @external: when set, indicates if a port is for an external controller
 */
struct devlink_port_pci_sf_attrs {
	u32 controller;
	u32 sf;
	u16 pf;
	u8 external:1;
};

/**
>>>>>>> 7d2a07b7
 * struct devlink_port_attrs - devlink port object
 * @flavour: flavour of the port
 * @split: indicates if this is split port
 * @splittable: indicates if the port can be split.
 * @lanes: maximum number of lanes the port supports. 0 value is not passed to netlink.
 * @switch_id: if the port is part of switch, this is buffer with ID, otherwise this is NULL
 * @phys: physical port attributes
 * @pci_pf: PCI PF port attributes
 * @pci_vf: PCI VF port attributes
<<<<<<< HEAD
=======
 * @pci_sf: PCI SF port attributes
>>>>>>> 7d2a07b7
 */
struct devlink_port_attrs {
	u8 split:1,
	   splittable:1;
	u32 lanes;
	enum devlink_port_flavour flavour;
	struct netdev_phys_item_id switch_id;
	union {
		struct devlink_port_phys_attrs phys;
		struct devlink_port_pci_pf_attrs pci_pf;
		struct devlink_port_pci_vf_attrs pci_vf;
		struct devlink_port_pci_sf_attrs pci_sf;
	};
};

struct devlink_rate {
	struct list_head list;
	enum devlink_rate_type type;
	struct devlink *devlink;
	void *priv;
	u64 tx_share;
	u64 tx_max;

	struct devlink_rate *parent;
	union {
		struct devlink_port *devlink_port;
		struct {
			char *name;
			refcount_t refcnt;
		};
	};
};

struct devlink_port {
	struct list_head list;
	struct list_head param_list;
	struct list_head region_list;
	struct devlink *devlink;
	unsigned int index;
	bool registered;
	spinlock_t type_lock; /* Protects type and type_dev
			       * pointer consistency.
			       */
	enum devlink_port_type type;
	enum devlink_port_type desired_type;
	void *type_dev;
	struct devlink_port_attrs attrs;
	u8 attrs_set:1,
	   switch_port:1;
	struct delayed_work type_warn_dw;
	struct list_head reporter_list;
	struct mutex reporters_lock; /* Protects reporter_list */
<<<<<<< HEAD
=======

	struct devlink_rate *devlink_rate;
};

struct devlink_port_new_attrs {
	enum devlink_port_flavour flavour;
	unsigned int port_index;
	u32 controller;
	u32 sfnum;
	u16 pfnum;
	u8 port_index_valid:1,
	   controller_valid:1,
	   sfnum_valid:1;
>>>>>>> 7d2a07b7
};

struct devlink_sb_pool_info {
	enum devlink_sb_pool_type pool_type;
	u32 size;
	enum devlink_sb_threshold_type threshold_type;
	u32 cell_size;
};

/**
 * struct devlink_dpipe_field - dpipe field object
 * @name: field name
 * @id: index inside the headers field array
 * @bitwidth: bitwidth
 * @mapping_type: mapping type
 */
struct devlink_dpipe_field {
	const char *name;
	unsigned int id;
	unsigned int bitwidth;
	enum devlink_dpipe_field_mapping_type mapping_type;
};

/**
 * struct devlink_dpipe_header - dpipe header object
 * @name: header name
 * @id: index, global/local detrmined by global bit
 * @fields: fields
 * @fields_count: number of fields
 * @global: indicates if header is shared like most protocol header
 *	    or driver specific
 */
struct devlink_dpipe_header {
	const char *name;
	unsigned int id;
	struct devlink_dpipe_field *fields;
	unsigned int fields_count;
	bool global;
};

/**
 * struct devlink_dpipe_match - represents match operation
 * @type: type of match
 * @header_index: header index (packets can have several headers of same
 *		  type like in case of tunnels)
 * @header: header
 * @fieled_id: field index
 */
struct devlink_dpipe_match {
	enum devlink_dpipe_match_type type;
	unsigned int header_index;
	struct devlink_dpipe_header *header;
	unsigned int field_id;
};

/**
 * struct devlink_dpipe_action - represents action operation
 * @type: type of action
 * @header_index: header index (packets can have several headers of same
 *		  type like in case of tunnels)
 * @header: header
 * @fieled_id: field index
 */
struct devlink_dpipe_action {
	enum devlink_dpipe_action_type type;
	unsigned int header_index;
	struct devlink_dpipe_header *header;
	unsigned int field_id;
};

/**
 * struct devlink_dpipe_value - represents value of match/action
 * @action: action
 * @match: match
 * @mapping_value: in case the field has some mapping this value
 *                 specified the mapping value
 * @mapping_valid: specify if mapping value is valid
 * @value_size: value size
 * @value: value
 * @mask: bit mask
 */
struct devlink_dpipe_value {
	union {
		struct devlink_dpipe_action *action;
		struct devlink_dpipe_match *match;
	};
	unsigned int mapping_value;
	bool mapping_valid;
	unsigned int value_size;
	void *value;
	void *mask;
};

/**
 * struct devlink_dpipe_entry - table entry object
 * @index: index of the entry in the table
 * @match_values: match values
 * @matche_values_count: count of matches tuples
 * @action_values: actions values
 * @action_values_count: count of actions values
 * @counter: value of counter
 * @counter_valid: Specify if value is valid from hardware
 */
struct devlink_dpipe_entry {
	u64 index;
	struct devlink_dpipe_value *match_values;
	unsigned int match_values_count;
	struct devlink_dpipe_value *action_values;
	unsigned int action_values_count;
	u64 counter;
	bool counter_valid;
};

/**
 * struct devlink_dpipe_dump_ctx - context provided to driver in order
 *				   to dump
 * @info: info
 * @cmd: devlink command
 * @skb: skb
 * @nest: top attribute
 * @hdr: hdr
 */
struct devlink_dpipe_dump_ctx {
	struct genl_info *info;
	enum devlink_command cmd;
	struct sk_buff *skb;
	struct nlattr *nest;
	void *hdr;
};

struct devlink_dpipe_table_ops;

/**
 * struct devlink_dpipe_table - table object
 * @priv: private
 * @name: table name
 * @counters_enabled: indicates if counters are active
 * @counter_control_extern: indicates if counter control is in dpipe or
 *			    external tool
 * @resource_valid: Indicate that the resource id is valid
 * @resource_id: relative resource this table is related to
 * @resource_units: number of resource's unit consumed per table's entry
 * @table_ops: table operations
 * @rcu: rcu
 */
struct devlink_dpipe_table {
	void *priv;
	struct list_head list;
	const char *name;
	bool counters_enabled;
	bool counter_control_extern;
	bool resource_valid;
	u64 resource_id;
	u64 resource_units;
	struct devlink_dpipe_table_ops *table_ops;
	struct rcu_head rcu;
};

/**
 * struct devlink_dpipe_table_ops - dpipe_table ops
 * @actions_dump - dumps all tables actions
 * @matches_dump - dumps all tables matches
 * @entries_dump - dumps all active entries in the table
 * @counters_set_update - when changing the counter status hardware sync
 *			  maybe needed to allocate/free counter related
 *			  resources
 * @size_get - get size
 */
struct devlink_dpipe_table_ops {
	int (*actions_dump)(void *priv, struct sk_buff *skb);
	int (*matches_dump)(void *priv, struct sk_buff *skb);
	int (*entries_dump)(void *priv, bool counters_enabled,
			    struct devlink_dpipe_dump_ctx *dump_ctx);
	int (*counters_set_update)(void *priv, bool enable);
	u64 (*size_get)(void *priv);
};

/**
 * struct devlink_dpipe_headers - dpipe headers
 * @headers - header array can be shared (global bit) or driver specific
 * @headers_count - count of headers
 */
struct devlink_dpipe_headers {
	struct devlink_dpipe_header **headers;
	unsigned int headers_count;
};

/**
 * struct devlink_resource_size_params - resource's size parameters
 * @size_min: minimum size which can be set
 * @size_max: maximum size which can be set
 * @size_granularity: size granularity
 * @size_unit: resource's basic unit
 */
struct devlink_resource_size_params {
	u64 size_min;
	u64 size_max;
	u64 size_granularity;
	enum devlink_resource_unit unit;
};

static inline void
devlink_resource_size_params_init(struct devlink_resource_size_params *size_params,
				  u64 size_min, u64 size_max,
				  u64 size_granularity,
				  enum devlink_resource_unit unit)
{
	size_params->size_min = size_min;
	size_params->size_max = size_max;
	size_params->size_granularity = size_granularity;
	size_params->unit = unit;
}

typedef u64 devlink_resource_occ_get_t(void *priv);

/**
 * struct devlink_resource - devlink resource
 * @name: name of the resource
 * @id: id, per devlink instance
 * @size: size of the resource
 * @size_new: updated size of the resource, reload is needed
 * @size_valid: valid in case the total size of the resource is valid
 *              including its children
 * @parent: parent resource
 * @size_params: size parameters
 * @list: parent list
 * @resource_list: list of child resources
 */
struct devlink_resource {
	const char *name;
	u64 id;
	u64 size;
	u64 size_new;
	bool size_valid;
	struct devlink_resource *parent;
	struct devlink_resource_size_params size_params;
	struct list_head list;
	struct list_head resource_list;
	devlink_resource_occ_get_t *occ_get;
	void *occ_get_priv;
};

#define DEVLINK_RESOURCE_ID_PARENT_TOP 0

#define DEVLINK_RESOURCE_GENERIC_NAME_PORTS "physical_ports"

#define __DEVLINK_PARAM_MAX_STRING_VALUE 32
enum devlink_param_type {
	DEVLINK_PARAM_TYPE_U8,
	DEVLINK_PARAM_TYPE_U16,
	DEVLINK_PARAM_TYPE_U32,
	DEVLINK_PARAM_TYPE_STRING,
	DEVLINK_PARAM_TYPE_BOOL,
};

union devlink_param_value {
	u8 vu8;
	u16 vu16;
	u32 vu32;
	char vstr[__DEVLINK_PARAM_MAX_STRING_VALUE];
	bool vbool;
};

struct devlink_param_gset_ctx {
	union devlink_param_value val;
	enum devlink_param_cmode cmode;
};

/**
 * struct devlink_flash_notify - devlink dev flash notify data
 * @status_msg: current status string
 * @component: firmware component being updated
 * @done: amount of work completed of total amount
 * @total: amount of work expected to be done
 * @timeout: expected max timeout in seconds
 *
 * These are values to be given to userland to be displayed in order
 * to show current activity in a firmware update process.
 */
struct devlink_flash_notify {
	const char *status_msg;
	const char *component;
	unsigned long done;
	unsigned long total;
	unsigned long timeout;
};

/**
 * struct devlink_param - devlink configuration parameter data
 * @name: name of the parameter
 * @generic: indicates if the parameter is generic or driver specific
 * @type: parameter type
 * @supported_cmodes: bitmap of supported configuration modes
 * @get: get parameter value, used for runtime and permanent
 *       configuration modes
 * @set: set parameter value, used for runtime and permanent
 *       configuration modes
 * @validate: validate input value is applicable (within value range, etc.)
 *
 * This struct should be used by the driver to fill the data for
 * a parameter it registers.
 */
struct devlink_param {
	u32 id;
	const char *name;
	bool generic;
	enum devlink_param_type type;
	unsigned long supported_cmodes;
	int (*get)(struct devlink *devlink, u32 id,
		   struct devlink_param_gset_ctx *ctx);
	int (*set)(struct devlink *devlink, u32 id,
		   struct devlink_param_gset_ctx *ctx);
	int (*validate)(struct devlink *devlink, u32 id,
			union devlink_param_value val,
			struct netlink_ext_ack *extack);
};

struct devlink_param_item {
	struct list_head list;
	const struct devlink_param *param;
	union devlink_param_value driverinit_value;
	bool driverinit_value_valid;
	bool published;
};

enum devlink_param_generic_id {
	DEVLINK_PARAM_GENERIC_ID_INT_ERR_RESET,
	DEVLINK_PARAM_GENERIC_ID_MAX_MACS,
	DEVLINK_PARAM_GENERIC_ID_ENABLE_SRIOV,
	DEVLINK_PARAM_GENERIC_ID_REGION_SNAPSHOT,
	DEVLINK_PARAM_GENERIC_ID_IGNORE_ARI,
	DEVLINK_PARAM_GENERIC_ID_MSIX_VEC_PER_PF_MAX,
	DEVLINK_PARAM_GENERIC_ID_MSIX_VEC_PER_PF_MIN,
	DEVLINK_PARAM_GENERIC_ID_FW_LOAD_POLICY,
	DEVLINK_PARAM_GENERIC_ID_RESET_DEV_ON_DRV_PROBE,
	DEVLINK_PARAM_GENERIC_ID_ENABLE_ROCE,
<<<<<<< HEAD
=======
	DEVLINK_PARAM_GENERIC_ID_ENABLE_REMOTE_DEV_RESET,
>>>>>>> 7d2a07b7

	/* add new param generic ids above here*/
	__DEVLINK_PARAM_GENERIC_ID_MAX,
	DEVLINK_PARAM_GENERIC_ID_MAX = __DEVLINK_PARAM_GENERIC_ID_MAX - 1,
};

#define DEVLINK_PARAM_GENERIC_INT_ERR_RESET_NAME "internal_error_reset"
#define DEVLINK_PARAM_GENERIC_INT_ERR_RESET_TYPE DEVLINK_PARAM_TYPE_BOOL

#define DEVLINK_PARAM_GENERIC_MAX_MACS_NAME "max_macs"
#define DEVLINK_PARAM_GENERIC_MAX_MACS_TYPE DEVLINK_PARAM_TYPE_U32

#define DEVLINK_PARAM_GENERIC_ENABLE_SRIOV_NAME "enable_sriov"
#define DEVLINK_PARAM_GENERIC_ENABLE_SRIOV_TYPE DEVLINK_PARAM_TYPE_BOOL

#define DEVLINK_PARAM_GENERIC_REGION_SNAPSHOT_NAME "region_snapshot_enable"
#define DEVLINK_PARAM_GENERIC_REGION_SNAPSHOT_TYPE DEVLINK_PARAM_TYPE_BOOL

#define DEVLINK_PARAM_GENERIC_IGNORE_ARI_NAME "ignore_ari"
#define DEVLINK_PARAM_GENERIC_IGNORE_ARI_TYPE DEVLINK_PARAM_TYPE_BOOL

#define DEVLINK_PARAM_GENERIC_MSIX_VEC_PER_PF_MAX_NAME "msix_vec_per_pf_max"
#define DEVLINK_PARAM_GENERIC_MSIX_VEC_PER_PF_MAX_TYPE DEVLINK_PARAM_TYPE_U32

#define DEVLINK_PARAM_GENERIC_MSIX_VEC_PER_PF_MIN_NAME "msix_vec_per_pf_min"
#define DEVLINK_PARAM_GENERIC_MSIX_VEC_PER_PF_MIN_TYPE DEVLINK_PARAM_TYPE_U32

#define DEVLINK_PARAM_GENERIC_FW_LOAD_POLICY_NAME "fw_load_policy"
#define DEVLINK_PARAM_GENERIC_FW_LOAD_POLICY_TYPE DEVLINK_PARAM_TYPE_U8

#define DEVLINK_PARAM_GENERIC_RESET_DEV_ON_DRV_PROBE_NAME \
	"reset_dev_on_drv_probe"
#define DEVLINK_PARAM_GENERIC_RESET_DEV_ON_DRV_PROBE_TYPE DEVLINK_PARAM_TYPE_U8

#define DEVLINK_PARAM_GENERIC_ENABLE_ROCE_NAME "enable_roce"
#define DEVLINK_PARAM_GENERIC_ENABLE_ROCE_TYPE DEVLINK_PARAM_TYPE_BOOL

<<<<<<< HEAD
=======
#define DEVLINK_PARAM_GENERIC_ENABLE_REMOTE_DEV_RESET_NAME "enable_remote_dev_reset"
#define DEVLINK_PARAM_GENERIC_ENABLE_REMOTE_DEV_RESET_TYPE DEVLINK_PARAM_TYPE_BOOL

>>>>>>> 7d2a07b7
#define DEVLINK_PARAM_GENERIC(_id, _cmodes, _get, _set, _validate)	\
{									\
	.id = DEVLINK_PARAM_GENERIC_ID_##_id,				\
	.name = DEVLINK_PARAM_GENERIC_##_id##_NAME,			\
	.type = DEVLINK_PARAM_GENERIC_##_id##_TYPE,			\
	.generic = true,						\
	.supported_cmodes = _cmodes,					\
	.get = _get,							\
	.set = _set,							\
	.validate = _validate,						\
}

#define DEVLINK_PARAM_DRIVER(_id, _name, _type, _cmodes, _get, _set, _validate)	\
{									\
	.id = _id,							\
	.name = _name,							\
	.type = _type,							\
	.supported_cmodes = _cmodes,					\
	.get = _get,							\
	.set = _set,							\
	.validate = _validate,						\
}

/* Part number, identifier of board design */
#define DEVLINK_INFO_VERSION_GENERIC_BOARD_ID	"board.id"
/* Revision of board design */
#define DEVLINK_INFO_VERSION_GENERIC_BOARD_REV	"board.rev"
/* Maker of the board */
#define DEVLINK_INFO_VERSION_GENERIC_BOARD_MANUFACTURE	"board.manufacture"

/* Part number, identifier of asic design */
#define DEVLINK_INFO_VERSION_GENERIC_ASIC_ID	"asic.id"
/* Revision of asic design */
#define DEVLINK_INFO_VERSION_GENERIC_ASIC_REV	"asic.rev"

/* Overall FW version */
#define DEVLINK_INFO_VERSION_GENERIC_FW		"fw"
/* Control processor FW version */
#define DEVLINK_INFO_VERSION_GENERIC_FW_MGMT	"fw.mgmt"
/* FW interface specification version */
#define DEVLINK_INFO_VERSION_GENERIC_FW_MGMT_API	"fw.mgmt.api"
/* Data path microcode controlling high-speed packet processing */
#define DEVLINK_INFO_VERSION_GENERIC_FW_APP	"fw.app"
/* UNDI software version */
#define DEVLINK_INFO_VERSION_GENERIC_FW_UNDI	"fw.undi"
/* NCSI support/handler version */
#define DEVLINK_INFO_VERSION_GENERIC_FW_NCSI	"fw.ncsi"
/* FW parameter set id */
#define DEVLINK_INFO_VERSION_GENERIC_FW_PSID	"fw.psid"
/* RoCE FW version */
#define DEVLINK_INFO_VERSION_GENERIC_FW_ROCE	"fw.roce"
/* Firmware bundle identifier */
#define DEVLINK_INFO_VERSION_GENERIC_FW_BUNDLE_ID	"fw.bundle_id"

/**
 * struct devlink_flash_update_params - Flash Update parameters
<<<<<<< HEAD
 * @file_name: the name of the flash firmware file to update from
 * @component: the flash component to update
 *
 * With the exception of file_name, drivers must opt-in to parameters by
=======
 * @fw: pointer to the firmware data to update from
 * @component: the flash component to update
 *
 * With the exception of fw, drivers must opt-in to parameters by
>>>>>>> 7d2a07b7
 * setting the appropriate bit in the supported_flash_update_params field in
 * their devlink_ops structure.
 */
struct devlink_flash_update_params {
<<<<<<< HEAD
	const char *file_name;
=======
	const struct firmware *fw;
>>>>>>> 7d2a07b7
	const char *component;
	u32 overwrite_mask;
};

#define DEVLINK_SUPPORT_FLASH_UPDATE_COMPONENT		BIT(0)
#define DEVLINK_SUPPORT_FLASH_UPDATE_OVERWRITE_MASK	BIT(1)

struct devlink_region;
struct devlink_info_req;

/**
 * struct devlink_region_ops - Region operations
 * @name: region name
 * @destructor: callback used to free snapshot memory when deleting
 * @snapshot: callback to request an immediate snapshot. On success,
 *            the data variable must be updated to point to the snapshot data.
 *            The function will be called while the devlink instance lock is
 *            held.
 * @priv: Pointer to driver private data for the region operation
 */
struct devlink_region_ops {
	const char *name;
	void (*destructor)(const void *data);
	int (*snapshot)(struct devlink *devlink,
			const struct devlink_region_ops *ops,
			struct netlink_ext_ack *extack,
			u8 **data);
	void *priv;
};
<<<<<<< HEAD
=======

/**
 * struct devlink_port_region_ops - Region operations for a port
 * @name: region name
 * @destructor: callback used to free snapshot memory when deleting
 * @snapshot: callback to request an immediate snapshot. On success,
 *            the data variable must be updated to point to the snapshot data.
 *            The function will be called while the devlink instance lock is
 *            held.
 * @priv: Pointer to driver private data for the region operation
 */
struct devlink_port_region_ops {
	const char *name;
	void (*destructor)(const void *data);
	int (*snapshot)(struct devlink_port *port,
			const struct devlink_port_region_ops *ops,
			struct netlink_ext_ack *extack,
			u8 **data);
	void *priv;
};
>>>>>>> 7d2a07b7

struct devlink_fmsg;
struct devlink_health_reporter;

enum devlink_health_reporter_state {
	DEVLINK_HEALTH_REPORTER_STATE_HEALTHY,
	DEVLINK_HEALTH_REPORTER_STATE_ERROR,
};

/**
 * struct devlink_health_reporter_ops - Reporter operations
 * @name: reporter name
 * @recover: callback to recover from reported error
 *           if priv_ctx is NULL, run a full recover
 * @dump: callback to dump an object
 *        if priv_ctx is NULL, run a full dump
 * @diagnose: callback to diagnose the current status
 * @test: callback to trigger a test event
 */

struct devlink_health_reporter_ops {
	char *name;
	int (*recover)(struct devlink_health_reporter *reporter,
		       void *priv_ctx, struct netlink_ext_ack *extack);
	int (*dump)(struct devlink_health_reporter *reporter,
		    struct devlink_fmsg *fmsg, void *priv_ctx,
		    struct netlink_ext_ack *extack);
	int (*diagnose)(struct devlink_health_reporter *reporter,
			struct devlink_fmsg *fmsg,
			struct netlink_ext_ack *extack);
	int (*test)(struct devlink_health_reporter *reporter,
		    struct netlink_ext_ack *extack);
};

/**
<<<<<<< HEAD
=======
 * struct devlink_trap_metadata - Packet trap metadata.
 * @trap_name: Trap name.
 * @trap_group_name: Trap group name.
 * @input_dev: Input netdevice.
 * @fa_cookie: Flow action user cookie.
 * @trap_type: Trap type.
 */
struct devlink_trap_metadata {
	const char *trap_name;
	const char *trap_group_name;
	struct net_device *input_dev;
	const struct flow_action_cookie *fa_cookie;
	enum devlink_trap_type trap_type;
};

/**
>>>>>>> 7d2a07b7
 * struct devlink_trap_policer - Immutable packet trap policer attributes.
 * @id: Policer identifier.
 * @init_rate: Initial rate in packets / sec.
 * @init_burst: Initial burst size in packets.
 * @max_rate: Maximum rate.
 * @min_rate: Minimum rate.
 * @max_burst: Maximum burst size.
 * @min_burst: Minimum burst size.
 *
 * Describes immutable attributes of packet trap policers that drivers register
 * with devlink.
 */
struct devlink_trap_policer {
	u32 id;
	u64 init_rate;
	u64 init_burst;
	u64 max_rate;
	u64 min_rate;
	u64 max_burst;
	u64 min_burst;
<<<<<<< HEAD
};

/**
 * struct devlink_trap_group - Immutable packet trap group attributes.
 * @name: Trap group name.
 * @id: Trap group identifier.
 * @generic: Whether the trap group is generic or not.
 * @init_policer_id: Initial policer identifier.
 *
 * Describes immutable attributes of packet trap groups that drivers register
 * with devlink.
 */
struct devlink_trap_group {
	const char *name;
	u16 id;
	bool generic;
	u32 init_policer_id;
};

#define DEVLINK_TRAP_METADATA_TYPE_F_IN_PORT	BIT(0)
#define DEVLINK_TRAP_METADATA_TYPE_F_FA_COOKIE	BIT(1)

/**
 * struct devlink_trap - Immutable packet trap attributes.
 * @type: Trap type.
 * @init_action: Initial trap action.
 * @generic: Whether the trap is generic or not.
 * @id: Trap identifier.
 * @name: Trap name.
 * @init_group_id: Initial group identifier.
 * @metadata_cap: Metadata types that can be provided by the trap.
 *
 * Describes immutable attributes of packet traps that drivers register with
 * devlink.
 */
struct devlink_trap {
	enum devlink_trap_type type;
	enum devlink_trap_action init_action;
	bool generic;
	u16 id;
	const char *name;
	u16 init_group_id;
	u32 metadata_cap;
};

/* All traps must be documented in
 * Documentation/networking/devlink/devlink-trap.rst
 */
enum devlink_trap_generic_id {
	DEVLINK_TRAP_GENERIC_ID_SMAC_MC,
	DEVLINK_TRAP_GENERIC_ID_VLAN_TAG_MISMATCH,
	DEVLINK_TRAP_GENERIC_ID_INGRESS_VLAN_FILTER,
	DEVLINK_TRAP_GENERIC_ID_INGRESS_STP_FILTER,
	DEVLINK_TRAP_GENERIC_ID_EMPTY_TX_LIST,
	DEVLINK_TRAP_GENERIC_ID_PORT_LOOPBACK_FILTER,
	DEVLINK_TRAP_GENERIC_ID_BLACKHOLE_ROUTE,
	DEVLINK_TRAP_GENERIC_ID_TTL_ERROR,
	DEVLINK_TRAP_GENERIC_ID_TAIL_DROP,
	DEVLINK_TRAP_GENERIC_ID_NON_IP_PACKET,
	DEVLINK_TRAP_GENERIC_ID_UC_DIP_MC_DMAC,
	DEVLINK_TRAP_GENERIC_ID_DIP_LB,
	DEVLINK_TRAP_GENERIC_ID_SIP_MC,
	DEVLINK_TRAP_GENERIC_ID_SIP_LB,
	DEVLINK_TRAP_GENERIC_ID_CORRUPTED_IP_HDR,
	DEVLINK_TRAP_GENERIC_ID_IPV4_SIP_BC,
	DEVLINK_TRAP_GENERIC_ID_IPV6_MC_DIP_RESERVED_SCOPE,
	DEVLINK_TRAP_GENERIC_ID_IPV6_MC_DIP_INTERFACE_LOCAL_SCOPE,
	DEVLINK_TRAP_GENERIC_ID_MTU_ERROR,
	DEVLINK_TRAP_GENERIC_ID_UNRESOLVED_NEIGH,
	DEVLINK_TRAP_GENERIC_ID_RPF,
	DEVLINK_TRAP_GENERIC_ID_REJECT_ROUTE,
	DEVLINK_TRAP_GENERIC_ID_IPV4_LPM_UNICAST_MISS,
	DEVLINK_TRAP_GENERIC_ID_IPV6_LPM_UNICAST_MISS,
	DEVLINK_TRAP_GENERIC_ID_NON_ROUTABLE,
	DEVLINK_TRAP_GENERIC_ID_DECAP_ERROR,
	DEVLINK_TRAP_GENERIC_ID_OVERLAY_SMAC_MC,
	DEVLINK_TRAP_GENERIC_ID_INGRESS_FLOW_ACTION_DROP,
	DEVLINK_TRAP_GENERIC_ID_EGRESS_FLOW_ACTION_DROP,
	DEVLINK_TRAP_GENERIC_ID_STP,
	DEVLINK_TRAP_GENERIC_ID_LACP,
	DEVLINK_TRAP_GENERIC_ID_LLDP,
	DEVLINK_TRAP_GENERIC_ID_IGMP_QUERY,
	DEVLINK_TRAP_GENERIC_ID_IGMP_V1_REPORT,
	DEVLINK_TRAP_GENERIC_ID_IGMP_V2_REPORT,
	DEVLINK_TRAP_GENERIC_ID_IGMP_V3_REPORT,
	DEVLINK_TRAP_GENERIC_ID_IGMP_V2_LEAVE,
	DEVLINK_TRAP_GENERIC_ID_MLD_QUERY,
	DEVLINK_TRAP_GENERIC_ID_MLD_V1_REPORT,
	DEVLINK_TRAP_GENERIC_ID_MLD_V2_REPORT,
	DEVLINK_TRAP_GENERIC_ID_MLD_V1_DONE,
	DEVLINK_TRAP_GENERIC_ID_IPV4_DHCP,
	DEVLINK_TRAP_GENERIC_ID_IPV6_DHCP,
	DEVLINK_TRAP_GENERIC_ID_ARP_REQUEST,
	DEVLINK_TRAP_GENERIC_ID_ARP_RESPONSE,
	DEVLINK_TRAP_GENERIC_ID_ARP_OVERLAY,
	DEVLINK_TRAP_GENERIC_ID_IPV6_NEIGH_SOLICIT,
	DEVLINK_TRAP_GENERIC_ID_IPV6_NEIGH_ADVERT,
	DEVLINK_TRAP_GENERIC_ID_IPV4_BFD,
	DEVLINK_TRAP_GENERIC_ID_IPV6_BFD,
	DEVLINK_TRAP_GENERIC_ID_IPV4_OSPF,
	DEVLINK_TRAP_GENERIC_ID_IPV6_OSPF,
	DEVLINK_TRAP_GENERIC_ID_IPV4_BGP,
	DEVLINK_TRAP_GENERIC_ID_IPV6_BGP,
	DEVLINK_TRAP_GENERIC_ID_IPV4_VRRP,
	DEVLINK_TRAP_GENERIC_ID_IPV6_VRRP,
	DEVLINK_TRAP_GENERIC_ID_IPV4_PIM,
	DEVLINK_TRAP_GENERIC_ID_IPV6_PIM,
	DEVLINK_TRAP_GENERIC_ID_UC_LB,
	DEVLINK_TRAP_GENERIC_ID_LOCAL_ROUTE,
	DEVLINK_TRAP_GENERIC_ID_EXTERNAL_ROUTE,
	DEVLINK_TRAP_GENERIC_ID_IPV6_UC_DIP_LINK_LOCAL_SCOPE,
	DEVLINK_TRAP_GENERIC_ID_IPV6_DIP_ALL_NODES,
	DEVLINK_TRAP_GENERIC_ID_IPV6_DIP_ALL_ROUTERS,
	DEVLINK_TRAP_GENERIC_ID_IPV6_ROUTER_SOLICIT,
	DEVLINK_TRAP_GENERIC_ID_IPV6_ROUTER_ADVERT,
	DEVLINK_TRAP_GENERIC_ID_IPV6_REDIRECT,
	DEVLINK_TRAP_GENERIC_ID_IPV4_ROUTER_ALERT,
	DEVLINK_TRAP_GENERIC_ID_IPV6_ROUTER_ALERT,
	DEVLINK_TRAP_GENERIC_ID_PTP_EVENT,
	DEVLINK_TRAP_GENERIC_ID_PTP_GENERAL,
	DEVLINK_TRAP_GENERIC_ID_FLOW_ACTION_SAMPLE,
	DEVLINK_TRAP_GENERIC_ID_FLOW_ACTION_TRAP,
	DEVLINK_TRAP_GENERIC_ID_EARLY_DROP,
	DEVLINK_TRAP_GENERIC_ID_VXLAN_PARSING,
	DEVLINK_TRAP_GENERIC_ID_LLC_SNAP_PARSING,
	DEVLINK_TRAP_GENERIC_ID_VLAN_PARSING,
	DEVLINK_TRAP_GENERIC_ID_PPPOE_PPP_PARSING,
	DEVLINK_TRAP_GENERIC_ID_MPLS_PARSING,
	DEVLINK_TRAP_GENERIC_ID_ARP_PARSING,
	DEVLINK_TRAP_GENERIC_ID_IP_1_PARSING,
	DEVLINK_TRAP_GENERIC_ID_IP_N_PARSING,
	DEVLINK_TRAP_GENERIC_ID_GRE_PARSING,
	DEVLINK_TRAP_GENERIC_ID_UDP_PARSING,
	DEVLINK_TRAP_GENERIC_ID_TCP_PARSING,
	DEVLINK_TRAP_GENERIC_ID_IPSEC_PARSING,
	DEVLINK_TRAP_GENERIC_ID_SCTP_PARSING,
	DEVLINK_TRAP_GENERIC_ID_DCCP_PARSING,
	DEVLINK_TRAP_GENERIC_ID_GTP_PARSING,
	DEVLINK_TRAP_GENERIC_ID_ESP_PARSING,

	/* Add new generic trap IDs above */
	__DEVLINK_TRAP_GENERIC_ID_MAX,
	DEVLINK_TRAP_GENERIC_ID_MAX = __DEVLINK_TRAP_GENERIC_ID_MAX - 1,
};

/* All trap groups must be documented in
 * Documentation/networking/devlink/devlink-trap.rst
 */
enum devlink_trap_group_generic_id {
	DEVLINK_TRAP_GROUP_GENERIC_ID_L2_DROPS,
	DEVLINK_TRAP_GROUP_GENERIC_ID_L3_DROPS,
	DEVLINK_TRAP_GROUP_GENERIC_ID_L3_EXCEPTIONS,
	DEVLINK_TRAP_GROUP_GENERIC_ID_BUFFER_DROPS,
	DEVLINK_TRAP_GROUP_GENERIC_ID_TUNNEL_DROPS,
	DEVLINK_TRAP_GROUP_GENERIC_ID_ACL_DROPS,
	DEVLINK_TRAP_GROUP_GENERIC_ID_STP,
	DEVLINK_TRAP_GROUP_GENERIC_ID_LACP,
	DEVLINK_TRAP_GROUP_GENERIC_ID_LLDP,
	DEVLINK_TRAP_GROUP_GENERIC_ID_MC_SNOOPING,
	DEVLINK_TRAP_GROUP_GENERIC_ID_DHCP,
	DEVLINK_TRAP_GROUP_GENERIC_ID_NEIGH_DISCOVERY,
	DEVLINK_TRAP_GROUP_GENERIC_ID_BFD,
	DEVLINK_TRAP_GROUP_GENERIC_ID_OSPF,
	DEVLINK_TRAP_GROUP_GENERIC_ID_BGP,
	DEVLINK_TRAP_GROUP_GENERIC_ID_VRRP,
	DEVLINK_TRAP_GROUP_GENERIC_ID_PIM,
	DEVLINK_TRAP_GROUP_GENERIC_ID_UC_LB,
	DEVLINK_TRAP_GROUP_GENERIC_ID_LOCAL_DELIVERY,
	DEVLINK_TRAP_GROUP_GENERIC_ID_EXTERNAL_DELIVERY,
	DEVLINK_TRAP_GROUP_GENERIC_ID_IPV6,
	DEVLINK_TRAP_GROUP_GENERIC_ID_PTP_EVENT,
	DEVLINK_TRAP_GROUP_GENERIC_ID_PTP_GENERAL,
	DEVLINK_TRAP_GROUP_GENERIC_ID_ACL_SAMPLE,
	DEVLINK_TRAP_GROUP_GENERIC_ID_ACL_TRAP,
	DEVLINK_TRAP_GROUP_GENERIC_ID_PARSER_ERROR_DROPS,

	/* Add new generic trap group IDs above */
	__DEVLINK_TRAP_GROUP_GENERIC_ID_MAX,
	DEVLINK_TRAP_GROUP_GENERIC_ID_MAX =
		__DEVLINK_TRAP_GROUP_GENERIC_ID_MAX - 1,
};

=======
};

/**
 * struct devlink_trap_group - Immutable packet trap group attributes.
 * @name: Trap group name.
 * @id: Trap group identifier.
 * @generic: Whether the trap group is generic or not.
 * @init_policer_id: Initial policer identifier.
 *
 * Describes immutable attributes of packet trap groups that drivers register
 * with devlink.
 */
struct devlink_trap_group {
	const char *name;
	u16 id;
	bool generic;
	u32 init_policer_id;
};

#define DEVLINK_TRAP_METADATA_TYPE_F_IN_PORT	BIT(0)
#define DEVLINK_TRAP_METADATA_TYPE_F_FA_COOKIE	BIT(1)

/**
 * struct devlink_trap - Immutable packet trap attributes.
 * @type: Trap type.
 * @init_action: Initial trap action.
 * @generic: Whether the trap is generic or not.
 * @id: Trap identifier.
 * @name: Trap name.
 * @init_group_id: Initial group identifier.
 * @metadata_cap: Metadata types that can be provided by the trap.
 *
 * Describes immutable attributes of packet traps that drivers register with
 * devlink.
 */
struct devlink_trap {
	enum devlink_trap_type type;
	enum devlink_trap_action init_action;
	bool generic;
	u16 id;
	const char *name;
	u16 init_group_id;
	u32 metadata_cap;
};

/* All traps must be documented in
 * Documentation/networking/devlink/devlink-trap.rst
 */
enum devlink_trap_generic_id {
	DEVLINK_TRAP_GENERIC_ID_SMAC_MC,
	DEVLINK_TRAP_GENERIC_ID_VLAN_TAG_MISMATCH,
	DEVLINK_TRAP_GENERIC_ID_INGRESS_VLAN_FILTER,
	DEVLINK_TRAP_GENERIC_ID_INGRESS_STP_FILTER,
	DEVLINK_TRAP_GENERIC_ID_EMPTY_TX_LIST,
	DEVLINK_TRAP_GENERIC_ID_PORT_LOOPBACK_FILTER,
	DEVLINK_TRAP_GENERIC_ID_BLACKHOLE_ROUTE,
	DEVLINK_TRAP_GENERIC_ID_TTL_ERROR,
	DEVLINK_TRAP_GENERIC_ID_TAIL_DROP,
	DEVLINK_TRAP_GENERIC_ID_NON_IP_PACKET,
	DEVLINK_TRAP_GENERIC_ID_UC_DIP_MC_DMAC,
	DEVLINK_TRAP_GENERIC_ID_DIP_LB,
	DEVLINK_TRAP_GENERIC_ID_SIP_MC,
	DEVLINK_TRAP_GENERIC_ID_SIP_LB,
	DEVLINK_TRAP_GENERIC_ID_CORRUPTED_IP_HDR,
	DEVLINK_TRAP_GENERIC_ID_IPV4_SIP_BC,
	DEVLINK_TRAP_GENERIC_ID_IPV6_MC_DIP_RESERVED_SCOPE,
	DEVLINK_TRAP_GENERIC_ID_IPV6_MC_DIP_INTERFACE_LOCAL_SCOPE,
	DEVLINK_TRAP_GENERIC_ID_MTU_ERROR,
	DEVLINK_TRAP_GENERIC_ID_UNRESOLVED_NEIGH,
	DEVLINK_TRAP_GENERIC_ID_RPF,
	DEVLINK_TRAP_GENERIC_ID_REJECT_ROUTE,
	DEVLINK_TRAP_GENERIC_ID_IPV4_LPM_UNICAST_MISS,
	DEVLINK_TRAP_GENERIC_ID_IPV6_LPM_UNICAST_MISS,
	DEVLINK_TRAP_GENERIC_ID_NON_ROUTABLE,
	DEVLINK_TRAP_GENERIC_ID_DECAP_ERROR,
	DEVLINK_TRAP_GENERIC_ID_OVERLAY_SMAC_MC,
	DEVLINK_TRAP_GENERIC_ID_INGRESS_FLOW_ACTION_DROP,
	DEVLINK_TRAP_GENERIC_ID_EGRESS_FLOW_ACTION_DROP,
	DEVLINK_TRAP_GENERIC_ID_STP,
	DEVLINK_TRAP_GENERIC_ID_LACP,
	DEVLINK_TRAP_GENERIC_ID_LLDP,
	DEVLINK_TRAP_GENERIC_ID_IGMP_QUERY,
	DEVLINK_TRAP_GENERIC_ID_IGMP_V1_REPORT,
	DEVLINK_TRAP_GENERIC_ID_IGMP_V2_REPORT,
	DEVLINK_TRAP_GENERIC_ID_IGMP_V3_REPORT,
	DEVLINK_TRAP_GENERIC_ID_IGMP_V2_LEAVE,
	DEVLINK_TRAP_GENERIC_ID_MLD_QUERY,
	DEVLINK_TRAP_GENERIC_ID_MLD_V1_REPORT,
	DEVLINK_TRAP_GENERIC_ID_MLD_V2_REPORT,
	DEVLINK_TRAP_GENERIC_ID_MLD_V1_DONE,
	DEVLINK_TRAP_GENERIC_ID_IPV4_DHCP,
	DEVLINK_TRAP_GENERIC_ID_IPV6_DHCP,
	DEVLINK_TRAP_GENERIC_ID_ARP_REQUEST,
	DEVLINK_TRAP_GENERIC_ID_ARP_RESPONSE,
	DEVLINK_TRAP_GENERIC_ID_ARP_OVERLAY,
	DEVLINK_TRAP_GENERIC_ID_IPV6_NEIGH_SOLICIT,
	DEVLINK_TRAP_GENERIC_ID_IPV6_NEIGH_ADVERT,
	DEVLINK_TRAP_GENERIC_ID_IPV4_BFD,
	DEVLINK_TRAP_GENERIC_ID_IPV6_BFD,
	DEVLINK_TRAP_GENERIC_ID_IPV4_OSPF,
	DEVLINK_TRAP_GENERIC_ID_IPV6_OSPF,
	DEVLINK_TRAP_GENERIC_ID_IPV4_BGP,
	DEVLINK_TRAP_GENERIC_ID_IPV6_BGP,
	DEVLINK_TRAP_GENERIC_ID_IPV4_VRRP,
	DEVLINK_TRAP_GENERIC_ID_IPV6_VRRP,
	DEVLINK_TRAP_GENERIC_ID_IPV4_PIM,
	DEVLINK_TRAP_GENERIC_ID_IPV6_PIM,
	DEVLINK_TRAP_GENERIC_ID_UC_LB,
	DEVLINK_TRAP_GENERIC_ID_LOCAL_ROUTE,
	DEVLINK_TRAP_GENERIC_ID_EXTERNAL_ROUTE,
	DEVLINK_TRAP_GENERIC_ID_IPV6_UC_DIP_LINK_LOCAL_SCOPE,
	DEVLINK_TRAP_GENERIC_ID_IPV6_DIP_ALL_NODES,
	DEVLINK_TRAP_GENERIC_ID_IPV6_DIP_ALL_ROUTERS,
	DEVLINK_TRAP_GENERIC_ID_IPV6_ROUTER_SOLICIT,
	DEVLINK_TRAP_GENERIC_ID_IPV6_ROUTER_ADVERT,
	DEVLINK_TRAP_GENERIC_ID_IPV6_REDIRECT,
	DEVLINK_TRAP_GENERIC_ID_IPV4_ROUTER_ALERT,
	DEVLINK_TRAP_GENERIC_ID_IPV6_ROUTER_ALERT,
	DEVLINK_TRAP_GENERIC_ID_PTP_EVENT,
	DEVLINK_TRAP_GENERIC_ID_PTP_GENERAL,
	DEVLINK_TRAP_GENERIC_ID_FLOW_ACTION_SAMPLE,
	DEVLINK_TRAP_GENERIC_ID_FLOW_ACTION_TRAP,
	DEVLINK_TRAP_GENERIC_ID_EARLY_DROP,
	DEVLINK_TRAP_GENERIC_ID_VXLAN_PARSING,
	DEVLINK_TRAP_GENERIC_ID_LLC_SNAP_PARSING,
	DEVLINK_TRAP_GENERIC_ID_VLAN_PARSING,
	DEVLINK_TRAP_GENERIC_ID_PPPOE_PPP_PARSING,
	DEVLINK_TRAP_GENERIC_ID_MPLS_PARSING,
	DEVLINK_TRAP_GENERIC_ID_ARP_PARSING,
	DEVLINK_TRAP_GENERIC_ID_IP_1_PARSING,
	DEVLINK_TRAP_GENERIC_ID_IP_N_PARSING,
	DEVLINK_TRAP_GENERIC_ID_GRE_PARSING,
	DEVLINK_TRAP_GENERIC_ID_UDP_PARSING,
	DEVLINK_TRAP_GENERIC_ID_TCP_PARSING,
	DEVLINK_TRAP_GENERIC_ID_IPSEC_PARSING,
	DEVLINK_TRAP_GENERIC_ID_SCTP_PARSING,
	DEVLINK_TRAP_GENERIC_ID_DCCP_PARSING,
	DEVLINK_TRAP_GENERIC_ID_GTP_PARSING,
	DEVLINK_TRAP_GENERIC_ID_ESP_PARSING,
	DEVLINK_TRAP_GENERIC_ID_BLACKHOLE_NEXTHOP,
	DEVLINK_TRAP_GENERIC_ID_DMAC_FILTER,

	/* Add new generic trap IDs above */
	__DEVLINK_TRAP_GENERIC_ID_MAX,
	DEVLINK_TRAP_GENERIC_ID_MAX = __DEVLINK_TRAP_GENERIC_ID_MAX - 1,
};

/* All trap groups must be documented in
 * Documentation/networking/devlink/devlink-trap.rst
 */
enum devlink_trap_group_generic_id {
	DEVLINK_TRAP_GROUP_GENERIC_ID_L2_DROPS,
	DEVLINK_TRAP_GROUP_GENERIC_ID_L3_DROPS,
	DEVLINK_TRAP_GROUP_GENERIC_ID_L3_EXCEPTIONS,
	DEVLINK_TRAP_GROUP_GENERIC_ID_BUFFER_DROPS,
	DEVLINK_TRAP_GROUP_GENERIC_ID_TUNNEL_DROPS,
	DEVLINK_TRAP_GROUP_GENERIC_ID_ACL_DROPS,
	DEVLINK_TRAP_GROUP_GENERIC_ID_STP,
	DEVLINK_TRAP_GROUP_GENERIC_ID_LACP,
	DEVLINK_TRAP_GROUP_GENERIC_ID_LLDP,
	DEVLINK_TRAP_GROUP_GENERIC_ID_MC_SNOOPING,
	DEVLINK_TRAP_GROUP_GENERIC_ID_DHCP,
	DEVLINK_TRAP_GROUP_GENERIC_ID_NEIGH_DISCOVERY,
	DEVLINK_TRAP_GROUP_GENERIC_ID_BFD,
	DEVLINK_TRAP_GROUP_GENERIC_ID_OSPF,
	DEVLINK_TRAP_GROUP_GENERIC_ID_BGP,
	DEVLINK_TRAP_GROUP_GENERIC_ID_VRRP,
	DEVLINK_TRAP_GROUP_GENERIC_ID_PIM,
	DEVLINK_TRAP_GROUP_GENERIC_ID_UC_LB,
	DEVLINK_TRAP_GROUP_GENERIC_ID_LOCAL_DELIVERY,
	DEVLINK_TRAP_GROUP_GENERIC_ID_EXTERNAL_DELIVERY,
	DEVLINK_TRAP_GROUP_GENERIC_ID_IPV6,
	DEVLINK_TRAP_GROUP_GENERIC_ID_PTP_EVENT,
	DEVLINK_TRAP_GROUP_GENERIC_ID_PTP_GENERAL,
	DEVLINK_TRAP_GROUP_GENERIC_ID_ACL_SAMPLE,
	DEVLINK_TRAP_GROUP_GENERIC_ID_ACL_TRAP,
	DEVLINK_TRAP_GROUP_GENERIC_ID_PARSER_ERROR_DROPS,

	/* Add new generic trap group IDs above */
	__DEVLINK_TRAP_GROUP_GENERIC_ID_MAX,
	DEVLINK_TRAP_GROUP_GENERIC_ID_MAX =
		__DEVLINK_TRAP_GROUP_GENERIC_ID_MAX - 1,
};

>>>>>>> 7d2a07b7
#define DEVLINK_TRAP_GENERIC_NAME_SMAC_MC \
	"source_mac_is_multicast"
#define DEVLINK_TRAP_GENERIC_NAME_VLAN_TAG_MISMATCH \
	"vlan_tag_mismatch"
#define DEVLINK_TRAP_GENERIC_NAME_INGRESS_VLAN_FILTER \
	"ingress_vlan_filter"
#define DEVLINK_TRAP_GENERIC_NAME_INGRESS_STP_FILTER \
	"ingress_spanning_tree_filter"
#define DEVLINK_TRAP_GENERIC_NAME_EMPTY_TX_LIST \
	"port_list_is_empty"
#define DEVLINK_TRAP_GENERIC_NAME_PORT_LOOPBACK_FILTER \
	"port_loopback_filter"
#define DEVLINK_TRAP_GENERIC_NAME_BLACKHOLE_ROUTE \
	"blackhole_route"
#define DEVLINK_TRAP_GENERIC_NAME_TTL_ERROR \
	"ttl_value_is_too_small"
#define DEVLINK_TRAP_GENERIC_NAME_TAIL_DROP \
	"tail_drop"
#define DEVLINK_TRAP_GENERIC_NAME_NON_IP_PACKET \
	"non_ip"
#define DEVLINK_TRAP_GENERIC_NAME_UC_DIP_MC_DMAC \
	"uc_dip_over_mc_dmac"
#define DEVLINK_TRAP_GENERIC_NAME_DIP_LB \
	"dip_is_loopback_address"
#define DEVLINK_TRAP_GENERIC_NAME_SIP_MC \
	"sip_is_mc"
#define DEVLINK_TRAP_GENERIC_NAME_SIP_LB \
	"sip_is_loopback_address"
#define DEVLINK_TRAP_GENERIC_NAME_CORRUPTED_IP_HDR \
	"ip_header_corrupted"
#define DEVLINK_TRAP_GENERIC_NAME_IPV4_SIP_BC \
	"ipv4_sip_is_limited_bc"
#define DEVLINK_TRAP_GENERIC_NAME_IPV6_MC_DIP_RESERVED_SCOPE \
	"ipv6_mc_dip_reserved_scope"
#define DEVLINK_TRAP_GENERIC_NAME_IPV6_MC_DIP_INTERFACE_LOCAL_SCOPE \
	"ipv6_mc_dip_interface_local_scope"
#define DEVLINK_TRAP_GENERIC_NAME_MTU_ERROR \
	"mtu_value_is_too_small"
#define DEVLINK_TRAP_GENERIC_NAME_UNRESOLVED_NEIGH \
	"unresolved_neigh"
#define DEVLINK_TRAP_GENERIC_NAME_RPF \
	"mc_reverse_path_forwarding"
#define DEVLINK_TRAP_GENERIC_NAME_REJECT_ROUTE \
	"reject_route"
#define DEVLINK_TRAP_GENERIC_NAME_IPV4_LPM_UNICAST_MISS \
	"ipv4_lpm_miss"
#define DEVLINK_TRAP_GENERIC_NAME_IPV6_LPM_UNICAST_MISS \
	"ipv6_lpm_miss"
#define DEVLINK_TRAP_GENERIC_NAME_NON_ROUTABLE \
	"non_routable_packet"
#define DEVLINK_TRAP_GENERIC_NAME_DECAP_ERROR \
	"decap_error"
#define DEVLINK_TRAP_GENERIC_NAME_OVERLAY_SMAC_MC \
	"overlay_smac_is_mc"
#define DEVLINK_TRAP_GENERIC_NAME_INGRESS_FLOW_ACTION_DROP \
	"ingress_flow_action_drop"
#define DEVLINK_TRAP_GENERIC_NAME_EGRESS_FLOW_ACTION_DROP \
	"egress_flow_action_drop"
#define DEVLINK_TRAP_GENERIC_NAME_STP \
	"stp"
#define DEVLINK_TRAP_GENERIC_NAME_LACP \
	"lacp"
#define DEVLINK_TRAP_GENERIC_NAME_LLDP \
	"lldp"
#define DEVLINK_TRAP_GENERIC_NAME_IGMP_QUERY \
	"igmp_query"
#define DEVLINK_TRAP_GENERIC_NAME_IGMP_V1_REPORT \
	"igmp_v1_report"
#define DEVLINK_TRAP_GENERIC_NAME_IGMP_V2_REPORT \
	"igmp_v2_report"
#define DEVLINK_TRAP_GENERIC_NAME_IGMP_V3_REPORT \
	"igmp_v3_report"
#define DEVLINK_TRAP_GENERIC_NAME_IGMP_V2_LEAVE \
	"igmp_v2_leave"
#define DEVLINK_TRAP_GENERIC_NAME_MLD_QUERY \
	"mld_query"
#define DEVLINK_TRAP_GENERIC_NAME_MLD_V1_REPORT \
	"mld_v1_report"
#define DEVLINK_TRAP_GENERIC_NAME_MLD_V2_REPORT \
	"mld_v2_report"
#define DEVLINK_TRAP_GENERIC_NAME_MLD_V1_DONE \
	"mld_v1_done"
#define DEVLINK_TRAP_GENERIC_NAME_IPV4_DHCP \
	"ipv4_dhcp"
#define DEVLINK_TRAP_GENERIC_NAME_IPV6_DHCP \
	"ipv6_dhcp"
#define DEVLINK_TRAP_GENERIC_NAME_ARP_REQUEST \
	"arp_request"
#define DEVLINK_TRAP_GENERIC_NAME_ARP_RESPONSE \
	"arp_response"
#define DEVLINK_TRAP_GENERIC_NAME_ARP_OVERLAY \
	"arp_overlay"
#define DEVLINK_TRAP_GENERIC_NAME_IPV6_NEIGH_SOLICIT \
	"ipv6_neigh_solicit"
#define DEVLINK_TRAP_GENERIC_NAME_IPV6_NEIGH_ADVERT \
	"ipv6_neigh_advert"
#define DEVLINK_TRAP_GENERIC_NAME_IPV4_BFD \
	"ipv4_bfd"
#define DEVLINK_TRAP_GENERIC_NAME_IPV6_BFD \
	"ipv6_bfd"
#define DEVLINK_TRAP_GENERIC_NAME_IPV4_OSPF \
	"ipv4_ospf"
#define DEVLINK_TRAP_GENERIC_NAME_IPV6_OSPF \
	"ipv6_ospf"
#define DEVLINK_TRAP_GENERIC_NAME_IPV4_BGP \
	"ipv4_bgp"
#define DEVLINK_TRAP_GENERIC_NAME_IPV6_BGP \
	"ipv6_bgp"
#define DEVLINK_TRAP_GENERIC_NAME_IPV4_VRRP \
	"ipv4_vrrp"
#define DEVLINK_TRAP_GENERIC_NAME_IPV6_VRRP \
	"ipv6_vrrp"
#define DEVLINK_TRAP_GENERIC_NAME_IPV4_PIM \
	"ipv4_pim"
#define DEVLINK_TRAP_GENERIC_NAME_IPV6_PIM \
	"ipv6_pim"
#define DEVLINK_TRAP_GENERIC_NAME_UC_LB \
	"uc_loopback"
#define DEVLINK_TRAP_GENERIC_NAME_LOCAL_ROUTE \
	"local_route"
#define DEVLINK_TRAP_GENERIC_NAME_EXTERNAL_ROUTE \
	"external_route"
#define DEVLINK_TRAP_GENERIC_NAME_IPV6_UC_DIP_LINK_LOCAL_SCOPE \
	"ipv6_uc_dip_link_local_scope"
#define DEVLINK_TRAP_GENERIC_NAME_IPV6_DIP_ALL_NODES \
	"ipv6_dip_all_nodes"
#define DEVLINK_TRAP_GENERIC_NAME_IPV6_DIP_ALL_ROUTERS \
	"ipv6_dip_all_routers"
#define DEVLINK_TRAP_GENERIC_NAME_IPV6_ROUTER_SOLICIT \
	"ipv6_router_solicit"
#define DEVLINK_TRAP_GENERIC_NAME_IPV6_ROUTER_ADVERT \
	"ipv6_router_advert"
#define DEVLINK_TRAP_GENERIC_NAME_IPV6_REDIRECT \
	"ipv6_redirect"
#define DEVLINK_TRAP_GENERIC_NAME_IPV4_ROUTER_ALERT \
	"ipv4_router_alert"
#define DEVLINK_TRAP_GENERIC_NAME_IPV6_ROUTER_ALERT \
	"ipv6_router_alert"
#define DEVLINK_TRAP_GENERIC_NAME_PTP_EVENT \
	"ptp_event"
#define DEVLINK_TRAP_GENERIC_NAME_PTP_GENERAL \
	"ptp_general"
#define DEVLINK_TRAP_GENERIC_NAME_FLOW_ACTION_SAMPLE \
	"flow_action_sample"
#define DEVLINK_TRAP_GENERIC_NAME_FLOW_ACTION_TRAP \
	"flow_action_trap"
#define DEVLINK_TRAP_GENERIC_NAME_EARLY_DROP \
	"early_drop"
#define DEVLINK_TRAP_GENERIC_NAME_VXLAN_PARSING \
	"vxlan_parsing"
#define DEVLINK_TRAP_GENERIC_NAME_LLC_SNAP_PARSING \
	"llc_snap_parsing"
#define DEVLINK_TRAP_GENERIC_NAME_VLAN_PARSING \
	"vlan_parsing"
#define DEVLINK_TRAP_GENERIC_NAME_PPPOE_PPP_PARSING \
	"pppoe_ppp_parsing"
#define DEVLINK_TRAP_GENERIC_NAME_MPLS_PARSING \
	"mpls_parsing"
#define DEVLINK_TRAP_GENERIC_NAME_ARP_PARSING \
	"arp_parsing"
#define DEVLINK_TRAP_GENERIC_NAME_IP_1_PARSING \
	"ip_1_parsing"
#define DEVLINK_TRAP_GENERIC_NAME_IP_N_PARSING \
	"ip_n_parsing"
#define DEVLINK_TRAP_GENERIC_NAME_GRE_PARSING \
	"gre_parsing"
#define DEVLINK_TRAP_GENERIC_NAME_UDP_PARSING \
	"udp_parsing"
#define DEVLINK_TRAP_GENERIC_NAME_TCP_PARSING \
	"tcp_parsing"
#define DEVLINK_TRAP_GENERIC_NAME_IPSEC_PARSING \
	"ipsec_parsing"
#define DEVLINK_TRAP_GENERIC_NAME_SCTP_PARSING \
	"sctp_parsing"
#define DEVLINK_TRAP_GENERIC_NAME_DCCP_PARSING \
	"dccp_parsing"
#define DEVLINK_TRAP_GENERIC_NAME_GTP_PARSING \
	"gtp_parsing"
#define DEVLINK_TRAP_GENERIC_NAME_ESP_PARSING \
	"esp_parsing"
<<<<<<< HEAD

=======
#define DEVLINK_TRAP_GENERIC_NAME_BLACKHOLE_NEXTHOP \
	"blackhole_nexthop"
#define DEVLINK_TRAP_GENERIC_NAME_DMAC_FILTER \
	"dmac_filter"
>>>>>>> 7d2a07b7

#define DEVLINK_TRAP_GROUP_GENERIC_NAME_L2_DROPS \
	"l2_drops"
#define DEVLINK_TRAP_GROUP_GENERIC_NAME_L3_DROPS \
	"l3_drops"
#define DEVLINK_TRAP_GROUP_GENERIC_NAME_L3_EXCEPTIONS \
	"l3_exceptions"
#define DEVLINK_TRAP_GROUP_GENERIC_NAME_BUFFER_DROPS \
	"buffer_drops"
#define DEVLINK_TRAP_GROUP_GENERIC_NAME_TUNNEL_DROPS \
	"tunnel_drops"
#define DEVLINK_TRAP_GROUP_GENERIC_NAME_ACL_DROPS \
	"acl_drops"
#define DEVLINK_TRAP_GROUP_GENERIC_NAME_STP \
	"stp"
#define DEVLINK_TRAP_GROUP_GENERIC_NAME_LACP \
	"lacp"
#define DEVLINK_TRAP_GROUP_GENERIC_NAME_LLDP \
	"lldp"
#define DEVLINK_TRAP_GROUP_GENERIC_NAME_MC_SNOOPING  \
	"mc_snooping"
#define DEVLINK_TRAP_GROUP_GENERIC_NAME_DHCP \
	"dhcp"
#define DEVLINK_TRAP_GROUP_GENERIC_NAME_NEIGH_DISCOVERY \
	"neigh_discovery"
#define DEVLINK_TRAP_GROUP_GENERIC_NAME_BFD \
	"bfd"
#define DEVLINK_TRAP_GROUP_GENERIC_NAME_OSPF \
	"ospf"
#define DEVLINK_TRAP_GROUP_GENERIC_NAME_BGP \
	"bgp"
#define DEVLINK_TRAP_GROUP_GENERIC_NAME_VRRP \
	"vrrp"
#define DEVLINK_TRAP_GROUP_GENERIC_NAME_PIM \
	"pim"
#define DEVLINK_TRAP_GROUP_GENERIC_NAME_UC_LB \
	"uc_loopback"
#define DEVLINK_TRAP_GROUP_GENERIC_NAME_LOCAL_DELIVERY \
	"local_delivery"
#define DEVLINK_TRAP_GROUP_GENERIC_NAME_EXTERNAL_DELIVERY \
	"external_delivery"
#define DEVLINK_TRAP_GROUP_GENERIC_NAME_IPV6 \
	"ipv6"
#define DEVLINK_TRAP_GROUP_GENERIC_NAME_PTP_EVENT \
	"ptp_event"
#define DEVLINK_TRAP_GROUP_GENERIC_NAME_PTP_GENERAL \
	"ptp_general"
#define DEVLINK_TRAP_GROUP_GENERIC_NAME_ACL_SAMPLE \
	"acl_sample"
#define DEVLINK_TRAP_GROUP_GENERIC_NAME_ACL_TRAP \
	"acl_trap"
#define DEVLINK_TRAP_GROUP_GENERIC_NAME_PARSER_ERROR_DROPS \
	"parser_error_drops"

#define DEVLINK_TRAP_GENERIC(_type, _init_action, _id, _group_id,	      \
			     _metadata_cap)				      \
	{								      \
		.type = DEVLINK_TRAP_TYPE_##_type,			      \
		.init_action = DEVLINK_TRAP_ACTION_##_init_action,	      \
		.generic = true,					      \
		.id = DEVLINK_TRAP_GENERIC_ID_##_id,			      \
		.name = DEVLINK_TRAP_GENERIC_NAME_##_id,		      \
		.init_group_id = _group_id,				      \
		.metadata_cap = _metadata_cap,				      \
	}

#define DEVLINK_TRAP_DRIVER(_type, _init_action, _id, _name, _group_id,	      \
			    _metadata_cap)				      \
	{								      \
		.type = DEVLINK_TRAP_TYPE_##_type,			      \
		.init_action = DEVLINK_TRAP_ACTION_##_init_action,	      \
		.generic = false,					      \
		.id = _id,						      \
		.name = _name,						      \
		.init_group_id = _group_id,				      \
		.metadata_cap = _metadata_cap,				      \
	}

#define DEVLINK_TRAP_GROUP_GENERIC(_id, _policer_id)			      \
	{								      \
		.name = DEVLINK_TRAP_GROUP_GENERIC_NAME_##_id,		      \
		.id = DEVLINK_TRAP_GROUP_GENERIC_ID_##_id,		      \
		.generic = true,					      \
		.init_policer_id = _policer_id,				      \
	}

#define DEVLINK_TRAP_POLICER(_id, _rate, _burst, _max_rate, _min_rate,	      \
			     _max_burst, _min_burst)			      \
	{								      \
		.id = _id,						      \
		.init_rate = _rate,					      \
		.init_burst = _burst,					      \
		.max_rate = _max_rate,					      \
		.min_rate = _min_rate,					      \
		.max_burst = _max_burst,				      \
		.min_burst = _min_burst,				      \
	}

struct devlink_ops {
	/**
	 * @supported_flash_update_params:
	 * mask of parameters supported by the driver's .flash_update
	 * implemementation.
	 */
	u32 supported_flash_update_params;
<<<<<<< HEAD
	int (*reload_down)(struct devlink *devlink, bool netns_change,
			   struct netlink_ext_ack *extack);
	int (*reload_up)(struct devlink *devlink,
=======
	unsigned long reload_actions;
	unsigned long reload_limits;
	int (*reload_down)(struct devlink *devlink, bool netns_change,
			   enum devlink_reload_action action,
			   enum devlink_reload_limit limit,
			   struct netlink_ext_ack *extack);
	int (*reload_up)(struct devlink *devlink, enum devlink_reload_action action,
			 enum devlink_reload_limit limit, u32 *actions_performed,
>>>>>>> 7d2a07b7
			 struct netlink_ext_ack *extack);
	int (*port_type_set)(struct devlink_port *devlink_port,
			     enum devlink_port_type port_type);
	int (*port_split)(struct devlink *devlink, unsigned int port_index,
			  unsigned int count, struct netlink_ext_ack *extack);
	int (*port_unsplit)(struct devlink *devlink, unsigned int port_index,
			    struct netlink_ext_ack *extack);
	int (*sb_pool_get)(struct devlink *devlink, unsigned int sb_index,
			   u16 pool_index,
			   struct devlink_sb_pool_info *pool_info);
	int (*sb_pool_set)(struct devlink *devlink, unsigned int sb_index,
			   u16 pool_index, u32 size,
			   enum devlink_sb_threshold_type threshold_type,
			   struct netlink_ext_ack *extack);
	int (*sb_port_pool_get)(struct devlink_port *devlink_port,
				unsigned int sb_index, u16 pool_index,
				u32 *p_threshold);
	int (*sb_port_pool_set)(struct devlink_port *devlink_port,
				unsigned int sb_index, u16 pool_index,
				u32 threshold, struct netlink_ext_ack *extack);
	int (*sb_tc_pool_bind_get)(struct devlink_port *devlink_port,
				   unsigned int sb_index,
				   u16 tc_index,
				   enum devlink_sb_pool_type pool_type,
				   u16 *p_pool_index, u32 *p_threshold);
	int (*sb_tc_pool_bind_set)(struct devlink_port *devlink_port,
				   unsigned int sb_index,
				   u16 tc_index,
				   enum devlink_sb_pool_type pool_type,
				   u16 pool_index, u32 threshold,
				   struct netlink_ext_ack *extack);
	int (*sb_occ_snapshot)(struct devlink *devlink,
			       unsigned int sb_index);
	int (*sb_occ_max_clear)(struct devlink *devlink,
				unsigned int sb_index);
	int (*sb_occ_port_pool_get)(struct devlink_port *devlink_port,
				    unsigned int sb_index, u16 pool_index,
				    u32 *p_cur, u32 *p_max);
	int (*sb_occ_tc_port_bind_get)(struct devlink_port *devlink_port,
				       unsigned int sb_index,
				       u16 tc_index,
				       enum devlink_sb_pool_type pool_type,
				       u32 *p_cur, u32 *p_max);

	int (*eswitch_mode_get)(struct devlink *devlink, u16 *p_mode);
	int (*eswitch_mode_set)(struct devlink *devlink, u16 mode,
				struct netlink_ext_ack *extack);
	int (*eswitch_inline_mode_get)(struct devlink *devlink, u8 *p_inline_mode);
	int (*eswitch_inline_mode_set)(struct devlink *devlink, u8 inline_mode,
				       struct netlink_ext_ack *extack);
	int (*eswitch_encap_mode_get)(struct devlink *devlink,
				      enum devlink_eswitch_encap_mode *p_encap_mode);
	int (*eswitch_encap_mode_set)(struct devlink *devlink,
				      enum devlink_eswitch_encap_mode encap_mode,
				      struct netlink_ext_ack *extack);
	int (*info_get)(struct devlink *devlink, struct devlink_info_req *req,
			struct netlink_ext_ack *extack);
	/**
	 * @flash_update: Device flash update function
	 *
	 * Used to perform a flash update for the device. The set of
	 * parameters supported by the driver should be set in
	 * supported_flash_update_params.
	 */
	int (*flash_update)(struct devlink *devlink,
			    struct devlink_flash_update_params *params,
			    struct netlink_ext_ack *extack);
	/**
	 * @trap_init: Trap initialization function.
	 *
	 * Should be used by device drivers to initialize the trap in the
	 * underlying device. Drivers should also store the provided trap
	 * context, so that they could efficiently pass it to
	 * devlink_trap_report() when the trap is triggered.
	 */
	int (*trap_init)(struct devlink *devlink,
			 const struct devlink_trap *trap, void *trap_ctx);
	/**
	 * @trap_fini: Trap de-initialization function.
	 *
	 * Should be used by device drivers to de-initialize the trap in the
	 * underlying device.
	 */
	void (*trap_fini)(struct devlink *devlink,
			  const struct devlink_trap *trap, void *trap_ctx);
	/**
	 * @trap_action_set: Trap action set function.
	 */
	int (*trap_action_set)(struct devlink *devlink,
			       const struct devlink_trap *trap,
			       enum devlink_trap_action action,
			       struct netlink_ext_ack *extack);
	/**
	 * @trap_group_init: Trap group initialization function.
	 *
	 * Should be used by device drivers to initialize the trap group in the
	 * underlying device.
	 */
	int (*trap_group_init)(struct devlink *devlink,
			       const struct devlink_trap_group *group);
	/**
	 * @trap_group_set: Trap group parameters set function.
	 *
	 * Note: @policer can be NULL when a policer is being unbound from
	 * @group.
	 */
	int (*trap_group_set)(struct devlink *devlink,
			      const struct devlink_trap_group *group,
			      const struct devlink_trap_policer *policer,
			      struct netlink_ext_ack *extack);
	/**
	 * @trap_group_action_set: Trap group action set function.
	 *
	 * If this callback is populated, it will take precedence over looping
	 * over all traps in a group and calling .trap_action_set().
	 */
	int (*trap_group_action_set)(struct devlink *devlink,
				     const struct devlink_trap_group *group,
				     enum devlink_trap_action action,
				     struct netlink_ext_ack *extack);
	/**
<<<<<<< HEAD
=======
	 * @trap_drop_counter_get: Trap drop counter get function.
	 *
	 * Should be used by device drivers to report number of packets
	 * that have been dropped, and cannot be passed to the devlink
	 * subsystem by the underlying device.
	 */
	int (*trap_drop_counter_get)(struct devlink *devlink,
				     const struct devlink_trap *trap,
				     u64 *p_drops);
	/**
>>>>>>> 7d2a07b7
	 * @trap_policer_init: Trap policer initialization function.
	 *
	 * Should be used by device drivers to initialize the trap policer in
	 * the underlying device.
	 */
	int (*trap_policer_init)(struct devlink *devlink,
				 const struct devlink_trap_policer *policer);
	/**
	 * @trap_policer_fini: Trap policer de-initialization function.
	 *
	 * Should be used by device drivers to de-initialize the trap policer
	 * in the underlying device.
	 */
	void (*trap_policer_fini)(struct devlink *devlink,
				  const struct devlink_trap_policer *policer);
	/**
	 * @trap_policer_set: Trap policer parameters set function.
	 */
	int (*trap_policer_set)(struct devlink *devlink,
				const struct devlink_trap_policer *policer,
				u64 rate, u64 burst,
				struct netlink_ext_ack *extack);
	/**
	 * @trap_policer_counter_get: Trap policer counter get function.
	 *
	 * Should be used by device drivers to report number of packets dropped
	 * by the policer.
	 */
	int (*trap_policer_counter_get)(struct devlink *devlink,
					const struct devlink_trap_policer *policer,
					u64 *p_drops);
	/**
	 * @port_function_hw_addr_get: Port function's hardware address get function.
	 *
	 * Should be used by device drivers to report the hardware address of a function managed
	 * by the devlink port. Driver should return -EOPNOTSUPP if it doesn't support port
	 * function handling for a particular port.
	 *
	 * Note: @extack can be NULL when port notifier queries the port function.
	 */
	int (*port_function_hw_addr_get)(struct devlink *devlink, struct devlink_port *port,
					 u8 *hw_addr, int *hw_addr_len,
					 struct netlink_ext_ack *extack);
	/**
	 * @port_function_hw_addr_set: Port function's hardware address set function.
	 *
	 * Should be used by device drivers to set the hardware address of a function managed
	 * by the devlink port. Driver should return -EOPNOTSUPP if it doesn't support port
	 * function handling for a particular port.
	 */
	int (*port_function_hw_addr_set)(struct devlink *devlink, struct devlink_port *port,
					 const u8 *hw_addr, int hw_addr_len,
					 struct netlink_ext_ack *extack);
<<<<<<< HEAD
=======
	/**
	 * port_new() - Add a new port function of a specified flavor
	 * @devlink: Devlink instance
	 * @attrs: attributes of the new port
	 * @extack: extack for reporting error messages
	 * @new_port_index: index of the new port
	 *
	 * Devlink core will call this device driver function upon user request
	 * to create a new port function of a specified flavor and optional
	 * attributes
	 *
	 * Notes:
	 *	- Called without devlink instance lock being held. Drivers must
	 *	  implement own means of synchronization
	 *	- On success, drivers must register a port with devlink core
	 *
	 * Return: 0 on success, negative value otherwise.
	 */
	int (*port_new)(struct devlink *devlink,
			const struct devlink_port_new_attrs *attrs,
			struct netlink_ext_ack *extack,
			unsigned int *new_port_index);
	/**
	 * port_del() - Delete a port function
	 * @devlink: Devlink instance
	 * @port_index: port function index to delete
	 * @extack: extack for reporting error messages
	 *
	 * Devlink core will call this device driver function upon user request
	 * to delete a previously created port function
	 *
	 * Notes:
	 *	- Called without devlink instance lock being held. Drivers must
	 *	  implement own means of synchronization
	 *	- On success, drivers must unregister the corresponding devlink
	 *	  port
	 *
	 * Return: 0 on success, negative value otherwise.
	 */
	int (*port_del)(struct devlink *devlink, unsigned int port_index,
			struct netlink_ext_ack *extack);
	/**
	 * port_fn_state_get() - Get the state of a port function
	 * @devlink: Devlink instance
	 * @port: The devlink port
	 * @state: Admin configured state
	 * @opstate: Current operational state
	 * @extack: extack for reporting error messages
	 *
	 * Reports the admin and operational state of a devlink port function
	 *
	 * Return: 0 on success, negative value otherwise.
	 */
	int (*port_fn_state_get)(struct devlink *devlink,
				 struct devlink_port *port,
				 enum devlink_port_fn_state *state,
				 enum devlink_port_fn_opstate *opstate,
				 struct netlink_ext_ack *extack);
	/**
	 * port_fn_state_set() - Set the admin state of a port function
	 * @devlink: Devlink instance
	 * @port: The devlink port
	 * @state: Admin state
	 * @extack: extack for reporting error messages
	 *
	 * Set the admin state of a devlink port function
	 *
	 * Return: 0 on success, negative value otherwise.
	 */
	int (*port_fn_state_set)(struct devlink *devlink,
				 struct devlink_port *port,
				 enum devlink_port_fn_state state,
				 struct netlink_ext_ack *extack);

	/**
	 * Rate control callbacks.
	 */
	int (*rate_leaf_tx_share_set)(struct devlink_rate *devlink_rate, void *priv,
				      u64 tx_share, struct netlink_ext_ack *extack);
	int (*rate_leaf_tx_max_set)(struct devlink_rate *devlink_rate, void *priv,
				    u64 tx_max, struct netlink_ext_ack *extack);
	int (*rate_node_tx_share_set)(struct devlink_rate *devlink_rate, void *priv,
				      u64 tx_share, struct netlink_ext_ack *extack);
	int (*rate_node_tx_max_set)(struct devlink_rate *devlink_rate, void *priv,
				    u64 tx_max, struct netlink_ext_ack *extack);
	int (*rate_node_new)(struct devlink_rate *rate_node, void **priv,
			     struct netlink_ext_ack *extack);
	int (*rate_node_del)(struct devlink_rate *rate_node, void *priv,
			     struct netlink_ext_ack *extack);
	int (*rate_leaf_parent_set)(struct devlink_rate *child,
				    struct devlink_rate *parent,
				    void *priv_child, void *priv_parent,
				    struct netlink_ext_ack *extack);
	int (*rate_node_parent_set)(struct devlink_rate *child,
				    struct devlink_rate *parent,
				    void *priv_child, void *priv_parent,
				    struct netlink_ext_ack *extack);
>>>>>>> 7d2a07b7
};

static inline void *devlink_priv(struct devlink *devlink)
{
	BUG_ON(!devlink);
	return &devlink->priv;
}

static inline struct devlink *priv_to_devlink(void *priv)
{
	BUG_ON(!priv);
	return container_of(priv, struct devlink, priv);
}

static inline struct devlink_port *
netdev_to_devlink_port(struct net_device *dev)
{
	if (dev->netdev_ops->ndo_get_devlink_port)
		return dev->netdev_ops->ndo_get_devlink_port(dev);
	return NULL;
}

static inline struct devlink *netdev_to_devlink(struct net_device *dev)
{
	struct devlink_port *devlink_port = netdev_to_devlink_port(dev);

	if (devlink_port)
		return devlink_port->devlink;
	return NULL;
}

struct ib_device;

struct net *devlink_net(const struct devlink *devlink);
void devlink_net_set(struct devlink *devlink, struct net *net);
struct devlink *devlink_alloc(const struct devlink_ops *ops, size_t priv_size);
int devlink_register(struct devlink *devlink, struct device *dev);
void devlink_unregister(struct devlink *devlink);
void devlink_reload_enable(struct devlink *devlink);
void devlink_reload_disable(struct devlink *devlink);
void devlink_free(struct devlink *devlink);
int devlink_port_register(struct devlink *devlink,
			  struct devlink_port *devlink_port,
			  unsigned int port_index);
void devlink_port_unregister(struct devlink_port *devlink_port);
void devlink_port_type_eth_set(struct devlink_port *devlink_port,
			       struct net_device *netdev);
void devlink_port_type_ib_set(struct devlink_port *devlink_port,
			      struct ib_device *ibdev);
void devlink_port_type_clear(struct devlink_port *devlink_port);
void devlink_port_attrs_set(struct devlink_port *devlink_port,
			    struct devlink_port_attrs *devlink_port_attrs);
void devlink_port_attrs_pci_pf_set(struct devlink_port *devlink_port, u32 controller,
				   u16 pf, bool external);
void devlink_port_attrs_pci_vf_set(struct devlink_port *devlink_port, u32 controller,
				   u16 pf, u16 vf, bool external);
<<<<<<< HEAD
=======
void devlink_port_attrs_pci_sf_set(struct devlink_port *devlink_port,
				   u32 controller, u16 pf, u32 sf,
				   bool external);
int devlink_rate_leaf_create(struct devlink_port *port, void *priv);
void devlink_rate_leaf_destroy(struct devlink_port *devlink_port);
void devlink_rate_nodes_destroy(struct devlink *devlink);
>>>>>>> 7d2a07b7
int devlink_sb_register(struct devlink *devlink, unsigned int sb_index,
			u32 size, u16 ingress_pools_count,
			u16 egress_pools_count, u16 ingress_tc_count,
			u16 egress_tc_count);
void devlink_sb_unregister(struct devlink *devlink, unsigned int sb_index);
int devlink_dpipe_table_register(struct devlink *devlink,
				 const char *table_name,
				 struct devlink_dpipe_table_ops *table_ops,
				 void *priv, bool counter_control_extern);
void devlink_dpipe_table_unregister(struct devlink *devlink,
				    const char *table_name);
int devlink_dpipe_headers_register(struct devlink *devlink,
				   struct devlink_dpipe_headers *dpipe_headers);
void devlink_dpipe_headers_unregister(struct devlink *devlink);
bool devlink_dpipe_table_counter_enabled(struct devlink *devlink,
					 const char *table_name);
int devlink_dpipe_entry_ctx_prepare(struct devlink_dpipe_dump_ctx *dump_ctx);
int devlink_dpipe_entry_ctx_append(struct devlink_dpipe_dump_ctx *dump_ctx,
				   struct devlink_dpipe_entry *entry);
int devlink_dpipe_entry_ctx_close(struct devlink_dpipe_dump_ctx *dump_ctx);
void devlink_dpipe_entry_clear(struct devlink_dpipe_entry *entry);
int devlink_dpipe_action_put(struct sk_buff *skb,
			     struct devlink_dpipe_action *action);
int devlink_dpipe_match_put(struct sk_buff *skb,
			    struct devlink_dpipe_match *match);
extern struct devlink_dpipe_header devlink_dpipe_header_ethernet;
extern struct devlink_dpipe_header devlink_dpipe_header_ipv4;
extern struct devlink_dpipe_header devlink_dpipe_header_ipv6;

int devlink_resource_register(struct devlink *devlink,
			      const char *resource_name,
			      u64 resource_size,
			      u64 resource_id,
			      u64 parent_resource_id,
			      const struct devlink_resource_size_params *size_params);
void devlink_resources_unregister(struct devlink *devlink,
				  struct devlink_resource *resource);
int devlink_resource_size_get(struct devlink *devlink,
			      u64 resource_id,
			      u64 *p_resource_size);
int devlink_dpipe_table_resource_set(struct devlink *devlink,
				     const char *table_name, u64 resource_id,
				     u64 resource_units);
void devlink_resource_occ_get_register(struct devlink *devlink,
				       u64 resource_id,
				       devlink_resource_occ_get_t *occ_get,
				       void *occ_get_priv);
void devlink_resource_occ_get_unregister(struct devlink *devlink,
					 u64 resource_id);
int devlink_params_register(struct devlink *devlink,
			    const struct devlink_param *params,
			    size_t params_count);
void devlink_params_unregister(struct devlink *devlink,
			       const struct devlink_param *params,
			       size_t params_count);
void devlink_params_publish(struct devlink *devlink);
void devlink_params_unpublish(struct devlink *devlink);
int devlink_port_params_register(struct devlink_port *devlink_port,
				 const struct devlink_param *params,
				 size_t params_count);
void devlink_port_params_unregister(struct devlink_port *devlink_port,
				    const struct devlink_param *params,
				    size_t params_count);
int devlink_param_driverinit_value_get(struct devlink *devlink, u32 param_id,
				       union devlink_param_value *init_val);
int devlink_param_driverinit_value_set(struct devlink *devlink, u32 param_id,
				       union devlink_param_value init_val);
int
devlink_port_param_driverinit_value_get(struct devlink_port *devlink_port,
					u32 param_id,
					union devlink_param_value *init_val);
int devlink_port_param_driverinit_value_set(struct devlink_port *devlink_port,
					    u32 param_id,
					    union devlink_param_value init_val);
void devlink_param_value_changed(struct devlink *devlink, u32 param_id);
void devlink_port_param_value_changed(struct devlink_port *devlink_port,
				      u32 param_id);
void devlink_param_value_str_fill(union devlink_param_value *dst_val,
				  const char *src);
struct devlink_region *
devlink_region_create(struct devlink *devlink,
		      const struct devlink_region_ops *ops,
		      u32 region_max_snapshots, u64 region_size);
<<<<<<< HEAD
void devlink_region_destroy(struct devlink_region *region);
=======
struct devlink_region *
devlink_port_region_create(struct devlink_port *port,
			   const struct devlink_port_region_ops *ops,
			   u32 region_max_snapshots, u64 region_size);
void devlink_region_destroy(struct devlink_region *region);
void devlink_port_region_destroy(struct devlink_region *region);

>>>>>>> 7d2a07b7
int devlink_region_snapshot_id_get(struct devlink *devlink, u32 *id);
void devlink_region_snapshot_id_put(struct devlink *devlink, u32 id);
int devlink_region_snapshot_create(struct devlink_region *region,
				   u8 *data, u32 snapshot_id);
int devlink_info_serial_number_put(struct devlink_info_req *req,
				   const char *sn);
int devlink_info_driver_name_put(struct devlink_info_req *req,
				 const char *name);
int devlink_info_board_serial_number_put(struct devlink_info_req *req,
					 const char *bsn);
int devlink_info_version_fixed_put(struct devlink_info_req *req,
				   const char *version_name,
				   const char *version_value);
int devlink_info_version_stored_put(struct devlink_info_req *req,
				    const char *version_name,
				    const char *version_value);
int devlink_info_version_running_put(struct devlink_info_req *req,
				     const char *version_name,
				     const char *version_value);

int devlink_fmsg_obj_nest_start(struct devlink_fmsg *fmsg);
int devlink_fmsg_obj_nest_end(struct devlink_fmsg *fmsg);

int devlink_fmsg_pair_nest_start(struct devlink_fmsg *fmsg, const char *name);
int devlink_fmsg_pair_nest_end(struct devlink_fmsg *fmsg);

int devlink_fmsg_arr_pair_nest_start(struct devlink_fmsg *fmsg,
				     const char *name);
int devlink_fmsg_arr_pair_nest_end(struct devlink_fmsg *fmsg);
int devlink_fmsg_binary_pair_nest_start(struct devlink_fmsg *fmsg,
					const char *name);
int devlink_fmsg_binary_pair_nest_end(struct devlink_fmsg *fmsg);

int devlink_fmsg_bool_put(struct devlink_fmsg *fmsg, bool value);
int devlink_fmsg_u8_put(struct devlink_fmsg *fmsg, u8 value);
int devlink_fmsg_u32_put(struct devlink_fmsg *fmsg, u32 value);
int devlink_fmsg_u64_put(struct devlink_fmsg *fmsg, u64 value);
int devlink_fmsg_string_put(struct devlink_fmsg *fmsg, const char *value);
int devlink_fmsg_binary_put(struct devlink_fmsg *fmsg, const void *value,
			    u16 value_len);

int devlink_fmsg_bool_pair_put(struct devlink_fmsg *fmsg, const char *name,
			       bool value);
int devlink_fmsg_u8_pair_put(struct devlink_fmsg *fmsg, const char *name,
			     u8 value);
int devlink_fmsg_u32_pair_put(struct devlink_fmsg *fmsg, const char *name,
			      u32 value);
int devlink_fmsg_u64_pair_put(struct devlink_fmsg *fmsg, const char *name,
			      u64 value);
int devlink_fmsg_string_pair_put(struct devlink_fmsg *fmsg, const char *name,
				 const char *value);
int devlink_fmsg_binary_pair_put(struct devlink_fmsg *fmsg, const char *name,
				 const void *value, u32 value_len);

struct devlink_health_reporter *
devlink_health_reporter_create(struct devlink *devlink,
			       const struct devlink_health_reporter_ops *ops,
			       u64 graceful_period, void *priv);

struct devlink_health_reporter *
devlink_port_health_reporter_create(struct devlink_port *port,
				    const struct devlink_health_reporter_ops *ops,
				    u64 graceful_period, void *priv);

void
devlink_health_reporter_destroy(struct devlink_health_reporter *reporter);

void
devlink_port_health_reporter_destroy(struct devlink_health_reporter *reporter);

void *
devlink_health_reporter_priv(struct devlink_health_reporter *reporter);
int devlink_health_report(struct devlink_health_reporter *reporter,
			  const char *msg, void *priv_ctx);
void
devlink_health_reporter_state_update(struct devlink_health_reporter *reporter,
				     enum devlink_health_reporter_state state);
void
devlink_health_reporter_recovery_done(struct devlink_health_reporter *reporter);

bool devlink_is_reload_failed(const struct devlink *devlink);
<<<<<<< HEAD
=======
void devlink_remote_reload_actions_performed(struct devlink *devlink,
					     enum devlink_reload_limit limit,
					     u32 actions_performed);
>>>>>>> 7d2a07b7

void devlink_flash_update_status_notify(struct devlink *devlink,
					const char *status_msg,
					const char *component,
					unsigned long done,
					unsigned long total);
void devlink_flash_update_timeout_notify(struct devlink *devlink,
					 const char *status_msg,
					 const char *component,
					 unsigned long timeout);

int devlink_traps_register(struct devlink *devlink,
			   const struct devlink_trap *traps,
			   size_t traps_count, void *priv);
void devlink_traps_unregister(struct devlink *devlink,
			      const struct devlink_trap *traps,
			      size_t traps_count);
void devlink_trap_report(struct devlink *devlink, struct sk_buff *skb,
			 void *trap_ctx, struct devlink_port *in_devlink_port,
			 const struct flow_action_cookie *fa_cookie);
void *devlink_trap_ctx_priv(void *trap_ctx);
int devlink_trap_groups_register(struct devlink *devlink,
				 const struct devlink_trap_group *groups,
				 size_t groups_count);
void devlink_trap_groups_unregister(struct devlink *devlink,
				    const struct devlink_trap_group *groups,
				    size_t groups_count);
int
devlink_trap_policers_register(struct devlink *devlink,
			       const struct devlink_trap_policer *policers,
			       size_t policers_count);
void
devlink_trap_policers_unregister(struct devlink *devlink,
				 const struct devlink_trap_policer *policers,
				 size_t policers_count);

#if IS_ENABLED(CONFIG_NET_DEVLINK)

void devlink_compat_running_version(struct net_device *dev,
				    char *buf, size_t len);
int devlink_compat_flash_update(struct net_device *dev, const char *file_name);
int devlink_compat_phys_port_name_get(struct net_device *dev,
				      char *name, size_t len);
int devlink_compat_switch_id_get(struct net_device *dev,
				 struct netdev_phys_item_id *ppid);

#else

static inline void
devlink_compat_running_version(struct net_device *dev, char *buf, size_t len)
{
}

static inline int
devlink_compat_flash_update(struct net_device *dev, const char *file_name)
{
	return -EOPNOTSUPP;
}

static inline int
devlink_compat_phys_port_name_get(struct net_device *dev,
				  char *name, size_t len)
{
	return -EOPNOTSUPP;
}

static inline int
devlink_compat_switch_id_get(struct net_device *dev,
			     struct netdev_phys_item_id *ppid)
{
	return -EOPNOTSUPP;
}

#endif

#endif /* _NET_DEVLINK_H_ */<|MERGE_RESOLUTION|>--- conflicted
+++ resolved
@@ -19,8 +19,6 @@
 #include <net/flow_offload.h>
 #include <uapi/linux/devlink.h>
 #include <linux/xarray.h>
-<<<<<<< HEAD
-=======
 #include <linux/firmware.h>
 
 #define DEVLINK_RELOAD_STATS_ARRAY_SIZE \
@@ -30,7 +28,6 @@
 	u32 reload_stats[DEVLINK_RELOAD_STATS_ARRAY_SIZE];
 	u32 remote_reload_stats[DEVLINK_RELOAD_STATS_ARRAY_SIZE];
 };
->>>>>>> 7d2a07b7
 
 struct devlink_ops;
 
@@ -51,10 +48,7 @@
 	struct list_head trap_policer_list;
 	const struct devlink_ops *ops;
 	struct xarray snapshot_ids;
-<<<<<<< HEAD
-=======
 	struct devlink_dev_stats stats;
->>>>>>> 7d2a07b7
 	struct device *dev;
 	possible_net_t _net;
 	struct mutex lock; /* Serializes access to devlink instance specific objects such as
@@ -101,8 +95,6 @@
 };
 
 /**
-<<<<<<< HEAD
-=======
  * struct devlink_port_pci_sf_attrs - devlink port's PCI SF attributes
  * @controller: Associated controller number
  * @sf: Associated PCI SF for of the PCI PF for this port.
@@ -117,7 +109,6 @@
 };
 
 /**
->>>>>>> 7d2a07b7
  * struct devlink_port_attrs - devlink port object
  * @flavour: flavour of the port
  * @split: indicates if this is split port
@@ -127,10 +118,7 @@
  * @phys: physical port attributes
  * @pci_pf: PCI PF port attributes
  * @pci_vf: PCI VF port attributes
-<<<<<<< HEAD
-=======
  * @pci_sf: PCI SF port attributes
->>>>>>> 7d2a07b7
  */
 struct devlink_port_attrs {
 	u8 split:1,
@@ -183,8 +171,6 @@
 	struct delayed_work type_warn_dw;
 	struct list_head reporter_list;
 	struct mutex reporters_lock; /* Protects reporter_list */
-<<<<<<< HEAD
-=======
 
 	struct devlink_rate *devlink_rate;
 };
@@ -198,7 +184,6 @@
 	u8 port_index_valid:1,
 	   controller_valid:1,
 	   sfnum_valid:1;
->>>>>>> 7d2a07b7
 };
 
 struct devlink_sb_pool_info {
@@ -535,10 +520,7 @@
 	DEVLINK_PARAM_GENERIC_ID_FW_LOAD_POLICY,
 	DEVLINK_PARAM_GENERIC_ID_RESET_DEV_ON_DRV_PROBE,
 	DEVLINK_PARAM_GENERIC_ID_ENABLE_ROCE,
-<<<<<<< HEAD
-=======
 	DEVLINK_PARAM_GENERIC_ID_ENABLE_REMOTE_DEV_RESET,
->>>>>>> 7d2a07b7
 
 	/* add new param generic ids above here*/
 	__DEVLINK_PARAM_GENERIC_ID_MAX,
@@ -576,12 +558,9 @@
 #define DEVLINK_PARAM_GENERIC_ENABLE_ROCE_NAME "enable_roce"
 #define DEVLINK_PARAM_GENERIC_ENABLE_ROCE_TYPE DEVLINK_PARAM_TYPE_BOOL
 
-<<<<<<< HEAD
-=======
 #define DEVLINK_PARAM_GENERIC_ENABLE_REMOTE_DEV_RESET_NAME "enable_remote_dev_reset"
 #define DEVLINK_PARAM_GENERIC_ENABLE_REMOTE_DEV_RESET_TYPE DEVLINK_PARAM_TYPE_BOOL
 
->>>>>>> 7d2a07b7
 #define DEVLINK_PARAM_GENERIC(_id, _cmodes, _get, _set, _validate)	\
 {									\
 	.id = DEVLINK_PARAM_GENERIC_ID_##_id,				\
@@ -638,26 +617,15 @@
 
 /**
  * struct devlink_flash_update_params - Flash Update parameters
-<<<<<<< HEAD
- * @file_name: the name of the flash firmware file to update from
- * @component: the flash component to update
- *
- * With the exception of file_name, drivers must opt-in to parameters by
-=======
  * @fw: pointer to the firmware data to update from
  * @component: the flash component to update
  *
  * With the exception of fw, drivers must opt-in to parameters by
->>>>>>> 7d2a07b7
  * setting the appropriate bit in the supported_flash_update_params field in
  * their devlink_ops structure.
  */
 struct devlink_flash_update_params {
-<<<<<<< HEAD
-	const char *file_name;
-=======
 	const struct firmware *fw;
->>>>>>> 7d2a07b7
 	const char *component;
 	u32 overwrite_mask;
 };
@@ -687,8 +655,6 @@
 			u8 **data);
 	void *priv;
 };
-<<<<<<< HEAD
-=======
 
 /**
  * struct devlink_port_region_ops - Region operations for a port
@@ -709,7 +675,6 @@
 			u8 **data);
 	void *priv;
 };
->>>>>>> 7d2a07b7
 
 struct devlink_fmsg;
 struct devlink_health_reporter;
@@ -745,8 +710,6 @@
 };
 
 /**
-<<<<<<< HEAD
-=======
  * struct devlink_trap_metadata - Packet trap metadata.
  * @trap_name: Trap name.
  * @trap_group_name: Trap group name.
@@ -763,7 +726,6 @@
 };
 
 /**
->>>>>>> 7d2a07b7
  * struct devlink_trap_policer - Immutable packet trap policer attributes.
  * @id: Policer identifier.
  * @init_rate: Initial rate in packets / sec.
@@ -784,190 +746,6 @@
 	u64 min_rate;
 	u64 max_burst;
 	u64 min_burst;
-<<<<<<< HEAD
-};
-
-/**
- * struct devlink_trap_group - Immutable packet trap group attributes.
- * @name: Trap group name.
- * @id: Trap group identifier.
- * @generic: Whether the trap group is generic or not.
- * @init_policer_id: Initial policer identifier.
- *
- * Describes immutable attributes of packet trap groups that drivers register
- * with devlink.
- */
-struct devlink_trap_group {
-	const char *name;
-	u16 id;
-	bool generic;
-	u32 init_policer_id;
-};
-
-#define DEVLINK_TRAP_METADATA_TYPE_F_IN_PORT	BIT(0)
-#define DEVLINK_TRAP_METADATA_TYPE_F_FA_COOKIE	BIT(1)
-
-/**
- * struct devlink_trap - Immutable packet trap attributes.
- * @type: Trap type.
- * @init_action: Initial trap action.
- * @generic: Whether the trap is generic or not.
- * @id: Trap identifier.
- * @name: Trap name.
- * @init_group_id: Initial group identifier.
- * @metadata_cap: Metadata types that can be provided by the trap.
- *
- * Describes immutable attributes of packet traps that drivers register with
- * devlink.
- */
-struct devlink_trap {
-	enum devlink_trap_type type;
-	enum devlink_trap_action init_action;
-	bool generic;
-	u16 id;
-	const char *name;
-	u16 init_group_id;
-	u32 metadata_cap;
-};
-
-/* All traps must be documented in
- * Documentation/networking/devlink/devlink-trap.rst
- */
-enum devlink_trap_generic_id {
-	DEVLINK_TRAP_GENERIC_ID_SMAC_MC,
-	DEVLINK_TRAP_GENERIC_ID_VLAN_TAG_MISMATCH,
-	DEVLINK_TRAP_GENERIC_ID_INGRESS_VLAN_FILTER,
-	DEVLINK_TRAP_GENERIC_ID_INGRESS_STP_FILTER,
-	DEVLINK_TRAP_GENERIC_ID_EMPTY_TX_LIST,
-	DEVLINK_TRAP_GENERIC_ID_PORT_LOOPBACK_FILTER,
-	DEVLINK_TRAP_GENERIC_ID_BLACKHOLE_ROUTE,
-	DEVLINK_TRAP_GENERIC_ID_TTL_ERROR,
-	DEVLINK_TRAP_GENERIC_ID_TAIL_DROP,
-	DEVLINK_TRAP_GENERIC_ID_NON_IP_PACKET,
-	DEVLINK_TRAP_GENERIC_ID_UC_DIP_MC_DMAC,
-	DEVLINK_TRAP_GENERIC_ID_DIP_LB,
-	DEVLINK_TRAP_GENERIC_ID_SIP_MC,
-	DEVLINK_TRAP_GENERIC_ID_SIP_LB,
-	DEVLINK_TRAP_GENERIC_ID_CORRUPTED_IP_HDR,
-	DEVLINK_TRAP_GENERIC_ID_IPV4_SIP_BC,
-	DEVLINK_TRAP_GENERIC_ID_IPV6_MC_DIP_RESERVED_SCOPE,
-	DEVLINK_TRAP_GENERIC_ID_IPV6_MC_DIP_INTERFACE_LOCAL_SCOPE,
-	DEVLINK_TRAP_GENERIC_ID_MTU_ERROR,
-	DEVLINK_TRAP_GENERIC_ID_UNRESOLVED_NEIGH,
-	DEVLINK_TRAP_GENERIC_ID_RPF,
-	DEVLINK_TRAP_GENERIC_ID_REJECT_ROUTE,
-	DEVLINK_TRAP_GENERIC_ID_IPV4_LPM_UNICAST_MISS,
-	DEVLINK_TRAP_GENERIC_ID_IPV6_LPM_UNICAST_MISS,
-	DEVLINK_TRAP_GENERIC_ID_NON_ROUTABLE,
-	DEVLINK_TRAP_GENERIC_ID_DECAP_ERROR,
-	DEVLINK_TRAP_GENERIC_ID_OVERLAY_SMAC_MC,
-	DEVLINK_TRAP_GENERIC_ID_INGRESS_FLOW_ACTION_DROP,
-	DEVLINK_TRAP_GENERIC_ID_EGRESS_FLOW_ACTION_DROP,
-	DEVLINK_TRAP_GENERIC_ID_STP,
-	DEVLINK_TRAP_GENERIC_ID_LACP,
-	DEVLINK_TRAP_GENERIC_ID_LLDP,
-	DEVLINK_TRAP_GENERIC_ID_IGMP_QUERY,
-	DEVLINK_TRAP_GENERIC_ID_IGMP_V1_REPORT,
-	DEVLINK_TRAP_GENERIC_ID_IGMP_V2_REPORT,
-	DEVLINK_TRAP_GENERIC_ID_IGMP_V3_REPORT,
-	DEVLINK_TRAP_GENERIC_ID_IGMP_V2_LEAVE,
-	DEVLINK_TRAP_GENERIC_ID_MLD_QUERY,
-	DEVLINK_TRAP_GENERIC_ID_MLD_V1_REPORT,
-	DEVLINK_TRAP_GENERIC_ID_MLD_V2_REPORT,
-	DEVLINK_TRAP_GENERIC_ID_MLD_V1_DONE,
-	DEVLINK_TRAP_GENERIC_ID_IPV4_DHCP,
-	DEVLINK_TRAP_GENERIC_ID_IPV6_DHCP,
-	DEVLINK_TRAP_GENERIC_ID_ARP_REQUEST,
-	DEVLINK_TRAP_GENERIC_ID_ARP_RESPONSE,
-	DEVLINK_TRAP_GENERIC_ID_ARP_OVERLAY,
-	DEVLINK_TRAP_GENERIC_ID_IPV6_NEIGH_SOLICIT,
-	DEVLINK_TRAP_GENERIC_ID_IPV6_NEIGH_ADVERT,
-	DEVLINK_TRAP_GENERIC_ID_IPV4_BFD,
-	DEVLINK_TRAP_GENERIC_ID_IPV6_BFD,
-	DEVLINK_TRAP_GENERIC_ID_IPV4_OSPF,
-	DEVLINK_TRAP_GENERIC_ID_IPV6_OSPF,
-	DEVLINK_TRAP_GENERIC_ID_IPV4_BGP,
-	DEVLINK_TRAP_GENERIC_ID_IPV6_BGP,
-	DEVLINK_TRAP_GENERIC_ID_IPV4_VRRP,
-	DEVLINK_TRAP_GENERIC_ID_IPV6_VRRP,
-	DEVLINK_TRAP_GENERIC_ID_IPV4_PIM,
-	DEVLINK_TRAP_GENERIC_ID_IPV6_PIM,
-	DEVLINK_TRAP_GENERIC_ID_UC_LB,
-	DEVLINK_TRAP_GENERIC_ID_LOCAL_ROUTE,
-	DEVLINK_TRAP_GENERIC_ID_EXTERNAL_ROUTE,
-	DEVLINK_TRAP_GENERIC_ID_IPV6_UC_DIP_LINK_LOCAL_SCOPE,
-	DEVLINK_TRAP_GENERIC_ID_IPV6_DIP_ALL_NODES,
-	DEVLINK_TRAP_GENERIC_ID_IPV6_DIP_ALL_ROUTERS,
-	DEVLINK_TRAP_GENERIC_ID_IPV6_ROUTER_SOLICIT,
-	DEVLINK_TRAP_GENERIC_ID_IPV6_ROUTER_ADVERT,
-	DEVLINK_TRAP_GENERIC_ID_IPV6_REDIRECT,
-	DEVLINK_TRAP_GENERIC_ID_IPV4_ROUTER_ALERT,
-	DEVLINK_TRAP_GENERIC_ID_IPV6_ROUTER_ALERT,
-	DEVLINK_TRAP_GENERIC_ID_PTP_EVENT,
-	DEVLINK_TRAP_GENERIC_ID_PTP_GENERAL,
-	DEVLINK_TRAP_GENERIC_ID_FLOW_ACTION_SAMPLE,
-	DEVLINK_TRAP_GENERIC_ID_FLOW_ACTION_TRAP,
-	DEVLINK_TRAP_GENERIC_ID_EARLY_DROP,
-	DEVLINK_TRAP_GENERIC_ID_VXLAN_PARSING,
-	DEVLINK_TRAP_GENERIC_ID_LLC_SNAP_PARSING,
-	DEVLINK_TRAP_GENERIC_ID_VLAN_PARSING,
-	DEVLINK_TRAP_GENERIC_ID_PPPOE_PPP_PARSING,
-	DEVLINK_TRAP_GENERIC_ID_MPLS_PARSING,
-	DEVLINK_TRAP_GENERIC_ID_ARP_PARSING,
-	DEVLINK_TRAP_GENERIC_ID_IP_1_PARSING,
-	DEVLINK_TRAP_GENERIC_ID_IP_N_PARSING,
-	DEVLINK_TRAP_GENERIC_ID_GRE_PARSING,
-	DEVLINK_TRAP_GENERIC_ID_UDP_PARSING,
-	DEVLINK_TRAP_GENERIC_ID_TCP_PARSING,
-	DEVLINK_TRAP_GENERIC_ID_IPSEC_PARSING,
-	DEVLINK_TRAP_GENERIC_ID_SCTP_PARSING,
-	DEVLINK_TRAP_GENERIC_ID_DCCP_PARSING,
-	DEVLINK_TRAP_GENERIC_ID_GTP_PARSING,
-	DEVLINK_TRAP_GENERIC_ID_ESP_PARSING,
-
-	/* Add new generic trap IDs above */
-	__DEVLINK_TRAP_GENERIC_ID_MAX,
-	DEVLINK_TRAP_GENERIC_ID_MAX = __DEVLINK_TRAP_GENERIC_ID_MAX - 1,
-};
-
-/* All trap groups must be documented in
- * Documentation/networking/devlink/devlink-trap.rst
- */
-enum devlink_trap_group_generic_id {
-	DEVLINK_TRAP_GROUP_GENERIC_ID_L2_DROPS,
-	DEVLINK_TRAP_GROUP_GENERIC_ID_L3_DROPS,
-	DEVLINK_TRAP_GROUP_GENERIC_ID_L3_EXCEPTIONS,
-	DEVLINK_TRAP_GROUP_GENERIC_ID_BUFFER_DROPS,
-	DEVLINK_TRAP_GROUP_GENERIC_ID_TUNNEL_DROPS,
-	DEVLINK_TRAP_GROUP_GENERIC_ID_ACL_DROPS,
-	DEVLINK_TRAP_GROUP_GENERIC_ID_STP,
-	DEVLINK_TRAP_GROUP_GENERIC_ID_LACP,
-	DEVLINK_TRAP_GROUP_GENERIC_ID_LLDP,
-	DEVLINK_TRAP_GROUP_GENERIC_ID_MC_SNOOPING,
-	DEVLINK_TRAP_GROUP_GENERIC_ID_DHCP,
-	DEVLINK_TRAP_GROUP_GENERIC_ID_NEIGH_DISCOVERY,
-	DEVLINK_TRAP_GROUP_GENERIC_ID_BFD,
-	DEVLINK_TRAP_GROUP_GENERIC_ID_OSPF,
-	DEVLINK_TRAP_GROUP_GENERIC_ID_BGP,
-	DEVLINK_TRAP_GROUP_GENERIC_ID_VRRP,
-	DEVLINK_TRAP_GROUP_GENERIC_ID_PIM,
-	DEVLINK_TRAP_GROUP_GENERIC_ID_UC_LB,
-	DEVLINK_TRAP_GROUP_GENERIC_ID_LOCAL_DELIVERY,
-	DEVLINK_TRAP_GROUP_GENERIC_ID_EXTERNAL_DELIVERY,
-	DEVLINK_TRAP_GROUP_GENERIC_ID_IPV6,
-	DEVLINK_TRAP_GROUP_GENERIC_ID_PTP_EVENT,
-	DEVLINK_TRAP_GROUP_GENERIC_ID_PTP_GENERAL,
-	DEVLINK_TRAP_GROUP_GENERIC_ID_ACL_SAMPLE,
-	DEVLINK_TRAP_GROUP_GENERIC_ID_ACL_TRAP,
-	DEVLINK_TRAP_GROUP_GENERIC_ID_PARSER_ERROR_DROPS,
-
-	/* Add new generic trap group IDs above */
-	__DEVLINK_TRAP_GROUP_GENERIC_ID_MAX,
-	DEVLINK_TRAP_GROUP_GENERIC_ID_MAX =
-		__DEVLINK_TRAP_GROUP_GENERIC_ID_MAX - 1,
-};
-
-=======
 };
 
 /**
@@ -1152,7 +930,6 @@
 		__DEVLINK_TRAP_GROUP_GENERIC_ID_MAX - 1,
 };
 
->>>>>>> 7d2a07b7
 #define DEVLINK_TRAP_GENERIC_NAME_SMAC_MC \
 	"source_mac_is_multicast"
 #define DEVLINK_TRAP_GENERIC_NAME_VLAN_TAG_MISMATCH \
@@ -1333,14 +1110,10 @@
 	"gtp_parsing"
 #define DEVLINK_TRAP_GENERIC_NAME_ESP_PARSING \
 	"esp_parsing"
-<<<<<<< HEAD
-
-=======
 #define DEVLINK_TRAP_GENERIC_NAME_BLACKHOLE_NEXTHOP \
 	"blackhole_nexthop"
 #define DEVLINK_TRAP_GENERIC_NAME_DMAC_FILTER \
 	"dmac_filter"
->>>>>>> 7d2a07b7
 
 #define DEVLINK_TRAP_GROUP_GENERIC_NAME_L2_DROPS \
 	"l2_drops"
@@ -1446,11 +1219,6 @@
 	 * implemementation.
 	 */
 	u32 supported_flash_update_params;
-<<<<<<< HEAD
-	int (*reload_down)(struct devlink *devlink, bool netns_change,
-			   struct netlink_ext_ack *extack);
-	int (*reload_up)(struct devlink *devlink,
-=======
 	unsigned long reload_actions;
 	unsigned long reload_limits;
 	int (*reload_down)(struct devlink *devlink, bool netns_change,
@@ -1459,7 +1227,6 @@
 			   struct netlink_ext_ack *extack);
 	int (*reload_up)(struct devlink *devlink, enum devlink_reload_action action,
 			 enum devlink_reload_limit limit, u32 *actions_performed,
->>>>>>> 7d2a07b7
 			 struct netlink_ext_ack *extack);
 	int (*port_type_set)(struct devlink_port *devlink_port,
 			     enum devlink_port_type port_type);
@@ -1581,8 +1348,6 @@
 				     enum devlink_trap_action action,
 				     struct netlink_ext_ack *extack);
 	/**
-<<<<<<< HEAD
-=======
 	 * @trap_drop_counter_get: Trap drop counter get function.
 	 *
 	 * Should be used by device drivers to report number of packets
@@ -1593,7 +1358,6 @@
 				     const struct devlink_trap *trap,
 				     u64 *p_drops);
 	/**
->>>>>>> 7d2a07b7
 	 * @trap_policer_init: Trap policer initialization function.
 	 *
 	 * Should be used by device drivers to initialize the trap policer in
@@ -1647,8 +1411,6 @@
 	int (*port_function_hw_addr_set)(struct devlink *devlink, struct devlink_port *port,
 					 const u8 *hw_addr, int hw_addr_len,
 					 struct netlink_ext_ack *extack);
-<<<<<<< HEAD
-=======
 	/**
 	 * port_new() - Add a new port function of a specified flavor
 	 * @devlink: Devlink instance
@@ -1746,7 +1508,6 @@
 				    struct devlink_rate *parent,
 				    void *priv_child, void *priv_parent,
 				    struct netlink_ext_ack *extack);
->>>>>>> 7d2a07b7
 };
 
 static inline void *devlink_priv(struct devlink *devlink)
@@ -1803,15 +1564,12 @@
 				   u16 pf, bool external);
 void devlink_port_attrs_pci_vf_set(struct devlink_port *devlink_port, u32 controller,
 				   u16 pf, u16 vf, bool external);
-<<<<<<< HEAD
-=======
 void devlink_port_attrs_pci_sf_set(struct devlink_port *devlink_port,
 				   u32 controller, u16 pf, u32 sf,
 				   bool external);
 int devlink_rate_leaf_create(struct devlink_port *port, void *priv);
 void devlink_rate_leaf_destroy(struct devlink_port *devlink_port);
 void devlink_rate_nodes_destroy(struct devlink *devlink);
->>>>>>> 7d2a07b7
 int devlink_sb_register(struct devlink *devlink, unsigned int sb_index,
 			u32 size, u16 ingress_pools_count,
 			u16 egress_pools_count, u16 ingress_tc_count,
@@ -1895,9 +1653,6 @@
 devlink_region_create(struct devlink *devlink,
 		      const struct devlink_region_ops *ops,
 		      u32 region_max_snapshots, u64 region_size);
-<<<<<<< HEAD
-void devlink_region_destroy(struct devlink_region *region);
-=======
 struct devlink_region *
 devlink_port_region_create(struct devlink_port *port,
 			   const struct devlink_port_region_ops *ops,
@@ -1905,7 +1660,6 @@
 void devlink_region_destroy(struct devlink_region *region);
 void devlink_port_region_destroy(struct devlink_region *region);
 
->>>>>>> 7d2a07b7
 int devlink_region_snapshot_id_get(struct devlink *devlink, u32 *id);
 void devlink_region_snapshot_id_put(struct devlink *devlink, u32 id);
 int devlink_region_snapshot_create(struct devlink_region *region,
@@ -1987,12 +1741,9 @@
 devlink_health_reporter_recovery_done(struct devlink_health_reporter *reporter);
 
 bool devlink_is_reload_failed(const struct devlink *devlink);
-<<<<<<< HEAD
-=======
 void devlink_remote_reload_actions_performed(struct devlink *devlink,
 					     enum devlink_reload_limit limit,
 					     u32 actions_performed);
->>>>>>> 7d2a07b7
 
 void devlink_flash_update_status_notify(struct devlink *devlink,
 					const char *status_msg,
