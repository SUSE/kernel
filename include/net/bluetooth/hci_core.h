--- conflicted
+++ resolved
@@ -105,11 +105,8 @@
 	SUSPEND_POWERING_DOWN,
 
 	SUSPEND_PREPARE_NOTIFIER,
-<<<<<<< HEAD
-=======
 
 	SUSPEND_SET_ADV_FILTER,
->>>>>>> 7d2a07b7
 	__SUSPEND_NUM_TASKS
 };
 
@@ -245,11 +242,8 @@
 #define HCI_MAX_ADV_INSTANCES		5
 #define HCI_DEFAULT_ADV_DURATION	2
 
-<<<<<<< HEAD
-=======
 #define HCI_ADV_TX_POWER_NO_PREFERENCE 0x7F
 
->>>>>>> 7d2a07b7
 struct adv_pattern {
 	struct list_head list;
 	__u8 ad_type;
@@ -258,17 +252,6 @@
 	__u8 value[HCI_MAX_AD_LENGTH];
 };
 
-<<<<<<< HEAD
-struct adv_monitor {
-	struct list_head patterns;
-	bool		active;
-	__u16		handle;
-};
-
-#define HCI_MIN_ADV_MONITOR_HANDLE		1
-#define HCI_MAX_ADV_MONITOR_NUM_HANDLES	32
-#define HCI_MAX_ADV_MONITOR_NUM_PATTERNS	16
-=======
 struct adv_rssi_thresholds {
 	__s8 low_threshold;
 	__s8 high_threshold;
@@ -294,7 +277,6 @@
 #define HCI_MAX_ADV_MONITOR_NUM_PATTERNS	16
 #define HCI_ADV_MONITOR_EXT_NONE		1
 #define HCI_ADV_MONITOR_EXT_MSFT		2
->>>>>>> 7d2a07b7
 
 #define HCI_MAX_SHORT_NAME_LENGTH	10
 
@@ -420,11 +402,8 @@
 	__u16		def_page_timeout;
 	__u16		def_multi_adv_rotation_duration;
 	__u16		def_le_autoconnect_timeout;
-<<<<<<< HEAD
-=======
 	__s8		min_le_tx_power;
 	__s8		max_le_tx_power;
->>>>>>> 7d2a07b7
 
 	__u16		pkt_type;
 	__u16		esco_type;
@@ -533,12 +512,9 @@
 	enum suspended_state	suspend_state;
 	bool			scanning_paused;
 	bool			suspended;
-<<<<<<< HEAD
-=======
 	u8			wake_reason;
 	bdaddr_t		wake_addr;
 	u8			wake_addr_type;
->>>>>>> 7d2a07b7
 
 	wait_queue_head_t	suspend_wait_q;
 	DECLARE_BITMAP(suspend_tasks, __SUSPEND_NUM_TASKS);
@@ -609,14 +585,11 @@
 #if IS_ENABLED(CONFIG_BT_MSFTEXT)
 	__u16			msft_opcode;
 	void			*msft_data;
-<<<<<<< HEAD
-=======
 	bool			msft_curve_validity;
 #endif
 
 #if IS_ENABLED(CONFIG_BT_AOSPEXT)
 	bool			aosp_capable;
->>>>>>> 7d2a07b7
 #endif
 
 	int (*open)(struct hci_dev *hdev);
@@ -737,13 +710,7 @@
 	struct sk_buff_head data_q;
 	unsigned int	sent;
 	__u8		state;
-<<<<<<< HEAD
-#ifndef __GENKSYMS__
 	bool		amp;
-#endif
-=======
-	bool		amp;
->>>>>>> 7d2a07b7
 };
 
 struct hci_conn_params {
@@ -1279,8 +1246,6 @@
 #endif
 }
 
-<<<<<<< HEAD
-=======
 static inline void hci_set_aosp_capable(struct hci_dev *hdev)
 {
 #if IS_ENABLED(CONFIG_BT_AOSPEXT)
@@ -1288,7 +1253,6 @@
 #endif
 }
 
->>>>>>> 7d2a07b7
 int hci_dev_open(__u16 dev);
 int hci_dev_close(__u16 dev);
 int hci_dev_do_close(struct hci_dev *hdev);
@@ -1385,12 +1349,6 @@
 void hci_adv_instances_set_rpa_expired(struct hci_dev *hdev, bool rpa_expired);
 
 void hci_adv_monitors_clear(struct hci_dev *hdev);
-<<<<<<< HEAD
-void hci_free_adv_monitor(struct adv_monitor *monitor);
-int hci_add_adv_monitor(struct hci_dev *hdev, struct adv_monitor *monitor);
-int hci_remove_adv_monitor(struct hci_dev *hdev, u16 handle);
-bool hci_is_adv_monitoring(struct hci_dev *hdev);
-=======
 void hci_free_adv_monitor(struct hci_dev *hdev, struct adv_monitor *monitor);
 int hci_add_adv_patterns_monitor_complete(struct hci_dev *hdev, u8 status);
 int hci_remove_adv_monitor_complete(struct hci_dev *hdev, u8 status);
@@ -1400,7 +1358,6 @@
 bool hci_remove_all_adv_monitor(struct hci_dev *hdev, int *err);
 bool hci_is_adv_monitoring(struct hci_dev *hdev);
 int hci_get_adv_monitor_offload_ext(struct hci_dev *hdev);
->>>>>>> 7d2a07b7
 
 void hci_event_packet(struct hci_dev *hdev, struct sk_buff *skb);
 
@@ -1574,7 +1531,6 @@
 {
 	struct hci_cb *cb;
 	__u8 encrypt;
-<<<<<<< HEAD
 
 	if (conn->state == BT_CONFIG) {
 		if (!status)
@@ -1585,18 +1541,6 @@
 		return;
 	}
 
-=======
-
-	if (conn->state == BT_CONFIG) {
-		if (!status)
-			conn->state = BT_CONNECTED;
-
-		hci_connect_cfm(conn, status);
-		hci_conn_drop(conn);
-		return;
-	}
-
->>>>>>> 7d2a07b7
 	if (!test_bit(HCI_CONN_ENCRYPT, &conn->flags))
 		encrypt = 0x00;
 	else if (test_bit(HCI_CONN_AES_CCM, &conn->flags))
@@ -1813,13 +1757,8 @@
 #define DISCOV_INTERLEAVED_INQUIRY_LEN	0x04
 #define DISCOV_BREDR_INQUIRY_LEN	0x08
 #define DISCOV_LE_RESTART_DELAY		msecs_to_jiffies(200)	/* msec */
-<<<<<<< HEAD
-#define DISCOV_LE_FAST_ADV_INT_MIN     100     /* msec */
-#define DISCOV_LE_FAST_ADV_INT_MAX     150     /* msec */
-=======
 #define DISCOV_LE_FAST_ADV_INT_MIN	0x00A0	/* 100 msec */
 #define DISCOV_LE_FAST_ADV_INT_MAX	0x00F0	/* 150 msec */
->>>>>>> 7d2a07b7
 
 void mgmt_fill_version_info(void *ver);
 int mgmt_new_settings(struct hci_dev *hdev);
