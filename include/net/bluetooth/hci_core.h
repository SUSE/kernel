/*
   BlueZ - Bluetooth protocol stack for Linux
   Copyright (c) 2000-2001, 2010, Code Aurora Forum. All rights reserved.

   Written 2000,2001 by Maxim Krasnyansky <maxk@qualcomm.com>

   This program is free software; you can redistribute it and/or modify
   it under the terms of the GNU General Public License version 2 as
   published by the Free Software Foundation;

   THE SOFTWARE IS PROVIDED "AS IS", WITHOUT WARRANTY OF ANY KIND, EXPRESS
   OR IMPLIED, INCLUDING BUT NOT LIMITED TO THE WARRANTIES OF MERCHANTABILITY,
   FITNESS FOR A PARTICULAR PURPOSE AND NONINFRINGEMENT OF THIRD PARTY RIGHTS.
   IN NO EVENT SHALL THE COPYRIGHT HOLDER(S) AND AUTHOR(S) BE LIABLE FOR ANY
   CLAIM, OR ANY SPECIAL INDIRECT OR CONSEQUENTIAL DAMAGES, OR ANY DAMAGES
   WHATSOEVER RESULTING FROM LOSS OF USE, DATA OR PROFITS, WHETHER IN AN
   ACTION OF CONTRACT, NEGLIGENCE OR OTHER TORTIOUS ACTION, ARISING OUT OF
   OR IN CONNECTION WITH THE USE OR PERFORMANCE OF THIS SOFTWARE.

   ALL LIABILITY, INCLUDING LIABILITY FOR INFRINGEMENT OF ANY PATENTS,
   COPYRIGHTS, TRADEMARKS OR OTHER RIGHTS, RELATING TO USE OF THIS
   SOFTWARE IS DISCLAIMED.
*/

#ifndef __HCI_CORE_H
#define __HCI_CORE_H

#include <linux/idr.h>
#include <linux/leds.h>
#include <linux/rculist.h>

#include <net/bluetooth/hci.h>
#include <net/bluetooth/hci_sync.h>
#include <net/bluetooth/hci_sock.h>

/* HCI priority */
#define HCI_PRIO_MAX	7

/* HCI maximum id value */
#define HCI_MAX_ID 10000

/* HCI Core structures */
struct inquiry_data {
	bdaddr_t	bdaddr;
	__u8		pscan_rep_mode;
	__u8		pscan_period_mode;
	__u8		pscan_mode;
	__u8		dev_class[3];
	__le16		clock_offset;
	__s8		rssi;
	__u8		ssp_mode;
};

struct inquiry_entry {
	struct list_head	all;		/* inq_cache.all */
	struct list_head	list;		/* unknown or resolve */
	enum {
		NAME_NOT_KNOWN,
		NAME_NEEDED,
		NAME_PENDING,
		NAME_KNOWN,
	} name_state;
	__u32			timestamp;
	struct inquiry_data	data;
};

struct discovery_state {
	int			type;
	enum {
		DISCOVERY_STOPPED,
		DISCOVERY_STARTING,
		DISCOVERY_FINDING,
		DISCOVERY_RESOLVING,
		DISCOVERY_STOPPING,
	} state;
	struct list_head	all;	/* All devices found during inquiry */
	struct list_head	unknown;	/* Name state not known */
	struct list_head	resolve;	/* Name needs to be resolved */
	__u32			timestamp;
	bdaddr_t		last_adv_addr;
	u8			last_adv_addr_type;
	s8			last_adv_rssi;
	u32			last_adv_flags;
	u8			last_adv_data[HCI_MAX_AD_LENGTH];
	u8			last_adv_data_len;
	bool			report_invalid_rssi;
	bool			result_filtering;
	bool			limited;
	s8			rssi;
	u16			uuid_count;
	u8			(*uuids)[16];
	unsigned long		scan_start;
	unsigned long		scan_duration;
	unsigned long		name_resolve_timeout;
};

#define SUSPEND_NOTIFIER_TIMEOUT	msecs_to_jiffies(2000) /* 2 seconds */

enum suspend_tasks {
	SUSPEND_PAUSE_DISCOVERY,
	SUSPEND_UNPAUSE_DISCOVERY,

	SUSPEND_PAUSE_ADVERTISING,
	SUSPEND_UNPAUSE_ADVERTISING,

	SUSPEND_SCAN_DISABLE,
	SUSPEND_SCAN_ENABLE,
	SUSPEND_DISCONNECTING,

	SUSPEND_POWERING_DOWN,

	SUSPEND_PREPARE_NOTIFIER,

	SUSPEND_SET_ADV_FILTER,
	__SUSPEND_NUM_TASKS
};

enum suspended_state {
	BT_RUNNING = 0,
	BT_SUSPEND_DISCONNECT,
	BT_SUSPEND_CONFIGURE_WAKE,
};

struct hci_conn_hash {
	struct list_head list;
	unsigned int     acl_num;
	unsigned int     amp_num;
	unsigned int     sco_num;
	unsigned int     iso_num;
	unsigned int     le_num;
	unsigned int     le_num_peripheral;
};

struct bdaddr_list {
	struct list_head list;
	bdaddr_t bdaddr;
	u8 bdaddr_type;
};

struct codec_list {
<<<<<<< HEAD
=======
	struct list_head list;
	u8	id;
	__u16	cid;
	__u16	vid;
	u8	transport;
	u8	num_caps;
	u32	len;
	struct hci_codec_caps caps[];
};

struct bdaddr_list_with_irk {
>>>>>>> 80df0b9f
	struct list_head list;
	u8	id;
	__u16	cid;
	__u16	vid;
	u8	transport;
	u8	num_caps;
	u32	len;
	struct hci_codec_caps caps[];
};

<<<<<<< HEAD
struct bdaddr_list_with_irk {
	struct list_head list;
	bdaddr_t bdaddr;
	u8 bdaddr_type;
	u8 peer_irk[16];
	u8 local_irk[16];
};

enum hci_conn_flags {
	HCI_CONN_FLAG_REMOTE_WAKEUP,
	HCI_CONN_FLAG_DEVICE_PRIVACY,

	__HCI_CONN_NUM_FLAGS,
};

/* Make sure number of flags doesn't exceed sizeof(current_flags) */
static_assert(__HCI_CONN_NUM_FLAGS < 32);

struct bdaddr_list_with_flags {
	struct list_head list;
	bdaddr_t bdaddr;
	u8 bdaddr_type;
	DECLARE_BITMAP(flags, __HCI_CONN_NUM_FLAGS);
};

=======
/* Bitmask of connection flags */
enum hci_conn_flags {
	HCI_CONN_FLAG_REMOTE_WAKEUP = 1,
	HCI_CONN_FLAG_DEVICE_PRIVACY = 2,
};
typedef u8 hci_conn_flags_t;

struct bdaddr_list_with_flags {
	struct list_head list;
	bdaddr_t bdaddr;
	u8 bdaddr_type;
	hci_conn_flags_t flags;
};

>>>>>>> 80df0b9f
struct bt_uuid {
	struct list_head list;
	u8 uuid[16];
	u8 size;
	u8 svc_hint;
};

struct blocked_key {
	struct list_head list;
	struct rcu_head rcu;
	u8 type;
	u8 val[16];
};

struct smp_csrk {
	bdaddr_t bdaddr;
	u8 bdaddr_type;
	u8 type;
	u8 val[16];
};

struct smp_ltk {
	struct list_head list;
	struct rcu_head rcu;
	bdaddr_t bdaddr;
	u8 bdaddr_type;
	u8 authenticated;
	u8 type;
	u8 enc_size;
	__le16 ediv;
	__le64 rand;
	u8 val[16];
};

struct smp_irk {
	struct list_head list;
	struct rcu_head rcu;
	bdaddr_t rpa;
	bdaddr_t bdaddr;
	u8 addr_type;
	u8 val[16];
};

struct link_key {
	struct list_head list;
	struct rcu_head rcu;
	bdaddr_t bdaddr;
	u8 type;
	u8 val[HCI_LINK_KEY_SIZE];
	u8 pin_len;
};

struct oob_data {
	struct list_head list;
	bdaddr_t bdaddr;
	u8 bdaddr_type;
	u8 present;
	u8 hash192[16];
	u8 rand192[16];
	u8 hash256[16];
	u8 rand256[16];
};

struct adv_info {
	struct list_head list;
<<<<<<< HEAD
	bool enabled;
	bool pending;
=======
	bool	enabled;
	bool	pending;
	bool	periodic;
>>>>>>> 80df0b9f
	__u8	instance;
	__u32	flags;
	__u16	timeout;
	__u16	remaining_time;
	__u16	duration;
	__u16	adv_data_len;
	__u8	adv_data[HCI_MAX_EXT_AD_LENGTH];
	bool	adv_data_changed;
	__u16	scan_rsp_len;
	__u8	scan_rsp_data[HCI_MAX_EXT_AD_LENGTH];
	bool	scan_rsp_changed;
	__u16	per_adv_data_len;
	__u8	per_adv_data[HCI_MAX_PER_AD_LENGTH];
	__s8	tx_power;
	__u32   min_interval;
	__u32   max_interval;
	bdaddr_t	random_addr;
	bool 		rpa_expired;
	struct delayed_work	rpa_expired_cb;
};

#define HCI_MAX_ADV_INSTANCES		5
#define HCI_DEFAULT_ADV_DURATION	2

#define HCI_ADV_TX_POWER_NO_PREFERENCE 0x7F

<<<<<<< HEAD
=======
#define DATA_CMP(_d1, _l1, _d2, _l2) \
	(_l1 == _l2 ? memcmp(_d1, _d2, _l1) : _l1 - _l2)

#define ADV_DATA_CMP(_adv, _data, _len) \
	DATA_CMP((_adv)->adv_data, (_adv)->adv_data_len, _data, _len)

#define SCAN_RSP_CMP(_adv, _data, _len) \
	DATA_CMP((_adv)->scan_rsp_data, (_adv)->scan_rsp_len, _data, _len)

>>>>>>> 80df0b9f
struct monitored_device {
	struct list_head list;

	bdaddr_t bdaddr;
	__u8     addr_type;
	__u16    handle;
	bool     notified;
};

struct adv_pattern {
	struct list_head list;
	__u8 ad_type;
	__u8 offset;
	__u8 length;
	__u8 value[HCI_MAX_AD_LENGTH];
};

struct adv_rssi_thresholds {
	__s8 low_threshold;
	__s8 high_threshold;
	__u16 low_threshold_timeout;
	__u16 high_threshold_timeout;
	__u8 sampling_period;
};

struct adv_monitor {
	struct list_head patterns;
	struct adv_rssi_thresholds rssi;
	__u16		handle;

	enum {
		ADV_MONITOR_STATE_NOT_REGISTERED,
		ADV_MONITOR_STATE_REGISTERED,
		ADV_MONITOR_STATE_OFFLOADED
	} state;
};

#define HCI_MIN_ADV_MONITOR_HANDLE		1
#define HCI_MAX_ADV_MONITOR_NUM_HANDLES		32
#define HCI_MAX_ADV_MONITOR_NUM_PATTERNS	16
#define HCI_ADV_MONITOR_EXT_NONE		1
#define HCI_ADV_MONITOR_EXT_MSFT		2

#define HCI_MAX_SHORT_NAME_LENGTH	10

#define HCI_CONN_HANDLE_UNSET		0xffff
#define HCI_CONN_HANDLE_MAX		0x0eff

/* Min encryption key size to match with SMP */
#define HCI_MIN_ENC_KEY_SIZE		7

/* Default LE RPA expiry time, 15 minutes */
#define HCI_DEFAULT_RPA_TIMEOUT		(15 * 60)

/* Default min/max age of connection information (1s/3s) */
#define DEFAULT_CONN_INFO_MIN_AGE	1000
#define DEFAULT_CONN_INFO_MAX_AGE	3000
/* Default authenticated payload timeout 30s */
#define DEFAULT_AUTH_PAYLOAD_TIMEOUT   0x0bb8

struct amp_assoc {
	__u16	len;
	__u16	offset;
	__u16	rem_len;
	__u16	len_so_far;
	__u8	data[HCI_MAX_AMP_ASSOC_SIZE];
};

#define HCI_MAX_PAGES	3

struct hci_dev {
	struct list_head list;
	struct mutex	lock;

	char		name[8];
	unsigned long	flags;
	__u16		id;
	__u8		bus;
	__u8		dev_type;
	bdaddr_t	bdaddr;
	bdaddr_t	setup_addr;
	bdaddr_t	public_addr;
	bdaddr_t	random_addr;
	bdaddr_t	static_addr;
	__u8		adv_addr_type;
	__u8		dev_name[HCI_MAX_NAME_LENGTH];
	__u8		short_name[HCI_MAX_SHORT_NAME_LENGTH];
	__u8		eir[HCI_MAX_EIR_LENGTH];
	__u16		appearance;
	__u8		dev_class[3];
	__u8		major_class;
	__u8		minor_class;
	__u8		max_page;
	__u8		features[HCI_MAX_PAGES][8];
	__u8		le_features[8];
	__u8		le_accept_list_size;
	__u8		le_resolv_list_size;
	__u8		le_num_of_adv_sets;
	__u8		le_states[8];
	__u8		commands[64];
	__u8		hci_ver;
	__u16		hci_rev;
	__u8		lmp_ver;
	__u16		manufacturer;
	__u16		lmp_subver;
	__u16		voice_setting;
	__u8		num_iac;
	__u16		stored_max_keys;
	__u16		stored_num_keys;
	__u8		io_capability;
	__s8		inq_tx_power;
	__u8		err_data_reporting;
	__u16		page_scan_interval;
	__u16		page_scan_window;
	__u8		page_scan_type;
	__u8		le_adv_channel_map;
	__u16		le_adv_min_interval;
	__u16		le_adv_max_interval;
	__u8		le_scan_type;
	__u16		le_scan_interval;
	__u16		le_scan_window;
	__u16		le_scan_int_suspend;
	__u16		le_scan_window_suspend;
	__u16		le_scan_int_discovery;
	__u16		le_scan_window_discovery;
	__u16		le_scan_int_adv_monitor;
	__u16		le_scan_window_adv_monitor;
	__u16		le_scan_int_connect;
	__u16		le_scan_window_connect;
	__u16		le_conn_min_interval;
	__u16		le_conn_max_interval;
	__u16		le_conn_latency;
	__u16		le_supv_timeout;
	__u16		le_def_tx_len;
	__u16		le_def_tx_time;
	__u16		le_max_tx_len;
	__u16		le_max_tx_time;
	__u16		le_max_rx_len;
	__u16		le_max_rx_time;
	__u8		le_max_key_size;
	__u8		le_min_key_size;
	__u16		discov_interleaved_timeout;
	__u16		conn_info_min_age;
	__u16		conn_info_max_age;
	__u16		auth_payload_timeout;
	__u8		min_enc_key_size;
	__u8		max_enc_key_size;
	__u8		pairing_opts;
	__u8		ssp_debug_mode;
	__u8		hw_error_code;
	__u32		clock;
	__u16		advmon_allowlist_duration;
	__u16		advmon_no_filter_duration;
	__u8		enable_advmon_interleave_scan;

	__u16		devid_source;
	__u16		devid_vendor;
	__u16		devid_product;
	__u16		devid_version;

	__u8		def_page_scan_type;
	__u16		def_page_scan_int;
	__u16		def_page_scan_window;
	__u8		def_inq_scan_type;
	__u16		def_inq_scan_int;
	__u16		def_inq_scan_window;
	__u16		def_br_lsto;
	__u16		def_page_timeout;
	__u16		def_multi_adv_rotation_duration;
	__u16		def_le_autoconnect_timeout;
	__s8		min_le_tx_power;
	__s8		max_le_tx_power;

	__u16		pkt_type;
	__u16		esco_type;
	__u16		link_policy;
	__u16		link_mode;

	__u32		idle_timeout;
	__u16		sniff_min_interval;
	__u16		sniff_max_interval;

	__u8		amp_status;
	__u32		amp_total_bw;
	__u32		amp_max_bw;
	__u32		amp_min_latency;
	__u32		amp_max_pdu;
	__u8		amp_type;
	__u16		amp_pal_cap;
	__u16		amp_assoc_size;
	__u32		amp_max_flush_to;
	__u32		amp_be_flush_to;

	struct amp_assoc	loc_assoc;

	__u8		flow_ctl_mode;

	unsigned int	auto_accept_delay;

	unsigned long	quirks;

	atomic_t	cmd_cnt;
	unsigned int	acl_cnt;
	unsigned int	sco_cnt;
	unsigned int	le_cnt;
	unsigned int	iso_cnt;

	unsigned int	acl_mtu;
	unsigned int	sco_mtu;
	unsigned int	le_mtu;
	unsigned int	iso_mtu;
	unsigned int	acl_pkts;
	unsigned int	sco_pkts;
	unsigned int	le_pkts;
	unsigned int	iso_pkts;

	__u16		block_len;
	__u16		block_mtu;
	__u16		num_blocks;
	__u16		block_cnt;

	unsigned long	acl_last_tx;
	unsigned long	sco_last_tx;
	unsigned long	le_last_tx;

	__u8		le_tx_def_phys;
	__u8		le_rx_def_phys;

	struct workqueue_struct	*workqueue;
	struct workqueue_struct	*req_workqueue;

	struct work_struct	power_on;
	struct delayed_work	power_off;
	struct work_struct	error_reset;
	struct work_struct	cmd_sync_work;
	struct list_head	cmd_sync_work_list;
	struct mutex		cmd_sync_work_lock;
	struct work_struct	cmd_sync_cancel_work;

	__u16			discov_timeout;
	struct delayed_work	discov_off;

	struct delayed_work	service_cache;

	struct delayed_work	cmd_timer;
	struct delayed_work	ncmd_timer;

	struct work_struct	rx_work;
	struct work_struct	cmd_work;
	struct work_struct	tx_work;

<<<<<<< HEAD
	struct work_struct	discov_update;
	struct work_struct	scan_update;
=======
>>>>>>> 80df0b9f
	struct delayed_work	le_scan_disable;
	struct delayed_work	le_scan_restart;

	struct sk_buff_head	rx_q;
	struct sk_buff_head	raw_q;
	struct sk_buff_head	cmd_q;

	struct sk_buff		*sent_cmd;
	struct sk_buff		*recv_event;

	struct mutex		req_lock;
	wait_queue_head_t	req_wait_q;
	__u32			req_status;
	__u32			req_result;
	struct sk_buff		*req_skb;

	void			*smp_data;
	void			*smp_bredr_data;

	struct discovery_state	discovery;

	int			discovery_old_state;
	bool			discovery_paused;
	int			advertising_old_state;
	bool			advertising_paused;

	struct notifier_block	suspend_notifier;
	enum suspended_state	suspend_state_next;
	enum suspended_state	suspend_state;
	bool			scanning_paused;
	bool			suspended;
	u8			wake_reason;
	bdaddr_t		wake_addr;
	u8			wake_addr_type;

	struct hci_conn_hash	conn_hash;

	struct list_head	mgmt_pending;
	struct list_head	reject_list;
	struct list_head	accept_list;
	struct list_head	uuids;
	struct list_head	link_keys;
	struct list_head	long_term_keys;
	struct list_head	identity_resolving_keys;
	struct list_head	remote_oob_data;
	struct list_head	le_accept_list;
	struct list_head	le_resolv_list;
	struct list_head	le_conn_params;
	struct list_head	pend_le_conns;
	struct list_head	pend_le_reports;
	struct list_head	blocked_keys;
	struct list_head	local_codecs;

	struct hci_dev_stats	stat;

	atomic_t		promisc;

	const char		*hw_info;
	const char		*fw_info;
	struct dentry		*debugfs;

	struct device		dev;

	struct rfkill		*rfkill;

	DECLARE_BITMAP(dev_flags, __HCI_NUM_FLAGS);
<<<<<<< HEAD
	DECLARE_BITMAP(conn_flags, __HCI_CONN_NUM_FLAGS);
=======
	hci_conn_flags_t	conn_flags;
>>>>>>> 80df0b9f

	__s8			adv_tx_power;
	__u8			adv_data[HCI_MAX_EXT_AD_LENGTH];
	__u8			adv_data_len;
	__u8			scan_rsp_data[HCI_MAX_EXT_AD_LENGTH];
	__u8			scan_rsp_data_len;
	__u8			per_adv_data[HCI_MAX_PER_AD_LENGTH];
	__u8			per_adv_data_len;

	struct list_head	adv_instances;
	unsigned int		adv_instance_cnt;
	__u8			cur_adv_instance;
	__u16			adv_instance_timeout;
	struct delayed_work	adv_instance_expire;

	struct idr		adv_monitors_idr;
	unsigned int		adv_monitors_cnt;

	__u8			irk[16];
	__u32			rpa_timeout;
	struct delayed_work	rpa_expired;
	bdaddr_t		rpa;

	enum {
		INTERLEAVE_SCAN_NONE,
		INTERLEAVE_SCAN_NO_FILTER,
		INTERLEAVE_SCAN_ALLOWLIST
	} interleave_scan_state;

	struct delayed_work	interleave_scan;

	struct list_head	monitored_devices;
	bool			advmon_pend_notify;

#if IS_ENABLED(CONFIG_BT_LEDS)
	struct led_trigger	*power_led;
#endif

#if IS_ENABLED(CONFIG_BT_MSFTEXT)
	__u16			msft_opcode;
	void			*msft_data;
	bool			msft_curve_validity;
#endif

#if IS_ENABLED(CONFIG_BT_AOSPEXT)
	bool			aosp_capable;
	bool			aosp_quality_report;
#endif

	int (*open)(struct hci_dev *hdev);
	int (*close)(struct hci_dev *hdev);
	int (*flush)(struct hci_dev *hdev);
	int (*setup)(struct hci_dev *hdev);
	int (*shutdown)(struct hci_dev *hdev);
	int (*send)(struct hci_dev *hdev, struct sk_buff *skb);
	void (*notify)(struct hci_dev *hdev, unsigned int evt);
	void (*hw_error)(struct hci_dev *hdev, u8 code);
	int (*post_init)(struct hci_dev *hdev);
	int (*set_diag)(struct hci_dev *hdev, bool enable);
	int (*set_bdaddr)(struct hci_dev *hdev, const bdaddr_t *bdaddr);
	void (*cmd_timeout)(struct hci_dev *hdev);
	bool (*wakeup)(struct hci_dev *hdev);
	int (*set_quality_report)(struct hci_dev *hdev, bool enable);
	int (*get_data_path_id)(struct hci_dev *hdev, __u8 *data_path);
	int (*get_codec_config_data)(struct hci_dev *hdev, __u8 type,
				     struct bt_codec *codec, __u8 *vnd_len,
				     __u8 **vnd_data);
};

#define HCI_PHY_HANDLE(handle)	(handle & 0xff)

enum conn_reasons {
	CONN_REASON_PAIR_DEVICE,
	CONN_REASON_L2CAP_CHAN,
	CONN_REASON_SCO_CONNECT,
	CONN_REASON_ISO_CONNECT,
};

struct hci_conn {
	struct list_head list;

	atomic_t	refcnt;

	bdaddr_t	dst;
	__u8		dst_type;
	bdaddr_t	src;
	__u8		src_type;
	bdaddr_t	init_addr;
	__u8		init_addr_type;
	bdaddr_t	resp_addr;
	__u8		resp_addr_type;
	__u8		adv_instance;
	__u16		handle;
	__u16		sync_handle;
	__u16		state;
	__u8		mode;
	__u8		type;
	__u8		role;
	bool		out;
	__u8		attempt;
	__u8		dev_class[3];
	__u8		features[HCI_MAX_PAGES][8];
	__u16		pkt_type;
	__u16		link_policy;
	__u8		key_type;
	__u8		auth_type;
	__u8		sec_level;
	__u8		pending_sec_level;
	__u8		pin_length;
	__u8		enc_key_size;
	__u8		io_capability;
	__u32		passkey_notify;
	__u8		passkey_entered;
	__u16		disc_timeout;
	__u16		conn_timeout;
	__u16		setting;
	__u16		auth_payload_timeout;
	__u16		le_conn_min_interval;
	__u16		le_conn_max_interval;
	__u16		le_conn_interval;
	__u16		le_conn_latency;
	__u16		le_supv_timeout;
	__u8		le_adv_data[HCI_MAX_AD_LENGTH];
	__u8		le_adv_data_len;
	__u8		le_per_adv_data[HCI_MAX_PER_AD_LENGTH];
	__u8		le_per_adv_data_len;
	__u8		le_tx_phy;
	__u8		le_rx_phy;
	__s8		rssi;
	__s8		tx_power;
	__s8		max_tx_power;
	struct bt_iso_qos iso_qos;
	unsigned long	flags;

	enum conn_reasons conn_reason;

	__u32		clock;
	__u16		clock_accuracy;

	unsigned long	conn_info_timestamp;

	__u8		remote_cap;
	__u8		remote_auth;
	__u8		remote_id;

	unsigned int	sent;

	struct sk_buff_head data_q;
	struct list_head chan_list;

	struct delayed_work disc_work;
	struct delayed_work auto_accept_work;
	struct delayed_work idle_work;
	struct delayed_work le_conn_timeout;
	struct work_struct  le_scan_cleanup;

	struct device	dev;
	struct dentry	*debugfs;

	struct hci_dev	*hdev;
	void		*l2cap_data;
	void		*sco_data;
	void		*iso_data;
	struct amp_mgr	*amp_mgr;

	struct hci_conn	*link;
	struct bt_codec codec;

	void (*connect_cfm_cb)	(struct hci_conn *conn, u8 status);
	void (*security_cfm_cb)	(struct hci_conn *conn, u8 status);
	void (*disconn_cfm_cb)	(struct hci_conn *conn, u8 reason);

	void (*cleanup)(struct hci_conn *conn);
};

struct hci_chan {
	struct list_head list;
	__u16 handle;
	struct hci_conn *conn;
	struct sk_buff_head data_q;
	unsigned int	sent;
	__u8		state;
	bool		amp;
};

struct hci_conn_params {
	struct list_head list;
	struct list_head action;

	bdaddr_t addr;
	u8 addr_type;

	u16 conn_min_interval;
	u16 conn_max_interval;
	u16 conn_latency;
	u16 supervision_timeout;

	enum {
		HCI_AUTO_CONN_DISABLED,
		HCI_AUTO_CONN_REPORT,
		HCI_AUTO_CONN_DIRECT,
		HCI_AUTO_CONN_ALWAYS,
		HCI_AUTO_CONN_LINK_LOSS,
		HCI_AUTO_CONN_EXPLICIT,
	} auto_connect;

	struct hci_conn *conn;
	bool explicit_connect;
<<<<<<< HEAD
	DECLARE_BITMAP(flags, __HCI_CONN_NUM_FLAGS);
=======
	hci_conn_flags_t flags;
>>>>>>> 80df0b9f
	u8  privacy_mode;
};

extern struct list_head hci_dev_list;
extern struct list_head hci_cb_list;
extern rwlock_t hci_dev_list_lock;
extern struct mutex hci_cb_list_lock;

#define hci_dev_set_flag(hdev, nr)             set_bit((nr), (hdev)->dev_flags)
#define hci_dev_clear_flag(hdev, nr)           clear_bit((nr), (hdev)->dev_flags)
#define hci_dev_change_flag(hdev, nr)          change_bit((nr), (hdev)->dev_flags)
#define hci_dev_test_flag(hdev, nr)            test_bit((nr), (hdev)->dev_flags)
#define hci_dev_test_and_set_flag(hdev, nr)    test_and_set_bit((nr), (hdev)->dev_flags)
#define hci_dev_test_and_clear_flag(hdev, nr)  test_and_clear_bit((nr), (hdev)->dev_flags)
#define hci_dev_test_and_change_flag(hdev, nr) test_and_change_bit((nr), (hdev)->dev_flags)

#define hci_dev_clear_volatile_flags(hdev)			\
	do {							\
		hci_dev_clear_flag(hdev, HCI_LE_SCAN);		\
		hci_dev_clear_flag(hdev, HCI_LE_ADV);		\
		hci_dev_clear_flag(hdev, HCI_LL_RPA_RESOLUTION);\
		hci_dev_clear_flag(hdev, HCI_PERIODIC_INQ);	\
		hci_dev_clear_flag(hdev, HCI_QUALITY_REPORT);	\
	} while (0)

#define hci_dev_le_state_simultaneous(hdev) \
	(test_bit(HCI_QUIRK_VALID_LE_STATES, &hdev->quirks) && \
	 (hdev->le_states[4] & 0x08) &&	/* Central */ \
	 (hdev->le_states[4] & 0x40) &&	/* Peripheral */ \
	 (hdev->le_states[3] & 0x10))	/* Simultaneous */

/* ----- HCI interface to upper protocols ----- */
int l2cap_connect_ind(struct hci_dev *hdev, bdaddr_t *bdaddr);
int l2cap_disconn_ind(struct hci_conn *hcon);
void l2cap_recv_acldata(struct hci_conn *hcon, struct sk_buff *skb, u16 flags);

#if IS_ENABLED(CONFIG_BT_BREDR)
int sco_connect_ind(struct hci_dev *hdev, bdaddr_t *bdaddr, __u8 *flags);
void sco_recv_scodata(struct hci_conn *hcon, struct sk_buff *skb);
#else
static inline int sco_connect_ind(struct hci_dev *hdev, bdaddr_t *bdaddr,
				  __u8 *flags)
{
	return 0;
}

static inline void sco_recv_scodata(struct hci_conn *hcon, struct sk_buff *skb)
{
}
#endif

#if IS_ENABLED(CONFIG_BT_LE)
int iso_connect_ind(struct hci_dev *hdev, bdaddr_t *bdaddr, __u8 *flags);
void iso_recv(struct hci_conn *hcon, struct sk_buff *skb, u16 flags);
#else
static inline int iso_connect_ind(struct hci_dev *hdev, bdaddr_t *bdaddr,
				  __u8 *flags)
{
	return 0;
}
static inline void iso_recv(struct hci_conn *hcon, struct sk_buff *skb,
			    u16 flags)
{
}
#endif

/* ----- Inquiry cache ----- */
#define INQUIRY_CACHE_AGE_MAX   (HZ*30)   /* 30 seconds */
#define INQUIRY_ENTRY_AGE_MAX   (HZ*60)   /* 60 seconds */

static inline void discovery_init(struct hci_dev *hdev)
{
	hdev->discovery.state = DISCOVERY_STOPPED;
	INIT_LIST_HEAD(&hdev->discovery.all);
	INIT_LIST_HEAD(&hdev->discovery.unknown);
	INIT_LIST_HEAD(&hdev->discovery.resolve);
	hdev->discovery.report_invalid_rssi = true;
	hdev->discovery.rssi = HCI_RSSI_INVALID;
}

static inline void hci_discovery_filter_clear(struct hci_dev *hdev)
{
	hdev->discovery.result_filtering = false;
	hdev->discovery.report_invalid_rssi = true;
	hdev->discovery.rssi = HCI_RSSI_INVALID;
	hdev->discovery.uuid_count = 0;
	kfree(hdev->discovery.uuids);
	hdev->discovery.uuids = NULL;
	hdev->discovery.scan_start = 0;
	hdev->discovery.scan_duration = 0;
}

bool hci_discovery_active(struct hci_dev *hdev);

void hci_discovery_set_state(struct hci_dev *hdev, int state);

static inline int inquiry_cache_empty(struct hci_dev *hdev)
{
	return list_empty(&hdev->discovery.all);
}

static inline long inquiry_cache_age(struct hci_dev *hdev)
{
	struct discovery_state *c = &hdev->discovery;
	return jiffies - c->timestamp;
}

static inline long inquiry_entry_age(struct inquiry_entry *e)
{
	return jiffies - e->timestamp;
}

struct inquiry_entry *hci_inquiry_cache_lookup(struct hci_dev *hdev,
					       bdaddr_t *bdaddr);
struct inquiry_entry *hci_inquiry_cache_lookup_unknown(struct hci_dev *hdev,
						       bdaddr_t *bdaddr);
struct inquiry_entry *hci_inquiry_cache_lookup_resolve(struct hci_dev *hdev,
						       bdaddr_t *bdaddr,
						       int state);
void hci_inquiry_cache_update_resolve(struct hci_dev *hdev,
				      struct inquiry_entry *ie);
u32 hci_inquiry_cache_update(struct hci_dev *hdev, struct inquiry_data *data,
			     bool name_known);
void hci_inquiry_cache_flush(struct hci_dev *hdev);

/* ----- HCI Connections ----- */
enum {
	HCI_CONN_AUTH_PEND,
	HCI_CONN_REAUTH_PEND,
	HCI_CONN_ENCRYPT_PEND,
	HCI_CONN_RSWITCH_PEND,
	HCI_CONN_MODE_CHANGE_PEND,
	HCI_CONN_SCO_SETUP_PEND,
	HCI_CONN_MGMT_CONNECTED,
	HCI_CONN_SSP_ENABLED,
	HCI_CONN_SC_ENABLED,
	HCI_CONN_AES_CCM,
	HCI_CONN_POWER_SAVE,
	HCI_CONN_FLUSH_KEY,
	HCI_CONN_ENCRYPT,
	HCI_CONN_AUTH,
	HCI_CONN_SECURE,
	HCI_CONN_FIPS,
	HCI_CONN_STK_ENCRYPT,
	HCI_CONN_AUTH_INITIATOR,
	HCI_CONN_DROP,
	HCI_CONN_PARAM_REMOVAL_PEND,
	HCI_CONN_NEW_LINK_KEY,
	HCI_CONN_SCANNING,
	HCI_CONN_AUTH_FAILURE,
	HCI_CONN_PER_ADV,
};

static inline bool hci_conn_ssp_enabled(struct hci_conn *conn)
{
	struct hci_dev *hdev = conn->hdev;
	return hci_dev_test_flag(hdev, HCI_SSP_ENABLED) &&
	       test_bit(HCI_CONN_SSP_ENABLED, &conn->flags);
}

static inline bool hci_conn_sc_enabled(struct hci_conn *conn)
{
	struct hci_dev *hdev = conn->hdev;
	return hci_dev_test_flag(hdev, HCI_SC_ENABLED) &&
	       test_bit(HCI_CONN_SC_ENABLED, &conn->flags);
}

static inline void hci_conn_hash_add(struct hci_dev *hdev, struct hci_conn *c)
{
	struct hci_conn_hash *h = &hdev->conn_hash;
	list_add_rcu(&c->list, &h->list);
	switch (c->type) {
	case ACL_LINK:
		h->acl_num++;
		break;
	case AMP_LINK:
		h->amp_num++;
		break;
	case LE_LINK:
		h->le_num++;
		if (c->role == HCI_ROLE_SLAVE)
			h->le_num_peripheral++;
		break;
	case SCO_LINK:
	case ESCO_LINK:
		h->sco_num++;
		break;
	case ISO_LINK:
		h->iso_num++;
		break;
	}
}

static inline void hci_conn_hash_del(struct hci_dev *hdev, struct hci_conn *c)
{
	struct hci_conn_hash *h = &hdev->conn_hash;

	list_del_rcu(&c->list);
	synchronize_rcu();

	switch (c->type) {
	case ACL_LINK:
		h->acl_num--;
		break;
	case AMP_LINK:
		h->amp_num--;
		break;
	case LE_LINK:
		h->le_num--;
		if (c->role == HCI_ROLE_SLAVE)
			h->le_num_peripheral--;
		break;
	case SCO_LINK:
	case ESCO_LINK:
		h->sco_num--;
		break;
	case ISO_LINK:
		h->iso_num--;
		break;
	}
}

static inline unsigned int hci_conn_num(struct hci_dev *hdev, __u8 type)
{
	struct hci_conn_hash *h = &hdev->conn_hash;
	switch (type) {
	case ACL_LINK:
		return h->acl_num;
	case AMP_LINK:
		return h->amp_num;
	case LE_LINK:
		return h->le_num;
	case SCO_LINK:
	case ESCO_LINK:
		return h->sco_num;
	case ISO_LINK:
		return h->iso_num;
	default:
		return 0;
	}
}

static inline unsigned int hci_conn_count(struct hci_dev *hdev)
{
	struct hci_conn_hash *c = &hdev->conn_hash;

	return c->acl_num + c->amp_num + c->sco_num + c->le_num + c->iso_num;
}

static inline __u8 hci_conn_lookup_type(struct hci_dev *hdev, __u16 handle)
{
	struct hci_conn_hash *h = &hdev->conn_hash;
	struct hci_conn *c;
	__u8 type = INVALID_LINK;

	rcu_read_lock();

	list_for_each_entry_rcu(c, &h->list, list) {
		if (c->handle == handle) {
			type = c->type;
			break;
		}
	}

	rcu_read_unlock();

	return type;
}

static inline struct hci_conn *hci_conn_hash_lookup_bis(struct hci_dev *hdev,
							bdaddr_t *ba,
							__u8 big, __u8 bis)
{
	struct hci_conn_hash *h = &hdev->conn_hash;
	struct hci_conn  *c;

	rcu_read_lock();

	list_for_each_entry_rcu(c, &h->list, list) {
		if (bacmp(&c->dst, ba) || c->type != ISO_LINK)
			continue;

		if (c->iso_qos.big == big && c->iso_qos.bis == bis) {
			rcu_read_unlock();
			return c;
		}
	}
	rcu_read_unlock();

	return NULL;
}

static inline struct hci_conn *hci_conn_hash_lookup_handle(struct hci_dev *hdev,
								__u16 handle)
{
	struct hci_conn_hash *h = &hdev->conn_hash;
	struct hci_conn  *c;

	rcu_read_lock();

	list_for_each_entry_rcu(c, &h->list, list) {
		if (c->handle == handle) {
			rcu_read_unlock();
			return c;
		}
	}
	rcu_read_unlock();

	return NULL;
}

static inline struct hci_conn *hci_conn_hash_lookup_ba(struct hci_dev *hdev,
							__u8 type, bdaddr_t *ba)
{
	struct hci_conn_hash *h = &hdev->conn_hash;
	struct hci_conn  *c;

	rcu_read_lock();

	list_for_each_entry_rcu(c, &h->list, list) {
		if (c->type == type && !bacmp(&c->dst, ba)) {
			rcu_read_unlock();
			return c;
		}
	}

	rcu_read_unlock();

	return NULL;
}

static inline struct hci_conn *hci_conn_hash_lookup_le(struct hci_dev *hdev,
						       bdaddr_t *ba,
						       __u8 ba_type)
{
	struct hci_conn_hash *h = &hdev->conn_hash;
	struct hci_conn  *c;

	rcu_read_lock();

	list_for_each_entry_rcu(c, &h->list, list) {
		if (c->type != LE_LINK)
		       continue;

		if (ba_type == c->dst_type && !bacmp(&c->dst, ba)) {
			rcu_read_unlock();
			return c;
		}
	}

	rcu_read_unlock();

	return NULL;
}

static inline struct hci_conn *hci_conn_hash_lookup_cis(struct hci_dev *hdev,
							bdaddr_t *ba,
							__u8 ba_type)
{
	struct hci_conn_hash *h = &hdev->conn_hash;
	struct hci_conn  *c;

	rcu_read_lock();

	list_for_each_entry_rcu(c, &h->list, list) {
		if (c->type != ISO_LINK)
			continue;

		if (ba_type == c->dst_type && !bacmp(&c->dst, ba)) {
			rcu_read_unlock();
			return c;
		}
	}

	rcu_read_unlock();

	return NULL;
}

static inline struct hci_conn *hci_conn_hash_lookup_cig(struct hci_dev *hdev,
							__u8 handle)
{
	struct hci_conn_hash *h = &hdev->conn_hash;
	struct hci_conn  *c;

	rcu_read_lock();

	list_for_each_entry_rcu(c, &h->list, list) {
		if (c->type != ISO_LINK)
			continue;

		if (handle == c->iso_qos.cig) {
			rcu_read_unlock();
			return c;
		}
	}

	rcu_read_unlock();

	return NULL;
}

static inline struct hci_conn *hci_conn_hash_lookup_big(struct hci_dev *hdev,
							__u8 handle)
{
	struct hci_conn_hash *h = &hdev->conn_hash;
	struct hci_conn  *c;

	rcu_read_lock();

	list_for_each_entry_rcu(c, &h->list, list) {
		if (bacmp(&c->dst, BDADDR_ANY) || c->type != ISO_LINK)
			continue;

		if (handle == c->iso_qos.big) {
			rcu_read_unlock();
			return c;
		}
	}

	rcu_read_unlock();

	return NULL;
}

static inline struct hci_conn *hci_conn_hash_lookup_state(struct hci_dev *hdev,
							__u8 type, __u16 state)
{
	struct hci_conn_hash *h = &hdev->conn_hash;
	struct hci_conn  *c;

	rcu_read_lock();

	list_for_each_entry_rcu(c, &h->list, list) {
		if (c->type == type && c->state == state) {
			rcu_read_unlock();
			return c;
		}
	}

	rcu_read_unlock();

	return NULL;
}

typedef void (*hci_conn_func_t)(struct hci_conn *conn, void *data);
static inline void hci_conn_hash_list_state(struct hci_dev *hdev,
					    hci_conn_func_t func, __u8 type,
					    __u16 state, void *data)
{
	struct hci_conn_hash *h = &hdev->conn_hash;
	struct hci_conn  *c;

	if (!func)
		return;

	rcu_read_lock();

	list_for_each_entry_rcu(c, &h->list, list) {
		if (c->type == type && c->state == state)
			func(c, data);
	}

	rcu_read_unlock();
}

static inline struct hci_conn *hci_lookup_le_connect(struct hci_dev *hdev)
{
	struct hci_conn_hash *h = &hdev->conn_hash;
	struct hci_conn  *c;

	rcu_read_lock();

	list_for_each_entry_rcu(c, &h->list, list) {
		if (c->type == LE_LINK && c->state == BT_CONNECT &&
		    !test_bit(HCI_CONN_SCANNING, &c->flags)) {
			rcu_read_unlock();
			return c;
		}
	}

	rcu_read_unlock();

	return NULL;
}

int hci_disconnect(struct hci_conn *conn, __u8 reason);
bool hci_setup_sync(struct hci_conn *conn, __u16 handle);
void hci_sco_setup(struct hci_conn *conn, __u8 status);
bool hci_iso_setup_path(struct hci_conn *conn);
int hci_le_create_cis(struct hci_conn *conn);

struct hci_conn *hci_conn_add(struct hci_dev *hdev, int type, bdaddr_t *dst,
			      u8 role);
int hci_conn_del(struct hci_conn *conn);
void hci_conn_hash_flush(struct hci_dev *hdev);
void hci_conn_check_pending(struct hci_dev *hdev);

struct hci_chan *hci_chan_create(struct hci_conn *conn);
void hci_chan_del(struct hci_chan *chan);
void hci_chan_list_flush(struct hci_conn *conn);
struct hci_chan *hci_chan_lookup_handle(struct hci_dev *hdev, __u16 handle);

struct hci_conn *hci_connect_le_scan(struct hci_dev *hdev, bdaddr_t *dst,
				     u8 dst_type, u8 sec_level,
				     u16 conn_timeout,
				     enum conn_reasons conn_reason);
struct hci_conn *hci_connect_le(struct hci_dev *hdev, bdaddr_t *dst,
				u8 dst_type, bool dst_resolved, u8 sec_level,
				u16 conn_timeout, u8 role);
struct hci_conn *hci_connect_acl(struct hci_dev *hdev, bdaddr_t *dst,
				 u8 sec_level, u8 auth_type,
				 enum conn_reasons conn_reason);
struct hci_conn *hci_connect_sco(struct hci_dev *hdev, int type, bdaddr_t *dst,
				 __u16 setting, struct bt_codec *codec);
<<<<<<< HEAD
=======
struct hci_conn *hci_bind_cis(struct hci_dev *hdev, bdaddr_t *dst,
			      __u8 dst_type, struct bt_iso_qos *qos);
struct hci_conn *hci_connect_cis(struct hci_dev *hdev, bdaddr_t *dst,
				 __u8 dst_type, struct bt_iso_qos *qos);
struct hci_conn *hci_connect_bis(struct hci_dev *hdev, bdaddr_t *dst,
				 __u8 dst_type, struct bt_iso_qos *qos,
				 __u8 data_len, __u8 *data);
int hci_pa_create_sync(struct hci_dev *hdev, bdaddr_t *dst, __u8 dst_type,
		       __u8 sid);
int hci_le_big_create_sync(struct hci_dev *hdev, struct bt_iso_qos *qos,
			   __u16 sync_handle, __u8 num_bis, __u8 bis[]);
>>>>>>> 80df0b9f
int hci_conn_check_link_mode(struct hci_conn *conn);
int hci_conn_check_secure(struct hci_conn *conn, __u8 sec_level);
int hci_conn_security(struct hci_conn *conn, __u8 sec_level, __u8 auth_type,
		      bool initiator);
int hci_conn_switch_role(struct hci_conn *conn, __u8 role);

void hci_conn_enter_active_mode(struct hci_conn *conn, __u8 force_active);

void hci_conn_failed(struct hci_conn *conn, u8 status);

/*
 * hci_conn_get() and hci_conn_put() are used to control the life-time of an
 * "hci_conn" object. They do not guarantee that the hci_conn object is running,
 * working or anything else. They just guarantee that the object is available
 * and can be dereferenced. So you can use its locks, local variables and any
 * other constant data.
 * Before accessing runtime data, you _must_ lock the object and then check that
 * it is still running. As soon as you release the locks, the connection might
 * get dropped, though.
 *
 * On the other hand, hci_conn_hold() and hci_conn_drop() are used to control
 * how long the underlying connection is held. So every channel that runs on the
 * hci_conn object calls this to prevent the connection from disappearing. As
 * long as you hold a device, you must also guarantee that you have a valid
 * reference to the device via hci_conn_get() (or the initial reference from
 * hci_conn_add()).
 * The hold()/drop() ref-count is known to drop below 0 sometimes, which doesn't
 * break because nobody cares for that. But this means, we cannot use
 * _get()/_drop() in it, but require the caller to have a valid ref (FIXME).
 */

static inline struct hci_conn *hci_conn_get(struct hci_conn *conn)
{
	get_device(&conn->dev);
	return conn;
}

static inline void hci_conn_put(struct hci_conn *conn)
{
	put_device(&conn->dev);
}

static inline void hci_conn_hold(struct hci_conn *conn)
{
	BT_DBG("hcon %p orig refcnt %d", conn, atomic_read(&conn->refcnt));

	atomic_inc(&conn->refcnt);
	cancel_delayed_work(&conn->disc_work);
}

static inline void hci_conn_drop(struct hci_conn *conn)
{
	BT_DBG("hcon %p orig refcnt %d", conn, atomic_read(&conn->refcnt));

	if (atomic_dec_and_test(&conn->refcnt)) {
		unsigned long timeo;

		switch (conn->type) {
		case ACL_LINK:
		case LE_LINK:
			cancel_delayed_work(&conn->idle_work);
			if (conn->state == BT_CONNECTED) {
				timeo = conn->disc_timeout;
				if (!conn->out)
					timeo *= 2;
			} else {
				timeo = 0;
			}
			break;

		case AMP_LINK:
			timeo = conn->disc_timeout;
			break;

		default:
			timeo = 0;
			break;
		}

		cancel_delayed_work(&conn->disc_work);
		queue_delayed_work(conn->hdev->workqueue,
				   &conn->disc_work, timeo);
	}
}

/* ----- HCI Devices ----- */
static inline void hci_dev_put(struct hci_dev *d)
{
	BT_DBG("%s orig refcnt %d", d->name,
	       kref_read(&d->dev.kobj.kref));

	put_device(&d->dev);
}

static inline struct hci_dev *hci_dev_hold(struct hci_dev *d)
{
	BT_DBG("%s orig refcnt %d", d->name,
	       kref_read(&d->dev.kobj.kref));

	get_device(&d->dev);
	return d;
}

#define hci_dev_lock(d)		mutex_lock(&d->lock)
#define hci_dev_unlock(d)	mutex_unlock(&d->lock)

#define to_hci_dev(d) container_of(d, struct hci_dev, dev)
#define to_hci_conn(c) container_of(c, struct hci_conn, dev)

static inline void *hci_get_drvdata(struct hci_dev *hdev)
{
	return dev_get_drvdata(&hdev->dev);
}

static inline void hci_set_drvdata(struct hci_dev *hdev, void *data)
{
	dev_set_drvdata(&hdev->dev, data);
}

static inline void *hci_get_priv(struct hci_dev *hdev)
{
	return (char *)hdev + sizeof(*hdev);
}

struct hci_dev *hci_dev_get(int index);
struct hci_dev *hci_get_route(bdaddr_t *dst, bdaddr_t *src, u8 src_type);

struct hci_dev *hci_alloc_dev_priv(int sizeof_priv);

static inline struct hci_dev *hci_alloc_dev(void)
{
	return hci_alloc_dev_priv(0);
}

void hci_free_dev(struct hci_dev *hdev);
int hci_register_dev(struct hci_dev *hdev);
void hci_unregister_dev(struct hci_dev *hdev);
void hci_release_dev(struct hci_dev *hdev);
<<<<<<< HEAD
=======
int hci_register_suspend_notifier(struct hci_dev *hdev);
int hci_unregister_suspend_notifier(struct hci_dev *hdev);
>>>>>>> 80df0b9f
int hci_suspend_dev(struct hci_dev *hdev);
int hci_resume_dev(struct hci_dev *hdev);
int hci_reset_dev(struct hci_dev *hdev);
int hci_recv_frame(struct hci_dev *hdev, struct sk_buff *skb);
int hci_recv_diag(struct hci_dev *hdev, struct sk_buff *skb);
__printf(2, 3) void hci_set_hw_info(struct hci_dev *hdev, const char *fmt, ...);
__printf(2, 3) void hci_set_fw_info(struct hci_dev *hdev, const char *fmt, ...);

static inline void hci_set_msft_opcode(struct hci_dev *hdev, __u16 opcode)
{
#if IS_ENABLED(CONFIG_BT_MSFTEXT)
	hdev->msft_opcode = opcode;
#endif
}

static inline void hci_set_aosp_capable(struct hci_dev *hdev)
{
#if IS_ENABLED(CONFIG_BT_AOSPEXT)
	hdev->aosp_capable = true;
#endif
}

int hci_dev_open(__u16 dev);
int hci_dev_close(__u16 dev);
int hci_dev_do_close(struct hci_dev *hdev);
int hci_dev_reset(__u16 dev);
int hci_dev_reset_stat(__u16 dev);
int hci_dev_cmd(unsigned int cmd, void __user *arg);
int hci_get_dev_list(void __user *arg);
int hci_get_dev_info(void __user *arg);
int hci_get_conn_list(void __user *arg);
int hci_get_conn_info(struct hci_dev *hdev, void __user *arg);
int hci_get_auth_info(struct hci_dev *hdev, void __user *arg);
int hci_inquiry(void __user *arg);

struct bdaddr_list *hci_bdaddr_list_lookup(struct list_head *list,
					   bdaddr_t *bdaddr, u8 type);
struct bdaddr_list_with_irk *hci_bdaddr_list_lookup_with_irk(
				    struct list_head *list, bdaddr_t *bdaddr,
				    u8 type);
struct bdaddr_list_with_flags *
hci_bdaddr_list_lookup_with_flags(struct list_head *list, bdaddr_t *bdaddr,
				  u8 type);
int hci_bdaddr_list_add(struct list_head *list, bdaddr_t *bdaddr, u8 type);
int hci_bdaddr_list_add_with_irk(struct list_head *list, bdaddr_t *bdaddr,
				 u8 type, u8 *peer_irk, u8 *local_irk);
int hci_bdaddr_list_add_with_flags(struct list_head *list, bdaddr_t *bdaddr,
				   u8 type, u32 flags);
int hci_bdaddr_list_del(struct list_head *list, bdaddr_t *bdaddr, u8 type);
int hci_bdaddr_list_del_with_irk(struct list_head *list, bdaddr_t *bdaddr,
				 u8 type);
int hci_bdaddr_list_del_with_flags(struct list_head *list, bdaddr_t *bdaddr,
				   u8 type);
void hci_bdaddr_list_clear(struct list_head *list);

struct hci_conn_params *hci_conn_params_lookup(struct hci_dev *hdev,
					       bdaddr_t *addr, u8 addr_type);
struct hci_conn_params *hci_conn_params_add(struct hci_dev *hdev,
					    bdaddr_t *addr, u8 addr_type);
void hci_conn_params_del(struct hci_dev *hdev, bdaddr_t *addr, u8 addr_type);
void hci_conn_params_clear_disabled(struct hci_dev *hdev);

struct hci_conn_params *hci_pend_le_action_lookup(struct list_head *list,
						  bdaddr_t *addr,
						  u8 addr_type);

void hci_uuids_clear(struct hci_dev *hdev);

void hci_link_keys_clear(struct hci_dev *hdev);
struct link_key *hci_find_link_key(struct hci_dev *hdev, bdaddr_t *bdaddr);
struct link_key *hci_add_link_key(struct hci_dev *hdev, struct hci_conn *conn,
				  bdaddr_t *bdaddr, u8 *val, u8 type,
				  u8 pin_len, bool *persistent);
struct smp_ltk *hci_add_ltk(struct hci_dev *hdev, bdaddr_t *bdaddr,
			    u8 addr_type, u8 type, u8 authenticated,
			    u8 tk[16], u8 enc_size, __le16 ediv, __le64 rand);
struct smp_ltk *hci_find_ltk(struct hci_dev *hdev, bdaddr_t *bdaddr,
			     u8 addr_type, u8 role);
int hci_remove_ltk(struct hci_dev *hdev, bdaddr_t *bdaddr, u8 bdaddr_type);
void hci_smp_ltks_clear(struct hci_dev *hdev);
int hci_remove_link_key(struct hci_dev *hdev, bdaddr_t *bdaddr);

struct smp_irk *hci_find_irk_by_rpa(struct hci_dev *hdev, bdaddr_t *rpa);
struct smp_irk *hci_find_irk_by_addr(struct hci_dev *hdev, bdaddr_t *bdaddr,
				     u8 addr_type);
struct smp_irk *hci_add_irk(struct hci_dev *hdev, bdaddr_t *bdaddr,
			    u8 addr_type, u8 val[16], bdaddr_t *rpa);
void hci_remove_irk(struct hci_dev *hdev, bdaddr_t *bdaddr, u8 addr_type);
bool hci_is_blocked_key(struct hci_dev *hdev, u8 type, u8 val[16]);
void hci_blocked_keys_clear(struct hci_dev *hdev);
void hci_smp_irks_clear(struct hci_dev *hdev);

bool hci_bdaddr_is_paired(struct hci_dev *hdev, bdaddr_t *bdaddr, u8 type);

void hci_remote_oob_data_clear(struct hci_dev *hdev);
struct oob_data *hci_find_remote_oob_data(struct hci_dev *hdev,
					  bdaddr_t *bdaddr, u8 bdaddr_type);
int hci_add_remote_oob_data(struct hci_dev *hdev, bdaddr_t *bdaddr,
			    u8 bdaddr_type, u8 *hash192, u8 *rand192,
			    u8 *hash256, u8 *rand256);
int hci_remove_remote_oob_data(struct hci_dev *hdev, bdaddr_t *bdaddr,
			       u8 bdaddr_type);

void hci_adv_instances_clear(struct hci_dev *hdev);
struct adv_info *hci_find_adv_instance(struct hci_dev *hdev, u8 instance);
struct adv_info *hci_get_next_instance(struct hci_dev *hdev, u8 instance);
struct adv_info *hci_add_adv_instance(struct hci_dev *hdev, u8 instance,
				      u32 flags, u16 adv_data_len, u8 *adv_data,
				      u16 scan_rsp_len, u8 *scan_rsp_data,
				      u16 timeout, u16 duration, s8 tx_power,
				      u32 min_interval, u32 max_interval);
struct adv_info *hci_add_per_instance(struct hci_dev *hdev, u8 instance,
				      u32 flags, u8 data_len, u8 *data,
				      u32 min_interval, u32 max_interval);
int hci_set_adv_instance_data(struct hci_dev *hdev, u8 instance,
			 u16 adv_data_len, u8 *adv_data,
			 u16 scan_rsp_len, u8 *scan_rsp_data);
int hci_remove_adv_instance(struct hci_dev *hdev, u8 instance);
void hci_adv_instances_set_rpa_expired(struct hci_dev *hdev, bool rpa_expired);
u32 hci_adv_instance_flags(struct hci_dev *hdev, u8 instance);
bool hci_adv_instance_is_scannable(struct hci_dev *hdev, u8 instance);

void hci_adv_monitors_clear(struct hci_dev *hdev);
void hci_free_adv_monitor(struct hci_dev *hdev, struct adv_monitor *monitor);
int hci_add_adv_monitor(struct hci_dev *hdev, struct adv_monitor *monitor);
int hci_remove_single_adv_monitor(struct hci_dev *hdev, u16 handle);
int hci_remove_all_adv_monitor(struct hci_dev *hdev);
bool hci_is_adv_monitoring(struct hci_dev *hdev);
int hci_get_adv_monitor_offload_ext(struct hci_dev *hdev);

void hci_event_packet(struct hci_dev *hdev, struct sk_buff *skb);

void hci_init_sysfs(struct hci_dev *hdev);
void hci_conn_init_sysfs(struct hci_conn *conn);
void hci_conn_add_sysfs(struct hci_conn *conn);
void hci_conn_del_sysfs(struct hci_conn *conn);

#define SET_HCIDEV_DEV(hdev, pdev) ((hdev)->dev.parent = (pdev))

/* ----- LMP capabilities ----- */
#define lmp_encrypt_capable(dev)   ((dev)->features[0][0] & LMP_ENCRYPT)
#define lmp_rswitch_capable(dev)   ((dev)->features[0][0] & LMP_RSWITCH)
#define lmp_hold_capable(dev)      ((dev)->features[0][0] & LMP_HOLD)
#define lmp_sniff_capable(dev)     ((dev)->features[0][0] & LMP_SNIFF)
#define lmp_park_capable(dev)      ((dev)->features[0][1] & LMP_PARK)
#define lmp_inq_rssi_capable(dev)  ((dev)->features[0][3] & LMP_RSSI_INQ)
#define lmp_esco_capable(dev)      ((dev)->features[0][3] & LMP_ESCO)
#define lmp_bredr_capable(dev)     (!((dev)->features[0][4] & LMP_NO_BREDR))
#define lmp_le_capable(dev)        ((dev)->features[0][4] & LMP_LE)
#define lmp_sniffsubr_capable(dev) ((dev)->features[0][5] & LMP_SNIFF_SUBR)
#define lmp_pause_enc_capable(dev) ((dev)->features[0][5] & LMP_PAUSE_ENC)
#define lmp_esco_2m_capable(dev)   ((dev)->features[0][5] & LMP_EDR_ESCO_2M)
#define lmp_ext_inq_capable(dev)   ((dev)->features[0][6] & LMP_EXT_INQ)
#define lmp_le_br_capable(dev)     (!!((dev)->features[0][6] & LMP_SIMUL_LE_BR))
#define lmp_ssp_capable(dev)       ((dev)->features[0][6] & LMP_SIMPLE_PAIR)
#define lmp_no_flush_capable(dev)  ((dev)->features[0][6] & LMP_NO_FLUSH)
#define lmp_lsto_capable(dev)      ((dev)->features[0][7] & LMP_LSTO)
#define lmp_inq_tx_pwr_capable(dev) ((dev)->features[0][7] & LMP_INQ_TX_PWR)
#define lmp_ext_feat_capable(dev)  ((dev)->features[0][7] & LMP_EXTFEATURES)
#define lmp_transp_capable(dev)    ((dev)->features[0][2] & LMP_TRANSPARENT)
#define lmp_edr_2m_capable(dev)    ((dev)->features[0][3] & LMP_EDR_2M)
#define lmp_edr_3m_capable(dev)    ((dev)->features[0][3] & LMP_EDR_3M)
#define lmp_edr_3slot_capable(dev) ((dev)->features[0][4] & LMP_EDR_3SLOT)
#define lmp_edr_5slot_capable(dev) ((dev)->features[0][5] & LMP_EDR_5SLOT)

/* ----- Extended LMP capabilities ----- */
#define lmp_cpb_central_capable(dev) ((dev)->features[2][0] & LMP_CPB_CENTRAL)
#define lmp_cpb_peripheral_capable(dev) ((dev)->features[2][0] & LMP_CPB_PERIPHERAL)
#define lmp_sync_train_capable(dev) ((dev)->features[2][0] & LMP_SYNC_TRAIN)
#define lmp_sync_scan_capable(dev)  ((dev)->features[2][0] & LMP_SYNC_SCAN)
#define lmp_sc_capable(dev)         ((dev)->features[2][1] & LMP_SC)
#define lmp_ping_capable(dev)       ((dev)->features[2][1] & LMP_PING)

/* ----- Host capabilities ----- */
#define lmp_host_ssp_capable(dev)  ((dev)->features[1][0] & LMP_HOST_SSP)
#define lmp_host_sc_capable(dev)   ((dev)->features[1][0] & LMP_HOST_SC)
#define lmp_host_le_capable(dev)   (!!((dev)->features[1][0] & LMP_HOST_LE))
#define lmp_host_le_br_capable(dev) (!!((dev)->features[1][0] & LMP_HOST_LE_BREDR))

#define hdev_is_powered(dev)   (test_bit(HCI_UP, &(dev)->flags) && \
				!hci_dev_test_flag(dev, HCI_AUTO_OFF))
#define bredr_sc_enabled(dev)  (lmp_sc_capable(dev) && \
				hci_dev_test_flag(dev, HCI_SC_ENABLED))
#define rpa_valid(dev)         (bacmp(&dev->rpa, BDADDR_ANY) && \
				!hci_dev_test_flag(dev, HCI_RPA_EXPIRED))
#define adv_rpa_valid(adv)     (bacmp(&adv->random_addr, BDADDR_ANY) && \
				!adv->rpa_expired)

#define scan_1m(dev) (((dev)->le_tx_def_phys & HCI_LE_SET_PHY_1M) || \
		      ((dev)->le_rx_def_phys & HCI_LE_SET_PHY_1M))

#define scan_2m(dev) (((dev)->le_tx_def_phys & HCI_LE_SET_PHY_2M) || \
		      ((dev)->le_rx_def_phys & HCI_LE_SET_PHY_2M))

#define scan_coded(dev) (((dev)->le_tx_def_phys & HCI_LE_SET_PHY_CODED) || \
			 ((dev)->le_rx_def_phys & HCI_LE_SET_PHY_CODED))

#define ll_privacy_capable(dev) ((dev)->le_features[0] & HCI_LE_LL_PRIVACY)

/* Use LL Privacy based address resolution if supported */
#define use_ll_privacy(dev) (ll_privacy_capable(dev) && \
			     hci_dev_test_flag(dev, HCI_ENABLE_LL_PRIVACY))

#define privacy_mode_capable(dev) (use_ll_privacy(dev) && \
				   (hdev->commands[39] & 0x04))

<<<<<<< HEAD
/* Use enhanced synchronous connection if command is supported */
#define enhanced_sco_capable(dev) ((dev)->commands[29] & 0x08)
=======
/* Use enhanced synchronous connection if command is supported and its quirk
 * has not been set.
 */
#define enhanced_sync_conn_capable(dev) \
	(((dev)->commands[29] & 0x08) && \
	 !test_bit(HCI_QUIRK_BROKEN_ENHANCED_SETUP_SYNC_CONN, &(dev)->quirks))
>>>>>>> 80df0b9f

/* Use ext scanning if set ext scan param and ext scan enable is supported */
#define use_ext_scan(dev) (((dev)->commands[37] & 0x20) && \
			   ((dev)->commands[37] & 0x40))
/* Use ext create connection if command is supported */
#define use_ext_conn(dev) ((dev)->commands[37] & 0x80)

/* Extended advertising support */
#define ext_adv_capable(dev) (((dev)->le_features[1] & HCI_LE_EXT_ADV))

/* BLUETOOTH CORE SPECIFICATION Version 5.3 | Vol 4, Part E page 1789:
 *
 * C24: Mandatory if the LE Controller supports Connection State and either
 * LE Feature (LL Privacy) or LE Feature (Extended Advertising) is supported
 */
#define use_enhanced_conn_complete(dev) (ll_privacy_capable(dev) || \
					 ext_adv_capable(dev))

<<<<<<< HEAD
=======
/* Periodic advertising support */
#define per_adv_capable(dev) (((dev)->le_features[1] & HCI_LE_PERIODIC_ADV))

/* CIS Master/Slave and BIS support */
#define iso_capable(dev) (cis_capable(dev) || bis_capable(dev))
#define cis_capable(dev) \
	(cis_central_capable(dev) || cis_peripheral_capable(dev))
#define cis_central_capable(dev) \
	((dev)->le_features[3] & HCI_LE_CIS_CENTRAL)
#define cis_peripheral_capable(dev) \
	((dev)->le_features[3] & HCI_LE_CIS_PERIPHERAL)
#define bis_capable(dev) ((dev)->le_features[3] & HCI_LE_ISO_BROADCASTER)

>>>>>>> 80df0b9f
/* ----- HCI protocols ----- */
#define HCI_PROTO_DEFER             0x01

static inline int hci_proto_connect_ind(struct hci_dev *hdev, bdaddr_t *bdaddr,
					__u8 type, __u8 *flags)
{
	switch (type) {
	case ACL_LINK:
		return l2cap_connect_ind(hdev, bdaddr);

	case SCO_LINK:
	case ESCO_LINK:
		return sco_connect_ind(hdev, bdaddr, flags);

	case ISO_LINK:
		return iso_connect_ind(hdev, bdaddr, flags);

	default:
		BT_ERR("unknown link type %d", type);
		return -EINVAL;
	}
}

static inline int hci_proto_disconn_ind(struct hci_conn *conn)
{
	if (conn->type != ACL_LINK && conn->type != LE_LINK)
		return HCI_ERROR_REMOTE_USER_TERM;

	return l2cap_disconn_ind(conn);
}

/* ----- HCI callbacks ----- */
struct hci_cb {
	struct list_head list;

	char *name;

	void (*connect_cfm)	(struct hci_conn *conn, __u8 status);
	void (*disconn_cfm)	(struct hci_conn *conn, __u8 status);
	void (*security_cfm)	(struct hci_conn *conn, __u8 status,
								__u8 encrypt);
	void (*key_change_cfm)	(struct hci_conn *conn, __u8 status);
	void (*role_switch_cfm)	(struct hci_conn *conn, __u8 status, __u8 role);
};

static inline void hci_connect_cfm(struct hci_conn *conn, __u8 status)
{
	struct hci_cb *cb;

	mutex_lock(&hci_cb_list_lock);
	list_for_each_entry(cb, &hci_cb_list, list) {
		if (cb->connect_cfm)
			cb->connect_cfm(conn, status);
	}
	mutex_unlock(&hci_cb_list_lock);

	if (conn->connect_cfm_cb)
		conn->connect_cfm_cb(conn, status);
}

static inline void hci_disconn_cfm(struct hci_conn *conn, __u8 reason)
{
	struct hci_cb *cb;

	mutex_lock(&hci_cb_list_lock);
	list_for_each_entry(cb, &hci_cb_list, list) {
		if (cb->disconn_cfm)
			cb->disconn_cfm(conn, reason);
	}
	mutex_unlock(&hci_cb_list_lock);

	if (conn->disconn_cfm_cb)
		conn->disconn_cfm_cb(conn, reason);
}

static inline void hci_auth_cfm(struct hci_conn *conn, __u8 status)
{
	struct hci_cb *cb;
	__u8 encrypt;

	if (test_bit(HCI_CONN_ENCRYPT_PEND, &conn->flags))
		return;

	encrypt = test_bit(HCI_CONN_ENCRYPT, &conn->flags) ? 0x01 : 0x00;

	mutex_lock(&hci_cb_list_lock);
	list_for_each_entry(cb, &hci_cb_list, list) {
		if (cb->security_cfm)
			cb->security_cfm(conn, status, encrypt);
	}
	mutex_unlock(&hci_cb_list_lock);

	if (conn->security_cfm_cb)
		conn->security_cfm_cb(conn, status);
}

static inline void hci_encrypt_cfm(struct hci_conn *conn, __u8 status)
{
	struct hci_cb *cb;
	__u8 encrypt;

	if (conn->state == BT_CONFIG) {
		if (!status)
			conn->state = BT_CONNECTED;

		hci_connect_cfm(conn, status);
		hci_conn_drop(conn);
		return;
	}

	if (!test_bit(HCI_CONN_ENCRYPT, &conn->flags))
		encrypt = 0x00;
	else if (test_bit(HCI_CONN_AES_CCM, &conn->flags))
		encrypt = 0x02;
	else
		encrypt = 0x01;

	if (!status) {
		if (conn->sec_level == BT_SECURITY_SDP)
			conn->sec_level = BT_SECURITY_LOW;

		if (conn->pending_sec_level > conn->sec_level)
			conn->sec_level = conn->pending_sec_level;
	}

	mutex_lock(&hci_cb_list_lock);
	list_for_each_entry(cb, &hci_cb_list, list) {
		if (cb->security_cfm)
			cb->security_cfm(conn, status, encrypt);
	}
	mutex_unlock(&hci_cb_list_lock);

	if (conn->security_cfm_cb)
		conn->security_cfm_cb(conn, status);
}

static inline void hci_key_change_cfm(struct hci_conn *conn, __u8 status)
{
	struct hci_cb *cb;

	mutex_lock(&hci_cb_list_lock);
	list_for_each_entry(cb, &hci_cb_list, list) {
		if (cb->key_change_cfm)
			cb->key_change_cfm(conn, status);
	}
	mutex_unlock(&hci_cb_list_lock);
}

static inline void hci_role_switch_cfm(struct hci_conn *conn, __u8 status,
								__u8 role)
{
	struct hci_cb *cb;

	mutex_lock(&hci_cb_list_lock);
	list_for_each_entry(cb, &hci_cb_list, list) {
		if (cb->role_switch_cfm)
			cb->role_switch_cfm(conn, status, role);
	}
	mutex_unlock(&hci_cb_list_lock);
}

static inline bool hci_bdaddr_is_rpa(bdaddr_t *bdaddr, u8 addr_type)
{
	if (addr_type != ADDR_LE_DEV_RANDOM)
		return false;

	if ((bdaddr->b[5] & 0xc0) == 0x40)
	       return true;

	return false;
}

static inline bool hci_is_identity_address(bdaddr_t *addr, u8 addr_type)
{
	if (addr_type == ADDR_LE_DEV_PUBLIC)
		return true;

	/* Check for Random Static address type */
	if ((addr->b[5] & 0xc0) == 0xc0)
		return true;

	return false;
}

static inline struct smp_irk *hci_get_irk(struct hci_dev *hdev,
					  bdaddr_t *bdaddr, u8 addr_type)
{
	if (!hci_bdaddr_is_rpa(bdaddr, addr_type))
		return NULL;

	return hci_find_irk_by_rpa(hdev, bdaddr);
}

static inline int hci_check_conn_params(u16 min, u16 max, u16 latency,
					u16 to_multiplier)
{
	u16 max_latency;

	if (min > max || min < 6 || max > 3200)
		return -EINVAL;

	if (to_multiplier < 10 || to_multiplier > 3200)
		return -EINVAL;

	if (max >= to_multiplier * 8)
		return -EINVAL;

	max_latency = (to_multiplier * 4 / max) - 1;
	if (latency > 499 || latency > max_latency)
		return -EINVAL;

	return 0;
}

int hci_register_cb(struct hci_cb *hcb);
int hci_unregister_cb(struct hci_cb *hcb);

int __hci_cmd_send(struct hci_dev *hdev, u16 opcode, u32 plen,
		   const void *param);

int hci_send_cmd(struct hci_dev *hdev, __u16 opcode, __u32 plen,
		 const void *param);
void hci_send_acl(struct hci_chan *chan, struct sk_buff *skb, __u16 flags);
void hci_send_sco(struct hci_conn *conn, struct sk_buff *skb);
void hci_send_iso(struct hci_conn *conn, struct sk_buff *skb);

void *hci_sent_cmd_data(struct hci_dev *hdev, __u16 opcode);
<<<<<<< HEAD
=======
void *hci_recv_event_data(struct hci_dev *hdev, __u8 event);
>>>>>>> 80df0b9f

u32 hci_conn_get_phy(struct hci_conn *conn);

/* ----- HCI Sockets ----- */
void hci_send_to_sock(struct hci_dev *hdev, struct sk_buff *skb);
void hci_send_to_channel(unsigned short channel, struct sk_buff *skb,
			 int flag, struct sock *skip_sk);
void hci_send_to_monitor(struct hci_dev *hdev, struct sk_buff *skb);
void hci_send_monitor_ctrl_event(struct hci_dev *hdev, u16 event,
				 void *data, u16 data_len, ktime_t tstamp,
				 int flag, struct sock *skip_sk);

void hci_sock_dev_event(struct hci_dev *hdev, int event);

#define HCI_MGMT_VAR_LEN	BIT(0)
#define HCI_MGMT_NO_HDEV	BIT(1)
#define HCI_MGMT_UNTRUSTED	BIT(2)
#define HCI_MGMT_UNCONFIGURED	BIT(3)
#define HCI_MGMT_HDEV_OPTIONAL	BIT(4)

struct hci_mgmt_handler {
	int (*func) (struct sock *sk, struct hci_dev *hdev, void *data,
		     u16 data_len);
	size_t data_len;
	unsigned long flags;
};

struct hci_mgmt_chan {
	struct list_head list;
	unsigned short channel;
	size_t handler_count;
	const struct hci_mgmt_handler *handlers;
	void (*hdev_init) (struct sock *sk, struct hci_dev *hdev);
};

int hci_mgmt_chan_register(struct hci_mgmt_chan *c);
void hci_mgmt_chan_unregister(struct hci_mgmt_chan *c);

/* Management interface */
#define DISCOV_TYPE_BREDR		(BIT(BDADDR_BREDR))
#define DISCOV_TYPE_LE			(BIT(BDADDR_LE_PUBLIC) | \
					 BIT(BDADDR_LE_RANDOM))
#define DISCOV_TYPE_INTERLEAVED		(BIT(BDADDR_BREDR) | \
					 BIT(BDADDR_LE_PUBLIC) | \
					 BIT(BDADDR_LE_RANDOM))

/* These LE scan and inquiry parameters were chosen according to LE General
 * Discovery Procedure specification.
 */
#define DISCOV_LE_SCAN_WIN		0x12
#define DISCOV_LE_SCAN_INT		0x12
#define DISCOV_LE_TIMEOUT		10240	/* msec */
#define DISCOV_INTERLEAVED_TIMEOUT	5120	/* msec */
#define DISCOV_INTERLEAVED_INQUIRY_LEN	0x04
#define DISCOV_BREDR_INQUIRY_LEN	0x08
#define DISCOV_LE_RESTART_DELAY		msecs_to_jiffies(200)	/* msec */
#define DISCOV_LE_FAST_ADV_INT_MIN	0x00A0	/* 100 msec */
#define DISCOV_LE_FAST_ADV_INT_MAX	0x00F0	/* 150 msec */
#define DISCOV_LE_PER_ADV_INT_MIN	0x00A0	/* 200 msec */
#define DISCOV_LE_PER_ADV_INT_MAX	0x00A0	/* 200 msec */

#define NAME_RESOLVE_DURATION		msecs_to_jiffies(10240)	/* 10.24 sec */

#define NAME_RESOLVE_DURATION		msecs_to_jiffies(10240)	/* 10.24 sec */

void mgmt_fill_version_info(void *ver);
int mgmt_new_settings(struct hci_dev *hdev);
void mgmt_index_added(struct hci_dev *hdev);
void mgmt_index_removed(struct hci_dev *hdev);
void mgmt_set_powered_failed(struct hci_dev *hdev, int err);
void mgmt_power_on(struct hci_dev *hdev, int err);
void __mgmt_power_off(struct hci_dev *hdev);
void mgmt_new_link_key(struct hci_dev *hdev, struct link_key *key,
		       bool persistent);
void mgmt_device_connected(struct hci_dev *hdev, struct hci_conn *conn,
			   u8 *name, u8 name_len);
void mgmt_device_disconnected(struct hci_dev *hdev, bdaddr_t *bdaddr,
			      u8 link_type, u8 addr_type, u8 reason,
			      bool mgmt_connected);
void mgmt_disconnect_failed(struct hci_dev *hdev, bdaddr_t *bdaddr,
			    u8 link_type, u8 addr_type, u8 status);
void mgmt_connect_failed(struct hci_dev *hdev, bdaddr_t *bdaddr, u8 link_type,
			 u8 addr_type, u8 status);
void mgmt_pin_code_request(struct hci_dev *hdev, bdaddr_t *bdaddr, u8 secure);
void mgmt_pin_code_reply_complete(struct hci_dev *hdev, bdaddr_t *bdaddr,
				  u8 status);
void mgmt_pin_code_neg_reply_complete(struct hci_dev *hdev, bdaddr_t *bdaddr,
				      u8 status);
int mgmt_user_confirm_request(struct hci_dev *hdev, bdaddr_t *bdaddr,
			      u8 link_type, u8 addr_type, u32 value,
			      u8 confirm_hint);
int mgmt_user_confirm_reply_complete(struct hci_dev *hdev, bdaddr_t *bdaddr,
				     u8 link_type, u8 addr_type, u8 status);
int mgmt_user_confirm_neg_reply_complete(struct hci_dev *hdev, bdaddr_t *bdaddr,
					 u8 link_type, u8 addr_type, u8 status);
int mgmt_user_passkey_request(struct hci_dev *hdev, bdaddr_t *bdaddr,
			      u8 link_type, u8 addr_type);
int mgmt_user_passkey_reply_complete(struct hci_dev *hdev, bdaddr_t *bdaddr,
				     u8 link_type, u8 addr_type, u8 status);
int mgmt_user_passkey_neg_reply_complete(struct hci_dev *hdev, bdaddr_t *bdaddr,
					 u8 link_type, u8 addr_type, u8 status);
int mgmt_user_passkey_notify(struct hci_dev *hdev, bdaddr_t *bdaddr,
			     u8 link_type, u8 addr_type, u32 passkey,
			     u8 entered);
void mgmt_auth_failed(struct hci_conn *conn, u8 status);
void mgmt_auth_enable_complete(struct hci_dev *hdev, u8 status);
void mgmt_set_class_of_dev_complete(struct hci_dev *hdev, u8 *dev_class,
				    u8 status);
void mgmt_set_local_name_complete(struct hci_dev *hdev, u8 *name, u8 status);
void mgmt_start_discovery_complete(struct hci_dev *hdev, u8 status);
void mgmt_stop_discovery_complete(struct hci_dev *hdev, u8 status);
void mgmt_device_found(struct hci_dev *hdev, bdaddr_t *bdaddr, u8 link_type,
		       u8 addr_type, u8 *dev_class, s8 rssi, u32 flags,
		       u8 *eir, u16 eir_len, u8 *scan_rsp, u8 scan_rsp_len);
void mgmt_remote_name(struct hci_dev *hdev, bdaddr_t *bdaddr, u8 link_type,
		      u8 addr_type, s8 rssi, u8 *name, u8 name_len);
void mgmt_discovering(struct hci_dev *hdev, u8 discovering);
void mgmt_suspending(struct hci_dev *hdev, u8 state);
void mgmt_resuming(struct hci_dev *hdev, u8 reason, bdaddr_t *bdaddr,
		   u8 addr_type);
bool mgmt_powering_down(struct hci_dev *hdev);
void mgmt_new_ltk(struct hci_dev *hdev, struct smp_ltk *key, bool persistent);
void mgmt_new_irk(struct hci_dev *hdev, struct smp_irk *irk, bool persistent);
void mgmt_new_csrk(struct hci_dev *hdev, struct smp_csrk *csrk,
		   bool persistent);
void mgmt_new_conn_param(struct hci_dev *hdev, bdaddr_t *bdaddr,
			 u8 bdaddr_type, u8 store_hint, u16 min_interval,
			 u16 max_interval, u16 latency, u16 timeout);
void mgmt_smp_complete(struct hci_conn *conn, bool complete);
bool mgmt_get_connectable(struct hci_dev *hdev);
u8 mgmt_get_adv_discov_flags(struct hci_dev *hdev);
void mgmt_advertising_added(struct sock *sk, struct hci_dev *hdev,
			    u8 instance);
void mgmt_advertising_removed(struct sock *sk, struct hci_dev *hdev,
			      u8 instance);
void mgmt_adv_monitor_removed(struct hci_dev *hdev, u16 handle);
int mgmt_phy_configuration_changed(struct hci_dev *hdev, struct sock *skip);
<<<<<<< HEAD
int mgmt_add_adv_patterns_monitor_complete(struct hci_dev *hdev, u8 status);
int mgmt_remove_adv_monitor_complete(struct hci_dev *hdev, u8 status);
=======
>>>>>>> 80df0b9f
void mgmt_adv_monitor_device_lost(struct hci_dev *hdev, u16 handle,
				  bdaddr_t *bdaddr, u8 addr_type);

u8 hci_le_conn_update(struct hci_conn *conn, u16 min, u16 max, u16 latency,
		      u16 to_multiplier);
void hci_le_start_enc(struct hci_conn *conn, __le16 ediv, __le64 rand,
		      __u8 ltk[16], __u8 key_size);

void hci_copy_identity_address(struct hci_dev *hdev, bdaddr_t *bdaddr,
			       u8 *bdaddr_type);

#define SCO_AIRMODE_MASK       0x0003
#define SCO_AIRMODE_CVSD       0x0000
#define SCO_AIRMODE_TRANSP     0x0003

#define LOCAL_CODEC_ACL_MASK	BIT(0)
#define LOCAL_CODEC_SCO_MASK	BIT(1)

#define TRANSPORT_TYPE_MAX	0x04

#endif /* __HCI_CORE_H */<|MERGE_RESOLUTION|>--- conflicted
+++ resolved
@@ -138,8 +138,6 @@
 };
 
 struct codec_list {
-<<<<<<< HEAD
-=======
 	struct list_head list;
 	u8	id;
 	__u16	cid;
@@ -151,19 +149,6 @@
 };
 
 struct bdaddr_list_with_irk {
->>>>>>> 80df0b9f
-	struct list_head list;
-	u8	id;
-	__u16	cid;
-	__u16	vid;
-	u8	transport;
-	u8	num_caps;
-	u32	len;
-	struct hci_codec_caps caps[];
-};
-
-<<<<<<< HEAD
-struct bdaddr_list_with_irk {
 	struct list_head list;
 	bdaddr_t bdaddr;
 	u8 bdaddr_type;
@@ -171,24 +156,6 @@
 	u8 local_irk[16];
 };
 
-enum hci_conn_flags {
-	HCI_CONN_FLAG_REMOTE_WAKEUP,
-	HCI_CONN_FLAG_DEVICE_PRIVACY,
-
-	__HCI_CONN_NUM_FLAGS,
-};
-
-/* Make sure number of flags doesn't exceed sizeof(current_flags) */
-static_assert(__HCI_CONN_NUM_FLAGS < 32);
-
-struct bdaddr_list_with_flags {
-	struct list_head list;
-	bdaddr_t bdaddr;
-	u8 bdaddr_type;
-	DECLARE_BITMAP(flags, __HCI_CONN_NUM_FLAGS);
-};
-
-=======
 /* Bitmask of connection flags */
 enum hci_conn_flags {
 	HCI_CONN_FLAG_REMOTE_WAKEUP = 1,
@@ -203,7 +170,6 @@
 	hci_conn_flags_t flags;
 };
 
->>>>>>> 80df0b9f
 struct bt_uuid {
 	struct list_head list;
 	u8 uuid[16];
@@ -269,14 +235,9 @@
 
 struct adv_info {
 	struct list_head list;
-<<<<<<< HEAD
-	bool enabled;
-	bool pending;
-=======
 	bool	enabled;
 	bool	pending;
 	bool	periodic;
->>>>>>> 80df0b9f
 	__u8	instance;
 	__u32	flags;
 	__u16	timeout;
@@ -303,8 +264,6 @@
 
 #define HCI_ADV_TX_POWER_NO_PREFERENCE 0x7F
 
-<<<<<<< HEAD
-=======
 #define DATA_CMP(_d1, _l1, _d2, _l2) \
 	(_l1 == _l2 ? memcmp(_d1, _d2, _l1) : _l1 - _l2)
 
@@ -314,7 +273,6 @@
 #define SCAN_RSP_CMP(_adv, _data, _len) \
 	DATA_CMP((_adv)->scan_rsp_data, (_adv)->scan_rsp_len, _data, _len)
 
->>>>>>> 80df0b9f
 struct monitored_device {
 	struct list_head list;
 
@@ -566,11 +524,6 @@
 	struct work_struct	cmd_work;
 	struct work_struct	tx_work;
 
-<<<<<<< HEAD
-	struct work_struct	discov_update;
-	struct work_struct	scan_update;
-=======
->>>>>>> 80df0b9f
 	struct delayed_work	le_scan_disable;
 	struct delayed_work	le_scan_restart;
 
@@ -637,11 +590,7 @@
 	struct rfkill		*rfkill;
 
 	DECLARE_BITMAP(dev_flags, __HCI_NUM_FLAGS);
-<<<<<<< HEAD
-	DECLARE_BITMAP(conn_flags, __HCI_CONN_NUM_FLAGS);
-=======
 	hci_conn_flags_t	conn_flags;
->>>>>>> 80df0b9f
 
 	__s8			adv_tx_power;
 	__u8			adv_data[HCI_MAX_EXT_AD_LENGTH];
@@ -850,11 +799,7 @@
 
 	struct hci_conn *conn;
 	bool explicit_connect;
-<<<<<<< HEAD
-	DECLARE_BITMAP(flags, __HCI_CONN_NUM_FLAGS);
-=======
 	hci_conn_flags_t flags;
->>>>>>> 80df0b9f
 	u8  privacy_mode;
 };
 
@@ -1370,8 +1315,6 @@
 				 enum conn_reasons conn_reason);
 struct hci_conn *hci_connect_sco(struct hci_dev *hdev, int type, bdaddr_t *dst,
 				 __u16 setting, struct bt_codec *codec);
-<<<<<<< HEAD
-=======
 struct hci_conn *hci_bind_cis(struct hci_dev *hdev, bdaddr_t *dst,
 			      __u8 dst_type, struct bt_iso_qos *qos);
 struct hci_conn *hci_connect_cis(struct hci_dev *hdev, bdaddr_t *dst,
@@ -1383,7 +1326,6 @@
 		       __u8 sid);
 int hci_le_big_create_sync(struct hci_dev *hdev, struct bt_iso_qos *qos,
 			   __u16 sync_handle, __u8 num_bis, __u8 bis[]);
->>>>>>> 80df0b9f
 int hci_conn_check_link_mode(struct hci_conn *conn);
 int hci_conn_check_secure(struct hci_conn *conn, __u8 sec_level);
 int hci_conn_security(struct hci_conn *conn, __u8 sec_level, __u8 auth_type,
@@ -1522,11 +1464,8 @@
 int hci_register_dev(struct hci_dev *hdev);
 void hci_unregister_dev(struct hci_dev *hdev);
 void hci_release_dev(struct hci_dev *hdev);
-<<<<<<< HEAD
-=======
 int hci_register_suspend_notifier(struct hci_dev *hdev);
 int hci_unregister_suspend_notifier(struct hci_dev *hdev);
->>>>>>> 80df0b9f
 int hci_suspend_dev(struct hci_dev *hdev);
 int hci_resume_dev(struct hci_dev *hdev);
 int hci_reset_dev(struct hci_dev *hdev);
@@ -1733,17 +1672,12 @@
 #define privacy_mode_capable(dev) (use_ll_privacy(dev) && \
 				   (hdev->commands[39] & 0x04))
 
-<<<<<<< HEAD
-/* Use enhanced synchronous connection if command is supported */
-#define enhanced_sco_capable(dev) ((dev)->commands[29] & 0x08)
-=======
 /* Use enhanced synchronous connection if command is supported and its quirk
  * has not been set.
  */
 #define enhanced_sync_conn_capable(dev) \
 	(((dev)->commands[29] & 0x08) && \
 	 !test_bit(HCI_QUIRK_BROKEN_ENHANCED_SETUP_SYNC_CONN, &(dev)->quirks))
->>>>>>> 80df0b9f
 
 /* Use ext scanning if set ext scan param and ext scan enable is supported */
 #define use_ext_scan(dev) (((dev)->commands[37] & 0x20) && \
@@ -1762,8 +1696,6 @@
 #define use_enhanced_conn_complete(dev) (ll_privacy_capable(dev) || \
 					 ext_adv_capable(dev))
 
-<<<<<<< HEAD
-=======
 /* Periodic advertising support */
 #define per_adv_capable(dev) (((dev)->le_features[1] & HCI_LE_PERIODIC_ADV))
 
@@ -1777,7 +1709,6 @@
 	((dev)->le_features[3] & HCI_LE_CIS_PERIPHERAL)
 #define bis_capable(dev) ((dev)->le_features[3] & HCI_LE_ISO_BROADCASTER)
 
->>>>>>> 80df0b9f
 /* ----- HCI protocols ----- */
 #define HCI_PROTO_DEFER             0x01
 
@@ -2005,10 +1936,7 @@
 void hci_send_iso(struct hci_conn *conn, struct sk_buff *skb);
 
 void *hci_sent_cmd_data(struct hci_dev *hdev, __u16 opcode);
-<<<<<<< HEAD
-=======
 void *hci_recv_event_data(struct hci_dev *hdev, __u8 event);
->>>>>>> 80df0b9f
 
 u32 hci_conn_get_phy(struct hci_conn *conn);
 
@@ -2069,8 +1997,6 @@
 #define DISCOV_LE_FAST_ADV_INT_MAX	0x00F0	/* 150 msec */
 #define DISCOV_LE_PER_ADV_INT_MIN	0x00A0	/* 200 msec */
 #define DISCOV_LE_PER_ADV_INT_MAX	0x00A0	/* 200 msec */
-
-#define NAME_RESOLVE_DURATION		msecs_to_jiffies(10240)	/* 10.24 sec */
 
 #define NAME_RESOLVE_DURATION		msecs_to_jiffies(10240)	/* 10.24 sec */
 
@@ -2146,11 +2072,6 @@
 			      u8 instance);
 void mgmt_adv_monitor_removed(struct hci_dev *hdev, u16 handle);
 int mgmt_phy_configuration_changed(struct hci_dev *hdev, struct sock *skip);
-<<<<<<< HEAD
-int mgmt_add_adv_patterns_monitor_complete(struct hci_dev *hdev, u8 status);
-int mgmt_remove_adv_monitor_complete(struct hci_dev *hdev, u8 status);
-=======
->>>>>>> 80df0b9f
 void mgmt_adv_monitor_device_lost(struct hci_dev *hdev, u16 handle,
 				  bdaddr_t *bdaddr, u8 addr_type);
 
