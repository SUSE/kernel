--- conflicted
+++ resolved
@@ -240,10 +240,7 @@
 	bool	enabled;
 	bool	pending;
 	bool	periodic;
-<<<<<<< HEAD
-=======
 	__u8	mesh;
->>>>>>> eb3cdb58
 	__u8	instance;
 	__u32	flags;
 	__u16	timeout;
@@ -518,13 +515,9 @@
 	struct work_struct	cmd_sync_work;
 	struct list_head	cmd_sync_work_list;
 	struct mutex		cmd_sync_work_lock;
-<<<<<<< HEAD
-	struct work_struct	cmd_sync_cancel_work;
-=======
 	struct mutex		unregister_lock;
 	struct work_struct	cmd_sync_cancel_work;
 	struct work_struct	reenable_adv_work;
->>>>>>> eb3cdb58
 
 	__u16			discov_timeout;
 	struct delayed_work	discov_off;
@@ -673,10 +666,7 @@
 	int (*set_diag)(struct hci_dev *hdev, bool enable);
 	int (*set_bdaddr)(struct hci_dev *hdev, const bdaddr_t *bdaddr);
 	void (*cmd_timeout)(struct hci_dev *hdev);
-<<<<<<< HEAD
-=======
 	void (*reset)(struct hci_dev *hdev);
->>>>>>> eb3cdb58
 	bool (*wakeup)(struct hci_dev *hdev);
 	int (*set_quality_report)(struct hci_dev *hdev, bool enable);
 	int (*get_data_path_id)(struct hci_dev *hdev, __u8 *data_path);
@@ -781,14 +771,10 @@
 	void		*iso_data;
 	struct amp_mgr	*amp_mgr;
 
-<<<<<<< HEAD
-	struct hci_conn	*link;
-=======
 	struct list_head link_list;
 	struct hci_conn	*parent;
 	struct hci_link *link;
 
->>>>>>> eb3cdb58
 	struct bt_codec codec;
 
 	void (*connect_cfm_cb)	(struct hci_conn *conn, u8 status);
@@ -796,14 +782,11 @@
 	void (*disconn_cfm_cb)	(struct hci_conn *conn, u8 reason);
 
 	void (*cleanup)(struct hci_conn *conn);
-<<<<<<< HEAD
-=======
 };
 
 struct hci_link {
 	struct list_head list;
 	struct hci_conn *conn;
->>>>>>> eb3cdb58
 };
 
 struct hci_chan {
@@ -1124,11 +1107,7 @@
 		if (bacmp(&c->dst, ba) || c->type != ISO_LINK)
 			continue;
 
-<<<<<<< HEAD
-		if (c->iso_qos.big == big && c->iso_qos.bis == bis) {
-=======
 		if (c->iso_qos.bcast.big == big && c->iso_qos.bcast.bis == bis) {
->>>>>>> eb3cdb58
 			rcu_read_unlock();
 			return c;
 		}
@@ -1203,13 +1182,9 @@
 
 static inline struct hci_conn *hci_conn_hash_lookup_cis(struct hci_dev *hdev,
 							bdaddr_t *ba,
-<<<<<<< HEAD
-							__u8 ba_type)
-=======
 							__u8 ba_type,
 							__u8 cig,
 							__u8 id)
->>>>>>> eb3cdb58
 {
 	struct hci_conn_hash *h = &hdev->conn_hash;
 	struct hci_conn  *c;
@@ -1220,9 +1195,6 @@
 		if (c->type != ISO_LINK)
 			continue;
 
-<<<<<<< HEAD
-		if (ba_type == c->dst_type && !bacmp(&c->dst, ba)) {
-=======
 		/* Match CIG ID if set */
 		if (cig != BT_ISO_QOS_CIG_UNSET && cig != c->iso_qos.ucast.cig)
 			continue;
@@ -1233,7 +1205,6 @@
 
 		/* Match destination address if set */
 		if (!ba || (ba_type == c->dst_type && !bacmp(&c->dst, ba))) {
->>>>>>> eb3cdb58
 			rcu_read_unlock();
 			return c;
 		}
@@ -1256,11 +1227,7 @@
 		if (c->type != ISO_LINK)
 			continue;
 
-<<<<<<< HEAD
-		if (handle == c->iso_qos.cig) {
-=======
 		if (handle == c->iso_qos.ucast.cig) {
->>>>>>> eb3cdb58
 			rcu_read_unlock();
 			return c;
 		}
@@ -1283,11 +1250,7 @@
 		if (bacmp(&c->dst, BDADDR_ANY) || c->type != ISO_LINK)
 			continue;
 
-<<<<<<< HEAD
-		if (handle == c->iso_qos.big) {
-=======
 		if (handle == c->iso_qos.bcast.big) {
->>>>>>> eb3cdb58
 			rcu_read_unlock();
 			return c;
 		}
@@ -1396,11 +1359,7 @@
 				 __u8 dst_type, struct bt_iso_qos *qos,
 				 __u8 data_len, __u8 *data);
 int hci_pa_create_sync(struct hci_dev *hdev, bdaddr_t *dst, __u8 dst_type,
-<<<<<<< HEAD
-		       __u8 sid);
-=======
 		       __u8 sid, struct bt_iso_qos *qos);
->>>>>>> eb3cdb58
 int hci_le_big_create_sync(struct hci_dev *hdev, struct bt_iso_qos *qos,
 			   __u16 sync_handle, __u8 num_bis, __u8 bis[]);
 int hci_conn_check_link_mode(struct hci_conn *conn);
@@ -1668,12 +1627,8 @@
 				      u32 flags, u16 adv_data_len, u8 *adv_data,
 				      u16 scan_rsp_len, u8 *scan_rsp_data,
 				      u16 timeout, u16 duration, s8 tx_power,
-<<<<<<< HEAD
-				      u32 min_interval, u32 max_interval);
-=======
 				      u32 min_interval, u32 max_interval,
 				      u8 mesh_handle);
->>>>>>> eb3cdb58
 struct adv_info *hci_add_per_instance(struct hci_dev *hdev, u8 instance,
 				      u32 flags, u8 data_len, u8 *data,
 				      u32 min_interval, u32 max_interval);
@@ -1813,12 +1768,9 @@
 	((dev)->le_features[3] & HCI_LE_CIS_PERIPHERAL)
 #define bis_capable(dev) ((dev)->le_features[3] & HCI_LE_ISO_BROADCASTER)
 
-<<<<<<< HEAD
-=======
 #define mws_transport_config_capable(dev) (((dev)->commands[30] & 0x08) && \
 	(!test_bit(HCI_QUIRK_BROKEN_MWS_TRANSPORT_CONFIG, &(dev)->quirks)))
 
->>>>>>> eb3cdb58
 /* ----- HCI protocols ----- */
 #define HCI_PROTO_DEFER             0x01
 
@@ -2107,12 +2059,9 @@
 #define DISCOV_LE_FAST_ADV_INT_MAX	0x00F0	/* 150 msec */
 #define DISCOV_LE_PER_ADV_INT_MIN	0x00A0	/* 200 msec */
 #define DISCOV_LE_PER_ADV_INT_MAX	0x00A0	/* 200 msec */
-<<<<<<< HEAD
-=======
 #define DISCOV_LE_ADV_MESH_MIN		0x00A0  /* 100 msec */
 #define DISCOV_LE_ADV_MESH_MAX		0x00A0  /* 100 msec */
 #define INTERVAL_TO_MS(x)		(((x) * 10) / 0x10)
->>>>>>> eb3cdb58
 
 #define NAME_RESOLVE_DURATION		msecs_to_jiffies(10240)	/* 10.24 sec */
 
