--- conflicted
+++ resolved
@@ -978,11 +978,8 @@
 	HCI_CONN_CREATE_CIS,
 	HCI_CONN_BIG_SYNC,
 	HCI_CONN_BIG_SYNC_FAILED,
-<<<<<<< HEAD
-=======
 	HCI_CONN_PA_SYNC,
 	HCI_CONN_PA_SYNC_FAILED,
->>>>>>> 9545bdc0
 };
 
 static inline bool hci_conn_ssp_enabled(struct hci_conn *conn)
@@ -1149,32 +1146,6 @@
 	return NULL;
 }
 
-static inline struct hci_conn *
-hci_conn_hash_lookup_per_adv_bis(struct hci_dev *hdev,
-				 bdaddr_t *ba,
-				 __u8 big, __u8 bis)
-{
-	struct hci_conn_hash *h = &hdev->conn_hash;
-	struct hci_conn  *c;
-
-	rcu_read_lock();
-
-	list_for_each_entry_rcu(c, &h->list, list) {
-		if (bacmp(&c->dst, ba) || c->type != ISO_LINK ||
-			!test_bit(HCI_CONN_PER_ADV, &c->flags))
-			continue;
-
-		if (c->iso_qos.bcast.big == big &&
-		    c->iso_qos.bcast.bis == bis) {
-			rcu_read_unlock();
-			return c;
-		}
-	}
-	rcu_read_unlock();
-
-	return NULL;
-}
-
 static inline struct hci_conn *hci_conn_hash_lookup_handle(struct hci_dev *hdev,
 								__u16 handle)
 {
@@ -1331,11 +1302,7 @@
 		if (c->type != ISO_LINK)
 			continue;
 
-<<<<<<< HEAD
-		if (handle == c->iso_qos.bcast.big) {
-=======
 		if (handle != BT_ISO_QOS_BIG_UNSET && handle == c->iso_qos.bcast.big) {
->>>>>>> 9545bdc0
 			rcu_read_unlock();
 			return c;
 		}
@@ -1346,8 +1313,6 @@
 	return NULL;
 }
 
-<<<<<<< HEAD
-=======
 static inline struct hci_conn *
 hci_conn_hash_lookup_pa_sync(struct hci_dev *hdev, __u8 big)
 {
@@ -1371,7 +1336,6 @@
 	return NULL;
 }
 
->>>>>>> 9545bdc0
 static inline struct hci_conn *hci_conn_hash_lookup_state(struct hci_dev *hdev,
 							__u8 type, __u16 state)
 {
