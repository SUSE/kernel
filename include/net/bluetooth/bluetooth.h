--- conflicted
+++ resolved
@@ -155,8 +155,6 @@
 
 #define BT_SCM_PKT_STATUS	0x03
 
-<<<<<<< HEAD
-=======
 #define BT_ISO_QOS		17
 
 #define BT_ISO_QOS_CIG_UNSET	0xff
@@ -198,7 +196,6 @@
 #define BT_ISO_PHY_ANY		(BT_ISO_PHY_1M | BT_ISO_PHY_2M | \
 				 BT_ISO_PHY_CODED)
 
->>>>>>> 80df0b9f
 #define BT_CODEC	19
 
 struct	bt_codec_caps {
@@ -223,11 +220,8 @@
 #define BT_CODEC_TRANSPARENT	0x03
 #define BT_CODEC_MSBC		0x05
 
-<<<<<<< HEAD
-=======
 #define BT_ISO_BASE		20
 
->>>>>>> 80df0b9f
 __printf(1, 2)
 void bt_info(const char *fmt, ...);
 __printf(1, 2)
