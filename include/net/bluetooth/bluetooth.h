--- conflicted
+++ resolved
@@ -172,21 +172,6 @@
 	__u8  rtn;
 };
 
-<<<<<<< HEAD
-struct bt_iso_qos {
-	union {
-		__u8  cig;
-		__u8  big;
-	};
-	union {
-		__u8  cis;
-		__u8  bis;
-	};
-	union {
-		__u8  sca;
-		__u8  sync_interval;
-	};
-=======
 struct bt_iso_ucast_qos {
 	__u8  cig;
 	__u8  cis;
@@ -201,13 +186,10 @@
 	__u8  big;
 	__u8  bis;
 	__u8  sync_interval;
->>>>>>> eb3cdb58
 	__u8  packing;
 	__u8  framing;
 	struct bt_iso_io_qos in;
 	struct bt_iso_io_qos out;
-<<<<<<< HEAD
-=======
 	__u8  encryption;
 	__u8  bcode[16];
 	__u8  options;
@@ -223,7 +205,6 @@
 		struct bt_iso_ucast_qos ucast;
 		struct bt_iso_bcast_qos bcast;
 	};
->>>>>>> eb3cdb58
 };
 
 #define BT_ISO_PHY_1M		0x01
