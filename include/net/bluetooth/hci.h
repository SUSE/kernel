/*
   BlueZ - Bluetooth protocol stack for Linux
   Copyright (C) 2000-2001 Qualcomm Incorporated
   Copyright 2023 NXP

   Written 2000,2001 by Maxim Krasnyansky <maxk@qualcomm.com>

   This program is free software; you can redistribute it and/or modify
   it under the terms of the GNU General Public License version 2 as
   published by the Free Software Foundation;

   THE SOFTWARE IS PROVIDED "AS IS", WITHOUT WARRANTY OF ANY KIND, EXPRESS
   OR IMPLIED, INCLUDING BUT NOT LIMITED TO THE WARRANTIES OF MERCHANTABILITY,
   FITNESS FOR A PARTICULAR PURPOSE AND NONINFRINGEMENT OF THIRD PARTY RIGHTS.
   IN NO EVENT SHALL THE COPYRIGHT HOLDER(S) AND AUTHOR(S) BE LIABLE FOR ANY
   CLAIM, OR ANY SPECIAL INDIRECT OR CONSEQUENTIAL DAMAGES, OR ANY DAMAGES
   WHATSOEVER RESULTING FROM LOSS OF USE, DATA OR PROFITS, WHETHER IN AN
   ACTION OF CONTRACT, NEGLIGENCE OR OTHER TORTIOUS ACTION, ARISING OUT OF
   OR IN CONNECTION WITH THE USE OR PERFORMANCE OF THIS SOFTWARE.

   ALL LIABILITY, INCLUDING LIABILITY FOR INFRINGEMENT OF ANY PATENTS,
   COPYRIGHTS, TRADEMARKS OR OTHER RIGHTS, RELATING TO USE OF THIS
   SOFTWARE IS DISCLAIMED.
*/

#ifndef __HCI_H
#define __HCI_H

#define HCI_MAX_ACL_SIZE	1024
#define HCI_MAX_SCO_SIZE	255
#define HCI_MAX_ISO_SIZE	251
#define HCI_MAX_EVENT_SIZE	260
#define HCI_MAX_FRAME_SIZE	(HCI_MAX_ACL_SIZE + 4)

#define HCI_LINK_KEY_SIZE	16

#define HCI_MAX_CPB_DATA_SIZE	252

/* HCI dev events */
#define HCI_DEV_REG			1
#define HCI_DEV_UNREG			2
#define HCI_DEV_UP			3
#define HCI_DEV_DOWN			4
#define HCI_DEV_SUSPEND			5
#define HCI_DEV_RESUME			6
#define HCI_DEV_OPEN			7
#define HCI_DEV_CLOSE			8
#define HCI_DEV_SETUP			9

/* HCI notify events */
#define HCI_NOTIFY_CONN_ADD		1
#define HCI_NOTIFY_CONN_DEL		2
#define HCI_NOTIFY_VOICE_SETTING	3
#define HCI_NOTIFY_ENABLE_SCO_CVSD	4
#define HCI_NOTIFY_ENABLE_SCO_TRANSP	5
#define HCI_NOTIFY_DISABLE_SCO		6

/* HCI bus types */
#define HCI_VIRTUAL	0
#define HCI_USB		1
#define HCI_PCCARD	2
#define HCI_UART	3
#define HCI_RS232	4
#define HCI_PCI		5
#define HCI_SDIO	6
#define HCI_SPI		7
#define HCI_I2C		8
#define HCI_SMD		9
#define HCI_VIRTIO	10

/* HCI device quirks */
enum {
	/* When this quirk is set, the HCI Reset command is send when
	 * closing the transport instead of when opening it.
	 *
	 * This quirk must be set before hci_register_dev is called.
	 */
	HCI_QUIRK_RESET_ON_CLOSE,

	/* When this quirk is set, the device is turned into a raw-only
	 * device and it will stay in unconfigured state.
	 *
	 * This quirk must be set before hci_register_dev is called.
	 */
	HCI_QUIRK_RAW_DEVICE,

	/* When this quirk is set, the buffer sizes reported by
	 * HCI Read Buffer Size command are corrected if invalid.
	 *
	 * This quirk must be set before hci_register_dev is called.
	 */
	HCI_QUIRK_FIXUP_BUFFER_SIZE,

	/* When this quirk is set, then a controller that does not
	 * indicate support for Inquiry Result with RSSI is assumed to
	 * support it anyway. Some early Bluetooth 1.2 controllers had
	 * wrongly configured local features that will require forcing
	 * them to enable this mode. Getting RSSI information with the
	 * inquiry responses is preferred since it allows for a better
	 * user experience.
	 *
	 * This quirk must be set before hci_register_dev is called.
	 */
	HCI_QUIRK_FIXUP_INQUIRY_MODE,

	/* When this quirk is set, then the HCI Read Local Supported
	 * Commands command is not supported. In general Bluetooth 1.2
	 * and later controllers should support this command. However
	 * some controllers indicate Bluetooth 1.2 support, but do
	 * not support this command.
	 *
	 * This quirk must be set before hci_register_dev is called.
	 */
	HCI_QUIRK_BROKEN_LOCAL_COMMANDS,

	/* When this quirk is set, then no stored link key handling
	 * is performed. This is mainly due to the fact that the
	 * HCI Delete Stored Link Key command is advertised, but
	 * not supported.
	 *
	 * This quirk must be set before hci_register_dev is called.
	 */
	HCI_QUIRK_BROKEN_STORED_LINK_KEY,

	/* When this quirk is set, an external configuration step
	 * is required and will be indicated with the controller
	 * configuration.
	 *
	 * This quirk can be set before hci_register_dev is called or
	 * during the hdev->setup vendor callback.
	 */
	HCI_QUIRK_EXTERNAL_CONFIG,

	/* When this quirk is set, the public Bluetooth address
	 * initially reported by HCI Read BD Address command
	 * is considered invalid. Controller configuration is
	 * required before this device can be used.
	 *
	 * This quirk can be set before hci_register_dev is called or
	 * during the hdev->setup vendor callback.
	 */
	HCI_QUIRK_INVALID_BDADDR,

	/* When this quirk is set, the public Bluetooth address
	 * initially reported by HCI Read BD Address command
	 * is considered invalid. The public BD Address can be
	 * specified in the fwnode property 'local-bd-address'.
	 * If this property does not exist or is invalid controller
	 * configuration is required before this device can be used.
	 *
	 * This quirk can be set before hci_register_dev is called or
	 * during the hdev->setup vendor callback.
	 */
	HCI_QUIRK_USE_BDADDR_PROPERTY,

	/* When this quirk is set, the Bluetooth Device Address provided by
	 * the 'local-bd-address' fwnode property is incorrectly specified in
	 * big-endian order.
	 *
	 * This quirk can be set before hci_register_dev is called or
	 * during the hdev->setup vendor callback.
	 */
	HCI_QUIRK_BDADDR_PROPERTY_BROKEN,

	/* When this quirk is set, the duplicate filtering during
	 * scanning is based on Bluetooth devices addresses. To allow
	 * RSSI based updates, restart scanning if needed.
	 *
	 * This quirk can be set before hci_register_dev is called or
	 * during the hdev->setup vendor callback.
	 */
	HCI_QUIRK_STRICT_DUPLICATE_FILTER,

	/* When this quirk is set, LE scan and BR/EDR inquiry is done
	 * simultaneously, otherwise it's interleaved.
	 *
	 * This quirk can be set before hci_register_dev is called or
	 * during the hdev->setup vendor callback.
	 */
	HCI_QUIRK_SIMULTANEOUS_DISCOVERY,

	/* When this quirk is set, the enabling of diagnostic mode is
	 * not persistent over HCI Reset. Every time the controller
	 * is brought up it needs to be reprogrammed.
	 *
	 * This quirk can be set before hci_register_dev is called or
	 * during the hdev->setup vendor callback.
	 */
	HCI_QUIRK_NON_PERSISTENT_DIAG,

	/* When this quirk is set, setup() would be run after every
	 * open() and not just after the first open().
	 *
	 * This quirk can be set before hci_register_dev is called or
	 * during the hdev->setup vendor callback.
	 *
	 */
	HCI_QUIRK_NON_PERSISTENT_SETUP,

	/* When this quirk is set, wide band speech is supported by
	 * the driver since no reliable mechanism exist to report
	 * this from the hardware, a driver flag is use to convey
	 * this support
	 *
	 * This quirk must be set before hci_register_dev is called.
	 */
	HCI_QUIRK_WIDEBAND_SPEECH_SUPPORTED,

	/* When this quirk is set, the LE states reported through the
	 * HCI_LE_READ_SUPPORTED_STATES are invalid/broken.
	 *
	 * This mechanism is necessary as many controllers have been seen has
	 * having trouble initiating a connectable advertisement despite the
	 * state combination being reported as supported.
	 *
	 * This quirk can be set before hci_register_dev is called or
	 * during the hdev->setup vendor callback.
	 */
	HCI_QUIRK_BROKEN_LE_STATES,

	/* When this quirk is set, then erroneous data reporting
	 * is ignored. This is mainly due to the fact that the HCI
	 * Read Default Erroneous Data Reporting command is advertised,
	 * but not supported; these controllers often reply with unknown
	 * command and tend to lock up randomly. Needing a hard reset.
	 *
	 * This quirk can be set before hci_register_dev is called or
	 * during the hdev->setup vendor callback.
	 */
	HCI_QUIRK_BROKEN_ERR_DATA_REPORTING,

	/*
	 * When this quirk is set, then the hci_suspend_notifier is not
	 * registered. This is intended for devices which drop completely
	 * from the bus on system-suspend and which will show up as a new
	 * HCI after resume.
	 */
	HCI_QUIRK_NO_SUSPEND_NOTIFIER,

	/*
	 * When this quirk is set, LE tx power is not queried on startup
	 * and the min/max tx power values default to HCI_TX_POWER_INVALID.
	 *
	 * This quirk can be set before hci_register_dev is called or
	 * during the hdev->setup vendor callback.
	 */
	HCI_QUIRK_BROKEN_READ_TRANSMIT_POWER,

	/* When this quirk is set, HCI_OP_SET_EVENT_FLT requests with
	 * HCI_FLT_CLEAR_ALL are ignored and event filtering is
	 * completely avoided. A subset of the CSR controller
	 * clones struggle with this and instantly lock up.
	 *
	 * Note that devices using this must (separately) disable
	 * runtime suspend, because event filtering takes place there.
	 */
	HCI_QUIRK_BROKEN_FILTER_CLEAR_ALL,

	/*
	 * When this quirk is set, disables the use of
	 * HCI_OP_ENHANCED_SETUP_SYNC_CONN command to setup SCO connections.
	 *
	 * This quirk can be set before hci_register_dev is called or
	 * during the hdev->setup vendor callback.
	 */
	HCI_QUIRK_BROKEN_ENHANCED_SETUP_SYNC_CONN,

	/*
	 * When this quirk is set, the HCI_OP_LE_SET_EXT_SCAN_ENABLE command is
	 * disabled. This is required for some Broadcom controllers which
	 * erroneously claim to support extended scanning.
	 *
	 * This quirk can be set before hci_register_dev is called or
	 * during the hdev->setup vendor callback.
	 */
	HCI_QUIRK_BROKEN_EXT_SCAN,

	/*
	 * When this quirk is set, the HCI_OP_GET_MWS_TRANSPORT_CONFIG command is
	 * disabled. This is required for some Broadcom controllers which
	 * erroneously claim to support MWS Transport Layer Configuration.
	 *
	 * This quirk can be set before hci_register_dev is called or
	 * during the hdev->setup vendor callback.
	 */
	HCI_QUIRK_BROKEN_MWS_TRANSPORT_CONFIG,

	/* When this quirk is set, max_page for local extended features
	 * is set to 1, even if controller reports higher number. Some
	 * controllers (e.g. RTL8723CS) report more pages, but they
	 * don't actually support features declared there.
	 */
	HCI_QUIRK_BROKEN_LOCAL_EXT_FEATURES_PAGE_2,

	/*
	 * When this quirk is set, the HCI_OP_LE_SET_RPA_TIMEOUT command is
	 * skipped during initialization. This is required for the Actions
	 * Semiconductor ATS2851 based controllers, which erroneously claims
	 * to support it.
	 */
	HCI_QUIRK_BROKEN_SET_RPA_TIMEOUT,

<<<<<<< HEAD
=======
	/* When this quirk is set, MSFT extension monitor tracking by
	 * address filter is supported. Since tracking quantity of each
	 * pattern is limited, this feature supports tracking multiple
	 * devices concurrently if controller supports multiple
	 * address filters.
	 *
	 * This quirk must be set before hci_register_dev is called.
	 */
	HCI_QUIRK_USE_MSFT_EXT_ADDRESS_FILTER,

>>>>>>> 2d5404ca
	/*
	 * When this quirk is set, LE Coded PHY shall not be used. This is
	 * required for some Intel controllers which erroneously claim to
	 * support it but it causes problems with extended scanning.
	 *
	 * This quirk can be set before hci_register_dev is called or
	 * during the hdev->setup vendor callback.
	 */
	HCI_QUIRK_BROKEN_LE_CODED,

	/*
	 * When this quirk is set, the HCI_OP_READ_ENC_KEY_SIZE command is
	 * skipped during an HCI_EV_ENCRYPT_CHANGE event. This is required
	 * for Actions Semiconductor ATS2851 based controllers, which erroneously
	 * claim to support it.
	 */
	HCI_QUIRK_BROKEN_READ_ENC_KEY_SIZE,
<<<<<<< HEAD
=======

	/*
	 * When this quirk is set, the reserved bits of Primary/Secondary_PHY
	 * inside the LE Extended Advertising Report events are discarded.
	 * This is required for some Apple/Broadcom controllers which
	 * abuse these reserved bits for unrelated flags.
	 *
	 * This quirk can be set before hci_register_dev is called or
	 * during the hdev->setup vendor callback.
	 */
	HCI_QUIRK_FIXUP_LE_EXT_ADV_REPORT_PHY,
>>>>>>> 2d5404ca
};

/* HCI device flags */
enum {
	HCI_UP,
	HCI_INIT,
	HCI_RUNNING,

	HCI_PSCAN,
	HCI_ISCAN,
	HCI_AUTH,
	HCI_ENCRYPT,
	HCI_INQUIRY,

	HCI_RAW,

	HCI_RESET,
};

/* HCI socket flags */
enum {
	HCI_SOCK_TRUSTED,
	HCI_MGMT_INDEX_EVENTS,
	HCI_MGMT_UNCONF_INDEX_EVENTS,
	HCI_MGMT_EXT_INDEX_EVENTS,
	HCI_MGMT_EXT_INFO_EVENTS,
	HCI_MGMT_OPTION_EVENTS,
	HCI_MGMT_SETTING_EVENTS,
	HCI_MGMT_DEV_CLASS_EVENTS,
	HCI_MGMT_LOCAL_NAME_EVENTS,
	HCI_MGMT_OOB_DATA_EVENTS,
	HCI_MGMT_EXP_FEATURE_EVENTS,
};

/*
 * BR/EDR and/or LE controller flags: the flags defined here should represent
 * states from the controller.
 */
enum {
	HCI_SETUP,
	HCI_CONFIG,
	HCI_DEBUGFS_CREATED,
	HCI_POWERING_DOWN,
	HCI_AUTO_OFF,
	HCI_RFKILLED,
	HCI_MGMT,
	HCI_BONDABLE,
	HCI_SERVICE_CACHE,
	HCI_KEEP_DEBUG_KEYS,
	HCI_USE_DEBUG_KEYS,
	HCI_UNREGISTER,
	HCI_UNCONFIGURED,
	HCI_USER_CHANNEL,
	HCI_EXT_CONFIGURED,
	HCI_LE_ADV,
	HCI_LE_PER_ADV,
	HCI_LE_SCAN,
	HCI_SSP_ENABLED,
	HCI_SC_ENABLED,
	HCI_SC_ONLY,
	HCI_PRIVACY,
	HCI_LIMITED_PRIVACY,
	HCI_RPA_EXPIRED,
	HCI_RPA_RESOLVING,
	HCI_LE_ENABLED,
	HCI_ADVERTISING,
	HCI_ADVERTISING_CONNECTABLE,
	HCI_CONNECTABLE,
	HCI_DISCOVERABLE,
	HCI_LIMITED_DISCOVERABLE,
	HCI_LINK_SECURITY,
	HCI_PERIODIC_INQ,
	HCI_FAST_CONNECTABLE,
	HCI_BREDR_ENABLED,
	HCI_LE_SCAN_INTERRUPTED,
	HCI_WIDEBAND_SPEECH_ENABLED,
	HCI_EVENT_FILTER_CONFIGURED,
	HCI_PA_SYNC,

	HCI_DUT_MODE,
	HCI_VENDOR_DIAG,
	HCI_FORCE_BREDR_SMP,
	HCI_FORCE_STATIC_ADDR,
	HCI_LL_RPA_RESOLUTION,
	HCI_ENABLE_LL_PRIVACY,
	HCI_CMD_PENDING,
	HCI_FORCE_NO_MITM,
	HCI_QUALITY_REPORT,
	HCI_OFFLOAD_CODECS_ENABLED,
	HCI_LE_SIMULTANEOUS_ROLES,
	HCI_CMD_DRAIN_WORKQUEUE,

	HCI_MESH_EXPERIMENTAL,
	HCI_MESH,
	HCI_MESH_SENDING,

	__HCI_NUM_FLAGS,
};

/* HCI timeouts */
#define HCI_DISCONN_TIMEOUT	msecs_to_jiffies(2000)	/* 2 seconds */
#define HCI_PAIRING_TIMEOUT	msecs_to_jiffies(60000)	/* 60 seconds */
#define HCI_INIT_TIMEOUT	msecs_to_jiffies(10000)	/* 10 seconds */
#define HCI_CMD_TIMEOUT		msecs_to_jiffies(2000)	/* 2 seconds */
#define HCI_NCMD_TIMEOUT	msecs_to_jiffies(4000)	/* 4 seconds */
#define HCI_ACL_TX_TIMEOUT	msecs_to_jiffies(45000)	/* 45 seconds */
#define HCI_AUTO_OFF_TIMEOUT	msecs_to_jiffies(2000)	/* 2 seconds */
<<<<<<< HEAD
=======
#define HCI_ACL_CONN_TIMEOUT	msecs_to_jiffies(20000)	/* 20 seconds */
>>>>>>> 2d5404ca
#define HCI_LE_CONN_TIMEOUT	msecs_to_jiffies(20000)	/* 20 seconds */

/* HCI data types */
#define HCI_COMMAND_PKT		0x01
#define HCI_ACLDATA_PKT		0x02
#define HCI_SCODATA_PKT		0x03
#define HCI_EVENT_PKT		0x04
#define HCI_ISODATA_PKT		0x05
#define HCI_DIAG_PKT		0xf0
#define HCI_VENDOR_PKT		0xff

/* HCI packet types */
#define HCI_DM1		0x0008
#define HCI_DM3		0x0400
#define HCI_DM5		0x4000
#define HCI_DH1		0x0010
#define HCI_DH3		0x0800
#define HCI_DH5		0x8000

/* HCI packet types inverted masks */
#define HCI_2DH1	0x0002
#define HCI_3DH1	0x0004
#define HCI_2DH3	0x0100
#define HCI_3DH3	0x0200
#define HCI_2DH5	0x1000
#define HCI_3DH5	0x2000

#define HCI_HV1		0x0020
#define HCI_HV2		0x0040
#define HCI_HV3		0x0080

#define SCO_PTYPE_MASK	(HCI_HV1 | HCI_HV2 | HCI_HV3)
#define ACL_PTYPE_MASK	(~SCO_PTYPE_MASK)

/* eSCO packet types */
#define ESCO_HV1	0x0001
#define ESCO_HV2	0x0002
#define ESCO_HV3	0x0004
#define ESCO_EV3	0x0008
#define ESCO_EV4	0x0010
#define ESCO_EV5	0x0020
#define ESCO_2EV3	0x0040
#define ESCO_3EV3	0x0080
#define ESCO_2EV5	0x0100
#define ESCO_3EV5	0x0200

#define SCO_ESCO_MASK  (ESCO_HV1 | ESCO_HV2 | ESCO_HV3)
#define EDR_ESCO_MASK  (ESCO_2EV3 | ESCO_3EV3 | ESCO_2EV5 | ESCO_3EV5)

/* ACL flags */
#define ACL_START_NO_FLUSH	0x00
#define ACL_CONT		0x01
#define ACL_START		0x02
#define ACL_COMPLETE		0x03
#define ACL_ACTIVE_BCAST	0x04
#define ACL_PICO_BCAST		0x08

/* ISO PB flags */
#define ISO_START		0x00
#define ISO_CONT		0x01
#define ISO_SINGLE		0x02
#define ISO_END			0x03

/* ISO TS flags */
#define ISO_TS			0x01

/* Baseband links */
#define SCO_LINK	0x00
#define ACL_LINK	0x01
#define ESCO_LINK	0x02
/* Low Energy links do not have defined link type. Use invented one */
#define LE_LINK		0x80
#define ISO_LINK	0x82
#define INVALID_LINK	0xff

/* LMP features */
#define LMP_3SLOT	0x01
#define LMP_5SLOT	0x02
#define LMP_ENCRYPT	0x04
#define LMP_SOFFSET	0x08
#define LMP_TACCURACY	0x10
#define LMP_RSWITCH	0x20
#define LMP_HOLD	0x40
#define LMP_SNIFF	0x80

#define LMP_PARK	0x01
#define LMP_RSSI	0x02
#define LMP_QUALITY	0x04
#define LMP_SCO		0x08
#define LMP_HV2		0x10
#define LMP_HV3		0x20
#define LMP_ULAW	0x40
#define LMP_ALAW	0x80

#define LMP_CVSD	0x01
#define LMP_PSCHEME	0x02
#define LMP_PCONTROL	0x04
#define LMP_TRANSPARENT	0x08

#define LMP_EDR_2M		0x02
#define LMP_EDR_3M		0x04
#define LMP_RSSI_INQ	0x40
#define LMP_ESCO	0x80

#define LMP_EV4		0x01
#define LMP_EV5		0x02
#define LMP_NO_BREDR	0x20
#define LMP_LE		0x40
#define LMP_EDR_3SLOT	0x80

#define LMP_EDR_5SLOT	0x01
#define LMP_SNIFF_SUBR	0x02
#define LMP_PAUSE_ENC	0x04
#define LMP_EDR_ESCO_2M	0x20
#define LMP_EDR_ESCO_3M	0x40
#define LMP_EDR_3S_ESCO	0x80

#define LMP_EXT_INQ	0x01
#define LMP_SIMUL_LE_BR	0x02
#define LMP_SIMPLE_PAIR	0x08
#define LMP_ERR_DATA_REPORTING 0x20
#define LMP_NO_FLUSH	0x40

#define LMP_LSTO	0x01
#define LMP_INQ_TX_PWR	0x02
#define LMP_EXTFEATURES	0x80

/* Extended LMP features */
#define LMP_CPB_CENTRAL		0x01
#define LMP_CPB_PERIPHERAL	0x02
#define LMP_SYNC_TRAIN		0x04
#define LMP_SYNC_SCAN		0x08

#define LMP_SC		0x01
#define LMP_PING	0x02

/* Host features */
#define LMP_HOST_SSP		0x01
#define LMP_HOST_LE		0x02
#define LMP_HOST_LE_BREDR	0x04
#define LMP_HOST_SC		0x08

/* LE features */
#define HCI_LE_ENCRYPTION		0x01
#define HCI_LE_CONN_PARAM_REQ_PROC	0x02
#define HCI_LE_PERIPHERAL_FEATURES	0x08
#define HCI_LE_PING			0x10
#define HCI_LE_DATA_LEN_EXT		0x20
#define HCI_LE_LL_PRIVACY		0x40
#define HCI_LE_EXT_SCAN_POLICY		0x80
#define HCI_LE_PHY_2M			0x01
#define HCI_LE_PHY_CODED		0x08
#define HCI_LE_EXT_ADV			0x10
#define HCI_LE_PERIODIC_ADV		0x20
#define HCI_LE_CHAN_SEL_ALG2		0x40
#define HCI_LE_CIS_CENTRAL		0x10
#define HCI_LE_CIS_PERIPHERAL		0x20
#define HCI_LE_ISO_BROADCASTER		0x40
#define HCI_LE_ISO_SYNC_RECEIVER	0x80

/* Connection modes */
#define HCI_CM_ACTIVE	0x0000
#define HCI_CM_HOLD	0x0001
#define HCI_CM_SNIFF	0x0002
#define HCI_CM_PARK	0x0003

/* Link policies */
#define HCI_LP_RSWITCH	0x0001
#define HCI_LP_HOLD	0x0002
#define HCI_LP_SNIFF	0x0004
#define HCI_LP_PARK	0x0008

/* Link modes */
#define HCI_LM_ACCEPT	0x8000
#define HCI_LM_MASTER	0x0001
#define HCI_LM_AUTH	0x0002
#define HCI_LM_ENCRYPT	0x0004
#define HCI_LM_TRUSTED	0x0008
#define HCI_LM_RELIABLE	0x0010
#define HCI_LM_SECURE	0x0020
#define HCI_LM_FIPS	0x0040

/* Authentication types */
#define HCI_AT_NO_BONDING		0x00
#define HCI_AT_NO_BONDING_MITM		0x01
#define HCI_AT_DEDICATED_BONDING	0x02
#define HCI_AT_DEDICATED_BONDING_MITM	0x03
#define HCI_AT_GENERAL_BONDING		0x04
#define HCI_AT_GENERAL_BONDING_MITM	0x05

/* I/O capabilities */
#define HCI_IO_DISPLAY_ONLY	0x00
#define HCI_IO_DISPLAY_YESNO	0x01
#define HCI_IO_KEYBOARD_ONLY	0x02
#define HCI_IO_NO_INPUT_OUTPUT	0x03

/* Link Key types */
#define HCI_LK_COMBINATION		0x00
#define HCI_LK_LOCAL_UNIT		0x01
#define HCI_LK_REMOTE_UNIT		0x02
#define HCI_LK_DEBUG_COMBINATION	0x03
#define HCI_LK_UNAUTH_COMBINATION_P192	0x04
#define HCI_LK_AUTH_COMBINATION_P192	0x05
#define HCI_LK_CHANGED_COMBINATION	0x06
#define HCI_LK_UNAUTH_COMBINATION_P256	0x07
#define HCI_LK_AUTH_COMBINATION_P256	0x08

/* ---- HCI Error Codes ---- */
#define HCI_ERROR_UNKNOWN_CONN_ID	0x02
#define HCI_ERROR_AUTH_FAILURE		0x05
#define HCI_ERROR_PIN_OR_KEY_MISSING	0x06
#define HCI_ERROR_MEMORY_EXCEEDED	0x07
#define HCI_ERROR_CONNECTION_TIMEOUT	0x08
#define HCI_ERROR_COMMAND_DISALLOWED	0x0c
#define HCI_ERROR_REJ_LIMITED_RESOURCES	0x0d
#define HCI_ERROR_REJ_BAD_ADDR		0x0f
#define HCI_ERROR_INVALID_PARAMETERS	0x12
#define HCI_ERROR_REMOTE_USER_TERM	0x13
#define HCI_ERROR_REMOTE_LOW_RESOURCES	0x14
#define HCI_ERROR_REMOTE_POWER_OFF	0x15
#define HCI_ERROR_LOCAL_HOST_TERM	0x16
#define HCI_ERROR_PAIRING_NOT_ALLOWED	0x18
#define HCI_ERROR_UNSUPPORTED_REMOTE_FEATURE	0x1e
#define HCI_ERROR_INVALID_LL_PARAMS	0x1e
#define HCI_ERROR_UNSPECIFIED		0x1f
#define HCI_ERROR_ADVERTISING_TIMEOUT	0x3c
#define HCI_ERROR_CANCELLED_BY_HOST	0x44

/* Flow control modes */
#define HCI_FLOW_CTL_MODE_PACKET_BASED	0x00
#define HCI_FLOW_CTL_MODE_BLOCK_BASED	0x01

/* The core spec defines 127 as the "not available" value */
#define HCI_TX_POWER_INVALID	127
#define HCI_RSSI_INVALID	127

#define HCI_SYNC_HANDLE_INVALID	0xffff

#define HCI_ROLE_MASTER		0x00
#define HCI_ROLE_SLAVE		0x01

/* Extended Inquiry Response field types */
#define EIR_FLAGS		0x01 /* flags */
#define EIR_UUID16_SOME		0x02 /* 16-bit UUID, more available */
#define EIR_UUID16_ALL		0x03 /* 16-bit UUID, all listed */
#define EIR_UUID32_SOME		0x04 /* 32-bit UUID, more available */
#define EIR_UUID32_ALL		0x05 /* 32-bit UUID, all listed */
#define EIR_UUID128_SOME	0x06 /* 128-bit UUID, more available */
#define EIR_UUID128_ALL		0x07 /* 128-bit UUID, all listed */
#define EIR_NAME_SHORT		0x08 /* shortened local name */
#define EIR_NAME_COMPLETE	0x09 /* complete local name */
#define EIR_TX_POWER		0x0A /* transmit power level */
#define EIR_CLASS_OF_DEV	0x0D /* Class of Device */
#define EIR_SSP_HASH_C192	0x0E /* Simple Pairing Hash C-192 */
#define EIR_SSP_RAND_R192	0x0F /* Simple Pairing Randomizer R-192 */
#define EIR_DEVICE_ID		0x10 /* device ID */
#define EIR_APPEARANCE		0x19 /* Device appearance */
#define EIR_SERVICE_DATA	0x16 /* Service Data */
#define EIR_LE_BDADDR		0x1B /* LE Bluetooth device address */
#define EIR_LE_ROLE		0x1C /* LE role */
#define EIR_SSP_HASH_C256	0x1D /* Simple Pairing Hash C-256 */
#define EIR_SSP_RAND_R256	0x1E /* Simple Pairing Rand R-256 */
#define EIR_LE_SC_CONFIRM	0x22 /* LE SC Confirmation Value */
#define EIR_LE_SC_RANDOM	0x23 /* LE SC Random Value */

/* Low Energy Advertising Flags */
#define LE_AD_LIMITED		0x01 /* Limited Discoverable */
#define LE_AD_GENERAL		0x02 /* General Discoverable */
#define LE_AD_NO_BREDR		0x04 /* BR/EDR not supported */
#define LE_AD_SIM_LE_BREDR_CTRL	0x08 /* Simultaneous LE & BR/EDR Controller */
#define LE_AD_SIM_LE_BREDR_HOST	0x10 /* Simultaneous LE & BR/EDR Host */

/* -----  HCI Commands ---- */
#define HCI_OP_NOP			0x0000

#define HCI_OP_INQUIRY			0x0401
struct hci_cp_inquiry {
	__u8     lap[3];
	__u8     length;
	__u8     num_rsp;
} __packed;

#define HCI_OP_INQUIRY_CANCEL		0x0402

#define HCI_OP_PERIODIC_INQ		0x0403

#define HCI_OP_EXIT_PERIODIC_INQ	0x0404

#define HCI_OP_CREATE_CONN		0x0405
struct hci_cp_create_conn {
	bdaddr_t bdaddr;
	__le16   pkt_type;
	__u8     pscan_rep_mode;
	__u8     pscan_mode;
	__le16   clock_offset;
	__u8     role_switch;
} __packed;

#define HCI_OP_DISCONNECT		0x0406
struct hci_cp_disconnect {
	__le16   handle;
	__u8     reason;
} __packed;

#define HCI_OP_ADD_SCO			0x0407
struct hci_cp_add_sco {
	__le16   handle;
	__le16   pkt_type;
} __packed;

#define HCI_OP_CREATE_CONN_CANCEL	0x0408
struct hci_cp_create_conn_cancel {
	bdaddr_t bdaddr;
} __packed;

#define HCI_OP_ACCEPT_CONN_REQ		0x0409
struct hci_cp_accept_conn_req {
	bdaddr_t bdaddr;
	__u8     role;
} __packed;

#define HCI_OP_REJECT_CONN_REQ		0x040a
struct hci_cp_reject_conn_req {
	bdaddr_t bdaddr;
	__u8     reason;
} __packed;

#define HCI_OP_LINK_KEY_REPLY		0x040b
struct hci_cp_link_key_reply {
	bdaddr_t bdaddr;
	__u8     link_key[HCI_LINK_KEY_SIZE];
} __packed;

#define HCI_OP_LINK_KEY_NEG_REPLY	0x040c
struct hci_cp_link_key_neg_reply {
	bdaddr_t bdaddr;
} __packed;

#define HCI_OP_PIN_CODE_REPLY		0x040d
struct hci_cp_pin_code_reply {
	bdaddr_t bdaddr;
	__u8     pin_len;
	__u8     pin_code[16];
} __packed;
struct hci_rp_pin_code_reply {
	__u8     status;
	bdaddr_t bdaddr;
} __packed;

#define HCI_OP_PIN_CODE_NEG_REPLY	0x040e
struct hci_cp_pin_code_neg_reply {
	bdaddr_t bdaddr;
} __packed;
struct hci_rp_pin_code_neg_reply {
	__u8     status;
	bdaddr_t bdaddr;
} __packed;

#define HCI_OP_CHANGE_CONN_PTYPE	0x040f
struct hci_cp_change_conn_ptype {
	__le16   handle;
	__le16   pkt_type;
} __packed;

#define HCI_OP_AUTH_REQUESTED		0x0411
struct hci_cp_auth_requested {
	__le16   handle;
} __packed;

#define HCI_OP_SET_CONN_ENCRYPT		0x0413
struct hci_cp_set_conn_encrypt {
	__le16   handle;
	__u8     encrypt;
} __packed;

#define HCI_OP_CHANGE_CONN_LINK_KEY	0x0415
struct hci_cp_change_conn_link_key {
	__le16   handle;
} __packed;

#define HCI_OP_REMOTE_NAME_REQ		0x0419
struct hci_cp_remote_name_req {
	bdaddr_t bdaddr;
	__u8     pscan_rep_mode;
	__u8     pscan_mode;
	__le16   clock_offset;
} __packed;

#define HCI_OP_REMOTE_NAME_REQ_CANCEL	0x041a
struct hci_cp_remote_name_req_cancel {
	bdaddr_t bdaddr;
} __packed;

#define HCI_OP_READ_REMOTE_FEATURES	0x041b
struct hci_cp_read_remote_features {
	__le16   handle;
} __packed;

#define HCI_OP_READ_REMOTE_EXT_FEATURES	0x041c
struct hci_cp_read_remote_ext_features {
	__le16   handle;
	__u8     page;
} __packed;

#define HCI_OP_READ_REMOTE_VERSION	0x041d
struct hci_cp_read_remote_version {
	__le16   handle;
} __packed;

#define HCI_OP_READ_CLOCK_OFFSET	0x041f
struct hci_cp_read_clock_offset {
	__le16   handle;
} __packed;

#define HCI_OP_SETUP_SYNC_CONN		0x0428
struct hci_cp_setup_sync_conn {
	__le16   handle;
	__le32   tx_bandwidth;
	__le32   rx_bandwidth;
	__le16   max_latency;
	__le16   voice_setting;
	__u8     retrans_effort;
	__le16   pkt_type;
} __packed;

#define HCI_OP_ACCEPT_SYNC_CONN_REQ	0x0429
struct hci_cp_accept_sync_conn_req {
	bdaddr_t bdaddr;
	__le32   tx_bandwidth;
	__le32   rx_bandwidth;
	__le16   max_latency;
	__le16   content_format;
	__u8     retrans_effort;
	__le16   pkt_type;
} __packed;

#define HCI_OP_REJECT_SYNC_CONN_REQ	0x042a
struct hci_cp_reject_sync_conn_req {
	bdaddr_t bdaddr;
	__u8     reason;
} __packed;

#define HCI_OP_IO_CAPABILITY_REPLY	0x042b
struct hci_cp_io_capability_reply {
	bdaddr_t bdaddr;
	__u8     capability;
	__u8     oob_data;
	__u8     authentication;
} __packed;

#define HCI_OP_USER_CONFIRM_REPLY		0x042c
struct hci_cp_user_confirm_reply {
	bdaddr_t bdaddr;
} __packed;
struct hci_rp_user_confirm_reply {
	__u8     status;
	bdaddr_t bdaddr;
} __packed;

#define HCI_OP_USER_CONFIRM_NEG_REPLY	0x042d

#define HCI_OP_USER_PASSKEY_REPLY		0x042e
struct hci_cp_user_passkey_reply {
	bdaddr_t bdaddr;
	__le32	passkey;
} __packed;

#define HCI_OP_USER_PASSKEY_NEG_REPLY	0x042f

#define HCI_OP_REMOTE_OOB_DATA_REPLY	0x0430
struct hci_cp_remote_oob_data_reply {
	bdaddr_t bdaddr;
	__u8     hash[16];
	__u8     rand[16];
} __packed;

#define HCI_OP_REMOTE_OOB_DATA_NEG_REPLY	0x0433
struct hci_cp_remote_oob_data_neg_reply {
	bdaddr_t bdaddr;
} __packed;

#define HCI_OP_IO_CAPABILITY_NEG_REPLY	0x0434
struct hci_cp_io_capability_neg_reply {
	bdaddr_t bdaddr;
	__u8     reason;
} __packed;

#define HCI_OP_ENHANCED_SETUP_SYNC_CONN		0x043d
struct hci_coding_format {
	__u8	id;
	__le16	cid;
	__le16	vid;
} __packed;

struct hci_cp_enhanced_setup_sync_conn {
	__le16   handle;
	__le32   tx_bandwidth;
	__le32   rx_bandwidth;
	struct	 hci_coding_format tx_coding_format;
	struct	 hci_coding_format rx_coding_format;
	__le16	 tx_codec_frame_size;
	__le16	 rx_codec_frame_size;
	__le32	 in_bandwidth;
	__le32	 out_bandwidth;
	struct	 hci_coding_format in_coding_format;
	struct	 hci_coding_format out_coding_format;
	__le16   in_coded_data_size;
	__le16	 out_coded_data_size;
	__u8	 in_pcm_data_format;
	__u8	 out_pcm_data_format;
	__u8	 in_pcm_sample_payload_msb_pos;
	__u8	 out_pcm_sample_payload_msb_pos;
	__u8	 in_data_path;
	__u8	 out_data_path;
	__u8	 in_transport_unit_size;
	__u8	 out_transport_unit_size;
	__le16   max_latency;
	__le16   pkt_type;
	__u8     retrans_effort;
} __packed;

struct hci_rp_logical_link_cancel {
	__u8     status;
	__u8     phy_handle;
	__u8     flow_spec_id;
} __packed;

#define HCI_OP_SET_CPB			0x0441
struct hci_cp_set_cpb {
	__u8	enable;
	__u8	lt_addr;
	__u8	lpo_allowed;
	__le16	packet_type;
	__le16	interval_min;
	__le16	interval_max;
	__le16	cpb_sv_tout;
} __packed;
struct hci_rp_set_cpb {
	__u8	status;
	__u8	lt_addr;
	__le16	interval;
} __packed;

#define HCI_OP_START_SYNC_TRAIN		0x0443

#define HCI_OP_REMOTE_OOB_EXT_DATA_REPLY	0x0445
struct hci_cp_remote_oob_ext_data_reply {
	bdaddr_t bdaddr;
	__u8     hash192[16];
	__u8     rand192[16];
	__u8     hash256[16];
	__u8     rand256[16];
} __packed;

#define HCI_OP_SNIFF_MODE		0x0803
struct hci_cp_sniff_mode {
	__le16   handle;
	__le16   max_interval;
	__le16   min_interval;
	__le16   attempt;
	__le16   timeout;
} __packed;

#define HCI_OP_EXIT_SNIFF_MODE		0x0804
struct hci_cp_exit_sniff_mode {
	__le16   handle;
} __packed;

#define HCI_OP_ROLE_DISCOVERY		0x0809
struct hci_cp_role_discovery {
	__le16   handle;
} __packed;
struct hci_rp_role_discovery {
	__u8     status;
	__le16   handle;
	__u8     role;
} __packed;

#define HCI_OP_SWITCH_ROLE		0x080b
struct hci_cp_switch_role {
	bdaddr_t bdaddr;
	__u8     role;
} __packed;

#define HCI_OP_READ_LINK_POLICY		0x080c
struct hci_cp_read_link_policy {
	__le16   handle;
} __packed;
struct hci_rp_read_link_policy {
	__u8     status;
	__le16   handle;
	__le16   policy;
} __packed;

#define HCI_OP_WRITE_LINK_POLICY	0x080d
struct hci_cp_write_link_policy {
	__le16   handle;
	__le16   policy;
} __packed;
struct hci_rp_write_link_policy {
	__u8     status;
	__le16   handle;
} __packed;

#define HCI_OP_READ_DEF_LINK_POLICY	0x080e
struct hci_rp_read_def_link_policy {
	__u8     status;
	__le16   policy;
} __packed;

#define HCI_OP_WRITE_DEF_LINK_POLICY	0x080f
struct hci_cp_write_def_link_policy {
	__le16   policy;
} __packed;

#define HCI_OP_SNIFF_SUBRATE		0x0811
struct hci_cp_sniff_subrate {
	__le16   handle;
	__le16   max_latency;
	__le16   min_remote_timeout;
	__le16   min_local_timeout;
} __packed;

#define HCI_OP_SET_EVENT_MASK		0x0c01

#define HCI_OP_RESET			0x0c03

#define HCI_OP_SET_EVENT_FLT		0x0c05
#define HCI_SET_EVENT_FLT_SIZE		9
struct hci_cp_set_event_filter {
	__u8		flt_type;
	__u8		cond_type;
	struct {
		bdaddr_t bdaddr;
		__u8 auto_accept;
	} __packed	addr_conn_flt;
} __packed;

/* Filter types */
#define HCI_FLT_CLEAR_ALL	0x00
#define HCI_FLT_INQ_RESULT	0x01
#define HCI_FLT_CONN_SETUP	0x02

/* CONN_SETUP Condition types */
#define HCI_CONN_SETUP_ALLOW_ALL	0x00
#define HCI_CONN_SETUP_ALLOW_CLASS	0x01
#define HCI_CONN_SETUP_ALLOW_BDADDR	0x02

/* CONN_SETUP Conditions */
#define HCI_CONN_SETUP_AUTO_OFF		0x01
#define HCI_CONN_SETUP_AUTO_ON		0x02
#define HCI_CONN_SETUP_AUTO_ON_WITH_RS	0x03

#define HCI_OP_READ_STORED_LINK_KEY	0x0c0d
struct hci_cp_read_stored_link_key {
	bdaddr_t bdaddr;
	__u8     read_all;
} __packed;
struct hci_rp_read_stored_link_key {
	__u8     status;
	__le16   max_keys;
	__le16   num_keys;
} __packed;

#define HCI_OP_DELETE_STORED_LINK_KEY	0x0c12
struct hci_cp_delete_stored_link_key {
	bdaddr_t bdaddr;
	__u8     delete_all;
} __packed;
struct hci_rp_delete_stored_link_key {
	__u8     status;
	__le16   num_keys;
} __packed;

#define HCI_MAX_NAME_LENGTH		248

#define HCI_OP_WRITE_LOCAL_NAME		0x0c13
struct hci_cp_write_local_name {
	__u8     name[HCI_MAX_NAME_LENGTH];
} __packed;

#define HCI_OP_READ_LOCAL_NAME		0x0c14
struct hci_rp_read_local_name {
	__u8     status;
	__u8     name[HCI_MAX_NAME_LENGTH];
} __packed;

#define HCI_OP_WRITE_CA_TIMEOUT		0x0c16

#define HCI_OP_WRITE_PG_TIMEOUT		0x0c18

#define HCI_OP_WRITE_SCAN_ENABLE	0x0c1a
	#define SCAN_DISABLED		0x00
	#define SCAN_INQUIRY		0x01
	#define SCAN_PAGE		0x02

#define HCI_OP_READ_AUTH_ENABLE		0x0c1f

#define HCI_OP_WRITE_AUTH_ENABLE	0x0c20
	#define AUTH_DISABLED		0x00
	#define AUTH_ENABLED		0x01

#define HCI_OP_READ_ENCRYPT_MODE	0x0c21

#define HCI_OP_WRITE_ENCRYPT_MODE	0x0c22
	#define ENCRYPT_DISABLED	0x00
	#define ENCRYPT_P2P		0x01
	#define ENCRYPT_BOTH		0x02

#define HCI_OP_READ_CLASS_OF_DEV	0x0c23
struct hci_rp_read_class_of_dev {
	__u8     status;
	__u8     dev_class[3];
} __packed;

#define HCI_OP_WRITE_CLASS_OF_DEV	0x0c24
struct hci_cp_write_class_of_dev {
	__u8     dev_class[3];
} __packed;

#define HCI_OP_READ_VOICE_SETTING	0x0c25
struct hci_rp_read_voice_setting {
	__u8     status;
	__le16   voice_setting;
} __packed;

#define HCI_OP_WRITE_VOICE_SETTING	0x0c26
struct hci_cp_write_voice_setting {
	__le16   voice_setting;
} __packed;

#define HCI_OP_HOST_BUFFER_SIZE		0x0c33
struct hci_cp_host_buffer_size {
	__le16   acl_mtu;
	__u8     sco_mtu;
	__le16   acl_max_pkt;
	__le16   sco_max_pkt;
} __packed;

#define HCI_OP_READ_NUM_SUPPORTED_IAC	0x0c38
struct hci_rp_read_num_supported_iac {
	__u8	status;
	__u8	num_iac;
} __packed;

#define HCI_OP_READ_CURRENT_IAC_LAP	0x0c39

#define HCI_OP_WRITE_CURRENT_IAC_LAP	0x0c3a
struct hci_cp_write_current_iac_lap {
	__u8	num_iac;
	__u8	iac_lap[6];
} __packed;

#define HCI_OP_WRITE_INQUIRY_MODE	0x0c45

#define HCI_MAX_EIR_LENGTH		240

#define HCI_OP_WRITE_EIR		0x0c52
struct hci_cp_write_eir {
	__u8	fec;
	__u8	data[HCI_MAX_EIR_LENGTH];
} __packed;

#define HCI_OP_READ_SSP_MODE		0x0c55
struct hci_rp_read_ssp_mode {
	__u8     status;
	__u8     mode;
} __packed;

#define HCI_OP_WRITE_SSP_MODE		0x0c56
struct hci_cp_write_ssp_mode {
	__u8     mode;
} __packed;

#define HCI_OP_READ_LOCAL_OOB_DATA		0x0c57
struct hci_rp_read_local_oob_data {
	__u8     status;
	__u8     hash[16];
	__u8     rand[16];
} __packed;

#define HCI_OP_READ_INQ_RSP_TX_POWER	0x0c58
struct hci_rp_read_inq_rsp_tx_power {
	__u8     status;
	__s8     tx_power;
} __packed;

#define HCI_OP_READ_DEF_ERR_DATA_REPORTING	0x0c5a
	#define ERR_DATA_REPORTING_DISABLED	0x00
	#define ERR_DATA_REPORTING_ENABLED	0x01
struct hci_rp_read_def_err_data_reporting {
	__u8     status;
	__u8     err_data_reporting;
} __packed;

#define HCI_OP_WRITE_DEF_ERR_DATA_REPORTING	0x0c5b
struct hci_cp_write_def_err_data_reporting {
	__u8     err_data_reporting;
} __packed;

#define HCI_OP_SET_EVENT_MASK_PAGE_2	0x0c63

#define HCI_OP_READ_LOCATION_DATA	0x0c64

#define HCI_OP_READ_FLOW_CONTROL_MODE	0x0c66
struct hci_rp_read_flow_control_mode {
	__u8     status;
	__u8     mode;
} __packed;

#define HCI_OP_WRITE_LE_HOST_SUPPORTED	0x0c6d
struct hci_cp_write_le_host_supported {
	__u8	le;
	__u8	simul;
} __packed;

#define HCI_OP_SET_RESERVED_LT_ADDR	0x0c74
struct hci_cp_set_reserved_lt_addr {
	__u8	lt_addr;
} __packed;
struct hci_rp_set_reserved_lt_addr {
	__u8	status;
	__u8	lt_addr;
} __packed;

#define HCI_OP_DELETE_RESERVED_LT_ADDR	0x0c75
struct hci_cp_delete_reserved_lt_addr {
	__u8	lt_addr;
} __packed;
struct hci_rp_delete_reserved_lt_addr {
	__u8	status;
	__u8	lt_addr;
} __packed;

#define HCI_OP_SET_CPB_DATA		0x0c76
struct hci_cp_set_cpb_data {
	__u8	lt_addr;
	__u8	fragment;
	__u8	data_length;
	__u8	data[HCI_MAX_CPB_DATA_SIZE];
} __packed;
struct hci_rp_set_cpb_data {
	__u8	status;
	__u8	lt_addr;
} __packed;

#define HCI_OP_READ_SYNC_TRAIN_PARAMS	0x0c77

#define HCI_OP_WRITE_SYNC_TRAIN_PARAMS	0x0c78
struct hci_cp_write_sync_train_params {
	__le16	interval_min;
	__le16	interval_max;
	__le32	sync_train_tout;
	__u8	service_data;
} __packed;
struct hci_rp_write_sync_train_params {
	__u8	status;
	__le16	sync_train_int;
} __packed;

#define HCI_OP_READ_SC_SUPPORT		0x0c79
struct hci_rp_read_sc_support {
	__u8	status;
	__u8	support;
} __packed;

#define HCI_OP_WRITE_SC_SUPPORT		0x0c7a
struct hci_cp_write_sc_support {
	__u8	support;
} __packed;

#define HCI_OP_READ_AUTH_PAYLOAD_TO    0x0c7b
struct hci_cp_read_auth_payload_to {
	__le16  handle;
} __packed;
struct hci_rp_read_auth_payload_to {
	__u8    status;
	__le16  handle;
	__le16  timeout;
} __packed;

#define HCI_OP_WRITE_AUTH_PAYLOAD_TO    0x0c7c
struct hci_cp_write_auth_payload_to {
	__le16  handle;
	__le16  timeout;
} __packed;
struct hci_rp_write_auth_payload_to {
	__u8    status;
	__le16  handle;
} __packed;

#define HCI_OP_READ_LOCAL_OOB_EXT_DATA	0x0c7d
struct hci_rp_read_local_oob_ext_data {
	__u8     status;
	__u8     hash192[16];
	__u8     rand192[16];
	__u8     hash256[16];
	__u8     rand256[16];
} __packed;

#define HCI_CONFIGURE_DATA_PATH	0x0c83
struct hci_op_configure_data_path {
	__u8	direction;
	__u8	data_path_id;
	__u8	vnd_len;
	__u8	vnd_data[];
} __packed;

#define HCI_OP_READ_LOCAL_VERSION	0x1001
struct hci_rp_read_local_version {
	__u8     status;
	__u8     hci_ver;
	__le16   hci_rev;
	__u8     lmp_ver;
	__le16   manufacturer;
	__le16   lmp_subver;
} __packed;

#define HCI_OP_READ_LOCAL_COMMANDS	0x1002
struct hci_rp_read_local_commands {
	__u8     status;
	__u8     commands[64];
} __packed;

#define HCI_OP_READ_LOCAL_FEATURES	0x1003
struct hci_rp_read_local_features {
	__u8     status;
	__u8     features[8];
} __packed;

#define HCI_OP_READ_LOCAL_EXT_FEATURES	0x1004
struct hci_cp_read_local_ext_features {
	__u8     page;
} __packed;
struct hci_rp_read_local_ext_features {
	__u8     status;
	__u8     page;
	__u8     max_page;
	__u8     features[8];
} __packed;

#define HCI_OP_READ_BUFFER_SIZE		0x1005
struct hci_rp_read_buffer_size {
	__u8     status;
	__le16   acl_mtu;
	__u8     sco_mtu;
	__le16   acl_max_pkt;
	__le16   sco_max_pkt;
} __packed;

#define HCI_OP_READ_BD_ADDR		0x1009
struct hci_rp_read_bd_addr {
	__u8     status;
	bdaddr_t bdaddr;
} __packed;

#define HCI_OP_READ_DATA_BLOCK_SIZE	0x100a
struct hci_rp_read_data_block_size {
	__u8     status;
	__le16   max_acl_len;
	__le16   block_len;
	__le16   num_blocks;
} __packed;

#define HCI_OP_READ_LOCAL_CODECS	0x100b
struct hci_std_codecs {
	__u8	num;
	__u8	codec[];
} __packed;

struct hci_vnd_codec {
	/* company id */
	__le16	cid;
	/* vendor codec id */
	__le16	vid;
} __packed;

struct hci_vnd_codecs {
	__u8	num;
	struct hci_vnd_codec codec[];
} __packed;

struct hci_rp_read_local_supported_codecs {
	__u8	status;
	struct hci_std_codecs std_codecs;
	struct hci_vnd_codecs vnd_codecs;
} __packed;

#define HCI_OP_READ_LOCAL_PAIRING_OPTS	0x100c
struct hci_rp_read_local_pairing_opts {
	__u8     status;
	__u8     pairing_opts;
	__u8     max_key_size;
} __packed;

#define HCI_OP_READ_LOCAL_CODECS_V2	0x100d
struct hci_std_codec_v2 {
	__u8	id;
	__u8	transport;
} __packed;

struct hci_std_codecs_v2 {
	__u8	num;
	struct hci_std_codec_v2 codec[];
} __packed;

struct hci_vnd_codec_v2 {
	__le16	cid;
	__le16	vid;
	__u8	transport;
} __packed;

struct hci_vnd_codecs_v2 {
	__u8	num;
	struct hci_vnd_codec_v2 codec[];
} __packed;

struct hci_rp_read_local_supported_codecs_v2 {
	__u8	status;
	struct hci_std_codecs_v2 std_codecs;
	struct hci_vnd_codecs_v2 vendor_codecs;
} __packed;

#define HCI_OP_READ_LOCAL_CODEC_CAPS	0x100e
struct hci_op_read_local_codec_caps {
	__u8	id;
	__le16	cid;
	__le16	vid;
	__u8	transport;
	__u8	direction;
} __packed;

struct hci_codec_caps {
	__u8	len;
	__u8	data[];
} __packed;

struct hci_rp_read_local_codec_caps {
	__u8	status;
	__u8	num_caps;
} __packed;

#define HCI_OP_READ_PAGE_SCAN_ACTIVITY	0x0c1b
struct hci_rp_read_page_scan_activity {
	__u8     status;
	__le16   interval;
	__le16   window;
} __packed;

#define HCI_OP_WRITE_PAGE_SCAN_ACTIVITY	0x0c1c
struct hci_cp_write_page_scan_activity {
	__le16   interval;
	__le16   window;
} __packed;

#define HCI_OP_READ_TX_POWER		0x0c2d
struct hci_cp_read_tx_power {
	__le16   handle;
	__u8     type;
} __packed;
struct hci_rp_read_tx_power {
	__u8     status;
	__le16   handle;
	__s8     tx_power;
} __packed;

#define HCI_OP_READ_PAGE_SCAN_TYPE	0x0c46
struct hci_rp_read_page_scan_type {
	__u8     status;
	__u8     type;
} __packed;

#define HCI_OP_WRITE_PAGE_SCAN_TYPE	0x0c47
	#define PAGE_SCAN_TYPE_STANDARD		0x00
	#define PAGE_SCAN_TYPE_INTERLACED	0x01

#define HCI_OP_READ_RSSI		0x1405
struct hci_cp_read_rssi {
	__le16   handle;
} __packed;
struct hci_rp_read_rssi {
	__u8     status;
	__le16   handle;
	__s8     rssi;
} __packed;

#define HCI_OP_READ_CLOCK		0x1407
struct hci_cp_read_clock {
	__le16   handle;
	__u8     which;
} __packed;
struct hci_rp_read_clock {
	__u8     status;
	__le16   handle;
	__le32   clock;
	__le16   accuracy;
} __packed;

#define HCI_OP_READ_ENC_KEY_SIZE	0x1408
struct hci_cp_read_enc_key_size {
	__le16   handle;
} __packed;
struct hci_rp_read_enc_key_size {
	__u8     status;
	__le16   handle;
	__u8     key_size;
} __packed;

#define HCI_OP_GET_MWS_TRANSPORT_CONFIG	0x140c

#define HCI_OP_ENABLE_DUT_MODE		0x1803

#define HCI_OP_WRITE_SSP_DEBUG_MODE	0x1804

#define HCI_OP_LE_SET_EVENT_MASK	0x2001
struct hci_cp_le_set_event_mask {
	__u8     mask[8];
} __packed;

/* BLUETOOTH CORE SPECIFICATION Version 5.4 | Vol 4, Part E
 * 7.8.2 LE Read Buffer Size command
 * MAX_LE_MTU is 0xffff.
 * 0 is also valid. It means that no dedicated LE Buffer exists.
 * It should use the HCI_Read_Buffer_Size command and mtu is shared
 * between BR/EDR and LE.
 */
#define HCI_MIN_LE_MTU 0x001b

#define HCI_OP_LE_READ_BUFFER_SIZE	0x2002
struct hci_rp_le_read_buffer_size {
	__u8     status;
	__le16   le_mtu;
	__u8     le_max_pkt;
} __packed;

#define HCI_OP_LE_READ_LOCAL_FEATURES	0x2003
struct hci_rp_le_read_local_features {
	__u8     status;
	__u8     features[8];
} __packed;

#define HCI_OP_LE_SET_RANDOM_ADDR	0x2005

#define HCI_OP_LE_SET_ADV_PARAM		0x2006
struct hci_cp_le_set_adv_param {
	__le16   min_interval;
	__le16   max_interval;
	__u8     type;
	__u8     own_address_type;
	__u8     direct_addr_type;
	bdaddr_t direct_addr;
	__u8     channel_map;
	__u8     filter_policy;
} __packed;

#define HCI_OP_LE_READ_ADV_TX_POWER	0x2007
struct hci_rp_le_read_adv_tx_power {
	__u8	status;
	__s8	tx_power;
} __packed;

#define HCI_MAX_AD_LENGTH		31

#define HCI_OP_LE_SET_ADV_DATA		0x2008
struct hci_cp_le_set_adv_data {
	__u8	length;
	__u8	data[HCI_MAX_AD_LENGTH];
} __packed;

#define HCI_OP_LE_SET_SCAN_RSP_DATA	0x2009
struct hci_cp_le_set_scan_rsp_data {
	__u8	length;
	__u8	data[HCI_MAX_AD_LENGTH];
} __packed;

#define HCI_OP_LE_SET_ADV_ENABLE	0x200a

#define LE_SCAN_PASSIVE			0x00
#define LE_SCAN_ACTIVE			0x01

#define HCI_OP_LE_SET_SCAN_PARAM	0x200b
struct hci_cp_le_set_scan_param {
	__u8    type;
	__le16  interval;
	__le16  window;
	__u8    own_address_type;
	__u8    filter_policy;
} __packed;

#define LE_SCAN_DISABLE			0x00
#define LE_SCAN_ENABLE			0x01
#define LE_SCAN_FILTER_DUP_DISABLE	0x00
#define LE_SCAN_FILTER_DUP_ENABLE	0x01

#define HCI_OP_LE_SET_SCAN_ENABLE	0x200c
struct hci_cp_le_set_scan_enable {
	__u8     enable;
	__u8     filter_dup;
} __packed;

#define HCI_LE_USE_PEER_ADDR		0x00
#define HCI_LE_USE_ACCEPT_LIST		0x01

#define HCI_OP_LE_CREATE_CONN		0x200d
struct hci_cp_le_create_conn {
	__le16   scan_interval;
	__le16   scan_window;
	__u8     filter_policy;
	__u8     peer_addr_type;
	bdaddr_t peer_addr;
	__u8     own_address_type;
	__le16   conn_interval_min;
	__le16   conn_interval_max;
	__le16   conn_latency;
	__le16   supervision_timeout;
	__le16   min_ce_len;
	__le16   max_ce_len;
} __packed;

#define HCI_OP_LE_CREATE_CONN_CANCEL	0x200e

#define HCI_OP_LE_READ_ACCEPT_LIST_SIZE	0x200f
struct hci_rp_le_read_accept_list_size {
	__u8	status;
	__u8	size;
} __packed;

#define HCI_OP_LE_CLEAR_ACCEPT_LIST	0x2010

#define HCI_OP_LE_ADD_TO_ACCEPT_LIST	0x2011
struct hci_cp_le_add_to_accept_list {
	__u8     bdaddr_type;
	bdaddr_t bdaddr;
} __packed;

#define HCI_OP_LE_DEL_FROM_ACCEPT_LIST	0x2012
struct hci_cp_le_del_from_accept_list {
	__u8     bdaddr_type;
	bdaddr_t bdaddr;
} __packed;

#define HCI_OP_LE_CONN_UPDATE		0x2013
struct hci_cp_le_conn_update {
	__le16   handle;
	__le16   conn_interval_min;
	__le16   conn_interval_max;
	__le16   conn_latency;
	__le16   supervision_timeout;
	__le16   min_ce_len;
	__le16   max_ce_len;
} __packed;

#define HCI_OP_LE_READ_REMOTE_FEATURES	0x2016
struct hci_cp_le_read_remote_features {
	__le16	 handle;
} __packed;

#define HCI_OP_LE_START_ENC		0x2019
struct hci_cp_le_start_enc {
	__le16	handle;
	__le64	rand;
	__le16	ediv;
	__u8	ltk[16];
} __packed;

#define HCI_OP_LE_LTK_REPLY		0x201a
struct hci_cp_le_ltk_reply {
	__le16	handle;
	__u8	ltk[16];
} __packed;
struct hci_rp_le_ltk_reply {
	__u8	status;
	__le16	handle;
} __packed;

#define HCI_OP_LE_LTK_NEG_REPLY		0x201b
struct hci_cp_le_ltk_neg_reply {
	__le16	handle;
} __packed;
struct hci_rp_le_ltk_neg_reply {
	__u8	status;
	__le16	handle;
} __packed;

#define HCI_OP_LE_READ_SUPPORTED_STATES	0x201c
struct hci_rp_le_read_supported_states {
	__u8	status;
	__u8	le_states[8];
} __packed;

#define HCI_OP_LE_CONN_PARAM_REQ_REPLY	0x2020
struct hci_cp_le_conn_param_req_reply {
	__le16	handle;
	__le16	interval_min;
	__le16	interval_max;
	__le16	latency;
	__le16	timeout;
	__le16	min_ce_len;
	__le16	max_ce_len;
} __packed;

#define HCI_OP_LE_CONN_PARAM_REQ_NEG_REPLY	0x2021
struct hci_cp_le_conn_param_req_neg_reply {
	__le16	handle;
	__u8	reason;
} __packed;

#define HCI_OP_LE_SET_DATA_LEN		0x2022
struct hci_cp_le_set_data_len {
	__le16	handle;
	__le16	tx_len;
	__le16	tx_time;
} __packed;
struct hci_rp_le_set_data_len {
	__u8	status;
	__le16	handle;
} __packed;

#define HCI_OP_LE_READ_DEF_DATA_LEN	0x2023
struct hci_rp_le_read_def_data_len {
	__u8	status;
	__le16	tx_len;
	__le16	tx_time;
} __packed;

#define HCI_OP_LE_WRITE_DEF_DATA_LEN	0x2024
struct hci_cp_le_write_def_data_len {
	__le16	tx_len;
	__le16	tx_time;
} __packed;

#define HCI_OP_LE_ADD_TO_RESOLV_LIST	0x2027
struct hci_cp_le_add_to_resolv_list {
	__u8	 bdaddr_type;
	bdaddr_t bdaddr;
	__u8	 peer_irk[16];
	__u8	 local_irk[16];
} __packed;

#define HCI_OP_LE_DEL_FROM_RESOLV_LIST	0x2028
struct hci_cp_le_del_from_resolv_list {
	__u8	 bdaddr_type;
	bdaddr_t bdaddr;
} __packed;

#define HCI_OP_LE_CLEAR_RESOLV_LIST	0x2029

#define HCI_OP_LE_READ_RESOLV_LIST_SIZE	0x202a
struct hci_rp_le_read_resolv_list_size {
	__u8	status;
	__u8	size;
} __packed;

#define HCI_OP_LE_SET_ADDR_RESOLV_ENABLE 0x202d

#define HCI_OP_LE_SET_RPA_TIMEOUT	0x202e

#define HCI_OP_LE_READ_MAX_DATA_LEN	0x202f
struct hci_rp_le_read_max_data_len {
	__u8	status;
	__le16	tx_len;
	__le16	tx_time;
	__le16	rx_len;
	__le16	rx_time;
} __packed;

#define HCI_OP_LE_SET_DEFAULT_PHY	0x2031
struct hci_cp_le_set_default_phy {
	__u8    all_phys;
	__u8    tx_phys;
	__u8    rx_phys;
} __packed;

#define HCI_LE_SET_PHY_1M		0x01
#define HCI_LE_SET_PHY_2M		0x02
#define HCI_LE_SET_PHY_CODED		0x04

#define HCI_OP_LE_SET_EXT_SCAN_PARAMS   0x2041
struct hci_cp_le_set_ext_scan_params {
	__u8    own_addr_type;
	__u8    filter_policy;
	__u8    scanning_phys;
	__u8    data[];
} __packed;

#define LE_SCAN_PHY_1M		0x01
#define LE_SCAN_PHY_2M		0x02
#define LE_SCAN_PHY_CODED	0x04

struct hci_cp_le_scan_phy_params {
	__u8    type;
	__le16  interval;
	__le16  window;
} __packed;

#define HCI_OP_LE_SET_EXT_SCAN_ENABLE   0x2042
struct hci_cp_le_set_ext_scan_enable {
	__u8    enable;
	__u8    filter_dup;
	__le16  duration;
	__le16  period;
} __packed;

#define HCI_OP_LE_EXT_CREATE_CONN    0x2043
struct hci_cp_le_ext_create_conn {
	__u8      filter_policy;
	__u8      own_addr_type;
	__u8      peer_addr_type;
	bdaddr_t  peer_addr;
	__u8      phys;
	__u8      data[];
} __packed;

struct hci_cp_le_ext_conn_param {
	__le16 scan_interval;
	__le16 scan_window;
	__le16 conn_interval_min;
	__le16 conn_interval_max;
	__le16 conn_latency;
	__le16 supervision_timeout;
	__le16 min_ce_len;
	__le16 max_ce_len;
} __packed;

#define HCI_OP_LE_PA_CREATE_SYNC	0x2044
struct hci_cp_le_pa_create_sync {
	__u8      options;
	__u8      sid;
	__u8      addr_type;
	bdaddr_t  addr;
	__le16    skip;
	__le16    sync_timeout;
	__u8      sync_cte_type;
} __packed;

#define HCI_OP_LE_PA_TERM_SYNC		0x2046
struct hci_cp_le_pa_term_sync {
	__le16    handle;
} __packed;

#define HCI_OP_LE_READ_NUM_SUPPORTED_ADV_SETS	0x203b
struct hci_rp_le_read_num_supported_adv_sets {
	__u8  status;
	__u8  num_of_sets;
} __packed;

#define HCI_OP_LE_SET_EXT_ADV_PARAMS		0x2036
struct hci_cp_le_set_ext_adv_params {
	__u8      handle;
	__le16    evt_properties;
	__u8      min_interval[3];
	__u8      max_interval[3];
	__u8      channel_map;
	__u8      own_addr_type;
	__u8      peer_addr_type;
	bdaddr_t  peer_addr;
	__u8      filter_policy;
	__u8      tx_power;
	__u8      primary_phy;
	__u8      secondary_max_skip;
	__u8      secondary_phy;
	__u8      sid;
	__u8      notif_enable;
} __packed;

#define HCI_ADV_PHY_1M		0X01
#define HCI_ADV_PHY_2M		0x02
#define HCI_ADV_PHY_CODED	0x03

struct hci_rp_le_set_ext_adv_params {
	__u8  status;
	__u8  tx_power;
} __packed;

struct hci_cp_ext_adv_set {
	__u8  handle;
	__le16 duration;
	__u8  max_events;
} __packed;

#define HCI_MAX_EXT_AD_LENGTH	251

#define HCI_OP_LE_SET_EXT_ADV_DATA		0x2037
struct hci_cp_le_set_ext_adv_data {
	__u8  handle;
	__u8  operation;
	__u8  frag_pref;
	__u8  length;
	__u8  data[] __counted_by(length);
} __packed;

#define HCI_OP_LE_SET_EXT_SCAN_RSP_DATA		0x2038
struct hci_cp_le_set_ext_scan_rsp_data {
	__u8  handle;
	__u8  operation;
	__u8  frag_pref;
	__u8  length;
	__u8  data[] __counted_by(length);
} __packed;

#define HCI_OP_LE_SET_EXT_ADV_ENABLE		0x2039
struct hci_cp_le_set_ext_adv_enable {
	__u8  enable;
	__u8  num_of_sets;
	__u8  data[];
} __packed;

#define HCI_OP_LE_SET_PER_ADV_PARAMS		0x203e
struct hci_cp_le_set_per_adv_params {
	__u8      handle;
	__le16    min_interval;
	__le16    max_interval;
	__le16    periodic_properties;
} __packed;

#define HCI_MAX_PER_AD_LENGTH	252
#define HCI_MAX_PER_AD_TOT_LEN	1650

#define HCI_OP_LE_SET_PER_ADV_DATA		0x203f
struct hci_cp_le_set_per_adv_data {
	__u8  handle;
	__u8  operation;
	__u8  length;
	__u8  data[] __counted_by(length);
} __packed;

#define HCI_OP_LE_SET_PER_ADV_ENABLE		0x2040
struct hci_cp_le_set_per_adv_enable {
	__u8  enable;
	__u8  handle;
} __packed;

#define LE_SET_ADV_DATA_OP_COMPLETE	0x03

#define LE_SET_ADV_DATA_NO_FRAG		0x01

#define HCI_OP_LE_REMOVE_ADV_SET	0x203c

#define HCI_OP_LE_CLEAR_ADV_SETS	0x203d

#define HCI_OP_LE_SET_ADV_SET_RAND_ADDR	0x2035
struct hci_cp_le_set_adv_set_rand_addr {
	__u8  handle;
	bdaddr_t  bdaddr;
} __packed;

#define HCI_OP_LE_READ_TRANSMIT_POWER	0x204b
struct hci_rp_le_read_transmit_power {
	__u8  status;
	__s8  min_le_tx_power;
	__s8  max_le_tx_power;
} __packed;

#define HCI_NETWORK_PRIVACY		0x00
#define HCI_DEVICE_PRIVACY		0x01

#define HCI_OP_LE_SET_PRIVACY_MODE	0x204e
struct hci_cp_le_set_privacy_mode {
	__u8  bdaddr_type;
	bdaddr_t  bdaddr;
	__u8  mode;
} __packed;

#define HCI_OP_LE_READ_BUFFER_SIZE_V2	0x2060
struct hci_rp_le_read_buffer_size_v2 {
	__u8    status;
	__le16  acl_mtu;
	__u8    acl_max_pkt;
	__le16  iso_mtu;
	__u8    iso_max_pkt;
} __packed;

#define HCI_OP_LE_READ_ISO_TX_SYNC		0x2061
struct hci_cp_le_read_iso_tx_sync {
	__le16  handle;
} __packed;

struct hci_rp_le_read_iso_tx_sync {
	__u8    status;
	__le16  handle;
	__le16  seq;
	__le32  imestamp;
	__u8    offset[3];
} __packed;

#define HCI_OP_LE_SET_CIG_PARAMS		0x2062
struct hci_cis_params {
	__u8    cis_id;
	__le16  c_sdu;
	__le16  p_sdu;
	__u8    c_phy;
	__u8    p_phy;
	__u8    c_rtn;
	__u8    p_rtn;
} __packed;

struct hci_cp_le_set_cig_params {
	__u8    cig_id;
	__u8    c_interval[3];
	__u8    p_interval[3];
	__u8    sca;
	__u8    packing;
	__u8    framing;
	__le16  c_latency;
	__le16  p_latency;
	__u8    num_cis;
	struct hci_cis_params cis[] __counted_by(num_cis);
} __packed;

struct hci_rp_le_set_cig_params {
	__u8    status;
	__u8    cig_id;
	__u8    num_handles;
	__le16  handle[];
} __packed;

#define HCI_OP_LE_CREATE_CIS			0x2064
struct hci_cis {
	__le16  cis_handle;
	__le16  acl_handle;
} __packed;

struct hci_cp_le_create_cis {
	__u8    num_cis;
	struct hci_cis cis[] __counted_by(num_cis);
} __packed;

#define HCI_OP_LE_REMOVE_CIG			0x2065
struct hci_cp_le_remove_cig {
	__u8    cig_id;
} __packed;

#define HCI_OP_LE_ACCEPT_CIS			0x2066
struct hci_cp_le_accept_cis {
	__le16  handle;
} __packed;

#define HCI_OP_LE_REJECT_CIS			0x2067
struct hci_cp_le_reject_cis {
	__le16  handle;
	__u8    reason;
} __packed;

#define HCI_OP_LE_CREATE_BIG			0x2068
struct hci_bis {
	__u8    sdu_interval[3];
	__le16  sdu;
	__le16  latency;
	__u8    rtn;
	__u8    phy;
	__u8    packing;
	__u8    framing;
	__u8    encryption;
	__u8    bcode[16];
} __packed;

struct hci_cp_le_create_big {
	__u8    handle;
	__u8    adv_handle;
	__u8    num_bis;
	struct hci_bis bis;
} __packed;

#define HCI_OP_LE_TERM_BIG			0x206a
struct hci_cp_le_term_big {
	__u8    handle;
	__u8    reason;
} __packed;

#define HCI_OP_LE_BIG_CREATE_SYNC		0x206b
struct hci_cp_le_big_create_sync {
	__u8    handle;
	__le16  sync_handle;
	__u8    encryption;
	__u8    bcode[16];
	__u8    mse;
	__le16  timeout;
	__u8    num_bis;
	__u8    bis[] __counted_by(num_bis);
} __packed;

#define HCI_OP_LE_BIG_TERM_SYNC			0x206c
struct hci_cp_le_big_term_sync {
	__u8    handle;
} __packed;

#define HCI_OP_LE_SETUP_ISO_PATH		0x206e
struct hci_cp_le_setup_iso_path {
	__le16  handle;
	__u8    direction;
	__u8    path;
	__u8    codec;
	__le16  codec_cid;
	__le16  codec_vid;
	__u8    delay[3];
	__u8    codec_cfg_len;
	__u8    codec_cfg[];
} __packed;

struct hci_rp_le_setup_iso_path {
	__u8    status;
	__le16  handle;
} __packed;

#define HCI_OP_LE_SET_HOST_FEATURE		0x2074
struct hci_cp_le_set_host_feature {
	__u8     bit_number;
	__u8     bit_value;
} __packed;

/* ---- HCI Events ---- */
struct hci_ev_status {
	__u8    status;
} __packed;

#define HCI_EV_INQUIRY_COMPLETE		0x01

#define HCI_EV_INQUIRY_RESULT		0x02
struct inquiry_info {
	bdaddr_t bdaddr;
	__u8     pscan_rep_mode;
	__u8     pscan_period_mode;
	__u8     pscan_mode;
	__u8     dev_class[3];
	__le16   clock_offset;
} __packed;

struct hci_ev_inquiry_result {
	__u8    num;
	struct inquiry_info info[];
};

#define HCI_EV_CONN_COMPLETE		0x03
struct hci_ev_conn_complete {
	__u8     status;
	__le16   handle;
	bdaddr_t bdaddr;
	__u8     link_type;
	__u8     encr_mode;
} __packed;

#define HCI_EV_CONN_REQUEST		0x04
struct hci_ev_conn_request {
	bdaddr_t bdaddr;
	__u8     dev_class[3];
	__u8     link_type;
} __packed;

#define HCI_EV_DISCONN_COMPLETE		0x05
struct hci_ev_disconn_complete {
	__u8     status;
	__le16   handle;
	__u8     reason;
} __packed;

#define HCI_EV_AUTH_COMPLETE		0x06
struct hci_ev_auth_complete {
	__u8     status;
	__le16   handle;
} __packed;

#define HCI_EV_REMOTE_NAME		0x07
struct hci_ev_remote_name {
	__u8     status;
	bdaddr_t bdaddr;
	__u8     name[HCI_MAX_NAME_LENGTH];
} __packed;

#define HCI_EV_ENCRYPT_CHANGE		0x08
struct hci_ev_encrypt_change {
	__u8     status;
	__le16   handle;
	__u8     encrypt;
} __packed;

#define HCI_EV_CHANGE_LINK_KEY_COMPLETE	0x09
struct hci_ev_change_link_key_complete {
	__u8     status;
	__le16   handle;
} __packed;

#define HCI_EV_REMOTE_FEATURES		0x0b
struct hci_ev_remote_features {
	__u8     status;
	__le16   handle;
	__u8     features[8];
} __packed;

#define HCI_EV_REMOTE_VERSION		0x0c
struct hci_ev_remote_version {
	__u8     status;
	__le16   handle;
	__u8     lmp_ver;
	__le16   manufacturer;
	__le16   lmp_subver;
} __packed;

#define HCI_EV_QOS_SETUP_COMPLETE	0x0d
struct hci_qos {
	__u8     service_type;
	__u32    token_rate;
	__u32    peak_bandwidth;
	__u32    latency;
	__u32    delay_variation;
} __packed;
struct hci_ev_qos_setup_complete {
	__u8     status;
	__le16   handle;
	struct   hci_qos qos;
} __packed;

#define HCI_EV_CMD_COMPLETE		0x0e
struct hci_ev_cmd_complete {
	__u8     ncmd;
	__le16   opcode;
} __packed;

#define HCI_EV_CMD_STATUS		0x0f
struct hci_ev_cmd_status {
	__u8     status;
	__u8     ncmd;
	__le16   opcode;
} __packed;

#define HCI_EV_HARDWARE_ERROR		0x10
struct hci_ev_hardware_error {
	__u8     code;
} __packed;

#define HCI_EV_ROLE_CHANGE		0x12
struct hci_ev_role_change {
	__u8     status;
	bdaddr_t bdaddr;
	__u8     role;
} __packed;

#define HCI_EV_NUM_COMP_PKTS		0x13
struct hci_comp_pkts_info {
	__le16   handle;
	__le16   count;
} __packed;

struct hci_ev_num_comp_pkts {
	__u8     num;
	struct hci_comp_pkts_info handles[];
} __packed;

#define HCI_EV_MODE_CHANGE		0x14
struct hci_ev_mode_change {
	__u8     status;
	__le16   handle;
	__u8     mode;
	__le16   interval;
} __packed;

#define HCI_EV_PIN_CODE_REQ		0x16
struct hci_ev_pin_code_req {
	bdaddr_t bdaddr;
} __packed;

#define HCI_EV_LINK_KEY_REQ		0x17
struct hci_ev_link_key_req {
	bdaddr_t bdaddr;
} __packed;

#define HCI_EV_LINK_KEY_NOTIFY		0x18
struct hci_ev_link_key_notify {
	bdaddr_t bdaddr;
	__u8     link_key[HCI_LINK_KEY_SIZE];
	__u8     key_type;
} __packed;

#define HCI_EV_CLOCK_OFFSET		0x1c
struct hci_ev_clock_offset {
	__u8     status;
	__le16   handle;
	__le16   clock_offset;
} __packed;

#define HCI_EV_PKT_TYPE_CHANGE		0x1d
struct hci_ev_pkt_type_change {
	__u8     status;
	__le16   handle;
	__le16   pkt_type;
} __packed;

#define HCI_EV_PSCAN_REP_MODE		0x20
struct hci_ev_pscan_rep_mode {
	bdaddr_t bdaddr;
	__u8     pscan_rep_mode;
} __packed;

#define HCI_EV_INQUIRY_RESULT_WITH_RSSI	0x22
struct inquiry_info_rssi {
	bdaddr_t bdaddr;
	__u8     pscan_rep_mode;
	__u8     pscan_period_mode;
	__u8     dev_class[3];
	__le16   clock_offset;
	__s8     rssi;
} __packed;
struct inquiry_info_rssi_pscan {
	bdaddr_t bdaddr;
	__u8     pscan_rep_mode;
	__u8     pscan_period_mode;
	__u8     pscan_mode;
	__u8     dev_class[3];
	__le16   clock_offset;
	__s8     rssi;
} __packed;
struct hci_ev_inquiry_result_rssi {
	__u8     num;
	__u8     data[];
} __packed;

#define HCI_EV_REMOTE_EXT_FEATURES	0x23
struct hci_ev_remote_ext_features {
	__u8     status;
	__le16   handle;
	__u8     page;
	__u8     max_page;
	__u8     features[8];
} __packed;

#define HCI_EV_SYNC_CONN_COMPLETE	0x2c
struct hci_ev_sync_conn_complete {
	__u8     status;
	__le16   handle;
	bdaddr_t bdaddr;
	__u8     link_type;
	__u8     tx_interval;
	__u8     retrans_window;
	__le16   rx_pkt_len;
	__le16   tx_pkt_len;
	__u8     air_mode;
} __packed;

#define HCI_EV_SYNC_CONN_CHANGED	0x2d
struct hci_ev_sync_conn_changed {
	__u8     status;
	__le16   handle;
	__u8     tx_interval;
	__u8     retrans_window;
	__le16   rx_pkt_len;
	__le16   tx_pkt_len;
} __packed;

#define HCI_EV_SNIFF_SUBRATE		0x2e
struct hci_ev_sniff_subrate {
	__u8     status;
	__le16   handle;
	__le16   max_tx_latency;
	__le16   max_rx_latency;
	__le16   max_remote_timeout;
	__le16   max_local_timeout;
} __packed;

#define HCI_EV_EXTENDED_INQUIRY_RESULT	0x2f
struct extended_inquiry_info {
	bdaddr_t bdaddr;
	__u8     pscan_rep_mode;
	__u8     pscan_period_mode;
	__u8     dev_class[3];
	__le16   clock_offset;
	__s8     rssi;
	__u8     data[240];
} __packed;

struct hci_ev_ext_inquiry_result {
	__u8     num;
	struct extended_inquiry_info info[];
} __packed;

#define HCI_EV_KEY_REFRESH_COMPLETE	0x30
struct hci_ev_key_refresh_complete {
	__u8	status;
	__le16	handle;
} __packed;

#define HCI_EV_IO_CAPA_REQUEST		0x31
struct hci_ev_io_capa_request {
	bdaddr_t bdaddr;
} __packed;

#define HCI_EV_IO_CAPA_REPLY		0x32
struct hci_ev_io_capa_reply {
	bdaddr_t bdaddr;
	__u8     capability;
	__u8     oob_data;
	__u8     authentication;
} __packed;

#define HCI_EV_USER_CONFIRM_REQUEST	0x33
struct hci_ev_user_confirm_req {
	bdaddr_t	bdaddr;
	__le32		passkey;
} __packed;

#define HCI_EV_USER_PASSKEY_REQUEST	0x34
struct hci_ev_user_passkey_req {
	bdaddr_t	bdaddr;
} __packed;

#define HCI_EV_REMOTE_OOB_DATA_REQUEST	0x35
struct hci_ev_remote_oob_data_request {
	bdaddr_t bdaddr;
} __packed;

#define HCI_EV_SIMPLE_PAIR_COMPLETE	0x36
struct hci_ev_simple_pair_complete {
	__u8     status;
	bdaddr_t bdaddr;
} __packed;

#define HCI_EV_USER_PASSKEY_NOTIFY	0x3b
struct hci_ev_user_passkey_notify {
	bdaddr_t	bdaddr;
	__le32		passkey;
} __packed;

#define HCI_KEYPRESS_STARTED		0
#define HCI_KEYPRESS_ENTERED		1
#define HCI_KEYPRESS_ERASED		2
#define HCI_KEYPRESS_CLEARED		3
#define HCI_KEYPRESS_COMPLETED		4

#define HCI_EV_KEYPRESS_NOTIFY		0x3c
struct hci_ev_keypress_notify {
	bdaddr_t	bdaddr;
	__u8		type;
} __packed;

#define HCI_EV_REMOTE_HOST_FEATURES	0x3d
struct hci_ev_remote_host_features {
	bdaddr_t bdaddr;
	__u8     features[8];
} __packed;

#define HCI_EV_LE_META			0x3e
struct hci_ev_le_meta {
	__u8     subevent;
} __packed;

#define HCI_EV_PHY_LINK_COMPLETE	0x40
struct hci_ev_phy_link_complete {
	__u8     status;
	__u8     phy_handle;
} __packed;

#define HCI_EV_CHANNEL_SELECTED		0x41
struct hci_ev_channel_selected {
	__u8     phy_handle;
} __packed;

#define HCI_EV_DISCONN_PHY_LINK_COMPLETE	0x42
struct hci_ev_disconn_phy_link_complete {
	__u8     status;
	__u8     phy_handle;
	__u8     reason;
} __packed;

#define HCI_EV_LOGICAL_LINK_COMPLETE		0x45
struct hci_ev_logical_link_complete {
	__u8     status;
	__le16   handle;
	__u8     phy_handle;
	__u8     flow_spec_id;
} __packed;

#define HCI_EV_DISCONN_LOGICAL_LINK_COMPLETE	0x46
struct hci_ev_disconn_logical_link_complete {
	__u8     status;
	__le16   handle;
	__u8     reason;
} __packed;

#define HCI_EV_NUM_COMP_BLOCKS		0x48
struct hci_comp_blocks_info {
	__le16   handle;
	__le16   pkts;
	__le16   blocks;
} __packed;

struct hci_ev_num_comp_blocks {
	__le16   num_blocks;
	__u8     num_hndl;
	struct hci_comp_blocks_info handles[];
} __packed;

#define HCI_EV_SYNC_TRAIN_COMPLETE	0x4F
struct hci_ev_sync_train_complete {
	__u8	status;
} __packed;

#define HCI_EV_PERIPHERAL_PAGE_RESP_TIMEOUT	0x54

#define HCI_EV_LE_CONN_COMPLETE		0x01
struct hci_ev_le_conn_complete {
	__u8     status;
	__le16   handle;
	__u8     role;
	__u8     bdaddr_type;
	bdaddr_t bdaddr;
	__le16   interval;
	__le16   latency;
	__le16   supervision_timeout;
	__u8     clk_accurancy;
} __packed;

/* Advertising report event types */
#define LE_ADV_IND		0x00
#define LE_ADV_DIRECT_IND	0x01
#define LE_ADV_SCAN_IND		0x02
#define LE_ADV_NONCONN_IND	0x03
#define LE_ADV_SCAN_RSP		0x04
#define LE_ADV_INVALID		0x05

/* Legacy event types in extended adv report */
#define LE_LEGACY_ADV_IND		0x0013
#define LE_LEGACY_ADV_DIRECT_IND 	0x0015
#define LE_LEGACY_ADV_SCAN_IND		0x0012
#define LE_LEGACY_NONCONN_IND		0x0010
#define LE_LEGACY_SCAN_RSP_ADV		0x001b
#define LE_LEGACY_SCAN_RSP_ADV_SCAN	0x001a

/* Extended Advertising event types */
#define LE_EXT_ADV_NON_CONN_IND		0x0000
#define LE_EXT_ADV_CONN_IND		0x0001
#define LE_EXT_ADV_SCAN_IND		0x0002
#define LE_EXT_ADV_DIRECT_IND		0x0004
#define LE_EXT_ADV_SCAN_RSP		0x0008
#define LE_EXT_ADV_LEGACY_PDU		0x0010
#define LE_EXT_ADV_EVT_TYPE_MASK	0x007f

#define ADDR_LE_DEV_PUBLIC		0x00
#define ADDR_LE_DEV_RANDOM		0x01
#define ADDR_LE_DEV_PUBLIC_RESOLVED	0x02
#define ADDR_LE_DEV_RANDOM_RESOLVED	0x03

#define HCI_EV_LE_ADVERTISING_REPORT	0x02
struct hci_ev_le_advertising_info {
	__u8	 type;
	__u8	 bdaddr_type;
	bdaddr_t bdaddr;
	__u8	 length;
	__u8	 data[];
} __packed;

struct hci_ev_le_advertising_report {
	__u8    num;
	struct hci_ev_le_advertising_info info[];
} __packed;

#define HCI_EV_LE_CONN_UPDATE_COMPLETE	0x03
struct hci_ev_le_conn_update_complete {
	__u8     status;
	__le16   handle;
	__le16   interval;
	__le16   latency;
	__le16   supervision_timeout;
} __packed;

#define HCI_EV_LE_REMOTE_FEAT_COMPLETE	0x04
struct hci_ev_le_remote_feat_complete {
	__u8     status;
	__le16   handle;
	__u8     features[8];
} __packed;

#define HCI_EV_LE_LTK_REQ		0x05
struct hci_ev_le_ltk_req {
	__le16	handle;
	__le64	rand;
	__le16	ediv;
} __packed;

#define HCI_EV_LE_REMOTE_CONN_PARAM_REQ	0x06
struct hci_ev_le_remote_conn_param_req {
	__le16 handle;
	__le16 interval_min;
	__le16 interval_max;
	__le16 latency;
	__le16 timeout;
} __packed;

#define HCI_EV_LE_DATA_LEN_CHANGE	0x07
struct hci_ev_le_data_len_change {
	__le16	handle;
	__le16	tx_len;
	__le16	tx_time;
	__le16	rx_len;
	__le16	rx_time;
} __packed;

#define HCI_EV_LE_DIRECT_ADV_REPORT	0x0B
struct hci_ev_le_direct_adv_info {
	__u8	 type;
	__u8	 bdaddr_type;
	bdaddr_t bdaddr;
	__u8	 direct_addr_type;
	bdaddr_t direct_addr;
	__s8	 rssi;
} __packed;

struct hci_ev_le_direct_adv_report {
	__u8	 num;
	struct hci_ev_le_direct_adv_info info[];
} __packed;

#define HCI_EV_LE_PHY_UPDATE_COMPLETE	0x0c
struct hci_ev_le_phy_update_complete {
	__u8  status;
	__le16 handle;
	__u8  tx_phy;
	__u8  rx_phy;
} __packed;

#define HCI_EV_LE_EXT_ADV_REPORT    0x0d
struct hci_ev_le_ext_adv_info {
	__le16   type;
	__u8	 bdaddr_type;
	bdaddr_t bdaddr;
	__u8	 primary_phy;
	__u8	 secondary_phy;
	__u8	 sid;
	__u8	 tx_power;
	__s8	 rssi;
	__le16   interval;
	__u8     direct_addr_type;
	bdaddr_t direct_addr;
	__u8     length;
	__u8     data[];
} __packed;

struct hci_ev_le_ext_adv_report {
	__u8     num;
	struct hci_ev_le_ext_adv_info info[];
} __packed;

#define HCI_EV_LE_PA_SYNC_ESTABLISHED	0x0e
struct hci_ev_le_pa_sync_established {
	__u8      status;
	__le16    handle;
	__u8      sid;
	__u8      bdaddr_type;
	bdaddr_t  bdaddr;
	__u8      phy;
	__le16    interval;
	__u8      clock_accuracy;
} __packed;

#define HCI_EV_LE_ENHANCED_CONN_COMPLETE    0x0a
struct hci_ev_le_enh_conn_complete {
	__u8      status;
	__le16    handle;
	__u8      role;
	__u8      bdaddr_type;
	bdaddr_t  bdaddr;
	bdaddr_t  local_rpa;
	bdaddr_t  peer_rpa;
	__le16    interval;
	__le16    latency;
	__le16    supervision_timeout;
	__u8      clk_accurancy;
} __packed;

#define HCI_EV_LE_PER_ADV_REPORT    0x0f
struct hci_ev_le_per_adv_report {
	__le16	 sync_handle;
	__u8	 tx_power;
	__u8	 rssi;
	__u8	 cte_type;
	__u8	 data_status;
	__u8     length;
	__u8     data[];
} __packed;

#define LE_PA_DATA_COMPLETE	0x00
#define LE_PA_DATA_MORE_TO_COME	0x01
#define LE_PA_DATA_TRUNCATED	0x02

#define HCI_EV_LE_EXT_ADV_SET_TERM	0x12
struct hci_evt_le_ext_adv_set_term {
	__u8	status;
	__u8	handle;
	__le16	conn_handle;
	__u8	num_evts;
} __packed;

#define HCI_EVT_LE_CIS_ESTABLISHED	0x19
struct hci_evt_le_cis_established {
	__u8  status;
	__le16 handle;
	__u8  cig_sync_delay[3];
	__u8  cis_sync_delay[3];
	__u8  c_latency[3];
	__u8  p_latency[3];
	__u8  c_phy;
	__u8  p_phy;
	__u8  nse;
	__u8  c_bn;
	__u8  p_bn;
	__u8  c_ft;
	__u8  p_ft;
	__le16 c_mtu;
	__le16 p_mtu;
	__le16 interval;
} __packed;

#define HCI_EVT_LE_CIS_REQ		0x1a
struct hci_evt_le_cis_req {
	__le16 acl_handle;
	__le16 cis_handle;
	__u8  cig_id;
	__u8  cis_id;
} __packed;

#define HCI_EVT_LE_CREATE_BIG_COMPLETE	0x1b
struct hci_evt_le_create_big_complete {
	__u8    status;
	__u8    handle;
	__u8    sync_delay[3];
	__u8    transport_delay[3];
	__u8    phy;
	__u8    nse;
	__u8    bn;
	__u8    pto;
	__u8    irc;
	__le16  max_pdu;
	__le16  interval;
	__u8    num_bis;
	__le16  bis_handle[];
} __packed;

#define HCI_EVT_LE_BIG_SYNC_ESTABILISHED 0x1d
struct hci_evt_le_big_sync_estabilished {
	__u8    status;
	__u8    handle;
	__u8    latency[3];
	__u8    nse;
	__u8    bn;
	__u8    pto;
	__u8    irc;
	__le16  max_pdu;
	__le16  interval;
	__u8    num_bis;
	__le16  bis[];
} __packed;

#define HCI_EVT_LE_BIG_INFO_ADV_REPORT	0x22
struct hci_evt_le_big_info_adv_report {
	__le16  sync_handle;
	__u8    num_bis;
	__u8    nse;
	__le16  iso_interval;
	__u8    bn;
	__u8    pto;
	__u8    irc;
	__le16  max_pdu;
	__u8    sdu_interval[3];
	__le16  max_sdu;
	__u8    phy;
	__u8    framing;
	__u8    encryption;
} __packed;

#define HCI_EV_VENDOR			0xff

/* Internal events generated by Bluetooth stack */
#define HCI_EV_STACK_INTERNAL	0xfd
struct hci_ev_stack_internal {
	__u16    type;
	__u8     data[];
} __packed;

#define HCI_EV_SI_DEVICE	0x01
struct hci_ev_si_device {
	__u16    event;
	__u16    dev_id;
} __packed;

#define HCI_EV_SI_SECURITY	0x02
struct hci_ev_si_security {
	__u16    event;
	__u16    proto;
	__u16    subproto;
	__u8     incoming;
} __packed;

/* ---- HCI Packet structures ---- */
#define HCI_COMMAND_HDR_SIZE 3
#define HCI_EVENT_HDR_SIZE   2
#define HCI_ACL_HDR_SIZE     4
#define HCI_SCO_HDR_SIZE     3
#define HCI_ISO_HDR_SIZE     4

struct hci_command_hdr {
	__le16	opcode;		/* OCF & OGF */
	__u8	plen;
} __packed;

struct hci_event_hdr {
	__u8	evt;
	__u8	plen;
} __packed;

struct hci_acl_hdr {
	__le16	handle;		/* Handle & Flags(PB, BC) */
	__le16	dlen;
} __packed;

struct hci_sco_hdr {
	__le16	handle;
	__u8	dlen;
} __packed;

struct hci_iso_hdr {
	__le16	handle;
	__le16	dlen;
	__u8	data[];
} __packed;

/* ISO data packet status flags */
#define HCI_ISO_STATUS_VALID	0x00
#define HCI_ISO_STATUS_INVALID	0x01
#define HCI_ISO_STATUS_NOP	0x02

#define HCI_ISO_DATA_HDR_SIZE	4
struct hci_iso_data_hdr {
	__le16	sn;
	__le16	slen;
};

#define HCI_ISO_TS_DATA_HDR_SIZE 8
struct hci_iso_ts_data_hdr {
	__le32	ts;
	__le16	sn;
	__le16	slen;
};

static inline struct hci_event_hdr *hci_event_hdr(const struct sk_buff *skb)
{
	return (struct hci_event_hdr *) skb->data;
}

static inline struct hci_acl_hdr *hci_acl_hdr(const struct sk_buff *skb)
{
	return (struct hci_acl_hdr *) skb->data;
}

static inline struct hci_sco_hdr *hci_sco_hdr(const struct sk_buff *skb)
{
	return (struct hci_sco_hdr *) skb->data;
}

static inline struct hci_iso_hdr *hci_iso_hdr(const struct sk_buff *skb)
{
	return (struct hci_iso_hdr *)skb->data;
}

/* Command opcode pack/unpack */
#define hci_opcode_pack(ogf, ocf)	((__u16) ((ocf & 0x03ff)|(ogf << 10)))
#define hci_opcode_ogf(op)		(op >> 10)
#define hci_opcode_ocf(op)		(op & 0x03ff)

/* ACL handle and flags pack/unpack */
#define hci_handle_pack(h, f)	((__u16) ((h & 0x0fff)|(f << 12)))
#define hci_handle(h)		(h & 0x0fff)
#define hci_flags(h)		(h >> 12)

/* ISO handle and flags pack/unpack */
#define hci_iso_flags_pb(f)		(f & 0x0003)
#define hci_iso_flags_ts(f)		((f >> 2) & 0x0001)
#define hci_iso_flags_pack(pb, ts)	((pb & 0x03) | ((ts & 0x01) << 2))

/* ISO data length and flags pack/unpack */
#define hci_iso_data_len_pack(h, f)	((__u16) ((h) | ((f) << 14)))
#define hci_iso_data_len(h)		((h) & 0x3fff)
#define hci_iso_data_flags(h)		((h) >> 14)

/* codec transport types */
#define HCI_TRANSPORT_SCO_ESCO	0x01

/* le24 support */
static inline void hci_cpu_to_le24(__u32 val, __u8 dst[3])
{
	dst[0] = val & 0xff;
	dst[1] = (val & 0xff00) >> 8;
	dst[2] = (val & 0xff0000) >> 16;
}

#endif /* __HCI_H */<|MERGE_RESOLUTION|>--- conflicted
+++ resolved
@@ -300,8 +300,6 @@
 	 */
 	HCI_QUIRK_BROKEN_SET_RPA_TIMEOUT,
 
-<<<<<<< HEAD
-=======
 	/* When this quirk is set, MSFT extension monitor tracking by
 	 * address filter is supported. Since tracking quantity of each
 	 * pattern is limited, this feature supports tracking multiple
@@ -312,7 +310,6 @@
 	 */
 	HCI_QUIRK_USE_MSFT_EXT_ADDRESS_FILTER,
 
->>>>>>> 2d5404ca
 	/*
 	 * When this quirk is set, LE Coded PHY shall not be used. This is
 	 * required for some Intel controllers which erroneously claim to
@@ -330,8 +327,6 @@
 	 * claim to support it.
 	 */
 	HCI_QUIRK_BROKEN_READ_ENC_KEY_SIZE,
-<<<<<<< HEAD
-=======
 
 	/*
 	 * When this quirk is set, the reserved bits of Primary/Secondary_PHY
@@ -343,7 +338,6 @@
 	 * during the hdev->setup vendor callback.
 	 */
 	HCI_QUIRK_FIXUP_LE_EXT_ADV_REPORT_PHY,
->>>>>>> 2d5404ca
 };
 
 /* HCI device flags */
@@ -451,10 +445,7 @@
 #define HCI_NCMD_TIMEOUT	msecs_to_jiffies(4000)	/* 4 seconds */
 #define HCI_ACL_TX_TIMEOUT	msecs_to_jiffies(45000)	/* 45 seconds */
 #define HCI_AUTO_OFF_TIMEOUT	msecs_to_jiffies(2000)	/* 2 seconds */
-<<<<<<< HEAD
-=======
 #define HCI_ACL_CONN_TIMEOUT	msecs_to_jiffies(20000)	/* 20 seconds */
->>>>>>> 2d5404ca
 #define HCI_LE_CONN_TIMEOUT	msecs_to_jiffies(20000)	/* 20 seconds */
 
 /* HCI data types */
