--- conflicted
+++ resolved
@@ -342,7 +342,6 @@
 	 */
 	HCI_QUIRK_BROKEN_READ_ENC_KEY_SIZE,
 
-<<<<<<< HEAD
 	/*
 	 * When this quirk is set, the reserved bits of Primary/Secondary_PHY
 	 * inside the LE Extended Advertising Report events are discarded.
@@ -353,7 +352,7 @@
 	 * during the hdev->setup vendor callback.
 	 */
 	HCI_QUIRK_FIXUP_LE_EXT_ADV_REPORT_PHY,
-=======
+
 	/* When this quirk is set, the HCI_OP_READ_VOICE_SETTING command is
 	 * skipped. This is required for a subset of the CSR controller clones
 	 * which erroneously claim to support it.
@@ -369,7 +368,6 @@
 	 * This quirk must be set before hci_register_dev is called.
 	 */
 	HCI_QUIRK_BROKEN_READ_PAGE_SCAN_TYPE,
->>>>>>> 7610d83a
 };
 
 /* HCI device flags */
