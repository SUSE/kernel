/* SPDX-License-Identifier: GPL-2.0-or-later */
/*
 * include/net/dsa.h - Driver for Distributed Switch Architecture switch chips
 * Copyright (c) 2008-2009 Marvell Semiconductor
 */

#ifndef __LINUX_NET_DSA_H
#define __LINUX_NET_DSA_H

#include <linux/if.h>
#include <linux/if_ether.h>
#include <linux/list.h>
#include <linux/notifier.h>
#include <linux/timer.h>
#include <linux/workqueue.h>
#include <linux/of.h>
#include <linux/ethtool.h>
#include <linux/net_tstamp.h>
#include <linux/phy.h>
#include <linux/platform_data/dsa.h>
#include <linux/phylink.h>
#include <net/devlink.h>
#include <net/switchdev.h>

struct dsa_8021q_context;
struct tc_action;
struct phy_device;
struct fixed_phy_status;
struct phylink_link_state;

#define DSA_TAG_PROTO_NONE_VALUE		0
#define DSA_TAG_PROTO_BRCM_VALUE		1
#define DSA_TAG_PROTO_BRCM_PREPEND_VALUE	2
#define DSA_TAG_PROTO_DSA_VALUE			3
#define DSA_TAG_PROTO_EDSA_VALUE		4
#define DSA_TAG_PROTO_GSWIP_VALUE		5
#define DSA_TAG_PROTO_KSZ9477_VALUE		6
#define DSA_TAG_PROTO_KSZ9893_VALUE		7
#define DSA_TAG_PROTO_LAN9303_VALUE		8
#define DSA_TAG_PROTO_MTK_VALUE			9
#define DSA_TAG_PROTO_QCA_VALUE			10
#define DSA_TAG_PROTO_TRAILER_VALUE		11
#define DSA_TAG_PROTO_8021Q_VALUE		12
#define DSA_TAG_PROTO_SJA1105_VALUE		13
#define DSA_TAG_PROTO_KSZ8795_VALUE		14
#define DSA_TAG_PROTO_OCELOT_VALUE		15
#define DSA_TAG_PROTO_AR9331_VALUE		16
#define DSA_TAG_PROTO_RTL4_A_VALUE		17
#define DSA_TAG_PROTO_HELLCREEK_VALUE		18
#define DSA_TAG_PROTO_XRS700X_VALUE		19
#define DSA_TAG_PROTO_OCELOT_8021Q_VALUE	20
#define DSA_TAG_PROTO_SEVILLE_VALUE		21
#define DSA_TAG_PROTO_BRCM_LEGACY_VALUE		22
#define DSA_TAG_PROTO_SJA1110_VALUE		23
#define DSA_TAG_PROTO_RTL8_4_VALUE		24
#define DSA_TAG_PROTO_RTL8_4T_VALUE		25
#define DSA_TAG_PROTO_RZN1_A5PSW_VALUE		26
#define DSA_TAG_PROTO_LAN937X_VALUE		27

enum dsa_tag_protocol {
	DSA_TAG_PROTO_NONE		= DSA_TAG_PROTO_NONE_VALUE,
	DSA_TAG_PROTO_BRCM		= DSA_TAG_PROTO_BRCM_VALUE,
	DSA_TAG_PROTO_BRCM_LEGACY	= DSA_TAG_PROTO_BRCM_LEGACY_VALUE,
	DSA_TAG_PROTO_BRCM_PREPEND	= DSA_TAG_PROTO_BRCM_PREPEND_VALUE,
	DSA_TAG_PROTO_DSA		= DSA_TAG_PROTO_DSA_VALUE,
	DSA_TAG_PROTO_EDSA		= DSA_TAG_PROTO_EDSA_VALUE,
	DSA_TAG_PROTO_GSWIP		= DSA_TAG_PROTO_GSWIP_VALUE,
	DSA_TAG_PROTO_KSZ9477		= DSA_TAG_PROTO_KSZ9477_VALUE,
	DSA_TAG_PROTO_KSZ9893		= DSA_TAG_PROTO_KSZ9893_VALUE,
	DSA_TAG_PROTO_LAN9303		= DSA_TAG_PROTO_LAN9303_VALUE,
	DSA_TAG_PROTO_MTK		= DSA_TAG_PROTO_MTK_VALUE,
	DSA_TAG_PROTO_QCA		= DSA_TAG_PROTO_QCA_VALUE,
	DSA_TAG_PROTO_TRAILER		= DSA_TAG_PROTO_TRAILER_VALUE,
	DSA_TAG_PROTO_8021Q		= DSA_TAG_PROTO_8021Q_VALUE,
	DSA_TAG_PROTO_SJA1105		= DSA_TAG_PROTO_SJA1105_VALUE,
	DSA_TAG_PROTO_KSZ8795		= DSA_TAG_PROTO_KSZ8795_VALUE,
	DSA_TAG_PROTO_OCELOT		= DSA_TAG_PROTO_OCELOT_VALUE,
	DSA_TAG_PROTO_AR9331		= DSA_TAG_PROTO_AR9331_VALUE,
	DSA_TAG_PROTO_RTL4_A		= DSA_TAG_PROTO_RTL4_A_VALUE,
	DSA_TAG_PROTO_HELLCREEK		= DSA_TAG_PROTO_HELLCREEK_VALUE,
	DSA_TAG_PROTO_XRS700X		= DSA_TAG_PROTO_XRS700X_VALUE,
	DSA_TAG_PROTO_OCELOT_8021Q	= DSA_TAG_PROTO_OCELOT_8021Q_VALUE,
	DSA_TAG_PROTO_SEVILLE		= DSA_TAG_PROTO_SEVILLE_VALUE,
	DSA_TAG_PROTO_SJA1110		= DSA_TAG_PROTO_SJA1110_VALUE,
	DSA_TAG_PROTO_RTL8_4		= DSA_TAG_PROTO_RTL8_4_VALUE,
	DSA_TAG_PROTO_RTL8_4T		= DSA_TAG_PROTO_RTL8_4T_VALUE,
	DSA_TAG_PROTO_RZN1_A5PSW	= DSA_TAG_PROTO_RZN1_A5PSW_VALUE,
	DSA_TAG_PROTO_LAN937X		= DSA_TAG_PROTO_LAN937X_VALUE,
};

struct dsa_switch;

struct dsa_device_ops {
	struct sk_buff *(*xmit)(struct sk_buff *skb, struct net_device *dev);
	struct sk_buff *(*rcv)(struct sk_buff *skb, struct net_device *dev);
	void (*flow_dissect)(const struct sk_buff *skb, __be16 *proto,
			     int *offset);
	int (*connect)(struct dsa_switch *ds);
	void (*disconnect)(struct dsa_switch *ds);
	unsigned int needed_headroom;
	unsigned int needed_tailroom;
	const char *name;
	enum dsa_tag_protocol proto;
	/* Some tagging protocols either mangle or shift the destination MAC
	 * address, in which case the DSA master would drop packets on ingress
	 * if what it understands out of the destination MAC address is not in
	 * its RX filter.
	 */
	bool promisc_on_master;
};

<<<<<<< HEAD
/* This structure defines the control interfaces that are overlayed by the
 * DSA layer on top of the DSA CPU/management net_device instance. This is
 * used by the core net_device layer while calling various net_device_ops
 * function pointers.
 */
struct dsa_netdevice_ops {
	int (*ndo_eth_ioctl)(struct net_device *dev, struct ifreq *ifr,
			     int cmd);
=======
struct dsa_lag {
	struct net_device *dev;
	unsigned int id;
	struct mutex fdb_lock;
	struct list_head fdbs;
	refcount_t refcount;
>>>>>>> eb3cdb58
};

struct dsa_switch_tree {
	struct list_head	list;

	/* List of switch ports */
	struct list_head ports;

	/* Notifier chain for switch-wide events */
	struct raw_notifier_head	nh;

	/* Tree identifier */
	unsigned int index;

	/* Number of switches attached to this tree */
	struct kref refcount;

	/* Maps offloaded LAG netdevs to a zero-based linear ID for
	 * drivers that need it.
	 */
	struct dsa_lag **lags;

	/* Tagging protocol operations */
	const struct dsa_device_ops *tag_ops;

	/* Default tagging protocol preferred by the switches in this
	 * tree.
	 */
	enum dsa_tag_protocol default_proto;

	/* Has this tree been applied to the hardware? */
	bool setup;

	/*
	 * Configuration data for the platform device that owns
	 * this dsa switch tree instance.
	 */
	struct dsa_platform_data	*pd;

	/* List of DSA links composing the routing table */
	struct list_head rtable;

	/* Length of "lags" array */
	unsigned int lags_len;

	/* Track the largest switch index within a tree */
	unsigned int last_switch;
};

/* LAG IDs are one-based, the dst->lags array is zero-based */
#define dsa_lags_foreach_id(_id, _dst)				\
	for ((_id) = 1; (_id) <= (_dst)->lags_len; (_id)++)	\
		if ((_dst)->lags[(_id) - 1])

#define dsa_lag_foreach_port(_dp, _dst, _lag)			\
	list_for_each_entry((_dp), &(_dst)->ports, list)	\
		if (dsa_port_offloads_lag((_dp), (_lag)))

#define dsa_hsr_foreach_port(_dp, _ds, _hsr)			\
	list_for_each_entry((_dp), &(_ds)->dst->ports, list)	\
		if ((_dp)->ds == (_ds) && (_dp)->hsr_dev == (_hsr))

static inline struct dsa_lag *dsa_lag_by_id(struct dsa_switch_tree *dst,
					    unsigned int id)
{
	/* DSA LAG IDs are one-based, dst->lags is zero-based */
	return dst->lags[id - 1];
}

static inline int dsa_lag_id(struct dsa_switch_tree *dst,
			     struct net_device *lag_dev)
{
	unsigned int id;

	dsa_lags_foreach_id(id, dst) {
		struct dsa_lag *lag = dsa_lag_by_id(dst, id);

		if (lag->dev == lag_dev)
			return lag->id;
	}

	return -ENODEV;
}

/* TC matchall action types */
enum dsa_port_mall_action_type {
	DSA_PORT_MALL_MIRROR,
	DSA_PORT_MALL_POLICER,
};

/* TC mirroring entry */
struct dsa_mall_mirror_tc_entry {
	u8 to_local_port;
	bool ingress;
};

/* TC port policer entry */
struct dsa_mall_policer_tc_entry {
	u32 burst;
	u64 rate_bytes_per_sec;
};

/* TC matchall entry */
struct dsa_mall_tc_entry {
	struct list_head list;
	unsigned long cookie;
	enum dsa_port_mall_action_type type;
	union {
		struct dsa_mall_mirror_tc_entry mirror;
		struct dsa_mall_policer_tc_entry policer;
	};
};

struct dsa_bridge {
	struct net_device *dev;
	unsigned int num;
	bool tx_fwd_offload;
	refcount_t refcount;
};

struct dsa_port {
	/* A CPU port is physically connected to a master device.
	 * A user port exposed to userspace has a slave device.
	 */
	union {
		struct net_device *master;
		struct net_device *slave;
	};

	/* Copy of the tagging protocol operations, for quicker access
	 * in the data path. Valid only for the CPU ports.
	 */
	const struct dsa_device_ops *tag_ops;

	/* Copies for faster access in master receive hot path */
	struct dsa_switch_tree *dst;
	struct sk_buff *(*rcv)(struct sk_buff *skb, struct net_device *dev);

	struct dsa_switch	*ds;

	unsigned int		index;

	enum {
		DSA_PORT_TYPE_UNUSED = 0,
		DSA_PORT_TYPE_CPU,
		DSA_PORT_TYPE_DSA,
		DSA_PORT_TYPE_USER,
	} type;

	const char		*name;
	struct dsa_port		*cpu_dp;
	u8			mac[ETH_ALEN];

	u8			stp_state;

	/* Warning: the following bit fields are not atomic, and updating them
	 * can only be done from code paths where concurrency is not possible
	 * (probe time or under rtnl_lock).
	 */
	u8			vlan_filtering:1;

	/* Managed by DSA on user ports and by drivers on CPU and DSA ports */
	u8			learning:1;

	u8			lag_tx_enabled:1;

	/* Master state bits, valid only on CPU ports */
	u8			master_admin_up:1;
	u8			master_oper_up:1;

	/* Valid only on user ports */
	u8			cpu_port_in_lag:1;

	u8			setup:1;

	struct device_node	*dn;
	unsigned int		ageing_time;

	struct dsa_bridge	*bridge;
	struct devlink_port	devlink_port;
	struct phylink		*pl;
	struct phylink_config	pl_config;
	struct dsa_lag		*lag;
	struct net_device	*hsr_dev;

	struct list_head list;

	/*
	 * Original copy of the master netdev ethtool_ops
	 */
	const struct ethtool_ops *orig_ethtool_ops;

	/* List of MAC addresses that must be forwarded on this port.
	 * These are only valid on CPU ports and DSA links.
	 */
	struct mutex		addr_lists_lock;
	struct list_head	fdbs;
	struct list_head	mdbs;

	struct mutex		vlans_lock;
	union {
		/* List of VLANs that CPU and DSA ports are members of.
		 * Access to this is serialized by the sleepable @vlans_lock.
		 */
		struct list_head	vlans;
		/* List of VLANs that user ports are members of.
		 * Access to this is serialized by netif_addr_lock_bh().
		 */
		struct list_head	user_vlans;
	};
};

/* TODO: ideally DSA ports would have a single dp->link_dp member,
 * and no dst->rtable nor this struct dsa_link would be needed,
 * but this would require some more complex tree walking,
 * so keep it stupid at the moment and list them all.
 */
struct dsa_link {
	struct dsa_port *dp;
	struct dsa_port *link_dp;
	struct list_head list;
};

enum dsa_db_type {
	DSA_DB_PORT,
	DSA_DB_LAG,
	DSA_DB_BRIDGE,
};

struct dsa_db {
	enum dsa_db_type type;

	union {
		const struct dsa_port *dp;
		struct dsa_lag lag;
		struct dsa_bridge bridge;
	};
};

struct dsa_mac_addr {
	unsigned char addr[ETH_ALEN];
	u16 vid;
	refcount_t refcount;
	struct list_head list;
	struct dsa_db db;
};

struct dsa_vlan {
	u16 vid;
	refcount_t refcount;
	struct list_head list;
};

struct dsa_switch {
	struct device *dev;

	/*
	 * Parent switch tree, and switch index.
	 */
	struct dsa_switch_tree	*dst;
	unsigned int		index;

	/* Warning: the following bit fields are not atomic, and updating them
	 * can only be done from code paths where concurrency is not possible
	 * (probe time or under rtnl_lock).
	 */
	u32			setup:1;

	/* Disallow bridge core from requesting different VLAN awareness
	 * settings on ports if not hardware-supported
	 */
	u32			vlan_filtering_is_global:1;

	/* Keep VLAN filtering enabled on ports not offloading any upper */
	u32			needs_standalone_vlan_filtering:1;

	/* Pass .port_vlan_add and .port_vlan_del to drivers even for bridges
	 * that have vlan_filtering=0. All drivers should ideally set this (and
	 * then the option would get removed), but it is unknown whether this
	 * would break things or not.
	 */
	u32			configure_vlan_while_not_filtering:1;

	/* If the switch driver always programs the CPU port as egress tagged
	 * despite the VLAN configuration indicating otherwise, then setting
	 * @untag_bridge_pvid will force the DSA receive path to pop the
	 * bridge's default_pvid VLAN tagged frames to offer a consistent
	 * behavior between a vlan_filtering=0 and vlan_filtering=1 bridge
	 * device.
	 */
	u32			untag_bridge_pvid:1;

	/* Let DSA manage the FDB entries towards the
	 * CPU, based on the software bridge database.
	 */
	u32			assisted_learning_on_cpu_port:1;

	/* In case vlan_filtering_is_global is set, the VLAN awareness state
	 * should be retrieved from here and not from the per-port settings.
	 */
	u32			vlan_filtering:1;

	/* For switches that only have the MRU configurable. To ensure the
	 * configured MTU is not exceeded, normalization of MRU on all bridged
	 * interfaces is needed.
	 */
	u32			mtu_enforcement_ingress:1;

	/* Drivers that isolate the FDBs of multiple bridges must set this
	 * to true to receive the bridge as an argument in .port_fdb_{add,del}
	 * and .port_mdb_{add,del}. Otherwise, the bridge.num will always be
	 * passed as zero.
	 */
	u32			fdb_isolation:1;

	/* Listener for switch fabric events */
	struct notifier_block	nb;

	/*
	 * Give the switch driver somewhere to hang its private data
	 * structure.
	 */
	void *priv;

	void *tagger_data;

	/*
	 * Configuration data for this switch.
	 */
	struct dsa_chip_data	*cd;

	/*
	 * The switch operations.
	 */
	const struct dsa_switch_ops	*ops;

	/*
	 * Slave mii_bus and devices for the individual ports.
	 */
	u32			phys_mii_mask;
	struct mii_bus		*slave_mii_bus;

	/* Ageing Time limits in msecs */
	unsigned int ageing_time_min;
	unsigned int ageing_time_max;

	/* Storage for drivers using tag_8021q */
	struct dsa_8021q_context *tag_8021q_ctx;

	/* devlink used to represent this switch device */
	struct devlink		*devlink;

	/* Number of switch port queues */
	unsigned int		num_tx_queues;

	/* Drivers that benefit from having an ID associated with each
	 * offloaded LAG should set this to the maximum number of
	 * supported IDs. DSA will then maintain a mapping of _at
	 * least_ these many IDs, accessible to drivers via
	 * dsa_lag_id().
	 */
	unsigned int		num_lag_ids;

	/* Drivers that support bridge forwarding offload or FDB isolation
	 * should set this to the maximum number of bridges spanning the same
	 * switch tree (or all trees, in the case of cross-tree bridging
	 * support) that can be offloaded.
	 */
	unsigned int		max_num_bridges;

	unsigned int		num_ports;
};

static inline struct dsa_port *dsa_to_port(struct dsa_switch *ds, int p)
{
	struct dsa_switch_tree *dst = ds->dst;
	struct dsa_port *dp;

	list_for_each_entry(dp, &dst->ports, list)
		if (dp->ds == ds && dp->index == p)
			return dp;

	return NULL;
}

static inline bool dsa_port_is_dsa(struct dsa_port *port)
{
	return port->type == DSA_PORT_TYPE_DSA;
}

static inline bool dsa_port_is_cpu(struct dsa_port *port)
{
	return port->type == DSA_PORT_TYPE_CPU;
}

static inline bool dsa_port_is_user(struct dsa_port *dp)
{
	return dp->type == DSA_PORT_TYPE_USER;
}

static inline bool dsa_port_is_unused(struct dsa_port *dp)
{
	return dp->type == DSA_PORT_TYPE_UNUSED;
}

<<<<<<< HEAD
=======
static inline bool dsa_port_master_is_operational(struct dsa_port *dp)
{
	return dsa_port_is_cpu(dp) && dp->master_admin_up &&
	       dp->master_oper_up;
}

>>>>>>> eb3cdb58
static inline bool dsa_is_unused_port(struct dsa_switch *ds, int p)
{
	return dsa_to_port(ds, p)->type == DSA_PORT_TYPE_UNUSED;
}

static inline bool dsa_is_cpu_port(struct dsa_switch *ds, int p)
{
	return dsa_to_port(ds, p)->type == DSA_PORT_TYPE_CPU;
}

static inline bool dsa_is_dsa_port(struct dsa_switch *ds, int p)
{
	return dsa_to_port(ds, p)->type == DSA_PORT_TYPE_DSA;
}

static inline bool dsa_is_user_port(struct dsa_switch *ds, int p)
{
	return dsa_to_port(ds, p)->type == DSA_PORT_TYPE_USER;
}

#define dsa_tree_for_each_user_port(_dp, _dst) \
	list_for_each_entry((_dp), &(_dst)->ports, list) \
		if (dsa_port_is_user((_dp)))

<<<<<<< HEAD
=======
#define dsa_tree_for_each_user_port_continue_reverse(_dp, _dst) \
	list_for_each_entry_continue_reverse((_dp), &(_dst)->ports, list) \
		if (dsa_port_is_user((_dp)))

#define dsa_tree_for_each_cpu_port(_dp, _dst) \
	list_for_each_entry((_dp), &(_dst)->ports, list) \
		if (dsa_port_is_cpu((_dp)))

>>>>>>> eb3cdb58
#define dsa_switch_for_each_port(_dp, _ds) \
	list_for_each_entry((_dp), &(_ds)->dst->ports, list) \
		if ((_dp)->ds == (_ds))

#define dsa_switch_for_each_port_safe(_dp, _next, _ds) \
	list_for_each_entry_safe((_dp), (_next), &(_ds)->dst->ports, list) \
		if ((_dp)->ds == (_ds))

#define dsa_switch_for_each_port_continue_reverse(_dp, _ds) \
	list_for_each_entry_continue_reverse((_dp), &(_ds)->dst->ports, list) \
		if ((_dp)->ds == (_ds))

#define dsa_switch_for_each_available_port(_dp, _ds) \
	dsa_switch_for_each_port((_dp), (_ds)) \
		if (!dsa_port_is_unused((_dp)))

#define dsa_switch_for_each_user_port(_dp, _ds) \
	dsa_switch_for_each_port((_dp), (_ds)) \
		if (dsa_port_is_user((_dp)))

#define dsa_switch_for_each_cpu_port(_dp, _ds) \
	dsa_switch_for_each_port((_dp), (_ds)) \
		if (dsa_port_is_cpu((_dp)))

<<<<<<< HEAD
=======
#define dsa_switch_for_each_cpu_port_continue_reverse(_dp, _ds) \
	dsa_switch_for_each_port_continue_reverse((_dp), (_ds)) \
		if (dsa_port_is_cpu((_dp)))

>>>>>>> eb3cdb58
static inline u32 dsa_user_ports(struct dsa_switch *ds)
{
	struct dsa_port *dp;
	u32 mask = 0;

	dsa_switch_for_each_user_port(dp, ds)
		mask |= BIT(dp->index);

	return mask;
}

static inline u32 dsa_cpu_ports(struct dsa_switch *ds)
{
	struct dsa_port *cpu_dp;
	u32 mask = 0;

	dsa_switch_for_each_cpu_port(cpu_dp, ds)
		mask |= BIT(cpu_dp->index);

	return mask;
}

/* Return the local port used to reach an arbitrary switch device */
static inline unsigned int dsa_routing_port(struct dsa_switch *ds, int device)
{
	struct dsa_switch_tree *dst = ds->dst;
	struct dsa_link *dl;

	list_for_each_entry(dl, &dst->rtable, list)
		if (dl->dp->ds == ds && dl->link_dp->ds->index == device)
			return dl->dp->index;

	return ds->num_ports;
}

/* Return the local port used to reach an arbitrary switch port */
static inline unsigned int dsa_towards_port(struct dsa_switch *ds, int device,
					    int port)
{
	if (device == ds->index)
		return port;
	else
		return dsa_routing_port(ds, device);
}

/* Return the local port used to reach the dedicated CPU port */
static inline unsigned int dsa_upstream_port(struct dsa_switch *ds, int port)
{
	const struct dsa_port *dp = dsa_to_port(ds, port);
	const struct dsa_port *cpu_dp = dp->cpu_dp;

	if (!cpu_dp)
		return port;

	return dsa_towards_port(ds, cpu_dp->ds->index, cpu_dp->index);
}

/* Return true if this is the local port used to reach the CPU port */
static inline bool dsa_is_upstream_port(struct dsa_switch *ds, int port)
{
	if (dsa_is_unused_port(ds, port))
		return false;

	return port == dsa_upstream_port(ds, port);
}

/* Return true if this is a DSA port leading away from the CPU */
static inline bool dsa_is_downstream_port(struct dsa_switch *ds, int port)
{
	return dsa_is_dsa_port(ds, port) && !dsa_is_upstream_port(ds, port);
}

/* Return the local port used to reach the CPU port */
static inline unsigned int dsa_switch_upstream_port(struct dsa_switch *ds)
{
	struct dsa_port *dp;

	dsa_switch_for_each_available_port(dp, ds) {
		return dsa_upstream_port(ds, dp->index);
	}

	return ds->num_ports;
}

/* Return true if @upstream_ds is an upstream switch of @downstream_ds, meaning
 * that the routing port from @downstream_ds to @upstream_ds is also the port
 * which @downstream_ds uses to reach its dedicated CPU.
 */
static inline bool dsa_switch_is_upstream_of(struct dsa_switch *upstream_ds,
					     struct dsa_switch *downstream_ds)
{
	int routing_port;

	if (upstream_ds == downstream_ds)
		return true;

	routing_port = dsa_routing_port(downstream_ds, upstream_ds->index);

	return dsa_is_upstream_port(downstream_ds, routing_port);
}

static inline bool dsa_port_is_vlan_filtering(const struct dsa_port *dp)
{
	const struct dsa_switch *ds = dp->ds;

	if (ds->vlan_filtering_is_global)
		return ds->vlan_filtering;
	else
		return dp->vlan_filtering;
}

static inline unsigned int dsa_port_lag_id_get(struct dsa_port *dp)
{
	return dp->lag ? dp->lag->id : 0;
}

static inline struct net_device *dsa_port_lag_dev_get(struct dsa_port *dp)
{
	return dp->lag ? dp->lag->dev : NULL;
}

static inline bool dsa_port_offloads_lag(struct dsa_port *dp,
					 const struct dsa_lag *lag)
{
	return dsa_port_lag_dev_get(dp) == lag->dev;
}

static inline struct net_device *dsa_port_to_master(const struct dsa_port *dp)
{
	if (dp->cpu_port_in_lag)
		return dsa_port_lag_dev_get(dp->cpu_dp);

	return dp->cpu_dp->master;
}

static inline
struct net_device *dsa_port_to_bridge_port(const struct dsa_port *dp)
{
	if (!dp->bridge)
		return NULL;

	if (dp->lag)
		return dp->lag->dev;
	else if (dp->hsr_dev)
		return dp->hsr_dev;

	return dp->slave;
}

static inline struct net_device *
dsa_port_bridge_dev_get(const struct dsa_port *dp)
{
	return dp->bridge ? dp->bridge->dev : NULL;
}

static inline unsigned int dsa_port_bridge_num_get(struct dsa_port *dp)
{
	return dp->bridge ? dp->bridge->num : 0;
}

static inline bool dsa_port_bridge_same(const struct dsa_port *a,
					const struct dsa_port *b)
{
	struct net_device *br_a = dsa_port_bridge_dev_get(a);
	struct net_device *br_b = dsa_port_bridge_dev_get(b);

	/* Standalone ports are not in the same bridge with one another */
	return (!br_a || !br_b) ? false : (br_a == br_b);
}

static inline bool dsa_port_offloads_bridge_port(struct dsa_port *dp,
						 const struct net_device *dev)
{
	return dsa_port_to_bridge_port(dp) == dev;
}

static inline bool
dsa_port_offloads_bridge_dev(struct dsa_port *dp,
			     const struct net_device *bridge_dev)
{
	/* DSA ports connected to a bridge, and event was emitted
	 * for the bridge.
	 */
	return dsa_port_bridge_dev_get(dp) == bridge_dev;
}

static inline bool dsa_port_offloads_bridge(struct dsa_port *dp,
					    const struct dsa_bridge *bridge)
{
	return dsa_port_bridge_dev_get(dp) == bridge->dev;
}

/* Returns true if any port of this tree offloads the given net_device */
static inline bool dsa_tree_offloads_bridge_port(struct dsa_switch_tree *dst,
						 const struct net_device *dev)
{
	struct dsa_port *dp;

	list_for_each_entry(dp, &dst->ports, list)
		if (dsa_port_offloads_bridge_port(dp, dev))
			return true;

	return false;
}

/* Returns true if any port of this tree offloads the given bridge */
static inline bool
dsa_tree_offloads_bridge_dev(struct dsa_switch_tree *dst,
			     const struct net_device *bridge_dev)
{
	struct dsa_port *dp;

	list_for_each_entry(dp, &dst->ports, list)
		if (dsa_port_offloads_bridge_dev(dp, bridge_dev))
			return true;

	return false;
}

static inline bool dsa_port_tree_same(const struct dsa_port *a,
				      const struct dsa_port *b)
{
	return a->ds->dst == b->ds->dst;
}

typedef int dsa_fdb_dump_cb_t(const unsigned char *addr, u16 vid,
			      bool is_static, void *data);
struct dsa_switch_ops {
	/*
	 * Tagging protocol helpers called for the CPU ports and DSA links.
	 * @get_tag_protocol retrieves the initial tagging protocol and is
	 * mandatory. Switches which can operate using multiple tagging
	 * protocols should implement @change_tag_protocol and report in
	 * @get_tag_protocol the tagger in current use.
	 */
	enum dsa_tag_protocol (*get_tag_protocol)(struct dsa_switch *ds,
						  int port,
						  enum dsa_tag_protocol mprot);
	int	(*change_tag_protocol)(struct dsa_switch *ds,
				       enum dsa_tag_protocol proto);
	/*
	 * Method for switch drivers to connect to the tagging protocol driver
	 * in current use. The switch driver can provide handlers for certain
	 * types of packets for switch management.
	 */
	int	(*connect_tag_protocol)(struct dsa_switch *ds,
					enum dsa_tag_protocol proto);

	int	(*port_change_master)(struct dsa_switch *ds, int port,
				      struct net_device *master,
				      struct netlink_ext_ack *extack);

	/* Optional switch-wide initialization and destruction methods */
	int	(*setup)(struct dsa_switch *ds);
	void	(*teardown)(struct dsa_switch *ds);

	/* Per-port initialization and destruction methods. Mandatory if the
	 * driver registers devlink port regions, optional otherwise.
	 */
	int	(*port_setup)(struct dsa_switch *ds, int port);
	void	(*port_teardown)(struct dsa_switch *ds, int port);

	u32	(*get_phy_flags)(struct dsa_switch *ds, int port);

	/*
	 * Access to the switch's PHY registers.
	 */
	int	(*phy_read)(struct dsa_switch *ds, int port, int regnum);
	int	(*phy_write)(struct dsa_switch *ds, int port,
			     int regnum, u16 val);

	/*
	 * Link state adjustment (called from libphy)
	 */
	void	(*adjust_link)(struct dsa_switch *ds, int port,
				struct phy_device *phydev);
	void	(*fixed_link_update)(struct dsa_switch *ds, int port,
				struct fixed_phy_status *st);

	/*
	 * PHYLINK integration
	 */
	void	(*phylink_get_caps)(struct dsa_switch *ds, int port,
				    struct phylink_config *config);
	struct phylink_pcs *(*phylink_mac_select_pcs)(struct dsa_switch *ds,
						      int port,
						      phy_interface_t iface);
	int	(*phylink_mac_link_state)(struct dsa_switch *ds, int port,
					  struct phylink_link_state *state);
	void	(*phylink_mac_config)(struct dsa_switch *ds, int port,
				      unsigned int mode,
				      const struct phylink_link_state *state);
	void	(*phylink_mac_an_restart)(struct dsa_switch *ds, int port);
	void	(*phylink_mac_link_down)(struct dsa_switch *ds, int port,
					 unsigned int mode,
					 phy_interface_t interface);
	void	(*phylink_mac_link_up)(struct dsa_switch *ds, int port,
				       unsigned int mode,
				       phy_interface_t interface,
				       struct phy_device *phydev,
				       int speed, int duplex,
				       bool tx_pause, bool rx_pause);
	void	(*phylink_fixed_state)(struct dsa_switch *ds, int port,
				       struct phylink_link_state *state);
	/*
	 * Port statistics counters.
	 */
	void	(*get_strings)(struct dsa_switch *ds, int port,
			       u32 stringset, uint8_t *data);
	void	(*get_ethtool_stats)(struct dsa_switch *ds,
				     int port, uint64_t *data);
	int	(*get_sset_count)(struct dsa_switch *ds, int port, int sset);
	void	(*get_ethtool_phy_stats)(struct dsa_switch *ds,
					 int port, uint64_t *data);
	void	(*get_eth_phy_stats)(struct dsa_switch *ds, int port,
				     struct ethtool_eth_phy_stats *phy_stats);
	void	(*get_eth_mac_stats)(struct dsa_switch *ds, int port,
				     struct ethtool_eth_mac_stats *mac_stats);
	void	(*get_eth_ctrl_stats)(struct dsa_switch *ds, int port,
				      struct ethtool_eth_ctrl_stats *ctrl_stats);
	void	(*get_rmon_stats)(struct dsa_switch *ds, int port,
				  struct ethtool_rmon_stats *rmon_stats,
				  const struct ethtool_rmon_hist_range **ranges);
	void	(*get_stats64)(struct dsa_switch *ds, int port,
				   struct rtnl_link_stats64 *s);
	void	(*get_pause_stats)(struct dsa_switch *ds, int port,
				   struct ethtool_pause_stats *pause_stats);
	void	(*self_test)(struct dsa_switch *ds, int port,
			     struct ethtool_test *etest, u64 *data);

	/*
	 * ethtool Wake-on-LAN
	 */
	void	(*get_wol)(struct dsa_switch *ds, int port,
			   struct ethtool_wolinfo *w);
	int	(*set_wol)(struct dsa_switch *ds, int port,
			   struct ethtool_wolinfo *w);

	/*
	 * ethtool timestamp info
	 */
	int	(*get_ts_info)(struct dsa_switch *ds, int port,
			       struct ethtool_ts_info *ts);

	/*
	 * ethtool MAC merge layer
	 */
	int	(*get_mm)(struct dsa_switch *ds, int port,
			  struct ethtool_mm_state *state);
	int	(*set_mm)(struct dsa_switch *ds, int port,
			  struct ethtool_mm_cfg *cfg,
			  struct netlink_ext_ack *extack);
	void	(*get_mm_stats)(struct dsa_switch *ds, int port,
				struct ethtool_mm_stats *stats);

	/*
	 * DCB ops
	 */
	int	(*port_get_default_prio)(struct dsa_switch *ds, int port);
	int	(*port_set_default_prio)(struct dsa_switch *ds, int port,
					 u8 prio);
	int	(*port_get_dscp_prio)(struct dsa_switch *ds, int port, u8 dscp);
	int	(*port_add_dscp_prio)(struct dsa_switch *ds, int port, u8 dscp,
				      u8 prio);
	int	(*port_del_dscp_prio)(struct dsa_switch *ds, int port, u8 dscp,
				      u8 prio);

	/*
	 * Suspend and resume
	 */
	int	(*suspend)(struct dsa_switch *ds);
	int	(*resume)(struct dsa_switch *ds);

	/*
	 * Port enable/disable
	 */
	int	(*port_enable)(struct dsa_switch *ds, int port,
			       struct phy_device *phy);
	void	(*port_disable)(struct dsa_switch *ds, int port);

	/*
	 * Compatibility between device trees defining multiple CPU ports and
	 * drivers which are not OK to use by default the numerically smallest
	 * CPU port of a switch for its local ports. This can return NULL,
	 * meaning "don't know/don't care".
	 */
	struct dsa_port *(*preferred_default_local_cpu_port)(struct dsa_switch *ds);

	/*
	 * Port's MAC EEE settings
	 */
	int	(*set_mac_eee)(struct dsa_switch *ds, int port,
			       struct ethtool_eee *e);
	int	(*get_mac_eee)(struct dsa_switch *ds, int port,
			       struct ethtool_eee *e);

	/* EEPROM access */
	int	(*get_eeprom_len)(struct dsa_switch *ds);
	int	(*get_eeprom)(struct dsa_switch *ds,
			      struct ethtool_eeprom *eeprom, u8 *data);
	int	(*set_eeprom)(struct dsa_switch *ds,
			      struct ethtool_eeprom *eeprom, u8 *data);

	/*
	 * Register access.
	 */
	int	(*get_regs_len)(struct dsa_switch *ds, int port);
	void	(*get_regs)(struct dsa_switch *ds, int port,
			    struct ethtool_regs *regs, void *p);

	/*
	 * Upper device tracking.
	 */
	int	(*port_prechangeupper)(struct dsa_switch *ds, int port,
				       struct netdev_notifier_changeupper_info *info);

	/*
	 * Bridge integration
	 */
	int	(*set_ageing_time)(struct dsa_switch *ds, unsigned int msecs);
	int	(*port_bridge_join)(struct dsa_switch *ds, int port,
				    struct dsa_bridge bridge,
				    bool *tx_fwd_offload,
				    struct netlink_ext_ack *extack);
	void	(*port_bridge_leave)(struct dsa_switch *ds, int port,
				     struct dsa_bridge bridge);
	void	(*port_stp_state_set)(struct dsa_switch *ds, int port,
				      u8 state);
	int	(*port_mst_state_set)(struct dsa_switch *ds, int port,
				      const struct switchdev_mst_state *state);
	void	(*port_fast_age)(struct dsa_switch *ds, int port);
	int	(*port_vlan_fast_age)(struct dsa_switch *ds, int port, u16 vid);
	int	(*port_pre_bridge_flags)(struct dsa_switch *ds, int port,
					 struct switchdev_brport_flags flags,
					 struct netlink_ext_ack *extack);
	int	(*port_bridge_flags)(struct dsa_switch *ds, int port,
				     struct switchdev_brport_flags flags,
				     struct netlink_ext_ack *extack);
<<<<<<< HEAD
=======
	void	(*port_set_host_flood)(struct dsa_switch *ds, int port,
				       bool uc, bool mc);
>>>>>>> eb3cdb58

	/*
	 * VLAN support
	 */
	int	(*port_vlan_filtering)(struct dsa_switch *ds, int port,
				       bool vlan_filtering,
				       struct netlink_ext_ack *extack);
	int	(*port_vlan_add)(struct dsa_switch *ds, int port,
				 const struct switchdev_obj_port_vlan *vlan,
				 struct netlink_ext_ack *extack);
	int	(*port_vlan_del)(struct dsa_switch *ds, int port,
				 const struct switchdev_obj_port_vlan *vlan);
	int	(*vlan_msti_set)(struct dsa_switch *ds, struct dsa_bridge bridge,
				 const struct switchdev_vlan_msti *msti);

	/*
	 * Forwarding database
	 */
	int	(*port_fdb_add)(struct dsa_switch *ds, int port,
				const unsigned char *addr, u16 vid,
				struct dsa_db db);
	int	(*port_fdb_del)(struct dsa_switch *ds, int port,
				const unsigned char *addr, u16 vid,
				struct dsa_db db);
	int	(*port_fdb_dump)(struct dsa_switch *ds, int port,
				 dsa_fdb_dump_cb_t *cb, void *data);
	int	(*lag_fdb_add)(struct dsa_switch *ds, struct dsa_lag lag,
			       const unsigned char *addr, u16 vid,
			       struct dsa_db db);
	int	(*lag_fdb_del)(struct dsa_switch *ds, struct dsa_lag lag,
			       const unsigned char *addr, u16 vid,
			       struct dsa_db db);

	/*
	 * Multicast database
	 */
	int	(*port_mdb_add)(struct dsa_switch *ds, int port,
				const struct switchdev_obj_port_mdb *mdb,
				struct dsa_db db);
	int	(*port_mdb_del)(struct dsa_switch *ds, int port,
				const struct switchdev_obj_port_mdb *mdb,
				struct dsa_db db);
	/*
	 * RXNFC
	 */
	int	(*get_rxnfc)(struct dsa_switch *ds, int port,
			     struct ethtool_rxnfc *nfc, u32 *rule_locs);
	int	(*set_rxnfc)(struct dsa_switch *ds, int port,
			     struct ethtool_rxnfc *nfc);

	/*
	 * TC integration
	 */
	int	(*cls_flower_add)(struct dsa_switch *ds, int port,
				  struct flow_cls_offload *cls, bool ingress);
	int	(*cls_flower_del)(struct dsa_switch *ds, int port,
				  struct flow_cls_offload *cls, bool ingress);
	int	(*cls_flower_stats)(struct dsa_switch *ds, int port,
				    struct flow_cls_offload *cls, bool ingress);
	int	(*port_mirror_add)(struct dsa_switch *ds, int port,
				   struct dsa_mall_mirror_tc_entry *mirror,
				   bool ingress, struct netlink_ext_ack *extack);
	void	(*port_mirror_del)(struct dsa_switch *ds, int port,
				   struct dsa_mall_mirror_tc_entry *mirror);
	int	(*port_policer_add)(struct dsa_switch *ds, int port,
				    struct dsa_mall_policer_tc_entry *policer);
	void	(*port_policer_del)(struct dsa_switch *ds, int port);
	int	(*port_setup_tc)(struct dsa_switch *ds, int port,
				 enum tc_setup_type type, void *type_data);

	/*
	 * Cross-chip operations
	 */
	int	(*crosschip_bridge_join)(struct dsa_switch *ds, int tree_index,
					 int sw_index, int port,
					 struct dsa_bridge bridge,
					 struct netlink_ext_ack *extack);
	void	(*crosschip_bridge_leave)(struct dsa_switch *ds, int tree_index,
					  int sw_index, int port,
					  struct dsa_bridge bridge);
	int	(*crosschip_lag_change)(struct dsa_switch *ds, int sw_index,
					int port);
	int	(*crosschip_lag_join)(struct dsa_switch *ds, int sw_index,
				      int port, struct dsa_lag lag,
				      struct netdev_lag_upper_info *info,
				      struct netlink_ext_ack *extack);
	int	(*crosschip_lag_leave)(struct dsa_switch *ds, int sw_index,
				       int port, struct dsa_lag lag);

	/*
	 * PTP functionality
	 */
	int	(*port_hwtstamp_get)(struct dsa_switch *ds, int port,
				     struct ifreq *ifr);
	int	(*port_hwtstamp_set)(struct dsa_switch *ds, int port,
				     struct ifreq *ifr);
	void	(*port_txtstamp)(struct dsa_switch *ds, int port,
				 struct sk_buff *skb);
	bool	(*port_rxtstamp)(struct dsa_switch *ds, int port,
				 struct sk_buff *skb, unsigned int type);

	/* Devlink parameters, etc */
	int	(*devlink_param_get)(struct dsa_switch *ds, u32 id,
				     struct devlink_param_gset_ctx *ctx);
	int	(*devlink_param_set)(struct dsa_switch *ds, u32 id,
				     struct devlink_param_gset_ctx *ctx);
	int	(*devlink_info_get)(struct dsa_switch *ds,
				    struct devlink_info_req *req,
				    struct netlink_ext_ack *extack);
	int	(*devlink_sb_pool_get)(struct dsa_switch *ds,
				       unsigned int sb_index, u16 pool_index,
				       struct devlink_sb_pool_info *pool_info);
	int	(*devlink_sb_pool_set)(struct dsa_switch *ds, unsigned int sb_index,
				       u16 pool_index, u32 size,
				       enum devlink_sb_threshold_type threshold_type,
				       struct netlink_ext_ack *extack);
	int	(*devlink_sb_port_pool_get)(struct dsa_switch *ds, int port,
					    unsigned int sb_index, u16 pool_index,
					    u32 *p_threshold);
	int	(*devlink_sb_port_pool_set)(struct dsa_switch *ds, int port,
					    unsigned int sb_index, u16 pool_index,
					    u32 threshold,
					    struct netlink_ext_ack *extack);
	int	(*devlink_sb_tc_pool_bind_get)(struct dsa_switch *ds, int port,
					       unsigned int sb_index, u16 tc_index,
					       enum devlink_sb_pool_type pool_type,
					       u16 *p_pool_index, u32 *p_threshold);
	int	(*devlink_sb_tc_pool_bind_set)(struct dsa_switch *ds, int port,
					       unsigned int sb_index, u16 tc_index,
					       enum devlink_sb_pool_type pool_type,
					       u16 pool_index, u32 threshold,
					       struct netlink_ext_ack *extack);
	int	(*devlink_sb_occ_snapshot)(struct dsa_switch *ds,
					   unsigned int sb_index);
	int	(*devlink_sb_occ_max_clear)(struct dsa_switch *ds,
					    unsigned int sb_index);
	int	(*devlink_sb_occ_port_pool_get)(struct dsa_switch *ds, int port,
						unsigned int sb_index, u16 pool_index,
						u32 *p_cur, u32 *p_max);
	int	(*devlink_sb_occ_tc_port_bind_get)(struct dsa_switch *ds, int port,
						   unsigned int sb_index, u16 tc_index,
						   enum devlink_sb_pool_type pool_type,
						   u32 *p_cur, u32 *p_max);

	/*
	 * MTU change functionality. Switches can also adjust their MRU through
	 * this method. By MTU, one understands the SDU (L2 payload) length.
	 * If the switch needs to account for the DSA tag on the CPU port, this
	 * method needs to do so privately.
	 */
	int	(*port_change_mtu)(struct dsa_switch *ds, int port,
				   int new_mtu);
	int	(*port_max_mtu)(struct dsa_switch *ds, int port);

	/*
	 * LAG integration
	 */
	int	(*port_lag_change)(struct dsa_switch *ds, int port);
	int	(*port_lag_join)(struct dsa_switch *ds, int port,
				 struct dsa_lag lag,
				 struct netdev_lag_upper_info *info,
				 struct netlink_ext_ack *extack);
	int	(*port_lag_leave)(struct dsa_switch *ds, int port,
				  struct dsa_lag lag);

	/*
	 * HSR integration
	 */
	int	(*port_hsr_join)(struct dsa_switch *ds, int port,
				 struct net_device *hsr);
	int	(*port_hsr_leave)(struct dsa_switch *ds, int port,
				  struct net_device *hsr);

	/*
	 * MRP integration
	 */
	int	(*port_mrp_add)(struct dsa_switch *ds, int port,
				const struct switchdev_obj_mrp *mrp);
	int	(*port_mrp_del)(struct dsa_switch *ds, int port,
				const struct switchdev_obj_mrp *mrp);
	int	(*port_mrp_add_ring_role)(struct dsa_switch *ds, int port,
					  const struct switchdev_obj_ring_role_mrp *mrp);
	int	(*port_mrp_del_ring_role)(struct dsa_switch *ds, int port,
					  const struct switchdev_obj_ring_role_mrp *mrp);

	/*
	 * tag_8021q operations
	 */
	int	(*tag_8021q_vlan_add)(struct dsa_switch *ds, int port, u16 vid,
				      u16 flags);
	int	(*tag_8021q_vlan_del)(struct dsa_switch *ds, int port, u16 vid);

	/*
	 * DSA master tracking operations
	 */
	void	(*master_state_change)(struct dsa_switch *ds,
				       const struct net_device *master,
				       bool operational);
};

#define DSA_DEVLINK_PARAM_DRIVER(_id, _name, _type, _cmodes)		\
	DEVLINK_PARAM_DRIVER(_id, _name, _type, _cmodes,		\
			     dsa_devlink_param_get, dsa_devlink_param_set, NULL)

int dsa_devlink_param_get(struct devlink *dl, u32 id,
			  struct devlink_param_gset_ctx *ctx);
int dsa_devlink_param_set(struct devlink *dl, u32 id,
			  struct devlink_param_gset_ctx *ctx);
int dsa_devlink_params_register(struct dsa_switch *ds,
				const struct devlink_param *params,
				size_t params_count);
void dsa_devlink_params_unregister(struct dsa_switch *ds,
				   const struct devlink_param *params,
				   size_t params_count);
int dsa_devlink_resource_register(struct dsa_switch *ds,
				  const char *resource_name,
				  u64 resource_size,
				  u64 resource_id,
				  u64 parent_resource_id,
				  const struct devlink_resource_size_params *size_params);

void dsa_devlink_resources_unregister(struct dsa_switch *ds);

void dsa_devlink_resource_occ_get_register(struct dsa_switch *ds,
					   u64 resource_id,
					   devlink_resource_occ_get_t *occ_get,
					   void *occ_get_priv);
void dsa_devlink_resource_occ_get_unregister(struct dsa_switch *ds,
					     u64 resource_id);
struct devlink_region *
dsa_devlink_region_create(struct dsa_switch *ds,
			  const struct devlink_region_ops *ops,
			  u32 region_max_snapshots, u64 region_size);
struct devlink_region *
dsa_devlink_port_region_create(struct dsa_switch *ds,
			       int port,
			       const struct devlink_port_region_ops *ops,
			       u32 region_max_snapshots, u64 region_size);
void dsa_devlink_region_destroy(struct devlink_region *region);

struct dsa_port *dsa_port_from_netdev(struct net_device *netdev);

struct dsa_devlink_priv {
	struct dsa_switch *ds;
};

static inline struct dsa_switch *dsa_devlink_to_ds(struct devlink *dl)
{
	struct dsa_devlink_priv *dl_priv = devlink_priv(dl);

	return dl_priv->ds;
}

static inline
struct dsa_switch *dsa_devlink_port_to_ds(struct devlink_port *port)
{
	struct devlink *dl = port->devlink;
	struct dsa_devlink_priv *dl_priv = devlink_priv(dl);

	return dl_priv->ds;
}

static inline int dsa_devlink_port_to_port(struct devlink_port *port)
{
	return port->index;
}

struct dsa_switch_driver {
	struct list_head	list;
	const struct dsa_switch_ops *ops;
};

bool dsa_fdb_present_in_other_db(struct dsa_switch *ds, int port,
				 const unsigned char *addr, u16 vid,
				 struct dsa_db db);
bool dsa_mdb_present_in_other_db(struct dsa_switch *ds, int port,
				 const struct switchdev_obj_port_mdb *mdb,
				 struct dsa_db db);

/* Keep inline for faster access in hot path */
static inline bool netdev_uses_dsa(const struct net_device *dev)
{
#if IS_ENABLED(CONFIG_NET_DSA)
	return dev->dsa_ptr && dev->dsa_ptr->rcv;
#endif
	return false;
}

/* All DSA tags that push the EtherType to the right (basically all except tail
 * tags, which don't break dissection) can be treated the same from the
 * perspective of the flow dissector.
 *
 * We need to return:
 *  - offset: the (B - A) difference between:
 *    A. the position of the real EtherType and
 *    B. the current skb->data (aka ETH_HLEN bytes into the frame, aka 2 bytes
 *       after the normal EtherType was supposed to be)
 *    The offset in bytes is exactly equal to the tagger overhead (and half of
 *    that, in __be16 shorts).
 *
 *  - proto: the value of the real EtherType.
 */
static inline void dsa_tag_generic_flow_dissect(const struct sk_buff *skb,
						__be16 *proto, int *offset)
{
#if IS_ENABLED(CONFIG_NET_DSA)
	const struct dsa_device_ops *ops = skb->dev->dsa_ptr->tag_ops;
	int tag_len = ops->needed_headroom;

	*offset = tag_len;
	*proto = ((__be16 *)skb->data)[(tag_len / 2) - 1];
#endif
}

<<<<<<< HEAD
#if IS_ENABLED(CONFIG_NET_DSA)
static inline int __dsa_netdevice_ops_check(struct net_device *dev)
{
	int err = -EOPNOTSUPP;

	if (!dev->dsa_ptr)
		return err;

	if (!dev->dsa_ptr->netdev_ops)
		return err;

	return 0;
}

static inline int dsa_ndo_eth_ioctl(struct net_device *dev, struct ifreq *ifr,
				    int cmd)
{
	const struct dsa_netdevice_ops *ops;
	int err;

	err = __dsa_netdevice_ops_check(dev);
	if (err)
		return err;

	ops = dev->dsa_ptr->netdev_ops;

	return ops->ndo_eth_ioctl(dev, ifr, cmd);
}
#else
static inline int dsa_ndo_eth_ioctl(struct net_device *dev, struct ifreq *ifr,
				    int cmd)
{
	return -EOPNOTSUPP;
}
#endif

=======
>>>>>>> eb3cdb58
void dsa_unregister_switch(struct dsa_switch *ds);
int dsa_register_switch(struct dsa_switch *ds);
void dsa_switch_shutdown(struct dsa_switch *ds);
struct dsa_switch *dsa_switch_find(int tree_index, int sw_index);
void dsa_flush_workqueue(void);
#ifdef CONFIG_PM_SLEEP
int dsa_switch_suspend(struct dsa_switch *ds);
int dsa_switch_resume(struct dsa_switch *ds);
#else
static inline int dsa_switch_suspend(struct dsa_switch *ds)
{
	return 0;
}
static inline int dsa_switch_resume(struct dsa_switch *ds)
{
	return 0;
}
#endif /* CONFIG_PM_SLEEP */

#if IS_ENABLED(CONFIG_NET_DSA)
bool dsa_slave_dev_check(const struct net_device *dev);
#else
static inline bool dsa_slave_dev_check(const struct net_device *dev)
{
	return false;
}
#endif

netdev_tx_t dsa_enqueue_skb(struct sk_buff *skb, struct net_device *dev);
void dsa_port_phylink_mac_change(struct dsa_switch *ds, int port, bool up);

#endif<|MERGE_RESOLUTION|>--- conflicted
+++ resolved
@@ -109,23 +109,12 @@
 	bool promisc_on_master;
 };
 
-<<<<<<< HEAD
-/* This structure defines the control interfaces that are overlayed by the
- * DSA layer on top of the DSA CPU/management net_device instance. This is
- * used by the core net_device layer while calling various net_device_ops
- * function pointers.
- */
-struct dsa_netdevice_ops {
-	int (*ndo_eth_ioctl)(struct net_device *dev, struct ifreq *ifr,
-			     int cmd);
-=======
 struct dsa_lag {
 	struct net_device *dev;
 	unsigned int id;
 	struct mutex fdb_lock;
 	struct list_head fdbs;
 	refcount_t refcount;
->>>>>>> eb3cdb58
 };
 
 struct dsa_switch_tree {
@@ -531,15 +520,12 @@
 	return dp->type == DSA_PORT_TYPE_UNUSED;
 }
 
-<<<<<<< HEAD
-=======
 static inline bool dsa_port_master_is_operational(struct dsa_port *dp)
 {
 	return dsa_port_is_cpu(dp) && dp->master_admin_up &&
 	       dp->master_oper_up;
 }
 
->>>>>>> eb3cdb58
 static inline bool dsa_is_unused_port(struct dsa_switch *ds, int p)
 {
 	return dsa_to_port(ds, p)->type == DSA_PORT_TYPE_UNUSED;
@@ -564,8 +550,6 @@
 	list_for_each_entry((_dp), &(_dst)->ports, list) \
 		if (dsa_port_is_user((_dp)))
 
-<<<<<<< HEAD
-=======
 #define dsa_tree_for_each_user_port_continue_reverse(_dp, _dst) \
 	list_for_each_entry_continue_reverse((_dp), &(_dst)->ports, list) \
 		if (dsa_port_is_user((_dp)))
@@ -574,7 +558,6 @@
 	list_for_each_entry((_dp), &(_dst)->ports, list) \
 		if (dsa_port_is_cpu((_dp)))
 
->>>>>>> eb3cdb58
 #define dsa_switch_for_each_port(_dp, _ds) \
 	list_for_each_entry((_dp), &(_ds)->dst->ports, list) \
 		if ((_dp)->ds == (_ds))
@@ -599,13 +582,10 @@
 	dsa_switch_for_each_port((_dp), (_ds)) \
 		if (dsa_port_is_cpu((_dp)))
 
-<<<<<<< HEAD
-=======
 #define dsa_switch_for_each_cpu_port_continue_reverse(_dp, _ds) \
 	dsa_switch_for_each_port_continue_reverse((_dp), (_ds)) \
 		if (dsa_port_is_cpu((_dp)))
 
->>>>>>> eb3cdb58
 static inline u32 dsa_user_ports(struct dsa_switch *ds)
 {
 	struct dsa_port *dp;
@@ -1044,11 +1024,8 @@
 	int	(*port_bridge_flags)(struct dsa_switch *ds, int port,
 				     struct switchdev_brport_flags flags,
 				     struct netlink_ext_ack *extack);
-<<<<<<< HEAD
-=======
 	void	(*port_set_host_flood)(struct dsa_switch *ds, int port,
 				       bool uc, bool mc);
->>>>>>> eb3cdb58
 
 	/*
 	 * VLAN support
@@ -1363,45 +1340,6 @@
 #endif
 }
 
-<<<<<<< HEAD
-#if IS_ENABLED(CONFIG_NET_DSA)
-static inline int __dsa_netdevice_ops_check(struct net_device *dev)
-{
-	int err = -EOPNOTSUPP;
-
-	if (!dev->dsa_ptr)
-		return err;
-
-	if (!dev->dsa_ptr->netdev_ops)
-		return err;
-
-	return 0;
-}
-
-static inline int dsa_ndo_eth_ioctl(struct net_device *dev, struct ifreq *ifr,
-				    int cmd)
-{
-	const struct dsa_netdevice_ops *ops;
-	int err;
-
-	err = __dsa_netdevice_ops_check(dev);
-	if (err)
-		return err;
-
-	ops = dev->dsa_ptr->netdev_ops;
-
-	return ops->ndo_eth_ioctl(dev, ifr, cmd);
-}
-#else
-static inline int dsa_ndo_eth_ioctl(struct net_device *dev, struct ifreq *ifr,
-				    int cmd)
-{
-	return -EOPNOTSUPP;
-}
-#endif
-
-=======
->>>>>>> eb3cdb58
 void dsa_unregister_switch(struct dsa_switch *ds);
 int dsa_register_switch(struct dsa_switch *ds);
 void dsa_switch_shutdown(struct dsa_switch *ds);
