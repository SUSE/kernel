/* SPDX-License-Identifier: GPL-2.0-or-later */
/*
 * include/net/dsa.h - Driver for Distributed Switch Architecture switch chips
 * Copyright (c) 2008-2009 Marvell Semiconductor
 */

#ifndef __LINUX_NET_DSA_H
#define __LINUX_NET_DSA_H

#include <linux/if.h>
#include <linux/if_ether.h>
#include <linux/list.h>
#include <linux/notifier.h>
#include <linux/timer.h>
#include <linux/workqueue.h>
#include <linux/of.h>
#include <linux/ethtool.h>
#include <linux/net_tstamp.h>
#include <linux/phy.h>
#include <linux/platform_data/dsa.h>
#include <linux/phylink.h>
#include <net/devlink.h>
#include <net/switchdev.h>

struct tc_action;
struct phy_device;
struct fixed_phy_status;
struct phylink_link_state;

#define DSA_TAG_PROTO_NONE_VALUE		0
#define DSA_TAG_PROTO_BRCM_VALUE		1
#define DSA_TAG_PROTO_BRCM_PREPEND_VALUE	2
#define DSA_TAG_PROTO_DSA_VALUE			3
#define DSA_TAG_PROTO_EDSA_VALUE		4
#define DSA_TAG_PROTO_GSWIP_VALUE		5
#define DSA_TAG_PROTO_KSZ9477_VALUE		6
#define DSA_TAG_PROTO_KSZ9893_VALUE		7
#define DSA_TAG_PROTO_LAN9303_VALUE		8
#define DSA_TAG_PROTO_MTK_VALUE			9
#define DSA_TAG_PROTO_QCA_VALUE			10
#define DSA_TAG_PROTO_TRAILER_VALUE		11
#define DSA_TAG_PROTO_8021Q_VALUE		12
#define DSA_TAG_PROTO_SJA1105_VALUE		13
<<<<<<< HEAD
#define DSA_TAG_PROTO_OCELOT_VALUE		15
=======
#define DSA_TAG_PROTO_KSZ8795_VALUE		14
#define DSA_TAG_PROTO_OCELOT_VALUE		15
#define DSA_TAG_PROTO_AR9331_VALUE		16
#define DSA_TAG_PROTO_RTL4_A_VALUE		17
#define DSA_TAG_PROTO_HELLCREEK_VALUE		18
#define DSA_TAG_PROTO_XRS700X_VALUE		19
#define DSA_TAG_PROTO_OCELOT_8021Q_VALUE	20
#define DSA_TAG_PROTO_SEVILLE_VALUE		21
#define DSA_TAG_PROTO_BRCM_LEGACY_VALUE		22
#define DSA_TAG_PROTO_SJA1110_VALUE		23
>>>>>>> 7d2a07b7

enum dsa_tag_protocol {
	DSA_TAG_PROTO_NONE		= DSA_TAG_PROTO_NONE_VALUE,
	DSA_TAG_PROTO_BRCM		= DSA_TAG_PROTO_BRCM_VALUE,
	DSA_TAG_PROTO_BRCM_LEGACY	= DSA_TAG_PROTO_BRCM_LEGACY_VALUE,
	DSA_TAG_PROTO_BRCM_PREPEND	= DSA_TAG_PROTO_BRCM_PREPEND_VALUE,
	DSA_TAG_PROTO_DSA		= DSA_TAG_PROTO_DSA_VALUE,
	DSA_TAG_PROTO_EDSA		= DSA_TAG_PROTO_EDSA_VALUE,
	DSA_TAG_PROTO_GSWIP		= DSA_TAG_PROTO_GSWIP_VALUE,
	DSA_TAG_PROTO_KSZ9477		= DSA_TAG_PROTO_KSZ9477_VALUE,
	DSA_TAG_PROTO_KSZ9893		= DSA_TAG_PROTO_KSZ9893_VALUE,
	DSA_TAG_PROTO_LAN9303		= DSA_TAG_PROTO_LAN9303_VALUE,
	DSA_TAG_PROTO_MTK		= DSA_TAG_PROTO_MTK_VALUE,
	DSA_TAG_PROTO_QCA		= DSA_TAG_PROTO_QCA_VALUE,
	DSA_TAG_PROTO_TRAILER		= DSA_TAG_PROTO_TRAILER_VALUE,
	DSA_TAG_PROTO_8021Q		= DSA_TAG_PROTO_8021Q_VALUE,
	DSA_TAG_PROTO_SJA1105		= DSA_TAG_PROTO_SJA1105_VALUE,
<<<<<<< HEAD
	DSA_TAG_PROTO_OCELOT		= DSA_TAG_PROTO_OCELOT_VALUE,
=======
	DSA_TAG_PROTO_KSZ8795		= DSA_TAG_PROTO_KSZ8795_VALUE,
	DSA_TAG_PROTO_OCELOT		= DSA_TAG_PROTO_OCELOT_VALUE,
	DSA_TAG_PROTO_AR9331		= DSA_TAG_PROTO_AR9331_VALUE,
	DSA_TAG_PROTO_RTL4_A		= DSA_TAG_PROTO_RTL4_A_VALUE,
	DSA_TAG_PROTO_HELLCREEK		= DSA_TAG_PROTO_HELLCREEK_VALUE,
	DSA_TAG_PROTO_XRS700X		= DSA_TAG_PROTO_XRS700X_VALUE,
	DSA_TAG_PROTO_OCELOT_8021Q	= DSA_TAG_PROTO_OCELOT_8021Q_VALUE,
	DSA_TAG_PROTO_SEVILLE		= DSA_TAG_PROTO_SEVILLE_VALUE,
	DSA_TAG_PROTO_SJA1110		= DSA_TAG_PROTO_SJA1110_VALUE,
>>>>>>> 7d2a07b7
};

struct packet_type;
struct dsa_switch;

struct dsa_device_ops {
	struct sk_buff *(*xmit)(struct sk_buff *skb, struct net_device *dev);
	struct sk_buff *(*rcv)(struct sk_buff *skb, struct net_device *dev,
			       struct packet_type *pt);
	void (*flow_dissect)(const struct sk_buff *skb, __be16 *proto,
			     int *offset);
	/* Used to determine which traffic should match the DSA filter in
	 * eth_type_trans, and which, if any, should bypass it and be processed
	 * as regular on the master net device.
	 */
	bool (*filter)(const struct sk_buff *skb, struct net_device *dev);
	unsigned int needed_headroom;
	unsigned int needed_tailroom;
	const char *name;
	enum dsa_tag_protocol proto;
	/* Some tagging protocols either mangle or shift the destination MAC
	 * address, in which case the DSA master would drop packets on ingress
	 * if what it understands out of the destination MAC address is not in
	 * its RX filter.
	 */
	bool promisc_on_master;
};

/* This structure defines the control interfaces that are overlayed by the
 * DSA layer on top of the DSA CPU/management net_device instance. This is
 * used by the core net_device layer while calling various net_device_ops
 * function pointers.
 */
struct dsa_netdevice_ops {
	int (*ndo_do_ioctl)(struct net_device *dev, struct ifreq *ifr,
			    int cmd);
};

#define DSA_TAG_DRIVER_ALIAS "dsa_tag-"
#define MODULE_ALIAS_DSA_TAG_DRIVER(__proto)				\
	MODULE_ALIAS(DSA_TAG_DRIVER_ALIAS __stringify(__proto##_VALUE))

struct dsa_switch_tree {
	struct list_head	list;

	/* Notifier chain for switch-wide events */
	struct raw_notifier_head	nh;

	/* Tree identifier */
	unsigned int index;

	/* Number of switches attached to this tree */
	struct kref refcount;

	/* Has this tree been applied to the hardware? */
	bool setup;

	/* Tagging protocol operations */
	const struct dsa_device_ops *tag_ops;

	/* Default tagging protocol preferred by the switches in this
	 * tree.
	 */
	enum dsa_tag_protocol default_proto;

	/*
	 * Configuration data for the platform device that owns
	 * this dsa switch tree instance.
	 */
	struct dsa_platform_data	*pd;

	/* List of switch ports */
	struct list_head ports;

	/* List of DSA links composing the routing table */
	struct list_head rtable;

	/* Maps offloaded LAG netdevs to a zero-based linear ID for
	 * drivers that need it.
	 */
	struct net_device **lags;
	unsigned int lags_len;
};

#define dsa_lags_foreach_id(_id, _dst)				\
	for ((_id) = 0; (_id) < (_dst)->lags_len; (_id)++)	\
		if ((_dst)->lags[(_id)])

#define dsa_lag_foreach_port(_dp, _dst, _lag)			\
	list_for_each_entry((_dp), &(_dst)->ports, list)	\
		if ((_dp)->lag_dev == (_lag))

#define dsa_hsr_foreach_port(_dp, _ds, _hsr)			\
	list_for_each_entry((_dp), &(_ds)->dst->ports, list)	\
		if ((_dp)->ds == (_ds) && (_dp)->hsr_dev == (_hsr))

static inline struct net_device *dsa_lag_dev(struct dsa_switch_tree *dst,
					     unsigned int id)
{
	return dst->lags[id];
}

static inline int dsa_lag_id(struct dsa_switch_tree *dst,
			     struct net_device *lag)
{
	unsigned int id;

	dsa_lags_foreach_id(id, dst) {
		if (dsa_lag_dev(dst, id) == lag)
			return id;
	}

	return -ENODEV;
}

/* TC matchall action types */
enum dsa_port_mall_action_type {
	DSA_PORT_MALL_MIRROR,
	DSA_PORT_MALL_POLICER,
};

/* TC mirroring entry */
struct dsa_mall_mirror_tc_entry {
	u8 to_local_port;
	bool ingress;
};

/* TC port policer entry */
struct dsa_mall_policer_tc_entry {
	u32 burst;
	u64 rate_bytes_per_sec;
};

/* TC matchall entry */
struct dsa_mall_tc_entry {
	struct list_head list;
	unsigned long cookie;
	enum dsa_port_mall_action_type type;
	union {
		struct dsa_mall_mirror_tc_entry mirror;
		struct dsa_mall_policer_tc_entry policer;
	};
};


struct dsa_port {
	/* A CPU port is physically connected to a master device.
	 * A user port exposed to userspace has a slave device.
	 */
	union {
		struct net_device *master;
		struct net_device *slave;
	};

	/* Copy of the tagging protocol operations, for quicker access
	 * in the data path. Valid only for the CPU ports.
	 */
	const struct dsa_device_ops *tag_ops;

	/* Copies for faster access in master receive hot path */
	struct dsa_switch_tree *dst;
	struct sk_buff *(*rcv)(struct sk_buff *skb, struct net_device *dev,
			       struct packet_type *pt);
	bool (*filter)(const struct sk_buff *skb, struct net_device *dev);

	enum {
		DSA_PORT_TYPE_UNUSED = 0,
		DSA_PORT_TYPE_CPU,
		DSA_PORT_TYPE_DSA,
		DSA_PORT_TYPE_USER,
	} type;

	struct dsa_switch	*ds;
	unsigned int		index;
	const char		*name;
	struct dsa_port		*cpu_dp;
	u8			mac[ETH_ALEN];
	struct device_node	*dn;
	unsigned int		ageing_time;
	bool			vlan_filtering;
	u8			stp_state;
	struct net_device	*bridge_dev;
	struct devlink_port	devlink_port;
	bool			devlink_port_setup;
	struct phylink		*pl;
	struct phylink_config	pl_config;
	struct net_device	*lag_dev;
	bool			lag_tx_enabled;
	struct net_device	*hsr_dev;

	struct list_head list;

	/*
	 * Give the switch driver somewhere to hang its per-port private data
	 * structures (accessible from the tagger).
	 */
	void *priv;

	/*
	 * Original copy of the master netdev ethtool_ops
	 */
	const struct ethtool_ops *orig_ethtool_ops;

	/*
	 * Original copy of the master netdev net_device_ops
	 */
	const struct dsa_netdevice_ops *netdev_ops;

	/* List of MAC addresses that must be forwarded on this port.
	 * These are only valid on CPU ports and DSA links.
	 */
	struct list_head	fdbs;
	struct list_head	mdbs;

	bool setup;
};

/* TODO: ideally DSA ports would have a single dp->link_dp member,
 * and no dst->rtable nor this struct dsa_link would be needed,
 * but this would require some more complex tree walking,
 * so keep it stupid at the moment and list them all.
 */
struct dsa_link {
	struct dsa_port *dp;
	struct dsa_port *link_dp;
	struct list_head list;
};

struct dsa_mac_addr {
	unsigned char addr[ETH_ALEN];
	u16 vid;
	refcount_t refcount;
	struct list_head list;
};

struct dsa_switch {
	bool setup;

	struct device *dev;

	/*
	 * Parent switch tree, and switch index.
	 */
	struct dsa_switch_tree	*dst;
	unsigned int		index;

	/* Listener for switch fabric events */
	struct notifier_block	nb;

	/*
	 * Give the switch driver somewhere to hang its private data
	 * structure.
	 */
	void *priv;

	/*
	 * Configuration data for this switch.
	 */
	struct dsa_chip_data	*cd;

	/*
	 * The switch operations.
	 */
	const struct dsa_switch_ops	*ops;

	/*
	 * Slave mii_bus and devices for the individual ports.
	 */
	u32			phys_mii_mask;
	struct mii_bus		*slave_mii_bus;

	/* Ageing Time limits in msecs */
	unsigned int ageing_time_min;
	unsigned int ageing_time_max;

	/* devlink used to represent this switch device */
	struct devlink		*devlink;

	/* Number of switch port queues */
	unsigned int		num_tx_queues;

	/* Disallow bridge core from requesting different VLAN awareness
	 * settings on ports if not hardware-supported
	 */
	bool			vlan_filtering_is_global;

	/* Pass .port_vlan_add and .port_vlan_del to drivers even for bridges
	 * that have vlan_filtering=0. All drivers should ideally set this (and
	 * then the option would get removed), but it is unknown whether this
	 * would break things or not.
	 */
	bool			configure_vlan_while_not_filtering;

	/* If the switch driver always programs the CPU port as egress tagged
	 * despite the VLAN configuration indicating otherwise, then setting
	 * @untag_bridge_pvid will force the DSA receive path to pop the bridge's
	 * default_pvid VLAN tagged frames to offer a consistent behavior
	 * between a vlan_filtering=0 and vlan_filtering=1 bridge device.
	 */
	bool			untag_bridge_pvid;

	/* Let DSA manage the FDB entries towards the CPU, based on the
	 * software bridge database.
	 */
	bool			assisted_learning_on_cpu_port;

	/* In case vlan_filtering_is_global is set, the VLAN awareness state
	 * should be retrieved from here and not from the per-port settings.
	 */
	bool			vlan_filtering;

	/* MAC PCS does not provide link state change interrupt, and requires
	 * polling. Flag passed on to PHYLINK.
	 */
	bool			pcs_poll;

<<<<<<< HEAD
	unsigned long		*bitmap;
	unsigned long		_bitmap;
=======
	/* For switches that only have the MRU configurable. To ensure the
	 * configured MTU is not exceeded, normalization of MRU on all bridged
	 * interfaces is needed.
	 */
	bool			mtu_enforcement_ingress;

	/* Drivers that benefit from having an ID associated with each
	 * offloaded LAG should set this to the maximum number of
	 * supported IDs. DSA will then maintain a mapping of _at
	 * least_ these many IDs, accessible to drivers via
	 * dsa_lag_id().
	 */
	unsigned int		num_lag_ids;
>>>>>>> 7d2a07b7

	size_t num_ports;
};

static inline struct dsa_port *dsa_to_port(struct dsa_switch *ds, int p)
{
	struct dsa_switch_tree *dst = ds->dst;
	struct dsa_port *dp;

	list_for_each_entry(dp, &dst->ports, list)
		if (dp->ds == ds && dp->index == p)
			return dp;

	return NULL;
}

static inline bool dsa_port_is_dsa(struct dsa_port *port)
{
	return port->type == DSA_PORT_TYPE_DSA;
}

static inline bool dsa_port_is_cpu(struct dsa_port *port)
{
	return port->type == DSA_PORT_TYPE_CPU;
}

static inline bool dsa_port_is_user(struct dsa_port *dp)
{
	return dp->type == DSA_PORT_TYPE_USER;
}

static inline bool dsa_is_unused_port(struct dsa_switch *ds, int p)
{
	return dsa_to_port(ds, p)->type == DSA_PORT_TYPE_UNUSED;
}

static inline bool dsa_is_cpu_port(struct dsa_switch *ds, int p)
{
	return dsa_to_port(ds, p)->type == DSA_PORT_TYPE_CPU;
}

static inline bool dsa_is_dsa_port(struct dsa_switch *ds, int p)
{
	return dsa_to_port(ds, p)->type == DSA_PORT_TYPE_DSA;
}

static inline bool dsa_is_user_port(struct dsa_switch *ds, int p)
{
	return dsa_to_port(ds, p)->type == DSA_PORT_TYPE_USER;
}

static inline u32 dsa_user_ports(struct dsa_switch *ds)
{
	u32 mask = 0;
	int p;

	for (p = 0; p < ds->num_ports; p++)
		if (dsa_is_user_port(ds, p))
			mask |= BIT(p);

	return mask;
}

/* Return the local port used to reach an arbitrary switch device */
static inline unsigned int dsa_routing_port(struct dsa_switch *ds, int device)
{
	struct dsa_switch_tree *dst = ds->dst;
	struct dsa_link *dl;

	list_for_each_entry(dl, &dst->rtable, list)
		if (dl->dp->ds == ds && dl->link_dp->ds->index == device)
			return dl->dp->index;

	return ds->num_ports;
}

/* Return the local port used to reach an arbitrary switch port */
static inline unsigned int dsa_towards_port(struct dsa_switch *ds, int device,
					    int port)
{
	if (device == ds->index)
		return port;
	else
		return dsa_routing_port(ds, device);
}

/* Return the local port used to reach the dedicated CPU port */
static inline unsigned int dsa_upstream_port(struct dsa_switch *ds, int port)
{
	const struct dsa_port *dp = dsa_to_port(ds, port);
	const struct dsa_port *cpu_dp = dp->cpu_dp;

	if (!cpu_dp)
		return port;

	return dsa_towards_port(ds, cpu_dp->ds->index, cpu_dp->index);
}

/* Return true if this is the local port used to reach the CPU port */
static inline bool dsa_is_upstream_port(struct dsa_switch *ds, int port)
{
	if (dsa_is_unused_port(ds, port))
		return false;

	return port == dsa_upstream_port(ds, port);
}

/* Return true if @upstream_ds is an upstream switch of @downstream_ds, meaning
 * that the routing port from @downstream_ds to @upstream_ds is also the port
 * which @downstream_ds uses to reach its dedicated CPU.
 */
static inline bool dsa_switch_is_upstream_of(struct dsa_switch *upstream_ds,
					     struct dsa_switch *downstream_ds)
{
	int routing_port;

	if (upstream_ds == downstream_ds)
		return true;

	routing_port = dsa_routing_port(downstream_ds, upstream_ds->index);

	return dsa_is_upstream_port(downstream_ds, routing_port);
}

static inline bool dsa_port_is_vlan_filtering(const struct dsa_port *dp)
{
	const struct dsa_switch *ds = dp->ds;

	if (ds->vlan_filtering_is_global)
		return ds->vlan_filtering;
	else
		return dp->vlan_filtering;
}

static inline
struct net_device *dsa_port_to_bridge_port(const struct dsa_port *dp)
{
	if (!dp->bridge_dev)
		return NULL;

	if (dp->lag_dev)
		return dp->lag_dev;
	else if (dp->hsr_dev)
		return dp->hsr_dev;

	return dp->slave;
}

typedef int dsa_fdb_dump_cb_t(const unsigned char *addr, u16 vid,
			      bool is_static, void *data);
struct dsa_switch_ops {
	/*
	 * Tagging protocol helpers called for the CPU ports and DSA links.
	 * @get_tag_protocol retrieves the initial tagging protocol and is
	 * mandatory. Switches which can operate using multiple tagging
	 * protocols should implement @change_tag_protocol and report in
	 * @get_tag_protocol the tagger in current use.
	 */
	enum dsa_tag_protocol (*get_tag_protocol)(struct dsa_switch *ds,
						  int port,
						  enum dsa_tag_protocol mprot);
	int	(*change_tag_protocol)(struct dsa_switch *ds, int port,
				       enum dsa_tag_protocol proto);

	int	(*setup)(struct dsa_switch *ds);
	void	(*teardown)(struct dsa_switch *ds);
	u32	(*get_phy_flags)(struct dsa_switch *ds, int port);

	/*
	 * Access to the switch's PHY registers.
	 */
	int	(*phy_read)(struct dsa_switch *ds, int port, int regnum);
	int	(*phy_write)(struct dsa_switch *ds, int port,
			     int regnum, u16 val);

	/*
	 * Link state adjustment (called from libphy)
	 */
	void	(*adjust_link)(struct dsa_switch *ds, int port,
				struct phy_device *phydev);
	void	(*fixed_link_update)(struct dsa_switch *ds, int port,
				struct fixed_phy_status *st);

	/*
	 * PHYLINK integration
	 */
	void	(*phylink_validate)(struct dsa_switch *ds, int port,
				    unsigned long *supported,
				    struct phylink_link_state *state);
	int	(*phylink_mac_link_state)(struct dsa_switch *ds, int port,
					  struct phylink_link_state *state);
	void	(*phylink_mac_config)(struct dsa_switch *ds, int port,
				      unsigned int mode,
				      const struct phylink_link_state *state);
	void	(*phylink_mac_an_restart)(struct dsa_switch *ds, int port);
	void	(*phylink_mac_link_down)(struct dsa_switch *ds, int port,
					 unsigned int mode,
					 phy_interface_t interface);
	void	(*phylink_mac_link_up)(struct dsa_switch *ds, int port,
				       unsigned int mode,
				       phy_interface_t interface,
				       struct phy_device *phydev,
				       int speed, int duplex,
				       bool tx_pause, bool rx_pause);
	void	(*phylink_fixed_state)(struct dsa_switch *ds, int port,
				       struct phylink_link_state *state);
	/*
	 * Port statistics counters.
	 */
	void	(*get_strings)(struct dsa_switch *ds, int port,
			       u32 stringset, uint8_t *data);
	void	(*get_ethtool_stats)(struct dsa_switch *ds,
				     int port, uint64_t *data);
	int	(*get_sset_count)(struct dsa_switch *ds, int port, int sset);
	void	(*get_ethtool_phy_stats)(struct dsa_switch *ds,
					 int port, uint64_t *data);
	void	(*get_stats64)(struct dsa_switch *ds, int port,
				   struct rtnl_link_stats64 *s);
	void	(*self_test)(struct dsa_switch *ds, int port,
			     struct ethtool_test *etest, u64 *data);

	/*
	 * ethtool Wake-on-LAN
	 */
	void	(*get_wol)(struct dsa_switch *ds, int port,
			   struct ethtool_wolinfo *w);
	int	(*set_wol)(struct dsa_switch *ds, int port,
			   struct ethtool_wolinfo *w);

	/*
	 * ethtool timestamp info
	 */
	int	(*get_ts_info)(struct dsa_switch *ds, int port,
			       struct ethtool_ts_info *ts);

	/*
	 * Suspend and resume
	 */
	int	(*suspend)(struct dsa_switch *ds);
	int	(*resume)(struct dsa_switch *ds);

	/*
	 * Port enable/disable
	 */
	int	(*port_enable)(struct dsa_switch *ds, int port,
			       struct phy_device *phy);
	void	(*port_disable)(struct dsa_switch *ds, int port);

	/*
	 * Port's MAC EEE settings
	 */
	int	(*set_mac_eee)(struct dsa_switch *ds, int port,
			       struct ethtool_eee *e);
	int	(*get_mac_eee)(struct dsa_switch *ds, int port,
			       struct ethtool_eee *e);

	/* EEPROM access */
	int	(*get_eeprom_len)(struct dsa_switch *ds);
	int	(*get_eeprom)(struct dsa_switch *ds,
			      struct ethtool_eeprom *eeprom, u8 *data);
	int	(*set_eeprom)(struct dsa_switch *ds,
			      struct ethtool_eeprom *eeprom, u8 *data);

	/*
	 * Register access.
	 */
	int	(*get_regs_len)(struct dsa_switch *ds, int port);
	void	(*get_regs)(struct dsa_switch *ds, int port,
			    struct ethtool_regs *regs, void *p);

	/*
	 * Upper device tracking.
	 */
	int	(*port_prechangeupper)(struct dsa_switch *ds, int port,
				       struct netdev_notifier_changeupper_info *info);

	/*
	 * Bridge integration
	 */
	int	(*set_ageing_time)(struct dsa_switch *ds, unsigned int msecs);
	int	(*port_bridge_join)(struct dsa_switch *ds, int port,
				    struct net_device *bridge);
	void	(*port_bridge_leave)(struct dsa_switch *ds, int port,
				     struct net_device *bridge);
	void	(*port_stp_state_set)(struct dsa_switch *ds, int port,
				      u8 state);
	void	(*port_fast_age)(struct dsa_switch *ds, int port);
	int	(*port_pre_bridge_flags)(struct dsa_switch *ds, int port,
					 struct switchdev_brport_flags flags,
					 struct netlink_ext_ack *extack);
	int	(*port_bridge_flags)(struct dsa_switch *ds, int port,
				     struct switchdev_brport_flags flags,
				     struct netlink_ext_ack *extack);
	int	(*port_set_mrouter)(struct dsa_switch *ds, int port, bool mrouter,
				    struct netlink_ext_ack *extack);

	/*
	 * VLAN support
	 */
	int	(*port_vlan_filtering)(struct dsa_switch *ds, int port,
				       bool vlan_filtering,
				       struct netlink_ext_ack *extack);
	int	(*port_vlan_add)(struct dsa_switch *ds, int port,
				 const struct switchdev_obj_port_vlan *vlan,
				 struct netlink_ext_ack *extack);
	int	(*port_vlan_del)(struct dsa_switch *ds, int port,
				 const struct switchdev_obj_port_vlan *vlan);
	/*
	 * Forwarding database
	 */
	int	(*port_fdb_add)(struct dsa_switch *ds, int port,
				const unsigned char *addr, u16 vid);
	int	(*port_fdb_del)(struct dsa_switch *ds, int port,
				const unsigned char *addr, u16 vid);
	int	(*port_fdb_dump)(struct dsa_switch *ds, int port,
				 dsa_fdb_dump_cb_t *cb, void *data);

	/*
	 * Multicast database
	 */
	int	(*port_mdb_add)(struct dsa_switch *ds, int port,
				const struct switchdev_obj_port_mdb *mdb);
	int	(*port_mdb_del)(struct dsa_switch *ds, int port,
				const struct switchdev_obj_port_mdb *mdb);
	/*
	 * RXNFC
	 */
	int	(*get_rxnfc)(struct dsa_switch *ds, int port,
			     struct ethtool_rxnfc *nfc, u32 *rule_locs);
	int	(*set_rxnfc)(struct dsa_switch *ds, int port,
			     struct ethtool_rxnfc *nfc);

	/*
	 * TC integration
	 */
	int	(*cls_flower_add)(struct dsa_switch *ds, int port,
				  struct flow_cls_offload *cls, bool ingress);
	int	(*cls_flower_del)(struct dsa_switch *ds, int port,
				  struct flow_cls_offload *cls, bool ingress);
	int	(*cls_flower_stats)(struct dsa_switch *ds, int port,
				    struct flow_cls_offload *cls, bool ingress);
	int	(*port_mirror_add)(struct dsa_switch *ds, int port,
				   struct dsa_mall_mirror_tc_entry *mirror,
				   bool ingress);
	void	(*port_mirror_del)(struct dsa_switch *ds, int port,
				   struct dsa_mall_mirror_tc_entry *mirror);
	int	(*port_policer_add)(struct dsa_switch *ds, int port,
				    struct dsa_mall_policer_tc_entry *policer);
	void	(*port_policer_del)(struct dsa_switch *ds, int port);
	int	(*port_setup_tc)(struct dsa_switch *ds, int port,
				 enum tc_setup_type type, void *type_data);

	/*
	 * Cross-chip operations
	 */
	int	(*crosschip_bridge_join)(struct dsa_switch *ds, int tree_index,
					 int sw_index, int port,
					 struct net_device *br);
	void	(*crosschip_bridge_leave)(struct dsa_switch *ds, int tree_index,
					  int sw_index, int port,
					  struct net_device *br);
	int	(*crosschip_lag_change)(struct dsa_switch *ds, int sw_index,
					int port);
	int	(*crosschip_lag_join)(struct dsa_switch *ds, int sw_index,
				      int port, struct net_device *lag,
				      struct netdev_lag_upper_info *info);
	int	(*crosschip_lag_leave)(struct dsa_switch *ds, int sw_index,
				       int port, struct net_device *lag);

	/*
	 * PTP functionality
	 */
	int	(*port_hwtstamp_get)(struct dsa_switch *ds, int port,
				     struct ifreq *ifr);
	int	(*port_hwtstamp_set)(struct dsa_switch *ds, int port,
				     struct ifreq *ifr);
	void	(*port_txtstamp)(struct dsa_switch *ds, int port,
				 struct sk_buff *skb);
	bool	(*port_rxtstamp)(struct dsa_switch *ds, int port,
				 struct sk_buff *skb, unsigned int type);

	/* Devlink parameters, etc */
	int	(*devlink_param_get)(struct dsa_switch *ds, u32 id,
				     struct devlink_param_gset_ctx *ctx);
	int	(*devlink_param_set)(struct dsa_switch *ds, u32 id,
				     struct devlink_param_gset_ctx *ctx);
	int	(*devlink_info_get)(struct dsa_switch *ds,
				    struct devlink_info_req *req,
				    struct netlink_ext_ack *extack);
	int	(*devlink_sb_pool_get)(struct dsa_switch *ds,
				       unsigned int sb_index, u16 pool_index,
				       struct devlink_sb_pool_info *pool_info);
	int	(*devlink_sb_pool_set)(struct dsa_switch *ds, unsigned int sb_index,
				       u16 pool_index, u32 size,
				       enum devlink_sb_threshold_type threshold_type,
				       struct netlink_ext_ack *extack);
	int	(*devlink_sb_port_pool_get)(struct dsa_switch *ds, int port,
					    unsigned int sb_index, u16 pool_index,
					    u32 *p_threshold);
	int	(*devlink_sb_port_pool_set)(struct dsa_switch *ds, int port,
					    unsigned int sb_index, u16 pool_index,
					    u32 threshold,
					    struct netlink_ext_ack *extack);
	int	(*devlink_sb_tc_pool_bind_get)(struct dsa_switch *ds, int port,
					       unsigned int sb_index, u16 tc_index,
					       enum devlink_sb_pool_type pool_type,
					       u16 *p_pool_index, u32 *p_threshold);
	int	(*devlink_sb_tc_pool_bind_set)(struct dsa_switch *ds, int port,
					       unsigned int sb_index, u16 tc_index,
					       enum devlink_sb_pool_type pool_type,
					       u16 pool_index, u32 threshold,
					       struct netlink_ext_ack *extack);
	int	(*devlink_sb_occ_snapshot)(struct dsa_switch *ds,
					   unsigned int sb_index);
	int	(*devlink_sb_occ_max_clear)(struct dsa_switch *ds,
					    unsigned int sb_index);
	int	(*devlink_sb_occ_port_pool_get)(struct dsa_switch *ds, int port,
						unsigned int sb_index, u16 pool_index,
						u32 *p_cur, u32 *p_max);
	int	(*devlink_sb_occ_tc_port_bind_get)(struct dsa_switch *ds, int port,
						   unsigned int sb_index, u16 tc_index,
						   enum devlink_sb_pool_type pool_type,
						   u32 *p_cur, u32 *p_max);

	/*
	 * MTU change functionality. Switches can also adjust their MRU through
	 * this method. By MTU, one understands the SDU (L2 payload) length.
	 * If the switch needs to account for the DSA tag on the CPU port, this
	 * method needs to do so privately.
	 */
	int	(*port_change_mtu)(struct dsa_switch *ds, int port,
				   int new_mtu);
	int	(*port_max_mtu)(struct dsa_switch *ds, int port);

	/*
	 * LAG integration
	 */
	int	(*port_lag_change)(struct dsa_switch *ds, int port);
	int	(*port_lag_join)(struct dsa_switch *ds, int port,
				 struct net_device *lag,
				 struct netdev_lag_upper_info *info);
	int	(*port_lag_leave)(struct dsa_switch *ds, int port,
				  struct net_device *lag);

	/*
	 * HSR integration
	 */
	int	(*port_hsr_join)(struct dsa_switch *ds, int port,
				 struct net_device *hsr);
	int	(*port_hsr_leave)(struct dsa_switch *ds, int port,
				  struct net_device *hsr);

	/*
	 * MRP integration
	 */
	int	(*port_mrp_add)(struct dsa_switch *ds, int port,
				const struct switchdev_obj_mrp *mrp);
	int	(*port_mrp_del)(struct dsa_switch *ds, int port,
				const struct switchdev_obj_mrp *mrp);
	int	(*port_mrp_add_ring_role)(struct dsa_switch *ds, int port,
					  const struct switchdev_obj_ring_role_mrp *mrp);
	int	(*port_mrp_del_ring_role)(struct dsa_switch *ds, int port,
					  const struct switchdev_obj_ring_role_mrp *mrp);
};

#define DSA_DEVLINK_PARAM_DRIVER(_id, _name, _type, _cmodes)		\
	DEVLINK_PARAM_DRIVER(_id, _name, _type, _cmodes,		\
			     dsa_devlink_param_get, dsa_devlink_param_set, NULL)

int dsa_devlink_param_get(struct devlink *dl, u32 id,
			  struct devlink_param_gset_ctx *ctx);
int dsa_devlink_param_set(struct devlink *dl, u32 id,
			  struct devlink_param_gset_ctx *ctx);
int dsa_devlink_params_register(struct dsa_switch *ds,
				const struct devlink_param *params,
				size_t params_count);
void dsa_devlink_params_unregister(struct dsa_switch *ds,
				   const struct devlink_param *params,
				   size_t params_count);
int dsa_devlink_resource_register(struct dsa_switch *ds,
				  const char *resource_name,
				  u64 resource_size,
				  u64 resource_id,
				  u64 parent_resource_id,
				  const struct devlink_resource_size_params *size_params);

void dsa_devlink_resources_unregister(struct dsa_switch *ds);

void dsa_devlink_resource_occ_get_register(struct dsa_switch *ds,
					   u64 resource_id,
					   devlink_resource_occ_get_t *occ_get,
					   void *occ_get_priv);
void dsa_devlink_resource_occ_get_unregister(struct dsa_switch *ds,
					     u64 resource_id);
struct devlink_region *
dsa_devlink_region_create(struct dsa_switch *ds,
			  const struct devlink_region_ops *ops,
			  u32 region_max_snapshots, u64 region_size);
struct devlink_region *
dsa_devlink_port_region_create(struct dsa_switch *ds,
			       int port,
			       const struct devlink_port_region_ops *ops,
			       u32 region_max_snapshots, u64 region_size);
void dsa_devlink_region_destroy(struct devlink_region *region);

struct dsa_port *dsa_port_from_netdev(struct net_device *netdev);

struct dsa_devlink_priv {
	struct dsa_switch *ds;
};

static inline struct dsa_switch *dsa_devlink_to_ds(struct devlink *dl)
{
	struct dsa_devlink_priv *dl_priv = devlink_priv(dl);

	return dl_priv->ds;
}

static inline
struct dsa_switch *dsa_devlink_port_to_ds(struct devlink_port *port)
{
	struct devlink *dl = port->devlink;
	struct dsa_devlink_priv *dl_priv = devlink_priv(dl);

	return dl_priv->ds;
}

static inline int dsa_devlink_port_to_port(struct devlink_port *port)
{
	return port->index;
}

struct dsa_switch_driver {
	struct list_head	list;
	const struct dsa_switch_ops *ops;
};

struct net_device *dsa_dev_to_net_device(struct device *dev);

/* Keep inline for faster access in hot path */
static inline bool netdev_uses_dsa(const struct net_device *dev)
{
#if IS_ENABLED(CONFIG_NET_DSA)
	return dev->dsa_ptr && dev->dsa_ptr->rcv;
#endif
	return false;
}

static inline bool dsa_can_decode(const struct sk_buff *skb,
				  struct net_device *dev)
{
#if IS_ENABLED(CONFIG_NET_DSA)
	return !dev->dsa_ptr->filter || dev->dsa_ptr->filter(skb, dev);
#endif
	return false;
}

/* All DSA tags that push the EtherType to the right (basically all except tail
 * tags, which don't break dissection) can be treated the same from the
 * perspective of the flow dissector.
 *
 * We need to return:
 *  - offset: the (B - A) difference between:
 *    A. the position of the real EtherType and
 *    B. the current skb->data (aka ETH_HLEN bytes into the frame, aka 2 bytes
 *       after the normal EtherType was supposed to be)
 *    The offset in bytes is exactly equal to the tagger overhead (and half of
 *    that, in __be16 shorts).
 *
 *  - proto: the value of the real EtherType.
 */
static inline void dsa_tag_generic_flow_dissect(const struct sk_buff *skb,
						__be16 *proto, int *offset)
{
#if IS_ENABLED(CONFIG_NET_DSA)
	const struct dsa_device_ops *ops = skb->dev->dsa_ptr->tag_ops;
	int tag_len = ops->needed_headroom;

	*offset = tag_len;
	*proto = ((__be16 *)skb->data)[(tag_len / 2) - 1];
#endif
}

#if IS_ENABLED(CONFIG_NET_DSA)
static inline int __dsa_netdevice_ops_check(struct net_device *dev)
{
	int err = -EOPNOTSUPP;

	if (!dev->dsa_ptr)
		return err;

	if (!dev->dsa_ptr->netdev_ops)
		return err;

	return 0;
}

static inline int dsa_ndo_do_ioctl(struct net_device *dev, struct ifreq *ifr,
				   int cmd)
{
	const struct dsa_netdevice_ops *ops;
	int err;

	err = __dsa_netdevice_ops_check(dev);
	if (err)
		return err;

	ops = dev->dsa_ptr->netdev_ops;

	return ops->ndo_do_ioctl(dev, ifr, cmd);
}
#else
static inline int dsa_ndo_do_ioctl(struct net_device *dev, struct ifreq *ifr,
				   int cmd)
{
	return -EOPNOTSUPP;
}
#endif

void dsa_unregister_switch(struct dsa_switch *ds);
int dsa_register_switch(struct dsa_switch *ds);
struct dsa_switch *dsa_switch_find(int tree_index, int sw_index);
#ifdef CONFIG_PM_SLEEP
int dsa_switch_suspend(struct dsa_switch *ds);
int dsa_switch_resume(struct dsa_switch *ds);
#else
static inline int dsa_switch_suspend(struct dsa_switch *ds)
{
	return 0;
}
static inline int dsa_switch_resume(struct dsa_switch *ds)
{
	return 0;
}
#endif /* CONFIG_PM_SLEEP */

#if IS_ENABLED(CONFIG_NET_DSA)
bool dsa_slave_dev_check(const struct net_device *dev);
#else
static inline bool dsa_slave_dev_check(const struct net_device *dev)
{
	return false;
}
#endif

netdev_tx_t dsa_enqueue_skb(struct sk_buff *skb, struct net_device *dev);
int dsa_port_get_phy_strings(struct dsa_port *dp, uint8_t *data);
int dsa_port_get_ethtool_phy_stats(struct dsa_port *dp, uint64_t *data);
int dsa_port_get_phy_sset_count(struct dsa_port *dp);
void dsa_port_phylink_mac_change(struct dsa_switch *ds, int port, bool up);

struct dsa_tag_driver {
	const struct dsa_device_ops *ops;
	struct list_head list;
	struct module *owner;
};

void dsa_tag_drivers_register(struct dsa_tag_driver *dsa_tag_driver_array[],
			      unsigned int count,
			      struct module *owner);
void dsa_tag_drivers_unregister(struct dsa_tag_driver *dsa_tag_driver_array[],
				unsigned int count);

#define dsa_tag_driver_module_drivers(__dsa_tag_drivers_array, __count)	\
static int __init dsa_tag_driver_module_init(void)			\
{									\
	dsa_tag_drivers_register(__dsa_tag_drivers_array, __count,	\
				 THIS_MODULE);				\
	return 0;							\
}									\
module_init(dsa_tag_driver_module_init);				\
									\
static void __exit dsa_tag_driver_module_exit(void)			\
{									\
	dsa_tag_drivers_unregister(__dsa_tag_drivers_array, __count);	\
}									\
module_exit(dsa_tag_driver_module_exit)

/**
 * module_dsa_tag_drivers() - Helper macro for registering DSA tag
 * drivers
 * @__ops_array: Array of tag driver strucutres
 *
 * Helper macro for DSA tag drivers which do not do anything special
 * in module init/exit. Each module may only use this macro once, and
 * calling it replaces module_init() and module_exit().
 */
#define module_dsa_tag_drivers(__ops_array)				\
dsa_tag_driver_module_drivers(__ops_array, ARRAY_SIZE(__ops_array))

#define DSA_TAG_DRIVER_NAME(__ops) dsa_tag_driver ## _ ## __ops

/* Create a static structure we can build a linked list of dsa_tag
 * drivers
 */
#define DSA_TAG_DRIVER(__ops)						\
static struct dsa_tag_driver DSA_TAG_DRIVER_NAME(__ops) = {		\
	.ops = &__ops,							\
}

/**
 * module_dsa_tag_driver() - Helper macro for registering a single DSA tag
 * driver
 * @__ops: Single tag driver structures
 *
 * Helper macro for DSA tag drivers which do not do anything special
 * in module init/exit. Each module may only use this macro once, and
 * calling it replaces module_init() and module_exit().
 */
#define module_dsa_tag_driver(__ops)					\
DSA_TAG_DRIVER(__ops);							\
									\
static struct dsa_tag_driver *dsa_tag_driver_array[] =	{		\
	&DSA_TAG_DRIVER_NAME(__ops)					\
};									\
module_dsa_tag_drivers(dsa_tag_driver_array)
#endif
<|MERGE_RESOLUTION|>--- conflicted
+++ resolved
@@ -41,9 +41,6 @@
 #define DSA_TAG_PROTO_TRAILER_VALUE		11
 #define DSA_TAG_PROTO_8021Q_VALUE		12
 #define DSA_TAG_PROTO_SJA1105_VALUE		13
-<<<<<<< HEAD
-#define DSA_TAG_PROTO_OCELOT_VALUE		15
-=======
 #define DSA_TAG_PROTO_KSZ8795_VALUE		14
 #define DSA_TAG_PROTO_OCELOT_VALUE		15
 #define DSA_TAG_PROTO_AR9331_VALUE		16
@@ -54,7 +51,6 @@
 #define DSA_TAG_PROTO_SEVILLE_VALUE		21
 #define DSA_TAG_PROTO_BRCM_LEGACY_VALUE		22
 #define DSA_TAG_PROTO_SJA1110_VALUE		23
->>>>>>> 7d2a07b7
 
 enum dsa_tag_protocol {
 	DSA_TAG_PROTO_NONE		= DSA_TAG_PROTO_NONE_VALUE,
@@ -72,9 +68,6 @@
 	DSA_TAG_PROTO_TRAILER		= DSA_TAG_PROTO_TRAILER_VALUE,
 	DSA_TAG_PROTO_8021Q		= DSA_TAG_PROTO_8021Q_VALUE,
 	DSA_TAG_PROTO_SJA1105		= DSA_TAG_PROTO_SJA1105_VALUE,
-<<<<<<< HEAD
-	DSA_TAG_PROTO_OCELOT		= DSA_TAG_PROTO_OCELOT_VALUE,
-=======
 	DSA_TAG_PROTO_KSZ8795		= DSA_TAG_PROTO_KSZ8795_VALUE,
 	DSA_TAG_PROTO_OCELOT		= DSA_TAG_PROTO_OCELOT_VALUE,
 	DSA_TAG_PROTO_AR9331		= DSA_TAG_PROTO_AR9331_VALUE,
@@ -84,7 +77,6 @@
 	DSA_TAG_PROTO_OCELOT_8021Q	= DSA_TAG_PROTO_OCELOT_8021Q_VALUE,
 	DSA_TAG_PROTO_SEVILLE		= DSA_TAG_PROTO_SEVILLE_VALUE,
 	DSA_TAG_PROTO_SJA1110		= DSA_TAG_PROTO_SJA1110_VALUE,
->>>>>>> 7d2a07b7
 };
 
 struct packet_type;
@@ -401,10 +393,6 @@
 	 */
 	bool			pcs_poll;
 
-<<<<<<< HEAD
-	unsigned long		*bitmap;
-	unsigned long		_bitmap;
-=======
 	/* For switches that only have the MRU configurable. To ensure the
 	 * configured MTU is not exceeded, normalization of MRU on all bridged
 	 * interfaces is needed.
@@ -418,7 +406,6 @@
 	 * dsa_lag_id().
 	 */
 	unsigned int		num_lag_ids;
->>>>>>> 7d2a07b7
 
 	size_t num_ports;
 };
