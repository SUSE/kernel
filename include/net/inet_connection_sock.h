/* SPDX-License-Identifier: GPL-2.0-or-later */
/*
 * NET		Generic infrastructure for INET connection oriented protocols.
 *
 *		Definitions for inet_connection_sock 
 *
 * Authors:	Many people, see the TCP sources
 *
 * 		From code originally in TCP
 */
#ifndef _INET_CONNECTION_SOCK_H
#define _INET_CONNECTION_SOCK_H

#include <linux/compiler.h>
#include <linux/string.h>
#include <linux/timer.h>
#include <linux/poll.h>
#include <linux/kernel.h>

#include <net/inet_sock.h>
#include <net/request_sock.h>

/* Cancel timers, when they are not required. */
#undef INET_CSK_CLEAR_TIMERS

struct inet_bind_bucket;
struct tcp_congestion_ops;

/*
 * Pointers to address related TCP functions
 * (i.e. things that depend on the address family)
 */
struct inet_connection_sock_af_ops {
	int	    (*queue_xmit)(struct sock *sk, struct sk_buff *skb, struct flowi *fl);
	void	    (*send_check)(struct sock *sk, struct sk_buff *skb);
	int	    (*rebuild_header)(struct sock *sk);
	void	    (*sk_rx_dst_set)(struct sock *sk, const struct sk_buff *skb);
	int	    (*conn_request)(struct sock *sk, struct sk_buff *skb);
	struct sock *(*syn_recv_sock)(const struct sock *sk, struct sk_buff *skb,
				      struct request_sock *req,
				      struct dst_entry *dst,
				      struct request_sock *req_unhash,
				      bool *own_req);
	u16	    net_header_len;
	u16	    net_frag_header_len;
	u16	    sockaddr_len;
	int	    (*setsockopt)(struct sock *sk, int level, int optname,
				  char __user *optval, unsigned int optlen);
	int	    (*getsockopt)(struct sock *sk, int level, int optname,
				  char __user *optval, int __user *optlen);
#ifdef CONFIG_COMPAT
	int	    (*compat_setsockopt)(struct sock *sk,
				int level, int optname,
				char __user *optval, unsigned int optlen);
	int	    (*compat_getsockopt)(struct sock *sk,
				int level, int optname,
				char __user *optval, int __user *optlen);
#endif
	void	    (*addr2sockaddr)(struct sock *sk, struct sockaddr *);
	void	    (*mtu_reduced)(struct sock *sk);
};

/** inet_connection_sock - INET connection oriented sock
 *
 * @icsk_accept_queue:	   FIFO of established children
 * @icsk_bind_hash:	   Bind node
 * @icsk_timeout:	   Timeout
 * @icsk_retransmit_timer: Resend (no ack)
 * @icsk_rto:		   Retransmit timeout
 * @icsk_pmtu_cookie	   Last pmtu seen by socket
 * @icsk_ca_ops		   Pluggable congestion control hook
 * @icsk_af_ops		   Operations which are AF_INET{4,6} specific
 * @icsk_ulp_ops	   Pluggable ULP control hook
 * @icsk_ulp_data	   ULP private data
 * @icsk_clean_acked	   Clean acked data hook
 * @icsk_listen_portaddr_node	hash to the portaddr listener hashtable
 * @icsk_ca_state:	   Congestion control state
 * @icsk_retransmits:	   Number of unrecovered [RTO] timeouts
 * @icsk_pending:	   Scheduled timer event
 * @icsk_backoff:	   Backoff
 * @icsk_syn_retries:      Number of allowed SYN (or equivalent) retries
 * @icsk_probes_out:	   unanswered 0 window probes
 * @icsk_ext_hdr_len:	   Network protocol overhead (IP/IPv6 options)
 * @icsk_ack:		   Delayed ACK control data
 * @icsk_mtup;		   MTU probing control data
 */
struct inet_connection_sock {
	/* inet_sock has to be the first member! */
	struct inet_sock	  icsk_inet;
	struct request_sock_queue icsk_accept_queue;
	struct inet_bind_bucket	  *icsk_bind_hash;
	unsigned long		  icsk_timeout;
 	struct timer_list	  icsk_retransmit_timer;
 	struct timer_list	  icsk_delack_timer;
	__u32			  icsk_rto;
	__u32			  icsk_pmtu_cookie;
	const struct tcp_congestion_ops *icsk_ca_ops;
	const struct inet_connection_sock_af_ops *icsk_af_ops;
	const struct tcp_ulp_ops  *icsk_ulp_ops;
	void __rcu		  *icsk_ulp_data;
	void (*icsk_clean_acked)(struct sock *sk, u32 acked_seq);
	struct hlist_node         icsk_listen_portaddr_node;
	unsigned int		  (*icsk_sync_mss)(struct sock *sk, u32 pmtu);
	__u8			  icsk_ca_state:6,
				  icsk_ca_setsockopt:1,
				  icsk_ca_dst_locked:1;
	__u8			  icsk_retransmits;
	__u8			  icsk_pending;
	__u8			  icsk_backoff;
	__u8			  icsk_syn_retries;
	__u8			  icsk_probes_out;
	__u16			  icsk_ext_hdr_len;
	struct {
		__u8		  pending;	 /* ACK is pending			   */
		__u8		  quick;	 /* Scheduled number of quick acks	   */
		__u8		  pingpong;	 /* The session is interactive		   */
		__u8		  blocked;	 /* Delayed ACK was blocked by socket lock */
		__u32		  ato;		 /* Predicted tick of soft clock	   */
		unsigned long	  timeout;	 /* Currently scheduled timeout		   */
		__u32		  lrcvtime;	 /* timestamp of last received data packet */
		__u16		  last_seg_size; /* Size of last incoming segment	   */
		__u16		  rcv_mss;	 /* MSS used for delayed ACK decisions	   */
	} icsk_ack;
	struct {
		int		  enabled;

		/* Range of MTUs to search */
		int		  search_high;
		int		  search_low;

		/* Information on the current probe. */
		int		  probe_size;

		u32		  probe_timestamp;
	} icsk_mtup;
	u32			  icsk_user_timeout;

	u64			  icsk_ca_priv[104 / sizeof(u64)];
#define ICSK_CA_PRIV_SIZE      (13 * sizeof(u64))
};

#define ICSK_TIME_RETRANS	1	/* Retransmit timer */
#define ICSK_TIME_DACK		2	/* Delayed ack timer */
#define ICSK_TIME_PROBE0	3	/* Zero window probe timer */
#define ICSK_TIME_EARLY_RETRANS 4	/* Early retransmit timer */
#define ICSK_TIME_LOSS_PROBE	5	/* Tail loss probe timer */
#define ICSK_TIME_REO_TIMEOUT	6	/* Reordering timer */

static inline struct inet_connection_sock *inet_csk(const struct sock *sk)
{
	return (struct inet_connection_sock *)sk;
}

static inline void *inet_csk_ca(const struct sock *sk)
{
	return (void *)inet_csk(sk)->icsk_ca_priv;
}

struct sock *inet_csk_clone_lock(const struct sock *sk,
				 const struct request_sock *req,
				 const gfp_t priority);

enum inet_csk_ack_state_t {
	ICSK_ACK_SCHED	= 1,
	ICSK_ACK_TIMER  = 2,
	ICSK_ACK_PUSHED = 4,
	ICSK_ACK_PUSHED2 = 8,
	ICSK_ACK_NOW = 16	/* Send the next ACK immediately (once) */
};

void inet_csk_init_xmit_timers(struct sock *sk,
			       void (*retransmit_handler)(struct timer_list *),
			       void (*delack_handler)(struct timer_list *),
			       void (*keepalive_handler)(struct timer_list *));
void inet_csk_clear_xmit_timers(struct sock *sk);

static inline void inet_csk_schedule_ack(struct sock *sk)
{
	inet_csk(sk)->icsk_ack.pending |= ICSK_ACK_SCHED;
}

static inline int inet_csk_ack_scheduled(const struct sock *sk)
{
	return inet_csk(sk)->icsk_ack.pending & ICSK_ACK_SCHED;
}

static inline void inet_csk_delack_init(struct sock *sk)
{
	memset(&inet_csk(sk)->icsk_ack, 0, sizeof(inet_csk(sk)->icsk_ack));
}

void inet_csk_delete_keepalive_timer(struct sock *sk);
void inet_csk_reset_keepalive_timer(struct sock *sk, unsigned long timeout);

static inline void inet_csk_clear_xmit_timer(struct sock *sk, const int what)
{
	struct inet_connection_sock *icsk = inet_csk(sk);

	if (what == ICSK_TIME_RETRANS || what == ICSK_TIME_PROBE0) {
		icsk->icsk_pending = 0;
#ifdef INET_CSK_CLEAR_TIMERS
		sk_stop_timer(sk, &icsk->icsk_retransmit_timer);
#endif
	} else if (what == ICSK_TIME_DACK) {
		icsk->icsk_ack.blocked = icsk->icsk_ack.pending = 0;
#ifdef INET_CSK_CLEAR_TIMERS
		sk_stop_timer(sk, &icsk->icsk_delack_timer);
#endif
	} else {
		pr_debug("inet_csk BUG: unknown timer value\n");
	}
}

/*
 *	Reset the retransmission timer
 */
static inline void inet_csk_reset_xmit_timer(struct sock *sk, const int what,
					     unsigned long when,
					     const unsigned long max_when)
{
	struct inet_connection_sock *icsk = inet_csk(sk);

	if (when > max_when) {
		pr_debug("reset_xmit_timer: sk=%p %d when=0x%lx, caller=%p\n",
			 sk, what, when, (void *)_THIS_IP_);
		when = max_when;
	}

	if (what == ICSK_TIME_RETRANS || what == ICSK_TIME_PROBE0 ||
	    what == ICSK_TIME_EARLY_RETRANS || what == ICSK_TIME_LOSS_PROBE ||
	    what == ICSK_TIME_REO_TIMEOUT) {
		icsk->icsk_pending = what;
		icsk->icsk_timeout = jiffies + when;
		sk_reset_timer(sk, &icsk->icsk_retransmit_timer, icsk->icsk_timeout);
	} else if (what == ICSK_TIME_DACK) {
		icsk->icsk_ack.pending |= ICSK_ACK_TIMER;
		icsk->icsk_ack.timeout = jiffies + when;
		sk_reset_timer(sk, &icsk->icsk_delack_timer, icsk->icsk_ack.timeout);
	} else {
		pr_debug("inet_csk BUG: unknown timer value\n");
	}
}

static inline unsigned long
inet_csk_rto_backoff(const struct inet_connection_sock *icsk,
		     unsigned long max_when)
{
        u64 when = (u64)icsk->icsk_rto << icsk->icsk_backoff;

        return (unsigned long)min_t(u64, when, max_when);
}

struct sock *inet_csk_accept(struct sock *sk, int flags, int *err, bool kern);

int inet_csk_get_port(struct sock *sk, unsigned short snum);

struct dst_entry *inet_csk_route_req(const struct sock *sk, struct flowi4 *fl4,
				     const struct request_sock *req);
struct dst_entry *inet_csk_route_child_sock(const struct sock *sk,
					    struct sock *newsk,
					    const struct request_sock *req);

struct sock *inet_csk_reqsk_queue_add(struct sock *sk,
				      struct request_sock *req,
				      struct sock *child);
void inet_csk_reqsk_queue_hash_add(struct sock *sk, struct request_sock *req,
				   unsigned long timeout);
struct sock *inet_csk_complete_hashdance(struct sock *sk, struct sock *child,
					 struct request_sock *req,
					 bool own_req);

static inline void inet_csk_reqsk_queue_added(struct sock *sk)
{
	reqsk_queue_added(&inet_csk(sk)->icsk_accept_queue);
}

static inline int inet_csk_reqsk_queue_len(const struct sock *sk)
{
	return reqsk_queue_len(&inet_csk(sk)->icsk_accept_queue);
}

static inline int inet_csk_reqsk_queue_is_full(const struct sock *sk)
{
	return inet_csk_reqsk_queue_len(sk) >= sk->sk_max_ack_backlog;
}

void inet_csk_reqsk_queue_drop(struct sock *sk, struct request_sock *req);
void inet_csk_reqsk_queue_drop_and_put(struct sock *sk, struct request_sock *req);

void inet_csk_destroy_sock(struct sock *sk);
void inet_csk_prepare_forced_close(struct sock *sk);

/*
 * LISTEN is a special case for poll..
 */
static inline __poll_t inet_csk_listen_poll(const struct sock *sk)
{
	return !reqsk_queue_empty(&inet_csk(sk)->icsk_accept_queue) ?
			(EPOLLIN | EPOLLRDNORM) : 0;
}

int inet_csk_listen_start(struct sock *sk, int backlog);
void inet_csk_listen_stop(struct sock *sk);

void inet_csk_addr2sockaddr(struct sock *sk, struct sockaddr *uaddr);

int inet_csk_compat_getsockopt(struct sock *sk, int level, int optname,
			       char __user *optval, int __user *optlen);
int inet_csk_compat_setsockopt(struct sock *sk, int level, int optname,
			       char __user *optval, unsigned int optlen);

/* update the fast reuse flag when adding a socket */
void inet_csk_update_fastreuse(struct inet_bind_bucket *tb,
			       struct sock *sk);

struct dst_entry *inet_csk_update_pmtu(struct sock *sk, u32 mtu);

#define TCP_PINGPONG_THRESH	3

static inline void inet_csk_enter_pingpong_mode(struct sock *sk)
{
	inet_csk(sk)->icsk_ack.pingpong = TCP_PINGPONG_THRESH;
}

static inline void inet_csk_exit_pingpong_mode(struct sock *sk)
{
	inet_csk(sk)->icsk_ack.pingpong = 0;
}

static inline bool inet_csk_in_pingpong_mode(struct sock *sk)
{
	return inet_csk(sk)->icsk_ack.pingpong >= TCP_PINGPONG_THRESH;
}

static inline void inet_csk_inc_pingpong_cnt(struct sock *sk)
{
	struct inet_connection_sock *icsk = inet_csk(sk);

	if (icsk->icsk_ack.pingpong < U8_MAX)
		icsk->icsk_ack.pingpong++;
}

<<<<<<< HEAD
static inline bool inet_csk_has_ulp(struct sock *sk)
{
	return inet_sk(sk)->is_icsk && !!inet_csk(sk)->icsk_ulp_ops;
=======
static inline void inet_init_csk_locks(struct sock *sk)
{
	struct inet_connection_sock *icsk = inet_csk(sk);

	spin_lock_init(&icsk->icsk_accept_queue.rskq_lock);
	spin_lock_init(&icsk->icsk_accept_queue.fastopenq.lock);
>>>>>>> e73f9639
}

#endif /* _INET_CONNECTION_SOCK_H */<|MERGE_RESOLUTION|>--- conflicted
+++ resolved
@@ -340,18 +340,17 @@
 		icsk->icsk_ack.pingpong++;
 }
 
-<<<<<<< HEAD
 static inline bool inet_csk_has_ulp(struct sock *sk)
 {
 	return inet_sk(sk)->is_icsk && !!inet_csk(sk)->icsk_ulp_ops;
-=======
+}
+
 static inline void inet_init_csk_locks(struct sock *sk)
 {
 	struct inet_connection_sock *icsk = inet_csk(sk);
 
 	spin_lock_init(&icsk->icsk_accept_queue.rskq_lock);
 	spin_lock_init(&icsk->icsk_accept_queue.fastopenq.lock);
->>>>>>> e73f9639
 }
 
 #endif /* _INET_CONNECTION_SOCK_H */