--- conflicted
+++ resolved
@@ -1424,11 +1424,7 @@
 static inline bool sk_under_global_memory_pressure(const struct sock *sk)
 {
 	return sk->sk_prot->memory_pressure &&
-<<<<<<< HEAD
-		!!*sk->sk_prot->memory_pressure;
-=======
 		!!READ_ONCE(*sk->sk_prot->memory_pressure);
->>>>>>> 38e945c6
 }
 
 static inline bool sk_under_memory_pressure(const struct sock *sk)
