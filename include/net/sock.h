/* SPDX-License-Identifier: GPL-2.0-or-later */
/*
 * INET		An implementation of the TCP/IP protocol suite for the LINUX
 *		operating system.  INET is implemented using the  BSD Socket
 *		interface as the means of communication with the user level.
 *
 *		Definitions for the AF_INET socket handler.
 *
 * Version:	@(#)sock.h	1.0.4	05/13/93
 *
 * Authors:	Ross Biro
 *		Fred N. van Kempen, <waltje@uWalt.NL.Mugnet.ORG>
 *		Corey Minyard <wf-rch!minyard@relay.EU.net>
 *		Florian La Roche <flla@stud.uni-sb.de>
 *
 * Fixes:
 *		Alan Cox	:	Volatiles in skbuff pointers. See
 *					skbuff comments. May be overdone,
 *					better to prove they can be removed
 *					than the reverse.
 *		Alan Cox	:	Added a zapped field for tcp to note
 *					a socket is reset and must stay shut up
 *		Alan Cox	:	New fields for options
 *	Pauline Middelink	:	identd support
 *		Alan Cox	:	Eliminate low level recv/recvfrom
 *		David S. Miller	:	New socket lookup architecture.
 *              Steve Whitehouse:       Default routines for sock_ops
 *              Arnaldo C. Melo :	removed net_pinfo, tp_pinfo and made
 *              			protinfo be just a void pointer, as the
 *              			protocol specific parts were moved to
 *              			respective headers and ipv4/v6, etc now
 *              			use private slabcaches for its socks
 *              Pedro Hortas	:	New flags field for socket options
 */
#ifndef _SOCK_H
#define _SOCK_H

#include <linux/hardirq.h>
#include <linux/kernel.h>
#include <linux/list.h>
#include <linux/list_nulls.h>
#include <linux/timer.h>
#include <linux/cache.h>
#include <linux/bitops.h>
#include <linux/lockdep.h>
#include <linux/netdevice.h>
#include <linux/skbuff.h>	/* struct sk_buff */
#include <linux/mm.h>
#include <linux/security.h>
#include <linux/slab.h>
#include <linux/uaccess.h>
#include <linux/page_counter.h>
#include <linux/memcontrol.h>
#include <linux/static_key.h>
#include <linux/sched.h>
#include <linux/wait.h>
#include <linux/cgroup-defs.h>
#include <linux/rbtree.h>
#include <linux/rculist_nulls.h>
#include <linux/poll.h>
#include <linux/sockptr.h>
#include <linux/indirect_call_wrapper.h>
#include <linux/atomic.h>
#include <linux/refcount.h>
#include <linux/llist.h>
#include <net/dst.h>
#include <net/checksum.h>
#include <net/tcp_states.h>
#include <linux/net_tstamp.h>
#include <net/l3mdev.h>
#include <uapi/linux/socket.h>

/*
 * This structure really needs to be cleaned up.
 * Most of it is for TCP, and not used by any of
 * the other protocols.
 */

/* This is the per-socket lock.  The spinlock provides a synchronization
 * between user contexts and software interrupt processing, whereas the
 * mini-semaphore synchronizes multiple users amongst themselves.
 */
typedef struct {
	spinlock_t		slock;
	int			owned;
	wait_queue_head_t	wq;
	/*
	 * We express the mutex-alike socket_lock semantics
	 * to the lock validator by explicitly managing
	 * the slock as a lock variant (in addition to
	 * the slock itself):
	 */
#ifdef CONFIG_DEBUG_LOCK_ALLOC
	struct lockdep_map dep_map;
#endif
} socket_lock_t;

struct sock;
struct proto;
struct net;

typedef __u32 __bitwise __portpair;
typedef __u64 __bitwise __addrpair;

/**
 *	struct sock_common - minimal network layer representation of sockets
 *	@skc_daddr: Foreign IPv4 addr
 *	@skc_rcv_saddr: Bound local IPv4 addr
 *	@skc_addrpair: 8-byte-aligned __u64 union of @skc_daddr & @skc_rcv_saddr
 *	@skc_hash: hash value used with various protocol lookup tables
 *	@skc_u16hashes: two u16 hash values used by UDP lookup tables
 *	@skc_dport: placeholder for inet_dport/tw_dport
 *	@skc_num: placeholder for inet_num/tw_num
 *	@skc_portpair: __u32 union of @skc_dport & @skc_num
 *	@skc_family: network address family
 *	@skc_state: Connection state
 *	@skc_reuse: %SO_REUSEADDR setting
 *	@skc_reuseport: %SO_REUSEPORT setting
 *	@skc_ipv6only: socket is IPV6 only
 *	@skc_net_refcnt: socket is using net ref counting
 *	@skc_bound_dev_if: bound device index if != 0
 *	@skc_bind_node: bind hash linkage for various protocol lookup tables
 *	@skc_portaddr_node: second hash linkage for UDP/UDP-Lite protocol
 *	@skc_prot: protocol handlers inside a network family
 *	@skc_net: reference to the network namespace of this socket
 *	@skc_v6_daddr: IPV6 destination address
 *	@skc_v6_rcv_saddr: IPV6 source address
 *	@skc_cookie: socket's cookie value
 *	@skc_node: main hash linkage for various protocol lookup tables
 *	@skc_nulls_node: main hash linkage for TCP/UDP/UDP-Lite protocol
 *	@skc_tx_queue_mapping: tx queue number for this connection
 *	@skc_rx_queue_mapping: rx queue number for this connection
 *	@skc_flags: place holder for sk_flags
 *		%SO_LINGER (l_onoff), %SO_BROADCAST, %SO_KEEPALIVE,
 *		%SO_OOBINLINE settings, %SO_TIMESTAMPING settings
 *	@skc_listener: connection request listener socket (aka rsk_listener)
 *		[union with @skc_flags]
 *	@skc_tw_dr: (aka tw_dr) ptr to &struct inet_timewait_death_row
 *		[union with @skc_flags]
 *	@skc_incoming_cpu: record/match cpu processing incoming packets
 *	@skc_rcv_wnd: (aka rsk_rcv_wnd) TCP receive window size (possibly scaled)
 *		[union with @skc_incoming_cpu]
 *	@skc_tw_rcv_nxt: (aka tw_rcv_nxt) TCP window next expected seq number
 *		[union with @skc_incoming_cpu]
 *	@skc_refcnt: reference count
 *
 *	This is the minimal network layer representation of sockets, the header
 *	for struct sock and struct inet_timewait_sock.
 */
struct sock_common {
	union {
		__addrpair	skc_addrpair;
		struct {
			__be32	skc_daddr;
			__be32	skc_rcv_saddr;
		};
	};
	union  {
		unsigned int	skc_hash;
		__u16		skc_u16hashes[2];
	};
	/* skc_dport && skc_num must be grouped as well */
	union {
		__portpair	skc_portpair;
		struct {
			__be16	skc_dport;
			__u16	skc_num;
		};
	};

	unsigned short		skc_family;
	volatile unsigned char	skc_state;
	unsigned char		skc_reuse:4;
	unsigned char		skc_reuseport:1;
	unsigned char		skc_ipv6only:1;
	unsigned char		skc_net_refcnt:1;
	int			skc_bound_dev_if;
	union {
		struct hlist_node	skc_bind_node;
		struct hlist_node	skc_portaddr_node;
	};
	struct proto		*skc_prot;
	possible_net_t		skc_net;

#if IS_ENABLED(CONFIG_IPV6)
	struct in6_addr		skc_v6_daddr;
	struct in6_addr		skc_v6_rcv_saddr;
#endif

	atomic64_t		skc_cookie;

	/* following fields are padding to force
	 * offset(struct sock, sk_refcnt) == 128 on 64bit arches
	 * assuming IPV6 is enabled. We use this padding differently
	 * for different kind of 'sockets'
	 */
	union {
		unsigned long	skc_flags;
		struct sock	*skc_listener; /* request_sock */
		struct inet_timewait_death_row *skc_tw_dr; /* inet_timewait_sock */
	};
	/*
	 * fields between dontcopy_begin/dontcopy_end
	 * are not copied in sock_copy()
	 */
	/* private: */
	int			skc_dontcopy_begin[0];
	/* public: */
	union {
		struct hlist_node	skc_node;
		struct hlist_nulls_node skc_nulls_node;
	};
	unsigned short		skc_tx_queue_mapping;
#ifdef CONFIG_SOCK_RX_QUEUE_MAPPING
	unsigned short		skc_rx_queue_mapping;
#endif
	union {
		int		skc_incoming_cpu;
		u32		skc_rcv_wnd;
		u32		skc_tw_rcv_nxt; /* struct tcp_timewait_sock  */
	};

	refcount_t		skc_refcnt;
	/* private: */
	int                     skc_dontcopy_end[0];
	union {
		u32		skc_rxhash;
		u32		skc_window_clamp;
		u32		skc_tw_snd_nxt; /* struct tcp_timewait_sock */
	};
	/* public: */
};

struct bpf_local_storage;
struct sk_filter;

/**
  *	struct sock - network layer representation of sockets
  *	@__sk_common: shared layout with inet_timewait_sock
  *	@sk_shutdown: mask of %SEND_SHUTDOWN and/or %RCV_SHUTDOWN
  *	@sk_userlocks: %SO_SNDBUF and %SO_RCVBUF settings
  *	@sk_lock:	synchronizer
  *	@sk_kern_sock: True if sock is using kernel lock classes
  *	@sk_rcvbuf: size of receive buffer in bytes
  *	@sk_wq: sock wait queue and async head
  *	@sk_rx_dst: receive input route used by early demux
  *	@sk_rx_dst_ifindex: ifindex for @sk_rx_dst
  *	@sk_rx_dst_cookie: cookie for @sk_rx_dst
  *	@sk_dst_cache: destination cache
  *	@sk_dst_pending_confirm: need to confirm neighbour
  *	@sk_policy: flow policy
  *	@sk_receive_queue: incoming packets
  *	@sk_wmem_alloc: transmit queue bytes committed
  *	@sk_tsq_flags: TCP Small Queues flags
  *	@sk_write_queue: Packet sending queue
  *	@sk_omem_alloc: "o" is "option" or "other"
  *	@sk_wmem_queued: persistent queue size
  *	@sk_forward_alloc: space allocated forward
  *	@sk_reserved_mem: space reserved and non-reclaimable for the socket
  *	@sk_napi_id: id of the last napi context to receive data for sk
  *	@sk_ll_usec: usecs to busypoll when there is no data
  *	@sk_allocation: allocation mode
  *	@sk_pacing_rate: Pacing rate (if supported by transport/packet scheduler)
  *	@sk_pacing_status: Pacing status (requested, handled by sch_fq)
  *	@sk_max_pacing_rate: Maximum pacing rate (%SO_MAX_PACING_RATE)
  *	@sk_sndbuf: size of send buffer in bytes
  *	@sk_no_check_tx: %SO_NO_CHECK setting, set checksum in TX packets
  *	@sk_no_check_rx: allow zero checksum in RX packets
  *	@sk_route_caps: route capabilities (e.g. %NETIF_F_TSO)
  *	@sk_gso_disabled: if set, NETIF_F_GSO_MASK is forbidden.
  *	@sk_gso_type: GSO type (e.g. %SKB_GSO_TCPV4)
  *	@sk_gso_max_size: Maximum GSO segment size to build
  *	@sk_gso_max_segs: Maximum number of GSO segments
  *	@sk_pacing_shift: scaling factor for TCP Small Queues
  *	@sk_lingertime: %SO_LINGER l_linger setting
  *	@sk_backlog: always used with the per-socket spinlock held
  *	@sk_callback_lock: used with the callbacks in the end of this struct
  *	@sk_error_queue: rarely used
  *	@sk_prot_creator: sk_prot of original sock creator (see ipv6_setsockopt,
  *			  IPV6_ADDRFORM for instance)
  *	@sk_err: last error
  *	@sk_err_soft: errors that don't cause failure but are the cause of a
  *		      persistent failure not just 'timed out'
  *	@sk_drops: raw/udp drops counter
  *	@sk_ack_backlog: current listen backlog
  *	@sk_max_ack_backlog: listen backlog set in listen()
  *	@sk_uid: user id of owner
  *	@sk_prefer_busy_poll: prefer busypolling over softirq processing
  *	@sk_busy_poll_budget: napi processing budget when busypolling
  *	@sk_priority: %SO_PRIORITY setting
  *	@sk_type: socket type (%SOCK_STREAM, etc)
  *	@sk_protocol: which protocol this socket belongs in this network family
  *	@sk_peer_lock: lock protecting @sk_peer_pid and @sk_peer_cred
  *	@sk_peer_pid: &struct pid for this socket's peer
  *	@sk_peer_cred: %SO_PEERCRED setting
  *	@sk_rcvlowat: %SO_RCVLOWAT setting
  *	@sk_rcvtimeo: %SO_RCVTIMEO setting
  *	@sk_sndtimeo: %SO_SNDTIMEO setting
  *	@sk_txhash: computed flow hash for use on transmit
  *	@sk_txrehash: enable TX hash rethink
  *	@sk_filter: socket filtering instructions
  *	@sk_timer: sock cleanup timer
  *	@sk_stamp: time stamp of last packet received
  *	@sk_stamp_seq: lock for accessing sk_stamp on 32 bit architectures only
  *	@sk_tsflags: SO_TIMESTAMPING flags
  *	@sk_use_task_frag: allow sk_page_frag() to use current->task_frag.
  *			   Sockets that can be used under memory reclaim should
  *			   set this to false.
  *	@sk_bind_phc: SO_TIMESTAMPING bind PHC index of PTP virtual clock
  *	              for timestamping
  *	@sk_tskey: counter to disambiguate concurrent tstamp requests
  *	@sk_zckey: counter to order MSG_ZEROCOPY notifications
  *	@sk_socket: Identd and reporting IO signals
  *	@sk_user_data: RPC layer private data. Write-protected by @sk_callback_lock.
  *	@sk_frag: cached page frag
  *	@sk_peek_off: current peek_offset value
  *	@sk_send_head: front of stuff to transmit
  *	@tcp_rtx_queue: TCP re-transmit queue [union with @sk_send_head]
  *	@sk_security: used by security modules
  *	@sk_mark: generic packet mark
  *	@sk_cgrp_data: cgroup data for this cgroup
  *	@sk_memcg: this socket's memory cgroup association
  *	@sk_write_pending: a write to stream socket waits to start
  *	@sk_disconnects: number of disconnect operations performed on this sock
  *	@sk_state_change: callback to indicate change in the state of the sock
  *	@sk_data_ready: callback to indicate there is data to be processed
  *	@sk_write_space: callback to indicate there is bf sending space available
  *	@sk_error_report: callback to indicate errors (e.g. %MSG_ERRQUEUE)
  *	@sk_backlog_rcv: callback to process the backlog
  *	@sk_validate_xmit_skb: ptr to an optional validate function
  *	@sk_destruct: called at sock freeing time, i.e. when all refcnt == 0
  *	@sk_reuseport_cb: reuseport group container
  *	@sk_bpf_storage: ptr to cache and control for bpf_sk_storage
  *	@sk_rcu: used during RCU grace period
  *	@sk_clockid: clockid used by time-based scheduling (SO_TXTIME)
  *	@sk_txtime_deadline_mode: set deadline mode for SO_TXTIME
  *	@sk_txtime_report_errors: set report errors mode for SO_TXTIME
  *	@sk_txtime_unused: unused txtime flags
  *	@ns_tracker: tracker for netns reference
  *	@sk_user_frags: xarray of pages the user is holding a reference on.
  */
struct sock {
	/*
	 * Now struct inet_timewait_sock also uses sock_common, so please just
	 * don't add nothing before this first member (__sk_common) --acme
	 */
	struct sock_common	__sk_common;
#define sk_node			__sk_common.skc_node
#define sk_nulls_node		__sk_common.skc_nulls_node
#define sk_refcnt		__sk_common.skc_refcnt
#define sk_tx_queue_mapping	__sk_common.skc_tx_queue_mapping
#ifdef CONFIG_SOCK_RX_QUEUE_MAPPING
#define sk_rx_queue_mapping	__sk_common.skc_rx_queue_mapping
#endif

#define sk_dontcopy_begin	__sk_common.skc_dontcopy_begin
#define sk_dontcopy_end		__sk_common.skc_dontcopy_end
#define sk_hash			__sk_common.skc_hash
#define sk_portpair		__sk_common.skc_portpair
#define sk_num			__sk_common.skc_num
#define sk_dport		__sk_common.skc_dport
#define sk_addrpair		__sk_common.skc_addrpair
#define sk_daddr		__sk_common.skc_daddr
#define sk_rcv_saddr		__sk_common.skc_rcv_saddr
#define sk_family		__sk_common.skc_family
#define sk_state		__sk_common.skc_state
#define sk_reuse		__sk_common.skc_reuse
#define sk_reuseport		__sk_common.skc_reuseport
#define sk_ipv6only		__sk_common.skc_ipv6only
#define sk_net_refcnt		__sk_common.skc_net_refcnt
#define sk_bound_dev_if		__sk_common.skc_bound_dev_if
#define sk_bind_node		__sk_common.skc_bind_node
#define sk_prot			__sk_common.skc_prot
#define sk_net			__sk_common.skc_net
#define sk_v6_daddr		__sk_common.skc_v6_daddr
#define sk_v6_rcv_saddr	__sk_common.skc_v6_rcv_saddr
#define sk_cookie		__sk_common.skc_cookie
#define sk_incoming_cpu		__sk_common.skc_incoming_cpu
#define sk_flags		__sk_common.skc_flags
#define sk_rxhash		__sk_common.skc_rxhash

	__cacheline_group_begin(sock_write_rx);

	atomic_t		sk_drops;
	__s32			sk_peek_off;
	struct sk_buff_head	sk_error_queue;
	struct sk_buff_head	sk_receive_queue;
	/*
	 * The backlog queue is special, it is always used with
	 * the per-socket spinlock held and requires low latency
	 * access. Therefore we special case it's implementation.
	 * Note : rmem_alloc is in this structure to fill a hole
	 * on 64bit arches, not because its logically part of
	 * backlog.
	 */
	struct {
		atomic_t	rmem_alloc;
		int		len;
		struct sk_buff	*head;
		struct sk_buff	*tail;
	} sk_backlog;
#define sk_rmem_alloc sk_backlog.rmem_alloc

	__cacheline_group_end(sock_write_rx);

	__cacheline_group_begin(sock_read_rx);
	/* early demux fields */
	struct dst_entry __rcu	*sk_rx_dst;
	int			sk_rx_dst_ifindex;
	u32			sk_rx_dst_cookie;

#ifdef CONFIG_NET_RX_BUSY_POLL
	unsigned int		sk_ll_usec;
	unsigned int		sk_napi_id;
	u16			sk_busy_poll_budget;
	u8			sk_prefer_busy_poll;
#endif
	u8			sk_userlocks;
	int			sk_rcvbuf;
<<<<<<< HEAD
	int			sk_disconnects;
=======
>>>>>>> 2d5404ca

	struct sk_filter __rcu	*sk_filter;
	union {
		struct socket_wq __rcu	*sk_wq;
		/* private: */
		struct socket_wq	*sk_wq_raw;
		/* public: */
	};

	void			(*sk_data_ready)(struct sock *sk);
	long			sk_rcvtimeo;
	int			sk_rcvlowat;
	__cacheline_group_end(sock_read_rx);

	__cacheline_group_begin(sock_read_rxtx);
	int			sk_err;
	struct socket		*sk_socket;
	struct mem_cgroup	*sk_memcg;
#ifdef CONFIG_XFRM
	struct xfrm_policy __rcu *sk_policy[2];
#endif
	__cacheline_group_end(sock_read_rxtx);

	__cacheline_group_begin(sock_write_rxtx);
	socket_lock_t		sk_lock;
	u32			sk_reserved_mem;
	int			sk_forward_alloc;
	u32			sk_tsflags;
	__cacheline_group_end(sock_write_rxtx);

	__cacheline_group_begin(sock_write_tx);
	int			sk_write_pending;
	atomic_t		sk_omem_alloc;
	int			sk_sndbuf;

	int			sk_wmem_queued;
	refcount_t		sk_wmem_alloc;
	unsigned long		sk_tsq_flags;
	union {
		struct sk_buff	*sk_send_head;
		struct rb_root	tcp_rtx_queue;
	};
	struct sk_buff_head	sk_write_queue;
	u32			sk_dst_pending_confirm;
	u32			sk_pacing_status; /* see enum sk_pacing */
	struct page_frag	sk_frag;
	struct timer_list	sk_timer;

	unsigned long		sk_pacing_rate; /* bytes per second */
	atomic_t		sk_zckey;
	atomic_t		sk_tskey;
	__cacheline_group_end(sock_write_tx);

	__cacheline_group_begin(sock_read_tx);
	unsigned long		sk_max_pacing_rate;
	long			sk_sndtimeo;
	u32			sk_priority;
	u32			sk_mark;
	struct dst_entry __rcu	*sk_dst_cache;
	netdev_features_t	sk_route_caps;
#ifdef CONFIG_SOCK_VALIDATE_XMIT
	struct sk_buff*		(*sk_validate_xmit_skb)(struct sock *sk,
							struct net_device *dev,
							struct sk_buff *skb);
#endif
	u16			sk_gso_type;
	u16			sk_gso_max_segs;
	unsigned int		sk_gso_max_size;
	gfp_t			sk_allocation;
	u32			sk_txhash;
	u8			sk_pacing_shift;
	bool			sk_use_task_frag;
	__cacheline_group_end(sock_read_tx);

	/*
	 * Because of non atomicity rules, all
	 * changes are protected by socket lock.
	 */
	u8			sk_gso_disabled : 1,
				sk_kern_sock : 1,
				sk_no_check_tx : 1,
				sk_no_check_rx : 1;
	u8			sk_shutdown;
	u16			sk_type;
	u16			sk_protocol;
	unsigned long	        sk_lingertime;
	struct proto		*sk_prot_creator;
	rwlock_t		sk_callback_lock;
	int			sk_err_soft;
	u32			sk_ack_backlog;
	u32			sk_max_ack_backlog;
	kuid_t			sk_uid;
	spinlock_t		sk_peer_lock;
	int			sk_bind_phc;
	struct pid		*sk_peer_pid;
	const struct cred	*sk_peer_cred;

	ktime_t			sk_stamp;
#if BITS_PER_LONG==32
	seqlock_t		sk_stamp_seq;
#endif
	int			sk_disconnects;

	u8			sk_txrehash;
	u8			sk_clockid;
	u8			sk_txtime_deadline_mode : 1,
				sk_txtime_report_errors : 1,
				sk_txtime_unused : 6;

	void			*sk_user_data;
#ifdef CONFIG_SECURITY
	void			*sk_security;
#endif
	struct sock_cgroup_data	sk_cgrp_data;
	void			(*sk_state_change)(struct sock *sk);
	void			(*sk_write_space)(struct sock *sk);
	void			(*sk_error_report)(struct sock *sk);
	int			(*sk_backlog_rcv)(struct sock *sk,
						  struct sk_buff *skb);
	void                    (*sk_destruct)(struct sock *sk);
	void			*suse_kabi_padding;
	struct sock_reuseport __rcu	*sk_reuseport_cb;
#ifdef CONFIG_BPF_SYSCALL
	struct bpf_local_storage __rcu	*sk_bpf_storage;
#endif
	struct rcu_head		sk_rcu;
	netns_tracker		ns_tracker;
	struct xarray		sk_user_frags;
};

struct sock_bh_locked {
	struct sock *sock;
	local_lock_t bh_lock;
};

enum sk_pacing {
	SK_PACING_NONE		= 0,
	SK_PACING_NEEDED	= 1,
	SK_PACING_FQ		= 2,
};

/* flag bits in sk_user_data
 *
 * - SK_USER_DATA_NOCOPY:      Pointer stored in sk_user_data might
 *   not be suitable for copying when cloning the socket. For instance,
 *   it can point to a reference counted object. sk_user_data bottom
 *   bit is set if pointer must not be copied.
 *
 * - SK_USER_DATA_BPF:         Mark whether sk_user_data field is
 *   managed/owned by a BPF reuseport array. This bit should be set
 *   when sk_user_data's sk is added to the bpf's reuseport_array.
 *
 * - SK_USER_DATA_PSOCK:       Mark whether pointer stored in
 *   sk_user_data points to psock type. This bit should be set
 *   when sk_user_data is assigned to a psock object.
 */
#define SK_USER_DATA_NOCOPY	1UL
#define SK_USER_DATA_BPF	2UL
#define SK_USER_DATA_PSOCK	4UL
#define SK_USER_DATA_PTRMASK	~(SK_USER_DATA_NOCOPY | SK_USER_DATA_BPF |\
				  SK_USER_DATA_PSOCK)

/**
 * sk_user_data_is_nocopy - Test if sk_user_data pointer must not be copied
 * @sk: socket
 */
static inline bool sk_user_data_is_nocopy(const struct sock *sk)
{
	return ((uintptr_t)sk->sk_user_data & SK_USER_DATA_NOCOPY);
}

#define __sk_user_data(sk) ((*((void __rcu **)&(sk)->sk_user_data)))

/**
 * __locked_read_sk_user_data_with_flags - return the pointer
 * only if argument flags all has been set in sk_user_data. Otherwise
 * return NULL
 *
 * @sk: socket
 * @flags: flag bits
 *
 * The caller must be holding sk->sk_callback_lock.
 */
static inline void *
__locked_read_sk_user_data_with_flags(const struct sock *sk,
				      uintptr_t flags)
{
	uintptr_t sk_user_data =
		(uintptr_t)rcu_dereference_check(__sk_user_data(sk),
						 lockdep_is_held(&sk->sk_callback_lock));

	WARN_ON_ONCE(flags & SK_USER_DATA_PTRMASK);

	if ((sk_user_data & flags) == flags)
		return (void *)(sk_user_data & SK_USER_DATA_PTRMASK);
	return NULL;
}

/**
 * __rcu_dereference_sk_user_data_with_flags - return the pointer
 * only if argument flags all has been set in sk_user_data. Otherwise
 * return NULL
 *
 * @sk: socket
 * @flags: flag bits
 */
static inline void *
__rcu_dereference_sk_user_data_with_flags(const struct sock *sk,
					  uintptr_t flags)
{
	uintptr_t sk_user_data = (uintptr_t)rcu_dereference(__sk_user_data(sk));

	WARN_ON_ONCE(flags & SK_USER_DATA_PTRMASK);

	if ((sk_user_data & flags) == flags)
		return (void *)(sk_user_data & SK_USER_DATA_PTRMASK);
	return NULL;
}

#define rcu_dereference_sk_user_data(sk)				\
	__rcu_dereference_sk_user_data_with_flags(sk, 0)
#define __rcu_assign_sk_user_data_with_flags(sk, ptr, flags)		\
({									\
	uintptr_t __tmp1 = (uintptr_t)(ptr),				\
		  __tmp2 = (uintptr_t)(flags);				\
	WARN_ON_ONCE(__tmp1 & ~SK_USER_DATA_PTRMASK);			\
	WARN_ON_ONCE(__tmp2 & SK_USER_DATA_PTRMASK);			\
	rcu_assign_pointer(__sk_user_data((sk)),			\
			   __tmp1 | __tmp2);				\
})
#define rcu_assign_sk_user_data(sk, ptr)				\
	__rcu_assign_sk_user_data_with_flags(sk, ptr, 0)

static inline
struct net *sock_net(const struct sock *sk)
{
	return read_pnet(&sk->sk_net);
}

static inline
void sock_net_set(struct sock *sk, struct net *net)
{
	write_pnet(&sk->sk_net, net);
}

/*
 * SK_CAN_REUSE and SK_NO_REUSE on a socket mean that the socket is OK
 * or not whether his port will be reused by someone else. SK_FORCE_REUSE
 * on a socket means that the socket will reuse everybody else's port
 * without looking at the other's sk_reuse value.
 */

#define SK_NO_REUSE	0
#define SK_CAN_REUSE	1
#define SK_FORCE_REUSE	2

int sk_set_peek_off(struct sock *sk, int val);

static inline int sk_peek_offset(const struct sock *sk, int flags)
{
	if (unlikely(flags & MSG_PEEK)) {
		return READ_ONCE(sk->sk_peek_off);
	}

	return 0;
}

static inline void sk_peek_offset_bwd(struct sock *sk, int val)
{
	s32 off = READ_ONCE(sk->sk_peek_off);

	if (unlikely(off >= 0)) {
		off = max_t(s32, off - val, 0);
		WRITE_ONCE(sk->sk_peek_off, off);
	}
}

static inline void sk_peek_offset_fwd(struct sock *sk, int val)
{
	sk_peek_offset_bwd(sk, -val);
}

/*
 * Hashed lists helper routines
 */
static inline struct sock *sk_entry(const struct hlist_node *node)
{
	return hlist_entry(node, struct sock, sk_node);
}

static inline struct sock *__sk_head(const struct hlist_head *head)
{
	return hlist_entry(head->first, struct sock, sk_node);
}

static inline struct sock *sk_head(const struct hlist_head *head)
{
	return hlist_empty(head) ? NULL : __sk_head(head);
}

static inline struct sock *__sk_nulls_head(const struct hlist_nulls_head *head)
{
	return hlist_nulls_entry(head->first, struct sock, sk_nulls_node);
}

static inline struct sock *sk_nulls_head(const struct hlist_nulls_head *head)
{
	return hlist_nulls_empty(head) ? NULL : __sk_nulls_head(head);
}

static inline struct sock *sk_next(const struct sock *sk)
{
	return hlist_entry_safe(sk->sk_node.next, struct sock, sk_node);
}

static inline struct sock *sk_nulls_next(const struct sock *sk)
{
	return (!is_a_nulls(sk->sk_nulls_node.next)) ?
		hlist_nulls_entry(sk->sk_nulls_node.next,
				  struct sock, sk_nulls_node) :
		NULL;
}

static inline bool sk_unhashed(const struct sock *sk)
{
	return hlist_unhashed(&sk->sk_node);
}

static inline bool sk_hashed(const struct sock *sk)
{
	return !sk_unhashed(sk);
}

static inline void sk_node_init(struct hlist_node *node)
{
	node->pprev = NULL;
}

static inline void __sk_del_node(struct sock *sk)
{
	__hlist_del(&sk->sk_node);
}

/* NB: equivalent to hlist_del_init_rcu */
static inline bool __sk_del_node_init(struct sock *sk)
{
	if (sk_hashed(sk)) {
		__sk_del_node(sk);
		sk_node_init(&sk->sk_node);
		return true;
	}
	return false;
}

/* Grab socket reference count. This operation is valid only
   when sk is ALREADY grabbed f.e. it is found in hash table
   or a list and the lookup is made under lock preventing hash table
   modifications.
 */

static __always_inline void sock_hold(struct sock *sk)
{
	refcount_inc(&sk->sk_refcnt);
}

/* Ungrab socket in the context, which assumes that socket refcnt
   cannot hit zero, f.e. it is true in context of any socketcall.
 */
static __always_inline void __sock_put(struct sock *sk)
{
	refcount_dec(&sk->sk_refcnt);
}

static inline bool sk_del_node_init(struct sock *sk)
{
	bool rc = __sk_del_node_init(sk);

	if (rc) {
		/* paranoid for a while -acme */
		WARN_ON(refcount_read(&sk->sk_refcnt) == 1);
		__sock_put(sk);
	}
	return rc;
}
#define sk_del_node_init_rcu(sk)	sk_del_node_init(sk)

static inline bool __sk_nulls_del_node_init_rcu(struct sock *sk)
{
	if (sk_hashed(sk)) {
		hlist_nulls_del_init_rcu(&sk->sk_nulls_node);
		return true;
	}
	return false;
}

static inline bool sk_nulls_del_node_init_rcu(struct sock *sk)
{
	bool rc = __sk_nulls_del_node_init_rcu(sk);

	if (rc) {
		/* paranoid for a while -acme */
		WARN_ON(refcount_read(&sk->sk_refcnt) == 1);
		__sock_put(sk);
	}
	return rc;
}

static inline void __sk_add_node(struct sock *sk, struct hlist_head *list)
{
	hlist_add_head(&sk->sk_node, list);
}

static inline void sk_add_node(struct sock *sk, struct hlist_head *list)
{
	sock_hold(sk);
	__sk_add_node(sk, list);
}

static inline void sk_add_node_rcu(struct sock *sk, struct hlist_head *list)
{
	sock_hold(sk);
	if (IS_ENABLED(CONFIG_IPV6) && sk->sk_reuseport &&
	    sk->sk_family == AF_INET6)
		hlist_add_tail_rcu(&sk->sk_node, list);
	else
		hlist_add_head_rcu(&sk->sk_node, list);
}

static inline void sk_add_node_tail_rcu(struct sock *sk, struct hlist_head *list)
{
	sock_hold(sk);
	hlist_add_tail_rcu(&sk->sk_node, list);
}

static inline void __sk_nulls_add_node_rcu(struct sock *sk, struct hlist_nulls_head *list)
{
	hlist_nulls_add_head_rcu(&sk->sk_nulls_node, list);
}

static inline void __sk_nulls_add_node_tail_rcu(struct sock *sk, struct hlist_nulls_head *list)
{
	hlist_nulls_add_tail_rcu(&sk->sk_nulls_node, list);
}

static inline void sk_nulls_add_node_rcu(struct sock *sk, struct hlist_nulls_head *list)
{
	sock_hold(sk);
	__sk_nulls_add_node_rcu(sk, list);
}

static inline void __sk_del_bind_node(struct sock *sk)
{
	__hlist_del(&sk->sk_bind_node);
}

static inline void sk_add_bind_node(struct sock *sk,
					struct hlist_head *list)
{
	hlist_add_head(&sk->sk_bind_node, list);
}

#define sk_for_each(__sk, list) \
	hlist_for_each_entry(__sk, list, sk_node)
#define sk_for_each_rcu(__sk, list) \
	hlist_for_each_entry_rcu(__sk, list, sk_node)
#define sk_nulls_for_each(__sk, node, list) \
	hlist_nulls_for_each_entry(__sk, node, list, sk_nulls_node)
#define sk_nulls_for_each_rcu(__sk, node, list) \
	hlist_nulls_for_each_entry_rcu(__sk, node, list, sk_nulls_node)
#define sk_for_each_from(__sk) \
	hlist_for_each_entry_from(__sk, sk_node)
#define sk_nulls_for_each_from(__sk, node) \
	if (__sk && ({ node = &(__sk)->sk_nulls_node; 1; })) \
		hlist_nulls_for_each_entry_from(__sk, node, sk_nulls_node)
#define sk_for_each_safe(__sk, tmp, list) \
	hlist_for_each_entry_safe(__sk, tmp, list, sk_node)
#define sk_for_each_bound(__sk, list) \
	hlist_for_each_entry(__sk, list, sk_bind_node)
<<<<<<< HEAD
#define sk_for_each_bound_bhash2(__sk, list) \
	hlist_for_each_entry(__sk, list, sk_bind2_node)
=======
>>>>>>> 2d5404ca
#define sk_for_each_bound_safe(__sk, tmp, list) \
	hlist_for_each_entry_safe(__sk, tmp, list, sk_bind_node)

/**
 * sk_for_each_entry_offset_rcu - iterate over a list at a given struct offset
 * @tpos:	the type * to use as a loop cursor.
 * @pos:	the &struct hlist_node to use as a loop cursor.
 * @head:	the head for your list.
 * @offset:	offset of hlist_node within the struct.
 *
 */
#define sk_for_each_entry_offset_rcu(tpos, pos, head, offset)		       \
	for (pos = rcu_dereference(hlist_first_rcu(head));		       \
	     pos != NULL &&						       \
		({ tpos = (typeof(*tpos) *)((void *)pos - offset); 1;});       \
	     pos = rcu_dereference(hlist_next_rcu(pos)))

static inline struct user_namespace *sk_user_ns(const struct sock *sk)
{
	/* Careful only use this in a context where these parameters
	 * can not change and must all be valid, such as recvmsg from
	 * userspace.
	 */
	return sk->sk_socket->file->f_cred->user_ns;
}

/* Sock flags */
enum sock_flags {
	SOCK_DEAD,
	SOCK_DONE,
	SOCK_URGINLINE,
	SOCK_KEEPOPEN,
	SOCK_LINGER,
	SOCK_DESTROY,
	SOCK_BROADCAST,
	SOCK_TIMESTAMP,
	SOCK_ZAPPED,
	SOCK_USE_WRITE_QUEUE, /* whether to call sk->sk_write_space in sock_wfree */
	SOCK_DBG, /* %SO_DEBUG setting */
	SOCK_RCVTSTAMP, /* %SO_TIMESTAMP setting */
	SOCK_RCVTSTAMPNS, /* %SO_TIMESTAMPNS setting */
	SOCK_LOCALROUTE, /* route locally only, %SO_DONTROUTE setting */
	SOCK_MEMALLOC, /* VM depends on this socket for swapping */
	SOCK_TIMESTAMPING_RX_SOFTWARE,  /* %SOF_TIMESTAMPING_RX_SOFTWARE */
	SOCK_FASYNC, /* fasync() active */
	SOCK_RXQ_OVFL,
	SOCK_ZEROCOPY, /* buffers from userspace */
	SOCK_WIFI_STATUS, /* push wifi status to userspace */
	SOCK_NOFCS, /* Tell NIC not to do the Ethernet FCS.
		     * Will use last 4 bytes of packet sent from
		     * user-space instead.
		     */
	SOCK_FILTER_LOCKED, /* Filter cannot be changed anymore */
	SOCK_SELECT_ERR_QUEUE, /* Wake select on error queue */
	SOCK_RCU_FREE, /* wait rcu grace period in sk_destruct() */
	SOCK_TXTIME,
	SOCK_XDP, /* XDP is attached */
	SOCK_TSTAMP_NEW, /* Indicates 64 bit timestamps always */
	SOCK_RCVMARK, /* Receive SO_MARK  ancillary data with packet */
};

#define SK_FLAGS_TIMESTAMP ((1UL << SOCK_TIMESTAMP) | (1UL << SOCK_TIMESTAMPING_RX_SOFTWARE))

static inline void sock_copy_flags(struct sock *nsk, const struct sock *osk)
{
	nsk->sk_flags = osk->sk_flags;
}

static inline void sock_set_flag(struct sock *sk, enum sock_flags flag)
{
	__set_bit(flag, &sk->sk_flags);
}

static inline void sock_reset_flag(struct sock *sk, enum sock_flags flag)
{
	__clear_bit(flag, &sk->sk_flags);
}

static inline void sock_valbool_flag(struct sock *sk, enum sock_flags bit,
				     int valbool)
{
	if (valbool)
		sock_set_flag(sk, bit);
	else
		sock_reset_flag(sk, bit);
}

static inline bool sock_flag(const struct sock *sk, enum sock_flags flag)
{
	return test_bit(flag, &sk->sk_flags);
}

#ifdef CONFIG_NET
DECLARE_STATIC_KEY_FALSE(memalloc_socks_key);
static inline int sk_memalloc_socks(void)
{
	return static_branch_unlikely(&memalloc_socks_key);
}

void __receive_sock(struct file *file);
#else

static inline int sk_memalloc_socks(void)
{
	return 0;
}

static inline void __receive_sock(struct file *file)
{ }
#endif

static inline gfp_t sk_gfp_mask(const struct sock *sk, gfp_t gfp_mask)
{
	return gfp_mask | (sk->sk_allocation & __GFP_MEMALLOC);
}

static inline void sk_acceptq_removed(struct sock *sk)
{
	WRITE_ONCE(sk->sk_ack_backlog, sk->sk_ack_backlog - 1);
}

static inline void sk_acceptq_added(struct sock *sk)
{
	WRITE_ONCE(sk->sk_ack_backlog, sk->sk_ack_backlog + 1);
}

/* Note: If you think the test should be:
 *	return READ_ONCE(sk->sk_ack_backlog) >= READ_ONCE(sk->sk_max_ack_backlog);
 * Then please take a look at commit 64a146513f8f ("[NET]: Revert incorrect accept queue backlog changes.")
 */
static inline bool sk_acceptq_is_full(const struct sock *sk)
{
	return READ_ONCE(sk->sk_ack_backlog) > READ_ONCE(sk->sk_max_ack_backlog);
}

/*
 * Compute minimal free write space needed to queue new packets.
 */
static inline int sk_stream_min_wspace(const struct sock *sk)
{
	return READ_ONCE(sk->sk_wmem_queued) >> 1;
}

static inline int sk_stream_wspace(const struct sock *sk)
{
	return READ_ONCE(sk->sk_sndbuf) - READ_ONCE(sk->sk_wmem_queued);
}

static inline void sk_wmem_queued_add(struct sock *sk, int val)
{
	WRITE_ONCE(sk->sk_wmem_queued, sk->sk_wmem_queued + val);
}

static inline void sk_forward_alloc_add(struct sock *sk, int val)
{
	/* Paired with lockless reads of sk->sk_forward_alloc */
	WRITE_ONCE(sk->sk_forward_alloc, sk->sk_forward_alloc + val);
}

void sk_stream_write_space(struct sock *sk);

/* OOB backlog add */
static inline void __sk_add_backlog(struct sock *sk, struct sk_buff *skb)
{
	/* dont let skb dst not refcounted, we are going to leave rcu lock */
	skb_dst_force(skb);

	if (!sk->sk_backlog.tail)
		WRITE_ONCE(sk->sk_backlog.head, skb);
	else
		sk->sk_backlog.tail->next = skb;

	WRITE_ONCE(sk->sk_backlog.tail, skb);
	skb->next = NULL;
}

/*
 * Take into account size of receive queue and backlog queue
 * Do not take into account this skb truesize,
 * to allow even a single big packet to come.
 */
static inline bool sk_rcvqueues_full(const struct sock *sk, unsigned int limit)
{
	unsigned int qsize = sk->sk_backlog.len + atomic_read(&sk->sk_rmem_alloc);

	return qsize > limit;
}

/* The per-socket spinlock must be held here. */
static inline __must_check int sk_add_backlog(struct sock *sk, struct sk_buff *skb,
					      unsigned int limit)
{
	if (sk_rcvqueues_full(sk, limit))
		return -ENOBUFS;

	/*
	 * If the skb was allocated from pfmemalloc reserves, only
	 * allow SOCK_MEMALLOC sockets to use it as this socket is
	 * helping free memory
	 */
	if (skb_pfmemalloc(skb) && !sock_flag(sk, SOCK_MEMALLOC))
		return -ENOMEM;

	__sk_add_backlog(sk, skb);
	sk->sk_backlog.len += skb->truesize;
	return 0;
}

int __sk_backlog_rcv(struct sock *sk, struct sk_buff *skb);

INDIRECT_CALLABLE_DECLARE(int tcp_v4_do_rcv(struct sock *sk, struct sk_buff *skb));
INDIRECT_CALLABLE_DECLARE(int tcp_v6_do_rcv(struct sock *sk, struct sk_buff *skb));

static inline int sk_backlog_rcv(struct sock *sk, struct sk_buff *skb)
{
	if (sk_memalloc_socks() && skb_pfmemalloc(skb))
		return __sk_backlog_rcv(sk, skb);

	return INDIRECT_CALL_INET(sk->sk_backlog_rcv,
				  tcp_v6_do_rcv,
				  tcp_v4_do_rcv,
				  sk, skb);
}

static inline void sk_incoming_cpu_update(struct sock *sk)
{
	int cpu = raw_smp_processor_id();

	if (unlikely(READ_ONCE(sk->sk_incoming_cpu) != cpu))
		WRITE_ONCE(sk->sk_incoming_cpu, cpu);
}


static inline void sock_rps_save_rxhash(struct sock *sk,
					const struct sk_buff *skb)
{
#ifdef CONFIG_RPS
	/* The following WRITE_ONCE() is paired with the READ_ONCE()
	 * here, and another one in sock_rps_record_flow().
	 */
	if (unlikely(READ_ONCE(sk->sk_rxhash) != skb->hash))
		WRITE_ONCE(sk->sk_rxhash, skb->hash);
#endif
}

static inline void sock_rps_reset_rxhash(struct sock *sk)
{
#ifdef CONFIG_RPS
	/* Paired with READ_ONCE() in sock_rps_record_flow() */
	WRITE_ONCE(sk->sk_rxhash, 0);
#endif
}

#define sk_wait_event(__sk, __timeo, __condition, __wait)		\
	({	int __rc, __dis = __sk->sk_disconnects;			\
		release_sock(__sk);					\
		__rc = __condition;					\
		if (!__rc) {						\
			*(__timeo) = wait_woken(__wait,			\
						TASK_INTERRUPTIBLE,	\
						*(__timeo));		\
		}							\
		sched_annotate_sleep();					\
		lock_sock(__sk);					\
		__rc = __dis == __sk->sk_disconnects ? __condition : -EPIPE; \
		__rc;							\
	})

int sk_stream_wait_connect(struct sock *sk, long *timeo_p);
int sk_stream_wait_memory(struct sock *sk, long *timeo_p);
void sk_stream_wait_close(struct sock *sk, long timeo_p);
int sk_stream_error(struct sock *sk, int flags, int err);
void sk_stream_kill_queues(struct sock *sk);
void sk_set_memalloc(struct sock *sk);
void sk_clear_memalloc(struct sock *sk);

void __sk_flush_backlog(struct sock *sk);

static inline bool sk_flush_backlog(struct sock *sk)
{
	if (unlikely(READ_ONCE(sk->sk_backlog.tail))) {
		__sk_flush_backlog(sk);
		return true;
	}
	return false;
}

int sk_wait_data(struct sock *sk, long *timeo, const struct sk_buff *skb);

struct request_sock_ops;
struct timewait_sock_ops;
struct inet_hashinfo;
struct raw_hashinfo;
struct smc_hashinfo;
struct module;
struct sk_psock;

/*
 * caches using SLAB_TYPESAFE_BY_RCU should let .next pointer from nulls nodes
 * un-modified. Special care is taken when initializing object to zero.
 */
static inline void sk_prot_clear_nulls(struct sock *sk, int size)
{
	if (offsetof(struct sock, sk_node.next) != 0)
		memset(sk, 0, offsetof(struct sock, sk_node.next));
	memset(&sk->sk_node.pprev, 0,
	       size - offsetof(struct sock, sk_node.pprev));
}

struct proto_accept_arg {
	int flags;
	int err;
	int is_empty;
	bool kern;
};

/* Networking protocol blocks we attach to sockets.
 * socket layer -> transport layer interface
 */
struct proto {
	void			(*close)(struct sock *sk,
					long timeout);
	int			(*pre_connect)(struct sock *sk,
					struct sockaddr *uaddr,
					int addr_len);
	int			(*connect)(struct sock *sk,
					struct sockaddr *uaddr,
					int addr_len);
	int			(*disconnect)(struct sock *sk, int flags);

	struct sock *		(*accept)(struct sock *sk,
					  struct proto_accept_arg *arg);

	int			(*ioctl)(struct sock *sk, int cmd,
					 int *karg);
	int			(*init)(struct sock *sk);
	void			(*destroy)(struct sock *sk);
	void			(*shutdown)(struct sock *sk, int how);
	int			(*setsockopt)(struct sock *sk, int level,
					int optname, sockptr_t optval,
					unsigned int optlen);
	int			(*getsockopt)(struct sock *sk, int level,
					int optname, char __user *optval,
					int __user *option);
	void			(*keepalive)(struct sock *sk, int valbool);
#ifdef CONFIG_COMPAT
	int			(*compat_ioctl)(struct sock *sk,
					unsigned int cmd, unsigned long arg);
#endif
	int			(*sendmsg)(struct sock *sk, struct msghdr *msg,
					   size_t len);
	int			(*recvmsg)(struct sock *sk, struct msghdr *msg,
					   size_t len, int flags, int *addr_len);
	void			(*splice_eof)(struct socket *sock);
	int			(*bind)(struct sock *sk,
					struct sockaddr *addr, int addr_len);
	int			(*bind_add)(struct sock *sk,
					struct sockaddr *addr, int addr_len);

	int			(*backlog_rcv) (struct sock *sk,
						struct sk_buff *skb);
	bool			(*bpf_bypass_getsockopt)(int level,
							 int optname);

	void		(*release_cb)(struct sock *sk);

	/* Keeping track of sk's, looking them up, and port selection methods. */
	int			(*hash)(struct sock *sk);
	void			(*unhash)(struct sock *sk);
	void			(*rehash)(struct sock *sk);
	int			(*get_port)(struct sock *sk, unsigned short snum);
	void			(*put_port)(struct sock *sk);
#ifdef CONFIG_BPF_SYSCALL
	int			(*psock_update_sk_prot)(struct sock *sk,
							struct sk_psock *psock,
							bool restore);
#endif

	/* Keeping track of sockets in use */
#ifdef CONFIG_PROC_FS
	unsigned int		inuse_idx;
#endif

#if IS_ENABLED(CONFIG_MPTCP)
	int			(*forward_alloc_get)(const struct sock *sk);
#endif

	bool			(*stream_memory_free)(const struct sock *sk, int wake);
	bool			(*sock_is_readable)(struct sock *sk);
	/* Memory pressure */
	void			(*enter_memory_pressure)(struct sock *sk);
	void			(*leave_memory_pressure)(struct sock *sk);
	atomic_long_t		*memory_allocated;	/* Current allocated memory. */
	int  __percpu		*per_cpu_fw_alloc;
	struct percpu_counter	*sockets_allocated;	/* Current number of sockets. */

	/*
	 * Pressure flag: try to collapse.
	 * Technical note: it is used by multiple contexts non atomically.
	 * Make sure to use READ_ONCE()/WRITE_ONCE() for all reads/writes.
	 * All the __sk_mem_schedule() is of this nature: accounting
	 * is strict, actions are advisory and have some latency.
	 */
	unsigned long		*memory_pressure;
	long			*sysctl_mem;

	int			*sysctl_wmem;
	int			*sysctl_rmem;
	u32			sysctl_wmem_offset;
	u32			sysctl_rmem_offset;

	int			max_header;
	bool			no_autobind;

	struct kmem_cache	*slab;
	unsigned int		obj_size;
	unsigned int		ipv6_pinfo_offset;
	slab_flags_t		slab_flags;
	unsigned int		useroffset;	/* Usercopy region offset */
	unsigned int		usersize;	/* Usercopy region size */

	unsigned int __percpu	*orphan_count;

	struct request_sock_ops	*rsk_prot;
	struct timewait_sock_ops *twsk_prot;

	union {
		struct inet_hashinfo	*hashinfo;
		struct udp_table	*udp_table;
		struct raw_hashinfo	*raw_hash;
		struct smc_hashinfo	*smc_hash;
	} h;

	struct module		*owner;

	char			name[32];

	struct list_head	node;
	int			(*diag_destroy)(struct sock *sk, int err);
} __randomize_layout;

int proto_register(struct proto *prot, int alloc_slab);
void proto_unregister(struct proto *prot);
int sock_load_diag_module(int family, int protocol);

INDIRECT_CALLABLE_DECLARE(bool tcp_stream_memory_free(const struct sock *sk, int wake));

static inline int sk_forward_alloc_get(const struct sock *sk)
{
#if IS_ENABLED(CONFIG_MPTCP)
	if (sk->sk_prot->forward_alloc_get)
		return sk->sk_prot->forward_alloc_get(sk);
#endif
	return READ_ONCE(sk->sk_forward_alloc);
}

static inline bool __sk_stream_memory_free(const struct sock *sk, int wake)
{
	if (READ_ONCE(sk->sk_wmem_queued) >= READ_ONCE(sk->sk_sndbuf))
		return false;

	return sk->sk_prot->stream_memory_free ?
		INDIRECT_CALL_INET_1(sk->sk_prot->stream_memory_free,
				     tcp_stream_memory_free, sk, wake) : true;
}

static inline bool sk_stream_memory_free(const struct sock *sk)
{
	return __sk_stream_memory_free(sk, 0);
}

static inline bool __sk_stream_is_writeable(const struct sock *sk, int wake)
{
	return sk_stream_wspace(sk) >= sk_stream_min_wspace(sk) &&
	       __sk_stream_memory_free(sk, wake);
}

static inline bool sk_stream_is_writeable(const struct sock *sk)
{
	return __sk_stream_is_writeable(sk, 0);
}

static inline int sk_under_cgroup_hierarchy(struct sock *sk,
					    struct cgroup *ancestor)
{
#ifdef CONFIG_SOCK_CGROUP_DATA
	return cgroup_is_descendant(sock_cgroup_ptr(&sk->sk_cgrp_data),
				    ancestor);
#else
	return -ENOTSUPP;
#endif
}

<<<<<<< HEAD
static inline bool sk_has_memory_pressure(const struct sock *sk)
{
	return sk->sk_prot->memory_pressure != NULL;
}

static inline bool sk_under_global_memory_pressure(const struct sock *sk)
{
	return sk->sk_prot->memory_pressure &&
		!!READ_ONCE(*sk->sk_prot->memory_pressure);
}

static inline bool sk_under_memory_pressure(const struct sock *sk)
{
	if (!sk->sk_prot->memory_pressure)
		return false;

	if (mem_cgroup_sockets_enabled && sk->sk_memcg &&
	    mem_cgroup_under_socket_pressure(sk->sk_memcg))
		return true;

	return !!READ_ONCE(*sk->sk_prot->memory_pressure);
}

static inline long
proto_memory_allocated(const struct proto *prot)
{
	return max(0L, atomic_long_read(prot->memory_allocated));
}

static inline long
sk_memory_allocated(const struct sock *sk)
{
	return proto_memory_allocated(sk->sk_prot);
}

/* 1 MB per cpu, in page units */
#define SK_MEMORY_PCPU_RESERVE (1 << (20 - PAGE_SHIFT))

static inline void proto_memory_pcpu_drain(struct proto *proto)
{
	int val = this_cpu_xchg(*proto->per_cpu_fw_alloc, 0);

	if (val)
		atomic_long_add(val, proto->memory_allocated);
}

static inline void
sk_memory_allocated_add(const struct sock *sk, int val)
{
	struct proto *proto = sk->sk_prot;

	val = this_cpu_add_return(*proto->per_cpu_fw_alloc, val);

	if (unlikely(val >= SK_MEMORY_PCPU_RESERVE))
		proto_memory_pcpu_drain(proto);
}

static inline void
sk_memory_allocated_sub(const struct sock *sk, int val)
{
	struct proto *proto = sk->sk_prot;

	val = this_cpu_sub_return(*proto->per_cpu_fw_alloc, val);

	if (unlikely(val <= -SK_MEMORY_PCPU_RESERVE))
		proto_memory_pcpu_drain(proto);
}

=======
>>>>>>> 2d5404ca
#define SK_ALLOC_PERCPU_COUNTER_BATCH 16

static inline void sk_sockets_allocated_dec(struct sock *sk)
{
	percpu_counter_add_batch(sk->sk_prot->sockets_allocated, -1,
				 SK_ALLOC_PERCPU_COUNTER_BATCH);
}

static inline void sk_sockets_allocated_inc(struct sock *sk)
{
	percpu_counter_add_batch(sk->sk_prot->sockets_allocated, 1,
				 SK_ALLOC_PERCPU_COUNTER_BATCH);
}

static inline u64
sk_sockets_allocated_read_positive(struct sock *sk)
{
	return percpu_counter_read_positive(sk->sk_prot->sockets_allocated);
}

static inline int
proto_sockets_allocated_sum_positive(struct proto *prot)
{
	return percpu_counter_sum_positive(prot->sockets_allocated);
}

<<<<<<< HEAD
static inline bool
proto_memory_pressure(struct proto *prot)
{
	if (!prot->memory_pressure)
		return false;
	return !!READ_ONCE(*prot->memory_pressure);
}


=======
>>>>>>> 2d5404ca
#ifdef CONFIG_PROC_FS
#define PROTO_INUSE_NR	64	/* should be enough for the first time */
struct prot_inuse {
	int all;
	int val[PROTO_INUSE_NR];
};

static inline void sock_prot_inuse_add(const struct net *net,
				       const struct proto *prot, int val)
{
	this_cpu_add(net->core.prot_inuse->val[prot->inuse_idx], val);
}

static inline void sock_inuse_add(const struct net *net, int val)
{
	this_cpu_add(net->core.prot_inuse->all, val);
}

int sock_prot_inuse_get(struct net *net, struct proto *proto);
int sock_inuse_get(struct net *net);
#else
static inline void sock_prot_inuse_add(const struct net *net,
				       const struct proto *prot, int val)
{
}

static inline void sock_inuse_add(const struct net *net, int val)
{
}
#endif


/* With per-bucket locks this operation is not-atomic, so that
 * this version is not worse.
 */
static inline int __sk_prot_rehash(struct sock *sk)
{
	sk->sk_prot->unhash(sk);
	return sk->sk_prot->hash(sk);
}

/* About 10 seconds */
#define SOCK_DESTROY_TIME (10*HZ)

/* Sockets 0-1023 can't be bound to unless you are superuser */
#define PROT_SOCK	1024

#define SHUTDOWN_MASK	3
#define RCV_SHUTDOWN	1
#define SEND_SHUTDOWN	2

#define SOCK_BINDADDR_LOCK	4
#define SOCK_BINDPORT_LOCK	8

struct socket_alloc {
	struct socket socket;
	struct inode vfs_inode;
};

static inline struct socket *SOCKET_I(struct inode *inode)
{
	return &container_of(inode, struct socket_alloc, vfs_inode)->socket;
}

static inline struct inode *SOCK_INODE(struct socket *socket)
{
	return &container_of(socket, struct socket_alloc, socket)->vfs_inode;
}

/*
 * Functions for memory accounting
 */
int __sk_mem_raise_allocated(struct sock *sk, int size, int amt, int kind);
int __sk_mem_schedule(struct sock *sk, int size, int kind);
void __sk_mem_reduce_allocated(struct sock *sk, int amount);
void __sk_mem_reclaim(struct sock *sk, int amount);

#define SK_MEM_SEND	0
#define SK_MEM_RECV	1

/* sysctl_mem values are in pages */
static inline long sk_prot_mem_limits(const struct sock *sk, int index)
{
	return READ_ONCE(sk->sk_prot->sysctl_mem[index]);
}

static inline int sk_mem_pages(int amt)
{
	return (amt + PAGE_SIZE - 1) >> PAGE_SHIFT;
}

static inline bool sk_has_account(struct sock *sk)
{
	/* return true if protocol supports memory accounting */
	return !!sk->sk_prot->memory_allocated;
}

static inline bool sk_wmem_schedule(struct sock *sk, int size)
{
	int delta;

	if (!sk_has_account(sk))
		return true;
	delta = size - sk->sk_forward_alloc;
	return delta <= 0 || __sk_mem_schedule(sk, delta, SK_MEM_SEND);
}

static inline bool
sk_rmem_schedule(struct sock *sk, struct sk_buff *skb, int size)
{
	int delta;

	if (!sk_has_account(sk))
		return true;
	delta = size - sk->sk_forward_alloc;
	return delta <= 0 || __sk_mem_schedule(sk, delta, SK_MEM_RECV) ||
		skb_pfmemalloc(skb);
}

static inline int sk_unused_reserved_mem(const struct sock *sk)
{
	int unused_mem;

	if (likely(!sk->sk_reserved_mem))
		return 0;

	unused_mem = sk->sk_reserved_mem - sk->sk_wmem_queued -
			atomic_read(&sk->sk_rmem_alloc);

	return unused_mem > 0 ? unused_mem : 0;
}

static inline void sk_mem_reclaim(struct sock *sk)
{
	int reclaimable;

	if (!sk_has_account(sk))
		return;

	reclaimable = sk->sk_forward_alloc - sk_unused_reserved_mem(sk);

	if (reclaimable >= (int)PAGE_SIZE)
		__sk_mem_reclaim(sk, reclaimable);
}

static inline void sk_mem_reclaim_final(struct sock *sk)
{
	sk->sk_reserved_mem = 0;
	sk_mem_reclaim(sk);
}

static inline void sk_mem_charge(struct sock *sk, int size)
{
	if (!sk_has_account(sk))
		return;
	sk_forward_alloc_add(sk, -size);
}

static inline void sk_mem_uncharge(struct sock *sk, int size)
{
	if (!sk_has_account(sk))
		return;
	sk_forward_alloc_add(sk, size);
	sk_mem_reclaim(sk);
}

/*
 * Macro so as to not evaluate some arguments when
 * lockdep is not enabled.
 *
 * Mark both the sk_lock and the sk_lock.slock as a
 * per-address-family lock class.
 */
#define sock_lock_init_class_and_name(sk, sname, skey, name, key)	\
do {									\
	sk->sk_lock.owned = 0;						\
	init_waitqueue_head(&sk->sk_lock.wq);				\
	spin_lock_init(&(sk)->sk_lock.slock);				\
	debug_check_no_locks_freed((void *)&(sk)->sk_lock,		\
			sizeof((sk)->sk_lock));				\
	lockdep_set_class_and_name(&(sk)->sk_lock.slock,		\
				(skey), (sname));				\
	lockdep_init_map(&(sk)->sk_lock.dep_map, (name), (key), 0);	\
} while (0)

static inline bool lockdep_sock_is_held(const struct sock *sk)
{
	return lockdep_is_held(&sk->sk_lock) ||
	       lockdep_is_held(&sk->sk_lock.slock);
}

void lock_sock_nested(struct sock *sk, int subclass);

static inline void lock_sock(struct sock *sk)
{
	lock_sock_nested(sk, 0);
}

void __lock_sock(struct sock *sk);
void __release_sock(struct sock *sk);
void release_sock(struct sock *sk);

/* BH context may only use the following locking interface. */
#define bh_lock_sock(__sk)	spin_lock(&((__sk)->sk_lock.slock))
#define bh_lock_sock_nested(__sk) \
				spin_lock_nested(&((__sk)->sk_lock.slock), \
				SINGLE_DEPTH_NESTING)
#define bh_unlock_sock(__sk)	spin_unlock(&((__sk)->sk_lock.slock))

bool __lock_sock_fast(struct sock *sk) __acquires(&sk->sk_lock.slock);

/**
 * lock_sock_fast - fast version of lock_sock
 * @sk: socket
 *
 * This version should be used for very small section, where process won't block
 * return false if fast path is taken:
 *
 *   sk_lock.slock locked, owned = 0, BH disabled
 *
 * return true if slow path is taken:
 *
 *   sk_lock.slock unlocked, owned = 1, BH enabled
 */
static inline bool lock_sock_fast(struct sock *sk)
{
	/* The sk_lock has mutex_lock() semantics here. */
	mutex_acquire(&sk->sk_lock.dep_map, 0, 0, _RET_IP_);

	return __lock_sock_fast(sk);
}

/* fast socket lock variant for caller already holding a [different] socket lock */
static inline bool lock_sock_fast_nested(struct sock *sk)
{
	mutex_acquire(&sk->sk_lock.dep_map, SINGLE_DEPTH_NESTING, 0, _RET_IP_);

	return __lock_sock_fast(sk);
}

/**
 * unlock_sock_fast - complement of lock_sock_fast
 * @sk: socket
 * @slow: slow mode
 *
 * fast unlock socket for user context.
 * If slow mode is on, we call regular release_sock()
 */
static inline void unlock_sock_fast(struct sock *sk, bool slow)
	__releases(&sk->sk_lock.slock)
{
	if (slow) {
		release_sock(sk);
		__release(&sk->sk_lock.slock);
	} else {
		mutex_release(&sk->sk_lock.dep_map, _RET_IP_);
		spin_unlock_bh(&sk->sk_lock.slock);
	}
}

void sockopt_lock_sock(struct sock *sk);
void sockopt_release_sock(struct sock *sk);
bool sockopt_ns_capable(struct user_namespace *ns, int cap);
bool sockopt_capable(int cap);

/* Used by processes to "lock" a socket state, so that
 * interrupts and bottom half handlers won't change it
 * from under us. It essentially blocks any incoming
 * packets, so that we won't get any new data or any
 * packets that change the state of the socket.
 *
 * While locked, BH processing will add new packets to
 * the backlog queue.  This queue is processed by the
 * owner of the socket lock right before it is released.
 *
 * Since ~2.3.5 it is also exclusive sleep lock serializing
 * accesses from user process context.
 */

static inline void sock_owned_by_me(const struct sock *sk)
{
#ifdef CONFIG_LOCKDEP
	WARN_ON_ONCE(!lockdep_sock_is_held(sk) && debug_locks);
#endif
}

static inline void sock_not_owned_by_me(const struct sock *sk)
{
#ifdef CONFIG_LOCKDEP
	WARN_ON_ONCE(lockdep_sock_is_held(sk) && debug_locks);
#endif
}

static inline bool sock_owned_by_user(const struct sock *sk)
{
	sock_owned_by_me(sk);
	return sk->sk_lock.owned;
}

static inline bool sock_owned_by_user_nocheck(const struct sock *sk)
{
	return sk->sk_lock.owned;
}

static inline void sock_release_ownership(struct sock *sk)
{
	DEBUG_NET_WARN_ON_ONCE(!sock_owned_by_user_nocheck(sk));
	sk->sk_lock.owned = 0;

	/* The sk_lock has mutex_unlock() semantics: */
	mutex_release(&sk->sk_lock.dep_map, _RET_IP_);
}

/* no reclassification while locks are held */
static inline bool sock_allow_reclassification(const struct sock *csk)
{
	struct sock *sk = (struct sock *)csk;

	return !sock_owned_by_user_nocheck(sk) &&
		!spin_is_locked(&sk->sk_lock.slock);
}

struct sock *sk_alloc(struct net *net, int family, gfp_t priority,
		      struct proto *prot, int kern);
void sk_free(struct sock *sk);
void sk_destruct(struct sock *sk);
struct sock *sk_clone_lock(const struct sock *sk, const gfp_t priority);
void sk_free_unlock_clone(struct sock *sk);

struct sk_buff *sock_wmalloc(struct sock *sk, unsigned long size, int force,
			     gfp_t priority);
void __sock_wfree(struct sk_buff *skb);
void sock_wfree(struct sk_buff *skb);
struct sk_buff *sock_omalloc(struct sock *sk, unsigned long size,
			     gfp_t priority);
void skb_orphan_partial(struct sk_buff *skb);
void sock_rfree(struct sk_buff *skb);
void sock_efree(struct sk_buff *skb);
#ifdef CONFIG_INET
void sock_edemux(struct sk_buff *skb);
void sock_pfree(struct sk_buff *skb);
#else
#define sock_edemux sock_efree
#endif

int sk_setsockopt(struct sock *sk, int level, int optname,
		  sockptr_t optval, unsigned int optlen);
int sock_setsockopt(struct socket *sock, int level, int op,
		    sockptr_t optval, unsigned int optlen);
int do_sock_setsockopt(struct socket *sock, bool compat, int level,
		       int optname, sockptr_t optval, int optlen);
int do_sock_getsockopt(struct socket *sock, bool compat, int level,
		       int optname, sockptr_t optval, sockptr_t optlen);

int sk_getsockopt(struct sock *sk, int level, int optname,
		  sockptr_t optval, sockptr_t optlen);
int sock_gettstamp(struct socket *sock, void __user *userstamp,
		   bool timeval, bool time32);
struct sk_buff *sock_alloc_send_pskb(struct sock *sk, unsigned long header_len,
				     unsigned long data_len, int noblock,
				     int *errcode, int max_page_order);

static inline struct sk_buff *sock_alloc_send_skb(struct sock *sk,
						  unsigned long size,
						  int noblock, int *errcode)
{
	return sock_alloc_send_pskb(sk, size, 0, noblock, errcode, 0);
}

void *sock_kmalloc(struct sock *sk, int size, gfp_t priority);
void sock_kfree_s(struct sock *sk, void *mem, int size);
void sock_kzfree_s(struct sock *sk, void *mem, int size);
void sk_send_sigurg(struct sock *sk);

static inline void sock_replace_proto(struct sock *sk, struct proto *proto)
{
	if (sk->sk_socket)
		clear_bit(SOCK_SUPPORT_ZC, &sk->sk_socket->flags);
	WRITE_ONCE(sk->sk_prot, proto);
}

struct sockcm_cookie {
	u64 transmit_time;
	u32 mark;
	u32 tsflags;
};

static inline void sockcm_init(struct sockcm_cookie *sockc,
			       const struct sock *sk)
{
	*sockc = (struct sockcm_cookie) {
		.tsflags = READ_ONCE(sk->sk_tsflags)
	};
}

int __sock_cmsg_send(struct sock *sk, struct cmsghdr *cmsg,
		     struct sockcm_cookie *sockc);
int sock_cmsg_send(struct sock *sk, struct msghdr *msg,
		   struct sockcm_cookie *sockc);

/*
 * Functions to fill in entries in struct proto_ops when a protocol
 * does not implement a particular function.
 */
int sock_no_bind(struct socket *, struct sockaddr *, int);
int sock_no_connect(struct socket *, struct sockaddr *, int, int);
int sock_no_socketpair(struct socket *, struct socket *);
int sock_no_accept(struct socket *, struct socket *, struct proto_accept_arg *);
int sock_no_getname(struct socket *, struct sockaddr *, int);
int sock_no_ioctl(struct socket *, unsigned int, unsigned long);
int sock_no_listen(struct socket *, int);
int sock_no_shutdown(struct socket *, int);
int sock_no_sendmsg(struct socket *, struct msghdr *, size_t);
int sock_no_sendmsg_locked(struct sock *sk, struct msghdr *msg, size_t len);
int sock_no_recvmsg(struct socket *, struct msghdr *, size_t, int);
int sock_no_mmap(struct file *file, struct socket *sock,
		 struct vm_area_struct *vma);

/*
 * Functions to fill in entries in struct proto_ops when a protocol
 * uses the inet style.
 */
int sock_common_getsockopt(struct socket *sock, int level, int optname,
				  char __user *optval, int __user *optlen);
int sock_common_recvmsg(struct socket *sock, struct msghdr *msg, size_t size,
			int flags);
int sock_common_setsockopt(struct socket *sock, int level, int optname,
			   sockptr_t optval, unsigned int optlen);

void sk_common_release(struct sock *sk);

/*
 *	Default socket callbacks and setup code
 */

/* Initialise core socket variables using an explicit uid. */
void sock_init_data_uid(struct socket *sock, struct sock *sk, kuid_t uid);

/* Initialise core socket variables.
 * Assumes struct socket *sock is embedded in a struct socket_alloc.
 */
void sock_init_data(struct socket *sock, struct sock *sk);

/*
 * Socket reference counting postulates.
 *
 * * Each user of socket SHOULD hold a reference count.
 * * Each access point to socket (an hash table bucket, reference from a list,
 *   running timer, skb in flight MUST hold a reference count.
 * * When reference count hits 0, it means it will never increase back.
 * * When reference count hits 0, it means that no references from
 *   outside exist to this socket and current process on current CPU
 *   is last user and may/should destroy this socket.
 * * sk_free is called from any context: process, BH, IRQ. When
 *   it is called, socket has no references from outside -> sk_free
 *   may release descendant resources allocated by the socket, but
 *   to the time when it is called, socket is NOT referenced by any
 *   hash tables, lists etc.
 * * Packets, delivered from outside (from network or from another process)
 *   and enqueued on receive/error queues SHOULD NOT grab reference count,
 *   when they sit in queue. Otherwise, packets will leak to hole, when
 *   socket is looked up by one cpu and unhasing is made by another CPU.
 *   It is true for udp/raw, netlink (leak to receive and error queues), tcp
 *   (leak to backlog). Packet socket does all the processing inside
 *   BR_NETPROTO_LOCK, so that it has not this race condition. UNIX sockets
 *   use separate SMP lock, so that they are prone too.
 */

/* Ungrab socket and destroy it, if it was the last reference. */
static inline void sock_put(struct sock *sk)
{
	if (refcount_dec_and_test(&sk->sk_refcnt))
		sk_free(sk);
}
/* Generic version of sock_put(), dealing with all sockets
 * (TCP_TIMEWAIT, TCP_NEW_SYN_RECV, ESTABLISHED...)
 */
void sock_gen_put(struct sock *sk);

int __sk_receive_skb(struct sock *sk, struct sk_buff *skb, const int nested,
		     unsigned int trim_cap, bool refcounted);
static inline int sk_receive_skb(struct sock *sk, struct sk_buff *skb,
				 const int nested)
{
	return __sk_receive_skb(sk, skb, nested, 1, true);
}

static inline void sk_tx_queue_set(struct sock *sk, int tx_queue)
{
	/* sk_tx_queue_mapping accept only upto a 16-bit value */
	if (WARN_ON_ONCE((unsigned short)tx_queue >= USHRT_MAX))
		return;
	/* Paired with READ_ONCE() in sk_tx_queue_get() and
	 * other WRITE_ONCE() because socket lock might be not held.
	 */
	WRITE_ONCE(sk->sk_tx_queue_mapping, tx_queue);
}

#define NO_QUEUE_MAPPING	USHRT_MAX

static inline void sk_tx_queue_clear(struct sock *sk)
{
	/* Paired with READ_ONCE() in sk_tx_queue_get() and
	 * other WRITE_ONCE() because socket lock might be not held.
	 */
	WRITE_ONCE(sk->sk_tx_queue_mapping, NO_QUEUE_MAPPING);
}

static inline int sk_tx_queue_get(const struct sock *sk)
{
	if (sk) {
		/* Paired with WRITE_ONCE() in sk_tx_queue_clear()
		 * and sk_tx_queue_set().
		 */
		int val = READ_ONCE(sk->sk_tx_queue_mapping);

		if (val != NO_QUEUE_MAPPING)
			return val;
	}
	return -1;
}

static inline void __sk_rx_queue_set(struct sock *sk,
				     const struct sk_buff *skb,
				     bool force_set)
{
#ifdef CONFIG_SOCK_RX_QUEUE_MAPPING
	if (skb_rx_queue_recorded(skb)) {
		u16 rx_queue = skb_get_rx_queue(skb);

		if (force_set ||
		    unlikely(READ_ONCE(sk->sk_rx_queue_mapping) != rx_queue))
			WRITE_ONCE(sk->sk_rx_queue_mapping, rx_queue);
	}
#endif
}

static inline void sk_rx_queue_set(struct sock *sk, const struct sk_buff *skb)
{
	__sk_rx_queue_set(sk, skb, true);
}

static inline void sk_rx_queue_update(struct sock *sk, const struct sk_buff *skb)
{
	__sk_rx_queue_set(sk, skb, false);
}

static inline void sk_rx_queue_clear(struct sock *sk)
{
#ifdef CONFIG_SOCK_RX_QUEUE_MAPPING
	WRITE_ONCE(sk->sk_rx_queue_mapping, NO_QUEUE_MAPPING);
#endif
}

static inline int sk_rx_queue_get(const struct sock *sk)
{
#ifdef CONFIG_SOCK_RX_QUEUE_MAPPING
	if (sk) {
		int res = READ_ONCE(sk->sk_rx_queue_mapping);

		if (res != NO_QUEUE_MAPPING)
			return res;
	}
#endif

	return -1;
}

static inline void sk_set_socket(struct sock *sk, struct socket *sock)
{
	sk->sk_socket = sock;
}

static inline wait_queue_head_t *sk_sleep(struct sock *sk)
{
	BUILD_BUG_ON(offsetof(struct socket_wq, wait) != 0);
	return &rcu_dereference_raw(sk->sk_wq)->wait;
}
/* Detach socket from process context.
 * Announce socket dead, detach it from wait queue and inode.
 * Note that parent inode held reference count on this struct sock,
 * we do not release it in this function, because protocol
 * probably wants some additional cleanups or even continuing
 * to work with this socket (TCP).
 */
static inline void sock_orphan(struct sock *sk)
{
	write_lock_bh(&sk->sk_callback_lock);
	sock_set_flag(sk, SOCK_DEAD);
	sk_set_socket(sk, NULL);
	sk->sk_wq  = NULL;
	write_unlock_bh(&sk->sk_callback_lock);
}

static inline void sock_graft(struct sock *sk, struct socket *parent)
{
	WARN_ON(parent->sk);
	write_lock_bh(&sk->sk_callback_lock);
	rcu_assign_pointer(sk->sk_wq, &parent->wq);
	parent->sk = sk;
	sk_set_socket(sk, parent);
	sk->sk_uid = SOCK_INODE(parent)->i_uid;
	security_sock_graft(sk, parent);
	write_unlock_bh(&sk->sk_callback_lock);
}

kuid_t sock_i_uid(struct sock *sk);
unsigned long __sock_i_ino(struct sock *sk);
unsigned long sock_i_ino(struct sock *sk);

static inline kuid_t sock_net_uid(const struct net *net, const struct sock *sk)
{
	return sk ? sk->sk_uid : make_kuid(net->user_ns, 0);
}

static inline u32 net_tx_rndhash(void)
{
	u32 v = get_random_u32();

	return v ?: 1;
}

static inline void sk_set_txhash(struct sock *sk)
{
	/* This pairs with READ_ONCE() in skb_set_hash_from_sk() */
	WRITE_ONCE(sk->sk_txhash, net_tx_rndhash());
}

static inline bool sk_rethink_txhash(struct sock *sk)
{
	if (sk->sk_txhash && sk->sk_txrehash == SOCK_TXREHASH_ENABLED) {
		sk_set_txhash(sk);
		return true;
	}
	return false;
}

static inline struct dst_entry *
__sk_dst_get(const struct sock *sk)
{
	return rcu_dereference_check(sk->sk_dst_cache,
				     lockdep_sock_is_held(sk));
}

static inline struct dst_entry *
sk_dst_get(const struct sock *sk)
{
	struct dst_entry *dst;

	rcu_read_lock();
	dst = rcu_dereference(sk->sk_dst_cache);
	if (dst && !rcuref_get(&dst->__rcuref))
		dst = NULL;
	rcu_read_unlock();
	return dst;
}

static inline void __dst_negative_advice(struct sock *sk)
{
	struct dst_entry *dst = __sk_dst_get(sk);

<<<<<<< HEAD
	if (dst && dst->ops->__negative_advice)
		dst->ops->__negative_advice(sk, dst);
=======
	if (dst && dst->ops->negative_advice)
		dst->ops->negative_advice(sk, dst);
>>>>>>> 2d5404ca
}

static inline void dst_negative_advice(struct sock *sk)
{
	sk_rethink_txhash(sk);
	__dst_negative_advice(sk);
}

static inline void
__sk_dst_set(struct sock *sk, struct dst_entry *dst)
{
	struct dst_entry *old_dst;

	sk_tx_queue_clear(sk);
	WRITE_ONCE(sk->sk_dst_pending_confirm, 0);
	old_dst = rcu_dereference_protected(sk->sk_dst_cache,
					    lockdep_sock_is_held(sk));
	rcu_assign_pointer(sk->sk_dst_cache, dst);
	dst_release(old_dst);
}

static inline void
sk_dst_set(struct sock *sk, struct dst_entry *dst)
{
	struct dst_entry *old_dst;

	sk_tx_queue_clear(sk);
	WRITE_ONCE(sk->sk_dst_pending_confirm, 0);
	old_dst = unrcu_pointer(xchg(&sk->sk_dst_cache, RCU_INITIALIZER(dst)));
	dst_release(old_dst);
}

static inline void
__sk_dst_reset(struct sock *sk)
{
	__sk_dst_set(sk, NULL);
}

static inline void
sk_dst_reset(struct sock *sk)
{
	sk_dst_set(sk, NULL);
}

struct dst_entry *__sk_dst_check(struct sock *sk, u32 cookie);

struct dst_entry *sk_dst_check(struct sock *sk, u32 cookie);

static inline void sk_dst_confirm(struct sock *sk)
{
	if (!READ_ONCE(sk->sk_dst_pending_confirm))
		WRITE_ONCE(sk->sk_dst_pending_confirm, 1);
}

static inline void sock_confirm_neigh(struct sk_buff *skb, struct neighbour *n)
{
	if (skb_get_dst_pending_confirm(skb)) {
		struct sock *sk = skb->sk;

		if (sk && READ_ONCE(sk->sk_dst_pending_confirm))
			WRITE_ONCE(sk->sk_dst_pending_confirm, 0);
		neigh_confirm(n);
	}
}

bool sk_mc_loop(const struct sock *sk);

static inline bool sk_can_gso(const struct sock *sk)
{
	return net_gso_ok(sk->sk_route_caps, sk->sk_gso_type);
}

void sk_setup_caps(struct sock *sk, struct dst_entry *dst);

static inline void sk_gso_disable(struct sock *sk)
{
	sk->sk_gso_disabled = 1;
	sk->sk_route_caps &= ~NETIF_F_GSO_MASK;
}

static inline int skb_do_copy_data_nocache(struct sock *sk, struct sk_buff *skb,
					   struct iov_iter *from, char *to,
					   int copy, int offset)
{
	if (skb->ip_summed == CHECKSUM_NONE) {
		__wsum csum = 0;
		if (!csum_and_copy_from_iter_full(to, copy, &csum, from))
			return -EFAULT;
		skb->csum = csum_block_add(skb->csum, csum, offset);
	} else if (sk->sk_route_caps & NETIF_F_NOCACHE_COPY) {
		if (!copy_from_iter_full_nocache(to, copy, from))
			return -EFAULT;
	} else if (!copy_from_iter_full(to, copy, from))
		return -EFAULT;

	return 0;
}

static inline int skb_add_data_nocache(struct sock *sk, struct sk_buff *skb,
				       struct iov_iter *from, int copy)
{
	int err, offset = skb->len;

	err = skb_do_copy_data_nocache(sk, skb, from, skb_put(skb, copy),
				       copy, offset);
	if (err)
		__skb_trim(skb, offset);

	return err;
}

static inline int skb_copy_to_page_nocache(struct sock *sk, struct iov_iter *from,
					   struct sk_buff *skb,
					   struct page *page,
					   int off, int copy)
{
	int err;

	err = skb_do_copy_data_nocache(sk, skb, from, page_address(page) + off,
				       copy, skb->len);
	if (err)
		return err;

	skb_len_add(skb, copy);
	sk_wmem_queued_add(sk, copy);
	sk_mem_charge(sk, copy);
	return 0;
}

/**
 * sk_wmem_alloc_get - returns write allocations
 * @sk: socket
 *
 * Return: sk_wmem_alloc minus initial offset of one
 */
static inline int sk_wmem_alloc_get(const struct sock *sk)
{
	return refcount_read(&sk->sk_wmem_alloc) - 1;
}

/**
 * sk_rmem_alloc_get - returns read allocations
 * @sk: socket
 *
 * Return: sk_rmem_alloc
 */
static inline int sk_rmem_alloc_get(const struct sock *sk)
{
	return atomic_read(&sk->sk_rmem_alloc);
}

/**
 * sk_has_allocations - check if allocations are outstanding
 * @sk: socket
 *
 * Return: true if socket has write or read allocations
 */
static inline bool sk_has_allocations(const struct sock *sk)
{
	return sk_wmem_alloc_get(sk) || sk_rmem_alloc_get(sk);
}

/**
 * skwq_has_sleeper - check if there are any waiting processes
 * @wq: struct socket_wq
 *
 * Return: true if socket_wq has waiting processes
 *
 * The purpose of the skwq_has_sleeper and sock_poll_wait is to wrap the memory
 * barrier call. They were added due to the race found within the tcp code.
 *
 * Consider following tcp code paths::
 *
 *   CPU1                CPU2
 *   sys_select          receive packet
 *   ...                 ...
 *   __add_wait_queue    update tp->rcv_nxt
 *   ...                 ...
 *   tp->rcv_nxt check   sock_def_readable
 *   ...                 {
 *   schedule               rcu_read_lock();
 *                          wq = rcu_dereference(sk->sk_wq);
 *                          if (wq && waitqueue_active(&wq->wait))
 *                              wake_up_interruptible(&wq->wait)
 *                          ...
 *                       }
 *
 * The race for tcp fires when the __add_wait_queue changes done by CPU1 stay
 * in its cache, and so does the tp->rcv_nxt update on CPU2 side.  The CPU1
 * could then endup calling schedule and sleep forever if there are no more
 * data on the socket.
 *
 */
static inline bool skwq_has_sleeper(struct socket_wq *wq)
{
	return wq && wq_has_sleeper(&wq->wait);
}

/**
 * sock_poll_wait - place memory barrier behind the poll_wait call.
 * @filp:           file
 * @sock:           socket to wait on
 * @p:              poll_table
 *
 * See the comments in the wq_has_sleeper function.
 */
static inline void sock_poll_wait(struct file *filp, struct socket *sock,
				  poll_table *p)
{
	if (!poll_does_not_wait(p)) {
		poll_wait(filp, &sock->wq.wait, p);
		/* We need to be sure we are in sync with the
		 * socket flags modification.
		 *
		 * This memory barrier is paired in the wq_has_sleeper.
		 */
		smp_mb();
	}
}

static inline void skb_set_hash_from_sk(struct sk_buff *skb, struct sock *sk)
{
	/* This pairs with WRITE_ONCE() in sk_set_txhash() */
	u32 txhash = READ_ONCE(sk->sk_txhash);

	if (txhash) {
		skb->l4_hash = 1;
		skb->hash = txhash;
	}
}

void skb_set_owner_w(struct sk_buff *skb, struct sock *sk);

/*
 *	Queue a received datagram if it will fit. Stream and sequenced
 *	protocols can't normally use this as they need to fit buffers in
 *	and play with them.
 *
 *	Inlined as it's very short and called for pretty much every
 *	packet ever received.
 */
static inline void skb_set_owner_r(struct sk_buff *skb, struct sock *sk)
{
	skb_orphan(skb);
	skb->sk = sk;
	skb->destructor = sock_rfree;
	atomic_add(skb->truesize, &sk->sk_rmem_alloc);
	sk_mem_charge(sk, skb->truesize);
}

static inline __must_check bool skb_set_owner_sk_safe(struct sk_buff *skb, struct sock *sk)
{
	if (sk && refcount_inc_not_zero(&sk->sk_refcnt)) {
		skb_orphan(skb);
		skb->destructor = sock_efree;
		skb->sk = sk;
		return true;
	}
	return false;
}

static inline struct sk_buff *skb_clone_and_charge_r(struct sk_buff *skb, struct sock *sk)
{
	skb = skb_clone(skb, sk_gfp_mask(sk, GFP_ATOMIC));
	if (skb) {
		if (sk_rmem_schedule(sk, skb, skb->truesize)) {
			skb_set_owner_r(skb, sk);
			return skb;
		}
		__kfree_skb(skb);
	}
	return NULL;
}

static inline void skb_prepare_for_gro(struct sk_buff *skb)
{
	if (skb->destructor != sock_wfree) {
		skb_orphan(skb);
		return;
	}
	skb->slow_gro = 1;
}

void sk_reset_timer(struct sock *sk, struct timer_list *timer,
		    unsigned long expires);

void sk_stop_timer(struct sock *sk, struct timer_list *timer);

void sk_stop_timer_sync(struct sock *sk, struct timer_list *timer);

int __sk_queue_drop_skb(struct sock *sk, struct sk_buff_head *sk_queue,
			struct sk_buff *skb, unsigned int flags,
			void (*destructor)(struct sock *sk,
					   struct sk_buff *skb));
int __sock_queue_rcv_skb(struct sock *sk, struct sk_buff *skb);

int sock_queue_rcv_skb_reason(struct sock *sk, struct sk_buff *skb,
			      enum skb_drop_reason *reason);

static inline int sock_queue_rcv_skb(struct sock *sk, struct sk_buff *skb)
{
	return sock_queue_rcv_skb_reason(sk, skb, NULL);
}

int sock_queue_err_skb(struct sock *sk, struct sk_buff *skb);
struct sk_buff *sock_dequeue_err_skb(struct sock *sk);

/*
 *	Recover an error report and clear atomically
 */

static inline int sock_error(struct sock *sk)
{
	int err;

	/* Avoid an atomic operation for the common case.
	 * This is racy since another cpu/thread can change sk_err under us.
	 */
	if (likely(data_race(!sk->sk_err)))
		return 0;

	err = xchg(&sk->sk_err, 0);
	return -err;
}

void sk_error_report(struct sock *sk);

static inline unsigned long sock_wspace(struct sock *sk)
{
	int amt = 0;

	if (!(sk->sk_shutdown & SEND_SHUTDOWN)) {
		amt = sk->sk_sndbuf - refcount_read(&sk->sk_wmem_alloc);
		if (amt < 0)
			amt = 0;
	}
	return amt;
}

/* Note:
 *  We use sk->sk_wq_raw, from contexts knowing this
 *  pointer is not NULL and cannot disappear/change.
 */
static inline void sk_set_bit(int nr, struct sock *sk)
{
	if ((nr == SOCKWQ_ASYNC_NOSPACE || nr == SOCKWQ_ASYNC_WAITDATA) &&
	    !sock_flag(sk, SOCK_FASYNC))
		return;

	set_bit(nr, &sk->sk_wq_raw->flags);
}

static inline void sk_clear_bit(int nr, struct sock *sk)
{
	if ((nr == SOCKWQ_ASYNC_NOSPACE || nr == SOCKWQ_ASYNC_WAITDATA) &&
	    !sock_flag(sk, SOCK_FASYNC))
		return;

	clear_bit(nr, &sk->sk_wq_raw->flags);
}

static inline void sk_wake_async(const struct sock *sk, int how, int band)
{
	if (sock_flag(sk, SOCK_FASYNC)) {
		rcu_read_lock();
		sock_wake_async(rcu_dereference(sk->sk_wq), how, band);
		rcu_read_unlock();
	}
}

static inline void sk_wake_async_rcu(const struct sock *sk, int how, int band)
{
	if (unlikely(sock_flag(sk, SOCK_FASYNC)))
		sock_wake_async(rcu_dereference(sk->sk_wq), how, band);
}

/* Since sk_{r,w}mem_alloc sums skb->truesize, even a small frame might
 * need sizeof(sk_buff) + MTU + padding, unless net driver perform copybreak.
 * Note: for send buffers, TCP works better if we can build two skbs at
 * minimum.
 */
#define TCP_SKB_MIN_TRUESIZE	(2048 + SKB_DATA_ALIGN(sizeof(struct sk_buff)))

#define SOCK_MIN_SNDBUF		(TCP_SKB_MIN_TRUESIZE * 2)
#define SOCK_MIN_RCVBUF		 TCP_SKB_MIN_TRUESIZE

static inline void sk_stream_moderate_sndbuf(struct sock *sk)
{
	u32 val;

	if (sk->sk_userlocks & SOCK_SNDBUF_LOCK)
		return;

	val = min(sk->sk_sndbuf, sk->sk_wmem_queued >> 1);
	val = max_t(u32, val, sk_unused_reserved_mem(sk));

	WRITE_ONCE(sk->sk_sndbuf, max_t(u32, val, SOCK_MIN_SNDBUF));
}

/**
 * sk_page_frag - return an appropriate page_frag
 * @sk: socket
 *
 * Use the per task page_frag instead of the per socket one for
 * optimization when we know that we're in process context and own
 * everything that's associated with %current.
 *
 * Both direct reclaim and page faults can nest inside other
 * socket operations and end up recursing into sk_page_frag()
 * while it's already in use: explicitly avoid task page_frag
 * when users disable sk_use_task_frag.
 *
 * Return: a per task page_frag if context allows that,
 * otherwise a per socket one.
 */
static inline struct page_frag *sk_page_frag(struct sock *sk)
{
	if (sk->sk_use_task_frag)
		return &current->task_frag;

	return &sk->sk_frag;
}

bool sk_page_frag_refill(struct sock *sk, struct page_frag *pfrag);

/*
 *	Default write policy as shown to user space via poll/select/SIGIO
 */
static inline bool sock_writeable(const struct sock *sk)
{
	return refcount_read(&sk->sk_wmem_alloc) < (READ_ONCE(sk->sk_sndbuf) >> 1);
}

static inline gfp_t gfp_any(void)
{
	return in_softirq() ? GFP_ATOMIC : GFP_KERNEL;
}

static inline gfp_t gfp_memcg_charge(void)
{
	return in_softirq() ? GFP_ATOMIC : GFP_KERNEL;
}

static inline long sock_rcvtimeo(const struct sock *sk, bool noblock)
{
	return noblock ? 0 : sk->sk_rcvtimeo;
}

static inline long sock_sndtimeo(const struct sock *sk, bool noblock)
{
	return noblock ? 0 : sk->sk_sndtimeo;
}

static inline int sock_rcvlowat(const struct sock *sk, int waitall, int len)
{
	int v = waitall ? len : min_t(int, READ_ONCE(sk->sk_rcvlowat), len);

	return v ?: 1;
}

/* Alas, with timeout socket operations are not restartable.
 * Compare this to poll().
 */
static inline int sock_intr_errno(long timeo)
{
	return timeo == MAX_SCHEDULE_TIMEOUT ? -ERESTARTSYS : -EINTR;
}

struct sock_skb_cb {
	u32 dropcount;
};

/* Store sock_skb_cb at the end of skb->cb[] so protocol families
 * using skb->cb[] would keep using it directly and utilize its
 * alignment guarantee.
 */
#define SOCK_SKB_CB_OFFSET ((sizeof_field(struct sk_buff, cb) - \
			    sizeof(struct sock_skb_cb)))

#define SOCK_SKB_CB(__skb) ((struct sock_skb_cb *)((__skb)->cb + \
			    SOCK_SKB_CB_OFFSET))

#define sock_skb_cb_check_size(size) \
	BUILD_BUG_ON((size) > SOCK_SKB_CB_OFFSET)

static inline void
sock_skb_set_dropcount(const struct sock *sk, struct sk_buff *skb)
{
	SOCK_SKB_CB(skb)->dropcount = sock_flag(sk, SOCK_RXQ_OVFL) ?
						atomic_read(&sk->sk_drops) : 0;
}

static inline void sk_drops_add(struct sock *sk, const struct sk_buff *skb)
{
	int segs = max_t(u16, 1, skb_shinfo(skb)->gso_segs);

	atomic_add(segs, &sk->sk_drops);
}

static inline ktime_t sock_read_timestamp(struct sock *sk)
{
#if BITS_PER_LONG==32
	unsigned int seq;
	ktime_t kt;

	do {
		seq = read_seqbegin(&sk->sk_stamp_seq);
		kt = sk->sk_stamp;
	} while (read_seqretry(&sk->sk_stamp_seq, seq));

	return kt;
#else
	return READ_ONCE(sk->sk_stamp);
#endif
}

static inline void sock_write_timestamp(struct sock *sk, ktime_t kt)
{
#if BITS_PER_LONG==32
	write_seqlock(&sk->sk_stamp_seq);
	sk->sk_stamp = kt;
	write_sequnlock(&sk->sk_stamp_seq);
#else
	WRITE_ONCE(sk->sk_stamp, kt);
#endif
}

void __sock_recv_timestamp(struct msghdr *msg, struct sock *sk,
			   struct sk_buff *skb);
void __sock_recv_wifi_status(struct msghdr *msg, struct sock *sk,
			     struct sk_buff *skb);

static inline void
sock_recv_timestamp(struct msghdr *msg, struct sock *sk, struct sk_buff *skb)
{
	struct skb_shared_hwtstamps *hwtstamps = skb_hwtstamps(skb);
	u32 tsflags = READ_ONCE(sk->sk_tsflags);
	ktime_t kt = skb->tstamp;
	/*
	 * generate control messages if
	 * - receive time stamping in software requested
	 * - software time stamp available and wanted
	 * - hardware time stamps available and wanted
	 */
	if (sock_flag(sk, SOCK_RCVTSTAMP) ||
	    (tsflags & SOF_TIMESTAMPING_RX_SOFTWARE) ||
	    (kt && tsflags & SOF_TIMESTAMPING_SOFTWARE) ||
	    (hwtstamps->hwtstamp &&
	     (tsflags & SOF_TIMESTAMPING_RAW_HARDWARE)))
		__sock_recv_timestamp(msg, sk, skb);
	else
		sock_write_timestamp(sk, kt);

	if (sock_flag(sk, SOCK_WIFI_STATUS) && skb_wifi_acked_valid(skb))
		__sock_recv_wifi_status(msg, sk, skb);
}

void __sock_recv_cmsgs(struct msghdr *msg, struct sock *sk,
		       struct sk_buff *skb);

#define SK_DEFAULT_STAMP (-1L * NSEC_PER_SEC)
static inline void sock_recv_cmsgs(struct msghdr *msg, struct sock *sk,
				   struct sk_buff *skb)
{
#define FLAGS_RECV_CMSGS ((1UL << SOCK_RXQ_OVFL)			| \
			   (1UL << SOCK_RCVTSTAMP)			| \
			   (1UL << SOCK_RCVMARK))
#define TSFLAGS_ANY	  (SOF_TIMESTAMPING_SOFTWARE			| \
			   SOF_TIMESTAMPING_RAW_HARDWARE)

	if (sk->sk_flags & FLAGS_RECV_CMSGS ||
	    READ_ONCE(sk->sk_tsflags) & TSFLAGS_ANY)
		__sock_recv_cmsgs(msg, sk, skb);
	else if (unlikely(sock_flag(sk, SOCK_TIMESTAMP)))
		sock_write_timestamp(sk, skb->tstamp);
	else if (unlikely(sock_read_timestamp(sk) == SK_DEFAULT_STAMP))
		sock_write_timestamp(sk, 0);
}

void __sock_tx_timestamp(__u16 tsflags, __u8 *tx_flags);

/**
 * _sock_tx_timestamp - checks whether the outgoing packet is to be time stamped
 * @sk:		socket sending this packet
 * @tsflags:	timestamping flags to use
 * @tx_flags:	completed with instructions for time stamping
 * @tskey:      filled in with next sk_tskey (not for TCP, which uses seqno)
 *
 * Note: callers should take care of initial ``*tx_flags`` value (usually 0)
 */
static inline void _sock_tx_timestamp(struct sock *sk, __u16 tsflags,
				      __u8 *tx_flags, __u32 *tskey)
{
	if (unlikely(tsflags)) {
		__sock_tx_timestamp(tsflags, tx_flags);
		if (tsflags & SOF_TIMESTAMPING_OPT_ID && tskey &&
		    tsflags & SOF_TIMESTAMPING_TX_RECORD_MASK)
			*tskey = atomic_inc_return(&sk->sk_tskey) - 1;
	}
	if (unlikely(sock_flag(sk, SOCK_WIFI_STATUS)))
		*tx_flags |= SKBTX_WIFI_STATUS;
}

static inline void sock_tx_timestamp(struct sock *sk, __u16 tsflags,
				     __u8 *tx_flags)
{
	_sock_tx_timestamp(sk, tsflags, tx_flags, NULL);
}

static inline void skb_setup_tx_timestamp(struct sk_buff *skb, __u16 tsflags)
{
	_sock_tx_timestamp(skb->sk, tsflags, &skb_shinfo(skb)->tx_flags,
			   &skb_shinfo(skb)->tskey);
}

static inline bool sk_is_inet(const struct sock *sk)
{
	int family = READ_ONCE(sk->sk_family);

	return family == AF_INET || family == AF_INET6;
}

static inline bool sk_is_tcp(const struct sock *sk)
{
	return sk_is_inet(sk) &&
	       sk->sk_type == SOCK_STREAM &&
	       sk->sk_protocol == IPPROTO_TCP;
}

static inline bool sk_is_udp(const struct sock *sk)
{
	return sk_is_inet(sk) &&
	       sk->sk_type == SOCK_DGRAM &&
	       sk->sk_protocol == IPPROTO_UDP;
<<<<<<< HEAD
=======
}

static inline bool sk_is_stream_unix(const struct sock *sk)
{
	return sk->sk_family == AF_UNIX && sk->sk_type == SOCK_STREAM;
}

static inline bool sk_is_vsock(const struct sock *sk)
{
	return sk->sk_family == AF_VSOCK;
>>>>>>> 2d5404ca
}

/**
 * sk_eat_skb - Release a skb if it is no longer needed
 * @sk: socket to eat this skb from
 * @skb: socket buffer to eat
 *
 * This routine must be called with interrupts disabled or with the socket
 * locked so that the sk_buff queue operation is ok.
*/
static inline void sk_eat_skb(struct sock *sk, struct sk_buff *skb)
{
	__skb_unlink(skb, &sk->sk_receive_queue);
	__kfree_skb(skb);
}

static inline bool
skb_sk_is_prefetched(struct sk_buff *skb)
{
#ifdef CONFIG_INET
	return skb->destructor == sock_pfree;
#else
	return false;
#endif /* CONFIG_INET */
}

/* This helper checks if a socket is a full socket,
 * ie _not_ a timewait or request socket.
 */
static inline bool sk_fullsock(const struct sock *sk)
{
	return (1 << sk->sk_state) & ~(TCPF_TIME_WAIT | TCPF_NEW_SYN_RECV);
}

static inline bool
sk_is_refcounted(struct sock *sk)
{
	/* Only full sockets have sk->sk_flags. */
	return !sk_fullsock(sk) || !sock_flag(sk, SOCK_RCU_FREE);
}

<<<<<<< HEAD
/**
 * skb_steal_sock - steal a socket from an sk_buff
 * @skb: sk_buff to steal the socket from
 * @refcounted: is set to true if the socket is reference-counted
 * @prefetched: is set to true if the socket was assigned from bpf
 */
static inline struct sock *
skb_steal_sock(struct sk_buff *skb, bool *refcounted, bool *prefetched)
{
	if (skb->sk) {
		struct sock *sk = skb->sk;

		*refcounted = true;
		*prefetched = skb_sk_is_prefetched(skb);
		if (*prefetched)
			*refcounted = sk_is_refcounted(sk);
		skb->destructor = NULL;
		skb->sk = NULL;
		return sk;
	}
	*prefetched = false;
	*refcounted = false;
	return NULL;
}

=======
>>>>>>> 2d5404ca
/* Checks if this SKB belongs to an HW offloaded socket
 * and whether any SW fallbacks are required based on dev.
 * Check decrypted mark in case skb_orphan() cleared socket.
 */
static inline struct sk_buff *sk_validate_xmit_skb(struct sk_buff *skb,
						   struct net_device *dev)
{
#ifdef CONFIG_SOCK_VALIDATE_XMIT
	struct sock *sk = skb->sk;

	if (sk && sk_fullsock(sk) && sk->sk_validate_xmit_skb) {
		skb = sk->sk_validate_xmit_skb(sk, dev, skb);
	} else if (unlikely(skb_is_decrypted(skb))) {
		pr_warn_ratelimited("unencrypted skb with no associated socket - dropping\n");
		kfree_skb(skb);
		skb = NULL;
	}
#endif

	return skb;
}

/* This helper checks if a socket is a LISTEN or NEW_SYN_RECV
 * SYNACK messages can be attached to either ones (depending on SYNCOOKIE)
 */
static inline bool sk_listener(const struct sock *sk)
{
	return (1 << sk->sk_state) & (TCPF_LISTEN | TCPF_NEW_SYN_RECV);
}

void sock_enable_timestamp(struct sock *sk, enum sock_flags flag);
int sock_recv_errqueue(struct sock *sk, struct msghdr *msg, int len, int level,
		       int type);

bool sk_ns_capable(const struct sock *sk,
		   struct user_namespace *user_ns, int cap);
bool sk_capable(const struct sock *sk, int cap);
bool sk_net_capable(const struct sock *sk, int cap);

void sk_get_meminfo(const struct sock *sk, u32 *meminfo);

/* Take into consideration the size of the struct sk_buff overhead in the
 * determination of these values, since that is non-constant across
 * platforms.  This makes socket queueing behavior and performance
 * not depend upon such differences.
 */
#define _SK_MEM_PACKETS		256
#define _SK_MEM_OVERHEAD	SKB_TRUESIZE(256)
#define SK_WMEM_MAX		(_SK_MEM_OVERHEAD * _SK_MEM_PACKETS)
#define SK_RMEM_MAX		(_SK_MEM_OVERHEAD * _SK_MEM_PACKETS)

extern __u32 sysctl_wmem_max;
extern __u32 sysctl_rmem_max;

extern int sysctl_tstamp_allow_data;

extern __u32 sysctl_wmem_default;
extern __u32 sysctl_rmem_default;

#define SKB_FRAG_PAGE_ORDER	get_order(32768)
DECLARE_STATIC_KEY_FALSE(net_high_order_alloc_disable_key);

static inline int sk_get_wmem0(const struct sock *sk, const struct proto *proto)
{
	/* Does this proto have per netns sysctl_wmem ? */
	if (proto->sysctl_wmem_offset)
		return READ_ONCE(*(int *)((void *)sock_net(sk) + proto->sysctl_wmem_offset));

	return READ_ONCE(*proto->sysctl_wmem);
}

static inline int sk_get_rmem0(const struct sock *sk, const struct proto *proto)
{
	/* Does this proto have per netns sysctl_rmem ? */
	if (proto->sysctl_rmem_offset)
		return READ_ONCE(*(int *)((void *)sock_net(sk) + proto->sysctl_rmem_offset));

	return READ_ONCE(*proto->sysctl_rmem);
}

/* Default TCP Small queue budget is ~1 ms of data (1sec >> 10)
 * Some wifi drivers need to tweak it to get more chunks.
 * They can use this helper from their ndo_start_xmit()
 */
static inline void sk_pacing_shift_update(struct sock *sk, int val)
{
	if (!sk || !sk_fullsock(sk) || READ_ONCE(sk->sk_pacing_shift) == val)
		return;
	WRITE_ONCE(sk->sk_pacing_shift, val);
}

/* if a socket is bound to a device, check that the given device
 * index is either the same or that the socket is bound to an L3
 * master device and the given device index is also enslaved to
 * that L3 master
 */
static inline bool sk_dev_equal_l3scope(struct sock *sk, int dif)
{
	int bound_dev_if = READ_ONCE(sk->sk_bound_dev_if);
	int mdif;

	if (!bound_dev_if || bound_dev_if == dif)
		return true;

	mdif = l3mdev_master_ifindex_by_index(sock_net(sk), dif);
	if (mdif && mdif == bound_dev_if)
		return true;

	return false;
}

void sock_def_readable(struct sock *sk);

int sock_bindtoindex(struct sock *sk, int ifindex, bool lock_sk);
void sock_set_timestamp(struct sock *sk, int optname, bool valbool);
int sock_set_timestamping(struct sock *sk, int optname,
			  struct so_timestamping timestamping);

void sock_enable_timestamps(struct sock *sk);
void sock_no_linger(struct sock *sk);
void sock_set_keepalive(struct sock *sk);
void sock_set_priority(struct sock *sk, u32 priority);
void sock_set_rcvbuf(struct sock *sk, int val);
void sock_set_mark(struct sock *sk, u32 val);
void sock_set_reuseaddr(struct sock *sk);
void sock_set_reuseport(struct sock *sk);
void sock_set_sndtimeo(struct sock *sk, s64 secs);

int sock_bind_add(struct sock *sk, struct sockaddr *addr, int addr_len);

int sock_get_timeout(long timeo, void *optval, bool old_timeval);
int sock_copy_user_timeval(struct __kernel_sock_timeval *tv,
			   sockptr_t optval, int optlen, bool old_timeval);

int sock_ioctl_inout(struct sock *sk, unsigned int cmd,
		     void __user *arg, void *karg, size_t size);
int sk_ioctl(struct sock *sk, unsigned int cmd, void __user *arg);
static inline bool sk_is_readable(struct sock *sk)
{
	if (sk->sk_prot->sock_is_readable)
		return sk->sk_prot->sock_is_readable(sk);
	return false;
}
#endif	/* _SOCK_H */<|MERGE_RESOLUTION|>--- conflicted
+++ resolved
@@ -417,10 +417,6 @@
 #endif
 	u8			sk_userlocks;
 	int			sk_rcvbuf;
-<<<<<<< HEAD
-	int			sk_disconnects;
-=======
->>>>>>> 2d5404ca
 
 	struct sk_filter __rcu	*sk_filter;
 	union {
@@ -541,7 +537,6 @@
 	int			(*sk_backlog_rcv)(struct sock *sk,
 						  struct sk_buff *skb);
 	void                    (*sk_destruct)(struct sock *sk);
-	void			*suse_kabi_padding;
 	struct sock_reuseport __rcu	*sk_reuseport_cb;
 #ifdef CONFIG_BPF_SYSCALL
 	struct bpf_local_storage __rcu	*sk_bpf_storage;
@@ -899,11 +894,6 @@
 	hlist_for_each_entry_safe(__sk, tmp, list, sk_node)
 #define sk_for_each_bound(__sk, list) \
 	hlist_for_each_entry(__sk, list, sk_bind_node)
-<<<<<<< HEAD
-#define sk_for_each_bound_bhash2(__sk, list) \
-	hlist_for_each_entry(__sk, list, sk_bind2_node)
-=======
->>>>>>> 2d5404ca
 #define sk_for_each_bound_safe(__sk, tmp, list) \
 	hlist_for_each_entry_safe(__sk, tmp, list, sk_bind_node)
 
@@ -1397,77 +1387,6 @@
 #endif
 }
 
-<<<<<<< HEAD
-static inline bool sk_has_memory_pressure(const struct sock *sk)
-{
-	return sk->sk_prot->memory_pressure != NULL;
-}
-
-static inline bool sk_under_global_memory_pressure(const struct sock *sk)
-{
-	return sk->sk_prot->memory_pressure &&
-		!!READ_ONCE(*sk->sk_prot->memory_pressure);
-}
-
-static inline bool sk_under_memory_pressure(const struct sock *sk)
-{
-	if (!sk->sk_prot->memory_pressure)
-		return false;
-
-	if (mem_cgroup_sockets_enabled && sk->sk_memcg &&
-	    mem_cgroup_under_socket_pressure(sk->sk_memcg))
-		return true;
-
-	return !!READ_ONCE(*sk->sk_prot->memory_pressure);
-}
-
-static inline long
-proto_memory_allocated(const struct proto *prot)
-{
-	return max(0L, atomic_long_read(prot->memory_allocated));
-}
-
-static inline long
-sk_memory_allocated(const struct sock *sk)
-{
-	return proto_memory_allocated(sk->sk_prot);
-}
-
-/* 1 MB per cpu, in page units */
-#define SK_MEMORY_PCPU_RESERVE (1 << (20 - PAGE_SHIFT))
-
-static inline void proto_memory_pcpu_drain(struct proto *proto)
-{
-	int val = this_cpu_xchg(*proto->per_cpu_fw_alloc, 0);
-
-	if (val)
-		atomic_long_add(val, proto->memory_allocated);
-}
-
-static inline void
-sk_memory_allocated_add(const struct sock *sk, int val)
-{
-	struct proto *proto = sk->sk_prot;
-
-	val = this_cpu_add_return(*proto->per_cpu_fw_alloc, val);
-
-	if (unlikely(val >= SK_MEMORY_PCPU_RESERVE))
-		proto_memory_pcpu_drain(proto);
-}
-
-static inline void
-sk_memory_allocated_sub(const struct sock *sk, int val)
-{
-	struct proto *proto = sk->sk_prot;
-
-	val = this_cpu_sub_return(*proto->per_cpu_fw_alloc, val);
-
-	if (unlikely(val <= -SK_MEMORY_PCPU_RESERVE))
-		proto_memory_pcpu_drain(proto);
-}
-
-=======
->>>>>>> 2d5404ca
 #define SK_ALLOC_PERCPU_COUNTER_BATCH 16
 
 static inline void sk_sockets_allocated_dec(struct sock *sk)
@@ -1494,18 +1413,6 @@
 	return percpu_counter_sum_positive(prot->sockets_allocated);
 }
 
-<<<<<<< HEAD
-static inline bool
-proto_memory_pressure(struct proto *prot)
-{
-	if (!prot->memory_pressure)
-		return false;
-	return !!READ_ONCE(*prot->memory_pressure);
-}
-
-
-=======
->>>>>>> 2d5404ca
 #ifdef CONFIG_PROC_FS
 #define PROTO_INUSE_NR	64	/* should be enough for the first time */
 struct prot_inuse {
@@ -2167,13 +2074,8 @@
 {
 	struct dst_entry *dst = __sk_dst_get(sk);
 
-<<<<<<< HEAD
-	if (dst && dst->ops->__negative_advice)
-		dst->ops->__negative_advice(sk, dst);
-=======
 	if (dst && dst->ops->negative_advice)
 		dst->ops->negative_advice(sk, dst);
->>>>>>> 2d5404ca
 }
 
 static inline void dst_negative_advice(struct sock *sk)
@@ -2808,8 +2710,6 @@
 	return sk_is_inet(sk) &&
 	       sk->sk_type == SOCK_DGRAM &&
 	       sk->sk_protocol == IPPROTO_UDP;
-<<<<<<< HEAD
-=======
 }
 
 static inline bool sk_is_stream_unix(const struct sock *sk)
@@ -2820,7 +2720,6 @@
 static inline bool sk_is_vsock(const struct sock *sk)
 {
 	return sk->sk_family == AF_VSOCK;
->>>>>>> 2d5404ca
 }
 
 /**
@@ -2862,34 +2761,6 @@
 	return !sk_fullsock(sk) || !sock_flag(sk, SOCK_RCU_FREE);
 }
 
-<<<<<<< HEAD
-/**
- * skb_steal_sock - steal a socket from an sk_buff
- * @skb: sk_buff to steal the socket from
- * @refcounted: is set to true if the socket is reference-counted
- * @prefetched: is set to true if the socket was assigned from bpf
- */
-static inline struct sock *
-skb_steal_sock(struct sk_buff *skb, bool *refcounted, bool *prefetched)
-{
-	if (skb->sk) {
-		struct sock *sk = skb->sk;
-
-		*refcounted = true;
-		*prefetched = skb_sk_is_prefetched(skb);
-		if (*prefetched)
-			*refcounted = sk_is_refcounted(sk);
-		skb->destructor = NULL;
-		skb->sk = NULL;
-		return sk;
-	}
-	*prefetched = false;
-	*refcounted = false;
-	return NULL;
-}
-
-=======
->>>>>>> 2d5404ca
 /* Checks if this SKB belongs to an HW offloaded socket
  * and whether any SW fallbacks are required based on dev.
  * Check decrypted mark in case skb_orphan() cleared socket.
