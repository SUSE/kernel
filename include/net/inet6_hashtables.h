/* SPDX-License-Identifier: GPL-2.0-or-later */
/*
 * INET		An implementation of the TCP/IP protocol suite for the LINUX
 *		operating system.  INET is implemented using the BSD Socket
 *		interface as the means of communication with the user level.
 *
 * Authors:	Lotsa people, from code originally in tcp
 */

#ifndef _INET6_HASHTABLES_H
#define _INET6_HASHTABLES_H


#if IS_ENABLED(CONFIG_IPV6)
#include <linux/in6.h>
#include <linux/ipv6.h>
#include <linux/types.h>
#include <linux/jhash.h>

#include <net/inet_sock.h>

#include <net/ipv6.h>
#include <net/netns/hash.h>

struct inet_hashinfo;

static inline unsigned int __inet6_ehashfn(const u32 lhash,
				    const u16 lport,
				    const u32 fhash,
				    const __be16 fport,
				    const u32 initval)
{
	const u32 ports = (((u32)lport) << 16) | (__force u32)fport;
	return jhash_3words(lhash, fhash, ports, initval);
}

/*
 * Sockets in TCP_CLOSE state are _always_ taken out of the hash, so
 * we need not check it for TCP lookups anymore, thanks Alexey. -DaveM
 *
 * The sockhash lock must be held as a reader here.
 */
struct sock *__inet6_lookup_established(const struct net *net,
					struct inet_hashinfo *hashinfo,
					const struct in6_addr *saddr,
					const __be16 sport,
					const struct in6_addr *daddr,
					const u16 hnum, const int dif,
					const int sdif);

typedef u32 (inet6_ehashfn_t)(const struct net *net,
			       const struct in6_addr *laddr, const u16 lport,
			       const struct in6_addr *faddr, const __be16 fport);

inet6_ehashfn_t inet6_ehashfn;

INDIRECT_CALLABLE_DECLARE(inet6_ehashfn_t udp6_ehashfn);

<<<<<<< HEAD
struct sock *inet6_lookup_reuseport(struct net *net, struct sock *sk,
=======
struct sock *inet6_lookup_reuseport(const struct net *net, struct sock *sk,
>>>>>>> 2d5404ca
				    struct sk_buff *skb, int doff,
				    const struct in6_addr *saddr,
				    __be16 sport,
				    const struct in6_addr *daddr,
				    unsigned short hnum,
				    inet6_ehashfn_t *ehashfn);

<<<<<<< HEAD
struct sock *inet6_lookup_listener(struct net *net,
=======
struct sock *inet6_lookup_listener(const struct net *net,
>>>>>>> 2d5404ca
				   struct inet_hashinfo *hashinfo,
				   struct sk_buff *skb, int doff,
				   const struct in6_addr *saddr,
				   const __be16 sport,
				   const struct in6_addr *daddr,
				   const unsigned short hnum,
				   const int dif, const int sdif);

<<<<<<< HEAD
struct sock *inet6_lookup_run_sk_lookup(struct net *net,
=======
struct sock *inet6_lookup_run_sk_lookup(const struct net *net,
>>>>>>> 2d5404ca
					int protocol,
					struct sk_buff *skb, int doff,
					const struct in6_addr *saddr,
					const __be16 sport,
					const struct in6_addr *daddr,
					const u16 hnum, const int dif,
					inet6_ehashfn_t *ehashfn);

<<<<<<< HEAD
static inline struct sock *__inet6_lookup(struct net *net,
=======
static inline struct sock *__inet6_lookup(const struct net *net,
>>>>>>> 2d5404ca
					  struct inet_hashinfo *hashinfo,
					  struct sk_buff *skb, int doff,
					  const struct in6_addr *saddr,
					  const __be16 sport,
					  const struct in6_addr *daddr,
					  const u16 hnum,
					  const int dif, const int sdif,
					  bool *refcounted)
{
	struct sock *sk = __inet6_lookup_established(net, hashinfo, saddr,
						     sport, daddr, hnum,
						     dif, sdif);
	*refcounted = true;
	if (sk)
		return sk;
	*refcounted = false;
	return inet6_lookup_listener(net, hashinfo, skb, doff, saddr, sport,
				     daddr, hnum, dif, sdif);
}

static inline
struct sock *inet6_steal_sock(struct net *net, struct sk_buff *skb, int doff,
			      const struct in6_addr *saddr, const __be16 sport,
			      const struct in6_addr *daddr, const __be16 dport,
			      bool *refcounted, inet6_ehashfn_t *ehashfn)
{
	struct sock *sk, *reuse_sk;
	bool prefetched;

	sk = skb_steal_sock(skb, refcounted, &prefetched);
	if (!sk)
		return NULL;

	if (!prefetched || !sk_fullsock(sk))
		return sk;

	if (sk->sk_protocol == IPPROTO_TCP) {
		if (sk->sk_state != TCP_LISTEN)
			return sk;
	} else if (sk->sk_protocol == IPPROTO_UDP) {
		if (sk->sk_state != TCP_CLOSE)
			return sk;
	} else {
		return sk;
	}

	reuse_sk = inet6_lookup_reuseport(net, sk, skb, doff,
					  saddr, sport, daddr, ntohs(dport),
					  ehashfn);
	if (!reuse_sk)
		return sk;

	/* We've chosen a new reuseport sock which is never refcounted. This
	 * implies that sk also isn't refcounted.
	 */
	WARN_ON_ONCE(*refcounted);

	return reuse_sk;
}

static inline struct sock *__inet6_lookup_skb(struct inet_hashinfo *hashinfo,
					      struct sk_buff *skb, int doff,
					      const __be16 sport,
					      const __be16 dport,
					      int iif, int sdif,
					      bool *refcounted)
{
	struct net *net = dev_net(skb_dst(skb)->dev);
	const struct ipv6hdr *ip6h = ipv6_hdr(skb);
	struct sock *sk;

	sk = inet6_steal_sock(net, skb, doff, &ip6h->saddr, sport, &ip6h->daddr, dport,
			      refcounted, inet6_ehashfn);
	if (IS_ERR(sk))
		return NULL;
	if (sk)
		return sk;

	return __inet6_lookup(net, hashinfo, skb,
			      doff, &ip6h->saddr, sport,
			      &ip6h->daddr, ntohs(dport),
			      iif, sdif, refcounted);
}

struct sock *inet6_lookup(const struct net *net, struct inet_hashinfo *hashinfo,
			  struct sk_buff *skb, int doff,
			  const struct in6_addr *saddr, const __be16 sport,
			  const struct in6_addr *daddr, const __be16 dport,
			  const int dif);

int inet6_hash(struct sock *sk);

static inline bool inet6_match(const struct net *net, const struct sock *sk,
			       const struct in6_addr *saddr,
			       const struct in6_addr *daddr,
			       const __portpair ports,
			       const int dif, const int sdif)
{
	if (!net_eq(sock_net(sk), net) ||
	    sk->sk_family != AF_INET6 ||
	    sk->sk_portpair != ports ||
	    !ipv6_addr_equal(&sk->sk_v6_daddr, saddr) ||
	    !ipv6_addr_equal(&sk->sk_v6_rcv_saddr, daddr))
		return false;

	/* READ_ONCE() paired with WRITE_ONCE() in sock_bindtoindex_locked() */
	return inet_sk_bound_dev_eq(net, READ_ONCE(sk->sk_bound_dev_if), dif,
				    sdif);
}
#endif /* IS_ENABLED(CONFIG_IPV6) */

#endif /* _INET6_HASHTABLES_H */<|MERGE_RESOLUTION|>--- conflicted
+++ resolved
@@ -56,11 +56,7 @@
 
 INDIRECT_CALLABLE_DECLARE(inet6_ehashfn_t udp6_ehashfn);
 
-<<<<<<< HEAD
-struct sock *inet6_lookup_reuseport(struct net *net, struct sock *sk,
-=======
 struct sock *inet6_lookup_reuseport(const struct net *net, struct sock *sk,
->>>>>>> 2d5404ca
 				    struct sk_buff *skb, int doff,
 				    const struct in6_addr *saddr,
 				    __be16 sport,
@@ -68,11 +64,7 @@
 				    unsigned short hnum,
 				    inet6_ehashfn_t *ehashfn);
 
-<<<<<<< HEAD
-struct sock *inet6_lookup_listener(struct net *net,
-=======
 struct sock *inet6_lookup_listener(const struct net *net,
->>>>>>> 2d5404ca
 				   struct inet_hashinfo *hashinfo,
 				   struct sk_buff *skb, int doff,
 				   const struct in6_addr *saddr,
@@ -81,11 +73,7 @@
 				   const unsigned short hnum,
 				   const int dif, const int sdif);
 
-<<<<<<< HEAD
-struct sock *inet6_lookup_run_sk_lookup(struct net *net,
-=======
 struct sock *inet6_lookup_run_sk_lookup(const struct net *net,
->>>>>>> 2d5404ca
 					int protocol,
 					struct sk_buff *skb, int doff,
 					const struct in6_addr *saddr,
@@ -94,11 +82,7 @@
 					const u16 hnum, const int dif,
 					inet6_ehashfn_t *ehashfn);
 
-<<<<<<< HEAD
-static inline struct sock *__inet6_lookup(struct net *net,
-=======
 static inline struct sock *__inet6_lookup(const struct net *net,
->>>>>>> 2d5404ca
 					  struct inet_hashinfo *hashinfo,
 					  struct sk_buff *skb, int doff,
 					  const struct in6_addr *saddr,
