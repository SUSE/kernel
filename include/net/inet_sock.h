/* SPDX-License-Identifier: GPL-2.0-or-later */
/*
 * INET		An implementation of the TCP/IP protocol suite for the LINUX
 *		operating system.  INET is implemented using the  BSD Socket
 *		interface as the means of communication with the user level.
 *
 *		Definitions for inet_sock
 *
 * Authors:	Many, reorganised here by
 * 		Arnaldo Carvalho de Melo <acme@mandriva.com>
 */
#ifndef _INET_SOCK_H
#define _INET_SOCK_H

#include <linux/bitops.h>
#include <linux/string.h>
#include <linux/types.h>
#include <linux/jhash.h>
#include <linux/netdevice.h>

#include <net/flow.h>
#include <net/sock.h>
#include <net/request_sock.h>
#include <net/netns/hash.h>
#include <net/tcp_states.h>
#include <net/l3mdev.h>

/** struct ip_options - IP Options
 *
 * @faddr - Saved first hop address
 * @nexthop - Saved nexthop address in LSRR and SSRR
 * @is_strictroute - Strict source route
 * @srr_is_hit - Packet destination addr was our one
 * @is_changed - IP checksum more not valid
 * @rr_needaddr - Need to record addr of outgoing dev
 * @ts_needtime - Need to record timestamp
 * @ts_needaddr - Need to record addr of outgoing dev
 */
struct ip_options {
	__be32		faddr;
	__be32		nexthop;
	unsigned char	optlen;
	unsigned char	srr;
	unsigned char	rr;
	unsigned char	ts;
	unsigned char	is_strictroute:1,
			srr_is_hit:1,
			is_changed:1,
			rr_needaddr:1,
			ts_needtime:1,
			ts_needaddr:1;
	unsigned char	router_alert;
	unsigned char	cipso;
	unsigned char	__pad2;
	unsigned char	__data[];
};

struct ip_options_rcu {
	struct rcu_head rcu;
	struct ip_options opt;
};

struct ip_options_data {
	struct ip_options_rcu	opt;
	char			data[40];
};

struct inet_request_sock {
	struct request_sock	req;
#define ir_loc_addr		req.__req_common.skc_rcv_saddr
#define ir_rmt_addr		req.__req_common.skc_daddr
#define ir_num			req.__req_common.skc_num
#define ir_rmt_port		req.__req_common.skc_dport
#define ir_v6_rmt_addr		req.__req_common.skc_v6_daddr
#define ir_v6_loc_addr		req.__req_common.skc_v6_rcv_saddr
#define ir_iif			req.__req_common.skc_bound_dev_if
#define ir_cookie		req.__req_common.skc_cookie
#define ireq_net		req.__req_common.skc_net
#define ireq_state		req.__req_common.skc_state
#define ireq_family		req.__req_common.skc_family

	u16			snd_wscale : 4,
				rcv_wscale : 4,
				tstamp_ok  : 1,
				sack_ok	   : 1,
				wscale_ok  : 1,
				ecn_ok	   : 1,
				acked	   : 1,
				no_srccheck: 1,
				smc_ok	   : 1;
	u32                     ir_mark;
	union {
		struct ip_options_rcu __rcu	*ireq_opt;
#if IS_ENABLED(CONFIG_IPV6)
		struct {
			struct ipv6_txoptions	*ipv6_opt;
			struct sk_buff		*pktopts;
		};
#endif
	};
};

static inline struct inet_request_sock *inet_rsk(const struct request_sock *sk)
{
	return (struct inet_request_sock *)sk;
}

static inline u32 inet_request_mark(const struct sock *sk, struct sk_buff *skb)
{
	u32 mark = READ_ONCE(sk->sk_mark);

	if (!mark && READ_ONCE(sock_net(sk)->ipv4.sysctl_tcp_fwmark_accept))
		return skb->mark;

	return mark;
}

static inline int inet_request_bound_dev_if(const struct sock *sk,
					    struct sk_buff *skb)
{
	int bound_dev_if = READ_ONCE(sk->sk_bound_dev_if);
#ifdef CONFIG_NET_L3_MASTER_DEV
	struct net *net = sock_net(sk);

	if (!bound_dev_if && READ_ONCE(net->ipv4.sysctl_tcp_l3mdev_accept))
		return l3mdev_master_ifindex_by_index(net, skb->skb_iif);
#endif

	return bound_dev_if;
}

static inline int inet_sk_bound_l3mdev(const struct sock *sk)
{
#ifdef CONFIG_NET_L3_MASTER_DEV
	struct net *net = sock_net(sk);

	if (!READ_ONCE(net->ipv4.sysctl_tcp_l3mdev_accept))
		return l3mdev_master_ifindex_by_index(net,
						      sk->sk_bound_dev_if);
#endif

	return 0;
}

static inline bool inet_bound_dev_eq(bool l3mdev_accept, int bound_dev_if,
				     int dif, int sdif)
{
	if (!bound_dev_if)
		return !sdif || l3mdev_accept;
	return bound_dev_if == dif || bound_dev_if == sdif;
}

static inline bool inet_sk_bound_dev_eq(const struct net *net,
					int bound_dev_if,
					int dif, int sdif)
{
#if IS_ENABLED(CONFIG_NET_L3_MASTER_DEV)
	return inet_bound_dev_eq(!!READ_ONCE(net->ipv4.sysctl_tcp_l3mdev_accept),
				 bound_dev_if, dif, sdif);
#else
	return inet_bound_dev_eq(true, bound_dev_if, dif, sdif);
#endif
}

struct inet_cork {
	unsigned int		flags;
	__be32			addr;
	struct ip_options	*opt;
	unsigned int		fragsize;
	int			length; /* Total length of all frames */
	struct dst_entry	*dst;
	u8			tx_flags;
	__u8			ttl;
	__s16			tos;
	char			priority;
	__u16			gso_size;
	u64			transmit_time;
	u32			mark;
};

struct inet_cork_full {
	struct inet_cork	base;
	struct flowi		fl;
};

struct ip_mc_socklist;
struct ipv6_pinfo;
struct rtable;

/** struct inet_sock - representation of INET sockets
 *
 * @sk - ancestor class
 * @pinet6 - pointer to IPv6 control block
 * @inet_daddr - Foreign IPv4 addr
 * @inet_rcv_saddr - Bound local IPv4 addr
 * @inet_dport - Destination port
 * @inet_num - Local port
 * @inet_flags - various atomic flags
 * @inet_saddr - Sending source
 * @uc_ttl - Unicast TTL
 * @inet_sport - Source port
 * @inet_id - ID counter for DF pkts
 * @tos - TOS
 * @mc_ttl - Multicasting TTL
 * @uc_index - Unicast outgoing device index
 * @mc_index - Multicast device index
 * @mc_list - Group array
 * @cork - info to build ip hdr on each ip frag while socket is corked
 */
struct inet_sock {
	/* sk and pinet6 has to be the first two members of inet_sock */
	struct sock		sk;
#if IS_ENABLED(CONFIG_IPV6)
	struct ipv6_pinfo	*pinet6;
#endif
	/* Socket demultiplex comparisons on incoming packets. */
#define inet_daddr		sk.__sk_common.skc_daddr
#define inet_rcv_saddr		sk.__sk_common.skc_rcv_saddr
#define inet_dport		sk.__sk_common.skc_dport
#define inet_num		sk.__sk_common.skc_num

	unsigned long		inet_flags;
	__be32			inet_saddr;
	__s16			uc_ttl;
<<<<<<< HEAD
	__u16			cmsg_flags;
	struct ip_options_rcu __rcu	*inet_opt;
	atomic_t		inet_id;
	__be16			inet_sport;
=======
	__be16			inet_sport;
	struct ip_options_rcu __rcu	*inet_opt;
	atomic_t		inet_id;
>>>>>>> 2d5404ca

	__u8			tos;
	__u8			min_ttl;
	__u8			mc_ttl;
	__u8			pmtudisc;
	__u8			rcv_tos;
	__u8			convert_csum;
	int			uc_index;
	int			mc_index;
	__be32			mc_addr;
	u32			local_port_range;	/* high << 16 | low */

	struct ip_mc_socklist __rcu	*mc_list;
	struct inet_cork_full	cork;
};

#define IPCORK_OPT	1	/* ip-options has been held in ipcork.opt */

enum {
	INET_FLAGS_PKTINFO	= 0,
	INET_FLAGS_TTL		= 1,
	INET_FLAGS_TOS		= 2,
	INET_FLAGS_RECVOPTS	= 3,
	INET_FLAGS_RETOPTS	= 4,
	INET_FLAGS_PASSSEC	= 5,
	INET_FLAGS_ORIGDSTADDR	= 6,
	INET_FLAGS_CHECKSUM	= 7,
	INET_FLAGS_RECVFRAGSIZE	= 8,

	INET_FLAGS_RECVERR	= 9,
	INET_FLAGS_RECVERR_RFC4884 = 10,
	INET_FLAGS_FREEBIND	= 11,
	INET_FLAGS_HDRINCL	= 12,
	INET_FLAGS_MC_LOOP	= 13,
	INET_FLAGS_MC_ALL	= 14,
	INET_FLAGS_TRANSPARENT	= 15,
	INET_FLAGS_IS_ICSK	= 16,
	INET_FLAGS_NODEFRAG	= 17,
	INET_FLAGS_BIND_ADDRESS_NO_PORT = 18,
	INET_FLAGS_DEFER_CONNECT = 19,
	INET_FLAGS_MC6_LOOP	= 20,
	INET_FLAGS_RECVERR6_RFC4884 = 21,
	INET_FLAGS_MC6_ALL	= 22,
	INET_FLAGS_AUTOFLOWLABEL_SET = 23,
	INET_FLAGS_AUTOFLOWLABEL = 24,
	INET_FLAGS_DONTFRAG	= 25,
	INET_FLAGS_RECVERR6	= 26,
	INET_FLAGS_REPFLOW	= 27,
	INET_FLAGS_RTALERT_ISOLATE = 28,
	INET_FLAGS_SNDFLOW	= 29,
	INET_FLAGS_RTALERT	= 30,
};

/* cmsg flags for inet */
<<<<<<< HEAD
#define IP_CMSG_PKTINFO		BIT(0)
#define IP_CMSG_TTL		BIT(1)
#define IP_CMSG_TOS		BIT(2)
#define IP_CMSG_RECVOPTS	BIT(3)
#define IP_CMSG_RETOPTS		BIT(4)
#define IP_CMSG_PASSSEC		BIT(5)
#define IP_CMSG_ORIGDSTADDR	BIT(6)
#define IP_CMSG_CHECKSUM	BIT(7)
#define IP_CMSG_RECVFRAGSIZE	BIT(8)
=======
#define IP_CMSG_PKTINFO		BIT(INET_FLAGS_PKTINFO)
#define IP_CMSG_TTL		BIT(INET_FLAGS_TTL)
#define IP_CMSG_TOS		BIT(INET_FLAGS_TOS)
#define IP_CMSG_RECVOPTS	BIT(INET_FLAGS_RECVOPTS)
#define IP_CMSG_RETOPTS		BIT(INET_FLAGS_RETOPTS)
#define IP_CMSG_PASSSEC		BIT(INET_FLAGS_PASSSEC)
#define IP_CMSG_ORIGDSTADDR	BIT(INET_FLAGS_ORIGDSTADDR)
#define IP_CMSG_CHECKSUM	BIT(INET_FLAGS_CHECKSUM)
#define IP_CMSG_RECVFRAGSIZE	BIT(INET_FLAGS_RECVFRAGSIZE)

#define IP_CMSG_ALL	(IP_CMSG_PKTINFO | IP_CMSG_TTL |		\
			 IP_CMSG_TOS | IP_CMSG_RECVOPTS |		\
			 IP_CMSG_RETOPTS | IP_CMSG_PASSSEC |		\
			 IP_CMSG_ORIGDSTADDR | IP_CMSG_CHECKSUM |	\
			 IP_CMSG_RECVFRAGSIZE)

static inline unsigned long inet_cmsg_flags(const struct inet_sock *inet)
{
	return READ_ONCE(inet->inet_flags) & IP_CMSG_ALL;
}

#define inet_test_bit(nr, sk)			\
	test_bit(INET_FLAGS_##nr, &inet_sk(sk)->inet_flags)
#define inet_set_bit(nr, sk)			\
	set_bit(INET_FLAGS_##nr, &inet_sk(sk)->inet_flags)
#define inet_clear_bit(nr, sk)			\
	clear_bit(INET_FLAGS_##nr, &inet_sk(sk)->inet_flags)
#define inet_assign_bit(nr, sk, val)		\
	assign_bit(INET_FLAGS_##nr, &inet_sk(sk)->inet_flags, val)
>>>>>>> 2d5404ca

/**
 * sk_to_full_sk - Access to a full socket
 * @sk: pointer to a socket
 *
 * SYNACK messages might be attached to request sockets.
 * Some places want to reach the listener in this case.
 */
static inline struct sock *sk_to_full_sk(struct sock *sk)
{
#ifdef CONFIG_INET
	if (sk && sk->sk_state == TCP_NEW_SYN_RECV)
		sk = inet_reqsk(sk)->rsk_listener;
#endif
	return sk;
}

/* sk_to_full_sk() variant with a const argument */
static inline const struct sock *sk_const_to_full_sk(const struct sock *sk)
{
#ifdef CONFIG_INET
	if (sk && sk->sk_state == TCP_NEW_SYN_RECV)
		sk = ((const struct request_sock *)sk)->rsk_listener;
#endif
	return sk;
}

static inline struct sock *skb_to_full_sk(const struct sk_buff *skb)
{
	return sk_to_full_sk(skb->sk);
}

#define inet_sk(ptr) container_of_const(ptr, struct inet_sock, sk)

static inline void __inet_sk_copy_descendant(struct sock *sk_to,
					     const struct sock *sk_from,
					     const int ancestor_size)
{
	memcpy(inet_sk(sk_to) + 1, inet_sk(sk_from) + 1,
	       sk_from->sk_prot->obj_size - ancestor_size);
}

int inet_sk_rebuild_header(struct sock *sk);

/**
 * inet_sk_state_load - read sk->sk_state for lockless contexts
 * @sk: socket pointer
 *
 * Paired with inet_sk_state_store(). Used in places we don't hold socket lock:
 * tcp_diag_get_info(), tcp_get_info(), tcp_poll(), get_tcp4_sock() ...
 */
static inline int inet_sk_state_load(const struct sock *sk)
{
	/* state change might impact lockless readers. */
	return smp_load_acquire(&sk->sk_state);
}

/**
 * inet_sk_state_store - update sk->sk_state
 * @sk: socket pointer
 * @newstate: new state
 *
 * Paired with inet_sk_state_load(). Should be used in contexts where
 * state change might impact lockless readers.
 */
void inet_sk_state_store(struct sock *sk, int newstate);

void inet_sk_set_state(struct sock *sk, int state);

static inline unsigned int __inet_ehashfn(const __be32 laddr,
					  const __u16 lport,
					  const __be32 faddr,
					  const __be16 fport,
					  u32 initval)
{
	return jhash_3words((__force __u32) laddr,
			    (__force __u32) faddr,
			    ((__u32) lport) << 16 | (__force __u32)fport,
			    initval);
}

struct request_sock *inet_reqsk_alloc(const struct request_sock_ops *ops,
				      struct sock *sk_listener,
				      bool attach_listener);

static inline __u8 inet_sk_flowi_flags(const struct sock *sk)
{
	__u8 flags = 0;

	if (inet_test_bit(TRANSPARENT, sk) || inet_test_bit(HDRINCL, sk))
		flags |= FLOWI_FLAG_ANYSRC;
	return flags;
}

static inline void inet_inc_convert_csum(struct sock *sk)
{
	inet_sk(sk)->convert_csum++;
}

static inline void inet_dec_convert_csum(struct sock *sk)
{
	if (inet_sk(sk)->convert_csum > 0)
		inet_sk(sk)->convert_csum--;
}

static inline bool inet_get_convert_csum(struct sock *sk)
{
	return !!inet_sk(sk)->convert_csum;
}


static inline bool inet_can_nonlocal_bind(struct net *net,
					  struct inet_sock *inet)
{
	return READ_ONCE(net->ipv4.sysctl_ip_nonlocal_bind) ||
		test_bit(INET_FLAGS_FREEBIND, &inet->inet_flags) ||
		test_bit(INET_FLAGS_TRANSPARENT, &inet->inet_flags);
}

static inline bool inet_addr_valid_or_nonlocal(struct net *net,
					       struct inet_sock *inet,
					       __be32 addr,
					       int addr_type)
{
	return inet_can_nonlocal_bind(net, inet) ||
		addr == htonl(INADDR_ANY) ||
		addr_type == RTN_LOCAL ||
		addr_type == RTN_MULTICAST ||
		addr_type == RTN_BROADCAST;
}

#endif	/* _INET_SOCK_H */<|MERGE_RESOLUTION|>--- conflicted
+++ resolved
@@ -222,16 +222,9 @@
 	unsigned long		inet_flags;
 	__be32			inet_saddr;
 	__s16			uc_ttl;
-<<<<<<< HEAD
-	__u16			cmsg_flags;
-	struct ip_options_rcu __rcu	*inet_opt;
-	atomic_t		inet_id;
-	__be16			inet_sport;
-=======
 	__be16			inet_sport;
 	struct ip_options_rcu __rcu	*inet_opt;
 	atomic_t		inet_id;
->>>>>>> 2d5404ca
 
 	__u8			tos;
 	__u8			min_ttl;
@@ -286,17 +279,6 @@
 };
 
 /* cmsg flags for inet */
-<<<<<<< HEAD
-#define IP_CMSG_PKTINFO		BIT(0)
-#define IP_CMSG_TTL		BIT(1)
-#define IP_CMSG_TOS		BIT(2)
-#define IP_CMSG_RECVOPTS	BIT(3)
-#define IP_CMSG_RETOPTS		BIT(4)
-#define IP_CMSG_PASSSEC		BIT(5)
-#define IP_CMSG_ORIGDSTADDR	BIT(6)
-#define IP_CMSG_CHECKSUM	BIT(7)
-#define IP_CMSG_RECVFRAGSIZE	BIT(8)
-=======
 #define IP_CMSG_PKTINFO		BIT(INET_FLAGS_PKTINFO)
 #define IP_CMSG_TTL		BIT(INET_FLAGS_TTL)
 #define IP_CMSG_TOS		BIT(INET_FLAGS_TOS)
@@ -326,7 +308,6 @@
 	clear_bit(INET_FLAGS_##nr, &inet_sk(sk)->inet_flags)
 #define inet_assign_bit(nr, sk, val)		\
 	assign_bit(INET_FLAGS_##nr, &inet_sk(sk)->inet_flags, val)
->>>>>>> 2d5404ca
 
 /**
  * sk_to_full_sk - Access to a full socket
