--- conflicted
+++ resolved
@@ -11,10 +11,7 @@
 	METADATA_IP_TUNNEL,
 	METADATA_HW_PORT_MUX,
 	METADATA_MACSEC,
-<<<<<<< HEAD
-=======
 	METADATA_XFRM,
->>>>>>> eb3cdb58
 };
 
 struct hw_port_info {
@@ -26,15 +23,12 @@
 	sci_t sci;
 };
 
-<<<<<<< HEAD
-=======
 struct xfrm_md_info {
 	u32 if_id;
 	int link;
 	struct dst_entry *dst_orig;
 };
 
->>>>>>> eb3cdb58
 struct metadata_dst {
 	struct dst_entry		dst;
 	enum metadata_type		type;
@@ -42,10 +36,7 @@
 		struct ip_tunnel_info	tun_info;
 		struct hw_port_info	port_info;
 		struct macsec_info	macsec_info;
-<<<<<<< HEAD
-=======
 		struct xfrm_md_info	xfrm_info;
->>>>>>> eb3cdb58
 	} u;
 };
 
@@ -130,12 +121,9 @@
 	case METADATA_MACSEC:
 		return memcmp(&a->u.macsec_info, &b->u.macsec_info,
 			      sizeof(a->u.macsec_info));
-<<<<<<< HEAD
-=======
 	case METADATA_XFRM:
 		return memcmp(&a->u.xfrm_info, &b->u.xfrm_info,
 			      sizeof(a->u.xfrm_info));
->>>>>>> eb3cdb58
 	default:
 		return 1;
 	}
