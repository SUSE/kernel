--- conflicted
+++ resolved
@@ -228,11 +228,8 @@
 struct flow_action_entry {
 	enum flow_action_id		id;
 	u32				hw_index;
-<<<<<<< HEAD
-=======
 	unsigned long			cookie;
 	u64				miss_cookie;
->>>>>>> eb3cdb58
 	enum flow_action_hw_stats	hw_stats;
 	action_destr			destructor;
 	void				*destructor_priv;
@@ -616,10 +613,7 @@
 	enum offload_act_command  command;
 	enum flow_action_id id;
 	u32 index;
-<<<<<<< HEAD
-=======
 	unsigned long cookie;
->>>>>>> eb3cdb58
 	struct flow_stats stats;
 	struct flow_action action;
 };
