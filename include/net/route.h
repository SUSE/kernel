--- conflicted
+++ resolved
@@ -177,13 +177,8 @@
 						   __u8 proto, __u8 tos, int oif)
 {
 	flowi4_init_output(fl4, oif, sk ? READ_ONCE(sk->sk_mark) : 0, tos,
-<<<<<<< HEAD
-			   RT_SCOPE_UNIVERSE, proto,
-			   sk ? inet_sk_flowi_flags(sk) : 0,
-=======
 			   sk ? ip_sock_rt_scope(sk) : RT_SCOPE_UNIVERSE,
 			   proto, sk ? inet_sk_flowi_flags(sk) : 0,
->>>>>>> 2d5404ca
 			   daddr, saddr, dport, sport, sock_net_uid(net, sk));
 	if (sk)
 		security_sk_classify_flow(sk, flowi4_to_flowi_common(fl4));
