/* SPDX-License-Identifier: GPL-2.0-or-later */
/*
 * INET		An implementation of the TCP/IP protocol suite for the LINUX
 *		operating system.  INET  is implemented using the  BSD Socket
 *		interface as the means of communication with the user level.
 *
 *		Definitions for the IP router.
 *
 * Version:	@(#)route.h	1.0.4	05/27/93
 *
 * Authors:	Ross Biro
 *		Fred N. van Kempen, <waltje@uWalt.NL.Mugnet.ORG>
 * Fixes:
 *		Alan Cox	:	Reformatted. Added ip_rt_local()
 *		Alan Cox	:	Support for TCP parameters.
 *		Alexey Kuznetsov:	Major changes for new routing code.
 *		Mike McLagan    :	Routing by source
 *		Robert Olsson   :	Added rt_cache statistics
 */
#ifndef _ROUTE_H
#define _ROUTE_H

#include <net/dst.h>
#include <net/inetpeer.h>
#include <net/flow.h>
#include <net/inet_sock.h>
#include <net/ip_fib.h>
#include <net/arp.h>
#include <net/ndisc.h>
#include <linux/in_route.h>
#include <linux/rtnetlink.h>
#include <linux/rcupdate.h>
#include <linux/route.h>
#include <linux/ip.h>
#include <linux/cache.h>
#include <linux/security.h>

#define RTO_ONLINK	0x01

#define RT_CONN_FLAGS(sk)   (RT_TOS(inet_sk(sk)->tos) | sock_flag(sk, SOCK_LOCALROUTE))
#define RT_CONN_FLAGS_TOS(sk,tos)   (RT_TOS(tos) | sock_flag(sk, SOCK_LOCALROUTE))

<<<<<<< HEAD
=======
static inline __u8 ip_sock_rt_scope(const struct sock *sk)
{
	if (sock_flag(sk, SOCK_LOCALROUTE))
		return RT_SCOPE_LINK;

	return RT_SCOPE_UNIVERSE;
}

static inline __u8 ip_sock_rt_tos(const struct sock *sk)
{
	return RT_TOS(inet_sk(sk)->tos);
}

>>>>>>> eb3cdb58
struct ip_tunnel_info;
struct fib_nh;
struct fib_info;
struct uncached_list;
struct rtable {
	struct dst_entry	dst;

	int			rt_genid;
	unsigned int		rt_flags;
	__u16			rt_type;
	__u8			rt_is_input;
	__u8			rt_uses_gateway;

	int			rt_iif;

	u8			rt_gw_family;
	/* Info on neighbour */
	union {
		__be32		rt_gw4;
		struct in6_addr	rt_gw6;
	};

	/* Miscellaneous cached information */
	u32			rt_mtu_locked:1,
				rt_pmtu:31;
};

static inline bool rt_is_input_route(const struct rtable *rt)
{
	return rt->rt_is_input != 0;
}

static inline bool rt_is_output_route(const struct rtable *rt)
{
	return rt->rt_is_input == 0;
}

static inline __be32 rt_nexthop(const struct rtable *rt, __be32 daddr)
{
	if (rt->rt_gw_family == AF_INET)
		return rt->rt_gw4;
	return daddr;
}

struct ip_rt_acct {
	__u32 	o_bytes;
	__u32 	o_packets;
	__u32 	i_bytes;
	__u32 	i_packets;
};

struct rt_cache_stat {
        unsigned int in_slow_tot;
        unsigned int in_slow_mc;
        unsigned int in_no_route;
        unsigned int in_brd;
        unsigned int in_martian_dst;
        unsigned int in_martian_src;
        unsigned int out_slow_tot;
        unsigned int out_slow_mc;
};

extern struct ip_rt_acct __percpu *ip_rt_acct;

struct in_device;

int ip_rt_init(void);
void rt_cache_flush(struct net *net);
void rt_flush_dev(struct net_device *dev);
struct rtable *ip_route_output_key_hash(struct net *net, struct flowi4 *flp,
					const struct sk_buff *skb);
struct rtable *ip_route_output_key_hash_rcu(struct net *net, struct flowi4 *flp,
					    struct fib_result *res,
					    const struct sk_buff *skb);

static inline struct rtable *__ip_route_output_key(struct net *net,
						   struct flowi4 *flp)
{
	return ip_route_output_key_hash(net, flp, NULL);
}

struct rtable *ip_route_output_flow(struct net *, struct flowi4 *flp,
				    const struct sock *sk);
struct rtable *ip_route_output_tunnel(struct sk_buff *skb,
				      struct net_device *dev,
				      struct net *net, __be32 *saddr,
				      const struct ip_tunnel_info *info,
				      u8 protocol, bool use_cache);

struct dst_entry *ipv4_blackhole_route(struct net *net,
				       struct dst_entry *dst_orig);

static inline struct rtable *ip_route_output_key(struct net *net, struct flowi4 *flp)
{
	return ip_route_output_flow(net, flp, NULL);
}

static inline struct rtable *ip_route_output(struct net *net, __be32 daddr,
					     __be32 saddr, u8 tos, int oif)
{
	struct flowi4 fl4 = {
		.flowi4_oif = oif,
		.flowi4_tos = tos,
		.daddr = daddr,
		.saddr = saddr,
	};
	return ip_route_output_key(net, &fl4);
}

static inline struct rtable *ip_route_output_ports(struct net *net, struct flowi4 *fl4,
						   struct sock *sk,
						   __be32 daddr, __be32 saddr,
						   __be16 dport, __be16 sport,
						   __u8 proto, __u8 tos, int oif)
{
	flowi4_init_output(fl4, oif, sk ? READ_ONCE(sk->sk_mark) : 0, tos,
			   RT_SCOPE_UNIVERSE, proto,
			   sk ? inet_sk_flowi_flags(sk) : 0,
			   daddr, saddr, dport, sport, sock_net_uid(net, sk));
	if (sk)
		security_sk_classify_flow(sk, flowi4_to_flowi_common(fl4));
	return ip_route_output_flow(net, fl4, sk);
}

static inline struct rtable *ip_route_output_gre(struct net *net, struct flowi4 *fl4,
						 __be32 daddr, __be32 saddr,
						 __be32 gre_key, __u8 tos, int oif)
{
	memset(fl4, 0, sizeof(*fl4));
	fl4->flowi4_oif = oif;
	fl4->daddr = daddr;
	fl4->saddr = saddr;
	fl4->flowi4_tos = tos;
	fl4->flowi4_proto = IPPROTO_GRE;
	fl4->fl4_gre_key = gre_key;
	return ip_route_output_key(net, fl4);
}
int ip_mc_validate_source(struct sk_buff *skb, __be32 daddr, __be32 saddr,
			  u8 tos, struct net_device *dev,
			  struct in_device *in_dev, u32 *itag);
int ip_route_input_noref(struct sk_buff *skb, __be32 dst, __be32 src,
			 u8 tos, struct net_device *devin);
int ip_route_use_hint(struct sk_buff *skb, __be32 dst, __be32 src,
		      u8 tos, struct net_device *devin,
		      const struct sk_buff *hint);

static inline int ip_route_input(struct sk_buff *skb, __be32 dst, __be32 src,
				 u8 tos, struct net_device *devin)
{
	int err;

	rcu_read_lock();
	err = ip_route_input_noref(skb, dst, src, tos, devin);
	if (!err) {
		skb_dst_force(skb);
		if (!skb_dst(skb))
			err = -EINVAL;
	}
	rcu_read_unlock();

	return err;
}

void ipv4_update_pmtu(struct sk_buff *skb, struct net *net, u32 mtu, int oif,
		      u8 protocol);
void ipv4_sk_update_pmtu(struct sk_buff *skb, struct sock *sk, u32 mtu);
void ipv4_redirect(struct sk_buff *skb, struct net *net, int oif, u8 protocol);
void ipv4_sk_redirect(struct sk_buff *skb, struct sock *sk);
void ip_rt_send_redirect(struct sk_buff *skb);

unsigned int inet_addr_type(struct net *net, __be32 addr);
unsigned int inet_addr_type_table(struct net *net, __be32 addr, u32 tb_id);
unsigned int inet_dev_addr_type(struct net *net, const struct net_device *dev,
				__be32 addr);
unsigned int inet_addr_type_dev_table(struct net *net,
				      const struct net_device *dev,
				      __be32 addr);
void ip_rt_multicast_event(struct in_device *);
int ip_rt_ioctl(struct net *, unsigned int cmd, struct rtentry *rt);
void ip_rt_get_source(u8 *src, struct sk_buff *skb, struct rtable *rt);
struct rtable *rt_dst_alloc(struct net_device *dev,
			    unsigned int flags, u16 type, bool noxfrm);
struct rtable *rt_dst_clone(struct net_device *dev, struct rtable *rt);

struct in_ifaddr;
void fib_add_ifaddr(struct in_ifaddr *);
void fib_del_ifaddr(struct in_ifaddr *, struct in_ifaddr *);
void fib_modify_prefix_metric(struct in_ifaddr *ifa, u32 new_metric);

void rt_add_uncached_list(struct rtable *rt);
void rt_del_uncached_list(struct rtable *rt);

int fib_dump_info_fnhe(struct sk_buff *skb, struct netlink_callback *cb,
		       u32 table_id, struct fib_info *fi,
		       int *fa_index, int fa_start, unsigned int flags);

static inline void ip_rt_put(struct rtable *rt)
{
	/* dst_release() accepts a NULL parameter.
	 * We rely on dst being first structure in struct rtable
	 */
	BUILD_BUG_ON(offsetof(struct rtable, dst) != 0);
	dst_release(&rt->dst);
}

#define IPTOS_RT_MASK	(IPTOS_TOS_MASK & ~3)

extern const __u8 ip_tos2prio[16];

static inline char rt_tos2priority(u8 tos)
{
	return ip_tos2prio[IPTOS_TOS(tos)>>1];
}

/* ip_route_connect() and ip_route_newports() work in tandem whilst
 * binding a socket for a new outgoing connection.
 *
 * In order to use IPSEC properly, we must, in the end, have a
 * route that was looked up using all available keys including source
 * and destination ports.
 *
 * However, if a source port needs to be allocated (the user specified
 * a wildcard source port) we need to obtain addressing information
 * in order to perform that allocation.
 *
 * So ip_route_connect() looks up a route using wildcarded source and
 * destination ports in the key, simply so that we can get a pair of
 * addresses to use for port allocation.
 *
 * Later, once the ports are allocated, ip_route_newports() will make
 * another route lookup if needed to make sure we catch any IPSEC
 * rules keyed on the port information.
 *
 * The callers allocate the flow key on their stack, and must pass in
 * the same flowi4 object to both the ip_route_connect() and the
 * ip_route_newports() calls.
 */

static inline void ip_route_connect_init(struct flowi4 *fl4, __be32 dst,
					 __be32 src, int oif, u8 protocol,
					 __be16 sport, __be16 dport,
					 const struct sock *sk)
{
	__u8 flow_flags = 0;

	if (inet_sk(sk)->transparent)
		flow_flags |= FLOWI_FLAG_ANYSRC;

	flowi4_init_output(fl4, oif, READ_ONCE(sk->sk_mark), ip_sock_rt_tos(sk),
			   ip_sock_rt_scope(sk), protocol, flow_flags, dst,
			   src, dport, sport, sk->sk_uid);
}

static inline struct rtable *ip_route_connect(struct flowi4 *fl4, __be32 dst,
					      __be32 src, int oif, u8 protocol,
					      __be16 sport, __be16 dport,
					      struct sock *sk)
{
	struct net *net = sock_net(sk);
	struct rtable *rt;

	ip_route_connect_init(fl4, dst, src, oif, protocol, sport, dport, sk);

	if (!dst || !src) {
		rt = __ip_route_output_key(net, fl4);
		if (IS_ERR(rt))
			return rt;
		ip_rt_put(rt);
		flowi4_update_output(fl4, oif, fl4->flowi4_tos, fl4->daddr,
				     fl4->saddr);
	}
	security_sk_classify_flow(sk, flowi4_to_flowi_common(fl4));
	return ip_route_output_flow(net, fl4, sk);
}

static inline struct rtable *ip_route_newports(struct flowi4 *fl4, struct rtable *rt,
					       __be16 orig_sport, __be16 orig_dport,
					       __be16 sport, __be16 dport,
					       struct sock *sk)
{
	if (sport != orig_sport || dport != orig_dport) {
		fl4->fl4_dport = dport;
		fl4->fl4_sport = sport;
		ip_rt_put(rt);
		flowi4_update_output(fl4, sk->sk_bound_dev_if,
				     RT_CONN_FLAGS(sk), fl4->daddr,
				     fl4->saddr);
		security_sk_classify_flow(sk, flowi4_to_flowi_common(fl4));
		return ip_route_output_flow(sock_net(sk), fl4, sk);
	}
	return rt;
}

static inline int inet_iif(const struct sk_buff *skb)
{
	struct rtable *rt = skb_rtable(skb);

	if (rt && rt->rt_iif)
		return rt->rt_iif;

	return skb->skb_iif;
}

static inline int ip4_dst_hoplimit(const struct dst_entry *dst)
{
	int hoplimit = dst_metric_raw(dst, RTAX_HOPLIMIT);
	struct net *net = dev_net(dst->dev);

	if (hoplimit == 0)
		hoplimit = READ_ONCE(net->ipv4.sysctl_ip_default_ttl);
	return hoplimit;
}

static inline struct neighbour *ip_neigh_gw4(struct net_device *dev,
					     __be32 daddr)
{
	struct neighbour *neigh;

	neigh = __ipv4_neigh_lookup_noref(dev, (__force u32)daddr);
	if (unlikely(!neigh))
		neigh = __neigh_create(&arp_tbl, &daddr, dev, false);

	return neigh;
}

static inline struct neighbour *ip_neigh_for_gw(struct rtable *rt,
						struct sk_buff *skb,
						bool *is_v6gw)
{
	struct net_device *dev = rt->dst.dev;
	struct neighbour *neigh;

	if (likely(rt->rt_gw_family == AF_INET)) {
		neigh = ip_neigh_gw4(dev, rt->rt_gw4);
	} else if (rt->rt_gw_family == AF_INET6) {
		neigh = ip_neigh_gw6(dev, &rt->rt_gw6);
		*is_v6gw = true;
	} else {
		neigh = ip_neigh_gw4(dev, ip_hdr(skb)->daddr);
	}
	return neigh;
}

#endif	/* _ROUTE_H */<|MERGE_RESOLUTION|>--- conflicted
+++ resolved
@@ -40,8 +40,6 @@
 #define RT_CONN_FLAGS(sk)   (RT_TOS(inet_sk(sk)->tos) | sock_flag(sk, SOCK_LOCALROUTE))
 #define RT_CONN_FLAGS_TOS(sk,tos)   (RT_TOS(tos) | sock_flag(sk, SOCK_LOCALROUTE))
 
-<<<<<<< HEAD
-=======
 static inline __u8 ip_sock_rt_scope(const struct sock *sk)
 {
 	if (sock_flag(sk, SOCK_LOCALROUTE))
@@ -55,7 +53,6 @@
 	return RT_TOS(inet_sk(sk)->tos);
 }
 
->>>>>>> eb3cdb58
 struct ip_tunnel_info;
 struct fib_nh;
 struct fib_info;
