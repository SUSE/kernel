--- conflicted
+++ resolved
@@ -441,10 +441,7 @@
 
 /* Multiple chains processed in same tick */
 struct ip_vs_est_tick_data {
-<<<<<<< HEAD
-=======
 	struct rcu_head		rcu_head;
->>>>>>> eb3cdb58
 	struct hlist_head	chains[IPVS_EST_TICK_CHAINS];
 	DECLARE_BITMAP(present, IPVS_EST_TICK_CHAINS);
 	DECLARE_BITMAP(full, IPVS_EST_TICK_CHAINS);
@@ -1163,11 +1160,7 @@
 	if (ipvs->est_cpulist_valid)
 		return ipvs->sysctl_est_cpulist;
 	else
-<<<<<<< HEAD
-		return housekeeping_cpumask(HK_FLAG_KTHREAD);
-=======
 		return housekeeping_cpumask(HK_TYPE_KTHREAD);
->>>>>>> eb3cdb58
 }
 
 static inline int sysctl_est_nice(struct netns_ipvs *ipvs)
@@ -1274,11 +1267,7 @@
 
 static inline const struct cpumask *sysctl_est_cpulist(struct netns_ipvs *ipvs)
 {
-<<<<<<< HEAD
-	return housekeeping_cpumask(HK_FLAG_KTHREAD);
-=======
 	return housekeeping_cpumask(HK_TYPE_KTHREAD);
->>>>>>> eb3cdb58
 }
 
 static inline int sysctl_est_nice(struct netns_ipvs *ipvs)
