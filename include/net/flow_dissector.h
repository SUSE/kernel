/* SPDX-License-Identifier: GPL-2.0 */
#ifndef _NET_FLOW_DISSECTOR_H
#define _NET_FLOW_DISSECTOR_H

#include <linux/types.h>
#include <linux/in6.h>
#include <linux/siphash.h>
#include <linux/string.h>
#include <uapi/linux/if_ether.h>

struct bpf_prog;
struct net;
struct sk_buff;

/**
 * struct flow_dissector_key_control:
 * @thoff:     Transport header offset
 * @addr_type: Type of key. One of FLOW_DISSECTOR_KEY_*
 * @flags:     Key flags. Any of FLOW_DIS_(IS_FRAGMENT|FIRST_FRAGENCAPSULATION)
 */
struct flow_dissector_key_control {
	u16	thoff;
	u16	addr_type;
	u32	flags;
};

#define FLOW_DIS_IS_FRAGMENT	BIT(0)
#define FLOW_DIS_FIRST_FRAG	BIT(1)
#define FLOW_DIS_ENCAPSULATION	BIT(2)

enum flow_dissect_ret {
	FLOW_DISSECT_RET_OUT_GOOD,
	FLOW_DISSECT_RET_OUT_BAD,
	FLOW_DISSECT_RET_PROTO_AGAIN,
	FLOW_DISSECT_RET_IPPROTO_AGAIN,
	FLOW_DISSECT_RET_CONTINUE,
};

/**
 * struct flow_dissector_key_basic:
 * @n_proto:  Network header protocol (eg. IPv4/IPv6)
 * @ip_proto: Transport header protocol (eg. TCP/UDP)
 * @padding:  Unused
 */
struct flow_dissector_key_basic {
	__be16	n_proto;
	u8	ip_proto;
	u8	padding;
};

struct flow_dissector_key_tags {
	u32	flow_label;
};

struct flow_dissector_key_vlan {
	union {
		struct {
			u16	vlan_id:12,
				vlan_dei:1,
				vlan_priority:3;
		};
		__be16	vlan_tci;
	};
	__be16	vlan_tpid;
	__be16	vlan_eth_type;
	u16	padding;
};

struct flow_dissector_mpls_lse {
	u32	mpls_ttl:8,
		mpls_bos:1,
		mpls_tc:3,
		mpls_label:20;
};

#define FLOW_DIS_MPLS_MAX 7
struct flow_dissector_key_mpls {
	struct flow_dissector_mpls_lse ls[FLOW_DIS_MPLS_MAX]; /* Label Stack */
	u8 used_lses; /* One bit set for each Label Stack Entry in use */
};

static inline void dissector_set_mpls_lse(struct flow_dissector_key_mpls *mpls,
					  int lse_index)
{
	mpls->used_lses |= 1 << lse_index;
}

#define FLOW_DIS_TUN_OPTS_MAX 255
/**
 * struct flow_dissector_key_enc_opts:
 * @data: tunnel option data
 * @len: length of tunnel option data
 * @dst_opt_type: tunnel option type
 */
struct flow_dissector_key_enc_opts {
	u8 data[FLOW_DIS_TUN_OPTS_MAX];	/* Using IP_TUNNEL_OPTS_MAX is desired
					 * here but seems difficult to #include
					 */
	u8 len;
	__be16 dst_opt_type;
};

struct flow_dissector_key_keyid {
	__be32	keyid;
};

/**
 * struct flow_dissector_key_ipv4_addrs:
 * @src: source ip address
 * @dst: destination ip address
 */
struct flow_dissector_key_ipv4_addrs {
	/* (src,dst) must be grouped, in the same way than in IP header */
	__be32 src;
	__be32 dst;
};

/**
 * struct flow_dissector_key_ipv6_addrs:
 * @src: source ip address
 * @dst: destination ip address
 */
struct flow_dissector_key_ipv6_addrs {
	/* (src,dst) must be grouped, in the same way than in IP header */
	struct in6_addr src;
	struct in6_addr dst;
};

/**
 * struct flow_dissector_key_tipc:
 * @key: source node address combined with selector
 */
struct flow_dissector_key_tipc {
	__be32 key;
};

/**
 * struct flow_dissector_key_addrs:
 * @v4addrs: IPv4 addresses
 * @v6addrs: IPv6 addresses
 * @tipckey: TIPC key
 */
struct flow_dissector_key_addrs {
	union {
		struct flow_dissector_key_ipv4_addrs v4addrs;
		struct flow_dissector_key_ipv6_addrs v6addrs;
		struct flow_dissector_key_tipc tipckey;
	};
};

/**
 * struct flow_dissector_key_arp:
 * @sip: Sender IP address
 * @tip: Target IP address
 * @op:  Operation
 * @sha: Sender hardware address
 * @tha: Target hardware address
 */
struct flow_dissector_key_arp {
	__u32 sip;
	__u32 tip;
	__u8 op;
	unsigned char sha[ETH_ALEN];
	unsigned char tha[ETH_ALEN];
};

/**
 * struct flow_dissector_key_ports:
 * @ports: port numbers of Transport header
 * @src: source port number
 * @dst: destination port number
 */
struct flow_dissector_key_ports {
	union {
		__be32 ports;
		struct {
			__be16 src;
			__be16 dst;
		};
	};
};

/**
 * struct flow_dissector_key_ports_range
 * @tp: port number from packet
 * @tp_min: min port number in range
 * @tp_max: max port number in range
 */
struct flow_dissector_key_ports_range {
	union {
		struct flow_dissector_key_ports tp;
		struct {
			struct flow_dissector_key_ports tp_min;
			struct flow_dissector_key_ports tp_max;
		};
	};
};

/**
<<<<<<< HEAD
 * flow_dissector_key_icmp:
 *		type: ICMP type
 *		code: ICMP code
 *		id:   session identifier
=======
 * struct flow_dissector_key_icmp:
 * @type: ICMP type
 * @code: ICMP code
 * @id:   Session identifier
>>>>>>> eb3cdb58
 */
struct flow_dissector_key_icmp {
	struct {
		u8 type;
		u8 code;
	};
	u16 id;
};

/**
 * struct flow_dissector_key_eth_addrs:
 * @src: source Ethernet address
 * @dst: destination Ethernet address
 */
struct flow_dissector_key_eth_addrs {
	/* (dst,src) must be grouped, in the same way than in ETH header */
	unsigned char dst[ETH_ALEN];
	unsigned char src[ETH_ALEN];
};

/**
 * struct flow_dissector_key_tcp:
 * @flags: flags
 */
struct flow_dissector_key_tcp {
	__be16 flags;
};

/**
 * struct flow_dissector_key_ip:
 * @tos: tos
 * @ttl: ttl
 */
struct flow_dissector_key_ip {
	__u8	tos;
	__u8	ttl;
};

/**
 * struct flow_dissector_key_meta:
 * @ingress_ifindex: ingress ifindex
 * @ingress_iftype: ingress interface type
 */
struct flow_dissector_key_meta {
	int ingress_ifindex;
	u16 ingress_iftype;
};

/**
 * struct flow_dissector_key_ct:
 * @ct_state: conntrack state after converting with map
 * @ct_mark: conttrack mark
 * @ct_zone: conntrack zone
 * @ct_labels: conntrack labels
 */
struct flow_dissector_key_ct {
	u16	ct_state;
	u16	ct_zone;
	u32	ct_mark;
	u32	ct_labels[4];
};

/**
 * struct flow_dissector_key_hash:
 * @hash: hash value
 */
struct flow_dissector_key_hash {
	u32 hash;
};

/**
 * struct flow_dissector_key_num_of_vlans:
 * @num_of_vlans: num_of_vlans value
 */
struct flow_dissector_key_num_of_vlans {
	u8 num_of_vlans;
};

/**
 * struct flow_dissector_key_pppoe:
 * @session_id: pppoe session id
 * @ppp_proto: ppp protocol
 * @type: pppoe eth type
 */
struct flow_dissector_key_pppoe {
	__be16 session_id;
	__be16 ppp_proto;
	__be16 type;
};

/**
 * struct flow_dissector_key_l2tpv3:
 * @session_id: identifier for a l2tp session
 */
struct flow_dissector_key_l2tpv3 {
	__be32 session_id;
};

enum flow_dissector_key_id {
	FLOW_DISSECTOR_KEY_CONTROL, /* struct flow_dissector_key_control */
	FLOW_DISSECTOR_KEY_BASIC, /* struct flow_dissector_key_basic */
	FLOW_DISSECTOR_KEY_IPV4_ADDRS, /* struct flow_dissector_key_ipv4_addrs */
	FLOW_DISSECTOR_KEY_IPV6_ADDRS, /* struct flow_dissector_key_ipv6_addrs */
	FLOW_DISSECTOR_KEY_PORTS, /* struct flow_dissector_key_ports */
	FLOW_DISSECTOR_KEY_PORTS_RANGE, /* struct flow_dissector_key_ports */
	FLOW_DISSECTOR_KEY_ICMP, /* struct flow_dissector_key_icmp */
	FLOW_DISSECTOR_KEY_ETH_ADDRS, /* struct flow_dissector_key_eth_addrs */
	FLOW_DISSECTOR_KEY_TIPC, /* struct flow_dissector_key_tipc */
	FLOW_DISSECTOR_KEY_ARP, /* struct flow_dissector_key_arp */
	FLOW_DISSECTOR_KEY_VLAN, /* struct flow_dissector_key_vlan */
	FLOW_DISSECTOR_KEY_FLOW_LABEL, /* struct flow_dissector_key_tags */
	FLOW_DISSECTOR_KEY_GRE_KEYID, /* struct flow_dissector_key_keyid */
	FLOW_DISSECTOR_KEY_MPLS_ENTROPY, /* struct flow_dissector_key_keyid */
	FLOW_DISSECTOR_KEY_ENC_KEYID, /* struct flow_dissector_key_keyid */
	FLOW_DISSECTOR_KEY_ENC_IPV4_ADDRS, /* struct flow_dissector_key_ipv4_addrs */
	FLOW_DISSECTOR_KEY_ENC_IPV6_ADDRS, /* struct flow_dissector_key_ipv6_addrs */
	FLOW_DISSECTOR_KEY_ENC_CONTROL, /* struct flow_dissector_key_control */
	FLOW_DISSECTOR_KEY_ENC_PORTS, /* struct flow_dissector_key_ports */
	FLOW_DISSECTOR_KEY_MPLS, /* struct flow_dissector_key_mpls */
	FLOW_DISSECTOR_KEY_TCP, /* struct flow_dissector_key_tcp */
	FLOW_DISSECTOR_KEY_IP, /* struct flow_dissector_key_ip */
	FLOW_DISSECTOR_KEY_CVLAN, /* struct flow_dissector_key_vlan */
	FLOW_DISSECTOR_KEY_ENC_IP, /* struct flow_dissector_key_ip */
	FLOW_DISSECTOR_KEY_ENC_OPTS, /* struct flow_dissector_key_enc_opts */
	FLOW_DISSECTOR_KEY_META, /* struct flow_dissector_key_meta */
	FLOW_DISSECTOR_KEY_CT, /* struct flow_dissector_key_ct */
	FLOW_DISSECTOR_KEY_HASH, /* struct flow_dissector_key_hash */
	FLOW_DISSECTOR_KEY_NUM_OF_VLANS, /* struct flow_dissector_key_num_of_vlans */
	FLOW_DISSECTOR_KEY_PPPOE, /* struct flow_dissector_key_pppoe */
	FLOW_DISSECTOR_KEY_L2TPV3, /* struct flow_dissector_key_l2tpv3 */

	FLOW_DISSECTOR_KEY_MAX,
};

#define FLOW_DISSECTOR_F_PARSE_1ST_FRAG		BIT(0)
#define FLOW_DISSECTOR_F_STOP_AT_FLOW_LABEL	BIT(1)
#define FLOW_DISSECTOR_F_STOP_AT_ENCAP		BIT(2)
#define FLOW_DISSECTOR_F_STOP_BEFORE_ENCAP	BIT(3)

struct flow_dissector_key {
	enum flow_dissector_key_id key_id;
	size_t offset; /* offset of struct flow_dissector_key_*
			  in target the struct */
};

struct flow_dissector {
	unsigned int used_keys; /* each bit repesents presence of one key id */
	unsigned short int offset[FLOW_DISSECTOR_KEY_MAX];
};

struct flow_keys_basic {
	struct flow_dissector_key_control control;
	struct flow_dissector_key_basic basic;
};

struct flow_keys {
	struct flow_dissector_key_control control;
#define FLOW_KEYS_HASH_START_FIELD basic
	struct flow_dissector_key_basic basic __aligned(SIPHASH_ALIGNMENT);
	struct flow_dissector_key_tags tags;
	struct flow_dissector_key_vlan vlan;
	struct flow_dissector_key_vlan cvlan;
	struct flow_dissector_key_keyid keyid;
	struct flow_dissector_key_ports ports;
	struct flow_dissector_key_icmp icmp;
	/* 'addrs' must be the last member */
	struct flow_dissector_key_addrs addrs;
};

#define FLOW_KEYS_HASH_OFFSET		\
	offsetof(struct flow_keys, FLOW_KEYS_HASH_START_FIELD)

__be32 flow_get_u32_src(const struct flow_keys *flow);
__be32 flow_get_u32_dst(const struct flow_keys *flow);

extern struct flow_dissector flow_keys_dissector;
extern struct flow_dissector flow_keys_basic_dissector;

/* struct flow_keys_digest:
 *
 * This structure is used to hold a digest of the full flow keys. This is a
 * larger "hash" of a flow to allow definitively matching specific flows where
 * the 32 bit skb->hash is not large enough. The size is limited to 16 bytes so
 * that it can be used in CB of skb (see sch_choke for an example).
 */
#define FLOW_KEYS_DIGEST_LEN	16
struct flow_keys_digest {
	u8	data[FLOW_KEYS_DIGEST_LEN];
};

void make_flow_keys_digest(struct flow_keys_digest *digest,
			   const struct flow_keys *flow);

static inline bool flow_keys_have_l4(const struct flow_keys *keys)
{
	return (keys->ports.ports || keys->tags.flow_label);
}

u32 flow_hash_from_keys(struct flow_keys *keys);
void skb_flow_get_icmp_tci(const struct sk_buff *skb,
			   struct flow_dissector_key_icmp *key_icmp,
			   const void *data, int thoff, int hlen);

static inline bool dissector_uses_key(const struct flow_dissector *flow_dissector,
				      enum flow_dissector_key_id key_id)
{
	return flow_dissector->used_keys & (1 << key_id);
}

static inline void *skb_flow_dissector_target(struct flow_dissector *flow_dissector,
					      enum flow_dissector_key_id key_id,
					      void *target_container)
{
	return ((char *)target_container) + flow_dissector->offset[key_id];
}

struct bpf_flow_dissector {
	struct bpf_flow_keys	*flow_keys;
	const struct sk_buff	*skb;
	const void		*data;
	const void		*data_end;
};

static inline void
flow_dissector_init_keys(struct flow_dissector_key_control *key_control,
			 struct flow_dissector_key_basic *key_basic)
{
	memset(key_control, 0, sizeof(*key_control));
	memset(key_basic, 0, sizeof(*key_basic));
}

#ifdef CONFIG_BPF_SYSCALL
int flow_dissector_bpf_prog_attach_check(struct net *net,
					 struct bpf_prog *prog);
#endif /* CONFIG_BPF_SYSCALL */

#endif<|MERGE_RESOLUTION|>--- conflicted
+++ resolved
@@ -197,17 +197,10 @@
 };
 
 /**
-<<<<<<< HEAD
- * flow_dissector_key_icmp:
- *		type: ICMP type
- *		code: ICMP code
- *		id:   session identifier
-=======
  * struct flow_dissector_key_icmp:
  * @type: ICMP type
  * @code: ICMP code
  * @id:   Session identifier
->>>>>>> eb3cdb58
  */
 struct flow_dissector_key_icmp {
 	struct {
