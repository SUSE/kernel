--- conflicted
+++ resolved
@@ -194,134 +194,38 @@
 	*compl->tx_timestamp = ops->tmo_fill_timestamp(priv);
 }
 
-/**
- *  xsk_tx_metadata_to_compl - Save enough relevant metadata information
- *  to perform tx completion in the future.
- *  @meta: pointer to AF_XDP metadata area
- *  @compl: pointer to output struct xsk_tx_metadata_to_compl
- *
- *  This function should be called by the networking device when
- *  it prepares AF_XDP egress packet. The value of @compl should be stored
- *  and passed to xsk_tx_metadata_complete upon TX completion.
- */
+#else
+
+static inline int xsk_generic_rcv(struct xdp_sock *xs, struct xdp_buff *xdp)
+{
+	return -ENOTSUPP;
+}
+
+static inline int __xsk_map_redirect(struct xdp_sock *xs, struct xdp_buff *xdp)
+{
+	return -EOPNOTSUPP;
+}
+
+static inline void __xsk_map_flush(struct list_head *flush_list)
+{
+}
+
 static inline void xsk_tx_metadata_to_compl(struct xsk_tx_metadata *meta,
 					    struct xsk_tx_metadata_compl *compl)
 {
-	if (!meta)
-		return;
-
-	if (meta->flags & XDP_TXMD_FLAGS_TIMESTAMP)
-		compl->tx_timestamp = &meta->completion.tx_timestamp;
-	else
-		compl->tx_timestamp = NULL;
-}
-
-/**
- *  xsk_tx_metadata_request - Evaluate AF_XDP TX metadata at submission
- *  and call appropriate xsk_tx_metadata_ops operation.
- *  @meta: pointer to AF_XDP metadata area
- *  @ops: pointer to struct xsk_tx_metadata_ops
- *  @priv: pointer to driver-private aread
- *
- *  This function should be called by the networking device when
- *  it prepares AF_XDP egress packet.
- */
-static inline void xsk_tx_metadata_request(const struct xsk_tx_metadata *meta,
+}
+
+static inline void xsk_tx_metadata_request(struct xsk_tx_metadata *meta,
 					   const struct xsk_tx_metadata_ops *ops,
 					   void *priv)
 {
-	if (!meta)
-		return;
-
-	if (ops->tmo_request_timestamp)
-		if (meta->flags & XDP_TXMD_FLAGS_TIMESTAMP)
-			ops->tmo_request_timestamp(priv);
-
-	if (ops->tmo_request_checksum)
-		if (meta->flags & XDP_TXMD_FLAGS_CHECKSUM)
-			ops->tmo_request_checksum(meta->request.csum_start,
-						  meta->request.csum_offset, priv);
-}
-
-/**
- *  xsk_tx_metadata_complete - Evaluate AF_XDP TX metadata at completion
- *  and call appropriate xsk_tx_metadata_ops operation.
- *  @compl: pointer to completion metadata produced from xsk_tx_metadata_to_compl
- *  @ops: pointer to struct xsk_tx_metadata_ops
- *  @priv: pointer to driver-private aread
- *
- *  This function should be called by the networking device upon
- *  AF_XDP egress completion.
- */
+}
+
 static inline void xsk_tx_metadata_complete(struct xsk_tx_metadata_compl *compl,
 					    const struct xsk_tx_metadata_ops *ops,
 					    void *priv)
 {
-	if (!compl)
-		return;
-
-	*compl->tx_timestamp = ops->tmo_fill_timestamp(priv);
-}
-
-#else
-
-static inline int xsk_generic_rcv(struct xdp_sock *xs, struct xdp_buff *xdp)
-{
-	return -ENOTSUPP;
-}
-
-static inline int __xsk_map_redirect(struct xdp_sock *xs, struct xdp_buff *xdp)
-{
-	return -EOPNOTSUPP;
-}
-
-static inline void __xsk_map_flush(struct list_head *flush_list)
-{
-}
-
-static inline void xsk_tx_metadata_to_compl(struct xsk_tx_metadata *meta,
-					    struct xsk_tx_metadata_compl *compl)
-{
-}
-<<<<<<< HEAD
-
-static inline void xsk_tx_metadata_request(struct xsk_tx_metadata *meta,
-					   const struct xsk_tx_metadata_ops *ops,
-					   void *priv)
-{
-}
-
-static inline void xsk_tx_metadata_complete(struct xsk_tx_metadata_compl *compl,
-					    const struct xsk_tx_metadata_ops *ops,
-					    void *priv)
-{
 }
 
 #endif /* CONFIG_XDP_SOCKETS */
-
-#if defined(CONFIG_XDP_SOCKETS) && defined(CONFIG_DEBUG_NET)
-bool xsk_map_check_flush(void);
-#else
-static inline bool xsk_map_check_flush(void)
-{
-	return false;
-}
-#endif
-
-=======
-
-static inline void xsk_tx_metadata_request(struct xsk_tx_metadata *meta,
-					   const struct xsk_tx_metadata_ops *ops,
-					   void *priv)
-{
-}
-
-static inline void xsk_tx_metadata_complete(struct xsk_tx_metadata_compl *compl,
-					    const struct xsk_tx_metadata_ops *ops,
-					    void *priv)
-{
-}
-
-#endif /* CONFIG_XDP_SOCKETS */
->>>>>>> 2d5404ca
 #endif /* _LINUX_XDP_SOCK_H */