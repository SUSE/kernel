--- conflicted
+++ resolved
@@ -339,34 +339,6 @@
 	} \
 }
 
-<<<<<<< HEAD
-#define snmp_get_cpu_field64_batch_cnt(buff64, stats_list, cnt,	\
-				       mib_statistic, offset)	\
-{ \
-	int i, c; \
-	for_each_possible_cpu(c) { \
-		for (i = 0; i < cnt; i++) \
-			buff64[i] += snmp_get_cpu_field64( \
-					mib_statistic, \
-					c, stats_list[i].entry, \
-					offset); \
-	} \
-}
-
-#define snmp_get_cpu_field_batch(buff, stats_list, mib_statistic) \
-=======
-#define snmp_get_cpu_field_batch_cnt(buff, stats_list, cnt, mib_statistic) \
->>>>>>> b35fc656
-{ \
-	int i, c; \
-	for_each_possible_cpu(c) { \
-		for (i = 0; i < cnt; i++) \
-			buff[i] += snmp_get_cpu_field( \
-						mib_statistic, \
-						c, stats_list[i].entry); \
-	} \
-}
-
 #define snmp_get_cpu_field_batch_cnt(buff, stats_list, cnt, mib_statistic) \
 { \
 	int i, c; \
