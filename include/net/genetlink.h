--- conflicted
+++ resolved
@@ -322,11 +322,8 @@
 	return !info->nlhdr;
 }
 
-<<<<<<< HEAD
-=======
 void *__genl_sk_priv_get(struct genl_family *family, struct sock *sk);
 void *genl_sk_priv_get(struct genl_family *family, struct sock *sk);
->>>>>>> 2d5404ca
 int genl_register_family(struct genl_family *family);
 int genl_unregister_family(const struct genl_family *family);
 void genl_notify(const struct genl_family *family, struct sk_buff *skb,
