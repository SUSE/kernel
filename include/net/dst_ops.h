/* SPDX-License-Identifier: GPL-2.0 */
#ifndef _NET_DST_OPS_H
#define _NET_DST_OPS_H
#include <linux/types.h>
#include <linux/percpu_counter.h>
#include <linux/cache.h>

struct dst_entry;
struct kmem_cachep;
struct net_device;
struct sk_buff;
struct sock;
struct net;

struct dst_ops {
	unsigned short		family;
	unsigned int		gc_thresh;

	void			(*gc)(struct dst_ops *ops);
	struct dst_entry *	(*check)(struct dst_entry *, __u32 cookie);
	unsigned int		(*default_advmss)(const struct dst_entry *);
	unsigned int		(*mtu)(const struct dst_entry *);
	u32 *			(*cow_metrics)(struct dst_entry *, unsigned long);
	void			(*destroy)(struct dst_entry *);
	void			(*ifdown)(struct dst_entry *,
<<<<<<< HEAD
					  struct net_device *dev, int how);
	struct dst_entry *      (*negative_advice)(struct dst_entry *);
=======
					  struct net_device *dev);
	void			(*negative_advice)(struct sock *sk, struct dst_entry *);
>>>>>>> 2d5404ca
	void			(*link_failure)(struct sk_buff *);
	void			(*update_pmtu)(struct dst_entry *dst, struct sock *sk,
					       struct sk_buff *skb, u32 mtu,
					       bool confirm_neigh);
	void			(*redirect)(struct dst_entry *dst, struct sock *sk,
					    struct sk_buff *skb);
	int			(*local_out)(struct net *net, struct sock *sk, struct sk_buff *skb);
	struct neighbour *	(*neigh_lookup)(const struct dst_entry *dst,
						struct sk_buff *skb,
						const void *daddr);
	void			(*confirm_neigh)(const struct dst_entry *dst,
						 const void *daddr);

	struct kmem_cache	*kmem_cachep;

	struct percpu_counter	pcpuc_entries ____cacheline_aligned_in_smp;
#ifndef __GENKSYMS__
	void                    (*__negative_advice)(struct sock *sk, struct dst_entry *);
#endif
};

static inline int dst_entries_get_fast(struct dst_ops *dst)
{
	return percpu_counter_read_positive(&dst->pcpuc_entries);
}

static inline int dst_entries_get_slow(struct dst_ops *dst)
{
	return percpu_counter_sum_positive(&dst->pcpuc_entries);
}

#define DST_PERCPU_COUNTER_BATCH 32
static inline void dst_entries_add(struct dst_ops *dst, int val)
{
	percpu_counter_add_batch(&dst->pcpuc_entries, val,
				 DST_PERCPU_COUNTER_BATCH);
}

static inline int dst_entries_init(struct dst_ops *dst)
{
	return percpu_counter_init(&dst->pcpuc_entries, 0, GFP_KERNEL);
}

static inline void dst_entries_destroy(struct dst_ops *dst)
{
	percpu_counter_destroy(&dst->pcpuc_entries);
}

#endif<|MERGE_RESOLUTION|>--- conflicted
+++ resolved
@@ -23,13 +23,8 @@
 	u32 *			(*cow_metrics)(struct dst_entry *, unsigned long);
 	void			(*destroy)(struct dst_entry *);
 	void			(*ifdown)(struct dst_entry *,
-<<<<<<< HEAD
-					  struct net_device *dev, int how);
-	struct dst_entry *      (*negative_advice)(struct dst_entry *);
-=======
 					  struct net_device *dev);
 	void			(*negative_advice)(struct sock *sk, struct dst_entry *);
->>>>>>> 2d5404ca
 	void			(*link_failure)(struct sk_buff *);
 	void			(*update_pmtu)(struct dst_entry *dst, struct sock *sk,
 					       struct sk_buff *skb, u32 mtu,
@@ -46,9 +41,6 @@
 	struct kmem_cache	*kmem_cachep;
 
 	struct percpu_counter	pcpuc_entries ____cacheline_aligned_in_smp;
-#ifndef __GENKSYMS__
-	void                    (*__negative_advice)(struct sock *sk, struct dst_entry *);
-#endif
 };
 
 static inline int dst_entries_get_fast(struct dst_ops *dst)
