/* SPDX-License-Identifier: GPL-2.0-or-later */
/*
 * INET		An implementation of the TCP/IP protocol suite for the LINUX
 *		operating system.  INET is implemented using the BSD Socket
 *		interface as the means of communication with the user level.
 *
 * Authors:	Lotsa people, from code originally in tcp
 */

#ifndef _INET_HASHTABLES_H
#define _INET_HASHTABLES_H


#include <linux/interrupt.h>
#include <linux/ip.h>
#include <linux/ipv6.h>
#include <linux/list.h>
#include <linux/slab.h>
#include <linux/socket.h>
#include <linux/spinlock.h>
#include <linux/types.h>
#include <linux/wait.h>

#include <net/inet_connection_sock.h>
#include <net/inet_sock.h>
#include <net/ip.h>
#include <net/sock.h>
#include <net/route.h>
#include <net/tcp_states.h>
#include <net/netns/hash.h>

#include <linux/refcount.h>
#include <asm/byteorder.h>

/* This is for all connections with a full identity, no wildcards.
 * The 'e' prefix stands for Establish, but we really put all sockets
 * but LISTEN ones.
 */
struct inet_ehash_bucket {
	struct hlist_nulls_head chain;
};

/* There are a few simple rules, which allow for local port reuse by
 * an application.  In essence:
 *
 *	1) Sockets bound to different interfaces may share a local port.
 *	   Failing that, goto test 2.
 *	2) If all sockets have sk->sk_reuse set, and none of them are in
 *	   TCP_LISTEN state, the port may be shared.
 *	   Failing that, goto test 3.
 *	3) If all sockets are bound to a specific inet_sk(sk)->rcv_saddr local
 *	   address, and none of them are the same, the port may be
 *	   shared.
 *	   Failing this, the port cannot be shared.
 *
 * The interesting point, is test #2.  This is what an FTP server does
 * all day.  To optimize this case we use a specific flag bit defined
 * below.  As we add sockets to a bind bucket list, we perform a
 * check of: (newsk->sk_reuse && (newsk->sk_state != TCP_LISTEN))
 * As long as all sockets added to a bind bucket pass this test,
 * the flag bit will be set.
 * The resulting situation is that tcp_v[46]_verify_bind() can just check
 * for this flag bit, if it is set and the socket trying to bind has
 * sk->sk_reuse set, we don't even have to walk the owners list at all,
 * we return that it is ok to bind this socket to the requested local port.
 *
 * Sounds like a lot of work, but it is worth it.  In a more naive
 * implementation (ie. current FreeBSD etc.) the entire list of ports
 * must be walked for each data port opened by an ftp server.  Needless
 * to say, this does not scale at all.  With a couple thousand FTP
 * users logged onto your box, isn't it nice to know that new data
 * ports are created in O(1) time?  I thought so. ;-)	-DaveM
 */
#define FASTREUSEPORT_ANY	1
#define FASTREUSEPORT_STRICT	2

struct inet_bind_bucket {
	possible_net_t		ib_net;
	int			l3mdev;
	unsigned short		port;
	signed char		fastreuse;
	signed char		fastreuseport;
	kuid_t			fastuid;
#if IS_ENABLED(CONFIG_IPV6)
	struct in6_addr		fast_v6_rcv_saddr;
#endif
	__be32			fast_rcv_saddr;
	unsigned short		fast_sk_family;
	bool			fast_ipv6_only;
	struct hlist_node	node;
	struct hlist_head	bhash2;
};

struct inet_bind2_bucket {
	possible_net_t		ib_net;
	int			l3mdev;
	unsigned short		port;
#if IS_ENABLED(CONFIG_IPV6)
	unsigned short		addr_type;
	struct in6_addr		v6_rcv_saddr;
#define rcv_saddr		v6_rcv_saddr.s6_addr32[3]
#else
	__be32			rcv_saddr;
#endif
	/* Node in the bhash2 inet_bind_hashbucket chain */
	struct hlist_node	node;
	struct hlist_node	bhash_node;
	/* List of sockets hashed to this bucket */
	struct hlist_head	owners;
};

static inline struct net *ib_net(const struct inet_bind_bucket *ib)
{
	return read_pnet(&ib->ib_net);
}

static inline struct net *ib2_net(const struct inet_bind2_bucket *ib)
{
	return read_pnet(&ib->ib_net);
}

#define inet_bind_bucket_for_each(tb, head) \
	hlist_for_each_entry(tb, head, node)

struct inet_bind_hashbucket {
	spinlock_t		lock;
	struct hlist_head	chain;
};

/* Sockets can be hashed in established or listening table.
 * We must use different 'nulls' end-of-chain value for all hash buckets :
 * A socket might transition from ESTABLISH to LISTEN state without
 * RCU grace period. A lookup in ehash table needs to handle this case.
 */
#define LISTENING_NULLS_BASE (1U << 29)
struct inet_listen_hashbucket {
	spinlock_t		lock;
	struct hlist_nulls_head	nulls_head;
};

/* This is for listening sockets, thus all sockets which possess wildcards. */
#define INET_LHTABLE_SIZE	32	/* Yes, really, this is all you need. */

struct inet_hashinfo {
	/* This is for sockets with full identity only.  Sockets here will
	 * always be without wildcards and will have the following invariant:
	 *
	 *          TCP_ESTABLISHED <= sk->sk_state < TCP_CLOSE
	 *
	 */
	struct inet_ehash_bucket	*ehash;
	spinlock_t			*ehash_locks;
	unsigned int			ehash_mask;
	unsigned int			ehash_locks_mask;

	/* Ok, let's try this, I give up, we do need a local binding
	 * TCP hash as well as the others for fast bind/connect.
	 */
	struct kmem_cache		*bind_bucket_cachep;
	/* This bind table is hashed by local port */
	struct inet_bind_hashbucket	*bhash;
	struct kmem_cache		*bind2_bucket_cachep;
	/* This bind table is hashed by local port and sk->sk_rcv_saddr (ipv4)
	 * or sk->sk_v6_rcv_saddr (ipv6). This 2nd bind table is used
	 * primarily for expediting bind conflict resolution.
	 */
	struct inet_bind_hashbucket	*bhash2;
	unsigned int			bhash_size;

	/* The 2nd listener table hashed by local port and address */
	unsigned int			lhash2_mask;
	struct inet_listen_hashbucket	*lhash2;

	bool				pernet;
} ____cacheline_aligned_in_smp;

static inline struct inet_hashinfo *tcp_or_dccp_get_hashinfo(const struct sock *sk)
{
#if IS_ENABLED(CONFIG_IP_DCCP)
	return sk->sk_prot->h.hashinfo ? :
		sock_net(sk)->ipv4.tcp_death_row.hashinfo;
#else
	return sock_net(sk)->ipv4.tcp_death_row.hashinfo;
#endif
}

static inline struct inet_listen_hashbucket *
inet_lhash2_bucket(struct inet_hashinfo *h, u32 hash)
{
	return &h->lhash2[hash & h->lhash2_mask];
}

static inline struct inet_ehash_bucket *inet_ehash_bucket(
	struct inet_hashinfo *hashinfo,
	unsigned int hash)
{
	return &hashinfo->ehash[hash & hashinfo->ehash_mask];
}

static inline spinlock_t *inet_ehash_lockp(
	struct inet_hashinfo *hashinfo,
	unsigned int hash)
{
	return &hashinfo->ehash_locks[hash & hashinfo->ehash_locks_mask];
}

int inet_ehash_locks_alloc(struct inet_hashinfo *hashinfo);

static inline void inet_hashinfo2_free_mod(struct inet_hashinfo *h)
{
	kfree(h->lhash2);
	h->lhash2 = NULL;
}

static inline void inet_ehash_locks_free(struct inet_hashinfo *hashinfo)
{
	kvfree(hashinfo->ehash_locks);
	hashinfo->ehash_locks = NULL;
}

struct inet_hashinfo *inet_pernet_hashinfo_alloc(struct inet_hashinfo *hashinfo,
						 unsigned int ehash_entries);
void inet_pernet_hashinfo_free(struct inet_hashinfo *hashinfo);

struct inet_bind_bucket *
inet_bind_bucket_create(struct kmem_cache *cachep, struct net *net,
			struct inet_bind_hashbucket *head,
			const unsigned short snum, int l3mdev);
void inet_bind_bucket_destroy(struct kmem_cache *cachep,
			      struct inet_bind_bucket *tb);

bool inet_bind_bucket_match(const struct inet_bind_bucket *tb,
			    const struct net *net, unsigned short port,
			    int l3mdev);

struct inet_bind2_bucket *
inet_bind2_bucket_create(struct kmem_cache *cachep, struct net *net,
			 struct inet_bind_hashbucket *head,
			 struct inet_bind_bucket *tb,
			 const struct sock *sk);

void inet_bind2_bucket_destroy(struct kmem_cache *cachep,
			       struct inet_bind2_bucket *tb);

struct inet_bind2_bucket *
inet_bind2_bucket_find(const struct inet_bind_hashbucket *head,
		       const struct net *net,
		       unsigned short port, int l3mdev,
		       const struct sock *sk);

bool inet_bind2_bucket_match_addr_any(const struct inet_bind2_bucket *tb,
				      const struct net *net, unsigned short port,
				      int l3mdev, const struct sock *sk);

static inline u32 inet_bhashfn(const struct net *net, const __u16 lport,
			       const u32 bhash_size)
{
	return (lport + net_hash_mix(net)) & (bhash_size - 1);
}

static inline struct inet_bind_hashbucket *
inet_bhashfn_portaddr(const struct inet_hashinfo *hinfo, const struct sock *sk,
		      const struct net *net, unsigned short port)
{
	u32 hash;

#if IS_ENABLED(CONFIG_IPV6)
	if (sk->sk_family == AF_INET6)
		hash = ipv6_portaddr_hash(net, &sk->sk_v6_rcv_saddr, port);
	else
#endif
		hash = ipv4_portaddr_hash(net, sk->sk_rcv_saddr, port);
	return &hinfo->bhash2[hash & (hinfo->bhash_size - 1)];
}

struct inet_bind_hashbucket *
inet_bhash2_addr_any_hashbucket(const struct sock *sk, const struct net *net, int port);

/* This should be called whenever a socket's sk_rcv_saddr (ipv4) or
 * sk_v6_rcv_saddr (ipv6) changes after it has been binded. The socket's
 * rcv_saddr field should already have been updated when this is called.
 */
int inet_bhash2_update_saddr(struct sock *sk, void *saddr, int family);
void inet_bhash2_reset_saddr(struct sock *sk);

void inet_bind_hash(struct sock *sk, struct inet_bind_bucket *tb,
		    struct inet_bind2_bucket *tb2, unsigned short port);

/* Caller must disable local BH processing. */
int __inet_inherit_port(const struct sock *sk, struct sock *child);

void inet_put_port(struct sock *sk);

void inet_hashinfo2_init(struct inet_hashinfo *h, const char *name,
			 unsigned long numentries, int scale,
			 unsigned long low_limit,
			 unsigned long high_limit);
int inet_hashinfo2_init_mod(struct inet_hashinfo *h);

bool inet_ehash_insert(struct sock *sk, struct sock *osk, bool *found_dup_sk);
bool inet_ehash_nolisten(struct sock *sk, struct sock *osk,
			 bool *found_dup_sk);
int __inet_hash(struct sock *sk, struct sock *osk);
int inet_hash(struct sock *sk);
void inet_unhash(struct sock *sk);

struct sock *__inet_lookup_listener(const struct net *net,
				    struct inet_hashinfo *hashinfo,
				    struct sk_buff *skb, int doff,
				    const __be32 saddr, const __be16 sport,
				    const __be32 daddr,
				    const unsigned short hnum,
				    const int dif, const int sdif);

static inline struct sock *inet_lookup_listener(struct net *net,
		struct inet_hashinfo *hashinfo,
		struct sk_buff *skb, int doff,
		__be32 saddr, __be16 sport,
		__be32 daddr, __be16 dport, int dif, int sdif)
{
	return __inet_lookup_listener(net, hashinfo, skb, doff, saddr, sport,
				      daddr, ntohs(dport), dif, sdif);
}

/* Socket demux engine toys. */
/* What happens here is ugly; there's a pair of adjacent fields in
   struct inet_sock; __be16 dport followed by __u16 num.  We want to
   search by pair, so we combine the keys into a single 32bit value
   and compare with 32bit value read from &...->dport.  Let's at least
   make sure that it's not mixed with anything else...
   On 64bit targets we combine comparisons with pair of adjacent __be32
   fields in the same way.
*/
#ifdef __BIG_ENDIAN
#define INET_COMBINED_PORTS(__sport, __dport) \
	((__force __portpair)(((__force __u32)(__be16)(__sport) << 16) | (__u32)(__dport)))
#else /* __LITTLE_ENDIAN */
#define INET_COMBINED_PORTS(__sport, __dport) \
	((__force __portpair)(((__u32)(__dport) << 16) | (__force __u32)(__be16)(__sport)))
#endif

#ifdef __BIG_ENDIAN
#define INET_ADDR_COOKIE(__name, __saddr, __daddr) \
	const __addrpair __name = (__force __addrpair) ( \
				   (((__force __u64)(__be32)(__saddr)) << 32) | \
				   ((__force __u64)(__be32)(__daddr)))
#else /* __LITTLE_ENDIAN */
#define INET_ADDR_COOKIE(__name, __saddr, __daddr) \
	const __addrpair __name = (__force __addrpair) ( \
				   (((__force __u64)(__be32)(__daddr)) << 32) | \
				   ((__force __u64)(__be32)(__saddr)))
#endif /* __BIG_ENDIAN */

static inline bool inet_match(const struct net *net, const struct sock *sk,
			      const __addrpair cookie, const __portpair ports,
			      int dif, int sdif)
{
	if (!net_eq(sock_net(sk), net) ||
	    sk->sk_portpair != ports ||
	    sk->sk_addrpair != cookie)
	        return false;

	/* READ_ONCE() paired with WRITE_ONCE() in sock_bindtoindex_locked() */
	return inet_sk_bound_dev_eq(net, READ_ONCE(sk->sk_bound_dev_if), dif,
				    sdif);
}

/* Sockets in TCP_CLOSE state are _always_ taken out of the hash, so we need
 * not check it for lookups anymore, thanks Alexey. -DaveM
 */
struct sock *__inet_lookup_established(const struct net *net,
				       struct inet_hashinfo *hashinfo,
				       const __be32 saddr, const __be16 sport,
				       const __be32 daddr, const u16 hnum,
				       const int dif, const int sdif);

typedef u32 (inet_ehashfn_t)(const struct net *net,
			      const __be32 laddr, const __u16 lport,
			      const __be32 faddr, const __be16 fport);

inet_ehashfn_t inet_ehashfn;

INDIRECT_CALLABLE_DECLARE(inet_ehashfn_t udp_ehashfn);

<<<<<<< HEAD
struct sock *inet_lookup_reuseport(struct net *net, struct sock *sk,
=======
struct sock *inet_lookup_reuseport(const struct net *net, struct sock *sk,
>>>>>>> 2d5404ca
				   struct sk_buff *skb, int doff,
				   __be32 saddr, __be16 sport,
				   __be32 daddr, unsigned short hnum,
				   inet_ehashfn_t *ehashfn);

<<<<<<< HEAD
struct sock *inet_lookup_run_sk_lookup(struct net *net,
=======
struct sock *inet_lookup_run_sk_lookup(const struct net *net,
>>>>>>> 2d5404ca
				       int protocol,
				       struct sk_buff *skb, int doff,
				       __be32 saddr, __be16 sport,
				       __be32 daddr, u16 hnum, const int dif,
				       inet_ehashfn_t *ehashfn);

static inline struct sock *
	inet_lookup_established(struct net *net, struct inet_hashinfo *hashinfo,
				const __be32 saddr, const __be16 sport,
				const __be32 daddr, const __be16 dport,
				const int dif)
{
	return __inet_lookup_established(net, hashinfo, saddr, sport, daddr,
					 ntohs(dport), dif, 0);
}

static inline struct sock *__inet_lookup(struct net *net,
					 struct inet_hashinfo *hashinfo,
					 struct sk_buff *skb, int doff,
					 const __be32 saddr, const __be16 sport,
					 const __be32 daddr, const __be16 dport,
					 const int dif, const int sdif,
					 bool *refcounted)
{
	u16 hnum = ntohs(dport);
	struct sock *sk;

	sk = __inet_lookup_established(net, hashinfo, saddr, sport,
				       daddr, hnum, dif, sdif);
	*refcounted = true;
	if (sk)
		return sk;
	*refcounted = false;
	return __inet_lookup_listener(net, hashinfo, skb, doff, saddr,
				      sport, daddr, hnum, dif, sdif);
}

static inline struct sock *inet_lookup(struct net *net,
				       struct inet_hashinfo *hashinfo,
				       struct sk_buff *skb, int doff,
				       const __be32 saddr, const __be16 sport,
				       const __be32 daddr, const __be16 dport,
				       const int dif)
{
	struct sock *sk;
	bool refcounted;

	sk = __inet_lookup(net, hashinfo, skb, doff, saddr, sport, daddr,
			   dport, dif, 0, &refcounted);

	if (sk && !refcounted && !refcount_inc_not_zero(&sk->sk_refcnt))
		sk = NULL;
	return sk;
}

static inline
struct sock *inet_steal_sock(struct net *net, struct sk_buff *skb, int doff,
			     const __be32 saddr, const __be16 sport,
			     const __be32 daddr, const __be16 dport,
			     bool *refcounted, inet_ehashfn_t *ehashfn)
{
	struct sock *sk, *reuse_sk;
	bool prefetched;

	sk = skb_steal_sock(skb, refcounted, &prefetched);
	if (!sk)
		return NULL;

	if (!prefetched || !sk_fullsock(sk))
		return sk;

	if (sk->sk_protocol == IPPROTO_TCP) {
		if (sk->sk_state != TCP_LISTEN)
			return sk;
	} else if (sk->sk_protocol == IPPROTO_UDP) {
		if (sk->sk_state != TCP_CLOSE)
			return sk;
	} else {
		return sk;
	}

	reuse_sk = inet_lookup_reuseport(net, sk, skb, doff,
					 saddr, sport, daddr, ntohs(dport),
					 ehashfn);
	if (!reuse_sk)
		return sk;

	/* We've chosen a new reuseport sock which is never refcounted. This
	 * implies that sk also isn't refcounted.
	 */
	WARN_ON_ONCE(*refcounted);

	return reuse_sk;
}

static inline struct sock *__inet_lookup_skb(struct inet_hashinfo *hashinfo,
					     struct sk_buff *skb,
					     int doff,
					     const __be16 sport,
					     const __be16 dport,
					     const int sdif,
					     bool *refcounted)
{
	struct net *net = dev_net(skb_dst(skb)->dev);
	const struct iphdr *iph = ip_hdr(skb);
	struct sock *sk;

	sk = inet_steal_sock(net, skb, doff, iph->saddr, sport, iph->daddr, dport,
			     refcounted, inet_ehashfn);
	if (IS_ERR(sk))
		return NULL;
	if (sk)
		return sk;

	return __inet_lookup(net, hashinfo, skb,
			     doff, iph->saddr, sport,
			     iph->daddr, dport, inet_iif(skb), sdif,
			     refcounted);
}

static inline void sk_daddr_set(struct sock *sk, __be32 addr)
{
	sk->sk_daddr = addr; /* alias of inet_daddr */
#if IS_ENABLED(CONFIG_IPV6)
	ipv6_addr_set_v4mapped(addr, &sk->sk_v6_daddr);
#endif
}

static inline void sk_rcv_saddr_set(struct sock *sk, __be32 addr)
{
	sk->sk_rcv_saddr = addr; /* alias of inet_rcv_saddr */
#if IS_ENABLED(CONFIG_IPV6)
	ipv6_addr_set_v4mapped(addr, &sk->sk_v6_rcv_saddr);
#endif
}

int __inet_hash_connect(struct inet_timewait_death_row *death_row,
			struct sock *sk, u64 port_offset,
			int (*check_established)(struct inet_timewait_death_row *,
						 struct sock *, __u16,
						 struct inet_timewait_sock **));

int inet_hash_connect(struct inet_timewait_death_row *death_row,
		      struct sock *sk);
#endif /* _INET_HASHTABLES_H */<|MERGE_RESOLUTION|>--- conflicted
+++ resolved
@@ -382,21 +382,13 @@
 
 INDIRECT_CALLABLE_DECLARE(inet_ehashfn_t udp_ehashfn);
 
-<<<<<<< HEAD
-struct sock *inet_lookup_reuseport(struct net *net, struct sock *sk,
-=======
 struct sock *inet_lookup_reuseport(const struct net *net, struct sock *sk,
->>>>>>> 2d5404ca
 				   struct sk_buff *skb, int doff,
 				   __be32 saddr, __be16 sport,
 				   __be32 daddr, unsigned short hnum,
 				   inet_ehashfn_t *ehashfn);
 
-<<<<<<< HEAD
-struct sock *inet_lookup_run_sk_lookup(struct net *net,
-=======
 struct sock *inet_lookup_run_sk_lookup(const struct net *net,
->>>>>>> 2d5404ca
 				       int protocol,
 				       struct sk_buff *skb, int doff,
 				       __be32 saddr, __be16 sport,
