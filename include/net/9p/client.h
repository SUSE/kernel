--- conflicted
+++ resolved
@@ -237,8 +237,6 @@
 }
 
 int p9_req_put(struct p9_client *c, struct p9_req_t *r);
-<<<<<<< HEAD
-=======
 
 /* We cannot have the real tracepoints in header files,
  * use a wrapper function */
@@ -279,7 +277,6 @@
 
 	return p9_client_clunk(fid);
 }
->>>>>>> e7c3f58a
 
 void p9_client_cb(struct p9_client *c, struct p9_req_t *req, int status);
 
