/* SPDX-License-Identifier: GPL-2.0 */
#ifndef _NET_NF_TABLES_H
#define _NET_NF_TABLES_H

#include <asm/unaligned.h>
#include <linux/list.h>
#include <linux/netfilter.h>
#include <linux/netfilter/nfnetlink.h>
#include <linux/netfilter/x_tables.h>
#include <linux/netfilter/nf_tables.h>
#include <linux/u64_stats_sync.h>
#include <linux/rhashtable.h>
#include <net/netfilter/nf_flow_table.h>
#include <net/netlink.h>
#include <net/flow_offload.h>

struct module;

#define NFT_JUMP_STACK_SIZE	16

struct nft_pktinfo {
	struct sk_buff			*skb;
	bool				tprot_set;
	u8				tprot;
	/* for x_tables compatibility */
	struct xt_action_param		xt;
};

static inline struct net *nft_net(const struct nft_pktinfo *pkt)
{
	return pkt->xt.state->net;
}

static inline unsigned int nft_hook(const struct nft_pktinfo *pkt)
{
	return pkt->xt.state->hook;
}

static inline u8 nft_pf(const struct nft_pktinfo *pkt)
{
	return pkt->xt.state->pf;
}

static inline const struct net_device *nft_in(const struct nft_pktinfo *pkt)
{
	return pkt->xt.state->in;
}

static inline const struct net_device *nft_out(const struct nft_pktinfo *pkt)
{
	return pkt->xt.state->out;
}

static inline void nft_set_pktinfo(struct nft_pktinfo *pkt,
				   struct sk_buff *skb,
				   const struct nf_hook_state *state)
{
	pkt->skb = skb;
	pkt->xt.state = state;
}

static inline void nft_set_pktinfo_unspec(struct nft_pktinfo *pkt,
					  struct sk_buff *skb)
{
	pkt->tprot_set = false;
	pkt->tprot = 0;
	pkt->xt.thoff = 0;
	pkt->xt.fragoff = 0;
}

/**
 * 	struct nft_verdict - nf_tables verdict
 *
 * 	@code: nf_tables/netfilter verdict code
 * 	@chain: destination chain for NFT_JUMP/NFT_GOTO
 */
struct nft_verdict {
	u32				code;
	struct nft_chain		*chain;
};

struct nft_data {
	union {
		u32			data[4];
		struct nft_verdict	verdict;
	};
} __attribute__((aligned(__alignof__(u64))));

/**
 *	struct nft_regs - nf_tables register set
 *
 *	@data: data registers
 *	@verdict: verdict register
 *
 *	The first four data registers alias to the verdict register.
 */
struct nft_regs {
	union {
		u32			data[20];
		struct nft_verdict	verdict;
	};
};

/* Store/load an u8, u16 or u64 integer to/from the u32 data register.
 *
 * Note, when using concatenations, register allocation happens at 32-bit
 * level. So for store instruction, pad the rest part with zero to avoid
 * garbage values.
 */

static inline void nft_reg_store8(u32 *dreg, u8 val)
{
	*dreg = 0;
	*(u8 *)dreg = val;
}

static inline u8 nft_reg_load8(const u32 *sreg)
{
	return *(u8 *)sreg;
}

static inline void nft_reg_store16(u32 *dreg, u16 val)
{
	*dreg = 0;
	*(u16 *)dreg = val;
}

static inline u16 nft_reg_load16(const u32 *sreg)
{
	return *(u16 *)sreg;
}

static inline void nft_reg_store64(u64 *dreg, u64 val)
{
	put_unaligned(val, dreg);
}

static inline u64 nft_reg_load64(const u64 *sreg)
{
	return get_unaligned(sreg);
}

static inline void nft_data_copy(u32 *dst, const struct nft_data *src,
				 unsigned int len)
{
	if (len % NFT_REG32_SIZE)
		dst[len / NFT_REG32_SIZE] = 0;
	memcpy(dst, src, len);
}

static inline void nft_data_debug(const struct nft_data *data)
{
	pr_debug("data[0]=%x data[1]=%x data[2]=%x data[3]=%x\n",
		 data->data[0], data->data[1],
		 data->data[2], data->data[3]);
}

/**
 *	struct nft_ctx - nf_tables rule/set context
 *
 *	@net: net namespace
 * 	@table: the table the chain is contained in
 * 	@chain: the chain the rule is contained in
 *	@nla: netlink attributes
 *	@portid: netlink portID of the original message
 *	@seq: netlink sequence number
 *	@family: protocol family
 *	@level: depth of the chains
 *	@report: notify via unicast netlink message
 */
struct nft_ctx {
	struct net			*net;
	struct nft_table		*table;
	struct nft_chain		*chain;
	const struct nlattr * const 	*nla;
	u32				portid;
	u32				seq;
	u16				flags;
	u8				family;
	u8				level;
	bool				report;
};

struct nft_data_desc {
	enum nft_data_types		type;
	unsigned int			len;
};

int nft_data_init(const struct nft_ctx *ctx,
		  struct nft_data *data, unsigned int size,
		  struct nft_data_desc *desc, const struct nlattr *nla);
void nft_data_hold(const struct nft_data *data, enum nft_data_types type);
void nft_data_release(const struct nft_data *data, enum nft_data_types type);
int nft_data_dump(struct sk_buff *skb, int attr, const struct nft_data *data,
		  enum nft_data_types type, unsigned int len);

static inline enum nft_data_types nft_dreg_to_type(enum nft_registers reg)
{
	return reg == NFT_REG_VERDICT ? NFT_DATA_VERDICT : NFT_DATA_VALUE;
}

static inline enum nft_registers nft_type_to_reg(enum nft_data_types type)
{
	return type == NFT_DATA_VERDICT ? NFT_REG_VERDICT : NFT_REG_1 * NFT_REG_SIZE / NFT_REG32_SIZE;
}

int nft_parse_u32_check(const struct nlattr *attr, int max, u32 *dest);
unsigned int nft_parse_register(const struct nlattr *attr);
int nft_dump_register(struct sk_buff *skb, unsigned int attr, unsigned int reg);

int nft_validate_register_load(enum nft_registers reg, unsigned int len);
int nft_validate_register_store(const struct nft_ctx *ctx,
				enum nft_registers reg,
				const struct nft_data *data,
				enum nft_data_types type, unsigned int len);

/**
 *	struct nft_userdata - user defined data associated with an object
 *
 *	@len: length of the data
 *	@data: content
 *
 *	The presence of user data is indicated in an object specific fashion,
 *	so a length of zero can't occur and the value "len" indicates data
 *	of length len + 1.
 */
struct nft_userdata {
	u8			len;
	unsigned char		data[];
};

/**
 *	struct nft_set_elem - generic representation of set elements
 *
 *	@key: element key
 *	@key_end: closing element key
 *	@priv: element private data and extensions
 */
struct nft_set_elem {
	union {
		u32		buf[NFT_DATA_VALUE_MAXLEN / sizeof(u32)];
		struct nft_data	val;
	} key;
	union {
		u32		buf[NFT_DATA_VALUE_MAXLEN / sizeof(u32)];
		struct nft_data	val;
	} key_end;
	union {
		u32		buf[NFT_DATA_VALUE_MAXLEN / sizeof(u32)];
		struct nft_data val;
	} data;
	void			*priv;
};

struct nft_set;
struct nft_set_iter {
	u8		genmask;
	unsigned int	count;
	unsigned int	skip;
	int		err;
	int		(*fn)(const struct nft_ctx *ctx,
			      struct nft_set *set,
			      const struct nft_set_iter *iter,
			      struct nft_set_elem *elem);
};

/**
 *	struct nft_set_desc - description of set elements
 *
 *	@klen: key length
 *	@dlen: data length
 *	@size: number of set elements
 *	@field_len: length of each field in concatenation, bytes
 *	@field_count: number of concatenated fields in element
 *	@expr: set must support for expressions
 */
struct nft_set_desc {
	unsigned int		klen;
	unsigned int		dlen;
	unsigned int		size;
	u8			field_len[NFT_REG32_COUNT];
	u8			field_count;
	bool			expr;
};

/**
 *	enum nft_set_class - performance class
 *
 *	@NFT_LOOKUP_O_1: constant, O(1)
 *	@NFT_LOOKUP_O_LOG_N: logarithmic, O(log N)
 *	@NFT_LOOKUP_O_N: linear, O(N)
 */
enum nft_set_class {
	NFT_SET_CLASS_O_1,
	NFT_SET_CLASS_O_LOG_N,
	NFT_SET_CLASS_O_N,
};

/**
 *	struct nft_set_estimate - estimation of memory and performance
 *				  characteristics
 *
 *	@size: required memory
 *	@lookup: lookup performance class
 *	@space: memory class
 */
struct nft_set_estimate {
	u64			size;
	enum nft_set_class	lookup;
	enum nft_set_class	space;
};

struct nft_set_ext;
struct nft_expr;

/**
 *	struct nft_set_ops - nf_tables set operations
 *
 *	@lookup: look up an element within the set
 *	@update: update an element if exists, add it if doesn't exist
 *	@delete: delete an element
 *	@insert: insert new element into set
 *	@activate: activate new element in the next generation
 *	@deactivate: lookup for element and deactivate it in the next generation
 *	@flush: deactivate element in the next generation
 *	@remove: remove element from set
 *	@walk: iterate over all set elements
 *	@get: get set elements
 *	@privsize: function to return size of set private data
 *	@init: initialize private data of new set instance
 *	@destroy: destroy private data of set instance
 *	@elemsize: element private size
 *
 *	Operations lookup, update and delete have simpler interfaces, are faster
 *	and currently only used in the packet path. All the rest are slower,
 *	control plane functions.
 */
struct nft_set_ops {
	bool				(*lookup)(const struct net *net,
						  const struct nft_set *set,
						  const u32 *key,
						  const struct nft_set_ext **ext);
	bool				(*update)(struct nft_set *set,
						  const u32 *key,
						  void *(*new)(struct nft_set *,
							       const struct nft_expr *,
							       struct nft_regs *),
						  const struct nft_expr *expr,
						  struct nft_regs *regs,
						  const struct nft_set_ext **ext);
	bool				(*delete)(const struct nft_set *set,
						  const u32 *key);

	int				(*insert)(const struct net *net,
						  const struct nft_set *set,
						  const struct nft_set_elem *elem,
						  struct nft_set_ext **ext);
	void				(*activate)(const struct net *net,
						    const struct nft_set *set,
						    const struct nft_set_elem *elem);
	void *				(*deactivate)(const struct net *net,
						      const struct nft_set *set,
						      const struct nft_set_elem *elem);
	bool				(*flush)(const struct net *net,
						 const struct nft_set *set,
						 void *priv);
	void				(*remove)(const struct net *net,
						  const struct nft_set *set,
						  const struct nft_set_elem *elem);
	void				(*walk)(const struct nft_ctx *ctx,
						struct nft_set *set,
						struct nft_set_iter *iter);
	void *				(*get)(const struct net *net,
					       const struct nft_set *set,
					       const struct nft_set_elem *elem,
					       unsigned int flags);

	u64				(*privsize)(const struct nlattr * const nla[],
						    const struct nft_set_desc *desc);
	bool				(*estimate)(const struct nft_set_desc *desc,
						    u32 features,
						    struct nft_set_estimate *est);
	int				(*init)(const struct nft_set *set,
						const struct nft_set_desc *desc,
						const struct nlattr * const nla[]);
	void				(*destroy)(const struct nft_set *set);
	void				(*gc_init)(const struct nft_set *set);

	unsigned int			elemsize;
};

/**
 *      struct nft_set_type - nf_tables set type
 *
 *      @ops: set ops for this type
 *      @features: features supported by the implementation
 */
struct nft_set_type {
	const struct nft_set_ops	ops;
	u32				features;
};
#define to_set_type(o) container_of(o, struct nft_set_type, ops)

/**
 * 	struct nft_set - nf_tables set instance
 *
 *	@list: table set list node
 *	@bindings: list of set bindings
 *	@@refs: internal refcounting for async set destruction
 *	@table: table this set belongs to
 *	@net: netnamespace this set belongs to
 * 	@name: name of the set
 *	@handle: unique handle of the set
 * 	@ktype: key type (numeric type defined by userspace, not used in the kernel)
 * 	@dtype: data type (verdict or numeric type defined by userspace)
 * 	@objtype: object type (see NFT_OBJECT_* definitions)
 * 	@size: maximum set size
 *	@field_len: length of each field in concatenation, bytes
 *	@field_count: number of concatenated fields in element
 *	@use: number of rules references to this set
 * 	@nelems: number of elements
 * 	@ndeact: number of deactivated elements queued for removal
 *	@timeout: default timeout value in jiffies
 * 	@gc_int: garbage collection interval in msecs
 *	@policy: set parameterization (see enum nft_set_policies)
 *	@udlen: user data length
 *	@udata: user data
 *	@expr: stateful expression
 * 	@ops: set ops
 * 	@flags: set flags
 *	@dead: set will be freed, never cleared
 *	@genmask: generation mask
 * 	@klen: key length
 * 	@dlen: data length
 * 	@data: private set data
 */
struct nft_set {
	struct list_head		list;
	struct list_head		bindings;
	struct nft_table		*table;
	possible_net_t			net;
	char				*name;
	u64				handle;
	u32				ktype;
	u32				dtype;
	u32				objtype;
	u32				size;
	u8				field_len[NFT_REG32_COUNT];
	u8				field_count;
	u32				use;
	atomic_t			nelems;
	u32				ndeact;
	u64				timeout;
	u32				gc_int;
	u16				policy;
	u16				udlen;
#ifndef __GENKSYMS__
	refcount_t                      refs;
#endif
	unsigned char			*udata;
	struct nft_expr			*expr;
	/* runtime data below here */
	const struct nft_set_ops	*ops ____cacheline_aligned;
#ifndef __GENKSYMS__
	u16                             flags:13,
					dead:1,
#else
	u16				flags:14,
#endif
					genmask:2;
	u8				klen;
	u8				dlen;
	unsigned char			data[]
		__attribute__((aligned(__alignof__(u64))));
};

static inline bool nft_set_is_anonymous(const struct nft_set *set)
{
	return set->flags & NFT_SET_ANONYMOUS;
}

static inline void *nft_set_priv(const struct nft_set *set)
{
	return (void *)set->data;
}

static inline bool nft_set_gc_is_pending(const struct nft_set *s)
{
	return refcount_read(&s->refs) != 1;
}

static inline struct nft_set *nft_set_container_of(const void *priv)
{
	return (void *)priv - offsetof(struct nft_set, data);
}

struct nft_set *nft_set_lookup_global(const struct net *net,
				      const struct nft_table *table,
				      const struct nlattr *nla_set_name,
				      const struct nlattr *nla_set_id,
				      u8 genmask);

static inline unsigned long nft_set_gc_interval(const struct nft_set *set)
{
	return set->gc_int ? msecs_to_jiffies(set->gc_int) : HZ;
}

/**
 *	struct nft_set_binding - nf_tables set binding
 *
 *	@list: set bindings list node
 *	@chain: chain containing the rule bound to the set
 *	@flags: set action flags
 *
 *	A set binding contains all information necessary for validation
 *	of new elements added to a bound set.
 */
struct nft_set_binding {
	struct list_head		list;
	const struct nft_chain		*chain;
	u32				flags;
};

enum nft_trans_phase;
void nf_tables_activate_set(const struct nft_ctx *ctx, struct nft_set *set);
void nf_tables_deactivate_set(const struct nft_ctx *ctx, struct nft_set *set,
			      struct nft_set_binding *binding,
			      enum nft_trans_phase phase);
int nf_tables_bind_set(const struct nft_ctx *ctx, struct nft_set *set,
		       struct nft_set_binding *binding);
void nf_tables_destroy_set(const struct nft_ctx *ctx, struct nft_set *set);

/**
 *	enum nft_set_extensions - set extension type IDs
 *
 *	@NFT_SET_EXT_KEY: element key
 *	@NFT_SET_EXT_KEY_END: upper bound element key, for ranges
 *	@NFT_SET_EXT_DATA: mapping data
 *	@NFT_SET_EXT_FLAGS: element flags
 *	@NFT_SET_EXT_TIMEOUT: element timeout
 *	@NFT_SET_EXT_EXPIRATION: element expiration time
 *	@NFT_SET_EXT_USERDATA: user data associated with the element
 *	@NFT_SET_EXT_EXPR: expression assiociated with the element
 *	@NFT_SET_EXT_OBJREF: stateful object reference associated with element
 *	@NFT_SET_EXT_NUM: number of extension types
 */
enum nft_set_extensions {
	NFT_SET_EXT_KEY,
	NFT_SET_EXT_KEY_END,
	NFT_SET_EXT_DATA,
	NFT_SET_EXT_FLAGS,
	NFT_SET_EXT_TIMEOUT,
	NFT_SET_EXT_EXPIRATION,
	NFT_SET_EXT_USERDATA,
	NFT_SET_EXT_EXPR,
	NFT_SET_EXT_OBJREF,
	NFT_SET_EXT_NUM
};

/**
 *	struct nft_set_ext_type - set extension type
 *
 * 	@len: fixed part length of the extension
 * 	@align: alignment requirements of the extension
 */
struct nft_set_ext_type {
	u8	len;
	u8	align;
};

extern const struct nft_set_ext_type nft_set_ext_types[];

/**
 *	struct nft_set_ext_tmpl - set extension template
 *
 *	@len: length of extension area
 *	@offset: offsets of individual extension types
 */
struct nft_set_ext_tmpl {
	u16	len;
	u8	offset[NFT_SET_EXT_NUM];
};

/**
 *	struct nft_set_ext - set extensions
 *
 *	@genmask: generation mask
 *	@offset: offsets of individual extension types
 *	@data: beginning of extension data
 */
struct nft_set_ext {
	u8	genmask;
	u8	offset[NFT_SET_EXT_NUM];
	char	data[];
};

static inline void nft_set_ext_prepare(struct nft_set_ext_tmpl *tmpl)
{
	memset(tmpl, 0, sizeof(*tmpl));
	tmpl->len = sizeof(struct nft_set_ext);
}

static inline void nft_set_ext_add_length(struct nft_set_ext_tmpl *tmpl, u8 id,
					  unsigned int len)
{
	tmpl->len	 = ALIGN(tmpl->len, nft_set_ext_types[id].align);
	BUG_ON(tmpl->len > U8_MAX);
	tmpl->offset[id] = tmpl->len;
	tmpl->len	+= nft_set_ext_types[id].len + len;
}

static inline void nft_set_ext_add(struct nft_set_ext_tmpl *tmpl, u8 id)
{
	nft_set_ext_add_length(tmpl, id, 0);
}

static inline void nft_set_ext_init(struct nft_set_ext *ext,
				    const struct nft_set_ext_tmpl *tmpl)
{
	memcpy(ext->offset, tmpl->offset, sizeof(ext->offset));
}

static inline bool __nft_set_ext_exists(const struct nft_set_ext *ext, u8 id)
{
	return !!ext->offset[id];
}

static inline bool nft_set_ext_exists(const struct nft_set_ext *ext, u8 id)
{
	return ext && __nft_set_ext_exists(ext, id);
}

static inline void *nft_set_ext(const struct nft_set_ext *ext, u8 id)
{
	return (void *)ext + ext->offset[id];
}

static inline struct nft_data *nft_set_ext_key(const struct nft_set_ext *ext)
{
	return nft_set_ext(ext, NFT_SET_EXT_KEY);
}

static inline struct nft_data *nft_set_ext_key_end(const struct nft_set_ext *ext)
{
	return nft_set_ext(ext, NFT_SET_EXT_KEY_END);
}

static inline struct nft_data *nft_set_ext_data(const struct nft_set_ext *ext)
{
	return nft_set_ext(ext, NFT_SET_EXT_DATA);
}

static inline u8 *nft_set_ext_flags(const struct nft_set_ext *ext)
{
	return nft_set_ext(ext, NFT_SET_EXT_FLAGS);
}

static inline u64 *nft_set_ext_timeout(const struct nft_set_ext *ext)
{
	return nft_set_ext(ext, NFT_SET_EXT_TIMEOUT);
}

static inline u64 *nft_set_ext_expiration(const struct nft_set_ext *ext)
{
	return nft_set_ext(ext, NFT_SET_EXT_EXPIRATION);
}

static inline struct nft_userdata *nft_set_ext_userdata(const struct nft_set_ext *ext)
{
	return nft_set_ext(ext, NFT_SET_EXT_USERDATA);
}

static inline struct nft_expr *nft_set_ext_expr(const struct nft_set_ext *ext)
{
	return nft_set_ext(ext, NFT_SET_EXT_EXPR);
}

static inline bool __nft_set_elem_expired(const struct nft_set_ext *ext,
					  u64 tstamp)
{
	return nft_set_ext_exists(ext, NFT_SET_EXT_EXPIRATION) &&
	       time_after_eq64(tstamp, *nft_set_ext_expiration(ext));
}

static inline bool nft_set_elem_expired(const struct nft_set_ext *ext)
{
	return __nft_set_elem_expired(ext, get_jiffies_64());
}

static inline struct nft_set_ext *nft_set_elem_ext(const struct nft_set *set,
						   void *elem)
{
	return elem + set->ops->elemsize;
}

static inline struct nft_object **nft_set_ext_obj(const struct nft_set_ext *ext)
{
	return nft_set_ext(ext, NFT_SET_EXT_OBJREF);
}

struct nft_expr *nft_set_elem_expr_alloc(const struct nft_ctx *ctx,
					 const struct nft_set *set,
					 const struct nlattr *attr);

void *nft_set_elem_init(const struct nft_set *set,
			const struct nft_set_ext_tmpl *tmpl,
			const u32 *key, const u32 *key_end, const u32 *data,
			u64 timeout, u64 expiration, gfp_t gfp);
void nft_set_elem_destroy(const struct nft_set *set, void *elem,
			  bool destroy_expr);

/**
 *	struct nft_set_gc_batch_head - nf_tables set garbage collection batch
 *
 *	@rcu: rcu head
 *	@set: set the elements belong to
 *	@cnt: count of elements
 */
struct nft_set_gc_batch_head {
	struct rcu_head			rcu;
	const struct nft_set		*set;
	unsigned int			cnt;
};

#define NFT_SET_GC_BATCH_SIZE	((PAGE_SIZE -				  \
				  sizeof(struct nft_set_gc_batch_head)) / \
				 sizeof(void *))

/**
 *	struct nft_set_gc_batch - nf_tables set garbage collection batch
 *
 * 	@head: GC batch head
 * 	@elems: garbage collection elements
 */
struct nft_set_gc_batch {
	struct nft_set_gc_batch_head	head;
	void				*elems[NFT_SET_GC_BATCH_SIZE];
};

struct nft_set_gc_batch *nft_set_gc_batch_alloc(const struct nft_set *set,
						gfp_t gfp);
void nft_set_gc_batch_release(struct rcu_head *rcu);

static inline void nft_set_gc_batch_complete(struct nft_set_gc_batch *gcb)
{
	if (gcb != NULL)
		call_rcu(&gcb->head.rcu, nft_set_gc_batch_release);
}

static inline struct nft_set_gc_batch *
nft_set_gc_batch_check(const struct nft_set *set, struct nft_set_gc_batch *gcb,
		       gfp_t gfp)
{
	if (gcb != NULL) {
		if (gcb->head.cnt + 1 < ARRAY_SIZE(gcb->elems))
			return gcb;
		nft_set_gc_batch_complete(gcb);
	}
	return nft_set_gc_batch_alloc(set, gfp);
}

static inline void nft_set_gc_batch_add(struct nft_set_gc_batch *gcb,
					void *elem)
{
	gcb->elems[gcb->head.cnt++] = elem;
}

struct nft_expr_ops;
/**
 *	struct nft_expr_type - nf_tables expression type
 *
 *	@select_ops: function to select nft_expr_ops
 *	@release_ops: release nft_expr_ops
 *	@ops: default ops, used when no select_ops functions is present
 *	@list: used internally
 *	@name: Identifier
 *	@owner: module reference
 *	@policy: netlink attribute policy
 *	@maxattr: highest netlink attribute number
 *	@family: address family for AF-specific types
 *	@flags: expression type flags
 */
struct nft_expr_type {
	const struct nft_expr_ops	*(*select_ops)(const struct nft_ctx *,
						       const struct nlattr * const tb[]);
	void				(*release_ops)(const struct nft_expr_ops *ops);
	const struct nft_expr_ops	*ops;
	struct list_head		list;
	const char			*name;
	struct module			*owner;
	const struct nla_policy		*policy;
	unsigned int			maxattr;
	u8				family;
	u8				flags;
};

#define NFT_EXPR_STATEFUL		0x1
#define NFT_EXPR_GC			0x2

enum nft_trans_phase {
	NFT_TRANS_PREPARE,
	NFT_TRANS_ABORT,
	NFT_TRANS_COMMIT,
	NFT_TRANS_RELEASE
};

struct nft_flow_rule;
struct nft_offload_ctx;

/**
 *	struct nft_expr_ops - nf_tables expression operations
 *
 *	@eval: Expression evaluation function
 *	@size: full expression size, including private data size
 *	@init: initialization function
 *	@activate: activate expression in the next generation
 *	@deactivate: deactivate expression in next generation
 *	@destroy: destruction function, called after synchronize_rcu
 *	@dump: function to dump parameters
 *	@type: expression type
 *	@validate: validate expression, called during loop detection
 *	@data: extra data to attach to this expression operation
 */
struct nft_expr;
struct nft_expr_ops {
	void				(*eval)(const struct nft_expr *expr,
						struct nft_regs *regs,
						const struct nft_pktinfo *pkt);
	int				(*clone)(struct nft_expr *dst,
						 const struct nft_expr *src);
	unsigned int			size;

	int				(*init)(const struct nft_ctx *ctx,
						const struct nft_expr *expr,
						const struct nlattr * const tb[]);
	void				(*activate)(const struct nft_ctx *ctx,
						    const struct nft_expr *expr);
	void				(*deactivate)(const struct nft_ctx *ctx,
						      const struct nft_expr *expr,
						      enum nft_trans_phase phase);
	void				(*destroy)(const struct nft_ctx *ctx,
						   const struct nft_expr *expr);
	void				(*destroy_clone)(const struct nft_ctx *ctx,
							 const struct nft_expr *expr);
	int				(*dump)(struct sk_buff *skb,
						const struct nft_expr *expr);
	int				(*validate)(const struct nft_ctx *ctx,
						    const struct nft_expr *expr,
						    const struct nft_data **data);
	bool				(*gc)(struct net *net,
					      const struct nft_expr *expr);
	int				(*offload)(struct nft_offload_ctx *ctx,
						   struct nft_flow_rule *flow,
						   const struct nft_expr *expr);
	u32				offload_flags;
	const struct nft_expr_type	*type;
	void				*data;
};

#define NFT_EXPR_MAXATTR		16
#define NFT_EXPR_SIZE(size)		(sizeof(struct nft_expr) + \
					 ALIGN(size, __alignof__(struct nft_expr)))

/**
 *	struct nft_expr - nf_tables expression
 *
 *	@ops: expression ops
 *	@data: expression private data
 */
struct nft_expr {
	const struct nft_expr_ops	*ops;
	unsigned char			data[]
		__attribute__((aligned(__alignof__(u64))));
};

static inline void *nft_expr_priv(const struct nft_expr *expr)
{
	return (void *)expr->data;
}

int nft_expr_clone(struct nft_expr *dst, struct nft_expr *src);
void nft_expr_destroy(const struct nft_ctx *ctx, struct nft_expr *expr);
int nft_expr_dump(struct sk_buff *skb, unsigned int attr,
		  const struct nft_expr *expr);

/**
 *	struct nft_rule - nf_tables rule
 *
 *	@list: used internally
 *	@handle: rule handle
 *	@genmask: generation mask
 *	@dlen: length of expression data
 *	@udata: user data is appended to the rule
 *	@data: expression data
 */
struct nft_rule {
	struct list_head		list;
	u64				handle:42,
					genmask:2,
					dlen:12,
					udata:1;
	unsigned char			data[]
		__attribute__((aligned(__alignof__(struct nft_expr))));
};

static inline struct nft_expr *nft_expr_first(const struct nft_rule *rule)
{
	return (struct nft_expr *)&rule->data[0];
}

static inline struct nft_expr *nft_expr_next(const struct nft_expr *expr)
{
	return ((void *)expr) + expr->ops->size;
}

static inline struct nft_expr *nft_expr_last(const struct nft_rule *rule)
{
	return (struct nft_expr *)&rule->data[rule->dlen];
}

static inline struct nft_userdata *nft_userdata(const struct nft_rule *rule)
{
	return (void *)&rule->data[rule->dlen];
}

void nf_tables_rule_release(const struct nft_ctx *ctx, struct nft_rule *rule);

static inline void nft_set_elem_update_expr(const struct nft_set_ext *ext,
					    struct nft_regs *regs,
					    const struct nft_pktinfo *pkt)
{
	struct nft_expr *expr;

	if (__nft_set_ext_exists(ext, NFT_SET_EXT_EXPR)) {
		expr = nft_set_ext_expr(ext);
		expr->ops->eval(expr, regs, pkt);
	}
}

/*
 * The last pointer isn't really necessary, but the compiler isn't able to
 * determine that the result of nft_expr_last() is always the same since it
 * can't assume that the dlen value wasn't changed within calls in the loop.
 */
#define nft_rule_for_each_expr(expr, last, rule) \
	for ((expr) = nft_expr_first(rule), (last) = nft_expr_last(rule); \
	     (expr) != (last); \
	     (expr) = nft_expr_next(expr))

#define NFT_CHAIN_POLICY_UNSET		U8_MAX

/**
 *	struct nft_chain - nf_tables chain
 *
 *	@rules: list of rules in the chain
 *	@list: used internally
 *	@rhlhead: used internally
 *	@table: table that this chain belongs to
 *	@handle: chain handle
 *	@use: number of jump references to this chain
 *	@flags: bitmask of enum nft_chain_flags
 *	@name: name of the chain
 */
struct nft_chain {
	struct nft_rule			*__rcu *rules_gen_0;
	struct nft_rule			*__rcu *rules_gen_1;
	struct list_head		rules;
	struct list_head		list;
	struct rhlist_head		rhlhead;
	struct nft_table		*table;
	u64				handle;
	u32				use;
	u8				flags:5,
					bound:1,
					genmask:2;
	char				*name;

	/* Only used during control plane commit phase: */
	struct nft_rule			**rules_next;
};

int nft_chain_validate(const struct nft_ctx *ctx, const struct nft_chain *chain);

enum nft_chain_types {
	NFT_CHAIN_T_DEFAULT = 0,
	NFT_CHAIN_T_ROUTE,
	NFT_CHAIN_T_NAT,
	NFT_CHAIN_T_MAX
};

/**
 * 	struct nft_chain_type - nf_tables chain type info
 *
 * 	@name: name of the type
 * 	@type: numeric identifier
 * 	@family: address family
 * 	@owner: module owner
 * 	@hook_mask: mask of valid hooks
 * 	@hooks: array of hook functions
 *	@ops_register: base chain register function
 *	@ops_unregister: base chain unregister function
 */
struct nft_chain_type {
	const char			*name;
	enum nft_chain_types		type;
	int				family;
	struct module			*owner;
	unsigned int			hook_mask;
	nf_hookfn			*hooks[NF_MAX_HOOKS];
	int				(*ops_register)(struct net *net, const struct nf_hook_ops *ops);
	void				(*ops_unregister)(struct net *net, const struct nf_hook_ops *ops);
};

int nft_chain_validate_dependency(const struct nft_chain *chain,
				  enum nft_chain_types type);
int nft_chain_validate_hooks(const struct nft_chain *chain,
                             unsigned int hook_flags);

static inline bool nft_chain_is_bound(struct nft_chain *chain)
{
	return (chain->flags & NFT_CHAIN_BINDING) && chain->bound;
}

void nft_chain_del(struct nft_chain *chain);
void nf_tables_chain_destroy(struct nft_ctx *ctx);

struct nft_stats {
	u64			bytes;
	u64			pkts;
	struct u64_stats_sync	syncp;
};

struct nft_hook {
	struct list_head	list;
	bool			inactive;
	struct nf_hook_ops	ops;
	struct rcu_head		rcu;
};

/**
 *	struct nft_base_chain - nf_tables base chain
 *
 *	@ops: netfilter hook ops
 *	@hook_list: list of netfilter hooks (for NFPROTO_NETDEV family)
 *	@type: chain type
 *	@policy: default policy
 *	@stats: per-cpu chain stats
 *	@chain: the chain
 *	@flow_block: flow block (for hardware offload)
 */
struct nft_base_chain {
	struct nf_hook_ops		ops;
	struct list_head		hook_list;
	const struct nft_chain_type	*type;
	u8				policy;
	u8				flags;
	struct nft_stats __percpu	*stats;
	struct nft_chain		chain;
	struct flow_block		flow_block;
};

static inline struct nft_base_chain *nft_base_chain(const struct nft_chain *chain)
{
	return container_of(chain, struct nft_base_chain, chain);
}

static inline bool nft_is_base_chain(const struct nft_chain *chain)
{
	return chain->flags & NFT_CHAIN_BASE;
}

int __nft_release_basechain(struct nft_ctx *ctx);

unsigned int nft_do_chain(struct nft_pktinfo *pkt, void *priv);

/**
 *	struct nft_table - nf_tables table
 *
 *	@list: used internally
 *	@chains_ht: chains in the table
 *	@chains: same, for stable walks
 *	@sets: sets in the table
 *	@objects: stateful objects in the table
 *	@flowtables: flow tables in the table
 *	@hgenerator: handle generator state
 *	@handle: table handle
 *	@use: number of chain references to this table
 *	@flags: table flag (see enum nft_table_flags)
 *	@genmask: generation mask
 *	@afinfo: address family info
 *	@name: name of the table
 */
struct nft_table {
	struct list_head		list;
	struct rhltable			chains_ht;
	struct list_head		chains;
	struct list_head		sets;
	struct list_head		objects;
	struct list_head		flowtables;
	u64				hgenerator;
	u64				handle;
	u32				use;
	u16				family:6,
					flags:8,
					genmask:2;
	char				*name;
};

void nft_register_chain_type(const struct nft_chain_type *);
void nft_unregister_chain_type(const struct nft_chain_type *);

int nft_register_expr(struct nft_expr_type *);
void nft_unregister_expr(struct nft_expr_type *);

int nft_verdict_dump(struct sk_buff *skb, int type,
		     const struct nft_verdict *v);

/**
 *	struct nft_object_hash_key - key to lookup nft_object
 *
 *	@name: name of the stateful object to look up
 *	@table: table the object belongs to
 */
struct nft_object_hash_key {
	const char                      *name;
	const struct nft_table          *table;
};

/**
 *	struct nft_object - nf_tables stateful object
 *
 *	@list: table stateful object list node
 *	@key:  keys that identify this object
 *	@rhlhead: nft_objname_ht node
 *	@genmask: generation mask
 *	@use: number of references to this stateful object
 *	@handle: unique object handle
 *	@ops: object operations
 *	@data: object data, layout depends on type
 */
struct nft_object {
	struct list_head		list;
	struct rhlist_head		rhlhead;
	struct nft_object_hash_key	key;
	u32				genmask:2,
					use:30;
	u64				handle;
	/* runtime data below here */
	const struct nft_object_ops	*ops ____cacheline_aligned;
	unsigned char			data[]
		__attribute__((aligned(__alignof__(u64))));
};

static inline void *nft_obj_data(const struct nft_object *obj)
{
	return (void *)obj->data;
}

#define nft_expr_obj(expr)	*((struct nft_object **)nft_expr_priv(expr))

struct nft_object *nft_obj_lookup(const struct net *net,
				  const struct nft_table *table,
				  const struct nlattr *nla, u32 objtype,
				  u8 genmask);

void nft_obj_notify(struct net *net, const struct nft_table *table,
		    struct nft_object *obj, u32 portid, u32 seq,
		    int event, int family, int report, gfp_t gfp);

/**
 *	struct nft_object_type - stateful object type
 *
 *	@select_ops: function to select nft_object_ops
 *	@ops: default ops, used when no select_ops functions is present
 *	@list: list node in list of object types
 *	@type: stateful object numeric type
 *	@owner: module owner
 *	@maxattr: maximum netlink attribute
 *	@policy: netlink attribute policy
 */
struct nft_object_type {
	const struct nft_object_ops	*(*select_ops)(const struct nft_ctx *,
						       const struct nlattr * const tb[]);
	const struct nft_object_ops	*ops;
	struct list_head		list;
	u32				type;
	unsigned int                    maxattr;
	struct module			*owner;
	const struct nla_policy		*policy;
};

/**
 *	struct nft_object_ops - stateful object operations
 *
 *	@eval: stateful object evaluation function
 *	@size: stateful object size
 *	@init: initialize object from netlink attributes
 *	@destroy: release existing stateful object
 *	@dump: netlink dump stateful object
 *	@update: update stateful object
 */
struct nft_object_ops {
	void				(*eval)(struct nft_object *obj,
						struct nft_regs *regs,
						const struct nft_pktinfo *pkt);
	unsigned int			size;
	int				(*init)(const struct nft_ctx *ctx,
						const struct nlattr *const tb[],
						struct nft_object *obj);
	void				(*destroy)(const struct nft_ctx *ctx,
						   struct nft_object *obj);
	int				(*dump)(struct sk_buff *skb,
						struct nft_object *obj,
						bool reset);
	void				(*update)(struct nft_object *obj,
						  struct nft_object *newobj);
	const struct nft_object_type	*type;
};

int nft_register_obj(struct nft_object_type *obj_type);
void nft_unregister_obj(struct nft_object_type *obj_type);

#define NFT_NETDEVICE_MAX	256

/**
 *	struct nft_flowtable - nf_tables flow table
 *
 *	@list: flow table list node in table list
 * 	@table: the table the flow table is contained in
 *	@name: name of this flow table
 *	@hooknum: hook number
 *	@ops_len: number of hooks in array
 *	@genmask: generation mask
 *	@use: number of references to this flow table
 * 	@handle: unique object handle
 *	@dev_name: array of device names
 *	@data: rhashtable and garbage collector
 * 	@ops: array of hooks
 */
struct nft_flowtable {
	struct list_head		list;
	struct nft_table		*table;
	char				*name;
	int				hooknum;
	int				ops_len;
	u32				genmask:2,
					use:30;
	u64				handle;
	/* runtime data below here */
	struct list_head		hook_list ____cacheline_aligned;
	struct nf_flowtable		data;
};

struct nft_flowtable *nft_flowtable_lookup(const struct nft_table *table,
					   const struct nlattr *nla,
					   u8 genmask);

void nf_tables_deactivate_flowtable(const struct nft_ctx *ctx,
				    struct nft_flowtable *flowtable,
				    enum nft_trans_phase phase);

void nft_register_flowtable_type(struct nf_flowtable_type *type);
void nft_unregister_flowtable_type(struct nf_flowtable_type *type);

/**
 *	struct nft_traceinfo - nft tracing information and state
 *
 *	@pkt: pktinfo currently processed
 *	@basechain: base chain currently processed
 *	@chain: chain currently processed
 *	@rule:  rule that was evaluated
 *	@verdict: verdict given by rule
 *	@type: event type (enum nft_trace_types)
 *	@packet_dumped: packet headers sent in a previous traceinfo message
 *	@trace: other struct members are initialised
 */
struct nft_traceinfo {
	const struct nft_pktinfo	*pkt;
	const struct nft_base_chain	*basechain;
	const struct nft_chain		*chain;
	const struct nft_rule		*rule;
	const struct nft_verdict	*verdict;
	enum nft_trace_types		type;
	bool				packet_dumped;
	bool				trace;
};

void nft_trace_init(struct nft_traceinfo *info, const struct nft_pktinfo *pkt,
		    const struct nft_verdict *verdict,
		    const struct nft_chain *basechain);

void nft_trace_notify(struct nft_traceinfo *info);

#define MODULE_ALIAS_NFT_CHAIN(family, name) \
	MODULE_ALIAS("nft-chain-" __stringify(family) "-" name)

#define MODULE_ALIAS_NFT_AF_EXPR(family, name) \
	MODULE_ALIAS("nft-expr-" __stringify(family) "-" name)

#define MODULE_ALIAS_NFT_EXPR(name) \
	MODULE_ALIAS("nft-expr-" name)

#define MODULE_ALIAS_NFT_OBJ(type) \
	MODULE_ALIAS("nft-obj-" __stringify(type))

#if IS_ENABLED(CONFIG_NF_TABLES)

/*
 * The gencursor defines two generations, the currently active and the
 * next one. Objects contain a bitmask of 2 bits specifying the generations
 * they're active in. A set bit means they're inactive in the generation
 * represented by that bit.
 *
 * New objects start out as inactive in the current and active in the
 * next generation. When committing the ruleset the bitmask is cleared,
 * meaning they're active in all generations. When removing an object,
 * it is set inactive in the next generation. After committing the ruleset,
 * the objects are removed.
 */
static inline unsigned int nft_gencursor_next(const struct net *net)
{
	return net->nft.gencursor + 1 == 1 ? 1 : 0;
}

static inline u8 nft_genmask_next(const struct net *net)
{
	return 1 << nft_gencursor_next(net);
}

static inline u8 nft_genmask_cur(const struct net *net)
{
	/* Use READ_ONCE() to prevent refetching the value for atomicity */
	return 1 << READ_ONCE(net->nft.gencursor);
}

#define NFT_GENMASK_ANY		((1 << 0) | (1 << 1))

/*
 * Generic transaction helpers
 */

/* Check if this object is currently active. */
#define nft_is_active(__net, __obj)				\
	(((__obj)->genmask & nft_genmask_cur(__net)) == 0)

/* Check if this object is active in the next generation. */
#define nft_is_active_next(__net, __obj)			\
	(((__obj)->genmask & nft_genmask_next(__net)) == 0)

/* This object becomes active in the next generation. */
#define nft_activate_next(__net, __obj)				\
	(__obj)->genmask = nft_genmask_cur(__net)

/* This object becomes inactive in the next generation. */
#define nft_deactivate_next(__net, __obj)			\
        (__obj)->genmask = nft_genmask_next(__net)

/* After committing the ruleset, clear the stale generation bit. */
#define nft_clear(__net, __obj)					\
	(__obj)->genmask &= ~nft_genmask_next(__net)
#define nft_active_genmask(__obj, __genmask)			\
	!((__obj)->genmask & __genmask)

/*
 * Set element transaction helpers
 */

static inline bool nft_set_elem_active(const struct nft_set_ext *ext,
				       u8 genmask)
{
	return !(ext->genmask & genmask);
}

static inline void nft_set_elem_change_active(const struct net *net,
					      const struct nft_set *set,
					      struct nft_set_ext *ext)
{
	ext->genmask ^= nft_genmask_next(net);
}

#endif /* IS_ENABLED(CONFIG_NF_TABLES) */

/*
 * We use a free bit in the genmask field to indicate the element
 * is busy, meaning it is currently being processed either by
 * the netlink API or GC.
 *
 * Even though the genmask is only a single byte wide, this works
 * because the extension structure if fully constant once initialized,
 * so there are no non-atomic write accesses unless it is already
 * marked busy.
 */
#define NFT_SET_ELEM_BUSY_MASK	(1 << 2)

#if defined(__LITTLE_ENDIAN_BITFIELD)
#define NFT_SET_ELEM_BUSY_BIT	2
#elif defined(__BIG_ENDIAN_BITFIELD)
#define NFT_SET_ELEM_BUSY_BIT	(BITS_PER_LONG - BITS_PER_BYTE + 2)
#else
#error
#endif

static inline int nft_set_elem_mark_busy(struct nft_set_ext *ext)
{
	unsigned long *word = (unsigned long *)ext;

	BUILD_BUG_ON(offsetof(struct nft_set_ext, genmask) != 0);
	return test_and_set_bit(NFT_SET_ELEM_BUSY_BIT, word);
}

static inline void nft_set_elem_clear_busy(struct nft_set_ext *ext)
{
	unsigned long *word = (unsigned long *)ext;

	clear_bit(NFT_SET_ELEM_BUSY_BIT, word);
}

#define NFT_SET_ELEM_DEAD_MASK (1 << 3)

#if defined(__LITTLE_ENDIAN_BITFIELD)
#define NFT_SET_ELEM_DEAD_BIT  3
#elif defined(__BIG_ENDIAN_BITFIELD)
#define NFT_SET_ELEM_DEAD_BIT  (BITS_PER_LONG - BITS_PER_BYTE + 3)
#else
#error
#endif

static inline void nft_set_elem_dead(struct nft_set_ext *ext)
{
	unsigned long *word = (unsigned long *)ext;

	BUILD_BUG_ON(offsetof(struct nft_set_ext, genmask) != 0);
	set_bit(NFT_SET_ELEM_DEAD_BIT, word);
}

static inline int nft_set_elem_is_dead(const struct nft_set_ext *ext)
{
	unsigned long *word = (unsigned long *)ext;

	BUILD_BUG_ON(offsetof(struct nft_set_ext, genmask) != 0);
	return test_bit(NFT_SET_ELEM_DEAD_BIT, word);
}

/**
 *	struct nft_trans - nf_tables object update in transaction
 *
 *	@list: used internally
 *	@msg_type: message type
 *	@put_net: ctx->net needs to be put
 *	@ctx: transaction context
 *	@data: internal information related to the transaction
 */
struct nft_trans {
	struct list_head		list;
	int				msg_type;
	bool				put_net;
	struct nft_ctx			ctx;
	char				data[];
};

struct nft_trans_rule {
	struct nft_rule			*rule;
	struct nft_flow_rule		*flow;
	u32				rule_id;
};

#define nft_trans_rule(trans)	\
	(((struct nft_trans_rule *)trans->data)->rule)
#define nft_trans_flow_rule(trans)	\
	(((struct nft_trans_rule *)trans->data)->flow)
#define nft_trans_rule_id(trans)	\
	(((struct nft_trans_rule *)trans->data)->rule_id)

struct nft_trans_set {
	struct nft_set			*set;
	u32				set_id;
	bool				bound;
};

#define nft_trans_set(trans)	\
	(((struct nft_trans_set *)trans->data)->set)
#define nft_trans_set_id(trans)	\
	(((struct nft_trans_set *)trans->data)->set_id)
#define nft_trans_set_bound(trans)	\
	(((struct nft_trans_set *)trans->data)->bound)

struct nft_trans_chain {
	bool				update;
	char				*name;
	struct nft_stats __percpu	*stats;
	u8				policy;
	u32				chain_id;
};

#define nft_trans_chain_update(trans)	\
	(((struct nft_trans_chain *)trans->data)->update)
#define nft_trans_chain_name(trans)	\
	(((struct nft_trans_chain *)trans->data)->name)
#define nft_trans_chain_stats(trans)	\
	(((struct nft_trans_chain *)trans->data)->stats)
#define nft_trans_chain_policy(trans)	\
	(((struct nft_trans_chain *)trans->data)->policy)
#define nft_trans_chain_id(trans)	\
	(((struct nft_trans_chain *)trans->data)->chain_id)

struct nft_trans_table {
	bool				update;
	bool				enable;
};

#define nft_trans_table_update(trans)	\
	(((struct nft_trans_table *)trans->data)->update)
#define nft_trans_table_enable(trans)	\
	(((struct nft_trans_table *)trans->data)->enable)

struct nft_trans_elem {
	struct nft_set			*set;
	struct nft_set_elem		elem;
	bool				bound;
};

#define nft_trans_elem_set(trans)	\
	(((struct nft_trans_elem *)trans->data)->set)
#define nft_trans_elem(trans)	\
	(((struct nft_trans_elem *)trans->data)->elem)
#define nft_trans_elem_set_bound(trans)	\
	(((struct nft_trans_elem *)trans->data)->bound)

struct nft_trans_obj {
	struct nft_object		*obj;
	struct nft_object		*newobj;
	bool				update;
};

#define nft_trans_obj(trans)	\
	(((struct nft_trans_obj *)trans->data)->obj)
#define nft_trans_obj_newobj(trans) \
	(((struct nft_trans_obj *)trans->data)->newobj)
#define nft_trans_obj_update(trans)	\
	(((struct nft_trans_obj *)trans->data)->update)

struct nft_trans_flowtable {
	struct nft_flowtable		*flowtable;
	bool				update;
	struct list_head		hook_list;
	u32				flags;
};

#define nft_trans_flowtable(trans)	\
	(((struct nft_trans_flowtable *)trans->data)->flowtable)
#define nft_trans_flowtable_update(trans)	\
	(((struct nft_trans_flowtable *)trans->data)->update)
#define nft_trans_flowtable_hooks(trans)	\
	(((struct nft_trans_flowtable *)trans->data)->hook_list)
#define nft_trans_flowtable_flags(trans)	\
	(((struct nft_trans_flowtable *)trans->data)->flags)

#define NFT_TRANS_GC_BATCHCOUNT        256

struct nft_trans_gc {
	struct list_head        list;
	struct net              *net;
	struct nft_set          *set;
	u32                     seq;
#ifndef __GENKSYMS__
	u16                     count;
#else
	u8	                count;
#endif
	void                    *priv[NFT_TRANS_GC_BATCHCOUNT];
	struct rcu_head         rcu;
};

struct nft_trans_gc *nft_trans_gc_alloc(struct nft_set *set,
                                       unsigned int gc_seq, gfp_t gfp);
void nft_trans_gc_destroy(struct nft_trans_gc *trans);

struct nft_trans_gc *nft_trans_gc_queue_async(struct nft_trans_gc *gc,
                                             unsigned int gc_seq, gfp_t gfp);
void nft_trans_gc_queue_async_done(struct nft_trans_gc *gc);

struct nft_trans_gc *nft_trans_gc_queue_sync(struct nft_trans_gc *gc, gfp_t gfp);
void nft_trans_gc_queue_sync_done(struct nft_trans_gc *trans);

void nft_trans_gc_elem_add(struct nft_trans_gc *gc, void *priv);

void nft_setelem_data_deactivate(const struct net *net,
                                const struct nft_set *set,
                                struct nft_set_elem *elem);

int __init nft_chain_filter_init(void);
void nft_chain_filter_fini(void);

void __init nft_chain_route_init(void);
void nft_chain_route_fini(void);

<<<<<<< HEAD
void nf_tables_trans_destroy_flush_work(void);
=======
static inline u64 nft_net_tstamp(const struct net *net)
{
	return net->tstamp;
}

>>>>>>> 9d83edb8
#endif /* _NET_NF_TABLES_H */<|MERGE_RESOLUTION|>--- conflicted
+++ resolved
@@ -1594,13 +1594,10 @@
 void __init nft_chain_route_init(void);
 void nft_chain_route_fini(void);
 
-<<<<<<< HEAD
+static inline u64 nft_net_tstamp(const struct net *net)
+{
+	return net->tstamp;
+}
+
 void nf_tables_trans_destroy_flush_work(void);
-=======
-static inline u64 nft_net_tstamp(const struct net *net)
-{
-	return net->tstamp;
-}
-
->>>>>>> 9d83edb8
 #endif /* _NET_NF_TABLES_H */