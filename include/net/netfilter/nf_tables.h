--- conflicted
+++ resolved
@@ -594,13 +594,8 @@
 struct nft_set_ext {
 	u8	genmask;
 	u8	offset[NFT_SET_EXT_NUM];
-<<<<<<< HEAD
 	char	data[];
-};
-=======
-	char	data[0];
 } __aligned(BITS_PER_LONG / 8);
->>>>>>> 4265e458
 
 static inline void nft_set_ext_prepare(struct nft_set_ext_tmpl *tmpl)
 {
