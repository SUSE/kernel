--- conflicted
+++ resolved
@@ -1535,32 +1535,6 @@
 	return test_bit(NFT_SET_ELEM_DEAD_BIT, word);
 }
 
-#define NFT_SET_ELEM_DEAD_MASK	(1 << 3)
-
-#if defined(__LITTLE_ENDIAN_BITFIELD)
-#define NFT_SET_ELEM_DEAD_BIT	3
-#elif defined(__BIG_ENDIAN_BITFIELD)
-#define NFT_SET_ELEM_DEAD_BIT	(BITS_PER_LONG - BITS_PER_BYTE + 3)
-#else
-#error
-#endif
-
-static inline void nft_set_elem_dead(struct nft_set_ext *ext)
-{
-	unsigned long *word = (unsigned long *)ext;
-
-	BUILD_BUG_ON(offsetof(struct nft_set_ext, genmask) != 0);
-	set_bit(NFT_SET_ELEM_DEAD_BIT, word);
-}
-
-static inline int nft_set_elem_is_dead(const struct nft_set_ext *ext)
-{
-	unsigned long *word = (unsigned long *)ext;
-
-	BUILD_BUG_ON(offsetof(struct nft_set_ext, genmask) != 0);
-	return test_bit(NFT_SET_ELEM_DEAD_BIT, word);
-}
-
 /**
  *	struct nft_trans - nf_tables object update in transaction
  *
@@ -1760,10 +1734,7 @@
 	u64			table_handle;
 	unsigned int		base_seq;
 	unsigned int		gc_seq;
-<<<<<<< HEAD
-=======
 	u8			validate_state;
->>>>>>> 38e945c6
 };
 
 extern unsigned int nf_tables_net_id;
