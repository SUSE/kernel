/* SPDX-License-Identifier: GPL-2.0 */
#ifndef __NET_ACT_API_H
#define __NET_ACT_API_H

/*
 * Public action API for classifiers/qdiscs
*/

#include <linux/refcount.h>
#include <net/flow_offload.h>
#include <net/sch_generic.h>
#include <net/pkt_sched.h>
#include <net/net_namespace.h>
#include <net/netns/generic.h>

struct tcf_idrinfo {
	struct mutex	lock;
	struct idr	action_idr;
	struct net	*net;
};

struct tc_action_ops;

struct tc_action {
	const struct tc_action_ops	*ops;
	__u32				type; /* for backward compat(TCA_OLD_COMPAT) */
	struct tcf_idrinfo		*idrinfo;

	u32				tcfa_index;
	refcount_t			tcfa_refcnt;
	atomic_t			tcfa_bindcnt;
	int				tcfa_action;
	struct tcf_t			tcfa_tm;
	struct gnet_stats_basic_sync	tcfa_bstats;
	struct gnet_stats_basic_sync	tcfa_bstats_hw;
	struct gnet_stats_queue		tcfa_qstats;
	struct net_rate_estimator __rcu *tcfa_rate_est;
	spinlock_t			tcfa_lock;
	struct gnet_stats_basic_sync __percpu *cpu_bstats;
	struct gnet_stats_basic_sync __percpu *cpu_bstats_hw;
	struct gnet_stats_queue __percpu *cpu_qstats;
	struct tc_cookie	__rcu *user_cookie;
	struct tcf_chain	__rcu *goto_chain;
	u32			tcfa_flags;
	u8			hw_stats;
	u8			used_hw_stats;
	bool			used_hw_stats_valid;
	u32			in_hw_count;
};
#define tcf_index	common.tcfa_index
#define tcf_refcnt	common.tcfa_refcnt
#define tcf_bindcnt	common.tcfa_bindcnt
#define tcf_action	common.tcfa_action
#define tcf_tm		common.tcfa_tm
#define tcf_bstats	common.tcfa_bstats
#define tcf_qstats	common.tcfa_qstats
#define tcf_rate_est	common.tcfa_rate_est
#define tcf_lock	common.tcfa_lock

#define TCA_ACT_HW_STATS_ANY (TCA_ACT_HW_STATS_IMMEDIATE | \
			      TCA_ACT_HW_STATS_DELAYED)

/* Reserve 16 bits for user-space. See TCA_ACT_FLAGS_NO_PERCPU_STATS. */
#define TCA_ACT_FLAGS_USER_BITS 16
#define TCA_ACT_FLAGS_USER_MASK 0xffff
#define TCA_ACT_FLAGS_POLICE	(1U << TCA_ACT_FLAGS_USER_BITS)
#define TCA_ACT_FLAGS_BIND	(1U << (TCA_ACT_FLAGS_USER_BITS + 1))
#define TCA_ACT_FLAGS_REPLACE	(1U << (TCA_ACT_FLAGS_USER_BITS + 2))
#define TCA_ACT_FLAGS_NO_RTNL	(1U << (TCA_ACT_FLAGS_USER_BITS + 3))
<<<<<<< HEAD
=======
#define TCA_ACT_FLAGS_AT_INGRESS	(1U << (TCA_ACT_FLAGS_USER_BITS + 4))
>>>>>>> eb3cdb58

/* Update lastuse only if needed, to avoid dirtying a cache line.
 * We use a temp variable to avoid fetching jiffies twice.
 */
static inline void tcf_lastuse_update(struct tcf_t *tm)
{
	unsigned long now = jiffies;

	if (tm->lastuse != now)
		tm->lastuse = now;
	if (unlikely(!tm->firstuse))
		tm->firstuse = now;
}

static inline void tcf_tm_dump(struct tcf_t *dtm, const struct tcf_t *stm)
{
	dtm->install = jiffies_to_clock_t(jiffies - stm->install);
	dtm->lastuse = jiffies_to_clock_t(jiffies - stm->lastuse);
	dtm->firstuse = stm->firstuse ?
		jiffies_to_clock_t(jiffies - stm->firstuse) : 0;
	dtm->expires = jiffies_to_clock_t(stm->expires);
}

static inline enum flow_action_hw_stats tc_act_hw_stats(u8 hw_stats)
{
	if (WARN_ON_ONCE(hw_stats > TCA_ACT_HW_STATS_ANY))
		return FLOW_ACTION_HW_STATS_DONT_CARE;
	else if (!hw_stats)
		return FLOW_ACTION_HW_STATS_DISABLED;
<<<<<<< HEAD

	return hw_stats;
}

#ifdef CONFIG_NET_CLS_ACT
=======
>>>>>>> eb3cdb58

	return hw_stats;
}

typedef void (*tc_action_priv_destructor)(void *priv);

struct tc_action_ops {
	struct list_head head;
	char    kind[IFNAMSIZ];
	enum tca_id  id; /* identifier should match kind */
	unsigned int	net_id;
	size_t	size;
	struct module		*owner;
	int     (*act)(struct sk_buff *, const struct tc_action *,
		       struct tcf_result *); /* called under RCU BH lock*/
	int     (*dump)(struct sk_buff *, struct tc_action *, int, int);
	void	(*cleanup)(struct tc_action *);
	int     (*lookup)(struct net *net, struct tc_action **a, u32 index);
	int     (*init)(struct net *net, struct nlattr *nla,
			struct nlattr *est, struct tc_action **act,
			struct tcf_proto *tp,
			u32 flags, struct netlink_ext_ack *extack);
	int     (*walk)(struct net *, struct sk_buff *,
			struct netlink_callback *, int,
			const struct tc_action_ops *,
			struct netlink_ext_ack *);
	void	(*stats_update)(struct tc_action *, u64, u64, u64, u64, bool);
	size_t  (*get_fill_size)(const struct tc_action *act);
	struct net_device *(*get_dev)(const struct tc_action *a,
				      tc_action_priv_destructor *destructor);
	struct psample_group *
	(*get_psample_group)(const struct tc_action *a,
			     tc_action_priv_destructor *destructor);
	int     (*offload_act_setup)(struct tc_action *act, void *entry_data,
				     u32 *index_inc, bool bind,
				     struct netlink_ext_ack *extack);
};

#ifdef CONFIG_NET_CLS_ACT

#define ACT_P_CREATED 1
#define ACT_P_DELETED 1

struct tc_action_net {
	struct tcf_idrinfo *idrinfo;
	const struct tc_action_ops *ops;
};

static inline
int tc_action_net_init(struct net *net, struct tc_action_net *tn,
		       const struct tc_action_ops *ops)
{
	int err = 0;

	tn->idrinfo = kmalloc(sizeof(*tn->idrinfo), GFP_KERNEL);
	if (!tn->idrinfo)
		return -ENOMEM;
	tn->ops = ops;
	tn->idrinfo->net = net;
	mutex_init(&tn->idrinfo->lock);
	idr_init(&tn->idrinfo->action_idr);
	return err;
}

void tcf_idrinfo_destroy(const struct tc_action_ops *ops,
			 struct tcf_idrinfo *idrinfo);

static inline void tc_action_net_exit(struct list_head *net_list,
				      unsigned int id)
{
	struct net *net;

	rtnl_lock();
	list_for_each_entry(net, net_list, exit_list) {
		struct tc_action_net *tn = net_generic(net, id);

		tcf_idrinfo_destroy(tn->ops, tn->idrinfo);
		kfree(tn->idrinfo);
	}
	rtnl_unlock();
}

int tcf_generic_walker(struct tc_action_net *tn, struct sk_buff *skb,
		       struct netlink_callback *cb, int type,
		       const struct tc_action_ops *ops,
		       struct netlink_ext_ack *extack);
int tcf_idr_search(struct tc_action_net *tn, struct tc_action **a, u32 index);
int tcf_idr_create(struct tc_action_net *tn, u32 index, struct nlattr *est,
		   struct tc_action **a, const struct tc_action_ops *ops,
		   int bind, bool cpustats, u32 flags);
int tcf_idr_create_from_flags(struct tc_action_net *tn, u32 index,
			      struct nlattr *est, struct tc_action **a,
			      const struct tc_action_ops *ops, int bind,
			      u32 flags);
void tcf_idr_insert_many(struct tc_action *actions[]);
void tcf_idr_cleanup(struct tc_action_net *tn, u32 index);
int tcf_idr_check_alloc(struct tc_action_net *tn, u32 *index,
			struct tc_action **a, int bind);
int tcf_idr_release(struct tc_action *a, bool bind);

int tcf_register_action(struct tc_action_ops *a, struct pernet_operations *ops);
int tcf_unregister_action(struct tc_action_ops *a,
			  struct pernet_operations *ops);
int tcf_action_destroy(struct tc_action *actions[], int bind);
int tcf_action_exec(struct sk_buff *skb, struct tc_action **actions,
		    int nr_actions, struct tcf_result *res);
int tcf_action_init(struct net *net, struct tcf_proto *tp, struct nlattr *nla,
		    struct nlattr *est,
		    struct tc_action *actions[], int init_res[], size_t *attr_size,
		    u32 flags, u32 fl_flags, struct netlink_ext_ack *extack);
struct tc_action_ops *tc_action_load_ops(struct nlattr *nla, bool police,
					 bool rtnl_held,
					 struct netlink_ext_ack *extack);
struct tc_action *tcf_action_init_1(struct net *net, struct tcf_proto *tp,
				    struct nlattr *nla, struct nlattr *est,
				    struct tc_action_ops *a_o, int *init_res,
				    u32 flags, struct netlink_ext_ack *extack);
int tcf_action_dump(struct sk_buff *skb, struct tc_action *actions[], int bind,
		    int ref, bool terse);
int tcf_action_dump_old(struct sk_buff *skb, struct tc_action *a, int, int);
int tcf_action_dump_1(struct sk_buff *skb, struct tc_action *a, int, int);

static inline void tcf_action_update_bstats(struct tc_action *a,
					    struct sk_buff *skb)
{
	if (likely(a->cpu_bstats)) {
		bstats_update(this_cpu_ptr(a->cpu_bstats), skb);
		return;
	}
	spin_lock(&a->tcfa_lock);
	bstats_update(&a->tcfa_bstats, skb);
	spin_unlock(&a->tcfa_lock);
}

static inline void tcf_action_inc_drop_qstats(struct tc_action *a)
{
	if (likely(a->cpu_qstats)) {
		qstats_drop_inc(this_cpu_ptr(a->cpu_qstats));
		return;
	}
	spin_lock(&a->tcfa_lock);
	qstats_drop_inc(&a->tcfa_qstats);
	spin_unlock(&a->tcfa_lock);
}

static inline void tcf_action_inc_overlimit_qstats(struct tc_action *a)
{
	if (likely(a->cpu_qstats)) {
		qstats_overlimit_inc(this_cpu_ptr(a->cpu_qstats));
		return;
	}
	spin_lock(&a->tcfa_lock);
	qstats_overlimit_inc(&a->tcfa_qstats);
	spin_unlock(&a->tcfa_lock);
}

void tcf_action_update_stats(struct tc_action *a, u64 bytes, u64 packets,
			     u64 drops, bool hw);
int tcf_action_copy_stats(struct sk_buff *, struct tc_action *, int);

int tcf_action_update_hw_stats(struct tc_action *action);
int tcf_action_reoffload_cb(flow_indr_block_bind_cb_t *cb,
			    void *cb_priv, bool add);
int tcf_action_check_ctrlact(int action, struct tcf_proto *tp,
			     struct tcf_chain **handle,
			     struct netlink_ext_ack *newchain);
struct tcf_chain *tcf_action_set_ctrlact(struct tc_action *a, int action,
					 struct tcf_chain *newchain);

#ifdef CONFIG_INET
DECLARE_STATIC_KEY_FALSE(tcf_frag_xmit_count);
#endif

int tcf_dev_queue_xmit(struct sk_buff *skb, int (*xmit)(struct sk_buff *skb));

#else /* !CONFIG_NET_CLS_ACT */

static inline int tcf_action_reoffload_cb(flow_indr_block_bind_cb_t *cb,
					  void *cb_priv, bool add) {
	return 0;
}

#endif /* CONFIG_NET_CLS_ACT */

static inline void tcf_action_stats_update(struct tc_action *a, u64 bytes,
					   u64 packets, u64 drops,
					   u64 lastuse, bool hw)
{
#ifdef CONFIG_NET_CLS_ACT
	if (!a->ops->stats_update)
		return;

	a->ops->stats_update(a, bytes, packets, drops, lastuse, hw);
#endif
}


#endif<|MERGE_RESOLUTION|>--- conflicted
+++ resolved
@@ -67,10 +67,7 @@
 #define TCA_ACT_FLAGS_BIND	(1U << (TCA_ACT_FLAGS_USER_BITS + 1))
 #define TCA_ACT_FLAGS_REPLACE	(1U << (TCA_ACT_FLAGS_USER_BITS + 2))
 #define TCA_ACT_FLAGS_NO_RTNL	(1U << (TCA_ACT_FLAGS_USER_BITS + 3))
-<<<<<<< HEAD
-=======
 #define TCA_ACT_FLAGS_AT_INGRESS	(1U << (TCA_ACT_FLAGS_USER_BITS + 4))
->>>>>>> eb3cdb58
 
 /* Update lastuse only if needed, to avoid dirtying a cache line.
  * We use a temp variable to avoid fetching jiffies twice.
@@ -100,14 +97,6 @@
 		return FLOW_ACTION_HW_STATS_DONT_CARE;
 	else if (!hw_stats)
 		return FLOW_ACTION_HW_STATS_DISABLED;
-<<<<<<< HEAD
-
-	return hw_stats;
-}
-
-#ifdef CONFIG_NET_CLS_ACT
-=======
->>>>>>> eb3cdb58
 
 	return hw_stats;
 }
