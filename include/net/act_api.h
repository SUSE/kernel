--- conflicted
+++ resolved
@@ -49,10 +49,6 @@
 #define tcf_qstats	common.tcfa_qstats
 #define tcf_rate_est	common.tcfa_rate_est
 #define tcf_lock	common.tcfa_lock
-<<<<<<< HEAD
-#define tcf_rcu		common.tcfa_rcu
-=======
->>>>>>> 2bd6bf03
 
 /* Update lastuse only if needed, to avoid dirtying a cache line.
  * We use a temp variable to avoid fetching jiffies twice.
