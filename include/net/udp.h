--- conflicted
+++ resolved
@@ -476,8 +476,6 @@
 	if (!inet_get_convert_csum(sk))
 		features |= NETIF_F_IP_CSUM | NETIF_F_IPV6_CSUM;
 
-<<<<<<< HEAD
-=======
 	/* UDP segmentation expects packets of type CHECKSUM_PARTIAL or
 	 * CHECKSUM_NONE in __udp_gso_segment. UDP GRO indeed builds partial
 	 * packets in udp_gro_complete_segment. As does UDP GSO, verified by
@@ -485,7 +483,6 @@
 	 * their ip_summed is set to CHECKSUM_UNNECESSARY. Reset in this
 	 * specific case, where PARTIAL is both correct and required.
 	 */
->>>>>>> bb6d3fb3
 	if (skb->pkt_type == PACKET_LOOPBACK)
 		skb->ip_summed = CHECKSUM_PARTIAL;
 
