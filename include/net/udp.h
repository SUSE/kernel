/* SPDX-License-Identifier: GPL-2.0-or-later */
/*
 * INET		An implementation of the TCP/IP protocol suite for the LINUX
 *		operating system.  INET is implemented using the  BSD Socket
 *		interface as the means of communication with the user level.
 *
 *		Definitions for the UDP module.
 *
 * Version:	@(#)udp.h	1.0.2	05/07/93
 *
 * Authors:	Ross Biro
 *		Fred N. van Kempen, <waltje@uWalt.NL.Mugnet.ORG>
 *
 * Fixes:
 *		Alan Cox	: Turned on udp checksums. I don't want to
 *				  chase 'memory corruption' bugs that aren't!
 */
#ifndef _UDP_H
#define _UDP_H

#include <linux/list.h>
#include <linux/bug.h>
#include <net/inet_sock.h>
#include <net/gso.h>
#include <net/sock.h>
#include <net/snmp.h>
#include <net/ip.h>
#include <linux/ipv6.h>
#include <linux/seq_file.h>
#include <linux/poll.h>
#include <linux/indirect_call_wrapper.h>

/**
 *	struct udp_skb_cb  -  UDP(-Lite) private variables
 *
 *	@header:      private variables used by IPv4/IPv6
 *	@cscov:       checksum coverage length (UDP-Lite only)
 *	@partial_cov: if set indicates partial csum coverage
 */
struct udp_skb_cb {
	union {
		struct inet_skb_parm	h4;
#if IS_ENABLED(CONFIG_IPV6)
		struct inet6_skb_parm	h6;
#endif
	} header;
	__u16		cscov;
	__u8		partial_cov;
};
#define UDP_SKB_CB(__skb)	((struct udp_skb_cb *)((__skb)->cb))

/**
 *	struct udp_hslot - UDP hash slot
 *
 *	@head:	head of list of sockets
 *	@count:	number of sockets in 'head' list
 *	@lock:	spinlock protecting changes to head/count
 */
struct udp_hslot {
	struct hlist_head	head;
	int			count;
	spinlock_t		lock;
} __attribute__((aligned(2 * sizeof(long))));

/**
 *	struct udp_table - UDP table
 *
 *	@hash:	hash table, sockets are hashed on (local port)
 *	@hash2:	hash table, sockets are hashed on (local port, local address)
 *	@mask:	number of slots in hash tables, minus 1
 *	@log:	log2(number of slots in hash table)
 */
struct udp_table {
	struct udp_hslot	*hash;
	struct udp_hslot	*hash2;
	unsigned int		mask;
	unsigned int		log;
};
extern struct udp_table udp_table;
void udp_table_init(struct udp_table *, const char *);
static inline struct udp_hslot *udp_hashslot(struct udp_table *table,
					     struct net *net, unsigned int num)
{
	return &table->hash[udp_hashfn(net, num, table->mask)];
}
/*
 * For secondary hash, net_hash_mix() is performed before calling
 * udp_hashslot2(), this explains difference with udp_hashslot()
 */
static inline struct udp_hslot *udp_hashslot2(struct udp_table *table,
					      unsigned int hash)
{
	return &table->hash2[hash & table->mask];
}

extern struct proto udp_prot;

extern atomic_long_t udp_memory_allocated;
DECLARE_PER_CPU(int, udp_memory_per_cpu_fw_alloc);

/* sysctl variables for udp */
extern long sysctl_udp_mem[3];
extern int sysctl_udp_rmem_min;
extern int sysctl_udp_wmem_min;

struct sk_buff;

/*
 *	Generic checksumming routines for UDP(-Lite) v4 and v6
 */
static inline __sum16 __udp_lib_checksum_complete(struct sk_buff *skb)
{
	return (UDP_SKB_CB(skb)->cscov == skb->len ?
		__skb_checksum_complete(skb) :
		__skb_checksum_complete_head(skb, UDP_SKB_CB(skb)->cscov));
}

static inline int udp_lib_checksum_complete(struct sk_buff *skb)
{
	return !skb_csum_unnecessary(skb) &&
		__udp_lib_checksum_complete(skb);
}

/**
 * 	udp_csum_outgoing  -  compute UDPv4/v6 checksum over fragments
 * 	@sk: 	socket we are writing to
 * 	@skb: 	sk_buff containing the filled-in UDP header
 * 	        (checksum field must be zeroed out)
 */
static inline __wsum udp_csum_outgoing(struct sock *sk, struct sk_buff *skb)
{
	__wsum csum = csum_partial(skb_transport_header(skb),
				   sizeof(struct udphdr), 0);
	skb_queue_walk(&sk->sk_write_queue, skb) {
		csum = csum_add(csum, skb->csum);
	}
	return csum;
}

static inline __wsum udp_csum(struct sk_buff *skb)
{
	__wsum csum = csum_partial(skb_transport_header(skb),
				   sizeof(struct udphdr), skb->csum);

	for (skb = skb_shinfo(skb)->frag_list; skb; skb = skb->next) {
		csum = csum_add(csum, skb->csum);
	}
	return csum;
}

static inline __sum16 udp_v4_check(int len, __be32 saddr,
				   __be32 daddr, __wsum base)
{
	return csum_tcpudp_magic(saddr, daddr, len, IPPROTO_UDP, base);
}

void udp_set_csum(bool nocheck, struct sk_buff *skb,
		  __be32 saddr, __be32 daddr, int len);

static inline void udp_csum_pull_header(struct sk_buff *skb)
{
	if (!skb->csum_valid && skb->ip_summed == CHECKSUM_NONE)
		skb->csum = csum_partial(skb->data, sizeof(struct udphdr),
					 skb->csum);
	skb_pull_rcsum(skb, sizeof(struct udphdr));
	UDP_SKB_CB(skb)->cscov -= sizeof(struct udphdr);
}

typedef struct sock *(*udp_lookup_t)(const struct sk_buff *skb, __be16 sport,
				     __be16 dport);

<<<<<<< HEAD
INDIRECT_CALLABLE_DECLARE(void udp_v6_early_demux(struct sk_buff *));
=======
void udp_v6_early_demux(struct sk_buff *skb);
>>>>>>> eb3cdb58
INDIRECT_CALLABLE_DECLARE(int udpv6_rcv(struct sk_buff *));

struct sk_buff *__udp_gso_segment(struct sk_buff *gso_skb,
				  netdev_features_t features, bool is_ipv6);

<<<<<<< HEAD
=======
static inline void udp_lib_init_sock(struct sock *sk)
{
	struct udp_sock *up = udp_sk(sk);

	skb_queue_head_init(&up->reader_queue);
	up->forward_threshold = sk->sk_rcvbuf >> 2;
	set_bit(SOCK_CUSTOM_SOCKOPT, &sk->sk_socket->flags);
}

>>>>>>> eb3cdb58
/* hash routines shared between UDPv4/6 and UDP-Litev4/6 */
static inline int udp_lib_hash(struct sock *sk)
{
	BUG();
	return 0;
}

void udp_lib_unhash(struct sock *sk);
void udp_lib_rehash(struct sock *sk, u16 new_hash);

static inline void udp_lib_close(struct sock *sk, long timeout)
{
	sk_common_release(sk);
}

int udp_lib_get_port(struct sock *sk, unsigned short snum,
		     unsigned int hash2_nulladdr);

u32 udp_flow_hashrnd(void);

static inline __be16 udp_flow_src_port(struct net *net, struct sk_buff *skb,
				       int min, int max, bool use_eth)
{
	u32 hash;

	if (min >= max) {
		/* Use default range */
		inet_get_local_port_range(net, &min, &max);
	}

	hash = skb_get_hash(skb);
	if (unlikely(!hash)) {
		if (use_eth) {
			/* Can't find a normal hash, caller has indicated an
			 * Ethernet packet so use that to compute a hash.
			 */
			hash = jhash(skb->data, 2 * ETH_ALEN,
				     (__force u32) skb->protocol);
		} else {
			/* Can't derive any sort of hash for the packet, set
			 * to some consistent random value.
			 */
			hash = udp_flow_hashrnd();
		}
	}

	/* Since this is being sent on the wire obfuscate hash a bit
	 * to minimize possbility that any useful information to an
	 * attacker is leaked. Only upper 16 bits are relevant in the
	 * computation for 16 bit port value.
	 */
	hash ^= hash << 16;

	return htons((((u64) hash * (max - min)) >> 32) + min);
}

static inline int udp_rqueue_get(struct sock *sk)
{
	return sk_rmem_alloc_get(sk) - READ_ONCE(udp_sk(sk)->forward_deficit);
}

static inline bool udp_sk_bound_dev_eq(struct net *net, int bound_dev_if,
				       int dif, int sdif)
{
#if IS_ENABLED(CONFIG_NET_L3_MASTER_DEV)
	return inet_bound_dev_eq(!!READ_ONCE(net->ipv4.sysctl_udp_l3mdev_accept),
				 bound_dev_if, dif, sdif);
#else
	return inet_bound_dev_eq(true, bound_dev_if, dif, sdif);
#endif
}

/* net/ipv4/udp.c */
void udp_destruct_common(struct sock *sk);
void skb_consume_udp(struct sock *sk, struct sk_buff *skb, int len);
int __udp_enqueue_schedule_skb(struct sock *sk, struct sk_buff *skb);
void udp_skb_destructor(struct sock *sk, struct sk_buff *skb);
struct sk_buff *__skb_recv_udp(struct sock *sk, unsigned int flags, int *off,
			       int *err);
static inline struct sk_buff *skb_recv_udp(struct sock *sk, unsigned int flags,
					   int *err)
{
	int off = 0;

	return __skb_recv_udp(sk, flags, &off, err);
}

int udp_v4_early_demux(struct sk_buff *skb);
bool udp_sk_rx_dst_set(struct sock *sk, struct dst_entry *dst);
int udp_get_port(struct sock *sk, unsigned short snum,
		 int (*saddr_cmp)(const struct sock *,
				  const struct sock *));
int udp_err(struct sk_buff *, u32);
int udp_abort(struct sock *sk, int err);
int udp_sendmsg(struct sock *sk, struct msghdr *msg, size_t len);
int udp_push_pending_frames(struct sock *sk);
void udp_flush_pending_frames(struct sock *sk);
int udp_cmsg_send(struct sock *sk, struct msghdr *msg, u16 *gso_size);
void udp4_hwcsum(struct sk_buff *skb, __be32 src, __be32 dst);
int udp_rcv(struct sk_buff *skb);
int udp_ioctl(struct sock *sk, int cmd, unsigned long arg);
int udp_init_sock(struct sock *sk);
int udp_pre_connect(struct sock *sk, struct sockaddr *uaddr, int addr_len);
int __udp_disconnect(struct sock *sk, int flags);
int udp_disconnect(struct sock *sk, int flags);
__poll_t udp_poll(struct file *file, struct socket *sock, poll_table *wait);
struct sk_buff *skb_udp_tunnel_segment(struct sk_buff *skb,
				       netdev_features_t features,
				       bool is_ipv6);
int udp_lib_getsockopt(struct sock *sk, int level, int optname,
		       char __user *optval, int __user *optlen);
int udp_lib_setsockopt(struct sock *sk, int level, int optname,
		       sockptr_t optval, unsigned int optlen,
		       int (*push_pending_frames)(struct sock *));
struct sock *udp4_lib_lookup(struct net *net, __be32 saddr, __be16 sport,
			     __be32 daddr, __be16 dport, int dif);
struct sock *__udp4_lib_lookup(struct net *net, __be32 saddr, __be16 sport,
			       __be32 daddr, __be16 dport, int dif, int sdif,
			       struct udp_table *tbl, struct sk_buff *skb);
struct sock *udp4_lib_lookup_skb(const struct sk_buff *skb,
				 __be16 sport, __be16 dport);
struct sock *udp6_lib_lookup(struct net *net,
			     const struct in6_addr *saddr, __be16 sport,
			     const struct in6_addr *daddr, __be16 dport,
			     int dif);
struct sock *__udp6_lib_lookup(struct net *net,
			       const struct in6_addr *saddr, __be16 sport,
			       const struct in6_addr *daddr, __be16 dport,
			       int dif, int sdif, struct udp_table *tbl,
			       struct sk_buff *skb);
struct sock *udp6_lib_lookup_skb(const struct sk_buff *skb,
				 __be16 sport, __be16 dport);
int udp_read_skb(struct sock *sk, skb_read_actor_t recv_actor);

/* UDP uses skb->dev_scratch to cache as much information as possible and avoid
 * possibly multiple cache miss on dequeue()
 */
struct udp_dev_scratch {
	/* skb->truesize and the stateless bit are embedded in a single field;
	 * do not use a bitfield since the compiler emits better/smaller code
	 * this way
	 */
	u32 _tsize_state;

#if BITS_PER_LONG == 64
	/* len and the bit needed to compute skb_csum_unnecessary
	 * will be on cold cache lines at recvmsg time.
	 * skb->len can be stored on 16 bits since the udp header has been
	 * already validated and pulled.
	 */
	u16 len;
	bool is_linear;
	bool csum_unnecessary;
#endif
};

static inline struct udp_dev_scratch *udp_skb_scratch(struct sk_buff *skb)
{
	return (struct udp_dev_scratch *)&skb->dev_scratch;
}

#if BITS_PER_LONG == 64
static inline unsigned int udp_skb_len(struct sk_buff *skb)
{
	return udp_skb_scratch(skb)->len;
}

static inline bool udp_skb_csum_unnecessary(struct sk_buff *skb)
{
	return udp_skb_scratch(skb)->csum_unnecessary;
}

static inline bool udp_skb_is_linear(struct sk_buff *skb)
{
	return udp_skb_scratch(skb)->is_linear;
}

#else
static inline unsigned int udp_skb_len(struct sk_buff *skb)
{
	return skb->len;
}

static inline bool udp_skb_csum_unnecessary(struct sk_buff *skb)
{
	return skb_csum_unnecessary(skb);
}

static inline bool udp_skb_is_linear(struct sk_buff *skb)
{
	return !skb_is_nonlinear(skb);
}
#endif

static inline int copy_linear_skb(struct sk_buff *skb, int len, int off,
				  struct iov_iter *to)
{
	int n;

	n = copy_to_iter(skb->data + off, len, to);
	if (n == len)
		return 0;

	iov_iter_revert(to, n);
	return -EFAULT;
}

/*
 * 	SNMP statistics for UDP and UDP-Lite
 */
#define UDP_INC_STATS(net, field, is_udplite)		      do { \
	if (is_udplite) SNMP_INC_STATS((net)->mib.udplite_statistics, field);       \
	else		SNMP_INC_STATS((net)->mib.udp_statistics, field);  }  while(0)
#define __UDP_INC_STATS(net, field, is_udplite) 	      do { \
	if (is_udplite) __SNMP_INC_STATS((net)->mib.udplite_statistics, field);         \
	else		__SNMP_INC_STATS((net)->mib.udp_statistics, field);    }  while(0)

#define __UDP6_INC_STATS(net, field, is_udplite)	    do { \
	if (is_udplite) __SNMP_INC_STATS((net)->mib.udplite_stats_in6, field);\
	else		__SNMP_INC_STATS((net)->mib.udp_stats_in6, field);  \
} while(0)
#define UDP6_INC_STATS(net, field, __lite)		    do { \
	if (__lite) SNMP_INC_STATS((net)->mib.udplite_stats_in6, field);  \
	else	    SNMP_INC_STATS((net)->mib.udp_stats_in6, field);      \
} while(0)

#if IS_ENABLED(CONFIG_IPV6)
#define __UDPX_MIB(sk, ipv4)						\
({									\
	ipv4 ? (IS_UDPLITE(sk) ? sock_net(sk)->mib.udplite_statistics :	\
				 sock_net(sk)->mib.udp_statistics) :	\
		(IS_UDPLITE(sk) ? sock_net(sk)->mib.udplite_stats_in6 :	\
				 sock_net(sk)->mib.udp_stats_in6);	\
})
#else
#define __UDPX_MIB(sk, ipv4)						\
({									\
	IS_UDPLITE(sk) ? sock_net(sk)->mib.udplite_statistics :		\
			 sock_net(sk)->mib.udp_statistics;		\
})
#endif

#define __UDPX_INC_STATS(sk, field) \
	__SNMP_INC_STATS(__UDPX_MIB(sk, (sk)->sk_family == AF_INET), field)

#ifdef CONFIG_PROC_FS
struct udp_seq_afinfo {
	sa_family_t			family;
	struct udp_table		*udp_table;
};

struct udp_iter_state {
	struct seq_net_private  p;
	int			bucket;
	struct udp_seq_afinfo	*bpf_seq_afinfo;
};

void *udp_seq_start(struct seq_file *seq, loff_t *pos);
void *udp_seq_next(struct seq_file *seq, void *v, loff_t *pos);
void udp_seq_stop(struct seq_file *seq, void *v);

extern const struct seq_operations udp_seq_ops;
extern const struct seq_operations udp6_seq_ops;

int udp4_proc_init(void);
void udp4_proc_exit(void);
#endif /* CONFIG_PROC_FS */

int udpv4_offload_init(void);

void udp_init(void);

DECLARE_STATIC_KEY_FALSE(udp_encap_needed_key);
void udp_encap_enable(void);
void udp_encap_disable(void);
#if IS_ENABLED(CONFIG_IPV6)
DECLARE_STATIC_KEY_FALSE(udpv6_encap_needed_key);
void udpv6_encap_enable(void);
#endif

static inline struct sk_buff *udp_rcv_segment(struct sock *sk,
					      struct sk_buff *skb, bool ipv4)
{
	netdev_features_t features = NETIF_F_SG;
	struct sk_buff *segs;

	/* Avoid csum recalculation by skb_segment unless userspace explicitly
	 * asks for the final checksum values
	 */
	if (!inet_get_convert_csum(sk))
		features |= NETIF_F_IP_CSUM | NETIF_F_IPV6_CSUM;

	/* UDP segmentation expects packets of type CHECKSUM_PARTIAL or
	 * CHECKSUM_NONE in __udp_gso_segment. UDP GRO indeed builds partial
	 * packets in udp_gro_complete_segment. As does UDP GSO, verified by
	 * udp_send_skb. But when those packets are looped in dev_loopback_xmit
	 * their ip_summed CHECKSUM_NONE is changed to CHECKSUM_UNNECESSARY.
	 * Reset in this specific case, where PARTIAL is both correct and
	 * required.
	 */
	if (skb->pkt_type == PACKET_LOOPBACK)
		skb->ip_summed = CHECKSUM_PARTIAL;

	/* the GSO CB lays after the UDP one, no need to save and restore any
	 * CB fragment
	 */
	segs = __skb_gso_segment(skb, features, false);
	if (IS_ERR_OR_NULL(segs)) {
		int segs_nr = skb_shinfo(skb)->gso_segs;

		atomic_add(segs_nr, &sk->sk_drops);
		SNMP_ADD_STATS(__UDPX_MIB(sk, ipv4), UDP_MIB_INERRORS, segs_nr);
		kfree_skb(skb);
		return NULL;
	}

	consume_skb(skb);
	return segs;
}

static inline void udp_post_segment_fix_csum(struct sk_buff *skb)
{
	/* UDP-lite can't land here - no GRO */
	WARN_ON_ONCE(UDP_SKB_CB(skb)->partial_cov);

	/* UDP packets generated with UDP_SEGMENT and traversing:
	 *
	 * UDP tunnel(xmit) -> veth (segmentation) -> veth (gro) -> UDP tunnel (rx)
	 *
	 * can reach an UDP socket with CHECKSUM_NONE, because
	 * __iptunnel_pull_header() converts CHECKSUM_PARTIAL into NONE.
	 * SKB_GSO_UDP_L4 or SKB_GSO_FRAGLIST packets with no UDP tunnel will
	 * have a valid checksum, as the GRO engine validates the UDP csum
	 * before the aggregation and nobody strips such info in between.
	 * Instead of adding another check in the tunnel fastpath, we can force
	 * a valid csum after the segmentation.
	 * Additionally fixup the UDP CB.
	 */
	UDP_SKB_CB(skb)->cscov = skb->len;
	if (skb->ip_summed == CHECKSUM_NONE && !skb->csum_valid)
		skb->csum_valid = 1;
}

#ifdef CONFIG_BPF_SYSCALL
struct sk_psock;
struct proto *udp_bpf_get_proto(struct sock *sk, struct sk_psock *psock);
int udp_bpf_update_proto(struct sock *sk, struct sk_psock *psock, bool restore);
#endif

#endif	/* _UDP_H */<|MERGE_RESOLUTION|>--- conflicted
+++ resolved
@@ -169,18 +169,12 @@
 typedef struct sock *(*udp_lookup_t)(const struct sk_buff *skb, __be16 sport,
 				     __be16 dport);
 
-<<<<<<< HEAD
-INDIRECT_CALLABLE_DECLARE(void udp_v6_early_demux(struct sk_buff *));
-=======
 void udp_v6_early_demux(struct sk_buff *skb);
->>>>>>> eb3cdb58
 INDIRECT_CALLABLE_DECLARE(int udpv6_rcv(struct sk_buff *));
 
 struct sk_buff *__udp_gso_segment(struct sk_buff *gso_skb,
 				  netdev_features_t features, bool is_ipv6);
 
-<<<<<<< HEAD
-=======
 static inline void udp_lib_init_sock(struct sock *sk)
 {
 	struct udp_sock *up = udp_sk(sk);
@@ -190,7 +184,6 @@
 	set_bit(SOCK_CUSTOM_SOCKOPT, &sk->sk_socket->flags);
 }
 
->>>>>>> eb3cdb58
 /* hash routines shared between UDPv4/6 and UDP-Litev4/6 */
 static inline int udp_lib_hash(struct sock *sk)
 {
