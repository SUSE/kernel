/* SPDX-License-Identifier: GPL-2.0-only */
/*
 * mac80211 <-> driver interface
 *
 * Copyright 2002-2005, Devicescape Software, Inc.
 * Copyright 2006-2007	Jiri Benc <jbenc@suse.cz>
 * Copyright 2007-2010	Johannes Berg <johannes@sipsolutions.net>
 * Copyright 2013-2014  Intel Mobile Communications GmbH
 * Copyright (C) 2015 - 2017 Intel Deutschland GmbH
 * Copyright (C) 2018 - 2022 Intel Corporation
 */

#ifndef MAC80211_H
#define MAC80211_H

#include <linux/bug.h>
#include <linux/kernel.h>
#include <linux/if_ether.h>
#include <linux/skbuff.h>
#include <linux/ieee80211.h>
#include <linux/lockdep.h>
#include <net/cfg80211.h>
#include <net/codel.h>
#include <net/ieee80211_radiotap.h>
#include <asm/unaligned.h>

/**
 * DOC: Introduction
 *
 * mac80211 is the Linux stack for 802.11 hardware that implements
 * only partial functionality in hard- or firmware. This document
 * defines the interface between mac80211 and low-level hardware
 * drivers.
 */

/**
 * DOC: Calling mac80211 from interrupts
 *
 * Only ieee80211_tx_status_irqsafe() and ieee80211_rx_irqsafe() can be
 * called in hardware interrupt context. The low-level driver must not call any
 * other functions in hardware interrupt context. If there is a need for such
 * call, the low-level driver should first ACK the interrupt and perform the
 * IEEE 802.11 code call after this, e.g. from a scheduled workqueue or even
 * tasklet function.
 *
 * NOTE: If the driver opts to use the _irqsafe() functions, it may not also
 *	 use the non-IRQ-safe functions!
 */

/**
 * DOC: Warning
 *
 * If you're reading this document and not the header file itself, it will
 * be incomplete because not all documentation has been converted yet.
 */

/**
 * DOC: Frame format
 *
 * As a general rule, when frames are passed between mac80211 and the driver,
 * they start with the IEEE 802.11 header and include the same octets that are
 * sent over the air except for the FCS which should be calculated by the
 * hardware.
 *
 * There are, however, various exceptions to this rule for advanced features:
 *
 * The first exception is for hardware encryption and decryption offload
 * where the IV/ICV may or may not be generated in hardware.
 *
 * Secondly, when the hardware handles fragmentation, the frame handed to
 * the driver from mac80211 is the MSDU, not the MPDU.
 */

/**
 * DOC: mac80211 workqueue
 *
 * mac80211 provides its own workqueue for drivers and internal mac80211 use.
 * The workqueue is a single threaded workqueue and can only be accessed by
 * helpers for sanity checking. Drivers must ensure all work added onto the
 * mac80211 workqueue should be cancelled on the driver stop() callback.
 *
 * mac80211 will flushed the workqueue upon interface removal and during
 * suspend.
 *
 * All work performed on the mac80211 workqueue must not acquire the RTNL lock.
 *
 */

/**
 * DOC: mac80211 software tx queueing
 *
 * mac80211 uses an intermediate queueing implementation, designed to allow the
 * driver to keep hardware queues short and to provide some fairness between
 * different stations/interfaces.
 *
 * Drivers must provide the .wake_tx_queue driver operation by either
 * linking it to ieee80211_handle_wake_tx_queue() or implementing a custom
 * handler.
 *
 * Intermediate queues (struct ieee80211_txq) are kept per-sta per-tid, with
 * another per-sta for non-data/non-mgmt and bufferable management frames, and
 * a single per-vif queue for multicast data frames.
 *
 * The driver is expected to initialize its private per-queue data for stations
 * and interfaces in the .add_interface and .sta_add ops.
 *
 * The driver can't access the internal TX queues (iTXQs) directly.
 * Whenever mac80211 adds a new frame to a queue, it calls the .wake_tx_queue
 * driver op.
 * Drivers implementing a custom .wake_tx_queue op can get them by calling
 * ieee80211_tx_dequeue(). Drivers using ieee80211_handle_wake_tx_queue() will
 * simply get the individual frames pushed via the .tx driver operation.
 *
 * Drivers can optionally delegate responsibility for scheduling queues to
 * mac80211, to take advantage of airtime fairness accounting. In this case, to
 * obtain the next queue to pull frames from, the driver calls
 * ieee80211_next_txq(). The driver is then expected to return the txq using
 * ieee80211_return_txq().
 *
 * For AP powersave TIM handling, the driver only needs to indicate if it has
 * buffered packets in the driver specific data structures by calling
 * ieee80211_sta_set_buffered(). For frames buffered in the ieee80211_txq
 * struct, mac80211 sets the appropriate TIM PVB bits and calls
 * .release_buffered_frames().
 * In that callback the driver is therefore expected to release its own
 * buffered frames and afterwards also frames from the ieee80211_txq (obtained
 * via the usual ieee80211_tx_dequeue).
 */

/**
 * DOC: HW timestamping
 *
 * Timing Measurement and Fine Timing Measurement require accurate timestamps
 * of the action frames TX/RX and their respective acks.
 *
 * To report hardware timestamps for Timing Measurement or Fine Timing
 * Measurement frame RX, the low level driver should set the SKB's hwtstamp
 * field to the frame RX timestamp and report the ack TX timestamp in the
 * ieee80211_rx_status struct.
 *
 * Similarly, To report hardware timestamps for Timing Measurement or Fine
 * Timing Measurement frame TX, the driver should set the SKB's hwtstamp field
 * to the frame TX timestamp and report the ack RX timestamp in the
 * ieee80211_tx_status struct.
 */
struct device;

/**
 * enum ieee80211_max_queues - maximum number of queues
 *
 * @IEEE80211_MAX_QUEUES: Maximum number of regular device queues.
 * @IEEE80211_MAX_QUEUE_MAP: bitmap with maximum queues set
 */
enum ieee80211_max_queues {
	IEEE80211_MAX_QUEUES =		16,
	IEEE80211_MAX_QUEUE_MAP =	BIT(IEEE80211_MAX_QUEUES) - 1,
};

#define IEEE80211_INVAL_HW_QUEUE	0xff

/**
 * enum ieee80211_ac_numbers - AC numbers as used in mac80211
 * @IEEE80211_AC_VO: voice
 * @IEEE80211_AC_VI: video
 * @IEEE80211_AC_BE: best effort
 * @IEEE80211_AC_BK: background
 */
enum ieee80211_ac_numbers {
	IEEE80211_AC_VO		= 0,
	IEEE80211_AC_VI		= 1,
	IEEE80211_AC_BE		= 2,
	IEEE80211_AC_BK		= 3,
};

/**
 * struct ieee80211_tx_queue_params - transmit queue configuration
 *
 * The information provided in this structure is required for QoS
 * transmit queue configuration. Cf. IEEE 802.11 7.3.2.29.
 *
 * @aifs: arbitration interframe space [0..255]
 * @cw_min: minimum contention window [a value of the form
 *	2^n-1 in the range 1..32767]
 * @cw_max: maximum contention window [like @cw_min]
 * @txop: maximum burst time in units of 32 usecs, 0 meaning disabled
 * @acm: is mandatory admission control required for the access category
 * @uapsd: is U-APSD mode enabled for the queue
 * @mu_edca: is the MU EDCA configured
 * @mu_edca_param_rec: MU EDCA Parameter Record for HE
 */
struct ieee80211_tx_queue_params {
	u16 txop;
	u16 cw_min;
	u16 cw_max;
	u8 aifs;
	bool acm;
	bool uapsd;
	bool mu_edca;
	struct ieee80211_he_mu_edca_param_ac_rec mu_edca_param_rec;
};

struct ieee80211_low_level_stats {
	unsigned int dot11ACKFailureCount;
	unsigned int dot11RTSFailureCount;
	unsigned int dot11FCSErrorCount;
	unsigned int dot11RTSSuccessCount;
};

/**
 * enum ieee80211_chanctx_change - change flag for channel context
 * @IEEE80211_CHANCTX_CHANGE_WIDTH: The channel width changed
 * @IEEE80211_CHANCTX_CHANGE_RX_CHAINS: The number of RX chains changed
 * @IEEE80211_CHANCTX_CHANGE_RADAR: radar detection flag changed
 * @IEEE80211_CHANCTX_CHANGE_CHANNEL: switched to another operating channel,
 *	this is used only with channel switching with CSA
 * @IEEE80211_CHANCTX_CHANGE_MIN_WIDTH: The min required channel width changed
 */
enum ieee80211_chanctx_change {
	IEEE80211_CHANCTX_CHANGE_WIDTH		= BIT(0),
	IEEE80211_CHANCTX_CHANGE_RX_CHAINS	= BIT(1),
	IEEE80211_CHANCTX_CHANGE_RADAR		= BIT(2),
	IEEE80211_CHANCTX_CHANGE_CHANNEL	= BIT(3),
	IEEE80211_CHANCTX_CHANGE_MIN_WIDTH	= BIT(4),
};

/**
 * struct ieee80211_chanctx_conf - channel context that vifs may be tuned to
 *
 * This is the driver-visible part. The ieee80211_chanctx
 * that contains it is visible in mac80211 only.
 *
 * @def: the channel definition
 * @min_def: the minimum channel definition currently required.
 * @rx_chains_static: The number of RX chains that must always be
 *	active on the channel to receive MIMO transmissions
 * @rx_chains_dynamic: The number of RX chains that must be enabled
 *	after RTS/CTS handshake to receive SMPS MIMO transmissions;
 *	this will always be >= @rx_chains_static.
 * @radar_enabled: whether radar detection is enabled on this channel.
 * @drv_priv: data area for driver use, will always be aligned to
 *	sizeof(void *), size is determined in hw information.
 */
struct ieee80211_chanctx_conf {
	struct cfg80211_chan_def def;
	struct cfg80211_chan_def min_def;

	u8 rx_chains_static, rx_chains_dynamic;

	bool radar_enabled;

	u8 drv_priv[] __aligned(sizeof(void *));
};

/**
 * enum ieee80211_chanctx_switch_mode - channel context switch mode
 * @CHANCTX_SWMODE_REASSIGN_VIF: Both old and new contexts already
 *	exist (and will continue to exist), but the virtual interface
 *	needs to be switched from one to the other.
 * @CHANCTX_SWMODE_SWAP_CONTEXTS: The old context exists but will stop
 *      to exist with this call, the new context doesn't exist but
 *      will be active after this call, the virtual interface switches
 *      from the old to the new (note that the driver may of course
 *      implement this as an on-the-fly chandef switch of the existing
 *      hardware context, but the mac80211 pointer for the old context
 *      will cease to exist and only the new one will later be used
 *      for changes/removal.)
 */
enum ieee80211_chanctx_switch_mode {
	CHANCTX_SWMODE_REASSIGN_VIF,
	CHANCTX_SWMODE_SWAP_CONTEXTS,
};

/**
 * struct ieee80211_vif_chanctx_switch - vif chanctx switch information
 *
 * This is structure is used to pass information about a vif that
 * needs to switch from one chanctx to another.  The
 * &ieee80211_chanctx_switch_mode defines how the switch should be
 * done.
 *
 * @vif: the vif that should be switched from old_ctx to new_ctx
 * @link_conf: the link conf that's switching
 * @old_ctx: the old context to which the vif was assigned
 * @new_ctx: the new context to which the vif must be assigned
 */
struct ieee80211_vif_chanctx_switch {
	struct ieee80211_vif *vif;
	struct ieee80211_bss_conf *link_conf;
	struct ieee80211_chanctx_conf *old_ctx;
	struct ieee80211_chanctx_conf *new_ctx;
};

/**
 * enum ieee80211_bss_change - BSS change notification flags
 *
 * These flags are used with the bss_info_changed(), link_info_changed()
 * and vif_cfg_changed() callbacks to indicate which parameter(s) changed.
 *
 * @BSS_CHANGED_ASSOC: association status changed (associated/disassociated),
 *	also implies a change in the AID.
 * @BSS_CHANGED_ERP_CTS_PROT: CTS protection changed
 * @BSS_CHANGED_ERP_PREAMBLE: preamble changed
 * @BSS_CHANGED_ERP_SLOT: slot timing changed
 * @BSS_CHANGED_HT: 802.11n parameters changed
 * @BSS_CHANGED_BASIC_RATES: Basic rateset changed
 * @BSS_CHANGED_BEACON_INT: Beacon interval changed
 * @BSS_CHANGED_BSSID: BSSID changed, for whatever
 *	reason (IBSS and managed mode)
 * @BSS_CHANGED_BEACON: Beacon data changed, retrieve
 *	new beacon (beaconing modes)
 * @BSS_CHANGED_BEACON_ENABLED: Beaconing should be
 *	enabled/disabled (beaconing modes)
 * @BSS_CHANGED_CQM: Connection quality monitor config changed
 * @BSS_CHANGED_IBSS: IBSS join status changed
 * @BSS_CHANGED_ARP_FILTER: Hardware ARP filter address list or state changed.
 * @BSS_CHANGED_QOS: QoS for this association was enabled/disabled. Note
 *	that it is only ever disabled for station mode.
 * @BSS_CHANGED_IDLE: Idle changed for this BSS/interface.
 * @BSS_CHANGED_SSID: SSID changed for this BSS (AP and IBSS mode)
 * @BSS_CHANGED_AP_PROBE_RESP: Probe Response changed for this BSS (AP mode)
 * @BSS_CHANGED_PS: PS changed for this BSS (STA mode)
 * @BSS_CHANGED_TXPOWER: TX power setting changed for this interface
 * @BSS_CHANGED_P2P_PS: P2P powersave settings (CTWindow, opportunistic PS)
 *	changed
 * @BSS_CHANGED_BEACON_INFO: Data from the AP's beacon became available:
 *	currently dtim_period only is under consideration.
 * @BSS_CHANGED_BANDWIDTH: The bandwidth used by this interface changed,
 *	note that this is only called when it changes after the channel
 *	context had been assigned.
 * @BSS_CHANGED_OCB: OCB join status changed
 * @BSS_CHANGED_MU_GROUPS: VHT MU-MIMO group id or user position changed
 * @BSS_CHANGED_KEEP_ALIVE: keep alive options (idle period or protected
 *	keep alive) changed.
 * @BSS_CHANGED_MCAST_RATE: Multicast Rate setting changed for this interface
 * @BSS_CHANGED_FTM_RESPONDER: fine timing measurement request responder
 *	functionality changed for this BSS (AP mode).
 * @BSS_CHANGED_TWT: TWT status changed
 * @BSS_CHANGED_HE_OBSS_PD: OBSS Packet Detection status changed.
 * @BSS_CHANGED_HE_BSS_COLOR: BSS Color has changed
 * @BSS_CHANGED_FILS_DISCOVERY: FILS discovery status changed.
 * @BSS_CHANGED_UNSOL_BCAST_PROBE_RESP: Unsolicited broadcast probe response
 *	status changed.
 *
 */
enum ieee80211_bss_change {
	BSS_CHANGED_ASSOC		= 1<<0,
	BSS_CHANGED_ERP_CTS_PROT	= 1<<1,
	BSS_CHANGED_ERP_PREAMBLE	= 1<<2,
	BSS_CHANGED_ERP_SLOT		= 1<<3,
	BSS_CHANGED_HT			= 1<<4,
	BSS_CHANGED_BASIC_RATES		= 1<<5,
	BSS_CHANGED_BEACON_INT		= 1<<6,
	BSS_CHANGED_BSSID		= 1<<7,
	BSS_CHANGED_BEACON		= 1<<8,
	BSS_CHANGED_BEACON_ENABLED	= 1<<9,
	BSS_CHANGED_CQM			= 1<<10,
	BSS_CHANGED_IBSS		= 1<<11,
	BSS_CHANGED_ARP_FILTER		= 1<<12,
	BSS_CHANGED_QOS			= 1<<13,
	BSS_CHANGED_IDLE		= 1<<14,
	BSS_CHANGED_SSID		= 1<<15,
	BSS_CHANGED_AP_PROBE_RESP	= 1<<16,
	BSS_CHANGED_PS			= 1<<17,
	BSS_CHANGED_TXPOWER		= 1<<18,
	BSS_CHANGED_P2P_PS		= 1<<19,
	BSS_CHANGED_BEACON_INFO		= 1<<20,
	BSS_CHANGED_BANDWIDTH		= 1<<21,
	BSS_CHANGED_OCB                 = 1<<22,
	BSS_CHANGED_MU_GROUPS		= 1<<23,
	BSS_CHANGED_KEEP_ALIVE		= 1<<24,
	BSS_CHANGED_MCAST_RATE		= 1<<25,
	BSS_CHANGED_FTM_RESPONDER	= 1<<26,
	BSS_CHANGED_TWT			= 1<<27,
	BSS_CHANGED_HE_OBSS_PD		= 1<<28,
	BSS_CHANGED_HE_BSS_COLOR	= 1<<29,
	BSS_CHANGED_FILS_DISCOVERY      = 1<<30,
	BSS_CHANGED_UNSOL_BCAST_PROBE_RESP = 1<<31,

	/* when adding here, make sure to change ieee80211_reconfig */
};

/*
 * The maximum number of IPv4 addresses listed for ARP filtering. If the number
 * of addresses for an interface increase beyond this value, hardware ARP
 * filtering will be disabled.
 */
#define IEEE80211_BSS_ARP_ADDR_LIST_LEN 4

/**
 * enum ieee80211_event_type - event to be notified to the low level driver
 * @RSSI_EVENT: AP's rssi crossed the a threshold set by the driver.
 * @MLME_EVENT: event related to MLME
 * @BAR_RX_EVENT: a BAR was received
 * @BA_FRAME_TIMEOUT: Frames were released from the reordering buffer because
 *	they timed out. This won't be called for each frame released, but only
 *	once each time the timeout triggers.
 */
enum ieee80211_event_type {
	RSSI_EVENT,
	MLME_EVENT,
	BAR_RX_EVENT,
	BA_FRAME_TIMEOUT,
};

/**
 * enum ieee80211_rssi_event_data - relevant when event type is %RSSI_EVENT
 * @RSSI_EVENT_HIGH: AP's rssi went below the threshold set by the driver.
 * @RSSI_EVENT_LOW: AP's rssi went above the threshold set by the driver.
 */
enum ieee80211_rssi_event_data {
	RSSI_EVENT_HIGH,
	RSSI_EVENT_LOW,
};

/**
 * struct ieee80211_rssi_event - data attached to an %RSSI_EVENT
 * @data: See &enum ieee80211_rssi_event_data
 */
struct ieee80211_rssi_event {
	enum ieee80211_rssi_event_data data;
};

/**
 * enum ieee80211_mlme_event_data - relevant when event type is %MLME_EVENT
 * @AUTH_EVENT: the MLME operation is authentication
 * @ASSOC_EVENT: the MLME operation is association
 * @DEAUTH_RX_EVENT: deauth received..
 * @DEAUTH_TX_EVENT: deauth sent.
 */
enum ieee80211_mlme_event_data {
	AUTH_EVENT,
	ASSOC_EVENT,
	DEAUTH_RX_EVENT,
	DEAUTH_TX_EVENT,
};

/**
 * enum ieee80211_mlme_event_status - relevant when event type is %MLME_EVENT
 * @MLME_SUCCESS: the MLME operation completed successfully.
 * @MLME_DENIED: the MLME operation was denied by the peer.
 * @MLME_TIMEOUT: the MLME operation timed out.
 */
enum ieee80211_mlme_event_status {
	MLME_SUCCESS,
	MLME_DENIED,
	MLME_TIMEOUT,
};

/**
 * struct ieee80211_mlme_event - data attached to an %MLME_EVENT
 * @data: See &enum ieee80211_mlme_event_data
 * @status: See &enum ieee80211_mlme_event_status
 * @reason: the reason code if applicable
 */
struct ieee80211_mlme_event {
	enum ieee80211_mlme_event_data data;
	enum ieee80211_mlme_event_status status;
	u16 reason;
};

/**
 * struct ieee80211_ba_event - data attached for BlockAck related events
 * @sta: pointer to the &ieee80211_sta to which this event relates
 * @tid: the tid
 * @ssn: the starting sequence number (for %BAR_RX_EVENT)
 */
struct ieee80211_ba_event {
	struct ieee80211_sta *sta;
	u16 tid;
	u16 ssn;
};

/**
 * struct ieee80211_event - event to be sent to the driver
 * @type: The event itself. See &enum ieee80211_event_type.
 * @rssi: relevant if &type is %RSSI_EVENT
 * @mlme: relevant if &type is %AUTH_EVENT
 * @ba: relevant if &type is %BAR_RX_EVENT or %BA_FRAME_TIMEOUT
 * @u:union holding the fields above
 */
struct ieee80211_event {
	enum ieee80211_event_type type;
	union {
		struct ieee80211_rssi_event rssi;
		struct ieee80211_mlme_event mlme;
		struct ieee80211_ba_event ba;
	} u;
};

/**
 * struct ieee80211_mu_group_data - STA's VHT MU-MIMO group data
 *
 * This structure describes the group id data of VHT MU-MIMO
 *
 * @membership: 64 bits array - a bit is set if station is member of the group
 * @position: 2 bits per group id indicating the position in the group
 */
struct ieee80211_mu_group_data {
	u8 membership[WLAN_MEMBERSHIP_LEN];
	u8 position[WLAN_USER_POSITION_LEN];
};

/**
 * struct ieee80211_ftm_responder_params - FTM responder parameters
 *
 * @lci: LCI subelement content
 * @civicloc: CIVIC location subelement content
 * @lci_len: LCI data length
 * @civicloc_len: Civic data length
 */
struct ieee80211_ftm_responder_params {
	const u8 *lci;
	const u8 *civicloc;
	size_t lci_len;
	size_t civicloc_len;
};

/**
 * struct ieee80211_fils_discovery - FILS discovery parameters from
 * IEEE Std 802.11ai-2016, Annex C.3 MIB detail.
 *
 * @min_interval: Minimum packet interval in TUs (0 - 10000)
 * @max_interval: Maximum packet interval in TUs (0 - 10000)
 */
struct ieee80211_fils_discovery {
	u32 min_interval;
	u32 max_interval;
};

/**
 * struct ieee80211_bss_conf - holds the BSS's changing parameters
 *
 * This structure keeps information about a BSS (and an association
 * to that BSS) that can change during the lifetime of the BSS.
 *
 * @addr: (link) address used locally
 * @link_id: link ID, or 0 for non-MLO
 * @htc_trig_based_pkt_ext: default PE in 4us units, if BSS supports HE
 * @uora_exists: is the UORA element advertised by AP
 * @ack_enabled: indicates support to receive a multi-TID that solicits either
 *	ACK, BACK or both
 * @uora_ocw_range: UORA element's OCW Range field
 * @frame_time_rts_th: HE duration RTS threshold, in units of 32us
 * @he_support: does this BSS support HE
 * @twt_requester: does this BSS support TWT requester (relevant for managed
 *	mode only, set if the AP advertises TWT responder role)
 * @twt_responder: does this BSS support TWT requester (relevant for managed
 *	mode only, set if the AP advertises TWT responder role)
 * @twt_protected: does this BSS support protected TWT frames
 * @twt_broadcast: does this BSS support broadcast TWT
 * @use_cts_prot: use CTS protection
 * @use_short_preamble: use 802.11b short preamble
 * @use_short_slot: use short slot time (only relevant for ERP)
 * @dtim_period: num of beacons before the next DTIM, for beaconing,
 *	valid in station mode only if after the driver was notified
 *	with the %BSS_CHANGED_BEACON_INFO flag, will be non-zero then.
 * @sync_tsf: last beacon's/probe response's TSF timestamp (could be old
 *	as it may have been received during scanning long ago). If the
 *	HW flag %IEEE80211_HW_TIMING_BEACON_ONLY is set, then this can
 *	only come from a beacon, but might not become valid until after
 *	association when a beacon is received (which is notified with the
 *	%BSS_CHANGED_DTIM flag.). See also sync_dtim_count important notice.
 * @sync_device_ts: the device timestamp corresponding to the sync_tsf,
 *	the driver/device can use this to calculate synchronisation
 *	(see @sync_tsf). See also sync_dtim_count important notice.
 * @sync_dtim_count: Only valid when %IEEE80211_HW_TIMING_BEACON_ONLY
 *	is requested, see @sync_tsf/@sync_device_ts.
 *	IMPORTANT: These three sync_* parameters would possibly be out of sync
 *	by the time the driver will use them. The synchronized view is currently
 *	guaranteed only in certain callbacks.
 *	Note also that this is not used with MLD associations, mac80211 doesn't
 *	know how to track beacons for all of the links for this.
 * @beacon_int: beacon interval
 * @assoc_capability: capabilities taken from assoc resp
 * @basic_rates: bitmap of basic rates, each bit stands for an
 *	index into the rate table configured by the driver in
 *	the current band.
 * @beacon_rate: associated AP's beacon TX rate
 * @mcast_rate: per-band multicast rate index + 1 (0: disabled)
 * @bssid: The BSSID for this BSS
 * @enable_beacon: whether beaconing should be enabled or not
 * @chandef: Channel definition for this BSS -- the hardware might be
 *	configured a higher bandwidth than this BSS uses, for example.
 * @mu_group: VHT MU-MIMO group membership data
 * @ht_operation_mode: HT operation mode like in &struct ieee80211_ht_operation.
 *	This field is only valid when the channel is a wide HT/VHT channel.
 *	Note that with TDLS this can be the case (channel is HT, protection must
 *	be used from this field) even when the BSS association isn't using HT.
 * @cqm_rssi_thold: Connection quality monitor RSSI threshold, a zero value
 *	implies disabled. As with the cfg80211 callback, a change here should
 *	cause an event to be sent indicating where the current value is in
 *	relation to the newly configured threshold.
 * @cqm_rssi_low: Connection quality monitor RSSI lower threshold, a zero value
 *	implies disabled.  This is an alternative mechanism to the single
 *	threshold event and can't be enabled simultaneously with it.
 * @cqm_rssi_high: Connection quality monitor RSSI upper threshold.
 * @cqm_rssi_hyst: Connection quality monitor RSSI hysteresis
 * @qos: This is a QoS-enabled BSS.
 * @hidden_ssid: The SSID of the current vif is hidden. Only valid in AP-mode.
 * @txpower: TX power in dBm.  INT_MIN means not configured.
 * @txpower_type: TX power adjustment used to control per packet Transmit
 *	Power Control (TPC) in lower driver for the current vif. In particular
 *	TPC is enabled if value passed in %txpower_type is
 *	NL80211_TX_POWER_LIMITED (allow using less than specified from
 *	userspace), whereas TPC is disabled if %txpower_type is set to
 *	NL80211_TX_POWER_FIXED (use value configured from userspace)
 * @p2p_noa_attr: P2P NoA attribute for P2P powersave
 * @allow_p2p_go_ps: indication for AP or P2P GO interface, whether it's allowed
 *	to use P2P PS mechanism or not. AP/P2P GO is not allowed to use P2P PS
 *	if it has associated clients without P2P PS support.
 * @max_idle_period: the time period during which the station can refrain from
 *	transmitting frames to its associated AP without being disassociated.
 *	In units of 1000 TUs. Zero value indicates that the AP did not include
 *	a (valid) BSS Max Idle Period Element.
 * @protected_keep_alive: if set, indicates that the station should send an RSN
 *	protected frame to the AP to reset the idle timer at the AP for the
 *	station.
 * @ftm_responder: whether to enable or disable fine timing measurement FTM
 *	responder functionality.
 * @ftmr_params: configurable lci/civic parameter when enabling FTM responder.
 * @nontransmitted: this BSS is a nontransmitted BSS profile
 * @transmitter_bssid: the address of transmitter AP
 * @bssid_index: index inside the multiple BSSID set
 * @bssid_indicator: 2^bssid_indicator is the maximum number of APs in set
 * @ema_ap: AP supports enhancements of discovery and advertisement of
 *	nontransmitted BSSIDs
 * @profile_periodicity: the least number of beacon frames need to be received
 *	in order to discover all the nontransmitted BSSIDs in the set.
 * @he_oper: HE operation information of the BSS (AP/Mesh) or of the AP we are
 *	connected to (STA)
 * @he_obss_pd: OBSS Packet Detection parameters.
 * @he_bss_color: BSS coloring settings, if BSS supports HE
 * @fils_discovery: FILS discovery configuration
 * @unsol_bcast_probe_resp_interval: Unsolicited broadcast probe response
 *	interval.
 * @beacon_tx_rate: The configured beacon transmit rate that needs to be passed
 *	to driver when rate control is offloaded to firmware.
 * @power_type: power type of BSS for 6 GHz
 * @tx_pwr_env: transmit power envelope array of BSS.
 * @tx_pwr_env_num: number of @tx_pwr_env.
 * @pwr_reduction: power constraint of BSS.
 * @eht_support: does this BSS support EHT
 * @csa_active: marks whether a channel switch is going on. Internally it is
 *	write-protected by sdata_lock and local->mtx so holding either is fine
 *	for read access.
 * @mu_mimo_owner: indicates interface owns MU-MIMO capability
 * @chanctx_conf: The channel context this interface is assigned to, or %NULL
 *	when it is not assigned. This pointer is RCU-protected due to the TX
 *	path needing to access it; even though the netdev carrier will always
 *	be off when it is %NULL there can still be races and packets could be
 *	processed after it switches back to %NULL.
 * @color_change_active: marks whether a color change is ongoing. Internally it is
 *	write-protected by sdata_lock and local->mtx so holding either is fine
 *	for read access.
 * @color_change_color: the bss color that will be used after the change.
 */
struct ieee80211_bss_conf {
	const u8 *bssid;
	unsigned int link_id;
	u8 addr[ETH_ALEN] __aligned(2);
	u8 htc_trig_based_pkt_ext;
	bool uora_exists;
	u8 uora_ocw_range;
	u16 frame_time_rts_th;
	bool he_support;
	bool twt_requester;
	bool twt_responder;
	bool twt_protected;
	bool twt_broadcast;
	/* erp related data */
	bool use_cts_prot;
	bool use_short_preamble;
	bool use_short_slot;
	bool enable_beacon;
	u8 dtim_period;
	u16 beacon_int;
	u16 assoc_capability;
	u64 sync_tsf;
	u32 sync_device_ts;
	u8 sync_dtim_count;
	u32 basic_rates;
	struct ieee80211_rate *beacon_rate;
	int mcast_rate[NUM_NL80211_BANDS];
	u16 ht_operation_mode;
	s32 cqm_rssi_thold;
	u32 cqm_rssi_hyst;
	s32 cqm_rssi_low;
	s32 cqm_rssi_high;
	struct cfg80211_chan_def chandef;
	struct ieee80211_mu_group_data mu_group;
	bool qos;
	bool hidden_ssid;
	int txpower;
	enum nl80211_tx_power_setting txpower_type;
	struct ieee80211_p2p_noa_attr p2p_noa_attr;
	bool allow_p2p_go_ps;
	u16 max_idle_period;
	bool protected_keep_alive;
	bool ftm_responder;
	struct ieee80211_ftm_responder_params *ftmr_params;
	/* Multiple BSSID data */
	bool nontransmitted;
	u8 transmitter_bssid[ETH_ALEN];
	u8 bssid_index;
	u8 bssid_indicator;
	bool ema_ap;
	u8 profile_periodicity;
	struct {
		u32 params;
		u16 nss_set;
	} he_oper;
	struct ieee80211_he_obss_pd he_obss_pd;
	struct cfg80211_he_bss_color he_bss_color;
	struct ieee80211_fils_discovery fils_discovery;
	u32 unsol_bcast_probe_resp_interval;
	struct cfg80211_bitrate_mask beacon_tx_rate;
	enum ieee80211_ap_reg_power power_type;
	struct ieee80211_tx_pwr_env tx_pwr_env[IEEE80211_TPE_MAX_IE_COUNT];
	u8 tx_pwr_env_num;
	u8 pwr_reduction;
	bool eht_support;

	bool csa_active;
	bool mu_mimo_owner;
	struct ieee80211_chanctx_conf __rcu *chanctx_conf;

	bool color_change_active;
	u8 color_change_color;
};

/**
 * enum mac80211_tx_info_flags - flags to describe transmission information/status
 *
 * These flags are used with the @flags member of &ieee80211_tx_info.
 *
 * @IEEE80211_TX_CTL_REQ_TX_STATUS: require TX status callback for this frame.
 * @IEEE80211_TX_CTL_ASSIGN_SEQ: The driver has to assign a sequence
 *	number to this frame, taking care of not overwriting the fragment
 *	number and increasing the sequence number only when the
 *	IEEE80211_TX_CTL_FIRST_FRAGMENT flag is set. mac80211 will properly
 *	assign sequence numbers to QoS-data frames but cannot do so correctly
 *	for non-QoS-data and management frames because beacons need them from
 *	that counter as well and mac80211 cannot guarantee proper sequencing.
 *	If this flag is set, the driver should instruct the hardware to
 *	assign a sequence number to the frame or assign one itself. Cf. IEEE
 *	802.11-2007 7.1.3.4.1 paragraph 3. This flag will always be set for
 *	beacons and always be clear for frames without a sequence number field.
 * @IEEE80211_TX_CTL_NO_ACK: tell the low level not to wait for an ack
 * @IEEE80211_TX_CTL_CLEAR_PS_FILT: clear powersave filter for destination
 *	station
 * @IEEE80211_TX_CTL_FIRST_FRAGMENT: this is a first fragment of the frame
 * @IEEE80211_TX_CTL_SEND_AFTER_DTIM: send this frame after DTIM beacon
 * @IEEE80211_TX_CTL_AMPDU: this frame should be sent as part of an A-MPDU
 * @IEEE80211_TX_CTL_INJECTED: Frame was injected, internal to mac80211.
 * @IEEE80211_TX_STAT_TX_FILTERED: The frame was not transmitted
 *	because the destination STA was in powersave mode. Note that to
 *	avoid race conditions, the filter must be set by the hardware or
 *	firmware upon receiving a frame that indicates that the station
 *	went to sleep (must be done on device to filter frames already on
 *	the queue) and may only be unset after mac80211 gives the OK for
 *	that by setting the IEEE80211_TX_CTL_CLEAR_PS_FILT (see above),
 *	since only then is it guaranteed that no more frames are in the
 *	hardware queue.
 * @IEEE80211_TX_STAT_ACK: Frame was acknowledged
 * @IEEE80211_TX_STAT_AMPDU: The frame was aggregated, so status
 * 	is for the whole aggregation.
 * @IEEE80211_TX_STAT_AMPDU_NO_BACK: no block ack was returned,
 * 	so consider using block ack request (BAR).
 * @IEEE80211_TX_CTL_RATE_CTRL_PROBE: internal to mac80211, can be
 *	set by rate control algorithms to indicate probe rate, will
 *	be cleared for fragmented frames (except on the last fragment)
 * @IEEE80211_TX_INTFL_OFFCHAN_TX_OK: Internal to mac80211. Used to indicate
 *	that a frame can be transmitted while the queues are stopped for
 *	off-channel operation.
 * @IEEE80211_TX_CTL_HW_80211_ENCAP: This frame uses hardware encapsulation
 *	(header conversion)
 * @IEEE80211_TX_INTFL_RETRIED: completely internal to mac80211,
 *	used to indicate that a frame was already retried due to PS
 * @IEEE80211_TX_INTFL_DONT_ENCRYPT: completely internal to mac80211,
 *	used to indicate frame should not be encrypted
 * @IEEE80211_TX_CTL_NO_PS_BUFFER: This frame is a response to a poll
 *	frame (PS-Poll or uAPSD) or a non-bufferable MMPDU and must
 *	be sent although the station is in powersave mode.
 * @IEEE80211_TX_CTL_MORE_FRAMES: More frames will be passed to the
 *	transmit function after the current frame, this can be used
 *	by drivers to kick the DMA queue only if unset or when the
 *	queue gets full.
 * @IEEE80211_TX_INTFL_RETRANSMISSION: This frame is being retransmitted
 *	after TX status because the destination was asleep, it must not
 *	be modified again (no seqno assignment, crypto, etc.)
 * @IEEE80211_TX_INTFL_MLME_CONN_TX: This frame was transmitted by the MLME
 *	code for connection establishment, this indicates that its status
 *	should kick the MLME state machine.
 * @IEEE80211_TX_INTFL_NL80211_FRAME_TX: Frame was requested through nl80211
 *	MLME command (internal to mac80211 to figure out whether to send TX
 *	status to user space)
 * @IEEE80211_TX_CTL_LDPC: tells the driver to use LDPC for this frame
 * @IEEE80211_TX_CTL_STBC: Enables Space-Time Block Coding (STBC) for this
 *	frame and selects the maximum number of streams that it can use.
 * @IEEE80211_TX_CTL_TX_OFFCHAN: Marks this packet to be transmitted on
 *	the off-channel channel when a remain-on-channel offload is done
 *	in hardware -- normal packets still flow and are expected to be
 *	handled properly by the device.
 * @IEEE80211_TX_INTFL_TKIP_MIC_FAILURE: Marks this packet to be used for TKIP
 *	testing. It will be sent out with incorrect Michael MIC key to allow
 *	TKIP countermeasures to be tested.
 * @IEEE80211_TX_CTL_NO_CCK_RATE: This frame will be sent at non CCK rate.
 *	This flag is actually used for management frame especially for P2P
 *	frames not being sent at CCK rate in 2GHz band.
 * @IEEE80211_TX_STATUS_EOSP: This packet marks the end of service period,
 *	when its status is reported the service period ends. For frames in
 *	an SP that mac80211 transmits, it is already set; for driver frames
 *	the driver may set this flag. It is also used to do the same for
 *	PS-Poll responses.
 * @IEEE80211_TX_CTL_USE_MINRATE: This frame will be sent at lowest rate.
 *	This flag is used to send nullfunc frame at minimum rate when
 *	the nullfunc is used for connection monitoring purpose.
 * @IEEE80211_TX_CTL_DONTFRAG: Don't fragment this packet even if it
 *	would be fragmented by size (this is optional, only used for
 *	monitor injection).
 * @IEEE80211_TX_STAT_NOACK_TRANSMITTED: A frame that was marked with
 *	IEEE80211_TX_CTL_NO_ACK has been successfully transmitted without
 *	any errors (like issues specific to the driver/HW).
 *	This flag must not be set for frames that don't request no-ack
 *	behaviour with IEEE80211_TX_CTL_NO_ACK.
 *
 * Note: If you have to add new flags to the enumeration, then don't
 *	 forget to update %IEEE80211_TX_TEMPORARY_FLAGS when necessary.
 */
enum mac80211_tx_info_flags {
	IEEE80211_TX_CTL_REQ_TX_STATUS		= BIT(0),
	IEEE80211_TX_CTL_ASSIGN_SEQ		= BIT(1),
	IEEE80211_TX_CTL_NO_ACK			= BIT(2),
	IEEE80211_TX_CTL_CLEAR_PS_FILT		= BIT(3),
	IEEE80211_TX_CTL_FIRST_FRAGMENT		= BIT(4),
	IEEE80211_TX_CTL_SEND_AFTER_DTIM	= BIT(5),
	IEEE80211_TX_CTL_AMPDU			= BIT(6),
	IEEE80211_TX_CTL_INJECTED		= BIT(7),
	IEEE80211_TX_STAT_TX_FILTERED		= BIT(8),
	IEEE80211_TX_STAT_ACK			= BIT(9),
	IEEE80211_TX_STAT_AMPDU			= BIT(10),
	IEEE80211_TX_STAT_AMPDU_NO_BACK		= BIT(11),
	IEEE80211_TX_CTL_RATE_CTRL_PROBE	= BIT(12),
	IEEE80211_TX_INTFL_OFFCHAN_TX_OK	= BIT(13),
	IEEE80211_TX_CTL_HW_80211_ENCAP		= BIT(14),
	IEEE80211_TX_INTFL_RETRIED		= BIT(15),
	IEEE80211_TX_INTFL_DONT_ENCRYPT		= BIT(16),
	IEEE80211_TX_CTL_NO_PS_BUFFER		= BIT(17),
	IEEE80211_TX_CTL_MORE_FRAMES		= BIT(18),
	IEEE80211_TX_INTFL_RETRANSMISSION	= BIT(19),
	IEEE80211_TX_INTFL_MLME_CONN_TX		= BIT(20),
	IEEE80211_TX_INTFL_NL80211_FRAME_TX	= BIT(21),
	IEEE80211_TX_CTL_LDPC			= BIT(22),
	IEEE80211_TX_CTL_STBC			= BIT(23) | BIT(24),
	IEEE80211_TX_CTL_TX_OFFCHAN		= BIT(25),
	IEEE80211_TX_INTFL_TKIP_MIC_FAILURE	= BIT(26),
	IEEE80211_TX_CTL_NO_CCK_RATE		= BIT(27),
	IEEE80211_TX_STATUS_EOSP		= BIT(28),
	IEEE80211_TX_CTL_USE_MINRATE		= BIT(29),
	IEEE80211_TX_CTL_DONTFRAG		= BIT(30),
	IEEE80211_TX_STAT_NOACK_TRANSMITTED	= BIT(31),
};

#define IEEE80211_TX_CTL_STBC_SHIFT		23

#define IEEE80211_TX_RC_S1G_MCS IEEE80211_TX_RC_VHT_MCS

/**
 * enum mac80211_tx_control_flags - flags to describe transmit control
 *
 * @IEEE80211_TX_CTRL_PORT_CTRL_PROTO: this frame is a port control
 *	protocol frame (e.g. EAP)
 * @IEEE80211_TX_CTRL_PS_RESPONSE: This frame is a response to a poll
 *	frame (PS-Poll or uAPSD).
 * @IEEE80211_TX_CTRL_RATE_INJECT: This frame is injected with rate information
 * @IEEE80211_TX_CTRL_AMSDU: This frame is an A-MSDU frame
 * @IEEE80211_TX_CTRL_FAST_XMIT: This frame is going through the fast_xmit path
 * @IEEE80211_TX_CTRL_SKIP_MPATH_LOOKUP: This frame skips mesh path lookup
 * @IEEE80211_TX_INTCFL_NEED_TXPROCESSING: completely internal to mac80211,
 *	used to indicate that a pending frame requires TX processing before
 *	it can be sent out.
 * @IEEE80211_TX_CTRL_NO_SEQNO: Do not overwrite the sequence number that
 *	has already been assigned to this frame.
 * @IEEE80211_TX_CTRL_DONT_REORDER: This frame should not be reordered
 *	relative to other frames that have this flag set, independent
 *	of their QoS TID or other priority field values.
 * @IEEE80211_TX_CTRL_MCAST_MLO_FIRST_TX: first MLO TX, used mostly internally
 *	for sequence number assignment
 * @IEEE80211_TX_CTRL_MLO_LINK: If not @IEEE80211_LINK_UNSPECIFIED, this
 *	frame should be transmitted on the specific link. This really is
 *	only relevant for frames that do not have data present, and is
 *	also not used for 802.3 format frames. Note that even if the frame
 *	is on a specific link, address translation might still apply if
 *	it's intended for an MLD.
 *
 * These flags are used in tx_info->control.flags.
 */
enum mac80211_tx_control_flags {
	IEEE80211_TX_CTRL_PORT_CTRL_PROTO	= BIT(0),
	IEEE80211_TX_CTRL_PS_RESPONSE		= BIT(1),
	IEEE80211_TX_CTRL_RATE_INJECT		= BIT(2),
	IEEE80211_TX_CTRL_AMSDU			= BIT(3),
	IEEE80211_TX_CTRL_FAST_XMIT		= BIT(4),
	IEEE80211_TX_CTRL_SKIP_MPATH_LOOKUP	= BIT(5),
	IEEE80211_TX_INTCFL_NEED_TXPROCESSING	= BIT(6),
	IEEE80211_TX_CTRL_NO_SEQNO		= BIT(7),
	IEEE80211_TX_CTRL_DONT_REORDER		= BIT(8),
	IEEE80211_TX_CTRL_MCAST_MLO_FIRST_TX	= BIT(9),
	IEEE80211_TX_CTRL_MLO_LINK		= 0xf0000000,
};

#define IEEE80211_LINK_UNSPECIFIED	0xf
#define IEEE80211_TX_CTRL_MLO_LINK_UNSPEC	\
	u32_encode_bits(IEEE80211_LINK_UNSPECIFIED, \
			IEEE80211_TX_CTRL_MLO_LINK)

/**
 * enum mac80211_tx_status_flags - flags to describe transmit status
 *
 * @IEEE80211_TX_STATUS_ACK_SIGNAL_VALID: ACK signal is valid
 *
 * These flags are used in tx_info->status.flags.
 */
enum mac80211_tx_status_flags {
	IEEE80211_TX_STATUS_ACK_SIGNAL_VALID = BIT(0),
};

/*
 * This definition is used as a mask to clear all temporary flags, which are
 * set by the tx handlers for each transmission attempt by the mac80211 stack.
 */
#define IEEE80211_TX_TEMPORARY_FLAGS (IEEE80211_TX_CTL_NO_ACK |		      \
	IEEE80211_TX_CTL_CLEAR_PS_FILT | IEEE80211_TX_CTL_FIRST_FRAGMENT |    \
	IEEE80211_TX_CTL_SEND_AFTER_DTIM | IEEE80211_TX_CTL_AMPDU |	      \
	IEEE80211_TX_STAT_TX_FILTERED |	IEEE80211_TX_STAT_ACK |		      \
	IEEE80211_TX_STAT_AMPDU | IEEE80211_TX_STAT_AMPDU_NO_BACK |	      \
	IEEE80211_TX_CTL_RATE_CTRL_PROBE | IEEE80211_TX_CTL_NO_PS_BUFFER |    \
	IEEE80211_TX_CTL_MORE_FRAMES | IEEE80211_TX_CTL_LDPC |		      \
	IEEE80211_TX_CTL_STBC | IEEE80211_TX_STATUS_EOSP)

/**
 * enum mac80211_rate_control_flags - per-rate flags set by the
 *	Rate Control algorithm.
 *
 * These flags are set by the Rate control algorithm for each rate during tx,
 * in the @flags member of struct ieee80211_tx_rate.
 *
 * @IEEE80211_TX_RC_USE_RTS_CTS: Use RTS/CTS exchange for this rate.
 * @IEEE80211_TX_RC_USE_CTS_PROTECT: CTS-to-self protection is required.
 *	This is set if the current BSS requires ERP protection.
 * @IEEE80211_TX_RC_USE_SHORT_PREAMBLE: Use short preamble.
 * @IEEE80211_TX_RC_MCS: HT rate.
 * @IEEE80211_TX_RC_VHT_MCS: VHT MCS rate, in this case the idx field is split
 *	into a higher 4 bits (Nss) and lower 4 bits (MCS number)
 * @IEEE80211_TX_RC_GREEN_FIELD: Indicates whether this rate should be used in
 *	Greenfield mode.
 * @IEEE80211_TX_RC_40_MHZ_WIDTH: Indicates if the Channel Width should be 40 MHz.
 * @IEEE80211_TX_RC_80_MHZ_WIDTH: Indicates 80 MHz transmission
 * @IEEE80211_TX_RC_160_MHZ_WIDTH: Indicates 160 MHz transmission
 *	(80+80 isn't supported yet)
 * @IEEE80211_TX_RC_DUP_DATA: The frame should be transmitted on both of the
 *	adjacent 20 MHz channels, if the current channel type is
 *	NL80211_CHAN_HT40MINUS or NL80211_CHAN_HT40PLUS.
 * @IEEE80211_TX_RC_SHORT_GI: Short Guard interval should be used for this rate.
 */
enum mac80211_rate_control_flags {
	IEEE80211_TX_RC_USE_RTS_CTS		= BIT(0),
	IEEE80211_TX_RC_USE_CTS_PROTECT		= BIT(1),
	IEEE80211_TX_RC_USE_SHORT_PREAMBLE	= BIT(2),

	/* rate index is an HT/VHT MCS instead of an index */
	IEEE80211_TX_RC_MCS			= BIT(3),
	IEEE80211_TX_RC_GREEN_FIELD		= BIT(4),
	IEEE80211_TX_RC_40_MHZ_WIDTH		= BIT(5),
	IEEE80211_TX_RC_DUP_DATA		= BIT(6),
	IEEE80211_TX_RC_SHORT_GI		= BIT(7),
	IEEE80211_TX_RC_VHT_MCS			= BIT(8),
	IEEE80211_TX_RC_80_MHZ_WIDTH		= BIT(9),
	IEEE80211_TX_RC_160_MHZ_WIDTH		= BIT(10),
};


/* there are 40 bytes if you don't need the rateset to be kept */
#define IEEE80211_TX_INFO_DRIVER_DATA_SIZE 40

/* if you do need the rateset, then you have less space */
#define IEEE80211_TX_INFO_RATE_DRIVER_DATA_SIZE 24

/* maximum number of rate stages */
#define IEEE80211_TX_MAX_RATES	4

/* maximum number of rate table entries */
#define IEEE80211_TX_RATE_TABLE_SIZE	4

/**
 * struct ieee80211_tx_rate - rate selection/status
 *
 * @idx: rate index to attempt to send with
 * @flags: rate control flags (&enum mac80211_rate_control_flags)
 * @count: number of tries in this rate before going to the next rate
 *
 * A value of -1 for @idx indicates an invalid rate and, if used
 * in an array of retry rates, that no more rates should be tried.
 *
 * When used for transmit status reporting, the driver should
 * always report the rate along with the flags it used.
 *
 * &struct ieee80211_tx_info contains an array of these structs
 * in the control information, and it will be filled by the rate
 * control algorithm according to what should be sent. For example,
 * if this array contains, in the format { <idx>, <count> } the
 * information::
 *
 *    { 3, 2 }, { 2, 2 }, { 1, 4 }, { -1, 0 }, { -1, 0 }
 *
 * then this means that the frame should be transmitted
 * up to twice at rate 3, up to twice at rate 2, and up to four
 * times at rate 1 if it doesn't get acknowledged. Say it gets
 * acknowledged by the peer after the fifth attempt, the status
 * information should then contain::
 *
 *   { 3, 2 }, { 2, 2 }, { 1, 1 }, { -1, 0 } ...
 *
 * since it was transmitted twice at rate 3, twice at rate 2
 * and once at rate 1 after which we received an acknowledgement.
 */
struct ieee80211_tx_rate {
	s8 idx;
	u16 count:5,
	    flags:11;
} __packed;

#define IEEE80211_MAX_TX_RETRY		31

static inline void ieee80211_rate_set_vht(struct ieee80211_tx_rate *rate,
					  u8 mcs, u8 nss)
{
	WARN_ON(mcs & ~0xF);
	WARN_ON((nss - 1) & ~0x7);
	rate->idx = ((nss - 1) << 4) | mcs;
}

static inline u8
ieee80211_rate_get_vht_mcs(const struct ieee80211_tx_rate *rate)
{
	return rate->idx & 0xF;
}

static inline u8
ieee80211_rate_get_vht_nss(const struct ieee80211_tx_rate *rate)
{
	return (rate->idx >> 4) + 1;
}

/**
 * struct ieee80211_tx_info - skb transmit information
 *
 * This structure is placed in skb->cb for three uses:
 *  (1) mac80211 TX control - mac80211 tells the driver what to do
 *  (2) driver internal use (if applicable)
 *  (3) TX status information - driver tells mac80211 what happened
 *
 * @flags: transmit info flags, defined above
 * @band: the band to transmit on (use e.g. for checking for races),
 *	not valid if the interface is an MLD since we won't know which
 *	link the frame will be transmitted on
 * @hw_queue: HW queue to put the frame on, skb_get_queue_mapping() gives the AC
 * @ack_frame_id: internal frame ID for TX status, used internally
 * @tx_time_est: TX time estimate in units of 4us, used internally
 * @control: union part for control data
 * @control.rates: TX rates array to try
 * @control.rts_cts_rate_idx: rate for RTS or CTS
 * @control.use_rts: use RTS
 * @control.use_cts_prot: use RTS/CTS
 * @control.short_preamble: use short preamble (CCK only)
 * @control.skip_table: skip externally configured rate table
 * @control.jiffies: timestamp for expiry on powersave clients
 * @control.vif: virtual interface (may be NULL)
 * @control.hw_key: key to encrypt with (may be NULL)
 * @control.flags: control flags, see &enum mac80211_tx_control_flags
 * @control.enqueue_time: enqueue time (for iTXQs)
 * @driver_rates: alias to @control.rates to reserve space
 * @pad: padding
 * @rate_driver_data: driver use area if driver needs @control.rates
 * @status: union part for status data
 * @status.rates: attempted rates
 * @status.ack_signal: ACK signal
 * @status.ampdu_ack_len: AMPDU ack length
 * @status.ampdu_len: AMPDU length
 * @status.antenna: (legacy, kept only for iwlegacy)
 * @status.tx_time: airtime consumed for transmission; note this is only
 *	used for WMM AC, not for airtime fairness
 * @status.flags: status flags, see &enum mac80211_tx_status_flags
 * @status.status_driver_data: driver use area
 * @ack: union part for pure ACK data
 * @ack.cookie: cookie for the ACK
 * @driver_data: array of driver_data pointers
 * @ampdu_ack_len: number of acked aggregated frames.
 * 	relevant only if IEEE80211_TX_STAT_AMPDU was set.
 * @ampdu_len: number of aggregated frames.
 * 	relevant only if IEEE80211_TX_STAT_AMPDU was set.
 * @ack_signal: signal strength of the ACK frame
 */
struct ieee80211_tx_info {
	/* common information */
	u32 flags;
	u32 band:3,
	    ack_frame_id:13,
	    hw_queue:4,
	    tx_time_est:10;
	/* 2 free bits */

	union {
		struct {
			union {
				/* rate control */
				struct {
					struct ieee80211_tx_rate rates[
						IEEE80211_TX_MAX_RATES];
					s8 rts_cts_rate_idx;
					u8 use_rts:1;
					u8 use_cts_prot:1;
					u8 short_preamble:1;
					u8 skip_table:1;
					/* 2 bytes free */
				};
				/* only needed before rate control */
				unsigned long jiffies;
			};
			/* NB: vif can be NULL for injected frames */
			struct ieee80211_vif *vif;
			struct ieee80211_key_conf *hw_key;
			u32 flags;
			codel_time_t enqueue_time;
		} control;
		struct {
			u64 cookie;
		} ack;
		struct {
			struct ieee80211_tx_rate rates[IEEE80211_TX_MAX_RATES];
			s32 ack_signal;
			u8 ampdu_ack_len;
			u8 ampdu_len;
			u8 antenna;
			u16 tx_time;
			u8 flags;
			void *status_driver_data[18 / sizeof(void *)];
		} status;
		struct {
			struct ieee80211_tx_rate driver_rates[
				IEEE80211_TX_MAX_RATES];
			u8 pad[4];

			void *rate_driver_data[
				IEEE80211_TX_INFO_RATE_DRIVER_DATA_SIZE / sizeof(void *)];
		};
		void *driver_data[
			IEEE80211_TX_INFO_DRIVER_DATA_SIZE / sizeof(void *)];
	};
};

static inline u16
ieee80211_info_set_tx_time_est(struct ieee80211_tx_info *info, u16 tx_time_est)
{
	/* We only have 10 bits in tx_time_est, so store airtime
	 * in increments of 4us and clamp the maximum to 2**12-1
	 */
	info->tx_time_est = min_t(u16, tx_time_est, 4095) >> 2;
	return info->tx_time_est << 2;
}

static inline u16
ieee80211_info_get_tx_time_est(struct ieee80211_tx_info *info)
{
	return info->tx_time_est << 2;
}

/***
 * struct ieee80211_rate_status - mrr stage for status path
 *
 * This struct is used in struct ieee80211_tx_status to provide drivers a
 * dynamic way to report about used rates and power levels per packet.
 *
 * @rate_idx The actual used rate.
 * @try_count How often the rate was tried.
 * @tx_power_idx An idx into the ieee80211_hw->tx_power_levels list of the
 * 	corresponding wifi hardware. The idx shall point to the power level
 * 	that was used when sending the packet.
 */
struct ieee80211_rate_status {
	struct rate_info rate_idx;
	u8 try_count;
	u8 tx_power_idx;
};

/**
 * struct ieee80211_tx_status - extended tx status info for rate control
 *
 * @sta: Station that the packet was transmitted for
 * @info: Basic tx status information
 * @skb: Packet skb (can be NULL if not provided by the driver)
 * @rates: Mrr stages that were used when sending the packet
 * @n_rates: Number of mrr stages (count of instances for @rates)
 * @free_list: list where processed skbs are stored to be free'd by the driver
 * @ack_hwtstamp: Hardware timestamp of the received ack in nanoseconds
 *	Only needed for Timing measurement and Fine timing measurement action
 *	frames. Only reported by devices that have timestamping enabled.
 */
struct ieee80211_tx_status {
	struct ieee80211_sta *sta;
	struct ieee80211_tx_info *info;
	struct sk_buff *skb;
	struct ieee80211_rate_status *rates;
	ktime_t ack_hwtstamp;
	u8 n_rates;

	struct list_head *free_list;
};

/**
 * struct ieee80211_scan_ies - descriptors for different blocks of IEs
 *
 * This structure is used to point to different blocks of IEs in HW scan
 * and scheduled scan. These blocks contain the IEs passed by userspace
 * and the ones generated by mac80211.
 *
 * @ies: pointers to band specific IEs.
 * @len: lengths of band_specific IEs.
 * @common_ies: IEs for all bands (especially vendor specific ones)
 * @common_ie_len: length of the common_ies
 */
struct ieee80211_scan_ies {
	const u8 *ies[NUM_NL80211_BANDS];
	size_t len[NUM_NL80211_BANDS];
	const u8 *common_ies;
	size_t common_ie_len;
};


static inline struct ieee80211_tx_info *IEEE80211_SKB_CB(struct sk_buff *skb)
{
	return (struct ieee80211_tx_info *)skb->cb;
}

static inline struct ieee80211_rx_status *IEEE80211_SKB_RXCB(struct sk_buff *skb)
{
	return (struct ieee80211_rx_status *)skb->cb;
}

/**
 * ieee80211_tx_info_clear_status - clear TX status
 *
 * @info: The &struct ieee80211_tx_info to be cleared.
 *
 * When the driver passes an skb back to mac80211, it must report
 * a number of things in TX status. This function clears everything
 * in the TX status but the rate control information (it does clear
 * the count since you need to fill that in anyway).
 *
 * NOTE: While the rates array is kept intact, this will wipe all of the
 *	 driver_data fields in info, so it's up to the driver to restore
 *	 any fields it needs after calling this helper.
 */
static inline void
ieee80211_tx_info_clear_status(struct ieee80211_tx_info *info)
{
	int i;

	BUILD_BUG_ON(offsetof(struct ieee80211_tx_info, status.rates) !=
		     offsetof(struct ieee80211_tx_info, control.rates));
	BUILD_BUG_ON(offsetof(struct ieee80211_tx_info, status.rates) !=
		     offsetof(struct ieee80211_tx_info, driver_rates));
	BUILD_BUG_ON(offsetof(struct ieee80211_tx_info, status.rates) != 8);
	/* clear the rate counts */
	for (i = 0; i < IEEE80211_TX_MAX_RATES; i++)
		info->status.rates[i].count = 0;
	memset_after(&info->status, 0, rates);
}


/**
 * enum mac80211_rx_flags - receive flags
 *
 * These flags are used with the @flag member of &struct ieee80211_rx_status.
 * @RX_FLAG_MMIC_ERROR: Michael MIC error was reported on this frame.
 *	Use together with %RX_FLAG_MMIC_STRIPPED.
 * @RX_FLAG_DECRYPTED: This frame was decrypted in hardware.
 * @RX_FLAG_MMIC_STRIPPED: the Michael MIC is stripped off this frame,
 *	verification has been done by the hardware.
 * @RX_FLAG_IV_STRIPPED: The IV and ICV are stripped from this frame.
 *	If this flag is set, the stack cannot do any replay detection
 *	hence the driver or hardware will have to do that.
 * @RX_FLAG_PN_VALIDATED: Currently only valid for CCMP/GCMP frames, this
 *	flag indicates that the PN was verified for replay protection.
 *	Note that this flag is also currently only supported when a frame
 *	is also decrypted (ie. @RX_FLAG_DECRYPTED must be set)
 * @RX_FLAG_DUP_VALIDATED: The driver should set this flag if it did
 *	de-duplication by itself.
 * @RX_FLAG_FAILED_FCS_CRC: Set this flag if the FCS check failed on
 *	the frame.
 * @RX_FLAG_FAILED_PLCP_CRC: Set this flag if the PCLP check failed on
 *	the frame.
 * @RX_FLAG_MACTIME_START: The timestamp passed in the RX status (@mactime
 *	field) is valid and contains the time the first symbol of the MPDU
 *	was received. This is useful in monitor mode and for proper IBSS
 *	merging.
 * @RX_FLAG_MACTIME_END: The timestamp passed in the RX status (@mactime
 *	field) is valid and contains the time the last symbol of the MPDU
 *	(including FCS) was received.
 * @RX_FLAG_MACTIME_PLCP_START: The timestamp passed in the RX status (@mactime
 *	field) is valid and contains the time the SYNC preamble was received.
 * @RX_FLAG_NO_SIGNAL_VAL: The signal strength value is not present.
 *	Valid only for data frames (mainly A-MPDU)
 * @RX_FLAG_AMPDU_DETAILS: A-MPDU details are known, in particular the reference
 *	number (@ampdu_reference) must be populated and be a distinct number for
 *	each A-MPDU
 * @RX_FLAG_AMPDU_LAST_KNOWN: last subframe is known, should be set on all
 *	subframes of a single A-MPDU
 * @RX_FLAG_AMPDU_IS_LAST: this subframe is the last subframe of the A-MPDU
 * @RX_FLAG_AMPDU_DELIM_CRC_ERROR: A delimiter CRC error has been detected
 *	on this subframe
 * @RX_FLAG_AMPDU_DELIM_CRC_KNOWN: The delimiter CRC field is known (the CRC
 *	is stored in the @ampdu_delimiter_crc field)
 * @RX_FLAG_MIC_STRIPPED: The mic was stripped of this packet. Decryption was
 *	done by the hardware
 * @RX_FLAG_ONLY_MONITOR: Report frame only to monitor interfaces without
 *	processing it in any regular way.
 *	This is useful if drivers offload some frames but still want to report
 *	them for sniffing purposes.
 * @RX_FLAG_SKIP_MONITOR: Process and report frame to all interfaces except
 *	monitor interfaces.
 *	This is useful if drivers offload some frames but still want to report
 *	them for sniffing purposes.
 * @RX_FLAG_AMSDU_MORE: Some drivers may prefer to report separate A-MSDU
 *	subframes instead of a one huge frame for performance reasons.
 *	All, but the last MSDU from an A-MSDU should have this flag set. E.g.
 *	if an A-MSDU has 3 frames, the first 2 must have the flag set, while
 *	the 3rd (last) one must not have this flag set. The flag is used to
 *	deal with retransmission/duplication recovery properly since A-MSDU
 *	subframes share the same sequence number. Reported subframes can be
 *	either regular MSDU or singly A-MSDUs. Subframes must not be
 *	interleaved with other frames.
 * @RX_FLAG_RADIOTAP_VENDOR_DATA: This frame contains vendor-specific
 *	radiotap data in the skb->data (before the frame) as described by
 *	the &struct ieee80211_vendor_radiotap.
 * @RX_FLAG_ALLOW_SAME_PN: Allow the same PN as same packet before.
 *	This is used for AMSDU subframes which can have the same PN as
 *	the first subframe.
 * @RX_FLAG_ICV_STRIPPED: The ICV is stripped from this frame. CRC checking must
 *	be done in the hardware.
 * @RX_FLAG_AMPDU_EOF_BIT: Value of the EOF bit in the A-MPDU delimiter for this
 *	frame
 * @RX_FLAG_AMPDU_EOF_BIT_KNOWN: The EOF value is known
 * @RX_FLAG_RADIOTAP_HE: HE radiotap data is present
 *	(&struct ieee80211_radiotap_he, mac80211 will fill in
 *	
 *	 - DATA3_DATA_MCS
 *	 - DATA3_DATA_DCM
 *	 - DATA3_CODING
 *	 - DATA5_GI
 *	 - DATA5_DATA_BW_RU_ALLOC
 *	 - DATA6_NSTS
 *	 - DATA3_STBC
 *	
 *	from the RX info data, so leave those zeroed when building this data)
 * @RX_FLAG_RADIOTAP_HE_MU: HE MU radiotap data is present
 *	(&struct ieee80211_radiotap_he_mu)
 * @RX_FLAG_RADIOTAP_LSIG: L-SIG radiotap data is present
 * @RX_FLAG_NO_PSDU: use the frame only for radiotap reporting, with
 *	the "0-length PSDU" field included there.  The value for it is
 *	in &struct ieee80211_rx_status.  Note that if this value isn't
 *	known the frame shouldn't be reported.
 * @RX_FLAG_8023: the frame has an 802.3 header (decap offload performed by
 *	hardware or driver)
 */
enum mac80211_rx_flags {
	RX_FLAG_MMIC_ERROR		= BIT(0),
	RX_FLAG_DECRYPTED		= BIT(1),
	RX_FLAG_MACTIME_PLCP_START	= BIT(2),
	RX_FLAG_MMIC_STRIPPED		= BIT(3),
	RX_FLAG_IV_STRIPPED		= BIT(4),
	RX_FLAG_FAILED_FCS_CRC		= BIT(5),
	RX_FLAG_FAILED_PLCP_CRC 	= BIT(6),
	RX_FLAG_MACTIME_START		= BIT(7),
	RX_FLAG_NO_SIGNAL_VAL		= BIT(8),
	RX_FLAG_AMPDU_DETAILS		= BIT(9),
	RX_FLAG_PN_VALIDATED		= BIT(10),
	RX_FLAG_DUP_VALIDATED		= BIT(11),
	RX_FLAG_AMPDU_LAST_KNOWN	= BIT(12),
	RX_FLAG_AMPDU_IS_LAST		= BIT(13),
	RX_FLAG_AMPDU_DELIM_CRC_ERROR	= BIT(14),
	RX_FLAG_AMPDU_DELIM_CRC_KNOWN	= BIT(15),
	RX_FLAG_MACTIME_END		= BIT(16),
	RX_FLAG_ONLY_MONITOR		= BIT(17),
	RX_FLAG_SKIP_MONITOR		= BIT(18),
	RX_FLAG_AMSDU_MORE		= BIT(19),
	RX_FLAG_RADIOTAP_VENDOR_DATA	= BIT(20),
	RX_FLAG_MIC_STRIPPED		= BIT(21),
	RX_FLAG_ALLOW_SAME_PN		= BIT(22),
	RX_FLAG_ICV_STRIPPED		= BIT(23),
	RX_FLAG_AMPDU_EOF_BIT		= BIT(24),
	RX_FLAG_AMPDU_EOF_BIT_KNOWN	= BIT(25),
	RX_FLAG_RADIOTAP_HE		= BIT(26),
	RX_FLAG_RADIOTAP_HE_MU		= BIT(27),
	RX_FLAG_RADIOTAP_LSIG		= BIT(28),
	RX_FLAG_NO_PSDU			= BIT(29),
	RX_FLAG_8023			= BIT(30),
};

/**
 * enum mac80211_rx_encoding_flags - MCS & bandwidth flags
 *
 * @RX_ENC_FLAG_SHORTPRE: Short preamble was used for this frame
 * @RX_ENC_FLAG_SHORT_GI: Short guard interval was used
 * @RX_ENC_FLAG_HT_GF: This frame was received in a HT-greenfield transmission,
 *	if the driver fills this value it should add
 *	%IEEE80211_RADIOTAP_MCS_HAVE_FMT
 *	to @hw.radiotap_mcs_details to advertise that fact.
 * @RX_ENC_FLAG_LDPC: LDPC was used
 * @RX_ENC_FLAG_STBC_MASK: STBC 2 bit bitmask. 1 - Nss=1, 2 - Nss=2, 3 - Nss=3
 * @RX_ENC_FLAG_BF: packet was beamformed
 */
enum mac80211_rx_encoding_flags {
	RX_ENC_FLAG_SHORTPRE		= BIT(0),
	RX_ENC_FLAG_SHORT_GI		= BIT(2),
	RX_ENC_FLAG_HT_GF		= BIT(3),
	RX_ENC_FLAG_STBC_MASK		= BIT(4) | BIT(5),
	RX_ENC_FLAG_LDPC		= BIT(6),
	RX_ENC_FLAG_BF			= BIT(7),
};

#define RX_ENC_FLAG_STBC_SHIFT		4

enum mac80211_rx_encoding {
	RX_ENC_LEGACY = 0,
	RX_ENC_HT,
	RX_ENC_VHT,
	RX_ENC_HE,
};

/**
 * struct ieee80211_rx_status - receive status
 *
 * The low-level driver should provide this information (the subset
 * supported by hardware) to the 802.11 code with each received
 * frame, in the skb's control buffer (cb).
 *
 * @mactime: value in microseconds of the 64-bit Time Synchronization Function
 * 	(TSF) timer when the first data symbol (MPDU) arrived at the hardware.
 * @boottime_ns: CLOCK_BOOTTIME timestamp the frame was received at, this is
 *	needed only for beacons and probe responses that update the scan cache.
 * @ack_tx_hwtstamp: Hardware timestamp for the ack TX in nanoseconds. Only
 *	needed for Timing measurement and Fine timing measurement action frames.
 *	Only reported by devices that have timestamping enabled.
 * @device_timestamp: arbitrary timestamp for the device, mac80211 doesn't use
 *	it but can store it and pass it back to the driver for synchronisation
 * @band: the active band when this frame was received
 * @freq: frequency the radio was tuned to when receiving this frame, in MHz
 *	This field must be set for management frames, but isn't strictly needed
 *	for data (other) frames - for those it only affects radiotap reporting.
 * @freq_offset: @freq has a positive offset of 500Khz.
 * @signal: signal strength when receiving this frame, either in dBm, in dB or
 *	unspecified depending on the hardware capabilities flags
 *	@IEEE80211_HW_SIGNAL_*
 * @chains: bitmask of receive chains for which separate signal strength
 *	values were filled.
 * @chain_signal: per-chain signal strength, in dBm (unlike @signal, doesn't
 *	support dB or unspecified units)
 * @antenna: antenna used
 * @rate_idx: index of data rate into band's supported rates or MCS index if
 *	HT or VHT is used (%RX_FLAG_HT/%RX_FLAG_VHT)
 * @nss: number of streams (VHT and HE only)
 * @flag: %RX_FLAG_\*
 * @encoding: &enum mac80211_rx_encoding
 * @bw: &enum rate_info_bw
 * @enc_flags: uses bits from &enum mac80211_rx_encoding_flags
 * @he_ru: HE RU, from &enum nl80211_he_ru_alloc
 * @he_gi: HE GI, from &enum nl80211_he_gi
 * @he_dcm: HE DCM value
 * @rx_flags: internal RX flags for mac80211
 * @ampdu_reference: A-MPDU reference number, must be a different value for
 *	each A-MPDU but the same for each subframe within one A-MPDU
 * @ampdu_delimiter_crc: A-MPDU delimiter CRC
 * @zero_length_psdu_type: radiotap type of the 0-length PSDU
 * @link_valid: if the link which is identified by @link_id is valid. This flag
 *	is set only when connection is MLO.
 * @link_id: id of the link used to receive the packet. This is used along with
 *	@link_valid.
 */
struct ieee80211_rx_status {
	u64 mactime;
	union {
		u64 boottime_ns;
		ktime_t ack_tx_hwtstamp;
	};
	u32 device_timestamp;
	u32 ampdu_reference;
	u32 flag;
	u16 freq: 13, freq_offset: 1;
	u8 enc_flags;
	u8 encoding:2, bw:3, he_ru:3;
	u8 he_gi:2, he_dcm:1;
	u8 rate_idx;
	u8 nss;
	u8 rx_flags;
	u8 band;
	u8 antenna;
	s8 signal;
	u8 chains;
	s8 chain_signal[IEEE80211_MAX_CHAINS];
	u8 ampdu_delimiter_crc;
	u8 zero_length_psdu_type;
	u8 link_valid:1, link_id:4;
};

static inline u32
ieee80211_rx_status_to_khz(struct ieee80211_rx_status *rx_status)
{
	return MHZ_TO_KHZ(rx_status->freq) +
	       (rx_status->freq_offset ? 500 : 0);
}

/**
 * struct ieee80211_vendor_radiotap - vendor radiotap data information
 * @present: presence bitmap for this vendor namespace
 *	(this could be extended in the future if any vendor needs more
 *	 bits, the radiotap spec does allow for that)
 * @align: radiotap vendor namespace alignment. This defines the needed
 *	alignment for the @data field below, not for the vendor namespace
 *	description itself (which has a fixed 2-byte alignment)
 *	Must be a power of two, and be set to at least 1!
 * @oui: radiotap vendor namespace OUI
 * @subns: radiotap vendor sub namespace
 * @len: radiotap vendor sub namespace skip length, if alignment is done
 *	then that's added to this, i.e. this is only the length of the
 *	@data field.
 * @pad: number of bytes of padding after the @data, this exists so that
 *	the skb data alignment can be preserved even if the data has odd
 *	length
 * @data: the actual vendor namespace data
 *
 * This struct, including the vendor data, goes into the skb->data before
 * the 802.11 header. It's split up in mac80211 using the align/oui/subns
 * data.
 */
struct ieee80211_vendor_radiotap {
	u32 present;
	u8 align;
	u8 oui[3];
	u8 subns;
	u8 pad;
	u16 len;
	u8 data[];
} __packed;

/**
 * enum ieee80211_conf_flags - configuration flags
 *
 * Flags to define PHY configuration options
 *
 * @IEEE80211_CONF_MONITOR: there's a monitor interface present -- use this
 *	to determine for example whether to calculate timestamps for packets
 *	or not, do not use instead of filter flags!
 * @IEEE80211_CONF_PS: Enable 802.11 power save mode (managed mode only).
 *	This is the power save mode defined by IEEE 802.11-2007 section 11.2,
 *	meaning that the hardware still wakes up for beacons, is able to
 *	transmit frames and receive the possible acknowledgment frames.
 *	Not to be confused with hardware specific wakeup/sleep states,
 *	driver is responsible for that. See the section "Powersave support"
 *	for more.
 * @IEEE80211_CONF_IDLE: The device is running, but idle; if the flag is set
 *	the driver should be prepared to handle configuration requests but
 *	may turn the device off as much as possible. Typically, this flag will
 *	be set when an interface is set UP but not associated or scanning, but
 *	it can also be unset in that case when monitor interfaces are active.
 * @IEEE80211_CONF_OFFCHANNEL: The device is currently not on its main
 *	operating channel.
 */
enum ieee80211_conf_flags {
	IEEE80211_CONF_MONITOR		= (1<<0),
	IEEE80211_CONF_PS		= (1<<1),
	IEEE80211_CONF_IDLE		= (1<<2),
	IEEE80211_CONF_OFFCHANNEL	= (1<<3),
};


/**
 * enum ieee80211_conf_changed - denotes which configuration changed
 *
 * @IEEE80211_CONF_CHANGE_LISTEN_INTERVAL: the listen interval changed
 * @IEEE80211_CONF_CHANGE_MONITOR: the monitor flag changed
 * @IEEE80211_CONF_CHANGE_PS: the PS flag or dynamic PS timeout changed
 * @IEEE80211_CONF_CHANGE_POWER: the TX power changed
 * @IEEE80211_CONF_CHANGE_CHANNEL: the channel/channel_type changed
 * @IEEE80211_CONF_CHANGE_RETRY_LIMITS: retry limits changed
 * @IEEE80211_CONF_CHANGE_IDLE: Idle flag changed
 * @IEEE80211_CONF_CHANGE_SMPS: Spatial multiplexing powersave mode changed
 *	Note that this is only valid if channel contexts are not used,
 *	otherwise each channel context has the number of chains listed.
 */
enum ieee80211_conf_changed {
	IEEE80211_CONF_CHANGE_SMPS		= BIT(1),
	IEEE80211_CONF_CHANGE_LISTEN_INTERVAL	= BIT(2),
	IEEE80211_CONF_CHANGE_MONITOR		= BIT(3),
	IEEE80211_CONF_CHANGE_PS		= BIT(4),
	IEEE80211_CONF_CHANGE_POWER		= BIT(5),
	IEEE80211_CONF_CHANGE_CHANNEL		= BIT(6),
	IEEE80211_CONF_CHANGE_RETRY_LIMITS	= BIT(7),
	IEEE80211_CONF_CHANGE_IDLE		= BIT(8),
};

/**
 * enum ieee80211_smps_mode - spatial multiplexing power save mode
 *
 * @IEEE80211_SMPS_AUTOMATIC: automatic
 * @IEEE80211_SMPS_OFF: off
 * @IEEE80211_SMPS_STATIC: static
 * @IEEE80211_SMPS_DYNAMIC: dynamic
 * @IEEE80211_SMPS_NUM_MODES: internal, don't use
 */
enum ieee80211_smps_mode {
	IEEE80211_SMPS_AUTOMATIC,
	IEEE80211_SMPS_OFF,
	IEEE80211_SMPS_STATIC,
	IEEE80211_SMPS_DYNAMIC,

	/* keep last */
	IEEE80211_SMPS_NUM_MODES,
};

/**
 * struct ieee80211_conf - configuration of the device
 *
 * This struct indicates how the driver shall configure the hardware.
 *
 * @flags: configuration flags defined above
 *
 * @listen_interval: listen interval in units of beacon interval
 * @ps_dtim_period: The DTIM period of the AP we're connected to, for use
 *	in power saving. Power saving will not be enabled until a beacon
 *	has been received and the DTIM period is known.
 * @dynamic_ps_timeout: The dynamic powersave timeout (in ms), see the
 *	powersave documentation below. This variable is valid only when
 *	the CONF_PS flag is set.
 *
 * @power_level: requested transmit power (in dBm), backward compatibility
 *	value only that is set to the minimum of all interfaces
 *
 * @chandef: the channel definition to tune to
 * @radar_enabled: whether radar detection is enabled
 *
 * @long_frame_max_tx_count: Maximum number of transmissions for a "long" frame
 *	(a frame not RTS protected), called "dot11LongRetryLimit" in 802.11,
 *	but actually means the number of transmissions not the number of retries
 * @short_frame_max_tx_count: Maximum number of transmissions for a "short"
 *	frame, called "dot11ShortRetryLimit" in 802.11, but actually means the
 *	number of transmissions not the number of retries
 *
 * @smps_mode: spatial multiplexing powersave mode; note that
 *	%IEEE80211_SMPS_STATIC is used when the device is not
 *	configured for an HT channel.
 *	Note that this is only valid if channel contexts are not used,
 *	otherwise each channel context has the number of chains listed.
 */
struct ieee80211_conf {
	u32 flags;
	int power_level, dynamic_ps_timeout;

	u16 listen_interval;
	u8 ps_dtim_period;

	u8 long_frame_max_tx_count, short_frame_max_tx_count;

	struct cfg80211_chan_def chandef;
	bool radar_enabled;
	enum ieee80211_smps_mode smps_mode;
};

/**
 * struct ieee80211_channel_switch - holds the channel switch data
 *
 * The information provided in this structure is required for channel switch
 * operation.
 *
 * @timestamp: value in microseconds of the 64-bit Time Synchronization
 *	Function (TSF) timer when the frame containing the channel switch
 *	announcement was received. This is simply the rx.mactime parameter
 *	the driver passed into mac80211.
 * @device_timestamp: arbitrary timestamp for the device, this is the
 *	rx.device_timestamp parameter the driver passed to mac80211.
 * @block_tx: Indicates whether transmission must be blocked before the
 *	scheduled channel switch, as indicated by the AP.
 * @chandef: the new channel to switch to
 * @count: the number of TBTT's until the channel switch event
 * @delay: maximum delay between the time the AP transmitted the last beacon in
  *	current channel and the expected time of the first beacon in the new
  *	channel, expressed in TU.
 */
struct ieee80211_channel_switch {
	u64 timestamp;
	u32 device_timestamp;
	bool block_tx;
	struct cfg80211_chan_def chandef;
	u8 count;
	u32 delay;
};

/**
 * enum ieee80211_vif_flags - virtual interface flags
 *
 * @IEEE80211_VIF_BEACON_FILTER: the device performs beacon filtering
 *	on this virtual interface to avoid unnecessary CPU wakeups
 * @IEEE80211_VIF_SUPPORTS_CQM_RSSI: the device can do connection quality
 *	monitoring on this virtual interface -- i.e. it can monitor
 *	connection quality related parameters, such as the RSSI level and
 *	provide notifications if configured trigger levels are reached.
 * @IEEE80211_VIF_SUPPORTS_UAPSD: The device can do U-APSD for this
 *	interface. This flag should be set during interface addition,
 *	but may be set/cleared as late as authentication to an AP. It is
 *	only valid for managed/station mode interfaces.
 * @IEEE80211_VIF_GET_NOA_UPDATE: request to handle NOA attributes
 *	and send P2P_PS notification to the driver if NOA changed, even
 *	this is not pure P2P vif.
 */
enum ieee80211_vif_flags {
	IEEE80211_VIF_BEACON_FILTER		= BIT(0),
	IEEE80211_VIF_SUPPORTS_CQM_RSSI		= BIT(1),
	IEEE80211_VIF_SUPPORTS_UAPSD		= BIT(2),
	IEEE80211_VIF_GET_NOA_UPDATE		= BIT(3),
};


/**
 * enum ieee80211_offload_flags - virtual interface offload flags
 *
 * @IEEE80211_OFFLOAD_ENCAP_ENABLED: tx encapsulation offload is enabled
 *	The driver supports sending frames passed as 802.3 frames by mac80211.
 *	It must also support sending 802.11 packets for the same interface.
 * @IEEE80211_OFFLOAD_ENCAP_4ADDR: support 4-address mode encapsulation offload
 * @IEEE80211_OFFLOAD_DECAP_ENABLED: rx encapsulation offload is enabled
 *	The driver supports passing received 802.11 frames as 802.3 frames to
 *	mac80211.
 */

enum ieee80211_offload_flags {
	IEEE80211_OFFLOAD_ENCAP_ENABLED		= BIT(0),
	IEEE80211_OFFLOAD_ENCAP_4ADDR		= BIT(1),
	IEEE80211_OFFLOAD_DECAP_ENABLED		= BIT(2),
};

/**
 * struct ieee80211_vif_cfg - interface configuration
 * @assoc: association status
 * @ibss_joined: indicates whether this station is part of an IBSS or not
 * @ibss_creator: indicates if a new IBSS network is being created
 * @ps: power-save mode (STA only). This flag is NOT affected by
 *	offchannel/dynamic_ps operations.
 * @aid: association ID number, valid only when @assoc is true
 * @arp_addr_list: List of IPv4 addresses for hardware ARP filtering. The
 *	may filter ARP queries targeted for other addresses than listed here.
 *	The driver must allow ARP queries targeted for all address listed here
 *	to pass through. An empty list implies no ARP queries need to pass.
 * @arp_addr_cnt: Number of addresses currently on the list. Note that this
 *	may be larger than %IEEE80211_BSS_ARP_ADDR_LIST_LEN (the arp_addr_list
 *	array size), it's up to the driver what to do in that case.
 * @ssid: The SSID of the current vif. Valid in AP and IBSS mode.
 * @ssid_len: Length of SSID given in @ssid.
 * @s1g: BSS is S1G BSS (affects Association Request format).
 * @idle: This interface is idle. There's also a global idle flag in the
 *	hardware config which may be more appropriate depending on what
 *	your driver/device needs to do.
 * @ap_addr: AP MLD address, or BSSID for non-MLO connections
 *	(station mode only)
 */
struct ieee80211_vif_cfg {
	/* association related data */
	bool assoc, ibss_joined;
	bool ibss_creator;
	bool ps;
	u16 aid;

	__be32 arp_addr_list[IEEE80211_BSS_ARP_ADDR_LIST_LEN];
	int arp_addr_cnt;
	u8 ssid[IEEE80211_MAX_SSID_LEN];
	size_t ssid_len;
	bool s1g;
	bool idle;
	u8 ap_addr[ETH_ALEN] __aligned(2);
};

/**
 * struct ieee80211_vif - per-interface data
 *
 * Data in this structure is continually present for driver
 * use during the life of a virtual interface.
 *
 * @type: type of this virtual interface
 * @cfg: vif configuration, see &struct ieee80211_vif_cfg
 * @bss_conf: BSS configuration for this interface, either our own
 *	or the BSS we're associated to
 * @link_conf: in case of MLD, the per-link BSS configuration,
 *	indexed by link ID
 * @valid_links: bitmap of valid links, or 0 for non-MLO.
 * @active_links: The bitmap of active links, or 0 for non-MLO.
 *	The driver shouldn't change this directly, but use the
 *	API calls meant for that purpose.
 * @addr: address of this interface
 * @p2p: indicates whether this AP or STA interface is a p2p
 *	interface, i.e. a GO or p2p-sta respectively
 * @netdev_features: tx netdev features supported by the hardware for this
 *	vif. mac80211 initializes this to hw->netdev_features, and the driver
 *	can mask out specific tx features. mac80211 will handle software fixup
 *	for masked offloads (GSO, CSUM)
 * @driver_flags: flags/capabilities the driver has for this interface,
 *	these need to be set (or cleared) when the interface is added
 *	or, if supported by the driver, the interface type is changed
 *	at runtime, mac80211 will never touch this field
 * @offload_flags: hardware offload capabilities/flags for this interface.
 *	These are initialized by mac80211 before calling .add_interface,
 *	.change_interface or .update_vif_offload and updated by the driver
 *	within these ops, based on supported features or runtime change
 *	restrictions.
 * @hw_queue: hardware queue for each AC
 * @cab_queue: content-after-beacon (DTIM beacon really) queue, AP mode only
 * @debugfs_dir: debugfs dentry, can be used by drivers to create own per
 *	interface debug files. Note that it will be NULL for the virtual
 *	monitor interface (if that is requested.)
 * @probe_req_reg: probe requests should be reported to mac80211 for this
 *	interface.
 * @rx_mcast_action_reg: multicast Action frames should be reported to mac80211
 *	for this interface.
 * @drv_priv: data area for driver use, will always be aligned to
 *	sizeof(void \*).
<<<<<<< HEAD
 * @txq: the multicast data TX queue (if driver uses the TXQ abstraction)
=======
 * @txq: the multicast data TX queue
>>>>>>> f8ca29b3
 * @offload_flags: 802.3 -> 802.11 enapsulation offload flags, see
 *	&enum ieee80211_offload_flags.
 * @mbssid_tx_vif: Pointer to the transmitting interface if MBSSID is enabled.
 */
struct ieee80211_vif {
	enum nl80211_iftype type;
	struct ieee80211_vif_cfg cfg;
	struct ieee80211_bss_conf bss_conf;
	struct ieee80211_bss_conf __rcu *link_conf[IEEE80211_MLD_MAX_NUM_LINKS];
	u16 valid_links, active_links;
	u8 addr[ETH_ALEN] __aligned(2);
	bool p2p;

	u8 cab_queue;
	u8 hw_queue[IEEE80211_NUM_ACS];

	struct ieee80211_txq *txq;

	netdev_features_t netdev_features;
	u32 driver_flags;
	u32 offload_flags;

#ifdef CONFIG_MAC80211_DEBUGFS
	struct dentry *debugfs_dir;
#endif

	bool probe_req_reg;
	bool rx_mcast_action_reg;

	struct ieee80211_vif *mbssid_tx_vif;

	/* must be last */
	u8 drv_priv[] __aligned(sizeof(void *));
};

#define for_each_vif_active_link(vif, link, link_id)				\
	for (link_id = 0; link_id < ARRAY_SIZE((vif)->link_conf); link_id++)	\
		if ((!(vif)->active_links ||					\
		     (vif)->active_links & BIT(link_id)) &&			\
		    (link = rcu_dereference((vif)->link_conf[link_id])))

static inline bool ieee80211_vif_is_mesh(struct ieee80211_vif *vif)
{
#ifdef CONFIG_MAC80211_MESH
	return vif->type == NL80211_IFTYPE_MESH_POINT;
#endif
	return false;
}

/**
 * wdev_to_ieee80211_vif - return a vif struct from a wdev
 * @wdev: the wdev to get the vif for
 *
 * This can be used by mac80211 drivers with direct cfg80211 APIs
 * (like the vendor commands) that get a wdev.
 *
 * Note that this function may return %NULL if the given wdev isn't
 * associated with a vif that the driver knows about (e.g. monitor
 * or AP_VLAN interfaces.)
 */
struct ieee80211_vif *wdev_to_ieee80211_vif(struct wireless_dev *wdev);

/**
 * ieee80211_vif_to_wdev - return a wdev struct from a vif
 * @vif: the vif to get the wdev for
 *
 * This can be used by mac80211 drivers with direct cfg80211 APIs
 * (like the vendor commands) that needs to get the wdev for a vif.
 * This can also be useful to get the netdev associated to a vif.
 */
struct wireless_dev *ieee80211_vif_to_wdev(struct ieee80211_vif *vif);

/**
 * lockdep_vif_mutex_held - for lockdep checks on link poiners
 * @vif: the interface to check
 */
static inline bool lockdep_vif_mutex_held(struct ieee80211_vif *vif)
{
	return lockdep_is_held(&ieee80211_vif_to_wdev(vif)->mtx);
}

#define link_conf_dereference_protected(vif, link_id)		\
	rcu_dereference_protected((vif)->link_conf[link_id],	\
				  lockdep_vif_mutex_held(vif))

#define link_conf_dereference_check(vif, link_id)		\
	rcu_dereference_check((vif)->link_conf[link_id],	\
			      lockdep_vif_mutex_held(vif))

/**
 * enum ieee80211_key_flags - key flags
 *
 * These flags are used for communication about keys between the driver
 * and mac80211, with the @flags parameter of &struct ieee80211_key_conf.
 *
 * @IEEE80211_KEY_FLAG_GENERATE_IV: This flag should be set by the
 *	driver to indicate that it requires IV generation for this
 *	particular key. Setting this flag does not necessarily mean that SKBs
 *	will have sufficient tailroom for ICV or MIC.
 * @IEEE80211_KEY_FLAG_GENERATE_MMIC: This flag should be set by
 *	the driver for a TKIP key if it requires Michael MIC
 *	generation in software.
 * @IEEE80211_KEY_FLAG_PAIRWISE: Set by mac80211, this flag indicates
 *	that the key is pairwise rather then a shared key.
 * @IEEE80211_KEY_FLAG_SW_MGMT_TX: This flag should be set by the driver for a
 *	CCMP/GCMP key if it requires CCMP/GCMP encryption of management frames
 *	(MFP) to be done in software.
 * @IEEE80211_KEY_FLAG_PUT_IV_SPACE: This flag should be set by the driver
 *	if space should be prepared for the IV, but the IV
 *	itself should not be generated. Do not set together with
 *	@IEEE80211_KEY_FLAG_GENERATE_IV on the same key. Setting this flag does
 *	not necessarily mean that SKBs will have sufficient tailroom for ICV or
 *	MIC.
 * @IEEE80211_KEY_FLAG_RX_MGMT: This key will be used to decrypt received
 *	management frames. The flag can help drivers that have a hardware
 *	crypto implementation that doesn't deal with management frames
 *	properly by allowing them to not upload the keys to hardware and
 *	fall back to software crypto. Note that this flag deals only with
 *	RX, if your crypto engine can't deal with TX you can also set the
 *	%IEEE80211_KEY_FLAG_SW_MGMT_TX flag to encrypt such frames in SW.
 * @IEEE80211_KEY_FLAG_GENERATE_IV_MGMT: This flag should be set by the
 *	driver for a CCMP/GCMP key to indicate that is requires IV generation
 *	only for management frames (MFP).
 * @IEEE80211_KEY_FLAG_RESERVE_TAILROOM: This flag should be set by the
 *	driver for a key to indicate that sufficient tailroom must always
 *	be reserved for ICV or MIC, even when HW encryption is enabled.
 * @IEEE80211_KEY_FLAG_PUT_MIC_SPACE: This flag should be set by the driver for
 *	a TKIP key if it only requires MIC space. Do not set together with
 *	@IEEE80211_KEY_FLAG_GENERATE_MMIC on the same key.
 * @IEEE80211_KEY_FLAG_NO_AUTO_TX: Key needs explicit Tx activation.
 * @IEEE80211_KEY_FLAG_GENERATE_MMIE: This flag should be set by the driver
 *	for a AES_CMAC key to indicate that it requires sequence number
 *	generation only
 */
enum ieee80211_key_flags {
	IEEE80211_KEY_FLAG_GENERATE_IV_MGMT	= BIT(0),
	IEEE80211_KEY_FLAG_GENERATE_IV		= BIT(1),
	IEEE80211_KEY_FLAG_GENERATE_MMIC	= BIT(2),
	IEEE80211_KEY_FLAG_PAIRWISE		= BIT(3),
	IEEE80211_KEY_FLAG_SW_MGMT_TX		= BIT(4),
	IEEE80211_KEY_FLAG_PUT_IV_SPACE		= BIT(5),
	IEEE80211_KEY_FLAG_RX_MGMT		= BIT(6),
	IEEE80211_KEY_FLAG_RESERVE_TAILROOM	= BIT(7),
	IEEE80211_KEY_FLAG_PUT_MIC_SPACE	= BIT(8),
	IEEE80211_KEY_FLAG_NO_AUTO_TX		= BIT(9),
	IEEE80211_KEY_FLAG_GENERATE_MMIE	= BIT(10),
};

/**
 * struct ieee80211_key_conf - key information
 *
 * This key information is given by mac80211 to the driver by
 * the set_key() callback in &struct ieee80211_ops.
 *
 * @hw_key_idx: To be set by the driver, this is the key index the driver
 *	wants to be given when a frame is transmitted and needs to be
 *	encrypted in hardware.
 * @cipher: The key's cipher suite selector.
 * @tx_pn: PN used for TX keys, may be used by the driver as well if it
 *	needs to do software PN assignment by itself (e.g. due to TSO)
 * @flags: key flags, see &enum ieee80211_key_flags.
 * @keyidx: the key index (0-3)
 * @keylen: key material length
 * @key: key material. For ALG_TKIP the key is encoded as a 256-bit (32 byte)
 * 	data block:
 * 	- Temporal Encryption Key (128 bits)
 * 	- Temporal Authenticator Tx MIC Key (64 bits)
 * 	- Temporal Authenticator Rx MIC Key (64 bits)
 * @icv_len: The ICV length for this key type
 * @iv_len: The IV length for this key type
 * @link_id: the link ID for MLO, or -1 for non-MLO or pairwise keys
 */
struct ieee80211_key_conf {
	atomic64_t tx_pn;
	u32 cipher;
	u8 icv_len;
	u8 iv_len;
	u8 hw_key_idx;
	s8 keyidx;
	u16 flags;
	s8 link_id;
	u8 keylen;
	u8 key[];
};

#define IEEE80211_MAX_PN_LEN	16

#define TKIP_PN_TO_IV16(pn) ((u16)(pn & 0xffff))
#define TKIP_PN_TO_IV32(pn) ((u32)((pn >> 16) & 0xffffffff))

/**
 * struct ieee80211_key_seq - key sequence counter
 *
 * @tkip: TKIP data, containing IV32 and IV16 in host byte order
 * @ccmp: PN data, most significant byte first (big endian,
 *	reverse order than in packet)
 * @aes_cmac: PN data, most significant byte first (big endian,
 *	reverse order than in packet)
 * @aes_gmac: PN data, most significant byte first (big endian,
 *	reverse order than in packet)
 * @gcmp: PN data, most significant byte first (big endian,
 *	reverse order than in packet)
 * @hw: data for HW-only (e.g. cipher scheme) keys
 */
struct ieee80211_key_seq {
	union {
		struct {
			u32 iv32;
			u16 iv16;
		} tkip;
		struct {
			u8 pn[6];
		} ccmp;
		struct {
			u8 pn[6];
		} aes_cmac;
		struct {
			u8 pn[6];
		} aes_gmac;
		struct {
			u8 pn[6];
		} gcmp;
		struct {
			u8 seq[IEEE80211_MAX_PN_LEN];
			u8 seq_len;
		} hw;
	};
};

/**
 * enum set_key_cmd - key command
 *
 * Used with the set_key() callback in &struct ieee80211_ops, this
 * indicates whether a key is being removed or added.
 *
 * @SET_KEY: a key is set
 * @DISABLE_KEY: a key must be disabled
 */
enum set_key_cmd {
	SET_KEY, DISABLE_KEY,
};

/**
 * enum ieee80211_sta_state - station state
 *
 * @IEEE80211_STA_NOTEXIST: station doesn't exist at all,
 *	this is a special state for add/remove transitions
 * @IEEE80211_STA_NONE: station exists without special state
 * @IEEE80211_STA_AUTH: station is authenticated
 * @IEEE80211_STA_ASSOC: station is associated
 * @IEEE80211_STA_AUTHORIZED: station is authorized (802.1X)
 */
enum ieee80211_sta_state {
	/* NOTE: These need to be ordered correctly! */
	IEEE80211_STA_NOTEXIST,
	IEEE80211_STA_NONE,
	IEEE80211_STA_AUTH,
	IEEE80211_STA_ASSOC,
	IEEE80211_STA_AUTHORIZED,
};

/**
 * enum ieee80211_sta_rx_bandwidth - station RX bandwidth
 * @IEEE80211_STA_RX_BW_20: station can only receive 20 MHz
 * @IEEE80211_STA_RX_BW_40: station can receive up to 40 MHz
 * @IEEE80211_STA_RX_BW_80: station can receive up to 80 MHz
 * @IEEE80211_STA_RX_BW_160: station can receive up to 160 MHz
 *	(including 80+80 MHz)
 * @IEEE80211_STA_RX_BW_320: station can receive up to 320 MHz
 *
 * Implementation note: 20 must be zero to be initialized
 *	correctly, the values must be sorted.
 */
enum ieee80211_sta_rx_bandwidth {
	IEEE80211_STA_RX_BW_20 = 0,
	IEEE80211_STA_RX_BW_40,
	IEEE80211_STA_RX_BW_80,
	IEEE80211_STA_RX_BW_160,
	IEEE80211_STA_RX_BW_320,
};

/**
 * struct ieee80211_sta_rates - station rate selection table
 *
 * @rcu_head: RCU head used for freeing the table on update
 * @rate: transmit rates/flags to be used by default.
 *	Overriding entries per-packet is possible by using cb tx control.
 */
struct ieee80211_sta_rates {
	struct rcu_head rcu_head;
	struct {
		s8 idx;
		u8 count;
		u8 count_cts;
		u8 count_rts;
		u16 flags;
	} rate[IEEE80211_TX_RATE_TABLE_SIZE];
};

/**
 * struct ieee80211_sta_txpwr - station txpower configuration
 *
 * Used to configure txpower for station.
 *
 * @power: indicates the tx power, in dBm, to be used when sending data frames
 *	to the STA.
 * @type: In particular if TPC %type is NL80211_TX_POWER_LIMITED then tx power
 *	will be less than or equal to specified from userspace, whereas if TPC
 *	%type is NL80211_TX_POWER_AUTOMATIC then it indicates default tx power.
 *	NL80211_TX_POWER_FIXED is not a valid configuration option for
 *	per peer TPC.
 */
struct ieee80211_sta_txpwr {
	s16 power;
	enum nl80211_tx_power_setting type;
};

/**
 * struct ieee80211_sta_aggregates - info that is aggregated from active links
 *
 * Used for any per-link data that needs to be aggregated and updated in the
 * main &struct ieee80211_sta when updated or the active links change.
 *
 * @max_amsdu_len: indicates the maximal length of an A-MSDU in bytes.
 *	This field is always valid for packets with a VHT preamble.
 *	For packets with a HT preamble, additional limits apply:
 *
 *	* If the skb is transmitted as part of a BA agreement, the
 *	  A-MSDU maximal size is min(max_amsdu_len, 4065) bytes.
 *	* If the skb is not part of a BA agreement, the A-MSDU maximal
 *	  size is min(max_amsdu_len, 7935) bytes.
 *
 * Both additional HT limits must be enforced by the low level
 * driver. This is defined by the spec (IEEE 802.11-2012 section
 * 8.3.2.2 NOTE 2).
 * @max_rc_amsdu_len: Maximum A-MSDU size in bytes recommended by rate control.
 * @max_tid_amsdu_len: Maximum A-MSDU size in bytes for this TID
 */
struct ieee80211_sta_aggregates {
	u16 max_amsdu_len;

	u16 max_rc_amsdu_len;
	u16 max_tid_amsdu_len[IEEE80211_NUM_TIDS];
};

/**
 * struct ieee80211_link_sta - station Link specific info
 * All link specific info for a STA link for a non MLD STA(single)
 * or a MLD STA(multiple entries) are stored here.
 *
 * @sta: reference to owning STA
 * @addr: MAC address of the Link STA. For non-MLO STA this is same as the addr
 *	in ieee80211_sta. For MLO Link STA this addr can be same or different
 *	from addr in ieee80211_sta (representing MLD STA addr)
 * @link_id: the link ID for this link STA (0 for deflink)
 * @smps_mode: current SMPS mode (off, static or dynamic)
 * @supp_rates: Bitmap of supported rates
 * @ht_cap: HT capabilities of this STA; restricted to our own capabilities
 * @vht_cap: VHT capabilities of this STA; restricted to our own capabilities
 * @he_cap: HE capabilities of this STA
 * @he_6ghz_capa: on 6 GHz, holds the HE 6 GHz band capabilities
 * @eht_cap: EHT capabilities of this STA
 * @bandwidth: current bandwidth the station can receive with
 * @rx_nss: in HT/VHT, the maximum number of spatial streams the
 *	station can receive at the moment, changed by operating mode
 *	notifications and capabilities. The value is only valid after
 *	the station moves to associated state.
 * @txpwr: the station tx power configuration
 *
 */
struct ieee80211_link_sta {
	struct ieee80211_sta *sta;

	u8 addr[ETH_ALEN];
	u8 link_id;
	enum ieee80211_smps_mode smps_mode;

	u32 supp_rates[NUM_NL80211_BANDS];
	struct ieee80211_sta_ht_cap ht_cap;
	struct ieee80211_sta_vht_cap vht_cap;
	struct ieee80211_sta_he_cap he_cap;
	struct ieee80211_he_6ghz_capa he_6ghz_capa;
	struct ieee80211_sta_eht_cap eht_cap;

	struct ieee80211_sta_aggregates agg;

	u8 rx_nss;
	enum ieee80211_sta_rx_bandwidth bandwidth;
	struct ieee80211_sta_txpwr txpwr;
};

/**
 * struct ieee80211_sta - station table entry
 *
 * A station table entry represents a station we are possibly
 * communicating with. Since stations are RCU-managed in
 * mac80211, any ieee80211_sta pointer you get access to must
 * either be protected by rcu_read_lock() explicitly or implicitly,
 * or you must take good care to not use such a pointer after a
 * call to your sta_remove callback that removed it.
 * This also represents the MLD STA in case of MLO association
 * and holds pointers to various link STA's
 *
 * @addr: MAC address
 * @aid: AID we assigned to the station if we're an AP
 * @max_rx_aggregation_subframes: maximal amount of frames in a single AMPDU
 *	that this station is allowed to transmit to us.
 *	Can be modified by driver.
 * @wme: indicates whether the STA supports QoS/WME (if local devices does,
 *	otherwise always false)
 * @drv_priv: data area for driver use, will always be aligned to
 *	sizeof(void \*), size is determined in hw information.
 * @uapsd_queues: bitmap of queues configured for uapsd. Only valid
 *	if wme is supported. The bits order is like in
 *	IEEE80211_WMM_IE_STA_QOSINFO_AC_*.
 * @max_sp: max Service Period. Only valid if wme is supported.
 * @rates: rate control selection table
 * @tdls: indicates whether the STA is a TDLS peer
 * @tdls_initiator: indicates the STA is an initiator of the TDLS link. Only
 *	valid if the STA is a TDLS peer in the first place.
 * @mfp: indicates whether the STA uses management frame protection or not.
 * @mlo: indicates whether the STA is MLO station.
 * @max_amsdu_subframes: indicates the maximal number of MSDUs in a single
 *	A-MSDU. Taken from the Extended Capabilities element. 0 means
 *	unlimited.
 * @cur: currently valid data as aggregated from the active links
 *	For non MLO STA it will point to the deflink data. For MLO STA
 *	ieee80211_sta_recalc_aggregates() must be called to update it.
 * @support_p2p_ps: indicates whether the STA supports P2P PS mechanism or not.
 * @txq: per-TID data TX queues; note that the last entry (%IEEE80211_NUM_TIDS)
 *	is used for non-data frames
 * @deflink: This holds the default link STA information, for non MLO STA all link
 *	specific STA information is accessed through @deflink or through
 *	link[0] which points to address of @deflink. For MLO Link STA
 *	the first added link STA will point to deflink.
 * @link: reference to Link Sta entries. For Non MLO STA, except 1st link,
 *	i.e link[0] all links would be assigned to NULL by default and
 *	would access link information via @deflink or link[0]. For MLO
 *	STA, first link STA being added will point its link pointer to
 *	@deflink address and remaining would be allocated and the address
 *	would be assigned to link[link_id] where link_id is the id assigned
 *	by the AP.
 * @valid_links: bitmap of valid links, or 0 for non-MLO
 */
struct ieee80211_sta {
	u8 addr[ETH_ALEN];
	u16 aid;
	u16 max_rx_aggregation_subframes;
	bool wme;
	u8 uapsd_queues;
	u8 max_sp;
	struct ieee80211_sta_rates __rcu *rates;
	bool tdls;
	bool tdls_initiator;
	bool mfp;
	bool mlo;
	u8 max_amsdu_subframes;

	struct ieee80211_sta_aggregates *cur;

	bool support_p2p_ps;

	struct ieee80211_txq *txq[IEEE80211_NUM_TIDS + 1];

	u16 valid_links;
	struct ieee80211_link_sta deflink;
	struct ieee80211_link_sta __rcu *link[IEEE80211_MLD_MAX_NUM_LINKS];

	/* must be last */
	u8 drv_priv[] __aligned(sizeof(void *));
};

#ifdef CONFIG_LOCKDEP
bool lockdep_sta_mutex_held(struct ieee80211_sta *pubsta);
#else
static inline bool lockdep_sta_mutex_held(struct ieee80211_sta *pubsta)
{
	return true;
}
#endif

#define link_sta_dereference_protected(sta, link_id)		\
	rcu_dereference_protected((sta)->link[link_id],		\
				  lockdep_sta_mutex_held(sta))

#define link_sta_dereference_check(sta, link_id)		\
	rcu_dereference_check((sta)->link[link_id],		\
			      lockdep_sta_mutex_held(sta))

#define for_each_sta_active_link(vif, sta, link_sta, link_id)			\
	for (link_id = 0; link_id < ARRAY_SIZE((sta)->link); link_id++)		\
		if ((!(vif)->active_links ||					\
		     (vif)->active_links & BIT(link_id)) &&			\
		    ((link_sta) = link_sta_dereference_protected(sta, link_id)))

/**
 * enum sta_notify_cmd - sta notify command
 *
 * Used with the sta_notify() callback in &struct ieee80211_ops, this
 * indicates if an associated station made a power state transition.
 *
 * @STA_NOTIFY_SLEEP: a station is now sleeping
 * @STA_NOTIFY_AWAKE: a sleeping station woke up
 */
enum sta_notify_cmd {
	STA_NOTIFY_SLEEP, STA_NOTIFY_AWAKE,
};

/**
 * struct ieee80211_tx_control - TX control data
 *
 * @sta: station table entry, this sta pointer may be NULL and
 * 	it is not allowed to copy the pointer, due to RCU.
 */
struct ieee80211_tx_control {
	struct ieee80211_sta *sta;
};

/**
 * struct ieee80211_txq - Software intermediate tx queue
 *
 * @vif: &struct ieee80211_vif pointer from the add_interface callback.
 * @sta: station table entry, %NULL for per-vif queue
 * @tid: the TID for this queue (unused for per-vif queue),
 *	%IEEE80211_NUM_TIDS for non-data (if enabled)
 * @ac: the AC for this queue
 * @drv_priv: driver private area, sized by hw->txq_data_size
 *
 * The driver can obtain packets from this queue by calling
 * ieee80211_tx_dequeue().
 */
struct ieee80211_txq {
	struct ieee80211_vif *vif;
	struct ieee80211_sta *sta;
	u8 tid;
	u8 ac;

	/* must be last */
	u8 drv_priv[] __aligned(sizeof(void *));
};

/**
 * enum ieee80211_hw_flags - hardware flags
 *
 * These flags are used to indicate hardware capabilities to
 * the stack. Generally, flags here should have their meaning
 * done in a way that the simplest hardware doesn't need setting
 * any particular flags. There are some exceptions to this rule,
 * however, so you are advised to review these flags carefully.
 *
 * @IEEE80211_HW_HAS_RATE_CONTROL:
 *	The hardware or firmware includes rate control, and cannot be
 *	controlled by the stack. As such, no rate control algorithm
 *	should be instantiated, and the TX rate reported to userspace
 *	will be taken from the TX status instead of the rate control
 *	algorithm.
 *	Note that this requires that the driver implement a number of
 *	callbacks so it has the correct information, it needs to have
 *	the @set_rts_threshold callback and must look at the BSS config
 *	@use_cts_prot for G/N protection, @use_short_slot for slot
 *	timing in 2.4 GHz and @use_short_preamble for preambles for
 *	CCK frames.
 *
 * @IEEE80211_HW_RX_INCLUDES_FCS:
 *	Indicates that received frames passed to the stack include
 *	the FCS at the end.
 *
 * @IEEE80211_HW_HOST_BROADCAST_PS_BUFFERING:
 *	Some wireless LAN chipsets buffer broadcast/multicast frames
 *	for power saving stations in the hardware/firmware and others
 *	rely on the host system for such buffering. This option is used
 *	to configure the IEEE 802.11 upper layer to buffer broadcast and
 *	multicast frames when there are power saving stations so that
 *	the driver can fetch them with ieee80211_get_buffered_bc().
 *
 * @IEEE80211_HW_SIGNAL_UNSPEC:
 *	Hardware can provide signal values but we don't know its units. We
 *	expect values between 0 and @max_signal.
 *	If possible please provide dB or dBm instead.
 *
 * @IEEE80211_HW_SIGNAL_DBM:
 *	Hardware gives signal values in dBm, decibel difference from
 *	one milliwatt. This is the preferred method since it is standardized
 *	between different devices. @max_signal does not need to be set.
 *
 * @IEEE80211_HW_SPECTRUM_MGMT:
 * 	Hardware supports spectrum management defined in 802.11h
 * 	Measurement, Channel Switch, Quieting, TPC
 *
 * @IEEE80211_HW_AMPDU_AGGREGATION:
 *	Hardware supports 11n A-MPDU aggregation.
 *
 * @IEEE80211_HW_SUPPORTS_PS:
 *	Hardware has power save support (i.e. can go to sleep).
 *
 * @IEEE80211_HW_PS_NULLFUNC_STACK:
 *	Hardware requires nullfunc frame handling in stack, implies
 *	stack support for dynamic PS.
 *
 * @IEEE80211_HW_SUPPORTS_DYNAMIC_PS:
 *	Hardware has support for dynamic PS.
 *
 * @IEEE80211_HW_MFP_CAPABLE:
 *	Hardware supports management frame protection (MFP, IEEE 802.11w).
 *
 * @IEEE80211_HW_REPORTS_TX_ACK_STATUS:
 *	Hardware can provide ack status reports of Tx frames to
 *	the stack.
 *
 * @IEEE80211_HW_CONNECTION_MONITOR:
 *	The hardware performs its own connection monitoring, including
 *	periodic keep-alives to the AP and probing the AP on beacon loss.
 *
 * @IEEE80211_HW_NEED_DTIM_BEFORE_ASSOC:
 *	This device needs to get data from beacon before association (i.e.
 *	dtim_period).
 *
 * @IEEE80211_HW_SUPPORTS_PER_STA_GTK: The device's crypto engine supports
 *	per-station GTKs as used by IBSS RSN or during fast transition. If
 *	the device doesn't support per-station GTKs, but can be asked not
 *	to decrypt group addressed frames, then IBSS RSN support is still
 *	possible but software crypto will be used. Advertise the wiphy flag
 *	only in that case.
 *
 * @IEEE80211_HW_AP_LINK_PS: When operating in AP mode the device
 *	autonomously manages the PS status of connected stations. When
 *	this flag is set mac80211 will not trigger PS mode for connected
 *	stations based on the PM bit of incoming frames.
 *	Use ieee80211_start_ps()/ieee8021_end_ps() to manually configure
 *	the PS mode of connected stations.
 *
 * @IEEE80211_HW_TX_AMPDU_SETUP_IN_HW: The device handles TX A-MPDU session
 *	setup strictly in HW. mac80211 should not attempt to do this in
 *	software.
 *
 * @IEEE80211_HW_WANT_MONITOR_VIF: The driver would like to be informed of
 *	a virtual monitor interface when monitor interfaces are the only
 *	active interfaces.
 *
 * @IEEE80211_HW_NO_AUTO_VIF: The driver would like for no wlanX to
 *	be created.  It is expected user-space will create vifs as
 *	desired (and thus have them named as desired).
 *
 * @IEEE80211_HW_SW_CRYPTO_CONTROL: The driver wants to control which of the
 *	crypto algorithms can be done in software - so don't automatically
 *	try to fall back to it if hardware crypto fails, but do so only if
 *	the driver returns 1. This also forces the driver to advertise its
 *	supported cipher suites.
 *
 * @IEEE80211_HW_SUPPORT_FAST_XMIT: The driver/hardware supports fast-xmit,
 *	this currently requires only the ability to calculate the duration
 *	for frames.
 *
 * @IEEE80211_HW_QUEUE_CONTROL: The driver wants to control per-interface
 *	queue mapping in order to use different queues (not just one per AC)
 *	for different virtual interfaces. See the doc section on HW queue
 *	control for more details.
 *
 * @IEEE80211_HW_SUPPORTS_RC_TABLE: The driver supports using a rate
 *	selection table provided by the rate control algorithm.
 *
 * @IEEE80211_HW_P2P_DEV_ADDR_FOR_INTF: Use the P2P Device address for any
 *	P2P Interface. This will be honoured even if more than one interface
 *	is supported.
 *
 * @IEEE80211_HW_TIMING_BEACON_ONLY: Use sync timing from beacon frames
 *	only, to allow getting TBTT of a DTIM beacon.
 *
 * @IEEE80211_HW_SUPPORTS_HT_CCK_RATES: Hardware supports mixing HT/CCK rates
 *	and can cope with CCK rates in an aggregation session (e.g. by not
 *	using aggregation for such frames.)
 *
 * @IEEE80211_HW_CHANCTX_STA_CSA: Support 802.11h based channel-switch (CSA)
 *	for a single active channel while using channel contexts. When support
 *	is not enabled the default action is to disconnect when getting the
 *	CSA frame.
 *
 * @IEEE80211_HW_SUPPORTS_CLONED_SKBS: The driver will never modify the payload
 *	or tailroom of TX skbs without copying them first.
 *
 * @IEEE80211_HW_SINGLE_SCAN_ON_ALL_BANDS: The HW supports scanning on all bands
 *	in one command, mac80211 doesn't have to run separate scans per band.
 *
 * @IEEE80211_HW_TDLS_WIDER_BW: The device/driver supports wider bandwidth
 *	than then BSS bandwidth for a TDLS link on the base channel.
 *
 * @IEEE80211_HW_SUPPORTS_AMSDU_IN_AMPDU: The driver supports receiving A-MSDUs
 *	within A-MPDU.
 *
 * @IEEE80211_HW_BEACON_TX_STATUS: The device/driver provides TX status
 *	for sent beacons.
 *
 * @IEEE80211_HW_NEEDS_UNIQUE_STA_ADDR: Hardware (or driver) requires that each
 *	station has a unique address, i.e. each station entry can be identified
 *	by just its MAC address; this prevents, for example, the same station
 *	from connecting to two virtual AP interfaces at the same time.
 *
 * @IEEE80211_HW_SUPPORTS_REORDERING_BUFFER: Hardware (or driver) manages the
 *	reordering buffer internally, guaranteeing mac80211 receives frames in
 *	order and does not need to manage its own reorder buffer or BA session
 *	timeout.
 *
 * @IEEE80211_HW_USES_RSS: The device uses RSS and thus requires parallel RX,
 *	which implies using per-CPU station statistics.
 *
 * @IEEE80211_HW_TX_AMSDU: Hardware (or driver) supports software aggregated
 *	A-MSDU frames. Requires software tx queueing and fast-xmit support.
 *	When not using minstrel/minstrel_ht rate control, the driver must
 *	limit the maximum A-MSDU size based on the current tx rate by setting
 *	max_rc_amsdu_len in struct ieee80211_sta.
 *
 * @IEEE80211_HW_TX_FRAG_LIST: Hardware (or driver) supports sending frag_list
 *	skbs, needed for zero-copy software A-MSDU.
 *
 * @IEEE80211_HW_REPORTS_LOW_ACK: The driver (or firmware) reports low ack event
 *	by ieee80211_report_low_ack() based on its own algorithm. For such
 *	drivers, mac80211 packet loss mechanism will not be triggered and driver
 *	is completely depending on firmware event for station kickout.
 *
 * @IEEE80211_HW_SUPPORTS_TX_FRAG: Hardware does fragmentation by itself.
 *	The stack will not do fragmentation.
 *	The callback for @set_frag_threshold should be set as well.
 *
 * @IEEE80211_HW_SUPPORTS_TDLS_BUFFER_STA: Hardware supports buffer STA on
 *	TDLS links.
 *
 * @IEEE80211_HW_DEAUTH_NEED_MGD_TX_PREP: The driver requires the
 *	mgd_prepare_tx() callback to be called before transmission of a
 *	deauthentication frame in case the association was completed but no
 *	beacon was heard. This is required in multi-channel scenarios, where the
 *	virtual interface might not be given air time for the transmission of
 *	the frame, as it is not synced with the AP/P2P GO yet, and thus the
 *	deauthentication frame might not be transmitted.
 *
 * @IEEE80211_HW_DOESNT_SUPPORT_QOS_NDP: The driver (or firmware) doesn't
 *	support QoS NDP for AP probing - that's most likely a driver bug.
 *
 * @IEEE80211_HW_BUFF_MMPDU_TXQ: use the TXQ for bufferable MMPDUs, this of
 *	course requires the driver to use TXQs to start with.
 *
 * @IEEE80211_HW_SUPPORTS_VHT_EXT_NSS_BW: (Hardware) rate control supports VHT
 *	extended NSS BW (dot11VHTExtendedNSSBWCapable). This flag will be set if
 *	the selected rate control algorithm sets %RATE_CTRL_CAPA_VHT_EXT_NSS_BW
 *	but if the rate control is built-in then it must be set by the driver.
 *	See also the documentation for that flag.
 *
 * @IEEE80211_HW_STA_MMPDU_TXQ: use the extra non-TID per-station TXQ for all
 *	MMPDUs on station interfaces. This of course requires the driver to use
 *	TXQs to start with.
 *
 * @IEEE80211_HW_TX_STATUS_NO_AMPDU_LEN: Driver does not report accurate A-MPDU
 *	length in tx status information
 *
 * @IEEE80211_HW_SUPPORTS_MULTI_BSSID: Hardware supports multi BSSID
 *
 * @IEEE80211_HW_SUPPORTS_ONLY_HE_MULTI_BSSID: Hardware supports multi BSSID
 *	only for HE APs. Applies if @IEEE80211_HW_SUPPORTS_MULTI_BSSID is set.
 *
 * @IEEE80211_HW_AMPDU_KEYBORDER_SUPPORT: The card and driver is only
 *	aggregating MPDUs with the same keyid, allowing mac80211 to keep Tx
 *	A-MPDU sessions active while rekeying with Extended Key ID.
 *
 * @IEEE80211_HW_SUPPORTS_TX_ENCAP_OFFLOAD: Hardware supports tx encapsulation
 *	offload
 *
 * @IEEE80211_HW_SUPPORTS_RX_DECAP_OFFLOAD: Hardware supports rx decapsulation
 *	offload
 *
 * @IEEE80211_HW_SUPPORTS_CONC_MON_RX_DECAP: Hardware supports concurrent rx
 *	decapsulation offload and passing raw 802.11 frames for monitor iface.
 *	If this is supported, the driver must pass both 802.3 frames for real
 *	usage and 802.11 frames with %RX_FLAG_ONLY_MONITOR set for monitor to
 *	the stack.
 *
 * @IEEE80211_HW_DETECTS_COLOR_COLLISION: HW/driver has support for BSS color
 *	collision detection and doesn't need it in software.
 *
 * @IEEE80211_HW_MLO_MCAST_MULTI_LINK_TX: Hardware/driver handles transmitting
 *	multicast frames on all links, mac80211 should not do that.
 *
 * @NUM_IEEE80211_HW_FLAGS: number of hardware flags, used for sizing arrays
 */
enum ieee80211_hw_flags {
	IEEE80211_HW_HAS_RATE_CONTROL,
	IEEE80211_HW_RX_INCLUDES_FCS,
	IEEE80211_HW_HOST_BROADCAST_PS_BUFFERING,
	IEEE80211_HW_SIGNAL_UNSPEC,
	IEEE80211_HW_SIGNAL_DBM,
	IEEE80211_HW_NEED_DTIM_BEFORE_ASSOC,
	IEEE80211_HW_SPECTRUM_MGMT,
	IEEE80211_HW_AMPDU_AGGREGATION,
	IEEE80211_HW_SUPPORTS_PS,
	IEEE80211_HW_PS_NULLFUNC_STACK,
	IEEE80211_HW_SUPPORTS_DYNAMIC_PS,
	IEEE80211_HW_MFP_CAPABLE,
	IEEE80211_HW_WANT_MONITOR_VIF,
	IEEE80211_HW_NO_AUTO_VIF,
	IEEE80211_HW_SW_CRYPTO_CONTROL,
	IEEE80211_HW_SUPPORT_FAST_XMIT,
	IEEE80211_HW_REPORTS_TX_ACK_STATUS,
	IEEE80211_HW_CONNECTION_MONITOR,
	IEEE80211_HW_QUEUE_CONTROL,
	IEEE80211_HW_SUPPORTS_PER_STA_GTK,
	IEEE80211_HW_AP_LINK_PS,
	IEEE80211_HW_TX_AMPDU_SETUP_IN_HW,
	IEEE80211_HW_SUPPORTS_RC_TABLE,
	IEEE80211_HW_P2P_DEV_ADDR_FOR_INTF,
	IEEE80211_HW_TIMING_BEACON_ONLY,
	IEEE80211_HW_SUPPORTS_HT_CCK_RATES,
	IEEE80211_HW_CHANCTX_STA_CSA,
	IEEE80211_HW_SUPPORTS_CLONED_SKBS,
	IEEE80211_HW_SINGLE_SCAN_ON_ALL_BANDS,
	IEEE80211_HW_TDLS_WIDER_BW,
	IEEE80211_HW_SUPPORTS_AMSDU_IN_AMPDU,
	IEEE80211_HW_BEACON_TX_STATUS,
	IEEE80211_HW_NEEDS_UNIQUE_STA_ADDR,
	IEEE80211_HW_SUPPORTS_REORDERING_BUFFER,
	IEEE80211_HW_USES_RSS,
	IEEE80211_HW_TX_AMSDU,
	IEEE80211_HW_TX_FRAG_LIST,
	IEEE80211_HW_REPORTS_LOW_ACK,
	IEEE80211_HW_SUPPORTS_TX_FRAG,
	IEEE80211_HW_SUPPORTS_TDLS_BUFFER_STA,
	IEEE80211_HW_DEAUTH_NEED_MGD_TX_PREP,
	IEEE80211_HW_DOESNT_SUPPORT_QOS_NDP,
	IEEE80211_HW_BUFF_MMPDU_TXQ,
	IEEE80211_HW_SUPPORTS_VHT_EXT_NSS_BW,
	IEEE80211_HW_STA_MMPDU_TXQ,
	IEEE80211_HW_TX_STATUS_NO_AMPDU_LEN,
	IEEE80211_HW_SUPPORTS_MULTI_BSSID,
	IEEE80211_HW_SUPPORTS_ONLY_HE_MULTI_BSSID,
	IEEE80211_HW_AMPDU_KEYBORDER_SUPPORT,
	IEEE80211_HW_SUPPORTS_TX_ENCAP_OFFLOAD,
	IEEE80211_HW_SUPPORTS_RX_DECAP_OFFLOAD,
	IEEE80211_HW_SUPPORTS_CONC_MON_RX_DECAP,
	IEEE80211_HW_DETECTS_COLOR_COLLISION,
	IEEE80211_HW_MLO_MCAST_MULTI_LINK_TX,

	/* keep last, obviously */
	NUM_IEEE80211_HW_FLAGS
};

/**
 * struct ieee80211_hw - hardware information and state
 *
 * This structure contains the configuration and hardware
 * information for an 802.11 PHY.
 *
 * @wiphy: This points to the &struct wiphy allocated for this
 *	802.11 PHY. You must fill in the @perm_addr and @dev
 *	members of this structure using SET_IEEE80211_DEV()
 *	and SET_IEEE80211_PERM_ADDR(). Additionally, all supported
 *	bands (with channels, bitrates) are registered here.
 *
 * @conf: &struct ieee80211_conf, device configuration, don't use.
 *
 * @priv: pointer to private area that was allocated for driver use
 *	along with this structure.
 *
 * @flags: hardware flags, see &enum ieee80211_hw_flags.
 *
 * @extra_tx_headroom: headroom to reserve in each transmit skb
 *	for use by the driver (e.g. for transmit headers.)
 *
 * @extra_beacon_tailroom: tailroom to reserve in each beacon tx skb.
 *	Can be used by drivers to add extra IEs.
 *
 * @max_signal: Maximum value for signal (rssi) in RX information, used
 *	only when @IEEE80211_HW_SIGNAL_UNSPEC or @IEEE80211_HW_SIGNAL_DB
 *
 * @max_listen_interval: max listen interval in units of beacon interval
 *	that HW supports
 *
 * @queues: number of available hardware transmit queues for
 *	data packets. WMM/QoS requires at least four, these
 *	queues need to have configurable access parameters.
 *
 * @rate_control_algorithm: rate control algorithm for this hardware.
 *	If unset (NULL), the default algorithm will be used. Must be
 *	set before calling ieee80211_register_hw().
 *
 * @vif_data_size: size (in bytes) of the drv_priv data area
 *	within &struct ieee80211_vif.
 * @sta_data_size: size (in bytes) of the drv_priv data area
 *	within &struct ieee80211_sta.
 * @chanctx_data_size: size (in bytes) of the drv_priv data area
 *	within &struct ieee80211_chanctx_conf.
 * @txq_data_size: size (in bytes) of the drv_priv data area
 *	within @struct ieee80211_txq.
 *
 * @max_rates: maximum number of alternate rate retry stages the hw
 *	can handle.
 * @max_report_rates: maximum number of alternate rate retry stages
 *	the hw can report back.
 * @max_rate_tries: maximum number of tries for each stage
 *
 * @max_rx_aggregation_subframes: maximum buffer size (number of
 *	sub-frames) to be used for A-MPDU block ack receiver
 *	aggregation.
 *	This is only relevant if the device has restrictions on the
 *	number of subframes, if it relies on mac80211 to do reordering
 *	it shouldn't be set.
 *
 * @max_tx_aggregation_subframes: maximum number of subframes in an
 *	aggregate an HT/HE device will transmit. In HT AddBA we'll
 *	advertise a constant value of 64 as some older APs crash if
 *	the window size is smaller (an example is LinkSys WRT120N
 *	with FW v1.0.07 build 002 Jun 18 2012).
 *	For AddBA to HE capable peers this value will be used.
 *
 * @max_tx_fragments: maximum number of tx buffers per (A)-MSDU, sum
 *	of 1 + skb_shinfo(skb)->nr_frags for each skb in the frag_list.
 *
 * @offchannel_tx_hw_queue: HW queue ID to use for offchannel TX
 *	(if %IEEE80211_HW_QUEUE_CONTROL is set)
 *
 * @radiotap_mcs_details: lists which MCS information can the HW
 *	reports, by default it is set to _MCS, _GI and _BW but doesn't
 *	include _FMT. Use %IEEE80211_RADIOTAP_MCS_HAVE_\* values, only
 *	adding _BW is supported today.
 *
 * @radiotap_vht_details: lists which VHT MCS information the HW reports,
 *	the default is _GI | _BANDWIDTH.
 *	Use the %IEEE80211_RADIOTAP_VHT_KNOWN_\* values.
 *
 * @radiotap_he: HE radiotap validity flags
 *
 * @radiotap_timestamp: Information for the radiotap timestamp field; if the
 *	@units_pos member is set to a non-negative value then the timestamp
 *	field will be added and populated from the &struct ieee80211_rx_status
 *	device_timestamp.
 * @radiotap_timestamp.units_pos: Must be set to a combination of a
 *	IEEE80211_RADIOTAP_TIMESTAMP_UNIT_* and a
 *	IEEE80211_RADIOTAP_TIMESTAMP_SPOS_* value.
 * @radiotap_timestamp.accuracy: If non-negative, fills the accuracy in the
 *	radiotap field and the accuracy known flag will be set.
 *
 * @netdev_features: netdev features to be set in each netdev created
 *	from this HW. Note that not all features are usable with mac80211,
 *	other features will be rejected during HW registration.
 *
 * @uapsd_queues: This bitmap is included in (re)association frame to indicate
 *	for each access category if it is uAPSD trigger-enabled and delivery-
 *	enabled. Use IEEE80211_WMM_IE_STA_QOSINFO_AC_* to set this bitmap.
 *	Each bit corresponds to different AC. Value '1' in specific bit means
 *	that corresponding AC is both trigger- and delivery-enabled. '0' means
 *	neither enabled.
 *
 * @uapsd_max_sp_len: maximum number of total buffered frames the WMM AP may
 *	deliver to a WMM STA during any Service Period triggered by the WMM STA.
 *	Use IEEE80211_WMM_IE_STA_QOSINFO_SP_* for correct values.
 *
 * @max_nan_de_entries: maximum number of NAN DE functions supported by the
 *	device.
 *
 * @tx_sk_pacing_shift: Pacing shift to set on TCP sockets when frames from
 *	them are encountered. The default should typically not be changed,
 *	unless the driver has good reasons for needing more buffers.
 *
 * @weight_multiplier: Driver specific airtime weight multiplier used while
 *	refilling deficit of each TXQ.
 *
 * @max_mtu: the max mtu could be set.
 *
 * @tx_power_levels: a list of power levels supported by the wifi hardware.
 * 	The power levels can be specified either as integer or fractions.
 * 	The power level at idx 0 shall be the maximum positive power level.
 *
 * @max_txpwr_levels_idx: the maximum valid idx of 'tx_power_levels' list.
 */
struct ieee80211_hw {
	struct ieee80211_conf conf;
	struct wiphy *wiphy;
	const char *rate_control_algorithm;
	void *priv;
	unsigned long flags[BITS_TO_LONGS(NUM_IEEE80211_HW_FLAGS)];
	unsigned int extra_tx_headroom;
	unsigned int extra_beacon_tailroom;
	int vif_data_size;
	int sta_data_size;
	int chanctx_data_size;
	int txq_data_size;
	u16 queues;
	u16 max_listen_interval;
	s8 max_signal;
	u8 max_rates;
	u8 max_report_rates;
	u8 max_rate_tries;
	u16 max_rx_aggregation_subframes;
	u16 max_tx_aggregation_subframes;
	u8 max_tx_fragments;
	u8 offchannel_tx_hw_queue;
	u8 radiotap_mcs_details;
	u16 radiotap_vht_details;
	struct {
		int units_pos;
		s16 accuracy;
	} radiotap_timestamp;
	netdev_features_t netdev_features;
	u8 uapsd_queues;
	u8 uapsd_max_sp_len;
	u8 max_nan_de_entries;
	u8 tx_sk_pacing_shift;
	u8 weight_multiplier;
	u32 max_mtu;
	const s8 *tx_power_levels;
	u8 max_txpwr_levels_idx;
};

static inline bool _ieee80211_hw_check(struct ieee80211_hw *hw,
				       enum ieee80211_hw_flags flg)
{
	return test_bit(flg, hw->flags);
}
#define ieee80211_hw_check(hw, flg)	_ieee80211_hw_check(hw, IEEE80211_HW_##flg)

static inline void _ieee80211_hw_set(struct ieee80211_hw *hw,
				     enum ieee80211_hw_flags flg)
{
	return __set_bit(flg, hw->flags);
}
#define ieee80211_hw_set(hw, flg)	_ieee80211_hw_set(hw, IEEE80211_HW_##flg)

/**
 * struct ieee80211_scan_request - hw scan request
 *
 * @ies: pointers different parts of IEs (in req.ie)
 * @req: cfg80211 request.
 */
struct ieee80211_scan_request {
	struct ieee80211_scan_ies ies;

	/* Keep last */
	struct cfg80211_scan_request req;
};

/**
 * struct ieee80211_tdls_ch_sw_params - TDLS channel switch parameters
 *
 * @sta: peer this TDLS channel-switch request/response came from
 * @chandef: channel referenced in a TDLS channel-switch request
 * @action_code: see &enum ieee80211_tdls_actioncode
 * @status: channel-switch response status
 * @timestamp: time at which the frame was received
 * @switch_time: switch-timing parameter received in the frame
 * @switch_timeout: switch-timing parameter received in the frame
 * @tmpl_skb: TDLS switch-channel response template
 * @ch_sw_tm_ie: offset of the channel-switch timing IE inside @tmpl_skb
 */
struct ieee80211_tdls_ch_sw_params {
	struct ieee80211_sta *sta;
	struct cfg80211_chan_def *chandef;
	u8 action_code;
	u32 status;
	u32 timestamp;
	u16 switch_time;
	u16 switch_timeout;
	struct sk_buff *tmpl_skb;
	u32 ch_sw_tm_ie;
};

/**
 * wiphy_to_ieee80211_hw - return a mac80211 driver hw struct from a wiphy
 *
 * @wiphy: the &struct wiphy which we want to query
 *
 * mac80211 drivers can use this to get to their respective
 * &struct ieee80211_hw. Drivers wishing to get to their own private
 * structure can then access it via hw->priv. Note that mac802111 drivers should
 * not use wiphy_priv() to try to get their private driver structure as this
 * is already used internally by mac80211.
 *
 * Return: The mac80211 driver hw struct of @wiphy.
 */
struct ieee80211_hw *wiphy_to_ieee80211_hw(struct wiphy *wiphy);

/**
 * SET_IEEE80211_DEV - set device for 802.11 hardware
 *
 * @hw: the &struct ieee80211_hw to set the device for
 * @dev: the &struct device of this 802.11 device
 */
static inline void SET_IEEE80211_DEV(struct ieee80211_hw *hw, struct device *dev)
{
	set_wiphy_dev(hw->wiphy, dev);
}

/**
 * SET_IEEE80211_PERM_ADDR - set the permanent MAC address for 802.11 hardware
 *
 * @hw: the &struct ieee80211_hw to set the MAC address for
 * @addr: the address to set
 */
static inline void SET_IEEE80211_PERM_ADDR(struct ieee80211_hw *hw, const u8 *addr)
{
	memcpy(hw->wiphy->perm_addr, addr, ETH_ALEN);
}

static inline struct ieee80211_rate *
ieee80211_get_tx_rate(const struct ieee80211_hw *hw,
		      const struct ieee80211_tx_info *c)
{
	if (WARN_ON_ONCE(c->control.rates[0].idx < 0))
		return NULL;
	return &hw->wiphy->bands[c->band]->bitrates[c->control.rates[0].idx];
}

static inline struct ieee80211_rate *
ieee80211_get_rts_cts_rate(const struct ieee80211_hw *hw,
			   const struct ieee80211_tx_info *c)
{
	if (c->control.rts_cts_rate_idx < 0)
		return NULL;
	return &hw->wiphy->bands[c->band]->bitrates[c->control.rts_cts_rate_idx];
}

static inline struct ieee80211_rate *
ieee80211_get_alt_retry_rate(const struct ieee80211_hw *hw,
			     const struct ieee80211_tx_info *c, int idx)
{
	if (c->control.rates[idx + 1].idx < 0)
		return NULL;
	return &hw->wiphy->bands[c->band]->bitrates[c->control.rates[idx + 1].idx];
}

/**
 * ieee80211_free_txskb - free TX skb
 * @hw: the hardware
 * @skb: the skb
 *
 * Free a transmit skb. Use this function when some failure
 * to transmit happened and thus status cannot be reported.
 */
void ieee80211_free_txskb(struct ieee80211_hw *hw, struct sk_buff *skb);

/**
 * DOC: Hardware crypto acceleration
 *
 * mac80211 is capable of taking advantage of many hardware
 * acceleration designs for encryption and decryption operations.
 *
 * The set_key() callback in the &struct ieee80211_ops for a given
 * device is called to enable hardware acceleration of encryption and
 * decryption. The callback takes a @sta parameter that will be NULL
 * for default keys or keys used for transmission only, or point to
 * the station information for the peer for individual keys.
 * Multiple transmission keys with the same key index may be used when
 * VLANs are configured for an access point.
 *
 * When transmitting, the TX control data will use the @hw_key_idx
 * selected by the driver by modifying the &struct ieee80211_key_conf
 * pointed to by the @key parameter to the set_key() function.
 *
 * The set_key() call for the %SET_KEY command should return 0 if
 * the key is now in use, -%EOPNOTSUPP or -%ENOSPC if it couldn't be
 * added; if you return 0 then hw_key_idx must be assigned to the
 * hardware key index, you are free to use the full u8 range.
 *
 * Note that in the case that the @IEEE80211_HW_SW_CRYPTO_CONTROL flag is
 * set, mac80211 will not automatically fall back to software crypto if
 * enabling hardware crypto failed. The set_key() call may also return the
 * value 1 to permit this specific key/algorithm to be done in software.
 *
 * When the cmd is %DISABLE_KEY then it must succeed.
 *
 * Note that it is permissible to not decrypt a frame even if a key
 * for it has been uploaded to hardware, the stack will not make any
 * decision based on whether a key has been uploaded or not but rather
 * based on the receive flags.
 *
 * The &struct ieee80211_key_conf structure pointed to by the @key
 * parameter is guaranteed to be valid until another call to set_key()
 * removes it, but it can only be used as a cookie to differentiate
 * keys.
 *
 * In TKIP some HW need to be provided a phase 1 key, for RX decryption
 * acceleration (i.e. iwlwifi). Those drivers should provide update_tkip_key
 * handler.
 * The update_tkip_key() call updates the driver with the new phase 1 key.
 * This happens every time the iv16 wraps around (every 65536 packets). The
 * set_key() call will happen only once for each key (unless the AP did
 * rekeying), it will not include a valid phase 1 key. The valid phase 1 key is
 * provided by update_tkip_key only. The trigger that makes mac80211 call this
 * handler is software decryption with wrap around of iv16.
 *
 * The set_default_unicast_key() call updates the default WEP key index
 * configured to the hardware for WEP encryption type. This is required
 * for devices that support offload of data packets (e.g. ARP responses).
 *
 * Mac80211 drivers should set the @NL80211_EXT_FEATURE_CAN_REPLACE_PTK0 flag
 * when they are able to replace in-use PTK keys according to the following
 * requirements:
 * 1) They do not hand over frames decrypted with the old key to mac80211
      once the call to set_key() with command %DISABLE_KEY has been completed,
   2) either drop or continue to use the old key for any outgoing frames queued
      at the time of the key deletion (including re-transmits),
   3) never send out a frame queued prior to the set_key() %SET_KEY command
      encrypted with the new key when also needing
      @IEEE80211_KEY_FLAG_GENERATE_IV and
   4) never send out a frame unencrypted when it should be encrypted.
   Mac80211 will not queue any new frames for a deleted key to the driver.
 */

/**
 * DOC: Powersave support
 *
 * mac80211 has support for various powersave implementations.
 *
 * First, it can support hardware that handles all powersaving by itself,
 * such hardware should simply set the %IEEE80211_HW_SUPPORTS_PS hardware
 * flag. In that case, it will be told about the desired powersave mode
 * with the %IEEE80211_CONF_PS flag depending on the association status.
 * The hardware must take care of sending nullfunc frames when necessary,
 * i.e. when entering and leaving powersave mode. The hardware is required
 * to look at the AID in beacons and signal to the AP that it woke up when
 * it finds traffic directed to it.
 *
 * %IEEE80211_CONF_PS flag enabled means that the powersave mode defined in
 * IEEE 802.11-2007 section 11.2 is enabled. This is not to be confused
 * with hardware wakeup and sleep states. Driver is responsible for waking
 * up the hardware before issuing commands to the hardware and putting it
 * back to sleep at appropriate times.
 *
 * When PS is enabled, hardware needs to wakeup for beacons and receive the
 * buffered multicast/broadcast frames after the beacon. Also it must be
 * possible to send frames and receive the acknowledment frame.
 *
 * Other hardware designs cannot send nullfunc frames by themselves and also
 * need software support for parsing the TIM bitmap. This is also supported
 * by mac80211 by combining the %IEEE80211_HW_SUPPORTS_PS and
 * %IEEE80211_HW_PS_NULLFUNC_STACK flags. The hardware is of course still
 * required to pass up beacons. The hardware is still required to handle
 * waking up for multicast traffic; if it cannot the driver must handle that
 * as best as it can, mac80211 is too slow to do that.
 *
 * Dynamic powersave is an extension to normal powersave in which the
 * hardware stays awake for a user-specified period of time after sending a
 * frame so that reply frames need not be buffered and therefore delayed to
 * the next wakeup. It's compromise of getting good enough latency when
 * there's data traffic and still saving significantly power in idle
 * periods.
 *
 * Dynamic powersave is simply supported by mac80211 enabling and disabling
 * PS based on traffic. Driver needs to only set %IEEE80211_HW_SUPPORTS_PS
 * flag and mac80211 will handle everything automatically. Additionally,
 * hardware having support for the dynamic PS feature may set the
 * %IEEE80211_HW_SUPPORTS_DYNAMIC_PS flag to indicate that it can support
 * dynamic PS mode itself. The driver needs to look at the
 * @dynamic_ps_timeout hardware configuration value and use it that value
 * whenever %IEEE80211_CONF_PS is set. In this case mac80211 will disable
 * dynamic PS feature in stack and will just keep %IEEE80211_CONF_PS
 * enabled whenever user has enabled powersave.
 *
 * Driver informs U-APSD client support by enabling
 * %IEEE80211_VIF_SUPPORTS_UAPSD flag. The mode is configured through the
 * uapsd parameter in conf_tx() operation. Hardware needs to send the QoS
 * Nullfunc frames and stay awake until the service period has ended. To
 * utilize U-APSD, dynamic powersave is disabled for voip AC and all frames
 * from that AC are transmitted with powersave enabled.
 *
 * Note: U-APSD client mode is not yet supported with
 * %IEEE80211_HW_PS_NULLFUNC_STACK.
 */

/**
 * DOC: Beacon filter support
 *
 * Some hardware have beacon filter support to reduce host cpu wakeups
 * which will reduce system power consumption. It usually works so that
 * the firmware creates a checksum of the beacon but omits all constantly
 * changing elements (TSF, TIM etc). Whenever the checksum changes the
 * beacon is forwarded to the host, otherwise it will be just dropped. That
 * way the host will only receive beacons where some relevant information
 * (for example ERP protection or WMM settings) have changed.
 *
 * Beacon filter support is advertised with the %IEEE80211_VIF_BEACON_FILTER
 * interface capability. The driver needs to enable beacon filter support
 * whenever power save is enabled, that is %IEEE80211_CONF_PS is set. When
 * power save is enabled, the stack will not check for beacon loss and the
 * driver needs to notify about loss of beacons with ieee80211_beacon_loss().
 *
 * The time (or number of beacons missed) until the firmware notifies the
 * driver of a beacon loss event (which in turn causes the driver to call
 * ieee80211_beacon_loss()) should be configurable and will be controlled
 * by mac80211 and the roaming algorithm in the future.
 *
 * Since there may be constantly changing information elements that nothing
 * in the software stack cares about, we will, in the future, have mac80211
 * tell the driver which information elements are interesting in the sense
 * that we want to see changes in them. This will include
 *
 *  - a list of information element IDs
 *  - a list of OUIs for the vendor information element
 *
 * Ideally, the hardware would filter out any beacons without changes in the
 * requested elements, but if it cannot support that it may, at the expense
 * of some efficiency, filter out only a subset. For example, if the device
 * doesn't support checking for OUIs it should pass up all changes in all
 * vendor information elements.
 *
 * Note that change, for the sake of simplification, also includes information
 * elements appearing or disappearing from the beacon.
 *
 * Some hardware supports an "ignore list" instead, just make sure nothing
 * that was requested is on the ignore list, and include commonly changing
 * information element IDs in the ignore list, for example 11 (BSS load) and
 * the various vendor-assigned IEs with unknown contents (128, 129, 133-136,
 * 149, 150, 155, 156, 173, 176, 178, 179, 219); for forward compatibility
 * it could also include some currently unused IDs.
 *
 *
 * In addition to these capabilities, hardware should support notifying the
 * host of changes in the beacon RSSI. This is relevant to implement roaming
 * when no traffic is flowing (when traffic is flowing we see the RSSI of
 * the received data packets). This can consist in notifying the host when
 * the RSSI changes significantly or when it drops below or rises above
 * configurable thresholds. In the future these thresholds will also be
 * configured by mac80211 (which gets them from userspace) to implement
 * them as the roaming algorithm requires.
 *
 * If the hardware cannot implement this, the driver should ask it to
 * periodically pass beacon frames to the host so that software can do the
 * signal strength threshold checking.
 */

/**
 * DOC: Spatial multiplexing power save
 *
 * SMPS (Spatial multiplexing power save) is a mechanism to conserve
 * power in an 802.11n implementation. For details on the mechanism
 * and rationale, please refer to 802.11 (as amended by 802.11n-2009)
 * "11.2.3 SM power save".
 *
 * The mac80211 implementation is capable of sending action frames
 * to update the AP about the station's SMPS mode, and will instruct
 * the driver to enter the specific mode. It will also announce the
 * requested SMPS mode during the association handshake. Hardware
 * support for this feature is required, and can be indicated by
 * hardware flags.
 *
 * The default mode will be "automatic", which nl80211/cfg80211
 * defines to be dynamic SMPS in (regular) powersave, and SMPS
 * turned off otherwise.
 *
 * To support this feature, the driver must set the appropriate
 * hardware support flags, and handle the SMPS flag to the config()
 * operation. It will then with this mechanism be instructed to
 * enter the requested SMPS mode while associated to an HT AP.
 */

/**
 * DOC: Frame filtering
 *
 * mac80211 requires to see many management frames for proper
 * operation, and users may want to see many more frames when
 * in monitor mode. However, for best CPU usage and power consumption,
 * having as few frames as possible percolate through the stack is
 * desirable. Hence, the hardware should filter as much as possible.
 *
 * To achieve this, mac80211 uses filter flags (see below) to tell
 * the driver's configure_filter() function which frames should be
 * passed to mac80211 and which should be filtered out.
 *
 * Before configure_filter() is invoked, the prepare_multicast()
 * callback is invoked with the parameters @mc_count and @mc_list
 * for the combined multicast address list of all virtual interfaces.
 * It's use is optional, and it returns a u64 that is passed to
 * configure_filter(). Additionally, configure_filter() has the
 * arguments @changed_flags telling which flags were changed and
 * @total_flags with the new flag states.
 *
 * If your device has no multicast address filters your driver will
 * need to check both the %FIF_ALLMULTI flag and the @mc_count
 * parameter to see whether multicast frames should be accepted
 * or dropped.
 *
 * All unsupported flags in @total_flags must be cleared.
 * Hardware does not support a flag if it is incapable of _passing_
 * the frame to the stack. Otherwise the driver must ignore
 * the flag, but not clear it.
 * You must _only_ clear the flag (announce no support for the
 * flag to mac80211) if you are not able to pass the packet type
 * to the stack (so the hardware always filters it).
 * So for example, you should clear @FIF_CONTROL, if your hardware
 * always filters control frames. If your hardware always passes
 * control frames to the kernel and is incapable of filtering them,
 * you do _not_ clear the @FIF_CONTROL flag.
 * This rule applies to all other FIF flags as well.
 */

/**
 * DOC: AP support for powersaving clients
 *
 * In order to implement AP and P2P GO modes, mac80211 has support for
 * client powersaving, both "legacy" PS (PS-Poll/null data) and uAPSD.
 * There currently is no support for sAPSD.
 *
 * There is one assumption that mac80211 makes, namely that a client
 * will not poll with PS-Poll and trigger with uAPSD at the same time.
 * Both are supported, and both can be used by the same client, but
 * they can't be used concurrently by the same client. This simplifies
 * the driver code.
 *
 * The first thing to keep in mind is that there is a flag for complete
 * driver implementation: %IEEE80211_HW_AP_LINK_PS. If this flag is set,
 * mac80211 expects the driver to handle most of the state machine for
 * powersaving clients and will ignore the PM bit in incoming frames.
 * Drivers then use ieee80211_sta_ps_transition() to inform mac80211 of
 * stations' powersave transitions. In this mode, mac80211 also doesn't
 * handle PS-Poll/uAPSD.
 *
 * In the mode without %IEEE80211_HW_AP_LINK_PS, mac80211 will check the
 * PM bit in incoming frames for client powersave transitions. When a
 * station goes to sleep, we will stop transmitting to it. There is,
 * however, a race condition: a station might go to sleep while there is
 * data buffered on hardware queues. If the device has support for this
 * it will reject frames, and the driver should give the frames back to
 * mac80211 with the %IEEE80211_TX_STAT_TX_FILTERED flag set which will
 * cause mac80211 to retry the frame when the station wakes up. The
 * driver is also notified of powersave transitions by calling its
 * @sta_notify callback.
 *
 * When the station is asleep, it has three choices: it can wake up,
 * it can PS-Poll, or it can possibly start a uAPSD service period.
 * Waking up is implemented by simply transmitting all buffered (and
 * filtered) frames to the station. This is the easiest case. When
 * the station sends a PS-Poll or a uAPSD trigger frame, mac80211
 * will inform the driver of this with the @allow_buffered_frames
 * callback; this callback is optional. mac80211 will then transmit
 * the frames as usual and set the %IEEE80211_TX_CTL_NO_PS_BUFFER
 * on each frame. The last frame in the service period (or the only
 * response to a PS-Poll) also has %IEEE80211_TX_STATUS_EOSP set to
 * indicate that it ends the service period; as this frame must have
 * TX status report it also sets %IEEE80211_TX_CTL_REQ_TX_STATUS.
 * When TX status is reported for this frame, the service period is
 * marked has having ended and a new one can be started by the peer.
 *
 * Additionally, non-bufferable MMPDUs can also be transmitted by
 * mac80211 with the %IEEE80211_TX_CTL_NO_PS_BUFFER set in them.
 *
 * Another race condition can happen on some devices like iwlwifi
 * when there are frames queued for the station and it wakes up
 * or polls; the frames that are already queued could end up being
 * transmitted first instead, causing reordering and/or wrong
 * processing of the EOSP. The cause is that allowing frames to be
 * transmitted to a certain station is out-of-band communication to
 * the device. To allow this problem to be solved, the driver can
 * call ieee80211_sta_block_awake() if frames are buffered when it
 * is notified that the station went to sleep. When all these frames
 * have been filtered (see above), it must call the function again
 * to indicate that the station is no longer blocked.
 *
 * If the driver buffers frames in the driver for aggregation in any
 * way, it must use the ieee80211_sta_set_buffered() call when it is
 * notified of the station going to sleep to inform mac80211 of any
 * TIDs that have frames buffered. Note that when a station wakes up
 * this information is reset (hence the requirement to call it when
 * informed of the station going to sleep). Then, when a service
 * period starts for any reason, @release_buffered_frames is called
 * with the number of frames to be released and which TIDs they are
 * to come from. In this case, the driver is responsible for setting
 * the EOSP (for uAPSD) and MORE_DATA bits in the released frames,
 * to help the @more_data parameter is passed to tell the driver if
 * there is more data on other TIDs -- the TIDs to release frames
 * from are ignored since mac80211 doesn't know how many frames the
 * buffers for those TIDs contain.
 *
 * If the driver also implement GO mode, where absence periods may
 * shorten service periods (or abort PS-Poll responses), it must
 * filter those response frames except in the case of frames that
 * are buffered in the driver -- those must remain buffered to avoid
 * reordering. Because it is possible that no frames are released
 * in this case, the driver must call ieee80211_sta_eosp()
 * to indicate to mac80211 that the service period ended anyway.
 *
 * Finally, if frames from multiple TIDs are released from mac80211
 * but the driver might reorder them, it must clear & set the flags
 * appropriately (only the last frame may have %IEEE80211_TX_STATUS_EOSP)
 * and also take care of the EOSP and MORE_DATA bits in the frame.
 * The driver may also use ieee80211_sta_eosp() in this case.
 *
 * Note that if the driver ever buffers frames other than QoS-data
 * frames, it must take care to never send a non-QoS-data frame as
 * the last frame in a service period, adding a QoS-nulldata frame
 * after a non-QoS-data frame if needed.
 */

/**
 * DOC: HW queue control
 *
 * Before HW queue control was introduced, mac80211 only had a single static
 * assignment of per-interface AC software queues to hardware queues. This
 * was problematic for a few reasons:
 * 1) off-channel transmissions might get stuck behind other frames
 * 2) multiple virtual interfaces couldn't be handled correctly
 * 3) after-DTIM frames could get stuck behind other frames
 *
 * To solve this, hardware typically uses multiple different queues for all
 * the different usages, and this needs to be propagated into mac80211 so it
 * won't have the same problem with the software queues.
 *
 * Therefore, mac80211 now offers the %IEEE80211_HW_QUEUE_CONTROL capability
 * flag that tells it that the driver implements its own queue control. To do
 * so, the driver will set up the various queues in each &struct ieee80211_vif
 * and the offchannel queue in &struct ieee80211_hw. In response, mac80211 will
 * use those queue IDs in the hw_queue field of &struct ieee80211_tx_info and
 * if necessary will queue the frame on the right software queue that mirrors
 * the hardware queue.
 * Additionally, the driver has to then use these HW queue IDs for the queue
 * management functions (ieee80211_stop_queue() et al.)
 *
 * The driver is free to set up the queue mappings as needed, multiple virtual
 * interfaces may map to the same hardware queues if needed. The setup has to
 * happen during add_interface or change_interface callbacks. For example, a
 * driver supporting station+station and station+AP modes might decide to have
 * 10 hardware queues to handle different scenarios:
 *
 * 4 AC HW queues for 1st vif: 0, 1, 2, 3
 * 4 AC HW queues for 2nd vif: 4, 5, 6, 7
 * after-DTIM queue for AP:   8
 * off-channel queue:         9
 *
 * It would then set up the hardware like this:
 *   hw.offchannel_tx_hw_queue = 9
 *
 * and the first virtual interface that is added as follows:
 *   vif.hw_queue[IEEE80211_AC_VO] = 0
 *   vif.hw_queue[IEEE80211_AC_VI] = 1
 *   vif.hw_queue[IEEE80211_AC_BE] = 2
 *   vif.hw_queue[IEEE80211_AC_BK] = 3
 *   vif.cab_queue = 8 // if AP mode, otherwise %IEEE80211_INVAL_HW_QUEUE
 * and the second virtual interface with 4-7.
 *
 * If queue 6 gets full, for example, mac80211 would only stop the second
 * virtual interface's BE queue since virtual interface queues are per AC.
 *
 * Note that the vif.cab_queue value should be set to %IEEE80211_INVAL_HW_QUEUE
 * whenever the queue is not used (i.e. the interface is not in AP mode) if the
 * queue could potentially be shared since mac80211 will look at cab_queue when
 * a queue is stopped/woken even if the interface is not in AP mode.
 */

/**
 * enum ieee80211_filter_flags - hardware filter flags
 *
 * These flags determine what the filter in hardware should be
 * programmed to let through and what should not be passed to the
 * stack. It is always safe to pass more frames than requested,
 * but this has negative impact on power consumption.
 *
 * @FIF_ALLMULTI: pass all multicast frames, this is used if requested
 *	by the user or if the hardware is not capable of filtering by
 *	multicast address.
 *
 * @FIF_FCSFAIL: pass frames with failed FCS (but you need to set the
 *	%RX_FLAG_FAILED_FCS_CRC for them)
 *
 * @FIF_PLCPFAIL: pass frames with failed PLCP CRC (but you need to set
 *	the %RX_FLAG_FAILED_PLCP_CRC for them
 *
 * @FIF_BCN_PRBRESP_PROMISC: This flag is set during scanning to indicate
 *	to the hardware that it should not filter beacons or probe responses
 *	by BSSID. Filtering them can greatly reduce the amount of processing
 *	mac80211 needs to do and the amount of CPU wakeups, so you should
 *	honour this flag if possible.
 *
 * @FIF_CONTROL: pass control frames (except for PS Poll) addressed to this
 *	station
 *
 * @FIF_OTHER_BSS: pass frames destined to other BSSes
 *
 * @FIF_PSPOLL: pass PS Poll frames
 *
 * @FIF_PROBE_REQ: pass probe request frames
 *
 * @FIF_MCAST_ACTION: pass multicast Action frames
 */
enum ieee80211_filter_flags {
	FIF_ALLMULTI		= 1<<1,
	FIF_FCSFAIL		= 1<<2,
	FIF_PLCPFAIL		= 1<<3,
	FIF_BCN_PRBRESP_PROMISC	= 1<<4,
	FIF_CONTROL		= 1<<5,
	FIF_OTHER_BSS		= 1<<6,
	FIF_PSPOLL		= 1<<7,
	FIF_PROBE_REQ		= 1<<8,
	FIF_MCAST_ACTION	= 1<<9,
};

/**
 * enum ieee80211_ampdu_mlme_action - A-MPDU actions
 *
 * These flags are used with the ampdu_action() callback in
 * &struct ieee80211_ops to indicate which action is needed.
 *
 * Note that drivers MUST be able to deal with a TX aggregation
 * session being stopped even before they OK'ed starting it by
 * calling ieee80211_start_tx_ba_cb_irqsafe, because the peer
 * might receive the addBA frame and send a delBA right away!
 *
 * @IEEE80211_AMPDU_RX_START: start RX aggregation
 * @IEEE80211_AMPDU_RX_STOP: stop RX aggregation
 * @IEEE80211_AMPDU_TX_START: start TX aggregation, the driver must either
 *	call ieee80211_start_tx_ba_cb_irqsafe() or
 *	call ieee80211_start_tx_ba_cb_irqsafe() with status
 *	%IEEE80211_AMPDU_TX_START_DELAY_ADDBA to delay addba after
 *	ieee80211_start_tx_ba_cb_irqsafe is called, or just return the special
 *	status %IEEE80211_AMPDU_TX_START_IMMEDIATE.
 * @IEEE80211_AMPDU_TX_OPERATIONAL: TX aggregation has become operational
 * @IEEE80211_AMPDU_TX_STOP_CONT: stop TX aggregation but continue transmitting
 *	queued packets, now unaggregated. After all packets are transmitted the
 *	driver has to call ieee80211_stop_tx_ba_cb_irqsafe().
 * @IEEE80211_AMPDU_TX_STOP_FLUSH: stop TX aggregation and flush all packets,
 *	called when the station is removed. There's no need or reason to call
 *	ieee80211_stop_tx_ba_cb_irqsafe() in this case as mac80211 assumes the
 *	session is gone and removes the station.
 * @IEEE80211_AMPDU_TX_STOP_FLUSH_CONT: called when TX aggregation is stopped
 *	but the driver hasn't called ieee80211_stop_tx_ba_cb_irqsafe() yet and
 *	now the connection is dropped and the station will be removed. Drivers
 *	should clean up and drop remaining packets when this is called.
 */
enum ieee80211_ampdu_mlme_action {
	IEEE80211_AMPDU_RX_START,
	IEEE80211_AMPDU_RX_STOP,
	IEEE80211_AMPDU_TX_START,
	IEEE80211_AMPDU_TX_STOP_CONT,
	IEEE80211_AMPDU_TX_STOP_FLUSH,
	IEEE80211_AMPDU_TX_STOP_FLUSH_CONT,
	IEEE80211_AMPDU_TX_OPERATIONAL,
};

#define IEEE80211_AMPDU_TX_START_IMMEDIATE 1
#define IEEE80211_AMPDU_TX_START_DELAY_ADDBA 2

/**
 * struct ieee80211_ampdu_params - AMPDU action parameters
 *
 * @action: the ampdu action, value from %ieee80211_ampdu_mlme_action.
 * @sta: peer of this AMPDU session
 * @tid: tid of the BA session
 * @ssn: start sequence number of the session. TX/RX_STOP can pass 0. When
 *	action is set to %IEEE80211_AMPDU_RX_START the driver passes back the
 *	actual ssn value used to start the session and writes the value here.
 * @buf_size: reorder buffer size  (number of subframes). Valid only when the
 *	action is set to %IEEE80211_AMPDU_RX_START or
 *	%IEEE80211_AMPDU_TX_OPERATIONAL
 * @amsdu: indicates the peer's ability to receive A-MSDU within A-MPDU.
 *	valid when the action is set to %IEEE80211_AMPDU_TX_OPERATIONAL
 * @timeout: BA session timeout. Valid only when the action is set to
 *	%IEEE80211_AMPDU_RX_START
 */
struct ieee80211_ampdu_params {
	enum ieee80211_ampdu_mlme_action action;
	struct ieee80211_sta *sta;
	u16 tid;
	u16 ssn;
	u16 buf_size;
	bool amsdu;
	u16 timeout;
};

/**
 * enum ieee80211_frame_release_type - frame release reason
 * @IEEE80211_FRAME_RELEASE_PSPOLL: frame released for PS-Poll
 * @IEEE80211_FRAME_RELEASE_UAPSD: frame(s) released due to
 *	frame received on trigger-enabled AC
 */
enum ieee80211_frame_release_type {
	IEEE80211_FRAME_RELEASE_PSPOLL,
	IEEE80211_FRAME_RELEASE_UAPSD,
};

/**
 * enum ieee80211_rate_control_changed - flags to indicate what changed
 *
 * @IEEE80211_RC_BW_CHANGED: The bandwidth that can be used to transmit
 *	to this station changed. The actual bandwidth is in the station
 *	information -- for HT20/40 the IEEE80211_HT_CAP_SUP_WIDTH_20_40
 *	flag changes, for HT and VHT the bandwidth field changes.
 * @IEEE80211_RC_SMPS_CHANGED: The SMPS state of the station changed.
 * @IEEE80211_RC_SUPP_RATES_CHANGED: The supported rate set of this peer
 *	changed (in IBSS mode) due to discovering more information about
 *	the peer.
 * @IEEE80211_RC_NSS_CHANGED: N_SS (number of spatial streams) was changed
 *	by the peer
 */
enum ieee80211_rate_control_changed {
	IEEE80211_RC_BW_CHANGED		= BIT(0),
	IEEE80211_RC_SMPS_CHANGED	= BIT(1),
	IEEE80211_RC_SUPP_RATES_CHANGED	= BIT(2),
	IEEE80211_RC_NSS_CHANGED	= BIT(3),
};

/**
 * enum ieee80211_roc_type - remain on channel type
 *
 * With the support for multi channel contexts and multi channel operations,
 * remain on channel operations might be limited/deferred/aborted by other
 * flows/operations which have higher priority (and vice versa).
 * Specifying the ROC type can be used by devices to prioritize the ROC
 * operations compared to other operations/flows.
 *
 * @IEEE80211_ROC_TYPE_NORMAL: There are no special requirements for this ROC.
 * @IEEE80211_ROC_TYPE_MGMT_TX: The remain on channel request is required
 *	for sending management frames offchannel.
 */
enum ieee80211_roc_type {
	IEEE80211_ROC_TYPE_NORMAL = 0,
	IEEE80211_ROC_TYPE_MGMT_TX,
};

/**
 * enum ieee80211_reconfig_type - reconfig type
 *
 * This enum is used by the reconfig_complete() callback to indicate what
 * reconfiguration type was completed.
 *
 * @IEEE80211_RECONFIG_TYPE_RESTART: hw restart type
 *	(also due to resume() callback returning 1)
 * @IEEE80211_RECONFIG_TYPE_SUSPEND: suspend type (regardless
 *	of wowlan configuration)
 */
enum ieee80211_reconfig_type {
	IEEE80211_RECONFIG_TYPE_RESTART,
	IEEE80211_RECONFIG_TYPE_SUSPEND,
};

/**
 * struct ieee80211_prep_tx_info - prepare TX information
 * @duration: if non-zero, hint about the required duration,
 *	only used with the mgd_prepare_tx() method.
 * @subtype: frame subtype (auth, (re)assoc, deauth, disassoc)
 * @success: whether the frame exchange was successful, only
 *	used with the mgd_complete_tx() method, and then only
 *	valid for auth and (re)assoc.
 */
struct ieee80211_prep_tx_info {
	u16 duration;
	u16 subtype;
	u8 success:1;
};

/**
 * struct ieee80211_ops - callbacks from mac80211 to the driver
 *
 * This structure contains various callbacks that the driver may
 * handle or, in some cases, must handle, for example to configure
 * the hardware to a new channel or to transmit a frame.
 *
 * @tx: Handler that 802.11 module calls for each transmitted frame.
 *	skb contains the buffer starting from the IEEE 802.11 header.
 *	The low-level driver should send the frame out based on
 *	configuration in the TX control data. This handler should,
 *	preferably, never fail and stop queues appropriately.
 *	Must be atomic.
 *
 * @start: Called before the first netdevice attached to the hardware
 *	is enabled. This should turn on the hardware and must turn on
 *	frame reception (for possibly enabled monitor interfaces.)
 *	Returns negative error codes, these may be seen in userspace,
 *	or zero.
 *	When the device is started it should not have a MAC address
 *	to avoid acknowledging frames before a non-monitor device
 *	is added.
 *	Must be implemented and can sleep.
 *
 * @stop: Called after last netdevice attached to the hardware
 *	is disabled. This should turn off the hardware (at least
 *	it must turn off frame reception.)
 *	May be called right after add_interface if that rejects
 *	an interface. If you added any work onto the mac80211 workqueue
 *	you should ensure to cancel it on this callback.
 *	Must be implemented and can sleep.
 *
 * @suspend: Suspend the device; mac80211 itself will quiesce before and
 *	stop transmitting and doing any other configuration, and then
 *	ask the device to suspend. This is only invoked when WoWLAN is
 *	configured, otherwise the device is deconfigured completely and
 *	reconfigured at resume time.
 *	The driver may also impose special conditions under which it
 *	wants to use the "normal" suspend (deconfigure), say if it only
 *	supports WoWLAN when the device is associated. In this case, it
 *	must return 1 from this function.
 *
 * @resume: If WoWLAN was configured, this indicates that mac80211 is
 *	now resuming its operation, after this the device must be fully
 *	functional again. If this returns an error, the only way out is
 *	to also unregister the device. If it returns 1, then mac80211
 *	will also go through the regular complete restart on resume.
 *
 * @set_wakeup: Enable or disable wakeup when WoWLAN configuration is
 *	modified. The reason is that device_set_wakeup_enable() is
 *	supposed to be called when the configuration changes, not only
 *	in suspend().
 *
 * @add_interface: Called when a netdevice attached to the hardware is
 *	enabled. Because it is not called for monitor mode devices, @start
 *	and @stop must be implemented.
 *	The driver should perform any initialization it needs before
 *	the device can be enabled. The initial configuration for the
 *	interface is given in the conf parameter.
 *	The callback may refuse to add an interface by returning a
 *	negative error code (which will be seen in userspace.)
 *	Must be implemented and can sleep.
 *
 * @change_interface: Called when a netdevice changes type. This callback
 *	is optional, but only if it is supported can interface types be
 *	switched while the interface is UP. The callback may sleep.
 *	Note that while an interface is being switched, it will not be
 *	found by the interface iteration callbacks.
 *
 * @remove_interface: Notifies a driver that an interface is going down.
 *	The @stop callback is called after this if it is the last interface
 *	and no monitor interfaces are present.
 *	When all interfaces are removed, the MAC address in the hardware
 *	must be cleared so the device no longer acknowledges packets,
 *	the mac_addr member of the conf structure is, however, set to the
 *	MAC address of the device going away.
 *	Hence, this callback must be implemented. It can sleep.
 *
 * @config: Handler for configuration requests. IEEE 802.11 code calls this
 *	function to change hardware configuration, e.g., channel.
 *	This function should never fail but returns a negative error code
 *	if it does. The callback can sleep.
 *
 * @bss_info_changed: Handler for configuration requests related to BSS
 *	parameters that may vary during BSS's lifespan, and may affect low
 *	level driver (e.g. assoc/disassoc status, erp parameters).
 *	This function should not be used if no BSS has been set, unless
 *	for association indication. The @changed parameter indicates which
 *	of the bss parameters has changed when a call is made. The callback
 *	can sleep.
 *	Note: this callback is called if @vif_cfg_changed or @link_info_changed
 *	are not implemented.
 *
 * @vif_cfg_changed: Handler for configuration requests related to interface
 *	(MLD) parameters from &struct ieee80211_vif_cfg that vary during the
 *	lifetime of the interface (e.g. assoc status, IP addresses, etc.)
 *	The @changed parameter indicates which value changed.
 *	The callback can sleep.
 *
 * @link_info_changed: Handler for configuration requests related to link
 *	parameters from &struct ieee80211_bss_conf that are related to an
 *	individual link. e.g. legacy/HT/VHT/... rate information.
 *	The @changed parameter indicates which value changed, and the @link_id
 *	parameter indicates the link ID. Note that the @link_id will be 0 for
 *	non-MLO connections.
 *	The callback can sleep.
 *
 * @prepare_multicast: Prepare for multicast filter configuration.
 *	This callback is optional, and its return value is passed
 *	to configure_filter(). This callback must be atomic.
 *
 * @configure_filter: Configure the device's RX filter.
 *	See the section "Frame filtering" for more information.
 *	This callback must be implemented and can sleep.
 *
 * @config_iface_filter: Configure the interface's RX filter.
 *	This callback is optional and is used to configure which frames
 *	should be passed to mac80211. The filter_flags is the combination
 *	of FIF_* flags. The changed_flags is a bit mask that indicates
 *	which flags are changed.
 *	This callback can sleep.
 *
 * @set_tim: Set TIM bit. mac80211 calls this function when a TIM bit
 * 	must be set or cleared for a given STA. Must be atomic.
 *
 * @set_key: See the section "Hardware crypto acceleration"
 *	This callback is only called between add_interface and
 *	remove_interface calls, i.e. while the given virtual interface
 *	is enabled.
 *	Returns a negative error code if the key can't be added.
 *	The callback can sleep.
 *
 * @update_tkip_key: See the section "Hardware crypto acceleration"
 * 	This callback will be called in the context of Rx. Called for drivers
 * 	which set IEEE80211_KEY_FLAG_TKIP_REQ_RX_P1_KEY.
 *	The callback must be atomic.
 *
 * @set_rekey_data: If the device supports GTK rekeying, for example while the
 *	host is suspended, it can assign this callback to retrieve the data
 *	necessary to do GTK rekeying, this is the KEK, KCK and replay counter.
 *	After rekeying was done it should (for example during resume) notify
 *	userspace of the new replay counter using ieee80211_gtk_rekey_notify().
 *
 * @set_default_unicast_key: Set the default (unicast) key index, useful for
 *	WEP when the device sends data packets autonomously, e.g. for ARP
 *	offloading. The index can be 0-3, or -1 for unsetting it.
 *
 * @hw_scan: Ask the hardware to service the scan request, no need to start
 *	the scan state machine in stack. The scan must honour the channel
 *	configuration done by the regulatory agent in the wiphy's
 *	registered bands. The hardware (or the driver) needs to make sure
 *	that power save is disabled.
 *	The @req ie/ie_len members are rewritten by mac80211 to contain the
 *	entire IEs after the SSID, so that drivers need not look at these
 *	at all but just send them after the SSID -- mac80211 includes the
 *	(extended) supported rates and HT information (where applicable).
 *	When the scan finishes, ieee80211_scan_completed() must be called;
 *	note that it also must be called when the scan cannot finish due to
 *	any error unless this callback returned a negative error code.
 *	This callback is also allowed to return the special return value 1,
 *	this indicates that hardware scan isn't desirable right now and a
 *	software scan should be done instead. A driver wishing to use this
 *	capability must ensure its (hardware) scan capabilities aren't
 *	advertised as more capable than mac80211's software scan is.
 *	The callback can sleep.
 *
 * @cancel_hw_scan: Ask the low-level tp cancel the active hw scan.
 *	The driver should ask the hardware to cancel the scan (if possible),
 *	but the scan will be completed only after the driver will call
 *	ieee80211_scan_completed().
 *	This callback is needed for wowlan, to prevent enqueueing a new
 *	scan_work after the low-level driver was already suspended.
 *	The callback can sleep.
 *
 * @sched_scan_start: Ask the hardware to start scanning repeatedly at
 *	specific intervals.  The driver must call the
 *	ieee80211_sched_scan_results() function whenever it finds results.
 *	This process will continue until sched_scan_stop is called.
 *
 * @sched_scan_stop: Tell the hardware to stop an ongoing scheduled scan.
 *	In this case, ieee80211_sched_scan_stopped() must not be called.
 *
 * @sw_scan_start: Notifier function that is called just before a software scan
 *	is started. Can be NULL, if the driver doesn't need this notification.
 *	The mac_addr parameter allows supporting NL80211_SCAN_FLAG_RANDOM_ADDR,
 *	the driver may set the NL80211_FEATURE_SCAN_RANDOM_MAC_ADDR flag if it
 *	can use this parameter. The callback can sleep.
 *
 * @sw_scan_complete: Notifier function that is called just after a
 *	software scan finished. Can be NULL, if the driver doesn't need
 *	this notification.
 *	The callback can sleep.
 *
 * @get_stats: Return low-level statistics.
 * 	Returns zero if statistics are available.
 *	The callback can sleep.
 *
 * @get_key_seq: If your device implements encryption in hardware and does
 *	IV/PN assignment then this callback should be provided to read the
 *	IV/PN for the given key from hardware.
 *	The callback must be atomic.
 *
 * @set_frag_threshold: Configuration of fragmentation threshold. Assign this
 *	if the device does fragmentation by itself. Note that to prevent the
 *	stack from doing fragmentation IEEE80211_HW_SUPPORTS_TX_FRAG
 *	should be set as well.
 *	The callback can sleep.
 *
 * @set_rts_threshold: Configuration of RTS threshold (if device needs it)
 *	The callback can sleep.
 *
 * @sta_add: Notifies low level driver about addition of an associated station,
 *	AP, IBSS/WDS/mesh peer etc. This callback can sleep.
 *
 * @sta_remove: Notifies low level driver about removal of an associated
 *	station, AP, IBSS/WDS/mesh peer etc. Note that after the callback
 *	returns it isn't safe to use the pointer, not even RCU protected;
 *	no RCU grace period is guaranteed between returning here and freeing
 *	the station. See @sta_pre_rcu_remove if needed.
 *	This callback can sleep.
 *
 * @sta_add_debugfs: Drivers can use this callback to add debugfs files
 *	when a station is added to mac80211's station list. This callback
 *	should be within a CONFIG_MAC80211_DEBUGFS conditional. This
 *	callback can sleep.
 *
 * @link_sta_add_debugfs: Drivers can use this callback to add debugfs files
 *	when a link is added to a mac80211 station. This callback
 *	should be within a CPTCFG_MAC80211_DEBUGFS conditional. This
 *	callback can sleep.
 *	For non-MLO the callback will be called once for the deflink with the
 *	station's directory rather than a separate subdirectory.
 *
 * @sta_notify: Notifies low level driver about power state transition of an
 *	associated station, AP,  IBSS/WDS/mesh peer etc. For a VIF operating
 *	in AP mode, this callback will not be called when the flag
 *	%IEEE80211_HW_AP_LINK_PS is set. Must be atomic.
 *
 * @sta_set_txpwr: Configure the station tx power. This callback set the tx
 *	power for the station.
 *	This callback can sleep.
 *
 * @sta_state: Notifies low level driver about state transition of a
 *	station (which can be the AP, a client, IBSS/WDS/mesh peer etc.)
 *	This callback is mutually exclusive with @sta_add/@sta_remove.
 *	It must not fail for down transitions but may fail for transitions
 *	up the list of states. Also note that after the callback returns it
 *	isn't safe to use the pointer, not even RCU protected - no RCU grace
 *	period is guaranteed between returning here and freeing the station.
 *	See @sta_pre_rcu_remove if needed.
 *	The callback can sleep.
 *
 * @sta_pre_rcu_remove: Notify driver about station removal before RCU
 *	synchronisation. This is useful if a driver needs to have station
 *	pointers protected using RCU, it can then use this call to clear
 *	the pointers instead of waiting for an RCU grace period to elapse
 *	in @sta_state.
 *	The callback can sleep.
 *
 * @sta_rc_update: Notifies the driver of changes to the bitrates that can be
 *	used to transmit to the station. The changes are advertised with bits
 *	from &enum ieee80211_rate_control_changed and the values are reflected
 *	in the station data. This callback should only be used when the driver
 *	uses hardware rate control (%IEEE80211_HW_HAS_RATE_CONTROL) since
 *	otherwise the rate control algorithm is notified directly.
 *	Must be atomic.
 * @sta_rate_tbl_update: Notifies the driver that the rate table changed. This
 *	is only used if the configured rate control algorithm actually uses
 *	the new rate table API, and is therefore optional. Must be atomic.
 *
 * @sta_statistics: Get statistics for this station. For example with beacon
 *	filtering, the statistics kept by mac80211 might not be accurate, so
 *	let the driver pre-fill the statistics. The driver can fill most of
 *	the values (indicating which by setting the filled bitmap), but not
 *	all of them make sense - see the source for which ones are possible.
 *	Statistics that the driver doesn't fill will be filled by mac80211.
 *	The callback can sleep.
 *
 * @conf_tx: Configure TX queue parameters (EDCF (aifs, cw_min, cw_max),
 *	bursting) for a hardware TX queue.
 *	Returns a negative error code on failure.
 *	The callback can sleep.
 *
 * @get_tsf: Get the current TSF timer value from firmware/hardware. Currently,
 *	this is only used for IBSS mode BSSID merging and debugging. Is not a
 *	required function.
 *	The callback can sleep.
 *
 * @set_tsf: Set the TSF timer to the specified value in the firmware/hardware.
 *	Currently, this is only used for IBSS mode debugging. Is not a
 *	required function.
 *	The callback can sleep.
 *
 * @offset_tsf: Offset the TSF timer by the specified value in the
 *	firmware/hardware.  Preferred to set_tsf as it avoids delay between
 *	calling set_tsf() and hardware getting programmed, which will show up
 *	as TSF delay. Is not a required function.
 *	The callback can sleep.
 *
 * @reset_tsf: Reset the TSF timer and allow firmware/hardware to synchronize
 *	with other STAs in the IBSS. This is only used in IBSS mode. This
 *	function is optional if the firmware/hardware takes full care of
 *	TSF synchronization.
 *	The callback can sleep.
 *
 * @tx_last_beacon: Determine whether the last IBSS beacon was sent by us.
 *	This is needed only for IBSS mode and the result of this function is
 *	used to determine whether to reply to Probe Requests.
 *	Returns non-zero if this device sent the last beacon.
 *	The callback can sleep.
 *
 * @get_survey: Return per-channel survey information
 *
 * @rfkill_poll: Poll rfkill hardware state. If you need this, you also
 *	need to set wiphy->rfkill_poll to %true before registration,
 *	and need to call wiphy_rfkill_set_hw_state() in the callback.
 *	The callback can sleep.
 *
 * @set_coverage_class: Set slot time for given coverage class as specified
 *	in IEEE 802.11-2007 section 17.3.8.6 and modify ACK timeout
 *	accordingly; coverage class equals to -1 to enable ACK timeout
 *	estimation algorithm (dynack). To disable dynack set valid value for
 *	coverage class. This callback is not required and may sleep.
 *
 * @testmode_cmd: Implement a cfg80211 test mode command. The passed @vif may
 *	be %NULL. The callback can sleep.
 * @testmode_dump: Implement a cfg80211 test mode dump. The callback can sleep.
 *
 * @flush: Flush all pending frames from the hardware queue, making sure
 *	that the hardware queues are empty. The @queues parameter is a bitmap
 *	of queues to flush, which is useful if different virtual interfaces
 *	use different hardware queues; it may also indicate all queues.
 *	If the parameter @drop is set to %true, pending frames may be dropped.
 *	Note that vif can be NULL.
 *	The callback can sleep.
 *
 * @channel_switch: Drivers that need (or want) to offload the channel
 *	switch operation for CSAs received from the AP may implement this
 *	callback. They must then call ieee80211_chswitch_done() to indicate
 *	completion of the channel switch.
 *
 * @set_antenna: Set antenna configuration (tx_ant, rx_ant) on the device.
 *	Parameters are bitmaps of allowed antennas to use for TX/RX. Drivers may
 *	reject TX/RX mask combinations they cannot support by returning -EINVAL
 *	(also see nl80211.h @NL80211_ATTR_WIPHY_ANTENNA_TX).
 *
 * @get_antenna: Get current antenna configuration from device (tx_ant, rx_ant).
 *
 * @remain_on_channel: Starts an off-channel period on the given channel, must
 *	call back to ieee80211_ready_on_channel() when on that channel. Note
 *	that normal channel traffic is not stopped as this is intended for hw
 *	offload. Frames to transmit on the off-channel channel are transmitted
 *	normally except for the %IEEE80211_TX_CTL_TX_OFFCHAN flag. When the
 *	duration (which will always be non-zero) expires, the driver must call
 *	ieee80211_remain_on_channel_expired().
 *	Note that this callback may be called while the device is in IDLE and
 *	must be accepted in this case.
 *	This callback may sleep.
 * @cancel_remain_on_channel: Requests that an ongoing off-channel period is
 *	aborted before it expires. This callback may sleep.
 *
 * @set_ringparam: Set tx and rx ring sizes.
 *
 * @get_ringparam: Get tx and rx ring current and maximum sizes.
 *
 * @tx_frames_pending: Check if there is any pending frame in the hardware
 *	queues before entering power save.
 *
 * @set_bitrate_mask: Set a mask of rates to be used for rate control selection
 *	when transmitting a frame. Currently only legacy rates are handled.
 *	The callback can sleep.
 * @event_callback: Notify driver about any event in mac80211. See
 *	&enum ieee80211_event_type for the different types.
 *	The callback must be atomic.
 *
 * @release_buffered_frames: Release buffered frames according to the given
 *	parameters. In the case where the driver buffers some frames for
 *	sleeping stations mac80211 will use this callback to tell the driver
 *	to release some frames, either for PS-poll or uAPSD.
 *	Note that if the @more_data parameter is %false the driver must check
 *	if there are more frames on the given TIDs, and if there are more than
 *	the frames being released then it must still set the more-data bit in
 *	the frame. If the @more_data parameter is %true, then of course the
 *	more-data bit must always be set.
 *	The @tids parameter tells the driver which TIDs to release frames
 *	from, for PS-poll it will always have only a single bit set.
 *	In the case this is used for a PS-poll initiated release, the
 *	@num_frames parameter will always be 1 so code can be shared. In
 *	this case the driver must also set %IEEE80211_TX_STATUS_EOSP flag
 *	on the TX status (and must report TX status) so that the PS-poll
 *	period is properly ended. This is used to avoid sending multiple
 *	responses for a retried PS-poll frame.
 *	In the case this is used for uAPSD, the @num_frames parameter may be
 *	bigger than one, but the driver may send fewer frames (it must send
 *	at least one, however). In this case it is also responsible for
 *	setting the EOSP flag in the QoS header of the frames. Also, when the
 *	service period ends, the driver must set %IEEE80211_TX_STATUS_EOSP
 *	on the last frame in the SP. Alternatively, it may call the function
 *	ieee80211_sta_eosp() to inform mac80211 of the end of the SP.
 *	This callback must be atomic.
 * @allow_buffered_frames: Prepare device to allow the given number of frames
 *	to go out to the given station. The frames will be sent by mac80211
 *	via the usual TX path after this call. The TX information for frames
 *	released will also have the %IEEE80211_TX_CTL_NO_PS_BUFFER flag set
 *	and the last one will also have %IEEE80211_TX_STATUS_EOSP set. In case
 *	frames from multiple TIDs are released and the driver might reorder
 *	them between the TIDs, it must set the %IEEE80211_TX_STATUS_EOSP flag
 *	on the last frame and clear it on all others and also handle the EOSP
 *	bit in the QoS header correctly. Alternatively, it can also call the
 *	ieee80211_sta_eosp() function.
 *	The @tids parameter is a bitmap and tells the driver which TIDs the
 *	frames will be on; it will at most have two bits set.
 *	This callback must be atomic.
 *
 * @get_et_sset_count:  Ethtool API to get string-set count.
 *
 * @get_et_stats:  Ethtool API to get a set of u64 stats.
 *
 * @get_et_strings:  Ethtool API to get a set of strings to describe stats
 *	and perhaps other supported types of ethtool data-sets.
 *
 * @mgd_prepare_tx: Prepare for transmitting a management frame for association
 *	before associated. In multi-channel scenarios, a virtual interface is
 *	bound to a channel before it is associated, but as it isn't associated
 *	yet it need not necessarily be given airtime, in particular since any
 *	transmission to a P2P GO needs to be synchronized against the GO's
 *	powersave state. mac80211 will call this function before transmitting a
 *	management frame prior to having successfully associated to allow the
 *	driver to give it channel time for the transmission, to get a response
 *	and to be able to synchronize with the GO.
 *	For drivers that set %IEEE80211_HW_DEAUTH_NEED_MGD_TX_PREP, mac80211
 *	would also call this function before transmitting a deauthentication
 *	frame in case that no beacon was heard from the AP/P2P GO.
 *	The callback will be called before each transmission and upon return
 *	mac80211 will transmit the frame right away.
 *	Additional information is passed in the &struct ieee80211_prep_tx_info
 *	data. If duration there is greater than zero, mac80211 hints to the
 *	driver the duration for which the operation is requested.
 *	The callback is optional and can (should!) sleep.
 * @mgd_complete_tx: Notify the driver that the response frame for a previously
 *	transmitted frame announced with @mgd_prepare_tx was received, the data
 *	is filled similarly to @mgd_prepare_tx though the duration is not used.
 *
 * @mgd_protect_tdls_discover: Protect a TDLS discovery session. After sending
 *	a TDLS discovery-request, we expect a reply to arrive on the AP's
 *	channel. We must stay on the channel (no PSM, scan, etc.), since a TDLS
 *	setup-response is a direct packet not buffered by the AP.
 *	mac80211 will call this function just before the transmission of a TDLS
 *	discovery-request. The recommended period of protection is at least
 *	2 * (DTIM period).
 *	The callback is optional and can sleep.
 *
 * @add_chanctx: Notifies device driver about new channel context creation.
 *	This callback may sleep.
 * @remove_chanctx: Notifies device driver about channel context destruction.
 *	This callback may sleep.
 * @change_chanctx: Notifies device driver about channel context changes that
 *	may happen when combining different virtual interfaces on the same
 *	channel context with different settings
 *	This callback may sleep.
 * @assign_vif_chanctx: Notifies device driver about channel context being bound
 *	to vif. Possible use is for hw queue remapping.
 *	This callback may sleep.
 * @unassign_vif_chanctx: Notifies device driver about channel context being
 *	unbound from vif.
 *	This callback may sleep.
 * @switch_vif_chanctx: switch a number of vifs from one chanctx to
 *	another, as specified in the list of
 *	@ieee80211_vif_chanctx_switch passed to the driver, according
 *	to the mode defined in &ieee80211_chanctx_switch_mode.
 *	This callback may sleep.
 *
 * @start_ap: Start operation on the AP interface, this is called after all the
 *	information in bss_conf is set and beacon can be retrieved. A channel
 *	context is bound before this is called. Note that if the driver uses
 *	software scan or ROC, this (and @stop_ap) isn't called when the AP is
 *	just "paused" for scanning/ROC, which is indicated by the beacon being
 *	disabled/enabled via @bss_info_changed.
 * @stop_ap: Stop operation on the AP interface.
 *
 * @reconfig_complete: Called after a call to ieee80211_restart_hw() and
 *	during resume, when the reconfiguration has completed.
 *	This can help the driver implement the reconfiguration step (and
 *	indicate mac80211 is ready to receive frames).
 *	This callback may sleep.
 *
 * @ipv6_addr_change: IPv6 address assignment on the given interface changed.
 *	Currently, this is only called for managed or P2P client interfaces.
 *	This callback is optional; it must not sleep.
 *
 * @channel_switch_beacon: Starts a channel switch to a new channel.
 *	Beacons are modified to include CSA or ECSA IEs before calling this
 *	function. The corresponding count fields in these IEs must be
 *	decremented, and when they reach 1 the driver must call
 *	ieee80211_csa_finish(). Drivers which use ieee80211_beacon_get()
 *	get the csa counter decremented by mac80211, but must check if it is
 *	1 using ieee80211_beacon_counter_is_complete() after the beacon has been
 *	transmitted and then call ieee80211_csa_finish().
 *	If the CSA count starts as zero or 1, this function will not be called,
 *	since there won't be any time to beacon before the switch anyway.
 * @pre_channel_switch: This is an optional callback that is called
 *	before a channel switch procedure is started (ie. when a STA
 *	gets a CSA or a userspace initiated channel-switch), allowing
 *	the driver to prepare for the channel switch.
 * @post_channel_switch: This is an optional callback that is called
 *	after a channel switch procedure is completed, allowing the
 *	driver to go back to a normal configuration.
 * @abort_channel_switch: This is an optional callback that is called
 *	when channel switch procedure was completed, allowing the
 *	driver to go back to a normal configuration.
 * @channel_switch_rx_beacon: This is an optional callback that is called
 *	when channel switch procedure is in progress and additional beacon with
 *	CSA IE was received, allowing driver to track changes in count.
 * @join_ibss: Join an IBSS (on an IBSS interface); this is called after all
 *	information in bss_conf is set up and the beacon can be retrieved. A
 *	channel context is bound before this is called.
 * @leave_ibss: Leave the IBSS again.
 *
 * @get_expected_throughput: extract the expected throughput towards the
 *	specified station. The returned value is expressed in Kbps. It returns 0
 *	if the RC algorithm does not have proper data to provide.
 *
 * @get_txpower: get current maximum tx power (in dBm) based on configuration
 *	and hardware limits.
 *
 * @tdls_channel_switch: Start channel-switching with a TDLS peer. The driver
 *	is responsible for continually initiating channel-switching operations
 *	and returning to the base channel for communication with the AP. The
 *	driver receives a channel-switch request template and the location of
 *	the switch-timing IE within the template as part of the invocation.
 *	The template is valid only within the call, and the driver can
 *	optionally copy the skb for further re-use.
 * @tdls_cancel_channel_switch: Stop channel-switching with a TDLS peer. Both
 *	peers must be on the base channel when the call completes.
 * @tdls_recv_channel_switch: a TDLS channel-switch related frame (request or
 *	response) has been received from a remote peer. The driver gets
 *	parameters parsed from the incoming frame and may use them to continue
 *	an ongoing channel-switch operation. In addition, a channel-switch
 *	response template is provided, together with the location of the
 *	switch-timing IE within the template. The skb can only be used within
 *	the function call.
 *
 * @wake_tx_queue: Called when new packets have been added to the queue.
 * @sync_rx_queues: Process all pending frames in RSS queues. This is a
 *	synchronization which is needed in case driver has in its RSS queues
 *	pending frames that were received prior to the control path action
 *	currently taken (e.g. disassociation) but are not processed yet.
 *
 * @start_nan: join an existing NAN cluster, or create a new one.
 * @stop_nan: leave the NAN cluster.
 * @nan_change_conf: change NAN configuration. The data in cfg80211_nan_conf
 *	contains full new configuration and changes specify which parameters
 *	are changed with respect to the last NAN config.
 *	The driver gets both full configuration and the changed parameters since
 *	some devices may need the full configuration while others need only the
 *	changed parameters.
 * @add_nan_func: Add a NAN function. Returns 0 on success. The data in
 *	cfg80211_nan_func must not be referenced outside the scope of
 *	this call.
 * @del_nan_func: Remove a NAN function. The driver must call
 *	ieee80211_nan_func_terminated() with
 *	NL80211_NAN_FUNC_TERM_REASON_USER_REQUEST reason code upon removal.
 * @can_aggregate_in_amsdu: Called in order to determine if HW supports
 *	aggregating two specific frames in the same A-MSDU. The relation
 *	between the skbs should be symmetric and transitive. Note that while
 *	skb is always a real frame, head may or may not be an A-MSDU.
 * @get_ftm_responder_stats: Retrieve FTM responder statistics, if available.
 *	Statistics should be cumulative, currently no way to reset is provided.
 *
 * @start_pmsr: start peer measurement (e.g. FTM) (this call can sleep)
 * @abort_pmsr: abort peer measurement (this call can sleep)
 * @set_tid_config: Apply TID specific configurations. This callback may sleep.
 * @reset_tid_config: Reset TID specific configuration for the peer.
 *	This callback may sleep.
 * @update_vif_offload: Update virtual interface offload flags
 *	This callback may sleep.
 * @sta_set_4addr: Called to notify the driver when a station starts/stops using
 *	4-address mode
 * @set_sar_specs: Update the SAR (TX power) settings.
 * @sta_set_decap_offload: Called to notify the driver when a station is allowed
 *	to use rx decapsulation offload
 * @add_twt_setup: Update hw with TWT agreement parameters received from the peer.
 *	This callback allows the hw to check if requested parameters
 *	are supported and if there is enough room for a new agreement.
 *	The hw is expected to set agreement result in the req_type field of
 *	twt structure.
 * @twt_teardown_request: Update the hw with TWT teardown request received
 *	from the peer.
 * @set_radar_background: Configure dedicated offchannel chain available for
 *	radar/CAC detection on some hw. This chain can't be used to transmit
 *	or receive frames and it is bounded to a running wdev.
 *	Background radar/CAC detection allows to avoid the CAC downtime
 *	switching to a different channel during CAC detection on the selected
 *	radar channel.
 *	The caller is expected to set chandef pointer to NULL in order to
 *	disable background CAC/radar detection.
 * @net_fill_forward_path: Called from .ndo_fill_forward_path in order to
 *	resolve a path for hardware flow offloading
 * @change_vif_links: Change the valid links on an interface, note that while
 *	removing the old link information is still valid (link_conf pointer),
 *	but may immediately disappear after the function returns. The old or
 *	new links bitmaps may be 0 if going from/to a non-MLO situation.
 *	The @old array contains pointers to the old bss_conf structures
 *	that were already removed, in case they're needed.
 *	This callback can sleep.
 * @change_sta_links: Change the valid links of a station, similar to
 *	@change_vif_links. This callback can sleep.
 *	Note that a sta can also be inserted or removed with valid links,
 *	i.e. passed to @sta_add/@sta_state with sta->valid_links not zero.
 *	In fact, cannot change from having valid_links and not having them.
 */
struct ieee80211_ops {
	void (*tx)(struct ieee80211_hw *hw,
		   struct ieee80211_tx_control *control,
		   struct sk_buff *skb);
	int (*start)(struct ieee80211_hw *hw);
	void (*stop)(struct ieee80211_hw *hw);
#ifdef CONFIG_PM
	int (*suspend)(struct ieee80211_hw *hw, struct cfg80211_wowlan *wowlan);
	int (*resume)(struct ieee80211_hw *hw);
	void (*set_wakeup)(struct ieee80211_hw *hw, bool enabled);
#endif
	int (*add_interface)(struct ieee80211_hw *hw,
			     struct ieee80211_vif *vif);
	int (*change_interface)(struct ieee80211_hw *hw,
				struct ieee80211_vif *vif,
				enum nl80211_iftype new_type, bool p2p);
	void (*remove_interface)(struct ieee80211_hw *hw,
				 struct ieee80211_vif *vif);
	int (*config)(struct ieee80211_hw *hw, u32 changed);
	void (*bss_info_changed)(struct ieee80211_hw *hw,
				 struct ieee80211_vif *vif,
				 struct ieee80211_bss_conf *info,
				 u64 changed);
	void (*vif_cfg_changed)(struct ieee80211_hw *hw,
				struct ieee80211_vif *vif,
				u64 changed);
	void (*link_info_changed)(struct ieee80211_hw *hw,
				  struct ieee80211_vif *vif,
				  struct ieee80211_bss_conf *info,
				  u64 changed);

	int (*start_ap)(struct ieee80211_hw *hw, struct ieee80211_vif *vif,
			struct ieee80211_bss_conf *link_conf);
	void (*stop_ap)(struct ieee80211_hw *hw, struct ieee80211_vif *vif,
			struct ieee80211_bss_conf *link_conf);

	u64 (*prepare_multicast)(struct ieee80211_hw *hw,
				 struct netdev_hw_addr_list *mc_list);
	void (*configure_filter)(struct ieee80211_hw *hw,
				 unsigned int changed_flags,
				 unsigned int *total_flags,
				 u64 multicast);
	void (*config_iface_filter)(struct ieee80211_hw *hw,
				    struct ieee80211_vif *vif,
				    unsigned int filter_flags,
				    unsigned int changed_flags);
	int (*set_tim)(struct ieee80211_hw *hw, struct ieee80211_sta *sta,
		       bool set);
	int (*set_key)(struct ieee80211_hw *hw, enum set_key_cmd cmd,
		       struct ieee80211_vif *vif, struct ieee80211_sta *sta,
		       struct ieee80211_key_conf *key);
	void (*update_tkip_key)(struct ieee80211_hw *hw,
				struct ieee80211_vif *vif,
				struct ieee80211_key_conf *conf,
				struct ieee80211_sta *sta,
				u32 iv32, u16 *phase1key);
	void (*set_rekey_data)(struct ieee80211_hw *hw,
			       struct ieee80211_vif *vif,
			       struct cfg80211_gtk_rekey_data *data);
	void (*set_default_unicast_key)(struct ieee80211_hw *hw,
					struct ieee80211_vif *vif, int idx);
	int (*hw_scan)(struct ieee80211_hw *hw, struct ieee80211_vif *vif,
		       struct ieee80211_scan_request *req);
	void (*cancel_hw_scan)(struct ieee80211_hw *hw,
			       struct ieee80211_vif *vif);
	int (*sched_scan_start)(struct ieee80211_hw *hw,
				struct ieee80211_vif *vif,
				struct cfg80211_sched_scan_request *req,
				struct ieee80211_scan_ies *ies);
	int (*sched_scan_stop)(struct ieee80211_hw *hw,
			       struct ieee80211_vif *vif);
	void (*sw_scan_start)(struct ieee80211_hw *hw,
			      struct ieee80211_vif *vif,
			      const u8 *mac_addr);
	void (*sw_scan_complete)(struct ieee80211_hw *hw,
				 struct ieee80211_vif *vif);
	int (*get_stats)(struct ieee80211_hw *hw,
			 struct ieee80211_low_level_stats *stats);
	void (*get_key_seq)(struct ieee80211_hw *hw,
			    struct ieee80211_key_conf *key,
			    struct ieee80211_key_seq *seq);
	int (*set_frag_threshold)(struct ieee80211_hw *hw, u32 value);
	int (*set_rts_threshold)(struct ieee80211_hw *hw, u32 value);
	int (*sta_add)(struct ieee80211_hw *hw, struct ieee80211_vif *vif,
		       struct ieee80211_sta *sta);
	int (*sta_remove)(struct ieee80211_hw *hw, struct ieee80211_vif *vif,
			  struct ieee80211_sta *sta);
#ifdef CONFIG_MAC80211_DEBUGFS
	void (*sta_add_debugfs)(struct ieee80211_hw *hw,
				struct ieee80211_vif *vif,
				struct ieee80211_sta *sta,
				struct dentry *dir);
	void (*link_sta_add_debugfs)(struct ieee80211_hw *hw,
				     struct ieee80211_vif *vif,
				     struct ieee80211_link_sta *link_sta,
				     struct dentry *dir);
#endif
	void (*sta_notify)(struct ieee80211_hw *hw, struct ieee80211_vif *vif,
			enum sta_notify_cmd, struct ieee80211_sta *sta);
	int (*sta_set_txpwr)(struct ieee80211_hw *hw,
			     struct ieee80211_vif *vif,
			     struct ieee80211_sta *sta);
	int (*sta_state)(struct ieee80211_hw *hw, struct ieee80211_vif *vif,
			 struct ieee80211_sta *sta,
			 enum ieee80211_sta_state old_state,
			 enum ieee80211_sta_state new_state);
	void (*sta_pre_rcu_remove)(struct ieee80211_hw *hw,
				   struct ieee80211_vif *vif,
				   struct ieee80211_sta *sta);
	void (*sta_rc_update)(struct ieee80211_hw *hw,
			      struct ieee80211_vif *vif,
			      struct ieee80211_sta *sta,
			      u32 changed);
	void (*sta_rate_tbl_update)(struct ieee80211_hw *hw,
				    struct ieee80211_vif *vif,
				    struct ieee80211_sta *sta);
	void (*sta_statistics)(struct ieee80211_hw *hw,
			       struct ieee80211_vif *vif,
			       struct ieee80211_sta *sta,
			       struct station_info *sinfo);
	int (*conf_tx)(struct ieee80211_hw *hw,
		       struct ieee80211_vif *vif,
		       unsigned int link_id, u16 ac,
		       const struct ieee80211_tx_queue_params *params);
	u64 (*get_tsf)(struct ieee80211_hw *hw, struct ieee80211_vif *vif);
	void (*set_tsf)(struct ieee80211_hw *hw, struct ieee80211_vif *vif,
			u64 tsf);
	void (*offset_tsf)(struct ieee80211_hw *hw, struct ieee80211_vif *vif,
			   s64 offset);
	void (*reset_tsf)(struct ieee80211_hw *hw, struct ieee80211_vif *vif);
	int (*tx_last_beacon)(struct ieee80211_hw *hw);

	/**
	 * @ampdu_action:
	 * Perform a certain A-MPDU action.
	 * The RA/TID combination determines the destination and TID we want
	 * the ampdu action to be performed for. The action is defined through
	 * ieee80211_ampdu_mlme_action.
	 * When the action is set to %IEEE80211_AMPDU_TX_OPERATIONAL the driver
	 * may neither send aggregates containing more subframes than @buf_size
	 * nor send aggregates in a way that lost frames would exceed the
	 * buffer size. If just limiting the aggregate size, this would be
	 * possible with a buf_size of 8:
	 *
	 * - ``TX: 1.....7``
	 * - ``RX:  2....7`` (lost frame #1)
	 * - ``TX:        8..1...``
	 *
	 * which is invalid since #1 was now re-transmitted well past the
	 * buffer size of 8. Correct ways to retransmit #1 would be:
	 *
	 * - ``TX:        1   or``
	 * - ``TX:        18  or``
	 * - ``TX:        81``
	 *
	 * Even ``189`` would be wrong since 1 could be lost again.
	 *
	 * Returns a negative error code on failure. The driver may return
	 * %IEEE80211_AMPDU_TX_START_IMMEDIATE for %IEEE80211_AMPDU_TX_START
	 * if the session can start immediately.
	 *
	 * The callback can sleep.
	 */
	int (*ampdu_action)(struct ieee80211_hw *hw,
			    struct ieee80211_vif *vif,
			    struct ieee80211_ampdu_params *params);
	int (*get_survey)(struct ieee80211_hw *hw, int idx,
		struct survey_info *survey);
	void (*rfkill_poll)(struct ieee80211_hw *hw);
	void (*set_coverage_class)(struct ieee80211_hw *hw, s16 coverage_class);
#ifdef CONFIG_NL80211_TESTMODE
	int (*testmode_cmd)(struct ieee80211_hw *hw, struct ieee80211_vif *vif,
			    void *data, int len);
	int (*testmode_dump)(struct ieee80211_hw *hw, struct sk_buff *skb,
			     struct netlink_callback *cb,
			     void *data, int len);
#endif
	void (*flush)(struct ieee80211_hw *hw, struct ieee80211_vif *vif,
		      u32 queues, bool drop);
	void (*channel_switch)(struct ieee80211_hw *hw,
			       struct ieee80211_vif *vif,
			       struct ieee80211_channel_switch *ch_switch);
	int (*set_antenna)(struct ieee80211_hw *hw, u32 tx_ant, u32 rx_ant);
	int (*get_antenna)(struct ieee80211_hw *hw, u32 *tx_ant, u32 *rx_ant);

	int (*remain_on_channel)(struct ieee80211_hw *hw,
				 struct ieee80211_vif *vif,
				 struct ieee80211_channel *chan,
				 int duration,
				 enum ieee80211_roc_type type);
	int (*cancel_remain_on_channel)(struct ieee80211_hw *hw,
					struct ieee80211_vif *vif);
	int (*set_ringparam)(struct ieee80211_hw *hw, u32 tx, u32 rx);
	void (*get_ringparam)(struct ieee80211_hw *hw,
			      u32 *tx, u32 *tx_max, u32 *rx, u32 *rx_max);
	bool (*tx_frames_pending)(struct ieee80211_hw *hw);
	int (*set_bitrate_mask)(struct ieee80211_hw *hw, struct ieee80211_vif *vif,
				const struct cfg80211_bitrate_mask *mask);
	void (*event_callback)(struct ieee80211_hw *hw,
			       struct ieee80211_vif *vif,
			       const struct ieee80211_event *event);

	void (*allow_buffered_frames)(struct ieee80211_hw *hw,
				      struct ieee80211_sta *sta,
				      u16 tids, int num_frames,
				      enum ieee80211_frame_release_type reason,
				      bool more_data);
	void (*release_buffered_frames)(struct ieee80211_hw *hw,
					struct ieee80211_sta *sta,
					u16 tids, int num_frames,
					enum ieee80211_frame_release_type reason,
					bool more_data);

	int	(*get_et_sset_count)(struct ieee80211_hw *hw,
				     struct ieee80211_vif *vif, int sset);
	void	(*get_et_stats)(struct ieee80211_hw *hw,
				struct ieee80211_vif *vif,
				struct ethtool_stats *stats, u64 *data);
	void	(*get_et_strings)(struct ieee80211_hw *hw,
				  struct ieee80211_vif *vif,
				  u32 sset, u8 *data);

	void	(*mgd_prepare_tx)(struct ieee80211_hw *hw,
				  struct ieee80211_vif *vif,
				  struct ieee80211_prep_tx_info *info);
	void	(*mgd_complete_tx)(struct ieee80211_hw *hw,
				   struct ieee80211_vif *vif,
				   struct ieee80211_prep_tx_info *info);

	void	(*mgd_protect_tdls_discover)(struct ieee80211_hw *hw,
					     struct ieee80211_vif *vif);

	int (*add_chanctx)(struct ieee80211_hw *hw,
			   struct ieee80211_chanctx_conf *ctx);
	void (*remove_chanctx)(struct ieee80211_hw *hw,
			       struct ieee80211_chanctx_conf *ctx);
	void (*change_chanctx)(struct ieee80211_hw *hw,
			       struct ieee80211_chanctx_conf *ctx,
			       u32 changed);
	int (*assign_vif_chanctx)(struct ieee80211_hw *hw,
				  struct ieee80211_vif *vif,
				  struct ieee80211_bss_conf *link_conf,
				  struct ieee80211_chanctx_conf *ctx);
	void (*unassign_vif_chanctx)(struct ieee80211_hw *hw,
				     struct ieee80211_vif *vif,
				     struct ieee80211_bss_conf *link_conf,
				     struct ieee80211_chanctx_conf *ctx);
	int (*switch_vif_chanctx)(struct ieee80211_hw *hw,
				  struct ieee80211_vif_chanctx_switch *vifs,
				  int n_vifs,
				  enum ieee80211_chanctx_switch_mode mode);

	void (*reconfig_complete)(struct ieee80211_hw *hw,
				  enum ieee80211_reconfig_type reconfig_type);

#if IS_ENABLED(CONFIG_IPV6)
	void (*ipv6_addr_change)(struct ieee80211_hw *hw,
				 struct ieee80211_vif *vif,
				 struct inet6_dev *idev);
#endif
	void (*channel_switch_beacon)(struct ieee80211_hw *hw,
				      struct ieee80211_vif *vif,
				      struct cfg80211_chan_def *chandef);
	int (*pre_channel_switch)(struct ieee80211_hw *hw,
				  struct ieee80211_vif *vif,
				  struct ieee80211_channel_switch *ch_switch);

	int (*post_channel_switch)(struct ieee80211_hw *hw,
				   struct ieee80211_vif *vif);
	void (*abort_channel_switch)(struct ieee80211_hw *hw,
				     struct ieee80211_vif *vif);
	void (*channel_switch_rx_beacon)(struct ieee80211_hw *hw,
					 struct ieee80211_vif *vif,
					 struct ieee80211_channel_switch *ch_switch);

	int (*join_ibss)(struct ieee80211_hw *hw, struct ieee80211_vif *vif);
	void (*leave_ibss)(struct ieee80211_hw *hw, struct ieee80211_vif *vif);
	u32 (*get_expected_throughput)(struct ieee80211_hw *hw,
				       struct ieee80211_sta *sta);
	int (*get_txpower)(struct ieee80211_hw *hw, struct ieee80211_vif *vif,
			   int *dbm);

	int (*tdls_channel_switch)(struct ieee80211_hw *hw,
				   struct ieee80211_vif *vif,
				   struct ieee80211_sta *sta, u8 oper_class,
				   struct cfg80211_chan_def *chandef,
				   struct sk_buff *tmpl_skb, u32 ch_sw_tm_ie);
	void (*tdls_cancel_channel_switch)(struct ieee80211_hw *hw,
					   struct ieee80211_vif *vif,
					   struct ieee80211_sta *sta);
	void (*tdls_recv_channel_switch)(struct ieee80211_hw *hw,
					 struct ieee80211_vif *vif,
					 struct ieee80211_tdls_ch_sw_params *params);

	void (*wake_tx_queue)(struct ieee80211_hw *hw,
			      struct ieee80211_txq *txq);
	void (*sync_rx_queues)(struct ieee80211_hw *hw);

	int (*start_nan)(struct ieee80211_hw *hw,
			 struct ieee80211_vif *vif,
			 struct cfg80211_nan_conf *conf);
	int (*stop_nan)(struct ieee80211_hw *hw,
			struct ieee80211_vif *vif);
	int (*nan_change_conf)(struct ieee80211_hw *hw,
			       struct ieee80211_vif *vif,
			       struct cfg80211_nan_conf *conf, u32 changes);
	int (*add_nan_func)(struct ieee80211_hw *hw,
			    struct ieee80211_vif *vif,
			    const struct cfg80211_nan_func *nan_func);
	void (*del_nan_func)(struct ieee80211_hw *hw,
			    struct ieee80211_vif *vif,
			    u8 instance_id);
	bool (*can_aggregate_in_amsdu)(struct ieee80211_hw *hw,
				       struct sk_buff *head,
				       struct sk_buff *skb);
	int (*get_ftm_responder_stats)(struct ieee80211_hw *hw,
				       struct ieee80211_vif *vif,
				       struct cfg80211_ftm_responder_stats *ftm_stats);
	int (*start_pmsr)(struct ieee80211_hw *hw, struct ieee80211_vif *vif,
			  struct cfg80211_pmsr_request *request);
	void (*abort_pmsr)(struct ieee80211_hw *hw, struct ieee80211_vif *vif,
			   struct cfg80211_pmsr_request *request);
	int (*set_tid_config)(struct ieee80211_hw *hw,
			      struct ieee80211_vif *vif,
			      struct ieee80211_sta *sta,
			      struct cfg80211_tid_config *tid_conf);
	int (*reset_tid_config)(struct ieee80211_hw *hw,
				struct ieee80211_vif *vif,
				struct ieee80211_sta *sta, u8 tids);
	void (*update_vif_offload)(struct ieee80211_hw *hw,
				   struct ieee80211_vif *vif);
	void (*sta_set_4addr)(struct ieee80211_hw *hw, struct ieee80211_vif *vif,
			      struct ieee80211_sta *sta, bool enabled);
	int (*set_sar_specs)(struct ieee80211_hw *hw,
			     const struct cfg80211_sar_specs *sar);
	void (*sta_set_decap_offload)(struct ieee80211_hw *hw,
				      struct ieee80211_vif *vif,
				      struct ieee80211_sta *sta, bool enabled);
	void (*add_twt_setup)(struct ieee80211_hw *hw,
			      struct ieee80211_sta *sta,
			      struct ieee80211_twt_setup *twt);
	void (*twt_teardown_request)(struct ieee80211_hw *hw,
				     struct ieee80211_sta *sta, u8 flowid);
	int (*set_radar_background)(struct ieee80211_hw *hw,
				    struct cfg80211_chan_def *chandef);
	int (*net_fill_forward_path)(struct ieee80211_hw *hw,
				     struct ieee80211_vif *vif,
				     struct ieee80211_sta *sta,
				     struct net_device_path_ctx *ctx,
				     struct net_device_path *path);
	int (*change_vif_links)(struct ieee80211_hw *hw,
				struct ieee80211_vif *vif,
				u16 old_links, u16 new_links,
				struct ieee80211_bss_conf *old[IEEE80211_MLD_MAX_NUM_LINKS]);
	int (*change_sta_links)(struct ieee80211_hw *hw,
				struct ieee80211_vif *vif,
				struct ieee80211_sta *sta,
				u16 old_links, u16 new_links);
};

/**
 * ieee80211_alloc_hw_nm - Allocate a new hardware device
 *
 * This must be called once for each hardware device. The returned pointer
 * must be used to refer to this device when calling other functions.
 * mac80211 allocates a private data area for the driver pointed to by
 * @priv in &struct ieee80211_hw, the size of this area is given as
 * @priv_data_len.
 *
 * @priv_data_len: length of private data
 * @ops: callbacks for this device
 * @requested_name: Requested name for this device.
 *	NULL is valid value, and means use the default naming (phy%d)
 *
 * Return: A pointer to the new hardware device, or %NULL on error.
 */
struct ieee80211_hw *ieee80211_alloc_hw_nm(size_t priv_data_len,
					   const struct ieee80211_ops *ops,
					   const char *requested_name);

/**
 * ieee80211_alloc_hw - Allocate a new hardware device
 *
 * This must be called once for each hardware device. The returned pointer
 * must be used to refer to this device when calling other functions.
 * mac80211 allocates a private data area for the driver pointed to by
 * @priv in &struct ieee80211_hw, the size of this area is given as
 * @priv_data_len.
 *
 * @priv_data_len: length of private data
 * @ops: callbacks for this device
 *
 * Return: A pointer to the new hardware device, or %NULL on error.
 */
static inline
struct ieee80211_hw *ieee80211_alloc_hw(size_t priv_data_len,
					const struct ieee80211_ops *ops)
{
	return ieee80211_alloc_hw_nm(priv_data_len, ops, NULL);
}

/**
 * ieee80211_register_hw - Register hardware device
 *
 * You must call this function before any other functions in
 * mac80211. Note that before a hardware can be registered, you
 * need to fill the contained wiphy's information.
 *
 * @hw: the device to register as returned by ieee80211_alloc_hw()
 *
 * Return: 0 on success. An error code otherwise.
 */
int ieee80211_register_hw(struct ieee80211_hw *hw);

/**
 * struct ieee80211_tpt_blink - throughput blink description
 * @throughput: throughput in Kbit/sec
 * @blink_time: blink time in milliseconds
 *	(full cycle, ie. one off + one on period)
 */
struct ieee80211_tpt_blink {
	int throughput;
	int blink_time;
};

/**
 * enum ieee80211_tpt_led_trigger_flags - throughput trigger flags
 * @IEEE80211_TPT_LEDTRIG_FL_RADIO: enable blinking with radio
 * @IEEE80211_TPT_LEDTRIG_FL_WORK: enable blinking when working
 * @IEEE80211_TPT_LEDTRIG_FL_CONNECTED: enable blinking when at least one
 *	interface is connected in some way, including being an AP
 */
enum ieee80211_tpt_led_trigger_flags {
	IEEE80211_TPT_LEDTRIG_FL_RADIO		= BIT(0),
	IEEE80211_TPT_LEDTRIG_FL_WORK		= BIT(1),
	IEEE80211_TPT_LEDTRIG_FL_CONNECTED	= BIT(2),
};

#ifdef CONFIG_MAC80211_LEDS
const char *__ieee80211_get_tx_led_name(struct ieee80211_hw *hw);
const char *__ieee80211_get_rx_led_name(struct ieee80211_hw *hw);
const char *__ieee80211_get_assoc_led_name(struct ieee80211_hw *hw);
const char *__ieee80211_get_radio_led_name(struct ieee80211_hw *hw);
const char *
__ieee80211_create_tpt_led_trigger(struct ieee80211_hw *hw,
				   unsigned int flags,
				   const struct ieee80211_tpt_blink *blink_table,
				   unsigned int blink_table_len);
#endif
/**
 * ieee80211_get_tx_led_name - get name of TX LED
 *
 * mac80211 creates a transmit LED trigger for each wireless hardware
 * that can be used to drive LEDs if your driver registers a LED device.
 * This function returns the name (or %NULL if not configured for LEDs)
 * of the trigger so you can automatically link the LED device.
 *
 * @hw: the hardware to get the LED trigger name for
 *
 * Return: The name of the LED trigger. %NULL if not configured for LEDs.
 */
static inline const char *ieee80211_get_tx_led_name(struct ieee80211_hw *hw)
{
#ifdef CONFIG_MAC80211_LEDS
	return __ieee80211_get_tx_led_name(hw);
#else
	return NULL;
#endif
}

/**
 * ieee80211_get_rx_led_name - get name of RX LED
 *
 * mac80211 creates a receive LED trigger for each wireless hardware
 * that can be used to drive LEDs if your driver registers a LED device.
 * This function returns the name (or %NULL if not configured for LEDs)
 * of the trigger so you can automatically link the LED device.
 *
 * @hw: the hardware to get the LED trigger name for
 *
 * Return: The name of the LED trigger. %NULL if not configured for LEDs.
 */
static inline const char *ieee80211_get_rx_led_name(struct ieee80211_hw *hw)
{
#ifdef CONFIG_MAC80211_LEDS
	return __ieee80211_get_rx_led_name(hw);
#else
	return NULL;
#endif
}

/**
 * ieee80211_get_assoc_led_name - get name of association LED
 *
 * mac80211 creates a association LED trigger for each wireless hardware
 * that can be used to drive LEDs if your driver registers a LED device.
 * This function returns the name (or %NULL if not configured for LEDs)
 * of the trigger so you can automatically link the LED device.
 *
 * @hw: the hardware to get the LED trigger name for
 *
 * Return: The name of the LED trigger. %NULL if not configured for LEDs.
 */
static inline const char *ieee80211_get_assoc_led_name(struct ieee80211_hw *hw)
{
#ifdef CONFIG_MAC80211_LEDS
	return __ieee80211_get_assoc_led_name(hw);
#else
	return NULL;
#endif
}

/**
 * ieee80211_get_radio_led_name - get name of radio LED
 *
 * mac80211 creates a radio change LED trigger for each wireless hardware
 * that can be used to drive LEDs if your driver registers a LED device.
 * This function returns the name (or %NULL if not configured for LEDs)
 * of the trigger so you can automatically link the LED device.
 *
 * @hw: the hardware to get the LED trigger name for
 *
 * Return: The name of the LED trigger. %NULL if not configured for LEDs.
 */
static inline const char *ieee80211_get_radio_led_name(struct ieee80211_hw *hw)
{
#ifdef CONFIG_MAC80211_LEDS
	return __ieee80211_get_radio_led_name(hw);
#else
	return NULL;
#endif
}

/**
 * ieee80211_create_tpt_led_trigger - create throughput LED trigger
 * @hw: the hardware to create the trigger for
 * @flags: trigger flags, see &enum ieee80211_tpt_led_trigger_flags
 * @blink_table: the blink table -- needs to be ordered by throughput
 * @blink_table_len: size of the blink table
 *
 * Return: %NULL (in case of error, or if no LED triggers are
 * configured) or the name of the new trigger.
 *
 * Note: This function must be called before ieee80211_register_hw().
 */
static inline const char *
ieee80211_create_tpt_led_trigger(struct ieee80211_hw *hw, unsigned int flags,
				 const struct ieee80211_tpt_blink *blink_table,
				 unsigned int blink_table_len)
{
#ifdef CONFIG_MAC80211_LEDS
	return __ieee80211_create_tpt_led_trigger(hw, flags, blink_table,
						  blink_table_len);
#else
	return NULL;
#endif
}

/**
 * ieee80211_unregister_hw - Unregister a hardware device
 *
 * This function instructs mac80211 to free allocated resources
 * and unregister netdevices from the networking subsystem.
 *
 * @hw: the hardware to unregister
 */
void ieee80211_unregister_hw(struct ieee80211_hw *hw);

/**
 * ieee80211_free_hw - free hardware descriptor
 *
 * This function frees everything that was allocated, including the
 * private data for the driver. You must call ieee80211_unregister_hw()
 * before calling this function.
 *
 * @hw: the hardware to free
 */
void ieee80211_free_hw(struct ieee80211_hw *hw);

/**
 * ieee80211_restart_hw - restart hardware completely
 *
 * Call this function when the hardware was restarted for some reason
 * (hardware error, ...) and the driver is unable to restore its state
 * by itself. mac80211 assumes that at this point the driver/hardware
 * is completely uninitialised and stopped, it starts the process by
 * calling the ->start() operation. The driver will need to reset all
 * internal state that it has prior to calling this function.
 *
 * @hw: the hardware to restart
 */
void ieee80211_restart_hw(struct ieee80211_hw *hw);

/**
 * ieee80211_rx_list - receive frame and store processed skbs in a list
 *
 * Use this function to hand received frames to mac80211. The receive
 * buffer in @skb must start with an IEEE 802.11 header. In case of a
 * paged @skb is used, the driver is recommended to put the ieee80211
 * header of the frame on the linear part of the @skb to avoid memory
 * allocation and/or memcpy by the stack.
 *
 * This function may not be called in IRQ context. Calls to this function
 * for a single hardware must be synchronized against each other. Calls to
 * this function, ieee80211_rx_ni() and ieee80211_rx_irqsafe() may not be
 * mixed for a single hardware. Must not run concurrently with
 * ieee80211_tx_status() or ieee80211_tx_status_ni().
 *
 * This function must be called with BHs disabled and RCU read lock
 *
 * @hw: the hardware this frame came in on
 * @sta: the station the frame was received from, or %NULL
 * @skb: the buffer to receive, owned by mac80211 after this call
 * @list: the destination list
 */
void ieee80211_rx_list(struct ieee80211_hw *hw, struct ieee80211_sta *sta,
		       struct sk_buff *skb, struct list_head *list);

/**
 * ieee80211_rx_napi - receive frame from NAPI context
 *
 * Use this function to hand received frames to mac80211. The receive
 * buffer in @skb must start with an IEEE 802.11 header. In case of a
 * paged @skb is used, the driver is recommended to put the ieee80211
 * header of the frame on the linear part of the @skb to avoid memory
 * allocation and/or memcpy by the stack.
 *
 * This function may not be called in IRQ context. Calls to this function
 * for a single hardware must be synchronized against each other. Calls to
 * this function, ieee80211_rx_ni() and ieee80211_rx_irqsafe() may not be
 * mixed for a single hardware. Must not run concurrently with
 * ieee80211_tx_status() or ieee80211_tx_status_ni().
 *
 * This function must be called with BHs disabled.
 *
 * @hw: the hardware this frame came in on
 * @sta: the station the frame was received from, or %NULL
 * @skb: the buffer to receive, owned by mac80211 after this call
 * @napi: the NAPI context
 */
void ieee80211_rx_napi(struct ieee80211_hw *hw, struct ieee80211_sta *sta,
		       struct sk_buff *skb, struct napi_struct *napi);

/**
 * ieee80211_rx - receive frame
 *
 * Use this function to hand received frames to mac80211. The receive
 * buffer in @skb must start with an IEEE 802.11 header. In case of a
 * paged @skb is used, the driver is recommended to put the ieee80211
 * header of the frame on the linear part of the @skb to avoid memory
 * allocation and/or memcpy by the stack.
 *
 * This function may not be called in IRQ context. Calls to this function
 * for a single hardware must be synchronized against each other. Calls to
 * this function, ieee80211_rx_ni() and ieee80211_rx_irqsafe() may not be
 * mixed for a single hardware. Must not run concurrently with
 * ieee80211_tx_status() or ieee80211_tx_status_ni().
 *
 * In process context use instead ieee80211_rx_ni().
 *
 * @hw: the hardware this frame came in on
 * @skb: the buffer to receive, owned by mac80211 after this call
 */
static inline void ieee80211_rx(struct ieee80211_hw *hw, struct sk_buff *skb)
{
	ieee80211_rx_napi(hw, NULL, skb, NULL);
}

/**
 * ieee80211_rx_irqsafe - receive frame
 *
 * Like ieee80211_rx() but can be called in IRQ context
 * (internally defers to a tasklet.)
 *
 * Calls to this function, ieee80211_rx() or ieee80211_rx_ni() may not
 * be mixed for a single hardware.Must not run concurrently with
 * ieee80211_tx_status() or ieee80211_tx_status_ni().
 *
 * @hw: the hardware this frame came in on
 * @skb: the buffer to receive, owned by mac80211 after this call
 */
void ieee80211_rx_irqsafe(struct ieee80211_hw *hw, struct sk_buff *skb);

/**
 * ieee80211_rx_ni - receive frame (in process context)
 *
 * Like ieee80211_rx() but can be called in process context
 * (internally disables bottom halves).
 *
 * Calls to this function, ieee80211_rx() and ieee80211_rx_irqsafe() may
 * not be mixed for a single hardware. Must not run concurrently with
 * ieee80211_tx_status() or ieee80211_tx_status_ni().
 *
 * @hw: the hardware this frame came in on
 * @skb: the buffer to receive, owned by mac80211 after this call
 */
static inline void ieee80211_rx_ni(struct ieee80211_hw *hw,
				   struct sk_buff *skb)
{
	local_bh_disable();
	ieee80211_rx(hw, skb);
	local_bh_enable();
}

/**
 * ieee80211_sta_ps_transition - PS transition for connected sta
 *
 * When operating in AP mode with the %IEEE80211_HW_AP_LINK_PS
 * flag set, use this function to inform mac80211 about a connected station
 * entering/leaving PS mode.
 *
 * This function may not be called in IRQ context or with softirqs enabled.
 *
 * Calls to this function for a single hardware must be synchronized against
 * each other.
 *
 * @sta: currently connected sta
 * @start: start or stop PS
 *
 * Return: 0 on success. -EINVAL when the requested PS mode is already set.
 */
int ieee80211_sta_ps_transition(struct ieee80211_sta *sta, bool start);

/**
 * ieee80211_sta_ps_transition_ni - PS transition for connected sta
 *                                  (in process context)
 *
 * Like ieee80211_sta_ps_transition() but can be called in process context
 * (internally disables bottom halves). Concurrent call restriction still
 * applies.
 *
 * @sta: currently connected sta
 * @start: start or stop PS
 *
 * Return: Like ieee80211_sta_ps_transition().
 */
static inline int ieee80211_sta_ps_transition_ni(struct ieee80211_sta *sta,
						  bool start)
{
	int ret;

	local_bh_disable();
	ret = ieee80211_sta_ps_transition(sta, start);
	local_bh_enable();

	return ret;
}

/**
 * ieee80211_sta_pspoll - PS-Poll frame received
 * @sta: currently connected station
 *
 * When operating in AP mode with the %IEEE80211_HW_AP_LINK_PS flag set,
 * use this function to inform mac80211 that a PS-Poll frame from a
 * connected station was received.
 * This must be used in conjunction with ieee80211_sta_ps_transition()
 * and possibly ieee80211_sta_uapsd_trigger(); calls to all three must
 * be serialized.
 */
void ieee80211_sta_pspoll(struct ieee80211_sta *sta);

/**
 * ieee80211_sta_uapsd_trigger - (potential) U-APSD trigger frame received
 * @sta: currently connected station
 * @tid: TID of the received (potential) trigger frame
 *
 * When operating in AP mode with the %IEEE80211_HW_AP_LINK_PS flag set,
 * use this function to inform mac80211 that a (potential) trigger frame
 * from a connected station was received.
 * This must be used in conjunction with ieee80211_sta_ps_transition()
 * and possibly ieee80211_sta_pspoll(); calls to all three must be
 * serialized.
 * %IEEE80211_NUM_TIDS can be passed as the tid if the tid is unknown.
 * In this case, mac80211 will not check that this tid maps to an AC
 * that is trigger enabled and assume that the caller did the proper
 * checks.
 */
void ieee80211_sta_uapsd_trigger(struct ieee80211_sta *sta, u8 tid);

/*
 * The TX headroom reserved by mac80211 for its own tx_status functions.
 * This is enough for the radiotap header.
 */
#define IEEE80211_TX_STATUS_HEADROOM	ALIGN(14, 4)

/**
 * ieee80211_sta_set_buffered - inform mac80211 about driver-buffered frames
 * @sta: &struct ieee80211_sta pointer for the sleeping station
 * @tid: the TID that has buffered frames
 * @buffered: indicates whether or not frames are buffered for this TID
 *
 * If a driver buffers frames for a powersave station instead of passing
 * them back to mac80211 for retransmission, the station may still need
 * to be told that there are buffered frames via the TIM bit.
 *
 * This function informs mac80211 whether or not there are frames that are
 * buffered in the driver for a given TID; mac80211 can then use this data
 * to set the TIM bit (NOTE: This may call back into the driver's set_tim
 * call! Beware of the locking!)
 *
 * If all frames are released to the station (due to PS-poll or uAPSD)
 * then the driver needs to inform mac80211 that there no longer are
 * frames buffered. However, when the station wakes up mac80211 assumes
 * that all buffered frames will be transmitted and clears this data,
 * drivers need to make sure they inform mac80211 about all buffered
 * frames on the sleep transition (sta_notify() with %STA_NOTIFY_SLEEP).
 *
 * Note that technically mac80211 only needs to know this per AC, not per
 * TID, but since driver buffering will inevitably happen per TID (since
 * it is related to aggregation) it is easier to make mac80211 map the
 * TID to the AC as required instead of keeping track in all drivers that
 * use this API.
 */
void ieee80211_sta_set_buffered(struct ieee80211_sta *sta,
				u8 tid, bool buffered);

/**
 * ieee80211_get_tx_rates - get the selected transmit rates for a packet
 *
 * Call this function in a driver with per-packet rate selection support
 * to combine the rate info in the packet tx info with the most recent
 * rate selection table for the station entry.
 *
 * @vif: &struct ieee80211_vif pointer from the add_interface callback.
 * @sta: the receiver station to which this packet is sent.
 * @skb: the frame to be transmitted.
 * @dest: buffer for extracted rate/retry information
 * @max_rates: maximum number of rates to fetch
 */
void ieee80211_get_tx_rates(struct ieee80211_vif *vif,
			    struct ieee80211_sta *sta,
			    struct sk_buff *skb,
			    struct ieee80211_tx_rate *dest,
			    int max_rates);

/**
 * ieee80211_sta_set_expected_throughput - set the expected tpt for a station
 *
 * Call this function to notify mac80211 about a change in expected throughput
 * to a station. A driver for a device that does rate control in firmware can
 * call this function when the expected throughput estimate towards a station
 * changes. The information is used to tune the CoDel AQM applied to traffic
 * going towards that station (which can otherwise be too aggressive and cause
 * slow stations to starve).
 *
 * @pubsta: the station to set throughput for.
 * @thr: the current expected throughput in kbps.
 */
void ieee80211_sta_set_expected_throughput(struct ieee80211_sta *pubsta,
					   u32 thr);

/**
 * ieee80211_tx_rate_update - transmit rate update callback
 *
 * Drivers should call this functions with a non-NULL pub sta
 * This function can be used in drivers that does not have provision
 * in updating the tx rate in data path.
 *
 * @hw: the hardware the frame was transmitted by
 * @pubsta: the station to update the tx rate for.
 * @info: tx status information
 */
void ieee80211_tx_rate_update(struct ieee80211_hw *hw,
			      struct ieee80211_sta *pubsta,
			      struct ieee80211_tx_info *info);

/**
 * ieee80211_tx_status - transmit status callback
 *
 * Call this function for all transmitted frames after they have been
 * transmitted. It is permissible to not call this function for
 * multicast frames but this can affect statistics.
 *
 * This function may not be called in IRQ context. Calls to this function
 * for a single hardware must be synchronized against each other. Calls
 * to this function, ieee80211_tx_status_ni() and ieee80211_tx_status_irqsafe()
 * may not be mixed for a single hardware. Must not run concurrently with
 * ieee80211_rx() or ieee80211_rx_ni().
 *
 * @hw: the hardware the frame was transmitted by
 * @skb: the frame that was transmitted, owned by mac80211 after this call
 */
void ieee80211_tx_status(struct ieee80211_hw *hw,
			 struct sk_buff *skb);

/**
 * ieee80211_tx_status_ext - extended transmit status callback
 *
 * This function can be used as a replacement for ieee80211_tx_status
 * in drivers that may want to provide extra information that does not
 * fit into &struct ieee80211_tx_info.
 *
 * Calls to this function for a single hardware must be synchronized
 * against each other. Calls to this function, ieee80211_tx_status_ni()
 * and ieee80211_tx_status_irqsafe() may not be mixed for a single hardware.
 *
 * @hw: the hardware the frame was transmitted by
 * @status: tx status information
 */
void ieee80211_tx_status_ext(struct ieee80211_hw *hw,
			     struct ieee80211_tx_status *status);

/**
 * ieee80211_tx_status_noskb - transmit status callback without skb
 *
 * This function can be used as a replacement for ieee80211_tx_status
 * in drivers that cannot reliably map tx status information back to
 * specific skbs.
 *
 * Calls to this function for a single hardware must be synchronized
 * against each other. Calls to this function, ieee80211_tx_status_ni()
 * and ieee80211_tx_status_irqsafe() may not be mixed for a single hardware.
 *
 * @hw: the hardware the frame was transmitted by
 * @sta: the receiver station to which this packet is sent
 *	(NULL for multicast packets)
 * @info: tx status information
 */
static inline void ieee80211_tx_status_noskb(struct ieee80211_hw *hw,
					     struct ieee80211_sta *sta,
					     struct ieee80211_tx_info *info)
{
	struct ieee80211_tx_status status = {
		.sta = sta,
		.info = info,
	};

	ieee80211_tx_status_ext(hw, &status);
}

/**
 * ieee80211_tx_status_ni - transmit status callback (in process context)
 *
 * Like ieee80211_tx_status() but can be called in process context.
 *
 * Calls to this function, ieee80211_tx_status() and
 * ieee80211_tx_status_irqsafe() may not be mixed
 * for a single hardware.
 *
 * @hw: the hardware the frame was transmitted by
 * @skb: the frame that was transmitted, owned by mac80211 after this call
 */
static inline void ieee80211_tx_status_ni(struct ieee80211_hw *hw,
					  struct sk_buff *skb)
{
	local_bh_disable();
	ieee80211_tx_status(hw, skb);
	local_bh_enable();
}

/**
 * ieee80211_tx_status_irqsafe - IRQ-safe transmit status callback
 *
 * Like ieee80211_tx_status() but can be called in IRQ context
 * (internally defers to a tasklet.)
 *
 * Calls to this function, ieee80211_tx_status() and
 * ieee80211_tx_status_ni() may not be mixed for a single hardware.
 *
 * @hw: the hardware the frame was transmitted by
 * @skb: the frame that was transmitted, owned by mac80211 after this call
 */
void ieee80211_tx_status_irqsafe(struct ieee80211_hw *hw,
				 struct sk_buff *skb);

/**
 * ieee80211_tx_status_8023 - transmit status callback for 802.3 frame format
 *
 * Call this function for all transmitted data frames after their transmit
 * completion. This callback should only be called for data frames which
 * are using driver's (or hardware's) offload capability of encap/decap
 * 802.11 frames.
 *
 * This function may not be called in IRQ context. Calls to this function
 * for a single hardware must be synchronized against each other and all
 * calls in the same tx status family.
 *
 * @hw: the hardware the frame was transmitted by
 * @vif: the interface for which the frame was transmitted
 * @skb: the frame that was transmitted, owned by mac80211 after this call
 */
void ieee80211_tx_status_8023(struct ieee80211_hw *hw,
			       struct ieee80211_vif *vif,
			       struct sk_buff *skb);

/**
 * ieee80211_report_low_ack - report non-responding station
 *
 * When operating in AP-mode, call this function to report a non-responding
 * connected STA.
 *
 * @sta: the non-responding connected sta
 * @num_packets: number of packets sent to @sta without a response
 */
void ieee80211_report_low_ack(struct ieee80211_sta *sta, u32 num_packets);

#define IEEE80211_MAX_CNTDWN_COUNTERS_NUM 2

/**
 * struct ieee80211_mutable_offsets - mutable beacon offsets
 * @tim_offset: position of TIM element
 * @tim_length: size of TIM element
 * @cntdwn_counter_offs: array of IEEE80211_MAX_CNTDWN_COUNTERS_NUM offsets
 *	to countdown counters.  This array can contain zero values which
 *	should be ignored.
 * @mbssid_off: position of the multiple bssid element
 */
struct ieee80211_mutable_offsets {
	u16 tim_offset;
	u16 tim_length;

	u16 cntdwn_counter_offs[IEEE80211_MAX_CNTDWN_COUNTERS_NUM];
	u16 mbssid_off;
};

/**
 * ieee80211_beacon_get_template - beacon template generation function
 * @hw: pointer obtained from ieee80211_alloc_hw().
 * @vif: &struct ieee80211_vif pointer from the add_interface callback.
 * @offs: &struct ieee80211_mutable_offsets pointer to struct that will
 *	receive the offsets that may be updated by the driver.
 * @link_id: the link id to which the beacon belongs (or 0 for a non-MLD AP)
 *
 * If the driver implements beaconing modes, it must use this function to
 * obtain the beacon template.
 *
 * This function should be used if the beacon frames are generated by the
 * device, and then the driver must use the returned beacon as the template
 * The driver or the device are responsible to update the DTIM and, when
 * applicable, the CSA count.
 *
 * The driver is responsible for freeing the returned skb.
 *
 * Return: The beacon template. %NULL on error.
 */
struct sk_buff *
ieee80211_beacon_get_template(struct ieee80211_hw *hw,
			      struct ieee80211_vif *vif,
			      struct ieee80211_mutable_offsets *offs,
			      unsigned int link_id);

/**
 * ieee80211_beacon_get_tim - beacon generation function
 * @hw: pointer obtained from ieee80211_alloc_hw().
 * @vif: &struct ieee80211_vif pointer from the add_interface callback.
 * @tim_offset: pointer to variable that will receive the TIM IE offset.
 *	Set to 0 if invalid (in non-AP modes).
 * @tim_length: pointer to variable that will receive the TIM IE length,
 *	(including the ID and length bytes!).
 *	Set to 0 if invalid (in non-AP modes).
 * @link_id: the link id to which the beacon belongs (or 0 for a non-MLD AP)
 *
 * If the driver implements beaconing modes, it must use this function to
 * obtain the beacon frame.
 *
 * If the beacon frames are generated by the host system (i.e., not in
 * hardware/firmware), the driver uses this function to get each beacon
 * frame from mac80211 -- it is responsible for calling this function exactly
 * once before the beacon is needed (e.g. based on hardware interrupt).
 *
 * The driver is responsible for freeing the returned skb.
 *
 * Return: The beacon template. %NULL on error.
 */
struct sk_buff *ieee80211_beacon_get_tim(struct ieee80211_hw *hw,
					 struct ieee80211_vif *vif,
					 u16 *tim_offset, u16 *tim_length,
					 unsigned int link_id);

/**
 * ieee80211_beacon_get - beacon generation function
 * @hw: pointer obtained from ieee80211_alloc_hw().
 * @vif: &struct ieee80211_vif pointer from the add_interface callback.
 * @link_id: the link id to which the beacon belongs (or 0 for a non-MLD AP)
 *
 * See ieee80211_beacon_get_tim().
 *
 * Return: See ieee80211_beacon_get_tim().
 */
static inline struct sk_buff *ieee80211_beacon_get(struct ieee80211_hw *hw,
						   struct ieee80211_vif *vif,
						   unsigned int link_id)
{
	return ieee80211_beacon_get_tim(hw, vif, NULL, NULL, link_id);
}

/**
 * ieee80211_beacon_update_cntdwn - request mac80211 to decrement the beacon countdown
 * @vif: &struct ieee80211_vif pointer from the add_interface callback.
 *
 * The beacon counter should be updated after each beacon transmission.
 * This function is called implicitly when
 * ieee80211_beacon_get/ieee80211_beacon_get_tim are called, however if the
 * beacon frames are generated by the device, the driver should call this
 * function after each beacon transmission to sync mac80211's beacon countdown.
 *
 * Return: new countdown value
 */
u8 ieee80211_beacon_update_cntdwn(struct ieee80211_vif *vif);

/**
 * ieee80211_beacon_set_cntdwn - request mac80211 to set beacon countdown
 * @vif: &struct ieee80211_vif pointer from the add_interface callback.
 * @counter: the new value for the counter
 *
 * The beacon countdown can be changed by the device, this API should be
 * used by the device driver to update csa counter in mac80211.
 *
 * It should never be used together with ieee80211_beacon_update_cntdwn(),
 * as it will cause a race condition around the counter value.
 */
void ieee80211_beacon_set_cntdwn(struct ieee80211_vif *vif, u8 counter);

/**
 * ieee80211_csa_finish - notify mac80211 about channel switch
 * @vif: &struct ieee80211_vif pointer from the add_interface callback.
 *
 * After a channel switch announcement was scheduled and the counter in this
 * announcement hits 1, this function must be called by the driver to
 * notify mac80211 that the channel can be changed.
 */
void ieee80211_csa_finish(struct ieee80211_vif *vif);

/**
 * ieee80211_beacon_cntdwn_is_complete - find out if countdown reached 1
 * @vif: &struct ieee80211_vif pointer from the add_interface callback.
 *
 * This function returns whether the countdown reached zero.
 */
bool ieee80211_beacon_cntdwn_is_complete(struct ieee80211_vif *vif);

/**
 * ieee80211_color_change_finish - notify mac80211 about color change
 * @vif: &struct ieee80211_vif pointer from the add_interface callback.
 *
 * After a color change announcement was scheduled and the counter in this
 * announcement hits 1, this function must be called by the driver to
 * notify mac80211 that the color can be changed
 */
void ieee80211_color_change_finish(struct ieee80211_vif *vif);

/**
 * ieee80211_proberesp_get - retrieve a Probe Response template
 * @hw: pointer obtained from ieee80211_alloc_hw().
 * @vif: &struct ieee80211_vif pointer from the add_interface callback.
 *
 * Creates a Probe Response template which can, for example, be uploaded to
 * hardware. The destination address should be set by the caller.
 *
 * Can only be called in AP mode.
 *
 * Return: The Probe Response template. %NULL on error.
 */
struct sk_buff *ieee80211_proberesp_get(struct ieee80211_hw *hw,
					struct ieee80211_vif *vif);

/**
 * ieee80211_pspoll_get - retrieve a PS Poll template
 * @hw: pointer obtained from ieee80211_alloc_hw().
 * @vif: &struct ieee80211_vif pointer from the add_interface callback.
 *
 * Creates a PS Poll a template which can, for example, uploaded to
 * hardware. The template must be updated after association so that correct
 * AID, BSSID and MAC address is used.
 *
 * Note: Caller (or hardware) is responsible for setting the
 * &IEEE80211_FCTL_PM bit.
 *
 * Return: The PS Poll template. %NULL on error.
 */
struct sk_buff *ieee80211_pspoll_get(struct ieee80211_hw *hw,
				     struct ieee80211_vif *vif);

/**
 * ieee80211_nullfunc_get - retrieve a nullfunc template
 * @hw: pointer obtained from ieee80211_alloc_hw().
 * @vif: &struct ieee80211_vif pointer from the add_interface callback.
 * @link_id: If the vif is an MLD, get a frame with the link addresses
 *	for the given link ID. For a link_id < 0 you get a frame with
 *	MLD addresses, however useful that might be.
 * @qos_ok: QoS NDP is acceptable to the caller, this should be set
 *	if at all possible
 *
 * Creates a Nullfunc template which can, for example, uploaded to
 * hardware. The template must be updated after association so that correct
 * BSSID and address is used.
 *
 * If @qos_ndp is set and the association is to an AP with QoS/WMM, the
 * returned packet will be QoS NDP.
 *
 * Note: Caller (or hardware) is responsible for setting the
 * &IEEE80211_FCTL_PM bit as well as Duration and Sequence Control fields.
 *
 * Return: The nullfunc template. %NULL on error.
 */
struct sk_buff *ieee80211_nullfunc_get(struct ieee80211_hw *hw,
				       struct ieee80211_vif *vif,
				       int link_id, bool qos_ok);

/**
 * ieee80211_probereq_get - retrieve a Probe Request template
 * @hw: pointer obtained from ieee80211_alloc_hw().
 * @src_addr: source MAC address
 * @ssid: SSID buffer
 * @ssid_len: length of SSID
 * @tailroom: tailroom to reserve at end of SKB for IEs
 *
 * Creates a Probe Request template which can, for example, be uploaded to
 * hardware.
 *
 * Return: The Probe Request template. %NULL on error.
 */
struct sk_buff *ieee80211_probereq_get(struct ieee80211_hw *hw,
				       const u8 *src_addr,
				       const u8 *ssid, size_t ssid_len,
				       size_t tailroom);

/**
 * ieee80211_rts_get - RTS frame generation function
 * @hw: pointer obtained from ieee80211_alloc_hw().
 * @vif: &struct ieee80211_vif pointer from the add_interface callback.
 * @frame: pointer to the frame that is going to be protected by the RTS.
 * @frame_len: the frame length (in octets).
 * @frame_txctl: &struct ieee80211_tx_info of the frame.
 * @rts: The buffer where to store the RTS frame.
 *
 * If the RTS frames are generated by the host system (i.e., not in
 * hardware/firmware), the low-level driver uses this function to receive
 * the next RTS frame from the 802.11 code. The low-level is responsible
 * for calling this function before and RTS frame is needed.
 */
void ieee80211_rts_get(struct ieee80211_hw *hw, struct ieee80211_vif *vif,
		       const void *frame, size_t frame_len,
		       const struct ieee80211_tx_info *frame_txctl,
		       struct ieee80211_rts *rts);

/**
 * ieee80211_rts_duration - Get the duration field for an RTS frame
 * @hw: pointer obtained from ieee80211_alloc_hw().
 * @vif: &struct ieee80211_vif pointer from the add_interface callback.
 * @frame_len: the length of the frame that is going to be protected by the RTS.
 * @frame_txctl: &struct ieee80211_tx_info of the frame.
 *
 * If the RTS is generated in firmware, but the host system must provide
 * the duration field, the low-level driver uses this function to receive
 * the duration field value in little-endian byteorder.
 *
 * Return: The duration.
 */
__le16 ieee80211_rts_duration(struct ieee80211_hw *hw,
			      struct ieee80211_vif *vif, size_t frame_len,
			      const struct ieee80211_tx_info *frame_txctl);

/**
 * ieee80211_ctstoself_get - CTS-to-self frame generation function
 * @hw: pointer obtained from ieee80211_alloc_hw().
 * @vif: &struct ieee80211_vif pointer from the add_interface callback.
 * @frame: pointer to the frame that is going to be protected by the CTS-to-self.
 * @frame_len: the frame length (in octets).
 * @frame_txctl: &struct ieee80211_tx_info of the frame.
 * @cts: The buffer where to store the CTS-to-self frame.
 *
 * If the CTS-to-self frames are generated by the host system (i.e., not in
 * hardware/firmware), the low-level driver uses this function to receive
 * the next CTS-to-self frame from the 802.11 code. The low-level is responsible
 * for calling this function before and CTS-to-self frame is needed.
 */
void ieee80211_ctstoself_get(struct ieee80211_hw *hw,
			     struct ieee80211_vif *vif,
			     const void *frame, size_t frame_len,
			     const struct ieee80211_tx_info *frame_txctl,
			     struct ieee80211_cts *cts);

/**
 * ieee80211_ctstoself_duration - Get the duration field for a CTS-to-self frame
 * @hw: pointer obtained from ieee80211_alloc_hw().
 * @vif: &struct ieee80211_vif pointer from the add_interface callback.
 * @frame_len: the length of the frame that is going to be protected by the CTS-to-self.
 * @frame_txctl: &struct ieee80211_tx_info of the frame.
 *
 * If the CTS-to-self is generated in firmware, but the host system must provide
 * the duration field, the low-level driver uses this function to receive
 * the duration field value in little-endian byteorder.
 *
 * Return: The duration.
 */
__le16 ieee80211_ctstoself_duration(struct ieee80211_hw *hw,
				    struct ieee80211_vif *vif,
				    size_t frame_len,
				    const struct ieee80211_tx_info *frame_txctl);

/**
 * ieee80211_generic_frame_duration - Calculate the duration field for a frame
 * @hw: pointer obtained from ieee80211_alloc_hw().
 * @vif: &struct ieee80211_vif pointer from the add_interface callback.
 * @band: the band to calculate the frame duration on
 * @frame_len: the length of the frame.
 * @rate: the rate at which the frame is going to be transmitted.
 *
 * Calculate the duration field of some generic frame, given its
 * length and transmission rate (in 100kbps).
 *
 * Return: The duration.
 */
__le16 ieee80211_generic_frame_duration(struct ieee80211_hw *hw,
					struct ieee80211_vif *vif,
					enum nl80211_band band,
					size_t frame_len,
					struct ieee80211_rate *rate);

/**
 * ieee80211_get_buffered_bc - accessing buffered broadcast and multicast frames
 * @hw: pointer as obtained from ieee80211_alloc_hw().
 * @vif: &struct ieee80211_vif pointer from the add_interface callback.
 *
 * Function for accessing buffered broadcast and multicast frames. If
 * hardware/firmware does not implement buffering of broadcast/multicast
 * frames when power saving is used, 802.11 code buffers them in the host
 * memory. The low-level driver uses this function to fetch next buffered
 * frame. In most cases, this is used when generating beacon frame.
 *
 * Return: A pointer to the next buffered skb or NULL if no more buffered
 * frames are available.
 *
 * Note: buffered frames are returned only after DTIM beacon frame was
 * generated with ieee80211_beacon_get() and the low-level driver must thus
 * call ieee80211_beacon_get() first. ieee80211_get_buffered_bc() returns
 * NULL if the previous generated beacon was not DTIM, so the low-level driver
 * does not need to check for DTIM beacons separately and should be able to
 * use common code for all beacons.
 */
struct sk_buff *
ieee80211_get_buffered_bc(struct ieee80211_hw *hw, struct ieee80211_vif *vif);

/**
 * ieee80211_get_tkip_p1k_iv - get a TKIP phase 1 key for IV32
 *
 * This function returns the TKIP phase 1 key for the given IV32.
 *
 * @keyconf: the parameter passed with the set key
 * @iv32: IV32 to get the P1K for
 * @p1k: a buffer to which the key will be written, as 5 u16 values
 */
void ieee80211_get_tkip_p1k_iv(struct ieee80211_key_conf *keyconf,
			       u32 iv32, u16 *p1k);

/**
 * ieee80211_get_tkip_p1k - get a TKIP phase 1 key
 *
 * This function returns the TKIP phase 1 key for the IV32 taken
 * from the given packet.
 *
 * @keyconf: the parameter passed with the set key
 * @skb: the packet to take the IV32 value from that will be encrypted
 *	with this P1K
 * @p1k: a buffer to which the key will be written, as 5 u16 values
 */
static inline void ieee80211_get_tkip_p1k(struct ieee80211_key_conf *keyconf,
					  struct sk_buff *skb, u16 *p1k)
{
	struct ieee80211_hdr *hdr = (struct ieee80211_hdr *)skb->data;
	const u8 *data = (u8 *)hdr + ieee80211_hdrlen(hdr->frame_control);
	u32 iv32 = get_unaligned_le32(&data[4]);

	ieee80211_get_tkip_p1k_iv(keyconf, iv32, p1k);
}

/**
 * ieee80211_get_tkip_rx_p1k - get a TKIP phase 1 key for RX
 *
 * This function returns the TKIP phase 1 key for the given IV32
 * and transmitter address.
 *
 * @keyconf: the parameter passed with the set key
 * @ta: TA that will be used with the key
 * @iv32: IV32 to get the P1K for
 * @p1k: a buffer to which the key will be written, as 5 u16 values
 */
void ieee80211_get_tkip_rx_p1k(struct ieee80211_key_conf *keyconf,
			       const u8 *ta, u32 iv32, u16 *p1k);

/**
 * ieee80211_get_tkip_p2k - get a TKIP phase 2 key
 *
 * This function computes the TKIP RC4 key for the IV values
 * in the packet.
 *
 * @keyconf: the parameter passed with the set key
 * @skb: the packet to take the IV32/IV16 values from that will be
 *	encrypted with this key
 * @p2k: a buffer to which the key will be written, 16 bytes
 */
void ieee80211_get_tkip_p2k(struct ieee80211_key_conf *keyconf,
			    struct sk_buff *skb, u8 *p2k);

/**
 * ieee80211_tkip_add_iv - write TKIP IV and Ext. IV to pos
 *
 * @pos: start of crypto header
 * @keyconf: the parameter passed with the set key
 * @pn: PN to add
 *
 * Returns: pointer to the octet following IVs (i.e. beginning of
 * the packet payload)
 *
 * This function writes the tkip IV value to pos (which should
 * point to the crypto header)
 */
u8 *ieee80211_tkip_add_iv(u8 *pos, struct ieee80211_key_conf *keyconf, u64 pn);

/**
 * ieee80211_get_key_rx_seq - get key RX sequence counter
 *
 * @keyconf: the parameter passed with the set key
 * @tid: The TID, or -1 for the management frame value (CCMP/GCMP only);
 *	the value on TID 0 is also used for non-QoS frames. For
 *	CMAC, only TID 0 is valid.
 * @seq: buffer to receive the sequence data
 *
 * This function allows a driver to retrieve the current RX IV/PNs
 * for the given key. It must not be called if IV checking is done
 * by the device and not by mac80211.
 *
 * Note that this function may only be called when no RX processing
 * can be done concurrently.
 */
void ieee80211_get_key_rx_seq(struct ieee80211_key_conf *keyconf,
			      int tid, struct ieee80211_key_seq *seq);

/**
 * ieee80211_set_key_rx_seq - set key RX sequence counter
 *
 * @keyconf: the parameter passed with the set key
 * @tid: The TID, or -1 for the management frame value (CCMP/GCMP only);
 *	the value on TID 0 is also used for non-QoS frames. For
 *	CMAC, only TID 0 is valid.
 * @seq: new sequence data
 *
 * This function allows a driver to set the current RX IV/PNs for the
 * given key. This is useful when resuming from WoWLAN sleep and GTK
 * rekey may have been done while suspended. It should not be called
 * if IV checking is done by the device and not by mac80211.
 *
 * Note that this function may only be called when no RX processing
 * can be done concurrently.
 */
void ieee80211_set_key_rx_seq(struct ieee80211_key_conf *keyconf,
			      int tid, struct ieee80211_key_seq *seq);

/**
 * ieee80211_remove_key - remove the given key
 * @keyconf: the parameter passed with the set key
 *
 * Remove the given key. If the key was uploaded to the hardware at the
 * time this function is called, it is not deleted in the hardware but
 * instead assumed to have been removed already.
 *
 * Note that due to locking considerations this function can (currently)
 * only be called during key iteration (ieee80211_iter_keys().)
 */
void ieee80211_remove_key(struct ieee80211_key_conf *keyconf);

/**
 * ieee80211_gtk_rekey_add - add a GTK key from rekeying during WoWLAN
 * @vif: the virtual interface to add the key on
 * @keyconf: new key data
 *
 * When GTK rekeying was done while the system was suspended, (a) new
 * key(s) will be available. These will be needed by mac80211 for proper
 * RX processing, so this function allows setting them.
 *
 * The function returns the newly allocated key structure, which will
 * have similar contents to the passed key configuration but point to
 * mac80211-owned memory. In case of errors, the function returns an
 * ERR_PTR(), use IS_ERR() etc.
 *
 * Note that this function assumes the key isn't added to hardware
 * acceleration, so no TX will be done with the key. Since it's a GTK
 * on managed (station) networks, this is true anyway. If the driver
 * calls this function from the resume callback and subsequently uses
 * the return code 1 to reconfigure the device, this key will be part
 * of the reconfiguration.
 *
 * Note that the driver should also call ieee80211_set_key_rx_seq()
 * for the new key for each TID to set up sequence counters properly.
 *
 * IMPORTANT: If this replaces a key that is present in the hardware,
 * then it will attempt to remove it during this call. In many cases
 * this isn't what you want, so call ieee80211_remove_key() first for
 * the key that's being replaced.
 */
struct ieee80211_key_conf *
ieee80211_gtk_rekey_add(struct ieee80211_vif *vif,
			struct ieee80211_key_conf *keyconf);

/**
 * ieee80211_gtk_rekey_notify - notify userspace supplicant of rekeying
 * @vif: virtual interface the rekeying was done on
 * @bssid: The BSSID of the AP, for checking association
 * @replay_ctr: the new replay counter after GTK rekeying
 * @gfp: allocation flags
 */
void ieee80211_gtk_rekey_notify(struct ieee80211_vif *vif, const u8 *bssid,
				const u8 *replay_ctr, gfp_t gfp);

/**
 * ieee80211_key_mic_failure - increment MIC failure counter for the key
 *
 * Note: this is really only safe if no other RX function is called
 * at the same time.
 *
 * @keyconf: the key in question
 */
void ieee80211_key_mic_failure(struct ieee80211_key_conf *keyconf);

/**
 * ieee80211_key_replay - increment replay counter for the key
 *
 * Note: this is really only safe if no other RX function is called
 * at the same time.
 *
 * @keyconf: the key in question
 */
void ieee80211_key_replay(struct ieee80211_key_conf *keyconf);

/**
 * ieee80211_wake_queue - wake specific queue
 * @hw: pointer as obtained from ieee80211_alloc_hw().
 * @queue: queue number (counted from zero).
 *
 * Drivers must use this function instead of netif_wake_queue.
 */
void ieee80211_wake_queue(struct ieee80211_hw *hw, int queue);

/**
 * ieee80211_stop_queue - stop specific queue
 * @hw: pointer as obtained from ieee80211_alloc_hw().
 * @queue: queue number (counted from zero).
 *
 * Drivers must use this function instead of netif_stop_queue.
 */
void ieee80211_stop_queue(struct ieee80211_hw *hw, int queue);

/**
 * ieee80211_queue_stopped - test status of the queue
 * @hw: pointer as obtained from ieee80211_alloc_hw().
 * @queue: queue number (counted from zero).
 *
 * Drivers must use this function instead of netif_queue_stopped.
 *
 * Return: %true if the queue is stopped. %false otherwise.
 */

int ieee80211_queue_stopped(struct ieee80211_hw *hw, int queue);

/**
 * ieee80211_stop_queues - stop all queues
 * @hw: pointer as obtained from ieee80211_alloc_hw().
 *
 * Drivers must use this function instead of netif_tx_stop_all_queues.
 */
void ieee80211_stop_queues(struct ieee80211_hw *hw);

/**
 * ieee80211_wake_queues - wake all queues
 * @hw: pointer as obtained from ieee80211_alloc_hw().
 *
 * Drivers must use this function instead of netif_tx_wake_all_queues.
 */
void ieee80211_wake_queues(struct ieee80211_hw *hw);

/**
 * ieee80211_scan_completed - completed hardware scan
 *
 * When hardware scan offload is used (i.e. the hw_scan() callback is
 * assigned) this function needs to be called by the driver to notify
 * mac80211 that the scan finished. This function can be called from
 * any context, including hardirq context.
 *
 * @hw: the hardware that finished the scan
 * @info: information about the completed scan
 */
void ieee80211_scan_completed(struct ieee80211_hw *hw,
			      struct cfg80211_scan_info *info);

/**
 * ieee80211_sched_scan_results - got results from scheduled scan
 *
 * When a scheduled scan is running, this function needs to be called by the
 * driver whenever there are new scan results available.
 *
 * @hw: the hardware that is performing scheduled scans
 */
void ieee80211_sched_scan_results(struct ieee80211_hw *hw);

/**
 * ieee80211_sched_scan_stopped - inform that the scheduled scan has stopped
 *
 * When a scheduled scan is running, this function can be called by
 * the driver if it needs to stop the scan to perform another task.
 * Usual scenarios are drivers that cannot continue the scheduled scan
 * while associating, for instance.
 *
 * @hw: the hardware that is performing scheduled scans
 */
void ieee80211_sched_scan_stopped(struct ieee80211_hw *hw);

/**
 * enum ieee80211_interface_iteration_flags - interface iteration flags
 * @IEEE80211_IFACE_ITER_NORMAL: Iterate over all interfaces that have
 *	been added to the driver; However, note that during hardware
 *	reconfiguration (after restart_hw) it will iterate over a new
 *	interface and over all the existing interfaces even if they
 *	haven't been re-added to the driver yet.
 * @IEEE80211_IFACE_ITER_RESUME_ALL: During resume, iterate over all
 *	interfaces, even if they haven't been re-added to the driver yet.
 * @IEEE80211_IFACE_ITER_ACTIVE: Iterate only active interfaces (netdev is up).
 * @IEEE80211_IFACE_SKIP_SDATA_NOT_IN_DRIVER: Skip any interfaces where SDATA
 *	is not in the driver.  This may fix crashes during firmware recovery
 *	for instance.
 */
enum ieee80211_interface_iteration_flags {
	IEEE80211_IFACE_ITER_NORMAL	= 0,
	IEEE80211_IFACE_ITER_RESUME_ALL	= BIT(0),
	IEEE80211_IFACE_ITER_ACTIVE	= BIT(1),
	IEEE80211_IFACE_SKIP_SDATA_NOT_IN_DRIVER	= BIT(2),
};

/**
 * ieee80211_iterate_interfaces - iterate interfaces
 *
 * This function iterates over the interfaces associated with a given
 * hardware and calls the callback for them. This includes active as well as
 * inactive interfaces. This function allows the iterator function to sleep.
 * Will iterate over a new interface during add_interface().
 *
 * @hw: the hardware struct of which the interfaces should be iterated over
 * @iter_flags: iteration flags, see &enum ieee80211_interface_iteration_flags
 * @iterator: the iterator function to call
 * @data: first argument of the iterator function
 */
void ieee80211_iterate_interfaces(struct ieee80211_hw *hw, u32 iter_flags,
				  void (*iterator)(void *data, u8 *mac,
						   struct ieee80211_vif *vif),
				  void *data);

/**
 * ieee80211_iterate_active_interfaces - iterate active interfaces
 *
 * This function iterates over the interfaces associated with a given
 * hardware that are currently active and calls the callback for them.
 * This function allows the iterator function to sleep, when the iterator
 * function is atomic @ieee80211_iterate_active_interfaces_atomic can
 * be used.
 * Does not iterate over a new interface during add_interface().
 *
 * @hw: the hardware struct of which the interfaces should be iterated over
 * @iter_flags: iteration flags, see &enum ieee80211_interface_iteration_flags
 * @iterator: the iterator function to call
 * @data: first argument of the iterator function
 */
static inline void
ieee80211_iterate_active_interfaces(struct ieee80211_hw *hw, u32 iter_flags,
				    void (*iterator)(void *data, u8 *mac,
						     struct ieee80211_vif *vif),
				    void *data)
{
	ieee80211_iterate_interfaces(hw,
				     iter_flags | IEEE80211_IFACE_ITER_ACTIVE,
				     iterator, data);
}

/**
 * ieee80211_iterate_active_interfaces_atomic - iterate active interfaces
 *
 * This function iterates over the interfaces associated with a given
 * hardware that are currently active and calls the callback for them.
 * This function requires the iterator callback function to be atomic,
 * if that is not desired, use @ieee80211_iterate_active_interfaces instead.
 * Does not iterate over a new interface during add_interface().
 *
 * @hw: the hardware struct of which the interfaces should be iterated over
 * @iter_flags: iteration flags, see &enum ieee80211_interface_iteration_flags
 * @iterator: the iterator function to call, cannot sleep
 * @data: first argument of the iterator function
 */
void ieee80211_iterate_active_interfaces_atomic(struct ieee80211_hw *hw,
						u32 iter_flags,
						void (*iterator)(void *data,
						    u8 *mac,
						    struct ieee80211_vif *vif),
						void *data);

/**
 * ieee80211_iterate_active_interfaces_mtx - iterate active interfaces
 *
 * This function iterates over the interfaces associated with a given
 * hardware that are currently active and calls the callback for them.
 * This version can only be used while holding the wiphy mutex.
 * The driver must not call this with a lock held that it can also take in
 * response to callbacks from mac80211, and it must not call this within
 * callbacks made by mac80211 - both would result in deadlocks.
 *
 * @hw: the hardware struct of which the interfaces should be iterated over
 * @iter_flags: iteration flags, see &enum ieee80211_interface_iteration_flags
 * @iterator: the iterator function to call, cannot sleep
 * @data: first argument of the iterator function
 */
void ieee80211_iterate_active_interfaces_mtx(struct ieee80211_hw *hw,
					     u32 iter_flags,
					     void (*iterator)(void *data,
						u8 *mac,
						struct ieee80211_vif *vif),
					     void *data);

/**
 * ieee80211_iterate_stations - iterate stations
 *
 * This function iterates over all stations associated with a given
 * hardware that are currently uploaded to the driver and calls the callback
 * function for them.
 * This function allows the iterator function to sleep, when the iterator
 * function is atomic @ieee80211_iterate_stations_atomic can be used.
 *
 * @hw: the hardware struct of which the interfaces should be iterated over
 * @iterator: the iterator function to call, cannot sleep
 * @data: first argument of the iterator function
 */
void ieee80211_iterate_stations(struct ieee80211_hw *hw,
				void (*iterator)(void *data,
						 struct ieee80211_sta *sta),
				void *data);

/**
 * ieee80211_iterate_stations_atomic - iterate stations
 *
 * This function iterates over all stations associated with a given
 * hardware that are currently uploaded to the driver and calls the callback
 * function for them.
 * This function requires the iterator callback function to be atomic,
 *
 * @hw: the hardware struct of which the interfaces should be iterated over
 * @iterator: the iterator function to call, cannot sleep
 * @data: first argument of the iterator function
 */
void ieee80211_iterate_stations_atomic(struct ieee80211_hw *hw,
				       void (*iterator)(void *data,
						struct ieee80211_sta *sta),
				       void *data);
/**
 * ieee80211_queue_work - add work onto the mac80211 workqueue
 *
 * Drivers and mac80211 use this to add work onto the mac80211 workqueue.
 * This helper ensures drivers are not queueing work when they should not be.
 *
 * @hw: the hardware struct for the interface we are adding work for
 * @work: the work we want to add onto the mac80211 workqueue
 */
void ieee80211_queue_work(struct ieee80211_hw *hw, struct work_struct *work);

/**
 * ieee80211_queue_delayed_work - add work onto the mac80211 workqueue
 *
 * Drivers and mac80211 use this to queue delayed work onto the mac80211
 * workqueue.
 *
 * @hw: the hardware struct for the interface we are adding work for
 * @dwork: delayable work to queue onto the mac80211 workqueue
 * @delay: number of jiffies to wait before queueing
 */
void ieee80211_queue_delayed_work(struct ieee80211_hw *hw,
				  struct delayed_work *dwork,
				  unsigned long delay);

/**
 * ieee80211_start_tx_ba_session - Start a tx Block Ack session.
 * @sta: the station for which to start a BA session
 * @tid: the TID to BA on.
 * @timeout: session timeout value (in TUs)
 *
 * Return: success if addBA request was sent, failure otherwise
 *
 * Although mac80211/low level driver/user space application can estimate
 * the need to start aggregation on a certain RA/TID, the session level
 * will be managed by the mac80211.
 */
int ieee80211_start_tx_ba_session(struct ieee80211_sta *sta, u16 tid,
				  u16 timeout);

/**
 * ieee80211_start_tx_ba_cb_irqsafe - low level driver ready to aggregate.
 * @vif: &struct ieee80211_vif pointer from the add_interface callback
 * @ra: receiver address of the BA session recipient.
 * @tid: the TID to BA on.
 *
 * This function must be called by low level driver once it has
 * finished with preparations for the BA session. It can be called
 * from any context.
 */
void ieee80211_start_tx_ba_cb_irqsafe(struct ieee80211_vif *vif, const u8 *ra,
				      u16 tid);

/**
 * ieee80211_stop_tx_ba_session - Stop a Block Ack session.
 * @sta: the station whose BA session to stop
 * @tid: the TID to stop BA.
 *
 * Return: negative error if the TID is invalid, or no aggregation active
 *
 * Although mac80211/low level driver/user space application can estimate
 * the need to stop aggregation on a certain RA/TID, the session level
 * will be managed by the mac80211.
 */
int ieee80211_stop_tx_ba_session(struct ieee80211_sta *sta, u16 tid);

/**
 * ieee80211_stop_tx_ba_cb_irqsafe - low level driver ready to stop aggregate.
 * @vif: &struct ieee80211_vif pointer from the add_interface callback
 * @ra: receiver address of the BA session recipient.
 * @tid: the desired TID to BA on.
 *
 * This function must be called by low level driver once it has
 * finished with preparations for the BA session tear down. It
 * can be called from any context.
 */
void ieee80211_stop_tx_ba_cb_irqsafe(struct ieee80211_vif *vif, const u8 *ra,
				     u16 tid);

/**
 * ieee80211_find_sta - find a station
 *
 * @vif: virtual interface to look for station on
 * @addr: station's address
 *
 * Return: The station, if found. %NULL otherwise.
 *
 * Note: This function must be called under RCU lock and the
 * resulting pointer is only valid under RCU lock as well.
 */
struct ieee80211_sta *ieee80211_find_sta(struct ieee80211_vif *vif,
					 const u8 *addr);

/**
 * ieee80211_find_sta_by_ifaddr - find a station on hardware
 *
 * @hw: pointer as obtained from ieee80211_alloc_hw()
 * @addr: remote station's address
 * @localaddr: local address (vif->sdata->vif.addr). Use NULL for 'any'.
 *
 * Return: The station, if found. %NULL otherwise.
 *
 * Note: This function must be called under RCU lock and the
 * resulting pointer is only valid under RCU lock as well.
 *
 * NOTE: You may pass NULL for localaddr, but then you will just get
 *      the first STA that matches the remote address 'addr'.
 *      We can have multiple STA associated with multiple
 *      logical stations (e.g. consider a station connecting to another
 *      BSSID on the same AP hardware without disconnecting first).
 *      In this case, the result of this method with localaddr NULL
 *      is not reliable.
 *
 * DO NOT USE THIS FUNCTION with localaddr NULL if at all possible.
 */
struct ieee80211_sta *ieee80211_find_sta_by_ifaddr(struct ieee80211_hw *hw,
					       const u8 *addr,
					       const u8 *localaddr);

/**
 * ieee80211_find_sta_by_link_addrs - find STA by link addresses
 * @hw: pointer as obtained from ieee80211_alloc_hw()
 * @addr: remote station's link address
 * @localaddr: local link address, use %NULL for any (but avoid that)
 * @link_id: pointer to obtain the link ID if the STA is found,
 *	may be %NULL if the link ID is not needed
 *
 * Obtain the STA by link address, must use RCU protection.
 */
struct ieee80211_sta *
ieee80211_find_sta_by_link_addrs(struct ieee80211_hw *hw,
				 const u8 *addr,
				 const u8 *localaddr,
				 unsigned int *link_id);

/**
 * ieee80211_sta_block_awake - block station from waking up
 * @hw: the hardware
 * @pubsta: the station
 * @block: whether to block or unblock
 *
 * Some devices require that all frames that are on the queues
 * for a specific station that went to sleep are flushed before
 * a poll response or frames after the station woke up can be
 * delivered to that it. Note that such frames must be rejected
 * by the driver as filtered, with the appropriate status flag.
 *
 * This function allows implementing this mode in a race-free
 * manner.
 *
 * To do this, a driver must keep track of the number of frames
 * still enqueued for a specific station. If this number is not
 * zero when the station goes to sleep, the driver must call
 * this function to force mac80211 to consider the station to
 * be asleep regardless of the station's actual state. Once the
 * number of outstanding frames reaches zero, the driver must
 * call this function again to unblock the station. That will
 * cause mac80211 to be able to send ps-poll responses, and if
 * the station queried in the meantime then frames will also
 * be sent out as a result of this. Additionally, the driver
 * will be notified that the station woke up some time after
 * it is unblocked, regardless of whether the station actually
 * woke up while blocked or not.
 */
void ieee80211_sta_block_awake(struct ieee80211_hw *hw,
			       struct ieee80211_sta *pubsta, bool block);

/**
 * ieee80211_sta_eosp - notify mac80211 about end of SP
 * @pubsta: the station
 *
 * When a device transmits frames in a way that it can't tell
 * mac80211 in the TX status about the EOSP, it must clear the
 * %IEEE80211_TX_STATUS_EOSP bit and call this function instead.
 * This applies for PS-Poll as well as uAPSD.
 *
 * Note that just like with _tx_status() and _rx() drivers must
 * not mix calls to irqsafe/non-irqsafe versions, this function
 * must not be mixed with those either. Use the all irqsafe, or
 * all non-irqsafe, don't mix!
 *
 * NB: the _irqsafe version of this function doesn't exist, no
 *     driver needs it right now. Don't call this function if
 *     you'd need the _irqsafe version, look at the git history
 *     and restore the _irqsafe version!
 */
void ieee80211_sta_eosp(struct ieee80211_sta *pubsta);

/**
 * ieee80211_send_eosp_nullfunc - ask mac80211 to send NDP with EOSP
 * @pubsta: the station
 * @tid: the tid of the NDP
 *
 * Sometimes the device understands that it needs to close
 * the Service Period unexpectedly. This can happen when
 * sending frames that are filling holes in the BA window.
 * In this case, the device can ask mac80211 to send a
 * Nullfunc frame with EOSP set. When that happens, the
 * driver must have called ieee80211_sta_set_buffered() to
 * let mac80211 know that there are no buffered frames any
 * more, otherwise mac80211 will get the more_data bit wrong.
 * The low level driver must have made sure that the frame
 * will be sent despite the station being in power-save.
 * Mac80211 won't call allow_buffered_frames().
 * Note that calling this function, doesn't exempt the driver
 * from closing the EOSP properly, it will still have to call
 * ieee80211_sta_eosp when the NDP is sent.
 */
void ieee80211_send_eosp_nullfunc(struct ieee80211_sta *pubsta, int tid);

/**
 * ieee80211_sta_recalc_aggregates - recalculate aggregate data after a change
 * @pubsta: the station
 *
 * Call this function after changing a per-link aggregate data as referenced in
 * &struct ieee80211_sta_aggregates by accessing the agg field of
 * &struct ieee80211_link_sta.
 *
 * With non MLO the data in deflink will be referenced directly. In that case
 * there is no need to call this function.
 */
void ieee80211_sta_recalc_aggregates(struct ieee80211_sta *pubsta);

/**
 * ieee80211_sta_register_airtime - register airtime usage for a sta/tid
 *
 * Register airtime usage for a given sta on a given tid. The driver must call
 * this function to notify mac80211 that a station used a certain amount of
 * airtime. This information will be used by the TXQ scheduler to schedule
 * stations in a way that ensures airtime fairness.
 *
 * The reported airtime should as a minimum include all time that is spent
 * transmitting to the remote station, including overhead and padding, but not
 * including time spent waiting for a TXOP. If the time is not reported by the
 * hardware it can in some cases be calculated from the rate and known frame
 * composition. When possible, the time should include any failed transmission
 * attempts.
 *
 * The driver can either call this function synchronously for every packet or
 * aggregate, or asynchronously as airtime usage information becomes available.
 * TX and RX airtime can be reported together, or separately by setting one of
 * them to 0.
 *
 * @pubsta: the station
 * @tid: the TID to register airtime for
 * @tx_airtime: airtime used during TX (in usec)
 * @rx_airtime: airtime used during RX (in usec)
 */
void ieee80211_sta_register_airtime(struct ieee80211_sta *pubsta, u8 tid,
				    u32 tx_airtime, u32 rx_airtime);

/**
 * ieee80211_txq_airtime_check - check if a txq can send frame to device
 *
 * @hw: pointer obtained from ieee80211_alloc_hw()
 * @txq: pointer obtained from station or virtual interface
 *
 * Return true if the AQL's airtime limit has not been reached and the txq can
 * continue to send more packets to the device. Otherwise return false.
 */
bool
ieee80211_txq_airtime_check(struct ieee80211_hw *hw, struct ieee80211_txq *txq);

/**
 * ieee80211_iter_keys - iterate keys programmed into the device
 * @hw: pointer obtained from ieee80211_alloc_hw()
 * @vif: virtual interface to iterate, may be %NULL for all
 * @iter: iterator function that will be called for each key
 * @iter_data: custom data to pass to the iterator function
 *
 * This function can be used to iterate all the keys known to
 * mac80211, even those that weren't previously programmed into
 * the device. This is intended for use in WoWLAN if the device
 * needs reprogramming of the keys during suspend. Note that due
 * to locking reasons, it is also only safe to call this at few
 * spots since it must hold the RTNL and be able to sleep.
 *
 * The order in which the keys are iterated matches the order
 * in which they were originally installed and handed to the
 * set_key callback.
 */
void ieee80211_iter_keys(struct ieee80211_hw *hw,
			 struct ieee80211_vif *vif,
			 void (*iter)(struct ieee80211_hw *hw,
				      struct ieee80211_vif *vif,
				      struct ieee80211_sta *sta,
				      struct ieee80211_key_conf *key,
				      void *data),
			 void *iter_data);

/**
 * ieee80211_iter_keys_rcu - iterate keys programmed into the device
 * @hw: pointer obtained from ieee80211_alloc_hw()
 * @vif: virtual interface to iterate, may be %NULL for all
 * @iter: iterator function that will be called for each key
 * @iter_data: custom data to pass to the iterator function
 *
 * This function can be used to iterate all the keys known to
 * mac80211, even those that weren't previously programmed into
 * the device. Note that due to locking reasons, keys of station
 * in removal process will be skipped.
 *
 * This function requires being called in an RCU critical section,
 * and thus iter must be atomic.
 */
void ieee80211_iter_keys_rcu(struct ieee80211_hw *hw,
			     struct ieee80211_vif *vif,
			     void (*iter)(struct ieee80211_hw *hw,
					  struct ieee80211_vif *vif,
					  struct ieee80211_sta *sta,
					  struct ieee80211_key_conf *key,
					  void *data),
			     void *iter_data);

/**
 * ieee80211_iter_chan_contexts_atomic - iterate channel contexts
 * @hw: pointer obtained from ieee80211_alloc_hw().
 * @iter: iterator function
 * @iter_data: data passed to iterator function
 *
 * Iterate all active channel contexts. This function is atomic and
 * doesn't acquire any locks internally that might be held in other
 * places while calling into the driver.
 *
 * The iterator will not find a context that's being added (during
 * the driver callback to add it) but will find it while it's being
 * removed.
 *
 * Note that during hardware restart, all contexts that existed
 * before the restart are considered already present so will be
 * found while iterating, whether they've been re-added already
 * or not.
 */
void ieee80211_iter_chan_contexts_atomic(
	struct ieee80211_hw *hw,
	void (*iter)(struct ieee80211_hw *hw,
		     struct ieee80211_chanctx_conf *chanctx_conf,
		     void *data),
	void *iter_data);

/**
 * ieee80211_ap_probereq_get - retrieve a Probe Request template
 * @hw: pointer obtained from ieee80211_alloc_hw().
 * @vif: &struct ieee80211_vif pointer from the add_interface callback.
 *
 * Creates a Probe Request template which can, for example, be uploaded to
 * hardware. The template is filled with bssid, ssid and supported rate
 * information. This function must only be called from within the
 * .bss_info_changed callback function and only in managed mode. The function
 * is only useful when the interface is associated, otherwise it will return
 * %NULL.
 *
 * Return: The Probe Request template. %NULL on error.
 */
struct sk_buff *ieee80211_ap_probereq_get(struct ieee80211_hw *hw,
					  struct ieee80211_vif *vif);

/**
 * ieee80211_beacon_loss - inform hardware does not receive beacons
 *
 * @vif: &struct ieee80211_vif pointer from the add_interface callback.
 *
 * When beacon filtering is enabled with %IEEE80211_VIF_BEACON_FILTER and
 * %IEEE80211_CONF_PS is set, the driver needs to inform whenever the
 * hardware is not receiving beacons with this function.
 */
void ieee80211_beacon_loss(struct ieee80211_vif *vif);

/**
 * ieee80211_connection_loss - inform hardware has lost connection to the AP
 *
 * @vif: &struct ieee80211_vif pointer from the add_interface callback.
 *
 * When beacon filtering is enabled with %IEEE80211_VIF_BEACON_FILTER, and
 * %IEEE80211_CONF_PS and %IEEE80211_HW_CONNECTION_MONITOR are set, the driver
 * needs to inform if the connection to the AP has been lost.
 * The function may also be called if the connection needs to be terminated
 * for some other reason, even if %IEEE80211_HW_CONNECTION_MONITOR isn't set.
 *
 * This function will cause immediate change to disassociated state,
 * without connection recovery attempts.
 */
void ieee80211_connection_loss(struct ieee80211_vif *vif);

/**
 * ieee80211_disconnect - request disconnection
 *
 * @vif: &struct ieee80211_vif pointer from the add_interface callback.
 * @reconnect: immediate reconnect is desired
 *
 * Request disconnection from the current network and, if enabled, send a
 * hint to the higher layers that immediate reconnect is desired.
 */
void ieee80211_disconnect(struct ieee80211_vif *vif, bool reconnect);

/**
 * ieee80211_resume_disconnect - disconnect from AP after resume
 *
 * @vif: &struct ieee80211_vif pointer from the add_interface callback.
 *
 * Instructs mac80211 to disconnect from the AP after resume.
 * Drivers can use this after WoWLAN if they know that the
 * connection cannot be kept up, for example because keys were
 * used while the device was asleep but the replay counters or
 * similar cannot be retrieved from the device during resume.
 *
 * Note that due to implementation issues, if the driver uses
 * the reconfiguration functionality during resume the interface
 * will still be added as associated first during resume and then
 * disconnect normally later.
 *
 * This function can only be called from the resume callback and
 * the driver must not be holding any of its own locks while it
 * calls this function, or at least not any locks it needs in the
 * key configuration paths (if it supports HW crypto).
 */
void ieee80211_resume_disconnect(struct ieee80211_vif *vif);

/**
 * ieee80211_hw_restart_disconnect - disconnect from AP after
 * hardware restart
 * @vif: &struct ieee80211_vif pointer from the add_interface callback.
 *
 * Instructs mac80211 to disconnect from the AP after
 * hardware restart.
 */
void ieee80211_hw_restart_disconnect(struct ieee80211_vif *vif);

/**
 * ieee80211_cqm_rssi_notify - inform a configured connection quality monitoring
 *	rssi threshold triggered
 *
 * @vif: &struct ieee80211_vif pointer from the add_interface callback.
 * @rssi_event: the RSSI trigger event type
 * @rssi_level: new RSSI level value or 0 if not available
 * @gfp: context flags
 *
 * When the %IEEE80211_VIF_SUPPORTS_CQM_RSSI is set, and a connection quality
 * monitoring is configured with an rssi threshold, the driver will inform
 * whenever the rssi level reaches the threshold.
 */
void ieee80211_cqm_rssi_notify(struct ieee80211_vif *vif,
			       enum nl80211_cqm_rssi_threshold_event rssi_event,
			       s32 rssi_level,
			       gfp_t gfp);

/**
 * ieee80211_cqm_beacon_loss_notify - inform CQM of beacon loss
 *
 * @vif: &struct ieee80211_vif pointer from the add_interface callback.
 * @gfp: context flags
 */
void ieee80211_cqm_beacon_loss_notify(struct ieee80211_vif *vif, gfp_t gfp);

/**
 * ieee80211_radar_detected - inform that a radar was detected
 *
 * @hw: pointer as obtained from ieee80211_alloc_hw()
 */
void ieee80211_radar_detected(struct ieee80211_hw *hw);

/**
 * ieee80211_chswitch_done - Complete channel switch process
 * @vif: &struct ieee80211_vif pointer from the add_interface callback.
 * @success: make the channel switch successful or not
 *
 * Complete the channel switch post-process: set the new operational channel
 * and wake up the suspended queues.
 */
void ieee80211_chswitch_done(struct ieee80211_vif *vif, bool success);

/**
 * ieee80211_channel_switch_disconnect - disconnect due to channel switch error
 * @vif: &struct ieee80211_vif pointer from the add_interface callback.
 * @block_tx: if %true, do not send deauth frame.
 *
 * Instruct mac80211 to disconnect due to a channel switch error. The channel
 * switch can request to block the tx and so, we need to make sure we do not send
 * a deauth frame in this case.
 */
void ieee80211_channel_switch_disconnect(struct ieee80211_vif *vif,
					 bool block_tx);

/**
 * ieee80211_request_smps - request SM PS transition
 * @vif: &struct ieee80211_vif pointer from the add_interface callback.
 * @link_id: link ID for MLO, or 0
 * @smps_mode: new SM PS mode
 *
 * This allows the driver to request an SM PS transition in managed
 * mode. This is useful when the driver has more information than
 * the stack about possible interference, for example by bluetooth.
 */
void ieee80211_request_smps(struct ieee80211_vif *vif, unsigned int link_id,
			    enum ieee80211_smps_mode smps_mode);

/**
 * ieee80211_ready_on_channel - notification of remain-on-channel start
 * @hw: pointer as obtained from ieee80211_alloc_hw()
 */
void ieee80211_ready_on_channel(struct ieee80211_hw *hw);

/**
 * ieee80211_remain_on_channel_expired - remain_on_channel duration expired
 * @hw: pointer as obtained from ieee80211_alloc_hw()
 */
void ieee80211_remain_on_channel_expired(struct ieee80211_hw *hw);

/**
 * ieee80211_stop_rx_ba_session - callback to stop existing BA sessions
 *
 * in order not to harm the system performance and user experience, the device
 * may request not to allow any rx ba session and tear down existing rx ba
 * sessions based on system constraints such as periodic BT activity that needs
 * to limit wlan activity (eg.sco or a2dp)."
 * in such cases, the intention is to limit the duration of the rx ppdu and
 * therefore prevent the peer device to use a-mpdu aggregation.
 *
 * @vif: &struct ieee80211_vif pointer from the add_interface callback.
 * @ba_rx_bitmap: Bit map of open rx ba per tid
 * @addr: & to bssid mac address
 */
void ieee80211_stop_rx_ba_session(struct ieee80211_vif *vif, u16 ba_rx_bitmap,
				  const u8 *addr);

/**
 * ieee80211_mark_rx_ba_filtered_frames - move RX BA window and mark filtered
 * @pubsta: station struct
 * @tid: the session's TID
 * @ssn: starting sequence number of the bitmap, all frames before this are
 *	assumed to be out of the window after the call
 * @filtered: bitmap of filtered frames, BIT(0) is the @ssn entry etc.
 * @received_mpdus: number of received mpdus in firmware
 *
 * This function moves the BA window and releases all frames before @ssn, and
 * marks frames marked in the bitmap as having been filtered. Afterwards, it
 * checks if any frames in the window starting from @ssn can now be released
 * (in case they were only waiting for frames that were filtered.)
 */
void ieee80211_mark_rx_ba_filtered_frames(struct ieee80211_sta *pubsta, u8 tid,
					  u16 ssn, u64 filtered,
					  u16 received_mpdus);

/**
 * ieee80211_send_bar - send a BlockAckReq frame
 *
 * can be used to flush pending frames from the peer's aggregation reorder
 * buffer.
 *
 * @vif: &struct ieee80211_vif pointer from the add_interface callback.
 * @ra: the peer's destination address
 * @tid: the TID of the aggregation session
 * @ssn: the new starting sequence number for the receiver
 */
void ieee80211_send_bar(struct ieee80211_vif *vif, u8 *ra, u16 tid, u16 ssn);

/**
 * ieee80211_manage_rx_ba_offl - helper to queue an RX BA work
 * @vif: &struct ieee80211_vif pointer from the add_interface callback
 * @addr: station mac address
 * @tid: the rx tid
 */
void ieee80211_manage_rx_ba_offl(struct ieee80211_vif *vif, const u8 *addr,
				 unsigned int tid);

/**
 * ieee80211_start_rx_ba_session_offl - start a Rx BA session
 *
 * Some device drivers may offload part of the Rx aggregation flow including
 * AddBa/DelBa negotiation but may otherwise be incapable of full Rx
 * reordering.
 *
 * Create structures responsible for reordering so device drivers may call here
 * when they complete AddBa negotiation.
 *
 * @vif: &struct ieee80211_vif pointer from the add_interface callback
 * @addr: station mac address
 * @tid: the rx tid
 */
static inline void ieee80211_start_rx_ba_session_offl(struct ieee80211_vif *vif,
						      const u8 *addr, u16 tid)
{
	if (WARN_ON(tid >= IEEE80211_NUM_TIDS))
		return;
	ieee80211_manage_rx_ba_offl(vif, addr, tid);
}

/**
 * ieee80211_stop_rx_ba_session_offl - stop a Rx BA session
 *
 * Some device drivers may offload part of the Rx aggregation flow including
 * AddBa/DelBa negotiation but may otherwise be incapable of full Rx
 * reordering.
 *
 * Destroy structures responsible for reordering so device drivers may call here
 * when they complete DelBa negotiation.
 *
 * @vif: &struct ieee80211_vif pointer from the add_interface callback
 * @addr: station mac address
 * @tid: the rx tid
 */
static inline void ieee80211_stop_rx_ba_session_offl(struct ieee80211_vif *vif,
						     const u8 *addr, u16 tid)
{
	if (WARN_ON(tid >= IEEE80211_NUM_TIDS))
		return;
	ieee80211_manage_rx_ba_offl(vif, addr, tid + IEEE80211_NUM_TIDS);
}

/**
 * ieee80211_rx_ba_timer_expired - stop a Rx BA session due to timeout
 *
 * Some device drivers do not offload AddBa/DelBa negotiation, but handle rx
 * buffer reording internally, and therefore also handle the session timer.
 *
 * Trigger the timeout flow, which sends a DelBa.
 *
 * @vif: &struct ieee80211_vif pointer from the add_interface callback
 * @addr: station mac address
 * @tid: the rx tid
 */
void ieee80211_rx_ba_timer_expired(struct ieee80211_vif *vif,
				   const u8 *addr, unsigned int tid);

/* Rate control API */

/**
 * struct ieee80211_tx_rate_control - rate control information for/from RC algo
 *
 * @hw: The hardware the algorithm is invoked for.
 * @sband: The band this frame is being transmitted on.
 * @bss_conf: the current BSS configuration
 * @skb: the skb that will be transmitted, the control information in it needs
 *	to be filled in
 * @reported_rate: The rate control algorithm can fill this in to indicate
 *	which rate should be reported to userspace as the current rate and
 *	used for rate calculations in the mesh network.
 * @rts: whether RTS will be used for this frame because it is longer than the
 *	RTS threshold
 * @short_preamble: whether mac80211 will request short-preamble transmission
 *	if the selected rate supports it
 * @rate_idx_mask: user-requested (legacy) rate mask
 * @rate_idx_mcs_mask: user-requested MCS rate mask (NULL if not in use)
 * @bss: whether this frame is sent out in AP or IBSS mode
 */
struct ieee80211_tx_rate_control {
	struct ieee80211_hw *hw;
	struct ieee80211_supported_band *sband;
	struct ieee80211_bss_conf *bss_conf;
	struct sk_buff *skb;
	struct ieee80211_tx_rate reported_rate;
	bool rts, short_preamble;
	u32 rate_idx_mask;
	u8 *rate_idx_mcs_mask;
	bool bss;
};

/**
 * enum rate_control_capabilities - rate control capabilities
 */
enum rate_control_capabilities {
	/**
	 * @RATE_CTRL_CAPA_VHT_EXT_NSS_BW:
	 * Support for extended NSS BW support (dot11VHTExtendedNSSCapable)
	 * Note that this is only looked at if the minimum number of chains
	 * that the AP uses is < the number of TX chains the hardware has,
	 * otherwise the NSS difference doesn't bother us.
	 */
	RATE_CTRL_CAPA_VHT_EXT_NSS_BW = BIT(0),
	/**
	 * @RATE_CTRL_CAPA_AMPDU_TRIGGER:
	 * mac80211 should start A-MPDU sessions on tx
	 */
	RATE_CTRL_CAPA_AMPDU_TRIGGER = BIT(1),
};

struct rate_control_ops {
	unsigned long capa;
	const char *name;
	void *(*alloc)(struct ieee80211_hw *hw);
	void (*add_debugfs)(struct ieee80211_hw *hw, void *priv,
			    struct dentry *debugfsdir);
	void (*free)(void *priv);

	void *(*alloc_sta)(void *priv, struct ieee80211_sta *sta, gfp_t gfp);
	void (*rate_init)(void *priv, struct ieee80211_supported_band *sband,
			  struct cfg80211_chan_def *chandef,
			  struct ieee80211_sta *sta, void *priv_sta);
	void (*rate_update)(void *priv, struct ieee80211_supported_band *sband,
			    struct cfg80211_chan_def *chandef,
			    struct ieee80211_sta *sta, void *priv_sta,
			    u32 changed);
	void (*free_sta)(void *priv, struct ieee80211_sta *sta,
			 void *priv_sta);

	void (*tx_status_ext)(void *priv,
			      struct ieee80211_supported_band *sband,
			      void *priv_sta, struct ieee80211_tx_status *st);
	void (*tx_status)(void *priv, struct ieee80211_supported_band *sband,
			  struct ieee80211_sta *sta, void *priv_sta,
			  struct sk_buff *skb);
	void (*get_rate)(void *priv, struct ieee80211_sta *sta, void *priv_sta,
			 struct ieee80211_tx_rate_control *txrc);

	void (*add_sta_debugfs)(void *priv, void *priv_sta,
				struct dentry *dir);

	u32 (*get_expected_throughput)(void *priv_sta);
};

static inline int rate_supported(struct ieee80211_sta *sta,
				 enum nl80211_band band,
				 int index)
{
	return (sta == NULL || sta->deflink.supp_rates[band] & BIT(index));
}

static inline s8
rate_lowest_index(struct ieee80211_supported_band *sband,
		  struct ieee80211_sta *sta)
{
	int i;

	for (i = 0; i < sband->n_bitrates; i++)
		if (rate_supported(sta, sband->band, i))
			return i;

	/* warn when we cannot find a rate. */
	WARN_ON_ONCE(1);

	/* and return 0 (the lowest index) */
	return 0;
}

static inline
bool rate_usable_index_exists(struct ieee80211_supported_band *sband,
			      struct ieee80211_sta *sta)
{
	unsigned int i;

	for (i = 0; i < sband->n_bitrates; i++)
		if (rate_supported(sta, sband->band, i))
			return true;
	return false;
}

/**
 * rate_control_set_rates - pass the sta rate selection to mac80211/driver
 *
 * When not doing a rate control probe to test rates, rate control should pass
 * its rate selection to mac80211. If the driver supports receiving a station
 * rate table, it will use it to ensure that frames are always sent based on
 * the most recent rate control module decision.
 *
 * @hw: pointer as obtained from ieee80211_alloc_hw()
 * @pubsta: &struct ieee80211_sta pointer to the target destination.
 * @rates: new tx rate set to be used for this station.
 */
int rate_control_set_rates(struct ieee80211_hw *hw,
			   struct ieee80211_sta *pubsta,
			   struct ieee80211_sta_rates *rates);

int ieee80211_rate_control_register(const struct rate_control_ops *ops);
void ieee80211_rate_control_unregister(const struct rate_control_ops *ops);

static inline bool
conf_is_ht20(struct ieee80211_conf *conf)
{
	return conf->chandef.width == NL80211_CHAN_WIDTH_20;
}

static inline bool
conf_is_ht40_minus(struct ieee80211_conf *conf)
{
	return conf->chandef.width == NL80211_CHAN_WIDTH_40 &&
	       conf->chandef.center_freq1 < conf->chandef.chan->center_freq;
}

static inline bool
conf_is_ht40_plus(struct ieee80211_conf *conf)
{
	return conf->chandef.width == NL80211_CHAN_WIDTH_40 &&
	       conf->chandef.center_freq1 > conf->chandef.chan->center_freq;
}

static inline bool
conf_is_ht40(struct ieee80211_conf *conf)
{
	return conf->chandef.width == NL80211_CHAN_WIDTH_40;
}

static inline bool
conf_is_ht(struct ieee80211_conf *conf)
{
	return (conf->chandef.width != NL80211_CHAN_WIDTH_5) &&
		(conf->chandef.width != NL80211_CHAN_WIDTH_10) &&
		(conf->chandef.width != NL80211_CHAN_WIDTH_20_NOHT);
}

static inline enum nl80211_iftype
ieee80211_iftype_p2p(enum nl80211_iftype type, bool p2p)
{
	if (p2p) {
		switch (type) {
		case NL80211_IFTYPE_STATION:
			return NL80211_IFTYPE_P2P_CLIENT;
		case NL80211_IFTYPE_AP:
			return NL80211_IFTYPE_P2P_GO;
		default:
			break;
		}
	}
	return type;
}

static inline enum nl80211_iftype
ieee80211_vif_type_p2p(struct ieee80211_vif *vif)
{
	return ieee80211_iftype_p2p(vif->type, vif->p2p);
}

/**
 * ieee80211_update_mu_groups - set the VHT MU-MIMO groud data
 *
 * @vif: the specified virtual interface
 * @link_id: the link ID for MLO, otherwise 0
 * @membership: 64 bits array - a bit is set if station is member of the group
 * @position: 2 bits per group id indicating the position in the group
 *
 * Note: This function assumes that the given vif is valid and the position and
 * membership data is of the correct size and are in the same byte order as the
 * matching GroupId management frame.
 * Calls to this function need to be serialized with RX path.
 */
void ieee80211_update_mu_groups(struct ieee80211_vif *vif, unsigned int link_id,
				const u8 *membership, const u8 *position);

void ieee80211_enable_rssi_reports(struct ieee80211_vif *vif,
				   int rssi_min_thold,
				   int rssi_max_thold);

void ieee80211_disable_rssi_reports(struct ieee80211_vif *vif);

/**
 * ieee80211_ave_rssi - report the average RSSI for the specified interface
 *
 * @vif: the specified virtual interface
 *
 * Note: This function assumes that the given vif is valid.
 *
 * Return: The average RSSI value for the requested interface, or 0 if not
 * applicable.
 */
int ieee80211_ave_rssi(struct ieee80211_vif *vif);

/**
 * ieee80211_report_wowlan_wakeup - report WoWLAN wakeup
 * @vif: virtual interface
 * @wakeup: wakeup reason(s)
 * @gfp: allocation flags
 *
 * See cfg80211_report_wowlan_wakeup().
 */
void ieee80211_report_wowlan_wakeup(struct ieee80211_vif *vif,
				    struct cfg80211_wowlan_wakeup *wakeup,
				    gfp_t gfp);

/**
 * ieee80211_tx_prepare_skb - prepare an 802.11 skb for transmission
 * @hw: pointer as obtained from ieee80211_alloc_hw()
 * @vif: virtual interface
 * @skb: frame to be sent from within the driver
 * @band: the band to transmit on
 * @sta: optional pointer to get the station to send the frame to
 *
 * Note: must be called under RCU lock
 */
bool ieee80211_tx_prepare_skb(struct ieee80211_hw *hw,
			      struct ieee80211_vif *vif, struct sk_buff *skb,
			      int band, struct ieee80211_sta **sta);

/**
 * ieee80211_parse_tx_radiotap - Sanity-check and parse the radiotap header
 *				 of injected frames.
 *
 * To accurately parse and take into account rate and retransmission fields,
 * you must initialize the chandef field in the ieee80211_tx_info structure
 * of the skb before calling this function.
 *
 * @skb: packet injected by userspace
 * @dev: the &struct device of this 802.11 device
 */
bool ieee80211_parse_tx_radiotap(struct sk_buff *skb,
				 struct net_device *dev);

/**
 * struct ieee80211_noa_data - holds temporary data for tracking P2P NoA state
 *
 * @next_tsf: TSF timestamp of the next absent state change
 * @has_next_tsf: next absent state change event pending
 *
 * @absent: descriptor bitmask, set if GO is currently absent
 *
 * private:
 *
 * @count: count fields from the NoA descriptors
 * @desc: adjusted data from the NoA
 */
struct ieee80211_noa_data {
	u32 next_tsf;
	bool has_next_tsf;

	u8 absent;

	u8 count[IEEE80211_P2P_NOA_DESC_MAX];
	struct {
		u32 start;
		u32 duration;
		u32 interval;
	} desc[IEEE80211_P2P_NOA_DESC_MAX];
};

/**
 * ieee80211_parse_p2p_noa - initialize NoA tracking data from P2P IE
 *
 * @attr: P2P NoA IE
 * @data: NoA tracking data
 * @tsf: current TSF timestamp
 *
 * Return: number of successfully parsed descriptors
 */
int ieee80211_parse_p2p_noa(const struct ieee80211_p2p_noa_attr *attr,
			    struct ieee80211_noa_data *data, u32 tsf);

/**
 * ieee80211_update_p2p_noa - get next pending P2P GO absent state change
 *
 * @data: NoA tracking data
 * @tsf: current TSF timestamp
 */
void ieee80211_update_p2p_noa(struct ieee80211_noa_data *data, u32 tsf);

/**
 * ieee80211_tdls_oper_request - request userspace to perform a TDLS operation
 * @vif: virtual interface
 * @peer: the peer's destination address
 * @oper: the requested TDLS operation
 * @reason_code: reason code for the operation, valid for TDLS teardown
 * @gfp: allocation flags
 *
 * See cfg80211_tdls_oper_request().
 */
void ieee80211_tdls_oper_request(struct ieee80211_vif *vif, const u8 *peer,
				 enum nl80211_tdls_operation oper,
				 u16 reason_code, gfp_t gfp);

/**
 * ieee80211_reserve_tid - request to reserve a specific TID
 *
 * There is sometimes a need (such as in TDLS) for blocking the driver from
 * using a specific TID so that the FW can use it for certain operations such
 * as sending PTI requests. To make sure that the driver doesn't use that TID,
 * this function must be called as it flushes out packets on this TID and marks
 * it as blocked, so that any transmit for the station on this TID will be
 * redirected to the alternative TID in the same AC.
 *
 * Note that this function blocks and may call back into the driver, so it
 * should be called without driver locks held. Also note this function should
 * only be called from the driver's @sta_state callback.
 *
 * @sta: the station to reserve the TID for
 * @tid: the TID to reserve
 *
 * Returns: 0 on success, else on failure
 */
int ieee80211_reserve_tid(struct ieee80211_sta *sta, u8 tid);

/**
 * ieee80211_unreserve_tid - request to unreserve a specific TID
 *
 * Once there is no longer any need for reserving a certain TID, this function
 * should be called, and no longer will packets have their TID modified for
 * preventing use of this TID in the driver.
 *
 * Note that this function blocks and acquires a lock, so it should be called
 * without driver locks held. Also note this function should only be called
 * from the driver's @sta_state callback.
 *
 * @sta: the station
 * @tid: the TID to unreserve
 */
void ieee80211_unreserve_tid(struct ieee80211_sta *sta, u8 tid);

/**
 * ieee80211_tx_dequeue - dequeue a packet from a software tx queue
 *
 * @hw: pointer as obtained from ieee80211_alloc_hw()
 * @txq: pointer obtained from station or virtual interface, or from
 *	ieee80211_next_txq()
 *
 * Returns the skb if successful, %NULL if no frame was available.
 *
 * Note that this must be called in an rcu_read_lock() critical section,
 * which can only be released after the SKB was handled. Some pointers in
 * skb->cb, e.g. the key pointer, are protected by RCU and thus the
 * critical section must persist not just for the duration of this call
 * but for the duration of the frame handling.
 * However, also note that while in the wake_tx_queue() method,
 * rcu_read_lock() is already held.
 *
 * softirqs must also be disabled when this function is called.
 * In process context, use ieee80211_tx_dequeue_ni() instead.
 */
struct sk_buff *ieee80211_tx_dequeue(struct ieee80211_hw *hw,
				     struct ieee80211_txq *txq);

/**
 * ieee80211_tx_dequeue_ni - dequeue a packet from a software tx queue
 * (in process context)
 *
 * Like ieee80211_tx_dequeue() but can be called in process context
 * (internally disables bottom halves).
 *
 * @hw: pointer as obtained from ieee80211_alloc_hw()
 * @txq: pointer obtained from station or virtual interface, or from
 *	ieee80211_next_txq()
 */
static inline struct sk_buff *ieee80211_tx_dequeue_ni(struct ieee80211_hw *hw,
						      struct ieee80211_txq *txq)
{
	struct sk_buff *skb;

	local_bh_disable();
	skb = ieee80211_tx_dequeue(hw, txq);
	local_bh_enable();

	return skb;
}

/**
 * ieee80211_handle_wake_tx_queue - mac80211 handler for wake_tx_queue callback
 *
 * @hw: pointer as obtained from wake_tx_queue() callback().
 * @txq: pointer as obtained from wake_tx_queue() callback().
 *
 * Drivers can use this function for the mandatory mac80211 wake_tx_queue
 * callback in struct ieee80211_ops. They should not call this function.
 */
void ieee80211_handle_wake_tx_queue(struct ieee80211_hw *hw,
				    struct ieee80211_txq *txq);

/**
 * ieee80211_next_txq - get next tx queue to pull packets from
 *
 * @hw: pointer as obtained from ieee80211_alloc_hw()
 * @ac: AC number to return packets from.
 *
 * Returns the next txq if successful, %NULL if no queue is eligible. If a txq
 * is returned, it should be returned with ieee80211_return_txq() after the
 * driver has finished scheduling it.
 */
struct ieee80211_txq *ieee80211_next_txq(struct ieee80211_hw *hw, u8 ac);

/**
 * ieee80211_txq_schedule_start - start new scheduling round for TXQs
 *
 * @hw: pointer as obtained from ieee80211_alloc_hw()
 * @ac: AC number to acquire locks for
 *
 * Should be called before ieee80211_next_txq() or ieee80211_return_txq().
 * The driver must not call multiple TXQ scheduling rounds concurrently.
 */
void ieee80211_txq_schedule_start(struct ieee80211_hw *hw, u8 ac);

/* (deprecated) */
static inline void ieee80211_txq_schedule_end(struct ieee80211_hw *hw, u8 ac)
{
}

void __ieee80211_schedule_txq(struct ieee80211_hw *hw,
			      struct ieee80211_txq *txq, bool force);

/**
 * ieee80211_schedule_txq - schedule a TXQ for transmission
 *
 * @hw: pointer as obtained from ieee80211_alloc_hw()
 * @txq: pointer obtained from station or virtual interface
 *
 * Schedules a TXQ for transmission if it is not already scheduled,
 * even if mac80211 does not have any packets buffered.
 *
 * The driver may call this function if it has buffered packets for
 * this TXQ internally.
 */
static inline void
ieee80211_schedule_txq(struct ieee80211_hw *hw, struct ieee80211_txq *txq)
{
	__ieee80211_schedule_txq(hw, txq, true);
}

/**
 * ieee80211_return_txq - return a TXQ previously acquired by ieee80211_next_txq()
 *
 * @hw: pointer as obtained from ieee80211_alloc_hw()
 * @txq: pointer obtained from station or virtual interface
 * @force: schedule txq even if mac80211 does not have any buffered packets.
 *
 * The driver may set force=true if it has buffered packets for this TXQ
 * internally.
 */
static inline void
ieee80211_return_txq(struct ieee80211_hw *hw, struct ieee80211_txq *txq,
		     bool force)
{
	__ieee80211_schedule_txq(hw, txq, force);
}

/**
 * ieee80211_txq_may_transmit - check whether TXQ is allowed to transmit
 *
 * This function is used to check whether given txq is allowed to transmit by
 * the airtime scheduler, and can be used by drivers to access the airtime
 * fairness accounting without going using the scheduling order enfored by
 * next_txq().
 *
 * Returns %true if the airtime scheduler thinks the TXQ should be allowed to
 * transmit, and %false if it should be throttled. This function can also have
 * the side effect of rotating the TXQ in the scheduler rotation, which will
 * eventually bring the deficit to positive and allow the station to transmit
 * again.
 *
 * The API ieee80211_txq_may_transmit() also ensures that TXQ list will be
 * aligned against driver's own round-robin scheduler list. i.e it rotates
 * the TXQ list till it makes the requested node becomes the first entry
 * in TXQ list. Thus both the TXQ list and driver's list are in sync. If this
 * function returns %true, the driver is expected to schedule packets
 * for transmission, and then return the TXQ through ieee80211_return_txq().
 *
 * @hw: pointer as obtained from ieee80211_alloc_hw()
 * @txq: pointer obtained from station or virtual interface
 */
bool ieee80211_txq_may_transmit(struct ieee80211_hw *hw,
				struct ieee80211_txq *txq);

/**
 * ieee80211_txq_get_depth - get pending frame/byte count of given txq
 *
 * The values are not guaranteed to be coherent with regard to each other, i.e.
 * txq state can change half-way of this function and the caller may end up
 * with "new" frame_cnt and "old" byte_cnt or vice-versa.
 *
 * @txq: pointer obtained from station or virtual interface
 * @frame_cnt: pointer to store frame count
 * @byte_cnt: pointer to store byte count
 */
void ieee80211_txq_get_depth(struct ieee80211_txq *txq,
			     unsigned long *frame_cnt,
			     unsigned long *byte_cnt);

/**
 * ieee80211_nan_func_terminated - notify about NAN function termination.
 *
 * This function is used to notify mac80211 about NAN function termination.
 * Note that this function can't be called from hard irq.
 *
 * @vif: &struct ieee80211_vif pointer from the add_interface callback.
 * @inst_id: the local instance id
 * @reason: termination reason (one of the NL80211_NAN_FUNC_TERM_REASON_*)
 * @gfp: allocation flags
 */
void ieee80211_nan_func_terminated(struct ieee80211_vif *vif,
				   u8 inst_id,
				   enum nl80211_nan_func_term_reason reason,
				   gfp_t gfp);

/**
 * ieee80211_nan_func_match - notify about NAN function match event.
 *
 * This function is used to notify mac80211 about NAN function match. The
 * cookie inside the match struct will be assigned by mac80211.
 * Note that this function can't be called from hard irq.
 *
 * @vif: &struct ieee80211_vif pointer from the add_interface callback.
 * @match: match event information
 * @gfp: allocation flags
 */
void ieee80211_nan_func_match(struct ieee80211_vif *vif,
			      struct cfg80211_nan_match_params *match,
			      gfp_t gfp);

/**
 * ieee80211_calc_rx_airtime - calculate estimated transmission airtime for RX.
 *
 * This function calculates the estimated airtime usage of a frame based on the
 * rate information in the RX status struct and the frame length.
 *
 * @hw: pointer as obtained from ieee80211_alloc_hw()
 * @status: &struct ieee80211_rx_status containing the transmission rate
 *          information.
 * @len: frame length in bytes
 */
u32 ieee80211_calc_rx_airtime(struct ieee80211_hw *hw,
			      struct ieee80211_rx_status *status,
			      int len);

/**
 * ieee80211_calc_tx_airtime - calculate estimated transmission airtime for TX.
 *
 * This function calculates the estimated airtime usage of a frame based on the
 * rate information in the TX info struct and the frame length.
 *
 * @hw: pointer as obtained from ieee80211_alloc_hw()
 * @info: &struct ieee80211_tx_info of the frame.
 * @len: frame length in bytes
 */
u32 ieee80211_calc_tx_airtime(struct ieee80211_hw *hw,
			      struct ieee80211_tx_info *info,
			      int len);
/**
 * ieee80211_set_hw_80211_encap - enable hardware encapsulation offloading.
 *
 * This function is used to notify mac80211 that a vif can be passed raw 802.3
 * frames. The driver needs to then handle the 802.11 encapsulation inside the
 * hardware or firmware.
 *
 * @vif: &struct ieee80211_vif pointer from the add_interface callback.
 * @enable: indicate if the feature should be turned on or off
 */
bool ieee80211_set_hw_80211_encap(struct ieee80211_vif *vif, bool enable);

/**
 * ieee80211_get_fils_discovery_tmpl - Get FILS discovery template.
 * @hw: pointer obtained from ieee80211_alloc_hw().
 * @vif: &struct ieee80211_vif pointer from the add_interface callback.
 *
 * The driver is responsible for freeing the returned skb.
 *
 * Return: FILS discovery template. %NULL on error.
 */
struct sk_buff *ieee80211_get_fils_discovery_tmpl(struct ieee80211_hw *hw,
						  struct ieee80211_vif *vif);

/**
 * ieee80211_get_unsol_bcast_probe_resp_tmpl - Get unsolicited broadcast
 *	probe response template.
 * @hw: pointer obtained from ieee80211_alloc_hw().
 * @vif: &struct ieee80211_vif pointer from the add_interface callback.
 *
 * The driver is responsible for freeing the returned skb.
 *
 * Return: Unsolicited broadcast probe response template. %NULL on error.
 */
struct sk_buff *
ieee80211_get_unsol_bcast_probe_resp_tmpl(struct ieee80211_hw *hw,
					  struct ieee80211_vif *vif);

/**
 * ieeee80211_obss_color_collision_notify - notify userland about a BSS color
 * collision.
 *
 * @vif: &struct ieee80211_vif pointer from the add_interface callback.
 * @color_bitmap: a 64 bit bitmap representing the colors that the local BSS is
 *	aware of.
 * @gfp: allocation flags
 */
void
ieeee80211_obss_color_collision_notify(struct ieee80211_vif *vif,
				       u64 color_bitmap, gfp_t gfp);

/**
 * ieee80211_is_tx_data - check if frame is a data frame
 *
 * The function is used to check if a frame is a data frame. Frames with
 * hardware encapsulation enabled are data frames.
 *
 * @skb: the frame to be transmitted.
 */
static inline bool ieee80211_is_tx_data(struct sk_buff *skb)
{
	struct ieee80211_tx_info *info = IEEE80211_SKB_CB(skb);
	struct ieee80211_hdr *hdr = (void *) skb->data;

	return info->flags & IEEE80211_TX_CTL_HW_80211_ENCAP ||
	       ieee80211_is_data(hdr->frame_control);
}

/**
 * ieee80211_set_active_links - set active links in client mode
 * @vif: interface to set active links on
 * @active_links: the new active links bitmap
 *
 * This changes the active links on an interface. The interface
 * must be in client mode (in AP mode, all links are always active),
 * and @active_links must be a subset of the vif's valid_links.
 *
 * If a link is switched off and another is switched on at the same
 * time (e.g. active_links going from 0x1 to 0x10) then you will get
 * a sequence of calls like
 *  - change_vif_links(0x11)
 *  - unassign_vif_chanctx(link_id=0)
 *  - change_sta_links(0x11) for each affected STA (the AP)
 *    (TDLS connections on now inactive links should be torn down)
 *  - remove group keys on the old link (link_id 0)
 *  - add new group keys (GTK/IGTK/BIGTK) on the new link (link_id 4)
 *  - change_sta_links(0x10) for each affected STA (the AP)
 *  - assign_vif_chanctx(link_id=4)
 *  - change_vif_links(0x10)
 *
 * Note: This function acquires some mac80211 locks and must not
 *	 be called with any driver locks held that could cause a
 *	 lock dependency inversion. Best call it without locks.
 */
int ieee80211_set_active_links(struct ieee80211_vif *vif, u16 active_links);

/**
 * ieee80211_set_active_links_async - asynchronously set active links
 * @vif: interface to set active links on
 * @active_links: the new active links bitmap
 *
 * See ieee80211_set_active_links() for more information, the only
 * difference here is that the link change is triggered async and
 * can be called in any context, but the link switch will only be
 * completed after it returns.
 */
void ieee80211_set_active_links_async(struct ieee80211_vif *vif,
				      u16 active_links);

#endif /* MAC80211_H */<|MERGE_RESOLUTION|>--- conflicted
+++ resolved
@@ -1831,11 +1831,7 @@
  *	for this interface.
  * @drv_priv: data area for driver use, will always be aligned to
  *	sizeof(void \*).
-<<<<<<< HEAD
- * @txq: the multicast data TX queue (if driver uses the TXQ abstraction)
-=======
  * @txq: the multicast data TX queue
->>>>>>> f8ca29b3
  * @offload_flags: 802.3 -> 802.11 enapsulation offload flags, see
  *	&enum ieee80211_offload_flags.
  * @mbssid_tx_vif: Pointer to the transmitting interface if MBSSID is enabled.
