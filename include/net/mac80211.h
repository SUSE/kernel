--- conflicted
+++ resolved
@@ -7,11 +7,7 @@
  * Copyright 2007-2010	Johannes Berg <johannes@sipsolutions.net>
  * Copyright 2013-2014  Intel Mobile Communications GmbH
  * Copyright (C) 2015 - 2017 Intel Deutschland GmbH
-<<<<<<< HEAD
- * Copyright (C) 2018 - 2022 Intel Corporation
-=======
  * Copyright (C) 2018 - 2023 Intel Corporation
->>>>>>> eb3cdb58
  */
 
 #ifndef MAC80211_H
@@ -979,17 +975,6 @@
 	IEEE80211_TX_STATUS_ACK_SIGNAL_VALID = BIT(0),
 };
 
-/**
- * enum mac80211_tx_status_flags - flags to describe transmit status
- *
- * @IEEE80211_TX_STATUS_ACK_SIGNAL_VALID: ACK signal is valid
- *
- * These flags are used in tx_info->status.flags.
- */
-enum mac80211_tx_status_flags {
-	IEEE80211_TX_STATUS_ACK_SIGNAL_VALID = BIT(0),
-};
-
 /*
  * This definition is used as a mask to clear all temporary flags, which are
  * set by the tx handlers for each transmission attempt by the mac80211 stack.
@@ -1883,14 +1868,7 @@
  * @txq: the multicast data TX queue
  * @offload_flags: 802.3 -> 802.11 enapsulation offload flags, see
  *	&enum ieee80211_offload_flags.
-<<<<<<< HEAD
- * @color_change_active: marks whether a color change is ongoing. Internally it is
- *	write-protected by sdata_lock and local->mtx so holding either is fine
- *	for read access.
- * @color_change_color: the bss color that will be used after the change.
-=======
  * @mbssid_tx_vif: Pointer to the transmitting interface if MBSSID is enabled.
->>>>>>> eb3cdb58
  */
 struct ieee80211_vif {
 	enum nl80211_iftype type;
@@ -1918,9 +1896,6 @@
 	bool rx_mcast_action_reg;
 
 	struct ieee80211_vif *mbssid_tx_vif;
-
-	bool color_change_active;
-	u8 color_change_color;
 
 	/* must be last */
 	u8 drv_priv[] __aligned(sizeof(void *));
@@ -2668,12 +2643,9 @@
  * @IEEE80211_HW_DETECTS_COLOR_COLLISION: HW/driver has support for BSS color
  *	collision detection and doesn't need it in software.
  *
-<<<<<<< HEAD
-=======
  * @IEEE80211_HW_MLO_MCAST_MULTI_LINK_TX: Hardware/driver handles transmitting
  *	multicast frames on all links, mac80211 should not do that.
  *
->>>>>>> eb3cdb58
  * @NUM_IEEE80211_HW_FLAGS: number of hardware flags, used for sizing arrays
  */
 enum ieee80211_hw_flags {
@@ -2730,10 +2702,7 @@
 	IEEE80211_HW_SUPPORTS_RX_DECAP_OFFLOAD,
 	IEEE80211_HW_SUPPORTS_CONC_MON_RX_DECAP,
 	IEEE80211_HW_DETECTS_COLOR_COLLISION,
-<<<<<<< HEAD
-=======
 	IEEE80211_HW_MLO_MCAST_MULTI_LINK_TX,
->>>>>>> eb3cdb58
 
 	/* keep last, obviously */
 	NUM_IEEE80211_HW_FLAGS
@@ -4245,8 +4214,6 @@
  *	radar channel.
  *	The caller is expected to set chandef pointer to NULL in order to
  *	disable background CAC/radar detection.
-<<<<<<< HEAD
-=======
  * @net_fill_forward_path: Called from .ndo_fill_forward_path in order to
  *	resolve a path for hardware flow offloading
  * @change_vif_links: Change the valid links on an interface, note that while
@@ -4268,7 +4235,6 @@
  *	flow offloading for flows originating from the vif.
  *	Note that the driver must not assume that the vif driver_data is valid
  *	at this point, since the callback can be called during netdev teardown.
->>>>>>> eb3cdb58
  */
 struct ieee80211_ops {
 	void (*tx)(struct ieee80211_hw *hw,
@@ -4614,10 +4580,6 @@
 	void (*sta_set_decap_offload)(struct ieee80211_hw *hw,
 				      struct ieee80211_vif *vif,
 				      struct ieee80211_sta *sta, bool enabled);
-<<<<<<< HEAD
-#ifndef __GENKSYMS__
-=======
->>>>>>> eb3cdb58
 	void (*add_twt_setup)(struct ieee80211_hw *hw,
 			      struct ieee80211_sta *sta,
 			      struct ieee80211_twt_setup *twt);
@@ -4625,9 +4587,6 @@
 				     struct ieee80211_sta *sta, u8 flowid);
 	int (*set_radar_background)(struct ieee80211_hw *hw,
 				    struct cfg80211_chan_def *chandef);
-<<<<<<< HEAD
-#endif
-=======
 	int (*net_fill_forward_path)(struct ieee80211_hw *hw,
 				     struct ieee80211_vif *vif,
 				     struct ieee80211_sta *sta,
@@ -4649,7 +4608,6 @@
 			    struct net_device *dev,
 			    enum tc_setup_type type,
 			    void *type_data);
->>>>>>> eb3cdb58
 };
 
 /**
@@ -4668,20 +4626,9 @@
  *
  * Return: A pointer to the new hardware device, or %NULL on error.
  */
-struct ieee80211_hw *__ieee80211_alloc_hw_nm(size_t priv_data_len,
-					     const struct ieee80211_ops *ops,
-					     const char *requested_name,
-					     unsigned char revision);
-
-/* FIXME: for SLE kABI compatibility */
-static inline struct ieee80211_hw *
-ieee80211_alloc_hw_nm_v2(size_t priv_data_len,
-			 const struct ieee80211_ops *ops,
-			 const char *requested_name)
-{
-	return __ieee80211_alloc_hw_nm(priv_data_len, ops, requested_name, 2);
-}
-#define ieee80211_alloc_hw_nm ieee80211_alloc_hw_nm_v2
+struct ieee80211_hw *ieee80211_alloc_hw_nm(size_t priv_data_len,
+					   const struct ieee80211_ops *ops,
+					   const char *requested_name);
 
 /**
  * ieee80211_alloc_hw - Allocate a new hardware device
@@ -6566,11 +6513,7 @@
 
 /**
  * ieee80211_channel_switch_disconnect - disconnect due to channel switch error
-<<<<<<< HEAD
- * @vif &struct ieee80211_vif pointer from the add_interface callback.
-=======
  * @vif: &struct ieee80211_vif pointer from the add_interface callback.
->>>>>>> eb3cdb58
  * @block_tx: if %true, do not send deauth frame.
  *
  * Instruct mac80211 to disconnect due to a channel switch error. The channel
@@ -7396,11 +7339,7 @@
 					  struct ieee80211_vif *vif);
 
 /**
-<<<<<<< HEAD
- * ieeee80211_obss_color_collision_notify - notify userland about a BSS color
-=======
  * ieee80211_obss_color_collision_notify - notify userland about a BSS color
->>>>>>> eb3cdb58
  * collision.
  *
  * @vif: &struct ieee80211_vif pointer from the add_interface callback.
@@ -7409,13 +7348,8 @@
  * @gfp: allocation flags
  */
 void
-<<<<<<< HEAD
-ieeee80211_obss_color_collision_notify(struct ieee80211_vif *vif,
-				       u64 color_bitmap, gfp_t gfp);
-=======
 ieee80211_obss_color_collision_notify(struct ieee80211_vif *vif,
 				      u64 color_bitmap, gfp_t gfp);
->>>>>>> eb3cdb58
 
 /**
  * ieee80211_is_tx_data - check if frame is a data frame
