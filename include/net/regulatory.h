--- conflicted
+++ resolved
@@ -211,13 +211,7 @@
 	u32 flags;
 	u32 dfs_cac_ms;
 	bool has_wmm;
-<<<<<<< HEAD
-#ifndef __GENKSYMS__
 	s8 psd;
-#endif
-=======
-	s8 psd;
->>>>>>> 2d5404ca
 };
 
 struct ieee80211_regdomain {
