/*
 *	Linux INET6 implementation
 *
 *	Authors:
 *	Pedro Roque		<roque@di.fc.ul.pt>
 *
 *	This program is free software; you can redistribute it and/or
 *      modify it under the terms of the GNU General Public License
 *      as published by the Free Software Foundation; either version
 *      2 of the License, or (at your option) any later version.
 */

#ifndef _NET_IPV6_H
#define _NET_IPV6_H

#include <linux/ipv6.h>
#include <linux/hardirq.h>
#include <net/if_inet6.h>
#include <net/ndisc.h>
#include <net/flow.h>
#include <net/snmp.h>

#define SIN6_LEN_RFC2133	24

#define IPV6_MAXPLEN		65535

/*
 *	NextHeader field of IPv6 header
 */

#define NEXTHDR_HOP		0	/* Hop-by-hop option header. */
#define NEXTHDR_TCP		6	/* TCP segment. */
#define NEXTHDR_UDP		17	/* UDP message. */
#define NEXTHDR_IPV6		41	/* IPv6 in IPv6 */
#define NEXTHDR_ROUTING		43	/* Routing header. */
#define NEXTHDR_FRAGMENT	44	/* Fragmentation/reassembly header. */
#define NEXTHDR_ESP		50	/* Encapsulating security payload. */
#define NEXTHDR_AUTH		51	/* Authentication header. */
#define NEXTHDR_ICMP		58	/* ICMP for IPv6. */
#define NEXTHDR_NONE		59	/* No next header */
#define NEXTHDR_DEST		60	/* Destination options header. */
#define NEXTHDR_MOBILITY	135	/* Mobility header. */

#define NEXTHDR_MAX		255



#define IPV6_DEFAULT_HOPLIMIT   64
#define IPV6_DEFAULT_MCASTHOPS	1

/*
 *	Addr type
 *	
 *	type	-	unicast | multicast
 *	scope	-	local	| site	    | global
 *	v4	-	compat
 *	v4mapped
 *	any
 *	loopback
 */

#define IPV6_ADDR_ANY		0x0000U

#define IPV6_ADDR_UNICAST      	0x0001U	
#define IPV6_ADDR_MULTICAST    	0x0002U	

#define IPV6_ADDR_LOOPBACK	0x0010U
#define IPV6_ADDR_LINKLOCAL	0x0020U
#define IPV6_ADDR_SITELOCAL	0x0040U

#define IPV6_ADDR_COMPATv4	0x0080U

#define IPV6_ADDR_SCOPE_MASK	0x00f0U

#define IPV6_ADDR_MAPPED	0x1000U

/*
 *	Addr scopes
 */
#define IPV6_ADDR_MC_SCOPE(a)	\
	((a)->s6_addr[1] & 0x0f)	/* nonstandard */
#define __IPV6_ADDR_SCOPE_INVALID	-1
#define IPV6_ADDR_SCOPE_NODELOCAL	0x01
#define IPV6_ADDR_SCOPE_LINKLOCAL	0x02
#define IPV6_ADDR_SCOPE_SITELOCAL	0x05
#define IPV6_ADDR_SCOPE_ORGLOCAL	0x08
#define IPV6_ADDR_SCOPE_GLOBAL		0x0e

/*
 *	Addr flags
 */
#define IPV6_ADDR_MC_FLAG_TRANSIENT(a)	\
	((a)->s6_addr[1] & 0x10)
#define IPV6_ADDR_MC_FLAG_PREFIX(a)	\
	((a)->s6_addr[1] & 0x20)
#define IPV6_ADDR_MC_FLAG_RENDEZVOUS(a)	\
	((a)->s6_addr[1] & 0x40)

/*
 *	fragmentation header
 */

struct frag_hdr {
	__u8	nexthdr;
	__u8	reserved;
	__be16	frag_off;
	__be32	identification;
};

#define	IP6_MF	0x0001

#include <net/sock.h>

/* sysctls */
extern int sysctl_mld_max_msf;
extern struct ctl_path net_ipv6_ctl_path[];

#define _DEVINC(net, statname, modifier, idev, field)			\
({									\
	struct inet6_dev *_idev = (idev);				\
	if (likely(_idev != NULL))					\
		SNMP_INC_STATS##modifier((_idev)->stats.statname, (field)); \
	SNMP_INC_STATS##modifier((net)->mib.statname##_statistics, (field));\
})

/* per device counters are atomic_long_t */
#define _DEVINCATOMIC(net, statname, modifier, idev, field)		\
({									\
	struct inet6_dev *_idev = (idev);				\
	if (likely(_idev != NULL))					\
		SNMP_INC_STATS_ATOMIC_LONG((_idev)->stats.statname##dev, (field)); \
	SNMP_INC_STATS##modifier((net)->mib.statname##_statistics, (field));\
})

#define _DEVADD(net, statname, modifier, idev, field, val)		\
({									\
	struct inet6_dev *_idev = (idev);				\
	if (likely(_idev != NULL))					\
		SNMP_ADD_STATS##modifier((_idev)->stats.statname, (field), (val)); \
	SNMP_ADD_STATS##modifier((net)->mib.statname##_statistics, (field), (val));\
})

#define _DEVUPD(net, statname, modifier, idev, field, val)		\
({									\
	struct inet6_dev *_idev = (idev);				\
	if (likely(_idev != NULL))					\
		SNMP_UPD_PO_STATS##modifier((_idev)->stats.statname, field, (val)); \
	SNMP_UPD_PO_STATS##modifier((net)->mib.statname##_statistics, field, (val));\
})

/* MIBs */

#define IP6_INC_STATS(net, idev,field)		\
		_DEVINC(net, ipv6, 64, idev, field)
#define IP6_INC_STATS_BH(net, idev,field)	\
		_DEVINC(net, ipv6, 64_BH, idev, field)
#define IP6_ADD_STATS(net, idev,field,val)	\
		_DEVADD(net, ipv6, 64, idev, field, val)
#define IP6_ADD_STATS_BH(net, idev,field,val)	\
		_DEVADD(net, ipv6, 64_BH, idev, field, val)
#define IP6_UPD_PO_STATS(net, idev,field,val)   \
		_DEVUPD(net, ipv6, 64, idev, field, val)
#define IP6_UPD_PO_STATS_BH(net, idev,field,val)   \
		_DEVUPD(net, ipv6, 64_BH, idev, field, val)
#define ICMP6_INC_STATS(net, idev, field)	\
		_DEVINCATOMIC(net, icmpv6, , idev, field)
#define ICMP6_INC_STATS_BH(net, idev, field)	\
		_DEVINCATOMIC(net, icmpv6, _BH, idev, field)

#define ICMP6MSGOUT_INC_STATS(net, idev, field)		\
	_DEVINCATOMIC(net, icmpv6msg, , idev, field +256)
#define ICMP6MSGOUT_INC_STATS_BH(net, idev, field)	\
	_DEVINCATOMIC(net, icmpv6msg, _BH, idev, field +256)
#define ICMP6MSGIN_INC_STATS_BH(net, idev, field)	\
	_DEVINCATOMIC(net, icmpv6msg, _BH, idev, field)

struct ip6_ra_chain {
	struct ip6_ra_chain	*next;
	struct sock		*sk;
	int			sel;
	void			(*destructor)(struct sock *);
};

extern struct ip6_ra_chain	*ip6_ra_chain;
extern rwlock_t ip6_ra_lock;

/*
   This structure is prepared by protocol, when parsing
   ancillary data and passed to IPv6.
 */

struct ipv6_txoptions {
	/* Length of this structure */
	int			tot_len;

	/* length of extension headers   */

	__u16			opt_flen;	/* after fragment hdr */
	__u16			opt_nflen;	/* before fragment hdr */

	struct ipv6_opt_hdr	*hopopt;
	struct ipv6_opt_hdr	*dst0opt;
	struct ipv6_rt_hdr	*srcrt;	/* Routing Header */
	struct ipv6_opt_hdr	*dst1opt;

	/* Option buffer, as read by IPV6_PKTOPTIONS, starts here. */
};

struct ip6_flowlabel {
	struct ip6_flowlabel	*next;
	__be32			label;
	atomic_t		users;
	struct in6_addr		dst;
	struct ipv6_txoptions	*opt;
	unsigned long		linger;
	u8			share;
	u32			owner;
	unsigned long		lastuse;
	unsigned long		expires;
	struct net		*fl_net;
};

#define IPV6_FLOWINFO_MASK	cpu_to_be32(0x0FFFFFFF)
#define IPV6_FLOWLABEL_MASK	cpu_to_be32(0x000FFFFF)

struct ipv6_fl_socklist {
	struct ipv6_fl_socklist	*next;
	struct ip6_flowlabel	*fl;
};

extern struct ip6_flowlabel	*fl6_sock_lookup(struct sock *sk, __be32 label);
extern struct ipv6_txoptions	*fl6_merge_options(struct ipv6_txoptions * opt_space,
						   struct ip6_flowlabel * fl,
						   struct ipv6_txoptions * fopt);
extern void			fl6_free_socklist(struct sock *sk);
extern int			ipv6_flowlabel_opt(struct sock *sk, char __user *optval, int optlen);
extern int			ip6_flowlabel_init(void);
extern void			ip6_flowlabel_cleanup(void);

static inline void fl6_sock_release(struct ip6_flowlabel *fl)
{
	if (fl)
		atomic_dec(&fl->users);
}

extern int 			ip6_ra_control(struct sock *sk, int sel);

extern int			ipv6_parse_hopopts(struct sk_buff *skb);

extern struct ipv6_txoptions *  ipv6_dup_options(struct sock *sk, struct ipv6_txoptions *opt);
extern struct ipv6_txoptions *	ipv6_renew_options(struct sock *sk, struct ipv6_txoptions *opt,
						   int newtype,
						   struct ipv6_opt_hdr __user *newopt,
						   int newoptlen);
struct ipv6_txoptions *ipv6_fixup_options(struct ipv6_txoptions *opt_space,
					  struct ipv6_txoptions *opt);

extern int ipv6_opt_accepted(struct sock *sk, struct sk_buff *skb);

int ip6_frag_nqueues(struct net *net);
int ip6_frag_mem(struct net *net);

#define IPV6_FRAG_HIGH_THRESH	(256 * 1024)	/* 262144 */
#define IPV6_FRAG_LOW_THRESH	(192 * 1024)	/* 196608 */
#define IPV6_FRAG_TIMEOUT	(60 * HZ)	/* 60 seconds */

extern int __ipv6_addr_type(const struct in6_addr *addr);
static inline int ipv6_addr_type(const struct in6_addr *addr)
{
	return __ipv6_addr_type(addr) & 0xffff;
}

static inline int ipv6_addr_scope(const struct in6_addr *addr)
{
	return __ipv6_addr_type(addr) & IPV6_ADDR_SCOPE_MASK;
}

static inline int __ipv6_addr_src_scope(int type)
{
	return (type == IPV6_ADDR_ANY) ? __IPV6_ADDR_SCOPE_INVALID : (type >> 16);
}

static inline int ipv6_addr_src_scope(const struct in6_addr *addr)
{
	return __ipv6_addr_src_scope(__ipv6_addr_type(addr));
}

static inline int ipv6_addr_cmp(const struct in6_addr *a1, const struct in6_addr *a2)
{
	return memcmp(a1, a2, sizeof(struct in6_addr));
}

static inline int
ipv6_masked_addr_cmp(const struct in6_addr *a1, const struct in6_addr *m,
		     const struct in6_addr *a2)
{
	return !!(((a1->s6_addr32[0] ^ a2->s6_addr32[0]) & m->s6_addr32[0]) |
		  ((a1->s6_addr32[1] ^ a2->s6_addr32[1]) & m->s6_addr32[1]) |
		  ((a1->s6_addr32[2] ^ a2->s6_addr32[2]) & m->s6_addr32[2]) |
		  ((a1->s6_addr32[3] ^ a2->s6_addr32[3]) & m->s6_addr32[3]));
}

static inline void ipv6_addr_copy(struct in6_addr *a1, const struct in6_addr *a2)
{
	memcpy(a1, a2, sizeof(struct in6_addr));
}

static inline void ipv6_addr_prefix(struct in6_addr *pfx, 
				    const struct in6_addr *addr,
				    int plen)
{
	/* caller must guarantee 0 <= plen <= 128 */
	int o = plen >> 3,
	    b = plen & 0x7;

	memset(pfx->s6_addr, 0, sizeof(pfx->s6_addr));
	memcpy(pfx->s6_addr, addr, o);
	if (b != 0)
		pfx->s6_addr[o] = addr->s6_addr[o] & (0xff00 >> b);
}

static inline void ipv6_addr_set(struct in6_addr *addr, 
				     __be32 w1, __be32 w2,
				     __be32 w3, __be32 w4)
{
	addr->s6_addr32[0] = w1;
	addr->s6_addr32[1] = w2;
	addr->s6_addr32[2] = w3;
	addr->s6_addr32[3] = w4;
}

static inline int ipv6_addr_equal(const struct in6_addr *a1,
				  const struct in6_addr *a2)
{
	return ((a1->s6_addr32[0] ^ a2->s6_addr32[0]) |
		(a1->s6_addr32[1] ^ a2->s6_addr32[1]) |
		(a1->s6_addr32[2] ^ a2->s6_addr32[2]) |
		(a1->s6_addr32[3] ^ a2->s6_addr32[3])) == 0;
}

static inline int __ipv6_prefix_equal(const __be32 *a1, const __be32 *a2,
				      unsigned int prefixlen)
{
	unsigned pdw, pbi;

	/* check complete u32 in prefix */
	pdw = prefixlen >> 5;
	if (pdw && memcmp(a1, a2, pdw << 2))
		return 0;

	/* check incomplete u32 in prefix */
	pbi = prefixlen & 0x1f;
	if (pbi && ((a1[pdw] ^ a2[pdw]) & htonl((0xffffffff) << (32 - pbi))))
		return 0;

	return 1;
}

static inline int ipv6_prefix_equal(const struct in6_addr *a1,
				    const struct in6_addr *a2,
				    unsigned int prefixlen)
{
	return __ipv6_prefix_equal(a1->s6_addr32, a2->s6_addr32,
				   prefixlen);
}

struct inet_frag_queue;

enum ip6_defrag_users {
	IP6_DEFRAG_LOCAL_DELIVER,
	IP6_DEFRAG_CONNTRACK_IN,
	__IP6_DEFRAG_CONNTRACK_IN	= IP6_DEFRAG_CONNTRACK_IN + USHRT_MAX,
	IP6_DEFRAG_CONNTRACK_OUT,
	__IP6_DEFRAG_CONNTRACK_OUT	= IP6_DEFRAG_CONNTRACK_OUT + USHRT_MAX,
	IP6_DEFRAG_CONNTRACK_BRIDGE_IN,
	__IP6_DEFRAG_CONNTRACK_BRIDGE_IN = IP6_DEFRAG_CONNTRACK_BRIDGE_IN + USHRT_MAX,
};

struct ip6_create_arg {
	__be32 id;
	u32 user;
	const struct in6_addr *src;
	const struct in6_addr *dst;
};

void ip6_frag_init(struct inet_frag_queue *q, void *a);
int ip6_frag_match(struct inet_frag_queue *q, void *a);

static inline int ipv6_addr_any(const struct in6_addr *a)
{
	return (a->s6_addr32[0] | a->s6_addr32[1] |
		a->s6_addr32[2] | a->s6_addr32[3]) == 0;
}

static inline int ipv6_addr_loopback(const struct in6_addr *a)
{
	return (a->s6_addr32[0] | a->s6_addr32[1] |
		a->s6_addr32[2] | (a->s6_addr32[3] ^ htonl(1))) == 0;
}

static inline int ipv6_addr_v4mapped(const struct in6_addr *a)
{
	return (a->s6_addr32[0] | a->s6_addr32[1] |
		 (a->s6_addr32[2] ^ htonl(0x0000ffff))) == 0;
}

/*
 * Check for a RFC 4843 ORCHID address
 * (Overlay Routable Cryptographic Hash Identifiers)
 */
static inline int ipv6_addr_orchid(const struct in6_addr *a)
{
	return (a->s6_addr32[0] & htonl(0xfffffff0)) == htonl(0x20010010);
}

static inline void ipv6_addr_set_v4mapped(const __be32 addr,
					  struct in6_addr *v4mapped)
{
	ipv6_addr_set(v4mapped,
			0, 0,
			htonl(0x0000FFFF),
			addr);
}

/*
 * find the first different bit between two addresses
 * length of address must be a multiple of 32bits
 */
static inline int __ipv6_addr_diff(const void *token1, const void *token2, int addrlen)
{
	const __be32 *a1 = token1, *a2 = token2;
	int i;

	addrlen >>= 2;

	for (i = 0; i < addrlen; i++) {
		__be32 xb = a1[i] ^ a2[i];
		if (xb)
			return i * 32 + 31 - __fls(ntohl(xb));
	}

	/*
	 *	we should *never* get to this point since that 
	 *	would mean the addrs are equal
	 *
	 *	However, we do get to it 8) And exacly, when
	 *	addresses are equal 8)
	 *
	 *	ip route add 1111::/128 via ...
	 *	ip route add 1111::/64 via ...
	 *	and we are here.
	 *
	 *	Ideally, this function should stop comparison
	 *	at prefix length. It does not, but it is still OK,
	 *	if returned value is greater than prefix length.
	 *					--ANK (980803)
	 */
	return addrlen << 5;
}

static inline int ipv6_addr_diff(const struct in6_addr *a1, const struct in6_addr *a2)
{
	return __ipv6_addr_diff(a1, a2, sizeof(struct in6_addr));
}

<<<<<<< HEAD
extern void ipv6_select_ident(struct frag_hdr *fhdr, struct in6_addr *addr);
=======
extern void ipv6_select_ident(struct frag_hdr *fhdr, struct rt6_info *rt);
>>>>>>> 9c61904c

/*
 *	Prototypes exported by ipv6
 */

/*
 *	rcv function (called from netdevice level)
 */

extern int			ipv6_rcv(struct sk_buff *skb, 
					 struct net_device *dev, 
					 struct packet_type *pt,
					 struct net_device *orig_dev);

extern int			ip6_rcv_finish(struct sk_buff *skb);

/*
 *	upper-layer output functions
 */
extern int			ip6_xmit(struct sock *sk,
					 struct sk_buff *skb,
					 struct flowi6 *fl6,
					 struct ipv6_txoptions *opt);

extern int			ip6_nd_hdr(struct sock *sk,
					   struct sk_buff *skb,
					   struct net_device *dev,
					   const struct in6_addr *saddr,
					   const struct in6_addr *daddr,
					   int proto, int len);

extern int			ip6_find_1stfragopt(struct sk_buff *skb, u8 **nexthdr);

extern int			ip6_append_data(struct sock *sk,
						int getfrag(void *from, char *to, int offset, int len, int odd, struct sk_buff *skb),
		    				void *from,
						int length,
						int transhdrlen,
		      				int hlimit,
		      				int tclass,
						struct ipv6_txoptions *opt,
						struct flowi6 *fl6,
						struct rt6_info *rt,
						unsigned int flags,
						int dontfrag);

extern int			ip6_push_pending_frames(struct sock *sk);

extern void			ip6_flush_pending_frames(struct sock *sk);

extern int			ip6_dst_lookup(struct sock *sk,
					       struct dst_entry **dst,
					       struct flowi6 *fl6);
extern struct dst_entry *	ip6_dst_lookup_flow(struct sock *sk,
						    struct flowi6 *fl6,
						    const struct in6_addr *final_dst,
						    bool can_sleep);
extern struct dst_entry *	ip6_sk_dst_lookup_flow(struct sock *sk,
						       struct flowi6 *fl6,
						       const struct in6_addr *final_dst,
						       bool can_sleep);
extern struct dst_entry *	ip6_blackhole_route(struct net *net,
						    struct dst_entry *orig_dst);

/*
 *	skb processing functions
 */

extern int			ip6_output(struct sk_buff *skb);
extern int			ip6_forward(struct sk_buff *skb);
extern int			ip6_input(struct sk_buff *skb);
extern int			ip6_mc_input(struct sk_buff *skb);

extern int			__ip6_local_out(struct sk_buff *skb);
extern int			ip6_local_out(struct sk_buff *skb);

/*
 *	Extension header (options) processing
 */

extern void 			ipv6_push_nfrag_opts(struct sk_buff *skb,
						     struct ipv6_txoptions *opt,
						     u8 *proto,
						     struct in6_addr **daddr_p);
extern void			ipv6_push_frag_opts(struct sk_buff *skb,
						    struct ipv6_txoptions *opt,
						    u8 *proto);

extern int			ipv6_skip_exthdr(const struct sk_buff *, int start,
					         u8 *nexthdrp);

extern int 			ipv6_ext_hdr(u8 nexthdr);

extern int ipv6_find_tlv(struct sk_buff *skb, int offset, int type);

extern struct in6_addr *fl6_update_dst(struct flowi6 *fl6,
				       const struct ipv6_txoptions *opt,
				       struct in6_addr *orig);

/*
 *	socket options (ipv6_sockglue.c)
 */

extern int			ipv6_setsockopt(struct sock *sk, int level, 
						int optname,
						char __user *optval, 
						unsigned int optlen);
extern int			ipv6_getsockopt(struct sock *sk, int level, 
						int optname,
						char __user *optval, 
						int __user *optlen);
extern int			compat_ipv6_setsockopt(struct sock *sk,
						int level,
						int optname,
						char __user *optval,
						unsigned int optlen);
extern int			compat_ipv6_getsockopt(struct sock *sk,
						int level,
						int optname,
						char __user *optval,
						int __user *optlen);

extern int			ip6_datagram_connect(struct sock *sk, 
						     struct sockaddr *addr, int addr_len);

extern int 			ipv6_recv_error(struct sock *sk, struct msghdr *msg, int len);
extern int 			ipv6_recv_rxpmtu(struct sock *sk, struct msghdr *msg, int len);
extern void			ipv6_icmp_error(struct sock *sk, struct sk_buff *skb, int err, __be16 port,
						u32 info, u8 *payload);
extern void			ipv6_local_error(struct sock *sk, int err, struct flowi6 *fl6, u32 info);
extern void			ipv6_local_rxpmtu(struct sock *sk, struct flowi6 *fl6, u32 mtu);

extern int inet6_release(struct socket *sock);
extern int inet6_bind(struct socket *sock, struct sockaddr *uaddr, 
		      int addr_len);
extern int inet6_getname(struct socket *sock, struct sockaddr *uaddr,
			 int *uaddr_len, int peer);
extern int inet6_ioctl(struct socket *sock, unsigned int cmd, 
		       unsigned long arg);

extern int inet6_hash_connect(struct inet_timewait_death_row *death_row,
			      struct sock *sk);

/*
 * reassembly.c
 */
extern const struct proto_ops inet6_stream_ops;
extern const struct proto_ops inet6_dgram_ops;

struct group_source_req;
struct group_filter;

extern int ip6_mc_source(int add, int omode, struct sock *sk,
			 struct group_source_req *pgsr);
extern int ip6_mc_msfilter(struct sock *sk, struct group_filter *gsf);
extern int ip6_mc_msfget(struct sock *sk, struct group_filter *gsf,
			 struct group_filter __user *optval,
			 int __user *optlen);
extern unsigned int inet6_hash_frag(__be32 id, const struct in6_addr *saddr,
				    const struct in6_addr *daddr, u32 rnd);

#ifdef CONFIG_PROC_FS
extern int  ac6_proc_init(struct net *net);
extern void ac6_proc_exit(struct net *net);
extern int  raw6_proc_init(void);
extern void raw6_proc_exit(void);
extern int  tcp6_proc_init(struct net *net);
extern void tcp6_proc_exit(struct net *net);
extern int  udp6_proc_init(struct net *net);
extern void udp6_proc_exit(struct net *net);
extern int  udplite6_proc_init(void);
extern void udplite6_proc_exit(void);
extern int  ipv6_misc_proc_init(void);
extern void ipv6_misc_proc_exit(void);
extern int snmp6_register_dev(struct inet6_dev *idev);
extern int snmp6_unregister_dev(struct inet6_dev *idev);

#else
static inline int ac6_proc_init(struct net *net) { return 0; }
static inline void ac6_proc_exit(struct net *net) { }
static inline int snmp6_register_dev(struct inet6_dev *idev) { return 0; }
static inline int snmp6_unregister_dev(struct inet6_dev *idev) { return 0; }
#endif

#ifdef CONFIG_SYSCTL
extern ctl_table ipv6_route_table_template[];
extern ctl_table ipv6_icmp_table_template[];

extern struct ctl_table *ipv6_icmp_sysctl_init(struct net *net);
extern struct ctl_table *ipv6_route_sysctl_init(struct net *net);
extern int ipv6_sysctl_register(void);
extern void ipv6_sysctl_unregister(void);
extern int ipv6_static_sysctl_register(void);
extern void ipv6_static_sysctl_unregister(void);
#endif

#endif /* _NET_IPV6_H */<|MERGE_RESOLUTION|>--- conflicted
+++ resolved
@@ -463,11 +463,7 @@
 	return __ipv6_addr_diff(a1, a2, sizeof(struct in6_addr));
 }
 
-<<<<<<< HEAD
-extern void ipv6_select_ident(struct frag_hdr *fhdr, struct in6_addr *addr);
-=======
 extern void ipv6_select_ident(struct frag_hdr *fhdr, struct rt6_info *rt);
->>>>>>> 9c61904c
 
 /*
  *	Prototypes exported by ipv6
