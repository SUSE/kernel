/* SPDX-License-Identifier: GPL-2.0-or-later */
/*
 *	Linux INET6 implementation
 *
 *	Authors:
 *	Pedro Roque		<roque@di.fc.ul.pt>
 */

#ifndef _NET_IPV6_H
#define _NET_IPV6_H

#include <linux/ipv6.h>
#include <linux/hardirq.h>
#include <linux/jhash.h>
#include <linux/refcount.h>
#include <linux/jump_label_ratelimit.h>
#include <net/if_inet6.h>
#include <net/flow.h>
#include <net/flow_dissector.h>
#include <net/inet_dscp.h>
#include <net/snmp.h>
#include <net/netns/hash.h>

struct ip_tunnel_info;

#define SIN6_LEN_RFC2133	24

#define IPV6_MAXPLEN		65535

/*
 *	NextHeader field of IPv6 header
 */

#define NEXTHDR_HOP		0	/* Hop-by-hop option header. */
#define NEXTHDR_IPV4		4	/* IPv4 in IPv6 */
#define NEXTHDR_TCP		6	/* TCP segment. */
#define NEXTHDR_UDP		17	/* UDP message. */
#define NEXTHDR_IPV6		41	/* IPv6 in IPv6 */
#define NEXTHDR_ROUTING		43	/* Routing header. */
#define NEXTHDR_FRAGMENT	44	/* Fragmentation/reassembly header. */
#define NEXTHDR_GRE		47	/* GRE header. */
#define NEXTHDR_ESP		50	/* Encapsulating security payload. */
#define NEXTHDR_AUTH		51	/* Authentication header. */
#define NEXTHDR_ICMP		58	/* ICMP for IPv6. */
#define NEXTHDR_NONE		59	/* No next header */
#define NEXTHDR_DEST		60	/* Destination options header. */
#define NEXTHDR_SCTP		132	/* SCTP message. */
#define NEXTHDR_MOBILITY	135	/* Mobility header. */

#define NEXTHDR_MAX		255

#define IPV6_DEFAULT_HOPLIMIT   64
#define IPV6_DEFAULT_MCASTHOPS	1

/* Limits on Hop-by-Hop and Destination options.
 *
 * Per RFC8200 there is no limit on the maximum number or lengths of options in
 * Hop-by-Hop or Destination options other then the packet must fit in an MTU.
 * We allow configurable limits in order to mitigate potential denial of
 * service attacks.
 *
 * There are three limits that may be set:
 *   - Limit the number of options in a Hop-by-Hop or Destination options
 *     extension header
 *   - Limit the byte length of a Hop-by-Hop or Destination options extension
 *     header
 *   - Disallow unknown options
 *
 * The limits are expressed in corresponding sysctls:
 *
 * ipv6.sysctl.max_dst_opts_cnt
 * ipv6.sysctl.max_hbh_opts_cnt
 * ipv6.sysctl.max_dst_opts_len
 * ipv6.sysctl.max_hbh_opts_len
 *
 * max_*_opts_cnt is the number of TLVs that are allowed for Destination
 * options or Hop-by-Hop options. If the number is less than zero then unknown
 * TLVs are disallowed and the number of known options that are allowed is the
 * absolute value. Setting the value to INT_MAX indicates no limit.
 *
 * max_*_opts_len is the length limit in bytes of a Destination or
 * Hop-by-Hop options extension header. Setting the value to INT_MAX
 * indicates no length limit.
 *
 * If a limit is exceeded when processing an extension header the packet is
 * silently discarded.
 */

/* Default limits for Hop-by-Hop and Destination options */
#define IP6_DEFAULT_MAX_DST_OPTS_CNT	 8
#define IP6_DEFAULT_MAX_HBH_OPTS_CNT	 8
#define IP6_DEFAULT_MAX_DST_OPTS_LEN	 INT_MAX /* No limit */
#define IP6_DEFAULT_MAX_HBH_OPTS_LEN	 INT_MAX /* No limit */

/*
 *	Addr type
 *	
 *	type	-	unicast | multicast
 *	scope	-	local	| site	    | global
 *	v4	-	compat
 *	v4mapped
 *	any
 *	loopback
 */

#define IPV6_ADDR_ANY		0x0000U

#define IPV6_ADDR_UNICAST	0x0001U
#define IPV6_ADDR_MULTICAST	0x0002U

#define IPV6_ADDR_LOOPBACK	0x0010U
#define IPV6_ADDR_LINKLOCAL	0x0020U
#define IPV6_ADDR_SITELOCAL	0x0040U

#define IPV6_ADDR_COMPATv4	0x0080U

#define IPV6_ADDR_SCOPE_MASK	0x00f0U

#define IPV6_ADDR_MAPPED	0x1000U

/*
 *	Addr scopes
 */
#define IPV6_ADDR_MC_SCOPE(a)	\
	((a)->s6_addr[1] & 0x0f)	/* nonstandard */
#define __IPV6_ADDR_SCOPE_INVALID	-1
#define IPV6_ADDR_SCOPE_NODELOCAL	0x01
#define IPV6_ADDR_SCOPE_LINKLOCAL	0x02
#define IPV6_ADDR_SCOPE_SITELOCAL	0x05
#define IPV6_ADDR_SCOPE_ORGLOCAL	0x08
#define IPV6_ADDR_SCOPE_GLOBAL		0x0e

/*
 *	Addr flags
 */
#define IPV6_ADDR_MC_FLAG_TRANSIENT(a)	\
	((a)->s6_addr[1] & 0x10)
#define IPV6_ADDR_MC_FLAG_PREFIX(a)	\
	((a)->s6_addr[1] & 0x20)
#define IPV6_ADDR_MC_FLAG_RENDEZVOUS(a)	\
	((a)->s6_addr[1] & 0x40)

/*
 *	fragmentation header
 */

struct frag_hdr {
	__u8	nexthdr;
	__u8	reserved;
	__be16	frag_off;
	__be32	identification;
};

/*
 * Jumbo payload option, as described in RFC 2675 2.
 */
struct hop_jumbo_hdr {
	u8	nexthdr;
	u8	hdrlen;
	u8	tlv_type;	/* IPV6_TLV_JUMBO, 0xC2 */
	u8	tlv_len;	/* 4 */
	__be32	jumbo_payload_len;
};

#define	IP6_MF		0x0001
#define	IP6_OFFSET	0xFFF8

struct ip6_fraglist_iter {
	struct ipv6hdr	*tmp_hdr;
	struct sk_buff	*frag;
	int		offset;
	unsigned int	hlen;
	__be32		frag_id;
	u8		nexthdr;
};

int ip6_fraglist_init(struct sk_buff *skb, unsigned int hlen, u8 *prevhdr,
		      u8 nexthdr, __be32 frag_id,
		      struct ip6_fraglist_iter *iter);
void ip6_fraglist_prepare(struct sk_buff *skb, struct ip6_fraglist_iter *iter);

static inline struct sk_buff *ip6_fraglist_next(struct ip6_fraglist_iter *iter)
{
	struct sk_buff *skb = iter->frag;

	iter->frag = skb->next;
	skb_mark_not_on_list(skb);

	return skb;
}

struct ip6_frag_state {
	u8		*prevhdr;
	unsigned int	hlen;
	unsigned int	mtu;
	unsigned int	left;
	int		offset;
	int		ptr;
	int		hroom;
	int		troom;
	__be32		frag_id;
	u8		nexthdr;
};

void ip6_frag_init(struct sk_buff *skb, unsigned int hlen, unsigned int mtu,
		   unsigned short needed_tailroom, int hdr_room, u8 *prevhdr,
		   u8 nexthdr, __be32 frag_id, struct ip6_frag_state *state);
struct sk_buff *ip6_frag_next(struct sk_buff *skb,
			      struct ip6_frag_state *state);

#define IP6_REPLY_MARK(net, mark) \
	((net)->ipv6.sysctl.fwmark_reflect ? (mark) : 0)

#include <net/sock.h>

/* sysctls */
extern int sysctl_mld_max_msf;
extern int sysctl_mld_qrv;

#define _DEVINC(net, statname, mod, idev, field)			\
({									\
	struct inet6_dev *_idev = (idev);				\
	if (likely(_idev != NULL))					\
		mod##SNMP_INC_STATS64((_idev)->stats.statname, (field));\
	mod##SNMP_INC_STATS64((net)->mib.statname##_statistics, (field));\
})

/* per device counters are atomic_long_t */
#define _DEVINCATOMIC(net, statname, mod, idev, field)			\
({									\
	struct inet6_dev *_idev = (idev);				\
	if (likely(_idev != NULL))					\
		SNMP_INC_STATS_ATOMIC_LONG((_idev)->stats.statname##dev, (field)); \
	mod##SNMP_INC_STATS((net)->mib.statname##_statistics, (field));\
})

/* per device and per net counters are atomic_long_t */
#define _DEVINC_ATOMIC_ATOMIC(net, statname, idev, field)		\
({									\
	struct inet6_dev *_idev = (idev);				\
	if (likely(_idev != NULL))					\
		SNMP_INC_STATS_ATOMIC_LONG((_idev)->stats.statname##dev, (field)); \
	SNMP_INC_STATS_ATOMIC_LONG((net)->mib.statname##_statistics, (field));\
})

#define _DEVADD(net, statname, mod, idev, field, val)			\
({									\
	struct inet6_dev *_idev = (idev);				\
	if (likely(_idev != NULL))					\
		mod##SNMP_ADD_STATS((_idev)->stats.statname, (field), (val)); \
	mod##SNMP_ADD_STATS((net)->mib.statname##_statistics, (field), (val));\
})

#define _DEVUPD(net, statname, mod, idev, field, val)			\
({									\
	struct inet6_dev *_idev = (idev);				\
	if (likely(_idev != NULL))					\
		mod##SNMP_UPD_PO_STATS((_idev)->stats.statname, field, (val)); \
	mod##SNMP_UPD_PO_STATS((net)->mib.statname##_statistics, field, (val));\
})

/* MIBs */

#define IP6_INC_STATS(net, idev,field)		\
		_DEVINC(net, ipv6, , idev, field)
#define __IP6_INC_STATS(net, idev,field)	\
		_DEVINC(net, ipv6, __, idev, field)
#define IP6_ADD_STATS(net, idev,field,val)	\
		_DEVADD(net, ipv6, , idev, field, val)
#define __IP6_ADD_STATS(net, idev,field,val)	\
		_DEVADD(net, ipv6, __, idev, field, val)
#define IP6_UPD_PO_STATS(net, idev,field,val)   \
		_DEVUPD(net, ipv6, , idev, field, val)
#define __IP6_UPD_PO_STATS(net, idev,field,val)   \
		_DEVUPD(net, ipv6, __, idev, field, val)
#define ICMP6_INC_STATS(net, idev, field)	\
		_DEVINCATOMIC(net, icmpv6, , idev, field)
#define __ICMP6_INC_STATS(net, idev, field)	\
		_DEVINCATOMIC(net, icmpv6, __, idev, field)

#define ICMP6MSGOUT_INC_STATS(net, idev, field)		\
	_DEVINC_ATOMIC_ATOMIC(net, icmpv6msg, idev, field +256)
#define ICMP6MSGIN_INC_STATS(net, idev, field)	\
	_DEVINC_ATOMIC_ATOMIC(net, icmpv6msg, idev, field)

struct ip6_ra_chain {
	struct ip6_ra_chain	*next;
	struct sock		*sk;
	int			sel;
	void			(*destructor)(struct sock *);
};

extern struct ip6_ra_chain	*ip6_ra_chain;
extern rwlock_t ip6_ra_lock;

/*
   This structure is prepared by protocol, when parsing
   ancillary data and passed to IPv6.
 */

struct ipv6_txoptions {
	refcount_t		refcnt;
	/* Length of this structure */
	int			tot_len;

	/* length of extension headers   */

	__u16			opt_flen;	/* after fragment hdr */
	__u16			opt_nflen;	/* before fragment hdr */

	struct ipv6_opt_hdr	*hopopt;
	struct ipv6_opt_hdr	*dst0opt;
	struct ipv6_rt_hdr	*srcrt;	/* Routing Header */
	struct ipv6_opt_hdr	*dst1opt;
	struct rcu_head		rcu;
	/* Option buffer, as read by IPV6_PKTOPTIONS, starts here. */
};

/* flowlabel_reflect sysctl values */
enum flowlabel_reflect {
	FLOWLABEL_REFLECT_ESTABLISHED		= 1,
	FLOWLABEL_REFLECT_TCP_RESET		= 2,
	FLOWLABEL_REFLECT_ICMPV6_ECHO_REPLIES	= 4,
};

struct ip6_flowlabel {
	struct ip6_flowlabel __rcu *next;
	__be32			label;
	atomic_t		users;
	struct in6_addr		dst;
	struct ipv6_txoptions	*opt;
	unsigned long		linger;
	struct rcu_head		rcu;
	u8			share;
	union {
		struct pid *pid;
		kuid_t uid;
	} owner;
	unsigned long		lastuse;
	unsigned long		expires;
	struct net		*fl_net;
};

#define IPV6_FLOWINFO_MASK		cpu_to_be32(0x0FFFFFFF)
#define IPV6_FLOWLABEL_MASK		cpu_to_be32(0x000FFFFF)
#define IPV6_FLOWLABEL_STATELESS_FLAG	cpu_to_be32(0x00080000)

#define IPV6_TCLASS_MASK (IPV6_FLOWINFO_MASK & ~IPV6_FLOWLABEL_MASK)
#define IPV6_TCLASS_SHIFT	20

struct ipv6_fl_socklist {
	struct ipv6_fl_socklist	__rcu	*next;
	struct ip6_flowlabel		*fl;
	struct rcu_head			rcu;
};

struct ipcm6_cookie {
	struct sockcm_cookie sockc;
	__s16 hlimit;
	__s16 tclass;
	__u16 gso_size;
	__s8  dontfrag;
	struct ipv6_txoptions *opt;
};

static inline void ipcm6_init(struct ipcm6_cookie *ipc6)
{
	*ipc6 = (struct ipcm6_cookie) {
		.hlimit = -1,
		.tclass = -1,
		.dontfrag = -1,
	};
}

static inline void ipcm6_init_sk(struct ipcm6_cookie *ipc6,
				 const struct sock *sk)
{
	*ipc6 = (struct ipcm6_cookie) {
		.hlimit = -1,
		.tclass = inet6_sk(sk)->tclass,
		.dontfrag = inet6_test_bit(DONTFRAG, sk),
	};
}

static inline struct ipv6_txoptions *txopt_get(const struct ipv6_pinfo *np)
{
	struct ipv6_txoptions *opt;

	rcu_read_lock();
	opt = rcu_dereference(np->opt);
	if (opt) {
		if (!refcount_inc_not_zero(&opt->refcnt))
			opt = NULL;
		else
			opt = rcu_pointer_handoff(opt);
	}
	rcu_read_unlock();
	return opt;
}

static inline void txopt_put(struct ipv6_txoptions *opt)
{
	if (opt && refcount_dec_and_test(&opt->refcnt))
		kfree_rcu(opt, rcu);
}

#if IS_ENABLED(CONFIG_IPV6)
struct ip6_flowlabel *__fl6_sock_lookup(struct sock *sk, __be32 label);

extern struct static_key_false_deferred ipv6_flowlabel_exclusive;
static inline struct ip6_flowlabel *fl6_sock_lookup(struct sock *sk,
						    __be32 label)
{
	if (static_branch_unlikely(&ipv6_flowlabel_exclusive.key) &&
	    READ_ONCE(sock_net(sk)->ipv6.flowlabel_has_excl))
		return __fl6_sock_lookup(sk, label) ? : ERR_PTR(-ENOENT);

	return NULL;
}
#endif

struct ipv6_txoptions *fl6_merge_options(struct ipv6_txoptions *opt_space,
					 struct ip6_flowlabel *fl,
					 struct ipv6_txoptions *fopt);
void fl6_free_socklist(struct sock *sk);
int ipv6_flowlabel_opt(struct sock *sk, sockptr_t optval, int optlen);
int ipv6_flowlabel_opt_get(struct sock *sk, struct in6_flowlabel_req *freq,
			   int flags);
int ip6_flowlabel_init(void);
void ip6_flowlabel_cleanup(void);
bool ip6_autoflowlabel(struct net *net, const struct sock *sk);

static inline void fl6_sock_release(struct ip6_flowlabel *fl)
{
	if (fl)
		atomic_dec(&fl->users);
}

enum skb_drop_reason icmpv6_notify(struct sk_buff *skb, u8 type,
				   u8 code, __be32 info);

void icmpv6_push_pending_frames(struct sock *sk, struct flowi6 *fl6,
				struct icmp6hdr *thdr, int len);

int ip6_ra_control(struct sock *sk, int sel);

int ipv6_parse_hopopts(struct sk_buff *skb);

struct ipv6_txoptions *ipv6_dup_options(struct sock *sk,
					struct ipv6_txoptions *opt);
struct ipv6_txoptions *ipv6_renew_options(struct sock *sk,
					  struct ipv6_txoptions *opt,
					  int newtype,
					  struct ipv6_opt_hdr *newopt);
struct ipv6_txoptions *__ipv6_fixup_options(struct ipv6_txoptions *opt_space,
					    struct ipv6_txoptions *opt);

static inline struct ipv6_txoptions *
ipv6_fixup_options(struct ipv6_txoptions *opt_space, struct ipv6_txoptions *opt)
{
	if (!opt)
		return NULL;
	return __ipv6_fixup_options(opt_space, opt);
}

bool ipv6_opt_accepted(const struct sock *sk, const struct sk_buff *skb,
		       const struct inet6_skb_parm *opt);
struct ipv6_txoptions *ipv6_update_options(struct sock *sk,
					   struct ipv6_txoptions *opt);

/* This helper is specialized for BIG TCP needs.
 * It assumes the hop_jumbo_hdr will immediately follow the IPV6 header.
 * It assumes headers are already in skb->head.
 * Returns 0, or IPPROTO_TCP if a BIG TCP packet is there.
 */
static inline int ipv6_has_hopopt_jumbo(const struct sk_buff *skb)
{
	const struct hop_jumbo_hdr *jhdr;
	const struct ipv6hdr *nhdr;

	if (likely(skb->len <= GRO_LEGACY_MAX_SIZE))
		return 0;

	if (skb->protocol != htons(ETH_P_IPV6))
		return 0;

	if (skb_network_offset(skb) +
	    sizeof(struct ipv6hdr) +
	    sizeof(struct hop_jumbo_hdr) > skb_headlen(skb))
		return 0;

	nhdr = ipv6_hdr(skb);

	if (nhdr->nexthdr != NEXTHDR_HOP)
		return 0;

	jhdr = (const struct hop_jumbo_hdr *) (nhdr + 1);
	if (jhdr->tlv_type != IPV6_TLV_JUMBO || jhdr->hdrlen != 0 ||
	    jhdr->nexthdr != IPPROTO_TCP)
		return 0;
	return jhdr->nexthdr;
}

/* Return 0 if HBH header is successfully removed
 * Or if HBH removal is unnecessary (packet is not big TCP)
 * Return error to indicate dropping the packet
 */
static inline int ipv6_hopopt_jumbo_remove(struct sk_buff *skb)
{
	const int hophdr_len = sizeof(struct hop_jumbo_hdr);
	int nexthdr = ipv6_has_hopopt_jumbo(skb);
	struct ipv6hdr *h6;

	if (!nexthdr)
		return 0;

	if (skb_cow_head(skb, 0))
		return -1;

	/* Remove the HBH header.
	 * Layout: [Ethernet header][IPv6 header][HBH][L4 Header]
	 */
	memmove(skb_mac_header(skb) + hophdr_len, skb_mac_header(skb),
		skb_network_header(skb) - skb_mac_header(skb) +
		sizeof(struct ipv6hdr));

	__skb_pull(skb, hophdr_len);
	skb->network_header += hophdr_len;
	skb->mac_header += hophdr_len;

	h6 = ipv6_hdr(skb);
	h6->nexthdr = nexthdr;

	return 0;
}

static inline bool ipv6_accept_ra(const struct inet6_dev *idev)
{
	s32 accept_ra = READ_ONCE(idev->cnf.accept_ra);

	/* If forwarding is enabled, RA are not accepted unless the special
	 * hybrid mode (accept_ra=2) is enabled.
	 */
	return READ_ONCE(idev->cnf.forwarding) ? accept_ra == 2 :
		accept_ra;
}

#define IPV6_FRAG_HIGH_THRESH	(4 * 1024*1024)	/* 4194304 */
#define IPV6_FRAG_LOW_THRESH	(3 * 1024*1024)	/* 3145728 */
#define IPV6_FRAG_TIMEOUT	(60 * HZ)	/* 60 seconds */

int __ipv6_addr_type(const struct in6_addr *addr);
static inline int ipv6_addr_type(const struct in6_addr *addr)
{
	return __ipv6_addr_type(addr) & 0xffff;
}

static inline int ipv6_addr_scope(const struct in6_addr *addr)
{
	return __ipv6_addr_type(addr) & IPV6_ADDR_SCOPE_MASK;
}

static inline int __ipv6_addr_src_scope(int type)
{
	return (type == IPV6_ADDR_ANY) ? __IPV6_ADDR_SCOPE_INVALID : (type >> 16);
}

static inline int ipv6_addr_src_scope(const struct in6_addr *addr)
{
	return __ipv6_addr_src_scope(__ipv6_addr_type(addr));
}

static inline bool __ipv6_addr_needs_scope_id(int type)
{
	return type & IPV6_ADDR_LINKLOCAL ||
	       (type & IPV6_ADDR_MULTICAST &&
		(type & (IPV6_ADDR_LOOPBACK|IPV6_ADDR_LINKLOCAL)));
}

static inline __u32 ipv6_iface_scope_id(const struct in6_addr *addr, int iface)
{
	return __ipv6_addr_needs_scope_id(__ipv6_addr_type(addr)) ? iface : 0;
}

static inline int ipv6_addr_cmp(const struct in6_addr *a1, const struct in6_addr *a2)
{
	return memcmp(a1, a2, sizeof(struct in6_addr));
}

static inline bool
ipv6_masked_addr_cmp(const struct in6_addr *a1, const struct in6_addr *m,
		     const struct in6_addr *a2)
{
#if defined(CONFIG_HAVE_EFFICIENT_UNALIGNED_ACCESS) && BITS_PER_LONG == 64
	const unsigned long *ul1 = (const unsigned long *)a1;
	const unsigned long *ulm = (const unsigned long *)m;
	const unsigned long *ul2 = (const unsigned long *)a2;

	return !!(((ul1[0] ^ ul2[0]) & ulm[0]) |
		  ((ul1[1] ^ ul2[1]) & ulm[1]));
#else
	return !!(((a1->s6_addr32[0] ^ a2->s6_addr32[0]) & m->s6_addr32[0]) |
		  ((a1->s6_addr32[1] ^ a2->s6_addr32[1]) & m->s6_addr32[1]) |
		  ((a1->s6_addr32[2] ^ a2->s6_addr32[2]) & m->s6_addr32[2]) |
		  ((a1->s6_addr32[3] ^ a2->s6_addr32[3]) & m->s6_addr32[3]));
#endif
}

static inline void ipv6_addr_prefix(struct in6_addr *pfx,
				    const struct in6_addr *addr,
				    int plen)
{
	/* caller must guarantee 0 <= plen <= 128 */
	int o = plen >> 3,
	    b = plen & 0x7;

	memset(pfx->s6_addr, 0, sizeof(pfx->s6_addr));
	memcpy(pfx->s6_addr, addr, o);
	if (b != 0)
		pfx->s6_addr[o] = addr->s6_addr[o] & (0xff00 >> b);
}

static inline void ipv6_addr_prefix_copy(struct in6_addr *addr,
					 const struct in6_addr *pfx,
					 int plen)
{
	/* caller must guarantee 0 <= plen <= 128 */
	int o = plen >> 3,
	    b = plen & 0x7;

	memcpy(addr->s6_addr, pfx, o);
	if (b != 0) {
		addr->s6_addr[o] &= ~(0xff00 >> b);
		addr->s6_addr[o] |= (pfx->s6_addr[o] & (0xff00 >> b));
	}
}

static inline void __ipv6_addr_set_half(__be32 *addr,
					__be32 wh, __be32 wl)
{
#if defined(CONFIG_HAVE_EFFICIENT_UNALIGNED_ACCESS) && BITS_PER_LONG == 64
#if defined(__BIG_ENDIAN)
	if (__builtin_constant_p(wh) && __builtin_constant_p(wl)) {
		*(__force u64 *)addr = ((__force u64)(wh) << 32 | (__force u64)(wl));
		return;
	}
#elif defined(__LITTLE_ENDIAN)
	if (__builtin_constant_p(wl) && __builtin_constant_p(wh)) {
		*(__force u64 *)addr = ((__force u64)(wl) << 32 | (__force u64)(wh));
		return;
	}
#endif
#endif
	addr[0] = wh;
	addr[1] = wl;
}

static inline void ipv6_addr_set(struct in6_addr *addr,
				     __be32 w1, __be32 w2,
				     __be32 w3, __be32 w4)
{
	__ipv6_addr_set_half(&addr->s6_addr32[0], w1, w2);
	__ipv6_addr_set_half(&addr->s6_addr32[2], w3, w4);
}

static inline bool ipv6_addr_equal(const struct in6_addr *a1,
				   const struct in6_addr *a2)
{
#if defined(CONFIG_HAVE_EFFICIENT_UNALIGNED_ACCESS) && BITS_PER_LONG == 64
	const unsigned long *ul1 = (const unsigned long *)a1;
	const unsigned long *ul2 = (const unsigned long *)a2;

	return ((ul1[0] ^ ul2[0]) | (ul1[1] ^ ul2[1])) == 0UL;
#else
	return ((a1->s6_addr32[0] ^ a2->s6_addr32[0]) |
		(a1->s6_addr32[1] ^ a2->s6_addr32[1]) |
		(a1->s6_addr32[2] ^ a2->s6_addr32[2]) |
		(a1->s6_addr32[3] ^ a2->s6_addr32[3])) == 0;
#endif
}

#if defined(CONFIG_HAVE_EFFICIENT_UNALIGNED_ACCESS) && BITS_PER_LONG == 64
static inline bool __ipv6_prefix_equal64_half(const __be64 *a1,
					      const __be64 *a2,
					      unsigned int len)
{
	if (len && ((*a1 ^ *a2) & cpu_to_be64((~0UL) << (64 - len))))
		return false;
	return true;
}

static inline bool ipv6_prefix_equal(const struct in6_addr *addr1,
				     const struct in6_addr *addr2,
				     unsigned int prefixlen)
{
	const __be64 *a1 = (const __be64 *)addr1;
	const __be64 *a2 = (const __be64 *)addr2;

	if (prefixlen >= 64) {
		if (a1[0] ^ a2[0])
			return false;
		return __ipv6_prefix_equal64_half(a1 + 1, a2 + 1, prefixlen - 64);
	}
	return __ipv6_prefix_equal64_half(a1, a2, prefixlen);
}
#else
static inline bool ipv6_prefix_equal(const struct in6_addr *addr1,
				     const struct in6_addr *addr2,
				     unsigned int prefixlen)
{
	const __be32 *a1 = addr1->s6_addr32;
	const __be32 *a2 = addr2->s6_addr32;
	unsigned int pdw, pbi;

	/* check complete u32 in prefix */
	pdw = prefixlen >> 5;
	if (pdw && memcmp(a1, a2, pdw << 2))
		return false;

	/* check incomplete u32 in prefix */
	pbi = prefixlen & 0x1f;
	if (pbi && ((a1[pdw] ^ a2[pdw]) & htonl((0xffffffff) << (32 - pbi))))
		return false;

	return true;
}
#endif

static inline bool ipv6_addr_any(const struct in6_addr *a)
{
#if defined(CONFIG_HAVE_EFFICIENT_UNALIGNED_ACCESS) && BITS_PER_LONG == 64
	const unsigned long *ul = (const unsigned long *)a;

	return (ul[0] | ul[1]) == 0UL;
#else
	return (a->s6_addr32[0] | a->s6_addr32[1] |
		a->s6_addr32[2] | a->s6_addr32[3]) == 0;
#endif
}

static inline u32 ipv6_addr_hash(const struct in6_addr *a)
{
#if defined(CONFIG_HAVE_EFFICIENT_UNALIGNED_ACCESS) && BITS_PER_LONG == 64
	const unsigned long *ul = (const unsigned long *)a;
	unsigned long x = ul[0] ^ ul[1];

	return (u32)(x ^ (x >> 32));
#else
	return (__force u32)(a->s6_addr32[0] ^ a->s6_addr32[1] ^
			     a->s6_addr32[2] ^ a->s6_addr32[3]);
#endif
}

/* more secured version of ipv6_addr_hash() */
static inline u32 __ipv6_addr_jhash(const struct in6_addr *a, const u32 initval)
{
	return jhash2((__force const u32 *)a->s6_addr32,
		      ARRAY_SIZE(a->s6_addr32), initval);
}

static inline bool ipv6_addr_loopback(const struct in6_addr *a)
{
#if defined(CONFIG_HAVE_EFFICIENT_UNALIGNED_ACCESS) && BITS_PER_LONG == 64
	const __be64 *be = (const __be64 *)a;

	return (be[0] | (be[1] ^ cpu_to_be64(1))) == 0UL;
#else
	return (a->s6_addr32[0] | a->s6_addr32[1] |
		a->s6_addr32[2] | (a->s6_addr32[3] ^ cpu_to_be32(1))) == 0;
#endif
}

/*
 * Note that we must __force cast these to unsigned long to make sparse happy,
 * since all of the endian-annotated types are fixed size regardless of arch.
 */
static inline bool ipv6_addr_v4mapped(const struct in6_addr *a)
{
	return (
#if defined(CONFIG_HAVE_EFFICIENT_UNALIGNED_ACCESS) && BITS_PER_LONG == 64
		*(unsigned long *)a |
#else
		(__force unsigned long)(a->s6_addr32[0] | a->s6_addr32[1]) |
#endif
		(__force unsigned long)(a->s6_addr32[2] ^
					cpu_to_be32(0x0000ffff))) == 0UL;
}

static inline bool ipv6_addr_v4mapped_any(const struct in6_addr *a)
{
	return ipv6_addr_v4mapped(a) && ipv4_is_zeronet(a->s6_addr32[3]);
}

static inline bool ipv6_addr_v4mapped_loopback(const struct in6_addr *a)
{
	return ipv6_addr_v4mapped(a) && ipv4_is_loopback(a->s6_addr32[3]);
}

static inline u32 ipv6_portaddr_hash(const struct net *net,
				     const struct in6_addr *addr6,
				     unsigned int port)
{
	unsigned int hash, mix = net_hash_mix(net);

	if (ipv6_addr_any(addr6))
		hash = jhash_1word(0, mix);
	else if (ipv6_addr_v4mapped(addr6))
		hash = jhash_1word((__force u32)addr6->s6_addr32[3], mix);
	else
		hash = jhash2((__force u32 *)addr6->s6_addr32, 4, mix);

	return hash ^ port;
}

/*
 * Check for a RFC 4843 ORCHID address
 * (Overlay Routable Cryptographic Hash Identifiers)
 */
static inline bool ipv6_addr_orchid(const struct in6_addr *a)
{
	return (a->s6_addr32[0] & htonl(0xfffffff0)) == htonl(0x20010010);
}

static inline bool ipv6_addr_is_multicast(const struct in6_addr *addr)
{
	return (addr->s6_addr32[0] & htonl(0xFF000000)) == htonl(0xFF000000);
}

static inline void ipv6_addr_set_v4mapped(const __be32 addr,
					  struct in6_addr *v4mapped)
{
	ipv6_addr_set(v4mapped,
			0, 0,
			htonl(0x0000FFFF),
			addr);
}

/*
 * find the first different bit between two addresses
 * length of address must be a multiple of 32bits
 */
static inline int __ipv6_addr_diff32(const void *token1, const void *token2, int addrlen)
{
	const __be32 *a1 = token1, *a2 = token2;
	int i;

	addrlen >>= 2;

	for (i = 0; i < addrlen; i++) {
		__be32 xb = a1[i] ^ a2[i];
		if (xb)
			return i * 32 + 31 - __fls(ntohl(xb));
	}

	/*
	 *	we should *never* get to this point since that
	 *	would mean the addrs are equal
	 *
	 *	However, we do get to it 8) And exactly, when
	 *	addresses are equal 8)
	 *
	 *	ip route add 1111::/128 via ...
	 *	ip route add 1111::/64 via ...
	 *	and we are here.
	 *
	 *	Ideally, this function should stop comparison
	 *	at prefix length. It does not, but it is still OK,
	 *	if returned value is greater than prefix length.
	 *					--ANK (980803)
	 */
	return addrlen << 5;
}

#if defined(CONFIG_HAVE_EFFICIENT_UNALIGNED_ACCESS) && BITS_PER_LONG == 64
static inline int __ipv6_addr_diff64(const void *token1, const void *token2, int addrlen)
{
	const __be64 *a1 = token1, *a2 = token2;
	int i;

	addrlen >>= 3;

	for (i = 0; i < addrlen; i++) {
		__be64 xb = a1[i] ^ a2[i];
		if (xb)
			return i * 64 + 63 - __fls(be64_to_cpu(xb));
	}

	return addrlen << 6;
}
#endif

static inline int __ipv6_addr_diff(const void *token1, const void *token2, int addrlen)
{
#if defined(CONFIG_HAVE_EFFICIENT_UNALIGNED_ACCESS) && BITS_PER_LONG == 64
	if (__builtin_constant_p(addrlen) && !(addrlen & 7))
		return __ipv6_addr_diff64(token1, token2, addrlen);
#endif
	return __ipv6_addr_diff32(token1, token2, addrlen);
}

static inline int ipv6_addr_diff(const struct in6_addr *a1, const struct in6_addr *a2)
{
	return __ipv6_addr_diff(a1, a2, sizeof(struct in6_addr));
}

__be32 ipv6_select_ident(struct net *net,
			 const struct in6_addr *daddr,
			 const struct in6_addr *saddr);
__be32 ipv6_proxy_select_ident(struct net *net, struct sk_buff *skb);

int ip6_dst_hoplimit(struct dst_entry *dst);

static inline int ip6_sk_dst_hoplimit(struct ipv6_pinfo *np, struct flowi6 *fl6,
				      struct dst_entry *dst)
{
	int hlimit;

	if (ipv6_addr_is_multicast(&fl6->daddr))
		hlimit = READ_ONCE(np->mcast_hops);
	else
		hlimit = READ_ONCE(np->hop_limit);
	if (hlimit < 0)
		hlimit = ip6_dst_hoplimit(dst);
	return hlimit;
}

/* copy IPv6 saddr & daddr to flow_keys, possibly using 64bit load/store
 * Equivalent to :	flow->v6addrs.src = iph->saddr;
 *			flow->v6addrs.dst = iph->daddr;
 */
static inline void iph_to_flow_copy_v6addrs(struct flow_keys *flow,
					    const struct ipv6hdr *iph)
{
	BUILD_BUG_ON(offsetof(typeof(flow->addrs), v6addrs.dst) !=
		     offsetof(typeof(flow->addrs), v6addrs.src) +
		     sizeof(flow->addrs.v6addrs.src));
	memcpy(&flow->addrs.v6addrs, &iph->addrs, sizeof(flow->addrs.v6addrs));
	flow->control.addr_type = FLOW_DISSECTOR_KEY_IPV6_ADDRS;
}

#if IS_ENABLED(CONFIG_IPV6)

static inline bool ipv6_can_nonlocal_bind(struct net *net,
					  struct inet_sock *inet)
{
	return net->ipv6.sysctl.ip_nonlocal_bind ||
		test_bit(INET_FLAGS_FREEBIND, &inet->inet_flags) ||
		test_bit(INET_FLAGS_TRANSPARENT, &inet->inet_flags);
}

/* Sysctl settings for net ipv6.auto_flowlabels */
#define IP6_AUTO_FLOW_LABEL_OFF		0
#define IP6_AUTO_FLOW_LABEL_OPTOUT	1
#define IP6_AUTO_FLOW_LABEL_OPTIN	2
#define IP6_AUTO_FLOW_LABEL_FORCED	3

#define IP6_AUTO_FLOW_LABEL_MAX		IP6_AUTO_FLOW_LABEL_FORCED

#define IP6_DEFAULT_AUTO_FLOW_LABELS	IP6_AUTO_FLOW_LABEL_OPTOUT

static inline __be32 ip6_make_flowlabel(struct net *net, struct sk_buff *skb,
					__be32 flowlabel, bool autolabel,
					struct flowi6 *fl6)
{
	u32 hash;

	/* @flowlabel may include more than a flow label, eg, the traffic class.
	 * Here we want only the flow label value.
	 */
	flowlabel &= IPV6_FLOWLABEL_MASK;

	if (flowlabel ||
	    net->ipv6.sysctl.auto_flowlabels == IP6_AUTO_FLOW_LABEL_OFF ||
	    (!autolabel &&
	     net->ipv6.sysctl.auto_flowlabels != IP6_AUTO_FLOW_LABEL_FORCED))
		return flowlabel;

	hash = skb_get_hash_flowi6(skb, fl6);

	/* Since this is being sent on the wire obfuscate hash a bit
	 * to minimize possibility that any useful information to an
	 * attacker is leaked. Only lower 20 bits are relevant.
	 */
	hash = rol32(hash, 16);

	flowlabel = (__force __be32)hash & IPV6_FLOWLABEL_MASK;

	if (net->ipv6.sysctl.flowlabel_state_ranges)
		flowlabel |= IPV6_FLOWLABEL_STATELESS_FLAG;

	return flowlabel;
}

static inline int ip6_default_np_autolabel(struct net *net)
{
	switch (net->ipv6.sysctl.auto_flowlabels) {
	case IP6_AUTO_FLOW_LABEL_OFF:
	case IP6_AUTO_FLOW_LABEL_OPTIN:
	default:
		return 0;
	case IP6_AUTO_FLOW_LABEL_OPTOUT:
	case IP6_AUTO_FLOW_LABEL_FORCED:
		return 1;
	}
}
#else
static inline __be32 ip6_make_flowlabel(struct net *net, struct sk_buff *skb,
					__be32 flowlabel, bool autolabel,
					struct flowi6 *fl6)
{
	return flowlabel;
}
static inline int ip6_default_np_autolabel(struct net *net)
{
	return 0;
}
#endif

#if IS_ENABLED(CONFIG_IPV6)
static inline int ip6_multipath_hash_policy(const struct net *net)
{
	return net->ipv6.sysctl.multipath_hash_policy;
}
static inline u32 ip6_multipath_hash_fields(const struct net *net)
{
	return net->ipv6.sysctl.multipath_hash_fields;
}
#else
static inline int ip6_multipath_hash_policy(const struct net *net)
{
	return 0;
}
static inline u32 ip6_multipath_hash_fields(const struct net *net)
{
	return 0;
}
#endif

/*
 *	Header manipulation
 */
static inline void ip6_flow_hdr(struct ipv6hdr *hdr, unsigned int tclass,
				__be32 flowlabel)
{
	*(__be32 *)hdr = htonl(0x60000000 | (tclass << 20)) | flowlabel;
}

static inline __be32 ip6_flowinfo(const struct ipv6hdr *hdr)
{
	return *(__be32 *)hdr & IPV6_FLOWINFO_MASK;
}

static inline __be32 ip6_flowlabel(const struct ipv6hdr *hdr)
{
	return *(__be32 *)hdr & IPV6_FLOWLABEL_MASK;
}

static inline u8 ip6_tclass(__be32 flowinfo)
{
	return ntohl(flowinfo & IPV6_TCLASS_MASK) >> IPV6_TCLASS_SHIFT;
}

static inline dscp_t ip6_dscp(__be32 flowinfo)
{
	return inet_dsfield_to_dscp(ip6_tclass(flowinfo));
}

static inline __be32 ip6_make_flowinfo(unsigned int tclass, __be32 flowlabel)
{
	return htonl(tclass << IPV6_TCLASS_SHIFT) | flowlabel;
}

static inline __be32 flowi6_get_flowlabel(const struct flowi6 *fl6)
{
	return fl6->flowlabel & IPV6_FLOWLABEL_MASK;
}

/*
 *	Prototypes exported by ipv6
 */

/*
 *	rcv function (called from netdevice level)
 */

int ipv6_rcv(struct sk_buff *skb, struct net_device *dev,
	     struct packet_type *pt, struct net_device *orig_dev);
void ipv6_list_rcv(struct list_head *head, struct packet_type *pt,
		   struct net_device *orig_dev);

int ip6_rcv_finish(struct net *net, struct sock *sk, struct sk_buff *skb);

/*
 *	upper-layer output functions
 */
int ip6_xmit(const struct sock *sk, struct sk_buff *skb, struct flowi6 *fl6,
	     __u32 mark, struct ipv6_txoptions *opt, int tclass, u32 priority);

int ip6_find_1stfragopt(struct sk_buff *skb, u8 **nexthdr);

int ip6_append_data(struct sock *sk,
		    int getfrag(void *from, char *to, int offset, int len,
				int odd, struct sk_buff *skb),
		    void *from, size_t length, int transhdrlen,
		    struct ipcm6_cookie *ipc6, struct flowi6 *fl6,
		    struct rt6_info *rt, unsigned int flags);

int ip6_push_pending_frames(struct sock *sk);

void ip6_flush_pending_frames(struct sock *sk);

int ip6_send_skb(struct sk_buff *skb);

struct sk_buff *__ip6_make_skb(struct sock *sk, struct sk_buff_head *queue,
			       struct inet_cork_full *cork,
			       struct inet6_cork *v6_cork);
struct sk_buff *ip6_make_skb(struct sock *sk,
			     int getfrag(void *from, char *to, int offset,
					 int len, int odd, struct sk_buff *skb),
			     void *from, size_t length, int transhdrlen,
			     struct ipcm6_cookie *ipc6,
			     struct rt6_info *rt, unsigned int flags,
			     struct inet_cork_full *cork);

static inline struct sk_buff *ip6_finish_skb(struct sock *sk)
{
	return __ip6_make_skb(sk, &sk->sk_write_queue, &inet_sk(sk)->cork,
			      &inet6_sk(sk)->cork);
}

int ip6_dst_lookup(struct net *net, struct sock *sk, struct dst_entry **dst,
		   struct flowi6 *fl6);
struct dst_entry *ip6_dst_lookup_flow(struct net *net, const struct sock *sk, struct flowi6 *fl6,
				      const struct in6_addr *final_dst);
struct dst_entry *ip6_sk_dst_lookup_flow(struct sock *sk, struct flowi6 *fl6,
					 const struct in6_addr *final_dst,
					 bool connected);
struct dst_entry *ip6_blackhole_route(struct net *net,
				      struct dst_entry *orig_dst);

/*
 *	skb processing functions
 */

int ip6_output(struct net *net, struct sock *sk, struct sk_buff *skb);
int ip6_forward(struct sk_buff *skb);
int ip6_input(struct sk_buff *skb);
int ip6_mc_input(struct sk_buff *skb);
void ip6_protocol_deliver_rcu(struct net *net, struct sk_buff *skb, int nexthdr,
			      bool have_final);

int __ip6_local_out(struct net *net, struct sock *sk, struct sk_buff *skb);
int ip6_local_out(struct net *net, struct sock *sk, struct sk_buff *skb);

/*
 *	Extension header (options) processing
 */

void ipv6_push_nfrag_opts(struct sk_buff *skb, struct ipv6_txoptions *opt,
			  u8 *proto, struct in6_addr **daddr_p,
			  struct in6_addr *saddr);
void ipv6_push_frag_opts(struct sk_buff *skb, struct ipv6_txoptions *opt,
			 u8 *proto);

int ipv6_skip_exthdr(const struct sk_buff *, int start, u8 *nexthdrp,
		     __be16 *frag_offp);

bool ipv6_ext_hdr(u8 nexthdr);

enum {
	IP6_FH_F_FRAG		= (1 << 0),
	IP6_FH_F_AUTH		= (1 << 1),
	IP6_FH_F_SKIP_RH	= (1 << 2),
};

/* find specified header and get offset to it */
int ipv6_find_hdr(const struct sk_buff *skb, unsigned int *offset, int target,
		  unsigned short *fragoff, int *fragflg);

int ipv6_find_tlv(const struct sk_buff *skb, int offset, int type);

struct in6_addr *fl6_update_dst(struct flowi6 *fl6,
				const struct ipv6_txoptions *opt,
				struct in6_addr *orig);

/*
 *	socket options (ipv6_sockglue.c)
 */
DECLARE_STATIC_KEY_FALSE(ip6_min_hopcount);

int do_ipv6_setsockopt(struct sock *sk, int level, int optname, sockptr_t optval,
		       unsigned int optlen);
int ipv6_setsockopt(struct sock *sk, int level, int optname, sockptr_t optval,
		    unsigned int optlen);
int do_ipv6_getsockopt(struct sock *sk, int level, int optname,
		       sockptr_t optval, sockptr_t optlen);
int ipv6_getsockopt(struct sock *sk, int level, int optname,
		    char __user *optval, int __user *optlen);

int __ip6_datagram_connect(struct sock *sk, struct sockaddr *addr,
			   int addr_len);
int ip6_datagram_connect(struct sock *sk, struct sockaddr *addr, int addr_len);
int ip6_datagram_connect_v6_only(struct sock *sk, struct sockaddr *addr,
				 int addr_len);
int ip6_datagram_dst_update(struct sock *sk, bool fix_sk_saddr);
void ip6_datagram_release_cb(struct sock *sk);

int ipv6_recv_error(struct sock *sk, struct msghdr *msg, int len,
		    int *addr_len);
int ipv6_recv_rxpmtu(struct sock *sk, struct msghdr *msg, int len,
		     int *addr_len);
void ipv6_icmp_error(struct sock *sk, struct sk_buff *skb, int err, __be16 port,
		     u32 info, u8 *payload);
void ipv6_local_error(struct sock *sk, int err, struct flowi6 *fl6, u32 info);
void ipv6_local_rxpmtu(struct sock *sk, struct flowi6 *fl6, u32 mtu);

void inet6_cleanup_sock(struct sock *sk);
void inet6_sock_destruct(struct sock *sk);
int inet6_release(struct socket *sock);
int inet6_bind(struct socket *sock, struct sockaddr *uaddr, int addr_len);
int inet6_bind_sk(struct sock *sk, struct sockaddr *uaddr, int addr_len);
int inet6_getname(struct socket *sock, struct sockaddr *uaddr,
		  int peer);
int inet6_ioctl(struct socket *sock, unsigned int cmd, unsigned long arg);
int inet6_compat_ioctl(struct socket *sock, unsigned int cmd,
		unsigned long arg);

int inet6_hash_connect(struct inet_timewait_death_row *death_row,
			      struct sock *sk);
int inet6_sendmsg(struct socket *sock, struct msghdr *msg, size_t size);
int inet6_recvmsg(struct socket *sock, struct msghdr *msg, size_t size,
		  int flags);

/*
 * reassembly.c
 */
extern const struct proto_ops inet6_stream_ops;
extern const struct proto_ops inet6_dgram_ops;
extern const struct proto_ops inet6_sockraw_ops;

struct group_source_req;
struct group_filter;

int ip6_mc_source(int add, int omode, struct sock *sk,
		  struct group_source_req *pgsr);
int ip6_mc_msfilter(struct sock *sk, struct group_filter *gsf,
		  struct sockaddr_storage *list);
int ip6_mc_msfget(struct sock *sk, struct group_filter *gsf,
		  sockptr_t optval, size_t ss_offset);

#ifdef CONFIG_PROC_FS
int ac6_proc_init(struct net *net);
void ac6_proc_exit(struct net *net);
int raw6_proc_init(void);
void raw6_proc_exit(void);
int tcp6_proc_init(struct net *net);
void tcp6_proc_exit(struct net *net);
int udp6_proc_init(struct net *net);
void udp6_proc_exit(struct net *net);
int udplite6_proc_init(void);
void udplite6_proc_exit(void);
int ipv6_misc_proc_init(void);
void ipv6_misc_proc_exit(void);
int snmp6_register_dev(struct inet6_dev *idev);
int snmp6_unregister_dev(struct inet6_dev *idev);

#else
static inline int ac6_proc_init(struct net *net) { return 0; }
static inline void ac6_proc_exit(struct net *net) { }
static inline int snmp6_register_dev(struct inet6_dev *idev) { return 0; }
static inline int snmp6_unregister_dev(struct inet6_dev *idev) { return 0; }
#endif

#ifdef CONFIG_SYSCTL
struct ctl_table *ipv6_icmp_sysctl_init(struct net *net);
size_t ipv6_icmp_sysctl_table_size(void);
struct ctl_table *ipv6_route_sysctl_init(struct net *net);
size_t ipv6_route_sysctl_table_size(struct net *net);
int ipv6_sysctl_register(void);
void ipv6_sysctl_unregister(void);
#endif

int ipv6_sock_mc_join(struct sock *sk, int ifindex,
		      const struct in6_addr *addr);
int ipv6_sock_mc_join_ssm(struct sock *sk, int ifindex,
			  const struct in6_addr *addr, unsigned int mode);
int ipv6_sock_mc_drop(struct sock *sk, int ifindex,
		      const struct in6_addr *addr);

static inline int ip6_sock_set_v6only(struct sock *sk)
{
	if (inet_sk(sk)->inet_num)
		return -EINVAL;
	lock_sock(sk);
	sk->sk_ipv6only = true;
	release_sock(sk);
	return 0;
}

static inline void ip6_sock_set_recverr(struct sock *sk)
{
	inet6_set_bit(RECVERR6, sk);
}

#define IPV6_PREFER_SRC_MASK (IPV6_PREFER_SRC_TMP | IPV6_PREFER_SRC_PUBLIC | \
			      IPV6_PREFER_SRC_COA)

static inline int ip6_sock_set_addr_preferences(struct sock *sk, int val)
{
	unsigned int prefmask = ~IPV6_PREFER_SRC_MASK;
	unsigned int pref = 0;

	/* check PUBLIC/TMP/PUBTMP_DEFAULT conflicts */
	switch (val & (IPV6_PREFER_SRC_PUBLIC |
		       IPV6_PREFER_SRC_TMP |
		       IPV6_PREFER_SRC_PUBTMP_DEFAULT)) {
	case IPV6_PREFER_SRC_PUBLIC:
		pref |= IPV6_PREFER_SRC_PUBLIC;
		prefmask &= ~(IPV6_PREFER_SRC_PUBLIC |
			      IPV6_PREFER_SRC_TMP);
		break;
	case IPV6_PREFER_SRC_TMP:
		pref |= IPV6_PREFER_SRC_TMP;
		prefmask &= ~(IPV6_PREFER_SRC_PUBLIC |
			      IPV6_PREFER_SRC_TMP);
		break;
	case IPV6_PREFER_SRC_PUBTMP_DEFAULT:
		prefmask &= ~(IPV6_PREFER_SRC_PUBLIC |
			      IPV6_PREFER_SRC_TMP);
		break;
	case 0:
		break;
	default:
		return -EINVAL;
	}

	/* check HOME/COA conflicts */
	switch (val & (IPV6_PREFER_SRC_HOME | IPV6_PREFER_SRC_COA)) {
	case IPV6_PREFER_SRC_HOME:
		prefmask &= ~IPV6_PREFER_SRC_COA;
		break;
	case IPV6_PREFER_SRC_COA:
		pref |= IPV6_PREFER_SRC_COA;
		break;
	case 0:
		break;
	default:
		return -EINVAL;
	}

	/* check CGA/NONCGA conflicts */
	switch (val & (IPV6_PREFER_SRC_CGA|IPV6_PREFER_SRC_NONCGA)) {
	case IPV6_PREFER_SRC_CGA:
	case IPV6_PREFER_SRC_NONCGA:
	case 0:
		break;
	default:
		return -EINVAL;
	}

	WRITE_ONCE(inet6_sk(sk)->srcprefs,
		   (READ_ONCE(inet6_sk(sk)->srcprefs) & prefmask) | pref);
	return 0;
}

<<<<<<< HEAD
static inline int ip6_sock_set_addr_preferences(struct sock *sk, int val)
=======
static inline void ip6_sock_set_recvpktinfo(struct sock *sk)
>>>>>>> 2d5404ca
{
	lock_sock(sk);
	inet6_sk(sk)->rxopt.bits.rxinfo = true;
	release_sock(sk);
}

#define IPV6_ADDR_WORDS 4

static inline void ipv6_addr_cpu_to_be32(__be32 *dst, const u32 *src)
{
	cpu_to_be32_array(dst, src, IPV6_ADDR_WORDS);
}

static inline void ipv6_addr_be32_to_cpu(u32 *dst, const __be32 *src)
{
	be32_to_cpu_array(dst, src, IPV6_ADDR_WORDS);
}

#endif /* _NET_IPV6_H */<|MERGE_RESOLUTION|>--- conflicted
+++ resolved
@@ -786,11 +786,6 @@
 					cpu_to_be32(0x0000ffff))) == 0UL;
 }
 
-static inline bool ipv6_addr_v4mapped_any(const struct in6_addr *a)
-{
-	return ipv6_addr_v4mapped(a) && ipv4_is_zeronet(a->s6_addr32[3]);
-}
-
 static inline bool ipv6_addr_v4mapped_loopback(const struct in6_addr *a)
 {
 	return ipv6_addr_v4mapped(a) && ipv4_is_loopback(a->s6_addr32[3]);
@@ -1363,11 +1358,7 @@
 	return 0;
 }
 
-<<<<<<< HEAD
-static inline int ip6_sock_set_addr_preferences(struct sock *sk, int val)
-=======
 static inline void ip6_sock_set_recvpktinfo(struct sock *sk)
->>>>>>> 2d5404ca
 {
 	lock_sock(sk);
 	inet6_sk(sk)->rxopt.bits.rxinfo = true;
