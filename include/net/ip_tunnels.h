--- conflicted
+++ resolved
@@ -461,16 +461,10 @@
 
 /* Variant of pskb_inet_may_pull().
  */
-<<<<<<< HEAD
-static inline bool skb_vlan_inet_prepare(struct sk_buff *skb)
-{
-	int nhlen = 0, maclen = ETH_HLEN;
-=======
 static inline bool skb_vlan_inet_prepare(struct sk_buff *skb,
 					 bool inner_proto_inherit)
 {
 	int nhlen = 0, maclen = inner_proto_inherit ? 0 : ETH_HLEN;
->>>>>>> 2d5404ca
 	__be16 type = skb->protocol;
 
 	/* Essentially this is skb_protocol(skb, true)
