--- conflicted
+++ resolved
@@ -80,13 +80,8 @@
 	struct path		path;
 	struct mutex		iolock, bindlock;
 	struct sock		*peer;
-<<<<<<< HEAD
-	struct list_head	link;
-	unsigned long		inflight;
-=======
 	struct sock		*listener;
 	struct unix_vertex	*vertex;
->>>>>>> 2d5404ca
 	spinlock_t		lock;
 	struct socket_wq	peer_wq;
 	wait_queue_entry_t	peer_wake;
@@ -101,23 +96,6 @@
 
 #define unix_state_lock(s)	spin_lock(&unix_sk(s)->lock)
 #define unix_state_unlock(s)	spin_unlock(&unix_sk(s)->lock)
-
-#define unix_state_lock(s)	spin_lock(&unix_sk(s)->lock)
-#define unix_state_unlock(s)	spin_unlock(&unix_sk(s)->lock)
-enum unix_socket_lock_class {
-	U_LOCK_NORMAL,
-	U_LOCK_SECOND,	/* for double locking, see unix_state_double_lock(). */
-	U_LOCK_DIAG, /* used while dumping icons, see sk_diag_dump_icons(). */
-	U_LOCK_GC_LISTENER, /* used for listening socket while determining gc
-			     * candidates to close a small race window.
-			     */
-};
-
-static inline void unix_state_lock_nested(struct sock *sk,
-				   enum unix_socket_lock_class subclass)
-{
-	spin_lock_nested(&unix_sk(sk)->lock, subclass);
-}
 
 #define peer_wait peer_wq.wait
 
