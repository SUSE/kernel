--- conflicted
+++ resolved
@@ -350,46 +350,6 @@
 #define TLS_OFFLOAD_CONTEXT_SIZE_RX					\
 	(sizeof(struct tls_offload_context_rx) + TLS_DRIVER_STATE_SIZE_RX)
 
-<<<<<<< HEAD
-struct tls_context *tls_ctx_create(struct sock *sk);
-void tls_ctx_free(struct sock *sk, struct tls_context *ctx);
-void update_sk_prot(struct sock *sk, struct tls_context *ctx);
-
-int wait_on_pending_writer(struct sock *sk, long *timeo);
-int tls_sk_query(struct sock *sk, int optname, char __user *optval,
-		int __user *optlen);
-int tls_sk_attach(struct sock *sk, int optname, char __user *optval,
-		  unsigned int optlen);
-void tls_err_abort(struct sock *sk, int err);
-
-int tls_set_sw_offload(struct sock *sk, struct tls_context *ctx, int tx);
-void tls_sw_strparser_arm(struct sock *sk, struct tls_context *ctx);
-void tls_sw_strparser_done(struct tls_context *tls_ctx);
-int tls_sw_sendmsg(struct sock *sk, struct msghdr *msg, size_t size);
-int tls_sw_sendpage_locked(struct sock *sk, struct page *page,
-			   int offset, size_t size, int flags);
-int tls_sw_sendpage(struct sock *sk, struct page *page,
-		    int offset, size_t size, int flags);
-void tls_sw_cancel_work_tx(struct tls_context *tls_ctx);
-void tls_sw_release_resources_tx(struct sock *sk);
-void tls_sw_free_ctx_tx(struct tls_context *tls_ctx);
-void tls_sw_free_resources_rx(struct sock *sk);
-void tls_sw_release_resources_rx(struct sock *sk);
-void tls_sw_free_ctx_rx(struct tls_context *tls_ctx);
-int tls_sw_recvmsg(struct sock *sk, struct msghdr *msg, size_t len,
-		   int nonblock, int flags, int *addr_len);
-bool tls_sw_sock_is_readable(struct sock *sk);
-ssize_t tls_sw_splice_read(struct socket *sock, loff_t *ppos,
-			   struct pipe_inode_info *pipe,
-			   size_t len, unsigned int flags);
-
-int tls_device_sendmsg(struct sock *sk, struct msghdr *msg, size_t size);
-int tls_device_sendpage(struct sock *sk, struct page *page,
-			int offset, size_t size, int flags);
-int tls_tx_records(struct sock *sk, int flags);
-
-=======
->>>>>>> eb3cdb58
 struct tls_record_info *tls_get_record(struct tls_offload_context_tx *context,
 				       u32 seq, u64 *p_record_sn);
 
@@ -403,59 +363,6 @@
 	return rec->end_seq - rec->len;
 }
 
-<<<<<<< HEAD
-int tls_push_sg(struct sock *sk, struct tls_context *ctx,
-		struct scatterlist *sg, u16 first_offset,
-		int flags);
-int tls_push_partial_record(struct sock *sk, struct tls_context *ctx,
-			    int flags);
-void tls_free_partial_record(struct sock *sk, struct tls_context *ctx);
-
-static inline struct tls_msg *tls_msg(struct sk_buff *skb)
-{
-	return (struct tls_msg *)strp_msg(skb);
-}
-
-static inline bool tls_is_partially_sent_record(struct tls_context *ctx)
-{
-	return !!ctx->partially_sent_record;
-}
-
-static inline bool tls_is_pending_open_record(struct tls_context *tls_ctx)
-{
-	return tls_ctx->pending_open_record_frags;
-}
-
-static inline bool is_tx_ready(struct tls_sw_context_tx *ctx)
-{
-	struct tls_rec *rec;
-
-	rec = list_first_entry_or_null(&ctx->tx_list, struct tls_rec, list);
-	if (!rec)
-		return false;
-
-	return READ_ONCE(rec->tx_ready);
-}
-
-static inline u16 tls_user_config(struct tls_context *ctx, bool tx)
-{
-	u16 config = tx ? ctx->tx_conf : ctx->rx_conf;
-
-	switch (config) {
-	case TLS_BASE:
-		return TLS_CONF_BASE;
-	case TLS_SW:
-		return TLS_CONF_SW;
-	case TLS_HW:
-		return TLS_CONF_HW;
-	case TLS_HW_RECORD:
-		return TLS_CONF_HW_RECORD;
-	}
-	return 0;
-}
-
-=======
->>>>>>> eb3cdb58
 struct sk_buff *
 tls_validate_xmit_skb(struct sock *sk, struct net_device *dev,
 		      struct sk_buff *skb);
@@ -474,34 +381,6 @@
 #endif
 }
 
-<<<<<<< HEAD
-static inline bool tls_bigint_increment(unsigned char *seq, int len)
-{
-	int i;
-
-	for (i = len - 1; i >= 0; i--) {
-		++seq[i];
-		if (seq[i] != 0)
-			break;
-	}
-
-	return (i == -1);
-}
-
-static inline void tls_bigint_subtract(unsigned char *seq, int  n)
-{
-	u64 rcd_sn;
-	__be64 *p;
-
-	BUILD_BUG_ON(TLS_MAX_REC_SEQ_SIZE != 8);
-
-	p = (__be64 *)seq;
-	rcd_sn = be64_to_cpu(*p);
-	*p = cpu_to_be64(rcd_sn - n);
-}
-
-=======
->>>>>>> eb3cdb58
 static inline struct tls_context *tls_get_ctx(const struct sock *sk)
 {
 	struct inet_connection_sock *icsk = inet_csk(sk);
@@ -512,85 +391,6 @@
 	return (__force void *)icsk->icsk_ulp_data;
 }
 
-<<<<<<< HEAD
-static inline void tls_advance_record_sn(struct sock *sk,
-					 struct tls_prot_info *prot,
-					 struct cipher_context *ctx)
-{
-	if (tls_bigint_increment(ctx->rec_seq, prot->rec_seq_size))
-		tls_err_abort(sk, -EBADMSG);
-
-	if (prot->version != TLS_1_3_VERSION &&
-	    prot->cipher_type != TLS_CIPHER_CHACHA20_POLY1305)
-		tls_bigint_increment(ctx->iv + prot->salt_size,
-				     prot->iv_size);
-}
-
-static inline void tls_fill_prepend(struct tls_context *ctx,
-			     char *buf,
-			     size_t plaintext_len,
-			     unsigned char record_type)
-{
-	struct tls_prot_info *prot = &ctx->prot_info;
-	size_t pkt_len, iv_size = prot->iv_size;
-
-	pkt_len = plaintext_len + prot->tag_size;
-	if (prot->version != TLS_1_3_VERSION &&
-	    prot->cipher_type != TLS_CIPHER_CHACHA20_POLY1305) {
-		pkt_len += iv_size;
-
-		memcpy(buf + TLS_NONCE_OFFSET,
-		       ctx->tx.iv + prot->salt_size, iv_size);
-	}
-
-	/* we cover nonce explicit here as well, so buf should be of
-	 * size KTLS_DTLS_HEADER_SIZE + KTLS_DTLS_NONCE_EXPLICIT_SIZE
-	 */
-	buf[0] = prot->version == TLS_1_3_VERSION ?
-		   TLS_RECORD_TYPE_DATA : record_type;
-	/* Note that VERSION must be TLS_1_2 for both TLS1.2 and TLS1.3 */
-	buf[1] = TLS_1_2_VERSION_MINOR;
-	buf[2] = TLS_1_2_VERSION_MAJOR;
-	/* we can use IV for nonce explicit according to spec */
-	buf[3] = pkt_len >> 8;
-	buf[4] = pkt_len & 0xFF;
-}
-
-static inline void tls_make_aad(char *buf,
-				size_t size,
-				char *record_sequence,
-				unsigned char record_type,
-				struct tls_prot_info *prot)
-{
-	if (prot->version != TLS_1_3_VERSION) {
-		memcpy(buf, record_sequence, prot->rec_seq_size);
-		buf += 8;
-	} else {
-		size += prot->tag_size;
-	}
-
-	buf[0] = prot->version == TLS_1_3_VERSION ?
-		  TLS_RECORD_TYPE_DATA : record_type;
-	buf[1] = TLS_1_2_VERSION_MAJOR;
-	buf[2] = TLS_1_2_VERSION_MINOR;
-	buf[3] = size >> 8;
-	buf[4] = size & 0xFF;
-}
-
-static inline void xor_iv_with_seq(struct tls_prot_info *prot, char *iv, char *seq)
-{
-	int i;
-
-	if (prot->version == TLS_1_3_VERSION ||
-	    prot->cipher_type == TLS_CIPHER_CHACHA20_POLY1305) {
-		for (i = 0; i < 8; i++)
-			iv[i + 4] ^= seq[i];
-	}
-}
-
-
-=======
->>>>>>> eb3cdb58
 static inline struct tls_sw_context_rx *tls_sw_ctx_rx(
 		const struct tls_context *tls_ctx)
 {
