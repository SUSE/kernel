/* SPDX-License-Identifier: GPL-2.0-only */
/* include/net/xdp.h
 *
 * Copyright (c) 2017 Jesper Dangaard Brouer, Red Hat Inc.
 */
#ifndef __LINUX_NET_XDP_H__
#define __LINUX_NET_XDP_H__

#include <linux/skbuff.h> /* skb_shared_info */
#include <uapi/linux/netdev.h>
#include <linux/bitfield.h>

/**
 * DOC: XDP RX-queue information
 *
 * The XDP RX-queue info (xdp_rxq_info) is associated with the driver
 * level RX-ring queues.  It is information that is specific to how
 * the driver have configured a given RX-ring queue.
 *
 * Each xdp_buff frame received in the driver carries a (pointer)
 * reference to this xdp_rxq_info structure.  This provides the XDP
 * data-path read-access to RX-info for both kernel and bpf-side
 * (limited subset).
 *
 * For now, direct access is only safe while running in NAPI/softirq
 * context.  Contents are read-mostly and must not be updated during
 * driver NAPI/softirq poll.
 *
 * The driver usage API is a register and unregister API.
 *
 * The struct is not directly tied to the XDP prog.  A new XDP prog
 * can be attached as long as it doesn't change the underlying
 * RX-ring.  If the RX-ring does change significantly, the NIC driver
 * naturally need to stop the RX-ring before purging and reallocating
 * memory.  In that process the driver MUST call unregister (which
 * also applies for driver shutdown and unload).  The register API is
 * also mandatory during RX-ring setup.
 */

enum xdp_mem_type {
	MEM_TYPE_PAGE_SHARED = 0, /* Split-page refcnt based model */
	MEM_TYPE_PAGE_ORDER0,     /* Orig XDP full page model */
	MEM_TYPE_PAGE_POOL,
	MEM_TYPE_XSK_BUFF_POOL,
	MEM_TYPE_MAX,
};

typedef u32 xdp_features_t;

/* XDP flags for ndo_xdp_xmit */
#define XDP_XMIT_FLUSH		(1U << 0)	/* doorbell signal consumer */
#define XDP_XMIT_FLAGS_MASK	XDP_XMIT_FLUSH

struct xdp_mem_info {
	u32 type; /* enum xdp_mem_type, but known size type */
	u32 id;
};

struct page_pool;

struct xdp_rxq_info {
	struct net_device *dev;
	u32 queue_index;
	u32 reg_state;
	struct xdp_mem_info mem;
	unsigned int napi_id;
	u32 frag_size;
} ____cacheline_aligned; /* perf critical, avoid false-sharing */

struct xdp_txq_info {
	struct net_device *dev;
};

enum xdp_buff_flags {
	XDP_FLAGS_HAS_FRAGS		= BIT(0), /* non-linear xdp buff */
	XDP_FLAGS_FRAGS_PF_MEMALLOC	= BIT(1), /* xdp paged memory is under
						   * pressure
						   */
};

struct xdp_buff {
	void *data;
	void *data_end;
	void *data_meta;
	void *data_hard_start;
	struct xdp_rxq_info *rxq;
	struct xdp_txq_info *txq;
	u32 frame_sz; /* frame size to deduce data_hard_end/reserved tailroom*/
	u32 flags; /* supported values defined in xdp_buff_flags */
};

static __always_inline bool xdp_buff_has_frags(struct xdp_buff *xdp)
{
	return !!(xdp->flags & XDP_FLAGS_HAS_FRAGS);
}

static __always_inline void xdp_buff_set_frags_flag(struct xdp_buff *xdp)
{
	xdp->flags |= XDP_FLAGS_HAS_FRAGS;
}

static __always_inline void xdp_buff_clear_frags_flag(struct xdp_buff *xdp)
{
	xdp->flags &= ~XDP_FLAGS_HAS_FRAGS;
}

static __always_inline bool xdp_buff_is_frag_pfmemalloc(struct xdp_buff *xdp)
{
	return !!(xdp->flags & XDP_FLAGS_FRAGS_PF_MEMALLOC);
}

static __always_inline void xdp_buff_set_frag_pfmemalloc(struct xdp_buff *xdp)
{
	xdp->flags |= XDP_FLAGS_FRAGS_PF_MEMALLOC;
}

static __always_inline void
xdp_init_buff(struct xdp_buff *xdp, u32 frame_sz, struct xdp_rxq_info *rxq)
{
	xdp->frame_sz = frame_sz;
	xdp->rxq = rxq;
	xdp->flags = 0;
}

static __always_inline void
xdp_prepare_buff(struct xdp_buff *xdp, unsigned char *hard_start,
		 int headroom, int data_len, const bool meta_valid)
{
	unsigned char *data = hard_start + headroom;

	xdp->data_hard_start = hard_start;
	xdp->data = data;
	xdp->data_end = data + data_len;
	xdp->data_meta = meta_valid ? data : data + 1;
}

/* Reserve memory area at end-of data area.
 *
 * This macro reserves tailroom in the XDP buffer by limiting the
 * XDP/BPF data access to data_hard_end.  Notice same area (and size)
 * is used for XDP_PASS, when constructing the SKB via build_skb().
 */
#define xdp_data_hard_end(xdp)				\
	((xdp)->data_hard_start + (xdp)->frame_sz -	\
	 SKB_DATA_ALIGN(sizeof(struct skb_shared_info)))

static inline struct skb_shared_info *
xdp_get_shared_info_from_buff(struct xdp_buff *xdp)
{
	return (struct skb_shared_info *)xdp_data_hard_end(xdp);
}

static __always_inline unsigned int xdp_get_buff_len(struct xdp_buff *xdp)
{
	unsigned int len = xdp->data_end - xdp->data;
	struct skb_shared_info *sinfo;

	if (likely(!xdp_buff_has_frags(xdp)))
		goto out;

	sinfo = xdp_get_shared_info_from_buff(xdp);
	len += sinfo->xdp_frags_size;
out:
	return len;
}

struct xdp_frame {
	void *data;
	u16 len;
	u16 headroom;
	u32 metasize; /* uses lower 8-bits */
	/* Lifetime of xdp_rxq_info is limited to NAPI/enqueue time,
	 * while mem info is valid on remote CPU.
	 */
	struct xdp_mem_info mem;
	struct net_device *dev_rx; /* used by cpumap */
<<<<<<< HEAD
=======
	u32 frame_sz;
>>>>>>> eb3cdb58
	u32 flags; /* supported values defined in xdp_buff_flags */
};

static __always_inline bool xdp_frame_has_frags(struct xdp_frame *frame)
{
	return !!(frame->flags & XDP_FLAGS_HAS_FRAGS);
}

static __always_inline bool xdp_frame_is_frag_pfmemalloc(struct xdp_frame *frame)
{
	return !!(frame->flags & XDP_FLAGS_FRAGS_PF_MEMALLOC);
}

#define XDP_BULK_QUEUE_SIZE	16
struct xdp_frame_bulk {
	int count;
	void *xa;
	void *q[XDP_BULK_QUEUE_SIZE];
};

static __always_inline void xdp_frame_bulk_init(struct xdp_frame_bulk *bq)
{
	/* bq->count will be zero'ed when bq->xa gets updated */
	bq->xa = NULL;
}

static inline struct skb_shared_info *
xdp_get_shared_info_from_frame(struct xdp_frame *frame)
{
	void *data_hard_start = frame->data - frame->headroom - sizeof(*frame);

	return (struct skb_shared_info *)(data_hard_start + frame->frame_sz -
				SKB_DATA_ALIGN(sizeof(struct skb_shared_info)));
}

struct xdp_cpumap_stats {
	unsigned int redirect;
	unsigned int pass;
	unsigned int drop;
};

/* Clear kernel pointers in xdp_frame */
static inline void xdp_scrub_frame(struct xdp_frame *frame)
{
	frame->data = NULL;
	frame->dev_rx = NULL;
}

static inline void
xdp_update_skb_shared_info(struct sk_buff *skb, u8 nr_frags,
			   unsigned int size, unsigned int truesize,
			   bool pfmemalloc)
{
	skb_shinfo(skb)->nr_frags = nr_frags;

	skb->len += size;
	skb->data_len += size;
	skb->truesize += truesize;
	skb->pfmemalloc |= pfmemalloc;
}

/* Avoids inlining WARN macro in fast-path */
void xdp_warn(const char *msg, const char *func, const int line);
#define XDP_WARN(msg) xdp_warn(msg, __func__, __LINE__)

struct xdp_frame *xdp_convert_zc_to_xdp_frame(struct xdp_buff *xdp);
struct sk_buff *__xdp_build_skb_from_frame(struct xdp_frame *xdpf,
					   struct sk_buff *skb,
					   struct net_device *dev);
struct sk_buff *xdp_build_skb_from_frame(struct xdp_frame *xdpf,
					 struct net_device *dev);
int xdp_alloc_skb_bulk(void **skbs, int n_skb, gfp_t gfp);
struct xdp_frame *xdpf_clone(struct xdp_frame *xdpf);

static inline
void xdp_convert_frame_to_buff(struct xdp_frame *frame, struct xdp_buff *xdp)
{
	xdp->data_hard_start = frame->data - frame->headroom - sizeof(*frame);
	xdp->data = frame->data;
	xdp->data_end = frame->data + frame->len;
	xdp->data_meta = frame->data - frame->metasize;
	xdp->frame_sz = frame->frame_sz;
	xdp->flags = frame->flags;
}

static inline
int xdp_update_frame_from_buff(struct xdp_buff *xdp,
			       struct xdp_frame *xdp_frame)
{
	int metasize, headroom;

	/* Assure headroom is available for storing info */
	headroom = xdp->data - xdp->data_hard_start;
	metasize = xdp->data - xdp->data_meta;
	metasize = metasize > 0 ? metasize : 0;
	if (unlikely((headroom - metasize) < sizeof(*xdp_frame)))
		return -ENOSPC;

	/* Catch if driver didn't reserve tailroom for skb_shared_info */
	if (unlikely(xdp->data_end > xdp_data_hard_end(xdp))) {
		XDP_WARN("Driver BUG: missing reserved tailroom");
		return -ENOSPC;
	}

	xdp_frame->data = xdp->data;
	xdp_frame->len  = xdp->data_end - xdp->data;
	xdp_frame->headroom = headroom - sizeof(*xdp_frame);
	xdp_frame->metasize = metasize;
	xdp_frame->frame_sz = xdp->frame_sz;
	xdp_frame->flags = xdp->flags;

	return 0;
}

/* Convert xdp_buff to xdp_frame */
static inline
struct xdp_frame *xdp_convert_buff_to_frame(struct xdp_buff *xdp)
{
	struct xdp_frame *xdp_frame;

	if (xdp->rxq->mem.type == MEM_TYPE_XSK_BUFF_POOL)
		return xdp_convert_zc_to_xdp_frame(xdp);

	/* Store info in top of packet */
	xdp_frame = xdp->data_hard_start;
	if (unlikely(xdp_update_frame_from_buff(xdp, xdp_frame) < 0))
		return NULL;

	/* rxq only valid until napi_schedule ends, convert to xdp_mem_info */
	xdp_frame->mem = xdp->rxq->mem;

	return xdp_frame;
}

void __xdp_return(void *data, struct xdp_mem_info *mem, bool napi_direct,
		  struct xdp_buff *xdp);
void xdp_return_frame(struct xdp_frame *xdpf);
void xdp_return_frame_rx_napi(struct xdp_frame *xdpf);
void xdp_return_buff(struct xdp_buff *xdp);
void xdp_flush_frame_bulk(struct xdp_frame_bulk *bq);
void xdp_return_frame_bulk(struct xdp_frame *xdpf,
			   struct xdp_frame_bulk *bq);

static __always_inline unsigned int xdp_get_frame_len(struct xdp_frame *xdpf)
{
<<<<<<< HEAD
	struct xdp_mem_info *mem = &xdpf->mem;
	struct skb_shared_info *sinfo;
	int i;

	/* Curr only page_pool needs this */
	if (mem->type != MEM_TYPE_PAGE_POOL)
		return;

	if (likely(!xdp_frame_has_frags(xdpf)))
		goto out;

	sinfo = xdp_get_shared_info_from_frame(xdpf);
	for (i = 0; i < sinfo->nr_frags; i++) {
		struct page *page = skb_frag_page(&sinfo->frags[i]);

		__xdp_release_frame(page_address(page), mem);
	}
out:
	__xdp_release_frame(xdpf->data, mem);
}

static __always_inline unsigned int xdp_get_frame_len(struct xdp_frame *xdpf)
{
	struct skb_shared_info *sinfo;
	unsigned int len = xdpf->len;

	if (likely(!xdp_frame_has_frags(xdpf)))
		goto out;

=======
	struct skb_shared_info *sinfo;
	unsigned int len = xdpf->len;

	if (likely(!xdp_frame_has_frags(xdpf)))
		goto out;

>>>>>>> eb3cdb58
	sinfo = xdp_get_shared_info_from_frame(xdpf);
	len += sinfo->xdp_frags_size;
out:
	return len;
}

int __xdp_rxq_info_reg(struct xdp_rxq_info *xdp_rxq,
		       struct net_device *dev, u32 queue_index,
		       unsigned int napi_id, u32 frag_size);
static inline int
xdp_rxq_info_reg(struct xdp_rxq_info *xdp_rxq,
		 struct net_device *dev, u32 queue_index,
		 unsigned int napi_id)
{
	return __xdp_rxq_info_reg(xdp_rxq, dev, queue_index, napi_id, 0);
}

void xdp_rxq_info_unreg(struct xdp_rxq_info *xdp_rxq);
void xdp_rxq_info_unused(struct xdp_rxq_info *xdp_rxq);
bool xdp_rxq_info_is_reg(struct xdp_rxq_info *xdp_rxq);
int xdp_rxq_info_reg_mem_model(struct xdp_rxq_info *xdp_rxq,
			       enum xdp_mem_type type, void *allocator);
void xdp_rxq_info_unreg_mem_model(struct xdp_rxq_info *xdp_rxq);
int xdp_reg_mem_model(struct xdp_mem_info *mem,
		      enum xdp_mem_type type, void *allocator);
void xdp_unreg_mem_model(struct xdp_mem_info *mem);

/* Drivers not supporting XDP metadata can use this helper, which
 * rejects any room expansion for metadata as a result.
 */
static __always_inline void
xdp_set_data_meta_invalid(struct xdp_buff *xdp)
{
	xdp->data_meta = xdp->data + 1;
}

static __always_inline bool
xdp_data_meta_unsupported(const struct xdp_buff *xdp)
{
	return unlikely(xdp->data_meta > xdp->data);
}

static inline bool xdp_metalen_invalid(unsigned long metalen)
{
	return (metalen & (sizeof(__u32) - 1)) || (metalen > 32);
}

struct xdp_attachment_info {
	struct bpf_prog *prog;
	u32 flags;
};

struct netdev_bpf;
void xdp_attachment_setup(struct xdp_attachment_info *info,
			  struct netdev_bpf *bpf);

#define DEV_MAP_BULK_SIZE XDP_BULK_QUEUE_SIZE

#define XDP_METADATA_KFUNC_xxx	\
	XDP_METADATA_KFUNC(XDP_METADATA_KFUNC_RX_TIMESTAMP, \
			   bpf_xdp_metadata_rx_timestamp) \
	XDP_METADATA_KFUNC(XDP_METADATA_KFUNC_RX_HASH, \
			   bpf_xdp_metadata_rx_hash) \

enum {
#define XDP_METADATA_KFUNC(name, _) name,
XDP_METADATA_KFUNC_xxx
#undef XDP_METADATA_KFUNC
MAX_XDP_METADATA_KFUNC,
};

enum xdp_rss_hash_type {
	/* First part: Individual bits for L3/L4 types */
	XDP_RSS_L3_IPV4		= BIT(0),
	XDP_RSS_L3_IPV6		= BIT(1),

	/* The fixed (L3) IPv4 and IPv6 headers can both be followed by
	 * variable/dynamic headers, IPv4 called Options and IPv6 called
	 * Extension Headers. HW RSS type can contain this info.
	 */
	XDP_RSS_L3_DYNHDR	= BIT(2),

	/* When RSS hash covers L4 then drivers MUST set XDP_RSS_L4 bit in
	 * addition to the protocol specific bit.  This ease interaction with
	 * SKBs and avoids reserving a fixed mask for future L4 protocol bits.
	 */
	XDP_RSS_L4		= BIT(3), /* L4 based hash, proto can be unknown */
	XDP_RSS_L4_TCP		= BIT(4),
	XDP_RSS_L4_UDP		= BIT(5),
	XDP_RSS_L4_SCTP		= BIT(6),
	XDP_RSS_L4_IPSEC	= BIT(7), /* L4 based hash include IPSEC SPI */

	/* Second part: RSS hash type combinations used for driver HW mapping */
	XDP_RSS_TYPE_NONE            = 0,
	XDP_RSS_TYPE_L2              = XDP_RSS_TYPE_NONE,

	XDP_RSS_TYPE_L3_IPV4         = XDP_RSS_L3_IPV4,
	XDP_RSS_TYPE_L3_IPV6         = XDP_RSS_L3_IPV6,
	XDP_RSS_TYPE_L3_IPV4_OPT     = XDP_RSS_L3_IPV4 | XDP_RSS_L3_DYNHDR,
	XDP_RSS_TYPE_L3_IPV6_EX      = XDP_RSS_L3_IPV6 | XDP_RSS_L3_DYNHDR,

	XDP_RSS_TYPE_L4_ANY          = XDP_RSS_L4,
	XDP_RSS_TYPE_L4_IPV4_TCP     = XDP_RSS_L3_IPV4 | XDP_RSS_L4 | XDP_RSS_L4_TCP,
	XDP_RSS_TYPE_L4_IPV4_UDP     = XDP_RSS_L3_IPV4 | XDP_RSS_L4 | XDP_RSS_L4_UDP,
	XDP_RSS_TYPE_L4_IPV4_SCTP    = XDP_RSS_L3_IPV4 | XDP_RSS_L4 | XDP_RSS_L4_SCTP,
	XDP_RSS_TYPE_L4_IPV4_IPSEC   = XDP_RSS_L3_IPV4 | XDP_RSS_L4 | XDP_RSS_L4_IPSEC,

	XDP_RSS_TYPE_L4_IPV6_TCP     = XDP_RSS_L3_IPV6 | XDP_RSS_L4 | XDP_RSS_L4_TCP,
	XDP_RSS_TYPE_L4_IPV6_UDP     = XDP_RSS_L3_IPV6 | XDP_RSS_L4 | XDP_RSS_L4_UDP,
	XDP_RSS_TYPE_L4_IPV6_SCTP    = XDP_RSS_L3_IPV6 | XDP_RSS_L4 | XDP_RSS_L4_SCTP,
	XDP_RSS_TYPE_L4_IPV6_IPSEC   = XDP_RSS_L3_IPV6 | XDP_RSS_L4 | XDP_RSS_L4_IPSEC,

	XDP_RSS_TYPE_L4_IPV6_TCP_EX  = XDP_RSS_TYPE_L4_IPV6_TCP  | XDP_RSS_L3_DYNHDR,
	XDP_RSS_TYPE_L4_IPV6_UDP_EX  = XDP_RSS_TYPE_L4_IPV6_UDP  | XDP_RSS_L3_DYNHDR,
	XDP_RSS_TYPE_L4_IPV6_SCTP_EX = XDP_RSS_TYPE_L4_IPV6_SCTP | XDP_RSS_L3_DYNHDR,
};

#ifdef CONFIG_NET
u32 bpf_xdp_metadata_kfunc_id(int id);
bool bpf_dev_bound_kfunc_id(u32 btf_id);
void xdp_set_features_flag(struct net_device *dev, xdp_features_t val);
void xdp_features_set_redirect_target(struct net_device *dev, bool support_sg);
void xdp_features_clear_redirect_target(struct net_device *dev);
#else
static inline u32 bpf_xdp_metadata_kfunc_id(int id) { return 0; }
static inline bool bpf_dev_bound_kfunc_id(u32 btf_id) { return false; }

static inline void
xdp_set_features_flag(struct net_device *dev, xdp_features_t val)
{
}

static inline void
xdp_features_set_redirect_target(struct net_device *dev, bool support_sg)
{
}

static inline void
xdp_features_clear_redirect_target(struct net_device *dev)
{
}
#endif

static inline void xdp_clear_features_flag(struct net_device *dev)
{
	xdp_set_features_flag(dev, 0);
}

#endif /* __LINUX_NET_XDP_H__ */<|MERGE_RESOLUTION|>--- conflicted
+++ resolved
@@ -174,10 +174,7 @@
 	 */
 	struct xdp_mem_info mem;
 	struct net_device *dev_rx; /* used by cpumap */
-<<<<<<< HEAD
-=======
 	u32 frame_sz;
->>>>>>> eb3cdb58
 	u32 flags; /* supported values defined in xdp_buff_flags */
 };
 
@@ -323,44 +320,12 @@
 
 static __always_inline unsigned int xdp_get_frame_len(struct xdp_frame *xdpf)
 {
-<<<<<<< HEAD
-	struct xdp_mem_info *mem = &xdpf->mem;
 	struct skb_shared_info *sinfo;
-	int i;
-
-	/* Curr only page_pool needs this */
-	if (mem->type != MEM_TYPE_PAGE_POOL)
-		return;
+	unsigned int len = xdpf->len;
 
 	if (likely(!xdp_frame_has_frags(xdpf)))
 		goto out;
 
-	sinfo = xdp_get_shared_info_from_frame(xdpf);
-	for (i = 0; i < sinfo->nr_frags; i++) {
-		struct page *page = skb_frag_page(&sinfo->frags[i]);
-
-		__xdp_release_frame(page_address(page), mem);
-	}
-out:
-	__xdp_release_frame(xdpf->data, mem);
-}
-
-static __always_inline unsigned int xdp_get_frame_len(struct xdp_frame *xdpf)
-{
-	struct skb_shared_info *sinfo;
-	unsigned int len = xdpf->len;
-
-	if (likely(!xdp_frame_has_frags(xdpf)))
-		goto out;
-
-=======
-	struct skb_shared_info *sinfo;
-	unsigned int len = xdpf->len;
-
-	if (likely(!xdp_frame_has_frags(xdpf)))
-		goto out;
-
->>>>>>> eb3cdb58
 	sinfo = xdp_get_shared_info_from_frame(xdpf);
 	len += sinfo->xdp_frags_size;
 out:
