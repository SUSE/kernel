--- conflicted
+++ resolved
@@ -7,11 +7,7 @@
  * Copyright 2006-2010	Johannes Berg <johannes@sipsolutions.net>
  * Copyright 2013-2014 Intel Mobile Communications GmbH
  * Copyright 2015-2017	Intel Deutschland GmbH
-<<<<<<< HEAD
- * Copyright (C) 2018-2021, 2023 Intel Corporation
-=======
  * Copyright (C) 2018-2024 Intel Corporation
->>>>>>> 2d5404ca
  */
 
 #include <linux/ethtool.h>
@@ -126,34 +122,6 @@
  *	not permitted using this channel
  * @IEEE80211_CHAN_NO_6GHZ_AFC_CLIENT: Client connection with AFC AP
  *	not permitted using this channel
-<<<<<<< HEAD
- */
-enum ieee80211_channel_flags {
-	IEEE80211_CHAN_DISABLED		= 1<<0,
-	IEEE80211_CHAN_NO_IR		= 1<<1,
-	IEEE80211_CHAN_PSD		= 1<<2,
-	IEEE80211_CHAN_RADAR		= 1<<3,
-	IEEE80211_CHAN_NO_HT40PLUS	= 1<<4,
-	IEEE80211_CHAN_NO_HT40MINUS	= 1<<5,
-	IEEE80211_CHAN_NO_OFDM		= 1<<6,
-	IEEE80211_CHAN_NO_80MHZ		= 1<<7,
-	IEEE80211_CHAN_NO_160MHZ	= 1<<8,
-	IEEE80211_CHAN_INDOOR_ONLY	= 1<<9,
-	IEEE80211_CHAN_IR_CONCURRENT	= 1<<10,
-	IEEE80211_CHAN_NO_20MHZ		= 1<<11,
-	IEEE80211_CHAN_NO_10MHZ		= 1<<12,
-	IEEE80211_CHAN_NO_HE		= 1<<13,
-	IEEE80211_CHAN_1MHZ		= 1<<14,
-	IEEE80211_CHAN_2MHZ		= 1<<15,
-	IEEE80211_CHAN_4MHZ		= 1<<16,
-	IEEE80211_CHAN_8MHZ		= 1<<17,
-	IEEE80211_CHAN_16MHZ		= 1<<18,
-	IEEE80211_CHAN_NO_320MHZ	= 1<<19,
-	IEEE80211_CHAN_NO_EHT		= 1<<20,
-	IEEE80211_CHAN_DFS_CONCURRENT	= 1<<21,
-	IEEE80211_CHAN_NO_6GHZ_VLP_CLIENT = 1<<22,
-	IEEE80211_CHAN_NO_6GHZ_AFC_CLIENT = 1<<23,
-=======
  * @IEEE80211_CHAN_CAN_MONITOR: This channel can be used for monitor
  *	mode even in the presence of other (regulatory) restrictions,
  *	even if it is otherwise disabled.
@@ -187,7 +155,6 @@
 	IEEE80211_CHAN_NO_6GHZ_AFC_CLIENT	= BIT(23),
 	IEEE80211_CHAN_CAN_MONITOR		= BIT(24),
 	IEEE80211_CHAN_ALLOW_6GHZ_VLP_AP	= BIT(25),
->>>>>>> 2d5404ca
 };
 
 #define IEEE80211_CHAN_NO_HT40 \
@@ -238,13 +205,7 @@
 	enum nl80211_dfs_state dfs_state;
 	unsigned long dfs_state_entered;
 	unsigned int dfs_cac_ms;
-<<<<<<< HEAD
-#ifndef __GENKSYMS__
 	s8 psd;
-#endif
-=======
-	s8 psd;
->>>>>>> 2d5404ca
 };
 
 /**
@@ -1099,8 +1060,6 @@
 			      const struct cfg80211_chan_def *chandef);
 
 /**
-<<<<<<< HEAD
-=======
  * cfg80211_chandef_primary - calculate primary 40/80/160 MHz freq
  * @chandef: chandef to calculate for
  * @primary_chan_width: primary channel width to calculate center for
@@ -1115,7 +1074,6 @@
 			     u16 *punctured);
 
 /**
->>>>>>> 2d5404ca
  * nl80211_send_chandef - sends the channel definition.
  * @msg: the msg to send channel definition
  * @chandef: the channel definition to check
@@ -1463,12 +1421,7 @@
 struct cfg80211_fils_discovery {
 	bool update;
 	u32 min_interval;
-#ifdef __GENKSYMS__
 	u32 max_interval;
-#else
-	u32 max_interval:31;
-	u32 update:1;
-#endif
 	size_t tmpl_len;
 	const u8 *tmpl;
 };
@@ -1485,16 +1438,8 @@
  * @tmpl: Template data for probe response
  */
 struct cfg80211_unsol_bcast_probe_resp {
-<<<<<<< HEAD
-#ifdef __GENKSYMS__
-=======
 	bool update;
->>>>>>> 2d5404ca
 	u32 interval;
-#else
-	u32 interval:31;
-	u32 update:1;
-#endif
 	size_t tmpl_len;
 	const u8 *tmpl;
 };
@@ -1574,22 +1519,6 @@
 	struct cfg80211_fils_discovery fils_discovery;
 	struct cfg80211_unsol_bcast_probe_resp unsol_bcast_probe_resp;
 	struct cfg80211_mbssid_config mbssid_config;
-};
-
-
-/**
- * struct cfg80211_ap_update - AP configuration update
- *
- * Subset of &struct cfg80211_ap_settings, for updating a running AP.
- *
- * @beacon: beacon data
- * @fils_discovery: FILS discovery transmission parameters
- * @unsol_bcast_probe_resp: Unsolicited broadcast probe response parameters
- */
-struct cfg80211_ap_update {
-	struct cfg80211_beacon_data beacon;
-	struct cfg80211_fils_discovery fils_discovery;
-	struct cfg80211_unsol_bcast_probe_resp unsol_bcast_probe_resp;
 };
 
 
@@ -2752,10 +2681,6 @@
 	struct cfg80211_ssid *ssids;
 	int n_ssids;
 	u32 n_channels;
-<<<<<<< HEAD
-	enum nl80211_bss_scan_width scan_width; // FIXME: kABI placeholder
-=======
->>>>>>> 2d5404ca
 	const u8 *ie;
 	size_t ie_len;
 	u16 duration;
@@ -2777,9 +2702,6 @@
 	bool notified;
 	bool no_cck;
 	bool scan_6ghz;
-#ifndef __GENKSYMS__
-	s8 tsf_report_link_id;
-#endif
 	u32 n_6ghz_params;
 	struct cfg80211_scan_6ghz_params *scan_6ghz_params;
 	s8 tsf_report_link_id;
@@ -2807,16 +2729,6 @@
  * @bssid: BSSID to be matched; may be all-zero BSSID in case of SSID match
  *	or no match (RSSI only)
  * @rssi_thold: don't report scan results below this threshold (in s32 dBm)
-<<<<<<< HEAD
- * @per_band_rssi_thold: Minimum rssi threshold for each band to be applied
- *	for filtering out scan results received. Drivers advertise this support
- *	of band specific rssi based filtering through the feature capability
- *	%NL80211_EXT_FEATURE_SCHED_SCAN_BAND_SPECIFIC_RSSI_THOLD. These band
- *	specific rssi thresholds take precedence over rssi_thold, if specified.
- *	If not specified for any band, it will be assigned with rssi_thold of
- *	corresponding matchset.
-=======
->>>>>>> 2d5404ca
  */
 struct cfg80211_match_set {
 	struct cfg80211_ssid ssid;
@@ -2903,10 +2815,6 @@
 	struct cfg80211_ssid *ssids;
 	int n_ssids;
 	u32 n_channels;
-<<<<<<< HEAD
-	enum nl80211_bss_scan_width scan_width; // FIXME: kABI placeholder
-=======
->>>>>>> 2d5404ca
 	const u8 *ie;
 	size_t ie_len;
 	u32 flags;
@@ -2980,10 +2888,6 @@
  */
 struct cfg80211_inform_bss {
 	struct ieee80211_channel *chan;
-<<<<<<< HEAD
-	enum nl80211_bss_scan_width scan_width; // FIXME: kABI placeholder
-=======
->>>>>>> 2d5404ca
 	s32 signal;
 	u64 boottime_ns;
 	u64 parent_tsf;
@@ -2991,15 +2895,8 @@
 	u8 chains;
 	s8 chain_signal[IEEE80211_MAX_CHAINS];
 
-<<<<<<< HEAD
-#ifndef __GENKSYMS__
 	u8 restrict_use:1, use_for:7;
 	u8 cannot_use_reasons;
-#endif
-=======
-	u8 restrict_use:1, use_for:7;
-	u8 cannot_use_reasons;
->>>>>>> 2d5404ca
 
 	void *drv_data;
 };
@@ -3063,10 +2960,6 @@
  */
 struct cfg80211_bss {
 	struct ieee80211_channel *channel;
-<<<<<<< HEAD
-	enum nl80211_bss_scan_width scan_width; // FIXME: kABI placeholder
-=======
->>>>>>> 2d5404ca
 
 	const struct cfg80211_bss_ies __rcu *ies;
 	const struct cfg80211_bss_ies __rcu *beacon_ies;
@@ -3090,16 +2983,8 @@
 	u8 bssid_index;
 	u8 max_bssid_indicator;
 
-<<<<<<< HEAD
-#ifndef __GENKSYMS__
-	u8 proberesp_ecsa_stuck:1;
 	u8 use_for;
 	u8 cannot_use_reasons;
-#endif
-=======
-	u8 use_for;
-	u8 cannot_use_reasons;
->>>>>>> 2d5404ca
 
 	u8 priv[] __aligned(sizeof(void *));
 };
@@ -3186,13 +3071,7 @@
 	const u8 *elems;
 	size_t elems_len;
 	bool disabled;
-<<<<<<< HEAD
-#ifndef __GENKSYMS__
 	int error;
-#endif
-=======
-	int error;
->>>>>>> 2d5404ca
 };
 
 /**
@@ -3752,15 +3631,8 @@
 	bool disconnect, magic_pkt, gtk_rekey_failure,
 	     eap_identity_req, four_way_handshake,
 	     rfkill_release, packet_80211,
-<<<<<<< HEAD
-	     tcp_match, tcp_connlost, tcp_nomoretokens;
-#ifndef __GENKSYMS__
-	bool unprot_deauth_disassoc;
-#endif
-=======
 	     tcp_match, tcp_connlost, tcp_nomoretokens,
 	     unprot_deauth_disassoc;
->>>>>>> 2d5404ca
 	s32 pattern_idx;
 	u32 packet_present_len, packet_len;
 	const void *packet;
@@ -4710,11 +4582,8 @@
  *
  * @set_hw_timestamp: Enable/disable HW timestamping of TM/FTM frames.
  * @set_ttlm: set the TID to link mapping.
-<<<<<<< HEAD
-=======
  * @get_radio_mask: get bitmask of radios in use.
  *	(invoked with the wiphy mutex held)
->>>>>>> 2d5404ca
  */
 struct cfg80211_ops {
 	int	(*suspend)(struct wiphy *wiphy, struct cfg80211_wowlan *wow);
@@ -4763,17 +4632,8 @@
 
 	int	(*start_ap)(struct wiphy *wiphy, struct net_device *dev,
 			    struct cfg80211_ap_settings *settings);
-#ifdef __GENKSYMS__
-	int	(*change_beacon)(struct wiphy *wiphy, struct net_device *dev,
-<<<<<<< HEAD
-				 struct cfg80211_beacon_data *info);
-#else
 	int	(*change_beacon)(struct wiphy *wiphy, struct net_device *dev,
 				 struct cfg80211_ap_update *info);
-#endif
-=======
-				 struct cfg80211_ap_update *info);
->>>>>>> 2d5404ca
 	int	(*stop_ap)(struct wiphy *wiphy, struct net_device *dev,
 			   unsigned int link_id);
 
@@ -5083,16 +4943,9 @@
 				    struct link_station_del_parameters *params);
 	int	(*set_hw_timestamp)(struct wiphy *wiphy, struct net_device *dev,
 				    struct cfg80211_set_hw_timestamp *hwts);
-<<<<<<< HEAD
-#ifndef __GENKSYMS__
-	int	(*set_ttlm)(struct wiphy *wiphy, struct net_device *dev,
-			    struct cfg80211_ttlm_params *params);
-#endif
-=======
 	int	(*set_ttlm)(struct wiphy *wiphy, struct net_device *dev,
 			    struct cfg80211_ttlm_params *params);
 	u32	(*get_radio_mask)(struct wiphy *wiphy, struct net_device *dev);
->>>>>>> 2d5404ca
 };
 
 /*
@@ -6276,8 +6129,6 @@
 void wiphy_delayed_work_flush(struct wiphy *wiphy,
 			      struct wiphy_delayed_work *dwork);
 
-<<<<<<< HEAD
-=======
 /**
  * wiphy_delayed_work_pending - Find out whether a wiphy delayable
  * work item is currently pending.
@@ -6337,7 +6188,6 @@
 	IEEE80211_REG_VLP_AP,
 };
 
->>>>>>> 2d5404ca
 /**
  * struct wireless_dev - wireless device state
  *
@@ -6431,11 +6281,6 @@
 	struct list_head mgmt_registrations;
 	u8 mgmt_registrations_need_update:1;
 
-<<<<<<< HEAD
-	struct mutex mtx; // FIXME: kABI placeholder
-
-=======
->>>>>>> 2d5404ca
 	bool use_4addr, is_running, registered, registering;
 
 	u8 address[ETH_ALEN] __aligned(sizeof(u16));
@@ -6742,13 +6587,7 @@
  * Return: a bitmap of the mandatory rates for the given band, bits
  * are set according to the rate position in the bitrates array.
  */
-<<<<<<< HEAD
-u32 _ieee80211_mandatory_rates(struct ieee80211_supported_band *sband);
-// FIXME: rename for kABI workaround
-#define ieee80211_mandatory_rates _ieee80211_mandatory_rates
-=======
 u32 ieee80211_mandatory_rates(struct ieee80211_supported_band *sband);
->>>>>>> 2d5404ca
 
 /*
  * Radiotap parsing functions -- for controlled injection support
@@ -7170,8 +7009,6 @@
 }
 
 /**
-<<<<<<< HEAD
-=======
  * enum cfg80211_rnr_iter_ret - reduced neighbor report iteration state
  * @RNR_ITER_CONTINUE: continue iterating with the next entry
  * @RNR_ITER_BREAK: break iteration and return success
@@ -7204,19 +7041,13 @@
 		       void *iter_data);
 
 /**
->>>>>>> 2d5404ca
  * cfg80211_defragment_element - Defrag the given element data into a buffer
  *
  * @elem: the element to defragment
  * @ies: elements where @elem is contained
  * @ieslen: length of @ies
-<<<<<<< HEAD
- * @data: buffer to store element data
- * @data_len: length of @data
-=======
  * @data: buffer to store element data, or %NULL to just determine size
  * @data_len: length of @data, or 0
->>>>>>> 2d5404ca
  * @frag_id: the element ID of fragments
  *
  * Return: length of @data, or -EINVAL on error
@@ -7615,11 +7446,8 @@
  * @bss_type: type of BSS, see &enum ieee80211_bss_type
  * @privacy: privacy filter, see &enum ieee80211_privacy
  * @use_for: indicates which use is intended
-<<<<<<< HEAD
-=======
  *
  * Return: Reference-counted BSS on success. %NULL on error.
->>>>>>> 2d5404ca
  */
 struct cfg80211_bss *__cfg80211_get_bss(struct wiphy *wiphy,
 					struct ieee80211_channel *channel,
@@ -7640,15 +7468,6 @@
  * @privacy: privacy filter, see &enum ieee80211_privacy
  *
  * This version implies regular usage, %NL80211_BSS_USE_FOR_NORMAL.
-<<<<<<< HEAD
- */
-struct cfg80211_bss *cfg80211_get_bss(struct wiphy *wiphy,
-				      struct ieee80211_channel *channel,
-				      const u8 *bssid,
-				      const u8 *ssid, size_t ssid_len,
-				      enum ieee80211_bss_type bss_type,
-				      enum ieee80211_privacy privacy);
-=======
  *
  * Return: Reference-counted BSS on success. %NULL on error.
  */
@@ -7662,7 +7481,6 @@
 				  bss_type, privacy,
 				  NL80211_BSS_USE_FOR_NORMAL);
 }
->>>>>>> 2d5404ca
 
 static inline struct cfg80211_bss *
 cfg80211_get_ibss(struct wiphy *wiphy,
@@ -7785,9 +7603,6 @@
 	} links[IEEE80211_MLD_MAX_NUM_LINKS];
 };
 
-// FIXME: rename for kABI workaround
-#define cfg80211_rx_assoc_resp_data cfg80211_rx_assoc_resp
-
 /**
  * cfg80211_rx_assoc_resp - notification of processed association response
  * @dev: network device
@@ -7798,15 +7613,8 @@
  *
  * This function may sleep. The caller must hold the corresponding wdev's mutex.
  */
-<<<<<<< HEAD
-void _cfg80211_rx_assoc_resp(struct net_device *dev,
-			     const struct cfg80211_rx_assoc_resp_data *data);
-// FIXME: rename for kABI workaround
-#define cfg80211_rx_assoc_resp(dev, data) _cfg80211_rx_assoc_resp(dev, data)
-=======
 void cfg80211_rx_assoc_resp(struct net_device *dev,
 			    const struct cfg80211_rx_assoc_resp_data *data);
->>>>>>> 2d5404ca
 
 /**
  * struct cfg80211_assoc_failure - association failure data
@@ -9933,102 +9741,4 @@
 				   void *data);
 #endif
 
-/**
- * cfg80211_links_removed - Notify about removed STA MLD setup links.
- * @dev: network device.
- * @link_mask: BIT mask of removed STA MLD setup link IDs.
- *
- * Inform cfg80211 and the userspace about removed STA MLD setup links due to
- * AP MLD removing the corresponding affiliated APs with Multi-Link
- * reconfiguration. Note that it's not valid to remove all links, in this
- * case disconnect instead.
- * Also note that the wdev mutex must be held.
- */
-void cfg80211_links_removed(struct net_device *dev, u16 link_mask);
-
-/**
- * cfg80211_schedule_channels_check - schedule regulatory check if needed
- * @wdev: the wireless device to check
- *
- * In case the device supports NO_IR or DFS relaxations, schedule regulatory
- * channels check, as previous concurrent operation conditions may not
- * hold anymore.
- */
-void cfg80211_schedule_channels_check(struct wireless_dev *wdev);
-
-#ifdef CONFIG_CFG80211_DEBUGFS
-/**
- * wiphy_locked_debugfs_read - do a locked read in debugfs
- * @wiphy: the wiphy to use
- * @file: the file being read
- * @buf: the buffer to fill and then read from
- * @bufsize: size of the buffer
- * @userbuf: the user buffer to copy to
- * @count: read count
- * @ppos: read position
- * @handler: the read handler to call (under wiphy lock)
- * @data: additional data to pass to the read handler
- */
-ssize_t wiphy_locked_debugfs_read(struct wiphy *wiphy, struct file *file,
-				  char *buf, size_t bufsize,
-				  char __user *userbuf, size_t count,
-				  loff_t *ppos,
-				  ssize_t (*handler)(struct wiphy *wiphy,
-						     struct file *file,
-						     char *buf,
-						     size_t bufsize,
-						     void *data),
-				  void *data);
-
-/**
- * wiphy_locked_debugfs_write - do a locked write in debugfs
- * @wiphy: the wiphy to use
- * @file: the file being written to
- * @buf: the buffer to copy the user data to
- * @bufsize: size of the buffer
- * @userbuf: the user buffer to copy from
- * @count: read count
- * @handler: the write handler to call (under wiphy lock)
- * @data: additional data to pass to the write handler
- */
-ssize_t wiphy_locked_debugfs_write(struct wiphy *wiphy, struct file *file,
-				   char *buf, size_t bufsize,
-				   const char __user *userbuf, size_t count,
-				   ssize_t (*handler)(struct wiphy *wiphy,
-						      struct file *file,
-						      char *buf,
-						      size_t count,
-						      void *data),
-				   void *data);
-#else
-static inline ssize_t
-wiphy_locked_debugfs_read(struct wiphy *wiphy, struct file *file,
-			  char *buf, size_t bufsize,
-			  char __user *userbuf, size_t count,
-			  loff_t *ppos,
-			  ssize_t (*handler)(struct wiphy *wiphy,
-					     struct file *file,
-					     char *buf,
-					     size_t bufsize,
-					     void *data),
-			  void *data)
-{
-	return -ENOENT;
-}
-
-static inline ssize_t
-wiphy_locked_debugfs_write(struct wiphy *wiphy, struct file *file,
-			   char *buf, size_t bufsize,
-			   const char __user *userbuf, size_t count,
-			   ssize_t (*handler)(struct wiphy *wiphy,
-					      struct file *file,
-					      char *buf,
-					      size_t count,
-					      void *data),
-			   void *data)
-{
-	return -ENOENT;
-}
-#endif
-
 #endif /* __NET_CFG80211_H */