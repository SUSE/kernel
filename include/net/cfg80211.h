--- conflicted
+++ resolved
@@ -1440,27 +1440,6 @@
  * @beacon_color_change: beacon data while performing the color countdown
  * @counter_offset_beacon: offsets of the counters within the beacon (tail)
  * @counter_offset_presp: offsets of the counters within the probe response
- * @beacon_next: beacon data to be used after the color change
- * @count: number of beacons until the color change
- * @color: the color used after the change
- */
-struct cfg80211_color_change_settings {
-	struct cfg80211_beacon_data beacon_color_change;
-	u16 counter_offset_beacon;
-	u16 counter_offset_presp;
-	struct cfg80211_beacon_data beacon_next;
-	u8 count;
-	u8 color;
-};
-
-/**
- * struct cfg80211_color_change_settings - color change settings
- *
- * Used for bss color change
- *
- * @beacon_color_change: beacon data while performing the color countdown
- * @counter_offsets_beacon: offsets of the counters within the beacon (tail)
- * @counter_offsets_presp: offsets of the counters within the probe response
  * @beacon_next: beacon data to be used after the color change
  * @count: number of beacons until the color change
  * @color: the color used after the change
@@ -4379,13 +4358,10 @@
  *
  * @color_change: Initiate a color change.
  *
-<<<<<<< HEAD
-=======
  * @set_fils_aad: Set FILS AAD data to the AP driver so that the driver can use
  *	those to decrypt (Re)Association Request and encrypt (Re)Association
  *	Response frame.
  *
->>>>>>> eb3cdb58
  * @set_radar_background: Configure dedicated offchannel chain available for
  *	radar/CAC detection on some hw. This chain can't be used to transmit
  *	or receive frames and it is bounded to a running wdev.
@@ -4394,14 +4370,11 @@
  *	radar channel.
  *	The caller is expected to set chandef pointer to NULL in order to
  *	disable background CAC/radar detection.
-<<<<<<< HEAD
-=======
  * @add_link_station: Add a link to a station.
  * @mod_link_station: Modify a link of a station.
  * @del_link_station: Remove a link of a station.
  *
  * @set_hw_timestamp: Enable/disable HW timestamping of TM/FTM frames.
->>>>>>> eb3cdb58
  */
 struct cfg80211_ops {
 	int	(*suspend)(struct wiphy *wiphy, struct cfg80211_wowlan *wow);
@@ -4745,12 +4718,6 @@
 	int	(*color_change)(struct wiphy *wiphy,
 				struct net_device *dev,
 				struct cfg80211_color_change_settings *params);
-<<<<<<< HEAD
-#ifndef __GENKSYMS__
-	int	(*set_radar_background)(struct wiphy *wiphy,
-					struct cfg80211_chan_def *chandef);
-#endif
-=======
 	int     (*set_fils_aad)(struct wiphy *wiphy, struct net_device *dev,
 				struct cfg80211_fils_aad *fils_aad);
 	int	(*set_radar_background)(struct wiphy *wiphy,
@@ -4763,7 +4730,6 @@
 				    struct link_station_del_parameters *params);
 	int	(*set_hw_timestamp)(struct wiphy *wiphy, struct net_device *dev,
 				    struct cfg80211_set_hw_timestamp *hwts);
->>>>>>> eb3cdb58
 };
 
 /*
@@ -5938,8 +5904,6 @@
 
 	unsigned long unprot_beacon_reported;
 
-<<<<<<< HEAD
-=======
 	union {
 		struct {
 			u8 connected_addr[ETH_ALEN] __aligned(2);
@@ -5985,7 +5949,6 @@
 	u16 valid_links;
 };
 
->>>>>>> eb3cdb58
 static inline const u8 *wdev_address(struct wireless_dev *wdev)
 {
 	if (wdev->netdev)
@@ -6871,17 +6834,6 @@
 
 	u64_to_ether_addr(new_bssid_u64, new_bssid);
 }
-
-/**
- * cfg80211_get_ies_channel_number - returns the channel number from ies
- * @ie: IEs
- * @ielen: length of IEs
- * @band: enum nl80211_band of the channel
- *
- * Returns the channel number, or -1 if none could be determined.
- */
-int cfg80211_get_ies_channel_number(const u8 *ie, size_t ielen,
-				    enum nl80211_band band);
 
 /**
  * cfg80211_is_element_inherited - returns if element ID should be inherited
@@ -8285,11 +8237,6 @@
 			    struct cfg80211_chan_def *chandef,
 			    bool offchan, gfp_t gfp);
 
-<<<<<<< HEAD
-void cfg80211_radar_event(struct wiphy *wiphy,
-			  struct cfg80211_chan_def *chandef,
-			  gfp_t gfp);
-=======
 static inline void
 cfg80211_radar_event(struct wiphy *wiphy,
 		     struct cfg80211_chan_def *chandef,
@@ -8297,7 +8244,6 @@
 {
 	__cfg80211_radar_event(wiphy, chandef, false, gfp);
 }
->>>>>>> eb3cdb58
 
 static inline void
 cfg80211_background_radar_event(struct wiphy *wiphy,
@@ -9053,19 +8999,11 @@
 /**
  * cfg80211_bss_color_notify - notify about bss color event
  * @dev: network device
-<<<<<<< HEAD
- * @gfp: allocation flags
-=======
->>>>>>> eb3cdb58
  * @cmd: the actual event we want to notify
  * @count: the number of TBTTs until the color change happens
  * @color_bitmap: representations of the colors that the local BSS is aware of
  */
-<<<<<<< HEAD
-int cfg80211_bss_color_notify(struct net_device *dev, gfp_t gfp,
-=======
 int cfg80211_bss_color_notify(struct net_device *dev,
->>>>>>> eb3cdb58
 			      enum nl80211_commands cmd, u8 count,
 			      u64 color_bitmap);
 
@@ -9073,21 +9011,11 @@
  * cfg80211_obss_color_collision_notify - notify about bss color collision
  * @dev: network device
  * @color_bitmap: representations of the colors that the local BSS is aware of
-<<<<<<< HEAD
- * @gfp: allocation flags
- */
-static inline int cfg80211_obss_color_collision_notify(struct net_device *dev,
-						       u64 color_bitmap, gfp_t gfp)
-{
-	return cfg80211_bss_color_notify(dev, gfp,
-					 NL80211_CMD_OBSS_COLOR_COLLISION,
-=======
  */
 static inline int cfg80211_obss_color_collision_notify(struct net_device *dev,
 						       u64 color_bitmap)
 {
 	return cfg80211_bss_color_notify(dev, NL80211_CMD_OBSS_COLOR_COLLISION,
->>>>>>> eb3cdb58
 					 0, color_bitmap);
 }
 
@@ -9101,12 +9029,7 @@
 static inline int cfg80211_color_change_started_notify(struct net_device *dev,
 						       u8 count)
 {
-<<<<<<< HEAD
-	return cfg80211_bss_color_notify(dev, GFP_KERNEL,
-					 NL80211_CMD_COLOR_CHANGE_STARTED,
-=======
 	return cfg80211_bss_color_notify(dev, NL80211_CMD_COLOR_CHANGE_STARTED,
->>>>>>> eb3cdb58
 					 count, 0);
 }
 
@@ -9118,12 +9041,7 @@
  */
 static inline int cfg80211_color_change_aborted_notify(struct net_device *dev)
 {
-<<<<<<< HEAD
-	return cfg80211_bss_color_notify(dev, GFP_KERNEL,
-					 NL80211_CMD_COLOR_CHANGE_ABORTED,
-=======
 	return cfg80211_bss_color_notify(dev, NL80211_CMD_COLOR_CHANGE_ABORTED,
->>>>>>> eb3cdb58
 					 0, 0);
 }
 
@@ -9135,17 +9053,11 @@
  */
 static inline int cfg80211_color_change_notify(struct net_device *dev)
 {
-<<<<<<< HEAD
-	return cfg80211_bss_color_notify(dev, GFP_KERNEL,
-=======
 	return cfg80211_bss_color_notify(dev,
->>>>>>> eb3cdb58
 					 NL80211_CMD_COLOR_CHANGE_COMPLETED,
 					 0, 0);
 }
 
-<<<<<<< HEAD
-=======
 /**
  * cfg80211_valid_disable_subchannel_bitmap - validate puncturing bitmap
  * @bitmap: bitmap to be validated
@@ -9158,5 +9070,4 @@
 bool cfg80211_valid_disable_subchannel_bitmap(u16 *bitmap,
 					      const struct cfg80211_chan_def *chandef);
 
->>>>>>> eb3cdb58
 #endif /* __NET_CFG80211_H */