--- conflicted
+++ resolved
@@ -354,10 +354,6 @@
 struct sk_buff *tcp_stream_alloc_skb(struct sock *sk, gfp_t gfp,
 				     bool force_schedule);
 
-<<<<<<< HEAD
-void tcp_enter_quickack_mode(struct sock *sk, unsigned int max_quickacks);
-=======
->>>>>>> 2d5404ca
 static inline void tcp_dec_quickack_mode(struct sock *sk)
 {
 	struct inet_connection_sock *icsk = inet_csk(sk);
@@ -1634,21 +1630,12 @@
 {
 	struct net *net = sock_net((struct sock *)tp);
 	int val;
-<<<<<<< HEAD
 
 	/* Paired with WRITE_ONCE() in tcp_sock_set_keepintvl()
 	 * and do_tcp_setsockopt().
 	 */
 	val = READ_ONCE(tp->keepalive_intvl);
 
-=======
-
-	/* Paired with WRITE_ONCE() in tcp_sock_set_keepintvl()
-	 * and do_tcp_setsockopt().
-	 */
-	val = READ_ONCE(tp->keepalive_intvl);
-
->>>>>>> 2d5404ca
 	return val ? : READ_ONCE(net->ipv4.sysctl_tcp_keepalive_intvl);
 }
 
@@ -1656,17 +1643,10 @@
 {
 	struct net *net = sock_net((struct sock *)tp);
 	int val;
-<<<<<<< HEAD
 
 	/* Paired with WRITE_ONCE() in tcp_sock_set_keepidle_locked() */
 	val = READ_ONCE(tp->keepalive_time);
 
-=======
-
-	/* Paired with WRITE_ONCE() in tcp_sock_set_keepidle_locked() */
-	val = READ_ONCE(tp->keepalive_time);
-
->>>>>>> 2d5404ca
 	return val ? : READ_ONCE(net->ipv4.sysctl_tcp_keepalive_time);
 }
 
@@ -2224,15 +2204,11 @@
 INDIRECT_CALLABLE_DECLARE(struct sk_buff *tcp4_gro_receive(struct list_head *head, struct sk_buff *skb));
 INDIRECT_CALLABLE_DECLARE(int tcp6_gro_complete(struct sk_buff *skb, int thoff));
 INDIRECT_CALLABLE_DECLARE(struct sk_buff *tcp6_gro_receive(struct list_head *head, struct sk_buff *skb));
-<<<<<<< HEAD
-void tcp_gro_complete(struct sk_buff *skb);
-=======
 #ifdef CONFIG_INET
 void tcp_gro_complete(struct sk_buff *skb);
 #else
 static inline void tcp_gro_complete(struct sk_buff *skb) { }
 #endif
->>>>>>> 2d5404ca
 
 void __tcp_v4_send_check(struct sk_buff *skb, __be32 saddr, __be32 daddr);
 
