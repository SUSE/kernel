--- conflicted
+++ resolved
@@ -1504,7 +1504,6 @@
 static inline int __tcp_space_from_win(u8 scaling_ratio, int win)
 {
 	u64 val = (u64)win << TCP_RMEM_TO_WIN_SCALE;
-<<<<<<< HEAD
 
 	do_div(val, scaling_ratio);
 	return val;
@@ -1520,23 +1519,6 @@
  */
 #define TCP_DEFAULT_SCALING_RATIO (1 << (TCP_RMEM_TO_WIN_SCALE - 1))
 
-=======
-
-	do_div(val, scaling_ratio);
-	return val;
-}
-
-static inline int tcp_space_from_win(const struct sock *sk, int win)
-{
-	return __tcp_space_from_win(tcp_sk(sk)->scaling_ratio, win);
-}
-
-/* Assume a 50% default for skb->len/skb->truesize ratio.
- * This may be adjusted later in tcp_measure_rcv_mss().
- */
-#define TCP_DEFAULT_SCALING_RATIO (1 << (TCP_RMEM_TO_WIN_SCALE - 1))
-
->>>>>>> 1ab9e350
 static inline void tcp_scaling_ratio_init(struct sock *sk)
 {
 	tcp_sk(sk)->scaling_ratio = TCP_DEFAULT_SCALING_RATIO;
