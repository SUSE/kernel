--- conflicted
+++ resolved
@@ -292,8 +292,6 @@
 	return false;
 }
 
-<<<<<<< HEAD
-=======
 static inline void tcp_wmem_free_skb(struct sock *sk, struct sk_buff *skb)
 {
 	sk_wmem_queued_add(sk, -skb->truesize);
@@ -304,7 +302,6 @@
 	__kfree_skb(skb);
 }
 
->>>>>>> eb3cdb58
 void sk_forced_mem_schedule(struct sock *sk, int size);
 
 bool tcp_check_oom(struct sock *sk, int shift);
@@ -1403,26 +1400,9 @@
 		__skb_checksum_complete(skb);
 }
 
-<<<<<<< HEAD
-bool tcp_add_backlog(struct sock *sk, struct sk_buff *skb);
-
-#ifdef CONFIG_INET
-void __sk_defer_free_flush(struct sock *sk);
-
-static inline void sk_defer_free_flush(struct sock *sk)
-{
-	if (llist_empty(&sk->defer_list))
-		return;
-	__sk_defer_free_flush(sk);
-}
-#else
-static inline void sk_defer_free_flush(struct sock *sk) {}
-#endif
-=======
 bool tcp_add_backlog(struct sock *sk, struct sk_buff *skb,
 		     enum skb_drop_reason *reason);
 
->>>>>>> eb3cdb58
 
 int tcp_filter(struct sock *sk, struct sk_buff *skb);
 void tcp_set_state(struct sock *sk, int state);
@@ -1541,12 +1521,7 @@
 	 */
 	val = READ_ONCE(tp->keepalive_intvl);
 
-<<<<<<< HEAD
-	return tp->keepalive_intvl ? :
-		READ_ONCE(net->ipv4.sysctl_tcp_keepalive_intvl);
-=======
 	return val ? : READ_ONCE(net->ipv4.sysctl_tcp_keepalive_intvl);
->>>>>>> eb3cdb58
 }
 
 static inline int keepalive_time_when(const struct tcp_sock *tp)
@@ -1554,15 +1529,10 @@
 	struct net *net = sock_net((struct sock *)tp);
 	int val;
 
-<<<<<<< HEAD
-	return tp->keepalive_time ? :
-		READ_ONCE(net->ipv4.sysctl_tcp_keepalive_time);
-=======
 	/* Paired with WRITE_ONCE() in tcp_sock_set_keepidle_locked() */
 	val = READ_ONCE(tp->keepalive_time);
 
 	return val ? : READ_ONCE(net->ipv4.sysctl_tcp_keepalive_time);
->>>>>>> eb3cdb58
 }
 
 static inline int keepalive_probes(const struct tcp_sock *tp)
@@ -1570,17 +1540,12 @@
 	struct net *net = sock_net((struct sock *)tp);
 	int val;
 
-<<<<<<< HEAD
-	return tp->keepalive_probes ? :
-		READ_ONCE(net->ipv4.sysctl_tcp_keepalive_probes);
-=======
 	/* Paired with WRITE_ONCE() in tcp_sock_set_keepcnt()
 	 * and do_tcp_setsockopt().
 	 */
 	val = READ_ONCE(tp->keepalive_probes);
 
 	return val ? : READ_ONCE(net->ipv4.sysctl_tcp_keepalive_probes);
->>>>>>> eb3cdb58
 }
 
 static inline u32 keepalive_time_elapsed(const struct tcp_sock *tp)
