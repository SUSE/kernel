--- conflicted
+++ resolved
@@ -2019,26 +2019,7 @@
                 tp->westwood.rtt = rtt_seq;
 }
 
-<<<<<<< HEAD
-static inline __u32 __tcp_westwood_bw_rttmin(const struct tcp_opt *tp)
-=======
-void __tcp_westwood_fast_bw(struct sock *, struct sk_buff *);
-void __tcp_westwood_slow_bw(struct sock *, struct sk_buff *);
-
-static inline void tcp_westwood_fast_bw(struct sock *sk, struct sk_buff *skb)
-{
-        if (tcp_is_westwood(tcp_sk(sk)))
-                __tcp_westwood_fast_bw(sk, skb);
-}
-
-static inline void tcp_westwood_slow_bw(struct sock *sk, struct sk_buff *skb)
-{
-        if (tcp_is_westwood(tcp_sk(sk)))
-                __tcp_westwood_slow_bw(sk, skb);
-}
-
 static inline __u32 __tcp_westwood_bw_rttmin(const struct tcp_sock *tp)
->>>>>>> ef4a8922
 {
         return max((tp->westwood.bw_est) * (tp->westwood.rtt_min) /
 		   (__u32) (tp->mss_cache_std),
