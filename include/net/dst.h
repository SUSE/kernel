--- conflicted
+++ resolved
@@ -568,8 +568,6 @@
 	return READ_ONCE(dst->dev);
 }
 
-<<<<<<< HEAD
-=======
 static inline struct net_device *dst_dev_rcu(const struct dst_entry *dst)
 {
 	/* In the future, use rcu_dereference(dst->dev) */
@@ -577,20 +575,16 @@
 	return READ_ONCE(dst->dev);
 }
 
->>>>>>> 3476aa7d
 static inline struct net_device *skb_dst_dev(const struct sk_buff *skb)
 {
 	return dst_dev(skb_dst(skb));
 }
 
-<<<<<<< HEAD
-=======
 static inline struct net_device *skb_dst_dev_rcu(const struct sk_buff *skb)
 {
 	return dst_dev_rcu(skb_dst(skb));
 }
 
->>>>>>> 3476aa7d
 static inline struct net *skb_dst_dev_net(const struct sk_buff *skb)
 {
 	return dev_net(skb_dst_dev(skb));
