/*
 * Copyright (c) 2005 Topspin Communications.  All rights reserved.
 * Copyright (c) 2005, 2006 Cisco Systems.  All rights reserved.
 * Copyright (c) 2005 PathScale, Inc.  All rights reserved.
 * Copyright (c) 2006 Mellanox Technologies.  All rights reserved.
 *
 * This software is available to you under a choice of one of two
 * licenses.  You may choose to be licensed under the terms of the GNU
 * General Public License (GPL) Version 2, available from the file
 * COPYING in the main directory of this source tree, or the
 * OpenIB.org BSD license below:
 *
 *     Redistribution and use in source and binary forms, with or
 *     without modification, are permitted provided that the following
 *     conditions are met:
 *
 *      - Redistributions of source code must retain the above
 *        copyright notice, this list of conditions and the following
 *        disclaimer.
 *
 *      - Redistributions in binary form must reproduce the above
 *        copyright notice, this list of conditions and the following
 *        disclaimer in the documentation and/or other materials
 *        provided with the distribution.
 *
 * THE SOFTWARE IS PROVIDED "AS IS", WITHOUT WARRANTY OF ANY KIND,
 * EXPRESS OR IMPLIED, INCLUDING BUT NOT LIMITED TO THE WARRANTIES OF
 * MERCHANTABILITY, FITNESS FOR A PARTICULAR PURPOSE AND
 * NONINFRINGEMENT. IN NO EVENT SHALL THE AUTHORS OR COPYRIGHT HOLDERS
 * BE LIABLE FOR ANY CLAIM, DAMAGES OR OTHER LIABILITY, WHETHER IN AN
 * ACTION OF CONTRACT, TORT OR OTHERWISE, ARISING FROM, OUT OF OR IN
 * CONNECTION WITH THE SOFTWARE OR THE USE OR OTHER DEALINGS IN THE
 * SOFTWARE.
 *
 * $Id: ib_user_verbs.h 4019 2005-11-11 00:33:09Z sean.hefty $
 */

#ifndef IB_USER_VERBS_H
#define IB_USER_VERBS_H

#include <linux/types.h>

/*
 * Increment this value if any changes that break userspace ABI
 * compatibility are made.
 */
#define IB_USER_VERBS_ABI_VERSION	6

enum {
	IB_USER_VERBS_CMD_GET_CONTEXT,
	IB_USER_VERBS_CMD_QUERY_DEVICE,
	IB_USER_VERBS_CMD_QUERY_PORT,
	IB_USER_VERBS_CMD_ALLOC_PD,
	IB_USER_VERBS_CMD_DEALLOC_PD,
	IB_USER_VERBS_CMD_CREATE_AH,
	IB_USER_VERBS_CMD_MODIFY_AH,
	IB_USER_VERBS_CMD_QUERY_AH,
	IB_USER_VERBS_CMD_DESTROY_AH,
	IB_USER_VERBS_CMD_REG_MR,
	IB_USER_VERBS_CMD_REG_SMR,
	IB_USER_VERBS_CMD_REREG_MR,
	IB_USER_VERBS_CMD_QUERY_MR,
	IB_USER_VERBS_CMD_DEREG_MR,
	IB_USER_VERBS_CMD_ALLOC_MW,
	IB_USER_VERBS_CMD_BIND_MW,
	IB_USER_VERBS_CMD_DEALLOC_MW,
	IB_USER_VERBS_CMD_CREATE_COMP_CHANNEL,
	IB_USER_VERBS_CMD_CREATE_CQ,
	IB_USER_VERBS_CMD_RESIZE_CQ,
	IB_USER_VERBS_CMD_DESTROY_CQ,
	IB_USER_VERBS_CMD_POLL_CQ,
	IB_USER_VERBS_CMD_PEEK_CQ,
	IB_USER_VERBS_CMD_REQ_NOTIFY_CQ,
	IB_USER_VERBS_CMD_CREATE_QP,
	IB_USER_VERBS_CMD_QUERY_QP,
	IB_USER_VERBS_CMD_MODIFY_QP,
	IB_USER_VERBS_CMD_DESTROY_QP,
	IB_USER_VERBS_CMD_POST_SEND,
	IB_USER_VERBS_CMD_POST_RECV,
	IB_USER_VERBS_CMD_ATTACH_MCAST,
	IB_USER_VERBS_CMD_DETACH_MCAST,
	IB_USER_VERBS_CMD_CREATE_SRQ,
	IB_USER_VERBS_CMD_MODIFY_SRQ,
	IB_USER_VERBS_CMD_QUERY_SRQ,
	IB_USER_VERBS_CMD_DESTROY_SRQ,
	IB_USER_VERBS_CMD_POST_SRQ_RECV
};

/*
 * Make sure that all structs defined in this file remain laid out so
 * that they pack the same way on 32-bit and 64-bit architectures (to
 * avoid incompatibility between 32-bit userspace and 64-bit kernels).
 * Specifically:
 *  - Do not use pointer types -- pass pointers in __u64 instead.
 *  - Make sure that any structure larger than 4 bytes is padded to a
 *    multiple of 8 bytes.  Otherwise the structure size will be
 *    different between 32-bit and 64-bit architectures.
 */

struct ib_uverbs_async_event_desc {
	__u64 element;
	__u32 event_type;	/* enum ib_event_type */
	__u32 reserved;
};

struct ib_uverbs_comp_event_desc {
	__u64 cq_handle;
};

/*
 * All commands from userspace should start with a __u32 command field
 * followed by __u16 in_words and out_words fields (which give the
 * length of the command block and response buffer if any in 32-bit
 * words).  The kernel driver will read these fields first and read
 * the rest of the command struct based on these value.
 */

struct ib_uverbs_cmd_hdr {
	__u32 command;
	__u16 in_words;
	__u16 out_words;
};

struct ib_uverbs_get_context {
	__u64 response;
	__u64 driver_data[0];
};

struct ib_uverbs_get_context_resp {
	__u32 async_fd;
	__u32 num_comp_vectors;
};

struct ib_uverbs_query_device {
	__u64 response;
	__u64 driver_data[0];
};

struct ib_uverbs_query_device_resp {
	__u64 fw_ver;
	__be64 node_guid;
	__be64 sys_image_guid;
	__u64 max_mr_size;
	__u64 page_size_cap;
	__u32 vendor_id;
	__u32 vendor_part_id;
	__u32 hw_ver;
	__u32 max_qp;
	__u32 max_qp_wr;
	__u32 device_cap_flags;
	__u32 max_sge;
	__u32 max_sge_rd;
	__u32 max_cq;
	__u32 max_cqe;
	__u32 max_mr;
	__u32 max_pd;
	__u32 max_qp_rd_atom;
	__u32 max_ee_rd_atom;
	__u32 max_res_rd_atom;
	__u32 max_qp_init_rd_atom;
	__u32 max_ee_init_rd_atom;
	__u32 atomic_cap;
	__u32 max_ee;
	__u32 max_rdd;
	__u32 max_mw;
	__u32 max_raw_ipv6_qp;
	__u32 max_raw_ethy_qp;
	__u32 max_mcast_grp;
	__u32 max_mcast_qp_attach;
	__u32 max_total_mcast_qp_attach;
	__u32 max_ah;
	__u32 max_fmr;
	__u32 max_map_per_fmr;
	__u32 max_srq;
	__u32 max_srq_wr;
	__u32 max_srq_sge;
	__u16 max_pkeys;
	__u8  local_ca_ack_delay;
	__u8  phys_port_cnt;
	__u8  reserved[4];
};

struct ib_uverbs_query_port {
	__u64 response;
	__u8  port_num;
	__u8  reserved[7];
	__u64 driver_data[0];
};

struct ib_uverbs_query_port_resp {
	__u32 port_cap_flags;
	__u32 max_msg_sz;
	__u32 bad_pkey_cntr;
	__u32 qkey_viol_cntr;
	__u32 gid_tbl_len;
	__u16 pkey_tbl_len;
	__u16 lid;
	__u16 sm_lid;
	__u8  state;
	__u8  max_mtu;
	__u8  active_mtu;
	__u8  lmc;
	__u8  max_vl_num;
	__u8  sm_sl;
	__u8  subnet_timeout;
	__u8  init_type_reply;
	__u8  active_width;
	__u8  active_speed;
	__u8  phys_state;
	__u8  reserved[3];
};

struct ib_uverbs_alloc_pd {
	__u64 response;
	__u64 driver_data[0];
};

struct ib_uverbs_alloc_pd_resp {
	__u32 pd_handle;
};

struct ib_uverbs_dealloc_pd {
	__u32 pd_handle;
};

struct ib_uverbs_reg_mr {
	__u64 response;
	__u64 start;
	__u64 length;
	__u64 hca_va;
	__u32 pd_handle;
	__u32 access_flags;
	__u64 driver_data[0];
};

struct ib_uverbs_reg_mr_resp {
	__u32 mr_handle;
	__u32 lkey;
	__u32 rkey;
};

struct ib_uverbs_dereg_mr {
	__u32 mr_handle;
};

struct ib_uverbs_create_comp_channel {
	__u64 response;
};

struct ib_uverbs_create_comp_channel_resp {
	__u32 fd;
};

struct ib_uverbs_create_cq {
	__u64 response;
	__u64 user_handle;
	__u32 cqe;
	__u32 comp_vector;
	__s32 comp_channel;
	__u32 reserved;
	__u64 driver_data[0];
};

struct ib_uverbs_create_cq_resp {
	__u32 cq_handle;
	__u32 cqe;
};

struct ib_uverbs_resize_cq {
	__u64 response;
	__u32 cq_handle;
	__u32 cqe;
	__u64 driver_data[0];
};

struct ib_uverbs_resize_cq_resp {
	__u32 cqe;
};

struct ib_uverbs_poll_cq {
	__u64 response;
	__u32 cq_handle;
	__u32 ne;
};

struct ib_uverbs_wc {
	__u64 wr_id;
	__u32 status;
	__u32 opcode;
	__u32 vendor_err;
	__u32 byte_len;
	__u32 imm_data;
	__u32 qp_num;
	__u32 src_qp;
	__u32 wc_flags;
	__u16 pkey_index;
	__u16 slid;
	__u8 sl;
	__u8 dlid_path_bits;
	__u8 port_num;
	__u8 reserved;
};

struct ib_uverbs_poll_cq_resp {
	__u32 count;
	__u32 reserved;
	struct ib_uverbs_wc wc[0];
};

struct ib_uverbs_req_notify_cq {
	__u32 cq_handle;
	__u32 solicited_only;
};

struct ib_uverbs_destroy_cq {
	__u64 response;
	__u32 cq_handle;
	__u32 reserved;
};

struct ib_uverbs_destroy_cq_resp {
	__u32 comp_events_reported;
	__u32 async_events_reported;
};

struct ib_uverbs_global_route {
	__u8  dgid[16];
	__u32 flow_label;
	__u8  sgid_index;
	__u8  hop_limit;
	__u8  traffic_class;
	__u8  reserved;
};

struct ib_uverbs_ah_attr {
	struct ib_uverbs_global_route grh;
	__u16 dlid;
	__u8  sl;
	__u8  src_path_bits;
	__u8  static_rate;
	__u8  is_global;
	__u8  port_num;
	__u8  reserved;
};

struct ib_uverbs_qp_attr {
	__u32	qp_attr_mask;
	__u32	qp_state;
	__u32	cur_qp_state;
	__u32	path_mtu;
	__u32	path_mig_state;
	__u32	qkey;
	__u32	rq_psn;
	__u32	sq_psn;
	__u32	dest_qp_num;
	__u32	qp_access_flags;

	struct ib_uverbs_ah_attr ah_attr;
	struct ib_uverbs_ah_attr alt_ah_attr;

	/* ib_qp_cap */
	__u32	max_send_wr;
	__u32	max_recv_wr;
	__u32	max_send_sge;
	__u32	max_recv_sge;
	__u32	max_inline_data;

	__u16	pkey_index;
	__u16	alt_pkey_index;
	__u8	en_sqd_async_notify;
	__u8	sq_draining;
	__u8	max_rd_atomic;
	__u8	max_dest_rd_atomic;
	__u8	min_rnr_timer;
	__u8	port_num;
	__u8	timeout;
	__u8	retry_cnt;
	__u8	rnr_retry;
	__u8	alt_port_num;
	__u8	alt_timeout;
	__u8	reserved[5];
};

struct ib_uverbs_create_qp {
	__u64 response;
	__u64 user_handle;
	__u32 pd_handle;
	__u32 send_cq_handle;
	__u32 recv_cq_handle;
	__u32 srq_handle;
	__u32 max_send_wr;
	__u32 max_recv_wr;
	__u32 max_send_sge;
	__u32 max_recv_sge;
	__u32 max_inline_data;
	__u8  sq_sig_all;
	__u8  qp_type;
	__u8  is_srq;
	__u8  reserved;
	__u64 driver_data[0];
};

struct ib_uverbs_create_qp_resp {
	__u32 qp_handle;
	__u32 qpn;
	__u32 max_send_wr;
	__u32 max_recv_wr;
	__u32 max_send_sge;
	__u32 max_recv_sge;
	__u32 max_inline_data;
	__u32 reserved;
};

/*
 * This struct needs to remain a multiple of 8 bytes to keep the
 * alignment of the modify QP parameters.
 */
struct ib_uverbs_qp_dest {
	__u8  dgid[16];
	__u32 flow_label;
	__u16 dlid;
	__u16 reserved;
	__u8  sgid_index;
	__u8  hop_limit;
	__u8  traffic_class;
	__u8  sl;
	__u8  src_path_bits;
	__u8  static_rate;
	__u8  is_global;
	__u8  port_num;
};

struct ib_uverbs_query_qp {
	__u64 response;
	__u32 qp_handle;
	__u32 attr_mask;
	__u64 driver_data[0];
};

struct ib_uverbs_query_qp_resp {
	struct ib_uverbs_qp_dest dest;
	struct ib_uverbs_qp_dest alt_dest;
	__u32 max_send_wr;
	__u32 max_recv_wr;
	__u32 max_send_sge;
	__u32 max_recv_sge;
	__u32 max_inline_data;
	__u32 qkey;
	__u32 rq_psn;
	__u32 sq_psn;
	__u32 dest_qp_num;
	__u32 qp_access_flags;
	__u16 pkey_index;
	__u16 alt_pkey_index;
	__u8  qp_state;
	__u8  cur_qp_state;
	__u8  path_mtu;
	__u8  path_mig_state;
	__u8  en_sqd_async_notify;
	__u8  max_rd_atomic;
	__u8  max_dest_rd_atomic;
	__u8  min_rnr_timer;
	__u8  port_num;
	__u8  timeout;
	__u8  retry_cnt;
	__u8  rnr_retry;
	__u8  alt_port_num;
	__u8  alt_timeout;
	__u8  sq_sig_all;
	__u8  reserved[5];
	__u64 driver_data[0];
};

struct ib_uverbs_modify_qp {
	struct ib_uverbs_qp_dest dest;
	struct ib_uverbs_qp_dest alt_dest;
	__u32 qp_handle;
	__u32 attr_mask;
	__u32 qkey;
	__u32 rq_psn;
	__u32 sq_psn;
	__u32 dest_qp_num;
	__u32 qp_access_flags;
	__u16 pkey_index;
	__u16 alt_pkey_index;
	__u8  qp_state;
	__u8  cur_qp_state;
	__u8  path_mtu;
	__u8  path_mig_state;
	__u8  en_sqd_async_notify;
	__u8  max_rd_atomic;
	__u8  max_dest_rd_atomic;
	__u8  min_rnr_timer;
	__u8  port_num;
	__u8  timeout;
	__u8  retry_cnt;
	__u8  rnr_retry;
	__u8  alt_port_num;
	__u8  alt_timeout;
	__u8  reserved[2];
	__u64 driver_data[0];
};

struct ib_uverbs_modify_qp_resp {
};

struct ib_uverbs_destroy_qp {
	__u64 response;
	__u32 qp_handle;
	__u32 reserved;
};

struct ib_uverbs_destroy_qp_resp {
	__u32 events_reported;
};

/*
 * The ib_uverbs_sge structure isn't used anywhere, since we assume
 * the ib_sge structure is packed the same way on 32-bit and 64-bit
 * architectures in both kernel and user space.  It's just here to
 * document the ABI.
 */
struct ib_uverbs_sge {
	__u64 addr;
	__u32 length;
	__u32 lkey;
};

struct ib_uverbs_send_wr {
	__u64 wr_id;
	__u32 num_sge;
	__u32 opcode;
	__u32 send_flags;
	__u32 imm_data;
	union {
		struct {
			__u64 remote_addr;
			__u32 rkey;
			__u32 reserved;
		} rdma;
		struct {
			__u64 remote_addr;
			__u64 compare_add;
			__u64 swap;
			__u32 rkey;
			__u32 reserved;
		} atomic;
		struct {
			__u32 ah;
			__u32 remote_qpn;
			__u32 remote_qkey;
			__u32 reserved;
		} ud;
	} wr;
};

struct ib_uverbs_post_send {
	__u64 response;
	__u32 qp_handle;
	__u32 wr_count;
	__u32 sge_count;
	__u32 wqe_size;
	struct ib_uverbs_send_wr send_wr[0];
};

struct ib_uverbs_post_send_resp {
	__u32 bad_wr;
};

struct ib_uverbs_recv_wr {
	__u64 wr_id;
	__u32 num_sge;
	__u32 reserved;
};

struct ib_uverbs_post_recv {
	__u64 response;
	__u32 qp_handle;
	__u32 wr_count;
	__u32 sge_count;
	__u32 wqe_size;
	struct ib_uverbs_recv_wr recv_wr[0];
};

struct ib_uverbs_post_recv_resp {
	__u32 bad_wr;
};

struct ib_uverbs_post_srq_recv {
	__u64 response;
	__u32 srq_handle;
	__u32 wr_count;
	__u32 sge_count;
	__u32 wqe_size;
	struct ib_uverbs_recv_wr recv[0];
};

struct ib_uverbs_post_srq_recv_resp {
	__u32 bad_wr;
};

<<<<<<< HEAD
struct ib_uverbs_global_route {
	__u8  dgid[16];
	__u32 flow_label;
	__u8  sgid_index;
	__u8  hop_limit;
	__u8  traffic_class;
	__u8  reserved;
};

struct ib_uverbs_ah_attr {
	struct ib_uverbs_global_route grh;
	__u16 dlid;
	__u8  sl;
	__u8  src_path_bits;
	__u8  static_rate;
	__u8  is_global;
	__u8  port_num;
	__u8  reserved;
};

=======
>>>>>>> 120bda20
struct ib_uverbs_create_ah {
	__u64 response;
	__u64 user_handle;
	__u32 pd_handle;
	__u32 reserved;
	struct ib_uverbs_ah_attr attr;
};

struct ib_uverbs_create_ah_resp {
	__u32 ah_handle;
};

struct ib_uverbs_destroy_ah {
	__u32 ah_handle;
};

struct ib_uverbs_attach_mcast {
	__u8  gid[16];
	__u32 qp_handle;
	__u16 mlid;
	__u16 reserved;
	__u64 driver_data[0];
};

struct ib_uverbs_detach_mcast {
	__u8  gid[16];
	__u32 qp_handle;
	__u16 mlid;
	__u16 reserved;
	__u64 driver_data[0];
};

struct ib_uverbs_create_srq {
	__u64 response;
	__u64 user_handle;
	__u32 pd_handle;
	__u32 max_wr;
	__u32 max_sge;
	__u32 srq_limit;
	__u64 driver_data[0];
};

struct ib_uverbs_create_srq_resp {
	__u32 srq_handle;
	__u32 max_wr;
	__u32 max_sge;
	__u32 reserved;
};

struct ib_uverbs_modify_srq {
	__u32 srq_handle;
	__u32 attr_mask;
	__u32 max_wr;
	__u32 srq_limit;
	__u64 driver_data[0];
};

struct ib_uverbs_query_srq {
	__u64 response;
	__u32 srq_handle;
	__u32 reserved;
	__u64 driver_data[0];
};

struct ib_uverbs_query_srq_resp {
	__u32 max_wr;
	__u32 max_sge;
	__u32 srq_limit;
	__u32 reserved;
};

struct ib_uverbs_destroy_srq {
	__u64 response;
	__u32 srq_handle;
	__u32 reserved;
};

struct ib_uverbs_destroy_srq_resp {
	__u32 events_reported;
};

#endif /* IB_USER_VERBS_H */<|MERGE_RESOLUTION|>--- conflicted
+++ resolved
@@ -599,29 +599,6 @@
 	__u32 bad_wr;
 };
 
-<<<<<<< HEAD
-struct ib_uverbs_global_route {
-	__u8  dgid[16];
-	__u32 flow_label;
-	__u8  sgid_index;
-	__u8  hop_limit;
-	__u8  traffic_class;
-	__u8  reserved;
-};
-
-struct ib_uverbs_ah_attr {
-	struct ib_uverbs_global_route grh;
-	__u16 dlid;
-	__u8  sl;
-	__u8  src_path_bits;
-	__u8  static_rate;
-	__u8  is_global;
-	__u8  port_num;
-	__u8  reserved;
-};
-
-=======
->>>>>>> 120bda20
 struct ib_uverbs_create_ah {
 	__u64 response;
 	__u64 user_handle;
