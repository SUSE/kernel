--- conflicted
+++ resolved
@@ -25,10 +25,6 @@
 	u32 writable : 1;
 	u32 is_odp : 1;
 	u32 is_dmabuf : 1;
-<<<<<<< HEAD
-	struct work_struct	work;
-=======
->>>>>>> eb3cdb58
 	struct sg_append_table sgt_append;
 };
 
