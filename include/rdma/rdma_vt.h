#ifndef DEF_RDMA_VT_H
#define DEF_RDMA_VT_H

/*
 * Copyright(c) 2016 - 2018 Intel Corporation.
 *
 * This file is provided under a dual BSD/GPLv2 license.  When using or
 * redistributing this file, you may do so under either license.
 *
 * GPL LICENSE SUMMARY
 *
 * This program is free software; you can redistribute it and/or modify
 * it under the terms of version 2 of the GNU General Public License as
 * published by the Free Software Foundation.
 *
 * This program is distributed in the hope that it will be useful, but
 * WITHOUT ANY WARRANTY; without even the implied warranty of
 * MERCHANTABILITY or FITNESS FOR A PARTICULAR PURPOSE.  See the GNU
 * General Public License for more details.
 *
 * BSD LICENSE
 *
 * Redistribution and use in source and binary forms, with or without
 * modification, are permitted provided that the following conditions
 * are met:
 *
 *  - Redistributions of source code must retain the above copyright
 *    notice, this list of conditions and the following disclaimer.
 *  - Redistributions in binary form must reproduce the above copyright
 *    notice, this list of conditions and the following disclaimer in
 *    the documentation and/or other materials provided with the
 *    distribution.
 *  - Neither the name of Intel Corporation nor the names of its
 *    contributors may be used to endorse or promote products derived
 *    from this software without specific prior written permission.
 *
 * THIS SOFTWARE IS PROVIDED BY THE COPYRIGHT HOLDERS AND CONTRIBUTORS
 * "AS IS" AND ANY EXPRESS OR IMPLIED WARRANTIES, INCLUDING, BUT NOT
 * LIMITED TO, THE IMPLIED WARRANTIES OF MERCHANTABILITY AND FITNESS FOR
 * A PARTICULAR PURPOSE ARE DISCLAIMED. IN NO EVENT SHALL THE COPYRIGHT
 * OWNER OR CONTRIBUTORS BE LIABLE FOR ANY DIRECT, INDIRECT, INCIDENTAL,
 * SPECIAL, EXEMPLARY, OR CONSEQUENTIAL DAMAGES (INCLUDING, BUT NOT
 * LIMITED TO, PROCUREMENT OF SUBSTITUTE GOODS OR SERVICES; LOSS OF USE,
 * DATA, OR PROFITS; OR BUSINESS INTERRUPTION) HOWEVER CAUSED AND ON ANY
 * THEORY OF LIABILITY, WHETHER IN CONTRACT, STRICT LIABILITY, OR TORT
 * (INCLUDING NEGLIGENCE OR OTHERWISE) ARISING IN ANY WAY OUT OF THE USE
 * OF THIS SOFTWARE, EVEN IF ADVISED OF THE POSSIBILITY OF SUCH DAMAGE.
 *
 */

/*
 * Structure that low level drivers will populate in order to register with the
 * rdmavt layer.
 */

#include <linux/spinlock.h>
#include <linux/list.h>
#include <linux/hash.h>
#include <rdma/ib_verbs.h>
#include <rdma/ib_mad.h>
#include <rdma/rdmavt_mr.h>
#include <rdma/rdmavt_qp.h>

#define RVT_MAX_PKEY_VALUES 16

#define RVT_MAX_TRAP_LEN 100 /* Limit pending trap list */
#define RVT_MAX_TRAP_LISTS 5 /*((IB_NOTICE_TYPE_INFO & 0x0F) + 1)*/
#define RVT_TRAP_TIMEOUT 4096 /* 4.096 usec */

struct trap_list {
	u32 list_len;
	struct list_head list;
};

struct rvt_ibport {
	struct rvt_qp __rcu *qp[2];
	struct ib_mad_agent *send_agent;	/* agent for SMI (traps) */
	struct rb_root mcast_tree;
	spinlock_t lock;		/* protect changes in this struct */

	/* non-zero when timer is set */
	unsigned long mkey_lease_timeout;
	unsigned long trap_timeout;
	__be64 gid_prefix;      /* in network order */
	__be64 mkey;
	u64 tid;
	u32 port_cap_flags;
	u16 port_cap3_flags;
	u32 pma_sample_start;
	u32 pma_sample_interval;
	__be16 pma_counter_select[5];
	u16 pma_tag;
	u16 mkey_lease_period;
	u32 sm_lid;
	u8 sm_sl;
	u8 mkeyprot;
	u8 subnet_timeout;
	u8 vl_high_limit;

	/*
	 * Driver is expected to keep these up to date. These
	 * counters are informational only and not required to be
	 * completely accurate.
	 */
	u64 n_rc_resends;
	u64 n_seq_naks;
	u64 n_rdma_seq;
	u64 n_rnr_naks;
	u64 n_other_naks;
	u64 n_loop_pkts;
	u64 n_pkt_drops;
	u64 n_vl15_dropped;
	u64 n_rc_timeouts;
	u64 n_dmawait;
	u64 n_unaligned;
	u64 n_rc_dupreq;
	u64 n_rc_seqnak;
	u16 pkey_violations;
	u16 qkey_violations;
	u16 mkey_violations;

	/* Hot-path per CPU counters to avoid cacheline trading to update */
	u64 z_rc_acks;
	u64 z_rc_qacks;
	u64 z_rc_delayed_comp;
	u64 __percpu *rc_acks;
	u64 __percpu *rc_qacks;
	u64 __percpu *rc_delayed_comp;

	void *priv; /* driver private data */

	/*
	 * The pkey table is allocated and maintained by the driver. Drivers
	 * need to have access to this before registering with rdmav. However
	 * rdmavt will need access to it so drivers need to proviee this during
	 * the attach port API call.
	 */
	u16 *pkey_table;

	struct rvt_ah *sm_ah;

	/*
	 * Keep a list of traps that have not been repressed.  They will be
	 * resent based on trap_timer.
	 */
	struct trap_list trap_lists[RVT_MAX_TRAP_LISTS];
	struct timer_list trap_timer;
};

#define RVT_CQN_MAX 16 /* maximum length of cq name */

/*
 * Things that are driver specific, module parameters in hfi1 and qib
 */
struct rvt_driver_params {
	struct ib_device_attr props;

	/*
	 * Anything driver specific that is not covered by props
	 * For instance special module parameters. Goes here.
	 */
	unsigned int lkey_table_size;
	unsigned int qp_table_size;
	int qpn_start;
	int qpn_inc;
	int qpn_res_start;
	int qpn_res_end;
	int nports;
	int npkeys;
	int node;
	int psn_mask;
	int psn_shift;
	int psn_modify_mask;
	u32 core_cap_flags;
	u32 max_mad_size;
	u8 qos_shift;
	u8 max_rdma_atomic;
	u8 reserved_operations;
};

/* Protection domain */
struct rvt_pd {
	struct ib_pd ibpd;
	bool user;
};

/* Address handle */
struct rvt_ah {
	struct ib_ah ibah;
	struct rdma_ah_attr attr;
	atomic_t refcount;
	u8 vl;
	u8 log_pmtu;
};

struct rvt_dev_info;
struct rvt_swqe;
struct rvt_driver_provided {
	/*
	 * Which functions are required depends on which verbs rdmavt is
	 * providing and which verbs the driver is overriding. See
	 * check_support() for details.
	 */

	/* hot path calldowns in a single cacheline */

	/*
	 * Give the driver a notice that there is send work to do. It is up to
	 * the driver to generally push the packets out, this just queues the
	 * work with the driver. There are two variants here. The no_lock
	 * version requires the s_lock not to be held. The other assumes the
	 * s_lock is held.
	 */
	void (*schedule_send)(struct rvt_qp *qp);
	void (*schedule_send_no_lock)(struct rvt_qp *qp);

	/* Driver specific work request checking */
	int (*check_send_wqe)(struct rvt_qp *qp, struct rvt_swqe *wqe);

	/*
	 * Sometimes rdmavt needs to kick the driver's send progress. That is
	 * done by this call back.
	 */
	void (*do_send)(struct rvt_qp *qp);

	/* Passed to ib core registration. Callback to create syfs files */
	int (*port_callback)(struct ib_device *, u8, struct kobject *);

	/*
	 * Returns a pointer to the undelying hardware's PCI device. This is
	 * used to display information as to what hardware is being referenced
	 * in an output message
	 */
	struct pci_dev * (*get_pci_dev)(struct rvt_dev_info *rdi);

	/*
	 * Allocate a private queue pair data structure for driver specific
	 * information which is opaque to rdmavt.  Errors are returned via
	 * ERR_PTR(err).  The driver is free to return NULL or a valid
	 * pointer.
	 */
	void * (*qp_priv_alloc)(struct rvt_dev_info *rdi, struct rvt_qp *qp);

	/*
	 * Free the driver's private qp structure.
	 */
	void (*qp_priv_free)(struct rvt_dev_info *rdi, struct rvt_qp *qp);

	/*
	 * Inform the driver the particular qp in quesiton has been reset so
	 * that it can clean up anything it needs to.
	 */
	void (*notify_qp_reset)(struct rvt_qp *qp);

	/*
	 * Get a path mtu from the driver based on qp attributes.
	 */
	int (*get_pmtu_from_attr)(struct rvt_dev_info *rdi, struct rvt_qp *qp,
				  struct ib_qp_attr *attr);

	/*
	 * Notify driver that it needs to flush any outstanding IO requests that
	 * are waiting on a qp.
	 */
	void (*flush_qp_waiters)(struct rvt_qp *qp);

	/*
	 * Notify driver to stop its queue of sending packets. Nothing else
	 * should be posted to the queue pair after this has been called.
	 */
	void (*stop_send_queue)(struct rvt_qp *qp);

	/*
	 * Have the drivr drain any in progress operations
	 */
	void (*quiesce_qp)(struct rvt_qp *qp);

	/*
	 * Inform the driver a qp has went to error state.
	 */
	void (*notify_error_qp)(struct rvt_qp *qp);

	/*
	 * Get an MTU for a qp.
	 */
	u32 (*mtu_from_qp)(struct rvt_dev_info *rdi, struct rvt_qp *qp,
			   u32 pmtu);
	/*
	 * Convert an mtu to a path mtu
	 */
	int (*mtu_to_path_mtu)(u32 mtu);

	/*
	 * Get the guid of a port in big endian byte order
	 */
	int (*get_guid_be)(struct rvt_dev_info *rdi, struct rvt_ibport *rvp,
			   int guid_index, __be64 *guid);

	/*
	 * Query driver for the state of the port.
	 */
	int (*query_port_state)(struct rvt_dev_info *rdi, u8 port_num,
				struct ib_port_attr *props);

	/*
	 * Tell driver to shutdown a port
	 */
	int (*shut_down_port)(struct rvt_dev_info *rdi, u8 port_num);

	/* Tell driver to send a trap for changed  port capabilities */
	void (*cap_mask_chg)(struct rvt_dev_info *rdi, u8 port_num);

	/*
	 * The following functions can be safely ignored completely. Any use of
	 * these is checked for NULL before blindly calling. Rdmavt should also
	 * be functional if drivers omit these.
	 */

	/* Called to inform the driver that all qps should now be freed. */
	unsigned (*free_all_qps)(struct rvt_dev_info *rdi);

	/* Driver specific AH validation */
	int (*check_ah)(struct ib_device *, struct rdma_ah_attr *);

	/* Inform the driver a new AH has been created */
	void (*notify_new_ah)(struct ib_device *, struct rdma_ah_attr *,
			      struct rvt_ah *);

	/* Let the driver pick the next queue pair number*/
	int (*alloc_qpn)(struct rvt_dev_info *rdi, struct rvt_qpn_table *qpt,
			 enum ib_qp_type type, u8 port_num);

	/* Determine if its safe or allowed to modify the qp */
	int (*check_modify_qp)(struct rvt_qp *qp, struct ib_qp_attr *attr,
			       int attr_mask, struct ib_udata *udata);

	/* Driver specific QP modification/notification-of */
	void (*modify_qp)(struct rvt_qp *qp, struct ib_qp_attr *attr,
			  int attr_mask, struct ib_udata *udata);

	/* Notify driver a mad agent has been created */
	void (*notify_create_mad_agent)(struct rvt_dev_info *rdi, int port_idx);

	/* Notify driver a mad agent has been removed */
	void (*notify_free_mad_agent)(struct rvt_dev_info *rdi, int port_idx);

	/* Notify driver to restart rc */
	void (*notify_restart_rc)(struct rvt_qp *qp, u32 psn, int wait);

	/* Get and return CPU to pin CQ processing thread */
	int (*comp_vect_cpu_lookup)(struct rvt_dev_info *rdi, int comp_vect);
};

struct rvt_dev_info {
	struct ib_device ibdev; /* Keep this first. Nothing above here */

	/*
	 * Prior to calling for registration the driver will be responsible for
	 * allocating space for this structure.
	 *
	 * The driver will also be responsible for filling in certain members of
	 * dparms.props. The driver needs to fill in dparms exactly as it would
	 * want values reported to a ULP. This will be returned to the caller
	 * in rdmavt's device. The driver should also therefore refrain from
	 * modifying this directly after registration with rdmavt.
	 */

	/* Driver specific properties */
	struct rvt_driver_params dparms;

	/* post send table */
	const struct rvt_operation_params *post_parms;

	/* Driver specific helper functions */
	struct rvt_driver_provided driver_f;

	struct rvt_mregion __rcu *dma_mr;
	struct rvt_lkey_table lkey_table;

	/* Internal use */
	int n_pds_allocated;
	spinlock_t n_pds_lock; /* Protect pd allocated count */

	int n_ahs_allocated;
	spinlock_t n_ahs_lock; /* Protect ah allocated count */

	u32 n_srqs_allocated;
	spinlock_t n_srqs_lock; /* Protect srqs allocated count */

	int flags;
	struct rvt_ibport **ports;

	/* QP */
	struct rvt_qp_ibdev *qp_dev;
	u32 n_qps_allocated;    /* number of QPs allocated for device */
	u32 n_rc_qps;		/* number of RC QPs allocated for device */
	u32 busy_jiffies;	/* timeout scaling based on RC QP count */
	spinlock_t n_qps_lock;	/* protect qps, rc qps and busy jiffy counts */

	/* memory maps */
	struct list_head pending_mmaps;
	spinlock_t mmap_offset_lock; /* protect mmap_offset */
	u32 mmap_offset;
	spinlock_t pending_lock; /* protect pending mmap list */

	/* CQ */
<<<<<<< HEAD
	struct kthread_worker __rcu *worker; /* per device cq worker */
=======
>>>>>>> 22cb595e
	u32 n_cqs_allocated;    /* number of CQs allocated for device */
	spinlock_t n_cqs_lock; /* protect count of in use cqs */

	/* Multicast */
	u32 n_mcast_grps_allocated; /* number of mcast groups allocated */
	spinlock_t n_mcast_grps_lock;

};

/**
 * rvt_set_ibdev_name - Craft an IB device name from client info
 * @rdi: pointer to the client rvt_dev_info structure
 * @name: client specific name
 * @unit: client specific unit number.
 */
static inline void rvt_set_ibdev_name(struct rvt_dev_info *rdi,
				      const char *fmt, const char *name,
				      const int unit)
{
	snprintf(rdi->ibdev.name, sizeof(rdi->ibdev.name), fmt, name, unit);
}

/**
 * rvt_get_ibdev_name - return the IB name
 * @rdi: rdmavt device
 *
 * Return the registered name of the device.
 */
static inline const char *rvt_get_ibdev_name(const struct rvt_dev_info *rdi)
{
	return rdi->ibdev.name;
}

static inline struct rvt_pd *ibpd_to_rvtpd(struct ib_pd *ibpd)
{
	return container_of(ibpd, struct rvt_pd, ibpd);
}

static inline struct rvt_ah *ibah_to_rvtah(struct ib_ah *ibah)
{
	return container_of(ibah, struct rvt_ah, ibah);
}

static inline struct rvt_dev_info *ib_to_rvt(struct ib_device *ibdev)
{
	return  container_of(ibdev, struct rvt_dev_info, ibdev);
}

static inline struct rvt_srq *ibsrq_to_rvtsrq(struct ib_srq *ibsrq)
{
	return container_of(ibsrq, struct rvt_srq, ibsrq);
}

static inline struct rvt_qp *ibqp_to_rvtqp(struct ib_qp *ibqp)
{
	return container_of(ibqp, struct rvt_qp, ibqp);
}

static inline unsigned rvt_get_npkeys(struct rvt_dev_info *rdi)
{
	/*
	 * All ports have same number of pkeys.
	 */
	return rdi->dparms.npkeys;
}

/*
 * Return the max atomic suitable for determining
 * the size of the ack ring buffer in a QP.
 */
static inline unsigned int rvt_max_atomic(struct rvt_dev_info *rdi)
{
	return rdi->dparms.max_rdma_atomic + 1;
}

/*
 * Return the indexed PKEY from the port PKEY table.
 */
static inline u16 rvt_get_pkey(struct rvt_dev_info *rdi,
			       int port_index,
			       unsigned index)
{
	if (index >= rvt_get_npkeys(rdi))
		return 0;
	else
		return rdi->ports[port_index]->pkey_table[index];
}

/**
 * rvt_lookup_qpn - return the QP with the given QPN
 * @ibp: the ibport
 * @qpn: the QP number to look up
 *
 * The caller must hold the rcu_read_lock(), and keep the lock until
 * the returned qp is no longer in use.
 */
/* TODO: Remove this and put in rdmavt/qp.h when no longer needed by drivers */
static inline struct rvt_qp *rvt_lookup_qpn(struct rvt_dev_info *rdi,
					    struct rvt_ibport *rvp,
					    u32 qpn) __must_hold(RCU)
{
	struct rvt_qp *qp = NULL;

	if (unlikely(qpn <= 1)) {
		qp = rcu_dereference(rvp->qp[qpn]);
	} else {
		u32 n = hash_32(qpn, rdi->qp_dev->qp_table_bits);

		for (qp = rcu_dereference(rdi->qp_dev->qp_table[n]); qp;
			qp = rcu_dereference(qp->next))
			if (qp->ibqp.qp_num == qpn)
				break;
	}
	return qp;
}

/**
 * rvt_mod_retry_timer - mod a retry timer
 * @qp - the QP
 * Modify a potentially already running retry timer
 */
static inline void rvt_mod_retry_timer(struct rvt_qp *qp)
{
	struct ib_qp *ibqp = &qp->ibqp;
	struct rvt_dev_info *rdi = ib_to_rvt(ibqp->device);

	lockdep_assert_held(&qp->s_lock);
	qp->s_flags |= RVT_S_TIMER;
	/* 4.096 usec. * (1 << qp->timeout) */
	mod_timer(&qp->s_timer, jiffies + qp->timeout_jiffies +
		  rdi->busy_jiffies);
}

struct rvt_dev_info *rvt_alloc_device(size_t size, int nports);
void rvt_dealloc_device(struct rvt_dev_info *rdi);
int rvt_register_device(struct rvt_dev_info *rvd, u32 driver_id);
void rvt_unregister_device(struct rvt_dev_info *rvd);
int rvt_check_ah(struct ib_device *ibdev, struct rdma_ah_attr *ah_attr);
int rvt_init_port(struct rvt_dev_info *rdi, struct rvt_ibport *port,
		  int port_index, u16 *pkey_table);
int rvt_fast_reg_mr(struct rvt_qp *qp, struct ib_mr *ibmr, u32 key,
		    int access);
int rvt_invalidate_rkey(struct rvt_qp *qp, u32 rkey);
int rvt_rkey_ok(struct rvt_qp *qp, struct rvt_sge *sge,
		u32 len, u64 vaddr, u32 rkey, int acc);
int rvt_lkey_ok(struct rvt_lkey_table *rkt, struct rvt_pd *pd,
		struct rvt_sge *isge, struct rvt_sge *last_sge,
		struct ib_sge *sge, int acc);
struct rvt_mcast *rvt_mcast_find(struct rvt_ibport *ibp, union ib_gid *mgid,
				 u16 lid);

#endif          /* DEF_RDMA_VT_H */<|MERGE_RESOLUTION|>--- conflicted
+++ resolved
@@ -404,10 +404,6 @@
 	spinlock_t pending_lock; /* protect pending mmap list */
 
 	/* CQ */
-<<<<<<< HEAD
-	struct kthread_worker __rcu *worker; /* per device cq worker */
-=======
->>>>>>> 22cb595e
 	u32 n_cqs_allocated;    /* number of CQs allocated for device */
 	spinlock_t n_cqs_lock; /* protect count of in use cqs */
 
