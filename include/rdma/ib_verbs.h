--- conflicted
+++ resolved
@@ -4035,8 +4035,6 @@
 	return dma_pci_p2pdma_supported(dev->dma_device);
 }
 
-<<<<<<< HEAD
-=======
 /**
  * ib_virt_dma_to_ptr - Convert a dma_addr to a kernel pointer
  * @dma_addr: The DMA address
@@ -4062,7 +4060,6 @@
 	return virt_to_page(ib_virt_dma_to_ptr(dma_addr));
 }
 
->>>>>>> eb3cdb58
 /**
  * ib_dma_mapping_error - check a DMA addr for error
  * @dev: The device for which the dma_addr was created
