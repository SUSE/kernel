--- conflicted
+++ resolved
@@ -122,26 +122,6 @@
 
 #endif /* !ASSEMBLY */
 
-<<<<<<< HEAD
-#define NO_PROC_ID		0xFF		/* No processor magic marker */
-
-#endif
-#define INT_DELIVERY_MODE 1     /* logical delivery */
-
-#ifndef ASSEMBLY
-#ifdef CONFIG_SMP
-#define TARGET_CPUS cpu_online_map
-#else
-#define TARGET_CPUS cpumask_of_cpu(0)
-#endif
-static inline unsigned int cpu_mask_to_apicid(cpumask_t cpumask)
-{
-	return cpus_addr(cpumask)[0];
-}
-#endif
-
-=======
->>>>>>> 9d53e4dd
 #ifndef CONFIG_SMP
 #define stack_smp_processor_id() 0
 #define safe_smp_processor_id() 0
