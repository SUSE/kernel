// SPDX-License-Identifier: GPL-2.0-only
/*
 * VFIO-KVM bridge pseudo device
 *
 * Copyright (C) 2013 Red Hat, Inc.  All rights reserved.
 *     Author: Alex Williamson <alex.williamson@redhat.com>
 */

#include <linux/errno.h>
#include <linux/file.h>
#include <linux/kvm_host.h>
#include <linux/list.h>
#include <linux/module.h>
#include <linux/mutex.h>
#include <linux/slab.h>
#include <linux/uaccess.h>
#include <linux/vfio.h>
#include "vfio.h"

#ifdef CONFIG_SPAPR_TCE_IOMMU
#include <asm/kvm_ppc.h>
#endif

struct kvm_vfio_file {
	struct list_head node;
	struct file *file;
#ifdef CONFIG_SPAPR_TCE_IOMMU
	struct iommu_group *iommu_group;
#endif
};

struct kvm_vfio {
	struct list_head file_list;
	struct mutex lock;
	bool noncoherent;
};

static void kvm_vfio_file_set_kvm(struct file *file, struct kvm *kvm)
{
	void (*fn)(struct file *file, struct kvm *kvm);

	fn = symbol_get(vfio_file_set_kvm);
	if (!fn)
		return;

	fn(file, kvm);

	symbol_put(vfio_file_set_kvm);
}

static bool kvm_vfio_file_enforced_coherent(struct file *file)
{
	bool (*fn)(struct file *file);
	bool ret;

	fn = symbol_get(vfio_file_enforced_coherent);
	if (!fn)
		return false;

	ret = fn(file);

	symbol_put(vfio_file_enforced_coherent);

	return ret;
}

static bool kvm_vfio_file_is_valid(struct file *file)
{
	bool (*fn)(struct file *file);
	bool ret;

	fn = symbol_get(vfio_file_is_valid);
	if (!fn)
		return false;

	ret = fn(file);

	symbol_put(vfio_file_is_valid);

	return ret;
}

#ifdef CONFIG_SPAPR_TCE_IOMMU
static struct iommu_group *kvm_vfio_file_iommu_group(struct file *file)
{
	struct iommu_group *(*fn)(struct file *file);
	struct iommu_group *ret;

	fn = symbol_get(vfio_file_iommu_group);
	if (!fn)
		return NULL;

	ret = fn(file);

	symbol_put(vfio_file_iommu_group);

	return ret;
}

static void kvm_spapr_tce_release_vfio_group(struct kvm *kvm,
					     struct kvm_vfio_file *kvf)
{
	if (WARN_ON_ONCE(!kvf->iommu_group))
		return;

	kvm_spapr_tce_release_iommu_group(kvm, kvf->iommu_group);
	iommu_group_put(kvf->iommu_group);
	kvf->iommu_group = NULL;
}
#endif

/*
 * Groups/devices can use the same or different IOMMU domains. If the same
 * then adding a new group/device may change the coherency of groups/devices
 * we've previously been told about. We don't want to care about any of
 * that so we retest each group/device and bail as soon as we find one that's
 * noncoherent.  This means we only ever [un]register_noncoherent_dma once
 * for the whole device.
 */
static void kvm_vfio_update_coherency(struct kvm_device *dev)
{
	struct kvm_vfio *kv = dev->private;
	bool noncoherent = false;
	struct kvm_vfio_file *kvf;

	list_for_each_entry(kvf, &kv->file_list, node) {
		if (!kvm_vfio_file_enforced_coherent(kvf->file)) {
			noncoherent = true;
			break;
		}
	}

	if (noncoherent != kv->noncoherent) {
		kv->noncoherent = noncoherent;

		if (kv->noncoherent)
			kvm_arch_register_noncoherent_dma(dev->kvm);
		else
			kvm_arch_unregister_noncoherent_dma(dev->kvm);
	}
}

static int kvm_vfio_file_add(struct kvm_device *dev, unsigned int fd)
{
	struct kvm_vfio *kv = dev->private;
	struct kvm_vfio_file *kvf;
	struct file *filp;
	int ret = 0;

	filp = fget(fd);
	if (!filp)
		return -EBADF;

	/* Ensure the FD is a vfio FD. */
	if (!kvm_vfio_file_is_valid(filp)) {
		ret = -EINVAL;
		goto out_fput;
	}

	mutex_lock(&kv->lock);

	list_for_each_entry(kvf, &kv->file_list, node) {
		if (kvf->file == filp) {
			ret = -EEXIST;
			goto out_unlock;
		}
	}

	kvf = kzalloc(sizeof(*kvf), GFP_KERNEL_ACCOUNT);
	if (!kvf) {
		ret = -ENOMEM;
		goto out_unlock;
	}

	kvf->file = get_file(filp);
	list_add_tail(&kvf->node, &kv->file_list);

	kvm_arch_start_assignment(dev->kvm);
	kvm_vfio_file_set_kvm(kvf->file, dev->kvm);
	kvm_vfio_update_coherency(dev);

out_unlock:
	mutex_unlock(&kv->lock);
out_fput:
	fput(filp);
	return ret;
}

static int kvm_vfio_file_del(struct kvm_device *dev, unsigned int fd)
{
	struct kvm_vfio *kv = dev->private;
	struct kvm_vfio_file *kvf;
	struct fd f;
	int ret;

	f = fdget(fd);
	if (!fd_file(f))
		return -EBADF;

	ret = -ENOENT;

	mutex_lock(&kv->lock);

	list_for_each_entry(kvf, &kv->file_list, node) {
<<<<<<< HEAD
		if (kvf->file != f.file)
=======
		if (kvf->file != fd_file(f))
>>>>>>> 2d5404ca
			continue;

		list_del(&kvf->node);
		kvm_arch_end_assignment(dev->kvm);
#ifdef CONFIG_SPAPR_TCE_IOMMU
		kvm_spapr_tce_release_vfio_group(dev->kvm, kvf);
#endif
		kvm_vfio_file_set_kvm(kvf->file, NULL);
		fput(kvf->file);
		kfree(kvf);
		ret = 0;
		break;
	}

	kvm_vfio_update_coherency(dev);

	mutex_unlock(&kv->lock);

	fdput(f);

	return ret;
}

#ifdef CONFIG_SPAPR_TCE_IOMMU
static int kvm_vfio_file_set_spapr_tce(struct kvm_device *dev,
				       void __user *arg)
{
	struct kvm_vfio_spapr_tce param;
	struct kvm_vfio *kv = dev->private;
	struct kvm_vfio_file *kvf;
	struct fd f;
	int ret;

	if (copy_from_user(&param, arg, sizeof(struct kvm_vfio_spapr_tce)))
		return -EFAULT;

	f = fdget(param.groupfd);
	if (!fd_file(f))
		return -EBADF;

	ret = -ENOENT;

	mutex_lock(&kv->lock);

	list_for_each_entry(kvf, &kv->file_list, node) {
<<<<<<< HEAD
		if (kvf->file != f.file)
=======
		if (kvf->file != fd_file(f))
>>>>>>> 2d5404ca
			continue;

		if (!kvf->iommu_group) {
			kvf->iommu_group = kvm_vfio_file_iommu_group(kvf->file);
			if (WARN_ON_ONCE(!kvf->iommu_group)) {
				ret = -EIO;
				goto err_fdput;
			}
		}

		ret = kvm_spapr_tce_attach_iommu_group(dev->kvm, param.tablefd,
						       kvf->iommu_group);
		break;
	}

err_fdput:
	mutex_unlock(&kv->lock);
	fdput(f);
	return ret;
}
#endif

static int kvm_vfio_set_file(struct kvm_device *dev, long attr,
			     void __user *arg)
{
	int32_t __user *argp = arg;
	int32_t fd;

	switch (attr) {
	case KVM_DEV_VFIO_FILE_ADD:
		if (get_user(fd, argp))
			return -EFAULT;
		return kvm_vfio_file_add(dev, fd);

	case KVM_DEV_VFIO_FILE_DEL:
		if (get_user(fd, argp))
			return -EFAULT;
		return kvm_vfio_file_del(dev, fd);

#ifdef CONFIG_SPAPR_TCE_IOMMU
	case KVM_DEV_VFIO_GROUP_SET_SPAPR_TCE:
		return kvm_vfio_file_set_spapr_tce(dev, arg);
#endif
	}

	return -ENXIO;
}

static int kvm_vfio_set_attr(struct kvm_device *dev,
			     struct kvm_device_attr *attr)
{
	switch (attr->group) {
	case KVM_DEV_VFIO_FILE:
		return kvm_vfio_set_file(dev, attr->attr,
					 u64_to_user_ptr(attr->addr));
	}

	return -ENXIO;
}

static int kvm_vfio_has_attr(struct kvm_device *dev,
			     struct kvm_device_attr *attr)
{
	switch (attr->group) {
	case KVM_DEV_VFIO_FILE:
		switch (attr->attr) {
		case KVM_DEV_VFIO_FILE_ADD:
		case KVM_DEV_VFIO_FILE_DEL:
#ifdef CONFIG_SPAPR_TCE_IOMMU
		case KVM_DEV_VFIO_GROUP_SET_SPAPR_TCE:
#endif
			return 0;
		}

		break;
	}

	return -ENXIO;
}

static void kvm_vfio_release(struct kvm_device *dev)
{
	struct kvm_vfio *kv = dev->private;
	struct kvm_vfio_file *kvf, *tmp;

	list_for_each_entry_safe(kvf, tmp, &kv->file_list, node) {
#ifdef CONFIG_SPAPR_TCE_IOMMU
		kvm_spapr_tce_release_vfio_group(dev->kvm, kvf);
#endif
		kvm_vfio_file_set_kvm(kvf->file, NULL);
		fput(kvf->file);
		list_del(&kvf->node);
		kfree(kvf);
		kvm_arch_end_assignment(dev->kvm);
	}

	kvm_vfio_update_coherency(dev);

	kfree(kv);
	kfree(dev); /* alloc by kvm_ioctl_create_device, free by .release */
}

static int kvm_vfio_create(struct kvm_device *dev, u32 type);

static struct kvm_device_ops kvm_vfio_ops = {
	.name = "kvm-vfio",
	.create = kvm_vfio_create,
	.release = kvm_vfio_release,
	.set_attr = kvm_vfio_set_attr,
	.has_attr = kvm_vfio_has_attr,
};

static int kvm_vfio_create(struct kvm_device *dev, u32 type)
{
	struct kvm_device *tmp;
	struct kvm_vfio *kv;

	lockdep_assert_held(&dev->kvm->lock);

	/* Only one VFIO "device" per VM */
	list_for_each_entry(tmp, &dev->kvm->devices, vm_node)
		if (tmp->ops == &kvm_vfio_ops)
			return -EBUSY;

	kv = kzalloc(sizeof(*kv), GFP_KERNEL_ACCOUNT);
	if (!kv)
		return -ENOMEM;

	INIT_LIST_HEAD(&kv->file_list);
	mutex_init(&kv->lock);

	dev->private = kv;

	return 0;
}

int kvm_vfio_ops_init(void)
{
	return kvm_register_device_ops(&kvm_vfio_ops, KVM_DEV_TYPE_VFIO);
}

void kvm_vfio_ops_exit(void)
{
	kvm_unregister_device_ops(KVM_DEV_TYPE_VFIO);
}<|MERGE_RESOLUTION|>--- conflicted
+++ resolved
@@ -202,11 +202,7 @@
 	mutex_lock(&kv->lock);
 
 	list_for_each_entry(kvf, &kv->file_list, node) {
-<<<<<<< HEAD
-		if (kvf->file != f.file)
-=======
 		if (kvf->file != fd_file(f))
->>>>>>> 2d5404ca
 			continue;
 
 		list_del(&kvf->node);
@@ -252,11 +248,7 @@
 	mutex_lock(&kv->lock);
 
 	list_for_each_entry(kvf, &kv->file_list, node) {
-<<<<<<< HEAD
-		if (kvf->file != f.file)
-=======
 		if (kvf->file != fd_file(f))
->>>>>>> 2d5404ca
 			continue;
 
 		if (!kvf->iommu_group) {
