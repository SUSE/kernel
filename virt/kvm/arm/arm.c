// SPDX-License-Identifier: GPL-2.0-only
/*
 * Copyright (C) 2012 - Virtual Open Systems and Columbia University
 * Author: Christoffer Dall <c.dall@virtualopensystems.com>
 */

#include <linux/bug.h>
#include <linux/cpu_pm.h>
#include <linux/errno.h>
#include <linux/err.h>
#include <linux/kvm_host.h>
#include <linux/list.h>
#include <linux/module.h>
#include <linux/vmalloc.h>
#include <linux/fs.h>
#include <linux/mman.h>
#include <linux/sched.h>
#include <linux/kvm.h>
#include <linux/kvm_irqfd.h>
#include <linux/irqbypass.h>
#include <linux/sched/stat.h>
#include <trace/events/kvm.h>
#include <kvm/arm_pmu.h>
#include <kvm/arm_psci.h>

#define CREATE_TRACE_POINTS
#include "trace.h"

#include <linux/uaccess.h>
#include <asm/ptrace.h>
#include <asm/mman.h>
#include <asm/tlbflush.h>
#include <asm/cacheflush.h>
#include <asm/cpufeature.h>
#include <asm/virt.h>
#include <asm/kvm_arm.h>
#include <asm/kvm_asm.h>
#include <asm/kvm_mmu.h>
#include <asm/kvm_emulate.h>
#include <asm/kvm_coproc.h>
#include <asm/sections.h>

#ifdef REQUIRES_VIRT
__asm__(".arch_extension	virt");
#endif

DEFINE_PER_CPU(kvm_host_data_t, kvm_host_data);
static DEFINE_PER_CPU(unsigned long, kvm_arm_hyp_stack_page);

/* Per-CPU variable containing the currently running vcpu. */
static DEFINE_PER_CPU(struct kvm_vcpu *, kvm_arm_running_vcpu);

/* The VMID used in the VTTBR */
static atomic64_t kvm_vmid_gen = ATOMIC64_INIT(1);
static u32 kvm_next_vmid;
static DEFINE_SPINLOCK(kvm_vmid_lock);

static bool vgic_present;

static DEFINE_PER_CPU(unsigned char, kvm_arm_hardware_enabled);

static void kvm_arm_set_running_vcpu(struct kvm_vcpu *vcpu)
{
	__this_cpu_write(kvm_arm_running_vcpu, vcpu);
}

DEFINE_STATIC_KEY_FALSE(userspace_irqchip_in_use);

/**
 * kvm_arm_get_running_vcpu - get the vcpu running on the current CPU.
 * Must be called from non-preemptible context
 */
struct kvm_vcpu *kvm_arm_get_running_vcpu(void)
{
	return __this_cpu_read(kvm_arm_running_vcpu);
}

/**
 * kvm_arm_get_running_vcpus - get the per-CPU array of currently running vcpus.
 */
struct kvm_vcpu * __percpu *kvm_get_running_vcpus(void)
{
	return &kvm_arm_running_vcpu;
}

int kvm_arch_vcpu_should_kick(struct kvm_vcpu *vcpu)
{
	return kvm_vcpu_exiting_guest_mode(vcpu) == IN_GUEST_MODE;
}

int kvm_arch_hardware_setup(void)
{
	return 0;
}

void kvm_arch_check_processor_compat(void *rtn)
{
	*(int *)rtn = 0;
}


/**
 * kvm_arch_init_vm - initializes a VM data structure
 * @kvm:	pointer to the KVM struct
 */
int kvm_arch_init_vm(struct kvm *kvm, unsigned long type)
{
	int ret, cpu;

	ret = kvm_arm_setup_stage2(kvm, type);
	if (ret)
		return ret;

	kvm->arch.last_vcpu_ran = alloc_percpu(typeof(*kvm->arch.last_vcpu_ran));
	if (!kvm->arch.last_vcpu_ran)
		return -ENOMEM;

	for_each_possible_cpu(cpu)
		*per_cpu_ptr(kvm->arch.last_vcpu_ran, cpu) = -1;

	ret = kvm_alloc_stage2_pgd(kvm);
	if (ret)
		goto out_fail_alloc;

	ret = create_hyp_mappings(kvm, kvm + 1, PAGE_HYP);
	if (ret)
		goto out_free_stage2_pgd;

	kvm_vgic_early_init(kvm);

	/* Mark the initial VMID generation invalid */
	kvm->arch.vmid.vmid_gen = 0;

	/* The maximum number of VCPUs is limited by the host's GIC model */
	kvm->arch.max_vcpus = vgic_present ?
				kvm_vgic_get_max_vcpus() : KVM_MAX_VCPUS;

	return ret;
out_free_stage2_pgd:
	kvm_free_stage2_pgd(kvm);
out_fail_alloc:
	free_percpu(kvm->arch.last_vcpu_ran);
	kvm->arch.last_vcpu_ran = NULL;
	return ret;
}

bool kvm_arch_has_vcpu_debugfs(void)
{
	return false;
}

int kvm_arch_create_vcpu_debugfs(struct kvm_vcpu *vcpu)
{
	return 0;
}

vm_fault_t kvm_arch_vcpu_fault(struct kvm_vcpu *vcpu, struct vm_fault *vmf)
{
	return VM_FAULT_SIGBUS;
}


/**
 * kvm_arch_destroy_vm - destroy the VM data structure
 * @kvm:	pointer to the KVM struct
 */
void kvm_arch_destroy_vm(struct kvm *kvm)
{
	int i;

	kvm_vgic_destroy(kvm);

	free_percpu(kvm->arch.last_vcpu_ran);
	kvm->arch.last_vcpu_ran = NULL;

	for (i = 0; i < KVM_MAX_VCPUS; ++i) {
		if (kvm->vcpus[i]) {
			kvm_arch_vcpu_free(kvm->vcpus[i]);
			kvm->vcpus[i] = NULL;
		}
	}
	atomic_set(&kvm->online_vcpus, 0);
}

int kvm_vm_ioctl_check_extension(struct kvm *kvm, long ext)
{
	int r;
	switch (ext) {
	case KVM_CAP_IRQCHIP:
		r = vgic_present;
		break;
	case KVM_CAP_IOEVENTFD:
	case KVM_CAP_DEVICE_CTRL:
	case KVM_CAP_USER_MEMORY:
	case KVM_CAP_SYNC_MMU:
	case KVM_CAP_DESTROY_MEMORY_REGION_WORKS:
	case KVM_CAP_ONE_REG:
	case KVM_CAP_ARM_PSCI:
	case KVM_CAP_ARM_PSCI_0_2:
	case KVM_CAP_READONLY_MEM:
	case KVM_CAP_MP_STATE:
	case KVM_CAP_IMMEDIATE_EXIT:
	case KVM_CAP_VCPU_EVENTS:
		r = 1;
		break;
	case KVM_CAP_ARM_SET_DEVICE_ADDR:
		r = 1;
		break;
	case KVM_CAP_NR_VCPUS:
		r = num_online_cpus();
		break;
	case KVM_CAP_MAX_VCPUS:
		r = KVM_MAX_VCPUS;
		break;
	case KVM_CAP_MAX_VCPU_ID:
		r = KVM_MAX_VCPU_ID;
<<<<<<< HEAD
		break;
	case KVM_CAP_NR_MEMSLOTS:
		r = KVM_USER_MEM_SLOTS;
=======
>>>>>>> c59c1e66
		break;
	case KVM_CAP_MSI_DEVID:
		if (!kvm)
			r = -EINVAL;
		else
			r = kvm->arch.vgic.msis_require_devid;
		break;
	case KVM_CAP_ARM_USER_IRQ:
		/*
		 * 1: EL1_VTIMER, EL1_PTIMER, and PMU.
		 * (bump this number if adding more devices)
		 */
		r = 1;
		break;
	default:
		r = kvm_arch_vm_ioctl_check_extension(kvm, ext);
		break;
	}
	return r;
}

long kvm_arch_dev_ioctl(struct file *filp,
			unsigned int ioctl, unsigned long arg)
{
	return -EINVAL;
}

struct kvm *kvm_arch_alloc_vm(void)
{
	if (!has_vhe())
		return kzalloc(sizeof(struct kvm), GFP_KERNEL);

	return vzalloc(sizeof(struct kvm));
}

void kvm_arch_free_vm(struct kvm *kvm)
{
	if (!has_vhe())
		kfree(kvm);
	else
		vfree(kvm);
}

struct kvm_vcpu *kvm_arch_vcpu_create(struct kvm *kvm, unsigned int id)
{
	int err;
	struct kvm_vcpu *vcpu;

	if (irqchip_in_kernel(kvm) && vgic_initialized(kvm)) {
		err = -EBUSY;
		goto out;
	}

	if (id >= kvm->arch.max_vcpus) {
		err = -EINVAL;
		goto out;
	}

	vcpu = kmem_cache_zalloc(kvm_vcpu_cache, GFP_KERNEL);
	if (!vcpu) {
		err = -ENOMEM;
		goto out;
	}

	err = kvm_vcpu_init(vcpu, kvm, id);
	if (err)
		goto free_vcpu;

	err = create_hyp_mappings(vcpu, vcpu + 1, PAGE_HYP);
	if (err)
		goto vcpu_uninit;

	return vcpu;
vcpu_uninit:
	kvm_vcpu_uninit(vcpu);
free_vcpu:
	kmem_cache_free(kvm_vcpu_cache, vcpu);
out:
	return ERR_PTR(err);
}

void kvm_arch_vcpu_postcreate(struct kvm_vcpu *vcpu)
{
}

void kvm_arch_vcpu_free(struct kvm_vcpu *vcpu)
{
	if (vcpu->arch.has_run_once && unlikely(!irqchip_in_kernel(vcpu->kvm)))
		static_branch_dec(&userspace_irqchip_in_use);

	kvm_mmu_free_memory_caches(vcpu);
	kvm_timer_vcpu_terminate(vcpu);
	kvm_pmu_vcpu_destroy(vcpu);
	kvm_vcpu_uninit(vcpu);
	kmem_cache_free(kvm_vcpu_cache, vcpu);
}

void kvm_arch_vcpu_destroy(struct kvm_vcpu *vcpu)
{
	kvm_arch_vcpu_free(vcpu);
}

int kvm_cpu_has_pending_timer(struct kvm_vcpu *vcpu)
{
	return kvm_timer_is_pending(vcpu);
}

void kvm_arch_vcpu_blocking(struct kvm_vcpu *vcpu)
{
	kvm_vgic_v4_enable_doorbell(vcpu);
}

void kvm_arch_vcpu_unblocking(struct kvm_vcpu *vcpu)
{
	kvm_vgic_v4_disable_doorbell(vcpu);
}

int kvm_arch_vcpu_init(struct kvm_vcpu *vcpu)
{
	/* Force users to call KVM_ARM_VCPU_INIT */
	vcpu->arch.target = -1;
	bitmap_zero(vcpu->arch.features, KVM_VCPU_MAX_FEATURES);

	/* Set up the timer */
	kvm_timer_vcpu_init(vcpu);

	kvm_arm_reset_debug_ptr(vcpu);

	return kvm_vgic_vcpu_init(vcpu);
}

void kvm_arch_vcpu_load(struct kvm_vcpu *vcpu, int cpu)
{
	int *last_ran;
	kvm_host_data_t *cpu_data;

	last_ran = this_cpu_ptr(vcpu->kvm->arch.last_vcpu_ran);
	cpu_data = this_cpu_ptr(&kvm_host_data);

	/*
	 * We might get preempted before the vCPU actually runs, but
	 * over-invalidation doesn't affect correctness.
	 */
	if (*last_ran != vcpu->vcpu_id) {
		kvm_call_hyp(__kvm_tlb_flush_local_vmid, vcpu);
		*last_ran = vcpu->vcpu_id;
	}

	vcpu->cpu = cpu;
	vcpu->arch.host_cpu_context = &cpu_data->host_ctxt;

	kvm_arm_set_running_vcpu(vcpu);
	kvm_vgic_load(vcpu);
	kvm_timer_vcpu_load(vcpu);
	kvm_vcpu_load_sysregs(vcpu);
	kvm_arch_vcpu_load_fp(vcpu);
	kvm_vcpu_pmu_restore_guest(vcpu);

	if (single_task_running())
		vcpu_clear_wfe_traps(vcpu);
	else
		vcpu_set_wfe_traps(vcpu);

	vcpu_ptrauth_setup_lazy(vcpu);
}

void kvm_arch_vcpu_put(struct kvm_vcpu *vcpu)
{
	kvm_arch_vcpu_put_fp(vcpu);
	kvm_vcpu_put_sysregs(vcpu);
	kvm_timer_vcpu_put(vcpu);
	kvm_vgic_put(vcpu);
	kvm_vcpu_pmu_restore_host(vcpu);

	vcpu->cpu = -1;

	kvm_arm_set_running_vcpu(NULL);
}

static void vcpu_power_off(struct kvm_vcpu *vcpu)
{
	vcpu->arch.power_off = true;
	kvm_make_request(KVM_REQ_SLEEP, vcpu);
	kvm_vcpu_kick(vcpu);
}

int kvm_arch_vcpu_ioctl_get_mpstate(struct kvm_vcpu *vcpu,
				    struct kvm_mp_state *mp_state)
{
	if (vcpu->arch.power_off)
		mp_state->mp_state = KVM_MP_STATE_STOPPED;
	else
		mp_state->mp_state = KVM_MP_STATE_RUNNABLE;

	return 0;
}

int kvm_arch_vcpu_ioctl_set_mpstate(struct kvm_vcpu *vcpu,
				    struct kvm_mp_state *mp_state)
{
	int ret = 0;

	switch (mp_state->mp_state) {
	case KVM_MP_STATE_RUNNABLE:
		vcpu->arch.power_off = false;
		break;
	case KVM_MP_STATE_STOPPED:
		vcpu_power_off(vcpu);
		break;
	default:
		ret = -EINVAL;
	}

	return ret;
}

/**
 * kvm_arch_vcpu_runnable - determine if the vcpu can be scheduled
 * @v:		The VCPU pointer
 *
 * If the guest CPU is not waiting for interrupts or an interrupt line is
 * asserted, the CPU is by definition runnable.
 */
int kvm_arch_vcpu_runnable(struct kvm_vcpu *v)
{
	bool irq_lines = *vcpu_hcr(v) & (HCR_VI | HCR_VF);
	return ((irq_lines || kvm_vgic_vcpu_pending_irq(v))
		&& !v->arch.power_off && !v->arch.pause);
}

bool kvm_arch_vcpu_in_kernel(struct kvm_vcpu *vcpu)
{
	return vcpu_mode_priv(vcpu);
}

/* Just ensure a guest exit from a particular CPU */
static void exit_vm_noop(void *info)
{
}

void force_vm_exit(const cpumask_t *mask)
{
	preempt_disable();
	smp_call_function_many(mask, exit_vm_noop, NULL, true);
	preempt_enable();
}

/**
 * need_new_vmid_gen - check that the VMID is still valid
 * @vmid: The VMID to check
 *
 * return true if there is a new generation of VMIDs being used
 *
 * The hardware supports a limited set of values with the value zero reserved
 * for the host, so we check if an assigned value belongs to a previous
 * generation, which which requires us to assign a new value. If we're the
 * first to use a VMID for the new generation, we must flush necessary caches
 * and TLBs on all CPUs.
 */
static bool need_new_vmid_gen(struct kvm_vmid *vmid)
{
	u64 current_vmid_gen = atomic64_read(&kvm_vmid_gen);
	smp_rmb(); /* Orders read of kvm_vmid_gen and kvm->arch.vmid */
	return unlikely(READ_ONCE(vmid->vmid_gen) != current_vmid_gen);
}

/**
 * update_vmid - Update the vmid with a valid VMID for the current generation
 * @kvm: The guest that struct vmid belongs to
 * @vmid: The stage-2 VMID information struct
 */
static void update_vmid(struct kvm_vmid *vmid)
{
	if (!need_new_vmid_gen(vmid))
		return;

	spin_lock(&kvm_vmid_lock);

	/*
	 * We need to re-check the vmid_gen here to ensure that if another vcpu
	 * already allocated a valid vmid for this vm, then this vcpu should
	 * use the same vmid.
	 */
	if (!need_new_vmid_gen(vmid)) {
		spin_unlock(&kvm_vmid_lock);
		return;
	}

	/* First user of a new VMID generation? */
	if (unlikely(kvm_next_vmid == 0)) {
		atomic64_inc(&kvm_vmid_gen);
		kvm_next_vmid = 1;

		/*
		 * On SMP we know no other CPUs can use this CPU's or each
		 * other's VMID after force_vm_exit returns since the
		 * kvm_vmid_lock blocks them from reentry to the guest.
		 */
		force_vm_exit(cpu_all_mask);
		/*
		 * Now broadcast TLB + ICACHE invalidation over the inner
		 * shareable domain to make sure all data structures are
		 * clean.
		 */
		kvm_call_hyp(__kvm_flush_vm_context);
	}

	vmid->vmid = kvm_next_vmid;
	kvm_next_vmid++;
	kvm_next_vmid &= (1 << kvm_get_vmid_bits()) - 1;

	smp_wmb();
	WRITE_ONCE(vmid->vmid_gen, atomic64_read(&kvm_vmid_gen));

	spin_unlock(&kvm_vmid_lock);
}

static int kvm_vcpu_first_run_init(struct kvm_vcpu *vcpu)
{
	struct kvm *kvm = vcpu->kvm;
	int ret = 0;

	if (likely(vcpu->arch.has_run_once))
		return 0;

	if (!kvm_arm_vcpu_is_finalized(vcpu))
		return -EPERM;

	vcpu->arch.has_run_once = true;

	if (likely(irqchip_in_kernel(kvm))) {
		/*
		 * Map the VGIC hardware resources before running a vcpu the
		 * first time on this VM.
		 */
		if (unlikely(!vgic_ready(kvm))) {
			ret = kvm_vgic_map_resources(kvm);
			if (ret)
				return ret;
		}
	} else {
		/*
		 * Tell the rest of the code that there are userspace irqchip
		 * VMs in the wild.
		 */
		static_branch_inc(&userspace_irqchip_in_use);
	}

	ret = kvm_timer_enable(vcpu);
	if (ret)
		return ret;

	ret = kvm_arm_pmu_v3_enable(vcpu);

	return ret;
}

bool kvm_arch_intc_initialized(struct kvm *kvm)
{
	return vgic_initialized(kvm);
}

void kvm_arm_halt_guest(struct kvm *kvm)
{
	int i;
	struct kvm_vcpu *vcpu;

	kvm_for_each_vcpu(i, vcpu, kvm)
		vcpu->arch.pause = true;
	kvm_make_all_cpus_request(kvm, KVM_REQ_SLEEP);
}

void kvm_arm_resume_guest(struct kvm *kvm)
{
	int i;
	struct kvm_vcpu *vcpu;

	kvm_for_each_vcpu(i, vcpu, kvm) {
		vcpu->arch.pause = false;
		swake_up_one(kvm_arch_vcpu_wq(vcpu));
	}
}

static void vcpu_req_sleep(struct kvm_vcpu *vcpu)
{
	struct swait_queue_head *wq = kvm_arch_vcpu_wq(vcpu);

	swait_event_interruptible_exclusive(*wq, ((!vcpu->arch.power_off) &&
				       (!vcpu->arch.pause)));

	if (vcpu->arch.power_off || vcpu->arch.pause) {
		/* Awaken to handle a signal, request we sleep again later. */
		kvm_make_request(KVM_REQ_SLEEP, vcpu);
	}

	/*
	 * Make sure we will observe a potential reset request if we've
	 * observed a change to the power state. Pairs with the smp_wmb() in
	 * kvm_psci_vcpu_on().
	 */
	smp_rmb();
}

static int kvm_vcpu_initialized(struct kvm_vcpu *vcpu)
{
	return vcpu->arch.target >= 0;
}

static void check_vcpu_requests(struct kvm_vcpu *vcpu)
{
	if (kvm_request_pending(vcpu)) {
		if (kvm_check_request(KVM_REQ_SLEEP, vcpu))
			vcpu_req_sleep(vcpu);

		if (kvm_check_request(KVM_REQ_VCPU_RESET, vcpu))
			kvm_reset_vcpu(vcpu);

		/*
		 * Clear IRQ_PENDING requests that were made to guarantee
		 * that a VCPU sees new virtual interrupts.
		 */
		kvm_check_request(KVM_REQ_IRQ_PENDING, vcpu);
	}
}

/**
 * kvm_arch_vcpu_ioctl_run - the main VCPU run function to execute guest code
 * @vcpu:	The VCPU pointer
 * @run:	The kvm_run structure pointer used for userspace state exchange
 *
 * This function is called through the VCPU_RUN ioctl called from user space. It
 * will execute VM code in a loop until the time slice for the process is used
 * or some emulation is needed from user space in which case the function will
 * return with return value 0 and with the kvm_run structure filled in with the
 * required data for the requested emulation.
 */
int kvm_arch_vcpu_ioctl_run(struct kvm_vcpu *vcpu, struct kvm_run *run)
{
	int ret;

	if (unlikely(!kvm_vcpu_initialized(vcpu)))
		return -ENOEXEC;

	ret = kvm_vcpu_first_run_init(vcpu);
	if (ret)
		return ret;

	if (run->exit_reason == KVM_EXIT_MMIO) {
		ret = kvm_handle_mmio_return(vcpu, vcpu->run);
		if (ret)
			return ret;
	}

	if (run->immediate_exit)
		return -EINTR;

	vcpu_load(vcpu);

	kvm_sigset_activate(vcpu);

	ret = 1;
	run->exit_reason = KVM_EXIT_UNKNOWN;
	while (ret > 0) {
		/*
		 * Check conditions before entering the guest
		 */
		cond_resched();

		update_vmid(&vcpu->kvm->arch.vmid);

		check_vcpu_requests(vcpu);

		/*
		 * Preparing the interrupts to be injected also
		 * involves poking the GIC, which must be done in a
		 * non-preemptible context.
		 */
		preempt_disable();

		kvm_pmu_flush_hwstate(vcpu);

		local_irq_disable();

		kvm_vgic_flush_hwstate(vcpu);

		/*
		 * Exit if we have a signal pending so that we can deliver the
		 * signal to user space.
		 */
		if (signal_pending(current)) {
			ret = -EINTR;
			run->exit_reason = KVM_EXIT_INTR;
		}

		/*
		 * If we're using a userspace irqchip, then check if we need
		 * to tell a userspace irqchip about timer or PMU level
		 * changes and if so, exit to userspace (the actual level
		 * state gets updated in kvm_timer_update_run and
		 * kvm_pmu_update_run below).
		 */
		if (static_branch_unlikely(&userspace_irqchip_in_use)) {
			if (kvm_timer_should_notify_user(vcpu) ||
			    kvm_pmu_should_notify_user(vcpu)) {
				ret = -EINTR;
				run->exit_reason = KVM_EXIT_INTR;
			}
		}

		/*
		 * Ensure we set mode to IN_GUEST_MODE after we disable
		 * interrupts and before the final VCPU requests check.
		 * See the comment in kvm_vcpu_exiting_guest_mode() and
		 * Documentation/virtual/kvm/vcpu-requests.rst
		 */
		smp_store_mb(vcpu->mode, IN_GUEST_MODE);

		if (ret <= 0 || need_new_vmid_gen(&vcpu->kvm->arch.vmid) ||
		    kvm_request_pending(vcpu)) {
			vcpu->mode = OUTSIDE_GUEST_MODE;
			isb(); /* Ensure work in x_flush_hwstate is committed */
			kvm_pmu_sync_hwstate(vcpu);
			if (static_branch_unlikely(&userspace_irqchip_in_use))
				kvm_timer_sync_hwstate(vcpu);
			kvm_vgic_sync_hwstate(vcpu);
			local_irq_enable();
			preempt_enable();
			continue;
		}

		kvm_arm_setup_debug(vcpu);

		/**************************************************************
		 * Enter the guest
		 */
		trace_kvm_entry(*vcpu_pc(vcpu));
		guest_enter_irqoff();

		if (has_vhe()) {
			kvm_arm_vhe_guest_enter();
			ret = kvm_vcpu_run_vhe(vcpu);
			kvm_arm_vhe_guest_exit();
		} else {
			ret = kvm_call_hyp_ret(__kvm_vcpu_run_nvhe, vcpu);
		}

		vcpu->mode = OUTSIDE_GUEST_MODE;
		vcpu->stat.exits++;
		/*
		 * Back from guest
		 *************************************************************/

		kvm_arm_clear_debug(vcpu);

		/*
		 * We must sync the PMU state before the vgic state so
		 * that the vgic can properly sample the updated state of the
		 * interrupt line.
		 */
		kvm_pmu_sync_hwstate(vcpu);

		/*
		 * Sync the vgic state before syncing the timer state because
		 * the timer code needs to know if the virtual timer
		 * interrupts are active.
		 */
		kvm_vgic_sync_hwstate(vcpu);

		/*
		 * Sync the timer hardware state before enabling interrupts as
		 * we don't want vtimer interrupts to race with syncing the
		 * timer virtual interrupt state.
		 */
		if (static_branch_unlikely(&userspace_irqchip_in_use))
			kvm_timer_sync_hwstate(vcpu);

		kvm_arch_vcpu_ctxsync_fp(vcpu);

		/*
		 * We may have taken a host interrupt in HYP mode (ie
		 * while executing the guest). This interrupt is still
		 * pending, as we haven't serviced it yet!
		 *
		 * We're now back in SVC mode, with interrupts
		 * disabled.  Enabling the interrupts now will have
		 * the effect of taking the interrupt again, in SVC
		 * mode this time.
		 */
		local_irq_enable();

		/*
		 * We do local_irq_enable() before calling guest_exit() so
		 * that if a timer interrupt hits while running the guest we
		 * account that tick as being spent in the guest.  We enable
		 * preemption after calling guest_exit() so that if we get
		 * preempted we make sure ticks after that is not counted as
		 * guest time.
		 */
		guest_exit();
		trace_kvm_exit(ret, kvm_vcpu_trap_get_class(vcpu), *vcpu_pc(vcpu));

		/* Exit types that need handling before we can be preempted */
		handle_exit_early(vcpu, run, ret);

		preempt_enable();

		ret = handle_exit(vcpu, run, ret);
	}

	/* Tell userspace about in-kernel device output levels */
	if (unlikely(!irqchip_in_kernel(vcpu->kvm))) {
		kvm_timer_update_run(vcpu);
		kvm_pmu_update_run(vcpu);
	}

	kvm_sigset_deactivate(vcpu);

	vcpu_put(vcpu);
	return ret;
}

static int vcpu_interrupt_line(struct kvm_vcpu *vcpu, int number, bool level)
{
	int bit_index;
	bool set;
	unsigned long *hcr;

	if (number == KVM_ARM_IRQ_CPU_IRQ)
		bit_index = __ffs(HCR_VI);
	else /* KVM_ARM_IRQ_CPU_FIQ */
		bit_index = __ffs(HCR_VF);

	hcr = vcpu_hcr(vcpu);
	if (level)
		set = test_and_set_bit(bit_index, hcr);
	else
		set = test_and_clear_bit(bit_index, hcr);

	/*
	 * If we didn't change anything, no need to wake up or kick other CPUs
	 */
	if (set == level)
		return 0;

	/*
	 * The vcpu irq_lines field was updated, wake up sleeping VCPUs and
	 * trigger a world-switch round on the running physical CPU to set the
	 * virtual IRQ/FIQ fields in the HCR appropriately.
	 */
	kvm_make_request(KVM_REQ_IRQ_PENDING, vcpu);
	kvm_vcpu_kick(vcpu);

	return 0;
}

int kvm_vm_ioctl_irq_line(struct kvm *kvm, struct kvm_irq_level *irq_level,
			  bool line_status)
{
	u32 irq = irq_level->irq;
	unsigned int irq_type, vcpu_idx, irq_num;
	int nrcpus = atomic_read(&kvm->online_vcpus);
	struct kvm_vcpu *vcpu = NULL;
	bool level = irq_level->level;

	irq_type = (irq >> KVM_ARM_IRQ_TYPE_SHIFT) & KVM_ARM_IRQ_TYPE_MASK;
	vcpu_idx = (irq >> KVM_ARM_IRQ_VCPU_SHIFT) & KVM_ARM_IRQ_VCPU_MASK;
	irq_num = (irq >> KVM_ARM_IRQ_NUM_SHIFT) & KVM_ARM_IRQ_NUM_MASK;

	trace_kvm_irq_line(irq_type, vcpu_idx, irq_num, irq_level->level);

	switch (irq_type) {
	case KVM_ARM_IRQ_TYPE_CPU:
		if (irqchip_in_kernel(kvm))
			return -ENXIO;

		if (vcpu_idx >= nrcpus)
			return -EINVAL;

		vcpu = kvm_get_vcpu(kvm, vcpu_idx);
		if (!vcpu)
			return -EINVAL;

		if (irq_num > KVM_ARM_IRQ_CPU_FIQ)
			return -EINVAL;

		return vcpu_interrupt_line(vcpu, irq_num, level);
	case KVM_ARM_IRQ_TYPE_PPI:
		if (!irqchip_in_kernel(kvm))
			return -ENXIO;

		if (vcpu_idx >= nrcpus)
			return -EINVAL;

		vcpu = kvm_get_vcpu(kvm, vcpu_idx);
		if (!vcpu)
			return -EINVAL;

		if (irq_num < VGIC_NR_SGIS || irq_num >= VGIC_NR_PRIVATE_IRQS)
			return -EINVAL;

		return kvm_vgic_inject_irq(kvm, vcpu->vcpu_id, irq_num, level, NULL);
	case KVM_ARM_IRQ_TYPE_SPI:
		if (!irqchip_in_kernel(kvm))
			return -ENXIO;

		if (irq_num < VGIC_NR_PRIVATE_IRQS)
			return -EINVAL;

		return kvm_vgic_inject_irq(kvm, 0, irq_num, level, NULL);
	}

	return -EINVAL;
}

static int kvm_vcpu_set_target(struct kvm_vcpu *vcpu,
			       const struct kvm_vcpu_init *init)
{
	unsigned int i, ret;
	int phys_target = kvm_target_cpu();

	if (init->target != phys_target)
		return -EINVAL;

	/*
	 * Secondary and subsequent calls to KVM_ARM_VCPU_INIT must
	 * use the same target.
	 */
	if (vcpu->arch.target != -1 && vcpu->arch.target != init->target)
		return -EINVAL;

	/* -ENOENT for unknown features, -EINVAL for invalid combinations. */
	for (i = 0; i < sizeof(init->features) * 8; i++) {
		bool set = (init->features[i / 32] & (1 << (i % 32)));

		if (set && i >= KVM_VCPU_MAX_FEATURES)
			return -ENOENT;

		/*
		 * Secondary and subsequent calls to KVM_ARM_VCPU_INIT must
		 * use the same feature set.
		 */
		if (vcpu->arch.target != -1 && i < KVM_VCPU_MAX_FEATURES &&
		    test_bit(i, vcpu->arch.features) != set)
			return -EINVAL;

		if (set)
			set_bit(i, vcpu->arch.features);
	}

	vcpu->arch.target = phys_target;

	/* Now we know what it is, we can reset it. */
	ret = kvm_reset_vcpu(vcpu);
	if (ret) {
		vcpu->arch.target = -1;
		bitmap_zero(vcpu->arch.features, KVM_VCPU_MAX_FEATURES);
	}

	return ret;
}

static int kvm_arch_vcpu_ioctl_vcpu_init(struct kvm_vcpu *vcpu,
					 struct kvm_vcpu_init *init)
{
	int ret;

	ret = kvm_vcpu_set_target(vcpu, init);
	if (ret)
		return ret;

	/*
	 * Ensure a rebooted VM will fault in RAM pages and detect if the
	 * guest MMU is turned off and flush the caches as needed.
	 */
	if (vcpu->arch.has_run_once)
		stage2_unmap_vm(vcpu->kvm);

	vcpu_reset_hcr(vcpu);

	/*
	 * Handle the "start in power-off" case.
	 */
	if (test_bit(KVM_ARM_VCPU_POWER_OFF, vcpu->arch.features))
		vcpu_power_off(vcpu);
	else
		vcpu->arch.power_off = false;

	return 0;
}

static int kvm_arm_vcpu_set_attr(struct kvm_vcpu *vcpu,
				 struct kvm_device_attr *attr)
{
	int ret = -ENXIO;

	switch (attr->group) {
	default:
		ret = kvm_arm_vcpu_arch_set_attr(vcpu, attr);
		break;
	}

	return ret;
}

static int kvm_arm_vcpu_get_attr(struct kvm_vcpu *vcpu,
				 struct kvm_device_attr *attr)
{
	int ret = -ENXIO;

	switch (attr->group) {
	default:
		ret = kvm_arm_vcpu_arch_get_attr(vcpu, attr);
		break;
	}

	return ret;
}

static int kvm_arm_vcpu_has_attr(struct kvm_vcpu *vcpu,
				 struct kvm_device_attr *attr)
{
	int ret = -ENXIO;

	switch (attr->group) {
	default:
		ret = kvm_arm_vcpu_arch_has_attr(vcpu, attr);
		break;
	}

	return ret;
}

static int kvm_arm_vcpu_get_events(struct kvm_vcpu *vcpu,
				   struct kvm_vcpu_events *events)
{
	memset(events, 0, sizeof(*events));

	return __kvm_arm_vcpu_get_events(vcpu, events);
}

static int kvm_arm_vcpu_set_events(struct kvm_vcpu *vcpu,
				   struct kvm_vcpu_events *events)
{
	int i;

	/* check whether the reserved field is zero */
	for (i = 0; i < ARRAY_SIZE(events->reserved); i++)
		if (events->reserved[i])
			return -EINVAL;

	/* check whether the pad field is zero */
	for (i = 0; i < ARRAY_SIZE(events->exception.pad); i++)
		if (events->exception.pad[i])
			return -EINVAL;

	return __kvm_arm_vcpu_set_events(vcpu, events);
}

long kvm_arch_vcpu_ioctl(struct file *filp,
			 unsigned int ioctl, unsigned long arg)
{
	struct kvm_vcpu *vcpu = filp->private_data;
	void __user *argp = (void __user *)arg;
	struct kvm_device_attr attr;
	long r;

	switch (ioctl) {
	case KVM_ARM_VCPU_INIT: {
		struct kvm_vcpu_init init;

		r = -EFAULT;
		if (copy_from_user(&init, argp, sizeof(init)))
			break;

		r = kvm_arch_vcpu_ioctl_vcpu_init(vcpu, &init);
		break;
	}
	case KVM_SET_ONE_REG:
	case KVM_GET_ONE_REG: {
		struct kvm_one_reg reg;

		r = -ENOEXEC;
		if (unlikely(!kvm_vcpu_initialized(vcpu)))
			break;

		r = -EFAULT;
		if (copy_from_user(&reg, argp, sizeof(reg)))
			break;

		if (ioctl == KVM_SET_ONE_REG)
			r = kvm_arm_set_reg(vcpu, &reg);
		else
			r = kvm_arm_get_reg(vcpu, &reg);
		break;
	}
	case KVM_GET_REG_LIST: {
		struct kvm_reg_list __user *user_list = argp;
		struct kvm_reg_list reg_list;
		unsigned n;

		r = -ENOEXEC;
		if (unlikely(!kvm_vcpu_initialized(vcpu)))
			break;

		r = -EPERM;
		if (!kvm_arm_vcpu_is_finalized(vcpu))
			break;

		r = -EFAULT;
		if (copy_from_user(&reg_list, user_list, sizeof(reg_list)))
			break;
		n = reg_list.n;
		reg_list.n = kvm_arm_num_regs(vcpu);
		if (copy_to_user(user_list, &reg_list, sizeof(reg_list)))
			break;
		r = -E2BIG;
		if (n < reg_list.n)
			break;
		r = kvm_arm_copy_reg_indices(vcpu, user_list->reg);
		break;
	}
	case KVM_SET_DEVICE_ATTR: {
		r = -EFAULT;
		if (copy_from_user(&attr, argp, sizeof(attr)))
			break;
		r = kvm_arm_vcpu_set_attr(vcpu, &attr);
		break;
	}
	case KVM_GET_DEVICE_ATTR: {
		r = -EFAULT;
		if (copy_from_user(&attr, argp, sizeof(attr)))
			break;
		r = kvm_arm_vcpu_get_attr(vcpu, &attr);
		break;
	}
	case KVM_HAS_DEVICE_ATTR: {
		r = -EFAULT;
		if (copy_from_user(&attr, argp, sizeof(attr)))
			break;
		r = kvm_arm_vcpu_has_attr(vcpu, &attr);
		break;
	}
	case KVM_GET_VCPU_EVENTS: {
		struct kvm_vcpu_events events;

		if (kvm_arm_vcpu_get_events(vcpu, &events))
			return -EINVAL;

		if (copy_to_user(argp, &events, sizeof(events)))
			return -EFAULT;

		return 0;
	}
	case KVM_SET_VCPU_EVENTS: {
		struct kvm_vcpu_events events;

		if (copy_from_user(&events, argp, sizeof(events)))
			return -EFAULT;

		return kvm_arm_vcpu_set_events(vcpu, &events);
	}
	case KVM_ARM_VCPU_FINALIZE: {
		int what;

		if (!kvm_vcpu_initialized(vcpu))
			return -ENOEXEC;

		if (get_user(what, (const int __user *)argp))
			return -EFAULT;

		return kvm_arm_vcpu_finalize(vcpu, what);
	}
	default:
		r = -EINVAL;
	}

	return r;
}

/**
 * kvm_vm_ioctl_get_dirty_log - get and clear the log of dirty pages in a slot
 * @kvm: kvm instance
 * @log: slot id and address to which we copy the log
 *
 * Steps 1-4 below provide general overview of dirty page logging. See
 * kvm_get_dirty_log_protect() function description for additional details.
 *
 * We call kvm_get_dirty_log_protect() to handle steps 1-3, upon return we
 * always flush the TLB (step 4) even if previous step failed  and the dirty
 * bitmap may be corrupt. Regardless of previous outcome the KVM logging API
 * does not preclude user space subsequent dirty log read. Flushing TLB ensures
 * writes will be marked dirty for next log read.
 *
 *   1. Take a snapshot of the bit and clear it if needed.
 *   2. Write protect the corresponding page.
 *   3. Copy the snapshot to the userspace.
 *   4. Flush TLB's if needed.
 */
int kvm_vm_ioctl_get_dirty_log(struct kvm *kvm, struct kvm_dirty_log *log)
{
	bool flush = false;
	int r;

	mutex_lock(&kvm->slots_lock);

	r = kvm_get_dirty_log_protect(kvm, log, &flush);

	if (flush)
		kvm_flush_remote_tlbs(kvm);

	mutex_unlock(&kvm->slots_lock);
	return r;
}

int kvm_vm_ioctl_clear_dirty_log(struct kvm *kvm, struct kvm_clear_dirty_log *log)
{
	bool flush = false;
	int r;

	mutex_lock(&kvm->slots_lock);

	r = kvm_clear_dirty_log_protect(kvm, log, &flush);

	if (flush)
		kvm_flush_remote_tlbs(kvm);

	mutex_unlock(&kvm->slots_lock);
	return r;
}

static int kvm_vm_ioctl_set_device_addr(struct kvm *kvm,
					struct kvm_arm_device_addr *dev_addr)
{
	unsigned long dev_id, type;

	dev_id = (dev_addr->id & KVM_ARM_DEVICE_ID_MASK) >>
		KVM_ARM_DEVICE_ID_SHIFT;
	type = (dev_addr->id & KVM_ARM_DEVICE_TYPE_MASK) >>
		KVM_ARM_DEVICE_TYPE_SHIFT;

	switch (dev_id) {
	case KVM_ARM_DEVICE_VGIC_V2:
		if (!vgic_present)
			return -ENXIO;
		return kvm_vgic_addr(kvm, type, &dev_addr->addr, true);
	default:
		return -ENODEV;
	}
}

long kvm_arch_vm_ioctl(struct file *filp,
		       unsigned int ioctl, unsigned long arg)
{
	struct kvm *kvm = filp->private_data;
	void __user *argp = (void __user *)arg;

	switch (ioctl) {
	case KVM_CREATE_IRQCHIP: {
		int ret;
		if (!vgic_present)
			return -ENXIO;
		mutex_lock(&kvm->lock);
		ret = kvm_vgic_create(kvm, KVM_DEV_TYPE_ARM_VGIC_V2);
		mutex_unlock(&kvm->lock);
		return ret;
	}
	case KVM_ARM_SET_DEVICE_ADDR: {
		struct kvm_arm_device_addr dev_addr;

		if (copy_from_user(&dev_addr, argp, sizeof(dev_addr)))
			return -EFAULT;
		return kvm_vm_ioctl_set_device_addr(kvm, &dev_addr);
	}
	case KVM_ARM_PREFERRED_TARGET: {
		int err;
		struct kvm_vcpu_init init;

		err = kvm_vcpu_preferred_target(&init);
		if (err)
			return err;

		if (copy_to_user(argp, &init, sizeof(init)))
			return -EFAULT;

		return 0;
	}
	default:
		return -EINVAL;
	}
}

static void cpu_init_hyp_mode(void *dummy)
{
	phys_addr_t pgd_ptr;
	unsigned long hyp_stack_ptr;
	unsigned long stack_page;
	unsigned long vector_ptr;

	/* Switch from the HYP stub to our own HYP init vector */
	__hyp_set_vectors(kvm_get_idmap_vector());

	pgd_ptr = kvm_mmu_get_httbr();
	stack_page = __this_cpu_read(kvm_arm_hyp_stack_page);
	hyp_stack_ptr = stack_page + PAGE_SIZE;
	vector_ptr = (unsigned long)kvm_get_hyp_vector();

	__cpu_init_hyp_mode(pgd_ptr, hyp_stack_ptr, vector_ptr);
	__cpu_init_stage2();
}

static void cpu_hyp_reset(void)
{
	if (!is_kernel_in_hyp_mode())
		__hyp_reset_vectors();
}

static void cpu_hyp_reinit(void)
{
	cpu_hyp_reset();

	if (is_kernel_in_hyp_mode())
		kvm_timer_init_vhe();
	else
		cpu_init_hyp_mode(NULL);

	kvm_arm_init_debug();

	if (vgic_present)
		kvm_vgic_init_cpu_hardware();
}

static void _kvm_arch_hardware_enable(void *discard)
{
	if (!__this_cpu_read(kvm_arm_hardware_enabled)) {
		cpu_hyp_reinit();
		__this_cpu_write(kvm_arm_hardware_enabled, 1);
	}
}

int kvm_arch_hardware_enable(void)
{
	_kvm_arch_hardware_enable(NULL);
	return 0;
}

static void _kvm_arch_hardware_disable(void *discard)
{
	if (__this_cpu_read(kvm_arm_hardware_enabled)) {
		cpu_hyp_reset();
		__this_cpu_write(kvm_arm_hardware_enabled, 0);
	}
}

void kvm_arch_hardware_disable(void)
{
	_kvm_arch_hardware_disable(NULL);
}

#ifdef CONFIG_CPU_PM
static int hyp_init_cpu_pm_notifier(struct notifier_block *self,
				    unsigned long cmd,
				    void *v)
{
	/*
	 * kvm_arm_hardware_enabled is left with its old value over
	 * PM_ENTER->PM_EXIT. It is used to indicate PM_EXIT should
	 * re-enable hyp.
	 */
	switch (cmd) {
	case CPU_PM_ENTER:
		if (__this_cpu_read(kvm_arm_hardware_enabled))
			/*
			 * don't update kvm_arm_hardware_enabled here
			 * so that the hardware will be re-enabled
			 * when we resume. See below.
			 */
			cpu_hyp_reset();

		return NOTIFY_OK;
	case CPU_PM_ENTER_FAILED:
	case CPU_PM_EXIT:
		if (__this_cpu_read(kvm_arm_hardware_enabled))
			/* The hardware was enabled before suspend. */
			cpu_hyp_reinit();

		return NOTIFY_OK;

	default:
		return NOTIFY_DONE;
	}
}

static struct notifier_block hyp_init_cpu_pm_nb = {
	.notifier_call = hyp_init_cpu_pm_notifier,
};

static void __init hyp_cpu_pm_init(void)
{
	cpu_pm_register_notifier(&hyp_init_cpu_pm_nb);
}
static void __init hyp_cpu_pm_exit(void)
{
	cpu_pm_unregister_notifier(&hyp_init_cpu_pm_nb);
}
#else
static inline void hyp_cpu_pm_init(void)
{
}
static inline void hyp_cpu_pm_exit(void)
{
}
#endif

static int init_common_resources(void)
{
	kvm_set_ipa_limit();

	return 0;
}

static int init_subsystems(void)
{
	int err = 0;

	/*
	 * Enable hardware so that subsystem initialisation can access EL2.
	 */
	on_each_cpu(_kvm_arch_hardware_enable, NULL, 1);

	/*
	 * Register CPU lower-power notifier
	 */
	hyp_cpu_pm_init();

	/*
	 * Init HYP view of VGIC
	 */
	err = kvm_vgic_hyp_init();
	switch (err) {
	case 0:
		vgic_present = true;
		break;
	case -ENODEV:
	case -ENXIO:
		vgic_present = false;
		err = 0;
		break;
	default:
		goto out;
	}

	/*
	 * Init HYP architected timer support
	 */
	err = kvm_timer_hyp_init(vgic_present);
	if (err)
		goto out;

	kvm_perf_init();
	kvm_coproc_table_init();

out:
	on_each_cpu(_kvm_arch_hardware_disable, NULL, 1);

	return err;
}

static void teardown_hyp_mode(void)
{
	int cpu;

	free_hyp_pgds();
	for_each_possible_cpu(cpu)
		free_page(per_cpu(kvm_arm_hyp_stack_page, cpu));
	hyp_cpu_pm_exit();
}

/**
 * Inits Hyp-mode on all online CPUs
 */
static int init_hyp_mode(void)
{
	int cpu;
	int err = 0;

	/*
	 * Allocate Hyp PGD and setup Hyp identity mapping
	 */
	err = kvm_mmu_init();
	if (err)
		goto out_err;

	/*
	 * Allocate stack pages for Hypervisor-mode
	 */
	for_each_possible_cpu(cpu) {
		unsigned long stack_page;

		stack_page = __get_free_page(GFP_KERNEL);
		if (!stack_page) {
			err = -ENOMEM;
			goto out_err;
		}

		per_cpu(kvm_arm_hyp_stack_page, cpu) = stack_page;
	}

	/*
	 * Map the Hyp-code called directly from the host
	 */
	err = create_hyp_mappings(kvm_ksym_ref(__hyp_text_start),
				  kvm_ksym_ref(__hyp_text_end), PAGE_HYP_EXEC);
	if (err) {
		kvm_err("Cannot map world-switch code\n");
		goto out_err;
	}

	err = create_hyp_mappings(kvm_ksym_ref(__start_rodata),
				  kvm_ksym_ref(__end_rodata), PAGE_HYP_RO);
	if (err) {
		kvm_err("Cannot map rodata section\n");
		goto out_err;
	}

	err = create_hyp_mappings(kvm_ksym_ref(__bss_start),
				  kvm_ksym_ref(__bss_stop), PAGE_HYP_RO);
	if (err) {
		kvm_err("Cannot map bss section\n");
		goto out_err;
	}

	err = kvm_map_vectors();
	if (err) {
		kvm_err("Cannot map vectors\n");
		goto out_err;
	}

	/*
	 * Map the Hyp stack pages
	 */
	for_each_possible_cpu(cpu) {
		char *stack_page = (char *)per_cpu(kvm_arm_hyp_stack_page, cpu);
		err = create_hyp_mappings(stack_page, stack_page + PAGE_SIZE,
					  PAGE_HYP);

		if (err) {
			kvm_err("Cannot map hyp stack\n");
			goto out_err;
		}
	}

	for_each_possible_cpu(cpu) {
		kvm_host_data_t *cpu_data;

		cpu_data = per_cpu_ptr(&kvm_host_data, cpu);
		kvm_init_host_cpu_context(&cpu_data->host_ctxt, cpu);
		err = create_hyp_mappings(cpu_data, cpu_data + 1, PAGE_HYP);

		if (err) {
			kvm_err("Cannot map host CPU state: %d\n", err);
			goto out_err;
		}
	}

	err = hyp_map_aux_data();
	if (err)
		kvm_err("Cannot map host auxiliary data: %d\n", err);

	return 0;

out_err:
	teardown_hyp_mode();
	kvm_err("error initializing Hyp mode: %d\n", err);
	return err;
}

static void check_kvm_target_cpu(void *ret)
{
	*(int *)ret = kvm_target_cpu();
}

struct kvm_vcpu *kvm_mpidr_to_vcpu(struct kvm *kvm, unsigned long mpidr)
{
	struct kvm_vcpu *vcpu;
	int i;

	mpidr &= MPIDR_HWID_BITMASK;
	kvm_for_each_vcpu(i, vcpu, kvm) {
		if (mpidr == kvm_vcpu_get_mpidr_aff(vcpu))
			return vcpu;
	}
	return NULL;
}

bool kvm_arch_has_irq_bypass(void)
{
	return true;
}

int kvm_arch_irq_bypass_add_producer(struct irq_bypass_consumer *cons,
				      struct irq_bypass_producer *prod)
{
	struct kvm_kernel_irqfd *irqfd =
		container_of(cons, struct kvm_kernel_irqfd, consumer);

	return kvm_vgic_v4_set_forwarding(irqfd->kvm, prod->irq,
					  &irqfd->irq_entry);
}
void kvm_arch_irq_bypass_del_producer(struct irq_bypass_consumer *cons,
				      struct irq_bypass_producer *prod)
{
	struct kvm_kernel_irqfd *irqfd =
		container_of(cons, struct kvm_kernel_irqfd, consumer);

	kvm_vgic_v4_unset_forwarding(irqfd->kvm, prod->irq,
				     &irqfd->irq_entry);
}

void kvm_arch_irq_bypass_stop(struct irq_bypass_consumer *cons)
{
	struct kvm_kernel_irqfd *irqfd =
		container_of(cons, struct kvm_kernel_irqfd, consumer);

	kvm_arm_halt_guest(irqfd->kvm);
}

void kvm_arch_irq_bypass_start(struct irq_bypass_consumer *cons)
{
	struct kvm_kernel_irqfd *irqfd =
		container_of(cons, struct kvm_kernel_irqfd, consumer);

	kvm_arm_resume_guest(irqfd->kvm);
}

/**
 * Initialize Hyp-mode and memory mappings on all CPUs.
 */
int kvm_arch_init(void *opaque)
{
	int err;
	int ret, cpu;
	bool in_hyp_mode;

	if (!is_hyp_mode_available()) {
		kvm_info("HYP mode not available\n");
		return -ENODEV;
	}

	in_hyp_mode = is_kernel_in_hyp_mode();

	if (!in_hyp_mode && kvm_arch_requires_vhe()) {
		kvm_pr_unimpl("CPU unsupported in non-VHE mode, not initializing\n");
		return -ENODEV;
	}

	for_each_online_cpu(cpu) {
		smp_call_function_single(cpu, check_kvm_target_cpu, &ret, 1);
		if (ret < 0) {
			kvm_err("Error, CPU %d not supported!\n", cpu);
			return -ENODEV;
		}
	}

	err = init_common_resources();
	if (err)
		return err;

	err = kvm_arm_init_sve();
	if (err)
		return err;

	if (!in_hyp_mode) {
		err = init_hyp_mode();
		if (err)
			goto out_err;
	}

	err = init_subsystems();
	if (err)
		goto out_hyp;

	if (in_hyp_mode)
		kvm_info("VHE mode initialized successfully\n");
	else
		kvm_info("Hyp mode initialized successfully\n");

	return 0;

out_hyp:
	if (!in_hyp_mode)
		teardown_hyp_mode();
out_err:
	return err;
}

/* NOP: Compiling as a module not supported */
void kvm_arch_exit(void)
{
	kvm_perf_teardown();
}

static int arm_init(void)
{
	int rc = kvm_init(NULL, sizeof(struct kvm_vcpu), 0, THIS_MODULE);
	return rc;
}

module_init(arm_init);<|MERGE_RESOLUTION|>--- conflicted
+++ resolved
@@ -214,12 +214,6 @@
 		break;
 	case KVM_CAP_MAX_VCPU_ID:
 		r = KVM_MAX_VCPU_ID;
-<<<<<<< HEAD
-		break;
-	case KVM_CAP_NR_MEMSLOTS:
-		r = KVM_USER_MEM_SLOTS;
-=======
->>>>>>> c59c1e66
 		break;
 	case KVM_CAP_MSI_DEVID:
 		if (!kvm)
