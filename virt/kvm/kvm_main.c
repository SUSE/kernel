--- conflicted
+++ resolved
@@ -1617,24 +1617,14 @@
 	if (mem->flags & KVM_MEM_GUEST_MEMFD)
 		valid_flags &= ~KVM_MEM_LOG_DIRTY_PAGES;
 
-<<<<<<< HEAD
-=======
-#ifdef __KVM_HAVE_READONLY_MEM
->>>>>>> 74b128a1
 	/*
 	 * GUEST_MEMFD is incompatible with read-only memslots, as writes to
 	 * read-only memslots have emulated MMIO, not page fault, semantics,
 	 * and KVM doesn't allow emulated MMIO for private memory.
 	 */
-<<<<<<< HEAD
 	if (kvm_arch_has_readonly_mem(kvm) &&
 	    !(mem->flags & KVM_MEM_GUEST_MEMFD))
 		valid_flags |= KVM_MEM_READONLY;
-=======
-	if (!(mem->flags & KVM_MEM_GUEST_MEMFD))
-		valid_flags |= KVM_MEM_READONLY;
-#endif
->>>>>>> 74b128a1
 
 	if (mem->flags & ~valid_flags)
 		return -EINVAL;
