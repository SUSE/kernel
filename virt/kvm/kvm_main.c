// SPDX-License-Identifier: GPL-2.0-only
/*
 * Kernel-based Virtual Machine driver for Linux
 *
 * This module enables machines with Intel VT-x extensions to run virtual
 * machines without emulation or binary translation.
 *
 * Copyright (C) 2006 Qumranet, Inc.
 * Copyright 2010 Red Hat, Inc. and/or its affiliates.
 *
 * Authors:
 *   Avi Kivity   <avi@qumranet.com>
 *   Yaniv Kamay  <yaniv@qumranet.com>
 */

#include <kvm/iodev.h>

#include <linux/kvm_host.h>
#include <linux/kvm.h>
#include <linux/module.h>
#include <linux/errno.h>
#include <linux/percpu.h>
#include <linux/mm.h>
#include <linux/miscdevice.h>
#include <linux/vmalloc.h>
#include <linux/reboot.h>
#include <linux/debugfs.h>
#include <linux/highmem.h>
#include <linux/file.h>
#include <linux/syscore_ops.h>
#include <linux/cpu.h>
#include <linux/sched/signal.h>
#include <linux/sched/mm.h>
#include <linux/sched/stat.h>
#include <linux/cpumask.h>
#include <linux/smp.h>
#include <linux/anon_inodes.h>
#include <linux/profile.h>
#include <linux/kvm_para.h>
#include <linux/pagemap.h>
#include <linux/mman.h>
#include <linux/swap.h>
#include <linux/bitops.h>
#include <linux/spinlock.h>
#include <linux/compat.h>
#include <linux/srcu.h>
#include <linux/hugetlb.h>
#include <linux/slab.h>
#include <linux/sort.h>
#include <linux/bsearch.h>
#include <linux/io.h>
#include <linux/lockdep.h>
#include <linux/kthread.h>
#include <linux/suspend.h>

#include <asm/processor.h>
#include <asm/ioctl.h>
#include <linux/uaccess.h>

#include "coalesced_mmio.h"
#include "async_pf.h"
#include "kvm_mm.h"
#include "vfio.h"

#include <trace/events/ipi.h>

#define CREATE_TRACE_POINTS
#include <trace/events/kvm.h>

#include <linux/kvm_dirty_ring.h>


/* Worst case buffer size needed for holding an integer. */
#define ITOA_MAX_LEN 12

MODULE_AUTHOR("Qumranet");
MODULE_LICENSE("GPL");

/* Architectures should define their poll value according to the halt latency */
unsigned int halt_poll_ns = KVM_HALT_POLL_NS_DEFAULT;
module_param(halt_poll_ns, uint, 0644);
EXPORT_SYMBOL_GPL(halt_poll_ns);

/* Default doubles per-vcpu halt_poll_ns. */
unsigned int halt_poll_ns_grow = 2;
module_param(halt_poll_ns_grow, uint, 0644);
EXPORT_SYMBOL_GPL(halt_poll_ns_grow);

/* The start value to grow halt_poll_ns from */
unsigned int halt_poll_ns_grow_start = 10000; /* 10us */
module_param(halt_poll_ns_grow_start, uint, 0644);
EXPORT_SYMBOL_GPL(halt_poll_ns_grow_start);

/* Default resets per-vcpu halt_poll_ns . */
unsigned int halt_poll_ns_shrink;
module_param(halt_poll_ns_shrink, uint, 0644);
EXPORT_SYMBOL_GPL(halt_poll_ns_shrink);

/*
 * Ordering of locks:
 *
 *	kvm->lock --> kvm->slots_lock --> kvm->irq_lock
 */

DEFINE_MUTEX(kvm_lock);
LIST_HEAD(vm_list);

static struct kmem_cache *kvm_vcpu_cache;

static __read_mostly struct preempt_ops kvm_preempt_ops;
static DEFINE_PER_CPU(struct kvm_vcpu *, kvm_running_vcpu);

struct dentry *kvm_debugfs_dir;
EXPORT_SYMBOL_GPL(kvm_debugfs_dir);

static const struct file_operations stat_fops_per_vm;

static struct file_operations kvm_chardev_ops;

static long kvm_vcpu_ioctl(struct file *file, unsigned int ioctl,
			   unsigned long arg);
#ifdef CONFIG_KVM_COMPAT
static long kvm_vcpu_compat_ioctl(struct file *file, unsigned int ioctl,
				  unsigned long arg);
#define KVM_COMPAT(c)	.compat_ioctl	= (c)
#else
/*
 * For architectures that don't implement a compat infrastructure,
 * adopt a double line of defense:
 * - Prevent a compat task from opening /dev/kvm
 * - If the open has been done by a 64bit task, and the KVM fd
 *   passed to a compat task, let the ioctls fail.
 */
static long kvm_no_compat_ioctl(struct file *file, unsigned int ioctl,
				unsigned long arg) { return -EINVAL; }

static int kvm_no_compat_open(struct inode *inode, struct file *file)
{
	return is_compat_task() ? -ENODEV : 0;
}
#define KVM_COMPAT(c)	.compat_ioctl	= kvm_no_compat_ioctl,	\
			.open		= kvm_no_compat_open
#endif
static int hardware_enable_all(void);
static void hardware_disable_all(void);

static void kvm_io_bus_destroy(struct kvm_io_bus *bus);

#define KVM_EVENT_CREATE_VM 0
#define KVM_EVENT_DESTROY_VM 1
static void kvm_uevent_notify_change(unsigned int type, struct kvm *kvm);
static unsigned long long kvm_createvm_count;
static unsigned long long kvm_active_vms;

static DEFINE_PER_CPU(cpumask_var_t, cpu_kick_mask);

__weak void kvm_arch_mmu_notifier_invalidate_range(struct kvm *kvm,
						   unsigned long start, unsigned long end)
{
}

__weak void kvm_arch_guest_memory_reclaimed(struct kvm *kvm)
{
}

<<<<<<< HEAD
bool kvm_is_zone_device_pfn(kvm_pfn_t pfn)
=======
bool kvm_is_zone_device_page(struct page *page)
>>>>>>> eb3cdb58
{
	/*
	 * The metadata used by is_zone_device_page() to determine whether or
	 * not a page is ZONE_DEVICE is guaranteed to be valid if and only if
	 * the device has been pinned, e.g. by get_user_pages().  WARN if the
	 * page_count() is zero to help detect bad usage of this helper.
	 */
	if (WARN_ON_ONCE(!page_count(page)))
		return false;

	return is_zone_device_page(page);
}

/*
 * Returns a 'struct page' if the pfn is "valid" and backed by a refcounted
 * page, NULL otherwise.  Note, the list of refcounted PG_reserved page types
 * is likely incomplete, it has been compiled purely through people wanting to
 * back guest with a certain type of memory and encountering issues.
 */
struct page *kvm_pfn_to_refcounted_page(kvm_pfn_t pfn)
{
	struct page *page;

	if (!pfn_valid(pfn))
		return NULL;

	page = pfn_to_page(pfn);
	if (!PageReserved(page))
		return page;

	/* The ZERO_PAGE(s) is marked PG_reserved, but is refcounted. */
	if (is_zero_pfn(pfn))
		return page;

	/*
	 * ZONE_DEVICE pages currently set PG_reserved, but from a refcounting
	 * perspective they are "normal" pages, albeit with slightly different
	 * usage rules.
	 */
	if (kvm_is_zone_device_page(page))
		return page;

	return NULL;
}

/*
 * Switches to specified vcpu, until a matching vcpu_put()
 */
void vcpu_load(struct kvm_vcpu *vcpu)
{
	int cpu = get_cpu();

	__this_cpu_write(kvm_running_vcpu, vcpu);
	preempt_notifier_register(&vcpu->preempt_notifier);
	kvm_arch_vcpu_load(vcpu, cpu);
	put_cpu();
}
EXPORT_SYMBOL_GPL(vcpu_load);

void vcpu_put(struct kvm_vcpu *vcpu)
{
	preempt_disable();
	kvm_arch_vcpu_put(vcpu);
	preempt_notifier_unregister(&vcpu->preempt_notifier);
	__this_cpu_write(kvm_running_vcpu, NULL);
	preempt_enable();
}
EXPORT_SYMBOL_GPL(vcpu_put);

/* TODO: merge with kvm_arch_vcpu_should_kick */
static bool kvm_request_needs_ipi(struct kvm_vcpu *vcpu, unsigned req)
{
	int mode = kvm_vcpu_exiting_guest_mode(vcpu);

	/*
	 * We need to wait for the VCPU to reenable interrupts and get out of
	 * READING_SHADOW_PAGE_TABLES mode.
	 */
	if (req & KVM_REQUEST_WAIT)
		return mode != OUTSIDE_GUEST_MODE;

	/*
	 * Need to kick a running VCPU, but otherwise there is nothing to do.
	 */
	return mode == IN_GUEST_MODE;
}

static void ack_kick(void *_completed)
{
}

static inline bool kvm_kick_many_cpus(struct cpumask *cpus, bool wait)
{
	if (cpumask_empty(cpus))
		return false;

	smp_call_function_many(cpus, ack_kick, NULL, wait);
	return true;
}

static void kvm_make_vcpu_request(struct kvm_vcpu *vcpu, unsigned int req,
				  struct cpumask *tmp, int current_cpu)
{
	int cpu;

	if (likely(!(req & KVM_REQUEST_NO_ACTION)))
		__kvm_make_request(req, vcpu);

	if (!(req & KVM_REQUEST_NO_WAKEUP) && kvm_vcpu_wake_up(vcpu))
		return;

	/*
	 * Note, the vCPU could get migrated to a different pCPU at any point
	 * after kvm_request_needs_ipi(), which could result in sending an IPI
	 * to the previous pCPU.  But, that's OK because the purpose of the IPI
	 * is to ensure the vCPU returns to OUTSIDE_GUEST_MODE, which is
	 * satisfied if the vCPU migrates. Entering READING_SHADOW_PAGE_TABLES
	 * after this point is also OK, as the requirement is only that KVM wait
	 * for vCPUs that were reading SPTEs _before_ any changes were
	 * finalized. See kvm_vcpu_kick() for more details on handling requests.
	 */
	if (kvm_request_needs_ipi(vcpu, req)) {
		cpu = READ_ONCE(vcpu->cpu);
		if (cpu != -1 && cpu != current_cpu)
			__cpumask_set_cpu(cpu, tmp);
	}
}

bool kvm_make_vcpus_request_mask(struct kvm *kvm, unsigned int req,
				 unsigned long *vcpu_bitmap)
{
	struct kvm_vcpu *vcpu;
	struct cpumask *cpus;
	int i, me;
	bool called;

	me = get_cpu();

	cpus = this_cpu_cpumask_var_ptr(cpu_kick_mask);
	cpumask_clear(cpus);

<<<<<<< HEAD
		kvm_make_request(req, vcpu);

		if (!(req & KVM_REQUEST_NO_WAKEUP) && kvm_vcpu_wake_up(vcpu))
			continue;

		/*
		 * Note, the vCPU could get migrated to a different pCPU at any
		 * point after kvm_request_needs_ipi(), which could result in
		 * sending an IPI to the previous pCPU.  But, that's ok because
		 * the purpose of the IPI is to ensure the vCPU returns to
		 * OUTSIDE_GUEST_MODE, which is satisfied if the vCPU migrates.
		 * Entering READING_SHADOW_PAGE_TABLES after this point is also
		 * ok, as the requirement is only that KVM wait for vCPUs that
		 * were reading SPTEs _before_ any changes were finalized.  See
		 * kvm_vcpu_kick() for more details on handling requests.
		 */
		if (tmp != NULL && kvm_request_needs_ipi(vcpu, req)) {
			cpu = READ_ONCE(vcpu->cpu);
			if (cpu != -1 && cpu != me)
				__cpumask_set_cpu(cpu, tmp);
		}
=======
	for_each_set_bit(i, vcpu_bitmap, KVM_MAX_VCPUS) {
		vcpu = kvm_get_vcpu(kvm, i);
		if (!vcpu)
			continue;
		kvm_make_vcpu_request(vcpu, req, cpus, me);
>>>>>>> eb3cdb58
	}

	called = kvm_kick_many_cpus(cpus, !!(req & KVM_REQUEST_WAIT));
	put_cpu();

	return called;
}

bool kvm_make_all_cpus_request_except(struct kvm *kvm, unsigned int req,
				      struct kvm_vcpu *except)
{
	struct kvm_vcpu *vcpu;
	struct cpumask *cpus;
	unsigned long i;
	bool called;
	int me;

	me = get_cpu();

	cpus = this_cpu_cpumask_var_ptr(cpu_kick_mask);
	cpumask_clear(cpus);

	kvm_for_each_vcpu(i, vcpu, kvm) {
		if (vcpu == except)
			continue;
		kvm_make_vcpu_request(vcpu, req, cpus, me);
	}

	called = kvm_kick_many_cpus(cpus, !!(req & KVM_REQUEST_WAIT));
	put_cpu();

	return called;
}

bool kvm_make_all_cpus_request(struct kvm *kvm, unsigned int req)
{
	return kvm_make_all_cpus_request_except(kvm, req, NULL);
}
EXPORT_SYMBOL_GPL(kvm_make_all_cpus_request);

#ifndef CONFIG_HAVE_KVM_ARCH_TLB_FLUSH_ALL
void kvm_flush_remote_tlbs(struct kvm *kvm)
{
	++kvm->stat.generic.remote_tlb_flush_requests;

	/*
	 * We want to publish modifications to the page tables before reading
	 * mode. Pairs with a memory barrier in arch-specific code.
	 * - x86: smp_mb__after_srcu_read_unlock in vcpu_enter_guest
	 * and smp_mb in walk_shadow_page_lockless_begin/end.
	 * - powerpc: smp_mb in kvmppc_prepare_to_enter.
	 *
	 * There is already an smp_mb__after_atomic() before
	 * kvm_make_all_cpus_request() reads vcpu->mode. We reuse that
	 * barrier here.
	 */
	if (!kvm_arch_flush_remote_tlb(kvm)
	    || kvm_make_all_cpus_request(kvm, KVM_REQ_TLB_FLUSH))
		++kvm->stat.generic.remote_tlb_flush;
}
EXPORT_SYMBOL_GPL(kvm_flush_remote_tlbs);
#endif

static void kvm_flush_shadow_all(struct kvm *kvm)
{
	kvm_arch_flush_shadow_all(kvm);
	kvm_arch_guest_memory_reclaimed(kvm);
}

static void kvm_flush_shadow_all(struct kvm *kvm)
{
	kvm_arch_flush_shadow_all(kvm);
	kvm_arch_guest_memory_reclaimed(kvm);
}

#ifdef KVM_ARCH_NR_OBJS_PER_MEMORY_CACHE
static inline void *mmu_memory_cache_alloc_obj(struct kvm_mmu_memory_cache *mc,
					       gfp_t gfp_flags)
{
	gfp_flags |= mc->gfp_zero;

	if (mc->kmem_cache)
		return kmem_cache_alloc(mc->kmem_cache, gfp_flags);
	else
		return (void *)__get_free_page(gfp_flags);
}

int __kvm_mmu_topup_memory_cache(struct kvm_mmu_memory_cache *mc, int capacity, int min)
{
	gfp_t gfp = mc->gfp_custom ? mc->gfp_custom : GFP_KERNEL_ACCOUNT;
	void *obj;

	if (mc->nobjs >= min)
		return 0;

	if (unlikely(!mc->objects)) {
		if (WARN_ON_ONCE(!capacity))
			return -EIO;

		mc->objects = kvmalloc_array(sizeof(void *), capacity, gfp);
		if (!mc->objects)
			return -ENOMEM;

		mc->capacity = capacity;
	}

	/* It is illegal to request a different capacity across topups. */
	if (WARN_ON_ONCE(mc->capacity != capacity))
		return -EIO;

	while (mc->nobjs < mc->capacity) {
		obj = mmu_memory_cache_alloc_obj(mc, gfp);
		if (!obj)
			return mc->nobjs >= min ? 0 : -ENOMEM;
		mc->objects[mc->nobjs++] = obj;
	}
	return 0;
}

int kvm_mmu_topup_memory_cache(struct kvm_mmu_memory_cache *mc, int min)
{
	return __kvm_mmu_topup_memory_cache(mc, KVM_ARCH_NR_OBJS_PER_MEMORY_CACHE, min);
}

int kvm_mmu_memory_cache_nr_free_objects(struct kvm_mmu_memory_cache *mc)
{
	return mc->nobjs;
}

void kvm_mmu_free_memory_cache(struct kvm_mmu_memory_cache *mc)
{
	while (mc->nobjs) {
		if (mc->kmem_cache)
			kmem_cache_free(mc->kmem_cache, mc->objects[--mc->nobjs]);
		else
			free_page((unsigned long)mc->objects[--mc->nobjs]);
	}

	kvfree(mc->objects);

	mc->objects = NULL;
	mc->capacity = 0;
}

void *kvm_mmu_memory_cache_alloc(struct kvm_mmu_memory_cache *mc)
{
	void *p;

	if (WARN_ON(!mc->nobjs))
		p = mmu_memory_cache_alloc_obj(mc, GFP_ATOMIC | __GFP_ACCOUNT);
	else
		p = mc->objects[--mc->nobjs];
	BUG_ON(!p);
	return p;
}
#endif

static void kvm_vcpu_init(struct kvm_vcpu *vcpu, struct kvm *kvm, unsigned id)
{
	mutex_init(&vcpu->mutex);
	vcpu->cpu = -1;
	vcpu->kvm = kvm;
	vcpu->vcpu_id = id;
	vcpu->pid = NULL;
#ifndef __KVM_HAVE_ARCH_WQP
	rcuwait_init(&vcpu->wait);
#endif
	kvm_async_pf_vcpu_init(vcpu);

	kvm_vcpu_set_in_spin_loop(vcpu, false);
	kvm_vcpu_set_dy_eligible(vcpu, false);
	vcpu->preempted = false;
	vcpu->ready = false;
	preempt_notifier_init(&vcpu->preempt_notifier, &kvm_preempt_ops);
	vcpu->last_used_slot = NULL;

	/* Fill the stats id string for the vcpu */
	snprintf(vcpu->stats_id, sizeof(vcpu->stats_id), "kvm-%d/vcpu-%d",
		 task_pid_nr(current), id);
}

static void kvm_vcpu_destroy(struct kvm_vcpu *vcpu)
{
	kvm_arch_vcpu_destroy(vcpu);
	kvm_dirty_ring_free(&vcpu->dirty_ring);

	/*
	 * No need for rcu_read_lock as VCPU_RUN is the only place that changes
	 * the vcpu->pid pointer, and at destruction time all file descriptors
	 * are already gone.
	 */
	put_pid(rcu_dereference_protected(vcpu->pid, 1));

	free_page((unsigned long)vcpu->run);
	kmem_cache_free(kvm_vcpu_cache, vcpu);
}

void kvm_destroy_vcpus(struct kvm *kvm)
{
	unsigned long i;
	struct kvm_vcpu *vcpu;

	kvm_for_each_vcpu(i, vcpu, kvm) {
		kvm_vcpu_destroy(vcpu);
		xa_erase(&kvm->vcpu_array, i);
	}

	atomic_set(&kvm->online_vcpus, 0);
}
EXPORT_SYMBOL_GPL(kvm_destroy_vcpus);

void kvm_destroy_vcpus(struct kvm *kvm)
{
	unsigned int i;
	struct kvm_vcpu *vcpu;

	kvm_for_each_vcpu(i, vcpu, kvm) {
		kvm_vcpu_destroy(vcpu);
		kvm->vcpus[i] = NULL;
	}

	atomic_set(&kvm->online_vcpus, 0);
}
EXPORT_SYMBOL_GPL(kvm_destroy_vcpus);

#if defined(CONFIG_MMU_NOTIFIER) && defined(KVM_ARCH_WANT_MMU_NOTIFIER)
static inline struct kvm *mmu_notifier_to_kvm(struct mmu_notifier *mn)
{
	return container_of(mn, struct kvm, mmu_notifier);
}

static void kvm_mmu_notifier_invalidate_range(struct mmu_notifier *mn,
					      struct mm_struct *mm,
					      unsigned long start, unsigned long end)
{
	struct kvm *kvm = mmu_notifier_to_kvm(mn);
	int idx;

	idx = srcu_read_lock(&kvm->srcu);
	kvm_arch_mmu_notifier_invalidate_range(kvm, start, end);
	srcu_read_unlock(&kvm->srcu, idx);
}

typedef bool (*hva_handler_t)(struct kvm *kvm, struct kvm_gfn_range *range);

typedef void (*on_lock_fn_t)(struct kvm *kvm, unsigned long start,
			     unsigned long end);

typedef void (*on_unlock_fn_t)(struct kvm *kvm);

struct kvm_hva_range {
	unsigned long start;
	unsigned long end;
	pte_t pte;
	hva_handler_t handler;
	on_lock_fn_t on_lock;
	on_unlock_fn_t on_unlock;
	bool flush_on_ret;
	bool may_block;
};

/*
 * Use a dedicated stub instead of NULL to indicate that there is no callback
 * function/handler.  The compiler technically can't guarantee that a real
 * function will have a non-zero address, and so it will generate code to
 * check for !NULL, whereas comparing against a stub will be elided at compile
 * time (unless the compiler is getting long in the tooth, e.g. gcc 4.9).
 */
static void kvm_null_fn(void)
{

}
#define IS_KVM_NULL_FN(fn) ((fn) == (void *)kvm_null_fn)

/* Iterate over each memslot intersecting [start, last] (inclusive) range */
#define kvm_for_each_memslot_in_hva_range(node, slots, start, last)	     \
	for (node = interval_tree_iter_first(&slots->hva_tree, start, last); \
	     node;							     \
	     node = interval_tree_iter_next(node, start, last))	     \

static __always_inline int __kvm_handle_hva_range(struct kvm *kvm,
						  const struct kvm_hva_range *range)
{
	bool ret = false, locked = false;
	struct kvm_gfn_range gfn_range;
	struct kvm_memory_slot *slot;
	struct kvm_memslots *slots;
	int i, idx;

	if (WARN_ON_ONCE(range->end <= range->start))
		return 0;

	/* A null handler is allowed if and only if on_lock() is provided. */
	if (WARN_ON_ONCE(IS_KVM_NULL_FN(range->on_lock) &&
			 IS_KVM_NULL_FN(range->handler)))
		return 0;

	idx = srcu_read_lock(&kvm->srcu);

	for (i = 0; i < KVM_ADDRESS_SPACE_NUM; i++) {
		struct interval_tree_node *node;

		slots = __kvm_memslots(kvm, i);
		kvm_for_each_memslot_in_hva_range(node, slots,
						  range->start, range->end - 1) {
			unsigned long hva_start, hva_end;

			slot = container_of(node, struct kvm_memory_slot, hva_node[slots->node_idx]);
			hva_start = max(range->start, slot->userspace_addr);
			hva_end = min(range->end, slot->userspace_addr +
						  (slot->npages << PAGE_SHIFT));

			/*
			 * To optimize for the likely case where the address
			 * range is covered by zero or one memslots, don't
			 * bother making these conditional (to avoid writes on
			 * the second or later invocation of the handler).
			 */
			gfn_range.pte = range->pte;
			gfn_range.may_block = range->may_block;

			/*
			 * {gfn(page) | page intersects with [hva_start, hva_end)} =
			 * {gfn_start, gfn_start+1, ..., gfn_end-1}.
			 */
			gfn_range.start = hva_to_gfn_memslot(hva_start, slot);
			gfn_range.end = hva_to_gfn_memslot(hva_end + PAGE_SIZE - 1, slot);
			gfn_range.slot = slot;

			if (!locked) {
				locked = true;
				KVM_MMU_LOCK(kvm);
				if (!IS_KVM_NULL_FN(range->on_lock))
					range->on_lock(kvm, range->start, range->end);
				if (IS_KVM_NULL_FN(range->handler))
					break;
			}
			ret |= range->handler(kvm, &gfn_range);
		}
	}

	if (range->flush_on_ret && ret)
		kvm_flush_remote_tlbs(kvm);

<<<<<<< HEAD
out_unlock:
=======
>>>>>>> eb3cdb58
	if (locked) {
		KVM_MMU_UNLOCK(kvm);
		if (!IS_KVM_NULL_FN(range->on_unlock))
			range->on_unlock(kvm);
	}

	srcu_read_unlock(&kvm->srcu, idx);

	/* The notifiers are averse to booleans. :-( */
	return (int)ret;
}

static __always_inline int kvm_handle_hva_range(struct mmu_notifier *mn,
						unsigned long start,
						unsigned long end,
						pte_t pte,
						hva_handler_t handler)
{
	struct kvm *kvm = mmu_notifier_to_kvm(mn);
	const struct kvm_hva_range range = {
		.start		= start,
		.end		= end,
		.pte		= pte,
		.handler	= handler,
		.on_lock	= (void *)kvm_null_fn,
		.on_unlock	= (void *)kvm_null_fn,
		.flush_on_ret	= true,
		.may_block	= false,
	};

	return __kvm_handle_hva_range(kvm, &range);
}

static __always_inline int kvm_handle_hva_range_no_flush(struct mmu_notifier *mn,
							 unsigned long start,
							 unsigned long end,
							 hva_handler_t handler)
{
	struct kvm *kvm = mmu_notifier_to_kvm(mn);
	const struct kvm_hva_range range = {
		.start		= start,
		.end		= end,
		.pte		= __pte(0),
		.handler	= handler,
		.on_lock	= (void *)kvm_null_fn,
		.on_unlock	= (void *)kvm_null_fn,
		.flush_on_ret	= false,
		.may_block	= false,
	};

	return __kvm_handle_hva_range(kvm, &range);
}

static bool kvm_change_spte_gfn(struct kvm *kvm, struct kvm_gfn_range *range)
{
	/*
	 * Skipping invalid memslots is correct if and only change_pte() is
	 * surrounded by invalidate_range_{start,end}(), which is currently
	 * guaranteed by the primary MMU.  If that ever changes, KVM needs to
	 * unmap the memslot instead of skipping the memslot to ensure that KVM
	 * doesn't hold references to the old PFN.
	 */
	WARN_ON_ONCE(!READ_ONCE(kvm->mn_active_invalidate_count));

	if (range->slot->flags & KVM_MEMSLOT_INVALID)
		return false;

	return kvm_set_spte_gfn(kvm, range);
}

static void kvm_mmu_notifier_change_pte(struct mmu_notifier *mn,
					struct mm_struct *mm,
					unsigned long address,
					pte_t pte)
{
	struct kvm *kvm = mmu_notifier_to_kvm(mn);

	trace_kvm_set_spte_hva(address);

	/*
	 * .change_pte() must be surrounded by .invalidate_range_{start,end}().
	 * If mmu_invalidate_in_progress is zero, then no in-progress
	 * invalidations, including this one, found a relevant memslot at
	 * start(); rechecking memslots here is unnecessary.  Note, a false
	 * positive (count elevated by a different invalidation) is sub-optimal
	 * but functionally ok.
	 */
	WARN_ON_ONCE(!READ_ONCE(kvm->mn_active_invalidate_count));
	if (!READ_ONCE(kvm->mmu_invalidate_in_progress))
		return;

	kvm_handle_hva_range(mn, address, address + 1, pte, kvm_change_spte_gfn);
}

void kvm_mmu_invalidate_begin(struct kvm *kvm, unsigned long start,
			      unsigned long end)
{
	/*
	 * The count increase must become visible at unlock time as no
	 * spte can be established without taking the mmu_lock and
	 * count is also read inside the mmu_lock critical section.
	 */
	kvm->mmu_invalidate_in_progress++;
	if (likely(kvm->mmu_invalidate_in_progress == 1)) {
		kvm->mmu_invalidate_range_start = start;
		kvm->mmu_invalidate_range_end = end;
	} else {
		/*
		 * Fully tracking multiple concurrent ranges has diminishing
		 * returns. Keep things simple and just find the minimal range
		 * which includes the current and new ranges. As there won't be
		 * enough information to subtract a range after its invalidate
		 * completes, any ranges invalidated concurrently will
		 * accumulate and persist until all outstanding invalidates
		 * complete.
		 */
		kvm->mmu_invalidate_range_start =
			min(kvm->mmu_invalidate_range_start, start);
		kvm->mmu_invalidate_range_end =
			max(kvm->mmu_invalidate_range_end, end);
	}
}

static int kvm_mmu_notifier_invalidate_range_start(struct mmu_notifier *mn,
					const struct mmu_notifier_range *range)
{
	struct kvm *kvm = mmu_notifier_to_kvm(mn);
	const struct kvm_hva_range hva_range = {
		.start		= range->start,
		.end		= range->end,
		.pte		= __pte(0),
		.handler	= kvm_unmap_gfn_range,
<<<<<<< HEAD
		.on_lock	= kvm_inc_notifier_count,
=======
		.on_lock	= kvm_mmu_invalidate_begin,
>>>>>>> eb3cdb58
		.on_unlock	= kvm_arch_guest_memory_reclaimed,
		.flush_on_ret	= true,
		.may_block	= mmu_notifier_range_blockable(range),
	};

	trace_kvm_unmap_hva_range(range->start, range->end);

	/*
	 * Prevent memslot modification between range_start() and range_end()
	 * so that conditionally locking provides the same result in both
	 * functions.  Without that guarantee, the mmu_invalidate_in_progress
	 * adjustments will be imbalanced.
	 *
	 * Pairs with the decrement in range_end().
	 */
	spin_lock(&kvm->mn_invalidate_lock);
	kvm->mn_active_invalidate_count++;
	spin_unlock(&kvm->mn_invalidate_lock);

	/*
	 * Invalidate pfn caches _before_ invalidating the secondary MMUs, i.e.
	 * before acquiring mmu_lock, to avoid holding mmu_lock while acquiring
	 * each cache's lock.  There are relatively few caches in existence at
	 * any given time, and the caches themselves can check for hva overlap,
	 * i.e. don't need to rely on memslot overlap checks for performance.
	 * Because this runs without holding mmu_lock, the pfn caches must use
	 * mn_active_invalidate_count (see above) instead of
	 * mmu_invalidate_in_progress.
	 */
	gfn_to_pfn_cache_invalidate_start(kvm, range->start, range->end,
					  hva_range.may_block);

	__kvm_handle_hva_range(kvm, &hva_range);

	return 0;
}

void kvm_mmu_invalidate_end(struct kvm *kvm, unsigned long start,
			    unsigned long end)
{
	/*
	 * This sequence increase will notify the kvm page fault that
	 * the page that is going to be mapped in the spte could have
	 * been freed.
	 */
	kvm->mmu_invalidate_seq++;
	smp_wmb();
	/*
	 * The above sequence increase must be visible before the
	 * below count decrease, which is ensured by the smp_wmb above
	 * in conjunction with the smp_rmb in mmu_invalidate_retry().
	 */
	kvm->mmu_invalidate_in_progress--;
}

static void kvm_mmu_notifier_invalidate_range_end(struct mmu_notifier *mn,
					const struct mmu_notifier_range *range)
{
	struct kvm *kvm = mmu_notifier_to_kvm(mn);
	const struct kvm_hva_range hva_range = {
		.start		= range->start,
		.end		= range->end,
		.pte		= __pte(0),
		.handler	= (void *)kvm_null_fn,
<<<<<<< HEAD
		.on_lock	= kvm_dec_notifier_count,
=======
		.on_lock	= kvm_mmu_invalidate_end,
>>>>>>> eb3cdb58
		.on_unlock	= (void *)kvm_null_fn,
		.flush_on_ret	= false,
		.may_block	= mmu_notifier_range_blockable(range),
	};
	bool wake;

	__kvm_handle_hva_range(kvm, &hva_range);

	/* Pairs with the increment in range_start(). */
	spin_lock(&kvm->mn_invalidate_lock);
	wake = (--kvm->mn_active_invalidate_count == 0);
	spin_unlock(&kvm->mn_invalidate_lock);

	/*
	 * There can only be one waiter, since the wait happens under
	 * slots_lock.
	 */
	if (wake)
		rcuwait_wake_up(&kvm->mn_memslots_update_rcuwait);

	BUG_ON(kvm->mmu_invalidate_in_progress < 0);
}

static int kvm_mmu_notifier_clear_flush_young(struct mmu_notifier *mn,
					      struct mm_struct *mm,
					      unsigned long start,
					      unsigned long end)
{
	trace_kvm_age_hva(start, end);

	return kvm_handle_hva_range(mn, start, end, __pte(0), kvm_age_gfn);
}

static int kvm_mmu_notifier_clear_young(struct mmu_notifier *mn,
					struct mm_struct *mm,
					unsigned long start,
					unsigned long end)
{
	trace_kvm_age_hva(start, end);

	/*
	 * Even though we do not flush TLB, this will still adversely
	 * affect performance on pre-Haswell Intel EPT, where there is
	 * no EPT Access Bit to clear so that we have to tear down EPT
	 * tables instead. If we find this unacceptable, we can always
	 * add a parameter to kvm_age_hva so that it effectively doesn't
	 * do anything on clear_young.
	 *
	 * Also note that currently we never issue secondary TLB flushes
	 * from clear_young, leaving this job up to the regular system
	 * cadence. If we find this inaccurate, we might come up with a
	 * more sophisticated heuristic later.
	 */
	return kvm_handle_hva_range_no_flush(mn, start, end, kvm_age_gfn);
}

static int kvm_mmu_notifier_test_young(struct mmu_notifier *mn,
				       struct mm_struct *mm,
				       unsigned long address)
{
	trace_kvm_test_age_hva(address);

	return kvm_handle_hva_range_no_flush(mn, address, address + 1,
					     kvm_test_age_gfn);
}

static void kvm_mmu_notifier_release(struct mmu_notifier *mn,
				     struct mm_struct *mm)
{
	struct kvm *kvm = mmu_notifier_to_kvm(mn);
	int idx;

	idx = srcu_read_lock(&kvm->srcu);
	kvm_flush_shadow_all(kvm);
	srcu_read_unlock(&kvm->srcu, idx);
}

static const struct mmu_notifier_ops kvm_mmu_notifier_ops = {
	.invalidate_range	= kvm_mmu_notifier_invalidate_range,
	.invalidate_range_start	= kvm_mmu_notifier_invalidate_range_start,
	.invalidate_range_end	= kvm_mmu_notifier_invalidate_range_end,
	.clear_flush_young	= kvm_mmu_notifier_clear_flush_young,
	.clear_young		= kvm_mmu_notifier_clear_young,
	.test_young		= kvm_mmu_notifier_test_young,
	.change_pte		= kvm_mmu_notifier_change_pte,
	.release		= kvm_mmu_notifier_release,
};

static int kvm_init_mmu_notifier(struct kvm *kvm)
{
	kvm->mmu_notifier.ops = &kvm_mmu_notifier_ops;
	return mmu_notifier_register(&kvm->mmu_notifier, current->mm);
}

#else  /* !(CONFIG_MMU_NOTIFIER && KVM_ARCH_WANT_MMU_NOTIFIER) */

static int kvm_init_mmu_notifier(struct kvm *kvm)
{
	return 0;
}

#endif /* CONFIG_MMU_NOTIFIER && KVM_ARCH_WANT_MMU_NOTIFIER */

#ifdef CONFIG_HAVE_KVM_PM_NOTIFIER
static int kvm_pm_notifier_call(struct notifier_block *bl,
				unsigned long state,
				void *unused)
{
	struct kvm *kvm = container_of(bl, struct kvm, pm_notifier);

	return kvm_arch_pm_notifier(kvm, state);
}

static void kvm_init_pm_notifier(struct kvm *kvm)
{
	kvm->pm_notifier.notifier_call = kvm_pm_notifier_call;
	/* Suspend KVM before we suspend ftrace, RCU, etc. */
	kvm->pm_notifier.priority = INT_MAX;
	register_pm_notifier(&kvm->pm_notifier);
}

static void kvm_destroy_pm_notifier(struct kvm *kvm)
{
	unregister_pm_notifier(&kvm->pm_notifier);
}
#else /* !CONFIG_HAVE_KVM_PM_NOTIFIER */
static void kvm_init_pm_notifier(struct kvm *kvm)
{
}

static void kvm_destroy_pm_notifier(struct kvm *kvm)
{
}
#endif /* CONFIG_HAVE_KVM_PM_NOTIFIER */

static void kvm_destroy_dirty_bitmap(struct kvm_memory_slot *memslot)
{
	if (!memslot->dirty_bitmap)
		return;

	kvfree(memslot->dirty_bitmap);
	memslot->dirty_bitmap = NULL;
}

/* This does not remove the slot from struct kvm_memslots data structures */
static void kvm_free_memslot(struct kvm *kvm, struct kvm_memory_slot *slot)
{
	kvm_destroy_dirty_bitmap(slot);

	kvm_arch_free_memslot(kvm, slot);

	kfree(slot);
}

static void kvm_free_memslots(struct kvm *kvm, struct kvm_memslots *slots)
{
	struct hlist_node *idnode;
	struct kvm_memory_slot *memslot;
	int bkt;

	/*
	 * The same memslot objects live in both active and inactive sets,
	 * arbitrarily free using index '1' so the second invocation of this
	 * function isn't operating over a structure with dangling pointers
	 * (even though this function isn't actually touching them).
	 */
	if (!slots->node_idx)
		return;

	hash_for_each_safe(slots->id_hash, bkt, idnode, memslot, id_node[1])
		kvm_free_memslot(kvm, memslot);
}

static umode_t kvm_stats_debugfs_mode(const struct _kvm_stats_desc *pdesc)
{
	switch (pdesc->desc.flags & KVM_STATS_TYPE_MASK) {
	case KVM_STATS_TYPE_INSTANT:
		return 0444;
	case KVM_STATS_TYPE_CUMULATIVE:
	case KVM_STATS_TYPE_PEAK:
	default:
		return 0644;
	}
}


static void kvm_destroy_vm_debugfs(struct kvm *kvm)
{
	int i;
	int kvm_debugfs_num_entries = kvm_vm_stats_header.num_desc +
				      kvm_vcpu_stats_header.num_desc;

	if (IS_ERR(kvm->debugfs_dentry))
		return;

	debugfs_remove_recursive(kvm->debugfs_dentry);

	if (kvm->debugfs_stat_data) {
		for (i = 0; i < kvm_debugfs_num_entries; i++)
			kfree(kvm->debugfs_stat_data[i]);
		kfree(kvm->debugfs_stat_data);
	}
}

static int kvm_create_vm_debugfs(struct kvm *kvm, const char *fdname)
{
	static DEFINE_MUTEX(kvm_debugfs_lock);
	struct dentry *dent;
	char dir_name[ITOA_MAX_LEN * 2];
	struct kvm_stat_data *stat_data;
	const struct _kvm_stats_desc *pdesc;
	int i, ret = -ENOMEM;
	int kvm_debugfs_num_entries = kvm_vm_stats_header.num_desc +
				      kvm_vcpu_stats_header.num_desc;

	if (!debugfs_initialized())
		return 0;

	snprintf(dir_name, sizeof(dir_name), "%d-%s", task_pid_nr(current), fdname);
	mutex_lock(&kvm_debugfs_lock);
	dent = debugfs_lookup(dir_name, kvm_debugfs_dir);
	if (dent) {
		pr_warn_ratelimited("KVM: debugfs: duplicate directory %s\n", dir_name);
		dput(dent);
		mutex_unlock(&kvm_debugfs_lock);
		return 0;
	}
	dent = debugfs_create_dir(dir_name, kvm_debugfs_dir);
	mutex_unlock(&kvm_debugfs_lock);
	if (IS_ERR(dent))
		return 0;

	kvm->debugfs_dentry = dent;
	kvm->debugfs_stat_data = kcalloc(kvm_debugfs_num_entries,
					 sizeof(*kvm->debugfs_stat_data),
					 GFP_KERNEL_ACCOUNT);
	if (!kvm->debugfs_stat_data)
		goto out_err;

	for (i = 0; i < kvm_vm_stats_header.num_desc; ++i) {
		pdesc = &kvm_vm_stats_desc[i];
		stat_data = kzalloc(sizeof(*stat_data), GFP_KERNEL_ACCOUNT);
		if (!stat_data)
			goto out_err;

		stat_data->kvm = kvm;
		stat_data->desc = pdesc;
		stat_data->kind = KVM_STAT_VM;
		kvm->debugfs_stat_data[i] = stat_data;
		debugfs_create_file(pdesc->name, kvm_stats_debugfs_mode(pdesc),
				    kvm->debugfs_dentry, stat_data,
				    &stat_fops_per_vm);
	}

	for (i = 0; i < kvm_vcpu_stats_header.num_desc; ++i) {
		pdesc = &kvm_vcpu_stats_desc[i];
		stat_data = kzalloc(sizeof(*stat_data), GFP_KERNEL_ACCOUNT);
		if (!stat_data)
			goto out_err;

		stat_data->kvm = kvm;
		stat_data->desc = pdesc;
		stat_data->kind = KVM_STAT_VCPU;
		kvm->debugfs_stat_data[i + kvm_vm_stats_header.num_desc] = stat_data;
		debugfs_create_file(pdesc->name, kvm_stats_debugfs_mode(pdesc),
				    kvm->debugfs_dentry, stat_data,
				    &stat_fops_per_vm);
	}

	ret = kvm_arch_create_vm_debugfs(kvm);
	if (ret)
		goto out_err;

	return 0;
out_err:
	kvm_destroy_vm_debugfs(kvm);
	return ret;
}

/*
 * Called after the VM is otherwise initialized, but just before adding it to
 * the vm_list.
 */
int __weak kvm_arch_post_init_vm(struct kvm *kvm)
{
	return 0;
}

/*
 * Called just after removing the VM from the vm_list, but before doing any
 * other destruction.
 */
void __weak kvm_arch_pre_destroy_vm(struct kvm *kvm)
{
}

/*
 * Called after per-vm debugfs created.  When called kvm->debugfs_dentry should
 * be setup already, so we can create arch-specific debugfs entries under it.
 * Cleanup should be automatic done in kvm_destroy_vm_debugfs() recursively, so
 * a per-arch destroy interface is not needed.
 */
int __weak kvm_arch_create_vm_debugfs(struct kvm *kvm)
{
	return 0;
}

static struct kvm *kvm_create_vm(unsigned long type, const char *fdname)
{
	struct kvm *kvm = kvm_arch_alloc_vm();
	struct kvm_memslots *slots;
	int r = -ENOMEM;
	int i, j;

	if (!kvm)
		return ERR_PTR(-ENOMEM);

	/* KVM is pinned via open("/dev/kvm"), the fd passed to this ioctl(). */
	__module_get(kvm_chardev_ops.owner);

	KVM_MMU_LOCK_INIT(kvm);
	mmgrab(current->mm);
	kvm->mm = current->mm;
	kvm_eventfd_init(kvm);
	mutex_init(&kvm->lock);
	mutex_init(&kvm->irq_lock);
	mutex_init(&kvm->slots_lock);
	mutex_init(&kvm->slots_arch_lock);
	spin_lock_init(&kvm->mn_invalidate_lock);
	rcuwait_init(&kvm->mn_memslots_update_rcuwait);
	xa_init(&kvm->vcpu_array);

	INIT_LIST_HEAD(&kvm->gpc_list);
	spin_lock_init(&kvm->gpc_lock);

	INIT_LIST_HEAD(&kvm->devices);
	kvm->max_vcpus = KVM_MAX_VCPUS;

	BUILD_BUG_ON(KVM_MEM_SLOTS_NUM > SHRT_MAX);

	/*
	 * Force subsequent debugfs file creations to fail if the VM directory
	 * is not created (by kvm_create_vm_debugfs()).
	 */
	kvm->debugfs_dentry = ERR_PTR(-ENOENT);

<<<<<<< HEAD
=======
	snprintf(kvm->stats_id, sizeof(kvm->stats_id), "kvm-%d",
		 task_pid_nr(current));

>>>>>>> eb3cdb58
	if (init_srcu_struct(&kvm->srcu))
		goto out_err_no_srcu;
	if (init_srcu_struct(&kvm->irq_srcu))
		goto out_err_no_irq_srcu;

	refcount_set(&kvm->users_count, 1);
	for (i = 0; i < KVM_ADDRESS_SPACE_NUM; i++) {
		for (j = 0; j < 2; j++) {
			slots = &kvm->__memslots[i][j];

			atomic_long_set(&slots->last_used_slot, (unsigned long)NULL);
			slots->hva_tree = RB_ROOT_CACHED;
			slots->gfn_tree = RB_ROOT;
			hash_init(slots->id_hash);
			slots->node_idx = j;

			/* Generations must be different for each address space. */
			slots->generation = i;
		}

		rcu_assign_pointer(kvm->memslots[i], &kvm->__memslots[i][0]);
	}

	for (i = 0; i < KVM_NR_BUSES; i++) {
		rcu_assign_pointer(kvm->buses[i],
			kzalloc(sizeof(struct kvm_io_bus), GFP_KERNEL_ACCOUNT));
		if (!kvm->buses[i])
			goto out_err_no_arch_destroy_vm;
	}

	r = kvm_arch_init_vm(kvm, type);
	if (r)
		goto out_err_no_arch_destroy_vm;

	r = hardware_enable_all();
	if (r)
		goto out_err_no_disable;

#ifdef CONFIG_HAVE_KVM_IRQFD
	INIT_HLIST_HEAD(&kvm->irq_ack_notifier_list);
#endif

	r = kvm_init_mmu_notifier(kvm);
	if (r)
		goto out_err_no_mmu_notifier;

	r = kvm_coalesced_mmio_init(kvm);
	if (r < 0)
		goto out_no_coalesced_mmio;

	r = kvm_create_vm_debugfs(kvm, fdname);
	if (r)
		goto out_err_no_debugfs;

	r = kvm_arch_post_init_vm(kvm);
	if (r)
		goto out_err;

	mutex_lock(&kvm_lock);
	list_add(&kvm->vm_list, &vm_list);
	mutex_unlock(&kvm_lock);

	preempt_notifier_inc();
	kvm_init_pm_notifier(kvm);

	/*
	 * When the fd passed to this ioctl() is opened it pins the module,
	 * but try_module_get() also prevents getting a reference if the module
	 * is in MODULE_STATE_GOING (e.g. if someone ran "rmmod --wait").
	 */
	if (!try_module_get(kvm_chardev_ops.owner)) {
		r = -ENODEV;
		goto out_err;
	}

	return kvm;

out_err:
	kvm_destroy_vm_debugfs(kvm);
out_err_no_debugfs:
	kvm_coalesced_mmio_free(kvm);
out_no_coalesced_mmio:
#if defined(CONFIG_MMU_NOTIFIER) && defined(KVM_ARCH_WANT_MMU_NOTIFIER)
	if (kvm->mmu_notifier.ops)
		mmu_notifier_unregister(&kvm->mmu_notifier, current->mm);
#endif
out_err_no_mmu_notifier:
	hardware_disable_all();
out_err_no_disable:
	kvm_arch_destroy_vm(kvm);
out_err_no_arch_destroy_vm:
	WARN_ON_ONCE(!refcount_dec_and_test(&kvm->users_count));
	for (i = 0; i < KVM_NR_BUSES; i++)
		kfree(kvm_get_bus(kvm, i));
	cleanup_srcu_struct(&kvm->irq_srcu);
out_err_no_irq_srcu:
	cleanup_srcu_struct(&kvm->srcu);
out_err_no_srcu:
	kvm_arch_free_vm(kvm);
	mmdrop(current->mm);
	module_put(kvm_chardev_ops.owner);
	return ERR_PTR(r);
}

static void kvm_destroy_devices(struct kvm *kvm)
{
	struct kvm_device *dev, *tmp;

	/*
	 * We do not need to take the kvm->lock here, because nobody else
	 * has a reference to the struct kvm at this point and therefore
	 * cannot access the devices list anyhow.
	 */
	list_for_each_entry_safe(dev, tmp, &kvm->devices, vm_node) {
		list_del(&dev->vm_node);
		dev->ops->destroy(dev);
	}
}

static void kvm_destroy_vm(struct kvm *kvm)
{
	int i;
	struct mm_struct *mm = kvm->mm;

	kvm_destroy_pm_notifier(kvm);
	kvm_uevent_notify_change(KVM_EVENT_DESTROY_VM, kvm);
	kvm_destroy_vm_debugfs(kvm);
	kvm_arch_sync_events(kvm);
	mutex_lock(&kvm_lock);
	list_del(&kvm->vm_list);
	mutex_unlock(&kvm_lock);
	kvm_arch_pre_destroy_vm(kvm);

	kvm_free_irq_routing(kvm);
	for (i = 0; i < KVM_NR_BUSES; i++) {
		struct kvm_io_bus *bus = kvm_get_bus(kvm, i);

		if (bus)
			kvm_io_bus_destroy(bus);
		kvm->buses[i] = NULL;
	}
	kvm_coalesced_mmio_free(kvm);
#if defined(CONFIG_MMU_NOTIFIER) && defined(KVM_ARCH_WANT_MMU_NOTIFIER)
	mmu_notifier_unregister(&kvm->mmu_notifier, kvm->mm);
	/*
	 * At this point, pending calls to invalidate_range_start()
	 * have completed but no more MMU notifiers will run, so
	 * mn_active_invalidate_count may remain unbalanced.
	 * No threads can be waiting in kvm_swap_active_memslots() as the
	 * last reference on KVM has been dropped, but freeing
	 * memslots would deadlock without this manual intervention.
	 */
	WARN_ON(rcuwait_active(&kvm->mn_memslots_update_rcuwait));
	kvm->mn_active_invalidate_count = 0;
#else
	kvm_flush_shadow_all(kvm);
#endif
	kvm_arch_destroy_vm(kvm);
	kvm_destroy_devices(kvm);
	for (i = 0; i < KVM_ADDRESS_SPACE_NUM; i++) {
		kvm_free_memslots(kvm, &kvm->__memslots[i][0]);
		kvm_free_memslots(kvm, &kvm->__memslots[i][1]);
	}
	cleanup_srcu_struct(&kvm->irq_srcu);
	cleanup_srcu_struct(&kvm->srcu);
	kvm_arch_free_vm(kvm);
	preempt_notifier_dec();
	hardware_disable_all();
	mmdrop(mm);
	module_put(kvm_chardev_ops.owner);
}

void kvm_get_kvm(struct kvm *kvm)
{
	refcount_inc(&kvm->users_count);
}
EXPORT_SYMBOL_GPL(kvm_get_kvm);

/*
 * Make sure the vm is not during destruction, which is a safe version of
 * kvm_get_kvm().  Return true if kvm referenced successfully, false otherwise.
 */
bool kvm_get_kvm_safe(struct kvm *kvm)
{
	return refcount_inc_not_zero(&kvm->users_count);
}
EXPORT_SYMBOL_GPL(kvm_get_kvm_safe);

void kvm_put_kvm(struct kvm *kvm)
{
	if (refcount_dec_and_test(&kvm->users_count))
		kvm_destroy_vm(kvm);
}
EXPORT_SYMBOL_GPL(kvm_put_kvm);

/*
 * Used to put a reference that was taken on behalf of an object associated
 * with a user-visible file descriptor, e.g. a vcpu or device, if installation
 * of the new file descriptor fails and the reference cannot be transferred to
 * its final owner.  In such cases, the caller is still actively using @kvm and
 * will fail miserably if the refcount unexpectedly hits zero.
 */
void kvm_put_kvm_no_destroy(struct kvm *kvm)
{
	WARN_ON(refcount_dec_and_test(&kvm->users_count));
}
EXPORT_SYMBOL_GPL(kvm_put_kvm_no_destroy);

static int kvm_vm_release(struct inode *inode, struct file *filp)
{
	struct kvm *kvm = filp->private_data;

	kvm_irqfd_release(kvm);

	kvm_put_kvm(kvm);
	return 0;
}

/*
 * Allocation size is twice as large as the actual dirty bitmap size.
 * See kvm_vm_ioctl_get_dirty_log() why this is needed.
 */
static int kvm_alloc_dirty_bitmap(struct kvm_memory_slot *memslot)
{
	unsigned long dirty_bytes = kvm_dirty_bitmap_bytes(memslot);

	memslot->dirty_bitmap = __vcalloc(2, dirty_bytes, GFP_KERNEL_ACCOUNT);
	if (!memslot->dirty_bitmap)
		return -ENOMEM;

	return 0;
}

static struct kvm_memslots *kvm_get_inactive_memslots(struct kvm *kvm, int as_id)
{
	struct kvm_memslots *active = __kvm_memslots(kvm, as_id);
	int node_idx_inactive = active->node_idx ^ 1;

	return &kvm->__memslots[as_id][node_idx_inactive];
}

/*
 * Helper to get the address space ID when one of memslot pointers may be NULL.
 * This also serves as a sanity that at least one of the pointers is non-NULL,
 * and that their address space IDs don't diverge.
 */
static int kvm_memslots_get_as_id(struct kvm_memory_slot *a,
				  struct kvm_memory_slot *b)
{
	if (WARN_ON_ONCE(!a && !b))
		return 0;

	if (!a)
		return b->as_id;
	if (!b)
		return a->as_id;

	WARN_ON_ONCE(a->as_id != b->as_id);
	return a->as_id;
}

static void kvm_insert_gfn_node(struct kvm_memslots *slots,
				struct kvm_memory_slot *slot)
{
	struct rb_root *gfn_tree = &slots->gfn_tree;
	struct rb_node **node, *parent;
	int idx = slots->node_idx;

	parent = NULL;
	for (node = &gfn_tree->rb_node; *node; ) {
		struct kvm_memory_slot *tmp;

		tmp = container_of(*node, struct kvm_memory_slot, gfn_node[idx]);
		parent = *node;
		if (slot->base_gfn < tmp->base_gfn)
			node = &(*node)->rb_left;
		else if (slot->base_gfn > tmp->base_gfn)
			node = &(*node)->rb_right;
		else
			BUG();
	}

	rb_link_node(&slot->gfn_node[idx], parent, node);
	rb_insert_color(&slot->gfn_node[idx], gfn_tree);
}

static void kvm_erase_gfn_node(struct kvm_memslots *slots,
			       struct kvm_memory_slot *slot)
{
	rb_erase(&slot->gfn_node[slots->node_idx], &slots->gfn_tree);
}

static void kvm_replace_gfn_node(struct kvm_memslots *slots,
				 struct kvm_memory_slot *old,
				 struct kvm_memory_slot *new)
{
	int idx = slots->node_idx;

	WARN_ON_ONCE(old->base_gfn != new->base_gfn);

	rb_replace_node(&old->gfn_node[idx], &new->gfn_node[idx],
			&slots->gfn_tree);
}

/*
 * Replace @old with @new in the inactive memslots.
 *
 * With NULL @old this simply adds @new.
 * With NULL @new this simply removes @old.
 *
 * If @new is non-NULL its hva_node[slots_idx] range has to be set
 * appropriately.
 */
static void kvm_replace_memslot(struct kvm *kvm,
				struct kvm_memory_slot *old,
				struct kvm_memory_slot *new)
{
	int as_id = kvm_memslots_get_as_id(old, new);
	struct kvm_memslots *slots = kvm_get_inactive_memslots(kvm, as_id);
	int idx = slots->node_idx;

	if (old) {
		hash_del(&old->id_node[idx]);
		interval_tree_remove(&old->hva_node[idx], &slots->hva_tree);

		if ((long)old == atomic_long_read(&slots->last_used_slot))
			atomic_long_set(&slots->last_used_slot, (long)new);

		if (!new) {
			kvm_erase_gfn_node(slots, old);
			return;
		}
	}

	/*
	 * Initialize @new's hva range.  Do this even when replacing an @old
	 * slot, kvm_copy_memslot() deliberately does not touch node data.
	 */
	new->hva_node[idx].start = new->userspace_addr;
	new->hva_node[idx].last = new->userspace_addr +
				  (new->npages << PAGE_SHIFT) - 1;

	/*
	 * (Re)Add the new memslot.  There is no O(1) interval_tree_replace(),
	 * hva_node needs to be swapped with remove+insert even though hva can't
	 * change when replacing an existing slot.
	 */
	hash_add(slots->id_hash, &new->id_node[idx], new->id);
	interval_tree_insert(&new->hva_node[idx], &slots->hva_tree);

	/*
	 * If the memslot gfn is unchanged, rb_replace_node() can be used to
	 * switch the node in the gfn tree instead of removing the old and
	 * inserting the new as two separate operations. Replacement is a
	 * single O(1) operation versus two O(log(n)) operations for
	 * remove+insert.
	 */
	if (old && old->base_gfn == new->base_gfn) {
		kvm_replace_gfn_node(slots, old, new);
	} else {
		if (old)
			kvm_erase_gfn_node(slots, old);
		kvm_insert_gfn_node(slots, new);
	}
}

static int check_memory_region_flags(const struct kvm_userspace_memory_region *mem)
{
	u32 valid_flags = KVM_MEM_LOG_DIRTY_PAGES;

#ifdef __KVM_HAVE_READONLY_MEM
	valid_flags |= KVM_MEM_READONLY;
#endif

	if (mem->flags & ~valid_flags)
		return -EINVAL;

	return 0;
}

static void kvm_swap_active_memslots(struct kvm *kvm, int as_id)
{
	struct kvm_memslots *slots = kvm_get_inactive_memslots(kvm, as_id);

	/* Grab the generation from the activate memslots. */
	u64 gen = __kvm_memslots(kvm, as_id)->generation;

	WARN_ON(gen & KVM_MEMSLOT_GEN_UPDATE_IN_PROGRESS);
	slots->generation = gen | KVM_MEMSLOT_GEN_UPDATE_IN_PROGRESS;

	/*
	 * Do not store the new memslots while there are invalidations in
	 * progress, otherwise the locking in invalidate_range_start and
	 * invalidate_range_end will be unbalanced.
	 */
	spin_lock(&kvm->mn_invalidate_lock);
	prepare_to_rcuwait(&kvm->mn_memslots_update_rcuwait);
	while (kvm->mn_active_invalidate_count) {
		set_current_state(TASK_UNINTERRUPTIBLE);
		spin_unlock(&kvm->mn_invalidate_lock);
		schedule();
		spin_lock(&kvm->mn_invalidate_lock);
	}
	finish_rcuwait(&kvm->mn_memslots_update_rcuwait);
	rcu_assign_pointer(kvm->memslots[as_id], slots);
	spin_unlock(&kvm->mn_invalidate_lock);

	/*
	 * Acquired in kvm_set_memslot. Must be released before synchronize
	 * SRCU below in order to avoid deadlock with another thread
	 * acquiring the slots_arch_lock in an srcu critical section.
	 */
	mutex_unlock(&kvm->slots_arch_lock);

	synchronize_srcu_expedited(&kvm->srcu);

	/*
	 * Increment the new memslot generation a second time, dropping the
	 * update in-progress flag and incrementing the generation based on
	 * the number of address spaces.  This provides a unique and easily
	 * identifiable generation number while the memslots are in flux.
	 */
	gen = slots->generation & ~KVM_MEMSLOT_GEN_UPDATE_IN_PROGRESS;

	/*
	 * Generations must be unique even across address spaces.  We do not need
	 * a global counter for that, instead the generation space is evenly split
	 * across address spaces.  For example, with two address spaces, address
	 * space 0 will use generations 0, 2, 4, ... while address space 1 will
	 * use generations 1, 3, 5, ...
	 */
	gen += KVM_ADDRESS_SPACE_NUM;

	kvm_arch_memslots_updated(kvm, gen);

	slots->generation = gen;
}

static int kvm_prepare_memory_region(struct kvm *kvm,
				     const struct kvm_memory_slot *old,
				     struct kvm_memory_slot *new,
				     enum kvm_mr_change change)
{
	int r;

	/*
	 * If dirty logging is disabled, nullify the bitmap; the old bitmap
	 * will be freed on "commit".  If logging is enabled in both old and
	 * new, reuse the existing bitmap.  If logging is enabled only in the
	 * new and KVM isn't using a ring buffer, allocate and initialize a
	 * new bitmap.
	 */
	if (change != KVM_MR_DELETE) {
		if (!(new->flags & KVM_MEM_LOG_DIRTY_PAGES))
			new->dirty_bitmap = NULL;
		else if (old && old->dirty_bitmap)
			new->dirty_bitmap = old->dirty_bitmap;
		else if (kvm_use_dirty_bitmap(kvm)) {
			r = kvm_alloc_dirty_bitmap(new);
			if (r)
				return r;

			if (kvm_dirty_log_manual_protect_and_init_set(kvm))
				bitmap_set(new->dirty_bitmap, 0, new->npages);
		}
	}

	r = kvm_arch_prepare_memory_region(kvm, old, new, change);

	/* Free the bitmap on failure if it was allocated above. */
	if (r && new && new->dirty_bitmap && (!old || !old->dirty_bitmap))
		kvm_destroy_dirty_bitmap(new);

	return r;
}

static void kvm_commit_memory_region(struct kvm *kvm,
				     struct kvm_memory_slot *old,
				     const struct kvm_memory_slot *new,
				     enum kvm_mr_change change)
{
	int old_flags = old ? old->flags : 0;
	int new_flags = new ? new->flags : 0;
	/*
	 * Update the total number of memslot pages before calling the arch
	 * hook so that architectures can consume the result directly.
	 */
	if (change == KVM_MR_DELETE)
		kvm->nr_memslot_pages -= old->npages;
	else if (change == KVM_MR_CREATE)
		kvm->nr_memslot_pages += new->npages;

	if ((old_flags ^ new_flags) & KVM_MEM_LOG_DIRTY_PAGES) {
		int change = (new_flags & KVM_MEM_LOG_DIRTY_PAGES) ? 1 : -1;
		atomic_set(&kvm->nr_memslots_dirty_logging,
			   atomic_read(&kvm->nr_memslots_dirty_logging) + change);
	}

	kvm_arch_commit_memory_region(kvm, old, new, change);

	switch (change) {
	case KVM_MR_CREATE:
		/* Nothing more to do. */
		break;
	case KVM_MR_DELETE:
		/* Free the old memslot and all its metadata. */
		kvm_free_memslot(kvm, old);
		break;
	case KVM_MR_MOVE:
	case KVM_MR_FLAGS_ONLY:
		/*
		 * Free the dirty bitmap as needed; the below check encompasses
		 * both the flags and whether a ring buffer is being used)
		 */
		if (old->dirty_bitmap && !new->dirty_bitmap)
			kvm_destroy_dirty_bitmap(old);

		/*
		 * The final quirk.  Free the detached, old slot, but only its
		 * memory, not any metadata.  Metadata, including arch specific
		 * data, may be reused by @new.
		 */
		kfree(old);
		break;
	default:
		BUG();
	}
}

/*
 * Activate @new, which must be installed in the inactive slots by the caller,
 * by swapping the active slots and then propagating @new to @old once @old is
 * unreachable and can be safely modified.
 *
 * With NULL @old this simply adds @new to @active (while swapping the sets).
 * With NULL @new this simply removes @old from @active and frees it
 * (while also swapping the sets).
 */
static void kvm_activate_memslot(struct kvm *kvm,
				 struct kvm_memory_slot *old,
				 struct kvm_memory_slot *new)
{
	int as_id = kvm_memslots_get_as_id(old, new);

	kvm_swap_active_memslots(kvm, as_id);

	/* Propagate the new memslot to the now inactive memslots. */
	kvm_replace_memslot(kvm, old, new);
}

static void kvm_copy_memslot(struct kvm_memory_slot *dest,
			     const struct kvm_memory_slot *src)
{
	dest->base_gfn = src->base_gfn;
	dest->npages = src->npages;
	dest->dirty_bitmap = src->dirty_bitmap;
	dest->arch = src->arch;
	dest->userspace_addr = src->userspace_addr;
	dest->flags = src->flags;
	dest->id = src->id;
	dest->as_id = src->as_id;
}

static void kvm_invalidate_memslot(struct kvm *kvm,
				   struct kvm_memory_slot *old,
				   struct kvm_memory_slot *invalid_slot)
{
	/*
	 * Mark the current slot INVALID.  As with all memslot modifications,
	 * this must be done on an unreachable slot to avoid modifying the
	 * current slot in the active tree.
	 */
	kvm_copy_memslot(invalid_slot, old);
	invalid_slot->flags |= KVM_MEMSLOT_INVALID;
	kvm_replace_memslot(kvm, old, invalid_slot);

	/*
	 * Activate the slot that is now marked INVALID, but don't propagate
	 * the slot to the now inactive slots. The slot is either going to be
	 * deleted or recreated as a new slot.
	 */
	kvm_swap_active_memslots(kvm, old->as_id);

	/*
	 * From this point no new shadow pages pointing to a deleted, or moved,
	 * memslot will be created.  Validation of sp->gfn happens in:
	 *	- gfn_to_hva (kvm_read_guest, gfn_to_pfn)
	 *	- kvm_is_visible_gfn (mmu_check_root)
	 */
	kvm_arch_flush_shadow_memslot(kvm, old);
	kvm_arch_guest_memory_reclaimed(kvm);

	/* Was released by kvm_swap_active_memslots(), reacquire. */
	mutex_lock(&kvm->slots_arch_lock);

	/*
	 * Copy the arch-specific field of the newly-installed slot back to the
	 * old slot as the arch data could have changed between releasing
	 * slots_arch_lock in kvm_swap_active_memslots() and re-acquiring the lock
	 * above.  Writers are required to retrieve memslots *after* acquiring
	 * slots_arch_lock, thus the active slot's data is guaranteed to be fresh.
	 */
	old->arch = invalid_slot->arch;
}

static void kvm_create_memslot(struct kvm *kvm,
			       struct kvm_memory_slot *new)
{
	/* Add the new memslot to the inactive set and activate. */
	kvm_replace_memslot(kvm, NULL, new);
	kvm_activate_memslot(kvm, NULL, new);
}

static void kvm_delete_memslot(struct kvm *kvm,
			       struct kvm_memory_slot *old,
			       struct kvm_memory_slot *invalid_slot)
{
	/*
	 * Remove the old memslot (in the inactive memslots) by passing NULL as
	 * the "new" slot, and for the invalid version in the active slots.
	 */
	kvm_replace_memslot(kvm, old, NULL);
	kvm_activate_memslot(kvm, invalid_slot, NULL);
}

static void kvm_move_memslot(struct kvm *kvm,
			     struct kvm_memory_slot *old,
			     struct kvm_memory_slot *new,
			     struct kvm_memory_slot *invalid_slot)
{
	/*
	 * Replace the old memslot in the inactive slots, and then swap slots
	 * and replace the current INVALID with the new as well.
	 */
	kvm_replace_memslot(kvm, old, new);
	kvm_activate_memslot(kvm, invalid_slot, new);
}

static void kvm_update_flags_memslot(struct kvm *kvm,
				     struct kvm_memory_slot *old,
				     struct kvm_memory_slot *new)
{
	/*
	 * Similar to the MOVE case, but the slot doesn't need to be zapped as
	 * an intermediate step. Instead, the old memslot is simply replaced
	 * with a new, updated copy in both memslot sets.
	 */
	kvm_replace_memslot(kvm, old, new);
	kvm_activate_memslot(kvm, old, new);
}

static int kvm_set_memslot(struct kvm *kvm,
<<<<<<< HEAD
			   const struct kvm_userspace_memory_region *mem,
			   struct kvm_memory_slot *new, int as_id,
			   enum kvm_mr_change change)
{
	struct kvm_memory_slot *slot, old;
	struct kvm_memslots *slots;
=======
			   struct kvm_memory_slot *old,
			   struct kvm_memory_slot *new,
			   enum kvm_mr_change change)
{
	struct kvm_memory_slot *invalid_slot;
>>>>>>> eb3cdb58
	int r;

	/*
	 * Released in kvm_swap_active_memslots().
	 *
	 * Must be held from before the current memslots are copied until after
	 * the new memslots are installed with rcu_assign_pointer, then
	 * released before the synchronize srcu in kvm_swap_active_memslots().
	 *
	 * When modifying memslots outside of the slots_lock, must be held
	 * before reading the pointer to the current memslots until after all
	 * changes to those memslots are complete.
	 *
	 * These rules ensure that installing new memslots does not lose
	 * changes made to the previous memslots.
	 */
	mutex_lock(&kvm->slots_arch_lock);

	/*
	 * Invalidate the old slot if it's being deleted or moved.  This is
	 * done prior to actually deleting/moving the memslot to allow vCPUs to
	 * continue running by ensuring there are no mappings or shadow pages
	 * for the memslot when it is deleted/moved.  Without pre-invalidation
	 * (and without a lock), a window would exist between effecting the
	 * delete/move and committing the changes in arch code where KVM or a
	 * guest could access a non-existent memslot.
	 *
	 * Modifications are done on a temporary, unreachable slot.  The old
	 * slot needs to be preserved in case a later step fails and the
	 * invalidation needs to be reverted.
	 */
	if (change == KVM_MR_DELETE || change == KVM_MR_MOVE) {
<<<<<<< HEAD
		/*
		 * Note, the INVALID flag needs to be in the appropriate entry
		 * in the freshly allocated memslots, not in @old or @new.
		 */
		slot = id_to_memslot(slots, new->id);
		slot->flags |= KVM_MEMSLOT_INVALID;

		/*
		 * We can re-use the memory from the old memslots.
		 * It will be overwritten with a copy of the new memslots
		 * after reacquiring the slots_arch_lock below.
		 */
		slots = install_new_memslots(kvm, as_id, slots);

		/* From this point no new shadow pages pointing to a deleted,
		 * or moved, memslot will be created.
		 *
		 * validation of sp->gfn happens in:
		 *	- gfn_to_hva (kvm_read_guest, gfn_to_pfn)
		 *	- kvm_is_visible_gfn (mmu_check_root)
		 */
		kvm_arch_flush_shadow_memslot(kvm, slot);
		kvm_arch_guest_memory_reclaimed(kvm);

		/* Released in install_new_memslots. */
		mutex_lock(&kvm->slots_arch_lock);
=======
		invalid_slot = kzalloc(sizeof(*invalid_slot), GFP_KERNEL_ACCOUNT);
		if (!invalid_slot) {
			mutex_unlock(&kvm->slots_arch_lock);
			return -ENOMEM;
		}
		kvm_invalidate_memslot(kvm, old, invalid_slot);
	}
>>>>>>> eb3cdb58

	r = kvm_prepare_memory_region(kvm, old, new, change);
	if (r) {
		/*
		 * For DELETE/MOVE, revert the above INVALID change.  No
		 * modifications required since the original slot was preserved
		 * in the inactive slots.  Changing the active memslots also
		 * release slots_arch_lock.
		 */
<<<<<<< HEAD
		kvm_copy_memslots(slots, __kvm_memslots(kvm, as_id));
	}

	/*
	 * Make a full copy of the old memslot, the pointer will become stale
	 * when the memslots are re-sorted by update_memslots(), and the old
	 * memslot needs to be referenced after calling update_memslots(), e.g.
	 * to free its resources and for arch specific behavior.  This needs to
	 * happen *after* (re)acquiring slots_arch_lock.
	 */
	slot = id_to_memslot(slots, new->id);
	if (slot) {
		old = *slot;
	} else {
		WARN_ON_ONCE(change != KVM_MR_CREATE);
		memset(&old, 0, sizeof(old));
		old.id = new->id;
		old.as_id = as_id;
	}

	/* Copy the arch-specific data, again after (re)acquiring slots_arch_lock. */
	memcpy(&new->arch, &old.arch, sizeof(old.arch));

	r = kvm_arch_prepare_memory_region(kvm, new, mem, change);
	if (r)
		goto out_slots;

	update_memslots(slots, new, change);
	slots = install_new_memslots(kvm, as_id, slots);

	kvm_arch_commit_memory_region(kvm, mem, &old, new, change);

	/* Free the old memslot's metadata.  Note, this is the full copy!!! */
	if (change == KVM_MR_DELETE)
		kvm_free_memslot(kvm, &old);

	kvfree(slots);
	return 0;

out_slots:
	if (change == KVM_MR_DELETE || change == KVM_MR_MOVE) {
		slot = id_to_memslot(slots, new->id);
		slot->flags &= ~KVM_MEMSLOT_INVALID;
		slots = install_new_memslots(kvm, as_id, slots);
	} else {
		mutex_unlock(&kvm->slots_arch_lock);
=======
		if (change == KVM_MR_DELETE || change == KVM_MR_MOVE) {
			kvm_activate_memslot(kvm, invalid_slot, old);
			kfree(invalid_slot);
		} else {
			mutex_unlock(&kvm->slots_arch_lock);
		}
		return r;
>>>>>>> eb3cdb58
	}

<<<<<<< HEAD
static int kvm_delete_memslot(struct kvm *kvm,
			      const struct kvm_userspace_memory_region *mem,
			      struct kvm_memory_slot *old, int as_id)
{
	struct kvm_memory_slot new;
=======
	/*
	 * For DELETE and MOVE, the working slot is now active as the INVALID
	 * version of the old slot.  MOVE is particularly special as it reuses
	 * the old slot and returns a copy of the old slot (in working_slot).
	 * For CREATE, there is no old slot.  For DELETE and FLAGS_ONLY, the
	 * old slot is detached but otherwise preserved.
	 */
	if (change == KVM_MR_CREATE)
		kvm_create_memslot(kvm, new);
	else if (change == KVM_MR_DELETE)
		kvm_delete_memslot(kvm, old, invalid_slot);
	else if (change == KVM_MR_MOVE)
		kvm_move_memslot(kvm, old, new, invalid_slot);
	else if (change == KVM_MR_FLAGS_ONLY)
		kvm_update_flags_memslot(kvm, old, new);
	else
		BUG();
>>>>>>> eb3cdb58

	/* Free the temporary INVALID slot used for DELETE and MOVE. */
	if (change == KVM_MR_DELETE || change == KVM_MR_MOVE)
		kfree(invalid_slot);

	/*
	 * No need to refresh new->arch, changes after dropping slots_arch_lock
	 * will directly hit the final, active memslot.  Architectures are
	 * responsible for knowing that new->arch may be stale.
	 */
<<<<<<< HEAD
	new.as_id = as_id;

	return kvm_set_memslot(kvm, mem, &new, as_id, KVM_MR_DELETE);
=======
	kvm_commit_memory_region(kvm, old, new, change);

	return 0;
>>>>>>> eb3cdb58
}

static bool kvm_check_memslot_overlap(struct kvm_memslots *slots, int id,
				      gfn_t start, gfn_t end)
{
	struct kvm_memslot_iter iter;

	kvm_for_each_memslot_in_gfn_range(&iter, slots, start, end) {
		if (iter.slot->id != id)
			return true;
	}

	return false;
}

/*
 * Allocate some memory and give it an address in the guest physical address
 * space.
 *
 * Discontiguous memory is allowed, mostly for framebuffers.
 *
 * Must be called holding kvm->slots_lock for write.
 */
int __kvm_set_memory_region(struct kvm *kvm,
			    const struct kvm_userspace_memory_region *mem)
{
	struct kvm_memory_slot *old, *new;
	struct kvm_memslots *slots;
	enum kvm_mr_change change;
	unsigned long npages;
	gfn_t base_gfn;
	int as_id, id;
	int r;

	r = check_memory_region_flags(mem);
	if (r)
		return r;

	as_id = mem->slot >> 16;
	id = (u16)mem->slot;

	/* General sanity checks */
	if ((mem->memory_size & (PAGE_SIZE - 1)) ||
	    (mem->memory_size != (unsigned long)mem->memory_size))
		return -EINVAL;
	if (mem->guest_phys_addr & (PAGE_SIZE - 1))
		return -EINVAL;
	/* We can read the guest memory with __xxx_user() later on. */
	if ((mem->userspace_addr & (PAGE_SIZE - 1)) ||
	    (mem->userspace_addr != untagged_addr(mem->userspace_addr)) ||
	     !access_ok((void __user *)(unsigned long)mem->userspace_addr,
			mem->memory_size))
		return -EINVAL;
	if (as_id >= KVM_ADDRESS_SPACE_NUM || id >= KVM_MEM_SLOTS_NUM)
		return -EINVAL;
	if (mem->guest_phys_addr + mem->memory_size < mem->guest_phys_addr)
		return -EINVAL;
	if ((mem->memory_size >> PAGE_SHIFT) > KVM_MEM_MAX_NR_PAGES)
		return -EINVAL;

	slots = __kvm_memslots(kvm, as_id);

	/*
	 * Note, the old memslot (and the pointer itself!) may be invalidated
	 * and/or destroyed by kvm_set_memslot().
	 */
	old = id_to_memslot(slots, id);

	if (!mem->memory_size) {
		if (!old || !old->npages)
			return -EINVAL;

		if (WARN_ON_ONCE(kvm->nr_memslot_pages < old->npages))
			return -EIO;

		return kvm_set_memslot(kvm, old, NULL, KVM_MR_DELETE);
	}

	base_gfn = (mem->guest_phys_addr >> PAGE_SHIFT);
	npages = (mem->memory_size >> PAGE_SHIFT);

	if (!old || !old->npages) {
		change = KVM_MR_CREATE;
<<<<<<< HEAD
		new.dirty_bitmap = NULL;
=======

		/*
		 * To simplify KVM internals, the total number of pages across
		 * all memslots must fit in an unsigned long.
		 */
		if ((kvm->nr_memslot_pages + npages) < kvm->nr_memslot_pages)
			return -EINVAL;
>>>>>>> eb3cdb58
	} else { /* Modify an existing slot. */
		if ((mem->userspace_addr != old->userspace_addr) ||
		    (npages != old->npages) ||
		    ((mem->flags ^ old->flags) & KVM_MEM_READONLY))
			return -EINVAL;

		if (base_gfn != old->base_gfn)
			change = KVM_MR_MOVE;
		else if (mem->flags != old->flags)
			change = KVM_MR_FLAGS_ONLY;
		else /* Nothing to change. */
			return 0;
<<<<<<< HEAD

		/* Copy dirty_bitmap from the current memslot. */
		new.dirty_bitmap = old.dirty_bitmap;
=======
>>>>>>> eb3cdb58
	}

	if ((change == KVM_MR_CREATE || change == KVM_MR_MOVE) &&
	    kvm_check_memslot_overlap(slots, id, base_gfn, base_gfn + npages))
		return -EEXIST;

	/* Allocate a slot that will persist in the memslot. */
	new = kzalloc(sizeof(*new), GFP_KERNEL_ACCOUNT);
	if (!new)
		return -ENOMEM;

	new->as_id = as_id;
	new->id = id;
	new->base_gfn = base_gfn;
	new->npages = npages;
	new->flags = mem->flags;
	new->userspace_addr = mem->userspace_addr;

<<<<<<< HEAD
	r = kvm_set_memslot(kvm, mem, &new, as_id, change);
=======
	r = kvm_set_memslot(kvm, old, new, change);
>>>>>>> eb3cdb58
	if (r)
		kfree(new);
	return r;
}
EXPORT_SYMBOL_GPL(__kvm_set_memory_region);

int kvm_set_memory_region(struct kvm *kvm,
			  const struct kvm_userspace_memory_region *mem)
{
	int r;

	mutex_lock(&kvm->slots_lock);
	r = __kvm_set_memory_region(kvm, mem);
	mutex_unlock(&kvm->slots_lock);
	return r;
}
EXPORT_SYMBOL_GPL(kvm_set_memory_region);

static int kvm_vm_ioctl_set_memory_region(struct kvm *kvm,
					  struct kvm_userspace_memory_region *mem)
{
	if ((u16)mem->slot >= KVM_USER_MEM_SLOTS)
		return -EINVAL;

	return kvm_set_memory_region(kvm, mem);
}

#ifndef CONFIG_KVM_GENERIC_DIRTYLOG_READ_PROTECT
/**
 * kvm_get_dirty_log - get a snapshot of dirty pages
 * @kvm:	pointer to kvm instance
 * @log:	slot id and address to which we copy the log
 * @is_dirty:	set to '1' if any dirty pages were found
 * @memslot:	set to the associated memslot, always valid on success
 */
int kvm_get_dirty_log(struct kvm *kvm, struct kvm_dirty_log *log,
		      int *is_dirty, struct kvm_memory_slot **memslot)
{
	struct kvm_memslots *slots;
	int i, as_id, id;
	unsigned long n;
	unsigned long any = 0;

	/* Dirty ring tracking may be exclusive to dirty log tracking */
	if (!kvm_use_dirty_bitmap(kvm))
		return -ENXIO;

	*memslot = NULL;
	*is_dirty = 0;

	as_id = log->slot >> 16;
	id = (u16)log->slot;
	if (as_id >= KVM_ADDRESS_SPACE_NUM || id >= KVM_USER_MEM_SLOTS)
		return -EINVAL;

	slots = __kvm_memslots(kvm, as_id);
	*memslot = id_to_memslot(slots, id);
	if (!(*memslot) || !(*memslot)->dirty_bitmap)
		return -ENOENT;

	kvm_arch_sync_dirty_log(kvm, *memslot);

	n = kvm_dirty_bitmap_bytes(*memslot);

	for (i = 0; !any && i < n/sizeof(long); ++i)
		any = (*memslot)->dirty_bitmap[i];

	if (copy_to_user(log->dirty_bitmap, (*memslot)->dirty_bitmap, n))
		return -EFAULT;

	if (any)
		*is_dirty = 1;
	return 0;
}
EXPORT_SYMBOL_GPL(kvm_get_dirty_log);

#else /* CONFIG_KVM_GENERIC_DIRTYLOG_READ_PROTECT */
/**
 * kvm_get_dirty_log_protect - get a snapshot of dirty pages
 *	and reenable dirty page tracking for the corresponding pages.
 * @kvm:	pointer to kvm instance
 * @log:	slot id and address to which we copy the log
 *
 * We need to keep it in mind that VCPU threads can write to the bitmap
 * concurrently. So, to avoid losing track of dirty pages we keep the
 * following order:
 *
 *    1. Take a snapshot of the bit and clear it if needed.
 *    2. Write protect the corresponding page.
 *    3. Copy the snapshot to the userspace.
 *    4. Upon return caller flushes TLB's if needed.
 *
 * Between 2 and 4, the guest may write to the page using the remaining TLB
 * entry.  This is not a problem because the page is reported dirty using
 * the snapshot taken before and step 4 ensures that writes done after
 * exiting to userspace will be logged for the next call.
 *
 */
static int kvm_get_dirty_log_protect(struct kvm *kvm, struct kvm_dirty_log *log)
{
	struct kvm_memslots *slots;
	struct kvm_memory_slot *memslot;
	int i, as_id, id;
	unsigned long n;
	unsigned long *dirty_bitmap;
	unsigned long *dirty_bitmap_buffer;
	bool flush;

	/* Dirty ring tracking may be exclusive to dirty log tracking */
	if (!kvm_use_dirty_bitmap(kvm))
		return -ENXIO;

	as_id = log->slot >> 16;
	id = (u16)log->slot;
	if (as_id >= KVM_ADDRESS_SPACE_NUM || id >= KVM_USER_MEM_SLOTS)
		return -EINVAL;

	slots = __kvm_memslots(kvm, as_id);
	memslot = id_to_memslot(slots, id);
	if (!memslot || !memslot->dirty_bitmap)
		return -ENOENT;

	dirty_bitmap = memslot->dirty_bitmap;

	kvm_arch_sync_dirty_log(kvm, memslot);

	n = kvm_dirty_bitmap_bytes(memslot);
	flush = false;
	if (kvm->manual_dirty_log_protect) {
		/*
		 * Unlike kvm_get_dirty_log, we always return false in *flush,
		 * because no flush is needed until KVM_CLEAR_DIRTY_LOG.  There
		 * is some code duplication between this function and
		 * kvm_get_dirty_log, but hopefully all architecture
		 * transition to kvm_get_dirty_log_protect and kvm_get_dirty_log
		 * can be eliminated.
		 */
		dirty_bitmap_buffer = dirty_bitmap;
	} else {
		dirty_bitmap_buffer = kvm_second_dirty_bitmap(memslot);
		memset(dirty_bitmap_buffer, 0, n);

		KVM_MMU_LOCK(kvm);
		for (i = 0; i < n / sizeof(long); i++) {
			unsigned long mask;
			gfn_t offset;

			if (!dirty_bitmap[i])
				continue;

			flush = true;
			mask = xchg(&dirty_bitmap[i], 0);
			dirty_bitmap_buffer[i] = mask;

			offset = i * BITS_PER_LONG;
			kvm_arch_mmu_enable_log_dirty_pt_masked(kvm, memslot,
								offset, mask);
		}
		KVM_MMU_UNLOCK(kvm);
	}

	if (flush)
		kvm_arch_flush_remote_tlbs_memslot(kvm, memslot);

	if (copy_to_user(log->dirty_bitmap, dirty_bitmap_buffer, n))
		return -EFAULT;
	return 0;
}


/**
 * kvm_vm_ioctl_get_dirty_log - get and clear the log of dirty pages in a slot
 * @kvm: kvm instance
 * @log: slot id and address to which we copy the log
 *
 * Steps 1-4 below provide general overview of dirty page logging. See
 * kvm_get_dirty_log_protect() function description for additional details.
 *
 * We call kvm_get_dirty_log_protect() to handle steps 1-3, upon return we
 * always flush the TLB (step 4) even if previous step failed  and the dirty
 * bitmap may be corrupt. Regardless of previous outcome the KVM logging API
 * does not preclude user space subsequent dirty log read. Flushing TLB ensures
 * writes will be marked dirty for next log read.
 *
 *   1. Take a snapshot of the bit and clear it if needed.
 *   2. Write protect the corresponding page.
 *   3. Copy the snapshot to the userspace.
 *   4. Flush TLB's if needed.
 */
static int kvm_vm_ioctl_get_dirty_log(struct kvm *kvm,
				      struct kvm_dirty_log *log)
{
	int r;

	mutex_lock(&kvm->slots_lock);

	r = kvm_get_dirty_log_protect(kvm, log);

	mutex_unlock(&kvm->slots_lock);
	return r;
}

/**
 * kvm_clear_dirty_log_protect - clear dirty bits in the bitmap
 *	and reenable dirty page tracking for the corresponding pages.
 * @kvm:	pointer to kvm instance
 * @log:	slot id and address from which to fetch the bitmap of dirty pages
 */
static int kvm_clear_dirty_log_protect(struct kvm *kvm,
				       struct kvm_clear_dirty_log *log)
{
	struct kvm_memslots *slots;
	struct kvm_memory_slot *memslot;
	int as_id, id;
	gfn_t offset;
	unsigned long i, n;
	unsigned long *dirty_bitmap;
	unsigned long *dirty_bitmap_buffer;
	bool flush;

	/* Dirty ring tracking may be exclusive to dirty log tracking */
	if (!kvm_use_dirty_bitmap(kvm))
		return -ENXIO;

	as_id = log->slot >> 16;
	id = (u16)log->slot;
	if (as_id >= KVM_ADDRESS_SPACE_NUM || id >= KVM_USER_MEM_SLOTS)
		return -EINVAL;

	if (log->first_page & 63)
		return -EINVAL;

	slots = __kvm_memslots(kvm, as_id);
	memslot = id_to_memslot(slots, id);
	if (!memslot || !memslot->dirty_bitmap)
		return -ENOENT;

	dirty_bitmap = memslot->dirty_bitmap;

	n = ALIGN(log->num_pages, BITS_PER_LONG) / 8;

	if (log->first_page > memslot->npages ||
	    log->num_pages > memslot->npages - log->first_page ||
	    (log->num_pages < memslot->npages - log->first_page && (log->num_pages & 63)))
	    return -EINVAL;

	kvm_arch_sync_dirty_log(kvm, memslot);

	flush = false;
	dirty_bitmap_buffer = kvm_second_dirty_bitmap(memslot);
	if (copy_from_user(dirty_bitmap_buffer, log->dirty_bitmap, n))
		return -EFAULT;

	KVM_MMU_LOCK(kvm);
	for (offset = log->first_page, i = offset / BITS_PER_LONG,
		 n = DIV_ROUND_UP(log->num_pages, BITS_PER_LONG); n--;
	     i++, offset += BITS_PER_LONG) {
		unsigned long mask = *dirty_bitmap_buffer++;
		atomic_long_t *p = (atomic_long_t *) &dirty_bitmap[i];
		if (!mask)
			continue;

		mask &= atomic_long_fetch_andnot(mask, p);

		/*
		 * mask contains the bits that really have been cleared.  This
		 * never includes any bits beyond the length of the memslot (if
		 * the length is not aligned to 64 pages), therefore it is not
		 * a problem if userspace sets them in log->dirty_bitmap.
		*/
		if (mask) {
			flush = true;
			kvm_arch_mmu_enable_log_dirty_pt_masked(kvm, memslot,
								offset, mask);
		}
	}
	KVM_MMU_UNLOCK(kvm);

	if (flush)
		kvm_arch_flush_remote_tlbs_memslot(kvm, memslot);

	return 0;
}

static int kvm_vm_ioctl_clear_dirty_log(struct kvm *kvm,
					struct kvm_clear_dirty_log *log)
{
	int r;

	mutex_lock(&kvm->slots_lock);

	r = kvm_clear_dirty_log_protect(kvm, log);

	mutex_unlock(&kvm->slots_lock);
	return r;
}
#endif /* CONFIG_KVM_GENERIC_DIRTYLOG_READ_PROTECT */

struct kvm_memory_slot *gfn_to_memslot(struct kvm *kvm, gfn_t gfn)
{
	return __gfn_to_memslot(kvm_memslots(kvm), gfn);
}
EXPORT_SYMBOL_GPL(gfn_to_memslot);

struct kvm_memory_slot *kvm_vcpu_gfn_to_memslot(struct kvm_vcpu *vcpu, gfn_t gfn)
{
	struct kvm_memslots *slots = kvm_vcpu_memslots(vcpu);
	u64 gen = slots->generation;
	struct kvm_memory_slot *slot;

	/*
	 * This also protects against using a memslot from a different address space,
	 * since different address spaces have different generation numbers.
	 */
	if (unlikely(gen != vcpu->last_used_slot_gen)) {
		vcpu->last_used_slot = NULL;
		vcpu->last_used_slot_gen = gen;
	}

	slot = try_get_memslot(vcpu->last_used_slot, gfn);
	if (slot)
		return slot;

	/*
	 * Fall back to searching all memslots. We purposely use
	 * search_memslots() instead of __gfn_to_memslot() to avoid
	 * thrashing the VM-wide last_used_slot in kvm_memslots.
	 */
	slot = search_memslots(slots, gfn, false);
	if (slot) {
		vcpu->last_used_slot = slot;
		return slot;
	}

	return NULL;
}

bool kvm_is_visible_gfn(struct kvm *kvm, gfn_t gfn)
{
	struct kvm_memory_slot *memslot = gfn_to_memslot(kvm, gfn);

	return kvm_is_visible_memslot(memslot);
}
EXPORT_SYMBOL_GPL(kvm_is_visible_gfn);

bool kvm_vcpu_is_visible_gfn(struct kvm_vcpu *vcpu, gfn_t gfn)
{
	struct kvm_memory_slot *memslot = kvm_vcpu_gfn_to_memslot(vcpu, gfn);

	return kvm_is_visible_memslot(memslot);
}
EXPORT_SYMBOL_GPL(kvm_vcpu_is_visible_gfn);

unsigned long kvm_host_page_size(struct kvm_vcpu *vcpu, gfn_t gfn)
{
	struct vm_area_struct *vma;
	unsigned long addr, size;

	size = PAGE_SIZE;

	addr = kvm_vcpu_gfn_to_hva_prot(vcpu, gfn, NULL);
	if (kvm_is_error_hva(addr))
		return PAGE_SIZE;

	mmap_read_lock(current->mm);
	vma = find_vma(current->mm, addr);
	if (!vma)
		goto out;

	size = vma_kernel_pagesize(vma);

out:
	mmap_read_unlock(current->mm);

	return size;
}

static bool memslot_is_readonly(const struct kvm_memory_slot *slot)
{
	return slot->flags & KVM_MEM_READONLY;
}

static unsigned long __gfn_to_hva_many(const struct kvm_memory_slot *slot, gfn_t gfn,
				       gfn_t *nr_pages, bool write)
{
	if (!slot || slot->flags & KVM_MEMSLOT_INVALID)
		return KVM_HVA_ERR_BAD;

	if (memslot_is_readonly(slot) && write)
		return KVM_HVA_ERR_RO_BAD;

	if (nr_pages)
		*nr_pages = slot->npages - (gfn - slot->base_gfn);

	return __gfn_to_hva_memslot(slot, gfn);
}

static unsigned long gfn_to_hva_many(struct kvm_memory_slot *slot, gfn_t gfn,
				     gfn_t *nr_pages)
{
	return __gfn_to_hva_many(slot, gfn, nr_pages, true);
}

unsigned long gfn_to_hva_memslot(struct kvm_memory_slot *slot,
					gfn_t gfn)
{
	return gfn_to_hva_many(slot, gfn, NULL);
}
EXPORT_SYMBOL_GPL(gfn_to_hva_memslot);

unsigned long gfn_to_hva(struct kvm *kvm, gfn_t gfn)
{
	return gfn_to_hva_many(gfn_to_memslot(kvm, gfn), gfn, NULL);
}
EXPORT_SYMBOL_GPL(gfn_to_hva);

unsigned long kvm_vcpu_gfn_to_hva(struct kvm_vcpu *vcpu, gfn_t gfn)
{
	return gfn_to_hva_many(kvm_vcpu_gfn_to_memslot(vcpu, gfn), gfn, NULL);
}
EXPORT_SYMBOL_GPL(kvm_vcpu_gfn_to_hva);

/*
 * Return the hva of a @gfn and the R/W attribute if possible.
 *
 * @slot: the kvm_memory_slot which contains @gfn
 * @gfn: the gfn to be translated
 * @writable: used to return the read/write attribute of the @slot if the hva
 * is valid and @writable is not NULL
 */
unsigned long gfn_to_hva_memslot_prot(struct kvm_memory_slot *slot,
				      gfn_t gfn, bool *writable)
{
	unsigned long hva = __gfn_to_hva_many(slot, gfn, NULL, false);

	if (!kvm_is_error_hva(hva) && writable)
		*writable = !memslot_is_readonly(slot);

	return hva;
}

unsigned long gfn_to_hva_prot(struct kvm *kvm, gfn_t gfn, bool *writable)
{
	struct kvm_memory_slot *slot = gfn_to_memslot(kvm, gfn);

	return gfn_to_hva_memslot_prot(slot, gfn, writable);
}

unsigned long kvm_vcpu_gfn_to_hva_prot(struct kvm_vcpu *vcpu, gfn_t gfn, bool *writable)
{
	struct kvm_memory_slot *slot = kvm_vcpu_gfn_to_memslot(vcpu, gfn);

	return gfn_to_hva_memslot_prot(slot, gfn, writable);
}

static inline int check_user_page_hwpoison(unsigned long addr)
{
	int rc, flags = FOLL_HWPOISON | FOLL_WRITE;

	rc = get_user_pages(addr, 1, flags, NULL, NULL);
	return rc == -EHWPOISON;
}

/*
 * The fast path to get the writable pfn which will be stored in @pfn,
 * true indicates success, otherwise false is returned.  It's also the
 * only part that runs if we can in atomic context.
 */
static bool hva_to_pfn_fast(unsigned long addr, bool write_fault,
			    bool *writable, kvm_pfn_t *pfn)
{
	struct page *page[1];

	/*
	 * Fast pin a writable pfn only if it is a write fault request
	 * or the caller allows to map a writable pfn for a read fault
	 * request.
	 */
	if (!(write_fault || writable))
		return false;

	if (get_user_page_fast_only(addr, FOLL_WRITE, page)) {
		*pfn = page_to_pfn(page[0]);

		if (writable)
			*writable = true;
		return true;
	}

	return false;
}

/*
 * The slow path to get the pfn of the specified host virtual address,
 * 1 indicates success, -errno is returned if error is detected.
 */
static int hva_to_pfn_slow(unsigned long addr, bool *async, bool write_fault,
			   bool interruptible, bool *writable, kvm_pfn_t *pfn)
{
	unsigned int flags = FOLL_HWPOISON;
	struct page *page;
	int npages;

	might_sleep();

	if (writable)
		*writable = write_fault;

	if (write_fault)
		flags |= FOLL_WRITE;
	if (async)
		flags |= FOLL_NOWAIT;
	if (interruptible)
		flags |= FOLL_INTERRUPTIBLE;

	npages = get_user_pages_unlocked(addr, 1, &page, flags);
	if (npages != 1)
		return npages;

	/* map read fault as writable if possible */
	if (unlikely(!write_fault) && writable) {
		struct page *wpage;

		if (get_user_page_fast_only(addr, FOLL_WRITE, &wpage)) {
			*writable = true;
			put_page(page);
			page = wpage;
		}
	}
	*pfn = page_to_pfn(page);
	return npages;
}

static bool vma_is_valid(struct vm_area_struct *vma, bool write_fault)
{
	if (unlikely(!(vma->vm_flags & VM_READ)))
		return false;

	if (write_fault && (unlikely(!(vma->vm_flags & VM_WRITE))))
		return false;

	return true;
}

static int kvm_try_get_pfn(kvm_pfn_t pfn)
{
	struct page *page = kvm_pfn_to_refcounted_page(pfn);

	if (!page)
		return 1;

	return get_page_unless_zero(page);
}

static int hva_to_pfn_remapped(struct vm_area_struct *vma,
			       unsigned long addr, bool write_fault,
			       bool *writable, kvm_pfn_t *p_pfn)
{
	kvm_pfn_t pfn;
	pte_t *ptep;
	spinlock_t *ptl;
	int r;

	r = follow_pte(vma->vm_mm, addr, &ptep, &ptl);
	if (r) {
		/*
		 * get_user_pages fails for VM_IO and VM_PFNMAP vmas and does
		 * not call the fault handler, so do it here.
		 */
		bool unlocked = false;
		r = fixup_user_fault(current->mm, addr,
				     (write_fault ? FAULT_FLAG_WRITE : 0),
				     &unlocked);
		if (unlocked)
			return -EAGAIN;
		if (r)
			return r;

		r = follow_pte(vma->vm_mm, addr, &ptep, &ptl);
		if (r)
			return r;
	}

	if (write_fault && !pte_write(*ptep)) {
		pfn = KVM_PFN_ERR_RO_FAULT;
		goto out;
	}

	if (writable)
		*writable = pte_write(*ptep);
	pfn = pte_pfn(*ptep);

	/*
	 * Get a reference here because callers of *hva_to_pfn* and
	 * *gfn_to_pfn* ultimately call kvm_release_pfn_clean on the
	 * returned pfn.  This is only needed if the VMA has VM_MIXEDMAP
	 * set, but the kvm_try_get_pfn/kvm_release_pfn_clean pair will
	 * simply do nothing for reserved pfns.
	 *
	 * Whoever called remap_pfn_range is also going to call e.g.
	 * unmap_mapping_range before the underlying pages are freed,
	 * causing a call to our MMU notifier.
	 *
	 * Certain IO or PFNMAP mappings can be backed with valid
	 * struct pages, but be allocated without refcounting e.g.,
	 * tail pages of non-compound higher order allocations, which
	 * would then underflow the refcount when the caller does the
	 * required put_page. Don't allow those pages here.
	 */ 
	if (!kvm_try_get_pfn(pfn))
		r = -EFAULT;

out:
	pte_unmap_unlock(ptep, ptl);
	*p_pfn = pfn;

	return r;
}

/*
 * Pin guest page in memory and return its pfn.
 * @addr: host virtual address which maps memory to the guest
 * @atomic: whether this function can sleep
 * @interruptible: whether the process can be interrupted by non-fatal signals
 * @async: whether this function need to wait IO complete if the
 *         host page is not in the memory
 * @write_fault: whether we should get a writable host page
 * @writable: whether it allows to map a writable host page for !@write_fault
 *
 * The function will map a writable host page for these two cases:
 * 1): @write_fault = true
 * 2): @write_fault = false && @writable, @writable will tell the caller
 *     whether the mapping is writable.
 */
kvm_pfn_t hva_to_pfn(unsigned long addr, bool atomic, bool interruptible,
		     bool *async, bool write_fault, bool *writable)
{
	struct vm_area_struct *vma;
	kvm_pfn_t pfn;
	int npages, r;

	/* we can do it either atomically or asynchronously, not both */
	BUG_ON(atomic && async);

	if (hva_to_pfn_fast(addr, write_fault, writable, &pfn))
		return pfn;

	if (atomic)
		return KVM_PFN_ERR_FAULT;

	npages = hva_to_pfn_slow(addr, async, write_fault, interruptible,
				 writable, &pfn);
	if (npages == 1)
		return pfn;
	if (npages == -EINTR)
		return KVM_PFN_ERR_SIGPENDING;

	mmap_read_lock(current->mm);
	if (npages == -EHWPOISON ||
	      (!async && check_user_page_hwpoison(addr))) {
		pfn = KVM_PFN_ERR_HWPOISON;
		goto exit;
	}

retry:
	vma = vma_lookup(current->mm, addr);

	if (vma == NULL)
		pfn = KVM_PFN_ERR_FAULT;
	else if (vma->vm_flags & (VM_IO | VM_PFNMAP)) {
		r = hva_to_pfn_remapped(vma, addr, write_fault, writable, &pfn);
		if (r == -EAGAIN)
			goto retry;
		if (r < 0)
			pfn = KVM_PFN_ERR_FAULT;
	} else {
		if (async && vma_is_valid(vma, write_fault))
			*async = true;
		pfn = KVM_PFN_ERR_FAULT;
	}
exit:
	mmap_read_unlock(current->mm);
	return pfn;
}

kvm_pfn_t __gfn_to_pfn_memslot(const struct kvm_memory_slot *slot, gfn_t gfn,
			       bool atomic, bool interruptible, bool *async,
			       bool write_fault, bool *writable, hva_t *hva)
{
	unsigned long addr = __gfn_to_hva_many(slot, gfn, NULL, write_fault);

	if (hva)
		*hva = addr;

	if (addr == KVM_HVA_ERR_RO_BAD) {
		if (writable)
			*writable = false;
		return KVM_PFN_ERR_RO_FAULT;
	}

	if (kvm_is_error_hva(addr)) {
		if (writable)
			*writable = false;
		return KVM_PFN_NOSLOT;
	}

	/* Do not map writable pfn in the readonly memslot. */
	if (writable && memslot_is_readonly(slot)) {
		*writable = false;
		writable = NULL;
	}

	return hva_to_pfn(addr, atomic, interruptible, async, write_fault,
			  writable);
}
EXPORT_SYMBOL_GPL(__gfn_to_pfn_memslot);

kvm_pfn_t gfn_to_pfn_prot(struct kvm *kvm, gfn_t gfn, bool write_fault,
		      bool *writable)
{
	return __gfn_to_pfn_memslot(gfn_to_memslot(kvm, gfn), gfn, false, false,
				    NULL, write_fault, writable, NULL);
}
EXPORT_SYMBOL_GPL(gfn_to_pfn_prot);

kvm_pfn_t gfn_to_pfn_memslot(const struct kvm_memory_slot *slot, gfn_t gfn)
{
	return __gfn_to_pfn_memslot(slot, gfn, false, false, NULL, true,
				    NULL, NULL);
}
EXPORT_SYMBOL_GPL(gfn_to_pfn_memslot);

kvm_pfn_t gfn_to_pfn_memslot_atomic(const struct kvm_memory_slot *slot, gfn_t gfn)
{
	return __gfn_to_pfn_memslot(slot, gfn, true, false, NULL, true,
				    NULL, NULL);
}
EXPORT_SYMBOL_GPL(gfn_to_pfn_memslot_atomic);

kvm_pfn_t kvm_vcpu_gfn_to_pfn_atomic(struct kvm_vcpu *vcpu, gfn_t gfn)
{
	return gfn_to_pfn_memslot_atomic(kvm_vcpu_gfn_to_memslot(vcpu, gfn), gfn);
}
EXPORT_SYMBOL_GPL(kvm_vcpu_gfn_to_pfn_atomic);

kvm_pfn_t gfn_to_pfn(struct kvm *kvm, gfn_t gfn)
{
	return gfn_to_pfn_memslot(gfn_to_memslot(kvm, gfn), gfn);
}
EXPORT_SYMBOL_GPL(gfn_to_pfn);

kvm_pfn_t kvm_vcpu_gfn_to_pfn(struct kvm_vcpu *vcpu, gfn_t gfn)
{
	return gfn_to_pfn_memslot(kvm_vcpu_gfn_to_memslot(vcpu, gfn), gfn);
}
EXPORT_SYMBOL_GPL(kvm_vcpu_gfn_to_pfn);

int gfn_to_page_many_atomic(struct kvm_memory_slot *slot, gfn_t gfn,
			    struct page **pages, int nr_pages)
{
	unsigned long addr;
	gfn_t entry = 0;

	addr = gfn_to_hva_many(slot, gfn, &entry);
	if (kvm_is_error_hva(addr))
		return -1;

	if (entry < nr_pages)
		return 0;

	return get_user_pages_fast_only(addr, nr_pages, FOLL_WRITE, pages);
}
EXPORT_SYMBOL_GPL(gfn_to_page_many_atomic);

/*
 * Do not use this helper unless you are absolutely certain the gfn _must_ be
 * backed by 'struct page'.  A valid example is if the backing memslot is
 * controlled by KVM.  Note, if the returned page is valid, it's refcount has
 * been elevated by gfn_to_pfn().
 */
struct page *gfn_to_page(struct kvm *kvm, gfn_t gfn)
{
	struct page *page;
	kvm_pfn_t pfn;

	pfn = gfn_to_pfn(kvm, gfn);

	if (is_error_noslot_pfn(pfn))
		return KVM_ERR_PTR_BAD_PAGE;

	page = kvm_pfn_to_refcounted_page(pfn);
	if (!page)
		return KVM_ERR_PTR_BAD_PAGE;

	return page;
}
EXPORT_SYMBOL_GPL(gfn_to_page);

void kvm_release_pfn(kvm_pfn_t pfn, bool dirty)
{
	if (dirty)
		kvm_release_pfn_dirty(pfn);
	else
		kvm_release_pfn_clean(pfn);
}

int kvm_vcpu_map(struct kvm_vcpu *vcpu, gfn_t gfn, struct kvm_host_map *map)
{
	kvm_pfn_t pfn;
	void *hva = NULL;
	struct page *page = KVM_UNMAPPED_PAGE;

	if (!map)
		return -EINVAL;

	pfn = gfn_to_pfn(vcpu->kvm, gfn);
	if (is_error_noslot_pfn(pfn))
		return -EINVAL;

	if (pfn_valid(pfn)) {
		page = pfn_to_page(pfn);
		hva = kmap(page);
#ifdef CONFIG_HAS_IOMEM
	} else {
		hva = memremap(pfn_to_hpa(pfn), PAGE_SIZE, MEMREMAP_WB);
#endif
	}

	if (!hva)
		return -EFAULT;

	map->page = page;
	map->hva = hva;
	map->pfn = pfn;
	map->gfn = gfn;

	return 0;
}
EXPORT_SYMBOL_GPL(kvm_vcpu_map);

void kvm_vcpu_unmap(struct kvm_vcpu *vcpu, struct kvm_host_map *map, bool dirty)
{
	if (!map)
		return;

	if (!map->hva)
		return;

	if (map->page != KVM_UNMAPPED_PAGE)
		kunmap(map->page);
#ifdef CONFIG_HAS_IOMEM
	else
		memunmap(map->hva);
#endif

	if (dirty)
		kvm_vcpu_mark_page_dirty(vcpu, map->gfn);

	kvm_release_pfn(map->pfn, dirty);

	map->hva = NULL;
	map->page = NULL;
}
EXPORT_SYMBOL_GPL(kvm_vcpu_unmap);

static bool kvm_is_ad_tracked_page(struct page *page)
{
	/*
	 * Per page-flags.h, pages tagged PG_reserved "should in general not be
	 * touched (e.g. set dirty) except by its owner".
	 */
	return !PageReserved(page);
}

static void kvm_set_page_dirty(struct page *page)
{
	if (kvm_is_ad_tracked_page(page))
		SetPageDirty(page);
}

static void kvm_set_page_accessed(struct page *page)
{
	if (kvm_is_ad_tracked_page(page))
		mark_page_accessed(page);
}

void kvm_release_page_clean(struct page *page)
{
	WARN_ON(is_error_page(page));

	kvm_set_page_accessed(page);
	put_page(page);
}
EXPORT_SYMBOL_GPL(kvm_release_page_clean);

void kvm_release_pfn_clean(kvm_pfn_t pfn)
{
	struct page *page;

	if (is_error_noslot_pfn(pfn))
		return;

	page = kvm_pfn_to_refcounted_page(pfn);
	if (!page)
		return;

	kvm_release_page_clean(page);
}
EXPORT_SYMBOL_GPL(kvm_release_pfn_clean);

void kvm_release_page_dirty(struct page *page)
{
	WARN_ON(is_error_page(page));

	kvm_set_page_dirty(page);
	kvm_release_page_clean(page);
}
EXPORT_SYMBOL_GPL(kvm_release_page_dirty);

void kvm_release_pfn_dirty(kvm_pfn_t pfn)
{
	struct page *page;

	if (is_error_noslot_pfn(pfn))
		return;

	page = kvm_pfn_to_refcounted_page(pfn);
	if (!page)
		return;

	kvm_release_page_dirty(page);
}
EXPORT_SYMBOL_GPL(kvm_release_pfn_dirty);

<<<<<<< HEAD
static bool kvm_is_ad_tracked_pfn(kvm_pfn_t pfn)
{
	if (!pfn_valid(pfn))
		return false;

	/*
	 * Per page-flags.h, pages tagged PG_reserved "should in general not be
	 * touched (e.g. set dirty) except by its owner".
	 */
	return !PageReserved(pfn_to_page(pfn));
}

void kvm_set_pfn_dirty(kvm_pfn_t pfn)
{
	if (kvm_is_ad_tracked_pfn(pfn))
		SetPageDirty(pfn_to_page(pfn));
=======
/*
 * Note, checking for an error/noslot pfn is the caller's responsibility when
 * directly marking a page dirty/accessed.  Unlike the "release" helpers, the
 * "set" helpers are not to be used when the pfn might point at garbage.
 */
void kvm_set_pfn_dirty(kvm_pfn_t pfn)
{
	if (WARN_ON(is_error_noslot_pfn(pfn)))
		return;

	if (pfn_valid(pfn))
		kvm_set_page_dirty(pfn_to_page(pfn));
>>>>>>> eb3cdb58
}
EXPORT_SYMBOL_GPL(kvm_set_pfn_dirty);

void kvm_set_pfn_accessed(kvm_pfn_t pfn)
{
<<<<<<< HEAD
	if (kvm_is_ad_tracked_pfn(pfn))
		mark_page_accessed(pfn_to_page(pfn));
}
EXPORT_SYMBOL_GPL(kvm_set_pfn_accessed);
=======
	if (WARN_ON(is_error_noslot_pfn(pfn)))
		return;
>>>>>>> eb3cdb58

	if (pfn_valid(pfn))
		kvm_set_page_accessed(pfn_to_page(pfn));
}
EXPORT_SYMBOL_GPL(kvm_set_pfn_accessed);

static int next_segment(unsigned long len, int offset)
{
	if (len > PAGE_SIZE - offset)
		return PAGE_SIZE - offset;
	else
		return len;
}

static int __kvm_read_guest_page(struct kvm_memory_slot *slot, gfn_t gfn,
				 void *data, int offset, int len)
{
	int r;
	unsigned long addr;

	addr = gfn_to_hva_memslot_prot(slot, gfn, NULL);
	if (kvm_is_error_hva(addr))
		return -EFAULT;
	r = __copy_from_user(data, (void __user *)addr + offset, len);
	if (r)
		return -EFAULT;
	return 0;
}

int kvm_read_guest_page(struct kvm *kvm, gfn_t gfn, void *data, int offset,
			int len)
{
	struct kvm_memory_slot *slot = gfn_to_memslot(kvm, gfn);

	return __kvm_read_guest_page(slot, gfn, data, offset, len);
}
EXPORT_SYMBOL_GPL(kvm_read_guest_page);

int kvm_vcpu_read_guest_page(struct kvm_vcpu *vcpu, gfn_t gfn, void *data,
			     int offset, int len)
{
	struct kvm_memory_slot *slot = kvm_vcpu_gfn_to_memslot(vcpu, gfn);

	return __kvm_read_guest_page(slot, gfn, data, offset, len);
}
EXPORT_SYMBOL_GPL(kvm_vcpu_read_guest_page);

int kvm_read_guest(struct kvm *kvm, gpa_t gpa, void *data, unsigned long len)
{
	gfn_t gfn = gpa >> PAGE_SHIFT;
	int seg;
	int offset = offset_in_page(gpa);
	int ret;

	while ((seg = next_segment(len, offset)) != 0) {
		ret = kvm_read_guest_page(kvm, gfn, data, offset, seg);
		if (ret < 0)
			return ret;
		offset = 0;
		len -= seg;
		data += seg;
		++gfn;
	}
	return 0;
}
EXPORT_SYMBOL_GPL(kvm_read_guest);

int kvm_vcpu_read_guest(struct kvm_vcpu *vcpu, gpa_t gpa, void *data, unsigned long len)
{
	gfn_t gfn = gpa >> PAGE_SHIFT;
	int seg;
	int offset = offset_in_page(gpa);
	int ret;

	while ((seg = next_segment(len, offset)) != 0) {
		ret = kvm_vcpu_read_guest_page(vcpu, gfn, data, offset, seg);
		if (ret < 0)
			return ret;
		offset = 0;
		len -= seg;
		data += seg;
		++gfn;
	}
	return 0;
}
EXPORT_SYMBOL_GPL(kvm_vcpu_read_guest);

static int __kvm_read_guest_atomic(struct kvm_memory_slot *slot, gfn_t gfn,
			           void *data, int offset, unsigned long len)
{
	int r;
	unsigned long addr;

	addr = gfn_to_hva_memslot_prot(slot, gfn, NULL);
	if (kvm_is_error_hva(addr))
		return -EFAULT;
	pagefault_disable();
	r = __copy_from_user_inatomic(data, (void __user *)addr + offset, len);
	pagefault_enable();
	if (r)
		return -EFAULT;
	return 0;
}

int kvm_vcpu_read_guest_atomic(struct kvm_vcpu *vcpu, gpa_t gpa,
			       void *data, unsigned long len)
{
	gfn_t gfn = gpa >> PAGE_SHIFT;
	struct kvm_memory_slot *slot = kvm_vcpu_gfn_to_memslot(vcpu, gfn);
	int offset = offset_in_page(gpa);

	return __kvm_read_guest_atomic(slot, gfn, data, offset, len);
}
EXPORT_SYMBOL_GPL(kvm_vcpu_read_guest_atomic);

static int __kvm_write_guest_page(struct kvm *kvm,
				  struct kvm_memory_slot *memslot, gfn_t gfn,
			          const void *data, int offset, int len)
{
	int r;
	unsigned long addr;

	addr = gfn_to_hva_memslot(memslot, gfn);
	if (kvm_is_error_hva(addr))
		return -EFAULT;
	r = __copy_to_user((void __user *)addr + offset, data, len);
	if (r)
		return -EFAULT;
	mark_page_dirty_in_slot(kvm, memslot, gfn);
	return 0;
}

int kvm_write_guest_page(struct kvm *kvm, gfn_t gfn,
			 const void *data, int offset, int len)
{
	struct kvm_memory_slot *slot = gfn_to_memslot(kvm, gfn);

	return __kvm_write_guest_page(kvm, slot, gfn, data, offset, len);
}
EXPORT_SYMBOL_GPL(kvm_write_guest_page);

int kvm_vcpu_write_guest_page(struct kvm_vcpu *vcpu, gfn_t gfn,
			      const void *data, int offset, int len)
{
	struct kvm_memory_slot *slot = kvm_vcpu_gfn_to_memslot(vcpu, gfn);

	return __kvm_write_guest_page(vcpu->kvm, slot, gfn, data, offset, len);
}
EXPORT_SYMBOL_GPL(kvm_vcpu_write_guest_page);

int kvm_write_guest(struct kvm *kvm, gpa_t gpa, const void *data,
		    unsigned long len)
{
	gfn_t gfn = gpa >> PAGE_SHIFT;
	int seg;
	int offset = offset_in_page(gpa);
	int ret;

	while ((seg = next_segment(len, offset)) != 0) {
		ret = kvm_write_guest_page(kvm, gfn, data, offset, seg);
		if (ret < 0)
			return ret;
		offset = 0;
		len -= seg;
		data += seg;
		++gfn;
	}
	return 0;
}
EXPORT_SYMBOL_GPL(kvm_write_guest);

int kvm_vcpu_write_guest(struct kvm_vcpu *vcpu, gpa_t gpa, const void *data,
		         unsigned long len)
{
	gfn_t gfn = gpa >> PAGE_SHIFT;
	int seg;
	int offset = offset_in_page(gpa);
	int ret;

	while ((seg = next_segment(len, offset)) != 0) {
		ret = kvm_vcpu_write_guest_page(vcpu, gfn, data, offset, seg);
		if (ret < 0)
			return ret;
		offset = 0;
		len -= seg;
		data += seg;
		++gfn;
	}
	return 0;
}
EXPORT_SYMBOL_GPL(kvm_vcpu_write_guest);

static int __kvm_gfn_to_hva_cache_init(struct kvm_memslots *slots,
				       struct gfn_to_hva_cache *ghc,
				       gpa_t gpa, unsigned long len)
{
	int offset = offset_in_page(gpa);
	gfn_t start_gfn = gpa >> PAGE_SHIFT;
	gfn_t end_gfn = (gpa + len - 1) >> PAGE_SHIFT;
	gfn_t nr_pages_needed = end_gfn - start_gfn + 1;
	gfn_t nr_pages_avail;

	/* Update ghc->generation before performing any error checks. */
	ghc->generation = slots->generation;

	if (start_gfn > end_gfn) {
		ghc->hva = KVM_HVA_ERR_BAD;
		return -EINVAL;
	}

	/*
	 * If the requested region crosses two memslots, we still
	 * verify that the entire region is valid here.
	 */
	for ( ; start_gfn <= end_gfn; start_gfn += nr_pages_avail) {
		ghc->memslot = __gfn_to_memslot(slots, start_gfn);
		ghc->hva = gfn_to_hva_many(ghc->memslot, start_gfn,
					   &nr_pages_avail);
		if (kvm_is_error_hva(ghc->hva))
			return -EFAULT;
	}

	/* Use the slow path for cross page reads and writes. */
	if (nr_pages_needed == 1)
		ghc->hva += offset;
	else
		ghc->memslot = NULL;

	ghc->gpa = gpa;
	ghc->len = len;
	return 0;
}

int kvm_gfn_to_hva_cache_init(struct kvm *kvm, struct gfn_to_hva_cache *ghc,
			      gpa_t gpa, unsigned long len)
{
	struct kvm_memslots *slots = kvm_memslots(kvm);
	return __kvm_gfn_to_hva_cache_init(slots, ghc, gpa, len);
}
EXPORT_SYMBOL_GPL(kvm_gfn_to_hva_cache_init);

int kvm_write_guest_offset_cached(struct kvm *kvm, struct gfn_to_hva_cache *ghc,
				  void *data, unsigned int offset,
				  unsigned long len)
{
	struct kvm_memslots *slots = kvm_memslots(kvm);
	int r;
	gpa_t gpa = ghc->gpa + offset;

	if (WARN_ON_ONCE(len + offset > ghc->len))
		return -EINVAL;

	if (slots->generation != ghc->generation) {
		if (__kvm_gfn_to_hva_cache_init(slots, ghc, ghc->gpa, ghc->len))
			return -EFAULT;
	}

	if (kvm_is_error_hva(ghc->hva))
		return -EFAULT;

	if (unlikely(!ghc->memslot))
		return kvm_write_guest(kvm, gpa, data, len);

	r = __copy_to_user((void __user *)ghc->hva + offset, data, len);
	if (r)
		return -EFAULT;
	mark_page_dirty_in_slot(kvm, ghc->memslot, gpa >> PAGE_SHIFT);

	return 0;
}
EXPORT_SYMBOL_GPL(kvm_write_guest_offset_cached);

int kvm_write_guest_cached(struct kvm *kvm, struct gfn_to_hva_cache *ghc,
			   void *data, unsigned long len)
{
	return kvm_write_guest_offset_cached(kvm, ghc, data, 0, len);
}
EXPORT_SYMBOL_GPL(kvm_write_guest_cached);

int kvm_read_guest_offset_cached(struct kvm *kvm, struct gfn_to_hva_cache *ghc,
				 void *data, unsigned int offset,
				 unsigned long len)
{
	struct kvm_memslots *slots = kvm_memslots(kvm);
	int r;
	gpa_t gpa = ghc->gpa + offset;

	if (WARN_ON_ONCE(len + offset > ghc->len))
		return -EINVAL;

	if (slots->generation != ghc->generation) {
		if (__kvm_gfn_to_hva_cache_init(slots, ghc, ghc->gpa, ghc->len))
			return -EFAULT;
	}

	if (kvm_is_error_hva(ghc->hva))
		return -EFAULT;

	if (unlikely(!ghc->memslot))
		return kvm_read_guest(kvm, gpa, data, len);

	r = __copy_from_user(data, (void __user *)ghc->hva + offset, len);
	if (r)
		return -EFAULT;

	return 0;
}
EXPORT_SYMBOL_GPL(kvm_read_guest_offset_cached);

int kvm_read_guest_cached(struct kvm *kvm, struct gfn_to_hva_cache *ghc,
			  void *data, unsigned long len)
{
	return kvm_read_guest_offset_cached(kvm, ghc, data, 0, len);
}
EXPORT_SYMBOL_GPL(kvm_read_guest_cached);

int kvm_clear_guest(struct kvm *kvm, gpa_t gpa, unsigned long len)
{
	const void *zero_page = (const void *) __va(page_to_phys(ZERO_PAGE(0)));
	gfn_t gfn = gpa >> PAGE_SHIFT;
	int seg;
	int offset = offset_in_page(gpa);
	int ret;

	while ((seg = next_segment(len, offset)) != 0) {
		ret = kvm_write_guest_page(kvm, gfn, zero_page, offset, len);
		if (ret < 0)
			return ret;
		offset = 0;
		len -= seg;
		++gfn;
	}
	return 0;
}
EXPORT_SYMBOL_GPL(kvm_clear_guest);

void mark_page_dirty_in_slot(struct kvm *kvm,
			     const struct kvm_memory_slot *memslot,
		 	     gfn_t gfn)
{
	struct kvm_vcpu *vcpu = kvm_get_running_vcpu();

#ifdef CONFIG_HAVE_KVM_DIRTY_RING
	if (WARN_ON_ONCE(vcpu && vcpu->kvm != kvm))
		return;

	WARN_ON_ONCE(!vcpu && !kvm_arch_allow_write_without_running_vcpu(kvm));
#endif

	if (memslot && kvm_slot_dirty_track_enabled(memslot)) {
		unsigned long rel_gfn = gfn - memslot->base_gfn;
		u32 slot = (memslot->as_id << 16) | memslot->id;

		if (kvm->dirty_ring_size && vcpu)
			kvm_dirty_ring_push(vcpu, slot, rel_gfn);
		else if (memslot->dirty_bitmap)
			set_bit_le(rel_gfn, memslot->dirty_bitmap);
	}
}
EXPORT_SYMBOL_GPL(mark_page_dirty_in_slot);

void mark_page_dirty(struct kvm *kvm, gfn_t gfn)
{
	struct kvm_memory_slot *memslot;

	memslot = gfn_to_memslot(kvm, gfn);
	mark_page_dirty_in_slot(kvm, memslot, gfn);
}
EXPORT_SYMBOL_GPL(mark_page_dirty);

void kvm_vcpu_mark_page_dirty(struct kvm_vcpu *vcpu, gfn_t gfn)
{
	struct kvm_memory_slot *memslot;

	memslot = kvm_vcpu_gfn_to_memslot(vcpu, gfn);
	mark_page_dirty_in_slot(vcpu->kvm, memslot, gfn);
}
EXPORT_SYMBOL_GPL(kvm_vcpu_mark_page_dirty);

void kvm_sigset_activate(struct kvm_vcpu *vcpu)
{
	if (!vcpu->sigset_active)
		return;

	/*
	 * This does a lockless modification of ->real_blocked, which is fine
	 * because, only current can change ->real_blocked and all readers of
	 * ->real_blocked don't care as long ->real_blocked is always a subset
	 * of ->blocked.
	 */
	sigprocmask(SIG_SETMASK, &vcpu->sigset, &current->real_blocked);
}

void kvm_sigset_deactivate(struct kvm_vcpu *vcpu)
{
	if (!vcpu->sigset_active)
		return;

	sigprocmask(SIG_SETMASK, &current->real_blocked, NULL);
	sigemptyset(&current->real_blocked);
}

static void grow_halt_poll_ns(struct kvm_vcpu *vcpu)
{
	unsigned int old, val, grow, grow_start;

	old = val = vcpu->halt_poll_ns;
	grow_start = READ_ONCE(halt_poll_ns_grow_start);
	grow = READ_ONCE(halt_poll_ns_grow);
	if (!grow)
		goto out;

	val *= grow;
	if (val < grow_start)
		val = grow_start;

	vcpu->halt_poll_ns = val;
out:
	trace_kvm_halt_poll_ns_grow(vcpu->vcpu_id, val, old);
}

static void shrink_halt_poll_ns(struct kvm_vcpu *vcpu)
{
	unsigned int old, val, shrink, grow_start;

	old = val = vcpu->halt_poll_ns;
	shrink = READ_ONCE(halt_poll_ns_shrink);
	grow_start = READ_ONCE(halt_poll_ns_grow_start);
	if (shrink == 0)
		val = 0;
	else
		val /= shrink;

	if (val < grow_start)
		val = 0;

	vcpu->halt_poll_ns = val;
	trace_kvm_halt_poll_ns_shrink(vcpu->vcpu_id, val, old);
}

static int kvm_vcpu_check_block(struct kvm_vcpu *vcpu)
{
	int ret = -EINTR;
	int idx = srcu_read_lock(&vcpu->kvm->srcu);

	if (kvm_arch_vcpu_runnable(vcpu))
		goto out;
	if (kvm_cpu_has_pending_timer(vcpu))
		goto out;
	if (signal_pending(current))
		goto out;
	if (kvm_check_request(KVM_REQ_UNBLOCK, vcpu))
		goto out;

	ret = 0;
out:
	srcu_read_unlock(&vcpu->kvm->srcu, idx);
	return ret;
}

/*
 * Block the vCPU until the vCPU is runnable, an event arrives, or a signal is
 * pending.  This is mostly used when halting a vCPU, but may also be used
 * directly for other vCPU non-runnable states, e.g. x86's Wait-For-SIPI.
 */
bool kvm_vcpu_block(struct kvm_vcpu *vcpu)
{
	struct rcuwait *wait = kvm_arch_vcpu_get_wait(vcpu);
	bool waited = false;

	vcpu->stat.generic.blocking = 1;

	preempt_disable();
	kvm_arch_vcpu_blocking(vcpu);
	prepare_to_rcuwait(wait);
	preempt_enable();

	for (;;) {
		set_current_state(TASK_INTERRUPTIBLE);

		if (kvm_vcpu_check_block(vcpu) < 0)
			break;

		waited = true;
		schedule();
	}

	preempt_disable();
	finish_rcuwait(wait);
	kvm_arch_vcpu_unblocking(vcpu);
	preempt_enable();

	vcpu->stat.generic.blocking = 0;

	return waited;
}

static inline void update_halt_poll_stats(struct kvm_vcpu *vcpu, ktime_t start,
					  ktime_t end, bool success)
{
	struct kvm_vcpu_stat_generic *stats = &vcpu->stat.generic;
	u64 poll_ns = ktime_to_ns(ktime_sub(end, start));

	++vcpu->stat.generic.halt_attempted_poll;

	if (success) {
		++vcpu->stat.generic.halt_successful_poll;

		if (!vcpu_valid_wakeup(vcpu))
			++vcpu->stat.generic.halt_poll_invalid;

		stats->halt_poll_success_ns += poll_ns;
		KVM_STATS_LOG_HIST_UPDATE(stats->halt_poll_success_hist, poll_ns);
	} else {
		stats->halt_poll_fail_ns += poll_ns;
		KVM_STATS_LOG_HIST_UPDATE(stats->halt_poll_fail_hist, poll_ns);
	}
}

static unsigned int kvm_vcpu_max_halt_poll_ns(struct kvm_vcpu *vcpu)
{
	struct kvm *kvm = vcpu->kvm;

	if (kvm->override_halt_poll_ns) {
		/*
		 * Ensure kvm->max_halt_poll_ns is not read before
		 * kvm->override_halt_poll_ns.
		 *
		 * Pairs with the smp_wmb() when enabling KVM_CAP_HALT_POLL.
		 */
		smp_rmb();
		return READ_ONCE(kvm->max_halt_poll_ns);
	}

	return READ_ONCE(halt_poll_ns);
}

/*
 * Emulate a vCPU halt condition, e.g. HLT on x86, WFI on arm, etc...  If halt
 * polling is enabled, busy wait for a short time before blocking to avoid the
 * expensive block+unblock sequence if a wake event arrives soon after the vCPU
 * is halted.
 */
void kvm_vcpu_halt(struct kvm_vcpu *vcpu)
{
<<<<<<< HEAD
=======
	unsigned int max_halt_poll_ns = kvm_vcpu_max_halt_poll_ns(vcpu);
>>>>>>> eb3cdb58
	bool halt_poll_allowed = !kvm_arch_no_poll(vcpu);
	ktime_t start, cur, poll_end;
	bool waited = false;
	bool do_halt_poll;
	u64 halt_ns;

	if (vcpu->halt_poll_ns > max_halt_poll_ns)
		vcpu->halt_poll_ns = max_halt_poll_ns;

	do_halt_poll = halt_poll_allowed && vcpu->halt_poll_ns;

	start = cur = poll_end = ktime_get();
<<<<<<< HEAD
	if (vcpu->halt_poll_ns && halt_poll_allowed) {
		ktime_t stop = ktime_add_ns(ktime_get(), vcpu->halt_poll_ns);
=======
	if (do_halt_poll) {
		ktime_t stop = ktime_add_ns(start, vcpu->halt_poll_ns);
>>>>>>> eb3cdb58

		do {
			if (kvm_vcpu_check_block(vcpu) < 0)
				goto out;
			cpu_relax();
			poll_end = cur = ktime_get();
		} while (kvm_vcpu_can_poll(cur, stop));
	}

	waited = kvm_vcpu_block(vcpu);

	cur = ktime_get();
	if (waited) {
		vcpu->stat.generic.halt_wait_ns +=
			ktime_to_ns(cur) - ktime_to_ns(poll_end);
		KVM_STATS_LOG_HIST_UPDATE(vcpu->stat.generic.halt_wait_hist,
				ktime_to_ns(cur) - ktime_to_ns(poll_end));
	}
out:
	/* The total time the vCPU was "halted", including polling time. */
	halt_ns = ktime_to_ns(cur) - ktime_to_ns(start);

	/*
	 * Note, halt-polling is considered successful so long as the vCPU was
	 * never actually scheduled out, i.e. even if the wake event arrived
	 * after of the halt-polling loop itself, but before the full wait.
	 */
	if (do_halt_poll)
		update_halt_poll_stats(vcpu, start, poll_end, !waited);

	if (halt_poll_allowed) {
		/* Recompute the max halt poll time in case it changed. */
		max_halt_poll_ns = kvm_vcpu_max_halt_poll_ns(vcpu);

<<<<<<< HEAD
	if (halt_poll_allowed) {
=======
>>>>>>> eb3cdb58
		if (!vcpu_valid_wakeup(vcpu)) {
			shrink_halt_poll_ns(vcpu);
		} else if (max_halt_poll_ns) {
			if (halt_ns <= vcpu->halt_poll_ns)
				;
			/* we had a long block, shrink polling */
			else if (vcpu->halt_poll_ns &&
				 halt_ns > max_halt_poll_ns)
				shrink_halt_poll_ns(vcpu);
			/* we had a short halt and our poll time is too small */
			else if (vcpu->halt_poll_ns < max_halt_poll_ns &&
				 halt_ns < max_halt_poll_ns)
				grow_halt_poll_ns(vcpu);
		} else {
			vcpu->halt_poll_ns = 0;
		}
	}

	trace_kvm_vcpu_wakeup(halt_ns, waited, vcpu_valid_wakeup(vcpu));
}
EXPORT_SYMBOL_GPL(kvm_vcpu_halt);

bool kvm_vcpu_wake_up(struct kvm_vcpu *vcpu)
{
	if (__kvm_vcpu_wake_up(vcpu)) {
		WRITE_ONCE(vcpu->ready, true);
		++vcpu->stat.generic.halt_wakeup;
		return true;
	}

	return false;
}
EXPORT_SYMBOL_GPL(kvm_vcpu_wake_up);

#ifndef CONFIG_S390
/*
 * Kick a sleeping VCPU, or a guest VCPU in guest mode, into host kernel mode.
 */
void kvm_vcpu_kick(struct kvm_vcpu *vcpu)
{
	int me, cpu;

	if (kvm_vcpu_wake_up(vcpu))
		return;

	/*
	 * Note, the vCPU could get migrated to a different pCPU at any point
	 * after kvm_arch_vcpu_should_kick(), which could result in sending an
	 * IPI to the previous pCPU.  But, that's ok because the purpose of the
	 * IPI is to force the vCPU to leave IN_GUEST_MODE, and migrating the
	 * vCPU also requires it to leave IN_GUEST_MODE.
	 */
	me = get_cpu();
<<<<<<< HEAD
=======
	/*
	 * The only state change done outside the vcpu mutex is IN_GUEST_MODE
	 * to EXITING_GUEST_MODE.  Therefore the moderately expensive "should
	 * kick" check does not need atomic operations if kvm_vcpu_kick is used
	 * within the vCPU thread itself.
	 */
	if (vcpu == __this_cpu_read(kvm_running_vcpu)) {
		if (vcpu->mode == IN_GUEST_MODE)
			WRITE_ONCE(vcpu->mode, EXITING_GUEST_MODE);
		goto out;
	}

	/*
	 * Note, the vCPU could get migrated to a different pCPU at any point
	 * after kvm_arch_vcpu_should_kick(), which could result in sending an
	 * IPI to the previous pCPU.  But, that's ok because the purpose of the
	 * IPI is to force the vCPU to leave IN_GUEST_MODE, and migrating the
	 * vCPU also requires it to leave IN_GUEST_MODE.
	 */
>>>>>>> eb3cdb58
	if (kvm_arch_vcpu_should_kick(vcpu)) {
		cpu = READ_ONCE(vcpu->cpu);
		if (cpu != me && (unsigned)cpu < nr_cpu_ids && cpu_online(cpu))
			smp_send_reschedule(cpu);
	}
<<<<<<< HEAD
=======
out:
>>>>>>> eb3cdb58
	put_cpu();
}
EXPORT_SYMBOL_GPL(kvm_vcpu_kick);
#endif /* !CONFIG_S390 */

int kvm_vcpu_yield_to(struct kvm_vcpu *target)
{
	struct pid *pid;
	struct task_struct *task = NULL;
	int ret = 0;

	rcu_read_lock();
	pid = rcu_dereference(target->pid);
	if (pid)
		task = get_pid_task(pid, PIDTYPE_PID);
	rcu_read_unlock();
	if (!task)
		return ret;
	ret = yield_to(task, 1);
	put_task_struct(task);

	return ret;
}
EXPORT_SYMBOL_GPL(kvm_vcpu_yield_to);

/*
 * Helper that checks whether a VCPU is eligible for directed yield.
 * Most eligible candidate to yield is decided by following heuristics:
 *
 *  (a) VCPU which has not done pl-exit or cpu relax intercepted recently
 *  (preempted lock holder), indicated by @in_spin_loop.
 *  Set at the beginning and cleared at the end of interception/PLE handler.
 *
 *  (b) VCPU which has done pl-exit/ cpu relax intercepted but did not get
 *  chance last time (mostly it has become eligible now since we have probably
 *  yielded to lockholder in last iteration. This is done by toggling
 *  @dy_eligible each time a VCPU checked for eligibility.)
 *
 *  Yielding to a recently pl-exited/cpu relax intercepted VCPU before yielding
 *  to preempted lock-holder could result in wrong VCPU selection and CPU
 *  burning. Giving priority for a potential lock-holder increases lock
 *  progress.
 *
 *  Since algorithm is based on heuristics, accessing another VCPU data without
 *  locking does not harm. It may result in trying to yield to  same VCPU, fail
 *  and continue with next VCPU and so on.
 */
static bool kvm_vcpu_eligible_for_directed_yield(struct kvm_vcpu *vcpu)
{
#ifdef CONFIG_HAVE_KVM_CPU_RELAX_INTERCEPT
	bool eligible;

	eligible = !vcpu->spin_loop.in_spin_loop ||
		    vcpu->spin_loop.dy_eligible;

	if (vcpu->spin_loop.in_spin_loop)
		kvm_vcpu_set_dy_eligible(vcpu, !vcpu->spin_loop.dy_eligible);

	return eligible;
#else
	return true;
#endif
}

/*
 * Unlike kvm_arch_vcpu_runnable, this function is called outside
 * a vcpu_load/vcpu_put pair.  However, for most architectures
 * kvm_arch_vcpu_runnable does not require vcpu_load.
 */
bool __weak kvm_arch_dy_runnable(struct kvm_vcpu *vcpu)
{
	return kvm_arch_vcpu_runnable(vcpu);
}

static bool vcpu_dy_runnable(struct kvm_vcpu *vcpu)
{
	if (kvm_arch_dy_runnable(vcpu))
		return true;

#ifdef CONFIG_KVM_ASYNC_PF
	if (!list_empty_careful(&vcpu->async_pf.done))
		return true;
#endif

	return false;
}

bool __weak kvm_arch_dy_has_pending_interrupt(struct kvm_vcpu *vcpu)
{
	return false;
}

void kvm_vcpu_on_spin(struct kvm_vcpu *me, bool yield_to_kernel_mode)
{
	struct kvm *kvm = me->kvm;
	struct kvm_vcpu *vcpu;
	int last_boosted_vcpu = me->kvm->last_boosted_vcpu;
	unsigned long i;
	int yielded = 0;
	int try = 3;
	int pass;

	kvm_vcpu_set_in_spin_loop(me, true);
	/*
	 * We boost the priority of a VCPU that is runnable but not
	 * currently running, because it got preempted by something
	 * else and called schedule in __vcpu_run.  Hopefully that
	 * VCPU is holding the lock that we need and will release it.
	 * We approximate round-robin by starting at the last boosted VCPU.
	 */
	for (pass = 0; pass < 2 && !yielded && try; pass++) {
		kvm_for_each_vcpu(i, vcpu, kvm) {
			if (!pass && i <= last_boosted_vcpu) {
				i = last_boosted_vcpu;
				continue;
			} else if (pass && i > last_boosted_vcpu)
				break;
			if (!READ_ONCE(vcpu->ready))
				continue;
			if (vcpu == me)
				continue;
			if (kvm_vcpu_is_blocking(vcpu) && !vcpu_dy_runnable(vcpu))
				continue;
			if (READ_ONCE(vcpu->preempted) && yield_to_kernel_mode &&
			    !kvm_arch_dy_has_pending_interrupt(vcpu) &&
			    !kvm_arch_vcpu_in_kernel(vcpu))
				continue;
			if (!kvm_vcpu_eligible_for_directed_yield(vcpu))
				continue;

			yielded = kvm_vcpu_yield_to(vcpu);
			if (yielded > 0) {
				kvm->last_boosted_vcpu = i;
				break;
			} else if (yielded < 0) {
				try--;
				if (!try)
					break;
			}
		}
	}
	kvm_vcpu_set_in_spin_loop(me, false);

	/* Ensure vcpu is not eligible during next spinloop */
	kvm_vcpu_set_dy_eligible(me, false);
}
EXPORT_SYMBOL_GPL(kvm_vcpu_on_spin);

static bool kvm_page_in_dirty_ring(struct kvm *kvm, unsigned long pgoff)
{
#ifdef CONFIG_HAVE_KVM_DIRTY_RING
	return (pgoff >= KVM_DIRTY_LOG_PAGE_OFFSET) &&
	    (pgoff < KVM_DIRTY_LOG_PAGE_OFFSET +
	     kvm->dirty_ring_size / PAGE_SIZE);
#else
	return false;
#endif
}

static vm_fault_t kvm_vcpu_fault(struct vm_fault *vmf)
{
	struct kvm_vcpu *vcpu = vmf->vma->vm_file->private_data;
	struct page *page;

	if (vmf->pgoff == 0)
		page = virt_to_page(vcpu->run);
#ifdef CONFIG_X86
	else if (vmf->pgoff == KVM_PIO_PAGE_OFFSET)
		page = virt_to_page(vcpu->arch.pio_data);
#endif
#ifdef CONFIG_KVM_MMIO
	else if (vmf->pgoff == KVM_COALESCED_MMIO_PAGE_OFFSET)
		page = virt_to_page(vcpu->kvm->coalesced_mmio_ring);
#endif
	else if (kvm_page_in_dirty_ring(vcpu->kvm, vmf->pgoff))
		page = kvm_dirty_ring_get_page(
		    &vcpu->dirty_ring,
		    vmf->pgoff - KVM_DIRTY_LOG_PAGE_OFFSET);
	else
		return kvm_arch_vcpu_fault(vcpu, vmf);
	get_page(page);
	vmf->page = page;
	return 0;
}

static const struct vm_operations_struct kvm_vcpu_vm_ops = {
	.fault = kvm_vcpu_fault,
};

static int kvm_vcpu_mmap(struct file *file, struct vm_area_struct *vma)
{
	struct kvm_vcpu *vcpu = file->private_data;
	unsigned long pages = vma_pages(vma);

	if ((kvm_page_in_dirty_ring(vcpu->kvm, vma->vm_pgoff) ||
	     kvm_page_in_dirty_ring(vcpu->kvm, vma->vm_pgoff + pages - 1)) &&
	    ((vma->vm_flags & VM_EXEC) || !(vma->vm_flags & VM_SHARED)))
		return -EINVAL;

	vma->vm_ops = &kvm_vcpu_vm_ops;
	return 0;
}

static int kvm_vcpu_release(struct inode *inode, struct file *filp)
{
	struct kvm_vcpu *vcpu = filp->private_data;

	kvm_put_kvm(vcpu->kvm);
	return 0;
}

static const struct file_operations kvm_vcpu_fops = {
	.release        = kvm_vcpu_release,
	.unlocked_ioctl = kvm_vcpu_ioctl,
	.mmap           = kvm_vcpu_mmap,
	.llseek		= noop_llseek,
	KVM_COMPAT(kvm_vcpu_compat_ioctl),
};

/*
 * Allocates an inode for the vcpu.
 */
static int create_vcpu_fd(struct kvm_vcpu *vcpu)
{
	char name[8 + 1 + ITOA_MAX_LEN + 1];

	snprintf(name, sizeof(name), "kvm-vcpu:%d", vcpu->vcpu_id);
	return anon_inode_getfd(name, &kvm_vcpu_fops, vcpu, O_RDWR | O_CLOEXEC);
}

#ifdef __KVM_HAVE_ARCH_VCPU_DEBUGFS
static int vcpu_get_pid(void *data, u64 *val)
{
	struct kvm_vcpu *vcpu = data;
	*val = pid_nr(rcu_access_pointer(vcpu->pid));
	return 0;
}

DEFINE_SIMPLE_ATTRIBUTE(vcpu_get_pid_fops, vcpu_get_pid, NULL, "%llu\n");

static void kvm_create_vcpu_debugfs(struct kvm_vcpu *vcpu)
{
	struct dentry *debugfs_dentry;
	char dir_name[ITOA_MAX_LEN * 2];

	if (!debugfs_initialized())
		return;

	snprintf(dir_name, sizeof(dir_name), "vcpu%d", vcpu->vcpu_id);
	debugfs_dentry = debugfs_create_dir(dir_name,
					    vcpu->kvm->debugfs_dentry);
	debugfs_create_file("pid", 0444, debugfs_dentry, vcpu,
			    &vcpu_get_pid_fops);

	kvm_arch_create_vcpu_debugfs(vcpu, debugfs_dentry);
}
#endif

/*
 * Creates some virtual cpus.  Good luck creating more than one.
 */
static int kvm_vm_ioctl_create_vcpu(struct kvm *kvm, u32 id)
{
	int r;
	struct kvm_vcpu *vcpu;
	struct page *page;

	if (id >= KVM_MAX_VCPU_IDS)
		return -EINVAL;

	mutex_lock(&kvm->lock);
	if (kvm->created_vcpus >= kvm->max_vcpus) {
		mutex_unlock(&kvm->lock);
		return -EINVAL;
	}

	r = kvm_arch_vcpu_precreate(kvm, id);
	if (r) {
		mutex_unlock(&kvm->lock);
		return r;
	}

	kvm->created_vcpus++;
	mutex_unlock(&kvm->lock);

	vcpu = kmem_cache_zalloc(kvm_vcpu_cache, GFP_KERNEL_ACCOUNT);
	if (!vcpu) {
		r = -ENOMEM;
		goto vcpu_decrement;
	}

	BUILD_BUG_ON(sizeof(struct kvm_run) > PAGE_SIZE);
	page = alloc_page(GFP_KERNEL_ACCOUNT | __GFP_ZERO);
	if (!page) {
		r = -ENOMEM;
		goto vcpu_free;
	}
	vcpu->run = page_address(page);

	kvm_vcpu_init(vcpu, kvm, id);

	r = kvm_arch_vcpu_create(vcpu);
	if (r)
		goto vcpu_free_run_page;

	if (kvm->dirty_ring_size) {
		r = kvm_dirty_ring_alloc(&vcpu->dirty_ring,
					 id, kvm->dirty_ring_size);
		if (r)
			goto arch_vcpu_destroy;
	}

	mutex_lock(&kvm->lock);

#ifdef CONFIG_LOCKDEP
	/* Ensure that lockdep knows vcpu->mutex is taken *inside* kvm->lock */
	mutex_lock(&vcpu->mutex);
	mutex_unlock(&vcpu->mutex);
#endif

	if (kvm_get_vcpu_by_id(kvm, id)) {
		r = -EEXIST;
		goto unlock_vcpu_destroy;
	}

	vcpu->vcpu_idx = atomic_read(&kvm->online_vcpus);
	r = xa_reserve(&kvm->vcpu_array, vcpu->vcpu_idx, GFP_KERNEL_ACCOUNT);
	if (r)
		goto unlock_vcpu_destroy;

	/* Now it's all set up, let userspace reach it */
	kvm_get_kvm(kvm);
	r = create_vcpu_fd(vcpu);
	if (r < 0)
		goto kvm_put_xa_release;

	if (KVM_BUG_ON(!!xa_store(&kvm->vcpu_array, vcpu->vcpu_idx, vcpu, 0), kvm)) {
		r = -EINVAL;
		goto kvm_put_xa_release;
	}

	/*
	 * Pairs with smp_rmb() in kvm_get_vcpu.  Store the vcpu
	 * pointer before kvm->online_vcpu's incremented value.
	 */
	smp_wmb();
	atomic_inc(&kvm->online_vcpus);

	mutex_unlock(&kvm->lock);
	kvm_arch_vcpu_postcreate(vcpu);
	kvm_create_vcpu_debugfs(vcpu);
	return r;

kvm_put_xa_release:
	kvm_put_kvm_no_destroy(kvm);
	xa_release(&kvm->vcpu_array, vcpu->vcpu_idx);
unlock_vcpu_destroy:
	mutex_unlock(&kvm->lock);
	kvm_dirty_ring_free(&vcpu->dirty_ring);
arch_vcpu_destroy:
	kvm_arch_vcpu_destroy(vcpu);
vcpu_free_run_page:
	free_page((unsigned long)vcpu->run);
vcpu_free:
	kmem_cache_free(kvm_vcpu_cache, vcpu);
vcpu_decrement:
	mutex_lock(&kvm->lock);
	kvm->created_vcpus--;
	mutex_unlock(&kvm->lock);
	return r;
}

static int kvm_vcpu_ioctl_set_sigmask(struct kvm_vcpu *vcpu, sigset_t *sigset)
{
	if (sigset) {
		sigdelsetmask(sigset, sigmask(SIGKILL)|sigmask(SIGSTOP));
		vcpu->sigset_active = 1;
		vcpu->sigset = *sigset;
	} else
		vcpu->sigset_active = 0;
	return 0;
}

static ssize_t kvm_vcpu_stats_read(struct file *file, char __user *user_buffer,
			      size_t size, loff_t *offset)
{
	struct kvm_vcpu *vcpu = file->private_data;

	return kvm_stats_read(vcpu->stats_id, &kvm_vcpu_stats_header,
			&kvm_vcpu_stats_desc[0], &vcpu->stat,
			sizeof(vcpu->stat), user_buffer, size, offset);
}

static int kvm_vcpu_stats_release(struct inode *inode, struct file *file)
{
	struct kvm_vcpu *vcpu = file->private_data;

	kvm_put_kvm(vcpu->kvm);
	return 0;
}

static const struct file_operations kvm_vcpu_stats_fops = {
	.read = kvm_vcpu_stats_read,
	.release = kvm_vcpu_stats_release,
	.llseek = noop_llseek,
};

static int kvm_vcpu_ioctl_get_stats_fd(struct kvm_vcpu *vcpu)
{
	int fd;
	struct file *file;
	char name[15 + ITOA_MAX_LEN + 1];

	snprintf(name, sizeof(name), "kvm-vcpu-stats:%d", vcpu->vcpu_id);

	fd = get_unused_fd_flags(O_CLOEXEC);
	if (fd < 0)
		return fd;

	file = anon_inode_getfile(name, &kvm_vcpu_stats_fops, vcpu, O_RDONLY);
	if (IS_ERR(file)) {
		put_unused_fd(fd);
		return PTR_ERR(file);
	}

	kvm_get_kvm(vcpu->kvm);

	file->f_mode |= FMODE_PREAD;
	fd_install(fd, file);

	return fd;
}

static long kvm_vcpu_ioctl(struct file *filp,
			   unsigned int ioctl, unsigned long arg)
{
	struct kvm_vcpu *vcpu = filp->private_data;
	void __user *argp = (void __user *)arg;
	int r;
	struct kvm_fpu *fpu = NULL;
	struct kvm_sregs *kvm_sregs = NULL;

	if (vcpu->kvm->mm != current->mm || vcpu->kvm->vm_dead)
		return -EIO;

	if (unlikely(_IOC_TYPE(ioctl) != KVMIO))
		return -EINVAL;

	/*
	 * Some architectures have vcpu ioctls that are asynchronous to vcpu
	 * execution; mutex_lock() would break them.
	 */
	r = kvm_arch_vcpu_async_ioctl(filp, ioctl, arg);
	if (r != -ENOIOCTLCMD)
		return r;

	if (mutex_lock_killable(&vcpu->mutex))
		return -EINTR;
	switch (ioctl) {
	case KVM_RUN: {
		struct pid *oldpid;
		r = -EINVAL;
		if (arg)
			goto out;
		oldpid = rcu_access_pointer(vcpu->pid);
		if (unlikely(oldpid != task_pid(current))) {
			/* The thread running this VCPU changed. */
			struct pid *newpid;

			r = kvm_arch_vcpu_run_pid_change(vcpu);
			if (r)
				break;

			newpid = get_task_pid(current, PIDTYPE_PID);
			rcu_assign_pointer(vcpu->pid, newpid);
			if (oldpid)
				synchronize_rcu();
			put_pid(oldpid);
		}
		r = kvm_arch_vcpu_ioctl_run(vcpu);
		trace_kvm_userspace_exit(vcpu->run->exit_reason, r);
		break;
	}
	case KVM_GET_REGS: {
		struct kvm_regs *kvm_regs;

		r = -ENOMEM;
		kvm_regs = kzalloc(sizeof(struct kvm_regs), GFP_KERNEL_ACCOUNT);
		if (!kvm_regs)
			goto out;
		r = kvm_arch_vcpu_ioctl_get_regs(vcpu, kvm_regs);
		if (r)
			goto out_free1;
		r = -EFAULT;
		if (copy_to_user(argp, kvm_regs, sizeof(struct kvm_regs)))
			goto out_free1;
		r = 0;
out_free1:
		kfree(kvm_regs);
		break;
	}
	case KVM_SET_REGS: {
		struct kvm_regs *kvm_regs;

		kvm_regs = memdup_user(argp, sizeof(*kvm_regs));
		if (IS_ERR(kvm_regs)) {
			r = PTR_ERR(kvm_regs);
			goto out;
		}
		r = kvm_arch_vcpu_ioctl_set_regs(vcpu, kvm_regs);
		kfree(kvm_regs);
		break;
	}
	case KVM_GET_SREGS: {
		kvm_sregs = kzalloc(sizeof(struct kvm_sregs),
				    GFP_KERNEL_ACCOUNT);
		r = -ENOMEM;
		if (!kvm_sregs)
			goto out;
		r = kvm_arch_vcpu_ioctl_get_sregs(vcpu, kvm_sregs);
		if (r)
			goto out;
		r = -EFAULT;
		if (copy_to_user(argp, kvm_sregs, sizeof(struct kvm_sregs)))
			goto out;
		r = 0;
		break;
	}
	case KVM_SET_SREGS: {
		kvm_sregs = memdup_user(argp, sizeof(*kvm_sregs));
		if (IS_ERR(kvm_sregs)) {
			r = PTR_ERR(kvm_sregs);
			kvm_sregs = NULL;
			goto out;
		}
		r = kvm_arch_vcpu_ioctl_set_sregs(vcpu, kvm_sregs);
		break;
	}
	case KVM_GET_MP_STATE: {
		struct kvm_mp_state mp_state;

		r = kvm_arch_vcpu_ioctl_get_mpstate(vcpu, &mp_state);
		if (r)
			goto out;
		r = -EFAULT;
		if (copy_to_user(argp, &mp_state, sizeof(mp_state)))
			goto out;
		r = 0;
		break;
	}
	case KVM_SET_MP_STATE: {
		struct kvm_mp_state mp_state;

		r = -EFAULT;
		if (copy_from_user(&mp_state, argp, sizeof(mp_state)))
			goto out;
		r = kvm_arch_vcpu_ioctl_set_mpstate(vcpu, &mp_state);
		break;
	}
	case KVM_TRANSLATE: {
		struct kvm_translation tr;

		r = -EFAULT;
		if (copy_from_user(&tr, argp, sizeof(tr)))
			goto out;
		r = kvm_arch_vcpu_ioctl_translate(vcpu, &tr);
		if (r)
			goto out;
		r = -EFAULT;
		if (copy_to_user(argp, &tr, sizeof(tr)))
			goto out;
		r = 0;
		break;
	}
	case KVM_SET_GUEST_DEBUG: {
		struct kvm_guest_debug dbg;

		r = -EFAULT;
		if (copy_from_user(&dbg, argp, sizeof(dbg)))
			goto out;
		r = kvm_arch_vcpu_ioctl_set_guest_debug(vcpu, &dbg);
		break;
	}
	case KVM_SET_SIGNAL_MASK: {
		struct kvm_signal_mask __user *sigmask_arg = argp;
		struct kvm_signal_mask kvm_sigmask;
		sigset_t sigset, *p;

		p = NULL;
		if (argp) {
			r = -EFAULT;
			if (copy_from_user(&kvm_sigmask, argp,
					   sizeof(kvm_sigmask)))
				goto out;
			r = -EINVAL;
			if (kvm_sigmask.len != sizeof(sigset))
				goto out;
			r = -EFAULT;
			if (copy_from_user(&sigset, sigmask_arg->sigset,
					   sizeof(sigset)))
				goto out;
			p = &sigset;
		}
		r = kvm_vcpu_ioctl_set_sigmask(vcpu, p);
		break;
	}
	case KVM_GET_FPU: {
		fpu = kzalloc(sizeof(struct kvm_fpu), GFP_KERNEL_ACCOUNT);
		r = -ENOMEM;
		if (!fpu)
			goto out;
		r = kvm_arch_vcpu_ioctl_get_fpu(vcpu, fpu);
		if (r)
			goto out;
		r = -EFAULT;
		if (copy_to_user(argp, fpu, sizeof(struct kvm_fpu)))
			goto out;
		r = 0;
		break;
	}
	case KVM_SET_FPU: {
		fpu = memdup_user(argp, sizeof(*fpu));
		if (IS_ERR(fpu)) {
			r = PTR_ERR(fpu);
			fpu = NULL;
			goto out;
		}
		r = kvm_arch_vcpu_ioctl_set_fpu(vcpu, fpu);
		break;
	}
	case KVM_GET_STATS_FD: {
		r = kvm_vcpu_ioctl_get_stats_fd(vcpu);
		break;
	}
	default:
		r = kvm_arch_vcpu_ioctl(filp, ioctl, arg);
	}
out:
	mutex_unlock(&vcpu->mutex);
	kfree(fpu);
	kfree(kvm_sregs);
	return r;
}

#ifdef CONFIG_KVM_COMPAT
static long kvm_vcpu_compat_ioctl(struct file *filp,
				  unsigned int ioctl, unsigned long arg)
{
	struct kvm_vcpu *vcpu = filp->private_data;
	void __user *argp = compat_ptr(arg);
	int r;

	if (vcpu->kvm->mm != current->mm || vcpu->kvm->vm_dead)
		return -EIO;

	switch (ioctl) {
	case KVM_SET_SIGNAL_MASK: {
		struct kvm_signal_mask __user *sigmask_arg = argp;
		struct kvm_signal_mask kvm_sigmask;
		sigset_t sigset;

		if (argp) {
			r = -EFAULT;
			if (copy_from_user(&kvm_sigmask, argp,
					   sizeof(kvm_sigmask)))
				goto out;
			r = -EINVAL;
			if (kvm_sigmask.len != sizeof(compat_sigset_t))
				goto out;
			r = -EFAULT;
			if (get_compat_sigset(&sigset,
					      (compat_sigset_t __user *)sigmask_arg->sigset))
				goto out;
			r = kvm_vcpu_ioctl_set_sigmask(vcpu, &sigset);
		} else
			r = kvm_vcpu_ioctl_set_sigmask(vcpu, NULL);
		break;
	}
	default:
		r = kvm_vcpu_ioctl(filp, ioctl, arg);
	}

out:
	return r;
}
#endif

static int kvm_device_mmap(struct file *filp, struct vm_area_struct *vma)
{
	struct kvm_device *dev = filp->private_data;

	if (dev->ops->mmap)
		return dev->ops->mmap(dev, vma);

	return -ENODEV;
}

static int kvm_device_ioctl_attr(struct kvm_device *dev,
				 int (*accessor)(struct kvm_device *dev,
						 struct kvm_device_attr *attr),
				 unsigned long arg)
{
	struct kvm_device_attr attr;

	if (!accessor)
		return -EPERM;

	if (copy_from_user(&attr, (void __user *)arg, sizeof(attr)))
		return -EFAULT;

	return accessor(dev, &attr);
}

static long kvm_device_ioctl(struct file *filp, unsigned int ioctl,
			     unsigned long arg)
{
	struct kvm_device *dev = filp->private_data;

	if (dev->kvm->mm != current->mm || dev->kvm->vm_dead)
		return -EIO;

	switch (ioctl) {
	case KVM_SET_DEVICE_ATTR:
		return kvm_device_ioctl_attr(dev, dev->ops->set_attr, arg);
	case KVM_GET_DEVICE_ATTR:
		return kvm_device_ioctl_attr(dev, dev->ops->get_attr, arg);
	case KVM_HAS_DEVICE_ATTR:
		return kvm_device_ioctl_attr(dev, dev->ops->has_attr, arg);
	default:
		if (dev->ops->ioctl)
			return dev->ops->ioctl(dev, ioctl, arg);

		return -ENOTTY;
	}
}

static int kvm_device_release(struct inode *inode, struct file *filp)
{
	struct kvm_device *dev = filp->private_data;
	struct kvm *kvm = dev->kvm;

	if (dev->ops->release) {
		mutex_lock(&kvm->lock);
		list_del(&dev->vm_node);
		dev->ops->release(dev);
		mutex_unlock(&kvm->lock);
	}

	kvm_put_kvm(kvm);
	return 0;
}

static const struct file_operations kvm_device_fops = {
	.unlocked_ioctl = kvm_device_ioctl,
	.release = kvm_device_release,
	KVM_COMPAT(kvm_device_ioctl),
	.mmap = kvm_device_mmap,
};

struct kvm_device *kvm_device_from_filp(struct file *filp)
{
	if (filp->f_op != &kvm_device_fops)
		return NULL;

	return filp->private_data;
}

static const struct kvm_device_ops *kvm_device_ops_table[KVM_DEV_TYPE_MAX] = {
#ifdef CONFIG_KVM_MPIC
	[KVM_DEV_TYPE_FSL_MPIC_20]	= &kvm_mpic_ops,
	[KVM_DEV_TYPE_FSL_MPIC_42]	= &kvm_mpic_ops,
#endif
};

int kvm_register_device_ops(const struct kvm_device_ops *ops, u32 type)
{
	if (type >= ARRAY_SIZE(kvm_device_ops_table))
		return -ENOSPC;

	if (kvm_device_ops_table[type] != NULL)
		return -EEXIST;

	kvm_device_ops_table[type] = ops;
	return 0;
}

void kvm_unregister_device_ops(u32 type)
{
	if (kvm_device_ops_table[type] != NULL)
		kvm_device_ops_table[type] = NULL;
}

static int kvm_ioctl_create_device(struct kvm *kvm,
				   struct kvm_create_device *cd)
{
	const struct kvm_device_ops *ops;
	struct kvm_device *dev;
	bool test = cd->flags & KVM_CREATE_DEVICE_TEST;
	int type;
	int ret;

	if (cd->type >= ARRAY_SIZE(kvm_device_ops_table))
		return -ENODEV;

	type = array_index_nospec(cd->type, ARRAY_SIZE(kvm_device_ops_table));
	ops = kvm_device_ops_table[type];
	if (ops == NULL)
		return -ENODEV;

	if (test)
		return 0;

	dev = kzalloc(sizeof(*dev), GFP_KERNEL_ACCOUNT);
	if (!dev)
		return -ENOMEM;

	dev->ops = ops;
	dev->kvm = kvm;

	mutex_lock(&kvm->lock);
	ret = ops->create(dev, type);
	if (ret < 0) {
		mutex_unlock(&kvm->lock);
		kfree(dev);
		return ret;
	}
	list_add(&dev->vm_node, &kvm->devices);
	mutex_unlock(&kvm->lock);

	if (ops->init)
		ops->init(dev);

	kvm_get_kvm(kvm);
	ret = anon_inode_getfd(ops->name, &kvm_device_fops, dev, O_RDWR | O_CLOEXEC);
	if (ret < 0) {
		kvm_put_kvm_no_destroy(kvm);
		mutex_lock(&kvm->lock);
		list_del(&dev->vm_node);
		if (ops->release)
			ops->release(dev);
		mutex_unlock(&kvm->lock);
		if (ops->destroy)
			ops->destroy(dev);
		return ret;
	}

	cd->fd = ret;
	return 0;
}

static int kvm_vm_ioctl_check_extension_generic(struct kvm *kvm, long arg)
{
	switch (arg) {
	case KVM_CAP_USER_MEMORY:
	case KVM_CAP_DESTROY_MEMORY_REGION_WORKS:
	case KVM_CAP_JOIN_MEMORY_REGIONS_WORKS:
	case KVM_CAP_INTERNAL_ERROR_DATA:
#ifdef CONFIG_HAVE_KVM_MSI
	case KVM_CAP_SIGNAL_MSI:
#endif
#ifdef CONFIG_HAVE_KVM_IRQFD
	case KVM_CAP_IRQFD:
#endif
	case KVM_CAP_IOEVENTFD_ANY_LENGTH:
	case KVM_CAP_CHECK_EXTENSION_VM:
	case KVM_CAP_ENABLE_CAP_VM:
	case KVM_CAP_HALT_POLL:
		return 1;
#ifdef CONFIG_KVM_MMIO
	case KVM_CAP_COALESCED_MMIO:
		return KVM_COALESCED_MMIO_PAGE_OFFSET;
	case KVM_CAP_COALESCED_PIO:
		return 1;
#endif
#ifdef CONFIG_KVM_GENERIC_DIRTYLOG_READ_PROTECT
	case KVM_CAP_MANUAL_DIRTY_LOG_PROTECT2:
		return KVM_DIRTY_LOG_MANUAL_CAPS;
#endif
#ifdef CONFIG_HAVE_KVM_IRQ_ROUTING
	case KVM_CAP_IRQ_ROUTING:
		return KVM_MAX_IRQ_ROUTES;
#endif
#if KVM_ADDRESS_SPACE_NUM > 1
	case KVM_CAP_MULTI_ADDRESS_SPACE:
		return KVM_ADDRESS_SPACE_NUM;
#endif
	case KVM_CAP_NR_MEMSLOTS:
		return KVM_USER_MEM_SLOTS;
	case KVM_CAP_DIRTY_LOG_RING:
#ifdef CONFIG_HAVE_KVM_DIRTY_RING_TSO
		return KVM_DIRTY_RING_MAX_ENTRIES * sizeof(struct kvm_dirty_gfn);
#else
		return 0;
#endif
	case KVM_CAP_DIRTY_LOG_RING_ACQ_REL:
#ifdef CONFIG_HAVE_KVM_DIRTY_RING_ACQ_REL
		return KVM_DIRTY_RING_MAX_ENTRIES * sizeof(struct kvm_dirty_gfn);
#else
		return 0;
#endif
#ifdef CONFIG_NEED_KVM_DIRTY_RING_WITH_BITMAP
	case KVM_CAP_DIRTY_LOG_RING_WITH_BITMAP:
#endif
	case KVM_CAP_BINARY_STATS_FD:
	case KVM_CAP_SYSTEM_EVENT_DATA:
		return 1;
	default:
		break;
	}
	return kvm_vm_ioctl_check_extension(kvm, arg);
}

static int kvm_vm_ioctl_enable_dirty_log_ring(struct kvm *kvm, u32 size)
{
	int r;

	if (!KVM_DIRTY_LOG_PAGE_OFFSET)
		return -EINVAL;

	/* the size should be power of 2 */
	if (!size || (size & (size - 1)))
		return -EINVAL;

	/* Should be bigger to keep the reserved entries, or a page */
	if (size < kvm_dirty_ring_get_rsvd_entries() *
	    sizeof(struct kvm_dirty_gfn) || size < PAGE_SIZE)
		return -EINVAL;

	if (size > KVM_DIRTY_RING_MAX_ENTRIES *
	    sizeof(struct kvm_dirty_gfn))
		return -E2BIG;

	/* We only allow it to set once */
	if (kvm->dirty_ring_size)
		return -EINVAL;

	mutex_lock(&kvm->lock);

	if (kvm->created_vcpus) {
		/* We don't allow to change this value after vcpu created */
		r = -EINVAL;
	} else {
		kvm->dirty_ring_size = size;
		r = 0;
	}

	mutex_unlock(&kvm->lock);
	return r;
}

static int kvm_vm_ioctl_reset_dirty_pages(struct kvm *kvm)
{
	unsigned long i;
	struct kvm_vcpu *vcpu;
	int cleared = 0;

	if (!kvm->dirty_ring_size)
		return -EINVAL;

	mutex_lock(&kvm->slots_lock);

	kvm_for_each_vcpu(i, vcpu, kvm)
		cleared += kvm_dirty_ring_reset(vcpu->kvm, &vcpu->dirty_ring);

	mutex_unlock(&kvm->slots_lock);

	if (cleared)
		kvm_flush_remote_tlbs(kvm);

	return cleared;
}

int __attribute__((weak)) kvm_vm_ioctl_enable_cap(struct kvm *kvm,
						  struct kvm_enable_cap *cap)
{
	return -EINVAL;
}

static bool kvm_are_all_memslots_empty(struct kvm *kvm)
{
	int i;

	lockdep_assert_held(&kvm->slots_lock);

	for (i = 0; i < KVM_ADDRESS_SPACE_NUM; i++) {
		if (!kvm_memslots_empty(__kvm_memslots(kvm, i)))
			return false;
	}

	return true;
}

static int kvm_vm_ioctl_enable_cap_generic(struct kvm *kvm,
					   struct kvm_enable_cap *cap)
{
	switch (cap->cap) {
#ifdef CONFIG_KVM_GENERIC_DIRTYLOG_READ_PROTECT
	case KVM_CAP_MANUAL_DIRTY_LOG_PROTECT2: {
		u64 allowed_options = KVM_DIRTY_LOG_MANUAL_PROTECT_ENABLE;

		if (cap->args[0] & KVM_DIRTY_LOG_MANUAL_PROTECT_ENABLE)
			allowed_options = KVM_DIRTY_LOG_MANUAL_CAPS;

		if (cap->flags || (cap->args[0] & ~allowed_options))
			return -EINVAL;
		kvm->manual_dirty_log_protect = cap->args[0];
		return 0;
	}
#endif
	case KVM_CAP_HALT_POLL: {
		if (cap->flags || cap->args[0] != (unsigned int)cap->args[0])
			return -EINVAL;

		kvm->max_halt_poll_ns = cap->args[0];

		/*
		 * Ensure kvm->override_halt_poll_ns does not become visible
		 * before kvm->max_halt_poll_ns.
		 *
		 * Pairs with the smp_rmb() in kvm_vcpu_max_halt_poll_ns().
		 */
		smp_wmb();
		kvm->override_halt_poll_ns = true;

		return 0;
	}
	case KVM_CAP_DIRTY_LOG_RING:
	case KVM_CAP_DIRTY_LOG_RING_ACQ_REL:
		if (!kvm_vm_ioctl_check_extension_generic(kvm, cap->cap))
			return -EINVAL;

		return kvm_vm_ioctl_enable_dirty_log_ring(kvm, cap->args[0]);
	case KVM_CAP_DIRTY_LOG_RING_WITH_BITMAP: {
		int r = -EINVAL;

		if (!IS_ENABLED(CONFIG_NEED_KVM_DIRTY_RING_WITH_BITMAP) ||
		    !kvm->dirty_ring_size || cap->flags)
			return r;

		mutex_lock(&kvm->slots_lock);

		/*
		 * For simplicity, allow enabling ring+bitmap if and only if
		 * there are no memslots, e.g. to ensure all memslots allocate
		 * a bitmap after the capability is enabled.
		 */
		if (kvm_are_all_memslots_empty(kvm)) {
			kvm->dirty_ring_with_bitmap = true;
			r = 0;
		}

		mutex_unlock(&kvm->slots_lock);

		return r;
	}
	default:
		return kvm_vm_ioctl_enable_cap(kvm, cap);
	}
}

static ssize_t kvm_vm_stats_read(struct file *file, char __user *user_buffer,
			      size_t size, loff_t *offset)
{
	struct kvm *kvm = file->private_data;

	return kvm_stats_read(kvm->stats_id, &kvm_vm_stats_header,
				&kvm_vm_stats_desc[0], &kvm->stat,
				sizeof(kvm->stat), user_buffer, size, offset);
}

static int kvm_vm_stats_release(struct inode *inode, struct file *file)
{
	struct kvm *kvm = file->private_data;

	kvm_put_kvm(kvm);
	return 0;
}

static const struct file_operations kvm_vm_stats_fops = {
	.read = kvm_vm_stats_read,
	.release = kvm_vm_stats_release,
	.llseek = noop_llseek,
};

static int kvm_vm_ioctl_get_stats_fd(struct kvm *kvm)
{
	int fd;
	struct file *file;

	fd = get_unused_fd_flags(O_CLOEXEC);
	if (fd < 0)
		return fd;

	file = anon_inode_getfile("kvm-vm-stats",
			&kvm_vm_stats_fops, kvm, O_RDONLY);
	if (IS_ERR(file)) {
		put_unused_fd(fd);
		return PTR_ERR(file);
	}

	kvm_get_kvm(kvm);

	file->f_mode |= FMODE_PREAD;
	fd_install(fd, file);

	return fd;
}

static long kvm_vm_ioctl(struct file *filp,
			   unsigned int ioctl, unsigned long arg)
{
	struct kvm *kvm = filp->private_data;
	void __user *argp = (void __user *)arg;
	int r;

	if (kvm->mm != current->mm || kvm->vm_dead)
		return -EIO;
	switch (ioctl) {
	case KVM_CREATE_VCPU:
		r = kvm_vm_ioctl_create_vcpu(kvm, arg);
		break;
	case KVM_ENABLE_CAP: {
		struct kvm_enable_cap cap;

		r = -EFAULT;
		if (copy_from_user(&cap, argp, sizeof(cap)))
			goto out;
		r = kvm_vm_ioctl_enable_cap_generic(kvm, &cap);
		break;
	}
	case KVM_SET_USER_MEMORY_REGION: {
		struct kvm_userspace_memory_region kvm_userspace_mem;

		r = -EFAULT;
		if (copy_from_user(&kvm_userspace_mem, argp,
						sizeof(kvm_userspace_mem)))
			goto out;

		r = kvm_vm_ioctl_set_memory_region(kvm, &kvm_userspace_mem);
		break;
	}
	case KVM_GET_DIRTY_LOG: {
		struct kvm_dirty_log log;

		r = -EFAULT;
		if (copy_from_user(&log, argp, sizeof(log)))
			goto out;
		r = kvm_vm_ioctl_get_dirty_log(kvm, &log);
		break;
	}
#ifdef CONFIG_KVM_GENERIC_DIRTYLOG_READ_PROTECT
	case KVM_CLEAR_DIRTY_LOG: {
		struct kvm_clear_dirty_log log;

		r = -EFAULT;
		if (copy_from_user(&log, argp, sizeof(log)))
			goto out;
		r = kvm_vm_ioctl_clear_dirty_log(kvm, &log);
		break;
	}
#endif
#ifdef CONFIG_KVM_MMIO
	case KVM_REGISTER_COALESCED_MMIO: {
		struct kvm_coalesced_mmio_zone zone;

		r = -EFAULT;
		if (copy_from_user(&zone, argp, sizeof(zone)))
			goto out;
		r = kvm_vm_ioctl_register_coalesced_mmio(kvm, &zone);
		break;
	}
	case KVM_UNREGISTER_COALESCED_MMIO: {
		struct kvm_coalesced_mmio_zone zone;

		r = -EFAULT;
		if (copy_from_user(&zone, argp, sizeof(zone)))
			goto out;
		r = kvm_vm_ioctl_unregister_coalesced_mmio(kvm, &zone);
		break;
	}
#endif
	case KVM_IRQFD: {
		struct kvm_irqfd data;

		r = -EFAULT;
		if (copy_from_user(&data, argp, sizeof(data)))
			goto out;
		r = kvm_irqfd(kvm, &data);
		break;
	}
	case KVM_IOEVENTFD: {
		struct kvm_ioeventfd data;

		r = -EFAULT;
		if (copy_from_user(&data, argp, sizeof(data)))
			goto out;
		r = kvm_ioeventfd(kvm, &data);
		break;
	}
#ifdef CONFIG_HAVE_KVM_MSI
	case KVM_SIGNAL_MSI: {
		struct kvm_msi msi;

		r = -EFAULT;
		if (copy_from_user(&msi, argp, sizeof(msi)))
			goto out;
		r = kvm_send_userspace_msi(kvm, &msi);
		break;
	}
#endif
#ifdef __KVM_HAVE_IRQ_LINE
	case KVM_IRQ_LINE_STATUS:
	case KVM_IRQ_LINE: {
		struct kvm_irq_level irq_event;

		r = -EFAULT;
		if (copy_from_user(&irq_event, argp, sizeof(irq_event)))
			goto out;

		r = kvm_vm_ioctl_irq_line(kvm, &irq_event,
					ioctl == KVM_IRQ_LINE_STATUS);
		if (r)
			goto out;

		r = -EFAULT;
		if (ioctl == KVM_IRQ_LINE_STATUS) {
			if (copy_to_user(argp, &irq_event, sizeof(irq_event)))
				goto out;
		}

		r = 0;
		break;
	}
#endif
#ifdef CONFIG_HAVE_KVM_IRQ_ROUTING
	case KVM_SET_GSI_ROUTING: {
		struct kvm_irq_routing routing;
		struct kvm_irq_routing __user *urouting;
		struct kvm_irq_routing_entry *entries = NULL;

		r = -EFAULT;
		if (copy_from_user(&routing, argp, sizeof(routing)))
			goto out;
		r = -EINVAL;
		if (!kvm_arch_can_set_irq_routing(kvm))
			goto out;
		if (routing.nr > KVM_MAX_IRQ_ROUTES)
			goto out;
		if (routing.flags)
			goto out;
		if (routing.nr) {
			urouting = argp;
			entries = vmemdup_user(urouting->entries,
					       array_size(sizeof(*entries),
							  routing.nr));
			if (IS_ERR(entries)) {
				r = PTR_ERR(entries);
				goto out;
			}
		}
		r = kvm_set_irq_routing(kvm, entries, routing.nr,
					routing.flags);
		kvfree(entries);
		break;
	}
#endif /* CONFIG_HAVE_KVM_IRQ_ROUTING */
	case KVM_CREATE_DEVICE: {
		struct kvm_create_device cd;

		r = -EFAULT;
		if (copy_from_user(&cd, argp, sizeof(cd)))
			goto out;

		r = kvm_ioctl_create_device(kvm, &cd);
		if (r)
			goto out;

		r = -EFAULT;
		if (copy_to_user(argp, &cd, sizeof(cd)))
			goto out;

		r = 0;
		break;
	}
	case KVM_CHECK_EXTENSION:
		r = kvm_vm_ioctl_check_extension_generic(kvm, arg);
		break;
	case KVM_RESET_DIRTY_RINGS:
		r = kvm_vm_ioctl_reset_dirty_pages(kvm);
		break;
	case KVM_GET_STATS_FD:
		r = kvm_vm_ioctl_get_stats_fd(kvm);
		break;
	default:
		r = kvm_arch_vm_ioctl(filp, ioctl, arg);
	}
out:
	return r;
}

#ifdef CONFIG_KVM_COMPAT
struct compat_kvm_dirty_log {
	__u32 slot;
	__u32 padding1;
	union {
		compat_uptr_t dirty_bitmap; /* one bit per page */
		__u64 padding2;
	};
};

struct compat_kvm_clear_dirty_log {
	__u32 slot;
	__u32 num_pages;
	__u64 first_page;
	union {
		compat_uptr_t dirty_bitmap; /* one bit per page */
		__u64 padding2;
	};
};

long __weak kvm_arch_vm_compat_ioctl(struct file *filp, unsigned int ioctl,
				     unsigned long arg)
{
	return -ENOTTY;
}

static long kvm_vm_compat_ioctl(struct file *filp,
			   unsigned int ioctl, unsigned long arg)
{
	struct kvm *kvm = filp->private_data;
	int r;

	if (kvm->mm != current->mm || kvm->vm_dead)
		return -EIO;

	r = kvm_arch_vm_compat_ioctl(filp, ioctl, arg);
	if (r != -ENOTTY)
		return r;

	switch (ioctl) {
#ifdef CONFIG_KVM_GENERIC_DIRTYLOG_READ_PROTECT
	case KVM_CLEAR_DIRTY_LOG: {
		struct compat_kvm_clear_dirty_log compat_log;
		struct kvm_clear_dirty_log log;

		if (copy_from_user(&compat_log, (void __user *)arg,
				   sizeof(compat_log)))
			return -EFAULT;
		log.slot	 = compat_log.slot;
		log.num_pages	 = compat_log.num_pages;
		log.first_page	 = compat_log.first_page;
		log.padding2	 = compat_log.padding2;
		log.dirty_bitmap = compat_ptr(compat_log.dirty_bitmap);

		r = kvm_vm_ioctl_clear_dirty_log(kvm, &log);
		break;
	}
#endif
	case KVM_GET_DIRTY_LOG: {
		struct compat_kvm_dirty_log compat_log;
		struct kvm_dirty_log log;

		if (copy_from_user(&compat_log, (void __user *)arg,
				   sizeof(compat_log)))
			return -EFAULT;
		log.slot	 = compat_log.slot;
		log.padding1	 = compat_log.padding1;
		log.padding2	 = compat_log.padding2;
		log.dirty_bitmap = compat_ptr(compat_log.dirty_bitmap);

		r = kvm_vm_ioctl_get_dirty_log(kvm, &log);
		break;
	}
	default:
		r = kvm_vm_ioctl(filp, ioctl, arg);
	}
	return r;
}
#endif

static const struct file_operations kvm_vm_fops = {
	.release        = kvm_vm_release,
	.unlocked_ioctl = kvm_vm_ioctl,
	.llseek		= noop_llseek,
	KVM_COMPAT(kvm_vm_compat_ioctl),
};

bool file_is_kvm(struct file *file)
{
	return file && file->f_op == &kvm_vm_fops;
}
EXPORT_SYMBOL_GPL(file_is_kvm);

static int kvm_dev_ioctl_create_vm(unsigned long type)
{
	char fdname[ITOA_MAX_LEN + 1];
	int r, fd;
	struct kvm *kvm;
	struct file *file;

	fd = get_unused_fd_flags(O_CLOEXEC);
	if (fd < 0)
		return fd;

	snprintf(fdname, sizeof(fdname), "%d", fd);

	kvm = kvm_create_vm(type, fdname);
	if (IS_ERR(kvm)) {
		r = PTR_ERR(kvm);
		goto put_fd;
	}

	file = anon_inode_getfile("kvm-vm", &kvm_vm_fops, kvm, O_RDWR);
	if (IS_ERR(file)) {
		r = PTR_ERR(file);
		goto put_kvm;
	}

	/*
	 * Don't call kvm_put_kvm anymore at this point; file->f_op is
	 * already set, with ->release() being kvm_vm_release().  In error
	 * cases it will be called by the final fput(file) and will take
	 * care of doing kvm_put_kvm(kvm).
	 */
	kvm_uevent_notify_change(KVM_EVENT_CREATE_VM, kvm);

	fd_install(fd, file);
	return fd;

put_kvm:
	kvm_put_kvm(kvm);
put_fd:
	put_unused_fd(fd);
	return r;
}

static long kvm_dev_ioctl(struct file *filp,
			  unsigned int ioctl, unsigned long arg)
{
	int r = -EINVAL;

	switch (ioctl) {
	case KVM_GET_API_VERSION:
		if (arg)
			goto out;
		r = KVM_API_VERSION;
		break;
	case KVM_CREATE_VM:
		r = kvm_dev_ioctl_create_vm(arg);
		break;
	case KVM_CHECK_EXTENSION:
		r = kvm_vm_ioctl_check_extension_generic(NULL, arg);
		break;
	case KVM_GET_VCPU_MMAP_SIZE:
		if (arg)
			goto out;
		r = PAGE_SIZE;     /* struct kvm_run */
#ifdef CONFIG_X86
		r += PAGE_SIZE;    /* pio data page */
#endif
#ifdef CONFIG_KVM_MMIO
		r += PAGE_SIZE;    /* coalesced mmio ring page */
#endif
		break;
	case KVM_TRACE_ENABLE:
	case KVM_TRACE_PAUSE:
	case KVM_TRACE_DISABLE:
		r = -EOPNOTSUPP;
		break;
	default:
		return kvm_arch_dev_ioctl(filp, ioctl, arg);
	}
out:
	return r;
}

static struct file_operations kvm_chardev_ops = {
	.unlocked_ioctl = kvm_dev_ioctl,
	.llseek		= noop_llseek,
	KVM_COMPAT(kvm_dev_ioctl),
};

static struct miscdevice kvm_dev = {
	KVM_MINOR,
	"kvm",
	&kvm_chardev_ops,
};

#ifdef CONFIG_KVM_GENERIC_HARDWARE_ENABLING
__visible bool kvm_rebooting;
EXPORT_SYMBOL_GPL(kvm_rebooting);

static DEFINE_PER_CPU(bool, hardware_enabled);
static int kvm_usage_count;

static int __hardware_enable_nolock(void)
{
	if (__this_cpu_read(hardware_enabled))
		return 0;

	if (kvm_arch_hardware_enable()) {
		pr_info("kvm: enabling virtualization on CPU%d failed\n",
			raw_smp_processor_id());
		return -EIO;
	}

	__this_cpu_write(hardware_enabled, true);
	return 0;
}

static void hardware_enable_nolock(void *failed)
{
	if (__hardware_enable_nolock())
		atomic_inc(failed);
}

static int kvm_online_cpu(unsigned int cpu)
{
	int ret = 0;

	/*
	 * Abort the CPU online process if hardware virtualization cannot
	 * be enabled. Otherwise running VMs would encounter unrecoverable
	 * errors when scheduled to this CPU.
	 */
	mutex_lock(&kvm_lock);
	if (kvm_usage_count)
		ret = __hardware_enable_nolock();
	mutex_unlock(&kvm_lock);
	return ret;
}

static void hardware_disable_nolock(void *junk)
{
	/*
	 * Note, hardware_disable_all_nolock() tells all online CPUs to disable
	 * hardware, not just CPUs that successfully enabled hardware!
	 */
	if (!__this_cpu_read(hardware_enabled))
		return;

	kvm_arch_hardware_disable();

	__this_cpu_write(hardware_enabled, false);
}

static int kvm_offline_cpu(unsigned int cpu)
{
	mutex_lock(&kvm_lock);
	if (kvm_usage_count)
		hardware_disable_nolock(NULL);
	mutex_unlock(&kvm_lock);
	return 0;
}

static void hardware_disable_all_nolock(void)
{
	BUG_ON(!kvm_usage_count);

	kvm_usage_count--;
	if (!kvm_usage_count)
		on_each_cpu(hardware_disable_nolock, NULL, 1);
}

static void hardware_disable_all(void)
{
	cpus_read_lock();
	mutex_lock(&kvm_lock);
	hardware_disable_all_nolock();
	mutex_unlock(&kvm_lock);
	cpus_read_unlock();
}

static int hardware_enable_all(void)
{
	atomic_t failed = ATOMIC_INIT(0);
	int r;

	/*
	 * Do not enable hardware virtualization if the system is going down.
	 * If userspace initiated a forced reboot, e.g. reboot -f, then it's
	 * possible for an in-flight KVM_CREATE_VM to trigger hardware enabling
	 * after kvm_reboot() is called.  Note, this relies on system_state
	 * being set _before_ kvm_reboot(), which is why KVM uses a syscore ops
	 * hook instead of registering a dedicated reboot notifier (the latter
	 * runs before system_state is updated).
	 */
	if (system_state == SYSTEM_HALT || system_state == SYSTEM_POWER_OFF ||
	    system_state == SYSTEM_RESTART)
		return -EBUSY;

	/*
	 * When onlining a CPU, cpu_online_mask is set before kvm_online_cpu()
	 * is called, and so on_each_cpu() between them includes the CPU that
	 * is being onlined.  As a result, hardware_enable_nolock() may get
	 * invoked before kvm_online_cpu(), which also enables hardware if the
	 * usage count is non-zero.  Disable CPU hotplug to avoid attempting to
	 * enable hardware multiple times.
	 */
	cpus_read_lock();
	mutex_lock(&kvm_lock);

	r = 0;

	kvm_usage_count++;
	if (kvm_usage_count == 1) {
		on_each_cpu(hardware_enable_nolock, &failed, 1);

		if (atomic_read(&failed)) {
			hardware_disable_all_nolock();
			r = -EBUSY;
		}
	}

	mutex_unlock(&kvm_lock);
	cpus_read_unlock();

	return r;
}

static void kvm_shutdown(void)
{
	/*
	 * Disable hardware virtualization and set kvm_rebooting to indicate
	 * that KVM has asynchronously disabled hardware virtualization, i.e.
	 * that relevant errors and exceptions aren't entirely unexpected.
	 * Some flavors of hardware virtualization need to be disabled before
	 * transferring control to firmware (to perform shutdown/reboot), e.g.
	 * on x86, virtualization can block INIT interrupts, which are used by
	 * firmware to pull APs back under firmware control.  Note, this path
	 * is used for both shutdown and reboot scenarios, i.e. neither name is
	 * 100% comprehensive.
	 */
	pr_info("kvm: exiting hardware virtualization\n");
	kvm_rebooting = true;
	on_each_cpu(hardware_disable_nolock, NULL, 1);
}

static int kvm_suspend(void)
{
	/*
	 * Secondary CPUs and CPU hotplug are disabled across the suspend/resume
	 * callbacks, i.e. no need to acquire kvm_lock to ensure the usage count
	 * is stable.  Assert that kvm_lock is not held to ensure the system
	 * isn't suspended while KVM is enabling hardware.  Hardware enabling
	 * can be preempted, but the task cannot be frozen until it has dropped
	 * all locks (userspace tasks are frozen via a fake signal).
	 */
	lockdep_assert_not_held(&kvm_lock);
	lockdep_assert_irqs_disabled();

	if (kvm_usage_count)
		hardware_disable_nolock(NULL);
	return 0;
}

static void kvm_resume(void)
{
	lockdep_assert_not_held(&kvm_lock);
	lockdep_assert_irqs_disabled();

	if (kvm_usage_count)
		WARN_ON_ONCE(__hardware_enable_nolock());
}

static struct syscore_ops kvm_syscore_ops = {
	.suspend = kvm_suspend,
	.resume = kvm_resume,
	.shutdown = kvm_shutdown,
};
#else /* CONFIG_KVM_GENERIC_HARDWARE_ENABLING */
static int hardware_enable_all(void)
{
	return 0;
}

static void hardware_disable_all(void)
{

}
#endif /* CONFIG_KVM_GENERIC_HARDWARE_ENABLING */

static void kvm_io_bus_destroy(struct kvm_io_bus *bus)
{
	int i;

	for (i = 0; i < bus->dev_count; i++) {
		struct kvm_io_device *pos = bus->range[i].dev;

		kvm_iodevice_destructor(pos);
	}
	kfree(bus);
}

static inline int kvm_io_bus_cmp(const struct kvm_io_range *r1,
				 const struct kvm_io_range *r2)
{
	gpa_t addr1 = r1->addr;
	gpa_t addr2 = r2->addr;

	if (addr1 < addr2)
		return -1;

	/* If r2->len == 0, match the exact address.  If r2->len != 0,
	 * accept any overlapping write.  Any order is acceptable for
	 * overlapping ranges, because kvm_io_bus_get_first_dev ensures
	 * we process all of them.
	 */
	if (r2->len) {
		addr1 += r1->len;
		addr2 += r2->len;
	}

	if (addr1 > addr2)
		return 1;

	return 0;
}

static int kvm_io_bus_sort_cmp(const void *p1, const void *p2)
{
	return kvm_io_bus_cmp(p1, p2);
}

static int kvm_io_bus_get_first_dev(struct kvm_io_bus *bus,
			     gpa_t addr, int len)
{
	struct kvm_io_range *range, key;
	int off;

	key = (struct kvm_io_range) {
		.addr = addr,
		.len = len,
	};

	range = bsearch(&key, bus->range, bus->dev_count,
			sizeof(struct kvm_io_range), kvm_io_bus_sort_cmp);
	if (range == NULL)
		return -ENOENT;

	off = range - bus->range;

	while (off > 0 && kvm_io_bus_cmp(&key, &bus->range[off-1]) == 0)
		off--;

	return off;
}

static int __kvm_io_bus_write(struct kvm_vcpu *vcpu, struct kvm_io_bus *bus,
			      struct kvm_io_range *range, const void *val)
{
	int idx;

	idx = kvm_io_bus_get_first_dev(bus, range->addr, range->len);
	if (idx < 0)
		return -EOPNOTSUPP;

	while (idx < bus->dev_count &&
		kvm_io_bus_cmp(range, &bus->range[idx]) == 0) {
		if (!kvm_iodevice_write(vcpu, bus->range[idx].dev, range->addr,
					range->len, val))
			return idx;
		idx++;
	}

	return -EOPNOTSUPP;
}

/* kvm_io_bus_write - called under kvm->slots_lock */
int kvm_io_bus_write(struct kvm_vcpu *vcpu, enum kvm_bus bus_idx, gpa_t addr,
		     int len, const void *val)
{
	struct kvm_io_bus *bus;
	struct kvm_io_range range;
	int r;

	range = (struct kvm_io_range) {
		.addr = addr,
		.len = len,
	};

	bus = srcu_dereference(vcpu->kvm->buses[bus_idx], &vcpu->kvm->srcu);
	if (!bus)
		return -ENOMEM;
	r = __kvm_io_bus_write(vcpu, bus, &range, val);
	return r < 0 ? r : 0;
}
EXPORT_SYMBOL_GPL(kvm_io_bus_write);

/* kvm_io_bus_write_cookie - called under kvm->slots_lock */
int kvm_io_bus_write_cookie(struct kvm_vcpu *vcpu, enum kvm_bus bus_idx,
			    gpa_t addr, int len, const void *val, long cookie)
{
	struct kvm_io_bus *bus;
	struct kvm_io_range range;

	range = (struct kvm_io_range) {
		.addr = addr,
		.len = len,
	};

	bus = srcu_dereference(vcpu->kvm->buses[bus_idx], &vcpu->kvm->srcu);
	if (!bus)
		return -ENOMEM;

	/* First try the device referenced by cookie. */
	if ((cookie >= 0) && (cookie < bus->dev_count) &&
	    (kvm_io_bus_cmp(&range, &bus->range[cookie]) == 0))
		if (!kvm_iodevice_write(vcpu, bus->range[cookie].dev, addr, len,
					val))
			return cookie;

	/*
	 * cookie contained garbage; fall back to search and return the
	 * correct cookie value.
	 */
	return __kvm_io_bus_write(vcpu, bus, &range, val);
}

static int __kvm_io_bus_read(struct kvm_vcpu *vcpu, struct kvm_io_bus *bus,
			     struct kvm_io_range *range, void *val)
{
	int idx;

	idx = kvm_io_bus_get_first_dev(bus, range->addr, range->len);
	if (idx < 0)
		return -EOPNOTSUPP;

	while (idx < bus->dev_count &&
		kvm_io_bus_cmp(range, &bus->range[idx]) == 0) {
		if (!kvm_iodevice_read(vcpu, bus->range[idx].dev, range->addr,
				       range->len, val))
			return idx;
		idx++;
	}

	return -EOPNOTSUPP;
}

/* kvm_io_bus_read - called under kvm->slots_lock */
int kvm_io_bus_read(struct kvm_vcpu *vcpu, enum kvm_bus bus_idx, gpa_t addr,
		    int len, void *val)
{
	struct kvm_io_bus *bus;
	struct kvm_io_range range;
	int r;

	range = (struct kvm_io_range) {
		.addr = addr,
		.len = len,
	};

	bus = srcu_dereference(vcpu->kvm->buses[bus_idx], &vcpu->kvm->srcu);
	if (!bus)
		return -ENOMEM;
	r = __kvm_io_bus_read(vcpu, bus, &range, val);
	return r < 0 ? r : 0;
}

/* Caller must hold slots_lock. */
int kvm_io_bus_register_dev(struct kvm *kvm, enum kvm_bus bus_idx, gpa_t addr,
			    int len, struct kvm_io_device *dev)
{
	int i;
	struct kvm_io_bus *new_bus, *bus;
	struct kvm_io_range range;

	bus = kvm_get_bus(kvm, bus_idx);
	if (!bus)
		return -ENOMEM;

	/* exclude ioeventfd which is limited by maximum fd */
	if (bus->dev_count - bus->ioeventfd_count > NR_IOBUS_DEVS - 1)
		return -ENOSPC;

	new_bus = kmalloc(struct_size(bus, range, bus->dev_count + 1),
			  GFP_KERNEL_ACCOUNT);
	if (!new_bus)
		return -ENOMEM;

	range = (struct kvm_io_range) {
		.addr = addr,
		.len = len,
		.dev = dev,
	};

	for (i = 0; i < bus->dev_count; i++)
		if (kvm_io_bus_cmp(&bus->range[i], &range) > 0)
			break;

	memcpy(new_bus, bus, sizeof(*bus) + i * sizeof(struct kvm_io_range));
	new_bus->dev_count++;
	new_bus->range[i] = range;
	memcpy(new_bus->range + i + 1, bus->range + i,
		(bus->dev_count - i) * sizeof(struct kvm_io_range));
	rcu_assign_pointer(kvm->buses[bus_idx], new_bus);
	synchronize_srcu_expedited(&kvm->srcu);
	kfree(bus);

	return 0;
}

int kvm_io_bus_unregister_dev(struct kvm *kvm, enum kvm_bus bus_idx,
			      struct kvm_io_device *dev)
{
	int i, j;
	struct kvm_io_bus *new_bus, *bus;

	lockdep_assert_held(&kvm->slots_lock);

	bus = kvm_get_bus(kvm, bus_idx);
	if (!bus)
		return 0;

	for (i = 0; i < bus->dev_count; i++) {
		if (bus->range[i].dev == dev) {
			break;
		}
	}

	if (i == bus->dev_count)
		return 0;

	new_bus = kmalloc(struct_size(bus, range, bus->dev_count - 1),
			  GFP_KERNEL_ACCOUNT);
	if (new_bus) {
		memcpy(new_bus, bus, struct_size(bus, range, i));
		new_bus->dev_count--;
		memcpy(new_bus->range + i, bus->range + i + 1,
				flex_array_size(new_bus, range, new_bus->dev_count - i));
	}

	rcu_assign_pointer(kvm->buses[bus_idx], new_bus);
	synchronize_srcu_expedited(&kvm->srcu);

	/* Destroy the old bus _after_ installing the (null) bus. */
	if (!new_bus) {
		pr_err("kvm: failed to shrink bus, removing it completely\n");
		for (j = 0; j < bus->dev_count; j++) {
			if (j == i)
				continue;
			kvm_iodevice_destructor(bus->range[j].dev);
		}
	}

	kfree(bus);
	return new_bus ? 0 : -ENOMEM;
}

struct kvm_io_device *kvm_io_bus_get_dev(struct kvm *kvm, enum kvm_bus bus_idx,
					 gpa_t addr)
{
	struct kvm_io_bus *bus;
	int dev_idx, srcu_idx;
	struct kvm_io_device *iodev = NULL;

	srcu_idx = srcu_read_lock(&kvm->srcu);

	bus = srcu_dereference(kvm->buses[bus_idx], &kvm->srcu);
	if (!bus)
		goto out_unlock;

	dev_idx = kvm_io_bus_get_first_dev(bus, addr, 1);
	if (dev_idx < 0)
		goto out_unlock;

	iodev = bus->range[dev_idx].dev;

out_unlock:
	srcu_read_unlock(&kvm->srcu, srcu_idx);

	return iodev;
}
EXPORT_SYMBOL_GPL(kvm_io_bus_get_dev);

static int kvm_debugfs_open(struct inode *inode, struct file *file,
			   int (*get)(void *, u64 *), int (*set)(void *, u64),
			   const char *fmt)
{
	int ret;
	struct kvm_stat_data *stat_data = inode->i_private;

	/*
	 * The debugfs files are a reference to the kvm struct which
        * is still valid when kvm_destroy_vm is called.  kvm_get_kvm_safe
        * avoids the race between open and the removal of the debugfs directory.
	 */
	if (!kvm_get_kvm_safe(stat_data->kvm))
		return -ENOENT;

	ret = simple_attr_open(inode, file, get,
			       kvm_stats_debugfs_mode(stat_data->desc) & 0222
			       ? set : NULL, fmt);
	if (ret)
		kvm_put_kvm(stat_data->kvm);

	return ret;
}

static int kvm_debugfs_release(struct inode *inode, struct file *file)
{
	struct kvm_stat_data *stat_data = inode->i_private;

	simple_attr_release(inode, file);
	kvm_put_kvm(stat_data->kvm);

	return 0;
}

static int kvm_get_stat_per_vm(struct kvm *kvm, size_t offset, u64 *val)
{
	*val = *(u64 *)((void *)(&kvm->stat) + offset);

	return 0;
}

static int kvm_clear_stat_per_vm(struct kvm *kvm, size_t offset)
{
	*(u64 *)((void *)(&kvm->stat) + offset) = 0;

	return 0;
}

static int kvm_get_stat_per_vcpu(struct kvm *kvm, size_t offset, u64 *val)
{
	unsigned long i;
	struct kvm_vcpu *vcpu;

	*val = 0;

	kvm_for_each_vcpu(i, vcpu, kvm)
		*val += *(u64 *)((void *)(&vcpu->stat) + offset);

	return 0;
}

static int kvm_clear_stat_per_vcpu(struct kvm *kvm, size_t offset)
{
	unsigned long i;
	struct kvm_vcpu *vcpu;

	kvm_for_each_vcpu(i, vcpu, kvm)
		*(u64 *)((void *)(&vcpu->stat) + offset) = 0;

	return 0;
}

static int kvm_stat_data_get(void *data, u64 *val)
{
	int r = -EFAULT;
	struct kvm_stat_data *stat_data = data;

	switch (stat_data->kind) {
	case KVM_STAT_VM:
		r = kvm_get_stat_per_vm(stat_data->kvm,
					stat_data->desc->desc.offset, val);
		break;
	case KVM_STAT_VCPU:
		r = kvm_get_stat_per_vcpu(stat_data->kvm,
					  stat_data->desc->desc.offset, val);
		break;
	}

	return r;
}

static int kvm_stat_data_clear(void *data, u64 val)
{
	int r = -EFAULT;
	struct kvm_stat_data *stat_data = data;

	if (val)
		return -EINVAL;

	switch (stat_data->kind) {
	case KVM_STAT_VM:
		r = kvm_clear_stat_per_vm(stat_data->kvm,
					  stat_data->desc->desc.offset);
		break;
	case KVM_STAT_VCPU:
		r = kvm_clear_stat_per_vcpu(stat_data->kvm,
					    stat_data->desc->desc.offset);
		break;
	}

	return r;
}

static int kvm_stat_data_open(struct inode *inode, struct file *file)
{
	__simple_attr_check_format("%llu\n", 0ull);
	return kvm_debugfs_open(inode, file, kvm_stat_data_get,
				kvm_stat_data_clear, "%llu\n");
}

static const struct file_operations stat_fops_per_vm = {
	.owner = THIS_MODULE,
	.open = kvm_stat_data_open,
	.release = kvm_debugfs_release,
	.read = simple_attr_read,
	.write = simple_attr_write,
	.llseek = no_llseek,
};

static int vm_stat_get(void *_offset, u64 *val)
{
	unsigned offset = (long)_offset;
	struct kvm *kvm;
	u64 tmp_val;

	*val = 0;
	mutex_lock(&kvm_lock);
	list_for_each_entry(kvm, &vm_list, vm_list) {
		kvm_get_stat_per_vm(kvm, offset, &tmp_val);
		*val += tmp_val;
	}
	mutex_unlock(&kvm_lock);
	return 0;
}

static int vm_stat_clear(void *_offset, u64 val)
{
	unsigned offset = (long)_offset;
	struct kvm *kvm;

	if (val)
		return -EINVAL;

	mutex_lock(&kvm_lock);
	list_for_each_entry(kvm, &vm_list, vm_list) {
		kvm_clear_stat_per_vm(kvm, offset);
	}
	mutex_unlock(&kvm_lock);

	return 0;
}

DEFINE_SIMPLE_ATTRIBUTE(vm_stat_fops, vm_stat_get, vm_stat_clear, "%llu\n");
DEFINE_SIMPLE_ATTRIBUTE(vm_stat_readonly_fops, vm_stat_get, NULL, "%llu\n");

static int vcpu_stat_get(void *_offset, u64 *val)
{
	unsigned offset = (long)_offset;
	struct kvm *kvm;
	u64 tmp_val;

	*val = 0;
	mutex_lock(&kvm_lock);
	list_for_each_entry(kvm, &vm_list, vm_list) {
		kvm_get_stat_per_vcpu(kvm, offset, &tmp_val);
		*val += tmp_val;
	}
	mutex_unlock(&kvm_lock);
	return 0;
}

static int vcpu_stat_clear(void *_offset, u64 val)
{
	unsigned offset = (long)_offset;
	struct kvm *kvm;

	if (val)
		return -EINVAL;

	mutex_lock(&kvm_lock);
	list_for_each_entry(kvm, &vm_list, vm_list) {
		kvm_clear_stat_per_vcpu(kvm, offset);
	}
	mutex_unlock(&kvm_lock);

	return 0;
}

DEFINE_SIMPLE_ATTRIBUTE(vcpu_stat_fops, vcpu_stat_get, vcpu_stat_clear,
			"%llu\n");
DEFINE_SIMPLE_ATTRIBUTE(vcpu_stat_readonly_fops, vcpu_stat_get, NULL, "%llu\n");

static void kvm_uevent_notify_change(unsigned int type, struct kvm *kvm)
{
	struct kobj_uevent_env *env;
	unsigned long long created, active;

	if (!kvm_dev.this_device || !kvm)
		return;

	mutex_lock(&kvm_lock);
	if (type == KVM_EVENT_CREATE_VM) {
		kvm_createvm_count++;
		kvm_active_vms++;
	} else if (type == KVM_EVENT_DESTROY_VM) {
		kvm_active_vms--;
	}
	created = kvm_createvm_count;
	active = kvm_active_vms;
	mutex_unlock(&kvm_lock);

	env = kzalloc(sizeof(*env), GFP_KERNEL_ACCOUNT);
	if (!env)
		return;

	add_uevent_var(env, "CREATED=%llu", created);
	add_uevent_var(env, "COUNT=%llu", active);

	if (type == KVM_EVENT_CREATE_VM) {
		add_uevent_var(env, "EVENT=create");
		kvm->userspace_pid = task_pid_nr(current);
	} else if (type == KVM_EVENT_DESTROY_VM) {
		add_uevent_var(env, "EVENT=destroy");
	}
	add_uevent_var(env, "PID=%d", kvm->userspace_pid);

	if (!IS_ERR(kvm->debugfs_dentry)) {
		char *tmp, *p = kmalloc(PATH_MAX, GFP_KERNEL_ACCOUNT);

		if (p) {
			tmp = dentry_path_raw(kvm->debugfs_dentry, p, PATH_MAX);
			if (!IS_ERR(tmp))
				add_uevent_var(env, "STATS_PATH=%s", tmp);
			kfree(p);
		}
	}
	/* no need for checks, since we are adding at most only 5 keys */
	env->envp[env->envp_idx++] = NULL;
	kobject_uevent_env(&kvm_dev.this_device->kobj, KOBJ_CHANGE, env->envp);
	kfree(env);
}

static void kvm_init_debug(void)
{
	const struct file_operations *fops;
	const struct _kvm_stats_desc *pdesc;
	int i;

	kvm_debugfs_dir = debugfs_create_dir("kvm", NULL);

	for (i = 0; i < kvm_vm_stats_header.num_desc; ++i) {
		pdesc = &kvm_vm_stats_desc[i];
		if (kvm_stats_debugfs_mode(pdesc) & 0222)
			fops = &vm_stat_fops;
		else
			fops = &vm_stat_readonly_fops;
		debugfs_create_file(pdesc->name, kvm_stats_debugfs_mode(pdesc),
				kvm_debugfs_dir,
				(void *)(long)pdesc->desc.offset, fops);
	}

	for (i = 0; i < kvm_vcpu_stats_header.num_desc; ++i) {
		pdesc = &kvm_vcpu_stats_desc[i];
		if (kvm_stats_debugfs_mode(pdesc) & 0222)
			fops = &vcpu_stat_fops;
		else
			fops = &vcpu_stat_readonly_fops;
		debugfs_create_file(pdesc->name, kvm_stats_debugfs_mode(pdesc),
				kvm_debugfs_dir,
				(void *)(long)pdesc->desc.offset, fops);
	}
}

static inline
struct kvm_vcpu *preempt_notifier_to_vcpu(struct preempt_notifier *pn)
{
	return container_of(pn, struct kvm_vcpu, preempt_notifier);
}

static void kvm_sched_in(struct preempt_notifier *pn, int cpu)
{
	struct kvm_vcpu *vcpu = preempt_notifier_to_vcpu(pn);

	WRITE_ONCE(vcpu->preempted, false);
	WRITE_ONCE(vcpu->ready, false);

	__this_cpu_write(kvm_running_vcpu, vcpu);
	kvm_arch_sched_in(vcpu, cpu);
	kvm_arch_vcpu_load(vcpu, cpu);
}

static void kvm_sched_out(struct preempt_notifier *pn,
			  struct task_struct *next)
{
	struct kvm_vcpu *vcpu = preempt_notifier_to_vcpu(pn);

	if (current->on_rq) {
		WRITE_ONCE(vcpu->preempted, true);
		WRITE_ONCE(vcpu->ready, true);
	}
	kvm_arch_vcpu_put(vcpu);
	__this_cpu_write(kvm_running_vcpu, NULL);
}

/**
 * kvm_get_running_vcpu - get the vcpu running on the current CPU.
 *
 * We can disable preemption locally around accessing the per-CPU variable,
 * and use the resolved vcpu pointer after enabling preemption again,
 * because even if the current thread is migrated to another CPU, reading
 * the per-CPU value later will give us the same value as we update the
 * per-CPU variable in the preempt notifier handlers.
 */
struct kvm_vcpu *kvm_get_running_vcpu(void)
{
	struct kvm_vcpu *vcpu;

	preempt_disable();
	vcpu = __this_cpu_read(kvm_running_vcpu);
	preempt_enable();

	return vcpu;
}
EXPORT_SYMBOL_GPL(kvm_get_running_vcpu);

/**
 * kvm_get_running_vcpus - get the per-CPU array of currently running vcpus.
 */
struct kvm_vcpu * __percpu *kvm_get_running_vcpus(void)
{
        return &kvm_running_vcpu;
}

#ifdef CONFIG_GUEST_PERF_EVENTS
static unsigned int kvm_guest_state(void)
{
	struct kvm_vcpu *vcpu = kvm_get_running_vcpu();
	unsigned int state;

	if (!kvm_arch_pmi_in_guest(vcpu))
		return 0;

	state = PERF_GUEST_ACTIVE;
	if (!kvm_arch_vcpu_in_kernel(vcpu))
		state |= PERF_GUEST_USER;

	return state;
}

static unsigned long kvm_guest_get_ip(void)
{
	struct kvm_vcpu *vcpu = kvm_get_running_vcpu();

	/* Retrieving the IP must be guarded by a call to kvm_guest_state(). */
	if (WARN_ON_ONCE(!kvm_arch_pmi_in_guest(vcpu)))
		return 0;

	return kvm_arch_vcpu_get_ip(vcpu);
}

static struct perf_guest_info_callbacks kvm_guest_cbs = {
	.state			= kvm_guest_state,
	.get_ip			= kvm_guest_get_ip,
	.handle_intel_pt_intr	= NULL,
};

void kvm_register_perf_callbacks(unsigned int (*pt_intr_handler)(void))
{
	kvm_guest_cbs.handle_intel_pt_intr = pt_intr_handler;
	perf_register_guest_info_callbacks(&kvm_guest_cbs);
}
void kvm_unregister_perf_callbacks(void)
{
	perf_unregister_guest_info_callbacks(&kvm_guest_cbs);
}
#endif

int kvm_init(unsigned vcpu_size, unsigned vcpu_align, struct module *module)
{
	int r;
	int cpu;

#ifdef CONFIG_KVM_GENERIC_HARDWARE_ENABLING
	r = cpuhp_setup_state_nocalls(CPUHP_AP_KVM_ONLINE, "kvm/cpu:online",
				      kvm_online_cpu, kvm_offline_cpu);
	if (r)
		return r;

	register_syscore_ops(&kvm_syscore_ops);
#endif

	/* A kmem cache lets us meet the alignment requirements of fx_save. */
	if (!vcpu_align)
		vcpu_align = __alignof__(struct kvm_vcpu);
	kvm_vcpu_cache =
		kmem_cache_create_usercopy("kvm_vcpu", vcpu_size, vcpu_align,
					   SLAB_ACCOUNT,
					   offsetof(struct kvm_vcpu, arch),
					   offsetofend(struct kvm_vcpu, stats_id)
					   - offsetof(struct kvm_vcpu, arch),
					   NULL);
	if (!kvm_vcpu_cache) {
		r = -ENOMEM;
		goto err_vcpu_cache;
	}

	for_each_possible_cpu(cpu) {
		if (!alloc_cpumask_var_node(&per_cpu(cpu_kick_mask, cpu),
					    GFP_KERNEL, cpu_to_node(cpu))) {
			r = -ENOMEM;
			goto err_cpu_kick_mask;
		}
	}

	r = kvm_irqfd_init();
	if (r)
		goto err_irqfd;

	r = kvm_async_pf_init();
	if (r)
		goto err_async_pf;

	kvm_chardev_ops.owner = module;
<<<<<<< HEAD

	r = misc_register(&kvm_dev);
	if (r) {
		pr_err("kvm: misc device register failed\n");
		goto out_unreg;
	}

	register_syscore_ops(&kvm_syscore_ops);
=======
>>>>>>> eb3cdb58

	kvm_preempt_ops.sched_in = kvm_sched_in;
	kvm_preempt_ops.sched_out = kvm_sched_out;

	kvm_init_debug();

	r = kvm_vfio_ops_init();
	if (WARN_ON_ONCE(r))
		goto err_vfio;

	/*
	 * Registration _must_ be the very last thing done, as this exposes
	 * /dev/kvm to userspace, i.e. all infrastructure must be setup!
	 */
	r = misc_register(&kvm_dev);
	if (r) {
		pr_err("kvm: misc device register failed\n");
		goto err_register;
	}

	return 0;

err_register:
	kvm_vfio_ops_exit();
err_vfio:
	kvm_async_pf_deinit();
err_async_pf:
	kvm_irqfd_exit();
err_irqfd:
err_cpu_kick_mask:
	for_each_possible_cpu(cpu)
		free_cpumask_var(per_cpu(cpu_kick_mask, cpu));
	kmem_cache_destroy(kvm_vcpu_cache);
err_vcpu_cache:
#ifdef CONFIG_KVM_GENERIC_HARDWARE_ENABLING
	unregister_syscore_ops(&kvm_syscore_ops);
	cpuhp_remove_state_nocalls(CPUHP_AP_KVM_ONLINE);
#endif
	return r;
}
EXPORT_SYMBOL_GPL(kvm_init);

void kvm_exit(void)
{
	int cpu;

	/*
	 * Note, unregistering /dev/kvm doesn't strictly need to come first,
	 * fops_get(), a.k.a. try_module_get(), prevents acquiring references
	 * to KVM while the module is being stopped.
	 */
	misc_deregister(&kvm_dev);

	debugfs_remove_recursive(kvm_debugfs_dir);
	for_each_possible_cpu(cpu)
		free_cpumask_var(per_cpu(cpu_kick_mask, cpu));
	kmem_cache_destroy(kvm_vcpu_cache);
	kvm_vfio_ops_exit();
	kvm_async_pf_deinit();
#ifdef CONFIG_KVM_GENERIC_HARDWARE_ENABLING
	unregister_syscore_ops(&kvm_syscore_ops);
	cpuhp_remove_state_nocalls(CPUHP_AP_KVM_ONLINE);
#endif
	kvm_irqfd_exit();
}
EXPORT_SYMBOL_GPL(kvm_exit);

struct kvm_vm_worker_thread_context {
	struct kvm *kvm;
	struct task_struct *parent;
	struct completion init_done;
	kvm_vm_thread_fn_t thread_fn;
	uintptr_t data;
	int err;
};

static int kvm_vm_worker_thread(void *context)
{
	/*
	 * The init_context is allocated on the stack of the parent thread, so
	 * we have to locally copy anything that is needed beyond initialization
	 */
	struct kvm_vm_worker_thread_context *init_context = context;
	struct task_struct *parent;
	struct kvm *kvm = init_context->kvm;
	kvm_vm_thread_fn_t thread_fn = init_context->thread_fn;
	uintptr_t data = init_context->data;
	int err;

	err = kthread_park(current);
	/* kthread_park(current) is never supposed to return an error */
	WARN_ON(err != 0);
	if (err)
		goto init_complete;

	err = cgroup_attach_task_all(init_context->parent, current);
	if (err) {
		kvm_err("%s: cgroup_attach_task_all failed with err %d\n",
			__func__, err);
		goto init_complete;
	}

	set_user_nice(current, task_nice(init_context->parent));

init_complete:
	init_context->err = err;
	complete(&init_context->init_done);
	init_context = NULL;

	if (err)
		goto out;

	/* Wait to be woken up by the spawner before proceeding. */
	kthread_parkme();

	if (!kthread_should_stop())
		err = thread_fn(kvm, data);

out:
	/*
	 * Move kthread back to its original cgroup to prevent it lingering in
	 * the cgroup of the VM process, after the latter finishes its
	 * execution.
	 *
	 * kthread_stop() waits on the 'exited' completion condition which is
	 * set in exit_mm(), via mm_release(), in do_exit(). However, the
	 * kthread is removed from the cgroup in the cgroup_exit() which is
	 * called after the exit_mm(). This causes the kthread_stop() to return
	 * before the kthread actually quits the cgroup.
	 */
	rcu_read_lock();
	parent = rcu_dereference(current->real_parent);
	get_task_struct(parent);
	rcu_read_unlock();
	cgroup_attach_task_all(parent, current);
	put_task_struct(parent);

	return err;
}

int kvm_vm_create_worker_thread(struct kvm *kvm, kvm_vm_thread_fn_t thread_fn,
				uintptr_t data, const char *name,
				struct task_struct **thread_ptr)
{
	struct kvm_vm_worker_thread_context init_context = {};
	struct task_struct *thread;

	*thread_ptr = NULL;
	init_context.kvm = kvm;
	init_context.parent = current;
	init_context.thread_fn = thread_fn;
	init_context.data = data;
	init_completion(&init_context.init_done);

	thread = kthread_run(kvm_vm_worker_thread, &init_context,
			     "%s-%d", name, task_pid_nr(current));
	if (IS_ERR(thread))
		return PTR_ERR(thread);

	/* kthread_run is never supposed to return NULL */
	WARN_ON(thread == NULL);

	wait_for_completion(&init_context.init_done);

	if (!init_context.err)
		*thread_ptr = thread;

	return init_context.err;
}<|MERGE_RESOLUTION|>--- conflicted
+++ resolved
@@ -163,11 +163,7 @@
 {
 }
 
-<<<<<<< HEAD
-bool kvm_is_zone_device_pfn(kvm_pfn_t pfn)
-=======
 bool kvm_is_zone_device_page(struct page *page)
->>>>>>> eb3cdb58
 {
 	/*
 	 * The metadata used by is_zone_device_page() to determine whether or
@@ -309,35 +305,11 @@
 	cpus = this_cpu_cpumask_var_ptr(cpu_kick_mask);
 	cpumask_clear(cpus);
 
-<<<<<<< HEAD
-		kvm_make_request(req, vcpu);
-
-		if (!(req & KVM_REQUEST_NO_WAKEUP) && kvm_vcpu_wake_up(vcpu))
-			continue;
-
-		/*
-		 * Note, the vCPU could get migrated to a different pCPU at any
-		 * point after kvm_request_needs_ipi(), which could result in
-		 * sending an IPI to the previous pCPU.  But, that's ok because
-		 * the purpose of the IPI is to ensure the vCPU returns to
-		 * OUTSIDE_GUEST_MODE, which is satisfied if the vCPU migrates.
-		 * Entering READING_SHADOW_PAGE_TABLES after this point is also
-		 * ok, as the requirement is only that KVM wait for vCPUs that
-		 * were reading SPTEs _before_ any changes were finalized.  See
-		 * kvm_vcpu_kick() for more details on handling requests.
-		 */
-		if (tmp != NULL && kvm_request_needs_ipi(vcpu, req)) {
-			cpu = READ_ONCE(vcpu->cpu);
-			if (cpu != -1 && cpu != me)
-				__cpumask_set_cpu(cpu, tmp);
-		}
-=======
 	for_each_set_bit(i, vcpu_bitmap, KVM_MAX_VCPUS) {
 		vcpu = kvm_get_vcpu(kvm, i);
 		if (!vcpu)
 			continue;
 		kvm_make_vcpu_request(vcpu, req, cpus, me);
->>>>>>> eb3cdb58
 	}
 
 	called = kvm_kick_many_cpus(cpus, !!(req & KVM_REQUEST_WAIT));
@@ -407,12 +379,6 @@
 	kvm_arch_guest_memory_reclaimed(kvm);
 }
 
-static void kvm_flush_shadow_all(struct kvm *kvm)
-{
-	kvm_arch_flush_shadow_all(kvm);
-	kvm_arch_guest_memory_reclaimed(kvm);
-}
-
 #ifdef KVM_ARCH_NR_OBJS_PER_MEMORY_CACHE
 static inline void *mmu_memory_cache_alloc_obj(struct kvm_mmu_memory_cache *mc,
 					       gfp_t gfp_flags)
@@ -543,20 +509,6 @@
 	kvm_for_each_vcpu(i, vcpu, kvm) {
 		kvm_vcpu_destroy(vcpu);
 		xa_erase(&kvm->vcpu_array, i);
-	}
-
-	atomic_set(&kvm->online_vcpus, 0);
-}
-EXPORT_SYMBOL_GPL(kvm_destroy_vcpus);
-
-void kvm_destroy_vcpus(struct kvm *kvm)
-{
-	unsigned int i;
-	struct kvm_vcpu *vcpu;
-
-	kvm_for_each_vcpu(i, vcpu, kvm) {
-		kvm_vcpu_destroy(vcpu);
-		kvm->vcpus[i] = NULL;
 	}
 
 	atomic_set(&kvm->online_vcpus, 0);
@@ -682,10 +634,6 @@
 	if (range->flush_on_ret && ret)
 		kvm_flush_remote_tlbs(kvm);
 
-<<<<<<< HEAD
-out_unlock:
-=======
->>>>>>> eb3cdb58
 	if (locked) {
 		KVM_MMU_UNLOCK(kvm);
 		if (!IS_KVM_NULL_FN(range->on_unlock))
@@ -818,11 +766,7 @@
 		.end		= range->end,
 		.pte		= __pte(0),
 		.handler	= kvm_unmap_gfn_range,
-<<<<<<< HEAD
-		.on_lock	= kvm_inc_notifier_count,
-=======
 		.on_lock	= kvm_mmu_invalidate_begin,
->>>>>>> eb3cdb58
 		.on_unlock	= kvm_arch_guest_memory_reclaimed,
 		.flush_on_ret	= true,
 		.may_block	= mmu_notifier_range_blockable(range),
@@ -887,11 +831,7 @@
 		.end		= range->end,
 		.pte		= __pte(0),
 		.handler	= (void *)kvm_null_fn,
-<<<<<<< HEAD
-		.on_lock	= kvm_dec_notifier_count,
-=======
 		.on_lock	= kvm_mmu_invalidate_end,
->>>>>>> eb3cdb58
 		.on_unlock	= (void *)kvm_null_fn,
 		.flush_on_ret	= false,
 		.may_block	= mmu_notifier_range_blockable(range),
@@ -1238,12 +1178,9 @@
 	 */
 	kvm->debugfs_dentry = ERR_PTR(-ENOENT);
 
-<<<<<<< HEAD
-=======
 	snprintf(kvm->stats_id, sizeof(kvm->stats_id), "kvm-%d",
 		 task_pid_nr(current));
 
->>>>>>> eb3cdb58
 	if (init_srcu_struct(&kvm->srcu))
 		goto out_err_no_srcu;
 	if (init_srcu_struct(&kvm->irq_srcu))
@@ -1308,16 +1245,6 @@
 
 	preempt_notifier_inc();
 	kvm_init_pm_notifier(kvm);
-
-	/*
-	 * When the fd passed to this ioctl() is opened it pins the module,
-	 * but try_module_get() also prevents getting a reference if the module
-	 * is in MODULE_STATE_GOING (e.g. if someone ran "rmmod --wait").
-	 */
-	if (!try_module_get(kvm_chardev_ops.owner)) {
-		r = -ENODEV;
-		goto out_err;
-	}
 
 	return kvm;
 
@@ -1896,20 +1823,11 @@
 }
 
 static int kvm_set_memslot(struct kvm *kvm,
-<<<<<<< HEAD
-			   const struct kvm_userspace_memory_region *mem,
-			   struct kvm_memory_slot *new, int as_id,
-			   enum kvm_mr_change change)
-{
-	struct kvm_memory_slot *slot, old;
-	struct kvm_memslots *slots;
-=======
 			   struct kvm_memory_slot *old,
 			   struct kvm_memory_slot *new,
 			   enum kvm_mr_change change)
 {
 	struct kvm_memory_slot *invalid_slot;
->>>>>>> eb3cdb58
 	int r;
 
 	/*
@@ -1942,34 +1860,6 @@
 	 * invalidation needs to be reverted.
 	 */
 	if (change == KVM_MR_DELETE || change == KVM_MR_MOVE) {
-<<<<<<< HEAD
-		/*
-		 * Note, the INVALID flag needs to be in the appropriate entry
-		 * in the freshly allocated memslots, not in @old or @new.
-		 */
-		slot = id_to_memslot(slots, new->id);
-		slot->flags |= KVM_MEMSLOT_INVALID;
-
-		/*
-		 * We can re-use the memory from the old memslots.
-		 * It will be overwritten with a copy of the new memslots
-		 * after reacquiring the slots_arch_lock below.
-		 */
-		slots = install_new_memslots(kvm, as_id, slots);
-
-		/* From this point no new shadow pages pointing to a deleted,
-		 * or moved, memslot will be created.
-		 *
-		 * validation of sp->gfn happens in:
-		 *	- gfn_to_hva (kvm_read_guest, gfn_to_pfn)
-		 *	- kvm_is_visible_gfn (mmu_check_root)
-		 */
-		kvm_arch_flush_shadow_memslot(kvm, slot);
-		kvm_arch_guest_memory_reclaimed(kvm);
-
-		/* Released in install_new_memslots. */
-		mutex_lock(&kvm->slots_arch_lock);
-=======
 		invalid_slot = kzalloc(sizeof(*invalid_slot), GFP_KERNEL_ACCOUNT);
 		if (!invalid_slot) {
 			mutex_unlock(&kvm->slots_arch_lock);
@@ -1977,7 +1867,6 @@
 		}
 		kvm_invalidate_memslot(kvm, old, invalid_slot);
 	}
->>>>>>> eb3cdb58
 
 	r = kvm_prepare_memory_region(kvm, old, new, change);
 	if (r) {
@@ -1987,54 +1876,6 @@
 		 * in the inactive slots.  Changing the active memslots also
 		 * release slots_arch_lock.
 		 */
-<<<<<<< HEAD
-		kvm_copy_memslots(slots, __kvm_memslots(kvm, as_id));
-	}
-
-	/*
-	 * Make a full copy of the old memslot, the pointer will become stale
-	 * when the memslots are re-sorted by update_memslots(), and the old
-	 * memslot needs to be referenced after calling update_memslots(), e.g.
-	 * to free its resources and for arch specific behavior.  This needs to
-	 * happen *after* (re)acquiring slots_arch_lock.
-	 */
-	slot = id_to_memslot(slots, new->id);
-	if (slot) {
-		old = *slot;
-	} else {
-		WARN_ON_ONCE(change != KVM_MR_CREATE);
-		memset(&old, 0, sizeof(old));
-		old.id = new->id;
-		old.as_id = as_id;
-	}
-
-	/* Copy the arch-specific data, again after (re)acquiring slots_arch_lock. */
-	memcpy(&new->arch, &old.arch, sizeof(old.arch));
-
-	r = kvm_arch_prepare_memory_region(kvm, new, mem, change);
-	if (r)
-		goto out_slots;
-
-	update_memslots(slots, new, change);
-	slots = install_new_memslots(kvm, as_id, slots);
-
-	kvm_arch_commit_memory_region(kvm, mem, &old, new, change);
-
-	/* Free the old memslot's metadata.  Note, this is the full copy!!! */
-	if (change == KVM_MR_DELETE)
-		kvm_free_memslot(kvm, &old);
-
-	kvfree(slots);
-	return 0;
-
-out_slots:
-	if (change == KVM_MR_DELETE || change == KVM_MR_MOVE) {
-		slot = id_to_memslot(slots, new->id);
-		slot->flags &= ~KVM_MEMSLOT_INVALID;
-		slots = install_new_memslots(kvm, as_id, slots);
-	} else {
-		mutex_unlock(&kvm->slots_arch_lock);
-=======
 		if (change == KVM_MR_DELETE || change == KVM_MR_MOVE) {
 			kvm_activate_memslot(kvm, invalid_slot, old);
 			kfree(invalid_slot);
@@ -2042,16 +1883,8 @@
 			mutex_unlock(&kvm->slots_arch_lock);
 		}
 		return r;
->>>>>>> eb3cdb58
-	}
-
-<<<<<<< HEAD
-static int kvm_delete_memslot(struct kvm *kvm,
-			      const struct kvm_userspace_memory_region *mem,
-			      struct kvm_memory_slot *old, int as_id)
-{
-	struct kvm_memory_slot new;
-=======
+	}
+
 	/*
 	 * For DELETE and MOVE, the working slot is now active as the INVALID
 	 * version of the old slot.  MOVE is particularly special as it reuses
@@ -2069,7 +1902,6 @@
 		kvm_update_flags_memslot(kvm, old, new);
 	else
 		BUG();
->>>>>>> eb3cdb58
 
 	/* Free the temporary INVALID slot used for DELETE and MOVE. */
 	if (change == KVM_MR_DELETE || change == KVM_MR_MOVE)
@@ -2080,15 +1912,9 @@
 	 * will directly hit the final, active memslot.  Architectures are
 	 * responsible for knowing that new->arch may be stale.
 	 */
-<<<<<<< HEAD
-	new.as_id = as_id;
-
-	return kvm_set_memslot(kvm, mem, &new, as_id, KVM_MR_DELETE);
-=======
 	kvm_commit_memory_region(kvm, old, new, change);
 
 	return 0;
->>>>>>> eb3cdb58
 }
 
 static bool kvm_check_memslot_overlap(struct kvm_memslots *slots, int id,
@@ -2172,9 +1998,6 @@
 
 	if (!old || !old->npages) {
 		change = KVM_MR_CREATE;
-<<<<<<< HEAD
-		new.dirty_bitmap = NULL;
-=======
 
 		/*
 		 * To simplify KVM internals, the total number of pages across
@@ -2182,7 +2005,6 @@
 		 */
 		if ((kvm->nr_memslot_pages + npages) < kvm->nr_memslot_pages)
 			return -EINVAL;
->>>>>>> eb3cdb58
 	} else { /* Modify an existing slot. */
 		if ((mem->userspace_addr != old->userspace_addr) ||
 		    (npages != old->npages) ||
@@ -2195,12 +2017,6 @@
 			change = KVM_MR_FLAGS_ONLY;
 		else /* Nothing to change. */
 			return 0;
-<<<<<<< HEAD
-
-		/* Copy dirty_bitmap from the current memslot. */
-		new.dirty_bitmap = old.dirty_bitmap;
-=======
->>>>>>> eb3cdb58
 	}
 
 	if ((change == KVM_MR_CREATE || change == KVM_MR_MOVE) &&
@@ -2219,11 +2035,7 @@
 	new->flags = mem->flags;
 	new->userspace_addr = mem->userspace_addr;
 
-<<<<<<< HEAD
-	r = kvm_set_memslot(kvm, mem, &new, as_id, change);
-=======
 	r = kvm_set_memslot(kvm, old, new, change);
->>>>>>> eb3cdb58
 	if (r)
 		kfree(new);
 	return r;
@@ -3158,24 +2970,6 @@
 }
 EXPORT_SYMBOL_GPL(kvm_release_pfn_dirty);
 
-<<<<<<< HEAD
-static bool kvm_is_ad_tracked_pfn(kvm_pfn_t pfn)
-{
-	if (!pfn_valid(pfn))
-		return false;
-
-	/*
-	 * Per page-flags.h, pages tagged PG_reserved "should in general not be
-	 * touched (e.g. set dirty) except by its owner".
-	 */
-	return !PageReserved(pfn_to_page(pfn));
-}
-
-void kvm_set_pfn_dirty(kvm_pfn_t pfn)
-{
-	if (kvm_is_ad_tracked_pfn(pfn))
-		SetPageDirty(pfn_to_page(pfn));
-=======
 /*
  * Note, checking for an error/noslot pfn is the caller's responsibility when
  * directly marking a page dirty/accessed.  Unlike the "release" helpers, the
@@ -3188,21 +2982,13 @@
 
 	if (pfn_valid(pfn))
 		kvm_set_page_dirty(pfn_to_page(pfn));
->>>>>>> eb3cdb58
 }
 EXPORT_SYMBOL_GPL(kvm_set_pfn_dirty);
 
 void kvm_set_pfn_accessed(kvm_pfn_t pfn)
 {
-<<<<<<< HEAD
-	if (kvm_is_ad_tracked_pfn(pfn))
-		mark_page_accessed(pfn_to_page(pfn));
-}
-EXPORT_SYMBOL_GPL(kvm_set_pfn_accessed);
-=======
 	if (WARN_ON(is_error_noslot_pfn(pfn)))
 		return;
->>>>>>> eb3cdb58
 
 	if (pfn_valid(pfn))
 		kvm_set_page_accessed(pfn_to_page(pfn));
@@ -3748,10 +3534,7 @@
  */
 void kvm_vcpu_halt(struct kvm_vcpu *vcpu)
 {
-<<<<<<< HEAD
-=======
 	unsigned int max_halt_poll_ns = kvm_vcpu_max_halt_poll_ns(vcpu);
->>>>>>> eb3cdb58
 	bool halt_poll_allowed = !kvm_arch_no_poll(vcpu);
 	ktime_t start, cur, poll_end;
 	bool waited = false;
@@ -3764,13 +3547,8 @@
 	do_halt_poll = halt_poll_allowed && vcpu->halt_poll_ns;
 
 	start = cur = poll_end = ktime_get();
-<<<<<<< HEAD
-	if (vcpu->halt_poll_ns && halt_poll_allowed) {
-		ktime_t stop = ktime_add_ns(ktime_get(), vcpu->halt_poll_ns);
-=======
 	if (do_halt_poll) {
 		ktime_t stop = ktime_add_ns(start, vcpu->halt_poll_ns);
->>>>>>> eb3cdb58
 
 		do {
 			if (kvm_vcpu_check_block(vcpu) < 0)
@@ -3805,10 +3583,6 @@
 		/* Recompute the max halt poll time in case it changed. */
 		max_halt_poll_ns = kvm_vcpu_max_halt_poll_ns(vcpu);
 
-<<<<<<< HEAD
-	if (halt_poll_allowed) {
-=======
->>>>>>> eb3cdb58
 		if (!vcpu_valid_wakeup(vcpu)) {
 			shrink_halt_poll_ns(vcpu);
 		} else if (max_halt_poll_ns) {
@@ -3854,6 +3628,19 @@
 	if (kvm_vcpu_wake_up(vcpu))
 		return;
 
+	me = get_cpu();
+	/*
+	 * The only state change done outside the vcpu mutex is IN_GUEST_MODE
+	 * to EXITING_GUEST_MODE.  Therefore the moderately expensive "should
+	 * kick" check does not need atomic operations if kvm_vcpu_kick is used
+	 * within the vCPU thread itself.
+	 */
+	if (vcpu == __this_cpu_read(kvm_running_vcpu)) {
+		if (vcpu->mode == IN_GUEST_MODE)
+			WRITE_ONCE(vcpu->mode, EXITING_GUEST_MODE);
+		goto out;
+	}
+
 	/*
 	 * Note, the vCPU could get migrated to a different pCPU at any point
 	 * after kvm_arch_vcpu_should_kick(), which could result in sending an
@@ -3861,38 +3648,12 @@
 	 * IPI is to force the vCPU to leave IN_GUEST_MODE, and migrating the
 	 * vCPU also requires it to leave IN_GUEST_MODE.
 	 */
-	me = get_cpu();
-<<<<<<< HEAD
-=======
-	/*
-	 * The only state change done outside the vcpu mutex is IN_GUEST_MODE
-	 * to EXITING_GUEST_MODE.  Therefore the moderately expensive "should
-	 * kick" check does not need atomic operations if kvm_vcpu_kick is used
-	 * within the vCPU thread itself.
-	 */
-	if (vcpu == __this_cpu_read(kvm_running_vcpu)) {
-		if (vcpu->mode == IN_GUEST_MODE)
-			WRITE_ONCE(vcpu->mode, EXITING_GUEST_MODE);
-		goto out;
-	}
-
-	/*
-	 * Note, the vCPU could get migrated to a different pCPU at any point
-	 * after kvm_arch_vcpu_should_kick(), which could result in sending an
-	 * IPI to the previous pCPU.  But, that's ok because the purpose of the
-	 * IPI is to force the vCPU to leave IN_GUEST_MODE, and migrating the
-	 * vCPU also requires it to leave IN_GUEST_MODE.
-	 */
->>>>>>> eb3cdb58
 	if (kvm_arch_vcpu_should_kick(vcpu)) {
 		cpu = READ_ONCE(vcpu->cpu);
 		if (cpu != me && (unsigned)cpu < nr_cpu_ids && cpu_online(cpu))
 			smp_send_reschedule(cpu);
 	}
-<<<<<<< HEAD
-=======
 out:
->>>>>>> eb3cdb58
 	put_cpu();
 }
 EXPORT_SYMBOL_GPL(kvm_vcpu_kick);
@@ -6301,17 +6062,6 @@
 		goto err_async_pf;
 
 	kvm_chardev_ops.owner = module;
-<<<<<<< HEAD
-
-	r = misc_register(&kvm_dev);
-	if (r) {
-		pr_err("kvm: misc device register failed\n");
-		goto out_unreg;
-	}
-
-	register_syscore_ops(&kvm_syscore_ops);
-=======
->>>>>>> eb3cdb58
 
 	kvm_preempt_ops.sched_in = kvm_sched_in;
 	kvm_preempt_ops.sched_out = kvm_sched_out;
