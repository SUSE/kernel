// SPDX-License-Identifier: GPL-2.0
/*
 * KVM coalesced MMIO
 *
 * Copyright (c) 2008 Bull S.A.S.
 * Copyright 2009 Red Hat, Inc. and/or its affiliates.
 *
 *  Author: Laurent Vivier <Laurent.Vivier@bull.net>
 *
 */

#include <kvm/iodev.h>

#include <linux/kvm_host.h>
#include <linux/slab.h>
#include <linux/kvm.h>

#include "coalesced_mmio.h"

static inline struct kvm_coalesced_mmio_dev *to_mmio(struct kvm_io_device *dev)
{
	return container_of(dev, struct kvm_coalesced_mmio_dev, dev);
}

static int coalesced_mmio_in_range(struct kvm_coalesced_mmio_dev *dev,
				   gpa_t addr, int len)
{
	/* is it in a batchable area ?
	 * (addr,len) is fully included in
	 * (zone->addr, zone->size)
	 */
	if (len < 0)
		return 0;
	if (addr + len < addr)
		return 0;
	if (addr < dev->zone.addr)
		return 0;
	if (addr + len > dev->zone.addr + dev->zone.size)
		return 0;
	return 1;
}

<<<<<<< HEAD
static int coalesced_mmio_has_room(struct kvm_coalesced_mmio_dev *dev, u32 last)
{
	struct kvm_coalesced_mmio_ring *ring;

	/* Are we able to batch it ? */

	/* last is the first free entry
	 * check if we don't meet the first used entry
	 * there is always one unused entry in the buffer
	 */
	ring = dev->kvm->coalesced_mmio_ring;
	if ((last + 1) % KVM_COALESCED_MMIO_MAX == READ_ONCE(ring->first)) {
		/* full */
		return 0;
	}

	return 1;
}

=======
>>>>>>> 2d5404ca
static int coalesced_mmio_write(struct kvm_vcpu *vcpu,
				struct kvm_io_device *this, gpa_t addr,
				int len, const void *val)
{
	struct kvm_coalesced_mmio_dev *dev = to_mmio(this);
	struct kvm_coalesced_mmio_ring *ring = dev->kvm->coalesced_mmio_ring;
	__u32 insert;

	if (!coalesced_mmio_in_range(dev, addr, len))
		return -EOPNOTSUPP;

	spin_lock(&dev->kvm->ring_lock);

	/*
	 * last is the index of the entry to fill.  Verify userspace hasn't
	 * set last to be out of range, and that there is room in the ring.
	 * Leave one entry free in the ring so that userspace can differentiate
	 * between an empty ring and a full ring.
	 */
	insert = READ_ONCE(ring->last);
	if (insert >= KVM_COALESCED_MMIO_MAX ||
	    (insert + 1) % KVM_COALESCED_MMIO_MAX == READ_ONCE(ring->first)) {
		spin_unlock(&dev->kvm->ring_lock);
		return -EOPNOTSUPP;
	}

	/* copy data in first free entry of the ring */

	ring->coalesced_mmio[insert].phys_addr = addr;
	ring->coalesced_mmio[insert].len = len;
	memcpy(ring->coalesced_mmio[insert].data, val, len);
	ring->coalesced_mmio[insert].pio = dev->zone.pio;
	smp_wmb();
	ring->last = (insert + 1) % KVM_COALESCED_MMIO_MAX;
	spin_unlock(&dev->kvm->ring_lock);
	return 0;
}

static void coalesced_mmio_destructor(struct kvm_io_device *this)
{
	struct kvm_coalesced_mmio_dev *dev = to_mmio(this);

	list_del(&dev->list);

	kfree(dev);
}

static const struct kvm_io_device_ops coalesced_mmio_ops = {
	.write      = coalesced_mmio_write,
	.destructor = coalesced_mmio_destructor,
};

int kvm_coalesced_mmio_init(struct kvm *kvm)
{
	struct page *page;

	page = alloc_page(GFP_KERNEL_ACCOUNT | __GFP_ZERO);
	if (!page)
		return -ENOMEM;

	kvm->coalesced_mmio_ring = page_address(page);

	/*
	 * We're using this spinlock to sync access to the coalesced ring.
	 * The list doesn't need its own lock since device registration and
	 * unregistration should only happen when kvm->slots_lock is held.
	 */
	spin_lock_init(&kvm->ring_lock);
	INIT_LIST_HEAD(&kvm->coalesced_zones);

	return 0;
}

void kvm_coalesced_mmio_free(struct kvm *kvm)
{
	if (kvm->coalesced_mmio_ring)
		free_page((unsigned long)kvm->coalesced_mmio_ring);
}

int kvm_vm_ioctl_register_coalesced_mmio(struct kvm *kvm,
					 struct kvm_coalesced_mmio_zone *zone)
{
	int ret;
	struct kvm_coalesced_mmio_dev *dev;

	if (zone->pio != 1 && zone->pio != 0)
		return -EINVAL;

	dev = kzalloc(sizeof(struct kvm_coalesced_mmio_dev),
		      GFP_KERNEL_ACCOUNT);
	if (!dev)
		return -ENOMEM;

	kvm_iodevice_init(&dev->dev, &coalesced_mmio_ops);
	dev->kvm = kvm;
	dev->zone = *zone;

	mutex_lock(&kvm->slots_lock);
	ret = kvm_io_bus_register_dev(kvm,
				zone->pio ? KVM_PIO_BUS : KVM_MMIO_BUS,
				zone->addr, zone->size, &dev->dev);
	if (ret < 0)
		goto out_free_dev;
	list_add_tail(&dev->list, &kvm->coalesced_zones);
	mutex_unlock(&kvm->slots_lock);

	return 0;

out_free_dev:
	mutex_unlock(&kvm->slots_lock);
	kfree(dev);

	return ret;
}

int kvm_vm_ioctl_unregister_coalesced_mmio(struct kvm *kvm,
					   struct kvm_coalesced_mmio_zone *zone)
{
	struct kvm_coalesced_mmio_dev *dev, *tmp;
	int r;

	if (zone->pio != 1 && zone->pio != 0)
		return -EINVAL;

	mutex_lock(&kvm->slots_lock);

	list_for_each_entry_safe(dev, tmp, &kvm->coalesced_zones, list) {
		if (zone->pio == dev->zone.pio &&
		    coalesced_mmio_in_range(dev, zone->addr, zone->size)) {
			r = kvm_io_bus_unregister_dev(kvm,
				zone->pio ? KVM_PIO_BUS : KVM_MMIO_BUS, &dev->dev);
			/*
			 * On failure, unregister destroys all devices on the
			 * bus, including the target device. There's no need
			 * to restart the walk as there aren't any zones left.
			 */
			if (r)
				break;
		}
	}

	mutex_unlock(&kvm->slots_lock);

	/*
	 * Ignore the result of kvm_io_bus_unregister_dev(), from userspace's
	 * perspective, the coalesced MMIO is most definitely unregistered.
	 */
	return 0;
}<|MERGE_RESOLUTION|>--- conflicted
+++ resolved
@@ -40,28 +40,6 @@
 	return 1;
 }
 
-<<<<<<< HEAD
-static int coalesced_mmio_has_room(struct kvm_coalesced_mmio_dev *dev, u32 last)
-{
-	struct kvm_coalesced_mmio_ring *ring;
-
-	/* Are we able to batch it ? */
-
-	/* last is the first free entry
-	 * check if we don't meet the first used entry
-	 * there is always one unused entry in the buffer
-	 */
-	ring = dev->kvm->coalesced_mmio_ring;
-	if ((last + 1) % KVM_COALESCED_MMIO_MAX == READ_ONCE(ring->first)) {
-		/* full */
-		return 0;
-	}
-
-	return 1;
-}
-
-=======
->>>>>>> 2d5404ca
 static int coalesced_mmio_write(struct kvm_vcpu *vcpu,
 				struct kvm_io_device *this, gpa_t addr,
 				int len, const void *val)
