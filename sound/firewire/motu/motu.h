--- conflicted
+++ resolved
@@ -37,8 +37,6 @@
 
 	unsigned char msg_chunks;
 	unsigned char pcm_chunks[3];
-<<<<<<< HEAD
-=======
 };
 
 struct amdtp_motu_cache {
@@ -48,7 +46,6 @@
 	unsigned int tx_cycle_count;
 	unsigned int head;
 	unsigned int rx_cycle_count;
->>>>>>> 7d2a07b7
 };
 
 struct snd_motu {
@@ -79,11 +76,8 @@
 	wait_queue_head_t hwdep_wait;
 
 	struct amdtp_domain domain;
-<<<<<<< HEAD
-=======
 
 	struct amdtp_motu_cache cache;
->>>>>>> 7d2a07b7
 };
 
 enum snd_motu_spec_flags {
@@ -113,10 +107,7 @@
 };
 
 enum snd_motu_protocol_version {
-<<<<<<< HEAD
-=======
 	SND_MOTU_PROTOCOL_V1,
->>>>>>> 7d2a07b7
 	SND_MOTU_PROTOCOL_V2,
 	SND_MOTU_PROTOCOL_V3,
 };
@@ -124,46 +115,31 @@
 struct snd_motu_spec {
 	const char *const name;
 	enum snd_motu_protocol_version protocol_version;
-<<<<<<< HEAD
-	enum snd_motu_spec_flags flags;
-=======
 	// The combination of snd_motu_spec_flags enumeration-constants.
 	unsigned int flags;
->>>>>>> 7d2a07b7
 
 	unsigned char tx_fixed_pcm_chunks[3];
 	unsigned char rx_fixed_pcm_chunks[3];
 };
 
-<<<<<<< HEAD
-=======
 extern const struct snd_motu_spec snd_motu_spec_828;
 extern const struct snd_motu_spec snd_motu_spec_896;
 
->>>>>>> 7d2a07b7
 extern const struct snd_motu_spec snd_motu_spec_828mk2;
 extern const struct snd_motu_spec snd_motu_spec_traveler;
 extern const struct snd_motu_spec snd_motu_spec_ultralite;
 extern const struct snd_motu_spec snd_motu_spec_8pre;
 
-<<<<<<< HEAD
-extern const struct snd_motu_spec snd_motu_spec_828mk3;
-=======
 extern const struct snd_motu_spec snd_motu_spec_828mk3_fw;
 extern const struct snd_motu_spec snd_motu_spec_828mk3_hybrid;
->>>>>>> 7d2a07b7
 extern const struct snd_motu_spec snd_motu_spec_ultralite_mk3;
 extern const struct snd_motu_spec snd_motu_spec_audio_express;
 extern const struct snd_motu_spec snd_motu_spec_4pre;
 
 int amdtp_motu_init(struct amdtp_stream *s, struct fw_unit *unit,
 		    enum amdtp_stream_direction dir,
-<<<<<<< HEAD
-		    const struct snd_motu_spec *spec);
-=======
 		    const struct snd_motu_spec *spec,
 		    struct amdtp_motu_cache *cache);
->>>>>>> 7d2a07b7
 int amdtp_motu_set_parameters(struct amdtp_stream *s, unsigned int rate,
 			      unsigned int midi_ports,
 			      struct snd_motu_packet_format *formats);
@@ -199,8 +175,6 @@
 
 int snd_motu_create_hwdep_device(struct snd_motu *motu);
 
-<<<<<<< HEAD
-=======
 int snd_motu_protocol_v1_get_clock_rate(struct snd_motu *motu,
 					unsigned int *rate);
 int snd_motu_protocol_v1_set_clock_rate(struct snd_motu *motu,
@@ -211,7 +185,6 @@
 					      bool enable);
 int snd_motu_protocol_v1_cache_packet_formats(struct snd_motu *motu);
 
->>>>>>> 7d2a07b7
 int snd_motu_protocol_v2_get_clock_rate(struct snd_motu *motu,
 					unsigned int *rate);
 int snd_motu_protocol_v2_set_clock_rate(struct snd_motu *motu,
@@ -239,11 +212,8 @@
 		return snd_motu_protocol_v2_get_clock_rate(motu, rate);
 	else if (motu->spec->protocol_version == SND_MOTU_PROTOCOL_V3)
 		return snd_motu_protocol_v3_get_clock_rate(motu, rate);
-<<<<<<< HEAD
-=======
 	else if (motu->spec->protocol_version == SND_MOTU_PROTOCOL_V1)
 		return snd_motu_protocol_v1_get_clock_rate(motu, rate);
->>>>>>> 7d2a07b7
 	else
 		return -ENXIO;
 }
@@ -255,11 +225,8 @@
 		return snd_motu_protocol_v2_set_clock_rate(motu, rate);
 	else if (motu->spec->protocol_version == SND_MOTU_PROTOCOL_V3)
 		return snd_motu_protocol_v3_set_clock_rate(motu, rate);
-<<<<<<< HEAD
-=======
 	else if (motu->spec->protocol_version == SND_MOTU_PROTOCOL_V1)
 		return snd_motu_protocol_v1_set_clock_rate(motu, rate);
->>>>>>> 7d2a07b7
 	else
 		return -ENXIO;
 }
@@ -271,11 +238,8 @@
 		return snd_motu_protocol_v2_get_clock_source(motu, source);
 	else if (motu->spec->protocol_version == SND_MOTU_PROTOCOL_V3)
 		return snd_motu_protocol_v3_get_clock_source(motu, source);
-<<<<<<< HEAD
-=======
 	else if (motu->spec->protocol_version == SND_MOTU_PROTOCOL_V1)
 		return snd_motu_protocol_v1_get_clock_source(motu, source);
->>>>>>> 7d2a07b7
 	else
 		return -ENXIO;
 }
@@ -287,11 +251,8 @@
 		return snd_motu_protocol_v2_switch_fetching_mode(motu, enable);
 	else if (motu->spec->protocol_version == SND_MOTU_PROTOCOL_V3)
 		return snd_motu_protocol_v3_switch_fetching_mode(motu, enable);
-<<<<<<< HEAD
-=======
 	else if (motu->spec->protocol_version == SND_MOTU_PROTOCOL_V1)
 		return snd_motu_protocol_v1_switch_fetching_mode(motu, enable);
->>>>>>> 7d2a07b7
 	else
 		return -ENXIO;
 }
@@ -302,11 +263,8 @@
 		return snd_motu_protocol_v2_cache_packet_formats(motu);
 	else if (motu->spec->protocol_version == SND_MOTU_PROTOCOL_V3)
 		return snd_motu_protocol_v3_cache_packet_formats(motu);
-<<<<<<< HEAD
-=======
 	else if (motu->spec->protocol_version == SND_MOTU_PROTOCOL_V1)
 		return snd_motu_protocol_v1_cache_packet_formats(motu);
->>>>>>> 7d2a07b7
 	else
 		return -ENXIO;
 }
