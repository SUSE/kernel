--- conflicted
+++ resolved
@@ -7,12 +7,7 @@
 
 #include "./bebob.h"
 
-<<<<<<< HEAD
-#define CALLBACK_TIMEOUT	2500
-#define FW_ISO_RESOURCE_DELAY	1000
-=======
 #define READY_TIMEOUT_MS	4000
->>>>>>> 7d2a07b7
 
 /*
  * NOTE;
@@ -406,15 +401,6 @@
 {
 	cmp_connection_break(&bebob->in_conn);
 	cmp_connection_break(&bebob->out_conn);
-<<<<<<< HEAD
-
-	// These models seem to be in transition state for a longer time. When
-	// accessing in the state, any transactions is corrupted. In the worst
-	// case, the device is going to reboot.
-	if (bebob->version < 2)
-		msleep(600);
-=======
->>>>>>> 7d2a07b7
 }
 
 static int start_stream(struct snd_bebob *bebob, struct amdtp_stream *stream)
@@ -621,14 +607,8 @@
 
 	if (!amdtp_stream_running(&bebob->rx_stream)) {
 		enum snd_bebob_clock_type src;
-<<<<<<< HEAD
-		struct amdtp_stream *master, *slave;
-		unsigned int curr_rate;
-		unsigned int ir_delay_cycle;
-=======
 		unsigned int curr_rate;
 		unsigned int tx_init_skip_cycles;
->>>>>>> 7d2a07b7
 
 		if (bebob->maudio_special_quirk) {
 			err = bebob->spec->rate->get(bebob, &curr_rate);
@@ -640,15 +620,6 @@
 		if (err < 0)
 			return err;
 
-<<<<<<< HEAD
-		if (src != SND_BEBOB_CLOCK_TYPE_SYT) {
-			master = &bebob->tx_stream;
-			slave = &bebob->rx_stream;
-		} else {
-			master = &bebob->rx_stream;
-			slave = &bebob->tx_stream;
-		}
-=======
 		err = start_stream(bebob, &bebob->rx_stream);
 		if (err < 0)
 			goto error;
@@ -673,32 +644,6 @@
 		err = amdtp_domain_start(&bebob->domain, tx_init_skip_cycles, true, false);
 		if (err < 0)
 			goto error;
->>>>>>> 7d2a07b7
-
-		err = start_stream(bebob, master);
-		if (err < 0)
-			goto error;
-
-		err = start_stream(bebob, slave);
-		if (err < 0)
-			goto error;
-
-		// The device postpones start of transmission mostly for 1 sec
-		// after receives packets firstly. For safe, IR context starts
-		// 0.4 sec (=3200 cycles) later to version 1 or 2 firmware,
-		// 2.0 sec (=16000 cycles) for version 3 firmware. This is
-		// within 2.5 sec (=CALLBACK_TIMEOUT).
-		// Furthermore, some devices transfer isoc packets with
-		// discontinuous counter in the beginning of packet streaming.
-		// The delay has an effect to avoid detection of this
-		// discontinuity.
-		if (bebob->version < 2)
-			ir_delay_cycle = 3200;
-		else
-			ir_delay_cycle = 16000;
-		err = amdtp_domain_start(&bebob->domain, ir_delay_cycle);
-		if (err < 0)
-			goto error;
 
 		// NOTE:
 		// The firmware customized by M-Audio uses these commands to
@@ -713,16 +658,9 @@
 			}
 		}
 
-<<<<<<< HEAD
-		if (!amdtp_stream_wait_callback(&bebob->rx_stream,
-						CALLBACK_TIMEOUT) ||
-		    !amdtp_stream_wait_callback(&bebob->tx_stream,
-						CALLBACK_TIMEOUT)) {
-=======
 		// Some devices postpone start of transmission mostly for 1 sec after receives
 		// packets firstly.
 		if (!amdtp_domain_wait_ready(&bebob->domain, READY_TIMEOUT_MS)) {
->>>>>>> 7d2a07b7
 			err = -ETIMEDOUT;
 			goto error;
 		}
