--- conflicted
+++ resolved
@@ -115,12 +115,6 @@
 	/* for M-Audio special devices */
 	void *maudio_special_quirk;
 
-<<<<<<< HEAD
-	/* For BeBoB version quirk. */
-	unsigned int version;
-
-=======
->>>>>>> 7d2a07b7
 	struct amdtp_domain domain;
 };
 
