--- conflicted
+++ resolved
@@ -20,11 +20,7 @@
 #define CYCLES_PER_SECOND	8000
 #define TICKS_PER_SECOND	(TICKS_PER_CYCLE * CYCLES_PER_SECOND)
 
-<<<<<<< HEAD
-#define OHCI_MAX_SECOND		8
-=======
 #define OHCI_SECOND_MODULUS		8
->>>>>>> 7d2a07b7
 
 /* Always support Linux tracing subsystem. */
 #define CREATE_TRACE_POINTS
@@ -65,11 +61,6 @@
 #define CIP_FMT_AM		0x10
 #define AMDTP_FDF_NO_DATA	0xff
 
-<<<<<<< HEAD
-// For iso header, tstamp and 2 CIP header.
-#define IR_CTX_HEADER_SIZE_CIP		16
-=======
->>>>>>> 7d2a07b7
 // For iso header and tstamp.
 #define IR_CTX_HEADER_DEFAULT_QUADLETS	2
 // Add nothing.
@@ -120,12 +111,6 @@
 
 	s->fmt = fmt;
 	s->process_ctx_payloads = process_ctx_payloads;
-<<<<<<< HEAD
-
-	if (dir == AMDTP_OUT_STREAM)
-		s->ctx_data.rx.syt_override = -1;
-=======
->>>>>>> 7d2a07b7
 
 	return 0;
 }
@@ -223,11 +208,7 @@
 
 	// Linux driver for 1394 OHCI controller voluntarily flushes isoc
 	// context when total size of accumulated context header reaches
-<<<<<<< HEAD
-	// PAGE_SIZE. This kicks tasklet for the isoc context and brings
-=======
 	// PAGE_SIZE. This kicks work for the isoc context and brings
->>>>>>> 7d2a07b7
 	// callback in the middle of scheduled interrupts.
 	// Although AMDTP streams in the same domain use the same events per
 	// IRQ, use the largest size of context header between IT/IR contexts.
@@ -367,28 +348,6 @@
 }
 EXPORT_SYMBOL(amdtp_stream_pcm_prepare);
 
-<<<<<<< HEAD
-static unsigned int calculate_data_blocks(unsigned int *data_block_state,
-				bool is_blocking, bool is_no_info,
-				unsigned int syt_interval, enum cip_sfc sfc)
-{
-	unsigned int data_blocks;
-
-	/* Blocking mode. */
-	if (is_blocking) {
-		/* This module generate empty packet for 'no data'. */
-		if (is_no_info)
-			data_blocks = 0;
-		else
-			data_blocks = syt_interval;
-	/* Non-blocking mode. */
-	} else {
-		if (!cip_sfc_is_base_44100(sfc)) {
-			// Sample_rate / 8000 is an integer, and precomputed.
-			data_blocks = *data_block_state;
-		} else {
-			unsigned int phase = *data_block_state;
-=======
 static void pool_blocking_data_blocks(struct amdtp_stream *s, struct seq_desc *descs,
 				      const unsigned int seq_size, unsigned int seq_tail,
 				      unsigned int count)
@@ -424,7 +383,6 @@
 			desc->data_blocks = state;
 		} else {
 			unsigned int phase = state;
->>>>>>> 7d2a07b7
 
 		/*
 		 * This calculates the number of data blocks per packet so that
@@ -439,17 +397,10 @@
 				desc->data_blocks = 5 + ((phase & 1) ^ (phase == 0 || phase >= 40));
 			else
 				/* 12 11 11 11 11 ... or 23 22 22 22 22 ... */
-<<<<<<< HEAD
-				data_blocks = 11 * (sfc >> 1) + (phase == 0);
-			if (++phase >= (80 >> (sfc >> 1)))
-				phase = 0;
-			*data_block_state = phase;
-=======
 				desc->data_blocks = 11 * (sfc >> 1) + (phase == 0);
 			if (++phase >= (80 >> (sfc >> 1)))
 				phase = 0;
 			state = phase;
->>>>>>> 7d2a07b7
 		}
 
 		seq_tail = (seq_tail + 1) % seq_size;
@@ -490,13 +441,6 @@
 	} else
 		syt_offset = *last_syt_offset - TICKS_PER_CYCLE;
 	*last_syt_offset = syt_offset;
-<<<<<<< HEAD
-
-	if (syt_offset >= TICKS_PER_CYCLE)
-		syt_offset = CIP_SYT_NO_INFO;
-
-	return syt_offset;
-=======
 
 	if (syt_offset >= TICKS_PER_CYCLE)
 		syt_offset = CIP_SYT_NO_INFO;
@@ -645,7 +589,6 @@
 				pool_ideal_seq_descs(s, count);
 		}
 	}
->>>>>>> 7d2a07b7
 }
 
 static void update_pcm_pointers(struct amdtp_stream *s,
@@ -733,11 +676,7 @@
 }
 
 static void build_it_pkt_header(struct amdtp_stream *s, unsigned int cycle,
-<<<<<<< HEAD
-				struct fw_iso_packet *params,
-=======
 				struct fw_iso_packet *params, unsigned int header_length,
->>>>>>> 7d2a07b7
 				unsigned int data_blocks,
 				unsigned int data_block_counter,
 				unsigned int syt, unsigned int index)
@@ -748,27 +687,15 @@
 	payload_length = data_blocks * sizeof(__be32) * s->data_block_quadlets;
 	params->payload_length = payload_length;
 
-<<<<<<< HEAD
-	if (!(s->flags & CIP_NO_HEADER)) {
-		cip_header = (__be32 *)params->header;
-		generate_cip_header(s, cip_header, data_block_counter, syt);
-		params->header_length = 2 * sizeof(__be32);
-		payload_length += params->header_length;
-=======
 	if (header_length > 0) {
 		cip_header = (__be32 *)params->header;
 		generate_cip_header(s, cip_header, data_block_counter, syt);
 		params->header_length = header_length;
->>>>>>> 7d2a07b7
 	} else {
 		cip_header = NULL;
 	}
 
-<<<<<<< HEAD
-	trace_amdtp_packet(s, cycle, cip_header, payload_length, data_blocks,
-=======
 	trace_amdtp_packet(s, cycle, cip_header, payload_length + header_length, data_blocks,
->>>>>>> 7d2a07b7
 			   data_block_counter, s->packet_index, index);
 }
 
@@ -861,43 +788,18 @@
 
 	*data_block_counter = dbc;
 
-<<<<<<< HEAD
-	*syt = cip_header[1] & CIP_SYT_MASK;
-=======
 	if (!(s->flags & CIP_UNAWARE_SYT))
 		*syt = cip_header[1] & CIP_SYT_MASK;
->>>>>>> 7d2a07b7
 
 	return 0;
 }
 
 static int parse_ir_ctx_header(struct amdtp_stream *s, unsigned int cycle,
 			       const __be32 *ctx_header,
-<<<<<<< HEAD
-			       unsigned int *payload_length,
-=======
->>>>>>> 7d2a07b7
 			       unsigned int *data_blocks,
 			       unsigned int *data_block_counter,
 			       unsigned int *syt, unsigned int packet_index, unsigned int index)
 {
-<<<<<<< HEAD
-	const __be32 *cip_header;
-	unsigned int cip_header_size;
-	int err;
-
-	*payload_length = be32_to_cpu(ctx_header[0]) >> ISO_DATA_LENGTH_SHIFT;
-
-	if (!(s->flags & CIP_NO_HEADER))
-		cip_header_size = 8;
-	else
-		cip_header_size = 0;
-
-	if (*payload_length > cip_header_size + s->ctx_data.tx.max_ctx_payload_length) {
-		dev_err(&s->unit->device,
-			"Detect jumbo payload: %04x %04x\n",
-			*payload_length, cip_header_size + s->ctx_data.tx.max_ctx_payload_length);
-=======
 	unsigned int payload_length;
 	const __be32 *cip_header;
 	unsigned int cip_header_size;
@@ -913,18 +815,10 @@
 		dev_err(&s->unit->device,
 			"Detect jumbo payload: %04x %04x\n",
 			payload_length, cip_header_size + s->ctx_data.tx.max_ctx_payload_length);
->>>>>>> 7d2a07b7
 		return -EIO;
 	}
 
 	if (cip_header_size > 0) {
-<<<<<<< HEAD
-		cip_header = ctx_header + 2;
-		err = check_cip_header(s, cip_header, *payload_length,
-				       data_blocks, data_block_counter, syt);
-		if (err < 0)
-			return err;
-=======
 		if (payload_length >= cip_header_size) {
 			int err;
 
@@ -939,7 +833,6 @@
 			*data_blocks = 0;
 			*syt = 0;
 		}
->>>>>>> 7d2a07b7
 	} else {
 		cip_header = NULL;
 		*data_blocks = payload_length / sizeof(__be32) / s->data_block_quadlets;
@@ -949,11 +842,7 @@
 			*data_block_counter = 0;
 	}
 
-<<<<<<< HEAD
-	trace_amdtp_packet(s, cycle, cip_header, *payload_length, *data_blocks,
-=======
 	trace_amdtp_packet(s, cycle, cip_header, payload_length, *data_blocks,
->>>>>>> 7d2a07b7
 			   *data_block_counter, packet_index, index);
 
 	return 0;
@@ -971,13 +860,8 @@
 static inline u32 increment_ohci_cycle_count(u32 cycle, unsigned int addend)
 {
 	cycle += addend;
-<<<<<<< HEAD
-	if (cycle >= OHCI_MAX_SECOND * CYCLES_PER_SECOND)
-		cycle -= OHCI_MAX_SECOND * CYCLES_PER_SECOND;
-=======
 	if (cycle >= OHCI_SECOND_MODULUS * CYCLES_PER_SECOND)
 		cycle -= OHCI_SECOND_MODULUS * CYCLES_PER_SECOND;
->>>>>>> 7d2a07b7
 	return cycle;
 }
 
@@ -995,78 +879,6 @@
 // This module queued the same number of isochronous cycle as the size of queue
 // to kip isochronous cycle, therefore it's OK to just increment the cycle by
 // the size of queue for scheduled cycle.
-<<<<<<< HEAD
-static inline u32 compute_it_cycle(const __be32 ctx_header_tstamp,
-				   unsigned int queue_size)
-{
-	u32 cycle = compute_cycle_count(ctx_header_tstamp);
-	return increment_cycle_count(cycle, queue_size);
-}
-
-static int generate_device_pkt_descs(struct amdtp_stream *s,
-				     struct pkt_desc *descs,
-				     const __be32 *ctx_header,
-				     unsigned int packets)
-{
-	unsigned int dbc = s->data_block_counter;
-	unsigned int packet_index = s->packet_index;
-	unsigned int queue_size = s->queue_size;
-	int i;
-	int err;
-
-	for (i = 0; i < packets; ++i) {
-		struct pkt_desc *desc = descs + i;
-		unsigned int cycle;
-		unsigned int payload_length;
-		unsigned int data_blocks;
-		unsigned int syt;
-
-		cycle = compute_cycle_count(ctx_header[1]);
-
-		err = parse_ir_ctx_header(s, cycle, ctx_header, &payload_length,
-					  &data_blocks, &dbc, &syt, packet_index, i);
-		if (err < 0)
-			return err;
-
-		desc->cycle = cycle;
-		desc->syt = syt;
-		desc->data_blocks = data_blocks;
-		desc->data_block_counter = dbc;
-		desc->ctx_payload = s->buffer.packets[packet_index].buffer;
-
-		if (!(s->flags & CIP_DBC_IS_END_EVENT))
-			dbc = (dbc + desc->data_blocks) & 0xff;
-
-		ctx_header +=
-			s->ctx_data.tx.ctx_header_size / sizeof(*ctx_header);
-
-		packet_index = (packet_index + 1) % queue_size;
-	}
-
-	s->data_block_counter = dbc;
-
-	return 0;
-}
-
-static unsigned int compute_syt(unsigned int syt_offset, unsigned int cycle,
-				unsigned int transfer_delay)
-{
-	unsigned int syt;
-
-	syt_offset += transfer_delay;
-	syt = ((cycle + syt_offset / TICKS_PER_CYCLE) << 12) |
-	      (syt_offset % TICKS_PER_CYCLE);
-	return syt & CIP_SYT_MASK;
-}
-
-static void generate_pkt_descs(struct amdtp_stream *s, struct pkt_desc *descs,
-			       const __be32 *ctx_header, unsigned int packets,
-			       const struct seq_desc *seq_descs,
-			       unsigned int seq_size)
-{
-	unsigned int dbc = s->data_block_counter;
-	unsigned int seq_index = s->ctx_data.rx.seq_index;
-=======
 static inline u32 compute_ohci_it_cycle(const __be32 ctx_header_tstamp,
 					unsigned int queue_size)
 {
@@ -1176,25 +988,11 @@
 	unsigned int dbc = s->data_block_counter;
 	unsigned int seq_head = s->ctx_data.rx.seq.head;
 	bool aware_syt = !(s->flags & CIP_UNAWARE_SYT);
->>>>>>> 7d2a07b7
 	int i;
 
 	for (i = 0; i < packets; ++i) {
 		struct pkt_desc *desc = descs + i;
 		unsigned int index = (s->packet_index + i) % s->queue_size;
-<<<<<<< HEAD
-		const struct seq_desc *seq = seq_descs + seq_index;
-		unsigned int syt;
-
-		desc->cycle = compute_it_cycle(*ctx_header, s->queue_size);
-
-		syt = seq->syt_offset;
-		if (syt != CIP_SYT_NO_INFO) {
-			syt = compute_syt(syt, desc->cycle,
-					  s->ctx_data.rx.transfer_delay);
-		}
-		desc->syt = syt;
-=======
 		const struct seq_desc *seq = seq_descs + seq_head;
 
 		desc->cycle = compute_ohci_it_cycle(*ctx_header, s->queue_size);
@@ -1204,7 +1002,6 @@
 		else
 			desc->syt = CIP_SYT_NO_INFO;
 
->>>>>>> 7d2a07b7
 		desc->data_blocks = seq->data_blocks;
 
 		if (s->flags & CIP_DBC_IS_END_EVENT)
@@ -1217,21 +1014,13 @@
 
 		desc->ctx_payload = s->buffer.packets[index].buffer;
 
-<<<<<<< HEAD
-		seq_index = (seq_index + 1) % seq_size;
-=======
 		seq_head = (seq_head + 1) % seq_size;
->>>>>>> 7d2a07b7
 
 		++ctx_header;
 	}
 
 	s->data_block_counter = dbc;
-<<<<<<< HEAD
-	s->ctx_data.rx.seq_index = seq_index;
-=======
 	s->ctx_data.rx.seq.head = seq_head;
->>>>>>> 7d2a07b7
 }
 
 static inline void cancel_stream(struct amdtp_stream *s)
@@ -1255,29 +1044,17 @@
 		update_pcm_pointers(s, pcm, pcm_frames);
 }
 
-<<<<<<< HEAD
-static void out_stream_callback(struct fw_iso_context *context, u32 tstamp,
-				size_t header_length, void *header,
-				void *private_data)
-=======
 static void process_rx_packets(struct fw_iso_context *context, u32 tstamp, size_t header_length,
 			       void *header, void *private_data)
->>>>>>> 7d2a07b7
 {
 	struct amdtp_stream *s = private_data;
 	const struct amdtp_domain *d = s->domain;
 	const __be32 *ctx_header = header;
-<<<<<<< HEAD
-	unsigned int events_per_period = s->ctx_data.rx.events_per_period;
-	unsigned int event_count = s->ctx_data.rx.event_count;
-	unsigned int packets;
-=======
 	const unsigned int events_per_period = d->events_per_period;
 	unsigned int event_count = s->ctx_data.rx.event_count;
 	unsigned int pkt_header_length;
 	unsigned int packets;
 	bool need_hw_irq;
->>>>>>> 7d2a07b7
 	int i;
 
 	if (s->packet_index < 0)
@@ -1286,16 +1063,6 @@
 	// Calculate the number of packets in buffer and check XRUN.
 	packets = header_length / sizeof(*ctx_header);
 
-<<<<<<< HEAD
-	generate_pkt_descs(s, s->pkt_descs, ctx_header, packets, d->seq_descs,
-			   d->seq_size);
-
-	process_ctx_payloads(s, s->pkt_descs, packets);
-
-	for (i = 0; i < packets; ++i) {
-		const struct pkt_desc *desc = s->pkt_descs + i;
-		unsigned int syt;
-=======
 	pool_seq_descs(s, packets);
 
 	generate_pkt_descs(s, ctx_header, packets);
@@ -1319,32 +1086,12 @@
 
 	for (i = 0; i < packets; ++i) {
 		const struct pkt_desc *desc = s->pkt_descs + i;
->>>>>>> 7d2a07b7
 		struct {
 			struct fw_iso_packet params;
 			__be32 header[CIP_HEADER_QUADLETS];
 		} template = { {0}, {0} };
 		bool sched_irq = false;
 
-<<<<<<< HEAD
-		if (s->ctx_data.rx.syt_override < 0)
-			syt = desc->syt;
-		else
-			syt = s->ctx_data.rx.syt_override;
-
-		build_it_pkt_header(s, desc->cycle, &template.params,
-				    desc->data_blocks, desc->data_block_counter,
-				    syt, i);
-
-		if (s == s->domain->irq_target) {
-			event_count += desc->data_blocks;
-			if (event_count >= events_per_period) {
-				event_count -= events_per_period;
-				sched_irq = true;
-			}
-		}
-
-=======
 		build_it_pkt_header(s, desc->cycle, &template.params, pkt_header_length,
 				    desc->data_blocks, desc->data_block_counter,
 				    desc->syt, i);
@@ -1357,16 +1104,10 @@
 			}
 		}
 
->>>>>>> 7d2a07b7
 		if (queue_out_packet(s, &template.params, sched_irq) < 0) {
 			cancel_stream(s);
 			return;
 		}
-<<<<<<< HEAD
-	}
-
-	s->ctx_data.rx.event_count = event_count;
-=======
 	}
 
 	s->ctx_data.rx.event_count = event_count;
@@ -1456,7 +1197,6 @@
 		else
 			s->context->callback.sc = process_rx_packets;
 	}
->>>>>>> 7d2a07b7
 }
 
 static void process_tx_packets(struct fw_iso_context *context, u32 tstamp, size_t header_length,
@@ -1465,10 +1205,7 @@
 	struct amdtp_stream *s = private_data;
 	__be32 *ctx_header = header;
 	unsigned int packets;
-<<<<<<< HEAD
-=======
 	unsigned int desc_count;
->>>>>>> 7d2a07b7
 	int i;
 	int err;
 
@@ -1478,28 +1215,20 @@
 	// Calculate the number of packets in buffer and check XRUN.
 	packets = header_length / s->ctx_data.tx.ctx_header_size;
 
-<<<<<<< HEAD
-	err = generate_device_pkt_descs(s, s->pkt_descs, ctx_header, packets);
-=======
 	desc_count = 0;
 	err = generate_device_pkt_descs(s, s->pkt_descs, ctx_header, packets, &desc_count);
->>>>>>> 7d2a07b7
 	if (err < 0) {
 		if (err != -EAGAIN) {
 			cancel_stream(s);
 			return;
 		}
 	} else {
-<<<<<<< HEAD
-		process_ctx_payloads(s, s->pkt_descs, packets);
-=======
 		struct amdtp_domain *d = s->domain;
 
 		process_ctx_payloads(s, s->pkt_descs, desc_count);
 
 		if (d->replay.enable)
 			cache_seq(s, s->pkt_descs, desc_count);
->>>>>>> 7d2a07b7
 	}
 
 	for (i = 0; i < packets; ++i) {
@@ -1512,48 +1241,6 @@
 	}
 }
 
-<<<<<<< HEAD
-static void pool_ideal_seq_descs(struct amdtp_domain *d, unsigned int packets)
-{
-	struct amdtp_stream *irq_target = d->irq_target;
-	unsigned int seq_tail = d->seq_tail;
-	unsigned int seq_size = d->seq_size;
-	unsigned int min_avail;
-	struct amdtp_stream *s;
-
-	min_avail = d->seq_size;
-	list_for_each_entry(s, &d->streams, list) {
-		unsigned int seq_index;
-		unsigned int avail;
-
-		if (s->direction == AMDTP_IN_STREAM)
-			continue;
-
-		seq_index = s->ctx_data.rx.seq_index;
-		avail = d->seq_tail;
-		if (seq_index > avail)
-			avail += d->seq_size;
-		avail -= seq_index;
-
-		if (avail < min_avail)
-			min_avail = avail;
-	}
-
-	while (min_avail < packets) {
-		struct seq_desc *desc = d->seq_descs + seq_tail;
-
-		desc->syt_offset = calculate_syt_offset(&d->last_syt_offset,
-					&d->syt_offset_state, irq_target->sfc);
-		desc->data_blocks = calculate_data_blocks(&d->data_block_state,
-				!!(irq_target->flags & CIP_BLOCKING),
-				desc->syt_offset == CIP_SYT_NO_INFO,
-				irq_target->syt_interval, irq_target->sfc);
-
-		++seq_tail;
-		seq_tail %= seq_size;
-
-		++min_avail;
-=======
 static void drop_tx_packets(struct fw_iso_context *context, u32 tstamp, size_t header_length,
 			    void *header, void *private_data)
 {
@@ -1630,7 +1317,6 @@
 			return;
 
 		context->callback.sc = process_tx_packets;
->>>>>>> 7d2a07b7
 	}
 }
 
@@ -1644,33 +1330,6 @@
 	unsigned int events;
 	int i;
 
-<<<<<<< HEAD
-	d->seq_tail = seq_tail;
-}
-
-static void irq_target_callback(struct fw_iso_context *context, u32 tstamp,
-				size_t header_length, void *header,
-				void *private_data)
-{
-	struct amdtp_stream *irq_target = private_data;
-	struct amdtp_domain *d = irq_target->domain;
-	unsigned int packets = header_length / sizeof(__be32);
-	struct amdtp_stream *s;
-
-	// Record enough entries with extra 3 cycles at least.
-	pool_ideal_seq_descs(d, packets + 3);
-
-	out_stream_callback(context, tstamp, header_length, header, irq_target);
-	if (amdtp_streaming_error(irq_target))
-		goto error;
-
-	list_for_each_entry(s, &d->streams, list) {
-		if (s != irq_target && amdtp_stream_running(s)) {
-			fw_iso_context_flush_completions(s->context);
-			if (amdtp_streaming_error(s))
-				goto error;
-		}
-=======
 	if (s->packet_index < 0)
 		return;
 
@@ -1764,18 +1423,12 @@
 
 		if (amdtp_streaming_error(s))
 			goto error;
->>>>>>> 7d2a07b7
 	}
 
 	return;
 error:
-<<<<<<< HEAD
-	if (amdtp_stream_running(irq_target))
-		cancel_stream(irq_target);
-=======
 	if (amdtp_stream_running(d->irq_target))
 		cancel_stream(d->irq_target);
->>>>>>> 7d2a07b7
 
 	list_for_each_entry(s, &d->streams, list) {
 		if (amdtp_stream_running(s))
@@ -1783,15 +1436,8 @@
 	}
 }
 
-<<<<<<< HEAD
-// this is executed one time.
-static void amdtp_stream_first_callback(struct fw_iso_context *context,
-					u32 tstamp, size_t header_length,
-					void *header, void *private_data)
-=======
 static void irq_target_callback(struct fw_iso_context *context, u32 tstamp, size_t header_length,
 				void *header, void *private_data)
->>>>>>> 7d2a07b7
 {
 	struct amdtp_stream *s = private_data;
 	struct amdtp_domain *d = s->domain;
@@ -1841,14 +1487,6 @@
 
 		ready_to_start = (rx_count == rx_ready_count);
 	} else {
-<<<<<<< HEAD
-		cycle = compute_it_cycle(*ctx_header, s->queue_size);
-
-		if (s == s->domain->irq_target)
-			context->callback.sc = irq_target_callback;
-		else
-			context->callback.sc = out_stream_callback;
-=======
 		ready_to_start = true;
 	}
 
@@ -1870,7 +1508,6 @@
 		}
 
 		d->processing_cycle.rx_start = cycle;
->>>>>>> 7d2a07b7
 	}
 }
 
@@ -1900,11 +1537,6 @@
  * @s: the AMDTP stream to start
  * @channel: the isochronous channel on the bus
  * @speed: firewire speed code
-<<<<<<< HEAD
- * @start_cycle: the isochronous cycle to start the context. Start immediately
- *		 if negative value is given.
-=======
->>>>>>> 7d2a07b7
  * @queue_size: The number of packets in the queue.
  * @idle_irq_interval: the interval to queue packet during initial state.
  *
@@ -1913,12 +1545,7 @@
  * device can be started.
  */
 static int amdtp_stream_start(struct amdtp_stream *s, int channel, int speed,
-<<<<<<< HEAD
-			      int start_cycle, unsigned int queue_size,
-			      unsigned int idle_irq_interval)
-=======
 			      unsigned int queue_size, unsigned int idle_irq_interval)
->>>>>>> 7d2a07b7
 {
 	bool is_irq_target = (s == s->domain->irq_target);
 	unsigned int ctx_header_size;
@@ -1947,41 +1574,21 @@
 	}
 
 	// initialize packet buffer.
-<<<<<<< HEAD
-	max_ctx_payload_size = amdtp_stream_get_max_payload(s);
-=======
->>>>>>> 7d2a07b7
 	if (s->direction == AMDTP_IN_STREAM) {
 		dir = DMA_FROM_DEVICE;
 		type = FW_ISO_CONTEXT_RECEIVE;
-		if (!(s->flags & CIP_NO_HEADER)) {
-			max_ctx_payload_size -= 8;
+		if (!(s->flags & CIP_NO_HEADER))
 			ctx_header_size = IR_CTX_HEADER_SIZE_CIP;
-		} else {
+		else
 			ctx_header_size = IR_CTX_HEADER_SIZE_NO_CIP;
-<<<<<<< HEAD
-		}
-=======
->>>>>>> 7d2a07b7
 	} else {
 		dir = DMA_TO_DEVICE;
 		type = FW_ISO_CONTEXT_TRANSMIT;
 		ctx_header_size = 0;	// No effect for IT context.
-<<<<<<< HEAD
-
-		if (!(s->flags & CIP_NO_HEADER))
-			max_ctx_payload_size -= IT_PKT_HEADER_SIZE_CIP;
-=======
->>>>>>> 7d2a07b7
 	}
 	max_ctx_payload_size = amdtp_stream_get_max_ctx_payload_size(s);
 
-<<<<<<< HEAD
-	err = iso_packets_buffer_init(&s->buffer, s->unit, queue_size,
-				      max_ctx_payload_size, dir);
-=======
 	err = iso_packets_buffer_init(&s->buffer, s->unit, queue_size, max_ctx_payload_size, dir);
->>>>>>> 7d2a07b7
 	if (err < 0)
 		goto err_unlock;
 	s->queue_size = queue_size;
@@ -2088,13 +1695,8 @@
 	if ((s->flags & CIP_EMPTY_WITH_TAG0) || (s->flags & CIP_NO_HEADER))
 		tag |= FW_ISO_CONTEXT_MATCH_TAG0;
 
-<<<<<<< HEAD
-	s->callbacked = false;
-	err = fw_iso_context_start(s->context, start_cycle, 0, tag);
-=======
 	s->ready_processing = false;
 	err = fw_iso_context_start(s->context, -1, 0, tag);
->>>>>>> 7d2a07b7
 	if (err < 0)
 		goto err_pkt_descs;
 
@@ -2132,37 +1734,12 @@
 {
 	struct amdtp_stream *irq_target = d->irq_target;
 
-<<<<<<< HEAD
-	if (irq_target && amdtp_stream_running(irq_target)) {
-		// This function is called in software IRQ context of
-		// period_tasklet or process context.
-		//
-		// When the software IRQ context was scheduled by software IRQ
-		// context of IT contexts, queued packets were already handled.
-		// Therefore, no need to flush the queue in buffer furthermore.
-		//
-		// When the process context reach here, some packets will be
-		// already queued in the buffer. These packets should be handled
-		// immediately to keep better granularity of PCM pointer.
-		//
-		// Later, the process context will sometimes schedules software
-		// IRQ context of the period_tasklet. Then, no need to flush the
-		// queue by the same reason as described in the above
-		if (!in_interrupt()) {
-			// Queued packet should be processed without any kernel
-			// preemption to keep latency against bus cycle.
-			preempt_disable();
-			fw_iso_context_flush_completions(irq_target->context);
-			preempt_enable();
-		}
-=======
 	// Process isochronous packets queued till recent isochronous cycle to handle PCM frames.
 	if (irq_target && amdtp_stream_running(irq_target)) {
 		// In software IRQ context, the call causes dead-lock to disable the tasklet
 		// synchronously.
 		if (!in_softirq())
 			fw_iso_context_flush_completions(irq_target->context);
->>>>>>> 7d2a07b7
 	}
 
 	return READ_ONCE(s->pcm_buffer_pointer);
@@ -2182,18 +1759,8 @@
 
 	// Process isochronous packets for recent isochronous cycle to handle
 	// queued PCM frames.
-<<<<<<< HEAD
-	if (irq_target && amdtp_stream_running(irq_target)) {
-		// Queued packet should be processed without any kernel
-		// preemption to keep latency against bus cycle.
-		preempt_disable();
-		fw_iso_context_flush_completions(irq_target->context);
-		preempt_enable();
-	}
-=======
 	if (irq_target && amdtp_stream_running(irq_target))
 		fw_iso_context_flush_completions(irq_target->context);
->>>>>>> 7d2a07b7
 
 	return 0;
 }
@@ -2270,11 +1837,6 @@
 
 	d->events_per_period = 0;
 
-<<<<<<< HEAD
-	d->seq_descs = NULL;
-
-=======
->>>>>>> 7d2a07b7
 	return 0;
 }
 EXPORT_SYMBOL_GPL(amdtp_domain_init);
@@ -2317,28 +1879,6 @@
 }
 EXPORT_SYMBOL_GPL(amdtp_domain_add_stream);
 
-<<<<<<< HEAD
-static int get_current_cycle_time(struct fw_card *fw_card, int *cur_cycle)
-{
-	int generation;
-	int rcode;
-	__be32 reg;
-	u32 data;
-
-	// This is a request to local 1394 OHCI controller and expected to
-	// complete without any event waiting.
-	generation = fw_card->generation;
-	smp_rmb();	// node_id vs. generation.
-	rcode = fw_run_transaction(fw_card, TCODE_READ_QUADLET_REQUEST,
-				   fw_card->node_id, generation, SCODE_100,
-				   CSR_REGISTER_BASE + CSR_CYCLE_TIME,
-				   &reg, sizeof(reg));
-	if (rcode != RCODE_COMPLETE)
-		return -EIO;
-
-	data = be32_to_cpu(reg);
-	*cur_cycle = data >> 12;
-=======
 // Make the reference from rx stream to tx stream for sequence replay. When the number of tx streams
 // is less than the number of rx streams, the first tx stream is selected.
 static int make_association(struct amdtp_domain *d)
@@ -2382,7 +1922,6 @@
 			++dst_index;
 		}
 	}
->>>>>>> 7d2a07b7
 
 	return 0;
 }
@@ -2390,41 +1929,6 @@
 /**
  * amdtp_domain_start - start sending packets for isoc context in the domain.
  * @d: the AMDTP domain.
-<<<<<<< HEAD
- * @ir_delay_cycle: the cycle delay to start all IR contexts.
- */
-int amdtp_domain_start(struct amdtp_domain *d, unsigned int ir_delay_cycle)
-{
-	static const struct {
-		unsigned int data_block;
-		unsigned int syt_offset;
-	} *entry, initial_state[] = {
-		[CIP_SFC_32000]  = {  4, 3072 },
-		[CIP_SFC_48000]  = {  6, 1024 },
-		[CIP_SFC_96000]  = { 12, 1024 },
-		[CIP_SFC_192000] = { 24, 1024 },
-		[CIP_SFC_44100]  = {  0,   67 },
-		[CIP_SFC_88200]  = {  0,   67 },
-		[CIP_SFC_176400] = {  0,   67 },
-	};
-	unsigned int events_per_buffer = d->events_per_buffer;
-	unsigned int events_per_period = d->events_per_period;
-	unsigned int idle_irq_interval;
-	unsigned int queue_size;
-	struct amdtp_stream *s;
-	int cycle;
-	int err;
-
-	// Select an IT context as IRQ target.
-	list_for_each_entry(s, &d->streams, list) {
-		if (s->direction == AMDTP_OUT_STREAM)
-			break;
-	}
-	if (!s)
-		return -ENXIO;
-	d->irq_target = s;
-
-=======
  * @tx_init_skip_cycles: the number of cycles to skip processing packets at initial stage of IR
  *			 contexts.
  * @replay_seq: whether to replay the sequence of packet in IR context for the sequence of packet in
@@ -2463,7 +1967,6 @@
 
 	d->processing_cycle.tx_init_skip = tx_init_skip_cycles;
 
->>>>>>> 7d2a07b7
 	// This is a case that AMDTP streams in domain run just for MIDI
 	// substream. Use the number of events equivalent to 10 msec as
 	// interval of hardware IRQ.
@@ -2475,78 +1978,6 @@
 	queue_size = DIV_ROUND_UP(CYCLES_PER_SECOND * events_per_buffer,
 				  amdtp_rate_table[d->irq_target->sfc]);
 
-<<<<<<< HEAD
-	d->seq_descs = kcalloc(queue_size, sizeof(*d->seq_descs), GFP_KERNEL);
-	if (!d->seq_descs)
-		return -ENOMEM;
-	d->seq_size = queue_size;
-	d->seq_tail = 0;
-
-	entry = &initial_state[s->sfc];
-	d->data_block_state = entry->data_block;
-	d->syt_offset_state = entry->syt_offset;
-	d->last_syt_offset = TICKS_PER_CYCLE;
-
-	if (ir_delay_cycle > 0) {
-		struct fw_card *fw_card = fw_parent_device(s->unit)->card;
-
-		err = get_current_cycle_time(fw_card, &cycle);
-		if (err < 0)
-			goto error;
-
-		// No need to care overflow in cycle field because of enough
-		// width.
-		cycle += ir_delay_cycle;
-
-		// Round up to sec field.
-		if ((cycle & 0x00001fff) >= CYCLES_PER_SECOND) {
-			unsigned int sec;
-
-			// The sec field can overflow.
-			sec = (cycle & 0xffffe000) >> 13;
-			cycle = (++sec << 13) |
-				((cycle & 0x00001fff) / CYCLES_PER_SECOND);
-		}
-
-		// In OHCI 1394 specification, lower 2 bits are available for
-		// sec field.
-		cycle &= 0x00007fff;
-	} else {
-		cycle = -1;
-	}
-
-	list_for_each_entry(s, &d->streams, list) {
-		int cycle_match;
-
-		if (s->direction == AMDTP_IN_STREAM) {
-			cycle_match = cycle;
-		} else {
-			// IT context starts immediately.
-			cycle_match = -1;
-			s->ctx_data.rx.seq_index = 0;
-		}
-
-		if (s != d->irq_target) {
-			err = amdtp_stream_start(s, s->channel, s->speed,
-						 cycle_match, queue_size, 0);
-			if (err < 0)
-				goto error;
-		}
-	}
-
-	s = d->irq_target;
-	s->ctx_data.rx.events_per_period = events_per_period;
-	s->ctx_data.rx.event_count = 0;
-	s->ctx_data.rx.seq_index = 0;
-
-	idle_irq_interval = DIV_ROUND_UP(CYCLES_PER_SECOND * events_per_period,
-					 amdtp_rate_table[d->irq_target->sfc]);
-	err = amdtp_stream_start(s, s->channel, s->speed, -1, queue_size,
-				 idle_irq_interval);
-	if (err < 0)
-		goto error;
-
-=======
 	list_for_each_entry(s, &d->streams, list) {
 		unsigned int idle_irq_interval = 0;
 
@@ -2561,16 +1992,10 @@
 			goto error;
 	}
 
->>>>>>> 7d2a07b7
 	return 0;
 error:
 	list_for_each_entry(s, &d->streams, list)
 		amdtp_stream_stop(s);
-<<<<<<< HEAD
-	kfree(d->seq_descs);
-	d->seq_descs = NULL;
-=======
->>>>>>> 7d2a07b7
 	return err;
 }
 EXPORT_SYMBOL_GPL(amdtp_domain_start);
@@ -2595,11 +2020,5 @@
 
 	d->events_per_period = 0;
 	d->irq_target = NULL;
-<<<<<<< HEAD
-
-	kfree(d->seq_descs);
-	d->seq_descs = NULL;
-=======
->>>>>>> 7d2a07b7
 }
 EXPORT_SYMBOL_GPL(amdtp_domain_stop);