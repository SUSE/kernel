--- conflicted
+++ resolved
@@ -1555,17 +1555,10 @@
 		    (int)sgdlist->bytes);
 	if (sgdlist->area)
 		snd_dma_free_pages(sgdlist);
-<<<<<<< HEAD
-	if ((err = snd_dma_alloc_pages(SNDRV_DMA_TYPE_DEV,
-				       &chip->pci->dev,
-				       sizeof(struct sgd) * (DESC_MAX_MASK + 1),
-				       sgdlist)) < 0) {
-=======
 	err = snd_dma_alloc_pages(SNDRV_DMA_TYPE_DEV, &chip->pci->dev,
 				  sizeof(struct sgd) * (DESC_MAX_MASK + 1),
 				  sgdlist);
 	if (err < 0) {
->>>>>>> 7d2a07b7
 		snd_printk(KERN_ERR "Riptide: failed to alloc %d dma bytes\n",
 			   (int)sizeof(struct sgd) * (DESC_MAX_MASK + 1));
 		return err;
