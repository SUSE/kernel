// SPDX-License-Identifier: GPL-2.0
//
// CS35l41 ALSA HDA audio driver
//
// Copyright 2021 Cirrus Logic, Inc.
//
// Author: Lucas Tanure <tanureal@opensource.cirrus.com>

#include <linux/acpi.h>
#include <linux/module.h>
#include <linux/moduleparam.h>
#include <sound/hda_codec.h>
#include <sound/soc.h>
#include <linux/pm_runtime.h>
#include <linux/spi/spi.h>
#include <linux/vmalloc.h>
#include "hda_local.h"
#include "hda_auto_parser.h"
#include "hda_jack.h"
#include "hda_generic.h"
#include "hda_component.h"
#include "cs35l41_hda.h"
#include "hda_cs_dsp_ctl.h"
#include "cs35l41_hda_property.h"

#define CS35L41_PART "cs35l41"

#define HALO_STATE_DSP_CTL_NAME		"HALO_STATE"
#define HALO_STATE_DSP_CTL_TYPE		5
#define HALO_STATE_DSP_CTL_ALG		262308
#define CAL_R_DSP_CTL_NAME		"CAL_R"
#define CAL_STATUS_DSP_CTL_NAME		"CAL_STATUS"
#define CAL_CHECKSUM_DSP_CTL_NAME	"CAL_CHECKSUM"
#define CAL_AMBIENT_DSP_CTL_NAME	"CAL_AMBIENT"
#define CAL_DSP_CTL_TYPE		5
#define CAL_DSP_CTL_ALG			205
#define CS35L41_UUID			"50d90cdc-3de4-4f18-b528-c7fe3b71f40d"
#define CS35L41_DSM_GET_MUTE		5
#define CS35L41_NOTIFY_EVENT		0x91
#define CS35L41_TUNING_SIG		0x109A4A35

enum cs35l41_tuning_param_types {
	TUNING_PARAM_GAIN,
};

struct cs35l41_tuning_param_hdr {
	__le32 tuning_index;
	__le32 type;
	__le32 size;
} __packed;

struct cs35l41_tuning_param {
	struct cs35l41_tuning_param_hdr hdr;
	union {
		__le32 gain;
	};
} __packed;

struct cs35l41_tuning_params {
	__le32 signature;
	__le32 version;
	__le32 size;
	__le32 num_entries;
	u8 data[];
} __packed;

/* Firmware calibration controls */
static const struct cirrus_amp_cal_controls cs35l41_calibration_controls = {
	.alg_id =	CAL_DSP_CTL_ALG,
	.mem_region =	CAL_DSP_CTL_TYPE,
	.ambient =	CAL_AMBIENT_DSP_CTL_NAME,
	.calr =		CAL_R_DSP_CTL_NAME,
	.status =	CAL_STATUS_DSP_CTL_NAME,
	.checksum =	CAL_CHECKSUM_DSP_CTL_NAME,
};

static bool firmware_autostart = 1;
module_param(firmware_autostart, bool, 0444);
MODULE_PARM_DESC(firmware_autostart, "Allow automatic firmware download on boot"
			     "(0=Disable, 1=Enable) (default=1); ");

static const struct reg_sequence cs35l41_hda_config[] = {
	{ CS35L41_PLL_CLK_CTRL,		0x00000430 }, // 3072000Hz, BCLK Input, PLL_REFCLK_EN = 1
	{ CS35L41_DSP_CLK_CTRL,		0x00000003 }, // DSP CLK EN
	{ CS35L41_GLOBAL_CLK_CTRL,	0x00000003 }, // GLOBAL_FS = 48 kHz
	{ CS35L41_SP_ENABLES,		0x00010000 }, // ASP_RX1_EN = 1
	{ CS35L41_SP_RATE_CTRL,		0x00000021 }, // ASP_BCLK_FREQ = 3.072 MHz
	{ CS35L41_SP_FORMAT,		0x20200200 }, // 32 bits RX/TX slots, I2S, clk consumer
	{ CS35L41_SP_HIZ_CTRL,		0x00000002 }, // Hi-Z unused
	{ CS35L41_SP_TX_WL,		0x00000018 }, // 24 cycles/slot
	{ CS35L41_SP_RX_WL,		0x00000018 }, // 24 cycles/slot
	{ CS35L41_DAC_PCM1_SRC,		0x00000008 }, // DACPCM1_SRC = ASPRX1
	{ CS35L41_ASP_TX1_SRC,		0x00000018 }, // ASPTX1 SRC = VMON
	{ CS35L41_ASP_TX2_SRC,		0x00000019 }, // ASPTX2 SRC = IMON
	{ CS35L41_ASP_TX3_SRC,		0x00000032 }, // ASPTX3 SRC = ERRVOL
	{ CS35L41_ASP_TX4_SRC,		0x00000033 }, // ASPTX4 SRC = CLASSH_TGT
	{ CS35L41_DSP1_RX1_SRC,		0x00000008 }, // DSP1RX1 SRC = ASPRX1
	{ CS35L41_DSP1_RX2_SRC,		0x00000009 }, // DSP1RX2 SRC = ASPRX2
	{ CS35L41_DSP1_RX3_SRC,         0x00000018 }, // DSP1RX3 SRC = VMON
	{ CS35L41_DSP1_RX4_SRC,         0x00000019 }, // DSP1RX4 SRC = IMON
	{ CS35L41_DSP1_RX5_SRC,         0x00000020 }, // DSP1RX5 SRC = ERRVOL
};

static const struct reg_sequence cs35l41_hda_config_dsp[] = {
	{ CS35L41_PLL_CLK_CTRL,		0x00000430 }, // 3072000Hz, BCLK Input, PLL_REFCLK_EN = 1
	{ CS35L41_DSP_CLK_CTRL,		0x00000003 }, // DSP CLK EN
	{ CS35L41_GLOBAL_CLK_CTRL,	0x00000003 }, // GLOBAL_FS = 48 kHz
	{ CS35L41_SP_ENABLES,		0x00010001 }, // ASP_RX1_EN = 1, ASP_TX1_EN = 1
	{ CS35L41_SP_RATE_CTRL,		0x00000021 }, // ASP_BCLK_FREQ = 3.072 MHz
	{ CS35L41_SP_FORMAT,		0x20200200 }, // 32 bits RX/TX slots, I2S, clk consumer
	{ CS35L41_SP_HIZ_CTRL,		0x00000003 }, // Hi-Z unused/disabled
	{ CS35L41_SP_TX_WL,		0x00000018 }, // 24 cycles/slot
	{ CS35L41_SP_RX_WL,		0x00000018 }, // 24 cycles/slot
	{ CS35L41_DAC_PCM1_SRC,		0x00000032 }, // DACPCM1_SRC = DSP1TX1
	{ CS35L41_ASP_TX1_SRC,		0x00000018 }, // ASPTX1 SRC = VMON
	{ CS35L41_ASP_TX2_SRC,		0x00000019 }, // ASPTX2 SRC = IMON
	{ CS35L41_ASP_TX3_SRC,		0x00000028 }, // ASPTX3 SRC = VPMON
	{ CS35L41_ASP_TX4_SRC,		0x00000029 }, // ASPTX4 SRC = VBSTMON
	{ CS35L41_DSP1_RX1_SRC,		0x00000008 }, // DSP1RX1 SRC = ASPRX1
	{ CS35L41_DSP1_RX2_SRC,		0x00000008 }, // DSP1RX2 SRC = ASPRX1
	{ CS35L41_DSP1_RX3_SRC,         0x00000018 }, // DSP1RX3 SRC = VMON
	{ CS35L41_DSP1_RX4_SRC,         0x00000019 }, // DSP1RX4 SRC = IMON
	{ CS35L41_DSP1_RX6_SRC,         0x00000029 }, // DSP1RX6 SRC = VBSTMON
};

static const struct reg_sequence cs35l41_hda_unmute[] = {
	{ CS35L41_AMP_DIG_VOL_CTRL,	0x00008000 }, // AMP_HPF_PCM_EN = 1, AMP_VOL_PCM  0.0 dB
	{ CS35L41_AMP_GAIN_CTRL,	0x00000084 }, // AMP_GAIN_PCM 4.5 dB
};

static const struct reg_sequence cs35l41_hda_mute[] = {
	{ CS35L41_AMP_GAIN_CTRL,	0x00000000 }, // AMP_GAIN_PCM 0.5 dB
	{ CS35L41_AMP_DIG_VOL_CTRL,	0x0000A678 }, // AMP_HPF_PCM_EN = 1, AMP_VOL_PCM Mute
};

static const struct cs_dsp_client_ops client_ops = {
	/* cs_dsp requires the client to provide this even if it is empty */
};

static int cs35l41_request_tuning_param_file(struct cs35l41_hda *cs35l41, char *tuning_filename,
					     const struct firmware **firmware, char **filename,
					     const char *ssid)
{
	int ret = 0;

	/* Filename is the same as the tuning file with "cfg" suffix */
	*filename = kasprintf(GFP_KERNEL, "%scfg", tuning_filename);
	if (*filename == NULL)
		return -ENOMEM;

	ret = firmware_request_nowarn(firmware, *filename, cs35l41->dev);
	if (ret != 0) {
		dev_dbg(cs35l41->dev, "Failed to request '%s'\n", *filename);
		kfree(*filename);
		*filename = NULL;
	}

	return ret;
}

static int cs35l41_request_firmware_file(struct cs35l41_hda *cs35l41,
					 const struct firmware **firmware, char **filename,
					 const char *ssid, const char *amp_name,
					 int spkid, const char *filetype)
{
	const char * const dsp_name = cs35l41->cs_dsp.name;
	char *s, c;
	int ret = 0;

	if (spkid > -1 && ssid && amp_name)
		*filename = kasprintf(GFP_KERNEL, "cirrus/%s-%s-%s-%s-spkid%d-%s.%s", CS35L41_PART,
				      dsp_name, hda_cs_dsp_fw_ids[cs35l41->firmware_type],
				      ssid, spkid, amp_name, filetype);
	else if (spkid > -1 && ssid)
		*filename = kasprintf(GFP_KERNEL, "cirrus/%s-%s-%s-%s-spkid%d.%s", CS35L41_PART,
				      dsp_name, hda_cs_dsp_fw_ids[cs35l41->firmware_type],
				      ssid, spkid, filetype);
	else if (ssid && amp_name)
		*filename = kasprintf(GFP_KERNEL, "cirrus/%s-%s-%s-%s-%s.%s", CS35L41_PART,
				      dsp_name, hda_cs_dsp_fw_ids[cs35l41->firmware_type],
				      ssid, amp_name, filetype);
	else if (ssid)
		*filename = kasprintf(GFP_KERNEL, "cirrus/%s-%s-%s-%s.%s", CS35L41_PART,
				      dsp_name, hda_cs_dsp_fw_ids[cs35l41->firmware_type],
				      ssid, filetype);
	else
		*filename = kasprintf(GFP_KERNEL, "cirrus/%s-%s-%s.%s", CS35L41_PART,
				      dsp_name, hda_cs_dsp_fw_ids[cs35l41->firmware_type],
				      filetype);

	if (*filename == NULL)
		return -ENOMEM;

	/*
	 * Make sure that filename is lower-case and any non alpha-numeric
	 * characters except full stop and '/' are replaced with hyphens.
	 */
	s = *filename;
	while (*s) {
		c = *s;
		if (isalnum(c))
			*s = tolower(c);
		else if (c != '.' && c != '/')
			*s = '-';
		s++;
	}

	ret = firmware_request_nowarn(firmware, *filename, cs35l41->dev);
	if (ret != 0) {
		dev_dbg(cs35l41->dev, "Failed to request '%s'\n", *filename);
		kfree(*filename);
		*filename = NULL;
	}

	return ret;
}

static int cs35l41_request_firmware_files_spkid(struct cs35l41_hda *cs35l41,
						const struct firmware **wmfw_firmware,
						char **wmfw_filename,
						const struct firmware **coeff_firmware,
						char **coeff_filename)
{
	int ret;

	/* try cirrus/part-dspN-fwtype-sub<-spkidN><-ampname>.wmfw */
	ret = cs35l41_request_firmware_file(cs35l41, wmfw_firmware, wmfw_filename,
					    cs35l41->acpi_subsystem_id, cs35l41->amp_name,
					    cs35l41->speaker_id, "wmfw");
	if (!ret) {
		/* try cirrus/part-dspN-fwtype-sub<-spkidN><-ampname>.bin */
		ret = cs35l41_request_firmware_file(cs35l41, coeff_firmware, coeff_filename,
						    cs35l41->acpi_subsystem_id, cs35l41->amp_name,
						    cs35l41->speaker_id, "bin");
		if (ret)
			goto coeff_err;

		return 0;
	}

	/* try cirrus/part-dspN-fwtype-sub<-ampname>.wmfw */
	ret = cs35l41_request_firmware_file(cs35l41, wmfw_firmware, wmfw_filename,
					    cs35l41->acpi_subsystem_id,
					    cs35l41->amp_name, -1, "wmfw");
	if (!ret) {
		/* try cirrus/part-dspN-fwtype-sub<-spkidN><-ampname>.bin */
		ret = cs35l41_request_firmware_file(cs35l41, coeff_firmware, coeff_filename,
						    cs35l41->acpi_subsystem_id, cs35l41->amp_name,
						    cs35l41->speaker_id, "bin");
		if (ret)
			goto coeff_err;

		return 0;
	}

	/* try cirrus/part-dspN-fwtype-sub<-spkidN>.wmfw */
	ret = cs35l41_request_firmware_file(cs35l41, wmfw_firmware, wmfw_filename,
					    cs35l41->acpi_subsystem_id,
					    NULL, cs35l41->speaker_id, "wmfw");
	if (!ret) {
		/* try cirrus/part-dspN-fwtype-sub<-spkidN><-ampname>.bin */
		ret = cs35l41_request_firmware_file(cs35l41, coeff_firmware, coeff_filename,
						    cs35l41->acpi_subsystem_id,
						    cs35l41->amp_name, cs35l41->speaker_id, "bin");
		if (ret)
			/* try cirrus/part-dspN-fwtype-sub<-spkidN>.bin */
			ret = cs35l41_request_firmware_file(cs35l41, coeff_firmware,
							    coeff_filename,
							    cs35l41->acpi_subsystem_id, NULL,
							    cs35l41->speaker_id, "bin");
		if (ret)
			goto coeff_err;

		return 0;
	}

	/* try cirrus/part-dspN-fwtype-sub.wmfw */
	ret = cs35l41_request_firmware_file(cs35l41, wmfw_firmware, wmfw_filename,
					    cs35l41->acpi_subsystem_id,
					    NULL, -1, "wmfw");
	if (!ret) {
		/* try cirrus/part-dspN-fwtype-sub<-spkidN><-ampname>.bin */
		ret = cs35l41_request_firmware_file(cs35l41, coeff_firmware, coeff_filename,
						    cs35l41->acpi_subsystem_id, cs35l41->amp_name,
						    cs35l41->speaker_id, "bin");
		if (ret)
			/* try cirrus/part-dspN-fwtype-sub<-spkidN>.bin */
			ret = cs35l41_request_firmware_file(cs35l41, coeff_firmware,
							    coeff_filename,
							    cs35l41->acpi_subsystem_id, NULL,
							    cs35l41->speaker_id, "bin");
		if (ret)
			goto coeff_err;
	}

	return ret;
coeff_err:
	release_firmware(*wmfw_firmware);
	kfree(*wmfw_filename);
	return ret;
}

static int cs35l41_fallback_firmware_file(struct cs35l41_hda *cs35l41,
					  const struct firmware **wmfw_firmware,
					  char **wmfw_filename,
					  const struct firmware **coeff_firmware,
					  char **coeff_filename)
{
	int ret;

	/* Handle fallback */
	dev_warn(cs35l41->dev, "Falling back to default firmware.\n");

	/* fallback try cirrus/part-dspN-fwtype.wmfw */
	ret = cs35l41_request_firmware_file(cs35l41, wmfw_firmware, wmfw_filename,
					    NULL, NULL, -1, "wmfw");
	if (ret)
		goto err;

	/* fallback try cirrus/part-dspN-fwtype.bin */
	ret = cs35l41_request_firmware_file(cs35l41, coeff_firmware, coeff_filename,
					    NULL, NULL, -1, "bin");
	if (ret) {
		release_firmware(*wmfw_firmware);
		kfree(*wmfw_filename);
		goto err;
	}
	return 0;

err:
	dev_warn(cs35l41->dev, "Unable to find firmware and tuning\n");
	return ret;
}

static int cs35l41_request_firmware_files(struct cs35l41_hda *cs35l41,
					  const struct firmware **wmfw_firmware,
					  char **wmfw_filename,
					  const struct firmware **coeff_firmware,
					  char **coeff_filename)
{
	int ret;

	if (cs35l41->speaker_id > -1) {
		ret = cs35l41_request_firmware_files_spkid(cs35l41, wmfw_firmware, wmfw_filename,
							   coeff_firmware, coeff_filename);
		goto out;
	}

	/* try cirrus/part-dspN-fwtype-sub<-ampname>.wmfw */
	ret = cs35l41_request_firmware_file(cs35l41, wmfw_firmware, wmfw_filename,
					    cs35l41->acpi_subsystem_id,
					    cs35l41->amp_name, -1, "wmfw");
	if (!ret) {
		/* try cirrus/part-dspN-fwtype-sub<-ampname>.bin */
		ret = cs35l41_request_firmware_file(cs35l41, coeff_firmware, coeff_filename,
						    cs35l41->acpi_subsystem_id, cs35l41->amp_name,
						    -1, "bin");
		if (ret)
			goto coeff_err;

		goto out;
	}

	/* try cirrus/part-dspN-fwtype-sub.wmfw */
	ret = cs35l41_request_firmware_file(cs35l41, wmfw_firmware, wmfw_filename,
					    cs35l41->acpi_subsystem_id,
					    NULL, -1, "wmfw");
	if (!ret) {
		/* try cirrus/part-dspN-fwtype-sub<-ampname>.bin */
		ret = cs35l41_request_firmware_file(cs35l41, coeff_firmware, coeff_filename,
						    cs35l41->acpi_subsystem_id,
						    cs35l41->amp_name, -1, "bin");
		if (ret)
			/* try cirrus/part-dspN-fwtype-sub.bin */
			ret = cs35l41_request_firmware_file(cs35l41, coeff_firmware, coeff_filename,
							    cs35l41->acpi_subsystem_id, NULL, -1,
							    "bin");
		if (ret)
			goto coeff_err;
	}

out:
	if (ret)
		/* if all attempts at finding firmware fail, try fallback */
		goto fallback;

	return 0;

coeff_err:
	release_firmware(*wmfw_firmware);
	kfree(*wmfw_filename);
fallback:
	return cs35l41_fallback_firmware_file(cs35l41, wmfw_firmware, wmfw_filename,
					      coeff_firmware, coeff_filename);
}


static void cs35l41_hda_apply_calibration(struct cs35l41_hda *cs35l41)
{
	int ret;

	if (!cs35l41->cal_data_valid)
		return;

	ret = cs_amp_write_cal_coeffs(&cs35l41->cs_dsp, &cs35l41_calibration_controls,
				      &cs35l41->cal_data);
	if (ret < 0)
		dev_warn(cs35l41->dev, "Failed to apply calibration: %d\n", ret);
	else
		dev_info(cs35l41->dev, "Calibration applied: R0=%d\n", cs35l41->cal_data.calR);
}

static int cs35l41_read_silicon_uid(struct cs35l41_hda *cs35l41, u64 *uid)
{
	u32 tmp;
	int ret;

	ret = regmap_read(cs35l41->regmap, CS35L41_DIE_STS2, &tmp);
	if (ret) {
		dev_err(cs35l41->dev, "Cannot obtain CS35L41_DIE_STS2: %d\n", ret);
		return ret;
	}

	*uid = tmp;
	*uid <<= 32;

	ret = regmap_read(cs35l41->regmap, CS35L41_DIE_STS1, &tmp);
	if (ret) {
		dev_err(cs35l41->dev, "Cannot obtain CS35L41_DIE_STS1: %d\n", ret);
		return ret;
	}

	*uid |= tmp;

	dev_dbg(cs35l41->dev, "UniqueID = %#llx\n", *uid);

	return 0;
}

static int cs35l41_get_calibration(struct cs35l41_hda *cs35l41)
{
	u64 silicon_uid;
	int ret;

	ret = cs35l41_read_silicon_uid(cs35l41, &silicon_uid);
	if (ret < 0)
		return ret;

	ret = cs_amp_get_efi_calibration_data(cs35l41->dev, silicon_uid,
					      cs35l41->index,
					      &cs35l41->cal_data);

	/* Only return an error status if probe should be aborted */
	if ((ret == -ENOENT) || (ret == -EOVERFLOW))
		return 0;

	if (ret < 0)
		return ret;

	cs35l41->cal_data_valid = true;

	return 0;
}


static void cs35l41_set_default_tuning_params(struct cs35l41_hda *cs35l41)
{
	cs35l41->tuning_gain = DEFAULT_AMP_GAIN_PCM;
}

static int cs35l41_read_tuning_params(struct cs35l41_hda *cs35l41, const struct firmware *firmware)
{
	struct cs35l41_tuning_params *params;
	unsigned int offset = 0;
	unsigned int end;
	int i;

	params = (void *)&firmware->data[0];

	if (le32_to_cpu(params->size) != firmware->size) {
		dev_err(cs35l41->dev, "Wrong Size for Tuning Param file. Expected %d got %zu\n",
			le32_to_cpu(params->size), firmware->size);
		return -EINVAL;
	}

	if (le32_to_cpu(params->version) != 1) {
		dev_err(cs35l41->dev, "Unsupported Tuning Param Version: %d\n",
			le32_to_cpu(params->version));
		return -EINVAL;
	}

	if (le32_to_cpu(params->signature) != CS35L41_TUNING_SIG) {
		dev_err(cs35l41->dev,
			"Mismatched Signature for Tuning Param file. Expected %#x got %#x\n",
			CS35L41_TUNING_SIG, le32_to_cpu(params->signature));
		return -EINVAL;
	}

	end = firmware->size - sizeof(struct cs35l41_tuning_params);

	for (i = 0; i < le32_to_cpu(params->num_entries); i++) {
		struct cs35l41_tuning_param *param;

		if ((offset >= end) || ((offset + sizeof(struct cs35l41_tuning_param_hdr)) >= end))
			return -EFAULT;

		param = (void *)&params->data[offset];
		offset += le32_to_cpu(param->hdr.size);

		if (offset > end)
			return -EFAULT;

		switch (le32_to_cpu(param->hdr.type)) {
		case TUNING_PARAM_GAIN:
			cs35l41->tuning_gain = le32_to_cpu(param->gain);
			dev_dbg(cs35l41->dev, "Applying Gain: %d\n", cs35l41->tuning_gain);
			break;
		default:
			break;
		}
	}

	return 0;
}

static int cs35l41_load_tuning_params(struct cs35l41_hda *cs35l41, char *tuning_filename)
{
	const struct firmware *tuning_param_file = NULL;
	char *tuning_param_filename = NULL;
	int ret;

	ret = cs35l41_request_tuning_param_file(cs35l41, tuning_filename, &tuning_param_file,
						&tuning_param_filename, cs35l41->acpi_subsystem_id);
	if (ret) {
		dev_dbg(cs35l41->dev, "Missing Tuning Param for file: %s: %d\n", tuning_filename,
			ret);
		return 0;
	}

	ret = cs35l41_read_tuning_params(cs35l41, tuning_param_file);
	if (ret) {
		dev_err(cs35l41->dev, "Error reading Tuning Params from file: %s: %d\n",
			tuning_param_filename, ret);
		/* Reset to default Tuning Parameters */
		cs35l41_set_default_tuning_params(cs35l41);
	}

	release_firmware(tuning_param_file);
	kfree(tuning_param_filename);

	return ret;
}

static int cs35l41_init_dsp(struct cs35l41_hda *cs35l41)
{
	const struct firmware *coeff_firmware = NULL;
	const struct firmware *wmfw_firmware = NULL;
	struct cs_dsp *dsp = &cs35l41->cs_dsp;
	char *coeff_filename = NULL;
	char *wmfw_filename = NULL;
	int ret;

	if (!cs35l41->halo_initialized) {
		cs35l41_configure_cs_dsp(cs35l41->dev, cs35l41->regmap, dsp);
		dsp->client_ops = &client_ops;

		ret = cs_dsp_halo_init(&cs35l41->cs_dsp);
		if (ret)
			return ret;
		cs35l41->halo_initialized = true;
	}

	cs35l41_set_default_tuning_params(cs35l41);

	ret = cs35l41_request_firmware_files(cs35l41, &wmfw_firmware, &wmfw_filename,
					     &coeff_firmware, &coeff_filename);
	if (ret < 0)
		return ret;

	dev_dbg(cs35l41->dev, "Loading WMFW Firmware: %s\n", wmfw_filename);
	if (coeff_filename) {
		dev_dbg(cs35l41->dev, "Loading Coefficient File: %s\n", coeff_filename);
		ret = cs35l41_load_tuning_params(cs35l41, coeff_filename);
		if (ret)
			dev_warn(cs35l41->dev, "Unable to load Tuning Parameters: %d\n", ret);
	} else {
		dev_warn(cs35l41->dev, "No Coefficient File available.\n");
	}

	ret = cs_dsp_power_up(dsp, wmfw_firmware, wmfw_filename, coeff_firmware, coeff_filename,
			      hda_cs_dsp_fw_ids[cs35l41->firmware_type]);
	if (ret)
		goto err;

	cs35l41_hda_apply_calibration(cs35l41);

err:
	if (ret)
		cs35l41_set_default_tuning_params(cs35l41);
	release_firmware(wmfw_firmware);
	release_firmware(coeff_firmware);
	kfree(wmfw_filename);
	kfree(coeff_filename);

	return ret;
}

static void cs35l41_shutdown_dsp(struct cs35l41_hda *cs35l41)
{
	struct cs_dsp *dsp = &cs35l41->cs_dsp;

	cs35l41_set_default_tuning_params(cs35l41);
	cs_dsp_stop(dsp);
	cs_dsp_power_down(dsp);
	dev_dbg(cs35l41->dev, "Unloaded Firmware\n");
}

static void cs35l41_remove_dsp(struct cs35l41_hda *cs35l41)
{
	struct cs_dsp *dsp = &cs35l41->cs_dsp;

	cancel_work_sync(&cs35l41->fw_load_work);

	mutex_lock(&cs35l41->fw_mutex);
	cs35l41_shutdown_dsp(cs35l41);
	cs_dsp_remove(dsp);
	cs35l41->halo_initialized = false;
	mutex_unlock(&cs35l41->fw_mutex);
}

/* Protection release cycle to get the speaker out of Safe-Mode */
static void cs35l41_error_release(struct device *dev, struct regmap *regmap, unsigned int mask)
{
	regmap_write(regmap, CS35L41_PROTECT_REL_ERR_IGN, 0);
	regmap_set_bits(regmap, CS35L41_PROTECT_REL_ERR_IGN, mask);
	regmap_clear_bits(regmap, CS35L41_PROTECT_REL_ERR_IGN, mask);
}

/* Clear all errors to release safe mode. Global Enable must be cleared first. */
static void cs35l41_irq_release(struct cs35l41_hda *cs35l41)
{
	cs35l41_error_release(cs35l41->dev, cs35l41->regmap, cs35l41->irq_errors);
	cs35l41->irq_errors = 0;
}

static void cs35l41_hda_play_start(struct device *dev)
{
	struct cs35l41_hda *cs35l41 = dev_get_drvdata(dev);
	struct regmap *reg = cs35l41->regmap;

	dev_dbg(dev, "Play (Start)\n");

	if (cs35l41->playback_started) {
		dev_dbg(dev, "Playback already started.");
		return;
	}

	cs35l41->playback_started = true;

	if (cs35l41->cs_dsp.running) {
		regmap_multi_reg_write(reg, cs35l41_hda_config_dsp,
				       ARRAY_SIZE(cs35l41_hda_config_dsp));
		if (cs35l41->hw_cfg.bst_type == CS35L41_INT_BOOST)
			regmap_write(reg, CS35L41_DSP1_RX5_SRC, CS35L41_INPUT_SRC_VPMON);
		else
			regmap_write(reg, CS35L41_DSP1_RX5_SRC, CS35L41_INPUT_SRC_VBSTMON);
		regmap_update_bits(reg, CS35L41_PWR_CTRL2,
				   CS35L41_VMON_EN_MASK | CS35L41_IMON_EN_MASK,
				   1 << CS35L41_VMON_EN_SHIFT | 1 << CS35L41_IMON_EN_SHIFT);
		cs35l41_set_cspl_mbox_cmd(cs35l41->dev, reg, CSPL_MBOX_CMD_RESUME);
	} else {
		regmap_multi_reg_write(reg, cs35l41_hda_config, ARRAY_SIZE(cs35l41_hda_config));
	}
	regmap_update_bits(reg, CS35L41_PWR_CTRL2, CS35L41_AMP_EN_MASK, 1 << CS35L41_AMP_EN_SHIFT);
	if (cs35l41->hw_cfg.bst_type == CS35L41_EXT_BOOST)
		regmap_write(reg, CS35L41_GPIO1_CTRL1, 0x00008001);

}

static void cs35l41_mute(struct device *dev, bool mute)
{
	struct cs35l41_hda *cs35l41 = dev_get_drvdata(dev);
	struct regmap *reg = cs35l41->regmap;
	unsigned int amp_gain;

	dev_dbg(dev, "Mute(%d:%d) Playback Started: %d\n", mute, cs35l41->mute_override,
		cs35l41->playback_started);

	if (cs35l41->playback_started) {
		if (mute || cs35l41->mute_override) {
			dev_dbg(dev, "Muting\n");
			regmap_multi_reg_write(reg, cs35l41_hda_mute, ARRAY_SIZE(cs35l41_hda_mute));
		} else {
			dev_dbg(dev, "Unmuting\n");
			if (cs35l41->cs_dsp.running) {
				dev_dbg(dev, "Using Tuned Gain: %d\n", cs35l41->tuning_gain);
				amp_gain = (cs35l41->tuning_gain << CS35L41_AMP_GAIN_PCM_SHIFT) |
					(DEFAULT_AMP_GAIN_PDM << CS35L41_AMP_GAIN_PDM_SHIFT);

				/* AMP_HPF_PCM_EN = 1, AMP_VOL_PCM  0.0 dB */
				regmap_write(reg, CS35L41_AMP_DIG_VOL_CTRL, 0x00008000);
				regmap_write(reg, CS35L41_AMP_GAIN_CTRL, amp_gain);
			} else {
				regmap_multi_reg_write(reg, cs35l41_hda_unmute,
						ARRAY_SIZE(cs35l41_hda_unmute));
			}
		}
	}
}

static void cs35l41_hda_play_done(struct device *dev)
{
	struct cs35l41_hda *cs35l41 = dev_get_drvdata(dev);
	struct regmap *reg = cs35l41->regmap;

	dev_dbg(dev, "Play (Complete)\n");

	cs35l41_global_enable(dev, reg, cs35l41->hw_cfg.bst_type, 1,
			      &cs35l41->cs_dsp);
	cs35l41_mute(dev, false);
}

static void cs35l41_hda_pause_start(struct device *dev)
{
	struct cs35l41_hda *cs35l41 = dev_get_drvdata(dev);
	struct regmap *reg = cs35l41->regmap;

	dev_dbg(dev, "Pause (Start)\n");

	cs35l41_mute(dev, true);
	cs35l41_global_enable(dev, reg, cs35l41->hw_cfg.bst_type, 0,
			      &cs35l41->cs_dsp);
}

static void cs35l41_hda_pause_done(struct device *dev)
{
	struct cs35l41_hda *cs35l41 = dev_get_drvdata(dev);
	struct regmap *reg = cs35l41->regmap;

	dev_dbg(dev, "Pause (Complete)\n");

	regmap_update_bits(reg, CS35L41_PWR_CTRL2, CS35L41_AMP_EN_MASK, 0 << CS35L41_AMP_EN_SHIFT);
	if (cs35l41->hw_cfg.bst_type == CS35L41_EXT_BOOST)
		regmap_write(reg, CS35L41_GPIO1_CTRL1, 0x00000001);
	if (cs35l41->cs_dsp.running) {
		cs35l41_set_cspl_mbox_cmd(dev, reg, CSPL_MBOX_CMD_PAUSE);
		regmap_update_bits(reg, CS35L41_PWR_CTRL2,
				   CS35L41_VMON_EN_MASK | CS35L41_IMON_EN_MASK,
				   0 << CS35L41_VMON_EN_SHIFT | 0 << CS35L41_IMON_EN_SHIFT);
	}
	cs35l41_irq_release(cs35l41);
	cs35l41->playback_started = false;
}

static void cs35l41_hda_pre_playback_hook(struct device *dev, int action)
{
	struct cs35l41_hda *cs35l41 = dev_get_drvdata(dev);

	switch (action) {
	case HDA_GEN_PCM_ACT_CLEANUP:
		mutex_lock(&cs35l41->fw_mutex);
		cs35l41_hda_pause_start(dev);
		mutex_unlock(&cs35l41->fw_mutex);
		break;
	default:
		break;
	}
}
static void cs35l41_hda_playback_hook(struct device *dev, int action)
{
	struct cs35l41_hda *cs35l41 = dev_get_drvdata(dev);

	switch (action) {
	case HDA_GEN_PCM_ACT_OPEN:
		/*
		 * All amps must be resumed before we can start playing back.
		 * This ensures, for external boost, that all amps are in AMP_SAFE mode.
		 * Do this in HDA_GEN_PCM_ACT_OPEN, since this is run prior to any of the
		 * other actions.
		 */
		pm_runtime_get_sync(dev);
		break;
	case HDA_GEN_PCM_ACT_PREPARE:
		mutex_lock(&cs35l41->fw_mutex);
		cs35l41_hda_play_start(dev);
		mutex_unlock(&cs35l41->fw_mutex);
		break;
	case HDA_GEN_PCM_ACT_CLEANUP:
		mutex_lock(&cs35l41->fw_mutex);
		cs35l41_hda_pause_done(dev);
		mutex_unlock(&cs35l41->fw_mutex);
		break;
	case HDA_GEN_PCM_ACT_CLOSE:
		mutex_lock(&cs35l41->fw_mutex);
		if (!cs35l41->cs_dsp.running && cs35l41->request_fw_load &&
		    !cs35l41->fw_request_ongoing) {
			dev_info(dev, "Requesting Firmware Load after HDA_GEN_PCM_ACT_CLOSE\n");
			cs35l41->fw_request_ongoing = true;
			schedule_work(&cs35l41->fw_load_work);
		}
		mutex_unlock(&cs35l41->fw_mutex);

		/*
		 * Playback must be finished for all amps before we start runtime suspend.
		 * This ensures no amps are playing back when we start putting them to sleep.
		 */
		pm_runtime_mark_last_busy(dev);
		pm_runtime_put_autosuspend(dev);
		break;
	default:
		break;
	}
}

static void cs35l41_hda_post_playback_hook(struct device *dev, int action)
{
	struct cs35l41_hda *cs35l41 = dev_get_drvdata(dev);

	switch (action) {
	case HDA_GEN_PCM_ACT_PREPARE:
		mutex_lock(&cs35l41->fw_mutex);
		cs35l41_hda_play_done(dev);
		mutex_unlock(&cs35l41->fw_mutex);
		break;
	default:
		break;
	}
}

static int cs35l41_hda_channel_map(struct device *dev, unsigned int tx_num, unsigned int *tx_slot,
				    unsigned int rx_num, unsigned int *rx_slot)
{
	struct cs35l41_hda *cs35l41 = dev_get_drvdata(dev);
	static const char * const channel_name[] = { "L", "R" };

	if (!cs35l41->amp_name) {
		if (*rx_slot >= ARRAY_SIZE(channel_name))
			return -EINVAL;

		cs35l41->amp_name = devm_kasprintf(cs35l41->dev, GFP_KERNEL, "%s%d",
						   channel_name[*rx_slot], cs35l41->channel_index);
		if (!cs35l41->amp_name)
			return -ENOMEM;
	}

	return cs35l41_set_channels(cs35l41->dev, cs35l41->regmap, tx_num, tx_slot, rx_num,
				    rx_slot);
}

static int cs35l41_verify_id(struct cs35l41_hda *cs35l41, unsigned int *regid, unsigned int *reg_revid)
{
	unsigned int mtl_revid, chipid;
	int ret;

	ret = regmap_read(cs35l41->regmap, CS35L41_DEVID, regid);
	if (ret) {
		dev_err_probe(cs35l41->dev, ret, "Get Device ID failed\n");
		return ret;
	}

	ret = regmap_read(cs35l41->regmap, CS35L41_REVID, reg_revid);
	if (ret) {
		dev_err_probe(cs35l41->dev, ret, "Get Revision ID failed\n");
		return ret;
	}

	mtl_revid = *reg_revid & CS35L41_MTLREVID_MASK;

	chipid = (mtl_revid % 2) ? CS35L41R_CHIP_ID : CS35L41_CHIP_ID;
	if (*regid != chipid) {
		dev_err(cs35l41->dev, "CS35L41 Device ID (%X). Expected ID %X\n", *regid, chipid);
		return -ENODEV;
	}

	return 0;
}

static int cs35l41_ready_for_reset(struct cs35l41_hda *cs35l41)
{
	mutex_lock(&cs35l41->fw_mutex);
	if (cs35l41->cs_dsp.running) {
		cs35l41->cs_dsp.running = false;
		cs35l41->cs_dsp.booted = false;
	}
	regcache_mark_dirty(cs35l41->regmap);
	mutex_unlock(&cs35l41->fw_mutex);

	return 0;
}

static int cs35l41_system_suspend_prep(struct device *dev)
{
	struct cs35l41_hda *cs35l41 = dev_get_drvdata(dev);

	dev_dbg(cs35l41->dev, "System Suspend Prepare\n");

	if (cs35l41->hw_cfg.bst_type == CS35L41_EXT_BOOST_NO_VSPK_SWITCH) {
		dev_err_once(cs35l41->dev, "System Suspend not supported\n");
		return 0; /* don't block the whole system suspend */
	}

	mutex_lock(&cs35l41->fw_mutex);
	if (cs35l41->playback_started)
		cs35l41_hda_pause_start(dev);
	mutex_unlock(&cs35l41->fw_mutex);

	return 0;
}

static int cs35l41_system_suspend(struct device *dev)
{
	struct cs35l41_hda *cs35l41 = dev_get_drvdata(dev);
	int ret;

	dev_dbg(cs35l41->dev, "System Suspend\n");

	if (cs35l41->hw_cfg.bst_type == CS35L41_EXT_BOOST_NO_VSPK_SWITCH) {
		dev_err_once(cs35l41->dev, "System Suspend not supported\n");
		return 0; /* don't block the whole system suspend */
	}

	mutex_lock(&cs35l41->fw_mutex);
	if (cs35l41->playback_started)
		cs35l41_hda_pause_done(dev);
	mutex_unlock(&cs35l41->fw_mutex);

	ret = pm_runtime_force_suspend(dev);
	if (ret) {
		dev_err(dev, "System Suspend Failed, unable to runtime suspend: %d\n", ret);
		return ret;
	}

	/* Shutdown DSP before system suspend */
	ret = cs35l41_ready_for_reset(cs35l41);
	if (ret)
		dev_err(dev, "System Suspend Failed, not ready for Reset: %d\n", ret);

	if (cs35l41->reset_gpio) {
		dev_info(cs35l41->dev, "Asserting Reset\n");
		gpiod_set_value_cansleep(cs35l41->reset_gpio, 0);
		usleep_range(2000, 2100);
	}

	dev_dbg(cs35l41->dev, "System Suspended\n");

	return ret;
}

static int cs35l41_wait_boot_done(struct cs35l41_hda *cs35l41)
{
	unsigned int int_status;
	int ret;

	ret = regmap_read_poll_timeout(cs35l41->regmap, CS35L41_IRQ1_STATUS4, int_status,
				       int_status & CS35L41_OTP_BOOT_DONE, 1000, 100000);
	if (ret) {
		dev_err(cs35l41->dev, "Failed waiting for OTP_BOOT_DONE\n");
		return ret;
	}

	ret = regmap_read(cs35l41->regmap, CS35L41_IRQ1_STATUS3, &int_status);
	if (ret || (int_status & CS35L41_OTP_BOOT_ERR)) {
		dev_err(cs35l41->dev, "OTP Boot status %x error\n",
			int_status & CS35L41_OTP_BOOT_ERR);
		if (!ret)
			ret = -EIO;
		return ret;
	}

	return 0;
}

static int cs35l41_system_resume(struct device *dev)
{
	struct cs35l41_hda *cs35l41 = dev_get_drvdata(dev);
	int ret;

	dev_dbg(cs35l41->dev, "System Resume\n");

	if (cs35l41->hw_cfg.bst_type == CS35L41_EXT_BOOST_NO_VSPK_SWITCH) {
		dev_err_once(cs35l41->dev, "System Resume not supported\n");
		return 0; /* don't block the whole system resume */
	}

	if (cs35l41->reset_gpio) {
		gpiod_set_value_cansleep(cs35l41->reset_gpio, 0);
		usleep_range(2000, 2100);
		gpiod_set_value_cansleep(cs35l41->reset_gpio, 1);
	}

	usleep_range(2000, 2100);

	regcache_cache_only(cs35l41->regmap, false);

	regmap_write(cs35l41->regmap, CS35L41_SFT_RESET, CS35L41_SOFTWARE_RESET);
	usleep_range(2000, 2100);

	ret = cs35l41_wait_boot_done(cs35l41);
	if (ret)
		return ret;

	regcache_cache_only(cs35l41->regmap, true);

	ret = pm_runtime_force_resume(dev);
	if (ret) {
		dev_err(dev, "System Resume Failed: Unable to runtime resume: %d\n", ret);
		return ret;
	}

	mutex_lock(&cs35l41->fw_mutex);

	if (cs35l41->request_fw_load && !cs35l41->fw_request_ongoing) {
		cs35l41->fw_request_ongoing = true;
		schedule_work(&cs35l41->fw_load_work);
	}
	mutex_unlock(&cs35l41->fw_mutex);

	return ret;
}

static int cs35l41_runtime_idle(struct device *dev)
{
	struct cs35l41_hda *cs35l41 = dev_get_drvdata(dev);

	if (cs35l41->hw_cfg.bst_type == CS35L41_EXT_BOOST_NO_VSPK_SWITCH)
		return -EBUSY; /* suspend not supported yet on this model */
	return 0;
}

static int cs35l41_runtime_suspend(struct device *dev)
{
	struct cs35l41_hda *cs35l41 = dev_get_drvdata(dev);
	int ret = 0;

	dev_dbg(cs35l41->dev, "Runtime Suspend\n");

	if (cs35l41->hw_cfg.bst_type == CS35L41_EXT_BOOST_NO_VSPK_SWITCH) {
		dev_dbg(cs35l41->dev, "Runtime Suspend not supported\n");
		return 0;
	}

	mutex_lock(&cs35l41->fw_mutex);

	if (cs35l41->cs_dsp.running) {
		ret = cs35l41_enter_hibernate(cs35l41->dev, cs35l41->regmap,
					      cs35l41->hw_cfg.bst_type);
		if (ret)
			goto err;
	} else {
		cs35l41_safe_reset(cs35l41->regmap, cs35l41->hw_cfg.bst_type);
	}

	regcache_cache_only(cs35l41->regmap, true);
	regcache_mark_dirty(cs35l41->regmap);

err:
	mutex_unlock(&cs35l41->fw_mutex);

	return ret;
}

static int cs35l41_runtime_resume(struct device *dev)
{
	struct cs35l41_hda *cs35l41 = dev_get_drvdata(dev);
	unsigned int regid, reg_revid;
	int ret = 0;

	dev_dbg(cs35l41->dev, "Runtime Resume\n");

	if (cs35l41->hw_cfg.bst_type == CS35L41_EXT_BOOST_NO_VSPK_SWITCH) {
		dev_dbg(cs35l41->dev, "Runtime Resume not supported\n");
		return 0;
	}

	mutex_lock(&cs35l41->fw_mutex);

	regcache_cache_only(cs35l41->regmap, false);

	if (cs35l41->cs_dsp.running)	{
		ret = cs35l41_exit_hibernate(cs35l41->dev, cs35l41->regmap);
		if (ret) {
			dev_warn(cs35l41->dev, "Unable to exit Hibernate.");
			goto err;
		}
	}

	ret = cs35l41_verify_id(cs35l41, &regid, &reg_revid);
	if (ret)
		goto err;

	/* Test key needs to be unlocked to allow the OTP settings to re-apply */
	cs35l41_test_key_unlock(cs35l41->dev, cs35l41->regmap);
	ret = regcache_sync(cs35l41->regmap);
	cs35l41_test_key_lock(cs35l41->dev, cs35l41->regmap);
	if (ret) {
		dev_err(cs35l41->dev, "Failed to restore register cache: %d\n", ret);
		goto err;
	}

	if (cs35l41->hw_cfg.bst_type == CS35L41_EXT_BOOST)
		cs35l41_init_boost(cs35l41->dev, cs35l41->regmap, &cs35l41->hw_cfg);

	dev_dbg(cs35l41->dev, "CS35L41 Resumed (%x), Revision: %02X\n", regid, reg_revid);

err:
	mutex_unlock(&cs35l41->fw_mutex);

	return ret;
}

static int cs35l41_smart_amp(struct cs35l41_hda *cs35l41)
{
	unsigned int fw_status;
	__be32 halo_sts;
	int ret;

	if (cs35l41->bypass_fw) {
		dev_warn(cs35l41->dev, "Bypassing Firmware.\n");
		return 0;
	}

	ret = cs35l41_init_dsp(cs35l41);
	if (ret) {
		dev_warn(cs35l41->dev, "Cannot Initialize Firmware. Error: %d\n", ret);
		goto clean_dsp;
	}

	ret = cs35l41_write_fs_errata(cs35l41->dev, cs35l41->regmap);
	if (ret) {
		dev_err(cs35l41->dev, "Cannot Write FS Errata: %d\n", ret);
		goto clean_dsp;
	}

	ret = cs_dsp_run(&cs35l41->cs_dsp);
	if (ret) {
		dev_err(cs35l41->dev, "Fail to start dsp: %d\n", ret);
		goto clean_dsp;
	}

	ret = read_poll_timeout(hda_cs_dsp_read_ctl, ret,
				be32_to_cpu(halo_sts) == HALO_STATE_CODE_RUN,
				1000, 15000, false, &cs35l41->cs_dsp, HALO_STATE_DSP_CTL_NAME,
				HALO_STATE_DSP_CTL_TYPE, HALO_STATE_DSP_CTL_ALG,
				&halo_sts, sizeof(halo_sts));

	if (ret) {
		dev_err(cs35l41->dev, "Timeout waiting for HALO Core to start. State: %u\n",
			 halo_sts);
		goto clean_dsp;
	}

	ret = regmap_read(cs35l41->regmap, CS35L41_DSP_MBOX_2, &fw_status);
	if (ret < 0) {
		dev_err(cs35l41->dev,
			"Failed to read firmware status: %d\n", ret);
		goto clean_dsp;
	}

	switch (fw_status) {
	case CSPL_MBOX_STS_RUNNING:
	case CSPL_MBOX_STS_PAUSED:
		break;
	default:
		dev_err(cs35l41->dev, "Firmware status is invalid: %u\n",
			fw_status);
		ret = -EINVAL;
		goto clean_dsp;
	}

	ret = cs35l41_set_cspl_mbox_cmd(cs35l41->dev, cs35l41->regmap, CSPL_MBOX_CMD_PAUSE);
	if (ret) {
		dev_err(cs35l41->dev, "Error waiting for DSP to pause: %u\n", ret);
		goto clean_dsp;
	}

	dev_info(cs35l41->dev, "Firmware Loaded - Type: %s, Gain: %d\n",
		 hda_cs_dsp_fw_ids[cs35l41->firmware_type], cs35l41->tuning_gain);

	return 0;

clean_dsp:
	cs35l41_shutdown_dsp(cs35l41);
	return ret;
}

static void cs35l41_load_firmware(struct cs35l41_hda *cs35l41, bool load)
{
	if (cs35l41->cs_dsp.running && !load) {
		dev_dbg(cs35l41->dev, "Unloading Firmware\n");
		cs35l41_shutdown_dsp(cs35l41);
	} else if (!cs35l41->cs_dsp.running && load) {
		dev_dbg(cs35l41->dev, "Loading Firmware\n");
		cs35l41_smart_amp(cs35l41);
	} else {
		dev_dbg(cs35l41->dev, "Unable to Load firmware.\n");
	}
}

static int cs35l41_fw_load_ctl_get(struct snd_kcontrol *kcontrol,
				   struct snd_ctl_elem_value *ucontrol)
{
	struct cs35l41_hda *cs35l41 = snd_kcontrol_chip(kcontrol);

	ucontrol->value.integer.value[0] = cs35l41->request_fw_load;
	return 0;
}

static int cs35l41_mute_override_ctl_get(struct snd_kcontrol *kcontrol,
					 struct snd_ctl_elem_value *ucontrol)
{
	struct cs35l41_hda *cs35l41 = snd_kcontrol_chip(kcontrol);

	ucontrol->value.integer.value[0] = cs35l41->mute_override;
	return 0;
}

static void cs35l41_fw_load_work(struct work_struct *work)
{
	struct cs35l41_hda *cs35l41 = container_of(work, struct cs35l41_hda, fw_load_work);

	pm_runtime_get_sync(cs35l41->dev);

	mutex_lock(&cs35l41->fw_mutex);

	/* Recheck if playback is ongoing, mutex will block playback during firmware loading */
	if (cs35l41->playback_started)
		dev_err(cs35l41->dev, "Cannot Load/Unload firmware during Playback. Retrying...\n");
	else
		cs35l41_load_firmware(cs35l41, cs35l41->request_fw_load);

	cs35l41->fw_request_ongoing = false;
	mutex_unlock(&cs35l41->fw_mutex);

	pm_runtime_mark_last_busy(cs35l41->dev);
	pm_runtime_put_autosuspend(cs35l41->dev);
}

static int cs35l41_fw_load_ctl_put(struct snd_kcontrol *kcontrol,
				   struct snd_ctl_elem_value *ucontrol)
{
	struct cs35l41_hda *cs35l41 = snd_kcontrol_chip(kcontrol);

	if (cs35l41->request_fw_load == ucontrol->value.integer.value[0])
		return 0;

	if (cs35l41->fw_request_ongoing) {
		dev_dbg(cs35l41->dev, "Existing request not complete\n");
		return -EBUSY;
	}

	/* Check if playback is ongoing when initial request is made */
	if (cs35l41->playback_started) {
		dev_err(cs35l41->dev, "Cannot Load/Unload firmware during Playback\n");
		return -EBUSY;
	}

	cs35l41->fw_request_ongoing = true;
	cs35l41->request_fw_load = ucontrol->value.integer.value[0];
	schedule_work(&cs35l41->fw_load_work);

	return 1;
}

static int cs35l41_fw_type_ctl_get(struct snd_kcontrol *kcontrol,
				   struct snd_ctl_elem_value *ucontrol)
{
	struct cs35l41_hda *cs35l41 = snd_kcontrol_chip(kcontrol);

	ucontrol->value.enumerated.item[0] = cs35l41->firmware_type;

	return 0;
}

static int cs35l41_fw_type_ctl_put(struct snd_kcontrol *kcontrol,
				   struct snd_ctl_elem_value *ucontrol)
{
	struct cs35l41_hda *cs35l41 = snd_kcontrol_chip(kcontrol);

	if (ucontrol->value.enumerated.item[0] < HDA_CS_DSP_NUM_FW) {
		if (cs35l41->firmware_type != ucontrol->value.enumerated.item[0]) {
			cs35l41->firmware_type = ucontrol->value.enumerated.item[0];
			return 1;
		} else {
			return 0;
		}
	}

	return -EINVAL;
}

static int cs35l41_fw_type_ctl_info(struct snd_kcontrol *kcontrol, struct snd_ctl_elem_info *uinfo)
{
	return snd_ctl_enum_info(uinfo, 1, ARRAY_SIZE(hda_cs_dsp_fw_ids), hda_cs_dsp_fw_ids);
}

static int cs35l41_create_controls(struct cs35l41_hda *cs35l41)
{
	char fw_type_ctl_name[SNDRV_CTL_ELEM_ID_NAME_MAXLEN];
	char fw_load_ctl_name[SNDRV_CTL_ELEM_ID_NAME_MAXLEN];
	char mute_override_ctl_name[SNDRV_CTL_ELEM_ID_NAME_MAXLEN];
	struct snd_kcontrol_new fw_type_ctl = {
		.name = fw_type_ctl_name,
		.iface = SNDRV_CTL_ELEM_IFACE_CARD,
		.info = cs35l41_fw_type_ctl_info,
		.get = cs35l41_fw_type_ctl_get,
		.put = cs35l41_fw_type_ctl_put,
	};
	struct snd_kcontrol_new fw_load_ctl = {
		.name = fw_load_ctl_name,
		.iface = SNDRV_CTL_ELEM_IFACE_CARD,
		.info = snd_ctl_boolean_mono_info,
		.get = cs35l41_fw_load_ctl_get,
		.put = cs35l41_fw_load_ctl_put,
	};
	struct snd_kcontrol_new mute_override_ctl = {
		.name = mute_override_ctl_name,
		.iface = SNDRV_CTL_ELEM_IFACE_CARD,
		.info = snd_ctl_boolean_mono_info,
		.access = SNDRV_CTL_ELEM_ACCESS_READ | SNDRV_CTL_ELEM_ACCESS_VOLATILE,
		.get = cs35l41_mute_override_ctl_get,
	};
	int ret;

	scnprintf(fw_type_ctl_name, SNDRV_CTL_ELEM_ID_NAME_MAXLEN, "%s DSP1 Firmware Type",
		  cs35l41->amp_name);
	scnprintf(fw_load_ctl_name, SNDRV_CTL_ELEM_ID_NAME_MAXLEN, "%s DSP1 Firmware Load",
		  cs35l41->amp_name);
	scnprintf(mute_override_ctl_name, SNDRV_CTL_ELEM_ID_NAME_MAXLEN, "%s Forced Mute Status",
		  cs35l41->amp_name);

	ret = snd_ctl_add(cs35l41->codec->card, snd_ctl_new1(&fw_type_ctl, cs35l41));
	if (ret) {
		dev_err(cs35l41->dev, "Failed to add KControl %s = %d\n", fw_type_ctl.name, ret);
		return ret;
	}

	dev_dbg(cs35l41->dev, "Added Control %s\n", fw_type_ctl.name);

	ret = snd_ctl_add(cs35l41->codec->card, snd_ctl_new1(&fw_load_ctl, cs35l41));
	if (ret) {
		dev_err(cs35l41->dev, "Failed to add KControl %s = %d\n", fw_load_ctl.name, ret);
		return ret;
	}

	dev_dbg(cs35l41->dev, "Added Control %s\n", fw_load_ctl.name);

	ret = snd_ctl_add(cs35l41->codec->card, snd_ctl_new1(&mute_override_ctl, cs35l41));
	if (ret) {
		dev_err(cs35l41->dev, "Failed to add KControl %s = %d\n", mute_override_ctl.name,
			ret);
		return ret;
	}

	dev_dbg(cs35l41->dev, "Added Control %s\n", mute_override_ctl.name);

	return 0;
}

static bool cs35l41_dsm_supported(acpi_handle handle, unsigned int commands)
{
	guid_t guid;

	guid_parse(CS35L41_UUID, &guid);

	return acpi_check_dsm(handle, &guid, 0, BIT(commands));
}

static int cs35l41_get_acpi_mute_state(struct cs35l41_hda *cs35l41, acpi_handle handle)
{
	guid_t guid;
	union acpi_object *ret;
	int mute = -ENODEV;

	guid_parse(CS35L41_UUID, &guid);

	if (cs35l41_dsm_supported(handle, CS35L41_DSM_GET_MUTE)) {
		ret = acpi_evaluate_dsm(handle, &guid, 0, CS35L41_DSM_GET_MUTE, NULL);
		if (!ret)
			return -EINVAL;
		mute = *ret->buffer.pointer;
		dev_dbg(cs35l41->dev, "CS35L41_DSM_GET_MUTE: %d\n", mute);
	}

	dev_dbg(cs35l41->dev, "%s: %d\n", __func__, mute);

	return mute;
}

static void cs35l41_acpi_device_notify(acpi_handle handle, u32 event, struct device *dev)
{
	struct cs35l41_hda *cs35l41 = dev_get_drvdata(dev);
	int mute;

	if (event != CS35L41_NOTIFY_EVENT)
		return;

	mute = cs35l41_get_acpi_mute_state(cs35l41, handle);
	if (mute < 0) {
		dev_warn(cs35l41->dev, "Unable to retrieve mute state: %d\n", mute);
		return;
	}

	dev_dbg(cs35l41->dev, "Requesting mute value: %d\n", mute);
	cs35l41->mute_override = (mute > 0);
	cs35l41_mute(cs35l41->dev, cs35l41->mute_override);
}

static int cs35l41_hda_bind(struct device *dev, struct device *master, void *master_data)
{
	struct cs35l41_hda *cs35l41 = dev_get_drvdata(dev);
	struct hda_component_parent *parent = master_data;
	struct hda_component *comp;
	unsigned int sleep_flags;
	int ret = 0;

	comp = hda_component_from_index(parent, cs35l41->index);
	if (!comp)
		return -EINVAL;

	if (comp->dev)
		return -EBUSY;

	pm_runtime_get_sync(dev);

	mutex_lock(&cs35l41->fw_mutex);

	comp->dev = dev;
	cs35l41->codec = parent->codec;
	if (!cs35l41->acpi_subsystem_id)
		cs35l41->acpi_subsystem_id = kasprintf(GFP_KERNEL, "%.8x",
						       cs35l41->codec->core.subsystem_id);

	strscpy(comp->name, dev_name(dev), sizeof(comp->name));

	cs35l41->firmware_type = HDA_CS_DSP_FW_SPK_PROT;

	if (firmware_autostart) {
		dev_dbg(cs35l41->dev, "Firmware Autostart.\n");
		cs35l41->request_fw_load = true;
		if (cs35l41_smart_amp(cs35l41) < 0)
			dev_warn(cs35l41->dev, "Cannot Run Firmware, reverting to dsp bypass...\n");
	} else {
		dev_dbg(cs35l41->dev, "Firmware Autostart is disabled.\n");
	}

	ret = cs35l41_create_controls(cs35l41);

	comp->playback_hook = cs35l41_hda_playback_hook;
	comp->pre_playback_hook = cs35l41_hda_pre_playback_hook;
	comp->post_playback_hook = cs35l41_hda_post_playback_hook;
	comp->acpi_notify = cs35l41_acpi_device_notify;
	comp->adev = cs35l41->dacpi;

	comp->acpi_notifications_supported = cs35l41_dsm_supported(acpi_device_handle(comp->adev),
		CS35L41_DSM_GET_MUTE);

	cs35l41->mute_override = cs35l41_get_acpi_mute_state(cs35l41,
						acpi_device_handle(cs35l41->dacpi)) > 0;

	mutex_unlock(&cs35l41->fw_mutex);

	sleep_flags = lock_system_sleep();
	if (!device_link_add(&cs35l41->codec->core.dev, cs35l41->dev, DL_FLAG_STATELESS))
		dev_warn(dev, "Unable to create device link\n");
	unlock_system_sleep(sleep_flags);

	pm_runtime_mark_last_busy(dev);
	pm_runtime_put_autosuspend(dev);

	dev_info(cs35l41->dev,
		 "CS35L41 Bound - SSID: %s, BST: %d, VSPK: %d, CH: %c, FW EN: %d, SPKID: %d\n",
		 cs35l41->acpi_subsystem_id, cs35l41->hw_cfg.bst_type,
		 cs35l41->hw_cfg.gpio1.func == CS35l41_VSPK_SWITCH,
		 cs35l41->hw_cfg.spk_pos ? 'R' : 'L',
		 cs35l41->cs_dsp.running, cs35l41->speaker_id);

	return ret;
}

static void cs35l41_hda_unbind(struct device *dev, struct device *master, void *master_data)
{
	struct cs35l41_hda *cs35l41 = dev_get_drvdata(dev);
	struct hda_component_parent *parent = master_data;
	struct hda_component *comp;
	unsigned int sleep_flags;

	comp = hda_component_from_index(parent, cs35l41->index);
	if (!comp)
		return;

	if (comp->dev == dev) {
		sleep_flags = lock_system_sleep();
		device_link_remove(&cs35l41->codec->core.dev, cs35l41->dev);
		unlock_system_sleep(sleep_flags);
		memset(comp, 0, sizeof(*comp));
	}
}

static const struct component_ops cs35l41_hda_comp_ops = {
	.bind = cs35l41_hda_bind,
	.unbind = cs35l41_hda_unbind,
};

static irqreturn_t cs35l41_bst_short_err(int irq, void *data)
{
	struct cs35l41_hda *cs35l41 = data;

	dev_crit_ratelimited(cs35l41->dev, "LBST Error\n");
	set_bit(CS35L41_BST_SHORT_ERR_RLS_SHIFT, &cs35l41->irq_errors);

	return IRQ_HANDLED;
}

static irqreturn_t cs35l41_bst_dcm_uvp_err(int irq, void *data)
{
	struct cs35l41_hda *cs35l41 = data;

	dev_crit_ratelimited(cs35l41->dev, "DCM VBST Under Voltage Error\n");
	set_bit(CS35L41_BST_UVP_ERR_RLS_SHIFT, &cs35l41->irq_errors);

	return IRQ_HANDLED;
}

static irqreturn_t cs35l41_bst_ovp_err(int irq, void *data)
{
	struct cs35l41_hda *cs35l41 = data;

	dev_crit_ratelimited(cs35l41->dev, "VBST Over Voltage error\n");
	set_bit(CS35L41_BST_OVP_ERR_RLS_SHIFT, &cs35l41->irq_errors);

	return IRQ_HANDLED;
}

static irqreturn_t cs35l41_temp_err(int irq, void *data)
{
	struct cs35l41_hda *cs35l41 = data;

	dev_crit_ratelimited(cs35l41->dev, "Over temperature error\n");
	set_bit(CS35L41_TEMP_ERR_RLS_SHIFT, &cs35l41->irq_errors);

	return IRQ_HANDLED;
}

static irqreturn_t cs35l41_temp_warn(int irq, void *data)
{
	struct cs35l41_hda *cs35l41 = data;

	dev_crit_ratelimited(cs35l41->dev, "Over temperature warning\n");
	set_bit(CS35L41_TEMP_WARN_ERR_RLS_SHIFT, &cs35l41->irq_errors);

	return IRQ_HANDLED;
}

static irqreturn_t cs35l41_amp_short(int irq, void *data)
{
	struct cs35l41_hda *cs35l41 = data;

	dev_crit_ratelimited(cs35l41->dev, "Amp short error\n");
	set_bit(CS35L41_AMP_SHORT_ERR_RLS_SHIFT, &cs35l41->irq_errors);

	return IRQ_HANDLED;
}

static const struct cs35l41_irq cs35l41_irqs[] = {
	CS35L41_IRQ(BST_OVP_ERR, "Boost Overvoltage Error", cs35l41_bst_ovp_err),
	CS35L41_IRQ(BST_DCM_UVP_ERR, "Boost Undervoltage Error", cs35l41_bst_dcm_uvp_err),
	CS35L41_IRQ(BST_SHORT_ERR, "Boost Inductor Short Error", cs35l41_bst_short_err),
	CS35L41_IRQ(TEMP_WARN, "Temperature Warning", cs35l41_temp_warn),
	CS35L41_IRQ(TEMP_ERR, "Temperature Error", cs35l41_temp_err),
	CS35L41_IRQ(AMP_SHORT_ERR, "Amp Short", cs35l41_amp_short),
};

static const struct regmap_irq cs35l41_reg_irqs[] = {
	CS35L41_REG_IRQ(IRQ1_STATUS1, BST_OVP_ERR),
	CS35L41_REG_IRQ(IRQ1_STATUS1, BST_DCM_UVP_ERR),
	CS35L41_REG_IRQ(IRQ1_STATUS1, BST_SHORT_ERR),
	CS35L41_REG_IRQ(IRQ1_STATUS1, TEMP_WARN),
	CS35L41_REG_IRQ(IRQ1_STATUS1, TEMP_ERR),
	CS35L41_REG_IRQ(IRQ1_STATUS1, AMP_SHORT_ERR),
};

static struct regmap_irq_chip cs35l41_regmap_irq_chip = {
	.name = "cs35l41 IRQ1 Controller",
	.status_base = CS35L41_IRQ1_STATUS1,
	.mask_base = CS35L41_IRQ1_MASK1,
	.ack_base = CS35L41_IRQ1_STATUS1,
	.num_regs = 4,
	.irqs = cs35l41_reg_irqs,
	.num_irqs = ARRAY_SIZE(cs35l41_reg_irqs),
	.runtime_pm = true,
};

static void cs35l41_configure_interrupt(struct cs35l41_hda *cs35l41, int irq_pol)
{
	int irq;
	int ret;
	int i;

	if (!cs35l41->irq) {
		dev_warn(cs35l41->dev, "No Interrupt Found");
		goto err;
	}

	ret = devm_regmap_add_irq_chip(cs35l41->dev, cs35l41->regmap, cs35l41->irq,
					IRQF_ONESHOT | IRQF_SHARED | irq_pol,
					0, &cs35l41_regmap_irq_chip, &cs35l41->irq_data);
	if (ret) {
		dev_dbg(cs35l41->dev, "Unable to add IRQ Chip: %d.", ret);
		goto err;
	}

	for (i = 0; i < ARRAY_SIZE(cs35l41_irqs); i++) {
		irq = regmap_irq_get_virq(cs35l41->irq_data, cs35l41_irqs[i].irq);
		if (irq < 0) {
			ret = irq;
			dev_dbg(cs35l41->dev, "Unable to map IRQ %s: %d.", cs35l41_irqs[i].name,
				ret);
			goto err;
		}

		ret = devm_request_threaded_irq(cs35l41->dev, irq, NULL,
						cs35l41_irqs[i].handler,
						IRQF_ONESHOT | IRQF_SHARED | irq_pol,
						cs35l41_irqs[i].name, cs35l41);
		if (ret) {
			dev_dbg(cs35l41->dev, "Unable to allocate IRQ %s:: %d.",
				cs35l41_irqs[i].name, ret);
			goto err;
		}
	}
	return;
err:
	dev_warn(cs35l41->dev,
		 "IRQ Config Failed. Amp errors may not be recoverable without reboot.");
}

static int cs35l41_hda_apply_properties(struct cs35l41_hda *cs35l41)
{
	struct cs35l41_hw_cfg *hw_cfg = &cs35l41->hw_cfg;
	bool using_irq = false;
	int irq_pol;
	int ret;

	if (!cs35l41->hw_cfg.valid)
		return -EINVAL;

	ret = cs35l41_init_boost(cs35l41->dev, cs35l41->regmap, hw_cfg);
	if (ret)
		return ret;

	if (hw_cfg->gpio1.valid) {
		switch (hw_cfg->gpio1.func) {
		case CS35L41_NOT_USED:
			break;
		case CS35l41_VSPK_SWITCH:
			hw_cfg->gpio1.func = CS35L41_GPIO1_GPIO;
			hw_cfg->gpio1.out_en = true;
			break;
		case CS35l41_SYNC:
			hw_cfg->gpio1.func = CS35L41_GPIO1_MDSYNC;
			break;
		default:
			dev_err(cs35l41->dev, "Invalid function %d for GPIO1\n",
				hw_cfg->gpio1.func);
			return -EINVAL;
		}
	}

	if (hw_cfg->gpio2.valid) {
		switch (hw_cfg->gpio2.func) {
		case CS35L41_NOT_USED:
			break;
		case CS35L41_INTERRUPT:
			using_irq = true;
			hw_cfg->gpio2.func = CS35L41_GPIO2_INT_OPEN_DRAIN;
			break;
		default:
			dev_err(cs35l41->dev, "Invalid GPIO2 function %d\n", hw_cfg->gpio2.func);
			return -EINVAL;
		}
	}

	irq_pol = cs35l41_gpio_config(cs35l41->regmap, hw_cfg);

	if (using_irq)
		cs35l41_configure_interrupt(cs35l41, irq_pol);

	return cs35l41_hda_channel_map(cs35l41->dev, 0, NULL, 1, &hw_cfg->spk_pos);
}

int cs35l41_get_speaker_id(struct device *dev, int amp_index, int num_amps, int fixed_gpio_id)
{
	struct gpio_desc *speaker_id_desc;
	int speaker_id = -ENODEV;

	if (fixed_gpio_id >= 0) {
		dev_dbg(dev, "Found Fixed Speaker ID GPIO (index = %d)\n", fixed_gpio_id);
		speaker_id_desc = gpiod_get_index(dev, NULL, fixed_gpio_id, GPIOD_IN);
		if (IS_ERR(speaker_id_desc)) {
			speaker_id = PTR_ERR(speaker_id_desc);
			return speaker_id;
		}
		speaker_id = gpiod_get_value_cansleep(speaker_id_desc);
		gpiod_put(speaker_id_desc);
		dev_dbg(dev, "Speaker ID = %d\n", speaker_id);
	} else {
		int base_index;
		int gpios_per_amp;
		int count;
		int tmp;
		int i;

		count = gpiod_count(dev, "spk-id");
		if (count > 0) {
			speaker_id = 0;
			gpios_per_amp = count / num_amps;
			base_index = gpios_per_amp * amp_index;

			if (count % num_amps)
				return -EINVAL;

			dev_dbg(dev, "Found %d Speaker ID GPIOs per Amp\n", gpios_per_amp);

			for (i = 0; i < gpios_per_amp; i++) {
				speaker_id_desc = gpiod_get_index(dev, "spk-id", i + base_index,
								  GPIOD_IN);
				if (IS_ERR(speaker_id_desc)) {
					speaker_id = PTR_ERR(speaker_id_desc);
					break;
				}
				tmp = gpiod_get_value_cansleep(speaker_id_desc);
				gpiod_put(speaker_id_desc);
				if (tmp < 0) {
					speaker_id = tmp;
					break;
				}
				speaker_id |= tmp << i;
			}
			dev_dbg(dev, "Speaker ID = %d\n", speaker_id);
		}
	}
	return speaker_id;
}

int cs35l41_hda_parse_acpi(struct cs35l41_hda *cs35l41, struct device *physdev, int id)
{
	struct cs35l41_hw_cfg *hw_cfg = &cs35l41->hw_cfg;
	u32 values[HDA_MAX_COMPONENTS];
	char *property;
	size_t nval;
	int i, ret;

<<<<<<< HEAD
=======
	adev = acpi_dev_get_first_match_dev(hid, NULL, -1);
	if (!adev) {
		dev_err(cs35l41->dev, "Failed to find an ACPI device for %s\n", hid);
		return -ENODEV;
	}

	cs35l41->dacpi = adev;
	physdev = get_device(acpi_get_first_physical_node(adev));
	if (!physdev)
		return -ENODEV;

	sub = acpi_get_subsystem_id(ACPI_HANDLE(physdev));
	if (IS_ERR(sub))
		sub = NULL;
	cs35l41->acpi_subsystem_id = sub;

	ret = cs35l41_add_dsd_properties(cs35l41, physdev, id, hid);
	if (!ret) {
		dev_info(cs35l41->dev, "Using extra _DSD properties, bypassing _DSD in ACPI\n");
		goto out;
	}

>>>>>>> 19f92d2d
	property = "cirrus,dev-index";
	ret = device_property_count_u32(physdev, property);
	if (ret <= 0)
		goto err;

	if (ret > ARRAY_SIZE(values)) {
		ret = -EINVAL;
		goto err;
	}
	nval = ret;

	ret = device_property_read_u32_array(physdev, property, values, nval);
	if (ret)
		goto err;

	cs35l41->index = -1;
	for (i = 0; i < nval; i++) {
		if (values[i] == id) {
			cs35l41->index = i;
			break;
		}
	}
	if (cs35l41->index == -1) {
		dev_err(cs35l41->dev, "No index found in %s\n", property);
		ret = -ENODEV;
		goto err;
	}

	/* To use the same release code for all laptop variants we can't use devm_ version of
	 * gpiod_get here, as CLSA010* don't have a fully functional bios with an _DSD node
	 */
	cs35l41->reset_gpio = fwnode_gpiod_get_index(acpi_fwnode_handle(cs35l41->dacpi), "reset",
						     cs35l41->index, GPIOD_OUT_LOW,
						     "cs35l41-reset");

	property = "cirrus,speaker-position";
	ret = device_property_read_u32_array(physdev, property, values, nval);
	if (ret)
		goto err;
	hw_cfg->spk_pos = values[cs35l41->index];

	cs35l41->channel_index = 0;
	for (i = 0; i < cs35l41->index; i++)
		if (values[i] == hw_cfg->spk_pos)
			cs35l41->channel_index++;

	property = "cirrus,gpio1-func";
	ret = device_property_read_u32_array(physdev, property, values, nval);
	if (ret)
		goto err;
	hw_cfg->gpio1.func = values[cs35l41->index];
	hw_cfg->gpio1.valid = true;

	property = "cirrus,gpio2-func";
	ret = device_property_read_u32_array(physdev, property, values, nval);
	if (ret)
		goto err;
	hw_cfg->gpio2.func = values[cs35l41->index];
	hw_cfg->gpio2.valid = true;

	property = "cirrus,boost-peak-milliamp";
	ret = device_property_read_u32_array(physdev, property, values, nval);
	if (ret == 0)
		hw_cfg->bst_ipk = values[cs35l41->index];
	else
		hw_cfg->bst_ipk = -1;

	property = "cirrus,boost-ind-nanohenry";
	ret = device_property_read_u32_array(physdev, property, values, nval);
	if (ret == 0)
		hw_cfg->bst_ind = values[cs35l41->index];
	else
		hw_cfg->bst_ind = -1;

	property = "cirrus,boost-cap-microfarad";
	ret = device_property_read_u32_array(physdev, property, values, nval);
	if (ret == 0)
		hw_cfg->bst_cap = values[cs35l41->index];
	else
		hw_cfg->bst_cap = -1;

	cs35l41->speaker_id = cs35l41_get_speaker_id(physdev, cs35l41->index, nval, -1);

	if (hw_cfg->bst_ind > 0 || hw_cfg->bst_cap > 0 || hw_cfg->bst_ipk > 0)
		hw_cfg->bst_type = CS35L41_INT_BOOST;
	else
		hw_cfg->bst_type = CS35L41_EXT_BOOST;

	hw_cfg->valid = true;

	return 0;
err:
	dev_err(cs35l41->dev, "Failed property %s: %d\n", property, ret);
	hw_cfg->valid = false;
	hw_cfg->gpio1.valid = false;
	hw_cfg->gpio2.valid = false;
	acpi_dev_put(cs35l41->dacpi);

	return ret;
}

static int cs35l41_hda_read_acpi(struct cs35l41_hda *cs35l41, const char *hid, int id)
{
	struct acpi_device *adev;
	struct device *physdev;
	struct spi_device *spi;
	const char *sub;
	int ret;

	adev = acpi_dev_get_first_match_dev(hid, NULL, -1);
	if (!adev) {
		dev_err(cs35l41->dev, "Failed to find an ACPI device for %s\n", hid);
		return -ENODEV;
	}

	cs35l41->dacpi = adev;
	physdev = get_device(acpi_get_first_physical_node(adev));

	sub = acpi_get_subsystem_id(ACPI_HANDLE(physdev));
	if (IS_ERR(sub))
		sub = NULL;
	cs35l41->acpi_subsystem_id = sub;

	ret = cs35l41_add_dsd_properties(cs35l41, physdev, id, hid);
	if (!ret) {
		dev_info(cs35l41->dev, "Using extra _DSD properties, bypassing _DSD in ACPI\n");
		goto out;
	}

	ret = cs35l41_hda_parse_acpi(cs35l41, physdev, id);
	if (ret) {
		put_device(physdev);
		return ret;
	}
out:
	put_device(physdev);

	cs35l41->bypass_fw = false;
	if (cs35l41->control_bus == SPI) {
		spi = to_spi_device(cs35l41->dev);
		if (spi->max_speed_hz < CS35L41_MAX_ACCEPTABLE_SPI_SPEED_HZ) {
			dev_warn(cs35l41->dev,
				 "SPI speed is too slow to support firmware download: %d Hz.\n",
				 spi->max_speed_hz);
			cs35l41->bypass_fw = true;
		}
	}

	return 0;
}

int cs35l41_hda_probe(struct device *dev, const char *device_name, int id, int irq,
		      struct regmap *regmap, enum control_bus control_bus)
{
	unsigned int regid, reg_revid;
	struct cs35l41_hda *cs35l41;
	int ret;

	BUILD_BUG_ON(ARRAY_SIZE(cs35l41_irqs) != ARRAY_SIZE(cs35l41_reg_irqs));
	BUILD_BUG_ON(ARRAY_SIZE(cs35l41_irqs) != CS35L41_NUM_IRQ);

	if (IS_ERR(regmap))
		return PTR_ERR(regmap);

	cs35l41 = devm_kzalloc(dev, sizeof(*cs35l41), GFP_KERNEL);
	if (!cs35l41)
		return -ENOMEM;

	cs35l41->dev = dev;
	cs35l41->irq = irq;
	cs35l41->regmap = regmap;
	cs35l41->control_bus = control_bus;
	dev_set_drvdata(dev, cs35l41);

	ret = cs35l41_hda_read_acpi(cs35l41, device_name, id);
	if (ret)
		return dev_err_probe(cs35l41->dev, ret, "Platform not supported\n");

	if (IS_ERR(cs35l41->reset_gpio)) {
		ret = PTR_ERR(cs35l41->reset_gpio);
		cs35l41->reset_gpio = NULL;
		if (ret == -EBUSY) {
			dev_info(cs35l41->dev, "Reset line busy, assuming shared reset\n");
		} else {
			dev_err_probe(cs35l41->dev, ret, "Failed to get reset GPIO\n");
			goto err;
		}
	}
	if (cs35l41->reset_gpio) {
		gpiod_set_value_cansleep(cs35l41->reset_gpio, 0);
		usleep_range(2000, 2100);
		gpiod_set_value_cansleep(cs35l41->reset_gpio, 1);
	}

	usleep_range(2000, 2100);
	regmap_write(cs35l41->regmap, CS35L41_SFT_RESET, CS35L41_SOFTWARE_RESET);
	usleep_range(2000, 2100);

	ret = cs35l41_wait_boot_done(cs35l41);
	if (ret)
		goto err;

	ret = cs35l41_verify_id(cs35l41, &regid, &reg_revid);
	if (ret)
		goto err;

	ret = cs35l41_test_key_unlock(cs35l41->dev, cs35l41->regmap);
	if (ret)
		goto err;

	ret = cs35l41_register_errata_patch(cs35l41->dev, cs35l41->regmap, reg_revid);
	if (ret)
		goto err;

	ret = cs35l41_otp_unpack(cs35l41->dev, cs35l41->regmap);
	if (ret) {
		dev_err_probe(cs35l41->dev, ret, "OTP Unpack failed\n");
		goto err;
	}

	ret = cs35l41_test_key_lock(cs35l41->dev, cs35l41->regmap);
	if (ret)
		goto err;

	ret = cs35l41_get_calibration(cs35l41);
	if (ret && ret != -ENOENT)
		goto err;

	cs35l41_mute(cs35l41->dev, true);

	INIT_WORK(&cs35l41->fw_load_work, cs35l41_fw_load_work);
	mutex_init(&cs35l41->fw_mutex);

	pm_runtime_set_autosuspend_delay(cs35l41->dev, 3000);
	pm_runtime_use_autosuspend(cs35l41->dev);
	pm_runtime_mark_last_busy(cs35l41->dev);
	pm_runtime_set_active(cs35l41->dev);
	pm_runtime_get_noresume(cs35l41->dev);
	pm_runtime_enable(cs35l41->dev);

	ret = cs35l41_hda_apply_properties(cs35l41);
	if (ret)
		goto err_pm;

	pm_runtime_put_autosuspend(cs35l41->dev);

	ret = component_add(cs35l41->dev, &cs35l41_hda_comp_ops);
	if (ret) {
		dev_err_probe(cs35l41->dev, ret, "Register component failed\n");
		goto err_pm;
	}

	dev_info(cs35l41->dev, "Cirrus Logic CS35L41 (%x), Revision: %02X\n", regid, reg_revid);

	return 0;

err_pm:
	pm_runtime_dont_use_autosuspend(cs35l41->dev);
	pm_runtime_disable(cs35l41->dev);
	pm_runtime_put_noidle(cs35l41->dev);

err:
	if (cs35l41_safe_reset(cs35l41->regmap, cs35l41->hw_cfg.bst_type))
		gpiod_set_value_cansleep(cs35l41->reset_gpio, 0);
	gpiod_put(cs35l41->reset_gpio);
	gpiod_put(cs35l41->cs_gpio);
	acpi_dev_put(cs35l41->dacpi);
	kfree(cs35l41->acpi_subsystem_id);

	return ret;
}
EXPORT_SYMBOL_NS_GPL(cs35l41_hda_probe, SND_HDA_SCODEC_CS35L41);

void cs35l41_hda_remove(struct device *dev)
{
	struct cs35l41_hda *cs35l41 = dev_get_drvdata(dev);

	component_del(cs35l41->dev, &cs35l41_hda_comp_ops);

	pm_runtime_get_sync(cs35l41->dev);
	pm_runtime_dont_use_autosuspend(cs35l41->dev);
	pm_runtime_disable(cs35l41->dev);

	if (cs35l41->halo_initialized)
		cs35l41_remove_dsp(cs35l41);

	acpi_dev_put(cs35l41->dacpi);

	pm_runtime_put_noidle(cs35l41->dev);

	if (cs35l41_safe_reset(cs35l41->regmap, cs35l41->hw_cfg.bst_type))
		gpiod_set_value_cansleep(cs35l41->reset_gpio, 0);
	gpiod_put(cs35l41->reset_gpio);
	gpiod_put(cs35l41->cs_gpio);
	kfree(cs35l41->acpi_subsystem_id);
}
EXPORT_SYMBOL_NS_GPL(cs35l41_hda_remove, SND_HDA_SCODEC_CS35L41);

const struct dev_pm_ops cs35l41_hda_pm_ops = {
	RUNTIME_PM_OPS(cs35l41_runtime_suspend, cs35l41_runtime_resume,
		       cs35l41_runtime_idle)
	.prepare = cs35l41_system_suspend_prep,
	SYSTEM_SLEEP_PM_OPS(cs35l41_system_suspend, cs35l41_system_resume)
};
EXPORT_SYMBOL_NS_GPL(cs35l41_hda_pm_ops, SND_HDA_SCODEC_CS35L41);

MODULE_DESCRIPTION("CS35L41 HDA Driver");
MODULE_IMPORT_NS(SND_HDA_CS_DSP_CONTROLS);
MODULE_IMPORT_NS(SND_SOC_CS_AMP_LIB);
MODULE_AUTHOR("Lucas Tanure, Cirrus Logic Inc, <tanureal@opensource.cirrus.com>");
MODULE_LICENSE("GPL");
MODULE_IMPORT_NS(FW_CS_DSP);<|MERGE_RESOLUTION|>--- conflicted
+++ resolved
@@ -1750,31 +1750,6 @@
 	size_t nval;
 	int i, ret;
 
-<<<<<<< HEAD
-=======
-	adev = acpi_dev_get_first_match_dev(hid, NULL, -1);
-	if (!adev) {
-		dev_err(cs35l41->dev, "Failed to find an ACPI device for %s\n", hid);
-		return -ENODEV;
-	}
-
-	cs35l41->dacpi = adev;
-	physdev = get_device(acpi_get_first_physical_node(adev));
-	if (!physdev)
-		return -ENODEV;
-
-	sub = acpi_get_subsystem_id(ACPI_HANDLE(physdev));
-	if (IS_ERR(sub))
-		sub = NULL;
-	cs35l41->acpi_subsystem_id = sub;
-
-	ret = cs35l41_add_dsd_properties(cs35l41, physdev, id, hid);
-	if (!ret) {
-		dev_info(cs35l41->dev, "Using extra _DSD properties, bypassing _DSD in ACPI\n");
-		goto out;
-	}
-
->>>>>>> 19f92d2d
 	property = "cirrus,dev-index";
 	ret = device_property_count_u32(physdev, property);
 	if (ret <= 0)
@@ -1892,6 +1867,8 @@
 
 	cs35l41->dacpi = adev;
 	physdev = get_device(acpi_get_first_physical_node(adev));
+	if (!physdev)
+		return -ENODEV;
 
 	sub = acpi_get_subsystem_id(ACPI_HANDLE(physdev));
 	if (IS_ERR(sub))
