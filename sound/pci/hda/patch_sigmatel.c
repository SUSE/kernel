/*
 * Universal Interface for Intel High Definition Audio Codec
 *
 * HD audio interface patch for SigmaTel STAC92xx
 *
 * Copyright (c) 2005 Embedded Alley Solutions, Inc.
 * Matt Porter <mporter@embeddedalley.com>
 *
 * Based on patch_cmedia.c and patch_realtek.c
 * Copyright (c) 2004 Takashi Iwai <tiwai@suse.de>
 *
 *  This driver is free software; you can redistribute it and/or modify
 *  it under the terms of the GNU General Public License as published by
 *  the Free Software Foundation; either version 2 of the License, or
 *  (at your option) any later version.
 *
 *  This driver is distributed in the hope that it will be useful,
 *  but WITHOUT ANY WARRANTY; without even the implied warranty of
 *  MERCHANTABILITY or FITNESS FOR A PARTICULAR PURPOSE.  See the
 *  GNU General Public License for more details.
 *
 *  You should have received a copy of the GNU General Public License
 *  along with this program; if not, write to the Free Software
 *  Foundation, Inc., 59 Temple Place, Suite 330, Boston, MA  02111-1307 USA
 */

#include <linux/init.h>
#include <linux/delay.h>
#include <linux/slab.h>
#include <linux/pci.h>
#include <linux/dmi.h>
#include <sound/core.h>
#include <sound/asoundef.h>
#include <sound/jack.h>
#include "hda_codec.h"
#include "hda_local.h"
#include "hda_beep.h"

enum {
	STAC_VREF_EVENT	= 1,
	STAC_INSERT_EVENT,
	STAC_PWR_EVENT,
	STAC_HP_EVENT,
	STAC_LO_EVENT,
	STAC_MIC_EVENT,
};

enum {
	STAC_AUTO,
	STAC_REF,
	STAC_9200_OQO,
	STAC_9200_DELL_D21,
	STAC_9200_DELL_D22,
	STAC_9200_DELL_D23,
	STAC_9200_DELL_M21,
	STAC_9200_DELL_M22,
	STAC_9200_DELL_M23,
	STAC_9200_DELL_M24,
	STAC_9200_DELL_M25,
	STAC_9200_DELL_M26,
	STAC_9200_DELL_M27,
	STAC_9200_M4,
	STAC_9200_M4_2,
	STAC_9200_PANASONIC,
	STAC_9200_MODELS
};

enum {
	STAC_9205_AUTO,
	STAC_9205_REF,
	STAC_9205_DELL_M42,
	STAC_9205_DELL_M43,
	STAC_9205_DELL_M44,
	STAC_9205_EAPD,
	STAC_9205_MODELS
};

enum {
	STAC_92HD73XX_AUTO,
	STAC_92HD73XX_NO_JD, /* no jack-detection */
	STAC_92HD73XX_REF,
	STAC_92HD73XX_INTEL,
	STAC_DELL_M6_AMIC,
	STAC_DELL_M6_DMIC,
	STAC_DELL_M6_BOTH,
	STAC_DELL_EQ,
	STAC_ALIENWARE_M17X,
	STAC_92HD73XX_MODELS
};

enum {
	STAC_92HD83XXX_AUTO,
	STAC_92HD83XXX_REF,
	STAC_92HD83XXX_PWR_REF,
	STAC_DELL_S14,
	STAC_92HD83XXX_HP,
	STAC_92HD83XXX_MODELS
};

enum {
	STAC_92HD71BXX_AUTO,
	STAC_92HD71BXX_REF,
	STAC_DELL_M4_1,
	STAC_DELL_M4_2,
	STAC_DELL_M4_3,
	STAC_HP_M4,
	STAC_HP_DV5,
	STAC_HP_HDX,
	STAC_HP_DV4_1222NR,
	STAC_92HD71BXX_MODELS
};

enum {
	STAC_925x_AUTO,
	STAC_925x_REF,
	STAC_M1,
	STAC_M1_2,
	STAC_M2,
	STAC_M2_2,
	STAC_M3,
	STAC_M5,
	STAC_M6,
	STAC_925x_MODELS
};

enum {
	STAC_922X_AUTO,
	STAC_D945_REF,
	STAC_D945GTP3,
	STAC_D945GTP5,
	STAC_INTEL_MAC_V1,
	STAC_INTEL_MAC_V2,
	STAC_INTEL_MAC_V3,
	STAC_INTEL_MAC_V4,
	STAC_INTEL_MAC_V5,
	STAC_INTEL_MAC_AUTO, /* This model is selected if no module parameter
			      * is given, one of the above models will be
			      * chosen according to the subsystem id. */
	/* for backward compatibility */
	STAC_MACMINI,
	STAC_MACBOOK,
	STAC_MACBOOK_PRO_V1,
	STAC_MACBOOK_PRO_V2,
	STAC_IMAC_INTEL,
	STAC_IMAC_INTEL_20,
	STAC_ECS_202,
	STAC_922X_DELL_D81,
	STAC_922X_DELL_D82,
	STAC_922X_DELL_M81,
	STAC_922X_DELL_M82,
	STAC_922X_MODELS
};

enum {
	STAC_927X_AUTO,
	STAC_D965_REF_NO_JD, /* no jack-detection */
	STAC_D965_REF,
	STAC_D965_3ST,
	STAC_D965_5ST,
	STAC_D965_5ST_NO_FP,
	STAC_DELL_3ST,
	STAC_DELL_BIOS,
	STAC_927X_VOLKNOB,
	STAC_927X_MODELS
};

enum {
	STAC_9872_AUTO,
	STAC_9872_VAIO,
	STAC_9872_MODELS
};

struct sigmatel_event {
	hda_nid_t nid;
	unsigned char type;
	unsigned char tag;
	int data;
};

struct sigmatel_jack {
	hda_nid_t nid;
	int type;
	struct snd_jack *jack;
};

struct sigmatel_mic_route {
	hda_nid_t pin;
	signed char mux_idx;
	signed char dmux_idx;
};

struct sigmatel_spec {
	struct snd_kcontrol_new *mixers[4];
	unsigned int num_mixers;

	int board_config;
	unsigned int eapd_switch: 1;
	unsigned int surr_switch: 1;
	unsigned int alt_switch: 1;
	unsigned int hp_detect: 1;
	unsigned int spdif_mute: 1;
	unsigned int check_volume_offset:1;
	unsigned int auto_mic:1;

	/* gpio lines */
	unsigned int eapd_mask;
	unsigned int gpio_mask;
	unsigned int gpio_dir;
	unsigned int gpio_data;
	unsigned int gpio_mute;
	unsigned int gpio_led;
	unsigned int gpio_led_polarity;

	/* stream */
	unsigned int stream_delay;

	/* analog loopback */
	struct snd_kcontrol_new *aloopback_ctl;
	unsigned char aloopback_mask;
	unsigned char aloopback_shift;

	/* power management */
	unsigned int num_pwrs;
	unsigned int *pwr_mapping;
	hda_nid_t *pwr_nids;
	hda_nid_t *dac_list;

	/* jack detection */
	struct snd_array jacks;

	/* events */
	struct snd_array events;

	/* playback */
	struct hda_input_mux *mono_mux;
	unsigned int cur_mmux;
	struct hda_multi_out multiout;
	hda_nid_t dac_nids[5];
	hda_nid_t hp_dacs[5];
	hda_nid_t speaker_dacs[5];

	int volume_offset;

	/* capture */
	hda_nid_t *adc_nids;
	unsigned int num_adcs;
	hda_nid_t *mux_nids;
	unsigned int num_muxes;
	hda_nid_t *dmic_nids;
	unsigned int num_dmics;
	hda_nid_t *dmux_nids;
	unsigned int num_dmuxes;
	hda_nid_t *smux_nids;
	unsigned int num_smuxes;
	unsigned int num_analog_muxes;

	unsigned long *capvols; /* amp-volume attr: HDA_COMPOSE_AMP_VAL() */
	unsigned long *capsws; /* amp-mute attr: HDA_COMPOSE_AMP_VAL() */
	unsigned int num_caps; /* number of capture volume/switch elements */

	struct sigmatel_mic_route ext_mic;
	struct sigmatel_mic_route int_mic;

	const char **spdif_labels;

	hda_nid_t dig_in_nid;
	hda_nid_t mono_nid;
	hda_nid_t anabeep_nid;
	hda_nid_t digbeep_nid;

	/* pin widgets */
	hda_nid_t *pin_nids;
	unsigned int num_pins;

	/* codec specific stuff */
	struct hda_verb *init;
	struct snd_kcontrol_new *mixer;

	/* capture source */
	struct hda_input_mux *dinput_mux;
	unsigned int cur_dmux[2];
	struct hda_input_mux *input_mux;
	unsigned int cur_mux[3];
	struct hda_input_mux *sinput_mux;
	unsigned int cur_smux[2];
	unsigned int cur_amux;
	hda_nid_t *amp_nids;
	unsigned int powerdown_adcs;

	/* i/o switches */
	unsigned int io_switch[2];
	unsigned int clfe_swap;
	hda_nid_t line_switch;	/* shared line-in for input and output */
	hda_nid_t mic_switch;	/* shared mic-in for input and output */
	hda_nid_t hp_switch; /* NID of HP as line-out */
	unsigned int aloopback;

	struct hda_pcm pcm_rec[2];	/* PCM information */

	/* dynamic controls and input_mux */
	struct auto_pin_cfg autocfg;
	struct snd_array kctls;
	struct hda_input_mux private_dimux;
	struct hda_input_mux private_imux;
	struct hda_input_mux private_smux;
	struct hda_input_mux private_mono_mux;
};

static hda_nid_t stac9200_adc_nids[1] = {
        0x03,
};

static hda_nid_t stac9200_mux_nids[1] = {
        0x0c,
};

static hda_nid_t stac9200_dac_nids[1] = {
        0x02,
};

static hda_nid_t stac92hd73xx_pwr_nids[8] = {
	0x0a, 0x0b, 0x0c, 0xd, 0x0e,
	0x0f, 0x10, 0x11
};

static hda_nid_t stac92hd73xx_slave_dig_outs[2] = {
	0x26, 0,
};

static hda_nid_t stac92hd73xx_adc_nids[2] = {
	0x1a, 0x1b
};

#define STAC92HD73XX_NUM_DMICS	2
static hda_nid_t stac92hd73xx_dmic_nids[STAC92HD73XX_NUM_DMICS + 1] = {
	0x13, 0x14, 0
};

#define STAC92HD73_DAC_COUNT 5

static hda_nid_t stac92hd73xx_mux_nids[2] = {
	0x20, 0x21,
};

static hda_nid_t stac92hd73xx_dmux_nids[2] = {
	0x20, 0x21,
};

static hda_nid_t stac92hd73xx_smux_nids[2] = {
	0x22, 0x23,
};

#define STAC92HD73XX_NUM_CAPS	2
static unsigned long stac92hd73xx_capvols[] = {
	HDA_COMPOSE_AMP_VAL(0x20, 3, 0, HDA_OUTPUT),
	HDA_COMPOSE_AMP_VAL(0x21, 3, 0, HDA_OUTPUT),
};
#define stac92hd73xx_capsws	stac92hd73xx_capvols

#define STAC92HD83_DAC_COUNT 3

static hda_nid_t stac92hd83xxx_mux_nids[2] = {
	0x17, 0x18,
};

static hda_nid_t stac92hd83xxx_adc_nids[2] = {
	0x15, 0x16,
};

static hda_nid_t stac92hd83xxx_pwr_nids[4] = {
	0xa, 0xb, 0xd, 0xe,
};

static hda_nid_t stac92hd83xxx_slave_dig_outs[2] = {
	0x1e, 0,
};

static unsigned int stac92hd83xxx_pwr_mapping[4] = {
	0x03, 0x0c, 0x20, 0x40,
};

#define STAC92HD83XXX_NUM_CAPS	2
static unsigned long stac92hd83xxx_capvols[] = {
	HDA_COMPOSE_AMP_VAL(0x17, 3, 0, HDA_OUTPUT),
	HDA_COMPOSE_AMP_VAL(0x18, 3, 0, HDA_OUTPUT),
};
#define stac92hd83xxx_capsws	stac92hd83xxx_capvols

static hda_nid_t stac92hd71bxx_pwr_nids[3] = {
	0x0a, 0x0d, 0x0f
};

static hda_nid_t stac92hd71bxx_adc_nids[2] = {
	0x12, 0x13,
};

static hda_nid_t stac92hd71bxx_mux_nids[2] = {
	0x1a, 0x1b
};

static hda_nid_t stac92hd71bxx_dmux_nids[2] = {
	0x1c, 0x1d,
};

static hda_nid_t stac92hd71bxx_smux_nids[2] = {
	0x24, 0x25,
};

#define STAC92HD71BXX_NUM_DMICS	2
static hda_nid_t stac92hd71bxx_dmic_nids[STAC92HD71BXX_NUM_DMICS + 1] = {
	0x18, 0x19, 0
};

static hda_nid_t stac92hd71bxx_slave_dig_outs[2] = {
	0x22, 0
};

#define STAC92HD71BXX_NUM_CAPS		2
static unsigned long stac92hd71bxx_capvols[] = {
	HDA_COMPOSE_AMP_VAL(0x1c, 3, 0, HDA_OUTPUT),
	HDA_COMPOSE_AMP_VAL(0x1d, 3, 0, HDA_OUTPUT),
};
#define stac92hd71bxx_capsws	stac92hd71bxx_capvols

static hda_nid_t stac925x_adc_nids[1] = {
        0x03,
};

static hda_nid_t stac925x_mux_nids[1] = {
        0x0f,
};

static hda_nid_t stac925x_dac_nids[1] = {
        0x02,
};

#define STAC925X_NUM_DMICS	1
static hda_nid_t stac925x_dmic_nids[STAC925X_NUM_DMICS + 1] = {
	0x15, 0
};

static hda_nid_t stac925x_dmux_nids[1] = {
	0x14,
};

static unsigned long stac925x_capvols[] = {
	HDA_COMPOSE_AMP_VAL(0x09, 3, 0, HDA_OUTPUT),
};
static unsigned long stac925x_capsws[] = {
	HDA_COMPOSE_AMP_VAL(0x14, 3, 0, HDA_OUTPUT),
};

static hda_nid_t stac922x_adc_nids[2] = {
        0x06, 0x07,
};

static hda_nid_t stac922x_mux_nids[2] = {
        0x12, 0x13,
};

#define STAC922X_NUM_CAPS	2
static unsigned long stac922x_capvols[] = {
	HDA_COMPOSE_AMP_VAL(0x17, 3, 0, HDA_INPUT),
	HDA_COMPOSE_AMP_VAL(0x18, 3, 0, HDA_INPUT),
};
#define stac922x_capsws		stac922x_capvols

static hda_nid_t stac927x_slave_dig_outs[2] = {
	0x1f, 0,
};

static hda_nid_t stac927x_adc_nids[3] = {
        0x07, 0x08, 0x09
};

static hda_nid_t stac927x_mux_nids[3] = {
        0x15, 0x16, 0x17
};

static hda_nid_t stac927x_smux_nids[1] = {
	0x21,
};

static hda_nid_t stac927x_dac_nids[6] = {
	0x02, 0x03, 0x04, 0x05, 0x06, 0
};

static hda_nid_t stac927x_dmux_nids[1] = {
	0x1b,
};

#define STAC927X_NUM_DMICS 2
static hda_nid_t stac927x_dmic_nids[STAC927X_NUM_DMICS + 1] = {
	0x13, 0x14, 0
};

#define STAC927X_NUM_CAPS	3
static unsigned long stac927x_capvols[] = {
	HDA_COMPOSE_AMP_VAL(0x18, 3, 0, HDA_INPUT),
	HDA_COMPOSE_AMP_VAL(0x19, 3, 0, HDA_INPUT),
	HDA_COMPOSE_AMP_VAL(0x1a, 3, 0, HDA_INPUT),
};
static unsigned long stac927x_capsws[] = {
	HDA_COMPOSE_AMP_VAL(0x1b, 3, 0, HDA_OUTPUT),
	HDA_COMPOSE_AMP_VAL(0x1c, 3, 0, HDA_OUTPUT),
	HDA_COMPOSE_AMP_VAL(0x1d, 3, 0, HDA_OUTPUT),
};

static const char *stac927x_spdif_labels[5] = {
	"Digital Playback", "ADAT", "Analog Mux 1",
	"Analog Mux 2", "Analog Mux 3"
};

static hda_nid_t stac9205_adc_nids[2] = {
        0x12, 0x13
};

static hda_nid_t stac9205_mux_nids[2] = {
        0x19, 0x1a
};

static hda_nid_t stac9205_dmux_nids[1] = {
	0x1d,
};

static hda_nid_t stac9205_smux_nids[1] = {
	0x21,
};

#define STAC9205_NUM_DMICS	2
static hda_nid_t stac9205_dmic_nids[STAC9205_NUM_DMICS + 1] = {
        0x17, 0x18, 0
};

#define STAC9205_NUM_CAPS	2
static unsigned long stac9205_capvols[] = {
	HDA_COMPOSE_AMP_VAL(0x1b, 3, 0, HDA_INPUT),
	HDA_COMPOSE_AMP_VAL(0x1c, 3, 0, HDA_INPUT),
};
static unsigned long stac9205_capsws[] = {
	HDA_COMPOSE_AMP_VAL(0x1d, 3, 0, HDA_OUTPUT),
	HDA_COMPOSE_AMP_VAL(0x1e, 3, 0, HDA_OUTPUT),
};

static hda_nid_t stac9200_pin_nids[8] = {
	0x08, 0x09, 0x0d, 0x0e, 
	0x0f, 0x10, 0x11, 0x12,
};

static hda_nid_t stac925x_pin_nids[8] = {
	0x07, 0x08, 0x0a, 0x0b, 
	0x0c, 0x0d, 0x10, 0x11,
};

static hda_nid_t stac922x_pin_nids[10] = {
	0x0a, 0x0b, 0x0c, 0x0d, 0x0e,
	0x0f, 0x10, 0x11, 0x15, 0x1b,
};

static hda_nid_t stac92hd73xx_pin_nids[13] = {
	0x0a, 0x0b, 0x0c, 0x0d, 0x0e,
	0x0f, 0x10, 0x11, 0x12, 0x13,
	0x14, 0x22, 0x23
};

static hda_nid_t stac92hd83xxx_pin_nids[10] = {
	0x0a, 0x0b, 0x0c, 0x0d, 0x0e,
	0x0f, 0x10, 0x11, 0x1f, 0x20,
};

#define STAC92HD71BXX_NUM_PINS 13
static hda_nid_t stac92hd71bxx_pin_nids_4port[STAC92HD71BXX_NUM_PINS] = {
	0x0a, 0x0b, 0x0c, 0x0d, 0x00,
	0x00, 0x14, 0x18, 0x19, 0x1e,
	0x1f, 0x20, 0x27
};
static hda_nid_t stac92hd71bxx_pin_nids_6port[STAC92HD71BXX_NUM_PINS] = {
	0x0a, 0x0b, 0x0c, 0x0d, 0x0e,
	0x0f, 0x14, 0x18, 0x19, 0x1e,
	0x1f, 0x20, 0x27
};

static hda_nid_t stac927x_pin_nids[14] = {
	0x0a, 0x0b, 0x0c, 0x0d, 0x0e,
	0x0f, 0x10, 0x11, 0x12, 0x13,
	0x14, 0x21, 0x22, 0x23,
};

static hda_nid_t stac9205_pin_nids[12] = {
	0x0a, 0x0b, 0x0c, 0x0d, 0x0e,
	0x0f, 0x14, 0x16, 0x17, 0x18,
	0x21, 0x22,
};

static int stac92xx_dmux_enum_info(struct snd_kcontrol *kcontrol,
				   struct snd_ctl_elem_info *uinfo)
{
	struct hda_codec *codec = snd_kcontrol_chip(kcontrol);
	struct sigmatel_spec *spec = codec->spec;
	return snd_hda_input_mux_info(spec->dinput_mux, uinfo);
}

static int stac92xx_dmux_enum_get(struct snd_kcontrol *kcontrol,
				  struct snd_ctl_elem_value *ucontrol)
{
	struct hda_codec *codec = snd_kcontrol_chip(kcontrol);
	struct sigmatel_spec *spec = codec->spec;
	unsigned int dmux_idx = snd_ctl_get_ioffidx(kcontrol, &ucontrol->id);

	ucontrol->value.enumerated.item[0] = spec->cur_dmux[dmux_idx];
	return 0;
}

static int stac92xx_dmux_enum_put(struct snd_kcontrol *kcontrol,
				  struct snd_ctl_elem_value *ucontrol)
{
	struct hda_codec *codec = snd_kcontrol_chip(kcontrol);
	struct sigmatel_spec *spec = codec->spec;
	unsigned int dmux_idx = snd_ctl_get_ioffidx(kcontrol, &ucontrol->id);

	return snd_hda_input_mux_put(codec, spec->dinput_mux, ucontrol,
			spec->dmux_nids[dmux_idx], &spec->cur_dmux[dmux_idx]);
}

static int stac92xx_smux_enum_info(struct snd_kcontrol *kcontrol,
				   struct snd_ctl_elem_info *uinfo)
{
	struct hda_codec *codec = snd_kcontrol_chip(kcontrol);
	struct sigmatel_spec *spec = codec->spec;
	return snd_hda_input_mux_info(spec->sinput_mux, uinfo);
}

static int stac92xx_smux_enum_get(struct snd_kcontrol *kcontrol,
				  struct snd_ctl_elem_value *ucontrol)
{
	struct hda_codec *codec = snd_kcontrol_chip(kcontrol);
	struct sigmatel_spec *spec = codec->spec;
	unsigned int smux_idx = snd_ctl_get_ioffidx(kcontrol, &ucontrol->id);

	ucontrol->value.enumerated.item[0] = spec->cur_smux[smux_idx];
	return 0;
}

static int stac92xx_smux_enum_put(struct snd_kcontrol *kcontrol,
				  struct snd_ctl_elem_value *ucontrol)
{
	struct hda_codec *codec = snd_kcontrol_chip(kcontrol);
	struct sigmatel_spec *spec = codec->spec;
	struct hda_input_mux *smux = &spec->private_smux;
	unsigned int smux_idx = snd_ctl_get_ioffidx(kcontrol, &ucontrol->id);
	int err, val;
	hda_nid_t nid;

	err = snd_hda_input_mux_put(codec, spec->sinput_mux, ucontrol,
			spec->smux_nids[smux_idx], &spec->cur_smux[smux_idx]);
	if (err < 0)
		return err;

	if (spec->spdif_mute) {
		if (smux_idx == 0)
			nid = spec->multiout.dig_out_nid;
		else
			nid = codec->slave_dig_outs[smux_idx - 1];
		if (spec->cur_smux[smux_idx] == smux->num_items - 1)
			val = HDA_AMP_MUTE;
		else
			val = 0;
		/* un/mute SPDIF out */
		snd_hda_codec_amp_stereo(codec, nid, HDA_OUTPUT, 0,
					 HDA_AMP_MUTE, val);
	}
	return 0;
}

static unsigned int stac92xx_vref_set(struct hda_codec *codec,
					hda_nid_t nid, unsigned int new_vref)
{
	int error;
	unsigned int pincfg;
	pincfg = snd_hda_codec_read(codec, nid, 0,
				AC_VERB_GET_PIN_WIDGET_CONTROL, 0);

	pincfg &= 0xff;
	pincfg &= ~(AC_PINCTL_VREFEN | AC_PINCTL_IN_EN | AC_PINCTL_OUT_EN);
	pincfg |= new_vref;

	if (new_vref == AC_PINCTL_VREF_HIZ)
		pincfg |= AC_PINCTL_OUT_EN;
	else
		pincfg |= AC_PINCTL_IN_EN;

	error = snd_hda_codec_write_cache(codec, nid, 0,
					AC_VERB_SET_PIN_WIDGET_CONTROL, pincfg);
	if (error < 0)
		return error;
	else
		return 1;
}

static unsigned int stac92xx_vref_get(struct hda_codec *codec, hda_nid_t nid)
{
	unsigned int vref;
	vref = snd_hda_codec_read(codec, nid, 0,
				AC_VERB_GET_PIN_WIDGET_CONTROL, 0);
	vref &= AC_PINCTL_VREFEN;
	return vref;
}

static int stac92xx_mux_enum_info(struct snd_kcontrol *kcontrol, struct snd_ctl_elem_info *uinfo)
{
	struct hda_codec *codec = snd_kcontrol_chip(kcontrol);
	struct sigmatel_spec *spec = codec->spec;
	return snd_hda_input_mux_info(spec->input_mux, uinfo);
}

static int stac92xx_mux_enum_get(struct snd_kcontrol *kcontrol, struct snd_ctl_elem_value *ucontrol)
{
	struct hda_codec *codec = snd_kcontrol_chip(kcontrol);
	struct sigmatel_spec *spec = codec->spec;
	unsigned int adc_idx = snd_ctl_get_ioffidx(kcontrol, &ucontrol->id);

	ucontrol->value.enumerated.item[0] = spec->cur_mux[adc_idx];
	return 0;
}

static int stac92xx_mux_enum_put(struct snd_kcontrol *kcontrol, struct snd_ctl_elem_value *ucontrol)
{
	struct hda_codec *codec = snd_kcontrol_chip(kcontrol);
	struct sigmatel_spec *spec = codec->spec;
	unsigned int adc_idx = snd_ctl_get_ioffidx(kcontrol, &ucontrol->id);
	const struct hda_input_mux *imux = spec->input_mux;
	unsigned int idx, prev_idx;

	idx = ucontrol->value.enumerated.item[0];
	if (idx >= imux->num_items)
		idx = imux->num_items - 1;
	prev_idx = spec->cur_mux[adc_idx];
	if (prev_idx == idx)
		return 0;
	if (idx < spec->num_analog_muxes) {
		snd_hda_codec_write_cache(codec, spec->mux_nids[adc_idx], 0,
					  AC_VERB_SET_CONNECT_SEL,
					  imux->items[idx].index);
		if (prev_idx >= spec->num_analog_muxes) {
			imux = spec->dinput_mux;
			/* 0 = analog */
			snd_hda_codec_write_cache(codec,
						  spec->dmux_nids[adc_idx], 0,
						  AC_VERB_SET_CONNECT_SEL,
						  imux->items[0].index);
		}
	} else {
		imux = spec->dinput_mux;
		snd_hda_codec_write_cache(codec, spec->dmux_nids[adc_idx], 0,
					  AC_VERB_SET_CONNECT_SEL,
					  imux->items[idx - 1].index);
	}
	spec->cur_mux[adc_idx] = idx;
	return 1;
}

static int stac92xx_mono_mux_enum_info(struct snd_kcontrol *kcontrol,
	struct snd_ctl_elem_info *uinfo)
{
	struct hda_codec *codec = snd_kcontrol_chip(kcontrol);
	struct sigmatel_spec *spec = codec->spec;
	return snd_hda_input_mux_info(spec->mono_mux, uinfo);
}

static int stac92xx_mono_mux_enum_get(struct snd_kcontrol *kcontrol,
	struct snd_ctl_elem_value *ucontrol)
{
	struct hda_codec *codec = snd_kcontrol_chip(kcontrol);
	struct sigmatel_spec *spec = codec->spec;

	ucontrol->value.enumerated.item[0] = spec->cur_mmux;
	return 0;
}

static int stac92xx_mono_mux_enum_put(struct snd_kcontrol *kcontrol,
	struct snd_ctl_elem_value *ucontrol)
{
	struct hda_codec *codec = snd_kcontrol_chip(kcontrol);
	struct sigmatel_spec *spec = codec->spec;

	return snd_hda_input_mux_put(codec, spec->mono_mux, ucontrol,
				     spec->mono_nid, &spec->cur_mmux);
}

#define stac92xx_aloopback_info snd_ctl_boolean_mono_info

static int stac92xx_aloopback_get(struct snd_kcontrol *kcontrol,
	struct snd_ctl_elem_value *ucontrol)
{
	struct hda_codec *codec = snd_kcontrol_chip(kcontrol);
	unsigned int idx = snd_ctl_get_ioffidx(kcontrol, &ucontrol->id);
	struct sigmatel_spec *spec = codec->spec;

	ucontrol->value.integer.value[0] = !!(spec->aloopback &
					      (spec->aloopback_mask << idx));
	return 0;
}

static int stac92xx_aloopback_put(struct snd_kcontrol *kcontrol,
		struct snd_ctl_elem_value *ucontrol)
{
	struct hda_codec *codec = snd_kcontrol_chip(kcontrol);
	struct sigmatel_spec *spec = codec->spec;
	unsigned int idx = snd_ctl_get_ioffidx(kcontrol, &ucontrol->id);
	unsigned int dac_mode;
	unsigned int val, idx_val;

	idx_val = spec->aloopback_mask << idx;
	if (ucontrol->value.integer.value[0])
		val = spec->aloopback | idx_val;
	else
		val = spec->aloopback & ~idx_val;
	if (spec->aloopback == val)
		return 0;

	spec->aloopback = val;

	/* Only return the bits defined by the shift value of the
	 * first two bytes of the mask
	 */
	dac_mode = snd_hda_codec_read(codec, codec->afg, 0,
				      kcontrol->private_value & 0xFFFF, 0x0);
	dac_mode >>= spec->aloopback_shift;

	if (spec->aloopback & idx_val) {
		snd_hda_power_up(codec);
		dac_mode |= idx_val;
	} else {
		snd_hda_power_down(codec);
		dac_mode &= ~idx_val;
	}

	snd_hda_codec_write_cache(codec, codec->afg, 0,
		kcontrol->private_value >> 16, dac_mode);

	return 1;
}

static struct hda_verb stac9200_core_init[] = {
	/* set dac0mux for dac converter */
	{ 0x07, AC_VERB_SET_CONNECT_SEL, 0x00},
	{}
};

static struct hda_verb stac9200_eapd_init[] = {
	/* set dac0mux for dac converter */
	{0x07, AC_VERB_SET_CONNECT_SEL, 0x00},
	{0x08, AC_VERB_SET_EAPD_BTLENABLE, 0x02},
	{}
};

static struct hda_verb dell_eq_core_init[] = {
	/* set master volume to max value without distortion
	 * and direct control */
	{ 0x1f, AC_VERB_SET_VOLUME_KNOB_CONTROL, 0xec},
	{}
};

static struct hda_verb stac92hd73xx_core_init[] = {
	/* set master volume and direct control */
	{ 0x1f, AC_VERB_SET_VOLUME_KNOB_CONTROL, 0xff},
	{}
};

static struct hda_verb stac92hd83xxx_core_init[] = {
	/* power state controls amps */
	{ 0x01, AC_VERB_SET_EAPD, 1 << 2},
	{}
};

static struct hda_verb stac92hd71bxx_core_init[] = {
	/* set master volume and direct control */
	{ 0x28, AC_VERB_SET_VOLUME_KNOB_CONTROL, 0xff},
	{}
};

static struct hda_verb stac92hd71bxx_unmute_core_init[] = {
	/* unmute right and left channels for nodes 0x0f, 0xa, 0x0d */
	{ 0x0f, AC_VERB_SET_AMP_GAIN_MUTE, AMP_IN_UNMUTE(0)},
	{ 0x0a, AC_VERB_SET_AMP_GAIN_MUTE, AMP_IN_UNMUTE(0)},
	{ 0x0d, AC_VERB_SET_AMP_GAIN_MUTE, AMP_IN_UNMUTE(0)},
	{}
};

static struct hda_verb stac925x_core_init[] = {
	/* set dac0mux for dac converter */
	{ 0x06, AC_VERB_SET_CONNECT_SEL, 0x00},
	/* mute the master volume */
	{ 0x0e, AC_VERB_SET_AMP_GAIN_MUTE, AMP_OUT_MUTE },
	{}
};

static struct hda_verb stac922x_core_init[] = {
	/* set master volume and direct control */	
	{ 0x16, AC_VERB_SET_VOLUME_KNOB_CONTROL, 0xff},
	{}
};

static struct hda_verb d965_core_init[] = {
	/* set master volume and direct control */	
	{ 0x24, AC_VERB_SET_VOLUME_KNOB_CONTROL, 0xff},
	/* unmute node 0x1b */
	{ 0x1b, AC_VERB_SET_AMP_GAIN_MUTE, 0xb000},
	/* select node 0x03 as DAC */	
	{ 0x0b, AC_VERB_SET_CONNECT_SEL, 0x01},
	{}
};

static struct hda_verb dell_3st_core_init[] = {
	/* don't set delta bit */
	{0x24, AC_VERB_SET_VOLUME_KNOB_CONTROL, 0x7f},
	/* unmute node 0x1b */
	{0x1b, AC_VERB_SET_AMP_GAIN_MUTE, 0xb000},
	/* select node 0x03 as DAC */
	{0x0b, AC_VERB_SET_CONNECT_SEL, 0x01},
	{}
};

static struct hda_verb stac927x_core_init[] = {
	/* set master volume and direct control */	
	{ 0x24, AC_VERB_SET_VOLUME_KNOB_CONTROL, 0xff},
	/* enable analog pc beep path */
	{ 0x01, AC_VERB_SET_DIGI_CONVERT_2, 1 << 5},
	{}
};

static struct hda_verb stac927x_volknob_core_init[] = {
	/* don't set delta bit */
	{0x24, AC_VERB_SET_VOLUME_KNOB_CONTROL, 0x7f},
	/* enable analog pc beep path */
	{0x01, AC_VERB_SET_DIGI_CONVERT_2, 1 << 5},
	{}
};

static struct hda_verb stac9205_core_init[] = {
	/* set master volume and direct control */	
	{ 0x24, AC_VERB_SET_VOLUME_KNOB_CONTROL, 0xff},
	/* enable analog pc beep path */
	{ 0x01, AC_VERB_SET_DIGI_CONVERT_2, 1 << 5},
	{}
};

#define STAC_MONO_MUX \
	{ \
		.iface = SNDRV_CTL_ELEM_IFACE_MIXER, \
		.name = "Mono Mux", \
		.count = 1, \
		.info = stac92xx_mono_mux_enum_info, \
		.get = stac92xx_mono_mux_enum_get, \
		.put = stac92xx_mono_mux_enum_put, \
	}

#define STAC_ANALOG_LOOPBACK(verb_read, verb_write, cnt) \
	{ \
		.iface = SNDRV_CTL_ELEM_IFACE_MIXER, \
		.name  = "Analog Loopback", \
		.count = cnt, \
		.info  = stac92xx_aloopback_info, \
		.get   = stac92xx_aloopback_get, \
		.put   = stac92xx_aloopback_put, \
		.private_value = verb_read | (verb_write << 16), \
	}

#define DC_BIAS(xname, idx, nid) \
	{ \
		.iface = SNDRV_CTL_ELEM_IFACE_MIXER, \
		.name = xname, \
		.index = idx, \
		.info = stac92xx_dc_bias_info, \
		.get = stac92xx_dc_bias_get, \
		.put = stac92xx_dc_bias_put, \
		.private_value = nid, \
	}

static struct snd_kcontrol_new stac9200_mixer[] = {
	HDA_CODEC_VOLUME("Master Playback Volume", 0xb, 0, HDA_OUTPUT),
	HDA_CODEC_MUTE("Master Playback Switch", 0xb, 0, HDA_OUTPUT),
	HDA_CODEC_VOLUME("Capture Volume", 0x0a, 0, HDA_OUTPUT),
	HDA_CODEC_MUTE("Capture Switch", 0x0a, 0, HDA_OUTPUT),
	{ } /* end */
};

static struct snd_kcontrol_new stac92hd73xx_6ch_loopback[] = {
	STAC_ANALOG_LOOPBACK(0xFA0, 0x7A1, 3),
	{}
};

static struct snd_kcontrol_new stac92hd73xx_8ch_loopback[] = {
	STAC_ANALOG_LOOPBACK(0xFA0, 0x7A1, 4),
	{}
};

static struct snd_kcontrol_new stac92hd73xx_10ch_loopback[] = {
	STAC_ANALOG_LOOPBACK(0xFA0, 0x7A1, 5),
	{}
};


static struct snd_kcontrol_new stac92hd71bxx_loopback[] = {
	STAC_ANALOG_LOOPBACK(0xFA0, 0x7A0, 2)
};

static struct snd_kcontrol_new stac925x_mixer[] = {
	HDA_CODEC_VOLUME("Master Playback Volume", 0x0e, 0, HDA_OUTPUT),
	HDA_CODEC_MUTE("Master Playback Switch", 0x0e, 0, HDA_OUTPUT),
	{ } /* end */
};

static struct snd_kcontrol_new stac9205_loopback[] = {
	STAC_ANALOG_LOOPBACK(0xFE0, 0x7E0, 1),
	{}
};

static struct snd_kcontrol_new stac927x_loopback[] = {
	STAC_ANALOG_LOOPBACK(0xFEB, 0x7EB, 1),
	{}
};

static struct snd_kcontrol_new stac_dmux_mixer = {
	.iface = SNDRV_CTL_ELEM_IFACE_MIXER,
	.name = "Digital Input Source",
	/* count set later */
	.info = stac92xx_dmux_enum_info,
	.get = stac92xx_dmux_enum_get,
	.put = stac92xx_dmux_enum_put,
};

static struct snd_kcontrol_new stac_smux_mixer = {
	.iface = SNDRV_CTL_ELEM_IFACE_MIXER,
	.name = "IEC958 Playback Source",
	/* count set later */
	.info = stac92xx_smux_enum_info,
	.get = stac92xx_smux_enum_get,
	.put = stac92xx_smux_enum_put,
};

static const char *slave_vols[] = {
	"Front Playback Volume",
	"Surround Playback Volume",
	"Center Playback Volume",
	"LFE Playback Volume",
	"Side Playback Volume",
	"Headphone Playback Volume",
	"Speaker Playback Volume",
	NULL
};

static const char *slave_sws[] = {
	"Front Playback Switch",
	"Surround Playback Switch",
	"Center Playback Switch",
	"LFE Playback Switch",
	"Side Playback Switch",
	"Headphone Playback Switch",
	"Speaker Playback Switch",
	"IEC958 Playback Switch",
	NULL
};

static void stac92xx_free_kctls(struct hda_codec *codec);
static int stac92xx_add_jack(struct hda_codec *codec, hda_nid_t nid, int type);

static int stac92xx_build_controls(struct hda_codec *codec)
{
	struct sigmatel_spec *spec = codec->spec;
	struct auto_pin_cfg *cfg = &spec->autocfg;
	hda_nid_t nid;
	int err;
	int i;

	if (spec->mixer) {
		err = snd_hda_add_new_ctls(codec, spec->mixer);
		if (err < 0)
			return err;
	}

	for (i = 0; i < spec->num_mixers; i++) {
		err = snd_hda_add_new_ctls(codec, spec->mixers[i]);
		if (err < 0)
			return err;
	}
	if (!spec->auto_mic && spec->num_dmuxes > 0 &&
	    snd_hda_get_bool_hint(codec, "separate_dmux") == 1) {
		stac_dmux_mixer.count = spec->num_dmuxes;
		err = snd_hda_ctl_add(codec, 0,
				  snd_ctl_new1(&stac_dmux_mixer, codec));
		if (err < 0)
			return err;
	}
	if (spec->num_smuxes > 0) {
		int wcaps = get_wcaps(codec, spec->multiout.dig_out_nid);
		struct hda_input_mux *smux = &spec->private_smux;
		/* check for mute support on SPDIF out */
		if (wcaps & AC_WCAP_OUT_AMP) {
			smux->items[smux->num_items].label = "Off";
			smux->items[smux->num_items].index = 0;
			smux->num_items++;
			spec->spdif_mute = 1;
		}
		stac_smux_mixer.count = spec->num_smuxes;
		err = snd_hda_ctl_add(codec, 0,
				  snd_ctl_new1(&stac_smux_mixer, codec));
		if (err < 0)
			return err;
	}

	if (spec->multiout.dig_out_nid) {
		err = snd_hda_create_spdif_out_ctls(codec, spec->multiout.dig_out_nid);
		if (err < 0)
			return err;
		err = snd_hda_create_spdif_share_sw(codec,
						    &spec->multiout);
		if (err < 0)
			return err;
		spec->multiout.share_spdif = 1;
	}
	if (spec->dig_in_nid && !(spec->gpio_dir & 0x01)) {
		err = snd_hda_create_spdif_in_ctls(codec, spec->dig_in_nid);
		if (err < 0)
			return err;
	}

	/* if we have no master control, let's create it */
	if (!snd_hda_find_mixer_ctl(codec, "Master Playback Volume")) {
		unsigned int vmaster_tlv[4];
		snd_hda_set_vmaster_tlv(codec, spec->multiout.dac_nids[0],
					HDA_OUTPUT, vmaster_tlv);
		/* correct volume offset */
		vmaster_tlv[2] += vmaster_tlv[3] * spec->volume_offset;
		err = snd_hda_add_vmaster(codec, "Master Playback Volume",
					  vmaster_tlv, slave_vols);
		if (err < 0)
			return err;
	}
	if (!snd_hda_find_mixer_ctl(codec, "Master Playback Switch")) {
		err = snd_hda_add_vmaster(codec, "Master Playback Switch",
					  NULL, slave_sws);
		if (err < 0)
			return err;
	}

	if (spec->aloopback_ctl &&
	    snd_hda_get_bool_hint(codec, "loopback") == 1) {
		err = snd_hda_add_new_ctls(codec, spec->aloopback_ctl);
		if (err < 0)
			return err;
	}

	stac92xx_free_kctls(codec); /* no longer needed */

	/* create jack input elements */
	if (spec->hp_detect) {
		for (i = 0; i < cfg->hp_outs; i++) {
			int type = SND_JACK_HEADPHONE;
			nid = cfg->hp_pins[i];
			/* jack detection */
			if (cfg->hp_outs == i)
				type |= SND_JACK_LINEOUT;
			err = stac92xx_add_jack(codec, nid, type);
			if (err < 0)
				return err;
		}
	}
	for (i = 0; i < cfg->line_outs; i++) {
		err = stac92xx_add_jack(codec, cfg->line_out_pins[i],
					SND_JACK_LINEOUT);
		if (err < 0)
			return err;
	}
	for (i = 0; i < AUTO_PIN_LAST; i++) {
		nid = cfg->input_pins[i];
		if (nid) {
			err = stac92xx_add_jack(codec, nid,
						SND_JACK_MICROPHONE);
			if (err < 0)
				return err;
		}
	}

	return 0;	
}

static unsigned int ref9200_pin_configs[8] = {
	0x01c47010, 0x01447010, 0x0221401f, 0x01114010,
	0x02a19020, 0x01a19021, 0x90100140, 0x01813122,
};

static unsigned int gateway9200_m4_pin_configs[8] = {
	0x400000fe, 0x404500f4, 0x400100f0, 0x90110010,
	0x400100f1, 0x02a1902e, 0x500000f2, 0x500000f3,
};
static unsigned int gateway9200_m4_2_pin_configs[8] = {
	0x400000fe, 0x404500f4, 0x400100f0, 0x90110010,
	0x400100f1, 0x02a1902e, 0x500000f2, 0x500000f3,
};

/*
    STAC 9200 pin configs for
    102801A8
    102801DE
    102801E8
*/
static unsigned int dell9200_d21_pin_configs[8] = {
	0x400001f0, 0x400001f1, 0x02214030, 0x01014010, 
	0x02a19020, 0x01a19021, 0x90100140, 0x01813122,
};

/* 
    STAC 9200 pin configs for
    102801C0
    102801C1
*/
static unsigned int dell9200_d22_pin_configs[8] = {
	0x400001f0, 0x400001f1, 0x0221401f, 0x01014010, 
	0x01813020, 0x02a19021, 0x90100140, 0x400001f2,
};

/* 
    STAC 9200 pin configs for
    102801C4 (Dell Dimension E310)
    102801C5
    102801C7
    102801D9
    102801DA
    102801E3
*/
static unsigned int dell9200_d23_pin_configs[8] = {
	0x400001f0, 0x400001f1, 0x0221401f, 0x01014010, 
	0x01813020, 0x01a19021, 0x90100140, 0x400001f2, 
};


/* 
    STAC 9200-32 pin configs for
    102801B5 (Dell Inspiron 630m)
    102801D8 (Dell Inspiron 640m)
*/
static unsigned int dell9200_m21_pin_configs[8] = {
	0x40c003fa, 0x03441340, 0x0321121f, 0x90170310,
	0x408003fb, 0x03a11020, 0x401003fc, 0x403003fd,
};

/* 
    STAC 9200-32 pin configs for
    102801C2 (Dell Latitude D620)
    102801C8 
    102801CC (Dell Latitude D820)
    102801D4 
    102801D6 
*/
static unsigned int dell9200_m22_pin_configs[8] = {
	0x40c003fa, 0x0144131f, 0x0321121f, 0x90170310, 
	0x90a70321, 0x03a11020, 0x401003fb, 0x40f000fc,
};

/* 
    STAC 9200-32 pin configs for
    102801CE (Dell XPS M1710)
    102801CF (Dell Precision M90)
*/
static unsigned int dell9200_m23_pin_configs[8] = {
	0x40c003fa, 0x01441340, 0x0421421f, 0x90170310,
	0x408003fb, 0x04a1102e, 0x90170311, 0x403003fc,
};

/*
    STAC 9200-32 pin configs for 
    102801C9
    102801CA
    102801CB (Dell Latitude 120L)
    102801D3
*/
static unsigned int dell9200_m24_pin_configs[8] = {
	0x40c003fa, 0x404003fb, 0x0321121f, 0x90170310, 
	0x408003fc, 0x03a11020, 0x401003fd, 0x403003fe, 
};

/*
    STAC 9200-32 pin configs for
    102801BD (Dell Inspiron E1505n)
    102801EE
    102801EF
*/
static unsigned int dell9200_m25_pin_configs[8] = {
	0x40c003fa, 0x01441340, 0x0421121f, 0x90170310, 
	0x408003fb, 0x04a11020, 0x401003fc, 0x403003fd,
};

/*
    STAC 9200-32 pin configs for
    102801F5 (Dell Inspiron 1501)
    102801F6
*/
static unsigned int dell9200_m26_pin_configs[8] = {
	0x40c003fa, 0x404003fb, 0x0421121f, 0x90170310, 
	0x408003fc, 0x04a11020, 0x401003fd, 0x403003fe,
};

/*
    STAC 9200-32
    102801CD (Dell Inspiron E1705/9400)
*/
static unsigned int dell9200_m27_pin_configs[8] = {
	0x40c003fa, 0x01441340, 0x0421121f, 0x90170310,
	0x90170310, 0x04a11020, 0x90170310, 0x40f003fc,
};

static unsigned int oqo9200_pin_configs[8] = {
	0x40c000f0, 0x404000f1, 0x0221121f, 0x02211210,
	0x90170111, 0x90a70120, 0x400000f2, 0x400000f3,
};


static unsigned int *stac9200_brd_tbl[STAC_9200_MODELS] = {
	[STAC_REF] = ref9200_pin_configs,
	[STAC_9200_OQO] = oqo9200_pin_configs,
	[STAC_9200_DELL_D21] = dell9200_d21_pin_configs,
	[STAC_9200_DELL_D22] = dell9200_d22_pin_configs,
	[STAC_9200_DELL_D23] = dell9200_d23_pin_configs,
	[STAC_9200_DELL_M21] = dell9200_m21_pin_configs,
	[STAC_9200_DELL_M22] = dell9200_m22_pin_configs,
	[STAC_9200_DELL_M23] = dell9200_m23_pin_configs,
	[STAC_9200_DELL_M24] = dell9200_m24_pin_configs,
	[STAC_9200_DELL_M25] = dell9200_m25_pin_configs,
	[STAC_9200_DELL_M26] = dell9200_m26_pin_configs,
	[STAC_9200_DELL_M27] = dell9200_m27_pin_configs,
	[STAC_9200_M4] = gateway9200_m4_pin_configs,
	[STAC_9200_M4_2] = gateway9200_m4_2_pin_configs,
	[STAC_9200_PANASONIC] = ref9200_pin_configs,
};

static const char *stac9200_models[STAC_9200_MODELS] = {
	[STAC_AUTO] = "auto",
	[STAC_REF] = "ref",
	[STAC_9200_OQO] = "oqo",
	[STAC_9200_DELL_D21] = "dell-d21",
	[STAC_9200_DELL_D22] = "dell-d22",
	[STAC_9200_DELL_D23] = "dell-d23",
	[STAC_9200_DELL_M21] = "dell-m21",
	[STAC_9200_DELL_M22] = "dell-m22",
	[STAC_9200_DELL_M23] = "dell-m23",
	[STAC_9200_DELL_M24] = "dell-m24",
	[STAC_9200_DELL_M25] = "dell-m25",
	[STAC_9200_DELL_M26] = "dell-m26",
	[STAC_9200_DELL_M27] = "dell-m27",
	[STAC_9200_M4] = "gateway-m4",
	[STAC_9200_M4_2] = "gateway-m4-2",
	[STAC_9200_PANASONIC] = "panasonic",
};

static struct snd_pci_quirk stac9200_cfg_tbl[] = {
	/* SigmaTel reference board */
	SND_PCI_QUIRK(PCI_VENDOR_ID_INTEL, 0x2668,
		      "DFI LanParty", STAC_REF),
	SND_PCI_QUIRK(PCI_VENDOR_ID_DFI, 0x3101,
		      "DFI LanParty", STAC_REF),
	/* Dell laptops have BIOS problem */
	SND_PCI_QUIRK(PCI_VENDOR_ID_DELL, 0x01a8,
		      "unknown Dell", STAC_9200_DELL_D21),
	SND_PCI_QUIRK(PCI_VENDOR_ID_DELL, 0x01b5,
		      "Dell Inspiron 630m", STAC_9200_DELL_M21),
	SND_PCI_QUIRK(PCI_VENDOR_ID_DELL, 0x01bd,
		      "Dell Inspiron E1505n", STAC_9200_DELL_M25),
	SND_PCI_QUIRK(PCI_VENDOR_ID_DELL, 0x01c0,
		      "unknown Dell", STAC_9200_DELL_D22),
	SND_PCI_QUIRK(PCI_VENDOR_ID_DELL, 0x01c1,
		      "unknown Dell", STAC_9200_DELL_D22),
	SND_PCI_QUIRK(PCI_VENDOR_ID_DELL, 0x01c2,
		      "Dell Latitude D620", STAC_9200_DELL_M22),
	SND_PCI_QUIRK(PCI_VENDOR_ID_DELL, 0x01c5,
		      "unknown Dell", STAC_9200_DELL_D23),
	SND_PCI_QUIRK(PCI_VENDOR_ID_DELL, 0x01c7,
		      "unknown Dell", STAC_9200_DELL_D23),
	SND_PCI_QUIRK(PCI_VENDOR_ID_DELL, 0x01c8,
		      "unknown Dell", STAC_9200_DELL_M22),
	SND_PCI_QUIRK(PCI_VENDOR_ID_DELL, 0x01c9,
		      "unknown Dell", STAC_9200_DELL_M24),
	SND_PCI_QUIRK(PCI_VENDOR_ID_DELL, 0x01ca,
		      "unknown Dell", STAC_9200_DELL_M24),
	SND_PCI_QUIRK(PCI_VENDOR_ID_DELL, 0x01cb,
		      "Dell Latitude 120L", STAC_9200_DELL_M24),
	SND_PCI_QUIRK(PCI_VENDOR_ID_DELL, 0x01cc,
		      "Dell Latitude D820", STAC_9200_DELL_M22),
	SND_PCI_QUIRK(PCI_VENDOR_ID_DELL, 0x01cd,
		      "Dell Inspiron E1705/9400", STAC_9200_DELL_M27),
	SND_PCI_QUIRK(PCI_VENDOR_ID_DELL, 0x01ce,
		      "Dell XPS M1710", STAC_9200_DELL_M23),
	SND_PCI_QUIRK(PCI_VENDOR_ID_DELL, 0x01cf,
		      "Dell Precision M90", STAC_9200_DELL_M23),
	SND_PCI_QUIRK(PCI_VENDOR_ID_DELL, 0x01d3,
		      "unknown Dell", STAC_9200_DELL_M22),
	SND_PCI_QUIRK(PCI_VENDOR_ID_DELL, 0x01d4,
		      "unknown Dell", STAC_9200_DELL_M22),
	SND_PCI_QUIRK(PCI_VENDOR_ID_DELL, 0x01d6,
		      "unknown Dell", STAC_9200_DELL_M22),
	SND_PCI_QUIRK(PCI_VENDOR_ID_DELL, 0x01d8,
		      "Dell Inspiron 640m", STAC_9200_DELL_M21),
	SND_PCI_QUIRK(PCI_VENDOR_ID_DELL, 0x01d9,
		      "unknown Dell", STAC_9200_DELL_D23),
	SND_PCI_QUIRK(PCI_VENDOR_ID_DELL, 0x01da,
		      "unknown Dell", STAC_9200_DELL_D23),
	SND_PCI_QUIRK(PCI_VENDOR_ID_DELL, 0x01de,
		      "unknown Dell", STAC_9200_DELL_D21),
	SND_PCI_QUIRK(PCI_VENDOR_ID_DELL, 0x01e3,
		      "unknown Dell", STAC_9200_DELL_D23),
	SND_PCI_QUIRK(PCI_VENDOR_ID_DELL, 0x01e8,
		      "unknown Dell", STAC_9200_DELL_D21),
	SND_PCI_QUIRK(PCI_VENDOR_ID_DELL, 0x01ee,
		      "unknown Dell", STAC_9200_DELL_M25),
	SND_PCI_QUIRK(PCI_VENDOR_ID_DELL, 0x01ef,
		      "unknown Dell", STAC_9200_DELL_M25),
	SND_PCI_QUIRK(PCI_VENDOR_ID_DELL, 0x01f5,
		      "Dell Inspiron 1501", STAC_9200_DELL_M26),
	SND_PCI_QUIRK(PCI_VENDOR_ID_DELL, 0x01f6,
		      "unknown Dell", STAC_9200_DELL_M26),
	/* Panasonic */
	SND_PCI_QUIRK(0x10f7, 0x8338, "Panasonic CF-74", STAC_9200_PANASONIC),
	/* Gateway machines needs EAPD to be set on resume */
	SND_PCI_QUIRK(0x107b, 0x0205, "Gateway S-7110M", STAC_9200_M4),
	SND_PCI_QUIRK(0x107b, 0x0317, "Gateway MT3423, MX341*", STAC_9200_M4_2),
	SND_PCI_QUIRK(0x107b, 0x0318, "Gateway ML3019, MT3707", STAC_9200_M4_2),
	/* OQO Mobile */
	SND_PCI_QUIRK(0x1106, 0x3288, "OQO Model 2", STAC_9200_OQO),
	{} /* terminator */
};

static unsigned int ref925x_pin_configs[8] = {
	0x40c003f0, 0x424503f2, 0x01813022, 0x02a19021,
	0x90a70320, 0x02214210, 0x01019020, 0x9033032e,
};

static unsigned int stac925xM1_pin_configs[8] = {
	0x40c003f4, 0x424503f2, 0x400000f3, 0x02a19020,
	0x40a000f0, 0x90100210, 0x400003f1, 0x9033032e,
};

static unsigned int stac925xM1_2_pin_configs[8] = {
	0x40c003f4, 0x424503f2, 0x400000f3, 0x02a19020,
	0x40a000f0, 0x90100210, 0x400003f1, 0x9033032e,
};

static unsigned int stac925xM2_pin_configs[8] = {
	0x40c003f4, 0x424503f2, 0x400000f3, 0x02a19020,
	0x40a000f0, 0x90100210, 0x400003f1, 0x9033032e,
};

static unsigned int stac925xM2_2_pin_configs[8] = {
	0x40c003f4, 0x424503f2, 0x400000f3, 0x02a19020,
	0x40a000f0, 0x90100210, 0x400003f1, 0x9033032e,
};

static unsigned int stac925xM3_pin_configs[8] = {
	0x40c003f4, 0x424503f2, 0x400000f3, 0x02a19020,
	0x40a000f0, 0x90100210, 0x400003f1, 0x503303f3,
};

static unsigned int stac925xM5_pin_configs[8] = {
	0x40c003f4, 0x424503f2, 0x400000f3, 0x02a19020,
	0x40a000f0, 0x90100210, 0x400003f1, 0x9033032e,
};

static unsigned int stac925xM6_pin_configs[8] = {
	0x40c003f4, 0x424503f2, 0x400000f3, 0x02a19020,
	0x40a000f0, 0x90100210, 0x400003f1, 0x90330320,
};

static unsigned int *stac925x_brd_tbl[STAC_925x_MODELS] = {
	[STAC_REF] = ref925x_pin_configs,
	[STAC_M1] = stac925xM1_pin_configs,
	[STAC_M1_2] = stac925xM1_2_pin_configs,
	[STAC_M2] = stac925xM2_pin_configs,
	[STAC_M2_2] = stac925xM2_2_pin_configs,
	[STAC_M3] = stac925xM3_pin_configs,
	[STAC_M5] = stac925xM5_pin_configs,
	[STAC_M6] = stac925xM6_pin_configs,
};

static const char *stac925x_models[STAC_925x_MODELS] = {
	[STAC_925x_AUTO] = "auto",
	[STAC_REF] = "ref",
	[STAC_M1] = "m1",
	[STAC_M1_2] = "m1-2",
	[STAC_M2] = "m2",
	[STAC_M2_2] = "m2-2",
	[STAC_M3] = "m3",
	[STAC_M5] = "m5",
	[STAC_M6] = "m6",
};

static struct snd_pci_quirk stac925x_codec_id_cfg_tbl[] = {
	SND_PCI_QUIRK(0x107b, 0x0316, "Gateway M255", STAC_M2),
	SND_PCI_QUIRK(0x107b, 0x0366, "Gateway MP6954", STAC_M5),
	SND_PCI_QUIRK(0x107b, 0x0461, "Gateway NX560XL", STAC_M1),
	SND_PCI_QUIRK(0x107b, 0x0681, "Gateway NX860", STAC_M2),
	SND_PCI_QUIRK(0x107b, 0x0367, "Gateway MX6453", STAC_M1_2),
	/* Not sure about the brand name for those */
	SND_PCI_QUIRK(0x107b, 0x0281, "Gateway mobile", STAC_M1),
	SND_PCI_QUIRK(0x107b, 0x0507, "Gateway mobile", STAC_M3),
	SND_PCI_QUIRK(0x107b, 0x0281, "Gateway mobile", STAC_M6),
	SND_PCI_QUIRK(0x107b, 0x0685, "Gateway mobile", STAC_M2_2),
	{} /* terminator */
};

static struct snd_pci_quirk stac925x_cfg_tbl[] = {
	/* SigmaTel reference board */
	SND_PCI_QUIRK(PCI_VENDOR_ID_INTEL, 0x2668, "DFI LanParty", STAC_REF),
	SND_PCI_QUIRK(PCI_VENDOR_ID_DFI, 0x3101, "DFI LanParty", STAC_REF),
	SND_PCI_QUIRK(0x8384, 0x7632, "Stac9202 Reference Board", STAC_REF),

	/* Default table for unknown ID */
	SND_PCI_QUIRK(0x1002, 0x437b, "Gateway mobile", STAC_M2_2),

	{} /* terminator */
};

static unsigned int ref92hd73xx_pin_configs[13] = {
	0x02214030, 0x02a19040, 0x01a19020, 0x02214030,
	0x0181302e, 0x01014010, 0x01014020, 0x01014030,
	0x02319040, 0x90a000f0, 0x90a000f0, 0x01452050,
	0x01452050,
};

static unsigned int dell_m6_pin_configs[13] = {
	0x0321101f, 0x4f00000f, 0x4f0000f0, 0x90170110,
	0x03a11020, 0x0321101f, 0x4f0000f0, 0x4f0000f0,
	0x4f0000f0, 0x90a60160, 0x4f0000f0, 0x4f0000f0,
	0x4f0000f0,
};

static unsigned int alienware_m17x_pin_configs[13] = {
	0x0321101f, 0x0321101f, 0x03a11020, 0x03014020,
	0x90170110, 0x4f0000f0, 0x4f0000f0, 0x4f0000f0,
	0x4f0000f0, 0x90a60160, 0x4f0000f0, 0x4f0000f0,
	0x904601b0,
};

static unsigned int intel_dg45id_pin_configs[14] = {
	0x02214230, 0x02A19240, 0x01013214, 0x01014210,
	0x01A19250, 0x01011212, 0x01016211, 0x40f000f0,
	0x40f000f0, 0x40f000f0, 0x40f000f0, 0x014510A0,
	0x074510B0, 0x40f000f0
};

static unsigned int *stac92hd73xx_brd_tbl[STAC_92HD73XX_MODELS] = {
	[STAC_92HD73XX_REF]	= ref92hd73xx_pin_configs,
	[STAC_DELL_M6_AMIC]	= dell_m6_pin_configs,
	[STAC_DELL_M6_DMIC]	= dell_m6_pin_configs,
	[STAC_DELL_M6_BOTH]	= dell_m6_pin_configs,
	[STAC_DELL_EQ]	= dell_m6_pin_configs,
	[STAC_ALIENWARE_M17X]	= alienware_m17x_pin_configs,
	[STAC_92HD73XX_INTEL]	= intel_dg45id_pin_configs,
};

static const char *stac92hd73xx_models[STAC_92HD73XX_MODELS] = {
	[STAC_92HD73XX_AUTO] = "auto",
	[STAC_92HD73XX_NO_JD] = "no-jd",
	[STAC_92HD73XX_REF] = "ref",
	[STAC_92HD73XX_INTEL] = "intel",
	[STAC_DELL_M6_AMIC] = "dell-m6-amic",
	[STAC_DELL_M6_DMIC] = "dell-m6-dmic",
	[STAC_DELL_M6_BOTH] = "dell-m6",
	[STAC_DELL_EQ] = "dell-eq",
	[STAC_ALIENWARE_M17X] = "alienware",
};

static struct snd_pci_quirk stac92hd73xx_cfg_tbl[] = {
	/* SigmaTel reference board */
	SND_PCI_QUIRK(PCI_VENDOR_ID_INTEL, 0x2668,
				"DFI LanParty", STAC_92HD73XX_REF),
	SND_PCI_QUIRK(PCI_VENDOR_ID_DFI, 0x3101,
				"DFI LanParty", STAC_92HD73XX_REF),
	SND_PCI_QUIRK(PCI_VENDOR_ID_INTEL, 0x5002,
				"Intel DG45ID", STAC_92HD73XX_INTEL),
	SND_PCI_QUIRK(PCI_VENDOR_ID_INTEL, 0x5003,
				"Intel DG45FC", STAC_92HD73XX_INTEL),
	SND_PCI_QUIRK(PCI_VENDOR_ID_DELL, 0x0254,
				"Dell Studio 1535", STAC_DELL_M6_DMIC),
	SND_PCI_QUIRK(PCI_VENDOR_ID_DELL, 0x0255,
				"unknown Dell", STAC_DELL_M6_DMIC),
	SND_PCI_QUIRK(PCI_VENDOR_ID_DELL, 0x0256,
				"unknown Dell", STAC_DELL_M6_BOTH),
	SND_PCI_QUIRK(PCI_VENDOR_ID_DELL, 0x0257,
				"unknown Dell", STAC_DELL_M6_BOTH),
	SND_PCI_QUIRK(PCI_VENDOR_ID_DELL, 0x025e,
				"unknown Dell", STAC_DELL_M6_AMIC),
	SND_PCI_QUIRK(PCI_VENDOR_ID_DELL, 0x025f,
				"unknown Dell", STAC_DELL_M6_AMIC),
	SND_PCI_QUIRK(PCI_VENDOR_ID_DELL, 0x0271,
				"unknown Dell", STAC_DELL_M6_DMIC),
	SND_PCI_QUIRK(PCI_VENDOR_ID_DELL, 0x0272,
				"unknown Dell", STAC_DELL_M6_DMIC),
	SND_PCI_QUIRK(PCI_VENDOR_ID_DELL, 0x029f,
				"Dell Studio 1537", STAC_DELL_M6_DMIC),
	SND_PCI_QUIRK(PCI_VENDOR_ID_DELL, 0x02a0,
				"Dell Studio 17", STAC_DELL_M6_DMIC),
	SND_PCI_QUIRK(PCI_VENDOR_ID_DELL, 0x02be,
				"Dell Studio 1555", STAC_DELL_M6_DMIC),
	SND_PCI_QUIRK(PCI_VENDOR_ID_DELL, 0x02bd,
				"Dell Studio 1557", STAC_DELL_M6_DMIC),
	{} /* terminator */
};

static struct snd_pci_quirk stac92hd73xx_codec_id_cfg_tbl[] = {
	SND_PCI_QUIRK(PCI_VENDOR_ID_DELL, 0x02a1,
		      "Alienware M17x", STAC_ALIENWARE_M17X),
	{} /* terminator */
};

static unsigned int ref92hd83xxx_pin_configs[10] = {
	0x02214030, 0x02211010, 0x02a19020, 0x02170130,
	0x01014050, 0x01819040, 0x01014020, 0x90a3014e,
	0x01451160, 0x98560170,
};

static unsigned int dell_s14_pin_configs[10] = {
	0x0221403f, 0x0221101f, 0x02a19020, 0x90170110,
	0x40f000f0, 0x40f000f0, 0x40f000f0, 0x90a60160,
	0x40f000f0, 0x40f000f0,
};

static unsigned int *stac92hd83xxx_brd_tbl[STAC_92HD83XXX_MODELS] = {
	[STAC_92HD83XXX_REF] = ref92hd83xxx_pin_configs,
	[STAC_92HD83XXX_PWR_REF] = ref92hd83xxx_pin_configs,
	[STAC_DELL_S14] = dell_s14_pin_configs,
};

static const char *stac92hd83xxx_models[STAC_92HD83XXX_MODELS] = {
	[STAC_92HD83XXX_AUTO] = "auto",
	[STAC_92HD83XXX_REF] = "ref",
	[STAC_92HD83XXX_PWR_REF] = "mic-ref",
	[STAC_DELL_S14] = "dell-s14",
	[STAC_92HD83XXX_HP] = "hp",
};

static struct snd_pci_quirk stac92hd83xxx_cfg_tbl[] = {
	/* SigmaTel reference board */
	SND_PCI_QUIRK(PCI_VENDOR_ID_INTEL, 0x2668,
		      "DFI LanParty", STAC_92HD83XXX_REF),
	SND_PCI_QUIRK(PCI_VENDOR_ID_DFI, 0x3101,
		      "DFI LanParty", STAC_92HD83XXX_REF),
	SND_PCI_QUIRK(PCI_VENDOR_ID_DELL, 0x02ba,
		      "unknown Dell", STAC_DELL_S14),
	SND_PCI_QUIRK_MASK(PCI_VENDOR_ID_HP, 0xff00, 0x3600,
		      "HP", STAC_92HD83XXX_HP),
	{} /* terminator */
};

static unsigned int ref92hd71bxx_pin_configs[STAC92HD71BXX_NUM_PINS] = {
	0x02214030, 0x02a19040, 0x01a19020, 0x01014010,
	0x0181302e, 0x01014010, 0x01019020, 0x90a000f0,
	0x90a000f0, 0x01452050, 0x01452050, 0x00000000,
	0x00000000
};

static unsigned int dell_m4_1_pin_configs[STAC92HD71BXX_NUM_PINS] = {
	0x0421101f, 0x04a11221, 0x40f000f0, 0x90170110,
	0x23a1902e, 0x23014250, 0x40f000f0, 0x90a000f0,
	0x40f000f0, 0x4f0000f0, 0x4f0000f0, 0x00000000,
	0x00000000
};

static unsigned int dell_m4_2_pin_configs[STAC92HD71BXX_NUM_PINS] = {
	0x0421101f, 0x04a11221, 0x90a70330, 0x90170110,
	0x23a1902e, 0x23014250, 0x40f000f0, 0x40f000f0,
	0x40f000f0, 0x044413b0, 0x044413b0, 0x00000000,
	0x00000000
};

static unsigned int dell_m4_3_pin_configs[STAC92HD71BXX_NUM_PINS] = {
	0x0421101f, 0x04a11221, 0x90a70330, 0x90170110,
	0x40f000f0, 0x40f000f0, 0x40f000f0, 0x90a000f0,
	0x40f000f0, 0x044413b0, 0x044413b0, 0x00000000,
	0x00000000
};

static unsigned int *stac92hd71bxx_brd_tbl[STAC_92HD71BXX_MODELS] = {
	[STAC_92HD71BXX_REF] = ref92hd71bxx_pin_configs,
	[STAC_DELL_M4_1]	= dell_m4_1_pin_configs,
	[STAC_DELL_M4_2]	= dell_m4_2_pin_configs,
	[STAC_DELL_M4_3]	= dell_m4_3_pin_configs,
	[STAC_HP_M4]		= NULL,
	[STAC_HP_DV5]		= NULL,
	[STAC_HP_HDX]           = NULL,
	[STAC_HP_DV4_1222NR]	= NULL,
};

static const char *stac92hd71bxx_models[STAC_92HD71BXX_MODELS] = {
	[STAC_92HD71BXX_AUTO] = "auto",
	[STAC_92HD71BXX_REF] = "ref",
	[STAC_DELL_M4_1] = "dell-m4-1",
	[STAC_DELL_M4_2] = "dell-m4-2",
	[STAC_DELL_M4_3] = "dell-m4-3",
	[STAC_HP_M4] = "hp-m4",
	[STAC_HP_DV5] = "hp-dv5",
	[STAC_HP_HDX] = "hp-hdx",
	[STAC_HP_DV4_1222NR] = "hp-dv4-1222nr",
};

static struct snd_pci_quirk stac92hd71bxx_cfg_tbl[] = {
	/* SigmaTel reference board */
	SND_PCI_QUIRK(PCI_VENDOR_ID_INTEL, 0x2668,
		      "DFI LanParty", STAC_92HD71BXX_REF),
	SND_PCI_QUIRK(PCI_VENDOR_ID_DFI, 0x3101,
		      "DFI LanParty", STAC_92HD71BXX_REF),
	SND_PCI_QUIRK(PCI_VENDOR_ID_HP, 0x30fb,
		      "HP dv4-1222nr", STAC_HP_DV4_1222NR),
	SND_PCI_QUIRK_MASK(PCI_VENDOR_ID_HP, 0xfff0, 0x1720,
			  "HP", STAC_HP_DV5),
	SND_PCI_QUIRK_MASK(PCI_VENDOR_ID_HP, 0xfff0, 0x3080,
		      "HP", STAC_HP_DV5),
	SND_PCI_QUIRK_MASK(PCI_VENDOR_ID_HP, 0xfff0, 0x30f0,
		      "HP dv4-7", STAC_HP_DV5),
	SND_PCI_QUIRK_MASK(PCI_VENDOR_ID_HP, 0xfff0, 0x3600,
		      "HP dv4-7", STAC_HP_DV5),
	SND_PCI_QUIRK(PCI_VENDOR_ID_HP, 0x3610,
		      "HP HDX", STAC_HP_HDX),  /* HDX18 */
	SND_PCI_QUIRK(PCI_VENDOR_ID_HP, 0x361a,
		      "HP mini 1000", STAC_HP_M4),
	SND_PCI_QUIRK(PCI_VENDOR_ID_HP, 0x361b,
		      "HP HDX", STAC_HP_HDX),  /* HDX16 */
	SND_PCI_QUIRK_MASK(PCI_VENDOR_ID_HP, 0xfff0, 0x3620,
		      "HP dv6", STAC_HP_DV5),
	SND_PCI_QUIRK_MASK(PCI_VENDOR_ID_HP, 0xfff0, 0x7010,
		      "HP", STAC_HP_DV5),
	SND_PCI_QUIRK(PCI_VENDOR_ID_DELL, 0x0233,
				"unknown Dell", STAC_DELL_M4_1),
	SND_PCI_QUIRK(PCI_VENDOR_ID_DELL, 0x0234,
				"unknown Dell", STAC_DELL_M4_1),
	SND_PCI_QUIRK(PCI_VENDOR_ID_DELL, 0x0250,
				"unknown Dell", STAC_DELL_M4_1),
	SND_PCI_QUIRK(PCI_VENDOR_ID_DELL, 0x024f,
				"unknown Dell", STAC_DELL_M4_1),
	SND_PCI_QUIRK(PCI_VENDOR_ID_DELL, 0x024d,
				"unknown Dell", STAC_DELL_M4_1),
	SND_PCI_QUIRK(PCI_VENDOR_ID_DELL, 0x0251,
				"unknown Dell", STAC_DELL_M4_1),
	SND_PCI_QUIRK(PCI_VENDOR_ID_DELL, 0x0277,
				"unknown Dell", STAC_DELL_M4_1),
	SND_PCI_QUIRK(PCI_VENDOR_ID_DELL, 0x0263,
				"unknown Dell", STAC_DELL_M4_2),
	SND_PCI_QUIRK(PCI_VENDOR_ID_DELL, 0x0265,
				"unknown Dell", STAC_DELL_M4_2),
	SND_PCI_QUIRK(PCI_VENDOR_ID_DELL, 0x0262,
				"unknown Dell", STAC_DELL_M4_2),
	SND_PCI_QUIRK(PCI_VENDOR_ID_DELL, 0x0264,
				"unknown Dell", STAC_DELL_M4_2),
	SND_PCI_QUIRK(PCI_VENDOR_ID_DELL, 0x02aa,
				"unknown Dell", STAC_DELL_M4_3),
	{} /* terminator */
};

static unsigned int ref922x_pin_configs[10] = {
	0x01014010, 0x01016011, 0x01012012, 0x0221401f,
	0x01813122, 0x01011014, 0x01441030, 0x01c41030,
	0x40000100, 0x40000100,
};

/*
    STAC 922X pin configs for
    102801A7
    102801AB
    102801A9
    102801D1
    102801D2
*/
static unsigned int dell_922x_d81_pin_configs[10] = {
	0x02214030, 0x01a19021, 0x01111012, 0x01114010,
	0x02a19020, 0x01117011, 0x400001f0, 0x400001f1,
	0x01813122, 0x400001f2,
};

/*
    STAC 922X pin configs for
    102801AC
    102801D0
*/
static unsigned int dell_922x_d82_pin_configs[10] = {
	0x02214030, 0x01a19021, 0x01111012, 0x01114010,
	0x02a19020, 0x01117011, 0x01451140, 0x400001f0,
	0x01813122, 0x400001f1,
};

/*
    STAC 922X pin configs for
    102801BF
*/
static unsigned int dell_922x_m81_pin_configs[10] = {
	0x0321101f, 0x01112024, 0x01111222, 0x91174220,
	0x03a11050, 0x01116221, 0x90a70330, 0x01452340, 
	0x40C003f1, 0x405003f0,
};

/*
    STAC 9221 A1 pin configs for
    102801D7 (Dell XPS M1210)
*/
static unsigned int dell_922x_m82_pin_configs[10] = {
	0x02211211, 0x408103ff, 0x02a1123e, 0x90100310, 
	0x408003f1, 0x0221121f, 0x03451340, 0x40c003f2, 
	0x508003f3, 0x405003f4, 
};

static unsigned int d945gtp3_pin_configs[10] = {
	0x0221401f, 0x01a19022, 0x01813021, 0x01014010,
	0x40000100, 0x40000100, 0x40000100, 0x40000100,
	0x02a19120, 0x40000100,
};

static unsigned int d945gtp5_pin_configs[10] = {
	0x0221401f, 0x01011012, 0x01813024, 0x01014010,
	0x01a19021, 0x01016011, 0x01452130, 0x40000100,
	0x02a19320, 0x40000100,
};

static unsigned int intel_mac_v1_pin_configs[10] = {
	0x0121e21f, 0x400000ff, 0x9017e110, 0x400000fd,
	0x400000fe, 0x0181e020, 0x1145e030, 0x11c5e240,
	0x400000fc, 0x400000fb,
};

static unsigned int intel_mac_v2_pin_configs[10] = {
	0x0121e21f, 0x90a7012e, 0x9017e110, 0x400000fd,
	0x400000fe, 0x0181e020, 0x1145e230, 0x500000fa,
	0x400000fc, 0x400000fb,
};

static unsigned int intel_mac_v3_pin_configs[10] = {
	0x0121e21f, 0x90a7012e, 0x9017e110, 0x400000fd,
	0x400000fe, 0x0181e020, 0x1145e230, 0x11c5e240,
	0x400000fc, 0x400000fb,
};

static unsigned int intel_mac_v4_pin_configs[10] = {
	0x0321e21f, 0x03a1e02e, 0x9017e110, 0x9017e11f,
	0x400000fe, 0x0381e020, 0x1345e230, 0x13c5e240,
	0x400000fc, 0x400000fb,
};

static unsigned int intel_mac_v5_pin_configs[10] = {
	0x0321e21f, 0x03a1e02e, 0x9017e110, 0x9017e11f,
	0x400000fe, 0x0381e020, 0x1345e230, 0x13c5e240,
	0x400000fc, 0x400000fb,
};

static unsigned int ecs202_pin_configs[10] = {
	0x0221401f, 0x02a19020, 0x01a19020, 0x01114010,
	0x408000f0, 0x01813022, 0x074510a0, 0x40c400f1,
	0x9037012e, 0x40e000f2,
};

static unsigned int *stac922x_brd_tbl[STAC_922X_MODELS] = {
	[STAC_D945_REF] = ref922x_pin_configs,
	[STAC_D945GTP3] = d945gtp3_pin_configs,
	[STAC_D945GTP5] = d945gtp5_pin_configs,
	[STAC_INTEL_MAC_V1] = intel_mac_v1_pin_configs,
	[STAC_INTEL_MAC_V2] = intel_mac_v2_pin_configs,
	[STAC_INTEL_MAC_V3] = intel_mac_v3_pin_configs,
	[STAC_INTEL_MAC_V4] = intel_mac_v4_pin_configs,
	[STAC_INTEL_MAC_V5] = intel_mac_v5_pin_configs,
	[STAC_INTEL_MAC_AUTO] = intel_mac_v3_pin_configs,
	/* for backward compatibility */
	[STAC_MACMINI] = intel_mac_v3_pin_configs,
	[STAC_MACBOOK] = intel_mac_v5_pin_configs,
	[STAC_MACBOOK_PRO_V1] = intel_mac_v3_pin_configs,
	[STAC_MACBOOK_PRO_V2] = intel_mac_v3_pin_configs,
	[STAC_IMAC_INTEL] = intel_mac_v2_pin_configs,
	[STAC_IMAC_INTEL_20] = intel_mac_v3_pin_configs,
	[STAC_ECS_202] = ecs202_pin_configs,
	[STAC_922X_DELL_D81] = dell_922x_d81_pin_configs,
	[STAC_922X_DELL_D82] = dell_922x_d82_pin_configs,	
	[STAC_922X_DELL_M81] = dell_922x_m81_pin_configs,
	[STAC_922X_DELL_M82] = dell_922x_m82_pin_configs,	
};

static const char *stac922x_models[STAC_922X_MODELS] = {
	[STAC_922X_AUTO] = "auto",
	[STAC_D945_REF]	= "ref",
	[STAC_D945GTP5]	= "5stack",
	[STAC_D945GTP3]	= "3stack",
	[STAC_INTEL_MAC_V1] = "intel-mac-v1",
	[STAC_INTEL_MAC_V2] = "intel-mac-v2",
	[STAC_INTEL_MAC_V3] = "intel-mac-v3",
	[STAC_INTEL_MAC_V4] = "intel-mac-v4",
	[STAC_INTEL_MAC_V5] = "intel-mac-v5",
	[STAC_INTEL_MAC_AUTO] = "intel-mac-auto",
	/* for backward compatibility */
	[STAC_MACMINI]	= "macmini",
	[STAC_MACBOOK]	= "macbook",
	[STAC_MACBOOK_PRO_V1]	= "macbook-pro-v1",
	[STAC_MACBOOK_PRO_V2]	= "macbook-pro",
	[STAC_IMAC_INTEL] = "imac-intel",
	[STAC_IMAC_INTEL_20] = "imac-intel-20",
	[STAC_ECS_202] = "ecs202",
	[STAC_922X_DELL_D81] = "dell-d81",
	[STAC_922X_DELL_D82] = "dell-d82",
	[STAC_922X_DELL_M81] = "dell-m81",
	[STAC_922X_DELL_M82] = "dell-m82",
};

static struct snd_pci_quirk stac922x_cfg_tbl[] = {
	/* SigmaTel reference board */
	SND_PCI_QUIRK(PCI_VENDOR_ID_INTEL, 0x2668,
		      "DFI LanParty", STAC_D945_REF),
	SND_PCI_QUIRK(PCI_VENDOR_ID_DFI, 0x3101,
		      "DFI LanParty", STAC_D945_REF),
	/* Intel 945G based systems */
	SND_PCI_QUIRK(PCI_VENDOR_ID_INTEL, 0x0101,
		      "Intel D945G", STAC_D945GTP3),
	SND_PCI_QUIRK(PCI_VENDOR_ID_INTEL, 0x0202,
		      "Intel D945G", STAC_D945GTP3),
	SND_PCI_QUIRK(PCI_VENDOR_ID_INTEL, 0x0606,
		      "Intel D945G", STAC_D945GTP3),
	SND_PCI_QUIRK(PCI_VENDOR_ID_INTEL, 0x0601,
		      "Intel D945G", STAC_D945GTP3),
	SND_PCI_QUIRK(PCI_VENDOR_ID_INTEL, 0x0111,
		      "Intel D945G", STAC_D945GTP3),
	SND_PCI_QUIRK(PCI_VENDOR_ID_INTEL, 0x1115,
		      "Intel D945G", STAC_D945GTP3),
	SND_PCI_QUIRK(PCI_VENDOR_ID_INTEL, 0x1116,
		      "Intel D945G", STAC_D945GTP3),
	SND_PCI_QUIRK(PCI_VENDOR_ID_INTEL, 0x1117,
		      "Intel D945G", STAC_D945GTP3),
	SND_PCI_QUIRK(PCI_VENDOR_ID_INTEL, 0x1118,
		      "Intel D945G", STAC_D945GTP3),
	SND_PCI_QUIRK(PCI_VENDOR_ID_INTEL, 0x1119,
		      "Intel D945G", STAC_D945GTP3),
	SND_PCI_QUIRK(PCI_VENDOR_ID_INTEL, 0x8826,
		      "Intel D945G", STAC_D945GTP3),
	SND_PCI_QUIRK(PCI_VENDOR_ID_INTEL, 0x5049,
		      "Intel D945G", STAC_D945GTP3),
	SND_PCI_QUIRK(PCI_VENDOR_ID_INTEL, 0x5055,
		      "Intel D945G", STAC_D945GTP3),
	SND_PCI_QUIRK(PCI_VENDOR_ID_INTEL, 0x5048,
		      "Intel D945G", STAC_D945GTP3),
	SND_PCI_QUIRK(PCI_VENDOR_ID_INTEL, 0x0110,
		      "Intel D945G", STAC_D945GTP3),
	/* Intel D945G 5-stack systems */
	SND_PCI_QUIRK(PCI_VENDOR_ID_INTEL, 0x0404,
		      "Intel D945G", STAC_D945GTP5),
	SND_PCI_QUIRK(PCI_VENDOR_ID_INTEL, 0x0303,
		      "Intel D945G", STAC_D945GTP5),
	SND_PCI_QUIRK(PCI_VENDOR_ID_INTEL, 0x0013,
		      "Intel D945G", STAC_D945GTP5),
	SND_PCI_QUIRK(PCI_VENDOR_ID_INTEL, 0x0417,
		      "Intel D945G", STAC_D945GTP5),
	/* Intel 945P based systems */
	SND_PCI_QUIRK(PCI_VENDOR_ID_INTEL, 0x0b0b,
		      "Intel D945P", STAC_D945GTP3),
	SND_PCI_QUIRK(PCI_VENDOR_ID_INTEL, 0x0112,
		      "Intel D945P", STAC_D945GTP3),
	SND_PCI_QUIRK(PCI_VENDOR_ID_INTEL, 0x0d0d,
		      "Intel D945P", STAC_D945GTP3),
	SND_PCI_QUIRK(PCI_VENDOR_ID_INTEL, 0x0909,
		      "Intel D945P", STAC_D945GTP3),
	SND_PCI_QUIRK(PCI_VENDOR_ID_INTEL, 0x0505,
		      "Intel D945P", STAC_D945GTP3),
	SND_PCI_QUIRK(PCI_VENDOR_ID_INTEL, 0x0707,
		      "Intel D945P", STAC_D945GTP5),
	/* other intel */
	SND_PCI_QUIRK(PCI_VENDOR_ID_INTEL, 0x0204,
		      "Intel D945", STAC_D945_REF),
	/* other systems  */
	/* Apple Intel Mac (Mac Mini, MacBook, MacBook Pro...) */
	SND_PCI_QUIRK(0x8384, 0x7680,
		      "Mac", STAC_INTEL_MAC_AUTO),
	/* Dell systems  */
	SND_PCI_QUIRK(PCI_VENDOR_ID_DELL, 0x01a7,
		      "unknown Dell", STAC_922X_DELL_D81),
	SND_PCI_QUIRK(PCI_VENDOR_ID_DELL, 0x01a9,
		      "unknown Dell", STAC_922X_DELL_D81),
	SND_PCI_QUIRK(PCI_VENDOR_ID_DELL, 0x01ab,
		      "unknown Dell", STAC_922X_DELL_D81),
	SND_PCI_QUIRK(PCI_VENDOR_ID_DELL, 0x01ac,
		      "unknown Dell", STAC_922X_DELL_D82),
	SND_PCI_QUIRK(PCI_VENDOR_ID_DELL, 0x01bf,
		      "unknown Dell", STAC_922X_DELL_M81),
	SND_PCI_QUIRK(PCI_VENDOR_ID_DELL, 0x01d0,
		      "unknown Dell", STAC_922X_DELL_D82),
	SND_PCI_QUIRK(PCI_VENDOR_ID_DELL, 0x01d1,
		      "unknown Dell", STAC_922X_DELL_D81),
	SND_PCI_QUIRK(PCI_VENDOR_ID_DELL, 0x01d2,
		      "unknown Dell", STAC_922X_DELL_D81),
	SND_PCI_QUIRK(PCI_VENDOR_ID_DELL, 0x01d7,
		      "Dell XPS M1210", STAC_922X_DELL_M82),
	/* ECS/PC Chips boards */
	SND_PCI_QUIRK_MASK(0x1019, 0xf000, 0x2000,
		      "ECS/PC chips", STAC_ECS_202),
	{} /* terminator */
};

static unsigned int ref927x_pin_configs[14] = {
	0x02214020, 0x02a19080, 0x0181304e, 0x01014010,
	0x01a19040, 0x01011012, 0x01016011, 0x0101201f, 
	0x183301f0, 0x18a001f0, 0x18a001f0, 0x01442070,
	0x01c42190, 0x40000100,
};

static unsigned int d965_3st_pin_configs[14] = {
	0x0221401f, 0x02a19120, 0x40000100, 0x01014011,
	0x01a19021, 0x01813024, 0x40000100, 0x40000100,
	0x40000100, 0x40000100, 0x40000100, 0x40000100,
	0x40000100, 0x40000100
};

static unsigned int d965_5st_pin_configs[14] = {
	0x02214020, 0x02a19080, 0x0181304e, 0x01014010,
	0x01a19040, 0x01011012, 0x01016011, 0x40000100,
	0x40000100, 0x40000100, 0x40000100, 0x01442070,
	0x40000100, 0x40000100
};

static unsigned int d965_5st_no_fp_pin_configs[14] = {
	0x40000100, 0x40000100, 0x0181304e, 0x01014010,
	0x01a19040, 0x01011012, 0x01016011, 0x40000100,
	0x40000100, 0x40000100, 0x40000100, 0x01442070,
	0x40000100, 0x40000100
};

static unsigned int dell_3st_pin_configs[14] = {
	0x02211230, 0x02a11220, 0x01a19040, 0x01114210,
	0x01111212, 0x01116211, 0x01813050, 0x01112214,
	0x403003fa, 0x90a60040, 0x90a60040, 0x404003fb,
	0x40c003fc, 0x40000100
};

static unsigned int *stac927x_brd_tbl[STAC_927X_MODELS] = {
	[STAC_D965_REF_NO_JD] = ref927x_pin_configs,
	[STAC_D965_REF]  = ref927x_pin_configs,
	[STAC_D965_3ST]  = d965_3st_pin_configs,
	[STAC_D965_5ST]  = d965_5st_pin_configs,
	[STAC_D965_5ST_NO_FP]  = d965_5st_no_fp_pin_configs,
	[STAC_DELL_3ST]  = dell_3st_pin_configs,
	[STAC_DELL_BIOS] = NULL,
	[STAC_927X_VOLKNOB] = NULL,
};

static const char *stac927x_models[STAC_927X_MODELS] = {
	[STAC_927X_AUTO]	= "auto",
	[STAC_D965_REF_NO_JD]	= "ref-no-jd",
	[STAC_D965_REF]		= "ref",
	[STAC_D965_3ST]		= "3stack",
	[STAC_D965_5ST]		= "5stack",
	[STAC_D965_5ST_NO_FP]	= "5stack-no-fp",
	[STAC_DELL_3ST]		= "dell-3stack",
	[STAC_DELL_BIOS]	= "dell-bios",
	[STAC_927X_VOLKNOB]	= "volknob",
};

static struct snd_pci_quirk stac927x_cfg_tbl[] = {
	/* SigmaTel reference board */
	SND_PCI_QUIRK(PCI_VENDOR_ID_INTEL, 0x2668,
		      "DFI LanParty", STAC_D965_REF),
	SND_PCI_QUIRK(PCI_VENDOR_ID_DFI, 0x3101,
		      "DFI LanParty", STAC_D965_REF),
	 /* Intel 946 based systems */
	SND_PCI_QUIRK(PCI_VENDOR_ID_INTEL, 0x3d01, "Intel D946", STAC_D965_3ST),
	SND_PCI_QUIRK(PCI_VENDOR_ID_INTEL, 0xa301, "Intel D946", STAC_D965_3ST),
	/* 965 based 3 stack systems */
	SND_PCI_QUIRK_MASK(PCI_VENDOR_ID_INTEL, 0xff00, 0x2100,
			   "Intel D965", STAC_D965_3ST),
	SND_PCI_QUIRK_MASK(PCI_VENDOR_ID_INTEL, 0xff00, 0x2000,
			   "Intel D965", STAC_D965_3ST),
	/* Dell 3 stack systems */
	SND_PCI_QUIRK(PCI_VENDOR_ID_DELL,  0x01f7, "Dell XPS M1730", STAC_DELL_3ST),
	SND_PCI_QUIRK(PCI_VENDOR_ID_DELL,  0x01dd, "Dell Dimension E520", STAC_DELL_3ST),
	SND_PCI_QUIRK(PCI_VENDOR_ID_DELL,  0x01ed, "Dell     ", STAC_DELL_3ST),
	SND_PCI_QUIRK(PCI_VENDOR_ID_DELL,  0x01f4, "Dell     ", STAC_DELL_3ST),
	/* Dell 3 stack systems with verb table in BIOS */
	SND_PCI_QUIRK(PCI_VENDOR_ID_DELL,  0x01f3, "Dell Inspiron 1420", STAC_DELL_BIOS),
	SND_PCI_QUIRK(PCI_VENDOR_ID_DELL,  0x0227, "Dell Vostro 1400  ", STAC_DELL_BIOS),
	SND_PCI_QUIRK(PCI_VENDOR_ID_DELL,  0x022e, "Dell     ", STAC_DELL_BIOS),
	SND_PCI_QUIRK(PCI_VENDOR_ID_DELL,  0x022f, "Dell Inspiron 1525", STAC_DELL_BIOS),
	SND_PCI_QUIRK(PCI_VENDOR_ID_DELL,  0x0242, "Dell     ", STAC_DELL_BIOS),
	SND_PCI_QUIRK(PCI_VENDOR_ID_DELL,  0x0243, "Dell     ", STAC_DELL_BIOS),
	SND_PCI_QUIRK(PCI_VENDOR_ID_DELL,  0x02ff, "Dell     ", STAC_DELL_BIOS),
	SND_PCI_QUIRK(PCI_VENDOR_ID_DELL,  0x0209, "Dell XPS 1330", STAC_DELL_BIOS),
	/* 965 based 5 stack systems */
	SND_PCI_QUIRK_MASK(PCI_VENDOR_ID_INTEL, 0xff00, 0x2300,
			   "Intel D965", STAC_D965_5ST),
	SND_PCI_QUIRK_MASK(PCI_VENDOR_ID_INTEL, 0xff00, 0x2500,
			   "Intel D965", STAC_D965_5ST),
	/* volume-knob fixes */
	SND_PCI_QUIRK_VENDOR(0x10cf, "FSC", STAC_927X_VOLKNOB),
	{} /* terminator */
};

static unsigned int ref9205_pin_configs[12] = {
	0x40000100, 0x40000100, 0x01016011, 0x01014010,
	0x01813122, 0x01a19021, 0x01019020, 0x40000100,
	0x90a000f0, 0x90a000f0, 0x01441030, 0x01c41030
};

/*
    STAC 9205 pin configs for
    102801F1
    102801F2
    102801FC
    102801FD
    10280204
    1028021F
    10280228 (Dell Vostro 1500)
    10280229 (Dell Vostro 1700)
*/
static unsigned int dell_9205_m42_pin_configs[12] = {
	0x0321101F, 0x03A11020, 0x400003FA, 0x90170310,
	0x400003FB, 0x400003FC, 0x400003FD, 0x40F000F9,
	0x90A60330, 0x400003FF, 0x0144131F, 0x40C003FE,
};

/*
    STAC 9205 pin configs for
    102801F9
    102801FA
    102801FE
    102801FF (Dell Precision M4300)
    10280206
    10280200
    10280201
*/
static unsigned int dell_9205_m43_pin_configs[12] = {
	0x0321101f, 0x03a11020, 0x90a70330, 0x90170310,
	0x400000fe, 0x400000ff, 0x400000fd, 0x40f000f9,
	0x400000fa, 0x400000fc, 0x0144131f, 0x40c003f8,
};

static unsigned int dell_9205_m44_pin_configs[12] = {
	0x0421101f, 0x04a11020, 0x400003fa, 0x90170310,
	0x400003fb, 0x400003fc, 0x400003fd, 0x400003f9,
	0x90a60330, 0x400003ff, 0x01441340, 0x40c003fe,
};

static unsigned int *stac9205_brd_tbl[STAC_9205_MODELS] = {
	[STAC_9205_REF] = ref9205_pin_configs,
	[STAC_9205_DELL_M42] = dell_9205_m42_pin_configs,
	[STAC_9205_DELL_M43] = dell_9205_m43_pin_configs,
	[STAC_9205_DELL_M44] = dell_9205_m44_pin_configs,
	[STAC_9205_EAPD] = NULL,
};

static const char *stac9205_models[STAC_9205_MODELS] = {
	[STAC_9205_AUTO] = "auto",
	[STAC_9205_REF] = "ref",
	[STAC_9205_DELL_M42] = "dell-m42",
	[STAC_9205_DELL_M43] = "dell-m43",
	[STAC_9205_DELL_M44] = "dell-m44",
	[STAC_9205_EAPD] = "eapd",
};

static struct snd_pci_quirk stac9205_cfg_tbl[] = {
	/* SigmaTel reference board */
	SND_PCI_QUIRK(PCI_VENDOR_ID_INTEL, 0x2668,
		      "DFI LanParty", STAC_9205_REF),
	SND_PCI_QUIRK(PCI_VENDOR_ID_INTEL, 0xfb30,
		      "SigmaTel", STAC_9205_REF),
	SND_PCI_QUIRK(PCI_VENDOR_ID_DFI, 0x3101,
		      "DFI LanParty", STAC_9205_REF),
	/* Dell */
	SND_PCI_QUIRK(PCI_VENDOR_ID_DELL, 0x01f1,
		      "unknown Dell", STAC_9205_DELL_M42),
	SND_PCI_QUIRK(PCI_VENDOR_ID_DELL, 0x01f2,
		      "unknown Dell", STAC_9205_DELL_M42),
	SND_PCI_QUIRK(PCI_VENDOR_ID_DELL, 0x01f8,
		      "Dell Precision", STAC_9205_DELL_M43),
	SND_PCI_QUIRK(PCI_VENDOR_ID_DELL, 0x01f9,
		      "Dell Precision", STAC_9205_DELL_M43),
	SND_PCI_QUIRK(PCI_VENDOR_ID_DELL, 0x01fa,
		      "Dell Precision", STAC_9205_DELL_M43),
	SND_PCI_QUIRK(PCI_VENDOR_ID_DELL, 0x01fc,
		      "unknown Dell", STAC_9205_DELL_M42),
	SND_PCI_QUIRK(PCI_VENDOR_ID_DELL, 0x01fd,
		      "unknown Dell", STAC_9205_DELL_M42),
	SND_PCI_QUIRK(PCI_VENDOR_ID_DELL, 0x01fe,
		      "Dell Precision", STAC_9205_DELL_M43),
	SND_PCI_QUIRK(PCI_VENDOR_ID_DELL, 0x01ff,
		      "Dell Precision M4300", STAC_9205_DELL_M43),
	SND_PCI_QUIRK(PCI_VENDOR_ID_DELL, 0x0204,
		      "unknown Dell", STAC_9205_DELL_M42),
	SND_PCI_QUIRK(PCI_VENDOR_ID_DELL, 0x0206,
		      "Dell Precision", STAC_9205_DELL_M43),
	SND_PCI_QUIRK(PCI_VENDOR_ID_DELL, 0x021b,
		      "Dell Precision", STAC_9205_DELL_M43),
	SND_PCI_QUIRK(PCI_VENDOR_ID_DELL, 0x021c,
		      "Dell Precision", STAC_9205_DELL_M43),
	SND_PCI_QUIRK(PCI_VENDOR_ID_DELL, 0x021f,
		      "Dell Inspiron", STAC_9205_DELL_M44),
	SND_PCI_QUIRK(PCI_VENDOR_ID_DELL, 0x0228,
		      "Dell Vostro 1500", STAC_9205_DELL_M42),
	SND_PCI_QUIRK(PCI_VENDOR_ID_DELL, 0x0229,
		      "Dell Vostro 1700", STAC_9205_DELL_M42),
	/* Gateway */
	SND_PCI_QUIRK(0x107b, 0x0560, "Gateway T6834c", STAC_9205_EAPD),
	SND_PCI_QUIRK(0x107b, 0x0565, "Gateway T1616", STAC_9205_EAPD),
	{} /* terminator */
};

static void stac92xx_set_config_regs(struct hda_codec *codec,
				     unsigned int *pincfgs)
{
	int i;
	struct sigmatel_spec *spec = codec->spec;

	if (!pincfgs)
		return;

	for (i = 0; i < spec->num_pins; i++)
		if (spec->pin_nids[i] && pincfgs[i])
			snd_hda_codec_set_pincfg(codec, spec->pin_nids[i],
						 pincfgs[i]);
}

/*
 * Analog playback callbacks
 */
static int stac92xx_playback_pcm_open(struct hda_pcm_stream *hinfo,
				      struct hda_codec *codec,
				      struct snd_pcm_substream *substream)
{
	struct sigmatel_spec *spec = codec->spec;
	if (spec->stream_delay)
		msleep(spec->stream_delay);
	return snd_hda_multi_out_analog_open(codec, &spec->multiout, substream,
					     hinfo);
}

static int stac92xx_playback_pcm_prepare(struct hda_pcm_stream *hinfo,
					 struct hda_codec *codec,
					 unsigned int stream_tag,
					 unsigned int format,
					 struct snd_pcm_substream *substream)
{
	struct sigmatel_spec *spec = codec->spec;
	return snd_hda_multi_out_analog_prepare(codec, &spec->multiout, stream_tag, format, substream);
}

static int stac92xx_playback_pcm_cleanup(struct hda_pcm_stream *hinfo,
					struct hda_codec *codec,
					struct snd_pcm_substream *substream)
{
	struct sigmatel_spec *spec = codec->spec;
	return snd_hda_multi_out_analog_cleanup(codec, &spec->multiout);
}

/*
 * Digital playback callbacks
 */
static int stac92xx_dig_playback_pcm_open(struct hda_pcm_stream *hinfo,
					  struct hda_codec *codec,
					  struct snd_pcm_substream *substream)
{
	struct sigmatel_spec *spec = codec->spec;
	return snd_hda_multi_out_dig_open(codec, &spec->multiout);
}

static int stac92xx_dig_playback_pcm_close(struct hda_pcm_stream *hinfo,
					   struct hda_codec *codec,
					   struct snd_pcm_substream *substream)
{
	struct sigmatel_spec *spec = codec->spec;
	return snd_hda_multi_out_dig_close(codec, &spec->multiout);
}

static int stac92xx_dig_playback_pcm_prepare(struct hda_pcm_stream *hinfo,
					 struct hda_codec *codec,
					 unsigned int stream_tag,
					 unsigned int format,
					 struct snd_pcm_substream *substream)
{
	struct sigmatel_spec *spec = codec->spec;
	return snd_hda_multi_out_dig_prepare(codec, &spec->multiout,
					     stream_tag, format, substream);
}

static int stac92xx_dig_playback_pcm_cleanup(struct hda_pcm_stream *hinfo,
					struct hda_codec *codec,
					struct snd_pcm_substream *substream)
{
	struct sigmatel_spec *spec = codec->spec;
	return snd_hda_multi_out_dig_cleanup(codec, &spec->multiout);
}


/*
 * Analog capture callbacks
 */
static int stac92xx_capture_pcm_prepare(struct hda_pcm_stream *hinfo,
					struct hda_codec *codec,
					unsigned int stream_tag,
					unsigned int format,
					struct snd_pcm_substream *substream)
{
	struct sigmatel_spec *spec = codec->spec;
	hda_nid_t nid = spec->adc_nids[substream->number];

	if (spec->powerdown_adcs) {
		msleep(40);
		snd_hda_codec_write(codec, nid, 0,
			AC_VERB_SET_POWER_STATE, AC_PWRST_D0);
	}
	snd_hda_codec_setup_stream(codec, nid, stream_tag, 0, format);
	return 0;
}

static int stac92xx_capture_pcm_cleanup(struct hda_pcm_stream *hinfo,
					struct hda_codec *codec,
					struct snd_pcm_substream *substream)
{
	struct sigmatel_spec *spec = codec->spec;
	hda_nid_t nid = spec->adc_nids[substream->number];

	snd_hda_codec_cleanup_stream(codec, nid);
	if (spec->powerdown_adcs)
		snd_hda_codec_write(codec, nid, 0,
			AC_VERB_SET_POWER_STATE, AC_PWRST_D3);
	return 0;
}

static struct hda_pcm_stream stac92xx_pcm_digital_playback = {
	.substreams = 1,
	.channels_min = 2,
	.channels_max = 2,
	/* NID is set in stac92xx_build_pcms */
	.ops = {
		.open = stac92xx_dig_playback_pcm_open,
		.close = stac92xx_dig_playback_pcm_close,
		.prepare = stac92xx_dig_playback_pcm_prepare,
		.cleanup = stac92xx_dig_playback_pcm_cleanup
	},
};

static struct hda_pcm_stream stac92xx_pcm_digital_capture = {
	.substreams = 1,
	.channels_min = 2,
	.channels_max = 2,
	/* NID is set in stac92xx_build_pcms */
};

static struct hda_pcm_stream stac92xx_pcm_analog_playback = {
	.substreams = 1,
	.channels_min = 2,
	.channels_max = 8,
	.nid = 0x02, /* NID to query formats and rates */
	.ops = {
		.open = stac92xx_playback_pcm_open,
		.prepare = stac92xx_playback_pcm_prepare,
		.cleanup = stac92xx_playback_pcm_cleanup
	},
};

static struct hda_pcm_stream stac92xx_pcm_analog_alt_playback = {
	.substreams = 1,
	.channels_min = 2,
	.channels_max = 2,
	.nid = 0x06, /* NID to query formats and rates */
	.ops = {
		.open = stac92xx_playback_pcm_open,
		.prepare = stac92xx_playback_pcm_prepare,
		.cleanup = stac92xx_playback_pcm_cleanup
	},
};

static struct hda_pcm_stream stac92xx_pcm_analog_capture = {
	.channels_min = 2,
	.channels_max = 2,
	/* NID + .substreams is set in stac92xx_build_pcms */
	.ops = {
		.prepare = stac92xx_capture_pcm_prepare,
		.cleanup = stac92xx_capture_pcm_cleanup
	},
};

static int stac92xx_build_pcms(struct hda_codec *codec)
{
	struct sigmatel_spec *spec = codec->spec;
	struct hda_pcm *info = spec->pcm_rec;

	codec->num_pcms = 1;
	codec->pcm_info = info;

	info->name = "STAC92xx Analog";
	info->stream[SNDRV_PCM_STREAM_PLAYBACK] = stac92xx_pcm_analog_playback;
	info->stream[SNDRV_PCM_STREAM_PLAYBACK].nid =
		spec->multiout.dac_nids[0];
	info->stream[SNDRV_PCM_STREAM_CAPTURE] = stac92xx_pcm_analog_capture;
	info->stream[SNDRV_PCM_STREAM_CAPTURE].nid = spec->adc_nids[0];
	info->stream[SNDRV_PCM_STREAM_CAPTURE].substreams = spec->num_adcs;

	if (spec->alt_switch) {
		codec->num_pcms++;
		info++;
		info->name = "STAC92xx Analog Alt";
		info->stream[SNDRV_PCM_STREAM_PLAYBACK] = stac92xx_pcm_analog_alt_playback;
	}

	if (spec->multiout.dig_out_nid || spec->dig_in_nid) {
		codec->num_pcms++;
		info++;
		info->name = "STAC92xx Digital";
		info->pcm_type = spec->autocfg.dig_out_type[0];
		if (spec->multiout.dig_out_nid) {
			info->stream[SNDRV_PCM_STREAM_PLAYBACK] = stac92xx_pcm_digital_playback;
			info->stream[SNDRV_PCM_STREAM_PLAYBACK].nid = spec->multiout.dig_out_nid;
		}
		if (spec->dig_in_nid) {
			info->stream[SNDRV_PCM_STREAM_CAPTURE] = stac92xx_pcm_digital_capture;
			info->stream[SNDRV_PCM_STREAM_CAPTURE].nid = spec->dig_in_nid;
		}
	}

	return 0;
}

static unsigned int stac92xx_get_default_vref(struct hda_codec *codec,
					hda_nid_t nid)
{
	unsigned int pincap = snd_hda_query_pin_caps(codec, nid);
	pincap = (pincap & AC_PINCAP_VREF) >> AC_PINCAP_VREF_SHIFT;
	if (pincap & AC_PINCAP_VREF_100)
		return AC_PINCTL_VREF_100;
	if (pincap & AC_PINCAP_VREF_80)
		return AC_PINCTL_VREF_80;
	if (pincap & AC_PINCAP_VREF_50)
		return AC_PINCTL_VREF_50;
	if (pincap & AC_PINCAP_VREF_GRD)
		return AC_PINCTL_VREF_GRD;
	return 0;
}

static void stac92xx_auto_set_pinctl(struct hda_codec *codec, hda_nid_t nid, int pin_type)

{
	snd_hda_codec_write_cache(codec, nid, 0,
				  AC_VERB_SET_PIN_WIDGET_CONTROL, pin_type);
}

#define stac92xx_hp_switch_info		snd_ctl_boolean_mono_info

static int stac92xx_hp_switch_get(struct snd_kcontrol *kcontrol,
			struct snd_ctl_elem_value *ucontrol)
{
	struct hda_codec *codec = snd_kcontrol_chip(kcontrol);
	struct sigmatel_spec *spec = codec->spec;

	ucontrol->value.integer.value[0] = !!spec->hp_switch;
	return 0;
}

static void stac_issue_unsol_event(struct hda_codec *codec, hda_nid_t nid);

static int stac92xx_hp_switch_put(struct snd_kcontrol *kcontrol,
			struct snd_ctl_elem_value *ucontrol)
{
	struct hda_codec *codec = snd_kcontrol_chip(kcontrol);
	struct sigmatel_spec *spec = codec->spec;
	int nid = kcontrol->private_value;
 
	spec->hp_switch = ucontrol->value.integer.value[0] ? nid : 0;

	/* check to be sure that the ports are upto date with
	 * switch changes
	 */
	stac_issue_unsol_event(codec, nid);

	return 1;
}

static int stac92xx_dc_bias_info(struct snd_kcontrol *kcontrol,
				struct snd_ctl_elem_info *uinfo)
{
	int i;
	static char *texts[] = {
		"Mic In", "Line In", "Line Out"
	};

	struct hda_codec *codec = snd_kcontrol_chip(kcontrol);
	struct sigmatel_spec *spec = codec->spec;
	hda_nid_t nid = kcontrol->private_value;

	if (nid == spec->mic_switch || nid == spec->line_switch)
		i = 3;
	else
		i = 2;

	uinfo->type = SNDRV_CTL_ELEM_TYPE_ENUMERATED;
	uinfo->value.enumerated.items = i;
	uinfo->count = 1;
	if (uinfo->value.enumerated.item >= i)
		uinfo->value.enumerated.item = i-1;
	strcpy(uinfo->value.enumerated.name,
		texts[uinfo->value.enumerated.item]);

	return 0;
}

static int stac92xx_dc_bias_get(struct snd_kcontrol *kcontrol,
				struct snd_ctl_elem_value *ucontrol)
{
	struct hda_codec *codec = snd_kcontrol_chip(kcontrol);
	hda_nid_t nid = kcontrol->private_value;
	unsigned int vref = stac92xx_vref_get(codec, nid);

	if (vref == stac92xx_get_default_vref(codec, nid))
		ucontrol->value.enumerated.item[0] = 0;
	else if (vref == AC_PINCTL_VREF_GRD)
		ucontrol->value.enumerated.item[0] = 1;
	else if (vref == AC_PINCTL_VREF_HIZ)
		ucontrol->value.enumerated.item[0] = 2;

	return 0;
}

static int stac92xx_dc_bias_put(struct snd_kcontrol *kcontrol,
				struct snd_ctl_elem_value *ucontrol)
{
	struct hda_codec *codec = snd_kcontrol_chip(kcontrol);
	unsigned int new_vref = 0;
	int error;
	hda_nid_t nid = kcontrol->private_value;

	if (ucontrol->value.enumerated.item[0] == 0)
		new_vref = stac92xx_get_default_vref(codec, nid);
	else if (ucontrol->value.enumerated.item[0] == 1)
		new_vref = AC_PINCTL_VREF_GRD;
	else if (ucontrol->value.enumerated.item[0] == 2)
		new_vref = AC_PINCTL_VREF_HIZ;
	else
		return 0;

	if (new_vref != stac92xx_vref_get(codec, nid)) {
		error = stac92xx_vref_set(codec, nid, new_vref);
		return error;
	}

	return 0;
}

static int stac92xx_io_switch_info(struct snd_kcontrol *kcontrol,
				struct snd_ctl_elem_info *uinfo)
{
	static char *texts[2];
	struct hda_codec *codec = snd_kcontrol_chip(kcontrol);
	struct sigmatel_spec *spec = codec->spec;

	if (kcontrol->private_value == spec->line_switch)
		texts[0] = "Line In";
	else
		texts[0] = "Mic In";
	texts[1] = "Line Out";
	uinfo->type = SNDRV_CTL_ELEM_TYPE_ENUMERATED;
	uinfo->value.enumerated.items = 2;
	uinfo->count = 1;

	if (uinfo->value.enumerated.item >= 2)
		uinfo->value.enumerated.item = 1;
	strcpy(uinfo->value.enumerated.name,
		texts[uinfo->value.enumerated.item]);

	return 0;
}

static int stac92xx_io_switch_get(struct snd_kcontrol *kcontrol, struct snd_ctl_elem_value *ucontrol)
{
	struct hda_codec *codec = snd_kcontrol_chip(kcontrol);
	struct sigmatel_spec *spec = codec->spec;
	hda_nid_t nid = kcontrol->private_value;
	int io_idx = (nid == spec->mic_switch) ? 1 : 0;

	ucontrol->value.enumerated.item[0] = spec->io_switch[io_idx];
	return 0;
}

static int stac92xx_io_switch_put(struct snd_kcontrol *kcontrol, struct snd_ctl_elem_value *ucontrol)
{
        struct hda_codec *codec = snd_kcontrol_chip(kcontrol);
	struct sigmatel_spec *spec = codec->spec;
	hda_nid_t nid = kcontrol->private_value;
	int io_idx = (nid == spec->mic_switch) ? 1 : 0;
	unsigned short val = !!ucontrol->value.enumerated.item[0];

	spec->io_switch[io_idx] = val;

	if (val)
		stac92xx_auto_set_pinctl(codec, nid, AC_PINCTL_OUT_EN);
	else {
		unsigned int pinctl = AC_PINCTL_IN_EN;
		if (io_idx) /* set VREF for mic */
			pinctl |= stac92xx_get_default_vref(codec, nid);
		stac92xx_auto_set_pinctl(codec, nid, pinctl);
	}

	/* check the auto-mute again: we need to mute/unmute the speaker
	 * appropriately according to the pin direction
	 */
	if (spec->hp_detect)
		stac_issue_unsol_event(codec, nid);

        return 1;
}

#define stac92xx_clfe_switch_info snd_ctl_boolean_mono_info

static int stac92xx_clfe_switch_get(struct snd_kcontrol *kcontrol,
		struct snd_ctl_elem_value *ucontrol)
{
	struct hda_codec *codec = snd_kcontrol_chip(kcontrol);
	struct sigmatel_spec *spec = codec->spec;

	ucontrol->value.integer.value[0] = spec->clfe_swap;
	return 0;
}

static int stac92xx_clfe_switch_put(struct snd_kcontrol *kcontrol,
		struct snd_ctl_elem_value *ucontrol)
{
	struct hda_codec *codec = snd_kcontrol_chip(kcontrol);
	struct sigmatel_spec *spec = codec->spec;
	hda_nid_t nid = kcontrol->private_value & 0xff;
	unsigned int val = !!ucontrol->value.integer.value[0];

	if (spec->clfe_swap == val)
		return 0;

	spec->clfe_swap = val;

	snd_hda_codec_write_cache(codec, nid, 0, AC_VERB_SET_EAPD_BTLENABLE,
		spec->clfe_swap ? 0x4 : 0x0);

	return 1;
}

#define STAC_CODEC_HP_SWITCH(xname) \
	{ .iface = SNDRV_CTL_ELEM_IFACE_MIXER, \
	  .name = xname, \
	  .index = 0, \
	  .info = stac92xx_hp_switch_info, \
	  .get = stac92xx_hp_switch_get, \
	  .put = stac92xx_hp_switch_put, \
	}

#define STAC_CODEC_IO_SWITCH(xname, xpval) \
	{ .iface = SNDRV_CTL_ELEM_IFACE_MIXER, \
	  .name = xname, \
	  .index = 0, \
          .info = stac92xx_io_switch_info, \
          .get = stac92xx_io_switch_get, \
          .put = stac92xx_io_switch_put, \
          .private_value = xpval, \
	}

#define STAC_CODEC_CLFE_SWITCH(xname, xpval) \
	{ .iface = SNDRV_CTL_ELEM_IFACE_MIXER, \
	  .name = xname, \
	  .index = 0, \
	  .info = stac92xx_clfe_switch_info, \
	  .get = stac92xx_clfe_switch_get, \
	  .put = stac92xx_clfe_switch_put, \
	  .private_value = xpval, \
	}

enum {
	STAC_CTL_WIDGET_VOL,
	STAC_CTL_WIDGET_MUTE,
	STAC_CTL_WIDGET_MUTE_BEEP,
	STAC_CTL_WIDGET_MONO_MUX,
	STAC_CTL_WIDGET_HP_SWITCH,
	STAC_CTL_WIDGET_IO_SWITCH,
	STAC_CTL_WIDGET_CLFE_SWITCH,
	STAC_CTL_WIDGET_DC_BIAS
};

static struct snd_kcontrol_new stac92xx_control_templates[] = {
	HDA_CODEC_VOLUME(NULL, 0, 0, 0),
	HDA_CODEC_MUTE(NULL, 0, 0, 0),
	HDA_CODEC_MUTE_BEEP(NULL, 0, 0, 0),
	STAC_MONO_MUX,
	STAC_CODEC_HP_SWITCH(NULL),
	STAC_CODEC_IO_SWITCH(NULL, 0),
	STAC_CODEC_CLFE_SWITCH(NULL, 0),
	DC_BIAS(NULL, 0, 0),
};

/* add dynamic controls */
static struct snd_kcontrol_new *
stac_control_new(struct sigmatel_spec *spec,
		 struct snd_kcontrol_new *ktemp,
		 const char *name,
		 hda_nid_t nid)
{
	struct snd_kcontrol_new *knew;

	snd_array_init(&spec->kctls, sizeof(*knew), 32);
	knew = snd_array_new(&spec->kctls);
	if (!knew)
		return NULL;
	*knew = *ktemp;
	knew->name = kstrdup(name, GFP_KERNEL);
	if (!knew->name) {
		/* roolback */
		memset(knew, 0, sizeof(*knew));
		spec->kctls.alloced--;
		return NULL;
	}
	if (nid)
		knew->subdevice = HDA_SUBDEV_NID_FLAG | nid;
	return knew;
}

static int stac92xx_add_control_temp(struct sigmatel_spec *spec,
				     struct snd_kcontrol_new *ktemp,
				     int idx, const char *name,
				     unsigned long val)
{
	struct snd_kcontrol_new *knew = stac_control_new(spec, ktemp, name,
							 get_amp_nid_(val));
	if (!knew)
		return -ENOMEM;
	knew->index = idx;
	knew->private_value = val;
	return 0;
}

static inline int stac92xx_add_control_idx(struct sigmatel_spec *spec,
					   int type, int idx, const char *name,
					   unsigned long val)
{
	return stac92xx_add_control_temp(spec,
					 &stac92xx_control_templates[type],
					 idx, name, val);
}


/* add dynamic controls */
static inline int stac92xx_add_control(struct sigmatel_spec *spec, int type,
				       const char *name, unsigned long val)
{
	return stac92xx_add_control_idx(spec, type, 0, name, val);
}

static struct snd_kcontrol_new stac_input_src_temp = {
	.iface = SNDRV_CTL_ELEM_IFACE_MIXER,
	.name = "Input Source",
	.info = stac92xx_mux_enum_info,
	.get = stac92xx_mux_enum_get,
	.put = stac92xx_mux_enum_put,
};

static inline int stac92xx_add_jack_mode_control(struct hda_codec *codec,
						hda_nid_t nid, int idx)
{
	int def_conf = snd_hda_codec_get_pincfg(codec, nid);
	int control = 0;
	struct sigmatel_spec *spec = codec->spec;
	char name[22];

	if (!((get_defcfg_connect(def_conf)) & AC_JACK_PORT_FIXED)) {
		if (stac92xx_get_default_vref(codec, nid) == AC_PINCTL_VREF_GRD
			&& nid == spec->line_switch)
			control = STAC_CTL_WIDGET_IO_SWITCH;
		else if (snd_hda_query_pin_caps(codec, nid)
			& (AC_PINCAP_VREF_GRD << AC_PINCAP_VREF_SHIFT))
			control = STAC_CTL_WIDGET_DC_BIAS;
		else if (nid == spec->mic_switch)
			control = STAC_CTL_WIDGET_IO_SWITCH;
	}

	if (control) {
		strcpy(name, auto_pin_cfg_labels[idx]);
		return stac92xx_add_control(codec->spec, control,
					strcat(name, " Jack Mode"), nid);
	}

	return 0;
}

static int stac92xx_add_input_source(struct sigmatel_spec *spec)
{
	struct snd_kcontrol_new *knew;
	struct hda_input_mux *imux = &spec->private_imux;

	if (spec->auto_mic)
		return 0; /* no need for input source */
	if (!spec->num_adcs || imux->num_items <= 1)
		return 0; /* no need for input source control */
	knew = stac_control_new(spec, &stac_input_src_temp,
				stac_input_src_temp.name, 0);
	if (!knew)
		return -ENOMEM;
	knew->count = spec->num_adcs;
	return 0;
}

/* check whether the line-input can be used as line-out */
static hda_nid_t check_line_out_switch(struct hda_codec *codec)
{
	struct sigmatel_spec *spec = codec->spec;
	struct auto_pin_cfg *cfg = &spec->autocfg;
	hda_nid_t nid;
	unsigned int pincap;

	if (cfg->line_out_type != AUTO_PIN_LINE_OUT)
		return 0;
	nid = cfg->input_pins[AUTO_PIN_LINE];
	pincap = snd_hda_query_pin_caps(codec, nid);
	if (pincap & AC_PINCAP_OUT)
		return nid;
	return 0;
}

/* check whether the mic-input can be used as line-out */
static hda_nid_t check_mic_out_switch(struct hda_codec *codec)
{
	struct sigmatel_spec *spec = codec->spec;
	struct auto_pin_cfg *cfg = &spec->autocfg;
	unsigned int def_conf, pincap;
	unsigned int mic_pin;

	if (cfg->line_out_type != AUTO_PIN_LINE_OUT)
		return 0;
	mic_pin = AUTO_PIN_MIC;
	for (;;) {
		hda_nid_t nid = cfg->input_pins[mic_pin];
		def_conf = snd_hda_codec_get_pincfg(codec, nid);
		/* some laptops have an internal analog microphone
		 * which can't be used as a output */
		if (get_defcfg_connect(def_conf) != AC_JACK_PORT_FIXED) {
			pincap = snd_hda_query_pin_caps(codec, nid);
			if (pincap & AC_PINCAP_OUT)
				return nid;
		}
		if (mic_pin == AUTO_PIN_MIC)
			mic_pin = AUTO_PIN_FRONT_MIC;
		else
			break;
	}
	return 0;
}

static int is_in_dac_nids(struct sigmatel_spec *spec, hda_nid_t nid)
{
	int i;
	
	for (i = 0; i < spec->multiout.num_dacs; i++) {
		if (spec->multiout.dac_nids[i] == nid)
			return 1;
	}

	return 0;
}

static int check_all_dac_nids(struct sigmatel_spec *spec, hda_nid_t nid)
{
	int i;
	if (is_in_dac_nids(spec, nid))
		return 1;
	for (i = 0; i < spec->autocfg.hp_outs; i++)
		if (spec->hp_dacs[i] == nid)
			return 1;
	for (i = 0; i < spec->autocfg.speaker_outs; i++)
		if (spec->speaker_dacs[i] == nid)
			return 1;
	return 0;
}

static hda_nid_t get_unassigned_dac(struct hda_codec *codec, hda_nid_t nid)
{
	struct sigmatel_spec *spec = codec->spec;
	int j, conn_len;
	hda_nid_t conn[HDA_MAX_CONNECTIONS];
	unsigned int wcaps, wtype;

	conn_len = snd_hda_get_connections(codec, nid, conn,
					   HDA_MAX_CONNECTIONS);
	for (j = 0; j < conn_len; j++) {
		wcaps = get_wcaps(codec, conn[j]);
		wtype = get_wcaps_type(wcaps);
		/* we check only analog outputs */
		if (wtype != AC_WID_AUD_OUT || (wcaps & AC_WCAP_DIGITAL))
			continue;
		/* if this route has a free DAC, assign it */
		if (!check_all_dac_nids(spec, conn[j])) {
			if (conn_len > 1) {
				/* select this DAC in the pin's input mux */
				snd_hda_codec_write_cache(codec, nid, 0,
						  AC_VERB_SET_CONNECT_SEL, j);
			}
			return conn[j];
		}
	}
	/* if all DACs are already assigned, connect to the primary DAC */
	if (conn_len > 1) {
		for (j = 0; j < conn_len; j++) {
			if (conn[j] == spec->multiout.dac_nids[0]) {
				snd_hda_codec_write_cache(codec, nid, 0,
						  AC_VERB_SET_CONNECT_SEL, j);
				break;
			}
		}
	}
	return 0;
}

static int add_spec_dacs(struct sigmatel_spec *spec, hda_nid_t nid);
static int add_spec_extra_dacs(struct sigmatel_spec *spec, hda_nid_t nid);

/*
 * Fill in the dac_nids table from the parsed pin configuration
 * This function only works when every pin in line_out_pins[]
 * contains atleast one DAC in its connection list. Some 92xx
 * codecs are not connected directly to a DAC, such as the 9200
 * and 9202/925x. For those, dac_nids[] must be hard-coded.
 */
static int stac92xx_auto_fill_dac_nids(struct hda_codec *codec)
{
	struct sigmatel_spec *spec = codec->spec;
	struct auto_pin_cfg *cfg = &spec->autocfg;
	int i;
	hda_nid_t nid, dac;
	
	for (i = 0; i < cfg->line_outs; i++) {
		nid = cfg->line_out_pins[i];
		dac = get_unassigned_dac(codec, nid);
		if (!dac) {
			if (spec->multiout.num_dacs > 0) {
				/* we have already working output pins,
				 * so let's drop the broken ones again
				 */
				cfg->line_outs = spec->multiout.num_dacs;
				break;
			}
			/* error out, no available DAC found */
			snd_printk(KERN_ERR
				   "%s: No available DAC for pin 0x%x\n",
				   __func__, nid);
			return -ENODEV;
		}
		add_spec_dacs(spec, dac);
	}

	for (i = 0; i < cfg->hp_outs; i++) {
		nid = cfg->hp_pins[i];
		dac = get_unassigned_dac(codec, nid);
		if (dac) {
			if (!spec->multiout.hp_nid)
				spec->multiout.hp_nid = dac;
			else
				add_spec_extra_dacs(spec, dac);
		}
		spec->hp_dacs[i] = dac;
	}

	for (i = 0; i < cfg->speaker_outs; i++) {
		nid = cfg->speaker_pins[i];
		dac = get_unassigned_dac(codec, nid);
		if (dac)
			add_spec_extra_dacs(spec, dac);
		spec->speaker_dacs[i] = dac;
	}

	/* add line-in as output */
	nid = check_line_out_switch(codec);
	if (nid) {
		dac = get_unassigned_dac(codec, nid);
		if (dac) {
			snd_printdd("STAC: Add line-in 0x%x as output %d\n",
				    nid, cfg->line_outs);
			cfg->line_out_pins[cfg->line_outs] = nid;
			cfg->line_outs++;
			spec->line_switch = nid;
			add_spec_dacs(spec, dac);
		}
	}
	/* add mic as output */
	nid = check_mic_out_switch(codec);
	if (nid) {
		dac = get_unassigned_dac(codec, nid);
		if (dac) {
			snd_printdd("STAC: Add mic-in 0x%x as output %d\n",
				    nid, cfg->line_outs);
			cfg->line_out_pins[cfg->line_outs] = nid;
			cfg->line_outs++;
			spec->mic_switch = nid;
			add_spec_dacs(spec, dac);
		}
	}

	snd_printd("stac92xx: dac_nids=%d (0x%x/0x%x/0x%x/0x%x/0x%x)\n",
		   spec->multiout.num_dacs,
		   spec->multiout.dac_nids[0],
		   spec->multiout.dac_nids[1],
		   spec->multiout.dac_nids[2],
		   spec->multiout.dac_nids[3],
		   spec->multiout.dac_nids[4]);

	return 0;
}

/* create volume control/switch for the given prefx type */
static int create_controls_idx(struct hda_codec *codec, const char *pfx,
			       int idx, hda_nid_t nid, int chs)
{
	struct sigmatel_spec *spec = codec->spec;
	char name[32];
	int err;

	if (!spec->check_volume_offset) {
		unsigned int caps, step, nums, db_scale;
		caps = query_amp_caps(codec, nid, HDA_OUTPUT);
		step = (caps & AC_AMPCAP_STEP_SIZE) >>
			AC_AMPCAP_STEP_SIZE_SHIFT;
		step = (step + 1) * 25; /* in .01dB unit */
		nums = (caps & AC_AMPCAP_NUM_STEPS) >>
			AC_AMPCAP_NUM_STEPS_SHIFT;
		db_scale = nums * step;
		/* if dB scale is over -64dB, and finer enough,
		 * let's reduce it to half
		 */
		if (db_scale > 6400 && nums >= 0x1f)
			spec->volume_offset = nums / 2;
		spec->check_volume_offset = 1;
	}

	sprintf(name, "%s Playback Volume", pfx);
	err = stac92xx_add_control_idx(spec, STAC_CTL_WIDGET_VOL, idx, name,
		HDA_COMPOSE_AMP_VAL_OFS(nid, chs, 0, HDA_OUTPUT,
					spec->volume_offset));
	if (err < 0)
		return err;
	sprintf(name, "%s Playback Switch", pfx);
	err = stac92xx_add_control_idx(spec, STAC_CTL_WIDGET_MUTE, idx, name,
				   HDA_COMPOSE_AMP_VAL(nid, chs, 0, HDA_OUTPUT));
	if (err < 0)
		return err;
	return 0;
}

#define create_controls(codec, pfx, nid, chs) \
	create_controls_idx(codec, pfx, 0, nid, chs)

static int add_spec_dacs(struct sigmatel_spec *spec, hda_nid_t nid)
{
	if (spec->multiout.num_dacs > 4) {
		printk(KERN_WARNING "stac92xx: No space for DAC 0x%x\n", nid);
		return 1;
	} else {
		spec->multiout.dac_nids[spec->multiout.num_dacs] = nid;
		spec->multiout.num_dacs++;
	}
	return 0;
}

static int add_spec_extra_dacs(struct sigmatel_spec *spec, hda_nid_t nid)
{
	int i;
	for (i = 0; i < ARRAY_SIZE(spec->multiout.extra_out_nid); i++) {
		if (!spec->multiout.extra_out_nid[i]) {
			spec->multiout.extra_out_nid[i] = nid;
			return 0;
		}
	}
	printk(KERN_WARNING "stac92xx: No space for extra DAC 0x%x\n", nid);
	return 1;
}

/* Create output controls
 * The mixer elements are named depending on the given type (AUTO_PIN_XXX_OUT)
 */
static int create_multi_out_ctls(struct hda_codec *codec, int num_outs,
				 const hda_nid_t *pins,
				 const hda_nid_t *dac_nids,
				 int type)
{
	struct sigmatel_spec *spec = codec->spec;
	static const char *chname[4] = {
		"Front", "Surround", NULL /*CLFE*/, "Side"
	};
	hda_nid_t nid;
	int i, err;
	unsigned int wid_caps;

	for (i = 0; i < num_outs && i < ARRAY_SIZE(chname); i++) {
		if (type == AUTO_PIN_HP_OUT && !spec->hp_detect) {
			wid_caps = get_wcaps(codec, pins[i]);
			if (wid_caps & AC_WCAP_UNSOL_CAP)
				spec->hp_detect = 1;
		}
		nid = dac_nids[i];
		if (!nid)
			continue;
		if (type != AUTO_PIN_HP_OUT && i == 2) {
			/* Center/LFE */
			err = create_controls(codec, "Center", nid, 1);
			if (err < 0)
				return err;
			err = create_controls(codec, "LFE", nid, 2);
			if (err < 0)
				return err;

			wid_caps = get_wcaps(codec, nid);

			if (wid_caps & AC_WCAP_LR_SWAP) {
				err = stac92xx_add_control(spec,
					STAC_CTL_WIDGET_CLFE_SWITCH,
					"Swap Center/LFE Playback Switch", nid);

				if (err < 0)
					return err;
			}

		} else {
			const char *name;
			int idx;
			switch (type) {
			case AUTO_PIN_HP_OUT:
				name = "Headphone";
				idx = i;
				break;
			case AUTO_PIN_SPEAKER_OUT:
				name = "Speaker";
				idx = i;
				break;
			default:
				name = chname[i];
				idx = 0;
				break;
			}
			err = create_controls_idx(codec, name, idx, nid, 3);
			if (err < 0)
				return err;
		}
	}
	return 0;
}

static int stac92xx_add_capvol_ctls(struct hda_codec *codec, unsigned long vol,
				    unsigned long sw, int idx)
{
	int err;
	err = stac92xx_add_control_idx(codec->spec, STAC_CTL_WIDGET_VOL, idx,
				       "Capture Volume", vol);
	if (err < 0)
		return err;
	err = stac92xx_add_control_idx(codec->spec, STAC_CTL_WIDGET_MUTE, idx,
				       "Capture Switch", sw);
	if (err < 0)
		return err;
	return 0;
}

/* add playback controls from the parsed DAC table */
static int stac92xx_auto_create_multi_out_ctls(struct hda_codec *codec,
					       const struct auto_pin_cfg *cfg)
{
	struct sigmatel_spec *spec = codec->spec;
	hda_nid_t nid;
	int err;
	int idx;

	err = create_multi_out_ctls(codec, cfg->line_outs, cfg->line_out_pins,
				    spec->multiout.dac_nids,
				    cfg->line_out_type);
	if (err < 0)
		return err;

	if (cfg->hp_outs > 1 && cfg->line_out_type == AUTO_PIN_LINE_OUT) {
		err = stac92xx_add_control(spec,
			STAC_CTL_WIDGET_HP_SWITCH,
			"Headphone as Line Out Switch",
			cfg->hp_pins[cfg->hp_outs - 1]);
		if (err < 0)
			return err;
	}

	for (idx = AUTO_PIN_MIC; idx <= AUTO_PIN_FRONT_LINE; idx++) {
		nid = cfg->input_pins[idx];
		if (nid) {
			err = stac92xx_add_jack_mode_control(codec, nid, idx);
			if (err < 0)
				return err;
		}
	}

	return 0;
}

/* add playback controls for Speaker and HP outputs */
static int stac92xx_auto_create_hp_ctls(struct hda_codec *codec,
					struct auto_pin_cfg *cfg)
{
	struct sigmatel_spec *spec = codec->spec;
	int err;

	err = create_multi_out_ctls(codec, cfg->hp_outs, cfg->hp_pins,
				    spec->hp_dacs, AUTO_PIN_HP_OUT);
	if (err < 0)
		return err;

	err = create_multi_out_ctls(codec, cfg->speaker_outs, cfg->speaker_pins,
				    spec->speaker_dacs, AUTO_PIN_SPEAKER_OUT);
	if (err < 0)
		return err;

	return 0;
}

/* labels for mono mux outputs */
static const char *stac92xx_mono_labels[4] = {
	"DAC0", "DAC1", "Mixer", "DAC2"
};

/* create mono mux for mono out on capable codecs */
static int stac92xx_auto_create_mono_output_ctls(struct hda_codec *codec)
{
	struct sigmatel_spec *spec = codec->spec;
	struct hda_input_mux *mono_mux = &spec->private_mono_mux;
	int i, num_cons;
	hda_nid_t con_lst[ARRAY_SIZE(stac92xx_mono_labels)];

	num_cons = snd_hda_get_connections(codec,
				spec->mono_nid,
				con_lst,
				HDA_MAX_NUM_INPUTS);
	if (num_cons <= 0 || num_cons > ARRAY_SIZE(stac92xx_mono_labels))
		return -EINVAL;

	for (i = 0; i < num_cons; i++) {
		mono_mux->items[mono_mux->num_items].label =
					stac92xx_mono_labels[i];
		mono_mux->items[mono_mux->num_items].index = i;
		mono_mux->num_items++;
	}

	return stac92xx_add_control(spec, STAC_CTL_WIDGET_MONO_MUX,
				"Mono Mux", spec->mono_nid);
}

/* create PC beep volume controls */
static int stac92xx_auto_create_beep_ctls(struct hda_codec *codec,
						hda_nid_t nid)
{
	struct sigmatel_spec *spec = codec->spec;
	u32 caps = query_amp_caps(codec, nid, HDA_OUTPUT);
	int err, type = STAC_CTL_WIDGET_MUTE_BEEP;

	if (spec->anabeep_nid == nid)
		type = STAC_CTL_WIDGET_MUTE;

	/* check for mute support for the the amp */
	if ((caps & AC_AMPCAP_MUTE) >> AC_AMPCAP_MUTE_SHIFT) {
		err = stac92xx_add_control(spec, type,
			"Beep Playback Switch",
			HDA_COMPOSE_AMP_VAL(nid, 1, 0, HDA_OUTPUT));
			if (err < 0)
				return err;
	}

	/* check to see if there is volume support for the amp */
	if ((caps & AC_AMPCAP_NUM_STEPS) >> AC_AMPCAP_NUM_STEPS_SHIFT) {
		err = stac92xx_add_control(spec, STAC_CTL_WIDGET_VOL,
			"Beep Playback Volume",
			HDA_COMPOSE_AMP_VAL(nid, 1, 0, HDA_OUTPUT));
			if (err < 0)
				return err;
	}
	return 0;
}

#ifdef CONFIG_SND_HDA_INPUT_BEEP
#define stac92xx_dig_beep_switch_info snd_ctl_boolean_mono_info

static int stac92xx_dig_beep_switch_get(struct snd_kcontrol *kcontrol,
					struct snd_ctl_elem_value *ucontrol)
{
	struct hda_codec *codec = snd_kcontrol_chip(kcontrol);
	ucontrol->value.integer.value[0] = codec->beep->enabled;
	return 0;
}

static int stac92xx_dig_beep_switch_put(struct snd_kcontrol *kcontrol,
					struct snd_ctl_elem_value *ucontrol)
{
	struct hda_codec *codec = snd_kcontrol_chip(kcontrol);
	return snd_hda_enable_beep_device(codec, ucontrol->value.integer.value[0]);
}

static struct snd_kcontrol_new stac92xx_dig_beep_ctrl = {
	.iface = SNDRV_CTL_ELEM_IFACE_MIXER,
	.info = stac92xx_dig_beep_switch_info,
	.get = stac92xx_dig_beep_switch_get,
	.put = stac92xx_dig_beep_switch_put,
};

static int stac92xx_beep_switch_ctl(struct hda_codec *codec)
{
	return stac92xx_add_control_temp(codec->spec, &stac92xx_dig_beep_ctrl,
					 0, "Beep Playback Switch", 0);
}
#endif

static int stac92xx_auto_create_mux_input_ctls(struct hda_codec *codec)
{
	struct sigmatel_spec *spec = codec->spec;
	int i, j, err = 0;

	for (i = 0; i < spec->num_muxes; i++) {
		hda_nid_t nid;
		unsigned int wcaps;
		unsigned long val;

		nid = spec->mux_nids[i];
		wcaps = get_wcaps(codec, nid);
		if (!(wcaps & AC_WCAP_OUT_AMP))
			continue;

		/* check whether already the same control was created as
		 * normal Capture Volume.
		 */
		val = HDA_COMPOSE_AMP_VAL(nid, 3, 0, HDA_OUTPUT);
		for (j = 0; j < spec->num_caps; j++) {
			if (spec->capvols[j] == val)
				break;
		}
		if (j < spec->num_caps)
			continue;

		err = stac92xx_add_control_idx(spec, STAC_CTL_WIDGET_VOL, i,
					       "Mux Capture Volume", val);
		if (err < 0)
			return err;
	}
	return 0;
};

static const char *stac92xx_spdif_labels[3] = {
	"Digital Playback", "Analog Mux 1", "Analog Mux 2",
};

static int stac92xx_auto_create_spdif_mux_ctls(struct hda_codec *codec)
{
	struct sigmatel_spec *spec = codec->spec;
	struct hda_input_mux *spdif_mux = &spec->private_smux;
	const char **labels = spec->spdif_labels;
	int i, num_cons;
	hda_nid_t con_lst[HDA_MAX_NUM_INPUTS];

	num_cons = snd_hda_get_connections(codec,
				spec->smux_nids[0],
				con_lst,
				HDA_MAX_NUM_INPUTS);
	if (num_cons <= 0)
		return -EINVAL;

	if (!labels)
		labels = stac92xx_spdif_labels;

	for (i = 0; i < num_cons; i++) {
		spdif_mux->items[spdif_mux->num_items].label = labels[i];
		spdif_mux->items[spdif_mux->num_items].index = i;
		spdif_mux->num_items++;
	}

	return 0;
}

/* labels for dmic mux inputs */
static const char *stac92xx_dmic_labels[5] = {
	"Analog Inputs", "Digital Mic 1", "Digital Mic 2",
	"Digital Mic 3", "Digital Mic 4"
};

static int get_connection_index(struct hda_codec *codec, hda_nid_t mux,
				hda_nid_t nid)
{
	hda_nid_t conn[HDA_MAX_NUM_INPUTS];
	int i, nums;

	nums = snd_hda_get_connections(codec, mux, conn, ARRAY_SIZE(conn));
	for (i = 0; i < nums; i++)
		if (conn[i] == nid)
			return i;
	return -1;
}

/* create a volume assigned to the given pin (only if supported) */
/* return 1 if the volume control is created */
static int create_elem_capture_vol(struct hda_codec *codec, hda_nid_t nid,
				   const char *label, int direction)
{
	unsigned int caps, nums;
	char name[32];
	int err;

	if (direction == HDA_OUTPUT)
		caps = AC_WCAP_OUT_AMP;
	else
		caps = AC_WCAP_IN_AMP;
	if (!(get_wcaps(codec, nid) & caps))
		return 0;
	caps = query_amp_caps(codec, nid, direction);
	nums = (caps & AC_AMPCAP_NUM_STEPS) >> AC_AMPCAP_NUM_STEPS_SHIFT;
	if (!nums)
		return 0;
	snprintf(name, sizeof(name), "%s Capture Volume", label);
	err = stac92xx_add_control(codec->spec, STAC_CTL_WIDGET_VOL, name,
				    HDA_COMPOSE_AMP_VAL(nid, 3, 0, direction));
	if (err < 0)
		return err;
	return 1;
}

/* create playback/capture controls for input pins on dmic capable codecs */
static int stac92xx_auto_create_dmic_input_ctls(struct hda_codec *codec,
						const struct auto_pin_cfg *cfg)
{
	struct sigmatel_spec *spec = codec->spec;
	struct hda_input_mux *imux = &spec->private_imux;
	struct hda_input_mux *dimux = &spec->private_dimux;
	int err, i, active_mics;
	unsigned int def_conf;

	dimux->items[dimux->num_items].label = stac92xx_dmic_labels[0];
	dimux->items[dimux->num_items].index = 0;
	dimux->num_items++;

	active_mics = 0;
	for (i = 0; i < spec->num_dmics; i++) {
		/* check the validity: sometimes it's a dead vendor-spec node */
		if (get_wcaps_type(get_wcaps(codec, spec->dmic_nids[i]))
		    != AC_WID_PIN)
			continue;
		def_conf = snd_hda_codec_get_pincfg(codec, spec->dmic_nids[i]);
		if (get_defcfg_connect(def_conf) != AC_JACK_PORT_NONE)
			active_mics++;
	}

	for (i = 0; i < spec->num_dmics; i++) {
		hda_nid_t nid;
		int index;
		const char *label;

		nid = spec->dmic_nids[i];
		if (get_wcaps_type(get_wcaps(codec, nid)) != AC_WID_PIN)
			continue;
		def_conf = snd_hda_codec_get_pincfg(codec, nid);
		if (get_defcfg_connect(def_conf) == AC_JACK_PORT_NONE)
			continue;

		index = get_connection_index(codec, spec->dmux_nids[0], nid);
		if (index < 0)
			continue;

		if (active_mics == 1)
			label = "Digital Mic";
		else
			label = stac92xx_dmic_labels[dimux->num_items];

		err = create_elem_capture_vol(codec, nid, label, HDA_INPUT);
		if (err < 0)
			return err;
		if (!err) {
			err = create_elem_capture_vol(codec, nid, label,
						      HDA_OUTPUT);
			if (err < 0)
				return err;
		}

		dimux->items[dimux->num_items].label = label;
		dimux->items[dimux->num_items].index = index;
		dimux->num_items++;
		if (snd_hda_get_bool_hint(codec, "separate_dmux") != 1) {
			imux->items[imux->num_items].label = label;
			imux->items[imux->num_items].index = index;
			imux->num_items++;
		}
	}

	return 0;
}

static int check_mic_pin(struct hda_codec *codec, hda_nid_t nid,
			 hda_nid_t *fixed, hda_nid_t *ext)
{
	unsigned int cfg;

	if (!nid)
		return 0;
	cfg = snd_hda_codec_get_pincfg(codec, nid);
	switch (get_defcfg_connect(cfg)) {
	case AC_JACK_PORT_FIXED:
		if (*fixed)
			return 1; /* already occupied */
		*fixed = nid;
		break;
	case AC_JACK_PORT_COMPLEX:
		if (*ext)
			return 1; /* already occupied */
		*ext = nid;
		break;
	}
	return 0;
}

static int set_mic_route(struct hda_codec *codec,
			 struct sigmatel_mic_route *mic,
			 hda_nid_t pin)
{
	struct sigmatel_spec *spec = codec->spec;
	struct auto_pin_cfg *cfg = &spec->autocfg;
	int i;

	mic->pin = pin;
	for (i = AUTO_PIN_MIC; i <= AUTO_PIN_FRONT_MIC; i++)
		if (pin == cfg->input_pins[i])
			break;
	if (i <= AUTO_PIN_FRONT_MIC) {
		/* analog pin */
		i = get_connection_index(codec, spec->mux_nids[0], pin);
		if (i < 0)
			return -1;
		mic->mux_idx = i;
		mic->dmux_idx = -1;
		if (spec->dmux_nids)
			mic->dmux_idx = get_connection_index(codec,
							     spec->dmux_nids[0],
							     spec->mux_nids[0]);
	}  else if (spec->dmux_nids) {
		/* digital pin */
		i = get_connection_index(codec, spec->dmux_nids[0], pin);
		if (i < 0)
			return -1;
		mic->dmux_idx = i;
		mic->mux_idx = -1;
		if (spec->mux_nids)
			mic->mux_idx = get_connection_index(codec,
							    spec->mux_nids[0],
							    spec->dmux_nids[0]);
	}
	return 0;
}

/* return non-zero if the device is for automatic mic switch */
static int stac_check_auto_mic(struct hda_codec *codec)
{
	struct sigmatel_spec *spec = codec->spec;
	struct auto_pin_cfg *cfg = &spec->autocfg;
	hda_nid_t fixed, ext;
	int i;

	for (i = AUTO_PIN_LINE; i < AUTO_PIN_LAST; i++) {
		if (cfg->input_pins[i])
			return 0; /* must be exclusively mics */
	}
	fixed = ext = 0;
	for (i = AUTO_PIN_MIC; i <= AUTO_PIN_FRONT_MIC; i++)
		if (check_mic_pin(codec, cfg->input_pins[i], &fixed, &ext))
			return 0;
	for (i = 0; i < spec->num_dmics; i++)
		if (check_mic_pin(codec, spec->dmic_nids[i], &fixed, &ext))
			return 0;
	if (!fixed || !ext)
		return 0;
	if (!(get_wcaps(codec, ext) & AC_WCAP_UNSOL_CAP))
		return 0; /* no unsol support */
	if (set_mic_route(codec, &spec->ext_mic, ext) ||
	    set_mic_route(codec, &spec->int_mic, fixed))
		return 0; /* something is wrong */
	return 1;
}

/* create playback/capture controls for input pins */
static int stac92xx_auto_create_analog_input_ctls(struct hda_codec *codec, const struct auto_pin_cfg *cfg)
{
	struct sigmatel_spec *spec = codec->spec;
	struct hda_input_mux *imux = &spec->private_imux;
	int i, j;

	for (i = 0; i < AUTO_PIN_LAST; i++) {
		hda_nid_t nid = cfg->input_pins[i];
		int index, err;

		if (!nid)
			continue;
		index = -1;
		for (j = 0; j < spec->num_muxes; j++) {
			index = get_connection_index(codec, spec->mux_nids[j],
						     nid);
			if (index >= 0)
				break;
		}
		if (index < 0)
			continue;

		err = create_elem_capture_vol(codec, nid,
					      auto_pin_cfg_labels[i],
					      HDA_INPUT);
		if (err < 0)
			return err;

		imux->items[imux->num_items].label = auto_pin_cfg_labels[i];
		imux->items[imux->num_items].index = index;
		imux->num_items++;
	}
	spec->num_analog_muxes = imux->num_items;

	if (imux->num_items) {
		/*
		 * Set the current input for the muxes.
		 * The STAC9221 has two input muxes with identical source
		 * NID lists.  Hopefully this won't get confused.
		 */
		for (i = 0; i < spec->num_muxes; i++) {
			snd_hda_codec_write_cache(codec, spec->mux_nids[i], 0,
						  AC_VERB_SET_CONNECT_SEL,
						  imux->items[0].index);
		}
	}

	return 0;
}

static void stac92xx_auto_init_multi_out(struct hda_codec *codec)
{
	struct sigmatel_spec *spec = codec->spec;
	int i;

	for (i = 0; i < spec->autocfg.line_outs; i++) {
		hda_nid_t nid = spec->autocfg.line_out_pins[i];
		stac92xx_auto_set_pinctl(codec, nid, AC_PINCTL_OUT_EN);
	}
}

static void stac92xx_auto_init_hp_out(struct hda_codec *codec)
{
	struct sigmatel_spec *spec = codec->spec;
	int i;

	for (i = 0; i < spec->autocfg.hp_outs; i++) {
		hda_nid_t pin;
		pin = spec->autocfg.hp_pins[i];
		if (pin) /* connect to front */
			stac92xx_auto_set_pinctl(codec, pin, AC_PINCTL_OUT_EN | AC_PINCTL_HP_EN);
	}
	for (i = 0; i < spec->autocfg.speaker_outs; i++) {
		hda_nid_t pin;
		pin = spec->autocfg.speaker_pins[i];
		if (pin) /* connect to front */
			stac92xx_auto_set_pinctl(codec, pin, AC_PINCTL_OUT_EN);
	}
}

static int is_dual_headphones(struct hda_codec *codec)
{
	struct sigmatel_spec *spec = codec->spec;
	int i, valid_hps;

	if (spec->autocfg.line_out_type != AUTO_PIN_SPEAKER_OUT ||
	    spec->autocfg.hp_outs <= 1)
		return 0;
	valid_hps = 0;
	for (i = 0; i < spec->autocfg.hp_outs; i++) {
		hda_nid_t nid = spec->autocfg.hp_pins[i];
		unsigned int cfg = snd_hda_codec_get_pincfg(codec, nid);
		if (get_defcfg_location(cfg) & AC_JACK_LOC_SEPARATE)
			continue;
		valid_hps++;
	}
	return (valid_hps > 1);
}


static int stac92xx_parse_auto_config(struct hda_codec *codec, hda_nid_t dig_out, hda_nid_t dig_in)
{
	struct sigmatel_spec *spec = codec->spec;
	int hp_swap = 0;
	int i, err;

	if ((err = snd_hda_parse_pin_def_config(codec,
						&spec->autocfg,
						spec->dmic_nids)) < 0)
		return err;
	if (! spec->autocfg.line_outs)
		return 0; /* can't find valid pin config */

	/* If we have no real line-out pin and multiple hp-outs, HPs should
	 * be set up as multi-channel outputs.
	 */
	if (is_dual_headphones(codec)) {
		/* Copy hp_outs to line_outs, backup line_outs in
		 * speaker_outs so that the following routines can handle
		 * HP pins as primary outputs.
		 */
		snd_printdd("stac92xx: Enabling multi-HPs workaround\n");
		memcpy(spec->autocfg.speaker_pins, spec->autocfg.line_out_pins,
		       sizeof(spec->autocfg.line_out_pins));
		spec->autocfg.speaker_outs = spec->autocfg.line_outs;
		memcpy(spec->autocfg.line_out_pins, spec->autocfg.hp_pins,
		       sizeof(spec->autocfg.hp_pins));
		spec->autocfg.line_outs = spec->autocfg.hp_outs;
		spec->autocfg.line_out_type = AUTO_PIN_HP_OUT;
		spec->autocfg.hp_outs = 0;
		hp_swap = 1;
	}
	if (spec->autocfg.mono_out_pin) {
		int dir = get_wcaps(codec, spec->autocfg.mono_out_pin) &
			(AC_WCAP_OUT_AMP | AC_WCAP_IN_AMP);
		u32 caps = query_amp_caps(codec,
				spec->autocfg.mono_out_pin, dir);
		hda_nid_t conn_list[1];

		/* get the mixer node and then the mono mux if it exists */
		if (snd_hda_get_connections(codec,
				spec->autocfg.mono_out_pin, conn_list, 1) &&
				snd_hda_get_connections(codec, conn_list[0],
				conn_list, 1) > 0) {

				int wcaps = get_wcaps(codec, conn_list[0]);
				int wid_type = get_wcaps_type(wcaps);
				/* LR swap check, some stac925x have a mux that
 				 * changes the DACs output path instead of the
 				 * mono-mux path.
 				 */
				if (wid_type == AC_WID_AUD_SEL &&
						!(wcaps & AC_WCAP_LR_SWAP))
					spec->mono_nid = conn_list[0];
		}
		if (dir) {
			hda_nid_t nid = spec->autocfg.mono_out_pin;

			/* most mono outs have a least a mute/unmute switch */
			dir = (dir & AC_WCAP_OUT_AMP) ? HDA_OUTPUT : HDA_INPUT;
			err = stac92xx_add_control(spec, STAC_CTL_WIDGET_MUTE,
				"Mono Playback Switch",
				HDA_COMPOSE_AMP_VAL(nid, 1, 0, dir));
			if (err < 0)
				return err;
			/* check for volume support for the amp */
			if ((caps & AC_AMPCAP_NUM_STEPS)
					>> AC_AMPCAP_NUM_STEPS_SHIFT) {
				err = stac92xx_add_control(spec,
					STAC_CTL_WIDGET_VOL,
					"Mono Playback Volume",
				HDA_COMPOSE_AMP_VAL(nid, 1, 0, dir));
				if (err < 0)
					return err;
			}
		}

		stac92xx_auto_set_pinctl(codec, spec->autocfg.mono_out_pin,
					 AC_PINCTL_OUT_EN);
	}

	if (!spec->multiout.num_dacs) {
		err = stac92xx_auto_fill_dac_nids(codec);
		if (err < 0)
			return err;
		err = stac92xx_auto_create_multi_out_ctls(codec,
							  &spec->autocfg);
		if (err < 0)
			return err;
	}

	/* setup analog beep controls */
	if (spec->anabeep_nid > 0) {
		err = stac92xx_auto_create_beep_ctls(codec,
			spec->anabeep_nid);
		if (err < 0)
			return err;
	}

	/* setup digital beep controls and input device */
#ifdef CONFIG_SND_HDA_INPUT_BEEP
	if (spec->digbeep_nid > 0) {
		hda_nid_t nid = spec->digbeep_nid;
		unsigned int caps;

		err = stac92xx_auto_create_beep_ctls(codec, nid);
		if (err < 0)
			return err;
		err = snd_hda_attach_beep_device(codec, nid);
		if (err < 0)
			return err;
		if (codec->beep) {
			/* IDT/STAC codecs have linear beep tone parameter */
			codec->beep->linear_tone = 1;
			/* if no beep switch is available, make its own one */
			caps = query_amp_caps(codec, nid, HDA_OUTPUT);
			if (!(caps & AC_AMPCAP_MUTE)) {
				err = stac92xx_beep_switch_ctl(codec);
				if (err < 0)
					return err;
			}
		}
	}
#endif

	err = stac92xx_auto_create_hp_ctls(codec, &spec->autocfg);
	if (err < 0)
		return err;

	/* All output parsing done, now restore the swapped hp pins */
	if (hp_swap) {
		memcpy(spec->autocfg.hp_pins, spec->autocfg.line_out_pins,
		       sizeof(spec->autocfg.hp_pins));
		spec->autocfg.hp_outs = spec->autocfg.line_outs;
		spec->autocfg.line_out_type = AUTO_PIN_HP_OUT;
		spec->autocfg.line_outs = 0;
	}

	if (stac_check_auto_mic(codec)) {
		spec->auto_mic = 1;
		/* only one capture for auto-mic */
		spec->num_adcs = 1;
		spec->num_caps = 1;
		spec->num_muxes = 1;
	}

	for (i = 0; i < spec->num_caps; i++) {
		err = stac92xx_add_capvol_ctls(codec, spec->capvols[i],
					       spec->capsws[i], i);
		if (err < 0)
			return err;
	}

	err = stac92xx_auto_create_analog_input_ctls(codec, &spec->autocfg);
	if (err < 0)
		return err;

	if (spec->mono_nid > 0) {
		err = stac92xx_auto_create_mono_output_ctls(codec);
		if (err < 0)
			return err;
	}
	if (spec->num_dmics > 0 && !spec->dinput_mux)
		if ((err = stac92xx_auto_create_dmic_input_ctls(codec,
						&spec->autocfg)) < 0)
			return err;
	if (spec->num_muxes > 0) {
		err = stac92xx_auto_create_mux_input_ctls(codec);
		if (err < 0)
			return err;
	}
	if (spec->num_smuxes > 0) {
		err = stac92xx_auto_create_spdif_mux_ctls(codec);
		if (err < 0)
			return err;
	}

	err = stac92xx_add_input_source(spec);
	if (err < 0)
		return err;

	spec->multiout.max_channels = spec->multiout.num_dacs * 2;
	if (spec->multiout.max_channels > 2)
		spec->surr_switch = 1;

	if (spec->autocfg.dig_outs)
		spec->multiout.dig_out_nid = dig_out;
	if (dig_in && spec->autocfg.dig_in_pin)
		spec->dig_in_nid = dig_in;

	if (spec->kctls.list)
		spec->mixers[spec->num_mixers++] = spec->kctls.list;

	spec->input_mux = &spec->private_imux;
	if (!spec->dinput_mux)
		spec->dinput_mux = &spec->private_dimux;
	spec->sinput_mux = &spec->private_smux;
	spec->mono_mux = &spec->private_mono_mux;
	return 1;
}

/* add playback controls for HP output */
static int stac9200_auto_create_hp_ctls(struct hda_codec *codec,
					struct auto_pin_cfg *cfg)
{
	struct sigmatel_spec *spec = codec->spec;
	hda_nid_t pin = cfg->hp_pins[0];
	unsigned int wid_caps;

	if (! pin)
		return 0;

	wid_caps = get_wcaps(codec, pin);
	if (wid_caps & AC_WCAP_UNSOL_CAP)
		spec->hp_detect = 1;

	return 0;
}

/* add playback controls for LFE output */
static int stac9200_auto_create_lfe_ctls(struct hda_codec *codec,
					struct auto_pin_cfg *cfg)
{
	struct sigmatel_spec *spec = codec->spec;
	int err;
	hda_nid_t lfe_pin = 0x0;
	int i;

	/*
	 * search speaker outs and line outs for a mono speaker pin
	 * with an amp.  If one is found, add LFE controls
	 * for it.
	 */
	for (i = 0; i < spec->autocfg.speaker_outs && lfe_pin == 0x0; i++) {
		hda_nid_t pin = spec->autocfg.speaker_pins[i];
		unsigned int wcaps = get_wcaps(codec, pin);
		wcaps &= (AC_WCAP_STEREO | AC_WCAP_OUT_AMP);
		if (wcaps == AC_WCAP_OUT_AMP)
			/* found a mono speaker with an amp, must be lfe */
			lfe_pin = pin;
	}

	/* if speaker_outs is 0, then speakers may be in line_outs */
	if (lfe_pin == 0 && spec->autocfg.speaker_outs == 0) {
		for (i = 0; i < spec->autocfg.line_outs && lfe_pin == 0x0; i++) {
			hda_nid_t pin = spec->autocfg.line_out_pins[i];
			unsigned int defcfg;
			defcfg = snd_hda_codec_get_pincfg(codec, pin);
			if (get_defcfg_device(defcfg) == AC_JACK_SPEAKER) {
				unsigned int wcaps = get_wcaps(codec, pin);
				wcaps &= (AC_WCAP_STEREO | AC_WCAP_OUT_AMP);
				if (wcaps == AC_WCAP_OUT_AMP)
					/* found a mono speaker with an amp,
					   must be lfe */
					lfe_pin = pin;
			}
		}
	}

	if (lfe_pin) {
		err = create_controls(codec, "LFE", lfe_pin, 1);
		if (err < 0)
			return err;
	}

	return 0;
}

static int stac9200_parse_auto_config(struct hda_codec *codec)
{
	struct sigmatel_spec *spec = codec->spec;
	int err;

	if ((err = snd_hda_parse_pin_def_config(codec, &spec->autocfg, NULL)) < 0)
		return err;

	if ((err = stac92xx_auto_create_analog_input_ctls(codec, &spec->autocfg)) < 0)
		return err;

	if ((err = stac9200_auto_create_hp_ctls(codec, &spec->autocfg)) < 0)
		return err;

	if ((err = stac9200_auto_create_lfe_ctls(codec, &spec->autocfg)) < 0)
		return err;

	if (spec->num_muxes > 0) {
		err = stac92xx_auto_create_mux_input_ctls(codec);
		if (err < 0)
			return err;
	}

	err = stac92xx_add_input_source(spec);
	if (err < 0)
		return err;

	if (spec->autocfg.dig_outs)
		spec->multiout.dig_out_nid = 0x05;
	if (spec->autocfg.dig_in_pin)
		spec->dig_in_nid = 0x04;

	if (spec->kctls.list)
		spec->mixers[spec->num_mixers++] = spec->kctls.list;

	spec->input_mux = &spec->private_imux;
	spec->dinput_mux = &spec->private_dimux;

	return 1;
}

/*
 * Early 2006 Intel Macintoshes with STAC9220X5 codecs seem to have a
 * funky external mute control using GPIO pins.
 */

static void stac_gpio_set(struct hda_codec *codec, unsigned int mask,
			  unsigned int dir_mask, unsigned int data)
{
	unsigned int gpiostate, gpiomask, gpiodir;

	gpiostate = snd_hda_codec_read(codec, codec->afg, 0,
				       AC_VERB_GET_GPIO_DATA, 0);
	gpiostate = (gpiostate & ~dir_mask) | (data & dir_mask);

	gpiomask = snd_hda_codec_read(codec, codec->afg, 0,
				      AC_VERB_GET_GPIO_MASK, 0);
	gpiomask |= mask;

	gpiodir = snd_hda_codec_read(codec, codec->afg, 0,
				     AC_VERB_GET_GPIO_DIRECTION, 0);
	gpiodir |= dir_mask;

	/* Configure GPIOx as CMOS */
	snd_hda_codec_write(codec, codec->afg, 0, 0x7e7, 0);

	snd_hda_codec_write(codec, codec->afg, 0,
			    AC_VERB_SET_GPIO_MASK, gpiomask);
	snd_hda_codec_read(codec, codec->afg, 0,
			   AC_VERB_SET_GPIO_DIRECTION, gpiodir); /* sync */

	msleep(1);

	snd_hda_codec_read(codec, codec->afg, 0,
			   AC_VERB_SET_GPIO_DATA, gpiostate); /* sync */
}

#ifdef CONFIG_SND_HDA_INPUT_JACK
static void stac92xx_free_jack_priv(struct snd_jack *jack)
{
	struct sigmatel_jack *jacks = jack->private_data;
	jacks->nid = 0;
	jacks->jack = NULL;
}
#endif

static int stac92xx_add_jack(struct hda_codec *codec,
		hda_nid_t nid, int type)
{
#ifdef CONFIG_SND_HDA_INPUT_JACK
	struct sigmatel_spec *spec = codec->spec;
	struct sigmatel_jack *jack;
	int def_conf = snd_hda_codec_get_pincfg(codec, nid);
	int connectivity = get_defcfg_connect(def_conf);
	char name[32];
	int err;

	if (connectivity && connectivity != AC_JACK_PORT_FIXED)
		return 0;

	snd_array_init(&spec->jacks, sizeof(*jack), 32);
	jack = snd_array_new(&spec->jacks);
	if (!jack)
		return -ENOMEM;
	jack->nid = nid;
	jack->type = type;

	snprintf(name, sizeof(name), "%s at %s %s Jack",
		snd_hda_get_jack_type(def_conf),
		snd_hda_get_jack_connectivity(def_conf),
		snd_hda_get_jack_location(def_conf));

	err = snd_jack_new(codec->bus->card, name, type, &jack->jack);
	if (err < 0) {
		jack->nid = 0;
		return err;
	}
	jack->jack->private_data = jack;
	jack->jack->private_free = stac92xx_free_jack_priv;
#endif
	return 0;
}

static int stac_add_event(struct sigmatel_spec *spec, hda_nid_t nid,
			  unsigned char type, int data)
{
	struct sigmatel_event *event;

	snd_array_init(&spec->events, sizeof(*event), 32);
	event = snd_array_new(&spec->events);
	if (!event)
		return -ENOMEM;
	event->nid = nid;
	event->type = type;
	event->tag = spec->events.used;
	event->data = data;

	return event->tag;
}

static struct sigmatel_event *stac_get_event(struct hda_codec *codec,
					     hda_nid_t nid)
{
	struct sigmatel_spec *spec = codec->spec;
	struct sigmatel_event *event = spec->events.list;
	int i;

	for (i = 0; i < spec->events.used; i++, event++) {
		if (event->nid == nid)
			return event;
	}
	return NULL;
}

static struct sigmatel_event *stac_get_event_from_tag(struct hda_codec *codec,
						      unsigned char tag)
{
	struct sigmatel_spec *spec = codec->spec;
	struct sigmatel_event *event = spec->events.list;
	int i;

	for (i = 0; i < spec->events.used; i++, event++) {
		if (event->tag == tag)
			return event;
	}
	return NULL;
}

/* check if given nid is a valid pin and no other events are assigned
 * to it.  If OK, assign the event, set the unsol flag, and returns 1.
 * Otherwise, returns zero.
 */
static int enable_pin_detect(struct hda_codec *codec, hda_nid_t nid,
			     unsigned int type)
{
	struct sigmatel_event *event;
	int tag;

	if (!(get_wcaps(codec, nid) & AC_WCAP_UNSOL_CAP))
		return 0;
	event = stac_get_event(codec, nid);
	if (event) {
		if (event->type != type)
			return 0;
		tag = event->tag;
	} else {
		tag = stac_add_event(codec->spec, nid, type, 0);
		if (tag < 0)
			return 0;
	}
	snd_hda_codec_write_cache(codec, nid, 0,
				  AC_VERB_SET_UNSOLICITED_ENABLE,
				  AC_USRSP_EN | tag);
	return 1;
}

static int is_nid_hp_pin(struct auto_pin_cfg *cfg, hda_nid_t nid)
{
	int i;
	for (i = 0; i < cfg->hp_outs; i++)
		if (cfg->hp_pins[i] == nid)
			return 1; /* nid is a HP-Out */

	return 0; /* nid is not a HP-Out */
};

static void stac92xx_power_down(struct hda_codec *codec)
{
	struct sigmatel_spec *spec = codec->spec;

	/* power down inactive DACs */
	hda_nid_t *dac;
	for (dac = spec->dac_list; *dac; dac++)
		if (!check_all_dac_nids(spec, *dac))
			snd_hda_codec_write(codec, *dac, 0,
					AC_VERB_SET_POWER_STATE, AC_PWRST_D3);
}

static void stac_toggle_power_map(struct hda_codec *codec, hda_nid_t nid,
				  int enable);

/* override some hints from the hwdep entry */
static void stac_store_hints(struct hda_codec *codec)
{
	struct sigmatel_spec *spec = codec->spec;
	const char *p;
	int val;

	val = snd_hda_get_bool_hint(codec, "hp_detect");
	if (val >= 0)
		spec->hp_detect = val;
	p = snd_hda_get_hint(codec, "gpio_mask");
	if (p) {
		spec->gpio_mask = simple_strtoul(p, NULL, 0);
		spec->eapd_mask = spec->gpio_dir = spec->gpio_data =
			spec->gpio_mask;
	}
	p = snd_hda_get_hint(codec, "gpio_dir");
	if (p)
		spec->gpio_dir = simple_strtoul(p, NULL, 0) & spec->gpio_mask;
	p = snd_hda_get_hint(codec, "gpio_data");
	if (p)
		spec->gpio_data = simple_strtoul(p, NULL, 0) & spec->gpio_mask;
	p = snd_hda_get_hint(codec, "eapd_mask");
	if (p)
		spec->eapd_mask = simple_strtoul(p, NULL, 0) & spec->gpio_mask;
	val = snd_hda_get_bool_hint(codec, "eapd_switch");
	if (val >= 0)
		spec->eapd_switch = val;
}

static int stac92xx_init(struct hda_codec *codec)
{
	struct sigmatel_spec *spec = codec->spec;
	struct auto_pin_cfg *cfg = &spec->autocfg;
	unsigned int gpio;
	int i;

	snd_hda_sequence_write(codec, spec->init);

	/* power down adcs initially */
	if (spec->powerdown_adcs)
		for (i = 0; i < spec->num_adcs; i++)
			snd_hda_codec_write(codec,
				spec->adc_nids[i], 0,
				AC_VERB_SET_POWER_STATE, AC_PWRST_D3);

	/* override some hints */
	stac_store_hints(codec);

	/* set up GPIO */
	gpio = spec->gpio_data;
	/* turn on EAPD statically when spec->eapd_switch isn't set.
	 * otherwise, unsol event will turn it on/off dynamically
	 */
	if (!spec->eapd_switch)
		gpio |= spec->eapd_mask;
	stac_gpio_set(codec, spec->gpio_mask, spec->gpio_dir, gpio);

	/* set up pins */
	if (spec->hp_detect) {
		/* Enable unsolicited responses on the HP widget */
		for (i = 0; i < cfg->hp_outs; i++) {
			hda_nid_t nid = cfg->hp_pins[i];
			enable_pin_detect(codec, nid, STAC_HP_EVENT);
		}
		if (cfg->line_out_type == AUTO_PIN_LINE_OUT &&
		    cfg->speaker_outs > 0) {
			/* enable pin-detect for line-outs as well */
			for (i = 0; i < cfg->line_outs; i++) {
				hda_nid_t nid = cfg->line_out_pins[i];
				enable_pin_detect(codec, nid, STAC_LO_EVENT);
			}
		}

		/* force to enable the first line-out; the others are set up
		 * in unsol_event
		 */
		stac92xx_auto_set_pinctl(codec, spec->autocfg.line_out_pins[0],
				AC_PINCTL_OUT_EN);
		/* fake event to set up pins */
		if (cfg->hp_pins[0])
			stac_issue_unsol_event(codec, cfg->hp_pins[0]);
		else if (cfg->line_out_pins[0])
			stac_issue_unsol_event(codec, cfg->line_out_pins[0]);
	} else {
		stac92xx_auto_init_multi_out(codec);
		stac92xx_auto_init_hp_out(codec);
		for (i = 0; i < cfg->hp_outs; i++)
			stac_toggle_power_map(codec, cfg->hp_pins[i], 1);
	}
	if (spec->auto_mic) {
		/* initialize connection to analog input */
		if (spec->dmux_nids)
			snd_hda_codec_write_cache(codec, spec->dmux_nids[0], 0,
					  AC_VERB_SET_CONNECT_SEL, 0);
		if (enable_pin_detect(codec, spec->ext_mic.pin, STAC_MIC_EVENT))
			stac_issue_unsol_event(codec, spec->ext_mic.pin);
	}
	for (i = 0; i < AUTO_PIN_LAST; i++) {
		hda_nid_t nid = cfg->input_pins[i];
		if (nid) {
			unsigned int pinctl, conf;
			if (i == AUTO_PIN_MIC || i == AUTO_PIN_FRONT_MIC) {
				/* for mic pins, force to initialize */
				pinctl = stac92xx_get_default_vref(codec, nid);
				pinctl |= AC_PINCTL_IN_EN;
				stac92xx_auto_set_pinctl(codec, nid, pinctl);
			} else {
				pinctl = snd_hda_codec_read(codec, nid, 0,
					AC_VERB_GET_PIN_WIDGET_CONTROL, 0);
				/* if PINCTL already set then skip */
				/* Also, if both INPUT and OUTPUT are set,
				 * it must be a BIOS bug; need to override, too
				 */
				if (!(pinctl & AC_PINCTL_IN_EN) ||
				    (pinctl & AC_PINCTL_OUT_EN)) {
					pinctl &= ~AC_PINCTL_OUT_EN;
					pinctl |= AC_PINCTL_IN_EN;
					stac92xx_auto_set_pinctl(codec, nid,
								 pinctl);
				}
			}
			conf = snd_hda_codec_get_pincfg(codec, nid);
			if (get_defcfg_connect(conf) != AC_JACK_PORT_FIXED) {
				if (enable_pin_detect(codec, nid,
						      STAC_INSERT_EVENT))
					stac_issue_unsol_event(codec, nid);
			}
		}
	}
	for (i = 0; i < spec->num_dmics; i++)
		stac92xx_auto_set_pinctl(codec, spec->dmic_nids[i],
					AC_PINCTL_IN_EN);
	if (cfg->dig_out_pins[0])
		stac92xx_auto_set_pinctl(codec, cfg->dig_out_pins[0],
					 AC_PINCTL_OUT_EN);
	if (cfg->dig_in_pin)
		stac92xx_auto_set_pinctl(codec, cfg->dig_in_pin,
					 AC_PINCTL_IN_EN);
	for (i = 0; i < spec->num_pwrs; i++)  {
		hda_nid_t nid = spec->pwr_nids[i];
		int pinctl, def_conf;

		/* power on when no jack detection is available */
		if (!spec->hp_detect) {
			stac_toggle_power_map(codec, nid, 1);
			continue;
		}

		if (is_nid_hp_pin(cfg, nid))
			continue; /* already has an unsol event */

		pinctl = snd_hda_codec_read(codec, nid, 0,
					    AC_VERB_GET_PIN_WIDGET_CONTROL, 0);
		/* outputs are only ports capable of power management
		 * any attempts on powering down a input port cause the
		 * referenced VREF to act quirky.
		 */
		if (pinctl & AC_PINCTL_IN_EN) {
			stac_toggle_power_map(codec, nid, 1);
			continue;
		}
		def_conf = snd_hda_codec_get_pincfg(codec, nid);
		def_conf = get_defcfg_connect(def_conf);
		/* skip any ports that don't have jacks since presence
 		 * detection is useless */
		if (def_conf != AC_JACK_PORT_COMPLEX) {
			if (def_conf != AC_JACK_PORT_NONE)
				stac_toggle_power_map(codec, nid, 1);
			continue;
		}
		if (enable_pin_detect(codec, nid, STAC_PWR_EVENT))
			stac_issue_unsol_event(codec, nid);
	}
	if (spec->dac_list)
		stac92xx_power_down(codec);
	return 0;
}

static void stac92xx_free_jacks(struct hda_codec *codec)
{
#ifdef CONFIG_SND_HDA_INPUT_JACK
	/* free jack instances manually when clearing/reconfiguring */
	struct sigmatel_spec *spec = codec->spec;
	if (!codec->bus->shutdown && spec->jacks.list) {
		struct sigmatel_jack *jacks = spec->jacks.list;
		int i;
		for (i = 0; i < spec->jacks.used; i++, jacks++) {
			if (jacks->jack)
				snd_device_free(codec->bus->card, jacks->jack);
		}
	}
	snd_array_free(&spec->jacks);
#endif
}

static void stac92xx_free_kctls(struct hda_codec *codec)
{
	struct sigmatel_spec *spec = codec->spec;

	if (spec->kctls.list) {
		struct snd_kcontrol_new *kctl = spec->kctls.list;
		int i;
		for (i = 0; i < spec->kctls.used; i++)
			kfree(kctl[i].name);
	}
	snd_array_free(&spec->kctls);
}

static void stac92xx_shutup(struct hda_codec *codec)
{
	struct sigmatel_spec *spec = codec->spec;
	int i;
	hda_nid_t nid;

	/* reset each pin before powering down DAC/ADC to avoid click noise */
	nid = codec->start_nid;
	for (i = 0; i < codec->num_nodes; i++, nid++) {
		unsigned int wcaps = get_wcaps(codec, nid);
		unsigned int wid_type = get_wcaps_type(wcaps);
		if (wid_type == AC_WID_PIN)
			snd_hda_codec_read(codec, nid, 0,
				AC_VERB_SET_PIN_WIDGET_CONTROL, 0);
	}

	if (spec->eapd_mask)
		stac_gpio_set(codec, spec->gpio_mask,
				spec->gpio_dir, spec->gpio_data &
				~spec->eapd_mask);
}

static void stac92xx_free(struct hda_codec *codec)
{
	struct sigmatel_spec *spec = codec->spec;

	if (! spec)
		return;

	stac92xx_shutup(codec);
	stac92xx_free_jacks(codec);
	snd_array_free(&spec->events);

	kfree(spec);
	snd_hda_detach_beep_device(codec);
}

static void stac92xx_set_pinctl(struct hda_codec *codec, hda_nid_t nid,
				unsigned int flag)
{
	unsigned int old_ctl, pin_ctl;

	pin_ctl = snd_hda_codec_read(codec, nid,
			0, AC_VERB_GET_PIN_WIDGET_CONTROL, 0x00);

	if (pin_ctl & AC_PINCTL_IN_EN) {
		/*
		 * we need to check the current set-up direction of
		 * shared input pins since they can be switched via
		 * "xxx as Output" mixer switch
		 */
		struct sigmatel_spec *spec = codec->spec;
		if (nid == spec->line_switch || nid == spec->mic_switch)
			return;
	}

	old_ctl = pin_ctl;
	/* if setting pin direction bits, clear the current
	   direction bits first */
	if (flag & (AC_PINCTL_IN_EN | AC_PINCTL_OUT_EN))
		pin_ctl &= ~(AC_PINCTL_IN_EN | AC_PINCTL_OUT_EN);
	
	pin_ctl |= flag;
	if (old_ctl != pin_ctl)
		snd_hda_codec_write_cache(codec, nid, 0,
					  AC_VERB_SET_PIN_WIDGET_CONTROL,
					  pin_ctl);
}

static void stac92xx_reset_pinctl(struct hda_codec *codec, hda_nid_t nid,
				  unsigned int flag)
{
	unsigned int pin_ctl = snd_hda_codec_read(codec, nid,
			0, AC_VERB_GET_PIN_WIDGET_CONTROL, 0x00);
	if (pin_ctl & flag)
		snd_hda_codec_write_cache(codec, nid, 0,
					  AC_VERB_SET_PIN_WIDGET_CONTROL,
					  pin_ctl & ~flag);
}

static inline int get_pin_presence(struct hda_codec *codec, hda_nid_t nid)
{
	if (!nid)
		return 0;
	return snd_hda_jack_detect(codec, nid);
}

static void stac92xx_line_out_detect(struct hda_codec *codec,
				     int presence)
{
	struct sigmatel_spec *spec = codec->spec;
	struct auto_pin_cfg *cfg = &spec->autocfg;
	int i;

	for (i = 0; i < cfg->line_outs; i++) {
		if (presence)
			break;
		presence = get_pin_presence(codec, cfg->line_out_pins[i]);
		if (presence) {
			unsigned int pinctl;
			pinctl = snd_hda_codec_read(codec,
						    cfg->line_out_pins[i], 0,
					    AC_VERB_GET_PIN_WIDGET_CONTROL, 0);
			if (pinctl & AC_PINCTL_IN_EN)
				presence = 0; /* mic- or line-input */
		}
	}

	if (presence) {
		/* disable speakers */
		for (i = 0; i < cfg->speaker_outs; i++)
			stac92xx_reset_pinctl(codec, cfg->speaker_pins[i],
						AC_PINCTL_OUT_EN);
		if (spec->eapd_mask && spec->eapd_switch)
			stac_gpio_set(codec, spec->gpio_mask,
				spec->gpio_dir, spec->gpio_data &
				~spec->eapd_mask);
	} else {
		/* enable speakers */
		for (i = 0; i < cfg->speaker_outs; i++)
			stac92xx_set_pinctl(codec, cfg->speaker_pins[i],
						AC_PINCTL_OUT_EN);
		if (spec->eapd_mask && spec->eapd_switch)
			stac_gpio_set(codec, spec->gpio_mask,
				spec->gpio_dir, spec->gpio_data |
				spec->eapd_mask);
	}
} 

/* return non-zero if the hp-pin of the given array index isn't
 * a jack-detection target
 */
static int no_hp_sensing(struct sigmatel_spec *spec, int i)
{
	struct auto_pin_cfg *cfg = &spec->autocfg;

	/* ignore sensing of shared line and mic jacks */
	if (cfg->hp_pins[i] == spec->line_switch)
		return 1;
	if (cfg->hp_pins[i] == spec->mic_switch)
		return 1;
	/* ignore if the pin is set as line-out */
	if (cfg->hp_pins[i] == spec->hp_switch)
		return 1;
	return 0;
}

static void stac92xx_hp_detect(struct hda_codec *codec)
{
	struct sigmatel_spec *spec = codec->spec;
	struct auto_pin_cfg *cfg = &spec->autocfg;
	int i, presence;

	presence = 0;
	if (spec->gpio_mute)
		presence = !(snd_hda_codec_read(codec, codec->afg, 0,
			AC_VERB_GET_GPIO_DATA, 0) & spec->gpio_mute);

	for (i = 0; i < cfg->hp_outs; i++) {
		if (presence)
			break;
		if (no_hp_sensing(spec, i))
			continue;
		presence = get_pin_presence(codec, cfg->hp_pins[i]);
		if (presence) {
			unsigned int pinctl;
			pinctl = snd_hda_codec_read(codec, cfg->hp_pins[i], 0,
					    AC_VERB_GET_PIN_WIDGET_CONTROL, 0);
			if (pinctl & AC_PINCTL_IN_EN)
				presence = 0; /* mic- or line-input */
		}
	}

	if (presence) {
		/* disable lineouts */
		if (spec->hp_switch)
			stac92xx_reset_pinctl(codec, spec->hp_switch,
					      AC_PINCTL_OUT_EN);
		for (i = 0; i < cfg->line_outs; i++)
			stac92xx_reset_pinctl(codec, cfg->line_out_pins[i],
						AC_PINCTL_OUT_EN);
	} else {
		/* enable lineouts */
		if (spec->hp_switch)
			stac92xx_set_pinctl(codec, spec->hp_switch,
					    AC_PINCTL_OUT_EN);
		for (i = 0; i < cfg->line_outs; i++)
			stac92xx_set_pinctl(codec, cfg->line_out_pins[i],
						AC_PINCTL_OUT_EN);
	}
	stac92xx_line_out_detect(codec, presence);
	/* toggle hp outs */
	for (i = 0; i < cfg->hp_outs; i++) {
		unsigned int val = AC_PINCTL_OUT_EN | AC_PINCTL_HP_EN;
		if (no_hp_sensing(spec, i))
			continue;
		if (presence)
			stac92xx_set_pinctl(codec, cfg->hp_pins[i], val);
#if 0 /* FIXME */
/* Resetting the pinctl like below may lead to (a sort of) regressions
 * on some devices since they use the HP pin actually for line/speaker
 * outs although the default pin config shows a different pin (that is
 * wrong and useless).
 *
 * So, it's basically a problem of default pin configs, likely a BIOS issue.
 * But, disabling the code below just works around it, and I'm too tired of
 * bug reports with such devices... 
 */
		else
			stac92xx_reset_pinctl(codec, cfg->hp_pins[i], val);
#endif /* FIXME */
	}
} 

static void stac_toggle_power_map(struct hda_codec *codec, hda_nid_t nid,
				  int enable)
{
	struct sigmatel_spec *spec = codec->spec;
	unsigned int idx, val;

	for (idx = 0; idx < spec->num_pwrs; idx++) {
		if (spec->pwr_nids[idx] == nid)
			break;
	}
	if (idx >= spec->num_pwrs)
		return;

	/* several codecs have two power down bits */
	if (spec->pwr_mapping)
		idx = spec->pwr_mapping[idx];
	else
		idx = 1 << idx;

	val = snd_hda_codec_read(codec, codec->afg, 0, 0x0fec, 0x0) & 0xff;
	if (enable)
		val &= ~idx;
	else
		val |= idx;

	/* power down unused output ports */
	snd_hda_codec_write(codec, codec->afg, 0, 0x7ec, val);
}

static void stac92xx_pin_sense(struct hda_codec *codec, hda_nid_t nid)
{
	stac_toggle_power_map(codec, nid, get_pin_presence(codec, nid));
}

static void stac92xx_report_jack(struct hda_codec *codec, hda_nid_t nid)
{
	struct sigmatel_spec *spec = codec->spec;
	struct sigmatel_jack *jacks = spec->jacks.list;

	if (jacks) {
		int i;
		for (i = 0; i < spec->jacks.used; i++) {
			if (jacks->nid == nid) {
				unsigned int pin_ctl =
					snd_hda_codec_read(codec, nid,
					0, AC_VERB_GET_PIN_WIDGET_CONTROL,
					 0x00);
				int type = jacks->type;
				if (type == (SND_JACK_LINEOUT
						| SND_JACK_HEADPHONE))
					type = (pin_ctl & AC_PINCTL_HP_EN)
					? SND_JACK_HEADPHONE : SND_JACK_LINEOUT;
				snd_jack_report(jacks->jack,
					get_pin_presence(codec, nid)
					? type : 0);
			}
			jacks++;
		}
	}
}

static void stac92xx_mic_detect(struct hda_codec *codec)
{
	struct sigmatel_spec *spec = codec->spec;
	struct sigmatel_mic_route *mic;

	if (get_pin_presence(codec, spec->ext_mic.pin))
		mic = &spec->ext_mic;
	else
		mic = &spec->int_mic;
	if (mic->dmux_idx >= 0)
		snd_hda_codec_write_cache(codec, spec->dmux_nids[0], 0,
					  AC_VERB_SET_CONNECT_SEL,
					  mic->dmux_idx);
	if (mic->mux_idx >= 0)
		snd_hda_codec_write_cache(codec, spec->mux_nids[0], 0,
					  AC_VERB_SET_CONNECT_SEL,
					  mic->mux_idx);
}

static void stac_issue_unsol_event(struct hda_codec *codec, hda_nid_t nid)
{
	struct sigmatel_event *event = stac_get_event(codec, nid);
	if (!event)
		return;
	codec->patch_ops.unsol_event(codec, (unsigned)event->tag << 26);
}

static void stac92xx_unsol_event(struct hda_codec *codec, unsigned int res)
{
	struct sigmatel_spec *spec = codec->spec;
	struct sigmatel_event *event;
	int tag, data;

	tag = (res >> 26) & 0x7f;
	event = stac_get_event_from_tag(codec, tag);
	if (!event)
		return;

	switch (event->type) {
	case STAC_HP_EVENT:
	case STAC_LO_EVENT:
		stac92xx_hp_detect(codec);
		break;
	case STAC_MIC_EVENT:
		stac92xx_mic_detect(codec);
		break;
	}

	switch (event->type) {
	case STAC_HP_EVENT:
	case STAC_LO_EVENT:
	case STAC_MIC_EVENT:
	case STAC_INSERT_EVENT:
	case STAC_PWR_EVENT:
		if (spec->num_pwrs > 0)
			stac92xx_pin_sense(codec, event->nid);
		stac92xx_report_jack(codec, event->nid);

		switch (codec->subsystem_id) {
		case 0x103c308f:
			if (event->nid == 0xb) {
				int pin = AC_PINCTL_IN_EN;

				if (get_pin_presence(codec, 0xa)
						&& get_pin_presence(codec, 0xb))
					pin |= AC_PINCTL_VREF_80;
				if (!get_pin_presence(codec, 0xb))
					pin |= AC_PINCTL_VREF_80;

				/* toggle VREF state based on mic + hp pin
				 * status
				 */
				stac92xx_auto_set_pinctl(codec, 0x0a, pin);
			}
		}
		break;
	case STAC_VREF_EVENT:
		data = snd_hda_codec_read(codec, codec->afg, 0,
					  AC_VERB_GET_GPIO_DATA, 0);
		/* toggle VREF state based on GPIOx status */
		snd_hda_codec_write(codec, codec->afg, 0, 0x7e0,
				    !!(data & (1 << event->data)));
		break;
	}
}

<<<<<<< HEAD
=======
static int hp_blike_system(u32 subsystem_id);

static void set_hp_led_gpio(struct hda_codec *codec)
{
	struct sigmatel_spec *spec = codec->spec;
	switch (codec->vendor_id) {
	case 0x111d7608:
		/* GPIO 0 */
		spec->gpio_led = 0x01;
		break;
	case 0x111d7600:
	case 0x111d7601:
	case 0x111d7602:
	case 0x111d7603:
		/* GPIO 3 */
		spec->gpio_led = 0x08;
		break;
	}
}

>>>>>>> 92dcffb9
/*
 * This method searches for the mute LED GPIO configuration
 * provided as OEM string in SMBIOS. The format of that string
 * is HP_Mute_LED_P_G or HP_Mute_LED_P
 * where P can be 0 or 1 and defines mute LED GPIO control state (low/high)
 * that corresponds to the NOT muted state of the master volume
 * and G is the index of the GPIO to use as the mute LED control (0..9)
 * If _G portion is missing it is assigned based on the codec ID
 *
 * So, HP B-series like systems may have HP_Mute_LED_0 (current models)
 * or  HP_Mute_LED_0_3 (future models) OEM SMBIOS strings
<<<<<<< HEAD
=======
 *
 *
 * The dv-series laptops don't seem to have the HP_Mute_LED* strings in
 * SMBIOS - at least the ones I have seen do not have them - which include
 * my own system (HP Pavilion dv6-1110ax) and my cousin's
 * HP Pavilion dv9500t CTO.
 * Need more information on whether it is true across the entire series.
 * -- kunal
>>>>>>> 92dcffb9
 */
static int find_mute_led_gpio(struct hda_codec *codec)
{
	struct sigmatel_spec *spec = codec->spec;
	const struct dmi_device *dev = NULL;

	if ((codec->subsystem_id >> 16) == PCI_VENDOR_ID_HP) {
		while ((dev = dmi_find_device(DMI_DEV_TYPE_OEM_STRING,
								NULL, dev))) {
			if (sscanf(dev->name, "HP_Mute_LED_%d_%d",
<<<<<<< HEAD
			      &spec->gpio_led_polarity,
			      &spec->gpio_led) == 2) {
=======
				  &spec->gpio_led_polarity,
				  &spec->gpio_led) == 2) {
>>>>>>> 92dcffb9
				spec->gpio_led = 1 << spec->gpio_led;
				return 1;
			}
			if (sscanf(dev->name, "HP_Mute_LED_%d",
<<<<<<< HEAD
			      &spec->gpio_led_polarity) == 1) {
				switch (codec->vendor_id) {
				case 0x111d7608:
					/* GPIO 0 */
					spec->gpio_led = 0x01;
					return 1;
				case 0x111d7600:
				case 0x111d7601:
				case 0x111d7602:
				case 0x111d7603:
					/* GPIO 3 */
					spec->gpio_led = 0x08;
					return 1;
				}
			}
		}
=======
				  &spec->gpio_led_polarity) == 1) {
				set_hp_led_gpio(codec);
				return 1;
			}
		}

		/*
		 * Fallback case - if we don't find the DMI strings,
		 * we statically set the GPIO - if not a B-series system.
		 */
		if (!hp_blike_system(codec->subsystem_id)) {
			set_hp_led_gpio(codec);
			spec->gpio_led_polarity = 1;
			return 1;
		}
>>>>>>> 92dcffb9
	}
	return 0;
}

static int hp_blike_system(u32 subsystem_id)
{
	switch (subsystem_id) {
	case 0x103c1520:
	case 0x103c1521:
	case 0x103c1523:
	case 0x103c1524:
	case 0x103c1525:
	case 0x103c1722:
	case 0x103c1723:
	case 0x103c1724:
	case 0x103c1725:
	case 0x103c1726:
	case 0x103c1727:
	case 0x103c1728:
	case 0x103c1729:
	case 0x103c172a:
	case 0x103c172b:
	case 0x103c307e:
	case 0x103c307f:
	case 0x103c3080:
	case 0x103c3081:
	case 0x103c7007:
	case 0x103c7008:
		return 1;
	}
	return 0;
}

#ifdef CONFIG_PROC_FS
static void stac92hd_proc_hook(struct snd_info_buffer *buffer,
			       struct hda_codec *codec, hda_nid_t nid)
{
	if (nid == codec->afg)
		snd_iprintf(buffer, "Power-Map: 0x%02x\n", 
			    snd_hda_codec_read(codec, nid, 0, 0x0fec, 0x0));
}

static void analog_loop_proc_hook(struct snd_info_buffer *buffer,
				  struct hda_codec *codec,
				  unsigned int verb)
{
	snd_iprintf(buffer, "Analog Loopback: 0x%02x\n",
		    snd_hda_codec_read(codec, codec->afg, 0, verb, 0));
}

/* stac92hd71bxx, stac92hd73xx */
static void stac92hd7x_proc_hook(struct snd_info_buffer *buffer,
				 struct hda_codec *codec, hda_nid_t nid)
{
	stac92hd_proc_hook(buffer, codec, nid);
	if (nid == codec->afg)
		analog_loop_proc_hook(buffer, codec, 0xfa0);
}

static void stac9205_proc_hook(struct snd_info_buffer *buffer,
			       struct hda_codec *codec, hda_nid_t nid)
{
	if (nid == codec->afg)
		analog_loop_proc_hook(buffer, codec, 0xfe0);
}

static void stac927x_proc_hook(struct snd_info_buffer *buffer,
			       struct hda_codec *codec, hda_nid_t nid)
{
	if (nid == codec->afg)
		analog_loop_proc_hook(buffer, codec, 0xfeb);
}
#else
#define stac92hd_proc_hook	NULL
#define stac92hd7x_proc_hook	NULL
#define stac9205_proc_hook	NULL
#define stac927x_proc_hook	NULL
#endif

#ifdef SND_HDA_NEEDS_RESUME
static int stac92xx_resume(struct hda_codec *codec)
{
	struct sigmatel_spec *spec = codec->spec;

	stac92xx_init(codec);
	snd_hda_codec_resume_amp(codec);
	snd_hda_codec_resume_cache(codec);
	/* fake event to set up pins again to override cached values */
	if (spec->hp_detect) {
		if (spec->autocfg.hp_pins[0])
			stac_issue_unsol_event(codec, spec->autocfg.hp_pins[0]);
		else if (spec->autocfg.line_out_pins[0])
			stac_issue_unsol_event(codec,
					       spec->autocfg.line_out_pins[0]);
	}
	return 0;
}

/*
 * using power check for controlling mute led of HP notebooks
 * check for mute state only on Speakers (nid = 0x10)
 *
 * For this feature CONFIG_SND_HDA_POWER_SAVE is needed, otherwise
 * the LED is NOT working properly !
 *
 * Changed name to reflect that it now works for any designated
 * model, not just HP HDX.
 */

#ifdef CONFIG_SND_HDA_POWER_SAVE
static int stac92xx_hp_check_power_status(struct hda_codec *codec,
					      hda_nid_t nid)
{
	struct sigmatel_spec *spec = codec->spec;

	if (nid == 0x10) {
		if (snd_hda_codec_amp_read(codec, nid, 0, HDA_OUTPUT, 0) &
		    HDA_AMP_MUTE)
			spec->gpio_data &= ~spec->gpio_led; /* orange */
		else
			spec->gpio_data |= spec->gpio_led; /* white */

		if (!spec->gpio_led_polarity) {
			/* LED state is inverted on these systems */
			spec->gpio_data ^= spec->gpio_led;
		}

		stac_gpio_set(codec, spec->gpio_mask,
			      spec->gpio_dir,
			      spec->gpio_data);
	}

	return 0;
}

static int idt92hd83xxx_hp_check_power_status(struct hda_codec *codec,
					      hda_nid_t nid)
{
	struct sigmatel_spec *spec = codec->spec;

	if (nid != 0x13)
		return 0;
	if (snd_hda_codec_amp_read(codec, nid, 0, HDA_OUTPUT, 0) & HDA_AMP_MUTE)
		spec->gpio_data |= spec->gpio_led; /* mute LED on */
	else
		spec->gpio_data &= ~spec->gpio_led; /* mute LED off */
	stac_gpio_set(codec, spec->gpio_mask, spec->gpio_dir, spec->gpio_data);

	return 0;
}

#endif

static int stac92xx_suspend(struct hda_codec *codec, pm_message_t state)
{
	stac92xx_shutup(codec);
	return 0;
}
#endif

static struct hda_codec_ops stac92xx_patch_ops = {
	.build_controls = stac92xx_build_controls,
	.build_pcms = stac92xx_build_pcms,
	.init = stac92xx_init,
	.free = stac92xx_free,
	.unsol_event = stac92xx_unsol_event,
#ifdef SND_HDA_NEEDS_RESUME
	.suspend = stac92xx_suspend,
	.resume = stac92xx_resume,
#endif
	.reboot_notify = stac92xx_shutup,
};

static int patch_stac9200(struct hda_codec *codec)
{
	struct sigmatel_spec *spec;
	int err;

	spec  = kzalloc(sizeof(*spec), GFP_KERNEL);
	if (spec == NULL)
		return -ENOMEM;

	codec->no_trigger_sense = 1;
	codec->spec = spec;
	spec->num_pins = ARRAY_SIZE(stac9200_pin_nids);
	spec->pin_nids = stac9200_pin_nids;
	spec->board_config = snd_hda_check_board_config(codec, STAC_9200_MODELS,
							stac9200_models,
							stac9200_cfg_tbl);
	if (spec->board_config < 0)
		snd_printdd(KERN_INFO "hda_codec: %s: BIOS auto-probing.\n",
			    codec->chip_name);
	else
		stac92xx_set_config_regs(codec,
					 stac9200_brd_tbl[spec->board_config]);

	spec->multiout.max_channels = 2;
	spec->multiout.num_dacs = 1;
	spec->multiout.dac_nids = stac9200_dac_nids;
	spec->adc_nids = stac9200_adc_nids;
	spec->mux_nids = stac9200_mux_nids;
	spec->num_muxes = 1;
	spec->num_dmics = 0;
	spec->num_adcs = 1;
	spec->num_pwrs = 0;

	if (spec->board_config == STAC_9200_M4 ||
	    spec->board_config == STAC_9200_M4_2 ||
	    spec->board_config == STAC_9200_OQO)
		spec->init = stac9200_eapd_init;
	else
		spec->init = stac9200_core_init;
	spec->mixer = stac9200_mixer;

	if (spec->board_config == STAC_9200_PANASONIC) {
		spec->gpio_mask = spec->gpio_dir = 0x09;
		spec->gpio_data = 0x00;
	}

	err = stac9200_parse_auto_config(codec);
	if (err < 0) {
		stac92xx_free(codec);
		return err;
	}

	/* CF-74 has no headphone detection, and the driver should *NOT*
	 * do detection and HP/speaker toggle because the hardware does it.
	 */
	if (spec->board_config == STAC_9200_PANASONIC)
		spec->hp_detect = 0;

	codec->patch_ops = stac92xx_patch_ops;

	return 0;
}

static int patch_stac925x(struct hda_codec *codec)
{
	struct sigmatel_spec *spec;
	int err;

	spec  = kzalloc(sizeof(*spec), GFP_KERNEL);
	if (spec == NULL)
		return -ENOMEM;

	codec->no_trigger_sense = 1;
	codec->spec = spec;
	spec->num_pins = ARRAY_SIZE(stac925x_pin_nids);
	spec->pin_nids = stac925x_pin_nids;

	/* Check first for codec ID */
	spec->board_config = snd_hda_check_board_codec_sid_config(codec,
							STAC_925x_MODELS,
							stac925x_models,
							stac925x_codec_id_cfg_tbl);

	/* Now checks for PCI ID, if codec ID is not found */
	if (spec->board_config < 0)
		spec->board_config = snd_hda_check_board_config(codec,
							STAC_925x_MODELS,
							stac925x_models,
							stac925x_cfg_tbl);
 again:
	if (spec->board_config < 0)
		snd_printdd(KERN_INFO "hda_codec: %s: BIOS auto-probing.\n",
			    codec->chip_name);
	else
		stac92xx_set_config_regs(codec,
					 stac925x_brd_tbl[spec->board_config]);

	spec->multiout.max_channels = 2;
	spec->multiout.num_dacs = 1;
	spec->multiout.dac_nids = stac925x_dac_nids;
	spec->adc_nids = stac925x_adc_nids;
	spec->mux_nids = stac925x_mux_nids;
	spec->num_muxes = 1;
	spec->num_adcs = 1;
	spec->num_pwrs = 0;
	switch (codec->vendor_id) {
	case 0x83847632: /* STAC9202  */
	case 0x83847633: /* STAC9202D */
	case 0x83847636: /* STAC9251  */
	case 0x83847637: /* STAC9251D */
		spec->num_dmics = STAC925X_NUM_DMICS;
		spec->dmic_nids = stac925x_dmic_nids;
		spec->num_dmuxes = ARRAY_SIZE(stac925x_dmux_nids);
		spec->dmux_nids = stac925x_dmux_nids;
		break;
	default:
		spec->num_dmics = 0;
		break;
	}

	spec->init = stac925x_core_init;
	spec->mixer = stac925x_mixer;
	spec->num_caps = 1;
	spec->capvols = stac925x_capvols;
	spec->capsws = stac925x_capsws;

	err = stac92xx_parse_auto_config(codec, 0x8, 0x7);
	if (!err) {
		if (spec->board_config < 0) {
			printk(KERN_WARNING "hda_codec: No auto-config is "
			       "available, default to model=ref\n");
			spec->board_config = STAC_925x_REF;
			goto again;
		}
		err = -EINVAL;
	}
	if (err < 0) {
		stac92xx_free(codec);
		return err;
	}

	codec->patch_ops = stac92xx_patch_ops;

	return 0;
}

static int patch_stac92hd73xx(struct hda_codec *codec)
{
	struct sigmatel_spec *spec;
	hda_nid_t conn[STAC92HD73_DAC_COUNT + 2];
	int err = 0;
	int num_dacs;

	spec  = kzalloc(sizeof(*spec), GFP_KERNEL);
	if (spec == NULL)
		return -ENOMEM;

	codec->no_trigger_sense = 1;
	codec->spec = spec;
	codec->slave_dig_outs = stac92hd73xx_slave_dig_outs;
	spec->num_pins = ARRAY_SIZE(stac92hd73xx_pin_nids);
	spec->pin_nids = stac92hd73xx_pin_nids;
	spec->board_config = snd_hda_check_board_config(codec,
							STAC_92HD73XX_MODELS,
							stac92hd73xx_models,
							stac92hd73xx_cfg_tbl);
	/* check codec subsystem id if not found */
	if (spec->board_config < 0)
		spec->board_config =
			snd_hda_check_board_codec_sid_config(codec,
				STAC_92HD73XX_MODELS, stac92hd73xx_models,
				stac92hd73xx_codec_id_cfg_tbl);
again:
	if (spec->board_config < 0)
		snd_printdd(KERN_INFO "hda_codec: %s: BIOS auto-probing.\n",
			    codec->chip_name);
	else
		stac92xx_set_config_regs(codec,
				stac92hd73xx_brd_tbl[spec->board_config]);

	num_dacs = snd_hda_get_connections(codec, 0x0a,
			conn, STAC92HD73_DAC_COUNT + 2) - 1;

	if (num_dacs < 3 || num_dacs > 5) {
		printk(KERN_WARNING "hda_codec: Could not determine "
		       "number of channels defaulting to DAC count\n");
		num_dacs = STAC92HD73_DAC_COUNT;
	}
	spec->init = stac92hd73xx_core_init;
	switch (num_dacs) {
	case 0x3: /* 6 Channel */
		spec->aloopback_ctl = stac92hd73xx_6ch_loopback;
		break;
	case 0x4: /* 8 Channel */
		spec->aloopback_ctl = stac92hd73xx_8ch_loopback;
		break;
	case 0x5: /* 10 Channel */
		spec->aloopback_ctl = stac92hd73xx_10ch_loopback;
		break;
	}
	spec->multiout.dac_nids = spec->dac_nids;

	spec->aloopback_mask = 0x01;
	spec->aloopback_shift = 8;

	spec->digbeep_nid = 0x1c;
	spec->mux_nids = stac92hd73xx_mux_nids;
	spec->adc_nids = stac92hd73xx_adc_nids;
	spec->dmic_nids = stac92hd73xx_dmic_nids;
	spec->dmux_nids = stac92hd73xx_dmux_nids;
	spec->smux_nids = stac92hd73xx_smux_nids;

	spec->num_muxes = ARRAY_SIZE(stac92hd73xx_mux_nids);
	spec->num_adcs = ARRAY_SIZE(stac92hd73xx_adc_nids);
	spec->num_dmuxes = ARRAY_SIZE(stac92hd73xx_dmux_nids);

	spec->num_caps = STAC92HD73XX_NUM_CAPS;
	spec->capvols = stac92hd73xx_capvols;
	spec->capsws = stac92hd73xx_capsws;

	switch (spec->board_config) {
	case STAC_DELL_EQ:
		spec->init = dell_eq_core_init;
		/* fallthru */
	case STAC_DELL_M6_AMIC:
	case STAC_DELL_M6_DMIC:
	case STAC_DELL_M6_BOTH:
		spec->num_smuxes = 0;
		spec->eapd_switch = 0;

		switch (spec->board_config) {
		case STAC_DELL_M6_AMIC: /* Analog Mics */
			snd_hda_codec_set_pincfg(codec, 0x0b, 0x90A70170);
			spec->num_dmics = 0;
			break;
		case STAC_DELL_M6_DMIC: /* Digital Mics */
			snd_hda_codec_set_pincfg(codec, 0x13, 0x90A60160);
			spec->num_dmics = 1;
			break;
		case STAC_DELL_M6_BOTH: /* Both */
			snd_hda_codec_set_pincfg(codec, 0x0b, 0x90A70170);
			snd_hda_codec_set_pincfg(codec, 0x13, 0x90A60160);
			spec->num_dmics = 1;
			break;
		}
		break;
	case STAC_ALIENWARE_M17X:
		spec->num_dmics = STAC92HD73XX_NUM_DMICS;
		spec->num_smuxes = ARRAY_SIZE(stac92hd73xx_smux_nids);
		spec->eapd_switch = 0;
		break;
	default:
		spec->num_dmics = STAC92HD73XX_NUM_DMICS;
		spec->num_smuxes = ARRAY_SIZE(stac92hd73xx_smux_nids);
		spec->eapd_switch = 1;
		break;
	}
	if (spec->board_config != STAC_92HD73XX_REF) {
		/* GPIO0 High = Enable EAPD */
		spec->eapd_mask = spec->gpio_mask = spec->gpio_dir = 0x1;
		spec->gpio_data = 0x01;
	}

	spec->num_pwrs = ARRAY_SIZE(stac92hd73xx_pwr_nids);
	spec->pwr_nids = stac92hd73xx_pwr_nids;

	err = stac92xx_parse_auto_config(codec, 0x25, 0x27);

	if (!err) {
		if (spec->board_config < 0) {
			printk(KERN_WARNING "hda_codec: No auto-config is "
			       "available, default to model=ref\n");
			spec->board_config = STAC_92HD73XX_REF;
			goto again;
		}
		err = -EINVAL;
	}

	if (err < 0) {
		stac92xx_free(codec);
		return err;
	}

	if (spec->board_config == STAC_92HD73XX_NO_JD)
		spec->hp_detect = 0;

	codec->patch_ops = stac92xx_patch_ops;

	codec->proc_widget_hook = stac92hd7x_proc_hook;

	return 0;
}

static int patch_stac92hd83xxx(struct hda_codec *codec)
{
	struct sigmatel_spec *spec;
	hda_nid_t conn[STAC92HD83_DAC_COUNT + 1];
	int err;
	int num_dacs;
	hda_nid_t nid;

	spec  = kzalloc(sizeof(*spec), GFP_KERNEL);
	if (spec == NULL)
		return -ENOMEM;

	codec->no_trigger_sense = 1;
	codec->spec = spec;
	codec->slave_dig_outs = stac92hd83xxx_slave_dig_outs;
	spec->digbeep_nid = 0x21;
	spec->mux_nids = stac92hd83xxx_mux_nids;
	spec->num_muxes = ARRAY_SIZE(stac92hd83xxx_mux_nids);
	spec->adc_nids = stac92hd83xxx_adc_nids;
	spec->num_adcs = ARRAY_SIZE(stac92hd83xxx_adc_nids);
	spec->pwr_nids = stac92hd83xxx_pwr_nids;
	spec->pwr_mapping = stac92hd83xxx_pwr_mapping;
	spec->num_pwrs = ARRAY_SIZE(stac92hd83xxx_pwr_nids);
	spec->multiout.dac_nids = spec->dac_nids;

	spec->init = stac92hd83xxx_core_init;
	spec->num_pins = ARRAY_SIZE(stac92hd83xxx_pin_nids);
	spec->pin_nids = stac92hd83xxx_pin_nids;
	spec->num_caps = STAC92HD83XXX_NUM_CAPS;
	spec->capvols = stac92hd83xxx_capvols;
	spec->capsws = stac92hd83xxx_capsws;

	spec->board_config = snd_hda_check_board_config(codec,
							STAC_92HD83XXX_MODELS,
							stac92hd83xxx_models,
							stac92hd83xxx_cfg_tbl);
again:
	if (spec->board_config < 0)
		snd_printdd(KERN_INFO "hda_codec: %s: BIOS auto-probing.\n",
			    codec->chip_name);
	else
		stac92xx_set_config_regs(codec,
				stac92hd83xxx_brd_tbl[spec->board_config]);

	switch (codec->vendor_id) {
	case 0x111d7604:
	case 0x111d7605:
	case 0x111d76d5:
		if (spec->board_config == STAC_92HD83XXX_PWR_REF)
			break;
		spec->num_pwrs = 0;
		break;
	}

	codec->patch_ops = stac92xx_patch_ops;

	if (spec->board_config == STAC_92HD83XXX_HP)
		spec->gpio_led = 0x01;

#ifdef CONFIG_SND_HDA_POWER_SAVE
	if (spec->gpio_led) {
		spec->gpio_mask |= spec->gpio_led;
		spec->gpio_dir |= spec->gpio_led;
		spec->gpio_data |= spec->gpio_led;
		/* register check_power_status callback. */
		codec->patch_ops.check_power_status =
			idt92hd83xxx_hp_check_power_status;
	}
<<<<<<< HEAD
#endif
=======
#endif	
>>>>>>> 92dcffb9

	err = stac92xx_parse_auto_config(codec, 0x1d, 0);
	if (!err) {
		if (spec->board_config < 0) {
			printk(KERN_WARNING "hda_codec: No auto-config is "
			       "available, default to model=ref\n");
			spec->board_config = STAC_92HD83XXX_REF;
			goto again;
		}
		err = -EINVAL;
	}

	if (err < 0) {
		stac92xx_free(codec);
		return err;
	}

	switch (spec->board_config) {
	case STAC_DELL_S14:
		nid = 0xf;
		break;
	default:
		nid = 0xe;
		break;
	}

	num_dacs = snd_hda_get_connections(codec, nid,
				conn, STAC92HD83_DAC_COUNT + 1) - 1;
	if (num_dacs < 0)
		num_dacs = STAC92HD83_DAC_COUNT;

	/* set port X to select the last DAC
	 */
	snd_hda_codec_write_cache(codec, nid, 0,
			AC_VERB_SET_CONNECT_SEL, num_dacs);

	codec->proc_widget_hook = stac92hd_proc_hook;

	return 0;
}

/* get the pin connection (fixed, none, etc) */
static unsigned int stac_get_defcfg_connect(struct hda_codec *codec, int idx)
{
	struct sigmatel_spec *spec = codec->spec;
	unsigned int cfg;

	cfg = snd_hda_codec_get_pincfg(codec, spec->pin_nids[idx]);
	return get_defcfg_connect(cfg);
}

static int stac92hd71bxx_connected_ports(struct hda_codec *codec,
					 hda_nid_t *nids, int num_nids)
{
	struct sigmatel_spec *spec = codec->spec;
	int idx, num;
	unsigned int def_conf;

	for (num = 0; num < num_nids; num++) {
		for (idx = 0; idx < spec->num_pins; idx++)
			if (spec->pin_nids[idx] == nids[num])
				break;
		if (idx >= spec->num_pins)
			break;
		def_conf = stac_get_defcfg_connect(codec, idx);
		if (def_conf == AC_JACK_PORT_NONE)
			break;
	}
	return num;
}

static int stac92hd71bxx_connected_smuxes(struct hda_codec *codec,
					  hda_nid_t dig0pin)
{
	struct sigmatel_spec *spec = codec->spec;
	int idx;

	for (idx = 0; idx < spec->num_pins; idx++)
		if (spec->pin_nids[idx] == dig0pin)
			break;
	if ((idx + 2) >= spec->num_pins)
		return 0;

	/* dig1pin case */
	if (stac_get_defcfg_connect(codec, idx + 1) != AC_JACK_PORT_NONE)
		return 2;

	/* dig0pin + dig2pin case */
	if (stac_get_defcfg_connect(codec, idx + 2) != AC_JACK_PORT_NONE)
		return 2;
	if (stac_get_defcfg_connect(codec, idx) != AC_JACK_PORT_NONE)
		return 1;
	else
		return 0;
}

static int patch_stac92hd71bxx(struct hda_codec *codec)
{
	struct sigmatel_spec *spec;
	struct hda_verb *unmute_init = stac92hd71bxx_unmute_core_init;
	unsigned int pin_cfg;
	int err = 0;

	spec  = kzalloc(sizeof(*spec), GFP_KERNEL);
	if (spec == NULL)
		return -ENOMEM;

	codec->no_trigger_sense = 1;
	codec->spec = spec;
	codec->patch_ops = stac92xx_patch_ops;
	spec->num_pins = STAC92HD71BXX_NUM_PINS;
	switch (codec->vendor_id) {
	case 0x111d76b6:
	case 0x111d76b7:
		spec->pin_nids = stac92hd71bxx_pin_nids_4port;
		break;
	case 0x111d7603:
	case 0x111d7608:
		/* On 92HD75Bx 0x27 isn't a pin nid */
		spec->num_pins--;
		/* fallthrough */
	default:
		spec->pin_nids = stac92hd71bxx_pin_nids_6port;
	}
	spec->num_pwrs = ARRAY_SIZE(stac92hd71bxx_pwr_nids);
	spec->board_config = snd_hda_check_board_config(codec,
							STAC_92HD71BXX_MODELS,
							stac92hd71bxx_models,
							stac92hd71bxx_cfg_tbl);
again:
	if (spec->board_config < 0)
		snd_printdd(KERN_INFO "hda_codec: %s: BIOS auto-probing.\n",
			    codec->chip_name);
	else
		stac92xx_set_config_regs(codec,
				stac92hd71bxx_brd_tbl[spec->board_config]);

	if (spec->board_config != STAC_92HD71BXX_REF) {
		/* GPIO0 = EAPD */
		spec->gpio_mask = 0x01;
		spec->gpio_dir = 0x01;
		spec->gpio_data = 0x01;
	}

	spec->dmic_nids = stac92hd71bxx_dmic_nids;
	spec->dmux_nids = stac92hd71bxx_dmux_nids;

	spec->num_caps = STAC92HD71BXX_NUM_CAPS;
	spec->capvols = stac92hd71bxx_capvols;
	spec->capsws = stac92hd71bxx_capsws;

	switch (codec->vendor_id) {
	case 0x111d76b6: /* 4 Port without Analog Mixer */
	case 0x111d76b7:
		unmute_init++;
		/* fallthru */
	case 0x111d76b4: /* 6 Port without Analog Mixer */
	case 0x111d76b5:
		spec->init = stac92hd71bxx_core_init;
		codec->slave_dig_outs = stac92hd71bxx_slave_dig_outs;
		spec->num_dmics = stac92hd71bxx_connected_ports(codec,
					stac92hd71bxx_dmic_nids,
					STAC92HD71BXX_NUM_DMICS);
		break;
	case 0x111d7608: /* 5 Port with Analog Mixer */
		switch (spec->board_config) {
		case STAC_HP_M4:
			/* Enable VREF power saving on GPIO1 detect */
			err = stac_add_event(spec, codec->afg,
					     STAC_VREF_EVENT, 0x02);
			if (err < 0)
				return err;
			snd_hda_codec_write_cache(codec, codec->afg, 0,
				AC_VERB_SET_GPIO_UNSOLICITED_RSP_MASK, 0x02);
			snd_hda_codec_write_cache(codec, codec->afg, 0,
				AC_VERB_SET_UNSOLICITED_ENABLE,
				AC_USRSP_EN | err);
			spec->gpio_mask |= 0x02;
			break;
		}
		if ((codec->revision_id & 0xf) == 0 ||
		    (codec->revision_id & 0xf) == 1)
			spec->stream_delay = 40; /* 40 milliseconds */

		/* no output amps */
		spec->num_pwrs = 0;
		/* disable VSW */
		spec->init = stac92hd71bxx_core_init;
		unmute_init++;
		snd_hda_codec_set_pincfg(codec, 0x0f, 0x40f000f0);
		snd_hda_codec_set_pincfg(codec, 0x19, 0x40f000f3);
		stac92hd71bxx_dmic_nids[STAC92HD71BXX_NUM_DMICS - 1] = 0;
		spec->num_dmics = stac92hd71bxx_connected_ports(codec,
					stac92hd71bxx_dmic_nids,
					STAC92HD71BXX_NUM_DMICS - 1);
		break;
	case 0x111d7603: /* 6 Port with Analog Mixer */
		if ((codec->revision_id & 0xf) == 1)
			spec->stream_delay = 40; /* 40 milliseconds */

		/* no output amps */
		spec->num_pwrs = 0;
		/* fallthru */
	default:
		spec->init = stac92hd71bxx_core_init;
		codec->slave_dig_outs = stac92hd71bxx_slave_dig_outs;
		spec->num_dmics = stac92hd71bxx_connected_ports(codec,
					stac92hd71bxx_dmic_nids,
					STAC92HD71BXX_NUM_DMICS);
		break;
	}

	if (get_wcaps(codec, 0xa) & AC_WCAP_IN_AMP)
		snd_hda_sequence_write_cache(codec, unmute_init);

	/* Some HP machines seem to have unstable codec communications
	 * especially with ATI fglrx driver.  For recovering from the
	 * CORB/RIRB stall, allow the BUS reset and keep always sync
	 */
	if (spec->board_config == STAC_HP_DV5) {
		codec->bus->sync_write = 1;
		codec->bus->allow_bus_reset = 1;
	}

	spec->aloopback_ctl = stac92hd71bxx_loopback;
	spec->aloopback_mask = 0x50;
	spec->aloopback_shift = 0;

	spec->powerdown_adcs = 1;
	spec->digbeep_nid = 0x26;
	spec->mux_nids = stac92hd71bxx_mux_nids;
	spec->adc_nids = stac92hd71bxx_adc_nids;
	spec->smux_nids = stac92hd71bxx_smux_nids;
	spec->pwr_nids = stac92hd71bxx_pwr_nids;

	spec->num_muxes = ARRAY_SIZE(stac92hd71bxx_mux_nids);
	spec->num_adcs = ARRAY_SIZE(stac92hd71bxx_adc_nids);
	spec->num_dmuxes = ARRAY_SIZE(stac92hd71bxx_dmux_nids);
	spec->num_smuxes = stac92hd71bxx_connected_smuxes(codec, 0x1e);

	snd_printdd("Found board config: %d\n", spec->board_config);

	switch (spec->board_config) {
	case STAC_HP_M4:
		/* enable internal microphone */
		snd_hda_codec_set_pincfg(codec, 0x0e, 0x01813040);
		stac92xx_auto_set_pinctl(codec, 0x0e,
			AC_PINCTL_IN_EN | AC_PINCTL_VREF_80);
		/* fallthru */
	case STAC_DELL_M4_2:
		spec->num_dmics = 0;
		spec->num_smuxes = 0;
		spec->num_dmuxes = 0;
		break;
	case STAC_DELL_M4_1:
	case STAC_DELL_M4_3:
		spec->num_dmics = 1;
		spec->num_smuxes = 0;
		spec->num_dmuxes = 1;
		break;
	case STAC_HP_DV4_1222NR:
		spec->num_dmics = 1;
		/* I don't know if it needs 1 or 2 smuxes - will wait for
		 * bug reports to fix if needed
		 */
		spec->num_smuxes = 1;
		spec->num_dmuxes = 1;
		spec->gpio_led = 0x01;
		/* fallthrough */
	case STAC_HP_DV5:
		snd_hda_codec_set_pincfg(codec, 0x0d, 0x90170010);
		stac92xx_auto_set_pinctl(codec, 0x0d, AC_PINCTL_OUT_EN);
		/* HP dv6 gives the headphone pin as a line-out.  Thus we
		 * need to set hp_detect flag here to force to enable HP
		 * detection.
		 */
		spec->hp_detect = 1;
		break;
	case STAC_HP_HDX:
		spec->num_dmics = 1;
		spec->num_dmuxes = 1;
		spec->num_smuxes = 1;
		/* orange/white mute led on GPIO3, orange=0, white=1 */
		spec->gpio_led = 0x08;
		break;
	}

	if (hp_blike_system(codec->subsystem_id)) {
		pin_cfg = snd_hda_codec_get_pincfg(codec, 0x0f);
		if (get_defcfg_device(pin_cfg) == AC_JACK_LINE_OUT ||
			get_defcfg_device(pin_cfg) == AC_JACK_SPEAKER  ||
			get_defcfg_device(pin_cfg) == AC_JACK_HP_OUT) {
			/* It was changed in the BIOS to just satisfy MS DTM.
			 * Lets turn it back into slaved HP
			 */
			pin_cfg = (pin_cfg & (~AC_DEFCFG_DEVICE))
					| (AC_JACK_HP_OUT <<
						AC_DEFCFG_DEVICE_SHIFT);
			pin_cfg = (pin_cfg & (~(AC_DEFCFG_DEF_ASSOC
							| AC_DEFCFG_SEQUENCE)))
								| 0x1f;
			snd_hda_codec_set_pincfg(codec, 0x0f, pin_cfg);
		}
	}

	if (find_mute_led_gpio(codec))
		snd_printd("mute LED gpio %d polarity %d\n",
				spec->gpio_led,
				spec->gpio_led_polarity);

#ifdef CONFIG_SND_HDA_POWER_SAVE
	if (spec->gpio_led) {
		spec->gpio_mask |= spec->gpio_led;
		spec->gpio_dir |= spec->gpio_led;
		spec->gpio_data |= spec->gpio_led;
		/* register check_power_status callback. */
		codec->patch_ops.check_power_status =
			stac92xx_hp_check_power_status;
	}
#endif	

	spec->multiout.dac_nids = spec->dac_nids;

	err = stac92xx_parse_auto_config(codec, 0x21, 0);
	if (!err) {
		if (spec->board_config < 0) {
			printk(KERN_WARNING "hda_codec: No auto-config is "
			       "available, default to model=ref\n");
			spec->board_config = STAC_92HD71BXX_REF;
			goto again;
		}
		err = -EINVAL;
	}

	if (err < 0) {
		stac92xx_free(codec);
		return err;
	}

	codec->proc_widget_hook = stac92hd7x_proc_hook;

	return 0;
}

static int patch_stac922x(struct hda_codec *codec)
{
	struct sigmatel_spec *spec;
	int err;

	spec  = kzalloc(sizeof(*spec), GFP_KERNEL);
	if (spec == NULL)
		return -ENOMEM;

	codec->no_trigger_sense = 1;
	codec->spec = spec;
	spec->num_pins = ARRAY_SIZE(stac922x_pin_nids);
	spec->pin_nids = stac922x_pin_nids;
	spec->board_config = snd_hda_check_board_config(codec, STAC_922X_MODELS,
							stac922x_models,
							stac922x_cfg_tbl);
	if (spec->board_config == STAC_INTEL_MAC_AUTO) {
		spec->gpio_mask = spec->gpio_dir = 0x03;
		spec->gpio_data = 0x03;
		/* Intel Macs have all same PCI SSID, so we need to check
		 * codec SSID to distinguish the exact models
		 */
		printk(KERN_INFO "hda_codec: STAC922x, Apple subsys_id=%x\n", codec->subsystem_id);
		switch (codec->subsystem_id) {

		case 0x106b0800:
			spec->board_config = STAC_INTEL_MAC_V1;
			break;
		case 0x106b0600:
		case 0x106b0700:
			spec->board_config = STAC_INTEL_MAC_V2;
			break;
		case 0x106b0e00:
		case 0x106b0f00:
		case 0x106b1600:
		case 0x106b1700:
		case 0x106b0200:
		case 0x106b1e00:
			spec->board_config = STAC_INTEL_MAC_V3;
			break;
		case 0x106b1a00:
		case 0x00000100:
			spec->board_config = STAC_INTEL_MAC_V4;
			break;
		case 0x106b0a00:
		case 0x106b2200:
			spec->board_config = STAC_INTEL_MAC_V5;
			break;
		default:
			spec->board_config = STAC_INTEL_MAC_V3;
			break;
		}
	}

 again:
	if (spec->board_config < 0)
		snd_printdd(KERN_INFO "hda_codec: %s: BIOS auto-probing.\n",
			    codec->chip_name);
	else
		stac92xx_set_config_regs(codec,
				stac922x_brd_tbl[spec->board_config]);

	spec->adc_nids = stac922x_adc_nids;
	spec->mux_nids = stac922x_mux_nids;
	spec->num_muxes = ARRAY_SIZE(stac922x_mux_nids);
	spec->num_adcs = ARRAY_SIZE(stac922x_adc_nids);
	spec->num_dmics = 0;
	spec->num_pwrs = 0;

	spec->init = stac922x_core_init;

	spec->num_caps = STAC922X_NUM_CAPS;
	spec->capvols = stac922x_capvols;
	spec->capsws = stac922x_capsws;

	spec->multiout.dac_nids = spec->dac_nids;
	
	err = stac92xx_parse_auto_config(codec, 0x08, 0x09);
	if (!err) {
		if (spec->board_config < 0) {
			printk(KERN_WARNING "hda_codec: No auto-config is "
			       "available, default to model=ref\n");
			spec->board_config = STAC_D945_REF;
			goto again;
		}
		err = -EINVAL;
	}
	if (err < 0) {
		stac92xx_free(codec);
		return err;
	}

	codec->patch_ops = stac92xx_patch_ops;

	/* Fix Mux capture level; max to 2 */
	snd_hda_override_amp_caps(codec, 0x12, HDA_OUTPUT,
				  (0 << AC_AMPCAP_OFFSET_SHIFT) |
				  (2 << AC_AMPCAP_NUM_STEPS_SHIFT) |
				  (0x27 << AC_AMPCAP_STEP_SIZE_SHIFT) |
				  (0 << AC_AMPCAP_MUTE_SHIFT));

	return 0;
}

static int patch_stac927x(struct hda_codec *codec)
{
	struct sigmatel_spec *spec;
	int err;

	spec  = kzalloc(sizeof(*spec), GFP_KERNEL);
	if (spec == NULL)
		return -ENOMEM;

	codec->no_trigger_sense = 1;
	codec->spec = spec;
	codec->slave_dig_outs = stac927x_slave_dig_outs;
	spec->num_pins = ARRAY_SIZE(stac927x_pin_nids);
	spec->pin_nids = stac927x_pin_nids;
	spec->board_config = snd_hda_check_board_config(codec, STAC_927X_MODELS,
							stac927x_models,
							stac927x_cfg_tbl);
 again:
	if (spec->board_config < 0)
		snd_printdd(KERN_INFO "hda_codec: %s: BIOS auto-probing.\n",
			    codec->chip_name);
	else
		stac92xx_set_config_regs(codec,
				stac927x_brd_tbl[spec->board_config]);

	spec->digbeep_nid = 0x23;
	spec->adc_nids = stac927x_adc_nids;
	spec->num_adcs = ARRAY_SIZE(stac927x_adc_nids);
	spec->mux_nids = stac927x_mux_nids;
	spec->num_muxes = ARRAY_SIZE(stac927x_mux_nids);
	spec->smux_nids = stac927x_smux_nids;
	spec->num_smuxes = ARRAY_SIZE(stac927x_smux_nids);
	spec->spdif_labels = stac927x_spdif_labels;
	spec->dac_list = stac927x_dac_nids;
	spec->multiout.dac_nids = spec->dac_nids;

	if (spec->board_config != STAC_D965_REF) {
		/* GPIO0 High = Enable EAPD */
		spec->eapd_mask = spec->gpio_mask = 0x01;
		spec->gpio_dir = spec->gpio_data = 0x01;
	}

	switch (spec->board_config) {
	case STAC_D965_3ST:
	case STAC_D965_5ST:
		/* GPIO0 High = Enable EAPD */
		spec->num_dmics = 0;
		spec->init = d965_core_init;
		break;
	case STAC_DELL_BIOS:
		switch (codec->subsystem_id) {
		case 0x10280209:
		case 0x1028022e:
			/* correct the device field to SPDIF out */
			snd_hda_codec_set_pincfg(codec, 0x21, 0x01442070);
			break;
		}
		/* configure the analog microphone on some laptops */
		snd_hda_codec_set_pincfg(codec, 0x0c, 0x90a79130);
		/* correct the front output jack as a hp out */
		snd_hda_codec_set_pincfg(codec, 0x0f, 0x0227011f);
		/* correct the front input jack as a mic */
		snd_hda_codec_set_pincfg(codec, 0x0e, 0x02a79130);
		/* fallthru */
	case STAC_DELL_3ST:
		if (codec->subsystem_id != 0x1028022f) {
			/* GPIO2 High = Enable EAPD */
			spec->eapd_mask = spec->gpio_mask = 0x04;
			spec->gpio_dir = spec->gpio_data = 0x04;
		}
		spec->dmic_nids = stac927x_dmic_nids;
		spec->num_dmics = STAC927X_NUM_DMICS;

		spec->init = dell_3st_core_init;
		spec->dmux_nids = stac927x_dmux_nids;
		spec->num_dmuxes = ARRAY_SIZE(stac927x_dmux_nids);
		break;
	case STAC_927X_VOLKNOB:
		spec->num_dmics = 0;
		spec->init = stac927x_volknob_core_init;
		break;
	default:
		spec->num_dmics = 0;
		spec->init = stac927x_core_init;
		break;
	}

	spec->num_caps = STAC927X_NUM_CAPS;
	spec->capvols = stac927x_capvols;
	spec->capsws = stac927x_capsws;

	spec->num_pwrs = 0;
	spec->aloopback_ctl = stac927x_loopback;
	spec->aloopback_mask = 0x40;
	spec->aloopback_shift = 0;
	spec->eapd_switch = 1;

	err = stac92xx_parse_auto_config(codec, 0x1e, 0x20);
	if (!err) {
		if (spec->board_config < 0) {
			printk(KERN_WARNING "hda_codec: No auto-config is "
			       "available, default to model=ref\n");
			spec->board_config = STAC_D965_REF;
			goto again;
		}
		err = -EINVAL;
	}
	if (err < 0) {
		stac92xx_free(codec);
		return err;
	}

	codec->patch_ops = stac92xx_patch_ops;

	codec->proc_widget_hook = stac927x_proc_hook;

	/*
	 * !!FIXME!!
	 * The STAC927x seem to require fairly long delays for certain
	 * command sequences.  With too short delays (even if the answer
	 * is set to RIRB properly), it results in the silence output
	 * on some hardwares like Dell.
	 *
	 * The below flag enables the longer delay (see get_response
	 * in hda_intel.c).
	 */
	codec->bus->needs_damn_long_delay = 1;

	/* no jack detecion for ref-no-jd model */
	if (spec->board_config == STAC_D965_REF_NO_JD)
		spec->hp_detect = 0;

	return 0;
}

static int patch_stac9205(struct hda_codec *codec)
{
	struct sigmatel_spec *spec;
	int err;

	spec  = kzalloc(sizeof(*spec), GFP_KERNEL);
	if (spec == NULL)
		return -ENOMEM;

	codec->no_trigger_sense = 1;
	codec->spec = spec;
	spec->num_pins = ARRAY_SIZE(stac9205_pin_nids);
	spec->pin_nids = stac9205_pin_nids;
	spec->board_config = snd_hda_check_board_config(codec, STAC_9205_MODELS,
							stac9205_models,
							stac9205_cfg_tbl);
 again:
	if (spec->board_config < 0)
		snd_printdd(KERN_INFO "hda_codec: %s: BIOS auto-probing.\n",
			    codec->chip_name);
	else
		stac92xx_set_config_regs(codec,
					 stac9205_brd_tbl[spec->board_config]);

	spec->digbeep_nid = 0x23;
	spec->adc_nids = stac9205_adc_nids;
	spec->num_adcs = ARRAY_SIZE(stac9205_adc_nids);
	spec->mux_nids = stac9205_mux_nids;
	spec->num_muxes = ARRAY_SIZE(stac9205_mux_nids);
	spec->smux_nids = stac9205_smux_nids;
	spec->num_smuxes = ARRAY_SIZE(stac9205_smux_nids);
	spec->dmic_nids = stac9205_dmic_nids;
	spec->num_dmics = STAC9205_NUM_DMICS;
	spec->dmux_nids = stac9205_dmux_nids;
	spec->num_dmuxes = ARRAY_SIZE(stac9205_dmux_nids);
	spec->num_pwrs = 0;

	spec->init = stac9205_core_init;
	spec->aloopback_ctl = stac9205_loopback;

	spec->num_caps = STAC9205_NUM_CAPS;
	spec->capvols = stac9205_capvols;
	spec->capsws = stac9205_capsws;

	spec->aloopback_mask = 0x40;
	spec->aloopback_shift = 0;
	/* Turn on/off EAPD per HP plugging */
	if (spec->board_config != STAC_9205_EAPD)
		spec->eapd_switch = 1;
	spec->multiout.dac_nids = spec->dac_nids;
	
	switch (spec->board_config){
	case STAC_9205_DELL_M43:
		/* Enable SPDIF in/out */
		snd_hda_codec_set_pincfg(codec, 0x1f, 0x01441030);
		snd_hda_codec_set_pincfg(codec, 0x20, 0x1c410030);

		/* Enable unsol response for GPIO4/Dock HP connection */
		err = stac_add_event(spec, codec->afg, STAC_VREF_EVENT, 0x01);
		if (err < 0)
			return err;
		snd_hda_codec_write_cache(codec, codec->afg, 0,
			AC_VERB_SET_GPIO_UNSOLICITED_RSP_MASK, 0x10);
		snd_hda_codec_write_cache(codec, codec->afg, 0,
					  AC_VERB_SET_UNSOLICITED_ENABLE,
					  AC_USRSP_EN | err);

		spec->gpio_dir = 0x0b;
		spec->eapd_mask = 0x01;
		spec->gpio_mask = 0x1b;
		spec->gpio_mute = 0x10;
		/* GPIO0 High = EAPD, GPIO1 Low = Headphone Mute,
		 * GPIO3 Low = DRM
		 */
		spec->gpio_data = 0x01;
		break;
	case STAC_9205_REF:
		/* SPDIF-In enabled */
		break;
	default:
		/* GPIO0 High = EAPD */
		spec->eapd_mask = spec->gpio_mask = spec->gpio_dir = 0x1;
		spec->gpio_data = 0x01;
		break;
	}

	err = stac92xx_parse_auto_config(codec, 0x1f, 0x20);
	if (!err) {
		if (spec->board_config < 0) {
			printk(KERN_WARNING "hda_codec: No auto-config is "
			       "available, default to model=ref\n");
			spec->board_config = STAC_9205_REF;
			goto again;
		}
		err = -EINVAL;
	}
	if (err < 0) {
		stac92xx_free(codec);
		return err;
	}

	codec->patch_ops = stac92xx_patch_ops;

	codec->proc_widget_hook = stac9205_proc_hook;

	return 0;
}

/*
 * STAC9872 hack
 */

static struct hda_verb stac9872_core_init[] = {
	{0x15, AC_VERB_SET_CONNECT_SEL, 0x1}, /* mic-sel: 0a,0d,14,02 */
	{0x15, AC_VERB_SET_AMP_GAIN_MUTE, AMP_OUT_UNMUTE}, /* Mic-in -> 0x9 */
	{}
};

static hda_nid_t stac9872_pin_nids[] = {
	0x0a, 0x0b, 0x0c, 0x0d, 0x0e, 0x0f,
	0x11, 0x13, 0x14,
};

static hda_nid_t stac9872_adc_nids[] = {
	0x8 /*,0x6*/
};

static hda_nid_t stac9872_mux_nids[] = {
	0x15
};

static unsigned long stac9872_capvols[] = {
	HDA_COMPOSE_AMP_VAL(0x09, 3, 0, HDA_INPUT),
};
#define stac9872_capsws		stac9872_capvols

static unsigned int stac9872_vaio_pin_configs[9] = {
	0x03211020, 0x411111f0, 0x411111f0, 0x03a15030,
	0x411111f0, 0x90170110, 0x411111f0, 0x411111f0,
	0x90a7013e
};

static const char *stac9872_models[STAC_9872_MODELS] = {
	[STAC_9872_AUTO] = "auto",
	[STAC_9872_VAIO] = "vaio",
};

static unsigned int *stac9872_brd_tbl[STAC_9872_MODELS] = {
	[STAC_9872_VAIO] = stac9872_vaio_pin_configs,
};

static struct snd_pci_quirk stac9872_cfg_tbl[] = {
	SND_PCI_QUIRK_MASK(0x104d, 0xfff0, 0x81e0,
			   "Sony VAIO F/S", STAC_9872_VAIO),
	{} /* terminator */
};

static int patch_stac9872(struct hda_codec *codec)
{
	struct sigmatel_spec *spec;
	int err;

	spec  = kzalloc(sizeof(*spec), GFP_KERNEL);
	if (spec == NULL)
		return -ENOMEM;
	codec->no_trigger_sense = 1;
	codec->spec = spec;
	spec->num_pins = ARRAY_SIZE(stac9872_pin_nids);
	spec->pin_nids = stac9872_pin_nids;

	spec->board_config = snd_hda_check_board_config(codec, STAC_9872_MODELS,
							stac9872_models,
							stac9872_cfg_tbl);
	if (spec->board_config < 0)
		snd_printdd(KERN_INFO "hda_codec: %s: BIOS auto-probing.\n",
			    codec->chip_name);
	else
		stac92xx_set_config_regs(codec,
					 stac9872_brd_tbl[spec->board_config]);

	spec->multiout.dac_nids = spec->dac_nids;
	spec->num_adcs = ARRAY_SIZE(stac9872_adc_nids);
	spec->adc_nids = stac9872_adc_nids;
	spec->num_muxes = ARRAY_SIZE(stac9872_mux_nids);
	spec->mux_nids = stac9872_mux_nids;
	spec->init = stac9872_core_init;
	spec->num_caps = 1;
	spec->capvols = stac9872_capvols;
	spec->capsws = stac9872_capsws;

	err = stac92xx_parse_auto_config(codec, 0x10, 0x12);
	if (err < 0) {
		stac92xx_free(codec);
		return -EINVAL;
	}
	spec->input_mux = &spec->private_imux;
	codec->patch_ops = stac92xx_patch_ops;
	return 0;
}


/*
 * patch entries
 */
static struct hda_codec_preset snd_hda_preset_sigmatel[] = {
 	{ .id = 0x83847690, .name = "STAC9200", .patch = patch_stac9200 },
 	{ .id = 0x83847882, .name = "STAC9220 A1", .patch = patch_stac922x },
 	{ .id = 0x83847680, .name = "STAC9221 A1", .patch = patch_stac922x },
 	{ .id = 0x83847880, .name = "STAC9220 A2", .patch = patch_stac922x },
 	{ .id = 0x83847681, .name = "STAC9220D/9223D A2", .patch = patch_stac922x },
 	{ .id = 0x83847682, .name = "STAC9221 A2", .patch = patch_stac922x },
 	{ .id = 0x83847683, .name = "STAC9221D A2", .patch = patch_stac922x },
 	{ .id = 0x83847618, .name = "STAC9227", .patch = patch_stac927x },
 	{ .id = 0x83847619, .name = "STAC9227", .patch = patch_stac927x },
 	{ .id = 0x83847616, .name = "STAC9228", .patch = patch_stac927x },
 	{ .id = 0x83847617, .name = "STAC9228", .patch = patch_stac927x },
 	{ .id = 0x83847614, .name = "STAC9229", .patch = patch_stac927x },
 	{ .id = 0x83847615, .name = "STAC9229", .patch = patch_stac927x },
 	{ .id = 0x83847620, .name = "STAC9274", .patch = patch_stac927x },
 	{ .id = 0x83847621, .name = "STAC9274D", .patch = patch_stac927x },
 	{ .id = 0x83847622, .name = "STAC9273X", .patch = patch_stac927x },
 	{ .id = 0x83847623, .name = "STAC9273D", .patch = patch_stac927x },
 	{ .id = 0x83847624, .name = "STAC9272X", .patch = patch_stac927x },
 	{ .id = 0x83847625, .name = "STAC9272D", .patch = patch_stac927x },
 	{ .id = 0x83847626, .name = "STAC9271X", .patch = patch_stac927x },
 	{ .id = 0x83847627, .name = "STAC9271D", .patch = patch_stac927x },
 	{ .id = 0x83847628, .name = "STAC9274X5NH", .patch = patch_stac927x },
 	{ .id = 0x83847629, .name = "STAC9274D5NH", .patch = patch_stac927x },
	{ .id = 0x83847632, .name = "STAC9202",  .patch = patch_stac925x },
	{ .id = 0x83847633, .name = "STAC9202D", .patch = patch_stac925x },
	{ .id = 0x83847634, .name = "STAC9250", .patch = patch_stac925x },
	{ .id = 0x83847635, .name = "STAC9250D", .patch = patch_stac925x },
	{ .id = 0x83847636, .name = "STAC9251", .patch = patch_stac925x },
	{ .id = 0x83847637, .name = "STAC9250D", .patch = patch_stac925x },
	{ .id = 0x83847645, .name = "92HD206X", .patch = patch_stac927x },
	{ .id = 0x83847646, .name = "92HD206D", .patch = patch_stac927x },
 	/* The following does not take into account .id=0x83847661 when subsys =
 	 * 104D0C00 which is STAC9225s. Because of this, some SZ Notebooks are
 	 * currently not fully supported.
 	 */
 	{ .id = 0x83847661, .name = "CXD9872RD/K", .patch = patch_stac9872 },
 	{ .id = 0x83847662, .name = "STAC9872AK", .patch = patch_stac9872 },
 	{ .id = 0x83847664, .name = "CXD9872AKD", .patch = patch_stac9872 },
	{ .id = 0x83847698, .name = "STAC9205", .patch = patch_stac9205 },
 	{ .id = 0x838476a0, .name = "STAC9205", .patch = patch_stac9205 },
 	{ .id = 0x838476a1, .name = "STAC9205D", .patch = patch_stac9205 },
 	{ .id = 0x838476a2, .name = "STAC9204", .patch = patch_stac9205 },
 	{ .id = 0x838476a3, .name = "STAC9204D", .patch = patch_stac9205 },
 	{ .id = 0x838476a4, .name = "STAC9255", .patch = patch_stac9205 },
 	{ .id = 0x838476a5, .name = "STAC9255D", .patch = patch_stac9205 },
 	{ .id = 0x838476a6, .name = "STAC9254", .patch = patch_stac9205 },
 	{ .id = 0x838476a7, .name = "STAC9254D", .patch = patch_stac9205 },
	{ .id = 0x111d7603, .name = "92HD75B3X5", .patch = patch_stac92hd71bxx},
	{ .id = 0x111d7604, .name = "92HD83C1X5", .patch = patch_stac92hd83xxx},
	{ .id = 0x111d7605, .name = "92HD81B1X5", .patch = patch_stac92hd83xxx},
	{ .id = 0x111d76d5, .name = "92HD81B1C5", .patch = patch_stac92hd83xxx},
	{ .id = 0x111d7608, .name = "92HD75B2X5", .patch = patch_stac92hd71bxx},
	{ .id = 0x111d7674, .name = "92HD73D1X5", .patch = patch_stac92hd73xx },
	{ .id = 0x111d7675, .name = "92HD73C1X5", .patch = patch_stac92hd73xx },
	{ .id = 0x111d7676, .name = "92HD73E1X5", .patch = patch_stac92hd73xx },
	{ .id = 0x111d76b0, .name = "92HD71B8X", .patch = patch_stac92hd71bxx },
	{ .id = 0x111d76b1, .name = "92HD71B8X", .patch = patch_stac92hd71bxx },
	{ .id = 0x111d76b2, .name = "92HD71B7X", .patch = patch_stac92hd71bxx },
	{ .id = 0x111d76b3, .name = "92HD71B7X", .patch = patch_stac92hd71bxx },
	{ .id = 0x111d76b4, .name = "92HD71B6X", .patch = patch_stac92hd71bxx },
	{ .id = 0x111d76b5, .name = "92HD71B6X", .patch = patch_stac92hd71bxx },
	{ .id = 0x111d76b6, .name = "92HD71B5X", .patch = patch_stac92hd71bxx },
	{ .id = 0x111d76b7, .name = "92HD71B5X", .patch = patch_stac92hd71bxx },
	{} /* terminator */
};

MODULE_ALIAS("snd-hda-codec-id:8384*");
MODULE_ALIAS("snd-hda-codec-id:111d*");

MODULE_LICENSE("GPL");
MODULE_DESCRIPTION("IDT/Sigmatel HD-audio codec");

static struct hda_codec_preset_list sigmatel_list = {
	.preset = snd_hda_preset_sigmatel,
	.owner = THIS_MODULE,
};

static int __init patch_sigmatel_init(void)
{
	return snd_hda_add_codec_preset(&sigmatel_list);
}

static void __exit patch_sigmatel_exit(void)
{
	snd_hda_delete_codec_preset(&sigmatel_list);
}

module_init(patch_sigmatel_init)
module_exit(patch_sigmatel_exit)<|MERGE_RESOLUTION|>--- conflicted
+++ resolved
@@ -4730,8 +4730,6 @@
 	}
 }
 
-<<<<<<< HEAD
-=======
 static int hp_blike_system(u32 subsystem_id);
 
 static void set_hp_led_gpio(struct hda_codec *codec)
@@ -4752,7 +4750,6 @@
 	}
 }
 
->>>>>>> 92dcffb9
 /*
  * This method searches for the mute LED GPIO configuration
  * provided as OEM string in SMBIOS. The format of that string
@@ -4764,8 +4761,6 @@
  *
  * So, HP B-series like systems may have HP_Mute_LED_0 (current models)
  * or  HP_Mute_LED_0_3 (future models) OEM SMBIOS strings
-<<<<<<< HEAD
-=======
  *
  *
  * The dv-series laptops don't seem to have the HP_Mute_LED* strings in
@@ -4774,7 +4769,6 @@
  * HP Pavilion dv9500t CTO.
  * Need more information on whether it is true across the entire series.
  * -- kunal
->>>>>>> 92dcffb9
  */
 static int find_mute_led_gpio(struct hda_codec *codec)
 {
@@ -4785,35 +4779,12 @@
 		while ((dev = dmi_find_device(DMI_DEV_TYPE_OEM_STRING,
 								NULL, dev))) {
 			if (sscanf(dev->name, "HP_Mute_LED_%d_%d",
-<<<<<<< HEAD
-			      &spec->gpio_led_polarity,
-			      &spec->gpio_led) == 2) {
-=======
 				  &spec->gpio_led_polarity,
 				  &spec->gpio_led) == 2) {
->>>>>>> 92dcffb9
 				spec->gpio_led = 1 << spec->gpio_led;
 				return 1;
 			}
 			if (sscanf(dev->name, "HP_Mute_LED_%d",
-<<<<<<< HEAD
-			      &spec->gpio_led_polarity) == 1) {
-				switch (codec->vendor_id) {
-				case 0x111d7608:
-					/* GPIO 0 */
-					spec->gpio_led = 0x01;
-					return 1;
-				case 0x111d7600:
-				case 0x111d7601:
-				case 0x111d7602:
-				case 0x111d7603:
-					/* GPIO 3 */
-					spec->gpio_led = 0x08;
-					return 1;
-				}
-			}
-		}
-=======
 				  &spec->gpio_led_polarity) == 1) {
 				set_hp_led_gpio(codec);
 				return 1;
@@ -4829,7 +4800,6 @@
 			spec->gpio_led_polarity = 1;
 			return 1;
 		}
->>>>>>> 92dcffb9
 	}
 	return 0;
 }
@@ -5364,11 +5334,7 @@
 		codec->patch_ops.check_power_status =
 			idt92hd83xxx_hp_check_power_status;
 	}
-<<<<<<< HEAD
-#endif
-=======
 #endif	
->>>>>>> 92dcffb9
 
 	err = stac92xx_parse_auto_config(codec, 0x1d, 0);
 	if (!err) {
