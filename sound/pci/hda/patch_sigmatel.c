/*
 * Universal Interface for Intel High Definition Audio Codec
 *
 * HD audio interface patch for SigmaTel STAC92xx
 *
 * Copyright (c) 2005 Embedded Alley Solutions, Inc.
 * Matt Porter <mporter@embeddedalley.com>
 *
 * Based on patch_cmedia.c and patch_realtek.c
 * Copyright (c) 2004 Takashi Iwai <tiwai@suse.de>
 *
 *  This driver is free software; you can redistribute it and/or modify
 *  it under the terms of the GNU General Public License as published by
 *  the Free Software Foundation; either version 2 of the License, or
 *  (at your option) any later version.
 *
 *  This driver is distributed in the hope that it will be useful,
 *  but WITHOUT ANY WARRANTY; without even the implied warranty of
 *  MERCHANTABILITY or FITNESS FOR A PARTICULAR PURPOSE.  See the
 *  GNU General Public License for more details.
 *
 *  You should have received a copy of the GNU General Public License
 *  along with this program; if not, write to the Free Software
 *  Foundation, Inc., 59 Temple Place, Suite 330, Boston, MA  02111-1307 USA
 */

#include <linux/init.h>
#include <linux/delay.h>
#include <linux/slab.h>
#include <linux/pci.h>
#include <linux/dmi.h>
#include <linux/module.h>
#include <sound/core.h>
#include <sound/asoundef.h>
#include <sound/jack.h>
#include <sound/tlv.h>
#include "hda_codec.h"
#include "hda_local.h"
#include "hda_beep.h"

enum {
	STAC_VREF_EVENT	= 1,
	STAC_INSERT_EVENT,
	STAC_PWR_EVENT,
	STAC_HP_EVENT,
	STAC_LO_EVENT,
	STAC_MIC_EVENT,
};

enum {
	STAC_AUTO,
	STAC_REF,
	STAC_9200_OQO,
	STAC_9200_DELL_D21,
	STAC_9200_DELL_D22,
	STAC_9200_DELL_D23,
	STAC_9200_DELL_M21,
	STAC_9200_DELL_M22,
	STAC_9200_DELL_M23,
	STAC_9200_DELL_M24,
	STAC_9200_DELL_M25,
	STAC_9200_DELL_M26,
	STAC_9200_DELL_M27,
	STAC_9200_M4,
	STAC_9200_M4_2,
	STAC_9200_PANASONIC,
	STAC_9200_MODELS
};

enum {
	STAC_9205_AUTO,
	STAC_9205_REF,
	STAC_9205_DELL_M42,
	STAC_9205_DELL_M43,
	STAC_9205_DELL_M44,
	STAC_9205_EAPD,
	STAC_9205_MODELS
};

enum {
	STAC_92HD73XX_AUTO,
	STAC_92HD73XX_NO_JD, /* no jack-detection */
	STAC_92HD73XX_REF,
	STAC_92HD73XX_INTEL,
	STAC_DELL_M6_AMIC,
	STAC_DELL_M6_DMIC,
	STAC_DELL_M6_BOTH,
	STAC_DELL_EQ,
	STAC_ALIENWARE_M17X,
	STAC_92HD73XX_MODELS
};

enum {
	STAC_92HD83XXX_AUTO,
	STAC_92HD83XXX_REF,
	STAC_92HD83XXX_PWR_REF,
	STAC_DELL_S14,
	STAC_DELL_VOSTRO_3500,
	STAC_92HD83XXX_HP,
	STAC_92HD83XXX_HP_cNB11_INTQUAD,
	STAC_HP_DV7_4000,
	STAC_92HD83XXX_MODELS
};

enum {
	STAC_92HD71BXX_AUTO,
	STAC_92HD71BXX_REF,
	STAC_DELL_M4_1,
	STAC_DELL_M4_2,
	STAC_DELL_M4_3,
	STAC_HP_M4,
	STAC_HP_DV4,
	STAC_HP_DV5,
	STAC_HP_HDX,
	STAC_HP_DV4_1222NR,
	STAC_92HD71BXX_MODELS
};

enum {
	STAC_925x_AUTO,
	STAC_925x_REF,
	STAC_M1,
	STAC_M1_2,
	STAC_M2,
	STAC_M2_2,
	STAC_M3,
	STAC_M5,
	STAC_M6,
	STAC_925x_MODELS
};

enum {
	STAC_922X_AUTO,
	STAC_D945_REF,
	STAC_D945GTP3,
	STAC_D945GTP5,
	STAC_INTEL_MAC_V1,
	STAC_INTEL_MAC_V2,
	STAC_INTEL_MAC_V3,
	STAC_INTEL_MAC_V4,
	STAC_INTEL_MAC_V5,
	STAC_INTEL_MAC_AUTO, /* This model is selected if no module parameter
			      * is given, one of the above models will be
			      * chosen according to the subsystem id. */
	/* for backward compatibility */
	STAC_MACMINI,
	STAC_MACBOOK,
	STAC_MACBOOK_PRO_V1,
	STAC_MACBOOK_PRO_V2,
	STAC_IMAC_INTEL,
	STAC_IMAC_INTEL_20,
	STAC_ECS_202,
	STAC_922X_DELL_D81,
	STAC_922X_DELL_D82,
	STAC_922X_DELL_M81,
	STAC_922X_DELL_M82,
	STAC_922X_MODELS
};

enum {
	STAC_927X_AUTO,
	STAC_D965_REF_NO_JD, /* no jack-detection */
	STAC_D965_REF,
	STAC_D965_3ST,
	STAC_D965_5ST,
	STAC_D965_5ST_NO_FP,
	STAC_DELL_3ST,
	STAC_DELL_BIOS,
	STAC_927X_VOLKNOB,
	STAC_927X_MODELS
};

enum {
	STAC_9872_AUTO,
	STAC_9872_VAIO,
	STAC_9872_MODELS
};

struct sigmatel_event {
	hda_nid_t nid;
	unsigned char type;
	unsigned char tag;
	int data;
};

struct sigmatel_mic_route {
	hda_nid_t pin;
	signed char mux_idx;
	signed char dmux_idx;
};

#define MAX_PINS_NUM 16
#define MAX_ADCS_NUM 4
#define MAX_DMICS_NUM 4

struct sigmatel_spec {
	struct snd_kcontrol_new *mixers[4];
	unsigned int num_mixers;

	int board_config;
	unsigned int eapd_switch: 1;
	unsigned int surr_switch: 1;
	unsigned int alt_switch: 1;
	unsigned int hp_detect: 1;
	unsigned int spdif_mute: 1;
	unsigned int check_volume_offset:1;
	unsigned int auto_mic:1;
	unsigned int linear_tone_beep:1;

	/* gpio lines */
	unsigned int eapd_mask;
	unsigned int gpio_mask;
	unsigned int gpio_dir;
	unsigned int gpio_data;
	unsigned int gpio_mute;
	unsigned int gpio_led;
	unsigned int gpio_led_polarity;
	unsigned int vref_mute_led_nid; /* pin NID for mute-LED vref control */
	unsigned int vref_led;

	/* stream */
	unsigned int stream_delay;

	/* analog loopback */
	const struct snd_kcontrol_new *aloopback_ctl;
	unsigned char aloopback_mask;
	unsigned char aloopback_shift;

	/* power management */
	unsigned int num_pwrs;
	const hda_nid_t *pwr_nids;
	const hda_nid_t *dac_list;

	/* events */
	struct snd_array events;

	/* playback */
	struct hda_input_mux *mono_mux;
	unsigned int cur_mmux;
	struct hda_multi_out multiout;
	hda_nid_t dac_nids[5];
	hda_nid_t hp_dacs[5];
	hda_nid_t speaker_dacs[5];

	int volume_offset;

	/* capture */
	const hda_nid_t *adc_nids;
	unsigned int num_adcs;
	const hda_nid_t *mux_nids;
	unsigned int num_muxes;
	const hda_nid_t *dmic_nids;
	unsigned int num_dmics;
	const hda_nid_t *dmux_nids;
	unsigned int num_dmuxes;
	const hda_nid_t *smux_nids;
	unsigned int num_smuxes;
	unsigned int num_analog_muxes;

	const unsigned long *capvols; /* amp-volume attr: HDA_COMPOSE_AMP_VAL() */
	const unsigned long *capsws; /* amp-mute attr: HDA_COMPOSE_AMP_VAL() */
	unsigned int num_caps; /* number of capture volume/switch elements */

	struct sigmatel_mic_route ext_mic;
	struct sigmatel_mic_route int_mic;
	struct sigmatel_mic_route dock_mic;

	const char * const *spdif_labels;

	hda_nid_t dig_in_nid;
	hda_nid_t mono_nid;
	hda_nid_t anabeep_nid;
	hda_nid_t digbeep_nid;

	/* pin widgets */
	const hda_nid_t *pin_nids;
	unsigned int num_pins;

	/* codec specific stuff */
	const struct hda_verb *init;
	const struct snd_kcontrol_new *mixer;

	/* capture source */
	struct hda_input_mux *dinput_mux;
	unsigned int cur_dmux[2];
	struct hda_input_mux *input_mux;
	unsigned int cur_mux[3];
	struct hda_input_mux *sinput_mux;
	unsigned int cur_smux[2];
	unsigned int cur_amux;
	hda_nid_t *amp_nids;
	unsigned int powerdown_adcs;

	/* i/o switches */
	unsigned int io_switch[2];
	unsigned int clfe_swap;
	hda_nid_t line_switch;	/* shared line-in for input and output */
	hda_nid_t mic_switch;	/* shared mic-in for input and output */
	hda_nid_t hp_switch; /* NID of HP as line-out */
	unsigned int aloopback;

	struct hda_pcm pcm_rec[2];	/* PCM information */

	/* dynamic controls and input_mux */
	struct auto_pin_cfg autocfg;
	struct snd_array kctls;
	struct hda_input_mux private_dimux;
	struct hda_input_mux private_imux;
	struct hda_input_mux private_smux;
	struct hda_input_mux private_mono_mux;

	/* auto spec */
	unsigned auto_pin_cnt;
	hda_nid_t auto_pin_nids[MAX_PINS_NUM];
	unsigned auto_adc_cnt;
	hda_nid_t auto_adc_nids[MAX_ADCS_NUM];
	hda_nid_t auto_mux_nids[MAX_ADCS_NUM];
	hda_nid_t auto_dmux_nids[MAX_ADCS_NUM];
	unsigned long auto_capvols[MAX_ADCS_NUM];
	unsigned auto_dmic_cnt;
	hda_nid_t auto_dmic_nids[MAX_DMICS_NUM];
};

static const hda_nid_t stac9200_adc_nids[1] = {
        0x03,
};

static const hda_nid_t stac9200_mux_nids[1] = {
        0x0c,
};

static const hda_nid_t stac9200_dac_nids[1] = {
        0x02,
};

static const hda_nid_t stac92hd73xx_pwr_nids[8] = {
	0x0a, 0x0b, 0x0c, 0xd, 0x0e,
	0x0f, 0x10, 0x11
};

static const hda_nid_t stac92hd73xx_slave_dig_outs[2] = {
	0x26, 0,
};

static const hda_nid_t stac92hd73xx_adc_nids[2] = {
	0x1a, 0x1b
};

#define STAC92HD73XX_NUM_DMICS	2
static const hda_nid_t stac92hd73xx_dmic_nids[STAC92HD73XX_NUM_DMICS + 1] = {
	0x13, 0x14, 0
};

#define STAC92HD73_DAC_COUNT 5

static const hda_nid_t stac92hd73xx_mux_nids[2] = {
	0x20, 0x21,
};

static const hda_nid_t stac92hd73xx_dmux_nids[2] = {
	0x20, 0x21,
};

static const hda_nid_t stac92hd73xx_smux_nids[2] = {
	0x22, 0x23,
};

#define STAC92HD73XX_NUM_CAPS	2
static const unsigned long stac92hd73xx_capvols[] = {
	HDA_COMPOSE_AMP_VAL(0x20, 3, 0, HDA_OUTPUT),
	HDA_COMPOSE_AMP_VAL(0x21, 3, 0, HDA_OUTPUT),
};
#define stac92hd73xx_capsws	stac92hd73xx_capvols

#define STAC92HD83_DAC_COUNT 3

static const hda_nid_t stac92hd83xxx_pwr_nids[7] = {
	0x0a, 0x0b, 0x0c, 0xd, 0x0e,
	0x0f, 0x10
};

static const hda_nid_t stac92hd83xxx_slave_dig_outs[2] = {
	0x1e, 0,
};

static const hda_nid_t stac92hd83xxx_dmic_nids[] = {
		0x11, 0x20,
};

static const hda_nid_t stac92hd71bxx_pwr_nids[3] = {
	0x0a, 0x0d, 0x0f
};

static const hda_nid_t stac92hd71bxx_adc_nids[2] = {
	0x12, 0x13,
};

static const hda_nid_t stac92hd71bxx_mux_nids[2] = {
	0x1a, 0x1b
};

static const hda_nid_t stac92hd71bxx_dmux_nids[2] = {
	0x1c, 0x1d,
};

static const hda_nid_t stac92hd71bxx_smux_nids[2] = {
	0x24, 0x25,
};

#define STAC92HD71BXX_NUM_DMICS	2
static const hda_nid_t stac92hd71bxx_dmic_nids[STAC92HD71BXX_NUM_DMICS + 1] = {
	0x18, 0x19, 0
};

static const hda_nid_t stac92hd71bxx_dmic_5port_nids[STAC92HD71BXX_NUM_DMICS] = {
	0x18, 0
};

static const hda_nid_t stac92hd71bxx_slave_dig_outs[2] = {
	0x22, 0
};

#define STAC92HD71BXX_NUM_CAPS		2
static const unsigned long stac92hd71bxx_capvols[] = {
	HDA_COMPOSE_AMP_VAL(0x1c, 3, 0, HDA_OUTPUT),
	HDA_COMPOSE_AMP_VAL(0x1d, 3, 0, HDA_OUTPUT),
};
#define stac92hd71bxx_capsws	stac92hd71bxx_capvols

static const hda_nid_t stac925x_adc_nids[1] = {
        0x03,
};

static const hda_nid_t stac925x_mux_nids[1] = {
        0x0f,
};

static const hda_nid_t stac925x_dac_nids[1] = {
        0x02,
};

#define STAC925X_NUM_DMICS	1
static const hda_nid_t stac925x_dmic_nids[STAC925X_NUM_DMICS + 1] = {
	0x15, 0
};

static const hda_nid_t stac925x_dmux_nids[1] = {
	0x14,
};

static const unsigned long stac925x_capvols[] = {
	HDA_COMPOSE_AMP_VAL(0x09, 3, 0, HDA_OUTPUT),
};
static const unsigned long stac925x_capsws[] = {
	HDA_COMPOSE_AMP_VAL(0x14, 3, 0, HDA_OUTPUT),
};

static const hda_nid_t stac922x_adc_nids[2] = {
        0x06, 0x07,
};

static const hda_nid_t stac922x_mux_nids[2] = {
        0x12, 0x13,
};

#define STAC922X_NUM_CAPS	2
static const unsigned long stac922x_capvols[] = {
	HDA_COMPOSE_AMP_VAL(0x17, 3, 0, HDA_INPUT),
	HDA_COMPOSE_AMP_VAL(0x18, 3, 0, HDA_INPUT),
};
#define stac922x_capsws		stac922x_capvols

static const hda_nid_t stac927x_slave_dig_outs[2] = {
	0x1f, 0,
};

static const hda_nid_t stac927x_adc_nids[3] = {
        0x07, 0x08, 0x09
};

static const hda_nid_t stac927x_mux_nids[3] = {
        0x15, 0x16, 0x17
};

static const hda_nid_t stac927x_smux_nids[1] = {
	0x21,
};

static const hda_nid_t stac927x_dac_nids[6] = {
	0x02, 0x03, 0x04, 0x05, 0x06, 0
};

static const hda_nid_t stac927x_dmux_nids[1] = {
	0x1b,
};

#define STAC927X_NUM_DMICS 2
static const hda_nid_t stac927x_dmic_nids[STAC927X_NUM_DMICS + 1] = {
	0x13, 0x14, 0
};

#define STAC927X_NUM_CAPS	3
static const unsigned long stac927x_capvols[] = {
	HDA_COMPOSE_AMP_VAL(0x18, 3, 0, HDA_INPUT),
	HDA_COMPOSE_AMP_VAL(0x19, 3, 0, HDA_INPUT),
	HDA_COMPOSE_AMP_VAL(0x1a, 3, 0, HDA_INPUT),
};
static const unsigned long stac927x_capsws[] = {
	HDA_COMPOSE_AMP_VAL(0x1b, 3, 0, HDA_OUTPUT),
	HDA_COMPOSE_AMP_VAL(0x1c, 3, 0, HDA_OUTPUT),
	HDA_COMPOSE_AMP_VAL(0x1d, 3, 0, HDA_OUTPUT),
};

static const char * const stac927x_spdif_labels[5] = {
	"Digital Playback", "ADAT", "Analog Mux 1",
	"Analog Mux 2", "Analog Mux 3"
};

static const hda_nid_t stac9205_adc_nids[2] = {
        0x12, 0x13
};

static const hda_nid_t stac9205_mux_nids[2] = {
        0x19, 0x1a
};

static const hda_nid_t stac9205_dmux_nids[1] = {
	0x1d,
};

static const hda_nid_t stac9205_smux_nids[1] = {
	0x21,
};

#define STAC9205_NUM_DMICS	2
static const hda_nid_t stac9205_dmic_nids[STAC9205_NUM_DMICS + 1] = {
        0x17, 0x18, 0
};

#define STAC9205_NUM_CAPS	2
static const unsigned long stac9205_capvols[] = {
	HDA_COMPOSE_AMP_VAL(0x1b, 3, 0, HDA_INPUT),
	HDA_COMPOSE_AMP_VAL(0x1c, 3, 0, HDA_INPUT),
};
static const unsigned long stac9205_capsws[] = {
	HDA_COMPOSE_AMP_VAL(0x1d, 3, 0, HDA_OUTPUT),
	HDA_COMPOSE_AMP_VAL(0x1e, 3, 0, HDA_OUTPUT),
};

static const hda_nid_t stac9200_pin_nids[8] = {
	0x08, 0x09, 0x0d, 0x0e, 
	0x0f, 0x10, 0x11, 0x12,
};

static const hda_nid_t stac925x_pin_nids[8] = {
	0x07, 0x08, 0x0a, 0x0b, 
	0x0c, 0x0d, 0x10, 0x11,
};

static const hda_nid_t stac922x_pin_nids[10] = {
	0x0a, 0x0b, 0x0c, 0x0d, 0x0e,
	0x0f, 0x10, 0x11, 0x15, 0x1b,
};

static const hda_nid_t stac92hd73xx_pin_nids[13] = {
	0x0a, 0x0b, 0x0c, 0x0d, 0x0e,
	0x0f, 0x10, 0x11, 0x12, 0x13,
	0x14, 0x22, 0x23
};

#define STAC92HD71BXX_NUM_PINS 13
static const hda_nid_t stac92hd71bxx_pin_nids_4port[STAC92HD71BXX_NUM_PINS] = {
	0x0a, 0x0b, 0x0c, 0x0d, 0x00,
	0x00, 0x14, 0x18, 0x19, 0x1e,
	0x1f, 0x20, 0x27
};
static const hda_nid_t stac92hd71bxx_pin_nids_6port[STAC92HD71BXX_NUM_PINS] = {
	0x0a, 0x0b, 0x0c, 0x0d, 0x0e,
	0x0f, 0x14, 0x18, 0x19, 0x1e,
	0x1f, 0x20, 0x27
};

static const hda_nid_t stac927x_pin_nids[14] = {
	0x0a, 0x0b, 0x0c, 0x0d, 0x0e,
	0x0f, 0x10, 0x11, 0x12, 0x13,
	0x14, 0x21, 0x22, 0x23,
};

static const hda_nid_t stac9205_pin_nids[12] = {
	0x0a, 0x0b, 0x0c, 0x0d, 0x0e,
	0x0f, 0x14, 0x16, 0x17, 0x18,
	0x21, 0x22,
};

static int stac92xx_dmux_enum_info(struct snd_kcontrol *kcontrol,
				   struct snd_ctl_elem_info *uinfo)
{
	struct hda_codec *codec = snd_kcontrol_chip(kcontrol);
	struct sigmatel_spec *spec = codec->spec;
	return snd_hda_input_mux_info(spec->dinput_mux, uinfo);
}

static int stac92xx_dmux_enum_get(struct snd_kcontrol *kcontrol,
				  struct snd_ctl_elem_value *ucontrol)
{
	struct hda_codec *codec = snd_kcontrol_chip(kcontrol);
	struct sigmatel_spec *spec = codec->spec;
	unsigned int dmux_idx = snd_ctl_get_ioffidx(kcontrol, &ucontrol->id);

	ucontrol->value.enumerated.item[0] = spec->cur_dmux[dmux_idx];
	return 0;
}

static int stac92xx_dmux_enum_put(struct snd_kcontrol *kcontrol,
				  struct snd_ctl_elem_value *ucontrol)
{
	struct hda_codec *codec = snd_kcontrol_chip(kcontrol);
	struct sigmatel_spec *spec = codec->spec;
	unsigned int dmux_idx = snd_ctl_get_ioffidx(kcontrol, &ucontrol->id);

	return snd_hda_input_mux_put(codec, spec->dinput_mux, ucontrol,
			spec->dmux_nids[dmux_idx], &spec->cur_dmux[dmux_idx]);
}

static int stac92xx_smux_enum_info(struct snd_kcontrol *kcontrol,
				   struct snd_ctl_elem_info *uinfo)
{
	struct hda_codec *codec = snd_kcontrol_chip(kcontrol);
	struct sigmatel_spec *spec = codec->spec;
	return snd_hda_input_mux_info(spec->sinput_mux, uinfo);
}

static int stac92xx_smux_enum_get(struct snd_kcontrol *kcontrol,
				  struct snd_ctl_elem_value *ucontrol)
{
	struct hda_codec *codec = snd_kcontrol_chip(kcontrol);
	struct sigmatel_spec *spec = codec->spec;
	unsigned int smux_idx = snd_ctl_get_ioffidx(kcontrol, &ucontrol->id);

	ucontrol->value.enumerated.item[0] = spec->cur_smux[smux_idx];
	return 0;
}

static int stac92xx_smux_enum_put(struct snd_kcontrol *kcontrol,
				  struct snd_ctl_elem_value *ucontrol)
{
	struct hda_codec *codec = snd_kcontrol_chip(kcontrol);
	struct sigmatel_spec *spec = codec->spec;
	struct hda_input_mux *smux = &spec->private_smux;
	unsigned int smux_idx = snd_ctl_get_ioffidx(kcontrol, &ucontrol->id);
	int err, val;
	hda_nid_t nid;

	err = snd_hda_input_mux_put(codec, spec->sinput_mux, ucontrol,
			spec->smux_nids[smux_idx], &spec->cur_smux[smux_idx]);
	if (err < 0)
		return err;

	if (spec->spdif_mute) {
		if (smux_idx == 0)
			nid = spec->multiout.dig_out_nid;
		else
			nid = codec->slave_dig_outs[smux_idx - 1];
		if (spec->cur_smux[smux_idx] == smux->num_items - 1)
			val = HDA_AMP_MUTE;
		else
			val = 0;
		/* un/mute SPDIF out */
		snd_hda_codec_amp_stereo(codec, nid, HDA_OUTPUT, 0,
					 HDA_AMP_MUTE, val);
	}
	return 0;
}

#ifdef CONFIG_SND_HDA_POWER_SAVE
static int stac_vrefout_set(struct hda_codec *codec,
					hda_nid_t nid, unsigned int new_vref)
{
	int error, pinctl;

	snd_printdd("%s, nid %x ctl %x\n", __func__, nid, new_vref);
	pinctl = snd_hda_codec_read(codec, nid, 0,
				AC_VERB_GET_PIN_WIDGET_CONTROL, 0);

	if (pinctl < 0)
		return pinctl;

	pinctl &= 0xff;
	pinctl &= ~AC_PINCTL_VREFEN;
	pinctl |= (new_vref & AC_PINCTL_VREFEN);

	error = snd_hda_codec_write_cache(codec, nid, 0,
					AC_VERB_SET_PIN_WIDGET_CONTROL, pinctl);
	if (error < 0)
		return error;

	return 1;
}
#endif

static unsigned int stac92xx_vref_set(struct hda_codec *codec,
					hda_nid_t nid, unsigned int new_vref)
{
	int error;
	unsigned int pincfg;
	pincfg = snd_hda_codec_read(codec, nid, 0,
				AC_VERB_GET_PIN_WIDGET_CONTROL, 0);

	pincfg &= 0xff;
	pincfg &= ~(AC_PINCTL_VREFEN | AC_PINCTL_IN_EN | AC_PINCTL_OUT_EN);
	pincfg |= new_vref;

	if (new_vref == AC_PINCTL_VREF_HIZ)
		pincfg |= AC_PINCTL_OUT_EN;
	else
		pincfg |= AC_PINCTL_IN_EN;

	error = snd_hda_codec_write_cache(codec, nid, 0,
					AC_VERB_SET_PIN_WIDGET_CONTROL, pincfg);
	if (error < 0)
		return error;
	else
		return 1;
}

static unsigned int stac92xx_vref_get(struct hda_codec *codec, hda_nid_t nid)
{
	unsigned int vref;
	vref = snd_hda_codec_read(codec, nid, 0,
				AC_VERB_GET_PIN_WIDGET_CONTROL, 0);
	vref &= AC_PINCTL_VREFEN;
	return vref;
}

static int stac92xx_mux_enum_info(struct snd_kcontrol *kcontrol, struct snd_ctl_elem_info *uinfo)
{
	struct hda_codec *codec = snd_kcontrol_chip(kcontrol);
	struct sigmatel_spec *spec = codec->spec;
	return snd_hda_input_mux_info(spec->input_mux, uinfo);
}

static int stac92xx_mux_enum_get(struct snd_kcontrol *kcontrol, struct snd_ctl_elem_value *ucontrol)
{
	struct hda_codec *codec = snd_kcontrol_chip(kcontrol);
	struct sigmatel_spec *spec = codec->spec;
	unsigned int adc_idx = snd_ctl_get_ioffidx(kcontrol, &ucontrol->id);

	ucontrol->value.enumerated.item[0] = spec->cur_mux[adc_idx];
	return 0;
}

static int stac92xx_mux_enum_put(struct snd_kcontrol *kcontrol, struct snd_ctl_elem_value *ucontrol)
{
	struct hda_codec *codec = snd_kcontrol_chip(kcontrol);
	struct sigmatel_spec *spec = codec->spec;
	unsigned int adc_idx = snd_ctl_get_ioffidx(kcontrol, &ucontrol->id);
	const struct hda_input_mux *imux = spec->input_mux;
	unsigned int idx, prev_idx, didx;

	idx = ucontrol->value.enumerated.item[0];
	if (idx >= imux->num_items)
		idx = imux->num_items - 1;
	prev_idx = spec->cur_mux[adc_idx];
	if (prev_idx == idx)
		return 0;
	if (idx < spec->num_analog_muxes) {
		snd_hda_codec_write_cache(codec, spec->mux_nids[adc_idx], 0,
					  AC_VERB_SET_CONNECT_SEL,
					  imux->items[idx].index);
		if (prev_idx >= spec->num_analog_muxes &&
		    spec->mux_nids[adc_idx] != spec->dmux_nids[adc_idx]) {
			imux = spec->dinput_mux;
			/* 0 = analog */
			snd_hda_codec_write_cache(codec,
						  spec->dmux_nids[adc_idx], 0,
						  AC_VERB_SET_CONNECT_SEL,
						  imux->items[0].index);
		}
	} else {
		imux = spec->dinput_mux;
		/* first dimux item is hardcoded to select analog imux,
		 * so lets skip it
		 */
		didx = idx - spec->num_analog_muxes + 1;
		snd_hda_codec_write_cache(codec, spec->dmux_nids[adc_idx], 0,
					  AC_VERB_SET_CONNECT_SEL,
					  imux->items[didx].index);
	}
	spec->cur_mux[adc_idx] = idx;
	return 1;
}

static int stac92xx_mono_mux_enum_info(struct snd_kcontrol *kcontrol,
	struct snd_ctl_elem_info *uinfo)
{
	struct hda_codec *codec = snd_kcontrol_chip(kcontrol);
	struct sigmatel_spec *spec = codec->spec;
	return snd_hda_input_mux_info(spec->mono_mux, uinfo);
}

static int stac92xx_mono_mux_enum_get(struct snd_kcontrol *kcontrol,
	struct snd_ctl_elem_value *ucontrol)
{
	struct hda_codec *codec = snd_kcontrol_chip(kcontrol);
	struct sigmatel_spec *spec = codec->spec;

	ucontrol->value.enumerated.item[0] = spec->cur_mmux;
	return 0;
}

static int stac92xx_mono_mux_enum_put(struct snd_kcontrol *kcontrol,
	struct snd_ctl_elem_value *ucontrol)
{
	struct hda_codec *codec = snd_kcontrol_chip(kcontrol);
	struct sigmatel_spec *spec = codec->spec;

	return snd_hda_input_mux_put(codec, spec->mono_mux, ucontrol,
				     spec->mono_nid, &spec->cur_mmux);
}

#define stac92xx_aloopback_info snd_ctl_boolean_mono_info

static int stac92xx_aloopback_get(struct snd_kcontrol *kcontrol,
	struct snd_ctl_elem_value *ucontrol)
{
	struct hda_codec *codec = snd_kcontrol_chip(kcontrol);
	unsigned int idx = snd_ctl_get_ioffidx(kcontrol, &ucontrol->id);
	struct sigmatel_spec *spec = codec->spec;

	ucontrol->value.integer.value[0] = !!(spec->aloopback &
					      (spec->aloopback_mask << idx));
	return 0;
}

static int stac92xx_aloopback_put(struct snd_kcontrol *kcontrol,
		struct snd_ctl_elem_value *ucontrol)
{
	struct hda_codec *codec = snd_kcontrol_chip(kcontrol);
	struct sigmatel_spec *spec = codec->spec;
	unsigned int idx = snd_ctl_get_ioffidx(kcontrol, &ucontrol->id);
	unsigned int dac_mode;
	unsigned int val, idx_val;

	idx_val = spec->aloopback_mask << idx;
	if (ucontrol->value.integer.value[0])
		val = spec->aloopback | idx_val;
	else
		val = spec->aloopback & ~idx_val;
	if (spec->aloopback == val)
		return 0;

	spec->aloopback = val;

	/* Only return the bits defined by the shift value of the
	 * first two bytes of the mask
	 */
	dac_mode = snd_hda_codec_read(codec, codec->afg, 0,
				      kcontrol->private_value & 0xFFFF, 0x0);
	dac_mode >>= spec->aloopback_shift;

	if (spec->aloopback & idx_val) {
		snd_hda_power_up(codec);
		dac_mode |= idx_val;
	} else {
		snd_hda_power_down(codec);
		dac_mode &= ~idx_val;
	}

	snd_hda_codec_write_cache(codec, codec->afg, 0,
		kcontrol->private_value >> 16, dac_mode);

	return 1;
}

static const struct hda_verb stac9200_core_init[] = {
	/* set dac0mux for dac converter */
	{ 0x07, AC_VERB_SET_CONNECT_SEL, 0x00},
	{}
};

static const struct hda_verb stac9200_eapd_init[] = {
	/* set dac0mux for dac converter */
	{0x07, AC_VERB_SET_CONNECT_SEL, 0x00},
	{0x08, AC_VERB_SET_EAPD_BTLENABLE, 0x02},
	{}
};

static const struct hda_verb dell_eq_core_init[] = {
	/* set master volume to max value without distortion
	 * and direct control */
	{ 0x1f, AC_VERB_SET_VOLUME_KNOB_CONTROL, 0xec},
	{}
};

static const struct hda_verb stac92hd73xx_core_init[] = {
	/* set master volume and direct control */
	{ 0x1f, AC_VERB_SET_VOLUME_KNOB_CONTROL, 0xff},
	{}
};

static const struct hda_verb stac92hd83xxx_core_init[] = {
	/* power state controls amps */
	{ 0x01, AC_VERB_SET_EAPD, 1 << 2},
	{}
};

static const struct hda_verb stac92hd71bxx_core_init[] = {
	/* set master volume and direct control */
	{ 0x28, AC_VERB_SET_VOLUME_KNOB_CONTROL, 0xff},
	{}
};

static const struct hda_verb stac92hd71bxx_unmute_core_init[] = {
	/* unmute right and left channels for nodes 0x0f, 0xa, 0x0d */
	{ 0x0f, AC_VERB_SET_AMP_GAIN_MUTE, AMP_IN_UNMUTE(0)},
	{ 0x0a, AC_VERB_SET_AMP_GAIN_MUTE, AMP_IN_UNMUTE(0)},
	{ 0x0d, AC_VERB_SET_AMP_GAIN_MUTE, AMP_IN_UNMUTE(0)},
	{}
};

static const struct hda_verb stac925x_core_init[] = {
	/* set dac0mux for dac converter */
	{ 0x06, AC_VERB_SET_CONNECT_SEL, 0x00},
	/* mute the master volume */
	{ 0x0e, AC_VERB_SET_AMP_GAIN_MUTE, AMP_OUT_MUTE },
	{}
};

static const struct hda_verb stac922x_core_init[] = {
	/* set master volume and direct control */	
	{ 0x16, AC_VERB_SET_VOLUME_KNOB_CONTROL, 0xff},
	{}
};

static const struct hda_verb d965_core_init[] = {
	/* set master volume and direct control */	
	{ 0x24, AC_VERB_SET_VOLUME_KNOB_CONTROL, 0xff},
	/* unmute node 0x1b */
	{ 0x1b, AC_VERB_SET_AMP_GAIN_MUTE, 0xb000},
	/* select node 0x03 as DAC */	
	{ 0x0b, AC_VERB_SET_CONNECT_SEL, 0x01},
	{}
};

static const struct hda_verb dell_3st_core_init[] = {
	/* don't set delta bit */
	{0x24, AC_VERB_SET_VOLUME_KNOB_CONTROL, 0x7f},
	/* unmute node 0x1b */
	{0x1b, AC_VERB_SET_AMP_GAIN_MUTE, 0xb000},
	/* select node 0x03 as DAC */
	{0x0b, AC_VERB_SET_CONNECT_SEL, 0x01},
	{}
};

static const struct hda_verb stac927x_core_init[] = {
	/* set master volume and direct control */	
	{ 0x24, AC_VERB_SET_VOLUME_KNOB_CONTROL, 0xff},
	/* enable analog pc beep path */
	{ 0x01, AC_VERB_SET_DIGI_CONVERT_2, 1 << 5},
	{}
};

static const struct hda_verb stac927x_volknob_core_init[] = {
	/* don't set delta bit */
	{0x24, AC_VERB_SET_VOLUME_KNOB_CONTROL, 0x7f},
	/* enable analog pc beep path */
	{0x01, AC_VERB_SET_DIGI_CONVERT_2, 1 << 5},
	{}
};

static const struct hda_verb stac9205_core_init[] = {
	/* set master volume and direct control */	
	{ 0x24, AC_VERB_SET_VOLUME_KNOB_CONTROL, 0xff},
	/* enable analog pc beep path */
	{ 0x01, AC_VERB_SET_DIGI_CONVERT_2, 1 << 5},
	{}
};

#define STAC_MONO_MUX \
	{ \
		.iface = SNDRV_CTL_ELEM_IFACE_MIXER, \
		.name = "Mono Mux", \
		.count = 1, \
		.info = stac92xx_mono_mux_enum_info, \
		.get = stac92xx_mono_mux_enum_get, \
		.put = stac92xx_mono_mux_enum_put, \
	}

#define STAC_ANALOG_LOOPBACK(verb_read, verb_write, cnt) \
	{ \
		.iface = SNDRV_CTL_ELEM_IFACE_MIXER, \
		.name  = "Analog Loopback", \
		.count = cnt, \
		.info  = stac92xx_aloopback_info, \
		.get   = stac92xx_aloopback_get, \
		.put   = stac92xx_aloopback_put, \
		.private_value = verb_read | (verb_write << 16), \
	}

#define DC_BIAS(xname, idx, nid) \
	{ \
		.iface = SNDRV_CTL_ELEM_IFACE_MIXER, \
		.name = xname, \
		.index = idx, \
		.info = stac92xx_dc_bias_info, \
		.get = stac92xx_dc_bias_get, \
		.put = stac92xx_dc_bias_put, \
		.private_value = nid, \
	}

static const struct snd_kcontrol_new stac9200_mixer[] = {
	HDA_CODEC_VOLUME_MIN_MUTE("Master Playback Volume", 0xb, 0, HDA_OUTPUT),
	HDA_CODEC_MUTE("Master Playback Switch", 0xb, 0, HDA_OUTPUT),
	HDA_CODEC_VOLUME("Capture Volume", 0x0a, 0, HDA_OUTPUT),
	HDA_CODEC_MUTE("Capture Switch", 0x0a, 0, HDA_OUTPUT),
	{ } /* end */
};

static const struct snd_kcontrol_new stac92hd73xx_6ch_loopback[] = {
	STAC_ANALOG_LOOPBACK(0xFA0, 0x7A1, 3),
	{}
};

static const struct snd_kcontrol_new stac92hd73xx_8ch_loopback[] = {
	STAC_ANALOG_LOOPBACK(0xFA0, 0x7A1, 4),
	{}
};

static const struct snd_kcontrol_new stac92hd73xx_10ch_loopback[] = {
	STAC_ANALOG_LOOPBACK(0xFA0, 0x7A1, 5),
	{}
};


static const struct snd_kcontrol_new stac92hd71bxx_loopback[] = {
	STAC_ANALOG_LOOPBACK(0xFA0, 0x7A0, 2)
};

static const struct snd_kcontrol_new stac925x_mixer[] = {
	HDA_CODEC_VOLUME_MIN_MUTE("Master Playback Volume", 0xe, 0, HDA_OUTPUT),
	HDA_CODEC_MUTE("Master Playback Switch", 0x0e, 0, HDA_OUTPUT),
	{ } /* end */
};

static const struct snd_kcontrol_new stac9205_loopback[] = {
	STAC_ANALOG_LOOPBACK(0xFE0, 0x7E0, 1),
	{}
};

static const struct snd_kcontrol_new stac927x_loopback[] = {
	STAC_ANALOG_LOOPBACK(0xFEB, 0x7EB, 1),
	{}
};

static struct snd_kcontrol_new stac_dmux_mixer = {
	.iface = SNDRV_CTL_ELEM_IFACE_MIXER,
	.name = "Digital Input Source",
	/* count set later */
	.info = stac92xx_dmux_enum_info,
	.get = stac92xx_dmux_enum_get,
	.put = stac92xx_dmux_enum_put,
};

static struct snd_kcontrol_new stac_smux_mixer = {
	.iface = SNDRV_CTL_ELEM_IFACE_MIXER,
	.name = "IEC958 Playback Source",
	/* count set later */
	.info = stac92xx_smux_enum_info,
	.get = stac92xx_smux_enum_get,
	.put = stac92xx_smux_enum_put,
};

static const char * const slave_vols[] = {
	"Front Playback Volume",
	"Surround Playback Volume",
	"Center Playback Volume",
	"LFE Playback Volume",
	"Side Playback Volume",
	"Headphone Playback Volume",
	"Speaker Playback Volume",
	NULL
};

static const char * const slave_sws[] = {
	"Front Playback Switch",
	"Surround Playback Switch",
	"Center Playback Switch",
	"LFE Playback Switch",
	"Side Playback Switch",
	"Headphone Playback Switch",
	"Speaker Playback Switch",
	"IEC958 Playback Switch",
	NULL
};

static void stac92xx_free_kctls(struct hda_codec *codec);
static int stac92xx_add_jack(struct hda_codec *codec, hda_nid_t nid, int type);

static int stac92xx_build_controls(struct hda_codec *codec)
{
	struct sigmatel_spec *spec = codec->spec;
	struct auto_pin_cfg *cfg = &spec->autocfg;
	hda_nid_t nid;
	int err;
	int i;

	if (spec->mixer) {
		err = snd_hda_add_new_ctls(codec, spec->mixer);
		if (err < 0)
			return err;
	}

	for (i = 0; i < spec->num_mixers; i++) {
		err = snd_hda_add_new_ctls(codec, spec->mixers[i]);
		if (err < 0)
			return err;
	}
	if (!spec->auto_mic && spec->num_dmuxes > 0 &&
	    snd_hda_get_bool_hint(codec, "separate_dmux") == 1) {
		stac_dmux_mixer.count = spec->num_dmuxes;
		err = snd_hda_ctl_add(codec, 0,
				  snd_ctl_new1(&stac_dmux_mixer, codec));
		if (err < 0)
			return err;
	}
	if (spec->num_smuxes > 0) {
		int wcaps = get_wcaps(codec, spec->multiout.dig_out_nid);
		struct hda_input_mux *smux = &spec->private_smux;
		/* check for mute support on SPDIF out */
		if (wcaps & AC_WCAP_OUT_AMP) {
			snd_hda_add_imux_item(smux, "Off", 0, NULL);
			spec->spdif_mute = 1;
		}
		stac_smux_mixer.count = spec->num_smuxes;
		err = snd_hda_ctl_add(codec, 0,
				  snd_ctl_new1(&stac_smux_mixer, codec));
		if (err < 0)
			return err;
	}

	if (spec->multiout.dig_out_nid) {
		err = snd_hda_create_spdif_out_ctls(codec,
						    spec->multiout.dig_out_nid,
						    spec->multiout.dig_out_nid);
		if (err < 0)
			return err;
		err = snd_hda_create_spdif_share_sw(codec,
						    &spec->multiout);
		if (err < 0)
			return err;
		spec->multiout.share_spdif = 1;
	}
	if (spec->dig_in_nid && !(spec->gpio_dir & 0x01)) {
		err = snd_hda_create_spdif_in_ctls(codec, spec->dig_in_nid);
		if (err < 0)
			return err;
	}

	/* if we have no master control, let's create it */
	if (!snd_hda_find_mixer_ctl(codec, "Master Playback Volume")) {
		unsigned int vmaster_tlv[4];
		snd_hda_set_vmaster_tlv(codec, spec->multiout.dac_nids[0],
					HDA_OUTPUT, vmaster_tlv);
		/* correct volume offset */
		vmaster_tlv[2] += vmaster_tlv[3] * spec->volume_offset;
		/* minimum value is actually mute */
		vmaster_tlv[3] |= TLV_DB_SCALE_MUTE;
		err = snd_hda_add_vmaster(codec, "Master Playback Volume",
					  vmaster_tlv, slave_vols);
		if (err < 0)
			return err;
	}
	if (!snd_hda_find_mixer_ctl(codec, "Master Playback Switch")) {
		err = snd_hda_add_vmaster(codec, "Master Playback Switch",
					  NULL, slave_sws);
		if (err < 0)
			return err;
	}

	if (spec->aloopback_ctl &&
	    snd_hda_get_bool_hint(codec, "loopback") == 1) {
		err = snd_hda_add_new_ctls(codec, spec->aloopback_ctl);
		if (err < 0)
			return err;
	}

	stac92xx_free_kctls(codec); /* no longer needed */

	/* create jack input elements */
	if (spec->hp_detect) {
		for (i = 0; i < cfg->hp_outs; i++) {
			int type = SND_JACK_HEADPHONE;
			nid = cfg->hp_pins[i];
			/* jack detection */
			if (cfg->hp_outs == i)
				type |= SND_JACK_LINEOUT;
			err = stac92xx_add_jack(codec, nid, type);
			if (err < 0)
				return err;
		}
	}
	for (i = 0; i < cfg->line_outs; i++) {
		err = stac92xx_add_jack(codec, cfg->line_out_pins[i],
					SND_JACK_LINEOUT);
		if (err < 0)
			return err;
	}
	for (i = 0; i < cfg->num_inputs; i++) {
		nid = cfg->inputs[i].pin;
		err = stac92xx_add_jack(codec, nid, SND_JACK_MICROPHONE);
		if (err < 0)
			return err;
	}

	return 0;	
}

static const unsigned int ref9200_pin_configs[8] = {
	0x01c47010, 0x01447010, 0x0221401f, 0x01114010,
	0x02a19020, 0x01a19021, 0x90100140, 0x01813122,
};

static const unsigned int gateway9200_m4_pin_configs[8] = {
	0x400000fe, 0x404500f4, 0x400100f0, 0x90110010,
	0x400100f1, 0x02a1902e, 0x500000f2, 0x500000f3,
};
static const unsigned int gateway9200_m4_2_pin_configs[8] = {
	0x400000fe, 0x404500f4, 0x400100f0, 0x90110010,
	0x400100f1, 0x02a1902e, 0x500000f2, 0x500000f3,
};

/*
    STAC 9200 pin configs for
    102801A8
    102801DE
    102801E8
*/
static const unsigned int dell9200_d21_pin_configs[8] = {
	0x400001f0, 0x400001f1, 0x02214030, 0x01014010, 
	0x02a19020, 0x01a19021, 0x90100140, 0x01813122,
};

/* 
    STAC 9200 pin configs for
    102801C0
    102801C1
*/
static const unsigned int dell9200_d22_pin_configs[8] = {
	0x400001f0, 0x400001f1, 0x0221401f, 0x01014010, 
	0x01813020, 0x02a19021, 0x90100140, 0x400001f2,
};

/* 
    STAC 9200 pin configs for
    102801C4 (Dell Dimension E310)
    102801C5
    102801C7
    102801D9
    102801DA
    102801E3
*/
static const unsigned int dell9200_d23_pin_configs[8] = {
	0x400001f0, 0x400001f1, 0x0221401f, 0x01014010, 
	0x01813020, 0x01a19021, 0x90100140, 0x400001f2, 
};


/* 
    STAC 9200-32 pin configs for
    102801B5 (Dell Inspiron 630m)
    102801D8 (Dell Inspiron 640m)
*/
static const unsigned int dell9200_m21_pin_configs[8] = {
	0x40c003fa, 0x03441340, 0x0321121f, 0x90170310,
	0x408003fb, 0x03a11020, 0x401003fc, 0x403003fd,
};

/* 
    STAC 9200-32 pin configs for
    102801C2 (Dell Latitude D620)
    102801C8 
    102801CC (Dell Latitude D820)
    102801D4 
    102801D6 
*/
static const unsigned int dell9200_m22_pin_configs[8] = {
	0x40c003fa, 0x0144131f, 0x0321121f, 0x90170310, 
	0x90a70321, 0x03a11020, 0x401003fb, 0x40f000fc,
};

/* 
    STAC 9200-32 pin configs for
    102801CE (Dell XPS M1710)
    102801CF (Dell Precision M90)
*/
static const unsigned int dell9200_m23_pin_configs[8] = {
	0x40c003fa, 0x01441340, 0x0421421f, 0x90170310,
	0x408003fb, 0x04a1102e, 0x90170311, 0x403003fc,
};

/*
    STAC 9200-32 pin configs for 
    102801C9
    102801CA
    102801CB (Dell Latitude 120L)
    102801D3
*/
static const unsigned int dell9200_m24_pin_configs[8] = {
	0x40c003fa, 0x404003fb, 0x0321121f, 0x90170310, 
	0x408003fc, 0x03a11020, 0x401003fd, 0x403003fe, 
};

/*
    STAC 9200-32 pin configs for
    102801BD (Dell Inspiron E1505n)
    102801EE
    102801EF
*/
static const unsigned int dell9200_m25_pin_configs[8] = {
	0x40c003fa, 0x01441340, 0x0421121f, 0x90170310, 
	0x408003fb, 0x04a11020, 0x401003fc, 0x403003fd,
};

/*
    STAC 9200-32 pin configs for
    102801F5 (Dell Inspiron 1501)
    102801F6
*/
static const unsigned int dell9200_m26_pin_configs[8] = {
	0x40c003fa, 0x404003fb, 0x0421121f, 0x90170310, 
	0x408003fc, 0x04a11020, 0x401003fd, 0x403003fe,
};

/*
    STAC 9200-32
    102801CD (Dell Inspiron E1705/9400)
*/
static const unsigned int dell9200_m27_pin_configs[8] = {
	0x40c003fa, 0x01441340, 0x0421121f, 0x90170310,
	0x90170310, 0x04a11020, 0x90170310, 0x40f003fc,
};

static const unsigned int oqo9200_pin_configs[8] = {
	0x40c000f0, 0x404000f1, 0x0221121f, 0x02211210,
	0x90170111, 0x90a70120, 0x400000f2, 0x400000f3,
};


static const unsigned int *stac9200_brd_tbl[STAC_9200_MODELS] = {
	[STAC_REF] = ref9200_pin_configs,
	[STAC_9200_OQO] = oqo9200_pin_configs,
	[STAC_9200_DELL_D21] = dell9200_d21_pin_configs,
	[STAC_9200_DELL_D22] = dell9200_d22_pin_configs,
	[STAC_9200_DELL_D23] = dell9200_d23_pin_configs,
	[STAC_9200_DELL_M21] = dell9200_m21_pin_configs,
	[STAC_9200_DELL_M22] = dell9200_m22_pin_configs,
	[STAC_9200_DELL_M23] = dell9200_m23_pin_configs,
	[STAC_9200_DELL_M24] = dell9200_m24_pin_configs,
	[STAC_9200_DELL_M25] = dell9200_m25_pin_configs,
	[STAC_9200_DELL_M26] = dell9200_m26_pin_configs,
	[STAC_9200_DELL_M27] = dell9200_m27_pin_configs,
	[STAC_9200_M4] = gateway9200_m4_pin_configs,
	[STAC_9200_M4_2] = gateway9200_m4_2_pin_configs,
	[STAC_9200_PANASONIC] = ref9200_pin_configs,
};

static const char * const stac9200_models[STAC_9200_MODELS] = {
	[STAC_AUTO] = "auto",
	[STAC_REF] = "ref",
	[STAC_9200_OQO] = "oqo",
	[STAC_9200_DELL_D21] = "dell-d21",
	[STAC_9200_DELL_D22] = "dell-d22",
	[STAC_9200_DELL_D23] = "dell-d23",
	[STAC_9200_DELL_M21] = "dell-m21",
	[STAC_9200_DELL_M22] = "dell-m22",
	[STAC_9200_DELL_M23] = "dell-m23",
	[STAC_9200_DELL_M24] = "dell-m24",
	[STAC_9200_DELL_M25] = "dell-m25",
	[STAC_9200_DELL_M26] = "dell-m26",
	[STAC_9200_DELL_M27] = "dell-m27",
	[STAC_9200_M4] = "gateway-m4",
	[STAC_9200_M4_2] = "gateway-m4-2",
	[STAC_9200_PANASONIC] = "panasonic",
};

static const struct snd_pci_quirk stac9200_cfg_tbl[] = {
	/* SigmaTel reference board */
	SND_PCI_QUIRK(PCI_VENDOR_ID_INTEL, 0x2668,
		      "DFI LanParty", STAC_REF),
	SND_PCI_QUIRK(PCI_VENDOR_ID_DFI, 0x3101,
		      "DFI LanParty", STAC_REF),
	/* Dell laptops have BIOS problem */
	SND_PCI_QUIRK(PCI_VENDOR_ID_DELL, 0x01a8,
		      "unknown Dell", STAC_9200_DELL_D21),
	SND_PCI_QUIRK(PCI_VENDOR_ID_DELL, 0x01b5,
		      "Dell Inspiron 630m", STAC_9200_DELL_M21),
	SND_PCI_QUIRK(PCI_VENDOR_ID_DELL, 0x01bd,
		      "Dell Inspiron E1505n", STAC_9200_DELL_M25),
	SND_PCI_QUIRK(PCI_VENDOR_ID_DELL, 0x01c0,
		      "unknown Dell", STAC_9200_DELL_D22),
	SND_PCI_QUIRK(PCI_VENDOR_ID_DELL, 0x01c1,
		      "unknown Dell", STAC_9200_DELL_D22),
	SND_PCI_QUIRK(PCI_VENDOR_ID_DELL, 0x01c2,
		      "Dell Latitude D620", STAC_9200_DELL_M22),
	SND_PCI_QUIRK(PCI_VENDOR_ID_DELL, 0x01c5,
		      "unknown Dell", STAC_9200_DELL_D23),
	SND_PCI_QUIRK(PCI_VENDOR_ID_DELL, 0x01c7,
		      "unknown Dell", STAC_9200_DELL_D23),
	SND_PCI_QUIRK(PCI_VENDOR_ID_DELL, 0x01c8,
		      "unknown Dell", STAC_9200_DELL_M22),
	SND_PCI_QUIRK(PCI_VENDOR_ID_DELL, 0x01c9,
		      "unknown Dell", STAC_9200_DELL_M24),
	SND_PCI_QUIRK(PCI_VENDOR_ID_DELL, 0x01ca,
		      "unknown Dell", STAC_9200_DELL_M24),
	SND_PCI_QUIRK(PCI_VENDOR_ID_DELL, 0x01cb,
		      "Dell Latitude 120L", STAC_9200_DELL_M24),
	SND_PCI_QUIRK(PCI_VENDOR_ID_DELL, 0x01cc,
		      "Dell Latitude D820", STAC_9200_DELL_M22),
	SND_PCI_QUIRK(PCI_VENDOR_ID_DELL, 0x01cd,
		      "Dell Inspiron E1705/9400", STAC_9200_DELL_M27),
	SND_PCI_QUIRK(PCI_VENDOR_ID_DELL, 0x01ce,
		      "Dell XPS M1710", STAC_9200_DELL_M23),
	SND_PCI_QUIRK(PCI_VENDOR_ID_DELL, 0x01cf,
		      "Dell Precision M90", STAC_9200_DELL_M23),
	SND_PCI_QUIRK(PCI_VENDOR_ID_DELL, 0x01d3,
		      "unknown Dell", STAC_9200_DELL_M22),
	SND_PCI_QUIRK(PCI_VENDOR_ID_DELL, 0x01d4,
		      "unknown Dell", STAC_9200_DELL_M22),
	SND_PCI_QUIRK(PCI_VENDOR_ID_DELL, 0x01d6,
		      "unknown Dell", STAC_9200_DELL_M22),
	SND_PCI_QUIRK(PCI_VENDOR_ID_DELL, 0x01d8,
		      "Dell Inspiron 640m", STAC_9200_DELL_M21),
	SND_PCI_QUIRK(PCI_VENDOR_ID_DELL, 0x01d9,
		      "unknown Dell", STAC_9200_DELL_D23),
	SND_PCI_QUIRK(PCI_VENDOR_ID_DELL, 0x01da,
		      "unknown Dell", STAC_9200_DELL_D23),
	SND_PCI_QUIRK(PCI_VENDOR_ID_DELL, 0x01de,
		      "unknown Dell", STAC_9200_DELL_D21),
	SND_PCI_QUIRK(PCI_VENDOR_ID_DELL, 0x01e3,
		      "unknown Dell", STAC_9200_DELL_D23),
	SND_PCI_QUIRK(PCI_VENDOR_ID_DELL, 0x01e8,
		      "unknown Dell", STAC_9200_DELL_D21),
	SND_PCI_QUIRK(PCI_VENDOR_ID_DELL, 0x01ee,
		      "unknown Dell", STAC_9200_DELL_M25),
	SND_PCI_QUIRK(PCI_VENDOR_ID_DELL, 0x01ef,
		      "unknown Dell", STAC_9200_DELL_M25),
	SND_PCI_QUIRK(PCI_VENDOR_ID_DELL, 0x01f5,
		      "Dell Inspiron 1501", STAC_9200_DELL_M26),
	SND_PCI_QUIRK(PCI_VENDOR_ID_DELL, 0x01f6,
		      "unknown Dell", STAC_9200_DELL_M26),
	/* Panasonic */
	SND_PCI_QUIRK(0x10f7, 0x8338, "Panasonic CF-74", STAC_9200_PANASONIC),
	/* Gateway machines needs EAPD to be set on resume */
	SND_PCI_QUIRK(0x107b, 0x0205, "Gateway S-7110M", STAC_9200_M4),
	SND_PCI_QUIRK(0x107b, 0x0317, "Gateway MT3423, MX341*", STAC_9200_M4_2),
	SND_PCI_QUIRK(0x107b, 0x0318, "Gateway ML3019, MT3707", STAC_9200_M4_2),
	/* OQO Mobile */
	SND_PCI_QUIRK(0x1106, 0x3288, "OQO Model 2", STAC_9200_OQO),
	{} /* terminator */
};

static const unsigned int ref925x_pin_configs[8] = {
	0x40c003f0, 0x424503f2, 0x01813022, 0x02a19021,
	0x90a70320, 0x02214210, 0x01019020, 0x9033032e,
};

static const unsigned int stac925xM1_pin_configs[8] = {
	0x40c003f4, 0x424503f2, 0x400000f3, 0x02a19020,
	0x40a000f0, 0x90100210, 0x400003f1, 0x9033032e,
};

static const unsigned int stac925xM1_2_pin_configs[8] = {
	0x40c003f4, 0x424503f2, 0x400000f3, 0x02a19020,
	0x40a000f0, 0x90100210, 0x400003f1, 0x9033032e,
};

static const unsigned int stac925xM2_pin_configs[8] = {
	0x40c003f4, 0x424503f2, 0x400000f3, 0x02a19020,
	0x40a000f0, 0x90100210, 0x400003f1, 0x9033032e,
};

static const unsigned int stac925xM2_2_pin_configs[8] = {
	0x40c003f4, 0x424503f2, 0x400000f3, 0x02a19020,
	0x40a000f0, 0x90100210, 0x400003f1, 0x9033032e,
};

static const unsigned int stac925xM3_pin_configs[8] = {
	0x40c003f4, 0x424503f2, 0x400000f3, 0x02a19020,
	0x40a000f0, 0x90100210, 0x400003f1, 0x503303f3,
};

static const unsigned int stac925xM5_pin_configs[8] = {
	0x40c003f4, 0x424503f2, 0x400000f3, 0x02a19020,
	0x40a000f0, 0x90100210, 0x400003f1, 0x9033032e,
};

static const unsigned int stac925xM6_pin_configs[8] = {
	0x40c003f4, 0x424503f2, 0x400000f3, 0x02a19020,
	0x40a000f0, 0x90100210, 0x400003f1, 0x90330320,
};

static const unsigned int *stac925x_brd_tbl[STAC_925x_MODELS] = {
	[STAC_REF] = ref925x_pin_configs,
	[STAC_M1] = stac925xM1_pin_configs,
	[STAC_M1_2] = stac925xM1_2_pin_configs,
	[STAC_M2] = stac925xM2_pin_configs,
	[STAC_M2_2] = stac925xM2_2_pin_configs,
	[STAC_M3] = stac925xM3_pin_configs,
	[STAC_M5] = stac925xM5_pin_configs,
	[STAC_M6] = stac925xM6_pin_configs,
};

static const char * const stac925x_models[STAC_925x_MODELS] = {
	[STAC_925x_AUTO] = "auto",
	[STAC_REF] = "ref",
	[STAC_M1] = "m1",
	[STAC_M1_2] = "m1-2",
	[STAC_M2] = "m2",
	[STAC_M2_2] = "m2-2",
	[STAC_M3] = "m3",
	[STAC_M5] = "m5",
	[STAC_M6] = "m6",
};

static const struct snd_pci_quirk stac925x_codec_id_cfg_tbl[] = {
	SND_PCI_QUIRK(0x107b, 0x0316, "Gateway M255", STAC_M2),
	SND_PCI_QUIRK(0x107b, 0x0366, "Gateway MP6954", STAC_M5),
	SND_PCI_QUIRK(0x107b, 0x0461, "Gateway NX560XL", STAC_M1),
	SND_PCI_QUIRK(0x107b, 0x0681, "Gateway NX860", STAC_M2),
	SND_PCI_QUIRK(0x107b, 0x0367, "Gateway MX6453", STAC_M1_2),
	/* Not sure about the brand name for those */
	SND_PCI_QUIRK(0x107b, 0x0281, "Gateway mobile", STAC_M1),
	SND_PCI_QUIRK(0x107b, 0x0507, "Gateway mobile", STAC_M3),
	SND_PCI_QUIRK(0x107b, 0x0281, "Gateway mobile", STAC_M6),
	SND_PCI_QUIRK(0x107b, 0x0685, "Gateway mobile", STAC_M2_2),
	{} /* terminator */
};

static const struct snd_pci_quirk stac925x_cfg_tbl[] = {
	/* SigmaTel reference board */
	SND_PCI_QUIRK(PCI_VENDOR_ID_INTEL, 0x2668, "DFI LanParty", STAC_REF),
	SND_PCI_QUIRK(PCI_VENDOR_ID_DFI, 0x3101, "DFI LanParty", STAC_REF),
	SND_PCI_QUIRK(0x8384, 0x7632, "Stac9202 Reference Board", STAC_REF),

	/* Default table for unknown ID */
	SND_PCI_QUIRK(0x1002, 0x437b, "Gateway mobile", STAC_M2_2),

	{} /* terminator */
};

static const unsigned int ref92hd73xx_pin_configs[13] = {
	0x02214030, 0x02a19040, 0x01a19020, 0x02214030,
	0x0181302e, 0x01014010, 0x01014020, 0x01014030,
	0x02319040, 0x90a000f0, 0x90a000f0, 0x01452050,
	0x01452050,
};

static const unsigned int dell_m6_pin_configs[13] = {
	0x0321101f, 0x4f00000f, 0x4f0000f0, 0x90170110,
	0x03a11020, 0x0321101f, 0x4f0000f0, 0x4f0000f0,
	0x4f0000f0, 0x90a60160, 0x4f0000f0, 0x4f0000f0,
	0x4f0000f0,
};

static const unsigned int alienware_m17x_pin_configs[13] = {
	0x0321101f, 0x0321101f, 0x03a11020, 0x03014020,
	0x90170110, 0x4f0000f0, 0x4f0000f0, 0x4f0000f0,
	0x4f0000f0, 0x90a60160, 0x4f0000f0, 0x4f0000f0,
	0x904601b0,
};

static const unsigned int intel_dg45id_pin_configs[13] = {
	0x02214230, 0x02A19240, 0x01013214, 0x01014210,
	0x01A19250, 0x01011212, 0x01016211
};

static const unsigned int *stac92hd73xx_brd_tbl[STAC_92HD73XX_MODELS] = {
	[STAC_92HD73XX_REF]	= ref92hd73xx_pin_configs,
	[STAC_DELL_M6_AMIC]	= dell_m6_pin_configs,
	[STAC_DELL_M6_DMIC]	= dell_m6_pin_configs,
	[STAC_DELL_M6_BOTH]	= dell_m6_pin_configs,
	[STAC_DELL_EQ]	= dell_m6_pin_configs,
	[STAC_ALIENWARE_M17X]	= alienware_m17x_pin_configs,
	[STAC_92HD73XX_INTEL]	= intel_dg45id_pin_configs,
};

static const char * const stac92hd73xx_models[STAC_92HD73XX_MODELS] = {
	[STAC_92HD73XX_AUTO] = "auto",
	[STAC_92HD73XX_NO_JD] = "no-jd",
	[STAC_92HD73XX_REF] = "ref",
	[STAC_92HD73XX_INTEL] = "intel",
	[STAC_DELL_M6_AMIC] = "dell-m6-amic",
	[STAC_DELL_M6_DMIC] = "dell-m6-dmic",
	[STAC_DELL_M6_BOTH] = "dell-m6",
	[STAC_DELL_EQ] = "dell-eq",
	[STAC_ALIENWARE_M17X] = "alienware",
};

static const struct snd_pci_quirk stac92hd73xx_cfg_tbl[] = {
	/* SigmaTel reference board */
	SND_PCI_QUIRK(PCI_VENDOR_ID_INTEL, 0x2668,
				"DFI LanParty", STAC_92HD73XX_REF),
	SND_PCI_QUIRK(PCI_VENDOR_ID_DFI, 0x3101,
				"DFI LanParty", STAC_92HD73XX_REF),
	SND_PCI_QUIRK(PCI_VENDOR_ID_INTEL, 0x5002,
				"Intel DG45ID", STAC_92HD73XX_INTEL),
	SND_PCI_QUIRK(PCI_VENDOR_ID_INTEL, 0x5003,
				"Intel DG45FC", STAC_92HD73XX_INTEL),
	SND_PCI_QUIRK(PCI_VENDOR_ID_DELL, 0x0254,
				"Dell Studio 1535", STAC_DELL_M6_DMIC),
	SND_PCI_QUIRK(PCI_VENDOR_ID_DELL, 0x0255,
				"unknown Dell", STAC_DELL_M6_DMIC),
	SND_PCI_QUIRK(PCI_VENDOR_ID_DELL, 0x0256,
				"unknown Dell", STAC_DELL_M6_BOTH),
	SND_PCI_QUIRK(PCI_VENDOR_ID_DELL, 0x0257,
				"unknown Dell", STAC_DELL_M6_BOTH),
	SND_PCI_QUIRK(PCI_VENDOR_ID_DELL, 0x025e,
				"unknown Dell", STAC_DELL_M6_AMIC),
	SND_PCI_QUIRK(PCI_VENDOR_ID_DELL, 0x025f,
				"unknown Dell", STAC_DELL_M6_AMIC),
	SND_PCI_QUIRK(PCI_VENDOR_ID_DELL, 0x0271,
				"unknown Dell", STAC_DELL_M6_DMIC),
	SND_PCI_QUIRK(PCI_VENDOR_ID_DELL, 0x0272,
				"unknown Dell", STAC_DELL_M6_DMIC),
	SND_PCI_QUIRK(PCI_VENDOR_ID_DELL, 0x029f,
				"Dell Studio 1537", STAC_DELL_M6_DMIC),
	SND_PCI_QUIRK(PCI_VENDOR_ID_DELL, 0x02a0,
				"Dell Studio 17", STAC_DELL_M6_DMIC),
	SND_PCI_QUIRK(PCI_VENDOR_ID_DELL, 0x02be,
				"Dell Studio 1555", STAC_DELL_M6_DMIC),
	SND_PCI_QUIRK(PCI_VENDOR_ID_DELL, 0x02bd,
				"Dell Studio 1557", STAC_DELL_M6_DMIC),
	SND_PCI_QUIRK(PCI_VENDOR_ID_DELL, 0x02fe,
				"Dell Studio XPS 1645", STAC_DELL_M6_BOTH),
	SND_PCI_QUIRK(PCI_VENDOR_ID_DELL, 0x0413,
				"Dell Studio 1558", STAC_DELL_M6_DMIC),
	{} /* terminator */
};

static const struct snd_pci_quirk stac92hd73xx_codec_id_cfg_tbl[] = {
	SND_PCI_QUIRK(PCI_VENDOR_ID_DELL, 0x02a1,
		      "Alienware M17x", STAC_ALIENWARE_M17X),
	SND_PCI_QUIRK(PCI_VENDOR_ID_DELL, 0x043a,
		      "Alienware M17x", STAC_ALIENWARE_M17X),
	SND_PCI_QUIRK(PCI_VENDOR_ID_DELL, 0x0490,
		      "Alienware M17x", STAC_ALIENWARE_M17X),
	{} /* terminator */
};

static const unsigned int ref92hd83xxx_pin_configs[10] = {
	0x02214030, 0x02211010, 0x02a19020, 0x02170130,
	0x01014050, 0x01819040, 0x01014020, 0x90a3014e,
	0x01451160, 0x98560170,
};

static const unsigned int dell_s14_pin_configs[10] = {
	0x0221403f, 0x0221101f, 0x02a19020, 0x90170110,
	0x40f000f0, 0x40f000f0, 0x40f000f0, 0x90a60160,
	0x40f000f0, 0x40f000f0,
};

static const unsigned int dell_vostro_3500_pin_configs[10] = {
	0x02a11020, 0x0221101f, 0x400000f0, 0x90170110,
	0x400000f1, 0x400000f2, 0x400000f3, 0x90a60160,
	0x400000f4, 0x400000f5,
};

static const unsigned int hp_dv7_4000_pin_configs[10] = {
	0x03a12050, 0x0321201f, 0x40f000f0, 0x90170110,
	0x40f000f0, 0x40f000f0, 0x90170110, 0xd5a30140,
	0x40f000f0, 0x40f000f0,
};

static const unsigned int hp_cNB11_intquad_pin_configs[10] = {
	0x40f000f0, 0x0221101f, 0x02a11020, 0x92170110,
	0x40f000f0, 0x92170110, 0x40f000f0, 0xd5a30130,
	0x40f000f0, 0x40f000f0,
};

static const unsigned int *stac92hd83xxx_brd_tbl[STAC_92HD83XXX_MODELS] = {
	[STAC_92HD83XXX_REF] = ref92hd83xxx_pin_configs,
	[STAC_92HD83XXX_PWR_REF] = ref92hd83xxx_pin_configs,
	[STAC_DELL_S14] = dell_s14_pin_configs,
	[STAC_DELL_VOSTRO_3500] = dell_vostro_3500_pin_configs,
	[STAC_92HD83XXX_HP_cNB11_INTQUAD] = hp_cNB11_intquad_pin_configs,
	[STAC_HP_DV7_4000] = hp_dv7_4000_pin_configs,
};

static const char * const stac92hd83xxx_models[STAC_92HD83XXX_MODELS] = {
	[STAC_92HD83XXX_AUTO] = "auto",
	[STAC_92HD83XXX_REF] = "ref",
	[STAC_92HD83XXX_PWR_REF] = "mic-ref",
	[STAC_DELL_S14] = "dell-s14",
	[STAC_DELL_VOSTRO_3500] = "dell-vostro-3500",
	[STAC_92HD83XXX_HP] = "hp",
	[STAC_92HD83XXX_HP_cNB11_INTQUAD] = "hp_cNB11_intquad",
	[STAC_HP_DV7_4000] = "hp-dv7-4000",
};

static const struct snd_pci_quirk stac92hd83xxx_cfg_tbl[] = {
	/* SigmaTel reference board */
	SND_PCI_QUIRK(PCI_VENDOR_ID_INTEL, 0x2668,
		      "DFI LanParty", STAC_92HD83XXX_REF),
	SND_PCI_QUIRK(PCI_VENDOR_ID_DFI, 0x3101,
		      "DFI LanParty", STAC_92HD83XXX_REF),
	SND_PCI_QUIRK(PCI_VENDOR_ID_DELL, 0x02ba,
		      "unknown Dell", STAC_DELL_S14),
	SND_PCI_QUIRK(PCI_VENDOR_ID_DELL, 0x1028,
		      "Dell Vostro 3500", STAC_DELL_VOSTRO_3500),
	SND_PCI_QUIRK_MASK(PCI_VENDOR_ID_HP, 0xff00, 0x3600,
			  "HP", STAC_92HD83XXX_HP),
	SND_PCI_QUIRK(PCI_VENDOR_ID_HP, 0x1656,
			  "HP", STAC_92HD83XXX_HP_cNB11_INTQUAD),
	SND_PCI_QUIRK(PCI_VENDOR_ID_HP, 0x1657,
			  "HP", STAC_92HD83XXX_HP_cNB11_INTQUAD),
	SND_PCI_QUIRK(PCI_VENDOR_ID_HP, 0x1658,
			  "HP", STAC_92HD83XXX_HP_cNB11_INTQUAD),
	SND_PCI_QUIRK(PCI_VENDOR_ID_HP, 0x1659,
			  "HP", STAC_92HD83XXX_HP_cNB11_INTQUAD),
	SND_PCI_QUIRK(PCI_VENDOR_ID_HP, 0x165A,
			  "HP", STAC_92HD83XXX_HP_cNB11_INTQUAD),
	SND_PCI_QUIRK(PCI_VENDOR_ID_HP, 0x165B,
			  "HP", STAC_92HD83XXX_HP_cNB11_INTQUAD),
	SND_PCI_QUIRK(PCI_VENDOR_ID_HP, 0x3388,
			  "HP", STAC_92HD83XXX_HP_cNB11_INTQUAD),
	SND_PCI_QUIRK(PCI_VENDOR_ID_HP, 0x3389,
			  "HP", STAC_92HD83XXX_HP_cNB11_INTQUAD),
	SND_PCI_QUIRK(PCI_VENDOR_ID_HP, 0x355B,
			  "HP", STAC_92HD83XXX_HP_cNB11_INTQUAD),
	SND_PCI_QUIRK(PCI_VENDOR_ID_HP, 0x355C,
			  "HP", STAC_92HD83XXX_HP_cNB11_INTQUAD),
	SND_PCI_QUIRK(PCI_VENDOR_ID_HP, 0x355D,
			  "HP", STAC_92HD83XXX_HP_cNB11_INTQUAD),
	SND_PCI_QUIRK(PCI_VENDOR_ID_HP, 0x355E,
			  "HP", STAC_92HD83XXX_HP_cNB11_INTQUAD),
	SND_PCI_QUIRK(PCI_VENDOR_ID_HP, 0x355F,
			  "HP", STAC_92HD83XXX_HP_cNB11_INTQUAD),
	SND_PCI_QUIRK(PCI_VENDOR_ID_HP, 0x3560,
			  "HP", STAC_92HD83XXX_HP_cNB11_INTQUAD),
	SND_PCI_QUIRK(PCI_VENDOR_ID_HP, 0x358B,
			  "HP", STAC_92HD83XXX_HP_cNB11_INTQUAD),
	SND_PCI_QUIRK(PCI_VENDOR_ID_HP, 0x358C,
			  "HP", STAC_92HD83XXX_HP_cNB11_INTQUAD),
	SND_PCI_QUIRK(PCI_VENDOR_ID_HP, 0x358D,
			  "HP", STAC_92HD83XXX_HP_cNB11_INTQUAD),
	SND_PCI_QUIRK(PCI_VENDOR_ID_HP, 0x3591,
			  "HP", STAC_92HD83XXX_HP_cNB11_INTQUAD),
	SND_PCI_QUIRK(PCI_VENDOR_ID_HP, 0x3592,
			  "HP", STAC_92HD83XXX_HP_cNB11_INTQUAD),
	SND_PCI_QUIRK(PCI_VENDOR_ID_HP, 0x3593,
			  "HP", STAC_92HD83XXX_HP_cNB11_INTQUAD),
	{} /* terminator */
};

static const unsigned int ref92hd71bxx_pin_configs[STAC92HD71BXX_NUM_PINS] = {
	0x02214030, 0x02a19040, 0x01a19020, 0x01014010,
	0x0181302e, 0x01014010, 0x01019020, 0x90a000f0,
	0x90a000f0, 0x01452050, 0x01452050, 0x00000000,
	0x00000000
};

static const unsigned int dell_m4_1_pin_configs[STAC92HD71BXX_NUM_PINS] = {
	0x0421101f, 0x04a11221, 0x40f000f0, 0x90170110,
	0x23a1902e, 0x23014250, 0x40f000f0, 0x90a000f0,
	0x40f000f0, 0x4f0000f0, 0x4f0000f0, 0x00000000,
	0x00000000
};

static const unsigned int dell_m4_2_pin_configs[STAC92HD71BXX_NUM_PINS] = {
	0x0421101f, 0x04a11221, 0x90a70330, 0x90170110,
	0x23a1902e, 0x23014250, 0x40f000f0, 0x40f000f0,
	0x40f000f0, 0x044413b0, 0x044413b0, 0x00000000,
	0x00000000
};

static const unsigned int dell_m4_3_pin_configs[STAC92HD71BXX_NUM_PINS] = {
	0x0421101f, 0x04a11221, 0x90a70330, 0x90170110,
	0x40f000f0, 0x40f000f0, 0x40f000f0, 0x90a000f0,
	0x40f000f0, 0x044413b0, 0x044413b0, 0x00000000,
	0x00000000
};

static const unsigned int *stac92hd71bxx_brd_tbl[STAC_92HD71BXX_MODELS] = {
	[STAC_92HD71BXX_REF] = ref92hd71bxx_pin_configs,
	[STAC_DELL_M4_1]	= dell_m4_1_pin_configs,
	[STAC_DELL_M4_2]	= dell_m4_2_pin_configs,
	[STAC_DELL_M4_3]	= dell_m4_3_pin_configs,
	[STAC_HP_M4]		= NULL,
	[STAC_HP_DV4]		= NULL,
	[STAC_HP_DV5]		= NULL,
	[STAC_HP_HDX]           = NULL,
	[STAC_HP_DV4_1222NR]	= NULL,
};

static const char * const stac92hd71bxx_models[STAC_92HD71BXX_MODELS] = {
	[STAC_92HD71BXX_AUTO] = "auto",
	[STAC_92HD71BXX_REF] = "ref",
	[STAC_DELL_M4_1] = "dell-m4-1",
	[STAC_DELL_M4_2] = "dell-m4-2",
	[STAC_DELL_M4_3] = "dell-m4-3",
	[STAC_HP_M4] = "hp-m4",
	[STAC_HP_DV4] = "hp-dv4",
	[STAC_HP_DV5] = "hp-dv5",
	[STAC_HP_HDX] = "hp-hdx",
	[STAC_HP_DV4_1222NR] = "hp-dv4-1222nr",
};

static const struct snd_pci_quirk stac92hd71bxx_cfg_tbl[] = {
	/* SigmaTel reference board */
	SND_PCI_QUIRK(PCI_VENDOR_ID_INTEL, 0x2668,
		      "DFI LanParty", STAC_92HD71BXX_REF),
	SND_PCI_QUIRK(PCI_VENDOR_ID_DFI, 0x3101,
		      "DFI LanParty", STAC_92HD71BXX_REF),
	SND_PCI_QUIRK(PCI_VENDOR_ID_HP, 0x30fb,
		      "HP dv4-1222nr", STAC_HP_DV4_1222NR),
	SND_PCI_QUIRK_MASK(PCI_VENDOR_ID_HP, 0xfff0, 0x1720,
			  "HP", STAC_HP_DV5),
	SND_PCI_QUIRK_MASK(PCI_VENDOR_ID_HP, 0xfff0, 0x3080,
		      "HP", STAC_HP_DV5),
	SND_PCI_QUIRK_MASK(PCI_VENDOR_ID_HP, 0xfff0, 0x30f0,
		      "HP dv4-7", STAC_HP_DV4),
	SND_PCI_QUIRK_MASK(PCI_VENDOR_ID_HP, 0xfff0, 0x3600,
		      "HP dv4-7", STAC_HP_DV5),
	SND_PCI_QUIRK(PCI_VENDOR_ID_HP, 0x3610,
		      "HP HDX", STAC_HP_HDX),  /* HDX18 */
	SND_PCI_QUIRK(PCI_VENDOR_ID_HP, 0x361a,
		      "HP mini 1000", STAC_HP_M4),
	SND_PCI_QUIRK(PCI_VENDOR_ID_HP, 0x361b,
		      "HP HDX", STAC_HP_HDX),  /* HDX16 */
	SND_PCI_QUIRK_MASK(PCI_VENDOR_ID_HP, 0xfff0, 0x3620,
		      "HP dv6", STAC_HP_DV5),
	SND_PCI_QUIRK(PCI_VENDOR_ID_HP, 0x3061,
		      "HP dv6", STAC_HP_DV5), /* HP dv6-1110ax */
	SND_PCI_QUIRK(PCI_VENDOR_ID_HP, 0x363e,
		      "HP DV6", STAC_HP_DV5),
	SND_PCI_QUIRK_MASK(PCI_VENDOR_ID_HP, 0xfff0, 0x7010,
		      "HP", STAC_HP_DV5),
	SND_PCI_QUIRK(PCI_VENDOR_ID_DELL, 0x0233,
				"unknown Dell", STAC_DELL_M4_1),
	SND_PCI_QUIRK(PCI_VENDOR_ID_DELL, 0x0234,
				"unknown Dell", STAC_DELL_M4_1),
	SND_PCI_QUIRK(PCI_VENDOR_ID_DELL, 0x0250,
				"unknown Dell", STAC_DELL_M4_1),
	SND_PCI_QUIRK(PCI_VENDOR_ID_DELL, 0x024f,
				"unknown Dell", STAC_DELL_M4_1),
	SND_PCI_QUIRK(PCI_VENDOR_ID_DELL, 0x024d,
				"unknown Dell", STAC_DELL_M4_1),
	SND_PCI_QUIRK(PCI_VENDOR_ID_DELL, 0x0251,
				"unknown Dell", STAC_DELL_M4_1),
	SND_PCI_QUIRK(PCI_VENDOR_ID_DELL, 0x0277,
				"unknown Dell", STAC_DELL_M4_1),
	SND_PCI_QUIRK(PCI_VENDOR_ID_DELL, 0x0263,
				"unknown Dell", STAC_DELL_M4_2),
	SND_PCI_QUIRK(PCI_VENDOR_ID_DELL, 0x0265,
				"unknown Dell", STAC_DELL_M4_2),
	SND_PCI_QUIRK(PCI_VENDOR_ID_DELL, 0x0262,
				"unknown Dell", STAC_DELL_M4_2),
	SND_PCI_QUIRK(PCI_VENDOR_ID_DELL, 0x0264,
				"unknown Dell", STAC_DELL_M4_2),
	SND_PCI_QUIRK(PCI_VENDOR_ID_DELL, 0x02aa,
				"unknown Dell", STAC_DELL_M4_3),
	{} /* terminator */
};

static const unsigned int ref922x_pin_configs[10] = {
	0x01014010, 0x01016011, 0x01012012, 0x0221401f,
	0x01813122, 0x01011014, 0x01441030, 0x01c41030,
	0x40000100, 0x40000100,
};

/*
    STAC 922X pin configs for
    102801A7
    102801AB
    102801A9
    102801D1
    102801D2
*/
static const unsigned int dell_922x_d81_pin_configs[10] = {
	0x02214030, 0x01a19021, 0x01111012, 0x01114010,
	0x02a19020, 0x01117011, 0x400001f0, 0x400001f1,
	0x01813122, 0x400001f2,
};

/*
    STAC 922X pin configs for
    102801AC
    102801D0
*/
static const unsigned int dell_922x_d82_pin_configs[10] = {
	0x02214030, 0x01a19021, 0x01111012, 0x01114010,
	0x02a19020, 0x01117011, 0x01451140, 0x400001f0,
	0x01813122, 0x400001f1,
};

/*
    STAC 922X pin configs for
    102801BF
*/
static const unsigned int dell_922x_m81_pin_configs[10] = {
	0x0321101f, 0x01112024, 0x01111222, 0x91174220,
	0x03a11050, 0x01116221, 0x90a70330, 0x01452340, 
	0x40C003f1, 0x405003f0,
};

/*
    STAC 9221 A1 pin configs for
    102801D7 (Dell XPS M1210)
*/
static const unsigned int dell_922x_m82_pin_configs[10] = {
	0x02211211, 0x408103ff, 0x02a1123e, 0x90100310, 
	0x408003f1, 0x0221121f, 0x03451340, 0x40c003f2, 
	0x508003f3, 0x405003f4, 
};

static const unsigned int d945gtp3_pin_configs[10] = {
	0x0221401f, 0x01a19022, 0x01813021, 0x01014010,
	0x40000100, 0x40000100, 0x40000100, 0x40000100,
	0x02a19120, 0x40000100,
};

static const unsigned int d945gtp5_pin_configs[10] = {
	0x0221401f, 0x01011012, 0x01813024, 0x01014010,
	0x01a19021, 0x01016011, 0x01452130, 0x40000100,
	0x02a19320, 0x40000100,
};

static const unsigned int intel_mac_v1_pin_configs[10] = {
	0x0121e21f, 0x400000ff, 0x9017e110, 0x400000fd,
	0x400000fe, 0x0181e020, 0x1145e030, 0x11c5e240,
	0x400000fc, 0x400000fb,
};

static const unsigned int intel_mac_v2_pin_configs[10] = {
	0x0121e21f, 0x90a7012e, 0x9017e110, 0x400000fd,
	0x400000fe, 0x0181e020, 0x1145e230, 0x500000fa,
	0x400000fc, 0x400000fb,
};

static const unsigned int intel_mac_v3_pin_configs[10] = {
	0x0121e21f, 0x90a7012e, 0x9017e110, 0x400000fd,
	0x400000fe, 0x0181e020, 0x1145e230, 0x11c5e240,
	0x400000fc, 0x400000fb,
};

static const unsigned int intel_mac_v4_pin_configs[10] = {
	0x0321e21f, 0x03a1e02e, 0x9017e110, 0x9017e11f,
	0x400000fe, 0x0381e020, 0x1345e230, 0x13c5e240,
	0x400000fc, 0x400000fb,
};

static const unsigned int intel_mac_v5_pin_configs[10] = {
	0x0321e21f, 0x03a1e02e, 0x9017e110, 0x9017e11f,
	0x400000fe, 0x0381e020, 0x1345e230, 0x13c5e240,
	0x400000fc, 0x400000fb,
};

static const unsigned int ecs202_pin_configs[10] = {
	0x0221401f, 0x02a19020, 0x01a19020, 0x01114010,
	0x408000f0, 0x01813022, 0x074510a0, 0x40c400f1,
	0x9037012e, 0x40e000f2,
};

static const unsigned int *stac922x_brd_tbl[STAC_922X_MODELS] = {
	[STAC_D945_REF] = ref922x_pin_configs,
	[STAC_D945GTP3] = d945gtp3_pin_configs,
	[STAC_D945GTP5] = d945gtp5_pin_configs,
	[STAC_INTEL_MAC_V1] = intel_mac_v1_pin_configs,
	[STAC_INTEL_MAC_V2] = intel_mac_v2_pin_configs,
	[STAC_INTEL_MAC_V3] = intel_mac_v3_pin_configs,
	[STAC_INTEL_MAC_V4] = intel_mac_v4_pin_configs,
	[STAC_INTEL_MAC_V5] = intel_mac_v5_pin_configs,
	[STAC_INTEL_MAC_AUTO] = intel_mac_v3_pin_configs,
	/* for backward compatibility */
	[STAC_MACMINI] = intel_mac_v3_pin_configs,
	[STAC_MACBOOK] = intel_mac_v5_pin_configs,
	[STAC_MACBOOK_PRO_V1] = intel_mac_v3_pin_configs,
	[STAC_MACBOOK_PRO_V2] = intel_mac_v3_pin_configs,
	[STAC_IMAC_INTEL] = intel_mac_v2_pin_configs,
	[STAC_IMAC_INTEL_20] = intel_mac_v3_pin_configs,
	[STAC_ECS_202] = ecs202_pin_configs,
	[STAC_922X_DELL_D81] = dell_922x_d81_pin_configs,
	[STAC_922X_DELL_D82] = dell_922x_d82_pin_configs,	
	[STAC_922X_DELL_M81] = dell_922x_m81_pin_configs,
	[STAC_922X_DELL_M82] = dell_922x_m82_pin_configs,	
};

static const char * const stac922x_models[STAC_922X_MODELS] = {
	[STAC_922X_AUTO] = "auto",
	[STAC_D945_REF]	= "ref",
	[STAC_D945GTP5]	= "5stack",
	[STAC_D945GTP3]	= "3stack",
	[STAC_INTEL_MAC_V1] = "intel-mac-v1",
	[STAC_INTEL_MAC_V2] = "intel-mac-v2",
	[STAC_INTEL_MAC_V3] = "intel-mac-v3",
	[STAC_INTEL_MAC_V4] = "intel-mac-v4",
	[STAC_INTEL_MAC_V5] = "intel-mac-v5",
	[STAC_INTEL_MAC_AUTO] = "intel-mac-auto",
	/* for backward compatibility */
	[STAC_MACMINI]	= "macmini",
	[STAC_MACBOOK]	= "macbook",
	[STAC_MACBOOK_PRO_V1]	= "macbook-pro-v1",
	[STAC_MACBOOK_PRO_V2]	= "macbook-pro",
	[STAC_IMAC_INTEL] = "imac-intel",
	[STAC_IMAC_INTEL_20] = "imac-intel-20",
	[STAC_ECS_202] = "ecs202",
	[STAC_922X_DELL_D81] = "dell-d81",
	[STAC_922X_DELL_D82] = "dell-d82",
	[STAC_922X_DELL_M81] = "dell-m81",
	[STAC_922X_DELL_M82] = "dell-m82",
};

static const struct snd_pci_quirk stac922x_cfg_tbl[] = {
	/* SigmaTel reference board */
	SND_PCI_QUIRK(PCI_VENDOR_ID_INTEL, 0x2668,
		      "DFI LanParty", STAC_D945_REF),
	SND_PCI_QUIRK(PCI_VENDOR_ID_DFI, 0x3101,
		      "DFI LanParty", STAC_D945_REF),
	/* Intel 945G based systems */
	SND_PCI_QUIRK(PCI_VENDOR_ID_INTEL, 0x0101,
		      "Intel D945G", STAC_D945GTP3),
	SND_PCI_QUIRK(PCI_VENDOR_ID_INTEL, 0x0202,
		      "Intel D945G", STAC_D945GTP3),
	SND_PCI_QUIRK(PCI_VENDOR_ID_INTEL, 0x0606,
		      "Intel D945G", STAC_D945GTP3),
	SND_PCI_QUIRK(PCI_VENDOR_ID_INTEL, 0x0601,
		      "Intel D945G", STAC_D945GTP3),
	SND_PCI_QUIRK(PCI_VENDOR_ID_INTEL, 0x0111,
		      "Intel D945G", STAC_D945GTP3),
	SND_PCI_QUIRK(PCI_VENDOR_ID_INTEL, 0x1115,
		      "Intel D945G", STAC_D945GTP3),
	SND_PCI_QUIRK(PCI_VENDOR_ID_INTEL, 0x1116,
		      "Intel D945G", STAC_D945GTP3),
	SND_PCI_QUIRK(PCI_VENDOR_ID_INTEL, 0x1117,
		      "Intel D945G", STAC_D945GTP3),
	SND_PCI_QUIRK(PCI_VENDOR_ID_INTEL, 0x1118,
		      "Intel D945G", STAC_D945GTP3),
	SND_PCI_QUIRK(PCI_VENDOR_ID_INTEL, 0x1119,
		      "Intel D945G", STAC_D945GTP3),
	SND_PCI_QUIRK(PCI_VENDOR_ID_INTEL, 0x8826,
		      "Intel D945G", STAC_D945GTP3),
	SND_PCI_QUIRK(PCI_VENDOR_ID_INTEL, 0x5049,
		      "Intel D945G", STAC_D945GTP3),
	SND_PCI_QUIRK(PCI_VENDOR_ID_INTEL, 0x5055,
		      "Intel D945G", STAC_D945GTP3),
	SND_PCI_QUIRK(PCI_VENDOR_ID_INTEL, 0x5048,
		      "Intel D945G", STAC_D945GTP3),
	SND_PCI_QUIRK(PCI_VENDOR_ID_INTEL, 0x0110,
		      "Intel D945G", STAC_D945GTP3),
	/* Intel D945G 5-stack systems */
	SND_PCI_QUIRK(PCI_VENDOR_ID_INTEL, 0x0404,
		      "Intel D945G", STAC_D945GTP5),
	SND_PCI_QUIRK(PCI_VENDOR_ID_INTEL, 0x0303,
		      "Intel D945G", STAC_D945GTP5),
	SND_PCI_QUIRK(PCI_VENDOR_ID_INTEL, 0x0013,
		      "Intel D945G", STAC_D945GTP5),
	SND_PCI_QUIRK(PCI_VENDOR_ID_INTEL, 0x0417,
		      "Intel D945G", STAC_D945GTP5),
	/* Intel 945P based systems */
	SND_PCI_QUIRK(PCI_VENDOR_ID_INTEL, 0x0b0b,
		      "Intel D945P", STAC_D945GTP3),
	SND_PCI_QUIRK(PCI_VENDOR_ID_INTEL, 0x0112,
		      "Intel D945P", STAC_D945GTP3),
	SND_PCI_QUIRK(PCI_VENDOR_ID_INTEL, 0x0d0d,
		      "Intel D945P", STAC_D945GTP3),
	SND_PCI_QUIRK(PCI_VENDOR_ID_INTEL, 0x0909,
		      "Intel D945P", STAC_D945GTP3),
	SND_PCI_QUIRK(PCI_VENDOR_ID_INTEL, 0x0505,
		      "Intel D945P", STAC_D945GTP3),
	SND_PCI_QUIRK(PCI_VENDOR_ID_INTEL, 0x0707,
		      "Intel D945P", STAC_D945GTP5),
	/* other intel */
	SND_PCI_QUIRK(PCI_VENDOR_ID_INTEL, 0x0204,
		      "Intel D945", STAC_D945_REF),
	/* other systems  */
	/* Apple Intel Mac (Mac Mini, MacBook, MacBook Pro...) */
	SND_PCI_QUIRK(0x8384, 0x7680,
		      "Mac", STAC_INTEL_MAC_AUTO),
	/* Dell systems  */
	SND_PCI_QUIRK(PCI_VENDOR_ID_DELL, 0x01a7,
		      "unknown Dell", STAC_922X_DELL_D81),
	SND_PCI_QUIRK(PCI_VENDOR_ID_DELL, 0x01a9,
		      "unknown Dell", STAC_922X_DELL_D81),
	SND_PCI_QUIRK(PCI_VENDOR_ID_DELL, 0x01ab,
		      "unknown Dell", STAC_922X_DELL_D81),
	SND_PCI_QUIRK(PCI_VENDOR_ID_DELL, 0x01ac,
		      "unknown Dell", STAC_922X_DELL_D82),
	SND_PCI_QUIRK(PCI_VENDOR_ID_DELL, 0x01bf,
		      "unknown Dell", STAC_922X_DELL_M81),
	SND_PCI_QUIRK(PCI_VENDOR_ID_DELL, 0x01d0,
		      "unknown Dell", STAC_922X_DELL_D82),
	SND_PCI_QUIRK(PCI_VENDOR_ID_DELL, 0x01d1,
		      "unknown Dell", STAC_922X_DELL_D81),
	SND_PCI_QUIRK(PCI_VENDOR_ID_DELL, 0x01d2,
		      "unknown Dell", STAC_922X_DELL_D81),
	SND_PCI_QUIRK(PCI_VENDOR_ID_DELL, 0x01d7,
		      "Dell XPS M1210", STAC_922X_DELL_M82),
	/* ECS/PC Chips boards */
	SND_PCI_QUIRK_MASK(0x1019, 0xf000, 0x2000,
		      "ECS/PC chips", STAC_ECS_202),
	{} /* terminator */
};

static const unsigned int ref927x_pin_configs[14] = {
	0x02214020, 0x02a19080, 0x0181304e, 0x01014010,
	0x01a19040, 0x01011012, 0x01016011, 0x0101201f, 
	0x183301f0, 0x18a001f0, 0x18a001f0, 0x01442070,
	0x01c42190, 0x40000100,
};

static const unsigned int d965_3st_pin_configs[14] = {
	0x0221401f, 0x02a19120, 0x40000100, 0x01014011,
	0x01a19021, 0x01813024, 0x40000100, 0x40000100,
	0x40000100, 0x40000100, 0x40000100, 0x40000100,
	0x40000100, 0x40000100
};

static const unsigned int d965_5st_pin_configs[14] = {
	0x02214020, 0x02a19080, 0x0181304e, 0x01014010,
	0x01a19040, 0x01011012, 0x01016011, 0x40000100,
	0x40000100, 0x40000100, 0x40000100, 0x01442070,
	0x40000100, 0x40000100
};

static const unsigned int d965_5st_no_fp_pin_configs[14] = {
	0x40000100, 0x40000100, 0x0181304e, 0x01014010,
	0x01a19040, 0x01011012, 0x01016011, 0x40000100,
	0x40000100, 0x40000100, 0x40000100, 0x01442070,
	0x40000100, 0x40000100
};

static const unsigned int dell_3st_pin_configs[14] = {
	0x02211230, 0x02a11220, 0x01a19040, 0x01114210,
	0x01111212, 0x01116211, 0x01813050, 0x01112214,
	0x403003fa, 0x90a60040, 0x90a60040, 0x404003fb,
	0x40c003fc, 0x40000100
};

static const unsigned int *stac927x_brd_tbl[STAC_927X_MODELS] = {
	[STAC_D965_REF_NO_JD] = ref927x_pin_configs,
	[STAC_D965_REF]  = ref927x_pin_configs,
	[STAC_D965_3ST]  = d965_3st_pin_configs,
	[STAC_D965_5ST]  = d965_5st_pin_configs,
	[STAC_D965_5ST_NO_FP]  = d965_5st_no_fp_pin_configs,
	[STAC_DELL_3ST]  = dell_3st_pin_configs,
	[STAC_DELL_BIOS] = NULL,
	[STAC_927X_VOLKNOB] = NULL,
};

static const char * const stac927x_models[STAC_927X_MODELS] = {
	[STAC_927X_AUTO]	= "auto",
	[STAC_D965_REF_NO_JD]	= "ref-no-jd",
	[STAC_D965_REF]		= "ref",
	[STAC_D965_3ST]		= "3stack",
	[STAC_D965_5ST]		= "5stack",
	[STAC_D965_5ST_NO_FP]	= "5stack-no-fp",
	[STAC_DELL_3ST]		= "dell-3stack",
	[STAC_DELL_BIOS]	= "dell-bios",
	[STAC_927X_VOLKNOB]	= "volknob",
};

static const struct snd_pci_quirk stac927x_cfg_tbl[] = {
	/* SigmaTel reference board */
	SND_PCI_QUIRK(PCI_VENDOR_ID_INTEL, 0x2668,
		      "DFI LanParty", STAC_D965_REF),
	SND_PCI_QUIRK(PCI_VENDOR_ID_DFI, 0x3101,
		      "DFI LanParty", STAC_D965_REF),
	 /* Intel 946 based systems */
	SND_PCI_QUIRK(PCI_VENDOR_ID_INTEL, 0x3d01, "Intel D946", STAC_D965_3ST),
	SND_PCI_QUIRK(PCI_VENDOR_ID_INTEL, 0xa301, "Intel D946", STAC_D965_3ST),
	/* 965 based 3 stack systems */
	SND_PCI_QUIRK_MASK(PCI_VENDOR_ID_INTEL, 0xff00, 0x2100,
			   "Intel D965", STAC_D965_3ST),
	SND_PCI_QUIRK_MASK(PCI_VENDOR_ID_INTEL, 0xff00, 0x2000,
			   "Intel D965", STAC_D965_3ST),
	/* Dell 3 stack systems */
	SND_PCI_QUIRK(PCI_VENDOR_ID_DELL,  0x01dd, "Dell Dimension E520", STAC_DELL_3ST),
	SND_PCI_QUIRK(PCI_VENDOR_ID_DELL,  0x01ed, "Dell     ", STAC_DELL_3ST),
	SND_PCI_QUIRK(PCI_VENDOR_ID_DELL,  0x01f4, "Dell     ", STAC_DELL_3ST),
	/* Dell 3 stack systems with verb table in BIOS */
	SND_PCI_QUIRK(PCI_VENDOR_ID_DELL,  0x01f3, "Dell Inspiron 1420", STAC_DELL_BIOS),
	SND_PCI_QUIRK(PCI_VENDOR_ID_DELL,  0x01f7, "Dell XPS M1730", STAC_DELL_BIOS),
	SND_PCI_QUIRK(PCI_VENDOR_ID_DELL,  0x0227, "Dell Vostro 1400  ", STAC_DELL_BIOS),
	SND_PCI_QUIRK(PCI_VENDOR_ID_DELL,  0x022e, "Dell     ", STAC_DELL_BIOS),
	SND_PCI_QUIRK(PCI_VENDOR_ID_DELL,  0x022f, "Dell Inspiron 1525", STAC_DELL_BIOS),
	SND_PCI_QUIRK(PCI_VENDOR_ID_DELL,  0x0242, "Dell     ", STAC_DELL_BIOS),
	SND_PCI_QUIRK(PCI_VENDOR_ID_DELL,  0x0243, "Dell     ", STAC_DELL_BIOS),
	SND_PCI_QUIRK(PCI_VENDOR_ID_DELL,  0x02ff, "Dell     ", STAC_DELL_BIOS),
	SND_PCI_QUIRK(PCI_VENDOR_ID_DELL,  0x0209, "Dell XPS 1330", STAC_DELL_BIOS),
	/* 965 based 5 stack systems */
	SND_PCI_QUIRK_MASK(PCI_VENDOR_ID_INTEL, 0xff00, 0x2300,
			   "Intel D965", STAC_D965_5ST),
	SND_PCI_QUIRK_MASK(PCI_VENDOR_ID_INTEL, 0xff00, 0x2500,
			   "Intel D965", STAC_D965_5ST),
	/* volume-knob fixes */
	SND_PCI_QUIRK_VENDOR(0x10cf, "FSC", STAC_927X_VOLKNOB),
	{} /* terminator */
};

static const unsigned int ref9205_pin_configs[12] = {
	0x40000100, 0x40000100, 0x01016011, 0x01014010,
	0x01813122, 0x01a19021, 0x01019020, 0x40000100,
	0x90a000f0, 0x90a000f0, 0x01441030, 0x01c41030
};

/*
    STAC 9205 pin configs for
    102801F1
    102801F2
    102801FC
    102801FD
    10280204
    1028021F
    10280228 (Dell Vostro 1500)
    10280229 (Dell Vostro 1700)
*/
static const unsigned int dell_9205_m42_pin_configs[12] = {
	0x0321101F, 0x03A11020, 0x400003FA, 0x90170310,
	0x400003FB, 0x400003FC, 0x400003FD, 0x40F000F9,
	0x90A60330, 0x400003FF, 0x0144131F, 0x40C003FE,
};

/*
    STAC 9205 pin configs for
    102801F9
    102801FA
    102801FE
    102801FF (Dell Precision M4300)
    10280206
    10280200
    10280201
*/
static const unsigned int dell_9205_m43_pin_configs[12] = {
	0x0321101f, 0x03a11020, 0x90a70330, 0x90170310,
	0x400000fe, 0x400000ff, 0x400000fd, 0x40f000f9,
	0x400000fa, 0x400000fc, 0x0144131f, 0x40c003f8,
};

static const unsigned int dell_9205_m44_pin_configs[12] = {
	0x0421101f, 0x04a11020, 0x400003fa, 0x90170310,
	0x400003fb, 0x400003fc, 0x400003fd, 0x400003f9,
	0x90a60330, 0x400003ff, 0x01441340, 0x40c003fe,
};

static const unsigned int *stac9205_brd_tbl[STAC_9205_MODELS] = {
	[STAC_9205_REF] = ref9205_pin_configs,
	[STAC_9205_DELL_M42] = dell_9205_m42_pin_configs,
	[STAC_9205_DELL_M43] = dell_9205_m43_pin_configs,
	[STAC_9205_DELL_M44] = dell_9205_m44_pin_configs,
	[STAC_9205_EAPD] = NULL,
};

static const char * const stac9205_models[STAC_9205_MODELS] = {
	[STAC_9205_AUTO] = "auto",
	[STAC_9205_REF] = "ref",
	[STAC_9205_DELL_M42] = "dell-m42",
	[STAC_9205_DELL_M43] = "dell-m43",
	[STAC_9205_DELL_M44] = "dell-m44",
	[STAC_9205_EAPD] = "eapd",
};

static const struct snd_pci_quirk stac9205_cfg_tbl[] = {
	/* SigmaTel reference board */
	SND_PCI_QUIRK(PCI_VENDOR_ID_INTEL, 0x2668,
		      "DFI LanParty", STAC_9205_REF),
	SND_PCI_QUIRK(PCI_VENDOR_ID_INTEL, 0xfb30,
		      "SigmaTel", STAC_9205_REF),
	SND_PCI_QUIRK(PCI_VENDOR_ID_DFI, 0x3101,
		      "DFI LanParty", STAC_9205_REF),
	/* Dell */
	SND_PCI_QUIRK(PCI_VENDOR_ID_DELL, 0x01f1,
		      "unknown Dell", STAC_9205_DELL_M42),
	SND_PCI_QUIRK(PCI_VENDOR_ID_DELL, 0x01f2,
		      "unknown Dell", STAC_9205_DELL_M42),
	SND_PCI_QUIRK(PCI_VENDOR_ID_DELL, 0x01f8,
		      "Dell Precision", STAC_9205_DELL_M43),
	SND_PCI_QUIRK(PCI_VENDOR_ID_DELL, 0x01f9,
		      "Dell Precision", STAC_9205_DELL_M43),
	SND_PCI_QUIRK(PCI_VENDOR_ID_DELL, 0x01fa,
		      "Dell Precision", STAC_9205_DELL_M43),
	SND_PCI_QUIRK(PCI_VENDOR_ID_DELL, 0x01fc,
		      "unknown Dell", STAC_9205_DELL_M42),
	SND_PCI_QUIRK(PCI_VENDOR_ID_DELL, 0x01fd,
		      "unknown Dell", STAC_9205_DELL_M42),
	SND_PCI_QUIRK(PCI_VENDOR_ID_DELL, 0x01fe,
		      "Dell Precision", STAC_9205_DELL_M43),
	SND_PCI_QUIRK(PCI_VENDOR_ID_DELL, 0x01ff,
		      "Dell Precision M4300", STAC_9205_DELL_M43),
	SND_PCI_QUIRK(PCI_VENDOR_ID_DELL, 0x0204,
		      "unknown Dell", STAC_9205_DELL_M42),
	SND_PCI_QUIRK(PCI_VENDOR_ID_DELL, 0x0206,
		      "Dell Precision", STAC_9205_DELL_M43),
	SND_PCI_QUIRK(PCI_VENDOR_ID_DELL, 0x021b,
		      "Dell Precision", STAC_9205_DELL_M43),
	SND_PCI_QUIRK(PCI_VENDOR_ID_DELL, 0x021c,
		      "Dell Precision", STAC_9205_DELL_M43),
	SND_PCI_QUIRK(PCI_VENDOR_ID_DELL, 0x021f,
		      "Dell Inspiron", STAC_9205_DELL_M44),
	SND_PCI_QUIRK(PCI_VENDOR_ID_DELL, 0x0228,
		      "Dell Vostro 1500", STAC_9205_DELL_M42),
	SND_PCI_QUIRK(PCI_VENDOR_ID_DELL, 0x0229,
		      "Dell Vostro 1700", STAC_9205_DELL_M42),
	/* Gateway */
	SND_PCI_QUIRK(0x107b, 0x0560, "Gateway T6834c", STAC_9205_EAPD),
	SND_PCI_QUIRK(0x107b, 0x0565, "Gateway T1616", STAC_9205_EAPD),
	{} /* terminator */
};

static void stac92xx_set_config_regs(struct hda_codec *codec,
				     const unsigned int *pincfgs)
{
	int i;
	struct sigmatel_spec *spec = codec->spec;

	if (!pincfgs)
		return;

	for (i = 0; i < spec->num_pins; i++)
		if (spec->pin_nids[i] && pincfgs[i])
			snd_hda_codec_set_pincfg(codec, spec->pin_nids[i],
						 pincfgs[i]);
}

/*
 * Analog playback callbacks
 */
static int stac92xx_playback_pcm_open(struct hda_pcm_stream *hinfo,
				      struct hda_codec *codec,
				      struct snd_pcm_substream *substream)
{
	struct sigmatel_spec *spec = codec->spec;
	if (spec->stream_delay)
		msleep(spec->stream_delay);
	return snd_hda_multi_out_analog_open(codec, &spec->multiout, substream,
					     hinfo);
}

static int stac92xx_playback_pcm_prepare(struct hda_pcm_stream *hinfo,
					 struct hda_codec *codec,
					 unsigned int stream_tag,
					 unsigned int format,
					 struct snd_pcm_substream *substream)
{
	struct sigmatel_spec *spec = codec->spec;
	return snd_hda_multi_out_analog_prepare(codec, &spec->multiout, stream_tag, format, substream);
}

static int stac92xx_playback_pcm_cleanup(struct hda_pcm_stream *hinfo,
					struct hda_codec *codec,
					struct snd_pcm_substream *substream)
{
	struct sigmatel_spec *spec = codec->spec;
	return snd_hda_multi_out_analog_cleanup(codec, &spec->multiout);
}

/*
 * Digital playback callbacks
 */
static int stac92xx_dig_playback_pcm_open(struct hda_pcm_stream *hinfo,
					  struct hda_codec *codec,
					  struct snd_pcm_substream *substream)
{
	struct sigmatel_spec *spec = codec->spec;
	return snd_hda_multi_out_dig_open(codec, &spec->multiout);
}

static int stac92xx_dig_playback_pcm_close(struct hda_pcm_stream *hinfo,
					   struct hda_codec *codec,
					   struct snd_pcm_substream *substream)
{
	struct sigmatel_spec *spec = codec->spec;
	return snd_hda_multi_out_dig_close(codec, &spec->multiout);
}

static int stac92xx_dig_playback_pcm_prepare(struct hda_pcm_stream *hinfo,
					 struct hda_codec *codec,
					 unsigned int stream_tag,
					 unsigned int format,
					 struct snd_pcm_substream *substream)
{
	struct sigmatel_spec *spec = codec->spec;
	return snd_hda_multi_out_dig_prepare(codec, &spec->multiout,
					     stream_tag, format, substream);
}

static int stac92xx_dig_playback_pcm_cleanup(struct hda_pcm_stream *hinfo,
					struct hda_codec *codec,
					struct snd_pcm_substream *substream)
{
	struct sigmatel_spec *spec = codec->spec;
	return snd_hda_multi_out_dig_cleanup(codec, &spec->multiout);
}


/*
 * Analog capture callbacks
 */
static int stac92xx_capture_pcm_prepare(struct hda_pcm_stream *hinfo,
					struct hda_codec *codec,
					unsigned int stream_tag,
					unsigned int format,
					struct snd_pcm_substream *substream)
{
	struct sigmatel_spec *spec = codec->spec;
	hda_nid_t nid = spec->adc_nids[substream->number];

	if (spec->powerdown_adcs) {
		msleep(40);
		snd_hda_codec_write(codec, nid, 0,
			AC_VERB_SET_POWER_STATE, AC_PWRST_D0);
	}
	snd_hda_codec_setup_stream(codec, nid, stream_tag, 0, format);
	return 0;
}

static int stac92xx_capture_pcm_cleanup(struct hda_pcm_stream *hinfo,
					struct hda_codec *codec,
					struct snd_pcm_substream *substream)
{
	struct sigmatel_spec *spec = codec->spec;
	hda_nid_t nid = spec->adc_nids[substream->number];

	snd_hda_codec_cleanup_stream(codec, nid);
	if (spec->powerdown_adcs)
		snd_hda_codec_write(codec, nid, 0,
			AC_VERB_SET_POWER_STATE, AC_PWRST_D3);
	return 0;
}

static const struct hda_pcm_stream stac92xx_pcm_digital_playback = {
	.substreams = 1,
	.channels_min = 2,
	.channels_max = 2,
	/* NID is set in stac92xx_build_pcms */
	.ops = {
		.open = stac92xx_dig_playback_pcm_open,
		.close = stac92xx_dig_playback_pcm_close,
		.prepare = stac92xx_dig_playback_pcm_prepare,
		.cleanup = stac92xx_dig_playback_pcm_cleanup
	},
};

static const struct hda_pcm_stream stac92xx_pcm_digital_capture = {
	.substreams = 1,
	.channels_min = 2,
	.channels_max = 2,
	/* NID is set in stac92xx_build_pcms */
};

static const struct hda_pcm_stream stac92xx_pcm_analog_playback = {
	.substreams = 1,
	.channels_min = 2,
	.channels_max = 8,
	.nid = 0x02, /* NID to query formats and rates */
	.ops = {
		.open = stac92xx_playback_pcm_open,
		.prepare = stac92xx_playback_pcm_prepare,
		.cleanup = stac92xx_playback_pcm_cleanup
	},
};

static const struct hda_pcm_stream stac92xx_pcm_analog_alt_playback = {
	.substreams = 1,
	.channels_min = 2,
	.channels_max = 2,
	.nid = 0x06, /* NID to query formats and rates */
	.ops = {
		.open = stac92xx_playback_pcm_open,
		.prepare = stac92xx_playback_pcm_prepare,
		.cleanup = stac92xx_playback_pcm_cleanup
	},
};

static const struct hda_pcm_stream stac92xx_pcm_analog_capture = {
	.channels_min = 2,
	.channels_max = 2,
	/* NID + .substreams is set in stac92xx_build_pcms */
	.ops = {
		.prepare = stac92xx_capture_pcm_prepare,
		.cleanup = stac92xx_capture_pcm_cleanup
	},
};

static int stac92xx_build_pcms(struct hda_codec *codec)
{
	struct sigmatel_spec *spec = codec->spec;
	struct hda_pcm *info = spec->pcm_rec;

	codec->num_pcms = 1;
	codec->pcm_info = info;

	info->name = "STAC92xx Analog";
	info->stream[SNDRV_PCM_STREAM_PLAYBACK] = stac92xx_pcm_analog_playback;
	info->stream[SNDRV_PCM_STREAM_PLAYBACK].nid =
		spec->multiout.dac_nids[0];
	info->stream[SNDRV_PCM_STREAM_CAPTURE] = stac92xx_pcm_analog_capture;
	info->stream[SNDRV_PCM_STREAM_CAPTURE].nid = spec->adc_nids[0];
	info->stream[SNDRV_PCM_STREAM_CAPTURE].substreams = spec->num_adcs;

	if (spec->alt_switch) {
		codec->num_pcms++;
		info++;
		info->name = "STAC92xx Analog Alt";
		info->stream[SNDRV_PCM_STREAM_PLAYBACK] = stac92xx_pcm_analog_alt_playback;
	}

	if (spec->multiout.dig_out_nid || spec->dig_in_nid) {
		codec->num_pcms++;
		info++;
		info->name = "STAC92xx Digital";
		info->pcm_type = spec->autocfg.dig_out_type[0];
		if (spec->multiout.dig_out_nid) {
			info->stream[SNDRV_PCM_STREAM_PLAYBACK] = stac92xx_pcm_digital_playback;
			info->stream[SNDRV_PCM_STREAM_PLAYBACK].nid = spec->multiout.dig_out_nid;
		}
		if (spec->dig_in_nid) {
			info->stream[SNDRV_PCM_STREAM_CAPTURE] = stac92xx_pcm_digital_capture;
			info->stream[SNDRV_PCM_STREAM_CAPTURE].nid = spec->dig_in_nid;
		}
	}

	return 0;
}

static unsigned int stac92xx_get_default_vref(struct hda_codec *codec,
					hda_nid_t nid)
{
	unsigned int pincap = snd_hda_query_pin_caps(codec, nid);
	pincap = (pincap & AC_PINCAP_VREF) >> AC_PINCAP_VREF_SHIFT;
	if (pincap & AC_PINCAP_VREF_100)
		return AC_PINCTL_VREF_100;
	if (pincap & AC_PINCAP_VREF_80)
		return AC_PINCTL_VREF_80;
	if (pincap & AC_PINCAP_VREF_50)
		return AC_PINCTL_VREF_50;
	if (pincap & AC_PINCAP_VREF_GRD)
		return AC_PINCTL_VREF_GRD;
	return 0;
}

static void stac92xx_auto_set_pinctl(struct hda_codec *codec, hda_nid_t nid, int pin_type)

{
	snd_hda_codec_write_cache(codec, nid, 0,
				  AC_VERB_SET_PIN_WIDGET_CONTROL, pin_type);
}

#define stac92xx_hp_switch_info		snd_ctl_boolean_mono_info

static int stac92xx_hp_switch_get(struct snd_kcontrol *kcontrol,
			struct snd_ctl_elem_value *ucontrol)
{
	struct hda_codec *codec = snd_kcontrol_chip(kcontrol);
	struct sigmatel_spec *spec = codec->spec;

	ucontrol->value.integer.value[0] = !!spec->hp_switch;
	return 0;
}

static void stac_issue_unsol_event(struct hda_codec *codec, hda_nid_t nid);

static int stac92xx_hp_switch_put(struct snd_kcontrol *kcontrol,
			struct snd_ctl_elem_value *ucontrol)
{
	struct hda_codec *codec = snd_kcontrol_chip(kcontrol);
	struct sigmatel_spec *spec = codec->spec;
	int nid = kcontrol->private_value;
 
	spec->hp_switch = ucontrol->value.integer.value[0] ? nid : 0;

	/* check to be sure that the ports are up to date with
	 * switch changes
	 */
	stac_issue_unsol_event(codec, nid);

	return 1;
}

static int stac92xx_dc_bias_info(struct snd_kcontrol *kcontrol,
				struct snd_ctl_elem_info *uinfo)
{
	int i;
	static const char * const texts[] = {
		"Mic In", "Line In", "Line Out"
	};

	struct hda_codec *codec = snd_kcontrol_chip(kcontrol);
	struct sigmatel_spec *spec = codec->spec;
	hda_nid_t nid = kcontrol->private_value;

	if (nid == spec->mic_switch || nid == spec->line_switch)
		i = 3;
	else
		i = 2;

	uinfo->type = SNDRV_CTL_ELEM_TYPE_ENUMERATED;
	uinfo->value.enumerated.items = i;
	uinfo->count = 1;
	if (uinfo->value.enumerated.item >= i)
		uinfo->value.enumerated.item = i-1;
	strcpy(uinfo->value.enumerated.name,
		texts[uinfo->value.enumerated.item]);

	return 0;
}

static int stac92xx_dc_bias_get(struct snd_kcontrol *kcontrol,
				struct snd_ctl_elem_value *ucontrol)
{
	struct hda_codec *codec = snd_kcontrol_chip(kcontrol);
	hda_nid_t nid = kcontrol->private_value;
	unsigned int vref = stac92xx_vref_get(codec, nid);

	if (vref == stac92xx_get_default_vref(codec, nid))
		ucontrol->value.enumerated.item[0] = 0;
	else if (vref == AC_PINCTL_VREF_GRD)
		ucontrol->value.enumerated.item[0] = 1;
	else if (vref == AC_PINCTL_VREF_HIZ)
		ucontrol->value.enumerated.item[0] = 2;

	return 0;
}

static int stac92xx_dc_bias_put(struct snd_kcontrol *kcontrol,
				struct snd_ctl_elem_value *ucontrol)
{
	struct hda_codec *codec = snd_kcontrol_chip(kcontrol);
	unsigned int new_vref = 0;
	int error;
	hda_nid_t nid = kcontrol->private_value;

	if (ucontrol->value.enumerated.item[0] == 0)
		new_vref = stac92xx_get_default_vref(codec, nid);
	else if (ucontrol->value.enumerated.item[0] == 1)
		new_vref = AC_PINCTL_VREF_GRD;
	else if (ucontrol->value.enumerated.item[0] == 2)
		new_vref = AC_PINCTL_VREF_HIZ;
	else
		return 0;

	if (new_vref != stac92xx_vref_get(codec, nid)) {
		error = stac92xx_vref_set(codec, nid, new_vref);
		return error;
	}

	return 0;
}

static int stac92xx_io_switch_info(struct snd_kcontrol *kcontrol,
				struct snd_ctl_elem_info *uinfo)
{
	char *texts[2];
	struct hda_codec *codec = snd_kcontrol_chip(kcontrol);
	struct sigmatel_spec *spec = codec->spec;

	if (kcontrol->private_value == spec->line_switch)
		texts[0] = "Line In";
	else
		texts[0] = "Mic In";
	texts[1] = "Line Out";
	uinfo->type = SNDRV_CTL_ELEM_TYPE_ENUMERATED;
	uinfo->value.enumerated.items = 2;
	uinfo->count = 1;

	if (uinfo->value.enumerated.item >= 2)
		uinfo->value.enumerated.item = 1;
	strcpy(uinfo->value.enumerated.name,
		texts[uinfo->value.enumerated.item]);

	return 0;
}

static int stac92xx_io_switch_get(struct snd_kcontrol *kcontrol, struct snd_ctl_elem_value *ucontrol)
{
	struct hda_codec *codec = snd_kcontrol_chip(kcontrol);
	struct sigmatel_spec *spec = codec->spec;
	hda_nid_t nid = kcontrol->private_value;
	int io_idx = (nid == spec->mic_switch) ? 1 : 0;

	ucontrol->value.enumerated.item[0] = spec->io_switch[io_idx];
	return 0;
}

static int stac92xx_io_switch_put(struct snd_kcontrol *kcontrol, struct snd_ctl_elem_value *ucontrol)
{
        struct hda_codec *codec = snd_kcontrol_chip(kcontrol);
	struct sigmatel_spec *spec = codec->spec;
	hda_nid_t nid = kcontrol->private_value;
	int io_idx = (nid == spec->mic_switch) ? 1 : 0;
	unsigned short val = !!ucontrol->value.enumerated.item[0];

	spec->io_switch[io_idx] = val;

	if (val)
		stac92xx_auto_set_pinctl(codec, nid, AC_PINCTL_OUT_EN);
	else {
		unsigned int pinctl = AC_PINCTL_IN_EN;
		if (io_idx) /* set VREF for mic */
			pinctl |= stac92xx_get_default_vref(codec, nid);
		stac92xx_auto_set_pinctl(codec, nid, pinctl);
	}

	/* check the auto-mute again: we need to mute/unmute the speaker
	 * appropriately according to the pin direction
	 */
	if (spec->hp_detect)
		stac_issue_unsol_event(codec, nid);

        return 1;
}

#define stac92xx_clfe_switch_info snd_ctl_boolean_mono_info

static int stac92xx_clfe_switch_get(struct snd_kcontrol *kcontrol,
		struct snd_ctl_elem_value *ucontrol)
{
	struct hda_codec *codec = snd_kcontrol_chip(kcontrol);
	struct sigmatel_spec *spec = codec->spec;

	ucontrol->value.integer.value[0] = spec->clfe_swap;
	return 0;
}

static int stac92xx_clfe_switch_put(struct snd_kcontrol *kcontrol,
		struct snd_ctl_elem_value *ucontrol)
{
	struct hda_codec *codec = snd_kcontrol_chip(kcontrol);
	struct sigmatel_spec *spec = codec->spec;
	hda_nid_t nid = kcontrol->private_value & 0xff;
	unsigned int val = !!ucontrol->value.integer.value[0];

	if (spec->clfe_swap == val)
		return 0;

	spec->clfe_swap = val;

	snd_hda_codec_write_cache(codec, nid, 0, AC_VERB_SET_EAPD_BTLENABLE,
		spec->clfe_swap ? 0x4 : 0x0);

	return 1;
}

#define STAC_CODEC_HP_SWITCH(xname) \
	{ .iface = SNDRV_CTL_ELEM_IFACE_MIXER, \
	  .name = xname, \
	  .index = 0, \
	  .info = stac92xx_hp_switch_info, \
	  .get = stac92xx_hp_switch_get, \
	  .put = stac92xx_hp_switch_put, \
	}

#define STAC_CODEC_IO_SWITCH(xname, xpval) \
	{ .iface = SNDRV_CTL_ELEM_IFACE_MIXER, \
	  .name = xname, \
	  .index = 0, \
          .info = stac92xx_io_switch_info, \
          .get = stac92xx_io_switch_get, \
          .put = stac92xx_io_switch_put, \
          .private_value = xpval, \
	}

#define STAC_CODEC_CLFE_SWITCH(xname, xpval) \
	{ .iface = SNDRV_CTL_ELEM_IFACE_MIXER, \
	  .name = xname, \
	  .index = 0, \
	  .info = stac92xx_clfe_switch_info, \
	  .get = stac92xx_clfe_switch_get, \
	  .put = stac92xx_clfe_switch_put, \
	  .private_value = xpval, \
	}

enum {
	STAC_CTL_WIDGET_VOL,
	STAC_CTL_WIDGET_MUTE,
	STAC_CTL_WIDGET_MUTE_BEEP,
	STAC_CTL_WIDGET_MONO_MUX,
	STAC_CTL_WIDGET_HP_SWITCH,
	STAC_CTL_WIDGET_IO_SWITCH,
	STAC_CTL_WIDGET_CLFE_SWITCH,
	STAC_CTL_WIDGET_DC_BIAS
};

static const struct snd_kcontrol_new stac92xx_control_templates[] = {
	HDA_CODEC_VOLUME(NULL, 0, 0, 0),
	HDA_CODEC_MUTE(NULL, 0, 0, 0),
	HDA_CODEC_MUTE_BEEP(NULL, 0, 0, 0),
	STAC_MONO_MUX,
	STAC_CODEC_HP_SWITCH(NULL),
	STAC_CODEC_IO_SWITCH(NULL, 0),
	STAC_CODEC_CLFE_SWITCH(NULL, 0),
	DC_BIAS(NULL, 0, 0),
};

/* add dynamic controls */
static struct snd_kcontrol_new *
stac_control_new(struct sigmatel_spec *spec,
		 const struct snd_kcontrol_new *ktemp,
		 const char *name,
		 unsigned int subdev)
{
	struct snd_kcontrol_new *knew;

	snd_array_init(&spec->kctls, sizeof(*knew), 32);
	knew = snd_array_new(&spec->kctls);
	if (!knew)
		return NULL;
	*knew = *ktemp;
	knew->name = kstrdup(name, GFP_KERNEL);
	if (!knew->name) {
		/* roolback */
		memset(knew, 0, sizeof(*knew));
		spec->kctls.alloced--;
		return NULL;
	}
	knew->subdevice = subdev;
	return knew;
}

static int stac92xx_add_control_temp(struct sigmatel_spec *spec,
				     const struct snd_kcontrol_new *ktemp,
				     int idx, const char *name,
				     unsigned long val)
{
	struct snd_kcontrol_new *knew = stac_control_new(spec, ktemp, name,
							 HDA_SUBDEV_AMP_FLAG);
	if (!knew)
		return -ENOMEM;
	knew->index = idx;
	knew->private_value = val;
	return 0;
}

static inline int stac92xx_add_control_idx(struct sigmatel_spec *spec,
					   int type, int idx, const char *name,
					   unsigned long val)
{
	return stac92xx_add_control_temp(spec,
					 &stac92xx_control_templates[type],
					 idx, name, val);
}


/* add dynamic controls */
static inline int stac92xx_add_control(struct sigmatel_spec *spec, int type,
				       const char *name, unsigned long val)
{
	return stac92xx_add_control_idx(spec, type, 0, name, val);
}

static const struct snd_kcontrol_new stac_input_src_temp = {
	.iface = SNDRV_CTL_ELEM_IFACE_MIXER,
	.name = "Input Source",
	.info = stac92xx_mux_enum_info,
	.get = stac92xx_mux_enum_get,
	.put = stac92xx_mux_enum_put,
};

static inline int stac92xx_add_jack_mode_control(struct hda_codec *codec,
						hda_nid_t nid, int idx)
{
	int def_conf = snd_hda_codec_get_pincfg(codec, nid);
	int control = 0;
	struct sigmatel_spec *spec = codec->spec;
	char name[22];

	if (snd_hda_get_input_pin_attr(def_conf) != INPUT_PIN_ATTR_INT) {
		if (stac92xx_get_default_vref(codec, nid) == AC_PINCTL_VREF_GRD
			&& nid == spec->line_switch)
			control = STAC_CTL_WIDGET_IO_SWITCH;
		else if (snd_hda_query_pin_caps(codec, nid)
			& (AC_PINCAP_VREF_GRD << AC_PINCAP_VREF_SHIFT))
			control = STAC_CTL_WIDGET_DC_BIAS;
		else if (nid == spec->mic_switch)
			control = STAC_CTL_WIDGET_IO_SWITCH;
	}

	if (control) {
		strcpy(name, hda_get_input_pin_label(codec, nid, 1));
		return stac92xx_add_control(codec->spec, control,
					strcat(name, " Jack Mode"), nid);
	}

	return 0;
}

static int stac92xx_add_input_source(struct sigmatel_spec *spec)
{
	struct snd_kcontrol_new *knew;
	struct hda_input_mux *imux = &spec->private_imux;

	if (spec->auto_mic)
		return 0; /* no need for input source */
	if (!spec->num_adcs || imux->num_items <= 1)
		return 0; /* no need for input source control */
	knew = stac_control_new(spec, &stac_input_src_temp,
				stac_input_src_temp.name, 0);
	if (!knew)
		return -ENOMEM;
	knew->count = spec->num_adcs;
	return 0;
}

/* check whether the line-input can be used as line-out */
static hda_nid_t check_line_out_switch(struct hda_codec *codec)
{
	struct sigmatel_spec *spec = codec->spec;
	struct auto_pin_cfg *cfg = &spec->autocfg;
	hda_nid_t nid;
	unsigned int pincap;
	int i;

	if (cfg->line_out_type != AUTO_PIN_LINE_OUT)
		return 0;
	for (i = 0; i < cfg->num_inputs; i++) {
		if (cfg->inputs[i].type == AUTO_PIN_LINE_IN) {
			nid = cfg->inputs[i].pin;
			pincap = snd_hda_query_pin_caps(codec, nid);
			if (pincap & AC_PINCAP_OUT)
				return nid;
		}
	}
	return 0;
}

static hda_nid_t get_unassigned_dac(struct hda_codec *codec, hda_nid_t nid);

/* check whether the mic-input can be used as line-out */
static hda_nid_t check_mic_out_switch(struct hda_codec *codec, hda_nid_t *dac)
{
	struct sigmatel_spec *spec = codec->spec;
	struct auto_pin_cfg *cfg = &spec->autocfg;
	unsigned int def_conf, pincap;
	int i;

	*dac = 0;
	if (cfg->line_out_type != AUTO_PIN_LINE_OUT)
		return 0;
	for (i = 0; i < cfg->num_inputs; i++) {
		hda_nid_t nid = cfg->inputs[i].pin;
		if (cfg->inputs[i].type != AUTO_PIN_MIC)
			continue;
		def_conf = snd_hda_codec_get_pincfg(codec, nid);
		/* some laptops have an internal analog microphone
		 * which can't be used as a output */
		if (snd_hda_get_input_pin_attr(def_conf) != INPUT_PIN_ATTR_INT) {
			pincap = snd_hda_query_pin_caps(codec, nid);
			if (pincap & AC_PINCAP_OUT) {
				*dac = get_unassigned_dac(codec, nid);
				if (*dac)
					return nid;
			}
		}
	}
	return 0;
}

static int is_in_dac_nids(struct sigmatel_spec *spec, hda_nid_t nid)
{
	int i;
	
	for (i = 0; i < spec->multiout.num_dacs; i++) {
		if (spec->multiout.dac_nids[i] == nid)
			return 1;
	}

	return 0;
}

static int check_all_dac_nids(struct sigmatel_spec *spec, hda_nid_t nid)
{
	int i;
	if (is_in_dac_nids(spec, nid))
		return 1;
	for (i = 0; i < spec->autocfg.hp_outs; i++)
		if (spec->hp_dacs[i] == nid)
			return 1;
	for (i = 0; i < spec->autocfg.speaker_outs; i++)
		if (spec->speaker_dacs[i] == nid)
			return 1;
	return 0;
}

static hda_nid_t get_unassigned_dac(struct hda_codec *codec, hda_nid_t nid)
{
	struct sigmatel_spec *spec = codec->spec;
	struct auto_pin_cfg *cfg = &spec->autocfg;
	int j, conn_len;
	hda_nid_t conn[HDA_MAX_CONNECTIONS], fallback_dac;
	unsigned int wcaps, wtype;

	conn_len = snd_hda_get_connections(codec, nid, conn,
					   HDA_MAX_CONNECTIONS);
	/* 92HD88: trace back up the link of nids to find the DAC */
	while (conn_len == 1 && (get_wcaps_type(get_wcaps(codec, conn[0]))
					!= AC_WID_AUD_OUT)) {
		nid = conn[0];
		conn_len = snd_hda_get_connections(codec, nid, conn,
			HDA_MAX_CONNECTIONS);
	}
	for (j = 0; j < conn_len; j++) {
		wcaps = get_wcaps(codec, conn[j]);
		wtype = get_wcaps_type(wcaps);
		/* we check only analog outputs */
		if (wtype != AC_WID_AUD_OUT || (wcaps & AC_WCAP_DIGITAL))
			continue;
		/* if this route has a free DAC, assign it */
		if (!check_all_dac_nids(spec, conn[j])) {
			if (conn_len > 1) {
				/* select this DAC in the pin's input mux */
				snd_hda_codec_write_cache(codec, nid, 0,
						  AC_VERB_SET_CONNECT_SEL, j);
			}
			return conn[j];
		}
	}

	/* if all DACs are already assigned, connect to the primary DAC,
	   unless we're assigning a secondary headphone */
	fallback_dac = spec->multiout.dac_nids[0];
	if (spec->multiout.hp_nid) {
		for (j = 0; j < cfg->hp_outs; j++)
			if (cfg->hp_pins[j] == nid) {
				fallback_dac = spec->multiout.hp_nid;
				break;
			}
	}

	if (conn_len > 1) {
		for (j = 0; j < conn_len; j++) {
			if (conn[j] == fallback_dac) {
				snd_hda_codec_write_cache(codec, nid, 0,
						  AC_VERB_SET_CONNECT_SEL, j);
				break;
			}
		}
	}
	return 0;
}

static int add_spec_dacs(struct sigmatel_spec *spec, hda_nid_t nid);
static int add_spec_extra_dacs(struct sigmatel_spec *spec, hda_nid_t nid);

/*
 * Fill in the dac_nids table from the parsed pin configuration
 * This function only works when every pin in line_out_pins[]
 * contains atleast one DAC in its connection list. Some 92xx
 * codecs are not connected directly to a DAC, such as the 9200
 * and 9202/925x. For those, dac_nids[] must be hard-coded.
 */
static int stac92xx_auto_fill_dac_nids(struct hda_codec *codec)
{
	struct sigmatel_spec *spec = codec->spec;
	struct auto_pin_cfg *cfg = &spec->autocfg;
	int i;
	hda_nid_t nid, dac;
	
	for (i = 0; i < cfg->line_outs; i++) {
		nid = cfg->line_out_pins[i];
		dac = get_unassigned_dac(codec, nid);
		if (!dac) {
			if (spec->multiout.num_dacs > 0) {
				/* we have already working output pins,
				 * so let's drop the broken ones again
				 */
				cfg->line_outs = spec->multiout.num_dacs;
				break;
			}
			/* error out, no available DAC found */
			snd_printk(KERN_ERR
				   "%s: No available DAC for pin 0x%x\n",
				   __func__, nid);
			return -ENODEV;
		}
		add_spec_dacs(spec, dac);
	}

	for (i = 0; i < cfg->hp_outs; i++) {
		nid = cfg->hp_pins[i];
		dac = get_unassigned_dac(codec, nid);
		if (dac) {
			if (!spec->multiout.hp_nid)
				spec->multiout.hp_nid = dac;
			else
				add_spec_extra_dacs(spec, dac);
		}
		spec->hp_dacs[i] = dac;
	}

	for (i = 0; i < cfg->speaker_outs; i++) {
		nid = cfg->speaker_pins[i];
		dac = get_unassigned_dac(codec, nid);
		if (dac)
			add_spec_extra_dacs(spec, dac);
		spec->speaker_dacs[i] = dac;
	}

	/* add line-in as output */
	nid = check_line_out_switch(codec);
	if (nid) {
		dac = get_unassigned_dac(codec, nid);
		if (dac) {
			snd_printdd("STAC: Add line-in 0x%x as output %d\n",
				    nid, cfg->line_outs);
			cfg->line_out_pins[cfg->line_outs] = nid;
			cfg->line_outs++;
			spec->line_switch = nid;
			add_spec_dacs(spec, dac);
		}
	}
	/* add mic as output */
	nid = check_mic_out_switch(codec, &dac);
	if (nid && dac) {
		snd_printdd("STAC: Add mic-in 0x%x as output %d\n",
			    nid, cfg->line_outs);
		cfg->line_out_pins[cfg->line_outs] = nid;
		cfg->line_outs++;
		spec->mic_switch = nid;
		add_spec_dacs(spec, dac);
	}

	snd_printd("stac92xx: dac_nids=%d (0x%x/0x%x/0x%x/0x%x/0x%x)\n",
		   spec->multiout.num_dacs,
		   spec->multiout.dac_nids[0],
		   spec->multiout.dac_nids[1],
		   spec->multiout.dac_nids[2],
		   spec->multiout.dac_nids[3],
		   spec->multiout.dac_nids[4]);

	return 0;
}

/* create volume control/switch for the given prefx type */
static int create_controls_idx(struct hda_codec *codec, const char *pfx,
			       int idx, hda_nid_t nid, int chs)
{
	struct sigmatel_spec *spec = codec->spec;
	char name[32];
	int err;

	if (!spec->check_volume_offset) {
		unsigned int caps, step, nums, db_scale;
		caps = query_amp_caps(codec, nid, HDA_OUTPUT);
		step = (caps & AC_AMPCAP_STEP_SIZE) >>
			AC_AMPCAP_STEP_SIZE_SHIFT;
		step = (step + 1) * 25; /* in .01dB unit */
		nums = (caps & AC_AMPCAP_NUM_STEPS) >>
			AC_AMPCAP_NUM_STEPS_SHIFT;
		db_scale = nums * step;
		/* if dB scale is over -64dB, and finer enough,
		 * let's reduce it to half
		 */
		if (db_scale > 6400 && nums >= 0x1f)
			spec->volume_offset = nums / 2;
		spec->check_volume_offset = 1;
	}

	sprintf(name, "%s Playback Volume", pfx);
	err = stac92xx_add_control_idx(spec, STAC_CTL_WIDGET_VOL, idx, name,
		HDA_COMPOSE_AMP_VAL_OFS(nid, chs, 0, HDA_OUTPUT,
					spec->volume_offset));
	if (err < 0)
		return err;
	sprintf(name, "%s Playback Switch", pfx);
	err = stac92xx_add_control_idx(spec, STAC_CTL_WIDGET_MUTE, idx, name,
				   HDA_COMPOSE_AMP_VAL(nid, chs, 0, HDA_OUTPUT));
	if (err < 0)
		return err;
	return 0;
}

#define create_controls(codec, pfx, nid, chs) \
	create_controls_idx(codec, pfx, 0, nid, chs)

static int add_spec_dacs(struct sigmatel_spec *spec, hda_nid_t nid)
{
	if (spec->multiout.num_dacs > 4) {
		printk(KERN_WARNING "stac92xx: No space for DAC 0x%x\n", nid);
		return 1;
	} else {
		snd_BUG_ON(spec->multiout.dac_nids != spec->dac_nids);
		spec->dac_nids[spec->multiout.num_dacs] = nid;
		spec->multiout.num_dacs++;
	}
	return 0;
}

static int add_spec_extra_dacs(struct sigmatel_spec *spec, hda_nid_t nid)
{
	int i;
	for (i = 0; i < ARRAY_SIZE(spec->multiout.extra_out_nid); i++) {
		if (!spec->multiout.extra_out_nid[i]) {
			spec->multiout.extra_out_nid[i] = nid;
			return 0;
		}
	}
	printk(KERN_WARNING "stac92xx: No space for extra DAC 0x%x\n", nid);
	return 1;
}

/* Create output controls
 * The mixer elements are named depending on the given type (AUTO_PIN_XXX_OUT)
 */
static int create_multi_out_ctls(struct hda_codec *codec, int num_outs,
				 const hda_nid_t *pins,
				 const hda_nid_t *dac_nids,
				 int type)
{
	struct sigmatel_spec *spec = codec->spec;
	static const char * const chname[4] = {
		"Front", "Surround", NULL /*CLFE*/, "Side"
	};
	hda_nid_t nid;
	int i, err;
	unsigned int wid_caps;

	for (i = 0; i < num_outs && i < ARRAY_SIZE(chname); i++) {
		if (type == AUTO_PIN_HP_OUT && !spec->hp_detect) {
			if (is_jack_detectable(codec, pins[i]))
				spec->hp_detect = 1;
		}
		nid = dac_nids[i];
		if (!nid)
			continue;
		if (type != AUTO_PIN_HP_OUT && i == 2) {
			/* Center/LFE */
			err = create_controls(codec, "Center", nid, 1);
			if (err < 0)
				return err;
			err = create_controls(codec, "LFE", nid, 2);
			if (err < 0)
				return err;

			wid_caps = get_wcaps(codec, nid);

			if (wid_caps & AC_WCAP_LR_SWAP) {
				err = stac92xx_add_control(spec,
					STAC_CTL_WIDGET_CLFE_SWITCH,
					"Swap Center/LFE Playback Switch", nid);

				if (err < 0)
					return err;
			}

		} else {
			const char *name;
			int idx;
			switch (type) {
			case AUTO_PIN_HP_OUT:
				name = "Headphone";
				idx = i;
				break;
			case AUTO_PIN_SPEAKER_OUT:
				name = "Speaker";
				idx = i;
				break;
			default:
				name = chname[i];
				idx = 0;
				break;
			}
			err = create_controls_idx(codec, name, idx, nid, 3);
			if (err < 0)
				return err;
		}
	}
	return 0;
}

static int stac92xx_add_capvol_ctls(struct hda_codec *codec, unsigned long vol,
				    unsigned long sw, int idx)
{
	int err;
	err = stac92xx_add_control_idx(codec->spec, STAC_CTL_WIDGET_VOL, idx,
				       "Capture Volume", vol);
	if (err < 0)
		return err;
	err = stac92xx_add_control_idx(codec->spec, STAC_CTL_WIDGET_MUTE, idx,
				       "Capture Switch", sw);
	if (err < 0)
		return err;
	return 0;
}

/* add playback controls from the parsed DAC table */
static int stac92xx_auto_create_multi_out_ctls(struct hda_codec *codec,
					       const struct auto_pin_cfg *cfg)
{
	struct sigmatel_spec *spec = codec->spec;
	hda_nid_t nid;
	int err;
	int idx;

	err = create_multi_out_ctls(codec, cfg->line_outs, cfg->line_out_pins,
				    spec->multiout.dac_nids,
				    cfg->line_out_type);
	if (err < 0)
		return err;

	if (cfg->hp_outs > 1 && cfg->line_out_type == AUTO_PIN_LINE_OUT) {
		err = stac92xx_add_control(spec,
			STAC_CTL_WIDGET_HP_SWITCH,
			"Headphone as Line Out Switch",
			cfg->hp_pins[cfg->hp_outs - 1]);
		if (err < 0)
			return err;
	}

	for (idx = 0; idx < cfg->num_inputs; idx++) {
		if (cfg->inputs[idx].type > AUTO_PIN_LINE_IN)
			break;
		nid = cfg->inputs[idx].pin;
		err = stac92xx_add_jack_mode_control(codec, nid, idx);
		if (err < 0)
			return err;
	}

	return 0;
}

/* add playback controls for Speaker and HP outputs */
static int stac92xx_auto_create_hp_ctls(struct hda_codec *codec,
					struct auto_pin_cfg *cfg)
{
	struct sigmatel_spec *spec = codec->spec;
	int err;

	err = create_multi_out_ctls(codec, cfg->hp_outs, cfg->hp_pins,
				    spec->hp_dacs, AUTO_PIN_HP_OUT);
	if (err < 0)
		return err;

	err = create_multi_out_ctls(codec, cfg->speaker_outs, cfg->speaker_pins,
				    spec->speaker_dacs, AUTO_PIN_SPEAKER_OUT);
	if (err < 0)
		return err;

	return 0;
}

/* labels for mono mux outputs */
static const char * const stac92xx_mono_labels[4] = {
	"DAC0", "DAC1", "Mixer", "DAC2"
};

/* create mono mux for mono out on capable codecs */
static int stac92xx_auto_create_mono_output_ctls(struct hda_codec *codec)
{
	struct sigmatel_spec *spec = codec->spec;
	struct hda_input_mux *mono_mux = &spec->private_mono_mux;
	int i, num_cons;
	hda_nid_t con_lst[ARRAY_SIZE(stac92xx_mono_labels)];

	num_cons = snd_hda_get_connections(codec,
				spec->mono_nid,
				con_lst,
				HDA_MAX_NUM_INPUTS);
	if (num_cons <= 0 || num_cons > ARRAY_SIZE(stac92xx_mono_labels))
		return -EINVAL;

	for (i = 0; i < num_cons; i++)
		snd_hda_add_imux_item(mono_mux, stac92xx_mono_labels[i], i,
				      NULL);

	return stac92xx_add_control(spec, STAC_CTL_WIDGET_MONO_MUX,
				"Mono Mux", spec->mono_nid);
}

/* create PC beep volume controls */
static int stac92xx_auto_create_beep_ctls(struct hda_codec *codec,
						hda_nid_t nid)
{
	struct sigmatel_spec *spec = codec->spec;
	u32 caps = query_amp_caps(codec, nid, HDA_OUTPUT);
	int err, type = STAC_CTL_WIDGET_MUTE_BEEP;

	if (spec->anabeep_nid == nid)
		type = STAC_CTL_WIDGET_MUTE;

	/* check for mute support for the the amp */
	if ((caps & AC_AMPCAP_MUTE) >> AC_AMPCAP_MUTE_SHIFT) {
		err = stac92xx_add_control(spec, type,
			"Beep Playback Switch",
			HDA_COMPOSE_AMP_VAL(nid, 1, 0, HDA_OUTPUT));
			if (err < 0)
				return err;
	}

	/* check to see if there is volume support for the amp */
	if ((caps & AC_AMPCAP_NUM_STEPS) >> AC_AMPCAP_NUM_STEPS_SHIFT) {
		err = stac92xx_add_control(spec, STAC_CTL_WIDGET_VOL,
			"Beep Playback Volume",
			HDA_COMPOSE_AMP_VAL(nid, 1, 0, HDA_OUTPUT));
			if (err < 0)
				return err;
	}
	return 0;
}

#ifdef CONFIG_SND_HDA_INPUT_BEEP
#define stac92xx_dig_beep_switch_info snd_ctl_boolean_mono_info

static int stac92xx_dig_beep_switch_get(struct snd_kcontrol *kcontrol,
					struct snd_ctl_elem_value *ucontrol)
{
	struct hda_codec *codec = snd_kcontrol_chip(kcontrol);
	ucontrol->value.integer.value[0] = codec->beep->enabled;
	return 0;
}

static int stac92xx_dig_beep_switch_put(struct snd_kcontrol *kcontrol,
					struct snd_ctl_elem_value *ucontrol)
{
	struct hda_codec *codec = snd_kcontrol_chip(kcontrol);
	return snd_hda_enable_beep_device(codec, ucontrol->value.integer.value[0]);
}

static const struct snd_kcontrol_new stac92xx_dig_beep_ctrl = {
	.iface = SNDRV_CTL_ELEM_IFACE_MIXER,
	.info = stac92xx_dig_beep_switch_info,
	.get = stac92xx_dig_beep_switch_get,
	.put = stac92xx_dig_beep_switch_put,
};

static int stac92xx_beep_switch_ctl(struct hda_codec *codec)
{
	return stac92xx_add_control_temp(codec->spec, &stac92xx_dig_beep_ctrl,
					 0, "Beep Playback Switch", 0);
}
#endif

static int stac92xx_auto_create_mux_input_ctls(struct hda_codec *codec)
{
	struct sigmatel_spec *spec = codec->spec;
	int i, j, err = 0;

	for (i = 0; i < spec->num_muxes; i++) {
		hda_nid_t nid;
		unsigned int wcaps;
		unsigned long val;

		nid = spec->mux_nids[i];
		wcaps = get_wcaps(codec, nid);
		if (!(wcaps & AC_WCAP_OUT_AMP))
			continue;

		/* check whether already the same control was created as
		 * normal Capture Volume.
		 */
		val = HDA_COMPOSE_AMP_VAL(nid, 3, 0, HDA_OUTPUT);
		for (j = 0; j < spec->num_caps; j++) {
			if (spec->capvols[j] == val)
				break;
		}
		if (j < spec->num_caps)
			continue;

		err = stac92xx_add_control_idx(spec, STAC_CTL_WIDGET_VOL, i,
					       "Mux Capture Volume", val);
		if (err < 0)
			return err;
	}
	return 0;
};

static const char * const stac92xx_spdif_labels[3] = {
	"Digital Playback", "Analog Mux 1", "Analog Mux 2",
};

static int stac92xx_auto_create_spdif_mux_ctls(struct hda_codec *codec)
{
	struct sigmatel_spec *spec = codec->spec;
	struct hda_input_mux *spdif_mux = &spec->private_smux;
	const char * const *labels = spec->spdif_labels;
	int i, num_cons;
	hda_nid_t con_lst[HDA_MAX_NUM_INPUTS];

	num_cons = snd_hda_get_connections(codec,
				spec->smux_nids[0],
				con_lst,
				HDA_MAX_NUM_INPUTS);
	if (num_cons <= 0)
		return -EINVAL;

	if (!labels)
		labels = stac92xx_spdif_labels;

	for (i = 0; i < num_cons; i++)
		snd_hda_add_imux_item(spdif_mux, labels[i], i, NULL);

	return 0;
}

/* labels for dmic mux inputs */
static const char * const stac92xx_dmic_labels[5] = {
	"Analog Inputs", "Digital Mic 1", "Digital Mic 2",
	"Digital Mic 3", "Digital Mic 4"
};

static hda_nid_t get_connected_node(struct hda_codec *codec, hda_nid_t mux,
				    int idx)
{
	hda_nid_t conn[HDA_MAX_NUM_INPUTS];
	int nums;
	nums = snd_hda_get_connections(codec, mux, conn, ARRAY_SIZE(conn));
	if (idx >= 0 && idx < nums)
		return conn[idx];
	return 0;
}

/* look for NID recursively */
#define get_connection_index(codec, mux, nid) \
	snd_hda_get_conn_index(codec, mux, nid, 1)

/* create a volume assigned to the given pin (only if supported) */
/* return 1 if the volume control is created */
static int create_elem_capture_vol(struct hda_codec *codec, hda_nid_t nid,
				   const char *label, int idx, int direction)
{
	unsigned int caps, nums;
	char name[32];
	int err;

	if (direction == HDA_OUTPUT)
		caps = AC_WCAP_OUT_AMP;
	else
		caps = AC_WCAP_IN_AMP;
	if (!(get_wcaps(codec, nid) & caps))
		return 0;
	caps = query_amp_caps(codec, nid, direction);
	nums = (caps & AC_AMPCAP_NUM_STEPS) >> AC_AMPCAP_NUM_STEPS_SHIFT;
	if (!nums)
		return 0;
	snprintf(name, sizeof(name), "%s Capture Volume", label);
	err = stac92xx_add_control_idx(codec->spec, STAC_CTL_WIDGET_VOL, idx, name,
				       HDA_COMPOSE_AMP_VAL(nid, 3, 0, direction));
	if (err < 0)
		return err;
	return 1;
}

/* create playback/capture controls for input pins on dmic capable codecs */
static int stac92xx_auto_create_dmic_input_ctls(struct hda_codec *codec,
						const struct auto_pin_cfg *cfg)
{
	struct sigmatel_spec *spec = codec->spec;
	struct hda_input_mux *imux = &spec->private_imux;
	struct hda_input_mux *dimux = &spec->private_dimux;
	int err, i;
	unsigned int def_conf;

	snd_hda_add_imux_item(dimux, stac92xx_dmic_labels[0], 0, NULL);

	for (i = 0; i < spec->num_dmics; i++) {
		hda_nid_t nid;
		int index, type_idx;
		const char *label;

		nid = spec->dmic_nids[i];
		if (get_wcaps_type(get_wcaps(codec, nid)) != AC_WID_PIN)
			continue;
		def_conf = snd_hda_codec_get_pincfg(codec, nid);
		if (get_defcfg_connect(def_conf) == AC_JACK_PORT_NONE)
			continue;

		index = get_connection_index(codec, spec->dmux_nids[0], nid);
		if (index < 0)
			continue;

		label = hda_get_input_pin_label(codec, nid, 1);
		snd_hda_add_imux_item(dimux, label, index, &type_idx);
		if (snd_hda_get_bool_hint(codec, "separate_dmux") != 1)
			snd_hda_add_imux_item(imux, label, index, &type_idx);

		err = create_elem_capture_vol(codec, nid, label, type_idx,
					      HDA_INPUT);
		if (err < 0)
			return err;
		if (!err) {
			err = create_elem_capture_vol(codec, nid, label,
						      type_idx, HDA_OUTPUT);
			if (err < 0)
				return err;
			if (!err) {
				nid = get_connected_node(codec,
						spec->dmux_nids[0], index);
				if (nid)
					err = create_elem_capture_vol(codec,
							nid, label,
							type_idx, HDA_INPUT);
				if (err < 0)
					return err;
			}
		}
	}

	return 0;
}

static int check_mic_pin(struct hda_codec *codec, hda_nid_t nid,
			 hda_nid_t *fixed, hda_nid_t *ext, hda_nid_t *dock)
{
	unsigned int cfg;
	unsigned int type;

	if (!nid)
		return 0;
	cfg = snd_hda_codec_get_pincfg(codec, nid);
	type = get_defcfg_device(cfg);
	switch (snd_hda_get_input_pin_attr(cfg)) {
	case INPUT_PIN_ATTR_INT:
		if (*fixed)
			return 1; /* already occupied */
		if (type != AC_JACK_MIC_IN)
			return 1; /* invalid type */
		*fixed = nid;
		break;
	case INPUT_PIN_ATTR_UNUSED:
		break;
	case INPUT_PIN_ATTR_DOCK:
		if (*dock)
			return 1; /* already occupied */
		if (type != AC_JACK_MIC_IN && type != AC_JACK_LINE_IN)
			return 1; /* invalid type */
		*dock = nid;
		break;
	default:
		if (*ext)
			return 1; /* already occupied */
		if (type != AC_JACK_MIC_IN)
			return 1; /* invalid type */
		*ext = nid;
		break;
	}
	return 0;
}

static int set_mic_route(struct hda_codec *codec,
			 struct sigmatel_mic_route *mic,
			 hda_nid_t pin)
{
	struct sigmatel_spec *spec = codec->spec;
	struct auto_pin_cfg *cfg = &spec->autocfg;
	int i;

	mic->pin = pin;
	if (pin == 0)
		return 0;
	for (i = 0; i < cfg->num_inputs; i++) {
		if (pin == cfg->inputs[i].pin)
			break;
	}
	if (i < cfg->num_inputs && cfg->inputs[i].type == AUTO_PIN_MIC) {
		/* analog pin */
		i = get_connection_index(codec, spec->mux_nids[0], pin);
		if (i < 0)
			return -1;
		mic->mux_idx = i;
		mic->dmux_idx = -1;
		if (spec->dmux_nids)
			mic->dmux_idx = get_connection_index(codec,
							     spec->dmux_nids[0],
							     spec->mux_nids[0]);
	}  else if (spec->dmux_nids) {
		/* digital pin */
		i = get_connection_index(codec, spec->dmux_nids[0], pin);
		if (i < 0)
			return -1;
		mic->dmux_idx = i;
		mic->mux_idx = -1;
		if (spec->mux_nids)
			mic->mux_idx = get_connection_index(codec,
							    spec->mux_nids[0],
							    spec->dmux_nids[0]);
	}
	return 0;
}

/* return non-zero if the device is for automatic mic switch */
static int stac_check_auto_mic(struct hda_codec *codec)
{
	struct sigmatel_spec *spec = codec->spec;
	struct auto_pin_cfg *cfg = &spec->autocfg;
	hda_nid_t fixed, ext, dock;
	int i;

	fixed = ext = dock = 0;
	for (i = 0; i < cfg->num_inputs; i++)
		if (check_mic_pin(codec, cfg->inputs[i].pin,
		    &fixed, &ext, &dock))
			return 0;
	for (i = 0; i < spec->num_dmics; i++)
		if (check_mic_pin(codec, spec->dmic_nids[i],
		    &fixed, &ext, &dock))
			return 0;
	if (!fixed || (!ext && !dock))
		return 0; /* no input to switch */
	if (!is_jack_detectable(codec, ext))
		return 0; /* no unsol support */
	if (set_mic_route(codec, &spec->ext_mic, ext) ||
	    set_mic_route(codec, &spec->int_mic, fixed) ||
	    set_mic_route(codec, &spec->dock_mic, dock))
		return 0; /* something is wrong */
	return 1;
}

/* create playback/capture controls for input pins */
static int stac92xx_auto_create_analog_input_ctls(struct hda_codec *codec, const struct auto_pin_cfg *cfg)
{
	struct sigmatel_spec *spec = codec->spec;
	struct hda_input_mux *imux = &spec->private_imux;
	int i, j;
	const char *label;

	for (i = 0; i < cfg->num_inputs; i++) {
		hda_nid_t nid = cfg->inputs[i].pin;
		int index, err, type_idx;

		index = -1;
		for (j = 0; j < spec->num_muxes; j++) {
			index = get_connection_index(codec, spec->mux_nids[j],
						     nid);
			if (index >= 0)
				break;
		}
		if (index < 0)
			continue;

		label = hda_get_autocfg_input_label(codec, cfg, i);
		snd_hda_add_imux_item(imux, label, index, &type_idx);

		err = create_elem_capture_vol(codec, nid,
					      label, type_idx,
					      HDA_INPUT);
		if (err < 0)
			return err;
	}
	spec->num_analog_muxes = imux->num_items;

	if (imux->num_items) {
		/*
		 * Set the current input for the muxes.
		 * The STAC9221 has two input muxes with identical source
		 * NID lists.  Hopefully this won't get confused.
		 */
		for (i = 0; i < spec->num_muxes; i++) {
			snd_hda_codec_write_cache(codec, spec->mux_nids[i], 0,
						  AC_VERB_SET_CONNECT_SEL,
						  imux->items[0].index);
		}
	}

	return 0;
}

static void stac92xx_auto_init_multi_out(struct hda_codec *codec)
{
	struct sigmatel_spec *spec = codec->spec;
	int i;

	for (i = 0; i < spec->autocfg.line_outs; i++) {
		hda_nid_t nid = spec->autocfg.line_out_pins[i];
		stac92xx_auto_set_pinctl(codec, nid, AC_PINCTL_OUT_EN);
	}
}

static void stac92xx_auto_init_hp_out(struct hda_codec *codec)
{
	struct sigmatel_spec *spec = codec->spec;
	int i;

	for (i = 0; i < spec->autocfg.hp_outs; i++) {
		hda_nid_t pin;
		pin = spec->autocfg.hp_pins[i];
		if (pin) /* connect to front */
			stac92xx_auto_set_pinctl(codec, pin, AC_PINCTL_OUT_EN | AC_PINCTL_HP_EN);
	}
	for (i = 0; i < spec->autocfg.speaker_outs; i++) {
		hda_nid_t pin;
		pin = spec->autocfg.speaker_pins[i];
		if (pin) /* connect to front */
			stac92xx_auto_set_pinctl(codec, pin, AC_PINCTL_OUT_EN);
	}
}

static int is_dual_headphones(struct hda_codec *codec)
{
	struct sigmatel_spec *spec = codec->spec;
	int i, valid_hps;

	if (spec->autocfg.line_out_type != AUTO_PIN_SPEAKER_OUT ||
	    spec->autocfg.hp_outs <= 1)
		return 0;
	valid_hps = 0;
	for (i = 0; i < spec->autocfg.hp_outs; i++) {
		hda_nid_t nid = spec->autocfg.hp_pins[i];
		unsigned int cfg = snd_hda_codec_get_pincfg(codec, nid);
		if (get_defcfg_location(cfg) & AC_JACK_LOC_SEPARATE)
			continue;
		valid_hps++;
	}
	return (valid_hps > 1);
}


static int stac92xx_parse_auto_config(struct hda_codec *codec)
{
	struct sigmatel_spec *spec = codec->spec;
	hda_nid_t dig_out = 0, dig_in = 0;
	int hp_swap = 0;
	int i, err;

	if ((err = snd_hda_parse_pin_def_config(codec,
						&spec->autocfg,
						spec->dmic_nids)) < 0)
		return err;
	if (! spec->autocfg.line_outs)
		return 0; /* can't find valid pin config */

	/* If we have no real line-out pin and multiple hp-outs, HPs should
	 * be set up as multi-channel outputs.
	 */
	if (is_dual_headphones(codec)) {
		/* Copy hp_outs to line_outs, backup line_outs in
		 * speaker_outs so that the following routines can handle
		 * HP pins as primary outputs.
		 */
		snd_printdd("stac92xx: Enabling multi-HPs workaround\n");
		memcpy(spec->autocfg.speaker_pins, spec->autocfg.line_out_pins,
		       sizeof(spec->autocfg.line_out_pins));
		spec->autocfg.speaker_outs = spec->autocfg.line_outs;
		memcpy(spec->autocfg.line_out_pins, spec->autocfg.hp_pins,
		       sizeof(spec->autocfg.hp_pins));
		spec->autocfg.line_outs = spec->autocfg.hp_outs;
		spec->autocfg.line_out_type = AUTO_PIN_HP_OUT;
		spec->autocfg.hp_outs = 0;
		hp_swap = 1;
	}
	if (spec->autocfg.mono_out_pin) {
		int dir = get_wcaps(codec, spec->autocfg.mono_out_pin) &
			(AC_WCAP_OUT_AMP | AC_WCAP_IN_AMP);
		u32 caps = query_amp_caps(codec,
				spec->autocfg.mono_out_pin, dir);
		hda_nid_t conn_list[1];

		/* get the mixer node and then the mono mux if it exists */
		if (snd_hda_get_connections(codec,
				spec->autocfg.mono_out_pin, conn_list, 1) &&
				snd_hda_get_connections(codec, conn_list[0],
				conn_list, 1) > 0) {

				int wcaps = get_wcaps(codec, conn_list[0]);
				int wid_type = get_wcaps_type(wcaps);
				/* LR swap check, some stac925x have a mux that
 				 * changes the DACs output path instead of the
 				 * mono-mux path.
 				 */
				if (wid_type == AC_WID_AUD_SEL &&
						!(wcaps & AC_WCAP_LR_SWAP))
					spec->mono_nid = conn_list[0];
		}
		if (dir) {
			hda_nid_t nid = spec->autocfg.mono_out_pin;

			/* most mono outs have a least a mute/unmute switch */
			dir = (dir & AC_WCAP_OUT_AMP) ? HDA_OUTPUT : HDA_INPUT;
			err = stac92xx_add_control(spec, STAC_CTL_WIDGET_MUTE,
				"Mono Playback Switch",
				HDA_COMPOSE_AMP_VAL(nid, 1, 0, dir));
			if (err < 0)
				return err;
			/* check for volume support for the amp */
			if ((caps & AC_AMPCAP_NUM_STEPS)
					>> AC_AMPCAP_NUM_STEPS_SHIFT) {
				err = stac92xx_add_control(spec,
					STAC_CTL_WIDGET_VOL,
					"Mono Playback Volume",
				HDA_COMPOSE_AMP_VAL(nid, 1, 0, dir));
				if (err < 0)
					return err;
			}
		}

		stac92xx_auto_set_pinctl(codec, spec->autocfg.mono_out_pin,
					 AC_PINCTL_OUT_EN);
	}

	if (!spec->multiout.num_dacs) {
		err = stac92xx_auto_fill_dac_nids(codec);
		if (err < 0)
			return err;
		err = stac92xx_auto_create_multi_out_ctls(codec,
							  &spec->autocfg);
		if (err < 0)
			return err;
	}

	/* setup analog beep controls */
	if (spec->anabeep_nid > 0) {
		err = stac92xx_auto_create_beep_ctls(codec,
			spec->anabeep_nid);
		if (err < 0)
			return err;
	}

	/* setup digital beep controls and input device */
#ifdef CONFIG_SND_HDA_INPUT_BEEP
	if (spec->digbeep_nid > 0) {
		hda_nid_t nid = spec->digbeep_nid;
		unsigned int caps;

		err = stac92xx_auto_create_beep_ctls(codec, nid);
		if (err < 0)
			return err;
		err = snd_hda_attach_beep_device(codec, nid);
		if (err < 0)
			return err;
		if (codec->beep) {
			/* IDT/STAC codecs have linear beep tone parameter */
			codec->beep->linear_tone = spec->linear_tone_beep;
			/* if no beep switch is available, make its own one */
			caps = query_amp_caps(codec, nid, HDA_OUTPUT);
			if (!(caps & AC_AMPCAP_MUTE)) {
				err = stac92xx_beep_switch_ctl(codec);
				if (err < 0)
					return err;
			}
		}
	}
#endif

	err = stac92xx_auto_create_hp_ctls(codec, &spec->autocfg);
	if (err < 0)
		return err;

	/* All output parsing done, now restore the swapped hp pins */
	if (hp_swap) {
		memcpy(spec->autocfg.hp_pins, spec->autocfg.line_out_pins,
		       sizeof(spec->autocfg.hp_pins));
		spec->autocfg.hp_outs = spec->autocfg.line_outs;
		spec->autocfg.line_out_type = AUTO_PIN_HP_OUT;
		spec->autocfg.line_outs = 0;
	}

	if (stac_check_auto_mic(codec)) {
		spec->auto_mic = 1;
		/* only one capture for auto-mic */
		spec->num_adcs = 1;
		spec->num_caps = 1;
		spec->num_muxes = 1;
	}

	for (i = 0; i < spec->num_caps; i++) {
		err = stac92xx_add_capvol_ctls(codec, spec->capvols[i],
					       spec->capsws[i], i);
		if (err < 0)
			return err;
	}

	err = stac92xx_auto_create_analog_input_ctls(codec, &spec->autocfg);
	if (err < 0)
		return err;

	if (spec->mono_nid > 0) {
		err = stac92xx_auto_create_mono_output_ctls(codec);
		if (err < 0)
			return err;
	}
	if (spec->num_dmics > 0 && !spec->dinput_mux)
		if ((err = stac92xx_auto_create_dmic_input_ctls(codec,
						&spec->autocfg)) < 0)
			return err;
	if (spec->num_muxes > 0) {
		err = stac92xx_auto_create_mux_input_ctls(codec);
		if (err < 0)
			return err;
	}
	if (spec->num_smuxes > 0) {
		err = stac92xx_auto_create_spdif_mux_ctls(codec);
		if (err < 0)
			return err;
	}

	err = stac92xx_add_input_source(spec);
	if (err < 0)
		return err;

	spec->multiout.max_channels = spec->multiout.num_dacs * 2;
	if (spec->multiout.max_channels > 2)
		spec->surr_switch = 1;

	/* find digital out and in converters */
	for (i = codec->start_nid; i < codec->start_nid + codec->num_nodes; i++) {
		unsigned int wid_caps = get_wcaps(codec, i);
		if (wid_caps & AC_WCAP_DIGITAL) {
			switch (get_wcaps_type(wid_caps)) {
			case AC_WID_AUD_OUT:
				if (!dig_out)
					dig_out = i;
				break;
			case AC_WID_AUD_IN:
				if (!dig_in)
					dig_in = i;
				break;
			}
		}
	}
	if (spec->autocfg.dig_outs)
		spec->multiout.dig_out_nid = dig_out;
	if (dig_in && spec->autocfg.dig_in_pin)
		spec->dig_in_nid = dig_in;

	if (spec->kctls.list)
		spec->mixers[spec->num_mixers++] = spec->kctls.list;

	spec->input_mux = &spec->private_imux;
	if (!spec->dinput_mux)
		spec->dinput_mux = &spec->private_dimux;
	spec->sinput_mux = &spec->private_smux;
	spec->mono_mux = &spec->private_mono_mux;
	return 1;
}

/* add playback controls for HP output */
static int stac9200_auto_create_hp_ctls(struct hda_codec *codec,
					struct auto_pin_cfg *cfg)
{
	struct sigmatel_spec *spec = codec->spec;
	hda_nid_t pin = cfg->hp_pins[0];

	if (! pin)
		return 0;

	if (is_jack_detectable(codec, pin))
		spec->hp_detect = 1;

	return 0;
}

/* add playback controls for LFE output */
static int stac9200_auto_create_lfe_ctls(struct hda_codec *codec,
					struct auto_pin_cfg *cfg)
{
	struct sigmatel_spec *spec = codec->spec;
	int err;
	hda_nid_t lfe_pin = 0x0;
	int i;

	/*
	 * search speaker outs and line outs for a mono speaker pin
	 * with an amp.  If one is found, add LFE controls
	 * for it.
	 */
	for (i = 0; i < spec->autocfg.speaker_outs && lfe_pin == 0x0; i++) {
		hda_nid_t pin = spec->autocfg.speaker_pins[i];
		unsigned int wcaps = get_wcaps(codec, pin);
		wcaps &= (AC_WCAP_STEREO | AC_WCAP_OUT_AMP);
		if (wcaps == AC_WCAP_OUT_AMP)
			/* found a mono speaker with an amp, must be lfe */
			lfe_pin = pin;
	}

	/* if speaker_outs is 0, then speakers may be in line_outs */
	if (lfe_pin == 0 && spec->autocfg.speaker_outs == 0) {
		for (i = 0; i < spec->autocfg.line_outs && lfe_pin == 0x0; i++) {
			hda_nid_t pin = spec->autocfg.line_out_pins[i];
			unsigned int defcfg;
			defcfg = snd_hda_codec_get_pincfg(codec, pin);
			if (get_defcfg_device(defcfg) == AC_JACK_SPEAKER) {
				unsigned int wcaps = get_wcaps(codec, pin);
				wcaps &= (AC_WCAP_STEREO | AC_WCAP_OUT_AMP);
				if (wcaps == AC_WCAP_OUT_AMP)
					/* found a mono speaker with an amp,
					   must be lfe */
					lfe_pin = pin;
			}
		}
	}

	if (lfe_pin) {
		err = create_controls(codec, "LFE", lfe_pin, 1);
		if (err < 0)
			return err;
	}

	return 0;
}

static int stac9200_parse_auto_config(struct hda_codec *codec)
{
	struct sigmatel_spec *spec = codec->spec;
	int err;

	if ((err = snd_hda_parse_pin_def_config(codec, &spec->autocfg, NULL)) < 0)
		return err;

	if ((err = stac92xx_auto_create_analog_input_ctls(codec, &spec->autocfg)) < 0)
		return err;

	if ((err = stac9200_auto_create_hp_ctls(codec, &spec->autocfg)) < 0)
		return err;

	if ((err = stac9200_auto_create_lfe_ctls(codec, &spec->autocfg)) < 0)
		return err;

	if (spec->num_muxes > 0) {
		err = stac92xx_auto_create_mux_input_ctls(codec);
		if (err < 0)
			return err;
	}

	err = stac92xx_add_input_source(spec);
	if (err < 0)
		return err;

	if (spec->autocfg.dig_outs)
		spec->multiout.dig_out_nid = 0x05;
	if (spec->autocfg.dig_in_pin)
		spec->dig_in_nid = 0x04;

	if (spec->kctls.list)
		spec->mixers[spec->num_mixers++] = spec->kctls.list;

	spec->input_mux = &spec->private_imux;
	spec->dinput_mux = &spec->private_dimux;

	return 1;
}

/*
 * Early 2006 Intel Macintoshes with STAC9220X5 codecs seem to have a
 * funky external mute control using GPIO pins.
 */

static void stac_gpio_set(struct hda_codec *codec, unsigned int mask,
			  unsigned int dir_mask, unsigned int data)
{
	unsigned int gpiostate, gpiomask, gpiodir;

	snd_printdd("%s msk %x dir %x gpio %x\n", __func__, mask, dir_mask, data);

	gpiostate = snd_hda_codec_read(codec, codec->afg, 0,
				       AC_VERB_GET_GPIO_DATA, 0);
	gpiostate = (gpiostate & ~dir_mask) | (data & dir_mask);

	gpiomask = snd_hda_codec_read(codec, codec->afg, 0,
				      AC_VERB_GET_GPIO_MASK, 0);
	gpiomask |= mask;

	gpiodir = snd_hda_codec_read(codec, codec->afg, 0,
				     AC_VERB_GET_GPIO_DIRECTION, 0);
	gpiodir |= dir_mask;

	/* Configure GPIOx as CMOS */
	snd_hda_codec_write(codec, codec->afg, 0, 0x7e7, 0);

	snd_hda_codec_write(codec, codec->afg, 0,
			    AC_VERB_SET_GPIO_MASK, gpiomask);
	snd_hda_codec_read(codec, codec->afg, 0,
			   AC_VERB_SET_GPIO_DIRECTION, gpiodir); /* sync */

	msleep(1);

	snd_hda_codec_read(codec, codec->afg, 0,
			   AC_VERB_SET_GPIO_DATA, gpiostate); /* sync */
}

static int stac92xx_add_jack(struct hda_codec *codec,
		hda_nid_t nid, int type)
{
#ifdef CONFIG_SND_HDA_INPUT_JACK
	int def_conf = snd_hda_codec_get_pincfg(codec, nid);
	int connectivity = get_defcfg_connect(def_conf);

	if (connectivity && connectivity != AC_JACK_PORT_FIXED)
		return 0;

	return snd_hda_input_jack_add(codec, nid, type, NULL);
#else
	return 0;
#endif /* CONFIG_SND_HDA_INPUT_JACK */
}

static int stac_add_event(struct sigmatel_spec *spec, hda_nid_t nid,
			  unsigned char type, int data)
{
	struct sigmatel_event *event;

	snd_array_init(&spec->events, sizeof(*event), 32);
	event = snd_array_new(&spec->events);
	if (!event)
		return -ENOMEM;
	event->nid = nid;
	event->type = type;
	event->tag = spec->events.used;
	event->data = data;

	return event->tag;
}

static struct sigmatel_event *stac_get_event(struct hda_codec *codec,
					     hda_nid_t nid)
{
	struct sigmatel_spec *spec = codec->spec;
	struct sigmatel_event *event = spec->events.list;
	int i;

	for (i = 0; i < spec->events.used; i++, event++) {
		if (event->nid == nid)
			return event;
	}
	return NULL;
}

static struct sigmatel_event *stac_get_event_from_tag(struct hda_codec *codec,
						      unsigned char tag)
{
	struct sigmatel_spec *spec = codec->spec;
	struct sigmatel_event *event = spec->events.list;
	int i;

	for (i = 0; i < spec->events.used; i++, event++) {
		if (event->tag == tag)
			return event;
	}
	return NULL;
}

/* check if given nid is a valid pin and no other events are assigned
 * to it.  If OK, assign the event, set the unsol flag, and returns 1.
 * Otherwise, returns zero.
 */
static int enable_pin_detect(struct hda_codec *codec, hda_nid_t nid,
			     unsigned int type)
{
	struct sigmatel_event *event;
	int tag;

	if (!is_jack_detectable(codec, nid))
		return 0;
	event = stac_get_event(codec, nid);
	if (event) {
		if (event->type != type)
			return 0;
		tag = event->tag;
	} else {
		tag = stac_add_event(codec->spec, nid, type, 0);
		if (tag < 0)
			return 0;
	}
	snd_hda_codec_write_cache(codec, nid, 0,
				  AC_VERB_SET_UNSOLICITED_ENABLE,
				  AC_USRSP_EN | tag);
	return 1;
}

static int is_nid_hp_pin(struct auto_pin_cfg *cfg, hda_nid_t nid)
{
	int i;
	for (i = 0; i < cfg->hp_outs; i++)
		if (cfg->hp_pins[i] == nid)
			return 1; /* nid is a HP-Out */

	return 0; /* nid is not a HP-Out */
};

static void stac92xx_power_down(struct hda_codec *codec)
{
	struct sigmatel_spec *spec = codec->spec;

	/* power down inactive DACs */
	const hda_nid_t *dac;
	for (dac = spec->dac_list; *dac; dac++)
		if (!check_all_dac_nids(spec, *dac))
			snd_hda_codec_write(codec, *dac, 0,
					AC_VERB_SET_POWER_STATE, AC_PWRST_D3);
}

static void stac_toggle_power_map(struct hda_codec *codec, hda_nid_t nid,
				  int enable);

static inline int get_int_hint(struct hda_codec *codec, const char *key,
			       int *valp)
{
	const char *p;
	p = snd_hda_get_hint(codec, key);
	if (p) {
		unsigned long val;
		if (!strict_strtoul(p, 0, &val)) {
			*valp = val;
			return 1;
		}
	}
	return 0;
}

/* override some hints from the hwdep entry */
static void stac_store_hints(struct hda_codec *codec)
{
	struct sigmatel_spec *spec = codec->spec;
	int val;

	val = snd_hda_get_bool_hint(codec, "hp_detect");
	if (val >= 0)
		spec->hp_detect = val;
	if (get_int_hint(codec, "gpio_mask", &spec->gpio_mask)) {
		spec->eapd_mask = spec->gpio_dir = spec->gpio_data =
			spec->gpio_mask;
	}
	if (get_int_hint(codec, "gpio_dir", &spec->gpio_dir))
		spec->gpio_mask &= spec->gpio_mask;
	if (get_int_hint(codec, "gpio_data", &spec->gpio_data))
		spec->gpio_dir &= spec->gpio_mask;
	if (get_int_hint(codec, "eapd_mask", &spec->eapd_mask))
		spec->eapd_mask &= spec->gpio_mask;
	if (get_int_hint(codec, "gpio_mute", &spec->gpio_mute))
		spec->gpio_mute &= spec->gpio_mask;
	val = snd_hda_get_bool_hint(codec, "eapd_switch");
	if (val >= 0)
		spec->eapd_switch = val;
	get_int_hint(codec, "gpio_led_polarity", &spec->gpio_led_polarity);
	if (get_int_hint(codec, "gpio_led", &spec->gpio_led)) {
		spec->gpio_mask |= spec->gpio_led;
		spec->gpio_dir |= spec->gpio_led;
		if (spec->gpio_led_polarity)
			spec->gpio_data |= spec->gpio_led;
	}
}

static int stac92xx_init(struct hda_codec *codec)
{
	struct sigmatel_spec *spec = codec->spec;
	struct auto_pin_cfg *cfg = &spec->autocfg;
	unsigned int gpio;
	int i;

	snd_hda_sequence_write(codec, spec->init);

	/* power down adcs initially */
	if (spec->powerdown_adcs)
		for (i = 0; i < spec->num_adcs; i++)
			snd_hda_codec_write(codec,
				spec->adc_nids[i], 0,
				AC_VERB_SET_POWER_STATE, AC_PWRST_D3);

	/* override some hints */
	stac_store_hints(codec);

	/* set up GPIO */
	gpio = spec->gpio_data;
	/* turn on EAPD statically when spec->eapd_switch isn't set.
	 * otherwise, unsol event will turn it on/off dynamically
	 */
	if (!spec->eapd_switch)
		gpio |= spec->eapd_mask;
	stac_gpio_set(codec, spec->gpio_mask, spec->gpio_dir, gpio);

	/* set up pins */
	if (spec->hp_detect) {
		/* Enable unsolicited responses on the HP widget */
		for (i = 0; i < cfg->hp_outs; i++) {
			hda_nid_t nid = cfg->hp_pins[i];
			enable_pin_detect(codec, nid, STAC_HP_EVENT);
		}
		if (cfg->line_out_type == AUTO_PIN_LINE_OUT &&
		    cfg->speaker_outs > 0) {
			/* enable pin-detect for line-outs as well */
			for (i = 0; i < cfg->line_outs; i++) {
				hda_nid_t nid = cfg->line_out_pins[i];
				enable_pin_detect(codec, nid, STAC_LO_EVENT);
			}
		}

		/* force to enable the first line-out; the others are set up
		 * in unsol_event
		 */
		stac92xx_auto_set_pinctl(codec, spec->autocfg.line_out_pins[0],
				AC_PINCTL_OUT_EN);
		/* fake event to set up pins */
		if (cfg->hp_pins[0])
			stac_issue_unsol_event(codec, cfg->hp_pins[0]);
		else if (cfg->line_out_pins[0])
			stac_issue_unsol_event(codec, cfg->line_out_pins[0]);
	} else {
		stac92xx_auto_init_multi_out(codec);
		stac92xx_auto_init_hp_out(codec);
		for (i = 0; i < cfg->hp_outs; i++)
			stac_toggle_power_map(codec, cfg->hp_pins[i], 1);
	}
	if (spec->auto_mic) {
		/* initialize connection to analog input */
		if (spec->dmux_nids)
			snd_hda_codec_write_cache(codec, spec->dmux_nids[0], 0,
					  AC_VERB_SET_CONNECT_SEL, 0);
		if (enable_pin_detect(codec, spec->ext_mic.pin, STAC_MIC_EVENT))
			stac_issue_unsol_event(codec, spec->ext_mic.pin);
		if (enable_pin_detect(codec, spec->dock_mic.pin,
		    STAC_MIC_EVENT))
			stac_issue_unsol_event(codec, spec->dock_mic.pin);
	}
	for (i = 0; i < cfg->num_inputs; i++) {
		hda_nid_t nid = cfg->inputs[i].pin;
		int type = cfg->inputs[i].type;
		unsigned int pinctl, conf;
		if (type == AUTO_PIN_MIC) {
			/* for mic pins, force to initialize */
			pinctl = stac92xx_get_default_vref(codec, nid);
			pinctl |= AC_PINCTL_IN_EN;
			stac92xx_auto_set_pinctl(codec, nid, pinctl);
		} else {
			pinctl = snd_hda_codec_read(codec, nid, 0,
					AC_VERB_GET_PIN_WIDGET_CONTROL, 0);
			/* if PINCTL already set then skip */
			/* Also, if both INPUT and OUTPUT are set,
			 * it must be a BIOS bug; need to override, too
			 */
			if (!(pinctl & AC_PINCTL_IN_EN) ||
			    (pinctl & AC_PINCTL_OUT_EN)) {
				pinctl &= ~AC_PINCTL_OUT_EN;
				pinctl |= AC_PINCTL_IN_EN;
				stac92xx_auto_set_pinctl(codec, nid, pinctl);
			}
		}
		conf = snd_hda_codec_get_pincfg(codec, nid);
		if (get_defcfg_connect(conf) != AC_JACK_PORT_FIXED) {
			if (enable_pin_detect(codec, nid, STAC_INSERT_EVENT))
				stac_issue_unsol_event(codec, nid);
		}
	}
	for (i = 0; i < spec->num_dmics; i++)
		stac92xx_auto_set_pinctl(codec, spec->dmic_nids[i],
					AC_PINCTL_IN_EN);
	if (cfg->dig_out_pins[0])
		stac92xx_auto_set_pinctl(codec, cfg->dig_out_pins[0],
					 AC_PINCTL_OUT_EN);
	if (cfg->dig_in_pin)
		stac92xx_auto_set_pinctl(codec, cfg->dig_in_pin,
					 AC_PINCTL_IN_EN);
	for (i = 0; i < spec->num_pwrs; i++)  {
		hda_nid_t nid = spec->pwr_nids[i];
		int pinctl, def_conf;

		/* power on when no jack detection is available */
		/* or when the VREF is used for controlling LED */
		if (!spec->hp_detect ||
		    spec->vref_mute_led_nid == nid) {
			stac_toggle_power_map(codec, nid, 1);
			continue;
		}

		if (is_nid_hp_pin(cfg, nid))
			continue; /* already has an unsol event */

		pinctl = snd_hda_codec_read(codec, nid, 0,
					    AC_VERB_GET_PIN_WIDGET_CONTROL, 0);
		/* outputs are only ports capable of power management
		 * any attempts on powering down a input port cause the
		 * referenced VREF to act quirky.
		 */
		if (pinctl & AC_PINCTL_IN_EN) {
			stac_toggle_power_map(codec, nid, 1);
			continue;
		}
		def_conf = snd_hda_codec_get_pincfg(codec, nid);
		def_conf = get_defcfg_connect(def_conf);
		/* skip any ports that don't have jacks since presence
 		 * detection is useless */
		if (def_conf != AC_JACK_PORT_COMPLEX) {
			if (def_conf != AC_JACK_PORT_NONE)
				stac_toggle_power_map(codec, nid, 1);
			continue;
		}
		if (enable_pin_detect(codec, nid, STAC_PWR_EVENT)) {
			stac_issue_unsol_event(codec, nid);
			continue;
		}
		/* none of the above, turn the port OFF */
		stac_toggle_power_map(codec, nid, 0);
	}

	/* sync mute LED */
	if (spec->gpio_led)
		hda_call_check_power_status(codec, 0x01);
	if (spec->dac_list)
		stac92xx_power_down(codec);
	return 0;
}

static void stac92xx_free_kctls(struct hda_codec *codec)
{
	struct sigmatel_spec *spec = codec->spec;

	if (spec->kctls.list) {
		struct snd_kcontrol_new *kctl = spec->kctls.list;
		int i;
		for (i = 0; i < spec->kctls.used; i++)
			kfree(kctl[i].name);
	}
	snd_array_free(&spec->kctls);
}

static void stac92xx_shutup_pins(struct hda_codec *codec)
{
	unsigned int i, def_conf;

	if (codec->bus->shutdown)
		return;
	for (i = 0; i < codec->init_pins.used; i++) {
		struct hda_pincfg *pin = snd_array_elem(&codec->init_pins, i);
		def_conf = snd_hda_codec_get_pincfg(codec, pin->nid);
		if (get_defcfg_connect(def_conf) != AC_JACK_PORT_NONE)
			snd_hda_codec_write(codec, pin->nid, 0,
				    AC_VERB_SET_PIN_WIDGET_CONTROL, 0);
	}
}

static void stac92xx_shutup(struct hda_codec *codec)
{
	struct sigmatel_spec *spec = codec->spec;

	stac92xx_shutup_pins(codec);

	if (spec->eapd_mask)
		stac_gpio_set(codec, spec->gpio_mask,
				spec->gpio_dir, spec->gpio_data &
				~spec->eapd_mask);
}

static void stac92xx_free(struct hda_codec *codec)
{
	struct sigmatel_spec *spec = codec->spec;

	if (! spec)
		return;

	stac92xx_shutup(codec);
	snd_hda_input_jack_free(codec);
	snd_array_free(&spec->events);

	kfree(spec);
	snd_hda_detach_beep_device(codec);
}

static void stac92xx_set_pinctl(struct hda_codec *codec, hda_nid_t nid,
				unsigned int flag)
{
	unsigned int old_ctl, pin_ctl;

	pin_ctl = snd_hda_codec_read(codec, nid,
			0, AC_VERB_GET_PIN_WIDGET_CONTROL, 0x00);

	if (pin_ctl & AC_PINCTL_IN_EN) {
		/*
		 * we need to check the current set-up direction of
		 * shared input pins since they can be switched via
		 * "xxx as Output" mixer switch
		 */
		struct sigmatel_spec *spec = codec->spec;
		if (nid == spec->line_switch || nid == spec->mic_switch)
			return;
	}

	old_ctl = pin_ctl;
	/* if setting pin direction bits, clear the current
	   direction bits first */
	if (flag & (AC_PINCTL_IN_EN | AC_PINCTL_OUT_EN))
		pin_ctl &= ~(AC_PINCTL_IN_EN | AC_PINCTL_OUT_EN);
	
	pin_ctl |= flag;
	if (old_ctl != pin_ctl)
		snd_hda_codec_write_cache(codec, nid, 0,
					  AC_VERB_SET_PIN_WIDGET_CONTROL,
					  pin_ctl);
}

static void stac92xx_reset_pinctl(struct hda_codec *codec, hda_nid_t nid,
				  unsigned int flag)
{
	unsigned int pin_ctl = snd_hda_codec_read(codec, nid,
			0, AC_VERB_GET_PIN_WIDGET_CONTROL, 0x00);
	if (pin_ctl & flag)
		snd_hda_codec_write_cache(codec, nid, 0,
					  AC_VERB_SET_PIN_WIDGET_CONTROL,
					  pin_ctl & ~flag);
}

static inline int get_pin_presence(struct hda_codec *codec, hda_nid_t nid)
{
	if (!nid)
		return 0;
	return snd_hda_jack_detect(codec, nid);
}

static void stac92xx_line_out_detect(struct hda_codec *codec,
				     int presence)
{
	struct sigmatel_spec *spec = codec->spec;
	struct auto_pin_cfg *cfg = &spec->autocfg;
	int i;

	for (i = 0; i < cfg->line_outs; i++) {
		if (presence)
			break;
		presence = get_pin_presence(codec, cfg->line_out_pins[i]);
		if (presence) {
			unsigned int pinctl;
			pinctl = snd_hda_codec_read(codec,
						    cfg->line_out_pins[i], 0,
					    AC_VERB_GET_PIN_WIDGET_CONTROL, 0);
			if (pinctl & AC_PINCTL_IN_EN)
				presence = 0; /* mic- or line-input */
		}
	}

	if (presence) {
		/* disable speakers */
		for (i = 0; i < cfg->speaker_outs; i++)
			stac92xx_reset_pinctl(codec, cfg->speaker_pins[i],
						AC_PINCTL_OUT_EN);
		if (spec->eapd_mask && spec->eapd_switch)
			stac_gpio_set(codec, spec->gpio_mask,
				spec->gpio_dir, spec->gpio_data &
				~spec->eapd_mask);
	} else {
		/* enable speakers */
		for (i = 0; i < cfg->speaker_outs; i++)
			stac92xx_set_pinctl(codec, cfg->speaker_pins[i],
						AC_PINCTL_OUT_EN);
		if (spec->eapd_mask && spec->eapd_switch)
			stac_gpio_set(codec, spec->gpio_mask,
				spec->gpio_dir, spec->gpio_data |
				spec->eapd_mask);
	}
} 

/* return non-zero if the hp-pin of the given array index isn't
 * a jack-detection target
 */
static int no_hp_sensing(struct sigmatel_spec *spec, int i)
{
	struct auto_pin_cfg *cfg = &spec->autocfg;

	/* ignore sensing of shared line and mic jacks */
	if (cfg->hp_pins[i] == spec->line_switch)
		return 1;
	if (cfg->hp_pins[i] == spec->mic_switch)
		return 1;
	/* ignore if the pin is set as line-out */
	if (cfg->hp_pins[i] == spec->hp_switch)
		return 1;
	return 0;
}

static void stac92xx_hp_detect(struct hda_codec *codec)
{
	struct sigmatel_spec *spec = codec->spec;
	struct auto_pin_cfg *cfg = &spec->autocfg;
	int i, presence;

	presence = 0;
	if (spec->gpio_mute)
		presence = !(snd_hda_codec_read(codec, codec->afg, 0,
			AC_VERB_GET_GPIO_DATA, 0) & spec->gpio_mute);

	for (i = 0; i < cfg->hp_outs; i++) {
		if (presence)
			break;
		if (no_hp_sensing(spec, i))
			continue;
		presence = get_pin_presence(codec, cfg->hp_pins[i]);
		if (presence) {
			unsigned int pinctl;
			pinctl = snd_hda_codec_read(codec, cfg->hp_pins[i], 0,
					    AC_VERB_GET_PIN_WIDGET_CONTROL, 0);
			if (pinctl & AC_PINCTL_IN_EN)
				presence = 0; /* mic- or line-input */
		}
	}

	if (presence) {
		/* disable lineouts */
		if (spec->hp_switch)
			stac92xx_reset_pinctl(codec, spec->hp_switch,
					      AC_PINCTL_OUT_EN);
		for (i = 0; i < cfg->line_outs; i++)
			stac92xx_reset_pinctl(codec, cfg->line_out_pins[i],
						AC_PINCTL_OUT_EN);
	} else {
		/* enable lineouts */
		if (spec->hp_switch)
			stac92xx_set_pinctl(codec, spec->hp_switch,
					    AC_PINCTL_OUT_EN);
		for (i = 0; i < cfg->line_outs; i++)
			stac92xx_set_pinctl(codec, cfg->line_out_pins[i],
						AC_PINCTL_OUT_EN);
	}
	stac92xx_line_out_detect(codec, presence);
	/* toggle hp outs */
	for (i = 0; i < cfg->hp_outs; i++) {
		unsigned int val = AC_PINCTL_OUT_EN | AC_PINCTL_HP_EN;
		if (no_hp_sensing(spec, i))
			continue;
		if (presence)
			stac92xx_set_pinctl(codec, cfg->hp_pins[i], val);
#if 0 /* FIXME */
/* Resetting the pinctl like below may lead to (a sort of) regressions
 * on some devices since they use the HP pin actually for line/speaker
 * outs although the default pin config shows a different pin (that is
 * wrong and useless).
 *
 * So, it's basically a problem of default pin configs, likely a BIOS issue.
 * But, disabling the code below just works around it, and I'm too tired of
 * bug reports with such devices... 
 */
		else
			stac92xx_reset_pinctl(codec, cfg->hp_pins[i], val);
#endif /* FIXME */
	}
} 

static void stac_toggle_power_map(struct hda_codec *codec, hda_nid_t nid,
				  int enable)
{
	struct sigmatel_spec *spec = codec->spec;
	unsigned int idx, val;

	for (idx = 0; idx < spec->num_pwrs; idx++) {
		if (spec->pwr_nids[idx] == nid)
			break;
	}
	if (idx >= spec->num_pwrs)
		return;

	idx = 1 << idx;

	val = snd_hda_codec_read(codec, codec->afg, 0, 0x0fec, 0x0) & 0xff;
	if (enable)
		val &= ~idx;
	else
		val |= idx;

	/* power down unused output ports */
	snd_hda_codec_write(codec, codec->afg, 0, 0x7ec, val);
}

static void stac92xx_pin_sense(struct hda_codec *codec, hda_nid_t nid)
{
	stac_toggle_power_map(codec, nid, get_pin_presence(codec, nid));
}

/* get the pin connection (fixed, none, etc) */
static unsigned int stac_get_defcfg_connect(struct hda_codec *codec, int idx)
{
	struct sigmatel_spec *spec = codec->spec;
	unsigned int cfg;

	cfg = snd_hda_codec_get_pincfg(codec, spec->pin_nids[idx]);
	return get_defcfg_connect(cfg);
}

static int stac92xx_connected_ports(struct hda_codec *codec,
				    const hda_nid_t *nids, int num_nids)
{
	struct sigmatel_spec *spec = codec->spec;
	int idx, num;
	unsigned int def_conf;

	for (num = 0; num < num_nids; num++) {
		for (idx = 0; idx < spec->num_pins; idx++)
			if (spec->pin_nids[idx] == nids[num])
				break;
		if (idx >= spec->num_pins)
			break;
		def_conf = stac_get_defcfg_connect(codec, idx);
		if (def_conf == AC_JACK_PORT_NONE)
			break;
	}
	return num;
}

static void stac92xx_mic_detect(struct hda_codec *codec)
{
	struct sigmatel_spec *spec = codec->spec;
	struct sigmatel_mic_route *mic;

	if (get_pin_presence(codec, spec->ext_mic.pin))
		mic = &spec->ext_mic;
	else if (get_pin_presence(codec, spec->dock_mic.pin))
		mic = &spec->dock_mic;
	else
		mic = &spec->int_mic;
	if (mic->dmux_idx >= 0)
		snd_hda_codec_write_cache(codec, spec->dmux_nids[0], 0,
					  AC_VERB_SET_CONNECT_SEL,
					  mic->dmux_idx);
	if (mic->mux_idx >= 0)
		snd_hda_codec_write_cache(codec, spec->mux_nids[0], 0,
					  AC_VERB_SET_CONNECT_SEL,
					  mic->mux_idx);
}

static void stac_issue_unsol_event(struct hda_codec *codec, hda_nid_t nid)
{
	struct sigmatel_event *event = stac_get_event(codec, nid);
	if (!event)
		return;
	codec->patch_ops.unsol_event(codec, (unsigned)event->tag << 26);
}

static void stac92xx_unsol_event(struct hda_codec *codec, unsigned int res)
{
	struct sigmatel_spec *spec = codec->spec;
	struct sigmatel_event *event;
	int tag, data;

	tag = (res >> 26) & 0x7f;
	event = stac_get_event_from_tag(codec, tag);
	if (!event)
		return;

	switch (event->type) {
	case STAC_HP_EVENT:
	case STAC_LO_EVENT:
		stac92xx_hp_detect(codec);
		break;
	case STAC_MIC_EVENT:
		stac92xx_mic_detect(codec);
		break;
	}

	switch (event->type) {
	case STAC_HP_EVENT:
	case STAC_LO_EVENT:
	case STAC_MIC_EVENT:
	case STAC_INSERT_EVENT:
	case STAC_PWR_EVENT:
		if (spec->num_pwrs > 0)
			stac92xx_pin_sense(codec, event->nid);
		snd_hda_input_jack_report(codec, event->nid);

		switch (codec->subsystem_id) {
		case 0x103c308f:
			if (event->nid == 0xb) {
				int pin = AC_PINCTL_IN_EN;

				if (get_pin_presence(codec, 0xa)
						&& get_pin_presence(codec, 0xb))
					pin |= AC_PINCTL_VREF_80;
				if (!get_pin_presence(codec, 0xb))
					pin |= AC_PINCTL_VREF_80;

				/* toggle VREF state based on mic + hp pin
				 * status
				 */
				stac92xx_auto_set_pinctl(codec, 0x0a, pin);
			}
		}
		break;
	case STAC_VREF_EVENT:
		data = snd_hda_codec_read(codec, codec->afg, 0,
					  AC_VERB_GET_GPIO_DATA, 0);
		/* toggle VREF state based on GPIOx status */
		snd_hda_codec_write(codec, codec->afg, 0, 0x7e0,
				    !!(data & (1 << event->data)));
		break;
	}
}

static int hp_blike_system(u32 subsystem_id);

static void set_hp_led_gpio(struct hda_codec *codec)
{
	struct sigmatel_spec *spec = codec->spec;
	unsigned int gpio;

	if (spec->gpio_led)
		return;

	gpio = snd_hda_param_read(codec, codec->afg, AC_PAR_GPIO_CAP);
	gpio &= AC_GPIO_IO_COUNT;
	if (gpio > 3)
		spec->gpio_led = 0x08; /* GPIO 3 */
	else
		spec->gpio_led = 0x01; /* GPIO 0 */
}

/*
 * This method searches for the mute LED GPIO configuration
 * provided as OEM string in SMBIOS. The format of that string
 * is HP_Mute_LED_P_G or HP_Mute_LED_P
 * where P can be 0 or 1 and defines mute LED GPIO control state (low/high)
 * that corresponds to the NOT muted state of the master volume
 * and G is the index of the GPIO to use as the mute LED control (0..9)
 * If _G portion is missing it is assigned based on the codec ID
 *
 * So, HP B-series like systems may have HP_Mute_LED_0 (current models)
 * or  HP_Mute_LED_0_3 (future models) OEM SMBIOS strings
 *
 *
 * The dv-series laptops don't seem to have the HP_Mute_LED* strings in
 * SMBIOS - at least the ones I have seen do not have them - which include
 * my own system (HP Pavilion dv6-1110ax) and my cousin's
 * HP Pavilion dv9500t CTO.
 * Need more information on whether it is true across the entire series.
 * -- kunal
 */
static int find_mute_led_gpio(struct hda_codec *codec, int default_polarity)
{
	struct sigmatel_spec *spec = codec->spec;
	const struct dmi_device *dev = NULL;

	if ((codec->subsystem_id >> 16) == PCI_VENDOR_ID_HP) {
		while ((dev = dmi_find_device(DMI_DEV_TYPE_OEM_STRING,
								NULL, dev))) {
			if (sscanf(dev->name, "HP_Mute_LED_%d_%x",
				  &spec->gpio_led_polarity,
				  &spec->gpio_led) == 2) {
				unsigned int max_gpio;
				max_gpio = snd_hda_param_read(codec, codec->afg,
							      AC_PAR_GPIO_CAP);
				max_gpio &= AC_GPIO_IO_COUNT;
				if (spec->gpio_led < max_gpio)
					spec->gpio_led = 1 << spec->gpio_led;
				else
					spec->vref_mute_led_nid = spec->gpio_led;
				return 1;
			}
			if (sscanf(dev->name, "HP_Mute_LED_%d",
				  &spec->gpio_led_polarity) == 1) {
				set_hp_led_gpio(codec);
				return 1;
			}
			/* BIOS bug: unfilled OEM string */
			if (strstr(dev->name, "HP_Mute_LED_P_G")) {
				set_hp_led_gpio(codec);
				spec->gpio_led_polarity = 1;
				return 1;
			}
		}

		/*
		 * Fallback case - if we don't find the DMI strings,
		 * we statically set the GPIO - if not a B-series system.
		 */
		if (!hp_blike_system(codec->subsystem_id)) {
			set_hp_led_gpio(codec);
			spec->gpio_led_polarity = default_polarity;
			return 1;
		}
	}
	return 0;
}

static int hp_blike_system(u32 subsystem_id)
{
	switch (subsystem_id) {
	case 0x103c1520:
	case 0x103c1521:
	case 0x103c1523:
	case 0x103c1524:
	case 0x103c1525:
	case 0x103c1722:
	case 0x103c1723:
	case 0x103c1724:
	case 0x103c1725:
	case 0x103c1726:
	case 0x103c1727:
	case 0x103c1728:
	case 0x103c1729:
	case 0x103c172a:
	case 0x103c172b:
	case 0x103c307e:
	case 0x103c307f:
	case 0x103c3080:
	case 0x103c3081:
	case 0x103c7007:
	case 0x103c7008:
		return 1;
	}
	return 0;
}

#ifdef CONFIG_PROC_FS
static void stac92hd_proc_hook(struct snd_info_buffer *buffer,
			       struct hda_codec *codec, hda_nid_t nid)
{
	if (nid == codec->afg)
		snd_iprintf(buffer, "Power-Map: 0x%02x\n", 
			    snd_hda_codec_read(codec, nid, 0, 0x0fec, 0x0));
}

static void analog_loop_proc_hook(struct snd_info_buffer *buffer,
				  struct hda_codec *codec,
				  unsigned int verb)
{
	snd_iprintf(buffer, "Analog Loopback: 0x%02x\n",
		    snd_hda_codec_read(codec, codec->afg, 0, verb, 0));
}

/* stac92hd71bxx, stac92hd73xx */
static void stac92hd7x_proc_hook(struct snd_info_buffer *buffer,
				 struct hda_codec *codec, hda_nid_t nid)
{
	stac92hd_proc_hook(buffer, codec, nid);
	if (nid == codec->afg)
		analog_loop_proc_hook(buffer, codec, 0xfa0);
}

static void stac9205_proc_hook(struct snd_info_buffer *buffer,
			       struct hda_codec *codec, hda_nid_t nid)
{
	if (nid == codec->afg)
		analog_loop_proc_hook(buffer, codec, 0xfe0);
}

static void stac927x_proc_hook(struct snd_info_buffer *buffer,
			       struct hda_codec *codec, hda_nid_t nid)
{
	if (nid == codec->afg)
		analog_loop_proc_hook(buffer, codec, 0xfeb);
}
#else
#define stac92hd_proc_hook	NULL
#define stac92hd7x_proc_hook	NULL
#define stac9205_proc_hook	NULL
#define stac927x_proc_hook	NULL
#endif

#ifdef CONFIG_PM
static int stac92xx_resume(struct hda_codec *codec)
{
	struct sigmatel_spec *spec = codec->spec;

	stac92xx_init(codec);
	snd_hda_codec_resume_amp(codec);
	snd_hda_codec_resume_cache(codec);
	/* fake event to set up pins again to override cached values */
	if (spec->hp_detect) {
		if (spec->autocfg.hp_pins[0])
			stac_issue_unsol_event(codec, spec->autocfg.hp_pins[0]);
		else if (spec->autocfg.line_out_pins[0])
			stac_issue_unsol_event(codec,
					       spec->autocfg.line_out_pins[0]);
	}
	return 0;
}

static int stac92xx_suspend(struct hda_codec *codec, pm_message_t state)
{
	stac92xx_shutup(codec);
	return 0;
}

#ifdef CONFIG_SND_HDA_POWER_SAVE
static int stac92xx_pre_resume(struct hda_codec *codec)
{
	struct sigmatel_spec *spec = codec->spec;

	/* sync mute LED */
	if (spec->vref_mute_led_nid)
		stac_vrefout_set(codec, spec->vref_mute_led_nid,
				 spec->vref_led);
	else if (spec->gpio_led)
		stac_gpio_set(codec, spec->gpio_mask,
			      spec->gpio_dir, spec->gpio_data);
	return 0;
}

static void stac92xx_set_power_state(struct hda_codec *codec, hda_nid_t fg,
				unsigned int power_state)
{
	unsigned int afg_power_state = power_state;
	struct sigmatel_spec *spec = codec->spec;

	if (power_state == AC_PWRST_D3) {
		if (spec->vref_mute_led_nid) {
			/* with vref-out pin used for mute led control
			 * codec AFG is prevented from D3 state
			 */
			afg_power_state = AC_PWRST_D1;
		}
		/* this delay seems necessary to avoid click noise at power-down */
		msleep(100);
	}
	snd_hda_codec_read(codec, fg, 0, AC_VERB_SET_POWER_STATE,
			afg_power_state);
	snd_hda_codec_set_power_to_all(codec, fg, power_state, true);
}

/*
 * For this feature CONFIG_SND_HDA_POWER_SAVE is needed
 * as mute LED state is updated in check_power_status hook
 */
static int stac92xx_update_led_status(struct hda_codec *codec)
{
	struct sigmatel_spec *spec = codec->spec;
	int i, num_ext_dacs, muted = 1;
	unsigned int muted_lvl, notmtd_lvl;
	hda_nid_t nid;

	if (!spec->gpio_led)
		return 0;

	for (i = 0; i < spec->multiout.num_dacs; i++) {
		nid = spec->multiout.dac_nids[i];
		if (!(snd_hda_codec_amp_read(codec, nid, 0, HDA_OUTPUT, 0) &
		      HDA_AMP_MUTE)) {
			muted = 0; /* something heard */
			break;
		}
	}
	if (muted && spec->multiout.hp_nid)
		if (!(snd_hda_codec_amp_read(codec,
				spec->multiout.hp_nid, 0, HDA_OUTPUT, 0) &
					HDA_AMP_MUTE)) {
			muted = 0; /* HP is not muted */
		}
	num_ext_dacs = ARRAY_SIZE(spec->multiout.extra_out_nid);
	for (i = 0; muted && i < num_ext_dacs; i++) {
		nid = spec->multiout.extra_out_nid[i];
		if (nid == 0)
			break;
		if (!(snd_hda_codec_amp_read(codec, nid, 0, HDA_OUTPUT, 0) &
		      HDA_AMP_MUTE)) {
			muted = 0; /* extra output is not muted */
		}
	}
	/*polarity defines *not* muted state level*/
	if (!spec->vref_mute_led_nid) {
		if (muted)
			spec->gpio_data &= ~spec->gpio_led; /* orange */
		else
			spec->gpio_data |= spec->gpio_led; /* white */

		if (!spec->gpio_led_polarity) {
			/* LED state is inverted on these systems */
			spec->gpio_data ^= spec->gpio_led;
		}
		stac_gpio_set(codec, spec->gpio_mask,
				spec->gpio_dir, spec->gpio_data);
	} else {
		notmtd_lvl = spec->gpio_led_polarity ?
				AC_PINCTL_VREF_HIZ : AC_PINCTL_VREF_GRD;
		muted_lvl = spec->gpio_led_polarity ?
				AC_PINCTL_VREF_GRD : AC_PINCTL_VREF_HIZ;
		spec->vref_led = muted ? muted_lvl : notmtd_lvl;
		stac_vrefout_set(codec,	spec->vref_mute_led_nid,
				 spec->vref_led);
	}
	return 0;
}

/*
 * use power check for controlling mute led of HP notebooks
 */
static int stac92xx_check_power_status(struct hda_codec *codec,
					      hda_nid_t nid)
{
	stac92xx_update_led_status(codec);

	return 0;
}
#endif /* CONFIG_SND_HDA_POWER_SAVE */
#endif /* CONFIG_PM */

static const struct hda_codec_ops stac92xx_patch_ops = {
	.build_controls = stac92xx_build_controls,
	.build_pcms = stac92xx_build_pcms,
	.init = stac92xx_init,
	.free = stac92xx_free,
	.unsol_event = stac92xx_unsol_event,
#ifdef CONFIG_PM
	.suspend = stac92xx_suspend,
	.resume = stac92xx_resume,
#endif
	.reboot_notify = stac92xx_shutup,
};

static int patch_stac9200(struct hda_codec *codec)
{
	struct sigmatel_spec *spec;
	int err;

	spec  = kzalloc(sizeof(*spec), GFP_KERNEL);
	if (spec == NULL)
		return -ENOMEM;

	codec->no_trigger_sense = 1;
	codec->spec = spec;
	spec->linear_tone_beep = 1;
	spec->num_pins = ARRAY_SIZE(stac9200_pin_nids);
	spec->pin_nids = stac9200_pin_nids;
	spec->board_config = snd_hda_check_board_config(codec, STAC_9200_MODELS,
							stac9200_models,
							stac9200_cfg_tbl);
	if (spec->board_config < 0)
		snd_printdd(KERN_INFO "hda_codec: %s: BIOS auto-probing.\n",
			    codec->chip_name);
	else
		stac92xx_set_config_regs(codec,
					 stac9200_brd_tbl[spec->board_config]);

	spec->multiout.max_channels = 2;
	spec->multiout.num_dacs = 1;
	spec->multiout.dac_nids = stac9200_dac_nids;
	spec->adc_nids = stac9200_adc_nids;
	spec->mux_nids = stac9200_mux_nids;
	spec->num_muxes = 1;
	spec->num_dmics = 0;
	spec->num_adcs = 1;
	spec->num_pwrs = 0;

	if (spec->board_config == STAC_9200_M4 ||
	    spec->board_config == STAC_9200_M4_2 ||
	    spec->board_config == STAC_9200_OQO)
		spec->init = stac9200_eapd_init;
	else
		spec->init = stac9200_core_init;
	spec->mixer = stac9200_mixer;

	if (spec->board_config == STAC_9200_PANASONIC) {
		spec->gpio_mask = spec->gpio_dir = 0x09;
		spec->gpio_data = 0x00;
	}

	err = stac9200_parse_auto_config(codec);
	if (err < 0) {
		stac92xx_free(codec);
		return err;
	}

	/* CF-74 has no headphone detection, and the driver should *NOT*
	 * do detection and HP/speaker toggle because the hardware does it.
	 */
	if (spec->board_config == STAC_9200_PANASONIC)
		spec->hp_detect = 0;

	codec->patch_ops = stac92xx_patch_ops;

	return 0;
}

static int patch_stac925x(struct hda_codec *codec)
{
	struct sigmatel_spec *spec;
	int err;

	spec  = kzalloc(sizeof(*spec), GFP_KERNEL);
	if (spec == NULL)
		return -ENOMEM;

	codec->no_trigger_sense = 1;
	codec->spec = spec;
	spec->linear_tone_beep = 1;
	spec->num_pins = ARRAY_SIZE(stac925x_pin_nids);
	spec->pin_nids = stac925x_pin_nids;

	/* Check first for codec ID */
	spec->board_config = snd_hda_check_board_codec_sid_config(codec,
							STAC_925x_MODELS,
							stac925x_models,
							stac925x_codec_id_cfg_tbl);

	/* Now checks for PCI ID, if codec ID is not found */
	if (spec->board_config < 0)
		spec->board_config = snd_hda_check_board_config(codec,
							STAC_925x_MODELS,
							stac925x_models,
							stac925x_cfg_tbl);
 again:
	if (spec->board_config < 0)
		snd_printdd(KERN_INFO "hda_codec: %s: BIOS auto-probing.\n",
			    codec->chip_name);
	else
		stac92xx_set_config_regs(codec,
					 stac925x_brd_tbl[spec->board_config]);

	spec->multiout.max_channels = 2;
	spec->multiout.num_dacs = 1;
	spec->multiout.dac_nids = stac925x_dac_nids;
	spec->adc_nids = stac925x_adc_nids;
	spec->mux_nids = stac925x_mux_nids;
	spec->num_muxes = 1;
	spec->num_adcs = 1;
	spec->num_pwrs = 0;
	switch (codec->vendor_id) {
	case 0x83847632: /* STAC9202  */
	case 0x83847633: /* STAC9202D */
	case 0x83847636: /* STAC9251  */
	case 0x83847637: /* STAC9251D */
		spec->num_dmics = STAC925X_NUM_DMICS;
		spec->dmic_nids = stac925x_dmic_nids;
		spec->num_dmuxes = ARRAY_SIZE(stac925x_dmux_nids);
		spec->dmux_nids = stac925x_dmux_nids;
		break;
	default:
		spec->num_dmics = 0;
		break;
	}

	spec->init = stac925x_core_init;
	spec->mixer = stac925x_mixer;
	spec->num_caps = 1;
	spec->capvols = stac925x_capvols;
	spec->capsws = stac925x_capsws;

	err = stac92xx_parse_auto_config(codec);
	if (!err) {
		if (spec->board_config < 0) {
			printk(KERN_WARNING "hda_codec: No auto-config is "
			       "available, default to model=ref\n");
			spec->board_config = STAC_925x_REF;
			goto again;
		}
		err = -EINVAL;
	}
	if (err < 0) {
		stac92xx_free(codec);
		return err;
	}

	codec->patch_ops = stac92xx_patch_ops;

	return 0;
}

static int patch_stac92hd73xx(struct hda_codec *codec)
{
	struct sigmatel_spec *spec;
	hda_nid_t conn[STAC92HD73_DAC_COUNT + 2];
	int err = 0;
	int num_dacs;

	spec  = kzalloc(sizeof(*spec), GFP_KERNEL);
	if (spec == NULL)
		return -ENOMEM;

	codec->no_trigger_sense = 1;
	codec->spec = spec;
	spec->linear_tone_beep = 0;
	codec->slave_dig_outs = stac92hd73xx_slave_dig_outs;
	spec->num_pins = ARRAY_SIZE(stac92hd73xx_pin_nids);
	spec->pin_nids = stac92hd73xx_pin_nids;
	spec->board_config = snd_hda_check_board_config(codec,
							STAC_92HD73XX_MODELS,
							stac92hd73xx_models,
							stac92hd73xx_cfg_tbl);
	/* check codec subsystem id if not found */
	if (spec->board_config < 0)
		spec->board_config =
			snd_hda_check_board_codec_sid_config(codec,
				STAC_92HD73XX_MODELS, stac92hd73xx_models,
				stac92hd73xx_codec_id_cfg_tbl);
again:
	if (spec->board_config < 0)
		snd_printdd(KERN_INFO "hda_codec: %s: BIOS auto-probing.\n",
			    codec->chip_name);
	else
		stac92xx_set_config_regs(codec,
				stac92hd73xx_brd_tbl[spec->board_config]);

	num_dacs = snd_hda_get_connections(codec, 0x0a,
			conn, STAC92HD73_DAC_COUNT + 2) - 1;

	if (num_dacs < 3 || num_dacs > 5) {
		printk(KERN_WARNING "hda_codec: Could not determine "
		       "number of channels defaulting to DAC count\n");
		num_dacs = STAC92HD73_DAC_COUNT;
	}
	spec->init = stac92hd73xx_core_init;
	switch (num_dacs) {
	case 0x3: /* 6 Channel */
		spec->aloopback_ctl = stac92hd73xx_6ch_loopback;
		break;
	case 0x4: /* 8 Channel */
		spec->aloopback_ctl = stac92hd73xx_8ch_loopback;
		break;
	case 0x5: /* 10 Channel */
		spec->aloopback_ctl = stac92hd73xx_10ch_loopback;
		break;
	}
	spec->multiout.dac_nids = spec->dac_nids;

	spec->aloopback_mask = 0x01;
	spec->aloopback_shift = 8;

	spec->digbeep_nid = 0x1c;
	spec->mux_nids = stac92hd73xx_mux_nids;
	spec->adc_nids = stac92hd73xx_adc_nids;
	spec->dmic_nids = stac92hd73xx_dmic_nids;
	spec->dmux_nids = stac92hd73xx_dmux_nids;
	spec->smux_nids = stac92hd73xx_smux_nids;

	spec->num_muxes = ARRAY_SIZE(stac92hd73xx_mux_nids);
	spec->num_adcs = ARRAY_SIZE(stac92hd73xx_adc_nids);
	spec->num_dmuxes = ARRAY_SIZE(stac92hd73xx_dmux_nids);

	spec->num_caps = STAC92HD73XX_NUM_CAPS;
	spec->capvols = stac92hd73xx_capvols;
	spec->capsws = stac92hd73xx_capsws;

	switch (spec->board_config) {
	case STAC_DELL_EQ:
		spec->init = dell_eq_core_init;
		/* fallthru */
	case STAC_DELL_M6_AMIC:
	case STAC_DELL_M6_DMIC:
	case STAC_DELL_M6_BOTH:
		spec->num_smuxes = 0;
		spec->eapd_switch = 0;

		switch (spec->board_config) {
		case STAC_DELL_M6_AMIC: /* Analog Mics */
			snd_hda_codec_set_pincfg(codec, 0x0b, 0x90A70170);
			spec->num_dmics = 0;
			break;
		case STAC_DELL_M6_DMIC: /* Digital Mics */
			snd_hda_codec_set_pincfg(codec, 0x13, 0x90A60160);
			spec->num_dmics = 1;
			break;
		case STAC_DELL_M6_BOTH: /* Both */
			snd_hda_codec_set_pincfg(codec, 0x0b, 0x90A70170);
			snd_hda_codec_set_pincfg(codec, 0x13, 0x90A60160);
			spec->num_dmics = 1;
			break;
		}
		break;
	case STAC_ALIENWARE_M17X:
		spec->num_dmics = STAC92HD73XX_NUM_DMICS;
		spec->num_smuxes = ARRAY_SIZE(stac92hd73xx_smux_nids);
		spec->eapd_switch = 0;
		break;
	default:
		spec->num_dmics = STAC92HD73XX_NUM_DMICS;
		spec->num_smuxes = ARRAY_SIZE(stac92hd73xx_smux_nids);
		spec->eapd_switch = 1;
		break;
	}
	if (spec->board_config != STAC_92HD73XX_REF) {
		/* GPIO0 High = Enable EAPD */
		spec->eapd_mask = spec->gpio_mask = spec->gpio_dir = 0x1;
		spec->gpio_data = 0x01;
	}

	spec->num_pwrs = ARRAY_SIZE(stac92hd73xx_pwr_nids);
	spec->pwr_nids = stac92hd73xx_pwr_nids;

	err = stac92xx_parse_auto_config(codec);

	if (!err) {
		if (spec->board_config < 0) {
			printk(KERN_WARNING "hda_codec: No auto-config is "
			       "available, default to model=ref\n");
			spec->board_config = STAC_92HD73XX_REF;
			goto again;
		}
		err = -EINVAL;
	}

	if (err < 0) {
		stac92xx_free(codec);
		return err;
	}

	if (spec->board_config == STAC_92HD73XX_NO_JD)
		spec->hp_detect = 0;

	codec->patch_ops = stac92xx_patch_ops;

	codec->proc_widget_hook = stac92hd7x_proc_hook;

	return 0;
}

static int hp_bnb2011_with_dock(struct hda_codec *codec)
{
	if (codec->vendor_id != 0x111d7605 &&
	    codec->vendor_id != 0x111d76d1)
		return 0;

	switch (codec->subsystem_id) {
	case 0x103c1618:
	case 0x103c1619:
	case 0x103c161a:
	case 0x103c161b:
	case 0x103c161c:
	case 0x103c161d:
	case 0x103c161e:
	case 0x103c161f:

	case 0x103c162a:
	case 0x103c162b:

	case 0x103c1630:
	case 0x103c1631:

	case 0x103c1633:
	case 0x103c1634:
	case 0x103c1635:

	case 0x103c3587:
	case 0x103c3588:
	case 0x103c3589:
	case 0x103c358a:

	case 0x103c3667:
	case 0x103c3668:
	case 0x103c3669:

		return 1;
	}
	return 0;
}

static void stac92hd8x_add_pin(struct hda_codec *codec, hda_nid_t nid)
{
	struct sigmatel_spec *spec = codec->spec;
	unsigned int def_conf = snd_hda_codec_get_pincfg(codec, nid);
	int i;

	spec->auto_pin_nids[spec->auto_pin_cnt] = nid;
	spec->auto_pin_cnt++;

	if (get_defcfg_device(def_conf) == AC_JACK_MIC_IN &&
	    get_defcfg_connect(def_conf) != AC_JACK_PORT_NONE) {
		for (i = 0; i < ARRAY_SIZE(stac92hd83xxx_dmic_nids); i++) {
			if (nid == stac92hd83xxx_dmic_nids[i]) {
				spec->auto_dmic_nids[spec->auto_dmic_cnt] = nid;
				spec->auto_dmic_cnt++;
			}
		}
	}
}

static void stac92hd8x_add_adc(struct hda_codec *codec, hda_nid_t nid)
{
	struct sigmatel_spec *spec = codec->spec;

	spec->auto_adc_nids[spec->auto_adc_cnt] = nid;
	spec->auto_adc_cnt++;
}

static void stac92hd8x_add_mux(struct hda_codec *codec, hda_nid_t nid)
{
	int i, j;
	struct sigmatel_spec *spec = codec->spec;

	for (i = 0; i < spec->auto_adc_cnt; i++) {
		if (get_connection_index(codec,
				spec->auto_adc_nids[i], nid) >= 0) {
			/* mux and volume for adc_nids[i] */
			if (!spec->auto_mux_nids[i]) {
				spec->auto_mux_nids[i] = nid;
				/* 92hd codecs capture volume is in mux */
				spec->auto_capvols[i] = HDA_COMPOSE_AMP_VAL(nid,
							3, 0, HDA_OUTPUT);
			}
			for (j = 0; j < spec->auto_dmic_cnt; j++) {
				if (get_connection_index(codec, nid,
						spec->auto_dmic_nids[j]) >= 0) {
					/* dmux for adc_nids[i] */
					if (!spec->auto_dmux_nids[i])
						spec->auto_dmux_nids[i] = nid;
					break;
				}
			}
			break;
		}
	}
}

static void stac92hd8x_fill_auto_spec(struct hda_codec *codec)
{
	hda_nid_t nid, end_nid;
	unsigned int wid_caps, wid_type;
	struct sigmatel_spec *spec = codec->spec;

	end_nid = codec->start_nid + codec->num_nodes;

	for (nid = codec->start_nid; nid < end_nid; nid++) {
		wid_caps = get_wcaps(codec, nid);
		wid_type = get_wcaps_type(wid_caps);

		if (wid_type == AC_WID_PIN)
			stac92hd8x_add_pin(codec, nid);

		if (wid_type == AC_WID_AUD_IN && !(wid_caps & AC_WCAP_DIGITAL))
			stac92hd8x_add_adc(codec, nid);
	}

	for (nid = codec->start_nid; nid < end_nid; nid++) {
		wid_caps = get_wcaps(codec, nid);
		wid_type = get_wcaps_type(wid_caps);

		if (wid_type == AC_WID_AUD_SEL)
			stac92hd8x_add_mux(codec, nid);
	}

	spec->pin_nids = spec->auto_pin_nids;
	spec->num_pins = spec->auto_pin_cnt;
	spec->adc_nids = spec->auto_adc_nids;
	spec->num_adcs = spec->auto_adc_cnt;
	spec->capvols = spec->auto_capvols;
	spec->capsws = spec->auto_capvols;
	spec->num_caps = spec->auto_adc_cnt;
	spec->mux_nids = spec->auto_mux_nids;
	spec->num_muxes = spec->auto_adc_cnt;
	spec->dmux_nids = spec->auto_dmux_nids;
	spec->num_dmuxes = spec->auto_adc_cnt;
	spec->dmic_nids = spec->auto_dmic_nids;
	spec->num_dmics = spec->auto_dmic_cnt;
}

static int patch_stac92hd83xxx(struct hda_codec *codec)
{
	struct sigmatel_spec *spec;
	int err;

	spec  = kzalloc(sizeof(*spec), GFP_KERNEL);
	if (spec == NULL)
		return -ENOMEM;

	if (hp_bnb2011_with_dock(codec)) {
		snd_hda_codec_set_pincfg(codec, 0xa, 0x2101201f);
		snd_hda_codec_set_pincfg(codec, 0xf, 0x2181205e);
	}

	codec->no_trigger_sense = 1;
	codec->spec = spec;

	stac92hd8x_fill_auto_spec(codec);

	spec->linear_tone_beep = 0;
	codec->slave_dig_outs = stac92hd83xxx_slave_dig_outs;
	spec->digbeep_nid = 0x21;
	spec->pwr_nids = stac92hd83xxx_pwr_nids;
	spec->num_pwrs = ARRAY_SIZE(stac92hd83xxx_pwr_nids);
	spec->multiout.dac_nids = spec->dac_nids;
	spec->init = stac92hd83xxx_core_init;

	spec->board_config = snd_hda_check_board_config(codec,
							STAC_92HD83XXX_MODELS,
							stac92hd83xxx_models,
							stac92hd83xxx_cfg_tbl);
again:
	if (spec->board_config < 0)
		snd_printdd(KERN_INFO "hda_codec: %s: BIOS auto-probing.\n",
			    codec->chip_name);
	else
		stac92xx_set_config_regs(codec,
				stac92hd83xxx_brd_tbl[spec->board_config]);

<<<<<<< HEAD
	if (spec->board_config != STAC_92HD83XXX_PWR_REF)
		spec->num_pwrs = 0;

=======
>>>>>>> 250a8155
	codec->patch_ops = stac92xx_patch_ops;

	if (find_mute_led_gpio(codec, 0))
		snd_printd("mute LED gpio %d polarity %d\n",
				spec->gpio_led,
				spec->gpio_led_polarity);

#ifdef CONFIG_SND_HDA_POWER_SAVE
	if (spec->gpio_led) {
		if (!spec->vref_mute_led_nid) {
			spec->gpio_mask |= spec->gpio_led;
			spec->gpio_dir |= spec->gpio_led;
			spec->gpio_data |= spec->gpio_led;
		} else {
			codec->patch_ops.set_power_state =
					stac92xx_set_power_state;
		}
		codec->patch_ops.pre_resume = stac92xx_pre_resume;
		codec->patch_ops.check_power_status =
			stac92xx_check_power_status;
	}
#endif	

<<<<<<< HEAD
	/* 92HD65/66 series has S/PDIF-IN */
	if (codec->vendor_id >= 0x111d76e8 && codec->vendor_id <= 0x111d76f3)
		err = stac92xx_parse_auto_config(codec, 0x1d, 0x22);
	else
		err = stac92xx_parse_auto_config(codec, 0x1d, 0);
=======
	err = stac92xx_parse_auto_config(codec);
>>>>>>> 250a8155
	if (!err) {
		if (spec->board_config < 0) {
			printk(KERN_WARNING "hda_codec: No auto-config is "
			       "available, default to model=ref\n");
			spec->board_config = STAC_92HD83XXX_REF;
			goto again;
		}
		err = -EINVAL;
	}

	if (err < 0) {
		stac92xx_free(codec);
		return err;
	}

	codec->proc_widget_hook = stac92hd_proc_hook;

	return 0;
}

static int stac92hd71bxx_connected_smuxes(struct hda_codec *codec,
					  hda_nid_t dig0pin)
{
	struct sigmatel_spec *spec = codec->spec;
	int idx;

	for (idx = 0; idx < spec->num_pins; idx++)
		if (spec->pin_nids[idx] == dig0pin)
			break;
	if ((idx + 2) >= spec->num_pins)
		return 0;

	/* dig1pin case */
	if (stac_get_defcfg_connect(codec, idx + 1) != AC_JACK_PORT_NONE)
		return 2;

	/* dig0pin + dig2pin case */
	if (stac_get_defcfg_connect(codec, idx + 2) != AC_JACK_PORT_NONE)
		return 2;
	if (stac_get_defcfg_connect(codec, idx) != AC_JACK_PORT_NONE)
		return 1;
	else
		return 0;
}

/* HP dv7 bass switch - GPIO5 */
#define stac_hp_bass_gpio_info	snd_ctl_boolean_mono_info
static int stac_hp_bass_gpio_get(struct snd_kcontrol *kcontrol,
				 struct snd_ctl_elem_value *ucontrol)
{
	struct hda_codec *codec = snd_kcontrol_chip(kcontrol);
	struct sigmatel_spec *spec = codec->spec;
	ucontrol->value.integer.value[0] = !!(spec->gpio_data & 0x20);
	return 0;
}

static int stac_hp_bass_gpio_put(struct snd_kcontrol *kcontrol,
				 struct snd_ctl_elem_value *ucontrol)
{
	struct hda_codec *codec = snd_kcontrol_chip(kcontrol);
	struct sigmatel_spec *spec = codec->spec;
	unsigned int gpio_data;

	gpio_data = (spec->gpio_data & ~0x20) |
		(ucontrol->value.integer.value[0] ? 0x20 : 0);
	if (gpio_data == spec->gpio_data)
		return 0;
	spec->gpio_data = gpio_data;
	stac_gpio_set(codec, spec->gpio_mask, spec->gpio_dir, spec->gpio_data);
	return 1;
}

static const struct snd_kcontrol_new stac_hp_bass_sw_ctrl = {
	.iface = SNDRV_CTL_ELEM_IFACE_MIXER,
	.info = stac_hp_bass_gpio_info,
	.get = stac_hp_bass_gpio_get,
	.put = stac_hp_bass_gpio_put,
};

static int stac_add_hp_bass_switch(struct hda_codec *codec)
{
	struct sigmatel_spec *spec = codec->spec;

	if (!stac_control_new(spec, &stac_hp_bass_sw_ctrl,
			      "Bass Speaker Playback Switch", 0))
		return -ENOMEM;

	spec->gpio_mask |= 0x20;
	spec->gpio_dir |= 0x20;
	spec->gpio_data |= 0x20;
	return 0;
}

static int patch_stac92hd71bxx(struct hda_codec *codec)
{
	struct sigmatel_spec *spec;
	const struct hda_verb *unmute_init = stac92hd71bxx_unmute_core_init;
	unsigned int pin_cfg;
	int err = 0;

	spec  = kzalloc(sizeof(*spec), GFP_KERNEL);
	if (spec == NULL)
		return -ENOMEM;

	codec->no_trigger_sense = 1;
	codec->spec = spec;
	spec->linear_tone_beep = 0;
	codec->patch_ops = stac92xx_patch_ops;
	spec->num_pins = STAC92HD71BXX_NUM_PINS;
	switch (codec->vendor_id) {
	case 0x111d76b6:
	case 0x111d76b7:
		spec->pin_nids = stac92hd71bxx_pin_nids_4port;
		break;
	case 0x111d7603:
	case 0x111d7608:
		/* On 92HD75Bx 0x27 isn't a pin nid */
		spec->num_pins--;
		/* fallthrough */
	default:
		spec->pin_nids = stac92hd71bxx_pin_nids_6port;
	}
	spec->num_pwrs = ARRAY_SIZE(stac92hd71bxx_pwr_nids);
	spec->board_config = snd_hda_check_board_config(codec,
							STAC_92HD71BXX_MODELS,
							stac92hd71bxx_models,
							stac92hd71bxx_cfg_tbl);
again:
	if (spec->board_config < 0)
		snd_printdd(KERN_INFO "hda_codec: %s: BIOS auto-probing.\n",
			    codec->chip_name);
	else
		stac92xx_set_config_regs(codec,
				stac92hd71bxx_brd_tbl[spec->board_config]);

	if (spec->board_config != STAC_92HD71BXX_REF) {
		/* GPIO0 = EAPD */
		spec->gpio_mask = 0x01;
		spec->gpio_dir = 0x01;
		spec->gpio_data = 0x01;
	}

	spec->dmic_nids = stac92hd71bxx_dmic_nids;
	spec->dmux_nids = stac92hd71bxx_dmux_nids;

	spec->num_caps = STAC92HD71BXX_NUM_CAPS;
	spec->capvols = stac92hd71bxx_capvols;
	spec->capsws = stac92hd71bxx_capsws;

	switch (codec->vendor_id) {
	case 0x111d76b6: /* 4 Port without Analog Mixer */
	case 0x111d76b7:
		unmute_init++;
		/* fallthru */
	case 0x111d76b4: /* 6 Port without Analog Mixer */
	case 0x111d76b5:
		spec->init = stac92hd71bxx_core_init;
		codec->slave_dig_outs = stac92hd71bxx_slave_dig_outs;
		spec->num_dmics = stac92xx_connected_ports(codec,
					stac92hd71bxx_dmic_nids,
					STAC92HD71BXX_NUM_DMICS);
		break;
	case 0x111d7608: /* 5 Port with Analog Mixer */
		switch (spec->board_config) {
		case STAC_HP_M4:
			/* Enable VREF power saving on GPIO1 detect */
			err = stac_add_event(spec, codec->afg,
					     STAC_VREF_EVENT, 0x02);
			if (err < 0)
				return err;
			snd_hda_codec_write_cache(codec, codec->afg, 0,
				AC_VERB_SET_GPIO_UNSOLICITED_RSP_MASK, 0x02);
			snd_hda_codec_write_cache(codec, codec->afg, 0,
				AC_VERB_SET_UNSOLICITED_ENABLE,
				AC_USRSP_EN | err);
			spec->gpio_mask |= 0x02;
			break;
		}
		if ((codec->revision_id & 0xf) == 0 ||
		    (codec->revision_id & 0xf) == 1)
			spec->stream_delay = 40; /* 40 milliseconds */

		/* disable VSW */
		spec->init = stac92hd71bxx_core_init;
		unmute_init++;
		snd_hda_codec_set_pincfg(codec, 0x0f, 0x40f000f0);
		snd_hda_codec_set_pincfg(codec, 0x19, 0x40f000f3);
		spec->dmic_nids = stac92hd71bxx_dmic_5port_nids;
		spec->num_dmics = stac92xx_connected_ports(codec,
					stac92hd71bxx_dmic_5port_nids,
					STAC92HD71BXX_NUM_DMICS - 1);
		break;
	case 0x111d7603: /* 6 Port with Analog Mixer */
		if ((codec->revision_id & 0xf) == 1)
			spec->stream_delay = 40; /* 40 milliseconds */

		/* fallthru */
	default:
		spec->init = stac92hd71bxx_core_init;
		codec->slave_dig_outs = stac92hd71bxx_slave_dig_outs;
		spec->num_dmics = stac92xx_connected_ports(codec,
					stac92hd71bxx_dmic_nids,
					STAC92HD71BXX_NUM_DMICS);
		break;
	}

	if (get_wcaps(codec, 0xa) & AC_WCAP_IN_AMP)
		snd_hda_sequence_write_cache(codec, unmute_init);

	spec->aloopback_ctl = stac92hd71bxx_loopback;
	spec->aloopback_mask = 0x50;
	spec->aloopback_shift = 0;

	spec->powerdown_adcs = 1;
	spec->digbeep_nid = 0x26;
	spec->mux_nids = stac92hd71bxx_mux_nids;
	spec->adc_nids = stac92hd71bxx_adc_nids;
	spec->smux_nids = stac92hd71bxx_smux_nids;
	spec->pwr_nids = stac92hd71bxx_pwr_nids;

	spec->num_muxes = ARRAY_SIZE(stac92hd71bxx_mux_nids);
	spec->num_adcs = ARRAY_SIZE(stac92hd71bxx_adc_nids);
	spec->num_dmuxes = ARRAY_SIZE(stac92hd71bxx_dmux_nids);
	spec->num_smuxes = stac92hd71bxx_connected_smuxes(codec, 0x1e);

	snd_printdd("Found board config: %d\n", spec->board_config);

	switch (spec->board_config) {
	case STAC_HP_M4:
		/* enable internal microphone */
		snd_hda_codec_set_pincfg(codec, 0x0e, 0x01813040);
		stac92xx_auto_set_pinctl(codec, 0x0e,
			AC_PINCTL_IN_EN | AC_PINCTL_VREF_80);
		/* fallthru */
	case STAC_DELL_M4_2:
		spec->num_dmics = 0;
		spec->num_smuxes = 0;
		spec->num_dmuxes = 0;
		break;
	case STAC_DELL_M4_1:
	case STAC_DELL_M4_3:
		spec->num_dmics = 1;
		spec->num_smuxes = 0;
		spec->num_dmuxes = 1;
		break;
	case STAC_HP_DV4_1222NR:
		spec->num_dmics = 1;
		/* I don't know if it needs 1 or 2 smuxes - will wait for
		 * bug reports to fix if needed
		 */
		spec->num_smuxes = 1;
		spec->num_dmuxes = 1;
		/* fallthrough */
	case STAC_HP_DV4:
		spec->gpio_led = 0x01;
		/* fallthrough */
	case STAC_HP_DV5:
		snd_hda_codec_set_pincfg(codec, 0x0d, 0x90170010);
		stac92xx_auto_set_pinctl(codec, 0x0d, AC_PINCTL_OUT_EN);
		/* HP dv6 gives the headphone pin as a line-out.  Thus we
		 * need to set hp_detect flag here to force to enable HP
		 * detection.
		 */
		spec->hp_detect = 1;
		break;
	case STAC_HP_HDX:
		spec->num_dmics = 1;
		spec->num_dmuxes = 1;
		spec->num_smuxes = 1;
		spec->gpio_led = 0x08;
		break;
	}

	if (hp_blike_system(codec->subsystem_id)) {
		pin_cfg = snd_hda_codec_get_pincfg(codec, 0x0f);
		if (get_defcfg_device(pin_cfg) == AC_JACK_LINE_OUT ||
			get_defcfg_device(pin_cfg) == AC_JACK_SPEAKER  ||
			get_defcfg_device(pin_cfg) == AC_JACK_HP_OUT) {
			/* It was changed in the BIOS to just satisfy MS DTM.
			 * Lets turn it back into slaved HP
			 */
			pin_cfg = (pin_cfg & (~AC_DEFCFG_DEVICE))
					| (AC_JACK_HP_OUT <<
						AC_DEFCFG_DEVICE_SHIFT);
			pin_cfg = (pin_cfg & (~(AC_DEFCFG_DEF_ASSOC
							| AC_DEFCFG_SEQUENCE)))
								| 0x1f;
			snd_hda_codec_set_pincfg(codec, 0x0f, pin_cfg);
		}
	}

	if (find_mute_led_gpio(codec, 1))
		snd_printd("mute LED gpio %d polarity %d\n",
				spec->gpio_led,
				spec->gpio_led_polarity);

#ifdef CONFIG_SND_HDA_POWER_SAVE
	if (spec->gpio_led) {
		if (!spec->vref_mute_led_nid) {
			spec->gpio_mask |= spec->gpio_led;
			spec->gpio_dir |= spec->gpio_led;
			spec->gpio_data |= spec->gpio_led;
		} else {
			codec->patch_ops.set_power_state =
					stac92xx_set_power_state;
		}
		codec->patch_ops.pre_resume = stac92xx_pre_resume;
		codec->patch_ops.check_power_status =
			stac92xx_check_power_status;
	}
#endif	

	spec->multiout.dac_nids = spec->dac_nids;

	err = stac92xx_parse_auto_config(codec);
	if (!err) {
		if (spec->board_config < 0) {
			printk(KERN_WARNING "hda_codec: No auto-config is "
			       "available, default to model=ref\n");
			spec->board_config = STAC_92HD71BXX_REF;
			goto again;
		}
		err = -EINVAL;
	}

	if (err < 0) {
		stac92xx_free(codec);
		return err;
	}

	/* enable bass on HP dv7 */
	if (spec->board_config == STAC_HP_DV4 ||
	    spec->board_config == STAC_HP_DV5) {
		unsigned int cap;
		cap = snd_hda_param_read(codec, 0x1, AC_PAR_GPIO_CAP);
		cap &= AC_GPIO_IO_COUNT;
		if (cap >= 6)
			stac_add_hp_bass_switch(codec);
	}

	codec->proc_widget_hook = stac92hd7x_proc_hook;

	return 0;
}

static int patch_stac922x(struct hda_codec *codec)
{
	struct sigmatel_spec *spec;
	int err;

	spec  = kzalloc(sizeof(*spec), GFP_KERNEL);
	if (spec == NULL)
		return -ENOMEM;

	codec->no_trigger_sense = 1;
	codec->spec = spec;
	spec->linear_tone_beep = 1;
	spec->num_pins = ARRAY_SIZE(stac922x_pin_nids);
	spec->pin_nids = stac922x_pin_nids;
	spec->board_config = snd_hda_check_board_config(codec, STAC_922X_MODELS,
							stac922x_models,
							stac922x_cfg_tbl);
	if (spec->board_config == STAC_INTEL_MAC_AUTO) {
		spec->gpio_mask = spec->gpio_dir = 0x03;
		spec->gpio_data = 0x03;
		/* Intel Macs have all same PCI SSID, so we need to check
		 * codec SSID to distinguish the exact models
		 */
		printk(KERN_INFO "hda_codec: STAC922x, Apple subsys_id=%x\n", codec->subsystem_id);
		switch (codec->subsystem_id) {

		case 0x106b0800:
			spec->board_config = STAC_INTEL_MAC_V1;
			break;
		case 0x106b0600:
		case 0x106b0700:
			spec->board_config = STAC_INTEL_MAC_V2;
			break;
		case 0x106b0e00:
		case 0x106b0f00:
		case 0x106b1600:
		case 0x106b1700:
		case 0x106b0200:
		case 0x106b1e00:
			spec->board_config = STAC_INTEL_MAC_V3;
			break;
		case 0x106b1a00:
		case 0x00000100:
			spec->board_config = STAC_INTEL_MAC_V4;
			break;
		case 0x106b0a00:
		case 0x106b2200:
			spec->board_config = STAC_INTEL_MAC_V5;
			break;
		default:
			spec->board_config = STAC_INTEL_MAC_V3;
			break;
		}
	}

 again:
	if (spec->board_config < 0)
		snd_printdd(KERN_INFO "hda_codec: %s: BIOS auto-probing.\n",
			    codec->chip_name);
	else
		stac92xx_set_config_regs(codec,
				stac922x_brd_tbl[spec->board_config]);

	spec->adc_nids = stac922x_adc_nids;
	spec->mux_nids = stac922x_mux_nids;
	spec->num_muxes = ARRAY_SIZE(stac922x_mux_nids);
	spec->num_adcs = ARRAY_SIZE(stac922x_adc_nids);
	spec->num_dmics = 0;
	spec->num_pwrs = 0;

	spec->init = stac922x_core_init;

	spec->num_caps = STAC922X_NUM_CAPS;
	spec->capvols = stac922x_capvols;
	spec->capsws = stac922x_capsws;

	spec->multiout.dac_nids = spec->dac_nids;
	
	err = stac92xx_parse_auto_config(codec);
	if (!err) {
		if (spec->board_config < 0) {
			printk(KERN_WARNING "hda_codec: No auto-config is "
			       "available, default to model=ref\n");
			spec->board_config = STAC_D945_REF;
			goto again;
		}
		err = -EINVAL;
	}
	if (err < 0) {
		stac92xx_free(codec);
		return err;
	}

	codec->patch_ops = stac92xx_patch_ops;

	/* Fix Mux capture level; max to 2 */
	snd_hda_override_amp_caps(codec, 0x12, HDA_OUTPUT,
				  (0 << AC_AMPCAP_OFFSET_SHIFT) |
				  (2 << AC_AMPCAP_NUM_STEPS_SHIFT) |
				  (0x27 << AC_AMPCAP_STEP_SIZE_SHIFT) |
				  (0 << AC_AMPCAP_MUTE_SHIFT));

	return 0;
}

static int patch_stac927x(struct hda_codec *codec)
{
	struct sigmatel_spec *spec;
	int err;

	spec  = kzalloc(sizeof(*spec), GFP_KERNEL);
	if (spec == NULL)
		return -ENOMEM;

	codec->no_trigger_sense = 1;
	codec->spec = spec;
	spec->linear_tone_beep = 1;
	codec->slave_dig_outs = stac927x_slave_dig_outs;
	spec->num_pins = ARRAY_SIZE(stac927x_pin_nids);
	spec->pin_nids = stac927x_pin_nids;
	spec->board_config = snd_hda_check_board_config(codec, STAC_927X_MODELS,
							stac927x_models,
							stac927x_cfg_tbl);
 again:
	if (spec->board_config < 0)
		snd_printdd(KERN_INFO "hda_codec: %s: BIOS auto-probing.\n",
			    codec->chip_name);
	else
		stac92xx_set_config_regs(codec,
				stac927x_brd_tbl[spec->board_config]);

	spec->digbeep_nid = 0x23;
	spec->adc_nids = stac927x_adc_nids;
	spec->num_adcs = ARRAY_SIZE(stac927x_adc_nids);
	spec->mux_nids = stac927x_mux_nids;
	spec->num_muxes = ARRAY_SIZE(stac927x_mux_nids);
	spec->smux_nids = stac927x_smux_nids;
	spec->num_smuxes = ARRAY_SIZE(stac927x_smux_nids);
	spec->spdif_labels = stac927x_spdif_labels;
	spec->dac_list = stac927x_dac_nids;
	spec->multiout.dac_nids = spec->dac_nids;

	if (spec->board_config != STAC_D965_REF) {
		/* GPIO0 High = Enable EAPD */
		spec->eapd_mask = spec->gpio_mask = 0x01;
		spec->gpio_dir = spec->gpio_data = 0x01;
	}

	switch (spec->board_config) {
	case STAC_D965_3ST:
	case STAC_D965_5ST:
		/* GPIO0 High = Enable EAPD */
		spec->num_dmics = 0;
		spec->init = d965_core_init;
		break;
	case STAC_DELL_BIOS:
		switch (codec->subsystem_id) {
		case 0x10280209:
		case 0x1028022e:
			/* correct the device field to SPDIF out */
			snd_hda_codec_set_pincfg(codec, 0x21, 0x01442070);
			break;
		}
		/* configure the analog microphone on some laptops */
		snd_hda_codec_set_pincfg(codec, 0x0c, 0x90a79130);
		/* correct the front output jack as a hp out */
		snd_hda_codec_set_pincfg(codec, 0x0f, 0x0227011f);
		/* correct the front input jack as a mic */
		snd_hda_codec_set_pincfg(codec, 0x0e, 0x02a79130);
		/* fallthru */
	case STAC_DELL_3ST:
		if (codec->subsystem_id != 0x1028022f) {
			/* GPIO2 High = Enable EAPD */
			spec->eapd_mask = spec->gpio_mask = 0x04;
			spec->gpio_dir = spec->gpio_data = 0x04;
		}
		spec->dmic_nids = stac927x_dmic_nids;
		spec->num_dmics = STAC927X_NUM_DMICS;

		spec->init = dell_3st_core_init;
		spec->dmux_nids = stac927x_dmux_nids;
		spec->num_dmuxes = ARRAY_SIZE(stac927x_dmux_nids);
		break;
	case STAC_927X_VOLKNOB:
		spec->num_dmics = 0;
		spec->init = stac927x_volknob_core_init;
		break;
	default:
		spec->num_dmics = 0;
		spec->init = stac927x_core_init;
		break;
	}

	spec->num_caps = STAC927X_NUM_CAPS;
	spec->capvols = stac927x_capvols;
	spec->capsws = stac927x_capsws;

	spec->num_pwrs = 0;
	spec->aloopback_ctl = stac927x_loopback;
	spec->aloopback_mask = 0x40;
	spec->aloopback_shift = 0;
	spec->eapd_switch = 1;

	err = stac92xx_parse_auto_config(codec);
	if (!err) {
		if (spec->board_config < 0) {
			printk(KERN_WARNING "hda_codec: No auto-config is "
			       "available, default to model=ref\n");
			spec->board_config = STAC_D965_REF;
			goto again;
		}
		err = -EINVAL;
	}
	if (err < 0) {
		stac92xx_free(codec);
		return err;
	}

	codec->patch_ops = stac92xx_patch_ops;

	codec->proc_widget_hook = stac927x_proc_hook;

	/*
	 * !!FIXME!!
	 * The STAC927x seem to require fairly long delays for certain
	 * command sequences.  With too short delays (even if the answer
	 * is set to RIRB properly), it results in the silence output
	 * on some hardwares like Dell.
	 *
	 * The below flag enables the longer delay (see get_response
	 * in hda_intel.c).
	 */
	codec->bus->needs_damn_long_delay = 1;

	/* no jack detecion for ref-no-jd model */
	if (spec->board_config == STAC_D965_REF_NO_JD)
		spec->hp_detect = 0;

	return 0;
}

static int patch_stac9205(struct hda_codec *codec)
{
	struct sigmatel_spec *spec;
	int err;

	spec  = kzalloc(sizeof(*spec), GFP_KERNEL);
	if (spec == NULL)
		return -ENOMEM;

	codec->no_trigger_sense = 1;
	codec->spec = spec;
	spec->linear_tone_beep = 1;
	spec->num_pins = ARRAY_SIZE(stac9205_pin_nids);
	spec->pin_nids = stac9205_pin_nids;
	spec->board_config = snd_hda_check_board_config(codec, STAC_9205_MODELS,
							stac9205_models,
							stac9205_cfg_tbl);
 again:
	if (spec->board_config < 0)
		snd_printdd(KERN_INFO "hda_codec: %s: BIOS auto-probing.\n",
			    codec->chip_name);
	else
		stac92xx_set_config_regs(codec,
					 stac9205_brd_tbl[spec->board_config]);

	spec->digbeep_nid = 0x23;
	spec->adc_nids = stac9205_adc_nids;
	spec->num_adcs = ARRAY_SIZE(stac9205_adc_nids);
	spec->mux_nids = stac9205_mux_nids;
	spec->num_muxes = ARRAY_SIZE(stac9205_mux_nids);
	spec->smux_nids = stac9205_smux_nids;
	spec->num_smuxes = ARRAY_SIZE(stac9205_smux_nids);
	spec->dmic_nids = stac9205_dmic_nids;
	spec->num_dmics = STAC9205_NUM_DMICS;
	spec->dmux_nids = stac9205_dmux_nids;
	spec->num_dmuxes = ARRAY_SIZE(stac9205_dmux_nids);
	spec->num_pwrs = 0;

	spec->init = stac9205_core_init;
	spec->aloopback_ctl = stac9205_loopback;

	spec->num_caps = STAC9205_NUM_CAPS;
	spec->capvols = stac9205_capvols;
	spec->capsws = stac9205_capsws;

	spec->aloopback_mask = 0x40;
	spec->aloopback_shift = 0;
	/* Turn on/off EAPD per HP plugging */
	if (spec->board_config != STAC_9205_EAPD)
		spec->eapd_switch = 1;
	spec->multiout.dac_nids = spec->dac_nids;
	
	switch (spec->board_config){
	case STAC_9205_DELL_M43:
		/* Enable SPDIF in/out */
		snd_hda_codec_set_pincfg(codec, 0x1f, 0x01441030);
		snd_hda_codec_set_pincfg(codec, 0x20, 0x1c410030);

		/* Enable unsol response for GPIO4/Dock HP connection */
		err = stac_add_event(spec, codec->afg, STAC_VREF_EVENT, 0x01);
		if (err < 0)
			return err;
		snd_hda_codec_write_cache(codec, codec->afg, 0,
			AC_VERB_SET_GPIO_UNSOLICITED_RSP_MASK, 0x10);
		snd_hda_codec_write_cache(codec, codec->afg, 0,
					  AC_VERB_SET_UNSOLICITED_ENABLE,
					  AC_USRSP_EN | err);

		spec->gpio_dir = 0x0b;
		spec->eapd_mask = 0x01;
		spec->gpio_mask = 0x1b;
		spec->gpio_mute = 0x10;
		/* GPIO0 High = EAPD, GPIO1 Low = Headphone Mute,
		 * GPIO3 Low = DRM
		 */
		spec->gpio_data = 0x01;
		break;
	case STAC_9205_REF:
		/* SPDIF-In enabled */
		break;
	default:
		/* GPIO0 High = EAPD */
		spec->eapd_mask = spec->gpio_mask = spec->gpio_dir = 0x1;
		spec->gpio_data = 0x01;
		break;
	}

	err = stac92xx_parse_auto_config(codec);
	if (!err) {
		if (spec->board_config < 0) {
			printk(KERN_WARNING "hda_codec: No auto-config is "
			       "available, default to model=ref\n");
			spec->board_config = STAC_9205_REF;
			goto again;
		}
		err = -EINVAL;
	}
	if (err < 0) {
		stac92xx_free(codec);
		return err;
	}

	codec->patch_ops = stac92xx_patch_ops;

	codec->proc_widget_hook = stac9205_proc_hook;

	return 0;
}

/*
 * STAC9872 hack
 */

static const struct hda_verb stac9872_core_init[] = {
	{0x15, AC_VERB_SET_CONNECT_SEL, 0x1}, /* mic-sel: 0a,0d,14,02 */
	{0x15, AC_VERB_SET_AMP_GAIN_MUTE, AMP_OUT_UNMUTE}, /* Mic-in -> 0x9 */
	{}
};

static const hda_nid_t stac9872_pin_nids[] = {
	0x0a, 0x0b, 0x0c, 0x0d, 0x0e, 0x0f,
	0x11, 0x13, 0x14,
};

static const hda_nid_t stac9872_adc_nids[] = {
	0x8 /*,0x6*/
};

static const hda_nid_t stac9872_mux_nids[] = {
	0x15
};

static const unsigned long stac9872_capvols[] = {
	HDA_COMPOSE_AMP_VAL(0x09, 3, 0, HDA_INPUT),
};
#define stac9872_capsws		stac9872_capvols

static const unsigned int stac9872_vaio_pin_configs[9] = {
	0x03211020, 0x411111f0, 0x411111f0, 0x03a15030,
	0x411111f0, 0x90170110, 0x411111f0, 0x411111f0,
	0x90a7013e
};

static const char * const stac9872_models[STAC_9872_MODELS] = {
	[STAC_9872_AUTO] = "auto",
	[STAC_9872_VAIO] = "vaio",
};

static const unsigned int *stac9872_brd_tbl[STAC_9872_MODELS] = {
	[STAC_9872_VAIO] = stac9872_vaio_pin_configs,
};

static const struct snd_pci_quirk stac9872_cfg_tbl[] = {
	SND_PCI_QUIRK_MASK(0x104d, 0xfff0, 0x81e0,
			   "Sony VAIO F/S", STAC_9872_VAIO),
	{} /* terminator */
};

static int patch_stac9872(struct hda_codec *codec)
{
	struct sigmatel_spec *spec;
	int err;

	spec  = kzalloc(sizeof(*spec), GFP_KERNEL);
	if (spec == NULL)
		return -ENOMEM;
	codec->no_trigger_sense = 1;
	codec->spec = spec;
	spec->linear_tone_beep = 1;
	spec->num_pins = ARRAY_SIZE(stac9872_pin_nids);
	spec->pin_nids = stac9872_pin_nids;

	spec->board_config = snd_hda_check_board_config(codec, STAC_9872_MODELS,
							stac9872_models,
							stac9872_cfg_tbl);
	if (spec->board_config < 0)
		snd_printdd(KERN_INFO "hda_codec: %s: BIOS auto-probing.\n",
			    codec->chip_name);
	else
		stac92xx_set_config_regs(codec,
					 stac9872_brd_tbl[spec->board_config]);

	spec->multiout.dac_nids = spec->dac_nids;
	spec->num_adcs = ARRAY_SIZE(stac9872_adc_nids);
	spec->adc_nids = stac9872_adc_nids;
	spec->num_muxes = ARRAY_SIZE(stac9872_mux_nids);
	spec->mux_nids = stac9872_mux_nids;
	spec->init = stac9872_core_init;
	spec->num_caps = 1;
	spec->capvols = stac9872_capvols;
	spec->capsws = stac9872_capsws;

	err = stac92xx_parse_auto_config(codec);
	if (err < 0) {
		stac92xx_free(codec);
		return -EINVAL;
	}
	spec->input_mux = &spec->private_imux;
	codec->patch_ops = stac92xx_patch_ops;
	return 0;
}


/*
 * patch entries
 */
static const struct hda_codec_preset snd_hda_preset_sigmatel[] = {
 	{ .id = 0x83847690, .name = "STAC9200", .patch = patch_stac9200 },
 	{ .id = 0x83847882, .name = "STAC9220 A1", .patch = patch_stac922x },
 	{ .id = 0x83847680, .name = "STAC9221 A1", .patch = patch_stac922x },
 	{ .id = 0x83847880, .name = "STAC9220 A2", .patch = patch_stac922x },
 	{ .id = 0x83847681, .name = "STAC9220D/9223D A2", .patch = patch_stac922x },
 	{ .id = 0x83847682, .name = "STAC9221 A2", .patch = patch_stac922x },
 	{ .id = 0x83847683, .name = "STAC9221D A2", .patch = patch_stac922x },
 	{ .id = 0x83847618, .name = "STAC9227", .patch = patch_stac927x },
 	{ .id = 0x83847619, .name = "STAC9227", .patch = patch_stac927x },
 	{ .id = 0x83847616, .name = "STAC9228", .patch = patch_stac927x },
 	{ .id = 0x83847617, .name = "STAC9228", .patch = patch_stac927x },
 	{ .id = 0x83847614, .name = "STAC9229", .patch = patch_stac927x },
 	{ .id = 0x83847615, .name = "STAC9229", .patch = patch_stac927x },
 	{ .id = 0x83847620, .name = "STAC9274", .patch = patch_stac927x },
 	{ .id = 0x83847621, .name = "STAC9274D", .patch = patch_stac927x },
 	{ .id = 0x83847622, .name = "STAC9273X", .patch = patch_stac927x },
 	{ .id = 0x83847623, .name = "STAC9273D", .patch = patch_stac927x },
 	{ .id = 0x83847624, .name = "STAC9272X", .patch = patch_stac927x },
 	{ .id = 0x83847625, .name = "STAC9272D", .patch = patch_stac927x },
 	{ .id = 0x83847626, .name = "STAC9271X", .patch = patch_stac927x },
 	{ .id = 0x83847627, .name = "STAC9271D", .patch = patch_stac927x },
 	{ .id = 0x83847628, .name = "STAC9274X5NH", .patch = patch_stac927x },
 	{ .id = 0x83847629, .name = "STAC9274D5NH", .patch = patch_stac927x },
	{ .id = 0x83847632, .name = "STAC9202",  .patch = patch_stac925x },
	{ .id = 0x83847633, .name = "STAC9202D", .patch = patch_stac925x },
	{ .id = 0x83847634, .name = "STAC9250", .patch = patch_stac925x },
	{ .id = 0x83847635, .name = "STAC9250D", .patch = patch_stac925x },
	{ .id = 0x83847636, .name = "STAC9251", .patch = patch_stac925x },
	{ .id = 0x83847637, .name = "STAC9250D", .patch = patch_stac925x },
	{ .id = 0x83847645, .name = "92HD206X", .patch = patch_stac927x },
	{ .id = 0x83847646, .name = "92HD206D", .patch = patch_stac927x },
 	/* The following does not take into account .id=0x83847661 when subsys =
 	 * 104D0C00 which is STAC9225s. Because of this, some SZ Notebooks are
 	 * currently not fully supported.
 	 */
 	{ .id = 0x83847661, .name = "CXD9872RD/K", .patch = patch_stac9872 },
 	{ .id = 0x83847662, .name = "STAC9872AK", .patch = patch_stac9872 },
 	{ .id = 0x83847664, .name = "CXD9872AKD", .patch = patch_stac9872 },
	{ .id = 0x83847698, .name = "STAC9205", .patch = patch_stac9205 },
 	{ .id = 0x838476a0, .name = "STAC9205", .patch = patch_stac9205 },
 	{ .id = 0x838476a1, .name = "STAC9205D", .patch = patch_stac9205 },
 	{ .id = 0x838476a2, .name = "STAC9204", .patch = patch_stac9205 },
 	{ .id = 0x838476a3, .name = "STAC9204D", .patch = patch_stac9205 },
 	{ .id = 0x838476a4, .name = "STAC9255", .patch = patch_stac9205 },
 	{ .id = 0x838476a5, .name = "STAC9255D", .patch = patch_stac9205 },
 	{ .id = 0x838476a6, .name = "STAC9254", .patch = patch_stac9205 },
 	{ .id = 0x838476a7, .name = "STAC9254D", .patch = patch_stac9205 },
	{ .id = 0x111d7603, .name = "92HD75B3X5", .patch = patch_stac92hd71bxx},
	{ .id = 0x111d7604, .name = "92HD83C1X5", .patch = patch_stac92hd83xxx},
	{ .id = 0x111d76d4, .name = "92HD83C1C5", .patch = patch_stac92hd83xxx},
	{ .id = 0x111d7605, .name = "92HD81B1X5", .patch = patch_stac92hd83xxx},
	{ .id = 0x111d76d5, .name = "92HD81B1C5", .patch = patch_stac92hd83xxx},
	{ .id = 0x111d76d1, .name = "92HD87B1/3", .patch = patch_stac92hd83xxx},
	{ .id = 0x111d76d9, .name = "92HD87B2/4", .patch = patch_stac92hd83xxx},
	{ .id = 0x111d7666, .name = "92HD88B3", .patch = patch_stac92hd83xxx},
	{ .id = 0x111d7667, .name = "92HD88B1", .patch = patch_stac92hd83xxx},
	{ .id = 0x111d7668, .name = "92HD88B2", .patch = patch_stac92hd83xxx},
	{ .id = 0x111d7669, .name = "92HD88B4", .patch = patch_stac92hd83xxx},
	{ .id = 0x111d7608, .name = "92HD75B2X5", .patch = patch_stac92hd71bxx},
	{ .id = 0x111d7674, .name = "92HD73D1X5", .patch = patch_stac92hd73xx },
	{ .id = 0x111d7675, .name = "92HD73C1X5", .patch = patch_stac92hd73xx },
	{ .id = 0x111d7676, .name = "92HD73E1X5", .patch = patch_stac92hd73xx },
	{ .id = 0x111d76b0, .name = "92HD71B8X", .patch = patch_stac92hd71bxx },
	{ .id = 0x111d76b1, .name = "92HD71B8X", .patch = patch_stac92hd71bxx },
	{ .id = 0x111d76b2, .name = "92HD71B7X", .patch = patch_stac92hd71bxx },
	{ .id = 0x111d76b3, .name = "92HD71B7X", .patch = patch_stac92hd71bxx },
	{ .id = 0x111d76b4, .name = "92HD71B6X", .patch = patch_stac92hd71bxx },
	{ .id = 0x111d76b5, .name = "92HD71B6X", .patch = patch_stac92hd71bxx },
	{ .id = 0x111d76b6, .name = "92HD71B5X", .patch = patch_stac92hd71bxx },
	{ .id = 0x111d76b7, .name = "92HD71B5X", .patch = patch_stac92hd71bxx },
	{ .id = 0x111d76c0, .name = "92HD89C3", .patch = patch_stac92hd73xx },
	{ .id = 0x111d76c1, .name = "92HD89C2", .patch = patch_stac92hd73xx },
	{ .id = 0x111d76c2, .name = "92HD89C1", .patch = patch_stac92hd73xx },
	{ .id = 0x111d76c3, .name = "92HD89B3", .patch = patch_stac92hd73xx },
	{ .id = 0x111d76c4, .name = "92HD89B2", .patch = patch_stac92hd73xx },
	{ .id = 0x111d76c5, .name = "92HD89B1", .patch = patch_stac92hd73xx },
	{ .id = 0x111d76c6, .name = "92HD89E3", .patch = patch_stac92hd73xx },
	{ .id = 0x111d76c7, .name = "92HD89E2", .patch = patch_stac92hd73xx },
	{ .id = 0x111d76c8, .name = "92HD89E1", .patch = patch_stac92hd73xx },
	{ .id = 0x111d76c9, .name = "92HD89D3", .patch = patch_stac92hd73xx },
	{ .id = 0x111d76ca, .name = "92HD89D2", .patch = patch_stac92hd73xx },
	{ .id = 0x111d76cb, .name = "92HD89D1", .patch = patch_stac92hd73xx },
	{ .id = 0x111d76cc, .name = "92HD89F3", .patch = patch_stac92hd73xx },
	{ .id = 0x111d76cd, .name = "92HD89F2", .patch = patch_stac92hd73xx },
	{ .id = 0x111d76ce, .name = "92HD89F1", .patch = patch_stac92hd73xx },
	{ .id = 0x111d76df, .name = "92HD93BXX", .patch = patch_stac92hd83xxx},
	{ .id = 0x111d76e0, .name = "92HD91BXX", .patch = patch_stac92hd83xxx},
	{ .id = 0x111d76e3, .name = "92HD98BXX", .patch = patch_stac92hd83xxx},
	{ .id = 0x111d76e5, .name = "92HD99BXX", .patch = patch_stac92hd83xxx},
	{ .id = 0x111d76e7, .name = "92HD90BXX", .patch = patch_stac92hd83xxx},
	{ .id = 0x111d76e8, .name = "92HD66B1X5", .patch = patch_stac92hd83xxx},
	{ .id = 0x111d76e9, .name = "92HD66B2X5", .patch = patch_stac92hd83xxx},
	{ .id = 0x111d76ea, .name = "92HD66B3X5", .patch = patch_stac92hd83xxx},
	{ .id = 0x111d76eb, .name = "92HD66C1X5", .patch = patch_stac92hd83xxx},
	{ .id = 0x111d76ec, .name = "92HD66C2X5", .patch = patch_stac92hd83xxx},
	{ .id = 0x111d76ed, .name = "92HD66C3X5", .patch = patch_stac92hd83xxx},
	{ .id = 0x111d76ee, .name = "92HD66B1X3", .patch = patch_stac92hd83xxx},
	{ .id = 0x111d76ef, .name = "92HD66B2X3", .patch = patch_stac92hd83xxx},
	{ .id = 0x111d76f0, .name = "92HD66B3X3", .patch = patch_stac92hd83xxx},
	{ .id = 0x111d76f1, .name = "92HD66C1X3", .patch = patch_stac92hd83xxx},
	{ .id = 0x111d76f2, .name = "92HD66C2X3", .patch = patch_stac92hd83xxx},
	{ .id = 0x111d76f3, .name = "92HD66C3/65", .patch = patch_stac92hd83xxx},
	{} /* terminator */
};

MODULE_ALIAS("snd-hda-codec-id:8384*");
MODULE_ALIAS("snd-hda-codec-id:111d*");

MODULE_LICENSE("GPL");
MODULE_DESCRIPTION("IDT/Sigmatel HD-audio codec");

static struct hda_codec_preset_list sigmatel_list = {
	.preset = snd_hda_preset_sigmatel,
	.owner = THIS_MODULE,
};

static int __init patch_sigmatel_init(void)
{
	return snd_hda_add_codec_preset(&sigmatel_list);
}

static void __exit patch_sigmatel_exit(void)
{
	snd_hda_delete_codec_preset(&sigmatel_list);
}

module_init(patch_sigmatel_init)
module_exit(patch_sigmatel_exit)<|MERGE_RESOLUTION|>--- conflicted
+++ resolved
@@ -5649,12 +5649,6 @@
 		stac92xx_set_config_regs(codec,
 				stac92hd83xxx_brd_tbl[spec->board_config]);
 
-<<<<<<< HEAD
-	if (spec->board_config != STAC_92HD83XXX_PWR_REF)
-		spec->num_pwrs = 0;
-
-=======
->>>>>>> 250a8155
 	codec->patch_ops = stac92xx_patch_ops;
 
 	if (find_mute_led_gpio(codec, 0))
@@ -5678,15 +5672,7 @@
 	}
 #endif	
 
-<<<<<<< HEAD
-	/* 92HD65/66 series has S/PDIF-IN */
-	if (codec->vendor_id >= 0x111d76e8 && codec->vendor_id <= 0x111d76f3)
-		err = stac92xx_parse_auto_config(codec, 0x1d, 0x22);
-	else
-		err = stac92xx_parse_auto_config(codec, 0x1d, 0);
-=======
 	err = stac92xx_parse_auto_config(codec);
->>>>>>> 250a8155
 	if (!err) {
 		if (spec->board_config < 0) {
 			printk(KERN_WARNING "hda_codec: No auto-config is "
