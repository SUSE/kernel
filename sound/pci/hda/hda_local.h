/*
 * Universal Interface for Intel High Definition Audio Codec
 *
 * Local helper functions
 *
 * Copyright (c) 2004 Takashi Iwai <tiwai@suse.de>
 *
 *  This program is free software; you can redistribute it and/or modify it
 *  under the terms of the GNU General Public License as published by the Free
 *  Software Foundation; either version 2 of the License, or (at your option)
 *  any later version.
 *
 *  This program is distributed in the hope that it will be useful, but WITHOUT
 *  ANY WARRANTY; without even the implied warranty of MERCHANTABILITY or
 *  FITNESS FOR A PARTICULAR PURPOSE.  See the GNU General Public License for
 *  more details.
 *
 *  You should have received a copy of the GNU General Public License along with
 *  this program; if not, write to the Free Software Foundation, Inc., 59
 *  Temple Place - Suite 330, Boston, MA  02111-1307, USA.
 */

#ifndef __SOUND_HDA_LOCAL_H
#define __SOUND_HDA_LOCAL_H

/*
 * for mixer controls
 */
#define HDA_COMPOSE_AMP_VAL_OFS(nid,chs,idx,dir,ofs)		\
	((nid) | ((chs)<<16) | ((dir)<<18) | ((idx)<<19) | ((ofs)<<23))
#define HDA_COMPOSE_AMP_VAL(nid,chs,idx,dir) \
	HDA_COMPOSE_AMP_VAL_OFS(nid, chs, idx, dir, 0)
/* mono volume with index (index=0,1,...) (channel=1,2) */
#define HDA_CODEC_VOLUME_MONO_IDX(xname, xcidx, nid, channel, xindex, direction) \
	{ .iface = SNDRV_CTL_ELEM_IFACE_MIXER, .name = xname, .index = xcidx,  \
	  .access = SNDRV_CTL_ELEM_ACCESS_READWRITE | \
	  	    SNDRV_CTL_ELEM_ACCESS_TLV_READ | \
	  	    SNDRV_CTL_ELEM_ACCESS_TLV_CALLBACK, \
	  .info = snd_hda_mixer_amp_volume_info, \
	  .get = snd_hda_mixer_amp_volume_get, \
	  .put = snd_hda_mixer_amp_volume_put, \
	  .tlv = { .c = snd_hda_mixer_amp_tlv },		\
	  .private_value = HDA_COMPOSE_AMP_VAL(nid, channel, xindex, direction) }
/* stereo volume with index */
#define HDA_CODEC_VOLUME_IDX(xname, xcidx, nid, xindex, direction) \
	HDA_CODEC_VOLUME_MONO_IDX(xname, xcidx, nid, 3, xindex, direction)
/* mono volume */
#define HDA_CODEC_VOLUME_MONO(xname, nid, channel, xindex, direction) \
	HDA_CODEC_VOLUME_MONO_IDX(xname, 0, nid, channel, xindex, direction)
/* stereo volume */
#define HDA_CODEC_VOLUME(xname, nid, xindex, direction) \
	HDA_CODEC_VOLUME_MONO(xname, nid, 3, xindex, direction)
/* mono mute switch with index (index=0,1,...) (channel=1,2) */
#define HDA_CODEC_MUTE_MONO_IDX(xname, xcidx, nid, channel, xindex, direction) \
	{ .iface = SNDRV_CTL_ELEM_IFACE_MIXER, .name = xname, .index = xcidx, \
	  .info = snd_hda_mixer_amp_switch_info, \
	  .get = snd_hda_mixer_amp_switch_get, \
	  .put = snd_hda_mixer_amp_switch_put, \
	  .private_value = HDA_COMPOSE_AMP_VAL(nid, channel, xindex, direction) }
/* stereo mute switch with index */
#define HDA_CODEC_MUTE_IDX(xname, xcidx, nid, xindex, direction) \
	HDA_CODEC_MUTE_MONO_IDX(xname, xcidx, nid, 3, xindex, direction)
/* mono mute switch */
#define HDA_CODEC_MUTE_MONO(xname, nid, channel, xindex, direction) \
	HDA_CODEC_MUTE_MONO_IDX(xname, 0, nid, channel, xindex, direction)
/* stereo mute switch */
#define HDA_CODEC_MUTE(xname, nid, xindex, direction) \
	HDA_CODEC_MUTE_MONO(xname, nid, 3, xindex, direction)

int snd_hda_mixer_amp_volume_info(struct snd_kcontrol *kcontrol,
				  struct snd_ctl_elem_info *uinfo);
int snd_hda_mixer_amp_volume_get(struct snd_kcontrol *kcontrol,
				 struct snd_ctl_elem_value *ucontrol);
int snd_hda_mixer_amp_volume_put(struct snd_kcontrol *kcontrol,
				 struct snd_ctl_elem_value *ucontrol);
int snd_hda_mixer_amp_tlv(struct snd_kcontrol *kcontrol, int op_flag,
			  unsigned int size, unsigned int __user *tlv);
int snd_hda_mixer_amp_switch_info(struct snd_kcontrol *kcontrol,
				  struct snd_ctl_elem_info *uinfo);
int snd_hda_mixer_amp_switch_get(struct snd_kcontrol *kcontrol,
				 struct snd_ctl_elem_value *ucontrol);
int snd_hda_mixer_amp_switch_put(struct snd_kcontrol *kcontrol,
				 struct snd_ctl_elem_value *ucontrol);
/* lowlevel accessor with caching; use carefully */
int snd_hda_codec_amp_read(struct hda_codec *codec, hda_nid_t nid, int ch,
			   int direction, int index);
int snd_hda_codec_amp_update(struct hda_codec *codec, hda_nid_t nid, int ch,
			     int direction, int idx, int mask, int val);
int snd_hda_codec_amp_stereo(struct hda_codec *codec, hda_nid_t nid,
			     int dir, int idx, int mask, int val);
#ifdef SND_HDA_NEEDS_RESUME
void snd_hda_codec_resume_amp(struct hda_codec *codec);
#endif

void snd_hda_set_vmaster_tlv(struct hda_codec *codec, hda_nid_t nid, int dir,
			     unsigned int *tlv);
struct snd_kcontrol *snd_hda_find_mixer_ctl(struct hda_codec *codec,
					    const char *name);
int snd_hda_add_vmaster(struct hda_codec *codec, char *name,
			unsigned int *tlv, const char **slaves);
void snd_hda_codec_reset(struct hda_codec *codec);
int snd_hda_codec_configure(struct hda_codec *codec);

/* amp value bits */
#define HDA_AMP_MUTE	0x80
#define HDA_AMP_UNMUTE	0x00
#define HDA_AMP_VOLMASK	0x7f

/* mono switch binding multiple inputs */
#define HDA_BIND_MUTE_MONO(xname, nid, channel, indices, direction) \
	{ .iface = SNDRV_CTL_ELEM_IFACE_MIXER, .name = xname, .index = 0,  \
	  .info = snd_hda_mixer_amp_switch_info, \
	  .get = snd_hda_mixer_bind_switch_get, \
	  .put = snd_hda_mixer_bind_switch_put, \
	  .private_value = HDA_COMPOSE_AMP_VAL(nid, channel, indices, direction) }

/* stereo switch binding multiple inputs */
#define HDA_BIND_MUTE(xname,nid,indices,dir) \
	HDA_BIND_MUTE_MONO(xname,nid,3,indices,dir)

int snd_hda_mixer_bind_switch_get(struct snd_kcontrol *kcontrol,
				  struct snd_ctl_elem_value *ucontrol);
int snd_hda_mixer_bind_switch_put(struct snd_kcontrol *kcontrol,
				  struct snd_ctl_elem_value *ucontrol);

/* more generic bound controls */
struct hda_ctl_ops {
	snd_kcontrol_info_t *info;
	snd_kcontrol_get_t *get;
	snd_kcontrol_put_t *put;
	snd_kcontrol_tlv_rw_t *tlv;
};

extern struct hda_ctl_ops snd_hda_bind_vol;	/* for bind-volume with TLV */
extern struct hda_ctl_ops snd_hda_bind_sw;	/* for bind-switch */

struct hda_bind_ctls {
	struct hda_ctl_ops *ops;
	long values[];
};

int snd_hda_mixer_bind_ctls_info(struct snd_kcontrol *kcontrol,
				 struct snd_ctl_elem_info *uinfo);
int snd_hda_mixer_bind_ctls_get(struct snd_kcontrol *kcontrol,
				struct snd_ctl_elem_value *ucontrol);
int snd_hda_mixer_bind_ctls_put(struct snd_kcontrol *kcontrol,
				struct snd_ctl_elem_value *ucontrol);
int snd_hda_mixer_bind_tlv(struct snd_kcontrol *kcontrol, int op_flag,
			   unsigned int size, unsigned int __user *tlv);

#define HDA_BIND_VOL(xname, bindrec) \
	{ .iface = SNDRV_CTL_ELEM_IFACE_MIXER, \
	  .name = xname, \
	  .access = SNDRV_CTL_ELEM_ACCESS_READWRITE |\
			  SNDRV_CTL_ELEM_ACCESS_TLV_READ |\
			  SNDRV_CTL_ELEM_ACCESS_TLV_CALLBACK,\
	  .info = snd_hda_mixer_bind_ctls_info,\
	  .get =  snd_hda_mixer_bind_ctls_get,\
	  .put = snd_hda_mixer_bind_ctls_put,\
	  .tlv = { .c = snd_hda_mixer_bind_tlv },\
	  .private_value = (long) (bindrec) }
#define HDA_BIND_SW(xname, bindrec) \
	{ .iface = SNDRV_CTL_ELEM_IFACE_MIXER,\
	  .name = xname, \
	  .info = snd_hda_mixer_bind_ctls_info,\
	  .get =  snd_hda_mixer_bind_ctls_get,\
	  .put = snd_hda_mixer_bind_ctls_put,\
	  .private_value = (long) (bindrec) }

/*
 * SPDIF I/O
 */
int snd_hda_create_spdif_out_ctls(struct hda_codec *codec, hda_nid_t nid);
int snd_hda_create_spdif_in_ctls(struct hda_codec *codec, hda_nid_t nid);

/*
 * input MUX helper
 */
#define HDA_MAX_NUM_INPUTS	16
struct hda_input_mux_item {
	const char *label;
	unsigned int index;
};
struct hda_input_mux {
	unsigned int num_items;
	struct hda_input_mux_item items[HDA_MAX_NUM_INPUTS];
};

int snd_hda_input_mux_info(const struct hda_input_mux *imux,
			   struct snd_ctl_elem_info *uinfo);
int snd_hda_input_mux_put(struct hda_codec *codec,
			  const struct hda_input_mux *imux,
			  struct snd_ctl_elem_value *ucontrol, hda_nid_t nid,
			  unsigned int *cur_val);

/*
 * Channel mode helper
 */
struct hda_channel_mode {
	int channels;
	const struct hda_verb *sequence;
};

int snd_hda_ch_mode_info(struct hda_codec *codec,
			 struct snd_ctl_elem_info *uinfo,
			 const struct hda_channel_mode *chmode,
			 int num_chmodes);
int snd_hda_ch_mode_get(struct hda_codec *codec,
			struct snd_ctl_elem_value *ucontrol,
			const struct hda_channel_mode *chmode,
			int num_chmodes,
			int max_channels);
int snd_hda_ch_mode_put(struct hda_codec *codec,
			struct snd_ctl_elem_value *ucontrol,
			const struct hda_channel_mode *chmode,
			int num_chmodes,
			int *max_channelsp);

/*
 * Multi-channel / digital-out PCM helper
 */

enum { HDA_FRONT, HDA_REAR, HDA_CLFE, HDA_SIDE }; /* index for dac_nidx */
enum { HDA_DIG_NONE, HDA_DIG_EXCLUSIVE, HDA_DIG_ANALOG_DUP }; /* dig_out_used */

struct hda_multi_out {
	int num_dacs;		/* # of DACs, must be more than 1 */
	hda_nid_t *dac_nids;	/* DAC list */
	hda_nid_t hp_nid;	/* optional DAC for HP, 0 when not exists */
	hda_nid_t extra_out_nid[3];	/* optional DACs, 0 when not exists */
	hda_nid_t dig_out_nid;	/* digital out audio widget */
	int max_channels;	/* currently supported analog channels */
	int dig_out_used;	/* current usage of digital out (HDA_DIG_XXX) */
	int no_share_stream;	/* don't share a stream with multiple pins */
	int share_spdif;	/* share SPDIF pin */
	/* PCM information for both analog and SPDIF DACs */
	unsigned int analog_rates;
	unsigned int analog_maxbps;
	u64 analog_formats;
	unsigned int spdif_rates;
	unsigned int spdif_maxbps;
	u64 spdif_formats;
};

int snd_hda_create_spdif_share_sw(struct hda_codec *codec,
				  struct hda_multi_out *mout);
int snd_hda_multi_out_dig_open(struct hda_codec *codec,
			       struct hda_multi_out *mout);
int snd_hda_multi_out_dig_close(struct hda_codec *codec,
				struct hda_multi_out *mout);
int snd_hda_multi_out_dig_prepare(struct hda_codec *codec,
				  struct hda_multi_out *mout,
				  unsigned int stream_tag,
				  unsigned int format,
				  struct snd_pcm_substream *substream);
int snd_hda_multi_out_analog_open(struct hda_codec *codec,
				  struct hda_multi_out *mout,
				  struct snd_pcm_substream *substream,
				  struct hda_pcm_stream *hinfo);
int snd_hda_multi_out_analog_prepare(struct hda_codec *codec,
				     struct hda_multi_out *mout,
				     unsigned int stream_tag,
				     unsigned int format,
				     struct snd_pcm_substream *substream);
int snd_hda_multi_out_analog_cleanup(struct hda_codec *codec,
				     struct hda_multi_out *mout);

/*
 * generic codec parser
 */
#ifdef CONFIG_SND_HDA_GENERIC
int snd_hda_parse_generic_codec(struct hda_codec *codec);
#else
static inline int snd_hda_parse_generic_codec(struct hda_codec *codec)
{
	return -ENODEV;
}
#endif

/*
 * generic proc interface
 */
#ifdef CONFIG_PROC_FS
int snd_hda_codec_proc_new(struct hda_codec *codec);
#else
static inline int snd_hda_codec_proc_new(struct hda_codec *codec) { return 0; }
#endif

#define SND_PRINT_RATES_ADVISED_BUFSIZE	80
void snd_print_pcm_rates(int pcm, char *buf, int buflen);

#define SND_PRINT_BITS_ADVISED_BUFSIZE	16
void snd_print_pcm_bits(int pcm, char *buf, int buflen);

/*
 * Misc
 */
int snd_hda_check_board_config(struct hda_codec *codec, int num_configs,
			       const char **modelnames,
			       const struct snd_pci_quirk *pci_list);
int snd_hda_check_board_codec_sid_config(struct hda_codec *codec,
                               int num_configs, const char **models,
                               const struct snd_pci_quirk *tbl);
int snd_hda_add_new_ctls(struct hda_codec *codec,
			 struct snd_kcontrol_new *knew);

/*
 * unsolicited event handler
 */

#define HDA_UNSOL_QUEUE_SIZE	64

struct hda_bus_unsolicited {
	/* ring buffer */
	u32 queue[HDA_UNSOL_QUEUE_SIZE * 2];
	unsigned int rp, wp;

	/* workqueue */
	struct work_struct work;
	struct hda_bus *bus;
};

/*
 * Helper for automatic ping configuration
 */

enum {
	AUTO_PIN_MIC,
	AUTO_PIN_FRONT_MIC,
	AUTO_PIN_LINE,
	AUTO_PIN_FRONT_LINE,
	AUTO_PIN_CD,
	AUTO_PIN_AUX,
	AUTO_PIN_LAST
};

enum {
	AUTO_PIN_LINE_OUT,
	AUTO_PIN_SPEAKER_OUT,
	AUTO_PIN_HP_OUT
};

extern const char *auto_pin_cfg_labels[AUTO_PIN_LAST];

#define AUTO_CFG_MAX_OUTS	5

struct auto_pin_cfg {
	int line_outs;
	/* sorted in the order of Front/Surr/CLFE/Side */
	hda_nid_t line_out_pins[AUTO_CFG_MAX_OUTS];
	int speaker_outs;
	hda_nid_t speaker_pins[AUTO_CFG_MAX_OUTS];
	int hp_outs;
	int line_out_type;	/* AUTO_PIN_XXX_OUT */
	hda_nid_t hp_pins[AUTO_CFG_MAX_OUTS];
	hda_nid_t input_pins[AUTO_PIN_LAST];
	hda_nid_t dig_out_pin;
	hda_nid_t dig_in_pin;
	hda_nid_t mono_out_pin;
};

#define get_defcfg_connect(cfg) \
	((cfg & AC_DEFCFG_PORT_CONN) >> AC_DEFCFG_PORT_CONN_SHIFT)
#define get_defcfg_association(cfg) \
	((cfg & AC_DEFCFG_DEF_ASSOC) >> AC_DEFCFG_ASSOC_SHIFT)
#define get_defcfg_location(cfg) \
	((cfg & AC_DEFCFG_LOCATION) >> AC_DEFCFG_LOCATION_SHIFT)
#define get_defcfg_sequence(cfg) \
	(cfg & AC_DEFCFG_SEQUENCE)
#define get_defcfg_device(cfg) \
	((cfg & AC_DEFCFG_DEVICE) >> AC_DEFCFG_DEVICE_SHIFT)

int snd_hda_parse_pin_def_config(struct hda_codec *codec,
				 struct auto_pin_cfg *cfg,
				 hda_nid_t *ignore_nids);

/* amp values */
#define AMP_IN_MUTE(idx)	(0x7080 | ((idx)<<8))
#define AMP_IN_UNMUTE(idx)	(0x7000 | ((idx)<<8))
#define AMP_OUT_MUTE		0xb080
#define AMP_OUT_UNMUTE		0xb000
#define AMP_OUT_ZERO		0xb000
/* pinctl values */
#define PIN_IN			(AC_PINCTL_IN_EN)
<<<<<<< HEAD
#define PIN_VREFHIZ	(AC_PINCTL_IN_EN | AC_PINCTL_VREF_HIZ)
#define PIN_VREF50		(AC_PINCTL_IN_EN | AC_PINCTL_VREF_50)
#define PIN_VREFGRD	(AC_PINCTL_IN_EN | AC_PINCTL_VREF_GRD)
#define PIN_VREF80		(AC_PINCTL_IN_EN | AC_PINCTL_VREF_80)
#define PIN_VREF100	(AC_PINCTL_IN_EN | AC_PINCTL_VREF_100)
#define PIN_OUT		(AC_PINCTL_OUT_EN)
=======
#define PIN_VREFHIZ		(AC_PINCTL_IN_EN | AC_PINCTL_VREF_HIZ)
#define PIN_VREF50		(AC_PINCTL_IN_EN | AC_PINCTL_VREF_50)
#define PIN_VREFGRD		(AC_PINCTL_IN_EN | AC_PINCTL_VREF_GRD)
#define PIN_VREF80		(AC_PINCTL_IN_EN | AC_PINCTL_VREF_80)
#define PIN_VREF100		(AC_PINCTL_IN_EN | AC_PINCTL_VREF_100)
#define PIN_OUT			(AC_PINCTL_OUT_EN)
>>>>>>> 18e352e4
#define PIN_HP			(AC_PINCTL_OUT_EN | AC_PINCTL_HP_EN)
#define PIN_HP_AMP		(AC_PINCTL_HP_EN)

/*
 * get widget capabilities
 */
static inline u32 get_wcaps(struct hda_codec *codec, hda_nid_t nid)
{
	if (nid < codec->start_nid ||
	    nid >= codec->start_nid + codec->num_nodes)
		return 0;
	return codec->wcaps[nid - codec->start_nid];
}

u32 query_amp_caps(struct hda_codec *codec, hda_nid_t nid, int direction);
int snd_hda_override_amp_caps(struct hda_codec *codec, hda_nid_t nid, int dir,
			      unsigned int caps);

int snd_hda_ctl_add(struct hda_codec *codec, struct snd_kcontrol *kctl);
void snd_hda_ctls_clear(struct hda_codec *codec);

/*
 * hwdep interface
 */
#ifdef CONFIG_SND_HDA_HWDEP
int snd_hda_create_hwdep(struct hda_codec *codec);
#else
static inline int snd_hda_create_hwdep(struct hda_codec *codec) { return 0; }
#endif

#ifdef CONFIG_SND_HDA_RECONFIG
int snd_hda_hwdep_add_sysfs(struct hda_codec *codec);
#else
static inline int snd_hda_hwdep_add_sysfs(struct hda_codec *codec)
{
	return 0;
}
#endif

/*
 * power-management
 */

#ifdef CONFIG_SND_HDA_POWER_SAVE
void snd_hda_schedule_power_save(struct hda_codec *codec);

struct hda_amp_list {
	hda_nid_t nid;
	unsigned char dir;
	unsigned char idx;
};

struct hda_loopback_check {
	struct hda_amp_list *amplist;
	int power_on;
};

int snd_hda_check_amp_list_power(struct hda_codec *codec,
				 struct hda_loopback_check *check,
				 hda_nid_t nid);
#endif /* CONFIG_SND_HDA_POWER_SAVE */

/*
 * AMP control callbacks
 */
/* retrieve parameters from private_value */
#define get_amp_nid(kc)		((kc)->private_value & 0xffff)
#define get_amp_channels(kc)	(((kc)->private_value >> 16) & 0x3)
#define get_amp_direction(kc)	(((kc)->private_value >> 18) & 0x1)
#define get_amp_index(kc)	(((kc)->private_value >> 19) & 0xf)
<<<<<<< HEAD
#define get_amp_offset(kc)	(((kc)->private_value >> 23) & 0x3f)
=======

/*
 * CEA Short Audio Descriptor data
 */
struct cea_sad {
	int	channels;
	int	format;		/* (format == 0) indicates invalid SAD */
	int	rates;
	int	sample_bits;	/* for LPCM */
	int	max_bitrate;	/* for AC3...ATRAC */
	int	profile;	/* for WMAPRO */
};

#define ELD_FIXED_BYTES	20
#define ELD_MAX_MNL	16
#define ELD_MAX_SAD	16

/*
 * ELD: EDID Like Data
 */
struct hdmi_eld {
	int	eld_size;
	int	baseline_len;
	int	eld_ver;	/* (eld_ver == 0) indicates invalid ELD */
	int	cea_edid_ver;
	char	monitor_name[ELD_MAX_MNL + 1];
	int	manufacture_id;
	int	product_id;
	u64	port_id;
	int	support_hdcp;
	int	support_ai;
	int	conn_type;
	int	aud_synch_delay;
	int	spk_alloc;
	int	sad_count;
	struct cea_sad sad[ELD_MAX_SAD];
#ifdef CONFIG_PROC_FS
	struct snd_info_entry *proc_entry;
#endif
};

int snd_hdmi_get_eld_size(struct hda_codec *codec, hda_nid_t nid);
int snd_hdmi_get_eld(struct hdmi_eld *, struct hda_codec *, hda_nid_t);
void snd_hdmi_show_eld(struct hdmi_eld *eld);

#ifdef CONFIG_PROC_FS
int snd_hda_eld_proc_new(struct hda_codec *codec, struct hdmi_eld *eld);
void snd_hda_eld_proc_free(struct hda_codec *codec, struct hdmi_eld *eld);
#else
static inline int snd_hda_eld_proc_new(struct hda_codec *codec,
				       struct hdmi_eld *eld)
{
	return 0;
}
static inline void snd_hda_eld_proc_free(struct hda_codec *codec,
					 struct hdmi_eld *eld)
{
}
#endif

#define SND_PRINT_CHANNEL_ALLOCATION_ADVISED_BUFSIZE 80
void snd_print_channel_allocation(int spk_alloc, char *buf, int buflen);
>>>>>>> 18e352e4

#endif /* __SOUND_HDA_LOCAL_H */<|MERGE_RESOLUTION|>--- conflicted
+++ resolved
@@ -26,10 +26,8 @@
 /*
  * for mixer controls
  */
-#define HDA_COMPOSE_AMP_VAL_OFS(nid,chs,idx,dir,ofs)		\
-	((nid) | ((chs)<<16) | ((dir)<<18) | ((idx)<<19) | ((ofs)<<23))
 #define HDA_COMPOSE_AMP_VAL(nid,chs,idx,dir) \
-	HDA_COMPOSE_AMP_VAL_OFS(nid, chs, idx, dir, 0)
+	((nid) | ((chs)<<16) | ((dir)<<18) | ((idx)<<19))
 /* mono volume with index (index=0,1,...) (channel=1,2) */
 #define HDA_CODEC_VOLUME_MONO_IDX(xname, xcidx, nid, channel, xindex, direction) \
 	{ .iface = SNDRV_CTL_ELEM_IFACE_MIXER, .name = xname, .index = xcidx,  \
@@ -382,21 +380,12 @@
 #define AMP_OUT_ZERO		0xb000
 /* pinctl values */
 #define PIN_IN			(AC_PINCTL_IN_EN)
-<<<<<<< HEAD
-#define PIN_VREFHIZ	(AC_PINCTL_IN_EN | AC_PINCTL_VREF_HIZ)
-#define PIN_VREF50		(AC_PINCTL_IN_EN | AC_PINCTL_VREF_50)
-#define PIN_VREFGRD	(AC_PINCTL_IN_EN | AC_PINCTL_VREF_GRD)
-#define PIN_VREF80		(AC_PINCTL_IN_EN | AC_PINCTL_VREF_80)
-#define PIN_VREF100	(AC_PINCTL_IN_EN | AC_PINCTL_VREF_100)
-#define PIN_OUT		(AC_PINCTL_OUT_EN)
-=======
 #define PIN_VREFHIZ		(AC_PINCTL_IN_EN | AC_PINCTL_VREF_HIZ)
 #define PIN_VREF50		(AC_PINCTL_IN_EN | AC_PINCTL_VREF_50)
 #define PIN_VREFGRD		(AC_PINCTL_IN_EN | AC_PINCTL_VREF_GRD)
 #define PIN_VREF80		(AC_PINCTL_IN_EN | AC_PINCTL_VREF_80)
 #define PIN_VREF100		(AC_PINCTL_IN_EN | AC_PINCTL_VREF_100)
 #define PIN_OUT			(AC_PINCTL_OUT_EN)
->>>>>>> 18e352e4
 #define PIN_HP			(AC_PINCTL_OUT_EN | AC_PINCTL_HP_EN)
 #define PIN_HP_AMP		(AC_PINCTL_HP_EN)
 
@@ -467,9 +456,6 @@
 #define get_amp_channels(kc)	(((kc)->private_value >> 16) & 0x3)
 #define get_amp_direction(kc)	(((kc)->private_value >> 18) & 0x1)
 #define get_amp_index(kc)	(((kc)->private_value >> 19) & 0xf)
-<<<<<<< HEAD
-#define get_amp_offset(kc)	(((kc)->private_value >> 23) & 0x3f)
-=======
 
 /*
  * CEA Short Audio Descriptor data
@@ -532,6 +518,5 @@
 
 #define SND_PRINT_CHANNEL_ALLOCATION_ADVISED_BUFSIZE 80
 void snd_print_channel_allocation(int spk_alloc, char *buf, int buflen);
->>>>>>> 18e352e4
 
 #endif /* __SOUND_HDA_LOCAL_H */