# SPDX-License-Identifier: GPL-2.0-only
menu "HD-Audio"

config SND_HDA
	tristate
	select SND_PCM
	select SND_VMASTER
	select SND_JACK
	select SND_HDA_CORE

config SND_HDA_GENERIC_LEDS
       bool

config SND_HDA_INTEL
	tristate "HD Audio PCI"
	depends on SND_PCI
	select SND_HDA
	select SND_INTEL_DSP_CONFIG
	help
	  Say Y here to include support for Intel "High Definition
	  Audio" (Azalia) and its compatible devices.

	  This option enables the HD-audio controller.  Don't forget
	  to choose the appropriate codec options below.

	  To compile this driver as a module, choose M here: the module
	  will be called snd-hda-intel.

config SND_HDA_TEGRA
	tristate "NVIDIA Tegra HD Audio"
	depends on ARCH_TEGRA
	select SND_HDA
	select SND_HDA_ALIGNED_MMIO
	help
	  Say Y here to support the HDA controller present in NVIDIA
	  Tegra SoCs

	  This options enables support for the HD Audio controller
	  present in some NVIDIA Tegra SoCs, used to communicate audio
	  to the HDMI output.

	  To compile this driver as a module, choose M here: the module
	  will be called snd-hda-tegra.

if SND_HDA

config SND_HDA_HWDEP
	bool "Build hwdep interface for HD-audio driver"
	select SND_HWDEP
	help
	  Say Y here to build a hwdep interface for HD-audio driver.
	  This interface can be used for out-of-band communication
	  with codecs for debugging purposes.

config SND_HDA_RECONFIG
	bool "Allow dynamic codec reconfiguration"
	help
	  Say Y here to enable the HD-audio codec re-configuration feature.
	  It allows user to clear the whole codec configuration, change the
	  codec setup, add extra verbs, and re-configure the codec dynamically.

	  Note that this item alone doesn't provide the sysfs interface, but
	  enables the feature just for the patch loader below.
	  If you need the traditional sysfs entries for the manual interaction,
	  turn on CONFIG_SND_HDA_HWDEP as well.

config SND_HDA_INPUT_BEEP
	bool "Support digital beep via input layer"
	depends on INPUT=y || INPUT=SND_HDA
	help
	  Say Y here to build a digital beep interface for HD-audio
	  driver. This interface is used to generate digital beeps.

config SND_HDA_INPUT_BEEP_MODE
	int "Digital beep registration mode (0=off, 1=on)"
	depends on SND_HDA_INPUT_BEEP=y
	default "1"
	range 0 1
	help
	  Set 0 to disable the digital beep interface for HD-audio by default.
	  Set 1 to always enable the digital beep interface for HD-audio by
	  default.

config SND_HDA_PATCH_LOADER
	bool "Support initialization patch loading for HD-audio"
	select FW_LOADER
	select SND_HDA_RECONFIG
	help
	  Say Y here to allow the HD-audio driver to load a pseudo
	  firmware file ("patch") for overriding the BIOS setup at
	  start up.  The "patch" file can be specified via patch module
	  option, such as patch=hda-init.

config SND_HDA_CIRRUS_SCODEC
	tristate

<<<<<<< HEAD
=======
config SND_HDA_CIRRUS_SCODEC_KUNIT_TEST
	tristate "KUnit test for Cirrus side-codec library" if !KUNIT_ALL_TESTS
	select SND_HDA_CIRRUS_SCODEC
	select GPIOLIB
	depends on KUNIT
	default KUNIT_ALL_TESTS
	help
	  This builds KUnit tests for the cirrus side-codec library.
	  For more information on KUnit and unit tests in general,
	  please refer to the KUnit documentation in
	  Documentation/dev-tools/kunit/.
	  If in doubt, say "N".

>>>>>>> 2d5404ca
config SND_HDA_SCODEC_CS35L41
	tristate
	select SND_HDA_GENERIC
	select REGMAP_IRQ

config SND_HDA_CS_DSP_CONTROLS
	tristate
	select FW_CS_DSP

config SND_HDA_SCODEC_COMPONENT
	tristate

config SND_HDA_SCODEC_CS35L41_I2C
	tristate "Build CS35L41 HD-audio side codec support for I2C Bus"
	depends on I2C
	depends on ACPI
	depends on EFI
	depends on SND_SOC
	select SND_SOC_CS35L41_LIB
	select SND_HDA_SCODEC_CS35L41
	select SND_HDA_CS_DSP_CONTROLS
	select SND_SOC_CS_AMP_LIB
	help
	  Say Y or M here to include CS35L41 I2C HD-audio side codec support
	  in snd-hda-intel driver, such as ALC287.

comment "Set to Y if you want auto-loading the side codec driver"
	depends on SND_HDA=y && SND_HDA_SCODEC_CS35L41_I2C=m

config SND_HDA_SCODEC_CS35L41_SPI
	tristate "Build CS35L41 HD-audio codec support for SPI Bus"
	depends on SPI_MASTER
	depends on ACPI
	depends on EFI
	depends on SND_SOC
	select SND_SOC_CS35L41_LIB
	select SND_HDA_SCODEC_CS35L41
	select SND_HDA_CS_DSP_CONTROLS
	select SND_SOC_CS_AMP_LIB
	help
	  Say Y or M here to include CS35L41 SPI HD-audio side codec support
	  in snd-hda-intel driver, such as ALC287.

comment "Set to Y if you want auto-loading the side codec driver"
	depends on SND_HDA=y && SND_HDA_SCODEC_CS35L41_SPI=m

config SND_HDA_SCODEC_CS35L56
	tristate

config SND_HDA_SCODEC_CS35L56_I2C
	tristate "Build CS35L56 HD-audio side codec support for I2C Bus"
	depends on I2C
	depends on ACPI || COMPILE_TEST
	depends on SND_SOC
	select FW_CS_DSP
<<<<<<< HEAD
=======
	imply SERIAL_MULTI_INSTANTIATE
>>>>>>> 2d5404ca
	select SND_HDA_GENERIC
	select SND_SOC_CS35L56_SHARED
	select SND_HDA_SCODEC_CS35L56
	select SND_HDA_CIRRUS_SCODEC
	select SND_HDA_CS_DSP_CONTROLS
<<<<<<< HEAD
=======
	select SND_SOC_CS_AMP_LIB
>>>>>>> 2d5404ca
	help
	  Say Y or M here to include CS35L56 amplifier support with
	  I2C control.

config SND_HDA_SCODEC_CS35L56_SPI
	tristate "Build CS35L56 HD-audio side codec support for SPI Bus"
	depends on SPI_MASTER
	depends on ACPI || COMPILE_TEST
	depends on SND_SOC
	select FW_CS_DSP
<<<<<<< HEAD
=======
	imply SERIAL_MULTI_INSTANTIATE
>>>>>>> 2d5404ca
	select SND_HDA_GENERIC
	select SND_SOC_CS35L56_SHARED
	select SND_HDA_SCODEC_CS35L56
	select SND_HDA_CIRRUS_SCODEC
	select SND_HDA_CS_DSP_CONTROLS
<<<<<<< HEAD
=======
	select SND_SOC_CS_AMP_LIB
>>>>>>> 2d5404ca
	help
	  Say Y or M here to include CS35L56 amplifier support with
	  SPI control.

config SND_HDA_SCODEC_TAS2781_I2C
	tristate "Build TAS2781 HD-audio side codec support for I2C Bus"
	depends on I2C
	depends on ACPI
	depends on EFI
	depends on SND_SOC
	select SND_SOC_TAS2781_COMLIB
	select SND_SOC_TAS2781_FMWLIB
	select CRC32
	help
	  Say Y or M here to include TAS2781 I2C HD-audio side codec support
	  in snd-hda-intel driver, such as ALC287.

comment "Set to Y if you want auto-loading the side codec driver"
	depends on SND_HDA=y && SND_HDA_SCODEC_TAS2781_I2C=m

config SND_HDA_CODEC_REALTEK
	tristate "Build Realtek HD-audio codec support"
	select SND_HDA_GENERIC
	select SND_HDA_GENERIC_LEDS
	select SND_HDA_SCODEC_COMPONENT
	help
	  Say Y or M here to include Realtek HD-audio codec support in
	  snd-hda-intel driver, such as ALC880.

comment "Set to Y if you want auto-loading the codec driver"
	depends on SND_HDA=y && SND_HDA_CODEC_REALTEK=m

config SND_HDA_CODEC_ANALOG
	tristate "Build Analog Devices HD-audio codec support"
	select SND_HDA_GENERIC
	help
	  Say Y or M here to include Analog Devices HD-audio codec support in
	  snd-hda-intel driver, such as AD1986A.

comment "Set to Y if you want auto-loading the codec driver"
	depends on SND_HDA=y && SND_HDA_CODEC_ANALOG=m

config SND_HDA_CODEC_SIGMATEL
	tristate "Build IDT/Sigmatel HD-audio codec support"
	select SND_HDA_GENERIC
	select SND_HDA_GENERIC_LEDS
	help
	  Say Y or M here to include IDT (Sigmatel) HD-audio codec support in
	  snd-hda-intel driver, such as STAC9200.

comment "Set to Y if you want auto-loading the codec driver"
	depends on SND_HDA=y && SND_HDA_CODEC_SIGMATEL=m

config SND_HDA_CODEC_VIA
	tristate "Build VIA HD-audio codec support"
	select SND_HDA_GENERIC
	help
	  Say Y or M here to include VIA HD-audio codec support in
	  snd-hda-intel driver, such as VT1708.

comment "Set to Y if you want auto-loading the codec driver"
	depends on SND_HDA=y && SND_HDA_CODEC_VIA=m

config SND_HDA_CODEC_HDMI
	tristate "Build HDMI/DisplayPort HD-audio codec support"
	select SND_DYNAMIC_MINORS
	help
	  Say Y or M here to include HDMI and DisplayPort HD-audio codec
	  support in snd-hda-intel driver.  This includes all AMD/ATI,
	  Intel and Nvidia HDMI/DisplayPort codecs.

	  Note that this option mandatorily enables CONFIG_SND_DYNAMIC_MINORS
	  to assure the multiple streams for DP-MST support.

comment "Set to Y if you want auto-loading the codec driver"
	depends on SND_HDA=y && SND_HDA_CODEC_HDMI=m

config SND_HDA_CODEC_CIRRUS
	tristate "Build Cirrus Logic codec support"
	select SND_HDA_GENERIC
	help
	  Say Y or M here to include Cirrus Logic codec support in
	  snd-hda-intel driver, such as CS4206.

comment "Set to Y if you want auto-loading the codec driver"
	depends on SND_HDA=y && SND_HDA_CODEC_CIRRUS=m

config SND_HDA_CODEC_CS8409
	tristate "Build Cirrus Logic HDA bridge support"
	select SND_HDA_GENERIC
	help
	  Say Y or M here to include Cirrus Logic HDA bridge support in
	  snd-hda-intel driver, such as CS8409.

comment "Set to Y if you want auto-loading the codec driver"
	depends on SND_HDA=y && SND_HDA_CODEC_CS8409=m

config SND_HDA_CODEC_CONEXANT
	tristate "Build Conexant HD-audio codec support"
	select SND_HDA_GENERIC
	select SND_HDA_GENERIC_LEDS
	help
	  Say Y or M here to include Conexant HD-audio codec support in
	  snd-hda-intel driver, such as CX20549.

comment "Set to Y if you want auto-loading the codec driver"
	depends on SND_HDA=y && SND_HDA_CODEC_CONEXANT=m

config SND_HDA_CODEC_SENARYTECH
	tristate "Build Senarytech HD-audio codec support"
	select SND_HDA_GENERIC
	select SND_HDA_GENERIC_LEDS
	help
	  Say Y or M here to include Senarytech HD-audio codec support in
	  snd-hda-intel driver, such as SN6186.

comment "Set to Y if you want auto-loading the codec driver"
	depends on SND_HDA=y && SND_HDA_CODEC_SENARYTECH=m

config SND_HDA_CODEC_CA0110
	tristate "Build Creative CA0110-IBG codec support"
	select SND_HDA_GENERIC
	help
	  Say Y or M here to include Creative CA0110-IBG codec support in
	  snd-hda-intel driver, found on some Creative X-Fi cards.

comment "Set to Y if you want auto-loading the codec driver"
	depends on SND_HDA=y && SND_HDA_CODEC_CA0110=m

config SND_HDA_CODEC_CA0132
	tristate "Build Creative CA0132 codec support"
	help
	  Say Y or M here to include Creative CA0132 codec support in
	  snd-hda-intel driver.

comment "Set to Y if you want auto-loading the codec driver"
	depends on SND_HDA=y && SND_HDA_CODEC_CA0132=m

config SND_HDA_CODEC_CA0132_DSP
	bool "Support new DSP code for CA0132 codec"
	depends on SND_HDA_CODEC_CA0132
	default y
	select SND_HDA_DSP_LOADER
	select FW_LOADER
	help
	  Say Y here to enable the DSP for Creative CA0132 for extended
	  features like equalizer or echo cancellation.

	  Note that this option requires the external firmware file
	  (ctefx.bin).

config SND_HDA_CODEC_CMEDIA
	tristate "Build C-Media HD-audio codec support"
	select SND_HDA_GENERIC
	help
	  Say Y or M here to include C-Media HD-audio codec support in
	  snd-hda-intel driver, such as CMI9880.

comment "Set to Y if you want auto-loading the codec driver"
	depends on SND_HDA=y && SND_HDA_CODEC_CMEDIA=m

config SND_HDA_CODEC_SI3054
	tristate "Build Silicon Labs 3054 HD-modem codec support"
	help
	  Say Y or M here to include Silicon Labs 3054 HD-modem codec
	  (and compatibles) support in snd-hda-intel driver.

comment "Set to Y if you want auto-loading the codec driver"
	depends on SND_HDA=y && SND_HDA_CODEC_SI3054=m

config SND_HDA_GENERIC
	tristate "Enable generic HD-audio codec parser"
	select SND_CTL_LED if SND_HDA_GENERIC_LEDS
	select LEDS_CLASS if SND_HDA_GENERIC_LEDS
	help
	  Say Y or M here to enable the generic HD-audio codec parser
	  in snd-hda-intel driver.

comment "Set to Y if you want auto-loading the codec driver"
	depends on SND_HDA=y && SND_HDA_GENERIC=m

config SND_HDA_POWER_SAVE_DEFAULT
	int "Default time-out for HD-audio power-save mode"
	depends on PM
	default 0
	help
	  The default time-out value in seconds for HD-audio automatic
	  power-save mode.  0 means to disable the power-save mode.

config SND_HDA_INTEL_HDMI_SILENT_STREAM
	bool "Enable Silent Stream always for HDMI"
	depends on SND_HDA_INTEL
	help
	  Say Y to enable HD-Audio Keep Alive (KAE) aka Silent Stream
	  for HDMI on hardware that supports the feature.

	  When enabled, the HDMI/DisplayPort codec will continue to provide
	  a continuous clock and a valid but silent data stream to
	  any connected external receiver. This allows to avoid gaps
	  at start of playback. Many receivers require multiple seconds
	  to start playing audio after the clock has been stopped.
	  This feature can impact power consumption as resources
	  are kept reserved both at transmitter and receiver.

config SND_HDA_CTL_DEV_ID
	bool "Use the device identifier field for controls"
	depends on SND_HDA_INTEL
	help
	  Say Y to use the device identifier field for (mixer)
	  controls (old behaviour until this option is available).

	  When enabled, the multiple HDA codecs may set the device
	  field in control (mixer) element identifiers. The use
	  of this field is not recommended and defined for mixer controls.

	  The old behaviour (Y) is obsolete and will be removed. Consider
	  to not enable this option.

endif

endmenu<|MERGE_RESOLUTION|>--- conflicted
+++ resolved
@@ -94,8 +94,6 @@
 config SND_HDA_CIRRUS_SCODEC
 	tristate
 
-<<<<<<< HEAD
-=======
 config SND_HDA_CIRRUS_SCODEC_KUNIT_TEST
 	tristate "KUnit test for Cirrus side-codec library" if !KUNIT_ALL_TESTS
 	select SND_HDA_CIRRUS_SCODEC
@@ -109,7 +107,6 @@
 	  Documentation/dev-tools/kunit/.
 	  If in doubt, say "N".
 
->>>>>>> 2d5404ca
 config SND_HDA_SCODEC_CS35L41
 	tristate
 	select SND_HDA_GENERIC
@@ -165,19 +162,13 @@
 	depends on ACPI || COMPILE_TEST
 	depends on SND_SOC
 	select FW_CS_DSP
-<<<<<<< HEAD
-=======
 	imply SERIAL_MULTI_INSTANTIATE
->>>>>>> 2d5404ca
 	select SND_HDA_GENERIC
 	select SND_SOC_CS35L56_SHARED
 	select SND_HDA_SCODEC_CS35L56
 	select SND_HDA_CIRRUS_SCODEC
 	select SND_HDA_CS_DSP_CONTROLS
-<<<<<<< HEAD
-=======
 	select SND_SOC_CS_AMP_LIB
->>>>>>> 2d5404ca
 	help
 	  Say Y or M here to include CS35L56 amplifier support with
 	  I2C control.
@@ -188,19 +179,13 @@
 	depends on ACPI || COMPILE_TEST
 	depends on SND_SOC
 	select FW_CS_DSP
-<<<<<<< HEAD
-=======
 	imply SERIAL_MULTI_INSTANTIATE
->>>>>>> 2d5404ca
 	select SND_HDA_GENERIC
 	select SND_SOC_CS35L56_SHARED
 	select SND_HDA_SCODEC_CS35L56
 	select SND_HDA_CIRRUS_SCODEC
 	select SND_HDA_CS_DSP_CONTROLS
-<<<<<<< HEAD
-=======
 	select SND_SOC_CS_AMP_LIB
->>>>>>> 2d5404ca
 	help
 	  Say Y or M here to include CS35L56 amplifier support with
 	  SPI control.
