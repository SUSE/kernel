/*
 *
 *  patch_hdmi.c - routines for HDMI/DisplayPort codecs
 *
 *  Copyright(c) 2008-2010 Intel Corporation. All rights reserved.
 *  Copyright (c) 2006 ATI Technologies Inc.
 *  Copyright (c) 2008 NVIDIA Corp.  All rights reserved.
 *  Copyright (c) 2008 Wei Ni <wni@nvidia.com>
 *
 *  Authors:
 *			Wu Fengguang <wfg@linux.intel.com>
 *
 *  Maintained by:
 *			Wu Fengguang <wfg@linux.intel.com>
 *
 *  This program is free software; you can redistribute it and/or modify it
 *  under the terms of the GNU General Public License as published by the Free
 *  Software Foundation; either version 2 of the License, or (at your option)
 *  any later version.
 *
 *  This program is distributed in the hope that it will be useful, but
 *  WITHOUT ANY WARRANTY; without even the implied warranty of MERCHANTABILITY
 *  or FITNESS FOR A PARTICULAR PURPOSE.  See the GNU General Public License
 *  for more details.
 *
 *  You should have received a copy of the GNU General Public License
 *  along with this program; if not, write to the Free Software Foundation,
 *  Inc., 59 Temple Place - Suite 330, Boston, MA  02111-1307, USA.
 */

#include <linux/init.h>
#include <linux/delay.h>
#include <linux/slab.h>
#include <linux/moduleparam.h>
#include <sound/core.h>
#include "hda_codec.h"
#include "hda_local.h"

static bool static_hdmi_pcm;
module_param(static_hdmi_pcm, bool, 0644);
MODULE_PARM_DESC(static_hdmi_pcm, "Don't restrict PCM parameters per ELD info");

/*
 * The HDMI/DisplayPort configuration can be highly dynamic. A graphics device
 * could support two independent pipes, each of them can be connected to one or
 * more ports (DVI, HDMI or DisplayPort).
 *
 * The HDA correspondence of pipes/ports are converter/pin nodes.
 */
#define MAX_HDMI_CVTS	3
#define MAX_HDMI_PINS	3

struct hdmi_spec {
	int num_cvts;
	int num_pins;
	hda_nid_t cvt[MAX_HDMI_CVTS+1];  /* audio sources */
	hda_nid_t pin[MAX_HDMI_PINS+1];  /* audio sinks */

	/*
	 * source connection for each pin
	 */
	hda_nid_t pin_cvt[MAX_HDMI_PINS+1];

	/*
	 * HDMI sink attached to each pin
	 */
	struct hdmi_eld sink_eld[MAX_HDMI_PINS];

	/*
	 * export one pcm per pipe
	 */
	struct hda_pcm	pcm_rec[MAX_HDMI_CVTS];
	struct hda_pcm_stream codec_pcm_pars[MAX_HDMI_CVTS];

	/*
	 * ati/nvhdmi specific
	 */
	struct hda_multi_out multiout;
	struct hda_pcm_stream *pcm_playback;

	/* misc flags */
	/* PD bit indicates only the update, not the current state */
	unsigned int old_pin_detect:1;
};


struct hdmi_audio_infoframe {
	u8 type; /* 0x84 */
	u8 ver;  /* 0x01 */
	u8 len;  /* 0x0a */

	u8 checksum;

	u8 CC02_CT47;	/* CC in bits 0:2, CT in 4:7 */
	u8 SS01_SF24;
	u8 CXT04;
	u8 CA;
	u8 LFEPBL01_LSV36_DM_INH7;
};

struct dp_audio_infoframe {
	u8 type; /* 0x84 */
	u8 len;  /* 0x1b */
	u8 ver;  /* 0x11 << 2 */

	u8 CC02_CT47;	/* match with HDMI infoframe from this on */
	u8 SS01_SF24;
	u8 CXT04;
	u8 CA;
	u8 LFEPBL01_LSV36_DM_INH7;
};

/*
 * CEA speaker placement:
 *
 *        FLH       FCH        FRH
 *  FLW    FL  FLC   FC   FRC   FR   FRW
 *
 *                                  LFE
 *                     TC
 *
 *          RL  RLC   RC   RRC   RR
 *
 * The Left/Right Surround channel _notions_ LS/RS in SMPTE 320M corresponds to
 * CEA RL/RR; The SMPTE channel _assignment_ C/LFE is swapped to CEA LFE/FC.
 */
enum cea_speaker_placement {
	FL  = (1 <<  0),	/* Front Left           */
	FC  = (1 <<  1),	/* Front Center         */
	FR  = (1 <<  2),	/* Front Right          */
	FLC = (1 <<  3),	/* Front Left Center    */
	FRC = (1 <<  4),	/* Front Right Center   */
	RL  = (1 <<  5),	/* Rear Left            */
	RC  = (1 <<  6),	/* Rear Center          */
	RR  = (1 <<  7),	/* Rear Right           */
	RLC = (1 <<  8),	/* Rear Left Center     */
	RRC = (1 <<  9),	/* Rear Right Center    */
	LFE = (1 << 10),	/* Low Frequency Effect */
	FLW = (1 << 11),	/* Front Left Wide      */
	FRW = (1 << 12),	/* Front Right Wide     */
	FLH = (1 << 13),	/* Front Left High      */
	FCH = (1 << 14),	/* Front Center High    */
	FRH = (1 << 15),	/* Front Right High     */
	TC  = (1 << 16),	/* Top Center           */
};

/*
 * ELD SA bits in the CEA Speaker Allocation data block
 */
static int eld_speaker_allocation_bits[] = {
	[0] = FL | FR,
	[1] = LFE,
	[2] = FC,
	[3] = RL | RR,
	[4] = RC,
	[5] = FLC | FRC,
	[6] = RLC | RRC,
	/* the following are not defined in ELD yet */
	[7] = FLW | FRW,
	[8] = FLH | FRH,
	[9] = TC,
	[10] = FCH,
};

struct cea_channel_speaker_allocation {
	int ca_index;
	int speakers[8];

	/* derived values, just for convenience */
	int channels;
	int spk_mask;
};

/*
 * ALSA sequence is:
 *
 *       surround40   surround41   surround50   surround51   surround71
 * ch0   front left   =            =            =            =
 * ch1   front right  =            =            =            =
 * ch2   rear left    =            =            =            =
 * ch3   rear right   =            =            =            =
 * ch4                LFE          center       center       center
 * ch5                                          LFE          LFE
 * ch6                                                       side left
 * ch7                                                       side right
 *
 * surround71 = {FL, FR, RLC, RRC, FC, LFE, RL, RR}
 */
static int hdmi_channel_mapping[0x32][8] = {
	/* stereo */
	[0x00] = { 0x00, 0x11, 0xf2, 0xf3, 0xf4, 0xf5, 0xf6, 0xf7 },
	/* 2.1 */
	[0x01] = { 0x00, 0x11, 0x22, 0xf3, 0xf4, 0xf5, 0xf6, 0xf7 },
	/* Dolby Surround */
	[0x02] = { 0x00, 0x11, 0x23, 0xf2, 0xf4, 0xf5, 0xf6, 0xf7 },
	/* surround40 */
	[0x08] = { 0x00, 0x11, 0x24, 0x35, 0xf3, 0xf2, 0xf6, 0xf7 },
	/* 4ch */
	[0x03] = { 0x00, 0x11, 0x23, 0x32, 0x44, 0xf5, 0xf6, 0xf7 },
	/* surround41 */
	[0x09] = { 0x00, 0x11, 0x24, 0x35, 0x42, 0xf3, 0xf6, 0xf7 },
	/* surround50 */
	[0x0a] = { 0x00, 0x11, 0x24, 0x35, 0x43, 0xf2, 0xf6, 0xf7 },
	/* surround51 */
	[0x0b] = { 0x00, 0x11, 0x24, 0x35, 0x43, 0x52, 0xf6, 0xf7 },
	/* 7.1 */
	[0x13] = { 0x00, 0x11, 0x26, 0x37, 0x43, 0x52, 0x64, 0x75 },
};

/*
 * This is an ordered list!
 *
 * The preceding ones have better chances to be selected by
 * hdmi_channel_allocation().
 */
static struct cea_channel_speaker_allocation channel_allocations[] = {
/*			  channel:   7     6    5    4    3     2    1    0  */
{ .ca_index = 0x00,  .speakers = {   0,    0,   0,   0,   0,    0,  FR,  FL } },
				 /* 2.1 */
{ .ca_index = 0x01,  .speakers = {   0,    0,   0,   0,   0,  LFE,  FR,  FL } },
				 /* Dolby Surround */
{ .ca_index = 0x02,  .speakers = {   0,    0,   0,   0,  FC,    0,  FR,  FL } },
				 /* surround40 */
{ .ca_index = 0x08,  .speakers = {   0,    0,  RR,  RL,   0,    0,  FR,  FL } },
				 /* surround41 */
{ .ca_index = 0x09,  .speakers = {   0,    0,  RR,  RL,   0,  LFE,  FR,  FL } },
				 /* surround50 */
{ .ca_index = 0x0a,  .speakers = {   0,    0,  RR,  RL,  FC,    0,  FR,  FL } },
				 /* surround51 */
{ .ca_index = 0x0b,  .speakers = {   0,    0,  RR,  RL,  FC,  LFE,  FR,  FL } },
				 /* 6.1 */
{ .ca_index = 0x0f,  .speakers = {   0,   RC,  RR,  RL,  FC,  LFE,  FR,  FL } },
				 /* surround71 */
{ .ca_index = 0x13,  .speakers = { RRC,  RLC,  RR,  RL,  FC,  LFE,  FR,  FL } },

{ .ca_index = 0x03,  .speakers = {   0,    0,   0,   0,  FC,  LFE,  FR,  FL } },
{ .ca_index = 0x04,  .speakers = {   0,    0,   0,  RC,   0,    0,  FR,  FL } },
{ .ca_index = 0x05,  .speakers = {   0,    0,   0,  RC,   0,  LFE,  FR,  FL } },
{ .ca_index = 0x06,  .speakers = {   0,    0,   0,  RC,  FC,    0,  FR,  FL } },
{ .ca_index = 0x07,  .speakers = {   0,    0,   0,  RC,  FC,  LFE,  FR,  FL } },
{ .ca_index = 0x0c,  .speakers = {   0,   RC,  RR,  RL,   0,    0,  FR,  FL } },
{ .ca_index = 0x0d,  .speakers = {   0,   RC,  RR,  RL,   0,  LFE,  FR,  FL } },
{ .ca_index = 0x0e,  .speakers = {   0,   RC,  RR,  RL,  FC,    0,  FR,  FL } },
{ .ca_index = 0x10,  .speakers = { RRC,  RLC,  RR,  RL,   0,    0,  FR,  FL } },
{ .ca_index = 0x11,  .speakers = { RRC,  RLC,  RR,  RL,   0,  LFE,  FR,  FL } },
{ .ca_index = 0x12,  .speakers = { RRC,  RLC,  RR,  RL,  FC,    0,  FR,  FL } },
{ .ca_index = 0x14,  .speakers = { FRC,  FLC,   0,   0,   0,    0,  FR,  FL } },
{ .ca_index = 0x15,  .speakers = { FRC,  FLC,   0,   0,   0,  LFE,  FR,  FL } },
{ .ca_index = 0x16,  .speakers = { FRC,  FLC,   0,   0,  FC,    0,  FR,  FL } },
{ .ca_index = 0x17,  .speakers = { FRC,  FLC,   0,   0,  FC,  LFE,  FR,  FL } },
{ .ca_index = 0x18,  .speakers = { FRC,  FLC,   0,  RC,   0,    0,  FR,  FL } },
{ .ca_index = 0x19,  .speakers = { FRC,  FLC,   0,  RC,   0,  LFE,  FR,  FL } },
{ .ca_index = 0x1a,  .speakers = { FRC,  FLC,   0,  RC,  FC,    0,  FR,  FL } },
{ .ca_index = 0x1b,  .speakers = { FRC,  FLC,   0,  RC,  FC,  LFE,  FR,  FL } },
{ .ca_index = 0x1c,  .speakers = { FRC,  FLC,  RR,  RL,   0,    0,  FR,  FL } },
{ .ca_index = 0x1d,  .speakers = { FRC,  FLC,  RR,  RL,   0,  LFE,  FR,  FL } },
{ .ca_index = 0x1e,  .speakers = { FRC,  FLC,  RR,  RL,  FC,    0,  FR,  FL } },
{ .ca_index = 0x1f,  .speakers = { FRC,  FLC,  RR,  RL,  FC,  LFE,  FR,  FL } },
{ .ca_index = 0x20,  .speakers = {   0,  FCH,  RR,  RL,  FC,    0,  FR,  FL } },
{ .ca_index = 0x21,  .speakers = {   0,  FCH,  RR,  RL,  FC,  LFE,  FR,  FL } },
{ .ca_index = 0x22,  .speakers = {  TC,    0,  RR,  RL,  FC,    0,  FR,  FL } },
{ .ca_index = 0x23,  .speakers = {  TC,    0,  RR,  RL,  FC,  LFE,  FR,  FL } },
{ .ca_index = 0x24,  .speakers = { FRH,  FLH,  RR,  RL,   0,    0,  FR,  FL } },
{ .ca_index = 0x25,  .speakers = { FRH,  FLH,  RR,  RL,   0,  LFE,  FR,  FL } },
{ .ca_index = 0x26,  .speakers = { FRW,  FLW,  RR,  RL,   0,    0,  FR,  FL } },
{ .ca_index = 0x27,  .speakers = { FRW,  FLW,  RR,  RL,   0,  LFE,  FR,  FL } },
{ .ca_index = 0x28,  .speakers = {  TC,   RC,  RR,  RL,  FC,    0,  FR,  FL } },
{ .ca_index = 0x29,  .speakers = {  TC,   RC,  RR,  RL,  FC,  LFE,  FR,  FL } },
{ .ca_index = 0x2a,  .speakers = { FCH,   RC,  RR,  RL,  FC,    0,  FR,  FL } },
{ .ca_index = 0x2b,  .speakers = { FCH,   RC,  RR,  RL,  FC,  LFE,  FR,  FL } },
{ .ca_index = 0x2c,  .speakers = {  TC,  FCH,  RR,  RL,  FC,    0,  FR,  FL } },
{ .ca_index = 0x2d,  .speakers = {  TC,  FCH,  RR,  RL,  FC,  LFE,  FR,  FL } },
{ .ca_index = 0x2e,  .speakers = { FRH,  FLH,  RR,  RL,  FC,    0,  FR,  FL } },
{ .ca_index = 0x2f,  .speakers = { FRH,  FLH,  RR,  RL,  FC,  LFE,  FR,  FL } },
{ .ca_index = 0x30,  .speakers = { FRW,  FLW,  RR,  RL,  FC,    0,  FR,  FL } },
{ .ca_index = 0x31,  .speakers = { FRW,  FLW,  RR,  RL,  FC,  LFE,  FR,  FL } },
};


/*
 * HDMI routines
 */

static int hda_node_index(hda_nid_t *nids, hda_nid_t nid)
{
	int i;

	for (i = 0; nids[i]; i++)
		if (nids[i] == nid)
			return i;

	snd_printk(KERN_WARNING "HDMI: nid %d not registered\n", nid);
	return -EINVAL;
}

static void hdmi_get_show_eld(struct hda_codec *codec, hda_nid_t pin_nid,
			      struct hdmi_eld *eld)
{
	if (!snd_hdmi_get_eld(eld, codec, pin_nid))
		snd_hdmi_show_eld(eld);
}

#ifdef BE_PARANOID
static void hdmi_get_dip_index(struct hda_codec *codec, hda_nid_t pin_nid,
				int *packet_index, int *byte_index)
{
	int val;

	val = snd_hda_codec_read(codec, pin_nid, 0,
				 AC_VERB_GET_HDMI_DIP_INDEX, 0);

	*packet_index = val >> 5;
	*byte_index = val & 0x1f;
}
#endif

static void hdmi_set_dip_index(struct hda_codec *codec, hda_nid_t pin_nid,
				int packet_index, int byte_index)
{
	int val;

	val = (packet_index << 5) | (byte_index & 0x1f);

	snd_hda_codec_write(codec, pin_nid, 0, AC_VERB_SET_HDMI_DIP_INDEX, val);
}

static void hdmi_write_dip_byte(struct hda_codec *codec, hda_nid_t pin_nid,
				unsigned char val)
{
	snd_hda_codec_write(codec, pin_nid, 0, AC_VERB_SET_HDMI_DIP_DATA, val);
}

static void hdmi_enable_output(struct hda_codec *codec, hda_nid_t pin_nid)
{
	/* Unmute */
	if (get_wcaps(codec, pin_nid) & AC_WCAP_OUT_AMP)
		snd_hda_codec_write(codec, pin_nid, 0,
				AC_VERB_SET_AMP_GAIN_MUTE, AMP_OUT_UNMUTE);
	/* Enable pin out */
	snd_hda_codec_write(codec, pin_nid, 0,
			    AC_VERB_SET_PIN_WIDGET_CONTROL, PIN_OUT);
}

static int hdmi_get_channel_count(struct hda_codec *codec, hda_nid_t nid)
{
	return 1 + snd_hda_codec_read(codec, nid, 0,
					AC_VERB_GET_CVT_CHAN_COUNT, 0);
}

static void hdmi_set_channel_count(struct hda_codec *codec,
				   hda_nid_t nid, int chs)
{
	if (chs != hdmi_get_channel_count(codec, nid))
		snd_hda_codec_write(codec, nid, 0,
				    AC_VERB_SET_CVT_CHAN_COUNT, chs - 1);
}


/*
 * Channel mapping routines
 */

/*
 * Compute derived values in channel_allocations[].
 */
static void init_channel_allocations(void)
{
	int i, j;
	struct cea_channel_speaker_allocation *p;

	for (i = 0; i < ARRAY_SIZE(channel_allocations); i++) {
		p = channel_allocations + i;
		p->channels = 0;
		p->spk_mask = 0;
		for (j = 0; j < ARRAY_SIZE(p->speakers); j++)
			if (p->speakers[j]) {
				p->channels++;
				p->spk_mask |= p->speakers[j];
			}
	}
}

/*
 * The transformation takes two steps:
 *
 *	eld->spk_alloc => (eld_speaker_allocation_bits[]) => spk_mask
 *	      spk_mask => (channel_allocations[])         => ai->CA
 *
 * TODO: it could select the wrong CA from multiple candidates.
*/
static int hdmi_channel_allocation(struct hda_codec *codec, hda_nid_t nid,
				   int channels)
{
	struct hdmi_spec *spec = codec->spec;
	struct hdmi_eld *eld;
	int i;
	int ca = 0;
	int spk_mask = 0;
	char buf[SND_PRINT_CHANNEL_ALLOCATION_ADVISED_BUFSIZE];

	/*
	 * CA defaults to 0 for basic stereo audio
	 */
	if (channels <= 2)
		return 0;

	i = hda_node_index(spec->pin_cvt, nid);
	if (i < 0)
		return 0;
	eld = &spec->sink_eld[i];

	/*
	 * HDMI sink's ELD info cannot always be retrieved for now, e.g.
	 * in console or for audio devices. Assume the highest speakers
	 * configuration, to _not_ prohibit multi-channel audio playback.
	 */
	if (!eld->spk_alloc)
		eld->spk_alloc = 0xffff;

	/*
	 * expand ELD's speaker allocation mask
	 *
	 * ELD tells the speaker mask in a compact(paired) form,
	 * expand ELD's notions to match the ones used by Audio InfoFrame.
	 */
	for (i = 0; i < ARRAY_SIZE(eld_speaker_allocation_bits); i++) {
		if (eld->spk_alloc & (1 << i))
			spk_mask |= eld_speaker_allocation_bits[i];
	}

	/* search for the first working match in the CA table */
	for (i = 0; i < ARRAY_SIZE(channel_allocations); i++) {
		if (channels == channel_allocations[i].channels &&
		    (spk_mask & channel_allocations[i].spk_mask) ==
				channel_allocations[i].spk_mask) {
			ca = channel_allocations[i].ca_index;
			break;
		}
	}

	snd_print_channel_allocation(eld->spk_alloc, buf, sizeof(buf));
	snd_printdd("HDMI: select CA 0x%x for %d-channel allocation: %s\n",
		    ca, channels, buf);

	return ca;
}

static void hdmi_debug_channel_mapping(struct hda_codec *codec,
				       hda_nid_t pin_nid)
{
#ifdef CONFIG_SND_DEBUG_VERBOSE
	int i;
	int slot;

	for (i = 0; i < 8; i++) {
		slot = snd_hda_codec_read(codec, pin_nid, 0,
						AC_VERB_GET_HDMI_CHAN_SLOT, i);
		printk(KERN_DEBUG "HDMI: ASP channel %d => slot %d\n",
						slot >> 4, slot & 0xf);
	}
#endif
}


static void hdmi_setup_channel_mapping(struct hda_codec *codec,
				       hda_nid_t pin_nid,
				       int ca)
{
	int i;
	int err;

	if (hdmi_channel_mapping[ca][1] == 0) {
		for (i = 0; i < channel_allocations[ca].channels; i++)
			hdmi_channel_mapping[ca][i] = i | (i << 4);
		for (; i < 8; i++)
			hdmi_channel_mapping[ca][i] = 0xf | (i << 4);
	}

	for (i = 0; i < 8; i++) {
		err = snd_hda_codec_write(codec, pin_nid, 0,
					  AC_VERB_SET_HDMI_CHAN_SLOT,
					  hdmi_channel_mapping[ca][i]);
		if (err) {
			snd_printdd(KERN_NOTICE
				    "HDMI: channel mapping failed\n");
			break;
		}
	}

	hdmi_debug_channel_mapping(codec, pin_nid);
}


/*
 * Audio InfoFrame routines
 */

/*
 * Enable Audio InfoFrame Transmission
 */
static void hdmi_start_infoframe_trans(struct hda_codec *codec,
				       hda_nid_t pin_nid)
{
	hdmi_set_dip_index(codec, pin_nid, 0x0, 0x0);
	snd_hda_codec_write(codec, pin_nid, 0, AC_VERB_SET_HDMI_DIP_XMIT,
						AC_DIPXMIT_BEST);
}

/*
 * Disable Audio InfoFrame Transmission
 */
static void hdmi_stop_infoframe_trans(struct hda_codec *codec,
				      hda_nid_t pin_nid)
{
	hdmi_set_dip_index(codec, pin_nid, 0x0, 0x0);
	snd_hda_codec_write(codec, pin_nid, 0, AC_VERB_SET_HDMI_DIP_XMIT,
						AC_DIPXMIT_DISABLE);
}

static void hdmi_debug_dip_size(struct hda_codec *codec, hda_nid_t pin_nid)
{
#ifdef CONFIG_SND_DEBUG_VERBOSE
	int i;
	int size;

	size = snd_hdmi_get_eld_size(codec, pin_nid);
	printk(KERN_DEBUG "HDMI: ELD buf size is %d\n", size);

	for (i = 0; i < 8; i++) {
		size = snd_hda_codec_read(codec, pin_nid, 0,
						AC_VERB_GET_HDMI_DIP_SIZE, i);
		printk(KERN_DEBUG "HDMI: DIP GP[%d] buf size is %d\n", i, size);
	}
#endif
}

static void hdmi_clear_dip_buffers(struct hda_codec *codec, hda_nid_t pin_nid)
{
#ifdef BE_PARANOID
	int i, j;
	int size;
	int pi, bi;
	for (i = 0; i < 8; i++) {
		size = snd_hda_codec_read(codec, pin_nid, 0,
						AC_VERB_GET_HDMI_DIP_SIZE, i);
		if (size == 0)
			continue;

		hdmi_set_dip_index(codec, pin_nid, i, 0x0);
		for (j = 1; j < 1000; j++) {
			hdmi_write_dip_byte(codec, pin_nid, 0x0);
			hdmi_get_dip_index(codec, pin_nid, &pi, &bi);
			if (pi != i)
				snd_printd(KERN_INFO "dip index %d: %d != %d\n",
						bi, pi, i);
			if (bi == 0) /* byte index wrapped around */
				break;
		}
		snd_printd(KERN_INFO
			"HDMI: DIP GP[%d] buf reported size=%d, written=%d\n",
			i, size, j);
	}
#endif
}

static void hdmi_checksum_audio_infoframe(struct hdmi_audio_infoframe *hdmi_ai)
{
	u8 *bytes = (u8 *)hdmi_ai;
	u8 sum = 0;
	int i;

	hdmi_ai->checksum = 0;

	for (i = 0; i < sizeof(*hdmi_ai); i++)
		sum += bytes[i];

	hdmi_ai->checksum = -sum;
}

static void hdmi_fill_audio_infoframe(struct hda_codec *codec,
				      hda_nid_t pin_nid,
				      u8 *dip, int size)
{
	int i;

	hdmi_debug_dip_size(codec, pin_nid);
	hdmi_clear_dip_buffers(codec, pin_nid); /* be paranoid */

	hdmi_set_dip_index(codec, pin_nid, 0x0, 0x0);
	for (i = 0; i < size; i++)
		hdmi_write_dip_byte(codec, pin_nid, dip[i]);
}

static bool hdmi_infoframe_uptodate(struct hda_codec *codec, hda_nid_t pin_nid,
				    u8 *dip, int size)
{
	u8 val;
	int i;

	if (snd_hda_codec_read(codec, pin_nid, 0, AC_VERB_GET_HDMI_DIP_XMIT, 0)
							    != AC_DIPXMIT_BEST)
		return false;

	hdmi_set_dip_index(codec, pin_nid, 0x0, 0x0);
	for (i = 0; i < size; i++) {
		val = snd_hda_codec_read(codec, pin_nid, 0,
					 AC_VERB_GET_HDMI_DIP_DATA, 0);
		if (val != dip[i])
			return false;
	}

	return true;
}

static void hdmi_setup_audio_infoframe(struct hda_codec *codec, hda_nid_t nid,
					struct snd_pcm_substream *substream)
{
	struct hdmi_spec *spec = codec->spec;
	hda_nid_t pin_nid;
	int channels = substream->runtime->channels;
	int ca;
	int i;
	u8 ai[max(sizeof(struct hdmi_audio_infoframe),
		  sizeof(struct dp_audio_infoframe))];

	ca = hdmi_channel_allocation(codec, nid, channels);

	for (i = 0; i < spec->num_pins; i++) {
		if (spec->pin_cvt[i] != nid)
			continue;
		if (!spec->sink_eld[i].monitor_present)
			continue;

		pin_nid = spec->pin[i];

		memset(ai, 0, sizeof(ai));
		if (spec->sink_eld[i].conn_type == 0) { /* HDMI */
			struct hdmi_audio_infoframe *hdmi_ai;

			hdmi_ai = (struct hdmi_audio_infoframe *)ai;
			hdmi_ai->type		= 0x84;
			hdmi_ai->ver		= 0x01;
			hdmi_ai->len		= 0x0a;
			hdmi_ai->CC02_CT47	= channels - 1;
			hdmi_ai->CA		= ca;
			hdmi_checksum_audio_infoframe(hdmi_ai);
		} else if (spec->sink_eld[i].conn_type == 1) { /* DisplayPort */
			struct dp_audio_infoframe *dp_ai;

			dp_ai = (struct dp_audio_infoframe *)ai;
			dp_ai->type		= 0x84;
			dp_ai->len		= 0x1b;
			dp_ai->ver		= 0x11 << 2;
			dp_ai->CC02_CT47	= channels - 1;
			dp_ai->CA		= ca;
		} else {
			snd_printd("HDMI: unknown connection type at pin %d\n",
				   pin_nid);
			continue;
		}

		/*
		 * sizeof(ai) is used instead of sizeof(*hdmi_ai) or
		 * sizeof(*dp_ai) to avoid partial match/update problems when
		 * the user switches between HDMI/DP monitors.
		 */
		if (!hdmi_infoframe_uptodate(codec, pin_nid, ai, sizeof(ai))) {
			snd_printdd("hdmi_setup_audio_infoframe: "
				    "cvt=%d pin=%d channels=%d\n",
				    nid, pin_nid,
				    channels);
			hdmi_setup_channel_mapping(codec, pin_nid, ca);
			hdmi_stop_infoframe_trans(codec, pin_nid);
			hdmi_fill_audio_infoframe(codec, pin_nid,
						  ai, sizeof(ai));
			hdmi_start_infoframe_trans(codec, pin_nid);
		}
	}
}


/*
 * Unsolicited events
 */

static void hdmi_present_sense(struct hda_codec *codec, hda_nid_t pin_nid,
			       struct hdmi_eld *eld);

static void hdmi_intrinsic_event(struct hda_codec *codec, unsigned int res)
{
	struct hdmi_spec *spec = codec->spec;
	int tag = res >> AC_UNSOL_RES_TAG_SHIFT;
	int pind = !!(res & AC_UNSOL_RES_PD);
	int eldv = !!(res & AC_UNSOL_RES_ELDV);
	int index;

	printk(KERN_INFO
		"HDMI hot plug event: Pin=%d Presence_Detect=%d ELD_Valid=%d\n",
		tag, pind, eldv);

	index = hda_node_index(spec->pin, tag);
	if (index < 0)
		return;

	if (spec->old_pin_detect) {
		if (pind)
			hdmi_present_sense(codec, tag, &spec->sink_eld[index]);
		pind = spec->sink_eld[index].monitor_present;
	}

	spec->sink_eld[index].monitor_present = pind;
	spec->sink_eld[index].eld_valid = eldv;

	if (pind && eldv) {
		hdmi_get_show_eld(codec, spec->pin[index],
				  &spec->sink_eld[index]);
		/* TODO: do real things about ELD */
	}
}

static void hdmi_non_intrinsic_event(struct hda_codec *codec, unsigned int res)
{
	int tag = res >> AC_UNSOL_RES_TAG_SHIFT;
	int subtag = (res & AC_UNSOL_RES_SUBTAG) >> AC_UNSOL_RES_SUBTAG_SHIFT;
	int cp_state = !!(res & AC_UNSOL_RES_CP_STATE);
	int cp_ready = !!(res & AC_UNSOL_RES_CP_READY);

	printk(KERN_INFO
		"HDMI CP event: PIN=%d SUBTAG=0x%x CP_STATE=%d CP_READY=%d\n",
		tag,
		subtag,
		cp_state,
		cp_ready);

	/* TODO */
	if (cp_state)
		;
	if (cp_ready)
		;
}


static void hdmi_unsol_event(struct hda_codec *codec, unsigned int res)
{
	struct hdmi_spec *spec = codec->spec;
	int tag = res >> AC_UNSOL_RES_TAG_SHIFT;
	int subtag = (res & AC_UNSOL_RES_SUBTAG) >> AC_UNSOL_RES_SUBTAG_SHIFT;

	if (hda_node_index(spec->pin, tag) < 0) {
		snd_printd(KERN_INFO "Unexpected HDMI event tag 0x%x\n", tag);
		return;
	}

	if (subtag == 0)
		hdmi_intrinsic_event(codec, res);
	else
		hdmi_non_intrinsic_event(codec, res);
}

/*
 * Callbacks
 */

/* HBR should be Non-PCM, 8 channels */
#define is_hbr_format(format) \
	((format & AC_FMT_TYPE_NON_PCM) && (format & AC_FMT_CHAN_MASK) == 7)

static int hdmi_setup_stream(struct hda_codec *codec, hda_nid_t nid,
			      u32 stream_tag, int format)
{
	struct hdmi_spec *spec = codec->spec;
	int pinctl;
	int new_pinctl = 0;
	int i;

	for (i = 0; i < spec->num_pins; i++) {
		if (spec->pin_cvt[i] != nid)
			continue;
		if (!(snd_hda_query_pin_caps(codec, spec->pin[i]) & AC_PINCAP_HBR))
			continue;

		pinctl = snd_hda_codec_read(codec, spec->pin[i], 0,
					    AC_VERB_GET_PIN_WIDGET_CONTROL, 0);

		new_pinctl = pinctl & ~AC_PINCTL_EPT;
		if (is_hbr_format(format))
			new_pinctl |= AC_PINCTL_EPT_HBR;
		else
			new_pinctl |= AC_PINCTL_EPT_NATIVE;

		snd_printdd("hdmi_setup_stream: "
			    "NID=0x%x, %spinctl=0x%x\n",
			    spec->pin[i],
			    pinctl == new_pinctl ? "" : "new-",
			    new_pinctl);

		if (pinctl != new_pinctl)
			snd_hda_codec_write(codec, spec->pin[i], 0,
					    AC_VERB_SET_PIN_WIDGET_CONTROL,
					    new_pinctl);
	}

	if (is_hbr_format(format) && !new_pinctl) {
		snd_printdd("hdmi_setup_stream: HBR is not supported\n");
		return -EINVAL;
	}

	snd_hda_codec_setup_stream(codec, nid, stream_tag, 0, format);
	return 0;
}

/*
 * HDA PCM callbacks
 */
static int hdmi_pcm_open(struct hda_pcm_stream *hinfo,
			 struct hda_codec *codec,
			 struct snd_pcm_substream *substream)
{
	struct hdmi_spec *spec = codec->spec;
	struct hdmi_eld *eld;
	struct hda_pcm_stream *codec_pars;
	struct snd_pcm_runtime *runtime = substream->runtime;
	unsigned int idx;

	for (idx = 0; idx < spec->num_cvts; idx++)
		if (hinfo->nid == spec->cvt[idx])
			break;
	if (snd_BUG_ON(idx >= spec->num_cvts) ||
	    snd_BUG_ON(idx >= spec->num_pins))
		return -EINVAL;

	/* save the PCM info the codec provides */
	codec_pars = &spec->codec_pcm_pars[idx];
	if (!codec_pars->rates)
		*codec_pars = *hinfo;

	eld = &spec->sink_eld[idx];
	if (!static_hdmi_pcm && eld->eld_valid && eld->sad_count > 0) {
		hdmi_eld_update_pcm_info(eld, hinfo, codec_pars);
		if (hinfo->channels_min > hinfo->channels_max ||
		    !hinfo->rates || !hinfo->formats)
			return -ENODEV;
	} else {
		/* fallback to the codec default */
		hinfo->channels_max = codec_pars->channels_max;
		hinfo->rates = codec_pars->rates;
		hinfo->formats = codec_pars->formats;
		hinfo->maxbps = codec_pars->maxbps;
	}
	/* store the updated parameters */
	runtime->hw.channels_min = hinfo->channels_min;
	runtime->hw.channels_max = hinfo->channels_max;
	runtime->hw.formats = hinfo->formats;
	runtime->hw.rates = hinfo->rates;

	snd_pcm_hw_constraint_step(substream->runtime, 0,
				   SNDRV_PCM_HW_PARAM_CHANNELS, 2);
	return 0;
}

/*
 * HDA/HDMI auto parsing
 */
static int hdmi_read_pin_conn(struct hda_codec *codec, hda_nid_t pin_nid)
{
	struct hdmi_spec *spec = codec->spec;
	hda_nid_t conn_list[HDA_MAX_CONNECTIONS];
	int conn_len, curr;
	int index;

	if (!(get_wcaps(codec, pin_nid) & AC_WCAP_CONN_LIST)) {
		snd_printk(KERN_WARNING
			   "HDMI: pin %d wcaps %#x "
			   "does not support connection list\n",
			   pin_nid, get_wcaps(codec, pin_nid));
		return -EINVAL;
	}

	conn_len = snd_hda_get_connections(codec, pin_nid, conn_list,
					   HDA_MAX_CONNECTIONS);
	if (conn_len > 1)
		curr = snd_hda_codec_read(codec, pin_nid, 0,
					  AC_VERB_GET_CONNECT_SEL, 0);
	else
		curr = 0;

	index = hda_node_index(spec->pin, pin_nid);
	if (index < 0)
		return -EINVAL;

	spec->pin_cvt[index] = conn_list[curr];

	return 0;
}

static void hdmi_present_sense(struct hda_codec *codec, hda_nid_t pin_nid,
			       struct hdmi_eld *eld)
{
	int present = snd_hda_pin_sense(codec, pin_nid);

	eld->monitor_present	= !!(present & AC_PINSENSE_PRESENCE);
	eld->eld_valid		= !!(present & AC_PINSENSE_ELDV);

	if (present & AC_PINSENSE_ELDV)
		hdmi_get_show_eld(codec, pin_nid, eld);
}

static int hdmi_add_pin(struct hda_codec *codec, hda_nid_t pin_nid)
{
	struct hdmi_spec *spec = codec->spec;

	if (spec->num_pins >= MAX_HDMI_PINS) {
		snd_printk(KERN_WARNING
			   "HDMI: no space for pin %d\n", pin_nid);
		return -E2BIG;
	}

	hdmi_present_sense(codec, pin_nid, &spec->sink_eld[spec->num_pins]);

	spec->pin[spec->num_pins] = pin_nid;
	spec->num_pins++;

	return hdmi_read_pin_conn(codec, pin_nid);
}

static int hdmi_add_cvt(struct hda_codec *codec, hda_nid_t nid)
{
	int i, found_pin = 0;
	struct hdmi_spec *spec = codec->spec;

	for (i = 0; i < spec->num_pins; i++)
		if (nid == spec->pin_cvt[i]) {
			found_pin = 1;
			break;
		}

	if (!found_pin) {
		snd_printdd("HDMI: Skipping node %d (no connection)\n", nid);
		return -EINVAL;
	}

	if (snd_BUG_ON(spec->num_cvts >= MAX_HDMI_CVTS))
		return -E2BIG;

	spec->cvt[spec->num_cvts] = nid;
	spec->num_cvts++;

	return 0;
}

static int hdmi_parse_codec(struct hda_codec *codec)
{
	hda_nid_t nid;
	int i, nodes;
	int num_tmp_cvts = 0;
	hda_nid_t tmp_cvt[MAX_HDMI_CVTS];

	nodes = snd_hda_get_sub_nodes(codec, codec->afg, &nid);
	if (!nid || nodes < 0) {
		snd_printk(KERN_WARNING "HDMI: failed to get afg sub nodes\n");
		return -EINVAL;
	}

	for (i = 0; i < nodes; i++, nid++) {
		unsigned int caps;
		unsigned int type;
		unsigned int config;

		caps = snd_hda_param_read(codec, nid, AC_PAR_AUDIO_WIDGET_CAP);
		type = get_wcaps_type(caps);

		if (!(caps & AC_WCAP_DIGITAL))
			continue;

		switch (type) {
		case AC_WID_AUD_OUT:
			if (num_tmp_cvts >= MAX_HDMI_CVTS) {
				snd_printk(KERN_WARNING
					   "HDMI: no space for converter %d\n", nid);
				continue;
			}
			tmp_cvt[num_tmp_cvts] = nid;
			num_tmp_cvts++;
			break;
		case AC_WID_PIN:
			caps = snd_hda_param_read(codec, nid, AC_PAR_PIN_CAP);
			if (!(caps & (AC_PINCAP_HDMI | AC_PINCAP_DP)))
				continue;

			config = snd_hda_codec_read(codec, nid, 0,
					     AC_VERB_GET_CONFIG_DEFAULT, 0);
			if (get_defcfg_connect(config) == AC_JACK_PORT_NONE)
				continue;

			hdmi_add_pin(codec, nid);
			break;
		}
	}

	for (i = 0; i < num_tmp_cvts; i++)
		hdmi_add_cvt(codec, tmp_cvt[i]);

	/*
	 * G45/IbexPeak don't support EPSS: the unsolicited pin hot plug event
	 * can be lost and presence sense verb will become inaccurate if the
	 * HDA link is powered off at hot plug or hw initialization time.
	 */
#ifdef CONFIG_SND_HDA_POWER_SAVE
	if (!(snd_hda_param_read(codec, codec->afg, AC_PAR_POWER_STATE) &
	      AC_PWRST_EPSS))
		codec->bus->power_keep_link_on = 1;
#endif

	return 0;
}

/*
 */
static char *generic_hdmi_pcm_names[MAX_HDMI_CVTS] = {
	"HDMI 0",
	"HDMI 1",
	"HDMI 2",
};

/*
 * HDMI callbacks
 */

static int generic_hdmi_playback_pcm_prepare(struct hda_pcm_stream *hinfo,
					   struct hda_codec *codec,
					   unsigned int stream_tag,
					   unsigned int format,
					   struct snd_pcm_substream *substream)
{
	hdmi_set_channel_count(codec, hinfo->nid,
			       substream->runtime->channels);

	hdmi_setup_audio_infoframe(codec, hinfo->nid, substream);

	return hdmi_setup_stream(codec, hinfo->nid, stream_tag, format);
}

static struct hda_pcm_stream generic_hdmi_pcm_playback = {
	.substreams = 1,
	.channels_min = 2,
	.ops = {
		.open = hdmi_pcm_open,
		.prepare = generic_hdmi_playback_pcm_prepare,
	},
};

static int generic_hdmi_build_pcms(struct hda_codec *codec)
{
	struct hdmi_spec *spec = codec->spec;
	struct hda_pcm *info = spec->pcm_rec;
	int i;

	codec->num_pcms = spec->num_cvts;
	codec->pcm_info = info;

	for (i = 0; i < codec->num_pcms; i++, info++) {
		unsigned int chans;
		struct hda_pcm_stream *pstr;

		chans = get_wcaps(codec, spec->cvt[i]);
		chans = get_wcaps_channels(chans);

		info->name = generic_hdmi_pcm_names[i];
		info->pcm_type = HDA_PCM_TYPE_HDMI;
		pstr = &info->stream[SNDRV_PCM_STREAM_PLAYBACK];
		if (spec->pcm_playback)
			*pstr = *spec->pcm_playback;
		else
			*pstr = generic_hdmi_pcm_playback;
		pstr->nid = spec->cvt[i];
		if (pstr->channels_max <= 2 && chans && chans <= 16)
			pstr->channels_max = chans;
	}

	return 0;
}

static int generic_hdmi_build_controls(struct hda_codec *codec)
{
	struct hdmi_spec *spec = codec->spec;
	int err;
	int i;

	for (i = 0; i < codec->num_pcms; i++) {
		err = snd_hda_create_spdif_out_ctls(codec, spec->cvt[i]);
		if (err < 0)
			return err;
	}

	return 0;
}

static int generic_hdmi_init(struct hda_codec *codec)
{
	struct hdmi_spec *spec = codec->spec;
	int i;

	for (i = 0; spec->pin[i]; i++) {
		hdmi_enable_output(codec, spec->pin[i]);
		snd_hda_codec_write(codec, spec->pin[i], 0,
				    AC_VERB_SET_UNSOLICITED_ENABLE,
				    AC_USRSP_EN | spec->pin[i]);
	}
	return 0;
}

static void generic_hdmi_free(struct hda_codec *codec)
{
	struct hdmi_spec *spec = codec->spec;
	int i;

	for (i = 0; i < spec->num_pins; i++)
		snd_hda_eld_proc_free(codec, &spec->sink_eld[i]);

	kfree(spec);
}

static struct hda_codec_ops generic_hdmi_patch_ops = {
	.init			= generic_hdmi_init,
	.free			= generic_hdmi_free,
	.build_pcms		= generic_hdmi_build_pcms,
	.build_controls		= generic_hdmi_build_controls,
	.unsol_event		= hdmi_unsol_event,
};

static int patch_generic_hdmi(struct hda_codec *codec)
{
	struct hdmi_spec *spec;
	int i;

	spec = kzalloc(sizeof(*spec), GFP_KERNEL);
	if (spec == NULL)
		return -ENOMEM;

	codec->spec = spec;
	if (hdmi_parse_codec(codec) < 0) {
		codec->spec = NULL;
		kfree(spec);
		return -EINVAL;
	}
	codec->patch_ops = generic_hdmi_patch_ops;

	for (i = 0; i < spec->num_pins; i++)
		snd_hda_eld_proc_new(codec, &spec->sink_eld[i], i);

	init_channel_allocations();

	return 0;
}

/*
 * Nvidia specific implementations
 */

#define Nv_VERB_SET_Channel_Allocation          0xF79
#define Nv_VERB_SET_Info_Frame_Checksum         0xF7A
#define Nv_VERB_SET_Audio_Protection_On         0xF98
#define Nv_VERB_SET_Audio_Protection_Off        0xF99

#define nvhdmi_master_con_nid_7x	0x04
#define nvhdmi_master_pin_nid_7x	0x05

static hda_nid_t nvhdmi_con_nids_7x[4] = {
	/*front, rear, clfe, rear_surr */
	0x6, 0x8, 0xa, 0xc,
};

static struct hda_verb nvhdmi_basic_init_7x[] = {
	/* set audio protect on */
	{ 0x1, Nv_VERB_SET_Audio_Protection_On, 0x1},
	/* enable digital output on pin widget */
	{ 0x5, AC_VERB_SET_PIN_WIDGET_CONTROL, PIN_OUT | 0x5 },
	{ 0x7, AC_VERB_SET_PIN_WIDGET_CONTROL, PIN_OUT | 0x5 },
	{ 0x9, AC_VERB_SET_PIN_WIDGET_CONTROL, PIN_OUT | 0x5 },
	{ 0xb, AC_VERB_SET_PIN_WIDGET_CONTROL, PIN_OUT | 0x5 },
	{ 0xd, AC_VERB_SET_PIN_WIDGET_CONTROL, PIN_OUT | 0x5 },
	{} /* terminator */
};

#ifdef LIMITED_RATE_FMT_SUPPORT
/* support only the safe format and rate */
#define SUPPORTED_RATES		SNDRV_PCM_RATE_48000
#define SUPPORTED_MAXBPS	16
#define SUPPORTED_FORMATS	SNDRV_PCM_FMTBIT_S16_LE
#else
/* support all rates and formats */
#define SUPPORTED_RATES \
	(SNDRV_PCM_RATE_32000 | SNDRV_PCM_RATE_44100 | SNDRV_PCM_RATE_48000 |\
	SNDRV_PCM_RATE_88200 | SNDRV_PCM_RATE_96000 | SNDRV_PCM_RATE_176400 |\
	 SNDRV_PCM_RATE_192000)
#define SUPPORTED_MAXBPS	24
#define SUPPORTED_FORMATS \
	(SNDRV_PCM_FMTBIT_S16_LE | SNDRV_PCM_FMTBIT_S32_LE)
#endif

static int nvhdmi_7x_init(struct hda_codec *codec)
{
	snd_hda_sequence_write(codec, nvhdmi_basic_init_7x);
	return 0;
}

static unsigned int channels_2_6_8[] = {
	2, 6, 8
};

static unsigned int channels_2_8[] = {
	2, 8
};

static struct snd_pcm_hw_constraint_list hw_constraints_2_6_8_channels = {
	.count = ARRAY_SIZE(channels_2_6_8),
	.list = channels_2_6_8,
	.mask = 0,
};

static struct snd_pcm_hw_constraint_list hw_constraints_2_8_channels = {
	.count = ARRAY_SIZE(channels_2_8),
	.list = channels_2_8,
	.mask = 0,
};

static int simple_playback_pcm_open(struct hda_pcm_stream *hinfo,
				    struct hda_codec *codec,
				    struct snd_pcm_substream *substream)
{
	struct hdmi_spec *spec = codec->spec;
	struct snd_pcm_hw_constraint_list *hw_constraints_channels = NULL;

	switch (codec->preset->id) {
	case 0x10de0002:
	case 0x10de0003:
	case 0x10de0005:
	case 0x10de0006:
		hw_constraints_channels = &hw_constraints_2_8_channels;
		break;
	case 0x10de0007:
		hw_constraints_channels = &hw_constraints_2_6_8_channels;
		break;
	default:
		break;
	}

	if (hw_constraints_channels != NULL) {
		snd_pcm_hw_constraint_list(substream->runtime, 0,
				SNDRV_PCM_HW_PARAM_CHANNELS,
				hw_constraints_channels);
<<<<<<< HEAD
=======
	} else {
		snd_pcm_hw_constraint_step(substream->runtime, 0,
					   SNDRV_PCM_HW_PARAM_CHANNELS, 2);
>>>>>>> b79f924c
	}

	return snd_hda_multi_out_dig_open(codec, &spec->multiout);
}

static int simple_playback_pcm_close(struct hda_pcm_stream *hinfo,
				     struct hda_codec *codec,
				     struct snd_pcm_substream *substream)
{
	struct hdmi_spec *spec = codec->spec;
	return snd_hda_multi_out_dig_close(codec, &spec->multiout);
}

static int simple_playback_pcm_prepare(struct hda_pcm_stream *hinfo,
				       struct hda_codec *codec,
				       unsigned int stream_tag,
				       unsigned int format,
				       struct snd_pcm_substream *substream)
{
	struct hdmi_spec *spec = codec->spec;
	return snd_hda_multi_out_dig_prepare(codec, &spec->multiout,
					     stream_tag, format, substream);
}

static int nvhdmi_8ch_7x_pcm_close(struct hda_pcm_stream *hinfo,
				   struct hda_codec *codec,
				   struct snd_pcm_substream *substream)
{
	struct hdmi_spec *spec = codec->spec;
	int i;

	snd_hda_codec_write(codec, nvhdmi_master_con_nid_7x,
			0, AC_VERB_SET_CHANNEL_STREAMID, 0);
	for (i = 0; i < 4; i++) {
		/* set the stream id */
		snd_hda_codec_write(codec, nvhdmi_con_nids_7x[i], 0,
				AC_VERB_SET_CHANNEL_STREAMID, 0);
		/* set the stream format */
		snd_hda_codec_write(codec, nvhdmi_con_nids_7x[i], 0,
				AC_VERB_SET_STREAM_FORMAT, 0);
	}

	return snd_hda_multi_out_dig_close(codec, &spec->multiout);
}

static int nvhdmi_8ch_7x_pcm_prepare(struct hda_pcm_stream *hinfo,
				     struct hda_codec *codec,
				     unsigned int stream_tag,
				     unsigned int format,
				     struct snd_pcm_substream *substream)
{
	int chs;
	unsigned int dataDCC1, dataDCC2, chan, chanmask, channel_id;
	int i;

	mutex_lock(&codec->spdif_mutex);

	chs = substream->runtime->channels;
	chan = chs ? (chs - 1) : 1;

	switch (chs) {
	default:
	case 0:
	case 2:
		chanmask = 0x00;
		break;
	case 4:
		chanmask = 0x08;
		break;
	case 6:
		chanmask = 0x0b;
		break;
	case 8:
		chanmask = 0x13;
		break;
	}
	dataDCC1 = AC_DIG1_ENABLE | AC_DIG1_COPYRIGHT;
	dataDCC2 = 0x2;

	/* set the Audio InforFrame Channel Allocation */
	snd_hda_codec_write(codec, 0x1, 0,
			Nv_VERB_SET_Channel_Allocation, chanmask);

	/* turn off SPDIF once; otherwise the IEC958 bits won't be updated */
	if (codec->spdif_status_reset && (codec->spdif_ctls & AC_DIG1_ENABLE))
		snd_hda_codec_write(codec,
				nvhdmi_master_con_nid_7x,
				0,
				AC_VERB_SET_DIGI_CONVERT_1,
				codec->spdif_ctls & ~AC_DIG1_ENABLE & 0xff);

	/* set the stream id */
	snd_hda_codec_write(codec, nvhdmi_master_con_nid_7x, 0,
			AC_VERB_SET_CHANNEL_STREAMID, (stream_tag << 4) | 0x0);

	/* set the stream format */
	snd_hda_codec_write(codec, nvhdmi_master_con_nid_7x, 0,
			AC_VERB_SET_STREAM_FORMAT, format);

	/* turn on again (if needed) */
	/* enable and set the channel status audio/data flag */
	if (codec->spdif_status_reset && (codec->spdif_ctls & AC_DIG1_ENABLE)) {
		snd_hda_codec_write(codec,
				nvhdmi_master_con_nid_7x,
				0,
				AC_VERB_SET_DIGI_CONVERT_1,
				codec->spdif_ctls & 0xff);
		snd_hda_codec_write(codec,
				nvhdmi_master_con_nid_7x,
				0,
				AC_VERB_SET_DIGI_CONVERT_2, dataDCC2);
	}

	for (i = 0; i < 4; i++) {
		if (chs == 2)
			channel_id = 0;
		else
			channel_id = i * 2;

		/* turn off SPDIF once;
		 *otherwise the IEC958 bits won't be updated
		 */
		if (codec->spdif_status_reset &&
		(codec->spdif_ctls & AC_DIG1_ENABLE))
			snd_hda_codec_write(codec,
				nvhdmi_con_nids_7x[i],
				0,
				AC_VERB_SET_DIGI_CONVERT_1,
				codec->spdif_ctls & ~AC_DIG1_ENABLE & 0xff);
		/* set the stream id */
		snd_hda_codec_write(codec,
				nvhdmi_con_nids_7x[i],
				0,
				AC_VERB_SET_CHANNEL_STREAMID,
				(stream_tag << 4) | channel_id);
		/* set the stream format */
		snd_hda_codec_write(codec,
				nvhdmi_con_nids_7x[i],
				0,
				AC_VERB_SET_STREAM_FORMAT,
				format);
		/* turn on again (if needed) */
		/* enable and set the channel status audio/data flag */
		if (codec->spdif_status_reset &&
		(codec->spdif_ctls & AC_DIG1_ENABLE)) {
			snd_hda_codec_write(codec,
					nvhdmi_con_nids_7x[i],
					0,
					AC_VERB_SET_DIGI_CONVERT_1,
					codec->spdif_ctls & 0xff);
			snd_hda_codec_write(codec,
					nvhdmi_con_nids_7x[i],
					0,
					AC_VERB_SET_DIGI_CONVERT_2, dataDCC2);
		}
	}

	/* set the Audio Info Frame Checksum */
	snd_hda_codec_write(codec, 0x1, 0,
			Nv_VERB_SET_Info_Frame_Checksum,
			(0x71 - chan - chanmask));

	mutex_unlock(&codec->spdif_mutex);
	return 0;
}

static struct hda_pcm_stream nvhdmi_pcm_playback_8ch_7x = {
	.substreams = 1,
	.channels_min = 2,
	.channels_max = 8,
	.nid = nvhdmi_master_con_nid_7x,
	.rates = SUPPORTED_RATES,
	.maxbps = SUPPORTED_MAXBPS,
	.formats = SUPPORTED_FORMATS,
	.ops = {
		.open = simple_playback_pcm_open,
		.close = nvhdmi_8ch_7x_pcm_close,
		.prepare = nvhdmi_8ch_7x_pcm_prepare
	},
};

static struct hda_pcm_stream nvhdmi_pcm_playback_2ch = {
	.substreams = 1,
	.channels_min = 2,
	.channels_max = 2,
	.nid = nvhdmi_master_con_nid_7x,
	.rates = SUPPORTED_RATES,
	.maxbps = SUPPORTED_MAXBPS,
	.formats = SUPPORTED_FORMATS,
	.ops = {
		.open = simple_playback_pcm_open,
		.close = simple_playback_pcm_close,
		.prepare = simple_playback_pcm_prepare
	},
};

static struct hda_codec_ops nvhdmi_patch_ops_8ch_7x = {
	.build_controls = generic_hdmi_build_controls,
	.build_pcms = generic_hdmi_build_pcms,
	.init = nvhdmi_7x_init,
	.free = generic_hdmi_free,
};

static struct hda_codec_ops nvhdmi_patch_ops_2ch = {
	.build_controls = generic_hdmi_build_controls,
	.build_pcms = generic_hdmi_build_pcms,
	.init = nvhdmi_7x_init,
	.free = generic_hdmi_free,
};

static int patch_nvhdmi_8ch_89(struct hda_codec *codec)
{
	struct hdmi_spec *spec;
	int err = patch_generic_hdmi(codec);

	if (err < 0)
		return err;
	spec = codec->spec;
	spec->old_pin_detect = 1;
	return 0;
}

static int patch_nvhdmi_2ch(struct hda_codec *codec)
{
	struct hdmi_spec *spec;

	spec = kzalloc(sizeof(*spec), GFP_KERNEL);
	if (spec == NULL)
		return -ENOMEM;

	codec->spec = spec;

	spec->multiout.num_dacs = 0;  /* no analog */
	spec->multiout.max_channels = 2;
	spec->multiout.dig_out_nid = nvhdmi_master_con_nid_7x;
	spec->old_pin_detect = 1;
	spec->num_cvts = 1;
	spec->cvt[0] = nvhdmi_master_con_nid_7x;
	spec->pcm_playback = &nvhdmi_pcm_playback_2ch;

	codec->patch_ops = nvhdmi_patch_ops_2ch;

	return 0;
}

static int patch_nvhdmi_8ch_7x(struct hda_codec *codec)
{
	struct hdmi_spec *spec;
	int err = patch_nvhdmi_2ch(codec);

	if (err < 0)
		return err;
	spec = codec->spec;
	spec->multiout.max_channels = 8;
	spec->pcm_playback = &nvhdmi_pcm_playback_8ch_7x;
	codec->patch_ops = nvhdmi_patch_ops_8ch_7x;
	return 0;
}

/*
 * ATI-specific implementations
 *
 * FIXME: we may omit the whole this and use the generic code once after
 * it's confirmed to work.
 */

#define ATIHDMI_CVT_NID		0x02	/* audio converter */
#define ATIHDMI_PIN_NID		0x03	/* HDMI output pin */

static int atihdmi_playback_pcm_prepare(struct hda_pcm_stream *hinfo,
					struct hda_codec *codec,
					unsigned int stream_tag,
					unsigned int format,
					struct snd_pcm_substream *substream)
{
	struct hdmi_spec *spec = codec->spec;
	int chans = substream->runtime->channels;
	int i, err;

	err = simple_playback_pcm_prepare(hinfo, codec, stream_tag, format,
					  substream);
	if (err < 0)
		return err;
	snd_hda_codec_write(codec, spec->cvt[0], 0, AC_VERB_SET_CVT_CHAN_COUNT,
			    chans - 1);
	/* FIXME: XXX */
	for (i = 0; i < chans; i++) {
		snd_hda_codec_write(codec, spec->cvt[0], 0,
				    AC_VERB_SET_HDMI_CHAN_SLOT,
				    (i << 4) | i);
	}
	return 0;
}

static struct hda_pcm_stream atihdmi_pcm_digital_playback = {
	.substreams = 1,
	.channels_min = 2,
	.channels_max = 2,
	.nid = ATIHDMI_CVT_NID,
	.ops = {
		.open = simple_playback_pcm_open,
		.close = simple_playback_pcm_close,
		.prepare = atihdmi_playback_pcm_prepare
	},
};

static struct hda_verb atihdmi_basic_init[] = {
	/* enable digital output on pin widget */
	{ 0x03, AC_VERB_SET_PIN_WIDGET_CONTROL, PIN_OUT },
	{} /* terminator */
};

static int atihdmi_init(struct hda_codec *codec)
{
	struct hdmi_spec *spec = codec->spec;

	snd_hda_sequence_write(codec, atihdmi_basic_init);
	/* SI codec requires to unmute the pin */
	if (get_wcaps(codec, spec->pin[0]) & AC_WCAP_OUT_AMP)
		snd_hda_codec_write(codec, spec->pin[0], 0,
				    AC_VERB_SET_AMP_GAIN_MUTE,
				    AMP_OUT_UNMUTE);
	return 0;
}

static struct hda_codec_ops atihdmi_patch_ops = {
	.build_controls = generic_hdmi_build_controls,
	.build_pcms = generic_hdmi_build_pcms,
	.init = atihdmi_init,
	.free = generic_hdmi_free,
};


static int patch_atihdmi(struct hda_codec *codec)
{
	struct hdmi_spec *spec;

	spec = kzalloc(sizeof(*spec), GFP_KERNEL);
	if (spec == NULL)
		return -ENOMEM;

	codec->spec = spec;

	spec->multiout.num_dacs = 0;	  /* no analog */
	spec->multiout.max_channels = 2;
	spec->multiout.dig_out_nid = ATIHDMI_CVT_NID;
	spec->num_cvts = 1;
	spec->cvt[0] = ATIHDMI_CVT_NID;
	spec->pin[0] = ATIHDMI_PIN_NID;
	spec->pcm_playback = &atihdmi_pcm_digital_playback;

	codec->patch_ops = atihdmi_patch_ops;

	return 0;
}


/*
 * patch entries
 */
static struct hda_codec_preset snd_hda_preset_hdmi[] = {
{ .id = 0x1002793c, .name = "RS600 HDMI",	.patch = patch_atihdmi },
{ .id = 0x10027919, .name = "RS600 HDMI",	.patch = patch_atihdmi },
{ .id = 0x1002791a, .name = "RS690/780 HDMI",	.patch = patch_atihdmi },
{ .id = 0x1002aa01, .name = "R6xx HDMI",	.patch = patch_generic_hdmi },
{ .id = 0x10951390, .name = "SiI1390 HDMI",	.patch = patch_generic_hdmi },
{ .id = 0x10951392, .name = "SiI1392 HDMI",	.patch = patch_generic_hdmi },
{ .id = 0x17e80047, .name = "Chrontel HDMI",	.patch = patch_generic_hdmi },
{ .id = 0x10de0002, .name = "MCP77/78 HDMI",	.patch = patch_nvhdmi_8ch_7x },
{ .id = 0x10de0003, .name = "MCP77/78 HDMI",	.patch = patch_nvhdmi_8ch_7x },
{ .id = 0x10de0005, .name = "MCP77/78 HDMI",	.patch = patch_nvhdmi_8ch_7x },
{ .id = 0x10de0006, .name = "MCP77/78 HDMI",	.patch = patch_nvhdmi_8ch_7x },
{ .id = 0x10de0007, .name = "MCP79/7A HDMI",	.patch = patch_nvhdmi_8ch_7x },
{ .id = 0x10de000a, .name = "GPU 0a HDMI/DP",	.patch = patch_nvhdmi_8ch_89 },
{ .id = 0x10de000b, .name = "GPU 0b HDMI/DP",	.patch = patch_nvhdmi_8ch_89 },
{ .id = 0x10de000c, .name = "MCP89 HDMI",	.patch = patch_nvhdmi_8ch_89 },
{ .id = 0x10de000d, .name = "GPU 0d HDMI/DP",	.patch = patch_nvhdmi_8ch_89 },
{ .id = 0x10de0010, .name = "GPU 10 HDMI/DP",	.patch = patch_nvhdmi_8ch_89 },
{ .id = 0x10de0011, .name = "GPU 11 HDMI/DP",	.patch = patch_nvhdmi_8ch_89 },
{ .id = 0x10de0012, .name = "GPU 12 HDMI/DP",	.patch = patch_nvhdmi_8ch_89 },
{ .id = 0x10de0013, .name = "GPU 13 HDMI/DP",	.patch = patch_nvhdmi_8ch_89 },
{ .id = 0x10de0014, .name = "GPU 14 HDMI/DP",	.patch = patch_nvhdmi_8ch_89 },
{ .id = 0x10de0015, .name = "GPU 15 HDMI/DP",	.patch = patch_nvhdmi_8ch_89 },
{ .id = 0x10de0016, .name = "GPU 16 HDMI/DP",	.patch = patch_nvhdmi_8ch_89 },
/* 17 is known to be absent */
{ .id = 0x10de0018, .name = "GPU 18 HDMI/DP",	.patch = patch_nvhdmi_8ch_89 },
{ .id = 0x10de0019, .name = "GPU 19 HDMI/DP",	.patch = patch_nvhdmi_8ch_89 },
{ .id = 0x10de001a, .name = "GPU 1a HDMI/DP",	.patch = patch_nvhdmi_8ch_89 },
{ .id = 0x10de001b, .name = "GPU 1b HDMI/DP",	.patch = patch_nvhdmi_8ch_89 },
{ .id = 0x10de001c, .name = "GPU 1c HDMI/DP",	.patch = patch_nvhdmi_8ch_89 },
{ .id = 0x10de0040, .name = "GPU 40 HDMI/DP",	.patch = patch_nvhdmi_8ch_89 },
{ .id = 0x10de0041, .name = "GPU 41 HDMI/DP",	.patch = patch_nvhdmi_8ch_89 },
{ .id = 0x10de0042, .name = "GPU 42 HDMI/DP",	.patch = patch_nvhdmi_8ch_89 },
{ .id = 0x10de0043, .name = "GPU 43 HDMI/DP",	.patch = patch_nvhdmi_8ch_89 },
{ .id = 0x10de0044, .name = "GPU 44 HDMI/DP",	.patch = patch_nvhdmi_8ch_89 },
{ .id = 0x10de0067, .name = "MCP67 HDMI",	.patch = patch_nvhdmi_2ch },
{ .id = 0x10de8001, .name = "MCP73 HDMI",	.patch = patch_nvhdmi_2ch },
{ .id = 0x80860054, .name = "IbexPeak HDMI",	.patch = patch_generic_hdmi },
{ .id = 0x80862801, .name = "Bearlake HDMI",	.patch = patch_generic_hdmi },
{ .id = 0x80862802, .name = "Cantiga HDMI",	.patch = patch_generic_hdmi },
{ .id = 0x80862803, .name = "Eaglelake HDMI",	.patch = patch_generic_hdmi },
{ .id = 0x80862804, .name = "IbexPeak HDMI",	.patch = patch_generic_hdmi },
{ .id = 0x80862805, .name = "CougarPoint HDMI",	.patch = patch_generic_hdmi },
{ .id = 0x808629fb, .name = "Crestline HDMI",	.patch = patch_generic_hdmi },
{} /* terminator */
};

MODULE_ALIAS("snd-hda-codec-id:1002793c");
MODULE_ALIAS("snd-hda-codec-id:10027919");
MODULE_ALIAS("snd-hda-codec-id:1002791a");
MODULE_ALIAS("snd-hda-codec-id:1002aa01");
MODULE_ALIAS("snd-hda-codec-id:10951390");
MODULE_ALIAS("snd-hda-codec-id:10951392");
MODULE_ALIAS("snd-hda-codec-id:10de0002");
MODULE_ALIAS("snd-hda-codec-id:10de0003");
MODULE_ALIAS("snd-hda-codec-id:10de0005");
MODULE_ALIAS("snd-hda-codec-id:10de0006");
MODULE_ALIAS("snd-hda-codec-id:10de0007");
MODULE_ALIAS("snd-hda-codec-id:10de000a");
MODULE_ALIAS("snd-hda-codec-id:10de000b");
MODULE_ALIAS("snd-hda-codec-id:10de000c");
MODULE_ALIAS("snd-hda-codec-id:10de000d");
MODULE_ALIAS("snd-hda-codec-id:10de0010");
MODULE_ALIAS("snd-hda-codec-id:10de0011");
MODULE_ALIAS("snd-hda-codec-id:10de0012");
MODULE_ALIAS("snd-hda-codec-id:10de0013");
MODULE_ALIAS("snd-hda-codec-id:10de0014");
MODULE_ALIAS("snd-hda-codec-id:10de0015");
MODULE_ALIAS("snd-hda-codec-id:10de0016");
MODULE_ALIAS("snd-hda-codec-id:10de0018");
MODULE_ALIAS("snd-hda-codec-id:10de0019");
MODULE_ALIAS("snd-hda-codec-id:10de001a");
MODULE_ALIAS("snd-hda-codec-id:10de001b");
MODULE_ALIAS("snd-hda-codec-id:10de001c");
MODULE_ALIAS("snd-hda-codec-id:10de0040");
MODULE_ALIAS("snd-hda-codec-id:10de0041");
MODULE_ALIAS("snd-hda-codec-id:10de0042");
MODULE_ALIAS("snd-hda-codec-id:10de0043");
MODULE_ALIAS("snd-hda-codec-id:10de0044");
MODULE_ALIAS("snd-hda-codec-id:10de0067");
MODULE_ALIAS("snd-hda-codec-id:10de8001");
MODULE_ALIAS("snd-hda-codec-id:17e80047");
MODULE_ALIAS("snd-hda-codec-id:80860054");
MODULE_ALIAS("snd-hda-codec-id:80862801");
MODULE_ALIAS("snd-hda-codec-id:80862802");
MODULE_ALIAS("snd-hda-codec-id:80862803");
MODULE_ALIAS("snd-hda-codec-id:80862804");
MODULE_ALIAS("snd-hda-codec-id:80862805");
MODULE_ALIAS("snd-hda-codec-id:808629fb");

MODULE_LICENSE("GPL");
MODULE_DESCRIPTION("HDMI HD-audio codec");
MODULE_ALIAS("snd-hda-codec-intelhdmi");
MODULE_ALIAS("snd-hda-codec-nvhdmi");
MODULE_ALIAS("snd-hda-codec-atihdmi");

static struct hda_codec_preset_list intel_list = {
	.preset = snd_hda_preset_hdmi,
	.owner = THIS_MODULE,
};

static int __init patch_hdmi_init(void)
{
	return snd_hda_add_codec_preset(&intel_list);
}

static void __exit patch_hdmi_exit(void)
{
	snd_hda_delete_codec_preset(&intel_list);
}

module_init(patch_hdmi_init)
module_exit(patch_hdmi_exit)<|MERGE_RESOLUTION|>--- conflicted
+++ resolved
@@ -1249,12 +1249,9 @@
 		snd_pcm_hw_constraint_list(substream->runtime, 0,
 				SNDRV_PCM_HW_PARAM_CHANNELS,
 				hw_constraints_channels);
-<<<<<<< HEAD
-=======
 	} else {
 		snd_pcm_hw_constraint_step(substream->runtime, 0,
 					   SNDRV_PCM_HW_PARAM_CHANNELS, 2);
->>>>>>> b79f924c
 	}
 
 	return snd_hda_multi_out_dig_open(codec, &spec->multiout);
