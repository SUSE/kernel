// SPDX-License-Identifier: GPL-2.0-or-later
/*
 *
 *  patch_hdmi.c - routines for HDMI/DisplayPort codecs
 *
 *  Copyright(c) 2008-2010 Intel Corporation. All rights reserved.
 *  Copyright (c) 2006 ATI Technologies Inc.
 *  Copyright (c) 2008 NVIDIA Corp.  All rights reserved.
 *  Copyright (c) 2008 Wei Ni <wni@nvidia.com>
 *  Copyright (c) 2013 Anssi Hannula <anssi.hannula@iki.fi>
 *
 *  Authors:
 *			Wu Fengguang <wfg@linux.intel.com>
 *
 *  Maintained by:
 *			Wu Fengguang <wfg@linux.intel.com>
 */

#include <linux/init.h>
#include <linux/delay.h>
#include <linux/pci.h>
#include <linux/slab.h>
#include <linux/module.h>
#include <linux/pm_runtime.h>
#include <sound/core.h>
#include <sound/jack.h>
#include <sound/asoundef.h>
#include <sound/tlv.h>
#include <sound/hdaudio.h>
#include <sound/hda_i915.h>
#include <sound/hda_chmap.h>
#include <sound/hda_codec.h>
#include "hda_local.h"
#include "hda_jack.h"
#include "hda_controller.h"

static bool static_hdmi_pcm;
module_param(static_hdmi_pcm, bool, 0644);
MODULE_PARM_DESC(static_hdmi_pcm, "Don't restrict PCM parameters per ELD info");

static bool enable_acomp = true;
module_param(enable_acomp, bool, 0444);
MODULE_PARM_DESC(enable_acomp, "Enable audio component binding (default=yes)");

static bool enable_silent_stream =
IS_ENABLED(CONFIG_SND_HDA_INTEL_HDMI_SILENT_STREAM);
module_param(enable_silent_stream, bool, 0644);
MODULE_PARM_DESC(enable_silent_stream, "Enable Silent Stream for HDMI devices");

static bool enable_all_pins;
module_param(enable_all_pins, bool, 0444);
MODULE_PARM_DESC(enable_all_pins, "Forcibly enable all pins");

struct hdmi_spec_per_cvt {
	hda_nid_t cvt_nid;
	bool assigned;		/* the stream has been assigned */
	bool silent_stream;	/* silent stream activated */
	unsigned int channels_min;
	unsigned int channels_max;
	u32 rates;
	u64 formats;
	unsigned int maxbps;
};

/* max. connections to a widget */
#define HDA_MAX_CONNECTIONS	32

struct hdmi_spec_per_pin {
	hda_nid_t pin_nid;
	int dev_id;
	/* pin idx, different device entries on the same pin use the same idx */
	int pin_nid_idx;
	int num_mux_nids;
	hda_nid_t mux_nids[HDA_MAX_CONNECTIONS];
	int mux_idx;
	hda_nid_t cvt_nid;

	struct hda_codec *codec;
	struct hdmi_eld sink_eld;
	struct mutex lock;
	struct delayed_work work;
	struct hdmi_pcm *pcm; /* pointer to spec->pcm_rec[n] dynamically*/
	int pcm_idx; /* which pcm is attached. -1 means no pcm is attached */
	int prev_pcm_idx; /* previously assigned pcm index */
	int repoll_count;
	bool setup; /* the stream has been set up by prepare callback */
	bool silent_stream;
	int channels; /* current number of channels */
	bool non_pcm;
	bool chmap_set;		/* channel-map override by ALSA API? */
	unsigned char chmap[8]; /* ALSA API channel-map */
#ifdef CONFIG_SND_PROC_FS
	struct snd_info_entry *proc_entry;
#endif
};

/* operations used by generic code that can be overridden by patches */
struct hdmi_ops {
	int (*pin_get_eld)(struct hda_codec *codec, hda_nid_t pin_nid,
			   int dev_id, unsigned char *buf, int *eld_size);

	void (*pin_setup_infoframe)(struct hda_codec *codec, hda_nid_t pin_nid,
				    int dev_id,
				    int ca, int active_channels, int conn_type);

	/* enable/disable HBR (HD passthrough) */
	int (*pin_hbr_setup)(struct hda_codec *codec, hda_nid_t pin_nid,
			     int dev_id, bool hbr);

	int (*setup_stream)(struct hda_codec *codec, hda_nid_t cvt_nid,
			    hda_nid_t pin_nid, int dev_id, u32 stream_tag,
			    int format);

	void (*pin_cvt_fixup)(struct hda_codec *codec,
			      struct hdmi_spec_per_pin *per_pin,
			      hda_nid_t cvt_nid);
};

struct hdmi_pcm {
	struct hda_pcm *pcm;
	struct snd_jack *jack;
	struct snd_kcontrol *eld_ctl;
};

enum {
	SILENT_STREAM_OFF = 0,
	SILENT_STREAM_KAE,	/* use standard HDA Keep-Alive */
	SILENT_STREAM_I915,	/* Intel i915 extension */
};

struct hdmi_spec {
	struct hda_codec *codec;
	int num_cvts;
	struct snd_array cvts; /* struct hdmi_spec_per_cvt */
	hda_nid_t cvt_nids[4]; /* only for haswell fix */

	/*
	 * num_pins is the number of virtual pins
	 * for example, there are 3 pins, and each pin
	 * has 4 device entries, then the num_pins is 12
	 */
	int num_pins;
	/*
	 * num_nids is the number of real pins
	 * In the above example, num_nids is 3
	 */
	int num_nids;
	/*
	 * dev_num is the number of device entries
	 * on each pin.
	 * In the above example, dev_num is 4
	 */
	int dev_num;
	struct snd_array pins; /* struct hdmi_spec_per_pin */
	struct hdmi_pcm pcm_rec[8];
	struct mutex pcm_lock;
	struct mutex bind_lock; /* for audio component binding */
	/* pcm_bitmap means which pcms have been assigned to pins*/
	unsigned long pcm_bitmap;
	int pcm_used;	/* counter of pcm_rec[] */
	/* bitmap shows whether the pcm is opened in user space
	 * bit 0 means the first playback PCM (PCM3);
	 * bit 1 means the second playback PCM, and so on.
	 */
	unsigned long pcm_in_use;

	struct hdmi_eld temp_eld;
	struct hdmi_ops ops;

	bool dyn_pin_out;
	bool static_pcm_mapping;
	/* hdmi interrupt trigger control flag for Nvidia codec */
	bool hdmi_intr_trig_ctrl;
	bool nv_dp_workaround; /* workaround DP audio infoframe for Nvidia */

	bool intel_hsw_fixup;	/* apply Intel platform-specific fixups */
	/*
	 * Non-generic VIA/NVIDIA specific
	 */
	struct hda_multi_out multiout;
	struct hda_pcm_stream pcm_playback;

	bool use_acomp_notifier; /* use eld_notify callback for hotplug */
	bool acomp_registered; /* audio component registered in this driver */
	bool force_connect; /* force connectivity */
	struct drm_audio_component_audio_ops drm_audio_ops;
	int (*port2pin)(struct hda_codec *, int); /* reverse port/pin mapping */

	struct hdac_chmap chmap;
	hda_nid_t vendor_nid;
	const int *port_map;
	int port_num;
	int silent_stream_type;
};

#ifdef CONFIG_SND_HDA_COMPONENT
static inline bool codec_has_acomp(struct hda_codec *codec)
{
	struct hdmi_spec *spec = codec->spec;
	return spec->use_acomp_notifier;
}
#else
#define codec_has_acomp(codec)	false
#endif

struct hdmi_audio_infoframe {
	u8 type; /* 0x84 */
	u8 ver;  /* 0x01 */
	u8 len;  /* 0x0a */

	u8 checksum;

	u8 CC02_CT47;	/* CC in bits 0:2, CT in 4:7 */
	u8 SS01_SF24;
	u8 CXT04;
	u8 CA;
	u8 LFEPBL01_LSV36_DM_INH7;
};

struct dp_audio_infoframe {
	u8 type; /* 0x84 */
	u8 len;  /* 0x1b */
	u8 ver;  /* 0x11 << 2 */

	u8 CC02_CT47;	/* match with HDMI infoframe from this on */
	u8 SS01_SF24;
	u8 CXT04;
	u8 CA;
	u8 LFEPBL01_LSV36_DM_INH7;
};

union audio_infoframe {
	struct hdmi_audio_infoframe hdmi;
	struct dp_audio_infoframe dp;
	DECLARE_FLEX_ARRAY(u8, bytes);
};

/*
 * HDMI routines
 */

#define get_pin(spec, idx) \
	((struct hdmi_spec_per_pin *)snd_array_elem(&spec->pins, idx))
#define get_cvt(spec, idx) \
	((struct hdmi_spec_per_cvt  *)snd_array_elem(&spec->cvts, idx))
/* obtain hdmi_pcm object assigned to idx */
#define get_hdmi_pcm(spec, idx)	(&(spec)->pcm_rec[idx])
/* obtain hda_pcm object assigned to idx */
#define get_pcm_rec(spec, idx)	(get_hdmi_pcm(spec, idx)->pcm)

static int pin_id_to_pin_index(struct hda_codec *codec,
			       hda_nid_t pin_nid, int dev_id)
{
	struct hdmi_spec *spec = codec->spec;
	int pin_idx;
	struct hdmi_spec_per_pin *per_pin;

	/*
	 * (dev_id == -1) means it is NON-MST pin
	 * return the first virtual pin on this port
	 */
	if (dev_id == -1)
		dev_id = 0;

	for (pin_idx = 0; pin_idx < spec->num_pins; pin_idx++) {
		per_pin = get_pin(spec, pin_idx);
		if ((per_pin->pin_nid == pin_nid) &&
			(per_pin->dev_id == dev_id))
			return pin_idx;
	}

	codec_warn(codec, "HDMI: pin NID 0x%x not registered\n", pin_nid);
	return -EINVAL;
}

static int hinfo_to_pcm_index(struct hda_codec *codec,
			struct hda_pcm_stream *hinfo)
{
	struct hdmi_spec *spec = codec->spec;
	int pcm_idx;

	for (pcm_idx = 0; pcm_idx < spec->pcm_used; pcm_idx++)
		if (get_pcm_rec(spec, pcm_idx)->stream == hinfo)
			return pcm_idx;

	codec_warn(codec, "HDMI: hinfo %p not tied to a PCM\n", hinfo);
	return -EINVAL;
}

static int hinfo_to_pin_index(struct hda_codec *codec,
			      struct hda_pcm_stream *hinfo)
{
	struct hdmi_spec *spec = codec->spec;
	struct hdmi_spec_per_pin *per_pin;
	int pin_idx;

	for (pin_idx = 0; pin_idx < spec->num_pins; pin_idx++) {
		per_pin = get_pin(spec, pin_idx);
		if (per_pin->pcm &&
			per_pin->pcm->pcm->stream == hinfo)
			return pin_idx;
	}

	codec_dbg(codec, "HDMI: hinfo %p (pcm %d) not registered\n", hinfo,
		  hinfo_to_pcm_index(codec, hinfo));
	return -EINVAL;
}

static struct hdmi_spec_per_pin *pcm_idx_to_pin(struct hdmi_spec *spec,
						int pcm_idx)
{
	int i;
	struct hdmi_spec_per_pin *per_pin;

	for (i = 0; i < spec->num_pins; i++) {
		per_pin = get_pin(spec, i);
		if (per_pin->pcm_idx == pcm_idx)
			return per_pin;
	}
	return NULL;
}

static int cvt_nid_to_cvt_index(struct hda_codec *codec, hda_nid_t cvt_nid)
{
	struct hdmi_spec *spec = codec->spec;
	int cvt_idx;

	for (cvt_idx = 0; cvt_idx < spec->num_cvts; cvt_idx++)
		if (get_cvt(spec, cvt_idx)->cvt_nid == cvt_nid)
			return cvt_idx;

	codec_warn(codec, "HDMI: cvt NID 0x%x not registered\n", cvt_nid);
	return -EINVAL;
}

static int hdmi_eld_ctl_info(struct snd_kcontrol *kcontrol,
			struct snd_ctl_elem_info *uinfo)
{
	struct hda_codec *codec = snd_kcontrol_chip(kcontrol);
	struct hdmi_spec *spec = codec->spec;
	struct hdmi_spec_per_pin *per_pin;
	struct hdmi_eld *eld;
	int pcm_idx;

	uinfo->type = SNDRV_CTL_ELEM_TYPE_BYTES;

	pcm_idx = kcontrol->private_value;
	mutex_lock(&spec->pcm_lock);
	per_pin = pcm_idx_to_pin(spec, pcm_idx);
	if (!per_pin) {
		/* no pin is bound to the pcm */
		uinfo->count = 0;
		goto unlock;
	}
	eld = &per_pin->sink_eld;
	uinfo->count = eld->eld_valid ? eld->eld_size : 0;

 unlock:
	mutex_unlock(&spec->pcm_lock);
	return 0;
}

static int hdmi_eld_ctl_get(struct snd_kcontrol *kcontrol,
			struct snd_ctl_elem_value *ucontrol)
{
	struct hda_codec *codec = snd_kcontrol_chip(kcontrol);
	struct hdmi_spec *spec = codec->spec;
	struct hdmi_spec_per_pin *per_pin;
	struct hdmi_eld *eld;
	int pcm_idx;
	int err = 0;

	pcm_idx = kcontrol->private_value;
	mutex_lock(&spec->pcm_lock);
	per_pin = pcm_idx_to_pin(spec, pcm_idx);
	if (!per_pin) {
		/* no pin is bound to the pcm */
		memset(ucontrol->value.bytes.data, 0,
		       ARRAY_SIZE(ucontrol->value.bytes.data));
		goto unlock;
	}

	eld = &per_pin->sink_eld;
	if (eld->eld_size > ARRAY_SIZE(ucontrol->value.bytes.data) ||
	    eld->eld_size > ELD_MAX_SIZE) {
		snd_BUG();
		err = -EINVAL;
		goto unlock;
	}

	memset(ucontrol->value.bytes.data, 0,
	       ARRAY_SIZE(ucontrol->value.bytes.data));
	if (eld->eld_valid)
		memcpy(ucontrol->value.bytes.data, eld->eld_buffer,
		       eld->eld_size);

 unlock:
	mutex_unlock(&spec->pcm_lock);
	return err;
}

static const struct snd_kcontrol_new eld_bytes_ctl = {
	.access = SNDRV_CTL_ELEM_ACCESS_READ | SNDRV_CTL_ELEM_ACCESS_VOLATILE |
		SNDRV_CTL_ELEM_ACCESS_SKIP_CHECK,
	.iface = SNDRV_CTL_ELEM_IFACE_PCM,
	.name = "ELD",
	.info = hdmi_eld_ctl_info,
	.get = hdmi_eld_ctl_get,
};

static int hdmi_create_eld_ctl(struct hda_codec *codec, int pcm_idx,
			int device)
{
	struct snd_kcontrol *kctl;
	struct hdmi_spec *spec = codec->spec;
	int err;

	kctl = snd_ctl_new1(&eld_bytes_ctl, codec);
	if (!kctl)
		return -ENOMEM;
	kctl->private_value = pcm_idx;
	kctl->id.device = device;

	/* no pin nid is associated with the kctl now
	 * tbd: associate pin nid to eld ctl later
	 */
	err = snd_hda_ctl_add(codec, 0, kctl);
	if (err < 0)
		return err;

	get_hdmi_pcm(spec, pcm_idx)->eld_ctl = kctl;
	return 0;
}

#ifdef BE_PARANOID
static void hdmi_get_dip_index(struct hda_codec *codec, hda_nid_t pin_nid,
				int *packet_index, int *byte_index)
{
	int val;

	val = snd_hda_codec_read(codec, pin_nid, 0,
				 AC_VERB_GET_HDMI_DIP_INDEX, 0);

	*packet_index = val >> 5;
	*byte_index = val & 0x1f;
}
#endif

static void hdmi_set_dip_index(struct hda_codec *codec, hda_nid_t pin_nid,
				int packet_index, int byte_index)
{
	int val;

	val = (packet_index << 5) | (byte_index & 0x1f);

	snd_hda_codec_write(codec, pin_nid, 0, AC_VERB_SET_HDMI_DIP_INDEX, val);
}

static void hdmi_write_dip_byte(struct hda_codec *codec, hda_nid_t pin_nid,
				unsigned char val)
{
	snd_hda_codec_write(codec, pin_nid, 0, AC_VERB_SET_HDMI_DIP_DATA, val);
}

static void hdmi_init_pin(struct hda_codec *codec, hda_nid_t pin_nid)
{
	struct hdmi_spec *spec = codec->spec;
	int pin_out;

	/* Unmute */
	if (get_wcaps(codec, pin_nid) & AC_WCAP_OUT_AMP)
		snd_hda_codec_write(codec, pin_nid, 0,
				AC_VERB_SET_AMP_GAIN_MUTE, AMP_OUT_UNMUTE);

	if (spec->dyn_pin_out)
		/* Disable pin out until stream is active */
		pin_out = 0;
	else
		/* Enable pin out: some machines with GM965 gets broken output
		 * when the pin is disabled or changed while using with HDMI
		 */
		pin_out = PIN_OUT;

	snd_hda_codec_write(codec, pin_nid, 0,
			    AC_VERB_SET_PIN_WIDGET_CONTROL, pin_out);
}

/*
 * ELD proc files
 */

#ifdef CONFIG_SND_PROC_FS
static void print_eld_info(struct snd_info_entry *entry,
			   struct snd_info_buffer *buffer)
{
	struct hdmi_spec_per_pin *per_pin = entry->private_data;

	mutex_lock(&per_pin->lock);
	snd_hdmi_print_eld_info(&per_pin->sink_eld, buffer, per_pin->pin_nid,
				per_pin->dev_id, per_pin->cvt_nid);
	mutex_unlock(&per_pin->lock);
}

static void write_eld_info(struct snd_info_entry *entry,
			   struct snd_info_buffer *buffer)
{
	struct hdmi_spec_per_pin *per_pin = entry->private_data;

	mutex_lock(&per_pin->lock);
	snd_hdmi_write_eld_info(&per_pin->sink_eld, buffer);
	mutex_unlock(&per_pin->lock);
}

static int eld_proc_new(struct hdmi_spec_per_pin *per_pin, int index)
{
	char name[32];
	struct hda_codec *codec = per_pin->codec;
	struct snd_info_entry *entry;
	int err;

	snprintf(name, sizeof(name), "eld#%d.%d", codec->addr, index);
	err = snd_card_proc_new(codec->card, name, &entry);
	if (err < 0)
		return err;

	snd_info_set_text_ops(entry, per_pin, print_eld_info);
	entry->c.text.write = write_eld_info;
	entry->mode |= 0200;
	per_pin->proc_entry = entry;

	return 0;
}

static void eld_proc_free(struct hdmi_spec_per_pin *per_pin)
{
	if (!per_pin->codec->bus->shutdown) {
		snd_info_free_entry(per_pin->proc_entry);
		per_pin->proc_entry = NULL;
	}
}
#else
static inline int eld_proc_new(struct hdmi_spec_per_pin *per_pin,
			       int index)
{
	return 0;
}
static inline void eld_proc_free(struct hdmi_spec_per_pin *per_pin)
{
}
#endif

/*
 * Audio InfoFrame routines
 */

/*
 * Enable Audio InfoFrame Transmission
 */
static void hdmi_start_infoframe_trans(struct hda_codec *codec,
				       hda_nid_t pin_nid)
{
	hdmi_set_dip_index(codec, pin_nid, 0x0, 0x0);
	snd_hda_codec_write(codec, pin_nid, 0, AC_VERB_SET_HDMI_DIP_XMIT,
						AC_DIPXMIT_BEST);
}

/*
 * Disable Audio InfoFrame Transmission
 */
static void hdmi_stop_infoframe_trans(struct hda_codec *codec,
				      hda_nid_t pin_nid)
{
	hdmi_set_dip_index(codec, pin_nid, 0x0, 0x0);
	snd_hda_codec_write(codec, pin_nid, 0, AC_VERB_SET_HDMI_DIP_XMIT,
						AC_DIPXMIT_DISABLE);
}

static void hdmi_debug_dip_size(struct hda_codec *codec, hda_nid_t pin_nid)
{
#ifdef CONFIG_SND_DEBUG_VERBOSE
	int i;
	int size;

	size = snd_hdmi_get_eld_size(codec, pin_nid);
	codec_dbg(codec, "HDMI: ELD buf size is %d\n", size);

	for (i = 0; i < 8; i++) {
		size = snd_hda_codec_read(codec, pin_nid, 0,
						AC_VERB_GET_HDMI_DIP_SIZE, i);
		codec_dbg(codec, "HDMI: DIP GP[%d] buf size is %d\n", i, size);
	}
#endif
}

static void hdmi_clear_dip_buffers(struct hda_codec *codec, hda_nid_t pin_nid)
{
#ifdef BE_PARANOID
	int i, j;
	int size;
	int pi, bi;
	for (i = 0; i < 8; i++) {
		size = snd_hda_codec_read(codec, pin_nid, 0,
						AC_VERB_GET_HDMI_DIP_SIZE, i);
		if (size == 0)
			continue;

		hdmi_set_dip_index(codec, pin_nid, i, 0x0);
		for (j = 1; j < 1000; j++) {
			hdmi_write_dip_byte(codec, pin_nid, 0x0);
			hdmi_get_dip_index(codec, pin_nid, &pi, &bi);
			if (pi != i)
				codec_dbg(codec, "dip index %d: %d != %d\n",
						bi, pi, i);
			if (bi == 0) /* byte index wrapped around */
				break;
		}
		codec_dbg(codec,
			"HDMI: DIP GP[%d] buf reported size=%d, written=%d\n",
			i, size, j);
	}
#endif
}

static void hdmi_checksum_audio_infoframe(struct hdmi_audio_infoframe *hdmi_ai)
{
	u8 *bytes = (u8 *)hdmi_ai;
	u8 sum = 0;
	int i;

	hdmi_ai->checksum = 0;

	for (i = 0; i < sizeof(*hdmi_ai); i++)
		sum += bytes[i];

	hdmi_ai->checksum = -sum;
}

static void hdmi_fill_audio_infoframe(struct hda_codec *codec,
				      hda_nid_t pin_nid,
				      u8 *dip, int size)
{
	int i;

	hdmi_debug_dip_size(codec, pin_nid);
	hdmi_clear_dip_buffers(codec, pin_nid); /* be paranoid */

	hdmi_set_dip_index(codec, pin_nid, 0x0, 0x0);
	for (i = 0; i < size; i++)
		hdmi_write_dip_byte(codec, pin_nid, dip[i]);
}

static bool hdmi_infoframe_uptodate(struct hda_codec *codec, hda_nid_t pin_nid,
				    u8 *dip, int size)
{
	u8 val;
	int i;

	hdmi_set_dip_index(codec, pin_nid, 0x0, 0x0);
	if (snd_hda_codec_read(codec, pin_nid, 0, AC_VERB_GET_HDMI_DIP_XMIT, 0)
							    != AC_DIPXMIT_BEST)
		return false;

	for (i = 0; i < size; i++) {
		val = snd_hda_codec_read(codec, pin_nid, 0,
					 AC_VERB_GET_HDMI_DIP_DATA, 0);
		if (val != dip[i])
			return false;
	}

	return true;
}

static int hdmi_pin_get_eld(struct hda_codec *codec, hda_nid_t nid,
			    int dev_id, unsigned char *buf, int *eld_size)
{
	snd_hda_set_dev_select(codec, nid, dev_id);

	return snd_hdmi_get_eld(codec, nid, buf, eld_size);
}

static void hdmi_pin_setup_infoframe(struct hda_codec *codec,
				     hda_nid_t pin_nid, int dev_id,
				     int ca, int active_channels,
				     int conn_type)
{
	struct hdmi_spec *spec = codec->spec;
	union audio_infoframe ai;

	memset(&ai, 0, sizeof(ai));
	if ((conn_type == 0) || /* HDMI */
		/* Nvidia DisplayPort: Nvidia HW expects same layout as HDMI */
		(conn_type == 1 && spec->nv_dp_workaround)) {
		struct hdmi_audio_infoframe *hdmi_ai = &ai.hdmi;

		if (conn_type == 0) { /* HDMI */
			hdmi_ai->type		= 0x84;
			hdmi_ai->ver		= 0x01;
			hdmi_ai->len		= 0x0a;
		} else {/* Nvidia DP */
			hdmi_ai->type		= 0x84;
			hdmi_ai->ver		= 0x1b;
			hdmi_ai->len		= 0x11 << 2;
		}
		hdmi_ai->CC02_CT47	= active_channels - 1;
		hdmi_ai->CA		= ca;
		hdmi_checksum_audio_infoframe(hdmi_ai);
	} else if (conn_type == 1) { /* DisplayPort */
		struct dp_audio_infoframe *dp_ai = &ai.dp;

		dp_ai->type		= 0x84;
		dp_ai->len		= 0x1b;
		dp_ai->ver		= 0x11 << 2;
		dp_ai->CC02_CT47	= active_channels - 1;
		dp_ai->CA		= ca;
	} else {
		codec_dbg(codec, "HDMI: unknown connection type at pin NID 0x%x\n", pin_nid);
		return;
	}

	snd_hda_set_dev_select(codec, pin_nid, dev_id);

	/*
	 * sizeof(ai) is used instead of sizeof(*hdmi_ai) or
	 * sizeof(*dp_ai) to avoid partial match/update problems when
	 * the user switches between HDMI/DP monitors.
	 */
	if (!hdmi_infoframe_uptodate(codec, pin_nid, ai.bytes,
					sizeof(ai))) {
		codec_dbg(codec, "%s: pin NID=0x%x channels=%d ca=0x%02x\n",
			  __func__, pin_nid, active_channels, ca);
		hdmi_stop_infoframe_trans(codec, pin_nid);
		hdmi_fill_audio_infoframe(codec, pin_nid,
					    ai.bytes, sizeof(ai));
		hdmi_start_infoframe_trans(codec, pin_nid);
	}
}

static void hdmi_setup_audio_infoframe(struct hda_codec *codec,
				       struct hdmi_spec_per_pin *per_pin,
				       bool non_pcm)
{
	struct hdmi_spec *spec = codec->spec;
	struct hdac_chmap *chmap = &spec->chmap;
	hda_nid_t pin_nid = per_pin->pin_nid;
	int dev_id = per_pin->dev_id;
	int channels = per_pin->channels;
	int active_channels;
	struct hdmi_eld *eld;
	int ca;

	if (!channels)
		return;

	snd_hda_set_dev_select(codec, pin_nid, dev_id);

	/* some HW (e.g. HSW+) needs reprogramming the amp at each time */
	if (get_wcaps(codec, pin_nid) & AC_WCAP_OUT_AMP)
		snd_hda_codec_write(codec, pin_nid, 0,
					    AC_VERB_SET_AMP_GAIN_MUTE,
					    AMP_OUT_UNMUTE);

	eld = &per_pin->sink_eld;

	ca = snd_hdac_channel_allocation(&codec->core,
			eld->info.spk_alloc, channels,
			per_pin->chmap_set, non_pcm, per_pin->chmap);

	active_channels = snd_hdac_get_active_channels(ca);

	chmap->ops.set_channel_count(&codec->core, per_pin->cvt_nid,
						active_channels);

	/*
	 * always configure channel mapping, it may have been changed by the
	 * user in the meantime
	 */
	snd_hdac_setup_channel_mapping(&spec->chmap,
				pin_nid, non_pcm, ca, channels,
				per_pin->chmap, per_pin->chmap_set);

	spec->ops.pin_setup_infoframe(codec, pin_nid, dev_id,
				      ca, active_channels, eld->info.conn_type);

	per_pin->non_pcm = non_pcm;
}

/*
 * Unsolicited events
 */

static void hdmi_present_sense(struct hdmi_spec_per_pin *per_pin, int repoll);

static void check_presence_and_report(struct hda_codec *codec, hda_nid_t nid,
				      int dev_id)
{
	struct hdmi_spec *spec = codec->spec;
	int pin_idx = pin_id_to_pin_index(codec, nid, dev_id);

	if (pin_idx < 0)
		return;
	mutex_lock(&spec->pcm_lock);
	hdmi_present_sense(get_pin(spec, pin_idx), 1);
	mutex_unlock(&spec->pcm_lock);
}

static void jack_callback(struct hda_codec *codec,
			  struct hda_jack_callback *jack)
{
	/* stop polling when notification is enabled */
	if (codec_has_acomp(codec))
		return;

	check_presence_and_report(codec, jack->nid, jack->dev_id);
}

static void hdmi_intrinsic_event(struct hda_codec *codec, unsigned int res,
				 struct hda_jack_tbl *jack)
{
	jack->jack_dirty = 1;

	codec_dbg(codec,
		"HDMI hot plug event: Codec=%d NID=0x%x Device=%d Inactive=%d Presence_Detect=%d ELD_Valid=%d\n",
		codec->addr, jack->nid, jack->dev_id, !!(res & AC_UNSOL_RES_IA),
		!!(res & AC_UNSOL_RES_PD), !!(res & AC_UNSOL_RES_ELDV));

	check_presence_and_report(codec, jack->nid, jack->dev_id);
}

static void hdmi_non_intrinsic_event(struct hda_codec *codec, unsigned int res)
{
	int tag = res >> AC_UNSOL_RES_TAG_SHIFT;
	int subtag = (res & AC_UNSOL_RES_SUBTAG) >> AC_UNSOL_RES_SUBTAG_SHIFT;
	int cp_state = !!(res & AC_UNSOL_RES_CP_STATE);
	int cp_ready = !!(res & AC_UNSOL_RES_CP_READY);

	codec_info(codec,
		"HDMI CP event: CODEC=%d TAG=%d SUBTAG=0x%x CP_STATE=%d CP_READY=%d\n",
		codec->addr,
		tag,
		subtag,
		cp_state,
		cp_ready);

	/* TODO */
	if (cp_state) {
		;
	}
	if (cp_ready) {
		;
	}
}


static void hdmi_unsol_event(struct hda_codec *codec, unsigned int res)
{
	int tag = res >> AC_UNSOL_RES_TAG_SHIFT;
	int subtag = (res & AC_UNSOL_RES_SUBTAG) >> AC_UNSOL_RES_SUBTAG_SHIFT;
	struct hda_jack_tbl *jack;

	if (codec_has_acomp(codec))
		return;

	if (codec->dp_mst) {
		int dev_entry =
			(res & AC_UNSOL_RES_DE) >> AC_UNSOL_RES_DE_SHIFT;

		jack = snd_hda_jack_tbl_get_from_tag(codec, tag, dev_entry);
	} else {
		jack = snd_hda_jack_tbl_get_from_tag(codec, tag, 0);
	}

	if (!jack) {
		codec_dbg(codec, "Unexpected HDMI event tag 0x%x\n", tag);
		return;
	}

	if (subtag == 0)
		hdmi_intrinsic_event(codec, res, jack);
	else
		hdmi_non_intrinsic_event(codec, res);
}

static void haswell_verify_D0(struct hda_codec *codec,
		hda_nid_t cvt_nid, hda_nid_t nid)
{
	int pwr;

	/* For Haswell, the converter 1/2 may keep in D3 state after bootup,
	 * thus pins could only choose converter 0 for use. Make sure the
	 * converters are in correct power state */
	if (!snd_hda_check_power_state(codec, cvt_nid, AC_PWRST_D0))
		snd_hda_codec_write(codec, cvt_nid, 0, AC_VERB_SET_POWER_STATE, AC_PWRST_D0);

	if (!snd_hda_check_power_state(codec, nid, AC_PWRST_D0)) {
		snd_hda_codec_write(codec, nid, 0, AC_VERB_SET_POWER_STATE,
				    AC_PWRST_D0);
		msleep(40);
		pwr = snd_hda_codec_read(codec, nid, 0, AC_VERB_GET_POWER_STATE, 0);
		pwr = (pwr & AC_PWRST_ACTUAL) >> AC_PWRST_ACTUAL_SHIFT;
		codec_dbg(codec, "Haswell HDMI audio: Power for NID 0x%x is now D%d\n", nid, pwr);
	}
}

/*
 * Callbacks
 */

/* HBR should be Non-PCM, 8 channels */
#define is_hbr_format(format) \
	((format & AC_FMT_TYPE_NON_PCM) && (format & AC_FMT_CHAN_MASK) == 7)

static int hdmi_pin_hbr_setup(struct hda_codec *codec, hda_nid_t pin_nid,
			      int dev_id, bool hbr)
{
	int pinctl, new_pinctl;

	if (snd_hda_query_pin_caps(codec, pin_nid) & AC_PINCAP_HBR) {
		snd_hda_set_dev_select(codec, pin_nid, dev_id);
		pinctl = snd_hda_codec_read(codec, pin_nid, 0,
					    AC_VERB_GET_PIN_WIDGET_CONTROL, 0);

		if (pinctl < 0)
			return hbr ? -EINVAL : 0;

		new_pinctl = pinctl & ~AC_PINCTL_EPT;
		if (hbr)
			new_pinctl |= AC_PINCTL_EPT_HBR;
		else
			new_pinctl |= AC_PINCTL_EPT_NATIVE;

		codec_dbg(codec,
			  "hdmi_pin_hbr_setup: NID=0x%x, %spinctl=0x%x\n",
			    pin_nid,
			    pinctl == new_pinctl ? "" : "new-",
			    new_pinctl);

		if (pinctl != new_pinctl)
			snd_hda_codec_write(codec, pin_nid, 0,
					    AC_VERB_SET_PIN_WIDGET_CONTROL,
					    new_pinctl);
	} else if (hbr)
		return -EINVAL;

	return 0;
}

static int hdmi_setup_stream(struct hda_codec *codec, hda_nid_t cvt_nid,
			      hda_nid_t pin_nid, int dev_id,
			      u32 stream_tag, int format)
{
	struct hdmi_spec *spec = codec->spec;
	unsigned int param;
	int err;

	err = spec->ops.pin_hbr_setup(codec, pin_nid, dev_id,
				      is_hbr_format(format));

	if (err) {
		codec_dbg(codec, "hdmi_setup_stream: HBR is not supported\n");
		return err;
	}

	if (spec->intel_hsw_fixup) {

		/*
		 * on recent platforms IEC Coding Type is required for HBR
		 * support, read current Digital Converter settings and set
		 * ICT bitfield if needed.
		 */
		param = snd_hda_codec_read(codec, cvt_nid, 0,
					   AC_VERB_GET_DIGI_CONVERT_1, 0);

		param = (param >> 16) & ~(AC_DIG3_ICT);

		/* on recent platforms ICT mode is required for HBR support */
		if (is_hbr_format(format))
			param |= 0x1;

		snd_hda_codec_write(codec, cvt_nid, 0,
				    AC_VERB_SET_DIGI_CONVERT_3, param);
	}

	snd_hda_codec_setup_stream(codec, cvt_nid, stream_tag, 0, format);
	return 0;
}

/* Try to find an available converter
 * If pin_idx is less then zero, just try to find an available converter.
 * Otherwise, try to find an available converter and get the cvt mux index
 * of the pin.
 */
static int hdmi_choose_cvt(struct hda_codec *codec,
			   int pin_idx, int *cvt_id,
			   bool silent)
{
	struct hdmi_spec *spec = codec->spec;
	struct hdmi_spec_per_pin *per_pin;
	struct hdmi_spec_per_cvt *per_cvt = NULL;
	int cvt_idx, mux_idx = 0;

	/* pin_idx < 0 means no pin will be bound to the converter */
	if (pin_idx < 0)
		per_pin = NULL;
	else
		per_pin = get_pin(spec, pin_idx);

	if (per_pin && per_pin->silent_stream) {
		cvt_idx = cvt_nid_to_cvt_index(codec, per_pin->cvt_nid);
		per_cvt = get_cvt(spec, cvt_idx);
		if (per_cvt->assigned && !silent)
			return -EBUSY;
		if (cvt_id)
			*cvt_id = cvt_idx;
		return 0;
	}

	/* Dynamically assign converter to stream */
	for (cvt_idx = 0; cvt_idx < spec->num_cvts; cvt_idx++) {
		per_cvt = get_cvt(spec, cvt_idx);

		/* Must not already be assigned */
		if (per_cvt->assigned || per_cvt->silent_stream)
			continue;
		if (per_pin == NULL)
			break;
		/* Must be in pin's mux's list of converters */
		for (mux_idx = 0; mux_idx < per_pin->num_mux_nids; mux_idx++)
			if (per_pin->mux_nids[mux_idx] == per_cvt->cvt_nid)
				break;
		/* Not in mux list */
		if (mux_idx == per_pin->num_mux_nids)
			continue;
		break;
	}

	/* No free converters */
	if (cvt_idx == spec->num_cvts)
		return -EBUSY;

	if (per_pin != NULL)
		per_pin->mux_idx = mux_idx;

	if (cvt_id)
		*cvt_id = cvt_idx;

	return 0;
}

/* Assure the pin select the right convetor */
static void intel_verify_pin_cvt_connect(struct hda_codec *codec,
			struct hdmi_spec_per_pin *per_pin)
{
	hda_nid_t pin_nid = per_pin->pin_nid;
	int mux_idx, curr;

	mux_idx = per_pin->mux_idx;
	curr = snd_hda_codec_read(codec, pin_nid, 0,
					  AC_VERB_GET_CONNECT_SEL, 0);
	if (curr != mux_idx)
		snd_hda_codec_write_cache(codec, pin_nid, 0,
					    AC_VERB_SET_CONNECT_SEL,
					    mux_idx);
}

/* get the mux index for the converter of the pins
 * converter's mux index is the same for all pins on Intel platform
 */
static int intel_cvt_id_to_mux_idx(struct hdmi_spec *spec,
			hda_nid_t cvt_nid)
{
	int i;

	for (i = 0; i < spec->num_cvts; i++)
		if (spec->cvt_nids[i] == cvt_nid)
			return i;
	return -EINVAL;
}

/* Intel HDMI workaround to fix audio routing issue:
 * For some Intel display codecs, pins share the same connection list.
 * So a conveter can be selected by multiple pins and playback on any of these
 * pins will generate sound on the external display, because audio flows from
 * the same converter to the display pipeline. Also muting one pin may make
 * other pins have no sound output.
 * So this function assures that an assigned converter for a pin is not selected
 * by any other pins.
 */
static void intel_not_share_assigned_cvt(struct hda_codec *codec,
					 hda_nid_t pin_nid,
					 int dev_id, int mux_idx)
{
	struct hdmi_spec *spec = codec->spec;
	hda_nid_t nid;
	int cvt_idx, curr;
	struct hdmi_spec_per_cvt *per_cvt;
	struct hdmi_spec_per_pin *per_pin;
	int pin_idx;

	/* configure the pins connections */
	for (pin_idx = 0; pin_idx < spec->num_pins; pin_idx++) {
		int dev_id_saved;
		int dev_num;

		per_pin = get_pin(spec, pin_idx);
		/*
		 * pin not connected to monitor
		 * no need to operate on it
		 */
		if (!per_pin->pcm)
			continue;

		if ((per_pin->pin_nid == pin_nid) &&
			(per_pin->dev_id == dev_id))
			continue;

		/*
		 * if per_pin->dev_id >= dev_num,
		 * snd_hda_get_dev_select() will fail,
		 * and the following operation is unpredictable.
		 * So skip this situation.
		 */
		dev_num = snd_hda_get_num_devices(codec, per_pin->pin_nid) + 1;
		if (per_pin->dev_id >= dev_num)
			continue;

		nid = per_pin->pin_nid;

		/*
		 * Calling this function should not impact
		 * on the device entry selection
		 * So let's save the dev id for each pin,
		 * and restore it when return
		 */
		dev_id_saved = snd_hda_get_dev_select(codec, nid);
		snd_hda_set_dev_select(codec, nid, per_pin->dev_id);
		curr = snd_hda_codec_read(codec, nid, 0,
					  AC_VERB_GET_CONNECT_SEL, 0);
		if (curr != mux_idx) {
			snd_hda_set_dev_select(codec, nid, dev_id_saved);
			continue;
		}


		/* choose an unassigned converter. The conveters in the
		 * connection list are in the same order as in the codec.
		 */
		for (cvt_idx = 0; cvt_idx < spec->num_cvts; cvt_idx++) {
			per_cvt = get_cvt(spec, cvt_idx);
			if (!per_cvt->assigned) {
				codec_dbg(codec,
					  "choose cvt %d for pin NID 0x%x\n",
					  cvt_idx, nid);
				snd_hda_codec_write_cache(codec, nid, 0,
					    AC_VERB_SET_CONNECT_SEL,
					    cvt_idx);
				break;
			}
		}
		snd_hda_set_dev_select(codec, nid, dev_id_saved);
	}
}

/* A wrapper of intel_not_share_asigned_cvt() */
static void intel_not_share_assigned_cvt_nid(struct hda_codec *codec,
			hda_nid_t pin_nid, int dev_id, hda_nid_t cvt_nid)
{
	int mux_idx;
	struct hdmi_spec *spec = codec->spec;

	/* On Intel platform, the mapping of converter nid to
	 * mux index of the pins are always the same.
	 * The pin nid may be 0, this means all pins will not
	 * share the converter.
	 */
	mux_idx = intel_cvt_id_to_mux_idx(spec, cvt_nid);
	if (mux_idx >= 0)
		intel_not_share_assigned_cvt(codec, pin_nid, dev_id, mux_idx);
}

/* skeleton caller of pin_cvt_fixup ops */
static void pin_cvt_fixup(struct hda_codec *codec,
			  struct hdmi_spec_per_pin *per_pin,
			  hda_nid_t cvt_nid)
{
	struct hdmi_spec *spec = codec->spec;

	if (spec->ops.pin_cvt_fixup)
		spec->ops.pin_cvt_fixup(codec, per_pin, cvt_nid);
}

/* called in hdmi_pcm_open when no pin is assigned to the PCM */
static int hdmi_pcm_open_no_pin(struct hda_pcm_stream *hinfo,
			 struct hda_codec *codec,
			 struct snd_pcm_substream *substream)
{
	struct hdmi_spec *spec = codec->spec;
	struct snd_pcm_runtime *runtime = substream->runtime;
	int cvt_idx, pcm_idx;
	struct hdmi_spec_per_cvt *per_cvt = NULL;
	int err;

	pcm_idx = hinfo_to_pcm_index(codec, hinfo);
	if (pcm_idx < 0)
		return -EINVAL;

	err = hdmi_choose_cvt(codec, -1, &cvt_idx, false);
	if (err)
		return err;

	per_cvt = get_cvt(spec, cvt_idx);
	per_cvt->assigned = true;
	hinfo->nid = per_cvt->cvt_nid;

	pin_cvt_fixup(codec, NULL, per_cvt->cvt_nid);

	set_bit(pcm_idx, &spec->pcm_in_use);
	/* todo: setup spdif ctls assign */

	/* Initially set the converter's capabilities */
	hinfo->channels_min = per_cvt->channels_min;
	hinfo->channels_max = per_cvt->channels_max;
	hinfo->rates = per_cvt->rates;
	hinfo->formats = per_cvt->formats;
	hinfo->maxbps = per_cvt->maxbps;

	/* Store the updated parameters */
	runtime->hw.channels_min = hinfo->channels_min;
	runtime->hw.channels_max = hinfo->channels_max;
	runtime->hw.formats = hinfo->formats;
	runtime->hw.rates = hinfo->rates;

	snd_pcm_hw_constraint_step(substream->runtime, 0,
				   SNDRV_PCM_HW_PARAM_CHANNELS, 2);
	return 0;
}

/*
 * HDA PCM callbacks
 */
static int hdmi_pcm_open(struct hda_pcm_stream *hinfo,
			 struct hda_codec *codec,
			 struct snd_pcm_substream *substream)
{
	struct hdmi_spec *spec = codec->spec;
	struct snd_pcm_runtime *runtime = substream->runtime;
	int pin_idx, cvt_idx, pcm_idx;
	struct hdmi_spec_per_pin *per_pin;
	struct hdmi_eld *eld;
	struct hdmi_spec_per_cvt *per_cvt = NULL;
	int err;

	/* Validate hinfo */
	pcm_idx = hinfo_to_pcm_index(codec, hinfo);
	if (pcm_idx < 0)
		return -EINVAL;

	mutex_lock(&spec->pcm_lock);
	pin_idx = hinfo_to_pin_index(codec, hinfo);
	/* no pin is assigned to the PCM
	 * PA need pcm open successfully when probe
	 */
	if (pin_idx < 0) {
		err = hdmi_pcm_open_no_pin(hinfo, codec, substream);
		goto unlock;
	}

	err = hdmi_choose_cvt(codec, pin_idx, &cvt_idx, false);
	if (err < 0)
		goto unlock;

	per_cvt = get_cvt(spec, cvt_idx);
	/* Claim converter */
	per_cvt->assigned = true;

	set_bit(pcm_idx, &spec->pcm_in_use);
	per_pin = get_pin(spec, pin_idx);
	per_pin->cvt_nid = per_cvt->cvt_nid;
	hinfo->nid = per_cvt->cvt_nid;

	/* flip stripe flag for the assigned stream if supported */
	if (get_wcaps(codec, per_cvt->cvt_nid) & AC_WCAP_STRIPE)
		azx_stream(get_azx_dev(substream))->stripe = 1;

	snd_hda_set_dev_select(codec, per_pin->pin_nid, per_pin->dev_id);
	snd_hda_codec_write_cache(codec, per_pin->pin_nid, 0,
			    AC_VERB_SET_CONNECT_SEL,
			    per_pin->mux_idx);

	/* configure unused pins to choose other converters */
	pin_cvt_fixup(codec, per_pin, 0);

	snd_hda_spdif_ctls_assign(codec, pcm_idx, per_cvt->cvt_nid);

	/* Initially set the converter's capabilities */
	hinfo->channels_min = per_cvt->channels_min;
	hinfo->channels_max = per_cvt->channels_max;
	hinfo->rates = per_cvt->rates;
	hinfo->formats = per_cvt->formats;
	hinfo->maxbps = per_cvt->maxbps;

	eld = &per_pin->sink_eld;
	/* Restrict capabilities by ELD if this isn't disabled */
	if (!static_hdmi_pcm && eld->eld_valid) {
		snd_hdmi_eld_update_pcm_info(&eld->info, hinfo);
		if (hinfo->channels_min > hinfo->channels_max ||
		    !hinfo->rates || !hinfo->formats) {
			per_cvt->assigned = false;
			hinfo->nid = 0;
			snd_hda_spdif_ctls_unassign(codec, pcm_idx);
			err = -ENODEV;
			goto unlock;
		}
	}

	/* Store the updated parameters */
	runtime->hw.channels_min = hinfo->channels_min;
	runtime->hw.channels_max = hinfo->channels_max;
	runtime->hw.formats = hinfo->formats;
	runtime->hw.rates = hinfo->rates;

	snd_pcm_hw_constraint_step(substream->runtime, 0,
				   SNDRV_PCM_HW_PARAM_CHANNELS, 2);
 unlock:
	mutex_unlock(&spec->pcm_lock);
	return err;
}

/*
 * HDA/HDMI auto parsing
 */
static int hdmi_read_pin_conn(struct hda_codec *codec, int pin_idx)
{
	struct hdmi_spec *spec = codec->spec;
	struct hdmi_spec_per_pin *per_pin = get_pin(spec, pin_idx);
	hda_nid_t pin_nid = per_pin->pin_nid;
	int dev_id = per_pin->dev_id;
	int conns;

	if (!(get_wcaps(codec, pin_nid) & AC_WCAP_CONN_LIST)) {
		codec_warn(codec,
			   "HDMI: pin NID 0x%x wcaps %#x does not support connection list\n",
			   pin_nid, get_wcaps(codec, pin_nid));
		return -EINVAL;
	}

	snd_hda_set_dev_select(codec, pin_nid, dev_id);

	if (spec->intel_hsw_fixup) {
		conns = spec->num_cvts;
		memcpy(per_pin->mux_nids, spec->cvt_nids,
		       sizeof(hda_nid_t) * conns);
	} else {
		conns = snd_hda_get_raw_connections(codec, pin_nid,
						    per_pin->mux_nids,
						    HDA_MAX_CONNECTIONS);
	}

	/* all the device entries on the same pin have the same conn list */
	per_pin->num_mux_nids = conns;

	return 0;
}

static int hdmi_find_pcm_slot(struct hdmi_spec *spec,
			      struct hdmi_spec_per_pin *per_pin)
{
	int i;

	for (i = 0; i < spec->pcm_used; i++) {
		if (!test_bit(i, &spec->pcm_bitmap))
			return i;
	}
	return -EBUSY;
}

static void hdmi_attach_hda_pcm(struct hdmi_spec *spec,
				struct hdmi_spec_per_pin *per_pin)
{
	int idx;

	/* pcm already be attached to the pin */
	if (per_pin->pcm)
		return;
	/* try the previously used slot at first */
	idx = per_pin->prev_pcm_idx;
	if (idx >= 0) {
		if (!test_bit(idx, &spec->pcm_bitmap))
			goto found;
		per_pin->prev_pcm_idx = -1; /* no longer valid, clear it */
	}
	idx = hdmi_find_pcm_slot(spec, per_pin);
	if (idx == -EBUSY)
		return;
 found:
	per_pin->pcm_idx = idx;
	per_pin->pcm = get_hdmi_pcm(spec, idx);
	set_bit(idx, &spec->pcm_bitmap);
}

static void hdmi_detach_hda_pcm(struct hdmi_spec *spec,
				struct hdmi_spec_per_pin *per_pin)
{
	int idx;

	/* pcm already be detached from the pin */
	if (!per_pin->pcm)
		return;
	idx = per_pin->pcm_idx;
	per_pin->pcm_idx = -1;
	per_pin->prev_pcm_idx = idx; /* remember the previous index */
	per_pin->pcm = NULL;
	if (idx >= 0 && idx < spec->pcm_used)
		clear_bit(idx, &spec->pcm_bitmap);
}

static int hdmi_get_pin_cvt_mux(struct hdmi_spec *spec,
		struct hdmi_spec_per_pin *per_pin, hda_nid_t cvt_nid)
{
	int mux_idx;

	for (mux_idx = 0; mux_idx < per_pin->num_mux_nids; mux_idx++)
		if (per_pin->mux_nids[mux_idx] == cvt_nid)
			break;
	return mux_idx;
}

static bool check_non_pcm_per_cvt(struct hda_codec *codec, hda_nid_t cvt_nid);

static void hdmi_pcm_setup_pin(struct hdmi_spec *spec,
			   struct hdmi_spec_per_pin *per_pin)
{
	struct hda_codec *codec = per_pin->codec;
	struct hda_pcm *pcm;
	struct hda_pcm_stream *hinfo;
	struct snd_pcm_substream *substream;
	int mux_idx;
	bool non_pcm;

	if (per_pin->pcm_idx < 0 || per_pin->pcm_idx >= spec->pcm_used)
		return;
	pcm = get_pcm_rec(spec, per_pin->pcm_idx);
	if (!pcm->pcm)
		return;
	if (!test_bit(per_pin->pcm_idx, &spec->pcm_in_use))
		return;

	/* hdmi audio only uses playback and one substream */
	hinfo = pcm->stream;
	substream = pcm->pcm->streams[0].substream;

	per_pin->cvt_nid = hinfo->nid;

	mux_idx = hdmi_get_pin_cvt_mux(spec, per_pin, hinfo->nid);
	if (mux_idx < per_pin->num_mux_nids) {
		snd_hda_set_dev_select(codec, per_pin->pin_nid,
				   per_pin->dev_id);
		snd_hda_codec_write_cache(codec, per_pin->pin_nid, 0,
				AC_VERB_SET_CONNECT_SEL,
				mux_idx);
	}
	snd_hda_spdif_ctls_assign(codec, per_pin->pcm_idx, hinfo->nid);

	non_pcm = check_non_pcm_per_cvt(codec, hinfo->nid);
	if (substream->runtime)
		per_pin->channels = substream->runtime->channels;
	per_pin->setup = true;
	per_pin->mux_idx = mux_idx;

	hdmi_setup_audio_infoframe(codec, per_pin, non_pcm);
}

static void hdmi_pcm_reset_pin(struct hdmi_spec *spec,
			   struct hdmi_spec_per_pin *per_pin)
{
	if (per_pin->pcm_idx >= 0 && per_pin->pcm_idx < spec->pcm_used)
		snd_hda_spdif_ctls_unassign(per_pin->codec, per_pin->pcm_idx);

	per_pin->chmap_set = false;
	memset(per_pin->chmap, 0, sizeof(per_pin->chmap));

	per_pin->setup = false;
	per_pin->channels = 0;
}

static struct snd_jack *pin_idx_to_pcm_jack(struct hda_codec *codec,
					    struct hdmi_spec_per_pin *per_pin)
{
	struct hdmi_spec *spec = codec->spec;

	if (per_pin->pcm_idx >= 0)
		return spec->pcm_rec[per_pin->pcm_idx].jack;
	else
		return NULL;
}

/* update per_pin ELD from the given new ELD;
 * setup info frame and notification accordingly
 * also notify ELD kctl and report jack status changes
 */
static void update_eld(struct hda_codec *codec,
		       struct hdmi_spec_per_pin *per_pin,
		       struct hdmi_eld *eld,
		       int repoll)
{
	struct hdmi_eld *pin_eld = &per_pin->sink_eld;
	struct hdmi_spec *spec = codec->spec;
	struct snd_jack *pcm_jack;
	bool old_eld_valid = pin_eld->eld_valid;
	bool eld_changed;
	int pcm_idx;

	if (eld->eld_valid) {
		if (eld->eld_size <= 0 ||
		    snd_hdmi_parse_eld(codec, &eld->info, eld->eld_buffer,
				       eld->eld_size) < 0) {
			eld->eld_valid = false;
			if (repoll) {
				schedule_delayed_work(&per_pin->work,
						      msecs_to_jiffies(300));
				return;
			}
		}
	}

	if (!eld->eld_valid || eld->eld_size <= 0 || eld->info.sad_count <= 0) {
		eld->eld_valid = false;
		eld->eld_size = 0;
	}

	/* for monitor disconnection, save pcm_idx firstly */
	pcm_idx = per_pin->pcm_idx;

	/*
	 * pcm_idx >=0 before update_eld() means it is in monitor
	 * disconnected event. Jack must be fetched before update_eld().
	 */
	pcm_jack = pin_idx_to_pcm_jack(codec, per_pin);

	if (!spec->static_pcm_mapping) {
		if (eld->eld_valid) {
			hdmi_attach_hda_pcm(spec, per_pin);
			hdmi_pcm_setup_pin(spec, per_pin);
		} else {
			hdmi_pcm_reset_pin(spec, per_pin);
			hdmi_detach_hda_pcm(spec, per_pin);
		}
	}

	/* if pcm_idx == -1, it means this is in monitor connection event
	 * we can get the correct pcm_idx now.
	 */
	if (pcm_idx == -1)
		pcm_idx = per_pin->pcm_idx;
	if (!pcm_jack)
		pcm_jack = pin_idx_to_pcm_jack(codec, per_pin);

	if (eld->eld_valid)
		snd_hdmi_show_eld(codec, &eld->info);

	eld_changed = (pin_eld->eld_valid != eld->eld_valid);
	eld_changed |= (pin_eld->monitor_present != eld->monitor_present);
	if (!eld_changed && eld->eld_valid && pin_eld->eld_valid)
		if (pin_eld->eld_size != eld->eld_size ||
		    memcmp(pin_eld->eld_buffer, eld->eld_buffer,
			   eld->eld_size) != 0)
			eld_changed = true;

	if (eld_changed) {
		pin_eld->monitor_present = eld->monitor_present;
		pin_eld->eld_valid = eld->eld_valid;
		pin_eld->eld_size = eld->eld_size;
		if (eld->eld_valid)
			memcpy(pin_eld->eld_buffer, eld->eld_buffer,
			       eld->eld_size);
		pin_eld->info = eld->info;
	}

	/*
	 * Re-setup pin and infoframe. This is needed e.g. when
	 * - sink is first plugged-in
	 * - transcoder can change during stream playback on Haswell
	 *   and this can make HW reset converter selection on a pin.
	 */
	if (eld->eld_valid && !old_eld_valid && per_pin->setup) {
		pin_cvt_fixup(codec, per_pin, 0);
		hdmi_setup_audio_infoframe(codec, per_pin, per_pin->non_pcm);
	}

	if (eld_changed && pcm_idx >= 0)
		snd_ctl_notify(codec->card,
			       SNDRV_CTL_EVENT_MASK_VALUE |
			       SNDRV_CTL_EVENT_MASK_INFO,
			       &get_hdmi_pcm(spec, pcm_idx)->eld_ctl->id);

	if (eld_changed && pcm_jack)
		snd_jack_report(pcm_jack,
				(eld->monitor_present && eld->eld_valid) ?
				SND_JACK_AVOUT : 0);
}

/* update ELD and jack state via HD-audio verbs */
static void hdmi_present_sense_via_verbs(struct hdmi_spec_per_pin *per_pin,
					 int repoll)
{
	struct hda_codec *codec = per_pin->codec;
	struct hdmi_spec *spec = codec->spec;
	struct hdmi_eld *eld = &spec->temp_eld;
	struct device *dev = hda_codec_dev(codec);
	hda_nid_t pin_nid = per_pin->pin_nid;
	int dev_id = per_pin->dev_id;
	/*
	 * Always execute a GetPinSense verb here, even when called from
	 * hdmi_intrinsic_event; for some NVIDIA HW, the unsolicited
	 * response's PD bit is not the real PD value, but indicates that
	 * the real PD value changed. An older version of the HD-audio
	 * specification worked this way. Hence, we just ignore the data in
	 * the unsolicited response to avoid custom WARs.
	 */
	int present;
	int ret;

#ifdef	CONFIG_PM
	if (dev->power.runtime_status == RPM_SUSPENDING)
		return;
#endif

	ret = snd_hda_power_up_pm(codec);
	if (ret < 0 && pm_runtime_suspended(dev))
		goto out;

	present = snd_hda_jack_pin_sense(codec, pin_nid, dev_id);

	mutex_lock(&per_pin->lock);
	eld->monitor_present = !!(present & AC_PINSENSE_PRESENCE);
	if (eld->monitor_present)
		eld->eld_valid  = !!(present & AC_PINSENSE_ELDV);
	else
		eld->eld_valid = false;

	codec_dbg(codec,
		"HDMI status: Codec=%d NID=0x%x Presence_Detect=%d ELD_Valid=%d\n",
		codec->addr, pin_nid, eld->monitor_present, eld->eld_valid);

	if (eld->eld_valid) {
		if (spec->ops.pin_get_eld(codec, pin_nid, dev_id,
					  eld->eld_buffer, &eld->eld_size) < 0)
			eld->eld_valid = false;
	}

	update_eld(codec, per_pin, eld, repoll);
	mutex_unlock(&per_pin->lock);
 out:
	snd_hda_power_down_pm(codec);
}

#define I915_SILENT_RATE		48000
#define I915_SILENT_CHANNELS		2
#define I915_SILENT_FORMAT		SNDRV_PCM_FORMAT_S16_LE
#define I915_SILENT_FORMAT_BITS	16
#define I915_SILENT_FMT_MASK		0xf

static void silent_stream_enable_i915(struct hda_codec *codec,
				      struct hdmi_spec_per_pin *per_pin)
{
	unsigned int format;

	snd_hdac_sync_audio_rate(&codec->core, per_pin->pin_nid,
				 per_pin->dev_id, I915_SILENT_RATE);

	/* trigger silent stream generation in hw */
	format = snd_hdac_calc_stream_format(I915_SILENT_RATE, I915_SILENT_CHANNELS,
					     I915_SILENT_FORMAT, I915_SILENT_FORMAT_BITS, 0);
	snd_hda_codec_setup_stream(codec, per_pin->cvt_nid,
				   I915_SILENT_FMT_MASK, I915_SILENT_FMT_MASK, format);
	usleep_range(100, 200);
	snd_hda_codec_setup_stream(codec, per_pin->cvt_nid, I915_SILENT_FMT_MASK, 0, format);

	per_pin->channels = I915_SILENT_CHANNELS;
	hdmi_setup_audio_infoframe(codec, per_pin, per_pin->non_pcm);
}

static void silent_stream_set_kae(struct hda_codec *codec,
				  struct hdmi_spec_per_pin *per_pin,
				  bool enable)
{
	unsigned int param;

	codec_dbg(codec, "HDMI: KAE %d cvt-NID=0x%x\n", enable, per_pin->cvt_nid);

	param = snd_hda_codec_read(codec, per_pin->cvt_nid, 0, AC_VERB_GET_DIGI_CONVERT_1, 0);
	param = (param >> 16) & 0xff;

	if (enable)
		param |= AC_DIG3_KAE;
	else
		param &= ~AC_DIG3_KAE;

	snd_hda_codec_write(codec, per_pin->cvt_nid, 0, AC_VERB_SET_DIGI_CONVERT_3, param);
}

static void silent_stream_enable(struct hda_codec *codec,
				 struct hdmi_spec_per_pin *per_pin)
{
	struct hdmi_spec *spec = codec->spec;
	struct hdmi_spec_per_cvt *per_cvt;
	int cvt_idx, pin_idx, err;
	int keep_power = 0;

	/*
	 * Power-up will call hdmi_present_sense, so the PM calls
	 * have to be done without mutex held.
	 */

	err = snd_hda_power_up_pm(codec);
	if (err < 0 && err != -EACCES) {
		codec_err(codec,
			  "Failed to power up codec for silent stream enable ret=[%d]\n", err);
		snd_hda_power_down_pm(codec);
		return;
	}

	mutex_lock(&per_pin->lock);

	if (per_pin->setup) {
		codec_dbg(codec, "hdmi: PCM already open, no silent stream\n");
		err = -EBUSY;
		goto unlock_out;
	}

	pin_idx = pin_id_to_pin_index(codec, per_pin->pin_nid, per_pin->dev_id);
	err = hdmi_choose_cvt(codec, pin_idx, &cvt_idx, true);
	if (err) {
		codec_err(codec, "hdmi: no free converter to enable silent mode\n");
		goto unlock_out;
	}

	per_cvt = get_cvt(spec, cvt_idx);
	per_cvt->silent_stream = true;
	per_pin->cvt_nid = per_cvt->cvt_nid;
	per_pin->silent_stream = true;

	codec_dbg(codec, "hdmi: enabling silent stream pin-NID=0x%x cvt-NID=0x%x\n",
		  per_pin->pin_nid, per_cvt->cvt_nid);

	snd_hda_set_dev_select(codec, per_pin->pin_nid, per_pin->dev_id);
	snd_hda_codec_write_cache(codec, per_pin->pin_nid, 0,
				  AC_VERB_SET_CONNECT_SEL,
				  per_pin->mux_idx);

	/* configure unused pins to choose other converters */
	pin_cvt_fixup(codec, per_pin, 0);

	switch (spec->silent_stream_type) {
	case SILENT_STREAM_KAE:
		silent_stream_enable_i915(codec, per_pin);
		silent_stream_set_kae(codec, per_pin, true);
		break;
	case SILENT_STREAM_I915:
		silent_stream_enable_i915(codec, per_pin);
		keep_power = 1;
		break;
	default:
		break;
	}

 unlock_out:
	mutex_unlock(&per_pin->lock);

	if (err || !keep_power)
		snd_hda_power_down_pm(codec);
}

static void silent_stream_disable(struct hda_codec *codec,
				  struct hdmi_spec_per_pin *per_pin)
{
	struct hdmi_spec *spec = codec->spec;
	struct hdmi_spec_per_cvt *per_cvt;
	int cvt_idx, err;

	err = snd_hda_power_up_pm(codec);
	if (err < 0 && err != -EACCES) {
		codec_err(codec,
			  "Failed to power up codec for silent stream disable ret=[%d]\n",
			  err);
		snd_hda_power_down_pm(codec);
		return;
	}

	mutex_lock(&per_pin->lock);
	if (!per_pin->silent_stream)
		goto unlock_out;

	codec_dbg(codec, "HDMI: disable silent stream on pin-NID=0x%x cvt-NID=0x%x\n",
		  per_pin->pin_nid, per_pin->cvt_nid);

	cvt_idx = cvt_nid_to_cvt_index(codec, per_pin->cvt_nid);
	if (cvt_idx >= 0 && cvt_idx < spec->num_cvts) {
		per_cvt = get_cvt(spec, cvt_idx);
		per_cvt->silent_stream = false;
	}

	if (spec->silent_stream_type == SILENT_STREAM_I915) {
		/* release ref taken in silent_stream_enable() */
		snd_hda_power_down_pm(codec);
	} else if (spec->silent_stream_type == SILENT_STREAM_KAE) {
		silent_stream_set_kae(codec, per_pin, false);
	}

	per_pin->cvt_nid = 0;
	per_pin->silent_stream = false;

 unlock_out:
	mutex_unlock(&per_pin->lock);

	snd_hda_power_down_pm(codec);
}

/* update ELD and jack state via audio component */
static void sync_eld_via_acomp(struct hda_codec *codec,
			       struct hdmi_spec_per_pin *per_pin)
{
	struct hdmi_spec *spec = codec->spec;
	struct hdmi_eld *eld = &spec->temp_eld;
	bool monitor_prev, monitor_next;

	mutex_lock(&per_pin->lock);
	eld->monitor_present = false;
	monitor_prev = per_pin->sink_eld.monitor_present;
	eld->eld_size = snd_hdac_acomp_get_eld(&codec->core, per_pin->pin_nid,
				      per_pin->dev_id, &eld->monitor_present,
				      eld->eld_buffer, ELD_MAX_SIZE);
	eld->eld_valid = (eld->eld_size > 0);
	update_eld(codec, per_pin, eld, 0);
	monitor_next = per_pin->sink_eld.monitor_present;
	mutex_unlock(&per_pin->lock);

	if (spec->silent_stream_type) {
		if (!monitor_prev && monitor_next)
			silent_stream_enable(codec, per_pin);
		else if (monitor_prev && !monitor_next)
			silent_stream_disable(codec, per_pin);
	}
}

static void hdmi_present_sense(struct hdmi_spec_per_pin *per_pin, int repoll)
{
	struct hda_codec *codec = per_pin->codec;

	if (!codec_has_acomp(codec))
		hdmi_present_sense_via_verbs(per_pin, repoll);
	else
		sync_eld_via_acomp(codec, per_pin);
}

static void hdmi_repoll_eld(struct work_struct *work)
{
	struct hdmi_spec_per_pin *per_pin =
	container_of(to_delayed_work(work), struct hdmi_spec_per_pin, work);
	struct hda_codec *codec = per_pin->codec;
	struct hdmi_spec *spec = codec->spec;
	struct hda_jack_tbl *jack;

	jack = snd_hda_jack_tbl_get_mst(codec, per_pin->pin_nid,
					per_pin->dev_id);
	if (jack)
		jack->jack_dirty = 1;

	if (per_pin->repoll_count++ > 6)
		per_pin->repoll_count = 0;

	mutex_lock(&spec->pcm_lock);
	hdmi_present_sense(per_pin, per_pin->repoll_count);
	mutex_unlock(&spec->pcm_lock);
}

static int hdmi_add_pin(struct hda_codec *codec, hda_nid_t pin_nid)
{
	struct hdmi_spec *spec = codec->spec;
	unsigned int caps, config;
	int pin_idx;
	struct hdmi_spec_per_pin *per_pin;
	int err;
	int dev_num, i;

	caps = snd_hda_query_pin_caps(codec, pin_nid);
	if (!(caps & (AC_PINCAP_HDMI | AC_PINCAP_DP)))
		return 0;

	/*
	 * For DP MST audio, Configuration Default is the same for
	 * all device entries on the same pin
	 */
	config = snd_hda_codec_get_pincfg(codec, pin_nid);
	if (get_defcfg_connect(config) == AC_JACK_PORT_NONE &&
	    !spec->force_connect)
		return 0;

	/*
	 * To simplify the implementation, malloc all
	 * the virtual pins in the initialization statically
	 */
	if (spec->intel_hsw_fixup) {
		/*
		 * On Intel platforms, device entries count returned
		 * by AC_PAR_DEVLIST_LEN is dynamic, and depends on
		 * the type of receiver that is connected. Allocate pin
		 * structures based on worst case.
		 */
		dev_num = spec->dev_num;
	} else if (codec->dp_mst) {
		dev_num = snd_hda_get_num_devices(codec, pin_nid) + 1;
		/*
		 * spec->dev_num is the maxinum number of device entries
		 * among all the pins
		 */
		spec->dev_num = (spec->dev_num > dev_num) ?
			spec->dev_num : dev_num;
	} else {
		/*
		 * If the platform doesn't support DP MST,
		 * manually set dev_num to 1. This means
		 * the pin has only one device entry.
		 */
		dev_num = 1;
		spec->dev_num = 1;
	}

	for (i = 0; i < dev_num; i++) {
		pin_idx = spec->num_pins;
		per_pin = snd_array_new(&spec->pins);

		if (!per_pin)
			return -ENOMEM;

		per_pin->pcm = NULL;
		per_pin->pcm_idx = -1;
		per_pin->prev_pcm_idx = -1;
		per_pin->pin_nid = pin_nid;
		per_pin->pin_nid_idx = spec->num_nids;
		per_pin->dev_id = i;
		per_pin->non_pcm = false;
		snd_hda_set_dev_select(codec, pin_nid, i);
		err = hdmi_read_pin_conn(codec, pin_idx);
		if (err < 0)
			return err;
		if (!is_jack_detectable(codec, pin_nid))
			codec_warn(codec, "HDMI: pin NID 0x%x - jack not detectable\n", pin_nid);
		spec->num_pins++;
	}
	spec->num_nids++;

	return 0;
}

static int hdmi_add_cvt(struct hda_codec *codec, hda_nid_t cvt_nid)
{
	struct hdmi_spec *spec = codec->spec;
	struct hdmi_spec_per_cvt *per_cvt;
	unsigned int chans;
	int err;

	chans = get_wcaps(codec, cvt_nid);
	chans = get_wcaps_channels(chans);

	per_cvt = snd_array_new(&spec->cvts);
	if (!per_cvt)
		return -ENOMEM;

	per_cvt->cvt_nid = cvt_nid;
	per_cvt->channels_min = 2;
	if (chans <= 16) {
		per_cvt->channels_max = chans;
		if (chans > spec->chmap.channels_max)
			spec->chmap.channels_max = chans;
	}

	err = snd_hda_query_supported_pcm(codec, cvt_nid,
					  &per_cvt->rates,
					  &per_cvt->formats,
					  &per_cvt->maxbps);
	if (err < 0)
		return err;

	if (spec->num_cvts < ARRAY_SIZE(spec->cvt_nids))
		spec->cvt_nids[spec->num_cvts] = cvt_nid;
	spec->num_cvts++;

	return 0;
}

static const struct snd_pci_quirk force_connect_list[] = {
	SND_PCI_QUIRK(0x103c, 0x870f, "HP", 1),
	SND_PCI_QUIRK(0x103c, 0x871a, "HP", 1),
	SND_PCI_QUIRK(0x103c, 0x8711, "HP", 1),
	SND_PCI_QUIRK(0x103c, 0x8715, "HP", 1),
	SND_PCI_QUIRK(0x1462, 0xec94, "MS-7C94", 1),
	SND_PCI_QUIRK(0x8086, 0x2081, "Intel NUC 10", 1),
	{}
};

static int hdmi_parse_codec(struct hda_codec *codec)
{
	struct hdmi_spec *spec = codec->spec;
	hda_nid_t start_nid;
	unsigned int caps;
	int i, nodes;
	const struct snd_pci_quirk *q;

	nodes = snd_hda_get_sub_nodes(codec, codec->core.afg, &start_nid);
	if (!start_nid || nodes < 0) {
		codec_warn(codec, "HDMI: failed to get afg sub nodes\n");
		return -EINVAL;
	}

	if (enable_all_pins)
		spec->force_connect = true;

	q = snd_pci_quirk_lookup(codec->bus->pci, force_connect_list);

	if (q && q->value)
		spec->force_connect = true;

	/*
	 * hdmi_add_pin() assumes total amount of converters to
	 * be known, so first discover all converters
	 */
	for (i = 0; i < nodes; i++) {
		hda_nid_t nid = start_nid + i;

		caps = get_wcaps(codec, nid);

		if (!(caps & AC_WCAP_DIGITAL))
			continue;

		if (get_wcaps_type(caps) == AC_WID_AUD_OUT)
			hdmi_add_cvt(codec, nid);
	}

	/* discover audio pins */
	for (i = 0; i < nodes; i++) {
		hda_nid_t nid = start_nid + i;

		caps = get_wcaps(codec, nid);

		if (!(caps & AC_WCAP_DIGITAL))
			continue;

		if (get_wcaps_type(caps) == AC_WID_PIN)
			hdmi_add_pin(codec, nid);
	}

	return 0;
}

/*
 */
static bool check_non_pcm_per_cvt(struct hda_codec *codec, hda_nid_t cvt_nid)
{
	struct hda_spdif_out *spdif;
	bool non_pcm;

	mutex_lock(&codec->spdif_mutex);
	spdif = snd_hda_spdif_out_of_nid(codec, cvt_nid);
	/* Add sanity check to pass klockwork check.
	 * This should never happen.
	 */
	if (WARN_ON(spdif == NULL)) {
		mutex_unlock(&codec->spdif_mutex);
		return true;
	}
	non_pcm = !!(spdif->status & IEC958_AES0_NONAUDIO);
	mutex_unlock(&codec->spdif_mutex);
	return non_pcm;
}

/*
 * HDMI callbacks
 */

static int generic_hdmi_playback_pcm_prepare(struct hda_pcm_stream *hinfo,
					   struct hda_codec *codec,
					   unsigned int stream_tag,
					   unsigned int format,
					   struct snd_pcm_substream *substream)
{
	hda_nid_t cvt_nid = hinfo->nid;
	struct hdmi_spec *spec = codec->spec;
	int pin_idx;
	struct hdmi_spec_per_pin *per_pin;
	struct snd_pcm_runtime *runtime = substream->runtime;
	bool non_pcm;
	int pinctl, stripe;
	int err = 0;

	mutex_lock(&spec->pcm_lock);
	pin_idx = hinfo_to_pin_index(codec, hinfo);
	if (pin_idx < 0) {
		/* when pcm is not bound to a pin skip pin setup and return 0
		 * to make audio playback be ongoing
		 */
		pin_cvt_fixup(codec, NULL, cvt_nid);
		snd_hda_codec_setup_stream(codec, cvt_nid,
					stream_tag, 0, format);
		goto unlock;
	}

	per_pin = get_pin(spec, pin_idx);

	/* Verify pin:cvt selections to avoid silent audio after S3.
	 * After S3, the audio driver restores pin:cvt selections
	 * but this can happen before gfx is ready and such selection
	 * is overlooked by HW. Thus multiple pins can share a same
	 * default convertor and mute control will affect each other,
	 * which can cause a resumed audio playback become silent
	 * after S3.
	 */
	pin_cvt_fixup(codec, per_pin, 0);

	/* Call sync_audio_rate to set the N/CTS/M manually if necessary */
	/* Todo: add DP1.2 MST audio support later */
	if (codec_has_acomp(codec))
		snd_hdac_sync_audio_rate(&codec->core, per_pin->pin_nid,
					 per_pin->dev_id, runtime->rate);

	non_pcm = check_non_pcm_per_cvt(codec, cvt_nid);
	mutex_lock(&per_pin->lock);
	per_pin->channels = substream->runtime->channels;
	per_pin->setup = true;

	if (get_wcaps(codec, cvt_nid) & AC_WCAP_STRIPE) {
		stripe = snd_hdac_get_stream_stripe_ctl(&codec->bus->core,
							substream);
		snd_hda_codec_write(codec, cvt_nid, 0,
				    AC_VERB_SET_STRIPE_CONTROL,
				    stripe);
	}

	hdmi_setup_audio_infoframe(codec, per_pin, non_pcm);
	mutex_unlock(&per_pin->lock);
	if (spec->dyn_pin_out) {
		snd_hda_set_dev_select(codec, per_pin->pin_nid,
				       per_pin->dev_id);
		pinctl = snd_hda_codec_read(codec, per_pin->pin_nid, 0,
					    AC_VERB_GET_PIN_WIDGET_CONTROL, 0);
		snd_hda_codec_write(codec, per_pin->pin_nid, 0,
				    AC_VERB_SET_PIN_WIDGET_CONTROL,
				    pinctl | PIN_OUT);
	}

	/* snd_hda_set_dev_select() has been called before */
	err = spec->ops.setup_stream(codec, cvt_nid, per_pin->pin_nid,
				     per_pin->dev_id, stream_tag, format);
 unlock:
	mutex_unlock(&spec->pcm_lock);
	return err;
}

static int generic_hdmi_playback_pcm_cleanup(struct hda_pcm_stream *hinfo,
					     struct hda_codec *codec,
					     struct snd_pcm_substream *substream)
{
	snd_hda_codec_cleanup_stream(codec, hinfo->nid);
	return 0;
}

static int hdmi_pcm_close(struct hda_pcm_stream *hinfo,
			  struct hda_codec *codec,
			  struct snd_pcm_substream *substream)
{
	struct hdmi_spec *spec = codec->spec;
	int cvt_idx, pin_idx, pcm_idx;
	struct hdmi_spec_per_cvt *per_cvt;
	struct hdmi_spec_per_pin *per_pin;
	int pinctl;
	int err = 0;

	mutex_lock(&spec->pcm_lock);
	if (hinfo->nid) {
		pcm_idx = hinfo_to_pcm_index(codec, hinfo);
		if (snd_BUG_ON(pcm_idx < 0)) {
			err = -EINVAL;
			goto unlock;
		}
		cvt_idx = cvt_nid_to_cvt_index(codec, hinfo->nid);
		if (snd_BUG_ON(cvt_idx < 0)) {
			err = -EINVAL;
			goto unlock;
		}
		per_cvt = get_cvt(spec, cvt_idx);
		per_cvt->assigned = false;
		hinfo->nid = 0;

		azx_stream(get_azx_dev(substream))->stripe = 0;

		snd_hda_spdif_ctls_unassign(codec, pcm_idx);
		clear_bit(pcm_idx, &spec->pcm_in_use);
		pin_idx = hinfo_to_pin_index(codec, hinfo);
<<<<<<< HEAD
=======
		/*
		 * In such a case, return 0 to match the behavior in
		 * hdmi_pcm_open()
		 */
>>>>>>> eb3cdb58
		if (pin_idx < 0)
			goto unlock;

		per_pin = get_pin(spec, pin_idx);

		if (spec->dyn_pin_out) {
			snd_hda_set_dev_select(codec, per_pin->pin_nid,
					       per_pin->dev_id);
			pinctl = snd_hda_codec_read(codec, per_pin->pin_nid, 0,
					AC_VERB_GET_PIN_WIDGET_CONTROL, 0);
			snd_hda_codec_write(codec, per_pin->pin_nid, 0,
					    AC_VERB_SET_PIN_WIDGET_CONTROL,
					    pinctl & ~PIN_OUT);
		}

		mutex_lock(&per_pin->lock);
		per_pin->chmap_set = false;
		memset(per_pin->chmap, 0, sizeof(per_pin->chmap));

		per_pin->setup = false;
		per_pin->channels = 0;
		mutex_unlock(&per_pin->lock);
	}

unlock:
	mutex_unlock(&spec->pcm_lock);

	return err;
}

static const struct hda_pcm_ops generic_ops = {
	.open = hdmi_pcm_open,
	.close = hdmi_pcm_close,
	.prepare = generic_hdmi_playback_pcm_prepare,
	.cleanup = generic_hdmi_playback_pcm_cleanup,
};

static int hdmi_get_spk_alloc(struct hdac_device *hdac, int pcm_idx)
{
	struct hda_codec *codec = hdac_to_hda_codec(hdac);
	struct hdmi_spec *spec = codec->spec;
	struct hdmi_spec_per_pin *per_pin = pcm_idx_to_pin(spec, pcm_idx);

	if (!per_pin)
		return 0;

	return per_pin->sink_eld.info.spk_alloc;
}

static void hdmi_get_chmap(struct hdac_device *hdac, int pcm_idx,
					unsigned char *chmap)
{
	struct hda_codec *codec = hdac_to_hda_codec(hdac);
	struct hdmi_spec *spec = codec->spec;
	struct hdmi_spec_per_pin *per_pin = pcm_idx_to_pin(spec, pcm_idx);

	/* chmap is already set to 0 in caller */
	if (!per_pin)
		return;

	memcpy(chmap, per_pin->chmap, ARRAY_SIZE(per_pin->chmap));
}

static void hdmi_set_chmap(struct hdac_device *hdac, int pcm_idx,
				unsigned char *chmap, int prepared)
{
	struct hda_codec *codec = hdac_to_hda_codec(hdac);
	struct hdmi_spec *spec = codec->spec;
	struct hdmi_spec_per_pin *per_pin = pcm_idx_to_pin(spec, pcm_idx);

	if (!per_pin)
		return;
	mutex_lock(&per_pin->lock);
	per_pin->chmap_set = true;
	memcpy(per_pin->chmap, chmap, ARRAY_SIZE(per_pin->chmap));
	if (prepared)
		hdmi_setup_audio_infoframe(codec, per_pin, per_pin->non_pcm);
	mutex_unlock(&per_pin->lock);
}

static bool is_hdmi_pcm_attached(struct hdac_device *hdac, int pcm_idx)
{
	struct hda_codec *codec = hdac_to_hda_codec(hdac);
	struct hdmi_spec *spec = codec->spec;
	struct hdmi_spec_per_pin *per_pin = pcm_idx_to_pin(spec, pcm_idx);

	return per_pin ? true:false;
}

static int generic_hdmi_build_pcms(struct hda_codec *codec)
{
	struct hdmi_spec *spec = codec->spec;
	int idx, pcm_num;

	/* limit the PCM devices to the codec converters or available PINs */
	pcm_num = min(spec->num_cvts, spec->num_pins);
	codec_dbg(codec, "hdmi: pcm_num set to %d\n", pcm_num);

	for (idx = 0; idx < pcm_num; idx++) {
		struct hda_pcm *info;
		struct hda_pcm_stream *pstr;

		info = snd_hda_codec_pcm_new(codec, "HDMI %d", idx);
		if (!info)
			return -ENOMEM;

		spec->pcm_rec[idx].pcm = info;
		spec->pcm_used++;
		info->pcm_type = HDA_PCM_TYPE_HDMI;
		info->own_chmap = true;

		pstr = &info->stream[SNDRV_PCM_STREAM_PLAYBACK];
		pstr->substreams = 1;
		pstr->ops = generic_ops;
		/* pcm number is less than pcm_rec array size */
		if (spec->pcm_used >= ARRAY_SIZE(spec->pcm_rec))
			break;
		/* other pstr fields are set in open */
	}

	return 0;
}

static void free_hdmi_jack_priv(struct snd_jack *jack)
{
	struct hdmi_pcm *pcm = jack->private_data;

	pcm->jack = NULL;
}

static int generic_hdmi_build_jack(struct hda_codec *codec, int pcm_idx)
{
	char hdmi_str[32] = "HDMI/DP";
	struct hdmi_spec *spec = codec->spec;
	struct snd_jack *jack;
	int pcmdev = get_pcm_rec(spec, pcm_idx)->device;
	int err;

	if (pcmdev > 0)
		sprintf(hdmi_str + strlen(hdmi_str), ",pcm=%d", pcmdev);

	err = snd_jack_new(codec->card, hdmi_str, SND_JACK_AVOUT, &jack,
			   true, false);
	if (err < 0)
		return err;

	spec->pcm_rec[pcm_idx].jack = jack;
	jack->private_data = &spec->pcm_rec[pcm_idx];
	jack->private_free = free_hdmi_jack_priv;
	return 0;
}

static int generic_hdmi_build_controls(struct hda_codec *codec)
{
	struct hdmi_spec *spec = codec->spec;
	int dev, err;
	int pin_idx, pcm_idx;

	for (pcm_idx = 0; pcm_idx < spec->pcm_used; pcm_idx++) {
		if (!get_pcm_rec(spec, pcm_idx)->pcm) {
			/* no PCM: mark this for skipping permanently */
			set_bit(pcm_idx, &spec->pcm_bitmap);
			continue;
		}

		err = generic_hdmi_build_jack(codec, pcm_idx);
		if (err < 0)
			return err;

		/* create the spdif for each pcm
		 * pin will be bound when monitor is connected
		 */
		err = snd_hda_create_dig_out_ctls(codec,
					  0, spec->cvt_nids[0],
					  HDA_PCM_TYPE_HDMI);
		if (err < 0)
			return err;
		snd_hda_spdif_ctls_unassign(codec, pcm_idx);

		dev = get_pcm_rec(spec, pcm_idx)->device;
		if (dev != SNDRV_PCM_INVALID_DEVICE) {
			/* add control for ELD Bytes */
			err = hdmi_create_eld_ctl(codec, pcm_idx, dev);
			if (err < 0)
				return err;
		}
	}

	for (pin_idx = 0; pin_idx < spec->num_pins; pin_idx++) {
		struct hdmi_spec_per_pin *per_pin = get_pin(spec, pin_idx);
		struct hdmi_eld *pin_eld = &per_pin->sink_eld;

		if (spec->static_pcm_mapping) {
			hdmi_attach_hda_pcm(spec, per_pin);
			hdmi_pcm_setup_pin(spec, per_pin);
		}

		pin_eld->eld_valid = false;
		hdmi_present_sense(per_pin, 0);
	}

	/* add channel maps */
	for (pcm_idx = 0; pcm_idx < spec->pcm_used; pcm_idx++) {
		struct hda_pcm *pcm;

		pcm = get_pcm_rec(spec, pcm_idx);
		if (!pcm || !pcm->pcm)
			break;
		err = snd_hdac_add_chmap_ctls(pcm->pcm, pcm_idx, &spec->chmap);
		if (err < 0)
			return err;
	}

	return 0;
}

static int generic_hdmi_init_per_pins(struct hda_codec *codec)
{
	struct hdmi_spec *spec = codec->spec;
	int pin_idx;

	for (pin_idx = 0; pin_idx < spec->num_pins; pin_idx++) {
		struct hdmi_spec_per_pin *per_pin = get_pin(spec, pin_idx);

		per_pin->codec = codec;
		mutex_init(&per_pin->lock);
		INIT_DELAYED_WORK(&per_pin->work, hdmi_repoll_eld);
		eld_proc_new(per_pin, pin_idx);
	}
	return 0;
}

static int generic_hdmi_init(struct hda_codec *codec)
{
	struct hdmi_spec *spec = codec->spec;
	int pin_idx;

	mutex_lock(&spec->bind_lock);
	for (pin_idx = 0; pin_idx < spec->num_pins; pin_idx++) {
		struct hdmi_spec_per_pin *per_pin = get_pin(spec, pin_idx);
		hda_nid_t pin_nid = per_pin->pin_nid;
		int dev_id = per_pin->dev_id;

		snd_hda_set_dev_select(codec, pin_nid, dev_id);
		hdmi_init_pin(codec, pin_nid);
		if (codec_has_acomp(codec))
			continue;
		snd_hda_jack_detect_enable_callback_mst(codec, pin_nid, dev_id,
							jack_callback);
	}
	mutex_unlock(&spec->bind_lock);
	return 0;
}

static void hdmi_array_init(struct hdmi_spec *spec, int nums)
{
	snd_array_init(&spec->pins, sizeof(struct hdmi_spec_per_pin), nums);
	snd_array_init(&spec->cvts, sizeof(struct hdmi_spec_per_cvt), nums);
}

static void hdmi_array_free(struct hdmi_spec *spec)
{
	snd_array_free(&spec->pins);
	snd_array_free(&spec->cvts);
}

static void generic_spec_free(struct hda_codec *codec)
{
	struct hdmi_spec *spec = codec->spec;

	if (spec) {
		hdmi_array_free(spec);
		kfree(spec);
		codec->spec = NULL;
	}
	codec->dp_mst = false;
}

static void generic_hdmi_free(struct hda_codec *codec)
{
	struct hdmi_spec *spec = codec->spec;
	int pin_idx, pcm_idx;

	if (spec->acomp_registered) {
		snd_hdac_acomp_exit(&codec->bus->core);
	} else if (codec_has_acomp(codec)) {
		snd_hdac_acomp_register_notifier(&codec->bus->core, NULL);
	}
	codec->relaxed_resume = 0;

	for (pin_idx = 0; pin_idx < spec->num_pins; pin_idx++) {
		struct hdmi_spec_per_pin *per_pin = get_pin(spec, pin_idx);
		cancel_delayed_work_sync(&per_pin->work);
		eld_proc_free(per_pin);
	}

	for (pcm_idx = 0; pcm_idx < spec->pcm_used; pcm_idx++) {
		if (spec->pcm_rec[pcm_idx].jack == NULL)
			continue;
		snd_device_free(codec->card, spec->pcm_rec[pcm_idx].jack);
	}

	generic_spec_free(codec);
}

#ifdef CONFIG_PM
static int generic_hdmi_suspend(struct hda_codec *codec)
{
	struct hdmi_spec *spec = codec->spec;
	int pin_idx;

	for (pin_idx = 0; pin_idx < spec->num_pins; pin_idx++) {
		struct hdmi_spec_per_pin *per_pin = get_pin(spec, pin_idx);
		cancel_delayed_work_sync(&per_pin->work);
	}
	return 0;
}

static int generic_hdmi_resume(struct hda_codec *codec)
{
	struct hdmi_spec *spec = codec->spec;
	int pin_idx;

	codec->patch_ops.init(codec);
	snd_hda_regmap_sync(codec);

	for (pin_idx = 0; pin_idx < spec->num_pins; pin_idx++) {
		struct hdmi_spec_per_pin *per_pin = get_pin(spec, pin_idx);
		hdmi_present_sense(per_pin, 1);
	}
	return 0;
}
#endif

static const struct hda_codec_ops generic_hdmi_patch_ops = {
	.init			= generic_hdmi_init,
	.free			= generic_hdmi_free,
	.build_pcms		= generic_hdmi_build_pcms,
	.build_controls		= generic_hdmi_build_controls,
	.unsol_event		= hdmi_unsol_event,
#ifdef CONFIG_PM
	.suspend		= generic_hdmi_suspend,
	.resume			= generic_hdmi_resume,
#endif
};

static const struct hdmi_ops generic_standard_hdmi_ops = {
	.pin_get_eld				= hdmi_pin_get_eld,
	.pin_setup_infoframe			= hdmi_pin_setup_infoframe,
	.pin_hbr_setup				= hdmi_pin_hbr_setup,
	.setup_stream				= hdmi_setup_stream,
};

/* allocate codec->spec and assign/initialize generic parser ops */
static int alloc_generic_hdmi(struct hda_codec *codec)
{
	struct hdmi_spec *spec;

	spec = kzalloc(sizeof(*spec), GFP_KERNEL);
	if (!spec)
		return -ENOMEM;

	spec->codec = codec;
	spec->ops = generic_standard_hdmi_ops;
	spec->dev_num = 1;	/* initialize to 1 */
	mutex_init(&spec->pcm_lock);
	mutex_init(&spec->bind_lock);
	snd_hdac_register_chmap_ops(&codec->core, &spec->chmap);

	spec->chmap.ops.get_chmap = hdmi_get_chmap;
	spec->chmap.ops.set_chmap = hdmi_set_chmap;
	spec->chmap.ops.is_pcm_attached = is_hdmi_pcm_attached;
	spec->chmap.ops.get_spk_alloc = hdmi_get_spk_alloc;

	codec->spec = spec;
	hdmi_array_init(spec, 4);

	codec->patch_ops = generic_hdmi_patch_ops;

	return 0;
}

/* generic HDMI parser */
static int patch_generic_hdmi(struct hda_codec *codec)
{
	int err;

	err = alloc_generic_hdmi(codec);
	if (err < 0)
		return err;

	err = hdmi_parse_codec(codec);
	if (err < 0) {
		generic_spec_free(codec);
		return err;
	}

	generic_hdmi_init_per_pins(codec);
	return 0;
}

/*
 * generic audio component binding
 */

/* turn on / off the unsol event jack detection dynamically */
static void reprogram_jack_detect(struct hda_codec *codec, hda_nid_t nid,
				  int dev_id, bool use_acomp)
{
	struct hda_jack_tbl *tbl;

	tbl = snd_hda_jack_tbl_get_mst(codec, nid, dev_id);
	if (tbl) {
		/* clear unsol even if component notifier is used, or re-enable
		 * if notifier is cleared
		 */
		unsigned int val = use_acomp ? 0 : (AC_USRSP_EN | tbl->tag);
		snd_hda_codec_write_cache(codec, nid, 0,
					  AC_VERB_SET_UNSOLICITED_ENABLE, val);
	}
}

/* set up / clear component notifier dynamically */
static void generic_acomp_notifier_set(struct drm_audio_component *acomp,
				       bool use_acomp)
{
	struct hdmi_spec *spec;
	int i;

	spec = container_of(acomp->audio_ops, struct hdmi_spec, drm_audio_ops);
	mutex_lock(&spec->bind_lock);
	spec->use_acomp_notifier = use_acomp;
	spec->codec->relaxed_resume = use_acomp;
	spec->codec->bus->keep_power = 0;
	/* reprogram each jack detection logic depending on the notifier */
	for (i = 0; i < spec->num_pins; i++)
		reprogram_jack_detect(spec->codec,
				      get_pin(spec, i)->pin_nid,
				      get_pin(spec, i)->dev_id,
				      use_acomp);
	mutex_unlock(&spec->bind_lock);
}

/* enable / disable the notifier via master bind / unbind */
static int generic_acomp_master_bind(struct device *dev,
				     struct drm_audio_component *acomp)
{
	generic_acomp_notifier_set(acomp, true);
	return 0;
}

static void generic_acomp_master_unbind(struct device *dev,
					struct drm_audio_component *acomp)
{
	generic_acomp_notifier_set(acomp, false);
}

/* check whether both HD-audio and DRM PCI devices belong to the same bus */
static int match_bound_vga(struct device *dev, int subtype, void *data)
{
	struct hdac_bus *bus = data;
	struct pci_dev *pci, *master;

	if (!dev_is_pci(dev) || !dev_is_pci(bus->dev))
		return 0;
	master = to_pci_dev(bus->dev);
	pci = to_pci_dev(dev);
	return master->bus == pci->bus;
}

/* audio component notifier for AMD/Nvidia HDMI codecs */
static void generic_acomp_pin_eld_notify(void *audio_ptr, int port, int dev_id)
{
	struct hda_codec *codec = audio_ptr;
	struct hdmi_spec *spec = codec->spec;
	hda_nid_t pin_nid = spec->port2pin(codec, port);

	if (!pin_nid)
		return;
	if (get_wcaps_type(get_wcaps(codec, pin_nid)) != AC_WID_PIN)
		return;
	/* skip notification during system suspend (but not in runtime PM);
	 * the state will be updated at resume
	 */
	if (codec->core.dev.power.power_state.event == PM_EVENT_SUSPEND)
		return;

	check_presence_and_report(codec, pin_nid, dev_id);
}

/* set up the private drm_audio_ops from the template */
static void setup_drm_audio_ops(struct hda_codec *codec,
				const struct drm_audio_component_audio_ops *ops)
{
	struct hdmi_spec *spec = codec->spec;

	spec->drm_audio_ops.audio_ptr = codec;
	/* intel_audio_codec_enable() or intel_audio_codec_disable()
	 * will call pin_eld_notify with using audio_ptr pointer
	 * We need make sure audio_ptr is really setup
	 */
	wmb();
	spec->drm_audio_ops.pin2port = ops->pin2port;
	spec->drm_audio_ops.pin_eld_notify = ops->pin_eld_notify;
	spec->drm_audio_ops.master_bind = ops->master_bind;
	spec->drm_audio_ops.master_unbind = ops->master_unbind;
}

/* initialize the generic HDMI audio component */
static void generic_acomp_init(struct hda_codec *codec,
			       const struct drm_audio_component_audio_ops *ops,
			       int (*port2pin)(struct hda_codec *, int))
{
	struct hdmi_spec *spec = codec->spec;

	if (!enable_acomp) {
		codec_info(codec, "audio component disabled by module option\n");
		return;
	}

	spec->port2pin = port2pin;
	setup_drm_audio_ops(codec, ops);
	if (!snd_hdac_acomp_init(&codec->bus->core, &spec->drm_audio_ops,
				 match_bound_vga, 0)) {
		spec->acomp_registered = true;
	}
}

/*
 * Intel codec parsers and helpers
 */

#define INTEL_GET_VENDOR_VERB	0xf81
#define INTEL_SET_VENDOR_VERB	0x781
#define INTEL_EN_DP12		0x02	/* enable DP 1.2 features */
#define INTEL_EN_ALL_PIN_CVTS	0x01	/* enable 2nd & 3rd pins and convertors */

static void intel_haswell_enable_all_pins(struct hda_codec *codec,
					  bool update_tree)
{
	unsigned int vendor_param;
	struct hdmi_spec *spec = codec->spec;

	vendor_param = snd_hda_codec_read(codec, spec->vendor_nid, 0,
				INTEL_GET_VENDOR_VERB, 0);
	if (vendor_param == -1 || vendor_param & INTEL_EN_ALL_PIN_CVTS)
		return;

	vendor_param |= INTEL_EN_ALL_PIN_CVTS;
	vendor_param = snd_hda_codec_read(codec, spec->vendor_nid, 0,
				INTEL_SET_VENDOR_VERB, vendor_param);
	if (vendor_param == -1)
		return;

	if (update_tree)
		snd_hda_codec_update_widgets(codec);
}

static void intel_haswell_fixup_enable_dp12(struct hda_codec *codec)
{
	unsigned int vendor_param;
	struct hdmi_spec *spec = codec->spec;

	vendor_param = snd_hda_codec_read(codec, spec->vendor_nid, 0,
				INTEL_GET_VENDOR_VERB, 0);
	if (vendor_param == -1 || vendor_param & INTEL_EN_DP12)
		return;

	/* enable DP1.2 mode */
	vendor_param |= INTEL_EN_DP12;
	snd_hdac_regmap_add_vendor_verb(&codec->core, INTEL_SET_VENDOR_VERB);
	snd_hda_codec_write_cache(codec, spec->vendor_nid, 0,
				INTEL_SET_VENDOR_VERB, vendor_param);
}

/* Haswell needs to re-issue the vendor-specific verbs before turning to D0.
 * Otherwise you may get severe h/w communication errors.
 */
static void haswell_set_power_state(struct hda_codec *codec, hda_nid_t fg,
				unsigned int power_state)
{
	if (power_state == AC_PWRST_D0) {
		intel_haswell_enable_all_pins(codec, false);
		intel_haswell_fixup_enable_dp12(codec);
	}

	snd_hda_codec_read(codec, fg, 0, AC_VERB_SET_POWER_STATE, power_state);
	snd_hda_codec_set_power_to_all(codec, fg, power_state);
}

/* There is a fixed mapping between audio pin node and display port.
 * on SNB, IVY, HSW, BSW, SKL, BXT, KBL:
 * Pin Widget 5 - PORT B (port = 1 in i915 driver)
 * Pin Widget 6 - PORT C (port = 2 in i915 driver)
 * Pin Widget 7 - PORT D (port = 3 in i915 driver)
 *
 * on VLV, ILK:
 * Pin Widget 4 - PORT B (port = 1 in i915 driver)
 * Pin Widget 5 - PORT C (port = 2 in i915 driver)
 * Pin Widget 6 - PORT D (port = 3 in i915 driver)
 */
static int intel_base_nid(struct hda_codec *codec)
{
	switch (codec->core.vendor_id) {
	case 0x80860054: /* ILK */
	case 0x80862804: /* ILK */
	case 0x80862882: /* VLV */
		return 4;
	default:
		return 5;
	}
}

static int intel_pin2port(void *audio_ptr, int pin_nid)
{
	struct hda_codec *codec = audio_ptr;
	struct hdmi_spec *spec = codec->spec;
	int base_nid, i;

	if (!spec->port_num) {
		base_nid = intel_base_nid(codec);
		if (WARN_ON(pin_nid < base_nid || pin_nid >= base_nid + 3))
			return -1;
		return pin_nid - base_nid + 1;
	}

	/*
	 * looking for the pin number in the mapping table and return
	 * the index which indicate the port number
	 */
	for (i = 0; i < spec->port_num; i++) {
		if (pin_nid == spec->port_map[i])
			return i;
	}

	codec_info(codec, "Can't find the HDMI/DP port for pin NID 0x%x\n", pin_nid);
	return -1;
}

static int intel_port2pin(struct hda_codec *codec, int port)
{
	struct hdmi_spec *spec = codec->spec;

	if (!spec->port_num) {
		/* we assume only from port-B to port-D */
		if (port < 1 || port > 3)
			return 0;
		return port + intel_base_nid(codec) - 1;
	}

	if (port < 0 || port >= spec->port_num)
		return 0;
	return spec->port_map[port];
}

static void intel_pin_eld_notify(void *audio_ptr, int port, int pipe)
{
	struct hda_codec *codec = audio_ptr;
	int pin_nid;
	int dev_id = pipe;

	pin_nid = intel_port2pin(codec, port);
	if (!pin_nid)
		return;
	/* skip notification during system suspend (but not in runtime PM);
	 * the state will be updated at resume
	 */
	if (codec->core.dev.power.power_state.event == PM_EVENT_SUSPEND)
		return;

	snd_hdac_i915_set_bclk(&codec->bus->core);
	check_presence_and_report(codec, pin_nid, dev_id);
}

static const struct drm_audio_component_audio_ops intel_audio_ops = {
	.pin2port = intel_pin2port,
	.pin_eld_notify = intel_pin_eld_notify,
};

/* register i915 component pin_eld_notify callback */
static void register_i915_notifier(struct hda_codec *codec)
{
	struct hdmi_spec *spec = codec->spec;

	spec->use_acomp_notifier = true;
	spec->port2pin = intel_port2pin;
	setup_drm_audio_ops(codec, &intel_audio_ops);
	snd_hdac_acomp_register_notifier(&codec->bus->core,
					&spec->drm_audio_ops);
	/* no need for forcible resume for jack check thanks to notifier */
	codec->relaxed_resume = 1;
}

/* setup_stream ops override for HSW+ */
static int i915_hsw_setup_stream(struct hda_codec *codec, hda_nid_t cvt_nid,
				 hda_nid_t pin_nid, int dev_id, u32 stream_tag,
				 int format)
{
	struct hdmi_spec *spec = codec->spec;
	int pin_idx = pin_id_to_pin_index(codec, pin_nid, dev_id);
	struct hdmi_spec_per_pin *per_pin;
	int res;

	if (pin_idx < 0)
		per_pin = NULL;
	else
		per_pin = get_pin(spec, pin_idx);

	haswell_verify_D0(codec, cvt_nid, pin_nid);

	if (spec->silent_stream_type == SILENT_STREAM_KAE && per_pin && per_pin->silent_stream) {
		silent_stream_set_kae(codec, per_pin, false);
		/* wait for pending transfers in codec to clear */
		usleep_range(100, 200);
	}

	res = hdmi_setup_stream(codec, cvt_nid, pin_nid, dev_id,
				stream_tag, format);

	if (spec->silent_stream_type == SILENT_STREAM_KAE && per_pin && per_pin->silent_stream) {
		usleep_range(100, 200);
		silent_stream_set_kae(codec, per_pin, true);
	}

	return res;
}

/* pin_cvt_fixup ops override for HSW+ and VLV+ */
static void i915_pin_cvt_fixup(struct hda_codec *codec,
			       struct hdmi_spec_per_pin *per_pin,
			       hda_nid_t cvt_nid)
{
	if (per_pin) {
		haswell_verify_D0(codec, per_pin->cvt_nid, per_pin->pin_nid);
		snd_hda_set_dev_select(codec, per_pin->pin_nid,
			       per_pin->dev_id);
		intel_verify_pin_cvt_connect(codec, per_pin);
		intel_not_share_assigned_cvt(codec, per_pin->pin_nid,
				     per_pin->dev_id, per_pin->mux_idx);
	} else {
		intel_not_share_assigned_cvt_nid(codec, 0, 0, cvt_nid);
	}
}

#ifdef CONFIG_PM
static int i915_adlp_hdmi_suspend(struct hda_codec *codec)
{
	struct hdmi_spec *spec = codec->spec;
	bool silent_streams = false;
	int pin_idx, res;

	res = generic_hdmi_suspend(codec);

	for (pin_idx = 0; pin_idx < spec->num_pins; pin_idx++) {
		struct hdmi_spec_per_pin *per_pin = get_pin(spec, pin_idx);

		if (per_pin->silent_stream) {
			silent_streams = true;
			break;
		}
	}

	if (silent_streams && spec->silent_stream_type == SILENT_STREAM_KAE) {
		/*
		 * stream-id should remain programmed when codec goes
		 * to runtime suspend
		 */
		codec->no_stream_clean_at_suspend = 1;

		/*
		 * the system might go to S3, in which case keep-alive
		 * must be reprogrammed upon resume
		 */
		codec->forced_resume = 1;

		codec_dbg(codec, "HDMI: KAE active at suspend\n");
	} else {
		codec->no_stream_clean_at_suspend = 0;
		codec->forced_resume = 0;
	}

	return res;
}

static int i915_adlp_hdmi_resume(struct hda_codec *codec)
{
	struct hdmi_spec *spec = codec->spec;
	int pin_idx, res;

	res = generic_hdmi_resume(codec);

	/* KAE not programmed at suspend, nothing to do here */
	if (!codec->no_stream_clean_at_suspend)
		return res;

	for (pin_idx = 0; pin_idx < spec->num_pins; pin_idx++) {
		struct hdmi_spec_per_pin *per_pin = get_pin(spec, pin_idx);

		/*
		 * If system was in suspend with monitor connected,
		 * the codec setting may have been lost. Re-enable
		 * keep-alive.
		 */
		if (per_pin->silent_stream) {
			unsigned int param;

			param = snd_hda_codec_read(codec, per_pin->cvt_nid, 0,
						   AC_VERB_GET_CONV, 0);
			if (!param) {
				codec_dbg(codec, "HDMI: KAE: restore stream id\n");
				silent_stream_enable_i915(codec, per_pin);
			}

			param = snd_hda_codec_read(codec, per_pin->cvt_nid, 0,
						   AC_VERB_GET_DIGI_CONVERT_1, 0);
			if (!(param & (AC_DIG3_KAE << 16))) {
				codec_dbg(codec, "HDMI: KAE: restore DIG3_KAE\n");
				silent_stream_set_kae(codec, per_pin, true);
			}
		}
	}

	return res;
}
#endif

/* precondition and allocation for Intel codecs */
static int alloc_intel_hdmi(struct hda_codec *codec)
{
	int err;

	/* requires i915 binding */
	if (!codec->bus->core.audio_component) {
		codec_info(codec, "No i915 binding for Intel HDMI/DP codec\n");
		/* set probe_id here to prevent generic fallback binding */
		codec->probe_id = HDA_CODEC_ID_SKIP_PROBE;
		return -ENODEV;
	}

	err = alloc_generic_hdmi(codec);
	if (err < 0)
		return err;
	/* no need to handle unsol events */
	codec->patch_ops.unsol_event = NULL;
	return 0;
}

/* parse and post-process for Intel codecs */
static int parse_intel_hdmi(struct hda_codec *codec)
{
	int err, retries = 3;

	do {
		err = hdmi_parse_codec(codec);
	} while (err < 0 && retries--);

	if (err < 0) {
		generic_spec_free(codec);
		return err;
	}

	generic_hdmi_init_per_pins(codec);
	register_i915_notifier(codec);
	return 0;
}

/* Intel Haswell and onwards; audio component with eld notifier */
static int intel_hsw_common_init(struct hda_codec *codec, hda_nid_t vendor_nid,
				 const int *port_map, int port_num, int dev_num,
				 bool send_silent_stream)
{
	struct hdmi_spec *spec;
	int err;

	err = alloc_intel_hdmi(codec);
	if (err < 0)
		return err;
	spec = codec->spec;
	codec->dp_mst = true;
	spec->vendor_nid = vendor_nid;
	spec->port_map = port_map;
	spec->port_num = port_num;
	spec->intel_hsw_fixup = true;
	spec->dev_num = dev_num;

	intel_haswell_enable_all_pins(codec, true);
	intel_haswell_fixup_enable_dp12(codec);

	codec->display_power_control = 1;

	codec->patch_ops.set_power_state = haswell_set_power_state;
	codec->depop_delay = 0;
	codec->auto_runtime_pm = 1;

	spec->ops.setup_stream = i915_hsw_setup_stream;
	spec->ops.pin_cvt_fixup = i915_pin_cvt_fixup;

	/*
	 * Enable silent stream feature, if it is enabled via
	 * module param or Kconfig option
	 */
	if (send_silent_stream)
		spec->silent_stream_type = SILENT_STREAM_I915;

	return parse_intel_hdmi(codec);
}

static int patch_i915_hsw_hdmi(struct hda_codec *codec)
{
	return intel_hsw_common_init(codec, 0x08, NULL, 0, 3,
				     enable_silent_stream);
}

static int patch_i915_glk_hdmi(struct hda_codec *codec)
{
	/*
	 * Silent stream calls audio component .get_power() from
	 * .pin_eld_notify(). On GLK this will deadlock in i915 due
	 * to the audio vs. CDCLK workaround.
	 */
	return intel_hsw_common_init(codec, 0x0b, NULL, 0, 3, false);
}

static int patch_i915_icl_hdmi(struct hda_codec *codec)
{
	/*
	 * pin to port mapping table where the value indicate the pin number and
	 * the index indicate the port number.
	 */
	static const int map[] = {0x0, 0x4, 0x6, 0x8, 0xa, 0xb};

	return intel_hsw_common_init(codec, 0x02, map, ARRAY_SIZE(map), 3,
				     enable_silent_stream);
}

static int patch_i915_tgl_hdmi(struct hda_codec *codec)
{
	/*
	 * pin to port mapping table where the value indicate the pin number and
	 * the index indicate the port number.
	 */
	static const int map[] = {0x4, 0x6, 0x8, 0xa, 0xb, 0xc, 0xd, 0xe, 0xf};

	return intel_hsw_common_init(codec, 0x02, map, ARRAY_SIZE(map), 4,
				     enable_silent_stream);
}
<<<<<<< HEAD

static int patch_i915_adlp_hdmi(struct hda_codec *codec)
{
	struct hdmi_spec *spec;
	int res;

	res = patch_i915_tgl_hdmi(codec);
	if (!res) {
		spec = codec->spec;

=======

static int patch_i915_adlp_hdmi(struct hda_codec *codec)
{
	struct hdmi_spec *spec;
	int res;

	res = patch_i915_tgl_hdmi(codec);
	if (!res) {
		spec = codec->spec;

>>>>>>> eb3cdb58
		if (spec->silent_stream_type) {
			spec->silent_stream_type = SILENT_STREAM_KAE;

#ifdef CONFIG_PM
			codec->patch_ops.resume = i915_adlp_hdmi_resume;
			codec->patch_ops.suspend = i915_adlp_hdmi_suspend;
#endif
		}
	}

	return res;
}

/* Intel Baytrail and Braswell; with eld notifier */
static int patch_i915_byt_hdmi(struct hda_codec *codec)
{
	struct hdmi_spec *spec;
	int err;

	err = alloc_intel_hdmi(codec);
	if (err < 0)
		return err;
	spec = codec->spec;

	/* For Valleyview/Cherryview, only the display codec is in the display
	 * power well and can use link_power ops to request/release the power.
	 */
	codec->display_power_control = 1;

	codec->depop_delay = 0;
	codec->auto_runtime_pm = 1;

	spec->ops.pin_cvt_fixup = i915_pin_cvt_fixup;

	return parse_intel_hdmi(codec);
}

/* Intel IronLake, SandyBridge and IvyBridge; with eld notifier */
static int patch_i915_cpt_hdmi(struct hda_codec *codec)
{
	int err;

	err = alloc_intel_hdmi(codec);
	if (err < 0)
		return err;
	return parse_intel_hdmi(codec);
}

/*
 * Shared non-generic implementations
 */

static int simple_playback_build_pcms(struct hda_codec *codec)
{
	struct hdmi_spec *spec = codec->spec;
	struct hda_pcm *info;
	unsigned int chans;
	struct hda_pcm_stream *pstr;
	struct hdmi_spec_per_cvt *per_cvt;

	per_cvt = get_cvt(spec, 0);
	chans = get_wcaps(codec, per_cvt->cvt_nid);
	chans = get_wcaps_channels(chans);

	info = snd_hda_codec_pcm_new(codec, "HDMI 0");
	if (!info)
		return -ENOMEM;
	spec->pcm_rec[0].pcm = info;
	info->pcm_type = HDA_PCM_TYPE_HDMI;
	pstr = &info->stream[SNDRV_PCM_STREAM_PLAYBACK];
	*pstr = spec->pcm_playback;
	pstr->nid = per_cvt->cvt_nid;
	if (pstr->channels_max <= 2 && chans && chans <= 16)
		pstr->channels_max = chans;

	return 0;
}

/* unsolicited event for jack sensing */
static void simple_hdmi_unsol_event(struct hda_codec *codec,
				    unsigned int res)
{
	snd_hda_jack_set_dirty_all(codec);
	snd_hda_jack_report_sync(codec);
}

/* generic_hdmi_build_jack can be used for simple_hdmi, too,
 * as long as spec->pins[] is set correctly
 */
#define simple_hdmi_build_jack	generic_hdmi_build_jack

static int simple_playback_build_controls(struct hda_codec *codec)
{
	struct hdmi_spec *spec = codec->spec;
	struct hdmi_spec_per_cvt *per_cvt;
	int err;

	per_cvt = get_cvt(spec, 0);
	err = snd_hda_create_dig_out_ctls(codec, per_cvt->cvt_nid,
					  per_cvt->cvt_nid,
					  HDA_PCM_TYPE_HDMI);
	if (err < 0)
		return err;
	return simple_hdmi_build_jack(codec, 0);
}

static int simple_playback_init(struct hda_codec *codec)
{
	struct hdmi_spec *spec = codec->spec;
	struct hdmi_spec_per_pin *per_pin = get_pin(spec, 0);
	hda_nid_t pin = per_pin->pin_nid;

	snd_hda_codec_write(codec, pin, 0,
			    AC_VERB_SET_PIN_WIDGET_CONTROL, PIN_OUT);
	/* some codecs require to unmute the pin */
	if (get_wcaps(codec, pin) & AC_WCAP_OUT_AMP)
		snd_hda_codec_write(codec, pin, 0, AC_VERB_SET_AMP_GAIN_MUTE,
				    AMP_OUT_UNMUTE);
	snd_hda_jack_detect_enable(codec, pin, per_pin->dev_id);
	return 0;
}

static void simple_playback_free(struct hda_codec *codec)
{
	struct hdmi_spec *spec = codec->spec;

	hdmi_array_free(spec);
	kfree(spec);
}

/*
 * Nvidia specific implementations
 */

#define Nv_VERB_SET_Channel_Allocation          0xF79
#define Nv_VERB_SET_Info_Frame_Checksum         0xF7A
#define Nv_VERB_SET_Audio_Protection_On         0xF98
#define Nv_VERB_SET_Audio_Protection_Off        0xF99

#define nvhdmi_master_con_nid_7x	0x04
#define nvhdmi_master_pin_nid_7x	0x05

static const hda_nid_t nvhdmi_con_nids_7x[4] = {
	/*front, rear, clfe, rear_surr */
	0x6, 0x8, 0xa, 0xc,
};

static const struct hda_verb nvhdmi_basic_init_7x_2ch[] = {
	/* set audio protect on */
	{ 0x1, Nv_VERB_SET_Audio_Protection_On, 0x1},
	/* enable digital output on pin widget */
	{ 0x5, AC_VERB_SET_PIN_WIDGET_CONTROL, PIN_OUT | 0x5 },
	{} /* terminator */
};

static const struct hda_verb nvhdmi_basic_init_7x_8ch[] = {
	/* set audio protect on */
	{ 0x1, Nv_VERB_SET_Audio_Protection_On, 0x1},
	/* enable digital output on pin widget */
	{ 0x5, AC_VERB_SET_PIN_WIDGET_CONTROL, PIN_OUT | 0x5 },
	{ 0x7, AC_VERB_SET_PIN_WIDGET_CONTROL, PIN_OUT | 0x5 },
	{ 0x9, AC_VERB_SET_PIN_WIDGET_CONTROL, PIN_OUT | 0x5 },
	{ 0xb, AC_VERB_SET_PIN_WIDGET_CONTROL, PIN_OUT | 0x5 },
	{ 0xd, AC_VERB_SET_PIN_WIDGET_CONTROL, PIN_OUT | 0x5 },
	{} /* terminator */
};

#ifdef LIMITED_RATE_FMT_SUPPORT
/* support only the safe format and rate */
#define SUPPORTED_RATES		SNDRV_PCM_RATE_48000
#define SUPPORTED_MAXBPS	16
#define SUPPORTED_FORMATS	SNDRV_PCM_FMTBIT_S16_LE
#else
/* support all rates and formats */
#define SUPPORTED_RATES \
	(SNDRV_PCM_RATE_32000 | SNDRV_PCM_RATE_44100 | SNDRV_PCM_RATE_48000 |\
	SNDRV_PCM_RATE_88200 | SNDRV_PCM_RATE_96000 | SNDRV_PCM_RATE_176400 |\
	 SNDRV_PCM_RATE_192000)
#define SUPPORTED_MAXBPS	24
#define SUPPORTED_FORMATS \
	(SNDRV_PCM_FMTBIT_S16_LE | SNDRV_PCM_FMTBIT_S32_LE)
#endif

static int nvhdmi_7x_init_2ch(struct hda_codec *codec)
{
	snd_hda_sequence_write(codec, nvhdmi_basic_init_7x_2ch);
	return 0;
}

static int nvhdmi_7x_init_8ch(struct hda_codec *codec)
{
	snd_hda_sequence_write(codec, nvhdmi_basic_init_7x_8ch);
	return 0;
}

static const unsigned int channels_2_6_8[] = {
	2, 6, 8
};

static const unsigned int channels_2_8[] = {
	2, 8
};

static const struct snd_pcm_hw_constraint_list hw_constraints_2_6_8_channels = {
	.count = ARRAY_SIZE(channels_2_6_8),
	.list = channels_2_6_8,
	.mask = 0,
};

static const struct snd_pcm_hw_constraint_list hw_constraints_2_8_channels = {
	.count = ARRAY_SIZE(channels_2_8),
	.list = channels_2_8,
	.mask = 0,
};

static int simple_playback_pcm_open(struct hda_pcm_stream *hinfo,
				    struct hda_codec *codec,
				    struct snd_pcm_substream *substream)
{
	struct hdmi_spec *spec = codec->spec;
	const struct snd_pcm_hw_constraint_list *hw_constraints_channels = NULL;

	switch (codec->preset->vendor_id) {
	case 0x10de0002:
	case 0x10de0003:
	case 0x10de0005:
	case 0x10de0006:
		hw_constraints_channels = &hw_constraints_2_8_channels;
		break;
	case 0x10de0007:
		hw_constraints_channels = &hw_constraints_2_6_8_channels;
		break;
	default:
		break;
	}

	if (hw_constraints_channels != NULL) {
		snd_pcm_hw_constraint_list(substream->runtime, 0,
				SNDRV_PCM_HW_PARAM_CHANNELS,
				hw_constraints_channels);
	} else {
		snd_pcm_hw_constraint_step(substream->runtime, 0,
					   SNDRV_PCM_HW_PARAM_CHANNELS, 2);
	}

	return snd_hda_multi_out_dig_open(codec, &spec->multiout);
}

static int simple_playback_pcm_close(struct hda_pcm_stream *hinfo,
				     struct hda_codec *codec,
				     struct snd_pcm_substream *substream)
{
	struct hdmi_spec *spec = codec->spec;
	return snd_hda_multi_out_dig_close(codec, &spec->multiout);
}

static int simple_playback_pcm_prepare(struct hda_pcm_stream *hinfo,
				       struct hda_codec *codec,
				       unsigned int stream_tag,
				       unsigned int format,
				       struct snd_pcm_substream *substream)
{
	struct hdmi_spec *spec = codec->spec;
	return snd_hda_multi_out_dig_prepare(codec, &spec->multiout,
					     stream_tag, format, substream);
}

static const struct hda_pcm_stream simple_pcm_playback = {
	.substreams = 1,
	.channels_min = 2,
	.channels_max = 2,
	.ops = {
		.open = simple_playback_pcm_open,
		.close = simple_playback_pcm_close,
		.prepare = simple_playback_pcm_prepare
	},
};

static const struct hda_codec_ops simple_hdmi_patch_ops = {
	.build_controls = simple_playback_build_controls,
	.build_pcms = simple_playback_build_pcms,
	.init = simple_playback_init,
	.free = simple_playback_free,
	.unsol_event = simple_hdmi_unsol_event,
};

static int patch_simple_hdmi(struct hda_codec *codec,
			     hda_nid_t cvt_nid, hda_nid_t pin_nid)
{
	struct hdmi_spec *spec;
	struct hdmi_spec_per_cvt *per_cvt;
	struct hdmi_spec_per_pin *per_pin;

	spec = kzalloc(sizeof(*spec), GFP_KERNEL);
	if (!spec)
		return -ENOMEM;

	spec->codec = codec;
	codec->spec = spec;
	hdmi_array_init(spec, 1);

	spec->multiout.num_dacs = 0;  /* no analog */
	spec->multiout.max_channels = 2;
	spec->multiout.dig_out_nid = cvt_nid;
	spec->num_cvts = 1;
	spec->num_pins = 1;
	per_pin = snd_array_new(&spec->pins);
	per_cvt = snd_array_new(&spec->cvts);
	if (!per_pin || !per_cvt) {
		simple_playback_free(codec);
		return -ENOMEM;
	}
	per_cvt->cvt_nid = cvt_nid;
	per_pin->pin_nid = pin_nid;
	spec->pcm_playback = simple_pcm_playback;

	codec->patch_ops = simple_hdmi_patch_ops;

	return 0;
}

static void nvhdmi_8ch_7x_set_info_frame_parameters(struct hda_codec *codec,
						    int channels)
{
	unsigned int chanmask;
	int chan = channels ? (channels - 1) : 1;

	switch (channels) {
	default:
	case 0:
	case 2:
		chanmask = 0x00;
		break;
	case 4:
		chanmask = 0x08;
		break;
	case 6:
		chanmask = 0x0b;
		break;
	case 8:
		chanmask = 0x13;
		break;
	}

	/* Set the audio infoframe channel allocation and checksum fields.  The
	 * channel count is computed implicitly by the hardware. */
	snd_hda_codec_write(codec, 0x1, 0,
			Nv_VERB_SET_Channel_Allocation, chanmask);

	snd_hda_codec_write(codec, 0x1, 0,
			Nv_VERB_SET_Info_Frame_Checksum,
			(0x71 - chan - chanmask));
}

static int nvhdmi_8ch_7x_pcm_close(struct hda_pcm_stream *hinfo,
				   struct hda_codec *codec,
				   struct snd_pcm_substream *substream)
{
	struct hdmi_spec *spec = codec->spec;
	int i;

	snd_hda_codec_write(codec, nvhdmi_master_con_nid_7x,
			0, AC_VERB_SET_CHANNEL_STREAMID, 0);
	for (i = 0; i < 4; i++) {
		/* set the stream id */
		snd_hda_codec_write(codec, nvhdmi_con_nids_7x[i], 0,
				AC_VERB_SET_CHANNEL_STREAMID, 0);
		/* set the stream format */
		snd_hda_codec_write(codec, nvhdmi_con_nids_7x[i], 0,
				AC_VERB_SET_STREAM_FORMAT, 0);
	}

	/* The audio hardware sends a channel count of 0x7 (8ch) when all the
	 * streams are disabled. */
	nvhdmi_8ch_7x_set_info_frame_parameters(codec, 8);

	return snd_hda_multi_out_dig_close(codec, &spec->multiout);
}

static int nvhdmi_8ch_7x_pcm_prepare(struct hda_pcm_stream *hinfo,
				     struct hda_codec *codec,
				     unsigned int stream_tag,
				     unsigned int format,
				     struct snd_pcm_substream *substream)
{
	int chs;
	unsigned int dataDCC2, channel_id;
	int i;
	struct hdmi_spec *spec = codec->spec;
	struct hda_spdif_out *spdif;
	struct hdmi_spec_per_cvt *per_cvt;

	mutex_lock(&codec->spdif_mutex);
	per_cvt = get_cvt(spec, 0);
	spdif = snd_hda_spdif_out_of_nid(codec, per_cvt->cvt_nid);

	chs = substream->runtime->channels;

	dataDCC2 = 0x2;

	/* turn off SPDIF once; otherwise the IEC958 bits won't be updated */
	if (codec->spdif_status_reset && (spdif->ctls & AC_DIG1_ENABLE))
		snd_hda_codec_write(codec,
				nvhdmi_master_con_nid_7x,
				0,
				AC_VERB_SET_DIGI_CONVERT_1,
				spdif->ctls & ~AC_DIG1_ENABLE & 0xff);

	/* set the stream id */
	snd_hda_codec_write(codec, nvhdmi_master_con_nid_7x, 0,
			AC_VERB_SET_CHANNEL_STREAMID, (stream_tag << 4) | 0x0);

	/* set the stream format */
	snd_hda_codec_write(codec, nvhdmi_master_con_nid_7x, 0,
			AC_VERB_SET_STREAM_FORMAT, format);

	/* turn on again (if needed) */
	/* enable and set the channel status audio/data flag */
	if (codec->spdif_status_reset && (spdif->ctls & AC_DIG1_ENABLE)) {
		snd_hda_codec_write(codec,
				nvhdmi_master_con_nid_7x,
				0,
				AC_VERB_SET_DIGI_CONVERT_1,
				spdif->ctls & 0xff);
		snd_hda_codec_write(codec,
				nvhdmi_master_con_nid_7x,
				0,
				AC_VERB_SET_DIGI_CONVERT_2, dataDCC2);
	}

	for (i = 0; i < 4; i++) {
		if (chs == 2)
			channel_id = 0;
		else
			channel_id = i * 2;

		/* turn off SPDIF once;
		 *otherwise the IEC958 bits won't be updated
		 */
		if (codec->spdif_status_reset &&
		(spdif->ctls & AC_DIG1_ENABLE))
			snd_hda_codec_write(codec,
				nvhdmi_con_nids_7x[i],
				0,
				AC_VERB_SET_DIGI_CONVERT_1,
				spdif->ctls & ~AC_DIG1_ENABLE & 0xff);
		/* set the stream id */
		snd_hda_codec_write(codec,
				nvhdmi_con_nids_7x[i],
				0,
				AC_VERB_SET_CHANNEL_STREAMID,
				(stream_tag << 4) | channel_id);
		/* set the stream format */
		snd_hda_codec_write(codec,
				nvhdmi_con_nids_7x[i],
				0,
				AC_VERB_SET_STREAM_FORMAT,
				format);
		/* turn on again (if needed) */
		/* enable and set the channel status audio/data flag */
		if (codec->spdif_status_reset &&
		(spdif->ctls & AC_DIG1_ENABLE)) {
			snd_hda_codec_write(codec,
					nvhdmi_con_nids_7x[i],
					0,
					AC_VERB_SET_DIGI_CONVERT_1,
					spdif->ctls & 0xff);
			snd_hda_codec_write(codec,
					nvhdmi_con_nids_7x[i],
					0,
					AC_VERB_SET_DIGI_CONVERT_2, dataDCC2);
		}
	}

	nvhdmi_8ch_7x_set_info_frame_parameters(codec, chs);

	mutex_unlock(&codec->spdif_mutex);
	return 0;
}

static const struct hda_pcm_stream nvhdmi_pcm_playback_8ch_7x = {
	.substreams = 1,
	.channels_min = 2,
	.channels_max = 8,
	.nid = nvhdmi_master_con_nid_7x,
	.rates = SUPPORTED_RATES,
	.maxbps = SUPPORTED_MAXBPS,
	.formats = SUPPORTED_FORMATS,
	.ops = {
		.open = simple_playback_pcm_open,
		.close = nvhdmi_8ch_7x_pcm_close,
		.prepare = nvhdmi_8ch_7x_pcm_prepare
	},
};

static int patch_nvhdmi_2ch(struct hda_codec *codec)
{
	struct hdmi_spec *spec;
	int err = patch_simple_hdmi(codec, nvhdmi_master_con_nid_7x,
				    nvhdmi_master_pin_nid_7x);
	if (err < 0)
		return err;

	codec->patch_ops.init = nvhdmi_7x_init_2ch;
	/* override the PCM rates, etc, as the codec doesn't give full list */
	spec = codec->spec;
	spec->pcm_playback.rates = SUPPORTED_RATES;
	spec->pcm_playback.maxbps = SUPPORTED_MAXBPS;
	spec->pcm_playback.formats = SUPPORTED_FORMATS;
	spec->nv_dp_workaround = true;
	return 0;
}

static int nvhdmi_7x_8ch_build_pcms(struct hda_codec *codec)
{
	struct hdmi_spec *spec = codec->spec;
	int err = simple_playback_build_pcms(codec);
	if (!err) {
		struct hda_pcm *info = get_pcm_rec(spec, 0);
		info->own_chmap = true;
	}
	return err;
}

static int nvhdmi_7x_8ch_build_controls(struct hda_codec *codec)
{
	struct hdmi_spec *spec = codec->spec;
	struct hda_pcm *info;
	struct snd_pcm_chmap *chmap;
	int err;

	err = simple_playback_build_controls(codec);
	if (err < 0)
		return err;

	/* add channel maps */
	info = get_pcm_rec(spec, 0);
	err = snd_pcm_add_chmap_ctls(info->pcm,
				     SNDRV_PCM_STREAM_PLAYBACK,
				     snd_pcm_alt_chmaps, 8, 0, &chmap);
	if (err < 0)
		return err;
	switch (codec->preset->vendor_id) {
	case 0x10de0002:
	case 0x10de0003:
	case 0x10de0005:
	case 0x10de0006:
		chmap->channel_mask = (1U << 2) | (1U << 8);
		break;
	case 0x10de0007:
		chmap->channel_mask = (1U << 2) | (1U << 6) | (1U << 8);
	}
	return 0;
}

static int patch_nvhdmi_8ch_7x(struct hda_codec *codec)
{
	struct hdmi_spec *spec;
	int err = patch_nvhdmi_2ch(codec);
	if (err < 0)
		return err;
	spec = codec->spec;
	spec->multiout.max_channels = 8;
	spec->pcm_playback = nvhdmi_pcm_playback_8ch_7x;
	codec->patch_ops.init = nvhdmi_7x_init_8ch;
	codec->patch_ops.build_pcms = nvhdmi_7x_8ch_build_pcms;
	codec->patch_ops.build_controls = nvhdmi_7x_8ch_build_controls;

	/* Initialize the audio infoframe channel mask and checksum to something
	 * valid */
	nvhdmi_8ch_7x_set_info_frame_parameters(codec, 8);

	return 0;
}

/*
 * NVIDIA codecs ignore ASP mapping for 2ch - confirmed on:
 * - 0x10de0015
 * - 0x10de0040
 */
static int nvhdmi_chmap_cea_alloc_validate_get_type(struct hdac_chmap *chmap,
		struct hdac_cea_channel_speaker_allocation *cap, int channels)
{
	if (cap->ca_index == 0x00 && channels == 2)
		return SNDRV_CTL_TLVT_CHMAP_FIXED;

	/* If the speaker allocation matches the channel count, it is OK. */
	if (cap->channels != channels)
		return -1;

	/* all channels are remappable freely */
	return SNDRV_CTL_TLVT_CHMAP_VAR;
}

static int nvhdmi_chmap_validate(struct hdac_chmap *chmap,
		int ca, int chs, unsigned char *map)
{
	if (ca == 0x00 && (map[0] != SNDRV_CHMAP_FL || map[1] != SNDRV_CHMAP_FR))
		return -EINVAL;

	return 0;
}

/* map from pin NID to port; port is 0-based */
/* for Nvidia: assume widget NID starting from 4, with step 1 (4, 5, 6, ...) */
static int nvhdmi_pin2port(void *audio_ptr, int pin_nid)
{
	return pin_nid - 4;
}

/* reverse-map from port to pin NID: see above */
static int nvhdmi_port2pin(struct hda_codec *codec, int port)
{
	return port + 4;
}

static const struct drm_audio_component_audio_ops nvhdmi_audio_ops = {
	.pin2port = nvhdmi_pin2port,
	.pin_eld_notify = generic_acomp_pin_eld_notify,
	.master_bind = generic_acomp_master_bind,
	.master_unbind = generic_acomp_master_unbind,
};

static int patch_nvhdmi(struct hda_codec *codec)
{
	struct hdmi_spec *spec;
	int err;

	err = alloc_generic_hdmi(codec);
	if (err < 0)
		return err;
	codec->dp_mst = true;

	spec = codec->spec;

	err = hdmi_parse_codec(codec);
	if (err < 0) {
		generic_spec_free(codec);
		return err;
	}

	generic_hdmi_init_per_pins(codec);

	spec->dyn_pin_out = true;

	spec->chmap.ops.chmap_cea_alloc_validate_get_type =
		nvhdmi_chmap_cea_alloc_validate_get_type;
	spec->chmap.ops.chmap_validate = nvhdmi_chmap_validate;
	spec->nv_dp_workaround = true;

	codec->link_down_at_suspend = 1;

	generic_acomp_init(codec, &nvhdmi_audio_ops, nvhdmi_port2pin);

	return 0;
}

static int patch_nvhdmi_legacy(struct hda_codec *codec)
{
	struct hdmi_spec *spec;
	int err;

	err = patch_generic_hdmi(codec);
	if (err)
		return err;

	spec = codec->spec;
	spec->dyn_pin_out = true;

	spec->chmap.ops.chmap_cea_alloc_validate_get_type =
		nvhdmi_chmap_cea_alloc_validate_get_type;
	spec->chmap.ops.chmap_validate = nvhdmi_chmap_validate;
	spec->nv_dp_workaround = true;

	codec->link_down_at_suspend = 1;

	return 0;
}

/*
 * The HDA codec on NVIDIA Tegra contains two scratch registers that are
 * accessed using vendor-defined verbs. These registers can be used for
 * interoperability between the HDA and HDMI drivers.
 */

/* Audio Function Group node */
#define NVIDIA_AFG_NID 0x01

/*
 * The SCRATCH0 register is used to notify the HDMI codec of changes in audio
 * format. On Tegra, bit 31 is used as a trigger that causes an interrupt to
 * be raised in the HDMI codec. The remainder of the bits is arbitrary. This
 * implementation stores the HDA format (see AC_FMT_*) in bits [15:0] and an
 * additional bit (at position 30) to signal the validity of the format.
 *
 * | 31      | 30    | 29  16 | 15   0 |
 * +---------+-------+--------+--------+
 * | TRIGGER | VALID | UNUSED | FORMAT |
 * +-----------------------------------|
 *
 * Note that for the trigger bit to take effect it needs to change value
 * (i.e. it needs to be toggled). The trigger bit is not applicable from
 * TEGRA234 chip onwards, as new verb id 0xf80 will be used for interrupt
 * trigger to hdmi.
 */
#define NVIDIA_SET_HOST_INTR		0xf80
#define NVIDIA_GET_SCRATCH0		0xfa6
#define NVIDIA_SET_SCRATCH0_BYTE0	0xfa7
#define NVIDIA_SET_SCRATCH0_BYTE1	0xfa8
#define NVIDIA_SET_SCRATCH0_BYTE2	0xfa9
#define NVIDIA_SET_SCRATCH0_BYTE3	0xfaa
#define NVIDIA_SCRATCH_TRIGGER (1 << 7)
#define NVIDIA_SCRATCH_VALID   (1 << 6)

#define NVIDIA_GET_SCRATCH1		0xfab
#define NVIDIA_SET_SCRATCH1_BYTE0	0xfac
#define NVIDIA_SET_SCRATCH1_BYTE1	0xfad
#define NVIDIA_SET_SCRATCH1_BYTE2	0xfae
#define NVIDIA_SET_SCRATCH1_BYTE3	0xfaf

/*
 * The format parameter is the HDA audio format (see AC_FMT_*). If set to 0,
 * the format is invalidated so that the HDMI codec can be disabled.
 */
static void tegra_hdmi_set_format(struct hda_codec *codec,
				  hda_nid_t cvt_nid,
				  unsigned int format)
{
	unsigned int value;
	unsigned int nid = NVIDIA_AFG_NID;
	struct hdmi_spec *spec = codec->spec;

	/*
	 * Tegra HDA codec design from TEGRA234 chip onwards support DP MST.
	 * This resulted in moving scratch registers from audio function
	 * group to converter widget context. So CVT NID should be used for
	 * scratch register read/write for DP MST supported Tegra HDA codec.
	 */
	if (codec->dp_mst)
		nid = cvt_nid;

	/* bits [31:30] contain the trigger and valid bits */
	value = snd_hda_codec_read(codec, nid, 0,
				   NVIDIA_GET_SCRATCH0, 0);
	value = (value >> 24) & 0xff;

	/* bits [15:0] are used to store the HDA format */
	snd_hda_codec_write(codec, nid, 0,
			    NVIDIA_SET_SCRATCH0_BYTE0,
			    (format >> 0) & 0xff);
	snd_hda_codec_write(codec, nid, 0,
			    NVIDIA_SET_SCRATCH0_BYTE1,
			    (format >> 8) & 0xff);

	/* bits [16:24] are unused */
	snd_hda_codec_write(codec, nid, 0,
			    NVIDIA_SET_SCRATCH0_BYTE2, 0);

	/*
	 * Bit 30 signals that the data is valid and hence that HDMI audio can
	 * be enabled.
	 */
	if (format == 0)
		value &= ~NVIDIA_SCRATCH_VALID;
	else
		value |= NVIDIA_SCRATCH_VALID;

	if (spec->hdmi_intr_trig_ctrl) {
		/*
		 * For Tegra HDA Codec design from TEGRA234 onwards, the
		 * Interrupt to hdmi driver is triggered by writing
		 * non-zero values to verb 0xF80 instead of 31st bit of
		 * scratch register.
		 */
		snd_hda_codec_write(codec, nid, 0,
				NVIDIA_SET_SCRATCH0_BYTE3, value);
		snd_hda_codec_write(codec, nid, 0,
				NVIDIA_SET_HOST_INTR, 0x1);
	} else {
		/*
		 * Whenever the 31st trigger bit is toggled, an interrupt is raised
		 * in the HDMI codec. The HDMI driver will use that as trigger
		 * to update its configuration.
		 */
		value ^= NVIDIA_SCRATCH_TRIGGER;

		snd_hda_codec_write(codec, nid, 0,
				NVIDIA_SET_SCRATCH0_BYTE3, value);
	}
}

static int tegra_hdmi_pcm_prepare(struct hda_pcm_stream *hinfo,
				  struct hda_codec *codec,
				  unsigned int stream_tag,
				  unsigned int format,
				  struct snd_pcm_substream *substream)
{
	int err;

	err = generic_hdmi_playback_pcm_prepare(hinfo, codec, stream_tag,
						format, substream);
	if (err < 0)
		return err;

	/* notify the HDMI codec of the format change */
	tegra_hdmi_set_format(codec, hinfo->nid, format);

	return 0;
}

static int tegra_hdmi_pcm_cleanup(struct hda_pcm_stream *hinfo,
				  struct hda_codec *codec,
				  struct snd_pcm_substream *substream)
{
	/* invalidate the format in the HDMI codec */
	tegra_hdmi_set_format(codec, hinfo->nid, 0);

	return generic_hdmi_playback_pcm_cleanup(hinfo, codec, substream);
}

static struct hda_pcm *hda_find_pcm_by_type(struct hda_codec *codec, int type)
{
	struct hdmi_spec *spec = codec->spec;
	unsigned int i;

	for (i = 0; i < spec->num_pins; i++) {
		struct hda_pcm *pcm = get_pcm_rec(spec, i);

		if (pcm->pcm_type == type)
			return pcm;
	}

	return NULL;
}

static int tegra_hdmi_build_pcms(struct hda_codec *codec)
{
	struct hda_pcm_stream *stream;
	struct hda_pcm *pcm;
	int err;

	err = generic_hdmi_build_pcms(codec);
	if (err < 0)
		return err;

	pcm = hda_find_pcm_by_type(codec, HDA_PCM_TYPE_HDMI);
	if (!pcm)
		return -ENODEV;

	/*
	 * Override ->prepare() and ->cleanup() operations to notify the HDMI
	 * codec about format changes.
	 */
	stream = &pcm->stream[SNDRV_PCM_STREAM_PLAYBACK];
	stream->ops.prepare = tegra_hdmi_pcm_prepare;
	stream->ops.cleanup = tegra_hdmi_pcm_cleanup;

	return 0;
}

static int tegra_hdmi_init(struct hda_codec *codec)
{
	struct hdmi_spec *spec = codec->spec;
	int i, err;

	err = hdmi_parse_codec(codec);
	if (err < 0) {
		generic_spec_free(codec);
		return err;
	}
<<<<<<< HEAD

	for (i = 0; i < spec->num_cvts; i++)
		snd_hda_codec_write(codec, spec->cvt_nids[i], 0,
					AC_VERB_SET_DIGI_CONVERT_1,
					AC_DIG1_ENABLE);

=======

	for (i = 0; i < spec->num_cvts; i++)
		snd_hda_codec_write(codec, spec->cvt_nids[i], 0,
					AC_VERB_SET_DIGI_CONVERT_1,
					AC_DIG1_ENABLE);

>>>>>>> eb3cdb58
	generic_hdmi_init_per_pins(codec);

	codec->depop_delay = 10;
	codec->patch_ops.build_pcms = tegra_hdmi_build_pcms;
	spec->chmap.ops.chmap_cea_alloc_validate_get_type =
		nvhdmi_chmap_cea_alloc_validate_get_type;
	spec->chmap.ops.chmap_validate = nvhdmi_chmap_validate;

	spec->chmap.ops.chmap_cea_alloc_validate_get_type =
		nvhdmi_chmap_cea_alloc_validate_get_type;
	spec->chmap.ops.chmap_validate = nvhdmi_chmap_validate;
	spec->nv_dp_workaround = true;

	return 0;
}

static int patch_tegra_hdmi(struct hda_codec *codec)
{
	int err;

	err = alloc_generic_hdmi(codec);
	if (err < 0)
		return err;

	return tegra_hdmi_init(codec);
}

static int patch_tegra234_hdmi(struct hda_codec *codec)
{
	struct hdmi_spec *spec;
	int err;

	err = alloc_generic_hdmi(codec);
	if (err < 0)
		return err;

	codec->dp_mst = true;
	spec = codec->spec;
	spec->dyn_pin_out = true;
	spec->hdmi_intr_trig_ctrl = true;

	return tegra_hdmi_init(codec);
}

/*
 * ATI/AMD-specific implementations
 */

#define is_amdhdmi_rev3_or_later(codec) \
	((codec)->core.vendor_id == 0x1002aa01 && \
	 ((codec)->core.revision_id & 0xff00) >= 0x0300)
#define has_amd_full_remap_support(codec) is_amdhdmi_rev3_or_later(codec)

/* ATI/AMD specific HDA pin verbs, see the AMD HDA Verbs specification */
#define ATI_VERB_SET_CHANNEL_ALLOCATION	0x771
#define ATI_VERB_SET_DOWNMIX_INFO	0x772
#define ATI_VERB_SET_MULTICHANNEL_01	0x777
#define ATI_VERB_SET_MULTICHANNEL_23	0x778
#define ATI_VERB_SET_MULTICHANNEL_45	0x779
#define ATI_VERB_SET_MULTICHANNEL_67	0x77a
#define ATI_VERB_SET_HBR_CONTROL	0x77c
#define ATI_VERB_SET_MULTICHANNEL_1	0x785
#define ATI_VERB_SET_MULTICHANNEL_3	0x786
#define ATI_VERB_SET_MULTICHANNEL_5	0x787
#define ATI_VERB_SET_MULTICHANNEL_7	0x788
#define ATI_VERB_SET_MULTICHANNEL_MODE	0x789
#define ATI_VERB_GET_CHANNEL_ALLOCATION	0xf71
#define ATI_VERB_GET_DOWNMIX_INFO	0xf72
#define ATI_VERB_GET_MULTICHANNEL_01	0xf77
#define ATI_VERB_GET_MULTICHANNEL_23	0xf78
#define ATI_VERB_GET_MULTICHANNEL_45	0xf79
#define ATI_VERB_GET_MULTICHANNEL_67	0xf7a
#define ATI_VERB_GET_HBR_CONTROL	0xf7c
#define ATI_VERB_GET_MULTICHANNEL_1	0xf85
#define ATI_VERB_GET_MULTICHANNEL_3	0xf86
#define ATI_VERB_GET_MULTICHANNEL_5	0xf87
#define ATI_VERB_GET_MULTICHANNEL_7	0xf88
#define ATI_VERB_GET_MULTICHANNEL_MODE	0xf89

/* AMD specific HDA cvt verbs */
#define ATI_VERB_SET_RAMP_RATE		0x770
#define ATI_VERB_GET_RAMP_RATE		0xf70

#define ATI_OUT_ENABLE 0x1

#define ATI_MULTICHANNEL_MODE_PAIRED	0
#define ATI_MULTICHANNEL_MODE_SINGLE	1

#define ATI_HBR_CAPABLE 0x01
#define ATI_HBR_ENABLE 0x10

static int atihdmi_pin_get_eld(struct hda_codec *codec, hda_nid_t nid,
			       int dev_id, unsigned char *buf, int *eld_size)
{
	WARN_ON(dev_id != 0);
	/* call hda_eld.c ATI/AMD-specific function */
	return snd_hdmi_get_eld_ati(codec, nid, buf, eld_size,
				    is_amdhdmi_rev3_or_later(codec));
}

static void atihdmi_pin_setup_infoframe(struct hda_codec *codec,
					hda_nid_t pin_nid, int dev_id, int ca,
					int active_channels, int conn_type)
{
	WARN_ON(dev_id != 0);
	snd_hda_codec_write(codec, pin_nid, 0, ATI_VERB_SET_CHANNEL_ALLOCATION, ca);
}

static int atihdmi_paired_swap_fc_lfe(int pos)
{
	/*
	 * ATI/AMD have automatic FC/LFE swap built-in
	 * when in pairwise mapping mode.
	 */

	switch (pos) {
		/* see channel_allocations[].speakers[] */
		case 2: return 3;
		case 3: return 2;
		default: break;
	}

	return pos;
}

static int atihdmi_paired_chmap_validate(struct hdac_chmap *chmap,
			int ca, int chs, unsigned char *map)
{
	struct hdac_cea_channel_speaker_allocation *cap;
	int i, j;

	/* check that only channel pairs need to be remapped on old pre-rev3 ATI/AMD */

	cap = snd_hdac_get_ch_alloc_from_ca(ca);
	for (i = 0; i < chs; ++i) {
		int mask = snd_hdac_chmap_to_spk_mask(map[i]);
		bool ok = false;
		bool companion_ok = false;

		if (!mask)
			continue;

		for (j = 0 + i % 2; j < 8; j += 2) {
			int chan_idx = 7 - atihdmi_paired_swap_fc_lfe(j);
			if (cap->speakers[chan_idx] == mask) {
				/* channel is in a supported position */
				ok = true;

				if (i % 2 == 0 && i + 1 < chs) {
					/* even channel, check the odd companion */
					int comp_chan_idx = 7 - atihdmi_paired_swap_fc_lfe(j + 1);
					int comp_mask_req = snd_hdac_chmap_to_spk_mask(map[i+1]);
					int comp_mask_act = cap->speakers[comp_chan_idx];

					if (comp_mask_req == comp_mask_act)
						companion_ok = true;
					else
						return -EINVAL;
				}
				break;
			}
		}

		if (!ok)
			return -EINVAL;

		if (companion_ok)
			i++; /* companion channel already checked */
	}

	return 0;
}

static int atihdmi_pin_set_slot_channel(struct hdac_device *hdac,
		hda_nid_t pin_nid, int hdmi_slot, int stream_channel)
{
	struct hda_codec *codec = hdac_to_hda_codec(hdac);
	int verb;
	int ati_channel_setup = 0;

	if (hdmi_slot > 7)
		return -EINVAL;

	if (!has_amd_full_remap_support(codec)) {
		hdmi_slot = atihdmi_paired_swap_fc_lfe(hdmi_slot);

		/* In case this is an odd slot but without stream channel, do not
		 * disable the slot since the corresponding even slot could have a
		 * channel. In case neither have a channel, the slot pair will be
		 * disabled when this function is called for the even slot. */
		if (hdmi_slot % 2 != 0 && stream_channel == 0xf)
			return 0;

		hdmi_slot -= hdmi_slot % 2;

		if (stream_channel != 0xf)
			stream_channel -= stream_channel % 2;
	}

	verb = ATI_VERB_SET_MULTICHANNEL_01 + hdmi_slot/2 + (hdmi_slot % 2) * 0x00e;

	/* ati_channel_setup format: [7..4] = stream_channel_id, [1] = mute, [0] = enable */

	if (stream_channel != 0xf)
		ati_channel_setup = (stream_channel << 4) | ATI_OUT_ENABLE;

	return snd_hda_codec_write(codec, pin_nid, 0, verb, ati_channel_setup);
}

static int atihdmi_pin_get_slot_channel(struct hdac_device *hdac,
				hda_nid_t pin_nid, int asp_slot)
{
	struct hda_codec *codec = hdac_to_hda_codec(hdac);
	bool was_odd = false;
	int ati_asp_slot = asp_slot;
	int verb;
	int ati_channel_setup;

	if (asp_slot > 7)
		return -EINVAL;

	if (!has_amd_full_remap_support(codec)) {
		ati_asp_slot = atihdmi_paired_swap_fc_lfe(asp_slot);
		if (ati_asp_slot % 2 != 0) {
			ati_asp_slot -= 1;
			was_odd = true;
		}
	}

	verb = ATI_VERB_GET_MULTICHANNEL_01 + ati_asp_slot/2 + (ati_asp_slot % 2) * 0x00e;

	ati_channel_setup = snd_hda_codec_read(codec, pin_nid, 0, verb, 0);

	if (!(ati_channel_setup & ATI_OUT_ENABLE))
		return 0xf;

	return ((ati_channel_setup & 0xf0) >> 4) + !!was_odd;
}

static int atihdmi_paired_chmap_cea_alloc_validate_get_type(
		struct hdac_chmap *chmap,
		struct hdac_cea_channel_speaker_allocation *cap,
		int channels)
{
	int c;

	/*
	 * Pre-rev3 ATI/AMD codecs operate in a paired channel mode, so
	 * we need to take that into account (a single channel may take 2
	 * channel slots if we need to carry a silent channel next to it).
	 * On Rev3+ AMD codecs this function is not used.
	 */
	int chanpairs = 0;

	/* We only produce even-numbered channel count TLVs */
	if ((channels % 2) != 0)
		return -1;

	for (c = 0; c < 7; c += 2) {
		if (cap->speakers[c] || cap->speakers[c+1])
			chanpairs++;
	}

	if (chanpairs * 2 != channels)
		return -1;

	return SNDRV_CTL_TLVT_CHMAP_PAIRED;
}

static void atihdmi_paired_cea_alloc_to_tlv_chmap(struct hdac_chmap *hchmap,
		struct hdac_cea_channel_speaker_allocation *cap,
		unsigned int *chmap, int channels)
{
	/* produce paired maps for pre-rev3 ATI/AMD codecs */
	int count = 0;
	int c;

	for (c = 7; c >= 0; c--) {
		int chan = 7 - atihdmi_paired_swap_fc_lfe(7 - c);
		int spk = cap->speakers[chan];
		if (!spk) {
			/* add N/A channel if the companion channel is occupied */
			if (cap->speakers[chan + (chan % 2 ? -1 : 1)])
				chmap[count++] = SNDRV_CHMAP_NA;

			continue;
		}

		chmap[count++] = snd_hdac_spk_to_chmap(spk);
	}

	WARN_ON(count != channels);
}

static int atihdmi_pin_hbr_setup(struct hda_codec *codec, hda_nid_t pin_nid,
				 int dev_id, bool hbr)
{
	int hbr_ctl, hbr_ctl_new;

	WARN_ON(dev_id != 0);

	hbr_ctl = snd_hda_codec_read(codec, pin_nid, 0, ATI_VERB_GET_HBR_CONTROL, 0);
	if (hbr_ctl >= 0 && (hbr_ctl & ATI_HBR_CAPABLE)) {
		if (hbr)
			hbr_ctl_new = hbr_ctl | ATI_HBR_ENABLE;
		else
			hbr_ctl_new = hbr_ctl & ~ATI_HBR_ENABLE;

		codec_dbg(codec,
			  "atihdmi_pin_hbr_setup: NID=0x%x, %shbr-ctl=0x%x\n",
				pin_nid,
				hbr_ctl == hbr_ctl_new ? "" : "new-",
				hbr_ctl_new);

		if (hbr_ctl != hbr_ctl_new)
			snd_hda_codec_write(codec, pin_nid, 0,
						ATI_VERB_SET_HBR_CONTROL,
						hbr_ctl_new);

	} else if (hbr)
		return -EINVAL;

	return 0;
}

static int atihdmi_setup_stream(struct hda_codec *codec, hda_nid_t cvt_nid,
				hda_nid_t pin_nid, int dev_id,
				u32 stream_tag, int format)
{
	if (is_amdhdmi_rev3_or_later(codec)) {
		int ramp_rate = 180; /* default as per AMD spec */
		/* disable ramp-up/down for non-pcm as per AMD spec */
		if (format & AC_FMT_TYPE_NON_PCM)
			ramp_rate = 0;

		snd_hda_codec_write(codec, cvt_nid, 0, ATI_VERB_SET_RAMP_RATE, ramp_rate);
	}

	return hdmi_setup_stream(codec, cvt_nid, pin_nid, dev_id,
				 stream_tag, format);
}


static int atihdmi_init(struct hda_codec *codec)
{
	struct hdmi_spec *spec = codec->spec;
	int pin_idx, err;

	err = generic_hdmi_init(codec);

	if (err)
		return err;

	for (pin_idx = 0; pin_idx < spec->num_pins; pin_idx++) {
		struct hdmi_spec_per_pin *per_pin = get_pin(spec, pin_idx);

		/* make sure downmix information in infoframe is zero */
		snd_hda_codec_write(codec, per_pin->pin_nid, 0, ATI_VERB_SET_DOWNMIX_INFO, 0);

		/* enable channel-wise remap mode if supported */
		if (has_amd_full_remap_support(codec))
			snd_hda_codec_write(codec, per_pin->pin_nid, 0,
					    ATI_VERB_SET_MULTICHANNEL_MODE,
					    ATI_MULTICHANNEL_MODE_SINGLE);
	}
	codec->auto_runtime_pm = 1;

	return 0;
}

/* map from pin NID to port; port is 0-based */
/* for AMD: assume widget NID starting from 3, with step 2 (3, 5, 7, ...) */
static int atihdmi_pin2port(void *audio_ptr, int pin_nid)
{
	return pin_nid / 2 - 1;
}

/* reverse-map from port to pin NID: see above */
static int atihdmi_port2pin(struct hda_codec *codec, int port)
{
	return port * 2 + 3;
}

static const struct drm_audio_component_audio_ops atihdmi_audio_ops = {
	.pin2port = atihdmi_pin2port,
	.pin_eld_notify = generic_acomp_pin_eld_notify,
	.master_bind = generic_acomp_master_bind,
	.master_unbind = generic_acomp_master_unbind,
};

static int patch_atihdmi(struct hda_codec *codec)
{
	struct hdmi_spec *spec;
	struct hdmi_spec_per_cvt *per_cvt;
	int err, cvt_idx;

	err = patch_generic_hdmi(codec);

	if (err)
		return err;

	codec->patch_ops.init = atihdmi_init;

	spec = codec->spec;

	spec->static_pcm_mapping = true;

	spec->ops.pin_get_eld = atihdmi_pin_get_eld;
	spec->ops.pin_setup_infoframe = atihdmi_pin_setup_infoframe;
	spec->ops.pin_hbr_setup = atihdmi_pin_hbr_setup;
	spec->ops.setup_stream = atihdmi_setup_stream;

	spec->chmap.ops.pin_get_slot_channel = atihdmi_pin_get_slot_channel;
	spec->chmap.ops.pin_set_slot_channel = atihdmi_pin_set_slot_channel;

	if (!has_amd_full_remap_support(codec)) {
		/* override to ATI/AMD-specific versions with pairwise mapping */
		spec->chmap.ops.chmap_cea_alloc_validate_get_type =
			atihdmi_paired_chmap_cea_alloc_validate_get_type;
		spec->chmap.ops.cea_alloc_to_tlv_chmap =
				atihdmi_paired_cea_alloc_to_tlv_chmap;
		spec->chmap.ops.chmap_validate = atihdmi_paired_chmap_validate;
	}

	/* ATI/AMD converters do not advertise all of their capabilities */
	for (cvt_idx = 0; cvt_idx < spec->num_cvts; cvt_idx++) {
		per_cvt = get_cvt(spec, cvt_idx);
		per_cvt->channels_max = max(per_cvt->channels_max, 8u);
		per_cvt->rates |= SUPPORTED_RATES;
		per_cvt->formats |= SUPPORTED_FORMATS;
		per_cvt->maxbps = max(per_cvt->maxbps, 24u);
	}

	spec->chmap.channels_max = max(spec->chmap.channels_max, 8u);

	/* AMD GPUs have neither EPSS nor CLKSTOP bits, hence preventing
	 * the link-down as is.  Tell the core to allow it.
	 */
	codec->link_down_at_suspend = 1;

	generic_acomp_init(codec, &atihdmi_audio_ops, atihdmi_port2pin);

	return 0;
}

/* VIA HDMI Implementation */
#define VIAHDMI_CVT_NID	0x02	/* audio converter1 */
#define VIAHDMI_PIN_NID	0x03	/* HDMI output pin1 */

static int patch_via_hdmi(struct hda_codec *codec)
{
	return patch_simple_hdmi(codec, VIAHDMI_CVT_NID, VIAHDMI_PIN_NID);
}

static int patch_gf_hdmi(struct hda_codec *codec)
{
	int err;

	err = patch_generic_hdmi(codec);
	if (err)
		return err;

	/*
	 * Glenfly GPUs have two codecs, stream switches from one codec to
	 * another, need to do actual clean-ups in codec_cleanup_stream
	 */
	codec->no_sticky_stream = 1;
	return 0;
}

/*
 * patch entries
 */
static const struct hda_device_id snd_hda_id_hdmi[] = {
HDA_CODEC_ENTRY(0x1002793c, "RS600 HDMI",	patch_atihdmi),
HDA_CODEC_ENTRY(0x10027919, "RS600 HDMI",	patch_atihdmi),
HDA_CODEC_ENTRY(0x1002791a, "RS690/780 HDMI",	patch_atihdmi),
HDA_CODEC_ENTRY(0x1002aa01, "R6xx HDMI",	patch_atihdmi),
HDA_CODEC_ENTRY(0x10951390, "SiI1390 HDMI",	patch_generic_hdmi),
HDA_CODEC_ENTRY(0x10951392, "SiI1392 HDMI",	patch_generic_hdmi),
HDA_CODEC_ENTRY(0x17e80047, "Chrontel HDMI",	patch_generic_hdmi),
HDA_CODEC_ENTRY(0x10de0001, "MCP73 HDMI",	patch_nvhdmi_2ch),
HDA_CODEC_ENTRY(0x10de0002, "MCP77/78 HDMI",	patch_nvhdmi_8ch_7x),
HDA_CODEC_ENTRY(0x10de0003, "MCP77/78 HDMI",	patch_nvhdmi_8ch_7x),
HDA_CODEC_ENTRY(0x10de0004, "GPU 04 HDMI",	patch_nvhdmi_8ch_7x),
HDA_CODEC_ENTRY(0x10de0005, "MCP77/78 HDMI",	patch_nvhdmi_8ch_7x),
HDA_CODEC_ENTRY(0x10de0006, "MCP77/78 HDMI",	patch_nvhdmi_8ch_7x),
HDA_CODEC_ENTRY(0x10de0007, "MCP79/7A HDMI",	patch_nvhdmi_8ch_7x),
HDA_CODEC_ENTRY(0x10de0008, "GPU 08 HDMI/DP",	patch_nvhdmi_legacy),
HDA_CODEC_ENTRY(0x10de0009, "GPU 09 HDMI/DP",	patch_nvhdmi_legacy),
HDA_CODEC_ENTRY(0x10de000a, "GPU 0a HDMI/DP",	patch_nvhdmi_legacy),
HDA_CODEC_ENTRY(0x10de000b, "GPU 0b HDMI/DP",	patch_nvhdmi_legacy),
HDA_CODEC_ENTRY(0x10de000c, "MCP89 HDMI",	patch_nvhdmi_legacy),
HDA_CODEC_ENTRY(0x10de000d, "GPU 0d HDMI/DP",	patch_nvhdmi_legacy),
HDA_CODEC_ENTRY(0x10de0010, "GPU 10 HDMI/DP",	patch_nvhdmi_legacy),
HDA_CODEC_ENTRY(0x10de0011, "GPU 11 HDMI/DP",	patch_nvhdmi_legacy),
HDA_CODEC_ENTRY(0x10de0012, "GPU 12 HDMI/DP",	patch_nvhdmi_legacy),
HDA_CODEC_ENTRY(0x10de0013, "GPU 13 HDMI/DP",	patch_nvhdmi_legacy),
HDA_CODEC_ENTRY(0x10de0014, "GPU 14 HDMI/DP",	patch_nvhdmi_legacy),
HDA_CODEC_ENTRY(0x10de0015, "GPU 15 HDMI/DP",	patch_nvhdmi_legacy),
HDA_CODEC_ENTRY(0x10de0016, "GPU 16 HDMI/DP",	patch_nvhdmi_legacy),
/* 17 is known to be absent */
HDA_CODEC_ENTRY(0x10de0018, "GPU 18 HDMI/DP",	patch_nvhdmi_legacy),
HDA_CODEC_ENTRY(0x10de0019, "GPU 19 HDMI/DP",	patch_nvhdmi_legacy),
HDA_CODEC_ENTRY(0x10de001a, "GPU 1a HDMI/DP",	patch_nvhdmi_legacy),
HDA_CODEC_ENTRY(0x10de001b, "GPU 1b HDMI/DP",	patch_nvhdmi_legacy),
HDA_CODEC_ENTRY(0x10de001c, "GPU 1c HDMI/DP",	patch_nvhdmi_legacy),
HDA_CODEC_ENTRY(0x10de0020, "Tegra30 HDMI",	patch_tegra_hdmi),
HDA_CODEC_ENTRY(0x10de0022, "Tegra114 HDMI",	patch_tegra_hdmi),
HDA_CODEC_ENTRY(0x10de0028, "Tegra124 HDMI",	patch_tegra_hdmi),
HDA_CODEC_ENTRY(0x10de0029, "Tegra210 HDMI/DP",	patch_tegra_hdmi),
HDA_CODEC_ENTRY(0x10de002d, "Tegra186 HDMI/DP0", patch_tegra_hdmi),
HDA_CODEC_ENTRY(0x10de002e, "Tegra186 HDMI/DP1", patch_tegra_hdmi),
HDA_CODEC_ENTRY(0x10de002f, "Tegra194 HDMI/DP2", patch_tegra_hdmi),
HDA_CODEC_ENTRY(0x10de0030, "Tegra194 HDMI/DP3", patch_tegra_hdmi),
HDA_CODEC_ENTRY(0x10de0031, "Tegra234 HDMI/DP", patch_tegra234_hdmi),
HDA_CODEC_ENTRY(0x10de0040, "GPU 40 HDMI/DP",	patch_nvhdmi),
HDA_CODEC_ENTRY(0x10de0041, "GPU 41 HDMI/DP",	patch_nvhdmi),
HDA_CODEC_ENTRY(0x10de0042, "GPU 42 HDMI/DP",	patch_nvhdmi),
HDA_CODEC_ENTRY(0x10de0043, "GPU 43 HDMI/DP",	patch_nvhdmi),
HDA_CODEC_ENTRY(0x10de0044, "GPU 44 HDMI/DP",	patch_nvhdmi),
HDA_CODEC_ENTRY(0x10de0045, "GPU 45 HDMI/DP",	patch_nvhdmi),
HDA_CODEC_ENTRY(0x10de0050, "GPU 50 HDMI/DP",	patch_nvhdmi),
HDA_CODEC_ENTRY(0x10de0051, "GPU 51 HDMI/DP",	patch_nvhdmi),
HDA_CODEC_ENTRY(0x10de0052, "GPU 52 HDMI/DP",	patch_nvhdmi),
HDA_CODEC_ENTRY(0x10de0060, "GPU 60 HDMI/DP",	patch_nvhdmi),
HDA_CODEC_ENTRY(0x10de0061, "GPU 61 HDMI/DP",	patch_nvhdmi),
HDA_CODEC_ENTRY(0x10de0062, "GPU 62 HDMI/DP",	patch_nvhdmi),
HDA_CODEC_ENTRY(0x10de0067, "MCP67 HDMI",	patch_nvhdmi_2ch),
HDA_CODEC_ENTRY(0x10de0070, "GPU 70 HDMI/DP",	patch_nvhdmi),
HDA_CODEC_ENTRY(0x10de0071, "GPU 71 HDMI/DP",	patch_nvhdmi),
HDA_CODEC_ENTRY(0x10de0072, "GPU 72 HDMI/DP",	patch_nvhdmi),
HDA_CODEC_ENTRY(0x10de0073, "GPU 73 HDMI/DP",	patch_nvhdmi),
HDA_CODEC_ENTRY(0x10de0074, "GPU 74 HDMI/DP",	patch_nvhdmi),
HDA_CODEC_ENTRY(0x10de0076, "GPU 76 HDMI/DP",	patch_nvhdmi),
HDA_CODEC_ENTRY(0x10de007b, "GPU 7b HDMI/DP",	patch_nvhdmi),
HDA_CODEC_ENTRY(0x10de007c, "GPU 7c HDMI/DP",	patch_nvhdmi),
HDA_CODEC_ENTRY(0x10de007d, "GPU 7d HDMI/DP",	patch_nvhdmi),
HDA_CODEC_ENTRY(0x10de007e, "GPU 7e HDMI/DP",	patch_nvhdmi),
HDA_CODEC_ENTRY(0x10de0080, "GPU 80 HDMI/DP",	patch_nvhdmi),
HDA_CODEC_ENTRY(0x10de0081, "GPU 81 HDMI/DP",	patch_nvhdmi),
HDA_CODEC_ENTRY(0x10de0082, "GPU 82 HDMI/DP",	patch_nvhdmi),
HDA_CODEC_ENTRY(0x10de0083, "GPU 83 HDMI/DP",	patch_nvhdmi),
HDA_CODEC_ENTRY(0x10de0084, "GPU 84 HDMI/DP",	patch_nvhdmi),
HDA_CODEC_ENTRY(0x10de0090, "GPU 90 HDMI/DP",	patch_nvhdmi),
HDA_CODEC_ENTRY(0x10de0091, "GPU 91 HDMI/DP",	patch_nvhdmi),
HDA_CODEC_ENTRY(0x10de0092, "GPU 92 HDMI/DP",	patch_nvhdmi),
HDA_CODEC_ENTRY(0x10de0093, "GPU 93 HDMI/DP",	patch_nvhdmi),
HDA_CODEC_ENTRY(0x10de0094, "GPU 94 HDMI/DP",	patch_nvhdmi),
HDA_CODEC_ENTRY(0x10de0095, "GPU 95 HDMI/DP",	patch_nvhdmi),
HDA_CODEC_ENTRY(0x10de0097, "GPU 97 HDMI/DP",	patch_nvhdmi),
HDA_CODEC_ENTRY(0x10de0098, "GPU 98 HDMI/DP",	patch_nvhdmi),
HDA_CODEC_ENTRY(0x10de0099, "GPU 99 HDMI/DP",	patch_nvhdmi),
HDA_CODEC_ENTRY(0x10de009a, "GPU 9a HDMI/DP",	patch_nvhdmi),
HDA_CODEC_ENTRY(0x10de009d, "GPU 9d HDMI/DP",	patch_nvhdmi),
HDA_CODEC_ENTRY(0x10de009e, "GPU 9e HDMI/DP",	patch_nvhdmi),
HDA_CODEC_ENTRY(0x10de009f, "GPU 9f HDMI/DP",	patch_nvhdmi),
HDA_CODEC_ENTRY(0x10de00a0, "GPU a0 HDMI/DP",	patch_nvhdmi),
HDA_CODEC_ENTRY(0x10de00a3, "GPU a3 HDMI/DP",	patch_nvhdmi),
HDA_CODEC_ENTRY(0x10de00a4, "GPU a4 HDMI/DP",	patch_nvhdmi),
HDA_CODEC_ENTRY(0x10de00a5, "GPU a5 HDMI/DP",	patch_nvhdmi),
HDA_CODEC_ENTRY(0x10de00a6, "GPU a6 HDMI/DP",	patch_nvhdmi),
HDA_CODEC_ENTRY(0x10de00a7, "GPU a7 HDMI/DP",	patch_nvhdmi),
HDA_CODEC_ENTRY(0x10de8001, "MCP73 HDMI",	patch_nvhdmi_2ch),
HDA_CODEC_ENTRY(0x10de8067, "MCP67/68 HDMI",	patch_nvhdmi_2ch),
HDA_CODEC_ENTRY(0x67663d82, "Arise 82 HDMI/DP",	patch_gf_hdmi),
HDA_CODEC_ENTRY(0x67663d83, "Arise 83 HDMI/DP",	patch_gf_hdmi),
HDA_CODEC_ENTRY(0x67663d84, "Arise 84 HDMI/DP",	patch_gf_hdmi),
HDA_CODEC_ENTRY(0x67663d85, "Arise 85 HDMI/DP",	patch_gf_hdmi),
HDA_CODEC_ENTRY(0x67663d86, "Arise 86 HDMI/DP",	patch_gf_hdmi),
HDA_CODEC_ENTRY(0x67663d87, "Arise 87 HDMI/DP",	patch_gf_hdmi),
HDA_CODEC_ENTRY(0x11069f80, "VX900 HDMI/DP",	patch_via_hdmi),
HDA_CODEC_ENTRY(0x11069f81, "VX900 HDMI/DP",	patch_via_hdmi),
HDA_CODEC_ENTRY(0x11069f84, "VX11 HDMI/DP",	patch_generic_hdmi),
HDA_CODEC_ENTRY(0x11069f85, "VX11 HDMI/DP",	patch_generic_hdmi),
HDA_CODEC_ENTRY(0x80860054, "IbexPeak HDMI",	patch_i915_cpt_hdmi),
HDA_CODEC_ENTRY(0x80862800, "Geminilake HDMI",	patch_i915_glk_hdmi),
HDA_CODEC_ENTRY(0x80862801, "Bearlake HDMI",	patch_generic_hdmi),
HDA_CODEC_ENTRY(0x80862802, "Cantiga HDMI",	patch_generic_hdmi),
HDA_CODEC_ENTRY(0x80862803, "Eaglelake HDMI",	patch_generic_hdmi),
HDA_CODEC_ENTRY(0x80862804, "IbexPeak HDMI",	patch_i915_cpt_hdmi),
HDA_CODEC_ENTRY(0x80862805, "CougarPoint HDMI",	patch_i915_cpt_hdmi),
HDA_CODEC_ENTRY(0x80862806, "PantherPoint HDMI", patch_i915_cpt_hdmi),
HDA_CODEC_ENTRY(0x80862807, "Haswell HDMI",	patch_i915_hsw_hdmi),
HDA_CODEC_ENTRY(0x80862808, "Broadwell HDMI",	patch_i915_hsw_hdmi),
HDA_CODEC_ENTRY(0x80862809, "Skylake HDMI",	patch_i915_hsw_hdmi),
HDA_CODEC_ENTRY(0x8086280a, "Broxton HDMI",	patch_i915_hsw_hdmi),
HDA_CODEC_ENTRY(0x8086280b, "Kabylake HDMI",	patch_i915_hsw_hdmi),
HDA_CODEC_ENTRY(0x8086280c, "Cannonlake HDMI",	patch_i915_glk_hdmi),
HDA_CODEC_ENTRY(0x8086280d, "Geminilake HDMI",	patch_i915_glk_hdmi),
HDA_CODEC_ENTRY(0x8086280f, "Icelake HDMI",	patch_i915_icl_hdmi),
HDA_CODEC_ENTRY(0x80862812, "Tigerlake HDMI",	patch_i915_tgl_hdmi),
HDA_CODEC_ENTRY(0x80862814, "DG1 HDMI",	patch_i915_tgl_hdmi),
HDA_CODEC_ENTRY(0x80862815, "Alderlake HDMI",	patch_i915_tgl_hdmi),
HDA_CODEC_ENTRY(0x80862816, "Rocketlake HDMI",	patch_i915_tgl_hdmi),
HDA_CODEC_ENTRY(0x80862818, "Raptorlake HDMI",	patch_i915_tgl_hdmi),
HDA_CODEC_ENTRY(0x80862819, "DG2 HDMI",	patch_i915_tgl_hdmi),
HDA_CODEC_ENTRY(0x8086281a, "Jasperlake HDMI",	patch_i915_icl_hdmi),
HDA_CODEC_ENTRY(0x8086281b, "Elkhartlake HDMI",	patch_i915_icl_hdmi),
HDA_CODEC_ENTRY(0x8086281c, "Alderlake-P HDMI", patch_i915_adlp_hdmi),
HDA_CODEC_ENTRY(0x8086281f, "Raptorlake-P HDMI",	patch_i915_adlp_hdmi),
HDA_CODEC_ENTRY(0x8086281d, "Meteorlake HDMI",	patch_i915_adlp_hdmi),
HDA_CODEC_ENTRY(0x80862880, "CedarTrail HDMI",	patch_generic_hdmi),
HDA_CODEC_ENTRY(0x80862882, "Valleyview2 HDMI",	patch_i915_byt_hdmi),
HDA_CODEC_ENTRY(0x80862883, "Braswell HDMI",	patch_i915_byt_hdmi),
HDA_CODEC_ENTRY(0x808629fb, "Crestline HDMI",	patch_generic_hdmi),
/* special ID for generic HDMI */
HDA_CODEC_ENTRY(HDA_CODEC_ID_GENERIC_HDMI, "Generic HDMI", patch_generic_hdmi),
{} /* terminator */
};
MODULE_DEVICE_TABLE(hdaudio, snd_hda_id_hdmi);

MODULE_LICENSE("GPL");
MODULE_DESCRIPTION("HDMI HD-audio codec");
MODULE_ALIAS("snd-hda-codec-intelhdmi");
MODULE_ALIAS("snd-hda-codec-nvhdmi");
MODULE_ALIAS("snd-hda-codec-atihdmi");

static struct hda_codec_driver hdmi_driver = {
	.id = snd_hda_id_hdmi,
};

module_hda_codec_driver(hdmi_driver);<|MERGE_RESOLUTION|>--- conflicted
+++ resolved
@@ -2195,13 +2195,10 @@
 		snd_hda_spdif_ctls_unassign(codec, pcm_idx);
 		clear_bit(pcm_idx, &spec->pcm_in_use);
 		pin_idx = hinfo_to_pin_index(codec, hinfo);
-<<<<<<< HEAD
-=======
 		/*
 		 * In such a case, return 0 to match the behavior in
 		 * hdmi_pcm_open()
 		 */
->>>>>>> eb3cdb58
 		if (pin_idx < 0)
 			goto unlock;
 
@@ -3148,7 +3145,6 @@
 	return intel_hsw_common_init(codec, 0x02, map, ARRAY_SIZE(map), 4,
 				     enable_silent_stream);
 }
-<<<<<<< HEAD
 
 static int patch_i915_adlp_hdmi(struct hda_codec *codec)
 {
@@ -3159,18 +3155,6 @@
 	if (!res) {
 		spec = codec->spec;
 
-=======
-
-static int patch_i915_adlp_hdmi(struct hda_codec *codec)
-{
-	struct hdmi_spec *spec;
-	int res;
-
-	res = patch_i915_tgl_hdmi(codec);
-	if (!res) {
-		spec = codec->spec;
-
->>>>>>> eb3cdb58
 		if (spec->silent_stream_type) {
 			spec->silent_stream_type = SILENT_STREAM_KAE;
 
@@ -4041,21 +4025,12 @@
 		generic_spec_free(codec);
 		return err;
 	}
-<<<<<<< HEAD
 
 	for (i = 0; i < spec->num_cvts; i++)
 		snd_hda_codec_write(codec, spec->cvt_nids[i], 0,
 					AC_VERB_SET_DIGI_CONVERT_1,
 					AC_DIG1_ENABLE);
 
-=======
-
-	for (i = 0; i < spec->num_cvts; i++)
-		snd_hda_codec_write(codec, spec->cvt_nids[i], 0,
-					AC_VERB_SET_DIGI_CONVERT_1,
-					AC_DIG1_ENABLE);
-
->>>>>>> eb3cdb58
 	generic_hdmi_init_per_pins(codec);
 
 	codec->depop_delay = 10;
