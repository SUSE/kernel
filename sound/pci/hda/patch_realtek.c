// SPDX-License-Identifier: GPL-2.0-or-later
/*
 * Universal Interface for Intel High Definition Audio Codec
 *
 * HD audio interface patch for Realtek ALC codecs
 *
 * Copyright (c) 2004 Kailang Yang <kailang@realtek.com.tw>
 *                    PeiSen Hou <pshou@realtek.com.tw>
 *                    Takashi Iwai <tiwai@suse.de>
 *                    Jonathan Woithe <jwoithe@just42.net>
 */

#include <linux/acpi.h>
#include <linux/cleanup.h>
#include <linux/init.h>
#include <linux/delay.h>
#include <linux/slab.h>
#include <linux/pci.h>
#include <linux/dmi.h>
#include <linux/module.h>
#include <linux/i2c.h>
#include <linux/input.h>
#include <linux/leds.h>
#include <linux/ctype.h>
#include <linux/spi/spi.h>
#include <sound/core.h>
#include <sound/jack.h>
#include <sound/hda_codec.h>
#include "hda_local.h"
#include "hda_auto_parser.h"
#include "hda_jack.h"
#include "hda_generic.h"
#include "hda_component.h"

/* keep halting ALC5505 DSP, for power saving */
#define HALT_REALTEK_ALC5505

/* extra amp-initialization sequence types */
enum {
	ALC_INIT_UNDEFINED,
	ALC_INIT_NONE,
	ALC_INIT_DEFAULT,
};

enum {
	ALC_HEADSET_MODE_UNKNOWN,
	ALC_HEADSET_MODE_UNPLUGGED,
	ALC_HEADSET_MODE_HEADSET,
	ALC_HEADSET_MODE_MIC,
	ALC_HEADSET_MODE_HEADPHONE,
};

enum {
	ALC_HEADSET_TYPE_UNKNOWN,
	ALC_HEADSET_TYPE_CTIA,
	ALC_HEADSET_TYPE_OMTP,
};

enum {
	ALC_KEY_MICMUTE_INDEX,
};

struct alc_customize_define {
	unsigned int  sku_cfg;
	unsigned char port_connectivity;
	unsigned char check_sum;
	unsigned char customization;
	unsigned char external_amp;
	unsigned int  enable_pcbeep:1;
	unsigned int  platform_type:1;
	unsigned int  swap:1;
	unsigned int  override:1;
	unsigned int  fixup:1; /* Means that this sku is set by driver, not read from hw */
};

struct alc_coef_led {
	unsigned int idx;
	unsigned int mask;
	unsigned int on;
	unsigned int off;
};

struct alc_spec {
	struct hda_gen_spec gen; /* must be at head */

	/* codec parameterization */
	struct alc_customize_define cdefine;
	unsigned int parse_flags; /* flag for snd_hda_parse_pin_defcfg() */

	/* GPIO bits */
	unsigned int gpio_mask;
	unsigned int gpio_dir;
	unsigned int gpio_data;
	bool gpio_write_delay;	/* add a delay before writing gpio_data */

	/* mute LED for HP laptops, see vref_mute_led_set() */
	int mute_led_polarity;
	int micmute_led_polarity;
	hda_nid_t mute_led_nid;
	hda_nid_t cap_mute_led_nid;

	unsigned int gpio_mute_led_mask;
	unsigned int gpio_mic_led_mask;
	struct alc_coef_led mute_led_coef;
	struct alc_coef_led mic_led_coef;
	struct mutex coef_mutex;

	hda_nid_t headset_mic_pin;
	hda_nid_t headphone_mic_pin;
	int current_headset_mode;
	int current_headset_type;

	/* hooks */
	void (*init_hook)(struct hda_codec *codec);
	void (*power_hook)(struct hda_codec *codec);
	void (*shutup)(struct hda_codec *codec);

	int init_amp;
	int codec_variant;	/* flag for other variants */
	unsigned int has_alc5505_dsp:1;
	unsigned int no_depop_delay:1;
	unsigned int done_hp_init:1;
	unsigned int no_shutup_pins:1;
	unsigned int ultra_low_power:1;
	unsigned int has_hs_key:1;
	unsigned int no_internal_mic_pin:1;
	unsigned int en_3kpull_low:1;
	int num_speaker_amps;

	/* for PLL fix */
	hda_nid_t pll_nid;
	unsigned int pll_coef_idx, pll_coef_bit;
	unsigned int coef0;
	struct input_dev *kb_dev;
	u8 alc_mute_keycode_map[1];

	/* component binding */
	struct hda_component_parent comps;
};

/*
 * COEF access helper functions
 */

static void coef_mutex_lock(struct hda_codec *codec)
{
	struct alc_spec *spec = codec->spec;

	snd_hda_power_up_pm(codec);
	mutex_lock(&spec->coef_mutex);
}

static void coef_mutex_unlock(struct hda_codec *codec)
{
	struct alc_spec *spec = codec->spec;

	mutex_unlock(&spec->coef_mutex);
	snd_hda_power_down_pm(codec);
}

static int __alc_read_coefex_idx(struct hda_codec *codec, hda_nid_t nid,
				 unsigned int coef_idx)
{
	unsigned int val;

	snd_hda_codec_write(codec, nid, 0, AC_VERB_SET_COEF_INDEX, coef_idx);
	val = snd_hda_codec_read(codec, nid, 0, AC_VERB_GET_PROC_COEF, 0);
	return val;
}

static int alc_read_coefex_idx(struct hda_codec *codec, hda_nid_t nid,
			       unsigned int coef_idx)
{
	unsigned int val;

	coef_mutex_lock(codec);
	val = __alc_read_coefex_idx(codec, nid, coef_idx);
	coef_mutex_unlock(codec);
	return val;
}

#define alc_read_coef_idx(codec, coef_idx) \
	alc_read_coefex_idx(codec, 0x20, coef_idx)

static void __alc_write_coefex_idx(struct hda_codec *codec, hda_nid_t nid,
				   unsigned int coef_idx, unsigned int coef_val)
{
	snd_hda_codec_write(codec, nid, 0, AC_VERB_SET_COEF_INDEX, coef_idx);
	snd_hda_codec_write(codec, nid, 0, AC_VERB_SET_PROC_COEF, coef_val);
}

static void alc_write_coefex_idx(struct hda_codec *codec, hda_nid_t nid,
				 unsigned int coef_idx, unsigned int coef_val)
{
	coef_mutex_lock(codec);
	__alc_write_coefex_idx(codec, nid, coef_idx, coef_val);
	coef_mutex_unlock(codec);
}

#define alc_write_coef_idx(codec, coef_idx, coef_val) \
	alc_write_coefex_idx(codec, 0x20, coef_idx, coef_val)

static void __alc_update_coefex_idx(struct hda_codec *codec, hda_nid_t nid,
				    unsigned int coef_idx, unsigned int mask,
				    unsigned int bits_set)
{
	unsigned int val = __alc_read_coefex_idx(codec, nid, coef_idx);

	if (val != -1)
		__alc_write_coefex_idx(codec, nid, coef_idx,
				       (val & ~mask) | bits_set);
}

static void alc_update_coefex_idx(struct hda_codec *codec, hda_nid_t nid,
				  unsigned int coef_idx, unsigned int mask,
				  unsigned int bits_set)
{
	coef_mutex_lock(codec);
	__alc_update_coefex_idx(codec, nid, coef_idx, mask, bits_set);
	coef_mutex_unlock(codec);
}

#define alc_update_coef_idx(codec, coef_idx, mask, bits_set)	\
	alc_update_coefex_idx(codec, 0x20, coef_idx, mask, bits_set)

/* a special bypass for COEF 0; read the cached value at the second time */
static unsigned int alc_get_coef0(struct hda_codec *codec)
{
	struct alc_spec *spec = codec->spec;

	if (!spec->coef0)
		spec->coef0 = alc_read_coef_idx(codec, 0);
	return spec->coef0;
}

/* coef writes/updates batch */
struct coef_fw {
	unsigned char nid;
	unsigned char idx;
	unsigned short mask;
	unsigned short val;
};

#define UPDATE_COEFEX(_nid, _idx, _mask, _val) \
	{ .nid = (_nid), .idx = (_idx), .mask = (_mask), .val = (_val) }
#define WRITE_COEFEX(_nid, _idx, _val) UPDATE_COEFEX(_nid, _idx, -1, _val)
#define WRITE_COEF(_idx, _val) WRITE_COEFEX(0x20, _idx, _val)
#define UPDATE_COEF(_idx, _mask, _val) UPDATE_COEFEX(0x20, _idx, _mask, _val)

static void alc_process_coef_fw(struct hda_codec *codec,
				const struct coef_fw *fw)
{
	coef_mutex_lock(codec);
	for (; fw->nid; fw++) {
		if (fw->mask == (unsigned short)-1)
			__alc_write_coefex_idx(codec, fw->nid, fw->idx, fw->val);
		else
			__alc_update_coefex_idx(codec, fw->nid, fw->idx,
						fw->mask, fw->val);
	}
	coef_mutex_unlock(codec);
}

/*
 * GPIO setup tables, used in initialization
 */

/* Enable GPIO mask and set output */
static void alc_setup_gpio(struct hda_codec *codec, unsigned int mask)
{
	struct alc_spec *spec = codec->spec;

	spec->gpio_mask |= mask;
	spec->gpio_dir |= mask;
	spec->gpio_data |= mask;
}

static void alc_write_gpio_data(struct hda_codec *codec)
{
	struct alc_spec *spec = codec->spec;

	snd_hda_codec_write(codec, 0x01, 0, AC_VERB_SET_GPIO_DATA,
			    spec->gpio_data);
}

static void alc_update_gpio_data(struct hda_codec *codec, unsigned int mask,
				 bool on)
{
	struct alc_spec *spec = codec->spec;
	unsigned int oldval = spec->gpio_data;

	if (on)
		spec->gpio_data |= mask;
	else
		spec->gpio_data &= ~mask;
	if (oldval != spec->gpio_data)
		alc_write_gpio_data(codec);
}

static void alc_write_gpio(struct hda_codec *codec)
{
	struct alc_spec *spec = codec->spec;

	if (!spec->gpio_mask)
		return;

	snd_hda_codec_write(codec, codec->core.afg, 0,
			    AC_VERB_SET_GPIO_MASK, spec->gpio_mask);
	snd_hda_codec_write(codec, codec->core.afg, 0,
			    AC_VERB_SET_GPIO_DIRECTION, spec->gpio_dir);
	if (spec->gpio_write_delay)
		msleep(1);
	alc_write_gpio_data(codec);
}

static void alc_fixup_gpio(struct hda_codec *codec, int action,
			   unsigned int mask)
{
	if (action == HDA_FIXUP_ACT_PRE_PROBE)
		alc_setup_gpio(codec, mask);
}

static void alc_fixup_gpio1(struct hda_codec *codec,
			    const struct hda_fixup *fix, int action)
{
	alc_fixup_gpio(codec, action, 0x01);
}

static void alc_fixup_gpio2(struct hda_codec *codec,
			    const struct hda_fixup *fix, int action)
{
	alc_fixup_gpio(codec, action, 0x02);
}

static void alc_fixup_gpio3(struct hda_codec *codec,
			    const struct hda_fixup *fix, int action)
{
	alc_fixup_gpio(codec, action, 0x03);
}

static void alc_fixup_gpio4(struct hda_codec *codec,
			    const struct hda_fixup *fix, int action)
{
	alc_fixup_gpio(codec, action, 0x04);
}

static void alc_fixup_micmute_led(struct hda_codec *codec,
				  const struct hda_fixup *fix, int action)
{
	if (action == HDA_FIXUP_ACT_PRE_PROBE)
		snd_hda_gen_add_micmute_led_cdev(codec, NULL);
}

/*
 * Fix hardware PLL issue
 * On some codecs, the analog PLL gating control must be off while
 * the default value is 1.
 */
static void alc_fix_pll(struct hda_codec *codec)
{
	struct alc_spec *spec = codec->spec;

	if (spec->pll_nid)
		alc_update_coefex_idx(codec, spec->pll_nid, spec->pll_coef_idx,
				      1 << spec->pll_coef_bit, 0);
}

static void alc_fix_pll_init(struct hda_codec *codec, hda_nid_t nid,
			     unsigned int coef_idx, unsigned int coef_bit)
{
	struct alc_spec *spec = codec->spec;
	spec->pll_nid = nid;
	spec->pll_coef_idx = coef_idx;
	spec->pll_coef_bit = coef_bit;
	alc_fix_pll(codec);
}

/* update the master volume per volume-knob's unsol event */
static void alc_update_knob_master(struct hda_codec *codec,
				   struct hda_jack_callback *jack)
{
	unsigned int val;
	struct snd_kcontrol *kctl;
	struct snd_ctl_elem_value *uctl;

	kctl = snd_hda_find_mixer_ctl(codec, "Master Playback Volume");
	if (!kctl)
		return;
	uctl = kzalloc(sizeof(*uctl), GFP_KERNEL);
	if (!uctl)
		return;
	val = snd_hda_codec_read(codec, jack->nid, 0,
				 AC_VERB_GET_VOLUME_KNOB_CONTROL, 0);
	val &= HDA_AMP_VOLMASK;
	uctl->value.integer.value[0] = val;
	uctl->value.integer.value[1] = val;
	kctl->put(kctl, uctl);
	kfree(uctl);
}

static void alc880_unsol_event(struct hda_codec *codec, unsigned int res)
{
	/* For some reason, the res given from ALC880 is broken.
	   Here we adjust it properly. */
	snd_hda_jack_unsol_event(codec, res >> 2);
}

/* Change EAPD to verb control */
static void alc_fill_eapd_coef(struct hda_codec *codec)
{
	int coef;

	coef = alc_get_coef0(codec);

	switch (codec->core.vendor_id) {
	case 0x10ec0262:
		alc_update_coef_idx(codec, 0x7, 0, 1<<5);
		break;
	case 0x10ec0267:
	case 0x10ec0268:
		alc_update_coef_idx(codec, 0x7, 0, 1<<13);
		break;
	case 0x10ec0269:
		if ((coef & 0x00f0) == 0x0010)
			alc_update_coef_idx(codec, 0xd, 0, 1<<14);
		if ((coef & 0x00f0) == 0x0020)
			alc_update_coef_idx(codec, 0x4, 1<<15, 0);
		if ((coef & 0x00f0) == 0x0030)
			alc_update_coef_idx(codec, 0x10, 1<<9, 0);
		break;
	case 0x10ec0280:
	case 0x10ec0284:
	case 0x10ec0290:
	case 0x10ec0292:
		alc_update_coef_idx(codec, 0x4, 1<<15, 0);
		break;
	case 0x10ec0225:
	case 0x10ec0295:
	case 0x10ec0299:
		alc_update_coef_idx(codec, 0x67, 0xf000, 0x3000);
		fallthrough;
	case 0x10ec0215:
	case 0x10ec0285:
	case 0x10ec0289:
		alc_update_coef_idx(codec, 0x36, 1<<13, 0);
		fallthrough;
	case 0x10ec0230:
	case 0x10ec0233:
	case 0x10ec0235:
	case 0x10ec0236:
	case 0x10ec0245:
	case 0x10ec0255:
	case 0x10ec0256:
	case 0x19e58326:
	case 0x10ec0257:
	case 0x10ec0282:
	case 0x10ec0283:
	case 0x10ec0286:
	case 0x10ec0288:
	case 0x10ec0298:
	case 0x10ec0300:
		alc_update_coef_idx(codec, 0x10, 1<<9, 0);
		break;
	case 0x10ec0275:
		alc_update_coef_idx(codec, 0xe, 0, 1<<0);
		break;
	case 0x10ec0287:
		alc_update_coef_idx(codec, 0x10, 1<<9, 0);
		alc_write_coef_idx(codec, 0x8, 0x4ab7);
		break;
	case 0x10ec0293:
		alc_update_coef_idx(codec, 0xa, 1<<13, 0);
		break;
	case 0x10ec0234:
	case 0x10ec0274:
		alc_write_coef_idx(codec, 0x6e, 0x0c25);
		fallthrough;
	case 0x10ec0294:
	case 0x10ec0700:
	case 0x10ec0701:
	case 0x10ec0703:
	case 0x10ec0711:
		alc_update_coef_idx(codec, 0x10, 1<<15, 0);
		break;
	case 0x10ec0662:
		if ((coef & 0x00f0) == 0x0030)
			alc_update_coef_idx(codec, 0x4, 1<<10, 0); /* EAPD Ctrl */
		break;
	case 0x10ec0272:
	case 0x10ec0273:
	case 0x10ec0663:
	case 0x10ec0665:
	case 0x10ec0670:
	case 0x10ec0671:
	case 0x10ec0672:
		alc_update_coef_idx(codec, 0xd, 0, 1<<14); /* EAPD Ctrl */
		break;
	case 0x10ec0222:
	case 0x10ec0623:
		alc_update_coef_idx(codec, 0x19, 1<<13, 0);
		break;
	case 0x10ec0668:
		alc_update_coef_idx(codec, 0x7, 3<<13, 0);
		break;
	case 0x10ec0867:
		alc_update_coef_idx(codec, 0x4, 1<<10, 0);
		break;
	case 0x10ec0888:
		if ((coef & 0x00f0) == 0x0020 || (coef & 0x00f0) == 0x0030)
			alc_update_coef_idx(codec, 0x7, 1<<5, 0);
		break;
	case 0x10ec0892:
	case 0x10ec0897:
		alc_update_coef_idx(codec, 0x7, 1<<5, 0);
		break;
	case 0x10ec0899:
	case 0x10ec0900:
	case 0x10ec0b00:
	case 0x10ec1168:
	case 0x10ec1220:
		alc_update_coef_idx(codec, 0x7, 1<<1, 0);
		break;
	}
}

/* additional initialization for ALC888 variants */
static void alc888_coef_init(struct hda_codec *codec)
{
	switch (alc_get_coef0(codec) & 0x00f0) {
	/* alc888-VA */
	case 0x00:
	/* alc888-VB */
	case 0x10:
		alc_update_coef_idx(codec, 7, 0, 0x2030); /* Turn EAPD to High */
		break;
	}
}

/* turn on/off EAPD control (only if available) */
static void set_eapd(struct hda_codec *codec, hda_nid_t nid, int on)
{
	if (get_wcaps_type(get_wcaps(codec, nid)) != AC_WID_PIN)
		return;
	if (snd_hda_query_pin_caps(codec, nid) & AC_PINCAP_EAPD)
		snd_hda_codec_write(codec, nid, 0, AC_VERB_SET_EAPD_BTLENABLE,
				    on ? 2 : 0);
}

/* turn on/off EAPD controls of the codec */
static void alc_auto_setup_eapd(struct hda_codec *codec, bool on)
{
	/* We currently only handle front, HP */
	static const hda_nid_t pins[] = {
		0x0f, 0x10, 0x14, 0x15, 0x17, 0
	};
	const hda_nid_t *p;
	for (p = pins; *p; p++)
		set_eapd(codec, *p, on);
}

static int find_ext_mic_pin(struct hda_codec *codec);

static void alc_headset_mic_no_shutup(struct hda_codec *codec)
{
	const struct hda_pincfg *pin;
	int mic_pin = find_ext_mic_pin(codec);
	int i;

	/* don't shut up pins when unloading the driver; otherwise it breaks
	 * the default pin setup at the next load of the driver
	 */
	if (codec->bus->shutdown)
		return;

	snd_array_for_each(&codec->init_pins, i, pin) {
		/* use read here for syncing after issuing each verb */
		if (pin->nid != mic_pin)
			snd_hda_codec_read(codec, pin->nid, 0,
					AC_VERB_SET_PIN_WIDGET_CONTROL, 0);
	}

	codec->pins_shutup = 1;
}

static void alc_shutup_pins(struct hda_codec *codec)
{
	struct alc_spec *spec = codec->spec;

	switch (codec->core.vendor_id) {
	case 0x10ec0236:
	case 0x10ec0256:
	case 0x10ec0257:
	case 0x19e58326:
	case 0x10ec0283:
	case 0x10ec0285:
	case 0x10ec0286:
	case 0x10ec0287:
	case 0x10ec0288:
	case 0x10ec0295:
	case 0x10ec0298:
		alc_headset_mic_no_shutup(codec);
		break;
	default:
		if (!spec->no_shutup_pins)
			snd_hda_shutup_pins(codec);
		break;
	}
}

/* generic shutup callback;
 * just turning off EAPD and a little pause for avoiding pop-noise
 */
static void alc_eapd_shutup(struct hda_codec *codec)
{
	struct alc_spec *spec = codec->spec;

	alc_auto_setup_eapd(codec, false);
	if (!spec->no_depop_delay)
		msleep(200);
	alc_shutup_pins(codec);
}

/* generic EAPD initialization */
static void alc_auto_init_amp(struct hda_codec *codec, int type)
{
	alc_auto_setup_eapd(codec, true);
	alc_write_gpio(codec);
	switch (type) {
	case ALC_INIT_DEFAULT:
		switch (codec->core.vendor_id) {
		case 0x10ec0260:
			alc_update_coefex_idx(codec, 0x1a, 7, 0, 0x2010);
			break;
		case 0x10ec0880:
		case 0x10ec0882:
		case 0x10ec0883:
		case 0x10ec0885:
			alc_update_coef_idx(codec, 7, 0, 0x2030);
			break;
		case 0x10ec0888:
			alc888_coef_init(codec);
			break;
		}
		break;
	}
}

/* get a primary headphone pin if available */
static hda_nid_t alc_get_hp_pin(struct alc_spec *spec)
{
	if (spec->gen.autocfg.hp_pins[0])
		return spec->gen.autocfg.hp_pins[0];
	if (spec->gen.autocfg.line_out_type == AC_JACK_HP_OUT)
		return spec->gen.autocfg.line_out_pins[0];
	return 0;
}

/*
 * Realtek SSID verification
 */

/* Could be any non-zero and even value. When used as fixup, tells
 * the driver to ignore any present sku defines.
 */
#define ALC_FIXUP_SKU_IGNORE (2)

static void alc_fixup_sku_ignore(struct hda_codec *codec,
				 const struct hda_fixup *fix, int action)
{
	struct alc_spec *spec = codec->spec;
	if (action == HDA_FIXUP_ACT_PRE_PROBE) {
		spec->cdefine.fixup = 1;
		spec->cdefine.sku_cfg = ALC_FIXUP_SKU_IGNORE;
	}
}

static void alc_fixup_no_depop_delay(struct hda_codec *codec,
				    const struct hda_fixup *fix, int action)
{
	struct alc_spec *spec = codec->spec;

	if (action == HDA_FIXUP_ACT_PROBE) {
		spec->no_depop_delay = 1;
		codec->depop_delay = 0;
	}
}

static int alc_auto_parse_customize_define(struct hda_codec *codec)
{
	unsigned int ass, tmp, i;
	unsigned nid = 0;
	struct alc_spec *spec = codec->spec;

	spec->cdefine.enable_pcbeep = 1; /* assume always enabled */

	if (spec->cdefine.fixup) {
		ass = spec->cdefine.sku_cfg;
		if (ass == ALC_FIXUP_SKU_IGNORE)
			return -1;
		goto do_sku;
	}

	if (!codec->bus->pci)
		return -1;
	ass = codec->core.subsystem_id & 0xffff;
	if (ass != codec->bus->pci->subsystem_device && (ass & 1))
		goto do_sku;

	nid = 0x1d;
	if (codec->core.vendor_id == 0x10ec0260)
		nid = 0x17;
	ass = snd_hda_codec_get_pincfg(codec, nid);

	if (!(ass & 1)) {
		codec_info(codec, "%s: SKU not ready 0x%08x\n",
			   codec->core.chip_name, ass);
		return -1;
	}

	/* check sum */
	tmp = 0;
	for (i = 1; i < 16; i++) {
		if ((ass >> i) & 1)
			tmp++;
	}
	if (((ass >> 16) & 0xf) != tmp)
		return -1;

	spec->cdefine.port_connectivity = ass >> 30;
	spec->cdefine.enable_pcbeep = (ass & 0x100000) >> 20;
	spec->cdefine.check_sum = (ass >> 16) & 0xf;
	spec->cdefine.customization = ass >> 8;
do_sku:
	spec->cdefine.sku_cfg = ass;
	spec->cdefine.external_amp = (ass & 0x38) >> 3;
	spec->cdefine.platform_type = (ass & 0x4) >> 2;
	spec->cdefine.swap = (ass & 0x2) >> 1;
	spec->cdefine.override = ass & 0x1;

	codec_dbg(codec, "SKU: Nid=0x%x sku_cfg=0x%08x\n",
		   nid, spec->cdefine.sku_cfg);
	codec_dbg(codec, "SKU: port_connectivity=0x%x\n",
		   spec->cdefine.port_connectivity);
	codec_dbg(codec, "SKU: enable_pcbeep=0x%x\n", spec->cdefine.enable_pcbeep);
	codec_dbg(codec, "SKU: check_sum=0x%08x\n", spec->cdefine.check_sum);
	codec_dbg(codec, "SKU: customization=0x%08x\n", spec->cdefine.customization);
	codec_dbg(codec, "SKU: external_amp=0x%x\n", spec->cdefine.external_amp);
	codec_dbg(codec, "SKU: platform_type=0x%x\n", spec->cdefine.platform_type);
	codec_dbg(codec, "SKU: swap=0x%x\n", spec->cdefine.swap);
	codec_dbg(codec, "SKU: override=0x%x\n", spec->cdefine.override);

	return 0;
}

/* return the position of NID in the list, or -1 if not found */
static int find_idx_in_nid_list(hda_nid_t nid, const hda_nid_t *list, int nums)
{
	int i;
	for (i = 0; i < nums; i++)
		if (list[i] == nid)
			return i;
	return -1;
}
/* return true if the given NID is found in the list */
static bool found_in_nid_list(hda_nid_t nid, const hda_nid_t *list, int nums)
{
	return find_idx_in_nid_list(nid, list, nums) >= 0;
}

/* check subsystem ID and set up device-specific initialization;
 * return 1 if initialized, 0 if invalid SSID
 */
/* 32-bit subsystem ID for BIOS loading in HD Audio codec.
 *	31 ~ 16 :	Manufacture ID
 *	15 ~ 8	:	SKU ID
 *	7  ~ 0	:	Assembly ID
 *	port-A --> pin 39/41, port-E --> pin 14/15, port-D --> pin 35/36
 */
static int alc_subsystem_id(struct hda_codec *codec, const hda_nid_t *ports)
{
	unsigned int ass, tmp, i;
	unsigned nid;
	struct alc_spec *spec = codec->spec;

	if (spec->cdefine.fixup) {
		ass = spec->cdefine.sku_cfg;
		if (ass == ALC_FIXUP_SKU_IGNORE)
			return 0;
		goto do_sku;
	}

	ass = codec->core.subsystem_id & 0xffff;
	if (codec->bus->pci &&
	    ass != codec->bus->pci->subsystem_device && (ass & 1))
		goto do_sku;

	/* invalid SSID, check the special NID pin defcfg instead */
	/*
	 * 31~30	: port connectivity
	 * 29~21	: reserve
	 * 20		: PCBEEP input
	 * 19~16	: Check sum (15:1)
	 * 15~1		: Custom
	 * 0		: override
	*/
	nid = 0x1d;
	if (codec->core.vendor_id == 0x10ec0260)
		nid = 0x17;
	ass = snd_hda_codec_get_pincfg(codec, nid);
	codec_dbg(codec,
		  "realtek: No valid SSID, checking pincfg 0x%08x for NID 0x%x\n",
		   ass, nid);
	if (!(ass & 1))
		return 0;
	if ((ass >> 30) != 1)	/* no physical connection */
		return 0;

	/* check sum */
	tmp = 0;
	for (i = 1; i < 16; i++) {
		if ((ass >> i) & 1)
			tmp++;
	}
	if (((ass >> 16) & 0xf) != tmp)
		return 0;
do_sku:
	codec_dbg(codec, "realtek: Enabling init ASM_ID=0x%04x CODEC_ID=%08x\n",
		   ass & 0xffff, codec->core.vendor_id);
	/*
	 * 0 : override
	 * 1 :	Swap Jack
	 * 2 : 0 --> Desktop, 1 --> Laptop
	 * 3~5 : External Amplifier control
	 * 7~6 : Reserved
	*/
	tmp = (ass & 0x38) >> 3;	/* external Amp control */
	if (spec->init_amp == ALC_INIT_UNDEFINED) {
		switch (tmp) {
		case 1:
			alc_setup_gpio(codec, 0x01);
			break;
		case 3:
			alc_setup_gpio(codec, 0x02);
			break;
		case 7:
			alc_setup_gpio(codec, 0x04);
			break;
		case 5:
		default:
			spec->init_amp = ALC_INIT_DEFAULT;
			break;
		}
	}

	/* is laptop or Desktop and enable the function "Mute internal speaker
	 * when the external headphone out jack is plugged"
	 */
	if (!(ass & 0x8000))
		return 1;
	/*
	 * 10~8 : Jack location
	 * 12~11: Headphone out -> 00: PortA, 01: PortE, 02: PortD, 03: Resvered
	 * 14~13: Resvered
	 * 15   : 1 --> enable the function "Mute internal speaker
	 *	        when the external headphone out jack is plugged"
	 */
	if (!alc_get_hp_pin(spec)) {
		hda_nid_t nid;
		tmp = (ass >> 11) & 0x3;	/* HP to chassis */
		nid = ports[tmp];
		if (found_in_nid_list(nid, spec->gen.autocfg.line_out_pins,
				      spec->gen.autocfg.line_outs))
			return 1;
		spec->gen.autocfg.hp_pins[0] = nid;
	}
	return 1;
}

/* Check the validity of ALC subsystem-id
 * ports contains an array of 4 pin NIDs for port-A, E, D and I */
static void alc_ssid_check(struct hda_codec *codec, const hda_nid_t *ports)
{
	if (!alc_subsystem_id(codec, ports)) {
		struct alc_spec *spec = codec->spec;
		if (spec->init_amp == ALC_INIT_UNDEFINED) {
			codec_dbg(codec,
				  "realtek: Enable default setup for auto mode as fallback\n");
			spec->init_amp = ALC_INIT_DEFAULT;
		}
	}
}

/*
 */

static void alc_fixup_inv_dmic(struct hda_codec *codec,
			       const struct hda_fixup *fix, int action)
{
	struct alc_spec *spec = codec->spec;

	spec->gen.inv_dmic_split = 1;
}


static int alc_build_controls(struct hda_codec *codec)
{
	int err;

	err = snd_hda_gen_build_controls(codec);
	if (err < 0)
		return err;

	snd_hda_apply_fixup(codec, HDA_FIXUP_ACT_BUILD);
	return 0;
}


/*
 * Common callbacks
 */

static void alc_pre_init(struct hda_codec *codec)
{
	alc_fill_eapd_coef(codec);
}

#define is_s3_resume(codec) \
	((codec)->core.dev.power.power_state.event == PM_EVENT_RESUME)
#define is_s4_resume(codec) \
	((codec)->core.dev.power.power_state.event == PM_EVENT_RESTORE)
#define is_s4_suspend(codec) \
	((codec)->core.dev.power.power_state.event == PM_EVENT_FREEZE)

static int alc_init(struct hda_codec *codec)
{
	struct alc_spec *spec = codec->spec;

	/* hibernation resume needs the full chip initialization */
	if (is_s4_resume(codec))
		alc_pre_init(codec);

	if (spec->init_hook)
		spec->init_hook(codec);

	spec->gen.skip_verbs = 1; /* applied in below */
	snd_hda_gen_init(codec);
	alc_fix_pll(codec);
	alc_auto_init_amp(codec, spec->init_amp);
	snd_hda_apply_verbs(codec); /* apply verbs here after own init */

	snd_hda_apply_fixup(codec, HDA_FIXUP_ACT_INIT);

	return 0;
}

/* forward declaration */
static const struct component_master_ops comp_master_ops;

static void alc_free(struct hda_codec *codec)
{
	struct alc_spec *spec = codec->spec;

	if (spec)
		hda_component_manager_free(&spec->comps, &comp_master_ops);

	snd_hda_gen_free(codec);
}

static inline void alc_shutup(struct hda_codec *codec)
{
	struct alc_spec *spec = codec->spec;

	if (!snd_hda_get_bool_hint(codec, "shutup"))
		return; /* disabled explicitly by hints */

	if (spec && spec->shutup)
		spec->shutup(codec);
	else
		alc_shutup_pins(codec);
}

static void alc_power_eapd(struct hda_codec *codec)
{
	alc_auto_setup_eapd(codec, false);
}

static int alc_suspend(struct hda_codec *codec)
{
	struct alc_spec *spec = codec->spec;
	alc_shutup(codec);
	if (spec && spec->power_hook)
		spec->power_hook(codec);
	return 0;
}

static int alc_resume(struct hda_codec *codec)
{
	struct alc_spec *spec = codec->spec;

	if (!spec->no_depop_delay)
		msleep(150); /* to avoid pop noise */
	codec->patch_ops.init(codec);
	snd_hda_regmap_sync(codec);
	hda_call_check_power_status(codec, 0x01);
	return 0;
}

/*
 */
static const struct hda_codec_ops alc_patch_ops = {
	.build_controls = alc_build_controls,
	.build_pcms = snd_hda_gen_build_pcms,
	.init = alc_init,
	.free = alc_free,
	.unsol_event = snd_hda_jack_unsol_event,
	.resume = alc_resume,
	.suspend = alc_suspend,
	.check_power_status = snd_hda_gen_check_power_status,
};


#define alc_codec_rename(codec, name) snd_hda_codec_set_name(codec, name)

/*
 * Rename codecs appropriately from COEF value or subvendor id
 */
struct alc_codec_rename_table {
	unsigned int vendor_id;
	unsigned short coef_mask;
	unsigned short coef_bits;
	const char *name;
};

struct alc_codec_rename_pci_table {
	unsigned int codec_vendor_id;
	unsigned short pci_subvendor;
	unsigned short pci_subdevice;
	const char *name;
};

static const struct alc_codec_rename_table rename_tbl[] = {
	{ 0x10ec0221, 0xf00f, 0x1003, "ALC231" },
	{ 0x10ec0269, 0xfff0, 0x3010, "ALC277" },
	{ 0x10ec0269, 0xf0f0, 0x2010, "ALC259" },
	{ 0x10ec0269, 0xf0f0, 0x3010, "ALC258" },
	{ 0x10ec0269, 0x00f0, 0x0010, "ALC269VB" },
	{ 0x10ec0269, 0xffff, 0xa023, "ALC259" },
	{ 0x10ec0269, 0xffff, 0x6023, "ALC281X" },
	{ 0x10ec0269, 0x00f0, 0x0020, "ALC269VC" },
	{ 0x10ec0269, 0x00f0, 0x0030, "ALC269VD" },
	{ 0x10ec0662, 0xffff, 0x4020, "ALC656" },
	{ 0x10ec0887, 0x00f0, 0x0030, "ALC887-VD" },
	{ 0x10ec0888, 0x00f0, 0x0030, "ALC888-VD" },
	{ 0x10ec0888, 0xf0f0, 0x3020, "ALC886" },
	{ 0x10ec0899, 0x2000, 0x2000, "ALC899" },
	{ 0x10ec0892, 0xffff, 0x8020, "ALC661" },
	{ 0x10ec0892, 0xffff, 0x8011, "ALC661" },
	{ 0x10ec0892, 0xffff, 0x4011, "ALC656" },
	{ } /* terminator */
};

static const struct alc_codec_rename_pci_table rename_pci_tbl[] = {
	{ 0x10ec0280, 0x1028, 0, "ALC3220" },
	{ 0x10ec0282, 0x1028, 0, "ALC3221" },
	{ 0x10ec0283, 0x1028, 0, "ALC3223" },
	{ 0x10ec0288, 0x1028, 0, "ALC3263" },
	{ 0x10ec0292, 0x1028, 0, "ALC3226" },
	{ 0x10ec0293, 0x1028, 0, "ALC3235" },
	{ 0x10ec0255, 0x1028, 0, "ALC3234" },
	{ 0x10ec0668, 0x1028, 0, "ALC3661" },
	{ 0x10ec0275, 0x1028, 0, "ALC3260" },
	{ 0x10ec0899, 0x1028, 0, "ALC3861" },
	{ 0x10ec0298, 0x1028, 0, "ALC3266" },
	{ 0x10ec0236, 0x1028, 0, "ALC3204" },
	{ 0x10ec0256, 0x1028, 0, "ALC3246" },
	{ 0x10ec0225, 0x1028, 0, "ALC3253" },
	{ 0x10ec0295, 0x1028, 0, "ALC3254" },
	{ 0x10ec0299, 0x1028, 0, "ALC3271" },
	{ 0x10ec0670, 0x1025, 0, "ALC669X" },
	{ 0x10ec0676, 0x1025, 0, "ALC679X" },
	{ 0x10ec0282, 0x1043, 0, "ALC3229" },
	{ 0x10ec0233, 0x1043, 0, "ALC3236" },
	{ 0x10ec0280, 0x103c, 0, "ALC3228" },
	{ 0x10ec0282, 0x103c, 0, "ALC3227" },
	{ 0x10ec0286, 0x103c, 0, "ALC3242" },
	{ 0x10ec0290, 0x103c, 0, "ALC3241" },
	{ 0x10ec0668, 0x103c, 0, "ALC3662" },
	{ 0x10ec0283, 0x17aa, 0, "ALC3239" },
	{ 0x10ec0292, 0x17aa, 0, "ALC3232" },
	{ } /* terminator */
};

static int alc_codec_rename_from_preset(struct hda_codec *codec)
{
	const struct alc_codec_rename_table *p;
	const struct alc_codec_rename_pci_table *q;

	for (p = rename_tbl; p->vendor_id; p++) {
		if (p->vendor_id != codec->core.vendor_id)
			continue;
		if ((alc_get_coef0(codec) & p->coef_mask) == p->coef_bits)
			return alc_codec_rename(codec, p->name);
	}

	if (!codec->bus->pci)
		return 0;
	for (q = rename_pci_tbl; q->codec_vendor_id; q++) {
		if (q->codec_vendor_id != codec->core.vendor_id)
			continue;
		if (q->pci_subvendor != codec->bus->pci->subsystem_vendor)
			continue;
		if (!q->pci_subdevice ||
		    q->pci_subdevice == codec->bus->pci->subsystem_device)
			return alc_codec_rename(codec, q->name);
	}

	return 0;
}


/*
 * Digital-beep handlers
 */
#ifdef CONFIG_SND_HDA_INPUT_BEEP

/* additional beep mixers; private_value will be overwritten */
static const struct snd_kcontrol_new alc_beep_mixer[] = {
	HDA_CODEC_VOLUME("Beep Playback Volume", 0, 0, HDA_INPUT),
	HDA_CODEC_MUTE_BEEP("Beep Playback Switch", 0, 0, HDA_INPUT),
};

/* set up and create beep controls */
static int set_beep_amp(struct alc_spec *spec, hda_nid_t nid,
			int idx, int dir)
{
	struct snd_kcontrol_new *knew;
	unsigned int beep_amp = HDA_COMPOSE_AMP_VAL(nid, 3, idx, dir);
	int i;

	for (i = 0; i < ARRAY_SIZE(alc_beep_mixer); i++) {
		knew = snd_hda_gen_add_kctl(&spec->gen, NULL,
					    &alc_beep_mixer[i]);
		if (!knew)
			return -ENOMEM;
		knew->private_value = beep_amp;
	}
	return 0;
}

static const struct snd_pci_quirk beep_allow_list[] = {
	SND_PCI_QUIRK(0x1043, 0x103c, "ASUS", 1),
	SND_PCI_QUIRK(0x1043, 0x115d, "ASUS", 1),
	SND_PCI_QUIRK(0x1043, 0x829f, "ASUS", 1),
	SND_PCI_QUIRK(0x1043, 0x8376, "EeePC", 1),
	SND_PCI_QUIRK(0x1043, 0x83ce, "EeePC", 1),
	SND_PCI_QUIRK(0x1043, 0x831a, "EeePC", 1),
	SND_PCI_QUIRK(0x1043, 0x834a, "EeePC", 1),
	SND_PCI_QUIRK(0x1458, 0xa002, "GA-MA790X", 1),
	SND_PCI_QUIRK(0x8086, 0xd613, "Intel", 1),
	/* denylist -- no beep available */
	SND_PCI_QUIRK(0x17aa, 0x309e, "Lenovo ThinkCentre M73", 0),
	SND_PCI_QUIRK(0x17aa, 0x30a3, "Lenovo ThinkCentre M93", 0),
	{}
};

static inline int has_cdefine_beep(struct hda_codec *codec)
{
	struct alc_spec *spec = codec->spec;
	const struct snd_pci_quirk *q;
	q = snd_pci_quirk_lookup(codec->bus->pci, beep_allow_list);
	if (q)
		return q->value;
	return spec->cdefine.enable_pcbeep;
}
#else
#define set_beep_amp(spec, nid, idx, dir)	0
#define has_cdefine_beep(codec)		0
#endif

/* parse the BIOS configuration and set up the alc_spec */
/* return 1 if successful, 0 if the proper config is not found,
 * or a negative error code
 */
static int alc_parse_auto_config(struct hda_codec *codec,
				 const hda_nid_t *ignore_nids,
				 const hda_nid_t *ssid_nids)
{
	struct alc_spec *spec = codec->spec;
	struct auto_pin_cfg *cfg = &spec->gen.autocfg;
	int err;

	err = snd_hda_parse_pin_defcfg(codec, cfg, ignore_nids,
				       spec->parse_flags);
	if (err < 0)
		return err;

	if (ssid_nids)
		alc_ssid_check(codec, ssid_nids);

	err = snd_hda_gen_parse_auto_config(codec, cfg);
	if (err < 0)
		return err;

	return 1;
}

/* common preparation job for alc_spec */
static int alc_alloc_spec(struct hda_codec *codec, hda_nid_t mixer_nid)
{
	struct alc_spec *spec = kzalloc(sizeof(*spec), GFP_KERNEL);
	int err;

	if (!spec)
		return -ENOMEM;
	codec->spec = spec;
	snd_hda_gen_spec_init(&spec->gen);
	spec->gen.mixer_nid = mixer_nid;
	spec->gen.own_eapd_ctl = 1;
	codec->single_adc_amp = 1;
	/* FIXME: do we need this for all Realtek codec models? */
	codec->spdif_status_reset = 1;
	codec->forced_resume = 1;
	codec->patch_ops = alc_patch_ops;
	mutex_init(&spec->coef_mutex);

	err = alc_codec_rename_from_preset(codec);
	if (err < 0) {
		kfree(spec);
		return err;
	}
	return 0;
}

static int alc880_parse_auto_config(struct hda_codec *codec)
{
	static const hda_nid_t alc880_ignore[] = { 0x1d, 0 };
	static const hda_nid_t alc880_ssids[] = { 0x15, 0x1b, 0x14, 0 };
	return alc_parse_auto_config(codec, alc880_ignore, alc880_ssids);
}

/*
 * ALC880 fix-ups
 */
enum {
	ALC880_FIXUP_GPIO1,
	ALC880_FIXUP_GPIO2,
	ALC880_FIXUP_MEDION_RIM,
	ALC880_FIXUP_LG,
	ALC880_FIXUP_LG_LW25,
	ALC880_FIXUP_W810,
	ALC880_FIXUP_EAPD_COEF,
	ALC880_FIXUP_TCL_S700,
	ALC880_FIXUP_VOL_KNOB,
	ALC880_FIXUP_FUJITSU,
	ALC880_FIXUP_F1734,
	ALC880_FIXUP_UNIWILL,
	ALC880_FIXUP_UNIWILL_DIG,
	ALC880_FIXUP_Z71V,
	ALC880_FIXUP_ASUS_W5A,
	ALC880_FIXUP_3ST_BASE,
	ALC880_FIXUP_3ST,
	ALC880_FIXUP_3ST_DIG,
	ALC880_FIXUP_5ST_BASE,
	ALC880_FIXUP_5ST,
	ALC880_FIXUP_5ST_DIG,
	ALC880_FIXUP_6ST_BASE,
	ALC880_FIXUP_6ST,
	ALC880_FIXUP_6ST_DIG,
	ALC880_FIXUP_6ST_AUTOMUTE,
};

/* enable the volume-knob widget support on NID 0x21 */
static void alc880_fixup_vol_knob(struct hda_codec *codec,
				  const struct hda_fixup *fix, int action)
{
	if (action == HDA_FIXUP_ACT_PROBE)
		snd_hda_jack_detect_enable_callback(codec, 0x21,
						    alc_update_knob_master);
}

static const struct hda_fixup alc880_fixups[] = {
	[ALC880_FIXUP_GPIO1] = {
		.type = HDA_FIXUP_FUNC,
		.v.func = alc_fixup_gpio1,
	},
	[ALC880_FIXUP_GPIO2] = {
		.type = HDA_FIXUP_FUNC,
		.v.func = alc_fixup_gpio2,
	},
	[ALC880_FIXUP_MEDION_RIM] = {
		.type = HDA_FIXUP_VERBS,
		.v.verbs = (const struct hda_verb[]) {
			{ 0x20, AC_VERB_SET_COEF_INDEX, 0x07 },
			{ 0x20, AC_VERB_SET_PROC_COEF,  0x3060 },
			{ }
		},
		.chained = true,
		.chain_id = ALC880_FIXUP_GPIO2,
	},
	[ALC880_FIXUP_LG] = {
		.type = HDA_FIXUP_PINS,
		.v.pins = (const struct hda_pintbl[]) {
			/* disable bogus unused pins */
			{ 0x16, 0x411111f0 },
			{ 0x18, 0x411111f0 },
			{ 0x1a, 0x411111f0 },
			{ }
		}
	},
	[ALC880_FIXUP_LG_LW25] = {
		.type = HDA_FIXUP_PINS,
		.v.pins = (const struct hda_pintbl[]) {
			{ 0x1a, 0x0181344f }, /* line-in */
			{ 0x1b, 0x0321403f }, /* headphone */
			{ }
		}
	},
	[ALC880_FIXUP_W810] = {
		.type = HDA_FIXUP_PINS,
		.v.pins = (const struct hda_pintbl[]) {
			/* disable bogus unused pins */
			{ 0x17, 0x411111f0 },
			{ }
		},
		.chained = true,
		.chain_id = ALC880_FIXUP_GPIO2,
	},
	[ALC880_FIXUP_EAPD_COEF] = {
		.type = HDA_FIXUP_VERBS,
		.v.verbs = (const struct hda_verb[]) {
			/* change to EAPD mode */
			{ 0x20, AC_VERB_SET_COEF_INDEX, 0x07 },
			{ 0x20, AC_VERB_SET_PROC_COEF,  0x3060 },
			{}
		},
	},
	[ALC880_FIXUP_TCL_S700] = {
		.type = HDA_FIXUP_VERBS,
		.v.verbs = (const struct hda_verb[]) {
			/* change to EAPD mode */
			{ 0x20, AC_VERB_SET_COEF_INDEX, 0x07 },
			{ 0x20, AC_VERB_SET_PROC_COEF,  0x3070 },
			{}
		},
		.chained = true,
		.chain_id = ALC880_FIXUP_GPIO2,
	},
	[ALC880_FIXUP_VOL_KNOB] = {
		.type = HDA_FIXUP_FUNC,
		.v.func = alc880_fixup_vol_knob,
	},
	[ALC880_FIXUP_FUJITSU] = {
		/* override all pins as BIOS on old Amilo is broken */
		.type = HDA_FIXUP_PINS,
		.v.pins = (const struct hda_pintbl[]) {
			{ 0x14, 0x0121401f }, /* HP */
			{ 0x15, 0x99030120 }, /* speaker */
			{ 0x16, 0x99030130 }, /* bass speaker */
			{ 0x17, 0x411111f0 }, /* N/A */
			{ 0x18, 0x411111f0 }, /* N/A */
			{ 0x19, 0x01a19950 }, /* mic-in */
			{ 0x1a, 0x411111f0 }, /* N/A */
			{ 0x1b, 0x411111f0 }, /* N/A */
			{ 0x1c, 0x411111f0 }, /* N/A */
			{ 0x1d, 0x411111f0 }, /* N/A */
			{ 0x1e, 0x01454140 }, /* SPDIF out */
			{ }
		},
		.chained = true,
		.chain_id = ALC880_FIXUP_VOL_KNOB,
	},
	[ALC880_FIXUP_F1734] = {
		/* almost compatible with FUJITSU, but no bass and SPDIF */
		.type = HDA_FIXUP_PINS,
		.v.pins = (const struct hda_pintbl[]) {
			{ 0x14, 0x0121401f }, /* HP */
			{ 0x15, 0x99030120 }, /* speaker */
			{ 0x16, 0x411111f0 }, /* N/A */
			{ 0x17, 0x411111f0 }, /* N/A */
			{ 0x18, 0x411111f0 }, /* N/A */
			{ 0x19, 0x01a19950 }, /* mic-in */
			{ 0x1a, 0x411111f0 }, /* N/A */
			{ 0x1b, 0x411111f0 }, /* N/A */
			{ 0x1c, 0x411111f0 }, /* N/A */
			{ 0x1d, 0x411111f0 }, /* N/A */
			{ 0x1e, 0x411111f0 }, /* N/A */
			{ }
		},
		.chained = true,
		.chain_id = ALC880_FIXUP_VOL_KNOB,
	},
	[ALC880_FIXUP_UNIWILL] = {
		/* need to fix HP and speaker pins to be parsed correctly */
		.type = HDA_FIXUP_PINS,
		.v.pins = (const struct hda_pintbl[]) {
			{ 0x14, 0x0121411f }, /* HP */
			{ 0x15, 0x99030120 }, /* speaker */
			{ 0x16, 0x99030130 }, /* bass speaker */
			{ }
		},
	},
	[ALC880_FIXUP_UNIWILL_DIG] = {
		.type = HDA_FIXUP_PINS,
		.v.pins = (const struct hda_pintbl[]) {
			/* disable bogus unused pins */
			{ 0x17, 0x411111f0 },
			{ 0x19, 0x411111f0 },
			{ 0x1b, 0x411111f0 },
			{ 0x1f, 0x411111f0 },
			{ }
		}
	},
	[ALC880_FIXUP_Z71V] = {
		.type = HDA_FIXUP_PINS,
		.v.pins = (const struct hda_pintbl[]) {
			/* set up the whole pins as BIOS is utterly broken */
			{ 0x14, 0x99030120 }, /* speaker */
			{ 0x15, 0x0121411f }, /* HP */
			{ 0x16, 0x411111f0 }, /* N/A */
			{ 0x17, 0x411111f0 }, /* N/A */
			{ 0x18, 0x01a19950 }, /* mic-in */
			{ 0x19, 0x411111f0 }, /* N/A */
			{ 0x1a, 0x01813031 }, /* line-in */
			{ 0x1b, 0x411111f0 }, /* N/A */
			{ 0x1c, 0x411111f0 }, /* N/A */
			{ 0x1d, 0x411111f0 }, /* N/A */
			{ 0x1e, 0x0144111e }, /* SPDIF */
			{ }
		}
	},
	[ALC880_FIXUP_ASUS_W5A] = {
		.type = HDA_FIXUP_PINS,
		.v.pins = (const struct hda_pintbl[]) {
			/* set up the whole pins as BIOS is utterly broken */
			{ 0x14, 0x0121411f }, /* HP */
			{ 0x15, 0x411111f0 }, /* N/A */
			{ 0x16, 0x411111f0 }, /* N/A */
			{ 0x17, 0x411111f0 }, /* N/A */
			{ 0x18, 0x90a60160 }, /* mic */
			{ 0x19, 0x411111f0 }, /* N/A */
			{ 0x1a, 0x411111f0 }, /* N/A */
			{ 0x1b, 0x411111f0 }, /* N/A */
			{ 0x1c, 0x411111f0 }, /* N/A */
			{ 0x1d, 0x411111f0 }, /* N/A */
			{ 0x1e, 0xb743111e }, /* SPDIF out */
			{ }
		},
		.chained = true,
		.chain_id = ALC880_FIXUP_GPIO1,
	},
	[ALC880_FIXUP_3ST_BASE] = {
		.type = HDA_FIXUP_PINS,
		.v.pins = (const struct hda_pintbl[]) {
			{ 0x14, 0x01014010 }, /* line-out */
			{ 0x15, 0x411111f0 }, /* N/A */
			{ 0x16, 0x411111f0 }, /* N/A */
			{ 0x17, 0x411111f0 }, /* N/A */
			{ 0x18, 0x01a19c30 }, /* mic-in */
			{ 0x19, 0x0121411f }, /* HP */
			{ 0x1a, 0x01813031 }, /* line-in */
			{ 0x1b, 0x02a19c40 }, /* front-mic */
			{ 0x1c, 0x411111f0 }, /* N/A */
			{ 0x1d, 0x411111f0 }, /* N/A */
			/* 0x1e is filled in below */
			{ 0x1f, 0x411111f0 }, /* N/A */
			{ }
		}
	},
	[ALC880_FIXUP_3ST] = {
		.type = HDA_FIXUP_PINS,
		.v.pins = (const struct hda_pintbl[]) {
			{ 0x1e, 0x411111f0 }, /* N/A */
			{ }
		},
		.chained = true,
		.chain_id = ALC880_FIXUP_3ST_BASE,
	},
	[ALC880_FIXUP_3ST_DIG] = {
		.type = HDA_FIXUP_PINS,
		.v.pins = (const struct hda_pintbl[]) {
			{ 0x1e, 0x0144111e }, /* SPDIF */
			{ }
		},
		.chained = true,
		.chain_id = ALC880_FIXUP_3ST_BASE,
	},
	[ALC880_FIXUP_5ST_BASE] = {
		.type = HDA_FIXUP_PINS,
		.v.pins = (const struct hda_pintbl[]) {
			{ 0x14, 0x01014010 }, /* front */
			{ 0x15, 0x411111f0 }, /* N/A */
			{ 0x16, 0x01011411 }, /* CLFE */
			{ 0x17, 0x01016412 }, /* surr */
			{ 0x18, 0x01a19c30 }, /* mic-in */
			{ 0x19, 0x0121411f }, /* HP */
			{ 0x1a, 0x01813031 }, /* line-in */
			{ 0x1b, 0x02a19c40 }, /* front-mic */
			{ 0x1c, 0x411111f0 }, /* N/A */
			{ 0x1d, 0x411111f0 }, /* N/A */
			/* 0x1e is filled in below */
			{ 0x1f, 0x411111f0 }, /* N/A */
			{ }
		}
	},
	[ALC880_FIXUP_5ST] = {
		.type = HDA_FIXUP_PINS,
		.v.pins = (const struct hda_pintbl[]) {
			{ 0x1e, 0x411111f0 }, /* N/A */
			{ }
		},
		.chained = true,
		.chain_id = ALC880_FIXUP_5ST_BASE,
	},
	[ALC880_FIXUP_5ST_DIG] = {
		.type = HDA_FIXUP_PINS,
		.v.pins = (const struct hda_pintbl[]) {
			{ 0x1e, 0x0144111e }, /* SPDIF */
			{ }
		},
		.chained = true,
		.chain_id = ALC880_FIXUP_5ST_BASE,
	},
	[ALC880_FIXUP_6ST_BASE] = {
		.type = HDA_FIXUP_PINS,
		.v.pins = (const struct hda_pintbl[]) {
			{ 0x14, 0x01014010 }, /* front */
			{ 0x15, 0x01016412 }, /* surr */
			{ 0x16, 0x01011411 }, /* CLFE */
			{ 0x17, 0x01012414 }, /* side */
			{ 0x18, 0x01a19c30 }, /* mic-in */
			{ 0x19, 0x02a19c40 }, /* front-mic */
			{ 0x1a, 0x01813031 }, /* line-in */
			{ 0x1b, 0x0121411f }, /* HP */
			{ 0x1c, 0x411111f0 }, /* N/A */
			{ 0x1d, 0x411111f0 }, /* N/A */
			/* 0x1e is filled in below */
			{ 0x1f, 0x411111f0 }, /* N/A */
			{ }
		}
	},
	[ALC880_FIXUP_6ST] = {
		.type = HDA_FIXUP_PINS,
		.v.pins = (const struct hda_pintbl[]) {
			{ 0x1e, 0x411111f0 }, /* N/A */
			{ }
		},
		.chained = true,
		.chain_id = ALC880_FIXUP_6ST_BASE,
	},
	[ALC880_FIXUP_6ST_DIG] = {
		.type = HDA_FIXUP_PINS,
		.v.pins = (const struct hda_pintbl[]) {
			{ 0x1e, 0x0144111e }, /* SPDIF */
			{ }
		},
		.chained = true,
		.chain_id = ALC880_FIXUP_6ST_BASE,
	},
	[ALC880_FIXUP_6ST_AUTOMUTE] = {
		.type = HDA_FIXUP_PINS,
		.v.pins = (const struct hda_pintbl[]) {
			{ 0x1b, 0x0121401f }, /* HP with jack detect */
			{ }
		},
		.chained_before = true,
		.chain_id = ALC880_FIXUP_6ST_BASE,
	},
};

static const struct hda_quirk alc880_fixup_tbl[] = {
	SND_PCI_QUIRK(0x1019, 0x0f69, "Coeus G610P", ALC880_FIXUP_W810),
	SND_PCI_QUIRK(0x1043, 0x10c3, "ASUS W5A", ALC880_FIXUP_ASUS_W5A),
	SND_PCI_QUIRK(0x1043, 0x1964, "ASUS Z71V", ALC880_FIXUP_Z71V),
	SND_PCI_QUIRK_VENDOR(0x1043, "ASUS", ALC880_FIXUP_GPIO1),
	SND_PCI_QUIRK(0x147b, 0x1045, "ABit AA8XE", ALC880_FIXUP_6ST_AUTOMUTE),
	SND_PCI_QUIRK(0x1558, 0x5401, "Clevo GPIO2", ALC880_FIXUP_GPIO2),
	SND_PCI_QUIRK_VENDOR(0x1558, "Clevo", ALC880_FIXUP_EAPD_COEF),
	SND_PCI_QUIRK(0x1584, 0x9050, "Uniwill", ALC880_FIXUP_UNIWILL_DIG),
	SND_PCI_QUIRK(0x1584, 0x9054, "Uniwill", ALC880_FIXUP_F1734),
	SND_PCI_QUIRK(0x1584, 0x9070, "Uniwill", ALC880_FIXUP_UNIWILL),
	SND_PCI_QUIRK(0x1584, 0x9077, "Uniwill P53", ALC880_FIXUP_VOL_KNOB),
	SND_PCI_QUIRK(0x161f, 0x203d, "W810", ALC880_FIXUP_W810),
	SND_PCI_QUIRK(0x161f, 0x205d, "Medion Rim 2150", ALC880_FIXUP_MEDION_RIM),
	SND_PCI_QUIRK(0x1631, 0xe011, "PB 13201056", ALC880_FIXUP_6ST_AUTOMUTE),
	SND_PCI_QUIRK(0x1734, 0x107c, "FSC Amilo M1437", ALC880_FIXUP_FUJITSU),
	SND_PCI_QUIRK(0x1734, 0x1094, "FSC Amilo M1451G", ALC880_FIXUP_FUJITSU),
	SND_PCI_QUIRK(0x1734, 0x10ac, "FSC AMILO Xi 1526", ALC880_FIXUP_F1734),
	SND_PCI_QUIRK(0x1734, 0x10b0, "FSC Amilo Pi1556", ALC880_FIXUP_FUJITSU),
	SND_PCI_QUIRK(0x1854, 0x003b, "LG", ALC880_FIXUP_LG),
	SND_PCI_QUIRK(0x1854, 0x005f, "LG P1 Express", ALC880_FIXUP_LG),
	SND_PCI_QUIRK(0x1854, 0x0068, "LG w1", ALC880_FIXUP_LG),
	SND_PCI_QUIRK(0x1854, 0x0077, "LG LW25", ALC880_FIXUP_LG_LW25),
	SND_PCI_QUIRK(0x19db, 0x4188, "TCL S700", ALC880_FIXUP_TCL_S700),

	/* Below is the copied entries from alc880_quirks.c.
	 * It's not quite sure whether BIOS sets the correct pin-config table
	 * on these machines, thus they are kept to be compatible with
	 * the old static quirks.  Once when it's confirmed to work without
	 * these overrides, it'd be better to remove.
	 */
	SND_PCI_QUIRK(0x1019, 0xa880, "ECS", ALC880_FIXUP_5ST_DIG),
	SND_PCI_QUIRK(0x1019, 0xa884, "Acer APFV", ALC880_FIXUP_6ST),
	SND_PCI_QUIRK(0x1025, 0x0070, "ULI", ALC880_FIXUP_3ST_DIG),
	SND_PCI_QUIRK(0x1025, 0x0077, "ULI", ALC880_FIXUP_6ST_DIG),
	SND_PCI_QUIRK(0x1025, 0x0078, "ULI", ALC880_FIXUP_6ST_DIG),
	SND_PCI_QUIRK(0x1025, 0x0087, "ULI", ALC880_FIXUP_6ST_DIG),
	SND_PCI_QUIRK(0x1025, 0xe309, "ULI", ALC880_FIXUP_3ST_DIG),
	SND_PCI_QUIRK(0x1025, 0xe310, "ULI", ALC880_FIXUP_3ST),
	SND_PCI_QUIRK(0x1039, 0x1234, NULL, ALC880_FIXUP_6ST_DIG),
	SND_PCI_QUIRK(0x104d, 0x81a0, "Sony", ALC880_FIXUP_3ST),
	SND_PCI_QUIRK(0x104d, 0x81d6, "Sony", ALC880_FIXUP_3ST),
	SND_PCI_QUIRK(0x107b, 0x3032, "Gateway", ALC880_FIXUP_5ST),
	SND_PCI_QUIRK(0x107b, 0x3033, "Gateway", ALC880_FIXUP_5ST),
	SND_PCI_QUIRK(0x107b, 0x4039, "Gateway", ALC880_FIXUP_5ST),
	SND_PCI_QUIRK(0x1297, 0xc790, "Shuttle ST20G5", ALC880_FIXUP_6ST_DIG),
	SND_PCI_QUIRK(0x1458, 0xa102, "Gigabyte K8", ALC880_FIXUP_6ST_DIG),
	SND_PCI_QUIRK(0x1462, 0x1150, "MSI", ALC880_FIXUP_6ST_DIG),
	SND_PCI_QUIRK(0x1509, 0x925d, "FIC P4M", ALC880_FIXUP_6ST_DIG),
	SND_PCI_QUIRK(0x1565, 0x8202, "Biostar", ALC880_FIXUP_5ST_DIG),
	SND_PCI_QUIRK(0x1695, 0x400d, "EPoX", ALC880_FIXUP_5ST_DIG),
	SND_PCI_QUIRK(0x1695, 0x4012, "EPox EP-5LDA", ALC880_FIXUP_5ST_DIG),
	SND_PCI_QUIRK(0x2668, 0x8086, NULL, ALC880_FIXUP_6ST_DIG), /* broken BIOS */
	SND_PCI_QUIRK(0x8086, 0x2668, NULL, ALC880_FIXUP_6ST_DIG),
	SND_PCI_QUIRK(0x8086, 0xa100, "Intel mobo", ALC880_FIXUP_5ST_DIG),
	SND_PCI_QUIRK(0x8086, 0xd400, "Intel mobo", ALC880_FIXUP_5ST_DIG),
	SND_PCI_QUIRK(0x8086, 0xd401, "Intel mobo", ALC880_FIXUP_5ST_DIG),
	SND_PCI_QUIRK(0x8086, 0xd402, "Intel mobo", ALC880_FIXUP_3ST_DIG),
	SND_PCI_QUIRK(0x8086, 0xe224, "Intel mobo", ALC880_FIXUP_5ST_DIG),
	SND_PCI_QUIRK(0x8086, 0xe305, "Intel mobo", ALC880_FIXUP_3ST_DIG),
	SND_PCI_QUIRK(0x8086, 0xe308, "Intel mobo", ALC880_FIXUP_3ST_DIG),
	SND_PCI_QUIRK(0x8086, 0xe400, "Intel mobo", ALC880_FIXUP_5ST_DIG),
	SND_PCI_QUIRK(0x8086, 0xe401, "Intel mobo", ALC880_FIXUP_5ST_DIG),
	SND_PCI_QUIRK(0x8086, 0xe402, "Intel mobo", ALC880_FIXUP_5ST_DIG),
	/* default Intel */
	SND_PCI_QUIRK_VENDOR(0x8086, "Intel mobo", ALC880_FIXUP_3ST),
	SND_PCI_QUIRK(0xa0a0, 0x0560, "AOpen i915GMm-HFS", ALC880_FIXUP_5ST_DIG),
	SND_PCI_QUIRK(0xe803, 0x1019, NULL, ALC880_FIXUP_6ST_DIG),
	{}
};

static const struct hda_model_fixup alc880_fixup_models[] = {
	{.id = ALC880_FIXUP_3ST, .name = "3stack"},
	{.id = ALC880_FIXUP_3ST_DIG, .name = "3stack-digout"},
	{.id = ALC880_FIXUP_5ST, .name = "5stack"},
	{.id = ALC880_FIXUP_5ST_DIG, .name = "5stack-digout"},
	{.id = ALC880_FIXUP_6ST, .name = "6stack"},
	{.id = ALC880_FIXUP_6ST_DIG, .name = "6stack-digout"},
	{.id = ALC880_FIXUP_6ST_AUTOMUTE, .name = "6stack-automute"},
	{}
};


/*
 * OK, here we have finally the patch for ALC880
 */
static int patch_alc880(struct hda_codec *codec)
{
	struct alc_spec *spec;
	int err;

	err = alc_alloc_spec(codec, 0x0b);
	if (err < 0)
		return err;

	spec = codec->spec;
	spec->gen.need_dac_fix = 1;
	spec->gen.beep_nid = 0x01;

	codec->patch_ops.unsol_event = alc880_unsol_event;

	alc_pre_init(codec);

	snd_hda_pick_fixup(codec, alc880_fixup_models, alc880_fixup_tbl,
		       alc880_fixups);
	snd_hda_apply_fixup(codec, HDA_FIXUP_ACT_PRE_PROBE);

	/* automatic parse from the BIOS config */
	err = alc880_parse_auto_config(codec);
	if (err < 0)
		goto error;

	if (!spec->gen.no_analog) {
		err = set_beep_amp(spec, 0x0b, 0x05, HDA_INPUT);
		if (err < 0)
			goto error;
	}

	snd_hda_apply_fixup(codec, HDA_FIXUP_ACT_PROBE);

	return 0;

 error:
	alc_free(codec);
	return err;
}


/*
 * ALC260 support
 */
static int alc260_parse_auto_config(struct hda_codec *codec)
{
	static const hda_nid_t alc260_ignore[] = { 0x17, 0 };
	static const hda_nid_t alc260_ssids[] = { 0x10, 0x15, 0x0f, 0 };
	return alc_parse_auto_config(codec, alc260_ignore, alc260_ssids);
}

/*
 * Pin config fixes
 */
enum {
	ALC260_FIXUP_HP_DC5750,
	ALC260_FIXUP_HP_PIN_0F,
	ALC260_FIXUP_COEF,
	ALC260_FIXUP_GPIO1,
	ALC260_FIXUP_GPIO1_TOGGLE,
	ALC260_FIXUP_REPLACER,
	ALC260_FIXUP_HP_B1900,
	ALC260_FIXUP_KN1,
	ALC260_FIXUP_FSC_S7020,
	ALC260_FIXUP_FSC_S7020_JWSE,
	ALC260_FIXUP_VAIO_PINS,
};

static void alc260_gpio1_automute(struct hda_codec *codec)
{
	struct alc_spec *spec = codec->spec;

	alc_update_gpio_data(codec, 0x01, spec->gen.hp_jack_present);
}

static void alc260_fixup_gpio1_toggle(struct hda_codec *codec,
				      const struct hda_fixup *fix, int action)
{
	struct alc_spec *spec = codec->spec;
	if (action == HDA_FIXUP_ACT_PROBE) {
		/* although the machine has only one output pin, we need to
		 * toggle GPIO1 according to the jack state
		 */
		spec->gen.automute_hook = alc260_gpio1_automute;
		spec->gen.detect_hp = 1;
		spec->gen.automute_speaker = 1;
		spec->gen.autocfg.hp_pins[0] = 0x0f; /* copy it for automute */
		snd_hda_jack_detect_enable_callback(codec, 0x0f,
						    snd_hda_gen_hp_automute);
		alc_setup_gpio(codec, 0x01);
	}
}

static void alc260_fixup_kn1(struct hda_codec *codec,
			     const struct hda_fixup *fix, int action)
{
	struct alc_spec *spec = codec->spec;
	static const struct hda_pintbl pincfgs[] = {
		{ 0x0f, 0x02214000 }, /* HP/speaker */
		{ 0x12, 0x90a60160 }, /* int mic */
		{ 0x13, 0x02a19000 }, /* ext mic */
		{ 0x18, 0x01446000 }, /* SPDIF out */
		/* disable bogus I/O pins */
		{ 0x10, 0x411111f0 },
		{ 0x11, 0x411111f0 },
		{ 0x14, 0x411111f0 },
		{ 0x15, 0x411111f0 },
		{ 0x16, 0x411111f0 },
		{ 0x17, 0x411111f0 },
		{ 0x19, 0x411111f0 },
		{ }
	};

	switch (action) {
	case HDA_FIXUP_ACT_PRE_PROBE:
		snd_hda_apply_pincfgs(codec, pincfgs);
		spec->init_amp = ALC_INIT_NONE;
		break;
	}
}

static void alc260_fixup_fsc_s7020(struct hda_codec *codec,
				   const struct hda_fixup *fix, int action)
{
	struct alc_spec *spec = codec->spec;
	if (action == HDA_FIXUP_ACT_PRE_PROBE)
		spec->init_amp = ALC_INIT_NONE;
}

static void alc260_fixup_fsc_s7020_jwse(struct hda_codec *codec,
				   const struct hda_fixup *fix, int action)
{
	struct alc_spec *spec = codec->spec;
	if (action == HDA_FIXUP_ACT_PRE_PROBE) {
		spec->gen.add_jack_modes = 1;
		spec->gen.hp_mic = 1;
	}
}

static const struct hda_fixup alc260_fixups[] = {
	[ALC260_FIXUP_HP_DC5750] = {
		.type = HDA_FIXUP_PINS,
		.v.pins = (const struct hda_pintbl[]) {
			{ 0x11, 0x90130110 }, /* speaker */
			{ }
		}
	},
	[ALC260_FIXUP_HP_PIN_0F] = {
		.type = HDA_FIXUP_PINS,
		.v.pins = (const struct hda_pintbl[]) {
			{ 0x0f, 0x01214000 }, /* HP */
			{ }
		}
	},
	[ALC260_FIXUP_COEF] = {
		.type = HDA_FIXUP_VERBS,
		.v.verbs = (const struct hda_verb[]) {
			{ 0x1a, AC_VERB_SET_COEF_INDEX, 0x07 },
			{ 0x1a, AC_VERB_SET_PROC_COEF,  0x3040 },
			{ }
		},
	},
	[ALC260_FIXUP_GPIO1] = {
		.type = HDA_FIXUP_FUNC,
		.v.func = alc_fixup_gpio1,
	},
	[ALC260_FIXUP_GPIO1_TOGGLE] = {
		.type = HDA_FIXUP_FUNC,
		.v.func = alc260_fixup_gpio1_toggle,
		.chained = true,
		.chain_id = ALC260_FIXUP_HP_PIN_0F,
	},
	[ALC260_FIXUP_REPLACER] = {
		.type = HDA_FIXUP_VERBS,
		.v.verbs = (const struct hda_verb[]) {
			{ 0x1a, AC_VERB_SET_COEF_INDEX, 0x07 },
			{ 0x1a, AC_VERB_SET_PROC_COEF,  0x3050 },
			{ }
		},
		.chained = true,
		.chain_id = ALC260_FIXUP_GPIO1_TOGGLE,
	},
	[ALC260_FIXUP_HP_B1900] = {
		.type = HDA_FIXUP_FUNC,
		.v.func = alc260_fixup_gpio1_toggle,
		.chained = true,
		.chain_id = ALC260_FIXUP_COEF,
	},
	[ALC260_FIXUP_KN1] = {
		.type = HDA_FIXUP_FUNC,
		.v.func = alc260_fixup_kn1,
	},
	[ALC260_FIXUP_FSC_S7020] = {
		.type = HDA_FIXUP_FUNC,
		.v.func = alc260_fixup_fsc_s7020,
	},
	[ALC260_FIXUP_FSC_S7020_JWSE] = {
		.type = HDA_FIXUP_FUNC,
		.v.func = alc260_fixup_fsc_s7020_jwse,
		.chained = true,
		.chain_id = ALC260_FIXUP_FSC_S7020,
	},
	[ALC260_FIXUP_VAIO_PINS] = {
		.type = HDA_FIXUP_PINS,
		.v.pins = (const struct hda_pintbl[]) {
			/* Pin configs are missing completely on some VAIOs */
			{ 0x0f, 0x01211020 },
			{ 0x10, 0x0001003f },
			{ 0x11, 0x411111f0 },
			{ 0x12, 0x01a15930 },
			{ 0x13, 0x411111f0 },
			{ 0x14, 0x411111f0 },
			{ 0x15, 0x411111f0 },
			{ 0x16, 0x411111f0 },
			{ 0x17, 0x411111f0 },
			{ 0x18, 0x411111f0 },
			{ 0x19, 0x411111f0 },
			{ }
		}
	},
};

static const struct hda_quirk alc260_fixup_tbl[] = {
	SND_PCI_QUIRK(0x1025, 0x007b, "Acer C20x", ALC260_FIXUP_GPIO1),
	SND_PCI_QUIRK(0x1025, 0x007f, "Acer Aspire 9500", ALC260_FIXUP_COEF),
	SND_PCI_QUIRK(0x1025, 0x008f, "Acer", ALC260_FIXUP_GPIO1),
	SND_PCI_QUIRK(0x103c, 0x280a, "HP dc5750", ALC260_FIXUP_HP_DC5750),
	SND_PCI_QUIRK(0x103c, 0x30ba, "HP Presario B1900", ALC260_FIXUP_HP_B1900),
	SND_PCI_QUIRK(0x104d, 0x81bb, "Sony VAIO", ALC260_FIXUP_VAIO_PINS),
	SND_PCI_QUIRK(0x104d, 0x81e2, "Sony VAIO TX", ALC260_FIXUP_HP_PIN_0F),
	SND_PCI_QUIRK(0x10cf, 0x1326, "FSC LifeBook S7020", ALC260_FIXUP_FSC_S7020),
	SND_PCI_QUIRK(0x1509, 0x4540, "Favorit 100XS", ALC260_FIXUP_GPIO1),
	SND_PCI_QUIRK(0x152d, 0x0729, "Quanta KN1", ALC260_FIXUP_KN1),
	SND_PCI_QUIRK(0x161f, 0x2057, "Replacer 672V", ALC260_FIXUP_REPLACER),
	SND_PCI_QUIRK(0x1631, 0xc017, "PB V7900", ALC260_FIXUP_COEF),
	{}
};

static const struct hda_model_fixup alc260_fixup_models[] = {
	{.id = ALC260_FIXUP_GPIO1, .name = "gpio1"},
	{.id = ALC260_FIXUP_COEF, .name = "coef"},
	{.id = ALC260_FIXUP_FSC_S7020, .name = "fujitsu"},
	{.id = ALC260_FIXUP_FSC_S7020_JWSE, .name = "fujitsu-jwse"},
	{}
};

/*
 */
static int patch_alc260(struct hda_codec *codec)
{
	struct alc_spec *spec;
	int err;

	err = alc_alloc_spec(codec, 0x07);
	if (err < 0)
		return err;

	spec = codec->spec;
	/* as quite a few machines require HP amp for speaker outputs,
	 * it's easier to enable it unconditionally; even if it's unneeded,
	 * it's almost harmless.
	 */
	spec->gen.prefer_hp_amp = 1;
	spec->gen.beep_nid = 0x01;

	spec->shutup = alc_eapd_shutup;

	alc_pre_init(codec);

	snd_hda_pick_fixup(codec, alc260_fixup_models, alc260_fixup_tbl,
			   alc260_fixups);
	snd_hda_apply_fixup(codec, HDA_FIXUP_ACT_PRE_PROBE);

	/* automatic parse from the BIOS config */
	err = alc260_parse_auto_config(codec);
	if (err < 0)
		goto error;

	if (!spec->gen.no_analog) {
		err = set_beep_amp(spec, 0x07, 0x05, HDA_INPUT);
		if (err < 0)
			goto error;
	}

	snd_hda_apply_fixup(codec, HDA_FIXUP_ACT_PROBE);

	return 0;

 error:
	alc_free(codec);
	return err;
}


/*
 * ALC882/883/885/888/889 support
 *
 * ALC882 is almost identical with ALC880 but has cleaner and more flexible
 * configuration.  Each pin widget can choose any input DACs and a mixer.
 * Each ADC is connected from a mixer of all inputs.  This makes possible
 * 6-channel independent captures.
 *
 * In addition, an independent DAC for the multi-playback (not used in this
 * driver yet).
 */

/*
 * Pin config fixes
 */
enum {
	ALC882_FIXUP_ABIT_AW9D_MAX,
	ALC882_FIXUP_LENOVO_Y530,
	ALC882_FIXUP_PB_M5210,
	ALC882_FIXUP_ACER_ASPIRE_7736,
	ALC882_FIXUP_ASUS_W90V,
	ALC889_FIXUP_CD,
	ALC889_FIXUP_FRONT_HP_NO_PRESENCE,
	ALC889_FIXUP_VAIO_TT,
	ALC888_FIXUP_EEE1601,
	ALC886_FIXUP_EAPD,
	ALC882_FIXUP_EAPD,
	ALC883_FIXUP_EAPD,
	ALC883_FIXUP_ACER_EAPD,
	ALC882_FIXUP_GPIO1,
	ALC882_FIXUP_GPIO2,
	ALC882_FIXUP_GPIO3,
	ALC889_FIXUP_COEF,
	ALC882_FIXUP_ASUS_W2JC,
	ALC882_FIXUP_ACER_ASPIRE_4930G,
	ALC882_FIXUP_ACER_ASPIRE_8930G,
	ALC882_FIXUP_ASPIRE_8930G_VERBS,
	ALC885_FIXUP_MACPRO_GPIO,
	ALC889_FIXUP_DAC_ROUTE,
	ALC889_FIXUP_MBP_VREF,
	ALC889_FIXUP_IMAC91_VREF,
	ALC889_FIXUP_MBA11_VREF,
	ALC889_FIXUP_MBA21_VREF,
	ALC889_FIXUP_MP11_VREF,
	ALC889_FIXUP_MP41_VREF,
	ALC882_FIXUP_INV_DMIC,
	ALC882_FIXUP_NO_PRIMARY_HP,
	ALC887_FIXUP_ASUS_BASS,
	ALC887_FIXUP_BASS_CHMAP,
	ALC1220_FIXUP_GB_DUAL_CODECS,
	ALC1220_FIXUP_GB_X570,
	ALC1220_FIXUP_CLEVO_P950,
	ALC1220_FIXUP_CLEVO_PB51ED,
	ALC1220_FIXUP_CLEVO_PB51ED_PINS,
	ALC887_FIXUP_ASUS_AUDIO,
	ALC887_FIXUP_ASUS_HMIC,
	ALCS1200A_FIXUP_MIC_VREF,
	ALC888VD_FIXUP_MIC_100VREF,
};

static void alc889_fixup_coef(struct hda_codec *codec,
			      const struct hda_fixup *fix, int action)
{
	if (action != HDA_FIXUP_ACT_INIT)
		return;
	alc_update_coef_idx(codec, 7, 0, 0x2030);
}

/* set up GPIO at initialization */
static void alc885_fixup_macpro_gpio(struct hda_codec *codec,
				     const struct hda_fixup *fix, int action)
{
	struct alc_spec *spec = codec->spec;

	spec->gpio_write_delay = true;
	alc_fixup_gpio3(codec, fix, action);
}

/* Fix the connection of some pins for ALC889:
 * At least, Acer Aspire 5935 shows the connections to DAC3/4 don't
 * work correctly (bko#42740)
 */
static void alc889_fixup_dac_route(struct hda_codec *codec,
				   const struct hda_fixup *fix, int action)
{
	if (action == HDA_FIXUP_ACT_PRE_PROBE) {
		/* fake the connections during parsing the tree */
		static const hda_nid_t conn1[] = { 0x0c, 0x0d };
		static const hda_nid_t conn2[] = { 0x0e, 0x0f };
		snd_hda_override_conn_list(codec, 0x14, ARRAY_SIZE(conn1), conn1);
		snd_hda_override_conn_list(codec, 0x15, ARRAY_SIZE(conn1), conn1);
		snd_hda_override_conn_list(codec, 0x18, ARRAY_SIZE(conn2), conn2);
		snd_hda_override_conn_list(codec, 0x1a, ARRAY_SIZE(conn2), conn2);
	} else if (action == HDA_FIXUP_ACT_PROBE) {
		/* restore the connections */
		static const hda_nid_t conn[] = { 0x0c, 0x0d, 0x0e, 0x0f, 0x26 };
		snd_hda_override_conn_list(codec, 0x14, ARRAY_SIZE(conn), conn);
		snd_hda_override_conn_list(codec, 0x15, ARRAY_SIZE(conn), conn);
		snd_hda_override_conn_list(codec, 0x18, ARRAY_SIZE(conn), conn);
		snd_hda_override_conn_list(codec, 0x1a, ARRAY_SIZE(conn), conn);
	}
}

/* Set VREF on HP pin */
static void alc889_fixup_mbp_vref(struct hda_codec *codec,
				  const struct hda_fixup *fix, int action)
{
	static const hda_nid_t nids[] = { 0x14, 0x15, 0x19 };
	struct alc_spec *spec = codec->spec;
	int i;

	if (action != HDA_FIXUP_ACT_INIT)
		return;
	for (i = 0; i < ARRAY_SIZE(nids); i++) {
		unsigned int val = snd_hda_codec_get_pincfg(codec, nids[i]);
		if (get_defcfg_device(val) != AC_JACK_HP_OUT)
			continue;
		val = snd_hda_codec_get_pin_target(codec, nids[i]);
		val |= AC_PINCTL_VREF_80;
		snd_hda_set_pin_ctl(codec, nids[i], val);
		spec->gen.keep_vref_in_automute = 1;
		break;
	}
}

static void alc889_fixup_mac_pins(struct hda_codec *codec,
				  const hda_nid_t *nids, int num_nids)
{
	struct alc_spec *spec = codec->spec;
	int i;

	for (i = 0; i < num_nids; i++) {
		unsigned int val;
		val = snd_hda_codec_get_pin_target(codec, nids[i]);
		val |= AC_PINCTL_VREF_50;
		snd_hda_set_pin_ctl(codec, nids[i], val);
	}
	spec->gen.keep_vref_in_automute = 1;
}

/* Set VREF on speaker pins on imac91 */
static void alc889_fixup_imac91_vref(struct hda_codec *codec,
				     const struct hda_fixup *fix, int action)
{
	static const hda_nid_t nids[] = { 0x18, 0x1a };

	if (action == HDA_FIXUP_ACT_INIT)
		alc889_fixup_mac_pins(codec, nids, ARRAY_SIZE(nids));
}

/* Set VREF on speaker pins on mba11 */
static void alc889_fixup_mba11_vref(struct hda_codec *codec,
				    const struct hda_fixup *fix, int action)
{
	static const hda_nid_t nids[] = { 0x18 };

	if (action == HDA_FIXUP_ACT_INIT)
		alc889_fixup_mac_pins(codec, nids, ARRAY_SIZE(nids));
}

/* Set VREF on speaker pins on mba21 */
static void alc889_fixup_mba21_vref(struct hda_codec *codec,
				    const struct hda_fixup *fix, int action)
{
	static const hda_nid_t nids[] = { 0x18, 0x19 };

	if (action == HDA_FIXUP_ACT_INIT)
		alc889_fixup_mac_pins(codec, nids, ARRAY_SIZE(nids));
}

/* Don't take HP output as primary
 * Strangely, the speaker output doesn't work on Vaio Z and some Vaio
 * all-in-one desktop PCs (for example VGC-LN51JGB) through DAC 0x05
 */
static void alc882_fixup_no_primary_hp(struct hda_codec *codec,
				       const struct hda_fixup *fix, int action)
{
	struct alc_spec *spec = codec->spec;
	if (action == HDA_FIXUP_ACT_PRE_PROBE) {
		spec->gen.no_primary_hp = 1;
		spec->gen.no_multi_io = 1;
	}
}

static void alc_fixup_bass_chmap(struct hda_codec *codec,
				 const struct hda_fixup *fix, int action);

/* For dual-codec configuration, we need to disable some features to avoid
 * conflicts of kctls and PCM streams
 */
static void alc_fixup_dual_codecs(struct hda_codec *codec,
				  const struct hda_fixup *fix, int action)
{
	struct alc_spec *spec = codec->spec;

	if (action != HDA_FIXUP_ACT_PRE_PROBE)
		return;
	/* disable vmaster */
	spec->gen.suppress_vmaster = 1;
	/* auto-mute and auto-mic switch don't work with multiple codecs */
	spec->gen.suppress_auto_mute = 1;
	spec->gen.suppress_auto_mic = 1;
	/* disable aamix as well */
	spec->gen.mixer_nid = 0;
	/* add location prefix to avoid conflicts */
	codec->force_pin_prefix = 1;
}

static void rename_ctl(struct hda_codec *codec, const char *oldname,
		       const char *newname)
{
	struct snd_kcontrol *kctl;

	kctl = snd_hda_find_mixer_ctl(codec, oldname);
	if (kctl)
		snd_ctl_rename(codec->card, kctl, newname);
}

static void alc1220_fixup_gb_dual_codecs(struct hda_codec *codec,
					 const struct hda_fixup *fix,
					 int action)
{
	alc_fixup_dual_codecs(codec, fix, action);
	switch (action) {
	case HDA_FIXUP_ACT_PRE_PROBE:
		/* override card longname to provide a unique UCM profile */
		strcpy(codec->card->longname, "HDAudio-Gigabyte-ALC1220DualCodecs");
		break;
	case HDA_FIXUP_ACT_BUILD:
		/* rename Capture controls depending on the codec */
		rename_ctl(codec, "Capture Volume",
			   codec->addr == 0 ?
			   "Rear-Panel Capture Volume" :
			   "Front-Panel Capture Volume");
		rename_ctl(codec, "Capture Switch",
			   codec->addr == 0 ?
			   "Rear-Panel Capture Switch" :
			   "Front-Panel Capture Switch");
		break;
	}
}

static void alc1220_fixup_gb_x570(struct hda_codec *codec,
				     const struct hda_fixup *fix,
				     int action)
{
	static const hda_nid_t conn1[] = { 0x0c };
	static const struct coef_fw gb_x570_coefs[] = {
		WRITE_COEF(0x07, 0x03c0),
		WRITE_COEF(0x1a, 0x01c1),
		WRITE_COEF(0x1b, 0x0202),
		WRITE_COEF(0x43, 0x3005),
		{}
	};

	switch (action) {
	case HDA_FIXUP_ACT_PRE_PROBE:
		snd_hda_override_conn_list(codec, 0x14, ARRAY_SIZE(conn1), conn1);
		snd_hda_override_conn_list(codec, 0x1b, ARRAY_SIZE(conn1), conn1);
		break;
	case HDA_FIXUP_ACT_INIT:
		alc_process_coef_fw(codec, gb_x570_coefs);
		break;
	}
}

static void alc1220_fixup_clevo_p950(struct hda_codec *codec,
				     const struct hda_fixup *fix,
				     int action)
{
	static const hda_nid_t conn1[] = { 0x0c };

	if (action != HDA_FIXUP_ACT_PRE_PROBE)
		return;

	alc_update_coef_idx(codec, 0x7, 0, 0x3c3);
	/* We therefore want to make sure 0x14 (front headphone) and
	 * 0x1b (speakers) use the stereo DAC 0x02
	 */
	snd_hda_override_conn_list(codec, 0x14, ARRAY_SIZE(conn1), conn1);
	snd_hda_override_conn_list(codec, 0x1b, ARRAY_SIZE(conn1), conn1);
}

static void alc_fixup_headset_mode_no_hp_mic(struct hda_codec *codec,
				const struct hda_fixup *fix, int action);

static void alc1220_fixup_clevo_pb51ed(struct hda_codec *codec,
				     const struct hda_fixup *fix,
				     int action)
{
	alc1220_fixup_clevo_p950(codec, fix, action);
	alc_fixup_headset_mode_no_hp_mic(codec, fix, action);
}

static void alc887_asus_hp_automute_hook(struct hda_codec *codec,
					 struct hda_jack_callback *jack)
{
	struct alc_spec *spec = codec->spec;
	unsigned int vref;

	snd_hda_gen_hp_automute(codec, jack);

	if (spec->gen.hp_jack_present)
		vref = AC_PINCTL_VREF_80;
	else
		vref = AC_PINCTL_VREF_HIZ;
	snd_hda_set_pin_ctl(codec, 0x19, PIN_HP | vref);
}

static void alc887_fixup_asus_jack(struct hda_codec *codec,
				     const struct hda_fixup *fix, int action)
{
	struct alc_spec *spec = codec->spec;
	if (action != HDA_FIXUP_ACT_PROBE)
		return;
	snd_hda_set_pin_ctl_cache(codec, 0x1b, PIN_HP);
	spec->gen.hp_automute_hook = alc887_asus_hp_automute_hook;
}

static const struct hda_fixup alc882_fixups[] = {
	[ALC882_FIXUP_ABIT_AW9D_MAX] = {
		.type = HDA_FIXUP_PINS,
		.v.pins = (const struct hda_pintbl[]) {
			{ 0x15, 0x01080104 }, /* side */
			{ 0x16, 0x01011012 }, /* rear */
			{ 0x17, 0x01016011 }, /* clfe */
			{ }
		}
	},
	[ALC882_FIXUP_LENOVO_Y530] = {
		.type = HDA_FIXUP_PINS,
		.v.pins = (const struct hda_pintbl[]) {
			{ 0x15, 0x99130112 }, /* rear int speakers */
			{ 0x16, 0x99130111 }, /* subwoofer */
			{ }
		}
	},
	[ALC882_FIXUP_PB_M5210] = {
		.type = HDA_FIXUP_PINCTLS,
		.v.pins = (const struct hda_pintbl[]) {
			{ 0x19, PIN_VREF50 },
			{}
		}
	},
	[ALC882_FIXUP_ACER_ASPIRE_7736] = {
		.type = HDA_FIXUP_FUNC,
		.v.func = alc_fixup_sku_ignore,
	},
	[ALC882_FIXUP_ASUS_W90V] = {
		.type = HDA_FIXUP_PINS,
		.v.pins = (const struct hda_pintbl[]) {
			{ 0x16, 0x99130110 }, /* fix sequence for CLFE */
			{ }
		}
	},
	[ALC889_FIXUP_CD] = {
		.type = HDA_FIXUP_PINS,
		.v.pins = (const struct hda_pintbl[]) {
			{ 0x1c, 0x993301f0 }, /* CD */
			{ }
		}
	},
	[ALC889_FIXUP_FRONT_HP_NO_PRESENCE] = {
		.type = HDA_FIXUP_PINS,
		.v.pins = (const struct hda_pintbl[]) {
			{ 0x1b, 0x02214120 }, /* Front HP jack is flaky, disable jack detect */
			{ }
		},
		.chained = true,
		.chain_id = ALC889_FIXUP_CD,
	},
	[ALC889_FIXUP_VAIO_TT] = {
		.type = HDA_FIXUP_PINS,
		.v.pins = (const struct hda_pintbl[]) {
			{ 0x17, 0x90170111 }, /* hidden surround speaker */
			{ }
		}
	},
	[ALC888_FIXUP_EEE1601] = {
		.type = HDA_FIXUP_VERBS,
		.v.verbs = (const struct hda_verb[]) {
			{ 0x20, AC_VERB_SET_COEF_INDEX, 0x0b },
			{ 0x20, AC_VERB_SET_PROC_COEF,  0x0838 },
			{ }
		}
	},
	[ALC886_FIXUP_EAPD] = {
		.type = HDA_FIXUP_VERBS,
		.v.verbs = (const struct hda_verb[]) {
			/* change to EAPD mode */
			{ 0x20, AC_VERB_SET_COEF_INDEX, 0x07 },
			{ 0x20, AC_VERB_SET_PROC_COEF, 0x0068 },
			{ }
		}
	},
	[ALC882_FIXUP_EAPD] = {
		.type = HDA_FIXUP_VERBS,
		.v.verbs = (const struct hda_verb[]) {
			/* change to EAPD mode */
			{ 0x20, AC_VERB_SET_COEF_INDEX, 0x07 },
			{ 0x20, AC_VERB_SET_PROC_COEF, 0x3060 },
			{ }
		}
	},
	[ALC883_FIXUP_EAPD] = {
		.type = HDA_FIXUP_VERBS,
		.v.verbs = (const struct hda_verb[]) {
			/* change to EAPD mode */
			{ 0x20, AC_VERB_SET_COEF_INDEX, 0x07 },
			{ 0x20, AC_VERB_SET_PROC_COEF, 0x3070 },
			{ }
		}
	},
	[ALC883_FIXUP_ACER_EAPD] = {
		.type = HDA_FIXUP_VERBS,
		.v.verbs = (const struct hda_verb[]) {
			/* eanable EAPD on Acer laptops */
			{ 0x20, AC_VERB_SET_COEF_INDEX, 0x07 },
			{ 0x20, AC_VERB_SET_PROC_COEF, 0x3050 },
			{ }
		}
	},
	[ALC882_FIXUP_GPIO1] = {
		.type = HDA_FIXUP_FUNC,
		.v.func = alc_fixup_gpio1,
	},
	[ALC882_FIXUP_GPIO2] = {
		.type = HDA_FIXUP_FUNC,
		.v.func = alc_fixup_gpio2,
	},
	[ALC882_FIXUP_GPIO3] = {
		.type = HDA_FIXUP_FUNC,
		.v.func = alc_fixup_gpio3,
	},
	[ALC882_FIXUP_ASUS_W2JC] = {
		.type = HDA_FIXUP_FUNC,
		.v.func = alc_fixup_gpio1,
		.chained = true,
		.chain_id = ALC882_FIXUP_EAPD,
	},
	[ALC889_FIXUP_COEF] = {
		.type = HDA_FIXUP_FUNC,
		.v.func = alc889_fixup_coef,
	},
	[ALC882_FIXUP_ACER_ASPIRE_4930G] = {
		.type = HDA_FIXUP_PINS,
		.v.pins = (const struct hda_pintbl[]) {
			{ 0x16, 0x99130111 }, /* CLFE speaker */
			{ 0x17, 0x99130112 }, /* surround speaker */
			{ }
		},
		.chained = true,
		.chain_id = ALC882_FIXUP_GPIO1,
	},
	[ALC882_FIXUP_ACER_ASPIRE_8930G] = {
		.type = HDA_FIXUP_PINS,
		.v.pins = (const struct hda_pintbl[]) {
			{ 0x16, 0x99130111 }, /* CLFE speaker */
			{ 0x1b, 0x99130112 }, /* surround speaker */
			{ }
		},
		.chained = true,
		.chain_id = ALC882_FIXUP_ASPIRE_8930G_VERBS,
	},
	[ALC882_FIXUP_ASPIRE_8930G_VERBS] = {
		/* additional init verbs for Acer Aspire 8930G */
		.type = HDA_FIXUP_VERBS,
		.v.verbs = (const struct hda_verb[]) {
			/* Enable all DACs */
			/* DAC DISABLE/MUTE 1? */
			/*  setting bits 1-5 disables DAC nids 0x02-0x06
			 *  apparently. Init=0x38 */
			{ 0x20, AC_VERB_SET_COEF_INDEX, 0x03 },
			{ 0x20, AC_VERB_SET_PROC_COEF, 0x0000 },
			/* DAC DISABLE/MUTE 2? */
			/*  some bit here disables the other DACs.
			 *  Init=0x4900 */
			{ 0x20, AC_VERB_SET_COEF_INDEX, 0x08 },
			{ 0x20, AC_VERB_SET_PROC_COEF, 0x0000 },
			/* DMIC fix
			 * This laptop has a stereo digital microphone.
			 * The mics are only 1cm apart which makes the stereo
			 * useless. However, either the mic or the ALC889
			 * makes the signal become a difference/sum signal
			 * instead of standard stereo, which is annoying.
			 * So instead we flip this bit which makes the
			 * codec replicate the sum signal to both channels,
			 * turning it into a normal mono mic.
			 */
			/* DMIC_CONTROL? Init value = 0x0001 */
			{ 0x20, AC_VERB_SET_COEF_INDEX, 0x0b },
			{ 0x20, AC_VERB_SET_PROC_COEF, 0x0003 },
			{ 0x20, AC_VERB_SET_COEF_INDEX, 0x07 },
			{ 0x20, AC_VERB_SET_PROC_COEF, 0x3050 },
			{ }
		},
		.chained = true,
		.chain_id = ALC882_FIXUP_GPIO1,
	},
	[ALC885_FIXUP_MACPRO_GPIO] = {
		.type = HDA_FIXUP_FUNC,
		.v.func = alc885_fixup_macpro_gpio,
	},
	[ALC889_FIXUP_DAC_ROUTE] = {
		.type = HDA_FIXUP_FUNC,
		.v.func = alc889_fixup_dac_route,
	},
	[ALC889_FIXUP_MBP_VREF] = {
		.type = HDA_FIXUP_FUNC,
		.v.func = alc889_fixup_mbp_vref,
		.chained = true,
		.chain_id = ALC882_FIXUP_GPIO1,
	},
	[ALC889_FIXUP_IMAC91_VREF] = {
		.type = HDA_FIXUP_FUNC,
		.v.func = alc889_fixup_imac91_vref,
		.chained = true,
		.chain_id = ALC882_FIXUP_GPIO1,
	},
	[ALC889_FIXUP_MBA11_VREF] = {
		.type = HDA_FIXUP_FUNC,
		.v.func = alc889_fixup_mba11_vref,
		.chained = true,
		.chain_id = ALC889_FIXUP_MBP_VREF,
	},
	[ALC889_FIXUP_MBA21_VREF] = {
		.type = HDA_FIXUP_FUNC,
		.v.func = alc889_fixup_mba21_vref,
		.chained = true,
		.chain_id = ALC889_FIXUP_MBP_VREF,
	},
	[ALC889_FIXUP_MP11_VREF] = {
		.type = HDA_FIXUP_FUNC,
		.v.func = alc889_fixup_mba11_vref,
		.chained = true,
		.chain_id = ALC885_FIXUP_MACPRO_GPIO,
	},
	[ALC889_FIXUP_MP41_VREF] = {
		.type = HDA_FIXUP_FUNC,
		.v.func = alc889_fixup_mbp_vref,
		.chained = true,
		.chain_id = ALC885_FIXUP_MACPRO_GPIO,
	},
	[ALC882_FIXUP_INV_DMIC] = {
		.type = HDA_FIXUP_FUNC,
		.v.func = alc_fixup_inv_dmic,
	},
	[ALC882_FIXUP_NO_PRIMARY_HP] = {
		.type = HDA_FIXUP_FUNC,
		.v.func = alc882_fixup_no_primary_hp,
	},
	[ALC887_FIXUP_ASUS_BASS] = {
		.type = HDA_FIXUP_PINS,
		.v.pins = (const struct hda_pintbl[]) {
			{0x16, 0x99130130}, /* bass speaker */
			{}
		},
		.chained = true,
		.chain_id = ALC887_FIXUP_BASS_CHMAP,
	},
	[ALC887_FIXUP_BASS_CHMAP] = {
		.type = HDA_FIXUP_FUNC,
		.v.func = alc_fixup_bass_chmap,
	},
	[ALC1220_FIXUP_GB_DUAL_CODECS] = {
		.type = HDA_FIXUP_FUNC,
		.v.func = alc1220_fixup_gb_dual_codecs,
	},
	[ALC1220_FIXUP_GB_X570] = {
		.type = HDA_FIXUP_FUNC,
		.v.func = alc1220_fixup_gb_x570,
	},
	[ALC1220_FIXUP_CLEVO_P950] = {
		.type = HDA_FIXUP_FUNC,
		.v.func = alc1220_fixup_clevo_p950,
	},
	[ALC1220_FIXUP_CLEVO_PB51ED] = {
		.type = HDA_FIXUP_FUNC,
		.v.func = alc1220_fixup_clevo_pb51ed,
	},
	[ALC1220_FIXUP_CLEVO_PB51ED_PINS] = {
		.type = HDA_FIXUP_PINS,
		.v.pins = (const struct hda_pintbl[]) {
			{ 0x19, 0x01a1913c }, /* use as headset mic, without its own jack detect */
			{}
		},
		.chained = true,
		.chain_id = ALC1220_FIXUP_CLEVO_PB51ED,
	},
	[ALC887_FIXUP_ASUS_AUDIO] = {
		.type = HDA_FIXUP_PINS,
		.v.pins = (const struct hda_pintbl[]) {
			{ 0x15, 0x02a14150 }, /* use as headset mic, without its own jack detect */
			{ 0x19, 0x22219420 },
			{}
		},
	},
	[ALC887_FIXUP_ASUS_HMIC] = {
		.type = HDA_FIXUP_FUNC,
		.v.func = alc887_fixup_asus_jack,
		.chained = true,
		.chain_id = ALC887_FIXUP_ASUS_AUDIO,
	},
	[ALCS1200A_FIXUP_MIC_VREF] = {
		.type = HDA_FIXUP_PINCTLS,
		.v.pins = (const struct hda_pintbl[]) {
			{ 0x18, PIN_VREF50 }, /* rear mic */
			{ 0x19, PIN_VREF50 }, /* front mic */
			{}
		}
	},
	[ALC888VD_FIXUP_MIC_100VREF] = {
		.type = HDA_FIXUP_PINCTLS,
		.v.pins = (const struct hda_pintbl[]) {
			{ 0x18, PIN_VREF100 }, /* headset mic */
			{}
		}
	},
};

static const struct hda_quirk alc882_fixup_tbl[] = {
	SND_PCI_QUIRK(0x1025, 0x006c, "Acer Aspire 9810", ALC883_FIXUP_ACER_EAPD),
	SND_PCI_QUIRK(0x1025, 0x0090, "Acer Aspire", ALC883_FIXUP_ACER_EAPD),
	SND_PCI_QUIRK(0x1025, 0x0107, "Acer Aspire", ALC883_FIXUP_ACER_EAPD),
	SND_PCI_QUIRK(0x1025, 0x010a, "Acer Ferrari 5000", ALC883_FIXUP_ACER_EAPD),
	SND_PCI_QUIRK(0x1025, 0x0110, "Acer Aspire", ALC883_FIXUP_ACER_EAPD),
	SND_PCI_QUIRK(0x1025, 0x0112, "Acer Aspire 9303", ALC883_FIXUP_ACER_EAPD),
	SND_PCI_QUIRK(0x1025, 0x0121, "Acer Aspire 5920G", ALC883_FIXUP_ACER_EAPD),
	SND_PCI_QUIRK(0x1025, 0x013e, "Acer Aspire 4930G",
		      ALC882_FIXUP_ACER_ASPIRE_4930G),
	SND_PCI_QUIRK(0x1025, 0x013f, "Acer Aspire 5930G",
		      ALC882_FIXUP_ACER_ASPIRE_4930G),
	SND_PCI_QUIRK(0x1025, 0x0145, "Acer Aspire 8930G",
		      ALC882_FIXUP_ACER_ASPIRE_8930G),
	SND_PCI_QUIRK(0x1025, 0x0146, "Acer Aspire 6935G",
		      ALC882_FIXUP_ACER_ASPIRE_8930G),
	SND_PCI_QUIRK(0x1025, 0x0142, "Acer Aspire 7730G",
		      ALC882_FIXUP_ACER_ASPIRE_4930G),
	SND_PCI_QUIRK(0x1025, 0x0155, "Packard-Bell M5120", ALC882_FIXUP_PB_M5210),
	SND_PCI_QUIRK(0x1025, 0x015e, "Acer Aspire 6930G",
		      ALC882_FIXUP_ACER_ASPIRE_4930G),
	SND_PCI_QUIRK(0x1025, 0x0166, "Acer Aspire 6530G",
		      ALC882_FIXUP_ACER_ASPIRE_4930G),
	SND_PCI_QUIRK(0x1025, 0x021e, "Acer Aspire 5739G",
		      ALC882_FIXUP_ACER_ASPIRE_4930G),
	SND_PCI_QUIRK(0x1025, 0x0259, "Acer Aspire 5935", ALC889_FIXUP_DAC_ROUTE),
	SND_PCI_QUIRK(0x1025, 0x026b, "Acer Aspire 8940G", ALC882_FIXUP_ACER_ASPIRE_8930G),
	SND_PCI_QUIRK(0x1025, 0x0296, "Acer Aspire 7736z", ALC882_FIXUP_ACER_ASPIRE_7736),
	SND_PCI_QUIRK(0x1043, 0x13c2, "Asus A7M", ALC882_FIXUP_EAPD),
	SND_PCI_QUIRK(0x1043, 0x1873, "ASUS W90V", ALC882_FIXUP_ASUS_W90V),
	SND_PCI_QUIRK(0x1043, 0x1971, "Asus W2JC", ALC882_FIXUP_ASUS_W2JC),
	SND_PCI_QUIRK(0x1043, 0x2390, "Asus D700SA", ALC887_FIXUP_ASUS_HMIC),
	SND_PCI_QUIRK(0x1043, 0x835f, "Asus Eee 1601", ALC888_FIXUP_EEE1601),
	SND_PCI_QUIRK(0x1043, 0x84bc, "ASUS ET2700", ALC887_FIXUP_ASUS_BASS),
	SND_PCI_QUIRK(0x1043, 0x8691, "ASUS ROG Ranger VIII", ALC882_FIXUP_GPIO3),
	SND_PCI_QUIRK(0x1043, 0x8797, "ASUS TUF B550M-PLUS", ALCS1200A_FIXUP_MIC_VREF),
	SND_PCI_QUIRK(0x104d, 0x9043, "Sony Vaio VGC-LN51JGB", ALC882_FIXUP_NO_PRIMARY_HP),
	SND_PCI_QUIRK(0x104d, 0x9044, "Sony VAIO AiO", ALC882_FIXUP_NO_PRIMARY_HP),
	SND_PCI_QUIRK(0x104d, 0x9047, "Sony Vaio TT", ALC889_FIXUP_VAIO_TT),
	SND_PCI_QUIRK(0x104d, 0x905a, "Sony Vaio Z", ALC882_FIXUP_NO_PRIMARY_HP),
	SND_PCI_QUIRK(0x104d, 0x9060, "Sony Vaio VPCL14M1R", ALC882_FIXUP_NO_PRIMARY_HP),

	/* All Apple entries are in codec SSIDs */
	SND_PCI_QUIRK(0x106b, 0x00a0, "MacBookPro 3,1", ALC889_FIXUP_MBP_VREF),
	SND_PCI_QUIRK(0x106b, 0x00a1, "Macbook", ALC889_FIXUP_MBP_VREF),
	SND_PCI_QUIRK(0x106b, 0x00a4, "MacbookPro 4,1", ALC889_FIXUP_MBP_VREF),
	SND_PCI_QUIRK(0x106b, 0x0c00, "Mac Pro", ALC889_FIXUP_MP11_VREF),
	SND_PCI_QUIRK(0x106b, 0x1000, "iMac 24", ALC885_FIXUP_MACPRO_GPIO),
	SND_PCI_QUIRK(0x106b, 0x2800, "AppleTV", ALC885_FIXUP_MACPRO_GPIO),
	SND_PCI_QUIRK(0x106b, 0x2c00, "MacbookPro rev3", ALC889_FIXUP_MBP_VREF),
	SND_PCI_QUIRK(0x106b, 0x3000, "iMac", ALC889_FIXUP_MBP_VREF),
	SND_PCI_QUIRK(0x106b, 0x3200, "iMac 7,1 Aluminum", ALC882_FIXUP_EAPD),
	SND_PCI_QUIRK(0x106b, 0x3400, "MacBookAir 1,1", ALC889_FIXUP_MBA11_VREF),
	SND_PCI_QUIRK(0x106b, 0x3500, "MacBookAir 2,1", ALC889_FIXUP_MBA21_VREF),
	SND_PCI_QUIRK(0x106b, 0x3600, "Macbook 3,1", ALC889_FIXUP_MBP_VREF),
	SND_PCI_QUIRK(0x106b, 0x3800, "MacbookPro 4,1", ALC889_FIXUP_MBP_VREF),
	SND_PCI_QUIRK(0x106b, 0x3e00, "iMac 24 Aluminum", ALC885_FIXUP_MACPRO_GPIO),
	SND_PCI_QUIRK(0x106b, 0x3f00, "Macbook 5,1", ALC889_FIXUP_IMAC91_VREF),
	SND_PCI_QUIRK(0x106b, 0x4000, "MacbookPro 5,1", ALC889_FIXUP_IMAC91_VREF),
	SND_PCI_QUIRK(0x106b, 0x4100, "Macmini 3,1", ALC889_FIXUP_IMAC91_VREF),
	SND_PCI_QUIRK(0x106b, 0x4200, "Mac Pro 4,1/5,1", ALC889_FIXUP_MP41_VREF),
	SND_PCI_QUIRK(0x106b, 0x4300, "iMac 9,1", ALC889_FIXUP_IMAC91_VREF),
	SND_PCI_QUIRK(0x106b, 0x4600, "MacbookPro 5,2", ALC889_FIXUP_IMAC91_VREF),
	SND_PCI_QUIRK(0x106b, 0x4900, "iMac 9,1 Aluminum", ALC889_FIXUP_IMAC91_VREF),
	SND_PCI_QUIRK(0x106b, 0x4a00, "Macbook 5,2", ALC889_FIXUP_MBA11_VREF),

	SND_PCI_QUIRK(0x1071, 0x8258, "Evesham Voyaeger", ALC882_FIXUP_EAPD),
	SND_PCI_QUIRK(0x10ec, 0x12d8, "iBase Elo Touch", ALC888VD_FIXUP_MIC_100VREF),
	SND_PCI_QUIRK(0x13fe, 0x1009, "Advantech MIT-W101", ALC886_FIXUP_EAPD),
	SND_PCI_QUIRK(0x1458, 0xa002, "Gigabyte EP45-DS3/Z87X-UD3H", ALC889_FIXUP_FRONT_HP_NO_PRESENCE),
	SND_PCI_QUIRK(0x1458, 0xa0b8, "Gigabyte AZ370-Gaming", ALC1220_FIXUP_GB_DUAL_CODECS),
	SND_PCI_QUIRK(0x1458, 0xa0cd, "Gigabyte X570 Aorus Master", ALC1220_FIXUP_GB_X570),
	SND_PCI_QUIRK(0x1458, 0xa0ce, "Gigabyte X570 Aorus Xtreme", ALC1220_FIXUP_GB_X570),
	SND_PCI_QUIRK(0x1458, 0xa0d5, "Gigabyte X570S Aorus Master", ALC1220_FIXUP_GB_X570),
	SND_PCI_QUIRK(0x1462, 0x11f7, "MSI-GE63", ALC1220_FIXUP_CLEVO_P950),
	SND_PCI_QUIRK(0x1462, 0x1228, "MSI-GP63", ALC1220_FIXUP_CLEVO_P950),
	SND_PCI_QUIRK(0x1462, 0x1229, "MSI-GP73", ALC1220_FIXUP_CLEVO_P950),
	SND_PCI_QUIRK(0x1462, 0x1275, "MSI-GL63", ALC1220_FIXUP_CLEVO_P950),
	SND_PCI_QUIRK(0x1462, 0x1276, "MSI-GL73", ALC1220_FIXUP_CLEVO_P950),
	SND_PCI_QUIRK(0x1462, 0x1293, "MSI-GP65", ALC1220_FIXUP_CLEVO_P950),
	SND_PCI_QUIRK(0x1462, 0x7350, "MSI-7350", ALC889_FIXUP_CD),
	SND_PCI_QUIRK(0x1462, 0xcc34, "MSI Godlike X570", ALC1220_FIXUP_GB_DUAL_CODECS),
	SND_PCI_QUIRK(0x1462, 0xda57, "MSI Z270-Gaming", ALC1220_FIXUP_GB_DUAL_CODECS),
	SND_PCI_QUIRK_VENDOR(0x1462, "MSI", ALC882_FIXUP_GPIO3),
	SND_PCI_QUIRK(0x147b, 0x107a, "Abit AW9D-MAX", ALC882_FIXUP_ABIT_AW9D_MAX),
	SND_PCI_QUIRK(0x1558, 0x3702, "Clevo X370SN[VW]", ALC1220_FIXUP_CLEVO_PB51ED_PINS),
	SND_PCI_QUIRK(0x1558, 0x50d3, "Clevo PC50[ER][CDF]", ALC1220_FIXUP_CLEVO_PB51ED_PINS),
	SND_PCI_QUIRK(0x1558, 0x65d1, "Clevo PB51[ER][CDF]", ALC1220_FIXUP_CLEVO_PB51ED_PINS),
	SND_PCI_QUIRK(0x1558, 0x65d2, "Clevo PB51R[CDF]", ALC1220_FIXUP_CLEVO_PB51ED_PINS),
	SND_PCI_QUIRK(0x1558, 0x65e1, "Clevo PB51[ED][DF]", ALC1220_FIXUP_CLEVO_PB51ED_PINS),
	SND_PCI_QUIRK(0x1558, 0x65e5, "Clevo PC50D[PRS](?:-D|-G)?", ALC1220_FIXUP_CLEVO_PB51ED_PINS),
	SND_PCI_QUIRK(0x1558, 0x65f1, "Clevo PC50HS", ALC1220_FIXUP_CLEVO_PB51ED_PINS),
	SND_PCI_QUIRK(0x1558, 0x65f5, "Clevo PD50PN[NRT]", ALC1220_FIXUP_CLEVO_PB51ED_PINS),
	SND_PCI_QUIRK(0x1558, 0x66a2, "Clevo PE60RNE", ALC1220_FIXUP_CLEVO_PB51ED_PINS),
	SND_PCI_QUIRK(0x1558, 0x66a6, "Clevo PE60SN[CDE]-[GS]", ALC1220_FIXUP_CLEVO_PB51ED_PINS),
	SND_PCI_QUIRK(0x1558, 0x67d1, "Clevo PB71[ER][CDF]", ALC1220_FIXUP_CLEVO_PB51ED_PINS),
	SND_PCI_QUIRK(0x1558, 0x67e1, "Clevo PB71[DE][CDF]", ALC1220_FIXUP_CLEVO_PB51ED_PINS),
	SND_PCI_QUIRK(0x1558, 0x67e5, "Clevo PC70D[PRS](?:-D|-G)?", ALC1220_FIXUP_CLEVO_PB51ED_PINS),
	SND_PCI_QUIRK(0x1558, 0x67f1, "Clevo PC70H[PRS]", ALC1220_FIXUP_CLEVO_PB51ED_PINS),
	SND_PCI_QUIRK(0x1558, 0x67f5, "Clevo PD70PN[NRT]", ALC1220_FIXUP_CLEVO_PB51ED_PINS),
	SND_PCI_QUIRK(0x1558, 0x70d1, "Clevo PC70[ER][CDF]", ALC1220_FIXUP_CLEVO_PB51ED_PINS),
	SND_PCI_QUIRK(0x1558, 0x7714, "Clevo X170SM", ALC1220_FIXUP_CLEVO_PB51ED_PINS),
	SND_PCI_QUIRK(0x1558, 0x7715, "Clevo X170KM-G", ALC1220_FIXUP_CLEVO_PB51ED),
	SND_PCI_QUIRK(0x1558, 0x9501, "Clevo P950HR", ALC1220_FIXUP_CLEVO_P950),
	SND_PCI_QUIRK(0x1558, 0x9506, "Clevo P955HQ", ALC1220_FIXUP_CLEVO_P950),
	SND_PCI_QUIRK(0x1558, 0x950a, "Clevo P955H[PR]", ALC1220_FIXUP_CLEVO_P950),
	SND_PCI_QUIRK(0x1558, 0x95e1, "Clevo P95xER", ALC1220_FIXUP_CLEVO_P950),
	SND_PCI_QUIRK(0x1558, 0x95e2, "Clevo P950ER", ALC1220_FIXUP_CLEVO_P950),
	SND_PCI_QUIRK(0x1558, 0x95e3, "Clevo P955[ER]T", ALC1220_FIXUP_CLEVO_P950),
	SND_PCI_QUIRK(0x1558, 0x95e4, "Clevo P955ER", ALC1220_FIXUP_CLEVO_P950),
	SND_PCI_QUIRK(0x1558, 0x95e5, "Clevo P955EE6", ALC1220_FIXUP_CLEVO_P950),
	SND_PCI_QUIRK(0x1558, 0x95e6, "Clevo P950R[CDF]", ALC1220_FIXUP_CLEVO_P950),
	SND_PCI_QUIRK(0x1558, 0x96e1, "Clevo P960[ER][CDFN]-K", ALC1220_FIXUP_CLEVO_P950),
	SND_PCI_QUIRK(0x1558, 0x97e1, "Clevo P970[ER][CDFN]", ALC1220_FIXUP_CLEVO_P950),
	SND_PCI_QUIRK(0x1558, 0x97e2, "Clevo P970RC-M", ALC1220_FIXUP_CLEVO_P950),
	SND_PCI_QUIRK(0x1558, 0xd502, "Clevo PD50SNE", ALC1220_FIXUP_CLEVO_PB51ED_PINS),
	SND_PCI_QUIRK_VENDOR(0x1558, "Clevo laptop", ALC882_FIXUP_EAPD),
	SND_PCI_QUIRK(0x161f, 0x2054, "Medion laptop", ALC883_FIXUP_EAPD),
	SND_PCI_QUIRK(0x17aa, 0x3a0d, "Lenovo Y530", ALC882_FIXUP_LENOVO_Y530),
	SND_PCI_QUIRK(0x8086, 0x0022, "DX58SO", ALC889_FIXUP_COEF),
	{}
};

static const struct hda_model_fixup alc882_fixup_models[] = {
	{.id = ALC882_FIXUP_ABIT_AW9D_MAX, .name = "abit-aw9d"},
	{.id = ALC882_FIXUP_LENOVO_Y530, .name = "lenovo-y530"},
	{.id = ALC882_FIXUP_ACER_ASPIRE_7736, .name = "acer-aspire-7736"},
	{.id = ALC882_FIXUP_ASUS_W90V, .name = "asus-w90v"},
	{.id = ALC889_FIXUP_CD, .name = "cd"},
	{.id = ALC889_FIXUP_FRONT_HP_NO_PRESENCE, .name = "no-front-hp"},
	{.id = ALC889_FIXUP_VAIO_TT, .name = "vaio-tt"},
	{.id = ALC888_FIXUP_EEE1601, .name = "eee1601"},
	{.id = ALC882_FIXUP_EAPD, .name = "alc882-eapd"},
	{.id = ALC883_FIXUP_EAPD, .name = "alc883-eapd"},
	{.id = ALC882_FIXUP_GPIO1, .name = "gpio1"},
	{.id = ALC882_FIXUP_GPIO2, .name = "gpio2"},
	{.id = ALC882_FIXUP_GPIO3, .name = "gpio3"},
	{.id = ALC889_FIXUP_COEF, .name = "alc889-coef"},
	{.id = ALC882_FIXUP_ASUS_W2JC, .name = "asus-w2jc"},
	{.id = ALC882_FIXUP_ACER_ASPIRE_4930G, .name = "acer-aspire-4930g"},
	{.id = ALC882_FIXUP_ACER_ASPIRE_8930G, .name = "acer-aspire-8930g"},
	{.id = ALC883_FIXUP_ACER_EAPD, .name = "acer-aspire"},
	{.id = ALC885_FIXUP_MACPRO_GPIO, .name = "macpro-gpio"},
	{.id = ALC889_FIXUP_DAC_ROUTE, .name = "dac-route"},
	{.id = ALC889_FIXUP_MBP_VREF, .name = "mbp-vref"},
	{.id = ALC889_FIXUP_IMAC91_VREF, .name = "imac91-vref"},
	{.id = ALC889_FIXUP_MBA11_VREF, .name = "mba11-vref"},
	{.id = ALC889_FIXUP_MBA21_VREF, .name = "mba21-vref"},
	{.id = ALC889_FIXUP_MP11_VREF, .name = "mp11-vref"},
	{.id = ALC889_FIXUP_MP41_VREF, .name = "mp41-vref"},
	{.id = ALC882_FIXUP_INV_DMIC, .name = "inv-dmic"},
	{.id = ALC882_FIXUP_NO_PRIMARY_HP, .name = "no-primary-hp"},
	{.id = ALC887_FIXUP_ASUS_BASS, .name = "asus-bass"},
	{.id = ALC1220_FIXUP_GB_DUAL_CODECS, .name = "dual-codecs"},
	{.id = ALC1220_FIXUP_GB_X570, .name = "gb-x570"},
	{.id = ALC1220_FIXUP_CLEVO_P950, .name = "clevo-p950"},
	{}
};

static const struct snd_hda_pin_quirk alc882_pin_fixup_tbl[] = {
	SND_HDA_PIN_QUIRK(0x10ec1220, 0x1043, "ASUS", ALC1220_FIXUP_CLEVO_P950,
		{0x14, 0x01014010},
		{0x15, 0x01011012},
		{0x16, 0x01016011},
		{0x18, 0x01a19040},
		{0x19, 0x02a19050},
		{0x1a, 0x0181304f},
		{0x1b, 0x0221401f},
		{0x1e, 0x01456130}),
	SND_HDA_PIN_QUIRK(0x10ec1220, 0x1462, "MS-7C35", ALC1220_FIXUP_CLEVO_P950,
		{0x14, 0x01015010},
		{0x15, 0x01011012},
		{0x16, 0x01011011},
		{0x18, 0x01a11040},
		{0x19, 0x02a19050},
		{0x1a, 0x0181104f},
		{0x1b, 0x0221401f},
		{0x1e, 0x01451130}),
	{}
};

/*
 * BIOS auto configuration
 */
/* almost identical with ALC880 parser... */
static int alc882_parse_auto_config(struct hda_codec *codec)
{
	static const hda_nid_t alc882_ignore[] = { 0x1d, 0 };
	static const hda_nid_t alc882_ssids[] = { 0x15, 0x1b, 0x14, 0 };
	return alc_parse_auto_config(codec, alc882_ignore, alc882_ssids);
}

/*
 */
static int patch_alc882(struct hda_codec *codec)
{
	struct alc_spec *spec;
	int err;

	err = alc_alloc_spec(codec, 0x0b);
	if (err < 0)
		return err;

	spec = codec->spec;

	switch (codec->core.vendor_id) {
	case 0x10ec0882:
	case 0x10ec0885:
	case 0x10ec0900:
	case 0x10ec0b00:
	case 0x10ec1220:
		break;
	default:
		/* ALC883 and variants */
		alc_fix_pll_init(codec, 0x20, 0x0a, 10);
		break;
	}

	alc_pre_init(codec);

	snd_hda_pick_fixup(codec, alc882_fixup_models, alc882_fixup_tbl,
		       alc882_fixups);
	snd_hda_pick_pin_fixup(codec, alc882_pin_fixup_tbl, alc882_fixups, true);
	snd_hda_apply_fixup(codec, HDA_FIXUP_ACT_PRE_PROBE);

	alc_auto_parse_customize_define(codec);

	if (has_cdefine_beep(codec))
		spec->gen.beep_nid = 0x01;

	/* automatic parse from the BIOS config */
	err = alc882_parse_auto_config(codec);
	if (err < 0)
		goto error;

	if (!spec->gen.no_analog && spec->gen.beep_nid) {
		err = set_beep_amp(spec, 0x0b, 0x05, HDA_INPUT);
		if (err < 0)
			goto error;
	}

	snd_hda_apply_fixup(codec, HDA_FIXUP_ACT_PROBE);

	return 0;

 error:
	alc_free(codec);
	return err;
}


/*
 * ALC262 support
 */
static int alc262_parse_auto_config(struct hda_codec *codec)
{
	static const hda_nid_t alc262_ignore[] = { 0x1d, 0 };
	static const hda_nid_t alc262_ssids[] = { 0x15, 0x1b, 0x14, 0 };
	return alc_parse_auto_config(codec, alc262_ignore, alc262_ssids);
}

/*
 * Pin config fixes
 */
enum {
	ALC262_FIXUP_FSC_H270,
	ALC262_FIXUP_FSC_S7110,
	ALC262_FIXUP_HP_Z200,
	ALC262_FIXUP_TYAN,
	ALC262_FIXUP_LENOVO_3000,
	ALC262_FIXUP_BENQ,
	ALC262_FIXUP_BENQ_T31,
	ALC262_FIXUP_INV_DMIC,
	ALC262_FIXUP_INTEL_BAYLEYBAY,
};

static const struct hda_fixup alc262_fixups[] = {
	[ALC262_FIXUP_FSC_H270] = {
		.type = HDA_FIXUP_PINS,
		.v.pins = (const struct hda_pintbl[]) {
			{ 0x14, 0x99130110 }, /* speaker */
			{ 0x15, 0x0221142f }, /* front HP */
			{ 0x1b, 0x0121141f }, /* rear HP */
			{ }
		}
	},
	[ALC262_FIXUP_FSC_S7110] = {
		.type = HDA_FIXUP_PINS,
		.v.pins = (const struct hda_pintbl[]) {
			{ 0x15, 0x90170110 }, /* speaker */
			{ }
		},
		.chained = true,
		.chain_id = ALC262_FIXUP_BENQ,
	},
	[ALC262_FIXUP_HP_Z200] = {
		.type = HDA_FIXUP_PINS,
		.v.pins = (const struct hda_pintbl[]) {
			{ 0x16, 0x99130120 }, /* internal speaker */
			{ }
		}
	},
	[ALC262_FIXUP_TYAN] = {
		.type = HDA_FIXUP_PINS,
		.v.pins = (const struct hda_pintbl[]) {
			{ 0x14, 0x1993e1f0 }, /* int AUX */
			{ }
		}
	},
	[ALC262_FIXUP_LENOVO_3000] = {
		.type = HDA_FIXUP_PINCTLS,
		.v.pins = (const struct hda_pintbl[]) {
			{ 0x19, PIN_VREF50 },
			{}
		},
		.chained = true,
		.chain_id = ALC262_FIXUP_BENQ,
	},
	[ALC262_FIXUP_BENQ] = {
		.type = HDA_FIXUP_VERBS,
		.v.verbs = (const struct hda_verb[]) {
			{ 0x20, AC_VERB_SET_COEF_INDEX, 0x07 },
			{ 0x20, AC_VERB_SET_PROC_COEF, 0x3070 },
			{}
		}
	},
	[ALC262_FIXUP_BENQ_T31] = {
		.type = HDA_FIXUP_VERBS,
		.v.verbs = (const struct hda_verb[]) {
			{ 0x20, AC_VERB_SET_COEF_INDEX, 0x07 },
			{ 0x20, AC_VERB_SET_PROC_COEF, 0x3050 },
			{}
		}
	},
	[ALC262_FIXUP_INV_DMIC] = {
		.type = HDA_FIXUP_FUNC,
		.v.func = alc_fixup_inv_dmic,
	},
	[ALC262_FIXUP_INTEL_BAYLEYBAY] = {
		.type = HDA_FIXUP_FUNC,
		.v.func = alc_fixup_no_depop_delay,
	},
};

static const struct hda_quirk alc262_fixup_tbl[] = {
	SND_PCI_QUIRK(0x103c, 0x170b, "HP Z200", ALC262_FIXUP_HP_Z200),
	SND_PCI_QUIRK(0x10cf, 0x1397, "Fujitsu Lifebook S7110", ALC262_FIXUP_FSC_S7110),
	SND_PCI_QUIRK(0x10cf, 0x142d, "Fujitsu Lifebook E8410", ALC262_FIXUP_BENQ),
	SND_PCI_QUIRK(0x10f1, 0x2915, "Tyan Thunder n6650W", ALC262_FIXUP_TYAN),
	SND_PCI_QUIRK(0x1734, 0x1141, "FSC ESPRIMO U9210", ALC262_FIXUP_FSC_H270),
	SND_PCI_QUIRK(0x1734, 0x1147, "FSC Celsius H270", ALC262_FIXUP_FSC_H270),
	SND_PCI_QUIRK(0x17aa, 0x384e, "Lenovo 3000", ALC262_FIXUP_LENOVO_3000),
	SND_PCI_QUIRK(0x17ff, 0x0560, "Benq ED8", ALC262_FIXUP_BENQ),
	SND_PCI_QUIRK(0x17ff, 0x058d, "Benq T31-16", ALC262_FIXUP_BENQ_T31),
	SND_PCI_QUIRK(0x8086, 0x7270, "BayleyBay", ALC262_FIXUP_INTEL_BAYLEYBAY),
	{}
};

static const struct hda_model_fixup alc262_fixup_models[] = {
	{.id = ALC262_FIXUP_INV_DMIC, .name = "inv-dmic"},
	{.id = ALC262_FIXUP_FSC_H270, .name = "fsc-h270"},
	{.id = ALC262_FIXUP_FSC_S7110, .name = "fsc-s7110"},
	{.id = ALC262_FIXUP_HP_Z200, .name = "hp-z200"},
	{.id = ALC262_FIXUP_TYAN, .name = "tyan"},
	{.id = ALC262_FIXUP_LENOVO_3000, .name = "lenovo-3000"},
	{.id = ALC262_FIXUP_BENQ, .name = "benq"},
	{.id = ALC262_FIXUP_BENQ_T31, .name = "benq-t31"},
	{.id = ALC262_FIXUP_INTEL_BAYLEYBAY, .name = "bayleybay"},
	{}
};

/*
 */
static int patch_alc262(struct hda_codec *codec)
{
	struct alc_spec *spec;
	int err;

	err = alc_alloc_spec(codec, 0x0b);
	if (err < 0)
		return err;

	spec = codec->spec;
	spec->gen.shared_mic_vref_pin = 0x18;

	spec->shutup = alc_eapd_shutup;

#if 0
	/* pshou 07/11/05  set a zero PCM sample to DAC when FIFO is
	 * under-run
	 */
	alc_update_coefex_idx(codec, 0x1a, 7, 0, 0x80);
#endif
	alc_fix_pll_init(codec, 0x20, 0x0a, 10);

	alc_pre_init(codec);

	snd_hda_pick_fixup(codec, alc262_fixup_models, alc262_fixup_tbl,
		       alc262_fixups);
	snd_hda_apply_fixup(codec, HDA_FIXUP_ACT_PRE_PROBE);

	alc_auto_parse_customize_define(codec);

	if (has_cdefine_beep(codec))
		spec->gen.beep_nid = 0x01;

	/* automatic parse from the BIOS config */
	err = alc262_parse_auto_config(codec);
	if (err < 0)
		goto error;

	if (!spec->gen.no_analog && spec->gen.beep_nid) {
		err = set_beep_amp(spec, 0x0b, 0x05, HDA_INPUT);
		if (err < 0)
			goto error;
	}

	snd_hda_apply_fixup(codec, HDA_FIXUP_ACT_PROBE);

	return 0;

 error:
	alc_free(codec);
	return err;
}

/*
 *  ALC268
 */
/* bind Beep switches of both NID 0x0f and 0x10 */
static int alc268_beep_switch_put(struct snd_kcontrol *kcontrol,
				  struct snd_ctl_elem_value *ucontrol)
{
	struct hda_codec *codec = snd_kcontrol_chip(kcontrol);
	unsigned long pval;
	int err;

	mutex_lock(&codec->control_mutex);
	pval = kcontrol->private_value;
	kcontrol->private_value = (pval & ~0xff) | 0x0f;
	err = snd_hda_mixer_amp_switch_put(kcontrol, ucontrol);
	if (err >= 0) {
		kcontrol->private_value = (pval & ~0xff) | 0x10;
		err = snd_hda_mixer_amp_switch_put(kcontrol, ucontrol);
	}
	kcontrol->private_value = pval;
	mutex_unlock(&codec->control_mutex);
	return err;
}

static const struct snd_kcontrol_new alc268_beep_mixer[] = {
	HDA_CODEC_VOLUME("Beep Playback Volume", 0x1d, 0x0, HDA_INPUT),
	{
		.iface = SNDRV_CTL_ELEM_IFACE_MIXER,
		.name = "Beep Playback Switch",
		.subdevice = HDA_SUBDEV_AMP_FLAG,
		.info = snd_hda_mixer_amp_switch_info,
		.get = snd_hda_mixer_amp_switch_get,
		.put = alc268_beep_switch_put,
		.private_value = HDA_COMPOSE_AMP_VAL(0x0f, 3, 1, HDA_INPUT)
	},
};

/* set PCBEEP vol = 0, mute connections */
static const struct hda_verb alc268_beep_init_verbs[] = {
	{0x1d, AC_VERB_SET_AMP_GAIN_MUTE, AMP_IN_UNMUTE(0)},
	{0x0f, AC_VERB_SET_AMP_GAIN_MUTE, AMP_IN_MUTE(1)},
	{0x10, AC_VERB_SET_AMP_GAIN_MUTE, AMP_IN_MUTE(1)},
	{ }
};

enum {
	ALC268_FIXUP_INV_DMIC,
	ALC268_FIXUP_HP_EAPD,
	ALC268_FIXUP_SPDIF,
};

static const struct hda_fixup alc268_fixups[] = {
	[ALC268_FIXUP_INV_DMIC] = {
		.type = HDA_FIXUP_FUNC,
		.v.func = alc_fixup_inv_dmic,
	},
	[ALC268_FIXUP_HP_EAPD] = {
		.type = HDA_FIXUP_VERBS,
		.v.verbs = (const struct hda_verb[]) {
			{0x15, AC_VERB_SET_EAPD_BTLENABLE, 0},
			{}
		}
	},
	[ALC268_FIXUP_SPDIF] = {
		.type = HDA_FIXUP_PINS,
		.v.pins = (const struct hda_pintbl[]) {
			{ 0x1e, 0x014b1180 }, /* enable SPDIF out */
			{}
		}
	},
};

static const struct hda_model_fixup alc268_fixup_models[] = {
	{.id = ALC268_FIXUP_INV_DMIC, .name = "inv-dmic"},
	{.id = ALC268_FIXUP_HP_EAPD, .name = "hp-eapd"},
	{.id = ALC268_FIXUP_SPDIF, .name = "spdif"},
	{}
};

static const struct hda_quirk alc268_fixup_tbl[] = {
	SND_PCI_QUIRK(0x1025, 0x0139, "Acer TravelMate 6293", ALC268_FIXUP_SPDIF),
	SND_PCI_QUIRK(0x1025, 0x015b, "Acer AOA 150 (ZG5)", ALC268_FIXUP_INV_DMIC),
	/* below is codec SSID since multiple Toshiba laptops have the
	 * same PCI SSID 1179:ff00
	 */
	SND_PCI_QUIRK(0x1179, 0xff06, "Toshiba P200", ALC268_FIXUP_HP_EAPD),
	{}
};

/*
 * BIOS auto configuration
 */
static int alc268_parse_auto_config(struct hda_codec *codec)
{
	static const hda_nid_t alc268_ssids[] = { 0x15, 0x1b, 0x14, 0 };
	return alc_parse_auto_config(codec, NULL, alc268_ssids);
}

/*
 */
static int patch_alc268(struct hda_codec *codec)
{
	struct alc_spec *spec;
	int i, err;

	/* ALC268 has no aa-loopback mixer */
	err = alc_alloc_spec(codec, 0);
	if (err < 0)
		return err;

	spec = codec->spec;
	if (has_cdefine_beep(codec))
		spec->gen.beep_nid = 0x01;

	spec->shutup = alc_eapd_shutup;

	alc_pre_init(codec);

	snd_hda_pick_fixup(codec, alc268_fixup_models, alc268_fixup_tbl, alc268_fixups);
	snd_hda_apply_fixup(codec, HDA_FIXUP_ACT_PRE_PROBE);

	/* automatic parse from the BIOS config */
	err = alc268_parse_auto_config(codec);
	if (err < 0)
		goto error;

	if (err > 0 && !spec->gen.no_analog &&
	    spec->gen.autocfg.speaker_pins[0] != 0x1d) {
		for (i = 0; i < ARRAY_SIZE(alc268_beep_mixer); i++) {
			if (!snd_hda_gen_add_kctl(&spec->gen, NULL,
						  &alc268_beep_mixer[i])) {
				err = -ENOMEM;
				goto error;
			}
		}
		snd_hda_add_verbs(codec, alc268_beep_init_verbs);
		if (!query_amp_caps(codec, 0x1d, HDA_INPUT))
			/* override the amp caps for beep generator */
			snd_hda_override_amp_caps(codec, 0x1d, HDA_INPUT,
					  (0x0c << AC_AMPCAP_OFFSET_SHIFT) |
					  (0x0c << AC_AMPCAP_NUM_STEPS_SHIFT) |
					  (0x07 << AC_AMPCAP_STEP_SIZE_SHIFT) |
					  (0 << AC_AMPCAP_MUTE_SHIFT));
	}

	snd_hda_apply_fixup(codec, HDA_FIXUP_ACT_PROBE);

	return 0;

 error:
	alc_free(codec);
	return err;
}

/*
 * ALC269
 */

static const struct hda_pcm_stream alc269_44k_pcm_analog_playback = {
	.rates = SNDRV_PCM_RATE_44100, /* fixed rate */
};

static const struct hda_pcm_stream alc269_44k_pcm_analog_capture = {
	.rates = SNDRV_PCM_RATE_44100, /* fixed rate */
};

/* different alc269-variants */
enum {
	ALC269_TYPE_ALC269VA,
	ALC269_TYPE_ALC269VB,
	ALC269_TYPE_ALC269VC,
	ALC269_TYPE_ALC269VD,
	ALC269_TYPE_ALC280,
	ALC269_TYPE_ALC282,
	ALC269_TYPE_ALC283,
	ALC269_TYPE_ALC284,
	ALC269_TYPE_ALC293,
	ALC269_TYPE_ALC286,
	ALC269_TYPE_ALC298,
	ALC269_TYPE_ALC255,
	ALC269_TYPE_ALC256,
	ALC269_TYPE_ALC257,
	ALC269_TYPE_ALC215,
	ALC269_TYPE_ALC225,
	ALC269_TYPE_ALC245,
	ALC269_TYPE_ALC287,
	ALC269_TYPE_ALC294,
	ALC269_TYPE_ALC300,
	ALC269_TYPE_ALC623,
	ALC269_TYPE_ALC700,
};

/*
 * BIOS auto configuration
 */
static int alc269_parse_auto_config(struct hda_codec *codec)
{
	static const hda_nid_t alc269_ignore[] = { 0x1d, 0 };
	static const hda_nid_t alc269_ssids[] = { 0, 0x1b, 0x14, 0x21 };
	static const hda_nid_t alc269va_ssids[] = { 0x15, 0x1b, 0x14, 0 };
	struct alc_spec *spec = codec->spec;
	const hda_nid_t *ssids;

	switch (spec->codec_variant) {
	case ALC269_TYPE_ALC269VA:
	case ALC269_TYPE_ALC269VC:
	case ALC269_TYPE_ALC280:
	case ALC269_TYPE_ALC284:
	case ALC269_TYPE_ALC293:
		ssids = alc269va_ssids;
		break;
	case ALC269_TYPE_ALC269VB:
	case ALC269_TYPE_ALC269VD:
	case ALC269_TYPE_ALC282:
	case ALC269_TYPE_ALC283:
	case ALC269_TYPE_ALC286:
	case ALC269_TYPE_ALC298:
	case ALC269_TYPE_ALC255:
	case ALC269_TYPE_ALC256:
	case ALC269_TYPE_ALC257:
	case ALC269_TYPE_ALC215:
	case ALC269_TYPE_ALC225:
	case ALC269_TYPE_ALC245:
	case ALC269_TYPE_ALC287:
	case ALC269_TYPE_ALC294:
	case ALC269_TYPE_ALC300:
	case ALC269_TYPE_ALC623:
	case ALC269_TYPE_ALC700:
		ssids = alc269_ssids;
		break;
	default:
		ssids = alc269_ssids;
		break;
	}

	return alc_parse_auto_config(codec, alc269_ignore, ssids);
}

static const struct hda_jack_keymap alc_headset_btn_keymap[] = {
	{ SND_JACK_BTN_0, KEY_PLAYPAUSE },
	{ SND_JACK_BTN_1, KEY_VOICECOMMAND },
	{ SND_JACK_BTN_2, KEY_VOLUMEUP },
	{ SND_JACK_BTN_3, KEY_VOLUMEDOWN },
	{}
};

static void alc_headset_btn_callback(struct hda_codec *codec,
				     struct hda_jack_callback *jack)
{
	int report = 0;

	if (jack->unsol_res & (7 << 13))
		report |= SND_JACK_BTN_0;

	if (jack->unsol_res  & (1 << 16 | 3 << 8))
		report |= SND_JACK_BTN_1;

	/* Volume up key */
	if (jack->unsol_res & (7 << 23))
		report |= SND_JACK_BTN_2;

	/* Volume down key */
	if (jack->unsol_res & (7 << 10))
		report |= SND_JACK_BTN_3;

	snd_hda_jack_set_button_state(codec, jack->nid, report);
}

static void alc_disable_headset_jack_key(struct hda_codec *codec)
{
	struct alc_spec *spec = codec->spec;

	if (!spec->has_hs_key)
		return;

	switch (codec->core.vendor_id) {
	case 0x10ec0215:
	case 0x10ec0225:
	case 0x10ec0285:
	case 0x10ec0287:
	case 0x10ec0295:
	case 0x10ec0289:
	case 0x10ec0299:
		alc_write_coef_idx(codec, 0x48, 0x0);
		alc_update_coef_idx(codec, 0x49, 0x0045, 0x0);
		alc_update_coef_idx(codec, 0x44, 0x0045 << 8, 0x0);
		break;
	case 0x10ec0230:
	case 0x10ec0236:
	case 0x10ec0256:
	case 0x10ec0257:
	case 0x19e58326:
		alc_write_coef_idx(codec, 0x48, 0x0);
		alc_update_coef_idx(codec, 0x49, 0x0045, 0x0);
		break;
	}
}

static void alc_enable_headset_jack_key(struct hda_codec *codec)
{
	struct alc_spec *spec = codec->spec;

	if (!spec->has_hs_key)
		return;

	switch (codec->core.vendor_id) {
	case 0x10ec0215:
	case 0x10ec0225:
	case 0x10ec0285:
	case 0x10ec0287:
	case 0x10ec0295:
	case 0x10ec0289:
	case 0x10ec0299:
		alc_write_coef_idx(codec, 0x48, 0xd011);
		alc_update_coef_idx(codec, 0x49, 0x007f, 0x0045);
		alc_update_coef_idx(codec, 0x44, 0x007f << 8, 0x0045 << 8);
		break;
	case 0x10ec0230:
	case 0x10ec0236:
	case 0x10ec0256:
	case 0x10ec0257:
	case 0x19e58326:
		alc_write_coef_idx(codec, 0x48, 0xd011);
		alc_update_coef_idx(codec, 0x49, 0x007f, 0x0045);
		break;
	}
}

static void alc_fixup_headset_jack(struct hda_codec *codec,
				    const struct hda_fixup *fix, int action)
{
	struct alc_spec *spec = codec->spec;
	hda_nid_t hp_pin;

	switch (action) {
	case HDA_FIXUP_ACT_PRE_PROBE:
		spec->has_hs_key = 1;
		snd_hda_jack_detect_enable_callback(codec, 0x55,
						    alc_headset_btn_callback);
		break;
	case HDA_FIXUP_ACT_BUILD:
		hp_pin = alc_get_hp_pin(spec);
		if (!hp_pin || snd_hda_jack_bind_keymap(codec, 0x55,
							alc_headset_btn_keymap,
							hp_pin))
			snd_hda_jack_add_kctl(codec, 0x55, "Headset Jack",
					      false, SND_JACK_HEADSET,
					      alc_headset_btn_keymap);

		alc_enable_headset_jack_key(codec);
		break;
	}
}

static void alc269vb_toggle_power_output(struct hda_codec *codec, int power_up)
{
	alc_update_coef_idx(codec, 0x04, 1 << 11, power_up ? (1 << 11) : 0);
}

static void alc269_shutup(struct hda_codec *codec)
{
	struct alc_spec *spec = codec->spec;

	if (spec->codec_variant == ALC269_TYPE_ALC269VB)
		alc269vb_toggle_power_output(codec, 0);
	if (spec->codec_variant == ALC269_TYPE_ALC269VB &&
			(alc_get_coef0(codec) & 0x00ff) == 0x018) {
		msleep(150);
	}
	alc_shutup_pins(codec);
}

static const struct coef_fw alc282_coefs[] = {
	WRITE_COEF(0x03, 0x0002), /* Power Down Control */
	UPDATE_COEF(0x05, 0xff3f, 0x0700), /* FIFO and filter clock */
	WRITE_COEF(0x07, 0x0200), /* DMIC control */
	UPDATE_COEF(0x06, 0x00f0, 0), /* Analog clock */
	UPDATE_COEF(0x08, 0xfffc, 0x0c2c), /* JD */
	WRITE_COEF(0x0a, 0xcccc), /* JD offset1 */
	WRITE_COEF(0x0b, 0xcccc), /* JD offset2 */
	WRITE_COEF(0x0e, 0x6e00), /* LDO1/2/3, DAC/ADC */
	UPDATE_COEF(0x0f, 0xf800, 0x1000), /* JD */
	UPDATE_COEF(0x10, 0xfc00, 0x0c00), /* Capless */
	WRITE_COEF(0x6f, 0x0), /* Class D test 4 */
	UPDATE_COEF(0x0c, 0xfe00, 0), /* IO power down directly */
	WRITE_COEF(0x34, 0xa0c0), /* ANC */
	UPDATE_COEF(0x16, 0x0008, 0), /* AGC MUX */
	UPDATE_COEF(0x1d, 0x00e0, 0), /* DAC simple content protection */
	UPDATE_COEF(0x1f, 0x00e0, 0), /* ADC simple content protection */
	WRITE_COEF(0x21, 0x8804), /* DAC ADC Zero Detection */
	WRITE_COEF(0x63, 0x2902), /* PLL */
	WRITE_COEF(0x68, 0xa080), /* capless control 2 */
	WRITE_COEF(0x69, 0x3400), /* capless control 3 */
	WRITE_COEF(0x6a, 0x2f3e), /* capless control 4 */
	WRITE_COEF(0x6b, 0x0), /* capless control 5 */
	UPDATE_COEF(0x6d, 0x0fff, 0x0900), /* class D test 2 */
	WRITE_COEF(0x6e, 0x110a), /* class D test 3 */
	UPDATE_COEF(0x70, 0x00f8, 0x00d8), /* class D test 5 */
	WRITE_COEF(0x71, 0x0014), /* class D test 6 */
	WRITE_COEF(0x72, 0xc2ba), /* classD OCP */
	UPDATE_COEF(0x77, 0x0f80, 0), /* classD pure DC test */
	WRITE_COEF(0x6c, 0xfc06), /* Class D amp control */
	{}
};

static void alc282_restore_default_value(struct hda_codec *codec)
{
	alc_process_coef_fw(codec, alc282_coefs);
}

static void alc282_init(struct hda_codec *codec)
{
	struct alc_spec *spec = codec->spec;
	hda_nid_t hp_pin = alc_get_hp_pin(spec);
	bool hp_pin_sense;
	int coef78;

	alc282_restore_default_value(codec);

	if (!hp_pin)
		return;
	hp_pin_sense = snd_hda_jack_detect(codec, hp_pin);
	coef78 = alc_read_coef_idx(codec, 0x78);

	/* Index 0x78 Direct Drive HP AMP LPM Control 1 */
	/* Headphone capless set to high power mode */
	alc_write_coef_idx(codec, 0x78, 0x9004);

	if (hp_pin_sense)
		msleep(2);

	snd_hda_codec_write(codec, hp_pin, 0,
			    AC_VERB_SET_AMP_GAIN_MUTE, AMP_OUT_MUTE);

	if (hp_pin_sense)
		msleep(85);

	snd_hda_codec_write(codec, hp_pin, 0,
			    AC_VERB_SET_PIN_WIDGET_CONTROL, PIN_OUT);

	if (hp_pin_sense)
		msleep(100);

	/* Headphone capless set to normal mode */
	alc_write_coef_idx(codec, 0x78, coef78);
}

static void alc282_shutup(struct hda_codec *codec)
{
	struct alc_spec *spec = codec->spec;
	hda_nid_t hp_pin = alc_get_hp_pin(spec);
	bool hp_pin_sense;
	int coef78;

	if (!hp_pin) {
		alc269_shutup(codec);
		return;
	}

	hp_pin_sense = snd_hda_jack_detect(codec, hp_pin);
	coef78 = alc_read_coef_idx(codec, 0x78);
	alc_write_coef_idx(codec, 0x78, 0x9004);

	if (hp_pin_sense)
		msleep(2);

	snd_hda_codec_write(codec, hp_pin, 0,
			    AC_VERB_SET_AMP_GAIN_MUTE, AMP_OUT_MUTE);

	if (hp_pin_sense)
		msleep(85);

	if (!spec->no_shutup_pins)
		snd_hda_codec_write(codec, hp_pin, 0,
				    AC_VERB_SET_PIN_WIDGET_CONTROL, 0x0);

	if (hp_pin_sense)
		msleep(100);

	alc_auto_setup_eapd(codec, false);
	alc_shutup_pins(codec);
	alc_write_coef_idx(codec, 0x78, coef78);
}

static const struct coef_fw alc283_coefs[] = {
	WRITE_COEF(0x03, 0x0002), /* Power Down Control */
	UPDATE_COEF(0x05, 0xff3f, 0x0700), /* FIFO and filter clock */
	WRITE_COEF(0x07, 0x0200), /* DMIC control */
	UPDATE_COEF(0x06, 0x00f0, 0), /* Analog clock */
	UPDATE_COEF(0x08, 0xfffc, 0x0c2c), /* JD */
	WRITE_COEF(0x0a, 0xcccc), /* JD offset1 */
	WRITE_COEF(0x0b, 0xcccc), /* JD offset2 */
	WRITE_COEF(0x0e, 0x6fc0), /* LDO1/2/3, DAC/ADC */
	UPDATE_COEF(0x0f, 0xf800, 0x1000), /* JD */
	UPDATE_COEF(0x10, 0xfc00, 0x0c00), /* Capless */
	WRITE_COEF(0x3a, 0x0), /* Class D test 4 */
	UPDATE_COEF(0x0c, 0xfe00, 0x0), /* IO power down directly */
	WRITE_COEF(0x22, 0xa0c0), /* ANC */
	UPDATE_COEFEX(0x53, 0x01, 0x000f, 0x0008), /* AGC MUX */
	UPDATE_COEF(0x1d, 0x00e0, 0), /* DAC simple content protection */
	UPDATE_COEF(0x1f, 0x00e0, 0), /* ADC simple content protection */
	WRITE_COEF(0x21, 0x8804), /* DAC ADC Zero Detection */
	WRITE_COEF(0x2e, 0x2902), /* PLL */
	WRITE_COEF(0x33, 0xa080), /* capless control 2 */
	WRITE_COEF(0x34, 0x3400), /* capless control 3 */
	WRITE_COEF(0x35, 0x2f3e), /* capless control 4 */
	WRITE_COEF(0x36, 0x0), /* capless control 5 */
	UPDATE_COEF(0x38, 0x0fff, 0x0900), /* class D test 2 */
	WRITE_COEF(0x39, 0x110a), /* class D test 3 */
	UPDATE_COEF(0x3b, 0x00f8, 0x00d8), /* class D test 5 */
	WRITE_COEF(0x3c, 0x0014), /* class D test 6 */
	WRITE_COEF(0x3d, 0xc2ba), /* classD OCP */
	UPDATE_COEF(0x42, 0x0f80, 0x0), /* classD pure DC test */
	WRITE_COEF(0x49, 0x0), /* test mode */
	UPDATE_COEF(0x40, 0xf800, 0x9800), /* Class D DC enable */
	UPDATE_COEF(0x42, 0xf000, 0x2000), /* DC offset */
	WRITE_COEF(0x37, 0xfc06), /* Class D amp control */
	UPDATE_COEF(0x1b, 0x8000, 0), /* HP JD control */
	{}
};

static void alc283_restore_default_value(struct hda_codec *codec)
{
	alc_process_coef_fw(codec, alc283_coefs);
}

static void alc283_init(struct hda_codec *codec)
{
	struct alc_spec *spec = codec->spec;
	hda_nid_t hp_pin = alc_get_hp_pin(spec);
	bool hp_pin_sense;

	alc283_restore_default_value(codec);

	if (!hp_pin)
		return;

	msleep(30);
	hp_pin_sense = snd_hda_jack_detect(codec, hp_pin);

	/* Index 0x43 Direct Drive HP AMP LPM Control 1 */
	/* Headphone capless set to high power mode */
	alc_write_coef_idx(codec, 0x43, 0x9004);

	snd_hda_codec_write(codec, hp_pin, 0,
			    AC_VERB_SET_AMP_GAIN_MUTE, AMP_OUT_MUTE);

	if (hp_pin_sense)
		msleep(85);

	snd_hda_codec_write(codec, hp_pin, 0,
			    AC_VERB_SET_PIN_WIDGET_CONTROL, PIN_OUT);

	if (hp_pin_sense)
		msleep(85);
	/* Index 0x46 Combo jack auto switch control 2 */
	/* 3k pull low control for Headset jack. */
	alc_update_coef_idx(codec, 0x46, 3 << 12, 0);
	/* Headphone capless set to normal mode */
	alc_write_coef_idx(codec, 0x43, 0x9614);
}

static void alc283_shutup(struct hda_codec *codec)
{
	struct alc_spec *spec = codec->spec;
	hda_nid_t hp_pin = alc_get_hp_pin(spec);
	bool hp_pin_sense;

	if (!hp_pin) {
		alc269_shutup(codec);
		return;
	}

	hp_pin_sense = snd_hda_jack_detect(codec, hp_pin);

	alc_write_coef_idx(codec, 0x43, 0x9004);

	/*depop hp during suspend*/
	alc_write_coef_idx(codec, 0x06, 0x2100);

	snd_hda_codec_write(codec, hp_pin, 0,
			    AC_VERB_SET_AMP_GAIN_MUTE, AMP_OUT_MUTE);

	if (hp_pin_sense)
		msleep(100);

	if (!spec->no_shutup_pins)
		snd_hda_codec_write(codec, hp_pin, 0,
				    AC_VERB_SET_PIN_WIDGET_CONTROL, 0x0);

	alc_update_coef_idx(codec, 0x46, 0, 3 << 12);

	if (hp_pin_sense)
		msleep(100);
	alc_auto_setup_eapd(codec, false);
	alc_shutup_pins(codec);
	alc_write_coef_idx(codec, 0x43, 0x9614);
}

static void alc256_init(struct hda_codec *codec)
{
	struct alc_spec *spec = codec->spec;
	hda_nid_t hp_pin = alc_get_hp_pin(spec);
	bool hp_pin_sense;

	if (spec->ultra_low_power) {
		alc_update_coef_idx(codec, 0x03, 1<<1, 1<<1);
		alc_update_coef_idx(codec, 0x08, 3<<2, 3<<2);
		alc_update_coef_idx(codec, 0x08, 7<<4, 0);
		alc_update_coef_idx(codec, 0x3b, 1<<15, 0);
		alc_update_coef_idx(codec, 0x0e, 7<<6, 7<<6);
		msleep(30);
	}

	if (!hp_pin)
		hp_pin = 0x21;

	msleep(30);

	hp_pin_sense = snd_hda_jack_detect(codec, hp_pin);

	if (hp_pin_sense) {
		msleep(2);
		alc_update_coefex_idx(codec, 0x57, 0x04, 0x0007, 0x1); /* Low power */

		snd_hda_codec_write(codec, hp_pin, 0,
			    AC_VERB_SET_PIN_WIDGET_CONTROL, PIN_OUT);

		msleep(75);

		snd_hda_codec_write(codec, hp_pin, 0,
			    AC_VERB_SET_AMP_GAIN_MUTE, AMP_OUT_UNMUTE);

		msleep(75);
		alc_update_coefex_idx(codec, 0x57, 0x04, 0x0007, 0x4); /* Hight power */
	}
	alc_update_coef_idx(codec, 0x46, 3 << 12, 0);
	alc_update_coefex_idx(codec, 0x53, 0x02, 0x8000, 1 << 15); /* Clear bit */
	alc_update_coefex_idx(codec, 0x53, 0x02, 0x8000, 0 << 15);
	/*
	 * Expose headphone mic (or possibly Line In on some machines) instead
	 * of PC Beep on 1Ah, and disable 1Ah loopback for all outputs. See
	 * Documentation/sound/hd-audio/realtek-pc-beep.rst for details of
	 * this register.
	 */
	alc_write_coef_idx(codec, 0x36, 0x5757);
}

static void alc256_shutup(struct hda_codec *codec)
{
	struct alc_spec *spec = codec->spec;
	hda_nid_t hp_pin = alc_get_hp_pin(spec);
	bool hp_pin_sense;

	if (!hp_pin)
		hp_pin = 0x21;

	alc_update_coefex_idx(codec, 0x57, 0x04, 0x0007, 0x1); /* Low power */
	hp_pin_sense = snd_hda_jack_detect(codec, hp_pin);

	if (hp_pin_sense) {
		msleep(2);

		snd_hda_codec_write(codec, hp_pin, 0,
			    AC_VERB_SET_AMP_GAIN_MUTE, AMP_OUT_MUTE);

		msleep(75);

	/* 3k pull low control for Headset jack. */
	/* NOTE: call this before clearing the pin, otherwise codec stalls */
	/* If disable 3k pulldown control for alc257, the Mic detection will not work correctly
	 * when booting with headset plugged. So skip setting it for the codec alc257
	 */
		if (spec->en_3kpull_low)
			alc_update_coef_idx(codec, 0x46, 0, 3 << 12);

		if (!spec->no_shutup_pins)
			snd_hda_codec_write(codec, hp_pin, 0,
				    AC_VERB_SET_PIN_WIDGET_CONTROL, 0x0);

		msleep(75);
	}

	alc_auto_setup_eapd(codec, false);
	alc_shutup_pins(codec);
	if (spec->ultra_low_power) {
		msleep(50);
		alc_update_coef_idx(codec, 0x03, 1<<1, 0);
		alc_update_coef_idx(codec, 0x08, 7<<4, 7<<4);
		alc_update_coef_idx(codec, 0x08, 3<<2, 0);
		alc_update_coef_idx(codec, 0x3b, 1<<15, 1<<15);
		alc_update_coef_idx(codec, 0x0e, 7<<6, 0);
		msleep(30);
	}
}

static void alc285_hp_init(struct hda_codec *codec)
{
	struct alc_spec *spec = codec->spec;
	hda_nid_t hp_pin = alc_get_hp_pin(spec);
	int i, val;
	int coef38, coef0d, coef36;

	alc_write_coefex_idx(codec, 0x58, 0x00, 0x1888); /* write default value */
	alc_update_coef_idx(codec, 0x4a, 1<<15, 1<<15); /* Reset HP JD */
	coef38 = alc_read_coef_idx(codec, 0x38); /* Amp control */
	coef0d = alc_read_coef_idx(codec, 0x0d); /* Digital Misc control */
	coef36 = alc_read_coef_idx(codec, 0x36); /* Passthrough Control */
	alc_update_coef_idx(codec, 0x38, 1<<4, 0x0);
	alc_update_coef_idx(codec, 0x0d, 0x110, 0x0);

	alc_update_coef_idx(codec, 0x67, 0xf000, 0x3000);

	if (hp_pin)
		snd_hda_codec_write(codec, hp_pin, 0,
			    AC_VERB_SET_AMP_GAIN_MUTE, AMP_OUT_MUTE);

	msleep(130);
	alc_update_coef_idx(codec, 0x36, 1<<14, 1<<14);
	alc_update_coef_idx(codec, 0x36, 1<<13, 0x0);

	if (hp_pin)
		snd_hda_codec_write(codec, hp_pin, 0,
			    AC_VERB_SET_PIN_WIDGET_CONTROL, 0x0);
	msleep(10);
	alc_write_coef_idx(codec, 0x67, 0x0); /* Set HP depop to manual mode */
	alc_write_coefex_idx(codec, 0x58, 0x00, 0x7880);
	alc_write_coefex_idx(codec, 0x58, 0x0f, 0xf049);
	alc_update_coefex_idx(codec, 0x58, 0x03, 0x00f0, 0x00c0);

	alc_write_coefex_idx(codec, 0x58, 0x00, 0xf888); /* HP depop procedure start */
	val = alc_read_coefex_idx(codec, 0x58, 0x00);
	for (i = 0; i < 20 && val & 0x8000; i++) {
		msleep(50);
		val = alc_read_coefex_idx(codec, 0x58, 0x00);
	} /* Wait for depop procedure finish  */

	alc_write_coefex_idx(codec, 0x58, 0x00, val); /* write back the result */
	alc_update_coef_idx(codec, 0x38, 1<<4, coef38);
	alc_update_coef_idx(codec, 0x0d, 0x110, coef0d);
	alc_update_coef_idx(codec, 0x36, 3<<13, coef36);

	msleep(50);
	alc_update_coef_idx(codec, 0x4a, 1<<15, 0);
}

static void alc225_init(struct hda_codec *codec)
{
	struct alc_spec *spec = codec->spec;
	hda_nid_t hp_pin = alc_get_hp_pin(spec);
	bool hp1_pin_sense, hp2_pin_sense;

	if (spec->ultra_low_power) {
		alc_update_coef_idx(codec, 0x08, 0x0f << 2, 3<<2);
		alc_update_coef_idx(codec, 0x0e, 7<<6, 7<<6);
		alc_update_coef_idx(codec, 0x33, 1<<11, 0);
		msleep(30);
	}

	if (spec->codec_variant != ALC269_TYPE_ALC287 &&
		spec->codec_variant != ALC269_TYPE_ALC245)
		/* required only at boot or S3 and S4 resume time */
		if (!spec->done_hp_init ||
			is_s3_resume(codec) ||
			is_s4_resume(codec)) {
			alc285_hp_init(codec);
			spec->done_hp_init = true;
		}

	if (!hp_pin)
		hp_pin = 0x21;
	msleep(30);

	hp1_pin_sense = snd_hda_jack_detect(codec, hp_pin);
	hp2_pin_sense = snd_hda_jack_detect(codec, 0x16);

	if (hp1_pin_sense || hp2_pin_sense) {
		msleep(2);
		alc_update_coefex_idx(codec, 0x57, 0x04, 0x0007, 0x1); /* Low power */

		if (hp1_pin_sense)
			snd_hda_codec_write(codec, hp_pin, 0,
				    AC_VERB_SET_PIN_WIDGET_CONTROL, PIN_OUT);
		if (hp2_pin_sense)
			snd_hda_codec_write(codec, 0x16, 0,
				    AC_VERB_SET_PIN_WIDGET_CONTROL, PIN_OUT);
		msleep(75);

		if (hp1_pin_sense)
			snd_hda_codec_write(codec, hp_pin, 0,
				    AC_VERB_SET_AMP_GAIN_MUTE, AMP_OUT_UNMUTE);
		if (hp2_pin_sense)
			snd_hda_codec_write(codec, 0x16, 0,
				    AC_VERB_SET_AMP_GAIN_MUTE, AMP_OUT_UNMUTE);

		msleep(75);
		alc_update_coefex_idx(codec, 0x57, 0x04, 0x0007, 0x4); /* Hight power */
	}
}

static void alc225_shutup(struct hda_codec *codec)
{
	struct alc_spec *spec = codec->spec;
	hda_nid_t hp_pin = alc_get_hp_pin(spec);
	bool hp1_pin_sense, hp2_pin_sense;

	if (!hp_pin)
		hp_pin = 0x21;

	hp1_pin_sense = snd_hda_jack_detect(codec, hp_pin);
	hp2_pin_sense = snd_hda_jack_detect(codec, 0x16);

	if (hp1_pin_sense || hp2_pin_sense) {
		alc_disable_headset_jack_key(codec);
		/* 3k pull low control for Headset jack. */
		alc_update_coef_idx(codec, 0x4a, 0, 3 << 10);
		msleep(2);

		if (hp1_pin_sense)
			snd_hda_codec_write(codec, hp_pin, 0,
				    AC_VERB_SET_AMP_GAIN_MUTE, AMP_OUT_MUTE);
		if (hp2_pin_sense)
			snd_hda_codec_write(codec, 0x16, 0,
				    AC_VERB_SET_AMP_GAIN_MUTE, AMP_OUT_MUTE);

		msleep(75);

		if (hp1_pin_sense)
			snd_hda_codec_write(codec, hp_pin, 0,
				    AC_VERB_SET_PIN_WIDGET_CONTROL, 0x0);
		if (hp2_pin_sense)
			snd_hda_codec_write(codec, 0x16, 0,
				    AC_VERB_SET_PIN_WIDGET_CONTROL, 0x0);

		msleep(75);
		alc_update_coef_idx(codec, 0x4a, 3 << 10, 0);
		alc_enable_headset_jack_key(codec);
	}
	alc_auto_setup_eapd(codec, false);
	alc_shutup_pins(codec);
	if (spec->ultra_low_power) {
		msleep(50);
		alc_update_coef_idx(codec, 0x08, 0x0f << 2, 0x0c << 2);
		alc_update_coef_idx(codec, 0x0e, 7<<6, 0);
		alc_update_coef_idx(codec, 0x33, 1<<11, 1<<11);
		alc_update_coef_idx(codec, 0x4a, 3<<4, 2<<4);
		msleep(30);
	}
}

static void alc_default_init(struct hda_codec *codec)
{
	struct alc_spec *spec = codec->spec;
	hda_nid_t hp_pin = alc_get_hp_pin(spec);
	bool hp_pin_sense;

	if (!hp_pin)
		return;

	msleep(30);

	hp_pin_sense = snd_hda_jack_detect(codec, hp_pin);

	if (hp_pin_sense) {
		msleep(2);

		snd_hda_codec_write(codec, hp_pin, 0,
				    AC_VERB_SET_PIN_WIDGET_CONTROL, PIN_OUT);

		msleep(75);

		snd_hda_codec_write(codec, hp_pin, 0,
				    AC_VERB_SET_AMP_GAIN_MUTE, AMP_OUT_UNMUTE);
		msleep(75);
	}
}

static void alc_default_shutup(struct hda_codec *codec)
{
	struct alc_spec *spec = codec->spec;
	hda_nid_t hp_pin = alc_get_hp_pin(spec);
	bool hp_pin_sense;

	if (!hp_pin) {
		alc269_shutup(codec);
		return;
	}

	hp_pin_sense = snd_hda_jack_detect(codec, hp_pin);

	if (hp_pin_sense) {
		msleep(2);

		snd_hda_codec_write(codec, hp_pin, 0,
				    AC_VERB_SET_AMP_GAIN_MUTE, AMP_OUT_MUTE);

		msleep(75);

		if (!spec->no_shutup_pins)
			snd_hda_codec_write(codec, hp_pin, 0,
					    AC_VERB_SET_PIN_WIDGET_CONTROL, 0x0);

		msleep(75);
	}
	alc_auto_setup_eapd(codec, false);
	alc_shutup_pins(codec);
}

static void alc294_hp_init(struct hda_codec *codec)
{
	struct alc_spec *spec = codec->spec;
	hda_nid_t hp_pin = alc_get_hp_pin(spec);
	int i, val;

	if (!hp_pin)
		return;

	snd_hda_codec_write(codec, hp_pin, 0,
			    AC_VERB_SET_AMP_GAIN_MUTE, AMP_OUT_MUTE);

	msleep(100);

	if (!spec->no_shutup_pins)
		snd_hda_codec_write(codec, hp_pin, 0,
				    AC_VERB_SET_PIN_WIDGET_CONTROL, 0x0);

	alc_update_coef_idx(codec, 0x6f, 0x000f, 0);/* Set HP depop to manual mode */
	alc_update_coefex_idx(codec, 0x58, 0x00, 0x8000, 0x8000); /* HP depop procedure start */

	/* Wait for depop procedure finish  */
	val = alc_read_coefex_idx(codec, 0x58, 0x01);
	for (i = 0; i < 20 && val & 0x0080; i++) {
		msleep(50);
		val = alc_read_coefex_idx(codec, 0x58, 0x01);
	}
	/* Set HP depop to auto mode */
	alc_update_coef_idx(codec, 0x6f, 0x000f, 0x000b);
	msleep(50);
}

static void alc294_init(struct hda_codec *codec)
{
	struct alc_spec *spec = codec->spec;

	/* required only at boot or S4 resume time */
	if (!spec->done_hp_init ||
	    codec->core.dev.power.power_state.event == PM_EVENT_RESTORE) {
		alc294_hp_init(codec);
		spec->done_hp_init = true;
	}
	alc_default_init(codec);
}

static void alc5505_coef_set(struct hda_codec *codec, unsigned int index_reg,
			     unsigned int val)
{
	snd_hda_codec_write(codec, 0x51, 0, AC_VERB_SET_COEF_INDEX, index_reg >> 1);
	snd_hda_codec_write(codec, 0x51, 0, AC_VERB_SET_PROC_COEF, val & 0xffff); /* LSB */
	snd_hda_codec_write(codec, 0x51, 0, AC_VERB_SET_PROC_COEF, val >> 16); /* MSB */
}

static int alc5505_coef_get(struct hda_codec *codec, unsigned int index_reg)
{
	unsigned int val;

	snd_hda_codec_write(codec, 0x51, 0, AC_VERB_SET_COEF_INDEX, index_reg >> 1);
	val = snd_hda_codec_read(codec, 0x51, 0, AC_VERB_GET_PROC_COEF, 0)
		& 0xffff;
	val |= snd_hda_codec_read(codec, 0x51, 0, AC_VERB_GET_PROC_COEF, 0)
		<< 16;
	return val;
}

static void alc5505_dsp_halt(struct hda_codec *codec)
{
	unsigned int val;

	alc5505_coef_set(codec, 0x3000, 0x000c); /* DSP CPU stop */
	alc5505_coef_set(codec, 0x880c, 0x0008); /* DDR enter self refresh */
	alc5505_coef_set(codec, 0x61c0, 0x11110080); /* Clock control for PLL and CPU */
	alc5505_coef_set(codec, 0x6230, 0xfc0d4011); /* Disable Input OP */
	alc5505_coef_set(codec, 0x61b4, 0x040a2b03); /* Stop PLL2 */
	alc5505_coef_set(codec, 0x61b0, 0x00005b17); /* Stop PLL1 */
	alc5505_coef_set(codec, 0x61b8, 0x04133303); /* Stop PLL3 */
	val = alc5505_coef_get(codec, 0x6220);
	alc5505_coef_set(codec, 0x6220, (val | 0x3000)); /* switch Ringbuffer clock to DBUS clock */
}

static void alc5505_dsp_back_from_halt(struct hda_codec *codec)
{
	alc5505_coef_set(codec, 0x61b8, 0x04133302);
	alc5505_coef_set(codec, 0x61b0, 0x00005b16);
	alc5505_coef_set(codec, 0x61b4, 0x040a2b02);
	alc5505_coef_set(codec, 0x6230, 0xf80d4011);
	alc5505_coef_set(codec, 0x6220, 0x2002010f);
	alc5505_coef_set(codec, 0x880c, 0x00000004);
}

static void alc5505_dsp_init(struct hda_codec *codec)
{
	unsigned int val;

	alc5505_dsp_halt(codec);
	alc5505_dsp_back_from_halt(codec);
	alc5505_coef_set(codec, 0x61b0, 0x5b14); /* PLL1 control */
	alc5505_coef_set(codec, 0x61b0, 0x5b16);
	alc5505_coef_set(codec, 0x61b4, 0x04132b00); /* PLL2 control */
	alc5505_coef_set(codec, 0x61b4, 0x04132b02);
	alc5505_coef_set(codec, 0x61b8, 0x041f3300); /* PLL3 control*/
	alc5505_coef_set(codec, 0x61b8, 0x041f3302);
	snd_hda_codec_write(codec, 0x51, 0, AC_VERB_SET_CODEC_RESET, 0); /* Function reset */
	alc5505_coef_set(codec, 0x61b8, 0x041b3302);
	alc5505_coef_set(codec, 0x61b8, 0x04173302);
	alc5505_coef_set(codec, 0x61b8, 0x04163302);
	alc5505_coef_set(codec, 0x8800, 0x348b328b); /* DRAM control */
	alc5505_coef_set(codec, 0x8808, 0x00020022); /* DRAM control */
	alc5505_coef_set(codec, 0x8818, 0x00000400); /* DRAM control */

	val = alc5505_coef_get(codec, 0x6200) >> 16; /* Read revision ID */
	if (val <= 3)
		alc5505_coef_set(codec, 0x6220, 0x2002010f); /* I/O PAD Configuration */
	else
		alc5505_coef_set(codec, 0x6220, 0x6002018f);

	alc5505_coef_set(codec, 0x61ac, 0x055525f0); /**/
	alc5505_coef_set(codec, 0x61c0, 0x12230080); /* Clock control */
	alc5505_coef_set(codec, 0x61b4, 0x040e2b02); /* PLL2 control */
	alc5505_coef_set(codec, 0x61bc, 0x010234f8); /* OSC Control */
	alc5505_coef_set(codec, 0x880c, 0x00000004); /* DRAM Function control */
	alc5505_coef_set(codec, 0x880c, 0x00000003);
	alc5505_coef_set(codec, 0x880c, 0x00000010);

#ifdef HALT_REALTEK_ALC5505
	alc5505_dsp_halt(codec);
#endif
}

#ifdef HALT_REALTEK_ALC5505
#define alc5505_dsp_suspend(codec)	do { } while (0) /* NOP */
#define alc5505_dsp_resume(codec)	do { } while (0) /* NOP */
#else
#define alc5505_dsp_suspend(codec)	alc5505_dsp_halt(codec)
#define alc5505_dsp_resume(codec)	alc5505_dsp_back_from_halt(codec)
#endif

static int alc269_suspend(struct hda_codec *codec)
{
	struct alc_spec *spec = codec->spec;

	if (spec->has_alc5505_dsp)
		alc5505_dsp_suspend(codec);

	return alc_suspend(codec);
}

static int alc269_resume(struct hda_codec *codec)
{
	struct alc_spec *spec = codec->spec;

	if (spec->codec_variant == ALC269_TYPE_ALC269VB)
		alc269vb_toggle_power_output(codec, 0);
	if (spec->codec_variant == ALC269_TYPE_ALC269VB &&
			(alc_get_coef0(codec) & 0x00ff) == 0x018) {
		msleep(150);
	}

	codec->patch_ops.init(codec);

	if (spec->codec_variant == ALC269_TYPE_ALC269VB)
		alc269vb_toggle_power_output(codec, 1);
	if (spec->codec_variant == ALC269_TYPE_ALC269VB &&
			(alc_get_coef0(codec) & 0x00ff) == 0x017) {
		msleep(200);
	}

	snd_hda_regmap_sync(codec);
	hda_call_check_power_status(codec, 0x01);

	/* on some machine, the BIOS will clear the codec gpio data when enter
	 * suspend, and won't restore the data after resume, so we restore it
	 * in the driver.
	 */
	if (spec->gpio_data)
		alc_write_gpio_data(codec);

	if (spec->has_alc5505_dsp)
		alc5505_dsp_resume(codec);

	return 0;
}

static void alc269_fixup_pincfg_no_hp_to_lineout(struct hda_codec *codec,
						 const struct hda_fixup *fix, int action)
{
	struct alc_spec *spec = codec->spec;

	if (action == HDA_FIXUP_ACT_PRE_PROBE)
		spec->parse_flags = HDA_PINCFG_NO_HP_FIXUP;
}

static void alc269_fixup_pincfg_U7x7_headset_mic(struct hda_codec *codec,
						 const struct hda_fixup *fix,
						 int action)
{
	unsigned int cfg_headphone = snd_hda_codec_get_pincfg(codec, 0x21);
	unsigned int cfg_headset_mic = snd_hda_codec_get_pincfg(codec, 0x19);

	if (cfg_headphone && cfg_headset_mic == 0x411111f0)
		snd_hda_codec_set_pincfg(codec, 0x19,
			(cfg_headphone & ~AC_DEFCFG_DEVICE) |
			(AC_JACK_MIC_IN << AC_DEFCFG_DEVICE_SHIFT));
}

static void alc269_fixup_hweq(struct hda_codec *codec,
			       const struct hda_fixup *fix, int action)
{
	if (action == HDA_FIXUP_ACT_INIT)
		alc_update_coef_idx(codec, 0x1e, 0, 0x80);
}

static void alc269_fixup_headset_mic(struct hda_codec *codec,
				       const struct hda_fixup *fix, int action)
{
	struct alc_spec *spec = codec->spec;

	if (action == HDA_FIXUP_ACT_PRE_PROBE)
		spec->parse_flags |= HDA_PINCFG_HEADSET_MIC;
}

static void alc271_fixup_dmic(struct hda_codec *codec,
			      const struct hda_fixup *fix, int action)
{
	static const struct hda_verb verbs[] = {
		{0x20, AC_VERB_SET_COEF_INDEX, 0x0d},
		{0x20, AC_VERB_SET_PROC_COEF, 0x4000},
		{}
	};
	unsigned int cfg;

	if (strcmp(codec->core.chip_name, "ALC271X") &&
	    strcmp(codec->core.chip_name, "ALC269VB"))
		return;
	cfg = snd_hda_codec_get_pincfg(codec, 0x12);
	if (get_defcfg_connect(cfg) == AC_JACK_PORT_FIXED)
		snd_hda_sequence_write(codec, verbs);
}

/* Fix the speaker amp after resume, etc */
static void alc269vb_fixup_aspire_e1_coef(struct hda_codec *codec,
					  const struct hda_fixup *fix,
					  int action)
{
	if (action == HDA_FIXUP_ACT_INIT)
		alc_update_coef_idx(codec, 0x0d, 0x6000, 0x6000);
}

static void alc269_fixup_pcm_44k(struct hda_codec *codec,
				 const struct hda_fixup *fix, int action)
{
	struct alc_spec *spec = codec->spec;

	if (action != HDA_FIXUP_ACT_PROBE)
		return;

	/* Due to a hardware problem on Lenovo Ideadpad, we need to
	 * fix the sample rate of analog I/O to 44.1kHz
	 */
	spec->gen.stream_analog_playback = &alc269_44k_pcm_analog_playback;
	spec->gen.stream_analog_capture = &alc269_44k_pcm_analog_capture;
}

static void alc269_fixup_stereo_dmic(struct hda_codec *codec,
				     const struct hda_fixup *fix, int action)
{
	/* The digital-mic unit sends PDM (differential signal) instead of
	 * the standard PCM, thus you can't record a valid mono stream as is.
	 * Below is a workaround specific to ALC269 to control the dmic
	 * signal source as mono.
	 */
	if (action == HDA_FIXUP_ACT_INIT)
		alc_update_coef_idx(codec, 0x07, 0, 0x80);
}

static void alc269_quanta_automute(struct hda_codec *codec)
{
	snd_hda_gen_update_outputs(codec);

	alc_write_coef_idx(codec, 0x0c, 0x680);
	alc_write_coef_idx(codec, 0x0c, 0x480);
}

static void alc269_fixup_quanta_mute(struct hda_codec *codec,
				     const struct hda_fixup *fix, int action)
{
	struct alc_spec *spec = codec->spec;
	if (action != HDA_FIXUP_ACT_PROBE)
		return;
	spec->gen.automute_hook = alc269_quanta_automute;
}

static void alc269_x101_hp_automute_hook(struct hda_codec *codec,
					 struct hda_jack_callback *jack)
{
	struct alc_spec *spec = codec->spec;
	int vref;
	msleep(200);
	snd_hda_gen_hp_automute(codec, jack);

	vref = spec->gen.hp_jack_present ? PIN_VREF80 : 0;
	msleep(100);
	snd_hda_codec_write(codec, 0x18, 0, AC_VERB_SET_PIN_WIDGET_CONTROL,
			    vref);
	msleep(500);
	snd_hda_codec_write(codec, 0x18, 0, AC_VERB_SET_PIN_WIDGET_CONTROL,
			    vref);
}

/*
 * Magic sequence to make Huawei Matebook X right speaker working (bko#197801)
 */
struct hda_alc298_mbxinit {
	unsigned char value_0x23;
	unsigned char value_0x25;
};

static void alc298_huawei_mbx_stereo_seq(struct hda_codec *codec,
					 const struct hda_alc298_mbxinit *initval,
					 bool first)
{
	snd_hda_codec_write(codec, 0x06, 0, AC_VERB_SET_DIGI_CONVERT_3, 0x0);
	alc_write_coef_idx(codec, 0x26, 0xb000);

	if (first)
		snd_hda_codec_write(codec, 0x21, 0, AC_VERB_GET_PIN_SENSE, 0x0);

	snd_hda_codec_write(codec, 0x6, 0, AC_VERB_SET_DIGI_CONVERT_3, 0x80);
	alc_write_coef_idx(codec, 0x26, 0xf000);
	alc_write_coef_idx(codec, 0x23, initval->value_0x23);

	if (initval->value_0x23 != 0x1e)
		alc_write_coef_idx(codec, 0x25, initval->value_0x25);

	snd_hda_codec_write(codec, 0x20, 0, AC_VERB_SET_COEF_INDEX, 0x26);
	snd_hda_codec_write(codec, 0x20, 0, AC_VERB_SET_PROC_COEF, 0xb010);
}

static void alc298_fixup_huawei_mbx_stereo(struct hda_codec *codec,
					   const struct hda_fixup *fix,
					   int action)
{
	/* Initialization magic */
	static const struct hda_alc298_mbxinit dac_init[] = {
		{0x0c, 0x00}, {0x0d, 0x00}, {0x0e, 0x00}, {0x0f, 0x00},
		{0x10, 0x00}, {0x1a, 0x40}, {0x1b, 0x82}, {0x1c, 0x00},
		{0x1d, 0x00}, {0x1e, 0x00}, {0x1f, 0x00},
		{0x20, 0xc2}, {0x21, 0xc8}, {0x22, 0x26}, {0x23, 0x24},
		{0x27, 0xff}, {0x28, 0xff}, {0x29, 0xff}, {0x2a, 0x8f},
		{0x2b, 0x02}, {0x2c, 0x48}, {0x2d, 0x34}, {0x2e, 0x00},
		{0x2f, 0x00},
		{0x30, 0x00}, {0x31, 0x00}, {0x32, 0x00}, {0x33, 0x00},
		{0x34, 0x00}, {0x35, 0x01}, {0x36, 0x93}, {0x37, 0x0c},
		{0x38, 0x00}, {0x39, 0x00}, {0x3a, 0xf8}, {0x38, 0x80},
		{}
	};
	const struct hda_alc298_mbxinit *seq;

	if (action != HDA_FIXUP_ACT_INIT)
		return;

	/* Start */
	snd_hda_codec_write(codec, 0x06, 0, AC_VERB_SET_DIGI_CONVERT_3, 0x00);
	snd_hda_codec_write(codec, 0x06, 0, AC_VERB_SET_DIGI_CONVERT_3, 0x80);
	alc_write_coef_idx(codec, 0x26, 0xf000);
	alc_write_coef_idx(codec, 0x22, 0x31);
	alc_write_coef_idx(codec, 0x23, 0x0b);
	alc_write_coef_idx(codec, 0x25, 0x00);
	snd_hda_codec_write(codec, 0x20, 0, AC_VERB_SET_COEF_INDEX, 0x26);
	snd_hda_codec_write(codec, 0x20, 0, AC_VERB_SET_PROC_COEF, 0xb010);

	for (seq = dac_init; seq->value_0x23; seq++)
		alc298_huawei_mbx_stereo_seq(codec, seq, seq == dac_init);
}

static void alc269_fixup_x101_headset_mic(struct hda_codec *codec,
				     const struct hda_fixup *fix, int action)
{
	struct alc_spec *spec = codec->spec;
	if (action == HDA_FIXUP_ACT_PRE_PROBE) {
		spec->parse_flags |= HDA_PINCFG_HEADSET_MIC;
		spec->gen.hp_automute_hook = alc269_x101_hp_automute_hook;
	}
}

static void alc_update_vref_led(struct hda_codec *codec, hda_nid_t pin,
				bool polarity, bool on)
{
	unsigned int pinval;

	if (!pin)
		return;
	if (polarity)
		on = !on;
	pinval = snd_hda_codec_get_pin_target(codec, pin);
	pinval &= ~AC_PINCTL_VREFEN;
	pinval |= on ? AC_PINCTL_VREF_80 : AC_PINCTL_VREF_HIZ;
	/* temporarily power up/down for setting VREF */
	snd_hda_power_up_pm(codec);
	snd_hda_set_pin_ctl_cache(codec, pin, pinval);
	snd_hda_power_down_pm(codec);
}

/* update mute-LED according to the speaker mute state via mic VREF pin */
static int vref_mute_led_set(struct led_classdev *led_cdev,
			     enum led_brightness brightness)
{
	struct hda_codec *codec = dev_to_hda_codec(led_cdev->dev->parent);
	struct alc_spec *spec = codec->spec;

	alc_update_vref_led(codec, spec->mute_led_nid,
			    spec->mute_led_polarity, brightness);
	return 0;
}

/* Make sure the led works even in runtime suspend */
static unsigned int led_power_filter(struct hda_codec *codec,
						  hda_nid_t nid,
						  unsigned int power_state)
{
	struct alc_spec *spec = codec->spec;

	if (power_state != AC_PWRST_D3 || nid == 0 ||
	    (nid != spec->mute_led_nid && nid != spec->cap_mute_led_nid))
		return power_state;

	/* Set pin ctl again, it might have just been set to 0 */
	snd_hda_set_pin_ctl(codec, nid,
			    snd_hda_codec_get_pin_target(codec, nid));

	return snd_hda_gen_path_power_filter(codec, nid, power_state);
}

static void alc269_fixup_hp_mute_led(struct hda_codec *codec,
				     const struct hda_fixup *fix, int action)
{
	struct alc_spec *spec = codec->spec;
	const struct dmi_device *dev = NULL;

	if (action != HDA_FIXUP_ACT_PRE_PROBE)
		return;

	while ((dev = dmi_find_device(DMI_DEV_TYPE_OEM_STRING, NULL, dev))) {
		int pol, pin;
		if (sscanf(dev->name, "HP_Mute_LED_%d_%x", &pol, &pin) != 2)
			continue;
		if (pin < 0x0a || pin >= 0x10)
			break;
		spec->mute_led_polarity = pol;
		spec->mute_led_nid = pin - 0x0a + 0x18;
		snd_hda_gen_add_mute_led_cdev(codec, vref_mute_led_set);
		codec->power_filter = led_power_filter;
		codec_dbg(codec,
			  "Detected mute LED for %x:%d\n", spec->mute_led_nid,
			   spec->mute_led_polarity);
		break;
	}
}

static void alc269_fixup_hp_mute_led_micx(struct hda_codec *codec,
					  const struct hda_fixup *fix,
					  int action, hda_nid_t pin)
{
	struct alc_spec *spec = codec->spec;

	if (action == HDA_FIXUP_ACT_PRE_PROBE) {
		spec->mute_led_polarity = 0;
		spec->mute_led_nid = pin;
		snd_hda_gen_add_mute_led_cdev(codec, vref_mute_led_set);
		codec->power_filter = led_power_filter;
	}
}

static void alc269_fixup_hp_mute_led_mic1(struct hda_codec *codec,
				const struct hda_fixup *fix, int action)
{
	alc269_fixup_hp_mute_led_micx(codec, fix, action, 0x18);
}

static void alc269_fixup_hp_mute_led_mic2(struct hda_codec *codec,
				const struct hda_fixup *fix, int action)
{
	alc269_fixup_hp_mute_led_micx(codec, fix, action, 0x19);
}

static void alc269_fixup_hp_mute_led_mic3(struct hda_codec *codec,
				const struct hda_fixup *fix, int action)
{
	alc269_fixup_hp_mute_led_micx(codec, fix, action, 0x1b);
}

/* update LED status via GPIO */
static void alc_update_gpio_led(struct hda_codec *codec, unsigned int mask,
				int polarity, bool enabled)
{
	if (polarity)
		enabled = !enabled;
	alc_update_gpio_data(codec, mask, !enabled); /* muted -> LED on */
}

/* turn on/off mute LED via GPIO per vmaster hook */
static int gpio_mute_led_set(struct led_classdev *led_cdev,
			     enum led_brightness brightness)
{
	struct hda_codec *codec = dev_to_hda_codec(led_cdev->dev->parent);
	struct alc_spec *spec = codec->spec;

	alc_update_gpio_led(codec, spec->gpio_mute_led_mask,
			    spec->mute_led_polarity, !brightness);
	return 0;
}

/* turn on/off mic-mute LED via GPIO per capture hook */
static int micmute_led_set(struct led_classdev *led_cdev,
			   enum led_brightness brightness)
{
	struct hda_codec *codec = dev_to_hda_codec(led_cdev->dev->parent);
	struct alc_spec *spec = codec->spec;

	alc_update_gpio_led(codec, spec->gpio_mic_led_mask,
			    spec->micmute_led_polarity, !brightness);
	return 0;
}

/* setup mute and mic-mute GPIO bits, add hooks appropriately */
static void alc_fixup_hp_gpio_led(struct hda_codec *codec,
				  int action,
				  unsigned int mute_mask,
				  unsigned int micmute_mask)
{
	struct alc_spec *spec = codec->spec;

	alc_fixup_gpio(codec, action, mute_mask | micmute_mask);

	if (action != HDA_FIXUP_ACT_PRE_PROBE)
		return;
	if (mute_mask) {
		spec->gpio_mute_led_mask = mute_mask;
		snd_hda_gen_add_mute_led_cdev(codec, gpio_mute_led_set);
	}
	if (micmute_mask) {
		spec->gpio_mic_led_mask = micmute_mask;
		snd_hda_gen_add_micmute_led_cdev(codec, micmute_led_set);
	}
}

static void alc236_fixup_hp_gpio_led(struct hda_codec *codec,
				const struct hda_fixup *fix, int action)
{
	alc_fixup_hp_gpio_led(codec, action, 0x02, 0x01);
}

static void alc269_fixup_hp_gpio_led(struct hda_codec *codec,
				const struct hda_fixup *fix, int action)
{
	alc_fixup_hp_gpio_led(codec, action, 0x08, 0x10);
}

static void alc285_fixup_hp_gpio_led(struct hda_codec *codec,
				const struct hda_fixup *fix, int action)
{
	alc_fixup_hp_gpio_led(codec, action, 0x04, 0x01);
}

static void alc286_fixup_hp_gpio_led(struct hda_codec *codec,
				const struct hda_fixup *fix, int action)
{
	alc_fixup_hp_gpio_led(codec, action, 0x02, 0x20);
}

static void alc287_fixup_hp_gpio_led(struct hda_codec *codec,
				const struct hda_fixup *fix, int action)
{
	alc_fixup_hp_gpio_led(codec, action, 0x10, 0);
}

static void alc245_fixup_hp_gpio_led(struct hda_codec *codec,
				const struct hda_fixup *fix, int action)
{
	struct alc_spec *spec = codec->spec;

	if (action == HDA_FIXUP_ACT_PRE_PROBE)
		spec->micmute_led_polarity = 1;
	alc_fixup_hp_gpio_led(codec, action, 0, 0x04);
}

/* turn on/off mic-mute LED per capture hook via VREF change */
static int vref_micmute_led_set(struct led_classdev *led_cdev,
				enum led_brightness brightness)
{
	struct hda_codec *codec = dev_to_hda_codec(led_cdev->dev->parent);
	struct alc_spec *spec = codec->spec;

	alc_update_vref_led(codec, spec->cap_mute_led_nid,
			    spec->micmute_led_polarity, brightness);
	return 0;
}

static void alc269_fixup_hp_gpio_mic1_led(struct hda_codec *codec,
				const struct hda_fixup *fix, int action)
{
	struct alc_spec *spec = codec->spec;

	alc_fixup_hp_gpio_led(codec, action, 0x08, 0);
	if (action == HDA_FIXUP_ACT_PRE_PROBE) {
		/* Like hp_gpio_mic1_led, but also needs GPIO4 low to
		 * enable headphone amp
		 */
		spec->gpio_mask |= 0x10;
		spec->gpio_dir |= 0x10;
		spec->cap_mute_led_nid = 0x18;
		snd_hda_gen_add_micmute_led_cdev(codec, vref_micmute_led_set);
		codec->power_filter = led_power_filter;
	}
}

static void alc280_fixup_hp_gpio4(struct hda_codec *codec,
				   const struct hda_fixup *fix, int action)
{
	struct alc_spec *spec = codec->spec;

	alc_fixup_hp_gpio_led(codec, action, 0x08, 0);
	if (action == HDA_FIXUP_ACT_PRE_PROBE) {
		spec->cap_mute_led_nid = 0x18;
		snd_hda_gen_add_micmute_led_cdev(codec, vref_micmute_led_set);
		codec->power_filter = led_power_filter;
	}
}

/* HP Spectre x360 14 model needs a unique workaround for enabling the amp;
 * it needs to toggle the GPIO0 once on and off at each time (bko#210633)
 */
static void alc245_fixup_hp_x360_amp(struct hda_codec *codec,
				     const struct hda_fixup *fix, int action)
{
	struct alc_spec *spec = codec->spec;

	switch (action) {
	case HDA_FIXUP_ACT_PRE_PROBE:
		spec->gpio_mask |= 0x01;
		spec->gpio_dir |= 0x01;
		break;
	case HDA_FIXUP_ACT_INIT:
		/* need to toggle GPIO to enable the amp */
		alc_update_gpio_data(codec, 0x01, true);
		msleep(100);
		alc_update_gpio_data(codec, 0x01, false);
		break;
	}
}

/* toggle GPIO2 at each time stream is started; we use PREPARE state instead */
static void alc274_hp_envy_pcm_hook(struct hda_pcm_stream *hinfo,
				    struct hda_codec *codec,
				    struct snd_pcm_substream *substream,
				    int action)
{
	switch (action) {
	case HDA_GEN_PCM_ACT_PREPARE:
		alc_update_gpio_data(codec, 0x04, true);
		break;
	case HDA_GEN_PCM_ACT_CLEANUP:
		alc_update_gpio_data(codec, 0x04, false);
		break;
	}
}

static void alc274_fixup_hp_envy_gpio(struct hda_codec *codec,
				      const struct hda_fixup *fix,
				      int action)
{
	struct alc_spec *spec = codec->spec;

	if (action == HDA_FIXUP_ACT_PROBE) {
		spec->gpio_mask |= 0x04;
		spec->gpio_dir |= 0x04;
		spec->gen.pcm_playback_hook = alc274_hp_envy_pcm_hook;
	}
}

static void alc_update_coef_led(struct hda_codec *codec,
				struct alc_coef_led *led,
				bool polarity, bool on)
{
	if (polarity)
		on = !on;
	/* temporarily power up/down for setting COEF bit */
	alc_update_coef_idx(codec, led->idx, led->mask,
			    on ? led->on : led->off);
}

/* update mute-LED according to the speaker mute state via COEF bit */
static int coef_mute_led_set(struct led_classdev *led_cdev,
			     enum led_brightness brightness)
{
	struct hda_codec *codec = dev_to_hda_codec(led_cdev->dev->parent);
	struct alc_spec *spec = codec->spec;

	alc_update_coef_led(codec, &spec->mute_led_coef,
			    spec->mute_led_polarity, brightness);
	return 0;
}

static void alc285_fixup_hp_mute_led_coefbit(struct hda_codec *codec,
					  const struct hda_fixup *fix,
					  int action)
{
	struct alc_spec *spec = codec->spec;

	if (action == HDA_FIXUP_ACT_PRE_PROBE) {
		spec->mute_led_polarity = 0;
		spec->mute_led_coef.idx = 0x0b;
		spec->mute_led_coef.mask = 1 << 3;
		spec->mute_led_coef.on = 1 << 3;
		spec->mute_led_coef.off = 0;
		snd_hda_gen_add_mute_led_cdev(codec, coef_mute_led_set);
	}
}

static void alc236_fixup_hp_mute_led_coefbit(struct hda_codec *codec,
					  const struct hda_fixup *fix,
					  int action)
{
	struct alc_spec *spec = codec->spec;

	if (action == HDA_FIXUP_ACT_PRE_PROBE) {
		spec->mute_led_polarity = 0;
		spec->mute_led_coef.idx = 0x34;
		spec->mute_led_coef.mask = 1 << 5;
		spec->mute_led_coef.on = 0;
		spec->mute_led_coef.off = 1 << 5;
		snd_hda_gen_add_mute_led_cdev(codec, coef_mute_led_set);
	}
}

static void alc236_fixup_hp_mute_led_coefbit2(struct hda_codec *codec,
					  const struct hda_fixup *fix, int action)
{
	struct alc_spec *spec = codec->spec;

	if (action == HDA_FIXUP_ACT_PRE_PROBE) {
		spec->mute_led_polarity = 0;
		spec->mute_led_coef.idx = 0x07;
		spec->mute_led_coef.mask = 1;
		spec->mute_led_coef.on = 1;
		spec->mute_led_coef.off = 0;
		snd_hda_gen_add_mute_led_cdev(codec, coef_mute_led_set);
	}
}

static void alc245_fixup_hp_mute_led_coefbit(struct hda_codec *codec,
					  const struct hda_fixup *fix,
					  int action)
{
	struct alc_spec *spec = codec->spec;

	if (action == HDA_FIXUP_ACT_PRE_PROBE) {
		spec->mute_led_polarity = 0;
		spec->mute_led_coef.idx = 0x0b;
		spec->mute_led_coef.mask = 3 << 2;
		spec->mute_led_coef.on = 2 << 2;
		spec->mute_led_coef.off = 1 << 2;
		snd_hda_gen_add_mute_led_cdev(codec, coef_mute_led_set);
	}
}

/* turn on/off mic-mute LED per capture hook by coef bit */
static int coef_micmute_led_set(struct led_classdev *led_cdev,
				enum led_brightness brightness)
{
	struct hda_codec *codec = dev_to_hda_codec(led_cdev->dev->parent);
	struct alc_spec *spec = codec->spec;

	alc_update_coef_led(codec, &spec->mic_led_coef,
			    spec->micmute_led_polarity, brightness);
	return 0;
}

static void alc285_fixup_hp_coef_micmute_led(struct hda_codec *codec,
				const struct hda_fixup *fix, int action)
{
	struct alc_spec *spec = codec->spec;

	if (action == HDA_FIXUP_ACT_PRE_PROBE) {
		spec->mic_led_coef.idx = 0x19;
		spec->mic_led_coef.mask = 1 << 13;
		spec->mic_led_coef.on = 1 << 13;
		spec->mic_led_coef.off = 0;
		snd_hda_gen_add_micmute_led_cdev(codec, coef_micmute_led_set);
	}
}

static void alc285_fixup_hp_gpio_micmute_led(struct hda_codec *codec,
				const struct hda_fixup *fix, int action)
{
	struct alc_spec *spec = codec->spec;

	if (action == HDA_FIXUP_ACT_PRE_PROBE)
		spec->micmute_led_polarity = 1;
	alc_fixup_hp_gpio_led(codec, action, 0, 0x04);
}

static void alc236_fixup_hp_coef_micmute_led(struct hda_codec *codec,
				const struct hda_fixup *fix, int action)
{
	struct alc_spec *spec = codec->spec;

	if (action == HDA_FIXUP_ACT_PRE_PROBE) {
		spec->mic_led_coef.idx = 0x35;
		spec->mic_led_coef.mask = 3 << 2;
		spec->mic_led_coef.on = 2 << 2;
		spec->mic_led_coef.off = 1 << 2;
		snd_hda_gen_add_micmute_led_cdev(codec, coef_micmute_led_set);
	}
}

static void alc285_fixup_hp_mute_led(struct hda_codec *codec,
				const struct hda_fixup *fix, int action)
{
	alc285_fixup_hp_mute_led_coefbit(codec, fix, action);
	alc285_fixup_hp_coef_micmute_led(codec, fix, action);
}

static void alc285_fixup_hp_spectre_x360_mute_led(struct hda_codec *codec,
				const struct hda_fixup *fix, int action)
{
	alc285_fixup_hp_mute_led_coefbit(codec, fix, action);
	alc285_fixup_hp_gpio_micmute_led(codec, fix, action);
}

static void alc236_fixup_hp_mute_led(struct hda_codec *codec,
				const struct hda_fixup *fix, int action)
{
	alc236_fixup_hp_mute_led_coefbit(codec, fix, action);
	alc236_fixup_hp_coef_micmute_led(codec, fix, action);
}

static void alc236_fixup_hp_micmute_led_vref(struct hda_codec *codec,
				const struct hda_fixup *fix, int action)
{
	struct alc_spec *spec = codec->spec;

	if (action == HDA_FIXUP_ACT_PRE_PROBE) {
		spec->cap_mute_led_nid = 0x1a;
		snd_hda_gen_add_micmute_led_cdev(codec, vref_micmute_led_set);
		codec->power_filter = led_power_filter;
	}
}

static void alc236_fixup_hp_mute_led_micmute_vref(struct hda_codec *codec,
				const struct hda_fixup *fix, int action)
{
	alc236_fixup_hp_mute_led_coefbit(codec, fix, action);
	alc236_fixup_hp_micmute_led_vref(codec, fix, action);
}

static inline void alc298_samsung_write_coef_pack(struct hda_codec *codec,
						  const unsigned short coefs[2])
{
	alc_write_coef_idx(codec, 0x23, coefs[0]);
	alc_write_coef_idx(codec, 0x25, coefs[1]);
	alc_write_coef_idx(codec, 0x26, 0xb011);
}

struct alc298_samsung_amp_desc {
	unsigned char nid;
	unsigned short init_seq[2][2];
};

static void alc298_fixup_samsung_amp(struct hda_codec *codec,
				     const struct hda_fixup *fix, int action)
{
	int i, j;
	static const unsigned short init_seq[][2] = {
		{ 0x19, 0x00 }, { 0x20, 0xc0 }, { 0x22, 0x44 }, { 0x23, 0x08 },
		{ 0x24, 0x85 }, { 0x25, 0x41 }, { 0x35, 0x40 }, { 0x36, 0x01 },
		{ 0x38, 0x81 }, { 0x3a, 0x03 }, { 0x3b, 0x81 }, { 0x40, 0x3e },
		{ 0x41, 0x07 }, { 0x400, 0x1 }
	};
	static const struct alc298_samsung_amp_desc amps[] = {
		{ 0x3a, { { 0x18, 0x1 }, { 0x26, 0x0 } } },
		{ 0x39, { { 0x18, 0x2 }, { 0x26, 0x1 } } }
	};

	if (action != HDA_FIXUP_ACT_INIT)
		return;

	for (i = 0; i < ARRAY_SIZE(amps); i++) {
		alc_write_coef_idx(codec, 0x22, amps[i].nid);

		for (j = 0; j < ARRAY_SIZE(amps[i].init_seq); j++)
			alc298_samsung_write_coef_pack(codec, amps[i].init_seq[j]);

		for (j = 0; j < ARRAY_SIZE(init_seq); j++)
			alc298_samsung_write_coef_pack(codec, init_seq[j]);
	}
}

struct alc298_samsung_v2_amp_desc {
	unsigned short nid;
	int init_seq_size;
	unsigned short init_seq[18][2];
};

static const struct alc298_samsung_v2_amp_desc
alc298_samsung_v2_amp_desc_tbl[] = {
	{ 0x38, 18, {
		{ 0x23e1, 0x0000 }, { 0x2012, 0x006f }, { 0x2014, 0x0000 },
		{ 0x201b, 0x0001 }, { 0x201d, 0x0001 }, { 0x201f, 0x00fe },
		{ 0x2021, 0x0000 }, { 0x2022, 0x0010 }, { 0x203d, 0x0005 },
		{ 0x203f, 0x0003 }, { 0x2050, 0x002c }, { 0x2076, 0x000e },
		{ 0x207c, 0x004a }, { 0x2081, 0x0003 }, { 0x2399, 0x0003 },
		{ 0x23a4, 0x00b5 }, { 0x23a5, 0x0001 }, { 0x23ba, 0x0094 }
	}},
	{ 0x39, 18, {
		{ 0x23e1, 0x0000 }, { 0x2012, 0x006f }, { 0x2014, 0x0000 },
		{ 0x201b, 0x0002 }, { 0x201d, 0x0002 }, { 0x201f, 0x00fd },
		{ 0x2021, 0x0001 }, { 0x2022, 0x0010 }, { 0x203d, 0x0005 },
		{ 0x203f, 0x0003 }, { 0x2050, 0x002c }, { 0x2076, 0x000e },
		{ 0x207c, 0x004a }, { 0x2081, 0x0003 }, { 0x2399, 0x0003 },
		{ 0x23a4, 0x00b5 }, { 0x23a5, 0x0001 }, { 0x23ba, 0x0094 }
	}},
	{ 0x3c, 15, {
		{ 0x23e1, 0x0000 }, { 0x2012, 0x006f }, { 0x2014, 0x0000 },
		{ 0x201b, 0x0001 }, { 0x201d, 0x0001 }, { 0x201f, 0x00fe },
		{ 0x2021, 0x0000 }, { 0x2022, 0x0010 }, { 0x203d, 0x0005 },
		{ 0x203f, 0x0003 }, { 0x2050, 0x002c }, { 0x2076, 0x000e },
		{ 0x207c, 0x004a }, { 0x2081, 0x0003 }, { 0x23ba, 0x008d }
	}},
	{ 0x3d, 15, {
		{ 0x23e1, 0x0000 }, { 0x2012, 0x006f }, { 0x2014, 0x0000 },
		{ 0x201b, 0x0002 }, { 0x201d, 0x0002 }, { 0x201f, 0x00fd },
		{ 0x2021, 0x0001 }, { 0x2022, 0x0010 }, { 0x203d, 0x0005 },
		{ 0x203f, 0x0003 }, { 0x2050, 0x002c }, { 0x2076, 0x000e },
		{ 0x207c, 0x004a }, { 0x2081, 0x0003 }, { 0x23ba, 0x008d }
	}}
};

static void alc298_samsung_v2_enable_amps(struct hda_codec *codec)
{
	struct alc_spec *spec = codec->spec;
	static const unsigned short enable_seq[][2] = {
		{ 0x203a, 0x0081 }, { 0x23ff, 0x0001 },
	};
	int i, j;

	for (i = 0; i < spec->num_speaker_amps; i++) {
		alc_write_coef_idx(codec, 0x22, alc298_samsung_v2_amp_desc_tbl[i].nid);
		for (j = 0; j < ARRAY_SIZE(enable_seq); j++)
			alc298_samsung_write_coef_pack(codec, enable_seq[j]);
		codec_dbg(codec, "alc298_samsung_v2: Enabled speaker amp 0x%02x\n",
				alc298_samsung_v2_amp_desc_tbl[i].nid);
	}
}

static void alc298_samsung_v2_disable_amps(struct hda_codec *codec)
{
	struct alc_spec *spec = codec->spec;
	static const unsigned short disable_seq[][2] = {
		{ 0x23ff, 0x0000 }, { 0x203a, 0x0080 },
	};
	int i, j;

	for (i = 0; i < spec->num_speaker_amps; i++) {
		alc_write_coef_idx(codec, 0x22, alc298_samsung_v2_amp_desc_tbl[i].nid);
		for (j = 0; j < ARRAY_SIZE(disable_seq); j++)
			alc298_samsung_write_coef_pack(codec, disable_seq[j]);
		codec_dbg(codec, "alc298_samsung_v2: Disabled speaker amp 0x%02x\n",
				alc298_samsung_v2_amp_desc_tbl[i].nid);
	}
}

static void alc298_samsung_v2_playback_hook(struct hda_pcm_stream *hinfo,
				struct hda_codec *codec,
				struct snd_pcm_substream *substream,
				int action)
{
	/* Dynamically enable/disable speaker amps before and after playback */
	if (action == HDA_GEN_PCM_ACT_OPEN)
		alc298_samsung_v2_enable_amps(codec);
	if (action == HDA_GEN_PCM_ACT_CLOSE)
		alc298_samsung_v2_disable_amps(codec);
}

static void alc298_samsung_v2_init_amps(struct hda_codec *codec,
				int num_speaker_amps)
{
	struct alc_spec *spec = codec->spec;
	int i, j;

	/* Set spec's num_speaker_amps before doing anything else */
	spec->num_speaker_amps = num_speaker_amps;

	/* Disable speaker amps before init to prevent any physical damage */
	alc298_samsung_v2_disable_amps(codec);

	/* Initialize the speaker amps */
	for (i = 0; i < spec->num_speaker_amps; i++) {
		alc_write_coef_idx(codec, 0x22, alc298_samsung_v2_amp_desc_tbl[i].nid);
		for (j = 0; j < alc298_samsung_v2_amp_desc_tbl[i].init_seq_size; j++) {
			alc298_samsung_write_coef_pack(codec,
					alc298_samsung_v2_amp_desc_tbl[i].init_seq[j]);
		}
		alc_write_coef_idx(codec, 0x89, 0x0);
		codec_dbg(codec, "alc298_samsung_v2: Initialized speaker amp 0x%02x\n",
				alc298_samsung_v2_amp_desc_tbl[i].nid);
	}

	/* register hook to enable speaker amps only when they are needed */
	spec->gen.pcm_playback_hook = alc298_samsung_v2_playback_hook;
}

static void alc298_fixup_samsung_amp_v2_2_amps(struct hda_codec *codec,
				const struct hda_fixup *fix, int action)
{
	if (action == HDA_FIXUP_ACT_PROBE)
		alc298_samsung_v2_init_amps(codec, 2);
}

static void alc298_fixup_samsung_amp_v2_4_amps(struct hda_codec *codec,
				const struct hda_fixup *fix, int action)
{
	if (action == HDA_FIXUP_ACT_PROBE)
		alc298_samsung_v2_init_amps(codec, 4);
}

#if IS_REACHABLE(CONFIG_INPUT)
static void gpio2_mic_hotkey_event(struct hda_codec *codec,
				   struct hda_jack_callback *event)
{
	struct alc_spec *spec = codec->spec;

	/* GPIO2 just toggles on a keypress/keyrelease cycle. Therefore
	   send both key on and key off event for every interrupt. */
	input_report_key(spec->kb_dev, spec->alc_mute_keycode_map[ALC_KEY_MICMUTE_INDEX], 1);
	input_sync(spec->kb_dev);
	input_report_key(spec->kb_dev, spec->alc_mute_keycode_map[ALC_KEY_MICMUTE_INDEX], 0);
	input_sync(spec->kb_dev);
}

static int alc_register_micmute_input_device(struct hda_codec *codec)
{
	struct alc_spec *spec = codec->spec;
	int i;

	spec->kb_dev = input_allocate_device();
	if (!spec->kb_dev) {
		codec_err(codec, "Out of memory (input_allocate_device)\n");
		return -ENOMEM;
	}

	spec->alc_mute_keycode_map[ALC_KEY_MICMUTE_INDEX] = KEY_MICMUTE;

	spec->kb_dev->name = "Microphone Mute Button";
	spec->kb_dev->evbit[0] = BIT_MASK(EV_KEY);
	spec->kb_dev->keycodesize = sizeof(spec->alc_mute_keycode_map[0]);
	spec->kb_dev->keycodemax = ARRAY_SIZE(spec->alc_mute_keycode_map);
	spec->kb_dev->keycode = spec->alc_mute_keycode_map;
	for (i = 0; i < ARRAY_SIZE(spec->alc_mute_keycode_map); i++)
		set_bit(spec->alc_mute_keycode_map[i], spec->kb_dev->keybit);

	if (input_register_device(spec->kb_dev)) {
		codec_err(codec, "input_register_device failed\n");
		input_free_device(spec->kb_dev);
		spec->kb_dev = NULL;
		return -ENOMEM;
	}

	return 0;
}

/* GPIO1 = set according to SKU external amp
 * GPIO2 = mic mute hotkey
 * GPIO3 = mute LED
 * GPIO4 = mic mute LED
 */
static void alc280_fixup_hp_gpio2_mic_hotkey(struct hda_codec *codec,
					     const struct hda_fixup *fix, int action)
{
	struct alc_spec *spec = codec->spec;

	alc_fixup_hp_gpio_led(codec, action, 0x08, 0x10);
	if (action == HDA_FIXUP_ACT_PRE_PROBE) {
		spec->init_amp = ALC_INIT_DEFAULT;
		if (alc_register_micmute_input_device(codec) != 0)
			return;

		spec->gpio_mask |= 0x06;
		spec->gpio_dir |= 0x02;
		spec->gpio_data |= 0x02;
		snd_hda_codec_write_cache(codec, codec->core.afg, 0,
					  AC_VERB_SET_GPIO_UNSOLICITED_RSP_MASK, 0x04);
		snd_hda_jack_detect_enable_callback(codec, codec->core.afg,
						    gpio2_mic_hotkey_event);
		return;
	}

	if (!spec->kb_dev)
		return;

	switch (action) {
	case HDA_FIXUP_ACT_FREE:
		input_unregister_device(spec->kb_dev);
		spec->kb_dev = NULL;
	}
}

/* Line2 = mic mute hotkey
 * GPIO2 = mic mute LED
 */
static void alc233_fixup_lenovo_line2_mic_hotkey(struct hda_codec *codec,
					     const struct hda_fixup *fix, int action)
{
	struct alc_spec *spec = codec->spec;

	alc_fixup_hp_gpio_led(codec, action, 0, 0x04);
	if (action == HDA_FIXUP_ACT_PRE_PROBE) {
		spec->init_amp = ALC_INIT_DEFAULT;
		if (alc_register_micmute_input_device(codec) != 0)
			return;

		snd_hda_jack_detect_enable_callback(codec, 0x1b,
						    gpio2_mic_hotkey_event);
		return;
	}

	if (!spec->kb_dev)
		return;

	switch (action) {
	case HDA_FIXUP_ACT_FREE:
		input_unregister_device(spec->kb_dev);
		spec->kb_dev = NULL;
	}
}
#else /* INPUT */
#define alc280_fixup_hp_gpio2_mic_hotkey	NULL
#define alc233_fixup_lenovo_line2_mic_hotkey	NULL
#endif /* INPUT */

static void alc269_fixup_hp_line1_mic1_led(struct hda_codec *codec,
				const struct hda_fixup *fix, int action)
{
	struct alc_spec *spec = codec->spec;

	alc269_fixup_hp_mute_led_micx(codec, fix, action, 0x1a);
	if (action == HDA_FIXUP_ACT_PRE_PROBE) {
		spec->cap_mute_led_nid = 0x18;
		snd_hda_gen_add_micmute_led_cdev(codec, vref_micmute_led_set);
	}
}

static void alc_hp_mute_disable(struct hda_codec *codec, unsigned int delay)
{
	if (delay <= 0)
		delay = 75;
	snd_hda_codec_write(codec, 0x21, 0,
		    AC_VERB_SET_AMP_GAIN_MUTE, AMP_OUT_MUTE);
	msleep(delay);
	snd_hda_codec_write(codec, 0x21, 0,
		    AC_VERB_SET_PIN_WIDGET_CONTROL, 0x0);
	msleep(delay);
}

static void alc_hp_enable_unmute(struct hda_codec *codec, unsigned int delay)
{
	if (delay <= 0)
		delay = 75;
	snd_hda_codec_write(codec, 0x21, 0,
		    AC_VERB_SET_PIN_WIDGET_CONTROL, PIN_OUT);
	msleep(delay);
	snd_hda_codec_write(codec, 0x21, 0,
		    AC_VERB_SET_AMP_GAIN_MUTE, AMP_OUT_UNMUTE);
	msleep(delay);
}

static const struct coef_fw alc225_pre_hsmode[] = {
	UPDATE_COEF(0x4a, 1<<8, 0),
	UPDATE_COEFEX(0x57, 0x05, 1<<14, 0),
	UPDATE_COEF(0x63, 3<<14, 3<<14),
	UPDATE_COEF(0x4a, 3<<4, 2<<4),
	UPDATE_COEF(0x4a, 3<<10, 3<<10),
	UPDATE_COEF(0x45, 0x3f<<10, 0x34<<10),
	UPDATE_COEF(0x4a, 3<<10, 0),
	{}
};

static void alc_headset_mode_unplugged(struct hda_codec *codec)
{
	struct alc_spec *spec = codec->spec;
	static const struct coef_fw coef0255[] = {
		WRITE_COEF(0x1b, 0x0c0b), /* LDO and MISC control */
		WRITE_COEF(0x45, 0xd089), /* UAJ function set to menual mode */
		UPDATE_COEFEX(0x57, 0x05, 1<<14, 0), /* Direct Drive HP Amp control(Set to verb control)*/
		WRITE_COEF(0x06, 0x6104), /* Set MIC2 Vref gate with HP */
		WRITE_COEFEX(0x57, 0x03, 0x8aa6), /* Direct Drive HP Amp control */
		{}
	};
	static const struct coef_fw coef0256[] = {
		WRITE_COEF(0x1b, 0x0c4b), /* LDO and MISC control */
		WRITE_COEF(0x45, 0xd089), /* UAJ function set to menual mode */
		WRITE_COEF(0x06, 0x6104), /* Set MIC2 Vref gate with HP */
		WRITE_COEFEX(0x57, 0x03, 0x09a3), /* Direct Drive HP Amp control */
		UPDATE_COEFEX(0x57, 0x05, 1<<14, 0), /* Direct Drive HP Amp control(Set to verb control)*/
		{}
	};
	static const struct coef_fw coef0233[] = {
		WRITE_COEF(0x1b, 0x0c0b),
		WRITE_COEF(0x45, 0xc429),
		UPDATE_COEF(0x35, 0x4000, 0),
		WRITE_COEF(0x06, 0x2104),
		WRITE_COEF(0x1a, 0x0001),
		WRITE_COEF(0x26, 0x0004),
		WRITE_COEF(0x32, 0x42a3),
		{}
	};
	static const struct coef_fw coef0288[] = {
		UPDATE_COEF(0x4f, 0xfcc0, 0xc400),
		UPDATE_COEF(0x50, 0x2000, 0x2000),
		UPDATE_COEF(0x56, 0x0006, 0x0006),
		UPDATE_COEF(0x66, 0x0008, 0),
		UPDATE_COEF(0x67, 0x2000, 0),
		{}
	};
	static const struct coef_fw coef0298[] = {
		UPDATE_COEF(0x19, 0x1300, 0x0300),
		{}
	};
	static const struct coef_fw coef0292[] = {
		WRITE_COEF(0x76, 0x000e),
		WRITE_COEF(0x6c, 0x2400),
		WRITE_COEF(0x18, 0x7308),
		WRITE_COEF(0x6b, 0xc429),
		{}
	};
	static const struct coef_fw coef0293[] = {
		UPDATE_COEF(0x10, 7<<8, 6<<8), /* SET Line1 JD to 0 */
		UPDATE_COEFEX(0x57, 0x05, 1<<15|1<<13, 0x0), /* SET charge pump by verb */
		UPDATE_COEFEX(0x57, 0x03, 1<<10, 1<<10), /* SET EN_OSW to 1 */
		UPDATE_COEF(0x1a, 1<<3, 1<<3), /* Combo JD gating with LINE1-VREFO */
		WRITE_COEF(0x45, 0xc429), /* Set to TRS type */
		UPDATE_COEF(0x4a, 0x000f, 0x000e), /* Combo Jack auto detect */
		{}
	};
	static const struct coef_fw coef0668[] = {
		WRITE_COEF(0x15, 0x0d40),
		WRITE_COEF(0xb7, 0x802b),
		{}
	};
	static const struct coef_fw coef0225[] = {
		UPDATE_COEF(0x63, 3<<14, 0),
		{}
	};
	static const struct coef_fw coef0274[] = {
		UPDATE_COEF(0x4a, 0x0100, 0),
		UPDATE_COEFEX(0x57, 0x05, 0x4000, 0),
		UPDATE_COEF(0x6b, 0xf000, 0x5000),
		UPDATE_COEF(0x4a, 0x0010, 0),
		UPDATE_COEF(0x4a, 0x0c00, 0x0c00),
		WRITE_COEF(0x45, 0x5289),
		UPDATE_COEF(0x4a, 0x0c00, 0),
		{}
	};

	if (spec->no_internal_mic_pin) {
		alc_update_coef_idx(codec, 0x45, 0xf<<12 | 1<<10, 5<<12);
		return;
	}

	switch (codec->core.vendor_id) {
	case 0x10ec0255:
		alc_process_coef_fw(codec, coef0255);
		break;
	case 0x10ec0230:
	case 0x10ec0236:
	case 0x10ec0256:
	case 0x19e58326:
		alc_hp_mute_disable(codec, 75);
		alc_process_coef_fw(codec, coef0256);
		break;
	case 0x10ec0234:
	case 0x10ec0274:
	case 0x10ec0294:
		alc_process_coef_fw(codec, coef0274);
		break;
	case 0x10ec0233:
	case 0x10ec0283:
		alc_process_coef_fw(codec, coef0233);
		break;
	case 0x10ec0286:
	case 0x10ec0288:
		alc_process_coef_fw(codec, coef0288);
		break;
	case 0x10ec0298:
		alc_process_coef_fw(codec, coef0298);
		alc_process_coef_fw(codec, coef0288);
		break;
	case 0x10ec0292:
		alc_process_coef_fw(codec, coef0292);
		break;
	case 0x10ec0293:
		alc_process_coef_fw(codec, coef0293);
		break;
	case 0x10ec0668:
		alc_process_coef_fw(codec, coef0668);
		break;
	case 0x10ec0215:
	case 0x10ec0225:
	case 0x10ec0285:
	case 0x10ec0295:
	case 0x10ec0289:
	case 0x10ec0299:
		alc_hp_mute_disable(codec, 75);
		alc_process_coef_fw(codec, alc225_pre_hsmode);
		alc_process_coef_fw(codec, coef0225);
		break;
	case 0x10ec0867:
		alc_update_coefex_idx(codec, 0x57, 0x5, 1<<14, 0);
		break;
	}
	codec_dbg(codec, "Headset jack set to unplugged mode.\n");
}


static void alc_headset_mode_mic_in(struct hda_codec *codec, hda_nid_t hp_pin,
				    hda_nid_t mic_pin)
{
	static const struct coef_fw coef0255[] = {
		WRITE_COEFEX(0x57, 0x03, 0x8aa6),
		WRITE_COEF(0x06, 0x6100), /* Set MIC2 Vref gate to normal */
		{}
	};
	static const struct coef_fw coef0256[] = {
		UPDATE_COEFEX(0x57, 0x05, 1<<14, 1<<14), /* Direct Drive HP Amp control(Set to verb control)*/
		WRITE_COEFEX(0x57, 0x03, 0x09a3),
		WRITE_COEF(0x06, 0x6100), /* Set MIC2 Vref gate to normal */
		{}
	};
	static const struct coef_fw coef0233[] = {
		UPDATE_COEF(0x35, 0, 1<<14),
		WRITE_COEF(0x06, 0x2100),
		WRITE_COEF(0x1a, 0x0021),
		WRITE_COEF(0x26, 0x008c),
		{}
	};
	static const struct coef_fw coef0288[] = {
		UPDATE_COEF(0x4f, 0x00c0, 0),
		UPDATE_COEF(0x50, 0x2000, 0),
		UPDATE_COEF(0x56, 0x0006, 0),
		UPDATE_COEF(0x4f, 0xfcc0, 0xc400),
		UPDATE_COEF(0x66, 0x0008, 0x0008),
		UPDATE_COEF(0x67, 0x2000, 0x2000),
		{}
	};
	static const struct coef_fw coef0292[] = {
		WRITE_COEF(0x19, 0xa208),
		WRITE_COEF(0x2e, 0xacf0),
		{}
	};
	static const struct coef_fw coef0293[] = {
		UPDATE_COEFEX(0x57, 0x05, 0, 1<<15|1<<13), /* SET charge pump by verb */
		UPDATE_COEFEX(0x57, 0x03, 1<<10, 0), /* SET EN_OSW to 0 */
		UPDATE_COEF(0x1a, 1<<3, 0), /* Combo JD gating without LINE1-VREFO */
		{}
	};
	static const struct coef_fw coef0688[] = {
		WRITE_COEF(0xb7, 0x802b),
		WRITE_COEF(0xb5, 0x1040),
		UPDATE_COEF(0xc3, 0, 1<<12),
		{}
	};
	static const struct coef_fw coef0225[] = {
		UPDATE_COEFEX(0x57, 0x05, 1<<14, 1<<14),
		UPDATE_COEF(0x4a, 3<<4, 2<<4),
		UPDATE_COEF(0x63, 3<<14, 0),
		{}
	};
	static const struct coef_fw coef0274[] = {
		UPDATE_COEFEX(0x57, 0x05, 0x4000, 0x4000),
		UPDATE_COEF(0x4a, 0x0010, 0),
		UPDATE_COEF(0x6b, 0xf000, 0),
		{}
	};

	switch (codec->core.vendor_id) {
	case 0x10ec0255:
		alc_write_coef_idx(codec, 0x45, 0xc489);
		snd_hda_set_pin_ctl_cache(codec, hp_pin, 0);
		alc_process_coef_fw(codec, coef0255);
		snd_hda_set_pin_ctl_cache(codec, mic_pin, PIN_VREF50);
		break;
	case 0x10ec0230:
	case 0x10ec0236:
	case 0x10ec0256:
	case 0x19e58326:
		alc_write_coef_idx(codec, 0x45, 0xc489);
		snd_hda_set_pin_ctl_cache(codec, hp_pin, 0);
		alc_process_coef_fw(codec, coef0256);
		snd_hda_set_pin_ctl_cache(codec, mic_pin, PIN_VREF50);
		break;
	case 0x10ec0234:
	case 0x10ec0274:
	case 0x10ec0294:
		alc_write_coef_idx(codec, 0x45, 0x4689);
		snd_hda_set_pin_ctl_cache(codec, hp_pin, 0);
		alc_process_coef_fw(codec, coef0274);
		snd_hda_set_pin_ctl_cache(codec, mic_pin, PIN_VREF50);
		break;
	case 0x10ec0233:
	case 0x10ec0283:
		alc_write_coef_idx(codec, 0x45, 0xc429);
		snd_hda_set_pin_ctl_cache(codec, hp_pin, 0);
		alc_process_coef_fw(codec, coef0233);
		snd_hda_set_pin_ctl_cache(codec, mic_pin, PIN_VREF50);
		break;
	case 0x10ec0286:
	case 0x10ec0288:
	case 0x10ec0298:
		snd_hda_set_pin_ctl_cache(codec, hp_pin, 0);
		alc_process_coef_fw(codec, coef0288);
		snd_hda_set_pin_ctl_cache(codec, mic_pin, PIN_VREF50);
		break;
	case 0x10ec0292:
		snd_hda_set_pin_ctl_cache(codec, hp_pin, 0);
		alc_process_coef_fw(codec, coef0292);
		break;
	case 0x10ec0293:
		/* Set to TRS mode */
		alc_write_coef_idx(codec, 0x45, 0xc429);
		snd_hda_set_pin_ctl_cache(codec, hp_pin, 0);
		alc_process_coef_fw(codec, coef0293);
		snd_hda_set_pin_ctl_cache(codec, mic_pin, PIN_VREF50);
		break;
	case 0x10ec0867:
		alc_update_coefex_idx(codec, 0x57, 0x5, 0, 1<<14);
		fallthrough;
	case 0x10ec0221:
	case 0x10ec0662:
		snd_hda_set_pin_ctl_cache(codec, hp_pin, 0);
		snd_hda_set_pin_ctl_cache(codec, mic_pin, PIN_VREF50);
		break;
	case 0x10ec0668:
		alc_write_coef_idx(codec, 0x11, 0x0001);
		snd_hda_set_pin_ctl_cache(codec, hp_pin, 0);
		alc_process_coef_fw(codec, coef0688);
		snd_hda_set_pin_ctl_cache(codec, mic_pin, PIN_VREF50);
		break;
	case 0x10ec0215:
	case 0x10ec0225:
	case 0x10ec0285:
	case 0x10ec0295:
	case 0x10ec0289:
	case 0x10ec0299:
		alc_process_coef_fw(codec, alc225_pre_hsmode);
		alc_update_coef_idx(codec, 0x45, 0x3f<<10, 0x31<<10);
		snd_hda_set_pin_ctl_cache(codec, hp_pin, 0);
		alc_process_coef_fw(codec, coef0225);
		snd_hda_set_pin_ctl_cache(codec, mic_pin, PIN_VREF50);
		break;
	}
	codec_dbg(codec, "Headset jack set to mic-in mode.\n");
}

static void alc_headset_mode_default(struct hda_codec *codec)
{
	static const struct coef_fw coef0225[] = {
		UPDATE_COEF(0x45, 0x3f<<10, 0x30<<10),
		UPDATE_COEF(0x45, 0x3f<<10, 0x31<<10),
		UPDATE_COEF(0x49, 3<<8, 0<<8),
		UPDATE_COEF(0x4a, 3<<4, 3<<4),
		UPDATE_COEF(0x63, 3<<14, 0),
		UPDATE_COEF(0x67, 0xf000, 0x3000),
		{}
	};
	static const struct coef_fw coef0255[] = {
		WRITE_COEF(0x45, 0xc089),
		WRITE_COEF(0x45, 0xc489),
		WRITE_COEFEX(0x57, 0x03, 0x8ea6),
		WRITE_COEF(0x49, 0x0049),
		{}
	};
	static const struct coef_fw coef0256[] = {
		WRITE_COEF(0x45, 0xc489),
		WRITE_COEFEX(0x57, 0x03, 0x0da3),
		WRITE_COEF(0x49, 0x0049),
		UPDATE_COEFEX(0x57, 0x05, 1<<14, 0), /* Direct Drive HP Amp control(Set to verb control)*/
		WRITE_COEF(0x06, 0x6100),
		{}
	};
	static const struct coef_fw coef0233[] = {
		WRITE_COEF(0x06, 0x2100),
		WRITE_COEF(0x32, 0x4ea3),
		{}
	};
	static const struct coef_fw coef0288[] = {
		UPDATE_COEF(0x4f, 0xfcc0, 0xc400), /* Set to TRS type */
		UPDATE_COEF(0x50, 0x2000, 0x2000),
		UPDATE_COEF(0x56, 0x0006, 0x0006),
		UPDATE_COEF(0x66, 0x0008, 0),
		UPDATE_COEF(0x67, 0x2000, 0),
		{}
	};
	static const struct coef_fw coef0292[] = {
		WRITE_COEF(0x76, 0x000e),
		WRITE_COEF(0x6c, 0x2400),
		WRITE_COEF(0x6b, 0xc429),
		WRITE_COEF(0x18, 0x7308),
		{}
	};
	static const struct coef_fw coef0293[] = {
		UPDATE_COEF(0x4a, 0x000f, 0x000e), /* Combo Jack auto detect */
		WRITE_COEF(0x45, 0xC429), /* Set to TRS type */
		UPDATE_COEF(0x1a, 1<<3, 0), /* Combo JD gating without LINE1-VREFO */
		{}
	};
	static const struct coef_fw coef0688[] = {
		WRITE_COEF(0x11, 0x0041),
		WRITE_COEF(0x15, 0x0d40),
		WRITE_COEF(0xb7, 0x802b),
		{}
	};
	static const struct coef_fw coef0274[] = {
		WRITE_COEF(0x45, 0x4289),
		UPDATE_COEF(0x4a, 0x0010, 0x0010),
		UPDATE_COEF(0x6b, 0x0f00, 0),
		UPDATE_COEF(0x49, 0x0300, 0x0300),
		{}
	};

	switch (codec->core.vendor_id) {
	case 0x10ec0215:
	case 0x10ec0225:
	case 0x10ec0285:
	case 0x10ec0295:
	case 0x10ec0289:
	case 0x10ec0299:
		alc_process_coef_fw(codec, alc225_pre_hsmode);
		alc_process_coef_fw(codec, coef0225);
		alc_hp_enable_unmute(codec, 75);
		break;
	case 0x10ec0255:
		alc_process_coef_fw(codec, coef0255);
		break;
	case 0x10ec0230:
	case 0x10ec0236:
	case 0x10ec0256:
	case 0x19e58326:
		alc_write_coef_idx(codec, 0x1b, 0x0e4b);
		alc_write_coef_idx(codec, 0x45, 0xc089);
		msleep(50);
		alc_process_coef_fw(codec, coef0256);
		alc_hp_enable_unmute(codec, 75);
		break;
	case 0x10ec0234:
	case 0x10ec0274:
	case 0x10ec0294:
		alc_process_coef_fw(codec, coef0274);
		break;
	case 0x10ec0233:
	case 0x10ec0283:
		alc_process_coef_fw(codec, coef0233);
		break;
	case 0x10ec0286:
	case 0x10ec0288:
	case 0x10ec0298:
		alc_process_coef_fw(codec, coef0288);
		break;
	case 0x10ec0292:
		alc_process_coef_fw(codec, coef0292);
		break;
	case 0x10ec0293:
		alc_process_coef_fw(codec, coef0293);
		break;
	case 0x10ec0668:
		alc_process_coef_fw(codec, coef0688);
		break;
	case 0x10ec0867:
		alc_update_coefex_idx(codec, 0x57, 0x5, 1<<14, 0);
		break;
	}
	codec_dbg(codec, "Headset jack set to headphone (default) mode.\n");
}

/* Iphone type */
static void alc_headset_mode_ctia(struct hda_codec *codec)
{
	int val;

	static const struct coef_fw coef0255[] = {
		WRITE_COEF(0x45, 0xd489), /* Set to CTIA type */
		WRITE_COEF(0x1b, 0x0c2b),
		WRITE_COEFEX(0x57, 0x03, 0x8ea6),
		{}
	};
	static const struct coef_fw coef0256[] = {
		WRITE_COEF(0x45, 0xd489), /* Set to CTIA type */
		WRITE_COEF(0x1b, 0x0e6b),
		{}
	};
	static const struct coef_fw coef0233[] = {
		WRITE_COEF(0x45, 0xd429),
		WRITE_COEF(0x1b, 0x0c2b),
		WRITE_COEF(0x32, 0x4ea3),
		{}
	};
	static const struct coef_fw coef0288[] = {
		UPDATE_COEF(0x50, 0x2000, 0x2000),
		UPDATE_COEF(0x56, 0x0006, 0x0006),
		UPDATE_COEF(0x66, 0x0008, 0),
		UPDATE_COEF(0x67, 0x2000, 0),
		{}
	};
	static const struct coef_fw coef0292[] = {
		WRITE_COEF(0x6b, 0xd429),
		WRITE_COEF(0x76, 0x0008),
		WRITE_COEF(0x18, 0x7388),
		{}
	};
	static const struct coef_fw coef0293[] = {
		WRITE_COEF(0x45, 0xd429), /* Set to ctia type */
		UPDATE_COEF(0x10, 7<<8, 7<<8), /* SET Line1 JD to 1 */
		{}
	};
	static const struct coef_fw coef0688[] = {
		WRITE_COEF(0x11, 0x0001),
		WRITE_COEF(0x15, 0x0d60),
		WRITE_COEF(0xc3, 0x0000),
		{}
	};
	static const struct coef_fw coef0225_1[] = {
		UPDATE_COEF(0x45, 0x3f<<10, 0x35<<10),
		UPDATE_COEF(0x63, 3<<14, 2<<14),
		{}
	};
	static const struct coef_fw coef0225_2[] = {
		UPDATE_COEF(0x45, 0x3f<<10, 0x35<<10),
		UPDATE_COEF(0x63, 3<<14, 1<<14),
		{}
	};

	switch (codec->core.vendor_id) {
	case 0x10ec0255:
		alc_process_coef_fw(codec, coef0255);
		break;
	case 0x10ec0230:
	case 0x10ec0236:
	case 0x10ec0256:
	case 0x19e58326:
		alc_process_coef_fw(codec, coef0256);
		alc_hp_enable_unmute(codec, 75);
		break;
	case 0x10ec0234:
	case 0x10ec0274:
	case 0x10ec0294:
		alc_write_coef_idx(codec, 0x45, 0xd689);
		break;
	case 0x10ec0233:
	case 0x10ec0283:
		alc_process_coef_fw(codec, coef0233);
		break;
	case 0x10ec0298:
		val = alc_read_coef_idx(codec, 0x50);
		if (val & (1 << 12)) {
			alc_update_coef_idx(codec, 0x8e, 0x0070, 0x0020);
			alc_update_coef_idx(codec, 0x4f, 0xfcc0, 0xd400);
			msleep(300);
		} else {
			alc_update_coef_idx(codec, 0x8e, 0x0070, 0x0010);
			alc_update_coef_idx(codec, 0x4f, 0xfcc0, 0xd400);
			msleep(300);
		}
		break;
	case 0x10ec0286:
	case 0x10ec0288:
		alc_update_coef_idx(codec, 0x4f, 0xfcc0, 0xd400);
		msleep(300);
		alc_process_coef_fw(codec, coef0288);
		break;
	case 0x10ec0292:
		alc_process_coef_fw(codec, coef0292);
		break;
	case 0x10ec0293:
		alc_process_coef_fw(codec, coef0293);
		break;
	case 0x10ec0668:
		alc_process_coef_fw(codec, coef0688);
		break;
	case 0x10ec0215:
	case 0x10ec0225:
	case 0x10ec0285:
	case 0x10ec0295:
	case 0x10ec0289:
	case 0x10ec0299:
		val = alc_read_coef_idx(codec, 0x45);
		if (val & (1 << 9))
			alc_process_coef_fw(codec, coef0225_2);
		else
			alc_process_coef_fw(codec, coef0225_1);
		alc_hp_enable_unmute(codec, 75);
		break;
	case 0x10ec0867:
		alc_update_coefex_idx(codec, 0x57, 0x5, 1<<14, 0);
		break;
	}
	codec_dbg(codec, "Headset jack set to iPhone-style headset mode.\n");
}

/* Nokia type */
static void alc_headset_mode_omtp(struct hda_codec *codec)
{
	static const struct coef_fw coef0255[] = {
		WRITE_COEF(0x45, 0xe489), /* Set to OMTP Type */
		WRITE_COEF(0x1b, 0x0c2b),
		WRITE_COEFEX(0x57, 0x03, 0x8ea6),
		{}
	};
	static const struct coef_fw coef0256[] = {
		WRITE_COEF(0x45, 0xe489), /* Set to OMTP Type */
		WRITE_COEF(0x1b, 0x0e6b),
		{}
	};
	static const struct coef_fw coef0233[] = {
		WRITE_COEF(0x45, 0xe429),
		WRITE_COEF(0x1b, 0x0c2b),
		WRITE_COEF(0x32, 0x4ea3),
		{}
	};
	static const struct coef_fw coef0288[] = {
		UPDATE_COEF(0x50, 0x2000, 0x2000),
		UPDATE_COEF(0x56, 0x0006, 0x0006),
		UPDATE_COEF(0x66, 0x0008, 0),
		UPDATE_COEF(0x67, 0x2000, 0),
		{}
	};
	static const struct coef_fw coef0292[] = {
		WRITE_COEF(0x6b, 0xe429),
		WRITE_COEF(0x76, 0x0008),
		WRITE_COEF(0x18, 0x7388),
		{}
	};
	static const struct coef_fw coef0293[] = {
		WRITE_COEF(0x45, 0xe429), /* Set to omtp type */
		UPDATE_COEF(0x10, 7<<8, 7<<8), /* SET Line1 JD to 1 */
		{}
	};
	static const struct coef_fw coef0688[] = {
		WRITE_COEF(0x11, 0x0001),
		WRITE_COEF(0x15, 0x0d50),
		WRITE_COEF(0xc3, 0x0000),
		{}
	};
	static const struct coef_fw coef0225[] = {
		UPDATE_COEF(0x45, 0x3f<<10, 0x39<<10),
		UPDATE_COEF(0x63, 3<<14, 2<<14),
		{}
	};

	switch (codec->core.vendor_id) {
	case 0x10ec0255:
		alc_process_coef_fw(codec, coef0255);
		break;
	case 0x10ec0230:
	case 0x10ec0236:
	case 0x10ec0256:
	case 0x19e58326:
		alc_process_coef_fw(codec, coef0256);
		alc_hp_enable_unmute(codec, 75);
		break;
	case 0x10ec0234:
	case 0x10ec0274:
	case 0x10ec0294:
		alc_write_coef_idx(codec, 0x45, 0xe689);
		break;
	case 0x10ec0233:
	case 0x10ec0283:
		alc_process_coef_fw(codec, coef0233);
		break;
	case 0x10ec0298:
		alc_update_coef_idx(codec, 0x8e, 0x0070, 0x0010);/* Headset output enable */
		alc_update_coef_idx(codec, 0x4f, 0xfcc0, 0xe400);
		msleep(300);
		break;
	case 0x10ec0286:
	case 0x10ec0288:
		alc_update_coef_idx(codec, 0x4f, 0xfcc0, 0xe400);
		msleep(300);
		alc_process_coef_fw(codec, coef0288);
		break;
	case 0x10ec0292:
		alc_process_coef_fw(codec, coef0292);
		break;
	case 0x10ec0293:
		alc_process_coef_fw(codec, coef0293);
		break;
	case 0x10ec0668:
		alc_process_coef_fw(codec, coef0688);
		break;
	case 0x10ec0215:
	case 0x10ec0225:
	case 0x10ec0285:
	case 0x10ec0295:
	case 0x10ec0289:
	case 0x10ec0299:
		alc_process_coef_fw(codec, coef0225);
		alc_hp_enable_unmute(codec, 75);
		break;
	}
	codec_dbg(codec, "Headset jack set to Nokia-style headset mode.\n");
}

static void alc_determine_headset_type(struct hda_codec *codec)
{
	int val;
	bool is_ctia = false;
	struct alc_spec *spec = codec->spec;
	static const struct coef_fw coef0255[] = {
		WRITE_COEF(0x45, 0xd089), /* combo jack auto switch control(Check type)*/
		WRITE_COEF(0x49, 0x0149), /* combo jack auto switch control(Vref
 conteol) */
		{}
	};
	static const struct coef_fw coef0288[] = {
		UPDATE_COEF(0x4f, 0xfcc0, 0xd400), /* Check Type */
		{}
	};
	static const struct coef_fw coef0298[] = {
		UPDATE_COEF(0x50, 0x2000, 0x2000),
		UPDATE_COEF(0x56, 0x0006, 0x0006),
		UPDATE_COEF(0x66, 0x0008, 0),
		UPDATE_COEF(0x67, 0x2000, 0),
		UPDATE_COEF(0x19, 0x1300, 0x1300),
		{}
	};
	static const struct coef_fw coef0293[] = {
		UPDATE_COEF(0x4a, 0x000f, 0x0008), /* Combo Jack auto detect */
		WRITE_COEF(0x45, 0xD429), /* Set to ctia type */
		{}
	};
	static const struct coef_fw coef0688[] = {
		WRITE_COEF(0x11, 0x0001),
		WRITE_COEF(0xb7, 0x802b),
		WRITE_COEF(0x15, 0x0d60),
		WRITE_COEF(0xc3, 0x0c00),
		{}
	};
	static const struct coef_fw coef0274[] = {
		UPDATE_COEF(0x4a, 0x0010, 0),
		UPDATE_COEF(0x4a, 0x8000, 0),
		WRITE_COEF(0x45, 0xd289),
		UPDATE_COEF(0x49, 0x0300, 0x0300),
		{}
	};

	if (spec->no_internal_mic_pin) {
		alc_update_coef_idx(codec, 0x45, 0xf<<12 | 1<<10, 5<<12);
		return;
	}

	switch (codec->core.vendor_id) {
	case 0x10ec0255:
		alc_process_coef_fw(codec, coef0255);
		msleep(300);
		val = alc_read_coef_idx(codec, 0x46);
		is_ctia = (val & 0x0070) == 0x0070;
		break;
	case 0x10ec0230:
	case 0x10ec0236:
	case 0x10ec0256:
	case 0x19e58326:
		alc_write_coef_idx(codec, 0x1b, 0x0e4b);
		alc_write_coef_idx(codec, 0x06, 0x6104);
		alc_write_coefex_idx(codec, 0x57, 0x3, 0x09a3);

		alc_process_coef_fw(codec, coef0255);
		msleep(300);
		val = alc_read_coef_idx(codec, 0x46);
		is_ctia = (val & 0x0070) == 0x0070;
		if (!is_ctia) {
			alc_write_coef_idx(codec, 0x45, 0xe089);
			msleep(100);
			val = alc_read_coef_idx(codec, 0x46);
			if ((val & 0x0070) == 0x0070)
				is_ctia = false;
			else
				is_ctia = true;
		}
		alc_write_coefex_idx(codec, 0x57, 0x3, 0x0da3);
		alc_update_coefex_idx(codec, 0x57, 0x5, 1<<14, 0);
		break;
	case 0x10ec0234:
	case 0x10ec0274:
	case 0x10ec0294:
		alc_process_coef_fw(codec, coef0274);
		msleep(850);
		val = alc_read_coef_idx(codec, 0x46);
		is_ctia = (val & 0x00f0) == 0x00f0;
		break;
	case 0x10ec0233:
	case 0x10ec0283:
		alc_write_coef_idx(codec, 0x45, 0xd029);
		msleep(300);
		val = alc_read_coef_idx(codec, 0x46);
		is_ctia = (val & 0x0070) == 0x0070;
		break;
	case 0x10ec0298:
		snd_hda_codec_write(codec, 0x21, 0,
			    AC_VERB_SET_AMP_GAIN_MUTE, AMP_OUT_MUTE);
		msleep(100);
		snd_hda_codec_write(codec, 0x21, 0,
			    AC_VERB_SET_PIN_WIDGET_CONTROL, 0x0);
		msleep(200);

		val = alc_read_coef_idx(codec, 0x50);
		if (val & (1 << 12)) {
			alc_update_coef_idx(codec, 0x8e, 0x0070, 0x0020);
			alc_process_coef_fw(codec, coef0288);
			msleep(350);
			val = alc_read_coef_idx(codec, 0x50);
			is_ctia = (val & 0x0070) == 0x0070;
		} else {
			alc_update_coef_idx(codec, 0x8e, 0x0070, 0x0010);
			alc_process_coef_fw(codec, coef0288);
			msleep(350);
			val = alc_read_coef_idx(codec, 0x50);
			is_ctia = (val & 0x0070) == 0x0070;
		}
		alc_process_coef_fw(codec, coef0298);
		snd_hda_codec_write(codec, 0x21, 0,
			    AC_VERB_SET_PIN_WIDGET_CONTROL, PIN_HP);
		msleep(75);
		snd_hda_codec_write(codec, 0x21, 0,
			    AC_VERB_SET_AMP_GAIN_MUTE, AMP_OUT_UNMUTE);
		break;
	case 0x10ec0286:
	case 0x10ec0288:
		alc_process_coef_fw(codec, coef0288);
		msleep(350);
		val = alc_read_coef_idx(codec, 0x50);
		is_ctia = (val & 0x0070) == 0x0070;
		break;
	case 0x10ec0292:
		alc_write_coef_idx(codec, 0x6b, 0xd429);
		msleep(300);
		val = alc_read_coef_idx(codec, 0x6c);
		is_ctia = (val & 0x001c) == 0x001c;
		break;
	case 0x10ec0293:
		alc_process_coef_fw(codec, coef0293);
		msleep(300);
		val = alc_read_coef_idx(codec, 0x46);
		is_ctia = (val & 0x0070) == 0x0070;
		break;
	case 0x10ec0668:
		alc_process_coef_fw(codec, coef0688);
		msleep(300);
		val = alc_read_coef_idx(codec, 0xbe);
		is_ctia = (val & 0x1c02) == 0x1c02;
		break;
	case 0x10ec0215:
	case 0x10ec0225:
	case 0x10ec0285:
	case 0x10ec0295:
	case 0x10ec0289:
	case 0x10ec0299:
		alc_process_coef_fw(codec, alc225_pre_hsmode);
		alc_update_coef_idx(codec, 0x67, 0xf000, 0x1000);
		val = alc_read_coef_idx(codec, 0x45);
		if (val & (1 << 9)) {
			alc_update_coef_idx(codec, 0x45, 0x3f<<10, 0x34<<10);
			alc_update_coef_idx(codec, 0x49, 3<<8, 2<<8);
			msleep(800);
			val = alc_read_coef_idx(codec, 0x46);
			is_ctia = (val & 0x00f0) == 0x00f0;
		} else {
			alc_update_coef_idx(codec, 0x45, 0x3f<<10, 0x34<<10);
			alc_update_coef_idx(codec, 0x49, 3<<8, 1<<8);
			msleep(800);
			val = alc_read_coef_idx(codec, 0x46);
			is_ctia = (val & 0x00f0) == 0x00f0;
		}
		if (!is_ctia) {
			alc_update_coef_idx(codec, 0x45, 0x3f<<10, 0x38<<10);
			alc_update_coef_idx(codec, 0x49, 3<<8, 1<<8);
			msleep(100);
			val = alc_read_coef_idx(codec, 0x46);
			if ((val & 0x00f0) == 0x00f0)
				is_ctia = false;
			else
				is_ctia = true;
		}
		alc_update_coef_idx(codec, 0x4a, 7<<6, 7<<6);
		alc_update_coef_idx(codec, 0x4a, 3<<4, 3<<4);
		alc_update_coef_idx(codec, 0x67, 0xf000, 0x3000);
		break;
	case 0x10ec0867:
		is_ctia = true;
		break;
	}

	codec_dbg(codec, "Headset jack detected iPhone-style headset: %s\n",
		    is_ctia ? "yes" : "no");
	spec->current_headset_type = is_ctia ? ALC_HEADSET_TYPE_CTIA : ALC_HEADSET_TYPE_OMTP;
}

static void alc_update_headset_mode(struct hda_codec *codec)
{
	struct alc_spec *spec = codec->spec;

	hda_nid_t mux_pin = spec->gen.imux_pins[spec->gen.cur_mux[0]];
	hda_nid_t hp_pin = alc_get_hp_pin(spec);

	int new_headset_mode;

	if (!snd_hda_jack_detect(codec, hp_pin))
		new_headset_mode = ALC_HEADSET_MODE_UNPLUGGED;
	else if (mux_pin == spec->headset_mic_pin)
		new_headset_mode = ALC_HEADSET_MODE_HEADSET;
	else if (mux_pin == spec->headphone_mic_pin)
		new_headset_mode = ALC_HEADSET_MODE_MIC;
	else
		new_headset_mode = ALC_HEADSET_MODE_HEADPHONE;

	if (new_headset_mode == spec->current_headset_mode) {
		snd_hda_gen_update_outputs(codec);
		return;
	}

	switch (new_headset_mode) {
	case ALC_HEADSET_MODE_UNPLUGGED:
		alc_headset_mode_unplugged(codec);
		spec->current_headset_mode = ALC_HEADSET_MODE_UNKNOWN;
		spec->current_headset_type = ALC_HEADSET_TYPE_UNKNOWN;
		spec->gen.hp_jack_present = false;
		break;
	case ALC_HEADSET_MODE_HEADSET:
		if (spec->current_headset_type == ALC_HEADSET_TYPE_UNKNOWN)
			alc_determine_headset_type(codec);
		if (spec->current_headset_type == ALC_HEADSET_TYPE_CTIA)
			alc_headset_mode_ctia(codec);
		else if (spec->current_headset_type == ALC_HEADSET_TYPE_OMTP)
			alc_headset_mode_omtp(codec);
		spec->gen.hp_jack_present = true;
		break;
	case ALC_HEADSET_MODE_MIC:
		alc_headset_mode_mic_in(codec, hp_pin, spec->headphone_mic_pin);
		spec->gen.hp_jack_present = false;
		break;
	case ALC_HEADSET_MODE_HEADPHONE:
		alc_headset_mode_default(codec);
		spec->gen.hp_jack_present = true;
		break;
	}
	if (new_headset_mode != ALC_HEADSET_MODE_MIC) {
		snd_hda_set_pin_ctl_cache(codec, hp_pin,
					  AC_PINCTL_OUT_EN | AC_PINCTL_HP_EN);
		if (spec->headphone_mic_pin && spec->headphone_mic_pin != hp_pin)
			snd_hda_set_pin_ctl_cache(codec, spec->headphone_mic_pin,
						  PIN_VREFHIZ);
	}
	spec->current_headset_mode = new_headset_mode;

	snd_hda_gen_update_outputs(codec);
}

static void alc_update_headset_mode_hook(struct hda_codec *codec,
					 struct snd_kcontrol *kcontrol,
					 struct snd_ctl_elem_value *ucontrol)
{
	alc_update_headset_mode(codec);
}

static void alc_update_headset_jack_cb(struct hda_codec *codec,
				       struct hda_jack_callback *jack)
{
	snd_hda_gen_hp_automute(codec, jack);
	alc_update_headset_mode(codec);
}

static void alc_probe_headset_mode(struct hda_codec *codec)
{
	int i;
	struct alc_spec *spec = codec->spec;
	struct auto_pin_cfg *cfg = &spec->gen.autocfg;

	/* Find mic pins */
	for (i = 0; i < cfg->num_inputs; i++) {
		if (cfg->inputs[i].is_headset_mic && !spec->headset_mic_pin)
			spec->headset_mic_pin = cfg->inputs[i].pin;
		if (cfg->inputs[i].is_headphone_mic && !spec->headphone_mic_pin)
			spec->headphone_mic_pin = cfg->inputs[i].pin;
	}

	WARN_ON(spec->gen.cap_sync_hook);
	spec->gen.cap_sync_hook = alc_update_headset_mode_hook;
	spec->gen.automute_hook = alc_update_headset_mode;
	spec->gen.hp_automute_hook = alc_update_headset_jack_cb;
}

static void alc_fixup_headset_mode(struct hda_codec *codec,
				const struct hda_fixup *fix, int action)
{
	struct alc_spec *spec = codec->spec;

	switch (action) {
	case HDA_FIXUP_ACT_PRE_PROBE:
		spec->parse_flags |= HDA_PINCFG_HEADSET_MIC | HDA_PINCFG_HEADPHONE_MIC;
		break;
	case HDA_FIXUP_ACT_PROBE:
		alc_probe_headset_mode(codec);
		break;
	case HDA_FIXUP_ACT_INIT:
		if (is_s3_resume(codec) || is_s4_resume(codec)) {
			spec->current_headset_mode = ALC_HEADSET_MODE_UNKNOWN;
			spec->current_headset_type = ALC_HEADSET_TYPE_UNKNOWN;
		}
		alc_update_headset_mode(codec);
		break;
	}
}

static void alc_fixup_headset_mode_no_hp_mic(struct hda_codec *codec,
				const struct hda_fixup *fix, int action)
{
	if (action == HDA_FIXUP_ACT_PRE_PROBE) {
		struct alc_spec *spec = codec->spec;
		spec->parse_flags |= HDA_PINCFG_HEADSET_MIC;
	}
	else
		alc_fixup_headset_mode(codec, fix, action);
}

static void alc255_set_default_jack_type(struct hda_codec *codec)
{
	/* Set to iphone type */
	static const struct coef_fw alc255fw[] = {
		WRITE_COEF(0x1b, 0x880b),
		WRITE_COEF(0x45, 0xd089),
		WRITE_COEF(0x1b, 0x080b),
		WRITE_COEF(0x46, 0x0004),
		WRITE_COEF(0x1b, 0x0c0b),
		{}
	};
	static const struct coef_fw alc256fw[] = {
		WRITE_COEF(0x1b, 0x884b),
		WRITE_COEF(0x45, 0xd089),
		WRITE_COEF(0x1b, 0x084b),
		WRITE_COEF(0x46, 0x0004),
		WRITE_COEF(0x1b, 0x0c4b),
		{}
	};
	switch (codec->core.vendor_id) {
	case 0x10ec0255:
		alc_process_coef_fw(codec, alc255fw);
		break;
	case 0x10ec0230:
	case 0x10ec0236:
	case 0x10ec0256:
	case 0x19e58326:
		alc_process_coef_fw(codec, alc256fw);
		break;
	}
	msleep(30);
}

static void alc_fixup_headset_mode_alc255(struct hda_codec *codec,
				const struct hda_fixup *fix, int action)
{
	if (action == HDA_FIXUP_ACT_PRE_PROBE) {
		alc255_set_default_jack_type(codec);
	}
	alc_fixup_headset_mode(codec, fix, action);
}

static void alc_fixup_headset_mode_alc255_no_hp_mic(struct hda_codec *codec,
				const struct hda_fixup *fix, int action)
{
	if (action == HDA_FIXUP_ACT_PRE_PROBE) {
		struct alc_spec *spec = codec->spec;
		spec->parse_flags |= HDA_PINCFG_HEADSET_MIC;
		alc255_set_default_jack_type(codec);
	}
	else
		alc_fixup_headset_mode(codec, fix, action);
}

static void alc288_update_headset_jack_cb(struct hda_codec *codec,
				       struct hda_jack_callback *jack)
{
	struct alc_spec *spec = codec->spec;

	alc_update_headset_jack_cb(codec, jack);
	/* Headset Mic enable or disable, only for Dell Dino */
	alc_update_gpio_data(codec, 0x40, spec->gen.hp_jack_present);
}

static void alc_fixup_headset_mode_dell_alc288(struct hda_codec *codec,
				const struct hda_fixup *fix, int action)
{
	alc_fixup_headset_mode(codec, fix, action);
	if (action == HDA_FIXUP_ACT_PROBE) {
		struct alc_spec *spec = codec->spec;
		/* toggled via hp_automute_hook */
		spec->gpio_mask |= 0x40;
		spec->gpio_dir |= 0x40;
		spec->gen.hp_automute_hook = alc288_update_headset_jack_cb;
	}
}

static void alc_fixup_auto_mute_via_amp(struct hda_codec *codec,
					const struct hda_fixup *fix, int action)
{
	if (action == HDA_FIXUP_ACT_PRE_PROBE) {
		struct alc_spec *spec = codec->spec;
		spec->gen.auto_mute_via_amp = 1;
	}
}

static void alc_fixup_no_shutup(struct hda_codec *codec,
				const struct hda_fixup *fix, int action)
{
	if (action == HDA_FIXUP_ACT_PRE_PROBE) {
		struct alc_spec *spec = codec->spec;
		spec->no_shutup_pins = 1;
	}
}

static void alc_fixup_disable_aamix(struct hda_codec *codec,
				    const struct hda_fixup *fix, int action)
{
	if (action == HDA_FIXUP_ACT_PRE_PROBE) {
		struct alc_spec *spec = codec->spec;
		/* Disable AA-loopback as it causes white noise */
		spec->gen.mixer_nid = 0;
	}
}

/* fixup for Thinkpad docks: add dock pins, avoid HP parser fixup */
static void alc_fixup_tpt440_dock(struct hda_codec *codec,
				  const struct hda_fixup *fix, int action)
{
	static const struct hda_pintbl pincfgs[] = {
		{ 0x16, 0x21211010 }, /* dock headphone */
		{ 0x19, 0x21a11010 }, /* dock mic */
		{ }
	};
	struct alc_spec *spec = codec->spec;

	if (action == HDA_FIXUP_ACT_PRE_PROBE) {
		spec->parse_flags = HDA_PINCFG_NO_HP_FIXUP;
		codec->power_save_node = 0; /* avoid click noises */
		snd_hda_apply_pincfgs(codec, pincfgs);
	}
}

static void alc_fixup_tpt470_dock(struct hda_codec *codec,
				  const struct hda_fixup *fix, int action)
{
	static const struct hda_pintbl pincfgs[] = {
		{ 0x17, 0x21211010 }, /* dock headphone */
		{ 0x19, 0x21a11010 }, /* dock mic */
		{ }
	};
	struct alc_spec *spec = codec->spec;

	if (action == HDA_FIXUP_ACT_PRE_PROBE) {
		spec->parse_flags = HDA_PINCFG_NO_HP_FIXUP;
		snd_hda_apply_pincfgs(codec, pincfgs);
	} else if (action == HDA_FIXUP_ACT_INIT) {
		/* Enable DOCK device */
		snd_hda_codec_write(codec, 0x17, 0,
			    AC_VERB_SET_CONFIG_DEFAULT_BYTES_3, 0);
		/* Enable DOCK device */
		snd_hda_codec_write(codec, 0x19, 0,
			    AC_VERB_SET_CONFIG_DEFAULT_BYTES_3, 0);
	}
}

static void alc_fixup_tpt470_dacs(struct hda_codec *codec,
				  const struct hda_fixup *fix, int action)
{
	/* Assure the speaker pin to be coupled with DAC NID 0x03; otherwise
	 * the speaker output becomes too low by some reason on Thinkpads with
	 * ALC298 codec
	 */
	static const hda_nid_t preferred_pairs[] = {
		0x14, 0x03, 0x17, 0x02, 0x21, 0x02,
		0
	};
	struct alc_spec *spec = codec->spec;

	if (action == HDA_FIXUP_ACT_PRE_PROBE)
		spec->gen.preferred_dacs = preferred_pairs;
}

static void alc295_fixup_asus_dacs(struct hda_codec *codec,
				   const struct hda_fixup *fix, int action)
{
	static const hda_nid_t preferred_pairs[] = {
		0x17, 0x02, 0x21, 0x03, 0
	};
	struct alc_spec *spec = codec->spec;

	if (action == HDA_FIXUP_ACT_PRE_PROBE)
		spec->gen.preferred_dacs = preferred_pairs;
}

static void alc_shutup_dell_xps13(struct hda_codec *codec)
{
	struct alc_spec *spec = codec->spec;
	int hp_pin = alc_get_hp_pin(spec);

	/* Prevent pop noises when headphones are plugged in */
	snd_hda_codec_write(codec, hp_pin, 0,
			    AC_VERB_SET_AMP_GAIN_MUTE, AMP_OUT_MUTE);
	msleep(20);
}

static void alc_fixup_dell_xps13(struct hda_codec *codec,
				const struct hda_fixup *fix, int action)
{
	struct alc_spec *spec = codec->spec;
	struct hda_input_mux *imux = &spec->gen.input_mux;
	int i;

	switch (action) {
	case HDA_FIXUP_ACT_PRE_PROBE:
		/* mic pin 0x19 must be initialized with Vref Hi-Z, otherwise
		 * it causes a click noise at start up
		 */
		snd_hda_codec_set_pin_target(codec, 0x19, PIN_VREFHIZ);
		spec->shutup = alc_shutup_dell_xps13;
		break;
	case HDA_FIXUP_ACT_PROBE:
		/* Make the internal mic the default input source. */
		for (i = 0; i < imux->num_items; i++) {
			if (spec->gen.imux_pins[i] == 0x12) {
				spec->gen.cur_mux[0] = i;
				break;
			}
		}
		break;
	}
}

static void alc_fixup_headset_mode_alc662(struct hda_codec *codec,
				const struct hda_fixup *fix, int action)
{
	struct alc_spec *spec = codec->spec;

	if (action == HDA_FIXUP_ACT_PRE_PROBE) {
		spec->parse_flags |= HDA_PINCFG_HEADSET_MIC;
		spec->gen.hp_mic = 1; /* Mic-in is same pin as headphone */

		/* Disable boost for mic-in permanently. (This code is only called
		   from quirks that guarantee that the headphone is at NID 0x1b.) */
		snd_hda_codec_write(codec, 0x1b, 0, AC_VERB_SET_AMP_GAIN_MUTE, 0x7000);
		snd_hda_override_wcaps(codec, 0x1b, get_wcaps(codec, 0x1b) & ~AC_WCAP_IN_AMP);
	} else
		alc_fixup_headset_mode(codec, fix, action);
}

static void alc_fixup_headset_mode_alc668(struct hda_codec *codec,
				const struct hda_fixup *fix, int action)
{
	if (action == HDA_FIXUP_ACT_PRE_PROBE) {
		alc_write_coef_idx(codec, 0xc4, 0x8000);
		alc_update_coef_idx(codec, 0xc2, ~0xfe, 0);
		snd_hda_set_pin_ctl_cache(codec, 0x18, 0);
	}
	alc_fixup_headset_mode(codec, fix, action);
}

/* Returns the nid of the external mic input pin, or 0 if it cannot be found. */
static int find_ext_mic_pin(struct hda_codec *codec)
{
	struct alc_spec *spec = codec->spec;
	struct auto_pin_cfg *cfg = &spec->gen.autocfg;
	hda_nid_t nid;
	unsigned int defcfg;
	int i;

	for (i = 0; i < cfg->num_inputs; i++) {
		if (cfg->inputs[i].type != AUTO_PIN_MIC)
			continue;
		nid = cfg->inputs[i].pin;
		defcfg = snd_hda_codec_get_pincfg(codec, nid);
		if (snd_hda_get_input_pin_attr(defcfg) == INPUT_PIN_ATTR_INT)
			continue;
		return nid;
	}

	return 0;
}

static void alc271_hp_gate_mic_jack(struct hda_codec *codec,
				    const struct hda_fixup *fix,
				    int action)
{
	struct alc_spec *spec = codec->spec;

	if (action == HDA_FIXUP_ACT_PROBE) {
		int mic_pin = find_ext_mic_pin(codec);
		int hp_pin = alc_get_hp_pin(spec);

		if (snd_BUG_ON(!mic_pin || !hp_pin))
			return;
		snd_hda_jack_set_gating_jack(codec, mic_pin, hp_pin);
	}
}

static void alc269_fixup_limit_int_mic_boost(struct hda_codec *codec,
					     const struct hda_fixup *fix,
					     int action)
{
	struct alc_spec *spec = codec->spec;
	struct auto_pin_cfg *cfg = &spec->gen.autocfg;
	int i;

	/* The mic boosts on level 2 and 3 are too noisy
	   on the internal mic input.
	   Therefore limit the boost to 0 or 1. */

	if (action != HDA_FIXUP_ACT_PROBE)
		return;

	for (i = 0; i < cfg->num_inputs; i++) {
		hda_nid_t nid = cfg->inputs[i].pin;
		unsigned int defcfg;
		if (cfg->inputs[i].type != AUTO_PIN_MIC)
			continue;
		defcfg = snd_hda_codec_get_pincfg(codec, nid);
		if (snd_hda_get_input_pin_attr(defcfg) != INPUT_PIN_ATTR_INT)
			continue;

		snd_hda_override_amp_caps(codec, nid, HDA_INPUT,
					  (0x00 << AC_AMPCAP_OFFSET_SHIFT) |
					  (0x01 << AC_AMPCAP_NUM_STEPS_SHIFT) |
					  (0x2f << AC_AMPCAP_STEP_SIZE_SHIFT) |
					  (0 << AC_AMPCAP_MUTE_SHIFT));
	}
}

static void alc283_hp_automute_hook(struct hda_codec *codec,
				    struct hda_jack_callback *jack)
{
	struct alc_spec *spec = codec->spec;
	int vref;

	msleep(200);
	snd_hda_gen_hp_automute(codec, jack);

	vref = spec->gen.hp_jack_present ? PIN_VREF80 : 0;

	msleep(600);
	snd_hda_codec_write(codec, 0x19, 0, AC_VERB_SET_PIN_WIDGET_CONTROL,
			    vref);
}

static void alc283_fixup_chromebook(struct hda_codec *codec,
				    const struct hda_fixup *fix, int action)
{
	struct alc_spec *spec = codec->spec;

	switch (action) {
	case HDA_FIXUP_ACT_PRE_PROBE:
		snd_hda_override_wcaps(codec, 0x03, 0);
		/* Disable AA-loopback as it causes white noise */
		spec->gen.mixer_nid = 0;
		break;
	case HDA_FIXUP_ACT_INIT:
		/* MIC2-VREF control */
		/* Set to manual mode */
		alc_update_coef_idx(codec, 0x06, 0x000c, 0);
		/* Enable Line1 input control by verb */
		alc_update_coef_idx(codec, 0x1a, 0, 1 << 4);
		break;
	}
}

static void alc283_fixup_sense_combo_jack(struct hda_codec *codec,
				    const struct hda_fixup *fix, int action)
{
	struct alc_spec *spec = codec->spec;

	switch (action) {
	case HDA_FIXUP_ACT_PRE_PROBE:
		spec->gen.hp_automute_hook = alc283_hp_automute_hook;
		break;
	case HDA_FIXUP_ACT_INIT:
		/* MIC2-VREF control */
		/* Set to manual mode */
		alc_update_coef_idx(codec, 0x06, 0x000c, 0);
		break;
	}
}

/* mute tablet speaker pin (0x14) via dock plugging in addition */
static void asus_tx300_automute(struct hda_codec *codec)
{
	struct alc_spec *spec = codec->spec;
	snd_hda_gen_update_outputs(codec);
	if (snd_hda_jack_detect(codec, 0x1b))
		spec->gen.mute_bits |= (1ULL << 0x14);
}

static void alc282_fixup_asus_tx300(struct hda_codec *codec,
				    const struct hda_fixup *fix, int action)
{
	struct alc_spec *spec = codec->spec;
	static const struct hda_pintbl dock_pins[] = {
		{ 0x1b, 0x21114000 }, /* dock speaker pin */
		{}
	};

	switch (action) {
	case HDA_FIXUP_ACT_PRE_PROBE:
		spec->init_amp = ALC_INIT_DEFAULT;
		/* TX300 needs to set up GPIO2 for the speaker amp */
		alc_setup_gpio(codec, 0x04);
		snd_hda_apply_pincfgs(codec, dock_pins);
		spec->gen.auto_mute_via_amp = 1;
		spec->gen.automute_hook = asus_tx300_automute;
		snd_hda_jack_detect_enable_callback(codec, 0x1b,
						    snd_hda_gen_hp_automute);
		break;
	case HDA_FIXUP_ACT_PROBE:
		spec->init_amp = ALC_INIT_DEFAULT;
		break;
	case HDA_FIXUP_ACT_BUILD:
		/* this is a bit tricky; give more sane names for the main
		 * (tablet) speaker and the dock speaker, respectively
		 */
		rename_ctl(codec, "Speaker Playback Switch",
			   "Dock Speaker Playback Switch");
		rename_ctl(codec, "Bass Speaker Playback Switch",
			   "Speaker Playback Switch");
		break;
	}
}

static void alc290_fixup_mono_speakers(struct hda_codec *codec,
				       const struct hda_fixup *fix, int action)
{
	if (action == HDA_FIXUP_ACT_PRE_PROBE) {
		/* DAC node 0x03 is giving mono output. We therefore want to
		   make sure 0x14 (front speaker) and 0x15 (headphones) use the
		   stereo DAC, while leaving 0x17 (bass speaker) for node 0x03. */
		static const hda_nid_t conn1[] = { 0x0c };
		snd_hda_override_conn_list(codec, 0x14, ARRAY_SIZE(conn1), conn1);
		snd_hda_override_conn_list(codec, 0x15, ARRAY_SIZE(conn1), conn1);
	}
}

static void alc298_fixup_speaker_volume(struct hda_codec *codec,
					const struct hda_fixup *fix, int action)
{
	if (action == HDA_FIXUP_ACT_PRE_PROBE) {
		/* The speaker is routed to the Node 0x06 by a mistake, as a result
		   we can't adjust the speaker's volume since this node does not has
		   Amp-out capability. we change the speaker's route to:
		   Node 0x02 (Audio Output) -> Node 0x0c (Audio Mixer) -> Node 0x17 (
		   Pin Complex), since Node 0x02 has Amp-out caps, we can adjust
		   speaker's volume now. */

		static const hda_nid_t conn1[] = { 0x0c };
		snd_hda_override_conn_list(codec, 0x17, ARRAY_SIZE(conn1), conn1);
	}
}

/* disable DAC3 (0x06) selection on NID 0x17 as it has no volume amp control */
static void alc295_fixup_disable_dac3(struct hda_codec *codec,
				      const struct hda_fixup *fix, int action)
{
	if (action == HDA_FIXUP_ACT_PRE_PROBE) {
		static const hda_nid_t conn[] = { 0x02, 0x03 };
		snd_hda_override_conn_list(codec, 0x17, ARRAY_SIZE(conn), conn);
	}
}

/* force NID 0x17 (Bass Speaker) to DAC1 to share it with the main speaker */
static void alc285_fixup_speaker2_to_dac1(struct hda_codec *codec,
					  const struct hda_fixup *fix, int action)
{
	if (action == HDA_FIXUP_ACT_PRE_PROBE) {
		static const hda_nid_t conn[] = { 0x02 };
		snd_hda_override_conn_list(codec, 0x17, ARRAY_SIZE(conn), conn);
	}
}

/* disable DAC3 (0x06) selection on NID 0x15 - share Speaker/Bass Speaker DAC 0x03 */
static void alc294_fixup_bass_speaker_15(struct hda_codec *codec,
					 const struct hda_fixup *fix, int action)
{
	if (action == HDA_FIXUP_ACT_PRE_PROBE) {
		static const hda_nid_t conn[] = { 0x02, 0x03 };
		snd_hda_override_conn_list(codec, 0x15, ARRAY_SIZE(conn), conn);
	}
}

/* Hook to update amp GPIO4 for automute */
static void alc280_hp_gpio4_automute_hook(struct hda_codec *codec,
					  struct hda_jack_callback *jack)
{
	struct alc_spec *spec = codec->spec;

	snd_hda_gen_hp_automute(codec, jack);
	/* mute_led_polarity is set to 0, so we pass inverted value here */
	alc_update_gpio_led(codec, 0x10, spec->mute_led_polarity,
			    !spec->gen.hp_jack_present);
}

/* Manage GPIOs for HP EliteBook Folio 9480m.
 *
 * GPIO4 is the headphone amplifier power control
 * GPIO3 is the audio output mute indicator LED
 */

static void alc280_fixup_hp_9480m(struct hda_codec *codec,
				  const struct hda_fixup *fix,
				  int action)
{
	struct alc_spec *spec = codec->spec;

	alc_fixup_hp_gpio_led(codec, action, 0x08, 0);
	if (action == HDA_FIXUP_ACT_PRE_PROBE) {
		/* amp at GPIO4; toggled via alc280_hp_gpio4_automute_hook() */
		spec->gpio_mask |= 0x10;
		spec->gpio_dir |= 0x10;
		spec->gen.hp_automute_hook = alc280_hp_gpio4_automute_hook;
	}
}

static void alc275_fixup_gpio4_off(struct hda_codec *codec,
				   const struct hda_fixup *fix,
				   int action)
{
	struct alc_spec *spec = codec->spec;

	if (action == HDA_FIXUP_ACT_PRE_PROBE) {
		spec->gpio_mask |= 0x04;
		spec->gpio_dir |= 0x04;
		/* set data bit low */
	}
}

/* Quirk for Thinkpad X1 7th and 8th Gen
 * The following fixed routing needed
 * DAC1 (NID 0x02) -> Speaker (NID 0x14); some eq applied secretly
 * DAC2 (NID 0x03) -> Bass (NID 0x17) & Headphone (NID 0x21); sharing a DAC
 * DAC3 (NID 0x06) -> Unused, due to the lack of volume amp
 */
static void alc285_fixup_thinkpad_x1_gen7(struct hda_codec *codec,
					  const struct hda_fixup *fix, int action)
{
	static const hda_nid_t conn[] = { 0x02, 0x03 }; /* exclude 0x06 */
	static const hda_nid_t preferred_pairs[] = {
		0x14, 0x02, 0x17, 0x03, 0x21, 0x03, 0
	};
	struct alc_spec *spec = codec->spec;

	switch (action) {
	case HDA_FIXUP_ACT_PRE_PROBE:
		snd_hda_override_conn_list(codec, 0x17, ARRAY_SIZE(conn), conn);
		spec->gen.preferred_dacs = preferred_pairs;
		break;
	case HDA_FIXUP_ACT_BUILD:
		/* The generic parser creates somewhat unintuitive volume ctls
		 * with the fixed routing above, and the shared DAC2 may be
		 * confusing for PA.
		 * Rename those to unique names so that PA doesn't touch them
		 * and use only Master volume.
		 */
		rename_ctl(codec, "Front Playback Volume", "DAC1 Playback Volume");
		rename_ctl(codec, "Bass Speaker Playback Volume", "DAC2 Playback Volume");
		break;
	}
}

static void alc233_alc662_fixup_lenovo_dual_codecs(struct hda_codec *codec,
					 const struct hda_fixup *fix,
					 int action)
{
	alc_fixup_dual_codecs(codec, fix, action);
	switch (action) {
	case HDA_FIXUP_ACT_PRE_PROBE:
		/* override card longname to provide a unique UCM profile */
		strcpy(codec->card->longname, "HDAudio-Lenovo-DualCodecs");
		break;
	case HDA_FIXUP_ACT_BUILD:
		/* rename Capture controls depending on the codec */
		rename_ctl(codec, "Capture Volume",
			   codec->addr == 0 ?
			   "Rear-Panel Capture Volume" :
			   "Front-Panel Capture Volume");
		rename_ctl(codec, "Capture Switch",
			   codec->addr == 0 ?
			   "Rear-Panel Capture Switch" :
			   "Front-Panel Capture Switch");
		break;
	}
}

static void alc225_fixup_s3_pop_noise(struct hda_codec *codec,
				      const struct hda_fixup *fix, int action)
{
	if (action != HDA_FIXUP_ACT_PRE_PROBE)
		return;

	codec->power_save_node = 1;
}

/* Forcibly assign NID 0x03 to HP/LO while NID 0x02 to SPK for EQ */
static void alc274_fixup_bind_dacs(struct hda_codec *codec,
				    const struct hda_fixup *fix, int action)
{
	struct alc_spec *spec = codec->spec;
	static const hda_nid_t preferred_pairs[] = {
		0x21, 0x03, 0x1b, 0x03, 0x16, 0x02,
		0
	};

	if (action != HDA_FIXUP_ACT_PRE_PROBE)
		return;

	spec->gen.preferred_dacs = preferred_pairs;
	spec->gen.auto_mute_via_amp = 1;
	codec->power_save_node = 0;
}

/* avoid DAC 0x06 for bass speaker 0x17; it has no volume control */
static void alc289_fixup_asus_ga401(struct hda_codec *codec,
				    const struct hda_fixup *fix, int action)
{
	static const hda_nid_t preferred_pairs[] = {
		0x14, 0x02, 0x17, 0x02, 0x21, 0x03, 0
	};
	struct alc_spec *spec = codec->spec;

	if (action == HDA_FIXUP_ACT_PRE_PROBE)
		spec->gen.preferred_dacs = preferred_pairs;
}

/* The DAC of NID 0x3 will introduce click/pop noise on headphones, so invalidate it */
static void alc285_fixup_invalidate_dacs(struct hda_codec *codec,
			      const struct hda_fixup *fix, int action)
{
	if (action != HDA_FIXUP_ACT_PRE_PROBE)
		return;

	snd_hda_override_wcaps(codec, 0x03, 0);
}

static void alc_combo_jack_hp_jd_restart(struct hda_codec *codec)
{
	switch (codec->core.vendor_id) {
	case 0x10ec0274:
	case 0x10ec0294:
	case 0x10ec0225:
	case 0x10ec0295:
	case 0x10ec0299:
		alc_update_coef_idx(codec, 0x4a, 0x8000, 1 << 15); /* Reset HP JD */
		alc_update_coef_idx(codec, 0x4a, 0x8000, 0 << 15);
		break;
	case 0x10ec0230:
	case 0x10ec0235:
	case 0x10ec0236:
	case 0x10ec0255:
	case 0x10ec0256:
	case 0x10ec0257:
	case 0x19e58326:
		alc_update_coef_idx(codec, 0x1b, 0x8000, 1 << 15); /* Reset HP JD */
		alc_update_coef_idx(codec, 0x1b, 0x8000, 0 << 15);
		break;
	}
}

static void alc295_fixup_chromebook(struct hda_codec *codec,
				    const struct hda_fixup *fix, int action)
{
	struct alc_spec *spec = codec->spec;

	switch (action) {
	case HDA_FIXUP_ACT_PRE_PROBE:
		spec->ultra_low_power = true;
		break;
	case HDA_FIXUP_ACT_INIT:
		alc_combo_jack_hp_jd_restart(codec);
		break;
	}
}

static void alc256_fixup_chromebook(struct hda_codec *codec,
				    const struct hda_fixup *fix, int action)
{
	struct alc_spec *spec = codec->spec;

	switch (action) {
	case HDA_FIXUP_ACT_PRE_PROBE:
		spec->gen.suppress_auto_mute = 1;
		spec->gen.suppress_auto_mic = 1;
		spec->en_3kpull_low = false;
		break;
	}
}

static void alc_fixup_disable_mic_vref(struct hda_codec *codec,
				  const struct hda_fixup *fix, int action)
{
	if (action == HDA_FIXUP_ACT_PRE_PROBE)
		snd_hda_codec_set_pin_target(codec, 0x19, PIN_VREFHIZ);
}


static void alc294_gx502_toggle_output(struct hda_codec *codec,
					struct hda_jack_callback *cb)
{
	/* The Windows driver sets the codec up in a very different way where
	 * it appears to leave 0x10 = 0x8a20 set. For Linux we need to toggle it
	 */
	if (snd_hda_jack_detect_state(codec, 0x21) == HDA_JACK_PRESENT)
		alc_write_coef_idx(codec, 0x10, 0x8a20);
	else
		alc_write_coef_idx(codec, 0x10, 0x0a20);
}

static void alc294_fixup_gx502_hp(struct hda_codec *codec,
					const struct hda_fixup *fix, int action)
{
	/* Pin 0x21: headphones/headset mic */
	if (!is_jack_detectable(codec, 0x21))
		return;

	switch (action) {
	case HDA_FIXUP_ACT_PRE_PROBE:
		snd_hda_jack_detect_enable_callback(codec, 0x21,
				alc294_gx502_toggle_output);
		break;
	case HDA_FIXUP_ACT_INIT:
		/* Make sure to start in a correct state, i.e. if
		 * headphones have been plugged in before powering up the system
		 */
		alc294_gx502_toggle_output(codec, NULL);
		break;
	}
}

static void alc294_gu502_toggle_output(struct hda_codec *codec,
				       struct hda_jack_callback *cb)
{
	/* Windows sets 0x10 to 0x8420 for Node 0x20 which is
	 * responsible from changes between speakers and headphones
	 */
	if (snd_hda_jack_detect_state(codec, 0x21) == HDA_JACK_PRESENT)
		alc_write_coef_idx(codec, 0x10, 0x8420);
	else
		alc_write_coef_idx(codec, 0x10, 0x0a20);
}

static void alc294_fixup_gu502_hp(struct hda_codec *codec,
				  const struct hda_fixup *fix, int action)
{
	if (!is_jack_detectable(codec, 0x21))
		return;

	switch (action) {
	case HDA_FIXUP_ACT_PRE_PROBE:
		snd_hda_jack_detect_enable_callback(codec, 0x21,
				alc294_gu502_toggle_output);
		break;
	case HDA_FIXUP_ACT_INIT:
		alc294_gu502_toggle_output(codec, NULL);
		break;
	}
}

static void  alc285_fixup_hp_gpio_amp_init(struct hda_codec *codec,
			      const struct hda_fixup *fix, int action)
{
	if (action != HDA_FIXUP_ACT_INIT)
		return;

	msleep(100);
	alc_write_coef_idx(codec, 0x65, 0x0);
}

static void alc274_fixup_hp_headset_mic(struct hda_codec *codec,
				    const struct hda_fixup *fix, int action)
{
	switch (action) {
	case HDA_FIXUP_ACT_INIT:
		alc_combo_jack_hp_jd_restart(codec);
		break;
	}
}

static void alc_fixup_no_int_mic(struct hda_codec *codec,
				    const struct hda_fixup *fix, int action)
{
	struct alc_spec *spec = codec->spec;

	switch (action) {
	case HDA_FIXUP_ACT_PRE_PROBE:
		/* Mic RING SLEEVE swap for combo jack */
		alc_update_coef_idx(codec, 0x45, 0xf<<12 | 1<<10, 5<<12);
		spec->no_internal_mic_pin = true;
		break;
	case HDA_FIXUP_ACT_INIT:
		alc_combo_jack_hp_jd_restart(codec);
		break;
	}
}

/* GPIO1 = amplifier on/off
 * GPIO3 = mic mute LED
 */
static void alc285_fixup_hp_spectre_x360_eb1(struct hda_codec *codec,
					  const struct hda_fixup *fix, int action)
{
	static const hda_nid_t conn[] = { 0x02 };

	struct alc_spec *spec = codec->spec;
	static const struct hda_pintbl pincfgs[] = {
		{ 0x14, 0x90170110 },  /* front/high speakers */
		{ 0x17, 0x90170130 },  /* back/bass speakers */
		{ }
	};

	//enable micmute led
	alc_fixup_hp_gpio_led(codec, action, 0x00, 0x04);

	switch (action) {
	case HDA_FIXUP_ACT_PRE_PROBE:
		spec->micmute_led_polarity = 1;
		/* needed for amp of back speakers */
		spec->gpio_mask |= 0x01;
		spec->gpio_dir |= 0x01;
		snd_hda_apply_pincfgs(codec, pincfgs);
		/* share DAC to have unified volume control */
		snd_hda_override_conn_list(codec, 0x14, ARRAY_SIZE(conn), conn);
		snd_hda_override_conn_list(codec, 0x17, ARRAY_SIZE(conn), conn);
		break;
	case HDA_FIXUP_ACT_INIT:
		/* need to toggle GPIO to enable the amp of back speakers */
		alc_update_gpio_data(codec, 0x01, true);
		msleep(100);
		alc_update_gpio_data(codec, 0x01, false);
		break;
	}
}

static void alc285_fixup_hp_spectre_x360(struct hda_codec *codec,
					  const struct hda_fixup *fix, int action)
{
	static const hda_nid_t conn[] = { 0x02 };
	static const struct hda_pintbl pincfgs[] = {
		{ 0x14, 0x90170110 },  /* rear speaker */
		{ }
	};

	switch (action) {
	case HDA_FIXUP_ACT_PRE_PROBE:
		snd_hda_apply_pincfgs(codec, pincfgs);
		/* force front speaker to DAC1 */
		snd_hda_override_conn_list(codec, 0x17, ARRAY_SIZE(conn), conn);
		break;
	}
}

static void alc285_fixup_hp_envy_x360(struct hda_codec *codec,
				      const struct hda_fixup *fix,
				      int action)
{
	static const struct coef_fw coefs[] = {
		WRITE_COEF(0x08, 0x6a0c), WRITE_COEF(0x0d, 0xa023),
		WRITE_COEF(0x10, 0x0320), WRITE_COEF(0x1a, 0x8c03),
		WRITE_COEF(0x25, 0x1800), WRITE_COEF(0x26, 0x003a),
		WRITE_COEF(0x28, 0x1dfe), WRITE_COEF(0x29, 0xb014),
		WRITE_COEF(0x2b, 0x1dfe), WRITE_COEF(0x37, 0xfe15),
		WRITE_COEF(0x38, 0x7909), WRITE_COEF(0x45, 0xd489),
		WRITE_COEF(0x46, 0x00f4), WRITE_COEF(0x4a, 0x21e0),
		WRITE_COEF(0x66, 0x03f0), WRITE_COEF(0x67, 0x1000),
		WRITE_COEF(0x6e, 0x1005), { }
	};

	static const struct hda_pintbl pincfgs[] = {
		{ 0x12, 0xb7a60130 },  /* Internal microphone*/
		{ 0x14, 0x90170150 },  /* B&O soundbar speakers */
		{ 0x17, 0x90170153 },  /* Side speakers */
		{ 0x19, 0x03a11040 },  /* Headset microphone */
		{ }
	};

	switch (action) {
	case HDA_FIXUP_ACT_PRE_PROBE:
		snd_hda_apply_pincfgs(codec, pincfgs);

		/* Fixes volume control problem for side speakers */
		alc295_fixup_disable_dac3(codec, fix, action);

		/* Fixes no sound from headset speaker */
		snd_hda_codec_amp_stereo(codec, 0x21, HDA_OUTPUT, 0, -1, 0);

		/* Auto-enable headset mic when plugged */
		snd_hda_jack_set_gating_jack(codec, 0x19, 0x21);

		/* Headset mic volume enhancement */
		snd_hda_codec_set_pin_target(codec, 0x19, PIN_VREF50);
		break;
	case HDA_FIXUP_ACT_INIT:
		alc_process_coef_fw(codec, coefs);
		break;
	case HDA_FIXUP_ACT_BUILD:
		rename_ctl(codec, "Bass Speaker Playback Volume",
			   "B&O-Tuned Playback Volume");
		rename_ctl(codec, "Front Playback Switch",
			   "B&O Soundbar Playback Switch");
		rename_ctl(codec, "Bass Speaker Playback Switch",
			   "Side Speaker Playback Switch");
		break;
	}
}

/* for hda_fixup_thinkpad_acpi() */
#include "thinkpad_helper.c"

static void alc_fixup_thinkpad_acpi(struct hda_codec *codec,
				    const struct hda_fixup *fix, int action)
{
	alc_fixup_no_shutup(codec, fix, action); /* reduce click noise */
	hda_fixup_thinkpad_acpi(codec, fix, action);
}

/* Fixup for Lenovo Legion 15IMHg05 speaker output on headset removal. */
static void alc287_fixup_legion_15imhg05_speakers(struct hda_codec *codec,
						  const struct hda_fixup *fix,
						  int action)
{
	struct alc_spec *spec = codec->spec;

	switch (action) {
	case HDA_FIXUP_ACT_PRE_PROBE:
		spec->gen.suppress_auto_mute = 1;
		break;
	}
}

static void comp_acpi_device_notify(acpi_handle handle, u32 event, void *data)
{
	struct hda_codec *cdc = data;
	struct alc_spec *spec = cdc->spec;

	codec_info(cdc, "ACPI Notification %d\n", event);

	hda_component_acpi_device_notify(&spec->comps, handle, event, data);
}

static int comp_bind(struct device *dev)
{
	struct hda_codec *cdc = dev_to_hda_codec(dev);
	struct alc_spec *spec = cdc->spec;
	int ret;

	ret = hda_component_manager_bind(cdc, &spec->comps);
	if (ret)
		return ret;

	return hda_component_manager_bind_acpi_notifications(cdc,
							     &spec->comps,
							     comp_acpi_device_notify, cdc);
}

static void comp_unbind(struct device *dev)
{
	struct hda_codec *cdc = dev_to_hda_codec(dev);
	struct alc_spec *spec = cdc->spec;

	hda_component_manager_unbind_acpi_notifications(cdc, &spec->comps, comp_acpi_device_notify);
	hda_component_manager_unbind(cdc, &spec->comps);
}

static const struct component_master_ops comp_master_ops = {
	.bind = comp_bind,
	.unbind = comp_unbind,
};

static void comp_generic_playback_hook(struct hda_pcm_stream *hinfo, struct hda_codec *cdc,
				       struct snd_pcm_substream *sub, int action)
{
	struct alc_spec *spec = cdc->spec;

	hda_component_manager_playback_hook(&spec->comps, action);
}

static void comp_generic_fixup(struct hda_codec *cdc, int action, const char *bus,
			       const char *hid, const char *match_str, int count)
{
	struct alc_spec *spec = cdc->spec;
	int ret;

	switch (action) {
	case HDA_FIXUP_ACT_PRE_PROBE:
		ret = hda_component_manager_init(cdc, &spec->comps, count, bus, hid,
						 match_str, &comp_master_ops);
		if (ret)
			return;

		spec->gen.pcm_playback_hook = comp_generic_playback_hook;
		break;
	case HDA_FIXUP_ACT_FREE:
		hda_component_manager_free(&spec->comps, &comp_master_ops);
		break;
	}
}

static void find_cirrus_companion_amps(struct hda_codec *cdc)
{
	struct device *dev = hda_codec_dev(cdc);
	struct acpi_device *adev;
	struct fwnode_handle *fwnode __free(fwnode_handle) = NULL;
	const char *bus = NULL;
	static const struct {
		const char *hid;
		const char *name;
	} acpi_ids[] = {{ "CSC3554", "cs35l54-hda" },
			{ "CSC3556", "cs35l56-hda" },
			{ "CSC3557", "cs35l57-hda" }};
	char *match;
	int i, count = 0, count_devindex = 0;

	for (i = 0; i < ARRAY_SIZE(acpi_ids); ++i) {
		adev = acpi_dev_get_first_match_dev(acpi_ids[i].hid, NULL, -1);
		if (adev)
			break;
	}
	if (!adev) {
		codec_dbg(cdc, "Did not find ACPI entry for a Cirrus Amp\n");
		return;
	}

	count = i2c_acpi_client_count(adev);
	if (count > 0) {
		bus = "i2c";
	} else {
		count = acpi_spi_count_resources(adev);
		if (count > 0)
			bus = "spi";
	}

	fwnode = fwnode_handle_get(acpi_fwnode_handle(adev));
	acpi_dev_put(adev);

	if (!bus) {
		codec_err(cdc, "Did not find any buses for %s\n", acpi_ids[i].hid);
		return;
	}

	if (!fwnode) {
		codec_err(cdc, "Could not get fwnode for %s\n", acpi_ids[i].hid);
		return;
	}

	/*
	 * When available the cirrus,dev-index property is an accurate
	 * count of the amps in a system and is used in preference to
	 * the count of bus devices that can contain additional address
	 * alias entries.
	 */
	count_devindex = fwnode_property_count_u32(fwnode, "cirrus,dev-index");
	if (count_devindex > 0)
		count = count_devindex;

	match = devm_kasprintf(dev, GFP_KERNEL, "-%%s:00-%s.%%d", acpi_ids[i].name);
	if (!match)
		return;
	codec_info(cdc, "Found %d %s on %s (%s)\n", count, acpi_ids[i].hid, bus, match);
	comp_generic_fixup(cdc, HDA_FIXUP_ACT_PRE_PROBE, bus, acpi_ids[i].hid, match, count);
}

static void cs35l41_fixup_i2c_two(struct hda_codec *cdc, const struct hda_fixup *fix, int action)
{
	comp_generic_fixup(cdc, action, "i2c", "CSC3551", "-%s:00-cs35l41-hda.%d", 2);
}

static void cs35l41_fixup_i2c_four(struct hda_codec *cdc, const struct hda_fixup *fix, int action)
{
	comp_generic_fixup(cdc, action, "i2c", "CSC3551", "-%s:00-cs35l41-hda.%d", 4);
}

static void cs35l41_fixup_spi_two(struct hda_codec *codec, const struct hda_fixup *fix, int action)
{
	comp_generic_fixup(codec, action, "spi", "CSC3551", "-%s:00-cs35l41-hda.%d", 2);
}

static void cs35l41_fixup_spi_four(struct hda_codec *codec, const struct hda_fixup *fix, int action)
{
	comp_generic_fixup(codec, action, "spi", "CSC3551", "-%s:00-cs35l41-hda.%d", 4);
}

static void alc287_fixup_legion_16achg6_speakers(struct hda_codec *cdc, const struct hda_fixup *fix,
						 int action)
{
	comp_generic_fixup(cdc, action, "i2c", "CLSA0100", "-%s:00-cs35l41-hda.%d", 2);
}

static void alc287_fixup_legion_16ithg6_speakers(struct hda_codec *cdc, const struct hda_fixup *fix,
						 int action)
{
	comp_generic_fixup(cdc, action, "i2c", "CLSA0101", "-%s:00-cs35l41-hda.%d", 2);
}

static void alc285_fixup_asus_ga403u(struct hda_codec *cdc, const struct hda_fixup *fix, int action)
{
	/*
	 * The same SSID has been re-used in different hardware, they have
	 * different codecs and the newer GA403U has a ALC285.
	 */
	if (cdc->core.vendor_id != 0x10ec0285)
		alc_fixup_inv_dmic(cdc, fix, action);
}

static void tas2781_fixup_i2c(struct hda_codec *cdc,
	const struct hda_fixup *fix, int action)
{
	comp_generic_fixup(cdc, action, "i2c", "TIAS2781", "-%s:00", 1);
}

static void yoga7_14arb7_fixup_i2c(struct hda_codec *cdc,
	const struct hda_fixup *fix, int action)
{
	comp_generic_fixup(cdc, action, "i2c", "INT8866", "-%s:00", 1);
}

static void alc256_fixup_acer_sfg16_micmute_led(struct hda_codec *codec,
	const struct hda_fixup *fix, int action)
{
	alc_fixup_hp_gpio_led(codec, action, 0, 0x04);
}


/* for alc295_fixup_hp_top_speakers */
#include "hp_x360_helper.c"

/* for alc285_fixup_ideapad_s740_coef() */
#include "ideapad_s740_helper.c"

static const struct coef_fw alc256_fixup_set_coef_defaults_coefs[] = {
	WRITE_COEF(0x10, 0x0020), WRITE_COEF(0x24, 0x0000),
	WRITE_COEF(0x26, 0x0000), WRITE_COEF(0x29, 0x3000),
	WRITE_COEF(0x37, 0xfe05), WRITE_COEF(0x45, 0x5089),
	{}
};

static void alc256_fixup_set_coef_defaults(struct hda_codec *codec,
					   const struct hda_fixup *fix,
					   int action)
{
	/*
	 * A certain other OS sets these coeffs to different values. On at least
	 * one TongFang barebone these settings might survive even a cold
	 * reboot. So to restore a clean slate the values are explicitly reset
	 * to default here. Without this, the external microphone is always in a
	 * plugged-in state, while the internal microphone is always in an
	 * unplugged state, breaking the ability to use the internal microphone.
	 */
	alc_process_coef_fw(codec, alc256_fixup_set_coef_defaults_coefs);
}

static const struct coef_fw alc233_fixup_no_audio_jack_coefs[] = {
	WRITE_COEF(0x1a, 0x9003), WRITE_COEF(0x1b, 0x0e2b), WRITE_COEF(0x37, 0xfe06),
	WRITE_COEF(0x38, 0x4981), WRITE_COEF(0x45, 0xd489), WRITE_COEF(0x46, 0x0074),
	WRITE_COEF(0x49, 0x0149),
	{}
};

static void alc233_fixup_no_audio_jack(struct hda_codec *codec,
				       const struct hda_fixup *fix,
				       int action)
{
	/*
	 * The audio jack input and output is not detected on the ASRock NUC Box
	 * 1100 series when cold booting without this fix. Warm rebooting from a
	 * certain other OS makes the audio functional, as COEF settings are
	 * preserved in this case. This fix sets these altered COEF values as
	 * the default.
	 */
	alc_process_coef_fw(codec, alc233_fixup_no_audio_jack_coefs);
}

static void alc256_fixup_mic_no_presence_and_resume(struct hda_codec *codec,
						    const struct hda_fixup *fix,
						    int action)
{
	/*
	 * The Clevo NJ51CU comes either with the ALC293 or the ALC256 codec,
	 * but uses the 0x8686 subproduct id in both cases. The ALC256 codec
	 * needs an additional quirk for sound working after suspend and resume.
	 */
	if (codec->core.vendor_id == 0x10ec0256) {
		alc_update_coef_idx(codec, 0x10, 1<<9, 0);
		snd_hda_codec_set_pincfg(codec, 0x19, 0x04a11120);
	} else {
		snd_hda_codec_set_pincfg(codec, 0x1a, 0x04a1113c);
	}
}

static void alc256_decrease_headphone_amp_val(struct hda_codec *codec,
					      const struct hda_fixup *fix, int action)
{
	u32 caps;
	u8 nsteps, offs;

	if (action != HDA_FIXUP_ACT_PRE_PROBE)
		return;

	caps = query_amp_caps(codec, 0x3, HDA_OUTPUT);
	nsteps = ((caps & AC_AMPCAP_NUM_STEPS) >> AC_AMPCAP_NUM_STEPS_SHIFT) - 10;
	offs = ((caps & AC_AMPCAP_OFFSET) >> AC_AMPCAP_OFFSET_SHIFT) - 10;
	caps &= ~AC_AMPCAP_NUM_STEPS & ~AC_AMPCAP_OFFSET;
	caps |= (nsteps << AC_AMPCAP_NUM_STEPS_SHIFT) | (offs << AC_AMPCAP_OFFSET_SHIFT);

	if (snd_hda_override_amp_caps(codec, 0x3, HDA_OUTPUT, caps))
		codec_warn(codec, "failed to override amp caps for NID 0x3\n");
}

static void alc_fixup_dell4_mic_no_presence_quiet(struct hda_codec *codec,
						  const struct hda_fixup *fix,
						  int action)
{
	struct alc_spec *spec = codec->spec;
	struct hda_input_mux *imux = &spec->gen.input_mux;
	int i;

	alc269_fixup_limit_int_mic_boost(codec, fix, action);

	switch (action) {
	case HDA_FIXUP_ACT_PRE_PROBE:
		/**
		 * Set the vref of pin 0x19 (Headset Mic) and pin 0x1b (Headphone Mic)
		 * to Hi-Z to avoid pop noises at startup and when plugging and
		 * unplugging headphones.
		 */
		snd_hda_codec_set_pin_target(codec, 0x19, PIN_VREFHIZ);
		snd_hda_codec_set_pin_target(codec, 0x1b, PIN_VREFHIZ);
		break;
	case HDA_FIXUP_ACT_PROBE:
		/**
		 * Make the internal mic (0x12) the default input source to
		 * prevent pop noises on cold boot.
		 */
		for (i = 0; i < imux->num_items; i++) {
			if (spec->gen.imux_pins[i] == 0x12) {
				spec->gen.cur_mux[0] = i;
				break;
			}
		}
		break;
	}
}

static void alc287_fixup_yoga9_14iap7_bass_spk_pin(struct hda_codec *codec,
					  const struct hda_fixup *fix, int action)
{
	/*
	 * The Pin Complex 0x17 for the bass speakers is wrongly reported as
	 * unconnected.
	 */
	static const struct hda_pintbl pincfgs[] = {
		{ 0x17, 0x90170121 },
		{ }
	};
	/*
	 * Avoid DAC 0x06 and 0x08, as they have no volume controls.
	 * DAC 0x02 and 0x03 would be fine.
	 */
	static const hda_nid_t conn[] = { 0x02, 0x03 };
	/*
	 * Prefer both speakerbar (0x14) and bass speakers (0x17) connected to DAC 0x02.
	 * Headphones (0x21) are connected to DAC 0x03.
	 */
	static const hda_nid_t preferred_pairs[] = {
		0x14, 0x02,
		0x17, 0x02,
		0x21, 0x03,
		0
	};
	struct alc_spec *spec = codec->spec;

	switch (action) {
	case HDA_FIXUP_ACT_PRE_PROBE:
		snd_hda_apply_pincfgs(codec, pincfgs);
		snd_hda_override_conn_list(codec, 0x17, ARRAY_SIZE(conn), conn);
		spec->gen.preferred_dacs = preferred_pairs;
		break;
	}
}

static void alc295_fixup_dell_inspiron_top_speakers(struct hda_codec *codec,
					  const struct hda_fixup *fix, int action)
{
	static const struct hda_pintbl pincfgs[] = {
		{ 0x14, 0x90170151 },
		{ 0x17, 0x90170150 },
		{ }
	};
	static const hda_nid_t conn[] = { 0x02, 0x03 };
	static const hda_nid_t preferred_pairs[] = {
		0x14, 0x02,
		0x17, 0x03,
		0x21, 0x02,
		0
	};
	struct alc_spec *spec = codec->spec;

	alc_fixup_no_shutup(codec, fix, action);

	switch (action) {
	case HDA_FIXUP_ACT_PRE_PROBE:
		snd_hda_apply_pincfgs(codec, pincfgs);
		snd_hda_override_conn_list(codec, 0x17, ARRAY_SIZE(conn), conn);
		spec->gen.preferred_dacs = preferred_pairs;
		break;
	}
}

/* Forcibly assign NID 0x03 to HP while NID 0x02 to SPK */
static void alc287_fixup_bind_dacs(struct hda_codec *codec,
				    const struct hda_fixup *fix, int action)
{
	struct alc_spec *spec = codec->spec;
	static const hda_nid_t conn[] = { 0x02, 0x03 }; /* exclude 0x06 */
	static const hda_nid_t preferred_pairs[] = {
		0x17, 0x02, 0x21, 0x03, 0
	};

	if (action != HDA_FIXUP_ACT_PRE_PROBE)
		return;

	snd_hda_override_conn_list(codec, 0x17, ARRAY_SIZE(conn), conn);
	spec->gen.preferred_dacs = preferred_pairs;
	spec->gen.auto_mute_via_amp = 1;
	if (spec->gen.autocfg.speaker_pins[0] != 0x14) {
		snd_hda_codec_write_cache(codec, 0x14, 0, AC_VERB_SET_PIN_WIDGET_CONTROL,
					0x0); /* Make sure 0x14 was disable */
	}
}
/* Fix none verb table of Headset Mic pin */
static void alc_fixup_headset_mic(struct hda_codec *codec,
				   const struct hda_fixup *fix, int action)
{
	struct alc_spec *spec = codec->spec;
	static const struct hda_pintbl pincfgs[] = {
		{ 0x19, 0x03a1103c },
		{ }
	};

	switch (action) {
	case HDA_FIXUP_ACT_PRE_PROBE:
		snd_hda_apply_pincfgs(codec, pincfgs);
		alc_update_coef_idx(codec, 0x45, 0xf<<12 | 1<<10, 5<<12);
		spec->parse_flags |= HDA_PINCFG_HEADSET_MIC;
		break;
	}
}

static void alc245_fixup_hp_spectre_x360_eu0xxx(struct hda_codec *codec,
					  const struct hda_fixup *fix, int action)
{
	/*
	 * The Pin Complex 0x14 for the treble speakers is wrongly reported as
	 * unconnected.
	 * The Pin Complex 0x17 for the bass speakers has the lowest association
	 * and sequence values so shift it up a bit to squeeze 0x14 in.
	 */
	static const struct hda_pintbl pincfgs[] = {
		{ 0x14, 0x90170110 }, // top/treble
		{ 0x17, 0x90170111 }, // bottom/bass
		{ }
	};

	/*
	 * Force DAC 0x02 for the bass speakers 0x17.
	 */
	static const hda_nid_t conn[] = { 0x02 };

	switch (action) {
	case HDA_FIXUP_ACT_PRE_PROBE:
		snd_hda_apply_pincfgs(codec, pincfgs);
		snd_hda_override_conn_list(codec, 0x17, ARRAY_SIZE(conn), conn);
		break;
	}

	cs35l41_fixup_i2c_two(codec, fix, action);
	alc245_fixup_hp_mute_led_coefbit(codec, fix, action);
	alc245_fixup_hp_gpio_led(codec, fix, action);
}

/* some changes for Spectre x360 16, 2024 model */
static void alc245_fixup_hp_spectre_x360_16_aa0xxx(struct hda_codec *codec,
					  const struct hda_fixup *fix, int action)
{
	/*
	 * The Pin Complex 0x14 for the treble speakers is wrongly reported as
	 * unconnected.
	 * The Pin Complex 0x17 for the bass speakers has the lowest association
	 * and sequence values so shift it up a bit to squeeze 0x14 in.
	 */
	struct alc_spec *spec = codec->spec;
	static const struct hda_pintbl pincfgs[] = {
		{ 0x14, 0x90170110 }, // top/treble
		{ 0x17, 0x90170111 }, // bottom/bass
		{ }
	};

	/*
	 * Force DAC 0x02 for the bass speakers 0x17.
	 */
	static const hda_nid_t conn[] = { 0x02 };

	switch (action) {
	case HDA_FIXUP_ACT_PRE_PROBE:
		/* needed for amp of back speakers */
		spec->gpio_mask |= 0x01;
		spec->gpio_dir |= 0x01;
		snd_hda_apply_pincfgs(codec, pincfgs);
		snd_hda_override_conn_list(codec, 0x17, ARRAY_SIZE(conn), conn);
		break;
	case HDA_FIXUP_ACT_INIT:
		/* need to toggle GPIO to enable the amp of back speakers */
		alc_update_gpio_data(codec, 0x01, true);
		msleep(100);
		alc_update_gpio_data(codec, 0x01, false);
		break;
	}

	cs35l41_fixup_i2c_two(codec, fix, action);
	alc245_fixup_hp_mute_led_coefbit(codec, fix, action);
	alc245_fixup_hp_gpio_led(codec, fix, action);
}

/*
 * ALC287 PCM hooks
 */
static void alc287_alc1318_playback_pcm_hook(struct hda_pcm_stream *hinfo,
				   struct hda_codec *codec,
				   struct snd_pcm_substream *substream,
				   int action)
{
	switch (action) {
	case HDA_GEN_PCM_ACT_OPEN:
		alc_write_coefex_idx(codec, 0x5a, 0x00, 0x954f); /* write gpio3 to high */
		break;
	case HDA_GEN_PCM_ACT_CLOSE:
		alc_write_coefex_idx(codec, 0x5a, 0x00, 0x554f); /* write gpio3 as default value */
		break;
	}
}

static void alc287_s4_power_gpio3_default(struct hda_codec *codec)
{
	if (is_s4_suspend(codec)) {
		alc_write_coefex_idx(codec, 0x5a, 0x00, 0x554f); /* write gpio3 as default value */
	}
}

static void alc287_fixup_lenovo_thinkpad_with_alc1318(struct hda_codec *codec,
			       const struct hda_fixup *fix, int action)
{
	struct alc_spec *spec = codec->spec;
	static const struct coef_fw coefs[] = {
		WRITE_COEF(0x24, 0x0013), WRITE_COEF(0x25, 0x0000), WRITE_COEF(0x26, 0xC300),
		WRITE_COEF(0x28, 0x0001), WRITE_COEF(0x29, 0xb023),
		WRITE_COEF(0x24, 0x0013), WRITE_COEF(0x25, 0x0000), WRITE_COEF(0x26, 0xC301),
		WRITE_COEF(0x28, 0x0001), WRITE_COEF(0x29, 0xb023),
	};

	if (action != HDA_FIXUP_ACT_PRE_PROBE)
		return;
	alc_update_coef_idx(codec, 0x10, 1<<11, 1<<11);
	alc_process_coef_fw(codec, coefs);
	spec->power_hook = alc287_s4_power_gpio3_default;
	spec->gen.pcm_playback_hook = alc287_alc1318_playback_pcm_hook;
}

/*
 * Clear COEF 0x0d (PCBEEP passthrough) bit 0x40 where BIOS sets it wrongly
 * at PM resume
 */
static void alc283_fixup_dell_hp_resume(struct hda_codec *codec,
					const struct hda_fixup *fix, int action)
{
	if (action == HDA_FIXUP_ACT_INIT)
		alc_write_coef_idx(codec, 0xd, 0x2800);
}

enum {
	ALC269_FIXUP_GPIO2,
	ALC269_FIXUP_SONY_VAIO,
	ALC275_FIXUP_SONY_VAIO_GPIO2,
	ALC269_FIXUP_DELL_M101Z,
	ALC269_FIXUP_SKU_IGNORE,
	ALC269_FIXUP_ASUS_G73JW,
	ALC269_FIXUP_ASUS_N7601ZM_PINS,
	ALC269_FIXUP_ASUS_N7601ZM,
	ALC269_FIXUP_LENOVO_EAPD,
	ALC275_FIXUP_SONY_HWEQ,
	ALC275_FIXUP_SONY_DISABLE_AAMIX,
	ALC271_FIXUP_DMIC,
	ALC269_FIXUP_PCM_44K,
	ALC269_FIXUP_STEREO_DMIC,
	ALC269_FIXUP_HEADSET_MIC,
	ALC269_FIXUP_QUANTA_MUTE,
	ALC269_FIXUP_LIFEBOOK,
	ALC269_FIXUP_LIFEBOOK_EXTMIC,
	ALC269_FIXUP_LIFEBOOK_HP_PIN,
	ALC269_FIXUP_LIFEBOOK_NO_HP_TO_LINEOUT,
	ALC255_FIXUP_LIFEBOOK_U7x7_HEADSET_MIC,
	ALC269_FIXUP_AMIC,
	ALC269_FIXUP_DMIC,
	ALC269VB_FIXUP_AMIC,
	ALC269VB_FIXUP_DMIC,
	ALC269_FIXUP_HP_MUTE_LED,
	ALC269_FIXUP_HP_MUTE_LED_MIC1,
	ALC269_FIXUP_HP_MUTE_LED_MIC2,
	ALC269_FIXUP_HP_MUTE_LED_MIC3,
	ALC269_FIXUP_HP_GPIO_LED,
	ALC269_FIXUP_HP_GPIO_MIC1_LED,
	ALC269_FIXUP_HP_LINE1_MIC1_LED,
	ALC269_FIXUP_INV_DMIC,
	ALC269_FIXUP_LENOVO_DOCK,
	ALC269_FIXUP_LENOVO_DOCK_LIMIT_BOOST,
	ALC269_FIXUP_NO_SHUTUP,
	ALC286_FIXUP_SONY_MIC_NO_PRESENCE,
	ALC269_FIXUP_PINCFG_NO_HP_TO_LINEOUT,
	ALC269_FIXUP_DELL1_MIC_NO_PRESENCE,
	ALC269_FIXUP_DELL1_LIMIT_INT_MIC_BOOST,
	ALC269_FIXUP_DELL2_MIC_NO_PRESENCE,
	ALC269_FIXUP_DELL3_MIC_NO_PRESENCE,
	ALC269_FIXUP_DELL4_MIC_NO_PRESENCE,
	ALC269_FIXUP_DELL4_MIC_NO_PRESENCE_QUIET,
	ALC269_FIXUP_HEADSET_MODE,
	ALC269_FIXUP_HEADSET_MODE_NO_HP_MIC,
	ALC269_FIXUP_ASPIRE_HEADSET_MIC,
	ALC269_FIXUP_ASUS_X101_FUNC,
	ALC269_FIXUP_ASUS_X101_VERB,
	ALC269_FIXUP_ASUS_X101,
	ALC271_FIXUP_AMIC_MIC2,
	ALC271_FIXUP_HP_GATE_MIC_JACK,
	ALC271_FIXUP_HP_GATE_MIC_JACK_E1_572,
	ALC269_FIXUP_ACER_AC700,
	ALC269_FIXUP_LIMIT_INT_MIC_BOOST,
	ALC269VB_FIXUP_ASUS_ZENBOOK,
	ALC269VB_FIXUP_ASUS_ZENBOOK_UX31A,
	ALC269VB_FIXUP_ASUS_MIC_NO_PRESENCE,
	ALC269_FIXUP_LIMIT_INT_MIC_BOOST_MUTE_LED,
	ALC269VB_FIXUP_ORDISSIMO_EVE2,
	ALC283_FIXUP_CHROME_BOOK,
	ALC283_FIXUP_SENSE_COMBO_JACK,
	ALC282_FIXUP_ASUS_TX300,
	ALC283_FIXUP_INT_MIC,
	ALC290_FIXUP_MONO_SPEAKERS,
	ALC290_FIXUP_MONO_SPEAKERS_HSJACK,
	ALC290_FIXUP_SUBWOOFER,
	ALC290_FIXUP_SUBWOOFER_HSJACK,
	ALC269_FIXUP_THINKPAD_ACPI,
	ALC269_FIXUP_DMIC_THINKPAD_ACPI,
	ALC269VB_FIXUP_INFINIX_ZERO_BOOK_13,
	ALC269VC_FIXUP_INFINIX_Y4_MAX,
	ALC269VB_FIXUP_CHUWI_COREBOOK_XPRO,
	ALC255_FIXUP_ACER_MIC_NO_PRESENCE,
	ALC255_FIXUP_ASUS_MIC_NO_PRESENCE,
	ALC255_FIXUP_DELL1_MIC_NO_PRESENCE,
	ALC255_FIXUP_DELL1_LIMIT_INT_MIC_BOOST,
	ALC255_FIXUP_DELL2_MIC_NO_PRESENCE,
	ALC255_FIXUP_HEADSET_MODE,
	ALC255_FIXUP_HEADSET_MODE_NO_HP_MIC,
	ALC293_FIXUP_DELL1_MIC_NO_PRESENCE,
	ALC292_FIXUP_TPT440_DOCK,
	ALC292_FIXUP_TPT440,
	ALC283_FIXUP_HEADSET_MIC,
	ALC255_FIXUP_MIC_MUTE_LED,
	ALC282_FIXUP_ASPIRE_V5_PINS,
	ALC269VB_FIXUP_ASPIRE_E1_COEF,
	ALC280_FIXUP_HP_GPIO4,
	ALC286_FIXUP_HP_GPIO_LED,
	ALC280_FIXUP_HP_GPIO2_MIC_HOTKEY,
	ALC280_FIXUP_HP_DOCK_PINS,
	ALC269_FIXUP_HP_DOCK_GPIO_MIC1_LED,
	ALC280_FIXUP_HP_9480M,
	ALC245_FIXUP_HP_X360_AMP,
	ALC285_FIXUP_HP_SPECTRE_X360_EB1,
	ALC285_FIXUP_HP_ENVY_X360,
	ALC288_FIXUP_DELL_HEADSET_MODE,
	ALC288_FIXUP_DELL1_MIC_NO_PRESENCE,
	ALC288_FIXUP_DELL_XPS_13,
	ALC288_FIXUP_DISABLE_AAMIX,
	ALC292_FIXUP_DELL_E7X_AAMIX,
	ALC292_FIXUP_DELL_E7X,
	ALC292_FIXUP_DISABLE_AAMIX,
	ALC293_FIXUP_DISABLE_AAMIX_MULTIJACK,
	ALC298_FIXUP_ALIENWARE_MIC_NO_PRESENCE,
	ALC298_FIXUP_DELL1_MIC_NO_PRESENCE,
	ALC298_FIXUP_DELL_AIO_MIC_NO_PRESENCE,
	ALC275_FIXUP_DELL_XPS,
	ALC293_FIXUP_LENOVO_SPK_NOISE,
	ALC233_FIXUP_LENOVO_LINE2_MIC_HOTKEY,
	ALC255_FIXUP_DELL_SPK_NOISE,
	ALC225_FIXUP_DISABLE_MIC_VREF,
	ALC225_FIXUP_DELL1_MIC_NO_PRESENCE,
	ALC295_FIXUP_DISABLE_DAC3,
	ALC285_FIXUP_SPEAKER2_TO_DAC1,
	ALC285_FIXUP_ASUS_SPEAKER2_TO_DAC1,
	ALC285_FIXUP_ASUS_HEADSET_MIC,
	ALC285_FIXUP_ASUS_SPI_REAR_SPEAKERS,
	ALC285_FIXUP_ASUS_I2C_SPEAKER2_TO_DAC1,
	ALC285_FIXUP_ASUS_I2C_HEADSET_MIC,
	ALC280_FIXUP_HP_HEADSET_MIC,
	ALC221_FIXUP_HP_FRONT_MIC,
	ALC292_FIXUP_TPT460,
	ALC298_FIXUP_SPK_VOLUME,
	ALC298_FIXUP_LENOVO_SPK_VOLUME,
	ALC256_FIXUP_DELL_INSPIRON_7559_SUBWOOFER,
	ALC269_FIXUP_ATIV_BOOK_8,
	ALC221_FIXUP_HP_288PRO_MIC_NO_PRESENCE,
	ALC221_FIXUP_HP_MIC_NO_PRESENCE,
	ALC256_FIXUP_ASUS_HEADSET_MODE,
	ALC256_FIXUP_ASUS_MIC,
	ALC256_FIXUP_ASUS_AIO_GPIO2,
	ALC233_FIXUP_ASUS_MIC_NO_PRESENCE,
	ALC233_FIXUP_EAPD_COEF_AND_MIC_NO_PRESENCE,
	ALC233_FIXUP_LENOVO_MULTI_CODECS,
	ALC233_FIXUP_ACER_HEADSET_MIC,
	ALC294_FIXUP_LENOVO_MIC_LOCATION,
	ALC225_FIXUP_DELL_WYSE_MIC_NO_PRESENCE,
	ALC225_FIXUP_S3_POP_NOISE,
	ALC700_FIXUP_INTEL_REFERENCE,
	ALC274_FIXUP_DELL_BIND_DACS,
	ALC274_FIXUP_DELL_AIO_LINEOUT_VERB,
	ALC298_FIXUP_TPT470_DOCK_FIX,
	ALC298_FIXUP_TPT470_DOCK,
	ALC255_FIXUP_DUMMY_LINEOUT_VERB,
	ALC255_FIXUP_DELL_HEADSET_MIC,
	ALC256_FIXUP_HUAWEI_MACH_WX9_PINS,
	ALC298_FIXUP_HUAWEI_MBX_STEREO,
	ALC295_FIXUP_HP_X360,
	ALC221_FIXUP_HP_HEADSET_MIC,
	ALC285_FIXUP_LENOVO_HEADPHONE_NOISE,
	ALC295_FIXUP_HP_AUTO_MUTE,
	ALC286_FIXUP_ACER_AIO_MIC_NO_PRESENCE,
	ALC294_FIXUP_ASUS_MIC,
	ALC294_FIXUP_ASUS_HEADSET_MIC,
	ALC294_FIXUP_ASUS_SPK,
	ALC293_FIXUP_SYSTEM76_MIC_NO_PRESENCE,
	ALC285_FIXUP_LENOVO_PC_BEEP_IN_NOISE,
	ALC255_FIXUP_ACER_HEADSET_MIC,
	ALC295_FIXUP_CHROME_BOOK,
	ALC225_FIXUP_HEADSET_JACK,
	ALC225_FIXUP_DELL_WYSE_AIO_MIC_NO_PRESENCE,
	ALC225_FIXUP_WYSE_AUTO_MUTE,
	ALC225_FIXUP_WYSE_DISABLE_MIC_VREF,
	ALC286_FIXUP_ACER_AIO_HEADSET_MIC,
	ALC256_FIXUP_ASUS_HEADSET_MIC,
	ALC256_FIXUP_ASUS_MIC_NO_PRESENCE,
	ALC255_FIXUP_PREDATOR_SUBWOOFER,
	ALC299_FIXUP_PREDATOR_SPK,
	ALC256_FIXUP_MEDION_HEADSET_NO_PRESENCE,
	ALC289_FIXUP_DELL_SPK1,
	ALC289_FIXUP_DELL_SPK2,
	ALC289_FIXUP_DUAL_SPK,
	ALC289_FIXUP_RTK_AMP_DUAL_SPK,
	ALC294_FIXUP_SPK2_TO_DAC1,
	ALC294_FIXUP_ASUS_DUAL_SPK,
	ALC285_FIXUP_THINKPAD_X1_GEN7,
	ALC285_FIXUP_THINKPAD_HEADSET_JACK,
	ALC294_FIXUP_ASUS_ALLY,
	ALC294_FIXUP_ASUS_ALLY_X,
	ALC294_FIXUP_ASUS_ALLY_PINS,
	ALC294_FIXUP_ASUS_ALLY_VERBS,
	ALC294_FIXUP_ASUS_ALLY_SPEAKER,
	ALC294_FIXUP_ASUS_HPE,
	ALC294_FIXUP_ASUS_COEF_1B,
	ALC294_FIXUP_ASUS_GX502_HP,
	ALC294_FIXUP_ASUS_GX502_PINS,
	ALC294_FIXUP_ASUS_GX502_VERBS,
	ALC294_FIXUP_ASUS_GU502_HP,
	ALC294_FIXUP_ASUS_GU502_PINS,
	ALC294_FIXUP_ASUS_GU502_VERBS,
	ALC294_FIXUP_ASUS_G513_PINS,
	ALC285_FIXUP_ASUS_G533Z_PINS,
	ALC285_FIXUP_HP_GPIO_LED,
	ALC285_FIXUP_HP_MUTE_LED,
	ALC285_FIXUP_HP_SPECTRE_X360_MUTE_LED,
	ALC236_FIXUP_HP_MUTE_LED_COEFBIT2,
	ALC236_FIXUP_HP_GPIO_LED,
	ALC236_FIXUP_HP_MUTE_LED,
	ALC236_FIXUP_HP_MUTE_LED_MICMUTE_VREF,
	ALC236_FIXUP_LENOVO_INV_DMIC,
	ALC298_FIXUP_SAMSUNG_AMP,
	ALC298_FIXUP_SAMSUNG_AMP_V2_2_AMPS,
	ALC298_FIXUP_SAMSUNG_AMP_V2_4_AMPS,
	ALC298_FIXUP_SAMSUNG_HEADPHONE_VERY_QUIET,
	ALC256_FIXUP_SAMSUNG_HEADPHONE_VERY_QUIET,
	ALC295_FIXUP_ASUS_MIC_NO_PRESENCE,
	ALC269VC_FIXUP_ACER_VCOPPERBOX_PINS,
	ALC269VC_FIXUP_ACER_HEADSET_MIC,
	ALC269VC_FIXUP_ACER_MIC_NO_PRESENCE,
	ALC289_FIXUP_ASUS_GA401,
	ALC289_FIXUP_ASUS_GA502,
	ALC256_FIXUP_ACER_MIC_NO_PRESENCE,
	ALC285_FIXUP_HP_GPIO_AMP_INIT,
	ALC269_FIXUP_CZC_B20,
	ALC269_FIXUP_CZC_TMI,
	ALC269_FIXUP_CZC_L101,
	ALC269_FIXUP_LEMOTE_A1802,
	ALC269_FIXUP_LEMOTE_A190X,
	ALC256_FIXUP_INTEL_NUC8_RUGGED,
	ALC233_FIXUP_INTEL_NUC8_DMIC,
	ALC233_FIXUP_INTEL_NUC8_BOOST,
	ALC256_FIXUP_INTEL_NUC10,
	ALC255_FIXUP_XIAOMI_HEADSET_MIC,
	ALC274_FIXUP_HP_MIC,
	ALC274_FIXUP_HP_HEADSET_MIC,
	ALC274_FIXUP_HP_ENVY_GPIO,
	ALC274_FIXUP_ASUS_ZEN_AIO_27,
	ALC256_FIXUP_ASUS_HPE,
	ALC285_FIXUP_THINKPAD_NO_BASS_SPK_HEADSET_JACK,
	ALC287_FIXUP_HP_GPIO_LED,
	ALC256_FIXUP_HP_HEADSET_MIC,
	ALC245_FIXUP_HP_GPIO_LED,
	ALC236_FIXUP_DELL_AIO_HEADSET_MIC,
	ALC282_FIXUP_ACER_DISABLE_LINEOUT,
	ALC255_FIXUP_ACER_LIMIT_INT_MIC_BOOST,
	ALC256_FIXUP_ACER_HEADSET_MIC,
	ALC285_FIXUP_IDEAPAD_S740_COEF,
	ALC285_FIXUP_HP_LIMIT_INT_MIC_BOOST,
	ALC295_FIXUP_ASUS_DACS,
	ALC295_FIXUP_HP_OMEN,
	ALC285_FIXUP_HP_SPECTRE_X360,
	ALC287_FIXUP_IDEAPAD_BASS_SPK_AMP,
	ALC623_FIXUP_LENOVO_THINKSTATION_P340,
	ALC255_FIXUP_ACER_HEADPHONE_AND_MIC,
	ALC236_FIXUP_HP_LIMIT_INT_MIC_BOOST,
	ALC287_FIXUP_LEGION_15IMHG05_SPEAKERS,
	ALC287_FIXUP_LEGION_15IMHG05_AUTOMUTE,
	ALC287_FIXUP_YOGA7_14ITL_SPEAKERS,
	ALC298_FIXUP_LENOVO_C940_DUET7,
	ALC287_FIXUP_13S_GEN2_SPEAKERS,
	ALC256_FIXUP_SET_COEF_DEFAULTS,
	ALC256_FIXUP_SYSTEM76_MIC_NO_PRESENCE,
	ALC233_FIXUP_NO_AUDIO_JACK,
	ALC256_FIXUP_MIC_NO_PRESENCE_AND_RESUME,
	ALC285_FIXUP_LEGION_Y9000X_SPEAKERS,
	ALC285_FIXUP_LEGION_Y9000X_AUTOMUTE,
	ALC287_FIXUP_LEGION_16ACHG6,
	ALC287_FIXUP_CS35L41_I2C_2,
	ALC287_FIXUP_CS35L41_I2C_2_HP_GPIO_LED,
	ALC287_FIXUP_CS35L41_I2C_4,
	ALC245_FIXUP_CS35L41_SPI_2,
	ALC245_FIXUP_CS35L41_SPI_2_HP_GPIO_LED,
	ALC245_FIXUP_CS35L41_SPI_4,
	ALC245_FIXUP_CS35L41_SPI_4_HP_GPIO_LED,
	ALC285_FIXUP_HP_SPEAKERS_MICMUTE_LED,
	ALC295_FIXUP_FRAMEWORK_LAPTOP_MIC_NO_PRESENCE,
	ALC287_FIXUP_LEGION_16ITHG6,
	ALC287_FIXUP_YOGA9_14IAP7_BASS_SPK,
	ALC287_FIXUP_YOGA9_14IAP7_BASS_SPK_PIN,
	ALC287_FIXUP_YOGA9_14IMH9_BASS_SPK_PIN,
	ALC295_FIXUP_DELL_INSPIRON_TOP_SPEAKERS,
	ALC236_FIXUP_DELL_DUAL_CODECS,
	ALC287_FIXUP_CS35L41_I2C_2_THINKPAD_ACPI,
	ALC287_FIXUP_TAS2781_I2C,
	ALC287_FIXUP_YOGA7_14ARB7_I2C,
	ALC245_FIXUP_HP_MUTE_LED_COEFBIT,
	ALC245_FIXUP_HP_X360_MUTE_LEDS,
	ALC287_FIXUP_THINKPAD_I2S_SPK,
	ALC287_FIXUP_MG_RTKC_CSAMP_CS35L41_I2C_THINKPAD,
	ALC2XX_FIXUP_HEADSET_MIC,
	ALC289_FIXUP_DELL_CS35L41_SPI_2,
	ALC294_FIXUP_CS35L41_I2C_2,
	ALC256_FIXUP_ACER_SFG16_MICMUTE_LED,
	ALC256_FIXUP_HEADPHONE_AMP_VOL,
	ALC245_FIXUP_HP_SPECTRE_X360_EU0XXX,
	ALC245_FIXUP_HP_SPECTRE_X360_16_AA0XXX,
	ALC285_FIXUP_ASUS_GA403U,
	ALC285_FIXUP_ASUS_GA403U_HEADSET_MIC,
	ALC285_FIXUP_ASUS_GA403U_I2C_SPEAKER2_TO_DAC1,
	ALC285_FIXUP_ASUS_GU605_SPI_2_HEADSET_MIC,
	ALC285_FIXUP_ASUS_GU605_SPI_SPEAKER2_TO_DAC1,
	ALC287_FIXUP_LENOVO_THKPAD_WH_ALC1318,
	ALC256_FIXUP_CHROME_BOOK,
	ALC245_FIXUP_CLEVO_NOISY_MIC,
	ALC269_FIXUP_VAIO_VJFH52_MIC_NO_PRESENCE,
	ALC233_FIXUP_MEDION_MTL_SPK,
<<<<<<< HEAD
	ALC294_FIXUP_BASS_SPEAKER_15,
=======
	ALC283_FIXUP_DELL_HP_RESUME,
>>>>>>> c7b01d2d
};

/* A special fixup for Lenovo C940 and Yoga Duet 7;
 * both have the very same PCI SSID, and we need to apply different fixups
 * depending on the codec ID
 */
static void alc298_fixup_lenovo_c940_duet7(struct hda_codec *codec,
					   const struct hda_fixup *fix,
					   int action)
{
	int id;

	if (codec->core.vendor_id == 0x10ec0298)
		id = ALC298_FIXUP_LENOVO_SPK_VOLUME; /* C940 */
	else
		id = ALC287_FIXUP_YOGA7_14ITL_SPEAKERS; /* Duet 7 */
	__snd_hda_apply_fixup(codec, id, action, 0);
}

static const struct hda_fixup alc269_fixups[] = {
	[ALC269_FIXUP_GPIO2] = {
		.type = HDA_FIXUP_FUNC,
		.v.func = alc_fixup_gpio2,
	},
	[ALC269_FIXUP_SONY_VAIO] = {
		.type = HDA_FIXUP_PINCTLS,
		.v.pins = (const struct hda_pintbl[]) {
			{0x19, PIN_VREFGRD},
			{}
		}
	},
	[ALC275_FIXUP_SONY_VAIO_GPIO2] = {
		.type = HDA_FIXUP_FUNC,
		.v.func = alc275_fixup_gpio4_off,
		.chained = true,
		.chain_id = ALC269_FIXUP_SONY_VAIO
	},
	[ALC269_FIXUP_DELL_M101Z] = {
		.type = HDA_FIXUP_VERBS,
		.v.verbs = (const struct hda_verb[]) {
			/* Enables internal speaker */
			{0x20, AC_VERB_SET_COEF_INDEX, 13},
			{0x20, AC_VERB_SET_PROC_COEF, 0x4040},
			{}
		}
	},
	[ALC269_FIXUP_SKU_IGNORE] = {
		.type = HDA_FIXUP_FUNC,
		.v.func = alc_fixup_sku_ignore,
	},
	[ALC269_FIXUP_ASUS_G73JW] = {
		.type = HDA_FIXUP_PINS,
		.v.pins = (const struct hda_pintbl[]) {
			{ 0x17, 0x99130111 }, /* subwoofer */
			{ }
		}
	},
	[ALC269_FIXUP_ASUS_N7601ZM_PINS] = {
		.type = HDA_FIXUP_PINS,
		.v.pins = (const struct hda_pintbl[]) {
			{ 0x19, 0x03A11050 },
			{ 0x1a, 0x03A11C30 },
			{ 0x21, 0x03211420 },
			{ }
		}
	},
	[ALC269_FIXUP_ASUS_N7601ZM] = {
		.type = HDA_FIXUP_VERBS,
		.v.verbs = (const struct hda_verb[]) {
			{0x20, AC_VERB_SET_COEF_INDEX, 0x62},
			{0x20, AC_VERB_SET_PROC_COEF, 0xa007},
			{0x20, AC_VERB_SET_COEF_INDEX, 0x10},
			{0x20, AC_VERB_SET_PROC_COEF, 0x8420},
			{0x20, AC_VERB_SET_COEF_INDEX, 0x0f},
			{0x20, AC_VERB_SET_PROC_COEF, 0x7774},
			{ }
		},
		.chained = true,
		.chain_id = ALC269_FIXUP_ASUS_N7601ZM_PINS,
	},
	[ALC269_FIXUP_LENOVO_EAPD] = {
		.type = HDA_FIXUP_VERBS,
		.v.verbs = (const struct hda_verb[]) {
			{0x14, AC_VERB_SET_EAPD_BTLENABLE, 0},
			{}
		}
	},
	[ALC275_FIXUP_SONY_HWEQ] = {
		.type = HDA_FIXUP_FUNC,
		.v.func = alc269_fixup_hweq,
		.chained = true,
		.chain_id = ALC275_FIXUP_SONY_VAIO_GPIO2
	},
	[ALC275_FIXUP_SONY_DISABLE_AAMIX] = {
		.type = HDA_FIXUP_FUNC,
		.v.func = alc_fixup_disable_aamix,
		.chained = true,
		.chain_id = ALC269_FIXUP_SONY_VAIO
	},
	[ALC271_FIXUP_DMIC] = {
		.type = HDA_FIXUP_FUNC,
		.v.func = alc271_fixup_dmic,
	},
	[ALC269_FIXUP_PCM_44K] = {
		.type = HDA_FIXUP_FUNC,
		.v.func = alc269_fixup_pcm_44k,
		.chained = true,
		.chain_id = ALC269_FIXUP_QUANTA_MUTE
	},
	[ALC269_FIXUP_STEREO_DMIC] = {
		.type = HDA_FIXUP_FUNC,
		.v.func = alc269_fixup_stereo_dmic,
	},
	[ALC269_FIXUP_HEADSET_MIC] = {
		.type = HDA_FIXUP_FUNC,
		.v.func = alc269_fixup_headset_mic,
	},
	[ALC269_FIXUP_QUANTA_MUTE] = {
		.type = HDA_FIXUP_FUNC,
		.v.func = alc269_fixup_quanta_mute,
	},
	[ALC269_FIXUP_LIFEBOOK] = {
		.type = HDA_FIXUP_PINS,
		.v.pins = (const struct hda_pintbl[]) {
			{ 0x1a, 0x2101103f }, /* dock line-out */
			{ 0x1b, 0x23a11040 }, /* dock mic-in */
			{ }
		},
		.chained = true,
		.chain_id = ALC269_FIXUP_QUANTA_MUTE
	},
	[ALC269_FIXUP_LIFEBOOK_EXTMIC] = {
		.type = HDA_FIXUP_PINS,
		.v.pins = (const struct hda_pintbl[]) {
			{ 0x19, 0x01a1903c }, /* headset mic, with jack detect */
			{ }
		},
	},
	[ALC269_FIXUP_LIFEBOOK_HP_PIN] = {
		.type = HDA_FIXUP_PINS,
		.v.pins = (const struct hda_pintbl[]) {
			{ 0x21, 0x0221102f }, /* HP out */
			{ }
		},
	},
	[ALC269_FIXUP_LIFEBOOK_NO_HP_TO_LINEOUT] = {
		.type = HDA_FIXUP_FUNC,
		.v.func = alc269_fixup_pincfg_no_hp_to_lineout,
	},
	[ALC255_FIXUP_LIFEBOOK_U7x7_HEADSET_MIC] = {
		.type = HDA_FIXUP_FUNC,
		.v.func = alc269_fixup_pincfg_U7x7_headset_mic,
	},
	[ALC269VB_FIXUP_INFINIX_ZERO_BOOK_13] = {
		.type = HDA_FIXUP_PINS,
		.v.pins = (const struct hda_pintbl[]) {
			{ 0x14, 0x90170151 }, /* use as internal speaker (LFE) */
			{ 0x1b, 0x90170152 }, /* use as internal speaker (back) */
			{ }
		},
		.chained = true,
		.chain_id = ALC269_FIXUP_LIMIT_INT_MIC_BOOST
	},
	[ALC269VC_FIXUP_INFINIX_Y4_MAX] = {
		.type = HDA_FIXUP_PINS,
		.v.pins = (const struct hda_pintbl[]) {
			{ 0x1b, 0x90170150 }, /* use as internal speaker */
			{ }
		},
		.chained = true,
		.chain_id = ALC269_FIXUP_LIMIT_INT_MIC_BOOST
	},
	[ALC269VB_FIXUP_CHUWI_COREBOOK_XPRO] = {
		.type = HDA_FIXUP_PINS,
		.v.pins = (const struct hda_pintbl[]) {
			{ 0x18, 0x03a19020 }, /* headset mic */
			{ 0x1b, 0x90170150 }, /* speaker */
			{ }
		},
	},
	[ALC269_FIXUP_AMIC] = {
		.type = HDA_FIXUP_PINS,
		.v.pins = (const struct hda_pintbl[]) {
			{ 0x14, 0x99130110 }, /* speaker */
			{ 0x15, 0x0121401f }, /* HP out */
			{ 0x18, 0x01a19c20 }, /* mic */
			{ 0x19, 0x99a3092f }, /* int-mic */
			{ }
		},
	},
	[ALC269_FIXUP_DMIC] = {
		.type = HDA_FIXUP_PINS,
		.v.pins = (const struct hda_pintbl[]) {
			{ 0x12, 0x99a3092f }, /* int-mic */
			{ 0x14, 0x99130110 }, /* speaker */
			{ 0x15, 0x0121401f }, /* HP out */
			{ 0x18, 0x01a19c20 }, /* mic */
			{ }
		},
	},
	[ALC269VB_FIXUP_AMIC] = {
		.type = HDA_FIXUP_PINS,
		.v.pins = (const struct hda_pintbl[]) {
			{ 0x14, 0x99130110 }, /* speaker */
			{ 0x18, 0x01a19c20 }, /* mic */
			{ 0x19, 0x99a3092f }, /* int-mic */
			{ 0x21, 0x0121401f }, /* HP out */
			{ }
		},
	},
	[ALC269VB_FIXUP_DMIC] = {
		.type = HDA_FIXUP_PINS,
		.v.pins = (const struct hda_pintbl[]) {
			{ 0x12, 0x99a3092f }, /* int-mic */
			{ 0x14, 0x99130110 }, /* speaker */
			{ 0x18, 0x01a19c20 }, /* mic */
			{ 0x21, 0x0121401f }, /* HP out */
			{ }
		},
	},
	[ALC269_FIXUP_HP_MUTE_LED] = {
		.type = HDA_FIXUP_FUNC,
		.v.func = alc269_fixup_hp_mute_led,
	},
	[ALC269_FIXUP_HP_MUTE_LED_MIC1] = {
		.type = HDA_FIXUP_FUNC,
		.v.func = alc269_fixup_hp_mute_led_mic1,
	},
	[ALC269_FIXUP_HP_MUTE_LED_MIC2] = {
		.type = HDA_FIXUP_FUNC,
		.v.func = alc269_fixup_hp_mute_led_mic2,
	},
	[ALC269_FIXUP_HP_MUTE_LED_MIC3] = {
		.type = HDA_FIXUP_FUNC,
		.v.func = alc269_fixup_hp_mute_led_mic3,
		.chained = true,
		.chain_id = ALC295_FIXUP_HP_AUTO_MUTE
	},
	[ALC269_FIXUP_HP_GPIO_LED] = {
		.type = HDA_FIXUP_FUNC,
		.v.func = alc269_fixup_hp_gpio_led,
	},
	[ALC269_FIXUP_HP_GPIO_MIC1_LED] = {
		.type = HDA_FIXUP_FUNC,
		.v.func = alc269_fixup_hp_gpio_mic1_led,
	},
	[ALC269_FIXUP_HP_LINE1_MIC1_LED] = {
		.type = HDA_FIXUP_FUNC,
		.v.func = alc269_fixup_hp_line1_mic1_led,
	},
	[ALC269_FIXUP_INV_DMIC] = {
		.type = HDA_FIXUP_FUNC,
		.v.func = alc_fixup_inv_dmic,
	},
	[ALC269_FIXUP_NO_SHUTUP] = {
		.type = HDA_FIXUP_FUNC,
		.v.func = alc_fixup_no_shutup,
	},
	[ALC269_FIXUP_LENOVO_DOCK] = {
		.type = HDA_FIXUP_PINS,
		.v.pins = (const struct hda_pintbl[]) {
			{ 0x19, 0x23a11040 }, /* dock mic */
			{ 0x1b, 0x2121103f }, /* dock headphone */
			{ }
		},
		.chained = true,
		.chain_id = ALC269_FIXUP_PINCFG_NO_HP_TO_LINEOUT
	},
	[ALC269_FIXUP_LENOVO_DOCK_LIMIT_BOOST] = {
		.type = HDA_FIXUP_FUNC,
		.v.func = alc269_fixup_limit_int_mic_boost,
		.chained = true,
		.chain_id = ALC269_FIXUP_LENOVO_DOCK,
	},
	[ALC269_FIXUP_PINCFG_NO_HP_TO_LINEOUT] = {
		.type = HDA_FIXUP_FUNC,
		.v.func = alc269_fixup_pincfg_no_hp_to_lineout,
		.chained = true,
		.chain_id = ALC269_FIXUP_THINKPAD_ACPI,
	},
	[ALC269_FIXUP_DELL1_MIC_NO_PRESENCE] = {
		.type = HDA_FIXUP_PINS,
		.v.pins = (const struct hda_pintbl[]) {
			{ 0x19, 0x01a1913c }, /* use as headset mic, without its own jack detect */
			{ 0x1a, 0x01a1913d }, /* use as headphone mic, without its own jack detect */
			{ }
		},
		.chained = true,
		.chain_id = ALC269_FIXUP_HEADSET_MODE
	},
	[ALC269_FIXUP_DELL1_LIMIT_INT_MIC_BOOST] = {
		.type = HDA_FIXUP_FUNC,
		.v.func = alc269_fixup_limit_int_mic_boost,
		.chained = true,
		.chain_id = ALC269_FIXUP_DELL1_MIC_NO_PRESENCE
	},
	[ALC269_FIXUP_DELL2_MIC_NO_PRESENCE] = {
		.type = HDA_FIXUP_PINS,
		.v.pins = (const struct hda_pintbl[]) {
			{ 0x16, 0x21014020 }, /* dock line out */
			{ 0x19, 0x21a19030 }, /* dock mic */
			{ 0x1a, 0x01a1913c }, /* use as headset mic, without its own jack detect */
			{ }
		},
		.chained = true,
		.chain_id = ALC269_FIXUP_HEADSET_MODE_NO_HP_MIC
	},
	[ALC269_FIXUP_DELL3_MIC_NO_PRESENCE] = {
		.type = HDA_FIXUP_PINS,
		.v.pins = (const struct hda_pintbl[]) {
			{ 0x1a, 0x01a1913c }, /* use as headset mic, without its own jack detect */
			{ }
		},
		.chained = true,
		.chain_id = ALC269_FIXUP_HEADSET_MODE_NO_HP_MIC
	},
	[ALC269_FIXUP_DELL4_MIC_NO_PRESENCE] = {
		.type = HDA_FIXUP_PINS,
		.v.pins = (const struct hda_pintbl[]) {
			{ 0x19, 0x01a1913c }, /* use as headset mic, without its own jack detect */
			{ 0x1b, 0x01a1913d }, /* use as headphone mic, without its own jack detect */
			{ }
		},
		.chained = true,
		.chain_id = ALC269_FIXUP_HEADSET_MODE
	},
	[ALC269_FIXUP_HEADSET_MODE] = {
		.type = HDA_FIXUP_FUNC,
		.v.func = alc_fixup_headset_mode,
		.chained = true,
		.chain_id = ALC255_FIXUP_MIC_MUTE_LED
	},
	[ALC269_FIXUP_HEADSET_MODE_NO_HP_MIC] = {
		.type = HDA_FIXUP_FUNC,
		.v.func = alc_fixup_headset_mode_no_hp_mic,
	},
	[ALC269_FIXUP_ASPIRE_HEADSET_MIC] = {
		.type = HDA_FIXUP_PINS,
		.v.pins = (const struct hda_pintbl[]) {
			{ 0x19, 0x01a1913c }, /* headset mic w/o jack detect */
			{ }
		},
		.chained = true,
		.chain_id = ALC269_FIXUP_HEADSET_MODE,
	},
	[ALC286_FIXUP_SONY_MIC_NO_PRESENCE] = {
		.type = HDA_FIXUP_PINS,
		.v.pins = (const struct hda_pintbl[]) {
			{ 0x18, 0x01a1913c }, /* use as headset mic, without its own jack detect */
			{ }
		},
		.chained = true,
		.chain_id = ALC269_FIXUP_HEADSET_MIC
	},
	[ALC256_FIXUP_HUAWEI_MACH_WX9_PINS] = {
		.type = HDA_FIXUP_PINS,
		.v.pins = (const struct hda_pintbl[]) {
			{0x12, 0x90a60130},
			{0x13, 0x40000000},
			{0x14, 0x90170110},
			{0x18, 0x411111f0},
			{0x19, 0x04a11040},
			{0x1a, 0x411111f0},
			{0x1b, 0x90170112},
			{0x1d, 0x40759a05},
			{0x1e, 0x411111f0},
			{0x21, 0x04211020},
			{ }
		},
		.chained = true,
		.chain_id = ALC255_FIXUP_MIC_MUTE_LED
	},
	[ALC298_FIXUP_HUAWEI_MBX_STEREO] = {
		.type = HDA_FIXUP_FUNC,
		.v.func = alc298_fixup_huawei_mbx_stereo,
		.chained = true,
		.chain_id = ALC255_FIXUP_MIC_MUTE_LED
	},
	[ALC269_FIXUP_ASUS_X101_FUNC] = {
		.type = HDA_FIXUP_FUNC,
		.v.func = alc269_fixup_x101_headset_mic,
	},
	[ALC269_FIXUP_ASUS_X101_VERB] = {
		.type = HDA_FIXUP_VERBS,
		.v.verbs = (const struct hda_verb[]) {
			{0x18, AC_VERB_SET_PIN_WIDGET_CONTROL, 0},
			{0x20, AC_VERB_SET_COEF_INDEX, 0x08},
			{0x20, AC_VERB_SET_PROC_COEF,  0x0310},
			{ }
		},
		.chained = true,
		.chain_id = ALC269_FIXUP_ASUS_X101_FUNC
	},
	[ALC269_FIXUP_ASUS_X101] = {
		.type = HDA_FIXUP_PINS,
		.v.pins = (const struct hda_pintbl[]) {
			{ 0x18, 0x04a1182c }, /* Headset mic */
			{ }
		},
		.chained = true,
		.chain_id = ALC269_FIXUP_ASUS_X101_VERB
	},
	[ALC271_FIXUP_AMIC_MIC2] = {
		.type = HDA_FIXUP_PINS,
		.v.pins = (const struct hda_pintbl[]) {
			{ 0x14, 0x99130110 }, /* speaker */
			{ 0x19, 0x01a19c20 }, /* mic */
			{ 0x1b, 0x99a7012f }, /* int-mic */
			{ 0x21, 0x0121401f }, /* HP out */
			{ }
		},
	},
	[ALC271_FIXUP_HP_GATE_MIC_JACK] = {
		.type = HDA_FIXUP_FUNC,
		.v.func = alc271_hp_gate_mic_jack,
		.chained = true,
		.chain_id = ALC271_FIXUP_AMIC_MIC2,
	},
	[ALC271_FIXUP_HP_GATE_MIC_JACK_E1_572] = {
		.type = HDA_FIXUP_FUNC,
		.v.func = alc269_fixup_limit_int_mic_boost,
		.chained = true,
		.chain_id = ALC271_FIXUP_HP_GATE_MIC_JACK,
	},
	[ALC269_FIXUP_ACER_AC700] = {
		.type = HDA_FIXUP_PINS,
		.v.pins = (const struct hda_pintbl[]) {
			{ 0x12, 0x99a3092f }, /* int-mic */
			{ 0x14, 0x99130110 }, /* speaker */
			{ 0x18, 0x03a11c20 }, /* mic */
			{ 0x1e, 0x0346101e }, /* SPDIF1 */
			{ 0x21, 0x0321101f }, /* HP out */
			{ }
		},
		.chained = true,
		.chain_id = ALC271_FIXUP_DMIC,
	},
	[ALC269_FIXUP_LIMIT_INT_MIC_BOOST] = {
		.type = HDA_FIXUP_FUNC,
		.v.func = alc269_fixup_limit_int_mic_boost,
		.chained = true,
		.chain_id = ALC269_FIXUP_THINKPAD_ACPI,
	},
	[ALC269VB_FIXUP_ASUS_ZENBOOK] = {
		.type = HDA_FIXUP_FUNC,
		.v.func = alc269_fixup_limit_int_mic_boost,
		.chained = true,
		.chain_id = ALC269VB_FIXUP_DMIC,
	},
	[ALC269VB_FIXUP_ASUS_ZENBOOK_UX31A] = {
		.type = HDA_FIXUP_VERBS,
		.v.verbs = (const struct hda_verb[]) {
			/* class-D output amp +5dB */
			{ 0x20, AC_VERB_SET_COEF_INDEX, 0x12 },
			{ 0x20, AC_VERB_SET_PROC_COEF, 0x2800 },
			{}
		},
		.chained = true,
		.chain_id = ALC269VB_FIXUP_ASUS_ZENBOOK,
	},
	[ALC269VB_FIXUP_ASUS_MIC_NO_PRESENCE] = {
		.type = HDA_FIXUP_PINS,
		.v.pins = (const struct hda_pintbl[]) {
			{ 0x18, 0x01a110f0 },  /* use as headset mic */
			{ }
		},
		.chained = true,
		.chain_id = ALC269_FIXUP_HEADSET_MIC
	},
	[ALC269_FIXUP_LIMIT_INT_MIC_BOOST_MUTE_LED] = {
		.type = HDA_FIXUP_FUNC,
		.v.func = alc269_fixup_limit_int_mic_boost,
		.chained = true,
		.chain_id = ALC269_FIXUP_HP_MUTE_LED_MIC1,
	},
	[ALC269VB_FIXUP_ORDISSIMO_EVE2] = {
		.type = HDA_FIXUP_PINS,
		.v.pins = (const struct hda_pintbl[]) {
			{ 0x12, 0x99a3092f }, /* int-mic */
			{ 0x18, 0x03a11d20 }, /* mic */
			{ 0x19, 0x411111f0 }, /* Unused bogus pin */
			{ }
		},
	},
	[ALC283_FIXUP_CHROME_BOOK] = {
		.type = HDA_FIXUP_FUNC,
		.v.func = alc283_fixup_chromebook,
	},
	[ALC283_FIXUP_SENSE_COMBO_JACK] = {
		.type = HDA_FIXUP_FUNC,
		.v.func = alc283_fixup_sense_combo_jack,
		.chained = true,
		.chain_id = ALC283_FIXUP_CHROME_BOOK,
	},
	[ALC282_FIXUP_ASUS_TX300] = {
		.type = HDA_FIXUP_FUNC,
		.v.func = alc282_fixup_asus_tx300,
	},
	[ALC283_FIXUP_INT_MIC] = {
		.type = HDA_FIXUP_VERBS,
		.v.verbs = (const struct hda_verb[]) {
			{0x20, AC_VERB_SET_COEF_INDEX, 0x1a},
			{0x20, AC_VERB_SET_PROC_COEF, 0x0011},
			{ }
		},
		.chained = true,
		.chain_id = ALC269_FIXUP_LIMIT_INT_MIC_BOOST
	},
	[ALC290_FIXUP_SUBWOOFER_HSJACK] = {
		.type = HDA_FIXUP_PINS,
		.v.pins = (const struct hda_pintbl[]) {
			{ 0x17, 0x90170112 }, /* subwoofer */
			{ }
		},
		.chained = true,
		.chain_id = ALC290_FIXUP_MONO_SPEAKERS_HSJACK,
	},
	[ALC290_FIXUP_SUBWOOFER] = {
		.type = HDA_FIXUP_PINS,
		.v.pins = (const struct hda_pintbl[]) {
			{ 0x17, 0x90170112 }, /* subwoofer */
			{ }
		},
		.chained = true,
		.chain_id = ALC290_FIXUP_MONO_SPEAKERS,
	},
	[ALC290_FIXUP_MONO_SPEAKERS] = {
		.type = HDA_FIXUP_FUNC,
		.v.func = alc290_fixup_mono_speakers,
	},
	[ALC290_FIXUP_MONO_SPEAKERS_HSJACK] = {
		.type = HDA_FIXUP_FUNC,
		.v.func = alc290_fixup_mono_speakers,
		.chained = true,
		.chain_id = ALC269_FIXUP_DELL3_MIC_NO_PRESENCE,
	},
	[ALC269_FIXUP_THINKPAD_ACPI] = {
		.type = HDA_FIXUP_FUNC,
		.v.func = alc_fixup_thinkpad_acpi,
		.chained = true,
		.chain_id = ALC269_FIXUP_SKU_IGNORE,
	},
	[ALC269_FIXUP_DMIC_THINKPAD_ACPI] = {
		.type = HDA_FIXUP_FUNC,
		.v.func = alc_fixup_inv_dmic,
		.chained = true,
		.chain_id = ALC269_FIXUP_THINKPAD_ACPI,
	},
	[ALC255_FIXUP_ACER_MIC_NO_PRESENCE] = {
		.type = HDA_FIXUP_PINS,
		.v.pins = (const struct hda_pintbl[]) {
			{ 0x19, 0x01a1913c }, /* use as headset mic, without its own jack detect */
			{ }
		},
		.chained = true,
		.chain_id = ALC255_FIXUP_HEADSET_MODE
	},
	[ALC255_FIXUP_ASUS_MIC_NO_PRESENCE] = {
		.type = HDA_FIXUP_PINS,
		.v.pins = (const struct hda_pintbl[]) {
			{ 0x19, 0x01a1913c }, /* use as headset mic, without its own jack detect */
			{ }
		},
		.chained = true,
		.chain_id = ALC255_FIXUP_HEADSET_MODE
	},
	[ALC255_FIXUP_DELL1_MIC_NO_PRESENCE] = {
		.type = HDA_FIXUP_PINS,
		.v.pins = (const struct hda_pintbl[]) {
			{ 0x19, 0x01a1913c }, /* use as headset mic, without its own jack detect */
			{ 0x1a, 0x01a1913d }, /* use as headphone mic, without its own jack detect */
			{ }
		},
		.chained = true,
		.chain_id = ALC255_FIXUP_HEADSET_MODE
	},
	[ALC255_FIXUP_DELL1_LIMIT_INT_MIC_BOOST] = {
		.type = HDA_FIXUP_FUNC,
		.v.func = alc269_fixup_limit_int_mic_boost,
		.chained = true,
		.chain_id = ALC255_FIXUP_DELL1_MIC_NO_PRESENCE
	},
	[ALC255_FIXUP_DELL2_MIC_NO_PRESENCE] = {
		.type = HDA_FIXUP_PINS,
		.v.pins = (const struct hda_pintbl[]) {
			{ 0x19, 0x01a1913c }, /* use as headset mic, without its own jack detect */
			{ }
		},
		.chained = true,
		.chain_id = ALC255_FIXUP_HEADSET_MODE_NO_HP_MIC
	},
	[ALC255_FIXUP_HEADSET_MODE] = {
		.type = HDA_FIXUP_FUNC,
		.v.func = alc_fixup_headset_mode_alc255,
		.chained = true,
		.chain_id = ALC255_FIXUP_MIC_MUTE_LED
	},
	[ALC255_FIXUP_HEADSET_MODE_NO_HP_MIC] = {
		.type = HDA_FIXUP_FUNC,
		.v.func = alc_fixup_headset_mode_alc255_no_hp_mic,
	},
	[ALC293_FIXUP_DELL1_MIC_NO_PRESENCE] = {
		.type = HDA_FIXUP_PINS,
		.v.pins = (const struct hda_pintbl[]) {
			{ 0x18, 0x01a1913d }, /* use as headphone mic, without its own jack detect */
			{ 0x1a, 0x01a1913c }, /* use as headset mic, without its own jack detect */
			{ }
		},
		.chained = true,
		.chain_id = ALC269_FIXUP_HEADSET_MODE
	},
	[ALC292_FIXUP_TPT440_DOCK] = {
		.type = HDA_FIXUP_FUNC,
		.v.func = alc_fixup_tpt440_dock,
		.chained = true,
		.chain_id = ALC269_FIXUP_LIMIT_INT_MIC_BOOST
	},
	[ALC292_FIXUP_TPT440] = {
		.type = HDA_FIXUP_FUNC,
		.v.func = alc_fixup_disable_aamix,
		.chained = true,
		.chain_id = ALC292_FIXUP_TPT440_DOCK,
	},
	[ALC283_FIXUP_HEADSET_MIC] = {
		.type = HDA_FIXUP_PINS,
		.v.pins = (const struct hda_pintbl[]) {
			{ 0x19, 0x04a110f0 },
			{ },
		},
	},
	[ALC255_FIXUP_MIC_MUTE_LED] = {
		.type = HDA_FIXUP_FUNC,
		.v.func = alc_fixup_micmute_led,
	},
	[ALC282_FIXUP_ASPIRE_V5_PINS] = {
		.type = HDA_FIXUP_PINS,
		.v.pins = (const struct hda_pintbl[]) {
			{ 0x12, 0x90a60130 },
			{ 0x14, 0x90170110 },
			{ 0x17, 0x40000008 },
			{ 0x18, 0x411111f0 },
			{ 0x19, 0x01a1913c },
			{ 0x1a, 0x411111f0 },
			{ 0x1b, 0x411111f0 },
			{ 0x1d, 0x40f89b2d },
			{ 0x1e, 0x411111f0 },
			{ 0x21, 0x0321101f },
			{ },
		},
	},
	[ALC269VB_FIXUP_ASPIRE_E1_COEF] = {
		.type = HDA_FIXUP_FUNC,
		.v.func = alc269vb_fixup_aspire_e1_coef,
	},
	[ALC280_FIXUP_HP_GPIO4] = {
		.type = HDA_FIXUP_FUNC,
		.v.func = alc280_fixup_hp_gpio4,
	},
	[ALC286_FIXUP_HP_GPIO_LED] = {
		.type = HDA_FIXUP_FUNC,
		.v.func = alc286_fixup_hp_gpio_led,
	},
	[ALC280_FIXUP_HP_GPIO2_MIC_HOTKEY] = {
		.type = HDA_FIXUP_FUNC,
		.v.func = alc280_fixup_hp_gpio2_mic_hotkey,
	},
	[ALC280_FIXUP_HP_DOCK_PINS] = {
		.type = HDA_FIXUP_PINS,
		.v.pins = (const struct hda_pintbl[]) {
			{ 0x1b, 0x21011020 }, /* line-out */
			{ 0x1a, 0x01a1903c }, /* headset mic */
			{ 0x18, 0x2181103f }, /* line-in */
			{ },
		},
		.chained = true,
		.chain_id = ALC280_FIXUP_HP_GPIO4
	},
	[ALC269_FIXUP_HP_DOCK_GPIO_MIC1_LED] = {
		.type = HDA_FIXUP_PINS,
		.v.pins = (const struct hda_pintbl[]) {
			{ 0x1b, 0x21011020 }, /* line-out */
			{ 0x18, 0x2181103f }, /* line-in */
			{ },
		},
		.chained = true,
		.chain_id = ALC269_FIXUP_HP_GPIO_MIC1_LED
	},
	[ALC280_FIXUP_HP_9480M] = {
		.type = HDA_FIXUP_FUNC,
		.v.func = alc280_fixup_hp_9480m,
	},
	[ALC245_FIXUP_HP_X360_AMP] = {
		.type = HDA_FIXUP_FUNC,
		.v.func = alc245_fixup_hp_x360_amp,
		.chained = true,
		.chain_id = ALC245_FIXUP_HP_GPIO_LED
	},
	[ALC288_FIXUP_DELL_HEADSET_MODE] = {
		.type = HDA_FIXUP_FUNC,
		.v.func = alc_fixup_headset_mode_dell_alc288,
		.chained = true,
		.chain_id = ALC255_FIXUP_MIC_MUTE_LED
	},
	[ALC288_FIXUP_DELL1_MIC_NO_PRESENCE] = {
		.type = HDA_FIXUP_PINS,
		.v.pins = (const struct hda_pintbl[]) {
			{ 0x18, 0x01a1913c }, /* use as headset mic, without its own jack detect */
			{ 0x1a, 0x01a1913d }, /* use as headphone mic, without its own jack detect */
			{ }
		},
		.chained = true,
		.chain_id = ALC288_FIXUP_DELL_HEADSET_MODE
	},
	[ALC288_FIXUP_DISABLE_AAMIX] = {
		.type = HDA_FIXUP_FUNC,
		.v.func = alc_fixup_disable_aamix,
		.chained = true,
		.chain_id = ALC288_FIXUP_DELL1_MIC_NO_PRESENCE
	},
	[ALC288_FIXUP_DELL_XPS_13] = {
		.type = HDA_FIXUP_FUNC,
		.v.func = alc_fixup_dell_xps13,
		.chained = true,
		.chain_id = ALC288_FIXUP_DISABLE_AAMIX
	},
	[ALC292_FIXUP_DISABLE_AAMIX] = {
		.type = HDA_FIXUP_FUNC,
		.v.func = alc_fixup_disable_aamix,
		.chained = true,
		.chain_id = ALC269_FIXUP_DELL2_MIC_NO_PRESENCE
	},
	[ALC293_FIXUP_DISABLE_AAMIX_MULTIJACK] = {
		.type = HDA_FIXUP_FUNC,
		.v.func = alc_fixup_disable_aamix,
		.chained = true,
		.chain_id = ALC293_FIXUP_DELL1_MIC_NO_PRESENCE
	},
	[ALC292_FIXUP_DELL_E7X_AAMIX] = {
		.type = HDA_FIXUP_FUNC,
		.v.func = alc_fixup_dell_xps13,
		.chained = true,
		.chain_id = ALC292_FIXUP_DISABLE_AAMIX
	},
	[ALC292_FIXUP_DELL_E7X] = {
		.type = HDA_FIXUP_FUNC,
		.v.func = alc_fixup_micmute_led,
		/* micmute fixup must be applied at last */
		.chained_before = true,
		.chain_id = ALC292_FIXUP_DELL_E7X_AAMIX,
	},
	[ALC298_FIXUP_ALIENWARE_MIC_NO_PRESENCE] = {
		.type = HDA_FIXUP_PINS,
		.v.pins = (const struct hda_pintbl[]) {
			{ 0x18, 0x01a1913c }, /* headset mic w/o jack detect */
			{ }
		},
		.chained_before = true,
		.chain_id = ALC269_FIXUP_HEADSET_MODE,
	},
	[ALC298_FIXUP_DELL1_MIC_NO_PRESENCE] = {
		.type = HDA_FIXUP_PINS,
		.v.pins = (const struct hda_pintbl[]) {
			{ 0x18, 0x01a1913c }, /* use as headset mic, without its own jack detect */
			{ 0x1a, 0x01a1913d }, /* use as headphone mic, without its own jack detect */
			{ }
		},
		.chained = true,
		.chain_id = ALC269_FIXUP_HEADSET_MODE
	},
	[ALC298_FIXUP_DELL_AIO_MIC_NO_PRESENCE] = {
		.type = HDA_FIXUP_PINS,
		.v.pins = (const struct hda_pintbl[]) {
			{ 0x18, 0x01a1913c }, /* use as headset mic, without its own jack detect */
			{ }
		},
		.chained = true,
		.chain_id = ALC269_FIXUP_HEADSET_MODE
	},
	[ALC275_FIXUP_DELL_XPS] = {
		.type = HDA_FIXUP_VERBS,
		.v.verbs = (const struct hda_verb[]) {
			/* Enables internal speaker */
			{0x20, AC_VERB_SET_COEF_INDEX, 0x1f},
			{0x20, AC_VERB_SET_PROC_COEF, 0x00c0},
			{0x20, AC_VERB_SET_COEF_INDEX, 0x30},
			{0x20, AC_VERB_SET_PROC_COEF, 0x00b1},
			{}
		}
	},
	[ALC293_FIXUP_LENOVO_SPK_NOISE] = {
		.type = HDA_FIXUP_FUNC,
		.v.func = alc_fixup_disable_aamix,
		.chained = true,
		.chain_id = ALC269_FIXUP_THINKPAD_ACPI
	},
	[ALC233_FIXUP_LENOVO_LINE2_MIC_HOTKEY] = {
		.type = HDA_FIXUP_FUNC,
		.v.func = alc233_fixup_lenovo_line2_mic_hotkey,
	},
	[ALC233_FIXUP_INTEL_NUC8_DMIC] = {
		.type = HDA_FIXUP_FUNC,
		.v.func = alc_fixup_inv_dmic,
		.chained = true,
		.chain_id = ALC233_FIXUP_INTEL_NUC8_BOOST,
	},
	[ALC233_FIXUP_INTEL_NUC8_BOOST] = {
		.type = HDA_FIXUP_FUNC,
		.v.func = alc269_fixup_limit_int_mic_boost
	},
	[ALC255_FIXUP_DELL_SPK_NOISE] = {
		.type = HDA_FIXUP_FUNC,
		.v.func = alc_fixup_disable_aamix,
		.chained = true,
		.chain_id = ALC255_FIXUP_DELL1_MIC_NO_PRESENCE
	},
	[ALC225_FIXUP_DISABLE_MIC_VREF] = {
		.type = HDA_FIXUP_FUNC,
		.v.func = alc_fixup_disable_mic_vref,
		.chained = true,
		.chain_id = ALC269_FIXUP_DELL1_MIC_NO_PRESENCE
	},
	[ALC225_FIXUP_DELL1_MIC_NO_PRESENCE] = {
		.type = HDA_FIXUP_VERBS,
		.v.verbs = (const struct hda_verb[]) {
			/* Disable pass-through path for FRONT 14h */
			{ 0x20, AC_VERB_SET_COEF_INDEX, 0x36 },
			{ 0x20, AC_VERB_SET_PROC_COEF, 0x57d7 },
			{}
		},
		.chained = true,
		.chain_id = ALC225_FIXUP_DISABLE_MIC_VREF
	},
	[ALC280_FIXUP_HP_HEADSET_MIC] = {
		.type = HDA_FIXUP_FUNC,
		.v.func = alc_fixup_disable_aamix,
		.chained = true,
		.chain_id = ALC269_FIXUP_HEADSET_MIC,
	},
	[ALC221_FIXUP_HP_FRONT_MIC] = {
		.type = HDA_FIXUP_PINS,
		.v.pins = (const struct hda_pintbl[]) {
			{ 0x19, 0x02a19020 }, /* Front Mic */
			{ }
		},
	},
	[ALC292_FIXUP_TPT460] = {
		.type = HDA_FIXUP_FUNC,
		.v.func = alc_fixup_tpt440_dock,
		.chained = true,
		.chain_id = ALC293_FIXUP_LENOVO_SPK_NOISE,
	},
	[ALC298_FIXUP_SPK_VOLUME] = {
		.type = HDA_FIXUP_FUNC,
		.v.func = alc298_fixup_speaker_volume,
		.chained = true,
		.chain_id = ALC298_FIXUP_DELL_AIO_MIC_NO_PRESENCE,
	},
	[ALC298_FIXUP_LENOVO_SPK_VOLUME] = {
		.type = HDA_FIXUP_FUNC,
		.v.func = alc298_fixup_speaker_volume,
	},
	[ALC295_FIXUP_DISABLE_DAC3] = {
		.type = HDA_FIXUP_FUNC,
		.v.func = alc295_fixup_disable_dac3,
	},
	[ALC285_FIXUP_SPEAKER2_TO_DAC1] = {
		.type = HDA_FIXUP_FUNC,
		.v.func = alc285_fixup_speaker2_to_dac1,
		.chained = true,
		.chain_id = ALC269_FIXUP_THINKPAD_ACPI
	},
	[ALC285_FIXUP_ASUS_SPEAKER2_TO_DAC1] = {
		.type = HDA_FIXUP_FUNC,
		.v.func = alc285_fixup_speaker2_to_dac1,
		.chained = true,
		.chain_id = ALC245_FIXUP_CS35L41_SPI_2
	},
	[ALC285_FIXUP_ASUS_HEADSET_MIC] = {
		.type = HDA_FIXUP_PINS,
		.v.pins = (const struct hda_pintbl[]) {
			{ 0x19, 0x03a11050 },
			{ 0x1b, 0x03a11c30 },
			{ }
		},
		.chained = true,
		.chain_id = ALC285_FIXUP_ASUS_SPEAKER2_TO_DAC1
	},
	[ALC285_FIXUP_ASUS_SPI_REAR_SPEAKERS] = {
		.type = HDA_FIXUP_PINS,
		.v.pins = (const struct hda_pintbl[]) {
			{ 0x14, 0x90170120 },
			{ }
		},
		.chained = true,
		.chain_id = ALC285_FIXUP_ASUS_HEADSET_MIC
	},
	[ALC285_FIXUP_ASUS_I2C_SPEAKER2_TO_DAC1] = {
		.type = HDA_FIXUP_FUNC,
		.v.func = alc285_fixup_speaker2_to_dac1,
		.chained = true,
		.chain_id = ALC287_FIXUP_CS35L41_I2C_2
	},
	[ALC285_FIXUP_ASUS_I2C_HEADSET_MIC] = {
		.type = HDA_FIXUP_PINS,
		.v.pins = (const struct hda_pintbl[]) {
			{ 0x19, 0x03a11050 },
			{ 0x1b, 0x03a11c30 },
			{ }
		},
		.chained = true,
		.chain_id = ALC285_FIXUP_ASUS_I2C_SPEAKER2_TO_DAC1
	},
	[ALC256_FIXUP_DELL_INSPIRON_7559_SUBWOOFER] = {
		.type = HDA_FIXUP_PINS,
		.v.pins = (const struct hda_pintbl[]) {
			{ 0x1b, 0x90170151 },
			{ }
		},
		.chained = true,
		.chain_id = ALC255_FIXUP_DELL1_MIC_NO_PRESENCE
	},
	[ALC269_FIXUP_ATIV_BOOK_8] = {
		.type = HDA_FIXUP_FUNC,
		.v.func = alc_fixup_auto_mute_via_amp,
		.chained = true,
		.chain_id = ALC269_FIXUP_NO_SHUTUP
	},
	[ALC221_FIXUP_HP_288PRO_MIC_NO_PRESENCE] = {
		.type = HDA_FIXUP_PINS,
		.v.pins = (const struct hda_pintbl[]) {
			{ 0x19, 0x01a1913c }, /* use as headset mic, without its own jack detect */
			{ 0x1a, 0x01813030 }, /* use as headphone mic, without its own jack detect */
			{ }
		},
		.chained = true,
		.chain_id = ALC269_FIXUP_HEADSET_MODE
	},
	[ALC221_FIXUP_HP_MIC_NO_PRESENCE] = {
		.type = HDA_FIXUP_PINS,
		.v.pins = (const struct hda_pintbl[]) {
			{ 0x18, 0x01a1913c }, /* use as headset mic, without its own jack detect */
			{ 0x1a, 0x01a1913d }, /* use as headphone mic, without its own jack detect */
			{ }
		},
		.chained = true,
		.chain_id = ALC269_FIXUP_HEADSET_MODE
	},
	[ALC256_FIXUP_ASUS_HEADSET_MODE] = {
		.type = HDA_FIXUP_FUNC,
		.v.func = alc_fixup_headset_mode,
	},
	[ALC256_FIXUP_ASUS_MIC] = {
		.type = HDA_FIXUP_PINS,
		.v.pins = (const struct hda_pintbl[]) {
			{ 0x13, 0x90a60160 }, /* use as internal mic */
			{ 0x19, 0x04a11120 }, /* use as headset mic, without its own jack detect */
			{ }
		},
		.chained = true,
		.chain_id = ALC256_FIXUP_ASUS_HEADSET_MODE
	},
	[ALC256_FIXUP_ASUS_AIO_GPIO2] = {
		.type = HDA_FIXUP_FUNC,
		/* Set up GPIO2 for the speaker amp */
		.v.func = alc_fixup_gpio4,
	},
	[ALC233_FIXUP_ASUS_MIC_NO_PRESENCE] = {
		.type = HDA_FIXUP_PINS,
		.v.pins = (const struct hda_pintbl[]) {
			{ 0x19, 0x01a1913c }, /* use as headset mic, without its own jack detect */
			{ }
		},
		.chained = true,
		.chain_id = ALC269_FIXUP_HEADSET_MIC
	},
	[ALC233_FIXUP_EAPD_COEF_AND_MIC_NO_PRESENCE] = {
		.type = HDA_FIXUP_VERBS,
		.v.verbs = (const struct hda_verb[]) {
			/* Enables internal speaker */
			{0x20, AC_VERB_SET_COEF_INDEX, 0x40},
			{0x20, AC_VERB_SET_PROC_COEF, 0x8800},
			{}
		},
		.chained = true,
		.chain_id = ALC233_FIXUP_ASUS_MIC_NO_PRESENCE
	},
	[ALC233_FIXUP_LENOVO_MULTI_CODECS] = {
		.type = HDA_FIXUP_FUNC,
		.v.func = alc233_alc662_fixup_lenovo_dual_codecs,
		.chained = true,
		.chain_id = ALC269_FIXUP_GPIO2
	},
	[ALC233_FIXUP_ACER_HEADSET_MIC] = {
		.type = HDA_FIXUP_VERBS,
		.v.verbs = (const struct hda_verb[]) {
			{ 0x20, AC_VERB_SET_COEF_INDEX, 0x45 },
			{ 0x20, AC_VERB_SET_PROC_COEF, 0x5089 },
			{ }
		},
		.chained = true,
		.chain_id = ALC233_FIXUP_ASUS_MIC_NO_PRESENCE
	},
	[ALC294_FIXUP_LENOVO_MIC_LOCATION] = {
		.type = HDA_FIXUP_PINS,
		.v.pins = (const struct hda_pintbl[]) {
			/* Change the mic location from front to right, otherwise there are
			   two front mics with the same name, pulseaudio can't handle them.
			   This is just a temporary workaround, after applying this fixup,
			   there will be one "Front Mic" and one "Mic" in this machine.
			 */
			{ 0x1a, 0x04a19040 },
			{ }
		},
	},
	[ALC225_FIXUP_DELL_WYSE_MIC_NO_PRESENCE] = {
		.type = HDA_FIXUP_PINS,
		.v.pins = (const struct hda_pintbl[]) {
			{ 0x16, 0x0101102f }, /* Rear Headset HP */
			{ 0x19, 0x02a1913c }, /* use as Front headset mic, without its own jack detect */
			{ 0x1a, 0x01a19030 }, /* Rear Headset MIC */
			{ 0x1b, 0x02011020 },
			{ }
		},
		.chained = true,
		.chain_id = ALC225_FIXUP_S3_POP_NOISE
	},
	[ALC225_FIXUP_S3_POP_NOISE] = {
		.type = HDA_FIXUP_FUNC,
		.v.func = alc225_fixup_s3_pop_noise,
		.chained = true,
		.chain_id = ALC269_FIXUP_HEADSET_MODE_NO_HP_MIC
	},
	[ALC700_FIXUP_INTEL_REFERENCE] = {
		.type = HDA_FIXUP_VERBS,
		.v.verbs = (const struct hda_verb[]) {
			/* Enables internal speaker */
			{0x20, AC_VERB_SET_COEF_INDEX, 0x45},
			{0x20, AC_VERB_SET_PROC_COEF, 0x5289},
			{0x20, AC_VERB_SET_COEF_INDEX, 0x4A},
			{0x20, AC_VERB_SET_PROC_COEF, 0x001b},
			{0x58, AC_VERB_SET_COEF_INDEX, 0x00},
			{0x58, AC_VERB_SET_PROC_COEF, 0x3888},
			{0x20, AC_VERB_SET_COEF_INDEX, 0x6f},
			{0x20, AC_VERB_SET_PROC_COEF, 0x2c0b},
			{}
		}
	},
	[ALC274_FIXUP_DELL_BIND_DACS] = {
		.type = HDA_FIXUP_FUNC,
		.v.func = alc274_fixup_bind_dacs,
		.chained = true,
		.chain_id = ALC269_FIXUP_DELL1_MIC_NO_PRESENCE
	},
	[ALC274_FIXUP_DELL_AIO_LINEOUT_VERB] = {
		.type = HDA_FIXUP_PINS,
		.v.pins = (const struct hda_pintbl[]) {
			{ 0x1b, 0x0401102f },
			{ }
		},
		.chained = true,
		.chain_id = ALC274_FIXUP_DELL_BIND_DACS
	},
	[ALC298_FIXUP_TPT470_DOCK_FIX] = {
		.type = HDA_FIXUP_FUNC,
		.v.func = alc_fixup_tpt470_dock,
		.chained = true,
		.chain_id = ALC293_FIXUP_LENOVO_SPK_NOISE
	},
	[ALC298_FIXUP_TPT470_DOCK] = {
		.type = HDA_FIXUP_FUNC,
		.v.func = alc_fixup_tpt470_dacs,
		.chained = true,
		.chain_id = ALC298_FIXUP_TPT470_DOCK_FIX
	},
	[ALC255_FIXUP_DUMMY_LINEOUT_VERB] = {
		.type = HDA_FIXUP_PINS,
		.v.pins = (const struct hda_pintbl[]) {
			{ 0x14, 0x0201101f },
			{ }
		},
		.chained = true,
		.chain_id = ALC255_FIXUP_DELL1_MIC_NO_PRESENCE
	},
	[ALC255_FIXUP_DELL_HEADSET_MIC] = {
		.type = HDA_FIXUP_PINS,
		.v.pins = (const struct hda_pintbl[]) {
			{ 0x19, 0x01a1913c }, /* use as headset mic, without its own jack detect */
			{ }
		},
		.chained = true,
		.chain_id = ALC269_FIXUP_HEADSET_MIC
	},
	[ALC295_FIXUP_HP_X360] = {
		.type = HDA_FIXUP_FUNC,
		.v.func = alc295_fixup_hp_top_speakers,
		.chained = true,
		.chain_id = ALC269_FIXUP_HP_MUTE_LED_MIC3
	},
	[ALC221_FIXUP_HP_HEADSET_MIC] = {
		.type = HDA_FIXUP_PINS,
		.v.pins = (const struct hda_pintbl[]) {
			{ 0x19, 0x0181313f},
			{ }
		},
		.chained = true,
		.chain_id = ALC269_FIXUP_HEADSET_MIC
	},
	[ALC285_FIXUP_LENOVO_HEADPHONE_NOISE] = {
		.type = HDA_FIXUP_FUNC,
		.v.func = alc285_fixup_invalidate_dacs,
		.chained = true,
		.chain_id = ALC269_FIXUP_THINKPAD_ACPI
	},
	[ALC295_FIXUP_HP_AUTO_MUTE] = {
		.type = HDA_FIXUP_FUNC,
		.v.func = alc_fixup_auto_mute_via_amp,
	},
	[ALC286_FIXUP_ACER_AIO_MIC_NO_PRESENCE] = {
		.type = HDA_FIXUP_PINS,
		.v.pins = (const struct hda_pintbl[]) {
			{ 0x18, 0x01a1913c }, /* use as headset mic, without its own jack detect */
			{ }
		},
		.chained = true,
		.chain_id = ALC269_FIXUP_HEADSET_MIC
	},
	[ALC294_FIXUP_ASUS_MIC] = {
		.type = HDA_FIXUP_PINS,
		.v.pins = (const struct hda_pintbl[]) {
			{ 0x13, 0x90a60160 }, /* use as internal mic */
			{ 0x19, 0x04a11120 }, /* use as headset mic, without its own jack detect */
			{ }
		},
		.chained = true,
		.chain_id = ALC269_FIXUP_HEADSET_MIC
	},
	[ALC294_FIXUP_ASUS_HEADSET_MIC] = {
		.type = HDA_FIXUP_PINS,
		.v.pins = (const struct hda_pintbl[]) {
			{ 0x19, 0x01a1103c }, /* use as headset mic */
			{ }
		},
		.chained = true,
		.chain_id = ALC269_FIXUP_HEADSET_MIC
	},
	[ALC294_FIXUP_ASUS_SPK] = {
		.type = HDA_FIXUP_VERBS,
		.v.verbs = (const struct hda_verb[]) {
			/* Set EAPD high */
			{ 0x20, AC_VERB_SET_COEF_INDEX, 0x40 },
			{ 0x20, AC_VERB_SET_PROC_COEF, 0x8800 },
			{ 0x20, AC_VERB_SET_COEF_INDEX, 0x0f },
			{ 0x20, AC_VERB_SET_PROC_COEF, 0x7774 },
			{ }
		},
		.chained = true,
		.chain_id = ALC294_FIXUP_ASUS_HEADSET_MIC
	},
	[ALC295_FIXUP_CHROME_BOOK] = {
		.type = HDA_FIXUP_FUNC,
		.v.func = alc295_fixup_chromebook,
		.chained = true,
		.chain_id = ALC225_FIXUP_HEADSET_JACK
	},
	[ALC225_FIXUP_HEADSET_JACK] = {
		.type = HDA_FIXUP_FUNC,
		.v.func = alc_fixup_headset_jack,
	},
	[ALC293_FIXUP_SYSTEM76_MIC_NO_PRESENCE] = {
		.type = HDA_FIXUP_PINS,
		.v.pins = (const struct hda_pintbl[]) {
			{ 0x1a, 0x01a1913c }, /* use as headset mic, without its own jack detect */
			{ }
		},
		.chained = true,
		.chain_id = ALC269_FIXUP_HEADSET_MODE_NO_HP_MIC
	},
	[ALC285_FIXUP_LENOVO_PC_BEEP_IN_NOISE] = {
		.type = HDA_FIXUP_VERBS,
		.v.verbs = (const struct hda_verb[]) {
			/* Disable PCBEEP-IN passthrough */
			{ 0x20, AC_VERB_SET_COEF_INDEX, 0x36 },
			{ 0x20, AC_VERB_SET_PROC_COEF, 0x57d7 },
			{ }
		},
		.chained = true,
		.chain_id = ALC285_FIXUP_LENOVO_HEADPHONE_NOISE
	},
	[ALC255_FIXUP_ACER_HEADSET_MIC] = {
		.type = HDA_FIXUP_PINS,
		.v.pins = (const struct hda_pintbl[]) {
			{ 0x19, 0x03a11130 },
			{ 0x1a, 0x90a60140 }, /* use as internal mic */
			{ }
		},
		.chained = true,
		.chain_id = ALC255_FIXUP_HEADSET_MODE_NO_HP_MIC
	},
	[ALC225_FIXUP_DELL_WYSE_AIO_MIC_NO_PRESENCE] = {
		.type = HDA_FIXUP_PINS,
		.v.pins = (const struct hda_pintbl[]) {
			{ 0x16, 0x01011020 }, /* Rear Line out */
			{ 0x19, 0x01a1913c }, /* use as Front headset mic, without its own jack detect */
			{ }
		},
		.chained = true,
		.chain_id = ALC225_FIXUP_WYSE_AUTO_MUTE
	},
	[ALC225_FIXUP_WYSE_AUTO_MUTE] = {
		.type = HDA_FIXUP_FUNC,
		.v.func = alc_fixup_auto_mute_via_amp,
		.chained = true,
		.chain_id = ALC225_FIXUP_WYSE_DISABLE_MIC_VREF
	},
	[ALC225_FIXUP_WYSE_DISABLE_MIC_VREF] = {
		.type = HDA_FIXUP_FUNC,
		.v.func = alc_fixup_disable_mic_vref,
		.chained = true,
		.chain_id = ALC269_FIXUP_HEADSET_MODE_NO_HP_MIC
	},
	[ALC286_FIXUP_ACER_AIO_HEADSET_MIC] = {
		.type = HDA_FIXUP_VERBS,
		.v.verbs = (const struct hda_verb[]) {
			{ 0x20, AC_VERB_SET_COEF_INDEX, 0x4f },
			{ 0x20, AC_VERB_SET_PROC_COEF, 0x5029 },
			{ }
		},
		.chained = true,
		.chain_id = ALC286_FIXUP_ACER_AIO_MIC_NO_PRESENCE
	},
	[ALC256_FIXUP_ASUS_HEADSET_MIC] = {
		.type = HDA_FIXUP_PINS,
		.v.pins = (const struct hda_pintbl[]) {
			{ 0x19, 0x03a11020 }, /* headset mic with jack detect */
			{ }
		},
		.chained = true,
		.chain_id = ALC256_FIXUP_ASUS_HEADSET_MODE
	},
	[ALC256_FIXUP_ASUS_MIC_NO_PRESENCE] = {
		.type = HDA_FIXUP_PINS,
		.v.pins = (const struct hda_pintbl[]) {
			{ 0x19, 0x04a11120 }, /* use as headset mic, without its own jack detect */
			{ }
		},
		.chained = true,
		.chain_id = ALC256_FIXUP_ASUS_HEADSET_MODE
	},
	[ALC255_FIXUP_PREDATOR_SUBWOOFER] = {
		.type = HDA_FIXUP_PINS,
		.v.pins = (const struct hda_pintbl[]) {
			{ 0x17, 0x90170151 }, /* use as internal speaker (LFE) */
			{ 0x1b, 0x90170152 } /* use as internal speaker (back) */
		}
	},
	[ALC299_FIXUP_PREDATOR_SPK] = {
		.type = HDA_FIXUP_PINS,
		.v.pins = (const struct hda_pintbl[]) {
			{ 0x21, 0x90170150 }, /* use as headset mic, without its own jack detect */
			{ }
		}
	},
	[ALC256_FIXUP_MEDION_HEADSET_NO_PRESENCE] = {
		.type = HDA_FIXUP_PINS,
		.v.pins = (const struct hda_pintbl[]) {
			{ 0x19, 0x04a11040 },
			{ 0x21, 0x04211020 },
			{ }
		},
		.chained = true,
		.chain_id = ALC256_FIXUP_ASUS_HEADSET_MODE
	},
	[ALC289_FIXUP_DELL_SPK1] = {
		.type = HDA_FIXUP_PINS,
		.v.pins = (const struct hda_pintbl[]) {
			{ 0x14, 0x90170140 },
			{ }
		},
		.chained = true,
		.chain_id = ALC269_FIXUP_DELL4_MIC_NO_PRESENCE
	},
	[ALC289_FIXUP_DELL_SPK2] = {
		.type = HDA_FIXUP_PINS,
		.v.pins = (const struct hda_pintbl[]) {
			{ 0x17, 0x90170130 }, /* bass spk */
			{ }
		},
		.chained = true,
		.chain_id = ALC269_FIXUP_DELL4_MIC_NO_PRESENCE
	},
	[ALC289_FIXUP_DUAL_SPK] = {
		.type = HDA_FIXUP_FUNC,
		.v.func = alc285_fixup_speaker2_to_dac1,
		.chained = true,
		.chain_id = ALC289_FIXUP_DELL_SPK2
	},
	[ALC289_FIXUP_RTK_AMP_DUAL_SPK] = {
		.type = HDA_FIXUP_FUNC,
		.v.func = alc285_fixup_speaker2_to_dac1,
		.chained = true,
		.chain_id = ALC289_FIXUP_DELL_SPK1
	},
	[ALC294_FIXUP_SPK2_TO_DAC1] = {
		.type = HDA_FIXUP_FUNC,
		.v.func = alc285_fixup_speaker2_to_dac1,
		.chained = true,
		.chain_id = ALC294_FIXUP_ASUS_HEADSET_MIC
	},
	[ALC294_FIXUP_ASUS_DUAL_SPK] = {
		.type = HDA_FIXUP_FUNC,
		/* The GPIO must be pulled to initialize the AMP */
		.v.func = alc_fixup_gpio4,
		.chained = true,
		.chain_id = ALC294_FIXUP_SPK2_TO_DAC1
	},
	[ALC294_FIXUP_ASUS_ALLY] = {
		.type = HDA_FIXUP_FUNC,
		.v.func = cs35l41_fixup_i2c_two,
		.chained = true,
		.chain_id = ALC294_FIXUP_ASUS_ALLY_PINS
	},
	[ALC294_FIXUP_ASUS_ALLY_X] = {
		.type = HDA_FIXUP_FUNC,
		.v.func = tas2781_fixup_i2c,
		.chained = true,
		.chain_id = ALC294_FIXUP_ASUS_ALLY_PINS
	},
	[ALC294_FIXUP_ASUS_ALLY_PINS] = {
		.type = HDA_FIXUP_PINS,
		.v.pins = (const struct hda_pintbl[]) {
			{ 0x19, 0x03a11050 },
			{ 0x1a, 0x03a11c30 },
			{ 0x21, 0x03211420 },
			{ }
		},
		.chained = true,
		.chain_id = ALC294_FIXUP_ASUS_ALLY_VERBS
	},
	[ALC294_FIXUP_ASUS_ALLY_VERBS] = {
		.type = HDA_FIXUP_VERBS,
		.v.verbs = (const struct hda_verb[]) {
			{ 0x20, AC_VERB_SET_COEF_INDEX, 0x45 },
			{ 0x20, AC_VERB_SET_PROC_COEF, 0x5089 },
			{ 0x20, AC_VERB_SET_COEF_INDEX, 0x46 },
			{ 0x20, AC_VERB_SET_PROC_COEF, 0x0004 },
			{ 0x20, AC_VERB_SET_COEF_INDEX, 0x47 },
			{ 0x20, AC_VERB_SET_PROC_COEF, 0xa47a },
			{ 0x20, AC_VERB_SET_COEF_INDEX, 0x49 },
			{ 0x20, AC_VERB_SET_PROC_COEF, 0x0049},
			{ 0x20, AC_VERB_SET_COEF_INDEX, 0x4a },
			{ 0x20, AC_VERB_SET_PROC_COEF, 0x201b },
			{ 0x20, AC_VERB_SET_COEF_INDEX, 0x6b },
			{ 0x20, AC_VERB_SET_PROC_COEF, 0x4278},
			{ }
		},
		.chained = true,
		.chain_id = ALC294_FIXUP_ASUS_ALLY_SPEAKER
	},
	[ALC294_FIXUP_ASUS_ALLY_SPEAKER] = {
		.type = HDA_FIXUP_FUNC,
		.v.func = alc285_fixup_speaker2_to_dac1,
	},
	[ALC285_FIXUP_THINKPAD_X1_GEN7] = {
		.type = HDA_FIXUP_FUNC,
		.v.func = alc285_fixup_thinkpad_x1_gen7,
		.chained = true,
		.chain_id = ALC269_FIXUP_THINKPAD_ACPI
	},
	[ALC285_FIXUP_THINKPAD_HEADSET_JACK] = {
		.type = HDA_FIXUP_FUNC,
		.v.func = alc_fixup_headset_jack,
		.chained = true,
		.chain_id = ALC285_FIXUP_THINKPAD_X1_GEN7
	},
	[ALC294_FIXUP_ASUS_HPE] = {
		.type = HDA_FIXUP_VERBS,
		.v.verbs = (const struct hda_verb[]) {
			/* Set EAPD high */
			{ 0x20, AC_VERB_SET_COEF_INDEX, 0x0f },
			{ 0x20, AC_VERB_SET_PROC_COEF, 0x7774 },
			{ }
		},
		.chained = true,
		.chain_id = ALC294_FIXUP_ASUS_HEADSET_MIC
	},
	[ALC294_FIXUP_ASUS_GX502_PINS] = {
		.type = HDA_FIXUP_PINS,
		.v.pins = (const struct hda_pintbl[]) {
			{ 0x19, 0x03a11050 }, /* front HP mic */
			{ 0x1a, 0x01a11830 }, /* rear external mic */
			{ 0x21, 0x03211020 }, /* front HP out */
			{ }
		},
		.chained = true,
		.chain_id = ALC294_FIXUP_ASUS_GX502_VERBS
	},
	[ALC294_FIXUP_ASUS_GX502_VERBS] = {
		.type = HDA_FIXUP_VERBS,
		.v.verbs = (const struct hda_verb[]) {
			/* set 0x15 to HP-OUT ctrl */
			{ 0x15, AC_VERB_SET_PIN_WIDGET_CONTROL, 0xc0 },
			/* unmute the 0x15 amp */
			{ 0x15, AC_VERB_SET_AMP_GAIN_MUTE, 0xb000 },
			{ }
		},
		.chained = true,
		.chain_id = ALC294_FIXUP_ASUS_GX502_HP
	},
	[ALC294_FIXUP_ASUS_GX502_HP] = {
		.type = HDA_FIXUP_FUNC,
		.v.func = alc294_fixup_gx502_hp,
	},
	[ALC294_FIXUP_ASUS_GU502_PINS] = {
		.type = HDA_FIXUP_PINS,
		.v.pins = (const struct hda_pintbl[]) {
			{ 0x19, 0x01a11050 }, /* rear HP mic */
			{ 0x1a, 0x01a11830 }, /* rear external mic */
			{ 0x21, 0x012110f0 }, /* rear HP out */
			{ }
		},
		.chained = true,
		.chain_id = ALC294_FIXUP_ASUS_GU502_VERBS
	},
	[ALC294_FIXUP_ASUS_GU502_VERBS] = {
		.type = HDA_FIXUP_VERBS,
		.v.verbs = (const struct hda_verb[]) {
			/* set 0x15 to HP-OUT ctrl */
			{ 0x15, AC_VERB_SET_PIN_WIDGET_CONTROL, 0xc0 },
			/* unmute the 0x15 amp */
			{ 0x15, AC_VERB_SET_AMP_GAIN_MUTE, 0xb000 },
			/* set 0x1b to HP-OUT */
			{ 0x1b, AC_VERB_SET_PIN_WIDGET_CONTROL, 0x24 },
			{ }
		},
		.chained = true,
		.chain_id = ALC294_FIXUP_ASUS_GU502_HP
	},
	[ALC294_FIXUP_ASUS_GU502_HP] = {
		.type = HDA_FIXUP_FUNC,
		.v.func = alc294_fixup_gu502_hp,
	},
	 [ALC294_FIXUP_ASUS_G513_PINS] = {
		.type = HDA_FIXUP_PINS,
		.v.pins = (const struct hda_pintbl[]) {
				{ 0x19, 0x03a11050 }, /* front HP mic */
				{ 0x1a, 0x03a11c30 }, /* rear external mic */
				{ 0x21, 0x03211420 }, /* front HP out */
				{ }
		},
	},
	[ALC285_FIXUP_ASUS_G533Z_PINS] = {
		.type = HDA_FIXUP_PINS,
		.v.pins = (const struct hda_pintbl[]) {
			{ 0x14, 0x90170152 }, /* Speaker Surround Playback Switch */
			{ 0x19, 0x03a19020 }, /* Mic Boost Volume */
			{ 0x1a, 0x03a11c30 }, /* Mic Boost Volume */
			{ 0x1e, 0x90170151 }, /* Rear jack, IN OUT EAPD Detect */
			{ 0x21, 0x03211420 },
			{ }
		},
	},
	[ALC294_FIXUP_ASUS_COEF_1B] = {
		.type = HDA_FIXUP_VERBS,
		.v.verbs = (const struct hda_verb[]) {
			/* Set bit 10 to correct noisy output after reboot from
			 * Windows 10 (due to pop noise reduction?)
			 */
			{ 0x20, AC_VERB_SET_COEF_INDEX, 0x1b },
			{ 0x20, AC_VERB_SET_PROC_COEF, 0x4e4b },
			{ }
		},
		.chained = true,
		.chain_id = ALC289_FIXUP_ASUS_GA401,
	},
	[ALC285_FIXUP_HP_GPIO_LED] = {
		.type = HDA_FIXUP_FUNC,
		.v.func = alc285_fixup_hp_gpio_led,
	},
	[ALC285_FIXUP_HP_MUTE_LED] = {
		.type = HDA_FIXUP_FUNC,
		.v.func = alc285_fixup_hp_mute_led,
	},
	[ALC285_FIXUP_HP_SPECTRE_X360_MUTE_LED] = {
		.type = HDA_FIXUP_FUNC,
		.v.func = alc285_fixup_hp_spectre_x360_mute_led,
	},
	[ALC236_FIXUP_HP_MUTE_LED_COEFBIT2] = {
	    .type = HDA_FIXUP_FUNC,
	    .v.func = alc236_fixup_hp_mute_led_coefbit2,
	},
	[ALC236_FIXUP_HP_GPIO_LED] = {
		.type = HDA_FIXUP_FUNC,
		.v.func = alc236_fixup_hp_gpio_led,
	},
	[ALC236_FIXUP_HP_MUTE_LED] = {
		.type = HDA_FIXUP_FUNC,
		.v.func = alc236_fixup_hp_mute_led,
	},
	[ALC236_FIXUP_HP_MUTE_LED_MICMUTE_VREF] = {
		.type = HDA_FIXUP_FUNC,
		.v.func = alc236_fixup_hp_mute_led_micmute_vref,
	},
	[ALC236_FIXUP_LENOVO_INV_DMIC] = {
		.type = HDA_FIXUP_FUNC,
		.v.func = alc_fixup_inv_dmic,
		.chained = true,
		.chain_id = ALC283_FIXUP_INT_MIC,
	},
	[ALC298_FIXUP_SAMSUNG_AMP] = {
		.type = HDA_FIXUP_FUNC,
		.v.func = alc298_fixup_samsung_amp,
		.chained = true,
		.chain_id = ALC298_FIXUP_SAMSUNG_HEADPHONE_VERY_QUIET
	},
	[ALC298_FIXUP_SAMSUNG_AMP_V2_2_AMPS] = {
		.type = HDA_FIXUP_FUNC,
		.v.func = alc298_fixup_samsung_amp_v2_2_amps
	},
	[ALC298_FIXUP_SAMSUNG_AMP_V2_4_AMPS] = {
		.type = HDA_FIXUP_FUNC,
		.v.func = alc298_fixup_samsung_amp_v2_4_amps
	},
	[ALC298_FIXUP_SAMSUNG_HEADPHONE_VERY_QUIET] = {
		.type = HDA_FIXUP_VERBS,
		.v.verbs = (const struct hda_verb[]) {
			{ 0x1a, AC_VERB_SET_PIN_WIDGET_CONTROL, 0xc5 },
			{ }
		},
	},
	[ALC256_FIXUP_SAMSUNG_HEADPHONE_VERY_QUIET] = {
		.type = HDA_FIXUP_VERBS,
		.v.verbs = (const struct hda_verb[]) {
			{ 0x20, AC_VERB_SET_COEF_INDEX, 0x08},
			{ 0x20, AC_VERB_SET_PROC_COEF, 0x2fcf},
			{ }
		},
	},
	[ALC295_FIXUP_ASUS_MIC_NO_PRESENCE] = {
		.type = HDA_FIXUP_PINS,
		.v.pins = (const struct hda_pintbl[]) {
			{ 0x19, 0x01a1913c }, /* use as headset mic, without its own jack detect */
			{ }
		},
		.chained = true,
		.chain_id = ALC269_FIXUP_HEADSET_MODE
	},
	[ALC269VC_FIXUP_ACER_VCOPPERBOX_PINS] = {
		.type = HDA_FIXUP_PINS,
		.v.pins = (const struct hda_pintbl[]) {
			{ 0x14, 0x90100120 }, /* use as internal speaker */
			{ 0x18, 0x02a111f0 }, /* use as headset mic, without its own jack detect */
			{ 0x1a, 0x01011020 }, /* use as line out */
			{ },
		},
		.chained = true,
		.chain_id = ALC269_FIXUP_HEADSET_MIC
	},
	[ALC269VC_FIXUP_ACER_HEADSET_MIC] = {
		.type = HDA_FIXUP_PINS,
		.v.pins = (const struct hda_pintbl[]) {
			{ 0x18, 0x02a11030 }, /* use as headset mic */
			{ }
		},
		.chained = true,
		.chain_id = ALC269_FIXUP_HEADSET_MIC
	},
	[ALC269VC_FIXUP_ACER_MIC_NO_PRESENCE] = {
		.type = HDA_FIXUP_PINS,
		.v.pins = (const struct hda_pintbl[]) {
			{ 0x18, 0x01a11130 }, /* use as headset mic, without its own jack detect */
			{ }
		},
		.chained = true,
		.chain_id = ALC269_FIXUP_HEADSET_MIC
	},
	[ALC289_FIXUP_ASUS_GA401] = {
		.type = HDA_FIXUP_FUNC,
		.v.func = alc289_fixup_asus_ga401,
		.chained = true,
		.chain_id = ALC289_FIXUP_ASUS_GA502,
	},
	[ALC289_FIXUP_ASUS_GA502] = {
		.type = HDA_FIXUP_PINS,
		.v.pins = (const struct hda_pintbl[]) {
			{ 0x19, 0x03a11020 }, /* headset mic with jack detect */
			{ }
		},
	},
	[ALC256_FIXUP_ACER_MIC_NO_PRESENCE] = {
		.type = HDA_FIXUP_PINS,
		.v.pins = (const struct hda_pintbl[]) {
			{ 0x19, 0x02a11120 }, /* use as headset mic, without its own jack detect */
			{ }
		},
		.chained = true,
		.chain_id = ALC256_FIXUP_ASUS_HEADSET_MODE
	},
	[ALC285_FIXUP_HP_GPIO_AMP_INIT] = {
		.type = HDA_FIXUP_FUNC,
		.v.func = alc285_fixup_hp_gpio_amp_init,
		.chained = true,
		.chain_id = ALC285_FIXUP_HP_GPIO_LED
	},
	[ALC269_FIXUP_CZC_B20] = {
		.type = HDA_FIXUP_PINS,
		.v.pins = (const struct hda_pintbl[]) {
			{ 0x12, 0x411111f0 },
			{ 0x14, 0x90170110 }, /* speaker */
			{ 0x15, 0x032f1020 }, /* HP out */
			{ 0x17, 0x411111f0 },
			{ 0x18, 0x03ab1040 }, /* mic */
			{ 0x19, 0xb7a7013f },
			{ 0x1a, 0x0181305f },
			{ 0x1b, 0x411111f0 },
			{ 0x1d, 0x411111f0 },
			{ 0x1e, 0x411111f0 },
			{ }
		},
		.chain_id = ALC269_FIXUP_DMIC,
	},
	[ALC269_FIXUP_CZC_TMI] = {
		.type = HDA_FIXUP_PINS,
		.v.pins = (const struct hda_pintbl[]) {
			{ 0x12, 0x4000c000 },
			{ 0x14, 0x90170110 }, /* speaker */
			{ 0x15, 0x0421401f }, /* HP out */
			{ 0x17, 0x411111f0 },
			{ 0x18, 0x04a19020 }, /* mic */
			{ 0x19, 0x411111f0 },
			{ 0x1a, 0x411111f0 },
			{ 0x1b, 0x411111f0 },
			{ 0x1d, 0x40448505 },
			{ 0x1e, 0x411111f0 },
			{ 0x20, 0x8000ffff },
			{ }
		},
		.chain_id = ALC269_FIXUP_DMIC,
	},
	[ALC269_FIXUP_CZC_L101] = {
		.type = HDA_FIXUP_PINS,
		.v.pins = (const struct hda_pintbl[]) {
			{ 0x12, 0x40000000 },
			{ 0x14, 0x01014010 }, /* speaker */
			{ 0x15, 0x411111f0 }, /* HP out */
			{ 0x16, 0x411111f0 },
			{ 0x18, 0x01a19020 }, /* mic */
			{ 0x19, 0x02a19021 },
			{ 0x1a, 0x0181302f },
			{ 0x1b, 0x0221401f },
			{ 0x1c, 0x411111f0 },
			{ 0x1d, 0x4044c601 },
			{ 0x1e, 0x411111f0 },
			{ }
		},
		.chain_id = ALC269_FIXUP_DMIC,
	},
	[ALC269_FIXUP_LEMOTE_A1802] = {
		.type = HDA_FIXUP_PINS,
		.v.pins = (const struct hda_pintbl[]) {
			{ 0x12, 0x40000000 },
			{ 0x14, 0x90170110 }, /* speaker */
			{ 0x17, 0x411111f0 },
			{ 0x18, 0x03a19040 }, /* mic1 */
			{ 0x19, 0x90a70130 }, /* mic2 */
			{ 0x1a, 0x411111f0 },
			{ 0x1b, 0x411111f0 },
			{ 0x1d, 0x40489d2d },
			{ 0x1e, 0x411111f0 },
			{ 0x20, 0x0003ffff },
			{ 0x21, 0x03214020 },
			{ }
		},
		.chain_id = ALC269_FIXUP_DMIC,
	},
	[ALC269_FIXUP_LEMOTE_A190X] = {
		.type = HDA_FIXUP_PINS,
		.v.pins = (const struct hda_pintbl[]) {
			{ 0x14, 0x99130110 }, /* speaker */
			{ 0x15, 0x0121401f }, /* HP out */
			{ 0x18, 0x01a19c20 }, /* rear  mic */
			{ 0x19, 0x99a3092f }, /* front mic */
			{ 0x1b, 0x0201401f }, /* front lineout */
			{ }
		},
		.chain_id = ALC269_FIXUP_DMIC,
	},
	[ALC256_FIXUP_INTEL_NUC8_RUGGED] = {
		.type = HDA_FIXUP_PINS,
		.v.pins = (const struct hda_pintbl[]) {
			{ 0x1b, 0x01a1913c }, /* use as headset mic, without its own jack detect */
			{ }
		},
		.chained = true,
		.chain_id = ALC269_FIXUP_HEADSET_MODE
	},
	[ALC256_FIXUP_INTEL_NUC10] = {
		.type = HDA_FIXUP_PINS,
		.v.pins = (const struct hda_pintbl[]) {
			{ 0x19, 0x01a1913c }, /* use as headset mic, without its own jack detect */
			{ }
		},
		.chained = true,
		.chain_id = ALC269_FIXUP_HEADSET_MODE
	},
	[ALC255_FIXUP_XIAOMI_HEADSET_MIC] = {
		.type = HDA_FIXUP_VERBS,
		.v.verbs = (const struct hda_verb[]) {
			{ 0x20, AC_VERB_SET_COEF_INDEX, 0x45 },
			{ 0x20, AC_VERB_SET_PROC_COEF, 0x5089 },
			{ }
		},
		.chained = true,
		.chain_id = ALC289_FIXUP_ASUS_GA502
	},
	[ALC274_FIXUP_HP_MIC] = {
		.type = HDA_FIXUP_VERBS,
		.v.verbs = (const struct hda_verb[]) {
			{ 0x20, AC_VERB_SET_COEF_INDEX, 0x45 },
			{ 0x20, AC_VERB_SET_PROC_COEF, 0x5089 },
			{ }
		},
	},
	[ALC274_FIXUP_HP_HEADSET_MIC] = {
		.type = HDA_FIXUP_FUNC,
		.v.func = alc274_fixup_hp_headset_mic,
		.chained = true,
		.chain_id = ALC274_FIXUP_HP_MIC
	},
	[ALC274_FIXUP_HP_ENVY_GPIO] = {
		.type = HDA_FIXUP_FUNC,
		.v.func = alc274_fixup_hp_envy_gpio,
	},
	[ALC274_FIXUP_ASUS_ZEN_AIO_27] = {
		.type = HDA_FIXUP_VERBS,
		.v.verbs = (const struct hda_verb[]) {
			{ 0x20, AC_VERB_SET_COEF_INDEX, 0x10 },
			{ 0x20, AC_VERB_SET_PROC_COEF, 0xc420 },
			{ 0x20, AC_VERB_SET_COEF_INDEX, 0x40 },
			{ 0x20, AC_VERB_SET_PROC_COEF, 0x8800 },
			{ 0x20, AC_VERB_SET_COEF_INDEX, 0x49 },
			{ 0x20, AC_VERB_SET_PROC_COEF, 0x0249 },
			{ 0x20, AC_VERB_SET_COEF_INDEX, 0x4a },
			{ 0x20, AC_VERB_SET_PROC_COEF, 0x202b },
			{ 0x20, AC_VERB_SET_COEF_INDEX, 0x62 },
			{ 0x20, AC_VERB_SET_PROC_COEF, 0xa007 },
			{ 0x20, AC_VERB_SET_COEF_INDEX, 0x6b },
			{ 0x20, AC_VERB_SET_PROC_COEF, 0x5060 },
			{}
		},
		.chained = true,
		.chain_id = ALC2XX_FIXUP_HEADSET_MIC,
	},
	[ALC256_FIXUP_ASUS_HPE] = {
		.type = HDA_FIXUP_VERBS,
		.v.verbs = (const struct hda_verb[]) {
			/* Set EAPD high */
			{ 0x20, AC_VERB_SET_COEF_INDEX, 0x0f },
			{ 0x20, AC_VERB_SET_PROC_COEF, 0x7778 },
			{ }
		},
		.chained = true,
		.chain_id = ALC294_FIXUP_ASUS_HEADSET_MIC
	},
	[ALC285_FIXUP_THINKPAD_NO_BASS_SPK_HEADSET_JACK] = {
		.type = HDA_FIXUP_FUNC,
		.v.func = alc_fixup_headset_jack,
		.chained = true,
		.chain_id = ALC269_FIXUP_THINKPAD_ACPI
	},
	[ALC287_FIXUP_HP_GPIO_LED] = {
		.type = HDA_FIXUP_FUNC,
		.v.func = alc287_fixup_hp_gpio_led,
	},
	[ALC256_FIXUP_HP_HEADSET_MIC] = {
		.type = HDA_FIXUP_FUNC,
		.v.func = alc274_fixup_hp_headset_mic,
	},
	[ALC236_FIXUP_DELL_AIO_HEADSET_MIC] = {
		.type = HDA_FIXUP_FUNC,
		.v.func = alc_fixup_no_int_mic,
		.chained = true,
		.chain_id = ALC255_FIXUP_DELL1_MIC_NO_PRESENCE
	},
	[ALC282_FIXUP_ACER_DISABLE_LINEOUT] = {
		.type = HDA_FIXUP_PINS,
		.v.pins = (const struct hda_pintbl[]) {
			{ 0x1b, 0x411111f0 },
			{ 0x18, 0x01a1913c }, /* use as headset mic, without its own jack detect */
			{ },
		},
		.chained = true,
		.chain_id = ALC269_FIXUP_HEADSET_MODE
	},
	[ALC255_FIXUP_ACER_LIMIT_INT_MIC_BOOST] = {
		.type = HDA_FIXUP_FUNC,
		.v.func = alc269_fixup_limit_int_mic_boost,
		.chained = true,
		.chain_id = ALC255_FIXUP_ACER_MIC_NO_PRESENCE,
	},
	[ALC256_FIXUP_ACER_HEADSET_MIC] = {
		.type = HDA_FIXUP_PINS,
		.v.pins = (const struct hda_pintbl[]) {
			{ 0x19, 0x02a1113c }, /* use as headset mic, without its own jack detect */
			{ 0x1a, 0x90a1092f }, /* use as internal mic */
			{ }
		},
		.chained = true,
		.chain_id = ALC269_FIXUP_HEADSET_MODE_NO_HP_MIC
	},
	[ALC285_FIXUP_IDEAPAD_S740_COEF] = {
		.type = HDA_FIXUP_FUNC,
		.v.func = alc285_fixup_ideapad_s740_coef,
		.chained = true,
		.chain_id = ALC269_FIXUP_THINKPAD_ACPI,
	},
	[ALC285_FIXUP_HP_LIMIT_INT_MIC_BOOST] = {
		.type = HDA_FIXUP_FUNC,
		.v.func = alc269_fixup_limit_int_mic_boost,
		.chained = true,
		.chain_id = ALC285_FIXUP_HP_MUTE_LED,
	},
	[ALC295_FIXUP_ASUS_DACS] = {
		.type = HDA_FIXUP_FUNC,
		.v.func = alc295_fixup_asus_dacs,
	},
	[ALC295_FIXUP_HP_OMEN] = {
		.type = HDA_FIXUP_PINS,
		.v.pins = (const struct hda_pintbl[]) {
			{ 0x12, 0xb7a60130 },
			{ 0x13, 0x40000000 },
			{ 0x14, 0x411111f0 },
			{ 0x16, 0x411111f0 },
			{ 0x17, 0x90170110 },
			{ 0x18, 0x411111f0 },
			{ 0x19, 0x02a11030 },
			{ 0x1a, 0x411111f0 },
			{ 0x1b, 0x04a19030 },
			{ 0x1d, 0x40600001 },
			{ 0x1e, 0x411111f0 },
			{ 0x21, 0x03211020 },
			{}
		},
		.chained = true,
		.chain_id = ALC269_FIXUP_HP_LINE1_MIC1_LED,
	},
	[ALC285_FIXUP_HP_SPECTRE_X360] = {
		.type = HDA_FIXUP_FUNC,
		.v.func = alc285_fixup_hp_spectre_x360,
	},
	[ALC285_FIXUP_HP_SPECTRE_X360_EB1] = {
		.type = HDA_FIXUP_FUNC,
		.v.func = alc285_fixup_hp_spectre_x360_eb1
	},
	[ALC285_FIXUP_HP_ENVY_X360] = {
		.type = HDA_FIXUP_FUNC,
		.v.func = alc285_fixup_hp_envy_x360,
		.chained = true,
		.chain_id = ALC285_FIXUP_HP_GPIO_AMP_INIT,
	},
	[ALC287_FIXUP_IDEAPAD_BASS_SPK_AMP] = {
		.type = HDA_FIXUP_FUNC,
		.v.func = alc285_fixup_ideapad_s740_coef,
		.chained = true,
		.chain_id = ALC285_FIXUP_THINKPAD_HEADSET_JACK,
	},
	[ALC623_FIXUP_LENOVO_THINKSTATION_P340] = {
		.type = HDA_FIXUP_FUNC,
		.v.func = alc_fixup_no_shutup,
		.chained = true,
		.chain_id = ALC283_FIXUP_HEADSET_MIC,
	},
	[ALC255_FIXUP_ACER_HEADPHONE_AND_MIC] = {
		.type = HDA_FIXUP_PINS,
		.v.pins = (const struct hda_pintbl[]) {
			{ 0x21, 0x03211030 }, /* Change the Headphone location to Left */
			{ }
		},
		.chained = true,
		.chain_id = ALC255_FIXUP_XIAOMI_HEADSET_MIC
	},
	[ALC236_FIXUP_HP_LIMIT_INT_MIC_BOOST] = {
		.type = HDA_FIXUP_FUNC,
		.v.func = alc269_fixup_limit_int_mic_boost,
		.chained = true,
		.chain_id = ALC236_FIXUP_HP_MUTE_LED_MICMUTE_VREF,
	},
	[ALC285_FIXUP_LEGION_Y9000X_SPEAKERS] = {
		.type = HDA_FIXUP_FUNC,
		.v.func = alc285_fixup_ideapad_s740_coef,
		.chained = true,
		.chain_id = ALC285_FIXUP_LEGION_Y9000X_AUTOMUTE,
	},
	[ALC285_FIXUP_LEGION_Y9000X_AUTOMUTE] = {
		.type = HDA_FIXUP_FUNC,
		.v.func = alc287_fixup_legion_15imhg05_speakers,
		.chained = true,
		.chain_id = ALC269_FIXUP_THINKPAD_ACPI,
	},
	[ALC287_FIXUP_LEGION_15IMHG05_SPEAKERS] = {
		.type = HDA_FIXUP_VERBS,
		//.v.verbs = legion_15imhg05_coefs,
		.v.verbs = (const struct hda_verb[]) {
			 // set left speaker Legion 7i.
			 { 0x20, AC_VERB_SET_COEF_INDEX, 0x24 },
			 { 0x20, AC_VERB_SET_PROC_COEF, 0x41 },

			 { 0x20, AC_VERB_SET_COEF_INDEX, 0x26 },
			 { 0x20, AC_VERB_SET_PROC_COEF, 0xc },
			 { 0x20, AC_VERB_SET_PROC_COEF, 0x0 },
			 { 0x20, AC_VERB_SET_PROC_COEF, 0x1a },
			 { 0x20, AC_VERB_SET_PROC_COEF, 0xb020 },

			 { 0x20, AC_VERB_SET_COEF_INDEX, 0x26 },
			 { 0x20, AC_VERB_SET_PROC_COEF, 0x2 },
			 { 0x20, AC_VERB_SET_PROC_COEF, 0x0 },
			 { 0x20, AC_VERB_SET_PROC_COEF, 0x0 },
			 { 0x20, AC_VERB_SET_PROC_COEF, 0xb020 },

			 // set right speaker Legion 7i.
			 { 0x20, AC_VERB_SET_COEF_INDEX, 0x24 },
			 { 0x20, AC_VERB_SET_PROC_COEF, 0x42 },

			 { 0x20, AC_VERB_SET_COEF_INDEX, 0x26 },
			 { 0x20, AC_VERB_SET_PROC_COEF, 0xc },
			 { 0x20, AC_VERB_SET_PROC_COEF, 0x0 },
			 { 0x20, AC_VERB_SET_PROC_COEF, 0x2a },
			 { 0x20, AC_VERB_SET_PROC_COEF, 0xb020 },

			 { 0x20, AC_VERB_SET_COEF_INDEX, 0x26 },
			 { 0x20, AC_VERB_SET_PROC_COEF, 0x2 },
			 { 0x20, AC_VERB_SET_PROC_COEF, 0x0 },
			 { 0x20, AC_VERB_SET_PROC_COEF, 0x0 },
			 { 0x20, AC_VERB_SET_PROC_COEF, 0xb020 },
			 {}
		},
		.chained = true,
		.chain_id = ALC287_FIXUP_LEGION_15IMHG05_AUTOMUTE,
	},
	[ALC287_FIXUP_LEGION_15IMHG05_AUTOMUTE] = {
		.type = HDA_FIXUP_FUNC,
		.v.func = alc287_fixup_legion_15imhg05_speakers,
		.chained = true,
		.chain_id = ALC269_FIXUP_HEADSET_MODE,
	},
	[ALC287_FIXUP_YOGA7_14ITL_SPEAKERS] = {
		.type = HDA_FIXUP_VERBS,
		.v.verbs = (const struct hda_verb[]) {
			 // set left speaker Yoga 7i.
			 { 0x20, AC_VERB_SET_COEF_INDEX, 0x24 },
			 { 0x20, AC_VERB_SET_PROC_COEF, 0x41 },

			 { 0x20, AC_VERB_SET_COEF_INDEX, 0x26 },
			 { 0x20, AC_VERB_SET_PROC_COEF, 0xc },
			 { 0x20, AC_VERB_SET_PROC_COEF, 0x0 },
			 { 0x20, AC_VERB_SET_PROC_COEF, 0x1a },
			 { 0x20, AC_VERB_SET_PROC_COEF, 0xb020 },

			 { 0x20, AC_VERB_SET_COEF_INDEX, 0x26 },
			 { 0x20, AC_VERB_SET_PROC_COEF, 0x2 },
			 { 0x20, AC_VERB_SET_PROC_COEF, 0x0 },
			 { 0x20, AC_VERB_SET_PROC_COEF, 0x0 },
			 { 0x20, AC_VERB_SET_PROC_COEF, 0xb020 },

			 // set right speaker Yoga 7i.
			 { 0x20, AC_VERB_SET_COEF_INDEX, 0x24 },
			 { 0x20, AC_VERB_SET_PROC_COEF, 0x46 },

			 { 0x20, AC_VERB_SET_COEF_INDEX, 0x26 },
			 { 0x20, AC_VERB_SET_PROC_COEF, 0xc },
			 { 0x20, AC_VERB_SET_PROC_COEF, 0x0 },
			 { 0x20, AC_VERB_SET_PROC_COEF, 0x2a },
			 { 0x20, AC_VERB_SET_PROC_COEF, 0xb020 },

			 { 0x20, AC_VERB_SET_COEF_INDEX, 0x26 },
			 { 0x20, AC_VERB_SET_PROC_COEF, 0x2 },
			 { 0x20, AC_VERB_SET_PROC_COEF, 0x0 },
			 { 0x20, AC_VERB_SET_PROC_COEF, 0x0 },
			 { 0x20, AC_VERB_SET_PROC_COEF, 0xb020 },
			 {}
		},
		.chained = true,
		.chain_id = ALC269_FIXUP_HEADSET_MODE,
	},
	[ALC298_FIXUP_LENOVO_C940_DUET7] = {
		.type = HDA_FIXUP_FUNC,
		.v.func = alc298_fixup_lenovo_c940_duet7,
	},
	[ALC287_FIXUP_13S_GEN2_SPEAKERS] = {
		.type = HDA_FIXUP_VERBS,
		.v.verbs = (const struct hda_verb[]) {
			{ 0x20, AC_VERB_SET_COEF_INDEX, 0x24 },
			{ 0x20, AC_VERB_SET_PROC_COEF, 0x41 },
			{ 0x20, AC_VERB_SET_COEF_INDEX, 0x26 },
			{ 0x20, AC_VERB_SET_PROC_COEF, 0x2 },
			{ 0x20, AC_VERB_SET_PROC_COEF, 0x0 },
			{ 0x20, AC_VERB_SET_PROC_COEF, 0x0 },
			{ 0x20, AC_VERB_SET_PROC_COEF, 0xb020 },
			{ 0x20, AC_VERB_SET_COEF_INDEX, 0x24 },
			{ 0x20, AC_VERB_SET_PROC_COEF, 0x42 },
			{ 0x20, AC_VERB_SET_COEF_INDEX, 0x26 },
			{ 0x20, AC_VERB_SET_PROC_COEF, 0x2 },
			{ 0x20, AC_VERB_SET_PROC_COEF, 0x0 },
			{ 0x20, AC_VERB_SET_PROC_COEF, 0x0 },
			{ 0x20, AC_VERB_SET_PROC_COEF, 0xb020 },
			{}
		},
		.chained = true,
		.chain_id = ALC269_FIXUP_HEADSET_MODE,
	},
	[ALC256_FIXUP_SET_COEF_DEFAULTS] = {
		.type = HDA_FIXUP_FUNC,
		.v.func = alc256_fixup_set_coef_defaults,
	},
	[ALC245_FIXUP_HP_GPIO_LED] = {
		.type = HDA_FIXUP_FUNC,
		.v.func = alc245_fixup_hp_gpio_led,
	},
	[ALC256_FIXUP_SYSTEM76_MIC_NO_PRESENCE] = {
		.type = HDA_FIXUP_PINS,
		.v.pins = (const struct hda_pintbl[]) {
			{ 0x19, 0x03a11120 }, /* use as headset mic, without its own jack detect */
			{ }
		},
		.chained = true,
		.chain_id = ALC269_FIXUP_HEADSET_MODE_NO_HP_MIC,
	},
	[ALC233_FIXUP_NO_AUDIO_JACK] = {
		.type = HDA_FIXUP_FUNC,
		.v.func = alc233_fixup_no_audio_jack,
	},
	[ALC256_FIXUP_MIC_NO_PRESENCE_AND_RESUME] = {
		.type = HDA_FIXUP_FUNC,
		.v.func = alc256_fixup_mic_no_presence_and_resume,
		.chained = true,
		.chain_id = ALC269_FIXUP_HEADSET_MODE_NO_HP_MIC
	},
	[ALC287_FIXUP_LEGION_16ACHG6] = {
		.type = HDA_FIXUP_FUNC,
		.v.func = alc287_fixup_legion_16achg6_speakers,
	},
	[ALC287_FIXUP_CS35L41_I2C_2] = {
		.type = HDA_FIXUP_FUNC,
		.v.func = cs35l41_fixup_i2c_two,
	},
	[ALC287_FIXUP_CS35L41_I2C_2_HP_GPIO_LED] = {
		.type = HDA_FIXUP_FUNC,
		.v.func = cs35l41_fixup_i2c_two,
		.chained = true,
		.chain_id = ALC285_FIXUP_HP_MUTE_LED,
	},
	[ALC287_FIXUP_CS35L41_I2C_4] = {
		.type = HDA_FIXUP_FUNC,
		.v.func = cs35l41_fixup_i2c_four,
	},
	[ALC245_FIXUP_CS35L41_SPI_2] = {
		.type = HDA_FIXUP_FUNC,
		.v.func = cs35l41_fixup_spi_two,
	},
	[ALC245_FIXUP_CS35L41_SPI_2_HP_GPIO_LED] = {
		.type = HDA_FIXUP_FUNC,
		.v.func = cs35l41_fixup_spi_two,
		.chained = true,
		.chain_id = ALC285_FIXUP_HP_GPIO_LED,
	},
	[ALC245_FIXUP_CS35L41_SPI_4] = {
		.type = HDA_FIXUP_FUNC,
		.v.func = cs35l41_fixup_spi_four,
	},
	[ALC245_FIXUP_CS35L41_SPI_4_HP_GPIO_LED] = {
		.type = HDA_FIXUP_FUNC,
		.v.func = cs35l41_fixup_spi_four,
		.chained = true,
		.chain_id = ALC285_FIXUP_HP_GPIO_LED,
	},
	[ALC285_FIXUP_HP_SPEAKERS_MICMUTE_LED] = {
		.type = HDA_FIXUP_VERBS,
		.v.verbs = (const struct hda_verb[]) {
			 { 0x20, AC_VERB_SET_COEF_INDEX, 0x19 },
			 { 0x20, AC_VERB_SET_PROC_COEF, 0x8e11 },
			 { }
		},
		.chained = true,
		.chain_id = ALC285_FIXUP_HP_MUTE_LED,
	},
	[ALC269_FIXUP_DELL4_MIC_NO_PRESENCE_QUIET] = {
		.type = HDA_FIXUP_FUNC,
		.v.func = alc_fixup_dell4_mic_no_presence_quiet,
		.chained = true,
		.chain_id = ALC269_FIXUP_DELL4_MIC_NO_PRESENCE,
	},
	[ALC295_FIXUP_FRAMEWORK_LAPTOP_MIC_NO_PRESENCE] = {
		.type = HDA_FIXUP_PINS,
		.v.pins = (const struct hda_pintbl[]) {
			{ 0x19, 0x02a1112c }, /* use as headset mic, without its own jack detect */
			{ }
		},
		.chained = true,
		.chain_id = ALC269_FIXUP_HEADSET_MODE_NO_HP_MIC
	},
	[ALC287_FIXUP_LEGION_16ITHG6] = {
		.type = HDA_FIXUP_FUNC,
		.v.func = alc287_fixup_legion_16ithg6_speakers,
	},
	[ALC287_FIXUP_YOGA9_14IAP7_BASS_SPK] = {
		.type = HDA_FIXUP_VERBS,
		.v.verbs = (const struct hda_verb[]) {
			// enable left speaker
			{ 0x20, AC_VERB_SET_COEF_INDEX, 0x24 },
			{ 0x20, AC_VERB_SET_PROC_COEF, 0x41 },

			{ 0x20, AC_VERB_SET_COEF_INDEX, 0x26 },
			{ 0x20, AC_VERB_SET_PROC_COEF, 0xc },
			{ 0x20, AC_VERB_SET_PROC_COEF, 0x0 },
			{ 0x20, AC_VERB_SET_PROC_COEF, 0x1a },
			{ 0x20, AC_VERB_SET_PROC_COEF, 0xb020 },

			{ 0x20, AC_VERB_SET_COEF_INDEX, 0x26 },
			{ 0x20, AC_VERB_SET_PROC_COEF, 0xf },
			{ 0x20, AC_VERB_SET_PROC_COEF, 0x0 },
			{ 0x20, AC_VERB_SET_PROC_COEF, 0x42 },
			{ 0x20, AC_VERB_SET_PROC_COEF, 0xb020 },

			{ 0x20, AC_VERB_SET_COEF_INDEX, 0x26 },
			{ 0x20, AC_VERB_SET_PROC_COEF, 0x10 },
			{ 0x20, AC_VERB_SET_PROC_COEF, 0x0 },
			{ 0x20, AC_VERB_SET_PROC_COEF, 0x40 },
			{ 0x20, AC_VERB_SET_PROC_COEF, 0xb020 },

			{ 0x20, AC_VERB_SET_COEF_INDEX, 0x26 },
			{ 0x20, AC_VERB_SET_PROC_COEF, 0x2 },
			{ 0x20, AC_VERB_SET_PROC_COEF, 0x0 },
			{ 0x20, AC_VERB_SET_PROC_COEF, 0x0 },
			{ 0x20, AC_VERB_SET_PROC_COEF, 0xb020 },

			// enable right speaker
			{ 0x20, AC_VERB_SET_COEF_INDEX, 0x24 },
			{ 0x20, AC_VERB_SET_PROC_COEF, 0x46 },

			{ 0x20, AC_VERB_SET_COEF_INDEX, 0x26 },
			{ 0x20, AC_VERB_SET_PROC_COEF, 0xc },
			{ 0x20, AC_VERB_SET_PROC_COEF, 0x0 },
			{ 0x20, AC_VERB_SET_PROC_COEF, 0x2a },
			{ 0x20, AC_VERB_SET_PROC_COEF, 0xb020 },

			{ 0x20, AC_VERB_SET_COEF_INDEX, 0x26 },
			{ 0x20, AC_VERB_SET_PROC_COEF, 0xf },
			{ 0x20, AC_VERB_SET_PROC_COEF, 0x0 },
			{ 0x20, AC_VERB_SET_PROC_COEF, 0x46 },
			{ 0x20, AC_VERB_SET_PROC_COEF, 0xb020 },

			{ 0x20, AC_VERB_SET_COEF_INDEX, 0x26 },
			{ 0x20, AC_VERB_SET_PROC_COEF, 0x10 },
			{ 0x20, AC_VERB_SET_PROC_COEF, 0x0 },
			{ 0x20, AC_VERB_SET_PROC_COEF, 0x44 },
			{ 0x20, AC_VERB_SET_PROC_COEF, 0xb020 },

			{ 0x20, AC_VERB_SET_COEF_INDEX, 0x26 },
			{ 0x20, AC_VERB_SET_PROC_COEF, 0x2 },
			{ 0x20, AC_VERB_SET_PROC_COEF, 0x0 },
			{ 0x20, AC_VERB_SET_PROC_COEF, 0x0 },
			{ 0x20, AC_VERB_SET_PROC_COEF, 0xb020 },

			{ },
		},
	},
	[ALC287_FIXUP_YOGA9_14IAP7_BASS_SPK_PIN] = {
		.type = HDA_FIXUP_FUNC,
		.v.func = alc287_fixup_yoga9_14iap7_bass_spk_pin,
		.chained = true,
		.chain_id = ALC287_FIXUP_YOGA9_14IAP7_BASS_SPK,
	},
	[ALC287_FIXUP_YOGA9_14IMH9_BASS_SPK_PIN] = {
		.type = HDA_FIXUP_FUNC,
		.v.func = alc287_fixup_yoga9_14iap7_bass_spk_pin,
		.chained = true,
		.chain_id = ALC287_FIXUP_CS35L41_I2C_2,
	},
	[ALC295_FIXUP_DELL_INSPIRON_TOP_SPEAKERS] = {
		.type = HDA_FIXUP_FUNC,
		.v.func = alc295_fixup_dell_inspiron_top_speakers,
		.chained = true,
		.chain_id = ALC269_FIXUP_DELL4_MIC_NO_PRESENCE,
	},
	[ALC236_FIXUP_DELL_DUAL_CODECS] = {
		.type = HDA_FIXUP_PINS,
		.v.func = alc1220_fixup_gb_dual_codecs,
		.chained = true,
		.chain_id = ALC255_FIXUP_DELL1_MIC_NO_PRESENCE,
	},
	[ALC287_FIXUP_CS35L41_I2C_2_THINKPAD_ACPI] = {
		.type = HDA_FIXUP_FUNC,
		.v.func = cs35l41_fixup_i2c_two,
		.chained = true,
		.chain_id = ALC285_FIXUP_THINKPAD_NO_BASS_SPK_HEADSET_JACK,
	},
	[ALC287_FIXUP_TAS2781_I2C] = {
		.type = HDA_FIXUP_FUNC,
		.v.func = tas2781_fixup_i2c,
		.chained = true,
		.chain_id = ALC285_FIXUP_THINKPAD_HEADSET_JACK,
	},
	[ALC287_FIXUP_YOGA7_14ARB7_I2C] = {
		.type = HDA_FIXUP_FUNC,
		.v.func = yoga7_14arb7_fixup_i2c,
		.chained = true,
		.chain_id = ALC285_FIXUP_THINKPAD_HEADSET_JACK,
	},
	[ALC245_FIXUP_HP_MUTE_LED_COEFBIT] = {
		.type = HDA_FIXUP_FUNC,
		.v.func = alc245_fixup_hp_mute_led_coefbit,
	},
	[ALC245_FIXUP_HP_X360_MUTE_LEDS] = {
		.type = HDA_FIXUP_FUNC,
		.v.func = alc245_fixup_hp_mute_led_coefbit,
		.chained = true,
		.chain_id = ALC245_FIXUP_HP_GPIO_LED
	},
	[ALC287_FIXUP_THINKPAD_I2S_SPK] = {
		.type = HDA_FIXUP_FUNC,
		.v.func = alc287_fixup_bind_dacs,
		.chained = true,
		.chain_id = ALC285_FIXUP_THINKPAD_NO_BASS_SPK_HEADSET_JACK,
	},
	[ALC287_FIXUP_MG_RTKC_CSAMP_CS35L41_I2C_THINKPAD] = {
		.type = HDA_FIXUP_FUNC,
		.v.func = alc287_fixup_bind_dacs,
		.chained = true,
		.chain_id = ALC287_FIXUP_CS35L41_I2C_2_THINKPAD_ACPI,
	},
	[ALC2XX_FIXUP_HEADSET_MIC] = {
		.type = HDA_FIXUP_FUNC,
		.v.func = alc_fixup_headset_mic,
	},
	[ALC289_FIXUP_DELL_CS35L41_SPI_2] = {
		.type = HDA_FIXUP_FUNC,
		.v.func = cs35l41_fixup_spi_two,
		.chained = true,
		.chain_id = ALC289_FIXUP_DUAL_SPK
	},
	[ALC294_FIXUP_CS35L41_I2C_2] = {
		.type = HDA_FIXUP_FUNC,
		.v.func = cs35l41_fixup_i2c_two,
	},
	[ALC256_FIXUP_ACER_SFG16_MICMUTE_LED] = {
		.type = HDA_FIXUP_FUNC,
		.v.func = alc256_fixup_acer_sfg16_micmute_led,
	},
	[ALC256_FIXUP_HEADPHONE_AMP_VOL] = {
		.type = HDA_FIXUP_FUNC,
		.v.func = alc256_decrease_headphone_amp_val,
	},
	[ALC245_FIXUP_HP_SPECTRE_X360_EU0XXX] = {
		.type = HDA_FIXUP_FUNC,
		.v.func = alc245_fixup_hp_spectre_x360_eu0xxx,
	},
	[ALC245_FIXUP_HP_SPECTRE_X360_16_AA0XXX] = {
		.type = HDA_FIXUP_FUNC,
		.v.func = alc245_fixup_hp_spectre_x360_16_aa0xxx,
	},
	[ALC285_FIXUP_ASUS_GA403U] = {
		.type = HDA_FIXUP_FUNC,
		.v.func = alc285_fixup_asus_ga403u,
	},
	[ALC285_FIXUP_ASUS_GA403U_HEADSET_MIC] = {
		.type = HDA_FIXUP_PINS,
		.v.pins = (const struct hda_pintbl[]) {
			{ 0x19, 0x03a11050 },
			{ 0x1b, 0x03a11c30 },
			{ }
		},
		.chained = true,
		.chain_id = ALC285_FIXUP_ASUS_GA403U_I2C_SPEAKER2_TO_DAC1
	},
	[ALC285_FIXUP_ASUS_GU605_SPI_SPEAKER2_TO_DAC1] = {
		.type = HDA_FIXUP_FUNC,
		.v.func = alc285_fixup_speaker2_to_dac1,
		.chained = true,
		.chain_id = ALC285_FIXUP_ASUS_GU605_SPI_2_HEADSET_MIC,
	},
	[ALC285_FIXUP_ASUS_GU605_SPI_2_HEADSET_MIC] = {
		.type = HDA_FIXUP_PINS,
		.v.pins = (const struct hda_pintbl[]) {
			{ 0x19, 0x03a11050 },
			{ 0x1b, 0x03a11c30 },
			{ }
		},
	},
	[ALC285_FIXUP_ASUS_GA403U_I2C_SPEAKER2_TO_DAC1] = {
		.type = HDA_FIXUP_FUNC,
		.v.func = alc285_fixup_speaker2_to_dac1,
		.chained = true,
		.chain_id = ALC285_FIXUP_ASUS_GA403U,
	},
	[ALC287_FIXUP_LENOVO_THKPAD_WH_ALC1318] = {
		.type = HDA_FIXUP_FUNC,
		.v.func = alc287_fixup_lenovo_thinkpad_with_alc1318,
		.chained = true,
		.chain_id = ALC269_FIXUP_THINKPAD_ACPI
	},
	[ALC256_FIXUP_CHROME_BOOK] = {
		.type = HDA_FIXUP_FUNC,
		.v.func = alc256_fixup_chromebook,
		.chained = true,
		.chain_id = ALC225_FIXUP_HEADSET_JACK
	},
	[ALC245_FIXUP_CLEVO_NOISY_MIC] = {
		.type = HDA_FIXUP_FUNC,
		.v.func = alc269_fixup_limit_int_mic_boost,
		.chained = true,
		.chain_id = ALC256_FIXUP_SYSTEM76_MIC_NO_PRESENCE,
	},
	[ALC269_FIXUP_VAIO_VJFH52_MIC_NO_PRESENCE] = {
		.type = HDA_FIXUP_PINS,
		.v.pins = (const struct hda_pintbl[]) {
			{ 0x19, 0x03a1113c }, /* use as headset mic, without its own jack detect */
			{ 0x1b, 0x20a11040 }, /* dock mic */
			{ }
		},
		.chained = true,
		.chain_id = ALC269_FIXUP_LIMIT_INT_MIC_BOOST
	},
	[ALC233_FIXUP_MEDION_MTL_SPK] = {
		.type = HDA_FIXUP_PINS,
		.v.pins = (const struct hda_pintbl[]) {
			{ 0x1b, 0x90170110 },
			{ }
		},
	},
	[ALC294_FIXUP_BASS_SPEAKER_15] = {
		.type = HDA_FIXUP_FUNC,
		.v.func = alc294_fixup_bass_speaker_15,
	},
};

static const struct hda_quirk alc269_fixup_tbl[] = {
	SND_PCI_QUIRK(0x1025, 0x0283, "Acer TravelMate 8371", ALC269_FIXUP_INV_DMIC),
	SND_PCI_QUIRK(0x1025, 0x029b, "Acer 1810TZ", ALC269_FIXUP_INV_DMIC),
	SND_PCI_QUIRK(0x1025, 0x0349, "Acer AOD260", ALC269_FIXUP_INV_DMIC),
	SND_PCI_QUIRK(0x1025, 0x047c, "Acer AC700", ALC269_FIXUP_ACER_AC700),
	SND_PCI_QUIRK(0x1025, 0x072d, "Acer Aspire V5-571G", ALC269_FIXUP_ASPIRE_HEADSET_MIC),
	SND_PCI_QUIRK(0x1025, 0x0740, "Acer AO725", ALC271_FIXUP_HP_GATE_MIC_JACK),
	SND_PCI_QUIRK(0x1025, 0x0742, "Acer AO756", ALC271_FIXUP_HP_GATE_MIC_JACK),
	SND_PCI_QUIRK(0x1025, 0x0762, "Acer Aspire E1-472", ALC271_FIXUP_HP_GATE_MIC_JACK_E1_572),
	SND_PCI_QUIRK(0x1025, 0x0775, "Acer Aspire E1-572", ALC271_FIXUP_HP_GATE_MIC_JACK_E1_572),
	SND_PCI_QUIRK(0x1025, 0x079b, "Acer Aspire V5-573G", ALC282_FIXUP_ASPIRE_V5_PINS),
	SND_PCI_QUIRK(0x1025, 0x080d, "Acer Aspire V5-122P", ALC269_FIXUP_ASPIRE_HEADSET_MIC),
	SND_PCI_QUIRK(0x1025, 0x0840, "Acer Aspire E1", ALC269VB_FIXUP_ASPIRE_E1_COEF),
	SND_PCI_QUIRK(0x1025, 0x100c, "Acer Aspire E5-574G", ALC255_FIXUP_ACER_LIMIT_INT_MIC_BOOST),
	SND_PCI_QUIRK(0x1025, 0x101c, "Acer Veriton N2510G", ALC269_FIXUP_LIFEBOOK),
	SND_PCI_QUIRK(0x1025, 0x102b, "Acer Aspire C24-860", ALC286_FIXUP_ACER_AIO_MIC_NO_PRESENCE),
	SND_PCI_QUIRK(0x1025, 0x1065, "Acer Aspire C20-820", ALC269VC_FIXUP_ACER_HEADSET_MIC),
	SND_PCI_QUIRK(0x1025, 0x106d, "Acer Cloudbook 14", ALC283_FIXUP_CHROME_BOOK),
	SND_PCI_QUIRK(0x1025, 0x1094, "Acer Aspire E5-575T", ALC255_FIXUP_ACER_LIMIT_INT_MIC_BOOST),
	SND_PCI_QUIRK(0x1025, 0x1099, "Acer Aspire E5-523G", ALC255_FIXUP_ACER_MIC_NO_PRESENCE),
	SND_PCI_QUIRK(0x1025, 0x110e, "Acer Aspire ES1-432", ALC255_FIXUP_ACER_MIC_NO_PRESENCE),
	SND_PCI_QUIRK(0x1025, 0x1166, "Acer Veriton N4640G", ALC269_FIXUP_LIFEBOOK),
	SND_PCI_QUIRK(0x1025, 0x1167, "Acer Veriton N6640G", ALC269_FIXUP_LIFEBOOK),
	SND_PCI_QUIRK(0x1025, 0x1177, "Acer Predator G9-593", ALC255_FIXUP_PREDATOR_SUBWOOFER),
	SND_PCI_QUIRK(0x1025, 0x1178, "Acer Predator G9-593", ALC255_FIXUP_PREDATOR_SUBWOOFER),
	SND_PCI_QUIRK(0x1025, 0x1246, "Acer Predator Helios 500", ALC299_FIXUP_PREDATOR_SPK),
	SND_PCI_QUIRK(0x1025, 0x1247, "Acer vCopperbox", ALC269VC_FIXUP_ACER_VCOPPERBOX_PINS),
	SND_PCI_QUIRK(0x1025, 0x1248, "Acer Veriton N4660G", ALC269VC_FIXUP_ACER_MIC_NO_PRESENCE),
	SND_PCI_QUIRK(0x1025, 0x1269, "Acer SWIFT SF314-54", ALC256_FIXUP_ACER_HEADSET_MIC),
	SND_PCI_QUIRK(0x1025, 0x126a, "Acer Swift SF114-32", ALC256_FIXUP_ACER_MIC_NO_PRESENCE),
	SND_PCI_QUIRK(0x1025, 0x128f, "Acer Veriton Z6860G", ALC286_FIXUP_ACER_AIO_HEADSET_MIC),
	SND_PCI_QUIRK(0x1025, 0x1290, "Acer Veriton Z4860G", ALC286_FIXUP_ACER_AIO_HEADSET_MIC),
	SND_PCI_QUIRK(0x1025, 0x1291, "Acer Veriton Z4660G", ALC286_FIXUP_ACER_AIO_HEADSET_MIC),
	SND_PCI_QUIRK(0x1025, 0x129c, "Acer SWIFT SF314-55", ALC256_FIXUP_ACER_HEADSET_MIC),
	SND_PCI_QUIRK(0x1025, 0x129d, "Acer SWIFT SF313-51", ALC256_FIXUP_ACER_MIC_NO_PRESENCE),
	SND_PCI_QUIRK(0x1025, 0x1300, "Acer SWIFT SF314-56", ALC256_FIXUP_ACER_MIC_NO_PRESENCE),
	SND_PCI_QUIRK(0x1025, 0x1308, "Acer Aspire Z24-890", ALC286_FIXUP_ACER_AIO_HEADSET_MIC),
	SND_PCI_QUIRK(0x1025, 0x132a, "Acer TravelMate B114-21", ALC233_FIXUP_ACER_HEADSET_MIC),
	SND_PCI_QUIRK(0x1025, 0x1330, "Acer TravelMate X514-51T", ALC255_FIXUP_ACER_HEADSET_MIC),
	SND_PCI_QUIRK(0x1025, 0x1360, "Acer Aspire A115", ALC255_FIXUP_ACER_MIC_NO_PRESENCE),
	SND_PCI_QUIRK(0x1025, 0x141f, "Acer Spin SP513-54N", ALC255_FIXUP_ACER_MIC_NO_PRESENCE),
	SND_PCI_QUIRK(0x1025, 0x142b, "Acer Swift SF314-42", ALC255_FIXUP_ACER_MIC_NO_PRESENCE),
	SND_PCI_QUIRK(0x1025, 0x1430, "Acer TravelMate B311R-31", ALC256_FIXUP_ACER_MIC_NO_PRESENCE),
	SND_PCI_QUIRK(0x1025, 0x1466, "Acer Aspire A515-56", ALC255_FIXUP_ACER_HEADPHONE_AND_MIC),
	SND_PCI_QUIRK(0x1025, 0x1534, "Acer Predator PH315-54", ALC255_FIXUP_ACER_MIC_NO_PRESENCE),
	SND_PCI_QUIRK(0x1025, 0x159c, "Acer Nitro 5 AN515-58", ALC2XX_FIXUP_HEADSET_MIC),
	SND_PCI_QUIRK(0x1025, 0x169a, "Acer Swift SFG16", ALC256_FIXUP_ACER_SFG16_MICMUTE_LED),
	SND_PCI_QUIRK(0x1028, 0x0470, "Dell M101z", ALC269_FIXUP_DELL_M101Z),
	SND_PCI_QUIRK(0x1028, 0x053c, "Dell Latitude E5430", ALC292_FIXUP_DELL_E7X),
	SND_PCI_QUIRK(0x1028, 0x054b, "Dell XPS one 2710", ALC275_FIXUP_DELL_XPS),
	SND_PCI_QUIRK(0x1028, 0x05bd, "Dell Latitude E6440", ALC292_FIXUP_DELL_E7X),
	SND_PCI_QUIRK(0x1028, 0x05be, "Dell Latitude E6540", ALC292_FIXUP_DELL_E7X),
	SND_PCI_QUIRK(0x1028, 0x05ca, "Dell Latitude E7240", ALC292_FIXUP_DELL_E7X),
	SND_PCI_QUIRK(0x1028, 0x05cb, "Dell Latitude E7440", ALC292_FIXUP_DELL_E7X),
	SND_PCI_QUIRK(0x1028, 0x05da, "Dell Vostro 5460", ALC290_FIXUP_SUBWOOFER),
	SND_PCI_QUIRK(0x1028, 0x05f4, "Dell", ALC269_FIXUP_DELL1_MIC_NO_PRESENCE),
	SND_PCI_QUIRK(0x1028, 0x05f5, "Dell", ALC269_FIXUP_DELL1_MIC_NO_PRESENCE),
	SND_PCI_QUIRK(0x1028, 0x05f6, "Dell", ALC269_FIXUP_DELL1_MIC_NO_PRESENCE),
	SND_PCI_QUIRK(0x1028, 0x0615, "Dell Vostro 5470", ALC290_FIXUP_SUBWOOFER_HSJACK),
	SND_PCI_QUIRK(0x1028, 0x0616, "Dell Vostro 5470", ALC290_FIXUP_SUBWOOFER_HSJACK),
	SND_PCI_QUIRK(0x1028, 0x062c, "Dell Latitude E5550", ALC292_FIXUP_DELL_E7X),
	SND_PCI_QUIRK(0x1028, 0x062e, "Dell Latitude E7450", ALC292_FIXUP_DELL_E7X),
	SND_PCI_QUIRK(0x1028, 0x0638, "Dell Inspiron 5439", ALC290_FIXUP_MONO_SPEAKERS_HSJACK),
	SND_PCI_QUIRK(0x1028, 0x064a, "Dell", ALC293_FIXUP_DELL1_MIC_NO_PRESENCE),
	SND_PCI_QUIRK(0x1028, 0x064b, "Dell", ALC293_FIXUP_DELL1_MIC_NO_PRESENCE),
	SND_PCI_QUIRK(0x1028, 0x0665, "Dell XPS 13", ALC288_FIXUP_DELL_XPS_13),
	SND_PCI_QUIRK(0x1028, 0x0669, "Dell Optiplex 9020m", ALC255_FIXUP_DELL1_MIC_NO_PRESENCE),
	SND_PCI_QUIRK(0x1028, 0x069a, "Dell Vostro 5480", ALC290_FIXUP_SUBWOOFER_HSJACK),
	SND_PCI_QUIRK(0x1028, 0x06c7, "Dell", ALC255_FIXUP_DELL1_MIC_NO_PRESENCE),
	SND_PCI_QUIRK(0x1028, 0x06d9, "Dell", ALC293_FIXUP_DELL1_MIC_NO_PRESENCE),
	SND_PCI_QUIRK(0x1028, 0x06da, "Dell", ALC293_FIXUP_DELL1_MIC_NO_PRESENCE),
	SND_PCI_QUIRK(0x1028, 0x06db, "Dell", ALC293_FIXUP_DISABLE_AAMIX_MULTIJACK),
	SND_PCI_QUIRK(0x1028, 0x06dd, "Dell", ALC293_FIXUP_DISABLE_AAMIX_MULTIJACK),
	SND_PCI_QUIRK(0x1028, 0x06de, "Dell", ALC293_FIXUP_DISABLE_AAMIX_MULTIJACK),
	SND_PCI_QUIRK(0x1028, 0x06df, "Dell", ALC293_FIXUP_DISABLE_AAMIX_MULTIJACK),
	SND_PCI_QUIRK(0x1028, 0x06e0, "Dell", ALC293_FIXUP_DISABLE_AAMIX_MULTIJACK),
	SND_PCI_QUIRK(0x1028, 0x0706, "Dell Inspiron 7559", ALC256_FIXUP_DELL_INSPIRON_7559_SUBWOOFER),
	SND_PCI_QUIRK(0x1028, 0x0725, "Dell Inspiron 3162", ALC255_FIXUP_DELL_SPK_NOISE),
	SND_PCI_QUIRK(0x1028, 0x0738, "Dell Precision 5820", ALC269_FIXUP_NO_SHUTUP),
	SND_PCI_QUIRK(0x1028, 0x075c, "Dell XPS 27 7760", ALC298_FIXUP_SPK_VOLUME),
	SND_PCI_QUIRK(0x1028, 0x075d, "Dell AIO", ALC298_FIXUP_SPK_VOLUME),
	SND_PCI_QUIRK(0x1028, 0x0798, "Dell Inspiron 17 7000 Gaming", ALC256_FIXUP_DELL_INSPIRON_7559_SUBWOOFER),
	SND_PCI_QUIRK(0x1028, 0x07b0, "Dell Precision 7520", ALC295_FIXUP_DISABLE_DAC3),
	SND_PCI_QUIRK(0x1028, 0x080c, "Dell WYSE", ALC225_FIXUP_DELL_WYSE_MIC_NO_PRESENCE),
	SND_PCI_QUIRK(0x1028, 0x084b, "Dell", ALC274_FIXUP_DELL_AIO_LINEOUT_VERB),
	SND_PCI_QUIRK(0x1028, 0x084e, "Dell", ALC274_FIXUP_DELL_AIO_LINEOUT_VERB),
	SND_PCI_QUIRK(0x1028, 0x0871, "Dell Precision 3630", ALC255_FIXUP_DELL_HEADSET_MIC),
	SND_PCI_QUIRK(0x1028, 0x0872, "Dell Precision 3630", ALC255_FIXUP_DELL_HEADSET_MIC),
	SND_PCI_QUIRK(0x1028, 0x0873, "Dell Precision 3930", ALC255_FIXUP_DUMMY_LINEOUT_VERB),
	SND_PCI_QUIRK(0x1028, 0x08ad, "Dell WYSE AIO", ALC225_FIXUP_DELL_WYSE_AIO_MIC_NO_PRESENCE),
	SND_PCI_QUIRK(0x1028, 0x08ae, "Dell WYSE NB", ALC225_FIXUP_DELL1_MIC_NO_PRESENCE),
	SND_PCI_QUIRK(0x1028, 0x0935, "Dell", ALC274_FIXUP_DELL_AIO_LINEOUT_VERB),
	SND_PCI_QUIRK(0x1028, 0x097d, "Dell Precision", ALC289_FIXUP_DUAL_SPK),
	SND_PCI_QUIRK(0x1028, 0x097e, "Dell Precision", ALC289_FIXUP_DUAL_SPK),
	SND_PCI_QUIRK(0x1028, 0x098d, "Dell Precision", ALC233_FIXUP_ASUS_MIC_NO_PRESENCE),
	SND_PCI_QUIRK(0x1028, 0x09bf, "Dell Precision", ALC233_FIXUP_ASUS_MIC_NO_PRESENCE),
	SND_PCI_QUIRK(0x1028, 0x0a2e, "Dell", ALC236_FIXUP_DELL_AIO_HEADSET_MIC),
	SND_PCI_QUIRK(0x1028, 0x0a30, "Dell", ALC236_FIXUP_DELL_AIO_HEADSET_MIC),
	SND_PCI_QUIRK(0x1028, 0x0a38, "Dell Latitude 7520", ALC269_FIXUP_DELL4_MIC_NO_PRESENCE_QUIET),
	SND_PCI_QUIRK(0x1028, 0x0a58, "Dell", ALC255_FIXUP_DELL_HEADSET_MIC),
	SND_PCI_QUIRK(0x1028, 0x0a61, "Dell XPS 15 9510", ALC289_FIXUP_DUAL_SPK),
	SND_PCI_QUIRK(0x1028, 0x0a62, "Dell Precision 5560", ALC289_FIXUP_DUAL_SPK),
	SND_PCI_QUIRK(0x1028, 0x0a9d, "Dell Latitude 5430", ALC269_FIXUP_DELL4_MIC_NO_PRESENCE),
	SND_PCI_QUIRK(0x1028, 0x0a9e, "Dell Latitude 5430", ALC269_FIXUP_DELL4_MIC_NO_PRESENCE),
	SND_PCI_QUIRK(0x1028, 0x0b19, "Dell XPS 15 9520", ALC289_FIXUP_DUAL_SPK),
	SND_PCI_QUIRK(0x1028, 0x0b1a, "Dell Precision 5570", ALC289_FIXUP_DUAL_SPK),
	SND_PCI_QUIRK(0x1028, 0x0b27, "Dell", ALC245_FIXUP_CS35L41_SPI_2),
	SND_PCI_QUIRK(0x1028, 0x0b28, "Dell", ALC245_FIXUP_CS35L41_SPI_2),
	SND_PCI_QUIRK(0x1028, 0x0b37, "Dell Inspiron 16 Plus 7620 2-in-1", ALC295_FIXUP_DELL_INSPIRON_TOP_SPEAKERS),
	SND_PCI_QUIRK(0x1028, 0x0b71, "Dell Inspiron 16 Plus 7620", ALC295_FIXUP_DELL_INSPIRON_TOP_SPEAKERS),
	SND_PCI_QUIRK(0x1028, 0x0beb, "Dell XPS 15 9530 (2023)", ALC289_FIXUP_DELL_CS35L41_SPI_2),
	SND_PCI_QUIRK(0x1028, 0x0c03, "Dell Precision 5340", ALC269_FIXUP_DELL4_MIC_NO_PRESENCE),
	SND_PCI_QUIRK(0x1028, 0x0c0b, "Dell Oasis 14 RPL-P", ALC289_FIXUP_RTK_AMP_DUAL_SPK),
	SND_PCI_QUIRK(0x1028, 0x0c0d, "Dell Oasis", ALC289_FIXUP_RTK_AMP_DUAL_SPK),
	SND_PCI_QUIRK(0x1028, 0x0c0e, "Dell Oasis 16", ALC289_FIXUP_RTK_AMP_DUAL_SPK),
	SND_PCI_QUIRK(0x1028, 0x0c19, "Dell Precision 3340", ALC236_FIXUP_DELL_DUAL_CODECS),
	SND_PCI_QUIRK(0x1028, 0x0c1a, "Dell Precision 3340", ALC236_FIXUP_DELL_DUAL_CODECS),
	SND_PCI_QUIRK(0x1028, 0x0c1b, "Dell Precision 3440", ALC236_FIXUP_DELL_DUAL_CODECS),
	SND_PCI_QUIRK(0x1028, 0x0c1c, "Dell Precision 3540", ALC236_FIXUP_DELL_DUAL_CODECS),
	SND_PCI_QUIRK(0x1028, 0x0c1d, "Dell Precision 3440", ALC236_FIXUP_DELL_DUAL_CODECS),
	SND_PCI_QUIRK(0x1028, 0x0c1e, "Dell Precision 3540", ALC236_FIXUP_DELL_DUAL_CODECS),
	SND_PCI_QUIRK(0x1028, 0x0c28, "Dell Inspiron 16 Plus 7630", ALC295_FIXUP_DELL_INSPIRON_TOP_SPEAKERS),
	SND_PCI_QUIRK(0x1028, 0x0c4d, "Dell", ALC287_FIXUP_CS35L41_I2C_4),
	SND_PCI_QUIRK(0x1028, 0x0c94, "Dell Polaris 3 metal", ALC287_FIXUP_TAS2781_I2C),
	SND_PCI_QUIRK(0x1028, 0x0c96, "Dell Polaris 2in1", ALC287_FIXUP_TAS2781_I2C),
	SND_PCI_QUIRK(0x1028, 0x0cbd, "Dell Oasis 13 CS MTL-U", ALC289_FIXUP_DELL_CS35L41_SPI_2),
	SND_PCI_QUIRK(0x1028, 0x0cbe, "Dell Oasis 13 2-IN-1 MTL-U", ALC289_FIXUP_DELL_CS35L41_SPI_2),
	SND_PCI_QUIRK(0x1028, 0x0cbf, "Dell Oasis 13 Low Weight MTU-L", ALC289_FIXUP_DELL_CS35L41_SPI_2),
	SND_PCI_QUIRK(0x1028, 0x0cc0, "Dell Oasis 13", ALC289_FIXUP_RTK_AMP_DUAL_SPK),
	SND_PCI_QUIRK(0x1028, 0x0cc1, "Dell Oasis 14 MTL-H/U", ALC289_FIXUP_DELL_CS35L41_SPI_2),
	SND_PCI_QUIRK(0x1028, 0x0cc2, "Dell Oasis 14 2-in-1 MTL-H/U", ALC289_FIXUP_DELL_CS35L41_SPI_2),
	SND_PCI_QUIRK(0x1028, 0x0cc3, "Dell Oasis 14 Low Weight MTL-U", ALC289_FIXUP_DELL_CS35L41_SPI_2),
	SND_PCI_QUIRK(0x1028, 0x0cc4, "Dell Oasis 16 MTL-H/U", ALC289_FIXUP_DELL_CS35L41_SPI_2),
	SND_PCI_QUIRK(0x1028, 0x0cc5, "Dell Oasis 14", ALC289_FIXUP_RTK_AMP_DUAL_SPK),
	SND_PCI_QUIRK(0x1028, 0x164a, "Dell", ALC293_FIXUP_DELL1_MIC_NO_PRESENCE),
	SND_PCI_QUIRK(0x1028, 0x164b, "Dell", ALC293_FIXUP_DELL1_MIC_NO_PRESENCE),
	SND_PCI_QUIRK(0x103c, 0x1586, "HP", ALC269_FIXUP_HP_MUTE_LED_MIC2),
	SND_PCI_QUIRK(0x103c, 0x18e6, "HP", ALC269_FIXUP_HP_GPIO_LED),
	SND_PCI_QUIRK(0x103c, 0x218b, "HP", ALC269_FIXUP_LIMIT_INT_MIC_BOOST_MUTE_LED),
	SND_PCI_QUIRK(0x103c, 0x21f9, "HP", ALC269_FIXUP_HP_MUTE_LED_MIC1),
	SND_PCI_QUIRK(0x103c, 0x2210, "HP", ALC269_FIXUP_HP_MUTE_LED_MIC1),
	SND_PCI_QUIRK(0x103c, 0x2214, "HP", ALC269_FIXUP_HP_MUTE_LED_MIC1),
	SND_PCI_QUIRK(0x103c, 0x221b, "HP", ALC269_FIXUP_HP_GPIO_MIC1_LED),
	SND_PCI_QUIRK(0x103c, 0x221c, "HP EliteBook 755 G2", ALC280_FIXUP_HP_HEADSET_MIC),
	SND_PCI_QUIRK(0x103c, 0x2221, "HP", ALC269_FIXUP_HP_GPIO_MIC1_LED),
	SND_PCI_QUIRK(0x103c, 0x2225, "HP", ALC269_FIXUP_HP_GPIO_MIC1_LED),
	SND_PCI_QUIRK(0x103c, 0x2236, "HP", ALC269_FIXUP_HP_LINE1_MIC1_LED),
	SND_PCI_QUIRK(0x103c, 0x2237, "HP", ALC269_FIXUP_HP_LINE1_MIC1_LED),
	SND_PCI_QUIRK(0x103c, 0x2238, "HP", ALC269_FIXUP_HP_LINE1_MIC1_LED),
	SND_PCI_QUIRK(0x103c, 0x2239, "HP", ALC269_FIXUP_HP_LINE1_MIC1_LED),
	SND_PCI_QUIRK(0x103c, 0x224b, "HP", ALC269_FIXUP_HP_LINE1_MIC1_LED),
	SND_PCI_QUIRK(0x103c, 0x2253, "HP", ALC269_FIXUP_HP_GPIO_MIC1_LED),
	SND_PCI_QUIRK(0x103c, 0x2254, "HP", ALC269_FIXUP_HP_GPIO_MIC1_LED),
	SND_PCI_QUIRK(0x103c, 0x2255, "HP", ALC269_FIXUP_HP_GPIO_MIC1_LED),
	SND_PCI_QUIRK(0x103c, 0x2256, "HP", ALC269_FIXUP_HP_GPIO_MIC1_LED),
	SND_PCI_QUIRK(0x103c, 0x2257, "HP", ALC269_FIXUP_HP_GPIO_MIC1_LED),
	SND_PCI_QUIRK(0x103c, 0x2259, "HP", ALC269_FIXUP_HP_GPIO_MIC1_LED),
	SND_PCI_QUIRK(0x103c, 0x225a, "HP", ALC269_FIXUP_HP_DOCK_GPIO_MIC1_LED),
	SND_PCI_QUIRK(0x103c, 0x225f, "HP", ALC280_FIXUP_HP_GPIO2_MIC_HOTKEY),
	SND_PCI_QUIRK(0x103c, 0x2260, "HP", ALC269_FIXUP_HP_MUTE_LED_MIC1),
	SND_PCI_QUIRK(0x103c, 0x2263, "HP", ALC269_FIXUP_HP_MUTE_LED_MIC1),
	SND_PCI_QUIRK(0x103c, 0x2264, "HP", ALC269_FIXUP_HP_MUTE_LED_MIC1),
	SND_PCI_QUIRK(0x103c, 0x2265, "HP", ALC269_FIXUP_HP_MUTE_LED_MIC1),
	SND_PCI_QUIRK(0x103c, 0x2268, "HP", ALC269_FIXUP_HP_MUTE_LED_MIC1),
	SND_PCI_QUIRK(0x103c, 0x226a, "HP", ALC269_FIXUP_HP_MUTE_LED_MIC1),
	SND_PCI_QUIRK(0x103c, 0x226b, "HP", ALC269_FIXUP_HP_MUTE_LED_MIC1),
	SND_PCI_QUIRK(0x103c, 0x226e, "HP", ALC269_FIXUP_HP_MUTE_LED_MIC1),
	SND_PCI_QUIRK(0x103c, 0x2271, "HP", ALC286_FIXUP_HP_GPIO_LED),
	SND_PCI_QUIRK(0x103c, 0x2272, "HP", ALC269_FIXUP_HP_GPIO_MIC1_LED),
	SND_PCI_QUIRK(0x103c, 0x2272, "HP", ALC280_FIXUP_HP_DOCK_PINS),
	SND_PCI_QUIRK(0x103c, 0x2273, "HP", ALC269_FIXUP_HP_GPIO_MIC1_LED),
	SND_PCI_QUIRK(0x103c, 0x2273, "HP", ALC280_FIXUP_HP_DOCK_PINS),
	SND_PCI_QUIRK(0x103c, 0x2278, "HP", ALC269_FIXUP_HP_GPIO_MIC1_LED),
	SND_PCI_QUIRK(0x103c, 0x227f, "HP", ALC269_FIXUP_HP_MUTE_LED_MIC1),
	SND_PCI_QUIRK(0x103c, 0x2282, "HP", ALC269_FIXUP_HP_MUTE_LED_MIC1),
	SND_PCI_QUIRK(0x103c, 0x228b, "HP", ALC269_FIXUP_HP_MUTE_LED_MIC1),
	SND_PCI_QUIRK(0x103c, 0x228e, "HP", ALC269_FIXUP_HP_MUTE_LED_MIC1),
	SND_PCI_QUIRK(0x103c, 0x229e, "HP", ALC269_FIXUP_HP_MUTE_LED_MIC1),
	SND_PCI_QUIRK(0x103c, 0x22b2, "HP", ALC269_FIXUP_HP_MUTE_LED_MIC1),
	SND_PCI_QUIRK(0x103c, 0x22b7, "HP", ALC269_FIXUP_HP_MUTE_LED_MIC1),
	SND_PCI_QUIRK(0x103c, 0x22bf, "HP", ALC269_FIXUP_HP_MUTE_LED_MIC1),
	SND_PCI_QUIRK(0x103c, 0x22c4, "HP", ALC269_FIXUP_HP_MUTE_LED_MIC1),
	SND_PCI_QUIRK(0x103c, 0x22c5, "HP", ALC269_FIXUP_HP_MUTE_LED_MIC1),
	SND_PCI_QUIRK(0x103c, 0x22c7, "HP", ALC269_FIXUP_HP_MUTE_LED_MIC1),
	SND_PCI_QUIRK(0x103c, 0x22c8, "HP", ALC269_FIXUP_HP_MUTE_LED_MIC1),
	SND_PCI_QUIRK(0x103c, 0x22cf, "HP", ALC269_FIXUP_HP_MUTE_LED_MIC1),
	SND_PCI_QUIRK(0x103c, 0x22db, "HP", ALC280_FIXUP_HP_9480M),
	SND_PCI_QUIRK(0x103c, 0x22dc, "HP", ALC269_FIXUP_HP_GPIO_MIC1_LED),
	SND_PCI_QUIRK(0x103c, 0x22fb, "HP", ALC269_FIXUP_HP_GPIO_MIC1_LED),
	SND_PCI_QUIRK(0x103c, 0x2334, "HP", ALC269_FIXUP_HP_MUTE_LED_MIC1),
	SND_PCI_QUIRK(0x103c, 0x2335, "HP", ALC269_FIXUP_HP_MUTE_LED_MIC1),
	SND_PCI_QUIRK(0x103c, 0x2336, "HP", ALC269_FIXUP_HP_MUTE_LED_MIC1),
	SND_PCI_QUIRK(0x103c, 0x2337, "HP", ALC269_FIXUP_HP_MUTE_LED_MIC1),
	SND_PCI_QUIRK(0x103c, 0x2b5e, "HP 288 Pro G2 MT", ALC221_FIXUP_HP_288PRO_MIC_NO_PRESENCE),
	SND_PCI_QUIRK(0x103c, 0x802e, "HP Z240 SFF", ALC221_FIXUP_HP_MIC_NO_PRESENCE),
	SND_PCI_QUIRK(0x103c, 0x802f, "HP Z240", ALC221_FIXUP_HP_MIC_NO_PRESENCE),
	SND_PCI_QUIRK(0x103c, 0x8077, "HP", ALC256_FIXUP_HP_HEADSET_MIC),
	SND_PCI_QUIRK(0x103c, 0x8158, "HP", ALC256_FIXUP_HP_HEADSET_MIC),
	SND_PCI_QUIRK(0x103c, 0x820d, "HP Pavilion 15", ALC295_FIXUP_HP_X360),
	SND_PCI_QUIRK(0x103c, 0x8256, "HP", ALC221_FIXUP_HP_FRONT_MIC),
	SND_PCI_QUIRK(0x103c, 0x827e, "HP x360", ALC295_FIXUP_HP_X360),
	SND_PCI_QUIRK(0x103c, 0x827f, "HP x360", ALC269_FIXUP_HP_MUTE_LED_MIC3),
	SND_PCI_QUIRK(0x103c, 0x82bf, "HP G3 mini", ALC221_FIXUP_HP_MIC_NO_PRESENCE),
	SND_PCI_QUIRK(0x103c, 0x82c0, "HP G3 mini premium", ALC221_FIXUP_HP_MIC_NO_PRESENCE),
	SND_PCI_QUIRK(0x103c, 0x83b9, "HP Spectre x360", ALC269_FIXUP_HP_MUTE_LED_MIC3),
	SND_PCI_QUIRK(0x103c, 0x841c, "HP Pavilion 15-CK0xx", ALC269_FIXUP_HP_MUTE_LED_MIC3),
	SND_PCI_QUIRK(0x103c, 0x8497, "HP Envy x360", ALC269_FIXUP_HP_MUTE_LED_MIC3),
	SND_PCI_QUIRK(0x103c, 0x84a6, "HP 250 G7 Notebook PC", ALC269_FIXUP_HP_LINE1_MIC1_LED),
	SND_PCI_QUIRK(0x103c, 0x84ae, "HP 15-db0403ng", ALC236_FIXUP_HP_MUTE_LED_COEFBIT2),
	SND_PCI_QUIRK(0x103c, 0x84da, "HP OMEN dc0019-ur", ALC295_FIXUP_HP_OMEN),
	SND_PCI_QUIRK(0x103c, 0x84e7, "HP Pavilion 15", ALC269_FIXUP_HP_MUTE_LED_MIC3),
	SND_PCI_QUIRK(0x103c, 0x8519, "HP Spectre x360 15-df0xxx", ALC285_FIXUP_HP_SPECTRE_X360),
	SND_PCI_QUIRK(0x103c, 0x8537, "HP ProBook 440 G6", ALC236_FIXUP_HP_MUTE_LED_MICMUTE_VREF),
	SND_PCI_QUIRK(0x103c, 0x85de, "HP Envy x360 13-ar0xxx", ALC285_FIXUP_HP_ENVY_X360),
	SND_PCI_QUIRK(0x103c, 0x860f, "HP ZBook 15 G6", ALC285_FIXUP_HP_GPIO_AMP_INIT),
	SND_PCI_QUIRK(0x103c, 0x861f, "HP Elite Dragonfly G1", ALC285_FIXUP_HP_GPIO_AMP_INIT),
	SND_PCI_QUIRK(0x103c, 0x869d, "HP", ALC236_FIXUP_HP_MUTE_LED),
	SND_PCI_QUIRK(0x103c, 0x86c1, "HP Laptop 15-da3001TU", ALC236_FIXUP_HP_MUTE_LED_COEFBIT2),
	SND_PCI_QUIRK(0x103c, 0x86c7, "HP Envy AiO 32", ALC274_FIXUP_HP_ENVY_GPIO),
	SND_PCI_QUIRK(0x103c, 0x86e7, "HP Spectre x360 15-eb0xxx", ALC285_FIXUP_HP_SPECTRE_X360_EB1),
	SND_PCI_QUIRK(0x103c, 0x86e8, "HP Spectre x360 15-eb0xxx", ALC285_FIXUP_HP_SPECTRE_X360_EB1),
	SND_PCI_QUIRK(0x103c, 0x86f9, "HP Spectre x360 13-aw0xxx", ALC285_FIXUP_HP_SPECTRE_X360_MUTE_LED),
	SND_PCI_QUIRK(0x103c, 0x8716, "HP Elite Dragonfly G2 Notebook PC", ALC285_FIXUP_HP_GPIO_AMP_INIT),
	SND_PCI_QUIRK(0x103c, 0x8720, "HP EliteBook x360 1040 G8 Notebook PC", ALC285_FIXUP_HP_GPIO_AMP_INIT),
	SND_PCI_QUIRK(0x103c, 0x8724, "HP EliteBook 850 G7", ALC285_FIXUP_HP_GPIO_LED),
	SND_PCI_QUIRK(0x103c, 0x8728, "HP EliteBook 840 G7", ALC285_FIXUP_HP_GPIO_LED),
	SND_PCI_QUIRK(0x103c, 0x8729, "HP", ALC285_FIXUP_HP_GPIO_LED),
	SND_PCI_QUIRK(0x103c, 0x8730, "HP ProBook 445 G7", ALC236_FIXUP_HP_MUTE_LED_MICMUTE_VREF),
	SND_PCI_QUIRK(0x103c, 0x8735, "HP ProBook 435 G7", ALC236_FIXUP_HP_MUTE_LED_MICMUTE_VREF),
	SND_PCI_QUIRK(0x103c, 0x8736, "HP", ALC285_FIXUP_HP_GPIO_AMP_INIT),
	SND_PCI_QUIRK(0x103c, 0x8760, "HP", ALC285_FIXUP_HP_MUTE_LED),
	SND_PCI_QUIRK(0x103c, 0x876e, "HP ENVY x360 Convertible 13-ay0xxx", ALC245_FIXUP_HP_X360_MUTE_LEDS),
	SND_PCI_QUIRK(0x103c, 0x877a, "HP", ALC285_FIXUP_HP_MUTE_LED),
	SND_PCI_QUIRK(0x103c, 0x877d, "HP", ALC236_FIXUP_HP_MUTE_LED),
	SND_PCI_QUIRK(0x103c, 0x8780, "HP ZBook Fury 17 G7 Mobile Workstation",
		      ALC285_FIXUP_HP_GPIO_AMP_INIT),
	SND_PCI_QUIRK(0x103c, 0x8783, "HP ZBook Fury 15 G7 Mobile Workstation",
		      ALC285_FIXUP_HP_GPIO_AMP_INIT),
	SND_PCI_QUIRK(0x103c, 0x8786, "HP OMEN 15", ALC285_FIXUP_HP_MUTE_LED),
	SND_PCI_QUIRK(0x103c, 0x8787, "HP OMEN 15", ALC285_FIXUP_HP_MUTE_LED),
	SND_PCI_QUIRK(0x103c, 0x8788, "HP OMEN 15", ALC285_FIXUP_HP_MUTE_LED),
	SND_PCI_QUIRK(0x103c, 0x87b7, "HP Laptop 14-fq0xxx", ALC236_FIXUP_HP_MUTE_LED_COEFBIT2),
	SND_PCI_QUIRK(0x103c, 0x87c8, "HP", ALC287_FIXUP_HP_GPIO_LED),
	SND_PCI_QUIRK(0x103c, 0x87d3, "HP Laptop 15-gw0xxx", ALC236_FIXUP_HP_MUTE_LED_COEFBIT2),
	SND_PCI_QUIRK(0x103c, 0x87df, "HP ProBook 430 G8 Notebook PC", ALC236_FIXUP_HP_GPIO_LED),
	SND_PCI_QUIRK(0x103c, 0x87e5, "HP ProBook 440 G8 Notebook PC", ALC236_FIXUP_HP_GPIO_LED),
	SND_PCI_QUIRK(0x103c, 0x87e7, "HP ProBook 450 G8 Notebook PC", ALC236_FIXUP_HP_GPIO_LED),
	SND_PCI_QUIRK(0x103c, 0x87f1, "HP ProBook 630 G8 Notebook PC", ALC236_FIXUP_HP_GPIO_LED),
	SND_PCI_QUIRK(0x103c, 0x87f2, "HP ProBook 640 G8 Notebook PC", ALC236_FIXUP_HP_GPIO_LED),
	SND_PCI_QUIRK(0x103c, 0x87f4, "HP", ALC287_FIXUP_HP_GPIO_LED),
	SND_PCI_QUIRK(0x103c, 0x87f5, "HP", ALC287_FIXUP_HP_GPIO_LED),
	SND_PCI_QUIRK(0x103c, 0x87f6, "HP Spectre x360 14", ALC245_FIXUP_HP_X360_AMP),
	SND_PCI_QUIRK(0x103c, 0x87f7, "HP Spectre x360 14", ALC245_FIXUP_HP_X360_AMP),
	SND_PCI_QUIRK(0x103c, 0x87fd, "HP Laptop 14-dq2xxx", ALC236_FIXUP_HP_MUTE_LED_COEFBIT2),
	SND_PCI_QUIRK(0x103c, 0x87fe, "HP Laptop 15s-fq2xxx", ALC236_FIXUP_HP_MUTE_LED_COEFBIT2),
	SND_PCI_QUIRK(0x103c, 0x8805, "HP ProBook 650 G8 Notebook PC", ALC236_FIXUP_HP_GPIO_LED),
	SND_PCI_QUIRK(0x103c, 0x880d, "HP EliteBook 830 G8 Notebook PC", ALC285_FIXUP_HP_GPIO_LED),
	SND_PCI_QUIRK(0x103c, 0x8811, "HP Spectre x360 15-eb1xxx", ALC285_FIXUP_HP_SPECTRE_X360_EB1),
	SND_PCI_QUIRK(0x103c, 0x8812, "HP Spectre x360 15-eb1xxx", ALC285_FIXUP_HP_SPECTRE_X360_EB1),
	SND_PCI_QUIRK(0x103c, 0x881d, "HP 250 G8 Notebook PC", ALC236_FIXUP_HP_MUTE_LED_COEFBIT2),
	SND_PCI_QUIRK(0x103c, 0x8846, "HP EliteBook 850 G8 Notebook PC", ALC285_FIXUP_HP_GPIO_LED),
	SND_PCI_QUIRK(0x103c, 0x8847, "HP EliteBook x360 830 G8 Notebook PC", ALC285_FIXUP_HP_GPIO_LED),
	SND_PCI_QUIRK(0x103c, 0x884b, "HP EliteBook 840 Aero G8 Notebook PC", ALC285_FIXUP_HP_GPIO_LED),
	SND_PCI_QUIRK(0x103c, 0x884c, "HP EliteBook 840 G8 Notebook PC", ALC285_FIXUP_HP_GPIO_LED),
	SND_PCI_QUIRK(0x103c, 0x8862, "HP ProBook 445 G8 Notebook PC", ALC236_FIXUP_HP_LIMIT_INT_MIC_BOOST),
	SND_PCI_QUIRK(0x103c, 0x8863, "HP ProBook 445 G8 Notebook PC", ALC236_FIXUP_HP_LIMIT_INT_MIC_BOOST),
	SND_PCI_QUIRK(0x103c, 0x886d, "HP ZBook Fury 17.3 Inch G8 Mobile Workstation PC", ALC285_FIXUP_HP_GPIO_AMP_INIT),
	SND_PCI_QUIRK(0x103c, 0x8870, "HP ZBook Fury 15.6 Inch G8 Mobile Workstation PC", ALC285_FIXUP_HP_GPIO_AMP_INIT),
	SND_PCI_QUIRK(0x103c, 0x8873, "HP ZBook Studio 15.6 Inch G8 Mobile Workstation PC", ALC285_FIXUP_HP_GPIO_AMP_INIT),
	SND_PCI_QUIRK(0x103c, 0x887a, "HP Laptop 15s-eq2xxx", ALC236_FIXUP_HP_MUTE_LED_COEFBIT2),
	SND_PCI_QUIRK(0x103c, 0x887c, "HP Laptop 14s-fq1xxx", ALC236_FIXUP_HP_MUTE_LED_COEFBIT2),
	SND_PCI_QUIRK(0x103c, 0x888a, "HP ENVY x360 Convertible 15-eu0xxx", ALC245_FIXUP_HP_X360_MUTE_LEDS),
	SND_PCI_QUIRK(0x103c, 0x888d, "HP ZBook Power 15.6 inch G8 Mobile Workstation PC", ALC236_FIXUP_HP_GPIO_LED),
	SND_PCI_QUIRK(0x103c, 0x8895, "HP EliteBook 855 G8 Notebook PC", ALC285_FIXUP_HP_SPEAKERS_MICMUTE_LED),
	SND_PCI_QUIRK(0x103c, 0x8896, "HP EliteBook 855 G8 Notebook PC", ALC285_FIXUP_HP_MUTE_LED),
	SND_PCI_QUIRK(0x103c, 0x8898, "HP EliteBook 845 G8 Notebook PC", ALC285_FIXUP_HP_LIMIT_INT_MIC_BOOST),
	SND_PCI_QUIRK(0x103c, 0x88d0, "HP Pavilion 15-eh1xxx (mainboard 88D0)", ALC287_FIXUP_HP_GPIO_LED),
	SND_PCI_QUIRK(0x103c, 0x88dd, "HP Pavilion 15z-ec200", ALC285_FIXUP_HP_MUTE_LED),
	SND_PCI_QUIRK(0x103c, 0x8902, "HP OMEN 16", ALC285_FIXUP_HP_MUTE_LED),
	SND_PCI_QUIRK(0x103c, 0x890e, "HP 255 G8 Notebook PC", ALC236_FIXUP_HP_MUTE_LED_COEFBIT2),
	SND_PCI_QUIRK(0x103c, 0x8919, "HP Pavilion Aero Laptop 13-be0xxx", ALC287_FIXUP_HP_GPIO_LED),
	SND_PCI_QUIRK(0x103c, 0x896d, "HP ZBook Firefly 16 G9", ALC245_FIXUP_CS35L41_SPI_2_HP_GPIO_LED),
	SND_PCI_QUIRK(0x103c, 0x896e, "HP EliteBook x360 830 G9", ALC245_FIXUP_CS35L41_SPI_2_HP_GPIO_LED),
	SND_PCI_QUIRK(0x103c, 0x8971, "HP EliteBook 830 G9", ALC245_FIXUP_CS35L41_SPI_2_HP_GPIO_LED),
	SND_PCI_QUIRK(0x103c, 0x8972, "HP EliteBook 840 G9", ALC245_FIXUP_CS35L41_SPI_2_HP_GPIO_LED),
	SND_PCI_QUIRK(0x103c, 0x8973, "HP EliteBook 860 G9", ALC245_FIXUP_CS35L41_SPI_2_HP_GPIO_LED),
	SND_PCI_QUIRK(0x103c, 0x8974, "HP EliteBook 840 Aero G9", ALC245_FIXUP_CS35L41_SPI_2_HP_GPIO_LED),
	SND_PCI_QUIRK(0x103c, 0x8975, "HP EliteBook x360 840 Aero G9", ALC245_FIXUP_CS35L41_SPI_2_HP_GPIO_LED),
	SND_PCI_QUIRK(0x103c, 0x897d, "HP mt440 Mobile Thin Client U74", ALC236_FIXUP_HP_GPIO_LED),
	SND_PCI_QUIRK(0x103c, 0x8981, "HP Elite Dragonfly G3", ALC245_FIXUP_CS35L41_SPI_4),
	SND_PCI_QUIRK(0x103c, 0x898e, "HP EliteBook 835 G9", ALC287_FIXUP_CS35L41_I2C_2),
	SND_PCI_QUIRK(0x103c, 0x898f, "HP EliteBook 835 G9", ALC287_FIXUP_CS35L41_I2C_2),
	SND_PCI_QUIRK(0x103c, 0x8991, "HP EliteBook 845 G9", ALC287_FIXUP_CS35L41_I2C_2_HP_GPIO_LED),
	SND_PCI_QUIRK(0x103c, 0x8992, "HP EliteBook 845 G9", ALC287_FIXUP_CS35L41_I2C_2),
	SND_PCI_QUIRK(0x103c, 0x8994, "HP EliteBook 855 G9", ALC287_FIXUP_CS35L41_I2C_2_HP_GPIO_LED),
	SND_PCI_QUIRK(0x103c, 0x8995, "HP EliteBook 855 G9", ALC287_FIXUP_CS35L41_I2C_2),
	SND_PCI_QUIRK(0x103c, 0x89a4, "HP ProBook 440 G9", ALC236_FIXUP_HP_GPIO_LED),
	SND_PCI_QUIRK(0x103c, 0x89a6, "HP ProBook 450 G9", ALC236_FIXUP_HP_GPIO_LED),
	SND_PCI_QUIRK(0x103c, 0x89aa, "HP EliteBook 630 G9", ALC236_FIXUP_HP_GPIO_LED),
	SND_PCI_QUIRK(0x103c, 0x89ac, "HP EliteBook 640 G9", ALC236_FIXUP_HP_GPIO_LED),
	SND_PCI_QUIRK(0x103c, 0x89ae, "HP EliteBook 650 G9", ALC236_FIXUP_HP_GPIO_LED),
	SND_PCI_QUIRK(0x103c, 0x89c0, "HP ZBook Power 15.6 G9", ALC245_FIXUP_CS35L41_SPI_2_HP_GPIO_LED),
	SND_PCI_QUIRK(0x103c, 0x89c3, "Zbook Studio G9", ALC245_FIXUP_CS35L41_SPI_4_HP_GPIO_LED),
	SND_PCI_QUIRK(0x103c, 0x89c6, "Zbook Fury 17 G9", ALC245_FIXUP_CS35L41_SPI_2_HP_GPIO_LED),
	SND_PCI_QUIRK(0x103c, 0x89ca, "HP", ALC236_FIXUP_HP_MUTE_LED_MICMUTE_VREF),
	SND_PCI_QUIRK(0x103c, 0x89d3, "HP EliteBook 645 G9 (MB 89D2)", ALC236_FIXUP_HP_MUTE_LED_MICMUTE_VREF),
	SND_PCI_QUIRK(0x103c, 0x89e7, "HP Elite x2 G9", ALC245_FIXUP_CS35L41_SPI_2_HP_GPIO_LED),
	SND_PCI_QUIRK(0x103c, 0x8a0f, "HP Pavilion 14-ec1xxx", ALC287_FIXUP_HP_GPIO_LED),
	SND_PCI_QUIRK(0x103c, 0x8a20, "HP Laptop 15s-fq5xxx", ALC236_FIXUP_HP_MUTE_LED_COEFBIT2),
	SND_PCI_QUIRK(0x103c, 0x8a25, "HP Victus 16-d1xxx (MB 8A25)", ALC245_FIXUP_HP_MUTE_LED_COEFBIT),
	SND_PCI_QUIRK(0x103c, 0x8a28, "HP Envy 13", ALC287_FIXUP_CS35L41_I2C_2),
	SND_PCI_QUIRK(0x103c, 0x8a29, "HP Envy 15", ALC287_FIXUP_CS35L41_I2C_2),
	SND_PCI_QUIRK(0x103c, 0x8a2a, "HP Envy 15", ALC287_FIXUP_CS35L41_I2C_2),
	SND_PCI_QUIRK(0x103c, 0x8a2b, "HP Envy 15", ALC287_FIXUP_CS35L41_I2C_2),
	SND_PCI_QUIRK(0x103c, 0x8a2c, "HP Envy 16", ALC287_FIXUP_CS35L41_I2C_2),
	SND_PCI_QUIRK(0x103c, 0x8a2d, "HP Envy 16", ALC287_FIXUP_CS35L41_I2C_2),
	SND_PCI_QUIRK(0x103c, 0x8a2e, "HP Envy 16", ALC287_FIXUP_CS35L41_I2C_2),
	SND_PCI_QUIRK(0x103c, 0x8a30, "HP Envy 17", ALC287_FIXUP_CS35L41_I2C_2),
	SND_PCI_QUIRK(0x103c, 0x8a31, "HP Envy 15", ALC287_FIXUP_CS35L41_I2C_2),
	SND_PCI_QUIRK(0x103c, 0x8a6e, "HP EDNA 360", ALC287_FIXUP_CS35L41_I2C_4),
	SND_PCI_QUIRK(0x103c, 0x8a74, "HP ProBook 440 G8 Notebook PC", ALC236_FIXUP_HP_GPIO_LED),
	SND_PCI_QUIRK(0x103c, 0x8a78, "HP Dev One", ALC285_FIXUP_HP_LIMIT_INT_MIC_BOOST),
	SND_PCI_QUIRK(0x103c, 0x8aa0, "HP ProBook 440 G9 (MB 8A9E)", ALC236_FIXUP_HP_GPIO_LED),
	SND_PCI_QUIRK(0x103c, 0x8aa3, "HP ProBook 450 G9 (MB 8AA1)", ALC236_FIXUP_HP_GPIO_LED),
	SND_PCI_QUIRK(0x103c, 0x8aa8, "HP EliteBook 640 G9 (MB 8AA6)", ALC236_FIXUP_HP_GPIO_LED),
	SND_PCI_QUIRK(0x103c, 0x8aab, "HP EliteBook 650 G9 (MB 8AA9)", ALC236_FIXUP_HP_GPIO_LED),
	SND_PCI_QUIRK(0x103c, 0x8ab9, "HP EliteBook 840 G8 (MB 8AB8)", ALC285_FIXUP_HP_GPIO_LED),
	SND_PCI_QUIRK(0x103c, 0x8abb, "HP ZBook Firefly 14 G9", ALC245_FIXUP_CS35L41_SPI_2_HP_GPIO_LED),
	SND_PCI_QUIRK(0x103c, 0x8ad1, "HP EliteBook 840 14 inch G9 Notebook PC", ALC245_FIXUP_CS35L41_SPI_2_HP_GPIO_LED),
	SND_PCI_QUIRK(0x103c, 0x8ad2, "HP EliteBook 860 16 inch G9 Notebook PC", ALC245_FIXUP_CS35L41_SPI_2_HP_GPIO_LED),
	SND_PCI_QUIRK(0x103c, 0x8ad8, "HP 800 G9", ALC245_FIXUP_CS35L41_SPI_2_HP_GPIO_LED),
	SND_PCI_QUIRK(0x103c, 0x8b0f, "HP Elite mt645 G7 Mobile Thin Client U81", ALC236_FIXUP_HP_MUTE_LED_MICMUTE_VREF),
	SND_PCI_QUIRK(0x103c, 0x8b2f, "HP 255 15.6 inch G10 Notebook PC", ALC236_FIXUP_HP_MUTE_LED_COEFBIT2),
	SND_PCI_QUIRK(0x103c, 0x8b3a, "HP Envy 15", ALC287_FIXUP_CS35L41_I2C_2),
	SND_PCI_QUIRK(0x103c, 0x8b3f, "HP mt440 Mobile Thin Client U91", ALC236_FIXUP_HP_GPIO_LED),
	SND_PCI_QUIRK(0x103c, 0x8b42, "HP", ALC245_FIXUP_CS35L41_SPI_2_HP_GPIO_LED),
	SND_PCI_QUIRK(0x103c, 0x8b43, "HP", ALC245_FIXUP_CS35L41_SPI_2_HP_GPIO_LED),
	SND_PCI_QUIRK(0x103c, 0x8b44, "HP", ALC245_FIXUP_CS35L41_SPI_2_HP_GPIO_LED),
	SND_PCI_QUIRK(0x103c, 0x8b45, "HP", ALC245_FIXUP_CS35L41_SPI_2_HP_GPIO_LED),
	SND_PCI_QUIRK(0x103c, 0x8b46, "HP", ALC245_FIXUP_CS35L41_SPI_2_HP_GPIO_LED),
	SND_PCI_QUIRK(0x103c, 0x8b47, "HP", ALC245_FIXUP_CS35L41_SPI_2_HP_GPIO_LED),
	SND_PCI_QUIRK(0x103c, 0x8b59, "HP Elite mt645 G7 Mobile Thin Client U89", ALC236_FIXUP_HP_MUTE_LED_MICMUTE_VREF),
	SND_PCI_QUIRK(0x103c, 0x8b5d, "HP", ALC236_FIXUP_HP_MUTE_LED_MICMUTE_VREF),
	SND_PCI_QUIRK(0x103c, 0x8b5e, "HP", ALC236_FIXUP_HP_MUTE_LED_MICMUTE_VREF),
	SND_PCI_QUIRK(0x103c, 0x8b5f, "HP", ALC236_FIXUP_HP_MUTE_LED_MICMUTE_VREF),
	SND_PCI_QUIRK(0x103c, 0x8b63, "HP Elite Dragonfly 13.5 inch G4", ALC245_FIXUP_CS35L41_SPI_4_HP_GPIO_LED),
	SND_PCI_QUIRK(0x103c, 0x8b65, "HP ProBook 455 15.6 inch G10 Notebook PC", ALC236_FIXUP_HP_MUTE_LED_MICMUTE_VREF),
	SND_PCI_QUIRK(0x103c, 0x8b66, "HP", ALC236_FIXUP_HP_MUTE_LED_MICMUTE_VREF),
	SND_PCI_QUIRK(0x103c, 0x8b70, "HP EliteBook 835 G10", ALC287_FIXUP_CS35L41_I2C_2_HP_GPIO_LED),
	SND_PCI_QUIRK(0x103c, 0x8b72, "HP EliteBook 845 G10", ALC287_FIXUP_CS35L41_I2C_2_HP_GPIO_LED),
	SND_PCI_QUIRK(0x103c, 0x8b74, "HP EliteBook 845W G10", ALC287_FIXUP_CS35L41_I2C_2_HP_GPIO_LED),
	SND_PCI_QUIRK(0x103c, 0x8b77, "HP ElieBook 865 G10", ALC287_FIXUP_CS35L41_I2C_2),
	SND_PCI_QUIRK(0x103c, 0x8b7a, "HP", ALC236_FIXUP_HP_GPIO_LED),
	SND_PCI_QUIRK(0x103c, 0x8b7d, "HP", ALC236_FIXUP_HP_GPIO_LED),
	SND_PCI_QUIRK(0x103c, 0x8b87, "HP", ALC236_FIXUP_HP_GPIO_LED),
	SND_PCI_QUIRK(0x103c, 0x8b8a, "HP", ALC236_FIXUP_HP_GPIO_LED),
	SND_PCI_QUIRK(0x103c, 0x8b8b, "HP", ALC236_FIXUP_HP_GPIO_LED),
	SND_PCI_QUIRK(0x103c, 0x8b8d, "HP", ALC236_FIXUP_HP_GPIO_LED),
	SND_PCI_QUIRK(0x103c, 0x8b8f, "HP", ALC245_FIXUP_CS35L41_SPI_4_HP_GPIO_LED),
	SND_PCI_QUIRK(0x103c, 0x8b92, "HP", ALC245_FIXUP_CS35L41_SPI_2_HP_GPIO_LED),
	SND_PCI_QUIRK(0x103c, 0x8b96, "HP", ALC236_FIXUP_HP_MUTE_LED_MICMUTE_VREF),
	SND_PCI_QUIRK(0x103c, 0x8b97, "HP", ALC236_FIXUP_HP_MUTE_LED_MICMUTE_VREF),
	SND_PCI_QUIRK(0x103c, 0x8bb3, "HP Slim OMEN", ALC287_FIXUP_CS35L41_I2C_2),
	SND_PCI_QUIRK(0x103c, 0x8bb4, "HP Slim OMEN", ALC287_FIXUP_CS35L41_I2C_2),
	SND_PCI_QUIRK(0x103c, 0x8bdd, "HP Envy 17", ALC287_FIXUP_CS35L41_I2C_2),
	SND_PCI_QUIRK(0x103c, 0x8bde, "HP Envy 17", ALC287_FIXUP_CS35L41_I2C_2),
	SND_PCI_QUIRK(0x103c, 0x8bdf, "HP Envy 15", ALC287_FIXUP_CS35L41_I2C_2),
	SND_PCI_QUIRK(0x103c, 0x8be0, "HP Envy 15", ALC287_FIXUP_CS35L41_I2C_2),
	SND_PCI_QUIRK(0x103c, 0x8be1, "HP Envy 15", ALC287_FIXUP_CS35L41_I2C_2),
	SND_PCI_QUIRK(0x103c, 0x8be2, "HP Envy 15", ALC287_FIXUP_CS35L41_I2C_2),
	SND_PCI_QUIRK(0x103c, 0x8be3, "HP Envy 15", ALC287_FIXUP_CS35L41_I2C_2),
	SND_PCI_QUIRK(0x103c, 0x8be5, "HP Envy 16", ALC287_FIXUP_CS35L41_I2C_2),
	SND_PCI_QUIRK(0x103c, 0x8be6, "HP Envy 16", ALC287_FIXUP_CS35L41_I2C_2),
	SND_PCI_QUIRK(0x103c, 0x8be7, "HP Envy 17", ALC287_FIXUP_CS35L41_I2C_2),
	SND_PCI_QUIRK(0x103c, 0x8be8, "HP Envy 17", ALC287_FIXUP_CS35L41_I2C_2),
	SND_PCI_QUIRK(0x103c, 0x8be9, "HP Envy 15", ALC287_FIXUP_CS35L41_I2C_2),
	SND_PCI_QUIRK(0x103c, 0x8bf0, "HP", ALC236_FIXUP_HP_GPIO_LED),
	SND_PCI_QUIRK(0x103c, 0x8c15, "HP Spectre x360 2-in-1 Laptop 14-eu0xxx", ALC245_FIXUP_HP_SPECTRE_X360_EU0XXX),
	SND_PCI_QUIRK(0x103c, 0x8c16, "HP Spectre x360 2-in-1 Laptop 16-aa0xxx", ALC245_FIXUP_HP_SPECTRE_X360_16_AA0XXX),
	SND_PCI_QUIRK(0x103c, 0x8c17, "HP Spectre 16", ALC287_FIXUP_CS35L41_I2C_2),
	SND_PCI_QUIRK(0x103c, 0x8c21, "HP Pavilion Plus Laptop 14-ey0XXX", ALC245_FIXUP_HP_X360_MUTE_LEDS),
	SND_PCI_QUIRK(0x103c, 0x8c30, "HP Victus 15-fb1xxx", ALC245_FIXUP_HP_MUTE_LED_COEFBIT),
	SND_PCI_QUIRK(0x103c, 0x8c46, "HP EliteBook 830 G11", ALC245_FIXUP_CS35L41_SPI_2_HP_GPIO_LED),
	SND_PCI_QUIRK(0x103c, 0x8c47, "HP EliteBook 840 G11", ALC245_FIXUP_CS35L41_SPI_2_HP_GPIO_LED),
	SND_PCI_QUIRK(0x103c, 0x8c48, "HP EliteBook 860 G11", ALC245_FIXUP_CS35L41_SPI_2_HP_GPIO_LED),
	SND_PCI_QUIRK(0x103c, 0x8c49, "HP Elite x360 830 2-in-1 G11", ALC245_FIXUP_CS35L41_SPI_2_HP_GPIO_LED),
	SND_PCI_QUIRK(0x103c, 0x8c4d, "HP Omen", ALC287_FIXUP_CS35L41_I2C_2),
	SND_PCI_QUIRK(0x103c, 0x8c4e, "HP Omen", ALC287_FIXUP_CS35L41_I2C_2),
	SND_PCI_QUIRK(0x103c, 0x8c4f, "HP Envy 15", ALC287_FIXUP_CS35L41_I2C_2),
	SND_PCI_QUIRK(0x103c, 0x8c50, "HP Envy 17", ALC287_FIXUP_CS35L41_I2C_2),
	SND_PCI_QUIRK(0x103c, 0x8c51, "HP Envy 17", ALC287_FIXUP_CS35L41_I2C_2),
	SND_PCI_QUIRK(0x103c, 0x8c52, "HP EliteBook 1040 G11", ALC285_FIXUP_HP_GPIO_LED),
	SND_PCI_QUIRK(0x103c, 0x8c53, "HP Elite x360 1040 2-in-1 G11", ALC285_FIXUP_HP_GPIO_LED),
	SND_PCI_QUIRK(0x103c, 0x8c66, "HP Envy 16", ALC287_FIXUP_CS35L41_I2C_2),
	SND_PCI_QUIRK(0x103c, 0x8c67, "HP Envy 17", ALC287_FIXUP_CS35L41_I2C_2),
	SND_PCI_QUIRK(0x103c, 0x8c68, "HP Envy 17", ALC287_FIXUP_CS35L41_I2C_2),
	SND_PCI_QUIRK(0x103c, 0x8c6a, "HP Envy 16", ALC287_FIXUP_CS35L41_I2C_2),
	SND_PCI_QUIRK(0x103c, 0x8c70, "HP EliteBook 835 G11", ALC287_FIXUP_CS35L41_I2C_2_HP_GPIO_LED),
	SND_PCI_QUIRK(0x103c, 0x8c71, "HP EliteBook 845 G11", ALC287_FIXUP_CS35L41_I2C_2_HP_GPIO_LED),
	SND_PCI_QUIRK(0x103c, 0x8c72, "HP EliteBook 865 G11", ALC287_FIXUP_CS35L41_I2C_2_HP_GPIO_LED),
	SND_PCI_QUIRK(0x103c, 0x8c7b, "HP ProBook 445 G11", ALC236_FIXUP_HP_MUTE_LED_MICMUTE_VREF),
	SND_PCI_QUIRK(0x103c, 0x8c7c, "HP ProBook 445 G11", ALC236_FIXUP_HP_MUTE_LED_MICMUTE_VREF),
	SND_PCI_QUIRK(0x103c, 0x8c7d, "HP ProBook 465 G11", ALC236_FIXUP_HP_MUTE_LED_MICMUTE_VREF),
	SND_PCI_QUIRK(0x103c, 0x8c7e, "HP ProBook 465 G11", ALC236_FIXUP_HP_MUTE_LED_MICMUTE_VREF),
	SND_PCI_QUIRK(0x103c, 0x8c7f, "HP EliteBook 645 G11", ALC236_FIXUP_HP_MUTE_LED_MICMUTE_VREF),
	SND_PCI_QUIRK(0x103c, 0x8c80, "HP EliteBook 645 G11", ALC236_FIXUP_HP_MUTE_LED_MICMUTE_VREF),
	SND_PCI_QUIRK(0x103c, 0x8c81, "HP EliteBook 665 G11", ALC236_FIXUP_HP_MUTE_LED_MICMUTE_VREF),
	SND_PCI_QUIRK(0x103c, 0x8c89, "HP ProBook 460 G11", ALC236_FIXUP_HP_GPIO_LED),
	SND_PCI_QUIRK(0x103c, 0x8c8a, "HP EliteBook 630", ALC236_FIXUP_HP_GPIO_LED),
	SND_PCI_QUIRK(0x103c, 0x8c8c, "HP EliteBook 660", ALC236_FIXUP_HP_GPIO_LED),
	SND_PCI_QUIRK(0x103c, 0x8c8d, "HP ProBook 440 G11", ALC236_FIXUP_HP_GPIO_LED),
	SND_PCI_QUIRK(0x103c, 0x8c8e, "HP ProBook 460 G11", ALC236_FIXUP_HP_GPIO_LED),
	SND_PCI_QUIRK(0x103c, 0x8c90, "HP EliteBook 640", ALC236_FIXUP_HP_GPIO_LED),
	SND_PCI_QUIRK(0x103c, 0x8c91, "HP EliteBook 660", ALC236_FIXUP_HP_GPIO_LED),
	SND_PCI_QUIRK(0x103c, 0x8c96, "HP", ALC236_FIXUP_HP_MUTE_LED_MICMUTE_VREF),
	SND_PCI_QUIRK(0x103c, 0x8c97, "HP ZBook", ALC236_FIXUP_HP_MUTE_LED_MICMUTE_VREF),
	SND_PCI_QUIRK(0x103c, 0x8ca1, "HP ZBook Power", ALC236_FIXUP_HP_GPIO_LED),
	SND_PCI_QUIRK(0x103c, 0x8ca2, "HP ZBook Power", ALC236_FIXUP_HP_GPIO_LED),
	SND_PCI_QUIRK(0x103c, 0x8ca4, "HP ZBook Fury", ALC245_FIXUP_CS35L41_SPI_2_HP_GPIO_LED),
	SND_PCI_QUIRK(0x103c, 0x8ca7, "HP ZBook Fury", ALC245_FIXUP_CS35L41_SPI_2_HP_GPIO_LED),
	SND_PCI_QUIRK(0x103c, 0x8caf, "HP Elite mt645 G8 Mobile Thin Client", ALC236_FIXUP_HP_MUTE_LED_MICMUTE_VREF),
	SND_PCI_QUIRK(0x103c, 0x8cbd, "HP Pavilion Aero Laptop 13-bg0xxx", ALC245_FIXUP_HP_X360_MUTE_LEDS),
	SND_PCI_QUIRK(0x103c, 0x8cdd, "HP Spectre", ALC287_FIXUP_CS35L41_I2C_2),
	SND_PCI_QUIRK(0x103c, 0x8cde, "HP Spectre", ALC287_FIXUP_CS35L41_I2C_2),
	SND_PCI_QUIRK(0x103c, 0x8cdf, "HP SnowWhite", ALC287_FIXUP_CS35L41_I2C_2_HP_GPIO_LED),
	SND_PCI_QUIRK(0x103c, 0x8ce0, "HP SnowWhite", ALC287_FIXUP_CS35L41_I2C_2_HP_GPIO_LED),
	SND_PCI_QUIRK(0x103c, 0x8cf5, "HP ZBook Studio 16", ALC245_FIXUP_CS35L41_SPI_4_HP_GPIO_LED),
	SND_PCI_QUIRK(0x103c, 0x8d01, "HP ZBook Power 14 G12", ALC285_FIXUP_HP_GPIO_LED),
	SND_PCI_QUIRK(0x103c, 0x8d84, "HP EliteBook X G1i", ALC285_FIXUP_HP_GPIO_LED),
	SND_PCI_QUIRK(0x103c, 0x8d91, "HP ZBook Firefly 14 G12", ALC285_FIXUP_HP_GPIO_LED),
	SND_PCI_QUIRK(0x103c, 0x8d92, "HP ZBook Firefly 16 G12", ALC285_FIXUP_HP_GPIO_LED),
	SND_PCI_QUIRK(0x103c, 0x8e18, "HP ZBook Firefly 14 G12A", ALC285_FIXUP_HP_GPIO_LED),
	SND_PCI_QUIRK(0x103c, 0x8e19, "HP ZBook Firefly 14 G12A", ALC285_FIXUP_HP_GPIO_LED),
	SND_PCI_QUIRK(0x103c, 0x8e1a, "HP ZBook Firefly 14 G12A", ALC285_FIXUP_HP_GPIO_LED),
	SND_PCI_QUIRK(0x1043, 0x103e, "ASUS X540SA", ALC256_FIXUP_ASUS_MIC),
	SND_PCI_QUIRK(0x1043, 0x103f, "ASUS TX300", ALC282_FIXUP_ASUS_TX300),
	SND_PCI_QUIRK(0x1043, 0x106d, "Asus K53BE", ALC269_FIXUP_LIMIT_INT_MIC_BOOST),
	SND_PCI_QUIRK(0x1043, 0x10a1, "ASUS UX391UA", ALC294_FIXUP_ASUS_SPK),
	SND_PCI_QUIRK(0x1043, 0x10a4, "ASUS TP3407SA", ALC287_FIXUP_TAS2781_I2C),
	SND_PCI_QUIRK(0x1043, 0x10c0, "ASUS X540SA", ALC256_FIXUP_ASUS_MIC),
	SND_PCI_QUIRK(0x1043, 0x10d0, "ASUS X540LA/X540LJ", ALC255_FIXUP_ASUS_MIC_NO_PRESENCE),
	SND_PCI_QUIRK(0x1043, 0x10d3, "ASUS K6500ZC", ALC294_FIXUP_ASUS_SPK),
	SND_PCI_QUIRK(0x1043, 0x1154, "ASUS TP3607SH", ALC287_FIXUP_TAS2781_I2C),
	SND_PCI_QUIRK(0x1043, 0x115d, "Asus 1015E", ALC269_FIXUP_LIMIT_INT_MIC_BOOST),
	SND_PCI_QUIRK(0x1043, 0x11c0, "ASUS X556UR", ALC255_FIXUP_ASUS_MIC_NO_PRESENCE),
	SND_PCI_QUIRK(0x1043, 0x1204, "ASUS Strix G615JHR_JMR_JPR", ALC287_FIXUP_TAS2781_I2C),
	SND_PCI_QUIRK(0x1043, 0x1214, "ASUS Strix G615LH_LM_LP", ALC287_FIXUP_TAS2781_I2C),
	SND_PCI_QUIRK(0x1043, 0x125e, "ASUS Q524UQK", ALC255_FIXUP_ASUS_MIC_NO_PRESENCE),
	SND_PCI_QUIRK(0x1043, 0x1271, "ASUS X430UN", ALC256_FIXUP_ASUS_MIC_NO_PRESENCE),
	SND_PCI_QUIRK(0x1043, 0x1290, "ASUS X441SA", ALC233_FIXUP_EAPD_COEF_AND_MIC_NO_PRESENCE),
	SND_PCI_QUIRK(0x1043, 0x12a0, "ASUS X441UV", ALC233_FIXUP_EAPD_COEF_AND_MIC_NO_PRESENCE),
	SND_PCI_QUIRK(0x1043, 0x12a3, "Asus N7691ZM", ALC269_FIXUP_ASUS_N7601ZM),
	SND_PCI_QUIRK(0x1043, 0x12af, "ASUS UX582ZS", ALC245_FIXUP_CS35L41_SPI_2),
	SND_PCI_QUIRK(0x1043, 0x12e0, "ASUS X541SA", ALC256_FIXUP_ASUS_MIC),
	SND_PCI_QUIRK(0x1043, 0x12f0, "ASUS X541UV", ALC256_FIXUP_ASUS_MIC),
	SND_PCI_QUIRK(0x1043, 0x1313, "Asus K42JZ", ALC269VB_FIXUP_ASUS_MIC_NO_PRESENCE),
	SND_PCI_QUIRK(0x1043, 0x13b0, "ASUS Z550SA", ALC256_FIXUP_ASUS_MIC),
	SND_PCI_QUIRK(0x1043, 0x1427, "Asus Zenbook UX31E", ALC269VB_FIXUP_ASUS_ZENBOOK),
	SND_PCI_QUIRK(0x1043, 0x1433, "ASUS GX650PY/PZ/PV/PU/PYV/PZV/PIV/PVV", ALC285_FIXUP_ASUS_I2C_HEADSET_MIC),
	SND_PCI_QUIRK(0x1043, 0x1463, "Asus GA402X/GA402N", ALC285_FIXUP_ASUS_I2C_HEADSET_MIC),
	SND_PCI_QUIRK(0x1043, 0x1473, "ASUS GU604VI/VC/VE/VG/VJ/VQ/VU/VV/VY/VZ", ALC285_FIXUP_ASUS_HEADSET_MIC),
	SND_PCI_QUIRK(0x1043, 0x1483, "ASUS GU603VQ/VU/VV/VJ/VI", ALC285_FIXUP_ASUS_HEADSET_MIC),
	SND_PCI_QUIRK(0x1043, 0x1493, "ASUS GV601VV/VU/VJ/VQ/VI", ALC285_FIXUP_ASUS_HEADSET_MIC),
	SND_PCI_QUIRK(0x1043, 0x14d3, "ASUS G614JY/JZ/JG", ALC245_FIXUP_CS35L41_SPI_2),
	SND_PCI_QUIRK(0x1043, 0x14e3, "ASUS G513PI/PU/PV", ALC287_FIXUP_CS35L41_I2C_2),
	SND_PCI_QUIRK(0x1043, 0x1503, "ASUS G733PY/PZ/PZV/PYV", ALC287_FIXUP_CS35L41_I2C_2),
	SND_PCI_QUIRK(0x1043, 0x1517, "Asus Zenbook UX31A", ALC269VB_FIXUP_ASUS_ZENBOOK_UX31A),
	SND_PCI_QUIRK(0x1043, 0x1533, "ASUS GV302XA/XJ/XQ/XU/XV/XI", ALC287_FIXUP_CS35L41_I2C_2),
	SND_PCI_QUIRK(0x1043, 0x1573, "ASUS GZ301VV/VQ/VU/VJ/VA/VC/VE/VVC/VQC/VUC/VJC/VEC/VCC", ALC285_FIXUP_ASUS_HEADSET_MIC),
	SND_PCI_QUIRK(0x1043, 0x1662, "ASUS GV301QH", ALC294_FIXUP_ASUS_DUAL_SPK),
	SND_PCI_QUIRK(0x1043, 0x1663, "ASUS GU603ZI/ZJ/ZQ/ZU/ZV", ALC285_FIXUP_ASUS_HEADSET_MIC),
	SND_PCI_QUIRK(0x1043, 0x1683, "ASUS UM3402YAR", ALC287_FIXUP_CS35L41_I2C_2),
	SND_PCI_QUIRK(0x1043, 0x16a3, "ASUS UX3402VA", ALC245_FIXUP_CS35L41_SPI_2),
	SND_PCI_QUIRK(0x1043, 0x16b2, "ASUS GU603", ALC289_FIXUP_ASUS_GA401),
	SND_PCI_QUIRK(0x1043, 0x16d3, "ASUS UX5304VA", ALC245_FIXUP_CS35L41_SPI_2),
	SND_PCI_QUIRK(0x1043, 0x16e3, "ASUS UX50", ALC269_FIXUP_STEREO_DMIC),
	SND_PCI_QUIRK(0x1043, 0x16f3, "ASUS UX7602VI/BZ", ALC245_FIXUP_CS35L41_SPI_2),
	SND_PCI_QUIRK(0x1043, 0x1740, "ASUS UX430UA", ALC295_FIXUP_ASUS_DACS),
	SND_PCI_QUIRK(0x1043, 0x17d1, "ASUS UX431FL", ALC294_FIXUP_ASUS_DUAL_SPK),
	SND_PCI_QUIRK(0x1043, 0x17f3, "ROG Ally NR2301L/X", ALC294_FIXUP_ASUS_ALLY),
	SND_PCI_QUIRK(0x1043, 0x1eb3, "ROG Ally X RC72LA", ALC294_FIXUP_ASUS_ALLY_X),
	SND_PCI_QUIRK(0x1043, 0x1863, "ASUS UX6404VI/VV", ALC245_FIXUP_CS35L41_SPI_2),
	SND_PCI_QUIRK(0x1043, 0x1881, "ASUS Zephyrus S/M", ALC294_FIXUP_ASUS_GX502_PINS),
	SND_PCI_QUIRK(0x1043, 0x18b1, "Asus MJ401TA", ALC256_FIXUP_ASUS_HEADSET_MIC),
	SND_PCI_QUIRK(0x1043, 0x18d3, "ASUS UM3504DA", ALC294_FIXUP_CS35L41_I2C_2),
	SND_PCI_QUIRK(0x1043, 0x18f1, "Asus FX505DT", ALC256_FIXUP_ASUS_HEADSET_MIC),
	SND_PCI_QUIRK(0x1043, 0x194e, "ASUS UX563FD", ALC294_FIXUP_ASUS_HPE),
	SND_PCI_QUIRK(0x1043, 0x1970, "ASUS UX550VE", ALC289_FIXUP_ASUS_GA401),
	SND_PCI_QUIRK(0x1043, 0x1982, "ASUS B1400CEPE", ALC256_FIXUP_ASUS_HPE),
	SND_PCI_QUIRK(0x1043, 0x19ce, "ASUS B9450FA", ALC294_FIXUP_ASUS_HPE),
	SND_PCI_QUIRK(0x1043, 0x19e1, "ASUS UX581LV", ALC295_FIXUP_ASUS_MIC_NO_PRESENCE),
	SND_PCI_QUIRK(0x1043, 0x1a13, "Asus G73Jw", ALC269_FIXUP_ASUS_G73JW),
	SND_PCI_QUIRK(0x1043, 0x1a30, "ASUS X705UD", ALC256_FIXUP_ASUS_MIC),
	SND_PCI_QUIRK(0x1043, 0x1a63, "ASUS UX3405MA", ALC245_FIXUP_CS35L41_SPI_2),
	SND_PCI_QUIRK(0x1043, 0x1a83, "ASUS UM5302LA", ALC294_FIXUP_CS35L41_I2C_2),
	SND_PCI_QUIRK(0x1043, 0x1a8f, "ASUS UX582ZS", ALC245_FIXUP_CS35L41_SPI_2),
	SND_PCI_QUIRK(0x1043, 0x1b11, "ASUS UX431DA", ALC294_FIXUP_ASUS_COEF_1B),
	SND_PCI_QUIRK(0x1043, 0x1b13, "ASUS U41SV/GA403U", ALC285_FIXUP_ASUS_GA403U_HEADSET_MIC),
	SND_PCI_QUIRK(0x1043, 0x1b93, "ASUS G614JVR/JIR", ALC245_FIXUP_CS35L41_SPI_2),
	SND_PCI_QUIRK(0x1043, 0x1bbd, "ASUS Z550MA", ALC255_FIXUP_ASUS_MIC_NO_PRESENCE),
	SND_PCI_QUIRK(0x1043, 0x1c03, "ASUS UM3406HA", ALC287_FIXUP_CS35L41_I2C_2),
	SND_PCI_QUIRK(0x1043, 0x1c23, "Asus X55U", ALC269_FIXUP_LIMIT_INT_MIC_BOOST),
	SND_PCI_QUIRK(0x1043, 0x1c33, "ASUS UX5304MA", ALC245_FIXUP_CS35L41_SPI_2),
	SND_PCI_QUIRK(0x1043, 0x1c43, "ASUS UX8406MA", ALC245_FIXUP_CS35L41_SPI_2),
	SND_PCI_QUIRK(0x1043, 0x1c62, "ASUS GU603", ALC289_FIXUP_ASUS_GA401),
	SND_PCI_QUIRK(0x1043, 0x1c63, "ASUS GU605M", ALC285_FIXUP_ASUS_GU605_SPI_SPEAKER2_TO_DAC1),
	SND_PCI_QUIRK(0x1043, 0x1c92, "ASUS ROG Strix G15", ALC285_FIXUP_ASUS_G533Z_PINS),
	SND_PCI_QUIRK(0x1043, 0x1c9f, "ASUS G614JU/JV/JI", ALC285_FIXUP_ASUS_HEADSET_MIC),
	SND_PCI_QUIRK(0x1043, 0x1caf, "ASUS G634JY/JZ/JI/JG", ALC285_FIXUP_ASUS_SPI_REAR_SPEAKERS),
	SND_PCI_QUIRK(0x1043, 0x1ccd, "ASUS X555UB", ALC256_FIXUP_ASUS_MIC),
	SND_PCI_QUIRK(0x1043, 0x1ccf, "ASUS G814JU/JV/JI", ALC245_FIXUP_CS35L41_SPI_2),
	SND_PCI_QUIRK(0x1043, 0x1cdf, "ASUS G814JY/JZ/JG", ALC245_FIXUP_CS35L41_SPI_2),
	SND_PCI_QUIRK(0x1043, 0x1cef, "ASUS G834JY/JZ/JI/JG", ALC285_FIXUP_ASUS_HEADSET_MIC),
	SND_PCI_QUIRK(0x1043, 0x1d1f, "ASUS G713PI/PU/PV/PVN", ALC287_FIXUP_CS35L41_I2C_2),
	SND_PCI_QUIRK(0x1043, 0x1d42, "ASUS Zephyrus G14 2022", ALC289_FIXUP_ASUS_GA401),
	SND_PCI_QUIRK(0x1043, 0x1d4e, "ASUS TM420", ALC256_FIXUP_ASUS_HPE),
	SND_PCI_QUIRK(0x1043, 0x1da2, "ASUS UP6502ZA/ZD", ALC245_FIXUP_CS35L41_SPI_2),
	SND_PCI_QUIRK(0x1043, 0x1df3, "ASUS UM5606WA", ALC294_FIXUP_BASS_SPEAKER_15),
	SND_PCI_QUIRK(0x1043, 0x1e02, "ASUS UX3402ZA", ALC245_FIXUP_CS35L41_SPI_2),
	SND_PCI_QUIRK(0x1043, 0x1e11, "ASUS Zephyrus G15", ALC289_FIXUP_ASUS_GA502),
	SND_PCI_QUIRK(0x1043, 0x1e12, "ASUS UM3402", ALC287_FIXUP_CS35L41_I2C_2),
	SND_PCI_QUIRK(0x1043, 0x1e1f, "ASUS Vivobook 15 X1504VAP", ALC2XX_FIXUP_HEADSET_MIC),
	SND_PCI_QUIRK(0x1043, 0x1e51, "ASUS Zephyrus M15", ALC294_FIXUP_ASUS_GU502_PINS),
	SND_PCI_QUIRK(0x1043, 0x1e5e, "ASUS ROG Strix G513", ALC294_FIXUP_ASUS_G513_PINS),
	SND_PCI_QUIRK(0x1043, 0x1e63, "ASUS H7606W", ALC285_FIXUP_ASUS_GU605_SPI_SPEAKER2_TO_DAC1),
	SND_PCI_QUIRK(0x1043, 0x1e83, "ASUS GA605W", ALC285_FIXUP_ASUS_GU605_SPI_SPEAKER2_TO_DAC1),
	SND_PCI_QUIRK(0x1043, 0x1e8e, "ASUS Zephyrus G15", ALC289_FIXUP_ASUS_GA401),
	SND_PCI_QUIRK(0x1043, 0x1eb3, "ASUS Ally RCLA72", ALC287_FIXUP_TAS2781_I2C),
	SND_PCI_QUIRK(0x1043, 0x1ed3, "ASUS HN7306W", ALC287_FIXUP_CS35L41_I2C_2),
	SND_PCI_QUIRK(0x1043, 0x1ee2, "ASUS UM6702RA/RC", ALC287_FIXUP_CS35L41_I2C_2),
	SND_PCI_QUIRK(0x1043, 0x1c52, "ASUS Zephyrus G15 2022", ALC289_FIXUP_ASUS_GA401),
	SND_PCI_QUIRK(0x1043, 0x1f11, "ASUS Zephyrus G14", ALC289_FIXUP_ASUS_GA401),
	SND_PCI_QUIRK(0x1043, 0x1f12, "ASUS UM5302", ALC287_FIXUP_CS35L41_I2C_2),
	SND_PCI_QUIRK(0x1043, 0x1f1f, "ASUS H7604JI/JV/J3D", ALC245_FIXUP_CS35L41_SPI_2),
	SND_PCI_QUIRK(0x1043, 0x1f62, "ASUS UX7602ZM", ALC245_FIXUP_CS35L41_SPI_2),
	SND_PCI_QUIRK(0x1043, 0x1f92, "ASUS ROG Flow X16", ALC289_FIXUP_ASUS_GA401),
	SND_PCI_QUIRK(0x1043, 0x3030, "ASUS ZN270IE", ALC256_FIXUP_ASUS_AIO_GPIO2),
	SND_PCI_QUIRK(0x1043, 0x31d0, "ASUS Zen AIO 27 Z272SD_A272SD", ALC274_FIXUP_ASUS_ZEN_AIO_27),
	SND_PCI_QUIRK(0x1043, 0x3a20, "ASUS G614JZR", ALC285_FIXUP_ASUS_SPI_REAR_SPEAKERS),
	SND_PCI_QUIRK(0x1043, 0x3a30, "ASUS G814JVR/JIR", ALC285_FIXUP_ASUS_SPI_REAR_SPEAKERS),
	SND_PCI_QUIRK(0x1043, 0x3a40, "ASUS G814JZR", ALC285_FIXUP_ASUS_SPI_REAR_SPEAKERS),
	SND_PCI_QUIRK(0x1043, 0x3a50, "ASUS G834JYR/JZR", ALC285_FIXUP_ASUS_SPI_REAR_SPEAKERS),
	SND_PCI_QUIRK(0x1043, 0x3a60, "ASUS G634JYR/JZR", ALC285_FIXUP_ASUS_SPI_REAR_SPEAKERS),
	SND_PCI_QUIRK(0x1043, 0x3e30, "ASUS TP3607SA", ALC287_FIXUP_TAS2781_I2C),
	SND_PCI_QUIRK(0x1043, 0x3ee0, "ASUS Strix G815_JHR_JMR_JPR", ALC287_FIXUP_TAS2781_I2C),
	SND_PCI_QUIRK(0x1043, 0x3ef0, "ASUS Strix G635LR_LW_LX", ALC287_FIXUP_TAS2781_I2C),
	SND_PCI_QUIRK(0x1043, 0x3f00, "ASUS Strix G815LH_LM_LP", ALC287_FIXUP_TAS2781_I2C),
	SND_PCI_QUIRK(0x1043, 0x3f10, "ASUS Strix G835LR_LW_LX", ALC287_FIXUP_TAS2781_I2C),
	SND_PCI_QUIRK(0x1043, 0x3f20, "ASUS Strix G615LR_LW", ALC287_FIXUP_TAS2781_I2C),
	SND_PCI_QUIRK(0x1043, 0x3f30, "ASUS Strix G815LR_LW", ALC287_FIXUP_TAS2781_I2C),
	SND_PCI_QUIRK(0x1043, 0x831a, "ASUS P901", ALC269_FIXUP_STEREO_DMIC),
	SND_PCI_QUIRK(0x1043, 0x834a, "ASUS S101", ALC269_FIXUP_STEREO_DMIC),
	SND_PCI_QUIRK(0x1043, 0x8398, "ASUS P1005", ALC269_FIXUP_STEREO_DMIC),
	SND_PCI_QUIRK(0x1043, 0x83ce, "ASUS P1005", ALC269_FIXUP_STEREO_DMIC),
	SND_PCI_QUIRK(0x1043, 0x8516, "ASUS X101CH", ALC269_FIXUP_ASUS_X101),
	SND_PCI_QUIRK(0x104d, 0x9073, "Sony VAIO", ALC275_FIXUP_SONY_VAIO_GPIO2),
	SND_PCI_QUIRK(0x104d, 0x907b, "Sony VAIO", ALC275_FIXUP_SONY_HWEQ),
	SND_PCI_QUIRK(0x104d, 0x9084, "Sony VAIO", ALC275_FIXUP_SONY_HWEQ),
	SND_PCI_QUIRK(0x104d, 0x9099, "Sony VAIO S13", ALC275_FIXUP_SONY_DISABLE_AAMIX),
	SND_PCI_QUIRK(0x104d, 0x90b5, "Sony VAIO Pro 11", ALC286_FIXUP_SONY_MIC_NO_PRESENCE),
	SND_PCI_QUIRK(0x104d, 0x90b6, "Sony VAIO Pro 13", ALC286_FIXUP_SONY_MIC_NO_PRESENCE),
	SND_PCI_QUIRK(0x10cf, 0x1475, "Lifebook", ALC269_FIXUP_LIFEBOOK),
	SND_PCI_QUIRK(0x10cf, 0x159f, "Lifebook E780", ALC269_FIXUP_LIFEBOOK_NO_HP_TO_LINEOUT),
	SND_PCI_QUIRK(0x10cf, 0x15dc, "Lifebook T731", ALC269_FIXUP_LIFEBOOK_HP_PIN),
	SND_PCI_QUIRK(0x10cf, 0x1629, "Lifebook U7x7", ALC255_FIXUP_LIFEBOOK_U7x7_HEADSET_MIC),
	SND_PCI_QUIRK(0x10cf, 0x1757, "Lifebook E752", ALC269_FIXUP_LIFEBOOK_HP_PIN),
	SND_PCI_QUIRK(0x10cf, 0x1845, "Lifebook U904", ALC269_FIXUP_LIFEBOOK_EXTMIC),
	SND_PCI_QUIRK(0x10ec, 0x10f2, "Intel Reference board", ALC700_FIXUP_INTEL_REFERENCE),
	SND_PCI_QUIRK(0x10ec, 0x118c, "Medion EE4254 MD62100", ALC256_FIXUP_MEDION_HEADSET_NO_PRESENCE),
	SND_PCI_QUIRK(0x10ec, 0x119e, "Positivo SU C1400", ALC269_FIXUP_ASPIRE_HEADSET_MIC),
	SND_PCI_QUIRK(0x10ec, 0x11bc, "VAIO VJFE-IL", ALC269_FIXUP_LIMIT_INT_MIC_BOOST),
	SND_PCI_QUIRK(0x10ec, 0x1230, "Intel Reference board", ALC295_FIXUP_CHROME_BOOK),
	SND_PCI_QUIRK(0x10ec, 0x124c, "Intel Reference board", ALC295_FIXUP_CHROME_BOOK),
	SND_PCI_QUIRK(0x10ec, 0x1252, "Intel Reference board", ALC295_FIXUP_CHROME_BOOK),
	SND_PCI_QUIRK(0x10ec, 0x1254, "Intel Reference board", ALC295_FIXUP_CHROME_BOOK),
	SND_PCI_QUIRK(0x10ec, 0x12cc, "Intel Reference board", ALC295_FIXUP_CHROME_BOOK),
	SND_PCI_QUIRK(0x10ec, 0x12f6, "Intel Reference board", ALC295_FIXUP_CHROME_BOOK),
	SND_PCI_QUIRK(0x10f7, 0x8338, "Panasonic CF-SZ6", ALC269_FIXUP_ASPIRE_HEADSET_MIC),
	SND_PCI_QUIRK(0x144d, 0xc109, "Samsung Ativ book 9 (NP900X3G)", ALC269_FIXUP_INV_DMIC),
	SND_PCI_QUIRK(0x144d, 0xc169, "Samsung Notebook 9 Pen (NP930SBE-K01US)", ALC298_FIXUP_SAMSUNG_AMP),
	SND_PCI_QUIRK(0x144d, 0xc176, "Samsung Notebook 9 Pro (NP930MBE-K04US)", ALC298_FIXUP_SAMSUNG_AMP),
	SND_PCI_QUIRK(0x144d, 0xc189, "Samsung Galaxy Flex Book (NT950QCG-X716)", ALC298_FIXUP_SAMSUNG_AMP),
	SND_PCI_QUIRK(0x144d, 0xc18a, "Samsung Galaxy Book Ion (NP930XCJ-K01US)", ALC298_FIXUP_SAMSUNG_AMP),
	SND_PCI_QUIRK(0x144d, 0xc1a3, "Samsung Galaxy Book Pro (NP935XDB-KC1SE)", ALC298_FIXUP_SAMSUNG_AMP),
	SND_PCI_QUIRK(0x144d, 0xc1a4, "Samsung Galaxy Book Pro 360 (NT935QBD)", ALC298_FIXUP_SAMSUNG_AMP),
	SND_PCI_QUIRK(0x144d, 0xc1a6, "Samsung Galaxy Book Pro 360 (NP930QBD)", ALC298_FIXUP_SAMSUNG_AMP),
	SND_PCI_QUIRK(0x144d, 0xc740, "Samsung Ativ book 8 (NP870Z5G)", ALC269_FIXUP_ATIV_BOOK_8),
	SND_PCI_QUIRK(0x144d, 0xc812, "Samsung Notebook Pen S (NT950SBE-X58)", ALC298_FIXUP_SAMSUNG_AMP),
	SND_PCI_QUIRK(0x144d, 0xc830, "Samsung Galaxy Book Ion (NT950XCJ-X716A)", ALC298_FIXUP_SAMSUNG_AMP),
	SND_PCI_QUIRK(0x144d, 0xc832, "Samsung Galaxy Book Flex Alpha (NP730QCJ)", ALC256_FIXUP_SAMSUNG_HEADPHONE_VERY_QUIET),
	SND_PCI_QUIRK(0x144d, 0xca03, "Samsung Galaxy Book2 Pro 360 (NP930QED)", ALC298_FIXUP_SAMSUNG_AMP),
	SND_PCI_QUIRK(0x144d, 0xca06, "Samsung Galaxy Book3 360 (NP730QFG)", ALC298_FIXUP_SAMSUNG_HEADPHONE_VERY_QUIET),
	SND_PCI_QUIRK(0x144d, 0xc868, "Samsung Galaxy Book2 Pro (NP930XED)", ALC298_FIXUP_SAMSUNG_AMP),
	SND_PCI_QUIRK(0x144d, 0xc870, "Samsung Galaxy Book2 Pro (NP950XED)", ALC298_FIXUP_SAMSUNG_AMP_V2_2_AMPS),
	SND_PCI_QUIRK(0x144d, 0xc872, "Samsung Galaxy Book2 Pro (NP950XEE)", ALC298_FIXUP_SAMSUNG_AMP_V2_2_AMPS),
	SND_PCI_QUIRK(0x144d, 0xc886, "Samsung Galaxy Book3 Pro (NP964XFG)", ALC298_FIXUP_SAMSUNG_AMP_V2_4_AMPS),
	SND_PCI_QUIRK(0x144d, 0xc1ca, "Samsung Galaxy Book3 Pro 360 (NP960QFG)", ALC298_FIXUP_SAMSUNG_AMP_V2_4_AMPS),
	SND_PCI_QUIRK(0x144d, 0xc1cc, "Samsung Galaxy Book3 Ultra (NT960XFH)", ALC298_FIXUP_SAMSUNG_AMP_V2_4_AMPS),
	SND_PCI_QUIRK(0x1458, 0xfa53, "Gigabyte BXBT-2807", ALC283_FIXUP_HEADSET_MIC),
	SND_PCI_QUIRK(0x1462, 0xb120, "MSI Cubi MS-B120", ALC283_FIXUP_HEADSET_MIC),
	SND_PCI_QUIRK(0x1462, 0xb171, "Cubi N 8GL (MS-B171)", ALC283_FIXUP_HEADSET_MIC),
	SND_PCI_QUIRK(0x152d, 0x1082, "Quanta NL3", ALC269_FIXUP_LIFEBOOK),
	SND_PCI_QUIRK(0x152d, 0x1262, "Huawei NBLB-WAX9N", ALC2XX_FIXUP_HEADSET_MIC),
	SND_PCI_QUIRK(0x1558, 0x0353, "Clevo V35[05]SN[CDE]Q", ALC256_FIXUP_SYSTEM76_MIC_NO_PRESENCE),
	SND_PCI_QUIRK(0x1558, 0x1323, "Clevo N130ZU", ALC293_FIXUP_SYSTEM76_MIC_NO_PRESENCE),
	SND_PCI_QUIRK(0x1558, 0x1325, "Clevo N15[01][CW]U", ALC293_FIXUP_SYSTEM76_MIC_NO_PRESENCE),
	SND_PCI_QUIRK(0x1558, 0x1401, "Clevo L140[CZ]U", ALC293_FIXUP_SYSTEM76_MIC_NO_PRESENCE),
	SND_PCI_QUIRK(0x1558, 0x1403, "Clevo N140CU", ALC293_FIXUP_SYSTEM76_MIC_NO_PRESENCE),
	SND_PCI_QUIRK(0x1558, 0x1404, "Clevo N150CU", ALC293_FIXUP_SYSTEM76_MIC_NO_PRESENCE),
	SND_PCI_QUIRK(0x1558, 0x14a1, "Clevo L141MU", ALC293_FIXUP_SYSTEM76_MIC_NO_PRESENCE),
	SND_PCI_QUIRK(0x1558, 0x2624, "Clevo L240TU", ALC256_FIXUP_SYSTEM76_MIC_NO_PRESENCE),
	SND_PCI_QUIRK(0x1558, 0x28c1, "Clevo V370VND", ALC2XX_FIXUP_HEADSET_MIC),
	SND_PCI_QUIRK(0x1558, 0x4018, "Clevo NV40M[BE]", ALC293_FIXUP_SYSTEM76_MIC_NO_PRESENCE),
	SND_PCI_QUIRK(0x1558, 0x4019, "Clevo NV40MZ", ALC293_FIXUP_SYSTEM76_MIC_NO_PRESENCE),
	SND_PCI_QUIRK(0x1558, 0x4020, "Clevo NV40MB", ALC293_FIXUP_SYSTEM76_MIC_NO_PRESENCE),
	SND_PCI_QUIRK(0x1558, 0x4041, "Clevo NV4[15]PZ", ALC256_FIXUP_SYSTEM76_MIC_NO_PRESENCE),
	SND_PCI_QUIRK(0x1558, 0x40a1, "Clevo NL40GU", ALC293_FIXUP_SYSTEM76_MIC_NO_PRESENCE),
	SND_PCI_QUIRK(0x1558, 0x40c1, "Clevo NL40[CZ]U", ALC293_FIXUP_SYSTEM76_MIC_NO_PRESENCE),
	SND_PCI_QUIRK(0x1558, 0x40d1, "Clevo NL41DU", ALC293_FIXUP_SYSTEM76_MIC_NO_PRESENCE),
	SND_PCI_QUIRK(0x1558, 0x5015, "Clevo NH5[58]H[HJK]Q", ALC256_FIXUP_SYSTEM76_MIC_NO_PRESENCE),
	SND_PCI_QUIRK(0x1558, 0x5017, "Clevo NH7[79]H[HJK]Q", ALC256_FIXUP_SYSTEM76_MIC_NO_PRESENCE),
	SND_PCI_QUIRK(0x1558, 0x50a3, "Clevo NJ51GU", ALC293_FIXUP_SYSTEM76_MIC_NO_PRESENCE),
	SND_PCI_QUIRK(0x1558, 0x50b3, "Clevo NK50S[BEZ]", ALC293_FIXUP_SYSTEM76_MIC_NO_PRESENCE),
	SND_PCI_QUIRK(0x1558, 0x50b6, "Clevo NK50S5", ALC293_FIXUP_SYSTEM76_MIC_NO_PRESENCE),
	SND_PCI_QUIRK(0x1558, 0x50b8, "Clevo NK50SZ", ALC293_FIXUP_SYSTEM76_MIC_NO_PRESENCE),
	SND_PCI_QUIRK(0x1558, 0x50d5, "Clevo NP50D5", ALC293_FIXUP_SYSTEM76_MIC_NO_PRESENCE),
	SND_PCI_QUIRK(0x1558, 0x50e1, "Clevo NH5[58]HPQ", ALC256_FIXUP_SYSTEM76_MIC_NO_PRESENCE),
	SND_PCI_QUIRK(0x1558, 0x50e2, "Clevo NH7[79]HPQ", ALC256_FIXUP_SYSTEM76_MIC_NO_PRESENCE),
	SND_PCI_QUIRK(0x1558, 0x50f0, "Clevo NH50A[CDF]", ALC293_FIXUP_SYSTEM76_MIC_NO_PRESENCE),
	SND_PCI_QUIRK(0x1558, 0x50f2, "Clevo NH50E[PR]", ALC293_FIXUP_SYSTEM76_MIC_NO_PRESENCE),
	SND_PCI_QUIRK(0x1558, 0x50f3, "Clevo NH58DPQ", ALC293_FIXUP_SYSTEM76_MIC_NO_PRESENCE),
	SND_PCI_QUIRK(0x1558, 0x50f5, "Clevo NH55EPY", ALC293_FIXUP_SYSTEM76_MIC_NO_PRESENCE),
	SND_PCI_QUIRK(0x1558, 0x50f6, "Clevo NH55DPQ", ALC293_FIXUP_SYSTEM76_MIC_NO_PRESENCE),
	SND_PCI_QUIRK(0x1558, 0x5101, "Clevo S510WU", ALC293_FIXUP_SYSTEM76_MIC_NO_PRESENCE),
	SND_PCI_QUIRK(0x1558, 0x5157, "Clevo W517GU1", ALC293_FIXUP_SYSTEM76_MIC_NO_PRESENCE),
	SND_PCI_QUIRK(0x1558, 0x51a1, "Clevo NS50MU", ALC293_FIXUP_SYSTEM76_MIC_NO_PRESENCE),
	SND_PCI_QUIRK(0x1558, 0x51b1, "Clevo NS50AU", ALC256_FIXUP_SYSTEM76_MIC_NO_PRESENCE),
	SND_PCI_QUIRK(0x1558, 0x51b3, "Clevo NS70AU", ALC256_FIXUP_SYSTEM76_MIC_NO_PRESENCE),
	SND_PCI_QUIRK(0x1558, 0x5630, "Clevo NP50RNJS", ALC256_FIXUP_SYSTEM76_MIC_NO_PRESENCE),
	SND_PCI_QUIRK(0x1558, 0x70a1, "Clevo NB70T[HJK]", ALC293_FIXUP_SYSTEM76_MIC_NO_PRESENCE),
	SND_PCI_QUIRK(0x1558, 0x70b3, "Clevo NK70SB", ALC293_FIXUP_SYSTEM76_MIC_NO_PRESENCE),
	SND_PCI_QUIRK(0x1558, 0x70f2, "Clevo NH79EPY", ALC293_FIXUP_SYSTEM76_MIC_NO_PRESENCE),
	SND_PCI_QUIRK(0x1558, 0x70f3, "Clevo NH77DPQ", ALC293_FIXUP_SYSTEM76_MIC_NO_PRESENCE),
	SND_PCI_QUIRK(0x1558, 0x70f4, "Clevo NH77EPY", ALC293_FIXUP_SYSTEM76_MIC_NO_PRESENCE),
	SND_PCI_QUIRK(0x1558, 0x70f6, "Clevo NH77DPQ-Y", ALC293_FIXUP_SYSTEM76_MIC_NO_PRESENCE),
	SND_PCI_QUIRK(0x1558, 0x7716, "Clevo NS50PU", ALC256_FIXUP_SYSTEM76_MIC_NO_PRESENCE),
	SND_PCI_QUIRK(0x1558, 0x7717, "Clevo NS70PU", ALC256_FIXUP_SYSTEM76_MIC_NO_PRESENCE),
	SND_PCI_QUIRK(0x1558, 0x7718, "Clevo L140PU", ALC256_FIXUP_SYSTEM76_MIC_NO_PRESENCE),
	SND_PCI_QUIRK(0x1558, 0x7724, "Clevo L140AU", ALC256_FIXUP_SYSTEM76_MIC_NO_PRESENCE),
	SND_PCI_QUIRK(0x1558, 0x8228, "Clevo NR40BU", ALC293_FIXUP_SYSTEM76_MIC_NO_PRESENCE),
	SND_PCI_QUIRK(0x1558, 0x8520, "Clevo NH50D[CD]", ALC293_FIXUP_SYSTEM76_MIC_NO_PRESENCE),
	SND_PCI_QUIRK(0x1558, 0x8521, "Clevo NH77D[CD]", ALC293_FIXUP_SYSTEM76_MIC_NO_PRESENCE),
	SND_PCI_QUIRK(0x1558, 0x8535, "Clevo NH50D[BE]", ALC293_FIXUP_SYSTEM76_MIC_NO_PRESENCE),
	SND_PCI_QUIRK(0x1558, 0x8536, "Clevo NH79D[BE]", ALC293_FIXUP_SYSTEM76_MIC_NO_PRESENCE),
	SND_PCI_QUIRK(0x1558, 0x8550, "Clevo NH[57][0-9][ER][ACDH]Q", ALC293_FIXUP_SYSTEM76_MIC_NO_PRESENCE),
	SND_PCI_QUIRK(0x1558, 0x8551, "Clevo NH[57][0-9][ER][ACDH]Q", ALC293_FIXUP_SYSTEM76_MIC_NO_PRESENCE),
	SND_PCI_QUIRK(0x1558, 0x8560, "Clevo NH[57][0-9][ER][ACDH]Q", ALC269_FIXUP_HEADSET_MIC),
	SND_PCI_QUIRK(0x1558, 0x8561, "Clevo NH[57][0-9][ER][ACDH]Q", ALC269_FIXUP_HEADSET_MIC),
	SND_PCI_QUIRK(0x1558, 0x8562, "Clevo NH[57][0-9]RZ[Q]", ALC269_FIXUP_DMIC),
	SND_PCI_QUIRK(0x1558, 0x8668, "Clevo NP50B[BE]", ALC293_FIXUP_SYSTEM76_MIC_NO_PRESENCE),
	SND_PCI_QUIRK(0x1558, 0x866d, "Clevo NP5[05]PN[HJK]", ALC256_FIXUP_SYSTEM76_MIC_NO_PRESENCE),
	SND_PCI_QUIRK(0x1558, 0x867c, "Clevo NP7[01]PNP", ALC256_FIXUP_SYSTEM76_MIC_NO_PRESENCE),
	SND_PCI_QUIRK(0x1558, 0x867d, "Clevo NP7[01]PN[HJK]", ALC256_FIXUP_SYSTEM76_MIC_NO_PRESENCE),
	SND_PCI_QUIRK(0x1558, 0x8680, "Clevo NJ50LU", ALC293_FIXUP_SYSTEM76_MIC_NO_PRESENCE),
	SND_PCI_QUIRK(0x1558, 0x8686, "Clevo NH50[CZ]U", ALC256_FIXUP_MIC_NO_PRESENCE_AND_RESUME),
	SND_PCI_QUIRK(0x1558, 0x8a20, "Clevo NH55DCQ-Y", ALC293_FIXUP_SYSTEM76_MIC_NO_PRESENCE),
	SND_PCI_QUIRK(0x1558, 0x8a51, "Clevo NH70RCQ-Y", ALC293_FIXUP_SYSTEM76_MIC_NO_PRESENCE),
	SND_PCI_QUIRK(0x1558, 0x8d50, "Clevo NH55RCQ-M", ALC293_FIXUP_SYSTEM76_MIC_NO_PRESENCE),
	SND_PCI_QUIRK(0x1558, 0x951d, "Clevo N950T[CDF]", ALC293_FIXUP_SYSTEM76_MIC_NO_PRESENCE),
	SND_PCI_QUIRK(0x1558, 0x9600, "Clevo N960K[PR]", ALC293_FIXUP_SYSTEM76_MIC_NO_PRESENCE),
	SND_PCI_QUIRK(0x1558, 0x961d, "Clevo N960S[CDF]", ALC293_FIXUP_SYSTEM76_MIC_NO_PRESENCE),
	SND_PCI_QUIRK(0x1558, 0x971d, "Clevo N970T[CDF]", ALC293_FIXUP_SYSTEM76_MIC_NO_PRESENCE),
	SND_PCI_QUIRK(0x1558, 0xa500, "Clevo NL5[03]RU", ALC293_FIXUP_SYSTEM76_MIC_NO_PRESENCE),
	SND_PCI_QUIRK(0x1558, 0xa554, "VAIO VJFH52", ALC269_FIXUP_VAIO_VJFH52_MIC_NO_PRESENCE),
	SND_PCI_QUIRK(0x1558, 0xa600, "Clevo NL50NU", ALC293_FIXUP_SYSTEM76_MIC_NO_PRESENCE),
	SND_PCI_QUIRK(0x1558, 0xa650, "Clevo NP[567]0SN[CD]", ALC256_FIXUP_SYSTEM76_MIC_NO_PRESENCE),
	SND_PCI_QUIRK(0x1558, 0xa671, "Clevo NP70SN[CDE]", ALC256_FIXUP_SYSTEM76_MIC_NO_PRESENCE),
	SND_PCI_QUIRK(0x1558, 0xa741, "Clevo V54x_6x_TNE", ALC245_FIXUP_CLEVO_NOISY_MIC),
	SND_PCI_QUIRK(0x1558, 0xa763, "Clevo V54x_6x_TU", ALC245_FIXUP_CLEVO_NOISY_MIC),
	SND_PCI_QUIRK(0x1558, 0xb018, "Clevo NP50D[BE]", ALC293_FIXUP_SYSTEM76_MIC_NO_PRESENCE),
	SND_PCI_QUIRK(0x1558, 0xb019, "Clevo NH77D[BE]Q", ALC293_FIXUP_SYSTEM76_MIC_NO_PRESENCE),
	SND_PCI_QUIRK(0x1558, 0xb022, "Clevo NH77D[DC][QW]", ALC293_FIXUP_SYSTEM76_MIC_NO_PRESENCE),
	SND_PCI_QUIRK(0x1558, 0xc018, "Clevo NP50D[BE]", ALC293_FIXUP_SYSTEM76_MIC_NO_PRESENCE),
	SND_PCI_QUIRK(0x1558, 0xc019, "Clevo NH77D[BE]Q", ALC293_FIXUP_SYSTEM76_MIC_NO_PRESENCE),
	SND_PCI_QUIRK(0x1558, 0xc022, "Clevo NH77[DC][QW]", ALC293_FIXUP_SYSTEM76_MIC_NO_PRESENCE),
	SND_PCI_QUIRK(0x17aa, 0x1036, "Lenovo P520", ALC233_FIXUP_LENOVO_MULTI_CODECS),
	SND_PCI_QUIRK(0x17aa, 0x1048, "ThinkCentre Station", ALC623_FIXUP_LENOVO_THINKSTATION_P340),
	SND_PCI_QUIRK(0x17aa, 0x20f2, "Thinkpad SL410/510", ALC269_FIXUP_SKU_IGNORE),
	SND_PCI_QUIRK(0x17aa, 0x215e, "Thinkpad L512", ALC269_FIXUP_SKU_IGNORE),
	SND_PCI_QUIRK(0x17aa, 0x21b8, "Thinkpad Edge 14", ALC269_FIXUP_SKU_IGNORE),
	SND_PCI_QUIRK(0x17aa, 0x21ca, "Thinkpad L412", ALC269_FIXUP_SKU_IGNORE),
	SND_PCI_QUIRK(0x17aa, 0x21e9, "Thinkpad Edge 15", ALC269_FIXUP_SKU_IGNORE),
	SND_PCI_QUIRK(0x17aa, 0x21f3, "Thinkpad T430", ALC269_FIXUP_LENOVO_DOCK),
	SND_PCI_QUIRK(0x17aa, 0x21f6, "Thinkpad T530", ALC269_FIXUP_LENOVO_DOCK_LIMIT_BOOST),
	SND_PCI_QUIRK(0x17aa, 0x21fa, "Thinkpad X230", ALC269_FIXUP_LENOVO_DOCK),
	SND_PCI_QUIRK(0x17aa, 0x21fb, "Thinkpad T430s", ALC269_FIXUP_LENOVO_DOCK),
	SND_PCI_QUIRK(0x17aa, 0x2203, "Thinkpad X230 Tablet", ALC269_FIXUP_LENOVO_DOCK),
	SND_PCI_QUIRK(0x17aa, 0x2208, "Thinkpad T431s", ALC269_FIXUP_LENOVO_DOCK),
	SND_PCI_QUIRK(0x17aa, 0x220c, "Thinkpad T440s", ALC292_FIXUP_TPT440),
	SND_PCI_QUIRK(0x17aa, 0x220e, "Thinkpad T440p", ALC292_FIXUP_TPT440_DOCK),
	SND_PCI_QUIRK(0x17aa, 0x2210, "Thinkpad T540p", ALC292_FIXUP_TPT440_DOCK),
	SND_PCI_QUIRK(0x17aa, 0x2211, "Thinkpad W541", ALC292_FIXUP_TPT440_DOCK),
	SND_PCI_QUIRK(0x17aa, 0x2212, "Thinkpad T440", ALC292_FIXUP_TPT440_DOCK),
	SND_PCI_QUIRK(0x17aa, 0x2214, "Thinkpad X240", ALC292_FIXUP_TPT440_DOCK),
	SND_PCI_QUIRK(0x17aa, 0x2215, "Thinkpad", ALC269_FIXUP_LIMIT_INT_MIC_BOOST),
	SND_PCI_QUIRK(0x17aa, 0x2218, "Thinkpad X1 Carbon 2nd", ALC292_FIXUP_TPT440_DOCK),
	SND_PCI_QUIRK(0x17aa, 0x2223, "ThinkPad T550", ALC292_FIXUP_TPT440_DOCK),
	SND_PCI_QUIRK(0x17aa, 0x2226, "ThinkPad X250", ALC292_FIXUP_TPT440_DOCK),
	SND_PCI_QUIRK(0x17aa, 0x222d, "Thinkpad", ALC298_FIXUP_TPT470_DOCK),
	SND_PCI_QUIRK(0x17aa, 0x222e, "Thinkpad", ALC298_FIXUP_TPT470_DOCK),
	SND_PCI_QUIRK(0x17aa, 0x2231, "Thinkpad T560", ALC292_FIXUP_TPT460),
	SND_PCI_QUIRK(0x17aa, 0x2233, "Thinkpad", ALC292_FIXUP_TPT460),
	SND_PCI_QUIRK(0x17aa, 0x2234, "Thinkpad ICE-1", ALC287_FIXUP_TAS2781_I2C),
	SND_PCI_QUIRK(0x17aa, 0x2245, "Thinkpad T470", ALC298_FIXUP_TPT470_DOCK),
	SND_PCI_QUIRK(0x17aa, 0x2246, "Thinkpad", ALC298_FIXUP_TPT470_DOCK),
	SND_PCI_QUIRK(0x17aa, 0x2247, "Thinkpad", ALC298_FIXUP_TPT470_DOCK),
	SND_PCI_QUIRK(0x17aa, 0x2249, "Thinkpad", ALC292_FIXUP_TPT460),
	SND_PCI_QUIRK(0x17aa, 0x224b, "Thinkpad", ALC298_FIXUP_TPT470_DOCK),
	SND_PCI_QUIRK(0x17aa, 0x224c, "Thinkpad", ALC298_FIXUP_TPT470_DOCK),
	SND_PCI_QUIRK(0x17aa, 0x224d, "Thinkpad", ALC298_FIXUP_TPT470_DOCK),
	SND_PCI_QUIRK(0x17aa, 0x225d, "Thinkpad T480", ALC269_FIXUP_LIMIT_INT_MIC_BOOST),
	SND_PCI_QUIRK(0x17aa, 0x2292, "Thinkpad X1 Carbon 7th", ALC285_FIXUP_THINKPAD_HEADSET_JACK),
	SND_PCI_QUIRK(0x17aa, 0x22be, "Thinkpad X1 Carbon 8th", ALC285_FIXUP_THINKPAD_HEADSET_JACK),
	SND_PCI_QUIRK(0x17aa, 0x22c1, "Thinkpad P1 Gen 3", ALC285_FIXUP_THINKPAD_NO_BASS_SPK_HEADSET_JACK),
	SND_PCI_QUIRK(0x17aa, 0x22c2, "Thinkpad X1 Extreme Gen 3", ALC285_FIXUP_THINKPAD_NO_BASS_SPK_HEADSET_JACK),
	SND_PCI_QUIRK(0x17aa, 0x22f1, "Thinkpad", ALC287_FIXUP_MG_RTKC_CSAMP_CS35L41_I2C_THINKPAD),
	SND_PCI_QUIRK(0x17aa, 0x22f2, "Thinkpad", ALC287_FIXUP_MG_RTKC_CSAMP_CS35L41_I2C_THINKPAD),
	SND_PCI_QUIRK(0x17aa, 0x22f3, "Thinkpad", ALC287_FIXUP_MG_RTKC_CSAMP_CS35L41_I2C_THINKPAD),
	SND_PCI_QUIRK(0x17aa, 0x2316, "Thinkpad P1 Gen 6", ALC287_FIXUP_MG_RTKC_CSAMP_CS35L41_I2C_THINKPAD),
	SND_PCI_QUIRK(0x17aa, 0x2317, "Thinkpad P1 Gen 6", ALC287_FIXUP_MG_RTKC_CSAMP_CS35L41_I2C_THINKPAD),
	SND_PCI_QUIRK(0x17aa, 0x2318, "Thinkpad Z13 Gen2", ALC287_FIXUP_MG_RTKC_CSAMP_CS35L41_I2C_THINKPAD),
	SND_PCI_QUIRK(0x17aa, 0x2319, "Thinkpad Z16 Gen2", ALC287_FIXUP_MG_RTKC_CSAMP_CS35L41_I2C_THINKPAD),
	SND_PCI_QUIRK(0x17aa, 0x231a, "Thinkpad Z16 Gen2", ALC287_FIXUP_MG_RTKC_CSAMP_CS35L41_I2C_THINKPAD),
	SND_PCI_QUIRK(0x17aa, 0x231e, "Thinkpad", ALC287_FIXUP_LENOVO_THKPAD_WH_ALC1318),
	SND_PCI_QUIRK(0x17aa, 0x231f, "Thinkpad", ALC287_FIXUP_LENOVO_THKPAD_WH_ALC1318),
	SND_PCI_QUIRK(0x17aa, 0x2326, "Hera2", ALC287_FIXUP_TAS2781_I2C),
	SND_PCI_QUIRK(0x17aa, 0x30bb, "ThinkCentre AIO", ALC233_FIXUP_LENOVO_LINE2_MIC_HOTKEY),
	SND_PCI_QUIRK(0x17aa, 0x30e2, "ThinkCentre AIO", ALC233_FIXUP_LENOVO_LINE2_MIC_HOTKEY),
	SND_PCI_QUIRK(0x17aa, 0x310c, "ThinkCentre Station", ALC294_FIXUP_LENOVO_MIC_LOCATION),
	SND_PCI_QUIRK(0x17aa, 0x3111, "ThinkCentre Station", ALC294_FIXUP_LENOVO_MIC_LOCATION),
	SND_PCI_QUIRK(0x17aa, 0x312a, "ThinkCentre Station", ALC294_FIXUP_LENOVO_MIC_LOCATION),
	SND_PCI_QUIRK(0x17aa, 0x312f, "ThinkCentre Station", ALC294_FIXUP_LENOVO_MIC_LOCATION),
	SND_PCI_QUIRK(0x17aa, 0x313c, "ThinkCentre Station", ALC294_FIXUP_LENOVO_MIC_LOCATION),
	SND_PCI_QUIRK(0x17aa, 0x3151, "ThinkCentre Station", ALC283_FIXUP_HEADSET_MIC),
	SND_PCI_QUIRK(0x17aa, 0x3176, "ThinkCentre Station", ALC283_FIXUP_HEADSET_MIC),
	SND_PCI_QUIRK(0x17aa, 0x3178, "ThinkCentre Station", ALC283_FIXUP_HEADSET_MIC),
	SND_PCI_QUIRK(0x17aa, 0x31af, "ThinkCentre Station", ALC623_FIXUP_LENOVO_THINKSTATION_P340),
	SND_PCI_QUIRK(0x17aa, 0x334b, "Lenovo ThinkCentre M70 Gen5", ALC283_FIXUP_HEADSET_MIC),
	SND_PCI_QUIRK(0x17aa, 0x3801, "Lenovo Yoga9 14IAP7", ALC287_FIXUP_YOGA9_14IAP7_BASS_SPK_PIN),
	HDA_CODEC_QUIRK(0x17aa, 0x3802, "DuetITL 2021", ALC287_FIXUP_YOGA7_14ITL_SPEAKERS),
	SND_PCI_QUIRK(0x17aa, 0x3802, "Lenovo Yoga Pro 9 14IRP8", ALC287_FIXUP_TAS2781_I2C),
	SND_PCI_QUIRK(0x17aa, 0x3813, "Legion 7i 15IMHG05", ALC287_FIXUP_LEGION_15IMHG05_SPEAKERS),
	SND_PCI_QUIRK(0x17aa, 0x3818, "Lenovo C940 / Yoga Duet 7", ALC298_FIXUP_LENOVO_C940_DUET7),
	SND_PCI_QUIRK(0x17aa, 0x3819, "Lenovo 13s Gen2 ITL", ALC287_FIXUP_13S_GEN2_SPEAKERS),
	HDA_CODEC_QUIRK(0x17aa, 0x3820, "IdeaPad 330-17IKB 81DM", ALC269_FIXUP_ASPIRE_HEADSET_MIC),
	SND_PCI_QUIRK(0x17aa, 0x3820, "Yoga Duet 7 13ITL6", ALC287_FIXUP_YOGA7_14ITL_SPEAKERS),
	SND_PCI_QUIRK(0x17aa, 0x3824, "Legion Y9000X 2020", ALC285_FIXUP_LEGION_Y9000X_SPEAKERS),
	SND_PCI_QUIRK(0x17aa, 0x3827, "Ideapad S740", ALC285_FIXUP_IDEAPAD_S740_COEF),
	SND_PCI_QUIRK(0x17aa, 0x3834, "Lenovo IdeaPad Slim 9i 14ITL5", ALC287_FIXUP_YOGA7_14ITL_SPEAKERS),
	SND_PCI_QUIRK(0x17aa, 0x383d, "Legion Y9000X 2019", ALC285_FIXUP_LEGION_Y9000X_SPEAKERS),
	SND_PCI_QUIRK(0x17aa, 0x3843, "Yoga 9i", ALC287_FIXUP_IDEAPAD_BASS_SPK_AMP),
	SND_PCI_QUIRK(0x17aa, 0x3847, "Legion 7 16ACHG6", ALC287_FIXUP_LEGION_16ACHG6),
	SND_PCI_QUIRK(0x17aa, 0x384a, "Lenovo Yoga 7 15ITL5", ALC287_FIXUP_YOGA7_14ITL_SPEAKERS),
	SND_PCI_QUIRK(0x17aa, 0x3852, "Lenovo Yoga 7 14ITL5", ALC287_FIXUP_YOGA7_14ITL_SPEAKERS),
	SND_PCI_QUIRK(0x17aa, 0x3853, "Lenovo Yoga 7 15ITL5", ALC287_FIXUP_YOGA7_14ITL_SPEAKERS),
	SND_PCI_QUIRK(0x17aa, 0x3855, "Legion 7 16ITHG6", ALC287_FIXUP_LEGION_16ITHG6),
	SND_PCI_QUIRK(0x17aa, 0x3865, "Lenovo 13X", ALC287_FIXUP_CS35L41_I2C_2),
	SND_PCI_QUIRK(0x17aa, 0x3866, "Lenovo 13X", ALC287_FIXUP_CS35L41_I2C_2),
	SND_PCI_QUIRK(0x17aa, 0x3869, "Lenovo Yoga7 14IAL7", ALC287_FIXUP_YOGA9_14IAP7_BASS_SPK_PIN),
	HDA_CODEC_QUIRK(0x17aa, 0x386e, "Legion Y9000X 2022 IAH7", ALC287_FIXUP_CS35L41_I2C_2),
	SND_PCI_QUIRK(0x17aa, 0x386e, "Yoga Pro 7 14ARP8", ALC285_FIXUP_SPEAKER2_TO_DAC1),
	HDA_CODEC_QUIRK(0x17aa, 0x386f, "Legion Pro 7 16ARX8H", ALC287_FIXUP_TAS2781_I2C),
	SND_PCI_QUIRK(0x17aa, 0x386f, "Legion Pro 7i 16IAX7", ALC287_FIXUP_CS35L41_I2C_2),
	SND_PCI_QUIRK(0x17aa, 0x3870, "Lenovo Yoga 7 14ARB7", ALC287_FIXUP_YOGA7_14ARB7_I2C),
	SND_PCI_QUIRK(0x17aa, 0x3877, "Lenovo Legion 7 Slim 16ARHA7", ALC287_FIXUP_CS35L41_I2C_2),
	SND_PCI_QUIRK(0x17aa, 0x3878, "Lenovo Legion 7 Slim 16ARHA7", ALC287_FIXUP_CS35L41_I2C_2),
	SND_PCI_QUIRK(0x17aa, 0x387d, "Yoga S780-16 pro Quad AAC", ALC287_FIXUP_TAS2781_I2C),
	SND_PCI_QUIRK(0x17aa, 0x387e, "Yoga S780-16 pro Quad YC", ALC287_FIXUP_TAS2781_I2C),
	SND_PCI_QUIRK(0x17aa, 0x387f, "Yoga S780-16 pro dual LX", ALC287_FIXUP_TAS2781_I2C),
	SND_PCI_QUIRK(0x17aa, 0x3880, "Yoga S780-16 pro dual YC", ALC287_FIXUP_TAS2781_I2C),
	SND_PCI_QUIRK(0x17aa, 0x3881, "YB9 dual power mode2 YC", ALC287_FIXUP_TAS2781_I2C),
	SND_PCI_QUIRK(0x17aa, 0x3882, "Lenovo Yoga Pro 7 14APH8", ALC287_FIXUP_YOGA9_14IAP7_BASS_SPK_PIN),
	SND_PCI_QUIRK(0x17aa, 0x3884, "Y780 YG DUAL", ALC287_FIXUP_TAS2781_I2C),
	SND_PCI_QUIRK(0x17aa, 0x3886, "Y780 VECO DUAL", ALC287_FIXUP_TAS2781_I2C),
	SND_PCI_QUIRK(0x17aa, 0x3891, "Lenovo Yoga Pro 7 14AHP9", ALC287_FIXUP_YOGA9_14IAP7_BASS_SPK_PIN),
	SND_PCI_QUIRK(0x17aa, 0x38a5, "Y580P AMD dual", ALC287_FIXUP_TAS2781_I2C),
	SND_PCI_QUIRK(0x17aa, 0x38a7, "Y780P AMD YG dual", ALC287_FIXUP_TAS2781_I2C),
	SND_PCI_QUIRK(0x17aa, 0x38a8, "Y780P AMD VECO dual", ALC287_FIXUP_TAS2781_I2C),
	SND_PCI_QUIRK(0x17aa, 0x38a9, "Thinkbook 16P", ALC287_FIXUP_MG_RTKC_CSAMP_CS35L41_I2C_THINKPAD),
	SND_PCI_QUIRK(0x17aa, 0x38ab, "Thinkbook 16P", ALC287_FIXUP_MG_RTKC_CSAMP_CS35L41_I2C_THINKPAD),
	SND_PCI_QUIRK(0x17aa, 0x38b4, "Legion Slim 7 16IRH8", ALC287_FIXUP_CS35L41_I2C_2),
	SND_PCI_QUIRK(0x17aa, 0x38b5, "Legion Slim 7 16IRH8", ALC287_FIXUP_CS35L41_I2C_2),
	SND_PCI_QUIRK(0x17aa, 0x38b6, "Legion Slim 7 16APH8", ALC287_FIXUP_CS35L41_I2C_2),
	SND_PCI_QUIRK(0x17aa, 0x38b7, "Legion Slim 7 16APH8", ALC287_FIXUP_CS35L41_I2C_2),
	SND_PCI_QUIRK(0x17aa, 0x38b8, "Yoga S780-14.5 proX AMD YC Dual", ALC287_FIXUP_TAS2781_I2C),
	SND_PCI_QUIRK(0x17aa, 0x38b9, "Yoga S780-14.5 proX AMD LX Dual", ALC287_FIXUP_TAS2781_I2C),
	SND_PCI_QUIRK(0x17aa, 0x38ba, "Yoga S780-14.5 Air AMD quad YC", ALC287_FIXUP_TAS2781_I2C),
	SND_PCI_QUIRK(0x17aa, 0x38bb, "Yoga S780-14.5 Air AMD quad AAC", ALC287_FIXUP_TAS2781_I2C),
	SND_PCI_QUIRK(0x17aa, 0x38be, "Yoga S980-14.5 proX YC Dual", ALC287_FIXUP_TAS2781_I2C),
	SND_PCI_QUIRK(0x17aa, 0x38bf, "Yoga S980-14.5 proX LX Dual", ALC287_FIXUP_TAS2781_I2C),
	SND_PCI_QUIRK(0x17aa, 0x38c3, "Y980 DUAL", ALC287_FIXUP_TAS2781_I2C),
	SND_PCI_QUIRK(0x17aa, 0x38c7, "Thinkbook 13x Gen 4", ALC287_FIXUP_CS35L41_I2C_4),
	SND_PCI_QUIRK(0x17aa, 0x38c8, "Thinkbook 13x Gen 4", ALC287_FIXUP_CS35L41_I2C_4),
	SND_PCI_QUIRK(0x17aa, 0x38cb, "Y790 YG DUAL", ALC287_FIXUP_TAS2781_I2C),
	SND_PCI_QUIRK(0x17aa, 0x38cd, "Y790 VECO DUAL", ALC287_FIXUP_TAS2781_I2C),
	SND_PCI_QUIRK(0x17aa, 0x38d2, "Lenovo Yoga 9 14IMH9", ALC287_FIXUP_YOGA9_14IMH9_BASS_SPK_PIN),
	SND_PCI_QUIRK(0x17aa, 0x38d3, "Yoga S990-16 Pro IMH YC Dual", ALC287_FIXUP_TAS2781_I2C),
	SND_PCI_QUIRK(0x17aa, 0x38d4, "Yoga S990-16 Pro IMH VECO Dual", ALC287_FIXUP_TAS2781_I2C),
	SND_PCI_QUIRK(0x17aa, 0x38d5, "Yoga S990-16 Pro IMH YC Quad", ALC287_FIXUP_TAS2781_I2C),
	SND_PCI_QUIRK(0x17aa, 0x38d6, "Yoga S990-16 Pro IMH VECO Quad", ALC287_FIXUP_TAS2781_I2C),
	SND_PCI_QUIRK(0x17aa, 0x38d7, "Lenovo Yoga 9 14IMH9", ALC287_FIXUP_YOGA9_14IMH9_BASS_SPK_PIN),
	SND_PCI_QUIRK(0x17aa, 0x38df, "Yoga Y990 Intel YC Dual", ALC287_FIXUP_TAS2781_I2C),
	SND_PCI_QUIRK(0x17aa, 0x38e0, "Yoga Y990 Intel VECO Dual", ALC287_FIXUP_TAS2781_I2C),
	SND_PCI_QUIRK(0x17aa, 0x38f8, "Yoga Book 9i", ALC287_FIXUP_TAS2781_I2C),
	SND_PCI_QUIRK(0x17aa, 0x38df, "Y990 YG DUAL", ALC287_FIXUP_TAS2781_I2C),
	SND_PCI_QUIRK(0x17aa, 0x38f9, "Thinkbook 16P Gen5", ALC287_FIXUP_MG_RTKC_CSAMP_CS35L41_I2C_THINKPAD),
	SND_PCI_QUIRK(0x17aa, 0x38fa, "Thinkbook 16P Gen5", ALC287_FIXUP_MG_RTKC_CSAMP_CS35L41_I2C_THINKPAD),
	SND_PCI_QUIRK(0x17aa, 0x38fd, "ThinkBook plus Gen5 Hybrid", ALC287_FIXUP_TAS2781_I2C),
	SND_PCI_QUIRK(0x17aa, 0x3902, "Lenovo E50-80", ALC269_FIXUP_DMIC_THINKPAD_ACPI),
	SND_PCI_QUIRK(0x17aa, 0x3913, "Lenovo 145", ALC236_FIXUP_LENOVO_INV_DMIC),
	SND_PCI_QUIRK(0x17aa, 0x391f, "Yoga S990-16 pro Quad YC Quad", ALC287_FIXUP_TAS2781_I2C),
	SND_PCI_QUIRK(0x17aa, 0x3920, "Yoga S990-16 pro Quad VECO Quad", ALC287_FIXUP_TAS2781_I2C),
	SND_PCI_QUIRK(0x17aa, 0x3977, "IdeaPad S210", ALC283_FIXUP_INT_MIC),
	SND_PCI_QUIRK(0x17aa, 0x3978, "Lenovo B50-70", ALC269_FIXUP_DMIC_THINKPAD_ACPI),
	SND_PCI_QUIRK(0x17aa, 0x3bf8, "Quanta FL1", ALC269_FIXUP_PCM_44K),
	SND_PCI_QUIRK(0x17aa, 0x5013, "Thinkpad", ALC269_FIXUP_LIMIT_INT_MIC_BOOST),
	SND_PCI_QUIRK(0x17aa, 0x501a, "Thinkpad", ALC283_FIXUP_INT_MIC),
	SND_PCI_QUIRK(0x17aa, 0x501e, "Thinkpad L440", ALC292_FIXUP_TPT440_DOCK),
	SND_PCI_QUIRK(0x17aa, 0x5026, "Thinkpad", ALC269_FIXUP_LIMIT_INT_MIC_BOOST),
	SND_PCI_QUIRK(0x17aa, 0x5034, "Thinkpad T450", ALC292_FIXUP_TPT440_DOCK),
	SND_PCI_QUIRK(0x17aa, 0x5036, "Thinkpad T450s", ALC292_FIXUP_TPT440_DOCK),
	SND_PCI_QUIRK(0x17aa, 0x503c, "Thinkpad L450", ALC292_FIXUP_TPT440_DOCK),
	SND_PCI_QUIRK(0x17aa, 0x504a, "ThinkPad X260", ALC292_FIXUP_TPT440_DOCK),
	SND_PCI_QUIRK(0x17aa, 0x504b, "Thinkpad", ALC293_FIXUP_LENOVO_SPK_NOISE),
	SND_PCI_QUIRK(0x17aa, 0x5050, "Thinkpad T560p", ALC292_FIXUP_TPT460),
	SND_PCI_QUIRK(0x17aa, 0x5051, "Thinkpad L460", ALC292_FIXUP_TPT460),
	SND_PCI_QUIRK(0x17aa, 0x5053, "Thinkpad T460", ALC292_FIXUP_TPT460),
	SND_PCI_QUIRK(0x17aa, 0x505d, "Thinkpad", ALC298_FIXUP_TPT470_DOCK),
	SND_PCI_QUIRK(0x17aa, 0x505f, "Thinkpad", ALC298_FIXUP_TPT470_DOCK),
	SND_PCI_QUIRK(0x17aa, 0x5062, "Thinkpad", ALC298_FIXUP_TPT470_DOCK),
	SND_PCI_QUIRK(0x17aa, 0x508b, "Thinkpad X12 Gen 1", ALC287_FIXUP_LEGION_15IMHG05_SPEAKERS),
	SND_PCI_QUIRK(0x17aa, 0x5109, "Thinkpad", ALC269_FIXUP_LIMIT_INT_MIC_BOOST),
	SND_PCI_QUIRK(0x17aa, 0x511e, "Thinkpad", ALC298_FIXUP_TPT470_DOCK),
	SND_PCI_QUIRK(0x17aa, 0x511f, "Thinkpad", ALC298_FIXUP_TPT470_DOCK),
	SND_PCI_QUIRK(0x17aa, 0x9e54, "LENOVO NB", ALC269_FIXUP_LENOVO_EAPD),
	SND_PCI_QUIRK(0x17aa, 0x9e56, "Lenovo ZhaoYang CF4620Z", ALC286_FIXUP_SONY_MIC_NO_PRESENCE),
	SND_PCI_QUIRK(0x1849, 0x0269, "Positivo Master C6400", ALC269VB_FIXUP_ASUS_ZENBOOK),
	SND_PCI_QUIRK(0x1849, 0x1233, "ASRock NUC Box 1100", ALC233_FIXUP_NO_AUDIO_JACK),
	SND_PCI_QUIRK(0x1849, 0xa233, "Positivo Master C6300", ALC269_FIXUP_HEADSET_MIC),
	SND_PCI_QUIRK(0x1854, 0x0440, "LG CQ6", ALC256_FIXUP_HEADPHONE_AMP_VOL),
	SND_PCI_QUIRK(0x1854, 0x0441, "LG CQ6 AIO", ALC256_FIXUP_HEADPHONE_AMP_VOL),
	SND_PCI_QUIRK(0x1854, 0x0488, "LG gram 16 (16Z90R)", ALC298_FIXUP_SAMSUNG_AMP_V2_4_AMPS),
	SND_PCI_QUIRK(0x1854, 0x048a, "LG gram 17 (17ZD90R)", ALC298_FIXUP_SAMSUNG_AMP_V2_4_AMPS),
	SND_PCI_QUIRK(0x19e5, 0x3204, "Huawei MACH-WX9", ALC256_FIXUP_HUAWEI_MACH_WX9_PINS),
	SND_PCI_QUIRK(0x19e5, 0x320f, "Huawei WRT-WX9 ", ALC256_FIXUP_ASUS_MIC_NO_PRESENCE),
	SND_PCI_QUIRK(0x19e5, 0x3212, "Huawei KLV-WX9 ", ALC256_FIXUP_ACER_HEADSET_MIC),
	SND_PCI_QUIRK(0x1b35, 0x1235, "CZC B20", ALC269_FIXUP_CZC_B20),
	SND_PCI_QUIRK(0x1b35, 0x1236, "CZC TMI", ALC269_FIXUP_CZC_TMI),
	SND_PCI_QUIRK(0x1b35, 0x1237, "CZC L101", ALC269_FIXUP_CZC_L101),
	SND_PCI_QUIRK(0x1b7d, 0xa831, "Ordissimo EVE2 ", ALC269VB_FIXUP_ORDISSIMO_EVE2), /* Also known as Malata PC-B1303 */
	SND_PCI_QUIRK(0x1c06, 0x2013, "Lemote A1802", ALC269_FIXUP_LEMOTE_A1802),
	SND_PCI_QUIRK(0x1c06, 0x2015, "Lemote A190X", ALC269_FIXUP_LEMOTE_A190X),
	SND_PCI_QUIRK(0x1c6c, 0x122a, "Positivo N14AP7", ALC269_FIXUP_LIMIT_INT_MIC_BOOST),
	SND_PCI_QUIRK(0x1c6c, 0x1251, "Positivo N14KP6-TG", ALC288_FIXUP_DELL1_MIC_NO_PRESENCE),
	SND_PCI_QUIRK(0x1d05, 0x1132, "TongFang PHxTxX1", ALC256_FIXUP_SET_COEF_DEFAULTS),
	SND_PCI_QUIRK(0x1d05, 0x1096, "TongFang GMxMRxx", ALC269_FIXUP_NO_SHUTUP),
	SND_PCI_QUIRK(0x1d05, 0x1100, "TongFang GKxNRxx", ALC269_FIXUP_NO_SHUTUP),
	SND_PCI_QUIRK(0x1d05, 0x1111, "TongFang GMxZGxx", ALC269_FIXUP_NO_SHUTUP),
	SND_PCI_QUIRK(0x1d05, 0x1119, "TongFang GMxZGxx", ALC269_FIXUP_NO_SHUTUP),
	SND_PCI_QUIRK(0x1d05, 0x1129, "TongFang GMxZGxx", ALC269_FIXUP_NO_SHUTUP),
	SND_PCI_QUIRK(0x1d05, 0x1147, "TongFang GMxTGxx", ALC269_FIXUP_NO_SHUTUP),
	SND_PCI_QUIRK(0x1d05, 0x115c, "TongFang GMxTGxx", ALC269_FIXUP_NO_SHUTUP),
	SND_PCI_QUIRK(0x1d05, 0x121b, "TongFang GMxAGxx", ALC269_FIXUP_NO_SHUTUP),
	SND_PCI_QUIRK(0x1d05, 0x1387, "TongFang GMxIXxx", ALC2XX_FIXUP_HEADSET_MIC),
	SND_PCI_QUIRK(0x1d05, 0x1409, "TongFang GMxIXxx", ALC2XX_FIXUP_HEADSET_MIC),
	SND_PCI_QUIRK(0x1d17, 0x3288, "Haier Boyue G42", ALC269VC_FIXUP_ACER_VCOPPERBOX_PINS),
	SND_PCI_QUIRK(0x1d72, 0x1602, "RedmiBook", ALC255_FIXUP_XIAOMI_HEADSET_MIC),
	SND_PCI_QUIRK(0x1d72, 0x1701, "XiaomiNotebook Pro", ALC298_FIXUP_DELL1_MIC_NO_PRESENCE),
	SND_PCI_QUIRK(0x1d72, 0x1901, "RedmiBook 14", ALC256_FIXUP_ASUS_HEADSET_MIC),
	SND_PCI_QUIRK(0x1d72, 0x1945, "Redmi G", ALC256_FIXUP_ASUS_HEADSET_MIC),
	SND_PCI_QUIRK(0x1d72, 0x1947, "RedmiBook Air", ALC255_FIXUP_XIAOMI_HEADSET_MIC),
	SND_PCI_QUIRK(0x1f66, 0x0105, "Ayaneo Portable Game Player", ALC287_FIXUP_CS35L41_I2C_2),
	SND_PCI_QUIRK(0x2782, 0x0214, "VAIO VJFE-CL", ALC269_FIXUP_LIMIT_INT_MIC_BOOST),
	SND_PCI_QUIRK(0x2782, 0x0228, "Infinix ZERO BOOK 13", ALC269VB_FIXUP_INFINIX_ZERO_BOOK_13),
	SND_PCI_QUIRK(0x2782, 0x0232, "CHUWI CoreBook XPro", ALC269VB_FIXUP_CHUWI_COREBOOK_XPRO),
	SND_PCI_QUIRK(0x2782, 0x1701, "Infinix Y4 Max", ALC269VC_FIXUP_INFINIX_Y4_MAX),
	SND_PCI_QUIRK(0x2782, 0x1705, "MEDION E15433", ALC269VC_FIXUP_INFINIX_Y4_MAX),
	SND_PCI_QUIRK(0x2782, 0x1707, "Vaio VJFE-ADL", ALC298_FIXUP_SPK_VOLUME),
	SND_PCI_QUIRK(0x2782, 0x4900, "MEDION E15443", ALC233_FIXUP_MEDION_MTL_SPK),
	SND_PCI_QUIRK(0x8086, 0x2074, "Intel NUC 8", ALC233_FIXUP_INTEL_NUC8_DMIC),
	SND_PCI_QUIRK(0x8086, 0x2080, "Intel NUC 8 Rugged", ALC256_FIXUP_INTEL_NUC8_RUGGED),
	SND_PCI_QUIRK(0x8086, 0x2081, "Intel NUC 10", ALC256_FIXUP_INTEL_NUC10),
	SND_PCI_QUIRK(0x8086, 0x3038, "Intel NUC 13", ALC295_FIXUP_CHROME_BOOK),
	SND_PCI_QUIRK(0xf111, 0x0001, "Framework Laptop", ALC295_FIXUP_FRAMEWORK_LAPTOP_MIC_NO_PRESENCE),
	SND_PCI_QUIRK(0xf111, 0x0006, "Framework Laptop", ALC295_FIXUP_FRAMEWORK_LAPTOP_MIC_NO_PRESENCE),
	SND_PCI_QUIRK(0xf111, 0x0009, "Framework Laptop", ALC295_FIXUP_FRAMEWORK_LAPTOP_MIC_NO_PRESENCE),
	SND_PCI_QUIRK(0xf111, 0x000c, "Framework Laptop", ALC295_FIXUP_FRAMEWORK_LAPTOP_MIC_NO_PRESENCE),

#if 0
	/* Below is a quirk table taken from the old code.
	 * Basically the device should work as is without the fixup table.
	 * If BIOS doesn't give a proper info, enable the corresponding
	 * fixup entry.
	 */
	SND_PCI_QUIRK(0x1043, 0x8330, "ASUS Eeepc P703 P900A",
		      ALC269_FIXUP_AMIC),
	SND_PCI_QUIRK(0x1043, 0x1013, "ASUS N61Da", ALC269_FIXUP_AMIC),
	SND_PCI_QUIRK(0x1043, 0x1143, "ASUS B53f", ALC269_FIXUP_AMIC),
	SND_PCI_QUIRK(0x1043, 0x1133, "ASUS UJ20ft", ALC269_FIXUP_AMIC),
	SND_PCI_QUIRK(0x1043, 0x1183, "ASUS K72DR", ALC269_FIXUP_AMIC),
	SND_PCI_QUIRK(0x1043, 0x11b3, "ASUS K52DR", ALC269_FIXUP_AMIC),
	SND_PCI_QUIRK(0x1043, 0x11e3, "ASUS U33Jc", ALC269_FIXUP_AMIC),
	SND_PCI_QUIRK(0x1043, 0x1273, "ASUS UL80Jt", ALC269_FIXUP_AMIC),
	SND_PCI_QUIRK(0x1043, 0x1283, "ASUS U53Jc", ALC269_FIXUP_AMIC),
	SND_PCI_QUIRK(0x1043, 0x12b3, "ASUS N82JV", ALC269_FIXUP_AMIC),
	SND_PCI_QUIRK(0x1043, 0x12d3, "ASUS N61Jv", ALC269_FIXUP_AMIC),
	SND_PCI_QUIRK(0x1043, 0x13a3, "ASUS UL30Vt", ALC269_FIXUP_AMIC),
	SND_PCI_QUIRK(0x1043, 0x1373, "ASUS G73JX", ALC269_FIXUP_AMIC),
	SND_PCI_QUIRK(0x1043, 0x1383, "ASUS UJ30Jc", ALC269_FIXUP_AMIC),
	SND_PCI_QUIRK(0x1043, 0x13d3, "ASUS N61JA", ALC269_FIXUP_AMIC),
	SND_PCI_QUIRK(0x1043, 0x1413, "ASUS UL50", ALC269_FIXUP_AMIC),
	SND_PCI_QUIRK(0x1043, 0x1443, "ASUS UL30", ALC269_FIXUP_AMIC),
	SND_PCI_QUIRK(0x1043, 0x1453, "ASUS M60Jv", ALC269_FIXUP_AMIC),
	SND_PCI_QUIRK(0x1043, 0x1483, "ASUS UL80", ALC269_FIXUP_AMIC),
	SND_PCI_QUIRK(0x1043, 0x14f3, "ASUS F83Vf", ALC269_FIXUP_AMIC),
	SND_PCI_QUIRK(0x1043, 0x14e3, "ASUS UL20", ALC269_FIXUP_AMIC),
	SND_PCI_QUIRK(0x1043, 0x1513, "ASUS UX30", ALC269_FIXUP_AMIC),
	SND_PCI_QUIRK(0x1043, 0x1593, "ASUS N51Vn", ALC269_FIXUP_AMIC),
	SND_PCI_QUIRK(0x1043, 0x15a3, "ASUS N60Jv", ALC269_FIXUP_AMIC),
	SND_PCI_QUIRK(0x1043, 0x15b3, "ASUS N60Dp", ALC269_FIXUP_AMIC),
	SND_PCI_QUIRK(0x1043, 0x15c3, "ASUS N70De", ALC269_FIXUP_AMIC),
	SND_PCI_QUIRK(0x1043, 0x15e3, "ASUS F83T", ALC269_FIXUP_AMIC),
	SND_PCI_QUIRK(0x1043, 0x1643, "ASUS M60J", ALC269_FIXUP_AMIC),
	SND_PCI_QUIRK(0x1043, 0x1653, "ASUS U50", ALC269_FIXUP_AMIC),
	SND_PCI_QUIRK(0x1043, 0x1693, "ASUS F50N", ALC269_FIXUP_AMIC),
	SND_PCI_QUIRK(0x1043, 0x16a3, "ASUS F5Q", ALC269_FIXUP_AMIC),
	SND_PCI_QUIRK(0x1043, 0x1723, "ASUS P80", ALC269_FIXUP_AMIC),
	SND_PCI_QUIRK(0x1043, 0x1743, "ASUS U80", ALC269_FIXUP_AMIC),
	SND_PCI_QUIRK(0x1043, 0x1773, "ASUS U20A", ALC269_FIXUP_AMIC),
	SND_PCI_QUIRK(0x1043, 0x1883, "ASUS F81Se", ALC269_FIXUP_AMIC),
	SND_PCI_QUIRK(0x152d, 0x1778, "Quanta ON1", ALC269_FIXUP_DMIC),
	SND_PCI_QUIRK(0x17aa, 0x3be9, "Quanta Wistron", ALC269_FIXUP_AMIC),
	SND_PCI_QUIRK(0x17aa, 0x3bf8, "Quanta FL1", ALC269_FIXUP_AMIC),
	SND_PCI_QUIRK(0x17ff, 0x059a, "Quanta EL3", ALC269_FIXUP_DMIC),
	SND_PCI_QUIRK(0x17ff, 0x059b, "Quanta JR1", ALC269_FIXUP_DMIC),
#endif
	{}
};

static const struct hda_quirk alc269_fixup_vendor_tbl[] = {
	SND_PCI_QUIRK_VENDOR(0x1025, "Acer Aspire", ALC271_FIXUP_DMIC),
	SND_PCI_QUIRK_VENDOR(0x103c, "HP", ALC269_FIXUP_HP_MUTE_LED),
	SND_PCI_QUIRK_VENDOR(0x104d, "Sony VAIO", ALC269_FIXUP_SONY_VAIO),
	SND_PCI_QUIRK_VENDOR(0x17aa, "Thinkpad", ALC269_FIXUP_THINKPAD_ACPI),
	SND_PCI_QUIRK_VENDOR(0x19e5, "Huawei Matebook", ALC255_FIXUP_MIC_MUTE_LED),
	{}
};

static const struct hda_model_fixup alc269_fixup_models[] = {
	{.id = ALC269_FIXUP_AMIC, .name = "laptop-amic"},
	{.id = ALC269_FIXUP_DMIC, .name = "laptop-dmic"},
	{.id = ALC269_FIXUP_STEREO_DMIC, .name = "alc269-dmic"},
	{.id = ALC271_FIXUP_DMIC, .name = "alc271-dmic"},
	{.id = ALC269_FIXUP_INV_DMIC, .name = "inv-dmic"},
	{.id = ALC269_FIXUP_HEADSET_MIC, .name = "headset-mic"},
	{.id = ALC269_FIXUP_HEADSET_MODE, .name = "headset-mode"},
	{.id = ALC269_FIXUP_HEADSET_MODE_NO_HP_MIC, .name = "headset-mode-no-hp-mic"},
	{.id = ALC269_FIXUP_LENOVO_DOCK, .name = "lenovo-dock"},
	{.id = ALC269_FIXUP_LENOVO_DOCK_LIMIT_BOOST, .name = "lenovo-dock-limit-boost"},
	{.id = ALC269_FIXUP_HP_GPIO_LED, .name = "hp-gpio-led"},
	{.id = ALC269_FIXUP_HP_DOCK_GPIO_MIC1_LED, .name = "hp-dock-gpio-mic1-led"},
	{.id = ALC269_FIXUP_DELL1_MIC_NO_PRESENCE, .name = "dell-headset-multi"},
	{.id = ALC269_FIXUP_DELL2_MIC_NO_PRESENCE, .name = "dell-headset-dock"},
	{.id = ALC269_FIXUP_DELL3_MIC_NO_PRESENCE, .name = "dell-headset3"},
	{.id = ALC269_FIXUP_DELL4_MIC_NO_PRESENCE, .name = "dell-headset4"},
	{.id = ALC269_FIXUP_DELL4_MIC_NO_PRESENCE_QUIET, .name = "dell-headset4-quiet"},
	{.id = ALC283_FIXUP_CHROME_BOOK, .name = "alc283-dac-wcaps"},
	{.id = ALC283_FIXUP_SENSE_COMBO_JACK, .name = "alc283-sense-combo"},
	{.id = ALC292_FIXUP_TPT440_DOCK, .name = "tpt440-dock"},
	{.id = ALC292_FIXUP_TPT440, .name = "tpt440"},
	{.id = ALC292_FIXUP_TPT460, .name = "tpt460"},
	{.id = ALC298_FIXUP_TPT470_DOCK_FIX, .name = "tpt470-dock-fix"},
	{.id = ALC298_FIXUP_TPT470_DOCK, .name = "tpt470-dock"},
	{.id = ALC233_FIXUP_LENOVO_MULTI_CODECS, .name = "dual-codecs"},
	{.id = ALC700_FIXUP_INTEL_REFERENCE, .name = "alc700-ref"},
	{.id = ALC269_FIXUP_SONY_VAIO, .name = "vaio"},
	{.id = ALC269_FIXUP_DELL_M101Z, .name = "dell-m101z"},
	{.id = ALC269_FIXUP_ASUS_G73JW, .name = "asus-g73jw"},
	{.id = ALC269_FIXUP_LENOVO_EAPD, .name = "lenovo-eapd"},
	{.id = ALC275_FIXUP_SONY_HWEQ, .name = "sony-hweq"},
	{.id = ALC269_FIXUP_PCM_44K, .name = "pcm44k"},
	{.id = ALC269_FIXUP_LIFEBOOK, .name = "lifebook"},
	{.id = ALC269_FIXUP_LIFEBOOK_EXTMIC, .name = "lifebook-extmic"},
	{.id = ALC269_FIXUP_LIFEBOOK_HP_PIN, .name = "lifebook-hp-pin"},
	{.id = ALC255_FIXUP_LIFEBOOK_U7x7_HEADSET_MIC, .name = "lifebook-u7x7"},
	{.id = ALC269VB_FIXUP_AMIC, .name = "alc269vb-amic"},
	{.id = ALC269VB_FIXUP_DMIC, .name = "alc269vb-dmic"},
	{.id = ALC269_FIXUP_HP_MUTE_LED_MIC1, .name = "hp-mute-led-mic1"},
	{.id = ALC269_FIXUP_HP_MUTE_LED_MIC2, .name = "hp-mute-led-mic2"},
	{.id = ALC269_FIXUP_HP_MUTE_LED_MIC3, .name = "hp-mute-led-mic3"},
	{.id = ALC269_FIXUP_HP_GPIO_MIC1_LED, .name = "hp-gpio-mic1"},
	{.id = ALC269_FIXUP_HP_LINE1_MIC1_LED, .name = "hp-line1-mic1"},
	{.id = ALC269_FIXUP_NO_SHUTUP, .name = "noshutup"},
	{.id = ALC286_FIXUP_SONY_MIC_NO_PRESENCE, .name = "sony-nomic"},
	{.id = ALC269_FIXUP_ASPIRE_HEADSET_MIC, .name = "aspire-headset-mic"},
	{.id = ALC269_FIXUP_ASUS_X101, .name = "asus-x101"},
	{.id = ALC271_FIXUP_HP_GATE_MIC_JACK, .name = "acer-ao7xx"},
	{.id = ALC271_FIXUP_HP_GATE_MIC_JACK_E1_572, .name = "acer-aspire-e1"},
	{.id = ALC269_FIXUP_ACER_AC700, .name = "acer-ac700"},
	{.id = ALC269_FIXUP_LIMIT_INT_MIC_BOOST, .name = "limit-mic-boost"},
	{.id = ALC269VB_FIXUP_ASUS_ZENBOOK, .name = "asus-zenbook"},
	{.id = ALC269VB_FIXUP_ASUS_ZENBOOK_UX31A, .name = "asus-zenbook-ux31a"},
	{.id = ALC269VB_FIXUP_ORDISSIMO_EVE2, .name = "ordissimo"},
	{.id = ALC282_FIXUP_ASUS_TX300, .name = "asus-tx300"},
	{.id = ALC283_FIXUP_INT_MIC, .name = "alc283-int-mic"},
	{.id = ALC290_FIXUP_MONO_SPEAKERS_HSJACK, .name = "mono-speakers"},
	{.id = ALC290_FIXUP_SUBWOOFER_HSJACK, .name = "alc290-subwoofer"},
	{.id = ALC269_FIXUP_THINKPAD_ACPI, .name = "thinkpad"},
	{.id = ALC269_FIXUP_DMIC_THINKPAD_ACPI, .name = "dmic-thinkpad"},
	{.id = ALC255_FIXUP_ACER_MIC_NO_PRESENCE, .name = "alc255-acer"},
	{.id = ALC255_FIXUP_ASUS_MIC_NO_PRESENCE, .name = "alc255-asus"},
	{.id = ALC255_FIXUP_DELL1_MIC_NO_PRESENCE, .name = "alc255-dell1"},
	{.id = ALC255_FIXUP_DELL2_MIC_NO_PRESENCE, .name = "alc255-dell2"},
	{.id = ALC293_FIXUP_DELL1_MIC_NO_PRESENCE, .name = "alc293-dell1"},
	{.id = ALC283_FIXUP_HEADSET_MIC, .name = "alc283-headset"},
	{.id = ALC255_FIXUP_MIC_MUTE_LED, .name = "alc255-dell-mute"},
	{.id = ALC282_FIXUP_ASPIRE_V5_PINS, .name = "aspire-v5"},
	{.id = ALC269VB_FIXUP_ASPIRE_E1_COEF, .name = "aspire-e1-coef"},
	{.id = ALC280_FIXUP_HP_GPIO4, .name = "hp-gpio4"},
	{.id = ALC286_FIXUP_HP_GPIO_LED, .name = "hp-gpio-led"},
	{.id = ALC280_FIXUP_HP_GPIO2_MIC_HOTKEY, .name = "hp-gpio2-hotkey"},
	{.id = ALC280_FIXUP_HP_DOCK_PINS, .name = "hp-dock-pins"},
	{.id = ALC269_FIXUP_HP_DOCK_GPIO_MIC1_LED, .name = "hp-dock-gpio-mic"},
	{.id = ALC280_FIXUP_HP_9480M, .name = "hp-9480m"},
	{.id = ALC288_FIXUP_DELL_HEADSET_MODE, .name = "alc288-dell-headset"},
	{.id = ALC288_FIXUP_DELL1_MIC_NO_PRESENCE, .name = "alc288-dell1"},
	{.id = ALC288_FIXUP_DELL_XPS_13, .name = "alc288-dell-xps13"},
	{.id = ALC292_FIXUP_DELL_E7X, .name = "dell-e7x"},
	{.id = ALC293_FIXUP_DISABLE_AAMIX_MULTIJACK, .name = "alc293-dell"},
	{.id = ALC298_FIXUP_DELL1_MIC_NO_PRESENCE, .name = "alc298-dell1"},
	{.id = ALC298_FIXUP_DELL_AIO_MIC_NO_PRESENCE, .name = "alc298-dell-aio"},
	{.id = ALC275_FIXUP_DELL_XPS, .name = "alc275-dell-xps"},
	{.id = ALC293_FIXUP_LENOVO_SPK_NOISE, .name = "lenovo-spk-noise"},
	{.id = ALC233_FIXUP_LENOVO_LINE2_MIC_HOTKEY, .name = "lenovo-hotkey"},
	{.id = ALC255_FIXUP_DELL_SPK_NOISE, .name = "dell-spk-noise"},
	{.id = ALC225_FIXUP_DELL1_MIC_NO_PRESENCE, .name = "alc225-dell1"},
	{.id = ALC295_FIXUP_DISABLE_DAC3, .name = "alc295-disable-dac3"},
	{.id = ALC285_FIXUP_SPEAKER2_TO_DAC1, .name = "alc285-speaker2-to-dac1"},
	{.id = ALC280_FIXUP_HP_HEADSET_MIC, .name = "alc280-hp-headset"},
	{.id = ALC221_FIXUP_HP_FRONT_MIC, .name = "alc221-hp-mic"},
	{.id = ALC298_FIXUP_SPK_VOLUME, .name = "alc298-spk-volume"},
	{.id = ALC256_FIXUP_DELL_INSPIRON_7559_SUBWOOFER, .name = "dell-inspiron-7559"},
	{.id = ALC269_FIXUP_ATIV_BOOK_8, .name = "ativ-book"},
	{.id = ALC221_FIXUP_HP_MIC_NO_PRESENCE, .name = "alc221-hp-mic"},
	{.id = ALC256_FIXUP_ASUS_HEADSET_MODE, .name = "alc256-asus-headset"},
	{.id = ALC256_FIXUP_ASUS_MIC, .name = "alc256-asus-mic"},
	{.id = ALC256_FIXUP_ASUS_AIO_GPIO2, .name = "alc256-asus-aio"},
	{.id = ALC233_FIXUP_ASUS_MIC_NO_PRESENCE, .name = "alc233-asus"},
	{.id = ALC233_FIXUP_EAPD_COEF_AND_MIC_NO_PRESENCE, .name = "alc233-eapd"},
	{.id = ALC294_FIXUP_LENOVO_MIC_LOCATION, .name = "alc294-lenovo-mic"},
	{.id = ALC225_FIXUP_DELL_WYSE_MIC_NO_PRESENCE, .name = "alc225-wyse"},
	{.id = ALC274_FIXUP_DELL_AIO_LINEOUT_VERB, .name = "alc274-dell-aio"},
	{.id = ALC255_FIXUP_DUMMY_LINEOUT_VERB, .name = "alc255-dummy-lineout"},
	{.id = ALC255_FIXUP_DELL_HEADSET_MIC, .name = "alc255-dell-headset"},
	{.id = ALC295_FIXUP_HP_X360, .name = "alc295-hp-x360"},
	{.id = ALC225_FIXUP_HEADSET_JACK, .name = "alc-headset-jack"},
	{.id = ALC295_FIXUP_CHROME_BOOK, .name = "alc-chrome-book"},
	{.id = ALC256_FIXUP_CHROME_BOOK, .name = "alc-2024y-chromebook"},
	{.id = ALC299_FIXUP_PREDATOR_SPK, .name = "predator-spk"},
	{.id = ALC298_FIXUP_HUAWEI_MBX_STEREO, .name = "huawei-mbx-stereo"},
	{.id = ALC256_FIXUP_MEDION_HEADSET_NO_PRESENCE, .name = "alc256-medion-headset"},
	{.id = ALC298_FIXUP_SAMSUNG_AMP, .name = "alc298-samsung-amp"},
	{.id = ALC298_FIXUP_SAMSUNG_AMP_V2_2_AMPS, .name = "alc298-samsung-amp-v2-2-amps"},
	{.id = ALC298_FIXUP_SAMSUNG_AMP_V2_4_AMPS, .name = "alc298-samsung-amp-v2-4-amps"},
	{.id = ALC256_FIXUP_SAMSUNG_HEADPHONE_VERY_QUIET, .name = "alc256-samsung-headphone"},
	{.id = ALC255_FIXUP_XIAOMI_HEADSET_MIC, .name = "alc255-xiaomi-headset"},
	{.id = ALC274_FIXUP_HP_MIC, .name = "alc274-hp-mic-detect"},
	{.id = ALC245_FIXUP_HP_X360_AMP, .name = "alc245-hp-x360-amp"},
	{.id = ALC295_FIXUP_HP_OMEN, .name = "alc295-hp-omen"},
	{.id = ALC285_FIXUP_HP_SPECTRE_X360, .name = "alc285-hp-spectre-x360"},
	{.id = ALC285_FIXUP_HP_SPECTRE_X360_EB1, .name = "alc285-hp-spectre-x360-eb1"},
	{.id = ALC285_FIXUP_HP_ENVY_X360, .name = "alc285-hp-envy-x360"},
	{.id = ALC287_FIXUP_IDEAPAD_BASS_SPK_AMP, .name = "alc287-ideapad-bass-spk-amp"},
	{.id = ALC287_FIXUP_YOGA9_14IAP7_BASS_SPK_PIN, .name = "alc287-yoga9-bass-spk-pin"},
	{.id = ALC623_FIXUP_LENOVO_THINKSTATION_P340, .name = "alc623-lenovo-thinkstation-p340"},
	{.id = ALC255_FIXUP_ACER_HEADPHONE_AND_MIC, .name = "alc255-acer-headphone-and-mic"},
	{.id = ALC285_FIXUP_HP_GPIO_AMP_INIT, .name = "alc285-hp-amp-init"},
	{.id = ALC236_FIXUP_LENOVO_INV_DMIC, .name = "alc236-fixup-lenovo-inv-mic"},
	{.id = ALC2XX_FIXUP_HEADSET_MIC, .name = "alc2xx-fixup-headset-mic"},
	{}
};
#define ALC225_STANDARD_PINS \
	{0x21, 0x04211020}

#define ALC256_STANDARD_PINS \
	{0x12, 0x90a60140}, \
	{0x14, 0x90170110}, \
	{0x21, 0x02211020}

#define ALC282_STANDARD_PINS \
	{0x14, 0x90170110}

#define ALC290_STANDARD_PINS \
	{0x12, 0x99a30130}

#define ALC292_STANDARD_PINS \
	{0x14, 0x90170110}, \
	{0x15, 0x0221401f}

#define ALC295_STANDARD_PINS \
	{0x12, 0xb7a60130}, \
	{0x14, 0x90170110}, \
	{0x21, 0x04211020}

#define ALC298_STANDARD_PINS \
	{0x12, 0x90a60130}, \
	{0x21, 0x03211020}

static const struct snd_hda_pin_quirk alc269_pin_fixup_tbl[] = {
	SND_HDA_PIN_QUIRK(0x10ec0221, 0x103c, "HP Workstation", ALC221_FIXUP_HP_HEADSET_MIC,
		{0x14, 0x01014020},
		{0x17, 0x90170110},
		{0x18, 0x02a11030},
		{0x19, 0x0181303F},
		{0x21, 0x0221102f}),
	SND_HDA_PIN_QUIRK(0x10ec0255, 0x1025, "Acer", ALC255_FIXUP_ACER_MIC_NO_PRESENCE,
		{0x12, 0x90a601c0},
		{0x14, 0x90171120},
		{0x21, 0x02211030}),
	SND_HDA_PIN_QUIRK(0x10ec0255, 0x1043, "ASUS", ALC255_FIXUP_ASUS_MIC_NO_PRESENCE,
		{0x14, 0x90170110},
		{0x1b, 0x90a70130},
		{0x21, 0x03211020}),
	SND_HDA_PIN_QUIRK(0x10ec0255, 0x1043, "ASUS", ALC255_FIXUP_ASUS_MIC_NO_PRESENCE,
		{0x1a, 0x90a70130},
		{0x1b, 0x90170110},
		{0x21, 0x03211020}),
	SND_HDA_PIN_QUIRK(0x10ec0225, 0x1028, "Dell", ALC225_FIXUP_DELL1_MIC_NO_PRESENCE,
		ALC225_STANDARD_PINS,
		{0x12, 0xb7a60130},
		{0x14, 0x901701a0}),
	SND_HDA_PIN_QUIRK(0x10ec0225, 0x1028, "Dell", ALC225_FIXUP_DELL1_MIC_NO_PRESENCE,
		ALC225_STANDARD_PINS,
		{0x12, 0xb7a60130},
		{0x14, 0x901701b0}),
	SND_HDA_PIN_QUIRK(0x10ec0225, 0x1028, "Dell", ALC225_FIXUP_DELL1_MIC_NO_PRESENCE,
		ALC225_STANDARD_PINS,
		{0x12, 0xb7a60150},
		{0x14, 0x901701a0}),
	SND_HDA_PIN_QUIRK(0x10ec0225, 0x1028, "Dell", ALC225_FIXUP_DELL1_MIC_NO_PRESENCE,
		ALC225_STANDARD_PINS,
		{0x12, 0xb7a60150},
		{0x14, 0x901701b0}),
	SND_HDA_PIN_QUIRK(0x10ec0225, 0x1028, "Dell", ALC225_FIXUP_DELL1_MIC_NO_PRESENCE,
		ALC225_STANDARD_PINS,
		{0x12, 0xb7a60130},
		{0x1b, 0x90170110}),
	SND_HDA_PIN_QUIRK(0x10ec0233, 0x8086, "Intel NUC Skull Canyon", ALC269_FIXUP_DELL1_MIC_NO_PRESENCE,
		{0x1b, 0x01111010},
		{0x1e, 0x01451130},
		{0x21, 0x02211020}),
	SND_HDA_PIN_QUIRK(0x10ec0235, 0x17aa, "Lenovo", ALC233_FIXUP_LENOVO_LINE2_MIC_HOTKEY,
		{0x12, 0x90a60140},
		{0x14, 0x90170110},
		{0x19, 0x02a11030},
		{0x21, 0x02211020}),
	SND_HDA_PIN_QUIRK(0x10ec0235, 0x17aa, "Lenovo", ALC294_FIXUP_LENOVO_MIC_LOCATION,
		{0x14, 0x90170110},
		{0x19, 0x02a11030},
		{0x1a, 0x02a11040},
		{0x1b, 0x01014020},
		{0x21, 0x0221101f}),
	SND_HDA_PIN_QUIRK(0x10ec0235, 0x17aa, "Lenovo", ALC294_FIXUP_LENOVO_MIC_LOCATION,
		{0x14, 0x90170110},
		{0x19, 0x02a11030},
		{0x1a, 0x02a11040},
		{0x1b, 0x01011020},
		{0x21, 0x0221101f}),
	SND_HDA_PIN_QUIRK(0x10ec0235, 0x17aa, "Lenovo", ALC294_FIXUP_LENOVO_MIC_LOCATION,
		{0x14, 0x90170110},
		{0x19, 0x02a11020},
		{0x1a, 0x02a11030},
		{0x21, 0x0221101f}),
	SND_HDA_PIN_QUIRK(0x10ec0236, 0x1028, "Dell", ALC236_FIXUP_DELL_AIO_HEADSET_MIC,
		{0x21, 0x02211010}),
	SND_HDA_PIN_QUIRK(0x10ec0236, 0x103c, "HP", ALC256_FIXUP_HP_HEADSET_MIC,
		{0x14, 0x90170110},
		{0x19, 0x02a11020},
		{0x21, 0x02211030}),
	SND_HDA_PIN_QUIRK(0x10ec0255, 0x1028, "Dell", ALC255_FIXUP_DELL2_MIC_NO_PRESENCE,
		{0x14, 0x90170110},
		{0x21, 0x02211020}),
	SND_HDA_PIN_QUIRK(0x10ec0255, 0x1028, "Dell", ALC255_FIXUP_DELL1_MIC_NO_PRESENCE,
		{0x14, 0x90170130},
		{0x21, 0x02211040}),
	SND_HDA_PIN_QUIRK(0x10ec0255, 0x1028, "Dell", ALC255_FIXUP_DELL1_MIC_NO_PRESENCE,
		{0x12, 0x90a60140},
		{0x14, 0x90170110},
		{0x21, 0x02211020}),
	SND_HDA_PIN_QUIRK(0x10ec0255, 0x1028, "Dell", ALC255_FIXUP_DELL1_MIC_NO_PRESENCE,
		{0x12, 0x90a60160},
		{0x14, 0x90170120},
		{0x21, 0x02211030}),
	SND_HDA_PIN_QUIRK(0x10ec0255, 0x1028, "Dell", ALC255_FIXUP_DELL1_MIC_NO_PRESENCE,
		{0x14, 0x90170110},
		{0x1b, 0x02011020},
		{0x21, 0x0221101f}),
	SND_HDA_PIN_QUIRK(0x10ec0255, 0x1028, "Dell", ALC255_FIXUP_DELL1_MIC_NO_PRESENCE,
		{0x14, 0x90170110},
		{0x1b, 0x01011020},
		{0x21, 0x0221101f}),
	SND_HDA_PIN_QUIRK(0x10ec0255, 0x1028, "Dell", ALC255_FIXUP_DELL1_MIC_NO_PRESENCE,
		{0x14, 0x90170130},
		{0x1b, 0x01014020},
		{0x21, 0x0221103f}),
	SND_HDA_PIN_QUIRK(0x10ec0255, 0x1028, "Dell", ALC255_FIXUP_DELL1_MIC_NO_PRESENCE,
		{0x14, 0x90170130},
		{0x1b, 0x01011020},
		{0x21, 0x0221103f}),
	SND_HDA_PIN_QUIRK(0x10ec0255, 0x1028, "Dell", ALC255_FIXUP_DELL1_MIC_NO_PRESENCE,
		{0x14, 0x90170130},
		{0x1b, 0x02011020},
		{0x21, 0x0221103f}),
	SND_HDA_PIN_QUIRK(0x10ec0255, 0x1028, "Dell", ALC255_FIXUP_DELL1_MIC_NO_PRESENCE,
		{0x14, 0x90170150},
		{0x1b, 0x02011020},
		{0x21, 0x0221105f}),
	SND_HDA_PIN_QUIRK(0x10ec0255, 0x1028, "Dell", ALC255_FIXUP_DELL1_MIC_NO_PRESENCE,
		{0x14, 0x90170110},
		{0x1b, 0x01014020},
		{0x21, 0x0221101f}),
	SND_HDA_PIN_QUIRK(0x10ec0255, 0x1028, "Dell", ALC255_FIXUP_DELL1_MIC_NO_PRESENCE,
		{0x12, 0x90a60160},
		{0x14, 0x90170120},
		{0x17, 0x90170140},
		{0x21, 0x0321102f}),
	SND_HDA_PIN_QUIRK(0x10ec0255, 0x1028, "Dell", ALC255_FIXUP_DELL1_MIC_NO_PRESENCE,
		{0x12, 0x90a60160},
		{0x14, 0x90170130},
		{0x21, 0x02211040}),
	SND_HDA_PIN_QUIRK(0x10ec0255, 0x1028, "Dell", ALC255_FIXUP_DELL1_MIC_NO_PRESENCE,
		{0x12, 0x90a60160},
		{0x14, 0x90170140},
		{0x21, 0x02211050}),
	SND_HDA_PIN_QUIRK(0x10ec0255, 0x1028, "Dell", ALC255_FIXUP_DELL1_MIC_NO_PRESENCE,
		{0x12, 0x90a60170},
		{0x14, 0x90170120},
		{0x21, 0x02211030}),
	SND_HDA_PIN_QUIRK(0x10ec0255, 0x1028, "Dell", ALC255_FIXUP_DELL1_MIC_NO_PRESENCE,
		{0x12, 0x90a60170},
		{0x14, 0x90170130},
		{0x21, 0x02211040}),
	SND_HDA_PIN_QUIRK(0x10ec0255, 0x1028, "Dell", ALC255_FIXUP_DELL1_MIC_NO_PRESENCE,
		{0x12, 0x90a60170},
		{0x14, 0x90171130},
		{0x21, 0x02211040}),
	SND_HDA_PIN_QUIRK(0x10ec0255, 0x1028, "Dell", ALC255_FIXUP_DELL1_MIC_NO_PRESENCE,
		{0x12, 0x90a60170},
		{0x14, 0x90170140},
		{0x21, 0x02211050}),
	SND_HDA_PIN_QUIRK(0x10ec0255, 0x1028, "Dell Inspiron 5548", ALC255_FIXUP_DELL1_MIC_NO_PRESENCE,
		{0x12, 0x90a60180},
		{0x14, 0x90170130},
		{0x21, 0x02211040}),
	SND_HDA_PIN_QUIRK(0x10ec0255, 0x1028, "Dell Inspiron 5565", ALC255_FIXUP_DELL1_MIC_NO_PRESENCE,
		{0x12, 0x90a60180},
		{0x14, 0x90170120},
		{0x21, 0x02211030}),
	SND_HDA_PIN_QUIRK(0x10ec0255, 0x1028, "Dell", ALC255_FIXUP_DELL1_MIC_NO_PRESENCE,
		{0x1b, 0x01011020},
		{0x21, 0x02211010}),
	SND_HDA_PIN_QUIRK(0x10ec0256, 0x1043, "ASUS", ALC256_FIXUP_ASUS_MIC,
		{0x14, 0x90170110},
		{0x1b, 0x90a70130},
		{0x21, 0x04211020}),
	SND_HDA_PIN_QUIRK(0x10ec0256, 0x1043, "ASUS", ALC256_FIXUP_ASUS_MIC,
		{0x14, 0x90170110},
		{0x1b, 0x90a70130},
		{0x21, 0x03211020}),
	SND_HDA_PIN_QUIRK(0x10ec0256, 0x1043, "ASUS", ALC256_FIXUP_ASUS_MIC_NO_PRESENCE,
		{0x12, 0x90a60130},
		{0x14, 0x90170110},
		{0x21, 0x03211020}),
	SND_HDA_PIN_QUIRK(0x10ec0256, 0x1043, "ASUS", ALC256_FIXUP_ASUS_MIC_NO_PRESENCE,
		{0x12, 0x90a60130},
		{0x14, 0x90170110},
		{0x21, 0x04211020}),
	SND_HDA_PIN_QUIRK(0x10ec0256, 0x1043, "ASUS", ALC256_FIXUP_ASUS_MIC_NO_PRESENCE,
		{0x1a, 0x90a70130},
		{0x1b, 0x90170110},
		{0x21, 0x03211020}),
       SND_HDA_PIN_QUIRK(0x10ec0256, 0x103c, "HP", ALC256_FIXUP_HP_HEADSET_MIC,
		{0x14, 0x90170110},
		{0x19, 0x02a11020},
		{0x21, 0x0221101f}),
       SND_HDA_PIN_QUIRK(0x10ec0274, 0x103c, "HP", ALC274_FIXUP_HP_HEADSET_MIC,
		{0x17, 0x90170110},
		{0x19, 0x03a11030},
		{0x21, 0x03211020}),
	SND_HDA_PIN_QUIRK(0x10ec0280, 0x103c, "HP", ALC280_FIXUP_HP_GPIO4,
		{0x12, 0x90a60130},
		{0x14, 0x90170110},
		{0x15, 0x0421101f},
		{0x1a, 0x04a11020}),
	SND_HDA_PIN_QUIRK(0x10ec0280, 0x103c, "HP", ALC269_FIXUP_HP_GPIO_MIC1_LED,
		{0x12, 0x90a60140},
		{0x14, 0x90170110},
		{0x15, 0x0421101f},
		{0x18, 0x02811030},
		{0x1a, 0x04a1103f},
		{0x1b, 0x02011020}),
	SND_HDA_PIN_QUIRK(0x10ec0282, 0x103c, "HP 15 Touchsmart", ALC269_FIXUP_HP_MUTE_LED_MIC1,
		ALC282_STANDARD_PINS,
		{0x12, 0x99a30130},
		{0x19, 0x03a11020},
		{0x21, 0x0321101f}),
	SND_HDA_PIN_QUIRK(0x10ec0282, 0x103c, "HP", ALC269_FIXUP_HP_MUTE_LED_MIC1,
		ALC282_STANDARD_PINS,
		{0x12, 0x99a30130},
		{0x19, 0x03a11020},
		{0x21, 0x03211040}),
	SND_HDA_PIN_QUIRK(0x10ec0282, 0x103c, "HP", ALC269_FIXUP_HP_MUTE_LED_MIC1,
		ALC282_STANDARD_PINS,
		{0x12, 0x99a30130},
		{0x19, 0x03a11030},
		{0x21, 0x03211020}),
	SND_HDA_PIN_QUIRK(0x10ec0282, 0x103c, "HP", ALC269_FIXUP_HP_MUTE_LED_MIC1,
		ALC282_STANDARD_PINS,
		{0x12, 0x99a30130},
		{0x19, 0x04a11020},
		{0x21, 0x0421101f}),
	SND_HDA_PIN_QUIRK(0x10ec0282, 0x103c, "HP", ALC269_FIXUP_HP_LINE1_MIC1_LED,
		ALC282_STANDARD_PINS,
		{0x12, 0x90a60140},
		{0x19, 0x04a11030},
		{0x21, 0x04211020}),
	SND_HDA_PIN_QUIRK(0x10ec0282, 0x1025, "Acer", ALC282_FIXUP_ACER_DISABLE_LINEOUT,
		ALC282_STANDARD_PINS,
		{0x12, 0x90a609c0},
		{0x18, 0x03a11830},
		{0x19, 0x04a19831},
		{0x1a, 0x0481303f},
		{0x1b, 0x04211020},
		{0x21, 0x0321101f}),
	SND_HDA_PIN_QUIRK(0x10ec0282, 0x1025, "Acer", ALC282_FIXUP_ACER_DISABLE_LINEOUT,
		ALC282_STANDARD_PINS,
		{0x12, 0x90a60940},
		{0x18, 0x03a11830},
		{0x19, 0x04a19831},
		{0x1a, 0x0481303f},
		{0x1b, 0x04211020},
		{0x21, 0x0321101f}),
	SND_HDA_PIN_QUIRK(0x10ec0283, 0x1028, "Dell", ALC269_FIXUP_DELL1_MIC_NO_PRESENCE,
		ALC282_STANDARD_PINS,
		{0x12, 0x90a60130},
		{0x21, 0x0321101f}),
	SND_HDA_PIN_QUIRK(0x10ec0283, 0x1028, "Dell", ALC269_FIXUP_DELL1_MIC_NO_PRESENCE,
		{0x12, 0x90a60160},
		{0x14, 0x90170120},
		{0x21, 0x02211030}),
	SND_HDA_PIN_QUIRK(0x10ec0283, 0x1028, "Dell", ALC269_FIXUP_DELL1_MIC_NO_PRESENCE,
		ALC282_STANDARD_PINS,
		{0x12, 0x90a60130},
		{0x19, 0x03a11020},
		{0x21, 0x0321101f}),
	SND_HDA_PIN_QUIRK(0x10ec0285, 0x17aa, "Lenovo", ALC285_FIXUP_LENOVO_PC_BEEP_IN_NOISE,
		{0x12, 0x90a60130},
		{0x14, 0x90170110},
		{0x19, 0x04a11040},
		{0x21, 0x04211020}),
	SND_HDA_PIN_QUIRK(0x10ec0285, 0x17aa, "Lenovo", ALC285_FIXUP_LENOVO_PC_BEEP_IN_NOISE,
		{0x14, 0x90170110},
		{0x19, 0x04a11040},
		{0x1d, 0x40600001},
		{0x21, 0x04211020}),
	SND_HDA_PIN_QUIRK(0x10ec0285, 0x17aa, "Lenovo", ALC285_FIXUP_THINKPAD_NO_BASS_SPK_HEADSET_JACK,
		{0x14, 0x90170110},
		{0x19, 0x04a11040},
		{0x21, 0x04211020}),
	SND_HDA_PIN_QUIRK(0x10ec0287, 0x17aa, "Lenovo", ALC285_FIXUP_THINKPAD_HEADSET_JACK,
		{0x14, 0x90170110},
		{0x17, 0x90170111},
		{0x19, 0x03a11030},
		{0x21, 0x03211020}),
	SND_HDA_PIN_QUIRK(0x10ec0287, 0x17aa, "Lenovo", ALC287_FIXUP_THINKPAD_I2S_SPK,
		{0x17, 0x90170110},
		{0x19, 0x03a11030},
		{0x21, 0x03211020}),
	SND_HDA_PIN_QUIRK(0x10ec0287, 0x17aa, "Lenovo", ALC287_FIXUP_THINKPAD_I2S_SPK,
		{0x17, 0x90170110}, /* 0x231f with RTK I2S AMP */
		{0x19, 0x04a11040},
		{0x21, 0x04211020}),
	SND_HDA_PIN_QUIRK(0x10ec0286, 0x1025, "Acer", ALC286_FIXUP_ACER_AIO_MIC_NO_PRESENCE,
		{0x12, 0x90a60130},
		{0x17, 0x90170110},
		{0x21, 0x02211020}),
	SND_HDA_PIN_QUIRK(0x10ec0288, 0x1028, "Dell", ALC288_FIXUP_DELL1_MIC_NO_PRESENCE,
		{0x12, 0x90a60120},
		{0x14, 0x90170110},
		{0x21, 0x0321101f}),
	SND_HDA_PIN_QUIRK(0x10ec0290, 0x103c, "HP", ALC269_FIXUP_HP_MUTE_LED_MIC1,
		ALC290_STANDARD_PINS,
		{0x15, 0x04211040},
		{0x18, 0x90170112},
		{0x1a, 0x04a11020}),
	SND_HDA_PIN_QUIRK(0x10ec0290, 0x103c, "HP", ALC269_FIXUP_HP_MUTE_LED_MIC1,
		ALC290_STANDARD_PINS,
		{0x15, 0x04211040},
		{0x18, 0x90170110},
		{0x1a, 0x04a11020}),
	SND_HDA_PIN_QUIRK(0x10ec0290, 0x103c, "HP", ALC269_FIXUP_HP_MUTE_LED_MIC1,
		ALC290_STANDARD_PINS,
		{0x15, 0x0421101f},
		{0x1a, 0x04a11020}),
	SND_HDA_PIN_QUIRK(0x10ec0290, 0x103c, "HP", ALC269_FIXUP_HP_MUTE_LED_MIC1,
		ALC290_STANDARD_PINS,
		{0x15, 0x04211020},
		{0x1a, 0x04a11040}),
	SND_HDA_PIN_QUIRK(0x10ec0290, 0x103c, "HP", ALC269_FIXUP_HP_MUTE_LED_MIC1,
		ALC290_STANDARD_PINS,
		{0x14, 0x90170110},
		{0x15, 0x04211020},
		{0x1a, 0x04a11040}),
	SND_HDA_PIN_QUIRK(0x10ec0290, 0x103c, "HP", ALC269_FIXUP_HP_MUTE_LED_MIC1,
		ALC290_STANDARD_PINS,
		{0x14, 0x90170110},
		{0x15, 0x04211020},
		{0x1a, 0x04a11020}),
	SND_HDA_PIN_QUIRK(0x10ec0290, 0x103c, "HP", ALC269_FIXUP_HP_MUTE_LED_MIC1,
		ALC290_STANDARD_PINS,
		{0x14, 0x90170110},
		{0x15, 0x0421101f},
		{0x1a, 0x04a11020}),
	SND_HDA_PIN_QUIRK(0x10ec0292, 0x1028, "Dell", ALC269_FIXUP_DELL2_MIC_NO_PRESENCE,
		ALC292_STANDARD_PINS,
		{0x12, 0x90a60140},
		{0x16, 0x01014020},
		{0x19, 0x01a19030}),
	SND_HDA_PIN_QUIRK(0x10ec0292, 0x1028, "Dell", ALC269_FIXUP_DELL2_MIC_NO_PRESENCE,
		ALC292_STANDARD_PINS,
		{0x12, 0x90a60140},
		{0x16, 0x01014020},
		{0x18, 0x02a19031},
		{0x19, 0x01a1903e}),
	SND_HDA_PIN_QUIRK(0x10ec0292, 0x1028, "Dell", ALC269_FIXUP_DELL3_MIC_NO_PRESENCE,
		ALC292_STANDARD_PINS,
		{0x12, 0x90a60140}),
	SND_HDA_PIN_QUIRK(0x10ec0293, 0x1028, "Dell", ALC293_FIXUP_DELL1_MIC_NO_PRESENCE,
		ALC292_STANDARD_PINS,
		{0x13, 0x90a60140},
		{0x16, 0x21014020},
		{0x19, 0x21a19030}),
	SND_HDA_PIN_QUIRK(0x10ec0293, 0x1028, "Dell", ALC293_FIXUP_DELL1_MIC_NO_PRESENCE,
		ALC292_STANDARD_PINS,
		{0x13, 0x90a60140}),
	SND_HDA_PIN_QUIRK(0x10ec0294, 0x1043, "ASUS", ALC294_FIXUP_ASUS_HPE,
		{0x17, 0x90170110},
		{0x21, 0x04211020}),
	SND_HDA_PIN_QUIRK(0x10ec0294, 0x1043, "ASUS", ALC294_FIXUP_ASUS_MIC,
		{0x14, 0x90170110},
		{0x1b, 0x90a70130},
		{0x21, 0x04211020}),
	SND_HDA_PIN_QUIRK(0x10ec0294, 0x1043, "ASUS", ALC294_FIXUP_ASUS_SPK,
		{0x12, 0x90a60130},
		{0x17, 0x90170110},
		{0x21, 0x03211020}),
	SND_HDA_PIN_QUIRK(0x10ec0294, 0x1043, "ASUS", ALC294_FIXUP_ASUS_SPK,
		{0x12, 0x90a60130},
		{0x17, 0x90170110},
		{0x21, 0x04211020}),
	SND_HDA_PIN_QUIRK(0x10ec0295, 0x1043, "ASUS", ALC294_FIXUP_ASUS_SPK,
		{0x12, 0x90a60130},
		{0x17, 0x90170110},
		{0x21, 0x03211020}),
	SND_HDA_PIN_QUIRK(0x10ec0295, 0x1043, "ASUS", ALC295_FIXUP_ASUS_MIC_NO_PRESENCE,
		{0x12, 0x90a60120},
		{0x17, 0x90170110},
		{0x21, 0x04211030}),
	SND_HDA_PIN_QUIRK(0x10ec0295, 0x1043, "ASUS", ALC295_FIXUP_ASUS_MIC_NO_PRESENCE,
		{0x12, 0x90a60130},
		{0x17, 0x90170110},
		{0x21, 0x03211020}),
	SND_HDA_PIN_QUIRK(0x10ec0295, 0x1043, "ASUS", ALC295_FIXUP_ASUS_MIC_NO_PRESENCE,
		{0x12, 0x90a60130},
		{0x17, 0x90170110},
		{0x21, 0x03211020}),
	SND_HDA_PIN_QUIRK(0x10ec0298, 0x1028, "Dell", ALC298_FIXUP_DELL1_MIC_NO_PRESENCE,
		ALC298_STANDARD_PINS,
		{0x17, 0x90170110}),
	SND_HDA_PIN_QUIRK(0x10ec0298, 0x1028, "Dell", ALC298_FIXUP_DELL1_MIC_NO_PRESENCE,
		ALC298_STANDARD_PINS,
		{0x17, 0x90170140}),
	SND_HDA_PIN_QUIRK(0x10ec0298, 0x1028, "Dell", ALC298_FIXUP_DELL1_MIC_NO_PRESENCE,
		ALC298_STANDARD_PINS,
		{0x17, 0x90170150}),
	SND_HDA_PIN_QUIRK(0x10ec0298, 0x1028, "Dell", ALC298_FIXUP_SPK_VOLUME,
		{0x12, 0xb7a60140},
		{0x13, 0xb7a60150},
		{0x17, 0x90170110},
		{0x1a, 0x03011020},
		{0x21, 0x03211030}),
	SND_HDA_PIN_QUIRK(0x10ec0298, 0x1028, "Dell", ALC298_FIXUP_ALIENWARE_MIC_NO_PRESENCE,
		{0x12, 0xb7a60140},
		{0x17, 0x90170110},
		{0x1a, 0x03a11030},
		{0x21, 0x03211020}),
	SND_HDA_PIN_QUIRK(0x10ec0299, 0x1028, "Dell", ALC269_FIXUP_DELL4_MIC_NO_PRESENCE,
		ALC225_STANDARD_PINS,
		{0x12, 0xb7a60130},
		{0x17, 0x90170110}),
	SND_HDA_PIN_QUIRK(0x10ec0623, 0x17aa, "Lenovo", ALC283_FIXUP_HEADSET_MIC,
		{0x14, 0x01014010},
		{0x17, 0x90170120},
		{0x18, 0x02a11030},
		{0x19, 0x02a1103f},
		{0x21, 0x0221101f}),
	{}
};

/* This is the fallback pin_fixup_tbl for alc269 family, to make the tbl match
 * more machines, don't need to match all valid pins, just need to match
 * all the pins defined in the tbl. Just because of this reason, it is possible
 * that a single machine matches multiple tbls, so there is one limitation:
 *   at most one tbl is allowed to define for the same vendor and same codec
 */
static const struct snd_hda_pin_quirk alc269_fallback_pin_fixup_tbl[] = {
	SND_HDA_PIN_QUIRK(0x10ec0256, 0x1025, "Acer", ALC2XX_FIXUP_HEADSET_MIC,
		{0x19, 0x40000000}),
	SND_HDA_PIN_QUIRK(0x10ec0289, 0x1028, "Dell", ALC269_FIXUP_DELL4_MIC_NO_PRESENCE,
		{0x19, 0x40000000},
		{0x1b, 0x40000000}),
	SND_HDA_PIN_QUIRK(0x10ec0295, 0x1028, "Dell", ALC269_FIXUP_DELL4_MIC_NO_PRESENCE_QUIET,
		{0x19, 0x40000000},
		{0x1b, 0x40000000}),
	SND_HDA_PIN_QUIRK(0x10ec0256, 0x1028, "Dell", ALC255_FIXUP_DELL1_MIC_NO_PRESENCE,
		{0x19, 0x40000000},
		{0x1a, 0x40000000}),
	SND_HDA_PIN_QUIRK(0x10ec0236, 0x1028, "Dell", ALC255_FIXUP_DELL1_LIMIT_INT_MIC_BOOST,
		{0x19, 0x40000000},
		{0x1a, 0x40000000}),
	SND_HDA_PIN_QUIRK(0x10ec0274, 0x1028, "Dell", ALC269_FIXUP_DELL1_LIMIT_INT_MIC_BOOST,
		{0x19, 0x40000000},
		{0x1a, 0x40000000}),
	SND_HDA_PIN_QUIRK(0x10ec0256, 0x1043, "ASUS", ALC2XX_FIXUP_HEADSET_MIC,
		{0x19, 0x40000000}),
	SND_HDA_PIN_QUIRK(0x10ec0255, 0x1558, "Clevo", ALC2XX_FIXUP_HEADSET_MIC,
		{0x19, 0x40000000}),
	{}
};

static void alc269_fill_coef(struct hda_codec *codec)
{
	struct alc_spec *spec = codec->spec;
	int val;

	if (spec->codec_variant != ALC269_TYPE_ALC269VB)
		return;

	if ((alc_get_coef0(codec) & 0x00ff) < 0x015) {
		alc_write_coef_idx(codec, 0xf, 0x960b);
		alc_write_coef_idx(codec, 0xe, 0x8817);
	}

	if ((alc_get_coef0(codec) & 0x00ff) == 0x016) {
		alc_write_coef_idx(codec, 0xf, 0x960b);
		alc_write_coef_idx(codec, 0xe, 0x8814);
	}

	if ((alc_get_coef0(codec) & 0x00ff) == 0x017) {
		/* Power up output pin */
		alc_update_coef_idx(codec, 0x04, 0, 1<<11);
	}

	if ((alc_get_coef0(codec) & 0x00ff) == 0x018) {
		val = alc_read_coef_idx(codec, 0xd);
		if (val != -1 && (val & 0x0c00) >> 10 != 0x1) {
			/* Capless ramp up clock control */
			alc_write_coef_idx(codec, 0xd, val | (1<<10));
		}
		val = alc_read_coef_idx(codec, 0x17);
		if (val != -1 && (val & 0x01c0) >> 6 != 0x4) {
			/* Class D power on reset */
			alc_write_coef_idx(codec, 0x17, val | (1<<7));
		}
	}

	/* HP */
	alc_update_coef_idx(codec, 0x4, 0, 1<<11);
}

/*
 */
static int patch_alc269(struct hda_codec *codec)
{
	struct alc_spec *spec;
	int err;

	err = alc_alloc_spec(codec, 0x0b);
	if (err < 0)
		return err;

	spec = codec->spec;
	spec->gen.shared_mic_vref_pin = 0x18;
	codec->power_save_node = 0;
	spec->en_3kpull_low = true;

	codec->patch_ops.suspend = alc269_suspend;
	codec->patch_ops.resume = alc269_resume;
	spec->shutup = alc_default_shutup;
	spec->init_hook = alc_default_init;

	switch (codec->core.vendor_id) {
	case 0x10ec0269:
		spec->codec_variant = ALC269_TYPE_ALC269VA;
		switch (alc_get_coef0(codec) & 0x00f0) {
		case 0x0010:
			if (codec->bus->pci &&
			    codec->bus->pci->subsystem_vendor == 0x1025 &&
			    spec->cdefine.platform_type == 1)
				err = alc_codec_rename(codec, "ALC271X");
			spec->codec_variant = ALC269_TYPE_ALC269VB;
			break;
		case 0x0020:
			if (codec->bus->pci &&
			    codec->bus->pci->subsystem_vendor == 0x17aa &&
			    codec->bus->pci->subsystem_device == 0x21f3)
				err = alc_codec_rename(codec, "ALC3202");
			spec->codec_variant = ALC269_TYPE_ALC269VC;
			break;
		case 0x0030:
			spec->codec_variant = ALC269_TYPE_ALC269VD;
			break;
		default:
			alc_fix_pll_init(codec, 0x20, 0x04, 15);
		}
		if (err < 0)
			goto error;
		spec->shutup = alc269_shutup;
		spec->init_hook = alc269_fill_coef;
		alc269_fill_coef(codec);
		break;

	case 0x10ec0280:
	case 0x10ec0290:
		spec->codec_variant = ALC269_TYPE_ALC280;
		break;
	case 0x10ec0282:
		spec->codec_variant = ALC269_TYPE_ALC282;
		spec->shutup = alc282_shutup;
		spec->init_hook = alc282_init;
		break;
	case 0x10ec0233:
	case 0x10ec0283:
		spec->codec_variant = ALC269_TYPE_ALC283;
		spec->shutup = alc283_shutup;
		spec->init_hook = alc283_init;
		break;
	case 0x10ec0284:
	case 0x10ec0292:
		spec->codec_variant = ALC269_TYPE_ALC284;
		break;
	case 0x10ec0293:
		spec->codec_variant = ALC269_TYPE_ALC293;
		break;
	case 0x10ec0286:
	case 0x10ec0288:
		spec->codec_variant = ALC269_TYPE_ALC286;
		break;
	case 0x10ec0298:
		spec->codec_variant = ALC269_TYPE_ALC298;
		break;
	case 0x10ec0235:
	case 0x10ec0255:
		spec->codec_variant = ALC269_TYPE_ALC255;
		spec->shutup = alc256_shutup;
		spec->init_hook = alc256_init;
		break;
	case 0x10ec0230:
	case 0x10ec0236:
	case 0x10ec0256:
	case 0x19e58326:
		spec->codec_variant = ALC269_TYPE_ALC256;
		spec->shutup = alc256_shutup;
		spec->init_hook = alc256_init;
		spec->gen.mixer_nid = 0; /* ALC256 does not have any loopback mixer path */
		if (codec->core.vendor_id == 0x10ec0236 &&
		    codec->bus->pci->vendor != PCI_VENDOR_ID_AMD)
			spec->en_3kpull_low = false;
		break;
	case 0x10ec0257:
		spec->codec_variant = ALC269_TYPE_ALC257;
		spec->shutup = alc256_shutup;
		spec->init_hook = alc256_init;
		spec->gen.mixer_nid = 0;
		spec->en_3kpull_low = false;
		break;
	case 0x10ec0215:
	case 0x10ec0245:
	case 0x10ec0285:
	case 0x10ec0289:
		if (alc_get_coef0(codec) & 0x0010)
			spec->codec_variant = ALC269_TYPE_ALC245;
		else
			spec->codec_variant = ALC269_TYPE_ALC215;
		spec->shutup = alc225_shutup;
		spec->init_hook = alc225_init;
		spec->gen.mixer_nid = 0;
		break;
	case 0x10ec0225:
	case 0x10ec0295:
	case 0x10ec0299:
		spec->codec_variant = ALC269_TYPE_ALC225;
		spec->shutup = alc225_shutup;
		spec->init_hook = alc225_init;
		spec->gen.mixer_nid = 0; /* no loopback on ALC225, ALC295 and ALC299 */
		break;
	case 0x10ec0287:
		spec->codec_variant = ALC269_TYPE_ALC287;
		spec->shutup = alc225_shutup;
		spec->init_hook = alc225_init;
		spec->gen.mixer_nid = 0; /* no loopback on ALC287 */
		break;
	case 0x10ec0234:
	case 0x10ec0274:
	case 0x10ec0294:
		spec->codec_variant = ALC269_TYPE_ALC294;
		spec->gen.mixer_nid = 0; /* ALC2x4 does not have any loopback mixer path */
		alc_update_coef_idx(codec, 0x6b, 0x0018, (1<<4) | (1<<3)); /* UAJ MIC Vref control by verb */
		spec->init_hook = alc294_init;
		break;
	case 0x10ec0300:
		spec->codec_variant = ALC269_TYPE_ALC300;
		spec->gen.mixer_nid = 0; /* no loopback on ALC300 */
		break;
	case 0x10ec0623:
		spec->codec_variant = ALC269_TYPE_ALC623;
		break;
	case 0x10ec0700:
	case 0x10ec0701:
	case 0x10ec0703:
	case 0x10ec0711:
		spec->codec_variant = ALC269_TYPE_ALC700;
		spec->gen.mixer_nid = 0; /* ALC700 does not have any loopback mixer path */
		alc_update_coef_idx(codec, 0x4a, 1 << 15, 0); /* Combo jack auto trigger control */
		spec->init_hook = alc294_init;
		break;

	}

	if (snd_hda_codec_read(codec, 0x51, 0, AC_VERB_PARAMETERS, 0) == 0x10ec5505) {
		spec->has_alc5505_dsp = 1;
		spec->init_hook = alc5505_dsp_init;
	}

	alc_pre_init(codec);

	snd_hda_pick_fixup(codec, alc269_fixup_models,
		       alc269_fixup_tbl, alc269_fixups);
	/* FIXME: both TX300 and ROG Strix G17 have the same SSID, and
	 * the quirk breaks the latter (bko#214101).
	 * Clear the wrong entry.
	 */
	if (codec->fixup_id == ALC282_FIXUP_ASUS_TX300 &&
	    codec->core.vendor_id == 0x10ec0294) {
		codec_dbg(codec, "Clear wrong fixup for ASUS ROG Strix G17\n");
		codec->fixup_id = HDA_FIXUP_ID_NOT_SET;
	}

	snd_hda_pick_pin_fixup(codec, alc269_pin_fixup_tbl, alc269_fixups, true);
	snd_hda_pick_pin_fixup(codec, alc269_fallback_pin_fixup_tbl, alc269_fixups, false);
	snd_hda_pick_fixup(codec, NULL,	alc269_fixup_vendor_tbl,
			   alc269_fixups);

	/*
	 * Check whether ACPI describes companion amplifiers that require
	 * component binding
	 */
	find_cirrus_companion_amps(codec);

	snd_hda_apply_fixup(codec, HDA_FIXUP_ACT_PRE_PROBE);

	alc_auto_parse_customize_define(codec);

	if (has_cdefine_beep(codec))
		spec->gen.beep_nid = 0x01;

	/* automatic parse from the BIOS config */
	err = alc269_parse_auto_config(codec);
	if (err < 0)
		goto error;

	if (!spec->gen.no_analog && spec->gen.beep_nid && spec->gen.mixer_nid) {
		err = set_beep_amp(spec, spec->gen.mixer_nid, 0x04, HDA_INPUT);
		if (err < 0)
			goto error;
	}

	snd_hda_apply_fixup(codec, HDA_FIXUP_ACT_PROBE);

	return 0;

 error:
	alc_free(codec);
	return err;
}

/*
 * ALC861
 */

static int alc861_parse_auto_config(struct hda_codec *codec)
{
	static const hda_nid_t alc861_ignore[] = { 0x1d, 0 };
	static const hda_nid_t alc861_ssids[] = { 0x0e, 0x0f, 0x0b, 0 };
	return alc_parse_auto_config(codec, alc861_ignore, alc861_ssids);
}

/* Pin config fixes */
enum {
	ALC861_FIXUP_FSC_AMILO_PI1505,
	ALC861_FIXUP_AMP_VREF_0F,
	ALC861_FIXUP_NO_JACK_DETECT,
	ALC861_FIXUP_ASUS_A6RP,
	ALC660_FIXUP_ASUS_W7J,
};

/* On some laptops, VREF of pin 0x0f is abused for controlling the main amp */
static void alc861_fixup_asus_amp_vref_0f(struct hda_codec *codec,
			const struct hda_fixup *fix, int action)
{
	struct alc_spec *spec = codec->spec;
	unsigned int val;

	if (action != HDA_FIXUP_ACT_INIT)
		return;
	val = snd_hda_codec_get_pin_target(codec, 0x0f);
	if (!(val & (AC_PINCTL_IN_EN | AC_PINCTL_OUT_EN)))
		val |= AC_PINCTL_IN_EN;
	val |= AC_PINCTL_VREF_50;
	snd_hda_set_pin_ctl(codec, 0x0f, val);
	spec->gen.keep_vref_in_automute = 1;
}

/* suppress the jack-detection */
static void alc_fixup_no_jack_detect(struct hda_codec *codec,
				     const struct hda_fixup *fix, int action)
{
	if (action == HDA_FIXUP_ACT_PRE_PROBE)
		codec->no_jack_detect = 1;
}

static const struct hda_fixup alc861_fixups[] = {
	[ALC861_FIXUP_FSC_AMILO_PI1505] = {
		.type = HDA_FIXUP_PINS,
		.v.pins = (const struct hda_pintbl[]) {
			{ 0x0b, 0x0221101f }, /* HP */
			{ 0x0f, 0x90170310 }, /* speaker */
			{ }
		}
	},
	[ALC861_FIXUP_AMP_VREF_0F] = {
		.type = HDA_FIXUP_FUNC,
		.v.func = alc861_fixup_asus_amp_vref_0f,
	},
	[ALC861_FIXUP_NO_JACK_DETECT] = {
		.type = HDA_FIXUP_FUNC,
		.v.func = alc_fixup_no_jack_detect,
	},
	[ALC861_FIXUP_ASUS_A6RP] = {
		.type = HDA_FIXUP_FUNC,
		.v.func = alc861_fixup_asus_amp_vref_0f,
		.chained = true,
		.chain_id = ALC861_FIXUP_NO_JACK_DETECT,
	},
	[ALC660_FIXUP_ASUS_W7J] = {
		.type = HDA_FIXUP_VERBS,
		.v.verbs = (const struct hda_verb[]) {
			/* ASUS W7J needs a magic pin setup on unused NID 0x10
			 * for enabling outputs
			 */
			{0x10, AC_VERB_SET_PIN_WIDGET_CONTROL, 0x24},
			{ }
		},
	}
};

static const struct hda_quirk alc861_fixup_tbl[] = {
	SND_PCI_QUIRK(0x1043, 0x1253, "ASUS W7J", ALC660_FIXUP_ASUS_W7J),
	SND_PCI_QUIRK(0x1043, 0x1263, "ASUS Z35HL", ALC660_FIXUP_ASUS_W7J),
	SND_PCI_QUIRK(0x1043, 0x1393, "ASUS A6Rp", ALC861_FIXUP_ASUS_A6RP),
	SND_PCI_QUIRK_VENDOR(0x1043, "ASUS laptop", ALC861_FIXUP_AMP_VREF_0F),
	SND_PCI_QUIRK(0x1462, 0x7254, "HP DX2200", ALC861_FIXUP_NO_JACK_DETECT),
	SND_PCI_QUIRK_VENDOR(0x1584, "Haier/Uniwill", ALC861_FIXUP_AMP_VREF_0F),
	SND_PCI_QUIRK(0x1734, 0x10c7, "FSC Amilo Pi1505", ALC861_FIXUP_FSC_AMILO_PI1505),
	{}
};

/*
 */
static int patch_alc861(struct hda_codec *codec)
{
	struct alc_spec *spec;
	int err;

	err = alc_alloc_spec(codec, 0x15);
	if (err < 0)
		return err;

	spec = codec->spec;
	if (has_cdefine_beep(codec))
		spec->gen.beep_nid = 0x23;

	spec->power_hook = alc_power_eapd;

	alc_pre_init(codec);

	snd_hda_pick_fixup(codec, NULL, alc861_fixup_tbl, alc861_fixups);
	snd_hda_apply_fixup(codec, HDA_FIXUP_ACT_PRE_PROBE);

	/* automatic parse from the BIOS config */
	err = alc861_parse_auto_config(codec);
	if (err < 0)
		goto error;

	if (!spec->gen.no_analog) {
		err = set_beep_amp(spec, 0x23, 0, HDA_OUTPUT);
		if (err < 0)
			goto error;
	}

	snd_hda_apply_fixup(codec, HDA_FIXUP_ACT_PROBE);

	return 0;

 error:
	alc_free(codec);
	return err;
}

/*
 * ALC861-VD support
 *
 * Based on ALC882
 *
 * In addition, an independent DAC
 */
static int alc861vd_parse_auto_config(struct hda_codec *codec)
{
	static const hda_nid_t alc861vd_ignore[] = { 0x1d, 0 };
	static const hda_nid_t alc861vd_ssids[] = { 0x15, 0x1b, 0x14, 0 };
	return alc_parse_auto_config(codec, alc861vd_ignore, alc861vd_ssids);
}

enum {
	ALC660VD_FIX_ASUS_GPIO1,
	ALC861VD_FIX_DALLAS,
};

/* exclude VREF80 */
static void alc861vd_fixup_dallas(struct hda_codec *codec,
				  const struct hda_fixup *fix, int action)
{
	if (action == HDA_FIXUP_ACT_PRE_PROBE) {
		snd_hda_override_pin_caps(codec, 0x18, 0x00000734);
		snd_hda_override_pin_caps(codec, 0x19, 0x0000073c);
	}
}

/* reset GPIO1 */
static void alc660vd_fixup_asus_gpio1(struct hda_codec *codec,
				      const struct hda_fixup *fix, int action)
{
	struct alc_spec *spec = codec->spec;

	if (action == HDA_FIXUP_ACT_PRE_PROBE)
		spec->gpio_mask |= 0x02;
	alc_fixup_gpio(codec, action, 0x01);
}

static const struct hda_fixup alc861vd_fixups[] = {
	[ALC660VD_FIX_ASUS_GPIO1] = {
		.type = HDA_FIXUP_FUNC,
		.v.func = alc660vd_fixup_asus_gpio1,
	},
	[ALC861VD_FIX_DALLAS] = {
		.type = HDA_FIXUP_FUNC,
		.v.func = alc861vd_fixup_dallas,
	},
	[ALC283_FIXUP_DELL_HP_RESUME] = {
		.type = HDA_FIXUP_FUNC,
		.v.func = alc283_fixup_dell_hp_resume,
	},
};

static const struct hda_quirk alc861vd_fixup_tbl[] = {
	SND_PCI_QUIRK(0x103c, 0x30bf, "HP TX1000", ALC861VD_FIX_DALLAS),
	SND_PCI_QUIRK(0x1043, 0x1339, "ASUS A7-K", ALC660VD_FIX_ASUS_GPIO1),
	SND_PCI_QUIRK(0x1179, 0xff31, "Toshiba L30-149", ALC861VD_FIX_DALLAS),
	{}
};

/*
 */
static int patch_alc861vd(struct hda_codec *codec)
{
	struct alc_spec *spec;
	int err;

	err = alc_alloc_spec(codec, 0x0b);
	if (err < 0)
		return err;

	spec = codec->spec;
	if (has_cdefine_beep(codec))
		spec->gen.beep_nid = 0x23;

	spec->shutup = alc_eapd_shutup;

	alc_pre_init(codec);

	snd_hda_pick_fixup(codec, NULL, alc861vd_fixup_tbl, alc861vd_fixups);
	snd_hda_apply_fixup(codec, HDA_FIXUP_ACT_PRE_PROBE);

	/* automatic parse from the BIOS config */
	err = alc861vd_parse_auto_config(codec);
	if (err < 0)
		goto error;

	if (!spec->gen.no_analog) {
		err = set_beep_amp(spec, 0x0b, 0x05, HDA_INPUT);
		if (err < 0)
			goto error;
	}

	snd_hda_apply_fixup(codec, HDA_FIXUP_ACT_PROBE);

	return 0;

 error:
	alc_free(codec);
	return err;
}

/*
 * ALC662 support
 *
 * ALC662 is almost identical with ALC880 but has cleaner and more flexible
 * configuration.  Each pin widget can choose any input DACs and a mixer.
 * Each ADC is connected from a mixer of all inputs.  This makes possible
 * 6-channel independent captures.
 *
 * In addition, an independent DAC for the multi-playback (not used in this
 * driver yet).
 */

/*
 * BIOS auto configuration
 */

static int alc662_parse_auto_config(struct hda_codec *codec)
{
	static const hda_nid_t alc662_ignore[] = { 0x1d, 0 };
	static const hda_nid_t alc663_ssids[] = { 0x15, 0x1b, 0x14, 0x21 };
	static const hda_nid_t alc662_ssids[] = { 0x15, 0x1b, 0x14, 0 };
	const hda_nid_t *ssids;

	if (codec->core.vendor_id == 0x10ec0272 || codec->core.vendor_id == 0x10ec0663 ||
	    codec->core.vendor_id == 0x10ec0665 || codec->core.vendor_id == 0x10ec0670 ||
	    codec->core.vendor_id == 0x10ec0671)
		ssids = alc663_ssids;
	else
		ssids = alc662_ssids;
	return alc_parse_auto_config(codec, alc662_ignore, ssids);
}

static void alc272_fixup_mario(struct hda_codec *codec,
			       const struct hda_fixup *fix, int action)
{
	if (action != HDA_FIXUP_ACT_PRE_PROBE)
		return;
	if (snd_hda_override_amp_caps(codec, 0x2, HDA_OUTPUT,
				      (0x3b << AC_AMPCAP_OFFSET_SHIFT) |
				      (0x3b << AC_AMPCAP_NUM_STEPS_SHIFT) |
				      (0x03 << AC_AMPCAP_STEP_SIZE_SHIFT) |
				      (0 << AC_AMPCAP_MUTE_SHIFT)))
		codec_warn(codec, "failed to override amp caps for NID 0x2\n");
}

static const struct snd_pcm_chmap_elem asus_pcm_2_1_chmaps[] = {
	{ .channels = 2,
	  .map = { SNDRV_CHMAP_FL, SNDRV_CHMAP_FR } },
	{ .channels = 4,
	  .map = { SNDRV_CHMAP_FL, SNDRV_CHMAP_FR,
		   SNDRV_CHMAP_NA, SNDRV_CHMAP_LFE } }, /* LFE only on right */
	{ }
};

/* override the 2.1 chmap */
static void alc_fixup_bass_chmap(struct hda_codec *codec,
				    const struct hda_fixup *fix, int action)
{
	if (action == HDA_FIXUP_ACT_BUILD) {
		struct alc_spec *spec = codec->spec;
		spec->gen.pcm_rec[0]->stream[0].chmap = asus_pcm_2_1_chmaps;
	}
}

/* avoid D3 for keeping GPIO up */
static unsigned int gpio_led_power_filter(struct hda_codec *codec,
					  hda_nid_t nid,
					  unsigned int power_state)
{
	struct alc_spec *spec = codec->spec;
	if (nid == codec->core.afg && power_state == AC_PWRST_D3 && spec->gpio_data)
		return AC_PWRST_D0;
	return power_state;
}

static void alc662_fixup_led_gpio1(struct hda_codec *codec,
				   const struct hda_fixup *fix, int action)
{
	struct alc_spec *spec = codec->spec;

	alc_fixup_hp_gpio_led(codec, action, 0x01, 0);
	if (action == HDA_FIXUP_ACT_PRE_PROBE) {
		spec->mute_led_polarity = 1;
		codec->power_filter = gpio_led_power_filter;
	}
}

static void alc662_usi_automute_hook(struct hda_codec *codec,
					 struct hda_jack_callback *jack)
{
	struct alc_spec *spec = codec->spec;
	int vref;
	msleep(200);
	snd_hda_gen_hp_automute(codec, jack);

	vref = spec->gen.hp_jack_present ? PIN_VREF80 : 0;
	msleep(100);
	snd_hda_codec_write(codec, 0x19, 0, AC_VERB_SET_PIN_WIDGET_CONTROL,
			    vref);
}

static void alc662_fixup_usi_headset_mic(struct hda_codec *codec,
				     const struct hda_fixup *fix, int action)
{
	struct alc_spec *spec = codec->spec;
	if (action == HDA_FIXUP_ACT_PRE_PROBE) {
		spec->parse_flags |= HDA_PINCFG_HEADSET_MIC;
		spec->gen.hp_automute_hook = alc662_usi_automute_hook;
	}
}

static void alc662_aspire_ethos_mute_speakers(struct hda_codec *codec,
					struct hda_jack_callback *cb)
{
	/* surround speakers at 0x1b already get muted automatically when
	 * headphones are plugged in, but we have to mute/unmute the remaining
	 * channels manually:
	 * 0x15 - front left/front right
	 * 0x18 - front center/ LFE
	 */
	if (snd_hda_jack_detect_state(codec, 0x1b) == HDA_JACK_PRESENT) {
		snd_hda_set_pin_ctl_cache(codec, 0x15, 0);
		snd_hda_set_pin_ctl_cache(codec, 0x18, 0);
	} else {
		snd_hda_set_pin_ctl_cache(codec, 0x15, PIN_OUT);
		snd_hda_set_pin_ctl_cache(codec, 0x18, PIN_OUT);
	}
}

static void alc662_fixup_aspire_ethos_hp(struct hda_codec *codec,
					const struct hda_fixup *fix, int action)
{
    /* Pin 0x1b: shared headphones jack and surround speakers */
	if (!is_jack_detectable(codec, 0x1b))
		return;

	switch (action) {
	case HDA_FIXUP_ACT_PRE_PROBE:
		snd_hda_jack_detect_enable_callback(codec, 0x1b,
				alc662_aspire_ethos_mute_speakers);
		/* subwoofer needs an extra GPIO setting to become audible */
		alc_setup_gpio(codec, 0x02);
		break;
	case HDA_FIXUP_ACT_INIT:
		/* Make sure to start in a correct state, i.e. if
		 * headphones have been plugged in before powering up the system
		 */
		alc662_aspire_ethos_mute_speakers(codec, NULL);
		break;
	}
}

static void alc671_fixup_hp_headset_mic2(struct hda_codec *codec,
					     const struct hda_fixup *fix, int action)
{
	struct alc_spec *spec = codec->spec;

	static const struct hda_pintbl pincfgs[] = {
		{ 0x19, 0x02a11040 }, /* use as headset mic, with its own jack detect */
		{ 0x1b, 0x0181304f },
		{ }
	};

	switch (action) {
	case HDA_FIXUP_ACT_PRE_PROBE:
		spec->gen.mixer_nid = 0;
		spec->parse_flags |= HDA_PINCFG_HEADSET_MIC;
		snd_hda_apply_pincfgs(codec, pincfgs);
		break;
	case HDA_FIXUP_ACT_INIT:
		alc_write_coef_idx(codec, 0x19, 0xa054);
		break;
	}
}

static void alc897_hp_automute_hook(struct hda_codec *codec,
					 struct hda_jack_callback *jack)
{
	struct alc_spec *spec = codec->spec;
	int vref;

	snd_hda_gen_hp_automute(codec, jack);
	vref = spec->gen.hp_jack_present ? (PIN_HP | AC_PINCTL_VREF_100) : PIN_HP;
	snd_hda_set_pin_ctl(codec, 0x1b, vref);
}

static void alc897_fixup_lenovo_headset_mic(struct hda_codec *codec,
				     const struct hda_fixup *fix, int action)
{
	struct alc_spec *spec = codec->spec;
	if (action == HDA_FIXUP_ACT_PRE_PROBE) {
		spec->gen.hp_automute_hook = alc897_hp_automute_hook;
		spec->no_shutup_pins = 1;
	}
	if (action == HDA_FIXUP_ACT_PROBE) {
		snd_hda_set_pin_ctl_cache(codec, 0x1a, PIN_IN | AC_PINCTL_VREF_100);
	}
}

static void alc897_fixup_lenovo_headset_mode(struct hda_codec *codec,
				     const struct hda_fixup *fix, int action)
{
	struct alc_spec *spec = codec->spec;

	if (action == HDA_FIXUP_ACT_PRE_PROBE) {
		spec->parse_flags |= HDA_PINCFG_HEADSET_MIC;
		spec->gen.hp_automute_hook = alc897_hp_automute_hook;
	}
}

static const struct coef_fw alc668_coefs[] = {
	WRITE_COEF(0x01, 0xbebe), WRITE_COEF(0x02, 0xaaaa), WRITE_COEF(0x03,    0x0),
	WRITE_COEF(0x04, 0x0180), WRITE_COEF(0x06,    0x0), WRITE_COEF(0x07, 0x0f80),
	WRITE_COEF(0x08, 0x0031), WRITE_COEF(0x0a, 0x0060), WRITE_COEF(0x0b,    0x0),
	WRITE_COEF(0x0c, 0x7cf7), WRITE_COEF(0x0d, 0x1080), WRITE_COEF(0x0e, 0x7f7f),
	WRITE_COEF(0x0f, 0xcccc), WRITE_COEF(0x10, 0xddcc), WRITE_COEF(0x11, 0x0001),
	WRITE_COEF(0x13,    0x0), WRITE_COEF(0x14, 0x2aa0), WRITE_COEF(0x17, 0xa940),
	WRITE_COEF(0x19,    0x0), WRITE_COEF(0x1a,    0x0), WRITE_COEF(0x1b,    0x0),
	WRITE_COEF(0x1c,    0x0), WRITE_COEF(0x1d,    0x0), WRITE_COEF(0x1e, 0x7418),
	WRITE_COEF(0x1f, 0x0804), WRITE_COEF(0x20, 0x4200), WRITE_COEF(0x21, 0x0468),
	WRITE_COEF(0x22, 0x8ccc), WRITE_COEF(0x23, 0x0250), WRITE_COEF(0x24, 0x7418),
	WRITE_COEF(0x27,    0x0), WRITE_COEF(0x28, 0x8ccc), WRITE_COEF(0x2a, 0xff00),
	WRITE_COEF(0x2b, 0x8000), WRITE_COEF(0xa7, 0xff00), WRITE_COEF(0xa8, 0x8000),
	WRITE_COEF(0xaa, 0x2e17), WRITE_COEF(0xab, 0xa0c0), WRITE_COEF(0xac,    0x0),
	WRITE_COEF(0xad,    0x0), WRITE_COEF(0xae, 0x2ac6), WRITE_COEF(0xaf, 0xa480),
	WRITE_COEF(0xb0,    0x0), WRITE_COEF(0xb1,    0x0), WRITE_COEF(0xb2,    0x0),
	WRITE_COEF(0xb3,    0x0), WRITE_COEF(0xb4,    0x0), WRITE_COEF(0xb5, 0x1040),
	WRITE_COEF(0xb6, 0xd697), WRITE_COEF(0xb7, 0x902b), WRITE_COEF(0xb8, 0xd697),
	WRITE_COEF(0xb9, 0x902b), WRITE_COEF(0xba, 0xb8ba), WRITE_COEF(0xbb, 0xaaab),
	WRITE_COEF(0xbc, 0xaaaf), WRITE_COEF(0xbd, 0x6aaa), WRITE_COEF(0xbe, 0x1c02),
	WRITE_COEF(0xc0, 0x00ff), WRITE_COEF(0xc1, 0x0fa6),
	{}
};

static void alc668_restore_default_value(struct hda_codec *codec)
{
	alc_process_coef_fw(codec, alc668_coefs);
}

enum {
	ALC662_FIXUP_ASPIRE,
	ALC662_FIXUP_LED_GPIO1,
	ALC662_FIXUP_IDEAPAD,
	ALC272_FIXUP_MARIO,
	ALC662_FIXUP_CZC_ET26,
	ALC662_FIXUP_CZC_P10T,
	ALC662_FIXUP_SKU_IGNORE,
	ALC662_FIXUP_HP_RP5800,
	ALC662_FIXUP_ASUS_MODE1,
	ALC662_FIXUP_ASUS_MODE2,
	ALC662_FIXUP_ASUS_MODE3,
	ALC662_FIXUP_ASUS_MODE4,
	ALC662_FIXUP_ASUS_MODE5,
	ALC662_FIXUP_ASUS_MODE6,
	ALC662_FIXUP_ASUS_MODE7,
	ALC662_FIXUP_ASUS_MODE8,
	ALC662_FIXUP_NO_JACK_DETECT,
	ALC662_FIXUP_ZOTAC_Z68,
	ALC662_FIXUP_INV_DMIC,
	ALC662_FIXUP_DELL_MIC_NO_PRESENCE,
	ALC668_FIXUP_DELL_MIC_NO_PRESENCE,
	ALC662_FIXUP_HEADSET_MODE,
	ALC668_FIXUP_HEADSET_MODE,
	ALC662_FIXUP_BASS_MODE4_CHMAP,
	ALC662_FIXUP_BASS_16,
	ALC662_FIXUP_BASS_1A,
	ALC662_FIXUP_BASS_CHMAP,
	ALC668_FIXUP_AUTO_MUTE,
	ALC668_FIXUP_DELL_DISABLE_AAMIX,
	ALC668_FIXUP_DELL_XPS13,
	ALC662_FIXUP_ASUS_Nx50,
	ALC668_FIXUP_ASUS_Nx51_HEADSET_MODE,
	ALC668_FIXUP_ASUS_Nx51,
	ALC668_FIXUP_MIC_COEF,
	ALC668_FIXUP_ASUS_G751,
	ALC891_FIXUP_HEADSET_MODE,
	ALC891_FIXUP_DELL_MIC_NO_PRESENCE,
	ALC662_FIXUP_ACER_VERITON,
	ALC892_FIXUP_ASROCK_MOBO,
	ALC662_FIXUP_USI_FUNC,
	ALC662_FIXUP_USI_HEADSET_MODE,
	ALC662_FIXUP_LENOVO_MULTI_CODECS,
	ALC669_FIXUP_ACER_ASPIRE_ETHOS,
	ALC669_FIXUP_ACER_ASPIRE_ETHOS_HEADSET,
	ALC671_FIXUP_HP_HEADSET_MIC2,
	ALC662_FIXUP_ACER_X2660G_HEADSET_MODE,
	ALC662_FIXUP_ACER_NITRO_HEADSET_MODE,
	ALC668_FIXUP_ASUS_NO_HEADSET_MIC,
	ALC668_FIXUP_HEADSET_MIC,
	ALC668_FIXUP_MIC_DET_COEF,
	ALC897_FIXUP_LENOVO_HEADSET_MIC,
	ALC897_FIXUP_HEADSET_MIC_PIN,
	ALC897_FIXUP_HP_HSMIC_VERB,
	ALC897_FIXUP_LENOVO_HEADSET_MODE,
	ALC897_FIXUP_HEADSET_MIC_PIN2,
	ALC897_FIXUP_UNIS_H3C_X500S,
	ALC897_FIXUP_HEADSET_MIC_PIN3,
};

static const struct hda_fixup alc662_fixups[] = {
	[ALC662_FIXUP_ASPIRE] = {
		.type = HDA_FIXUP_PINS,
		.v.pins = (const struct hda_pintbl[]) {
			{ 0x15, 0x99130112 }, /* subwoofer */
			{ }
		}
	},
	[ALC662_FIXUP_LED_GPIO1] = {
		.type = HDA_FIXUP_FUNC,
		.v.func = alc662_fixup_led_gpio1,
	},
	[ALC662_FIXUP_IDEAPAD] = {
		.type = HDA_FIXUP_PINS,
		.v.pins = (const struct hda_pintbl[]) {
			{ 0x17, 0x99130112 }, /* subwoofer */
			{ }
		},
		.chained = true,
		.chain_id = ALC662_FIXUP_LED_GPIO1,
	},
	[ALC272_FIXUP_MARIO] = {
		.type = HDA_FIXUP_FUNC,
		.v.func = alc272_fixup_mario,
	},
	[ALC662_FIXUP_CZC_ET26] = {
		.type = HDA_FIXUP_PINS,
		.v.pins = (const struct hda_pintbl[]) {
			{0x12, 0x403cc000},
			{0x14, 0x90170110}, /* speaker */
			{0x15, 0x411111f0},
			{0x16, 0x411111f0},
			{0x18, 0x01a19030}, /* mic */
			{0x19, 0x90a7013f}, /* int-mic */
			{0x1a, 0x01014020},
			{0x1b, 0x0121401f},
			{0x1c, 0x411111f0},
			{0x1d, 0x411111f0},
			{0x1e, 0x40478e35},
			{}
		},
		.chained = true,
		.chain_id = ALC662_FIXUP_SKU_IGNORE
	},
	[ALC662_FIXUP_CZC_P10T] = {
		.type = HDA_FIXUP_VERBS,
		.v.verbs = (const struct hda_verb[]) {
			{0x14, AC_VERB_SET_EAPD_BTLENABLE, 0},
			{}
		}
	},
	[ALC662_FIXUP_SKU_IGNORE] = {
		.type = HDA_FIXUP_FUNC,
		.v.func = alc_fixup_sku_ignore,
	},
	[ALC662_FIXUP_HP_RP5800] = {
		.type = HDA_FIXUP_PINS,
		.v.pins = (const struct hda_pintbl[]) {
			{ 0x14, 0x0221201f }, /* HP out */
			{ }
		},
		.chained = true,
		.chain_id = ALC662_FIXUP_SKU_IGNORE
	},
	[ALC662_FIXUP_ASUS_MODE1] = {
		.type = HDA_FIXUP_PINS,
		.v.pins = (const struct hda_pintbl[]) {
			{ 0x14, 0x99130110 }, /* speaker */
			{ 0x18, 0x01a19c20 }, /* mic */
			{ 0x19, 0x99a3092f }, /* int-mic */
			{ 0x21, 0x0121401f }, /* HP out */
			{ }
		},
		.chained = true,
		.chain_id = ALC662_FIXUP_SKU_IGNORE
	},
	[ALC662_FIXUP_ASUS_MODE2] = {
		.type = HDA_FIXUP_PINS,
		.v.pins = (const struct hda_pintbl[]) {
			{ 0x14, 0x99130110 }, /* speaker */
			{ 0x18, 0x01a19820 }, /* mic */
			{ 0x19, 0x99a3092f }, /* int-mic */
			{ 0x1b, 0x0121401f }, /* HP out */
			{ }
		},
		.chained = true,
		.chain_id = ALC662_FIXUP_SKU_IGNORE
	},
	[ALC662_FIXUP_ASUS_MODE3] = {
		.type = HDA_FIXUP_PINS,
		.v.pins = (const struct hda_pintbl[]) {
			{ 0x14, 0x99130110 }, /* speaker */
			{ 0x15, 0x0121441f }, /* HP */
			{ 0x18, 0x01a19840 }, /* mic */
			{ 0x19, 0x99a3094f }, /* int-mic */
			{ 0x21, 0x01211420 }, /* HP2 */
			{ }
		},
		.chained = true,
		.chain_id = ALC662_FIXUP_SKU_IGNORE
	},
	[ALC662_FIXUP_ASUS_MODE4] = {
		.type = HDA_FIXUP_PINS,
		.v.pins = (const struct hda_pintbl[]) {
			{ 0x14, 0x99130110 }, /* speaker */
			{ 0x16, 0x99130111 }, /* speaker */
			{ 0x18, 0x01a19840 }, /* mic */
			{ 0x19, 0x99a3094f }, /* int-mic */
			{ 0x21, 0x0121441f }, /* HP */
			{ }
		},
		.chained = true,
		.chain_id = ALC662_FIXUP_SKU_IGNORE
	},
	[ALC662_FIXUP_ASUS_MODE5] = {
		.type = HDA_FIXUP_PINS,
		.v.pins = (const struct hda_pintbl[]) {
			{ 0x14, 0x99130110 }, /* speaker */
			{ 0x15, 0x0121441f }, /* HP */
			{ 0x16, 0x99130111 }, /* speaker */
			{ 0x18, 0x01a19840 }, /* mic */
			{ 0x19, 0x99a3094f }, /* int-mic */
			{ }
		},
		.chained = true,
		.chain_id = ALC662_FIXUP_SKU_IGNORE
	},
	[ALC662_FIXUP_ASUS_MODE6] = {
		.type = HDA_FIXUP_PINS,
		.v.pins = (const struct hda_pintbl[]) {
			{ 0x14, 0x99130110 }, /* speaker */
			{ 0x15, 0x01211420 }, /* HP2 */
			{ 0x18, 0x01a19840 }, /* mic */
			{ 0x19, 0x99a3094f }, /* int-mic */
			{ 0x1b, 0x0121441f }, /* HP */
			{ }
		},
		.chained = true,
		.chain_id = ALC662_FIXUP_SKU_IGNORE
	},
	[ALC662_FIXUP_ASUS_MODE7] = {
		.type = HDA_FIXUP_PINS,
		.v.pins = (const struct hda_pintbl[]) {
			{ 0x14, 0x99130110 }, /* speaker */
			{ 0x17, 0x99130111 }, /* speaker */
			{ 0x18, 0x01a19840 }, /* mic */
			{ 0x19, 0x99a3094f }, /* int-mic */
			{ 0x1b, 0x01214020 }, /* HP */
			{ 0x21, 0x0121401f }, /* HP */
			{ }
		},
		.chained = true,
		.chain_id = ALC662_FIXUP_SKU_IGNORE
	},
	[ALC662_FIXUP_ASUS_MODE8] = {
		.type = HDA_FIXUP_PINS,
		.v.pins = (const struct hda_pintbl[]) {
			{ 0x14, 0x99130110 }, /* speaker */
			{ 0x12, 0x99a30970 }, /* int-mic */
			{ 0x15, 0x01214020 }, /* HP */
			{ 0x17, 0x99130111 }, /* speaker */
			{ 0x18, 0x01a19840 }, /* mic */
			{ 0x21, 0x0121401f }, /* HP */
			{ }
		},
		.chained = true,
		.chain_id = ALC662_FIXUP_SKU_IGNORE
	},
	[ALC662_FIXUP_NO_JACK_DETECT] = {
		.type = HDA_FIXUP_FUNC,
		.v.func = alc_fixup_no_jack_detect,
	},
	[ALC662_FIXUP_ZOTAC_Z68] = {
		.type = HDA_FIXUP_PINS,
		.v.pins = (const struct hda_pintbl[]) {
			{ 0x1b, 0x02214020 }, /* Front HP */
			{ }
		}
	},
	[ALC662_FIXUP_INV_DMIC] = {
		.type = HDA_FIXUP_FUNC,
		.v.func = alc_fixup_inv_dmic,
	},
	[ALC668_FIXUP_DELL_XPS13] = {
		.type = HDA_FIXUP_FUNC,
		.v.func = alc_fixup_dell_xps13,
		.chained = true,
		.chain_id = ALC668_FIXUP_DELL_DISABLE_AAMIX
	},
	[ALC668_FIXUP_DELL_DISABLE_AAMIX] = {
		.type = HDA_FIXUP_FUNC,
		.v.func = alc_fixup_disable_aamix,
		.chained = true,
		.chain_id = ALC668_FIXUP_DELL_MIC_NO_PRESENCE
	},
	[ALC668_FIXUP_AUTO_MUTE] = {
		.type = HDA_FIXUP_FUNC,
		.v.func = alc_fixup_auto_mute_via_amp,
		.chained = true,
		.chain_id = ALC668_FIXUP_DELL_MIC_NO_PRESENCE
	},
	[ALC662_FIXUP_DELL_MIC_NO_PRESENCE] = {
		.type = HDA_FIXUP_PINS,
		.v.pins = (const struct hda_pintbl[]) {
			{ 0x19, 0x03a1113c }, /* use as headset mic, without its own jack detect */
			/* headphone mic by setting pin control of 0x1b (headphone out) to in + vref_50 */
			{ }
		},
		.chained = true,
		.chain_id = ALC662_FIXUP_HEADSET_MODE
	},
	[ALC662_FIXUP_HEADSET_MODE] = {
		.type = HDA_FIXUP_FUNC,
		.v.func = alc_fixup_headset_mode_alc662,
	},
	[ALC668_FIXUP_DELL_MIC_NO_PRESENCE] = {
		.type = HDA_FIXUP_PINS,
		.v.pins = (const struct hda_pintbl[]) {
			{ 0x19, 0x03a1913d }, /* use as headphone mic, without its own jack detect */
			{ 0x1b, 0x03a1113c }, /* use as headset mic, without its own jack detect */
			{ }
		},
		.chained = true,
		.chain_id = ALC668_FIXUP_HEADSET_MODE
	},
	[ALC668_FIXUP_HEADSET_MODE] = {
		.type = HDA_FIXUP_FUNC,
		.v.func = alc_fixup_headset_mode_alc668,
	},
	[ALC662_FIXUP_BASS_MODE4_CHMAP] = {
		.type = HDA_FIXUP_FUNC,
		.v.func = alc_fixup_bass_chmap,
		.chained = true,
		.chain_id = ALC662_FIXUP_ASUS_MODE4
	},
	[ALC662_FIXUP_BASS_16] = {
		.type = HDA_FIXUP_PINS,
		.v.pins = (const struct hda_pintbl[]) {
			{0x16, 0x80106111}, /* bass speaker */
			{}
		},
		.chained = true,
		.chain_id = ALC662_FIXUP_BASS_CHMAP,
	},
	[ALC662_FIXUP_BASS_1A] = {
		.type = HDA_FIXUP_PINS,
		.v.pins = (const struct hda_pintbl[]) {
			{0x1a, 0x80106111}, /* bass speaker */
			{}
		},
		.chained = true,
		.chain_id = ALC662_FIXUP_BASS_CHMAP,
	},
	[ALC662_FIXUP_BASS_CHMAP] = {
		.type = HDA_FIXUP_FUNC,
		.v.func = alc_fixup_bass_chmap,
	},
	[ALC662_FIXUP_ASUS_Nx50] = {
		.type = HDA_FIXUP_FUNC,
		.v.func = alc_fixup_auto_mute_via_amp,
		.chained = true,
		.chain_id = ALC662_FIXUP_BASS_1A
	},
	[ALC668_FIXUP_ASUS_Nx51_HEADSET_MODE] = {
		.type = HDA_FIXUP_FUNC,
		.v.func = alc_fixup_headset_mode_alc668,
		.chain_id = ALC662_FIXUP_BASS_CHMAP
	},
	[ALC668_FIXUP_ASUS_Nx51] = {
		.type = HDA_FIXUP_PINS,
		.v.pins = (const struct hda_pintbl[]) {
			{ 0x19, 0x03a1913d }, /* use as headphone mic, without its own jack detect */
			{ 0x1a, 0x90170151 }, /* bass speaker */
			{ 0x1b, 0x03a1113c }, /* use as headset mic, without its own jack detect */
			{}
		},
		.chained = true,
		.chain_id = ALC668_FIXUP_ASUS_Nx51_HEADSET_MODE,
	},
	[ALC668_FIXUP_MIC_COEF] = {
		.type = HDA_FIXUP_VERBS,
		.v.verbs = (const struct hda_verb[]) {
			{ 0x20, AC_VERB_SET_COEF_INDEX, 0xc3 },
			{ 0x20, AC_VERB_SET_PROC_COEF, 0x4000 },
			{}
		},
	},
	[ALC668_FIXUP_ASUS_G751] = {
		.type = HDA_FIXUP_PINS,
		.v.pins = (const struct hda_pintbl[]) {
			{ 0x16, 0x0421101f }, /* HP */
			{}
		},
		.chained = true,
		.chain_id = ALC668_FIXUP_MIC_COEF
	},
	[ALC891_FIXUP_HEADSET_MODE] = {
		.type = HDA_FIXUP_FUNC,
		.v.func = alc_fixup_headset_mode,
	},
	[ALC891_FIXUP_DELL_MIC_NO_PRESENCE] = {
		.type = HDA_FIXUP_PINS,
		.v.pins = (const struct hda_pintbl[]) {
			{ 0x19, 0x03a1913d }, /* use as headphone mic, without its own jack detect */
			{ 0x1b, 0x03a1113c }, /* use as headset mic, without its own jack detect */
			{ }
		},
		.chained = true,
		.chain_id = ALC891_FIXUP_HEADSET_MODE
	},
	[ALC662_FIXUP_ACER_VERITON] = {
		.type = HDA_FIXUP_PINS,
		.v.pins = (const struct hda_pintbl[]) {
			{ 0x15, 0x50170120 }, /* no internal speaker */
			{ }
		}
	},
	[ALC892_FIXUP_ASROCK_MOBO] = {
		.type = HDA_FIXUP_PINS,
		.v.pins = (const struct hda_pintbl[]) {
			{ 0x15, 0x40f000f0 }, /* disabled */
			{ 0x16, 0x40f000f0 }, /* disabled */
			{ }
		}
	},
	[ALC662_FIXUP_USI_FUNC] = {
		.type = HDA_FIXUP_FUNC,
		.v.func = alc662_fixup_usi_headset_mic,
	},
	[ALC662_FIXUP_USI_HEADSET_MODE] = {
		.type = HDA_FIXUP_PINS,
		.v.pins = (const struct hda_pintbl[]) {
			{ 0x19, 0x02a1913c }, /* use as headset mic, without its own jack detect */
			{ 0x18, 0x01a1903d },
			{ }
		},
		.chained = true,
		.chain_id = ALC662_FIXUP_USI_FUNC
	},
	[ALC662_FIXUP_LENOVO_MULTI_CODECS] = {
		.type = HDA_FIXUP_FUNC,
		.v.func = alc233_alc662_fixup_lenovo_dual_codecs,
	},
	[ALC669_FIXUP_ACER_ASPIRE_ETHOS_HEADSET] = {
		.type = HDA_FIXUP_FUNC,
		.v.func = alc662_fixup_aspire_ethos_hp,
	},
	[ALC669_FIXUP_ACER_ASPIRE_ETHOS] = {
		.type = HDA_FIXUP_PINS,
		.v.pins = (const struct hda_pintbl[]) {
			{ 0x15, 0x92130110 }, /* front speakers */
			{ 0x18, 0x99130111 }, /* center/subwoofer */
			{ 0x1b, 0x11130012 }, /* surround plus jack for HP */
			{ }
		},
		.chained = true,
		.chain_id = ALC669_FIXUP_ACER_ASPIRE_ETHOS_HEADSET
	},
	[ALC671_FIXUP_HP_HEADSET_MIC2] = {
		.type = HDA_FIXUP_FUNC,
		.v.func = alc671_fixup_hp_headset_mic2,
	},
	[ALC662_FIXUP_ACER_X2660G_HEADSET_MODE] = {
		.type = HDA_FIXUP_PINS,
		.v.pins = (const struct hda_pintbl[]) {
			{ 0x1a, 0x02a1113c }, /* use as headset mic, without its own jack detect */
			{ }
		},
		.chained = true,
		.chain_id = ALC662_FIXUP_USI_FUNC
	},
	[ALC662_FIXUP_ACER_NITRO_HEADSET_MODE] = {
		.type = HDA_FIXUP_PINS,
		.v.pins = (const struct hda_pintbl[]) {
			{ 0x1a, 0x01a11140 }, /* use as headset mic, without its own jack detect */
			{ 0x1b, 0x0221144f },
			{ }
		},
		.chained = true,
		.chain_id = ALC662_FIXUP_USI_FUNC
	},
	[ALC668_FIXUP_ASUS_NO_HEADSET_MIC] = {
		.type = HDA_FIXUP_PINS,
		.v.pins = (const struct hda_pintbl[]) {
			{ 0x1b, 0x04a1112c },
			{ }
		},
		.chained = true,
		.chain_id = ALC668_FIXUP_HEADSET_MIC
	},
	[ALC668_FIXUP_HEADSET_MIC] = {
		.type = HDA_FIXUP_FUNC,
		.v.func = alc269_fixup_headset_mic,
		.chained = true,
		.chain_id = ALC668_FIXUP_MIC_DET_COEF
	},
	[ALC668_FIXUP_MIC_DET_COEF] = {
		.type = HDA_FIXUP_VERBS,
		.v.verbs = (const struct hda_verb[]) {
			{ 0x20, AC_VERB_SET_COEF_INDEX, 0x15 },
			{ 0x20, AC_VERB_SET_PROC_COEF, 0x0d60 },
			{}
		},
	},
	[ALC897_FIXUP_LENOVO_HEADSET_MIC] = {
		.type = HDA_FIXUP_FUNC,
		.v.func = alc897_fixup_lenovo_headset_mic,
	},
	[ALC897_FIXUP_HEADSET_MIC_PIN] = {
		.type = HDA_FIXUP_PINS,
		.v.pins = (const struct hda_pintbl[]) {
			{ 0x1a, 0x03a11050 },
			{ }
		},
		.chained = true,
		.chain_id = ALC897_FIXUP_LENOVO_HEADSET_MIC
	},
	[ALC897_FIXUP_HP_HSMIC_VERB] = {
		.type = HDA_FIXUP_PINS,
		.v.pins = (const struct hda_pintbl[]) {
			{ 0x19, 0x01a1913c }, /* use as headset mic, without its own jack detect */
			{ }
		},
	},
	[ALC897_FIXUP_LENOVO_HEADSET_MODE] = {
		.type = HDA_FIXUP_FUNC,
		.v.func = alc897_fixup_lenovo_headset_mode,
	},
	[ALC897_FIXUP_HEADSET_MIC_PIN2] = {
		.type = HDA_FIXUP_PINS,
		.v.pins = (const struct hda_pintbl[]) {
			{ 0x1a, 0x01a11140 }, /* use as headset mic, without its own jack detect */
			{ }
		},
		.chained = true,
		.chain_id = ALC897_FIXUP_LENOVO_HEADSET_MODE
	},
	[ALC897_FIXUP_UNIS_H3C_X500S] = {
		.type = HDA_FIXUP_VERBS,
		.v.verbs = (const struct hda_verb[]) {
			{ 0x14, AC_VERB_SET_EAPD_BTLENABLE, 0 },
			{}
		},
	},
	[ALC897_FIXUP_HEADSET_MIC_PIN3] = {
		.type = HDA_FIXUP_PINS,
		.v.pins = (const struct hda_pintbl[]) {
			{ 0x19, 0x03a11050 }, /* use as headset mic */
			{ }
		},
	},
};

static const struct hda_quirk alc662_fixup_tbl[] = {
	SND_PCI_QUIRK(0x1019, 0x9087, "ECS", ALC662_FIXUP_ASUS_MODE2),
	SND_PCI_QUIRK(0x1019, 0x9859, "JP-IK LEAP W502", ALC897_FIXUP_HEADSET_MIC_PIN3),
	SND_PCI_QUIRK(0x1025, 0x022f, "Acer Aspire One", ALC662_FIXUP_INV_DMIC),
	SND_PCI_QUIRK(0x1025, 0x0241, "Packard Bell DOTS", ALC662_FIXUP_INV_DMIC),
	SND_PCI_QUIRK(0x1025, 0x0308, "Acer Aspire 8942G", ALC662_FIXUP_ASPIRE),
	SND_PCI_QUIRK(0x1025, 0x031c, "Gateway NV79", ALC662_FIXUP_SKU_IGNORE),
	SND_PCI_QUIRK(0x1025, 0x0349, "eMachines eM250", ALC662_FIXUP_INV_DMIC),
	SND_PCI_QUIRK(0x1025, 0x034a, "Gateway LT27", ALC662_FIXUP_INV_DMIC),
	SND_PCI_QUIRK(0x1025, 0x038b, "Acer Aspire 8943G", ALC662_FIXUP_ASPIRE),
	SND_PCI_QUIRK(0x1025, 0x0566, "Acer Aspire Ethos 8951G", ALC669_FIXUP_ACER_ASPIRE_ETHOS),
	SND_PCI_QUIRK(0x1025, 0x123c, "Acer Nitro N50-600", ALC662_FIXUP_ACER_NITRO_HEADSET_MODE),
	SND_PCI_QUIRK(0x1025, 0x124e, "Acer 2660G", ALC662_FIXUP_ACER_X2660G_HEADSET_MODE),
	SND_PCI_QUIRK(0x1028, 0x05d8, "Dell", ALC668_FIXUP_DELL_MIC_NO_PRESENCE),
	SND_PCI_QUIRK(0x1028, 0x05db, "Dell", ALC668_FIXUP_DELL_MIC_NO_PRESENCE),
	SND_PCI_QUIRK(0x1028, 0x05fe, "Dell XPS 15", ALC668_FIXUP_DELL_XPS13),
	SND_PCI_QUIRK(0x1028, 0x060a, "Dell XPS 13", ALC668_FIXUP_DELL_XPS13),
	SND_PCI_QUIRK(0x1028, 0x060d, "Dell M3800", ALC668_FIXUP_DELL_XPS13),
	SND_PCI_QUIRK(0x1028, 0x0625, "Dell", ALC668_FIXUP_DELL_MIC_NO_PRESENCE),
	SND_PCI_QUIRK(0x1028, 0x0626, "Dell", ALC668_FIXUP_DELL_MIC_NO_PRESENCE),
	SND_PCI_QUIRK(0x1028, 0x0696, "Dell", ALC668_FIXUP_DELL_MIC_NO_PRESENCE),
	SND_PCI_QUIRK(0x1028, 0x0698, "Dell", ALC668_FIXUP_DELL_MIC_NO_PRESENCE),
	SND_PCI_QUIRK(0x1028, 0x069f, "Dell", ALC668_FIXUP_DELL_MIC_NO_PRESENCE),
	SND_PCI_QUIRK(0x103c, 0x1632, "HP RP5800", ALC662_FIXUP_HP_RP5800),
	SND_PCI_QUIRK(0x103c, 0x870c, "HP", ALC897_FIXUP_HP_HSMIC_VERB),
	SND_PCI_QUIRK(0x103c, 0x8719, "HP", ALC897_FIXUP_HP_HSMIC_VERB),
	SND_PCI_QUIRK(0x103c, 0x872b, "HP", ALC897_FIXUP_HP_HSMIC_VERB),
	SND_PCI_QUIRK(0x103c, 0x873e, "HP", ALC671_FIXUP_HP_HEADSET_MIC2),
	SND_PCI_QUIRK(0x103c, 0x8768, "HP Slim Desktop S01", ALC671_FIXUP_HP_HEADSET_MIC2),
	SND_PCI_QUIRK(0x103c, 0x877e, "HP 288 Pro G6", ALC671_FIXUP_HP_HEADSET_MIC2),
	SND_PCI_QUIRK(0x103c, 0x885f, "HP 288 Pro G8", ALC671_FIXUP_HP_HEADSET_MIC2),
	SND_PCI_QUIRK(0x1043, 0x1080, "Asus UX501VW", ALC668_FIXUP_HEADSET_MODE),
	SND_PCI_QUIRK(0x1043, 0x11cd, "Asus N550", ALC662_FIXUP_ASUS_Nx50),
	SND_PCI_QUIRK(0x1043, 0x129d, "Asus N750", ALC662_FIXUP_ASUS_Nx50),
	SND_PCI_QUIRK(0x1043, 0x12ff, "ASUS G751", ALC668_FIXUP_ASUS_G751),
	SND_PCI_QUIRK(0x1043, 0x13df, "Asus N550JX", ALC662_FIXUP_BASS_1A),
	SND_PCI_QUIRK(0x1043, 0x1477, "ASUS N56VZ", ALC662_FIXUP_BASS_MODE4_CHMAP),
	SND_PCI_QUIRK(0x1043, 0x15a7, "ASUS UX51VZH", ALC662_FIXUP_BASS_16),
	SND_PCI_QUIRK(0x1043, 0x177d, "ASUS N551", ALC668_FIXUP_ASUS_Nx51),
	SND_PCI_QUIRK(0x1043, 0x17bd, "ASUS N751", ALC668_FIXUP_ASUS_Nx51),
	SND_PCI_QUIRK(0x1043, 0x185d, "ASUS G551JW", ALC668_FIXUP_ASUS_NO_HEADSET_MIC),
	SND_PCI_QUIRK(0x1043, 0x1963, "ASUS X71SL", ALC662_FIXUP_ASUS_MODE8),
	SND_PCI_QUIRK(0x1043, 0x1b73, "ASUS N55SF", ALC662_FIXUP_BASS_16),
	SND_PCI_QUIRK(0x1043, 0x1bf3, "ASUS N76VZ", ALC662_FIXUP_BASS_MODE4_CHMAP),
	SND_PCI_QUIRK(0x1043, 0x8469, "ASUS mobo", ALC662_FIXUP_NO_JACK_DETECT),
	SND_PCI_QUIRK(0x105b, 0x0cd6, "Foxconn", ALC662_FIXUP_ASUS_MODE2),
	SND_PCI_QUIRK(0x144d, 0xc051, "Samsung R720", ALC662_FIXUP_IDEAPAD),
	SND_PCI_QUIRK(0x14cd, 0x5003, "USI", ALC662_FIXUP_USI_HEADSET_MODE),
	SND_PCI_QUIRK(0x17aa, 0x1036, "Lenovo P520", ALC662_FIXUP_LENOVO_MULTI_CODECS),
	SND_PCI_QUIRK(0x17aa, 0x1057, "Lenovo P360", ALC897_FIXUP_HEADSET_MIC_PIN),
	SND_PCI_QUIRK(0x17aa, 0x1064, "Lenovo P3 Tower", ALC897_FIXUP_HEADSET_MIC_PIN),
	SND_PCI_QUIRK(0x17aa, 0x32ca, "Lenovo ThinkCentre M80", ALC897_FIXUP_HEADSET_MIC_PIN),
	SND_PCI_QUIRK(0x17aa, 0x32cb, "Lenovo ThinkCentre M70", ALC897_FIXUP_HEADSET_MIC_PIN),
	SND_PCI_QUIRK(0x17aa, 0x32cf, "Lenovo ThinkCentre M950", ALC897_FIXUP_HEADSET_MIC_PIN),
	SND_PCI_QUIRK(0x17aa, 0x32f7, "Lenovo ThinkCentre M90", ALC897_FIXUP_HEADSET_MIC_PIN),
	SND_PCI_QUIRK(0x17aa, 0x3321, "Lenovo ThinkCentre M70 Gen4", ALC897_FIXUP_HEADSET_MIC_PIN),
	SND_PCI_QUIRK(0x17aa, 0x331b, "Lenovo ThinkCentre M90 Gen4", ALC897_FIXUP_HEADSET_MIC_PIN),
	SND_PCI_QUIRK(0x17aa, 0x3364, "Lenovo ThinkCentre M90 Gen5", ALC897_FIXUP_HEADSET_MIC_PIN),
	SND_PCI_QUIRK(0x17aa, 0x3742, "Lenovo TianYi510Pro-14IOB", ALC897_FIXUP_HEADSET_MIC_PIN2),
	SND_PCI_QUIRK(0x17aa, 0x38af, "Lenovo Ideapad Y550P", ALC662_FIXUP_IDEAPAD),
	SND_PCI_QUIRK(0x17aa, 0x3a0d, "Lenovo Ideapad Y550", ALC662_FIXUP_IDEAPAD),
	SND_PCI_QUIRK(0x1849, 0x5892, "ASRock B150M", ALC892_FIXUP_ASROCK_MOBO),
	SND_PCI_QUIRK(0x19da, 0xa130, "Zotac Z68", ALC662_FIXUP_ZOTAC_Z68),
	SND_PCI_QUIRK(0x1b0a, 0x01b8, "ACER Veriton", ALC662_FIXUP_ACER_VERITON),
	SND_PCI_QUIRK(0x1b35, 0x1234, "CZC ET26", ALC662_FIXUP_CZC_ET26),
	SND_PCI_QUIRK(0x1b35, 0x2206, "CZC P10T", ALC662_FIXUP_CZC_P10T),
	SND_PCI_QUIRK(0x1c6c, 0x1239, "Compaq N14JP6-V2", ALC897_FIXUP_HP_HSMIC_VERB),

#if 0
	/* Below is a quirk table taken from the old code.
	 * Basically the device should work as is without the fixup table.
	 * If BIOS doesn't give a proper info, enable the corresponding
	 * fixup entry.
	 */
	SND_PCI_QUIRK(0x1043, 0x1000, "ASUS N50Vm", ALC662_FIXUP_ASUS_MODE1),
	SND_PCI_QUIRK(0x1043, 0x1092, "ASUS NB", ALC662_FIXUP_ASUS_MODE3),
	SND_PCI_QUIRK(0x1043, 0x1173, "ASUS K73Jn", ALC662_FIXUP_ASUS_MODE1),
	SND_PCI_QUIRK(0x1043, 0x11c3, "ASUS M70V", ALC662_FIXUP_ASUS_MODE3),
	SND_PCI_QUIRK(0x1043, 0x11d3, "ASUS NB", ALC662_FIXUP_ASUS_MODE1),
	SND_PCI_QUIRK(0x1043, 0x11f3, "ASUS NB", ALC662_FIXUP_ASUS_MODE2),
	SND_PCI_QUIRK(0x1043, 0x1203, "ASUS NB", ALC662_FIXUP_ASUS_MODE1),
	SND_PCI_QUIRK(0x1043, 0x1303, "ASUS G60J", ALC662_FIXUP_ASUS_MODE1),
	SND_PCI_QUIRK(0x1043, 0x1333, "ASUS G60Jx", ALC662_FIXUP_ASUS_MODE1),
	SND_PCI_QUIRK(0x1043, 0x1339, "ASUS NB", ALC662_FIXUP_ASUS_MODE2),
	SND_PCI_QUIRK(0x1043, 0x13e3, "ASUS N71JA", ALC662_FIXUP_ASUS_MODE7),
	SND_PCI_QUIRK(0x1043, 0x1463, "ASUS N71", ALC662_FIXUP_ASUS_MODE7),
	SND_PCI_QUIRK(0x1043, 0x14d3, "ASUS G72", ALC662_FIXUP_ASUS_MODE8),
	SND_PCI_QUIRK(0x1043, 0x1563, "ASUS N90", ALC662_FIXUP_ASUS_MODE3),
	SND_PCI_QUIRK(0x1043, 0x15d3, "ASUS N50SF F50SF", ALC662_FIXUP_ASUS_MODE1),
	SND_PCI_QUIRK(0x1043, 0x16c3, "ASUS NB", ALC662_FIXUP_ASUS_MODE2),
	SND_PCI_QUIRK(0x1043, 0x16f3, "ASUS K40C K50C", ALC662_FIXUP_ASUS_MODE2),
	SND_PCI_QUIRK(0x1043, 0x1733, "ASUS N81De", ALC662_FIXUP_ASUS_MODE1),
	SND_PCI_QUIRK(0x1043, 0x1753, "ASUS NB", ALC662_FIXUP_ASUS_MODE2),
	SND_PCI_QUIRK(0x1043, 0x1763, "ASUS NB", ALC662_FIXUP_ASUS_MODE6),
	SND_PCI_QUIRK(0x1043, 0x1765, "ASUS NB", ALC662_FIXUP_ASUS_MODE6),
	SND_PCI_QUIRK(0x1043, 0x1783, "ASUS NB", ALC662_FIXUP_ASUS_MODE2),
	SND_PCI_QUIRK(0x1043, 0x1793, "ASUS F50GX", ALC662_FIXUP_ASUS_MODE1),
	SND_PCI_QUIRK(0x1043, 0x17b3, "ASUS F70SL", ALC662_FIXUP_ASUS_MODE3),
	SND_PCI_QUIRK(0x1043, 0x17f3, "ASUS X58LE", ALC662_FIXUP_ASUS_MODE2),
	SND_PCI_QUIRK(0x1043, 0x1813, "ASUS NB", ALC662_FIXUP_ASUS_MODE2),
	SND_PCI_QUIRK(0x1043, 0x1823, "ASUS NB", ALC662_FIXUP_ASUS_MODE5),
	SND_PCI_QUIRK(0x1043, 0x1833, "ASUS NB", ALC662_FIXUP_ASUS_MODE6),
	SND_PCI_QUIRK(0x1043, 0x1843, "ASUS NB", ALC662_FIXUP_ASUS_MODE2),
	SND_PCI_QUIRK(0x1043, 0x1853, "ASUS F50Z", ALC662_FIXUP_ASUS_MODE1),
	SND_PCI_QUIRK(0x1043, 0x1864, "ASUS NB", ALC662_FIXUP_ASUS_MODE2),
	SND_PCI_QUIRK(0x1043, 0x1876, "ASUS NB", ALC662_FIXUP_ASUS_MODE2),
	SND_PCI_QUIRK(0x1043, 0x1893, "ASUS M50Vm", ALC662_FIXUP_ASUS_MODE3),
	SND_PCI_QUIRK(0x1043, 0x1894, "ASUS X55", ALC662_FIXUP_ASUS_MODE3),
	SND_PCI_QUIRK(0x1043, 0x18b3, "ASUS N80Vc", ALC662_FIXUP_ASUS_MODE1),
	SND_PCI_QUIRK(0x1043, 0x18c3, "ASUS VX5", ALC662_FIXUP_ASUS_MODE1),
	SND_PCI_QUIRK(0x1043, 0x18d3, "ASUS N81Te", ALC662_FIXUP_ASUS_MODE1),
	SND_PCI_QUIRK(0x1043, 0x18f3, "ASUS N505Tp", ALC662_FIXUP_ASUS_MODE1),
	SND_PCI_QUIRK(0x1043, 0x1903, "ASUS F5GL", ALC662_FIXUP_ASUS_MODE1),
	SND_PCI_QUIRK(0x1043, 0x1913, "ASUS NB", ALC662_FIXUP_ASUS_MODE2),
	SND_PCI_QUIRK(0x1043, 0x1933, "ASUS F80Q", ALC662_FIXUP_ASUS_MODE2),
	SND_PCI_QUIRK(0x1043, 0x1943, "ASUS Vx3V", ALC662_FIXUP_ASUS_MODE1),
	SND_PCI_QUIRK(0x1043, 0x1953, "ASUS NB", ALC662_FIXUP_ASUS_MODE1),
	SND_PCI_QUIRK(0x1043, 0x1963, "ASUS X71C", ALC662_FIXUP_ASUS_MODE3),
	SND_PCI_QUIRK(0x1043, 0x1983, "ASUS N5051A", ALC662_FIXUP_ASUS_MODE1),
	SND_PCI_QUIRK(0x1043, 0x1993, "ASUS N20", ALC662_FIXUP_ASUS_MODE1),
	SND_PCI_QUIRK(0x1043, 0x19b3, "ASUS F7Z", ALC662_FIXUP_ASUS_MODE1),
	SND_PCI_QUIRK(0x1043, 0x19c3, "ASUS F5Z/F6x", ALC662_FIXUP_ASUS_MODE2),
	SND_PCI_QUIRK(0x1043, 0x19e3, "ASUS NB", ALC662_FIXUP_ASUS_MODE1),
	SND_PCI_QUIRK(0x1043, 0x19f3, "ASUS NB", ALC662_FIXUP_ASUS_MODE4),
#endif
	{}
};

static const struct hda_model_fixup alc662_fixup_models[] = {
	{.id = ALC662_FIXUP_ASPIRE, .name = "aspire"},
	{.id = ALC662_FIXUP_IDEAPAD, .name = "ideapad"},
	{.id = ALC272_FIXUP_MARIO, .name = "mario"},
	{.id = ALC662_FIXUP_HP_RP5800, .name = "hp-rp5800"},
	{.id = ALC662_FIXUP_ASUS_MODE1, .name = "asus-mode1"},
	{.id = ALC662_FIXUP_ASUS_MODE2, .name = "asus-mode2"},
	{.id = ALC662_FIXUP_ASUS_MODE3, .name = "asus-mode3"},
	{.id = ALC662_FIXUP_ASUS_MODE4, .name = "asus-mode4"},
	{.id = ALC662_FIXUP_ASUS_MODE5, .name = "asus-mode5"},
	{.id = ALC662_FIXUP_ASUS_MODE6, .name = "asus-mode6"},
	{.id = ALC662_FIXUP_ASUS_MODE7, .name = "asus-mode7"},
	{.id = ALC662_FIXUP_ASUS_MODE8, .name = "asus-mode8"},
	{.id = ALC662_FIXUP_ZOTAC_Z68, .name = "zotac-z68"},
	{.id = ALC662_FIXUP_INV_DMIC, .name = "inv-dmic"},
	{.id = ALC662_FIXUP_DELL_MIC_NO_PRESENCE, .name = "alc662-headset-multi"},
	{.id = ALC668_FIXUP_DELL_MIC_NO_PRESENCE, .name = "dell-headset-multi"},
	{.id = ALC662_FIXUP_HEADSET_MODE, .name = "alc662-headset"},
	{.id = ALC668_FIXUP_HEADSET_MODE, .name = "alc668-headset"},
	{.id = ALC662_FIXUP_BASS_16, .name = "bass16"},
	{.id = ALC662_FIXUP_BASS_1A, .name = "bass1a"},
	{.id = ALC668_FIXUP_AUTO_MUTE, .name = "automute"},
	{.id = ALC668_FIXUP_DELL_XPS13, .name = "dell-xps13"},
	{.id = ALC662_FIXUP_ASUS_Nx50, .name = "asus-nx50"},
	{.id = ALC668_FIXUP_ASUS_Nx51, .name = "asus-nx51"},
	{.id = ALC668_FIXUP_ASUS_G751, .name = "asus-g751"},
	{.id = ALC891_FIXUP_HEADSET_MODE, .name = "alc891-headset"},
	{.id = ALC891_FIXUP_DELL_MIC_NO_PRESENCE, .name = "alc891-headset-multi"},
	{.id = ALC662_FIXUP_ACER_VERITON, .name = "acer-veriton"},
	{.id = ALC892_FIXUP_ASROCK_MOBO, .name = "asrock-mobo"},
	{.id = ALC662_FIXUP_USI_HEADSET_MODE, .name = "usi-headset"},
	{.id = ALC662_FIXUP_LENOVO_MULTI_CODECS, .name = "dual-codecs"},
	{.id = ALC669_FIXUP_ACER_ASPIRE_ETHOS, .name = "aspire-ethos"},
	{.id = ALC897_FIXUP_UNIS_H3C_X500S, .name = "unis-h3c-x500s"},
	{}
};

static const struct snd_hda_pin_quirk alc662_pin_fixup_tbl[] = {
	SND_HDA_PIN_QUIRK(0x10ec0867, 0x1028, "Dell", ALC891_FIXUP_DELL_MIC_NO_PRESENCE,
		{0x17, 0x02211010},
		{0x18, 0x01a19030},
		{0x1a, 0x01813040},
		{0x21, 0x01014020}),
	SND_HDA_PIN_QUIRK(0x10ec0867, 0x1028, "Dell", ALC891_FIXUP_DELL_MIC_NO_PRESENCE,
		{0x16, 0x01813030},
		{0x17, 0x02211010},
		{0x18, 0x01a19040},
		{0x21, 0x01014020}),
	SND_HDA_PIN_QUIRK(0x10ec0662, 0x1028, "Dell", ALC662_FIXUP_DELL_MIC_NO_PRESENCE,
		{0x14, 0x01014010},
		{0x18, 0x01a19020},
		{0x1a, 0x0181302f},
		{0x1b, 0x0221401f}),
	SND_HDA_PIN_QUIRK(0x10ec0668, 0x1028, "Dell", ALC668_FIXUP_AUTO_MUTE,
		{0x12, 0x99a30130},
		{0x14, 0x90170110},
		{0x15, 0x0321101f},
		{0x16, 0x03011020}),
	SND_HDA_PIN_QUIRK(0x10ec0668, 0x1028, "Dell", ALC668_FIXUP_AUTO_MUTE,
		{0x12, 0x99a30140},
		{0x14, 0x90170110},
		{0x15, 0x0321101f},
		{0x16, 0x03011020}),
	SND_HDA_PIN_QUIRK(0x10ec0668, 0x1028, "Dell", ALC668_FIXUP_AUTO_MUTE,
		{0x12, 0x99a30150},
		{0x14, 0x90170110},
		{0x15, 0x0321101f},
		{0x16, 0x03011020}),
	SND_HDA_PIN_QUIRK(0x10ec0668, 0x1028, "Dell", ALC668_FIXUP_AUTO_MUTE,
		{0x14, 0x90170110},
		{0x15, 0x0321101f},
		{0x16, 0x03011020}),
	SND_HDA_PIN_QUIRK(0x10ec0668, 0x1028, "Dell XPS 15", ALC668_FIXUP_AUTO_MUTE,
		{0x12, 0x90a60130},
		{0x14, 0x90170110},
		{0x15, 0x0321101f}),
	SND_HDA_PIN_QUIRK(0x10ec0671, 0x103c, "HP cPC", ALC671_FIXUP_HP_HEADSET_MIC2,
		{0x14, 0x01014010},
		{0x17, 0x90170150},
		{0x19, 0x02a11060},
		{0x1b, 0x01813030},
		{0x21, 0x02211020}),
	SND_HDA_PIN_QUIRK(0x10ec0671, 0x103c, "HP cPC", ALC671_FIXUP_HP_HEADSET_MIC2,
		{0x14, 0x01014010},
		{0x18, 0x01a19040},
		{0x1b, 0x01813030},
		{0x21, 0x02211020}),
	SND_HDA_PIN_QUIRK(0x10ec0671, 0x103c, "HP cPC", ALC671_FIXUP_HP_HEADSET_MIC2,
		{0x14, 0x01014020},
		{0x17, 0x90170110},
		{0x18, 0x01a19050},
		{0x1b, 0x01813040},
		{0x21, 0x02211030}),
	{}
};

/*
 */
static int patch_alc662(struct hda_codec *codec)
{
	struct alc_spec *spec;
	int err;

	err = alc_alloc_spec(codec, 0x0b);
	if (err < 0)
		return err;

	spec = codec->spec;

	spec->shutup = alc_eapd_shutup;

	/* handle multiple HPs as is */
	spec->parse_flags = HDA_PINCFG_NO_HP_FIXUP;

	alc_fix_pll_init(codec, 0x20, 0x04, 15);

	switch (codec->core.vendor_id) {
	case 0x10ec0668:
		spec->init_hook = alc668_restore_default_value;
		break;
	}

	alc_pre_init(codec);

	snd_hda_pick_fixup(codec, alc662_fixup_models,
		       alc662_fixup_tbl, alc662_fixups);
	snd_hda_pick_pin_fixup(codec, alc662_pin_fixup_tbl, alc662_fixups, true);
	snd_hda_apply_fixup(codec, HDA_FIXUP_ACT_PRE_PROBE);

	alc_auto_parse_customize_define(codec);

	if (has_cdefine_beep(codec))
		spec->gen.beep_nid = 0x01;

	if ((alc_get_coef0(codec) & (1 << 14)) &&
	    codec->bus->pci && codec->bus->pci->subsystem_vendor == 0x1025 &&
	    spec->cdefine.platform_type == 1) {
		err = alc_codec_rename(codec, "ALC272X");
		if (err < 0)
			goto error;
	}

	/* automatic parse from the BIOS config */
	err = alc662_parse_auto_config(codec);
	if (err < 0)
		goto error;

	if (!spec->gen.no_analog && spec->gen.beep_nid) {
		switch (codec->core.vendor_id) {
		case 0x10ec0662:
			err = set_beep_amp(spec, 0x0b, 0x05, HDA_INPUT);
			break;
		case 0x10ec0272:
		case 0x10ec0663:
		case 0x10ec0665:
		case 0x10ec0668:
			err = set_beep_amp(spec, 0x0b, 0x04, HDA_INPUT);
			break;
		case 0x10ec0273:
			err = set_beep_amp(spec, 0x0b, 0x03, HDA_INPUT);
			break;
		}
		if (err < 0)
			goto error;
	}

	snd_hda_apply_fixup(codec, HDA_FIXUP_ACT_PROBE);

	return 0;

 error:
	alc_free(codec);
	return err;
}

/*
 * ALC680 support
 */

static int alc680_parse_auto_config(struct hda_codec *codec)
{
	return alc_parse_auto_config(codec, NULL, NULL);
}

/*
 */
static int patch_alc680(struct hda_codec *codec)
{
	int err;

	/* ALC680 has no aa-loopback mixer */
	err = alc_alloc_spec(codec, 0);
	if (err < 0)
		return err;

	/* automatic parse from the BIOS config */
	err = alc680_parse_auto_config(codec);
	if (err < 0) {
		alc_free(codec);
		return err;
	}

	return 0;
}

/*
 * patch entries
 */
static const struct hda_device_id snd_hda_id_realtek[] = {
	HDA_CODEC_ENTRY(0x10ec0215, "ALC215", patch_alc269),
	HDA_CODEC_ENTRY(0x10ec0221, "ALC221", patch_alc269),
	HDA_CODEC_ENTRY(0x10ec0222, "ALC222", patch_alc269),
	HDA_CODEC_ENTRY(0x10ec0225, "ALC225", patch_alc269),
	HDA_CODEC_ENTRY(0x10ec0230, "ALC236", patch_alc269),
	HDA_CODEC_ENTRY(0x10ec0231, "ALC231", patch_alc269),
	HDA_CODEC_ENTRY(0x10ec0233, "ALC233", patch_alc269),
	HDA_CODEC_ENTRY(0x10ec0234, "ALC234", patch_alc269),
	HDA_CODEC_ENTRY(0x10ec0235, "ALC233", patch_alc269),
	HDA_CODEC_ENTRY(0x10ec0236, "ALC236", patch_alc269),
	HDA_CODEC_ENTRY(0x10ec0245, "ALC245", patch_alc269),
	HDA_CODEC_ENTRY(0x10ec0255, "ALC255", patch_alc269),
	HDA_CODEC_ENTRY(0x10ec0256, "ALC256", patch_alc269),
	HDA_CODEC_ENTRY(0x10ec0257, "ALC257", patch_alc269),
	HDA_CODEC_ENTRY(0x10ec0260, "ALC260", patch_alc260),
	HDA_CODEC_ENTRY(0x10ec0262, "ALC262", patch_alc262),
	HDA_CODEC_ENTRY(0x10ec0267, "ALC267", patch_alc268),
	HDA_CODEC_ENTRY(0x10ec0268, "ALC268", patch_alc268),
	HDA_CODEC_ENTRY(0x10ec0269, "ALC269", patch_alc269),
	HDA_CODEC_ENTRY(0x10ec0270, "ALC270", patch_alc269),
	HDA_CODEC_ENTRY(0x10ec0272, "ALC272", patch_alc662),
	HDA_CODEC_ENTRY(0x10ec0274, "ALC274", patch_alc269),
	HDA_CODEC_ENTRY(0x10ec0275, "ALC275", patch_alc269),
	HDA_CODEC_ENTRY(0x10ec0276, "ALC276", patch_alc269),
	HDA_CODEC_ENTRY(0x10ec0280, "ALC280", patch_alc269),
	HDA_CODEC_ENTRY(0x10ec0282, "ALC282", patch_alc269),
	HDA_CODEC_ENTRY(0x10ec0283, "ALC283", patch_alc269),
	HDA_CODEC_ENTRY(0x10ec0284, "ALC284", patch_alc269),
	HDA_CODEC_ENTRY(0x10ec0285, "ALC285", patch_alc269),
	HDA_CODEC_ENTRY(0x10ec0286, "ALC286", patch_alc269),
	HDA_CODEC_ENTRY(0x10ec0287, "ALC287", patch_alc269),
	HDA_CODEC_ENTRY(0x10ec0288, "ALC288", patch_alc269),
	HDA_CODEC_ENTRY(0x10ec0289, "ALC289", patch_alc269),
	HDA_CODEC_ENTRY(0x10ec0290, "ALC290", patch_alc269),
	HDA_CODEC_ENTRY(0x10ec0292, "ALC292", patch_alc269),
	HDA_CODEC_ENTRY(0x10ec0293, "ALC293", patch_alc269),
	HDA_CODEC_ENTRY(0x10ec0294, "ALC294", patch_alc269),
	HDA_CODEC_ENTRY(0x10ec0295, "ALC295", patch_alc269),
	HDA_CODEC_ENTRY(0x10ec0298, "ALC298", patch_alc269),
	HDA_CODEC_ENTRY(0x10ec0299, "ALC299", patch_alc269),
	HDA_CODEC_ENTRY(0x10ec0300, "ALC300", patch_alc269),
	HDA_CODEC_ENTRY(0x10ec0623, "ALC623", patch_alc269),
	HDA_CODEC_REV_ENTRY(0x10ec0861, 0x100340, "ALC660", patch_alc861),
	HDA_CODEC_ENTRY(0x10ec0660, "ALC660-VD", patch_alc861vd),
	HDA_CODEC_ENTRY(0x10ec0861, "ALC861", patch_alc861),
	HDA_CODEC_ENTRY(0x10ec0862, "ALC861-VD", patch_alc861vd),
	HDA_CODEC_REV_ENTRY(0x10ec0662, 0x100002, "ALC662 rev2", patch_alc882),
	HDA_CODEC_REV_ENTRY(0x10ec0662, 0x100101, "ALC662 rev1", patch_alc662),
	HDA_CODEC_REV_ENTRY(0x10ec0662, 0x100300, "ALC662 rev3", patch_alc662),
	HDA_CODEC_ENTRY(0x10ec0663, "ALC663", patch_alc662),
	HDA_CODEC_ENTRY(0x10ec0665, "ALC665", patch_alc662),
	HDA_CODEC_ENTRY(0x10ec0667, "ALC667", patch_alc662),
	HDA_CODEC_ENTRY(0x10ec0668, "ALC668", patch_alc662),
	HDA_CODEC_ENTRY(0x10ec0670, "ALC670", patch_alc662),
	HDA_CODEC_ENTRY(0x10ec0671, "ALC671", patch_alc662),
	HDA_CODEC_ENTRY(0x10ec0680, "ALC680", patch_alc680),
	HDA_CODEC_ENTRY(0x10ec0700, "ALC700", patch_alc269),
	HDA_CODEC_ENTRY(0x10ec0701, "ALC701", patch_alc269),
	HDA_CODEC_ENTRY(0x10ec0703, "ALC703", patch_alc269),
	HDA_CODEC_ENTRY(0x10ec0711, "ALC711", patch_alc269),
	HDA_CODEC_ENTRY(0x10ec0867, "ALC891", patch_alc662),
	HDA_CODEC_ENTRY(0x10ec0880, "ALC880", patch_alc880),
	HDA_CODEC_ENTRY(0x10ec0882, "ALC882", patch_alc882),
	HDA_CODEC_ENTRY(0x10ec0883, "ALC883", patch_alc882),
	HDA_CODEC_REV_ENTRY(0x10ec0885, 0x100101, "ALC889A", patch_alc882),
	HDA_CODEC_REV_ENTRY(0x10ec0885, 0x100103, "ALC889A", patch_alc882),
	HDA_CODEC_ENTRY(0x10ec0885, "ALC885", patch_alc882),
	HDA_CODEC_ENTRY(0x10ec0887, "ALC887", patch_alc882),
	HDA_CODEC_REV_ENTRY(0x10ec0888, 0x100101, "ALC1200", patch_alc882),
	HDA_CODEC_ENTRY(0x10ec0888, "ALC888", patch_alc882),
	HDA_CODEC_ENTRY(0x10ec0889, "ALC889", patch_alc882),
	HDA_CODEC_ENTRY(0x10ec0892, "ALC892", patch_alc662),
	HDA_CODEC_ENTRY(0x10ec0897, "ALC897", patch_alc662),
	HDA_CODEC_ENTRY(0x10ec0899, "ALC898", patch_alc882),
	HDA_CODEC_ENTRY(0x10ec0900, "ALC1150", patch_alc882),
	HDA_CODEC_ENTRY(0x10ec0b00, "ALCS1200A", patch_alc882),
	HDA_CODEC_ENTRY(0x10ec1168, "ALC1220", patch_alc882),
	HDA_CODEC_ENTRY(0x10ec1220, "ALC1220", patch_alc882),
	HDA_CODEC_ENTRY(0x19e58326, "HW8326", patch_alc269),
	{} /* terminator */
};
MODULE_DEVICE_TABLE(hdaudio, snd_hda_id_realtek);

MODULE_LICENSE("GPL");
MODULE_DESCRIPTION("Realtek HD-audio codec");
MODULE_IMPORT_NS(SND_HDA_SCODEC_COMPONENT);

static struct hda_codec_driver realtek_driver = {
	.id = snd_hda_id_realtek,
};

module_hda_codec_driver(realtek_driver);<|MERGE_RESOLUTION|>--- conflicted
+++ resolved
@@ -7794,11 +7794,8 @@
 	ALC245_FIXUP_CLEVO_NOISY_MIC,
 	ALC269_FIXUP_VAIO_VJFH52_MIC_NO_PRESENCE,
 	ALC233_FIXUP_MEDION_MTL_SPK,
-<<<<<<< HEAD
 	ALC294_FIXUP_BASS_SPEAKER_15,
-=======
 	ALC283_FIXUP_DELL_HP_RESUME,
->>>>>>> c7b01d2d
 };
 
 /* A special fixup for Lenovo C940 and Yoga Duet 7;
