--- conflicted
+++ resolved
@@ -3902,19 +3902,11 @@
 				    AC_VERB_SET_AMP_GAIN_MUTE, AMP_OUT_MUTE);
 
 		msleep(75);
-<<<<<<< HEAD
 
 		if (!spec->no_shutup_pins)
 			snd_hda_codec_write(codec, hp_pin, 0,
 					    AC_VERB_SET_PIN_WIDGET_CONTROL, 0x0);
 
-=======
-
-		if (!spec->no_shutup_pins)
-			snd_hda_codec_write(codec, hp_pin, 0,
-					    AC_VERB_SET_PIN_WIDGET_CONTROL, 0x0);
-
->>>>>>> 2d5404ca
 		msleep(75);
 	}
 	alc_auto_setup_eapd(codec, false);
@@ -6957,105 +6949,21 @@
 	}
 }
 
-<<<<<<< HEAD
-#ifdef CONFIG_ACPI
-=======
->>>>>>> 2d5404ca
 static void comp_acpi_device_notify(acpi_handle handle, u32 event, void *data)
 {
 	struct hda_codec *cdc = data;
 	struct alc_spec *spec = cdc->spec;
-<<<<<<< HEAD
-	int i;
 
 	codec_info(cdc, "ACPI Notification %d\n", event);
 
-	for (i = 0; i < HDA_MAX_COMPONENTS; i++) {
-		if (spec->comps[i].dev && spec->comps[i].acpi_notify)
-			spec->comps[i].acpi_notify(acpi_device_handle(spec->comps[i].adev), event,
-						   spec->comps[i].dev);
-	}
-}
-
-static int comp_bind_acpi(struct device *dev)
-{
-	struct hda_codec *cdc = dev_to_hda_codec(dev);
-	struct alc_spec *spec = cdc->spec;
-	bool support_notifications = false;
-	struct acpi_device *adev;
-	int ret;
-	int i;
-
-	adev = spec->comps[0].adev;
-	if (!acpi_device_handle(adev))
-		return 0;
-
-	for (i = 0; i < HDA_MAX_COMPONENTS; i++)
-		support_notifications = support_notifications ||
-			spec->comps[i].acpi_notifications_supported;
-
-	if (support_notifications) {
-		ret = acpi_install_notify_handler(adev->handle, ACPI_DEVICE_NOTIFY,
-						comp_acpi_device_notify, cdc);
-		if (ret < 0) {
-			codec_warn(cdc, "Failed to install notify handler: %d\n", ret);
-			return 0;
-		}
-
-		codec_dbg(cdc, "Notify handler installed\n");
-	}
-
-	return 0;
-}
-
-static void comp_unbind_acpi(struct device *dev)
-{
-	struct hda_codec *cdc = dev_to_hda_codec(dev);
-	struct alc_spec *spec = cdc->spec;
-	struct acpi_device *adev;
-	int ret;
-
-	adev = spec->comps[0].adev;
-	if (!acpi_device_handle(adev))
-		return;
-
-	ret = acpi_remove_notify_handler(adev->handle, ACPI_DEVICE_NOTIFY,
-					 comp_acpi_device_notify);
-	if (ret < 0)
-		codec_warn(cdc, "Failed to uninstall notify handler: %d\n", ret);
-}
-#else
-static int comp_bind_acpi(struct device *dev)
-{
-	return 0;
-}
-
-static void comp_unbind_acpi(struct device *dev)
-{
-}
-#endif
-
-=======
-
-	codec_info(cdc, "ACPI Notification %d\n", event);
-
 	hda_component_acpi_device_notify(&spec->comps, handle, event, data);
 }
 
->>>>>>> 2d5404ca
 static int comp_bind(struct device *dev)
 {
 	struct hda_codec *cdc = dev_to_hda_codec(dev);
 	struct alc_spec *spec = cdc->spec;
 	int ret;
-<<<<<<< HEAD
-
-	ret = component_bind_all(dev, spec->comps);
-	if (ret)
-		return ret;
-
-	return comp_bind_acpi(dev);
-=======
 
 	ret = hda_component_manager_bind(cdc, &spec->comps);
 	if (ret)
@@ -7064,7 +6972,6 @@
 	return hda_component_manager_bind_acpi_notifications(cdc,
 							     &spec->comps,
 							     comp_acpi_device_notify, cdc);
->>>>>>> 2d5404ca
 }
 
 static void comp_unbind(struct device *dev)
@@ -7072,13 +6979,8 @@
 	struct hda_codec *cdc = dev_to_hda_codec(dev);
 	struct alc_spec *spec = cdc->spec;
 
-<<<<<<< HEAD
-	comp_unbind_acpi(dev);
-	component_unbind_all(dev, spec->comps);
-=======
 	hda_component_manager_unbind_acpi_notifications(cdc, &spec->comps, comp_acpi_device_notify);
 	hda_component_manager_unbind(cdc, &spec->comps);
->>>>>>> 2d5404ca
 }
 
 static const struct component_master_ops comp_master_ops = {
@@ -7090,84 +6992,20 @@
 				       struct snd_pcm_substream *sub, int action)
 {
 	struct alc_spec *spec = cdc->spec;
-<<<<<<< HEAD
-	int i;
-
-	for (i = 0; i < HDA_MAX_COMPONENTS; i++) {
-		if (spec->comps[i].dev && spec->comps[i].pre_playback_hook)
-			spec->comps[i].pre_playback_hook(spec->comps[i].dev, action);
-	}
-	for (i = 0; i < HDA_MAX_COMPONENTS; i++) {
-		if (spec->comps[i].dev && spec->comps[i].playback_hook)
-			spec->comps[i].playback_hook(spec->comps[i].dev, action);
-	}
-	for (i = 0; i < HDA_MAX_COMPONENTS; i++) {
-		if (spec->comps[i].dev && spec->comps[i].post_playback_hook)
-			spec->comps[i].post_playback_hook(spec->comps[i].dev, action);
-	}
-}
-
-struct scodec_dev_name {
-	const char *bus;
-	const char *hid;
-	const char *match_str;
-	int index;
-};
-
-/* match the device name in a slightly relaxed manner */
-static int comp_match_dev_name(struct device *dev, void *data)
-{
-	struct scodec_dev_name *p = data;
-	const char *d = dev_name(dev);
-	int n = strlen(p->bus);
-	char tmp[32];
-
-	/* check the bus name */
-	if (strncmp(d, p->bus, n))
-		return 0;
-	/* skip the bus number */
-	if (isdigit(d[n]))
-		n++;
-	/* the rest must be exact matching */
-	snprintf(tmp, sizeof(tmp), p->match_str, p->hid, p->index);
-	return !strcmp(d + n, tmp);
-=======
 
 	hda_component_manager_playback_hook(&spec->comps, action);
->>>>>>> 2d5404ca
 }
 
 static void comp_generic_fixup(struct hda_codec *cdc, int action, const char *bus,
 			       const char *hid, const char *match_str, int count)
 {
 	struct alc_spec *spec = cdc->spec;
-<<<<<<< HEAD
-	struct scodec_dev_name *rec;
-	int ret, i;
-
-	switch (action) {
-	case HDA_FIXUP_ACT_PRE_PROBE:
-		for (i = 0; i < count; i++) {
-			rec = devm_kmalloc(dev, sizeof(*rec), GFP_KERNEL);
-			if (!rec)
-				return;
-			rec->bus = bus;
-			rec->hid = hid;
-			rec->match_str = match_str;
-			rec->index = i;
-			spec->comps[i].codec = cdc;
-			component_match_add(dev, &spec->match,
-					    comp_match_dev_name, rec);
-		}
-		ret = component_master_add_with_match(dev, &comp_master_ops, spec->match);
-=======
 	int ret;
 
 	switch (action) {
 	case HDA_FIXUP_ACT_PRE_PROBE:
 		ret = hda_component_manager_init(cdc, &spec->comps, count, bus, hid,
 						 match_str, &comp_master_ops);
->>>>>>> 2d5404ca
 		if (ret)
 			return;
 
@@ -7176,16 +7014,10 @@
 	case HDA_FIXUP_ACT_FREE:
 		hda_component_manager_free(&spec->comps, &comp_master_ops);
 		break;
-	case HDA_FIXUP_ACT_FREE:
-		component_master_del(dev, &comp_master_ops);
-		break;
-	}
-}
-
-<<<<<<< HEAD
-static void cs35lxx_autodet_fixup(struct hda_codec *cdc,
-				  const struct hda_fixup *fix,
-				  int action)
+	}
+}
+
+static void find_cirrus_companion_amps(struct hda_codec *cdc)
 {
 	struct device *dev = hda_codec_dev(cdc);
 	struct acpi_device *adev;
@@ -7200,105 +7032,6 @@
 	char *match;
 	int i, count = 0, count_devindex = 0;
 
-	switch (action) {
-	case HDA_FIXUP_ACT_PRE_PROBE:
-		for (i = 0; i < ARRAY_SIZE(acpi_ids); ++i) {
-			adev = acpi_dev_get_first_match_dev(acpi_ids[i].hid, NULL, -1);
-			if (adev)
-				break;
-		}
-		if (!adev) {
-			dev_err(dev, "Failed to find ACPI entry for a Cirrus Amp\n");
-			return;
-		}
-
-		count = i2c_acpi_client_count(adev);
-		if (count > 0) {
-			bus = "i2c";
-		} else {
-			count = acpi_spi_count_resources(adev);
-			if (count > 0)
-				bus = "spi";
-		}
-
-		fwnode = fwnode_handle_get(acpi_fwnode_handle(adev));
-		acpi_dev_put(adev);
-
-		if (!bus) {
-			dev_err(dev, "Did not find any buses for %s\n", acpi_ids[i].hid);
-			return;
-		}
-
-		if (!fwnode) {
-			dev_err(dev, "Could not get fwnode for %s\n", acpi_ids[i].hid);
-			return;
-		}
-
-		/*
-		 * When available the cirrus,dev-index property is an accurate
-		 * count of the amps in a system and is used in preference to
-		 * the count of bus devices that can contain additional address
-		 * alias entries.
-		 */
-		count_devindex = fwnode_property_count_u32(fwnode, "cirrus,dev-index");
-		if (count_devindex > 0)
-			count = count_devindex;
-
-		match = devm_kasprintf(dev, GFP_KERNEL, "-%%s:00-%s.%%d", acpi_ids[i].name);
-		if (!match)
-			return;
-		dev_info(dev, "Found %d %s on %s (%s)\n", count, acpi_ids[i].hid, bus, match);
-		comp_generic_fixup(cdc, action, bus, acpi_ids[i].hid, match, count);
-
-		break;
-	case HDA_FIXUP_ACT_FREE:
-		/*
-		 * Pass the action on to comp_generic_fixup() so that
-		 * hda_component_manager functions can be called in just once
-		 * place. In this context the bus, hid, match_str or count
-		 * values do not need to be calculated.
-		 */
-		comp_generic_fixup(cdc, action, NULL, NULL, NULL, 0);
-		break;
-	}
-}
-
-static void cs35l41_fixup_i2c_two(struct hda_codec *cdc, const struct hda_fixup *fix, int action)
-{
-	comp_generic_fixup(cdc, action, "i2c", "CSC3551", "-%s:00-cs35l41-hda.%d", 2);
-}
-
-static void cs35l41_fixup_i2c_four(struct hda_codec *cdc, const struct hda_fixup *fix, int action)
-{
-	comp_generic_fixup(cdc, action, "i2c", "CSC3551", "-%s:00-cs35l41-hda.%d", 4);
-}
-
-static void cs35l41_fixup_spi_two(struct hda_codec *codec, const struct hda_fixup *fix, int action)
-{
-	comp_generic_fixup(codec, action, "spi", "CSC3551", "-%s:00-cs35l41-hda.%d", 2);
-}
-
-static void cs35l41_fixup_spi_four(struct hda_codec *codec, const struct hda_fixup *fix, int action)
-{
-	comp_generic_fixup(codec, action, "spi", "CSC3551", "-%s:00-cs35l41-hda.%d", 4);
-}
-
-=======
-static void find_cirrus_companion_amps(struct hda_codec *cdc)
-{
-	struct device *dev = hda_codec_dev(cdc);
-	struct acpi_device *adev;
-	struct fwnode_handle *fwnode __free(fwnode_handle) = NULL;
-	const char *bus = NULL;
-	static const struct {
-		const char *hid;
-		const char *name;
-	} acpi_ids[] = {{ "CSC3554", "cs35l54-hda" },
-			{ "CSC3556", "cs35l56-hda" },
-			{ "CSC3557", "cs35l57-hda" }};
-	char *match;
-	int i, count = 0, count_devindex = 0;
-
 	for (i = 0; i < ARRAY_SIZE(acpi_ids); ++i) {
 		adev = acpi_dev_get_first_match_dev(acpi_ids[i].hid, NULL, -1);
 		if (adev)
@@ -7368,7 +7101,6 @@
 	comp_generic_fixup(codec, action, "spi", "CSC3551", "-%s:00-cs35l41-hda.%d", 4);
 }
 
->>>>>>> 2d5404ca
 static void alc287_fixup_legion_16achg6_speakers(struct hda_codec *cdc, const struct hda_fixup *fix,
 						 int action)
 {
@@ -7379,72 +7111,17 @@
 						 int action)
 {
 	comp_generic_fixup(cdc, action, "i2c", "CLSA0101", "-%s:00-cs35l41-hda.%d", 2);
-<<<<<<< HEAD
-}
-
-static void cs35l56_fixup_i2c_two(struct hda_codec *cdc, const struct hda_fixup *fix, int action)
-{
-	comp_generic_fixup(cdc, action, "i2c", "CSC3556", "-%s:00-cs35l56-hda.%d", 2);
-}
-
-static void cs35l56_fixup_i2c_four(struct hda_codec *cdc, const struct hda_fixup *fix, int action)
-{
-	comp_generic_fixup(cdc, action, "i2c", "CSC3556", "-%s:00-cs35l56-hda.%d", 4);
-}
-
-static void cs35l56_fixup_spi_two(struct hda_codec *cdc, const struct hda_fixup *fix, int action)
-{
-	comp_generic_fixup(cdc, action, "spi", "CSC3556", "-%s:00-cs35l56-hda.%d", 2);
-}
-
-static void cs35l56_fixup_spi_four(struct hda_codec *cdc, const struct hda_fixup *fix, int action)
-{
-	comp_generic_fixup(cdc, action, "spi", "CSC3556", "-%s:00-cs35l56-hda.%d", 4);
-}
-
-=======
-}
-
->>>>>>> 2d5404ca
+}
+
 static void alc285_fixup_asus_ga403u(struct hda_codec *cdc, const struct hda_fixup *fix, int action)
 {
 	/*
 	 * The same SSID has been re-used in different hardware, they have
 	 * different codecs and the newer GA403U has a ALC285.
 	 */
-<<<<<<< HEAD
-	if (cdc->core.vendor_id == 0x10ec0285)
-		cs35l56_fixup_i2c_two(cdc, fix, action);
-	else
-		alc_fixup_inv_dmic(cdc, fix, action);
-}
-
-static void tas2781_fixup_i2c(struct hda_codec *cdc,
-	const struct hda_fixup *fix, int action)
-{
-	comp_generic_fixup(cdc, action, "i2c", "TIAS2781", "-%s:00", 1);
-}
-
-static void yoga7_14arb7_fixup_i2c(struct hda_codec *cdc,
-	const struct hda_fixup *fix, int action)
-{
-	comp_generic_fixup(cdc, action, "i2c", "INT8866", "-%s:00", 1);
-}
-
-static void alc256_fixup_acer_sfg16_micmute_led(struct hda_codec *codec,
-	const struct hda_fixup *fix, int action)
-{
-	alc_fixup_hp_gpio_led(codec, action, 0, 0x04);
-}
-
-
-/* for alc295_fixup_hp_top_speakers */
-#include "hp_x360_helper.c"
-=======
 	if (cdc->core.vendor_id != 0x10ec0285)
 		alc_fixup_inv_dmic(cdc, fix, action);
 }
->>>>>>> 2d5404ca
 
 static void tas2781_fixup_i2c(struct hda_codec *cdc,
 	const struct hda_fixup *fix, int action)
@@ -7784,11 +7461,7 @@
 	}
 }
 
-<<<<<<< HEAD
-static void __maybe_unused alc287_s4_power_gpio3_default(struct hda_codec *codec)
-=======
 static void alc287_s4_power_gpio3_default(struct hda_codec *codec)
->>>>>>> 2d5404ca
 {
 	if (is_s4_suspend(codec)) {
 		alc_write_coef_idx(codec, 0x10, 0x8806); /* Change MLK to GPIO3 */
@@ -7803,13 +7476,7 @@
 
 	if (action != HDA_FIXUP_ACT_PRE_PROBE)
 		return;
-<<<<<<< HEAD
-#ifdef CONFIG_PM
 	spec->power_hook = alc287_s4_power_gpio3_default;
-#endif
-=======
-	spec->power_hook = alc287_s4_power_gpio3_default;
->>>>>>> 2d5404ca
 	spec->gen.pcm_playback_hook = alc287_alc1318_playback_pcm_hook;
 }
 
@@ -8098,20 +7765,10 @@
 	ALC2XX_FIXUP_HEADSET_MIC,
 	ALC289_FIXUP_DELL_CS35L41_SPI_2,
 	ALC294_FIXUP_CS35L41_I2C_2,
-<<<<<<< HEAD
-	ALC245_FIXUP_CS35L56_SPI_4_HP_GPIO_LED,
-=======
->>>>>>> 2d5404ca
 	ALC256_FIXUP_ACER_SFG16_MICMUTE_LED,
 	ALC256_FIXUP_HEADPHONE_AMP_VOL,
 	ALC245_FIXUP_HP_SPECTRE_X360_EU0XXX,
 	ALC245_FIXUP_HP_SPECTRE_X360_16_AA0XXX,
-<<<<<<< HEAD
-	ALC285_FIXUP_CS35L56_SPI_2,
-	ALC285_FIXUP_CS35L56_I2C_2,
-	ALC285_FIXUP_CS35L56_I2C_4,
-=======
->>>>>>> 2d5404ca
 	ALC285_FIXUP_ASUS_GA403U,
 	ALC285_FIXUP_ASUS_GA403U_HEADSET_MIC,
 	ALC285_FIXUP_ASUS_GA403U_I2C_SPEAKER2_TO_DAC1,
@@ -8121,10 +7778,6 @@
 	ALC256_FIXUP_CHROME_BOOK,
 	ALC287_FIXUP_LENOVO_14ARP8_LEGION_IAH7,
 	ALC287_FIXUP_LENOVO_SSID_17AA3820,
-<<<<<<< HEAD
-	ALCXXX_FIXUP_CS35LXX,
-=======
->>>>>>> 2d5404ca
 	ALC245_FIXUP_CLEVO_NOISY_MIC,
 	ALC269_FIXUP_VAIO_VJFH52_MIC_NO_PRESENCE,
 };
@@ -10419,15 +10072,6 @@
 		.type = HDA_FIXUP_FUNC,
 		.v.func = cs35l41_fixup_i2c_two,
 	},
-<<<<<<< HEAD
-	[ALC245_FIXUP_CS35L56_SPI_4_HP_GPIO_LED] = {
-		.type = HDA_FIXUP_FUNC,
-		.v.func = cs35l56_fixup_spi_four,
-		.chained = true,
-		.chain_id = ALC285_FIXUP_HP_GPIO_LED,
-	},
-=======
->>>>>>> 2d5404ca
 	[ALC256_FIXUP_ACER_SFG16_MICMUTE_LED] = {
 		.type = HDA_FIXUP_FUNC,
 		.v.func = alc256_fixup_acer_sfg16_micmute_led,
@@ -10440,21 +10084,6 @@
 		.type = HDA_FIXUP_FUNC,
 		.v.func = alc245_fixup_hp_spectre_x360_eu0xxx,
 	},
-<<<<<<< HEAD
-	[ALC285_FIXUP_CS35L56_SPI_2] = {
-		.type = HDA_FIXUP_FUNC,
-		.v.func = cs35l56_fixup_spi_two,
-	},
-	[ALC285_FIXUP_CS35L56_I2C_2] = {
-		.type = HDA_FIXUP_FUNC,
-		.v.func = cs35l56_fixup_i2c_two,
-	},
-	[ALC285_FIXUP_CS35L56_I2C_4] = {
-		.type = HDA_FIXUP_FUNC,
-		.v.func = cs35l56_fixup_i2c_four,
-	},
-=======
->>>>>>> 2d5404ca
 	[ALC245_FIXUP_HP_SPECTRE_X360_16_AA0XXX] = {
 		.type = HDA_FIXUP_FUNC,
 		.v.func = alc245_fixup_hp_spectre_x360_16_aa0xxx,
@@ -10486,11 +10115,6 @@
 			{ 0x1b, 0x03a11c30 },
 			{ }
 		},
-<<<<<<< HEAD
-		.chained = true,
-		.chain_id = ALC285_FIXUP_CS35L56_SPI_2
-=======
->>>>>>> 2d5404ca
 	},
 	[ALC285_FIXUP_ASUS_GA403U_I2C_SPEAKER2_TO_DAC1] = {
 		.type = HDA_FIXUP_FUNC,
@@ -10514,13 +10138,6 @@
 		.type = HDA_FIXUP_FUNC,
 		.v.func = alc287_fixup_lenovo_ssid_17aa3820,
 	},
-<<<<<<< HEAD
-	[ALCXXX_FIXUP_CS35LXX] = {
-		.type = HDA_FIXUP_FUNC,
-		.v.func = cs35lxx_autodet_fixup,
-	},
-=======
->>>>>>> 2d5404ca
 	[ALC245_FIXUP_CLEVO_NOISY_MIC] = {
 		.type = HDA_FIXUP_FUNC,
 		.v.func = alc269_fixup_limit_int_mic_boost,
@@ -10925,13 +10542,8 @@
 	SND_PCI_QUIRK(0x103c, 0x8c4f, "HP Envy 15", ALC287_FIXUP_CS35L41_I2C_2),
 	SND_PCI_QUIRK(0x103c, 0x8c50, "HP Envy 17", ALC287_FIXUP_CS35L41_I2C_2),
 	SND_PCI_QUIRK(0x103c, 0x8c51, "HP Envy 17", ALC287_FIXUP_CS35L41_I2C_2),
-<<<<<<< HEAD
-	SND_PCI_QUIRK(0x103c, 0x8c52, "HP EliteBook 1040 G11", ALC245_FIXUP_CS35L56_SPI_4_HP_GPIO_LED),
-	SND_PCI_QUIRK(0x103c, 0x8c53, "HP Elite x360 1040 2-in-1 G11", ALC245_FIXUP_CS35L56_SPI_4_HP_GPIO_LED),
-=======
 	SND_PCI_QUIRK(0x103c, 0x8c52, "HP EliteBook 1040 G11", ALC285_FIXUP_HP_GPIO_LED),
 	SND_PCI_QUIRK(0x103c, 0x8c53, "HP Elite x360 1040 2-in-1 G11", ALC285_FIXUP_HP_GPIO_LED),
->>>>>>> 2d5404ca
 	SND_PCI_QUIRK(0x103c, 0x8c66, "HP Envy 16", ALC287_FIXUP_CS35L41_I2C_2),
 	SND_PCI_QUIRK(0x103c, 0x8c67, "HP Envy 17", ALC287_FIXUP_CS35L41_I2C_2),
 	SND_PCI_QUIRK(0x103c, 0x8c68, "HP Envy 17", ALC287_FIXUP_CS35L41_I2C_2),
@@ -10966,20 +10578,6 @@
 	SND_PCI_QUIRK(0x103c, 0x8cdf, "HP SnowWhite", ALC287_FIXUP_CS35L41_I2C_2_HP_GPIO_LED),
 	SND_PCI_QUIRK(0x103c, 0x8ce0, "HP SnowWhite", ALC287_FIXUP_CS35L41_I2C_2_HP_GPIO_LED),
 	SND_PCI_QUIRK(0x103c, 0x8cf5, "HP ZBook Studio 16", ALC245_FIXUP_CS35L41_SPI_4_HP_GPIO_LED),
-<<<<<<< HEAD
-	SND_PCI_QUIRK(0x103c, 0x8d01, "HP ZBook Power 14 G12", ALCXXX_FIXUP_CS35LXX),
-	SND_PCI_QUIRK(0x103c, 0x8d08, "HP EliteBook 1045 14 G12", ALCXXX_FIXUP_CS35LXX),
-	SND_PCI_QUIRK(0x103c, 0x8d85, "HP EliteBook 1040 14 G12", ALCXXX_FIXUP_CS35LXX),
-	SND_PCI_QUIRK(0x103c, 0x8d86, "HP Elite x360 1040 14 G12", ALCXXX_FIXUP_CS35LXX),
-	SND_PCI_QUIRK(0x103c, 0x8d8c, "HP EliteBook 830 13 G12", ALCXXX_FIXUP_CS35LXX),
-	SND_PCI_QUIRK(0x103c, 0x8d8d, "HP Elite x360 830 13 G12", ALCXXX_FIXUP_CS35LXX),
-	SND_PCI_QUIRK(0x103c, 0x8d8e, "HP EliteBook 840 14 G12", ALCXXX_FIXUP_CS35LXX),
-	SND_PCI_QUIRK(0x103c, 0x8d8f, "HP EliteBook 840 14 G12", ALCXXX_FIXUP_CS35LXX),
-	SND_PCI_QUIRK(0x103c, 0x8d90, "HP EliteBook 860 16 G12", ALCXXX_FIXUP_CS35LXX),
-	SND_PCI_QUIRK(0x103c, 0x8d91, "HP ZBook Firefly 14 G12", ALCXXX_FIXUP_CS35LXX),
-	SND_PCI_QUIRK(0x103c, 0x8d92, "HP ZBook Firefly 16 G12", ALCXXX_FIXUP_CS35LXX),
-=======
->>>>>>> 2d5404ca
 	SND_PCI_QUIRK(0x1043, 0x103e, "ASUS X540SA", ALC256_FIXUP_ASUS_MIC),
 	SND_PCI_QUIRK(0x1043, 0x103f, "ASUS TX300", ALC282_FIXUP_ASUS_TX300),
 	SND_PCI_QUIRK(0x1043, 0x106d, "Asus K53BE", ALC269_FIXUP_LIMIT_INT_MIC_BOOST),
@@ -11063,18 +10661,12 @@
 	SND_PCI_QUIRK(0x1043, 0x1d42, "ASUS Zephyrus G14 2022", ALC289_FIXUP_ASUS_GA401),
 	SND_PCI_QUIRK(0x1043, 0x1d4e, "ASUS TM420", ALC256_FIXUP_ASUS_HPE),
 	SND_PCI_QUIRK(0x1043, 0x1da2, "ASUS UP6502ZA/ZD", ALC245_FIXUP_CS35L41_SPI_2),
-<<<<<<< HEAD
-	SND_PCI_QUIRK(0x1043, 0x1df3, "ASUS UM5606", ALC285_FIXUP_CS35L56_I2C_4),
-=======
->>>>>>> 2d5404ca
 	SND_PCI_QUIRK(0x1043, 0x1e02, "ASUS UX3402ZA", ALC245_FIXUP_CS35L41_SPI_2),
 	SND_PCI_QUIRK(0x1043, 0x1e11, "ASUS Zephyrus G15", ALC289_FIXUP_ASUS_GA502),
 	SND_PCI_QUIRK(0x1043, 0x1e12, "ASUS UM3402", ALC287_FIXUP_CS35L41_I2C_2),
 	SND_PCI_QUIRK(0x1043, 0x1e1f, "ASUS Vivobook 15 X1504VAP", ALC2XX_FIXUP_HEADSET_MIC),
 	SND_PCI_QUIRK(0x1043, 0x1e51, "ASUS Zephyrus M15", ALC294_FIXUP_ASUS_GU502_PINS),
 	SND_PCI_QUIRK(0x1043, 0x1e5e, "ASUS ROG Strix G513", ALC294_FIXUP_ASUS_G513_PINS),
-	SND_PCI_QUIRK(0x1043, 0x1e63, "ASUS H7606W", ALC285_FIXUP_CS35L56_I2C_2),
-	SND_PCI_QUIRK(0x1043, 0x1e83, "ASUS GA605W", ALC285_FIXUP_CS35L56_I2C_2),
 	SND_PCI_QUIRK(0x1043, 0x1e8e, "ASUS Zephyrus G15", ALC289_FIXUP_ASUS_GA401),
 	SND_PCI_QUIRK(0x1043, 0x1eb3, "ASUS Ally RCLA72", ALC287_FIXUP_TAS2781_I2C),
 	SND_PCI_QUIRK(0x1043, 0x1ed3, "ASUS HN7306W", ALC287_FIXUP_CS35L41_I2C_2),
@@ -11141,10 +10733,7 @@
 	SND_PCI_QUIRK(0x144d, 0xca03, "Samsung Galaxy Book2 Pro 360 (NP930QED)", ALC298_FIXUP_SAMSUNG_AMP),
 	SND_PCI_QUIRK(0x144d, 0xc868, "Samsung Galaxy Book2 Pro (NP930XED)", ALC298_FIXUP_SAMSUNG_AMP),
 	SND_PCI_QUIRK(0x144d, 0xc870, "Samsung Galaxy Book2 Pro (NP950XED)", ALC298_FIXUP_SAMSUNG_AMP_V2_2_AMPS),
-<<<<<<< HEAD
-=======
 	SND_PCI_QUIRK(0x144d, 0xc872, "Samsung Galaxy Book2 Pro (NP950XEE)", ALC298_FIXUP_SAMSUNG_AMP_V2_2_AMPS),
->>>>>>> 2d5404ca
 	SND_PCI_QUIRK(0x144d, 0xc886, "Samsung Galaxy Book3 Pro (NP964XFG)", ALC298_FIXUP_SAMSUNG_AMP_V2_4_AMPS),
 	SND_PCI_QUIRK(0x144d, 0xc1ca, "Samsung Galaxy Book3 Pro 360 (NP960QFG)", ALC298_FIXUP_SAMSUNG_AMP_V2_4_AMPS),
 	SND_PCI_QUIRK(0x144d, 0xc1cc, "Samsung Galaxy Book3 Ultra (NT960XFH)", ALC298_FIXUP_SAMSUNG_AMP_V2_4_AMPS),
