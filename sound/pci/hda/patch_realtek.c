// SPDX-License-Identifier: GPL-2.0-or-later
/*
 * Universal Interface for Intel High Definition Audio Codec
 *
 * HD audio interface patch for Realtek ALC codecs
 *
 * Copyright (c) 2004 Kailang Yang <kailang@realtek.com.tw>
 *                    PeiSen Hou <pshou@realtek.com.tw>
 *                    Takashi Iwai <tiwai@suse.de>
 *                    Jonathan Woithe <jwoithe@just42.net>
 */

#include <linux/acpi.h>
#include <linux/init.h>
#include <linux/delay.h>
#include <linux/slab.h>
#include <linux/pci.h>
#include <linux/dmi.h>
#include <linux/module.h>
#include <linux/input.h>
#include <linux/leds.h>
#include <linux/ctype.h>
#include <sound/core.h>
#include <sound/jack.h>
#include <sound/hda_codec.h>
#include "hda_local.h"
#include "hda_auto_parser.h"
#include "hda_jack.h"
#include "hda_generic.h"
#include "hda_component.h"

/* keep halting ALC5505 DSP, for power saving */
#define HALT_REALTEK_ALC5505

/* extra amp-initialization sequence types */
enum {
	ALC_INIT_UNDEFINED,
	ALC_INIT_NONE,
	ALC_INIT_DEFAULT,
};

enum {
	ALC_HEADSET_MODE_UNKNOWN,
	ALC_HEADSET_MODE_UNPLUGGED,
	ALC_HEADSET_MODE_HEADSET,
	ALC_HEADSET_MODE_MIC,
	ALC_HEADSET_MODE_HEADPHONE,
};

enum {
	ALC_HEADSET_TYPE_UNKNOWN,
	ALC_HEADSET_TYPE_CTIA,
	ALC_HEADSET_TYPE_OMTP,
};

enum {
	ALC_KEY_MICMUTE_INDEX,
};

struct alc_customize_define {
	unsigned int  sku_cfg;
	unsigned char port_connectivity;
	unsigned char check_sum;
	unsigned char customization;
	unsigned char external_amp;
	unsigned int  enable_pcbeep:1;
	unsigned int  platform_type:1;
	unsigned int  swap:1;
	unsigned int  override:1;
	unsigned int  fixup:1; /* Means that this sku is set by driver, not read from hw */
};

struct alc_coef_led {
	unsigned int idx;
	unsigned int mask;
	unsigned int on;
	unsigned int off;
};

struct alc_spec {
	struct hda_gen_spec gen; /* must be at head */

	/* codec parameterization */
	struct alc_customize_define cdefine;
	unsigned int parse_flags; /* flag for snd_hda_parse_pin_defcfg() */

	/* GPIO bits */
	unsigned int gpio_mask;
	unsigned int gpio_dir;
	unsigned int gpio_data;
	bool gpio_write_delay;	/* add a delay before writing gpio_data */

	/* mute LED for HP laptops, see vref_mute_led_set() */
	int mute_led_polarity;
	int micmute_led_polarity;
	hda_nid_t mute_led_nid;
	hda_nid_t cap_mute_led_nid;

	unsigned int gpio_mute_led_mask;
	unsigned int gpio_mic_led_mask;
	struct alc_coef_led mute_led_coef;
	struct alc_coef_led mic_led_coef;
	struct mutex coef_mutex;

	hda_nid_t headset_mic_pin;
	hda_nid_t headphone_mic_pin;
	int current_headset_mode;
	int current_headset_type;

	/* hooks */
	void (*init_hook)(struct hda_codec *codec);
	void (*power_hook)(struct hda_codec *codec);
	void (*shutup)(struct hda_codec *codec);

	int init_amp;
	int codec_variant;	/* flag for other variants */
	unsigned int has_alc5505_dsp:1;
	unsigned int no_depop_delay:1;
	unsigned int done_hp_init:1;
	unsigned int no_shutup_pins:1;
	unsigned int ultra_low_power:1;
	unsigned int has_hs_key:1;
	unsigned int no_internal_mic_pin:1;
	unsigned int en_3kpull_low:1;

	/* for PLL fix */
	hda_nid_t pll_nid;
	unsigned int pll_coef_idx, pll_coef_bit;
	unsigned int coef0;
	struct input_dev *kb_dev;
	u8 alc_mute_keycode_map[1];

	/* component binding */
	struct hda_component comps[HDA_MAX_COMPONENTS];
};

/*
 * COEF access helper functions
 */

static void coef_mutex_lock(struct hda_codec *codec)
{
	struct alc_spec *spec = codec->spec;

	snd_hda_power_up_pm(codec);
	mutex_lock(&spec->coef_mutex);
}

static void coef_mutex_unlock(struct hda_codec *codec)
{
	struct alc_spec *spec = codec->spec;

	mutex_unlock(&spec->coef_mutex);
	snd_hda_power_down_pm(codec);
}

static int __alc_read_coefex_idx(struct hda_codec *codec, hda_nid_t nid,
				 unsigned int coef_idx)
{
	unsigned int val;

	snd_hda_codec_write(codec, nid, 0, AC_VERB_SET_COEF_INDEX, coef_idx);
	val = snd_hda_codec_read(codec, nid, 0, AC_VERB_GET_PROC_COEF, 0);
	return val;
}

static int alc_read_coefex_idx(struct hda_codec *codec, hda_nid_t nid,
			       unsigned int coef_idx)
{
	unsigned int val;

	coef_mutex_lock(codec);
	val = __alc_read_coefex_idx(codec, nid, coef_idx);
	coef_mutex_unlock(codec);
	return val;
}

#define alc_read_coef_idx(codec, coef_idx) \
	alc_read_coefex_idx(codec, 0x20, coef_idx)

static void __alc_write_coefex_idx(struct hda_codec *codec, hda_nid_t nid,
				   unsigned int coef_idx, unsigned int coef_val)
{
	snd_hda_codec_write(codec, nid, 0, AC_VERB_SET_COEF_INDEX, coef_idx);
	snd_hda_codec_write(codec, nid, 0, AC_VERB_SET_PROC_COEF, coef_val);
}

static void alc_write_coefex_idx(struct hda_codec *codec, hda_nid_t nid,
				 unsigned int coef_idx, unsigned int coef_val)
{
	coef_mutex_lock(codec);
	__alc_write_coefex_idx(codec, nid, coef_idx, coef_val);
	coef_mutex_unlock(codec);
}

#define alc_write_coef_idx(codec, coef_idx, coef_val) \
	alc_write_coefex_idx(codec, 0x20, coef_idx, coef_val)

static void __alc_update_coefex_idx(struct hda_codec *codec, hda_nid_t nid,
				    unsigned int coef_idx, unsigned int mask,
				    unsigned int bits_set)
{
	unsigned int val = __alc_read_coefex_idx(codec, nid, coef_idx);

	if (val != -1)
		__alc_write_coefex_idx(codec, nid, coef_idx,
				       (val & ~mask) | bits_set);
}

static void alc_update_coefex_idx(struct hda_codec *codec, hda_nid_t nid,
				  unsigned int coef_idx, unsigned int mask,
				  unsigned int bits_set)
{
	coef_mutex_lock(codec);
	__alc_update_coefex_idx(codec, nid, coef_idx, mask, bits_set);
	coef_mutex_unlock(codec);
}

#define alc_update_coef_idx(codec, coef_idx, mask, bits_set)	\
	alc_update_coefex_idx(codec, 0x20, coef_idx, mask, bits_set)

/* a special bypass for COEF 0; read the cached value at the second time */
static unsigned int alc_get_coef0(struct hda_codec *codec)
{
	struct alc_spec *spec = codec->spec;

	if (!spec->coef0)
		spec->coef0 = alc_read_coef_idx(codec, 0);
	return spec->coef0;
}

/* coef writes/updates batch */
struct coef_fw {
	unsigned char nid;
	unsigned char idx;
	unsigned short mask;
	unsigned short val;
};

#define UPDATE_COEFEX(_nid, _idx, _mask, _val) \
	{ .nid = (_nid), .idx = (_idx), .mask = (_mask), .val = (_val) }
#define WRITE_COEFEX(_nid, _idx, _val) UPDATE_COEFEX(_nid, _idx, -1, _val)
#define WRITE_COEF(_idx, _val) WRITE_COEFEX(0x20, _idx, _val)
#define UPDATE_COEF(_idx, _mask, _val) UPDATE_COEFEX(0x20, _idx, _mask, _val)

static void alc_process_coef_fw(struct hda_codec *codec,
				const struct coef_fw *fw)
{
	coef_mutex_lock(codec);
	for (; fw->nid; fw++) {
		if (fw->mask == (unsigned short)-1)
			__alc_write_coefex_idx(codec, fw->nid, fw->idx, fw->val);
		else
			__alc_update_coefex_idx(codec, fw->nid, fw->idx,
						fw->mask, fw->val);
	}
	coef_mutex_unlock(codec);
}

/*
 * GPIO setup tables, used in initialization
 */

/* Enable GPIO mask and set output */
static void alc_setup_gpio(struct hda_codec *codec, unsigned int mask)
{
	struct alc_spec *spec = codec->spec;

	spec->gpio_mask |= mask;
	spec->gpio_dir |= mask;
	spec->gpio_data |= mask;
}

static void alc_write_gpio_data(struct hda_codec *codec)
{
	struct alc_spec *spec = codec->spec;

	snd_hda_codec_write(codec, 0x01, 0, AC_VERB_SET_GPIO_DATA,
			    spec->gpio_data);
}

static void alc_update_gpio_data(struct hda_codec *codec, unsigned int mask,
				 bool on)
{
	struct alc_spec *spec = codec->spec;
	unsigned int oldval = spec->gpio_data;

	if (on)
		spec->gpio_data |= mask;
	else
		spec->gpio_data &= ~mask;
	if (oldval != spec->gpio_data)
		alc_write_gpio_data(codec);
}

static void alc_write_gpio(struct hda_codec *codec)
{
	struct alc_spec *spec = codec->spec;

	if (!spec->gpio_mask)
		return;

	snd_hda_codec_write(codec, codec->core.afg, 0,
			    AC_VERB_SET_GPIO_MASK, spec->gpio_mask);
	snd_hda_codec_write(codec, codec->core.afg, 0,
			    AC_VERB_SET_GPIO_DIRECTION, spec->gpio_dir);
	if (spec->gpio_write_delay)
		msleep(1);
	alc_write_gpio_data(codec);
}

static void alc_fixup_gpio(struct hda_codec *codec, int action,
			   unsigned int mask)
{
	if (action == HDA_FIXUP_ACT_PRE_PROBE)
		alc_setup_gpio(codec, mask);
}

static void alc_fixup_gpio1(struct hda_codec *codec,
			    const struct hda_fixup *fix, int action)
{
	alc_fixup_gpio(codec, action, 0x01);
}

static void alc_fixup_gpio2(struct hda_codec *codec,
			    const struct hda_fixup *fix, int action)
{
	alc_fixup_gpio(codec, action, 0x02);
}

static void alc_fixup_gpio3(struct hda_codec *codec,
			    const struct hda_fixup *fix, int action)
{
	alc_fixup_gpio(codec, action, 0x03);
}

static void alc_fixup_gpio4(struct hda_codec *codec,
			    const struct hda_fixup *fix, int action)
{
	alc_fixup_gpio(codec, action, 0x04);
}

static void alc_fixup_micmute_led(struct hda_codec *codec,
				  const struct hda_fixup *fix, int action)
{
	if (action == HDA_FIXUP_ACT_PRE_PROBE)
		snd_hda_gen_add_micmute_led_cdev(codec, NULL);
}

/*
 * Fix hardware PLL issue
 * On some codecs, the analog PLL gating control must be off while
 * the default value is 1.
 */
static void alc_fix_pll(struct hda_codec *codec)
{
	struct alc_spec *spec = codec->spec;

	if (spec->pll_nid)
		alc_update_coefex_idx(codec, spec->pll_nid, spec->pll_coef_idx,
				      1 << spec->pll_coef_bit, 0);
}

static void alc_fix_pll_init(struct hda_codec *codec, hda_nid_t nid,
			     unsigned int coef_idx, unsigned int coef_bit)
{
	struct alc_spec *spec = codec->spec;
	spec->pll_nid = nid;
	spec->pll_coef_idx = coef_idx;
	spec->pll_coef_bit = coef_bit;
	alc_fix_pll(codec);
}

/* update the master volume per volume-knob's unsol event */
static void alc_update_knob_master(struct hda_codec *codec,
				   struct hda_jack_callback *jack)
{
	unsigned int val;
	struct snd_kcontrol *kctl;
	struct snd_ctl_elem_value *uctl;

	kctl = snd_hda_find_mixer_ctl(codec, "Master Playback Volume");
	if (!kctl)
		return;
	uctl = kzalloc(sizeof(*uctl), GFP_KERNEL);
	if (!uctl)
		return;
	val = snd_hda_codec_read(codec, jack->nid, 0,
				 AC_VERB_GET_VOLUME_KNOB_CONTROL, 0);
	val &= HDA_AMP_VOLMASK;
	uctl->value.integer.value[0] = val;
	uctl->value.integer.value[1] = val;
	kctl->put(kctl, uctl);
	kfree(uctl);
}

static void alc880_unsol_event(struct hda_codec *codec, unsigned int res)
{
	/* For some reason, the res given from ALC880 is broken.
	   Here we adjust it properly. */
	snd_hda_jack_unsol_event(codec, res >> 2);
}

/* Change EAPD to verb control */
static void alc_fill_eapd_coef(struct hda_codec *codec)
{
	int coef;

	coef = alc_get_coef0(codec);

	switch (codec->core.vendor_id) {
	case 0x10ec0262:
		alc_update_coef_idx(codec, 0x7, 0, 1<<5);
		break;
	case 0x10ec0267:
	case 0x10ec0268:
		alc_update_coef_idx(codec, 0x7, 0, 1<<13);
		break;
	case 0x10ec0269:
		if ((coef & 0x00f0) == 0x0010)
			alc_update_coef_idx(codec, 0xd, 0, 1<<14);
		if ((coef & 0x00f0) == 0x0020)
			alc_update_coef_idx(codec, 0x4, 1<<15, 0);
		if ((coef & 0x00f0) == 0x0030)
			alc_update_coef_idx(codec, 0x10, 1<<9, 0);
		break;
	case 0x10ec0280:
	case 0x10ec0284:
	case 0x10ec0290:
	case 0x10ec0292:
		alc_update_coef_idx(codec, 0x4, 1<<15, 0);
		break;
	case 0x10ec0225:
	case 0x10ec0295:
	case 0x10ec0299:
		alc_update_coef_idx(codec, 0x67, 0xf000, 0x3000);
		fallthrough;
	case 0x10ec0215:
	case 0x10ec0285:
	case 0x10ec0289:
		alc_update_coef_idx(codec, 0x36, 1<<13, 0);
		fallthrough;
	case 0x10ec0230:
	case 0x10ec0233:
	case 0x10ec0235:
	case 0x10ec0236:
	case 0x10ec0245:
	case 0x10ec0255:
	case 0x10ec0256:
	case 0x19e58326:
	case 0x10ec0257:
	case 0x10ec0282:
	case 0x10ec0283:
	case 0x10ec0286:
	case 0x10ec0288:
	case 0x10ec0298:
	case 0x10ec0300:
		alc_update_coef_idx(codec, 0x10, 1<<9, 0);
		break;
	case 0x10ec0275:
		alc_update_coef_idx(codec, 0xe, 0, 1<<0);
		break;
	case 0x10ec0287:
		alc_update_coef_idx(codec, 0x10, 1<<9, 0);
		alc_write_coef_idx(codec, 0x8, 0x4ab7);
		break;
	case 0x10ec0293:
		alc_update_coef_idx(codec, 0xa, 1<<13, 0);
		break;
	case 0x10ec0234:
	case 0x10ec0274:
	case 0x10ec0294:
	case 0x10ec0700:
	case 0x10ec0701:
	case 0x10ec0703:
	case 0x10ec0711:
		alc_update_coef_idx(codec, 0x10, 1<<15, 0);
		break;
	case 0x10ec0662:
		if ((coef & 0x00f0) == 0x0030)
			alc_update_coef_idx(codec, 0x4, 1<<10, 0); /* EAPD Ctrl */
		break;
	case 0x10ec0272:
	case 0x10ec0273:
	case 0x10ec0663:
	case 0x10ec0665:
	case 0x10ec0670:
	case 0x10ec0671:
	case 0x10ec0672:
		alc_update_coef_idx(codec, 0xd, 0, 1<<14); /* EAPD Ctrl */
		break;
	case 0x10ec0222:
	case 0x10ec0623:
		alc_update_coef_idx(codec, 0x19, 1<<13, 0);
		break;
	case 0x10ec0668:
		alc_update_coef_idx(codec, 0x7, 3<<13, 0);
		break;
	case 0x10ec0867:
		alc_update_coef_idx(codec, 0x4, 1<<10, 0);
		break;
	case 0x10ec0888:
		if ((coef & 0x00f0) == 0x0020 || (coef & 0x00f0) == 0x0030)
			alc_update_coef_idx(codec, 0x7, 1<<5, 0);
		break;
	case 0x10ec0892:
	case 0x10ec0897:
		alc_update_coef_idx(codec, 0x7, 1<<5, 0);
		break;
	case 0x10ec0899:
	case 0x10ec0900:
	case 0x10ec0b00:
	case 0x10ec1168:
	case 0x10ec1220:
		alc_update_coef_idx(codec, 0x7, 1<<1, 0);
		break;
	}
}

/* additional initialization for ALC888 variants */
static void alc888_coef_init(struct hda_codec *codec)
{
	switch (alc_get_coef0(codec) & 0x00f0) {
	/* alc888-VA */
	case 0x00:
	/* alc888-VB */
	case 0x10:
		alc_update_coef_idx(codec, 7, 0, 0x2030); /* Turn EAPD to High */
		break;
	}
}

/* turn on/off EAPD control (only if available) */
static void set_eapd(struct hda_codec *codec, hda_nid_t nid, int on)
{
	if (get_wcaps_type(get_wcaps(codec, nid)) != AC_WID_PIN)
		return;
	if (snd_hda_query_pin_caps(codec, nid) & AC_PINCAP_EAPD)
		snd_hda_codec_write(codec, nid, 0, AC_VERB_SET_EAPD_BTLENABLE,
				    on ? 2 : 0);
}

/* turn on/off EAPD controls of the codec */
static void alc_auto_setup_eapd(struct hda_codec *codec, bool on)
{
	/* We currently only handle front, HP */
	static const hda_nid_t pins[] = {
		0x0f, 0x10, 0x14, 0x15, 0x17, 0
	};
	const hda_nid_t *p;
	for (p = pins; *p; p++)
		set_eapd(codec, *p, on);
}

static int find_ext_mic_pin(struct hda_codec *codec);

static void alc_headset_mic_no_shutup(struct hda_codec *codec)
{
	const struct hda_pincfg *pin;
	int mic_pin = find_ext_mic_pin(codec);
	int i;

	/* don't shut up pins when unloading the driver; otherwise it breaks
	 * the default pin setup at the next load of the driver
	 */
	if (codec->bus->shutdown)
		return;

	snd_array_for_each(&codec->init_pins, i, pin) {
		/* use read here for syncing after issuing each verb */
		if (pin->nid != mic_pin)
			snd_hda_codec_read(codec, pin->nid, 0,
					AC_VERB_SET_PIN_WIDGET_CONTROL, 0);
	}

	codec->pins_shutup = 1;
}

static void alc_shutup_pins(struct hda_codec *codec)
{
	struct alc_spec *spec = codec->spec;

	switch (codec->core.vendor_id) {
	case 0x10ec0236:
	case 0x10ec0256:
	case 0x10ec0257:
	case 0x19e58326:
	case 0x10ec0283:
	case 0x10ec0285:
	case 0x10ec0286:
	case 0x10ec0287:
	case 0x10ec0288:
	case 0x10ec0295:
	case 0x10ec0298:
		alc_headset_mic_no_shutup(codec);
		break;
	default:
		if (!spec->no_shutup_pins)
			snd_hda_shutup_pins(codec);
		break;
	}
}

/* generic shutup callback;
 * just turning off EAPD and a little pause for avoiding pop-noise
 */
static void alc_eapd_shutup(struct hda_codec *codec)
{
	struct alc_spec *spec = codec->spec;

	alc_auto_setup_eapd(codec, false);
	if (!spec->no_depop_delay)
		msleep(200);
	alc_shutup_pins(codec);
}

/* generic EAPD initialization */
static void alc_auto_init_amp(struct hda_codec *codec, int type)
{
	alc_auto_setup_eapd(codec, true);
	alc_write_gpio(codec);
	switch (type) {
	case ALC_INIT_DEFAULT:
		switch (codec->core.vendor_id) {
		case 0x10ec0260:
			alc_update_coefex_idx(codec, 0x1a, 7, 0, 0x2010);
			break;
		case 0x10ec0880:
		case 0x10ec0882:
		case 0x10ec0883:
		case 0x10ec0885:
			alc_update_coef_idx(codec, 7, 0, 0x2030);
			break;
		case 0x10ec0888:
			alc888_coef_init(codec);
			break;
		}
		break;
	}
}

/* get a primary headphone pin if available */
static hda_nid_t alc_get_hp_pin(struct alc_spec *spec)
{
	if (spec->gen.autocfg.hp_pins[0])
		return spec->gen.autocfg.hp_pins[0];
	if (spec->gen.autocfg.line_out_type == AC_JACK_HP_OUT)
		return spec->gen.autocfg.line_out_pins[0];
	return 0;
}

/*
 * Realtek SSID verification
 */

/* Could be any non-zero and even value. When used as fixup, tells
 * the driver to ignore any present sku defines.
 */
#define ALC_FIXUP_SKU_IGNORE (2)

static void alc_fixup_sku_ignore(struct hda_codec *codec,
				 const struct hda_fixup *fix, int action)
{
	struct alc_spec *spec = codec->spec;
	if (action == HDA_FIXUP_ACT_PRE_PROBE) {
		spec->cdefine.fixup = 1;
		spec->cdefine.sku_cfg = ALC_FIXUP_SKU_IGNORE;
	}
}

static void alc_fixup_no_depop_delay(struct hda_codec *codec,
				    const struct hda_fixup *fix, int action)
{
	struct alc_spec *spec = codec->spec;

	if (action == HDA_FIXUP_ACT_PROBE) {
		spec->no_depop_delay = 1;
		codec->depop_delay = 0;
	}
}

static int alc_auto_parse_customize_define(struct hda_codec *codec)
{
	unsigned int ass, tmp, i;
	unsigned nid = 0;
	struct alc_spec *spec = codec->spec;

	spec->cdefine.enable_pcbeep = 1; /* assume always enabled */

	if (spec->cdefine.fixup) {
		ass = spec->cdefine.sku_cfg;
		if (ass == ALC_FIXUP_SKU_IGNORE)
			return -1;
		goto do_sku;
	}

	if (!codec->bus->pci)
		return -1;
	ass = codec->core.subsystem_id & 0xffff;
	if (ass != codec->bus->pci->subsystem_device && (ass & 1))
		goto do_sku;

	nid = 0x1d;
	if (codec->core.vendor_id == 0x10ec0260)
		nid = 0x17;
	ass = snd_hda_codec_get_pincfg(codec, nid);

	if (!(ass & 1)) {
		codec_info(codec, "%s: SKU not ready 0x%08x\n",
			   codec->core.chip_name, ass);
		return -1;
	}

	/* check sum */
	tmp = 0;
	for (i = 1; i < 16; i++) {
		if ((ass >> i) & 1)
			tmp++;
	}
	if (((ass >> 16) & 0xf) != tmp)
		return -1;

	spec->cdefine.port_connectivity = ass >> 30;
	spec->cdefine.enable_pcbeep = (ass & 0x100000) >> 20;
	spec->cdefine.check_sum = (ass >> 16) & 0xf;
	spec->cdefine.customization = ass >> 8;
do_sku:
	spec->cdefine.sku_cfg = ass;
	spec->cdefine.external_amp = (ass & 0x38) >> 3;
	spec->cdefine.platform_type = (ass & 0x4) >> 2;
	spec->cdefine.swap = (ass & 0x2) >> 1;
	spec->cdefine.override = ass & 0x1;

	codec_dbg(codec, "SKU: Nid=0x%x sku_cfg=0x%08x\n",
		   nid, spec->cdefine.sku_cfg);
	codec_dbg(codec, "SKU: port_connectivity=0x%x\n",
		   spec->cdefine.port_connectivity);
	codec_dbg(codec, "SKU: enable_pcbeep=0x%x\n", spec->cdefine.enable_pcbeep);
	codec_dbg(codec, "SKU: check_sum=0x%08x\n", spec->cdefine.check_sum);
	codec_dbg(codec, "SKU: customization=0x%08x\n", spec->cdefine.customization);
	codec_dbg(codec, "SKU: external_amp=0x%x\n", spec->cdefine.external_amp);
	codec_dbg(codec, "SKU: platform_type=0x%x\n", spec->cdefine.platform_type);
	codec_dbg(codec, "SKU: swap=0x%x\n", spec->cdefine.swap);
	codec_dbg(codec, "SKU: override=0x%x\n", spec->cdefine.override);

	return 0;
}

/* return the position of NID in the list, or -1 if not found */
static int find_idx_in_nid_list(hda_nid_t nid, const hda_nid_t *list, int nums)
{
	int i;
	for (i = 0; i < nums; i++)
		if (list[i] == nid)
			return i;
	return -1;
}
/* return true if the given NID is found in the list */
static bool found_in_nid_list(hda_nid_t nid, const hda_nid_t *list, int nums)
{
	return find_idx_in_nid_list(nid, list, nums) >= 0;
}

/* check subsystem ID and set up device-specific initialization;
 * return 1 if initialized, 0 if invalid SSID
 */
/* 32-bit subsystem ID for BIOS loading in HD Audio codec.
 *	31 ~ 16 :	Manufacture ID
 *	15 ~ 8	:	SKU ID
 *	7  ~ 0	:	Assembly ID
 *	port-A --> pin 39/41, port-E --> pin 14/15, port-D --> pin 35/36
 */
static int alc_subsystem_id(struct hda_codec *codec, const hda_nid_t *ports)
{
	unsigned int ass, tmp, i;
	unsigned nid;
	struct alc_spec *spec = codec->spec;

	if (spec->cdefine.fixup) {
		ass = spec->cdefine.sku_cfg;
		if (ass == ALC_FIXUP_SKU_IGNORE)
			return 0;
		goto do_sku;
	}

	ass = codec->core.subsystem_id & 0xffff;
	if (codec->bus->pci &&
	    ass != codec->bus->pci->subsystem_device && (ass & 1))
		goto do_sku;

	/* invalid SSID, check the special NID pin defcfg instead */
	/*
	 * 31~30	: port connectivity
	 * 29~21	: reserve
	 * 20		: PCBEEP input
	 * 19~16	: Check sum (15:1)
	 * 15~1		: Custom
	 * 0		: override
	*/
	nid = 0x1d;
	if (codec->core.vendor_id == 0x10ec0260)
		nid = 0x17;
	ass = snd_hda_codec_get_pincfg(codec, nid);
	codec_dbg(codec,
		  "realtek: No valid SSID, checking pincfg 0x%08x for NID 0x%x\n",
		   ass, nid);
	if (!(ass & 1))
		return 0;
	if ((ass >> 30) != 1)	/* no physical connection */
		return 0;

	/* check sum */
	tmp = 0;
	for (i = 1; i < 16; i++) {
		if ((ass >> i) & 1)
			tmp++;
	}
	if (((ass >> 16) & 0xf) != tmp)
		return 0;
do_sku:
	codec_dbg(codec, "realtek: Enabling init ASM_ID=0x%04x CODEC_ID=%08x\n",
		   ass & 0xffff, codec->core.vendor_id);
	/*
	 * 0 : override
	 * 1 :	Swap Jack
	 * 2 : 0 --> Desktop, 1 --> Laptop
	 * 3~5 : External Amplifier control
	 * 7~6 : Reserved
	*/
	tmp = (ass & 0x38) >> 3;	/* external Amp control */
	if (spec->init_amp == ALC_INIT_UNDEFINED) {
		switch (tmp) {
		case 1:
			alc_setup_gpio(codec, 0x01);
			break;
		case 3:
			alc_setup_gpio(codec, 0x02);
			break;
		case 7:
			alc_setup_gpio(codec, 0x04);
			break;
		case 5:
		default:
			spec->init_amp = ALC_INIT_DEFAULT;
			break;
		}
	}

	/* is laptop or Desktop and enable the function "Mute internal speaker
	 * when the external headphone out jack is plugged"
	 */
	if (!(ass & 0x8000))
		return 1;
	/*
	 * 10~8 : Jack location
	 * 12~11: Headphone out -> 00: PortA, 01: PortE, 02: PortD, 03: Resvered
	 * 14~13: Resvered
	 * 15   : 1 --> enable the function "Mute internal speaker
	 *	        when the external headphone out jack is plugged"
	 */
	if (!alc_get_hp_pin(spec)) {
		hda_nid_t nid;
		tmp = (ass >> 11) & 0x3;	/* HP to chassis */
		nid = ports[tmp];
		if (found_in_nid_list(nid, spec->gen.autocfg.line_out_pins,
				      spec->gen.autocfg.line_outs))
			return 1;
		spec->gen.autocfg.hp_pins[0] = nid;
	}
	return 1;
}

/* Check the validity of ALC subsystem-id
 * ports contains an array of 4 pin NIDs for port-A, E, D and I */
static void alc_ssid_check(struct hda_codec *codec, const hda_nid_t *ports)
{
	if (!alc_subsystem_id(codec, ports)) {
		struct alc_spec *spec = codec->spec;
		if (spec->init_amp == ALC_INIT_UNDEFINED) {
			codec_dbg(codec,
				  "realtek: Enable default setup for auto mode as fallback\n");
			spec->init_amp = ALC_INIT_DEFAULT;
		}
	}
}

/*
 */

static void alc_fixup_inv_dmic(struct hda_codec *codec,
			       const struct hda_fixup *fix, int action)
{
	struct alc_spec *spec = codec->spec;

	spec->gen.inv_dmic_split = 1;
}


static int alc_build_controls(struct hda_codec *codec)
{
	int err;

	err = snd_hda_gen_build_controls(codec);
	if (err < 0)
		return err;

	snd_hda_apply_fixup(codec, HDA_FIXUP_ACT_BUILD);
	return 0;
}


/*
 * Common callbacks
 */

static void alc_pre_init(struct hda_codec *codec)
{
	alc_fill_eapd_coef(codec);
}

#define is_s3_resume(codec) \
	((codec)->core.dev.power.power_state.event == PM_EVENT_RESUME)
#define is_s4_resume(codec) \
	((codec)->core.dev.power.power_state.event == PM_EVENT_RESTORE)
#define is_s4_suspend(codec) \
	((codec)->core.dev.power.power_state.event == PM_EVENT_FREEZE)

static int alc_init(struct hda_codec *codec)
{
	struct alc_spec *spec = codec->spec;

	/* hibernation resume needs the full chip initialization */
	if (is_s4_resume(codec))
		alc_pre_init(codec);

	if (spec->init_hook)
		spec->init_hook(codec);

	spec->gen.skip_verbs = 1; /* applied in below */
	snd_hda_gen_init(codec);
	alc_fix_pll(codec);
	alc_auto_init_amp(codec, spec->init_amp);
	snd_hda_apply_verbs(codec); /* apply verbs here after own init */

	snd_hda_apply_fixup(codec, HDA_FIXUP_ACT_INIT);

	return 0;
}

#define alc_free	snd_hda_gen_free

static inline void alc_shutup(struct hda_codec *codec)
{
	struct alc_spec *spec = codec->spec;

	if (!snd_hda_get_bool_hint(codec, "shutup"))
		return; /* disabled explicitly by hints */

	if (spec && spec->shutup)
		spec->shutup(codec);
	else
		alc_shutup_pins(codec);
}

static void alc_power_eapd(struct hda_codec *codec)
{
	alc_auto_setup_eapd(codec, false);
}

static int alc_suspend(struct hda_codec *codec)
{
	struct alc_spec *spec = codec->spec;
	alc_shutup(codec);
	if (spec && spec->power_hook)
		spec->power_hook(codec);
	return 0;
}

static int alc_resume(struct hda_codec *codec)
{
	struct alc_spec *spec = codec->spec;

	if (!spec->no_depop_delay)
		msleep(150); /* to avoid pop noise */
	codec->patch_ops.init(codec);
	snd_hda_regmap_sync(codec);
	hda_call_check_power_status(codec, 0x01);
	return 0;
}

/*
 */
static const struct hda_codec_ops alc_patch_ops = {
	.build_controls = alc_build_controls,
	.build_pcms = snd_hda_gen_build_pcms,
	.init = alc_init,
	.free = alc_free,
	.unsol_event = snd_hda_jack_unsol_event,
	.resume = alc_resume,
	.suspend = alc_suspend,
	.check_power_status = snd_hda_gen_check_power_status,
};


#define alc_codec_rename(codec, name) snd_hda_codec_set_name(codec, name)

/*
 * Rename codecs appropriately from COEF value or subvendor id
 */
struct alc_codec_rename_table {
	unsigned int vendor_id;
	unsigned short coef_mask;
	unsigned short coef_bits;
	const char *name;
};

struct alc_codec_rename_pci_table {
	unsigned int codec_vendor_id;
	unsigned short pci_subvendor;
	unsigned short pci_subdevice;
	const char *name;
};

static const struct alc_codec_rename_table rename_tbl[] = {
	{ 0x10ec0221, 0xf00f, 0x1003, "ALC231" },
	{ 0x10ec0269, 0xfff0, 0x3010, "ALC277" },
	{ 0x10ec0269, 0xf0f0, 0x2010, "ALC259" },
	{ 0x10ec0269, 0xf0f0, 0x3010, "ALC258" },
	{ 0x10ec0269, 0x00f0, 0x0010, "ALC269VB" },
	{ 0x10ec0269, 0xffff, 0xa023, "ALC259" },
	{ 0x10ec0269, 0xffff, 0x6023, "ALC281X" },
	{ 0x10ec0269, 0x00f0, 0x0020, "ALC269VC" },
	{ 0x10ec0269, 0x00f0, 0x0030, "ALC269VD" },
	{ 0x10ec0662, 0xffff, 0x4020, "ALC656" },
	{ 0x10ec0887, 0x00f0, 0x0030, "ALC887-VD" },
	{ 0x10ec0888, 0x00f0, 0x0030, "ALC888-VD" },
	{ 0x10ec0888, 0xf0f0, 0x3020, "ALC886" },
	{ 0x10ec0899, 0x2000, 0x2000, "ALC899" },
	{ 0x10ec0892, 0xffff, 0x8020, "ALC661" },
	{ 0x10ec0892, 0xffff, 0x8011, "ALC661" },
	{ 0x10ec0892, 0xffff, 0x4011, "ALC656" },
	{ } /* terminator */
};

static const struct alc_codec_rename_pci_table rename_pci_tbl[] = {
	{ 0x10ec0280, 0x1028, 0, "ALC3220" },
	{ 0x10ec0282, 0x1028, 0, "ALC3221" },
	{ 0x10ec0283, 0x1028, 0, "ALC3223" },
	{ 0x10ec0288, 0x1028, 0, "ALC3263" },
	{ 0x10ec0292, 0x1028, 0, "ALC3226" },
	{ 0x10ec0293, 0x1028, 0, "ALC3235" },
	{ 0x10ec0255, 0x1028, 0, "ALC3234" },
	{ 0x10ec0668, 0x1028, 0, "ALC3661" },
	{ 0x10ec0275, 0x1028, 0, "ALC3260" },
	{ 0x10ec0899, 0x1028, 0, "ALC3861" },
	{ 0x10ec0298, 0x1028, 0, "ALC3266" },
	{ 0x10ec0236, 0x1028, 0, "ALC3204" },
	{ 0x10ec0256, 0x1028, 0, "ALC3246" },
	{ 0x10ec0225, 0x1028, 0, "ALC3253" },
	{ 0x10ec0295, 0x1028, 0, "ALC3254" },
	{ 0x10ec0299, 0x1028, 0, "ALC3271" },
	{ 0x10ec0670, 0x1025, 0, "ALC669X" },
	{ 0x10ec0676, 0x1025, 0, "ALC679X" },
	{ 0x10ec0282, 0x1043, 0, "ALC3229" },
	{ 0x10ec0233, 0x1043, 0, "ALC3236" },
	{ 0x10ec0280, 0x103c, 0, "ALC3228" },
	{ 0x10ec0282, 0x103c, 0, "ALC3227" },
	{ 0x10ec0286, 0x103c, 0, "ALC3242" },
	{ 0x10ec0290, 0x103c, 0, "ALC3241" },
	{ 0x10ec0668, 0x103c, 0, "ALC3662" },
	{ 0x10ec0283, 0x17aa, 0, "ALC3239" },
	{ 0x10ec0292, 0x17aa, 0, "ALC3232" },
	{ } /* terminator */
};

static int alc_codec_rename_from_preset(struct hda_codec *codec)
{
	const struct alc_codec_rename_table *p;
	const struct alc_codec_rename_pci_table *q;

	for (p = rename_tbl; p->vendor_id; p++) {
		if (p->vendor_id != codec->core.vendor_id)
			continue;
		if ((alc_get_coef0(codec) & p->coef_mask) == p->coef_bits)
			return alc_codec_rename(codec, p->name);
	}

	if (!codec->bus->pci)
		return 0;
	for (q = rename_pci_tbl; q->codec_vendor_id; q++) {
		if (q->codec_vendor_id != codec->core.vendor_id)
			continue;
		if (q->pci_subvendor != codec->bus->pci->subsystem_vendor)
			continue;
		if (!q->pci_subdevice ||
		    q->pci_subdevice == codec->bus->pci->subsystem_device)
			return alc_codec_rename(codec, q->name);
	}

	return 0;
}


/*
 * Digital-beep handlers
 */
#ifdef CONFIG_SND_HDA_INPUT_BEEP

/* additional beep mixers; private_value will be overwritten */
static const struct snd_kcontrol_new alc_beep_mixer[] = {
	HDA_CODEC_VOLUME("Beep Playback Volume", 0, 0, HDA_INPUT),
	HDA_CODEC_MUTE_BEEP("Beep Playback Switch", 0, 0, HDA_INPUT),
};

/* set up and create beep controls */
static int set_beep_amp(struct alc_spec *spec, hda_nid_t nid,
			int idx, int dir)
{
	struct snd_kcontrol_new *knew;
	unsigned int beep_amp = HDA_COMPOSE_AMP_VAL(nid, 3, idx, dir);
	int i;

	for (i = 0; i < ARRAY_SIZE(alc_beep_mixer); i++) {
		knew = snd_hda_gen_add_kctl(&spec->gen, NULL,
					    &alc_beep_mixer[i]);
		if (!knew)
			return -ENOMEM;
		knew->private_value = beep_amp;
	}
	return 0;
}

static const struct snd_pci_quirk beep_allow_list[] = {
	SND_PCI_QUIRK(0x1043, 0x103c, "ASUS", 1),
	SND_PCI_QUIRK(0x1043, 0x115d, "ASUS", 1),
	SND_PCI_QUIRK(0x1043, 0x829f, "ASUS", 1),
	SND_PCI_QUIRK(0x1043, 0x8376, "EeePC", 1),
	SND_PCI_QUIRK(0x1043, 0x83ce, "EeePC", 1),
	SND_PCI_QUIRK(0x1043, 0x831a, "EeePC", 1),
	SND_PCI_QUIRK(0x1043, 0x834a, "EeePC", 1),
	SND_PCI_QUIRK(0x1458, 0xa002, "GA-MA790X", 1),
	SND_PCI_QUIRK(0x8086, 0xd613, "Intel", 1),
	/* denylist -- no beep available */
	SND_PCI_QUIRK(0x17aa, 0x309e, "Lenovo ThinkCentre M73", 0),
	SND_PCI_QUIRK(0x17aa, 0x30a3, "Lenovo ThinkCentre M93", 0),
	{}
};

static inline int has_cdefine_beep(struct hda_codec *codec)
{
	struct alc_spec *spec = codec->spec;
	const struct snd_pci_quirk *q;
	q = snd_pci_quirk_lookup(codec->bus->pci, beep_allow_list);
	if (q)
		return q->value;
	return spec->cdefine.enable_pcbeep;
}
#else
#define set_beep_amp(spec, nid, idx, dir)	0
#define has_cdefine_beep(codec)		0
#endif

/* parse the BIOS configuration and set up the alc_spec */
/* return 1 if successful, 0 if the proper config is not found,
 * or a negative error code
 */
static int alc_parse_auto_config(struct hda_codec *codec,
				 const hda_nid_t *ignore_nids,
				 const hda_nid_t *ssid_nids)
{
	struct alc_spec *spec = codec->spec;
	struct auto_pin_cfg *cfg = &spec->gen.autocfg;
	int err;

	err = snd_hda_parse_pin_defcfg(codec, cfg, ignore_nids,
				       spec->parse_flags);
	if (err < 0)
		return err;

	if (ssid_nids)
		alc_ssid_check(codec, ssid_nids);

	err = snd_hda_gen_parse_auto_config(codec, cfg);
	if (err < 0)
		return err;

	return 1;
}

/* common preparation job for alc_spec */
static int alc_alloc_spec(struct hda_codec *codec, hda_nid_t mixer_nid)
{
	struct alc_spec *spec = kzalloc(sizeof(*spec), GFP_KERNEL);
	int err;

	if (!spec)
		return -ENOMEM;
	codec->spec = spec;
	snd_hda_gen_spec_init(&spec->gen);
	spec->gen.mixer_nid = mixer_nid;
	spec->gen.own_eapd_ctl = 1;
	codec->single_adc_amp = 1;
	/* FIXME: do we need this for all Realtek codec models? */
	codec->spdif_status_reset = 1;
	codec->forced_resume = 1;
	codec->patch_ops = alc_patch_ops;
	mutex_init(&spec->coef_mutex);

	err = alc_codec_rename_from_preset(codec);
	if (err < 0) {
		kfree(spec);
		return err;
	}
	return 0;
}

static int alc880_parse_auto_config(struct hda_codec *codec)
{
	static const hda_nid_t alc880_ignore[] = { 0x1d, 0 };
	static const hda_nid_t alc880_ssids[] = { 0x15, 0x1b, 0x14, 0 };
	return alc_parse_auto_config(codec, alc880_ignore, alc880_ssids);
}

/*
 * ALC880 fix-ups
 */
enum {
	ALC880_FIXUP_GPIO1,
	ALC880_FIXUP_GPIO2,
	ALC880_FIXUP_MEDION_RIM,
	ALC880_FIXUP_LG,
	ALC880_FIXUP_LG_LW25,
	ALC880_FIXUP_W810,
	ALC880_FIXUP_EAPD_COEF,
	ALC880_FIXUP_TCL_S700,
	ALC880_FIXUP_VOL_KNOB,
	ALC880_FIXUP_FUJITSU,
	ALC880_FIXUP_F1734,
	ALC880_FIXUP_UNIWILL,
	ALC880_FIXUP_UNIWILL_DIG,
	ALC880_FIXUP_Z71V,
	ALC880_FIXUP_ASUS_W5A,
	ALC880_FIXUP_3ST_BASE,
	ALC880_FIXUP_3ST,
	ALC880_FIXUP_3ST_DIG,
	ALC880_FIXUP_5ST_BASE,
	ALC880_FIXUP_5ST,
	ALC880_FIXUP_5ST_DIG,
	ALC880_FIXUP_6ST_BASE,
	ALC880_FIXUP_6ST,
	ALC880_FIXUP_6ST_DIG,
	ALC880_FIXUP_6ST_AUTOMUTE,
};

/* enable the volume-knob widget support on NID 0x21 */
static void alc880_fixup_vol_knob(struct hda_codec *codec,
				  const struct hda_fixup *fix, int action)
{
	if (action == HDA_FIXUP_ACT_PROBE)
		snd_hda_jack_detect_enable_callback(codec, 0x21,
						    alc_update_knob_master);
}

static const struct hda_fixup alc880_fixups[] = {
	[ALC880_FIXUP_GPIO1] = {
		.type = HDA_FIXUP_FUNC,
		.v.func = alc_fixup_gpio1,
	},
	[ALC880_FIXUP_GPIO2] = {
		.type = HDA_FIXUP_FUNC,
		.v.func = alc_fixup_gpio2,
	},
	[ALC880_FIXUP_MEDION_RIM] = {
		.type = HDA_FIXUP_VERBS,
		.v.verbs = (const struct hda_verb[]) {
			{ 0x20, AC_VERB_SET_COEF_INDEX, 0x07 },
			{ 0x20, AC_VERB_SET_PROC_COEF,  0x3060 },
			{ }
		},
		.chained = true,
		.chain_id = ALC880_FIXUP_GPIO2,
	},
	[ALC880_FIXUP_LG] = {
		.type = HDA_FIXUP_PINS,
		.v.pins = (const struct hda_pintbl[]) {
			/* disable bogus unused pins */
			{ 0x16, 0x411111f0 },
			{ 0x18, 0x411111f0 },
			{ 0x1a, 0x411111f0 },
			{ }
		}
	},
	[ALC880_FIXUP_LG_LW25] = {
		.type = HDA_FIXUP_PINS,
		.v.pins = (const struct hda_pintbl[]) {
			{ 0x1a, 0x0181344f }, /* line-in */
			{ 0x1b, 0x0321403f }, /* headphone */
			{ }
		}
	},
	[ALC880_FIXUP_W810] = {
		.type = HDA_FIXUP_PINS,
		.v.pins = (const struct hda_pintbl[]) {
			/* disable bogus unused pins */
			{ 0x17, 0x411111f0 },
			{ }
		},
		.chained = true,
		.chain_id = ALC880_FIXUP_GPIO2,
	},
	[ALC880_FIXUP_EAPD_COEF] = {
		.type = HDA_FIXUP_VERBS,
		.v.verbs = (const struct hda_verb[]) {
			/* change to EAPD mode */
			{ 0x20, AC_VERB_SET_COEF_INDEX, 0x07 },
			{ 0x20, AC_VERB_SET_PROC_COEF,  0x3060 },
			{}
		},
	},
	[ALC880_FIXUP_TCL_S700] = {
		.type = HDA_FIXUP_VERBS,
		.v.verbs = (const struct hda_verb[]) {
			/* change to EAPD mode */
			{ 0x20, AC_VERB_SET_COEF_INDEX, 0x07 },
			{ 0x20, AC_VERB_SET_PROC_COEF,  0x3070 },
			{}
		},
		.chained = true,
		.chain_id = ALC880_FIXUP_GPIO2,
	},
	[ALC880_FIXUP_VOL_KNOB] = {
		.type = HDA_FIXUP_FUNC,
		.v.func = alc880_fixup_vol_knob,
	},
	[ALC880_FIXUP_FUJITSU] = {
		/* override all pins as BIOS on old Amilo is broken */
		.type = HDA_FIXUP_PINS,
		.v.pins = (const struct hda_pintbl[]) {
			{ 0x14, 0x0121401f }, /* HP */
			{ 0x15, 0x99030120 }, /* speaker */
			{ 0x16, 0x99030130 }, /* bass speaker */
			{ 0x17, 0x411111f0 }, /* N/A */
			{ 0x18, 0x411111f0 }, /* N/A */
			{ 0x19, 0x01a19950 }, /* mic-in */
			{ 0x1a, 0x411111f0 }, /* N/A */
			{ 0x1b, 0x411111f0 }, /* N/A */
			{ 0x1c, 0x411111f0 }, /* N/A */
			{ 0x1d, 0x411111f0 }, /* N/A */
			{ 0x1e, 0x01454140 }, /* SPDIF out */
			{ }
		},
		.chained = true,
		.chain_id = ALC880_FIXUP_VOL_KNOB,
	},
	[ALC880_FIXUP_F1734] = {
		/* almost compatible with FUJITSU, but no bass and SPDIF */
		.type = HDA_FIXUP_PINS,
		.v.pins = (const struct hda_pintbl[]) {
			{ 0x14, 0x0121401f }, /* HP */
			{ 0x15, 0x99030120 }, /* speaker */
			{ 0x16, 0x411111f0 }, /* N/A */
			{ 0x17, 0x411111f0 }, /* N/A */
			{ 0x18, 0x411111f0 }, /* N/A */
			{ 0x19, 0x01a19950 }, /* mic-in */
			{ 0x1a, 0x411111f0 }, /* N/A */
			{ 0x1b, 0x411111f0 }, /* N/A */
			{ 0x1c, 0x411111f0 }, /* N/A */
			{ 0x1d, 0x411111f0 }, /* N/A */
			{ 0x1e, 0x411111f0 }, /* N/A */
			{ }
		},
		.chained = true,
		.chain_id = ALC880_FIXUP_VOL_KNOB,
	},
	[ALC880_FIXUP_UNIWILL] = {
		/* need to fix HP and speaker pins to be parsed correctly */
		.type = HDA_FIXUP_PINS,
		.v.pins = (const struct hda_pintbl[]) {
			{ 0x14, 0x0121411f }, /* HP */
			{ 0x15, 0x99030120 }, /* speaker */
			{ 0x16, 0x99030130 }, /* bass speaker */
			{ }
		},
	},
	[ALC880_FIXUP_UNIWILL_DIG] = {
		.type = HDA_FIXUP_PINS,
		.v.pins = (const struct hda_pintbl[]) {
			/* disable bogus unused pins */
			{ 0x17, 0x411111f0 },
			{ 0x19, 0x411111f0 },
			{ 0x1b, 0x411111f0 },
			{ 0x1f, 0x411111f0 },
			{ }
		}
	},
	[ALC880_FIXUP_Z71V] = {
		.type = HDA_FIXUP_PINS,
		.v.pins = (const struct hda_pintbl[]) {
			/* set up the whole pins as BIOS is utterly broken */
			{ 0x14, 0x99030120 }, /* speaker */
			{ 0x15, 0x0121411f }, /* HP */
			{ 0x16, 0x411111f0 }, /* N/A */
			{ 0x17, 0x411111f0 }, /* N/A */
			{ 0x18, 0x01a19950 }, /* mic-in */
			{ 0x19, 0x411111f0 }, /* N/A */
			{ 0x1a, 0x01813031 }, /* line-in */
			{ 0x1b, 0x411111f0 }, /* N/A */
			{ 0x1c, 0x411111f0 }, /* N/A */
			{ 0x1d, 0x411111f0 }, /* N/A */
			{ 0x1e, 0x0144111e }, /* SPDIF */
			{ }
		}
	},
	[ALC880_FIXUP_ASUS_W5A] = {
		.type = HDA_FIXUP_PINS,
		.v.pins = (const struct hda_pintbl[]) {
			/* set up the whole pins as BIOS is utterly broken */
			{ 0x14, 0x0121411f }, /* HP */
			{ 0x15, 0x411111f0 }, /* N/A */
			{ 0x16, 0x411111f0 }, /* N/A */
			{ 0x17, 0x411111f0 }, /* N/A */
			{ 0x18, 0x90a60160 }, /* mic */
			{ 0x19, 0x411111f0 }, /* N/A */
			{ 0x1a, 0x411111f0 }, /* N/A */
			{ 0x1b, 0x411111f0 }, /* N/A */
			{ 0x1c, 0x411111f0 }, /* N/A */
			{ 0x1d, 0x411111f0 }, /* N/A */
			{ 0x1e, 0xb743111e }, /* SPDIF out */
			{ }
		},
		.chained = true,
		.chain_id = ALC880_FIXUP_GPIO1,
	},
	[ALC880_FIXUP_3ST_BASE] = {
		.type = HDA_FIXUP_PINS,
		.v.pins = (const struct hda_pintbl[]) {
			{ 0x14, 0x01014010 }, /* line-out */
			{ 0x15, 0x411111f0 }, /* N/A */
			{ 0x16, 0x411111f0 }, /* N/A */
			{ 0x17, 0x411111f0 }, /* N/A */
			{ 0x18, 0x01a19c30 }, /* mic-in */
			{ 0x19, 0x0121411f }, /* HP */
			{ 0x1a, 0x01813031 }, /* line-in */
			{ 0x1b, 0x02a19c40 }, /* front-mic */
			{ 0x1c, 0x411111f0 }, /* N/A */
			{ 0x1d, 0x411111f0 }, /* N/A */
			/* 0x1e is filled in below */
			{ 0x1f, 0x411111f0 }, /* N/A */
			{ }
		}
	},
	[ALC880_FIXUP_3ST] = {
		.type = HDA_FIXUP_PINS,
		.v.pins = (const struct hda_pintbl[]) {
			{ 0x1e, 0x411111f0 }, /* N/A */
			{ }
		},
		.chained = true,
		.chain_id = ALC880_FIXUP_3ST_BASE,
	},
	[ALC880_FIXUP_3ST_DIG] = {
		.type = HDA_FIXUP_PINS,
		.v.pins = (const struct hda_pintbl[]) {
			{ 0x1e, 0x0144111e }, /* SPDIF */
			{ }
		},
		.chained = true,
		.chain_id = ALC880_FIXUP_3ST_BASE,
	},
	[ALC880_FIXUP_5ST_BASE] = {
		.type = HDA_FIXUP_PINS,
		.v.pins = (const struct hda_pintbl[]) {
			{ 0x14, 0x01014010 }, /* front */
			{ 0x15, 0x411111f0 }, /* N/A */
			{ 0x16, 0x01011411 }, /* CLFE */
			{ 0x17, 0x01016412 }, /* surr */
			{ 0x18, 0x01a19c30 }, /* mic-in */
			{ 0x19, 0x0121411f }, /* HP */
			{ 0x1a, 0x01813031 }, /* line-in */
			{ 0x1b, 0x02a19c40 }, /* front-mic */
			{ 0x1c, 0x411111f0 }, /* N/A */
			{ 0x1d, 0x411111f0 }, /* N/A */
			/* 0x1e is filled in below */
			{ 0x1f, 0x411111f0 }, /* N/A */
			{ }
		}
	},
	[ALC880_FIXUP_5ST] = {
		.type = HDA_FIXUP_PINS,
		.v.pins = (const struct hda_pintbl[]) {
			{ 0x1e, 0x411111f0 }, /* N/A */
			{ }
		},
		.chained = true,
		.chain_id = ALC880_FIXUP_5ST_BASE,
	},
	[ALC880_FIXUP_5ST_DIG] = {
		.type = HDA_FIXUP_PINS,
		.v.pins = (const struct hda_pintbl[]) {
			{ 0x1e, 0x0144111e }, /* SPDIF */
			{ }
		},
		.chained = true,
		.chain_id = ALC880_FIXUP_5ST_BASE,
	},
	[ALC880_FIXUP_6ST_BASE] = {
		.type = HDA_FIXUP_PINS,
		.v.pins = (const struct hda_pintbl[]) {
			{ 0x14, 0x01014010 }, /* front */
			{ 0x15, 0x01016412 }, /* surr */
			{ 0x16, 0x01011411 }, /* CLFE */
			{ 0x17, 0x01012414 }, /* side */
			{ 0x18, 0x01a19c30 }, /* mic-in */
			{ 0x19, 0x02a19c40 }, /* front-mic */
			{ 0x1a, 0x01813031 }, /* line-in */
			{ 0x1b, 0x0121411f }, /* HP */
			{ 0x1c, 0x411111f0 }, /* N/A */
			{ 0x1d, 0x411111f0 }, /* N/A */
			/* 0x1e is filled in below */
			{ 0x1f, 0x411111f0 }, /* N/A */
			{ }
		}
	},
	[ALC880_FIXUP_6ST] = {
		.type = HDA_FIXUP_PINS,
		.v.pins = (const struct hda_pintbl[]) {
			{ 0x1e, 0x411111f0 }, /* N/A */
			{ }
		},
		.chained = true,
		.chain_id = ALC880_FIXUP_6ST_BASE,
	},
	[ALC880_FIXUP_6ST_DIG] = {
		.type = HDA_FIXUP_PINS,
		.v.pins = (const struct hda_pintbl[]) {
			{ 0x1e, 0x0144111e }, /* SPDIF */
			{ }
		},
		.chained = true,
		.chain_id = ALC880_FIXUP_6ST_BASE,
	},
	[ALC880_FIXUP_6ST_AUTOMUTE] = {
		.type = HDA_FIXUP_PINS,
		.v.pins = (const struct hda_pintbl[]) {
			{ 0x1b, 0x0121401f }, /* HP with jack detect */
			{ }
		},
		.chained_before = true,
		.chain_id = ALC880_FIXUP_6ST_BASE,
	},
};

static const struct snd_pci_quirk alc880_fixup_tbl[] = {
	SND_PCI_QUIRK(0x1019, 0x0f69, "Coeus G610P", ALC880_FIXUP_W810),
	SND_PCI_QUIRK(0x1043, 0x10c3, "ASUS W5A", ALC880_FIXUP_ASUS_W5A),
	SND_PCI_QUIRK(0x1043, 0x1964, "ASUS Z71V", ALC880_FIXUP_Z71V),
	SND_PCI_QUIRK_VENDOR(0x1043, "ASUS", ALC880_FIXUP_GPIO1),
	SND_PCI_QUIRK(0x147b, 0x1045, "ABit AA8XE", ALC880_FIXUP_6ST_AUTOMUTE),
	SND_PCI_QUIRK(0x1558, 0x5401, "Clevo GPIO2", ALC880_FIXUP_GPIO2),
	SND_PCI_QUIRK_VENDOR(0x1558, "Clevo", ALC880_FIXUP_EAPD_COEF),
	SND_PCI_QUIRK(0x1584, 0x9050, "Uniwill", ALC880_FIXUP_UNIWILL_DIG),
	SND_PCI_QUIRK(0x1584, 0x9054, "Uniwill", ALC880_FIXUP_F1734),
	SND_PCI_QUIRK(0x1584, 0x9070, "Uniwill", ALC880_FIXUP_UNIWILL),
	SND_PCI_QUIRK(0x1584, 0x9077, "Uniwill P53", ALC880_FIXUP_VOL_KNOB),
	SND_PCI_QUIRK(0x161f, 0x203d, "W810", ALC880_FIXUP_W810),
	SND_PCI_QUIRK(0x161f, 0x205d, "Medion Rim 2150", ALC880_FIXUP_MEDION_RIM),
	SND_PCI_QUIRK(0x1631, 0xe011, "PB 13201056", ALC880_FIXUP_6ST_AUTOMUTE),
	SND_PCI_QUIRK(0x1734, 0x107c, "FSC Amilo M1437", ALC880_FIXUP_FUJITSU),
	SND_PCI_QUIRK(0x1734, 0x1094, "FSC Amilo M1451G", ALC880_FIXUP_FUJITSU),
	SND_PCI_QUIRK(0x1734, 0x10ac, "FSC AMILO Xi 1526", ALC880_FIXUP_F1734),
	SND_PCI_QUIRK(0x1734, 0x10b0, "FSC Amilo Pi1556", ALC880_FIXUP_FUJITSU),
	SND_PCI_QUIRK(0x1854, 0x003b, "LG", ALC880_FIXUP_LG),
	SND_PCI_QUIRK(0x1854, 0x005f, "LG P1 Express", ALC880_FIXUP_LG),
	SND_PCI_QUIRK(0x1854, 0x0068, "LG w1", ALC880_FIXUP_LG),
	SND_PCI_QUIRK(0x1854, 0x0077, "LG LW25", ALC880_FIXUP_LG_LW25),
	SND_PCI_QUIRK(0x19db, 0x4188, "TCL S700", ALC880_FIXUP_TCL_S700),

	/* Below is the copied entries from alc880_quirks.c.
	 * It's not quite sure whether BIOS sets the correct pin-config table
	 * on these machines, thus they are kept to be compatible with
	 * the old static quirks.  Once when it's confirmed to work without
	 * these overrides, it'd be better to remove.
	 */
	SND_PCI_QUIRK(0x1019, 0xa880, "ECS", ALC880_FIXUP_5ST_DIG),
	SND_PCI_QUIRK(0x1019, 0xa884, "Acer APFV", ALC880_FIXUP_6ST),
	SND_PCI_QUIRK(0x1025, 0x0070, "ULI", ALC880_FIXUP_3ST_DIG),
	SND_PCI_QUIRK(0x1025, 0x0077, "ULI", ALC880_FIXUP_6ST_DIG),
	SND_PCI_QUIRK(0x1025, 0x0078, "ULI", ALC880_FIXUP_6ST_DIG),
	SND_PCI_QUIRK(0x1025, 0x0087, "ULI", ALC880_FIXUP_6ST_DIG),
	SND_PCI_QUIRK(0x1025, 0xe309, "ULI", ALC880_FIXUP_3ST_DIG),
	SND_PCI_QUIRK(0x1025, 0xe310, "ULI", ALC880_FIXUP_3ST),
	SND_PCI_QUIRK(0x1039, 0x1234, NULL, ALC880_FIXUP_6ST_DIG),
	SND_PCI_QUIRK(0x104d, 0x81a0, "Sony", ALC880_FIXUP_3ST),
	SND_PCI_QUIRK(0x104d, 0x81d6, "Sony", ALC880_FIXUP_3ST),
	SND_PCI_QUIRK(0x107b, 0x3032, "Gateway", ALC880_FIXUP_5ST),
	SND_PCI_QUIRK(0x107b, 0x3033, "Gateway", ALC880_FIXUP_5ST),
	SND_PCI_QUIRK(0x107b, 0x4039, "Gateway", ALC880_FIXUP_5ST),
	SND_PCI_QUIRK(0x1297, 0xc790, "Shuttle ST20G5", ALC880_FIXUP_6ST_DIG),
	SND_PCI_QUIRK(0x1458, 0xa102, "Gigabyte K8", ALC880_FIXUP_6ST_DIG),
	SND_PCI_QUIRK(0x1462, 0x1150, "MSI", ALC880_FIXUP_6ST_DIG),
	SND_PCI_QUIRK(0x1509, 0x925d, "FIC P4M", ALC880_FIXUP_6ST_DIG),
	SND_PCI_QUIRK(0x1565, 0x8202, "Biostar", ALC880_FIXUP_5ST_DIG),
	SND_PCI_QUIRK(0x1695, 0x400d, "EPoX", ALC880_FIXUP_5ST_DIG),
	SND_PCI_QUIRK(0x1695, 0x4012, "EPox EP-5LDA", ALC880_FIXUP_5ST_DIG),
	SND_PCI_QUIRK(0x2668, 0x8086, NULL, ALC880_FIXUP_6ST_DIG), /* broken BIOS */
	SND_PCI_QUIRK(0x8086, 0x2668, NULL, ALC880_FIXUP_6ST_DIG),
	SND_PCI_QUIRK(0x8086, 0xa100, "Intel mobo", ALC880_FIXUP_5ST_DIG),
	SND_PCI_QUIRK(0x8086, 0xd400, "Intel mobo", ALC880_FIXUP_5ST_DIG),
	SND_PCI_QUIRK(0x8086, 0xd401, "Intel mobo", ALC880_FIXUP_5ST_DIG),
	SND_PCI_QUIRK(0x8086, 0xd402, "Intel mobo", ALC880_FIXUP_3ST_DIG),
	SND_PCI_QUIRK(0x8086, 0xe224, "Intel mobo", ALC880_FIXUP_5ST_DIG),
	SND_PCI_QUIRK(0x8086, 0xe305, "Intel mobo", ALC880_FIXUP_3ST_DIG),
	SND_PCI_QUIRK(0x8086, 0xe308, "Intel mobo", ALC880_FIXUP_3ST_DIG),
	SND_PCI_QUIRK(0x8086, 0xe400, "Intel mobo", ALC880_FIXUP_5ST_DIG),
	SND_PCI_QUIRK(0x8086, 0xe401, "Intel mobo", ALC880_FIXUP_5ST_DIG),
	SND_PCI_QUIRK(0x8086, 0xe402, "Intel mobo", ALC880_FIXUP_5ST_DIG),
	/* default Intel */
	SND_PCI_QUIRK_VENDOR(0x8086, "Intel mobo", ALC880_FIXUP_3ST),
	SND_PCI_QUIRK(0xa0a0, 0x0560, "AOpen i915GMm-HFS", ALC880_FIXUP_5ST_DIG),
	SND_PCI_QUIRK(0xe803, 0x1019, NULL, ALC880_FIXUP_6ST_DIG),
	{}
};

static const struct hda_model_fixup alc880_fixup_models[] = {
	{.id = ALC880_FIXUP_3ST, .name = "3stack"},
	{.id = ALC880_FIXUP_3ST_DIG, .name = "3stack-digout"},
	{.id = ALC880_FIXUP_5ST, .name = "5stack"},
	{.id = ALC880_FIXUP_5ST_DIG, .name = "5stack-digout"},
	{.id = ALC880_FIXUP_6ST, .name = "6stack"},
	{.id = ALC880_FIXUP_6ST_DIG, .name = "6stack-digout"},
	{.id = ALC880_FIXUP_6ST_AUTOMUTE, .name = "6stack-automute"},
	{}
};


/*
 * OK, here we have finally the patch for ALC880
 */
static int patch_alc880(struct hda_codec *codec)
{
	struct alc_spec *spec;
	int err;

	err = alc_alloc_spec(codec, 0x0b);
	if (err < 0)
		return err;

	spec = codec->spec;
	spec->gen.need_dac_fix = 1;
	spec->gen.beep_nid = 0x01;

	codec->patch_ops.unsol_event = alc880_unsol_event;

	alc_pre_init(codec);

	snd_hda_pick_fixup(codec, alc880_fixup_models, alc880_fixup_tbl,
		       alc880_fixups);
	snd_hda_apply_fixup(codec, HDA_FIXUP_ACT_PRE_PROBE);

	/* automatic parse from the BIOS config */
	err = alc880_parse_auto_config(codec);
	if (err < 0)
		goto error;

	if (!spec->gen.no_analog) {
		err = set_beep_amp(spec, 0x0b, 0x05, HDA_INPUT);
		if (err < 0)
			goto error;
	}

	snd_hda_apply_fixup(codec, HDA_FIXUP_ACT_PROBE);

	return 0;

 error:
	alc_free(codec);
	return err;
}


/*
 * ALC260 support
 */
static int alc260_parse_auto_config(struct hda_codec *codec)
{
	static const hda_nid_t alc260_ignore[] = { 0x17, 0 };
	static const hda_nid_t alc260_ssids[] = { 0x10, 0x15, 0x0f, 0 };
	return alc_parse_auto_config(codec, alc260_ignore, alc260_ssids);
}

/*
 * Pin config fixes
 */
enum {
	ALC260_FIXUP_HP_DC5750,
	ALC260_FIXUP_HP_PIN_0F,
	ALC260_FIXUP_COEF,
	ALC260_FIXUP_GPIO1,
	ALC260_FIXUP_GPIO1_TOGGLE,
	ALC260_FIXUP_REPLACER,
	ALC260_FIXUP_HP_B1900,
	ALC260_FIXUP_KN1,
	ALC260_FIXUP_FSC_S7020,
	ALC260_FIXUP_FSC_S7020_JWSE,
	ALC260_FIXUP_VAIO_PINS,
};

static void alc260_gpio1_automute(struct hda_codec *codec)
{
	struct alc_spec *spec = codec->spec;

	alc_update_gpio_data(codec, 0x01, spec->gen.hp_jack_present);
}

static void alc260_fixup_gpio1_toggle(struct hda_codec *codec,
				      const struct hda_fixup *fix, int action)
{
	struct alc_spec *spec = codec->spec;
	if (action == HDA_FIXUP_ACT_PROBE) {
		/* although the machine has only one output pin, we need to
		 * toggle GPIO1 according to the jack state
		 */
		spec->gen.automute_hook = alc260_gpio1_automute;
		spec->gen.detect_hp = 1;
		spec->gen.automute_speaker = 1;
		spec->gen.autocfg.hp_pins[0] = 0x0f; /* copy it for automute */
		snd_hda_jack_detect_enable_callback(codec, 0x0f,
						    snd_hda_gen_hp_automute);
		alc_setup_gpio(codec, 0x01);
	}
}

static void alc260_fixup_kn1(struct hda_codec *codec,
			     const struct hda_fixup *fix, int action)
{
	struct alc_spec *spec = codec->spec;
	static const struct hda_pintbl pincfgs[] = {
		{ 0x0f, 0x02214000 }, /* HP/speaker */
		{ 0x12, 0x90a60160 }, /* int mic */
		{ 0x13, 0x02a19000 }, /* ext mic */
		{ 0x18, 0x01446000 }, /* SPDIF out */
		/* disable bogus I/O pins */
		{ 0x10, 0x411111f0 },
		{ 0x11, 0x411111f0 },
		{ 0x14, 0x411111f0 },
		{ 0x15, 0x411111f0 },
		{ 0x16, 0x411111f0 },
		{ 0x17, 0x411111f0 },
		{ 0x19, 0x411111f0 },
		{ }
	};

	switch (action) {
	case HDA_FIXUP_ACT_PRE_PROBE:
		snd_hda_apply_pincfgs(codec, pincfgs);
		spec->init_amp = ALC_INIT_NONE;
		break;
	}
}

static void alc260_fixup_fsc_s7020(struct hda_codec *codec,
				   const struct hda_fixup *fix, int action)
{
	struct alc_spec *spec = codec->spec;
	if (action == HDA_FIXUP_ACT_PRE_PROBE)
		spec->init_amp = ALC_INIT_NONE;
}

static void alc260_fixup_fsc_s7020_jwse(struct hda_codec *codec,
				   const struct hda_fixup *fix, int action)
{
	struct alc_spec *spec = codec->spec;
	if (action == HDA_FIXUP_ACT_PRE_PROBE) {
		spec->gen.add_jack_modes = 1;
		spec->gen.hp_mic = 1;
	}
}

static const struct hda_fixup alc260_fixups[] = {
	[ALC260_FIXUP_HP_DC5750] = {
		.type = HDA_FIXUP_PINS,
		.v.pins = (const struct hda_pintbl[]) {
			{ 0x11, 0x90130110 }, /* speaker */
			{ }
		}
	},
	[ALC260_FIXUP_HP_PIN_0F] = {
		.type = HDA_FIXUP_PINS,
		.v.pins = (const struct hda_pintbl[]) {
			{ 0x0f, 0x01214000 }, /* HP */
			{ }
		}
	},
	[ALC260_FIXUP_COEF] = {
		.type = HDA_FIXUP_VERBS,
		.v.verbs = (const struct hda_verb[]) {
			{ 0x1a, AC_VERB_SET_COEF_INDEX, 0x07 },
			{ 0x1a, AC_VERB_SET_PROC_COEF,  0x3040 },
			{ }
		},
	},
	[ALC260_FIXUP_GPIO1] = {
		.type = HDA_FIXUP_FUNC,
		.v.func = alc_fixup_gpio1,
	},
	[ALC260_FIXUP_GPIO1_TOGGLE] = {
		.type = HDA_FIXUP_FUNC,
		.v.func = alc260_fixup_gpio1_toggle,
		.chained = true,
		.chain_id = ALC260_FIXUP_HP_PIN_0F,
	},
	[ALC260_FIXUP_REPLACER] = {
		.type = HDA_FIXUP_VERBS,
		.v.verbs = (const struct hda_verb[]) {
			{ 0x1a, AC_VERB_SET_COEF_INDEX, 0x07 },
			{ 0x1a, AC_VERB_SET_PROC_COEF,  0x3050 },
			{ }
		},
		.chained = true,
		.chain_id = ALC260_FIXUP_GPIO1_TOGGLE,
	},
	[ALC260_FIXUP_HP_B1900] = {
		.type = HDA_FIXUP_FUNC,
		.v.func = alc260_fixup_gpio1_toggle,
		.chained = true,
		.chain_id = ALC260_FIXUP_COEF,
	},
	[ALC260_FIXUP_KN1] = {
		.type = HDA_FIXUP_FUNC,
		.v.func = alc260_fixup_kn1,
	},
	[ALC260_FIXUP_FSC_S7020] = {
		.type = HDA_FIXUP_FUNC,
		.v.func = alc260_fixup_fsc_s7020,
	},
	[ALC260_FIXUP_FSC_S7020_JWSE] = {
		.type = HDA_FIXUP_FUNC,
		.v.func = alc260_fixup_fsc_s7020_jwse,
		.chained = true,
		.chain_id = ALC260_FIXUP_FSC_S7020,
	},
	[ALC260_FIXUP_VAIO_PINS] = {
		.type = HDA_FIXUP_PINS,
		.v.pins = (const struct hda_pintbl[]) {
			/* Pin configs are missing completely on some VAIOs */
			{ 0x0f, 0x01211020 },
			{ 0x10, 0x0001003f },
			{ 0x11, 0x411111f0 },
			{ 0x12, 0x01a15930 },
			{ 0x13, 0x411111f0 },
			{ 0x14, 0x411111f0 },
			{ 0x15, 0x411111f0 },
			{ 0x16, 0x411111f0 },
			{ 0x17, 0x411111f0 },
			{ 0x18, 0x411111f0 },
			{ 0x19, 0x411111f0 },
			{ }
		}
	},
};

static const struct snd_pci_quirk alc260_fixup_tbl[] = {
	SND_PCI_QUIRK(0x1025, 0x007b, "Acer C20x", ALC260_FIXUP_GPIO1),
	SND_PCI_QUIRK(0x1025, 0x007f, "Acer Aspire 9500", ALC260_FIXUP_COEF),
	SND_PCI_QUIRK(0x1025, 0x008f, "Acer", ALC260_FIXUP_GPIO1),
	SND_PCI_QUIRK(0x103c, 0x280a, "HP dc5750", ALC260_FIXUP_HP_DC5750),
	SND_PCI_QUIRK(0x103c, 0x30ba, "HP Presario B1900", ALC260_FIXUP_HP_B1900),
	SND_PCI_QUIRK(0x104d, 0x81bb, "Sony VAIO", ALC260_FIXUP_VAIO_PINS),
	SND_PCI_QUIRK(0x104d, 0x81e2, "Sony VAIO TX", ALC260_FIXUP_HP_PIN_0F),
	SND_PCI_QUIRK(0x10cf, 0x1326, "FSC LifeBook S7020", ALC260_FIXUP_FSC_S7020),
	SND_PCI_QUIRK(0x1509, 0x4540, "Favorit 100XS", ALC260_FIXUP_GPIO1),
	SND_PCI_QUIRK(0x152d, 0x0729, "Quanta KN1", ALC260_FIXUP_KN1),
	SND_PCI_QUIRK(0x161f, 0x2057, "Replacer 672V", ALC260_FIXUP_REPLACER),
	SND_PCI_QUIRK(0x1631, 0xc017, "PB V7900", ALC260_FIXUP_COEF),
	{}
};

static const struct hda_model_fixup alc260_fixup_models[] = {
	{.id = ALC260_FIXUP_GPIO1, .name = "gpio1"},
	{.id = ALC260_FIXUP_COEF, .name = "coef"},
	{.id = ALC260_FIXUP_FSC_S7020, .name = "fujitsu"},
	{.id = ALC260_FIXUP_FSC_S7020_JWSE, .name = "fujitsu-jwse"},
	{}
};

/*
 */
static int patch_alc260(struct hda_codec *codec)
{
	struct alc_spec *spec;
	int err;

	err = alc_alloc_spec(codec, 0x07);
	if (err < 0)
		return err;

	spec = codec->spec;
	/* as quite a few machines require HP amp for speaker outputs,
	 * it's easier to enable it unconditionally; even if it's unneeded,
	 * it's almost harmless.
	 */
	spec->gen.prefer_hp_amp = 1;
	spec->gen.beep_nid = 0x01;

	spec->shutup = alc_eapd_shutup;

	alc_pre_init(codec);

	snd_hda_pick_fixup(codec, alc260_fixup_models, alc260_fixup_tbl,
			   alc260_fixups);
	snd_hda_apply_fixup(codec, HDA_FIXUP_ACT_PRE_PROBE);

	/* automatic parse from the BIOS config */
	err = alc260_parse_auto_config(codec);
	if (err < 0)
		goto error;

	if (!spec->gen.no_analog) {
		err = set_beep_amp(spec, 0x07, 0x05, HDA_INPUT);
		if (err < 0)
			goto error;
	}

	snd_hda_apply_fixup(codec, HDA_FIXUP_ACT_PROBE);

	return 0;

 error:
	alc_free(codec);
	return err;
}


/*
 * ALC882/883/885/888/889 support
 *
 * ALC882 is almost identical with ALC880 but has cleaner and more flexible
 * configuration.  Each pin widget can choose any input DACs and a mixer.
 * Each ADC is connected from a mixer of all inputs.  This makes possible
 * 6-channel independent captures.
 *
 * In addition, an independent DAC for the multi-playback (not used in this
 * driver yet).
 */

/*
 * Pin config fixes
 */
enum {
	ALC882_FIXUP_ABIT_AW9D_MAX,
	ALC882_FIXUP_LENOVO_Y530,
	ALC882_FIXUP_PB_M5210,
	ALC882_FIXUP_ACER_ASPIRE_7736,
	ALC882_FIXUP_ASUS_W90V,
	ALC889_FIXUP_CD,
	ALC889_FIXUP_FRONT_HP_NO_PRESENCE,
	ALC889_FIXUP_VAIO_TT,
	ALC888_FIXUP_EEE1601,
	ALC886_FIXUP_EAPD,
	ALC882_FIXUP_EAPD,
	ALC883_FIXUP_EAPD,
	ALC883_FIXUP_ACER_EAPD,
	ALC882_FIXUP_GPIO1,
	ALC882_FIXUP_GPIO2,
	ALC882_FIXUP_GPIO3,
	ALC889_FIXUP_COEF,
	ALC882_FIXUP_ASUS_W2JC,
	ALC882_FIXUP_ACER_ASPIRE_4930G,
	ALC882_FIXUP_ACER_ASPIRE_8930G,
	ALC882_FIXUP_ASPIRE_8930G_VERBS,
	ALC885_FIXUP_MACPRO_GPIO,
	ALC889_FIXUP_DAC_ROUTE,
	ALC889_FIXUP_MBP_VREF,
	ALC889_FIXUP_IMAC91_VREF,
	ALC889_FIXUP_MBA11_VREF,
	ALC889_FIXUP_MBA21_VREF,
	ALC889_FIXUP_MP11_VREF,
	ALC889_FIXUP_MP41_VREF,
	ALC882_FIXUP_INV_DMIC,
	ALC882_FIXUP_NO_PRIMARY_HP,
	ALC887_FIXUP_ASUS_BASS,
	ALC887_FIXUP_BASS_CHMAP,
	ALC1220_FIXUP_GB_DUAL_CODECS,
	ALC1220_FIXUP_GB_X570,
	ALC1220_FIXUP_CLEVO_P950,
	ALC1220_FIXUP_CLEVO_PB51ED,
	ALC1220_FIXUP_CLEVO_PB51ED_PINS,
	ALC887_FIXUP_ASUS_AUDIO,
	ALC887_FIXUP_ASUS_HMIC,
	ALCS1200A_FIXUP_MIC_VREF,
	ALC888VD_FIXUP_MIC_100VREF,
};

static void alc889_fixup_coef(struct hda_codec *codec,
			      const struct hda_fixup *fix, int action)
{
	if (action != HDA_FIXUP_ACT_INIT)
		return;
	alc_update_coef_idx(codec, 7, 0, 0x2030);
}

/* set up GPIO at initialization */
static void alc885_fixup_macpro_gpio(struct hda_codec *codec,
				     const struct hda_fixup *fix, int action)
{
	struct alc_spec *spec = codec->spec;

	spec->gpio_write_delay = true;
	alc_fixup_gpio3(codec, fix, action);
}

/* Fix the connection of some pins for ALC889:
 * At least, Acer Aspire 5935 shows the connections to DAC3/4 don't
 * work correctly (bko#42740)
 */
static void alc889_fixup_dac_route(struct hda_codec *codec,
				   const struct hda_fixup *fix, int action)
{
	if (action == HDA_FIXUP_ACT_PRE_PROBE) {
		/* fake the connections during parsing the tree */
		static const hda_nid_t conn1[] = { 0x0c, 0x0d };
		static const hda_nid_t conn2[] = { 0x0e, 0x0f };
		snd_hda_override_conn_list(codec, 0x14, ARRAY_SIZE(conn1), conn1);
		snd_hda_override_conn_list(codec, 0x15, ARRAY_SIZE(conn1), conn1);
		snd_hda_override_conn_list(codec, 0x18, ARRAY_SIZE(conn2), conn2);
		snd_hda_override_conn_list(codec, 0x1a, ARRAY_SIZE(conn2), conn2);
	} else if (action == HDA_FIXUP_ACT_PROBE) {
		/* restore the connections */
		static const hda_nid_t conn[] = { 0x0c, 0x0d, 0x0e, 0x0f, 0x26 };
		snd_hda_override_conn_list(codec, 0x14, ARRAY_SIZE(conn), conn);
		snd_hda_override_conn_list(codec, 0x15, ARRAY_SIZE(conn), conn);
		snd_hda_override_conn_list(codec, 0x18, ARRAY_SIZE(conn), conn);
		snd_hda_override_conn_list(codec, 0x1a, ARRAY_SIZE(conn), conn);
	}
}

/* Set VREF on HP pin */
static void alc889_fixup_mbp_vref(struct hda_codec *codec,
				  const struct hda_fixup *fix, int action)
{
	static const hda_nid_t nids[] = { 0x14, 0x15, 0x19 };
	struct alc_spec *spec = codec->spec;
	int i;

	if (action != HDA_FIXUP_ACT_INIT)
		return;
	for (i = 0; i < ARRAY_SIZE(nids); i++) {
		unsigned int val = snd_hda_codec_get_pincfg(codec, nids[i]);
		if (get_defcfg_device(val) != AC_JACK_HP_OUT)
			continue;
		val = snd_hda_codec_get_pin_target(codec, nids[i]);
		val |= AC_PINCTL_VREF_80;
		snd_hda_set_pin_ctl(codec, nids[i], val);
		spec->gen.keep_vref_in_automute = 1;
		break;
	}
}

static void alc889_fixup_mac_pins(struct hda_codec *codec,
				  const hda_nid_t *nids, int num_nids)
{
	struct alc_spec *spec = codec->spec;
	int i;

	for (i = 0; i < num_nids; i++) {
		unsigned int val;
		val = snd_hda_codec_get_pin_target(codec, nids[i]);
		val |= AC_PINCTL_VREF_50;
		snd_hda_set_pin_ctl(codec, nids[i], val);
	}
	spec->gen.keep_vref_in_automute = 1;
}

/* Set VREF on speaker pins on imac91 */
static void alc889_fixup_imac91_vref(struct hda_codec *codec,
				     const struct hda_fixup *fix, int action)
{
	static const hda_nid_t nids[] = { 0x18, 0x1a };

	if (action == HDA_FIXUP_ACT_INIT)
		alc889_fixup_mac_pins(codec, nids, ARRAY_SIZE(nids));
}

/* Set VREF on speaker pins on mba11 */
static void alc889_fixup_mba11_vref(struct hda_codec *codec,
				    const struct hda_fixup *fix, int action)
{
	static const hda_nid_t nids[] = { 0x18 };

	if (action == HDA_FIXUP_ACT_INIT)
		alc889_fixup_mac_pins(codec, nids, ARRAY_SIZE(nids));
}

/* Set VREF on speaker pins on mba21 */
static void alc889_fixup_mba21_vref(struct hda_codec *codec,
				    const struct hda_fixup *fix, int action)
{
	static const hda_nid_t nids[] = { 0x18, 0x19 };

	if (action == HDA_FIXUP_ACT_INIT)
		alc889_fixup_mac_pins(codec, nids, ARRAY_SIZE(nids));
}

/* Don't take HP output as primary
 * Strangely, the speaker output doesn't work on Vaio Z and some Vaio
 * all-in-one desktop PCs (for example VGC-LN51JGB) through DAC 0x05
 */
static void alc882_fixup_no_primary_hp(struct hda_codec *codec,
				       const struct hda_fixup *fix, int action)
{
	struct alc_spec *spec = codec->spec;
	if (action == HDA_FIXUP_ACT_PRE_PROBE) {
		spec->gen.no_primary_hp = 1;
		spec->gen.no_multi_io = 1;
	}
}

static void alc_fixup_bass_chmap(struct hda_codec *codec,
				 const struct hda_fixup *fix, int action);

/* For dual-codec configuration, we need to disable some features to avoid
 * conflicts of kctls and PCM streams
 */
static void alc_fixup_dual_codecs(struct hda_codec *codec,
				  const struct hda_fixup *fix, int action)
{
	struct alc_spec *spec = codec->spec;

	if (action != HDA_FIXUP_ACT_PRE_PROBE)
		return;
	/* disable vmaster */
	spec->gen.suppress_vmaster = 1;
	/* auto-mute and auto-mic switch don't work with multiple codecs */
	spec->gen.suppress_auto_mute = 1;
	spec->gen.suppress_auto_mic = 1;
	/* disable aamix as well */
	spec->gen.mixer_nid = 0;
	/* add location prefix to avoid conflicts */
	codec->force_pin_prefix = 1;
}

static void rename_ctl(struct hda_codec *codec, const char *oldname,
		       const char *newname)
{
	struct snd_kcontrol *kctl;

	kctl = snd_hda_find_mixer_ctl(codec, oldname);
	if (kctl)
		snd_ctl_rename(codec->card, kctl, newname);
}

static void alc1220_fixup_gb_dual_codecs(struct hda_codec *codec,
					 const struct hda_fixup *fix,
					 int action)
{
	alc_fixup_dual_codecs(codec, fix, action);
	switch (action) {
	case HDA_FIXUP_ACT_PRE_PROBE:
		/* override card longname to provide a unique UCM profile */
		strcpy(codec->card->longname, "HDAudio-Gigabyte-ALC1220DualCodecs");
		break;
	case HDA_FIXUP_ACT_BUILD:
		/* rename Capture controls depending on the codec */
		rename_ctl(codec, "Capture Volume",
			   codec->addr == 0 ?
			   "Rear-Panel Capture Volume" :
			   "Front-Panel Capture Volume");
		rename_ctl(codec, "Capture Switch",
			   codec->addr == 0 ?
			   "Rear-Panel Capture Switch" :
			   "Front-Panel Capture Switch");
		break;
	}
}

static void alc1220_fixup_gb_x570(struct hda_codec *codec,
				     const struct hda_fixup *fix,
				     int action)
{
	static const hda_nid_t conn1[] = { 0x0c };
	static const struct coef_fw gb_x570_coefs[] = {
		WRITE_COEF(0x07, 0x03c0),
		WRITE_COEF(0x1a, 0x01c1),
		WRITE_COEF(0x1b, 0x0202),
		WRITE_COEF(0x43, 0x3005),
		{}
	};

	switch (action) {
	case HDA_FIXUP_ACT_PRE_PROBE:
		snd_hda_override_conn_list(codec, 0x14, ARRAY_SIZE(conn1), conn1);
		snd_hda_override_conn_list(codec, 0x1b, ARRAY_SIZE(conn1), conn1);
		break;
	case HDA_FIXUP_ACT_INIT:
		alc_process_coef_fw(codec, gb_x570_coefs);
		break;
	}
}

static void alc1220_fixup_clevo_p950(struct hda_codec *codec,
				     const struct hda_fixup *fix,
				     int action)
{
	static const hda_nid_t conn1[] = { 0x0c };

	if (action != HDA_FIXUP_ACT_PRE_PROBE)
		return;

	alc_update_coef_idx(codec, 0x7, 0, 0x3c3);
	/* We therefore want to make sure 0x14 (front headphone) and
	 * 0x1b (speakers) use the stereo DAC 0x02
	 */
	snd_hda_override_conn_list(codec, 0x14, ARRAY_SIZE(conn1), conn1);
	snd_hda_override_conn_list(codec, 0x1b, ARRAY_SIZE(conn1), conn1);
}

static void alc_fixup_headset_mode_no_hp_mic(struct hda_codec *codec,
				const struct hda_fixup *fix, int action);

static void alc1220_fixup_clevo_pb51ed(struct hda_codec *codec,
				     const struct hda_fixup *fix,
				     int action)
{
	alc1220_fixup_clevo_p950(codec, fix, action);
	alc_fixup_headset_mode_no_hp_mic(codec, fix, action);
}

static void alc887_asus_hp_automute_hook(struct hda_codec *codec,
					 struct hda_jack_callback *jack)
{
	struct alc_spec *spec = codec->spec;
	unsigned int vref;

	snd_hda_gen_hp_automute(codec, jack);

	if (spec->gen.hp_jack_present)
		vref = AC_PINCTL_VREF_80;
	else
		vref = AC_PINCTL_VREF_HIZ;
	snd_hda_set_pin_ctl(codec, 0x19, PIN_HP | vref);
}

static void alc887_fixup_asus_jack(struct hda_codec *codec,
				     const struct hda_fixup *fix, int action)
{
	struct alc_spec *spec = codec->spec;
	if (action != HDA_FIXUP_ACT_PROBE)
		return;
	snd_hda_set_pin_ctl_cache(codec, 0x1b, PIN_HP);
	spec->gen.hp_automute_hook = alc887_asus_hp_automute_hook;
}

static const struct hda_fixup alc882_fixups[] = {
	[ALC882_FIXUP_ABIT_AW9D_MAX] = {
		.type = HDA_FIXUP_PINS,
		.v.pins = (const struct hda_pintbl[]) {
			{ 0x15, 0x01080104 }, /* side */
			{ 0x16, 0x01011012 }, /* rear */
			{ 0x17, 0x01016011 }, /* clfe */
			{ }
		}
	},
	[ALC882_FIXUP_LENOVO_Y530] = {
		.type = HDA_FIXUP_PINS,
		.v.pins = (const struct hda_pintbl[]) {
			{ 0x15, 0x99130112 }, /* rear int speakers */
			{ 0x16, 0x99130111 }, /* subwoofer */
			{ }
		}
	},
	[ALC882_FIXUP_PB_M5210] = {
		.type = HDA_FIXUP_PINCTLS,
		.v.pins = (const struct hda_pintbl[]) {
			{ 0x19, PIN_VREF50 },
			{}
		}
	},
	[ALC882_FIXUP_ACER_ASPIRE_7736] = {
		.type = HDA_FIXUP_FUNC,
		.v.func = alc_fixup_sku_ignore,
	},
	[ALC882_FIXUP_ASUS_W90V] = {
		.type = HDA_FIXUP_PINS,
		.v.pins = (const struct hda_pintbl[]) {
			{ 0x16, 0x99130110 }, /* fix sequence for CLFE */
			{ }
		}
	},
	[ALC889_FIXUP_CD] = {
		.type = HDA_FIXUP_PINS,
		.v.pins = (const struct hda_pintbl[]) {
			{ 0x1c, 0x993301f0 }, /* CD */
			{ }
		}
	},
	[ALC889_FIXUP_FRONT_HP_NO_PRESENCE] = {
		.type = HDA_FIXUP_PINS,
		.v.pins = (const struct hda_pintbl[]) {
			{ 0x1b, 0x02214120 }, /* Front HP jack is flaky, disable jack detect */
			{ }
		},
		.chained = true,
		.chain_id = ALC889_FIXUP_CD,
	},
	[ALC889_FIXUP_VAIO_TT] = {
		.type = HDA_FIXUP_PINS,
		.v.pins = (const struct hda_pintbl[]) {
			{ 0x17, 0x90170111 }, /* hidden surround speaker */
			{ }
		}
	},
	[ALC888_FIXUP_EEE1601] = {
		.type = HDA_FIXUP_VERBS,
		.v.verbs = (const struct hda_verb[]) {
			{ 0x20, AC_VERB_SET_COEF_INDEX, 0x0b },
			{ 0x20, AC_VERB_SET_PROC_COEF,  0x0838 },
			{ }
		}
	},
	[ALC886_FIXUP_EAPD] = {
		.type = HDA_FIXUP_VERBS,
		.v.verbs = (const struct hda_verb[]) {
			/* change to EAPD mode */
			{ 0x20, AC_VERB_SET_COEF_INDEX, 0x07 },
			{ 0x20, AC_VERB_SET_PROC_COEF, 0x0068 },
			{ }
		}
	},
	[ALC882_FIXUP_EAPD] = {
		.type = HDA_FIXUP_VERBS,
		.v.verbs = (const struct hda_verb[]) {
			/* change to EAPD mode */
			{ 0x20, AC_VERB_SET_COEF_INDEX, 0x07 },
			{ 0x20, AC_VERB_SET_PROC_COEF, 0x3060 },
			{ }
		}
	},
	[ALC883_FIXUP_EAPD] = {
		.type = HDA_FIXUP_VERBS,
		.v.verbs = (const struct hda_verb[]) {
			/* change to EAPD mode */
			{ 0x20, AC_VERB_SET_COEF_INDEX, 0x07 },
			{ 0x20, AC_VERB_SET_PROC_COEF, 0x3070 },
			{ }
		}
	},
	[ALC883_FIXUP_ACER_EAPD] = {
		.type = HDA_FIXUP_VERBS,
		.v.verbs = (const struct hda_verb[]) {
			/* eanable EAPD on Acer laptops */
			{ 0x20, AC_VERB_SET_COEF_INDEX, 0x07 },
			{ 0x20, AC_VERB_SET_PROC_COEF, 0x3050 },
			{ }
		}
	},
	[ALC882_FIXUP_GPIO1] = {
		.type = HDA_FIXUP_FUNC,
		.v.func = alc_fixup_gpio1,
	},
	[ALC882_FIXUP_GPIO2] = {
		.type = HDA_FIXUP_FUNC,
		.v.func = alc_fixup_gpio2,
	},
	[ALC882_FIXUP_GPIO3] = {
		.type = HDA_FIXUP_FUNC,
		.v.func = alc_fixup_gpio3,
	},
	[ALC882_FIXUP_ASUS_W2JC] = {
		.type = HDA_FIXUP_FUNC,
		.v.func = alc_fixup_gpio1,
		.chained = true,
		.chain_id = ALC882_FIXUP_EAPD,
	},
	[ALC889_FIXUP_COEF] = {
		.type = HDA_FIXUP_FUNC,
		.v.func = alc889_fixup_coef,
	},
	[ALC882_FIXUP_ACER_ASPIRE_4930G] = {
		.type = HDA_FIXUP_PINS,
		.v.pins = (const struct hda_pintbl[]) {
			{ 0x16, 0x99130111 }, /* CLFE speaker */
			{ 0x17, 0x99130112 }, /* surround speaker */
			{ }
		},
		.chained = true,
		.chain_id = ALC882_FIXUP_GPIO1,
	},
	[ALC882_FIXUP_ACER_ASPIRE_8930G] = {
		.type = HDA_FIXUP_PINS,
		.v.pins = (const struct hda_pintbl[]) {
			{ 0x16, 0x99130111 }, /* CLFE speaker */
			{ 0x1b, 0x99130112 }, /* surround speaker */
			{ }
		},
		.chained = true,
		.chain_id = ALC882_FIXUP_ASPIRE_8930G_VERBS,
	},
	[ALC882_FIXUP_ASPIRE_8930G_VERBS] = {
		/* additional init verbs for Acer Aspire 8930G */
		.type = HDA_FIXUP_VERBS,
		.v.verbs = (const struct hda_verb[]) {
			/* Enable all DACs */
			/* DAC DISABLE/MUTE 1? */
			/*  setting bits 1-5 disables DAC nids 0x02-0x06
			 *  apparently. Init=0x38 */
			{ 0x20, AC_VERB_SET_COEF_INDEX, 0x03 },
			{ 0x20, AC_VERB_SET_PROC_COEF, 0x0000 },
			/* DAC DISABLE/MUTE 2? */
			/*  some bit here disables the other DACs.
			 *  Init=0x4900 */
			{ 0x20, AC_VERB_SET_COEF_INDEX, 0x08 },
			{ 0x20, AC_VERB_SET_PROC_COEF, 0x0000 },
			/* DMIC fix
			 * This laptop has a stereo digital microphone.
			 * The mics are only 1cm apart which makes the stereo
			 * useless. However, either the mic or the ALC889
			 * makes the signal become a difference/sum signal
			 * instead of standard stereo, which is annoying.
			 * So instead we flip this bit which makes the
			 * codec replicate the sum signal to both channels,
			 * turning it into a normal mono mic.
			 */
			/* DMIC_CONTROL? Init value = 0x0001 */
			{ 0x20, AC_VERB_SET_COEF_INDEX, 0x0b },
			{ 0x20, AC_VERB_SET_PROC_COEF, 0x0003 },
			{ 0x20, AC_VERB_SET_COEF_INDEX, 0x07 },
			{ 0x20, AC_VERB_SET_PROC_COEF, 0x3050 },
			{ }
		},
		.chained = true,
		.chain_id = ALC882_FIXUP_GPIO1,
	},
	[ALC885_FIXUP_MACPRO_GPIO] = {
		.type = HDA_FIXUP_FUNC,
		.v.func = alc885_fixup_macpro_gpio,
	},
	[ALC889_FIXUP_DAC_ROUTE] = {
		.type = HDA_FIXUP_FUNC,
		.v.func = alc889_fixup_dac_route,
	},
	[ALC889_FIXUP_MBP_VREF] = {
		.type = HDA_FIXUP_FUNC,
		.v.func = alc889_fixup_mbp_vref,
		.chained = true,
		.chain_id = ALC882_FIXUP_GPIO1,
	},
	[ALC889_FIXUP_IMAC91_VREF] = {
		.type = HDA_FIXUP_FUNC,
		.v.func = alc889_fixup_imac91_vref,
		.chained = true,
		.chain_id = ALC882_FIXUP_GPIO1,
	},
	[ALC889_FIXUP_MBA11_VREF] = {
		.type = HDA_FIXUP_FUNC,
		.v.func = alc889_fixup_mba11_vref,
		.chained = true,
		.chain_id = ALC889_FIXUP_MBP_VREF,
	},
	[ALC889_FIXUP_MBA21_VREF] = {
		.type = HDA_FIXUP_FUNC,
		.v.func = alc889_fixup_mba21_vref,
		.chained = true,
		.chain_id = ALC889_FIXUP_MBP_VREF,
	},
	[ALC889_FIXUP_MP11_VREF] = {
		.type = HDA_FIXUP_FUNC,
		.v.func = alc889_fixup_mba11_vref,
		.chained = true,
		.chain_id = ALC885_FIXUP_MACPRO_GPIO,
	},
	[ALC889_FIXUP_MP41_VREF] = {
		.type = HDA_FIXUP_FUNC,
		.v.func = alc889_fixup_mbp_vref,
		.chained = true,
		.chain_id = ALC885_FIXUP_MACPRO_GPIO,
	},
	[ALC882_FIXUP_INV_DMIC] = {
		.type = HDA_FIXUP_FUNC,
		.v.func = alc_fixup_inv_dmic,
	},
	[ALC882_FIXUP_NO_PRIMARY_HP] = {
		.type = HDA_FIXUP_FUNC,
		.v.func = alc882_fixup_no_primary_hp,
	},
	[ALC887_FIXUP_ASUS_BASS] = {
		.type = HDA_FIXUP_PINS,
		.v.pins = (const struct hda_pintbl[]) {
			{0x16, 0x99130130}, /* bass speaker */
			{}
		},
		.chained = true,
		.chain_id = ALC887_FIXUP_BASS_CHMAP,
	},
	[ALC887_FIXUP_BASS_CHMAP] = {
		.type = HDA_FIXUP_FUNC,
		.v.func = alc_fixup_bass_chmap,
	},
	[ALC1220_FIXUP_GB_DUAL_CODECS] = {
		.type = HDA_FIXUP_FUNC,
		.v.func = alc1220_fixup_gb_dual_codecs,
	},
	[ALC1220_FIXUP_GB_X570] = {
		.type = HDA_FIXUP_FUNC,
		.v.func = alc1220_fixup_gb_x570,
	},
	[ALC1220_FIXUP_CLEVO_P950] = {
		.type = HDA_FIXUP_FUNC,
		.v.func = alc1220_fixup_clevo_p950,
	},
	[ALC1220_FIXUP_CLEVO_PB51ED] = {
		.type = HDA_FIXUP_FUNC,
		.v.func = alc1220_fixup_clevo_pb51ed,
	},
	[ALC1220_FIXUP_CLEVO_PB51ED_PINS] = {
		.type = HDA_FIXUP_PINS,
		.v.pins = (const struct hda_pintbl[]) {
			{ 0x19, 0x01a1913c }, /* use as headset mic, without its own jack detect */
			{}
		},
		.chained = true,
		.chain_id = ALC1220_FIXUP_CLEVO_PB51ED,
	},
	[ALC887_FIXUP_ASUS_AUDIO] = {
		.type = HDA_FIXUP_PINS,
		.v.pins = (const struct hda_pintbl[]) {
			{ 0x15, 0x02a14150 }, /* use as headset mic, without its own jack detect */
			{ 0x19, 0x22219420 },
			{}
		},
	},
	[ALC887_FIXUP_ASUS_HMIC] = {
		.type = HDA_FIXUP_FUNC,
		.v.func = alc887_fixup_asus_jack,
		.chained = true,
		.chain_id = ALC887_FIXUP_ASUS_AUDIO,
	},
	[ALCS1200A_FIXUP_MIC_VREF] = {
		.type = HDA_FIXUP_PINCTLS,
		.v.pins = (const struct hda_pintbl[]) {
			{ 0x18, PIN_VREF50 }, /* rear mic */
			{ 0x19, PIN_VREF50 }, /* front mic */
			{}
		}
	},
	[ALC888VD_FIXUP_MIC_100VREF] = {
		.type = HDA_FIXUP_PINCTLS,
		.v.pins = (const struct hda_pintbl[]) {
			{ 0x18, PIN_VREF100 }, /* headset mic */
			{}
		}
	},
};

static const struct snd_pci_quirk alc882_fixup_tbl[] = {
	SND_PCI_QUIRK(0x1025, 0x006c, "Acer Aspire 9810", ALC883_FIXUP_ACER_EAPD),
	SND_PCI_QUIRK(0x1025, 0x0090, "Acer Aspire", ALC883_FIXUP_ACER_EAPD),
	SND_PCI_QUIRK(0x1025, 0x0107, "Acer Aspire", ALC883_FIXUP_ACER_EAPD),
	SND_PCI_QUIRK(0x1025, 0x010a, "Acer Ferrari 5000", ALC883_FIXUP_ACER_EAPD),
	SND_PCI_QUIRK(0x1025, 0x0110, "Acer Aspire", ALC883_FIXUP_ACER_EAPD),
	SND_PCI_QUIRK(0x1025, 0x0112, "Acer Aspire 9303", ALC883_FIXUP_ACER_EAPD),
	SND_PCI_QUIRK(0x1025, 0x0121, "Acer Aspire 5920G", ALC883_FIXUP_ACER_EAPD),
	SND_PCI_QUIRK(0x1025, 0x013e, "Acer Aspire 4930G",
		      ALC882_FIXUP_ACER_ASPIRE_4930G),
	SND_PCI_QUIRK(0x1025, 0x013f, "Acer Aspire 5930G",
		      ALC882_FIXUP_ACER_ASPIRE_4930G),
	SND_PCI_QUIRK(0x1025, 0x0145, "Acer Aspire 8930G",
		      ALC882_FIXUP_ACER_ASPIRE_8930G),
	SND_PCI_QUIRK(0x1025, 0x0146, "Acer Aspire 6935G",
		      ALC882_FIXUP_ACER_ASPIRE_8930G),
	SND_PCI_QUIRK(0x1025, 0x0142, "Acer Aspire 7730G",
		      ALC882_FIXUP_ACER_ASPIRE_4930G),
	SND_PCI_QUIRK(0x1025, 0x0155, "Packard-Bell M5120", ALC882_FIXUP_PB_M5210),
	SND_PCI_QUIRK(0x1025, 0x015e, "Acer Aspire 6930G",
		      ALC882_FIXUP_ACER_ASPIRE_4930G),
	SND_PCI_QUIRK(0x1025, 0x0166, "Acer Aspire 6530G",
		      ALC882_FIXUP_ACER_ASPIRE_4930G),
	SND_PCI_QUIRK(0x1025, 0x021e, "Acer Aspire 5739G",
		      ALC882_FIXUP_ACER_ASPIRE_4930G),
	SND_PCI_QUIRK(0x1025, 0x0259, "Acer Aspire 5935", ALC889_FIXUP_DAC_ROUTE),
	SND_PCI_QUIRK(0x1025, 0x026b, "Acer Aspire 8940G", ALC882_FIXUP_ACER_ASPIRE_8930G),
	SND_PCI_QUIRK(0x1025, 0x0296, "Acer Aspire 7736z", ALC882_FIXUP_ACER_ASPIRE_7736),
	SND_PCI_QUIRK(0x1043, 0x13c2, "Asus A7M", ALC882_FIXUP_EAPD),
	SND_PCI_QUIRK(0x1043, 0x1873, "ASUS W90V", ALC882_FIXUP_ASUS_W90V),
	SND_PCI_QUIRK(0x1043, 0x1971, "Asus W2JC", ALC882_FIXUP_ASUS_W2JC),
	SND_PCI_QUIRK(0x1043, 0x2390, "Asus D700SA", ALC887_FIXUP_ASUS_HMIC),
	SND_PCI_QUIRK(0x1043, 0x835f, "Asus Eee 1601", ALC888_FIXUP_EEE1601),
	SND_PCI_QUIRK(0x1043, 0x84bc, "ASUS ET2700", ALC887_FIXUP_ASUS_BASS),
	SND_PCI_QUIRK(0x1043, 0x8691, "ASUS ROG Ranger VIII", ALC882_FIXUP_GPIO3),
	SND_PCI_QUIRK(0x1043, 0x8797, "ASUS TUF B550M-PLUS", ALCS1200A_FIXUP_MIC_VREF),
	SND_PCI_QUIRK(0x104d, 0x9043, "Sony Vaio VGC-LN51JGB", ALC882_FIXUP_NO_PRIMARY_HP),
	SND_PCI_QUIRK(0x104d, 0x9044, "Sony VAIO AiO", ALC882_FIXUP_NO_PRIMARY_HP),
	SND_PCI_QUIRK(0x104d, 0x9047, "Sony Vaio TT", ALC889_FIXUP_VAIO_TT),
	SND_PCI_QUIRK(0x104d, 0x905a, "Sony Vaio Z", ALC882_FIXUP_NO_PRIMARY_HP),
	SND_PCI_QUIRK(0x104d, 0x9060, "Sony Vaio VPCL14M1R", ALC882_FIXUP_NO_PRIMARY_HP),

	/* All Apple entries are in codec SSIDs */
	SND_PCI_QUIRK(0x106b, 0x00a0, "MacBookPro 3,1", ALC889_FIXUP_MBP_VREF),
	SND_PCI_QUIRK(0x106b, 0x00a1, "Macbook", ALC889_FIXUP_MBP_VREF),
	SND_PCI_QUIRK(0x106b, 0x00a4, "MacbookPro 4,1", ALC889_FIXUP_MBP_VREF),
	SND_PCI_QUIRK(0x106b, 0x0c00, "Mac Pro", ALC889_FIXUP_MP11_VREF),
	SND_PCI_QUIRK(0x106b, 0x1000, "iMac 24", ALC885_FIXUP_MACPRO_GPIO),
	SND_PCI_QUIRK(0x106b, 0x2800, "AppleTV", ALC885_FIXUP_MACPRO_GPIO),
	SND_PCI_QUIRK(0x106b, 0x2c00, "MacbookPro rev3", ALC889_FIXUP_MBP_VREF),
	SND_PCI_QUIRK(0x106b, 0x3000, "iMac", ALC889_FIXUP_MBP_VREF),
	SND_PCI_QUIRK(0x106b, 0x3200, "iMac 7,1 Aluminum", ALC882_FIXUP_EAPD),
	SND_PCI_QUIRK(0x106b, 0x3400, "MacBookAir 1,1", ALC889_FIXUP_MBA11_VREF),
	SND_PCI_QUIRK(0x106b, 0x3500, "MacBookAir 2,1", ALC889_FIXUP_MBA21_VREF),
	SND_PCI_QUIRK(0x106b, 0x3600, "Macbook 3,1", ALC889_FIXUP_MBP_VREF),
	SND_PCI_QUIRK(0x106b, 0x3800, "MacbookPro 4,1", ALC889_FIXUP_MBP_VREF),
	SND_PCI_QUIRK(0x106b, 0x3e00, "iMac 24 Aluminum", ALC885_FIXUP_MACPRO_GPIO),
	SND_PCI_QUIRK(0x106b, 0x3f00, "Macbook 5,1", ALC889_FIXUP_IMAC91_VREF),
	SND_PCI_QUIRK(0x106b, 0x4000, "MacbookPro 5,1", ALC889_FIXUP_IMAC91_VREF),
	SND_PCI_QUIRK(0x106b, 0x4100, "Macmini 3,1", ALC889_FIXUP_IMAC91_VREF),
	SND_PCI_QUIRK(0x106b, 0x4200, "Mac Pro 4,1/5,1", ALC889_FIXUP_MP41_VREF),
	SND_PCI_QUIRK(0x106b, 0x4300, "iMac 9,1", ALC889_FIXUP_IMAC91_VREF),
	SND_PCI_QUIRK(0x106b, 0x4600, "MacbookPro 5,2", ALC889_FIXUP_IMAC91_VREF),
	SND_PCI_QUIRK(0x106b, 0x4900, "iMac 9,1 Aluminum", ALC889_FIXUP_IMAC91_VREF),
	SND_PCI_QUIRK(0x106b, 0x4a00, "Macbook 5,2", ALC889_FIXUP_MBA11_VREF),

	SND_PCI_QUIRK(0x1071, 0x8258, "Evesham Voyaeger", ALC882_FIXUP_EAPD),
	SND_PCI_QUIRK(0x10ec, 0x12d8, "iBase Elo Touch", ALC888VD_FIXUP_MIC_100VREF),
	SND_PCI_QUIRK(0x13fe, 0x1009, "Advantech MIT-W101", ALC886_FIXUP_EAPD),
	SND_PCI_QUIRK(0x1458, 0xa002, "Gigabyte EP45-DS3/Z87X-UD3H", ALC889_FIXUP_FRONT_HP_NO_PRESENCE),
	SND_PCI_QUIRK(0x1458, 0xa0b8, "Gigabyte AZ370-Gaming", ALC1220_FIXUP_GB_DUAL_CODECS),
	SND_PCI_QUIRK(0x1458, 0xa0cd, "Gigabyte X570 Aorus Master", ALC1220_FIXUP_GB_X570),
	SND_PCI_QUIRK(0x1458, 0xa0ce, "Gigabyte X570 Aorus Xtreme", ALC1220_FIXUP_GB_X570),
	SND_PCI_QUIRK(0x1458, 0xa0d5, "Gigabyte X570S Aorus Master", ALC1220_FIXUP_GB_X570),
	SND_PCI_QUIRK(0x1462, 0x11f7, "MSI-GE63", ALC1220_FIXUP_CLEVO_P950),
	SND_PCI_QUIRK(0x1462, 0x1228, "MSI-GP63", ALC1220_FIXUP_CLEVO_P950),
	SND_PCI_QUIRK(0x1462, 0x1229, "MSI-GP73", ALC1220_FIXUP_CLEVO_P950),
	SND_PCI_QUIRK(0x1462, 0x1275, "MSI-GL63", ALC1220_FIXUP_CLEVO_P950),
	SND_PCI_QUIRK(0x1462, 0x1276, "MSI-GL73", ALC1220_FIXUP_CLEVO_P950),
	SND_PCI_QUIRK(0x1462, 0x1293, "MSI-GP65", ALC1220_FIXUP_CLEVO_P950),
	SND_PCI_QUIRK(0x1462, 0x7350, "MSI-7350", ALC889_FIXUP_CD),
	SND_PCI_QUIRK(0x1462, 0xcc34, "MSI Godlike X570", ALC1220_FIXUP_GB_DUAL_CODECS),
	SND_PCI_QUIRK(0x1462, 0xda57, "MSI Z270-Gaming", ALC1220_FIXUP_GB_DUAL_CODECS),
	SND_PCI_QUIRK_VENDOR(0x1462, "MSI", ALC882_FIXUP_GPIO3),
	SND_PCI_QUIRK(0x147b, 0x107a, "Abit AW9D-MAX", ALC882_FIXUP_ABIT_AW9D_MAX),
	SND_PCI_QUIRK(0x1558, 0x3702, "Clevo X370SN[VW]", ALC1220_FIXUP_CLEVO_PB51ED_PINS),
	SND_PCI_QUIRK(0x1558, 0x50d3, "Clevo PC50[ER][CDF]", ALC1220_FIXUP_CLEVO_PB51ED_PINS),
	SND_PCI_QUIRK(0x1558, 0x65d1, "Clevo PB51[ER][CDF]", ALC1220_FIXUP_CLEVO_PB51ED_PINS),
	SND_PCI_QUIRK(0x1558, 0x65d2, "Clevo PB51R[CDF]", ALC1220_FIXUP_CLEVO_PB51ED_PINS),
	SND_PCI_QUIRK(0x1558, 0x65e1, "Clevo PB51[ED][DF]", ALC1220_FIXUP_CLEVO_PB51ED_PINS),
	SND_PCI_QUIRK(0x1558, 0x65e5, "Clevo PC50D[PRS](?:-D|-G)?", ALC1220_FIXUP_CLEVO_PB51ED_PINS),
	SND_PCI_QUIRK(0x1558, 0x65f1, "Clevo PC50HS", ALC1220_FIXUP_CLEVO_PB51ED_PINS),
	SND_PCI_QUIRK(0x1558, 0x65f5, "Clevo PD50PN[NRT]", ALC1220_FIXUP_CLEVO_PB51ED_PINS),
	SND_PCI_QUIRK(0x1558, 0x66a2, "Clevo PE60RNE", ALC1220_FIXUP_CLEVO_PB51ED_PINS),
	SND_PCI_QUIRK(0x1558, 0x66a6, "Clevo PE60SN[CDE]-[GS]", ALC1220_FIXUP_CLEVO_PB51ED_PINS),
	SND_PCI_QUIRK(0x1558, 0x67d1, "Clevo PB71[ER][CDF]", ALC1220_FIXUP_CLEVO_PB51ED_PINS),
	SND_PCI_QUIRK(0x1558, 0x67e1, "Clevo PB71[DE][CDF]", ALC1220_FIXUP_CLEVO_PB51ED_PINS),
	SND_PCI_QUIRK(0x1558, 0x67e5, "Clevo PC70D[PRS](?:-D|-G)?", ALC1220_FIXUP_CLEVO_PB51ED_PINS),
	SND_PCI_QUIRK(0x1558, 0x67f1, "Clevo PC70H[PRS]", ALC1220_FIXUP_CLEVO_PB51ED_PINS),
	SND_PCI_QUIRK(0x1558, 0x67f5, "Clevo PD70PN[NRT]", ALC1220_FIXUP_CLEVO_PB51ED_PINS),
	SND_PCI_QUIRK(0x1558, 0x70d1, "Clevo PC70[ER][CDF]", ALC1220_FIXUP_CLEVO_PB51ED_PINS),
	SND_PCI_QUIRK(0x1558, 0x7714, "Clevo X170SM", ALC1220_FIXUP_CLEVO_PB51ED_PINS),
	SND_PCI_QUIRK(0x1558, 0x7715, "Clevo X170KM-G", ALC1220_FIXUP_CLEVO_PB51ED),
	SND_PCI_QUIRK(0x1558, 0x9501, "Clevo P950HR", ALC1220_FIXUP_CLEVO_P950),
	SND_PCI_QUIRK(0x1558, 0x9506, "Clevo P955HQ", ALC1220_FIXUP_CLEVO_P950),
	SND_PCI_QUIRK(0x1558, 0x950a, "Clevo P955H[PR]", ALC1220_FIXUP_CLEVO_P950),
	SND_PCI_QUIRK(0x1558, 0x95e1, "Clevo P95xER", ALC1220_FIXUP_CLEVO_P950),
	SND_PCI_QUIRK(0x1558, 0x95e2, "Clevo P950ER", ALC1220_FIXUP_CLEVO_P950),
	SND_PCI_QUIRK(0x1558, 0x95e3, "Clevo P955[ER]T", ALC1220_FIXUP_CLEVO_P950),
	SND_PCI_QUIRK(0x1558, 0x95e4, "Clevo P955ER", ALC1220_FIXUP_CLEVO_P950),
	SND_PCI_QUIRK(0x1558, 0x95e5, "Clevo P955EE6", ALC1220_FIXUP_CLEVO_P950),
	SND_PCI_QUIRK(0x1558, 0x95e6, "Clevo P950R[CDF]", ALC1220_FIXUP_CLEVO_P950),
	SND_PCI_QUIRK(0x1558, 0x96e1, "Clevo P960[ER][CDFN]-K", ALC1220_FIXUP_CLEVO_P950),
	SND_PCI_QUIRK(0x1558, 0x97e1, "Clevo P970[ER][CDFN]", ALC1220_FIXUP_CLEVO_P950),
	SND_PCI_QUIRK(0x1558, 0x97e2, "Clevo P970RC-M", ALC1220_FIXUP_CLEVO_P950),
	SND_PCI_QUIRK(0x1558, 0xd502, "Clevo PD50SNE", ALC1220_FIXUP_CLEVO_PB51ED_PINS),
	SND_PCI_QUIRK_VENDOR(0x1558, "Clevo laptop", ALC882_FIXUP_EAPD),
	SND_PCI_QUIRK(0x161f, 0x2054, "Medion laptop", ALC883_FIXUP_EAPD),
	SND_PCI_QUIRK(0x17aa, 0x3a0d, "Lenovo Y530", ALC882_FIXUP_LENOVO_Y530),
	SND_PCI_QUIRK(0x8086, 0x0022, "DX58SO", ALC889_FIXUP_COEF),
	{}
};

static const struct hda_model_fixup alc882_fixup_models[] = {
	{.id = ALC882_FIXUP_ABIT_AW9D_MAX, .name = "abit-aw9d"},
	{.id = ALC882_FIXUP_LENOVO_Y530, .name = "lenovo-y530"},
	{.id = ALC882_FIXUP_ACER_ASPIRE_7736, .name = "acer-aspire-7736"},
	{.id = ALC882_FIXUP_ASUS_W90V, .name = "asus-w90v"},
	{.id = ALC889_FIXUP_CD, .name = "cd"},
	{.id = ALC889_FIXUP_FRONT_HP_NO_PRESENCE, .name = "no-front-hp"},
	{.id = ALC889_FIXUP_VAIO_TT, .name = "vaio-tt"},
	{.id = ALC888_FIXUP_EEE1601, .name = "eee1601"},
	{.id = ALC882_FIXUP_EAPD, .name = "alc882-eapd"},
	{.id = ALC883_FIXUP_EAPD, .name = "alc883-eapd"},
	{.id = ALC882_FIXUP_GPIO1, .name = "gpio1"},
	{.id = ALC882_FIXUP_GPIO2, .name = "gpio2"},
	{.id = ALC882_FIXUP_GPIO3, .name = "gpio3"},
	{.id = ALC889_FIXUP_COEF, .name = "alc889-coef"},
	{.id = ALC882_FIXUP_ASUS_W2JC, .name = "asus-w2jc"},
	{.id = ALC882_FIXUP_ACER_ASPIRE_4930G, .name = "acer-aspire-4930g"},
	{.id = ALC882_FIXUP_ACER_ASPIRE_8930G, .name = "acer-aspire-8930g"},
	{.id = ALC883_FIXUP_ACER_EAPD, .name = "acer-aspire"},
	{.id = ALC885_FIXUP_MACPRO_GPIO, .name = "macpro-gpio"},
	{.id = ALC889_FIXUP_DAC_ROUTE, .name = "dac-route"},
	{.id = ALC889_FIXUP_MBP_VREF, .name = "mbp-vref"},
	{.id = ALC889_FIXUP_IMAC91_VREF, .name = "imac91-vref"},
	{.id = ALC889_FIXUP_MBA11_VREF, .name = "mba11-vref"},
	{.id = ALC889_FIXUP_MBA21_VREF, .name = "mba21-vref"},
	{.id = ALC889_FIXUP_MP11_VREF, .name = "mp11-vref"},
	{.id = ALC889_FIXUP_MP41_VREF, .name = "mp41-vref"},
	{.id = ALC882_FIXUP_INV_DMIC, .name = "inv-dmic"},
	{.id = ALC882_FIXUP_NO_PRIMARY_HP, .name = "no-primary-hp"},
	{.id = ALC887_FIXUP_ASUS_BASS, .name = "asus-bass"},
	{.id = ALC1220_FIXUP_GB_DUAL_CODECS, .name = "dual-codecs"},
	{.id = ALC1220_FIXUP_GB_X570, .name = "gb-x570"},
	{.id = ALC1220_FIXUP_CLEVO_P950, .name = "clevo-p950"},
	{}
};

static const struct snd_hda_pin_quirk alc882_pin_fixup_tbl[] = {
	SND_HDA_PIN_QUIRK(0x10ec1220, 0x1043, "ASUS", ALC1220_FIXUP_CLEVO_P950,
		{0x14, 0x01014010},
		{0x15, 0x01011012},
		{0x16, 0x01016011},
		{0x18, 0x01a19040},
		{0x19, 0x02a19050},
		{0x1a, 0x0181304f},
		{0x1b, 0x0221401f},
		{0x1e, 0x01456130}),
	SND_HDA_PIN_QUIRK(0x10ec1220, 0x1462, "MS-7C35", ALC1220_FIXUP_CLEVO_P950,
		{0x14, 0x01015010},
		{0x15, 0x01011012},
		{0x16, 0x01011011},
		{0x18, 0x01a11040},
		{0x19, 0x02a19050},
		{0x1a, 0x0181104f},
		{0x1b, 0x0221401f},
		{0x1e, 0x01451130}),
	{}
};

/*
 * BIOS auto configuration
 */
/* almost identical with ALC880 parser... */
static int alc882_parse_auto_config(struct hda_codec *codec)
{
	static const hda_nid_t alc882_ignore[] = { 0x1d, 0 };
	static const hda_nid_t alc882_ssids[] = { 0x15, 0x1b, 0x14, 0 };
	return alc_parse_auto_config(codec, alc882_ignore, alc882_ssids);
}

/*
 */
static int patch_alc882(struct hda_codec *codec)
{
	struct alc_spec *spec;
	int err;

	err = alc_alloc_spec(codec, 0x0b);
	if (err < 0)
		return err;

	spec = codec->spec;

	switch (codec->core.vendor_id) {
	case 0x10ec0882:
	case 0x10ec0885:
	case 0x10ec0900:
	case 0x10ec0b00:
	case 0x10ec1220:
		break;
	default:
		/* ALC883 and variants */
		alc_fix_pll_init(codec, 0x20, 0x0a, 10);
		break;
	}

	alc_pre_init(codec);

	snd_hda_pick_fixup(codec, alc882_fixup_models, alc882_fixup_tbl,
		       alc882_fixups);
	snd_hda_pick_pin_fixup(codec, alc882_pin_fixup_tbl, alc882_fixups, true);
	snd_hda_apply_fixup(codec, HDA_FIXUP_ACT_PRE_PROBE);

	alc_auto_parse_customize_define(codec);

	if (has_cdefine_beep(codec))
		spec->gen.beep_nid = 0x01;

	/* automatic parse from the BIOS config */
	err = alc882_parse_auto_config(codec);
	if (err < 0)
		goto error;

	if (!spec->gen.no_analog && spec->gen.beep_nid) {
		err = set_beep_amp(spec, 0x0b, 0x05, HDA_INPUT);
		if (err < 0)
			goto error;
	}

	snd_hda_apply_fixup(codec, HDA_FIXUP_ACT_PROBE);

	return 0;

 error:
	alc_free(codec);
	return err;
}


/*
 * ALC262 support
 */
static int alc262_parse_auto_config(struct hda_codec *codec)
{
	static const hda_nid_t alc262_ignore[] = { 0x1d, 0 };
	static const hda_nid_t alc262_ssids[] = { 0x15, 0x1b, 0x14, 0 };
	return alc_parse_auto_config(codec, alc262_ignore, alc262_ssids);
}

/*
 * Pin config fixes
 */
enum {
	ALC262_FIXUP_FSC_H270,
	ALC262_FIXUP_FSC_S7110,
	ALC262_FIXUP_HP_Z200,
	ALC262_FIXUP_TYAN,
	ALC262_FIXUP_LENOVO_3000,
	ALC262_FIXUP_BENQ,
	ALC262_FIXUP_BENQ_T31,
	ALC262_FIXUP_INV_DMIC,
	ALC262_FIXUP_INTEL_BAYLEYBAY,
};

static const struct hda_fixup alc262_fixups[] = {
	[ALC262_FIXUP_FSC_H270] = {
		.type = HDA_FIXUP_PINS,
		.v.pins = (const struct hda_pintbl[]) {
			{ 0x14, 0x99130110 }, /* speaker */
			{ 0x15, 0x0221142f }, /* front HP */
			{ 0x1b, 0x0121141f }, /* rear HP */
			{ }
		}
	},
	[ALC262_FIXUP_FSC_S7110] = {
		.type = HDA_FIXUP_PINS,
		.v.pins = (const struct hda_pintbl[]) {
			{ 0x15, 0x90170110 }, /* speaker */
			{ }
		},
		.chained = true,
		.chain_id = ALC262_FIXUP_BENQ,
	},
	[ALC262_FIXUP_HP_Z200] = {
		.type = HDA_FIXUP_PINS,
		.v.pins = (const struct hda_pintbl[]) {
			{ 0x16, 0x99130120 }, /* internal speaker */
			{ }
		}
	},
	[ALC262_FIXUP_TYAN] = {
		.type = HDA_FIXUP_PINS,
		.v.pins = (const struct hda_pintbl[]) {
			{ 0x14, 0x1993e1f0 }, /* int AUX */
			{ }
		}
	},
	[ALC262_FIXUP_LENOVO_3000] = {
		.type = HDA_FIXUP_PINCTLS,
		.v.pins = (const struct hda_pintbl[]) {
			{ 0x19, PIN_VREF50 },
			{}
		},
		.chained = true,
		.chain_id = ALC262_FIXUP_BENQ,
	},
	[ALC262_FIXUP_BENQ] = {
		.type = HDA_FIXUP_VERBS,
		.v.verbs = (const struct hda_verb[]) {
			{ 0x20, AC_VERB_SET_COEF_INDEX, 0x07 },
			{ 0x20, AC_VERB_SET_PROC_COEF, 0x3070 },
			{}
		}
	},
	[ALC262_FIXUP_BENQ_T31] = {
		.type = HDA_FIXUP_VERBS,
		.v.verbs = (const struct hda_verb[]) {
			{ 0x20, AC_VERB_SET_COEF_INDEX, 0x07 },
			{ 0x20, AC_VERB_SET_PROC_COEF, 0x3050 },
			{}
		}
	},
	[ALC262_FIXUP_INV_DMIC] = {
		.type = HDA_FIXUP_FUNC,
		.v.func = alc_fixup_inv_dmic,
	},
	[ALC262_FIXUP_INTEL_BAYLEYBAY] = {
		.type = HDA_FIXUP_FUNC,
		.v.func = alc_fixup_no_depop_delay,
	},
};

static const struct snd_pci_quirk alc262_fixup_tbl[] = {
	SND_PCI_QUIRK(0x103c, 0x170b, "HP Z200", ALC262_FIXUP_HP_Z200),
	SND_PCI_QUIRK(0x10cf, 0x1397, "Fujitsu Lifebook S7110", ALC262_FIXUP_FSC_S7110),
	SND_PCI_QUIRK(0x10cf, 0x142d, "Fujitsu Lifebook E8410", ALC262_FIXUP_BENQ),
	SND_PCI_QUIRK(0x10f1, 0x2915, "Tyan Thunder n6650W", ALC262_FIXUP_TYAN),
	SND_PCI_QUIRK(0x1734, 0x1141, "FSC ESPRIMO U9210", ALC262_FIXUP_FSC_H270),
	SND_PCI_QUIRK(0x1734, 0x1147, "FSC Celsius H270", ALC262_FIXUP_FSC_H270),
	SND_PCI_QUIRK(0x17aa, 0x384e, "Lenovo 3000", ALC262_FIXUP_LENOVO_3000),
	SND_PCI_QUIRK(0x17ff, 0x0560, "Benq ED8", ALC262_FIXUP_BENQ),
	SND_PCI_QUIRK(0x17ff, 0x058d, "Benq T31-16", ALC262_FIXUP_BENQ_T31),
	SND_PCI_QUIRK(0x8086, 0x7270, "BayleyBay", ALC262_FIXUP_INTEL_BAYLEYBAY),
	{}
};

static const struct hda_model_fixup alc262_fixup_models[] = {
	{.id = ALC262_FIXUP_INV_DMIC, .name = "inv-dmic"},
	{.id = ALC262_FIXUP_FSC_H270, .name = "fsc-h270"},
	{.id = ALC262_FIXUP_FSC_S7110, .name = "fsc-s7110"},
	{.id = ALC262_FIXUP_HP_Z200, .name = "hp-z200"},
	{.id = ALC262_FIXUP_TYAN, .name = "tyan"},
	{.id = ALC262_FIXUP_LENOVO_3000, .name = "lenovo-3000"},
	{.id = ALC262_FIXUP_BENQ, .name = "benq"},
	{.id = ALC262_FIXUP_BENQ_T31, .name = "benq-t31"},
	{.id = ALC262_FIXUP_INTEL_BAYLEYBAY, .name = "bayleybay"},
	{}
};

/*
 */
static int patch_alc262(struct hda_codec *codec)
{
	struct alc_spec *spec;
	int err;

	err = alc_alloc_spec(codec, 0x0b);
	if (err < 0)
		return err;

	spec = codec->spec;
	spec->gen.shared_mic_vref_pin = 0x18;

	spec->shutup = alc_eapd_shutup;

#if 0
	/* pshou 07/11/05  set a zero PCM sample to DAC when FIFO is
	 * under-run
	 */
	alc_update_coefex_idx(codec, 0x1a, 7, 0, 0x80);
#endif
	alc_fix_pll_init(codec, 0x20, 0x0a, 10);

	alc_pre_init(codec);

	snd_hda_pick_fixup(codec, alc262_fixup_models, alc262_fixup_tbl,
		       alc262_fixups);
	snd_hda_apply_fixup(codec, HDA_FIXUP_ACT_PRE_PROBE);

	alc_auto_parse_customize_define(codec);

	if (has_cdefine_beep(codec))
		spec->gen.beep_nid = 0x01;

	/* automatic parse from the BIOS config */
	err = alc262_parse_auto_config(codec);
	if (err < 0)
		goto error;

	if (!spec->gen.no_analog && spec->gen.beep_nid) {
		err = set_beep_amp(spec, 0x0b, 0x05, HDA_INPUT);
		if (err < 0)
			goto error;
	}

	snd_hda_apply_fixup(codec, HDA_FIXUP_ACT_PROBE);

	return 0;

 error:
	alc_free(codec);
	return err;
}

/*
 *  ALC268
 */
/* bind Beep switches of both NID 0x0f and 0x10 */
static int alc268_beep_switch_put(struct snd_kcontrol *kcontrol,
				  struct snd_ctl_elem_value *ucontrol)
{
	struct hda_codec *codec = snd_kcontrol_chip(kcontrol);
	unsigned long pval;
	int err;

	mutex_lock(&codec->control_mutex);
	pval = kcontrol->private_value;
	kcontrol->private_value = (pval & ~0xff) | 0x0f;
	err = snd_hda_mixer_amp_switch_put(kcontrol, ucontrol);
	if (err >= 0) {
		kcontrol->private_value = (pval & ~0xff) | 0x10;
		err = snd_hda_mixer_amp_switch_put(kcontrol, ucontrol);
	}
	kcontrol->private_value = pval;
	mutex_unlock(&codec->control_mutex);
	return err;
}

static const struct snd_kcontrol_new alc268_beep_mixer[] = {
	HDA_CODEC_VOLUME("Beep Playback Volume", 0x1d, 0x0, HDA_INPUT),
	{
		.iface = SNDRV_CTL_ELEM_IFACE_MIXER,
		.name = "Beep Playback Switch",
		.subdevice = HDA_SUBDEV_AMP_FLAG,
		.info = snd_hda_mixer_amp_switch_info,
		.get = snd_hda_mixer_amp_switch_get,
		.put = alc268_beep_switch_put,
		.private_value = HDA_COMPOSE_AMP_VAL(0x0f, 3, 1, HDA_INPUT)
	},
};

/* set PCBEEP vol = 0, mute connections */
static const struct hda_verb alc268_beep_init_verbs[] = {
	{0x1d, AC_VERB_SET_AMP_GAIN_MUTE, AMP_IN_UNMUTE(0)},
	{0x0f, AC_VERB_SET_AMP_GAIN_MUTE, AMP_IN_MUTE(1)},
	{0x10, AC_VERB_SET_AMP_GAIN_MUTE, AMP_IN_MUTE(1)},
	{ }
};

enum {
	ALC268_FIXUP_INV_DMIC,
	ALC268_FIXUP_HP_EAPD,
	ALC268_FIXUP_SPDIF,
};

static const struct hda_fixup alc268_fixups[] = {
	[ALC268_FIXUP_INV_DMIC] = {
		.type = HDA_FIXUP_FUNC,
		.v.func = alc_fixup_inv_dmic,
	},
	[ALC268_FIXUP_HP_EAPD] = {
		.type = HDA_FIXUP_VERBS,
		.v.verbs = (const struct hda_verb[]) {
			{0x15, AC_VERB_SET_EAPD_BTLENABLE, 0},
			{}
		}
	},
	[ALC268_FIXUP_SPDIF] = {
		.type = HDA_FIXUP_PINS,
		.v.pins = (const struct hda_pintbl[]) {
			{ 0x1e, 0x014b1180 }, /* enable SPDIF out */
			{}
		}
	},
};

static const struct hda_model_fixup alc268_fixup_models[] = {
	{.id = ALC268_FIXUP_INV_DMIC, .name = "inv-dmic"},
	{.id = ALC268_FIXUP_HP_EAPD, .name = "hp-eapd"},
	{.id = ALC268_FIXUP_SPDIF, .name = "spdif"},
	{}
};

static const struct snd_pci_quirk alc268_fixup_tbl[] = {
	SND_PCI_QUIRK(0x1025, 0x0139, "Acer TravelMate 6293", ALC268_FIXUP_SPDIF),
	SND_PCI_QUIRK(0x1025, 0x015b, "Acer AOA 150 (ZG5)", ALC268_FIXUP_INV_DMIC),
	/* below is codec SSID since multiple Toshiba laptops have the
	 * same PCI SSID 1179:ff00
	 */
	SND_PCI_QUIRK(0x1179, 0xff06, "Toshiba P200", ALC268_FIXUP_HP_EAPD),
	{}
};

/*
 * BIOS auto configuration
 */
static int alc268_parse_auto_config(struct hda_codec *codec)
{
	static const hda_nid_t alc268_ssids[] = { 0x15, 0x1b, 0x14, 0 };
	return alc_parse_auto_config(codec, NULL, alc268_ssids);
}

/*
 */
static int patch_alc268(struct hda_codec *codec)
{
	struct alc_spec *spec;
	int i, err;

	/* ALC268 has no aa-loopback mixer */
	err = alc_alloc_spec(codec, 0);
	if (err < 0)
		return err;

	spec = codec->spec;
	if (has_cdefine_beep(codec))
		spec->gen.beep_nid = 0x01;

	spec->shutup = alc_eapd_shutup;

	alc_pre_init(codec);

	snd_hda_pick_fixup(codec, alc268_fixup_models, alc268_fixup_tbl, alc268_fixups);
	snd_hda_apply_fixup(codec, HDA_FIXUP_ACT_PRE_PROBE);

	/* automatic parse from the BIOS config */
	err = alc268_parse_auto_config(codec);
	if (err < 0)
		goto error;

	if (err > 0 && !spec->gen.no_analog &&
	    spec->gen.autocfg.speaker_pins[0] != 0x1d) {
		for (i = 0; i < ARRAY_SIZE(alc268_beep_mixer); i++) {
			if (!snd_hda_gen_add_kctl(&spec->gen, NULL,
						  &alc268_beep_mixer[i])) {
				err = -ENOMEM;
				goto error;
			}
		}
		snd_hda_add_verbs(codec, alc268_beep_init_verbs);
		if (!query_amp_caps(codec, 0x1d, HDA_INPUT))
			/* override the amp caps for beep generator */
			snd_hda_override_amp_caps(codec, 0x1d, HDA_INPUT,
					  (0x0c << AC_AMPCAP_OFFSET_SHIFT) |
					  (0x0c << AC_AMPCAP_NUM_STEPS_SHIFT) |
					  (0x07 << AC_AMPCAP_STEP_SIZE_SHIFT) |
					  (0 << AC_AMPCAP_MUTE_SHIFT));
	}

	snd_hda_apply_fixup(codec, HDA_FIXUP_ACT_PROBE);

	return 0;

 error:
	alc_free(codec);
	return err;
}

/*
 * ALC269
 */

static const struct hda_pcm_stream alc269_44k_pcm_analog_playback = {
	.rates = SNDRV_PCM_RATE_44100, /* fixed rate */
};

static const struct hda_pcm_stream alc269_44k_pcm_analog_capture = {
	.rates = SNDRV_PCM_RATE_44100, /* fixed rate */
};

/* different alc269-variants */
enum {
	ALC269_TYPE_ALC269VA,
	ALC269_TYPE_ALC269VB,
	ALC269_TYPE_ALC269VC,
	ALC269_TYPE_ALC269VD,
	ALC269_TYPE_ALC280,
	ALC269_TYPE_ALC282,
	ALC269_TYPE_ALC283,
	ALC269_TYPE_ALC284,
	ALC269_TYPE_ALC293,
	ALC269_TYPE_ALC286,
	ALC269_TYPE_ALC298,
	ALC269_TYPE_ALC255,
	ALC269_TYPE_ALC256,
	ALC269_TYPE_ALC257,
	ALC269_TYPE_ALC215,
	ALC269_TYPE_ALC225,
	ALC269_TYPE_ALC245,
	ALC269_TYPE_ALC287,
	ALC269_TYPE_ALC294,
	ALC269_TYPE_ALC300,
	ALC269_TYPE_ALC623,
	ALC269_TYPE_ALC700,
};

/*
 * BIOS auto configuration
 */
static int alc269_parse_auto_config(struct hda_codec *codec)
{
	static const hda_nid_t alc269_ignore[] = { 0x1d, 0 };
	static const hda_nid_t alc269_ssids[] = { 0, 0x1b, 0x14, 0x21 };
	static const hda_nid_t alc269va_ssids[] = { 0x15, 0x1b, 0x14, 0 };
	struct alc_spec *spec = codec->spec;
	const hda_nid_t *ssids;

	switch (spec->codec_variant) {
	case ALC269_TYPE_ALC269VA:
	case ALC269_TYPE_ALC269VC:
	case ALC269_TYPE_ALC280:
	case ALC269_TYPE_ALC284:
	case ALC269_TYPE_ALC293:
		ssids = alc269va_ssids;
		break;
	case ALC269_TYPE_ALC269VB:
	case ALC269_TYPE_ALC269VD:
	case ALC269_TYPE_ALC282:
	case ALC269_TYPE_ALC283:
	case ALC269_TYPE_ALC286:
	case ALC269_TYPE_ALC298:
	case ALC269_TYPE_ALC255:
	case ALC269_TYPE_ALC256:
	case ALC269_TYPE_ALC257:
	case ALC269_TYPE_ALC215:
	case ALC269_TYPE_ALC225:
	case ALC269_TYPE_ALC245:
	case ALC269_TYPE_ALC287:
	case ALC269_TYPE_ALC294:
	case ALC269_TYPE_ALC300:
	case ALC269_TYPE_ALC623:
	case ALC269_TYPE_ALC700:
		ssids = alc269_ssids;
		break;
	default:
		ssids = alc269_ssids;
		break;
	}

	return alc_parse_auto_config(codec, alc269_ignore, ssids);
}

static const struct hda_jack_keymap alc_headset_btn_keymap[] = {
	{ SND_JACK_BTN_0, KEY_PLAYPAUSE },
	{ SND_JACK_BTN_1, KEY_VOICECOMMAND },
	{ SND_JACK_BTN_2, KEY_VOLUMEUP },
	{ SND_JACK_BTN_3, KEY_VOLUMEDOWN },
	{}
};

static void alc_headset_btn_callback(struct hda_codec *codec,
				     struct hda_jack_callback *jack)
{
	int report = 0;

	if (jack->unsol_res & (7 << 13))
		report |= SND_JACK_BTN_0;

	if (jack->unsol_res  & (1 << 16 | 3 << 8))
		report |= SND_JACK_BTN_1;

	/* Volume up key */
	if (jack->unsol_res & (7 << 23))
		report |= SND_JACK_BTN_2;

	/* Volume down key */
	if (jack->unsol_res & (7 << 10))
		report |= SND_JACK_BTN_3;

	snd_hda_jack_set_button_state(codec, jack->nid, report);
}

static void alc_disable_headset_jack_key(struct hda_codec *codec)
{
	struct alc_spec *spec = codec->spec;

	if (!spec->has_hs_key)
		return;

	switch (codec->core.vendor_id) {
	case 0x10ec0215:
	case 0x10ec0225:
	case 0x10ec0285:
	case 0x10ec0287:
	case 0x10ec0295:
	case 0x10ec0289:
	case 0x10ec0299:
		alc_write_coef_idx(codec, 0x48, 0x0);
		alc_update_coef_idx(codec, 0x49, 0x0045, 0x0);
		alc_update_coef_idx(codec, 0x44, 0x0045 << 8, 0x0);
		break;
	case 0x10ec0230:
	case 0x10ec0236:
	case 0x10ec0256:
	case 0x10ec0257:
	case 0x19e58326:
		alc_write_coef_idx(codec, 0x48, 0x0);
		alc_update_coef_idx(codec, 0x49, 0x0045, 0x0);
		break;
	}
}

static void alc_enable_headset_jack_key(struct hda_codec *codec)
{
	struct alc_spec *spec = codec->spec;

	if (!spec->has_hs_key)
		return;

	switch (codec->core.vendor_id) {
	case 0x10ec0215:
	case 0x10ec0225:
	case 0x10ec0285:
	case 0x10ec0287:
	case 0x10ec0295:
	case 0x10ec0289:
	case 0x10ec0299:
		alc_write_coef_idx(codec, 0x48, 0xd011);
		alc_update_coef_idx(codec, 0x49, 0x007f, 0x0045);
		alc_update_coef_idx(codec, 0x44, 0x007f << 8, 0x0045 << 8);
		break;
	case 0x10ec0230:
	case 0x10ec0236:
	case 0x10ec0256:
	case 0x10ec0257:
	case 0x19e58326:
		alc_write_coef_idx(codec, 0x48, 0xd011);
		alc_update_coef_idx(codec, 0x49, 0x007f, 0x0045);
		break;
	}
}

static void alc_fixup_headset_jack(struct hda_codec *codec,
				    const struct hda_fixup *fix, int action)
{
	struct alc_spec *spec = codec->spec;
	hda_nid_t hp_pin;

	switch (action) {
	case HDA_FIXUP_ACT_PRE_PROBE:
		spec->has_hs_key = 1;
		snd_hda_jack_detect_enable_callback(codec, 0x55,
						    alc_headset_btn_callback);
		break;
	case HDA_FIXUP_ACT_BUILD:
		hp_pin = alc_get_hp_pin(spec);
		if (!hp_pin || snd_hda_jack_bind_keymap(codec, 0x55,
							alc_headset_btn_keymap,
							hp_pin))
			snd_hda_jack_add_kctl(codec, 0x55, "Headset Jack",
					      false, SND_JACK_HEADSET,
					      alc_headset_btn_keymap);

		alc_enable_headset_jack_key(codec);
		break;
	}
}

static void alc269vb_toggle_power_output(struct hda_codec *codec, int power_up)
{
	alc_update_coef_idx(codec, 0x04, 1 << 11, power_up ? (1 << 11) : 0);
}

static void alc269_shutup(struct hda_codec *codec)
{
	struct alc_spec *spec = codec->spec;

	if (spec->codec_variant == ALC269_TYPE_ALC269VB)
		alc269vb_toggle_power_output(codec, 0);
	if (spec->codec_variant == ALC269_TYPE_ALC269VB &&
			(alc_get_coef0(codec) & 0x00ff) == 0x018) {
		msleep(150);
	}
	alc_shutup_pins(codec);
}

static const struct coef_fw alc282_coefs[] = {
	WRITE_COEF(0x03, 0x0002), /* Power Down Control */
	UPDATE_COEF(0x05, 0xff3f, 0x0700), /* FIFO and filter clock */
	WRITE_COEF(0x07, 0x0200), /* DMIC control */
	UPDATE_COEF(0x06, 0x00f0, 0), /* Analog clock */
	UPDATE_COEF(0x08, 0xfffc, 0x0c2c), /* JD */
	WRITE_COEF(0x0a, 0xcccc), /* JD offset1 */
	WRITE_COEF(0x0b, 0xcccc), /* JD offset2 */
	WRITE_COEF(0x0e, 0x6e00), /* LDO1/2/3, DAC/ADC */
	UPDATE_COEF(0x0f, 0xf800, 0x1000), /* JD */
	UPDATE_COEF(0x10, 0xfc00, 0x0c00), /* Capless */
	WRITE_COEF(0x6f, 0x0), /* Class D test 4 */
	UPDATE_COEF(0x0c, 0xfe00, 0), /* IO power down directly */
	WRITE_COEF(0x34, 0xa0c0), /* ANC */
	UPDATE_COEF(0x16, 0x0008, 0), /* AGC MUX */
	UPDATE_COEF(0x1d, 0x00e0, 0), /* DAC simple content protection */
	UPDATE_COEF(0x1f, 0x00e0, 0), /* ADC simple content protection */
	WRITE_COEF(0x21, 0x8804), /* DAC ADC Zero Detection */
	WRITE_COEF(0x63, 0x2902), /* PLL */
	WRITE_COEF(0x68, 0xa080), /* capless control 2 */
	WRITE_COEF(0x69, 0x3400), /* capless control 3 */
	WRITE_COEF(0x6a, 0x2f3e), /* capless control 4 */
	WRITE_COEF(0x6b, 0x0), /* capless control 5 */
	UPDATE_COEF(0x6d, 0x0fff, 0x0900), /* class D test 2 */
	WRITE_COEF(0x6e, 0x110a), /* class D test 3 */
	UPDATE_COEF(0x70, 0x00f8, 0x00d8), /* class D test 5 */
	WRITE_COEF(0x71, 0x0014), /* class D test 6 */
	WRITE_COEF(0x72, 0xc2ba), /* classD OCP */
	UPDATE_COEF(0x77, 0x0f80, 0), /* classD pure DC test */
	WRITE_COEF(0x6c, 0xfc06), /* Class D amp control */
	{}
};

static void alc282_restore_default_value(struct hda_codec *codec)
{
	alc_process_coef_fw(codec, alc282_coefs);
}

static void alc282_init(struct hda_codec *codec)
{
	struct alc_spec *spec = codec->spec;
	hda_nid_t hp_pin = alc_get_hp_pin(spec);
	bool hp_pin_sense;
	int coef78;

	alc282_restore_default_value(codec);

	if (!hp_pin)
		return;
	hp_pin_sense = snd_hda_jack_detect(codec, hp_pin);
	coef78 = alc_read_coef_idx(codec, 0x78);

	/* Index 0x78 Direct Drive HP AMP LPM Control 1 */
	/* Headphone capless set to high power mode */
	alc_write_coef_idx(codec, 0x78, 0x9004);

	if (hp_pin_sense)
		msleep(2);

	snd_hda_codec_write(codec, hp_pin, 0,
			    AC_VERB_SET_AMP_GAIN_MUTE, AMP_OUT_MUTE);

	if (hp_pin_sense)
		msleep(85);

	snd_hda_codec_write(codec, hp_pin, 0,
			    AC_VERB_SET_PIN_WIDGET_CONTROL, PIN_OUT);

	if (hp_pin_sense)
		msleep(100);

	/* Headphone capless set to normal mode */
	alc_write_coef_idx(codec, 0x78, coef78);
}

static void alc282_shutup(struct hda_codec *codec)
{
	struct alc_spec *spec = codec->spec;
	hda_nid_t hp_pin = alc_get_hp_pin(spec);
	bool hp_pin_sense;
	int coef78;

	if (!hp_pin) {
		alc269_shutup(codec);
		return;
	}

	hp_pin_sense = snd_hda_jack_detect(codec, hp_pin);
	coef78 = alc_read_coef_idx(codec, 0x78);
	alc_write_coef_idx(codec, 0x78, 0x9004);

	if (hp_pin_sense)
		msleep(2);

	snd_hda_codec_write(codec, hp_pin, 0,
			    AC_VERB_SET_AMP_GAIN_MUTE, AMP_OUT_MUTE);

	if (hp_pin_sense)
		msleep(85);

	if (!spec->no_shutup_pins)
		snd_hda_codec_write(codec, hp_pin, 0,
				    AC_VERB_SET_PIN_WIDGET_CONTROL, 0x0);

	if (hp_pin_sense)
		msleep(100);

	alc_auto_setup_eapd(codec, false);
	alc_shutup_pins(codec);
	alc_write_coef_idx(codec, 0x78, coef78);
}

static const struct coef_fw alc283_coefs[] = {
	WRITE_COEF(0x03, 0x0002), /* Power Down Control */
	UPDATE_COEF(0x05, 0xff3f, 0x0700), /* FIFO and filter clock */
	WRITE_COEF(0x07, 0x0200), /* DMIC control */
	UPDATE_COEF(0x06, 0x00f0, 0), /* Analog clock */
	UPDATE_COEF(0x08, 0xfffc, 0x0c2c), /* JD */
	WRITE_COEF(0x0a, 0xcccc), /* JD offset1 */
	WRITE_COEF(0x0b, 0xcccc), /* JD offset2 */
	WRITE_COEF(0x0e, 0x6fc0), /* LDO1/2/3, DAC/ADC */
	UPDATE_COEF(0x0f, 0xf800, 0x1000), /* JD */
	UPDATE_COEF(0x10, 0xfc00, 0x0c00), /* Capless */
	WRITE_COEF(0x3a, 0x0), /* Class D test 4 */
	UPDATE_COEF(0x0c, 0xfe00, 0x0), /* IO power down directly */
	WRITE_COEF(0x22, 0xa0c0), /* ANC */
	UPDATE_COEFEX(0x53, 0x01, 0x000f, 0x0008), /* AGC MUX */
	UPDATE_COEF(0x1d, 0x00e0, 0), /* DAC simple content protection */
	UPDATE_COEF(0x1f, 0x00e0, 0), /* ADC simple content protection */
	WRITE_COEF(0x21, 0x8804), /* DAC ADC Zero Detection */
	WRITE_COEF(0x2e, 0x2902), /* PLL */
	WRITE_COEF(0x33, 0xa080), /* capless control 2 */
	WRITE_COEF(0x34, 0x3400), /* capless control 3 */
	WRITE_COEF(0x35, 0x2f3e), /* capless control 4 */
	WRITE_COEF(0x36, 0x0), /* capless control 5 */
	UPDATE_COEF(0x38, 0x0fff, 0x0900), /* class D test 2 */
	WRITE_COEF(0x39, 0x110a), /* class D test 3 */
	UPDATE_COEF(0x3b, 0x00f8, 0x00d8), /* class D test 5 */
	WRITE_COEF(0x3c, 0x0014), /* class D test 6 */
	WRITE_COEF(0x3d, 0xc2ba), /* classD OCP */
	UPDATE_COEF(0x42, 0x0f80, 0x0), /* classD pure DC test */
	WRITE_COEF(0x49, 0x0), /* test mode */
	UPDATE_COEF(0x40, 0xf800, 0x9800), /* Class D DC enable */
	UPDATE_COEF(0x42, 0xf000, 0x2000), /* DC offset */
	WRITE_COEF(0x37, 0xfc06), /* Class D amp control */
	UPDATE_COEF(0x1b, 0x8000, 0), /* HP JD control */
	{}
};

static void alc283_restore_default_value(struct hda_codec *codec)
{
	alc_process_coef_fw(codec, alc283_coefs);
}

static void alc283_init(struct hda_codec *codec)
{
	struct alc_spec *spec = codec->spec;
	hda_nid_t hp_pin = alc_get_hp_pin(spec);
	bool hp_pin_sense;

	alc283_restore_default_value(codec);

	if (!hp_pin)
		return;

	msleep(30);
	hp_pin_sense = snd_hda_jack_detect(codec, hp_pin);

	/* Index 0x43 Direct Drive HP AMP LPM Control 1 */
	/* Headphone capless set to high power mode */
	alc_write_coef_idx(codec, 0x43, 0x9004);

	snd_hda_codec_write(codec, hp_pin, 0,
			    AC_VERB_SET_AMP_GAIN_MUTE, AMP_OUT_MUTE);

	if (hp_pin_sense)
		msleep(85);

	snd_hda_codec_write(codec, hp_pin, 0,
			    AC_VERB_SET_PIN_WIDGET_CONTROL, PIN_OUT);

	if (hp_pin_sense)
		msleep(85);
	/* Index 0x46 Combo jack auto switch control 2 */
	/* 3k pull low control for Headset jack. */
	alc_update_coef_idx(codec, 0x46, 3 << 12, 0);
	/* Headphone capless set to normal mode */
	alc_write_coef_idx(codec, 0x43, 0x9614);
}

static void alc283_shutup(struct hda_codec *codec)
{
	struct alc_spec *spec = codec->spec;
	hda_nid_t hp_pin = alc_get_hp_pin(spec);
	bool hp_pin_sense;

	if (!hp_pin) {
		alc269_shutup(codec);
		return;
	}

	hp_pin_sense = snd_hda_jack_detect(codec, hp_pin);

	alc_write_coef_idx(codec, 0x43, 0x9004);

	/*depop hp during suspend*/
	alc_write_coef_idx(codec, 0x06, 0x2100);

	snd_hda_codec_write(codec, hp_pin, 0,
			    AC_VERB_SET_AMP_GAIN_MUTE, AMP_OUT_MUTE);

	if (hp_pin_sense)
		msleep(100);

	if (!spec->no_shutup_pins)
		snd_hda_codec_write(codec, hp_pin, 0,
				    AC_VERB_SET_PIN_WIDGET_CONTROL, 0x0);

	alc_update_coef_idx(codec, 0x46, 0, 3 << 12);

	if (hp_pin_sense)
		msleep(100);
	alc_auto_setup_eapd(codec, false);
	alc_shutup_pins(codec);
	alc_write_coef_idx(codec, 0x43, 0x9614);
}

static void alc256_init(struct hda_codec *codec)
{
	struct alc_spec *spec = codec->spec;
	hda_nid_t hp_pin = alc_get_hp_pin(spec);
	bool hp_pin_sense;

	if (spec->ultra_low_power) {
		alc_update_coef_idx(codec, 0x03, 1<<1, 1<<1);
		alc_update_coef_idx(codec, 0x08, 3<<2, 3<<2);
		alc_update_coef_idx(codec, 0x08, 7<<4, 0);
		alc_update_coef_idx(codec, 0x3b, 1<<15, 0);
		alc_update_coef_idx(codec, 0x0e, 7<<6, 7<<6);
		msleep(30);
	}

	if (!hp_pin)
		hp_pin = 0x21;

	msleep(30);

	hp_pin_sense = snd_hda_jack_detect(codec, hp_pin);

	if (hp_pin_sense)
		msleep(2);

	alc_update_coefex_idx(codec, 0x57, 0x04, 0x0007, 0x1); /* Low power */

	snd_hda_codec_write(codec, hp_pin, 0,
			    AC_VERB_SET_AMP_GAIN_MUTE, AMP_OUT_MUTE);

	if (hp_pin_sense || spec->ultra_low_power)
		msleep(85);

	snd_hda_codec_write(codec, hp_pin, 0,
			    AC_VERB_SET_PIN_WIDGET_CONTROL, PIN_OUT);

	if (hp_pin_sense || spec->ultra_low_power)
		msleep(100);

	alc_update_coef_idx(codec, 0x46, 3 << 12, 0);
	alc_update_coefex_idx(codec, 0x57, 0x04, 0x0007, 0x4); /* Hight power */
	alc_update_coefex_idx(codec, 0x53, 0x02, 0x8000, 1 << 15); /* Clear bit */
	alc_update_coefex_idx(codec, 0x53, 0x02, 0x8000, 0 << 15);
	/*
	 * Expose headphone mic (or possibly Line In on some machines) instead
	 * of PC Beep on 1Ah, and disable 1Ah loopback for all outputs. See
	 * Documentation/sound/hd-audio/realtek-pc-beep.rst for details of
	 * this register.
	 */
	alc_write_coef_idx(codec, 0x36, 0x5757);
}

static void alc256_shutup(struct hda_codec *codec)
{
	struct alc_spec *spec = codec->spec;
	hda_nid_t hp_pin = alc_get_hp_pin(spec);
	bool hp_pin_sense;

	if (!hp_pin)
		hp_pin = 0x21;

	alc_update_coefex_idx(codec, 0x57, 0x04, 0x0007, 0x1); /* Low power */
	hp_pin_sense = snd_hda_jack_detect(codec, hp_pin);

	if (hp_pin_sense)
		msleep(2);

	snd_hda_codec_write(codec, hp_pin, 0,
			    AC_VERB_SET_AMP_GAIN_MUTE, AMP_OUT_MUTE);

	if (hp_pin_sense || spec->ultra_low_power)
		msleep(85);

	/* 3k pull low control for Headset jack. */
	/* NOTE: call this before clearing the pin, otherwise codec stalls */
	/* If disable 3k pulldown control for alc257, the Mic detection will not work correctly
	 * when booting with headset plugged. So skip setting it for the codec alc257
	 */
	if (spec->en_3kpull_low)
		alc_update_coef_idx(codec, 0x46, 0, 3 << 12);

	if (!spec->no_shutup_pins)
		snd_hda_codec_write(codec, hp_pin, 0,
				    AC_VERB_SET_PIN_WIDGET_CONTROL, 0x0);

	if (hp_pin_sense || spec->ultra_low_power)
		msleep(100);

	alc_auto_setup_eapd(codec, false);
	alc_shutup_pins(codec);
	if (spec->ultra_low_power) {
		msleep(50);
		alc_update_coef_idx(codec, 0x03, 1<<1, 0);
		alc_update_coef_idx(codec, 0x08, 7<<4, 7<<4);
		alc_update_coef_idx(codec, 0x08, 3<<2, 0);
		alc_update_coef_idx(codec, 0x3b, 1<<15, 1<<15);
		alc_update_coef_idx(codec, 0x0e, 7<<6, 0);
		msleep(30);
	}
}

static void alc285_hp_init(struct hda_codec *codec)
{
	struct alc_spec *spec = codec->spec;
	hda_nid_t hp_pin = alc_get_hp_pin(spec);
	int i, val;
	int coef38, coef0d, coef36;

	alc_write_coefex_idx(codec, 0x58, 0x00, 0x1888); /* write default value */
	alc_update_coef_idx(codec, 0x4a, 1<<15, 1<<15); /* Reset HP JD */
	coef38 = alc_read_coef_idx(codec, 0x38); /* Amp control */
	coef0d = alc_read_coef_idx(codec, 0x0d); /* Digital Misc control */
	coef36 = alc_read_coef_idx(codec, 0x36); /* Passthrough Control */
	alc_update_coef_idx(codec, 0x38, 1<<4, 0x0);
	alc_update_coef_idx(codec, 0x0d, 0x110, 0x0);

	alc_update_coef_idx(codec, 0x67, 0xf000, 0x3000);

	if (hp_pin)
		snd_hda_codec_write(codec, hp_pin, 0,
			    AC_VERB_SET_AMP_GAIN_MUTE, AMP_OUT_MUTE);

	msleep(130);
	alc_update_coef_idx(codec, 0x36, 1<<14, 1<<14);
	alc_update_coef_idx(codec, 0x36, 1<<13, 0x0);

	if (hp_pin)
		snd_hda_codec_write(codec, hp_pin, 0,
			    AC_VERB_SET_PIN_WIDGET_CONTROL, 0x0);
	msleep(10);
	alc_write_coef_idx(codec, 0x67, 0x0); /* Set HP depop to manual mode */
	alc_write_coefex_idx(codec, 0x58, 0x00, 0x7880);
	alc_write_coefex_idx(codec, 0x58, 0x0f, 0xf049);
	alc_update_coefex_idx(codec, 0x58, 0x03, 0x00f0, 0x00c0);

	alc_write_coefex_idx(codec, 0x58, 0x00, 0xf888); /* HP depop procedure start */
	val = alc_read_coefex_idx(codec, 0x58, 0x00);
	for (i = 0; i < 20 && val & 0x8000; i++) {
		msleep(50);
		val = alc_read_coefex_idx(codec, 0x58, 0x00);
	} /* Wait for depop procedure finish  */

	alc_write_coefex_idx(codec, 0x58, 0x00, val); /* write back the result */
	alc_update_coef_idx(codec, 0x38, 1<<4, coef38);
	alc_update_coef_idx(codec, 0x0d, 0x110, coef0d);
	alc_update_coef_idx(codec, 0x36, 3<<13, coef36);

	msleep(50);
	alc_update_coef_idx(codec, 0x4a, 1<<15, 0);
}

static void alc225_init(struct hda_codec *codec)
{
	struct alc_spec *spec = codec->spec;
	hda_nid_t hp_pin = alc_get_hp_pin(spec);
	bool hp1_pin_sense, hp2_pin_sense;

	if (spec->ultra_low_power) {
		alc_update_coef_idx(codec, 0x08, 0x0f << 2, 3<<2);
		alc_update_coef_idx(codec, 0x0e, 7<<6, 7<<6);
		alc_update_coef_idx(codec, 0x33, 1<<11, 0);
		msleep(30);
	}

	if (spec->codec_variant != ALC269_TYPE_ALC287 &&
		spec->codec_variant != ALC269_TYPE_ALC245)
		/* required only at boot or S3 and S4 resume time */
		if (!spec->done_hp_init ||
			is_s3_resume(codec) ||
			is_s4_resume(codec)) {
			alc285_hp_init(codec);
			spec->done_hp_init = true;
		}

	if (!hp_pin)
		hp_pin = 0x21;
	msleep(30);

	hp1_pin_sense = snd_hda_jack_detect(codec, hp_pin);
	hp2_pin_sense = snd_hda_jack_detect(codec, 0x16);

	if (hp1_pin_sense || hp2_pin_sense)
		msleep(2);

	alc_update_coefex_idx(codec, 0x57, 0x04, 0x0007, 0x1); /* Low power */

	if (hp1_pin_sense || spec->ultra_low_power)
		snd_hda_codec_write(codec, hp_pin, 0,
			    AC_VERB_SET_AMP_GAIN_MUTE, AMP_OUT_MUTE);
	if (hp2_pin_sense)
		snd_hda_codec_write(codec, 0x16, 0,
			    AC_VERB_SET_AMP_GAIN_MUTE, AMP_OUT_MUTE);

	if (hp1_pin_sense || hp2_pin_sense || spec->ultra_low_power)
		msleep(85);

	if (hp1_pin_sense || spec->ultra_low_power)
		snd_hda_codec_write(codec, hp_pin, 0,
			    AC_VERB_SET_PIN_WIDGET_CONTROL, PIN_OUT);
	if (hp2_pin_sense)
		snd_hda_codec_write(codec, 0x16, 0,
			    AC_VERB_SET_PIN_WIDGET_CONTROL, PIN_OUT);

	if (hp1_pin_sense || hp2_pin_sense || spec->ultra_low_power)
		msleep(100);

	alc_update_coef_idx(codec, 0x4a, 3 << 10, 0);
	alc_update_coefex_idx(codec, 0x57, 0x04, 0x0007, 0x4); /* Hight power */
}

static void alc225_shutup(struct hda_codec *codec)
{
	struct alc_spec *spec = codec->spec;
	hda_nid_t hp_pin = alc_get_hp_pin(spec);
	bool hp1_pin_sense, hp2_pin_sense;

	if (!hp_pin)
		hp_pin = 0x21;

	alc_disable_headset_jack_key(codec);
	/* 3k pull low control for Headset jack. */
	alc_update_coef_idx(codec, 0x4a, 0, 3 << 10);

	hp1_pin_sense = snd_hda_jack_detect(codec, hp_pin);
	hp2_pin_sense = snd_hda_jack_detect(codec, 0x16);

	if (hp1_pin_sense || hp2_pin_sense)
		msleep(2);

	if (hp1_pin_sense || spec->ultra_low_power)
		snd_hda_codec_write(codec, hp_pin, 0,
			    AC_VERB_SET_AMP_GAIN_MUTE, AMP_OUT_MUTE);
	if (hp2_pin_sense)
		snd_hda_codec_write(codec, 0x16, 0,
			    AC_VERB_SET_AMP_GAIN_MUTE, AMP_OUT_MUTE);

	if (hp1_pin_sense || hp2_pin_sense || spec->ultra_low_power)
		msleep(85);

	if (hp1_pin_sense || spec->ultra_low_power)
		snd_hda_codec_write(codec, hp_pin, 0,
			    AC_VERB_SET_PIN_WIDGET_CONTROL, 0x0);
	if (hp2_pin_sense)
		snd_hda_codec_write(codec, 0x16, 0,
			    AC_VERB_SET_PIN_WIDGET_CONTROL, 0x0);

	if (hp1_pin_sense || hp2_pin_sense || spec->ultra_low_power)
		msleep(100);

	alc_auto_setup_eapd(codec, false);
	alc_shutup_pins(codec);
	if (spec->ultra_low_power) {
		msleep(50);
		alc_update_coef_idx(codec, 0x08, 0x0f << 2, 0x0c << 2);
		alc_update_coef_idx(codec, 0x0e, 7<<6, 0);
		alc_update_coef_idx(codec, 0x33, 1<<11, 1<<11);
		alc_update_coef_idx(codec, 0x4a, 3<<4, 2<<4);
		msleep(30);
	}

	alc_update_coef_idx(codec, 0x4a, 3 << 10, 0);
	alc_enable_headset_jack_key(codec);
}

static void alc_default_init(struct hda_codec *codec)
{
	struct alc_spec *spec = codec->spec;
	hda_nid_t hp_pin = alc_get_hp_pin(spec);
	bool hp_pin_sense;

	if (!hp_pin)
		return;

	msleep(30);

	hp_pin_sense = snd_hda_jack_detect(codec, hp_pin);

	if (hp_pin_sense)
		msleep(2);

	snd_hda_codec_write(codec, hp_pin, 0,
			    AC_VERB_SET_AMP_GAIN_MUTE, AMP_OUT_MUTE);

	if (hp_pin_sense)
		msleep(85);

	snd_hda_codec_write(codec, hp_pin, 0,
			    AC_VERB_SET_PIN_WIDGET_CONTROL, PIN_OUT);

	if (hp_pin_sense)
		msleep(100);
}

static void alc_default_shutup(struct hda_codec *codec)
{
	struct alc_spec *spec = codec->spec;
	hda_nid_t hp_pin = alc_get_hp_pin(spec);
	bool hp_pin_sense;

	if (!hp_pin) {
		alc269_shutup(codec);
		return;
	}

	hp_pin_sense = snd_hda_jack_detect(codec, hp_pin);

	if (hp_pin_sense)
		msleep(2);

	snd_hda_codec_write(codec, hp_pin, 0,
			    AC_VERB_SET_AMP_GAIN_MUTE, AMP_OUT_MUTE);

	if (hp_pin_sense)
		msleep(85);

	if (!spec->no_shutup_pins)
		snd_hda_codec_write(codec, hp_pin, 0,
				    AC_VERB_SET_PIN_WIDGET_CONTROL, 0x0);

	if (hp_pin_sense)
		msleep(100);

	alc_auto_setup_eapd(codec, false);
	alc_shutup_pins(codec);
}

static void alc294_hp_init(struct hda_codec *codec)
{
	struct alc_spec *spec = codec->spec;
	hda_nid_t hp_pin = alc_get_hp_pin(spec);
	int i, val;

	if (!hp_pin)
		return;

	snd_hda_codec_write(codec, hp_pin, 0,
			    AC_VERB_SET_AMP_GAIN_MUTE, AMP_OUT_MUTE);

	msleep(100);

	if (!spec->no_shutup_pins)
		snd_hda_codec_write(codec, hp_pin, 0,
				    AC_VERB_SET_PIN_WIDGET_CONTROL, 0x0);

	alc_update_coef_idx(codec, 0x6f, 0x000f, 0);/* Set HP depop to manual mode */
	alc_update_coefex_idx(codec, 0x58, 0x00, 0x8000, 0x8000); /* HP depop procedure start */

	/* Wait for depop procedure finish  */
	val = alc_read_coefex_idx(codec, 0x58, 0x01);
	for (i = 0; i < 20 && val & 0x0080; i++) {
		msleep(50);
		val = alc_read_coefex_idx(codec, 0x58, 0x01);
	}
	/* Set HP depop to auto mode */
	alc_update_coef_idx(codec, 0x6f, 0x000f, 0x000b);
	msleep(50);
}

static void alc294_init(struct hda_codec *codec)
{
	struct alc_spec *spec = codec->spec;

	/* required only at boot or S4 resume time */
	if (!spec->done_hp_init ||
	    codec->core.dev.power.power_state.event == PM_EVENT_RESTORE) {
		alc294_hp_init(codec);
		spec->done_hp_init = true;
	}
	alc_default_init(codec);
}

static void alc5505_coef_set(struct hda_codec *codec, unsigned int index_reg,
			     unsigned int val)
{
	snd_hda_codec_write(codec, 0x51, 0, AC_VERB_SET_COEF_INDEX, index_reg >> 1);
	snd_hda_codec_write(codec, 0x51, 0, AC_VERB_SET_PROC_COEF, val & 0xffff); /* LSB */
	snd_hda_codec_write(codec, 0x51, 0, AC_VERB_SET_PROC_COEF, val >> 16); /* MSB */
}

static int alc5505_coef_get(struct hda_codec *codec, unsigned int index_reg)
{
	unsigned int val;

	snd_hda_codec_write(codec, 0x51, 0, AC_VERB_SET_COEF_INDEX, index_reg >> 1);
	val = snd_hda_codec_read(codec, 0x51, 0, AC_VERB_GET_PROC_COEF, 0)
		& 0xffff;
	val |= snd_hda_codec_read(codec, 0x51, 0, AC_VERB_GET_PROC_COEF, 0)
		<< 16;
	return val;
}

static void alc5505_dsp_halt(struct hda_codec *codec)
{
	unsigned int val;

	alc5505_coef_set(codec, 0x3000, 0x000c); /* DSP CPU stop */
	alc5505_coef_set(codec, 0x880c, 0x0008); /* DDR enter self refresh */
	alc5505_coef_set(codec, 0x61c0, 0x11110080); /* Clock control for PLL and CPU */
	alc5505_coef_set(codec, 0x6230, 0xfc0d4011); /* Disable Input OP */
	alc5505_coef_set(codec, 0x61b4, 0x040a2b03); /* Stop PLL2 */
	alc5505_coef_set(codec, 0x61b0, 0x00005b17); /* Stop PLL1 */
	alc5505_coef_set(codec, 0x61b8, 0x04133303); /* Stop PLL3 */
	val = alc5505_coef_get(codec, 0x6220);
	alc5505_coef_set(codec, 0x6220, (val | 0x3000)); /* switch Ringbuffer clock to DBUS clock */
}

static void alc5505_dsp_back_from_halt(struct hda_codec *codec)
{
	alc5505_coef_set(codec, 0x61b8, 0x04133302);
	alc5505_coef_set(codec, 0x61b0, 0x00005b16);
	alc5505_coef_set(codec, 0x61b4, 0x040a2b02);
	alc5505_coef_set(codec, 0x6230, 0xf80d4011);
	alc5505_coef_set(codec, 0x6220, 0x2002010f);
	alc5505_coef_set(codec, 0x880c, 0x00000004);
}

static void alc5505_dsp_init(struct hda_codec *codec)
{
	unsigned int val;

	alc5505_dsp_halt(codec);
	alc5505_dsp_back_from_halt(codec);
	alc5505_coef_set(codec, 0x61b0, 0x5b14); /* PLL1 control */
	alc5505_coef_set(codec, 0x61b0, 0x5b16);
	alc5505_coef_set(codec, 0x61b4, 0x04132b00); /* PLL2 control */
	alc5505_coef_set(codec, 0x61b4, 0x04132b02);
	alc5505_coef_set(codec, 0x61b8, 0x041f3300); /* PLL3 control*/
	alc5505_coef_set(codec, 0x61b8, 0x041f3302);
	snd_hda_codec_write(codec, 0x51, 0, AC_VERB_SET_CODEC_RESET, 0); /* Function reset */
	alc5505_coef_set(codec, 0x61b8, 0x041b3302);
	alc5505_coef_set(codec, 0x61b8, 0x04173302);
	alc5505_coef_set(codec, 0x61b8, 0x04163302);
	alc5505_coef_set(codec, 0x8800, 0x348b328b); /* DRAM control */
	alc5505_coef_set(codec, 0x8808, 0x00020022); /* DRAM control */
	alc5505_coef_set(codec, 0x8818, 0x00000400); /* DRAM control */

	val = alc5505_coef_get(codec, 0x6200) >> 16; /* Read revision ID */
	if (val <= 3)
		alc5505_coef_set(codec, 0x6220, 0x2002010f); /* I/O PAD Configuration */
	else
		alc5505_coef_set(codec, 0x6220, 0x6002018f);

	alc5505_coef_set(codec, 0x61ac, 0x055525f0); /**/
	alc5505_coef_set(codec, 0x61c0, 0x12230080); /* Clock control */
	alc5505_coef_set(codec, 0x61b4, 0x040e2b02); /* PLL2 control */
	alc5505_coef_set(codec, 0x61bc, 0x010234f8); /* OSC Control */
	alc5505_coef_set(codec, 0x880c, 0x00000004); /* DRAM Function control */
	alc5505_coef_set(codec, 0x880c, 0x00000003);
	alc5505_coef_set(codec, 0x880c, 0x00000010);

#ifdef HALT_REALTEK_ALC5505
	alc5505_dsp_halt(codec);
#endif
}

#ifdef HALT_REALTEK_ALC5505
#define alc5505_dsp_suspend(codec)	do { } while (0) /* NOP */
#define alc5505_dsp_resume(codec)	do { } while (0) /* NOP */
#else
#define alc5505_dsp_suspend(codec)	alc5505_dsp_halt(codec)
#define alc5505_dsp_resume(codec)	alc5505_dsp_back_from_halt(codec)
#endif

static int alc269_suspend(struct hda_codec *codec)
{
	struct alc_spec *spec = codec->spec;

	if (spec->has_alc5505_dsp)
		alc5505_dsp_suspend(codec);

	return alc_suspend(codec);
}

static int alc269_resume(struct hda_codec *codec)
{
	struct alc_spec *spec = codec->spec;

	if (spec->codec_variant == ALC269_TYPE_ALC269VB)
		alc269vb_toggle_power_output(codec, 0);
	if (spec->codec_variant == ALC269_TYPE_ALC269VB &&
			(alc_get_coef0(codec) & 0x00ff) == 0x018) {
		msleep(150);
	}

	codec->patch_ops.init(codec);

	if (spec->codec_variant == ALC269_TYPE_ALC269VB)
		alc269vb_toggle_power_output(codec, 1);
	if (spec->codec_variant == ALC269_TYPE_ALC269VB &&
			(alc_get_coef0(codec) & 0x00ff) == 0x017) {
		msleep(200);
	}

	snd_hda_regmap_sync(codec);
	hda_call_check_power_status(codec, 0x01);

	/* on some machine, the BIOS will clear the codec gpio data when enter
	 * suspend, and won't restore the data after resume, so we restore it
	 * in the driver.
	 */
	if (spec->gpio_data)
		alc_write_gpio_data(codec);

	if (spec->has_alc5505_dsp)
		alc5505_dsp_resume(codec);

	return 0;
}

static void alc269_fixup_pincfg_no_hp_to_lineout(struct hda_codec *codec,
						 const struct hda_fixup *fix, int action)
{
	struct alc_spec *spec = codec->spec;

	if (action == HDA_FIXUP_ACT_PRE_PROBE)
		spec->parse_flags = HDA_PINCFG_NO_HP_FIXUP;
}

static void alc269_fixup_pincfg_U7x7_headset_mic(struct hda_codec *codec,
						 const struct hda_fixup *fix,
						 int action)
{
	unsigned int cfg_headphone = snd_hda_codec_get_pincfg(codec, 0x21);
	unsigned int cfg_headset_mic = snd_hda_codec_get_pincfg(codec, 0x19);

	if (cfg_headphone && cfg_headset_mic == 0x411111f0)
		snd_hda_codec_set_pincfg(codec, 0x19,
			(cfg_headphone & ~AC_DEFCFG_DEVICE) |
			(AC_JACK_MIC_IN << AC_DEFCFG_DEVICE_SHIFT));
}

static void alc269_fixup_hweq(struct hda_codec *codec,
			       const struct hda_fixup *fix, int action)
{
	if (action == HDA_FIXUP_ACT_INIT)
		alc_update_coef_idx(codec, 0x1e, 0, 0x80);
}

static void alc269_fixup_headset_mic(struct hda_codec *codec,
				       const struct hda_fixup *fix, int action)
{
	struct alc_spec *spec = codec->spec;

	if (action == HDA_FIXUP_ACT_PRE_PROBE)
		spec->parse_flags |= HDA_PINCFG_HEADSET_MIC;
}

static void alc271_fixup_dmic(struct hda_codec *codec,
			      const struct hda_fixup *fix, int action)
{
	static const struct hda_verb verbs[] = {
		{0x20, AC_VERB_SET_COEF_INDEX, 0x0d},
		{0x20, AC_VERB_SET_PROC_COEF, 0x4000},
		{}
	};
	unsigned int cfg;

	if (strcmp(codec->core.chip_name, "ALC271X") &&
	    strcmp(codec->core.chip_name, "ALC269VB"))
		return;
	cfg = snd_hda_codec_get_pincfg(codec, 0x12);
	if (get_defcfg_connect(cfg) == AC_JACK_PORT_FIXED)
		snd_hda_sequence_write(codec, verbs);
}

/* Fix the speaker amp after resume, etc */
static void alc269vb_fixup_aspire_e1_coef(struct hda_codec *codec,
					  const struct hda_fixup *fix,
					  int action)
{
	if (action == HDA_FIXUP_ACT_INIT)
		alc_update_coef_idx(codec, 0x0d, 0x6000, 0x6000);
}

static void alc269_fixup_pcm_44k(struct hda_codec *codec,
				 const struct hda_fixup *fix, int action)
{
	struct alc_spec *spec = codec->spec;

	if (action != HDA_FIXUP_ACT_PROBE)
		return;

	/* Due to a hardware problem on Lenovo Ideadpad, we need to
	 * fix the sample rate of analog I/O to 44.1kHz
	 */
	spec->gen.stream_analog_playback = &alc269_44k_pcm_analog_playback;
	spec->gen.stream_analog_capture = &alc269_44k_pcm_analog_capture;
}

static void alc269_fixup_stereo_dmic(struct hda_codec *codec,
				     const struct hda_fixup *fix, int action)
{
	/* The digital-mic unit sends PDM (differential signal) instead of
	 * the standard PCM, thus you can't record a valid mono stream as is.
	 * Below is a workaround specific to ALC269 to control the dmic
	 * signal source as mono.
	 */
	if (action == HDA_FIXUP_ACT_INIT)
		alc_update_coef_idx(codec, 0x07, 0, 0x80);
}

static void alc269_quanta_automute(struct hda_codec *codec)
{
	snd_hda_gen_update_outputs(codec);

	alc_write_coef_idx(codec, 0x0c, 0x680);
	alc_write_coef_idx(codec, 0x0c, 0x480);
}

static void alc269_fixup_quanta_mute(struct hda_codec *codec,
				     const struct hda_fixup *fix, int action)
{
	struct alc_spec *spec = codec->spec;
	if (action != HDA_FIXUP_ACT_PROBE)
		return;
	spec->gen.automute_hook = alc269_quanta_automute;
}

static void alc269_x101_hp_automute_hook(struct hda_codec *codec,
					 struct hda_jack_callback *jack)
{
	struct alc_spec *spec = codec->spec;
	int vref;
	msleep(200);
	snd_hda_gen_hp_automute(codec, jack);

	vref = spec->gen.hp_jack_present ? PIN_VREF80 : 0;
	msleep(100);
	snd_hda_codec_write(codec, 0x18, 0, AC_VERB_SET_PIN_WIDGET_CONTROL,
			    vref);
	msleep(500);
	snd_hda_codec_write(codec, 0x18, 0, AC_VERB_SET_PIN_WIDGET_CONTROL,
			    vref);
}

/*
 * Magic sequence to make Huawei Matebook X right speaker working (bko#197801)
 */
struct hda_alc298_mbxinit {
	unsigned char value_0x23;
	unsigned char value_0x25;
};

static void alc298_huawei_mbx_stereo_seq(struct hda_codec *codec,
					 const struct hda_alc298_mbxinit *initval,
					 bool first)
{
	snd_hda_codec_write(codec, 0x06, 0, AC_VERB_SET_DIGI_CONVERT_3, 0x0);
	alc_write_coef_idx(codec, 0x26, 0xb000);

	if (first)
		snd_hda_codec_write(codec, 0x21, 0, AC_VERB_GET_PIN_SENSE, 0x0);

	snd_hda_codec_write(codec, 0x6, 0, AC_VERB_SET_DIGI_CONVERT_3, 0x80);
	alc_write_coef_idx(codec, 0x26, 0xf000);
	alc_write_coef_idx(codec, 0x23, initval->value_0x23);

	if (initval->value_0x23 != 0x1e)
		alc_write_coef_idx(codec, 0x25, initval->value_0x25);

	snd_hda_codec_write(codec, 0x20, 0, AC_VERB_SET_COEF_INDEX, 0x26);
	snd_hda_codec_write(codec, 0x20, 0, AC_VERB_SET_PROC_COEF, 0xb010);
}

static void alc298_fixup_huawei_mbx_stereo(struct hda_codec *codec,
					   const struct hda_fixup *fix,
					   int action)
{
	/* Initialization magic */
	static const struct hda_alc298_mbxinit dac_init[] = {
		{0x0c, 0x00}, {0x0d, 0x00}, {0x0e, 0x00}, {0x0f, 0x00},
		{0x10, 0x00}, {0x1a, 0x40}, {0x1b, 0x82}, {0x1c, 0x00},
		{0x1d, 0x00}, {0x1e, 0x00}, {0x1f, 0x00},
		{0x20, 0xc2}, {0x21, 0xc8}, {0x22, 0x26}, {0x23, 0x24},
		{0x27, 0xff}, {0x28, 0xff}, {0x29, 0xff}, {0x2a, 0x8f},
		{0x2b, 0x02}, {0x2c, 0x48}, {0x2d, 0x34}, {0x2e, 0x00},
		{0x2f, 0x00},
		{0x30, 0x00}, {0x31, 0x00}, {0x32, 0x00}, {0x33, 0x00},
		{0x34, 0x00}, {0x35, 0x01}, {0x36, 0x93}, {0x37, 0x0c},
		{0x38, 0x00}, {0x39, 0x00}, {0x3a, 0xf8}, {0x38, 0x80},
		{}
	};
	const struct hda_alc298_mbxinit *seq;

	if (action != HDA_FIXUP_ACT_INIT)
		return;

	/* Start */
	snd_hda_codec_write(codec, 0x06, 0, AC_VERB_SET_DIGI_CONVERT_3, 0x00);
	snd_hda_codec_write(codec, 0x06, 0, AC_VERB_SET_DIGI_CONVERT_3, 0x80);
	alc_write_coef_idx(codec, 0x26, 0xf000);
	alc_write_coef_idx(codec, 0x22, 0x31);
	alc_write_coef_idx(codec, 0x23, 0x0b);
	alc_write_coef_idx(codec, 0x25, 0x00);
	snd_hda_codec_write(codec, 0x20, 0, AC_VERB_SET_COEF_INDEX, 0x26);
	snd_hda_codec_write(codec, 0x20, 0, AC_VERB_SET_PROC_COEF, 0xb010);

	for (seq = dac_init; seq->value_0x23; seq++)
		alc298_huawei_mbx_stereo_seq(codec, seq, seq == dac_init);
}

static void alc269_fixup_x101_headset_mic(struct hda_codec *codec,
				     const struct hda_fixup *fix, int action)
{
	struct alc_spec *spec = codec->spec;
	if (action == HDA_FIXUP_ACT_PRE_PROBE) {
		spec->parse_flags |= HDA_PINCFG_HEADSET_MIC;
		spec->gen.hp_automute_hook = alc269_x101_hp_automute_hook;
	}
}

static void alc_update_vref_led(struct hda_codec *codec, hda_nid_t pin,
				bool polarity, bool on)
{
	unsigned int pinval;

	if (!pin)
		return;
	if (polarity)
		on = !on;
	pinval = snd_hda_codec_get_pin_target(codec, pin);
	pinval &= ~AC_PINCTL_VREFEN;
	pinval |= on ? AC_PINCTL_VREF_80 : AC_PINCTL_VREF_HIZ;
	/* temporarily power up/down for setting VREF */
	snd_hda_power_up_pm(codec);
	snd_hda_set_pin_ctl_cache(codec, pin, pinval);
	snd_hda_power_down_pm(codec);
}

/* update mute-LED according to the speaker mute state via mic VREF pin */
static int vref_mute_led_set(struct led_classdev *led_cdev,
			     enum led_brightness brightness)
{
	struct hda_codec *codec = dev_to_hda_codec(led_cdev->dev->parent);
	struct alc_spec *spec = codec->spec;

	alc_update_vref_led(codec, spec->mute_led_nid,
			    spec->mute_led_polarity, brightness);
	return 0;
}

/* Make sure the led works even in runtime suspend */
static unsigned int led_power_filter(struct hda_codec *codec,
						  hda_nid_t nid,
						  unsigned int power_state)
{
	struct alc_spec *spec = codec->spec;

	if (power_state != AC_PWRST_D3 || nid == 0 ||
	    (nid != spec->mute_led_nid && nid != spec->cap_mute_led_nid))
		return power_state;

	/* Set pin ctl again, it might have just been set to 0 */
	snd_hda_set_pin_ctl(codec, nid,
			    snd_hda_codec_get_pin_target(codec, nid));

	return snd_hda_gen_path_power_filter(codec, nid, power_state);
}

static void alc269_fixup_hp_mute_led(struct hda_codec *codec,
				     const struct hda_fixup *fix, int action)
{
	struct alc_spec *spec = codec->spec;
	const struct dmi_device *dev = NULL;

	if (action != HDA_FIXUP_ACT_PRE_PROBE)
		return;

	while ((dev = dmi_find_device(DMI_DEV_TYPE_OEM_STRING, NULL, dev))) {
		int pol, pin;
		if (sscanf(dev->name, "HP_Mute_LED_%d_%x", &pol, &pin) != 2)
			continue;
		if (pin < 0x0a || pin >= 0x10)
			break;
		spec->mute_led_polarity = pol;
		spec->mute_led_nid = pin - 0x0a + 0x18;
		snd_hda_gen_add_mute_led_cdev(codec, vref_mute_led_set);
		codec->power_filter = led_power_filter;
		codec_dbg(codec,
			  "Detected mute LED for %x:%d\n", spec->mute_led_nid,
			   spec->mute_led_polarity);
		break;
	}
}

static void alc269_fixup_hp_mute_led_micx(struct hda_codec *codec,
					  const struct hda_fixup *fix,
					  int action, hda_nid_t pin)
{
	struct alc_spec *spec = codec->spec;

	if (action == HDA_FIXUP_ACT_PRE_PROBE) {
		spec->mute_led_polarity = 0;
		spec->mute_led_nid = pin;
		snd_hda_gen_add_mute_led_cdev(codec, vref_mute_led_set);
		codec->power_filter = led_power_filter;
	}
}

static void alc269_fixup_hp_mute_led_mic1(struct hda_codec *codec,
				const struct hda_fixup *fix, int action)
{
	alc269_fixup_hp_mute_led_micx(codec, fix, action, 0x18);
}

static void alc269_fixup_hp_mute_led_mic2(struct hda_codec *codec,
				const struct hda_fixup *fix, int action)
{
	alc269_fixup_hp_mute_led_micx(codec, fix, action, 0x19);
}

static void alc269_fixup_hp_mute_led_mic3(struct hda_codec *codec,
				const struct hda_fixup *fix, int action)
{
	alc269_fixup_hp_mute_led_micx(codec, fix, action, 0x1b);
}

/* update LED status via GPIO */
static void alc_update_gpio_led(struct hda_codec *codec, unsigned int mask,
				int polarity, bool enabled)
{
	if (polarity)
		enabled = !enabled;
	alc_update_gpio_data(codec, mask, !enabled); /* muted -> LED on */
}

/* turn on/off mute LED via GPIO per vmaster hook */
static int gpio_mute_led_set(struct led_classdev *led_cdev,
			     enum led_brightness brightness)
{
	struct hda_codec *codec = dev_to_hda_codec(led_cdev->dev->parent);
	struct alc_spec *spec = codec->spec;

	alc_update_gpio_led(codec, spec->gpio_mute_led_mask,
			    spec->mute_led_polarity, !brightness);
	return 0;
}

/* turn on/off mic-mute LED via GPIO per capture hook */
static int micmute_led_set(struct led_classdev *led_cdev,
			   enum led_brightness brightness)
{
	struct hda_codec *codec = dev_to_hda_codec(led_cdev->dev->parent);
	struct alc_spec *spec = codec->spec;

	alc_update_gpio_led(codec, spec->gpio_mic_led_mask,
			    spec->micmute_led_polarity, !brightness);
	return 0;
}

/* setup mute and mic-mute GPIO bits, add hooks appropriately */
static void alc_fixup_hp_gpio_led(struct hda_codec *codec,
				  int action,
				  unsigned int mute_mask,
				  unsigned int micmute_mask)
{
	struct alc_spec *spec = codec->spec;

	alc_fixup_gpio(codec, action, mute_mask | micmute_mask);

	if (action != HDA_FIXUP_ACT_PRE_PROBE)
		return;
	if (mute_mask) {
		spec->gpio_mute_led_mask = mute_mask;
		snd_hda_gen_add_mute_led_cdev(codec, gpio_mute_led_set);
	}
	if (micmute_mask) {
		spec->gpio_mic_led_mask = micmute_mask;
		snd_hda_gen_add_micmute_led_cdev(codec, micmute_led_set);
	}
}

static void alc236_fixup_hp_gpio_led(struct hda_codec *codec,
				const struct hda_fixup *fix, int action)
{
	alc_fixup_hp_gpio_led(codec, action, 0x02, 0x01);
}

static void alc269_fixup_hp_gpio_led(struct hda_codec *codec,
				const struct hda_fixup *fix, int action)
{
	alc_fixup_hp_gpio_led(codec, action, 0x08, 0x10);
}

static void alc285_fixup_hp_gpio_led(struct hda_codec *codec,
				const struct hda_fixup *fix, int action)
{
	alc_fixup_hp_gpio_led(codec, action, 0x04, 0x01);
}

static void alc286_fixup_hp_gpio_led(struct hda_codec *codec,
				const struct hda_fixup *fix, int action)
{
	alc_fixup_hp_gpio_led(codec, action, 0x02, 0x20);
}

static void alc287_fixup_hp_gpio_led(struct hda_codec *codec,
				const struct hda_fixup *fix, int action)
{
	alc_fixup_hp_gpio_led(codec, action, 0x10, 0);
}

static void alc245_fixup_hp_gpio_led(struct hda_codec *codec,
				const struct hda_fixup *fix, int action)
{
	struct alc_spec *spec = codec->spec;

	if (action == HDA_FIXUP_ACT_PRE_PROBE)
		spec->micmute_led_polarity = 1;
	alc_fixup_hp_gpio_led(codec, action, 0, 0x04);
}

/* turn on/off mic-mute LED per capture hook via VREF change */
static int vref_micmute_led_set(struct led_classdev *led_cdev,
				enum led_brightness brightness)
{
	struct hda_codec *codec = dev_to_hda_codec(led_cdev->dev->parent);
	struct alc_spec *spec = codec->spec;

	alc_update_vref_led(codec, spec->cap_mute_led_nid,
			    spec->micmute_led_polarity, brightness);
	return 0;
}

static void alc269_fixup_hp_gpio_mic1_led(struct hda_codec *codec,
				const struct hda_fixup *fix, int action)
{
	struct alc_spec *spec = codec->spec;

	alc_fixup_hp_gpio_led(codec, action, 0x08, 0);
	if (action == HDA_FIXUP_ACT_PRE_PROBE) {
		/* Like hp_gpio_mic1_led, but also needs GPIO4 low to
		 * enable headphone amp
		 */
		spec->gpio_mask |= 0x10;
		spec->gpio_dir |= 0x10;
		spec->cap_mute_led_nid = 0x18;
		snd_hda_gen_add_micmute_led_cdev(codec, vref_micmute_led_set);
		codec->power_filter = led_power_filter;
	}
}

static void alc280_fixup_hp_gpio4(struct hda_codec *codec,
				   const struct hda_fixup *fix, int action)
{
	struct alc_spec *spec = codec->spec;

	alc_fixup_hp_gpio_led(codec, action, 0x08, 0);
	if (action == HDA_FIXUP_ACT_PRE_PROBE) {
		spec->cap_mute_led_nid = 0x18;
		snd_hda_gen_add_micmute_led_cdev(codec, vref_micmute_led_set);
		codec->power_filter = led_power_filter;
	}
}

/* HP Spectre x360 14 model needs a unique workaround for enabling the amp;
 * it needs to toggle the GPIO0 once on and off at each time (bko#210633)
 */
static void alc245_fixup_hp_x360_amp(struct hda_codec *codec,
				     const struct hda_fixup *fix, int action)
{
	struct alc_spec *spec = codec->spec;

	switch (action) {
	case HDA_FIXUP_ACT_PRE_PROBE:
		spec->gpio_mask |= 0x01;
		spec->gpio_dir |= 0x01;
		break;
	case HDA_FIXUP_ACT_INIT:
		/* need to toggle GPIO to enable the amp */
		alc_update_gpio_data(codec, 0x01, true);
		msleep(100);
		alc_update_gpio_data(codec, 0x01, false);
		break;
	}
}

/* toggle GPIO2 at each time stream is started; we use PREPARE state instead */
static void alc274_hp_envy_pcm_hook(struct hda_pcm_stream *hinfo,
				    struct hda_codec *codec,
				    struct snd_pcm_substream *substream,
				    int action)
{
	switch (action) {
	case HDA_GEN_PCM_ACT_PREPARE:
		alc_update_gpio_data(codec, 0x04, true);
		break;
	case HDA_GEN_PCM_ACT_CLEANUP:
		alc_update_gpio_data(codec, 0x04, false);
		break;
	}
}

static void alc274_fixup_hp_envy_gpio(struct hda_codec *codec,
				      const struct hda_fixup *fix,
				      int action)
{
	struct alc_spec *spec = codec->spec;

	if (action == HDA_FIXUP_ACT_PROBE) {
		spec->gpio_mask |= 0x04;
		spec->gpio_dir |= 0x04;
		spec->gen.pcm_playback_hook = alc274_hp_envy_pcm_hook;
	}
}

static void alc_update_coef_led(struct hda_codec *codec,
				struct alc_coef_led *led,
				bool polarity, bool on)
{
	if (polarity)
		on = !on;
	/* temporarily power up/down for setting COEF bit */
	alc_update_coef_idx(codec, led->idx, led->mask,
			    on ? led->on : led->off);
}

/* update mute-LED according to the speaker mute state via COEF bit */
static int coef_mute_led_set(struct led_classdev *led_cdev,
			     enum led_brightness brightness)
{
	struct hda_codec *codec = dev_to_hda_codec(led_cdev->dev->parent);
	struct alc_spec *spec = codec->spec;

	alc_update_coef_led(codec, &spec->mute_led_coef,
			    spec->mute_led_polarity, brightness);
	return 0;
}

static void alc285_fixup_hp_mute_led_coefbit(struct hda_codec *codec,
					  const struct hda_fixup *fix,
					  int action)
{
	struct alc_spec *spec = codec->spec;

	if (action == HDA_FIXUP_ACT_PRE_PROBE) {
		spec->mute_led_polarity = 0;
		spec->mute_led_coef.idx = 0x0b;
		spec->mute_led_coef.mask = 1 << 3;
		spec->mute_led_coef.on = 1 << 3;
		spec->mute_led_coef.off = 0;
		snd_hda_gen_add_mute_led_cdev(codec, coef_mute_led_set);
	}
}

static void alc236_fixup_hp_mute_led_coefbit(struct hda_codec *codec,
					  const struct hda_fixup *fix,
					  int action)
{
	struct alc_spec *spec = codec->spec;

	if (action == HDA_FIXUP_ACT_PRE_PROBE) {
		spec->mute_led_polarity = 0;
		spec->mute_led_coef.idx = 0x34;
		spec->mute_led_coef.mask = 1 << 5;
		spec->mute_led_coef.on = 0;
		spec->mute_led_coef.off = 1 << 5;
		snd_hda_gen_add_mute_led_cdev(codec, coef_mute_led_set);
	}
}

static void alc236_fixup_hp_mute_led_coefbit2(struct hda_codec *codec,
					  const struct hda_fixup *fix, int action)
{
	struct alc_spec *spec = codec->spec;

	if (action == HDA_FIXUP_ACT_PRE_PROBE) {
		spec->mute_led_polarity = 0;
		spec->mute_led_coef.idx = 0x07;
		spec->mute_led_coef.mask = 1;
		spec->mute_led_coef.on = 1;
		spec->mute_led_coef.off = 0;
		snd_hda_gen_add_mute_led_cdev(codec, coef_mute_led_set);
	}
}

static void alc245_fixup_hp_mute_led_coefbit(struct hda_codec *codec,
					  const struct hda_fixup *fix,
					  int action)
{
	struct alc_spec *spec = codec->spec;

	if (action == HDA_FIXUP_ACT_PRE_PROBE) {
		spec->mute_led_polarity = 0;
		spec->mute_led_coef.idx = 0x0b;
		spec->mute_led_coef.mask = 3 << 2;
		spec->mute_led_coef.on = 2 << 2;
		spec->mute_led_coef.off = 1 << 2;
		snd_hda_gen_add_mute_led_cdev(codec, coef_mute_led_set);
	}
}

/* turn on/off mic-mute LED per capture hook by coef bit */
static int coef_micmute_led_set(struct led_classdev *led_cdev,
				enum led_brightness brightness)
{
	struct hda_codec *codec = dev_to_hda_codec(led_cdev->dev->parent);
	struct alc_spec *spec = codec->spec;

	alc_update_coef_led(codec, &spec->mic_led_coef,
			    spec->micmute_led_polarity, brightness);
	return 0;
}

static void alc285_fixup_hp_coef_micmute_led(struct hda_codec *codec,
				const struct hda_fixup *fix, int action)
{
	struct alc_spec *spec = codec->spec;

	if (action == HDA_FIXUP_ACT_PRE_PROBE) {
		spec->mic_led_coef.idx = 0x19;
		spec->mic_led_coef.mask = 1 << 13;
		spec->mic_led_coef.on = 1 << 13;
		spec->mic_led_coef.off = 0;
		snd_hda_gen_add_micmute_led_cdev(codec, coef_micmute_led_set);
	}
}

static void alc285_fixup_hp_gpio_micmute_led(struct hda_codec *codec,
				const struct hda_fixup *fix, int action)
{
	struct alc_spec *spec = codec->spec;

	if (action == HDA_FIXUP_ACT_PRE_PROBE)
		spec->micmute_led_polarity = 1;
	alc_fixup_hp_gpio_led(codec, action, 0, 0x04);
}

static void alc236_fixup_hp_coef_micmute_led(struct hda_codec *codec,
				const struct hda_fixup *fix, int action)
{
	struct alc_spec *spec = codec->spec;

	if (action == HDA_FIXUP_ACT_PRE_PROBE) {
		spec->mic_led_coef.idx = 0x35;
		spec->mic_led_coef.mask = 3 << 2;
		spec->mic_led_coef.on = 2 << 2;
		spec->mic_led_coef.off = 1 << 2;
		snd_hda_gen_add_micmute_led_cdev(codec, coef_micmute_led_set);
	}
}

static void alc285_fixup_hp_mute_led(struct hda_codec *codec,
				const struct hda_fixup *fix, int action)
{
	alc285_fixup_hp_mute_led_coefbit(codec, fix, action);
	alc285_fixup_hp_coef_micmute_led(codec, fix, action);
}

static void alc285_fixup_hp_spectre_x360_mute_led(struct hda_codec *codec,
				const struct hda_fixup *fix, int action)
{
	alc285_fixup_hp_mute_led_coefbit(codec, fix, action);
	alc285_fixup_hp_gpio_micmute_led(codec, fix, action);
}

static void alc236_fixup_hp_mute_led(struct hda_codec *codec,
				const struct hda_fixup *fix, int action)
{
	alc236_fixup_hp_mute_led_coefbit(codec, fix, action);
	alc236_fixup_hp_coef_micmute_led(codec, fix, action);
}

static void alc236_fixup_hp_micmute_led_vref(struct hda_codec *codec,
				const struct hda_fixup *fix, int action)
{
	struct alc_spec *spec = codec->spec;

	if (action == HDA_FIXUP_ACT_PRE_PROBE) {
		spec->cap_mute_led_nid = 0x1a;
		snd_hda_gen_add_micmute_led_cdev(codec, vref_micmute_led_set);
		codec->power_filter = led_power_filter;
	}
}

static void alc236_fixup_hp_mute_led_micmute_vref(struct hda_codec *codec,
				const struct hda_fixup *fix, int action)
{
	alc236_fixup_hp_mute_led_coefbit(codec, fix, action);
	alc236_fixup_hp_micmute_led_vref(codec, fix, action);
}

static inline void alc298_samsung_write_coef_pack(struct hda_codec *codec,
						  const unsigned short coefs[2])
{
	alc_write_coef_idx(codec, 0x23, coefs[0]);
	alc_write_coef_idx(codec, 0x25, coefs[1]);
	alc_write_coef_idx(codec, 0x26, 0xb011);
}

struct alc298_samsung_amp_desc {
	unsigned char nid;
	unsigned short init_seq[2][2];
};

static void alc298_fixup_samsung_amp(struct hda_codec *codec,
				     const struct hda_fixup *fix, int action)
{
	int i, j;
	static const unsigned short init_seq[][2] = {
		{ 0x19, 0x00 }, { 0x20, 0xc0 }, { 0x22, 0x44 }, { 0x23, 0x08 },
		{ 0x24, 0x85 }, { 0x25, 0x41 }, { 0x35, 0x40 }, { 0x36, 0x01 },
		{ 0x38, 0x81 }, { 0x3a, 0x03 }, { 0x3b, 0x81 }, { 0x40, 0x3e },
		{ 0x41, 0x07 }, { 0x400, 0x1 }
	};
	static const struct alc298_samsung_amp_desc amps[] = {
		{ 0x3a, { { 0x18, 0x1 }, { 0x26, 0x0 } } },
		{ 0x39, { { 0x18, 0x2 }, { 0x26, 0x1 } } }
	};

	if (action != HDA_FIXUP_ACT_INIT)
		return;

	for (i = 0; i < ARRAY_SIZE(amps); i++) {
		alc_write_coef_idx(codec, 0x22, amps[i].nid);

		for (j = 0; j < ARRAY_SIZE(amps[i].init_seq); j++)
			alc298_samsung_write_coef_pack(codec, amps[i].init_seq[j]);

		for (j = 0; j < ARRAY_SIZE(init_seq); j++)
			alc298_samsung_write_coef_pack(codec, init_seq[j]);
	}
}

#if IS_REACHABLE(CONFIG_INPUT)
static void gpio2_mic_hotkey_event(struct hda_codec *codec,
				   struct hda_jack_callback *event)
{
	struct alc_spec *spec = codec->spec;

	/* GPIO2 just toggles on a keypress/keyrelease cycle. Therefore
	   send both key on and key off event for every interrupt. */
	input_report_key(spec->kb_dev, spec->alc_mute_keycode_map[ALC_KEY_MICMUTE_INDEX], 1);
	input_sync(spec->kb_dev);
	input_report_key(spec->kb_dev, spec->alc_mute_keycode_map[ALC_KEY_MICMUTE_INDEX], 0);
	input_sync(spec->kb_dev);
}

static int alc_register_micmute_input_device(struct hda_codec *codec)
{
	struct alc_spec *spec = codec->spec;
	int i;

	spec->kb_dev = input_allocate_device();
	if (!spec->kb_dev) {
		codec_err(codec, "Out of memory (input_allocate_device)\n");
		return -ENOMEM;
	}

	spec->alc_mute_keycode_map[ALC_KEY_MICMUTE_INDEX] = KEY_MICMUTE;

	spec->kb_dev->name = "Microphone Mute Button";
	spec->kb_dev->evbit[0] = BIT_MASK(EV_KEY);
	spec->kb_dev->keycodesize = sizeof(spec->alc_mute_keycode_map[0]);
	spec->kb_dev->keycodemax = ARRAY_SIZE(spec->alc_mute_keycode_map);
	spec->kb_dev->keycode = spec->alc_mute_keycode_map;
	for (i = 0; i < ARRAY_SIZE(spec->alc_mute_keycode_map); i++)
		set_bit(spec->alc_mute_keycode_map[i], spec->kb_dev->keybit);

	if (input_register_device(spec->kb_dev)) {
		codec_err(codec, "input_register_device failed\n");
		input_free_device(spec->kb_dev);
		spec->kb_dev = NULL;
		return -ENOMEM;
	}

	return 0;
}

/* GPIO1 = set according to SKU external amp
 * GPIO2 = mic mute hotkey
 * GPIO3 = mute LED
 * GPIO4 = mic mute LED
 */
static void alc280_fixup_hp_gpio2_mic_hotkey(struct hda_codec *codec,
					     const struct hda_fixup *fix, int action)
{
	struct alc_spec *spec = codec->spec;

	alc_fixup_hp_gpio_led(codec, action, 0x08, 0x10);
	if (action == HDA_FIXUP_ACT_PRE_PROBE) {
		spec->init_amp = ALC_INIT_DEFAULT;
		if (alc_register_micmute_input_device(codec) != 0)
			return;

		spec->gpio_mask |= 0x06;
		spec->gpio_dir |= 0x02;
		spec->gpio_data |= 0x02;
		snd_hda_codec_write_cache(codec, codec->core.afg, 0,
					  AC_VERB_SET_GPIO_UNSOLICITED_RSP_MASK, 0x04);
		snd_hda_jack_detect_enable_callback(codec, codec->core.afg,
						    gpio2_mic_hotkey_event);
		return;
	}

	if (!spec->kb_dev)
		return;

	switch (action) {
	case HDA_FIXUP_ACT_FREE:
		input_unregister_device(spec->kb_dev);
		spec->kb_dev = NULL;
	}
}

/* Line2 = mic mute hotkey
 * GPIO2 = mic mute LED
 */
static void alc233_fixup_lenovo_line2_mic_hotkey(struct hda_codec *codec,
					     const struct hda_fixup *fix, int action)
{
	struct alc_spec *spec = codec->spec;

	alc_fixup_hp_gpio_led(codec, action, 0, 0x04);
	if (action == HDA_FIXUP_ACT_PRE_PROBE) {
		spec->init_amp = ALC_INIT_DEFAULT;
		if (alc_register_micmute_input_device(codec) != 0)
			return;

		snd_hda_jack_detect_enable_callback(codec, 0x1b,
						    gpio2_mic_hotkey_event);
		return;
	}

	if (!spec->kb_dev)
		return;

	switch (action) {
	case HDA_FIXUP_ACT_FREE:
		input_unregister_device(spec->kb_dev);
		spec->kb_dev = NULL;
	}
}
#else /* INPUT */
#define alc280_fixup_hp_gpio2_mic_hotkey	NULL
#define alc233_fixup_lenovo_line2_mic_hotkey	NULL
#endif /* INPUT */

static void alc269_fixup_hp_line1_mic1_led(struct hda_codec *codec,
				const struct hda_fixup *fix, int action)
{
	struct alc_spec *spec = codec->spec;

	alc269_fixup_hp_mute_led_micx(codec, fix, action, 0x1a);
	if (action == HDA_FIXUP_ACT_PRE_PROBE) {
		spec->cap_mute_led_nid = 0x18;
		snd_hda_gen_add_micmute_led_cdev(codec, vref_micmute_led_set);
	}
}

static const struct coef_fw alc225_pre_hsmode[] = {
	UPDATE_COEF(0x4a, 1<<8, 0),
	UPDATE_COEFEX(0x57, 0x05, 1<<14, 0),
	UPDATE_COEF(0x63, 3<<14, 3<<14),
	UPDATE_COEF(0x4a, 3<<4, 2<<4),
	UPDATE_COEF(0x4a, 3<<10, 3<<10),
	UPDATE_COEF(0x45, 0x3f<<10, 0x34<<10),
	UPDATE_COEF(0x4a, 3<<10, 0),
	{}
};

static void alc_headset_mode_unplugged(struct hda_codec *codec)
{
	struct alc_spec *spec = codec->spec;
	static const struct coef_fw coef0255[] = {
		WRITE_COEF(0x1b, 0x0c0b), /* LDO and MISC control */
		WRITE_COEF(0x45, 0xd089), /* UAJ function set to menual mode */
		UPDATE_COEFEX(0x57, 0x05, 1<<14, 0), /* Direct Drive HP Amp control(Set to verb control)*/
		WRITE_COEF(0x06, 0x6104), /* Set MIC2 Vref gate with HP */
		WRITE_COEFEX(0x57, 0x03, 0x8aa6), /* Direct Drive HP Amp control */
		{}
	};
	static const struct coef_fw coef0256[] = {
		WRITE_COEF(0x1b, 0x0c4b), /* LDO and MISC control */
		WRITE_COEF(0x45, 0xd089), /* UAJ function set to menual mode */
		WRITE_COEF(0x06, 0x6104), /* Set MIC2 Vref gate with HP */
		WRITE_COEFEX(0x57, 0x03, 0x09a3), /* Direct Drive HP Amp control */
		UPDATE_COEFEX(0x57, 0x05, 1<<14, 0), /* Direct Drive HP Amp control(Set to verb control)*/
		{}
	};
	static const struct coef_fw coef0233[] = {
		WRITE_COEF(0x1b, 0x0c0b),
		WRITE_COEF(0x45, 0xc429),
		UPDATE_COEF(0x35, 0x4000, 0),
		WRITE_COEF(0x06, 0x2104),
		WRITE_COEF(0x1a, 0x0001),
		WRITE_COEF(0x26, 0x0004),
		WRITE_COEF(0x32, 0x42a3),
		{}
	};
	static const struct coef_fw coef0288[] = {
		UPDATE_COEF(0x4f, 0xfcc0, 0xc400),
		UPDATE_COEF(0x50, 0x2000, 0x2000),
		UPDATE_COEF(0x56, 0x0006, 0x0006),
		UPDATE_COEF(0x66, 0x0008, 0),
		UPDATE_COEF(0x67, 0x2000, 0),
		{}
	};
	static const struct coef_fw coef0298[] = {
		UPDATE_COEF(0x19, 0x1300, 0x0300),
		{}
	};
	static const struct coef_fw coef0292[] = {
		WRITE_COEF(0x76, 0x000e),
		WRITE_COEF(0x6c, 0x2400),
		WRITE_COEF(0x18, 0x7308),
		WRITE_COEF(0x6b, 0xc429),
		{}
	};
	static const struct coef_fw coef0293[] = {
		UPDATE_COEF(0x10, 7<<8, 6<<8), /* SET Line1 JD to 0 */
		UPDATE_COEFEX(0x57, 0x05, 1<<15|1<<13, 0x0), /* SET charge pump by verb */
		UPDATE_COEFEX(0x57, 0x03, 1<<10, 1<<10), /* SET EN_OSW to 1 */
		UPDATE_COEF(0x1a, 1<<3, 1<<3), /* Combo JD gating with LINE1-VREFO */
		WRITE_COEF(0x45, 0xc429), /* Set to TRS type */
		UPDATE_COEF(0x4a, 0x000f, 0x000e), /* Combo Jack auto detect */
		{}
	};
	static const struct coef_fw coef0668[] = {
		WRITE_COEF(0x15, 0x0d40),
		WRITE_COEF(0xb7, 0x802b),
		{}
	};
	static const struct coef_fw coef0225[] = {
		UPDATE_COEF(0x63, 3<<14, 0),
		{}
	};
	static const struct coef_fw coef0274[] = {
		UPDATE_COEF(0x4a, 0x0100, 0),
		UPDATE_COEFEX(0x57, 0x05, 0x4000, 0),
		UPDATE_COEF(0x6b, 0xf000, 0x5000),
		UPDATE_COEF(0x4a, 0x0010, 0),
		UPDATE_COEF(0x4a, 0x0c00, 0x0c00),
		WRITE_COEF(0x45, 0x5289),
		UPDATE_COEF(0x4a, 0x0c00, 0),
		{}
	};

	if (spec->no_internal_mic_pin) {
		alc_update_coef_idx(codec, 0x45, 0xf<<12 | 1<<10, 5<<12);
		return;
	}

	switch (codec->core.vendor_id) {
	case 0x10ec0255:
		alc_process_coef_fw(codec, coef0255);
		break;
	case 0x10ec0230:
	case 0x10ec0236:
	case 0x10ec0256:
	case 0x19e58326:
		alc_process_coef_fw(codec, coef0256);
		break;
	case 0x10ec0234:
	case 0x10ec0274:
	case 0x10ec0294:
		alc_process_coef_fw(codec, coef0274);
		break;
	case 0x10ec0233:
	case 0x10ec0283:
		alc_process_coef_fw(codec, coef0233);
		break;
	case 0x10ec0286:
	case 0x10ec0288:
		alc_process_coef_fw(codec, coef0288);
		break;
	case 0x10ec0298:
		alc_process_coef_fw(codec, coef0298);
		alc_process_coef_fw(codec, coef0288);
		break;
	case 0x10ec0292:
		alc_process_coef_fw(codec, coef0292);
		break;
	case 0x10ec0293:
		alc_process_coef_fw(codec, coef0293);
		break;
	case 0x10ec0668:
		alc_process_coef_fw(codec, coef0668);
		break;
	case 0x10ec0215:
	case 0x10ec0225:
	case 0x10ec0285:
	case 0x10ec0295:
	case 0x10ec0289:
	case 0x10ec0299:
		alc_process_coef_fw(codec, alc225_pre_hsmode);
		alc_process_coef_fw(codec, coef0225);
		break;
	case 0x10ec0867:
		alc_update_coefex_idx(codec, 0x57, 0x5, 1<<14, 0);
		break;
	}
	codec_dbg(codec, "Headset jack set to unplugged mode.\n");
}


static void alc_headset_mode_mic_in(struct hda_codec *codec, hda_nid_t hp_pin,
				    hda_nid_t mic_pin)
{
	static const struct coef_fw coef0255[] = {
		WRITE_COEFEX(0x57, 0x03, 0x8aa6),
		WRITE_COEF(0x06, 0x6100), /* Set MIC2 Vref gate to normal */
		{}
	};
	static const struct coef_fw coef0256[] = {
		UPDATE_COEFEX(0x57, 0x05, 1<<14, 1<<14), /* Direct Drive HP Amp control(Set to verb control)*/
		WRITE_COEFEX(0x57, 0x03, 0x09a3),
		WRITE_COEF(0x06, 0x6100), /* Set MIC2 Vref gate to normal */
		{}
	};
	static const struct coef_fw coef0233[] = {
		UPDATE_COEF(0x35, 0, 1<<14),
		WRITE_COEF(0x06, 0x2100),
		WRITE_COEF(0x1a, 0x0021),
		WRITE_COEF(0x26, 0x008c),
		{}
	};
	static const struct coef_fw coef0288[] = {
		UPDATE_COEF(0x4f, 0x00c0, 0),
		UPDATE_COEF(0x50, 0x2000, 0),
		UPDATE_COEF(0x56, 0x0006, 0),
		UPDATE_COEF(0x4f, 0xfcc0, 0xc400),
		UPDATE_COEF(0x66, 0x0008, 0x0008),
		UPDATE_COEF(0x67, 0x2000, 0x2000),
		{}
	};
	static const struct coef_fw coef0292[] = {
		WRITE_COEF(0x19, 0xa208),
		WRITE_COEF(0x2e, 0xacf0),
		{}
	};
	static const struct coef_fw coef0293[] = {
		UPDATE_COEFEX(0x57, 0x05, 0, 1<<15|1<<13), /* SET charge pump by verb */
		UPDATE_COEFEX(0x57, 0x03, 1<<10, 0), /* SET EN_OSW to 0 */
		UPDATE_COEF(0x1a, 1<<3, 0), /* Combo JD gating without LINE1-VREFO */
		{}
	};
	static const struct coef_fw coef0688[] = {
		WRITE_COEF(0xb7, 0x802b),
		WRITE_COEF(0xb5, 0x1040),
		UPDATE_COEF(0xc3, 0, 1<<12),
		{}
	};
	static const struct coef_fw coef0225[] = {
		UPDATE_COEFEX(0x57, 0x05, 1<<14, 1<<14),
		UPDATE_COEF(0x4a, 3<<4, 2<<4),
		UPDATE_COEF(0x63, 3<<14, 0),
		{}
	};
	static const struct coef_fw coef0274[] = {
		UPDATE_COEFEX(0x57, 0x05, 0x4000, 0x4000),
		UPDATE_COEF(0x4a, 0x0010, 0),
		UPDATE_COEF(0x6b, 0xf000, 0),
		{}
	};

	switch (codec->core.vendor_id) {
	case 0x10ec0255:
		alc_write_coef_idx(codec, 0x45, 0xc489);
		snd_hda_set_pin_ctl_cache(codec, hp_pin, 0);
		alc_process_coef_fw(codec, coef0255);
		snd_hda_set_pin_ctl_cache(codec, mic_pin, PIN_VREF50);
		break;
	case 0x10ec0230:
	case 0x10ec0236:
	case 0x10ec0256:
	case 0x19e58326:
		alc_write_coef_idx(codec, 0x45, 0xc489);
		snd_hda_set_pin_ctl_cache(codec, hp_pin, 0);
		alc_process_coef_fw(codec, coef0256);
		snd_hda_set_pin_ctl_cache(codec, mic_pin, PIN_VREF50);
		break;
	case 0x10ec0234:
	case 0x10ec0274:
	case 0x10ec0294:
		alc_write_coef_idx(codec, 0x45, 0x4689);
		snd_hda_set_pin_ctl_cache(codec, hp_pin, 0);
		alc_process_coef_fw(codec, coef0274);
		snd_hda_set_pin_ctl_cache(codec, mic_pin, PIN_VREF50);
		break;
	case 0x10ec0233:
	case 0x10ec0283:
		alc_write_coef_idx(codec, 0x45, 0xc429);
		snd_hda_set_pin_ctl_cache(codec, hp_pin, 0);
		alc_process_coef_fw(codec, coef0233);
		snd_hda_set_pin_ctl_cache(codec, mic_pin, PIN_VREF50);
		break;
	case 0x10ec0286:
	case 0x10ec0288:
	case 0x10ec0298:
		snd_hda_set_pin_ctl_cache(codec, hp_pin, 0);
		alc_process_coef_fw(codec, coef0288);
		snd_hda_set_pin_ctl_cache(codec, mic_pin, PIN_VREF50);
		break;
	case 0x10ec0292:
		snd_hda_set_pin_ctl_cache(codec, hp_pin, 0);
		alc_process_coef_fw(codec, coef0292);
		break;
	case 0x10ec0293:
		/* Set to TRS mode */
		alc_write_coef_idx(codec, 0x45, 0xc429);
		snd_hda_set_pin_ctl_cache(codec, hp_pin, 0);
		alc_process_coef_fw(codec, coef0293);
		snd_hda_set_pin_ctl_cache(codec, mic_pin, PIN_VREF50);
		break;
	case 0x10ec0867:
		alc_update_coefex_idx(codec, 0x57, 0x5, 0, 1<<14);
		fallthrough;
	case 0x10ec0221:
	case 0x10ec0662:
		snd_hda_set_pin_ctl_cache(codec, hp_pin, 0);
		snd_hda_set_pin_ctl_cache(codec, mic_pin, PIN_VREF50);
		break;
	case 0x10ec0668:
		alc_write_coef_idx(codec, 0x11, 0x0001);
		snd_hda_set_pin_ctl_cache(codec, hp_pin, 0);
		alc_process_coef_fw(codec, coef0688);
		snd_hda_set_pin_ctl_cache(codec, mic_pin, PIN_VREF50);
		break;
	case 0x10ec0215:
	case 0x10ec0225:
	case 0x10ec0285:
	case 0x10ec0295:
	case 0x10ec0289:
	case 0x10ec0299:
		alc_process_coef_fw(codec, alc225_pre_hsmode);
		alc_update_coef_idx(codec, 0x45, 0x3f<<10, 0x31<<10);
		snd_hda_set_pin_ctl_cache(codec, hp_pin, 0);
		alc_process_coef_fw(codec, coef0225);
		snd_hda_set_pin_ctl_cache(codec, mic_pin, PIN_VREF50);
		break;
	}
	codec_dbg(codec, "Headset jack set to mic-in mode.\n");
}

static void alc_headset_mode_default(struct hda_codec *codec)
{
	static const struct coef_fw coef0225[] = {
		UPDATE_COEF(0x45, 0x3f<<10, 0x30<<10),
		UPDATE_COEF(0x45, 0x3f<<10, 0x31<<10),
		UPDATE_COEF(0x49, 3<<8, 0<<8),
		UPDATE_COEF(0x4a, 3<<4, 3<<4),
		UPDATE_COEF(0x63, 3<<14, 0),
		UPDATE_COEF(0x67, 0xf000, 0x3000),
		{}
	};
	static const struct coef_fw coef0255[] = {
		WRITE_COEF(0x45, 0xc089),
		WRITE_COEF(0x45, 0xc489),
		WRITE_COEFEX(0x57, 0x03, 0x8ea6),
		WRITE_COEF(0x49, 0x0049),
		{}
	};
	static const struct coef_fw coef0256[] = {
		WRITE_COEF(0x45, 0xc489),
		WRITE_COEFEX(0x57, 0x03, 0x0da3),
		WRITE_COEF(0x49, 0x0049),
		UPDATE_COEFEX(0x57, 0x05, 1<<14, 0), /* Direct Drive HP Amp control(Set to verb control)*/
		WRITE_COEF(0x06, 0x6100),
		{}
	};
	static const struct coef_fw coef0233[] = {
		WRITE_COEF(0x06, 0x2100),
		WRITE_COEF(0x32, 0x4ea3),
		{}
	};
	static const struct coef_fw coef0288[] = {
		UPDATE_COEF(0x4f, 0xfcc0, 0xc400), /* Set to TRS type */
		UPDATE_COEF(0x50, 0x2000, 0x2000),
		UPDATE_COEF(0x56, 0x0006, 0x0006),
		UPDATE_COEF(0x66, 0x0008, 0),
		UPDATE_COEF(0x67, 0x2000, 0),
		{}
	};
	static const struct coef_fw coef0292[] = {
		WRITE_COEF(0x76, 0x000e),
		WRITE_COEF(0x6c, 0x2400),
		WRITE_COEF(0x6b, 0xc429),
		WRITE_COEF(0x18, 0x7308),
		{}
	};
	static const struct coef_fw coef0293[] = {
		UPDATE_COEF(0x4a, 0x000f, 0x000e), /* Combo Jack auto detect */
		WRITE_COEF(0x45, 0xC429), /* Set to TRS type */
		UPDATE_COEF(0x1a, 1<<3, 0), /* Combo JD gating without LINE1-VREFO */
		{}
	};
	static const struct coef_fw coef0688[] = {
		WRITE_COEF(0x11, 0x0041),
		WRITE_COEF(0x15, 0x0d40),
		WRITE_COEF(0xb7, 0x802b),
		{}
	};
	static const struct coef_fw coef0274[] = {
		WRITE_COEF(0x45, 0x4289),
		UPDATE_COEF(0x4a, 0x0010, 0x0010),
		UPDATE_COEF(0x6b, 0x0f00, 0),
		UPDATE_COEF(0x49, 0x0300, 0x0300),
		{}
	};

	switch (codec->core.vendor_id) {
	case 0x10ec0215:
	case 0x10ec0225:
	case 0x10ec0285:
	case 0x10ec0295:
	case 0x10ec0289:
	case 0x10ec0299:
		alc_process_coef_fw(codec, alc225_pre_hsmode);
		alc_process_coef_fw(codec, coef0225);
		break;
	case 0x10ec0255:
		alc_process_coef_fw(codec, coef0255);
		break;
	case 0x10ec0230:
	case 0x10ec0236:
	case 0x10ec0256:
	case 0x19e58326:
		alc_write_coef_idx(codec, 0x1b, 0x0e4b);
		alc_write_coef_idx(codec, 0x45, 0xc089);
		msleep(50);
		alc_process_coef_fw(codec, coef0256);
		break;
	case 0x10ec0234:
	case 0x10ec0274:
	case 0x10ec0294:
		alc_process_coef_fw(codec, coef0274);
		break;
	case 0x10ec0233:
	case 0x10ec0283:
		alc_process_coef_fw(codec, coef0233);
		break;
	case 0x10ec0286:
	case 0x10ec0288:
	case 0x10ec0298:
		alc_process_coef_fw(codec, coef0288);
		break;
	case 0x10ec0292:
		alc_process_coef_fw(codec, coef0292);
		break;
	case 0x10ec0293:
		alc_process_coef_fw(codec, coef0293);
		break;
	case 0x10ec0668:
		alc_process_coef_fw(codec, coef0688);
		break;
	case 0x10ec0867:
		alc_update_coefex_idx(codec, 0x57, 0x5, 1<<14, 0);
		break;
	}
	codec_dbg(codec, "Headset jack set to headphone (default) mode.\n");
}

/* Iphone type */
static void alc_headset_mode_ctia(struct hda_codec *codec)
{
	int val;

	static const struct coef_fw coef0255[] = {
		WRITE_COEF(0x45, 0xd489), /* Set to CTIA type */
		WRITE_COEF(0x1b, 0x0c2b),
		WRITE_COEFEX(0x57, 0x03, 0x8ea6),
		{}
	};
	static const struct coef_fw coef0256[] = {
		WRITE_COEF(0x45, 0xd489), /* Set to CTIA type */
		WRITE_COEF(0x1b, 0x0e6b),
		{}
	};
	static const struct coef_fw coef0233[] = {
		WRITE_COEF(0x45, 0xd429),
		WRITE_COEF(0x1b, 0x0c2b),
		WRITE_COEF(0x32, 0x4ea3),
		{}
	};
	static const struct coef_fw coef0288[] = {
		UPDATE_COEF(0x50, 0x2000, 0x2000),
		UPDATE_COEF(0x56, 0x0006, 0x0006),
		UPDATE_COEF(0x66, 0x0008, 0),
		UPDATE_COEF(0x67, 0x2000, 0),
		{}
	};
	static const struct coef_fw coef0292[] = {
		WRITE_COEF(0x6b, 0xd429),
		WRITE_COEF(0x76, 0x0008),
		WRITE_COEF(0x18, 0x7388),
		{}
	};
	static const struct coef_fw coef0293[] = {
		WRITE_COEF(0x45, 0xd429), /* Set to ctia type */
		UPDATE_COEF(0x10, 7<<8, 7<<8), /* SET Line1 JD to 1 */
		{}
	};
	static const struct coef_fw coef0688[] = {
		WRITE_COEF(0x11, 0x0001),
		WRITE_COEF(0x15, 0x0d60),
		WRITE_COEF(0xc3, 0x0000),
		{}
	};
	static const struct coef_fw coef0225_1[] = {
		UPDATE_COEF(0x45, 0x3f<<10, 0x35<<10),
		UPDATE_COEF(0x63, 3<<14, 2<<14),
		{}
	};
	static const struct coef_fw coef0225_2[] = {
		UPDATE_COEF(0x45, 0x3f<<10, 0x35<<10),
		UPDATE_COEF(0x63, 3<<14, 1<<14),
		{}
	};

	switch (codec->core.vendor_id) {
	case 0x10ec0255:
		alc_process_coef_fw(codec, coef0255);
		break;
	case 0x10ec0230:
	case 0x10ec0236:
	case 0x10ec0256:
	case 0x19e58326:
		alc_process_coef_fw(codec, coef0256);
		break;
	case 0x10ec0234:
	case 0x10ec0274:
	case 0x10ec0294:
		alc_write_coef_idx(codec, 0x45, 0xd689);
		break;
	case 0x10ec0233:
	case 0x10ec0283:
		alc_process_coef_fw(codec, coef0233);
		break;
	case 0x10ec0298:
		val = alc_read_coef_idx(codec, 0x50);
		if (val & (1 << 12)) {
			alc_update_coef_idx(codec, 0x8e, 0x0070, 0x0020);
			alc_update_coef_idx(codec, 0x4f, 0xfcc0, 0xd400);
			msleep(300);
		} else {
			alc_update_coef_idx(codec, 0x8e, 0x0070, 0x0010);
			alc_update_coef_idx(codec, 0x4f, 0xfcc0, 0xd400);
			msleep(300);
		}
		break;
	case 0x10ec0286:
	case 0x10ec0288:
		alc_update_coef_idx(codec, 0x4f, 0xfcc0, 0xd400);
		msleep(300);
		alc_process_coef_fw(codec, coef0288);
		break;
	case 0x10ec0292:
		alc_process_coef_fw(codec, coef0292);
		break;
	case 0x10ec0293:
		alc_process_coef_fw(codec, coef0293);
		break;
	case 0x10ec0668:
		alc_process_coef_fw(codec, coef0688);
		break;
	case 0x10ec0215:
	case 0x10ec0225:
	case 0x10ec0285:
	case 0x10ec0295:
	case 0x10ec0289:
	case 0x10ec0299:
		val = alc_read_coef_idx(codec, 0x45);
		if (val & (1 << 9))
			alc_process_coef_fw(codec, coef0225_2);
		else
			alc_process_coef_fw(codec, coef0225_1);
		break;
	case 0x10ec0867:
		alc_update_coefex_idx(codec, 0x57, 0x5, 1<<14, 0);
		break;
	}
	codec_dbg(codec, "Headset jack set to iPhone-style headset mode.\n");
}

/* Nokia type */
static void alc_headset_mode_omtp(struct hda_codec *codec)
{
	static const struct coef_fw coef0255[] = {
		WRITE_COEF(0x45, 0xe489), /* Set to OMTP Type */
		WRITE_COEF(0x1b, 0x0c2b),
		WRITE_COEFEX(0x57, 0x03, 0x8ea6),
		{}
	};
	static const struct coef_fw coef0256[] = {
		WRITE_COEF(0x45, 0xe489), /* Set to OMTP Type */
		WRITE_COEF(0x1b, 0x0e6b),
		{}
	};
	static const struct coef_fw coef0233[] = {
		WRITE_COEF(0x45, 0xe429),
		WRITE_COEF(0x1b, 0x0c2b),
		WRITE_COEF(0x32, 0x4ea3),
		{}
	};
	static const struct coef_fw coef0288[] = {
		UPDATE_COEF(0x50, 0x2000, 0x2000),
		UPDATE_COEF(0x56, 0x0006, 0x0006),
		UPDATE_COEF(0x66, 0x0008, 0),
		UPDATE_COEF(0x67, 0x2000, 0),
		{}
	};
	static const struct coef_fw coef0292[] = {
		WRITE_COEF(0x6b, 0xe429),
		WRITE_COEF(0x76, 0x0008),
		WRITE_COEF(0x18, 0x7388),
		{}
	};
	static const struct coef_fw coef0293[] = {
		WRITE_COEF(0x45, 0xe429), /* Set to omtp type */
		UPDATE_COEF(0x10, 7<<8, 7<<8), /* SET Line1 JD to 1 */
		{}
	};
	static const struct coef_fw coef0688[] = {
		WRITE_COEF(0x11, 0x0001),
		WRITE_COEF(0x15, 0x0d50),
		WRITE_COEF(0xc3, 0x0000),
		{}
	};
	static const struct coef_fw coef0225[] = {
		UPDATE_COEF(0x45, 0x3f<<10, 0x39<<10),
		UPDATE_COEF(0x63, 3<<14, 2<<14),
		{}
	};

	switch (codec->core.vendor_id) {
	case 0x10ec0255:
		alc_process_coef_fw(codec, coef0255);
		break;
	case 0x10ec0230:
	case 0x10ec0236:
	case 0x10ec0256:
	case 0x19e58326:
		alc_process_coef_fw(codec, coef0256);
		break;
	case 0x10ec0234:
	case 0x10ec0274:
	case 0x10ec0294:
		alc_write_coef_idx(codec, 0x45, 0xe689);
		break;
	case 0x10ec0233:
	case 0x10ec0283:
		alc_process_coef_fw(codec, coef0233);
		break;
	case 0x10ec0298:
		alc_update_coef_idx(codec, 0x8e, 0x0070, 0x0010);/* Headset output enable */
		alc_update_coef_idx(codec, 0x4f, 0xfcc0, 0xe400);
		msleep(300);
		break;
	case 0x10ec0286:
	case 0x10ec0288:
		alc_update_coef_idx(codec, 0x4f, 0xfcc0, 0xe400);
		msleep(300);
		alc_process_coef_fw(codec, coef0288);
		break;
	case 0x10ec0292:
		alc_process_coef_fw(codec, coef0292);
		break;
	case 0x10ec0293:
		alc_process_coef_fw(codec, coef0293);
		break;
	case 0x10ec0668:
		alc_process_coef_fw(codec, coef0688);
		break;
	case 0x10ec0215:
	case 0x10ec0225:
	case 0x10ec0285:
	case 0x10ec0295:
	case 0x10ec0289:
	case 0x10ec0299:
		alc_process_coef_fw(codec, coef0225);
		break;
	}
	codec_dbg(codec, "Headset jack set to Nokia-style headset mode.\n");
}

static void alc_determine_headset_type(struct hda_codec *codec)
{
	int val;
	bool is_ctia = false;
	struct alc_spec *spec = codec->spec;
	static const struct coef_fw coef0255[] = {
		WRITE_COEF(0x45, 0xd089), /* combo jack auto switch control(Check type)*/
		WRITE_COEF(0x49, 0x0149), /* combo jack auto switch control(Vref
 conteol) */
		{}
	};
	static const struct coef_fw coef0288[] = {
		UPDATE_COEF(0x4f, 0xfcc0, 0xd400), /* Check Type */
		{}
	};
	static const struct coef_fw coef0298[] = {
		UPDATE_COEF(0x50, 0x2000, 0x2000),
		UPDATE_COEF(0x56, 0x0006, 0x0006),
		UPDATE_COEF(0x66, 0x0008, 0),
		UPDATE_COEF(0x67, 0x2000, 0),
		UPDATE_COEF(0x19, 0x1300, 0x1300),
		{}
	};
	static const struct coef_fw coef0293[] = {
		UPDATE_COEF(0x4a, 0x000f, 0x0008), /* Combo Jack auto detect */
		WRITE_COEF(0x45, 0xD429), /* Set to ctia type */
		{}
	};
	static const struct coef_fw coef0688[] = {
		WRITE_COEF(0x11, 0x0001),
		WRITE_COEF(0xb7, 0x802b),
		WRITE_COEF(0x15, 0x0d60),
		WRITE_COEF(0xc3, 0x0c00),
		{}
	};
	static const struct coef_fw coef0274[] = {
		UPDATE_COEF(0x4a, 0x0010, 0),
		UPDATE_COEF(0x4a, 0x8000, 0),
		WRITE_COEF(0x45, 0xd289),
		UPDATE_COEF(0x49, 0x0300, 0x0300),
		{}
	};

	if (spec->no_internal_mic_pin) {
		alc_update_coef_idx(codec, 0x45, 0xf<<12 | 1<<10, 5<<12);
		return;
	}

	switch (codec->core.vendor_id) {
	case 0x10ec0255:
		alc_process_coef_fw(codec, coef0255);
		msleep(300);
		val = alc_read_coef_idx(codec, 0x46);
		is_ctia = (val & 0x0070) == 0x0070;
		break;
	case 0x10ec0230:
	case 0x10ec0236:
	case 0x10ec0256:
	case 0x19e58326:
		alc_write_coef_idx(codec, 0x1b, 0x0e4b);
		alc_write_coef_idx(codec, 0x06, 0x6104);
		alc_write_coefex_idx(codec, 0x57, 0x3, 0x09a3);

		snd_hda_codec_write(codec, 0x21, 0,
			    AC_VERB_SET_AMP_GAIN_MUTE, AMP_OUT_MUTE);
		msleep(80);
		snd_hda_codec_write(codec, 0x21, 0,
			    AC_VERB_SET_PIN_WIDGET_CONTROL, 0x0);

		alc_process_coef_fw(codec, coef0255);
		msleep(300);
		val = alc_read_coef_idx(codec, 0x46);
		is_ctia = (val & 0x0070) == 0x0070;

		alc_write_coefex_idx(codec, 0x57, 0x3, 0x0da3);
		alc_update_coefex_idx(codec, 0x57, 0x5, 1<<14, 0);

		snd_hda_codec_write(codec, 0x21, 0,
			    AC_VERB_SET_PIN_WIDGET_CONTROL, PIN_OUT);
		msleep(80);
		snd_hda_codec_write(codec, 0x21, 0,
			    AC_VERB_SET_AMP_GAIN_MUTE, AMP_OUT_UNMUTE);
		break;
	case 0x10ec0234:
	case 0x10ec0274:
	case 0x10ec0294:
		alc_process_coef_fw(codec, coef0274);
		msleep(850);
		val = alc_read_coef_idx(codec, 0x46);
		is_ctia = (val & 0x00f0) == 0x00f0;
		break;
	case 0x10ec0233:
	case 0x10ec0283:
		alc_write_coef_idx(codec, 0x45, 0xd029);
		msleep(300);
		val = alc_read_coef_idx(codec, 0x46);
		is_ctia = (val & 0x0070) == 0x0070;
		break;
	case 0x10ec0298:
		snd_hda_codec_write(codec, 0x21, 0,
			    AC_VERB_SET_AMP_GAIN_MUTE, AMP_OUT_MUTE);
		msleep(100);
		snd_hda_codec_write(codec, 0x21, 0,
			    AC_VERB_SET_PIN_WIDGET_CONTROL, 0x0);
		msleep(200);

		val = alc_read_coef_idx(codec, 0x50);
		if (val & (1 << 12)) {
			alc_update_coef_idx(codec, 0x8e, 0x0070, 0x0020);
			alc_process_coef_fw(codec, coef0288);
			msleep(350);
			val = alc_read_coef_idx(codec, 0x50);
			is_ctia = (val & 0x0070) == 0x0070;
		} else {
			alc_update_coef_idx(codec, 0x8e, 0x0070, 0x0010);
			alc_process_coef_fw(codec, coef0288);
			msleep(350);
			val = alc_read_coef_idx(codec, 0x50);
			is_ctia = (val & 0x0070) == 0x0070;
		}
		alc_process_coef_fw(codec, coef0298);
		snd_hda_codec_write(codec, 0x21, 0,
			    AC_VERB_SET_PIN_WIDGET_CONTROL, PIN_HP);
		msleep(75);
		snd_hda_codec_write(codec, 0x21, 0,
			    AC_VERB_SET_AMP_GAIN_MUTE, AMP_OUT_UNMUTE);
		break;
	case 0x10ec0286:
	case 0x10ec0288:
		alc_process_coef_fw(codec, coef0288);
		msleep(350);
		val = alc_read_coef_idx(codec, 0x50);
		is_ctia = (val & 0x0070) == 0x0070;
		break;
	case 0x10ec0292:
		alc_write_coef_idx(codec, 0x6b, 0xd429);
		msleep(300);
		val = alc_read_coef_idx(codec, 0x6c);
		is_ctia = (val & 0x001c) == 0x001c;
		break;
	case 0x10ec0293:
		alc_process_coef_fw(codec, coef0293);
		msleep(300);
		val = alc_read_coef_idx(codec, 0x46);
		is_ctia = (val & 0x0070) == 0x0070;
		break;
	case 0x10ec0668:
		alc_process_coef_fw(codec, coef0688);
		msleep(300);
		val = alc_read_coef_idx(codec, 0xbe);
		is_ctia = (val & 0x1c02) == 0x1c02;
		break;
	case 0x10ec0215:
	case 0x10ec0225:
	case 0x10ec0285:
	case 0x10ec0295:
	case 0x10ec0289:
	case 0x10ec0299:
		snd_hda_codec_write(codec, 0x21, 0,
			    AC_VERB_SET_AMP_GAIN_MUTE, AMP_OUT_MUTE);
		msleep(80);
		snd_hda_codec_write(codec, 0x21, 0,
			    AC_VERB_SET_PIN_WIDGET_CONTROL, 0x0);

		alc_process_coef_fw(codec, alc225_pre_hsmode);
		alc_update_coef_idx(codec, 0x67, 0xf000, 0x1000);
		val = alc_read_coef_idx(codec, 0x45);
		if (val & (1 << 9)) {
			alc_update_coef_idx(codec, 0x45, 0x3f<<10, 0x34<<10);
			alc_update_coef_idx(codec, 0x49, 3<<8, 2<<8);
			msleep(800);
			val = alc_read_coef_idx(codec, 0x46);
			is_ctia = (val & 0x00f0) == 0x00f0;
		} else {
			alc_update_coef_idx(codec, 0x45, 0x3f<<10, 0x34<<10);
			alc_update_coef_idx(codec, 0x49, 3<<8, 1<<8);
			msleep(800);
			val = alc_read_coef_idx(codec, 0x46);
			is_ctia = (val & 0x00f0) == 0x00f0;
		}
		alc_update_coef_idx(codec, 0x4a, 7<<6, 7<<6);
		alc_update_coef_idx(codec, 0x4a, 3<<4, 3<<4);
		alc_update_coef_idx(codec, 0x67, 0xf000, 0x3000);

		snd_hda_codec_write(codec, 0x21, 0,
			    AC_VERB_SET_PIN_WIDGET_CONTROL, PIN_OUT);
		msleep(80);
		snd_hda_codec_write(codec, 0x21, 0,
			    AC_VERB_SET_AMP_GAIN_MUTE, AMP_OUT_UNMUTE);
		break;
	case 0x10ec0867:
		is_ctia = true;
		break;
	}

	codec_dbg(codec, "Headset jack detected iPhone-style headset: %s\n",
		    is_ctia ? "yes" : "no");
	spec->current_headset_type = is_ctia ? ALC_HEADSET_TYPE_CTIA : ALC_HEADSET_TYPE_OMTP;
}

static void alc_update_headset_mode(struct hda_codec *codec)
{
	struct alc_spec *spec = codec->spec;

	hda_nid_t mux_pin = spec->gen.imux_pins[spec->gen.cur_mux[0]];
	hda_nid_t hp_pin = alc_get_hp_pin(spec);

	int new_headset_mode;

	if (!snd_hda_jack_detect(codec, hp_pin))
		new_headset_mode = ALC_HEADSET_MODE_UNPLUGGED;
	else if (mux_pin == spec->headset_mic_pin)
		new_headset_mode = ALC_HEADSET_MODE_HEADSET;
	else if (mux_pin == spec->headphone_mic_pin)
		new_headset_mode = ALC_HEADSET_MODE_MIC;
	else
		new_headset_mode = ALC_HEADSET_MODE_HEADPHONE;

	if (new_headset_mode == spec->current_headset_mode) {
		snd_hda_gen_update_outputs(codec);
		return;
	}

	switch (new_headset_mode) {
	case ALC_HEADSET_MODE_UNPLUGGED:
		alc_headset_mode_unplugged(codec);
		spec->current_headset_mode = ALC_HEADSET_MODE_UNKNOWN;
		spec->current_headset_type = ALC_HEADSET_TYPE_UNKNOWN;
		spec->gen.hp_jack_present = false;
		break;
	case ALC_HEADSET_MODE_HEADSET:
		if (spec->current_headset_type == ALC_HEADSET_TYPE_UNKNOWN)
			alc_determine_headset_type(codec);
		if (spec->current_headset_type == ALC_HEADSET_TYPE_CTIA)
			alc_headset_mode_ctia(codec);
		else if (spec->current_headset_type == ALC_HEADSET_TYPE_OMTP)
			alc_headset_mode_omtp(codec);
		spec->gen.hp_jack_present = true;
		break;
	case ALC_HEADSET_MODE_MIC:
		alc_headset_mode_mic_in(codec, hp_pin, spec->headphone_mic_pin);
		spec->gen.hp_jack_present = false;
		break;
	case ALC_HEADSET_MODE_HEADPHONE:
		alc_headset_mode_default(codec);
		spec->gen.hp_jack_present = true;
		break;
	}
	if (new_headset_mode != ALC_HEADSET_MODE_MIC) {
		snd_hda_set_pin_ctl_cache(codec, hp_pin,
					  AC_PINCTL_OUT_EN | AC_PINCTL_HP_EN);
		if (spec->headphone_mic_pin && spec->headphone_mic_pin != hp_pin)
			snd_hda_set_pin_ctl_cache(codec, spec->headphone_mic_pin,
						  PIN_VREFHIZ);
	}
	spec->current_headset_mode = new_headset_mode;

	snd_hda_gen_update_outputs(codec);
}

static void alc_update_headset_mode_hook(struct hda_codec *codec,
					 struct snd_kcontrol *kcontrol,
					 struct snd_ctl_elem_value *ucontrol)
{
	alc_update_headset_mode(codec);
}

static void alc_update_headset_jack_cb(struct hda_codec *codec,
				       struct hda_jack_callback *jack)
{
	snd_hda_gen_hp_automute(codec, jack);
	alc_update_headset_mode(codec);
}

static void alc_probe_headset_mode(struct hda_codec *codec)
{
	int i;
	struct alc_spec *spec = codec->spec;
	struct auto_pin_cfg *cfg = &spec->gen.autocfg;

	/* Find mic pins */
	for (i = 0; i < cfg->num_inputs; i++) {
		if (cfg->inputs[i].is_headset_mic && !spec->headset_mic_pin)
			spec->headset_mic_pin = cfg->inputs[i].pin;
		if (cfg->inputs[i].is_headphone_mic && !spec->headphone_mic_pin)
			spec->headphone_mic_pin = cfg->inputs[i].pin;
	}

	WARN_ON(spec->gen.cap_sync_hook);
	spec->gen.cap_sync_hook = alc_update_headset_mode_hook;
	spec->gen.automute_hook = alc_update_headset_mode;
	spec->gen.hp_automute_hook = alc_update_headset_jack_cb;
}

static void alc_fixup_headset_mode(struct hda_codec *codec,
				const struct hda_fixup *fix, int action)
{
	struct alc_spec *spec = codec->spec;

	switch (action) {
	case HDA_FIXUP_ACT_PRE_PROBE:
		spec->parse_flags |= HDA_PINCFG_HEADSET_MIC | HDA_PINCFG_HEADPHONE_MIC;
		break;
	case HDA_FIXUP_ACT_PROBE:
		alc_probe_headset_mode(codec);
		break;
	case HDA_FIXUP_ACT_INIT:
		if (is_s3_resume(codec) || is_s4_resume(codec)) {
			spec->current_headset_mode = ALC_HEADSET_MODE_UNKNOWN;
			spec->current_headset_type = ALC_HEADSET_TYPE_UNKNOWN;
		}
		alc_update_headset_mode(codec);
		break;
	}
}

static void alc_fixup_headset_mode_no_hp_mic(struct hda_codec *codec,
				const struct hda_fixup *fix, int action)
{
	if (action == HDA_FIXUP_ACT_PRE_PROBE) {
		struct alc_spec *spec = codec->spec;
		spec->parse_flags |= HDA_PINCFG_HEADSET_MIC;
	}
	else
		alc_fixup_headset_mode(codec, fix, action);
}

static void alc255_set_default_jack_type(struct hda_codec *codec)
{
	/* Set to iphone type */
	static const struct coef_fw alc255fw[] = {
		WRITE_COEF(0x1b, 0x880b),
		WRITE_COEF(0x45, 0xd089),
		WRITE_COEF(0x1b, 0x080b),
		WRITE_COEF(0x46, 0x0004),
		WRITE_COEF(0x1b, 0x0c0b),
		{}
	};
	static const struct coef_fw alc256fw[] = {
		WRITE_COEF(0x1b, 0x884b),
		WRITE_COEF(0x45, 0xd089),
		WRITE_COEF(0x1b, 0x084b),
		WRITE_COEF(0x46, 0x0004),
		WRITE_COEF(0x1b, 0x0c4b),
		{}
	};
	switch (codec->core.vendor_id) {
	case 0x10ec0255:
		alc_process_coef_fw(codec, alc255fw);
		break;
	case 0x10ec0230:
	case 0x10ec0236:
	case 0x10ec0256:
	case 0x19e58326:
		alc_process_coef_fw(codec, alc256fw);
		break;
	}
	msleep(30);
}

static void alc_fixup_headset_mode_alc255(struct hda_codec *codec,
				const struct hda_fixup *fix, int action)
{
	if (action == HDA_FIXUP_ACT_PRE_PROBE) {
		alc255_set_default_jack_type(codec);
	}
	alc_fixup_headset_mode(codec, fix, action);
}

static void alc_fixup_headset_mode_alc255_no_hp_mic(struct hda_codec *codec,
				const struct hda_fixup *fix, int action)
{
	if (action == HDA_FIXUP_ACT_PRE_PROBE) {
		struct alc_spec *spec = codec->spec;
		spec->parse_flags |= HDA_PINCFG_HEADSET_MIC;
		alc255_set_default_jack_type(codec);
	}
	else
		alc_fixup_headset_mode(codec, fix, action);
}

static void alc288_update_headset_jack_cb(struct hda_codec *codec,
				       struct hda_jack_callback *jack)
{
	struct alc_spec *spec = codec->spec;

	alc_update_headset_jack_cb(codec, jack);
	/* Headset Mic enable or disable, only for Dell Dino */
	alc_update_gpio_data(codec, 0x40, spec->gen.hp_jack_present);
}

static void alc_fixup_headset_mode_dell_alc288(struct hda_codec *codec,
				const struct hda_fixup *fix, int action)
{
	alc_fixup_headset_mode(codec, fix, action);
	if (action == HDA_FIXUP_ACT_PROBE) {
		struct alc_spec *spec = codec->spec;
		/* toggled via hp_automute_hook */
		spec->gpio_mask |= 0x40;
		spec->gpio_dir |= 0x40;
		spec->gen.hp_automute_hook = alc288_update_headset_jack_cb;
	}
}

static void alc_fixup_auto_mute_via_amp(struct hda_codec *codec,
					const struct hda_fixup *fix, int action)
{
	if (action == HDA_FIXUP_ACT_PRE_PROBE) {
		struct alc_spec *spec = codec->spec;
		spec->gen.auto_mute_via_amp = 1;
	}
}

static void alc_fixup_no_shutup(struct hda_codec *codec,
				const struct hda_fixup *fix, int action)
{
	if (action == HDA_FIXUP_ACT_PRE_PROBE) {
		struct alc_spec *spec = codec->spec;
		spec->no_shutup_pins = 1;
	}
}

static void alc_fixup_disable_aamix(struct hda_codec *codec,
				    const struct hda_fixup *fix, int action)
{
	if (action == HDA_FIXUP_ACT_PRE_PROBE) {
		struct alc_spec *spec = codec->spec;
		/* Disable AA-loopback as it causes white noise */
		spec->gen.mixer_nid = 0;
	}
}

/* fixup for Thinkpad docks: add dock pins, avoid HP parser fixup */
static void alc_fixup_tpt440_dock(struct hda_codec *codec,
				  const struct hda_fixup *fix, int action)
{
	static const struct hda_pintbl pincfgs[] = {
		{ 0x16, 0x21211010 }, /* dock headphone */
		{ 0x19, 0x21a11010 }, /* dock mic */
		{ }
	};
	struct alc_spec *spec = codec->spec;

	if (action == HDA_FIXUP_ACT_PRE_PROBE) {
		spec->parse_flags = HDA_PINCFG_NO_HP_FIXUP;
		codec->power_save_node = 0; /* avoid click noises */
		snd_hda_apply_pincfgs(codec, pincfgs);
	}
}

static void alc_fixup_tpt470_dock(struct hda_codec *codec,
				  const struct hda_fixup *fix, int action)
{
	static const struct hda_pintbl pincfgs[] = {
		{ 0x17, 0x21211010 }, /* dock headphone */
		{ 0x19, 0x21a11010 }, /* dock mic */
		{ }
	};
	struct alc_spec *spec = codec->spec;

	if (action == HDA_FIXUP_ACT_PRE_PROBE) {
		spec->parse_flags = HDA_PINCFG_NO_HP_FIXUP;
		snd_hda_apply_pincfgs(codec, pincfgs);
	} else if (action == HDA_FIXUP_ACT_INIT) {
		/* Enable DOCK device */
		snd_hda_codec_write(codec, 0x17, 0,
			    AC_VERB_SET_CONFIG_DEFAULT_BYTES_3, 0);
		/* Enable DOCK device */
		snd_hda_codec_write(codec, 0x19, 0,
			    AC_VERB_SET_CONFIG_DEFAULT_BYTES_3, 0);
	}
}

static void alc_fixup_tpt470_dacs(struct hda_codec *codec,
				  const struct hda_fixup *fix, int action)
{
	/* Assure the speaker pin to be coupled with DAC NID 0x03; otherwise
	 * the speaker output becomes too low by some reason on Thinkpads with
	 * ALC298 codec
	 */
	static const hda_nid_t preferred_pairs[] = {
		0x14, 0x03, 0x17, 0x02, 0x21, 0x02,
		0
	};
	struct alc_spec *spec = codec->spec;

	if (action == HDA_FIXUP_ACT_PRE_PROBE)
		spec->gen.preferred_dacs = preferred_pairs;
}

static void alc295_fixup_asus_dacs(struct hda_codec *codec,
				   const struct hda_fixup *fix, int action)
{
	static const hda_nid_t preferred_pairs[] = {
		0x17, 0x02, 0x21, 0x03, 0
	};
	struct alc_spec *spec = codec->spec;

	if (action == HDA_FIXUP_ACT_PRE_PROBE)
		spec->gen.preferred_dacs = preferred_pairs;
}

static void alc_shutup_dell_xps13(struct hda_codec *codec)
{
	struct alc_spec *spec = codec->spec;
	int hp_pin = alc_get_hp_pin(spec);

	/* Prevent pop noises when headphones are plugged in */
	snd_hda_codec_write(codec, hp_pin, 0,
			    AC_VERB_SET_AMP_GAIN_MUTE, AMP_OUT_MUTE);
	msleep(20);
}

static void alc_fixup_dell_xps13(struct hda_codec *codec,
				const struct hda_fixup *fix, int action)
{
	struct alc_spec *spec = codec->spec;
	struct hda_input_mux *imux = &spec->gen.input_mux;
	int i;

	switch (action) {
	case HDA_FIXUP_ACT_PRE_PROBE:
		/* mic pin 0x19 must be initialized with Vref Hi-Z, otherwise
		 * it causes a click noise at start up
		 */
		snd_hda_codec_set_pin_target(codec, 0x19, PIN_VREFHIZ);
		spec->shutup = alc_shutup_dell_xps13;
		break;
	case HDA_FIXUP_ACT_PROBE:
		/* Make the internal mic the default input source. */
		for (i = 0; i < imux->num_items; i++) {
			if (spec->gen.imux_pins[i] == 0x12) {
				spec->gen.cur_mux[0] = i;
				break;
			}
		}
		break;
	}
}

static void alc_fixup_headset_mode_alc662(struct hda_codec *codec,
				const struct hda_fixup *fix, int action)
{
	struct alc_spec *spec = codec->spec;

	if (action == HDA_FIXUP_ACT_PRE_PROBE) {
		spec->parse_flags |= HDA_PINCFG_HEADSET_MIC;
		spec->gen.hp_mic = 1; /* Mic-in is same pin as headphone */

		/* Disable boost for mic-in permanently. (This code is only called
		   from quirks that guarantee that the headphone is at NID 0x1b.) */
		snd_hda_codec_write(codec, 0x1b, 0, AC_VERB_SET_AMP_GAIN_MUTE, 0x7000);
		snd_hda_override_wcaps(codec, 0x1b, get_wcaps(codec, 0x1b) & ~AC_WCAP_IN_AMP);
	} else
		alc_fixup_headset_mode(codec, fix, action);
}

static void alc_fixup_headset_mode_alc668(struct hda_codec *codec,
				const struct hda_fixup *fix, int action)
{
	if (action == HDA_FIXUP_ACT_PRE_PROBE) {
		alc_write_coef_idx(codec, 0xc4, 0x8000);
		alc_update_coef_idx(codec, 0xc2, ~0xfe, 0);
		snd_hda_set_pin_ctl_cache(codec, 0x18, 0);
	}
	alc_fixup_headset_mode(codec, fix, action);
}

/* Returns the nid of the external mic input pin, or 0 if it cannot be found. */
static int find_ext_mic_pin(struct hda_codec *codec)
{
	struct alc_spec *spec = codec->spec;
	struct auto_pin_cfg *cfg = &spec->gen.autocfg;
	hda_nid_t nid;
	unsigned int defcfg;
	int i;

	for (i = 0; i < cfg->num_inputs; i++) {
		if (cfg->inputs[i].type != AUTO_PIN_MIC)
			continue;
		nid = cfg->inputs[i].pin;
		defcfg = snd_hda_codec_get_pincfg(codec, nid);
		if (snd_hda_get_input_pin_attr(defcfg) == INPUT_PIN_ATTR_INT)
			continue;
		return nid;
	}

	return 0;
}

static void alc271_hp_gate_mic_jack(struct hda_codec *codec,
				    const struct hda_fixup *fix,
				    int action)
{
	struct alc_spec *spec = codec->spec;

	if (action == HDA_FIXUP_ACT_PROBE) {
		int mic_pin = find_ext_mic_pin(codec);
		int hp_pin = alc_get_hp_pin(spec);

		if (snd_BUG_ON(!mic_pin || !hp_pin))
			return;
		snd_hda_jack_set_gating_jack(codec, mic_pin, hp_pin);
	}
}

static void alc269_fixup_limit_int_mic_boost(struct hda_codec *codec,
					     const struct hda_fixup *fix,
					     int action)
{
	struct alc_spec *spec = codec->spec;
	struct auto_pin_cfg *cfg = &spec->gen.autocfg;
	int i;

	/* The mic boosts on level 2 and 3 are too noisy
	   on the internal mic input.
	   Therefore limit the boost to 0 or 1. */

	if (action != HDA_FIXUP_ACT_PROBE)
		return;

	for (i = 0; i < cfg->num_inputs; i++) {
		hda_nid_t nid = cfg->inputs[i].pin;
		unsigned int defcfg;
		if (cfg->inputs[i].type != AUTO_PIN_MIC)
			continue;
		defcfg = snd_hda_codec_get_pincfg(codec, nid);
		if (snd_hda_get_input_pin_attr(defcfg) != INPUT_PIN_ATTR_INT)
			continue;

		snd_hda_override_amp_caps(codec, nid, HDA_INPUT,
					  (0x00 << AC_AMPCAP_OFFSET_SHIFT) |
					  (0x01 << AC_AMPCAP_NUM_STEPS_SHIFT) |
					  (0x2f << AC_AMPCAP_STEP_SIZE_SHIFT) |
					  (0 << AC_AMPCAP_MUTE_SHIFT));
	}
}

static void alc283_hp_automute_hook(struct hda_codec *codec,
				    struct hda_jack_callback *jack)
{
	struct alc_spec *spec = codec->spec;
	int vref;

	msleep(200);
	snd_hda_gen_hp_automute(codec, jack);

	vref = spec->gen.hp_jack_present ? PIN_VREF80 : 0;

	msleep(600);
	snd_hda_codec_write(codec, 0x19, 0, AC_VERB_SET_PIN_WIDGET_CONTROL,
			    vref);
}

static void alc283_fixup_chromebook(struct hda_codec *codec,
				    const struct hda_fixup *fix, int action)
{
	struct alc_spec *spec = codec->spec;

	switch (action) {
	case HDA_FIXUP_ACT_PRE_PROBE:
		snd_hda_override_wcaps(codec, 0x03, 0);
		/* Disable AA-loopback as it causes white noise */
		spec->gen.mixer_nid = 0;
		break;
	case HDA_FIXUP_ACT_INIT:
		/* MIC2-VREF control */
		/* Set to manual mode */
		alc_update_coef_idx(codec, 0x06, 0x000c, 0);
		/* Enable Line1 input control by verb */
		alc_update_coef_idx(codec, 0x1a, 0, 1 << 4);
		break;
	}
}

static void alc283_fixup_sense_combo_jack(struct hda_codec *codec,
				    const struct hda_fixup *fix, int action)
{
	struct alc_spec *spec = codec->spec;

	switch (action) {
	case HDA_FIXUP_ACT_PRE_PROBE:
		spec->gen.hp_automute_hook = alc283_hp_automute_hook;
		break;
	case HDA_FIXUP_ACT_INIT:
		/* MIC2-VREF control */
		/* Set to manual mode */
		alc_update_coef_idx(codec, 0x06, 0x000c, 0);
		break;
	}
}

/* mute tablet speaker pin (0x14) via dock plugging in addition */
static void asus_tx300_automute(struct hda_codec *codec)
{
	struct alc_spec *spec = codec->spec;
	snd_hda_gen_update_outputs(codec);
	if (snd_hda_jack_detect(codec, 0x1b))
		spec->gen.mute_bits |= (1ULL << 0x14);
}

static void alc282_fixup_asus_tx300(struct hda_codec *codec,
				    const struct hda_fixup *fix, int action)
{
	struct alc_spec *spec = codec->spec;
	static const struct hda_pintbl dock_pins[] = {
		{ 0x1b, 0x21114000 }, /* dock speaker pin */
		{}
	};

	switch (action) {
	case HDA_FIXUP_ACT_PRE_PROBE:
		spec->init_amp = ALC_INIT_DEFAULT;
		/* TX300 needs to set up GPIO2 for the speaker amp */
		alc_setup_gpio(codec, 0x04);
		snd_hda_apply_pincfgs(codec, dock_pins);
		spec->gen.auto_mute_via_amp = 1;
		spec->gen.automute_hook = asus_tx300_automute;
		snd_hda_jack_detect_enable_callback(codec, 0x1b,
						    snd_hda_gen_hp_automute);
		break;
	case HDA_FIXUP_ACT_PROBE:
		spec->init_amp = ALC_INIT_DEFAULT;
		break;
	case HDA_FIXUP_ACT_BUILD:
		/* this is a bit tricky; give more sane names for the main
		 * (tablet) speaker and the dock speaker, respectively
		 */
		rename_ctl(codec, "Speaker Playback Switch",
			   "Dock Speaker Playback Switch");
		rename_ctl(codec, "Bass Speaker Playback Switch",
			   "Speaker Playback Switch");
		break;
	}
}

static void alc290_fixup_mono_speakers(struct hda_codec *codec,
				       const struct hda_fixup *fix, int action)
{
	if (action == HDA_FIXUP_ACT_PRE_PROBE) {
		/* DAC node 0x03 is giving mono output. We therefore want to
		   make sure 0x14 (front speaker) and 0x15 (headphones) use the
		   stereo DAC, while leaving 0x17 (bass speaker) for node 0x03. */
		static const hda_nid_t conn1[] = { 0x0c };
		snd_hda_override_conn_list(codec, 0x14, ARRAY_SIZE(conn1), conn1);
		snd_hda_override_conn_list(codec, 0x15, ARRAY_SIZE(conn1), conn1);
	}
}

static void alc298_fixup_speaker_volume(struct hda_codec *codec,
					const struct hda_fixup *fix, int action)
{
	if (action == HDA_FIXUP_ACT_PRE_PROBE) {
		/* The speaker is routed to the Node 0x06 by a mistake, as a result
		   we can't adjust the speaker's volume since this node does not has
		   Amp-out capability. we change the speaker's route to:
		   Node 0x02 (Audio Output) -> Node 0x0c (Audio Mixer) -> Node 0x17 (
		   Pin Complex), since Node 0x02 has Amp-out caps, we can adjust
		   speaker's volume now. */

		static const hda_nid_t conn1[] = { 0x0c };
		snd_hda_override_conn_list(codec, 0x17, ARRAY_SIZE(conn1), conn1);
	}
}

/* disable DAC3 (0x06) selection on NID 0x17 as it has no volume amp control */
static void alc295_fixup_disable_dac3(struct hda_codec *codec,
				      const struct hda_fixup *fix, int action)
{
	if (action == HDA_FIXUP_ACT_PRE_PROBE) {
		static const hda_nid_t conn[] = { 0x02, 0x03 };
		snd_hda_override_conn_list(codec, 0x17, ARRAY_SIZE(conn), conn);
	}
}

/* force NID 0x17 (Bass Speaker) to DAC1 to share it with the main speaker */
static void alc285_fixup_speaker2_to_dac1(struct hda_codec *codec,
					  const struct hda_fixup *fix, int action)
{
	if (action == HDA_FIXUP_ACT_PRE_PROBE) {
		static const hda_nid_t conn[] = { 0x02 };
		snd_hda_override_conn_list(codec, 0x17, ARRAY_SIZE(conn), conn);
	}
}

/* Hook to update amp GPIO4 for automute */
static void alc280_hp_gpio4_automute_hook(struct hda_codec *codec,
					  struct hda_jack_callback *jack)
{
	struct alc_spec *spec = codec->spec;

	snd_hda_gen_hp_automute(codec, jack);
	/* mute_led_polarity is set to 0, so we pass inverted value here */
	alc_update_gpio_led(codec, 0x10, spec->mute_led_polarity,
			    !spec->gen.hp_jack_present);
}

/* Manage GPIOs for HP EliteBook Folio 9480m.
 *
 * GPIO4 is the headphone amplifier power control
 * GPIO3 is the audio output mute indicator LED
 */

static void alc280_fixup_hp_9480m(struct hda_codec *codec,
				  const struct hda_fixup *fix,
				  int action)
{
	struct alc_spec *spec = codec->spec;

	alc_fixup_hp_gpio_led(codec, action, 0x08, 0);
	if (action == HDA_FIXUP_ACT_PRE_PROBE) {
		/* amp at GPIO4; toggled via alc280_hp_gpio4_automute_hook() */
		spec->gpio_mask |= 0x10;
		spec->gpio_dir |= 0x10;
		spec->gen.hp_automute_hook = alc280_hp_gpio4_automute_hook;
	}
}

static void alc275_fixup_gpio4_off(struct hda_codec *codec,
				   const struct hda_fixup *fix,
				   int action)
{
	struct alc_spec *spec = codec->spec;

	if (action == HDA_FIXUP_ACT_PRE_PROBE) {
		spec->gpio_mask |= 0x04;
		spec->gpio_dir |= 0x04;
		/* set data bit low */
	}
}

/* Quirk for Thinkpad X1 7th and 8th Gen
 * The following fixed routing needed
 * DAC1 (NID 0x02) -> Speaker (NID 0x14); some eq applied secretly
 * DAC2 (NID 0x03) -> Bass (NID 0x17) & Headphone (NID 0x21); sharing a DAC
 * DAC3 (NID 0x06) -> Unused, due to the lack of volume amp
 */
static void alc285_fixup_thinkpad_x1_gen7(struct hda_codec *codec,
					  const struct hda_fixup *fix, int action)
{
	static const hda_nid_t conn[] = { 0x02, 0x03 }; /* exclude 0x06 */
	static const hda_nid_t preferred_pairs[] = {
		0x14, 0x02, 0x17, 0x03, 0x21, 0x03, 0
	};
	struct alc_spec *spec = codec->spec;

	switch (action) {
	case HDA_FIXUP_ACT_PRE_PROBE:
		snd_hda_override_conn_list(codec, 0x17, ARRAY_SIZE(conn), conn);
		spec->gen.preferred_dacs = preferred_pairs;
		break;
	case HDA_FIXUP_ACT_BUILD:
		/* The generic parser creates somewhat unintuitive volume ctls
		 * with the fixed routing above, and the shared DAC2 may be
		 * confusing for PA.
		 * Rename those to unique names so that PA doesn't touch them
		 * and use only Master volume.
		 */
		rename_ctl(codec, "Front Playback Volume", "DAC1 Playback Volume");
		rename_ctl(codec, "Bass Speaker Playback Volume", "DAC2 Playback Volume");
		break;
	}
}

static void alc233_alc662_fixup_lenovo_dual_codecs(struct hda_codec *codec,
					 const struct hda_fixup *fix,
					 int action)
{
	alc_fixup_dual_codecs(codec, fix, action);
	switch (action) {
	case HDA_FIXUP_ACT_PRE_PROBE:
		/* override card longname to provide a unique UCM profile */
		strcpy(codec->card->longname, "HDAudio-Lenovo-DualCodecs");
		break;
	case HDA_FIXUP_ACT_BUILD:
		/* rename Capture controls depending on the codec */
		rename_ctl(codec, "Capture Volume",
			   codec->addr == 0 ?
			   "Rear-Panel Capture Volume" :
			   "Front-Panel Capture Volume");
		rename_ctl(codec, "Capture Switch",
			   codec->addr == 0 ?
			   "Rear-Panel Capture Switch" :
			   "Front-Panel Capture Switch");
		break;
	}
}

static void alc225_fixup_s3_pop_noise(struct hda_codec *codec,
				      const struct hda_fixup *fix, int action)
{
	if (action != HDA_FIXUP_ACT_PRE_PROBE)
		return;

	codec->power_save_node = 1;
}

/* Forcibly assign NID 0x03 to HP/LO while NID 0x02 to SPK for EQ */
static void alc274_fixup_bind_dacs(struct hda_codec *codec,
				    const struct hda_fixup *fix, int action)
{
	struct alc_spec *spec = codec->spec;
	static const hda_nid_t preferred_pairs[] = {
		0x21, 0x03, 0x1b, 0x03, 0x16, 0x02,
		0
	};

	if (action != HDA_FIXUP_ACT_PRE_PROBE)
		return;

	spec->gen.preferred_dacs = preferred_pairs;
	spec->gen.auto_mute_via_amp = 1;
	codec->power_save_node = 0;
}

/* avoid DAC 0x06 for bass speaker 0x17; it has no volume control */
static void alc289_fixup_asus_ga401(struct hda_codec *codec,
				    const struct hda_fixup *fix, int action)
{
	static const hda_nid_t preferred_pairs[] = {
		0x14, 0x02, 0x17, 0x02, 0x21, 0x03, 0
	};
	struct alc_spec *spec = codec->spec;

	if (action == HDA_FIXUP_ACT_PRE_PROBE) {
		spec->gen.preferred_dacs = preferred_pairs;
		spec->gen.obey_preferred_dacs = 1;
	}
}

/* The DAC of NID 0x3 will introduce click/pop noise on headphones, so invalidate it */
static void alc285_fixup_invalidate_dacs(struct hda_codec *codec,
			      const struct hda_fixup *fix, int action)
{
	if (action != HDA_FIXUP_ACT_PRE_PROBE)
		return;

	snd_hda_override_wcaps(codec, 0x03, 0);
}

static void alc_combo_jack_hp_jd_restart(struct hda_codec *codec)
{
	switch (codec->core.vendor_id) {
	case 0x10ec0274:
	case 0x10ec0294:
	case 0x10ec0225:
	case 0x10ec0295:
	case 0x10ec0299:
		alc_update_coef_idx(codec, 0x4a, 0x8000, 1 << 15); /* Reset HP JD */
		alc_update_coef_idx(codec, 0x4a, 0x8000, 0 << 15);
		break;
	case 0x10ec0230:
	case 0x10ec0235:
	case 0x10ec0236:
	case 0x10ec0255:
	case 0x10ec0256:
	case 0x10ec0257:
	case 0x19e58326:
		alc_update_coef_idx(codec, 0x1b, 0x8000, 1 << 15); /* Reset HP JD */
		alc_update_coef_idx(codec, 0x1b, 0x8000, 0 << 15);
		break;
	}
}

static void alc295_fixup_chromebook(struct hda_codec *codec,
				    const struct hda_fixup *fix, int action)
{
	struct alc_spec *spec = codec->spec;

	switch (action) {
	case HDA_FIXUP_ACT_PRE_PROBE:
		spec->ultra_low_power = true;
		break;
	case HDA_FIXUP_ACT_INIT:
		alc_combo_jack_hp_jd_restart(codec);
		break;
	}
}

static void alc256_fixup_chromebook(struct hda_codec *codec,
				    const struct hda_fixup *fix, int action)
{
	struct alc_spec *spec = codec->spec;

	switch (action) {
	case HDA_FIXUP_ACT_PRE_PROBE:
		spec->gen.suppress_auto_mute = 1;
		spec->gen.suppress_auto_mic = 1;
		spec->en_3kpull_low = false;
		break;
	}
}

static void alc_fixup_disable_mic_vref(struct hda_codec *codec,
				  const struct hda_fixup *fix, int action)
{
	if (action == HDA_FIXUP_ACT_PRE_PROBE)
		snd_hda_codec_set_pin_target(codec, 0x19, PIN_VREFHIZ);
}


static void alc294_gx502_toggle_output(struct hda_codec *codec,
					struct hda_jack_callback *cb)
{
	/* The Windows driver sets the codec up in a very different way where
	 * it appears to leave 0x10 = 0x8a20 set. For Linux we need to toggle it
	 */
	if (snd_hda_jack_detect_state(codec, 0x21) == HDA_JACK_PRESENT)
		alc_write_coef_idx(codec, 0x10, 0x8a20);
	else
		alc_write_coef_idx(codec, 0x10, 0x0a20);
}

static void alc294_fixup_gx502_hp(struct hda_codec *codec,
					const struct hda_fixup *fix, int action)
{
	/* Pin 0x21: headphones/headset mic */
	if (!is_jack_detectable(codec, 0x21))
		return;

	switch (action) {
	case HDA_FIXUP_ACT_PRE_PROBE:
		snd_hda_jack_detect_enable_callback(codec, 0x21,
				alc294_gx502_toggle_output);
		break;
	case HDA_FIXUP_ACT_INIT:
		/* Make sure to start in a correct state, i.e. if
		 * headphones have been plugged in before powering up the system
		 */
		alc294_gx502_toggle_output(codec, NULL);
		break;
	}
}

static void alc294_gu502_toggle_output(struct hda_codec *codec,
				       struct hda_jack_callback *cb)
{
	/* Windows sets 0x10 to 0x8420 for Node 0x20 which is
	 * responsible from changes between speakers and headphones
	 */
	if (snd_hda_jack_detect_state(codec, 0x21) == HDA_JACK_PRESENT)
		alc_write_coef_idx(codec, 0x10, 0x8420);
	else
		alc_write_coef_idx(codec, 0x10, 0x0a20);
}

static void alc294_fixup_gu502_hp(struct hda_codec *codec,
				  const struct hda_fixup *fix, int action)
{
	if (!is_jack_detectable(codec, 0x21))
		return;

	switch (action) {
	case HDA_FIXUP_ACT_PRE_PROBE:
		snd_hda_jack_detect_enable_callback(codec, 0x21,
				alc294_gu502_toggle_output);
		break;
	case HDA_FIXUP_ACT_INIT:
		alc294_gu502_toggle_output(codec, NULL);
		break;
	}
}

static void  alc285_fixup_hp_gpio_amp_init(struct hda_codec *codec,
			      const struct hda_fixup *fix, int action)
{
	if (action != HDA_FIXUP_ACT_INIT)
		return;

	msleep(100);
	alc_write_coef_idx(codec, 0x65, 0x0);
}

static void alc274_fixup_hp_headset_mic(struct hda_codec *codec,
				    const struct hda_fixup *fix, int action)
{
	switch (action) {
	case HDA_FIXUP_ACT_INIT:
		alc_combo_jack_hp_jd_restart(codec);
		break;
	}
}

static void alc_fixup_no_int_mic(struct hda_codec *codec,
				    const struct hda_fixup *fix, int action)
{
	struct alc_spec *spec = codec->spec;

	switch (action) {
	case HDA_FIXUP_ACT_PRE_PROBE:
		/* Mic RING SLEEVE swap for combo jack */
		alc_update_coef_idx(codec, 0x45, 0xf<<12 | 1<<10, 5<<12);
		spec->no_internal_mic_pin = true;
		break;
	case HDA_FIXUP_ACT_INIT:
		alc_combo_jack_hp_jd_restart(codec);
		break;
	}
}

/* GPIO1 = amplifier on/off
 * GPIO3 = mic mute LED
 */
static void alc285_fixup_hp_spectre_x360_eb1(struct hda_codec *codec,
					  const struct hda_fixup *fix, int action)
{
	static const hda_nid_t conn[] = { 0x02 };

	struct alc_spec *spec = codec->spec;
	static const struct hda_pintbl pincfgs[] = {
		{ 0x14, 0x90170110 },  /* front/high speakers */
		{ 0x17, 0x90170130 },  /* back/bass speakers */
		{ }
	};

	//enable micmute led
	alc_fixup_hp_gpio_led(codec, action, 0x00, 0x04);

	switch (action) {
	case HDA_FIXUP_ACT_PRE_PROBE:
		spec->micmute_led_polarity = 1;
		/* needed for amp of back speakers */
		spec->gpio_mask |= 0x01;
		spec->gpio_dir |= 0x01;
		snd_hda_apply_pincfgs(codec, pincfgs);
		/* share DAC to have unified volume control */
		snd_hda_override_conn_list(codec, 0x14, ARRAY_SIZE(conn), conn);
		snd_hda_override_conn_list(codec, 0x17, ARRAY_SIZE(conn), conn);
		break;
	case HDA_FIXUP_ACT_INIT:
		/* need to toggle GPIO to enable the amp of back speakers */
		alc_update_gpio_data(codec, 0x01, true);
		msleep(100);
		alc_update_gpio_data(codec, 0x01, false);
		break;
	}
}

static void alc285_fixup_hp_spectre_x360(struct hda_codec *codec,
					  const struct hda_fixup *fix, int action)
{
	static const hda_nid_t conn[] = { 0x02 };
	static const struct hda_pintbl pincfgs[] = {
		{ 0x14, 0x90170110 },  /* rear speaker */
		{ }
	};

	switch (action) {
	case HDA_FIXUP_ACT_PRE_PROBE:
		snd_hda_apply_pincfgs(codec, pincfgs);
		/* force front speaker to DAC1 */
		snd_hda_override_conn_list(codec, 0x17, ARRAY_SIZE(conn), conn);
		break;
	}
}

static void alc285_fixup_hp_envy_x360(struct hda_codec *codec,
				      const struct hda_fixup *fix,
				      int action)
{
	static const struct coef_fw coefs[] = {
		WRITE_COEF(0x08, 0x6a0c), WRITE_COEF(0x0d, 0xa023),
		WRITE_COEF(0x10, 0x0320), WRITE_COEF(0x1a, 0x8c03),
		WRITE_COEF(0x25, 0x1800), WRITE_COEF(0x26, 0x003a),
		WRITE_COEF(0x28, 0x1dfe), WRITE_COEF(0x29, 0xb014),
		WRITE_COEF(0x2b, 0x1dfe), WRITE_COEF(0x37, 0xfe15),
		WRITE_COEF(0x38, 0x7909), WRITE_COEF(0x45, 0xd489),
		WRITE_COEF(0x46, 0x00f4), WRITE_COEF(0x4a, 0x21e0),
		WRITE_COEF(0x66, 0x03f0), WRITE_COEF(0x67, 0x1000),
		WRITE_COEF(0x6e, 0x1005), { }
	};

	static const struct hda_pintbl pincfgs[] = {
		{ 0x12, 0xb7a60130 },  /* Internal microphone*/
		{ 0x14, 0x90170150 },  /* B&O soundbar speakers */
		{ 0x17, 0x90170153 },  /* Side speakers */
		{ 0x19, 0x03a11040 },  /* Headset microphone */
		{ }
	};

	switch (action) {
	case HDA_FIXUP_ACT_PRE_PROBE:
		snd_hda_apply_pincfgs(codec, pincfgs);

		/* Fixes volume control problem for side speakers */
		alc295_fixup_disable_dac3(codec, fix, action);

		/* Fixes no sound from headset speaker */
		snd_hda_codec_amp_stereo(codec, 0x21, HDA_OUTPUT, 0, -1, 0);

		/* Auto-enable headset mic when plugged */
		snd_hda_jack_set_gating_jack(codec, 0x19, 0x21);

		/* Headset mic volume enhancement */
		snd_hda_codec_set_pin_target(codec, 0x19, PIN_VREF50);
		break;
	case HDA_FIXUP_ACT_INIT:
		alc_process_coef_fw(codec, coefs);
		break;
	case HDA_FIXUP_ACT_BUILD:
		rename_ctl(codec, "Bass Speaker Playback Volume",
			   "B&O-Tuned Playback Volume");
		rename_ctl(codec, "Front Playback Switch",
			   "B&O Soundbar Playback Switch");
		rename_ctl(codec, "Bass Speaker Playback Switch",
			   "Side Speaker Playback Switch");
		break;
	}
}

/* for hda_fixup_thinkpad_acpi() */
#include "thinkpad_helper.c"

static void alc_fixup_thinkpad_acpi(struct hda_codec *codec,
				    const struct hda_fixup *fix, int action)
{
	alc_fixup_no_shutup(codec, fix, action); /* reduce click noise */
	hda_fixup_thinkpad_acpi(codec, fix, action);
}

/* Fixup for Lenovo Legion 15IMHg05 speaker output on headset removal. */
static void alc287_fixup_legion_15imhg05_speakers(struct hda_codec *codec,
						  const struct hda_fixup *fix,
						  int action)
{
	struct alc_spec *spec = codec->spec;

	switch (action) {
	case HDA_FIXUP_ACT_PRE_PROBE:
		spec->gen.suppress_auto_mute = 1;
		break;
	}
}

static void comp_acpi_device_notify(acpi_handle handle, u32 event, void *data)
{
	struct hda_codec *cdc = data;
	struct alc_spec *spec = cdc->spec;

	codec_info(cdc, "ACPI Notification %d\n", event);

	hda_component_acpi_device_notify(spec->comps, ARRAY_SIZE(spec->comps),
					 handle, event, data);
}

static int comp_bind(struct device *dev)
{
	struct hda_codec *cdc = dev_to_hda_codec(dev);
	struct alc_spec *spec = cdc->spec;
	int ret;

	ret = hda_component_manager_bind(cdc, spec->comps, ARRAY_SIZE(spec->comps));
	if (ret)
		return ret;

	return hda_component_manager_bind_acpi_notifications(cdc,
							     spec->comps, ARRAY_SIZE(spec->comps),
							     comp_acpi_device_notify, cdc);
}

static void comp_unbind(struct device *dev)
{
	struct hda_codec *cdc = dev_to_hda_codec(dev);
	struct alc_spec *spec = cdc->spec;

	hda_component_manager_unbind_acpi_notifications(cdc, spec->comps, comp_acpi_device_notify);
	hda_component_manager_unbind(cdc, spec->comps);
}

static const struct component_master_ops comp_master_ops = {
	.bind = comp_bind,
	.unbind = comp_unbind,
};

static void comp_generic_playback_hook(struct hda_pcm_stream *hinfo, struct hda_codec *cdc,
				       struct snd_pcm_substream *sub, int action)
{
	struct alc_spec *spec = cdc->spec;

	hda_component_manager_playback_hook(spec->comps, ARRAY_SIZE(spec->comps), action);
}

static void comp_generic_fixup(struct hda_codec *cdc, int action, const char *bus,
			       const char *hid, const char *match_str, int count)
{
	struct alc_spec *spec = cdc->spec;
	int ret;

	switch (action) {
	case HDA_FIXUP_ACT_PRE_PROBE:
		ret = hda_component_manager_init(cdc, spec->comps, count, bus, hid,
						 match_str, &comp_master_ops);
		if (ret)
			return;

		spec->gen.pcm_playback_hook = comp_generic_playback_hook;
		break;
	case HDA_FIXUP_ACT_FREE:
		hda_component_manager_free(cdc, &comp_master_ops);
		break;
	}
}

static void cs35l41_fixup_i2c_two(struct hda_codec *cdc, const struct hda_fixup *fix, int action)
{
	comp_generic_fixup(cdc, action, "i2c", "CSC3551", "-%s:00-cs35l41-hda.%d", 2);
}

static void cs35l41_fixup_i2c_four(struct hda_codec *cdc, const struct hda_fixup *fix, int action)
{
	comp_generic_fixup(cdc, action, "i2c", "CSC3551", "-%s:00-cs35l41-hda.%d", 4);
}

static void cs35l41_fixup_spi_two(struct hda_codec *codec, const struct hda_fixup *fix, int action)
{
	comp_generic_fixup(codec, action, "spi", "CSC3551", "-%s:00-cs35l41-hda.%d", 2);
}

static void cs35l41_fixup_spi_four(struct hda_codec *codec, const struct hda_fixup *fix, int action)
{
	comp_generic_fixup(codec, action, "spi", "CSC3551", "-%s:00-cs35l41-hda.%d", 4);
}

static void alc287_fixup_legion_16achg6_speakers(struct hda_codec *cdc, const struct hda_fixup *fix,
						 int action)
{
	comp_generic_fixup(cdc, action, "i2c", "CLSA0100", "-%s:00-cs35l41-hda.%d", 2);
}

static void alc287_fixup_legion_16ithg6_speakers(struct hda_codec *cdc, const struct hda_fixup *fix,
						 int action)
{
	comp_generic_fixup(cdc, action, "i2c", "CLSA0101", "-%s:00-cs35l41-hda.%d", 2);
}

static void cs35l56_fixup_i2c_two(struct hda_codec *cdc, const struct hda_fixup *fix, int action)
{
	comp_generic_fixup(cdc, action, "i2c", "CSC3556", "-%s:00-cs35l56-hda.%d", 2);
}

static void cs35l56_fixup_i2c_four(struct hda_codec *cdc, const struct hda_fixup *fix, int action)
{
	comp_generic_fixup(cdc, action, "i2c", "CSC3556", "-%s:00-cs35l56-hda.%d", 4);
}

static void cs35l56_fixup_spi_two(struct hda_codec *cdc, const struct hda_fixup *fix, int action)
{
	comp_generic_fixup(cdc, action, "spi", "CSC3556", "-%s:00-cs35l56-hda.%d", 2);
}

static void cs35l56_fixup_spi_four(struct hda_codec *cdc, const struct hda_fixup *fix, int action)
{
	comp_generic_fixup(cdc, action, "spi", "CSC3556", "-%s:00-cs35l56-hda.%d", 4);
}

static void alc285_fixup_asus_ga403u(struct hda_codec *cdc, const struct hda_fixup *fix, int action)
{
	/*
	 * The same SSID has been re-used in different hardware, they have
	 * different codecs and the newer GA403U has a ALC285.
	 */
	if (cdc->core.vendor_id == 0x10ec0285)
		cs35l56_fixup_i2c_two(cdc, fix, action);
	else
		alc_fixup_inv_dmic(cdc, fix, action);
}

static void tas2781_fixup_i2c(struct hda_codec *cdc,
	const struct hda_fixup *fix, int action)
{
	comp_generic_fixup(cdc, action, "i2c", "TIAS2781", "-%s:00", 1);
}

static void yoga7_14arb7_fixup_i2c(struct hda_codec *cdc,
	const struct hda_fixup *fix, int action)
{
	comp_generic_fixup(cdc, action, "i2c", "INT8866", "-%s:00", 1);
}

static void alc256_fixup_acer_sfg16_micmute_led(struct hda_codec *codec,
	const struct hda_fixup *fix, int action)
{
	alc_fixup_hp_gpio_led(codec, action, 0, 0x04);
}


/* for alc295_fixup_hp_top_speakers */
#include "hp_x360_helper.c"

/* for alc285_fixup_ideapad_s740_coef() */
#include "ideapad_s740_helper.c"

static const struct coef_fw alc256_fixup_set_coef_defaults_coefs[] = {
	WRITE_COEF(0x10, 0x0020), WRITE_COEF(0x24, 0x0000),
	WRITE_COEF(0x26, 0x0000), WRITE_COEF(0x29, 0x3000),
	WRITE_COEF(0x37, 0xfe05), WRITE_COEF(0x45, 0x5089),
	{}
};

static void alc256_fixup_set_coef_defaults(struct hda_codec *codec,
					   const struct hda_fixup *fix,
					   int action)
{
	/*
	 * A certain other OS sets these coeffs to different values. On at least
	 * one TongFang barebone these settings might survive even a cold
	 * reboot. So to restore a clean slate the values are explicitly reset
	 * to default here. Without this, the external microphone is always in a
	 * plugged-in state, while the internal microphone is always in an
	 * unplugged state, breaking the ability to use the internal microphone.
	 */
	alc_process_coef_fw(codec, alc256_fixup_set_coef_defaults_coefs);
}

static const struct coef_fw alc233_fixup_no_audio_jack_coefs[] = {
	WRITE_COEF(0x1a, 0x9003), WRITE_COEF(0x1b, 0x0e2b), WRITE_COEF(0x37, 0xfe06),
	WRITE_COEF(0x38, 0x4981), WRITE_COEF(0x45, 0xd489), WRITE_COEF(0x46, 0x0074),
	WRITE_COEF(0x49, 0x0149),
	{}
};

static void alc233_fixup_no_audio_jack(struct hda_codec *codec,
				       const struct hda_fixup *fix,
				       int action)
{
	/*
	 * The audio jack input and output is not detected on the ASRock NUC Box
	 * 1100 series when cold booting without this fix. Warm rebooting from a
	 * certain other OS makes the audio functional, as COEF settings are
	 * preserved in this case. This fix sets these altered COEF values as
	 * the default.
	 */
	alc_process_coef_fw(codec, alc233_fixup_no_audio_jack_coefs);
}

static void alc256_fixup_mic_no_presence_and_resume(struct hda_codec *codec,
						    const struct hda_fixup *fix,
						    int action)
{
	/*
	 * The Clevo NJ51CU comes either with the ALC293 or the ALC256 codec,
	 * but uses the 0x8686 subproduct id in both cases. The ALC256 codec
	 * needs an additional quirk for sound working after suspend and resume.
	 */
	if (codec->core.vendor_id == 0x10ec0256) {
		alc_update_coef_idx(codec, 0x10, 1<<9, 0);
		snd_hda_codec_set_pincfg(codec, 0x19, 0x04a11120);
	} else {
		snd_hda_codec_set_pincfg(codec, 0x1a, 0x04a1113c);
	}
}

static void alc256_decrease_headphone_amp_val(struct hda_codec *codec,
					      const struct hda_fixup *fix, int action)
{
	u32 caps;
	u8 nsteps, offs;

	if (action != HDA_FIXUP_ACT_PRE_PROBE)
		return;

	caps = query_amp_caps(codec, 0x3, HDA_OUTPUT);
	nsteps = ((caps & AC_AMPCAP_NUM_STEPS) >> AC_AMPCAP_NUM_STEPS_SHIFT) - 10;
	offs = ((caps & AC_AMPCAP_OFFSET) >> AC_AMPCAP_OFFSET_SHIFT) - 10;
	caps &= ~AC_AMPCAP_NUM_STEPS & ~AC_AMPCAP_OFFSET;
	caps |= (nsteps << AC_AMPCAP_NUM_STEPS_SHIFT) | (offs << AC_AMPCAP_OFFSET_SHIFT);

	if (snd_hda_override_amp_caps(codec, 0x3, HDA_OUTPUT, caps))
		codec_warn(codec, "failed to override amp caps for NID 0x3\n");
}

static void alc_fixup_dell4_mic_no_presence_quiet(struct hda_codec *codec,
						  const struct hda_fixup *fix,
						  int action)
{
	struct alc_spec *spec = codec->spec;
	struct hda_input_mux *imux = &spec->gen.input_mux;
	int i;

	alc269_fixup_limit_int_mic_boost(codec, fix, action);

	switch (action) {
	case HDA_FIXUP_ACT_PRE_PROBE:
		/**
		 * Set the vref of pin 0x19 (Headset Mic) and pin 0x1b (Headphone Mic)
		 * to Hi-Z to avoid pop noises at startup and when plugging and
		 * unplugging headphones.
		 */
		snd_hda_codec_set_pin_target(codec, 0x19, PIN_VREFHIZ);
		snd_hda_codec_set_pin_target(codec, 0x1b, PIN_VREFHIZ);
		break;
	case HDA_FIXUP_ACT_PROBE:
		/**
		 * Make the internal mic (0x12) the default input source to
		 * prevent pop noises on cold boot.
		 */
		for (i = 0; i < imux->num_items; i++) {
			if (spec->gen.imux_pins[i] == 0x12) {
				spec->gen.cur_mux[0] = i;
				break;
			}
		}
		break;
	}
}

static void alc287_fixup_yoga9_14iap7_bass_spk_pin(struct hda_codec *codec,
					  const struct hda_fixup *fix, int action)
{
	/*
	 * The Pin Complex 0x17 for the bass speakers is wrongly reported as
	 * unconnected.
	 */
	static const struct hda_pintbl pincfgs[] = {
		{ 0x17, 0x90170121 },
		{ }
	};
	/*
	 * Avoid DAC 0x06 and 0x08, as they have no volume controls.
	 * DAC 0x02 and 0x03 would be fine.
	 */
	static const hda_nid_t conn[] = { 0x02, 0x03 };
	/*
	 * Prefer both speakerbar (0x14) and bass speakers (0x17) connected to DAC 0x02.
	 * Headphones (0x21) are connected to DAC 0x03.
	 */
	static const hda_nid_t preferred_pairs[] = {
		0x14, 0x02,
		0x17, 0x02,
		0x21, 0x03,
		0
	};
	struct alc_spec *spec = codec->spec;

	switch (action) {
	case HDA_FIXUP_ACT_PRE_PROBE:
		snd_hda_apply_pincfgs(codec, pincfgs);
		snd_hda_override_conn_list(codec, 0x17, ARRAY_SIZE(conn), conn);
		spec->gen.preferred_dacs = preferred_pairs;
		break;
	}
}

static void alc295_fixup_dell_inspiron_top_speakers(struct hda_codec *codec,
					  const struct hda_fixup *fix, int action)
{
	static const struct hda_pintbl pincfgs[] = {
		{ 0x14, 0x90170151 },
		{ 0x17, 0x90170150 },
		{ }
	};
	static const hda_nid_t conn[] = { 0x02, 0x03 };
	static const hda_nid_t preferred_pairs[] = {
		0x14, 0x02,
		0x17, 0x03,
		0x21, 0x02,
		0
	};
	struct alc_spec *spec = codec->spec;

	alc_fixup_no_shutup(codec, fix, action);

	switch (action) {
	case HDA_FIXUP_ACT_PRE_PROBE:
		snd_hda_apply_pincfgs(codec, pincfgs);
		snd_hda_override_conn_list(codec, 0x17, ARRAY_SIZE(conn), conn);
		spec->gen.preferred_dacs = preferred_pairs;
		break;
	}
}

/* Forcibly assign NID 0x03 to HP while NID 0x02 to SPK */
static void alc287_fixup_bind_dacs(struct hda_codec *codec,
				    const struct hda_fixup *fix, int action)
{
	struct alc_spec *spec = codec->spec;
	static const hda_nid_t conn[] = { 0x02, 0x03 }; /* exclude 0x06 */
	static const hda_nid_t preferred_pairs[] = {
		0x17, 0x02, 0x21, 0x03, 0
	};

	if (action != HDA_FIXUP_ACT_PRE_PROBE)
		return;

	snd_hda_override_conn_list(codec, 0x17, ARRAY_SIZE(conn), conn);
	spec->gen.preferred_dacs = preferred_pairs;
	spec->gen.auto_mute_via_amp = 1;
	if (spec->gen.autocfg.speaker_pins[0] != 0x14) {
		snd_hda_codec_write_cache(codec, 0x14, 0, AC_VERB_SET_PIN_WIDGET_CONTROL,
					0x0); /* Make sure 0x14 was disable */
	}
}
/* Fix none verb table of Headset Mic pin */
static void alc_fixup_headset_mic(struct hda_codec *codec,
				   const struct hda_fixup *fix, int action)
{
	struct alc_spec *spec = codec->spec;
	static const struct hda_pintbl pincfgs[] = {
		{ 0x19, 0x03a1103c },
		{ }
	};

	switch (action) {
	case HDA_FIXUP_ACT_PRE_PROBE:
		snd_hda_apply_pincfgs(codec, pincfgs);
		alc_update_coef_idx(codec, 0x45, 0xf<<12 | 1<<10, 5<<12);
		spec->parse_flags |= HDA_PINCFG_HEADSET_MIC;
		break;
	}
}

static void alc245_fixup_hp_spectre_x360_eu0xxx(struct hda_codec *codec,
					  const struct hda_fixup *fix, int action)
{
	/*
	 * The Pin Complex 0x14 for the treble speakers is wrongly reported as
	 * unconnected.
	 * The Pin Complex 0x17 for the bass speakers has the lowest association
	 * and sequence values so shift it up a bit to squeeze 0x14 in.
	 */
	static const struct hda_pintbl pincfgs[] = {
		{ 0x14, 0x90170110 }, // top/treble
		{ 0x17, 0x90170111 }, // bottom/bass
		{ }
	};

	/*
	 * Force DAC 0x02 for the bass speakers 0x17.
	 */
	static const hda_nid_t conn[] = { 0x02 };

	switch (action) {
	case HDA_FIXUP_ACT_PRE_PROBE:
		snd_hda_apply_pincfgs(codec, pincfgs);
		snd_hda_override_conn_list(codec, 0x17, ARRAY_SIZE(conn), conn);
		break;
	}

	cs35l41_fixup_i2c_two(codec, fix, action);
	alc245_fixup_hp_mute_led_coefbit(codec, fix, action);
	alc245_fixup_hp_gpio_led(codec, fix, action);
}

/*
 * ALC287 PCM hooks
 */
static void alc287_alc1318_playback_pcm_hook(struct hda_pcm_stream *hinfo,
				   struct hda_codec *codec,
				   struct snd_pcm_substream *substream,
				   int action)
{
	alc_write_coef_idx(codec, 0x10, 0x8806); /* Change MLK to GPIO3 */
	switch (action) {
	case HDA_GEN_PCM_ACT_OPEN:
		alc_write_coefex_idx(codec, 0x5a, 0x00, 0x954f); /* write gpio3 to high */
		break;
	case HDA_GEN_PCM_ACT_CLOSE:
		alc_write_coefex_idx(codec, 0x5a, 0x00, 0x554f); /* write gpio3 as default value */
		break;
	}
}

static void alc287_s4_power_gpio3_default(struct hda_codec *codec)
{
	if (is_s4_suspend(codec)) {
		alc_write_coef_idx(codec, 0x10, 0x8806); /* Change MLK to GPIO3 */
		alc_write_coefex_idx(codec, 0x5a, 0x00, 0x554f); /* write gpio3 as default value */
	}
}

static void alc287_fixup_lenovo_thinkpad_with_alc1318(struct hda_codec *codec,
			       const struct hda_fixup *fix, int action)
{
	struct alc_spec *spec = codec->spec;

	if (action != HDA_FIXUP_ACT_PRE_PROBE)
		return;
	spec->power_hook = alc287_s4_power_gpio3_default;
	spec->gen.pcm_playback_hook = alc287_alc1318_playback_pcm_hook;
}


enum {
	ALC269_FIXUP_GPIO2,
	ALC269_FIXUP_SONY_VAIO,
	ALC275_FIXUP_SONY_VAIO_GPIO2,
	ALC269_FIXUP_DELL_M101Z,
	ALC269_FIXUP_SKU_IGNORE,
	ALC269_FIXUP_ASUS_G73JW,
	ALC269_FIXUP_ASUS_N7601ZM_PINS,
	ALC269_FIXUP_ASUS_N7601ZM,
	ALC269_FIXUP_LENOVO_EAPD,
	ALC275_FIXUP_SONY_HWEQ,
	ALC275_FIXUP_SONY_DISABLE_AAMIX,
	ALC271_FIXUP_DMIC,
	ALC269_FIXUP_PCM_44K,
	ALC269_FIXUP_STEREO_DMIC,
	ALC269_FIXUP_HEADSET_MIC,
	ALC269_FIXUP_QUANTA_MUTE,
	ALC269_FIXUP_LIFEBOOK,
	ALC269_FIXUP_LIFEBOOK_EXTMIC,
	ALC269_FIXUP_LIFEBOOK_HP_PIN,
	ALC269_FIXUP_LIFEBOOK_NO_HP_TO_LINEOUT,
	ALC255_FIXUP_LIFEBOOK_U7x7_HEADSET_MIC,
	ALC269_FIXUP_AMIC,
	ALC269_FIXUP_DMIC,
	ALC269VB_FIXUP_AMIC,
	ALC269VB_FIXUP_DMIC,
	ALC269_FIXUP_HP_MUTE_LED,
	ALC269_FIXUP_HP_MUTE_LED_MIC1,
	ALC269_FIXUP_HP_MUTE_LED_MIC2,
	ALC269_FIXUP_HP_MUTE_LED_MIC3,
	ALC269_FIXUP_HP_GPIO_LED,
	ALC269_FIXUP_HP_GPIO_MIC1_LED,
	ALC269_FIXUP_HP_LINE1_MIC1_LED,
	ALC269_FIXUP_INV_DMIC,
	ALC269_FIXUP_LENOVO_DOCK,
	ALC269_FIXUP_LENOVO_DOCK_LIMIT_BOOST,
	ALC269_FIXUP_NO_SHUTUP,
	ALC286_FIXUP_SONY_MIC_NO_PRESENCE,
	ALC269_FIXUP_PINCFG_NO_HP_TO_LINEOUT,
	ALC269_FIXUP_DELL1_MIC_NO_PRESENCE,
	ALC269_FIXUP_DELL2_MIC_NO_PRESENCE,
	ALC269_FIXUP_DELL3_MIC_NO_PRESENCE,
	ALC269_FIXUP_DELL4_MIC_NO_PRESENCE,
	ALC269_FIXUP_DELL4_MIC_NO_PRESENCE_QUIET,
	ALC269_FIXUP_HEADSET_MODE,
	ALC269_FIXUP_HEADSET_MODE_NO_HP_MIC,
	ALC269_FIXUP_ASPIRE_HEADSET_MIC,
	ALC269_FIXUP_ASUS_X101_FUNC,
	ALC269_FIXUP_ASUS_X101_VERB,
	ALC269_FIXUP_ASUS_X101,
	ALC271_FIXUP_AMIC_MIC2,
	ALC271_FIXUP_HP_GATE_MIC_JACK,
	ALC271_FIXUP_HP_GATE_MIC_JACK_E1_572,
	ALC269_FIXUP_ACER_AC700,
	ALC269_FIXUP_LIMIT_INT_MIC_BOOST,
	ALC269VB_FIXUP_ASUS_ZENBOOK,
	ALC269VB_FIXUP_ASUS_ZENBOOK_UX31A,
	ALC269VB_FIXUP_ASUS_MIC_NO_PRESENCE,
	ALC269_FIXUP_LIMIT_INT_MIC_BOOST_MUTE_LED,
	ALC269VB_FIXUP_ORDISSIMO_EVE2,
	ALC283_FIXUP_CHROME_BOOK,
	ALC283_FIXUP_SENSE_COMBO_JACK,
	ALC282_FIXUP_ASUS_TX300,
	ALC283_FIXUP_INT_MIC,
	ALC290_FIXUP_MONO_SPEAKERS,
	ALC290_FIXUP_MONO_SPEAKERS_HSJACK,
	ALC290_FIXUP_SUBWOOFER,
	ALC290_FIXUP_SUBWOOFER_HSJACK,
	ALC269_FIXUP_THINKPAD_ACPI,
	ALC269_FIXUP_DMIC_THINKPAD_ACPI,
	ALC269VB_FIXUP_CHUWI_COREBOOK_XPRO,
	ALC255_FIXUP_ACER_MIC_NO_PRESENCE,
	ALC255_FIXUP_ASUS_MIC_NO_PRESENCE,
	ALC255_FIXUP_DELL1_MIC_NO_PRESENCE,
	ALC255_FIXUP_DELL2_MIC_NO_PRESENCE,
	ALC255_FIXUP_HEADSET_MODE,
	ALC255_FIXUP_HEADSET_MODE_NO_HP_MIC,
	ALC293_FIXUP_DELL1_MIC_NO_PRESENCE,
	ALC292_FIXUP_TPT440_DOCK,
	ALC292_FIXUP_TPT440,
	ALC283_FIXUP_HEADSET_MIC,
	ALC255_FIXUP_MIC_MUTE_LED,
	ALC282_FIXUP_ASPIRE_V5_PINS,
	ALC269VB_FIXUP_ASPIRE_E1_COEF,
	ALC280_FIXUP_HP_GPIO4,
	ALC286_FIXUP_HP_GPIO_LED,
	ALC280_FIXUP_HP_GPIO2_MIC_HOTKEY,
	ALC280_FIXUP_HP_DOCK_PINS,
	ALC269_FIXUP_HP_DOCK_GPIO_MIC1_LED,
	ALC280_FIXUP_HP_9480M,
	ALC245_FIXUP_HP_X360_AMP,
	ALC285_FIXUP_HP_SPECTRE_X360_EB1,
	ALC285_FIXUP_HP_ENVY_X360,
	ALC288_FIXUP_DELL_HEADSET_MODE,
	ALC288_FIXUP_DELL1_MIC_NO_PRESENCE,
	ALC288_FIXUP_DELL_XPS_13,
	ALC288_FIXUP_DISABLE_AAMIX,
	ALC292_FIXUP_DELL_E7X_AAMIX,
	ALC292_FIXUP_DELL_E7X,
	ALC292_FIXUP_DISABLE_AAMIX,
	ALC293_FIXUP_DISABLE_AAMIX_MULTIJACK,
	ALC298_FIXUP_ALIENWARE_MIC_NO_PRESENCE,
	ALC298_FIXUP_DELL1_MIC_NO_PRESENCE,
	ALC298_FIXUP_DELL_AIO_MIC_NO_PRESENCE,
	ALC275_FIXUP_DELL_XPS,
	ALC293_FIXUP_LENOVO_SPK_NOISE,
	ALC233_FIXUP_LENOVO_LINE2_MIC_HOTKEY,
	ALC255_FIXUP_DELL_SPK_NOISE,
	ALC225_FIXUP_DISABLE_MIC_VREF,
	ALC225_FIXUP_DELL1_MIC_NO_PRESENCE,
	ALC295_FIXUP_DISABLE_DAC3,
	ALC285_FIXUP_SPEAKER2_TO_DAC1,
	ALC285_FIXUP_ASUS_SPEAKER2_TO_DAC1,
	ALC285_FIXUP_ASUS_HEADSET_MIC,
	ALC285_FIXUP_ASUS_SPI_REAR_SPEAKERS,
	ALC285_FIXUP_ASUS_I2C_SPEAKER2_TO_DAC1,
	ALC285_FIXUP_ASUS_I2C_HEADSET_MIC,
	ALC280_FIXUP_HP_HEADSET_MIC,
	ALC221_FIXUP_HP_FRONT_MIC,
	ALC292_FIXUP_TPT460,
	ALC298_FIXUP_SPK_VOLUME,
	ALC298_FIXUP_LENOVO_SPK_VOLUME,
	ALC256_FIXUP_DELL_INSPIRON_7559_SUBWOOFER,
	ALC269_FIXUP_ATIV_BOOK_8,
	ALC221_FIXUP_HP_288PRO_MIC_NO_PRESENCE,
	ALC221_FIXUP_HP_MIC_NO_PRESENCE,
	ALC256_FIXUP_ASUS_HEADSET_MODE,
	ALC256_FIXUP_ASUS_MIC,
	ALC256_FIXUP_ASUS_AIO_GPIO2,
	ALC233_FIXUP_ASUS_MIC_NO_PRESENCE,
	ALC233_FIXUP_EAPD_COEF_AND_MIC_NO_PRESENCE,
	ALC233_FIXUP_LENOVO_MULTI_CODECS,
	ALC233_FIXUP_ACER_HEADSET_MIC,
	ALC294_FIXUP_LENOVO_MIC_LOCATION,
	ALC225_FIXUP_DELL_WYSE_MIC_NO_PRESENCE,
	ALC225_FIXUP_S3_POP_NOISE,
	ALC700_FIXUP_INTEL_REFERENCE,
	ALC274_FIXUP_DELL_BIND_DACS,
	ALC274_FIXUP_DELL_AIO_LINEOUT_VERB,
	ALC298_FIXUP_TPT470_DOCK_FIX,
	ALC298_FIXUP_TPT470_DOCK,
	ALC255_FIXUP_DUMMY_LINEOUT_VERB,
	ALC255_FIXUP_DELL_HEADSET_MIC,
	ALC256_FIXUP_HUAWEI_MACH_WX9_PINS,
	ALC298_FIXUP_HUAWEI_MBX_STEREO,
	ALC295_FIXUP_HP_X360,
	ALC221_FIXUP_HP_HEADSET_MIC,
	ALC285_FIXUP_LENOVO_HEADPHONE_NOISE,
	ALC295_FIXUP_HP_AUTO_MUTE,
	ALC286_FIXUP_ACER_AIO_MIC_NO_PRESENCE,
	ALC294_FIXUP_ASUS_MIC,
	ALC294_FIXUP_ASUS_HEADSET_MIC,
	ALC294_FIXUP_ASUS_SPK,
	ALC293_FIXUP_SYSTEM76_MIC_NO_PRESENCE,
	ALC285_FIXUP_LENOVO_PC_BEEP_IN_NOISE,
	ALC255_FIXUP_ACER_HEADSET_MIC,
	ALC295_FIXUP_CHROME_BOOK,
	ALC225_FIXUP_HEADSET_JACK,
	ALC225_FIXUP_DELL_WYSE_AIO_MIC_NO_PRESENCE,
	ALC225_FIXUP_WYSE_AUTO_MUTE,
	ALC225_FIXUP_WYSE_DISABLE_MIC_VREF,
	ALC286_FIXUP_ACER_AIO_HEADSET_MIC,
	ALC256_FIXUP_ASUS_HEADSET_MIC,
	ALC256_FIXUP_ASUS_MIC_NO_PRESENCE,
	ALC299_FIXUP_PREDATOR_SPK,
	ALC256_FIXUP_MEDION_HEADSET_NO_PRESENCE,
	ALC289_FIXUP_DELL_SPK1,
	ALC289_FIXUP_DELL_SPK2,
	ALC289_FIXUP_DUAL_SPK,
	ALC289_FIXUP_RTK_AMP_DUAL_SPK,
	ALC294_FIXUP_SPK2_TO_DAC1,
	ALC294_FIXUP_ASUS_DUAL_SPK,
	ALC285_FIXUP_THINKPAD_X1_GEN7,
	ALC285_FIXUP_THINKPAD_HEADSET_JACK,
	ALC294_FIXUP_ASUS_ALLY,
	ALC294_FIXUP_ASUS_ALLY_PINS,
	ALC294_FIXUP_ASUS_ALLY_VERBS,
	ALC294_FIXUP_ASUS_ALLY_SPEAKER,
	ALC294_FIXUP_ASUS_HPE,
	ALC294_FIXUP_ASUS_COEF_1B,
	ALC294_FIXUP_ASUS_GX502_HP,
	ALC294_FIXUP_ASUS_GX502_PINS,
	ALC294_FIXUP_ASUS_GX502_VERBS,
	ALC294_FIXUP_ASUS_GU502_HP,
	ALC294_FIXUP_ASUS_GU502_PINS,
	ALC294_FIXUP_ASUS_GU502_VERBS,
	ALC294_FIXUP_ASUS_G513_PINS,
	ALC285_FIXUP_ASUS_G533Z_PINS,
	ALC285_FIXUP_HP_GPIO_LED,
	ALC285_FIXUP_HP_MUTE_LED,
	ALC285_FIXUP_HP_SPECTRE_X360_MUTE_LED,
	ALC236_FIXUP_HP_MUTE_LED_COEFBIT2,
	ALC236_FIXUP_HP_GPIO_LED,
	ALC236_FIXUP_HP_MUTE_LED,
	ALC236_FIXUP_HP_MUTE_LED_MICMUTE_VREF,
	ALC298_FIXUP_SAMSUNG_AMP,
	ALC298_FIXUP_SAMSUNG_HEADPHONE_VERY_QUIET,
	ALC256_FIXUP_SAMSUNG_HEADPHONE_VERY_QUIET,
	ALC295_FIXUP_ASUS_MIC_NO_PRESENCE,
	ALC269VC_FIXUP_ACER_VCOPPERBOX_PINS,
	ALC269VC_FIXUP_ACER_HEADSET_MIC,
	ALC269VC_FIXUP_ACER_MIC_NO_PRESENCE,
	ALC289_FIXUP_ASUS_GA401,
	ALC289_FIXUP_ASUS_GA502,
	ALC256_FIXUP_ACER_MIC_NO_PRESENCE,
	ALC285_FIXUP_HP_GPIO_AMP_INIT,
	ALC269_FIXUP_CZC_B20,
	ALC269_FIXUP_CZC_TMI,
	ALC269_FIXUP_CZC_L101,
	ALC269_FIXUP_LEMOTE_A1802,
	ALC269_FIXUP_LEMOTE_A190X,
	ALC256_FIXUP_INTEL_NUC8_RUGGED,
	ALC233_FIXUP_INTEL_NUC8_DMIC,
	ALC233_FIXUP_INTEL_NUC8_BOOST,
	ALC256_FIXUP_INTEL_NUC10,
	ALC255_FIXUP_XIAOMI_HEADSET_MIC,
	ALC274_FIXUP_HP_MIC,
	ALC274_FIXUP_HP_HEADSET_MIC,
	ALC274_FIXUP_HP_ENVY_GPIO,
	ALC256_FIXUP_ASUS_HPE,
	ALC285_FIXUP_THINKPAD_NO_BASS_SPK_HEADSET_JACK,
	ALC287_FIXUP_HP_GPIO_LED,
	ALC256_FIXUP_HP_HEADSET_MIC,
	ALC245_FIXUP_HP_GPIO_LED,
	ALC236_FIXUP_DELL_AIO_HEADSET_MIC,
	ALC282_FIXUP_ACER_DISABLE_LINEOUT,
	ALC255_FIXUP_ACER_LIMIT_INT_MIC_BOOST,
	ALC256_FIXUP_ACER_HEADSET_MIC,
	ALC285_FIXUP_IDEAPAD_S740_COEF,
	ALC285_FIXUP_HP_LIMIT_INT_MIC_BOOST,
	ALC295_FIXUP_ASUS_DACS,
	ALC295_FIXUP_HP_OMEN,
	ALC285_FIXUP_HP_SPECTRE_X360,
	ALC287_FIXUP_IDEAPAD_BASS_SPK_AMP,
	ALC623_FIXUP_LENOVO_THINKSTATION_P340,
	ALC255_FIXUP_ACER_HEADPHONE_AND_MIC,
	ALC236_FIXUP_HP_LIMIT_INT_MIC_BOOST,
	ALC287_FIXUP_LEGION_15IMHG05_SPEAKERS,
	ALC287_FIXUP_LEGION_15IMHG05_AUTOMUTE,
	ALC287_FIXUP_YOGA7_14ITL_SPEAKERS,
	ALC298_FIXUP_LENOVO_C940_DUET7,
	ALC287_FIXUP_LENOVO_14IRP8_DUETITL,
	ALC287_FIXUP_LENOVO_LEGION_7,
	ALC287_FIXUP_13S_GEN2_SPEAKERS,
	ALC256_FIXUP_SET_COEF_DEFAULTS,
	ALC256_FIXUP_SYSTEM76_MIC_NO_PRESENCE,
	ALC233_FIXUP_NO_AUDIO_JACK,
	ALC256_FIXUP_MIC_NO_PRESENCE_AND_RESUME,
	ALC285_FIXUP_LEGION_Y9000X_SPEAKERS,
	ALC285_FIXUP_LEGION_Y9000X_AUTOMUTE,
	ALC287_FIXUP_LEGION_16ACHG6,
	ALC287_FIXUP_CS35L41_I2C_2,
	ALC287_FIXUP_CS35L41_I2C_2_HP_GPIO_LED,
	ALC287_FIXUP_CS35L41_I2C_4,
	ALC245_FIXUP_CS35L41_SPI_2,
	ALC245_FIXUP_CS35L41_SPI_2_HP_GPIO_LED,
	ALC245_FIXUP_CS35L41_SPI_4,
	ALC245_FIXUP_CS35L41_SPI_4_HP_GPIO_LED,
	ALC285_FIXUP_HP_SPEAKERS_MICMUTE_LED,
	ALC295_FIXUP_FRAMEWORK_LAPTOP_MIC_NO_PRESENCE,
	ALC287_FIXUP_LEGION_16ITHG6,
	ALC287_FIXUP_YOGA9_14IAP7_BASS_SPK,
	ALC287_FIXUP_YOGA9_14IAP7_BASS_SPK_PIN,
	ALC287_FIXUP_YOGA9_14IMH9_BASS_SPK_PIN,
	ALC295_FIXUP_DELL_INSPIRON_TOP_SPEAKERS,
	ALC236_FIXUP_DELL_DUAL_CODECS,
	ALC287_FIXUP_CS35L41_I2C_2_THINKPAD_ACPI,
	ALC287_FIXUP_TAS2781_I2C,
	ALC287_FIXUP_YOGA7_14ARB7_I2C,
	ALC245_FIXUP_HP_MUTE_LED_COEFBIT,
	ALC245_FIXUP_HP_X360_MUTE_LEDS,
	ALC287_FIXUP_THINKPAD_I2S_SPK,
	ALC287_FIXUP_MG_RTKC_CSAMP_CS35L41_I2C_THINKPAD,
	ALC2XX_FIXUP_HEADSET_MIC,
	ALC289_FIXUP_DELL_CS35L41_SPI_2,
	ALC294_FIXUP_CS35L41_I2C_2,
	ALC245_FIXUP_CS35L56_SPI_4_HP_GPIO_LED,
	ALC256_FIXUP_ACER_SFG16_MICMUTE_LED,
	ALC256_FIXUP_HEADPHONE_AMP_VOL,
	ALC245_FIXUP_HP_SPECTRE_X360_EU0XXX,
	ALC285_FIXUP_CS35L56_SPI_2,
	ALC285_FIXUP_CS35L56_I2C_2,
	ALC285_FIXUP_CS35L56_I2C_4,
	ALC285_FIXUP_ASUS_GA403U,
	ALC285_FIXUP_ASUS_GA403U_HEADSET_MIC,
	ALC285_FIXUP_ASUS_GA403U_I2C_SPEAKER2_TO_DAC1,
	ALC285_FIXUP_ASUS_GU605_SPI_2_HEADSET_MIC,
	ALC285_FIXUP_ASUS_GU605_SPI_SPEAKER2_TO_DAC1,
	ALC287_FIXUP_LENOVO_THKPAD_WH_ALC1318,
<<<<<<< HEAD
=======
	ALC256_FIXUP_CHROME_BOOK,
	ALC287_FIXUP_LENOVO_14ARP8_LEGION_IAH7,
>>>>>>> 5f59ab93
	ALC287_FIXUP_LENOVO_SSID_17AA3820,
};

/* A special fixup for Lenovo C940 and Yoga Duet 7;
 * both have the very same PCI SSID, and we need to apply different fixups
 * depending on the codec ID
 */
static void alc298_fixup_lenovo_c940_duet7(struct hda_codec *codec,
					   const struct hda_fixup *fix,
					   int action)
{
	int id;

	if (codec->core.vendor_id == 0x10ec0298)
		id = ALC298_FIXUP_LENOVO_SPK_VOLUME; /* C940 */
	else
		id = ALC287_FIXUP_YOGA7_14ITL_SPEAKERS; /* Duet 7 */
	__snd_hda_apply_fixup(codec, id, action, 0);
}

/* A special fixup for Lenovo Slim/Yoga Pro 9 14IRP8 and Yoga DuetITL 2021;
 * 14IRP8 PCI SSID will mistakenly be matched with the DuetITL codec SSID,
 * so we need to apply a different fixup in this case. The only DuetITL codec
 * SSID reported so far is the 17aa:3802 while the 14IRP8 has the 17aa:38be
 * and 17aa:38bf. If it weren't for the PCI SSID, the 14IRP8 models would
 * have matched correctly by their codecs.
 */
static void alc287_fixup_lenovo_14irp8_duetitl(struct hda_codec *codec,
					      const struct hda_fixup *fix,
					      int action)
{
	int id;

	if (codec->core.subsystem_id == 0x17aa3802)
		id = ALC287_FIXUP_YOGA7_14ITL_SPEAKERS; /* DuetITL */
	else
		id = ALC287_FIXUP_TAS2781_I2C; /* 14IRP8 */
	__snd_hda_apply_fixup(codec, id, action, 0);
}

/* Similar to above the Lenovo Yoga Pro 7 14ARP8 PCI SSID matches the codec SSID of the
   Legion Y9000X 2022 IAH7.*/
static void alc287_fixup_lenovo_14arp8_legion_iah7(struct hda_codec *codec,
					   const struct hda_fixup *fix,
					   int action)
{
	int id;

	if (codec->core.subsystem_id == 0x17aa386e)
		id = ALC287_FIXUP_CS35L41_I2C_2; /* Legion Y9000X 2022 IAH7 */
	else
		id = ALC285_FIXUP_SPEAKER2_TO_DAC1; /* Yoga Pro 7 14ARP8 */
	__snd_hda_apply_fixup(codec, id, action, 0);
}

/* Another hilarious PCI SSID conflict with Lenovo Legion Pro 7 16ARX8H (with
 * TAS2781 codec) and Legion 7i 16IAX7 (with CS35L41 codec);
 * we apply a corresponding fixup depending on the codec SSID instead
 */
static void alc287_fixup_lenovo_legion_7(struct hda_codec *codec,
					 const struct hda_fixup *fix,
					 int action)
{
	int id;

	if (codec->core.subsystem_id == 0x17aa38a8)
		id = ALC287_FIXUP_TAS2781_I2C; /* Legion Pro 7 16ARX8H */
	else
		id = ALC287_FIXUP_CS35L41_I2C_2; /* Legion 7i 16IAX7 */
	__snd_hda_apply_fixup(codec, id, action, 0);
}

/* Yet more conflicting PCI SSID (17aa:3820) on two Lenovo models */
static void alc287_fixup_lenovo_ssid_17aa3820(struct hda_codec *codec,
					      const struct hda_fixup *fix,
					      int action)
{
	int id;

	if (codec->core.subsystem_id == 0x17aa3820)
		id = ALC269_FIXUP_ASPIRE_HEADSET_MIC; /* IdeaPad 330-17IKB 81DM */
	else /* 0x17aa3802 */
		id =  ALC287_FIXUP_YOGA7_14ITL_SPEAKERS; /* "Yoga Duet 7 13ITL6 */
	__snd_hda_apply_fixup(codec, id, action, 0);
}

static const struct hda_fixup alc269_fixups[] = {
	[ALC269_FIXUP_GPIO2] = {
		.type = HDA_FIXUP_FUNC,
		.v.func = alc_fixup_gpio2,
	},
	[ALC269_FIXUP_SONY_VAIO] = {
		.type = HDA_FIXUP_PINCTLS,
		.v.pins = (const struct hda_pintbl[]) {
			{0x19, PIN_VREFGRD},
			{}
		}
	},
	[ALC275_FIXUP_SONY_VAIO_GPIO2] = {
		.type = HDA_FIXUP_FUNC,
		.v.func = alc275_fixup_gpio4_off,
		.chained = true,
		.chain_id = ALC269_FIXUP_SONY_VAIO
	},
	[ALC269_FIXUP_DELL_M101Z] = {
		.type = HDA_FIXUP_VERBS,
		.v.verbs = (const struct hda_verb[]) {
			/* Enables internal speaker */
			{0x20, AC_VERB_SET_COEF_INDEX, 13},
			{0x20, AC_VERB_SET_PROC_COEF, 0x4040},
			{}
		}
	},
	[ALC269_FIXUP_SKU_IGNORE] = {
		.type = HDA_FIXUP_FUNC,
		.v.func = alc_fixup_sku_ignore,
	},
	[ALC269_FIXUP_ASUS_G73JW] = {
		.type = HDA_FIXUP_PINS,
		.v.pins = (const struct hda_pintbl[]) {
			{ 0x17, 0x99130111 }, /* subwoofer */
			{ }
		}
	},
	[ALC269_FIXUP_ASUS_N7601ZM_PINS] = {
		.type = HDA_FIXUP_PINS,
		.v.pins = (const struct hda_pintbl[]) {
			{ 0x19, 0x03A11050 },
			{ 0x1a, 0x03A11C30 },
			{ 0x21, 0x03211420 },
			{ }
		}
	},
	[ALC269_FIXUP_ASUS_N7601ZM] = {
		.type = HDA_FIXUP_VERBS,
		.v.verbs = (const struct hda_verb[]) {
			{0x20, AC_VERB_SET_COEF_INDEX, 0x62},
			{0x20, AC_VERB_SET_PROC_COEF, 0xa007},
			{0x20, AC_VERB_SET_COEF_INDEX, 0x10},
			{0x20, AC_VERB_SET_PROC_COEF, 0x8420},
			{0x20, AC_VERB_SET_COEF_INDEX, 0x0f},
			{0x20, AC_VERB_SET_PROC_COEF, 0x7774},
			{ }
		},
		.chained = true,
		.chain_id = ALC269_FIXUP_ASUS_N7601ZM_PINS,
	},
	[ALC269_FIXUP_LENOVO_EAPD] = {
		.type = HDA_FIXUP_VERBS,
		.v.verbs = (const struct hda_verb[]) {
			{0x14, AC_VERB_SET_EAPD_BTLENABLE, 0},
			{}
		}
	},
	[ALC275_FIXUP_SONY_HWEQ] = {
		.type = HDA_FIXUP_FUNC,
		.v.func = alc269_fixup_hweq,
		.chained = true,
		.chain_id = ALC275_FIXUP_SONY_VAIO_GPIO2
	},
	[ALC275_FIXUP_SONY_DISABLE_AAMIX] = {
		.type = HDA_FIXUP_FUNC,
		.v.func = alc_fixup_disable_aamix,
		.chained = true,
		.chain_id = ALC269_FIXUP_SONY_VAIO
	},
	[ALC271_FIXUP_DMIC] = {
		.type = HDA_FIXUP_FUNC,
		.v.func = alc271_fixup_dmic,
	},
	[ALC269_FIXUP_PCM_44K] = {
		.type = HDA_FIXUP_FUNC,
		.v.func = alc269_fixup_pcm_44k,
		.chained = true,
		.chain_id = ALC269_FIXUP_QUANTA_MUTE
	},
	[ALC269_FIXUP_STEREO_DMIC] = {
		.type = HDA_FIXUP_FUNC,
		.v.func = alc269_fixup_stereo_dmic,
	},
	[ALC269_FIXUP_HEADSET_MIC] = {
		.type = HDA_FIXUP_FUNC,
		.v.func = alc269_fixup_headset_mic,
	},
	[ALC269_FIXUP_QUANTA_MUTE] = {
		.type = HDA_FIXUP_FUNC,
		.v.func = alc269_fixup_quanta_mute,
	},
	[ALC269_FIXUP_LIFEBOOK] = {
		.type = HDA_FIXUP_PINS,
		.v.pins = (const struct hda_pintbl[]) {
			{ 0x1a, 0x2101103f }, /* dock line-out */
			{ 0x1b, 0x23a11040 }, /* dock mic-in */
			{ }
		},
		.chained = true,
		.chain_id = ALC269_FIXUP_QUANTA_MUTE
	},
	[ALC269_FIXUP_LIFEBOOK_EXTMIC] = {
		.type = HDA_FIXUP_PINS,
		.v.pins = (const struct hda_pintbl[]) {
			{ 0x19, 0x01a1903c }, /* headset mic, with jack detect */
			{ }
		},
	},
	[ALC269_FIXUP_LIFEBOOK_HP_PIN] = {
		.type = HDA_FIXUP_PINS,
		.v.pins = (const struct hda_pintbl[]) {
			{ 0x21, 0x0221102f }, /* HP out */
			{ }
		},
	},
	[ALC269_FIXUP_LIFEBOOK_NO_HP_TO_LINEOUT] = {
		.type = HDA_FIXUP_FUNC,
		.v.func = alc269_fixup_pincfg_no_hp_to_lineout,
	},
	[ALC255_FIXUP_LIFEBOOK_U7x7_HEADSET_MIC] = {
		.type = HDA_FIXUP_FUNC,
		.v.func = alc269_fixup_pincfg_U7x7_headset_mic,
	},
	[ALC269VB_FIXUP_CHUWI_COREBOOK_XPRO] = {
		.type = HDA_FIXUP_PINS,
		.v.pins = (const struct hda_pintbl[]) {
			{ 0x18, 0x03a19020 }, /* headset mic */
			{ 0x1b, 0x90170150 }, /* speaker */
			{ }
		},
	},
	[ALC269_FIXUP_AMIC] = {
		.type = HDA_FIXUP_PINS,
		.v.pins = (const struct hda_pintbl[]) {
			{ 0x14, 0x99130110 }, /* speaker */
			{ 0x15, 0x0121401f }, /* HP out */
			{ 0x18, 0x01a19c20 }, /* mic */
			{ 0x19, 0x99a3092f }, /* int-mic */
			{ }
		},
	},
	[ALC269_FIXUP_DMIC] = {
		.type = HDA_FIXUP_PINS,
		.v.pins = (const struct hda_pintbl[]) {
			{ 0x12, 0x99a3092f }, /* int-mic */
			{ 0x14, 0x99130110 }, /* speaker */
			{ 0x15, 0x0121401f }, /* HP out */
			{ 0x18, 0x01a19c20 }, /* mic */
			{ }
		},
	},
	[ALC269VB_FIXUP_AMIC] = {
		.type = HDA_FIXUP_PINS,
		.v.pins = (const struct hda_pintbl[]) {
			{ 0x14, 0x99130110 }, /* speaker */
			{ 0x18, 0x01a19c20 }, /* mic */
			{ 0x19, 0x99a3092f }, /* int-mic */
			{ 0x21, 0x0121401f }, /* HP out */
			{ }
		},
	},
	[ALC269VB_FIXUP_DMIC] = {
		.type = HDA_FIXUP_PINS,
		.v.pins = (const struct hda_pintbl[]) {
			{ 0x12, 0x99a3092f }, /* int-mic */
			{ 0x14, 0x99130110 }, /* speaker */
			{ 0x18, 0x01a19c20 }, /* mic */
			{ 0x21, 0x0121401f }, /* HP out */
			{ }
		},
	},
	[ALC269_FIXUP_HP_MUTE_LED] = {
		.type = HDA_FIXUP_FUNC,
		.v.func = alc269_fixup_hp_mute_led,
	},
	[ALC269_FIXUP_HP_MUTE_LED_MIC1] = {
		.type = HDA_FIXUP_FUNC,
		.v.func = alc269_fixup_hp_mute_led_mic1,
	},
	[ALC269_FIXUP_HP_MUTE_LED_MIC2] = {
		.type = HDA_FIXUP_FUNC,
		.v.func = alc269_fixup_hp_mute_led_mic2,
	},
	[ALC269_FIXUP_HP_MUTE_LED_MIC3] = {
		.type = HDA_FIXUP_FUNC,
		.v.func = alc269_fixup_hp_mute_led_mic3,
		.chained = true,
		.chain_id = ALC295_FIXUP_HP_AUTO_MUTE
	},
	[ALC269_FIXUP_HP_GPIO_LED] = {
		.type = HDA_FIXUP_FUNC,
		.v.func = alc269_fixup_hp_gpio_led,
	},
	[ALC269_FIXUP_HP_GPIO_MIC1_LED] = {
		.type = HDA_FIXUP_FUNC,
		.v.func = alc269_fixup_hp_gpio_mic1_led,
	},
	[ALC269_FIXUP_HP_LINE1_MIC1_LED] = {
		.type = HDA_FIXUP_FUNC,
		.v.func = alc269_fixup_hp_line1_mic1_led,
	},
	[ALC269_FIXUP_INV_DMIC] = {
		.type = HDA_FIXUP_FUNC,
		.v.func = alc_fixup_inv_dmic,
	},
	[ALC269_FIXUP_NO_SHUTUP] = {
		.type = HDA_FIXUP_FUNC,
		.v.func = alc_fixup_no_shutup,
	},
	[ALC269_FIXUP_LENOVO_DOCK] = {
		.type = HDA_FIXUP_PINS,
		.v.pins = (const struct hda_pintbl[]) {
			{ 0x19, 0x23a11040 }, /* dock mic */
			{ 0x1b, 0x2121103f }, /* dock headphone */
			{ }
		},
		.chained = true,
		.chain_id = ALC269_FIXUP_PINCFG_NO_HP_TO_LINEOUT
	},
	[ALC269_FIXUP_LENOVO_DOCK_LIMIT_BOOST] = {
		.type = HDA_FIXUP_FUNC,
		.v.func = alc269_fixup_limit_int_mic_boost,
		.chained = true,
		.chain_id = ALC269_FIXUP_LENOVO_DOCK,
	},
	[ALC269_FIXUP_PINCFG_NO_HP_TO_LINEOUT] = {
		.type = HDA_FIXUP_FUNC,
		.v.func = alc269_fixup_pincfg_no_hp_to_lineout,
		.chained = true,
		.chain_id = ALC269_FIXUP_THINKPAD_ACPI,
	},
	[ALC269_FIXUP_DELL1_MIC_NO_PRESENCE] = {
		.type = HDA_FIXUP_PINS,
		.v.pins = (const struct hda_pintbl[]) {
			{ 0x19, 0x01a1913c }, /* use as headset mic, without its own jack detect */
			{ 0x1a, 0x01a1913d }, /* use as headphone mic, without its own jack detect */
			{ }
		},
		.chained = true,
		.chain_id = ALC269_FIXUP_HEADSET_MODE
	},
	[ALC269_FIXUP_DELL2_MIC_NO_PRESENCE] = {
		.type = HDA_FIXUP_PINS,
		.v.pins = (const struct hda_pintbl[]) {
			{ 0x16, 0x21014020 }, /* dock line out */
			{ 0x19, 0x21a19030 }, /* dock mic */
			{ 0x1a, 0x01a1913c }, /* use as headset mic, without its own jack detect */
			{ }
		},
		.chained = true,
		.chain_id = ALC269_FIXUP_HEADSET_MODE_NO_HP_MIC
	},
	[ALC269_FIXUP_DELL3_MIC_NO_PRESENCE] = {
		.type = HDA_FIXUP_PINS,
		.v.pins = (const struct hda_pintbl[]) {
			{ 0x1a, 0x01a1913c }, /* use as headset mic, without its own jack detect */
			{ }
		},
		.chained = true,
		.chain_id = ALC269_FIXUP_HEADSET_MODE_NO_HP_MIC
	},
	[ALC269_FIXUP_DELL4_MIC_NO_PRESENCE] = {
		.type = HDA_FIXUP_PINS,
		.v.pins = (const struct hda_pintbl[]) {
			{ 0x19, 0x01a1913c }, /* use as headset mic, without its own jack detect */
			{ 0x1b, 0x01a1913d }, /* use as headphone mic, without its own jack detect */
			{ }
		},
		.chained = true,
		.chain_id = ALC269_FIXUP_HEADSET_MODE
	},
	[ALC269_FIXUP_HEADSET_MODE] = {
		.type = HDA_FIXUP_FUNC,
		.v.func = alc_fixup_headset_mode,
		.chained = true,
		.chain_id = ALC255_FIXUP_MIC_MUTE_LED
	},
	[ALC269_FIXUP_HEADSET_MODE_NO_HP_MIC] = {
		.type = HDA_FIXUP_FUNC,
		.v.func = alc_fixup_headset_mode_no_hp_mic,
	},
	[ALC269_FIXUP_ASPIRE_HEADSET_MIC] = {
		.type = HDA_FIXUP_PINS,
		.v.pins = (const struct hda_pintbl[]) {
			{ 0x19, 0x01a1913c }, /* headset mic w/o jack detect */
			{ }
		},
		.chained = true,
		.chain_id = ALC269_FIXUP_HEADSET_MODE,
	},
	[ALC286_FIXUP_SONY_MIC_NO_PRESENCE] = {
		.type = HDA_FIXUP_PINS,
		.v.pins = (const struct hda_pintbl[]) {
			{ 0x18, 0x01a1913c }, /* use as headset mic, without its own jack detect */
			{ }
		},
		.chained = true,
		.chain_id = ALC269_FIXUP_HEADSET_MIC
	},
	[ALC256_FIXUP_HUAWEI_MACH_WX9_PINS] = {
		.type = HDA_FIXUP_PINS,
		.v.pins = (const struct hda_pintbl[]) {
			{0x12, 0x90a60130},
			{0x13, 0x40000000},
			{0x14, 0x90170110},
			{0x18, 0x411111f0},
			{0x19, 0x04a11040},
			{0x1a, 0x411111f0},
			{0x1b, 0x90170112},
			{0x1d, 0x40759a05},
			{0x1e, 0x411111f0},
			{0x21, 0x04211020},
			{ }
		},
		.chained = true,
		.chain_id = ALC255_FIXUP_MIC_MUTE_LED
	},
	[ALC298_FIXUP_HUAWEI_MBX_STEREO] = {
		.type = HDA_FIXUP_FUNC,
		.v.func = alc298_fixup_huawei_mbx_stereo,
		.chained = true,
		.chain_id = ALC255_FIXUP_MIC_MUTE_LED
	},
	[ALC269_FIXUP_ASUS_X101_FUNC] = {
		.type = HDA_FIXUP_FUNC,
		.v.func = alc269_fixup_x101_headset_mic,
	},
	[ALC269_FIXUP_ASUS_X101_VERB] = {
		.type = HDA_FIXUP_VERBS,
		.v.verbs = (const struct hda_verb[]) {
			{0x18, AC_VERB_SET_PIN_WIDGET_CONTROL, 0},
			{0x20, AC_VERB_SET_COEF_INDEX, 0x08},
			{0x20, AC_VERB_SET_PROC_COEF,  0x0310},
			{ }
		},
		.chained = true,
		.chain_id = ALC269_FIXUP_ASUS_X101_FUNC
	},
	[ALC269_FIXUP_ASUS_X101] = {
		.type = HDA_FIXUP_PINS,
		.v.pins = (const struct hda_pintbl[]) {
			{ 0x18, 0x04a1182c }, /* Headset mic */
			{ }
		},
		.chained = true,
		.chain_id = ALC269_FIXUP_ASUS_X101_VERB
	},
	[ALC271_FIXUP_AMIC_MIC2] = {
		.type = HDA_FIXUP_PINS,
		.v.pins = (const struct hda_pintbl[]) {
			{ 0x14, 0x99130110 }, /* speaker */
			{ 0x19, 0x01a19c20 }, /* mic */
			{ 0x1b, 0x99a7012f }, /* int-mic */
			{ 0x21, 0x0121401f }, /* HP out */
			{ }
		},
	},
	[ALC271_FIXUP_HP_GATE_MIC_JACK] = {
		.type = HDA_FIXUP_FUNC,
		.v.func = alc271_hp_gate_mic_jack,
		.chained = true,
		.chain_id = ALC271_FIXUP_AMIC_MIC2,
	},
	[ALC271_FIXUP_HP_GATE_MIC_JACK_E1_572] = {
		.type = HDA_FIXUP_FUNC,
		.v.func = alc269_fixup_limit_int_mic_boost,
		.chained = true,
		.chain_id = ALC271_FIXUP_HP_GATE_MIC_JACK,
	},
	[ALC269_FIXUP_ACER_AC700] = {
		.type = HDA_FIXUP_PINS,
		.v.pins = (const struct hda_pintbl[]) {
			{ 0x12, 0x99a3092f }, /* int-mic */
			{ 0x14, 0x99130110 }, /* speaker */
			{ 0x18, 0x03a11c20 }, /* mic */
			{ 0x1e, 0x0346101e }, /* SPDIF1 */
			{ 0x21, 0x0321101f }, /* HP out */
			{ }
		},
		.chained = true,
		.chain_id = ALC271_FIXUP_DMIC,
	},
	[ALC269_FIXUP_LIMIT_INT_MIC_BOOST] = {
		.type = HDA_FIXUP_FUNC,
		.v.func = alc269_fixup_limit_int_mic_boost,
		.chained = true,
		.chain_id = ALC269_FIXUP_THINKPAD_ACPI,
	},
	[ALC269VB_FIXUP_ASUS_ZENBOOK] = {
		.type = HDA_FIXUP_FUNC,
		.v.func = alc269_fixup_limit_int_mic_boost,
		.chained = true,
		.chain_id = ALC269VB_FIXUP_DMIC,
	},
	[ALC269VB_FIXUP_ASUS_ZENBOOK_UX31A] = {
		.type = HDA_FIXUP_VERBS,
		.v.verbs = (const struct hda_verb[]) {
			/* class-D output amp +5dB */
			{ 0x20, AC_VERB_SET_COEF_INDEX, 0x12 },
			{ 0x20, AC_VERB_SET_PROC_COEF, 0x2800 },
			{}
		},
		.chained = true,
		.chain_id = ALC269VB_FIXUP_ASUS_ZENBOOK,
	},
	[ALC269VB_FIXUP_ASUS_MIC_NO_PRESENCE] = {
		.type = HDA_FIXUP_PINS,
		.v.pins = (const struct hda_pintbl[]) {
			{ 0x18, 0x01a110f0 },  /* use as headset mic */
			{ }
		},
		.chained = true,
		.chain_id = ALC269_FIXUP_HEADSET_MIC
	},
	[ALC269_FIXUP_LIMIT_INT_MIC_BOOST_MUTE_LED] = {
		.type = HDA_FIXUP_FUNC,
		.v.func = alc269_fixup_limit_int_mic_boost,
		.chained = true,
		.chain_id = ALC269_FIXUP_HP_MUTE_LED_MIC1,
	},
	[ALC269VB_FIXUP_ORDISSIMO_EVE2] = {
		.type = HDA_FIXUP_PINS,
		.v.pins = (const struct hda_pintbl[]) {
			{ 0x12, 0x99a3092f }, /* int-mic */
			{ 0x18, 0x03a11d20 }, /* mic */
			{ 0x19, 0x411111f0 }, /* Unused bogus pin */
			{ }
		},
	},
	[ALC283_FIXUP_CHROME_BOOK] = {
		.type = HDA_FIXUP_FUNC,
		.v.func = alc283_fixup_chromebook,
	},
	[ALC283_FIXUP_SENSE_COMBO_JACK] = {
		.type = HDA_FIXUP_FUNC,
		.v.func = alc283_fixup_sense_combo_jack,
		.chained = true,
		.chain_id = ALC283_FIXUP_CHROME_BOOK,
	},
	[ALC282_FIXUP_ASUS_TX300] = {
		.type = HDA_FIXUP_FUNC,
		.v.func = alc282_fixup_asus_tx300,
	},
	[ALC283_FIXUP_INT_MIC] = {
		.type = HDA_FIXUP_VERBS,
		.v.verbs = (const struct hda_verb[]) {
			{0x20, AC_VERB_SET_COEF_INDEX, 0x1a},
			{0x20, AC_VERB_SET_PROC_COEF, 0x0011},
			{ }
		},
		.chained = true,
		.chain_id = ALC269_FIXUP_LIMIT_INT_MIC_BOOST
	},
	[ALC290_FIXUP_SUBWOOFER_HSJACK] = {
		.type = HDA_FIXUP_PINS,
		.v.pins = (const struct hda_pintbl[]) {
			{ 0x17, 0x90170112 }, /* subwoofer */
			{ }
		},
		.chained = true,
		.chain_id = ALC290_FIXUP_MONO_SPEAKERS_HSJACK,
	},
	[ALC290_FIXUP_SUBWOOFER] = {
		.type = HDA_FIXUP_PINS,
		.v.pins = (const struct hda_pintbl[]) {
			{ 0x17, 0x90170112 }, /* subwoofer */
			{ }
		},
		.chained = true,
		.chain_id = ALC290_FIXUP_MONO_SPEAKERS,
	},
	[ALC290_FIXUP_MONO_SPEAKERS] = {
		.type = HDA_FIXUP_FUNC,
		.v.func = alc290_fixup_mono_speakers,
	},
	[ALC290_FIXUP_MONO_SPEAKERS_HSJACK] = {
		.type = HDA_FIXUP_FUNC,
		.v.func = alc290_fixup_mono_speakers,
		.chained = true,
		.chain_id = ALC269_FIXUP_DELL3_MIC_NO_PRESENCE,
	},
	[ALC269_FIXUP_THINKPAD_ACPI] = {
		.type = HDA_FIXUP_FUNC,
		.v.func = alc_fixup_thinkpad_acpi,
		.chained = true,
		.chain_id = ALC269_FIXUP_SKU_IGNORE,
	},
	[ALC269_FIXUP_DMIC_THINKPAD_ACPI] = {
		.type = HDA_FIXUP_FUNC,
		.v.func = alc_fixup_inv_dmic,
		.chained = true,
		.chain_id = ALC269_FIXUP_THINKPAD_ACPI,
	},
	[ALC255_FIXUP_ACER_MIC_NO_PRESENCE] = {
		.type = HDA_FIXUP_PINS,
		.v.pins = (const struct hda_pintbl[]) {
			{ 0x19, 0x01a1913c }, /* use as headset mic, without its own jack detect */
			{ }
		},
		.chained = true,
		.chain_id = ALC255_FIXUP_HEADSET_MODE
	},
	[ALC255_FIXUP_ASUS_MIC_NO_PRESENCE] = {
		.type = HDA_FIXUP_PINS,
		.v.pins = (const struct hda_pintbl[]) {
			{ 0x19, 0x01a1913c }, /* use as headset mic, without its own jack detect */
			{ }
		},
		.chained = true,
		.chain_id = ALC255_FIXUP_HEADSET_MODE
	},
	[ALC255_FIXUP_DELL1_MIC_NO_PRESENCE] = {
		.type = HDA_FIXUP_PINS,
		.v.pins = (const struct hda_pintbl[]) {
			{ 0x19, 0x01a1913c }, /* use as headset mic, without its own jack detect */
			{ 0x1a, 0x01a1913d }, /* use as headphone mic, without its own jack detect */
			{ }
		},
		.chained = true,
		.chain_id = ALC255_FIXUP_HEADSET_MODE
	},
	[ALC255_FIXUP_DELL2_MIC_NO_PRESENCE] = {
		.type = HDA_FIXUP_PINS,
		.v.pins = (const struct hda_pintbl[]) {
			{ 0x19, 0x01a1913c }, /* use as headset mic, without its own jack detect */
			{ }
		},
		.chained = true,
		.chain_id = ALC255_FIXUP_HEADSET_MODE_NO_HP_MIC
	},
	[ALC255_FIXUP_HEADSET_MODE] = {
		.type = HDA_FIXUP_FUNC,
		.v.func = alc_fixup_headset_mode_alc255,
		.chained = true,
		.chain_id = ALC255_FIXUP_MIC_MUTE_LED
	},
	[ALC255_FIXUP_HEADSET_MODE_NO_HP_MIC] = {
		.type = HDA_FIXUP_FUNC,
		.v.func = alc_fixup_headset_mode_alc255_no_hp_mic,
	},
	[ALC293_FIXUP_DELL1_MIC_NO_PRESENCE] = {
		.type = HDA_FIXUP_PINS,
		.v.pins = (const struct hda_pintbl[]) {
			{ 0x18, 0x01a1913d }, /* use as headphone mic, without its own jack detect */
			{ 0x1a, 0x01a1913c }, /* use as headset mic, without its own jack detect */
			{ }
		},
		.chained = true,
		.chain_id = ALC269_FIXUP_HEADSET_MODE
	},
	[ALC292_FIXUP_TPT440_DOCK] = {
		.type = HDA_FIXUP_FUNC,
		.v.func = alc_fixup_tpt440_dock,
		.chained = true,
		.chain_id = ALC269_FIXUP_LIMIT_INT_MIC_BOOST
	},
	[ALC292_FIXUP_TPT440] = {
		.type = HDA_FIXUP_FUNC,
		.v.func = alc_fixup_disable_aamix,
		.chained = true,
		.chain_id = ALC292_FIXUP_TPT440_DOCK,
	},
	[ALC283_FIXUP_HEADSET_MIC] = {
		.type = HDA_FIXUP_PINS,
		.v.pins = (const struct hda_pintbl[]) {
			{ 0x19, 0x04a110f0 },
			{ },
		},
	},
	[ALC255_FIXUP_MIC_MUTE_LED] = {
		.type = HDA_FIXUP_FUNC,
		.v.func = alc_fixup_micmute_led,
	},
	[ALC282_FIXUP_ASPIRE_V5_PINS] = {
		.type = HDA_FIXUP_PINS,
		.v.pins = (const struct hda_pintbl[]) {
			{ 0x12, 0x90a60130 },
			{ 0x14, 0x90170110 },
			{ 0x17, 0x40000008 },
			{ 0x18, 0x411111f0 },
			{ 0x19, 0x01a1913c },
			{ 0x1a, 0x411111f0 },
			{ 0x1b, 0x411111f0 },
			{ 0x1d, 0x40f89b2d },
			{ 0x1e, 0x411111f0 },
			{ 0x21, 0x0321101f },
			{ },
		},
	},
	[ALC269VB_FIXUP_ASPIRE_E1_COEF] = {
		.type = HDA_FIXUP_FUNC,
		.v.func = alc269vb_fixup_aspire_e1_coef,
	},
	[ALC280_FIXUP_HP_GPIO4] = {
		.type = HDA_FIXUP_FUNC,
		.v.func = alc280_fixup_hp_gpio4,
	},
	[ALC286_FIXUP_HP_GPIO_LED] = {
		.type = HDA_FIXUP_FUNC,
		.v.func = alc286_fixup_hp_gpio_led,
	},
	[ALC280_FIXUP_HP_GPIO2_MIC_HOTKEY] = {
		.type = HDA_FIXUP_FUNC,
		.v.func = alc280_fixup_hp_gpio2_mic_hotkey,
	},
	[ALC280_FIXUP_HP_DOCK_PINS] = {
		.type = HDA_FIXUP_PINS,
		.v.pins = (const struct hda_pintbl[]) {
			{ 0x1b, 0x21011020 }, /* line-out */
			{ 0x1a, 0x01a1903c }, /* headset mic */
			{ 0x18, 0x2181103f }, /* line-in */
			{ },
		},
		.chained = true,
		.chain_id = ALC280_FIXUP_HP_GPIO4
	},
	[ALC269_FIXUP_HP_DOCK_GPIO_MIC1_LED] = {
		.type = HDA_FIXUP_PINS,
		.v.pins = (const struct hda_pintbl[]) {
			{ 0x1b, 0x21011020 }, /* line-out */
			{ 0x18, 0x2181103f }, /* line-in */
			{ },
		},
		.chained = true,
		.chain_id = ALC269_FIXUP_HP_GPIO_MIC1_LED
	},
	[ALC280_FIXUP_HP_9480M] = {
		.type = HDA_FIXUP_FUNC,
		.v.func = alc280_fixup_hp_9480m,
	},
	[ALC245_FIXUP_HP_X360_AMP] = {
		.type = HDA_FIXUP_FUNC,
		.v.func = alc245_fixup_hp_x360_amp,
		.chained = true,
		.chain_id = ALC245_FIXUP_HP_GPIO_LED
	},
	[ALC288_FIXUP_DELL_HEADSET_MODE] = {
		.type = HDA_FIXUP_FUNC,
		.v.func = alc_fixup_headset_mode_dell_alc288,
		.chained = true,
		.chain_id = ALC255_FIXUP_MIC_MUTE_LED
	},
	[ALC288_FIXUP_DELL1_MIC_NO_PRESENCE] = {
		.type = HDA_FIXUP_PINS,
		.v.pins = (const struct hda_pintbl[]) {
			{ 0x18, 0x01a1913c }, /* use as headset mic, without its own jack detect */
			{ 0x1a, 0x01a1913d }, /* use as headphone mic, without its own jack detect */
			{ }
		},
		.chained = true,
		.chain_id = ALC288_FIXUP_DELL_HEADSET_MODE
	},
	[ALC288_FIXUP_DISABLE_AAMIX] = {
		.type = HDA_FIXUP_FUNC,
		.v.func = alc_fixup_disable_aamix,
		.chained = true,
		.chain_id = ALC288_FIXUP_DELL1_MIC_NO_PRESENCE
	},
	[ALC288_FIXUP_DELL_XPS_13] = {
		.type = HDA_FIXUP_FUNC,
		.v.func = alc_fixup_dell_xps13,
		.chained = true,
		.chain_id = ALC288_FIXUP_DISABLE_AAMIX
	},
	[ALC292_FIXUP_DISABLE_AAMIX] = {
		.type = HDA_FIXUP_FUNC,
		.v.func = alc_fixup_disable_aamix,
		.chained = true,
		.chain_id = ALC269_FIXUP_DELL2_MIC_NO_PRESENCE
	},
	[ALC293_FIXUP_DISABLE_AAMIX_MULTIJACK] = {
		.type = HDA_FIXUP_FUNC,
		.v.func = alc_fixup_disable_aamix,
		.chained = true,
		.chain_id = ALC293_FIXUP_DELL1_MIC_NO_PRESENCE
	},
	[ALC292_FIXUP_DELL_E7X_AAMIX] = {
		.type = HDA_FIXUP_FUNC,
		.v.func = alc_fixup_dell_xps13,
		.chained = true,
		.chain_id = ALC292_FIXUP_DISABLE_AAMIX
	},
	[ALC292_FIXUP_DELL_E7X] = {
		.type = HDA_FIXUP_FUNC,
		.v.func = alc_fixup_micmute_led,
		/* micmute fixup must be applied at last */
		.chained_before = true,
		.chain_id = ALC292_FIXUP_DELL_E7X_AAMIX,
	},
	[ALC298_FIXUP_ALIENWARE_MIC_NO_PRESENCE] = {
		.type = HDA_FIXUP_PINS,
		.v.pins = (const struct hda_pintbl[]) {
			{ 0x18, 0x01a1913c }, /* headset mic w/o jack detect */
			{ }
		},
		.chained_before = true,
		.chain_id = ALC269_FIXUP_HEADSET_MODE,
	},
	[ALC298_FIXUP_DELL1_MIC_NO_PRESENCE] = {
		.type = HDA_FIXUP_PINS,
		.v.pins = (const struct hda_pintbl[]) {
			{ 0x18, 0x01a1913c }, /* use as headset mic, without its own jack detect */
			{ 0x1a, 0x01a1913d }, /* use as headphone mic, without its own jack detect */
			{ }
		},
		.chained = true,
		.chain_id = ALC269_FIXUP_HEADSET_MODE
	},
	[ALC298_FIXUP_DELL_AIO_MIC_NO_PRESENCE] = {
		.type = HDA_FIXUP_PINS,
		.v.pins = (const struct hda_pintbl[]) {
			{ 0x18, 0x01a1913c }, /* use as headset mic, without its own jack detect */
			{ }
		},
		.chained = true,
		.chain_id = ALC269_FIXUP_HEADSET_MODE
	},
	[ALC275_FIXUP_DELL_XPS] = {
		.type = HDA_FIXUP_VERBS,
		.v.verbs = (const struct hda_verb[]) {
			/* Enables internal speaker */
			{0x20, AC_VERB_SET_COEF_INDEX, 0x1f},
			{0x20, AC_VERB_SET_PROC_COEF, 0x00c0},
			{0x20, AC_VERB_SET_COEF_INDEX, 0x30},
			{0x20, AC_VERB_SET_PROC_COEF, 0x00b1},
			{}
		}
	},
	[ALC293_FIXUP_LENOVO_SPK_NOISE] = {
		.type = HDA_FIXUP_FUNC,
		.v.func = alc_fixup_disable_aamix,
		.chained = true,
		.chain_id = ALC269_FIXUP_THINKPAD_ACPI
	},
	[ALC233_FIXUP_LENOVO_LINE2_MIC_HOTKEY] = {
		.type = HDA_FIXUP_FUNC,
		.v.func = alc233_fixup_lenovo_line2_mic_hotkey,
	},
	[ALC233_FIXUP_INTEL_NUC8_DMIC] = {
		.type = HDA_FIXUP_FUNC,
		.v.func = alc_fixup_inv_dmic,
		.chained = true,
		.chain_id = ALC233_FIXUP_INTEL_NUC8_BOOST,
	},
	[ALC233_FIXUP_INTEL_NUC8_BOOST] = {
		.type = HDA_FIXUP_FUNC,
		.v.func = alc269_fixup_limit_int_mic_boost
	},
	[ALC255_FIXUP_DELL_SPK_NOISE] = {
		.type = HDA_FIXUP_FUNC,
		.v.func = alc_fixup_disable_aamix,
		.chained = true,
		.chain_id = ALC255_FIXUP_DELL1_MIC_NO_PRESENCE
	},
	[ALC225_FIXUP_DISABLE_MIC_VREF] = {
		.type = HDA_FIXUP_FUNC,
		.v.func = alc_fixup_disable_mic_vref,
		.chained = true,
		.chain_id = ALC269_FIXUP_DELL1_MIC_NO_PRESENCE
	},
	[ALC225_FIXUP_DELL1_MIC_NO_PRESENCE] = {
		.type = HDA_FIXUP_VERBS,
		.v.verbs = (const struct hda_verb[]) {
			/* Disable pass-through path for FRONT 14h */
			{ 0x20, AC_VERB_SET_COEF_INDEX, 0x36 },
			{ 0x20, AC_VERB_SET_PROC_COEF, 0x57d7 },
			{}
		},
		.chained = true,
		.chain_id = ALC225_FIXUP_DISABLE_MIC_VREF
	},
	[ALC280_FIXUP_HP_HEADSET_MIC] = {
		.type = HDA_FIXUP_FUNC,
		.v.func = alc_fixup_disable_aamix,
		.chained = true,
		.chain_id = ALC269_FIXUP_HEADSET_MIC,
	},
	[ALC221_FIXUP_HP_FRONT_MIC] = {
		.type = HDA_FIXUP_PINS,
		.v.pins = (const struct hda_pintbl[]) {
			{ 0x19, 0x02a19020 }, /* Front Mic */
			{ }
		},
	},
	[ALC292_FIXUP_TPT460] = {
		.type = HDA_FIXUP_FUNC,
		.v.func = alc_fixup_tpt440_dock,
		.chained = true,
		.chain_id = ALC293_FIXUP_LENOVO_SPK_NOISE,
	},
	[ALC298_FIXUP_SPK_VOLUME] = {
		.type = HDA_FIXUP_FUNC,
		.v.func = alc298_fixup_speaker_volume,
		.chained = true,
		.chain_id = ALC298_FIXUP_DELL_AIO_MIC_NO_PRESENCE,
	},
	[ALC298_FIXUP_LENOVO_SPK_VOLUME] = {
		.type = HDA_FIXUP_FUNC,
		.v.func = alc298_fixup_speaker_volume,
	},
	[ALC295_FIXUP_DISABLE_DAC3] = {
		.type = HDA_FIXUP_FUNC,
		.v.func = alc295_fixup_disable_dac3,
	},
	[ALC285_FIXUP_SPEAKER2_TO_DAC1] = {
		.type = HDA_FIXUP_FUNC,
		.v.func = alc285_fixup_speaker2_to_dac1,
		.chained = true,
		.chain_id = ALC269_FIXUP_THINKPAD_ACPI
	},
	[ALC285_FIXUP_ASUS_SPEAKER2_TO_DAC1] = {
		.type = HDA_FIXUP_FUNC,
		.v.func = alc285_fixup_speaker2_to_dac1,
		.chained = true,
		.chain_id = ALC245_FIXUP_CS35L41_SPI_2
	},
	[ALC285_FIXUP_ASUS_HEADSET_MIC] = {
		.type = HDA_FIXUP_PINS,
		.v.pins = (const struct hda_pintbl[]) {
			{ 0x19, 0x03a11050 },
			{ 0x1b, 0x03a11c30 },
			{ }
		},
		.chained = true,
		.chain_id = ALC285_FIXUP_ASUS_SPEAKER2_TO_DAC1
	},
	[ALC285_FIXUP_ASUS_SPI_REAR_SPEAKERS] = {
		.type = HDA_FIXUP_PINS,
		.v.pins = (const struct hda_pintbl[]) {
			{ 0x14, 0x90170120 },
			{ }
		},
		.chained = true,
		.chain_id = ALC285_FIXUP_ASUS_HEADSET_MIC
	},
	[ALC285_FIXUP_ASUS_I2C_SPEAKER2_TO_DAC1] = {
		.type = HDA_FIXUP_FUNC,
		.v.func = alc285_fixup_speaker2_to_dac1,
		.chained = true,
		.chain_id = ALC287_FIXUP_CS35L41_I2C_2
	},
	[ALC285_FIXUP_ASUS_I2C_HEADSET_MIC] = {
		.type = HDA_FIXUP_PINS,
		.v.pins = (const struct hda_pintbl[]) {
			{ 0x19, 0x03a11050 },
			{ 0x1b, 0x03a11c30 },
			{ }
		},
		.chained = true,
		.chain_id = ALC285_FIXUP_ASUS_I2C_SPEAKER2_TO_DAC1
	},
	[ALC256_FIXUP_DELL_INSPIRON_7559_SUBWOOFER] = {
		.type = HDA_FIXUP_PINS,
		.v.pins = (const struct hda_pintbl[]) {
			{ 0x1b, 0x90170151 },
			{ }
		},
		.chained = true,
		.chain_id = ALC255_FIXUP_DELL1_MIC_NO_PRESENCE
	},
	[ALC269_FIXUP_ATIV_BOOK_8] = {
		.type = HDA_FIXUP_FUNC,
		.v.func = alc_fixup_auto_mute_via_amp,
		.chained = true,
		.chain_id = ALC269_FIXUP_NO_SHUTUP
	},
	[ALC221_FIXUP_HP_288PRO_MIC_NO_PRESENCE] = {
		.type = HDA_FIXUP_PINS,
		.v.pins = (const struct hda_pintbl[]) {
			{ 0x19, 0x01a1913c }, /* use as headset mic, without its own jack detect */
			{ 0x1a, 0x01813030 }, /* use as headphone mic, without its own jack detect */
			{ }
		},
		.chained = true,
		.chain_id = ALC269_FIXUP_HEADSET_MODE
	},
	[ALC221_FIXUP_HP_MIC_NO_PRESENCE] = {
		.type = HDA_FIXUP_PINS,
		.v.pins = (const struct hda_pintbl[]) {
			{ 0x18, 0x01a1913c }, /* use as headset mic, without its own jack detect */
			{ 0x1a, 0x01a1913d }, /* use as headphone mic, without its own jack detect */
			{ }
		},
		.chained = true,
		.chain_id = ALC269_FIXUP_HEADSET_MODE
	},
	[ALC256_FIXUP_ASUS_HEADSET_MODE] = {
		.type = HDA_FIXUP_FUNC,
		.v.func = alc_fixup_headset_mode,
	},
	[ALC256_FIXUP_ASUS_MIC] = {
		.type = HDA_FIXUP_PINS,
		.v.pins = (const struct hda_pintbl[]) {
			{ 0x13, 0x90a60160 }, /* use as internal mic */
			{ 0x19, 0x04a11120 }, /* use as headset mic, without its own jack detect */
			{ }
		},
		.chained = true,
		.chain_id = ALC256_FIXUP_ASUS_HEADSET_MODE
	},
	[ALC256_FIXUP_ASUS_AIO_GPIO2] = {
		.type = HDA_FIXUP_FUNC,
		/* Set up GPIO2 for the speaker amp */
		.v.func = alc_fixup_gpio4,
	},
	[ALC233_FIXUP_ASUS_MIC_NO_PRESENCE] = {
		.type = HDA_FIXUP_PINS,
		.v.pins = (const struct hda_pintbl[]) {
			{ 0x19, 0x01a1913c }, /* use as headset mic, without its own jack detect */
			{ }
		},
		.chained = true,
		.chain_id = ALC269_FIXUP_HEADSET_MIC
	},
	[ALC233_FIXUP_EAPD_COEF_AND_MIC_NO_PRESENCE] = {
		.type = HDA_FIXUP_VERBS,
		.v.verbs = (const struct hda_verb[]) {
			/* Enables internal speaker */
			{0x20, AC_VERB_SET_COEF_INDEX, 0x40},
			{0x20, AC_VERB_SET_PROC_COEF, 0x8800},
			{}
		},
		.chained = true,
		.chain_id = ALC233_FIXUP_ASUS_MIC_NO_PRESENCE
	},
	[ALC233_FIXUP_LENOVO_MULTI_CODECS] = {
		.type = HDA_FIXUP_FUNC,
		.v.func = alc233_alc662_fixup_lenovo_dual_codecs,
		.chained = true,
		.chain_id = ALC269_FIXUP_GPIO2
	},
	[ALC233_FIXUP_ACER_HEADSET_MIC] = {
		.type = HDA_FIXUP_VERBS,
		.v.verbs = (const struct hda_verb[]) {
			{ 0x20, AC_VERB_SET_COEF_INDEX, 0x45 },
			{ 0x20, AC_VERB_SET_PROC_COEF, 0x5089 },
			{ }
		},
		.chained = true,
		.chain_id = ALC233_FIXUP_ASUS_MIC_NO_PRESENCE
	},
	[ALC294_FIXUP_LENOVO_MIC_LOCATION] = {
		.type = HDA_FIXUP_PINS,
		.v.pins = (const struct hda_pintbl[]) {
			/* Change the mic location from front to right, otherwise there are
			   two front mics with the same name, pulseaudio can't handle them.
			   This is just a temporary workaround, after applying this fixup,
			   there will be one "Front Mic" and one "Mic" in this machine.
			 */
			{ 0x1a, 0x04a19040 },
			{ }
		},
	},
	[ALC225_FIXUP_DELL_WYSE_MIC_NO_PRESENCE] = {
		.type = HDA_FIXUP_PINS,
		.v.pins = (const struct hda_pintbl[]) {
			{ 0x16, 0x0101102f }, /* Rear Headset HP */
			{ 0x19, 0x02a1913c }, /* use as Front headset mic, without its own jack detect */
			{ 0x1a, 0x01a19030 }, /* Rear Headset MIC */
			{ 0x1b, 0x02011020 },
			{ }
		},
		.chained = true,
		.chain_id = ALC225_FIXUP_S3_POP_NOISE
	},
	[ALC225_FIXUP_S3_POP_NOISE] = {
		.type = HDA_FIXUP_FUNC,
		.v.func = alc225_fixup_s3_pop_noise,
		.chained = true,
		.chain_id = ALC269_FIXUP_HEADSET_MODE_NO_HP_MIC
	},
	[ALC700_FIXUP_INTEL_REFERENCE] = {
		.type = HDA_FIXUP_VERBS,
		.v.verbs = (const struct hda_verb[]) {
			/* Enables internal speaker */
			{0x20, AC_VERB_SET_COEF_INDEX, 0x45},
			{0x20, AC_VERB_SET_PROC_COEF, 0x5289},
			{0x20, AC_VERB_SET_COEF_INDEX, 0x4A},
			{0x20, AC_VERB_SET_PROC_COEF, 0x001b},
			{0x58, AC_VERB_SET_COEF_INDEX, 0x00},
			{0x58, AC_VERB_SET_PROC_COEF, 0x3888},
			{0x20, AC_VERB_SET_COEF_INDEX, 0x6f},
			{0x20, AC_VERB_SET_PROC_COEF, 0x2c0b},
			{}
		}
	},
	[ALC274_FIXUP_DELL_BIND_DACS] = {
		.type = HDA_FIXUP_FUNC,
		.v.func = alc274_fixup_bind_dacs,
		.chained = true,
		.chain_id = ALC269_FIXUP_DELL1_MIC_NO_PRESENCE
	},
	[ALC274_FIXUP_DELL_AIO_LINEOUT_VERB] = {
		.type = HDA_FIXUP_PINS,
		.v.pins = (const struct hda_pintbl[]) {
			{ 0x1b, 0x0401102f },
			{ }
		},
		.chained = true,
		.chain_id = ALC274_FIXUP_DELL_BIND_DACS
	},
	[ALC298_FIXUP_TPT470_DOCK_FIX] = {
		.type = HDA_FIXUP_FUNC,
		.v.func = alc_fixup_tpt470_dock,
		.chained = true,
		.chain_id = ALC293_FIXUP_LENOVO_SPK_NOISE
	},
	[ALC298_FIXUP_TPT470_DOCK] = {
		.type = HDA_FIXUP_FUNC,
		.v.func = alc_fixup_tpt470_dacs,
		.chained = true,
		.chain_id = ALC298_FIXUP_TPT470_DOCK_FIX
	},
	[ALC255_FIXUP_DUMMY_LINEOUT_VERB] = {
		.type = HDA_FIXUP_PINS,
		.v.pins = (const struct hda_pintbl[]) {
			{ 0x14, 0x0201101f },
			{ }
		},
		.chained = true,
		.chain_id = ALC255_FIXUP_DELL1_MIC_NO_PRESENCE
	},
	[ALC255_FIXUP_DELL_HEADSET_MIC] = {
		.type = HDA_FIXUP_PINS,
		.v.pins = (const struct hda_pintbl[]) {
			{ 0x19, 0x01a1913c }, /* use as headset mic, without its own jack detect */
			{ }
		},
		.chained = true,
		.chain_id = ALC269_FIXUP_HEADSET_MIC
	},
	[ALC295_FIXUP_HP_X360] = {
		.type = HDA_FIXUP_FUNC,
		.v.func = alc295_fixup_hp_top_speakers,
		.chained = true,
		.chain_id = ALC269_FIXUP_HP_MUTE_LED_MIC3
	},
	[ALC221_FIXUP_HP_HEADSET_MIC] = {
		.type = HDA_FIXUP_PINS,
		.v.pins = (const struct hda_pintbl[]) {
			{ 0x19, 0x0181313f},
			{ }
		},
		.chained = true,
		.chain_id = ALC269_FIXUP_HEADSET_MIC
	},
	[ALC285_FIXUP_LENOVO_HEADPHONE_NOISE] = {
		.type = HDA_FIXUP_FUNC,
		.v.func = alc285_fixup_invalidate_dacs,
		.chained = true,
		.chain_id = ALC269_FIXUP_THINKPAD_ACPI
	},
	[ALC295_FIXUP_HP_AUTO_MUTE] = {
		.type = HDA_FIXUP_FUNC,
		.v.func = alc_fixup_auto_mute_via_amp,
	},
	[ALC286_FIXUP_ACER_AIO_MIC_NO_PRESENCE] = {
		.type = HDA_FIXUP_PINS,
		.v.pins = (const struct hda_pintbl[]) {
			{ 0x18, 0x01a1913c }, /* use as headset mic, without its own jack detect */
			{ }
		},
		.chained = true,
		.chain_id = ALC269_FIXUP_HEADSET_MIC
	},
	[ALC294_FIXUP_ASUS_MIC] = {
		.type = HDA_FIXUP_PINS,
		.v.pins = (const struct hda_pintbl[]) {
			{ 0x13, 0x90a60160 }, /* use as internal mic */
			{ 0x19, 0x04a11120 }, /* use as headset mic, without its own jack detect */
			{ }
		},
		.chained = true,
		.chain_id = ALC269_FIXUP_HEADSET_MIC
	},
	[ALC294_FIXUP_ASUS_HEADSET_MIC] = {
		.type = HDA_FIXUP_PINS,
		.v.pins = (const struct hda_pintbl[]) {
			{ 0x19, 0x01a1103c }, /* use as headset mic */
			{ }
		},
		.chained = true,
		.chain_id = ALC269_FIXUP_HEADSET_MIC
	},
	[ALC294_FIXUP_ASUS_SPK] = {
		.type = HDA_FIXUP_VERBS,
		.v.verbs = (const struct hda_verb[]) {
			/* Set EAPD high */
			{ 0x20, AC_VERB_SET_COEF_INDEX, 0x40 },
			{ 0x20, AC_VERB_SET_PROC_COEF, 0x8800 },
			{ 0x20, AC_VERB_SET_COEF_INDEX, 0x0f },
			{ 0x20, AC_VERB_SET_PROC_COEF, 0x7774 },
			{ }
		},
		.chained = true,
		.chain_id = ALC294_FIXUP_ASUS_HEADSET_MIC
	},
	[ALC295_FIXUP_CHROME_BOOK] = {
		.type = HDA_FIXUP_FUNC,
		.v.func = alc295_fixup_chromebook,
		.chained = true,
		.chain_id = ALC225_FIXUP_HEADSET_JACK
	},
	[ALC225_FIXUP_HEADSET_JACK] = {
		.type = HDA_FIXUP_FUNC,
		.v.func = alc_fixup_headset_jack,
	},
	[ALC293_FIXUP_SYSTEM76_MIC_NO_PRESENCE] = {
		.type = HDA_FIXUP_PINS,
		.v.pins = (const struct hda_pintbl[]) {
			{ 0x1a, 0x01a1913c }, /* use as headset mic, without its own jack detect */
			{ }
		},
		.chained = true,
		.chain_id = ALC269_FIXUP_HEADSET_MODE_NO_HP_MIC
	},
	[ALC285_FIXUP_LENOVO_PC_BEEP_IN_NOISE] = {
		.type = HDA_FIXUP_VERBS,
		.v.verbs = (const struct hda_verb[]) {
			/* Disable PCBEEP-IN passthrough */
			{ 0x20, AC_VERB_SET_COEF_INDEX, 0x36 },
			{ 0x20, AC_VERB_SET_PROC_COEF, 0x57d7 },
			{ }
		},
		.chained = true,
		.chain_id = ALC285_FIXUP_LENOVO_HEADPHONE_NOISE
	},
	[ALC255_FIXUP_ACER_HEADSET_MIC] = {
		.type = HDA_FIXUP_PINS,
		.v.pins = (const struct hda_pintbl[]) {
			{ 0x19, 0x03a11130 },
			{ 0x1a, 0x90a60140 }, /* use as internal mic */
			{ }
		},
		.chained = true,
		.chain_id = ALC255_FIXUP_HEADSET_MODE_NO_HP_MIC
	},
	[ALC225_FIXUP_DELL_WYSE_AIO_MIC_NO_PRESENCE] = {
		.type = HDA_FIXUP_PINS,
		.v.pins = (const struct hda_pintbl[]) {
			{ 0x16, 0x01011020 }, /* Rear Line out */
			{ 0x19, 0x01a1913c }, /* use as Front headset mic, without its own jack detect */
			{ }
		},
		.chained = true,
		.chain_id = ALC225_FIXUP_WYSE_AUTO_MUTE
	},
	[ALC225_FIXUP_WYSE_AUTO_MUTE] = {
		.type = HDA_FIXUP_FUNC,
		.v.func = alc_fixup_auto_mute_via_amp,
		.chained = true,
		.chain_id = ALC225_FIXUP_WYSE_DISABLE_MIC_VREF
	},
	[ALC225_FIXUP_WYSE_DISABLE_MIC_VREF] = {
		.type = HDA_FIXUP_FUNC,
		.v.func = alc_fixup_disable_mic_vref,
		.chained = true,
		.chain_id = ALC269_FIXUP_HEADSET_MODE_NO_HP_MIC
	},
	[ALC286_FIXUP_ACER_AIO_HEADSET_MIC] = {
		.type = HDA_FIXUP_VERBS,
		.v.verbs = (const struct hda_verb[]) {
			{ 0x20, AC_VERB_SET_COEF_INDEX, 0x4f },
			{ 0x20, AC_VERB_SET_PROC_COEF, 0x5029 },
			{ }
		},
		.chained = true,
		.chain_id = ALC286_FIXUP_ACER_AIO_MIC_NO_PRESENCE
	},
	[ALC256_FIXUP_ASUS_HEADSET_MIC] = {
		.type = HDA_FIXUP_PINS,
		.v.pins = (const struct hda_pintbl[]) {
			{ 0x19, 0x03a11020 }, /* headset mic with jack detect */
			{ }
		},
		.chained = true,
		.chain_id = ALC256_FIXUP_ASUS_HEADSET_MODE
	},
	[ALC256_FIXUP_ASUS_MIC_NO_PRESENCE] = {
		.type = HDA_FIXUP_PINS,
		.v.pins = (const struct hda_pintbl[]) {
			{ 0x19, 0x04a11120 }, /* use as headset mic, without its own jack detect */
			{ }
		},
		.chained = true,
		.chain_id = ALC256_FIXUP_ASUS_HEADSET_MODE
	},
	[ALC299_FIXUP_PREDATOR_SPK] = {
		.type = HDA_FIXUP_PINS,
		.v.pins = (const struct hda_pintbl[]) {
			{ 0x21, 0x90170150 }, /* use as headset mic, without its own jack detect */
			{ }
		}
	},
	[ALC256_FIXUP_MEDION_HEADSET_NO_PRESENCE] = {
		.type = HDA_FIXUP_PINS,
		.v.pins = (const struct hda_pintbl[]) {
			{ 0x19, 0x04a11040 },
			{ 0x21, 0x04211020 },
			{ }
		},
		.chained = true,
		.chain_id = ALC256_FIXUP_ASUS_HEADSET_MODE
	},
	[ALC289_FIXUP_DELL_SPK1] = {
		.type = HDA_FIXUP_PINS,
		.v.pins = (const struct hda_pintbl[]) {
			{ 0x14, 0x90170140 },
			{ }
		},
		.chained = true,
		.chain_id = ALC269_FIXUP_DELL4_MIC_NO_PRESENCE
	},
	[ALC289_FIXUP_DELL_SPK2] = {
		.type = HDA_FIXUP_PINS,
		.v.pins = (const struct hda_pintbl[]) {
			{ 0x17, 0x90170130 }, /* bass spk */
			{ }
		},
		.chained = true,
		.chain_id = ALC269_FIXUP_DELL4_MIC_NO_PRESENCE
	},
	[ALC289_FIXUP_DUAL_SPK] = {
		.type = HDA_FIXUP_FUNC,
		.v.func = alc285_fixup_speaker2_to_dac1,
		.chained = true,
		.chain_id = ALC289_FIXUP_DELL_SPK2
	},
	[ALC289_FIXUP_RTK_AMP_DUAL_SPK] = {
		.type = HDA_FIXUP_FUNC,
		.v.func = alc285_fixup_speaker2_to_dac1,
		.chained = true,
		.chain_id = ALC289_FIXUP_DELL_SPK1
	},
	[ALC294_FIXUP_SPK2_TO_DAC1] = {
		.type = HDA_FIXUP_FUNC,
		.v.func = alc285_fixup_speaker2_to_dac1,
		.chained = true,
		.chain_id = ALC294_FIXUP_ASUS_HEADSET_MIC
	},
	[ALC294_FIXUP_ASUS_DUAL_SPK] = {
		.type = HDA_FIXUP_FUNC,
		/* The GPIO must be pulled to initialize the AMP */
		.v.func = alc_fixup_gpio4,
		.chained = true,
		.chain_id = ALC294_FIXUP_SPK2_TO_DAC1
	},
	[ALC294_FIXUP_ASUS_ALLY] = {
		.type = HDA_FIXUP_FUNC,
		.v.func = cs35l41_fixup_i2c_two,
		.chained = true,
		.chain_id = ALC294_FIXUP_ASUS_ALLY_PINS
	},
	[ALC294_FIXUP_ASUS_ALLY_PINS] = {
		.type = HDA_FIXUP_PINS,
		.v.pins = (const struct hda_pintbl[]) {
			{ 0x19, 0x03a11050 },
			{ 0x1a, 0x03a11c30 },
			{ 0x21, 0x03211420 },
			{ }
		},
		.chained = true,
		.chain_id = ALC294_FIXUP_ASUS_ALLY_VERBS
	},
	[ALC294_FIXUP_ASUS_ALLY_VERBS] = {
		.type = HDA_FIXUP_VERBS,
		.v.verbs = (const struct hda_verb[]) {
			{ 0x20, AC_VERB_SET_COEF_INDEX, 0x45 },
			{ 0x20, AC_VERB_SET_PROC_COEF, 0x5089 },
			{ 0x20, AC_VERB_SET_COEF_INDEX, 0x46 },
			{ 0x20, AC_VERB_SET_PROC_COEF, 0x0004 },
			{ 0x20, AC_VERB_SET_COEF_INDEX, 0x47 },
			{ 0x20, AC_VERB_SET_PROC_COEF, 0xa47a },
			{ 0x20, AC_VERB_SET_COEF_INDEX, 0x49 },
			{ 0x20, AC_VERB_SET_PROC_COEF, 0x0049},
			{ 0x20, AC_VERB_SET_COEF_INDEX, 0x4a },
			{ 0x20, AC_VERB_SET_PROC_COEF, 0x201b },
			{ 0x20, AC_VERB_SET_COEF_INDEX, 0x6b },
			{ 0x20, AC_VERB_SET_PROC_COEF, 0x4278},
			{ }
		},
		.chained = true,
		.chain_id = ALC294_FIXUP_ASUS_ALLY_SPEAKER
	},
	[ALC294_FIXUP_ASUS_ALLY_SPEAKER] = {
		.type = HDA_FIXUP_FUNC,
		.v.func = alc285_fixup_speaker2_to_dac1,
	},
	[ALC285_FIXUP_THINKPAD_X1_GEN7] = {
		.type = HDA_FIXUP_FUNC,
		.v.func = alc285_fixup_thinkpad_x1_gen7,
		.chained = true,
		.chain_id = ALC269_FIXUP_THINKPAD_ACPI
	},
	[ALC285_FIXUP_THINKPAD_HEADSET_JACK] = {
		.type = HDA_FIXUP_FUNC,
		.v.func = alc_fixup_headset_jack,
		.chained = true,
		.chain_id = ALC285_FIXUP_THINKPAD_X1_GEN7
	},
	[ALC294_FIXUP_ASUS_HPE] = {
		.type = HDA_FIXUP_VERBS,
		.v.verbs = (const struct hda_verb[]) {
			/* Set EAPD high */
			{ 0x20, AC_VERB_SET_COEF_INDEX, 0x0f },
			{ 0x20, AC_VERB_SET_PROC_COEF, 0x7774 },
			{ }
		},
		.chained = true,
		.chain_id = ALC294_FIXUP_ASUS_HEADSET_MIC
	},
	[ALC294_FIXUP_ASUS_GX502_PINS] = {
		.type = HDA_FIXUP_PINS,
		.v.pins = (const struct hda_pintbl[]) {
			{ 0x19, 0x03a11050 }, /* front HP mic */
			{ 0x1a, 0x01a11830 }, /* rear external mic */
			{ 0x21, 0x03211020 }, /* front HP out */
			{ }
		},
		.chained = true,
		.chain_id = ALC294_FIXUP_ASUS_GX502_VERBS
	},
	[ALC294_FIXUP_ASUS_GX502_VERBS] = {
		.type = HDA_FIXUP_VERBS,
		.v.verbs = (const struct hda_verb[]) {
			/* set 0x15 to HP-OUT ctrl */
			{ 0x15, AC_VERB_SET_PIN_WIDGET_CONTROL, 0xc0 },
			/* unmute the 0x15 amp */
			{ 0x15, AC_VERB_SET_AMP_GAIN_MUTE, 0xb000 },
			{ }
		},
		.chained = true,
		.chain_id = ALC294_FIXUP_ASUS_GX502_HP
	},
	[ALC294_FIXUP_ASUS_GX502_HP] = {
		.type = HDA_FIXUP_FUNC,
		.v.func = alc294_fixup_gx502_hp,
	},
	[ALC294_FIXUP_ASUS_GU502_PINS] = {
		.type = HDA_FIXUP_PINS,
		.v.pins = (const struct hda_pintbl[]) {
			{ 0x19, 0x01a11050 }, /* rear HP mic */
			{ 0x1a, 0x01a11830 }, /* rear external mic */
			{ 0x21, 0x012110f0 }, /* rear HP out */
			{ }
		},
		.chained = true,
		.chain_id = ALC294_FIXUP_ASUS_GU502_VERBS
	},
	[ALC294_FIXUP_ASUS_GU502_VERBS] = {
		.type = HDA_FIXUP_VERBS,
		.v.verbs = (const struct hda_verb[]) {
			/* set 0x15 to HP-OUT ctrl */
			{ 0x15, AC_VERB_SET_PIN_WIDGET_CONTROL, 0xc0 },
			/* unmute the 0x15 amp */
			{ 0x15, AC_VERB_SET_AMP_GAIN_MUTE, 0xb000 },
			/* set 0x1b to HP-OUT */
			{ 0x1b, AC_VERB_SET_PIN_WIDGET_CONTROL, 0x24 },
			{ }
		},
		.chained = true,
		.chain_id = ALC294_FIXUP_ASUS_GU502_HP
	},
	[ALC294_FIXUP_ASUS_GU502_HP] = {
		.type = HDA_FIXUP_FUNC,
		.v.func = alc294_fixup_gu502_hp,
	},
	 [ALC294_FIXUP_ASUS_G513_PINS] = {
		.type = HDA_FIXUP_PINS,
		.v.pins = (const struct hda_pintbl[]) {
				{ 0x19, 0x03a11050 }, /* front HP mic */
				{ 0x1a, 0x03a11c30 }, /* rear external mic */
				{ 0x21, 0x03211420 }, /* front HP out */
				{ }
		},
	},
	[ALC285_FIXUP_ASUS_G533Z_PINS] = {
		.type = HDA_FIXUP_PINS,
		.v.pins = (const struct hda_pintbl[]) {
			{ 0x14, 0x90170152 }, /* Speaker Surround Playback Switch */
			{ 0x19, 0x03a19020 }, /* Mic Boost Volume */
			{ 0x1a, 0x03a11c30 }, /* Mic Boost Volume */
			{ 0x1e, 0x90170151 }, /* Rear jack, IN OUT EAPD Detect */
			{ 0x21, 0x03211420 },
			{ }
		},
	},
	[ALC294_FIXUP_ASUS_COEF_1B] = {
		.type = HDA_FIXUP_VERBS,
		.v.verbs = (const struct hda_verb[]) {
			/* Set bit 10 to correct noisy output after reboot from
			 * Windows 10 (due to pop noise reduction?)
			 */
			{ 0x20, AC_VERB_SET_COEF_INDEX, 0x1b },
			{ 0x20, AC_VERB_SET_PROC_COEF, 0x4e4b },
			{ }
		},
		.chained = true,
		.chain_id = ALC289_FIXUP_ASUS_GA401,
	},
	[ALC285_FIXUP_HP_GPIO_LED] = {
		.type = HDA_FIXUP_FUNC,
		.v.func = alc285_fixup_hp_gpio_led,
	},
	[ALC285_FIXUP_HP_MUTE_LED] = {
		.type = HDA_FIXUP_FUNC,
		.v.func = alc285_fixup_hp_mute_led,
	},
	[ALC285_FIXUP_HP_SPECTRE_X360_MUTE_LED] = {
		.type = HDA_FIXUP_FUNC,
		.v.func = alc285_fixup_hp_spectre_x360_mute_led,
	},
	[ALC236_FIXUP_HP_MUTE_LED_COEFBIT2] = {
	    .type = HDA_FIXUP_FUNC,
	    .v.func = alc236_fixup_hp_mute_led_coefbit2,
	},
	[ALC236_FIXUP_HP_GPIO_LED] = {
		.type = HDA_FIXUP_FUNC,
		.v.func = alc236_fixup_hp_gpio_led,
	},
	[ALC236_FIXUP_HP_MUTE_LED] = {
		.type = HDA_FIXUP_FUNC,
		.v.func = alc236_fixup_hp_mute_led,
	},
	[ALC236_FIXUP_HP_MUTE_LED_MICMUTE_VREF] = {
		.type = HDA_FIXUP_FUNC,
		.v.func = alc236_fixup_hp_mute_led_micmute_vref,
	},
	[ALC298_FIXUP_SAMSUNG_AMP] = {
		.type = HDA_FIXUP_FUNC,
		.v.func = alc298_fixup_samsung_amp,
		.chained = true,
		.chain_id = ALC298_FIXUP_SAMSUNG_HEADPHONE_VERY_QUIET
	},
	[ALC298_FIXUP_SAMSUNG_HEADPHONE_VERY_QUIET] = {
		.type = HDA_FIXUP_VERBS,
		.v.verbs = (const struct hda_verb[]) {
			{ 0x1a, AC_VERB_SET_PIN_WIDGET_CONTROL, 0xc5 },
			{ }
		},
	},
	[ALC256_FIXUP_SAMSUNG_HEADPHONE_VERY_QUIET] = {
		.type = HDA_FIXUP_VERBS,
		.v.verbs = (const struct hda_verb[]) {
			{ 0x20, AC_VERB_SET_COEF_INDEX, 0x08},
			{ 0x20, AC_VERB_SET_PROC_COEF, 0x2fcf},
			{ }
		},
	},
	[ALC295_FIXUP_ASUS_MIC_NO_PRESENCE] = {
		.type = HDA_FIXUP_PINS,
		.v.pins = (const struct hda_pintbl[]) {
			{ 0x19, 0x01a1913c }, /* use as headset mic, without its own jack detect */
			{ }
		},
		.chained = true,
		.chain_id = ALC269_FIXUP_HEADSET_MODE
	},
	[ALC269VC_FIXUP_ACER_VCOPPERBOX_PINS] = {
		.type = HDA_FIXUP_PINS,
		.v.pins = (const struct hda_pintbl[]) {
			{ 0x14, 0x90100120 }, /* use as internal speaker */
			{ 0x18, 0x02a111f0 }, /* use as headset mic, without its own jack detect */
			{ 0x1a, 0x01011020 }, /* use as line out */
			{ },
		},
		.chained = true,
		.chain_id = ALC269_FIXUP_HEADSET_MIC
	},
	[ALC269VC_FIXUP_ACER_HEADSET_MIC] = {
		.type = HDA_FIXUP_PINS,
		.v.pins = (const struct hda_pintbl[]) {
			{ 0x18, 0x02a11030 }, /* use as headset mic */
			{ }
		},
		.chained = true,
		.chain_id = ALC269_FIXUP_HEADSET_MIC
	},
	[ALC269VC_FIXUP_ACER_MIC_NO_PRESENCE] = {
		.type = HDA_FIXUP_PINS,
		.v.pins = (const struct hda_pintbl[]) {
			{ 0x18, 0x01a11130 }, /* use as headset mic, without its own jack detect */
			{ }
		},
		.chained = true,
		.chain_id = ALC269_FIXUP_HEADSET_MIC
	},
	[ALC289_FIXUP_ASUS_GA401] = {
		.type = HDA_FIXUP_FUNC,
		.v.func = alc289_fixup_asus_ga401,
		.chained = true,
		.chain_id = ALC289_FIXUP_ASUS_GA502,
	},
	[ALC289_FIXUP_ASUS_GA502] = {
		.type = HDA_FIXUP_PINS,
		.v.pins = (const struct hda_pintbl[]) {
			{ 0x19, 0x03a11020 }, /* headset mic with jack detect */
			{ }
		},
	},
	[ALC256_FIXUP_ACER_MIC_NO_PRESENCE] = {
		.type = HDA_FIXUP_PINS,
		.v.pins = (const struct hda_pintbl[]) {
			{ 0x19, 0x02a11120 }, /* use as headset mic, without its own jack detect */
			{ }
		},
		.chained = true,
		.chain_id = ALC256_FIXUP_ASUS_HEADSET_MODE
	},
	[ALC285_FIXUP_HP_GPIO_AMP_INIT] = {
		.type = HDA_FIXUP_FUNC,
		.v.func = alc285_fixup_hp_gpio_amp_init,
		.chained = true,
		.chain_id = ALC285_FIXUP_HP_GPIO_LED
	},
	[ALC269_FIXUP_CZC_B20] = {
		.type = HDA_FIXUP_PINS,
		.v.pins = (const struct hda_pintbl[]) {
			{ 0x12, 0x411111f0 },
			{ 0x14, 0x90170110 }, /* speaker */
			{ 0x15, 0x032f1020 }, /* HP out */
			{ 0x17, 0x411111f0 },
			{ 0x18, 0x03ab1040 }, /* mic */
			{ 0x19, 0xb7a7013f },
			{ 0x1a, 0x0181305f },
			{ 0x1b, 0x411111f0 },
			{ 0x1d, 0x411111f0 },
			{ 0x1e, 0x411111f0 },
			{ }
		},
		.chain_id = ALC269_FIXUP_DMIC,
	},
	[ALC269_FIXUP_CZC_TMI] = {
		.type = HDA_FIXUP_PINS,
		.v.pins = (const struct hda_pintbl[]) {
			{ 0x12, 0x4000c000 },
			{ 0x14, 0x90170110 }, /* speaker */
			{ 0x15, 0x0421401f }, /* HP out */
			{ 0x17, 0x411111f0 },
			{ 0x18, 0x04a19020 }, /* mic */
			{ 0x19, 0x411111f0 },
			{ 0x1a, 0x411111f0 },
			{ 0x1b, 0x411111f0 },
			{ 0x1d, 0x40448505 },
			{ 0x1e, 0x411111f0 },
			{ 0x20, 0x8000ffff },
			{ }
		},
		.chain_id = ALC269_FIXUP_DMIC,
	},
	[ALC269_FIXUP_CZC_L101] = {
		.type = HDA_FIXUP_PINS,
		.v.pins = (const struct hda_pintbl[]) {
			{ 0x12, 0x40000000 },
			{ 0x14, 0x01014010 }, /* speaker */
			{ 0x15, 0x411111f0 }, /* HP out */
			{ 0x16, 0x411111f0 },
			{ 0x18, 0x01a19020 }, /* mic */
			{ 0x19, 0x02a19021 },
			{ 0x1a, 0x0181302f },
			{ 0x1b, 0x0221401f },
			{ 0x1c, 0x411111f0 },
			{ 0x1d, 0x4044c601 },
			{ 0x1e, 0x411111f0 },
			{ }
		},
		.chain_id = ALC269_FIXUP_DMIC,
	},
	[ALC269_FIXUP_LEMOTE_A1802] = {
		.type = HDA_FIXUP_PINS,
		.v.pins = (const struct hda_pintbl[]) {
			{ 0x12, 0x40000000 },
			{ 0x14, 0x90170110 }, /* speaker */
			{ 0x17, 0x411111f0 },
			{ 0x18, 0x03a19040 }, /* mic1 */
			{ 0x19, 0x90a70130 }, /* mic2 */
			{ 0x1a, 0x411111f0 },
			{ 0x1b, 0x411111f0 },
			{ 0x1d, 0x40489d2d },
			{ 0x1e, 0x411111f0 },
			{ 0x20, 0x0003ffff },
			{ 0x21, 0x03214020 },
			{ }
		},
		.chain_id = ALC269_FIXUP_DMIC,
	},
	[ALC269_FIXUP_LEMOTE_A190X] = {
		.type = HDA_FIXUP_PINS,
		.v.pins = (const struct hda_pintbl[]) {
			{ 0x14, 0x99130110 }, /* speaker */
			{ 0x15, 0x0121401f }, /* HP out */
			{ 0x18, 0x01a19c20 }, /* rear  mic */
			{ 0x19, 0x99a3092f }, /* front mic */
			{ 0x1b, 0x0201401f }, /* front lineout */
			{ }
		},
		.chain_id = ALC269_FIXUP_DMIC,
	},
	[ALC256_FIXUP_INTEL_NUC8_RUGGED] = {
		.type = HDA_FIXUP_PINS,
		.v.pins = (const struct hda_pintbl[]) {
			{ 0x1b, 0x01a1913c }, /* use as headset mic, without its own jack detect */
			{ }
		},
		.chained = true,
		.chain_id = ALC269_FIXUP_HEADSET_MODE
	},
	[ALC256_FIXUP_INTEL_NUC10] = {
		.type = HDA_FIXUP_PINS,
		.v.pins = (const struct hda_pintbl[]) {
			{ 0x19, 0x01a1913c }, /* use as headset mic, without its own jack detect */
			{ }
		},
		.chained = true,
		.chain_id = ALC269_FIXUP_HEADSET_MODE
	},
	[ALC255_FIXUP_XIAOMI_HEADSET_MIC] = {
		.type = HDA_FIXUP_VERBS,
		.v.verbs = (const struct hda_verb[]) {
			{ 0x20, AC_VERB_SET_COEF_INDEX, 0x45 },
			{ 0x20, AC_VERB_SET_PROC_COEF, 0x5089 },
			{ }
		},
		.chained = true,
		.chain_id = ALC289_FIXUP_ASUS_GA502
	},
	[ALC274_FIXUP_HP_MIC] = {
		.type = HDA_FIXUP_VERBS,
		.v.verbs = (const struct hda_verb[]) {
			{ 0x20, AC_VERB_SET_COEF_INDEX, 0x45 },
			{ 0x20, AC_VERB_SET_PROC_COEF, 0x5089 },
			{ }
		},
	},
	[ALC274_FIXUP_HP_HEADSET_MIC] = {
		.type = HDA_FIXUP_FUNC,
		.v.func = alc274_fixup_hp_headset_mic,
		.chained = true,
		.chain_id = ALC274_FIXUP_HP_MIC
	},
	[ALC274_FIXUP_HP_ENVY_GPIO] = {
		.type = HDA_FIXUP_FUNC,
		.v.func = alc274_fixup_hp_envy_gpio,
	},
	[ALC256_FIXUP_ASUS_HPE] = {
		.type = HDA_FIXUP_VERBS,
		.v.verbs = (const struct hda_verb[]) {
			/* Set EAPD high */
			{ 0x20, AC_VERB_SET_COEF_INDEX, 0x0f },
			{ 0x20, AC_VERB_SET_PROC_COEF, 0x7778 },
			{ }
		},
		.chained = true,
		.chain_id = ALC294_FIXUP_ASUS_HEADSET_MIC
	},
	[ALC285_FIXUP_THINKPAD_NO_BASS_SPK_HEADSET_JACK] = {
		.type = HDA_FIXUP_FUNC,
		.v.func = alc_fixup_headset_jack,
		.chained = true,
		.chain_id = ALC269_FIXUP_THINKPAD_ACPI
	},
	[ALC287_FIXUP_HP_GPIO_LED] = {
		.type = HDA_FIXUP_FUNC,
		.v.func = alc287_fixup_hp_gpio_led,
	},
	[ALC256_FIXUP_HP_HEADSET_MIC] = {
		.type = HDA_FIXUP_FUNC,
		.v.func = alc274_fixup_hp_headset_mic,
	},
	[ALC236_FIXUP_DELL_AIO_HEADSET_MIC] = {
		.type = HDA_FIXUP_FUNC,
		.v.func = alc_fixup_no_int_mic,
		.chained = true,
		.chain_id = ALC255_FIXUP_DELL1_MIC_NO_PRESENCE
	},
	[ALC282_FIXUP_ACER_DISABLE_LINEOUT] = {
		.type = HDA_FIXUP_PINS,
		.v.pins = (const struct hda_pintbl[]) {
			{ 0x1b, 0x411111f0 },
			{ 0x18, 0x01a1913c }, /* use as headset mic, without its own jack detect */
			{ },
		},
		.chained = true,
		.chain_id = ALC269_FIXUP_HEADSET_MODE
	},
	[ALC255_FIXUP_ACER_LIMIT_INT_MIC_BOOST] = {
		.type = HDA_FIXUP_FUNC,
		.v.func = alc269_fixup_limit_int_mic_boost,
		.chained = true,
		.chain_id = ALC255_FIXUP_ACER_MIC_NO_PRESENCE,
	},
	[ALC256_FIXUP_ACER_HEADSET_MIC] = {
		.type = HDA_FIXUP_PINS,
		.v.pins = (const struct hda_pintbl[]) {
			{ 0x19, 0x02a1113c }, /* use as headset mic, without its own jack detect */
			{ 0x1a, 0x90a1092f }, /* use as internal mic */
			{ }
		},
		.chained = true,
		.chain_id = ALC269_FIXUP_HEADSET_MODE_NO_HP_MIC
	},
	[ALC285_FIXUP_IDEAPAD_S740_COEF] = {
		.type = HDA_FIXUP_FUNC,
		.v.func = alc285_fixup_ideapad_s740_coef,
		.chained = true,
		.chain_id = ALC269_FIXUP_THINKPAD_ACPI,
	},
	[ALC285_FIXUP_HP_LIMIT_INT_MIC_BOOST] = {
		.type = HDA_FIXUP_FUNC,
		.v.func = alc269_fixup_limit_int_mic_boost,
		.chained = true,
		.chain_id = ALC285_FIXUP_HP_MUTE_LED,
	},
	[ALC295_FIXUP_ASUS_DACS] = {
		.type = HDA_FIXUP_FUNC,
		.v.func = alc295_fixup_asus_dacs,
	},
	[ALC295_FIXUP_HP_OMEN] = {
		.type = HDA_FIXUP_PINS,
		.v.pins = (const struct hda_pintbl[]) {
			{ 0x12, 0xb7a60130 },
			{ 0x13, 0x40000000 },
			{ 0x14, 0x411111f0 },
			{ 0x16, 0x411111f0 },
			{ 0x17, 0x90170110 },
			{ 0x18, 0x411111f0 },
			{ 0x19, 0x02a11030 },
			{ 0x1a, 0x411111f0 },
			{ 0x1b, 0x04a19030 },
			{ 0x1d, 0x40600001 },
			{ 0x1e, 0x411111f0 },
			{ 0x21, 0x03211020 },
			{}
		},
		.chained = true,
		.chain_id = ALC269_FIXUP_HP_LINE1_MIC1_LED,
	},
	[ALC285_FIXUP_HP_SPECTRE_X360] = {
		.type = HDA_FIXUP_FUNC,
		.v.func = alc285_fixup_hp_spectre_x360,
	},
	[ALC285_FIXUP_HP_SPECTRE_X360_EB1] = {
		.type = HDA_FIXUP_FUNC,
		.v.func = alc285_fixup_hp_spectre_x360_eb1
	},
	[ALC285_FIXUP_HP_ENVY_X360] = {
		.type = HDA_FIXUP_FUNC,
		.v.func = alc285_fixup_hp_envy_x360,
		.chained = true,
		.chain_id = ALC285_FIXUP_HP_GPIO_AMP_INIT,
	},
	[ALC287_FIXUP_IDEAPAD_BASS_SPK_AMP] = {
		.type = HDA_FIXUP_FUNC,
		.v.func = alc285_fixup_ideapad_s740_coef,
		.chained = true,
		.chain_id = ALC285_FIXUP_THINKPAD_HEADSET_JACK,
	},
	[ALC623_FIXUP_LENOVO_THINKSTATION_P340] = {
		.type = HDA_FIXUP_FUNC,
		.v.func = alc_fixup_no_shutup,
		.chained = true,
		.chain_id = ALC283_FIXUP_HEADSET_MIC,
	},
	[ALC255_FIXUP_ACER_HEADPHONE_AND_MIC] = {
		.type = HDA_FIXUP_PINS,
		.v.pins = (const struct hda_pintbl[]) {
			{ 0x21, 0x03211030 }, /* Change the Headphone location to Left */
			{ }
		},
		.chained = true,
		.chain_id = ALC255_FIXUP_XIAOMI_HEADSET_MIC
	},
	[ALC236_FIXUP_HP_LIMIT_INT_MIC_BOOST] = {
		.type = HDA_FIXUP_FUNC,
		.v.func = alc269_fixup_limit_int_mic_boost,
		.chained = true,
		.chain_id = ALC236_FIXUP_HP_MUTE_LED_MICMUTE_VREF,
	},
	[ALC285_FIXUP_LEGION_Y9000X_SPEAKERS] = {
		.type = HDA_FIXUP_FUNC,
		.v.func = alc285_fixup_ideapad_s740_coef,
		.chained = true,
		.chain_id = ALC285_FIXUP_LEGION_Y9000X_AUTOMUTE,
	},
	[ALC285_FIXUP_LEGION_Y9000X_AUTOMUTE] = {
		.type = HDA_FIXUP_FUNC,
		.v.func = alc287_fixup_legion_15imhg05_speakers,
		.chained = true,
		.chain_id = ALC269_FIXUP_THINKPAD_ACPI,
	},
	[ALC287_FIXUP_LEGION_15IMHG05_SPEAKERS] = {
		.type = HDA_FIXUP_VERBS,
		//.v.verbs = legion_15imhg05_coefs,
		.v.verbs = (const struct hda_verb[]) {
			 // set left speaker Legion 7i.
			 { 0x20, AC_VERB_SET_COEF_INDEX, 0x24 },
			 { 0x20, AC_VERB_SET_PROC_COEF, 0x41 },

			 { 0x20, AC_VERB_SET_COEF_INDEX, 0x26 },
			 { 0x20, AC_VERB_SET_PROC_COEF, 0xc },
			 { 0x20, AC_VERB_SET_PROC_COEF, 0x0 },
			 { 0x20, AC_VERB_SET_PROC_COEF, 0x1a },
			 { 0x20, AC_VERB_SET_PROC_COEF, 0xb020 },

			 { 0x20, AC_VERB_SET_COEF_INDEX, 0x26 },
			 { 0x20, AC_VERB_SET_PROC_COEF, 0x2 },
			 { 0x20, AC_VERB_SET_PROC_COEF, 0x0 },
			 { 0x20, AC_VERB_SET_PROC_COEF, 0x0 },
			 { 0x20, AC_VERB_SET_PROC_COEF, 0xb020 },

			 // set right speaker Legion 7i.
			 { 0x20, AC_VERB_SET_COEF_INDEX, 0x24 },
			 { 0x20, AC_VERB_SET_PROC_COEF, 0x42 },

			 { 0x20, AC_VERB_SET_COEF_INDEX, 0x26 },
			 { 0x20, AC_VERB_SET_PROC_COEF, 0xc },
			 { 0x20, AC_VERB_SET_PROC_COEF, 0x0 },
			 { 0x20, AC_VERB_SET_PROC_COEF, 0x2a },
			 { 0x20, AC_VERB_SET_PROC_COEF, 0xb020 },

			 { 0x20, AC_VERB_SET_COEF_INDEX, 0x26 },
			 { 0x20, AC_VERB_SET_PROC_COEF, 0x2 },
			 { 0x20, AC_VERB_SET_PROC_COEF, 0x0 },
			 { 0x20, AC_VERB_SET_PROC_COEF, 0x0 },
			 { 0x20, AC_VERB_SET_PROC_COEF, 0xb020 },
			 {}
		},
		.chained = true,
		.chain_id = ALC287_FIXUP_LEGION_15IMHG05_AUTOMUTE,
	},
	[ALC287_FIXUP_LEGION_15IMHG05_AUTOMUTE] = {
		.type = HDA_FIXUP_FUNC,
		.v.func = alc287_fixup_legion_15imhg05_speakers,
		.chained = true,
		.chain_id = ALC269_FIXUP_HEADSET_MODE,
	},
	[ALC287_FIXUP_YOGA7_14ITL_SPEAKERS] = {
		.type = HDA_FIXUP_VERBS,
		.v.verbs = (const struct hda_verb[]) {
			 // set left speaker Yoga 7i.
			 { 0x20, AC_VERB_SET_COEF_INDEX, 0x24 },
			 { 0x20, AC_VERB_SET_PROC_COEF, 0x41 },

			 { 0x20, AC_VERB_SET_COEF_INDEX, 0x26 },
			 { 0x20, AC_VERB_SET_PROC_COEF, 0xc },
			 { 0x20, AC_VERB_SET_PROC_COEF, 0x0 },
			 { 0x20, AC_VERB_SET_PROC_COEF, 0x1a },
			 { 0x20, AC_VERB_SET_PROC_COEF, 0xb020 },

			 { 0x20, AC_VERB_SET_COEF_INDEX, 0x26 },
			 { 0x20, AC_VERB_SET_PROC_COEF, 0x2 },
			 { 0x20, AC_VERB_SET_PROC_COEF, 0x0 },
			 { 0x20, AC_VERB_SET_PROC_COEF, 0x0 },
			 { 0x20, AC_VERB_SET_PROC_COEF, 0xb020 },

			 // set right speaker Yoga 7i.
			 { 0x20, AC_VERB_SET_COEF_INDEX, 0x24 },
			 { 0x20, AC_VERB_SET_PROC_COEF, 0x46 },

			 { 0x20, AC_VERB_SET_COEF_INDEX, 0x26 },
			 { 0x20, AC_VERB_SET_PROC_COEF, 0xc },
			 { 0x20, AC_VERB_SET_PROC_COEF, 0x0 },
			 { 0x20, AC_VERB_SET_PROC_COEF, 0x2a },
			 { 0x20, AC_VERB_SET_PROC_COEF, 0xb020 },

			 { 0x20, AC_VERB_SET_COEF_INDEX, 0x26 },
			 { 0x20, AC_VERB_SET_PROC_COEF, 0x2 },
			 { 0x20, AC_VERB_SET_PROC_COEF, 0x0 },
			 { 0x20, AC_VERB_SET_PROC_COEF, 0x0 },
			 { 0x20, AC_VERB_SET_PROC_COEF, 0xb020 },
			 {}
		},
		.chained = true,
		.chain_id = ALC269_FIXUP_HEADSET_MODE,
	},
	[ALC298_FIXUP_LENOVO_C940_DUET7] = {
		.type = HDA_FIXUP_FUNC,
		.v.func = alc298_fixup_lenovo_c940_duet7,
	},
	[ALC287_FIXUP_LENOVO_14IRP8_DUETITL] = {
		.type = HDA_FIXUP_FUNC,
		.v.func = alc287_fixup_lenovo_14irp8_duetitl,
	},
	[ALC287_FIXUP_LENOVO_LEGION_7] = {
		.type = HDA_FIXUP_FUNC,
		.v.func = alc287_fixup_lenovo_legion_7,
	},
	[ALC287_FIXUP_13S_GEN2_SPEAKERS] = {
		.type = HDA_FIXUP_VERBS,
		.v.verbs = (const struct hda_verb[]) {
			{ 0x20, AC_VERB_SET_COEF_INDEX, 0x24 },
			{ 0x20, AC_VERB_SET_PROC_COEF, 0x41 },
			{ 0x20, AC_VERB_SET_COEF_INDEX, 0x26 },
			{ 0x20, AC_VERB_SET_PROC_COEF, 0x2 },
			{ 0x20, AC_VERB_SET_PROC_COEF, 0x0 },
			{ 0x20, AC_VERB_SET_PROC_COEF, 0x0 },
			{ 0x20, AC_VERB_SET_PROC_COEF, 0xb020 },
			{ 0x20, AC_VERB_SET_COEF_INDEX, 0x24 },
			{ 0x20, AC_VERB_SET_PROC_COEF, 0x42 },
			{ 0x20, AC_VERB_SET_COEF_INDEX, 0x26 },
			{ 0x20, AC_VERB_SET_PROC_COEF, 0x2 },
			{ 0x20, AC_VERB_SET_PROC_COEF, 0x0 },
			{ 0x20, AC_VERB_SET_PROC_COEF, 0x0 },
			{ 0x20, AC_VERB_SET_PROC_COEF, 0xb020 },
			{}
		},
		.chained = true,
		.chain_id = ALC269_FIXUP_HEADSET_MODE,
	},
	[ALC256_FIXUP_SET_COEF_DEFAULTS] = {
		.type = HDA_FIXUP_FUNC,
		.v.func = alc256_fixup_set_coef_defaults,
	},
	[ALC245_FIXUP_HP_GPIO_LED] = {
		.type = HDA_FIXUP_FUNC,
		.v.func = alc245_fixup_hp_gpio_led,
	},
	[ALC256_FIXUP_SYSTEM76_MIC_NO_PRESENCE] = {
		.type = HDA_FIXUP_PINS,
		.v.pins = (const struct hda_pintbl[]) {
			{ 0x19, 0x03a11120 }, /* use as headset mic, without its own jack detect */
			{ }
		},
		.chained = true,
		.chain_id = ALC269_FIXUP_HEADSET_MODE_NO_HP_MIC,
	},
	[ALC233_FIXUP_NO_AUDIO_JACK] = {
		.type = HDA_FIXUP_FUNC,
		.v.func = alc233_fixup_no_audio_jack,
	},
	[ALC256_FIXUP_MIC_NO_PRESENCE_AND_RESUME] = {
		.type = HDA_FIXUP_FUNC,
		.v.func = alc256_fixup_mic_no_presence_and_resume,
		.chained = true,
		.chain_id = ALC269_FIXUP_HEADSET_MODE_NO_HP_MIC
	},
	[ALC287_FIXUP_LEGION_16ACHG6] = {
		.type = HDA_FIXUP_FUNC,
		.v.func = alc287_fixup_legion_16achg6_speakers,
	},
	[ALC287_FIXUP_CS35L41_I2C_2] = {
		.type = HDA_FIXUP_FUNC,
		.v.func = cs35l41_fixup_i2c_two,
	},
	[ALC287_FIXUP_CS35L41_I2C_2_HP_GPIO_LED] = {
		.type = HDA_FIXUP_FUNC,
		.v.func = cs35l41_fixup_i2c_two,
		.chained = true,
		.chain_id = ALC285_FIXUP_HP_MUTE_LED,
	},
	[ALC287_FIXUP_CS35L41_I2C_4] = {
		.type = HDA_FIXUP_FUNC,
		.v.func = cs35l41_fixup_i2c_four,
	},
	[ALC245_FIXUP_CS35L41_SPI_2] = {
		.type = HDA_FIXUP_FUNC,
		.v.func = cs35l41_fixup_spi_two,
	},
	[ALC245_FIXUP_CS35L41_SPI_2_HP_GPIO_LED] = {
		.type = HDA_FIXUP_FUNC,
		.v.func = cs35l41_fixup_spi_two,
		.chained = true,
		.chain_id = ALC285_FIXUP_HP_GPIO_LED,
	},
	[ALC245_FIXUP_CS35L41_SPI_4] = {
		.type = HDA_FIXUP_FUNC,
		.v.func = cs35l41_fixup_spi_four,
	},
	[ALC245_FIXUP_CS35L41_SPI_4_HP_GPIO_LED] = {
		.type = HDA_FIXUP_FUNC,
		.v.func = cs35l41_fixup_spi_four,
		.chained = true,
		.chain_id = ALC285_FIXUP_HP_GPIO_LED,
	},
	[ALC285_FIXUP_HP_SPEAKERS_MICMUTE_LED] = {
		.type = HDA_FIXUP_VERBS,
		.v.verbs = (const struct hda_verb[]) {
			 { 0x20, AC_VERB_SET_COEF_INDEX, 0x19 },
			 { 0x20, AC_VERB_SET_PROC_COEF, 0x8e11 },
			 { }
		},
		.chained = true,
		.chain_id = ALC285_FIXUP_HP_MUTE_LED,
	},
	[ALC269_FIXUP_DELL4_MIC_NO_PRESENCE_QUIET] = {
		.type = HDA_FIXUP_FUNC,
		.v.func = alc_fixup_dell4_mic_no_presence_quiet,
		.chained = true,
		.chain_id = ALC269_FIXUP_DELL4_MIC_NO_PRESENCE,
	},
	[ALC295_FIXUP_FRAMEWORK_LAPTOP_MIC_NO_PRESENCE] = {
		.type = HDA_FIXUP_PINS,
		.v.pins = (const struct hda_pintbl[]) {
			{ 0x19, 0x02a1112c }, /* use as headset mic, without its own jack detect */
			{ }
		},
		.chained = true,
		.chain_id = ALC269_FIXUP_HEADSET_MODE_NO_HP_MIC
	},
	[ALC287_FIXUP_LEGION_16ITHG6] = {
		.type = HDA_FIXUP_FUNC,
		.v.func = alc287_fixup_legion_16ithg6_speakers,
	},
	[ALC287_FIXUP_YOGA9_14IAP7_BASS_SPK] = {
		.type = HDA_FIXUP_VERBS,
		.v.verbs = (const struct hda_verb[]) {
			// enable left speaker
			{ 0x20, AC_VERB_SET_COEF_INDEX, 0x24 },
			{ 0x20, AC_VERB_SET_PROC_COEF, 0x41 },

			{ 0x20, AC_VERB_SET_COEF_INDEX, 0x26 },
			{ 0x20, AC_VERB_SET_PROC_COEF, 0xc },
			{ 0x20, AC_VERB_SET_PROC_COEF, 0x0 },
			{ 0x20, AC_VERB_SET_PROC_COEF, 0x1a },
			{ 0x20, AC_VERB_SET_PROC_COEF, 0xb020 },

			{ 0x20, AC_VERB_SET_COEF_INDEX, 0x26 },
			{ 0x20, AC_VERB_SET_PROC_COEF, 0xf },
			{ 0x20, AC_VERB_SET_PROC_COEF, 0x0 },
			{ 0x20, AC_VERB_SET_PROC_COEF, 0x42 },
			{ 0x20, AC_VERB_SET_PROC_COEF, 0xb020 },

			{ 0x20, AC_VERB_SET_COEF_INDEX, 0x26 },
			{ 0x20, AC_VERB_SET_PROC_COEF, 0x10 },
			{ 0x20, AC_VERB_SET_PROC_COEF, 0x0 },
			{ 0x20, AC_VERB_SET_PROC_COEF, 0x40 },
			{ 0x20, AC_VERB_SET_PROC_COEF, 0xb020 },

			{ 0x20, AC_VERB_SET_COEF_INDEX, 0x26 },
			{ 0x20, AC_VERB_SET_PROC_COEF, 0x2 },
			{ 0x20, AC_VERB_SET_PROC_COEF, 0x0 },
			{ 0x20, AC_VERB_SET_PROC_COEF, 0x0 },
			{ 0x20, AC_VERB_SET_PROC_COEF, 0xb020 },

			// enable right speaker
			{ 0x20, AC_VERB_SET_COEF_INDEX, 0x24 },
			{ 0x20, AC_VERB_SET_PROC_COEF, 0x46 },

			{ 0x20, AC_VERB_SET_COEF_INDEX, 0x26 },
			{ 0x20, AC_VERB_SET_PROC_COEF, 0xc },
			{ 0x20, AC_VERB_SET_PROC_COEF, 0x0 },
			{ 0x20, AC_VERB_SET_PROC_COEF, 0x2a },
			{ 0x20, AC_VERB_SET_PROC_COEF, 0xb020 },

			{ 0x20, AC_VERB_SET_COEF_INDEX, 0x26 },
			{ 0x20, AC_VERB_SET_PROC_COEF, 0xf },
			{ 0x20, AC_VERB_SET_PROC_COEF, 0x0 },
			{ 0x20, AC_VERB_SET_PROC_COEF, 0x46 },
			{ 0x20, AC_VERB_SET_PROC_COEF, 0xb020 },

			{ 0x20, AC_VERB_SET_COEF_INDEX, 0x26 },
			{ 0x20, AC_VERB_SET_PROC_COEF, 0x10 },
			{ 0x20, AC_VERB_SET_PROC_COEF, 0x0 },
			{ 0x20, AC_VERB_SET_PROC_COEF, 0x44 },
			{ 0x20, AC_VERB_SET_PROC_COEF, 0xb020 },

			{ 0x20, AC_VERB_SET_COEF_INDEX, 0x26 },
			{ 0x20, AC_VERB_SET_PROC_COEF, 0x2 },
			{ 0x20, AC_VERB_SET_PROC_COEF, 0x0 },
			{ 0x20, AC_VERB_SET_PROC_COEF, 0x0 },
			{ 0x20, AC_VERB_SET_PROC_COEF, 0xb020 },

			{ },
		},
	},
	[ALC287_FIXUP_YOGA9_14IAP7_BASS_SPK_PIN] = {
		.type = HDA_FIXUP_FUNC,
		.v.func = alc287_fixup_yoga9_14iap7_bass_spk_pin,
		.chained = true,
		.chain_id = ALC287_FIXUP_YOGA9_14IAP7_BASS_SPK,
	},
	[ALC287_FIXUP_LENOVO_14ARP8_LEGION_IAH7] = {
		.type = HDA_FIXUP_FUNC,
		.v.func = alc287_fixup_lenovo_14arp8_legion_iah7,
	},
	[ALC287_FIXUP_YOGA9_14IMH9_BASS_SPK_PIN] = {
		.type = HDA_FIXUP_FUNC,
		.v.func = alc287_fixup_yoga9_14iap7_bass_spk_pin,
		.chained = true,
		.chain_id = ALC287_FIXUP_CS35L41_I2C_2,
	},
	[ALC295_FIXUP_DELL_INSPIRON_TOP_SPEAKERS] = {
		.type = HDA_FIXUP_FUNC,
		.v.func = alc295_fixup_dell_inspiron_top_speakers,
		.chained = true,
		.chain_id = ALC269_FIXUP_DELL4_MIC_NO_PRESENCE,
	},
	[ALC236_FIXUP_DELL_DUAL_CODECS] = {
		.type = HDA_FIXUP_PINS,
		.v.func = alc1220_fixup_gb_dual_codecs,
		.chained = true,
		.chain_id = ALC255_FIXUP_DELL1_MIC_NO_PRESENCE,
	},
	[ALC287_FIXUP_CS35L41_I2C_2_THINKPAD_ACPI] = {
		.type = HDA_FIXUP_FUNC,
		.v.func = cs35l41_fixup_i2c_two,
		.chained = true,
		.chain_id = ALC285_FIXUP_THINKPAD_NO_BASS_SPK_HEADSET_JACK,
	},
	[ALC287_FIXUP_TAS2781_I2C] = {
		.type = HDA_FIXUP_FUNC,
		.v.func = tas2781_fixup_i2c,
		.chained = true,
		.chain_id = ALC285_FIXUP_THINKPAD_HEADSET_JACK,
	},
	[ALC287_FIXUP_YOGA7_14ARB7_I2C] = {
		.type = HDA_FIXUP_FUNC,
		.v.func = yoga7_14arb7_fixup_i2c,
		.chained = true,
		.chain_id = ALC285_FIXUP_THINKPAD_HEADSET_JACK,
	},
	[ALC245_FIXUP_HP_MUTE_LED_COEFBIT] = {
		.type = HDA_FIXUP_FUNC,
		.v.func = alc245_fixup_hp_mute_led_coefbit,
	},
	[ALC245_FIXUP_HP_X360_MUTE_LEDS] = {
		.type = HDA_FIXUP_FUNC,
		.v.func = alc245_fixup_hp_mute_led_coefbit,
		.chained = true,
		.chain_id = ALC245_FIXUP_HP_GPIO_LED
	},
	[ALC287_FIXUP_THINKPAD_I2S_SPK] = {
		.type = HDA_FIXUP_FUNC,
		.v.func = alc287_fixup_bind_dacs,
		.chained = true,
		.chain_id = ALC285_FIXUP_THINKPAD_NO_BASS_SPK_HEADSET_JACK,
	},
	[ALC287_FIXUP_MG_RTKC_CSAMP_CS35L41_I2C_THINKPAD] = {
		.type = HDA_FIXUP_FUNC,
		.v.func = alc287_fixup_bind_dacs,
		.chained = true,
		.chain_id = ALC287_FIXUP_CS35L41_I2C_2_THINKPAD_ACPI,
	},
	[ALC2XX_FIXUP_HEADSET_MIC] = {
		.type = HDA_FIXUP_FUNC,
		.v.func = alc_fixup_headset_mic,
	},
	[ALC289_FIXUP_DELL_CS35L41_SPI_2] = {
		.type = HDA_FIXUP_FUNC,
		.v.func = cs35l41_fixup_spi_two,
		.chained = true,
		.chain_id = ALC289_FIXUP_DUAL_SPK
	},
	[ALC294_FIXUP_CS35L41_I2C_2] = {
		.type = HDA_FIXUP_FUNC,
		.v.func = cs35l41_fixup_i2c_two,
	},
	[ALC245_FIXUP_CS35L56_SPI_4_HP_GPIO_LED] = {
		.type = HDA_FIXUP_FUNC,
		.v.func = cs35l56_fixup_spi_four,
		.chained = true,
		.chain_id = ALC285_FIXUP_HP_GPIO_LED,
	},
	[ALC256_FIXUP_ACER_SFG16_MICMUTE_LED] = {
		.type = HDA_FIXUP_FUNC,
		.v.func = alc256_fixup_acer_sfg16_micmute_led,
	},
	[ALC256_FIXUP_HEADPHONE_AMP_VOL] = {
		.type = HDA_FIXUP_FUNC,
		.v.func = alc256_decrease_headphone_amp_val,
	},
	[ALC245_FIXUP_HP_SPECTRE_X360_EU0XXX] = {
		.type = HDA_FIXUP_FUNC,
		.v.func = alc245_fixup_hp_spectre_x360_eu0xxx,
	},
	[ALC285_FIXUP_CS35L56_SPI_2] = {
		.type = HDA_FIXUP_FUNC,
		.v.func = cs35l56_fixup_spi_two,
	},
	[ALC285_FIXUP_CS35L56_I2C_2] = {
		.type = HDA_FIXUP_FUNC,
		.v.func = cs35l56_fixup_i2c_two,
	},
	[ALC285_FIXUP_CS35L56_I2C_4] = {
		.type = HDA_FIXUP_FUNC,
		.v.func = cs35l56_fixup_i2c_four,
	},
	[ALC285_FIXUP_ASUS_GA403U] = {
		.type = HDA_FIXUP_FUNC,
		.v.func = alc285_fixup_asus_ga403u,
	},
	[ALC285_FIXUP_ASUS_GA403U_HEADSET_MIC] = {
		.type = HDA_FIXUP_PINS,
		.v.pins = (const struct hda_pintbl[]) {
			{ 0x19, 0x03a11050 },
			{ 0x1b, 0x03a11c30 },
			{ }
		},
		.chained = true,
		.chain_id = ALC285_FIXUP_ASUS_GA403U_I2C_SPEAKER2_TO_DAC1
	},
	[ALC285_FIXUP_ASUS_GU605_SPI_SPEAKER2_TO_DAC1] = {
		.type = HDA_FIXUP_FUNC,
		.v.func = alc285_fixup_speaker2_to_dac1,
		.chained = true,
		.chain_id = ALC285_FIXUP_ASUS_GU605_SPI_2_HEADSET_MIC,
	},
	[ALC285_FIXUP_ASUS_GU605_SPI_2_HEADSET_MIC] = {
		.type = HDA_FIXUP_PINS,
		.v.pins = (const struct hda_pintbl[]) {
			{ 0x19, 0x03a11050 },
			{ 0x1b, 0x03a11c30 },
			{ }
		},
		.chained = true,
		.chain_id = ALC285_FIXUP_CS35L56_SPI_2
	},
	[ALC285_FIXUP_ASUS_GA403U_I2C_SPEAKER2_TO_DAC1] = {
		.type = HDA_FIXUP_FUNC,
		.v.func = alc285_fixup_speaker2_to_dac1,
		.chained = true,
		.chain_id = ALC285_FIXUP_ASUS_GA403U,
	},
	[ALC287_FIXUP_LENOVO_THKPAD_WH_ALC1318] = {
		.type = HDA_FIXUP_FUNC,
		.v.func = alc287_fixup_lenovo_thinkpad_with_alc1318,
		.chained = true,
		.chain_id = ALC269_FIXUP_THINKPAD_ACPI
	},
<<<<<<< HEAD
=======
	[ALC256_FIXUP_CHROME_BOOK] = {
		.type = HDA_FIXUP_FUNC,
		.v.func = alc256_fixup_chromebook,
		.chained = true,
		.chain_id = ALC225_FIXUP_HEADSET_JACK
	},
>>>>>>> 5f59ab93
	[ALC287_FIXUP_LENOVO_SSID_17AA3820] = {
		.type = HDA_FIXUP_FUNC,
		.v.func = alc287_fixup_lenovo_ssid_17aa3820,
	},
};

static const struct snd_pci_quirk alc269_fixup_tbl[] = {
	SND_PCI_QUIRK(0x1025, 0x0283, "Acer TravelMate 8371", ALC269_FIXUP_INV_DMIC),
	SND_PCI_QUIRK(0x1025, 0x029b, "Acer 1810TZ", ALC269_FIXUP_INV_DMIC),
	SND_PCI_QUIRK(0x1025, 0x0349, "Acer AOD260", ALC269_FIXUP_INV_DMIC),
	SND_PCI_QUIRK(0x1025, 0x047c, "Acer AC700", ALC269_FIXUP_ACER_AC700),
	SND_PCI_QUIRK(0x1025, 0x072d, "Acer Aspire V5-571G", ALC269_FIXUP_ASPIRE_HEADSET_MIC),
	SND_PCI_QUIRK(0x1025, 0x0740, "Acer AO725", ALC271_FIXUP_HP_GATE_MIC_JACK),
	SND_PCI_QUIRK(0x1025, 0x0742, "Acer AO756", ALC271_FIXUP_HP_GATE_MIC_JACK),
	SND_PCI_QUIRK(0x1025, 0x0762, "Acer Aspire E1-472", ALC271_FIXUP_HP_GATE_MIC_JACK_E1_572),
	SND_PCI_QUIRK(0x1025, 0x0775, "Acer Aspire E1-572", ALC271_FIXUP_HP_GATE_MIC_JACK_E1_572),
	SND_PCI_QUIRK(0x1025, 0x079b, "Acer Aspire V5-573G", ALC282_FIXUP_ASPIRE_V5_PINS),
	SND_PCI_QUIRK(0x1025, 0x080d, "Acer Aspire V5-122P", ALC269_FIXUP_ASPIRE_HEADSET_MIC),
	SND_PCI_QUIRK(0x1025, 0x0840, "Acer Aspire E1", ALC269VB_FIXUP_ASPIRE_E1_COEF),
	SND_PCI_QUIRK(0x1025, 0x101c, "Acer Veriton N2510G", ALC269_FIXUP_LIFEBOOK),
	SND_PCI_QUIRK(0x1025, 0x102b, "Acer Aspire C24-860", ALC286_FIXUP_ACER_AIO_MIC_NO_PRESENCE),
	SND_PCI_QUIRK(0x1025, 0x1065, "Acer Aspire C20-820", ALC269VC_FIXUP_ACER_HEADSET_MIC),
	SND_PCI_QUIRK(0x1025, 0x106d, "Acer Cloudbook 14", ALC283_FIXUP_CHROME_BOOK),
	SND_PCI_QUIRK(0x1025, 0x1094, "Acer Aspire E5-575T", ALC255_FIXUP_ACER_LIMIT_INT_MIC_BOOST),
	SND_PCI_QUIRK(0x1025, 0x1099, "Acer Aspire E5-523G", ALC255_FIXUP_ACER_MIC_NO_PRESENCE),
	SND_PCI_QUIRK(0x1025, 0x110e, "Acer Aspire ES1-432", ALC255_FIXUP_ACER_MIC_NO_PRESENCE),
	SND_PCI_QUIRK(0x1025, 0x1166, "Acer Veriton N4640G", ALC269_FIXUP_LIFEBOOK),
	SND_PCI_QUIRK(0x1025, 0x1167, "Acer Veriton N6640G", ALC269_FIXUP_LIFEBOOK),
	SND_PCI_QUIRK(0x1025, 0x1246, "Acer Predator Helios 500", ALC299_FIXUP_PREDATOR_SPK),
	SND_PCI_QUIRK(0x1025, 0x1247, "Acer vCopperbox", ALC269VC_FIXUP_ACER_VCOPPERBOX_PINS),
	SND_PCI_QUIRK(0x1025, 0x1248, "Acer Veriton N4660G", ALC269VC_FIXUP_ACER_MIC_NO_PRESENCE),
	SND_PCI_QUIRK(0x1025, 0x1269, "Acer SWIFT SF314-54", ALC256_FIXUP_ACER_HEADSET_MIC),
	SND_PCI_QUIRK(0x1025, 0x126a, "Acer Swift SF114-32", ALC256_FIXUP_ACER_MIC_NO_PRESENCE),
	SND_PCI_QUIRK(0x1025, 0x128f, "Acer Veriton Z6860G", ALC286_FIXUP_ACER_AIO_HEADSET_MIC),
	SND_PCI_QUIRK(0x1025, 0x1290, "Acer Veriton Z4860G", ALC286_FIXUP_ACER_AIO_HEADSET_MIC),
	SND_PCI_QUIRK(0x1025, 0x1291, "Acer Veriton Z4660G", ALC286_FIXUP_ACER_AIO_HEADSET_MIC),
	SND_PCI_QUIRK(0x1025, 0x129c, "Acer SWIFT SF314-55", ALC256_FIXUP_ACER_HEADSET_MIC),
	SND_PCI_QUIRK(0x1025, 0x129d, "Acer SWIFT SF313-51", ALC256_FIXUP_ACER_MIC_NO_PRESENCE),
	SND_PCI_QUIRK(0x1025, 0x1300, "Acer SWIFT SF314-56", ALC256_FIXUP_ACER_MIC_NO_PRESENCE),
	SND_PCI_QUIRK(0x1025, 0x1308, "Acer Aspire Z24-890", ALC286_FIXUP_ACER_AIO_HEADSET_MIC),
	SND_PCI_QUIRK(0x1025, 0x132a, "Acer TravelMate B114-21", ALC233_FIXUP_ACER_HEADSET_MIC),
	SND_PCI_QUIRK(0x1025, 0x1330, "Acer TravelMate X514-51T", ALC255_FIXUP_ACER_HEADSET_MIC),
	SND_PCI_QUIRK(0x1025, 0x141f, "Acer Spin SP513-54N", ALC255_FIXUP_ACER_MIC_NO_PRESENCE),
	SND_PCI_QUIRK(0x1025, 0x142b, "Acer Swift SF314-42", ALC255_FIXUP_ACER_MIC_NO_PRESENCE),
	SND_PCI_QUIRK(0x1025, 0x1430, "Acer TravelMate B311R-31", ALC256_FIXUP_ACER_MIC_NO_PRESENCE),
	SND_PCI_QUIRK(0x1025, 0x1466, "Acer Aspire A515-56", ALC255_FIXUP_ACER_HEADPHONE_AND_MIC),
	SND_PCI_QUIRK(0x1025, 0x1534, "Acer Predator PH315-54", ALC255_FIXUP_ACER_MIC_NO_PRESENCE),
	SND_PCI_QUIRK(0x1025, 0x169a, "Acer Swift SFG16", ALC256_FIXUP_ACER_SFG16_MICMUTE_LED),
	SND_PCI_QUIRK(0x1028, 0x0470, "Dell M101z", ALC269_FIXUP_DELL_M101Z),
	SND_PCI_QUIRK(0x1028, 0x053c, "Dell Latitude E5430", ALC292_FIXUP_DELL_E7X),
	SND_PCI_QUIRK(0x1028, 0x054b, "Dell XPS one 2710", ALC275_FIXUP_DELL_XPS),
	SND_PCI_QUIRK(0x1028, 0x05bd, "Dell Latitude E6440", ALC292_FIXUP_DELL_E7X),
	SND_PCI_QUIRK(0x1028, 0x05be, "Dell Latitude E6540", ALC292_FIXUP_DELL_E7X),
	SND_PCI_QUIRK(0x1028, 0x05ca, "Dell Latitude E7240", ALC292_FIXUP_DELL_E7X),
	SND_PCI_QUIRK(0x1028, 0x05cb, "Dell Latitude E7440", ALC292_FIXUP_DELL_E7X),
	SND_PCI_QUIRK(0x1028, 0x05da, "Dell Vostro 5460", ALC290_FIXUP_SUBWOOFER),
	SND_PCI_QUIRK(0x1028, 0x05f4, "Dell", ALC269_FIXUP_DELL1_MIC_NO_PRESENCE),
	SND_PCI_QUIRK(0x1028, 0x05f5, "Dell", ALC269_FIXUP_DELL1_MIC_NO_PRESENCE),
	SND_PCI_QUIRK(0x1028, 0x05f6, "Dell", ALC269_FIXUP_DELL1_MIC_NO_PRESENCE),
	SND_PCI_QUIRK(0x1028, 0x0615, "Dell Vostro 5470", ALC290_FIXUP_SUBWOOFER_HSJACK),
	SND_PCI_QUIRK(0x1028, 0x0616, "Dell Vostro 5470", ALC290_FIXUP_SUBWOOFER_HSJACK),
	SND_PCI_QUIRK(0x1028, 0x062c, "Dell Latitude E5550", ALC292_FIXUP_DELL_E7X),
	SND_PCI_QUIRK(0x1028, 0x062e, "Dell Latitude E7450", ALC292_FIXUP_DELL_E7X),
	SND_PCI_QUIRK(0x1028, 0x0638, "Dell Inspiron 5439", ALC290_FIXUP_MONO_SPEAKERS_HSJACK),
	SND_PCI_QUIRK(0x1028, 0x064a, "Dell", ALC293_FIXUP_DELL1_MIC_NO_PRESENCE),
	SND_PCI_QUIRK(0x1028, 0x064b, "Dell", ALC293_FIXUP_DELL1_MIC_NO_PRESENCE),
	SND_PCI_QUIRK(0x1028, 0x0665, "Dell XPS 13", ALC288_FIXUP_DELL_XPS_13),
	SND_PCI_QUIRK(0x1028, 0x0669, "Dell Optiplex 9020m", ALC255_FIXUP_DELL1_MIC_NO_PRESENCE),
	SND_PCI_QUIRK(0x1028, 0x069a, "Dell Vostro 5480", ALC290_FIXUP_SUBWOOFER_HSJACK),
	SND_PCI_QUIRK(0x1028, 0x06c7, "Dell", ALC255_FIXUP_DELL1_MIC_NO_PRESENCE),
	SND_PCI_QUIRK(0x1028, 0x06d9, "Dell", ALC293_FIXUP_DELL1_MIC_NO_PRESENCE),
	SND_PCI_QUIRK(0x1028, 0x06da, "Dell", ALC293_FIXUP_DELL1_MIC_NO_PRESENCE),
	SND_PCI_QUIRK(0x1028, 0x06db, "Dell", ALC293_FIXUP_DISABLE_AAMIX_MULTIJACK),
	SND_PCI_QUIRK(0x1028, 0x06dd, "Dell", ALC293_FIXUP_DISABLE_AAMIX_MULTIJACK),
	SND_PCI_QUIRK(0x1028, 0x06de, "Dell", ALC293_FIXUP_DISABLE_AAMIX_MULTIJACK),
	SND_PCI_QUIRK(0x1028, 0x06df, "Dell", ALC293_FIXUP_DISABLE_AAMIX_MULTIJACK),
	SND_PCI_QUIRK(0x1028, 0x06e0, "Dell", ALC293_FIXUP_DISABLE_AAMIX_MULTIJACK),
	SND_PCI_QUIRK(0x1028, 0x0706, "Dell Inspiron 7559", ALC256_FIXUP_DELL_INSPIRON_7559_SUBWOOFER),
	SND_PCI_QUIRK(0x1028, 0x0725, "Dell Inspiron 3162", ALC255_FIXUP_DELL_SPK_NOISE),
	SND_PCI_QUIRK(0x1028, 0x0738, "Dell Precision 5820", ALC269_FIXUP_NO_SHUTUP),
	SND_PCI_QUIRK(0x1028, 0x075c, "Dell XPS 27 7760", ALC298_FIXUP_SPK_VOLUME),
	SND_PCI_QUIRK(0x1028, 0x075d, "Dell AIO", ALC298_FIXUP_SPK_VOLUME),
	SND_PCI_QUIRK(0x1028, 0x0798, "Dell Inspiron 17 7000 Gaming", ALC256_FIXUP_DELL_INSPIRON_7559_SUBWOOFER),
	SND_PCI_QUIRK(0x1028, 0x07b0, "Dell Precision 7520", ALC295_FIXUP_DISABLE_DAC3),
	SND_PCI_QUIRK(0x1028, 0x080c, "Dell WYSE", ALC225_FIXUP_DELL_WYSE_MIC_NO_PRESENCE),
	SND_PCI_QUIRK(0x1028, 0x084b, "Dell", ALC274_FIXUP_DELL_AIO_LINEOUT_VERB),
	SND_PCI_QUIRK(0x1028, 0x084e, "Dell", ALC274_FIXUP_DELL_AIO_LINEOUT_VERB),
	SND_PCI_QUIRK(0x1028, 0x0871, "Dell Precision 3630", ALC255_FIXUP_DELL_HEADSET_MIC),
	SND_PCI_QUIRK(0x1028, 0x0872, "Dell Precision 3630", ALC255_FIXUP_DELL_HEADSET_MIC),
	SND_PCI_QUIRK(0x1028, 0x0873, "Dell Precision 3930", ALC255_FIXUP_DUMMY_LINEOUT_VERB),
	SND_PCI_QUIRK(0x1028, 0x08ad, "Dell WYSE AIO", ALC225_FIXUP_DELL_WYSE_AIO_MIC_NO_PRESENCE),
	SND_PCI_QUIRK(0x1028, 0x08ae, "Dell WYSE NB", ALC225_FIXUP_DELL1_MIC_NO_PRESENCE),
	SND_PCI_QUIRK(0x1028, 0x0935, "Dell", ALC274_FIXUP_DELL_AIO_LINEOUT_VERB),
	SND_PCI_QUIRK(0x1028, 0x097d, "Dell Precision", ALC289_FIXUP_DUAL_SPK),
	SND_PCI_QUIRK(0x1028, 0x097e, "Dell Precision", ALC289_FIXUP_DUAL_SPK),
	SND_PCI_QUIRK(0x1028, 0x098d, "Dell Precision", ALC233_FIXUP_ASUS_MIC_NO_PRESENCE),
	SND_PCI_QUIRK(0x1028, 0x09bf, "Dell Precision", ALC233_FIXUP_ASUS_MIC_NO_PRESENCE),
	SND_PCI_QUIRK(0x1028, 0x0a2e, "Dell", ALC236_FIXUP_DELL_AIO_HEADSET_MIC),
	SND_PCI_QUIRK(0x1028, 0x0a30, "Dell", ALC236_FIXUP_DELL_AIO_HEADSET_MIC),
	SND_PCI_QUIRK(0x1028, 0x0a38, "Dell Latitude 7520", ALC269_FIXUP_DELL4_MIC_NO_PRESENCE_QUIET),
	SND_PCI_QUIRK(0x1028, 0x0a58, "Dell", ALC255_FIXUP_DELL_HEADSET_MIC),
	SND_PCI_QUIRK(0x1028, 0x0a61, "Dell XPS 15 9510", ALC289_FIXUP_DUAL_SPK),
	SND_PCI_QUIRK(0x1028, 0x0a62, "Dell Precision 5560", ALC289_FIXUP_DUAL_SPK),
	SND_PCI_QUIRK(0x1028, 0x0a9d, "Dell Latitude 5430", ALC269_FIXUP_DELL4_MIC_NO_PRESENCE),
	SND_PCI_QUIRK(0x1028, 0x0a9e, "Dell Latitude 5430", ALC269_FIXUP_DELL4_MIC_NO_PRESENCE),
	SND_PCI_QUIRK(0x1028, 0x0b19, "Dell XPS 15 9520", ALC289_FIXUP_DUAL_SPK),
	SND_PCI_QUIRK(0x1028, 0x0b1a, "Dell Precision 5570", ALC289_FIXUP_DUAL_SPK),
	SND_PCI_QUIRK(0x1028, 0x0b27, "Dell", ALC245_FIXUP_CS35L41_SPI_2),
	SND_PCI_QUIRK(0x1028, 0x0b28, "Dell", ALC245_FIXUP_CS35L41_SPI_2),
	SND_PCI_QUIRK(0x1028, 0x0b37, "Dell Inspiron 16 Plus 7620 2-in-1", ALC295_FIXUP_DELL_INSPIRON_TOP_SPEAKERS),
	SND_PCI_QUIRK(0x1028, 0x0b71, "Dell Inspiron 16 Plus 7620", ALC295_FIXUP_DELL_INSPIRON_TOP_SPEAKERS),
	SND_PCI_QUIRK(0x1028, 0x0beb, "Dell XPS 15 9530 (2023)", ALC289_FIXUP_DELL_CS35L41_SPI_2),
	SND_PCI_QUIRK(0x1028, 0x0c03, "Dell Precision 5340", ALC269_FIXUP_DELL4_MIC_NO_PRESENCE),
	SND_PCI_QUIRK(0x1028, 0x0c0b, "Dell Oasis 14 RPL-P", ALC289_FIXUP_RTK_AMP_DUAL_SPK),
	SND_PCI_QUIRK(0x1028, 0x0c0d, "Dell Oasis", ALC289_FIXUP_RTK_AMP_DUAL_SPK),
	SND_PCI_QUIRK(0x1028, 0x0c0e, "Dell Oasis 16", ALC289_FIXUP_RTK_AMP_DUAL_SPK),
	SND_PCI_QUIRK(0x1028, 0x0c19, "Dell Precision 3340", ALC236_FIXUP_DELL_DUAL_CODECS),
	SND_PCI_QUIRK(0x1028, 0x0c1a, "Dell Precision 3340", ALC236_FIXUP_DELL_DUAL_CODECS),
	SND_PCI_QUIRK(0x1028, 0x0c1b, "Dell Precision 3440", ALC236_FIXUP_DELL_DUAL_CODECS),
	SND_PCI_QUIRK(0x1028, 0x0c1c, "Dell Precision 3540", ALC236_FIXUP_DELL_DUAL_CODECS),
	SND_PCI_QUIRK(0x1028, 0x0c1d, "Dell Precision 3440", ALC236_FIXUP_DELL_DUAL_CODECS),
	SND_PCI_QUIRK(0x1028, 0x0c1e, "Dell Precision 3540", ALC236_FIXUP_DELL_DUAL_CODECS),
	SND_PCI_QUIRK(0x1028, 0x0c28, "Dell Inspiron 16 Plus 7630", ALC295_FIXUP_DELL_INSPIRON_TOP_SPEAKERS),
	SND_PCI_QUIRK(0x1028, 0x0c4d, "Dell", ALC287_FIXUP_CS35L41_I2C_4),
	SND_PCI_QUIRK(0x1028, 0x0cbd, "Dell Oasis 13 CS MTL-U", ALC289_FIXUP_DELL_CS35L41_SPI_2),
	SND_PCI_QUIRK(0x1028, 0x0cbe, "Dell Oasis 13 2-IN-1 MTL-U", ALC289_FIXUP_DELL_CS35L41_SPI_2),
	SND_PCI_QUIRK(0x1028, 0x0cbf, "Dell Oasis 13 Low Weight MTU-L", ALC289_FIXUP_DELL_CS35L41_SPI_2),
	SND_PCI_QUIRK(0x1028, 0x0cc0, "Dell Oasis 13", ALC289_FIXUP_RTK_AMP_DUAL_SPK),
	SND_PCI_QUIRK(0x1028, 0x0cc1, "Dell Oasis 14 MTL-H/U", ALC289_FIXUP_DELL_CS35L41_SPI_2),
	SND_PCI_QUIRK(0x1028, 0x0cc2, "Dell Oasis 14 2-in-1 MTL-H/U", ALC289_FIXUP_DELL_CS35L41_SPI_2),
	SND_PCI_QUIRK(0x1028, 0x0cc3, "Dell Oasis 14 Low Weight MTL-U", ALC289_FIXUP_DELL_CS35L41_SPI_2),
	SND_PCI_QUIRK(0x1028, 0x0cc4, "Dell Oasis 16 MTL-H/U", ALC289_FIXUP_DELL_CS35L41_SPI_2),
	SND_PCI_QUIRK(0x1028, 0x0cc5, "Dell Oasis 14", ALC289_FIXUP_RTK_AMP_DUAL_SPK),
	SND_PCI_QUIRK(0x1028, 0x164a, "Dell", ALC293_FIXUP_DELL1_MIC_NO_PRESENCE),
	SND_PCI_QUIRK(0x1028, 0x164b, "Dell", ALC293_FIXUP_DELL1_MIC_NO_PRESENCE),
	SND_PCI_QUIRK(0x103c, 0x1586, "HP", ALC269_FIXUP_HP_MUTE_LED_MIC2),
	SND_PCI_QUIRK(0x103c, 0x18e6, "HP", ALC269_FIXUP_HP_GPIO_LED),
	SND_PCI_QUIRK(0x103c, 0x218b, "HP", ALC269_FIXUP_LIMIT_INT_MIC_BOOST_MUTE_LED),
	SND_PCI_QUIRK(0x103c, 0x21f9, "HP", ALC269_FIXUP_HP_MUTE_LED_MIC1),
	SND_PCI_QUIRK(0x103c, 0x2210, "HP", ALC269_FIXUP_HP_MUTE_LED_MIC1),
	SND_PCI_QUIRK(0x103c, 0x2214, "HP", ALC269_FIXUP_HP_MUTE_LED_MIC1),
	SND_PCI_QUIRK(0x103c, 0x221b, "HP", ALC269_FIXUP_HP_GPIO_MIC1_LED),
	SND_PCI_QUIRK(0x103c, 0x221c, "HP EliteBook 755 G2", ALC280_FIXUP_HP_HEADSET_MIC),
	SND_PCI_QUIRK(0x103c, 0x2221, "HP", ALC269_FIXUP_HP_GPIO_MIC1_LED),
	SND_PCI_QUIRK(0x103c, 0x2225, "HP", ALC269_FIXUP_HP_GPIO_MIC1_LED),
	SND_PCI_QUIRK(0x103c, 0x2236, "HP", ALC269_FIXUP_HP_LINE1_MIC1_LED),
	SND_PCI_QUIRK(0x103c, 0x2237, "HP", ALC269_FIXUP_HP_LINE1_MIC1_LED),
	SND_PCI_QUIRK(0x103c, 0x2238, "HP", ALC269_FIXUP_HP_LINE1_MIC1_LED),
	SND_PCI_QUIRK(0x103c, 0x2239, "HP", ALC269_FIXUP_HP_LINE1_MIC1_LED),
	SND_PCI_QUIRK(0x103c, 0x224b, "HP", ALC269_FIXUP_HP_LINE1_MIC1_LED),
	SND_PCI_QUIRK(0x103c, 0x2253, "HP", ALC269_FIXUP_HP_GPIO_MIC1_LED),
	SND_PCI_QUIRK(0x103c, 0x2254, "HP", ALC269_FIXUP_HP_GPIO_MIC1_LED),
	SND_PCI_QUIRK(0x103c, 0x2255, "HP", ALC269_FIXUP_HP_GPIO_MIC1_LED),
	SND_PCI_QUIRK(0x103c, 0x2256, "HP", ALC269_FIXUP_HP_GPIO_MIC1_LED),
	SND_PCI_QUIRK(0x103c, 0x2257, "HP", ALC269_FIXUP_HP_GPIO_MIC1_LED),
	SND_PCI_QUIRK(0x103c, 0x2259, "HP", ALC269_FIXUP_HP_GPIO_MIC1_LED),
	SND_PCI_QUIRK(0x103c, 0x225a, "HP", ALC269_FIXUP_HP_DOCK_GPIO_MIC1_LED),
	SND_PCI_QUIRK(0x103c, 0x225f, "HP", ALC280_FIXUP_HP_GPIO2_MIC_HOTKEY),
	SND_PCI_QUIRK(0x103c, 0x2260, "HP", ALC269_FIXUP_HP_MUTE_LED_MIC1),
	SND_PCI_QUIRK(0x103c, 0x2263, "HP", ALC269_FIXUP_HP_MUTE_LED_MIC1),
	SND_PCI_QUIRK(0x103c, 0x2264, "HP", ALC269_FIXUP_HP_MUTE_LED_MIC1),
	SND_PCI_QUIRK(0x103c, 0x2265, "HP", ALC269_FIXUP_HP_MUTE_LED_MIC1),
	SND_PCI_QUIRK(0x103c, 0x2268, "HP", ALC269_FIXUP_HP_MUTE_LED_MIC1),
	SND_PCI_QUIRK(0x103c, 0x226a, "HP", ALC269_FIXUP_HP_MUTE_LED_MIC1),
	SND_PCI_QUIRK(0x103c, 0x226b, "HP", ALC269_FIXUP_HP_MUTE_LED_MIC1),
	SND_PCI_QUIRK(0x103c, 0x226e, "HP", ALC269_FIXUP_HP_MUTE_LED_MIC1),
	SND_PCI_QUIRK(0x103c, 0x2271, "HP", ALC286_FIXUP_HP_GPIO_LED),
	SND_PCI_QUIRK(0x103c, 0x2272, "HP", ALC269_FIXUP_HP_GPIO_MIC1_LED),
	SND_PCI_QUIRK(0x103c, 0x2272, "HP", ALC280_FIXUP_HP_DOCK_PINS),
	SND_PCI_QUIRK(0x103c, 0x2273, "HP", ALC269_FIXUP_HP_GPIO_MIC1_LED),
	SND_PCI_QUIRK(0x103c, 0x2273, "HP", ALC280_FIXUP_HP_DOCK_PINS),
	SND_PCI_QUIRK(0x103c, 0x2278, "HP", ALC269_FIXUP_HP_GPIO_MIC1_LED),
	SND_PCI_QUIRK(0x103c, 0x227f, "HP", ALC269_FIXUP_HP_MUTE_LED_MIC1),
	SND_PCI_QUIRK(0x103c, 0x2282, "HP", ALC269_FIXUP_HP_MUTE_LED_MIC1),
	SND_PCI_QUIRK(0x103c, 0x228b, "HP", ALC269_FIXUP_HP_MUTE_LED_MIC1),
	SND_PCI_QUIRK(0x103c, 0x228e, "HP", ALC269_FIXUP_HP_MUTE_LED_MIC1),
	SND_PCI_QUIRK(0x103c, 0x229e, "HP", ALC269_FIXUP_HP_MUTE_LED_MIC1),
	SND_PCI_QUIRK(0x103c, 0x22b2, "HP", ALC269_FIXUP_HP_MUTE_LED_MIC1),
	SND_PCI_QUIRK(0x103c, 0x22b7, "HP", ALC269_FIXUP_HP_MUTE_LED_MIC1),
	SND_PCI_QUIRK(0x103c, 0x22bf, "HP", ALC269_FIXUP_HP_MUTE_LED_MIC1),
	SND_PCI_QUIRK(0x103c, 0x22c4, "HP", ALC269_FIXUP_HP_MUTE_LED_MIC1),
	SND_PCI_QUIRK(0x103c, 0x22c5, "HP", ALC269_FIXUP_HP_MUTE_LED_MIC1),
	SND_PCI_QUIRK(0x103c, 0x22c7, "HP", ALC269_FIXUP_HP_MUTE_LED_MIC1),
	SND_PCI_QUIRK(0x103c, 0x22c8, "HP", ALC269_FIXUP_HP_MUTE_LED_MIC1),
	SND_PCI_QUIRK(0x103c, 0x22cf, "HP", ALC269_FIXUP_HP_MUTE_LED_MIC1),
	SND_PCI_QUIRK(0x103c, 0x22db, "HP", ALC280_FIXUP_HP_9480M),
	SND_PCI_QUIRK(0x103c, 0x22dc, "HP", ALC269_FIXUP_HP_GPIO_MIC1_LED),
	SND_PCI_QUIRK(0x103c, 0x22fb, "HP", ALC269_FIXUP_HP_GPIO_MIC1_LED),
	SND_PCI_QUIRK(0x103c, 0x2334, "HP", ALC269_FIXUP_HP_MUTE_LED_MIC1),
	SND_PCI_QUIRK(0x103c, 0x2335, "HP", ALC269_FIXUP_HP_MUTE_LED_MIC1),
	SND_PCI_QUIRK(0x103c, 0x2336, "HP", ALC269_FIXUP_HP_MUTE_LED_MIC1),
	SND_PCI_QUIRK(0x103c, 0x2337, "HP", ALC269_FIXUP_HP_MUTE_LED_MIC1),
	SND_PCI_QUIRK(0x103c, 0x2b5e, "HP 288 Pro G2 MT", ALC221_FIXUP_HP_288PRO_MIC_NO_PRESENCE),
	SND_PCI_QUIRK(0x103c, 0x802e, "HP Z240 SFF", ALC221_FIXUP_HP_MIC_NO_PRESENCE),
	SND_PCI_QUIRK(0x103c, 0x802f, "HP Z240", ALC221_FIXUP_HP_MIC_NO_PRESENCE),
	SND_PCI_QUIRK(0x103c, 0x8077, "HP", ALC256_FIXUP_HP_HEADSET_MIC),
	SND_PCI_QUIRK(0x103c, 0x8158, "HP", ALC256_FIXUP_HP_HEADSET_MIC),
	SND_PCI_QUIRK(0x103c, 0x820d, "HP Pavilion 15", ALC295_FIXUP_HP_X360),
	SND_PCI_QUIRK(0x103c, 0x8256, "HP", ALC221_FIXUP_HP_FRONT_MIC),
	SND_PCI_QUIRK(0x103c, 0x827e, "HP x360", ALC295_FIXUP_HP_X360),
	SND_PCI_QUIRK(0x103c, 0x827f, "HP x360", ALC269_FIXUP_HP_MUTE_LED_MIC3),
	SND_PCI_QUIRK(0x103c, 0x82bf, "HP G3 mini", ALC221_FIXUP_HP_MIC_NO_PRESENCE),
	SND_PCI_QUIRK(0x103c, 0x82c0, "HP G3 mini premium", ALC221_FIXUP_HP_MIC_NO_PRESENCE),
	SND_PCI_QUIRK(0x103c, 0x83b9, "HP Spectre x360", ALC269_FIXUP_HP_MUTE_LED_MIC3),
	SND_PCI_QUIRK(0x103c, 0x841c, "HP Pavilion 15-CK0xx", ALC269_FIXUP_HP_MUTE_LED_MIC3),
	SND_PCI_QUIRK(0x103c, 0x8497, "HP Envy x360", ALC269_FIXUP_HP_MUTE_LED_MIC3),
	SND_PCI_QUIRK(0x103c, 0x84a6, "HP 250 G7 Notebook PC", ALC269_FIXUP_HP_LINE1_MIC1_LED),
	SND_PCI_QUIRK(0x103c, 0x84ae, "HP 15-db0403ng", ALC236_FIXUP_HP_MUTE_LED_COEFBIT2),
	SND_PCI_QUIRK(0x103c, 0x84da, "HP OMEN dc0019-ur", ALC295_FIXUP_HP_OMEN),
	SND_PCI_QUIRK(0x103c, 0x84e7, "HP Pavilion 15", ALC269_FIXUP_HP_MUTE_LED_MIC3),
	SND_PCI_QUIRK(0x103c, 0x8519, "HP Spectre x360 15-df0xxx", ALC285_FIXUP_HP_SPECTRE_X360),
	SND_PCI_QUIRK(0x103c, 0x8537, "HP ProBook 440 G6", ALC236_FIXUP_HP_MUTE_LED_MICMUTE_VREF),
	SND_PCI_QUIRK(0x103c, 0x85de, "HP Envy x360 13-ar0xxx", ALC285_FIXUP_HP_ENVY_X360),
	SND_PCI_QUIRK(0x103c, 0x860f, "HP ZBook 15 G6", ALC285_FIXUP_HP_GPIO_AMP_INIT),
	SND_PCI_QUIRK(0x103c, 0x861f, "HP Elite Dragonfly G1", ALC285_FIXUP_HP_GPIO_AMP_INIT),
	SND_PCI_QUIRK(0x103c, 0x869d, "HP", ALC236_FIXUP_HP_MUTE_LED),
	SND_PCI_QUIRK(0x103c, 0x86c1, "HP Laptop 15-da3001TU", ALC236_FIXUP_HP_MUTE_LED_COEFBIT2),
	SND_PCI_QUIRK(0x103c, 0x86c7, "HP Envy AiO 32", ALC274_FIXUP_HP_ENVY_GPIO),
	SND_PCI_QUIRK(0x103c, 0x86e7, "HP Spectre x360 15-eb0xxx", ALC285_FIXUP_HP_SPECTRE_X360_EB1),
	SND_PCI_QUIRK(0x103c, 0x86e8, "HP Spectre x360 15-eb0xxx", ALC285_FIXUP_HP_SPECTRE_X360_EB1),
	SND_PCI_QUIRK(0x103c, 0x86f9, "HP Spectre x360 13-aw0xxx", ALC285_FIXUP_HP_SPECTRE_X360_MUTE_LED),
	SND_PCI_QUIRK(0x103c, 0x8716, "HP Elite Dragonfly G2 Notebook PC", ALC285_FIXUP_HP_GPIO_AMP_INIT),
	SND_PCI_QUIRK(0x103c, 0x8720, "HP EliteBook x360 1040 G8 Notebook PC", ALC285_FIXUP_HP_GPIO_AMP_INIT),
	SND_PCI_QUIRK(0x103c, 0x8724, "HP EliteBook 850 G7", ALC285_FIXUP_HP_GPIO_LED),
	SND_PCI_QUIRK(0x103c, 0x8728, "HP EliteBook 840 G7", ALC285_FIXUP_HP_GPIO_LED),
	SND_PCI_QUIRK(0x103c, 0x8729, "HP", ALC285_FIXUP_HP_GPIO_LED),
	SND_PCI_QUIRK(0x103c, 0x8730, "HP ProBook 445 G7", ALC236_FIXUP_HP_MUTE_LED_MICMUTE_VREF),
	SND_PCI_QUIRK(0x103c, 0x8735, "HP ProBook 435 G7", ALC236_FIXUP_HP_MUTE_LED_MICMUTE_VREF),
	SND_PCI_QUIRK(0x103c, 0x8736, "HP", ALC285_FIXUP_HP_GPIO_AMP_INIT),
	SND_PCI_QUIRK(0x103c, 0x8760, "HP", ALC285_FIXUP_HP_MUTE_LED),
	SND_PCI_QUIRK(0x103c, 0x876e, "HP ENVY x360 Convertible 13-ay0xxx", ALC245_FIXUP_HP_X360_MUTE_LEDS),
	SND_PCI_QUIRK(0x103c, 0x877a, "HP", ALC285_FIXUP_HP_MUTE_LED),
	SND_PCI_QUIRK(0x103c, 0x877d, "HP", ALC236_FIXUP_HP_MUTE_LED),
	SND_PCI_QUIRK(0x103c, 0x8780, "HP ZBook Fury 17 G7 Mobile Workstation",
		      ALC285_FIXUP_HP_GPIO_AMP_INIT),
	SND_PCI_QUIRK(0x103c, 0x8783, "HP ZBook Fury 15 G7 Mobile Workstation",
		      ALC285_FIXUP_HP_GPIO_AMP_INIT),
	SND_PCI_QUIRK(0x103c, 0x8786, "HP OMEN 15", ALC285_FIXUP_HP_MUTE_LED),
	SND_PCI_QUIRK(0x103c, 0x8787, "HP OMEN 15", ALC285_FIXUP_HP_MUTE_LED),
	SND_PCI_QUIRK(0x103c, 0x8788, "HP OMEN 15", ALC285_FIXUP_HP_MUTE_LED),
	SND_PCI_QUIRK(0x103c, 0x87b7, "HP Laptop 14-fq0xxx", ALC236_FIXUP_HP_MUTE_LED_COEFBIT2),
	SND_PCI_QUIRK(0x103c, 0x87c8, "HP", ALC287_FIXUP_HP_GPIO_LED),
	SND_PCI_QUIRK(0x103c, 0x87d3, "HP Laptop 15-gw0xxx", ALC236_FIXUP_HP_MUTE_LED_COEFBIT2),
	SND_PCI_QUIRK(0x103c, 0x87e5, "HP ProBook 440 G8 Notebook PC", ALC236_FIXUP_HP_GPIO_LED),
	SND_PCI_QUIRK(0x103c, 0x87e7, "HP ProBook 450 G8 Notebook PC", ALC236_FIXUP_HP_GPIO_LED),
	SND_PCI_QUIRK(0x103c, 0x87f1, "HP ProBook 630 G8 Notebook PC", ALC236_FIXUP_HP_GPIO_LED),
	SND_PCI_QUIRK(0x103c, 0x87f2, "HP ProBook 640 G8 Notebook PC", ALC236_FIXUP_HP_GPIO_LED),
	SND_PCI_QUIRK(0x103c, 0x87f4, "HP", ALC287_FIXUP_HP_GPIO_LED),
	SND_PCI_QUIRK(0x103c, 0x87f5, "HP", ALC287_FIXUP_HP_GPIO_LED),
	SND_PCI_QUIRK(0x103c, 0x87f6, "HP Spectre x360 14", ALC245_FIXUP_HP_X360_AMP),
	SND_PCI_QUIRK(0x103c, 0x87f7, "HP Spectre x360 14", ALC245_FIXUP_HP_X360_AMP),
	SND_PCI_QUIRK(0x103c, 0x87fe, "HP Laptop 15s-fq2xxx", ALC236_FIXUP_HP_MUTE_LED_COEFBIT2),
	SND_PCI_QUIRK(0x103c, 0x8805, "HP ProBook 650 G8 Notebook PC", ALC236_FIXUP_HP_GPIO_LED),
	SND_PCI_QUIRK(0x103c, 0x880d, "HP EliteBook 830 G8 Notebook PC", ALC285_FIXUP_HP_GPIO_LED),
	SND_PCI_QUIRK(0x103c, 0x8811, "HP Spectre x360 15-eb1xxx", ALC285_FIXUP_HP_SPECTRE_X360_EB1),
	SND_PCI_QUIRK(0x103c, 0x8812, "HP Spectre x360 15-eb1xxx", ALC285_FIXUP_HP_SPECTRE_X360_EB1),
	SND_PCI_QUIRK(0x103c, 0x881d, "HP 250 G8 Notebook PC", ALC236_FIXUP_HP_MUTE_LED_COEFBIT2),
	SND_PCI_QUIRK(0x103c, 0x8846, "HP EliteBook 850 G8 Notebook PC", ALC285_FIXUP_HP_GPIO_LED),
	SND_PCI_QUIRK(0x103c, 0x8847, "HP EliteBook x360 830 G8 Notebook PC", ALC285_FIXUP_HP_GPIO_LED),
	SND_PCI_QUIRK(0x103c, 0x884b, "HP EliteBook 840 Aero G8 Notebook PC", ALC285_FIXUP_HP_GPIO_LED),
	SND_PCI_QUIRK(0x103c, 0x884c, "HP EliteBook 840 G8 Notebook PC", ALC285_FIXUP_HP_GPIO_LED),
	SND_PCI_QUIRK(0x103c, 0x8862, "HP ProBook 445 G8 Notebook PC", ALC236_FIXUP_HP_LIMIT_INT_MIC_BOOST),
	SND_PCI_QUIRK(0x103c, 0x8863, "HP ProBook 445 G8 Notebook PC", ALC236_FIXUP_HP_LIMIT_INT_MIC_BOOST),
	SND_PCI_QUIRK(0x103c, 0x886d, "HP ZBook Fury 17.3 Inch G8 Mobile Workstation PC", ALC285_FIXUP_HP_GPIO_AMP_INIT),
	SND_PCI_QUIRK(0x103c, 0x8870, "HP ZBook Fury 15.6 Inch G8 Mobile Workstation PC", ALC285_FIXUP_HP_GPIO_AMP_INIT),
	SND_PCI_QUIRK(0x103c, 0x8873, "HP ZBook Studio 15.6 Inch G8 Mobile Workstation PC", ALC285_FIXUP_HP_GPIO_AMP_INIT),
	SND_PCI_QUIRK(0x103c, 0x887a, "HP Laptop 15s-eq2xxx", ALC236_FIXUP_HP_MUTE_LED_COEFBIT2),
	SND_PCI_QUIRK(0x103c, 0x888a, "HP ENVY x360 Convertible 15-eu0xxx", ALC245_FIXUP_HP_X360_MUTE_LEDS),
	SND_PCI_QUIRK(0x103c, 0x888d, "HP ZBook Power 15.6 inch G8 Mobile Workstation PC", ALC236_FIXUP_HP_GPIO_LED),
	SND_PCI_QUIRK(0x103c, 0x8895, "HP EliteBook 855 G8 Notebook PC", ALC285_FIXUP_HP_SPEAKERS_MICMUTE_LED),
	SND_PCI_QUIRK(0x103c, 0x8896, "HP EliteBook 855 G8 Notebook PC", ALC285_FIXUP_HP_MUTE_LED),
	SND_PCI_QUIRK(0x103c, 0x8898, "HP EliteBook 845 G8 Notebook PC", ALC285_FIXUP_HP_LIMIT_INT_MIC_BOOST),
	SND_PCI_QUIRK(0x103c, 0x88d0, "HP Pavilion 15-eh1xxx (mainboard 88D0)", ALC287_FIXUP_HP_GPIO_LED),
	SND_PCI_QUIRK(0x103c, 0x8902, "HP OMEN 16", ALC285_FIXUP_HP_MUTE_LED),
	SND_PCI_QUIRK(0x103c, 0x890e, "HP 255 G8 Notebook PC", ALC236_FIXUP_HP_MUTE_LED_COEFBIT2),
	SND_PCI_QUIRK(0x103c, 0x8919, "HP Pavilion Aero Laptop 13-be0xxx", ALC287_FIXUP_HP_GPIO_LED),
	SND_PCI_QUIRK(0x103c, 0x896d, "HP ZBook Firefly 16 G9", ALC245_FIXUP_CS35L41_SPI_2_HP_GPIO_LED),
	SND_PCI_QUIRK(0x103c, 0x896e, "HP EliteBook x360 830 G9", ALC245_FIXUP_CS35L41_SPI_2_HP_GPIO_LED),
	SND_PCI_QUIRK(0x103c, 0x8971, "HP EliteBook 830 G9", ALC245_FIXUP_CS35L41_SPI_2_HP_GPIO_LED),
	SND_PCI_QUIRK(0x103c, 0x8972, "HP EliteBook 840 G9", ALC245_FIXUP_CS35L41_SPI_2_HP_GPIO_LED),
	SND_PCI_QUIRK(0x103c, 0x8973, "HP EliteBook 860 G9", ALC245_FIXUP_CS35L41_SPI_2_HP_GPIO_LED),
	SND_PCI_QUIRK(0x103c, 0x8974, "HP EliteBook 840 Aero G9", ALC245_FIXUP_CS35L41_SPI_2_HP_GPIO_LED),
	SND_PCI_QUIRK(0x103c, 0x8975, "HP EliteBook x360 840 Aero G9", ALC245_FIXUP_CS35L41_SPI_2_HP_GPIO_LED),
	SND_PCI_QUIRK(0x103c, 0x897d, "HP mt440 Mobile Thin Client U74", ALC236_FIXUP_HP_GPIO_LED),
	SND_PCI_QUIRK(0x103c, 0x8981, "HP Elite Dragonfly G3", ALC245_FIXUP_CS35L41_SPI_4),
	SND_PCI_QUIRK(0x103c, 0x898e, "HP EliteBook 835 G9", ALC287_FIXUP_CS35L41_I2C_2),
	SND_PCI_QUIRK(0x103c, 0x898f, "HP EliteBook 835 G9", ALC287_FIXUP_CS35L41_I2C_2),
	SND_PCI_QUIRK(0x103c, 0x8991, "HP EliteBook 845 G9", ALC287_FIXUP_CS35L41_I2C_2_HP_GPIO_LED),
	SND_PCI_QUIRK(0x103c, 0x8992, "HP EliteBook 845 G9", ALC287_FIXUP_CS35L41_I2C_2),
	SND_PCI_QUIRK(0x103c, 0x8994, "HP EliteBook 855 G9", ALC287_FIXUP_CS35L41_I2C_2_HP_GPIO_LED),
	SND_PCI_QUIRK(0x103c, 0x8995, "HP EliteBook 855 G9", ALC287_FIXUP_CS35L41_I2C_2),
	SND_PCI_QUIRK(0x103c, 0x89a4, "HP ProBook 440 G9", ALC236_FIXUP_HP_GPIO_LED),
	SND_PCI_QUIRK(0x103c, 0x89a6, "HP ProBook 450 G9", ALC236_FIXUP_HP_GPIO_LED),
	SND_PCI_QUIRK(0x103c, 0x89aa, "HP EliteBook 630 G9", ALC236_FIXUP_HP_GPIO_LED),
	SND_PCI_QUIRK(0x103c, 0x89ac, "HP EliteBook 640 G9", ALC236_FIXUP_HP_GPIO_LED),
	SND_PCI_QUIRK(0x103c, 0x89ae, "HP EliteBook 650 G9", ALC236_FIXUP_HP_GPIO_LED),
	SND_PCI_QUIRK(0x103c, 0x89c0, "HP ZBook Power 15.6 G9", ALC245_FIXUP_CS35L41_SPI_2_HP_GPIO_LED),
	SND_PCI_QUIRK(0x103c, 0x89c3, "Zbook Studio G9", ALC245_FIXUP_CS35L41_SPI_4_HP_GPIO_LED),
	SND_PCI_QUIRK(0x103c, 0x89c6, "Zbook Fury 17 G9", ALC245_FIXUP_CS35L41_SPI_2_HP_GPIO_LED),
	SND_PCI_QUIRK(0x103c, 0x89ca, "HP", ALC236_FIXUP_HP_MUTE_LED_MICMUTE_VREF),
	SND_PCI_QUIRK(0x103c, 0x89d3, "HP EliteBook 645 G9 (MB 89D2)", ALC236_FIXUP_HP_MUTE_LED_MICMUTE_VREF),
	SND_PCI_QUIRK(0x103c, 0x89e7, "HP Elite x2 G9", ALC245_FIXUP_CS35L41_SPI_2_HP_GPIO_LED),
	SND_PCI_QUIRK(0x103c, 0x8a0f, "HP Pavilion 14-ec1xxx", ALC287_FIXUP_HP_GPIO_LED),
	SND_PCI_QUIRK(0x103c, 0x8a20, "HP Laptop 15s-fq5xxx", ALC236_FIXUP_HP_MUTE_LED_COEFBIT2),
	SND_PCI_QUIRK(0x103c, 0x8a25, "HP Victus 16-d1xxx (MB 8A25)", ALC245_FIXUP_HP_MUTE_LED_COEFBIT),
	SND_PCI_QUIRK(0x103c, 0x8a28, "HP Envy 13", ALC287_FIXUP_CS35L41_I2C_2),
	SND_PCI_QUIRK(0x103c, 0x8a29, "HP Envy 15", ALC287_FIXUP_CS35L41_I2C_2),
	SND_PCI_QUIRK(0x103c, 0x8a2a, "HP Envy 15", ALC287_FIXUP_CS35L41_I2C_2),
	SND_PCI_QUIRK(0x103c, 0x8a2b, "HP Envy 15", ALC287_FIXUP_CS35L41_I2C_2),
	SND_PCI_QUIRK(0x103c, 0x8a2c, "HP Envy 16", ALC287_FIXUP_CS35L41_I2C_2),
	SND_PCI_QUIRK(0x103c, 0x8a2d, "HP Envy 16", ALC287_FIXUP_CS35L41_I2C_2),
	SND_PCI_QUIRK(0x103c, 0x8a2e, "HP Envy 16", ALC287_FIXUP_CS35L41_I2C_2),
	SND_PCI_QUIRK(0x103c, 0x8a30, "HP Envy 17", ALC287_FIXUP_CS35L41_I2C_2),
	SND_PCI_QUIRK(0x103c, 0x8a31, "HP Envy 15", ALC287_FIXUP_CS35L41_I2C_2),
	SND_PCI_QUIRK(0x103c, 0x8a6e, "HP EDNA 360", ALC287_FIXUP_CS35L41_I2C_4),
	SND_PCI_QUIRK(0x103c, 0x8a74, "HP ProBook 440 G8 Notebook PC", ALC236_FIXUP_HP_GPIO_LED),
	SND_PCI_QUIRK(0x103c, 0x8a78, "HP Dev One", ALC285_FIXUP_HP_LIMIT_INT_MIC_BOOST),
	SND_PCI_QUIRK(0x103c, 0x8aa0, "HP ProBook 440 G9 (MB 8A9E)", ALC236_FIXUP_HP_GPIO_LED),
	SND_PCI_QUIRK(0x103c, 0x8aa3, "HP ProBook 450 G9 (MB 8AA1)", ALC236_FIXUP_HP_GPIO_LED),
	SND_PCI_QUIRK(0x103c, 0x8aa8, "HP EliteBook 640 G9 (MB 8AA6)", ALC236_FIXUP_HP_GPIO_LED),
	SND_PCI_QUIRK(0x103c, 0x8aab, "HP EliteBook 650 G9 (MB 8AA9)", ALC236_FIXUP_HP_GPIO_LED),
	SND_PCI_QUIRK(0x103c, 0x8ab9, "HP EliteBook 840 G8 (MB 8AB8)", ALC285_FIXUP_HP_GPIO_LED),
	SND_PCI_QUIRK(0x103c, 0x8abb, "HP ZBook Firefly 14 G9", ALC245_FIXUP_CS35L41_SPI_2_HP_GPIO_LED),
	SND_PCI_QUIRK(0x103c, 0x8ad1, "HP EliteBook 840 14 inch G9 Notebook PC", ALC245_FIXUP_CS35L41_SPI_2_HP_GPIO_LED),
	SND_PCI_QUIRK(0x103c, 0x8ad2, "HP EliteBook 860 16 inch G9 Notebook PC", ALC245_FIXUP_CS35L41_SPI_2_HP_GPIO_LED),
	SND_PCI_QUIRK(0x103c, 0x8ad8, "HP 800 G9", ALC245_FIXUP_CS35L41_SPI_2_HP_GPIO_LED),
	SND_PCI_QUIRK(0x103c, 0x8b0f, "HP Elite mt645 G7 Mobile Thin Client U81", ALC236_FIXUP_HP_MUTE_LED_MICMUTE_VREF),
	SND_PCI_QUIRK(0x103c, 0x8b2f, "HP 255 15.6 inch G10 Notebook PC", ALC236_FIXUP_HP_MUTE_LED_COEFBIT2),
	SND_PCI_QUIRK(0x103c, 0x8b3a, "HP Envy 15", ALC287_FIXUP_CS35L41_I2C_2),
	SND_PCI_QUIRK(0x103c, 0x8b3f, "HP mt440 Mobile Thin Client U91", ALC236_FIXUP_HP_GPIO_LED),
	SND_PCI_QUIRK(0x103c, 0x8b42, "HP", ALC245_FIXUP_CS35L41_SPI_2_HP_GPIO_LED),
	SND_PCI_QUIRK(0x103c, 0x8b43, "HP", ALC245_FIXUP_CS35L41_SPI_2_HP_GPIO_LED),
	SND_PCI_QUIRK(0x103c, 0x8b44, "HP", ALC245_FIXUP_CS35L41_SPI_2_HP_GPIO_LED),
	SND_PCI_QUIRK(0x103c, 0x8b45, "HP", ALC245_FIXUP_CS35L41_SPI_2_HP_GPIO_LED),
	SND_PCI_QUIRK(0x103c, 0x8b46, "HP", ALC245_FIXUP_CS35L41_SPI_2_HP_GPIO_LED),
	SND_PCI_QUIRK(0x103c, 0x8b47, "HP", ALC245_FIXUP_CS35L41_SPI_2_HP_GPIO_LED),
	SND_PCI_QUIRK(0x103c, 0x8b59, "HP Elite mt645 G7 Mobile Thin Client U89", ALC236_FIXUP_HP_MUTE_LED_MICMUTE_VREF),
	SND_PCI_QUIRK(0x103c, 0x8b5d, "HP", ALC236_FIXUP_HP_MUTE_LED_MICMUTE_VREF),
	SND_PCI_QUIRK(0x103c, 0x8b5e, "HP", ALC236_FIXUP_HP_MUTE_LED_MICMUTE_VREF),
	SND_PCI_QUIRK(0x103c, 0x8b63, "HP Elite Dragonfly 13.5 inch G4", ALC245_FIXUP_CS35L41_SPI_4_HP_GPIO_LED),
	SND_PCI_QUIRK(0x103c, 0x8b65, "HP ProBook 455 15.6 inch G10 Notebook PC", ALC236_FIXUP_HP_MUTE_LED_MICMUTE_VREF),
	SND_PCI_QUIRK(0x103c, 0x8b66, "HP", ALC236_FIXUP_HP_MUTE_LED_MICMUTE_VREF),
	SND_PCI_QUIRK(0x103c, 0x8b70, "HP EliteBook 835 G10", ALC287_FIXUP_CS35L41_I2C_2_HP_GPIO_LED),
	SND_PCI_QUIRK(0x103c, 0x8b72, "HP EliteBook 845 G10", ALC287_FIXUP_CS35L41_I2C_2_HP_GPIO_LED),
	SND_PCI_QUIRK(0x103c, 0x8b74, "HP EliteBook 845W G10", ALC287_FIXUP_CS35L41_I2C_2_HP_GPIO_LED),
	SND_PCI_QUIRK(0x103c, 0x8b77, "HP ElieBook 865 G10", ALC287_FIXUP_CS35L41_I2C_2),
	SND_PCI_QUIRK(0x103c, 0x8b7a, "HP", ALC236_FIXUP_HP_GPIO_LED),
	SND_PCI_QUIRK(0x103c, 0x8b7d, "HP", ALC236_FIXUP_HP_GPIO_LED),
	SND_PCI_QUIRK(0x103c, 0x8b87, "HP", ALC236_FIXUP_HP_GPIO_LED),
	SND_PCI_QUIRK(0x103c, 0x8b8a, "HP", ALC236_FIXUP_HP_GPIO_LED),
	SND_PCI_QUIRK(0x103c, 0x8b8b, "HP", ALC236_FIXUP_HP_GPIO_LED),
	SND_PCI_QUIRK(0x103c, 0x8b8d, "HP", ALC236_FIXUP_HP_GPIO_LED),
	SND_PCI_QUIRK(0x103c, 0x8b8f, "HP", ALC245_FIXUP_CS35L41_SPI_4_HP_GPIO_LED),
	SND_PCI_QUIRK(0x103c, 0x8b92, "HP", ALC245_FIXUP_CS35L41_SPI_2_HP_GPIO_LED),
	SND_PCI_QUIRK(0x103c, 0x8b96, "HP", ALC236_FIXUP_HP_MUTE_LED_MICMUTE_VREF),
	SND_PCI_QUIRK(0x103c, 0x8b97, "HP", ALC236_FIXUP_HP_MUTE_LED_MICMUTE_VREF),
	SND_PCI_QUIRK(0x103c, 0x8bb3, "HP Slim OMEN", ALC287_FIXUP_CS35L41_I2C_2),
	SND_PCI_QUIRK(0x103c, 0x8bb4, "HP Slim OMEN", ALC287_FIXUP_CS35L41_I2C_2),
	SND_PCI_QUIRK(0x103c, 0x8bdd, "HP Envy 17", ALC287_FIXUP_CS35L41_I2C_2),
	SND_PCI_QUIRK(0x103c, 0x8bde, "HP Envy 17", ALC287_FIXUP_CS35L41_I2C_2),
	SND_PCI_QUIRK(0x103c, 0x8bdf, "HP Envy 15", ALC287_FIXUP_CS35L41_I2C_2),
	SND_PCI_QUIRK(0x103c, 0x8be0, "HP Envy 15", ALC287_FIXUP_CS35L41_I2C_2),
	SND_PCI_QUIRK(0x103c, 0x8be1, "HP Envy 15", ALC287_FIXUP_CS35L41_I2C_2),
	SND_PCI_QUIRK(0x103c, 0x8be2, "HP Envy 15", ALC287_FIXUP_CS35L41_I2C_2),
	SND_PCI_QUIRK(0x103c, 0x8be3, "HP Envy 15", ALC287_FIXUP_CS35L41_I2C_2),
	SND_PCI_QUIRK(0x103c, 0x8be5, "HP Envy 16", ALC287_FIXUP_CS35L41_I2C_2),
	SND_PCI_QUIRK(0x103c, 0x8be6, "HP Envy 16", ALC287_FIXUP_CS35L41_I2C_2),
	SND_PCI_QUIRK(0x103c, 0x8be7, "HP Envy 17", ALC287_FIXUP_CS35L41_I2C_2),
	SND_PCI_QUIRK(0x103c, 0x8be8, "HP Envy 17", ALC287_FIXUP_CS35L41_I2C_2),
	SND_PCI_QUIRK(0x103c, 0x8be9, "HP Envy 15", ALC287_FIXUP_CS35L41_I2C_2),
	SND_PCI_QUIRK(0x103c, 0x8bf0, "HP", ALC236_FIXUP_HP_GPIO_LED),
	SND_PCI_QUIRK(0x103c, 0x8c15, "HP Spectre x360 2-in-1 Laptop 14-eu0xxx", ALC245_FIXUP_HP_SPECTRE_X360_EU0XXX),
	SND_PCI_QUIRK(0x103c, 0x8c16, "HP Spectre 16", ALC287_FIXUP_CS35L41_I2C_2),
	SND_PCI_QUIRK(0x103c, 0x8c17, "HP Spectre 16", ALC287_FIXUP_CS35L41_I2C_2),
	SND_PCI_QUIRK(0x103c, 0x8c46, "HP EliteBook 830 G11", ALC245_FIXUP_CS35L41_SPI_2_HP_GPIO_LED),
	SND_PCI_QUIRK(0x103c, 0x8c47, "HP EliteBook 840 G11", ALC245_FIXUP_CS35L41_SPI_2_HP_GPIO_LED),
	SND_PCI_QUIRK(0x103c, 0x8c48, "HP EliteBook 860 G11", ALC245_FIXUP_CS35L41_SPI_2_HP_GPIO_LED),
	SND_PCI_QUIRK(0x103c, 0x8c49, "HP Elite x360 830 2-in-1 G11", ALC245_FIXUP_CS35L41_SPI_2_HP_GPIO_LED),
	SND_PCI_QUIRK(0x103c, 0x8c4d, "HP Omen", ALC287_FIXUP_CS35L41_I2C_2),
	SND_PCI_QUIRK(0x103c, 0x8c4e, "HP Omen", ALC287_FIXUP_CS35L41_I2C_2),
	SND_PCI_QUIRK(0x103c, 0x8c4f, "HP Envy 15", ALC287_FIXUP_CS35L41_I2C_2),
	SND_PCI_QUIRK(0x103c, 0x8c50, "HP Envy 17", ALC287_FIXUP_CS35L41_I2C_2),
	SND_PCI_QUIRK(0x103c, 0x8c51, "HP Envy 17", ALC287_FIXUP_CS35L41_I2C_2),
	SND_PCI_QUIRK(0x103c, 0x8c52, "HP EliteBook 1040 G11", ALC245_FIXUP_CS35L56_SPI_4_HP_GPIO_LED),
	SND_PCI_QUIRK(0x103c, 0x8c53, "HP Elite x360 1040 2-in-1 G11", ALC245_FIXUP_CS35L56_SPI_4_HP_GPIO_LED),
	SND_PCI_QUIRK(0x103c, 0x8c66, "HP Envy 16", ALC287_FIXUP_CS35L41_I2C_2),
	SND_PCI_QUIRK(0x103c, 0x8c67, "HP Envy 17", ALC287_FIXUP_CS35L41_I2C_2),
	SND_PCI_QUIRK(0x103c, 0x8c68, "HP Envy 17", ALC287_FIXUP_CS35L41_I2C_2),
	SND_PCI_QUIRK(0x103c, 0x8c6a, "HP Envy 16", ALC287_FIXUP_CS35L41_I2C_2),
	SND_PCI_QUIRK(0x103c, 0x8c70, "HP EliteBook 835 G11", ALC287_FIXUP_CS35L41_I2C_2_HP_GPIO_LED),
	SND_PCI_QUIRK(0x103c, 0x8c71, "HP EliteBook 845 G11", ALC287_FIXUP_CS35L41_I2C_2_HP_GPIO_LED),
	SND_PCI_QUIRK(0x103c, 0x8c72, "HP EliteBook 865 G11", ALC287_FIXUP_CS35L41_I2C_2_HP_GPIO_LED),
	SND_PCI_QUIRK(0x103c, 0x8c7b, "HP ProBook 445 G11", ALC236_FIXUP_HP_MUTE_LED_MICMUTE_VREF),
	SND_PCI_QUIRK(0x103c, 0x8c7c, "HP ProBook 445 G11", ALC236_FIXUP_HP_MUTE_LED_MICMUTE_VREF),
	SND_PCI_QUIRK(0x103c, 0x8c7d, "HP ProBook 465 G11", ALC236_FIXUP_HP_MUTE_LED_MICMUTE_VREF),
	SND_PCI_QUIRK(0x103c, 0x8c7e, "HP ProBook 465 G11", ALC236_FIXUP_HP_MUTE_LED_MICMUTE_VREF),
	SND_PCI_QUIRK(0x103c, 0x8c7f, "HP EliteBook 645 G11", ALC236_FIXUP_HP_MUTE_LED_MICMUTE_VREF),
	SND_PCI_QUIRK(0x103c, 0x8c80, "HP EliteBook 645 G11", ALC236_FIXUP_HP_MUTE_LED_MICMUTE_VREF),
	SND_PCI_QUIRK(0x103c, 0x8c81, "HP EliteBook 665 G11", ALC236_FIXUP_HP_MUTE_LED_MICMUTE_VREF),
	SND_PCI_QUIRK(0x103c, 0x8c89, "HP ProBook 460 G11", ALC236_FIXUP_HP_GPIO_LED),
	SND_PCI_QUIRK(0x103c, 0x8c8a, "HP EliteBook 630", ALC236_FIXUP_HP_GPIO_LED),
	SND_PCI_QUIRK(0x103c, 0x8c8c, "HP EliteBook 660", ALC236_FIXUP_HP_GPIO_LED),
	SND_PCI_QUIRK(0x103c, 0x8c8d, "HP ProBook 440 G11", ALC236_FIXUP_HP_GPIO_LED),
	SND_PCI_QUIRK(0x103c, 0x8c8e, "HP ProBook 460 G11", ALC236_FIXUP_HP_GPIO_LED),
	SND_PCI_QUIRK(0x103c, 0x8c90, "HP EliteBook 640", ALC236_FIXUP_HP_GPIO_LED),
	SND_PCI_QUIRK(0x103c, 0x8c91, "HP EliteBook 660", ALC236_FIXUP_HP_GPIO_LED),
	SND_PCI_QUIRK(0x103c, 0x8c96, "HP", ALC236_FIXUP_HP_MUTE_LED_MICMUTE_VREF),
	SND_PCI_QUIRK(0x103c, 0x8c97, "HP ZBook", ALC236_FIXUP_HP_MUTE_LED_MICMUTE_VREF),
	SND_PCI_QUIRK(0x103c, 0x8ca1, "HP ZBook Power", ALC236_FIXUP_HP_GPIO_LED),
	SND_PCI_QUIRK(0x103c, 0x8ca2, "HP ZBook Power", ALC236_FIXUP_HP_GPIO_LED),
	SND_PCI_QUIRK(0x103c, 0x8ca4, "HP ZBook Fury", ALC245_FIXUP_CS35L41_SPI_2_HP_GPIO_LED),
	SND_PCI_QUIRK(0x103c, 0x8ca7, "HP ZBook Fury", ALC245_FIXUP_CS35L41_SPI_2_HP_GPIO_LED),
	SND_PCI_QUIRK(0x103c, 0x8cdd, "HP Spectre", ALC287_FIXUP_CS35L41_I2C_2),
	SND_PCI_QUIRK(0x103c, 0x8cde, "HP Spectre", ALC287_FIXUP_CS35L41_I2C_2),
	SND_PCI_QUIRK(0x103c, 0x8cdf, "HP SnowWhite", ALC287_FIXUP_CS35L41_I2C_2_HP_GPIO_LED),
	SND_PCI_QUIRK(0x103c, 0x8ce0, "HP SnowWhite", ALC287_FIXUP_CS35L41_I2C_2_HP_GPIO_LED),
	SND_PCI_QUIRK(0x103c, 0x8cf5, "HP ZBook Studio 16", ALC245_FIXUP_CS35L41_SPI_4_HP_GPIO_LED),
	SND_PCI_QUIRK(0x1043, 0x103e, "ASUS X540SA", ALC256_FIXUP_ASUS_MIC),
	SND_PCI_QUIRK(0x1043, 0x103f, "ASUS TX300", ALC282_FIXUP_ASUS_TX300),
	SND_PCI_QUIRK(0x1043, 0x106d, "Asus K53BE", ALC269_FIXUP_LIMIT_INT_MIC_BOOST),
	SND_PCI_QUIRK(0x1043, 0x10a1, "ASUS UX391UA", ALC294_FIXUP_ASUS_SPK),
	SND_PCI_QUIRK(0x1043, 0x10c0, "ASUS X540SA", ALC256_FIXUP_ASUS_MIC),
	SND_PCI_QUIRK(0x1043, 0x10d0, "ASUS X540LA/X540LJ", ALC255_FIXUP_ASUS_MIC_NO_PRESENCE),
	SND_PCI_QUIRK(0x1043, 0x10d3, "ASUS K6500ZC", ALC294_FIXUP_ASUS_SPK),
	SND_PCI_QUIRK(0x1043, 0x115d, "Asus 1015E", ALC269_FIXUP_LIMIT_INT_MIC_BOOST),
	SND_PCI_QUIRK(0x1043, 0x11c0, "ASUS X556UR", ALC255_FIXUP_ASUS_MIC_NO_PRESENCE),
	SND_PCI_QUIRK(0x1043, 0x125e, "ASUS Q524UQK", ALC255_FIXUP_ASUS_MIC_NO_PRESENCE),
	SND_PCI_QUIRK(0x1043, 0x1271, "ASUS X430UN", ALC256_FIXUP_ASUS_MIC_NO_PRESENCE),
	SND_PCI_QUIRK(0x1043, 0x1290, "ASUS X441SA", ALC233_FIXUP_EAPD_COEF_AND_MIC_NO_PRESENCE),
	SND_PCI_QUIRK(0x1043, 0x12a0, "ASUS X441UV", ALC233_FIXUP_EAPD_COEF_AND_MIC_NO_PRESENCE),
	SND_PCI_QUIRK(0x1043, 0x12a3, "Asus N7691ZM", ALC269_FIXUP_ASUS_N7601ZM),
	SND_PCI_QUIRK(0x1043, 0x12af, "ASUS UX582ZS", ALC245_FIXUP_CS35L41_SPI_2),
	SND_PCI_QUIRK(0x1043, 0x12e0, "ASUS X541SA", ALC256_FIXUP_ASUS_MIC),
	SND_PCI_QUIRK(0x1043, 0x12f0, "ASUS X541UV", ALC256_FIXUP_ASUS_MIC),
	SND_PCI_QUIRK(0x1043, 0x1313, "Asus K42JZ", ALC269VB_FIXUP_ASUS_MIC_NO_PRESENCE),
	SND_PCI_QUIRK(0x1043, 0x13b0, "ASUS Z550SA", ALC256_FIXUP_ASUS_MIC),
	SND_PCI_QUIRK(0x1043, 0x1427, "Asus Zenbook UX31E", ALC269VB_FIXUP_ASUS_ZENBOOK),
	SND_PCI_QUIRK(0x1043, 0x1433, "ASUS GX650PY/PZ/PV/PU/PYV/PZV/PIV/PVV", ALC285_FIXUP_ASUS_I2C_HEADSET_MIC),
	SND_PCI_QUIRK(0x1043, 0x1463, "Asus GA402X/GA402N", ALC285_FIXUP_ASUS_I2C_HEADSET_MIC),
	SND_PCI_QUIRK(0x1043, 0x1473, "ASUS GU604VI/VC/VE/VG/VJ/VQ/VU/VV/VY/VZ", ALC285_FIXUP_ASUS_HEADSET_MIC),
	SND_PCI_QUIRK(0x1043, 0x1483, "ASUS GU603VQ/VU/VV/VJ/VI", ALC285_FIXUP_ASUS_HEADSET_MIC),
	SND_PCI_QUIRK(0x1043, 0x1493, "ASUS GV601VV/VU/VJ/VQ/VI", ALC285_FIXUP_ASUS_HEADSET_MIC),
	SND_PCI_QUIRK(0x1043, 0x14d3, "ASUS G614JY/JZ/JG", ALC245_FIXUP_CS35L41_SPI_2),
	SND_PCI_QUIRK(0x1043, 0x14e3, "ASUS G513PI/PU/PV", ALC287_FIXUP_CS35L41_I2C_2),
	SND_PCI_QUIRK(0x1043, 0x1503, "ASUS G733PY/PZ/PZV/PYV", ALC287_FIXUP_CS35L41_I2C_2),
	SND_PCI_QUIRK(0x1043, 0x1517, "Asus Zenbook UX31A", ALC269VB_FIXUP_ASUS_ZENBOOK_UX31A),
	SND_PCI_QUIRK(0x1043, 0x1533, "ASUS GV302XA/XJ/XQ/XU/XV/XI", ALC287_FIXUP_CS35L41_I2C_2),
	SND_PCI_QUIRK(0x1043, 0x1573, "ASUS GZ301VV/VQ/VU/VJ/VA/VC/VE/VVC/VQC/VUC/VJC/VEC/VCC", ALC285_FIXUP_ASUS_HEADSET_MIC),
	SND_PCI_QUIRK(0x1043, 0x1662, "ASUS GV301QH", ALC294_FIXUP_ASUS_DUAL_SPK),
	SND_PCI_QUIRK(0x1043, 0x1663, "ASUS GU603ZI/ZJ/ZQ/ZU/ZV", ALC285_FIXUP_ASUS_HEADSET_MIC),
	SND_PCI_QUIRK(0x1043, 0x1683, "ASUS UM3402YAR", ALC287_FIXUP_CS35L41_I2C_2),
	SND_PCI_QUIRK(0x1043, 0x16a3, "ASUS UX3402VA", ALC245_FIXUP_CS35L41_SPI_2),
	SND_PCI_QUIRK(0x1043, 0x16b2, "ASUS GU603", ALC289_FIXUP_ASUS_GA401),
	SND_PCI_QUIRK(0x1043, 0x16d3, "ASUS UX5304VA", ALC245_FIXUP_CS35L41_SPI_2),
	SND_PCI_QUIRK(0x1043, 0x16e3, "ASUS UX50", ALC269_FIXUP_STEREO_DMIC),
	SND_PCI_QUIRK(0x1043, 0x16f3, "ASUS UX7602VI/BZ", ALC245_FIXUP_CS35L41_SPI_2),
	SND_PCI_QUIRK(0x1043, 0x1740, "ASUS UX430UA", ALC295_FIXUP_ASUS_DACS),
	SND_PCI_QUIRK(0x1043, 0x17d1, "ASUS UX431FL", ALC294_FIXUP_ASUS_DUAL_SPK),
	SND_PCI_QUIRK(0x1043, 0x17f3, "ROG Ally NR2301L/X", ALC294_FIXUP_ASUS_ALLY),
	SND_PCI_QUIRK(0x1043, 0x1863, "ASUS UX6404VI/VV", ALC245_FIXUP_CS35L41_SPI_2),
	SND_PCI_QUIRK(0x1043, 0x1881, "ASUS Zephyrus S/M", ALC294_FIXUP_ASUS_GX502_PINS),
	SND_PCI_QUIRK(0x1043, 0x18b1, "Asus MJ401TA", ALC256_FIXUP_ASUS_HEADSET_MIC),
	SND_PCI_QUIRK(0x1043, 0x18d3, "ASUS UM3504DA", ALC294_FIXUP_CS35L41_I2C_2),
	SND_PCI_QUIRK(0x1043, 0x18f1, "Asus FX505DT", ALC256_FIXUP_ASUS_HEADSET_MIC),
	SND_PCI_QUIRK(0x1043, 0x194e, "ASUS UX563FD", ALC294_FIXUP_ASUS_HPE),
	SND_PCI_QUIRK(0x1043, 0x1970, "ASUS UX550VE", ALC289_FIXUP_ASUS_GA401),
	SND_PCI_QUIRK(0x1043, 0x1982, "ASUS B1400CEPE", ALC256_FIXUP_ASUS_HPE),
	SND_PCI_QUIRK(0x1043, 0x19ce, "ASUS B9450FA", ALC294_FIXUP_ASUS_HPE),
	SND_PCI_QUIRK(0x1043, 0x19e1, "ASUS UX581LV", ALC295_FIXUP_ASUS_MIC_NO_PRESENCE),
	SND_PCI_QUIRK(0x1043, 0x1a13, "Asus G73Jw", ALC269_FIXUP_ASUS_G73JW),
	SND_PCI_QUIRK(0x1043, 0x1a30, "ASUS X705UD", ALC256_FIXUP_ASUS_MIC),
	SND_PCI_QUIRK(0x1043, 0x1a63, "ASUS UX3405MA", ALC245_FIXUP_CS35L41_SPI_2),
	SND_PCI_QUIRK(0x1043, 0x1a83, "ASUS UM5302LA", ALC294_FIXUP_CS35L41_I2C_2),
	SND_PCI_QUIRK(0x1043, 0x1a8f, "ASUS UX582ZS", ALC245_FIXUP_CS35L41_SPI_2),
	SND_PCI_QUIRK(0x1043, 0x1b11, "ASUS UX431DA", ALC294_FIXUP_ASUS_COEF_1B),
	SND_PCI_QUIRK(0x1043, 0x1b13, "ASUS U41SV/GA403U", ALC285_FIXUP_ASUS_GA403U_HEADSET_MIC),
	SND_PCI_QUIRK(0x1043, 0x1b93, "ASUS G614JVR/JIR", ALC245_FIXUP_CS35L41_SPI_2),
	SND_PCI_QUIRK(0x1043, 0x1bbd, "ASUS Z550MA", ALC255_FIXUP_ASUS_MIC_NO_PRESENCE),
	SND_PCI_QUIRK(0x1043, 0x1c03, "ASUS UM3406HA", ALC287_FIXUP_CS35L41_I2C_2),
	SND_PCI_QUIRK(0x1043, 0x1c23, "Asus X55U", ALC269_FIXUP_LIMIT_INT_MIC_BOOST),
	SND_PCI_QUIRK(0x1043, 0x1c33, "ASUS UX5304MA", ALC245_FIXUP_CS35L41_SPI_2),
	SND_PCI_QUIRK(0x1043, 0x1c43, "ASUS UX8406MA", ALC245_FIXUP_CS35L41_SPI_2),
	SND_PCI_QUIRK(0x1043, 0x1c62, "ASUS GU603", ALC289_FIXUP_ASUS_GA401),
	SND_PCI_QUIRK(0x1043, 0x1c63, "ASUS GU605M", ALC285_FIXUP_ASUS_GU605_SPI_SPEAKER2_TO_DAC1),
	SND_PCI_QUIRK(0x1043, 0x1c92, "ASUS ROG Strix G15", ALC285_FIXUP_ASUS_G533Z_PINS),
	SND_PCI_QUIRK(0x1043, 0x1c9f, "ASUS G614JU/JV/JI", ALC285_FIXUP_ASUS_HEADSET_MIC),
	SND_PCI_QUIRK(0x1043, 0x1caf, "ASUS G634JY/JZ/JI/JG", ALC285_FIXUP_ASUS_SPI_REAR_SPEAKERS),
	SND_PCI_QUIRK(0x1043, 0x1ccd, "ASUS X555UB", ALC256_FIXUP_ASUS_MIC),
	SND_PCI_QUIRK(0x1043, 0x1ccf, "ASUS G814JU/JV/JI", ALC245_FIXUP_CS35L41_SPI_2),
	SND_PCI_QUIRK(0x1043, 0x1cdf, "ASUS G814JY/JZ/JG", ALC245_FIXUP_CS35L41_SPI_2),
	SND_PCI_QUIRK(0x1043, 0x1cef, "ASUS G834JY/JZ/JI/JG", ALC285_FIXUP_ASUS_HEADSET_MIC),
	SND_PCI_QUIRK(0x1043, 0x1d1f, "ASUS G713PI/PU/PV/PVN", ALC287_FIXUP_CS35L41_I2C_2),
	SND_PCI_QUIRK(0x1043, 0x1d42, "ASUS Zephyrus G14 2022", ALC289_FIXUP_ASUS_GA401),
	SND_PCI_QUIRK(0x1043, 0x1d4e, "ASUS TM420", ALC256_FIXUP_ASUS_HPE),
	SND_PCI_QUIRK(0x1043, 0x1da2, "ASUS UP6502ZA/ZD", ALC245_FIXUP_CS35L41_SPI_2),
	SND_PCI_QUIRK(0x1043, 0x1df3, "ASUS UM5606", ALC285_FIXUP_CS35L56_I2C_4),
	SND_PCI_QUIRK(0x1043, 0x1e02, "ASUS UX3402ZA", ALC245_FIXUP_CS35L41_SPI_2),
	SND_PCI_QUIRK(0x1043, 0x1e11, "ASUS Zephyrus G15", ALC289_FIXUP_ASUS_GA502),
	SND_PCI_QUIRK(0x1043, 0x1e12, "ASUS UM3402", ALC287_FIXUP_CS35L41_I2C_2),
	SND_PCI_QUIRK(0x1043, 0x1e51, "ASUS Zephyrus M15", ALC294_FIXUP_ASUS_GU502_PINS),
	SND_PCI_QUIRK(0x1043, 0x1e5e, "ASUS ROG Strix G513", ALC294_FIXUP_ASUS_G513_PINS),
	SND_PCI_QUIRK(0x1043, 0x1e63, "ASUS H7606W", ALC285_FIXUP_CS35L56_I2C_2),
	SND_PCI_QUIRK(0x1043, 0x1e83, "ASUS GA605W", ALC285_FIXUP_CS35L56_I2C_2),
	SND_PCI_QUIRK(0x1043, 0x1e8e, "ASUS Zephyrus G15", ALC289_FIXUP_ASUS_GA401),
	SND_PCI_QUIRK(0x1043, 0x1ed3, "ASUS HN7306W", ALC287_FIXUP_CS35L41_I2C_2),
	SND_PCI_QUIRK(0x1043, 0x1ee2, "ASUS UM6702RA/RC", ALC287_FIXUP_CS35L41_I2C_2),
	SND_PCI_QUIRK(0x1043, 0x1c52, "ASUS Zephyrus G15 2022", ALC289_FIXUP_ASUS_GA401),
	SND_PCI_QUIRK(0x1043, 0x1f11, "ASUS Zephyrus G14", ALC289_FIXUP_ASUS_GA401),
	SND_PCI_QUIRK(0x1043, 0x1f12, "ASUS UM5302", ALC287_FIXUP_CS35L41_I2C_2),
	SND_PCI_QUIRK(0x1043, 0x1f1f, "ASUS H7604JI/JV/J3D", ALC245_FIXUP_CS35L41_SPI_2),
	SND_PCI_QUIRK(0x1043, 0x1f62, "ASUS UX7602ZM", ALC245_FIXUP_CS35L41_SPI_2),
	SND_PCI_QUIRK(0x1043, 0x1f92, "ASUS ROG Flow X16", ALC289_FIXUP_ASUS_GA401),
	SND_PCI_QUIRK(0x1043, 0x3030, "ASUS ZN270IE", ALC256_FIXUP_ASUS_AIO_GPIO2),
	SND_PCI_QUIRK(0x1043, 0x3a20, "ASUS G614JZR", ALC245_FIXUP_CS35L41_SPI_2),
	SND_PCI_QUIRK(0x1043, 0x3a30, "ASUS G814JVR/JIR", ALC245_FIXUP_CS35L41_SPI_2),
	SND_PCI_QUIRK(0x1043, 0x3a40, "ASUS G814JZR", ALC285_FIXUP_ASUS_SPI_REAR_SPEAKERS),
	SND_PCI_QUIRK(0x1043, 0x3a50, "ASUS G834JYR/JZR", ALC245_FIXUP_CS35L41_SPI_2),
	SND_PCI_QUIRK(0x1043, 0x3a60, "ASUS G634JYR/JZR", ALC285_FIXUP_ASUS_SPI_REAR_SPEAKERS),
	SND_PCI_QUIRK(0x1043, 0x831a, "ASUS P901", ALC269_FIXUP_STEREO_DMIC),
	SND_PCI_QUIRK(0x1043, 0x834a, "ASUS S101", ALC269_FIXUP_STEREO_DMIC),
	SND_PCI_QUIRK(0x1043, 0x8398, "ASUS P1005", ALC269_FIXUP_STEREO_DMIC),
	SND_PCI_QUIRK(0x1043, 0x83ce, "ASUS P1005", ALC269_FIXUP_STEREO_DMIC),
	SND_PCI_QUIRK(0x1043, 0x8516, "ASUS X101CH", ALC269_FIXUP_ASUS_X101),
	SND_PCI_QUIRK(0x104d, 0x9073, "Sony VAIO", ALC275_FIXUP_SONY_VAIO_GPIO2),
	SND_PCI_QUIRK(0x104d, 0x907b, "Sony VAIO", ALC275_FIXUP_SONY_HWEQ),
	SND_PCI_QUIRK(0x104d, 0x9084, "Sony VAIO", ALC275_FIXUP_SONY_HWEQ),
	SND_PCI_QUIRK(0x104d, 0x9099, "Sony VAIO S13", ALC275_FIXUP_SONY_DISABLE_AAMIX),
	SND_PCI_QUIRK(0x104d, 0x90b5, "Sony VAIO Pro 11", ALC286_FIXUP_SONY_MIC_NO_PRESENCE),
	SND_PCI_QUIRK(0x104d, 0x90b6, "Sony VAIO Pro 13", ALC286_FIXUP_SONY_MIC_NO_PRESENCE),
	SND_PCI_QUIRK(0x10cf, 0x1475, "Lifebook", ALC269_FIXUP_LIFEBOOK),
	SND_PCI_QUIRK(0x10cf, 0x159f, "Lifebook E780", ALC269_FIXUP_LIFEBOOK_NO_HP_TO_LINEOUT),
	SND_PCI_QUIRK(0x10cf, 0x15dc, "Lifebook T731", ALC269_FIXUP_LIFEBOOK_HP_PIN),
	SND_PCI_QUIRK(0x10cf, 0x1629, "Lifebook U7x7", ALC255_FIXUP_LIFEBOOK_U7x7_HEADSET_MIC),
	SND_PCI_QUIRK(0x10cf, 0x1757, "Lifebook E752", ALC269_FIXUP_LIFEBOOK_HP_PIN),
	SND_PCI_QUIRK(0x10cf, 0x1845, "Lifebook U904", ALC269_FIXUP_LIFEBOOK_EXTMIC),
	SND_PCI_QUIRK(0x10ec, 0x10f2, "Intel Reference board", ALC700_FIXUP_INTEL_REFERENCE),
	SND_PCI_QUIRK(0x10ec, 0x118c, "Medion EE4254 MD62100", ALC256_FIXUP_MEDION_HEADSET_NO_PRESENCE),
	SND_PCI_QUIRK(0x10ec, 0x11bc, "VAIO VJFE-IL", ALC269_FIXUP_LIMIT_INT_MIC_BOOST),
	SND_PCI_QUIRK(0x10ec, 0x1230, "Intel Reference board", ALC295_FIXUP_CHROME_BOOK),
	SND_PCI_QUIRK(0x10ec, 0x124c, "Intel Reference board", ALC295_FIXUP_CHROME_BOOK),
	SND_PCI_QUIRK(0x10ec, 0x1252, "Intel Reference board", ALC295_FIXUP_CHROME_BOOK),
	SND_PCI_QUIRK(0x10ec, 0x1254, "Intel Reference board", ALC295_FIXUP_CHROME_BOOK),
	SND_PCI_QUIRK(0x10ec, 0x12cc, "Intel Reference board", ALC295_FIXUP_CHROME_BOOK),
	SND_PCI_QUIRK(0x10ec, 0x12f6, "Intel Reference board", ALC295_FIXUP_CHROME_BOOK),
	SND_PCI_QUIRK(0x10f7, 0x8338, "Panasonic CF-SZ6", ALC269_FIXUP_ASPIRE_HEADSET_MIC),
	SND_PCI_QUIRK(0x144d, 0xc109, "Samsung Ativ book 9 (NP900X3G)", ALC269_FIXUP_INV_DMIC),
	SND_PCI_QUIRK(0x144d, 0xc169, "Samsung Notebook 9 Pen (NP930SBE-K01US)", ALC298_FIXUP_SAMSUNG_AMP),
	SND_PCI_QUIRK(0x144d, 0xc176, "Samsung Notebook 9 Pro (NP930MBE-K04US)", ALC298_FIXUP_SAMSUNG_AMP),
	SND_PCI_QUIRK(0x144d, 0xc189, "Samsung Galaxy Flex Book (NT950QCG-X716)", ALC298_FIXUP_SAMSUNG_AMP),
	SND_PCI_QUIRK(0x144d, 0xc18a, "Samsung Galaxy Book Ion (NP930XCJ-K01US)", ALC298_FIXUP_SAMSUNG_AMP),
	SND_PCI_QUIRK(0x144d, 0xc1a3, "Samsung Galaxy Book Pro (NP935XDB-KC1SE)", ALC298_FIXUP_SAMSUNG_AMP),
	SND_PCI_QUIRK(0x144d, 0xc1a6, "Samsung Galaxy Book Pro 360 (NP930QBD)", ALC298_FIXUP_SAMSUNG_AMP),
	SND_PCI_QUIRK(0x144d, 0xc740, "Samsung Ativ book 8 (NP870Z5G)", ALC269_FIXUP_ATIV_BOOK_8),
	SND_PCI_QUIRK(0x144d, 0xc812, "Samsung Notebook Pen S (NT950SBE-X58)", ALC298_FIXUP_SAMSUNG_AMP),
	SND_PCI_QUIRK(0x144d, 0xc830, "Samsung Galaxy Book Ion (NT950XCJ-X716A)", ALC298_FIXUP_SAMSUNG_AMP),
	SND_PCI_QUIRK(0x144d, 0xc832, "Samsung Galaxy Book Flex Alpha (NP730QCJ)", ALC256_FIXUP_SAMSUNG_HEADPHONE_VERY_QUIET),
	SND_PCI_QUIRK(0x144d, 0xca03, "Samsung Galaxy Book2 Pro 360 (NP930QED)", ALC298_FIXUP_SAMSUNG_AMP),
	SND_PCI_QUIRK(0x144d, 0xc868, "Samsung Galaxy Book2 Pro (NP930XED)", ALC298_FIXUP_SAMSUNG_AMP),
	SND_PCI_QUIRK(0x1458, 0xfa53, "Gigabyte BXBT-2807", ALC283_FIXUP_HEADSET_MIC),
	SND_PCI_QUIRK(0x1462, 0xb120, "MSI Cubi MS-B120", ALC283_FIXUP_HEADSET_MIC),
	SND_PCI_QUIRK(0x1462, 0xb171, "Cubi N 8GL (MS-B171)", ALC283_FIXUP_HEADSET_MIC),
	SND_PCI_QUIRK(0x152d, 0x1082, "Quanta NL3", ALC269_FIXUP_LIFEBOOK),
	SND_PCI_QUIRK(0x152d, 0x1262, "Huawei NBLB-WAX9N", ALC2XX_FIXUP_HEADSET_MIC),
	SND_PCI_QUIRK(0x1558, 0x0353, "Clevo V35[05]SN[CDE]Q", ALC256_FIXUP_SYSTEM76_MIC_NO_PRESENCE),
	SND_PCI_QUIRK(0x1558, 0x1323, "Clevo N130ZU", ALC293_FIXUP_SYSTEM76_MIC_NO_PRESENCE),
	SND_PCI_QUIRK(0x1558, 0x1325, "Clevo N15[01][CW]U", ALC293_FIXUP_SYSTEM76_MIC_NO_PRESENCE),
	SND_PCI_QUIRK(0x1558, 0x1401, "Clevo L140[CZ]U", ALC293_FIXUP_SYSTEM76_MIC_NO_PRESENCE),
	SND_PCI_QUIRK(0x1558, 0x1403, "Clevo N140CU", ALC293_FIXUP_SYSTEM76_MIC_NO_PRESENCE),
	SND_PCI_QUIRK(0x1558, 0x1404, "Clevo N150CU", ALC293_FIXUP_SYSTEM76_MIC_NO_PRESENCE),
	SND_PCI_QUIRK(0x1558, 0x14a1, "Clevo L141MU", ALC293_FIXUP_SYSTEM76_MIC_NO_PRESENCE),
	SND_PCI_QUIRK(0x1558, 0x2624, "Clevo L240TU", ALC256_FIXUP_SYSTEM76_MIC_NO_PRESENCE),
	SND_PCI_QUIRK(0x1558, 0x4018, "Clevo NV40M[BE]", ALC293_FIXUP_SYSTEM76_MIC_NO_PRESENCE),
	SND_PCI_QUIRK(0x1558, 0x4019, "Clevo NV40MZ", ALC293_FIXUP_SYSTEM76_MIC_NO_PRESENCE),
	SND_PCI_QUIRK(0x1558, 0x4020, "Clevo NV40MB", ALC293_FIXUP_SYSTEM76_MIC_NO_PRESENCE),
	SND_PCI_QUIRK(0x1558, 0x4041, "Clevo NV4[15]PZ", ALC256_FIXUP_SYSTEM76_MIC_NO_PRESENCE),
	SND_PCI_QUIRK(0x1558, 0x40a1, "Clevo NL40GU", ALC293_FIXUP_SYSTEM76_MIC_NO_PRESENCE),
	SND_PCI_QUIRK(0x1558, 0x40c1, "Clevo NL40[CZ]U", ALC293_FIXUP_SYSTEM76_MIC_NO_PRESENCE),
	SND_PCI_QUIRK(0x1558, 0x40d1, "Clevo NL41DU", ALC293_FIXUP_SYSTEM76_MIC_NO_PRESENCE),
	SND_PCI_QUIRK(0x1558, 0x5015, "Clevo NH5[58]H[HJK]Q", ALC256_FIXUP_SYSTEM76_MIC_NO_PRESENCE),
	SND_PCI_QUIRK(0x1558, 0x5017, "Clevo NH7[79]H[HJK]Q", ALC256_FIXUP_SYSTEM76_MIC_NO_PRESENCE),
	SND_PCI_QUIRK(0x1558, 0x50a3, "Clevo NJ51GU", ALC293_FIXUP_SYSTEM76_MIC_NO_PRESENCE),
	SND_PCI_QUIRK(0x1558, 0x50b3, "Clevo NK50S[BEZ]", ALC293_FIXUP_SYSTEM76_MIC_NO_PRESENCE),
	SND_PCI_QUIRK(0x1558, 0x50b6, "Clevo NK50S5", ALC293_FIXUP_SYSTEM76_MIC_NO_PRESENCE),
	SND_PCI_QUIRK(0x1558, 0x50b8, "Clevo NK50SZ", ALC293_FIXUP_SYSTEM76_MIC_NO_PRESENCE),
	SND_PCI_QUIRK(0x1558, 0x50d5, "Clevo NP50D5", ALC293_FIXUP_SYSTEM76_MIC_NO_PRESENCE),
	SND_PCI_QUIRK(0x1558, 0x50e1, "Clevo NH5[58]HPQ", ALC256_FIXUP_SYSTEM76_MIC_NO_PRESENCE),
	SND_PCI_QUIRK(0x1558, 0x50e2, "Clevo NH7[79]HPQ", ALC256_FIXUP_SYSTEM76_MIC_NO_PRESENCE),
	SND_PCI_QUIRK(0x1558, 0x50f0, "Clevo NH50A[CDF]", ALC293_FIXUP_SYSTEM76_MIC_NO_PRESENCE),
	SND_PCI_QUIRK(0x1558, 0x50f2, "Clevo NH50E[PR]", ALC293_FIXUP_SYSTEM76_MIC_NO_PRESENCE),
	SND_PCI_QUIRK(0x1558, 0x50f3, "Clevo NH58DPQ", ALC293_FIXUP_SYSTEM76_MIC_NO_PRESENCE),
	SND_PCI_QUIRK(0x1558, 0x50f5, "Clevo NH55EPY", ALC293_FIXUP_SYSTEM76_MIC_NO_PRESENCE),
	SND_PCI_QUIRK(0x1558, 0x50f6, "Clevo NH55DPQ", ALC293_FIXUP_SYSTEM76_MIC_NO_PRESENCE),
	SND_PCI_QUIRK(0x1558, 0x5101, "Clevo S510WU", ALC293_FIXUP_SYSTEM76_MIC_NO_PRESENCE),
	SND_PCI_QUIRK(0x1558, 0x5157, "Clevo W517GU1", ALC293_FIXUP_SYSTEM76_MIC_NO_PRESENCE),
	SND_PCI_QUIRK(0x1558, 0x51a1, "Clevo NS50MU", ALC293_FIXUP_SYSTEM76_MIC_NO_PRESENCE),
	SND_PCI_QUIRK(0x1558, 0x51b1, "Clevo NS50AU", ALC256_FIXUP_SYSTEM76_MIC_NO_PRESENCE),
	SND_PCI_QUIRK(0x1558, 0x51b3, "Clevo NS70AU", ALC256_FIXUP_SYSTEM76_MIC_NO_PRESENCE),
	SND_PCI_QUIRK(0x1558, 0x5630, "Clevo NP50RNJS", ALC256_FIXUP_SYSTEM76_MIC_NO_PRESENCE),
	SND_PCI_QUIRK(0x1558, 0x70a1, "Clevo NB70T[HJK]", ALC293_FIXUP_SYSTEM76_MIC_NO_PRESENCE),
	SND_PCI_QUIRK(0x1558, 0x70b3, "Clevo NK70SB", ALC293_FIXUP_SYSTEM76_MIC_NO_PRESENCE),
	SND_PCI_QUIRK(0x1558, 0x70f2, "Clevo NH79EPY", ALC293_FIXUP_SYSTEM76_MIC_NO_PRESENCE),
	SND_PCI_QUIRK(0x1558, 0x70f3, "Clevo NH77DPQ", ALC293_FIXUP_SYSTEM76_MIC_NO_PRESENCE),
	SND_PCI_QUIRK(0x1558, 0x70f4, "Clevo NH77EPY", ALC293_FIXUP_SYSTEM76_MIC_NO_PRESENCE),
	SND_PCI_QUIRK(0x1558, 0x70f6, "Clevo NH77DPQ-Y", ALC293_FIXUP_SYSTEM76_MIC_NO_PRESENCE),
	SND_PCI_QUIRK(0x1558, 0x7716, "Clevo NS50PU", ALC256_FIXUP_SYSTEM76_MIC_NO_PRESENCE),
	SND_PCI_QUIRK(0x1558, 0x7717, "Clevo NS70PU", ALC256_FIXUP_SYSTEM76_MIC_NO_PRESENCE),
	SND_PCI_QUIRK(0x1558, 0x7718, "Clevo L140PU", ALC256_FIXUP_SYSTEM76_MIC_NO_PRESENCE),
	SND_PCI_QUIRK(0x1558, 0x7724, "Clevo L140AU", ALC256_FIXUP_SYSTEM76_MIC_NO_PRESENCE),
	SND_PCI_QUIRK(0x1558, 0x8228, "Clevo NR40BU", ALC293_FIXUP_SYSTEM76_MIC_NO_PRESENCE),
	SND_PCI_QUIRK(0x1558, 0x8520, "Clevo NH50D[CD]", ALC293_FIXUP_SYSTEM76_MIC_NO_PRESENCE),
	SND_PCI_QUIRK(0x1558, 0x8521, "Clevo NH77D[CD]", ALC293_FIXUP_SYSTEM76_MIC_NO_PRESENCE),
	SND_PCI_QUIRK(0x1558, 0x8535, "Clevo NH50D[BE]", ALC293_FIXUP_SYSTEM76_MIC_NO_PRESENCE),
	SND_PCI_QUIRK(0x1558, 0x8536, "Clevo NH79D[BE]", ALC293_FIXUP_SYSTEM76_MIC_NO_PRESENCE),
	SND_PCI_QUIRK(0x1558, 0x8550, "Clevo NH[57][0-9][ER][ACDH]Q", ALC293_FIXUP_SYSTEM76_MIC_NO_PRESENCE),
	SND_PCI_QUIRK(0x1558, 0x8551, "Clevo NH[57][0-9][ER][ACDH]Q", ALC293_FIXUP_SYSTEM76_MIC_NO_PRESENCE),
	SND_PCI_QUIRK(0x1558, 0x8560, "Clevo NH[57][0-9][ER][ACDH]Q", ALC269_FIXUP_HEADSET_MIC),
	SND_PCI_QUIRK(0x1558, 0x8561, "Clevo NH[57][0-9][ER][ACDH]Q", ALC269_FIXUP_HEADSET_MIC),
	SND_PCI_QUIRK(0x1558, 0x8562, "Clevo NH[57][0-9]RZ[Q]", ALC269_FIXUP_DMIC),
	SND_PCI_QUIRK(0x1558, 0x8668, "Clevo NP50B[BE]", ALC293_FIXUP_SYSTEM76_MIC_NO_PRESENCE),
	SND_PCI_QUIRK(0x1558, 0x866d, "Clevo NP5[05]PN[HJK]", ALC256_FIXUP_SYSTEM76_MIC_NO_PRESENCE),
	SND_PCI_QUIRK(0x1558, 0x867c, "Clevo NP7[01]PNP", ALC256_FIXUP_SYSTEM76_MIC_NO_PRESENCE),
	SND_PCI_QUIRK(0x1558, 0x867d, "Clevo NP7[01]PN[HJK]", ALC256_FIXUP_SYSTEM76_MIC_NO_PRESENCE),
	SND_PCI_QUIRK(0x1558, 0x8680, "Clevo NJ50LU", ALC293_FIXUP_SYSTEM76_MIC_NO_PRESENCE),
	SND_PCI_QUIRK(0x1558, 0x8686, "Clevo NH50[CZ]U", ALC256_FIXUP_MIC_NO_PRESENCE_AND_RESUME),
	SND_PCI_QUIRK(0x1558, 0x8a20, "Clevo NH55DCQ-Y", ALC293_FIXUP_SYSTEM76_MIC_NO_PRESENCE),
	SND_PCI_QUIRK(0x1558, 0x8a51, "Clevo NH70RCQ-Y", ALC293_FIXUP_SYSTEM76_MIC_NO_PRESENCE),
	SND_PCI_QUIRK(0x1558, 0x8d50, "Clevo NH55RCQ-M", ALC293_FIXUP_SYSTEM76_MIC_NO_PRESENCE),
	SND_PCI_QUIRK(0x1558, 0x951d, "Clevo N950T[CDF]", ALC293_FIXUP_SYSTEM76_MIC_NO_PRESENCE),
	SND_PCI_QUIRK(0x1558, 0x9600, "Clevo N960K[PR]", ALC293_FIXUP_SYSTEM76_MIC_NO_PRESENCE),
	SND_PCI_QUIRK(0x1558, 0x961d, "Clevo N960S[CDF]", ALC293_FIXUP_SYSTEM76_MIC_NO_PRESENCE),
	SND_PCI_QUIRK(0x1558, 0x971d, "Clevo N970T[CDF]", ALC293_FIXUP_SYSTEM76_MIC_NO_PRESENCE),
	SND_PCI_QUIRK(0x1558, 0xa500, "Clevo NL5[03]RU", ALC293_FIXUP_SYSTEM76_MIC_NO_PRESENCE),
	SND_PCI_QUIRK(0x1558, 0xa600, "Clevo NL50NU", ALC293_FIXUP_SYSTEM76_MIC_NO_PRESENCE),
	SND_PCI_QUIRK(0x1558, 0xa650, "Clevo NP[567]0SN[CD]", ALC256_FIXUP_SYSTEM76_MIC_NO_PRESENCE),
	SND_PCI_QUIRK(0x1558, 0xa671, "Clevo NP70SN[CDE]", ALC256_FIXUP_SYSTEM76_MIC_NO_PRESENCE),
	SND_PCI_QUIRK(0x1558, 0xa763, "Clevo V54x_6x_TU", ALC256_FIXUP_SYSTEM76_MIC_NO_PRESENCE),
	SND_PCI_QUIRK(0x1558, 0xb018, "Clevo NP50D[BE]", ALC293_FIXUP_SYSTEM76_MIC_NO_PRESENCE),
	SND_PCI_QUIRK(0x1558, 0xb019, "Clevo NH77D[BE]Q", ALC293_FIXUP_SYSTEM76_MIC_NO_PRESENCE),
	SND_PCI_QUIRK(0x1558, 0xb022, "Clevo NH77D[DC][QW]", ALC293_FIXUP_SYSTEM76_MIC_NO_PRESENCE),
	SND_PCI_QUIRK(0x1558, 0xc018, "Clevo NP50D[BE]", ALC293_FIXUP_SYSTEM76_MIC_NO_PRESENCE),
	SND_PCI_QUIRK(0x1558, 0xc019, "Clevo NH77D[BE]Q", ALC293_FIXUP_SYSTEM76_MIC_NO_PRESENCE),
	SND_PCI_QUIRK(0x1558, 0xc022, "Clevo NH77[DC][QW]", ALC293_FIXUP_SYSTEM76_MIC_NO_PRESENCE),
	SND_PCI_QUIRK(0x17aa, 0x1036, "Lenovo P520", ALC233_FIXUP_LENOVO_MULTI_CODECS),
	SND_PCI_QUIRK(0x17aa, 0x1048, "ThinkCentre Station", ALC623_FIXUP_LENOVO_THINKSTATION_P340),
	SND_PCI_QUIRK(0x17aa, 0x20f2, "Thinkpad SL410/510", ALC269_FIXUP_SKU_IGNORE),
	SND_PCI_QUIRK(0x17aa, 0x215e, "Thinkpad L512", ALC269_FIXUP_SKU_IGNORE),
	SND_PCI_QUIRK(0x17aa, 0x21b8, "Thinkpad Edge 14", ALC269_FIXUP_SKU_IGNORE),
	SND_PCI_QUIRK(0x17aa, 0x21ca, "Thinkpad L412", ALC269_FIXUP_SKU_IGNORE),
	SND_PCI_QUIRK(0x17aa, 0x21e9, "Thinkpad Edge 15", ALC269_FIXUP_SKU_IGNORE),
	SND_PCI_QUIRK(0x17aa, 0x21f3, "Thinkpad T430", ALC269_FIXUP_LENOVO_DOCK),
	SND_PCI_QUIRK(0x17aa, 0x21f6, "Thinkpad T530", ALC269_FIXUP_LENOVO_DOCK_LIMIT_BOOST),
	SND_PCI_QUIRK(0x17aa, 0x21fa, "Thinkpad X230", ALC269_FIXUP_LENOVO_DOCK),
	SND_PCI_QUIRK(0x17aa, 0x21fb, "Thinkpad T430s", ALC269_FIXUP_LENOVO_DOCK),
	SND_PCI_QUIRK(0x17aa, 0x2203, "Thinkpad X230 Tablet", ALC269_FIXUP_LENOVO_DOCK),
	SND_PCI_QUIRK(0x17aa, 0x2208, "Thinkpad T431s", ALC269_FIXUP_LENOVO_DOCK),
	SND_PCI_QUIRK(0x17aa, 0x220c, "Thinkpad T440s", ALC292_FIXUP_TPT440),
	SND_PCI_QUIRK(0x17aa, 0x220e, "Thinkpad T440p", ALC292_FIXUP_TPT440_DOCK),
	SND_PCI_QUIRK(0x17aa, 0x2210, "Thinkpad T540p", ALC292_FIXUP_TPT440_DOCK),
	SND_PCI_QUIRK(0x17aa, 0x2211, "Thinkpad W541", ALC292_FIXUP_TPT440_DOCK),
	SND_PCI_QUIRK(0x17aa, 0x2212, "Thinkpad T440", ALC292_FIXUP_TPT440_DOCK),
	SND_PCI_QUIRK(0x17aa, 0x2214, "Thinkpad X240", ALC292_FIXUP_TPT440_DOCK),
	SND_PCI_QUIRK(0x17aa, 0x2215, "Thinkpad", ALC269_FIXUP_LIMIT_INT_MIC_BOOST),
	SND_PCI_QUIRK(0x17aa, 0x2218, "Thinkpad X1 Carbon 2nd", ALC292_FIXUP_TPT440_DOCK),
	SND_PCI_QUIRK(0x17aa, 0x2223, "ThinkPad T550", ALC292_FIXUP_TPT440_DOCK),
	SND_PCI_QUIRK(0x17aa, 0x2226, "ThinkPad X250", ALC292_FIXUP_TPT440_DOCK),
	SND_PCI_QUIRK(0x17aa, 0x222d, "Thinkpad", ALC298_FIXUP_TPT470_DOCK),
	SND_PCI_QUIRK(0x17aa, 0x222e, "Thinkpad", ALC298_FIXUP_TPT470_DOCK),
	SND_PCI_QUIRK(0x17aa, 0x2231, "Thinkpad T560", ALC292_FIXUP_TPT460),
	SND_PCI_QUIRK(0x17aa, 0x2233, "Thinkpad", ALC292_FIXUP_TPT460),
	SND_PCI_QUIRK(0x17aa, 0x2234, "Thinkpad ICE-1", ALC287_FIXUP_TAS2781_I2C),
	SND_PCI_QUIRK(0x17aa, 0x2245, "Thinkpad T470", ALC298_FIXUP_TPT470_DOCK),
	SND_PCI_QUIRK(0x17aa, 0x2246, "Thinkpad", ALC298_FIXUP_TPT470_DOCK),
	SND_PCI_QUIRK(0x17aa, 0x2247, "Thinkpad", ALC298_FIXUP_TPT470_DOCK),
	SND_PCI_QUIRK(0x17aa, 0x2249, "Thinkpad", ALC292_FIXUP_TPT460),
	SND_PCI_QUIRK(0x17aa, 0x224b, "Thinkpad", ALC298_FIXUP_TPT470_DOCK),
	SND_PCI_QUIRK(0x17aa, 0x224c, "Thinkpad", ALC298_FIXUP_TPT470_DOCK),
	SND_PCI_QUIRK(0x17aa, 0x224d, "Thinkpad", ALC298_FIXUP_TPT470_DOCK),
	SND_PCI_QUIRK(0x17aa, 0x225d, "Thinkpad T480", ALC269_FIXUP_LIMIT_INT_MIC_BOOST),
	SND_PCI_QUIRK(0x17aa, 0x2292, "Thinkpad X1 Carbon 7th", ALC285_FIXUP_THINKPAD_HEADSET_JACK),
	SND_PCI_QUIRK(0x17aa, 0x22be, "Thinkpad X1 Carbon 8th", ALC285_FIXUP_THINKPAD_HEADSET_JACK),
	SND_PCI_QUIRK(0x17aa, 0x22c1, "Thinkpad P1 Gen 3", ALC285_FIXUP_THINKPAD_NO_BASS_SPK_HEADSET_JACK),
	SND_PCI_QUIRK(0x17aa, 0x22c2, "Thinkpad X1 Extreme Gen 3", ALC285_FIXUP_THINKPAD_NO_BASS_SPK_HEADSET_JACK),
	SND_PCI_QUIRK(0x17aa, 0x22f1, "Thinkpad", ALC287_FIXUP_MG_RTKC_CSAMP_CS35L41_I2C_THINKPAD),
	SND_PCI_QUIRK(0x17aa, 0x22f2, "Thinkpad", ALC287_FIXUP_MG_RTKC_CSAMP_CS35L41_I2C_THINKPAD),
	SND_PCI_QUIRK(0x17aa, 0x22f3, "Thinkpad", ALC287_FIXUP_MG_RTKC_CSAMP_CS35L41_I2C_THINKPAD),
	SND_PCI_QUIRK(0x17aa, 0x2316, "Thinkpad P1 Gen 6", ALC287_FIXUP_MG_RTKC_CSAMP_CS35L41_I2C_THINKPAD),
	SND_PCI_QUIRK(0x17aa, 0x2317, "Thinkpad P1 Gen 6", ALC287_FIXUP_MG_RTKC_CSAMP_CS35L41_I2C_THINKPAD),
	SND_PCI_QUIRK(0x17aa, 0x2318, "Thinkpad Z13 Gen2", ALC287_FIXUP_MG_RTKC_CSAMP_CS35L41_I2C_THINKPAD),
	SND_PCI_QUIRK(0x17aa, 0x2319, "Thinkpad Z16 Gen2", ALC287_FIXUP_MG_RTKC_CSAMP_CS35L41_I2C_THINKPAD),
	SND_PCI_QUIRK(0x17aa, 0x231a, "Thinkpad Z16 Gen2", ALC287_FIXUP_MG_RTKC_CSAMP_CS35L41_I2C_THINKPAD),
	SND_PCI_QUIRK(0x17aa, 0x231e, "Thinkpad", ALC287_FIXUP_LENOVO_THKPAD_WH_ALC1318),
	SND_PCI_QUIRK(0x17aa, 0x231f, "Thinkpad", ALC287_FIXUP_LENOVO_THKPAD_WH_ALC1318),
	SND_PCI_QUIRK(0x17aa, 0x30bb, "ThinkCentre AIO", ALC233_FIXUP_LENOVO_LINE2_MIC_HOTKEY),
	SND_PCI_QUIRK(0x17aa, 0x30e2, "ThinkCentre AIO", ALC233_FIXUP_LENOVO_LINE2_MIC_HOTKEY),
	SND_PCI_QUIRK(0x17aa, 0x310c, "ThinkCentre Station", ALC294_FIXUP_LENOVO_MIC_LOCATION),
	SND_PCI_QUIRK(0x17aa, 0x3111, "ThinkCentre Station", ALC294_FIXUP_LENOVO_MIC_LOCATION),
	SND_PCI_QUIRK(0x17aa, 0x312a, "ThinkCentre Station", ALC294_FIXUP_LENOVO_MIC_LOCATION),
	SND_PCI_QUIRK(0x17aa, 0x312f, "ThinkCentre Station", ALC294_FIXUP_LENOVO_MIC_LOCATION),
	SND_PCI_QUIRK(0x17aa, 0x313c, "ThinkCentre Station", ALC294_FIXUP_LENOVO_MIC_LOCATION),
	SND_PCI_QUIRK(0x17aa, 0x3151, "ThinkCentre Station", ALC283_FIXUP_HEADSET_MIC),
	SND_PCI_QUIRK(0x17aa, 0x3176, "ThinkCentre Station", ALC283_FIXUP_HEADSET_MIC),
	SND_PCI_QUIRK(0x17aa, 0x3178, "ThinkCentre Station", ALC283_FIXUP_HEADSET_MIC),
	SND_PCI_QUIRK(0x17aa, 0x31af, "ThinkCentre Station", ALC623_FIXUP_LENOVO_THINKSTATION_P340),
	SND_PCI_QUIRK(0x17aa, 0x334b, "Lenovo ThinkCentre M70 Gen5", ALC283_FIXUP_HEADSET_MIC),
	SND_PCI_QUIRK(0x17aa, 0x3801, "Lenovo Yoga9 14IAP7", ALC287_FIXUP_YOGA9_14IAP7_BASS_SPK_PIN),
	SND_PCI_QUIRK(0x17aa, 0x3802, "Lenovo Yoga Pro 9 14IRP8 / DuetITL 2021", ALC287_FIXUP_LENOVO_14IRP8_DUETITL),
	SND_PCI_QUIRK(0x17aa, 0x3813, "Legion 7i 15IMHG05", ALC287_FIXUP_LEGION_15IMHG05_SPEAKERS),
	SND_PCI_QUIRK(0x17aa, 0x3818, "Lenovo C940 / Yoga Duet 7", ALC298_FIXUP_LENOVO_C940_DUET7),
	SND_PCI_QUIRK(0x17aa, 0x3819, "Lenovo 13s Gen2 ITL", ALC287_FIXUP_13S_GEN2_SPEAKERS),
	SND_PCI_QUIRK(0x17aa, 0x3820, "IdeaPad 330 / Yoga Duet 7", ALC287_FIXUP_LENOVO_SSID_17AA3820),
	SND_PCI_QUIRK(0x17aa, 0x3824, "Legion Y9000X 2020", ALC285_FIXUP_LEGION_Y9000X_SPEAKERS),
	SND_PCI_QUIRK(0x17aa, 0x3827, "Ideapad S740", ALC285_FIXUP_IDEAPAD_S740_COEF),
	SND_PCI_QUIRK(0x17aa, 0x3834, "Lenovo IdeaPad Slim 9i 14ITL5", ALC287_FIXUP_YOGA7_14ITL_SPEAKERS),
	SND_PCI_QUIRK(0x17aa, 0x383d, "Legion Y9000X 2019", ALC285_FIXUP_LEGION_Y9000X_SPEAKERS),
	SND_PCI_QUIRK(0x17aa, 0x3843, "Yoga 9i", ALC287_FIXUP_IDEAPAD_BASS_SPK_AMP),
	SND_PCI_QUIRK(0x17aa, 0x3847, "Legion 7 16ACHG6", ALC287_FIXUP_LEGION_16ACHG6),
	SND_PCI_QUIRK(0x17aa, 0x384a, "Lenovo Yoga 7 15ITL5", ALC287_FIXUP_YOGA7_14ITL_SPEAKERS),
	SND_PCI_QUIRK(0x17aa, 0x3852, "Lenovo Yoga 7 14ITL5", ALC287_FIXUP_YOGA7_14ITL_SPEAKERS),
	SND_PCI_QUIRK(0x17aa, 0x3853, "Lenovo Yoga 7 15ITL5", ALC287_FIXUP_YOGA7_14ITL_SPEAKERS),
	SND_PCI_QUIRK(0x17aa, 0x3855, "Legion 7 16ITHG6", ALC287_FIXUP_LEGION_16ITHG6),
	SND_PCI_QUIRK(0x17aa, 0x3865, "Lenovo 13X", ALC287_FIXUP_CS35L41_I2C_2),
	SND_PCI_QUIRK(0x17aa, 0x3866, "Lenovo 13X", ALC287_FIXUP_CS35L41_I2C_2),
	SND_PCI_QUIRK(0x17aa, 0x3869, "Lenovo Yoga7 14IAL7", ALC287_FIXUP_YOGA9_14IAP7_BASS_SPK_PIN),
	SND_PCI_QUIRK(0x17aa, 0x386e, "Legion Y9000X 2022 IAH7 / Yoga Pro 7 14ARP8",  ALC287_FIXUP_LENOVO_14ARP8_LEGION_IAH7),
	SND_PCI_QUIRK(0x17aa, 0x386f, "Legion Pro 7/7i", ALC287_FIXUP_LENOVO_LEGION_7),
	SND_PCI_QUIRK(0x17aa, 0x3870, "Lenovo Yoga 7 14ARB7", ALC287_FIXUP_YOGA7_14ARB7_I2C),
	SND_PCI_QUIRK(0x17aa, 0x3877, "Lenovo Legion 7 Slim 16ARHA7", ALC287_FIXUP_CS35L41_I2C_2),
	SND_PCI_QUIRK(0x17aa, 0x3878, "Lenovo Legion 7 Slim 16ARHA7", ALC287_FIXUP_CS35L41_I2C_2),
	SND_PCI_QUIRK(0x17aa, 0x387d, "Yoga S780-16 pro Quad AAC", ALC287_FIXUP_TAS2781_I2C),
	SND_PCI_QUIRK(0x17aa, 0x387e, "Yoga S780-16 pro Quad YC", ALC287_FIXUP_TAS2781_I2C),
	SND_PCI_QUIRK(0x17aa, 0x3881, "YB9 dual power mode2 YC", ALC287_FIXUP_TAS2781_I2C),
	SND_PCI_QUIRK(0x17aa, 0x3882, "Lenovo Yoga Pro 7 14APH8", ALC287_FIXUP_YOGA9_14IAP7_BASS_SPK_PIN),
	SND_PCI_QUIRK(0x17aa, 0x3884, "Y780 YG DUAL", ALC287_FIXUP_TAS2781_I2C),
	SND_PCI_QUIRK(0x17aa, 0x3886, "Y780 VECO DUAL", ALC287_FIXUP_TAS2781_I2C),
	SND_PCI_QUIRK(0x17aa, 0x3891, "Lenovo Yoga Pro 7 14AHP9", ALC287_FIXUP_YOGA9_14IAP7_BASS_SPK_PIN),
	SND_PCI_QUIRK(0x17aa, 0x38a7, "Y780P AMD YG dual", ALC287_FIXUP_TAS2781_I2C),
	SND_PCI_QUIRK(0x17aa, 0x38a8, "Y780P AMD VECO dual", ALC287_FIXUP_TAS2781_I2C),
	SND_PCI_QUIRK(0x17aa, 0x38a9, "Thinkbook 16P", ALC287_FIXUP_MG_RTKC_CSAMP_CS35L41_I2C_THINKPAD),
	SND_PCI_QUIRK(0x17aa, 0x38ab, "Thinkbook 16P", ALC287_FIXUP_MG_RTKC_CSAMP_CS35L41_I2C_THINKPAD),
	SND_PCI_QUIRK(0x17aa, 0x38b4, "Legion Slim 7 16IRH8", ALC287_FIXUP_CS35L41_I2C_2),
	SND_PCI_QUIRK(0x17aa, 0x38b5, "Legion Slim 7 16IRH8", ALC287_FIXUP_CS35L41_I2C_2),
	SND_PCI_QUIRK(0x17aa, 0x38b6, "Legion Slim 7 16APH8", ALC287_FIXUP_CS35L41_I2C_2),
	SND_PCI_QUIRK(0x17aa, 0x38b7, "Legion Slim 7 16APH8", ALC287_FIXUP_CS35L41_I2C_2),
	SND_PCI_QUIRK(0x17aa, 0x38ba, "Yoga S780-14.5 Air AMD quad YC", ALC287_FIXUP_TAS2781_I2C),
	SND_PCI_QUIRK(0x17aa, 0x38bb, "Yoga S780-14.5 Air AMD quad AAC", ALC287_FIXUP_TAS2781_I2C),
	SND_PCI_QUIRK(0x17aa, 0x38be, "Yoga S980-14.5 proX YC Dual", ALC287_FIXUP_TAS2781_I2C),
	SND_PCI_QUIRK(0x17aa, 0x38bf, "Yoga S980-14.5 proX LX Dual", ALC287_FIXUP_TAS2781_I2C),
	SND_PCI_QUIRK(0x17aa, 0x38c3, "Y980 DUAL", ALC287_FIXUP_TAS2781_I2C),
	SND_PCI_QUIRK(0x17aa, 0x38c7, "Thinkbook 13x Gen 4", ALC287_FIXUP_CS35L41_I2C_4),
	SND_PCI_QUIRK(0x17aa, 0x38c8, "Thinkbook 13x Gen 4", ALC287_FIXUP_CS35L41_I2C_4),
	SND_PCI_QUIRK(0x17aa, 0x38cb, "Y790 YG DUAL", ALC287_FIXUP_TAS2781_I2C),
	SND_PCI_QUIRK(0x17aa, 0x38cd, "Y790 VECO DUAL", ALC287_FIXUP_TAS2781_I2C),
	SND_PCI_QUIRK(0x17aa, 0x38d2, "Lenovo Yoga 9 14IMH9", ALC287_FIXUP_YOGA9_14IMH9_BASS_SPK_PIN),
	SND_PCI_QUIRK(0x17aa, 0x38d7, "Lenovo Yoga 9 14IMH9", ALC287_FIXUP_YOGA9_14IMH9_BASS_SPK_PIN),
	SND_PCI_QUIRK(0x17aa, 0x38f9, "Thinkbook 16P Gen5", ALC287_FIXUP_CS35L41_I2C_2),
	SND_PCI_QUIRK(0x17aa, 0x38fa, "Thinkbook 16P Gen5", ALC287_FIXUP_CS35L41_I2C_2),
	SND_PCI_QUIRK(0x17aa, 0x3902, "Lenovo E50-80", ALC269_FIXUP_DMIC_THINKPAD_ACPI),
	SND_PCI_QUIRK(0x17aa, 0x3977, "IdeaPad S210", ALC283_FIXUP_INT_MIC),
	SND_PCI_QUIRK(0x17aa, 0x3978, "Lenovo B50-70", ALC269_FIXUP_DMIC_THINKPAD_ACPI),
	SND_PCI_QUIRK(0x17aa, 0x3bf8, "Quanta FL1", ALC269_FIXUP_PCM_44K),
	SND_PCI_QUIRK(0x17aa, 0x5013, "Thinkpad", ALC269_FIXUP_LIMIT_INT_MIC_BOOST),
	SND_PCI_QUIRK(0x17aa, 0x501a, "Thinkpad", ALC283_FIXUP_INT_MIC),
	SND_PCI_QUIRK(0x17aa, 0x501e, "Thinkpad L440", ALC292_FIXUP_TPT440_DOCK),
	SND_PCI_QUIRK(0x17aa, 0x5026, "Thinkpad", ALC269_FIXUP_LIMIT_INT_MIC_BOOST),
	SND_PCI_QUIRK(0x17aa, 0x5034, "Thinkpad T450", ALC292_FIXUP_TPT440_DOCK),
	SND_PCI_QUIRK(0x17aa, 0x5036, "Thinkpad T450s", ALC292_FIXUP_TPT440_DOCK),
	SND_PCI_QUIRK(0x17aa, 0x503c, "Thinkpad L450", ALC292_FIXUP_TPT440_DOCK),
	SND_PCI_QUIRK(0x17aa, 0x504a, "ThinkPad X260", ALC292_FIXUP_TPT440_DOCK),
	SND_PCI_QUIRK(0x17aa, 0x504b, "Thinkpad", ALC293_FIXUP_LENOVO_SPK_NOISE),
	SND_PCI_QUIRK(0x17aa, 0x5050, "Thinkpad T560p", ALC292_FIXUP_TPT460),
	SND_PCI_QUIRK(0x17aa, 0x5051, "Thinkpad L460", ALC292_FIXUP_TPT460),
	SND_PCI_QUIRK(0x17aa, 0x5053, "Thinkpad T460", ALC292_FIXUP_TPT460),
	SND_PCI_QUIRK(0x17aa, 0x505d, "Thinkpad", ALC298_FIXUP_TPT470_DOCK),
	SND_PCI_QUIRK(0x17aa, 0x505f, "Thinkpad", ALC298_FIXUP_TPT470_DOCK),
	SND_PCI_QUIRK(0x17aa, 0x5062, "Thinkpad", ALC298_FIXUP_TPT470_DOCK),
	SND_PCI_QUIRK(0x17aa, 0x508b, "Thinkpad X12 Gen 1", ALC287_FIXUP_LEGION_15IMHG05_SPEAKERS),
	SND_PCI_QUIRK(0x17aa, 0x5109, "Thinkpad", ALC269_FIXUP_LIMIT_INT_MIC_BOOST),
	SND_PCI_QUIRK(0x17aa, 0x511e, "Thinkpad", ALC298_FIXUP_TPT470_DOCK),
	SND_PCI_QUIRK(0x17aa, 0x511f, "Thinkpad", ALC298_FIXUP_TPT470_DOCK),
	SND_PCI_QUIRK(0x17aa, 0x9e54, "LENOVO NB", ALC269_FIXUP_LENOVO_EAPD),
	SND_PCI_QUIRK(0x17aa, 0x9e56, "Lenovo ZhaoYang CF4620Z", ALC286_FIXUP_SONY_MIC_NO_PRESENCE),
	SND_PCI_QUIRK(0x1849, 0x1233, "ASRock NUC Box 1100", ALC233_FIXUP_NO_AUDIO_JACK),
	SND_PCI_QUIRK(0x1849, 0xa233, "Positivo Master C6300", ALC269_FIXUP_HEADSET_MIC),
	SND_PCI_QUIRK(0x1854, 0x0440, "LG CQ6", ALC256_FIXUP_HEADPHONE_AMP_VOL),
	SND_PCI_QUIRK(0x1854, 0x0441, "LG CQ6 AIO", ALC256_FIXUP_HEADPHONE_AMP_VOL),
	SND_PCI_QUIRK(0x19e5, 0x3204, "Huawei MACH-WX9", ALC256_FIXUP_HUAWEI_MACH_WX9_PINS),
	SND_PCI_QUIRK(0x19e5, 0x320f, "Huawei WRT-WX9 ", ALC256_FIXUP_ASUS_MIC_NO_PRESENCE),
	SND_PCI_QUIRK(0x1b35, 0x1235, "CZC B20", ALC269_FIXUP_CZC_B20),
	SND_PCI_QUIRK(0x1b35, 0x1236, "CZC TMI", ALC269_FIXUP_CZC_TMI),
	SND_PCI_QUIRK(0x1b35, 0x1237, "CZC L101", ALC269_FIXUP_CZC_L101),
	SND_PCI_QUIRK(0x1b7d, 0xa831, "Ordissimo EVE2 ", ALC269VB_FIXUP_ORDISSIMO_EVE2), /* Also known as Malata PC-B1303 */
	SND_PCI_QUIRK(0x1c06, 0x2013, "Lemote A1802", ALC269_FIXUP_LEMOTE_A1802),
	SND_PCI_QUIRK(0x1c06, 0x2015, "Lemote A190X", ALC269_FIXUP_LEMOTE_A190X),
	SND_PCI_QUIRK(0x1c6c, 0x122a, "Positivo N14AP7", ALC269_FIXUP_LIMIT_INT_MIC_BOOST),
	SND_PCI_QUIRK(0x1c6c, 0x1251, "Positivo N14KP6-TG", ALC288_FIXUP_DELL1_MIC_NO_PRESENCE),
	SND_PCI_QUIRK(0x1d05, 0x1132, "TongFang PHxTxX1", ALC256_FIXUP_SET_COEF_DEFAULTS),
	SND_PCI_QUIRK(0x1d05, 0x1096, "TongFang GMxMRxx", ALC269_FIXUP_NO_SHUTUP),
	SND_PCI_QUIRK(0x1d05, 0x1100, "TongFang GKxNRxx", ALC269_FIXUP_NO_SHUTUP),
	SND_PCI_QUIRK(0x1d05, 0x1111, "TongFang GMxZGxx", ALC269_FIXUP_NO_SHUTUP),
	SND_PCI_QUIRK(0x1d05, 0x1119, "TongFang GMxZGxx", ALC269_FIXUP_NO_SHUTUP),
	SND_PCI_QUIRK(0x1d05, 0x1129, "TongFang GMxZGxx", ALC269_FIXUP_NO_SHUTUP),
	SND_PCI_QUIRK(0x1d05, 0x1147, "TongFang GMxTGxx", ALC269_FIXUP_NO_SHUTUP),
	SND_PCI_QUIRK(0x1d05, 0x115c, "TongFang GMxTGxx", ALC269_FIXUP_NO_SHUTUP),
	SND_PCI_QUIRK(0x1d05, 0x121b, "TongFang GMxAGxx", ALC269_FIXUP_NO_SHUTUP),
	SND_PCI_QUIRK(0x1d05, 0x1387, "TongFang GMxIXxx", ALC2XX_FIXUP_HEADSET_MIC),
	SND_PCI_QUIRK(0x1d17, 0x3288, "Haier Boyue G42", ALC269VC_FIXUP_ACER_VCOPPERBOX_PINS),
	SND_PCI_QUIRK(0x1d72, 0x1602, "RedmiBook", ALC255_FIXUP_XIAOMI_HEADSET_MIC),
	SND_PCI_QUIRK(0x1d72, 0x1701, "XiaomiNotebook Pro", ALC298_FIXUP_DELL1_MIC_NO_PRESENCE),
	SND_PCI_QUIRK(0x1d72, 0x1901, "RedmiBook 14", ALC256_FIXUP_ASUS_HEADSET_MIC),
	SND_PCI_QUIRK(0x1d72, 0x1945, "Redmi G", ALC256_FIXUP_ASUS_HEADSET_MIC),
	SND_PCI_QUIRK(0x1d72, 0x1947, "RedmiBook Air", ALC255_FIXUP_XIAOMI_HEADSET_MIC),
	SND_PCI_QUIRK(0x2782, 0x0214, "VAIO VJFE-CL", ALC269_FIXUP_LIMIT_INT_MIC_BOOST),
	SND_PCI_QUIRK(0x2782, 0x0232, "CHUWI CoreBook XPro", ALC269VB_FIXUP_CHUWI_COREBOOK_XPRO),
	SND_PCI_QUIRK(0x2782, 0x1707, "Vaio VJFE-ADL", ALC298_FIXUP_SPK_VOLUME),
	SND_PCI_QUIRK(0x8086, 0x2074, "Intel NUC 8", ALC233_FIXUP_INTEL_NUC8_DMIC),
	SND_PCI_QUIRK(0x8086, 0x2080, "Intel NUC 8 Rugged", ALC256_FIXUP_INTEL_NUC8_RUGGED),
	SND_PCI_QUIRK(0x8086, 0x2081, "Intel NUC 10", ALC256_FIXUP_INTEL_NUC10),
	SND_PCI_QUIRK(0x8086, 0x3038, "Intel NUC 13", ALC295_FIXUP_CHROME_BOOK),
	SND_PCI_QUIRK(0xf111, 0x0001, "Framework Laptop", ALC295_FIXUP_FRAMEWORK_LAPTOP_MIC_NO_PRESENCE),
	SND_PCI_QUIRK(0xf111, 0x0006, "Framework Laptop", ALC295_FIXUP_FRAMEWORK_LAPTOP_MIC_NO_PRESENCE),

#if 0
	/* Below is a quirk table taken from the old code.
	 * Basically the device should work as is without the fixup table.
	 * If BIOS doesn't give a proper info, enable the corresponding
	 * fixup entry.
	 */
	SND_PCI_QUIRK(0x1043, 0x8330, "ASUS Eeepc P703 P900A",
		      ALC269_FIXUP_AMIC),
	SND_PCI_QUIRK(0x1043, 0x1013, "ASUS N61Da", ALC269_FIXUP_AMIC),
	SND_PCI_QUIRK(0x1043, 0x1143, "ASUS B53f", ALC269_FIXUP_AMIC),
	SND_PCI_QUIRK(0x1043, 0x1133, "ASUS UJ20ft", ALC269_FIXUP_AMIC),
	SND_PCI_QUIRK(0x1043, 0x1183, "ASUS K72DR", ALC269_FIXUP_AMIC),
	SND_PCI_QUIRK(0x1043, 0x11b3, "ASUS K52DR", ALC269_FIXUP_AMIC),
	SND_PCI_QUIRK(0x1043, 0x11e3, "ASUS U33Jc", ALC269_FIXUP_AMIC),
	SND_PCI_QUIRK(0x1043, 0x1273, "ASUS UL80Jt", ALC269_FIXUP_AMIC),
	SND_PCI_QUIRK(0x1043, 0x1283, "ASUS U53Jc", ALC269_FIXUP_AMIC),
	SND_PCI_QUIRK(0x1043, 0x12b3, "ASUS N82JV", ALC269_FIXUP_AMIC),
	SND_PCI_QUIRK(0x1043, 0x12d3, "ASUS N61Jv", ALC269_FIXUP_AMIC),
	SND_PCI_QUIRK(0x1043, 0x13a3, "ASUS UL30Vt", ALC269_FIXUP_AMIC),
	SND_PCI_QUIRK(0x1043, 0x1373, "ASUS G73JX", ALC269_FIXUP_AMIC),
	SND_PCI_QUIRK(0x1043, 0x1383, "ASUS UJ30Jc", ALC269_FIXUP_AMIC),
	SND_PCI_QUIRK(0x1043, 0x13d3, "ASUS N61JA", ALC269_FIXUP_AMIC),
	SND_PCI_QUIRK(0x1043, 0x1413, "ASUS UL50", ALC269_FIXUP_AMIC),
	SND_PCI_QUIRK(0x1043, 0x1443, "ASUS UL30", ALC269_FIXUP_AMIC),
	SND_PCI_QUIRK(0x1043, 0x1453, "ASUS M60Jv", ALC269_FIXUP_AMIC),
	SND_PCI_QUIRK(0x1043, 0x1483, "ASUS UL80", ALC269_FIXUP_AMIC),
	SND_PCI_QUIRK(0x1043, 0x14f3, "ASUS F83Vf", ALC269_FIXUP_AMIC),
	SND_PCI_QUIRK(0x1043, 0x14e3, "ASUS UL20", ALC269_FIXUP_AMIC),
	SND_PCI_QUIRK(0x1043, 0x1513, "ASUS UX30", ALC269_FIXUP_AMIC),
	SND_PCI_QUIRK(0x1043, 0x1593, "ASUS N51Vn", ALC269_FIXUP_AMIC),
	SND_PCI_QUIRK(0x1043, 0x15a3, "ASUS N60Jv", ALC269_FIXUP_AMIC),
	SND_PCI_QUIRK(0x1043, 0x15b3, "ASUS N60Dp", ALC269_FIXUP_AMIC),
	SND_PCI_QUIRK(0x1043, 0x15c3, "ASUS N70De", ALC269_FIXUP_AMIC),
	SND_PCI_QUIRK(0x1043, 0x15e3, "ASUS F83T", ALC269_FIXUP_AMIC),
	SND_PCI_QUIRK(0x1043, 0x1643, "ASUS M60J", ALC269_FIXUP_AMIC),
	SND_PCI_QUIRK(0x1043, 0x1653, "ASUS U50", ALC269_FIXUP_AMIC),
	SND_PCI_QUIRK(0x1043, 0x1693, "ASUS F50N", ALC269_FIXUP_AMIC),
	SND_PCI_QUIRK(0x1043, 0x16a3, "ASUS F5Q", ALC269_FIXUP_AMIC),
	SND_PCI_QUIRK(0x1043, 0x1723, "ASUS P80", ALC269_FIXUP_AMIC),
	SND_PCI_QUIRK(0x1043, 0x1743, "ASUS U80", ALC269_FIXUP_AMIC),
	SND_PCI_QUIRK(0x1043, 0x1773, "ASUS U20A", ALC269_FIXUP_AMIC),
	SND_PCI_QUIRK(0x1043, 0x1883, "ASUS F81Se", ALC269_FIXUP_AMIC),
	SND_PCI_QUIRK(0x152d, 0x1778, "Quanta ON1", ALC269_FIXUP_DMIC),
	SND_PCI_QUIRK(0x17aa, 0x3be9, "Quanta Wistron", ALC269_FIXUP_AMIC),
	SND_PCI_QUIRK(0x17aa, 0x3bf8, "Quanta FL1", ALC269_FIXUP_AMIC),
	SND_PCI_QUIRK(0x17ff, 0x059a, "Quanta EL3", ALC269_FIXUP_DMIC),
	SND_PCI_QUIRK(0x17ff, 0x059b, "Quanta JR1", ALC269_FIXUP_DMIC),
#endif
	{}
};

static const struct snd_pci_quirk alc269_fixup_vendor_tbl[] = {
	SND_PCI_QUIRK_VENDOR(0x1025, "Acer Aspire", ALC271_FIXUP_DMIC),
	SND_PCI_QUIRK_VENDOR(0x103c, "HP", ALC269_FIXUP_HP_MUTE_LED),
	SND_PCI_QUIRK_VENDOR(0x104d, "Sony VAIO", ALC269_FIXUP_SONY_VAIO),
	SND_PCI_QUIRK_VENDOR(0x17aa, "Thinkpad", ALC269_FIXUP_THINKPAD_ACPI),
	SND_PCI_QUIRK_VENDOR(0x19e5, "Huawei Matebook", ALC255_FIXUP_MIC_MUTE_LED),
	{}
};

static const struct hda_model_fixup alc269_fixup_models[] = {
	{.id = ALC269_FIXUP_AMIC, .name = "laptop-amic"},
	{.id = ALC269_FIXUP_DMIC, .name = "laptop-dmic"},
	{.id = ALC269_FIXUP_STEREO_DMIC, .name = "alc269-dmic"},
	{.id = ALC271_FIXUP_DMIC, .name = "alc271-dmic"},
	{.id = ALC269_FIXUP_INV_DMIC, .name = "inv-dmic"},
	{.id = ALC269_FIXUP_HEADSET_MIC, .name = "headset-mic"},
	{.id = ALC269_FIXUP_HEADSET_MODE, .name = "headset-mode"},
	{.id = ALC269_FIXUP_HEADSET_MODE_NO_HP_MIC, .name = "headset-mode-no-hp-mic"},
	{.id = ALC269_FIXUP_LENOVO_DOCK, .name = "lenovo-dock"},
	{.id = ALC269_FIXUP_LENOVO_DOCK_LIMIT_BOOST, .name = "lenovo-dock-limit-boost"},
	{.id = ALC269_FIXUP_HP_GPIO_LED, .name = "hp-gpio-led"},
	{.id = ALC269_FIXUP_HP_DOCK_GPIO_MIC1_LED, .name = "hp-dock-gpio-mic1-led"},
	{.id = ALC269_FIXUP_DELL1_MIC_NO_PRESENCE, .name = "dell-headset-multi"},
	{.id = ALC269_FIXUP_DELL2_MIC_NO_PRESENCE, .name = "dell-headset-dock"},
	{.id = ALC269_FIXUP_DELL3_MIC_NO_PRESENCE, .name = "dell-headset3"},
	{.id = ALC269_FIXUP_DELL4_MIC_NO_PRESENCE, .name = "dell-headset4"},
	{.id = ALC283_FIXUP_CHROME_BOOK, .name = "alc283-dac-wcaps"},
	{.id = ALC283_FIXUP_SENSE_COMBO_JACK, .name = "alc283-sense-combo"},
	{.id = ALC292_FIXUP_TPT440_DOCK, .name = "tpt440-dock"},
	{.id = ALC292_FIXUP_TPT440, .name = "tpt440"},
	{.id = ALC292_FIXUP_TPT460, .name = "tpt460"},
	{.id = ALC298_FIXUP_TPT470_DOCK_FIX, .name = "tpt470-dock-fix"},
	{.id = ALC298_FIXUP_TPT470_DOCK, .name = "tpt470-dock"},
	{.id = ALC233_FIXUP_LENOVO_MULTI_CODECS, .name = "dual-codecs"},
	{.id = ALC700_FIXUP_INTEL_REFERENCE, .name = "alc700-ref"},
	{.id = ALC269_FIXUP_SONY_VAIO, .name = "vaio"},
	{.id = ALC269_FIXUP_DELL_M101Z, .name = "dell-m101z"},
	{.id = ALC269_FIXUP_ASUS_G73JW, .name = "asus-g73jw"},
	{.id = ALC269_FIXUP_LENOVO_EAPD, .name = "lenovo-eapd"},
	{.id = ALC275_FIXUP_SONY_HWEQ, .name = "sony-hweq"},
	{.id = ALC269_FIXUP_PCM_44K, .name = "pcm44k"},
	{.id = ALC269_FIXUP_LIFEBOOK, .name = "lifebook"},
	{.id = ALC269_FIXUP_LIFEBOOK_EXTMIC, .name = "lifebook-extmic"},
	{.id = ALC269_FIXUP_LIFEBOOK_HP_PIN, .name = "lifebook-hp-pin"},
	{.id = ALC255_FIXUP_LIFEBOOK_U7x7_HEADSET_MIC, .name = "lifebook-u7x7"},
	{.id = ALC269VB_FIXUP_AMIC, .name = "alc269vb-amic"},
	{.id = ALC269VB_FIXUP_DMIC, .name = "alc269vb-dmic"},
	{.id = ALC269_FIXUP_HP_MUTE_LED_MIC1, .name = "hp-mute-led-mic1"},
	{.id = ALC269_FIXUP_HP_MUTE_LED_MIC2, .name = "hp-mute-led-mic2"},
	{.id = ALC269_FIXUP_HP_MUTE_LED_MIC3, .name = "hp-mute-led-mic3"},
	{.id = ALC269_FIXUP_HP_GPIO_MIC1_LED, .name = "hp-gpio-mic1"},
	{.id = ALC269_FIXUP_HP_LINE1_MIC1_LED, .name = "hp-line1-mic1"},
	{.id = ALC269_FIXUP_NO_SHUTUP, .name = "noshutup"},
	{.id = ALC286_FIXUP_SONY_MIC_NO_PRESENCE, .name = "sony-nomic"},
	{.id = ALC269_FIXUP_ASPIRE_HEADSET_MIC, .name = "aspire-headset-mic"},
	{.id = ALC269_FIXUP_ASUS_X101, .name = "asus-x101"},
	{.id = ALC271_FIXUP_HP_GATE_MIC_JACK, .name = "acer-ao7xx"},
	{.id = ALC271_FIXUP_HP_GATE_MIC_JACK_E1_572, .name = "acer-aspire-e1"},
	{.id = ALC269_FIXUP_ACER_AC700, .name = "acer-ac700"},
	{.id = ALC269_FIXUP_LIMIT_INT_MIC_BOOST, .name = "limit-mic-boost"},
	{.id = ALC269VB_FIXUP_ASUS_ZENBOOK, .name = "asus-zenbook"},
	{.id = ALC269VB_FIXUP_ASUS_ZENBOOK_UX31A, .name = "asus-zenbook-ux31a"},
	{.id = ALC269VB_FIXUP_ORDISSIMO_EVE2, .name = "ordissimo"},
	{.id = ALC282_FIXUP_ASUS_TX300, .name = "asus-tx300"},
	{.id = ALC283_FIXUP_INT_MIC, .name = "alc283-int-mic"},
	{.id = ALC290_FIXUP_MONO_SPEAKERS_HSJACK, .name = "mono-speakers"},
	{.id = ALC290_FIXUP_SUBWOOFER_HSJACK, .name = "alc290-subwoofer"},
	{.id = ALC269_FIXUP_THINKPAD_ACPI, .name = "thinkpad"},
	{.id = ALC269_FIXUP_DMIC_THINKPAD_ACPI, .name = "dmic-thinkpad"},
	{.id = ALC255_FIXUP_ACER_MIC_NO_PRESENCE, .name = "alc255-acer"},
	{.id = ALC255_FIXUP_ASUS_MIC_NO_PRESENCE, .name = "alc255-asus"},
	{.id = ALC255_FIXUP_DELL1_MIC_NO_PRESENCE, .name = "alc255-dell1"},
	{.id = ALC255_FIXUP_DELL2_MIC_NO_PRESENCE, .name = "alc255-dell2"},
	{.id = ALC293_FIXUP_DELL1_MIC_NO_PRESENCE, .name = "alc293-dell1"},
	{.id = ALC283_FIXUP_HEADSET_MIC, .name = "alc283-headset"},
	{.id = ALC255_FIXUP_MIC_MUTE_LED, .name = "alc255-dell-mute"},
	{.id = ALC282_FIXUP_ASPIRE_V5_PINS, .name = "aspire-v5"},
	{.id = ALC269VB_FIXUP_ASPIRE_E1_COEF, .name = "aspire-e1-coef"},
	{.id = ALC280_FIXUP_HP_GPIO4, .name = "hp-gpio4"},
	{.id = ALC286_FIXUP_HP_GPIO_LED, .name = "hp-gpio-led"},
	{.id = ALC280_FIXUP_HP_GPIO2_MIC_HOTKEY, .name = "hp-gpio2-hotkey"},
	{.id = ALC280_FIXUP_HP_DOCK_PINS, .name = "hp-dock-pins"},
	{.id = ALC269_FIXUP_HP_DOCK_GPIO_MIC1_LED, .name = "hp-dock-gpio-mic"},
	{.id = ALC280_FIXUP_HP_9480M, .name = "hp-9480m"},
	{.id = ALC288_FIXUP_DELL_HEADSET_MODE, .name = "alc288-dell-headset"},
	{.id = ALC288_FIXUP_DELL1_MIC_NO_PRESENCE, .name = "alc288-dell1"},
	{.id = ALC288_FIXUP_DELL_XPS_13, .name = "alc288-dell-xps13"},
	{.id = ALC292_FIXUP_DELL_E7X, .name = "dell-e7x"},
	{.id = ALC293_FIXUP_DISABLE_AAMIX_MULTIJACK, .name = "alc293-dell"},
	{.id = ALC298_FIXUP_DELL1_MIC_NO_PRESENCE, .name = "alc298-dell1"},
	{.id = ALC298_FIXUP_DELL_AIO_MIC_NO_PRESENCE, .name = "alc298-dell-aio"},
	{.id = ALC275_FIXUP_DELL_XPS, .name = "alc275-dell-xps"},
	{.id = ALC293_FIXUP_LENOVO_SPK_NOISE, .name = "lenovo-spk-noise"},
	{.id = ALC233_FIXUP_LENOVO_LINE2_MIC_HOTKEY, .name = "lenovo-hotkey"},
	{.id = ALC255_FIXUP_DELL_SPK_NOISE, .name = "dell-spk-noise"},
	{.id = ALC225_FIXUP_DELL1_MIC_NO_PRESENCE, .name = "alc225-dell1"},
	{.id = ALC295_FIXUP_DISABLE_DAC3, .name = "alc295-disable-dac3"},
	{.id = ALC285_FIXUP_SPEAKER2_TO_DAC1, .name = "alc285-speaker2-to-dac1"},
	{.id = ALC280_FIXUP_HP_HEADSET_MIC, .name = "alc280-hp-headset"},
	{.id = ALC221_FIXUP_HP_FRONT_MIC, .name = "alc221-hp-mic"},
	{.id = ALC298_FIXUP_SPK_VOLUME, .name = "alc298-spk-volume"},
	{.id = ALC256_FIXUP_DELL_INSPIRON_7559_SUBWOOFER, .name = "dell-inspiron-7559"},
	{.id = ALC269_FIXUP_ATIV_BOOK_8, .name = "ativ-book"},
	{.id = ALC221_FIXUP_HP_MIC_NO_PRESENCE, .name = "alc221-hp-mic"},
	{.id = ALC256_FIXUP_ASUS_HEADSET_MODE, .name = "alc256-asus-headset"},
	{.id = ALC256_FIXUP_ASUS_MIC, .name = "alc256-asus-mic"},
	{.id = ALC256_FIXUP_ASUS_AIO_GPIO2, .name = "alc256-asus-aio"},
	{.id = ALC233_FIXUP_ASUS_MIC_NO_PRESENCE, .name = "alc233-asus"},
	{.id = ALC233_FIXUP_EAPD_COEF_AND_MIC_NO_PRESENCE, .name = "alc233-eapd"},
	{.id = ALC294_FIXUP_LENOVO_MIC_LOCATION, .name = "alc294-lenovo-mic"},
	{.id = ALC225_FIXUP_DELL_WYSE_MIC_NO_PRESENCE, .name = "alc225-wyse"},
	{.id = ALC274_FIXUP_DELL_AIO_LINEOUT_VERB, .name = "alc274-dell-aio"},
	{.id = ALC255_FIXUP_DUMMY_LINEOUT_VERB, .name = "alc255-dummy-lineout"},
	{.id = ALC255_FIXUP_DELL_HEADSET_MIC, .name = "alc255-dell-headset"},
	{.id = ALC295_FIXUP_HP_X360, .name = "alc295-hp-x360"},
	{.id = ALC225_FIXUP_HEADSET_JACK, .name = "alc-headset-jack"},
	{.id = ALC295_FIXUP_CHROME_BOOK, .name = "alc-chrome-book"},
	{.id = ALC256_FIXUP_CHROME_BOOK, .name = "alc-2024y-chromebook"},
	{.id = ALC299_FIXUP_PREDATOR_SPK, .name = "predator-spk"},
	{.id = ALC298_FIXUP_HUAWEI_MBX_STEREO, .name = "huawei-mbx-stereo"},
	{.id = ALC256_FIXUP_MEDION_HEADSET_NO_PRESENCE, .name = "alc256-medion-headset"},
	{.id = ALC298_FIXUP_SAMSUNG_AMP, .name = "alc298-samsung-amp"},
	{.id = ALC256_FIXUP_SAMSUNG_HEADPHONE_VERY_QUIET, .name = "alc256-samsung-headphone"},
	{.id = ALC255_FIXUP_XIAOMI_HEADSET_MIC, .name = "alc255-xiaomi-headset"},
	{.id = ALC274_FIXUP_HP_MIC, .name = "alc274-hp-mic-detect"},
	{.id = ALC245_FIXUP_HP_X360_AMP, .name = "alc245-hp-x360-amp"},
	{.id = ALC295_FIXUP_HP_OMEN, .name = "alc295-hp-omen"},
	{.id = ALC285_FIXUP_HP_SPECTRE_X360, .name = "alc285-hp-spectre-x360"},
	{.id = ALC285_FIXUP_HP_SPECTRE_X360_EB1, .name = "alc285-hp-spectre-x360-eb1"},
	{.id = ALC285_FIXUP_HP_ENVY_X360, .name = "alc285-hp-envy-x360"},
	{.id = ALC287_FIXUP_IDEAPAD_BASS_SPK_AMP, .name = "alc287-ideapad-bass-spk-amp"},
	{.id = ALC287_FIXUP_YOGA9_14IAP7_BASS_SPK_PIN, .name = "alc287-yoga9-bass-spk-pin"},
	{.id = ALC623_FIXUP_LENOVO_THINKSTATION_P340, .name = "alc623-lenovo-thinkstation-p340"},
	{.id = ALC255_FIXUP_ACER_HEADPHONE_AND_MIC, .name = "alc255-acer-headphone-and-mic"},
	{.id = ALC285_FIXUP_HP_GPIO_AMP_INIT, .name = "alc285-hp-amp-init"},
	{}
};
#define ALC225_STANDARD_PINS \
	{0x21, 0x04211020}

#define ALC256_STANDARD_PINS \
	{0x12, 0x90a60140}, \
	{0x14, 0x90170110}, \
	{0x21, 0x02211020}

#define ALC282_STANDARD_PINS \
	{0x14, 0x90170110}

#define ALC290_STANDARD_PINS \
	{0x12, 0x99a30130}

#define ALC292_STANDARD_PINS \
	{0x14, 0x90170110}, \
	{0x15, 0x0221401f}

#define ALC295_STANDARD_PINS \
	{0x12, 0xb7a60130}, \
	{0x14, 0x90170110}, \
	{0x21, 0x04211020}

#define ALC298_STANDARD_PINS \
	{0x12, 0x90a60130}, \
	{0x21, 0x03211020}

static const struct snd_hda_pin_quirk alc269_pin_fixup_tbl[] = {
	SND_HDA_PIN_QUIRK(0x10ec0221, 0x103c, "HP Workstation", ALC221_FIXUP_HP_HEADSET_MIC,
		{0x14, 0x01014020},
		{0x17, 0x90170110},
		{0x18, 0x02a11030},
		{0x19, 0x0181303F},
		{0x21, 0x0221102f}),
	SND_HDA_PIN_QUIRK(0x10ec0255, 0x1025, "Acer", ALC255_FIXUP_ACER_MIC_NO_PRESENCE,
		{0x12, 0x90a601c0},
		{0x14, 0x90171120},
		{0x21, 0x02211030}),
	SND_HDA_PIN_QUIRK(0x10ec0255, 0x1043, "ASUS", ALC255_FIXUP_ASUS_MIC_NO_PRESENCE,
		{0x14, 0x90170110},
		{0x1b, 0x90a70130},
		{0x21, 0x03211020}),
	SND_HDA_PIN_QUIRK(0x10ec0255, 0x1043, "ASUS", ALC255_FIXUP_ASUS_MIC_NO_PRESENCE,
		{0x1a, 0x90a70130},
		{0x1b, 0x90170110},
		{0x21, 0x03211020}),
	SND_HDA_PIN_QUIRK(0x10ec0225, 0x1028, "Dell", ALC225_FIXUP_DELL1_MIC_NO_PRESENCE,
		ALC225_STANDARD_PINS,
		{0x12, 0xb7a60130},
		{0x14, 0x901701a0}),
	SND_HDA_PIN_QUIRK(0x10ec0225, 0x1028, "Dell", ALC225_FIXUP_DELL1_MIC_NO_PRESENCE,
		ALC225_STANDARD_PINS,
		{0x12, 0xb7a60130},
		{0x14, 0x901701b0}),
	SND_HDA_PIN_QUIRK(0x10ec0225, 0x1028, "Dell", ALC225_FIXUP_DELL1_MIC_NO_PRESENCE,
		ALC225_STANDARD_PINS,
		{0x12, 0xb7a60150},
		{0x14, 0x901701a0}),
	SND_HDA_PIN_QUIRK(0x10ec0225, 0x1028, "Dell", ALC225_FIXUP_DELL1_MIC_NO_PRESENCE,
		ALC225_STANDARD_PINS,
		{0x12, 0xb7a60150},
		{0x14, 0x901701b0}),
	SND_HDA_PIN_QUIRK(0x10ec0225, 0x1028, "Dell", ALC225_FIXUP_DELL1_MIC_NO_PRESENCE,
		ALC225_STANDARD_PINS,
		{0x12, 0xb7a60130},
		{0x1b, 0x90170110}),
	SND_HDA_PIN_QUIRK(0x10ec0233, 0x8086, "Intel NUC Skull Canyon", ALC269_FIXUP_DELL1_MIC_NO_PRESENCE,
		{0x1b, 0x01111010},
		{0x1e, 0x01451130},
		{0x21, 0x02211020}),
	SND_HDA_PIN_QUIRK(0x10ec0235, 0x17aa, "Lenovo", ALC233_FIXUP_LENOVO_LINE2_MIC_HOTKEY,
		{0x12, 0x90a60140},
		{0x14, 0x90170110},
		{0x19, 0x02a11030},
		{0x21, 0x02211020}),
	SND_HDA_PIN_QUIRK(0x10ec0235, 0x17aa, "Lenovo", ALC294_FIXUP_LENOVO_MIC_LOCATION,
		{0x14, 0x90170110},
		{0x19, 0x02a11030},
		{0x1a, 0x02a11040},
		{0x1b, 0x01014020},
		{0x21, 0x0221101f}),
	SND_HDA_PIN_QUIRK(0x10ec0235, 0x17aa, "Lenovo", ALC294_FIXUP_LENOVO_MIC_LOCATION,
		{0x14, 0x90170110},
		{0x19, 0x02a11030},
		{0x1a, 0x02a11040},
		{0x1b, 0x01011020},
		{0x21, 0x0221101f}),
	SND_HDA_PIN_QUIRK(0x10ec0235, 0x17aa, "Lenovo", ALC294_FIXUP_LENOVO_MIC_LOCATION,
		{0x14, 0x90170110},
		{0x19, 0x02a11020},
		{0x1a, 0x02a11030},
		{0x21, 0x0221101f}),
	SND_HDA_PIN_QUIRK(0x10ec0236, 0x1028, "Dell", ALC236_FIXUP_DELL_AIO_HEADSET_MIC,
		{0x21, 0x02211010}),
	SND_HDA_PIN_QUIRK(0x10ec0236, 0x103c, "HP", ALC256_FIXUP_HP_HEADSET_MIC,
		{0x14, 0x90170110},
		{0x19, 0x02a11020},
		{0x21, 0x02211030}),
	SND_HDA_PIN_QUIRK(0x10ec0255, 0x1028, "Dell", ALC255_FIXUP_DELL2_MIC_NO_PRESENCE,
		{0x14, 0x90170110},
		{0x21, 0x02211020}),
	SND_HDA_PIN_QUIRK(0x10ec0255, 0x1028, "Dell", ALC255_FIXUP_DELL1_MIC_NO_PRESENCE,
		{0x14, 0x90170130},
		{0x21, 0x02211040}),
	SND_HDA_PIN_QUIRK(0x10ec0255, 0x1028, "Dell", ALC255_FIXUP_DELL1_MIC_NO_PRESENCE,
		{0x12, 0x90a60140},
		{0x14, 0x90170110},
		{0x21, 0x02211020}),
	SND_HDA_PIN_QUIRK(0x10ec0255, 0x1028, "Dell", ALC255_FIXUP_DELL1_MIC_NO_PRESENCE,
		{0x12, 0x90a60160},
		{0x14, 0x90170120},
		{0x21, 0x02211030}),
	SND_HDA_PIN_QUIRK(0x10ec0255, 0x1028, "Dell", ALC255_FIXUP_DELL1_MIC_NO_PRESENCE,
		{0x14, 0x90170110},
		{0x1b, 0x02011020},
		{0x21, 0x0221101f}),
	SND_HDA_PIN_QUIRK(0x10ec0255, 0x1028, "Dell", ALC255_FIXUP_DELL1_MIC_NO_PRESENCE,
		{0x14, 0x90170110},
		{0x1b, 0x01011020},
		{0x21, 0x0221101f}),
	SND_HDA_PIN_QUIRK(0x10ec0255, 0x1028, "Dell", ALC255_FIXUP_DELL1_MIC_NO_PRESENCE,
		{0x14, 0x90170130},
		{0x1b, 0x01014020},
		{0x21, 0x0221103f}),
	SND_HDA_PIN_QUIRK(0x10ec0255, 0x1028, "Dell", ALC255_FIXUP_DELL1_MIC_NO_PRESENCE,
		{0x14, 0x90170130},
		{0x1b, 0x01011020},
		{0x21, 0x0221103f}),
	SND_HDA_PIN_QUIRK(0x10ec0255, 0x1028, "Dell", ALC255_FIXUP_DELL1_MIC_NO_PRESENCE,
		{0x14, 0x90170130},
		{0x1b, 0x02011020},
		{0x21, 0x0221103f}),
	SND_HDA_PIN_QUIRK(0x10ec0255, 0x1028, "Dell", ALC255_FIXUP_DELL1_MIC_NO_PRESENCE,
		{0x14, 0x90170150},
		{0x1b, 0x02011020},
		{0x21, 0x0221105f}),
	SND_HDA_PIN_QUIRK(0x10ec0255, 0x1028, "Dell", ALC255_FIXUP_DELL1_MIC_NO_PRESENCE,
		{0x14, 0x90170110},
		{0x1b, 0x01014020},
		{0x21, 0x0221101f}),
	SND_HDA_PIN_QUIRK(0x10ec0255, 0x1028, "Dell", ALC255_FIXUP_DELL1_MIC_NO_PRESENCE,
		{0x12, 0x90a60160},
		{0x14, 0x90170120},
		{0x17, 0x90170140},
		{0x21, 0x0321102f}),
	SND_HDA_PIN_QUIRK(0x10ec0255, 0x1028, "Dell", ALC255_FIXUP_DELL1_MIC_NO_PRESENCE,
		{0x12, 0x90a60160},
		{0x14, 0x90170130},
		{0x21, 0x02211040}),
	SND_HDA_PIN_QUIRK(0x10ec0255, 0x1028, "Dell", ALC255_FIXUP_DELL1_MIC_NO_PRESENCE,
		{0x12, 0x90a60160},
		{0x14, 0x90170140},
		{0x21, 0x02211050}),
	SND_HDA_PIN_QUIRK(0x10ec0255, 0x1028, "Dell", ALC255_FIXUP_DELL1_MIC_NO_PRESENCE,
		{0x12, 0x90a60170},
		{0x14, 0x90170120},
		{0x21, 0x02211030}),
	SND_HDA_PIN_QUIRK(0x10ec0255, 0x1028, "Dell", ALC255_FIXUP_DELL1_MIC_NO_PRESENCE,
		{0x12, 0x90a60170},
		{0x14, 0x90170130},
		{0x21, 0x02211040}),
	SND_HDA_PIN_QUIRK(0x10ec0255, 0x1028, "Dell", ALC255_FIXUP_DELL1_MIC_NO_PRESENCE,
		{0x12, 0x90a60170},
		{0x14, 0x90171130},
		{0x21, 0x02211040}),
	SND_HDA_PIN_QUIRK(0x10ec0255, 0x1028, "Dell", ALC255_FIXUP_DELL1_MIC_NO_PRESENCE,
		{0x12, 0x90a60170},
		{0x14, 0x90170140},
		{0x21, 0x02211050}),
	SND_HDA_PIN_QUIRK(0x10ec0255, 0x1028, "Dell Inspiron 5548", ALC255_FIXUP_DELL1_MIC_NO_PRESENCE,
		{0x12, 0x90a60180},
		{0x14, 0x90170130},
		{0x21, 0x02211040}),
	SND_HDA_PIN_QUIRK(0x10ec0255, 0x1028, "Dell Inspiron 5565", ALC255_FIXUP_DELL1_MIC_NO_PRESENCE,
		{0x12, 0x90a60180},
		{0x14, 0x90170120},
		{0x21, 0x02211030}),
	SND_HDA_PIN_QUIRK(0x10ec0255, 0x1028, "Dell", ALC255_FIXUP_DELL1_MIC_NO_PRESENCE,
		{0x1b, 0x01011020},
		{0x21, 0x02211010}),
	SND_HDA_PIN_QUIRK(0x10ec0256, 0x1043, "ASUS", ALC256_FIXUP_ASUS_MIC,
		{0x14, 0x90170110},
		{0x1b, 0x90a70130},
		{0x21, 0x04211020}),
	SND_HDA_PIN_QUIRK(0x10ec0256, 0x1043, "ASUS", ALC256_FIXUP_ASUS_MIC,
		{0x14, 0x90170110},
		{0x1b, 0x90a70130},
		{0x21, 0x03211020}),
	SND_HDA_PIN_QUIRK(0x10ec0256, 0x1043, "ASUS", ALC256_FIXUP_ASUS_MIC_NO_PRESENCE,
		{0x12, 0x90a60130},
		{0x14, 0x90170110},
		{0x21, 0x03211020}),
	SND_HDA_PIN_QUIRK(0x10ec0256, 0x1043, "ASUS", ALC256_FIXUP_ASUS_MIC_NO_PRESENCE,
		{0x12, 0x90a60130},
		{0x14, 0x90170110},
		{0x21, 0x04211020}),
	SND_HDA_PIN_QUIRK(0x10ec0256, 0x1043, "ASUS", ALC256_FIXUP_ASUS_MIC_NO_PRESENCE,
		{0x1a, 0x90a70130},
		{0x1b, 0x90170110},
		{0x21, 0x03211020}),
       SND_HDA_PIN_QUIRK(0x10ec0256, 0x103c, "HP", ALC256_FIXUP_HP_HEADSET_MIC,
		{0x14, 0x90170110},
		{0x19, 0x02a11020},
		{0x21, 0x0221101f}),
       SND_HDA_PIN_QUIRK(0x10ec0274, 0x103c, "HP", ALC274_FIXUP_HP_HEADSET_MIC,
		{0x17, 0x90170110},
		{0x19, 0x03a11030},
		{0x21, 0x03211020}),
	SND_HDA_PIN_QUIRK(0x10ec0280, 0x103c, "HP", ALC280_FIXUP_HP_GPIO4,
		{0x12, 0x90a60130},
		{0x14, 0x90170110},
		{0x15, 0x0421101f},
		{0x1a, 0x04a11020}),
	SND_HDA_PIN_QUIRK(0x10ec0280, 0x103c, "HP", ALC269_FIXUP_HP_GPIO_MIC1_LED,
		{0x12, 0x90a60140},
		{0x14, 0x90170110},
		{0x15, 0x0421101f},
		{0x18, 0x02811030},
		{0x1a, 0x04a1103f},
		{0x1b, 0x02011020}),
	SND_HDA_PIN_QUIRK(0x10ec0282, 0x103c, "HP 15 Touchsmart", ALC269_FIXUP_HP_MUTE_LED_MIC1,
		ALC282_STANDARD_PINS,
		{0x12, 0x99a30130},
		{0x19, 0x03a11020},
		{0x21, 0x0321101f}),
	SND_HDA_PIN_QUIRK(0x10ec0282, 0x103c, "HP", ALC269_FIXUP_HP_MUTE_LED_MIC1,
		ALC282_STANDARD_PINS,
		{0x12, 0x99a30130},
		{0x19, 0x03a11020},
		{0x21, 0x03211040}),
	SND_HDA_PIN_QUIRK(0x10ec0282, 0x103c, "HP", ALC269_FIXUP_HP_MUTE_LED_MIC1,
		ALC282_STANDARD_PINS,
		{0x12, 0x99a30130},
		{0x19, 0x03a11030},
		{0x21, 0x03211020}),
	SND_HDA_PIN_QUIRK(0x10ec0282, 0x103c, "HP", ALC269_FIXUP_HP_MUTE_LED_MIC1,
		ALC282_STANDARD_PINS,
		{0x12, 0x99a30130},
		{0x19, 0x04a11020},
		{0x21, 0x0421101f}),
	SND_HDA_PIN_QUIRK(0x10ec0282, 0x103c, "HP", ALC269_FIXUP_HP_LINE1_MIC1_LED,
		ALC282_STANDARD_PINS,
		{0x12, 0x90a60140},
		{0x19, 0x04a11030},
		{0x21, 0x04211020}),
	SND_HDA_PIN_QUIRK(0x10ec0282, 0x1025, "Acer", ALC282_FIXUP_ACER_DISABLE_LINEOUT,
		ALC282_STANDARD_PINS,
		{0x12, 0x90a609c0},
		{0x18, 0x03a11830},
		{0x19, 0x04a19831},
		{0x1a, 0x0481303f},
		{0x1b, 0x04211020},
		{0x21, 0x0321101f}),
	SND_HDA_PIN_QUIRK(0x10ec0282, 0x1025, "Acer", ALC282_FIXUP_ACER_DISABLE_LINEOUT,
		ALC282_STANDARD_PINS,
		{0x12, 0x90a60940},
		{0x18, 0x03a11830},
		{0x19, 0x04a19831},
		{0x1a, 0x0481303f},
		{0x1b, 0x04211020},
		{0x21, 0x0321101f}),
	SND_HDA_PIN_QUIRK(0x10ec0283, 0x1028, "Dell", ALC269_FIXUP_DELL1_MIC_NO_PRESENCE,
		ALC282_STANDARD_PINS,
		{0x12, 0x90a60130},
		{0x21, 0x0321101f}),
	SND_HDA_PIN_QUIRK(0x10ec0283, 0x1028, "Dell", ALC269_FIXUP_DELL1_MIC_NO_PRESENCE,
		{0x12, 0x90a60160},
		{0x14, 0x90170120},
		{0x21, 0x02211030}),
	SND_HDA_PIN_QUIRK(0x10ec0283, 0x1028, "Dell", ALC269_FIXUP_DELL1_MIC_NO_PRESENCE,
		ALC282_STANDARD_PINS,
		{0x12, 0x90a60130},
		{0x19, 0x03a11020},
		{0x21, 0x0321101f}),
	SND_HDA_PIN_QUIRK(0x10ec0285, 0x17aa, "Lenovo", ALC285_FIXUP_LENOVO_PC_BEEP_IN_NOISE,
		{0x12, 0x90a60130},
		{0x14, 0x90170110},
		{0x19, 0x04a11040},
		{0x21, 0x04211020}),
	SND_HDA_PIN_QUIRK(0x10ec0285, 0x17aa, "Lenovo", ALC285_FIXUP_LENOVO_PC_BEEP_IN_NOISE,
		{0x14, 0x90170110},
		{0x19, 0x04a11040},
		{0x1d, 0x40600001},
		{0x21, 0x04211020}),
	SND_HDA_PIN_QUIRK(0x10ec0285, 0x17aa, "Lenovo", ALC285_FIXUP_THINKPAD_NO_BASS_SPK_HEADSET_JACK,
		{0x14, 0x90170110},
		{0x19, 0x04a11040},
		{0x21, 0x04211020}),
	SND_HDA_PIN_QUIRK(0x10ec0287, 0x17aa, "Lenovo", ALC285_FIXUP_THINKPAD_HEADSET_JACK,
		{0x14, 0x90170110},
		{0x17, 0x90170111},
		{0x19, 0x03a11030},
		{0x21, 0x03211020}),
	SND_HDA_PIN_QUIRK(0x10ec0287, 0x17aa, "Lenovo", ALC287_FIXUP_THINKPAD_I2S_SPK,
		{0x17, 0x90170110},
		{0x19, 0x03a11030},
		{0x21, 0x03211020}),
	SND_HDA_PIN_QUIRK(0x10ec0287, 0x17aa, "Lenovo", ALC287_FIXUP_THINKPAD_I2S_SPK,
		{0x17, 0x90170110}, /* 0x231f with RTK I2S AMP */
		{0x19, 0x04a11040},
		{0x21, 0x04211020}),
	SND_HDA_PIN_QUIRK(0x10ec0286, 0x1025, "Acer", ALC286_FIXUP_ACER_AIO_MIC_NO_PRESENCE,
		{0x12, 0x90a60130},
		{0x17, 0x90170110},
		{0x21, 0x02211020}),
	SND_HDA_PIN_QUIRK(0x10ec0288, 0x1028, "Dell", ALC288_FIXUP_DELL1_MIC_NO_PRESENCE,
		{0x12, 0x90a60120},
		{0x14, 0x90170110},
		{0x21, 0x0321101f}),
	SND_HDA_PIN_QUIRK(0x10ec0290, 0x103c, "HP", ALC269_FIXUP_HP_MUTE_LED_MIC1,
		ALC290_STANDARD_PINS,
		{0x15, 0x04211040},
		{0x18, 0x90170112},
		{0x1a, 0x04a11020}),
	SND_HDA_PIN_QUIRK(0x10ec0290, 0x103c, "HP", ALC269_FIXUP_HP_MUTE_LED_MIC1,
		ALC290_STANDARD_PINS,
		{0x15, 0x04211040},
		{0x18, 0x90170110},
		{0x1a, 0x04a11020}),
	SND_HDA_PIN_QUIRK(0x10ec0290, 0x103c, "HP", ALC269_FIXUP_HP_MUTE_LED_MIC1,
		ALC290_STANDARD_PINS,
		{0x15, 0x0421101f},
		{0x1a, 0x04a11020}),
	SND_HDA_PIN_QUIRK(0x10ec0290, 0x103c, "HP", ALC269_FIXUP_HP_MUTE_LED_MIC1,
		ALC290_STANDARD_PINS,
		{0x15, 0x04211020},
		{0x1a, 0x04a11040}),
	SND_HDA_PIN_QUIRK(0x10ec0290, 0x103c, "HP", ALC269_FIXUP_HP_MUTE_LED_MIC1,
		ALC290_STANDARD_PINS,
		{0x14, 0x90170110},
		{0x15, 0x04211020},
		{0x1a, 0x04a11040}),
	SND_HDA_PIN_QUIRK(0x10ec0290, 0x103c, "HP", ALC269_FIXUP_HP_MUTE_LED_MIC1,
		ALC290_STANDARD_PINS,
		{0x14, 0x90170110},
		{0x15, 0x04211020},
		{0x1a, 0x04a11020}),
	SND_HDA_PIN_QUIRK(0x10ec0290, 0x103c, "HP", ALC269_FIXUP_HP_MUTE_LED_MIC1,
		ALC290_STANDARD_PINS,
		{0x14, 0x90170110},
		{0x15, 0x0421101f},
		{0x1a, 0x04a11020}),
	SND_HDA_PIN_QUIRK(0x10ec0292, 0x1028, "Dell", ALC269_FIXUP_DELL2_MIC_NO_PRESENCE,
		ALC292_STANDARD_PINS,
		{0x12, 0x90a60140},
		{0x16, 0x01014020},
		{0x19, 0x01a19030}),
	SND_HDA_PIN_QUIRK(0x10ec0292, 0x1028, "Dell", ALC269_FIXUP_DELL2_MIC_NO_PRESENCE,
		ALC292_STANDARD_PINS,
		{0x12, 0x90a60140},
		{0x16, 0x01014020},
		{0x18, 0x02a19031},
		{0x19, 0x01a1903e}),
	SND_HDA_PIN_QUIRK(0x10ec0292, 0x1028, "Dell", ALC269_FIXUP_DELL3_MIC_NO_PRESENCE,
		ALC292_STANDARD_PINS,
		{0x12, 0x90a60140}),
	SND_HDA_PIN_QUIRK(0x10ec0293, 0x1028, "Dell", ALC293_FIXUP_DELL1_MIC_NO_PRESENCE,
		ALC292_STANDARD_PINS,
		{0x13, 0x90a60140},
		{0x16, 0x21014020},
		{0x19, 0x21a19030}),
	SND_HDA_PIN_QUIRK(0x10ec0293, 0x1028, "Dell", ALC293_FIXUP_DELL1_MIC_NO_PRESENCE,
		ALC292_STANDARD_PINS,
		{0x13, 0x90a60140}),
	SND_HDA_PIN_QUIRK(0x10ec0294, 0x1043, "ASUS", ALC294_FIXUP_ASUS_HPE,
		{0x17, 0x90170110},
		{0x21, 0x04211020}),
	SND_HDA_PIN_QUIRK(0x10ec0294, 0x1043, "ASUS", ALC294_FIXUP_ASUS_MIC,
		{0x14, 0x90170110},
		{0x1b, 0x90a70130},
		{0x21, 0x04211020}),
	SND_HDA_PIN_QUIRK(0x10ec0294, 0x1043, "ASUS", ALC294_FIXUP_ASUS_SPK,
		{0x12, 0x90a60130},
		{0x17, 0x90170110},
		{0x21, 0x03211020}),
	SND_HDA_PIN_QUIRK(0x10ec0294, 0x1043, "ASUS", ALC294_FIXUP_ASUS_SPK,
		{0x12, 0x90a60130},
		{0x17, 0x90170110},
		{0x21, 0x04211020}),
	SND_HDA_PIN_QUIRK(0x10ec0295, 0x1043, "ASUS", ALC294_FIXUP_ASUS_SPK,
		{0x12, 0x90a60130},
		{0x17, 0x90170110},
		{0x21, 0x03211020}),
	SND_HDA_PIN_QUIRK(0x10ec0295, 0x1043, "ASUS", ALC295_FIXUP_ASUS_MIC_NO_PRESENCE,
		{0x12, 0x90a60120},
		{0x17, 0x90170110},
		{0x21, 0x04211030}),
	SND_HDA_PIN_QUIRK(0x10ec0295, 0x1043, "ASUS", ALC295_FIXUP_ASUS_MIC_NO_PRESENCE,
		{0x12, 0x90a60130},
		{0x17, 0x90170110},
		{0x21, 0x03211020}),
	SND_HDA_PIN_QUIRK(0x10ec0295, 0x1043, "ASUS", ALC295_FIXUP_ASUS_MIC_NO_PRESENCE,
		{0x12, 0x90a60130},
		{0x17, 0x90170110},
		{0x21, 0x03211020}),
	SND_HDA_PIN_QUIRK(0x10ec0298, 0x1028, "Dell", ALC298_FIXUP_DELL1_MIC_NO_PRESENCE,
		ALC298_STANDARD_PINS,
		{0x17, 0x90170110}),
	SND_HDA_PIN_QUIRK(0x10ec0298, 0x1028, "Dell", ALC298_FIXUP_DELL1_MIC_NO_PRESENCE,
		ALC298_STANDARD_PINS,
		{0x17, 0x90170140}),
	SND_HDA_PIN_QUIRK(0x10ec0298, 0x1028, "Dell", ALC298_FIXUP_DELL1_MIC_NO_PRESENCE,
		ALC298_STANDARD_PINS,
		{0x17, 0x90170150}),
	SND_HDA_PIN_QUIRK(0x10ec0298, 0x1028, "Dell", ALC298_FIXUP_SPK_VOLUME,
		{0x12, 0xb7a60140},
		{0x13, 0xb7a60150},
		{0x17, 0x90170110},
		{0x1a, 0x03011020},
		{0x21, 0x03211030}),
	SND_HDA_PIN_QUIRK(0x10ec0298, 0x1028, "Dell", ALC298_FIXUP_ALIENWARE_MIC_NO_PRESENCE,
		{0x12, 0xb7a60140},
		{0x17, 0x90170110},
		{0x1a, 0x03a11030},
		{0x21, 0x03211020}),
	SND_HDA_PIN_QUIRK(0x10ec0299, 0x1028, "Dell", ALC269_FIXUP_DELL4_MIC_NO_PRESENCE,
		ALC225_STANDARD_PINS,
		{0x12, 0xb7a60130},
		{0x17, 0x90170110}),
	SND_HDA_PIN_QUIRK(0x10ec0623, 0x17aa, "Lenovo", ALC283_FIXUP_HEADSET_MIC,
		{0x14, 0x01014010},
		{0x17, 0x90170120},
		{0x18, 0x02a11030},
		{0x19, 0x02a1103f},
		{0x21, 0x0221101f}),
	{}
};

/* This is the fallback pin_fixup_tbl for alc269 family, to make the tbl match
 * more machines, don't need to match all valid pins, just need to match
 * all the pins defined in the tbl. Just because of this reason, it is possible
 * that a single machine matches multiple tbls, so there is one limitation:
 *   at most one tbl is allowed to define for the same vendor and same codec
 */
static const struct snd_hda_pin_quirk alc269_fallback_pin_fixup_tbl[] = {
	SND_HDA_PIN_QUIRK(0x10ec0256, 0x1025, "Acer", ALC2XX_FIXUP_HEADSET_MIC,
		{0x19, 0x40000000}),
	SND_HDA_PIN_QUIRK(0x10ec0289, 0x1028, "Dell", ALC269_FIXUP_DELL4_MIC_NO_PRESENCE,
		{0x19, 0x40000000},
		{0x1b, 0x40000000}),
	SND_HDA_PIN_QUIRK(0x10ec0295, 0x1028, "Dell", ALC269_FIXUP_DELL4_MIC_NO_PRESENCE,
		{0x19, 0x40000000},
		{0x1b, 0x40000000}),
	SND_HDA_PIN_QUIRK(0x10ec0256, 0x1028, "Dell", ALC255_FIXUP_DELL1_MIC_NO_PRESENCE,
		{0x19, 0x40000000},
		{0x1a, 0x40000000}),
	SND_HDA_PIN_QUIRK(0x10ec0236, 0x1028, "Dell", ALC255_FIXUP_DELL1_MIC_NO_PRESENCE,
		{0x19, 0x40000000},
		{0x1a, 0x40000000}),
	SND_HDA_PIN_QUIRK(0x10ec0274, 0x1028, "Dell", ALC274_FIXUP_DELL_AIO_LINEOUT_VERB,
		{0x19, 0x40000000},
		{0x1a, 0x40000000}),
	SND_HDA_PIN_QUIRK(0x10ec0256, 0x1043, "ASUS", ALC2XX_FIXUP_HEADSET_MIC,
		{0x19, 0x40000000}),
	{}
};

static void alc269_fill_coef(struct hda_codec *codec)
{
	struct alc_spec *spec = codec->spec;
	int val;

	if (spec->codec_variant != ALC269_TYPE_ALC269VB)
		return;

	if ((alc_get_coef0(codec) & 0x00ff) < 0x015) {
		alc_write_coef_idx(codec, 0xf, 0x960b);
		alc_write_coef_idx(codec, 0xe, 0x8817);
	}

	if ((alc_get_coef0(codec) & 0x00ff) == 0x016) {
		alc_write_coef_idx(codec, 0xf, 0x960b);
		alc_write_coef_idx(codec, 0xe, 0x8814);
	}

	if ((alc_get_coef0(codec) & 0x00ff) == 0x017) {
		/* Power up output pin */
		alc_update_coef_idx(codec, 0x04, 0, 1<<11);
	}

	if ((alc_get_coef0(codec) & 0x00ff) == 0x018) {
		val = alc_read_coef_idx(codec, 0xd);
		if (val != -1 && (val & 0x0c00) >> 10 != 0x1) {
			/* Capless ramp up clock control */
			alc_write_coef_idx(codec, 0xd, val | (1<<10));
		}
		val = alc_read_coef_idx(codec, 0x17);
		if (val != -1 && (val & 0x01c0) >> 6 != 0x4) {
			/* Class D power on reset */
			alc_write_coef_idx(codec, 0x17, val | (1<<7));
		}
	}

	/* HP */
	alc_update_coef_idx(codec, 0x4, 0, 1<<11);
}

/*
 */
static int patch_alc269(struct hda_codec *codec)
{
	struct alc_spec *spec;
	int err;

	err = alc_alloc_spec(codec, 0x0b);
	if (err < 0)
		return err;

	spec = codec->spec;
	spec->gen.shared_mic_vref_pin = 0x18;
	codec->power_save_node = 0;
	spec->en_3kpull_low = true;

	codec->patch_ops.suspend = alc269_suspend;
	codec->patch_ops.resume = alc269_resume;
	spec->shutup = alc_default_shutup;
	spec->init_hook = alc_default_init;

	switch (codec->core.vendor_id) {
	case 0x10ec0269:
		spec->codec_variant = ALC269_TYPE_ALC269VA;
		switch (alc_get_coef0(codec) & 0x00f0) {
		case 0x0010:
			if (codec->bus->pci &&
			    codec->bus->pci->subsystem_vendor == 0x1025 &&
			    spec->cdefine.platform_type == 1)
				err = alc_codec_rename(codec, "ALC271X");
			spec->codec_variant = ALC269_TYPE_ALC269VB;
			break;
		case 0x0020:
			if (codec->bus->pci &&
			    codec->bus->pci->subsystem_vendor == 0x17aa &&
			    codec->bus->pci->subsystem_device == 0x21f3)
				err = alc_codec_rename(codec, "ALC3202");
			spec->codec_variant = ALC269_TYPE_ALC269VC;
			break;
		case 0x0030:
			spec->codec_variant = ALC269_TYPE_ALC269VD;
			break;
		default:
			alc_fix_pll_init(codec, 0x20, 0x04, 15);
		}
		if (err < 0)
			goto error;
		spec->shutup = alc269_shutup;
		spec->init_hook = alc269_fill_coef;
		alc269_fill_coef(codec);
		break;

	case 0x10ec0280:
	case 0x10ec0290:
		spec->codec_variant = ALC269_TYPE_ALC280;
		break;
	case 0x10ec0282:
		spec->codec_variant = ALC269_TYPE_ALC282;
		spec->shutup = alc282_shutup;
		spec->init_hook = alc282_init;
		break;
	case 0x10ec0233:
	case 0x10ec0283:
		spec->codec_variant = ALC269_TYPE_ALC283;
		spec->shutup = alc283_shutup;
		spec->init_hook = alc283_init;
		break;
	case 0x10ec0284:
	case 0x10ec0292:
		spec->codec_variant = ALC269_TYPE_ALC284;
		break;
	case 0x10ec0293:
		spec->codec_variant = ALC269_TYPE_ALC293;
		break;
	case 0x10ec0286:
	case 0x10ec0288:
		spec->codec_variant = ALC269_TYPE_ALC286;
		break;
	case 0x10ec0298:
		spec->codec_variant = ALC269_TYPE_ALC298;
		break;
	case 0x10ec0235:
	case 0x10ec0255:
		spec->codec_variant = ALC269_TYPE_ALC255;
		spec->shutup = alc256_shutup;
		spec->init_hook = alc256_init;
		break;
	case 0x10ec0230:
	case 0x10ec0236:
	case 0x10ec0256:
	case 0x19e58326:
		spec->codec_variant = ALC269_TYPE_ALC256;
		spec->shutup = alc256_shutup;
		spec->init_hook = alc256_init;
		spec->gen.mixer_nid = 0; /* ALC256 does not have any loopback mixer path */
		if (codec->core.vendor_id == 0x10ec0236 &&
		    codec->bus->pci->vendor != PCI_VENDOR_ID_AMD)
			spec->en_3kpull_low = false;
		break;
	case 0x10ec0257:
		spec->codec_variant = ALC269_TYPE_ALC257;
		spec->shutup = alc256_shutup;
		spec->init_hook = alc256_init;
		spec->gen.mixer_nid = 0;
		spec->en_3kpull_low = false;
		break;
	case 0x10ec0215:
	case 0x10ec0245:
	case 0x10ec0285:
	case 0x10ec0289:
		if (alc_get_coef0(codec) & 0x0010)
			spec->codec_variant = ALC269_TYPE_ALC245;
		else
			spec->codec_variant = ALC269_TYPE_ALC215;
		spec->shutup = alc225_shutup;
		spec->init_hook = alc225_init;
		spec->gen.mixer_nid = 0;
		break;
	case 0x10ec0225:
	case 0x10ec0295:
	case 0x10ec0299:
		spec->codec_variant = ALC269_TYPE_ALC225;
		spec->shutup = alc225_shutup;
		spec->init_hook = alc225_init;
		spec->gen.mixer_nid = 0; /* no loopback on ALC225, ALC295 and ALC299 */
		break;
	case 0x10ec0287:
		spec->codec_variant = ALC269_TYPE_ALC287;
		spec->shutup = alc225_shutup;
		spec->init_hook = alc225_init;
		spec->gen.mixer_nid = 0; /* no loopback on ALC287 */
		break;
	case 0x10ec0234:
	case 0x10ec0274:
	case 0x10ec0294:
		spec->codec_variant = ALC269_TYPE_ALC294;
		spec->gen.mixer_nid = 0; /* ALC2x4 does not have any loopback mixer path */
		alc_update_coef_idx(codec, 0x6b, 0x0018, (1<<4) | (1<<3)); /* UAJ MIC Vref control by verb */
		spec->init_hook = alc294_init;
		break;
	case 0x10ec0300:
		spec->codec_variant = ALC269_TYPE_ALC300;
		spec->gen.mixer_nid = 0; /* no loopback on ALC300 */
		break;
	case 0x10ec0623:
		spec->codec_variant = ALC269_TYPE_ALC623;
		break;
	case 0x10ec0700:
	case 0x10ec0701:
	case 0x10ec0703:
	case 0x10ec0711:
		spec->codec_variant = ALC269_TYPE_ALC700;
		spec->gen.mixer_nid = 0; /* ALC700 does not have any loopback mixer path */
		alc_update_coef_idx(codec, 0x4a, 1 << 15, 0); /* Combo jack auto trigger control */
		spec->init_hook = alc294_init;
		break;

	}

	if (snd_hda_codec_read(codec, 0x51, 0, AC_VERB_PARAMETERS, 0) == 0x10ec5505) {
		spec->has_alc5505_dsp = 1;
		spec->init_hook = alc5505_dsp_init;
	}

	alc_pre_init(codec);

	snd_hda_pick_fixup(codec, alc269_fixup_models,
		       alc269_fixup_tbl, alc269_fixups);
	/* FIXME: both TX300 and ROG Strix G17 have the same SSID, and
	 * the quirk breaks the latter (bko#214101).
	 * Clear the wrong entry.
	 */
	if (codec->fixup_id == ALC282_FIXUP_ASUS_TX300 &&
	    codec->core.vendor_id == 0x10ec0294) {
		codec_dbg(codec, "Clear wrong fixup for ASUS ROG Strix G17\n");
		codec->fixup_id = HDA_FIXUP_ID_NOT_SET;
	}

	snd_hda_pick_pin_fixup(codec, alc269_pin_fixup_tbl, alc269_fixups, true);
	snd_hda_pick_pin_fixup(codec, alc269_fallback_pin_fixup_tbl, alc269_fixups, false);
	snd_hda_pick_fixup(codec, NULL,	alc269_fixup_vendor_tbl,
			   alc269_fixups);
	snd_hda_apply_fixup(codec, HDA_FIXUP_ACT_PRE_PROBE);

	alc_auto_parse_customize_define(codec);

	if (has_cdefine_beep(codec))
		spec->gen.beep_nid = 0x01;

	/* automatic parse from the BIOS config */
	err = alc269_parse_auto_config(codec);
	if (err < 0)
		goto error;

	if (!spec->gen.no_analog && spec->gen.beep_nid && spec->gen.mixer_nid) {
		err = set_beep_amp(spec, spec->gen.mixer_nid, 0x04, HDA_INPUT);
		if (err < 0)
			goto error;
	}

	snd_hda_apply_fixup(codec, HDA_FIXUP_ACT_PROBE);

	return 0;

 error:
	alc_free(codec);
	return err;
}

/*
 * ALC861
 */

static int alc861_parse_auto_config(struct hda_codec *codec)
{
	static const hda_nid_t alc861_ignore[] = { 0x1d, 0 };
	static const hda_nid_t alc861_ssids[] = { 0x0e, 0x0f, 0x0b, 0 };
	return alc_parse_auto_config(codec, alc861_ignore, alc861_ssids);
}

/* Pin config fixes */
enum {
	ALC861_FIXUP_FSC_AMILO_PI1505,
	ALC861_FIXUP_AMP_VREF_0F,
	ALC861_FIXUP_NO_JACK_DETECT,
	ALC861_FIXUP_ASUS_A6RP,
	ALC660_FIXUP_ASUS_W7J,
};

/* On some laptops, VREF of pin 0x0f is abused for controlling the main amp */
static void alc861_fixup_asus_amp_vref_0f(struct hda_codec *codec,
			const struct hda_fixup *fix, int action)
{
	struct alc_spec *spec = codec->spec;
	unsigned int val;

	if (action != HDA_FIXUP_ACT_INIT)
		return;
	val = snd_hda_codec_get_pin_target(codec, 0x0f);
	if (!(val & (AC_PINCTL_IN_EN | AC_PINCTL_OUT_EN)))
		val |= AC_PINCTL_IN_EN;
	val |= AC_PINCTL_VREF_50;
	snd_hda_set_pin_ctl(codec, 0x0f, val);
	spec->gen.keep_vref_in_automute = 1;
}

/* suppress the jack-detection */
static void alc_fixup_no_jack_detect(struct hda_codec *codec,
				     const struct hda_fixup *fix, int action)
{
	if (action == HDA_FIXUP_ACT_PRE_PROBE)
		codec->no_jack_detect = 1;
}

static const struct hda_fixup alc861_fixups[] = {
	[ALC861_FIXUP_FSC_AMILO_PI1505] = {
		.type = HDA_FIXUP_PINS,
		.v.pins = (const struct hda_pintbl[]) {
			{ 0x0b, 0x0221101f }, /* HP */
			{ 0x0f, 0x90170310 }, /* speaker */
			{ }
		}
	},
	[ALC861_FIXUP_AMP_VREF_0F] = {
		.type = HDA_FIXUP_FUNC,
		.v.func = alc861_fixup_asus_amp_vref_0f,
	},
	[ALC861_FIXUP_NO_JACK_DETECT] = {
		.type = HDA_FIXUP_FUNC,
		.v.func = alc_fixup_no_jack_detect,
	},
	[ALC861_FIXUP_ASUS_A6RP] = {
		.type = HDA_FIXUP_FUNC,
		.v.func = alc861_fixup_asus_amp_vref_0f,
		.chained = true,
		.chain_id = ALC861_FIXUP_NO_JACK_DETECT,
	},
	[ALC660_FIXUP_ASUS_W7J] = {
		.type = HDA_FIXUP_VERBS,
		.v.verbs = (const struct hda_verb[]) {
			/* ASUS W7J needs a magic pin setup on unused NID 0x10
			 * for enabling outputs
			 */
			{0x10, AC_VERB_SET_PIN_WIDGET_CONTROL, 0x24},
			{ }
		},
	}
};

static const struct snd_pci_quirk alc861_fixup_tbl[] = {
	SND_PCI_QUIRK(0x1043, 0x1253, "ASUS W7J", ALC660_FIXUP_ASUS_W7J),
	SND_PCI_QUIRK(0x1043, 0x1263, "ASUS Z35HL", ALC660_FIXUP_ASUS_W7J),
	SND_PCI_QUIRK(0x1043, 0x1393, "ASUS A6Rp", ALC861_FIXUP_ASUS_A6RP),
	SND_PCI_QUIRK_VENDOR(0x1043, "ASUS laptop", ALC861_FIXUP_AMP_VREF_0F),
	SND_PCI_QUIRK(0x1462, 0x7254, "HP DX2200", ALC861_FIXUP_NO_JACK_DETECT),
	SND_PCI_QUIRK_VENDOR(0x1584, "Haier/Uniwill", ALC861_FIXUP_AMP_VREF_0F),
	SND_PCI_QUIRK(0x1734, 0x10c7, "FSC Amilo Pi1505", ALC861_FIXUP_FSC_AMILO_PI1505),
	{}
};

/*
 */
static int patch_alc861(struct hda_codec *codec)
{
	struct alc_spec *spec;
	int err;

	err = alc_alloc_spec(codec, 0x15);
	if (err < 0)
		return err;

	spec = codec->spec;
	if (has_cdefine_beep(codec))
		spec->gen.beep_nid = 0x23;

	spec->power_hook = alc_power_eapd;

	alc_pre_init(codec);

	snd_hda_pick_fixup(codec, NULL, alc861_fixup_tbl, alc861_fixups);
	snd_hda_apply_fixup(codec, HDA_FIXUP_ACT_PRE_PROBE);

	/* automatic parse from the BIOS config */
	err = alc861_parse_auto_config(codec);
	if (err < 0)
		goto error;

	if (!spec->gen.no_analog) {
		err = set_beep_amp(spec, 0x23, 0, HDA_OUTPUT);
		if (err < 0)
			goto error;
	}

	snd_hda_apply_fixup(codec, HDA_FIXUP_ACT_PROBE);

	return 0;

 error:
	alc_free(codec);
	return err;
}

/*
 * ALC861-VD support
 *
 * Based on ALC882
 *
 * In addition, an independent DAC
 */
static int alc861vd_parse_auto_config(struct hda_codec *codec)
{
	static const hda_nid_t alc861vd_ignore[] = { 0x1d, 0 };
	static const hda_nid_t alc861vd_ssids[] = { 0x15, 0x1b, 0x14, 0 };
	return alc_parse_auto_config(codec, alc861vd_ignore, alc861vd_ssids);
}

enum {
	ALC660VD_FIX_ASUS_GPIO1,
	ALC861VD_FIX_DALLAS,
};

/* exclude VREF80 */
static void alc861vd_fixup_dallas(struct hda_codec *codec,
				  const struct hda_fixup *fix, int action)
{
	if (action == HDA_FIXUP_ACT_PRE_PROBE) {
		snd_hda_override_pin_caps(codec, 0x18, 0x00000734);
		snd_hda_override_pin_caps(codec, 0x19, 0x0000073c);
	}
}

/* reset GPIO1 */
static void alc660vd_fixup_asus_gpio1(struct hda_codec *codec,
				      const struct hda_fixup *fix, int action)
{
	struct alc_spec *spec = codec->spec;

	if (action == HDA_FIXUP_ACT_PRE_PROBE)
		spec->gpio_mask |= 0x02;
	alc_fixup_gpio(codec, action, 0x01);
}

static const struct hda_fixup alc861vd_fixups[] = {
	[ALC660VD_FIX_ASUS_GPIO1] = {
		.type = HDA_FIXUP_FUNC,
		.v.func = alc660vd_fixup_asus_gpio1,
	},
	[ALC861VD_FIX_DALLAS] = {
		.type = HDA_FIXUP_FUNC,
		.v.func = alc861vd_fixup_dallas,
	},
};

static const struct snd_pci_quirk alc861vd_fixup_tbl[] = {
	SND_PCI_QUIRK(0x103c, 0x30bf, "HP TX1000", ALC861VD_FIX_DALLAS),
	SND_PCI_QUIRK(0x1043, 0x1339, "ASUS A7-K", ALC660VD_FIX_ASUS_GPIO1),
	SND_PCI_QUIRK(0x1179, 0xff31, "Toshiba L30-149", ALC861VD_FIX_DALLAS),
	{}
};

/*
 */
static int patch_alc861vd(struct hda_codec *codec)
{
	struct alc_spec *spec;
	int err;

	err = alc_alloc_spec(codec, 0x0b);
	if (err < 0)
		return err;

	spec = codec->spec;
	if (has_cdefine_beep(codec))
		spec->gen.beep_nid = 0x23;

	spec->shutup = alc_eapd_shutup;

	alc_pre_init(codec);

	snd_hda_pick_fixup(codec, NULL, alc861vd_fixup_tbl, alc861vd_fixups);
	snd_hda_apply_fixup(codec, HDA_FIXUP_ACT_PRE_PROBE);

	/* automatic parse from the BIOS config */
	err = alc861vd_parse_auto_config(codec);
	if (err < 0)
		goto error;

	if (!spec->gen.no_analog) {
		err = set_beep_amp(spec, 0x0b, 0x05, HDA_INPUT);
		if (err < 0)
			goto error;
	}

	snd_hda_apply_fixup(codec, HDA_FIXUP_ACT_PROBE);

	return 0;

 error:
	alc_free(codec);
	return err;
}

/*
 * ALC662 support
 *
 * ALC662 is almost identical with ALC880 but has cleaner and more flexible
 * configuration.  Each pin widget can choose any input DACs and a mixer.
 * Each ADC is connected from a mixer of all inputs.  This makes possible
 * 6-channel independent captures.
 *
 * In addition, an independent DAC for the multi-playback (not used in this
 * driver yet).
 */

/*
 * BIOS auto configuration
 */

static int alc662_parse_auto_config(struct hda_codec *codec)
{
	static const hda_nid_t alc662_ignore[] = { 0x1d, 0 };
	static const hda_nid_t alc663_ssids[] = { 0x15, 0x1b, 0x14, 0x21 };
	static const hda_nid_t alc662_ssids[] = { 0x15, 0x1b, 0x14, 0 };
	const hda_nid_t *ssids;

	if (codec->core.vendor_id == 0x10ec0272 || codec->core.vendor_id == 0x10ec0663 ||
	    codec->core.vendor_id == 0x10ec0665 || codec->core.vendor_id == 0x10ec0670 ||
	    codec->core.vendor_id == 0x10ec0671)
		ssids = alc663_ssids;
	else
		ssids = alc662_ssids;
	return alc_parse_auto_config(codec, alc662_ignore, ssids);
}

static void alc272_fixup_mario(struct hda_codec *codec,
			       const struct hda_fixup *fix, int action)
{
	if (action != HDA_FIXUP_ACT_PRE_PROBE)
		return;
	if (snd_hda_override_amp_caps(codec, 0x2, HDA_OUTPUT,
				      (0x3b << AC_AMPCAP_OFFSET_SHIFT) |
				      (0x3b << AC_AMPCAP_NUM_STEPS_SHIFT) |
				      (0x03 << AC_AMPCAP_STEP_SIZE_SHIFT) |
				      (0 << AC_AMPCAP_MUTE_SHIFT)))
		codec_warn(codec, "failed to override amp caps for NID 0x2\n");
}

static const struct snd_pcm_chmap_elem asus_pcm_2_1_chmaps[] = {
	{ .channels = 2,
	  .map = { SNDRV_CHMAP_FL, SNDRV_CHMAP_FR } },
	{ .channels = 4,
	  .map = { SNDRV_CHMAP_FL, SNDRV_CHMAP_FR,
		   SNDRV_CHMAP_NA, SNDRV_CHMAP_LFE } }, /* LFE only on right */
	{ }
};

/* override the 2.1 chmap */
static void alc_fixup_bass_chmap(struct hda_codec *codec,
				    const struct hda_fixup *fix, int action)
{
	if (action == HDA_FIXUP_ACT_BUILD) {
		struct alc_spec *spec = codec->spec;
		spec->gen.pcm_rec[0]->stream[0].chmap = asus_pcm_2_1_chmaps;
	}
}

/* avoid D3 for keeping GPIO up */
static unsigned int gpio_led_power_filter(struct hda_codec *codec,
					  hda_nid_t nid,
					  unsigned int power_state)
{
	struct alc_spec *spec = codec->spec;
	if (nid == codec->core.afg && power_state == AC_PWRST_D3 && spec->gpio_data)
		return AC_PWRST_D0;
	return power_state;
}

static void alc662_fixup_led_gpio1(struct hda_codec *codec,
				   const struct hda_fixup *fix, int action)
{
	struct alc_spec *spec = codec->spec;

	alc_fixup_hp_gpio_led(codec, action, 0x01, 0);
	if (action == HDA_FIXUP_ACT_PRE_PROBE) {
		spec->mute_led_polarity = 1;
		codec->power_filter = gpio_led_power_filter;
	}
}

static void alc662_usi_automute_hook(struct hda_codec *codec,
					 struct hda_jack_callback *jack)
{
	struct alc_spec *spec = codec->spec;
	int vref;
	msleep(200);
	snd_hda_gen_hp_automute(codec, jack);

	vref = spec->gen.hp_jack_present ? PIN_VREF80 : 0;
	msleep(100);
	snd_hda_codec_write(codec, 0x19, 0, AC_VERB_SET_PIN_WIDGET_CONTROL,
			    vref);
}

static void alc662_fixup_usi_headset_mic(struct hda_codec *codec,
				     const struct hda_fixup *fix, int action)
{
	struct alc_spec *spec = codec->spec;
	if (action == HDA_FIXUP_ACT_PRE_PROBE) {
		spec->parse_flags |= HDA_PINCFG_HEADSET_MIC;
		spec->gen.hp_automute_hook = alc662_usi_automute_hook;
	}
}

static void alc662_aspire_ethos_mute_speakers(struct hda_codec *codec,
					struct hda_jack_callback *cb)
{
	/* surround speakers at 0x1b already get muted automatically when
	 * headphones are plugged in, but we have to mute/unmute the remaining
	 * channels manually:
	 * 0x15 - front left/front right
	 * 0x18 - front center/ LFE
	 */
	if (snd_hda_jack_detect_state(codec, 0x1b) == HDA_JACK_PRESENT) {
		snd_hda_set_pin_ctl_cache(codec, 0x15, 0);
		snd_hda_set_pin_ctl_cache(codec, 0x18, 0);
	} else {
		snd_hda_set_pin_ctl_cache(codec, 0x15, PIN_OUT);
		snd_hda_set_pin_ctl_cache(codec, 0x18, PIN_OUT);
	}
}

static void alc662_fixup_aspire_ethos_hp(struct hda_codec *codec,
					const struct hda_fixup *fix, int action)
{
    /* Pin 0x1b: shared headphones jack and surround speakers */
	if (!is_jack_detectable(codec, 0x1b))
		return;

	switch (action) {
	case HDA_FIXUP_ACT_PRE_PROBE:
		snd_hda_jack_detect_enable_callback(codec, 0x1b,
				alc662_aspire_ethos_mute_speakers);
		/* subwoofer needs an extra GPIO setting to become audible */
		alc_setup_gpio(codec, 0x02);
		break;
	case HDA_FIXUP_ACT_INIT:
		/* Make sure to start in a correct state, i.e. if
		 * headphones have been plugged in before powering up the system
		 */
		alc662_aspire_ethos_mute_speakers(codec, NULL);
		break;
	}
}

static void alc671_fixup_hp_headset_mic2(struct hda_codec *codec,
					     const struct hda_fixup *fix, int action)
{
	struct alc_spec *spec = codec->spec;

	static const struct hda_pintbl pincfgs[] = {
		{ 0x19, 0x02a11040 }, /* use as headset mic, with its own jack detect */
		{ 0x1b, 0x0181304f },
		{ }
	};

	switch (action) {
	case HDA_FIXUP_ACT_PRE_PROBE:
		spec->gen.mixer_nid = 0;
		spec->parse_flags |= HDA_PINCFG_HEADSET_MIC;
		snd_hda_apply_pincfgs(codec, pincfgs);
		break;
	case HDA_FIXUP_ACT_INIT:
		alc_write_coef_idx(codec, 0x19, 0xa054);
		break;
	}
}

static void alc897_hp_automute_hook(struct hda_codec *codec,
					 struct hda_jack_callback *jack)
{
	struct alc_spec *spec = codec->spec;
	int vref;

	snd_hda_gen_hp_automute(codec, jack);
	vref = spec->gen.hp_jack_present ? (PIN_HP | AC_PINCTL_VREF_100) : PIN_HP;
	snd_hda_set_pin_ctl(codec, 0x1b, vref);
}

static void alc897_fixup_lenovo_headset_mic(struct hda_codec *codec,
				     const struct hda_fixup *fix, int action)
{
	struct alc_spec *spec = codec->spec;
	if (action == HDA_FIXUP_ACT_PRE_PROBE) {
		spec->gen.hp_automute_hook = alc897_hp_automute_hook;
		spec->no_shutup_pins = 1;
	}
	if (action == HDA_FIXUP_ACT_PROBE) {
		snd_hda_set_pin_ctl_cache(codec, 0x1a, PIN_IN | AC_PINCTL_VREF_100);
	}
}

static void alc897_fixup_lenovo_headset_mode(struct hda_codec *codec,
				     const struct hda_fixup *fix, int action)
{
	struct alc_spec *spec = codec->spec;

	if (action == HDA_FIXUP_ACT_PRE_PROBE) {
		spec->parse_flags |= HDA_PINCFG_HEADSET_MIC;
		spec->gen.hp_automute_hook = alc897_hp_automute_hook;
	}
}

static const struct coef_fw alc668_coefs[] = {
	WRITE_COEF(0x01, 0xbebe), WRITE_COEF(0x02, 0xaaaa), WRITE_COEF(0x03,    0x0),
	WRITE_COEF(0x04, 0x0180), WRITE_COEF(0x06,    0x0), WRITE_COEF(0x07, 0x0f80),
	WRITE_COEF(0x08, 0x0031), WRITE_COEF(0x0a, 0x0060), WRITE_COEF(0x0b,    0x0),
	WRITE_COEF(0x0c, 0x7cf7), WRITE_COEF(0x0d, 0x1080), WRITE_COEF(0x0e, 0x7f7f),
	WRITE_COEF(0x0f, 0xcccc), WRITE_COEF(0x10, 0xddcc), WRITE_COEF(0x11, 0x0001),
	WRITE_COEF(0x13,    0x0), WRITE_COEF(0x14, 0x2aa0), WRITE_COEF(0x17, 0xa940),
	WRITE_COEF(0x19,    0x0), WRITE_COEF(0x1a,    0x0), WRITE_COEF(0x1b,    0x0),
	WRITE_COEF(0x1c,    0x0), WRITE_COEF(0x1d,    0x0), WRITE_COEF(0x1e, 0x7418),
	WRITE_COEF(0x1f, 0x0804), WRITE_COEF(0x20, 0x4200), WRITE_COEF(0x21, 0x0468),
	WRITE_COEF(0x22, 0x8ccc), WRITE_COEF(0x23, 0x0250), WRITE_COEF(0x24, 0x7418),
	WRITE_COEF(0x27,    0x0), WRITE_COEF(0x28, 0x8ccc), WRITE_COEF(0x2a, 0xff00),
	WRITE_COEF(0x2b, 0x8000), WRITE_COEF(0xa7, 0xff00), WRITE_COEF(0xa8, 0x8000),
	WRITE_COEF(0xaa, 0x2e17), WRITE_COEF(0xab, 0xa0c0), WRITE_COEF(0xac,    0x0),
	WRITE_COEF(0xad,    0x0), WRITE_COEF(0xae, 0x2ac6), WRITE_COEF(0xaf, 0xa480),
	WRITE_COEF(0xb0,    0x0), WRITE_COEF(0xb1,    0x0), WRITE_COEF(0xb2,    0x0),
	WRITE_COEF(0xb3,    0x0), WRITE_COEF(0xb4,    0x0), WRITE_COEF(0xb5, 0x1040),
	WRITE_COEF(0xb6, 0xd697), WRITE_COEF(0xb7, 0x902b), WRITE_COEF(0xb8, 0xd697),
	WRITE_COEF(0xb9, 0x902b), WRITE_COEF(0xba, 0xb8ba), WRITE_COEF(0xbb, 0xaaab),
	WRITE_COEF(0xbc, 0xaaaf), WRITE_COEF(0xbd, 0x6aaa), WRITE_COEF(0xbe, 0x1c02),
	WRITE_COEF(0xc0, 0x00ff), WRITE_COEF(0xc1, 0x0fa6),
	{}
};

static void alc668_restore_default_value(struct hda_codec *codec)
{
	alc_process_coef_fw(codec, alc668_coefs);
}

enum {
	ALC662_FIXUP_ASPIRE,
	ALC662_FIXUP_LED_GPIO1,
	ALC662_FIXUP_IDEAPAD,
	ALC272_FIXUP_MARIO,
	ALC662_FIXUP_CZC_ET26,
	ALC662_FIXUP_CZC_P10T,
	ALC662_FIXUP_SKU_IGNORE,
	ALC662_FIXUP_HP_RP5800,
	ALC662_FIXUP_ASUS_MODE1,
	ALC662_FIXUP_ASUS_MODE2,
	ALC662_FIXUP_ASUS_MODE3,
	ALC662_FIXUP_ASUS_MODE4,
	ALC662_FIXUP_ASUS_MODE5,
	ALC662_FIXUP_ASUS_MODE6,
	ALC662_FIXUP_ASUS_MODE7,
	ALC662_FIXUP_ASUS_MODE8,
	ALC662_FIXUP_NO_JACK_DETECT,
	ALC662_FIXUP_ZOTAC_Z68,
	ALC662_FIXUP_INV_DMIC,
	ALC662_FIXUP_DELL_MIC_NO_PRESENCE,
	ALC668_FIXUP_DELL_MIC_NO_PRESENCE,
	ALC662_FIXUP_HEADSET_MODE,
	ALC668_FIXUP_HEADSET_MODE,
	ALC662_FIXUP_BASS_MODE4_CHMAP,
	ALC662_FIXUP_BASS_16,
	ALC662_FIXUP_BASS_1A,
	ALC662_FIXUP_BASS_CHMAP,
	ALC668_FIXUP_AUTO_MUTE,
	ALC668_FIXUP_DELL_DISABLE_AAMIX,
	ALC668_FIXUP_DELL_XPS13,
	ALC662_FIXUP_ASUS_Nx50,
	ALC668_FIXUP_ASUS_Nx51_HEADSET_MODE,
	ALC668_FIXUP_ASUS_Nx51,
	ALC668_FIXUP_MIC_COEF,
	ALC668_FIXUP_ASUS_G751,
	ALC891_FIXUP_HEADSET_MODE,
	ALC891_FIXUP_DELL_MIC_NO_PRESENCE,
	ALC662_FIXUP_ACER_VERITON,
	ALC892_FIXUP_ASROCK_MOBO,
	ALC662_FIXUP_USI_FUNC,
	ALC662_FIXUP_USI_HEADSET_MODE,
	ALC662_FIXUP_LENOVO_MULTI_CODECS,
	ALC669_FIXUP_ACER_ASPIRE_ETHOS,
	ALC669_FIXUP_ACER_ASPIRE_ETHOS_HEADSET,
	ALC671_FIXUP_HP_HEADSET_MIC2,
	ALC662_FIXUP_ACER_X2660G_HEADSET_MODE,
	ALC662_FIXUP_ACER_NITRO_HEADSET_MODE,
	ALC668_FIXUP_ASUS_NO_HEADSET_MIC,
	ALC668_FIXUP_HEADSET_MIC,
	ALC668_FIXUP_MIC_DET_COEF,
	ALC897_FIXUP_LENOVO_HEADSET_MIC,
	ALC897_FIXUP_HEADSET_MIC_PIN,
	ALC897_FIXUP_HP_HSMIC_VERB,
	ALC897_FIXUP_LENOVO_HEADSET_MODE,
	ALC897_FIXUP_HEADSET_MIC_PIN2,
	ALC897_FIXUP_UNIS_H3C_X500S,
	ALC897_FIXUP_HEADSET_MIC_PIN3,
};

static const struct hda_fixup alc662_fixups[] = {
	[ALC662_FIXUP_ASPIRE] = {
		.type = HDA_FIXUP_PINS,
		.v.pins = (const struct hda_pintbl[]) {
			{ 0x15, 0x99130112 }, /* subwoofer */
			{ }
		}
	},
	[ALC662_FIXUP_LED_GPIO1] = {
		.type = HDA_FIXUP_FUNC,
		.v.func = alc662_fixup_led_gpio1,
	},
	[ALC662_FIXUP_IDEAPAD] = {
		.type = HDA_FIXUP_PINS,
		.v.pins = (const struct hda_pintbl[]) {
			{ 0x17, 0x99130112 }, /* subwoofer */
			{ }
		},
		.chained = true,
		.chain_id = ALC662_FIXUP_LED_GPIO1,
	},
	[ALC272_FIXUP_MARIO] = {
		.type = HDA_FIXUP_FUNC,
		.v.func = alc272_fixup_mario,
	},
	[ALC662_FIXUP_CZC_ET26] = {
		.type = HDA_FIXUP_PINS,
		.v.pins = (const struct hda_pintbl[]) {
			{0x12, 0x403cc000},
			{0x14, 0x90170110}, /* speaker */
			{0x15, 0x411111f0},
			{0x16, 0x411111f0},
			{0x18, 0x01a19030}, /* mic */
			{0x19, 0x90a7013f}, /* int-mic */
			{0x1a, 0x01014020},
			{0x1b, 0x0121401f},
			{0x1c, 0x411111f0},
			{0x1d, 0x411111f0},
			{0x1e, 0x40478e35},
			{}
		},
		.chained = true,
		.chain_id = ALC662_FIXUP_SKU_IGNORE
	},
	[ALC662_FIXUP_CZC_P10T] = {
		.type = HDA_FIXUP_VERBS,
		.v.verbs = (const struct hda_verb[]) {
			{0x14, AC_VERB_SET_EAPD_BTLENABLE, 0},
			{}
		}
	},
	[ALC662_FIXUP_SKU_IGNORE] = {
		.type = HDA_FIXUP_FUNC,
		.v.func = alc_fixup_sku_ignore,
	},
	[ALC662_FIXUP_HP_RP5800] = {
		.type = HDA_FIXUP_PINS,
		.v.pins = (const struct hda_pintbl[]) {
			{ 0x14, 0x0221201f }, /* HP out */
			{ }
		},
		.chained = true,
		.chain_id = ALC662_FIXUP_SKU_IGNORE
	},
	[ALC662_FIXUP_ASUS_MODE1] = {
		.type = HDA_FIXUP_PINS,
		.v.pins = (const struct hda_pintbl[]) {
			{ 0x14, 0x99130110 }, /* speaker */
			{ 0x18, 0x01a19c20 }, /* mic */
			{ 0x19, 0x99a3092f }, /* int-mic */
			{ 0x21, 0x0121401f }, /* HP out */
			{ }
		},
		.chained = true,
		.chain_id = ALC662_FIXUP_SKU_IGNORE
	},
	[ALC662_FIXUP_ASUS_MODE2] = {
		.type = HDA_FIXUP_PINS,
		.v.pins = (const struct hda_pintbl[]) {
			{ 0x14, 0x99130110 }, /* speaker */
			{ 0x18, 0x01a19820 }, /* mic */
			{ 0x19, 0x99a3092f }, /* int-mic */
			{ 0x1b, 0x0121401f }, /* HP out */
			{ }
		},
		.chained = true,
		.chain_id = ALC662_FIXUP_SKU_IGNORE
	},
	[ALC662_FIXUP_ASUS_MODE3] = {
		.type = HDA_FIXUP_PINS,
		.v.pins = (const struct hda_pintbl[]) {
			{ 0x14, 0x99130110 }, /* speaker */
			{ 0x15, 0x0121441f }, /* HP */
			{ 0x18, 0x01a19840 }, /* mic */
			{ 0x19, 0x99a3094f }, /* int-mic */
			{ 0x21, 0x01211420 }, /* HP2 */
			{ }
		},
		.chained = true,
		.chain_id = ALC662_FIXUP_SKU_IGNORE
	},
	[ALC662_FIXUP_ASUS_MODE4] = {
		.type = HDA_FIXUP_PINS,
		.v.pins = (const struct hda_pintbl[]) {
			{ 0x14, 0x99130110 }, /* speaker */
			{ 0x16, 0x99130111 }, /* speaker */
			{ 0x18, 0x01a19840 }, /* mic */
			{ 0x19, 0x99a3094f }, /* int-mic */
			{ 0x21, 0x0121441f }, /* HP */
			{ }
		},
		.chained = true,
		.chain_id = ALC662_FIXUP_SKU_IGNORE
	},
	[ALC662_FIXUP_ASUS_MODE5] = {
		.type = HDA_FIXUP_PINS,
		.v.pins = (const struct hda_pintbl[]) {
			{ 0x14, 0x99130110 }, /* speaker */
			{ 0x15, 0x0121441f }, /* HP */
			{ 0x16, 0x99130111 }, /* speaker */
			{ 0x18, 0x01a19840 }, /* mic */
			{ 0x19, 0x99a3094f }, /* int-mic */
			{ }
		},
		.chained = true,
		.chain_id = ALC662_FIXUP_SKU_IGNORE
	},
	[ALC662_FIXUP_ASUS_MODE6] = {
		.type = HDA_FIXUP_PINS,
		.v.pins = (const struct hda_pintbl[]) {
			{ 0x14, 0x99130110 }, /* speaker */
			{ 0x15, 0x01211420 }, /* HP2 */
			{ 0x18, 0x01a19840 }, /* mic */
			{ 0x19, 0x99a3094f }, /* int-mic */
			{ 0x1b, 0x0121441f }, /* HP */
			{ }
		},
		.chained = true,
		.chain_id = ALC662_FIXUP_SKU_IGNORE
	},
	[ALC662_FIXUP_ASUS_MODE7] = {
		.type = HDA_FIXUP_PINS,
		.v.pins = (const struct hda_pintbl[]) {
			{ 0x14, 0x99130110 }, /* speaker */
			{ 0x17, 0x99130111 }, /* speaker */
			{ 0x18, 0x01a19840 }, /* mic */
			{ 0x19, 0x99a3094f }, /* int-mic */
			{ 0x1b, 0x01214020 }, /* HP */
			{ 0x21, 0x0121401f }, /* HP */
			{ }
		},
		.chained = true,
		.chain_id = ALC662_FIXUP_SKU_IGNORE
	},
	[ALC662_FIXUP_ASUS_MODE8] = {
		.type = HDA_FIXUP_PINS,
		.v.pins = (const struct hda_pintbl[]) {
			{ 0x14, 0x99130110 }, /* speaker */
			{ 0x12, 0x99a30970 }, /* int-mic */
			{ 0x15, 0x01214020 }, /* HP */
			{ 0x17, 0x99130111 }, /* speaker */
			{ 0x18, 0x01a19840 }, /* mic */
			{ 0x21, 0x0121401f }, /* HP */
			{ }
		},
		.chained = true,
		.chain_id = ALC662_FIXUP_SKU_IGNORE
	},
	[ALC662_FIXUP_NO_JACK_DETECT] = {
		.type = HDA_FIXUP_FUNC,
		.v.func = alc_fixup_no_jack_detect,
	},
	[ALC662_FIXUP_ZOTAC_Z68] = {
		.type = HDA_FIXUP_PINS,
		.v.pins = (const struct hda_pintbl[]) {
			{ 0x1b, 0x02214020 }, /* Front HP */
			{ }
		}
	},
	[ALC662_FIXUP_INV_DMIC] = {
		.type = HDA_FIXUP_FUNC,
		.v.func = alc_fixup_inv_dmic,
	},
	[ALC668_FIXUP_DELL_XPS13] = {
		.type = HDA_FIXUP_FUNC,
		.v.func = alc_fixup_dell_xps13,
		.chained = true,
		.chain_id = ALC668_FIXUP_DELL_DISABLE_AAMIX
	},
	[ALC668_FIXUP_DELL_DISABLE_AAMIX] = {
		.type = HDA_FIXUP_FUNC,
		.v.func = alc_fixup_disable_aamix,
		.chained = true,
		.chain_id = ALC668_FIXUP_DELL_MIC_NO_PRESENCE
	},
	[ALC668_FIXUP_AUTO_MUTE] = {
		.type = HDA_FIXUP_FUNC,
		.v.func = alc_fixup_auto_mute_via_amp,
		.chained = true,
		.chain_id = ALC668_FIXUP_DELL_MIC_NO_PRESENCE
	},
	[ALC662_FIXUP_DELL_MIC_NO_PRESENCE] = {
		.type = HDA_FIXUP_PINS,
		.v.pins = (const struct hda_pintbl[]) {
			{ 0x19, 0x03a1113c }, /* use as headset mic, without its own jack detect */
			/* headphone mic by setting pin control of 0x1b (headphone out) to in + vref_50 */
			{ }
		},
		.chained = true,
		.chain_id = ALC662_FIXUP_HEADSET_MODE
	},
	[ALC662_FIXUP_HEADSET_MODE] = {
		.type = HDA_FIXUP_FUNC,
		.v.func = alc_fixup_headset_mode_alc662,
	},
	[ALC668_FIXUP_DELL_MIC_NO_PRESENCE] = {
		.type = HDA_FIXUP_PINS,
		.v.pins = (const struct hda_pintbl[]) {
			{ 0x19, 0x03a1913d }, /* use as headphone mic, without its own jack detect */
			{ 0x1b, 0x03a1113c }, /* use as headset mic, without its own jack detect */
			{ }
		},
		.chained = true,
		.chain_id = ALC668_FIXUP_HEADSET_MODE
	},
	[ALC668_FIXUP_HEADSET_MODE] = {
		.type = HDA_FIXUP_FUNC,
		.v.func = alc_fixup_headset_mode_alc668,
	},
	[ALC662_FIXUP_BASS_MODE4_CHMAP] = {
		.type = HDA_FIXUP_FUNC,
		.v.func = alc_fixup_bass_chmap,
		.chained = true,
		.chain_id = ALC662_FIXUP_ASUS_MODE4
	},
	[ALC662_FIXUP_BASS_16] = {
		.type = HDA_FIXUP_PINS,
		.v.pins = (const struct hda_pintbl[]) {
			{0x16, 0x80106111}, /* bass speaker */
			{}
		},
		.chained = true,
		.chain_id = ALC662_FIXUP_BASS_CHMAP,
	},
	[ALC662_FIXUP_BASS_1A] = {
		.type = HDA_FIXUP_PINS,
		.v.pins = (const struct hda_pintbl[]) {
			{0x1a, 0x80106111}, /* bass speaker */
			{}
		},
		.chained = true,
		.chain_id = ALC662_FIXUP_BASS_CHMAP,
	},
	[ALC662_FIXUP_BASS_CHMAP] = {
		.type = HDA_FIXUP_FUNC,
		.v.func = alc_fixup_bass_chmap,
	},
	[ALC662_FIXUP_ASUS_Nx50] = {
		.type = HDA_FIXUP_FUNC,
		.v.func = alc_fixup_auto_mute_via_amp,
		.chained = true,
		.chain_id = ALC662_FIXUP_BASS_1A
	},
	[ALC668_FIXUP_ASUS_Nx51_HEADSET_MODE] = {
		.type = HDA_FIXUP_FUNC,
		.v.func = alc_fixup_headset_mode_alc668,
		.chain_id = ALC662_FIXUP_BASS_CHMAP
	},
	[ALC668_FIXUP_ASUS_Nx51] = {
		.type = HDA_FIXUP_PINS,
		.v.pins = (const struct hda_pintbl[]) {
			{ 0x19, 0x03a1913d }, /* use as headphone mic, without its own jack detect */
			{ 0x1a, 0x90170151 }, /* bass speaker */
			{ 0x1b, 0x03a1113c }, /* use as headset mic, without its own jack detect */
			{}
		},
		.chained = true,
		.chain_id = ALC668_FIXUP_ASUS_Nx51_HEADSET_MODE,
	},
	[ALC668_FIXUP_MIC_COEF] = {
		.type = HDA_FIXUP_VERBS,
		.v.verbs = (const struct hda_verb[]) {
			{ 0x20, AC_VERB_SET_COEF_INDEX, 0xc3 },
			{ 0x20, AC_VERB_SET_PROC_COEF, 0x4000 },
			{}
		},
	},
	[ALC668_FIXUP_ASUS_G751] = {
		.type = HDA_FIXUP_PINS,
		.v.pins = (const struct hda_pintbl[]) {
			{ 0x16, 0x0421101f }, /* HP */
			{}
		},
		.chained = true,
		.chain_id = ALC668_FIXUP_MIC_COEF
	},
	[ALC891_FIXUP_HEADSET_MODE] = {
		.type = HDA_FIXUP_FUNC,
		.v.func = alc_fixup_headset_mode,
	},
	[ALC891_FIXUP_DELL_MIC_NO_PRESENCE] = {
		.type = HDA_FIXUP_PINS,
		.v.pins = (const struct hda_pintbl[]) {
			{ 0x19, 0x03a1913d }, /* use as headphone mic, without its own jack detect */
			{ 0x1b, 0x03a1113c }, /* use as headset mic, without its own jack detect */
			{ }
		},
		.chained = true,
		.chain_id = ALC891_FIXUP_HEADSET_MODE
	},
	[ALC662_FIXUP_ACER_VERITON] = {
		.type = HDA_FIXUP_PINS,
		.v.pins = (const struct hda_pintbl[]) {
			{ 0x15, 0x50170120 }, /* no internal speaker */
			{ }
		}
	},
	[ALC892_FIXUP_ASROCK_MOBO] = {
		.type = HDA_FIXUP_PINS,
		.v.pins = (const struct hda_pintbl[]) {
			{ 0x15, 0x40f000f0 }, /* disabled */
			{ 0x16, 0x40f000f0 }, /* disabled */
			{ }
		}
	},
	[ALC662_FIXUP_USI_FUNC] = {
		.type = HDA_FIXUP_FUNC,
		.v.func = alc662_fixup_usi_headset_mic,
	},
	[ALC662_FIXUP_USI_HEADSET_MODE] = {
		.type = HDA_FIXUP_PINS,
		.v.pins = (const struct hda_pintbl[]) {
			{ 0x19, 0x02a1913c }, /* use as headset mic, without its own jack detect */
			{ 0x18, 0x01a1903d },
			{ }
		},
		.chained = true,
		.chain_id = ALC662_FIXUP_USI_FUNC
	},
	[ALC662_FIXUP_LENOVO_MULTI_CODECS] = {
		.type = HDA_FIXUP_FUNC,
		.v.func = alc233_alc662_fixup_lenovo_dual_codecs,
	},
	[ALC669_FIXUP_ACER_ASPIRE_ETHOS_HEADSET] = {
		.type = HDA_FIXUP_FUNC,
		.v.func = alc662_fixup_aspire_ethos_hp,
	},
	[ALC669_FIXUP_ACER_ASPIRE_ETHOS] = {
		.type = HDA_FIXUP_PINS,
		.v.pins = (const struct hda_pintbl[]) {
			{ 0x15, 0x92130110 }, /* front speakers */
			{ 0x18, 0x99130111 }, /* center/subwoofer */
			{ 0x1b, 0x11130012 }, /* surround plus jack for HP */
			{ }
		},
		.chained = true,
		.chain_id = ALC669_FIXUP_ACER_ASPIRE_ETHOS_HEADSET
	},
	[ALC671_FIXUP_HP_HEADSET_MIC2] = {
		.type = HDA_FIXUP_FUNC,
		.v.func = alc671_fixup_hp_headset_mic2,
	},
	[ALC662_FIXUP_ACER_X2660G_HEADSET_MODE] = {
		.type = HDA_FIXUP_PINS,
		.v.pins = (const struct hda_pintbl[]) {
			{ 0x1a, 0x02a1113c }, /* use as headset mic, without its own jack detect */
			{ }
		},
		.chained = true,
		.chain_id = ALC662_FIXUP_USI_FUNC
	},
	[ALC662_FIXUP_ACER_NITRO_HEADSET_MODE] = {
		.type = HDA_FIXUP_PINS,
		.v.pins = (const struct hda_pintbl[]) {
			{ 0x1a, 0x01a11140 }, /* use as headset mic, without its own jack detect */
			{ 0x1b, 0x0221144f },
			{ }
		},
		.chained = true,
		.chain_id = ALC662_FIXUP_USI_FUNC
	},
	[ALC668_FIXUP_ASUS_NO_HEADSET_MIC] = {
		.type = HDA_FIXUP_PINS,
		.v.pins = (const struct hda_pintbl[]) {
			{ 0x1b, 0x04a1112c },
			{ }
		},
		.chained = true,
		.chain_id = ALC668_FIXUP_HEADSET_MIC
	},
	[ALC668_FIXUP_HEADSET_MIC] = {
		.type = HDA_FIXUP_FUNC,
		.v.func = alc269_fixup_headset_mic,
		.chained = true,
		.chain_id = ALC668_FIXUP_MIC_DET_COEF
	},
	[ALC668_FIXUP_MIC_DET_COEF] = {
		.type = HDA_FIXUP_VERBS,
		.v.verbs = (const struct hda_verb[]) {
			{ 0x20, AC_VERB_SET_COEF_INDEX, 0x15 },
			{ 0x20, AC_VERB_SET_PROC_COEF, 0x0d60 },
			{}
		},
	},
	[ALC897_FIXUP_LENOVO_HEADSET_MIC] = {
		.type = HDA_FIXUP_FUNC,
		.v.func = alc897_fixup_lenovo_headset_mic,
	},
	[ALC897_FIXUP_HEADSET_MIC_PIN] = {
		.type = HDA_FIXUP_PINS,
		.v.pins = (const struct hda_pintbl[]) {
			{ 0x1a, 0x03a11050 },
			{ }
		},
		.chained = true,
		.chain_id = ALC897_FIXUP_LENOVO_HEADSET_MIC
	},
	[ALC897_FIXUP_HP_HSMIC_VERB] = {
		.type = HDA_FIXUP_PINS,
		.v.pins = (const struct hda_pintbl[]) {
			{ 0x19, 0x01a1913c }, /* use as headset mic, without its own jack detect */
			{ }
		},
	},
	[ALC897_FIXUP_LENOVO_HEADSET_MODE] = {
		.type = HDA_FIXUP_FUNC,
		.v.func = alc897_fixup_lenovo_headset_mode,
	},
	[ALC897_FIXUP_HEADSET_MIC_PIN2] = {
		.type = HDA_FIXUP_PINS,
		.v.pins = (const struct hda_pintbl[]) {
			{ 0x1a, 0x01a11140 }, /* use as headset mic, without its own jack detect */
			{ }
		},
		.chained = true,
		.chain_id = ALC897_FIXUP_LENOVO_HEADSET_MODE
	},
	[ALC897_FIXUP_UNIS_H3C_X500S] = {
		.type = HDA_FIXUP_VERBS,
		.v.verbs = (const struct hda_verb[]) {
			{ 0x14, AC_VERB_SET_EAPD_BTLENABLE, 0 },
			{}
		},
	},
	[ALC897_FIXUP_HEADSET_MIC_PIN3] = {
		.type = HDA_FIXUP_PINS,
		.v.pins = (const struct hda_pintbl[]) {
			{ 0x19, 0x03a11050 }, /* use as headset mic */
			{ }
		},
	},
};

static const struct snd_pci_quirk alc662_fixup_tbl[] = {
	SND_PCI_QUIRK(0x1019, 0x9087, "ECS", ALC662_FIXUP_ASUS_MODE2),
	SND_PCI_QUIRK(0x1019, 0x9859, "JP-IK LEAP W502", ALC897_FIXUP_HEADSET_MIC_PIN3),
	SND_PCI_QUIRK(0x1025, 0x022f, "Acer Aspire One", ALC662_FIXUP_INV_DMIC),
	SND_PCI_QUIRK(0x1025, 0x0241, "Packard Bell DOTS", ALC662_FIXUP_INV_DMIC),
	SND_PCI_QUIRK(0x1025, 0x0308, "Acer Aspire 8942G", ALC662_FIXUP_ASPIRE),
	SND_PCI_QUIRK(0x1025, 0x031c, "Gateway NV79", ALC662_FIXUP_SKU_IGNORE),
	SND_PCI_QUIRK(0x1025, 0x0349, "eMachines eM250", ALC662_FIXUP_INV_DMIC),
	SND_PCI_QUIRK(0x1025, 0x034a, "Gateway LT27", ALC662_FIXUP_INV_DMIC),
	SND_PCI_QUIRK(0x1025, 0x038b, "Acer Aspire 8943G", ALC662_FIXUP_ASPIRE),
	SND_PCI_QUIRK(0x1025, 0x0566, "Acer Aspire Ethos 8951G", ALC669_FIXUP_ACER_ASPIRE_ETHOS),
	SND_PCI_QUIRK(0x1025, 0x123c, "Acer Nitro N50-600", ALC662_FIXUP_ACER_NITRO_HEADSET_MODE),
	SND_PCI_QUIRK(0x1025, 0x124e, "Acer 2660G", ALC662_FIXUP_ACER_X2660G_HEADSET_MODE),
	SND_PCI_QUIRK(0x1028, 0x05d8, "Dell", ALC668_FIXUP_DELL_MIC_NO_PRESENCE),
	SND_PCI_QUIRK(0x1028, 0x05db, "Dell", ALC668_FIXUP_DELL_MIC_NO_PRESENCE),
	SND_PCI_QUIRK(0x1028, 0x05fe, "Dell XPS 15", ALC668_FIXUP_DELL_XPS13),
	SND_PCI_QUIRK(0x1028, 0x060a, "Dell XPS 13", ALC668_FIXUP_DELL_XPS13),
	SND_PCI_QUIRK(0x1028, 0x060d, "Dell M3800", ALC668_FIXUP_DELL_XPS13),
	SND_PCI_QUIRK(0x1028, 0x0625, "Dell", ALC668_FIXUP_DELL_MIC_NO_PRESENCE),
	SND_PCI_QUIRK(0x1028, 0x0626, "Dell", ALC668_FIXUP_DELL_MIC_NO_PRESENCE),
	SND_PCI_QUIRK(0x1028, 0x0696, "Dell", ALC668_FIXUP_DELL_MIC_NO_PRESENCE),
	SND_PCI_QUIRK(0x1028, 0x0698, "Dell", ALC668_FIXUP_DELL_MIC_NO_PRESENCE),
	SND_PCI_QUIRK(0x1028, 0x069f, "Dell", ALC668_FIXUP_DELL_MIC_NO_PRESENCE),
	SND_PCI_QUIRK(0x103c, 0x1632, "HP RP5800", ALC662_FIXUP_HP_RP5800),
	SND_PCI_QUIRK(0x103c, 0x870c, "HP", ALC897_FIXUP_HP_HSMIC_VERB),
	SND_PCI_QUIRK(0x103c, 0x8719, "HP", ALC897_FIXUP_HP_HSMIC_VERB),
	SND_PCI_QUIRK(0x103c, 0x872b, "HP", ALC897_FIXUP_HP_HSMIC_VERB),
	SND_PCI_QUIRK(0x103c, 0x873e, "HP", ALC671_FIXUP_HP_HEADSET_MIC2),
	SND_PCI_QUIRK(0x103c, 0x8768, "HP Slim Desktop S01", ALC671_FIXUP_HP_HEADSET_MIC2),
	SND_PCI_QUIRK(0x103c, 0x877e, "HP 288 Pro G6", ALC671_FIXUP_HP_HEADSET_MIC2),
	SND_PCI_QUIRK(0x103c, 0x885f, "HP 288 Pro G8", ALC671_FIXUP_HP_HEADSET_MIC2),
	SND_PCI_QUIRK(0x1043, 0x1080, "Asus UX501VW", ALC668_FIXUP_HEADSET_MODE),
	SND_PCI_QUIRK(0x1043, 0x11cd, "Asus N550", ALC662_FIXUP_ASUS_Nx50),
	SND_PCI_QUIRK(0x1043, 0x129d, "Asus N750", ALC662_FIXUP_ASUS_Nx50),
	SND_PCI_QUIRK(0x1043, 0x12ff, "ASUS G751", ALC668_FIXUP_ASUS_G751),
	SND_PCI_QUIRK(0x1043, 0x13df, "Asus N550JX", ALC662_FIXUP_BASS_1A),
	SND_PCI_QUIRK(0x1043, 0x1477, "ASUS N56VZ", ALC662_FIXUP_BASS_MODE4_CHMAP),
	SND_PCI_QUIRK(0x1043, 0x15a7, "ASUS UX51VZH", ALC662_FIXUP_BASS_16),
	SND_PCI_QUIRK(0x1043, 0x177d, "ASUS N551", ALC668_FIXUP_ASUS_Nx51),
	SND_PCI_QUIRK(0x1043, 0x17bd, "ASUS N751", ALC668_FIXUP_ASUS_Nx51),
	SND_PCI_QUIRK(0x1043, 0x185d, "ASUS G551JW", ALC668_FIXUP_ASUS_NO_HEADSET_MIC),
	SND_PCI_QUIRK(0x1043, 0x1963, "ASUS X71SL", ALC662_FIXUP_ASUS_MODE8),
	SND_PCI_QUIRK(0x1043, 0x1b73, "ASUS N55SF", ALC662_FIXUP_BASS_16),
	SND_PCI_QUIRK(0x1043, 0x1bf3, "ASUS N76VZ", ALC662_FIXUP_BASS_MODE4_CHMAP),
	SND_PCI_QUIRK(0x1043, 0x8469, "ASUS mobo", ALC662_FIXUP_NO_JACK_DETECT),
	SND_PCI_QUIRK(0x105b, 0x0cd6, "Foxconn", ALC662_FIXUP_ASUS_MODE2),
	SND_PCI_QUIRK(0x144d, 0xc051, "Samsung R720", ALC662_FIXUP_IDEAPAD),
	SND_PCI_QUIRK(0x14cd, 0x5003, "USI", ALC662_FIXUP_USI_HEADSET_MODE),
	SND_PCI_QUIRK(0x17aa, 0x1036, "Lenovo P520", ALC662_FIXUP_LENOVO_MULTI_CODECS),
	SND_PCI_QUIRK(0x17aa, 0x1057, "Lenovo P360", ALC897_FIXUP_HEADSET_MIC_PIN),
	SND_PCI_QUIRK(0x17aa, 0x1064, "Lenovo P3 Tower", ALC897_FIXUP_HEADSET_MIC_PIN),
	SND_PCI_QUIRK(0x17aa, 0x32ca, "Lenovo ThinkCentre M80", ALC897_FIXUP_HEADSET_MIC_PIN),
	SND_PCI_QUIRK(0x17aa, 0x32cb, "Lenovo ThinkCentre M70", ALC897_FIXUP_HEADSET_MIC_PIN),
	SND_PCI_QUIRK(0x17aa, 0x32cf, "Lenovo ThinkCentre M950", ALC897_FIXUP_HEADSET_MIC_PIN),
	SND_PCI_QUIRK(0x17aa, 0x32f7, "Lenovo ThinkCentre M90", ALC897_FIXUP_HEADSET_MIC_PIN),
	SND_PCI_QUIRK(0x17aa, 0x3321, "Lenovo ThinkCentre M70 Gen4", ALC897_FIXUP_HEADSET_MIC_PIN),
	SND_PCI_QUIRK(0x17aa, 0x331b, "Lenovo ThinkCentre M90 Gen4", ALC897_FIXUP_HEADSET_MIC_PIN),
	SND_PCI_QUIRK(0x17aa, 0x3364, "Lenovo ThinkCentre M90 Gen5", ALC897_FIXUP_HEADSET_MIC_PIN),
	SND_PCI_QUIRK(0x17aa, 0x3742, "Lenovo TianYi510Pro-14IOB", ALC897_FIXUP_HEADSET_MIC_PIN2),
	SND_PCI_QUIRK(0x17aa, 0x38af, "Lenovo Ideapad Y550P", ALC662_FIXUP_IDEAPAD),
	SND_PCI_QUIRK(0x17aa, 0x3a0d, "Lenovo Ideapad Y550", ALC662_FIXUP_IDEAPAD),
	SND_PCI_QUIRK(0x1849, 0x5892, "ASRock B150M", ALC892_FIXUP_ASROCK_MOBO),
	SND_PCI_QUIRK(0x19da, 0xa130, "Zotac Z68", ALC662_FIXUP_ZOTAC_Z68),
	SND_PCI_QUIRK(0x1b0a, 0x01b8, "ACER Veriton", ALC662_FIXUP_ACER_VERITON),
	SND_PCI_QUIRK(0x1b35, 0x1234, "CZC ET26", ALC662_FIXUP_CZC_ET26),
	SND_PCI_QUIRK(0x1b35, 0x2206, "CZC P10T", ALC662_FIXUP_CZC_P10T),
	SND_PCI_QUIRK(0x1c6c, 0x1239, "Compaq N14JP6-V2", ALC897_FIXUP_HP_HSMIC_VERB),

#if 0
	/* Below is a quirk table taken from the old code.
	 * Basically the device should work as is without the fixup table.
	 * If BIOS doesn't give a proper info, enable the corresponding
	 * fixup entry.
	 */
	SND_PCI_QUIRK(0x1043, 0x1000, "ASUS N50Vm", ALC662_FIXUP_ASUS_MODE1),
	SND_PCI_QUIRK(0x1043, 0x1092, "ASUS NB", ALC662_FIXUP_ASUS_MODE3),
	SND_PCI_QUIRK(0x1043, 0x1173, "ASUS K73Jn", ALC662_FIXUP_ASUS_MODE1),
	SND_PCI_QUIRK(0x1043, 0x11c3, "ASUS M70V", ALC662_FIXUP_ASUS_MODE3),
	SND_PCI_QUIRK(0x1043, 0x11d3, "ASUS NB", ALC662_FIXUP_ASUS_MODE1),
	SND_PCI_QUIRK(0x1043, 0x11f3, "ASUS NB", ALC662_FIXUP_ASUS_MODE2),
	SND_PCI_QUIRK(0x1043, 0x1203, "ASUS NB", ALC662_FIXUP_ASUS_MODE1),
	SND_PCI_QUIRK(0x1043, 0x1303, "ASUS G60J", ALC662_FIXUP_ASUS_MODE1),
	SND_PCI_QUIRK(0x1043, 0x1333, "ASUS G60Jx", ALC662_FIXUP_ASUS_MODE1),
	SND_PCI_QUIRK(0x1043, 0x1339, "ASUS NB", ALC662_FIXUP_ASUS_MODE2),
	SND_PCI_QUIRK(0x1043, 0x13e3, "ASUS N71JA", ALC662_FIXUP_ASUS_MODE7),
	SND_PCI_QUIRK(0x1043, 0x1463, "ASUS N71", ALC662_FIXUP_ASUS_MODE7),
	SND_PCI_QUIRK(0x1043, 0x14d3, "ASUS G72", ALC662_FIXUP_ASUS_MODE8),
	SND_PCI_QUIRK(0x1043, 0x1563, "ASUS N90", ALC662_FIXUP_ASUS_MODE3),
	SND_PCI_QUIRK(0x1043, 0x15d3, "ASUS N50SF F50SF", ALC662_FIXUP_ASUS_MODE1),
	SND_PCI_QUIRK(0x1043, 0x16c3, "ASUS NB", ALC662_FIXUP_ASUS_MODE2),
	SND_PCI_QUIRK(0x1043, 0x16f3, "ASUS K40C K50C", ALC662_FIXUP_ASUS_MODE2),
	SND_PCI_QUIRK(0x1043, 0x1733, "ASUS N81De", ALC662_FIXUP_ASUS_MODE1),
	SND_PCI_QUIRK(0x1043, 0x1753, "ASUS NB", ALC662_FIXUP_ASUS_MODE2),
	SND_PCI_QUIRK(0x1043, 0x1763, "ASUS NB", ALC662_FIXUP_ASUS_MODE6),
	SND_PCI_QUIRK(0x1043, 0x1765, "ASUS NB", ALC662_FIXUP_ASUS_MODE6),
	SND_PCI_QUIRK(0x1043, 0x1783, "ASUS NB", ALC662_FIXUP_ASUS_MODE2),
	SND_PCI_QUIRK(0x1043, 0x1793, "ASUS F50GX", ALC662_FIXUP_ASUS_MODE1),
	SND_PCI_QUIRK(0x1043, 0x17b3, "ASUS F70SL", ALC662_FIXUP_ASUS_MODE3),
	SND_PCI_QUIRK(0x1043, 0x17f3, "ASUS X58LE", ALC662_FIXUP_ASUS_MODE2),
	SND_PCI_QUIRK(0x1043, 0x1813, "ASUS NB", ALC662_FIXUP_ASUS_MODE2),
	SND_PCI_QUIRK(0x1043, 0x1823, "ASUS NB", ALC662_FIXUP_ASUS_MODE5),
	SND_PCI_QUIRK(0x1043, 0x1833, "ASUS NB", ALC662_FIXUP_ASUS_MODE6),
	SND_PCI_QUIRK(0x1043, 0x1843, "ASUS NB", ALC662_FIXUP_ASUS_MODE2),
	SND_PCI_QUIRK(0x1043, 0x1853, "ASUS F50Z", ALC662_FIXUP_ASUS_MODE1),
	SND_PCI_QUIRK(0x1043, 0x1864, "ASUS NB", ALC662_FIXUP_ASUS_MODE2),
	SND_PCI_QUIRK(0x1043, 0x1876, "ASUS NB", ALC662_FIXUP_ASUS_MODE2),
	SND_PCI_QUIRK(0x1043, 0x1893, "ASUS M50Vm", ALC662_FIXUP_ASUS_MODE3),
	SND_PCI_QUIRK(0x1043, 0x1894, "ASUS X55", ALC662_FIXUP_ASUS_MODE3),
	SND_PCI_QUIRK(0x1043, 0x18b3, "ASUS N80Vc", ALC662_FIXUP_ASUS_MODE1),
	SND_PCI_QUIRK(0x1043, 0x18c3, "ASUS VX5", ALC662_FIXUP_ASUS_MODE1),
	SND_PCI_QUIRK(0x1043, 0x18d3, "ASUS N81Te", ALC662_FIXUP_ASUS_MODE1),
	SND_PCI_QUIRK(0x1043, 0x18f3, "ASUS N505Tp", ALC662_FIXUP_ASUS_MODE1),
	SND_PCI_QUIRK(0x1043, 0x1903, "ASUS F5GL", ALC662_FIXUP_ASUS_MODE1),
	SND_PCI_QUIRK(0x1043, 0x1913, "ASUS NB", ALC662_FIXUP_ASUS_MODE2),
	SND_PCI_QUIRK(0x1043, 0x1933, "ASUS F80Q", ALC662_FIXUP_ASUS_MODE2),
	SND_PCI_QUIRK(0x1043, 0x1943, "ASUS Vx3V", ALC662_FIXUP_ASUS_MODE1),
	SND_PCI_QUIRK(0x1043, 0x1953, "ASUS NB", ALC662_FIXUP_ASUS_MODE1),
	SND_PCI_QUIRK(0x1043, 0x1963, "ASUS X71C", ALC662_FIXUP_ASUS_MODE3),
	SND_PCI_QUIRK(0x1043, 0x1983, "ASUS N5051A", ALC662_FIXUP_ASUS_MODE1),
	SND_PCI_QUIRK(0x1043, 0x1993, "ASUS N20", ALC662_FIXUP_ASUS_MODE1),
	SND_PCI_QUIRK(0x1043, 0x19b3, "ASUS F7Z", ALC662_FIXUP_ASUS_MODE1),
	SND_PCI_QUIRK(0x1043, 0x19c3, "ASUS F5Z/F6x", ALC662_FIXUP_ASUS_MODE2),
	SND_PCI_QUIRK(0x1043, 0x19e3, "ASUS NB", ALC662_FIXUP_ASUS_MODE1),
	SND_PCI_QUIRK(0x1043, 0x19f3, "ASUS NB", ALC662_FIXUP_ASUS_MODE4),
#endif
	{}
};

static const struct hda_model_fixup alc662_fixup_models[] = {
	{.id = ALC662_FIXUP_ASPIRE, .name = "aspire"},
	{.id = ALC662_FIXUP_IDEAPAD, .name = "ideapad"},
	{.id = ALC272_FIXUP_MARIO, .name = "mario"},
	{.id = ALC662_FIXUP_HP_RP5800, .name = "hp-rp5800"},
	{.id = ALC662_FIXUP_ASUS_MODE1, .name = "asus-mode1"},
	{.id = ALC662_FIXUP_ASUS_MODE2, .name = "asus-mode2"},
	{.id = ALC662_FIXUP_ASUS_MODE3, .name = "asus-mode3"},
	{.id = ALC662_FIXUP_ASUS_MODE4, .name = "asus-mode4"},
	{.id = ALC662_FIXUP_ASUS_MODE5, .name = "asus-mode5"},
	{.id = ALC662_FIXUP_ASUS_MODE6, .name = "asus-mode6"},
	{.id = ALC662_FIXUP_ASUS_MODE7, .name = "asus-mode7"},
	{.id = ALC662_FIXUP_ASUS_MODE8, .name = "asus-mode8"},
	{.id = ALC662_FIXUP_ZOTAC_Z68, .name = "zotac-z68"},
	{.id = ALC662_FIXUP_INV_DMIC, .name = "inv-dmic"},
	{.id = ALC662_FIXUP_DELL_MIC_NO_PRESENCE, .name = "alc662-headset-multi"},
	{.id = ALC668_FIXUP_DELL_MIC_NO_PRESENCE, .name = "dell-headset-multi"},
	{.id = ALC662_FIXUP_HEADSET_MODE, .name = "alc662-headset"},
	{.id = ALC668_FIXUP_HEADSET_MODE, .name = "alc668-headset"},
	{.id = ALC662_FIXUP_BASS_16, .name = "bass16"},
	{.id = ALC662_FIXUP_BASS_1A, .name = "bass1a"},
	{.id = ALC668_FIXUP_AUTO_MUTE, .name = "automute"},
	{.id = ALC668_FIXUP_DELL_XPS13, .name = "dell-xps13"},
	{.id = ALC662_FIXUP_ASUS_Nx50, .name = "asus-nx50"},
	{.id = ALC668_FIXUP_ASUS_Nx51, .name = "asus-nx51"},
	{.id = ALC668_FIXUP_ASUS_G751, .name = "asus-g751"},
	{.id = ALC891_FIXUP_HEADSET_MODE, .name = "alc891-headset"},
	{.id = ALC891_FIXUP_DELL_MIC_NO_PRESENCE, .name = "alc891-headset-multi"},
	{.id = ALC662_FIXUP_ACER_VERITON, .name = "acer-veriton"},
	{.id = ALC892_FIXUP_ASROCK_MOBO, .name = "asrock-mobo"},
	{.id = ALC662_FIXUP_USI_HEADSET_MODE, .name = "usi-headset"},
	{.id = ALC662_FIXUP_LENOVO_MULTI_CODECS, .name = "dual-codecs"},
	{.id = ALC669_FIXUP_ACER_ASPIRE_ETHOS, .name = "aspire-ethos"},
	{.id = ALC897_FIXUP_UNIS_H3C_X500S, .name = "unis-h3c-x500s"},
	{}
};

static const struct snd_hda_pin_quirk alc662_pin_fixup_tbl[] = {
	SND_HDA_PIN_QUIRK(0x10ec0867, 0x1028, "Dell", ALC891_FIXUP_DELL_MIC_NO_PRESENCE,
		{0x17, 0x02211010},
		{0x18, 0x01a19030},
		{0x1a, 0x01813040},
		{0x21, 0x01014020}),
	SND_HDA_PIN_QUIRK(0x10ec0867, 0x1028, "Dell", ALC891_FIXUP_DELL_MIC_NO_PRESENCE,
		{0x16, 0x01813030},
		{0x17, 0x02211010},
		{0x18, 0x01a19040},
		{0x21, 0x01014020}),
	SND_HDA_PIN_QUIRK(0x10ec0662, 0x1028, "Dell", ALC662_FIXUP_DELL_MIC_NO_PRESENCE,
		{0x14, 0x01014010},
		{0x18, 0x01a19020},
		{0x1a, 0x0181302f},
		{0x1b, 0x0221401f}),
	SND_HDA_PIN_QUIRK(0x10ec0668, 0x1028, "Dell", ALC668_FIXUP_AUTO_MUTE,
		{0x12, 0x99a30130},
		{0x14, 0x90170110},
		{0x15, 0x0321101f},
		{0x16, 0x03011020}),
	SND_HDA_PIN_QUIRK(0x10ec0668, 0x1028, "Dell", ALC668_FIXUP_AUTO_MUTE,
		{0x12, 0x99a30140},
		{0x14, 0x90170110},
		{0x15, 0x0321101f},
		{0x16, 0x03011020}),
	SND_HDA_PIN_QUIRK(0x10ec0668, 0x1028, "Dell", ALC668_FIXUP_AUTO_MUTE,
		{0x12, 0x99a30150},
		{0x14, 0x90170110},
		{0x15, 0x0321101f},
		{0x16, 0x03011020}),
	SND_HDA_PIN_QUIRK(0x10ec0668, 0x1028, "Dell", ALC668_FIXUP_AUTO_MUTE,
		{0x14, 0x90170110},
		{0x15, 0x0321101f},
		{0x16, 0x03011020}),
	SND_HDA_PIN_QUIRK(0x10ec0668, 0x1028, "Dell XPS 15", ALC668_FIXUP_AUTO_MUTE,
		{0x12, 0x90a60130},
		{0x14, 0x90170110},
		{0x15, 0x0321101f}),
	SND_HDA_PIN_QUIRK(0x10ec0671, 0x103c, "HP cPC", ALC671_FIXUP_HP_HEADSET_MIC2,
		{0x14, 0x01014010},
		{0x17, 0x90170150},
		{0x19, 0x02a11060},
		{0x1b, 0x01813030},
		{0x21, 0x02211020}),
	SND_HDA_PIN_QUIRK(0x10ec0671, 0x103c, "HP cPC", ALC671_FIXUP_HP_HEADSET_MIC2,
		{0x14, 0x01014010},
		{0x18, 0x01a19040},
		{0x1b, 0x01813030},
		{0x21, 0x02211020}),
	SND_HDA_PIN_QUIRK(0x10ec0671, 0x103c, "HP cPC", ALC671_FIXUP_HP_HEADSET_MIC2,
		{0x14, 0x01014020},
		{0x17, 0x90170110},
		{0x18, 0x01a19050},
		{0x1b, 0x01813040},
		{0x21, 0x02211030}),
	{}
};

/*
 */
static int patch_alc662(struct hda_codec *codec)
{
	struct alc_spec *spec;
	int err;

	err = alc_alloc_spec(codec, 0x0b);
	if (err < 0)
		return err;

	spec = codec->spec;

	spec->shutup = alc_eapd_shutup;

	/* handle multiple HPs as is */
	spec->parse_flags = HDA_PINCFG_NO_HP_FIXUP;

	alc_fix_pll_init(codec, 0x20, 0x04, 15);

	switch (codec->core.vendor_id) {
	case 0x10ec0668:
		spec->init_hook = alc668_restore_default_value;
		break;
	}

	alc_pre_init(codec);

	snd_hda_pick_fixup(codec, alc662_fixup_models,
		       alc662_fixup_tbl, alc662_fixups);
	snd_hda_pick_pin_fixup(codec, alc662_pin_fixup_tbl, alc662_fixups, true);
	snd_hda_apply_fixup(codec, HDA_FIXUP_ACT_PRE_PROBE);

	alc_auto_parse_customize_define(codec);

	if (has_cdefine_beep(codec))
		spec->gen.beep_nid = 0x01;

	if ((alc_get_coef0(codec) & (1 << 14)) &&
	    codec->bus->pci && codec->bus->pci->subsystem_vendor == 0x1025 &&
	    spec->cdefine.platform_type == 1) {
		err = alc_codec_rename(codec, "ALC272X");
		if (err < 0)
			goto error;
	}

	/* automatic parse from the BIOS config */
	err = alc662_parse_auto_config(codec);
	if (err < 0)
		goto error;

	if (!spec->gen.no_analog && spec->gen.beep_nid) {
		switch (codec->core.vendor_id) {
		case 0x10ec0662:
			err = set_beep_amp(spec, 0x0b, 0x05, HDA_INPUT);
			break;
		case 0x10ec0272:
		case 0x10ec0663:
		case 0x10ec0665:
		case 0x10ec0668:
			err = set_beep_amp(spec, 0x0b, 0x04, HDA_INPUT);
			break;
		case 0x10ec0273:
			err = set_beep_amp(spec, 0x0b, 0x03, HDA_INPUT);
			break;
		}
		if (err < 0)
			goto error;
	}

	snd_hda_apply_fixup(codec, HDA_FIXUP_ACT_PROBE);

	return 0;

 error:
	alc_free(codec);
	return err;
}

/*
 * ALC680 support
 */

static int alc680_parse_auto_config(struct hda_codec *codec)
{
	return alc_parse_auto_config(codec, NULL, NULL);
}

/*
 */
static int patch_alc680(struct hda_codec *codec)
{
	int err;

	/* ALC680 has no aa-loopback mixer */
	err = alc_alloc_spec(codec, 0);
	if (err < 0)
		return err;

	/* automatic parse from the BIOS config */
	err = alc680_parse_auto_config(codec);
	if (err < 0) {
		alc_free(codec);
		return err;
	}

	return 0;
}

/*
 * patch entries
 */
static const struct hda_device_id snd_hda_id_realtek[] = {
	HDA_CODEC_ENTRY(0x10ec0215, "ALC215", patch_alc269),
	HDA_CODEC_ENTRY(0x10ec0221, "ALC221", patch_alc269),
	HDA_CODEC_ENTRY(0x10ec0222, "ALC222", patch_alc269),
	HDA_CODEC_ENTRY(0x10ec0225, "ALC225", patch_alc269),
	HDA_CODEC_ENTRY(0x10ec0230, "ALC236", patch_alc269),
	HDA_CODEC_ENTRY(0x10ec0231, "ALC231", patch_alc269),
	HDA_CODEC_ENTRY(0x10ec0233, "ALC233", patch_alc269),
	HDA_CODEC_ENTRY(0x10ec0234, "ALC234", patch_alc269),
	HDA_CODEC_ENTRY(0x10ec0235, "ALC233", patch_alc269),
	HDA_CODEC_ENTRY(0x10ec0236, "ALC236", patch_alc269),
	HDA_CODEC_ENTRY(0x10ec0245, "ALC245", patch_alc269),
	HDA_CODEC_ENTRY(0x10ec0255, "ALC255", patch_alc269),
	HDA_CODEC_ENTRY(0x10ec0256, "ALC256", patch_alc269),
	HDA_CODEC_ENTRY(0x10ec0257, "ALC257", patch_alc269),
	HDA_CODEC_ENTRY(0x10ec0260, "ALC260", patch_alc260),
	HDA_CODEC_ENTRY(0x10ec0262, "ALC262", patch_alc262),
	HDA_CODEC_ENTRY(0x10ec0267, "ALC267", patch_alc268),
	HDA_CODEC_ENTRY(0x10ec0268, "ALC268", patch_alc268),
	HDA_CODEC_ENTRY(0x10ec0269, "ALC269", patch_alc269),
	HDA_CODEC_ENTRY(0x10ec0270, "ALC270", patch_alc269),
	HDA_CODEC_ENTRY(0x10ec0272, "ALC272", patch_alc662),
	HDA_CODEC_ENTRY(0x10ec0274, "ALC274", patch_alc269),
	HDA_CODEC_ENTRY(0x10ec0275, "ALC275", patch_alc269),
	HDA_CODEC_ENTRY(0x10ec0276, "ALC276", patch_alc269),
	HDA_CODEC_ENTRY(0x10ec0280, "ALC280", patch_alc269),
	HDA_CODEC_ENTRY(0x10ec0282, "ALC282", patch_alc269),
	HDA_CODEC_ENTRY(0x10ec0283, "ALC283", patch_alc269),
	HDA_CODEC_ENTRY(0x10ec0284, "ALC284", patch_alc269),
	HDA_CODEC_ENTRY(0x10ec0285, "ALC285", patch_alc269),
	HDA_CODEC_ENTRY(0x10ec0286, "ALC286", patch_alc269),
	HDA_CODEC_ENTRY(0x10ec0287, "ALC287", patch_alc269),
	HDA_CODEC_ENTRY(0x10ec0288, "ALC288", patch_alc269),
	HDA_CODEC_ENTRY(0x10ec0289, "ALC289", patch_alc269),
	HDA_CODEC_ENTRY(0x10ec0290, "ALC290", patch_alc269),
	HDA_CODEC_ENTRY(0x10ec0292, "ALC292", patch_alc269),
	HDA_CODEC_ENTRY(0x10ec0293, "ALC293", patch_alc269),
	HDA_CODEC_ENTRY(0x10ec0294, "ALC294", patch_alc269),
	HDA_CODEC_ENTRY(0x10ec0295, "ALC295", patch_alc269),
	HDA_CODEC_ENTRY(0x10ec0298, "ALC298", patch_alc269),
	HDA_CODEC_ENTRY(0x10ec0299, "ALC299", patch_alc269),
	HDA_CODEC_ENTRY(0x10ec0300, "ALC300", patch_alc269),
	HDA_CODEC_ENTRY(0x10ec0623, "ALC623", patch_alc269),
	HDA_CODEC_REV_ENTRY(0x10ec0861, 0x100340, "ALC660", patch_alc861),
	HDA_CODEC_ENTRY(0x10ec0660, "ALC660-VD", patch_alc861vd),
	HDA_CODEC_ENTRY(0x10ec0861, "ALC861", patch_alc861),
	HDA_CODEC_ENTRY(0x10ec0862, "ALC861-VD", patch_alc861vd),
	HDA_CODEC_REV_ENTRY(0x10ec0662, 0x100002, "ALC662 rev2", patch_alc882),
	HDA_CODEC_REV_ENTRY(0x10ec0662, 0x100101, "ALC662 rev1", patch_alc662),
	HDA_CODEC_REV_ENTRY(0x10ec0662, 0x100300, "ALC662 rev3", patch_alc662),
	HDA_CODEC_ENTRY(0x10ec0663, "ALC663", patch_alc662),
	HDA_CODEC_ENTRY(0x10ec0665, "ALC665", patch_alc662),
	HDA_CODEC_ENTRY(0x10ec0667, "ALC667", patch_alc662),
	HDA_CODEC_ENTRY(0x10ec0668, "ALC668", patch_alc662),
	HDA_CODEC_ENTRY(0x10ec0670, "ALC670", patch_alc662),
	HDA_CODEC_ENTRY(0x10ec0671, "ALC671", patch_alc662),
	HDA_CODEC_ENTRY(0x10ec0680, "ALC680", patch_alc680),
	HDA_CODEC_ENTRY(0x10ec0700, "ALC700", patch_alc269),
	HDA_CODEC_ENTRY(0x10ec0701, "ALC701", patch_alc269),
	HDA_CODEC_ENTRY(0x10ec0703, "ALC703", patch_alc269),
	HDA_CODEC_ENTRY(0x10ec0711, "ALC711", patch_alc269),
	HDA_CODEC_ENTRY(0x10ec0867, "ALC891", patch_alc662),
	HDA_CODEC_ENTRY(0x10ec0880, "ALC880", patch_alc880),
	HDA_CODEC_ENTRY(0x10ec0882, "ALC882", patch_alc882),
	HDA_CODEC_ENTRY(0x10ec0883, "ALC883", patch_alc882),
	HDA_CODEC_REV_ENTRY(0x10ec0885, 0x100101, "ALC889A", patch_alc882),
	HDA_CODEC_REV_ENTRY(0x10ec0885, 0x100103, "ALC889A", patch_alc882),
	HDA_CODEC_ENTRY(0x10ec0885, "ALC885", patch_alc882),
	HDA_CODEC_ENTRY(0x10ec0887, "ALC887", patch_alc882),
	HDA_CODEC_REV_ENTRY(0x10ec0888, 0x100101, "ALC1200", patch_alc882),
	HDA_CODEC_ENTRY(0x10ec0888, "ALC888", patch_alc882),
	HDA_CODEC_ENTRY(0x10ec0889, "ALC889", patch_alc882),
	HDA_CODEC_ENTRY(0x10ec0892, "ALC892", patch_alc662),
	HDA_CODEC_ENTRY(0x10ec0897, "ALC897", patch_alc662),
	HDA_CODEC_ENTRY(0x10ec0899, "ALC898", patch_alc882),
	HDA_CODEC_ENTRY(0x10ec0900, "ALC1150", patch_alc882),
	HDA_CODEC_ENTRY(0x10ec0b00, "ALCS1200A", patch_alc882),
	HDA_CODEC_ENTRY(0x10ec1168, "ALC1220", patch_alc882),
	HDA_CODEC_ENTRY(0x10ec1220, "ALC1220", patch_alc882),
	HDA_CODEC_ENTRY(0x19e58326, "HW8326", patch_alc269),
	{} /* terminator */
};
MODULE_DEVICE_TABLE(hdaudio, snd_hda_id_realtek);

MODULE_LICENSE("GPL");
MODULE_DESCRIPTION("Realtek HD-audio codec");
MODULE_IMPORT_NS(SND_HDA_SCODEC_COMPONENT);

static struct hda_codec_driver realtek_driver = {
	.id = snd_hda_id_realtek,
};

module_hda_codec_driver(realtek_driver);<|MERGE_RESOLUTION|>--- conflicted
+++ resolved
@@ -7523,11 +7523,8 @@
 	ALC285_FIXUP_ASUS_GU605_SPI_2_HEADSET_MIC,
 	ALC285_FIXUP_ASUS_GU605_SPI_SPEAKER2_TO_DAC1,
 	ALC287_FIXUP_LENOVO_THKPAD_WH_ALC1318,
-<<<<<<< HEAD
-=======
 	ALC256_FIXUP_CHROME_BOOK,
 	ALC287_FIXUP_LENOVO_14ARP8_LEGION_IAH7,
->>>>>>> 5f59ab93
 	ALC287_FIXUP_LENOVO_SSID_17AA3820,
 };
 
@@ -9844,15 +9841,12 @@
 		.chained = true,
 		.chain_id = ALC269_FIXUP_THINKPAD_ACPI
 	},
-<<<<<<< HEAD
-=======
 	[ALC256_FIXUP_CHROME_BOOK] = {
 		.type = HDA_FIXUP_FUNC,
 		.v.func = alc256_fixup_chromebook,
 		.chained = true,
 		.chain_id = ALC225_FIXUP_HEADSET_JACK
 	},
->>>>>>> 5f59ab93
 	[ALC287_FIXUP_LENOVO_SSID_17AA3820] = {
 		.type = HDA_FIXUP_FUNC,
 		.v.func = alc287_fixup_lenovo_ssid_17aa3820,
