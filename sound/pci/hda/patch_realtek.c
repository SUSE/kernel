--- conflicted
+++ resolved
@@ -7507,12 +7507,8 @@
 
 	if (action != HDA_FIXUP_ACT_PRE_PROBE)
 		return;
-<<<<<<< HEAD
-=======
 	alc_update_coef_idx(codec, 0x10, 1<<11, 1<<11);
 	alc_process_coef_fw(codec, coefs);
-#ifdef CONFIG_PM
->>>>>>> 1b339c0c
 	spec->power_hook = alc287_s4_power_gpio3_default;
 	spec->gen.pcm_playback_hook = alc287_alc1318_playback_pcm_hook;
 }
