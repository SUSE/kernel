// SPDX-License-Identifier: GPL-2.0
//
// HDA DSP ALSA Control Driver
//
// Copyright 2022 Cirrus Logic, Inc.
//
// Author: Stefan Binding <sbinding@opensource.cirrus.com>

#include <linux/module.h>
#include <sound/soc.h>
#include <linux/cleanup.h>
#include <linux/firmware/cirrus/cs_dsp.h>
#include <linux/firmware/cirrus/wmfw.h>
#include "hda_cs_dsp_ctl.h"

#define ADSP_MAX_STD_CTRL_SIZE               512

struct hda_cs_dsp_coeff_ctl {
	struct cs_dsp_coeff_ctl *cs_ctl;
	struct snd_card *card;
	struct snd_kcontrol *kctl;
};

static const char * const hda_cs_dsp_fw_text[HDA_CS_DSP_NUM_FW] = {
	[HDA_CS_DSP_FW_SPK_PROT] = "Prot",
	[HDA_CS_DSP_FW_SPK_CALI] = "Cali",
	[HDA_CS_DSP_FW_SPK_DIAG] = "Diag",
	[HDA_CS_DSP_FW_MISC] =     "Misc",
};

const char * const hda_cs_dsp_fw_ids[HDA_CS_DSP_NUM_FW] = {
	[HDA_CS_DSP_FW_SPK_PROT] = "spk-prot",
	[HDA_CS_DSP_FW_SPK_CALI] = "spk-cali",
	[HDA_CS_DSP_FW_SPK_DIAG] = "spk-diag",
	[HDA_CS_DSP_FW_MISC] =     "misc",
};
EXPORT_SYMBOL_NS_GPL(hda_cs_dsp_fw_ids, SND_HDA_CS_DSP_CONTROLS);

static int hda_cs_dsp_coeff_info(struct snd_kcontrol *kctl, struct snd_ctl_elem_info *uinfo)
{
	struct hda_cs_dsp_coeff_ctl *ctl = (struct hda_cs_dsp_coeff_ctl *)snd_kcontrol_chip(kctl);
	struct cs_dsp_coeff_ctl *cs_ctl = ctl->cs_ctl;

	uinfo->type = SNDRV_CTL_ELEM_TYPE_BYTES;
	uinfo->count = cs_ctl->len;

	return 0;
}

static int hda_cs_dsp_coeff_put(struct snd_kcontrol *kctl, struct snd_ctl_elem_value *ucontrol)
{
	struct hda_cs_dsp_coeff_ctl *ctl = (struct hda_cs_dsp_coeff_ctl *)snd_kcontrol_chip(kctl);
	struct cs_dsp_coeff_ctl *cs_ctl = ctl->cs_ctl;
	char *p = ucontrol->value.bytes.data;

	return cs_dsp_coeff_lock_and_write_ctrl(cs_ctl, 0, p, cs_ctl->len);
}

static int hda_cs_dsp_coeff_get(struct snd_kcontrol *kctl, struct snd_ctl_elem_value *ucontrol)
{
	struct hda_cs_dsp_coeff_ctl *ctl = (struct hda_cs_dsp_coeff_ctl *)snd_kcontrol_chip(kctl);
	struct cs_dsp_coeff_ctl *cs_ctl = ctl->cs_ctl;
	char *p = ucontrol->value.bytes.data;

	return cs_dsp_coeff_lock_and_read_ctrl(cs_ctl, 0, p, cs_ctl->len);
}

static unsigned int wmfw_convert_flags(unsigned int in)
{
	unsigned int out, rd, wr, vol;

	rd = SNDRV_CTL_ELEM_ACCESS_READ;
	wr = SNDRV_CTL_ELEM_ACCESS_WRITE;
	vol = SNDRV_CTL_ELEM_ACCESS_VOLATILE;

	out = 0;

	if (in) {
		out |= rd;
		if (in & WMFW_CTL_FLAG_WRITEABLE)
			out |= wr;
		if (in & WMFW_CTL_FLAG_VOLATILE)
			out |= vol;
	} else {
		out |= rd | wr | vol;
	}

	return out;
}

static void hda_cs_dsp_free_kcontrol(struct snd_kcontrol *kctl)
{
	struct hda_cs_dsp_coeff_ctl *ctl = (struct hda_cs_dsp_coeff_ctl *)snd_kcontrol_chip(kctl);
	struct cs_dsp_coeff_ctl *cs_ctl = ctl->cs_ctl;

	/* NULL priv to prevent a double-free in hda_cs_dsp_control_remove() */
	cs_ctl->priv = NULL;
	kfree(ctl);
}

static void hda_cs_dsp_add_kcontrol(struct cs_dsp_coeff_ctl *cs_ctl,
				    const struct hda_cs_dsp_ctl_info *info,
				    const char *name)
{
	struct snd_kcontrol_new kcontrol = {0};
	struct snd_kcontrol *kctl;
	struct hda_cs_dsp_coeff_ctl *ctl __free(kfree) = NULL;
	int ret = 0;

	if (cs_ctl->len > ADSP_MAX_STD_CTRL_SIZE) {
		dev_err(cs_ctl->dsp->dev, "KControl %s: length %zu exceeds maximum %d\n", name,
			cs_ctl->len, ADSP_MAX_STD_CTRL_SIZE);
		return;
	}

	ctl = kzalloc(sizeof(*ctl), GFP_KERNEL);
	if (!ctl)
		return;

	ctl->cs_ctl = cs_ctl;
	ctl->card = info->card;

	kcontrol.name = name;
	kcontrol.info = hda_cs_dsp_coeff_info;
	kcontrol.iface = SNDRV_CTL_ELEM_IFACE_MIXER;
	kcontrol.access = wmfw_convert_flags(cs_ctl->flags);
	kcontrol.get = hda_cs_dsp_coeff_get;
	kcontrol.put = hda_cs_dsp_coeff_put;

	kctl = snd_ctl_new1(&kcontrol, (void *)ctl);
	if (!kctl)
		return;

	kctl->private_free = hda_cs_dsp_free_kcontrol;
	ctl->kctl = kctl;

	/* snd_ctl_add() calls our private_free on error, which will kfree(ctl) */
	cs_ctl->priv = no_free_ptr(ctl);
	ret = snd_ctl_add(info->card, kctl);
	if (ret) {
		dev_err(cs_ctl->dsp->dev, "Failed to add KControl %s = %d\n", kcontrol.name, ret);
		return;
	}

	dev_dbg(cs_ctl->dsp->dev, "Added KControl: %s\n", kcontrol.name);
}

static void hda_cs_dsp_control_add(struct cs_dsp_coeff_ctl *cs_ctl,
				   const struct hda_cs_dsp_ctl_info *info)
{
	struct cs_dsp *cs_dsp = cs_ctl->dsp;
	char name[SNDRV_CTL_ELEM_ID_NAME_MAXLEN];
	const char *region_name;
	int ret;

	region_name = cs_dsp_mem_region_name(cs_ctl->alg_region.type);
	if (!region_name) {
		dev_warn(cs_dsp->dev, "Unknown region type: %d\n", cs_ctl->alg_region.type);
		return;
	}

	ret = scnprintf(name, SNDRV_CTL_ELEM_ID_NAME_MAXLEN, "%s %s %.12s %x", info->device_name,
			cs_dsp->name, hda_cs_dsp_fw_text[info->fw_type], cs_ctl->alg_region.alg);

	if (cs_ctl->subname) {
		int avail = SNDRV_CTL_ELEM_ID_NAME_MAXLEN - ret - 2;
		int skip = 0;

		/* Truncate the subname from the start if it is too long */
		if (cs_ctl->subname_len > avail)
			skip = cs_ctl->subname_len - avail;

		snprintf(name + ret, SNDRV_CTL_ELEM_ID_NAME_MAXLEN - ret,
			 " %.*s", cs_ctl->subname_len - skip, cs_ctl->subname + skip);
	}

	hda_cs_dsp_add_kcontrol(cs_ctl, info, name);
}

void hda_cs_dsp_add_controls(struct cs_dsp *dsp, const struct hda_cs_dsp_ctl_info *info)
{
	struct cs_dsp_coeff_ctl *cs_ctl;

	/*
	 * pwr_lock would cause mutex inversion with ALSA control lock compared
	 * to the get/put functions.
	 * It is safe to walk the list without holding a mutex because entries
	 * are persistent and only cs_dsp_power_up() or cs_dsp_remove() can
	 * change the list.
	 */
	lockdep_assert_not_held(&dsp->pwr_lock);

	list_for_each_entry(cs_ctl, &dsp->ctl_list, list) {
		if (cs_ctl->flags & WMFW_CTL_FLAG_SYS)
			continue;

		if (cs_ctl->priv)
			continue;

		hda_cs_dsp_control_add(cs_ctl, info);
	}
}
EXPORT_SYMBOL_NS_GPL(hda_cs_dsp_add_controls, SND_HDA_CS_DSP_CONTROLS);

void hda_cs_dsp_control_remove(struct cs_dsp_coeff_ctl *cs_ctl)
{
	struct hda_cs_dsp_coeff_ctl *ctl = cs_ctl->priv;

	/* ctl and kctl may already have been removed by ALSA private_free */
<<<<<<< HEAD
	if (ctl && ctl->kctl)
=======
	if (ctl)
>>>>>>> 2d5404ca
		snd_ctl_remove(ctl->card, ctl->kctl);
}
EXPORT_SYMBOL_NS_GPL(hda_cs_dsp_control_remove, SND_HDA_CS_DSP_CONTROLS);

int hda_cs_dsp_write_ctl(struct cs_dsp *dsp, const char *name, int type,
			 unsigned int alg, const void *buf, size_t len)
{
	struct cs_dsp_coeff_ctl *cs_ctl;
	int ret;

	mutex_lock(&dsp->pwr_lock);
	cs_ctl = cs_dsp_get_ctl(dsp, name, type, alg);
	ret = cs_dsp_coeff_write_ctrl(cs_ctl, 0, buf, len);
	mutex_unlock(&dsp->pwr_lock);
	if (ret < 0)
		return ret;

	return 0;
}
EXPORT_SYMBOL_NS_GPL(hda_cs_dsp_write_ctl, SND_HDA_CS_DSP_CONTROLS);

int hda_cs_dsp_read_ctl(struct cs_dsp *dsp, const char *name, int type,
			unsigned int alg, void *buf, size_t len)
{
	int ret;

	mutex_lock(&dsp->pwr_lock);
	ret = cs_dsp_coeff_read_ctrl(cs_dsp_get_ctl(dsp, name, type, alg), 0, buf, len);
	mutex_unlock(&dsp->pwr_lock);

	return ret;

}
EXPORT_SYMBOL_NS_GPL(hda_cs_dsp_read_ctl, SND_HDA_CS_DSP_CONTROLS);

MODULE_DESCRIPTION("CS_DSP ALSA Control HDA Library");
MODULE_AUTHOR("Stefan Binding, <sbinding@opensource.cirrus.com>");
MODULE_LICENSE("GPL");
MODULE_IMPORT_NS(FW_CS_DSP);<|MERGE_RESOLUTION|>--- conflicted
+++ resolved
@@ -207,11 +207,7 @@
 	struct hda_cs_dsp_coeff_ctl *ctl = cs_ctl->priv;
 
 	/* ctl and kctl may already have been removed by ALSA private_free */
-<<<<<<< HEAD
-	if (ctl && ctl->kctl)
-=======
 	if (ctl)
->>>>>>> 2d5404ca
 		snd_ctl_remove(ctl->card, ctl->kctl);
 }
 EXPORT_SYMBOL_NS_GPL(hda_cs_dsp_control_remove, SND_HDA_CS_DSP_CONTROLS);
