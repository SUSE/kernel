--- conflicted
+++ resolved
@@ -6,12 +6,9 @@
  *                    Cirrus Logic International Semiconductor Ltd.
  */
 
-<<<<<<< HEAD
-=======
 #ifndef __HDA_COMPONENT_H__
 #define __HDA_COMPONENT_H__
 
->>>>>>> 2d5404ca
 #include <linux/acpi.h>
 #include <linux/component.h>
 #include <linux/mutex.h>
@@ -23,19 +20,12 @@
 struct hda_component {
 	struct device *dev;
 	char name[HDA_MAX_NAME_SIZE];
-<<<<<<< HEAD
-	struct hda_codec *codec;
-=======
->>>>>>> 2d5404ca
 	struct acpi_device *adev;
 	bool acpi_notifications_supported;
 	void (*acpi_notify)(acpi_handle handle, u32 event, struct device *dev);
 	void (*pre_playback_hook)(struct device *dev, int action);
 	void (*playback_hook)(struct device *dev, int action);
 	void (*post_playback_hook)(struct device *dev, int action);
-<<<<<<< HEAD
-};
-=======
 };
 
 struct hda_component_parent {
@@ -110,5 +100,4 @@
 	mutex_unlock(&parent->mutex);
 }
 
-#endif /* ifndef __HDA_COMPONENT_H__ */
->>>>>>> 2d5404ca
+#endif /* ifndef __HDA_COMPONENT_H__ */