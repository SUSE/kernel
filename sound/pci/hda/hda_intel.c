/*
 *
 *  hda_intel.c - Implementation of primary alsa driver code base
 *                for Intel HD Audio.
 *
 *  Copyright(c) 2004 Intel Corporation. All rights reserved.
 *
 *  Copyright (c) 2004 Takashi Iwai <tiwai@suse.de>
 *                     PeiSen Hou <pshou@realtek.com.tw>
 *
 *  This program is free software; you can redistribute it and/or modify it
 *  under the terms of the GNU General Public License as published by the Free
 *  Software Foundation; either version 2 of the License, or (at your option)
 *  any later version.
 *
 *  This program is distributed in the hope that it will be useful, but WITHOUT
 *  ANY WARRANTY; without even the implied warranty of MERCHANTABILITY or
 *  FITNESS FOR A PARTICULAR PURPOSE.  See the GNU General Public License for
 *  more details.
 *
 *  You should have received a copy of the GNU General Public License along with
 *  this program; if not, write to the Free Software Foundation, Inc., 59
 *  Temple Place - Suite 330, Boston, MA  02111-1307, USA.
 *
 *  CONTACTS:
 *
 *  Matt Jared		matt.jared@intel.com
 *  Andy Kopp		andy.kopp@intel.com
 *  Dan Kogan		dan.d.kogan@intel.com
 *
 *  CHANGES:
 *
 *  2004.12.01	Major rewrite by tiwai, merged the work of pshou
 * 
 */

#include <linux/delay.h>
#include <linux/interrupt.h>
#include <linux/kernel.h>
#include <linux/module.h>
#include <linux/dma-mapping.h>
#include <linux/moduleparam.h>
#include <linux/init.h>
#include <linux/slab.h>
#include <linux/pci.h>
#include <linux/mutex.h>
#include <linux/io.h>
#include <linux/pm_runtime.h>
#include <linux/clocksource.h>
#include <linux/time.h>
#include <linux/completion.h>

#ifdef CONFIG_X86
/* for snoop control */
#include <asm/pgtable.h>
#include <asm/set_memory.h>
#include <asm/cpufeature.h>
#endif
#include <sound/core.h>
#include <sound/initval.h>
#include <sound/hdaudio.h>
#include <sound/hda_i915.h>
#include <linux/vgaarb.h>
#include <linux/vga_switcheroo.h>
#include <linux/firmware.h>
#include <sound/hda_codec.h>
#include "hda_controller.h"
#include "hda_intel.h"

#define CREATE_TRACE_POINTS
#include "hda_intel_trace.h"

/* position fix mode */
enum {
	POS_FIX_AUTO,
	POS_FIX_LPIB,
	POS_FIX_POSBUF,
	POS_FIX_VIACOMBO,
	POS_FIX_COMBO,
	POS_FIX_SKL,
};

/* Defines for ATI HD Audio support in SB450 south bridge */
#define ATI_SB450_HDAUDIO_MISC_CNTR2_ADDR   0x42
#define ATI_SB450_HDAUDIO_ENABLE_SNOOP      0x02

/* Defines for Nvidia HDA support */
#define NVIDIA_HDA_TRANSREG_ADDR      0x4e
#define NVIDIA_HDA_ENABLE_COHBITS     0x0f
#define NVIDIA_HDA_ISTRM_COH          0x4d
#define NVIDIA_HDA_OSTRM_COH          0x4c
#define NVIDIA_HDA_ENABLE_COHBIT      0x01

/* Defines for Intel SCH HDA snoop control */
#define INTEL_HDA_CGCTL	 0x48
#define INTEL_HDA_CGCTL_MISCBDCGE        (0x1 << 6)
#define INTEL_SCH_HDA_DEVC      0x78
#define INTEL_SCH_HDA_DEVC_NOSNOOP       (0x1<<11)

/* Define IN stream 0 FIFO size offset in VIA controller */
#define VIA_IN_STREAM0_FIFO_SIZE_OFFSET	0x90
/* Define VIA HD Audio Device ID*/
#define VIA_HDAC_DEVICE_ID		0x3288

/* max number of SDs */
/* ICH, ATI and VIA have 4 playback and 4 capture */
#define ICH6_NUM_CAPTURE	4
#define ICH6_NUM_PLAYBACK	4

/* ULI has 6 playback and 5 capture */
#define ULI_NUM_CAPTURE		5
#define ULI_NUM_PLAYBACK	6

/* ATI HDMI may have up to 8 playbacks and 0 capture */
#define ATIHDMI_NUM_CAPTURE	0
#define ATIHDMI_NUM_PLAYBACK	8

/* TERA has 4 playback and 3 capture */
#define TERA_NUM_CAPTURE	3
#define TERA_NUM_PLAYBACK	4


static int index[SNDRV_CARDS] = SNDRV_DEFAULT_IDX;
static char *id[SNDRV_CARDS] = SNDRV_DEFAULT_STR;
static bool enable[SNDRV_CARDS] = SNDRV_DEFAULT_ENABLE_PNP;
static char *model[SNDRV_CARDS];
static int position_fix[SNDRV_CARDS] = {[0 ... (SNDRV_CARDS-1)] = -1};
static int bdl_pos_adj[SNDRV_CARDS] = {[0 ... (SNDRV_CARDS-1)] = -1};
static int probe_mask[SNDRV_CARDS] = {[0 ... (SNDRV_CARDS-1)] = -1};
static int probe_only[SNDRV_CARDS];
static int jackpoll_ms[SNDRV_CARDS];
static int single_cmd = -1;
static int enable_msi = -1;
#ifdef CONFIG_SND_HDA_PATCH_LOADER
static char *patch[SNDRV_CARDS];
#endif
#ifdef CONFIG_SND_HDA_INPUT_BEEP
static bool beep_mode[SNDRV_CARDS] = {[0 ... (SNDRV_CARDS-1)] =
					CONFIG_SND_HDA_INPUT_BEEP_MODE};
#endif

module_param_array(index, int, NULL, 0444);
MODULE_PARM_DESC(index, "Index value for Intel HD audio interface.");
module_param_array(id, charp, NULL, 0444);
MODULE_PARM_DESC(id, "ID string for Intel HD audio interface.");
module_param_array(enable, bool, NULL, 0444);
MODULE_PARM_DESC(enable, "Enable Intel HD audio interface.");
module_param_array(model, charp, NULL, 0444);
MODULE_PARM_DESC(model, "Use the given board model.");
module_param_array(position_fix, int, NULL, 0444);
MODULE_PARM_DESC(position_fix, "DMA pointer read method."
		 "(-1 = system default, 0 = auto, 1 = LPIB, 2 = POSBUF, 3 = VIACOMBO, 4 = COMBO, 5 = SKL+).");
module_param_array(bdl_pos_adj, int, NULL, 0644);
MODULE_PARM_DESC(bdl_pos_adj, "BDL position adjustment offset.");
module_param_array(probe_mask, int, NULL, 0444);
MODULE_PARM_DESC(probe_mask, "Bitmask to probe codecs (default = -1).");
module_param_array(probe_only, int, NULL, 0444);
MODULE_PARM_DESC(probe_only, "Only probing and no codec initialization.");
module_param_array(jackpoll_ms, int, NULL, 0444);
MODULE_PARM_DESC(jackpoll_ms, "Ms between polling for jack events (default = 0, using unsol events only)");
module_param(single_cmd, bint, 0444);
MODULE_PARM_DESC(single_cmd, "Use single command to communicate with codecs "
		 "(for debugging only).");
module_param(enable_msi, bint, 0444);
MODULE_PARM_DESC(enable_msi, "Enable Message Signaled Interrupt (MSI)");
#ifdef CONFIG_SND_HDA_PATCH_LOADER
module_param_array(patch, charp, NULL, 0444);
MODULE_PARM_DESC(patch, "Patch file for Intel HD audio interface.");
#endif
#ifdef CONFIG_SND_HDA_INPUT_BEEP
module_param_array(beep_mode, bool, NULL, 0444);
MODULE_PARM_DESC(beep_mode, "Select HDA Beep registration mode "
			    "(0=off, 1=on) (default=1).");
#endif

#ifdef CONFIG_PM
static int param_set_xint(const char *val, const struct kernel_param *kp);
static const struct kernel_param_ops param_ops_xint = {
	.set = param_set_xint,
	.get = param_get_int,
};
#define param_check_xint param_check_int

static int power_save = CONFIG_SND_HDA_POWER_SAVE_DEFAULT;
module_param(power_save, xint, 0644);
MODULE_PARM_DESC(power_save, "Automatic power-saving timeout "
		 "(in second, 0 = disable).");

static bool pm_blacklist = true;
module_param(pm_blacklist, bool, 0644);
MODULE_PARM_DESC(pm_blacklist, "Enable power-management blacklist");

/* reset the HD-audio controller in power save mode.
 * this may give more power-saving, but will take longer time to
 * wake up.
 */
static bool power_save_controller = 1;
module_param(power_save_controller, bool, 0644);
MODULE_PARM_DESC(power_save_controller, "Reset controller in power save mode.");
#else
#define power_save	0
#endif /* CONFIG_PM */

static int align_buffer_size = -1;
module_param(align_buffer_size, bint, 0644);
MODULE_PARM_DESC(align_buffer_size,
		"Force buffer and period sizes to be multiple of 128 bytes.");

#ifdef CONFIG_X86
static int hda_snoop = -1;
module_param_named(snoop, hda_snoop, bint, 0444);
MODULE_PARM_DESC(snoop, "Enable/disable snooping");
#else
#define hda_snoop		true
#endif


MODULE_LICENSE("GPL");
MODULE_SUPPORTED_DEVICE("{{Intel, ICH6},"
			 "{Intel, ICH6M},"
			 "{Intel, ICH7},"
			 "{Intel, ESB2},"
			 "{Intel, ICH8},"
			 "{Intel, ICH9},"
			 "{Intel, ICH10},"
			 "{Intel, PCH},"
			 "{Intel, CPT},"
			 "{Intel, PPT},"
			 "{Intel, LPT},"
			 "{Intel, LPT_LP},"
			 "{Intel, WPT_LP},"
			 "{Intel, SPT},"
			 "{Intel, SPT_LP},"
			 "{Intel, HPT},"
			 "{Intel, PBG},"
			 "{Intel, SCH},"
			 "{ATI, SB450},"
			 "{ATI, SB600},"
			 "{ATI, RS600},"
			 "{ATI, RS690},"
			 "{ATI, RS780},"
			 "{ATI, R600},"
			 "{ATI, RV630},"
			 "{ATI, RV610},"
			 "{ATI, RV670},"
			 "{ATI, RV635},"
			 "{ATI, RV620},"
			 "{ATI, RV770},"
			 "{VIA, VT8251},"
			 "{VIA, VT8237A},"
			 "{SiS, SIS966},"
			 "{ULI, M5461}}");
MODULE_DESCRIPTION("Intel HDA driver");

#if defined(CONFIG_PM) && defined(CONFIG_VGA_SWITCHEROO)
#if IS_ENABLED(CONFIG_SND_HDA_CODEC_HDMI)
#define SUPPORT_VGA_SWITCHEROO
#endif
#endif


/*
 */

/* driver types */
enum {
	AZX_DRIVER_ICH,
	AZX_DRIVER_PCH,
	AZX_DRIVER_SCH,
	AZX_DRIVER_SKL,
	AZX_DRIVER_HDMI,
	AZX_DRIVER_ATI,
	AZX_DRIVER_ATIHDMI,
	AZX_DRIVER_ATIHDMI_NS,
	AZX_DRIVER_VIA,
	AZX_DRIVER_SIS,
	AZX_DRIVER_ULI,
	AZX_DRIVER_NVIDIA,
	AZX_DRIVER_TERA,
	AZX_DRIVER_CTX,
	AZX_DRIVER_CTHDA,
	AZX_DRIVER_CMEDIA,
	AZX_DRIVER_GENERIC,
	AZX_NUM_DRIVERS, /* keep this as last entry */
};

#define azx_get_snoop_type(chip) \
	(((chip)->driver_caps & AZX_DCAPS_SNOOP_MASK) >> 10)
#define AZX_DCAPS_SNOOP_TYPE(type) ((AZX_SNOOP_TYPE_ ## type) << 10)

/* quirks for old Intel chipsets */
#define AZX_DCAPS_INTEL_ICH \
	(AZX_DCAPS_OLD_SSYNC | AZX_DCAPS_NO_ALIGN_BUFSIZE)

/* quirks for Intel PCH */
#define AZX_DCAPS_INTEL_PCH_BASE \
	(AZX_DCAPS_NO_ALIGN_BUFSIZE | AZX_DCAPS_COUNT_LPIB_DELAY |\
	 AZX_DCAPS_SNOOP_TYPE(SCH))

/* PCH up to IVB; no runtime PM; bind with i915 gfx */
#define AZX_DCAPS_INTEL_PCH_NOPM \
	(AZX_DCAPS_INTEL_PCH_BASE | AZX_DCAPS_I915_COMPONENT)

/* PCH for HSW/BDW; with runtime PM */
/* no i915 binding for this as HSW/BDW has another controller for HDMI */
#define AZX_DCAPS_INTEL_PCH \
	(AZX_DCAPS_INTEL_PCH_BASE | AZX_DCAPS_PM_RUNTIME)

/* HSW HDMI */
#define AZX_DCAPS_INTEL_HASWELL \
	(/*AZX_DCAPS_ALIGN_BUFSIZE |*/ AZX_DCAPS_COUNT_LPIB_DELAY |\
	 AZX_DCAPS_PM_RUNTIME | AZX_DCAPS_I915_COMPONENT |\
	 AZX_DCAPS_I915_POWERWELL | AZX_DCAPS_SNOOP_TYPE(SCH))

/* Broadwell HDMI can't use position buffer reliably, force to use LPIB */
#define AZX_DCAPS_INTEL_BROADWELL \
	(/*AZX_DCAPS_ALIGN_BUFSIZE |*/ AZX_DCAPS_POSFIX_LPIB |\
	 AZX_DCAPS_PM_RUNTIME | AZX_DCAPS_I915_COMPONENT |\
	 AZX_DCAPS_I915_POWERWELL | AZX_DCAPS_SNOOP_TYPE(SCH))

#define AZX_DCAPS_INTEL_BAYTRAIL \
	(AZX_DCAPS_INTEL_PCH_BASE | AZX_DCAPS_I915_COMPONENT |\
	 AZX_DCAPS_I915_POWERWELL)

#define AZX_DCAPS_INTEL_BRASWELL \
	(AZX_DCAPS_INTEL_PCH_BASE | AZX_DCAPS_PM_RUNTIME |\
	 AZX_DCAPS_I915_COMPONENT | AZX_DCAPS_I915_POWERWELL)

#define AZX_DCAPS_INTEL_SKYLAKE \
	(AZX_DCAPS_INTEL_PCH_BASE | AZX_DCAPS_PM_RUNTIME |\
	 AZX_DCAPS_SEPARATE_STREAM_TAG | AZX_DCAPS_I915_COMPONENT |\
	 AZX_DCAPS_I915_POWERWELL)

#define AZX_DCAPS_INTEL_BROXTON \
	(AZX_DCAPS_INTEL_PCH_BASE | AZX_DCAPS_PM_RUNTIME |\
	 AZX_DCAPS_SEPARATE_STREAM_TAG | AZX_DCAPS_I915_COMPONENT |\
	 AZX_DCAPS_I915_POWERWELL)

/* quirks for ATI SB / AMD Hudson */
#define AZX_DCAPS_PRESET_ATI_SB \
	(AZX_DCAPS_NO_TCSEL | AZX_DCAPS_SYNC_WRITE | AZX_DCAPS_POSFIX_LPIB |\
	 AZX_DCAPS_SNOOP_TYPE(ATI))

/* quirks for ATI/AMD HDMI */
#define AZX_DCAPS_PRESET_ATI_HDMI \
	(AZX_DCAPS_NO_TCSEL | AZX_DCAPS_SYNC_WRITE | AZX_DCAPS_POSFIX_LPIB|\
	 AZX_DCAPS_NO_MSI64)

/* quirks for ATI HDMI with snoop off */
#define AZX_DCAPS_PRESET_ATI_HDMI_NS \
	(AZX_DCAPS_PRESET_ATI_HDMI | AZX_DCAPS_SNOOP_OFF)

/* quirks for Nvidia */
#define AZX_DCAPS_PRESET_NVIDIA \
	(AZX_DCAPS_NO_MSI | AZX_DCAPS_CORBRP_SELF_CLEAR |\
	 AZX_DCAPS_SNOOP_TYPE(NVIDIA))

#define AZX_DCAPS_PRESET_CTHDA \
	(AZX_DCAPS_NO_MSI | AZX_DCAPS_POSFIX_LPIB |\
	 AZX_DCAPS_NO_64BIT |\
	 AZX_DCAPS_4K_BDLE_BOUNDARY | AZX_DCAPS_SNOOP_OFF)

/*
 * vga_switcheroo support
 */
#ifdef SUPPORT_VGA_SWITCHEROO
#define use_vga_switcheroo(chip)	((chip)->use_vga_switcheroo)
#define needs_eld_notify_link(chip)	((chip)->need_eld_notify_link)
#else
#define use_vga_switcheroo(chip)	0
#define needs_eld_notify_link(chip)	false
#endif

#define CONTROLLER_IN_GPU(pci) (((pci)->device == 0x0a0c) || \
					((pci)->device == 0x0c0c) || \
					((pci)->device == 0x0d0c) || \
					((pci)->device == 0x160c))

#define IS_BXT(pci) ((pci)->vendor == 0x8086 && (pci)->device == 0x5a98)
#define IS_CFL(pci) ((pci)->vendor == 0x8086 && (pci)->device == 0xa348)

static char *driver_short_names[] = {
	[AZX_DRIVER_ICH] = "HDA Intel",
	[AZX_DRIVER_PCH] = "HDA Intel PCH",
	[AZX_DRIVER_SCH] = "HDA Intel MID",
	[AZX_DRIVER_SKL] = "HDA Intel PCH", /* kept old name for compatibility */
	[AZX_DRIVER_HDMI] = "HDA Intel HDMI",
	[AZX_DRIVER_ATI] = "HDA ATI SB",
	[AZX_DRIVER_ATIHDMI] = "HDA ATI HDMI",
	[AZX_DRIVER_ATIHDMI_NS] = "HDA ATI HDMI",
	[AZX_DRIVER_VIA] = "HDA VIA VT82xx",
	[AZX_DRIVER_SIS] = "HDA SIS966",
	[AZX_DRIVER_ULI] = "HDA ULI M5461",
	[AZX_DRIVER_NVIDIA] = "HDA NVidia",
	[AZX_DRIVER_TERA] = "HDA Teradici", 
	[AZX_DRIVER_CTX] = "HDA Creative", 
	[AZX_DRIVER_CTHDA] = "HDA Creative",
	[AZX_DRIVER_CMEDIA] = "HDA C-Media",
	[AZX_DRIVER_GENERIC] = "HD-Audio Generic",
};

<<<<<<< HEAD
#ifdef CONFIG_X86
static void __mark_pages_wc(struct azx *chip, struct snd_dma_buffer *dmab, bool on)
{
	int pages;

	if (azx_snoop(chip))
		return;
	if (!dmab || !dmab->area || !dmab->bytes)
		return;

#ifdef CONFIG_SND_DMA_SGBUF
	if (dmab->dev.type == SNDRV_DMA_TYPE_DEV_SG) {
		struct snd_sg_buf *sgbuf = dmab->private_data;
		if (!chip->uc_buffer)
			return; /* deal with only CORB/RIRB buffers */
		if (on)
			set_pages_array_wc(sgbuf->page_table, sgbuf->pages);
		else
			set_pages_array_wb(sgbuf->page_table, sgbuf->pages);
		return;
	}
#endif

	pages = (dmab->bytes + PAGE_SIZE - 1) >> PAGE_SHIFT;
	if (on)
		set_memory_wc((unsigned long)dmab->area, pages);
	else
		set_memory_wb((unsigned long)dmab->area, pages);
}

static inline void mark_pages_wc(struct azx *chip, struct snd_dma_buffer *buf,
				 bool on)
{
	__mark_pages_wc(chip, buf, on);
}
static inline void mark_runtime_wc(struct azx *chip, struct azx_dev *azx_dev,
				   struct snd_pcm_substream *substream, bool on)
{
	if (azx_dev->wc_marked != on) {
		__mark_pages_wc(chip, snd_pcm_get_dma_buf(substream), on);
		azx_dev->wc_marked = on;
	}
}
#else
/* NOP for other archs */
static inline void mark_pages_wc(struct azx *chip, struct snd_dma_buffer *buf,
				 bool on)
{
}
static inline void mark_runtime_wc(struct azx *chip, struct azx_dev *azx_dev,
				   struct snd_pcm_substream *substream, bool on)
{
}
#endif

=======
>>>>>>> e2afa97a
static int azx_acquire_irq(struct azx *chip, int do_disconnect);
static void set_default_power_save(struct azx *chip);

/*
 * initialize the PCI registers
 */
/* update bits in a PCI register byte */
static void update_pci_byte(struct pci_dev *pci, unsigned int reg,
			    unsigned char mask, unsigned char val)
{
	unsigned char data;

	pci_read_config_byte(pci, reg, &data);
	data &= ~mask;
	data |= (val & mask);
	pci_write_config_byte(pci, reg, data);
}

static void azx_init_pci(struct azx *chip)
{
	int snoop_type = azx_get_snoop_type(chip);

	/* Clear bits 0-2 of PCI register TCSEL (at offset 0x44)
	 * TCSEL == Traffic Class Select Register, which sets PCI express QOS
	 * Ensuring these bits are 0 clears playback static on some HD Audio
	 * codecs.
	 * The PCI register TCSEL is defined in the Intel manuals.
	 */
	if (!(chip->driver_caps & AZX_DCAPS_NO_TCSEL)) {
		dev_dbg(chip->card->dev, "Clearing TCSEL\n");
		update_pci_byte(chip->pci, AZX_PCIREG_TCSEL, 0x07, 0);
	}

	/* For ATI SB450/600/700/800/900 and AMD Hudson azalia HD audio,
	 * we need to enable snoop.
	 */
	if (snoop_type == AZX_SNOOP_TYPE_ATI) {
		dev_dbg(chip->card->dev, "Setting ATI snoop: %d\n",
			azx_snoop(chip));
		update_pci_byte(chip->pci,
				ATI_SB450_HDAUDIO_MISC_CNTR2_ADDR, 0x07,
				azx_snoop(chip) ? ATI_SB450_HDAUDIO_ENABLE_SNOOP : 0);
	}

	/* For NVIDIA HDA, enable snoop */
	if (snoop_type == AZX_SNOOP_TYPE_NVIDIA) {
		dev_dbg(chip->card->dev, "Setting Nvidia snoop: %d\n",
			azx_snoop(chip));
		update_pci_byte(chip->pci,
				NVIDIA_HDA_TRANSREG_ADDR,
				0x0f, NVIDIA_HDA_ENABLE_COHBITS);
		update_pci_byte(chip->pci,
				NVIDIA_HDA_ISTRM_COH,
				0x01, NVIDIA_HDA_ENABLE_COHBIT);
		update_pci_byte(chip->pci,
				NVIDIA_HDA_OSTRM_COH,
				0x01, NVIDIA_HDA_ENABLE_COHBIT);
	}

	/* Enable SCH/PCH snoop if needed */
	if (snoop_type == AZX_SNOOP_TYPE_SCH) {
		unsigned short snoop;
		pci_read_config_word(chip->pci, INTEL_SCH_HDA_DEVC, &snoop);
		if ((!azx_snoop(chip) && !(snoop & INTEL_SCH_HDA_DEVC_NOSNOOP)) ||
		    (azx_snoop(chip) && (snoop & INTEL_SCH_HDA_DEVC_NOSNOOP))) {
			snoop &= ~INTEL_SCH_HDA_DEVC_NOSNOOP;
			if (!azx_snoop(chip))
				snoop |= INTEL_SCH_HDA_DEVC_NOSNOOP;
			pci_write_config_word(chip->pci, INTEL_SCH_HDA_DEVC, snoop);
			pci_read_config_word(chip->pci,
				INTEL_SCH_HDA_DEVC, &snoop);
		}
		dev_dbg(chip->card->dev, "SCH snoop: %s\n",
			(snoop & INTEL_SCH_HDA_DEVC_NOSNOOP) ?
			"Disabled" : "Enabled");
        }
}

/*
 * In BXT-P A0, HD-Audio DMA requests is later than expected,
 * and makes an audio stream sensitive to system latencies when
 * 24/32 bits are playing.
 * Adjusting threshold of DMA fifo to force the DMA request
 * sooner to improve latency tolerance at the expense of power.
 */
static void bxt_reduce_dma_latency(struct azx *chip)
{
	u32 val;

	val = azx_readl(chip, VS_EM4L);
	val &= (0x3 << 20);
	azx_writel(chip, VS_EM4L, val);
}

/*
 * ML_LCAP bits:
 *  bit 0: 6 MHz Supported
 *  bit 1: 12 MHz Supported
 *  bit 2: 24 MHz Supported
 *  bit 3: 48 MHz Supported
 *  bit 4: 96 MHz Supported
 *  bit 5: 192 MHz Supported
 */
static int intel_get_lctl_scf(struct azx *chip)
{
	struct hdac_bus *bus = azx_bus(chip);
	static int preferred_bits[] = { 2, 3, 1, 4, 5 };
	u32 val, t;
	int i;

	val = readl(bus->mlcap + AZX_ML_BASE + AZX_REG_ML_LCAP);

	for (i = 0; i < ARRAY_SIZE(preferred_bits); i++) {
		t = preferred_bits[i];
		if (val & (1 << t))
			return t;
	}

	dev_warn(chip->card->dev, "set audio clock frequency to 6MHz");
	return 0;
}

static int intel_ml_lctl_set_power(struct azx *chip, int state)
{
	struct hdac_bus *bus = azx_bus(chip);
	u32 val;
	int timeout;

	/*
	 * the codecs are sharing the first link setting by default
	 * If other links are enabled for stream, they need similar fix
	 */
	val = readl(bus->mlcap + AZX_ML_BASE + AZX_REG_ML_LCTL);
	val &= ~AZX_MLCTL_SPA;
	val |= state << AZX_MLCTL_SPA_SHIFT;
	writel(val, bus->mlcap + AZX_ML_BASE + AZX_REG_ML_LCTL);
	/* wait for CPA */
	timeout = 50;
	while (timeout) {
		if (((readl(bus->mlcap + AZX_ML_BASE + AZX_REG_ML_LCTL)) &
		    AZX_MLCTL_CPA) == (state << AZX_MLCTL_CPA_SHIFT))
			return 0;
		timeout--;
		udelay(10);
	}

	return -1;
}

static void intel_init_lctl(struct azx *chip)
{
	struct hdac_bus *bus = azx_bus(chip);
	u32 val;
	int ret;

	/* 0. check lctl register value is correct or not */
	val = readl(bus->mlcap + AZX_ML_BASE + AZX_REG_ML_LCTL);
	/* if SCF is already set, let's use it */
	if ((val & ML_LCTL_SCF_MASK) != 0)
		return;

	/*
	 * Before operating on SPA, CPA must match SPA.
	 * Any deviation may result in undefined behavior.
	 */
	if (((val & AZX_MLCTL_SPA) >> AZX_MLCTL_SPA_SHIFT) !=
		((val & AZX_MLCTL_CPA) >> AZX_MLCTL_CPA_SHIFT))
		return;

	/* 1. turn link down: set SPA to 0 and wait CPA to 0 */
	ret = intel_ml_lctl_set_power(chip, 0);
	udelay(100);
	if (ret)
		goto set_spa;

	/* 2. update SCF to select a properly audio clock*/
	val &= ~ML_LCTL_SCF_MASK;
	val |= intel_get_lctl_scf(chip);
	writel(val, bus->mlcap + AZX_ML_BASE + AZX_REG_ML_LCTL);

set_spa:
	/* 4. turn link up: set SPA to 1 and wait CPA to 1 */
	intel_ml_lctl_set_power(chip, 1);
	udelay(100);
}

static void hda_intel_init_chip(struct azx *chip, bool full_reset)
{
	struct hdac_bus *bus = azx_bus(chip);
	struct pci_dev *pci = chip->pci;
	u32 val;

	if (chip->driver_caps & AZX_DCAPS_I915_POWERWELL)
		snd_hdac_set_codec_wakeup(bus, true);
	if (chip->driver_type == AZX_DRIVER_SKL) {
		pci_read_config_dword(pci, INTEL_HDA_CGCTL, &val);
		val = val & ~INTEL_HDA_CGCTL_MISCBDCGE;
		pci_write_config_dword(pci, INTEL_HDA_CGCTL, val);
	}
	azx_init_chip(chip, full_reset);
	if (chip->driver_type == AZX_DRIVER_SKL) {
		pci_read_config_dword(pci, INTEL_HDA_CGCTL, &val);
		val = val | INTEL_HDA_CGCTL_MISCBDCGE;
		pci_write_config_dword(pci, INTEL_HDA_CGCTL, val);
	}
	if (chip->driver_caps & AZX_DCAPS_I915_POWERWELL)
		snd_hdac_set_codec_wakeup(bus, false);

	/* reduce dma latency to avoid noise */
	if (IS_BXT(pci))
		bxt_reduce_dma_latency(chip);

	if (bus->mlcap != NULL)
		intel_init_lctl(chip);
}

/* calculate runtime delay from LPIB */
static int azx_get_delay_from_lpib(struct azx *chip, struct azx_dev *azx_dev,
				   unsigned int pos)
{
	struct snd_pcm_substream *substream = azx_dev->core.substream;
	int stream = substream->stream;
	unsigned int lpib_pos = azx_get_pos_lpib(chip, azx_dev);
	int delay;

	if (stream == SNDRV_PCM_STREAM_PLAYBACK)
		delay = pos - lpib_pos;
	else
		delay = lpib_pos - pos;
	if (delay < 0) {
		if (delay >= azx_dev->core.delay_negative_threshold)
			delay = 0;
		else
			delay += azx_dev->core.bufsize;
	}

	if (delay >= azx_dev->core.period_bytes) {
		dev_info(chip->card->dev,
			 "Unstable LPIB (%d >= %d); disabling LPIB delay counting\n",
			 delay, azx_dev->core.period_bytes);
		delay = 0;
		chip->driver_caps &= ~AZX_DCAPS_COUNT_LPIB_DELAY;
		chip->get_delay[stream] = NULL;
	}

	return bytes_to_frames(substream->runtime, delay);
}

static int azx_position_ok(struct azx *chip, struct azx_dev *azx_dev);

/* called from IRQ */
static int azx_position_check(struct azx *chip, struct azx_dev *azx_dev)
{
	struct hda_intel *hda = container_of(chip, struct hda_intel, chip);
	int ok;

	ok = azx_position_ok(chip, azx_dev);
	if (ok == 1) {
		azx_dev->irq_pending = 0;
		return ok;
	} else if (ok == 0) {
		/* bogus IRQ, process it later */
		azx_dev->irq_pending = 1;
		schedule_work(&hda->irq_pending_work);
	}
	return 0;
}

/* Enable/disable i915 display power for the link */
static int azx_intel_link_power(struct azx *chip, bool enable)
{
	struct hdac_bus *bus = azx_bus(chip);

	return snd_hdac_display_power(bus, enable);
}

/*
 * Check whether the current DMA position is acceptable for updating
 * periods.  Returns non-zero if it's OK.
 *
 * Many HD-audio controllers appear pretty inaccurate about
 * the update-IRQ timing.  The IRQ is issued before actually the
 * data is processed.  So, we need to process it afterwords in a
 * workqueue.
 */
static int azx_position_ok(struct azx *chip, struct azx_dev *azx_dev)
{
	struct snd_pcm_substream *substream = azx_dev->core.substream;
	int stream = substream->stream;
	u32 wallclk;
	unsigned int pos;

	wallclk = azx_readl(chip, WALLCLK) - azx_dev->core.start_wallclk;
	if (wallclk < (azx_dev->core.period_wallclk * 2) / 3)
		return -1;	/* bogus (too early) interrupt */

	if (chip->get_position[stream])
		pos = chip->get_position[stream](chip, azx_dev);
	else { /* use the position buffer as default */
		pos = azx_get_pos_posbuf(chip, azx_dev);
		if (!pos || pos == (u32)-1) {
			dev_info(chip->card->dev,
				 "Invalid position buffer, using LPIB read method instead.\n");
			chip->get_position[stream] = azx_get_pos_lpib;
			if (chip->get_position[0] == azx_get_pos_lpib &&
			    chip->get_position[1] == azx_get_pos_lpib)
				azx_bus(chip)->use_posbuf = false;
			pos = azx_get_pos_lpib(chip, azx_dev);
			chip->get_delay[stream] = NULL;
		} else {
			chip->get_position[stream] = azx_get_pos_posbuf;
			if (chip->driver_caps & AZX_DCAPS_COUNT_LPIB_DELAY)
				chip->get_delay[stream] = azx_get_delay_from_lpib;
		}
	}

	if (pos >= azx_dev->core.bufsize)
		pos = 0;

	if (WARN_ONCE(!azx_dev->core.period_bytes,
		      "hda-intel: zero azx_dev->period_bytes"))
		return -1; /* this shouldn't happen! */
	if (wallclk < (azx_dev->core.period_wallclk * 5) / 4 &&
	    pos % azx_dev->core.period_bytes > azx_dev->core.period_bytes / 2)
		/* NG - it's below the first next period boundary */
		return chip->bdl_pos_adj ? 0 : -1;
	azx_dev->core.start_wallclk += wallclk;
	return 1; /* OK, it's fine */
}

/*
 * The work for pending PCM period updates.
 */
static void azx_irq_pending_work(struct work_struct *work)
{
	struct hda_intel *hda = container_of(work, struct hda_intel, irq_pending_work);
	struct azx *chip = &hda->chip;
	struct hdac_bus *bus = azx_bus(chip);
	struct hdac_stream *s;
	int pending, ok;

	if (!hda->irq_pending_warned) {
		dev_info(chip->card->dev,
			 "IRQ timing workaround is activated for card #%d. Suggest a bigger bdl_pos_adj.\n",
			 chip->card->number);
		hda->irq_pending_warned = 1;
	}

	for (;;) {
		pending = 0;
		spin_lock_irq(&bus->reg_lock);
		list_for_each_entry(s, &bus->stream_list, list) {
			struct azx_dev *azx_dev = stream_to_azx_dev(s);
			if (!azx_dev->irq_pending ||
			    !s->substream ||
			    !s->running)
				continue;
			ok = azx_position_ok(chip, azx_dev);
			if (ok > 0) {
				azx_dev->irq_pending = 0;
				spin_unlock(&bus->reg_lock);
				snd_pcm_period_elapsed(s->substream);
				spin_lock(&bus->reg_lock);
			} else if (ok < 0) {
				pending = 0;	/* too early */
			} else
				pending++;
		}
		spin_unlock_irq(&bus->reg_lock);
		if (!pending)
			return;
		msleep(1);
	}
}

/* clear irq_pending flags and assure no on-going workq */
static void azx_clear_irq_pending(struct azx *chip)
{
	struct hdac_bus *bus = azx_bus(chip);
	struct hdac_stream *s;

	spin_lock_irq(&bus->reg_lock);
	list_for_each_entry(s, &bus->stream_list, list) {
		struct azx_dev *azx_dev = stream_to_azx_dev(s);
		azx_dev->irq_pending = 0;
	}
	spin_unlock_irq(&bus->reg_lock);
}

static int azx_acquire_irq(struct azx *chip, int do_disconnect)
{
	struct hdac_bus *bus = azx_bus(chip);

	if (request_irq(chip->pci->irq, azx_interrupt,
			chip->msi ? 0 : IRQF_SHARED,
			chip->card->irq_descr, chip)) {
		dev_err(chip->card->dev,
			"unable to grab IRQ %d, disabling device\n",
			chip->pci->irq);
		if (do_disconnect)
			snd_card_disconnect(chip->card);
		return -1;
	}
	bus->irq = chip->pci->irq;
	pci_intx(chip->pci, !chip->msi);
	return 0;
}

/* get the current DMA position with correction on VIA chips */
static unsigned int azx_via_get_position(struct azx *chip,
					 struct azx_dev *azx_dev)
{
	unsigned int link_pos, mini_pos, bound_pos;
	unsigned int mod_link_pos, mod_dma_pos, mod_mini_pos;
	unsigned int fifo_size;

	link_pos = snd_hdac_stream_get_pos_lpib(azx_stream(azx_dev));
	if (azx_dev->core.substream->stream == SNDRV_PCM_STREAM_PLAYBACK) {
		/* Playback, no problem using link position */
		return link_pos;
	}

	/* Capture */
	/* For new chipset,
	 * use mod to get the DMA position just like old chipset
	 */
	mod_dma_pos = le32_to_cpu(*azx_dev->core.posbuf);
	mod_dma_pos %= azx_dev->core.period_bytes;

	/* azx_dev->fifo_size can't get FIFO size of in stream.
	 * Get from base address + offset.
	 */
	fifo_size = readw(azx_bus(chip)->remap_addr +
			  VIA_IN_STREAM0_FIFO_SIZE_OFFSET);

	if (azx_dev->insufficient) {
		/* Link position never gather than FIFO size */
		if (link_pos <= fifo_size)
			return 0;

		azx_dev->insufficient = 0;
	}

	if (link_pos <= fifo_size)
		mini_pos = azx_dev->core.bufsize + link_pos - fifo_size;
	else
		mini_pos = link_pos - fifo_size;

	/* Find nearest previous boudary */
	mod_mini_pos = mini_pos % azx_dev->core.period_bytes;
	mod_link_pos = link_pos % azx_dev->core.period_bytes;
	if (mod_link_pos >= fifo_size)
		bound_pos = link_pos - mod_link_pos;
	else if (mod_dma_pos >= mod_mini_pos)
		bound_pos = mini_pos - mod_mini_pos;
	else {
		bound_pos = mini_pos - mod_mini_pos + azx_dev->core.period_bytes;
		if (bound_pos >= azx_dev->core.bufsize)
			bound_pos = 0;
	}

	/* Calculate real DMA position we want */
	return bound_pos + mod_dma_pos;
}

static unsigned int azx_skl_get_dpib_pos(struct azx *chip,
					 struct azx_dev *azx_dev)
{
	return _snd_hdac_chip_readl(azx_bus(chip),
				    AZX_REG_VS_SDXDPIB_XBASE +
				    (AZX_REG_VS_SDXDPIB_XINTERVAL *
				     azx_dev->core.index));
}

/* get the current DMA position with correction on SKL+ chips */
static unsigned int azx_get_pos_skl(struct azx *chip, struct azx_dev *azx_dev)
{
	/* DPIB register gives a more accurate position for playback */
	if (azx_dev->core.substream->stream == SNDRV_PCM_STREAM_PLAYBACK)
		return azx_skl_get_dpib_pos(chip, azx_dev);

	/* For capture, we need to read posbuf, but it requires a delay
	 * for the possible boundary overlap; the read of DPIB fetches the
	 * actual posbuf
	 */
	udelay(20);
	azx_skl_get_dpib_pos(chip, azx_dev);
	return azx_get_pos_posbuf(chip, azx_dev);
}

#ifdef CONFIG_PM
static DEFINE_MUTEX(card_list_lock);
static LIST_HEAD(card_list);

static void azx_add_card_list(struct azx *chip)
{
	struct hda_intel *hda = container_of(chip, struct hda_intel, chip);
	mutex_lock(&card_list_lock);
	list_add(&hda->list, &card_list);
	mutex_unlock(&card_list_lock);
}

static void azx_del_card_list(struct azx *chip)
{
	struct hda_intel *hda = container_of(chip, struct hda_intel, chip);
	mutex_lock(&card_list_lock);
	list_del_init(&hda->list);
	mutex_unlock(&card_list_lock);
}

/* trigger power-save check at writing parameter */
static int param_set_xint(const char *val, const struct kernel_param *kp)
{
	struct hda_intel *hda;
	struct azx *chip;
	int prev = power_save;
	int ret = param_set_int(val, kp);

	if (ret || prev == power_save)
		return ret;

	mutex_lock(&card_list_lock);
	list_for_each_entry(hda, &card_list, list) {
		chip = &hda->chip;
		if (!hda->probe_continued || chip->disabled)
			continue;
		snd_hda_set_power_save(&chip->bus, power_save * 1000);
	}
	mutex_unlock(&card_list_lock);
	return 0;
}
#else
#define azx_add_card_list(chip) /* NOP */
#define azx_del_card_list(chip) /* NOP */
#endif /* CONFIG_PM */

#ifdef CONFIG_PM_SLEEP
/*
 * power management
 */
static int azx_suspend(struct device *dev)
{
	struct snd_card *card = dev_get_drvdata(dev);
	struct azx *chip;
	struct hda_intel *hda;
	struct hdac_bus *bus;

	if (!card)
		return 0;

	chip = card->private_data;
	hda = container_of(chip, struct hda_intel, chip);
	if (chip->disabled || hda->init_failed || !chip->running)
		return 0;

	bus = azx_bus(chip);
	snd_power_change_state(card, SNDRV_CTL_POWER_D3hot);
	azx_clear_irq_pending(chip);
	azx_stop_chip(chip);
	azx_enter_link_reset(chip);
	if (bus->irq >= 0) {
		free_irq(bus->irq, chip);
		bus->irq = -1;
	}

	if (chip->msi)
		pci_disable_msi(chip->pci);
	if ((chip->driver_caps & AZX_DCAPS_I915_POWERWELL)
		&& hda->need_i915_power)
		snd_hdac_display_power(bus, false);

	trace_azx_suspend(chip);
	return 0;
}

static int azx_resume(struct device *dev)
{
	struct pci_dev *pci = to_pci_dev(dev);
	struct snd_card *card = dev_get_drvdata(dev);
	struct azx *chip;
	struct hda_intel *hda;
	struct hdac_bus *bus;

	if (!card)
		return 0;

	chip = card->private_data;
	hda = container_of(chip, struct hda_intel, chip);
	bus = azx_bus(chip);
	if (chip->disabled || hda->init_failed || !chip->running)
		return 0;

	if (chip->driver_caps & AZX_DCAPS_I915_POWERWELL) {
		snd_hdac_display_power(bus, true);
		if (hda->need_i915_power)
			snd_hdac_i915_set_bclk(bus);
	}

	if (chip->msi)
		if (pci_enable_msi(pci) < 0)
			chip->msi = 0;
	if (azx_acquire_irq(chip, 1) < 0)
		return -EIO;
	azx_init_pci(chip);

	hda_intel_init_chip(chip, true);

	/* power down again for link-controlled chips */
	if ((chip->driver_caps & AZX_DCAPS_I915_POWERWELL) &&
	    !hda->need_i915_power)
		snd_hdac_display_power(bus, false);

	snd_power_change_state(card, SNDRV_CTL_POWER_D0);

	trace_azx_resume(chip);
	return 0;
}

/* put codec down to D3 at hibernation for Intel SKL+;
 * otherwise BIOS may still access the codec and screw up the driver
 */
static int azx_freeze_noirq(struct device *dev)
{
	struct snd_card *card = dev_get_drvdata(dev);
	struct azx *chip = card->private_data;
	struct pci_dev *pci = to_pci_dev(dev);

	if (chip->driver_type == AZX_DRIVER_SKL)
		pci_set_power_state(pci, PCI_D3hot);

	return 0;
}

static int azx_thaw_noirq(struct device *dev)
{
	struct snd_card *card = dev_get_drvdata(dev);
	struct azx *chip = card->private_data;
	struct pci_dev *pci = to_pci_dev(dev);

	if (chip->driver_type == AZX_DRIVER_SKL)
		pci_set_power_state(pci, PCI_D0);

	return 0;
}
#endif /* CONFIG_PM_SLEEP */

#ifdef CONFIG_PM
static int azx_runtime_suspend(struct device *dev)
{
	struct snd_card *card = dev_get_drvdata(dev);
	struct azx *chip;
	struct hda_intel *hda;

	if (!card)
		return 0;

	chip = card->private_data;
	hda = container_of(chip, struct hda_intel, chip);
	if (chip->disabled || hda->init_failed)
		return 0;

	if (!azx_has_pm_runtime(chip))
		return 0;

	/* enable controller wake up event */
	azx_writew(chip, WAKEEN, azx_readw(chip, WAKEEN) |
		  STATESTS_INT_MASK);

	azx_stop_chip(chip);
	azx_enter_link_reset(chip);
	azx_clear_irq_pending(chip);
	if ((chip->driver_caps & AZX_DCAPS_I915_POWERWELL)
		&& hda->need_i915_power)
		snd_hdac_display_power(azx_bus(chip), false);

	trace_azx_runtime_suspend(chip);
	return 0;
}

static int azx_runtime_resume(struct device *dev)
{
	struct snd_card *card = dev_get_drvdata(dev);
	struct azx *chip;
	struct hda_intel *hda;
	struct hdac_bus *bus;
	struct hda_codec *codec;
	int status;

	if (!card)
		return 0;

	chip = card->private_data;
	hda = container_of(chip, struct hda_intel, chip);
	bus = azx_bus(chip);
	if (chip->disabled || hda->init_failed)
		return 0;

	if (!azx_has_pm_runtime(chip))
		return 0;

	if (chip->driver_caps & AZX_DCAPS_I915_POWERWELL) {
		snd_hdac_display_power(bus, true);
		if (hda->need_i915_power)
			snd_hdac_i915_set_bclk(bus);
	}

	/* Read STATESTS before controller reset */
	status = azx_readw(chip, STATESTS);

	azx_init_pci(chip);
	hda_intel_init_chip(chip, true);

	if (status) {
		list_for_each_codec(codec, &chip->bus)
			if (status & (1 << codec->addr))
				schedule_delayed_work(&codec->jackpoll_work,
						      codec->jackpoll_interval);
	}

	/* disable controller Wake Up event*/
	azx_writew(chip, WAKEEN, azx_readw(chip, WAKEEN) &
			~STATESTS_INT_MASK);

	/* power down again for link-controlled chips */
	if ((chip->driver_caps & AZX_DCAPS_I915_POWERWELL) &&
	    !hda->need_i915_power)
		snd_hdac_display_power(bus, false);

	trace_azx_runtime_resume(chip);
	return 0;
}

static int azx_runtime_idle(struct device *dev)
{
	struct snd_card *card = dev_get_drvdata(dev);
	struct azx *chip;
	struct hda_intel *hda;

	if (!card)
		return 0;

	chip = card->private_data;
	hda = container_of(chip, struct hda_intel, chip);
	if (chip->disabled || hda->init_failed)
		return 0;

	if (!power_save_controller || !azx_has_pm_runtime(chip) ||
	    azx_bus(chip)->codec_powered || !chip->running)
		return -EBUSY;

	/* ELD notification gets broken when HD-audio bus is off */
	if (needs_eld_notify_link(hda))
		return -EBUSY;

	return 0;
}

static const struct dev_pm_ops azx_pm = {
	SET_SYSTEM_SLEEP_PM_OPS(azx_suspend, azx_resume)
#ifdef CONFIG_PM_SLEEP
	.freeze_noirq = azx_freeze_noirq,
	.thaw_noirq = azx_thaw_noirq,
#endif
	SET_RUNTIME_PM_OPS(azx_runtime_suspend, azx_runtime_resume, azx_runtime_idle)
};

#define AZX_PM_OPS	&azx_pm
#else
#define AZX_PM_OPS	NULL
#endif /* CONFIG_PM */


static int azx_probe_continue(struct azx *chip);

#ifdef SUPPORT_VGA_SWITCHEROO
static struct pci_dev *get_bound_vga(struct pci_dev *pci);

static void azx_vs_set_state(struct pci_dev *pci,
			     enum vga_switcheroo_state state)
{
	struct snd_card *card = pci_get_drvdata(pci);
	struct azx *chip = card->private_data;
	struct hda_intel *hda = container_of(chip, struct hda_intel, chip);
	struct hda_codec *codec;
	bool disabled;

	wait_for_completion(&hda->probe_wait);
	if (hda->init_failed)
		return;

	disabled = (state == VGA_SWITCHEROO_OFF);
	if (chip->disabled == disabled)
		return;

	if (!hda->probe_continued) {
		chip->disabled = disabled;
		if (!disabled) {
			dev_info(chip->card->dev,
				 "Start delayed initialization\n");
			if (azx_probe_continue(chip) < 0) {
				dev_err(chip->card->dev, "initialization error\n");
				hda->init_failed = true;
			}
		}
	} else {
		dev_info(chip->card->dev, "%s via vga_switcheroo\n",
			 disabled ? "Disabling" : "Enabling");
		if (disabled) {
			list_for_each_codec(codec, &chip->bus) {
				pm_runtime_suspend(hda_codec_dev(codec));
				pm_runtime_disable(hda_codec_dev(codec));
			}
			pm_runtime_suspend(card->dev);
			pm_runtime_disable(card->dev);
			/* when we get suspended by vga_switcheroo we end up in D3cold,
			 * however we have no ACPI handle, so pci/acpi can't put us there,
			 * put ourselves there */
			pci->current_state = PCI_D3cold;
			chip->disabled = true;
			if (snd_hda_lock_devices(&chip->bus))
				dev_warn(chip->card->dev,
					 "Cannot lock devices!\n");
		} else {
			snd_hda_unlock_devices(&chip->bus);
			chip->disabled = false;
			pm_runtime_enable(card->dev);
			list_for_each_codec(codec, &chip->bus) {
				pm_runtime_enable(hda_codec_dev(codec));
				pm_runtime_resume(hda_codec_dev(codec));
			}
		}
	}
}

static bool azx_vs_can_switch(struct pci_dev *pci)
{
	struct snd_card *card = pci_get_drvdata(pci);
	struct azx *chip = card->private_data;
	struct hda_intel *hda = container_of(chip, struct hda_intel, chip);

	wait_for_completion(&hda->probe_wait);
	if (hda->init_failed)
		return false;
	if (chip->disabled || !hda->probe_continued)
		return true;
	if (snd_hda_lock_devices(&chip->bus))
		return false;
	snd_hda_unlock_devices(&chip->bus);
	return true;
}

/*
 * The discrete GPU cannot power down unless the HDA controller runtime
 * suspends, so activate runtime PM on codecs even if power_save == 0.
 */
static void setup_vga_switcheroo_runtime_pm(struct azx *chip)
{
	struct hda_intel *hda = container_of(chip, struct hda_intel, chip);
	struct hda_codec *codec;

	if (hda->use_vga_switcheroo && !hda->need_eld_notify_link) {
		list_for_each_codec(codec, &chip->bus)
			codec->auto_runtime_pm = 1;
		/* reset the power save setup */
		if (chip->running)
			set_default_power_save(chip);
	}
}

static void azx_vs_gpu_bound(struct pci_dev *pci,
			     enum vga_switcheroo_client_id client_id)
{
	struct snd_card *card = pci_get_drvdata(pci);
	struct azx *chip = card->private_data;
	struct hda_intel *hda = container_of(chip, struct hda_intel, chip);

	if (client_id == VGA_SWITCHEROO_DIS)
		hda->need_eld_notify_link = 0;
	setup_vga_switcheroo_runtime_pm(chip);
}

static void init_vga_switcheroo(struct azx *chip)
{
	struct hda_intel *hda = container_of(chip, struct hda_intel, chip);
	struct pci_dev *p = get_bound_vga(chip->pci);
	if (p) {
		dev_info(chip->card->dev,
			 "Handle vga_switcheroo audio client\n");
		hda->use_vga_switcheroo = 1;
		hda->need_eld_notify_link = 1; /* cleared in gpu_bound op */
		chip->driver_caps |= AZX_DCAPS_PM_RUNTIME;
		pci_dev_put(p);
	}
}

static const struct vga_switcheroo_client_ops azx_vs_ops = {
	.set_gpu_state = azx_vs_set_state,
	.can_switch = azx_vs_can_switch,
	.gpu_bound = azx_vs_gpu_bound,
};

static int register_vga_switcheroo(struct azx *chip)
{
	struct hda_intel *hda = container_of(chip, struct hda_intel, chip);
	struct pci_dev *p;
	int err;

	if (!hda->use_vga_switcheroo)
		return 0;

	p = get_bound_vga(chip->pci);
	err = vga_switcheroo_register_audio_client(chip->pci, &azx_vs_ops, p);
	pci_dev_put(p);

	if (err < 0)
		return err;
	hda->vga_switcheroo_registered = 1;

	return 0;
}
#else
#define init_vga_switcheroo(chip)		/* NOP */
#define register_vga_switcheroo(chip)		0
#define check_hdmi_disabled(pci)	false
#define setup_vga_switcheroo_runtime_pm(chip)	/* NOP */
#endif /* SUPPORT_VGA_SWITCHER */

/*
 * destructor
 */
static int azx_free(struct azx *chip)
{
	struct pci_dev *pci = chip->pci;
	struct hda_intel *hda = container_of(chip, struct hda_intel, chip);
	struct hdac_bus *bus = azx_bus(chip);

	if (azx_has_pm_runtime(chip) && chip->running)
		pm_runtime_get_noresume(&pci->dev);
	chip->running = 0;

	azx_del_card_list(chip);

	hda->init_failed = 1; /* to be sure */
	complete_all(&hda->probe_wait);

	if (use_vga_switcheroo(hda)) {
		if (chip->disabled && hda->probe_continued)
			snd_hda_unlock_devices(&chip->bus);
		if (hda->vga_switcheroo_registered)
			vga_switcheroo_unregister_client(chip->pci);
	}

	if (bus->chip_init) {
		azx_clear_irq_pending(chip);
		azx_stop_all_streams(chip);
		azx_stop_chip(chip);
	}

	if (bus->irq >= 0)
		free_irq(bus->irq, (void*)chip);
	if (chip->msi)
		pci_disable_msi(chip->pci);
	iounmap(bus->remap_addr);

	azx_free_stream_pages(chip);
	azx_free_streams(chip);
	snd_hdac_bus_exit(bus);

	if (chip->region_requested)
		pci_release_regions(chip->pci);

	pci_disable_device(chip->pci);
#ifdef CONFIG_SND_HDA_PATCH_LOADER
	release_firmware(chip->fw);
#endif

	if (chip->driver_caps & AZX_DCAPS_I915_POWERWELL) {
		if (hda->need_i915_power)
			snd_hdac_display_power(bus, false);
	}
	if (chip->driver_caps & AZX_DCAPS_I915_COMPONENT)
		snd_hdac_i915_exit(bus);
	kfree(hda);

	return 0;
}

static int azx_dev_disconnect(struct snd_device *device)
{
	struct azx *chip = device->device_data;

	chip->bus.shutdown = 1;
	return 0;
}

static int azx_dev_free(struct snd_device *device)
{
	return azx_free(device->device_data);
}

#ifdef SUPPORT_VGA_SWITCHEROO
/*
 * Check of disabled HDMI controller by vga_switcheroo
 */
static struct pci_dev *get_bound_vga(struct pci_dev *pci)
{
	struct pci_dev *p;

	/* check only discrete GPU */
	switch (pci->vendor) {
	case PCI_VENDOR_ID_ATI:
	case PCI_VENDOR_ID_AMD:
	case PCI_VENDOR_ID_NVIDIA:
		if (pci->devfn == 1) {
			p = pci_get_domain_bus_and_slot(pci_domain_nr(pci->bus),
							pci->bus->number, 0);
			if (p) {
				if ((p->class >> 16) == PCI_BASE_CLASS_DISPLAY)
					return p;
				pci_dev_put(p);
			}
		}
		break;
	}
	return NULL;
}

static bool check_hdmi_disabled(struct pci_dev *pci)
{
	bool vga_inactive = false;
	struct pci_dev *p = get_bound_vga(pci);

	if (p) {
		if (vga_switcheroo_get_client_state(p) == VGA_SWITCHEROO_OFF)
			vga_inactive = true;
		pci_dev_put(p);
	}
	return vga_inactive;
}
#endif /* SUPPORT_VGA_SWITCHEROO */

/*
 * white/black-listing for position_fix
 */
static struct snd_pci_quirk position_fix_list[] = {
	SND_PCI_QUIRK(0x1028, 0x01cc, "Dell D820", POS_FIX_LPIB),
	SND_PCI_QUIRK(0x1028, 0x01de, "Dell Precision 390", POS_FIX_LPIB),
	SND_PCI_QUIRK(0x103c, 0x306d, "HP dv3", POS_FIX_LPIB),
	SND_PCI_QUIRK(0x1043, 0x813d, "ASUS P5AD2", POS_FIX_LPIB),
	SND_PCI_QUIRK(0x1043, 0x81b3, "ASUS", POS_FIX_LPIB),
	SND_PCI_QUIRK(0x1043, 0x81e7, "ASUS M2V", POS_FIX_LPIB),
	SND_PCI_QUIRK(0x104d, 0x9069, "Sony VPCS11V9E", POS_FIX_LPIB),
	SND_PCI_QUIRK(0x10de, 0xcb89, "Macbook Pro 7,1", POS_FIX_LPIB),
	SND_PCI_QUIRK(0x1297, 0x3166, "Shuttle", POS_FIX_LPIB),
	SND_PCI_QUIRK(0x1458, 0xa022, "ga-ma770-ud3", POS_FIX_LPIB),
	SND_PCI_QUIRK(0x1462, 0x1002, "MSI Wind U115", POS_FIX_LPIB),
	SND_PCI_QUIRK(0x1565, 0x8218, "Biostar Microtech", POS_FIX_LPIB),
	SND_PCI_QUIRK(0x1849, 0x0888, "775Dual-VSTA", POS_FIX_LPIB),
	SND_PCI_QUIRK(0x8086, 0x2503, "DG965OT AAD63733-203", POS_FIX_LPIB),
	{}
};

static int check_position_fix(struct azx *chip, int fix)
{
	const struct snd_pci_quirk *q;

	switch (fix) {
	case POS_FIX_AUTO:
	case POS_FIX_LPIB:
	case POS_FIX_POSBUF:
	case POS_FIX_VIACOMBO:
	case POS_FIX_COMBO:
	case POS_FIX_SKL:
		return fix;
	}

	q = snd_pci_quirk_lookup(chip->pci, position_fix_list);
	if (q) {
		dev_info(chip->card->dev,
			 "position_fix set to %d for device %04x:%04x\n",
			 q->value, q->subvendor, q->subdevice);
		return q->value;
	}

	/* Check VIA/ATI HD Audio Controller exist */
	if (chip->driver_type == AZX_DRIVER_VIA) {
		dev_dbg(chip->card->dev, "Using VIACOMBO position fix\n");
		return POS_FIX_VIACOMBO;
	}
	if (chip->driver_caps & AZX_DCAPS_POSFIX_LPIB) {
		dev_dbg(chip->card->dev, "Using LPIB position fix\n");
		return POS_FIX_LPIB;
	}
	if (chip->driver_type == AZX_DRIVER_SKL) {
		dev_dbg(chip->card->dev, "Using SKL position fix\n");
		return POS_FIX_SKL;
	}
	return POS_FIX_AUTO;
}

static void assign_position_fix(struct azx *chip, int fix)
{
	static azx_get_pos_callback_t callbacks[] = {
		[POS_FIX_AUTO] = NULL,
		[POS_FIX_LPIB] = azx_get_pos_lpib,
		[POS_FIX_POSBUF] = azx_get_pos_posbuf,
		[POS_FIX_VIACOMBO] = azx_via_get_position,
		[POS_FIX_COMBO] = azx_get_pos_lpib,
		[POS_FIX_SKL] = azx_get_pos_skl,
	};

	chip->get_position[0] = chip->get_position[1] = callbacks[fix];

	/* combo mode uses LPIB only for playback */
	if (fix == POS_FIX_COMBO)
		chip->get_position[1] = NULL;

	if ((fix == POS_FIX_POSBUF || fix == POS_FIX_SKL) &&
	    (chip->driver_caps & AZX_DCAPS_COUNT_LPIB_DELAY)) {
		chip->get_delay[0] = chip->get_delay[1] =
			azx_get_delay_from_lpib;
	}

}

/*
 * black-lists for probe_mask
 */
static struct snd_pci_quirk probe_mask_list[] = {
	/* Thinkpad often breaks the controller communication when accessing
	 * to the non-working (or non-existing) modem codec slot.
	 */
	SND_PCI_QUIRK(0x1014, 0x05b7, "Thinkpad Z60", 0x01),
	SND_PCI_QUIRK(0x17aa, 0x2010, "Thinkpad X/T/R60", 0x01),
	SND_PCI_QUIRK(0x17aa, 0x20ac, "Thinkpad X/T/R61", 0x01),
	/* broken BIOS */
	SND_PCI_QUIRK(0x1028, 0x20ac, "Dell Studio Desktop", 0x01),
	/* including bogus ALC268 in slot#2 that conflicts with ALC888 */
	SND_PCI_QUIRK(0x17c0, 0x4085, "Medion MD96630", 0x01),
	/* forced codec slots */
	SND_PCI_QUIRK(0x1043, 0x1262, "ASUS W5Fm", 0x103),
	SND_PCI_QUIRK(0x1046, 0x1262, "ASUS W5F", 0x103),
	/* WinFast VP200 H (Teradici) user reported broken communication */
	SND_PCI_QUIRK(0x3a21, 0x040d, "WinFast VP200 H", 0x101),
	{}
};

#define AZX_FORCE_CODEC_MASK	0x100

static void check_probe_mask(struct azx *chip, int dev)
{
	const struct snd_pci_quirk *q;

	chip->codec_probe_mask = probe_mask[dev];
	if (chip->codec_probe_mask == -1) {
		q = snd_pci_quirk_lookup(chip->pci, probe_mask_list);
		if (q) {
			dev_info(chip->card->dev,
				 "probe_mask set to 0x%x for device %04x:%04x\n",
				 q->value, q->subvendor, q->subdevice);
			chip->codec_probe_mask = q->value;
		}
	}

	/* check forced option */
	if (chip->codec_probe_mask != -1 &&
	    (chip->codec_probe_mask & AZX_FORCE_CODEC_MASK)) {
		azx_bus(chip)->codec_mask = chip->codec_probe_mask & 0xff;
		dev_info(chip->card->dev, "codec_mask forced to 0x%x\n",
			 (int)azx_bus(chip)->codec_mask);
	}
}

/*
 * white/black-list for enable_msi
 */
static struct snd_pci_quirk msi_black_list[] = {
	SND_PCI_QUIRK(0x103c, 0x2191, "HP", 0), /* AMD Hudson */
	SND_PCI_QUIRK(0x103c, 0x2192, "HP", 0), /* AMD Hudson */
	SND_PCI_QUIRK(0x103c, 0x21f7, "HP", 0), /* AMD Hudson */
	SND_PCI_QUIRK(0x103c, 0x21fa, "HP", 0), /* AMD Hudson */
	SND_PCI_QUIRK(0x1043, 0x81f2, "ASUS", 0), /* Athlon64 X2 + nvidia */
	SND_PCI_QUIRK(0x1043, 0x81f6, "ASUS", 0), /* nvidia */
	SND_PCI_QUIRK(0x1043, 0x822d, "ASUS", 0), /* Athlon64 X2 + nvidia MCP55 */
	SND_PCI_QUIRK(0x1179, 0xfb44, "Toshiba Satellite C870", 0), /* AMD Hudson */
	SND_PCI_QUIRK(0x1849, 0x0888, "ASRock", 0), /* Athlon64 X2 + nvidia */
	SND_PCI_QUIRK(0xa0a0, 0x0575, "Aopen MZ915-M", 0), /* ICH6 */
	{}
};

static void check_msi(struct azx *chip)
{
	const struct snd_pci_quirk *q;

	if (enable_msi >= 0) {
		chip->msi = !!enable_msi;
		return;
	}
	chip->msi = 1;	/* enable MSI as default */
	q = snd_pci_quirk_lookup(chip->pci, msi_black_list);
	if (q) {
		dev_info(chip->card->dev,
			 "msi for device %04x:%04x set to %d\n",
			 q->subvendor, q->subdevice, q->value);
		chip->msi = q->value;
		return;
	}

	/* NVidia chipsets seem to cause troubles with MSI */
	if (chip->driver_caps & AZX_DCAPS_NO_MSI) {
		dev_info(chip->card->dev, "Disabling MSI\n");
		chip->msi = 0;
	}
}

/* check the snoop mode availability */
static void azx_check_snoop_available(struct azx *chip)
{
	int snoop = hda_snoop;

	if (snoop >= 0) {
		dev_info(chip->card->dev, "Force to %s mode by module option\n",
			 snoop ? "snoop" : "non-snoop");
		chip->snoop = snoop;
		chip->uc_buffer = !snoop;
		return;
	}

	snoop = true;
	if (azx_get_snoop_type(chip) == AZX_SNOOP_TYPE_NONE &&
	    chip->driver_type == AZX_DRIVER_VIA) {
		/* force to non-snoop mode for a new VIA controller
		 * when BIOS is set
		 */
		u8 val;
		pci_read_config_byte(chip->pci, 0x42, &val);
		if (!(val & 0x80) && (chip->pci->revision == 0x30 ||
				      chip->pci->revision == 0x20))
			snoop = false;
	}

	if (chip->driver_caps & AZX_DCAPS_SNOOP_OFF)
		snoop = false;

	chip->snoop = snoop;
	if (!snoop) {
		dev_info(chip->card->dev, "Force to non-snoop mode\n");
		/* C-Media requires non-cached pages only for CORB/RIRB */
		if (chip->driver_type != AZX_DRIVER_CMEDIA)
			chip->uc_buffer = true;
	}
}

static void azx_probe_work(struct work_struct *work)
{
	struct hda_intel *hda = container_of(work, struct hda_intel, probe_work);
	azx_probe_continue(&hda->chip);
}

static int default_bdl_pos_adj(struct azx *chip)
{
	/* some exceptions: Atoms seem problematic with value 1 */
	if (chip->pci->vendor == PCI_VENDOR_ID_INTEL) {
		switch (chip->pci->device) {
		case 0x0f04: /* Baytrail */
		case 0x2284: /* Braswell */
			return 32;
		}
	}

	switch (chip->driver_type) {
	case AZX_DRIVER_ICH:
	case AZX_DRIVER_PCH:
		return 1;
	default:
		return 32;
	}
}

/*
 * constructor
 */
static const struct hdac_io_ops pci_hda_io_ops;
static const struct hda_controller_ops pci_hda_ops;

static int azx_create(struct snd_card *card, struct pci_dev *pci,
		      int dev, unsigned int driver_caps,
		      struct azx **rchip)
{
	static struct snd_device_ops ops = {
		.dev_disconnect = azx_dev_disconnect,
		.dev_free = azx_dev_free,
	};
	struct hda_intel *hda;
	struct azx *chip;
	int err;

	*rchip = NULL;

	err = pci_enable_device(pci);
	if (err < 0)
		return err;

	hda = kzalloc(sizeof(*hda), GFP_KERNEL);
	if (!hda) {
		pci_disable_device(pci);
		return -ENOMEM;
	}

	chip = &hda->chip;
	mutex_init(&chip->open_mutex);
	chip->card = card;
	chip->pci = pci;
	chip->ops = &pci_hda_ops;
	chip->driver_caps = driver_caps;
	chip->driver_type = driver_caps & 0xff;
	check_msi(chip);
	chip->dev_index = dev;
	if (jackpoll_ms[dev] >= 50 && jackpoll_ms[dev] <= 60000)
		chip->jackpoll_interval = msecs_to_jiffies(jackpoll_ms[dev]);
	INIT_LIST_HEAD(&chip->pcm_list);
	INIT_WORK(&hda->irq_pending_work, azx_irq_pending_work);
	INIT_LIST_HEAD(&hda->list);
	init_vga_switcheroo(chip);
	init_completion(&hda->probe_wait);

	assign_position_fix(chip, check_position_fix(chip, position_fix[dev]));

	check_probe_mask(chip, dev);

	if (single_cmd < 0) /* allow fallback to single_cmd at errors */
		chip->fallback_to_single_cmd = 1;
	else /* explicitly set to single_cmd or not */
		chip->single_cmd = single_cmd;

	azx_check_snoop_available(chip);

	if (bdl_pos_adj[dev] < 0)
		chip->bdl_pos_adj = default_bdl_pos_adj(chip);
	else
		chip->bdl_pos_adj = bdl_pos_adj[dev];

	/* Workaround for a communication error on CFL (bko#199007) */
	if (IS_CFL(pci))
		chip->polling_mode = 1;

	err = azx_bus_init(chip, model[dev], &pci_hda_io_ops);
	if (err < 0) {
		kfree(hda);
		pci_disable_device(pci);
		return err;
	}

	if (chip->driver_type == AZX_DRIVER_NVIDIA) {
		dev_dbg(chip->card->dev, "Enable delay in RIRB handling\n");
		chip->bus.needs_damn_long_delay = 1;
	}

	err = snd_device_new(card, SNDRV_DEV_LOWLEVEL, chip, &ops);
	if (err < 0) {
		dev_err(card->dev, "Error creating device [card]!\n");
		azx_free(chip);
		return err;
	}

	/* continue probing in work context as may trigger request module */
	INIT_WORK(&hda->probe_work, azx_probe_work);

	*rchip = chip;

	return 0;
}

static int azx_first_init(struct azx *chip)
{
	int dev = chip->dev_index;
	struct pci_dev *pci = chip->pci;
	struct snd_card *card = chip->card;
	struct hdac_bus *bus = azx_bus(chip);
	int err;
	unsigned short gcap;
	unsigned int dma_bits = 64;

#if BITS_PER_LONG != 64
	/* Fix up base address on ULI M5461 */
	if (chip->driver_type == AZX_DRIVER_ULI) {
		u16 tmp3;
		pci_read_config_word(pci, 0x40, &tmp3);
		pci_write_config_word(pci, 0x40, tmp3 | 0x10);
		pci_write_config_dword(pci, PCI_BASE_ADDRESS_1, 0);
	}
#endif

	err = pci_request_regions(pci, "ICH HD audio");
	if (err < 0)
		return err;
	chip->region_requested = 1;

	bus->addr = pci_resource_start(pci, 0);
	bus->remap_addr = pci_ioremap_bar(pci, 0);
	if (bus->remap_addr == NULL) {
		dev_err(card->dev, "ioremap error\n");
		return -ENXIO;
	}

	if (chip->driver_type == AZX_DRIVER_SKL)
		snd_hdac_bus_parse_capabilities(bus);

	/*
	 * Some Intel CPUs has always running timer (ART) feature and
	 * controller may have Global time sync reporting capability, so
	 * check both of these before declaring synchronized time reporting
	 * capability SNDRV_PCM_INFO_HAS_LINK_SYNCHRONIZED_ATIME
	 */
	chip->gts_present = false;

#ifdef CONFIG_X86
	if (bus->ppcap && boot_cpu_has(X86_FEATURE_ART))
		chip->gts_present = true;
#endif

	if (chip->msi) {
		if (chip->driver_caps & AZX_DCAPS_NO_MSI64) {
			dev_dbg(card->dev, "Disabling 64bit MSI\n");
			pci->no_64bit_msi = true;
		}
		if (pci_enable_msi(pci) < 0)
			chip->msi = 0;
	}

	if (azx_acquire_irq(chip, 0) < 0)
		return -EBUSY;

	pci_set_master(pci);
	synchronize_irq(bus->irq);

	gcap = azx_readw(chip, GCAP);
	dev_dbg(card->dev, "chipset global capabilities = 0x%x\n", gcap);

	/* AMD devices support 40 or 48bit DMA, take the safe one */
	if (chip->pci->vendor == PCI_VENDOR_ID_AMD)
		dma_bits = 40;

	/* disable SB600 64bit support for safety */
	if (chip->pci->vendor == PCI_VENDOR_ID_ATI) {
		struct pci_dev *p_smbus;
		dma_bits = 40;
		p_smbus = pci_get_device(PCI_VENDOR_ID_ATI,
					 PCI_DEVICE_ID_ATI_SBX00_SMBUS,
					 NULL);
		if (p_smbus) {
			if (p_smbus->revision < 0x30)
				gcap &= ~AZX_GCAP_64OK;
			pci_dev_put(p_smbus);
		}
	}

	/* NVidia hardware normally only supports up to 40 bits of DMA */
	if (chip->pci->vendor == PCI_VENDOR_ID_NVIDIA)
		dma_bits = 40;

	/* disable 64bit DMA address on some devices */
	if (chip->driver_caps & AZX_DCAPS_NO_64BIT) {
		dev_dbg(card->dev, "Disabling 64bit DMA\n");
		gcap &= ~AZX_GCAP_64OK;
	}

	/* disable buffer size rounding to 128-byte multiples if supported */
	if (align_buffer_size >= 0)
		chip->align_buffer_size = !!align_buffer_size;
	else {
		if (chip->driver_caps & AZX_DCAPS_NO_ALIGN_BUFSIZE)
			chip->align_buffer_size = 0;
		else
			chip->align_buffer_size = 1;
	}

	/* allow 64bit DMA address if supported by H/W */
	if (!(gcap & AZX_GCAP_64OK))
		dma_bits = 32;
	if (!dma_set_mask(&pci->dev, DMA_BIT_MASK(dma_bits))) {
		dma_set_coherent_mask(&pci->dev, DMA_BIT_MASK(dma_bits));
	} else {
		dma_set_mask(&pci->dev, DMA_BIT_MASK(32));
		dma_set_coherent_mask(&pci->dev, DMA_BIT_MASK(32));
	}

	/* read number of streams from GCAP register instead of using
	 * hardcoded value
	 */
	chip->capture_streams = (gcap >> 8) & 0x0f;
	chip->playback_streams = (gcap >> 12) & 0x0f;
	if (!chip->playback_streams && !chip->capture_streams) {
		/* gcap didn't give any info, switching to old method */

		switch (chip->driver_type) {
		case AZX_DRIVER_ULI:
			chip->playback_streams = ULI_NUM_PLAYBACK;
			chip->capture_streams = ULI_NUM_CAPTURE;
			break;
		case AZX_DRIVER_ATIHDMI:
		case AZX_DRIVER_ATIHDMI_NS:
			chip->playback_streams = ATIHDMI_NUM_PLAYBACK;
			chip->capture_streams = ATIHDMI_NUM_CAPTURE;
			break;
		case AZX_DRIVER_GENERIC:
		default:
			chip->playback_streams = ICH6_NUM_PLAYBACK;
			chip->capture_streams = ICH6_NUM_CAPTURE;
			break;
		}
	}
	chip->capture_index_offset = 0;
	chip->playback_index_offset = chip->capture_streams;
	chip->num_streams = chip->playback_streams + chip->capture_streams;

	/* sanity check for the SDxCTL.STRM field overflow */
	if (chip->num_streams > 15 &&
	    (chip->driver_caps & AZX_DCAPS_SEPARATE_STREAM_TAG) == 0) {
		dev_warn(chip->card->dev, "number of I/O streams is %d, "
			 "forcing separate stream tags", chip->num_streams);
		chip->driver_caps |= AZX_DCAPS_SEPARATE_STREAM_TAG;
	}

	/* initialize streams */
	err = azx_init_streams(chip);
	if (err < 0)
		return err;

	err = azx_alloc_stream_pages(chip);
	if (err < 0)
		return err;

	/* initialize chip */
	azx_init_pci(chip);

	if (chip->driver_caps & AZX_DCAPS_I915_POWERWELL)
		snd_hdac_i915_set_bclk(bus);

	hda_intel_init_chip(chip, (probe_only[dev] & 2) == 0);

	/* codec detection */
	if (!azx_bus(chip)->codec_mask) {
		dev_err(card->dev, "no codecs found!\n");
		return -ENODEV;
	}

	strcpy(card->driver, "HDA-Intel");
	strlcpy(card->shortname, driver_short_names[chip->driver_type],
		sizeof(card->shortname));
	snprintf(card->longname, sizeof(card->longname),
		 "%s at 0x%lx irq %i",
		 card->shortname, bus->addr, bus->irq);

	return 0;
}

#ifdef CONFIG_SND_HDA_PATCH_LOADER
/* callback from request_firmware_nowait() */
static void azx_firmware_cb(const struct firmware *fw, void *context)
{
	struct snd_card *card = context;
	struct azx *chip = card->private_data;
	struct pci_dev *pci = chip->pci;

	if (!fw) {
		dev_err(card->dev, "Cannot load firmware, aborting\n");
		goto error;
	}

	chip->fw = fw;
	if (!chip->disabled) {
		/* continue probing */
		if (azx_probe_continue(chip))
			goto error;
	}
	return; /* OK */

 error:
	snd_card_free(card);
	pci_set_drvdata(pci, NULL);
}
#endif

/*
 * HDA controller ops.
 */

/* PCI register access. */
static void pci_azx_writel(u32 value, u32 __iomem *addr)
{
	writel(value, addr);
}

static u32 pci_azx_readl(u32 __iomem *addr)
{
	return readl(addr);
}

static void pci_azx_writew(u16 value, u16 __iomem *addr)
{
	writew(value, addr);
}

static u16 pci_azx_readw(u16 __iomem *addr)
{
	return readw(addr);
}

static void pci_azx_writeb(u8 value, u8 __iomem *addr)
{
	writeb(value, addr);
}

static u8 pci_azx_readb(u8 __iomem *addr)
{
	return readb(addr);
}

static int disable_msi_reset_irq(struct azx *chip)
{
	struct hdac_bus *bus = azx_bus(chip);
	int err;

	free_irq(bus->irq, chip);
	bus->irq = -1;
	pci_disable_msi(chip->pci);
	chip->msi = 0;
	err = azx_acquire_irq(chip, 1);
	if (err < 0)
		return err;

	return 0;
}

/* DMA page allocation helpers.  */
static int dma_alloc_pages(struct hdac_bus *bus,
			   int type,
			   size_t size,
			   struct snd_dma_buffer *buf)
{
	struct azx *chip = bus_to_azx(bus);

	if (!azx_snoop(chip) && type == SNDRV_DMA_TYPE_DEV)
		type = SNDRV_DMA_TYPE_DEV_UC;
	return snd_dma_alloc_pages(type, bus->dev, size, buf);
}

static void dma_free_pages(struct hdac_bus *bus, struct snd_dma_buffer *buf)
{
	snd_dma_free_pages(buf);
}

static void pcm_mmap_prepare(struct snd_pcm_substream *substream,
			     struct vm_area_struct *area)
{
#ifdef CONFIG_X86
	struct azx_pcm *apcm = snd_pcm_substream_chip(substream);
	struct azx *chip = apcm->chip;
	if (chip->uc_buffer)
		area->vm_page_prot = pgprot_writecombine(area->vm_page_prot);
#endif
}

static const struct hdac_io_ops pci_hda_io_ops = {
	.reg_writel = pci_azx_writel,
	.reg_readl = pci_azx_readl,
	.reg_writew = pci_azx_writew,
	.reg_readw = pci_azx_readw,
	.reg_writeb = pci_azx_writeb,
	.reg_readb = pci_azx_readb,
	.dma_alloc_pages = dma_alloc_pages,
	.dma_free_pages = dma_free_pages,
};

static const struct hda_controller_ops pci_hda_ops = {
	.disable_msi_reset_irq = disable_msi_reset_irq,
	.pcm_mmap_prepare = pcm_mmap_prepare,
	.position_check = azx_position_check,
	.link_power = azx_intel_link_power,
};

static int azx_probe(struct pci_dev *pci,
		     const struct pci_device_id *pci_id)
{
	static int dev;
	struct snd_card *card;
	struct hda_intel *hda;
	struct azx *chip;
	bool schedule_probe;
	int err;

	if (dev >= SNDRV_CARDS)
		return -ENODEV;
	if (!enable[dev]) {
		dev++;
		return -ENOENT;
	}

	err = snd_card_new(&pci->dev, index[dev], id[dev], THIS_MODULE,
			   0, &card);
	if (err < 0) {
		dev_err(&pci->dev, "Error creating card!\n");
		return err;
	}

	err = azx_create(card, pci, dev, pci_id->driver_data, &chip);
	if (err < 0)
		goto out_free;
	card->private_data = chip;
	hda = container_of(chip, struct hda_intel, chip);

	pci_set_drvdata(pci, card);

	err = register_vga_switcheroo(chip);
	if (err < 0) {
		dev_err(card->dev, "Error registering vga_switcheroo client\n");
		goto out_free;
	}

	if (check_hdmi_disabled(pci)) {
		dev_info(card->dev, "VGA controller is disabled\n");
		dev_info(card->dev, "Delaying initialization\n");
		chip->disabled = true;
	}

	schedule_probe = !chip->disabled;

#ifdef CONFIG_SND_HDA_PATCH_LOADER
	if (patch[dev] && *patch[dev]) {
		dev_info(card->dev, "Applying patch firmware '%s'\n",
			 patch[dev]);
		err = request_firmware_nowait(THIS_MODULE, true, patch[dev],
					      &pci->dev, GFP_KERNEL, card,
					      azx_firmware_cb);
		if (err < 0)
			goto out_free;
		schedule_probe = false; /* continued in azx_firmware_cb() */
	}
#endif /* CONFIG_SND_HDA_PATCH_LOADER */

#ifndef CONFIG_SND_HDA_I915
	if (CONTROLLER_IN_GPU(pci))
		dev_err(card->dev, "Haswell/Broadwell HDMI/DP must build in CONFIG_SND_HDA_I915\n");
#endif

	if (schedule_probe)
		schedule_work(&hda->probe_work);

	dev++;
	if (chip->disabled)
		complete_all(&hda->probe_wait);
	return 0;

out_free:
	snd_card_free(card);
	return err;
}

#ifdef CONFIG_PM
/* On some boards setting power_save to a non 0 value leads to clicking /
 * popping sounds when ever we enter/leave powersaving mode. Ideally we would
 * figure out how to avoid these sounds, but that is not always feasible.
 * So we keep a list of devices where we disable powersaving as its known
 * to causes problems on these devices.
 */
static struct snd_pci_quirk power_save_blacklist[] = {
	/* https://bugzilla.redhat.com/show_bug.cgi?id=1525104 */
	SND_PCI_QUIRK(0x1849, 0xc892, "Asrock B85M-ITX", 0),
	/* https://bugzilla.redhat.com/show_bug.cgi?id=1525104 */
	SND_PCI_QUIRK(0x1849, 0x0397, "Asrock N68C-S UCC", 0),
	/* https://bugzilla.redhat.com/show_bug.cgi?id=1525104 */
	SND_PCI_QUIRK(0x1849, 0x7662, "Asrock H81M-HDS", 0),
	/* https://bugzilla.redhat.com/show_bug.cgi?id=1525104 */
	SND_PCI_QUIRK(0x1043, 0x8733, "Asus Prime X370-Pro", 0),
	/* https://bugzilla.redhat.com/show_bug.cgi?id=1581607 */
	SND_PCI_QUIRK(0x1558, 0x3501, "Clevo W35xSS_370SS", 0),
	/* https://bugzilla.redhat.com/show_bug.cgi?id=1525104 */
	SND_PCI_QUIRK(0x1028, 0x0497, "Dell Precision T3600", 0),
	/* https://bugzilla.redhat.com/show_bug.cgi?id=1525104 */
	/* Note the P55A-UD3 and Z87-D3HP share the subsys id for the HDA dev */
	SND_PCI_QUIRK(0x1458, 0xa002, "Gigabyte P55A-UD3 / Z87-D3HP", 0),
	/* https://bugzilla.redhat.com/show_bug.cgi?id=1525104 */
	SND_PCI_QUIRK(0x8086, 0x2040, "Intel DZ77BH-55K", 0),
	/* https://bugzilla.kernel.org/show_bug.cgi?id=199607 */
	SND_PCI_QUIRK(0x8086, 0x2057, "Intel NUC5i7RYB", 0),
	/* https://bugzilla.redhat.com/show_bug.cgi?id=1520902 */
	SND_PCI_QUIRK(0x8086, 0x2068, "Intel NUC7i3BNB", 0),
	/* https://bugzilla.redhat.com/show_bug.cgi?id=1572975 */
	SND_PCI_QUIRK(0x17aa, 0x36a7, "Lenovo C50 All in one", 0),
	/* https://bugzilla.kernel.org/show_bug.cgi?id=198611 */
	SND_PCI_QUIRK(0x17aa, 0x2227, "Lenovo X1 Carbon 3rd Gen", 0),
	{}
};
#endif /* CONFIG_PM */

static void set_default_power_save(struct azx *chip)
{
	int val = power_save;

#ifdef CONFIG_PM
	if (pm_blacklist) {
		const struct snd_pci_quirk *q;

		q = snd_pci_quirk_lookup(chip->pci, power_save_blacklist);
		if (q && val) {
			dev_info(chip->card->dev, "device %04x:%04x is on the power_save blacklist, forcing power_save to 0\n",
				 q->subvendor, q->subdevice);
			val = 0;
		}
	}
#endif /* CONFIG_PM */
	snd_hda_set_power_save(&chip->bus, val * 1000);
}

/* number of codec slots for each chipset: 0 = default slots (i.e. 4) */
static unsigned int azx_max_codecs[AZX_NUM_DRIVERS] = {
	[AZX_DRIVER_NVIDIA] = 8,
	[AZX_DRIVER_TERA] = 1,
};

static int azx_probe_continue(struct azx *chip)
{
	struct hda_intel *hda = container_of(chip, struct hda_intel, chip);
	struct hdac_bus *bus = azx_bus(chip);
	struct pci_dev *pci = chip->pci;
	int dev = chip->dev_index;
	int err;

	hda->probe_continued = 1;

	/* bind with i915 if needed */
	if (chip->driver_caps & AZX_DCAPS_I915_COMPONENT) {
		err = snd_hdac_i915_init(bus);
		if (err < 0) {
			/* if the controller is bound only with HDMI/DP
			 * (for HSW and BDW), we need to abort the probe;
			 * for other chips, still continue probing as other
			 * codecs can be on the same link.
			 */
			if (CONTROLLER_IN_GPU(pci)) {
				dev_err(chip->card->dev,
					"HSW/BDW HD-audio HDMI/DP requires binding with gfx driver\n");
				goto out_free;
			} else {
				/* don't bother any longer */
				chip->driver_caps &=
					~(AZX_DCAPS_I915_COMPONENT | AZX_DCAPS_I915_POWERWELL);
			}
		}
	}

	/* Request display power well for the HDA controller or codec. For
	 * Haswell/Broadwell, both the display HDA controller and codec need
	 * this power. For other platforms, like Baytrail/Braswell, only the
	 * display codec needs the power and it can be released after probe.
	 */
	if (chip->driver_caps & AZX_DCAPS_I915_POWERWELL) {
		/* HSW/BDW controllers need this power */
		if (CONTROLLER_IN_GPU(pci))
			hda->need_i915_power = 1;

		err = snd_hdac_display_power(bus, true);
		if (err < 0) {
			dev_err(chip->card->dev,
				"Cannot turn on display power on i915\n");
			goto i915_power_fail;
		}
	}

	err = azx_first_init(chip);
	if (err < 0)
		goto out_free;

#ifdef CONFIG_SND_HDA_INPUT_BEEP
	chip->beep_mode = beep_mode[dev];
#endif

	/* create codec instances */
	err = azx_probe_codecs(chip, azx_max_codecs[chip->driver_type]);
	if (err < 0)
		goto out_free;

#ifdef CONFIG_SND_HDA_PATCH_LOADER
	if (chip->fw) {
		err = snd_hda_load_patch(&chip->bus, chip->fw->size,
					 chip->fw->data);
		if (err < 0)
			goto out_free;
#ifndef CONFIG_PM
		release_firmware(chip->fw); /* no longer needed */
		chip->fw = NULL;
#endif
	}
#endif
	if ((probe_only[dev] & 1) == 0) {
		err = azx_codec_configure(chip);
		if (err < 0)
			goto out_free;
	}

	err = snd_card_register(chip->card);
	if (err < 0)
		goto out_free;

	setup_vga_switcheroo_runtime_pm(chip);

	chip->running = 1;
	azx_add_card_list(chip);

	set_default_power_save(chip);

	if (azx_has_pm_runtime(chip))
		pm_runtime_put_autosuspend(&pci->dev);

out_free:
	if ((chip->driver_caps & AZX_DCAPS_I915_POWERWELL)
		&& !hda->need_i915_power)
		snd_hdac_display_power(bus, false);

i915_power_fail:
	if (err < 0)
		hda->init_failed = 1;
	complete_all(&hda->probe_wait);
	return err;
}

static void azx_remove(struct pci_dev *pci)
{
	struct snd_card *card = pci_get_drvdata(pci);
	struct azx *chip;
	struct hda_intel *hda;

	if (card) {
		/* cancel the pending probing work */
		chip = card->private_data;
		hda = container_of(chip, struct hda_intel, chip);
		/* FIXME: below is an ugly workaround.
		 * Both device_release_driver() and driver_probe_device()
		 * take *both* the device's and its parent's lock before
		 * calling the remove() and probe() callbacks.  The codec
		 * probe takes the locks of both the codec itself and its
		 * parent, i.e. the PCI controller dev.  Meanwhile, when
		 * the PCI controller is unbound, it takes its lock, too
		 * ==> ouch, a deadlock!
		 * As a workaround, we unlock temporarily here the controller
		 * device during cancel_work_sync() call.
		 */
		device_unlock(&pci->dev);
		cancel_work_sync(&hda->probe_work);
		device_lock(&pci->dev);

		snd_card_free(card);
	}
}

static void azx_shutdown(struct pci_dev *pci)
{
	struct snd_card *card = pci_get_drvdata(pci);
	struct azx *chip;

	if (!card)
		return;
	chip = card->private_data;
	if (chip && chip->running)
		azx_stop_chip(chip);
}

/* PCI IDs */
static const struct pci_device_id azx_ids[] = {
	/* CPT */
	{ PCI_DEVICE(0x8086, 0x1c20),
	  .driver_data = AZX_DRIVER_PCH | AZX_DCAPS_INTEL_PCH_NOPM },
	/* PBG */
	{ PCI_DEVICE(0x8086, 0x1d20),
	  .driver_data = AZX_DRIVER_PCH | AZX_DCAPS_INTEL_PCH_NOPM },
	/* Panther Point */
	{ PCI_DEVICE(0x8086, 0x1e20),
	  .driver_data = AZX_DRIVER_PCH | AZX_DCAPS_INTEL_PCH_NOPM },
	/* Lynx Point */
	{ PCI_DEVICE(0x8086, 0x8c20),
	  .driver_data = AZX_DRIVER_PCH | AZX_DCAPS_INTEL_PCH },
	/* 9 Series */
	{ PCI_DEVICE(0x8086, 0x8ca0),
	  .driver_data = AZX_DRIVER_PCH | AZX_DCAPS_INTEL_PCH },
	/* Wellsburg */
	{ PCI_DEVICE(0x8086, 0x8d20),
	  .driver_data = AZX_DRIVER_PCH | AZX_DCAPS_INTEL_PCH },
	{ PCI_DEVICE(0x8086, 0x8d21),
	  .driver_data = AZX_DRIVER_PCH | AZX_DCAPS_INTEL_PCH },
	/* Lewisburg */
	{ PCI_DEVICE(0x8086, 0xa1f0),
	  .driver_data = AZX_DRIVER_PCH | AZX_DCAPS_INTEL_SKYLAKE },
	{ PCI_DEVICE(0x8086, 0xa270),
	  .driver_data = AZX_DRIVER_PCH | AZX_DCAPS_INTEL_SKYLAKE },
	/* Lynx Point-LP */
	{ PCI_DEVICE(0x8086, 0x9c20),
	  .driver_data = AZX_DRIVER_PCH | AZX_DCAPS_INTEL_PCH },
	/* Lynx Point-LP */
	{ PCI_DEVICE(0x8086, 0x9c21),
	  .driver_data = AZX_DRIVER_PCH | AZX_DCAPS_INTEL_PCH },
	/* Wildcat Point-LP */
	{ PCI_DEVICE(0x8086, 0x9ca0),
	  .driver_data = AZX_DRIVER_PCH | AZX_DCAPS_INTEL_PCH },
	/* Sunrise Point */
	{ PCI_DEVICE(0x8086, 0xa170),
	  .driver_data = AZX_DRIVER_SKL | AZX_DCAPS_INTEL_SKYLAKE },
	/* Sunrise Point-LP */
	{ PCI_DEVICE(0x8086, 0x9d70),
	  .driver_data = AZX_DRIVER_SKL | AZX_DCAPS_INTEL_SKYLAKE },
	/* Kabylake */
	{ PCI_DEVICE(0x8086, 0xa171),
	  .driver_data = AZX_DRIVER_SKL | AZX_DCAPS_INTEL_SKYLAKE },
	/* Kabylake-LP */
	{ PCI_DEVICE(0x8086, 0x9d71),
	  .driver_data = AZX_DRIVER_SKL | AZX_DCAPS_INTEL_SKYLAKE },
	/* Kabylake-H */
	{ PCI_DEVICE(0x8086, 0xa2f0),
	  .driver_data = AZX_DRIVER_SKL | AZX_DCAPS_INTEL_SKYLAKE },
	/* Coffelake */
	{ PCI_DEVICE(0x8086, 0xa348),
	  .driver_data = AZX_DRIVER_SKL | AZX_DCAPS_INTEL_SKYLAKE},
	/* Cannonlake */
	{ PCI_DEVICE(0x8086, 0x9dc8),
	  .driver_data = AZX_DRIVER_SKL | AZX_DCAPS_INTEL_SKYLAKE},
	/* Icelake */
	{ PCI_DEVICE(0x8086, 0x34c8),
	  .driver_data = AZX_DRIVER_SKL | AZX_DCAPS_INTEL_SKYLAKE},
	/* Broxton-P(Apollolake) */
	{ PCI_DEVICE(0x8086, 0x5a98),
	  .driver_data = AZX_DRIVER_SKL | AZX_DCAPS_INTEL_BROXTON },
	/* Broxton-T */
	{ PCI_DEVICE(0x8086, 0x1a98),
	  .driver_data = AZX_DRIVER_SKL | AZX_DCAPS_INTEL_BROXTON },
	/* Gemini-Lake */
	{ PCI_DEVICE(0x8086, 0x3198),
	  .driver_data = AZX_DRIVER_SKL | AZX_DCAPS_INTEL_BROXTON },
	/* Haswell */
	{ PCI_DEVICE(0x8086, 0x0a0c),
	  .driver_data = AZX_DRIVER_HDMI | AZX_DCAPS_INTEL_HASWELL },
	{ PCI_DEVICE(0x8086, 0x0c0c),
	  .driver_data = AZX_DRIVER_HDMI | AZX_DCAPS_INTEL_HASWELL },
	{ PCI_DEVICE(0x8086, 0x0d0c),
	  .driver_data = AZX_DRIVER_HDMI | AZX_DCAPS_INTEL_HASWELL },
	/* Broadwell */
	{ PCI_DEVICE(0x8086, 0x160c),
	  .driver_data = AZX_DRIVER_HDMI | AZX_DCAPS_INTEL_BROADWELL },
	/* 5 Series/3400 */
	{ PCI_DEVICE(0x8086, 0x3b56),
	  .driver_data = AZX_DRIVER_SCH | AZX_DCAPS_INTEL_PCH_NOPM },
	/* Poulsbo */
	{ PCI_DEVICE(0x8086, 0x811b),
	  .driver_data = AZX_DRIVER_SCH | AZX_DCAPS_INTEL_PCH_BASE },
	/* Oaktrail */
	{ PCI_DEVICE(0x8086, 0x080a),
	  .driver_data = AZX_DRIVER_SCH | AZX_DCAPS_INTEL_PCH_BASE },
	/* BayTrail */
	{ PCI_DEVICE(0x8086, 0x0f04),
	  .driver_data = AZX_DRIVER_PCH | AZX_DCAPS_INTEL_BAYTRAIL },
	/* Braswell */
	{ PCI_DEVICE(0x8086, 0x2284),
	  .driver_data = AZX_DRIVER_PCH | AZX_DCAPS_INTEL_BRASWELL },
	/* ICH6 */
	{ PCI_DEVICE(0x8086, 0x2668),
	  .driver_data = AZX_DRIVER_ICH | AZX_DCAPS_INTEL_ICH },
	/* ICH7 */
	{ PCI_DEVICE(0x8086, 0x27d8),
	  .driver_data = AZX_DRIVER_ICH | AZX_DCAPS_INTEL_ICH },
	/* ESB2 */
	{ PCI_DEVICE(0x8086, 0x269a),
	  .driver_data = AZX_DRIVER_ICH | AZX_DCAPS_INTEL_ICH },
	/* ICH8 */
	{ PCI_DEVICE(0x8086, 0x284b),
	  .driver_data = AZX_DRIVER_ICH | AZX_DCAPS_INTEL_ICH },
	/* ICH9 */
	{ PCI_DEVICE(0x8086, 0x293e),
	  .driver_data = AZX_DRIVER_ICH | AZX_DCAPS_INTEL_ICH },
	/* ICH9 */
	{ PCI_DEVICE(0x8086, 0x293f),
	  .driver_data = AZX_DRIVER_ICH | AZX_DCAPS_INTEL_ICH },
	/* ICH10 */
	{ PCI_DEVICE(0x8086, 0x3a3e),
	  .driver_data = AZX_DRIVER_ICH | AZX_DCAPS_INTEL_ICH },
	/* ICH10 */
	{ PCI_DEVICE(0x8086, 0x3a6e),
	  .driver_data = AZX_DRIVER_ICH | AZX_DCAPS_INTEL_ICH },
	/* Generic Intel */
	{ PCI_DEVICE(PCI_VENDOR_ID_INTEL, PCI_ANY_ID),
	  .class = PCI_CLASS_MULTIMEDIA_HD_AUDIO << 8,
	  .class_mask = 0xffffff,
	  .driver_data = AZX_DRIVER_ICH | AZX_DCAPS_NO_ALIGN_BUFSIZE },
	/* ATI SB 450/600/700/800/900 */
	{ PCI_DEVICE(0x1002, 0x437b),
	  .driver_data = AZX_DRIVER_ATI | AZX_DCAPS_PRESET_ATI_SB },
	{ PCI_DEVICE(0x1002, 0x4383),
	  .driver_data = AZX_DRIVER_ATI | AZX_DCAPS_PRESET_ATI_SB },
	/* AMD Hudson */
	{ PCI_DEVICE(0x1022, 0x780d),
	  .driver_data = AZX_DRIVER_GENERIC | AZX_DCAPS_PRESET_ATI_SB },
	/* AMD Stoney */
	{ PCI_DEVICE(0x1022, 0x157a),
	  .driver_data = AZX_DRIVER_GENERIC | AZX_DCAPS_PRESET_ATI_SB |
			 AZX_DCAPS_PM_RUNTIME },
	/* AMD Raven */
	{ PCI_DEVICE(0x1022, 0x15e3),
	  .driver_data = AZX_DRIVER_GENERIC | AZX_DCAPS_PRESET_ATI_SB |
			 AZX_DCAPS_PM_RUNTIME },
	/* ATI HDMI */
	{ PCI_DEVICE(0x1002, 0x0002),
	  .driver_data = AZX_DRIVER_ATIHDMI_NS | AZX_DCAPS_PRESET_ATI_HDMI_NS },
	{ PCI_DEVICE(0x1002, 0x1308),
	  .driver_data = AZX_DRIVER_ATIHDMI_NS | AZX_DCAPS_PRESET_ATI_HDMI_NS },
	{ PCI_DEVICE(0x1002, 0x157a),
	  .driver_data = AZX_DRIVER_ATIHDMI_NS | AZX_DCAPS_PRESET_ATI_HDMI_NS },
	{ PCI_DEVICE(0x1002, 0x15b3),
	  .driver_data = AZX_DRIVER_ATIHDMI_NS | AZX_DCAPS_PRESET_ATI_HDMI_NS },
	{ PCI_DEVICE(0x1002, 0x793b),
	  .driver_data = AZX_DRIVER_ATIHDMI | AZX_DCAPS_PRESET_ATI_HDMI },
	{ PCI_DEVICE(0x1002, 0x7919),
	  .driver_data = AZX_DRIVER_ATIHDMI | AZX_DCAPS_PRESET_ATI_HDMI },
	{ PCI_DEVICE(0x1002, 0x960f),
	  .driver_data = AZX_DRIVER_ATIHDMI | AZX_DCAPS_PRESET_ATI_HDMI },
	{ PCI_DEVICE(0x1002, 0x970f),
	  .driver_data = AZX_DRIVER_ATIHDMI | AZX_DCAPS_PRESET_ATI_HDMI },
	{ PCI_DEVICE(0x1002, 0x9840),
	  .driver_data = AZX_DRIVER_ATIHDMI_NS | AZX_DCAPS_PRESET_ATI_HDMI_NS },
	{ PCI_DEVICE(0x1002, 0xaa00),
	  .driver_data = AZX_DRIVER_ATIHDMI | AZX_DCAPS_PRESET_ATI_HDMI },
	{ PCI_DEVICE(0x1002, 0xaa08),
	  .driver_data = AZX_DRIVER_ATIHDMI | AZX_DCAPS_PRESET_ATI_HDMI },
	{ PCI_DEVICE(0x1002, 0xaa10),
	  .driver_data = AZX_DRIVER_ATIHDMI | AZX_DCAPS_PRESET_ATI_HDMI },
	{ PCI_DEVICE(0x1002, 0xaa18),
	  .driver_data = AZX_DRIVER_ATIHDMI | AZX_DCAPS_PRESET_ATI_HDMI },
	{ PCI_DEVICE(0x1002, 0xaa20),
	  .driver_data = AZX_DRIVER_ATIHDMI | AZX_DCAPS_PRESET_ATI_HDMI },
	{ PCI_DEVICE(0x1002, 0xaa28),
	  .driver_data = AZX_DRIVER_ATIHDMI | AZX_DCAPS_PRESET_ATI_HDMI },
	{ PCI_DEVICE(0x1002, 0xaa30),
	  .driver_data = AZX_DRIVER_ATIHDMI | AZX_DCAPS_PRESET_ATI_HDMI },
	{ PCI_DEVICE(0x1002, 0xaa38),
	  .driver_data = AZX_DRIVER_ATIHDMI | AZX_DCAPS_PRESET_ATI_HDMI },
	{ PCI_DEVICE(0x1002, 0xaa40),
	  .driver_data = AZX_DRIVER_ATIHDMI | AZX_DCAPS_PRESET_ATI_HDMI },
	{ PCI_DEVICE(0x1002, 0xaa48),
	  .driver_data = AZX_DRIVER_ATIHDMI | AZX_DCAPS_PRESET_ATI_HDMI },
	{ PCI_DEVICE(0x1002, 0xaa50),
	  .driver_data = AZX_DRIVER_ATIHDMI | AZX_DCAPS_PRESET_ATI_HDMI },
	{ PCI_DEVICE(0x1002, 0xaa58),
	  .driver_data = AZX_DRIVER_ATIHDMI | AZX_DCAPS_PRESET_ATI_HDMI },
	{ PCI_DEVICE(0x1002, 0xaa60),
	  .driver_data = AZX_DRIVER_ATIHDMI | AZX_DCAPS_PRESET_ATI_HDMI },
	{ PCI_DEVICE(0x1002, 0xaa68),
	  .driver_data = AZX_DRIVER_ATIHDMI | AZX_DCAPS_PRESET_ATI_HDMI },
	{ PCI_DEVICE(0x1002, 0xaa80),
	  .driver_data = AZX_DRIVER_ATIHDMI | AZX_DCAPS_PRESET_ATI_HDMI },
	{ PCI_DEVICE(0x1002, 0xaa88),
	  .driver_data = AZX_DRIVER_ATIHDMI | AZX_DCAPS_PRESET_ATI_HDMI },
	{ PCI_DEVICE(0x1002, 0xaa90),
	  .driver_data = AZX_DRIVER_ATIHDMI | AZX_DCAPS_PRESET_ATI_HDMI },
	{ PCI_DEVICE(0x1002, 0xaa98),
	  .driver_data = AZX_DRIVER_ATIHDMI | AZX_DCAPS_PRESET_ATI_HDMI },
	{ PCI_DEVICE(0x1002, 0x9902),
	  .driver_data = AZX_DRIVER_ATIHDMI_NS | AZX_DCAPS_PRESET_ATI_HDMI_NS },
	{ PCI_DEVICE(0x1002, 0xaaa0),
	  .driver_data = AZX_DRIVER_ATIHDMI_NS | AZX_DCAPS_PRESET_ATI_HDMI_NS },
	{ PCI_DEVICE(0x1002, 0xaaa8),
	  .driver_data = AZX_DRIVER_ATIHDMI_NS | AZX_DCAPS_PRESET_ATI_HDMI_NS },
	{ PCI_DEVICE(0x1002, 0xaab0),
	  .driver_data = AZX_DRIVER_ATIHDMI_NS | AZX_DCAPS_PRESET_ATI_HDMI_NS },
	{ PCI_DEVICE(0x1002, 0xaac0),
	  .driver_data = AZX_DRIVER_ATIHDMI_NS | AZX_DCAPS_PRESET_ATI_HDMI_NS },
	{ PCI_DEVICE(0x1002, 0xaac8),
	  .driver_data = AZX_DRIVER_ATIHDMI_NS | AZX_DCAPS_PRESET_ATI_HDMI_NS },
	{ PCI_DEVICE(0x1002, 0xaad8),
	  .driver_data = AZX_DRIVER_ATIHDMI_NS | AZX_DCAPS_PRESET_ATI_HDMI_NS },
	{ PCI_DEVICE(0x1002, 0xaae8),
	  .driver_data = AZX_DRIVER_ATIHDMI_NS | AZX_DCAPS_PRESET_ATI_HDMI_NS },
	{ PCI_DEVICE(0x1002, 0xaae0),
	  .driver_data = AZX_DRIVER_ATIHDMI_NS | AZX_DCAPS_PRESET_ATI_HDMI_NS },
	{ PCI_DEVICE(0x1002, 0xaaf0),
	  .driver_data = AZX_DRIVER_ATIHDMI_NS | AZX_DCAPS_PRESET_ATI_HDMI_NS },
	/* VIA VT8251/VT8237A */
	{ PCI_DEVICE(0x1106, 0x3288), .driver_data = AZX_DRIVER_VIA },
	/* VIA GFX VT7122/VX900 */
	{ PCI_DEVICE(0x1106, 0x9170), .driver_data = AZX_DRIVER_GENERIC },
	/* VIA GFX VT6122/VX11 */
	{ PCI_DEVICE(0x1106, 0x9140), .driver_data = AZX_DRIVER_GENERIC },
	/* SIS966 */
	{ PCI_DEVICE(0x1039, 0x7502), .driver_data = AZX_DRIVER_SIS },
	/* ULI M5461 */
	{ PCI_DEVICE(0x10b9, 0x5461), .driver_data = AZX_DRIVER_ULI },
	/* NVIDIA MCP */
	{ PCI_DEVICE(PCI_VENDOR_ID_NVIDIA, PCI_ANY_ID),
	  .class = PCI_CLASS_MULTIMEDIA_HD_AUDIO << 8,
	  .class_mask = 0xffffff,
	  .driver_data = AZX_DRIVER_NVIDIA | AZX_DCAPS_PRESET_NVIDIA },
	/* Teradici */
	{ PCI_DEVICE(0x6549, 0x1200),
	  .driver_data = AZX_DRIVER_TERA | AZX_DCAPS_NO_64BIT },
	{ PCI_DEVICE(0x6549, 0x2200),
	  .driver_data = AZX_DRIVER_TERA | AZX_DCAPS_NO_64BIT },
	/* Creative X-Fi (CA0110-IBG) */
	/* CTHDA chips */
	{ PCI_DEVICE(0x1102, 0x0010),
	  .driver_data = AZX_DRIVER_CTHDA | AZX_DCAPS_PRESET_CTHDA },
	{ PCI_DEVICE(0x1102, 0x0012),
	  .driver_data = AZX_DRIVER_CTHDA | AZX_DCAPS_PRESET_CTHDA },
#if !IS_ENABLED(CONFIG_SND_CTXFI)
	/* the following entry conflicts with snd-ctxfi driver,
	 * as ctxfi driver mutates from HD-audio to native mode with
	 * a special command sequence.
	 */
	{ PCI_DEVICE(PCI_VENDOR_ID_CREATIVE, PCI_ANY_ID),
	  .class = PCI_CLASS_MULTIMEDIA_HD_AUDIO << 8,
	  .class_mask = 0xffffff,
	  .driver_data = AZX_DRIVER_CTX | AZX_DCAPS_CTX_WORKAROUND |
	  AZX_DCAPS_NO_64BIT | AZX_DCAPS_POSFIX_LPIB },
#else
	/* this entry seems still valid -- i.e. without emu20kx chip */
	{ PCI_DEVICE(0x1102, 0x0009),
	  .driver_data = AZX_DRIVER_CTX | AZX_DCAPS_CTX_WORKAROUND |
	  AZX_DCAPS_NO_64BIT | AZX_DCAPS_POSFIX_LPIB },
#endif
	/* CM8888 */
	{ PCI_DEVICE(0x13f6, 0x5011),
	  .driver_data = AZX_DRIVER_CMEDIA |
	  AZX_DCAPS_NO_MSI | AZX_DCAPS_POSFIX_LPIB | AZX_DCAPS_SNOOP_OFF },
	/* Vortex86MX */
	{ PCI_DEVICE(0x17f3, 0x3010), .driver_data = AZX_DRIVER_GENERIC },
	/* VMware HDAudio */
	{ PCI_DEVICE(0x15ad, 0x1977), .driver_data = AZX_DRIVER_GENERIC },
	/* AMD/ATI Generic, PCI class code and Vendor ID for HD Audio */
	{ PCI_DEVICE(PCI_VENDOR_ID_ATI, PCI_ANY_ID),
	  .class = PCI_CLASS_MULTIMEDIA_HD_AUDIO << 8,
	  .class_mask = 0xffffff,
	  .driver_data = AZX_DRIVER_GENERIC | AZX_DCAPS_PRESET_ATI_HDMI },
	{ PCI_DEVICE(PCI_VENDOR_ID_AMD, PCI_ANY_ID),
	  .class = PCI_CLASS_MULTIMEDIA_HD_AUDIO << 8,
	  .class_mask = 0xffffff,
	  .driver_data = AZX_DRIVER_GENERIC | AZX_DCAPS_PRESET_ATI_HDMI },
	{ 0, }
};
MODULE_DEVICE_TABLE(pci, azx_ids);

/* pci_driver definition */
static struct pci_driver azx_driver = {
	.name = KBUILD_MODNAME,
	.id_table = azx_ids,
	.probe = azx_probe,
	.remove = azx_remove,
	.shutdown = azx_shutdown,
	.driver = {
		.pm = AZX_PM_OPS,
	},
};

module_pci_driver(azx_driver);<|MERGE_RESOLUTION|>--- conflicted
+++ resolved
@@ -399,64 +399,6 @@
 	[AZX_DRIVER_GENERIC] = "HD-Audio Generic",
 };
 
-<<<<<<< HEAD
-#ifdef CONFIG_X86
-static void __mark_pages_wc(struct azx *chip, struct snd_dma_buffer *dmab, bool on)
-{
-	int pages;
-
-	if (azx_snoop(chip))
-		return;
-	if (!dmab || !dmab->area || !dmab->bytes)
-		return;
-
-#ifdef CONFIG_SND_DMA_SGBUF
-	if (dmab->dev.type == SNDRV_DMA_TYPE_DEV_SG) {
-		struct snd_sg_buf *sgbuf = dmab->private_data;
-		if (!chip->uc_buffer)
-			return; /* deal with only CORB/RIRB buffers */
-		if (on)
-			set_pages_array_wc(sgbuf->page_table, sgbuf->pages);
-		else
-			set_pages_array_wb(sgbuf->page_table, sgbuf->pages);
-		return;
-	}
-#endif
-
-	pages = (dmab->bytes + PAGE_SIZE - 1) >> PAGE_SHIFT;
-	if (on)
-		set_memory_wc((unsigned long)dmab->area, pages);
-	else
-		set_memory_wb((unsigned long)dmab->area, pages);
-}
-
-static inline void mark_pages_wc(struct azx *chip, struct snd_dma_buffer *buf,
-				 bool on)
-{
-	__mark_pages_wc(chip, buf, on);
-}
-static inline void mark_runtime_wc(struct azx *chip, struct azx_dev *azx_dev,
-				   struct snd_pcm_substream *substream, bool on)
-{
-	if (azx_dev->wc_marked != on) {
-		__mark_pages_wc(chip, snd_pcm_get_dma_buf(substream), on);
-		azx_dev->wc_marked = on;
-	}
-}
-#else
-/* NOP for other archs */
-static inline void mark_pages_wc(struct azx *chip, struct snd_dma_buffer *buf,
-				 bool on)
-{
-}
-static inline void mark_runtime_wc(struct azx *chip, struct azx_dev *azx_dev,
-				   struct snd_pcm_substream *substream, bool on)
-{
-}
-#endif
-
-=======
->>>>>>> e2afa97a
 static int azx_acquire_irq(struct azx *chip, int do_disconnect);
 static void set_default_power_save(struct azx *chip);
 
