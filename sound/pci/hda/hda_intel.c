--- conflicted
+++ resolved
@@ -2189,14 +2189,6 @@
 	}
 #endif /* CONFIG_SND_HDA_PATCH_LOADER */
 
-<<<<<<< HEAD
-#ifndef CONFIG_SND_HDA_I915
-	if (HDA_CONTROLLER_IN_GPU(pci))
-		dev_err(card->dev, "Haswell/Broadwell HDMI/DP must build in CONFIG_SND_HDA_I915\n");
-#endif
-
-=======
->>>>>>> 2d5404ca
 	if (schedule_probe)
 		schedule_delayed_work(&hda->probe_work, 0);
 
@@ -2297,33 +2289,6 @@
 	to_hda_bus(bus)->bus_probing = 1;
 	hda->probe_continued = 1;
 
-<<<<<<< HEAD
-	/* bind with i915 if needed */
-	if (chip->driver_caps & AZX_DCAPS_I915_COMPONENT) {
-		err = snd_hdac_i915_init(bus);
-		if (err < 0) {
-			/* if the controller is bound only with HDMI/DP
-			 * (for HSW and BDW), we need to abort the probe;
-			 * for other chips, still continue probing as other
-			 * codecs can be on the same link.
-			 */
-			if (HDA_CONTROLLER_IN_GPU(pci)) {
-				dev_err(chip->card->dev,
-					"HSW/BDW HD-audio HDMI/DP requires binding with gfx driver\n");
-				goto out_free;
-			} else {
-				/* don't bother any longer */
-				chip->driver_caps &= ~AZX_DCAPS_I915_COMPONENT;
-			}
-		}
-
-		/* HSW/BDW controllers need this power */
-		if (HDA_CONTROLLER_IN_GPU(pci))
-			hda->need_i915_power = true;
-	}
-
-=======
->>>>>>> 2d5404ca
 	/* Request display power well for the HDA controller or codec. For
 	 * Haswell/Broadwell, both the display HDA controller and codec need
 	 * this power. For other platforms, like Baytrail/Braswell, only the
@@ -2534,20 +2499,13 @@
 	/* Battlemage */
 	{ PCI_DEVICE_DATA(INTEL, HDA_BMG, AZX_DRIVER_SKL | AZX_DCAPS_INTEL_SKYLAKE) },
 	/* Lunarlake-P */
-<<<<<<< HEAD
-	{ PCI_DEVICE_DATA(INTEL, HDA_LNL_P, AZX_DRIVER_SKL | AZX_DCAPS_INTEL_SKYLAKE) },
-=======
 	{ PCI_DEVICE_DATA(INTEL, HDA_LNL_P, AZX_DRIVER_SKL | AZX_DCAPS_INTEL_LNL) },
->>>>>>> 2d5404ca
 	/* Arrow Lake-S */
 	{ PCI_DEVICE_DATA(INTEL, HDA_ARL_S, AZX_DRIVER_SKL | AZX_DCAPS_INTEL_SKYLAKE) },
 	/* Arrow Lake */
 	{ PCI_DEVICE_DATA(INTEL, HDA_ARL, AZX_DRIVER_SKL | AZX_DCAPS_INTEL_SKYLAKE) },
-<<<<<<< HEAD
-=======
 	/* Panther Lake */
 	{ PCI_DEVICE_DATA(INTEL, HDA_PTL, AZX_DRIVER_SKL | AZX_DCAPS_INTEL_LNL) },
->>>>>>> 2d5404ca
 	/* Apollolake (Broxton-P) */
 	{ PCI_DEVICE_DATA(INTEL, HDA_APL, AZX_DRIVER_SKL | AZX_DCAPS_INTEL_BROXTON) },
 	/* Gemini-Lake */
