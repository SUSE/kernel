// SPDX-License-Identifier: GPL-2.0-or-later
/*
 *
 *  hda_intel.c - Implementation of primary alsa driver code base
 *                for Intel HD Audio.
 *
 *  Copyright(c) 2004 Intel Corporation
 *
 *  Copyright (c) 2004 Takashi Iwai <tiwai@suse.de>
 *                     PeiSen Hou <pshou@realtek.com.tw>
 *
 *  CONTACTS:
 *
 *  Matt Jared		matt.jared@intel.com
 *  Andy Kopp		andy.kopp@intel.com
 *  Dan Kogan		dan.d.kogan@intel.com
 *
 *  CHANGES:
 *
 *  2004.12.01	Major rewrite by tiwai, merged the work of pshou
 */

#include <linux/delay.h>
#include <linux/interrupt.h>
#include <linux/kernel.h>
#include <linux/module.h>
#include <linux/dma-mapping.h>
#include <linux/moduleparam.h>
#include <linux/init.h>
#include <linux/slab.h>
#include <linux/pci.h>
#include <linux/mutex.h>
#include <linux/io.h>
#include <linux/pm_runtime.h>
#include <linux/clocksource.h>
#include <linux/time.h>
#include <linux/completion.h>
#include <linux/acpi.h>
#include <linux/pgtable.h>

#ifdef CONFIG_X86
/* for snoop control */
#include <asm/set_memory.h>
#include <asm/cpufeature.h>
#endif
#include <sound/core.h>
#include <sound/initval.h>
#include <sound/hdaudio.h>
#include <sound/hda_i915.h>
#include <sound/intel-dsp-config.h>
#include <linux/vgaarb.h>
#include <linux/vga_switcheroo.h>
#include <linux/apple-gmux.h>
#include <linux/firmware.h>
#include <sound/hda_codec.h>
#include "hda_controller.h"
#include "hda_intel.h"

#define CREATE_TRACE_POINTS
#include "hda_intel_trace.h"

/* position fix mode */
enum {
	POS_FIX_AUTO,
	POS_FIX_LPIB,
	POS_FIX_POSBUF,
	POS_FIX_VIACOMBO,
	POS_FIX_COMBO,
	POS_FIX_SKL,
	POS_FIX_FIFO,
};

/* Defines for ATI HD Audio support in SB450 south bridge */
#define ATI_SB450_HDAUDIO_MISC_CNTR2_ADDR   0x42
#define ATI_SB450_HDAUDIO_ENABLE_SNOOP      0x02

/* Defines for Nvidia HDA support */
#define NVIDIA_HDA_TRANSREG_ADDR      0x4e
#define NVIDIA_HDA_ENABLE_COHBITS     0x0f
#define NVIDIA_HDA_ISTRM_COH          0x4d
#define NVIDIA_HDA_OSTRM_COH          0x4c
#define NVIDIA_HDA_ENABLE_COHBIT      0x01

/* Defines for Intel SCH HDA snoop control */
#define INTEL_HDA_CGCTL	 0x48
#define INTEL_HDA_CGCTL_MISCBDCGE        (0x1 << 6)
#define INTEL_SCH_HDA_DEVC      0x78
#define INTEL_SCH_HDA_DEVC_NOSNOOP       (0x1<<11)

/* max number of SDs */
/* ICH, ATI and VIA have 4 playback and 4 capture */
#define ICH6_NUM_CAPTURE	4
#define ICH6_NUM_PLAYBACK	4

/* ULI has 6 playback and 5 capture */
#define ULI_NUM_CAPTURE		5
#define ULI_NUM_PLAYBACK	6

/* ATI HDMI may have up to 8 playbacks and 0 capture */
#define ATIHDMI_NUM_CAPTURE	0
#define ATIHDMI_NUM_PLAYBACK	8


static int index[SNDRV_CARDS] = SNDRV_DEFAULT_IDX;
static char *id[SNDRV_CARDS] = SNDRV_DEFAULT_STR;
static bool enable[SNDRV_CARDS] = SNDRV_DEFAULT_ENABLE_PNP;
static char *model[SNDRV_CARDS];
static int position_fix[SNDRV_CARDS] = {[0 ... (SNDRV_CARDS-1)] = -1};
static int bdl_pos_adj[SNDRV_CARDS] = {[0 ... (SNDRV_CARDS-1)] = -1};
static int probe_mask[SNDRV_CARDS] = {[0 ... (SNDRV_CARDS-1)] = -1};
static int probe_only[SNDRV_CARDS];
static int jackpoll_ms[SNDRV_CARDS];
static int single_cmd = -1;
static int enable_msi = -1;
#ifdef CONFIG_SND_HDA_PATCH_LOADER
static char *patch[SNDRV_CARDS];
#endif
#ifdef CONFIG_SND_HDA_INPUT_BEEP
static bool beep_mode[SNDRV_CARDS] = {[0 ... (SNDRV_CARDS-1)] =
					CONFIG_SND_HDA_INPUT_BEEP_MODE};
#endif
static bool dmic_detect = 1;
static bool ctl_dev_id = IS_ENABLED(CONFIG_SND_HDA_CTL_DEV_ID) ? 1 : 0;

module_param_array(index, int, NULL, 0444);
MODULE_PARM_DESC(index, "Index value for Intel HD audio interface.");
module_param_array(id, charp, NULL, 0444);
MODULE_PARM_DESC(id, "ID string for Intel HD audio interface.");
module_param_array(enable, bool, NULL, 0444);
MODULE_PARM_DESC(enable, "Enable Intel HD audio interface.");
module_param_array(model, charp, NULL, 0444);
MODULE_PARM_DESC(model, "Use the given board model.");
module_param_array(position_fix, int, NULL, 0444);
MODULE_PARM_DESC(position_fix, "DMA pointer read method."
		 "(-1 = system default, 0 = auto, 1 = LPIB, 2 = POSBUF, 3 = VIACOMBO, 4 = COMBO, 5 = SKL+, 6 = FIFO).");
module_param_array(bdl_pos_adj, int, NULL, 0644);
MODULE_PARM_DESC(bdl_pos_adj, "BDL position adjustment offset.");
module_param_array(probe_mask, int, NULL, 0444);
MODULE_PARM_DESC(probe_mask, "Bitmask to probe codecs (default = -1).");
module_param_array(probe_only, int, NULL, 0444);
MODULE_PARM_DESC(probe_only, "Only probing and no codec initialization.");
module_param_array(jackpoll_ms, int, NULL, 0444);
MODULE_PARM_DESC(jackpoll_ms, "Ms between polling for jack events (default = 0, using unsol events only)");
module_param(single_cmd, bint, 0444);
MODULE_PARM_DESC(single_cmd, "Use single command to communicate with codecs "
		 "(for debugging only).");
module_param(enable_msi, bint, 0444);
MODULE_PARM_DESC(enable_msi, "Enable Message Signaled Interrupt (MSI)");
#ifdef CONFIG_SND_HDA_PATCH_LOADER
module_param_array(patch, charp, NULL, 0444);
MODULE_PARM_DESC(patch, "Patch file for Intel HD audio interface.");
#endif
#ifdef CONFIG_SND_HDA_INPUT_BEEP
module_param_array(beep_mode, bool, NULL, 0444);
MODULE_PARM_DESC(beep_mode, "Select HDA Beep registration mode "
			    "(0=off, 1=on) (default=1).");
#endif
module_param(dmic_detect, bool, 0444);
MODULE_PARM_DESC(dmic_detect, "Allow DSP driver selection (bypass this driver) "
			     "(0=off, 1=on) (default=1); "
		 "deprecated, use snd-intel-dspcfg.dsp_driver option instead");
module_param(ctl_dev_id, bool, 0444);
MODULE_PARM_DESC(ctl_dev_id, "Use control device identifier (based on codec address).");

#ifdef CONFIG_PM
static int param_set_xint(const char *val, const struct kernel_param *kp);
static const struct kernel_param_ops param_ops_xint = {
	.set = param_set_xint,
	.get = param_get_int,
};
#define param_check_xint param_check_int

static int power_save = CONFIG_SND_HDA_POWER_SAVE_DEFAULT;
module_param(power_save, xint, 0644);
MODULE_PARM_DESC(power_save, "Automatic power-saving timeout "
		 "(in second, 0 = disable).");

static bool pm_blacklist = true;
module_param(pm_blacklist, bool, 0644);
MODULE_PARM_DESC(pm_blacklist, "Enable power-management denylist");

/* reset the HD-audio controller in power save mode.
 * this may give more power-saving, but will take longer time to
 * wake up.
 */
static bool power_save_controller = 1;
module_param(power_save_controller, bool, 0644);
MODULE_PARM_DESC(power_save_controller, "Reset controller in power save mode.");
#else /* CONFIG_PM */
#define power_save	0
#define pm_blacklist	false
#define power_save_controller	false
#endif /* CONFIG_PM */

static int align_buffer_size = -1;
module_param(align_buffer_size, bint, 0644);
MODULE_PARM_DESC(align_buffer_size,
		"Force buffer and period sizes to be multiple of 128 bytes.");

#ifdef CONFIG_X86
static int hda_snoop = -1;
module_param_named(snoop, hda_snoop, bint, 0444);
MODULE_PARM_DESC(snoop, "Enable/disable snooping");
#else
#define hda_snoop		true
#endif


MODULE_LICENSE("GPL");
MODULE_DESCRIPTION("Intel HDA driver");

#if defined(CONFIG_PM) && defined(CONFIG_VGA_SWITCHEROO)
#if IS_ENABLED(CONFIG_SND_HDA_CODEC_HDMI)
#define SUPPORT_VGA_SWITCHEROO
#endif
#endif


/*
 */

/* driver types */
enum {
	AZX_DRIVER_ICH,
	AZX_DRIVER_PCH,
	AZX_DRIVER_SCH,
	AZX_DRIVER_SKL,
	AZX_DRIVER_HDMI,
	AZX_DRIVER_ATI,
	AZX_DRIVER_ATIHDMI,
	AZX_DRIVER_ATIHDMI_NS,
	AZX_DRIVER_GFHDMI,
	AZX_DRIVER_VIA,
	AZX_DRIVER_SIS,
	AZX_DRIVER_ULI,
	AZX_DRIVER_NVIDIA,
	AZX_DRIVER_TERA,
	AZX_DRIVER_CTX,
	AZX_DRIVER_CTHDA,
	AZX_DRIVER_CMEDIA,
	AZX_DRIVER_ZHAOXIN,
	AZX_DRIVER_LOONGSON,
	AZX_DRIVER_GENERIC,
	AZX_NUM_DRIVERS, /* keep this as last entry */
};

#define azx_get_snoop_type(chip) \
	(((chip)->driver_caps & AZX_DCAPS_SNOOP_MASK) >> 10)
#define AZX_DCAPS_SNOOP_TYPE(type) ((AZX_SNOOP_TYPE_ ## type) << 10)

/* quirks for old Intel chipsets */
#define AZX_DCAPS_INTEL_ICH \
	(AZX_DCAPS_OLD_SSYNC | AZX_DCAPS_NO_ALIGN_BUFSIZE)

/* quirks for Intel PCH */
#define AZX_DCAPS_INTEL_PCH_BASE \
	(AZX_DCAPS_NO_ALIGN_BUFSIZE | AZX_DCAPS_COUNT_LPIB_DELAY |\
	 AZX_DCAPS_SNOOP_TYPE(SCH))

/* PCH up to IVB; no runtime PM; bind with i915 gfx */
#define AZX_DCAPS_INTEL_PCH_NOPM \
	(AZX_DCAPS_INTEL_PCH_BASE | AZX_DCAPS_I915_COMPONENT)

/* PCH for HSW/BDW; with runtime PM */
/* no i915 binding for this as HSW/BDW has another controller for HDMI */
#define AZX_DCAPS_INTEL_PCH \
	(AZX_DCAPS_INTEL_PCH_BASE | AZX_DCAPS_PM_RUNTIME)

/* HSW HDMI */
#define AZX_DCAPS_INTEL_HASWELL \
	(/*AZX_DCAPS_ALIGN_BUFSIZE |*/ AZX_DCAPS_COUNT_LPIB_DELAY |\
	 AZX_DCAPS_PM_RUNTIME | AZX_DCAPS_I915_COMPONENT |\
	 AZX_DCAPS_SNOOP_TYPE(SCH))

/* Broadwell HDMI can't use position buffer reliably, force to use LPIB */
#define AZX_DCAPS_INTEL_BROADWELL \
	(/*AZX_DCAPS_ALIGN_BUFSIZE |*/ AZX_DCAPS_POSFIX_LPIB |\
	 AZX_DCAPS_PM_RUNTIME | AZX_DCAPS_I915_COMPONENT |\
	 AZX_DCAPS_SNOOP_TYPE(SCH))

#define AZX_DCAPS_INTEL_BAYTRAIL \
	(AZX_DCAPS_INTEL_PCH_BASE | AZX_DCAPS_I915_COMPONENT)

#define AZX_DCAPS_INTEL_BRASWELL \
	(AZX_DCAPS_INTEL_PCH_BASE | AZX_DCAPS_PM_RUNTIME |\
	 AZX_DCAPS_I915_COMPONENT)

#define AZX_DCAPS_INTEL_SKYLAKE \
	(AZX_DCAPS_INTEL_PCH_BASE | AZX_DCAPS_PM_RUNTIME |\
	 AZX_DCAPS_SEPARATE_STREAM_TAG | AZX_DCAPS_I915_COMPONENT)

#define AZX_DCAPS_INTEL_BROXTON		AZX_DCAPS_INTEL_SKYLAKE

#define AZX_DCAPS_INTEL_LNL \
	(AZX_DCAPS_INTEL_SKYLAKE | AZX_DCAPS_PIO_COMMANDS)

/* quirks for ATI SB / AMD Hudson */
#define AZX_DCAPS_PRESET_ATI_SB \
	(AZX_DCAPS_NO_TCSEL | AZX_DCAPS_POSFIX_LPIB |\
	 AZX_DCAPS_SNOOP_TYPE(ATI))

/* quirks for ATI/AMD HDMI */
#define AZX_DCAPS_PRESET_ATI_HDMI \
	(AZX_DCAPS_NO_TCSEL | AZX_DCAPS_POSFIX_LPIB|\
	 AZX_DCAPS_NO_MSI64)

/* quirks for ATI HDMI with snoop off */
#define AZX_DCAPS_PRESET_ATI_HDMI_NS \
	(AZX_DCAPS_PRESET_ATI_HDMI | AZX_DCAPS_SNOOP_OFF)

/* quirks for AMD SB */
#define AZX_DCAPS_PRESET_AMD_SB \
	(AZX_DCAPS_NO_TCSEL | AZX_DCAPS_AMD_WORKAROUND |\
	 AZX_DCAPS_SNOOP_TYPE(ATI) | AZX_DCAPS_PM_RUNTIME |\
	 AZX_DCAPS_RETRY_PROBE)

/* quirks for Nvidia */
#define AZX_DCAPS_PRESET_NVIDIA \
	(AZX_DCAPS_NO_MSI | AZX_DCAPS_CORBRP_SELF_CLEAR |\
	 AZX_DCAPS_SNOOP_TYPE(NVIDIA))

#define AZX_DCAPS_PRESET_CTHDA \
	(AZX_DCAPS_NO_MSI | AZX_DCAPS_POSFIX_LPIB |\
	 AZX_DCAPS_NO_64BIT |\
	 AZX_DCAPS_4K_BDLE_BOUNDARY | AZX_DCAPS_SNOOP_OFF)

/*
 * vga_switcheroo support
 */
#ifdef SUPPORT_VGA_SWITCHEROO
#define use_vga_switcheroo(chip)	((chip)->use_vga_switcheroo)
#define needs_eld_notify_link(chip)	((chip)->bus.keep_power)
#else
#define use_vga_switcheroo(chip)	0
#define needs_eld_notify_link(chip)	false
#endif

static const char * const driver_short_names[] = {
	[AZX_DRIVER_ICH] = "HDA Intel",
	[AZX_DRIVER_PCH] = "HDA Intel PCH",
	[AZX_DRIVER_SCH] = "HDA Intel MID",
	[AZX_DRIVER_SKL] = "HDA Intel PCH", /* kept old name for compatibility */
	[AZX_DRIVER_HDMI] = "HDA Intel HDMI",
	[AZX_DRIVER_ATI] = "HDA ATI SB",
	[AZX_DRIVER_ATIHDMI] = "HDA ATI HDMI",
	[AZX_DRIVER_ATIHDMI_NS] = "HDA ATI HDMI",
	[AZX_DRIVER_GFHDMI] = "HDA GF HDMI",
	[AZX_DRIVER_VIA] = "HDA VIA VT82xx",
	[AZX_DRIVER_SIS] = "HDA SIS966",
	[AZX_DRIVER_ULI] = "HDA ULI M5461",
	[AZX_DRIVER_NVIDIA] = "HDA NVidia",
	[AZX_DRIVER_TERA] = "HDA Teradici", 
	[AZX_DRIVER_CTX] = "HDA Creative", 
	[AZX_DRIVER_CTHDA] = "HDA Creative",
	[AZX_DRIVER_CMEDIA] = "HDA C-Media",
	[AZX_DRIVER_ZHAOXIN] = "HDA Zhaoxin",
	[AZX_DRIVER_LOONGSON] = "HDA Loongson",
	[AZX_DRIVER_GENERIC] = "HD-Audio Generic",
};

static int azx_acquire_irq(struct azx *chip, int do_disconnect);
static void set_default_power_save(struct azx *chip);

/*
 * initialize the PCI registers
 */
/* update bits in a PCI register byte */
static void update_pci_byte(struct pci_dev *pci, unsigned int reg,
			    unsigned char mask, unsigned char val)
{
	unsigned char data;

	pci_read_config_byte(pci, reg, &data);
	data &= ~mask;
	data |= (val & mask);
	pci_write_config_byte(pci, reg, data);
}

static void azx_init_pci(struct azx *chip)
{
	int snoop_type = azx_get_snoop_type(chip);

	/* Clear bits 0-2 of PCI register TCSEL (at offset 0x44)
	 * TCSEL == Traffic Class Select Register, which sets PCI express QOS
	 * Ensuring these bits are 0 clears playback static on some HD Audio
	 * codecs.
	 * The PCI register TCSEL is defined in the Intel manuals.
	 */
	if (!(chip->driver_caps & AZX_DCAPS_NO_TCSEL)) {
		dev_dbg(chip->card->dev, "Clearing TCSEL\n");
		update_pci_byte(chip->pci, AZX_PCIREG_TCSEL, 0x07, 0);
	}

	/* For ATI SB450/600/700/800/900 and AMD Hudson azalia HD audio,
	 * we need to enable snoop.
	 */
	if (snoop_type == AZX_SNOOP_TYPE_ATI) {
		dev_dbg(chip->card->dev, "Setting ATI snoop: %d\n",
			azx_snoop(chip));
		update_pci_byte(chip->pci,
				ATI_SB450_HDAUDIO_MISC_CNTR2_ADDR, 0x07,
				azx_snoop(chip) ? ATI_SB450_HDAUDIO_ENABLE_SNOOP : 0);
	}

	/* For NVIDIA HDA, enable snoop */
	if (snoop_type == AZX_SNOOP_TYPE_NVIDIA) {
		dev_dbg(chip->card->dev, "Setting Nvidia snoop: %d\n",
			azx_snoop(chip));
		update_pci_byte(chip->pci,
				NVIDIA_HDA_TRANSREG_ADDR,
				0x0f, NVIDIA_HDA_ENABLE_COHBITS);
		update_pci_byte(chip->pci,
				NVIDIA_HDA_ISTRM_COH,
				0x01, NVIDIA_HDA_ENABLE_COHBIT);
		update_pci_byte(chip->pci,
				NVIDIA_HDA_OSTRM_COH,
				0x01, NVIDIA_HDA_ENABLE_COHBIT);
	}

	/* Enable SCH/PCH snoop if needed */
	if (snoop_type == AZX_SNOOP_TYPE_SCH) {
		unsigned short snoop;
		pci_read_config_word(chip->pci, INTEL_SCH_HDA_DEVC, &snoop);
		if ((!azx_snoop(chip) && !(snoop & INTEL_SCH_HDA_DEVC_NOSNOOP)) ||
		    (azx_snoop(chip) && (snoop & INTEL_SCH_HDA_DEVC_NOSNOOP))) {
			snoop &= ~INTEL_SCH_HDA_DEVC_NOSNOOP;
			if (!azx_snoop(chip))
				snoop |= INTEL_SCH_HDA_DEVC_NOSNOOP;
			pci_write_config_word(chip->pci, INTEL_SCH_HDA_DEVC, snoop);
			pci_read_config_word(chip->pci,
				INTEL_SCH_HDA_DEVC, &snoop);
		}
		dev_dbg(chip->card->dev, "SCH snoop: %s\n",
			(snoop & INTEL_SCH_HDA_DEVC_NOSNOOP) ?
			"Disabled" : "Enabled");
        }
}

/*
 * In BXT-P A0, HD-Audio DMA requests is later than expected,
 * and makes an audio stream sensitive to system latencies when
 * 24/32 bits are playing.
 * Adjusting threshold of DMA fifo to force the DMA request
 * sooner to improve latency tolerance at the expense of power.
 */
static void bxt_reduce_dma_latency(struct azx *chip)
{
	u32 val;

	val = azx_readl(chip, VS_EM4L);
	val &= (0x3 << 20);
	azx_writel(chip, VS_EM4L, val);
}

/*
 * ML_LCAP bits:
 *  bit 0: 6 MHz Supported
 *  bit 1: 12 MHz Supported
 *  bit 2: 24 MHz Supported
 *  bit 3: 48 MHz Supported
 *  bit 4: 96 MHz Supported
 *  bit 5: 192 MHz Supported
 */
static int intel_get_lctl_scf(struct azx *chip)
{
	struct hdac_bus *bus = azx_bus(chip);
	static const int preferred_bits[] = { 2, 3, 1, 4, 5 };
	u32 val, t;
	int i;

	val = readl(bus->mlcap + AZX_ML_BASE + AZX_REG_ML_LCAP);

	for (i = 0; i < ARRAY_SIZE(preferred_bits); i++) {
		t = preferred_bits[i];
		if (val & (1 << t))
			return t;
	}

	dev_warn(chip->card->dev, "set audio clock frequency to 6MHz");
	return 0;
}

static int intel_ml_lctl_set_power(struct azx *chip, int state)
{
	struct hdac_bus *bus = azx_bus(chip);
	u32 val;
	int timeout;

	/*
	 * Changes to LCTL.SCF are only needed for the first multi-link dealing
	 * with external codecs
	 */
	val = readl(bus->mlcap + AZX_ML_BASE + AZX_REG_ML_LCTL);
	val &= ~AZX_ML_LCTL_SPA;
	val |= state << AZX_ML_LCTL_SPA_SHIFT;
	writel(val, bus->mlcap + AZX_ML_BASE + AZX_REG_ML_LCTL);
	/* wait for CPA */
	timeout = 50;
	while (timeout) {
		if (((readl(bus->mlcap + AZX_ML_BASE + AZX_REG_ML_LCTL)) &
		    AZX_ML_LCTL_CPA) == (state << AZX_ML_LCTL_CPA_SHIFT))
			return 0;
		timeout--;
		udelay(10);
	}

	return -1;
}

static void intel_init_lctl(struct azx *chip)
{
	struct hdac_bus *bus = azx_bus(chip);
	u32 val;
	int ret;

	/* 0. check lctl register value is correct or not */
	val = readl(bus->mlcap + AZX_ML_BASE + AZX_REG_ML_LCTL);
	/* only perform additional configurations if the SCF is initially based on 6MHz */
	if ((val & AZX_ML_LCTL_SCF) != 0)
		return;

	/*
	 * Before operating on SPA, CPA must match SPA.
	 * Any deviation may result in undefined behavior.
	 */
	if (((val & AZX_ML_LCTL_SPA) >> AZX_ML_LCTL_SPA_SHIFT) !=
		((val & AZX_ML_LCTL_CPA) >> AZX_ML_LCTL_CPA_SHIFT))
		return;

	/* 1. turn link down: set SPA to 0 and wait CPA to 0 */
	ret = intel_ml_lctl_set_power(chip, 0);
	udelay(100);
	if (ret)
		goto set_spa;

	/* 2. update SCF to select an audio clock different from 6MHz */
	val &= ~AZX_ML_LCTL_SCF;
	val |= intel_get_lctl_scf(chip);
	writel(val, bus->mlcap + AZX_ML_BASE + AZX_REG_ML_LCTL);

set_spa:
	/* 4. turn link up: set SPA to 1 and wait CPA to 1 */
	intel_ml_lctl_set_power(chip, 1);
	udelay(100);
}

static void hda_intel_init_chip(struct azx *chip, bool full_reset)
{
	struct hdac_bus *bus = azx_bus(chip);
	struct pci_dev *pci = chip->pci;
	u32 val;

	snd_hdac_set_codec_wakeup(bus, true);
	if (chip->driver_type == AZX_DRIVER_SKL) {
		pci_read_config_dword(pci, INTEL_HDA_CGCTL, &val);
		val = val & ~INTEL_HDA_CGCTL_MISCBDCGE;
		pci_write_config_dword(pci, INTEL_HDA_CGCTL, val);
	}
	azx_init_chip(chip, full_reset);
	if (chip->driver_type == AZX_DRIVER_SKL) {
		pci_read_config_dword(pci, INTEL_HDA_CGCTL, &val);
		val = val | INTEL_HDA_CGCTL_MISCBDCGE;
		pci_write_config_dword(pci, INTEL_HDA_CGCTL, val);
	}

	snd_hdac_set_codec_wakeup(bus, false);

	/* reduce dma latency to avoid noise */
	if (HDA_CONTROLLER_IS_APL(pci))
		bxt_reduce_dma_latency(chip);

	if (bus->mlcap != NULL)
		intel_init_lctl(chip);
}

/* calculate runtime delay from LPIB */
static int azx_get_delay_from_lpib(struct azx *chip, struct azx_dev *azx_dev,
				   unsigned int pos)
{
	struct snd_pcm_substream *substream = azx_dev->core.substream;
	int stream = substream->stream;
	unsigned int lpib_pos = azx_get_pos_lpib(chip, azx_dev);
	int delay;

	if (stream == SNDRV_PCM_STREAM_PLAYBACK)
		delay = pos - lpib_pos;
	else
		delay = lpib_pos - pos;
	if (delay < 0) {
		if (delay >= azx_dev->core.delay_negative_threshold)
			delay = 0;
		else
			delay += azx_dev->core.bufsize;
	}

	if (delay >= azx_dev->core.period_bytes) {
		dev_info(chip->card->dev,
			 "Unstable LPIB (%d >= %d); disabling LPIB delay counting\n",
			 delay, azx_dev->core.period_bytes);
		delay = 0;
		chip->driver_caps &= ~AZX_DCAPS_COUNT_LPIB_DELAY;
		chip->get_delay[stream] = NULL;
	}

	return bytes_to_frames(substream->runtime, delay);
}

static int azx_position_ok(struct azx *chip, struct azx_dev *azx_dev);

/* called from IRQ */
static int azx_position_check(struct azx *chip, struct azx_dev *azx_dev)
{
	struct hda_intel *hda = container_of(chip, struct hda_intel, chip);
	int ok;

	ok = azx_position_ok(chip, azx_dev);
	if (ok == 1) {
		azx_dev->irq_pending = 0;
		return ok;
	} else if (ok == 0) {
		/* bogus IRQ, process it later */
		azx_dev->irq_pending = 1;
		schedule_work(&hda->irq_pending_work);
	}
	return 0;
}

#define display_power(chip, enable) \
	snd_hdac_display_power(azx_bus(chip), HDA_CODEC_IDX_CONTROLLER, enable)

/*
 * Check whether the current DMA position is acceptable for updating
 * periods.  Returns non-zero if it's OK.
 *
 * Many HD-audio controllers appear pretty inaccurate about
 * the update-IRQ timing.  The IRQ is issued before actually the
 * data is processed.  So, we need to process it afterwords in a
 * workqueue.
 *
 * Returns 1 if OK to proceed, 0 for delay handling, -1 for skipping update
 */
static int azx_position_ok(struct azx *chip, struct azx_dev *azx_dev)
{
	struct snd_pcm_substream *substream = azx_dev->core.substream;
	struct snd_pcm_runtime *runtime = substream->runtime;
	int stream = substream->stream;
	u32 wallclk;
	unsigned int pos;
	snd_pcm_uframes_t hwptr, target;

	/*
	 * The value of the WALLCLK register is always 0
	 * on the Loongson controller, so we return directly.
	 */
	if (chip->driver_type == AZX_DRIVER_LOONGSON)
		return 1;

	wallclk = azx_readl(chip, WALLCLK) - azx_dev->core.start_wallclk;
	if (wallclk < (azx_dev->core.period_wallclk * 2) / 3)
		return -1;	/* bogus (too early) interrupt */

	if (chip->get_position[stream])
		pos = chip->get_position[stream](chip, azx_dev);
	else { /* use the position buffer as default */
		pos = azx_get_pos_posbuf(chip, azx_dev);
		if (!pos || pos == (u32)-1) {
			dev_info(chip->card->dev,
				 "Invalid position buffer, using LPIB read method instead.\n");
			chip->get_position[stream] = azx_get_pos_lpib;
			if (chip->get_position[0] == azx_get_pos_lpib &&
			    chip->get_position[1] == azx_get_pos_lpib)
				azx_bus(chip)->use_posbuf = false;
			pos = azx_get_pos_lpib(chip, azx_dev);
			chip->get_delay[stream] = NULL;
		} else {
			chip->get_position[stream] = azx_get_pos_posbuf;
			if (chip->driver_caps & AZX_DCAPS_COUNT_LPIB_DELAY)
				chip->get_delay[stream] = azx_get_delay_from_lpib;
		}
	}

	if (pos >= azx_dev->core.bufsize)
		pos = 0;

	if (WARN_ONCE(!azx_dev->core.period_bytes,
		      "hda-intel: zero azx_dev->period_bytes"))
		return -1; /* this shouldn't happen! */
	if (wallclk < (azx_dev->core.period_wallclk * 5) / 4 &&
	    pos % azx_dev->core.period_bytes > azx_dev->core.period_bytes / 2)
		/* NG - it's below the first next period boundary */
		return chip->bdl_pos_adj ? 0 : -1;
	azx_dev->core.start_wallclk += wallclk;

	if (azx_dev->core.no_period_wakeup)
		return 1; /* OK, no need to check period boundary */

	if (runtime->hw_ptr_base != runtime->hw_ptr_interrupt)
		return 1; /* OK, already in hwptr updating process */

	/* check whether the period gets really elapsed */
	pos = bytes_to_frames(runtime, pos);
	hwptr = runtime->hw_ptr_base + pos;
	if (hwptr < runtime->status->hw_ptr)
		hwptr += runtime->buffer_size;
	target = runtime->hw_ptr_interrupt + runtime->period_size;
	if (hwptr < target) {
		/* too early wakeup, process it later */
		return chip->bdl_pos_adj ? 0 : -1;
	}

	return 1; /* OK, it's fine */
}

/*
 * The work for pending PCM period updates.
 */
static void azx_irq_pending_work(struct work_struct *work)
{
	struct hda_intel *hda = container_of(work, struct hda_intel, irq_pending_work);
	struct azx *chip = &hda->chip;
	struct hdac_bus *bus = azx_bus(chip);
	struct hdac_stream *s;
	int pending, ok;

	if (!hda->irq_pending_warned) {
		dev_info(chip->card->dev,
			 "IRQ timing workaround is activated for card #%d. Suggest a bigger bdl_pos_adj.\n",
			 chip->card->number);
		hda->irq_pending_warned = 1;
	}

	for (;;) {
		pending = 0;
		spin_lock_irq(&bus->reg_lock);
		list_for_each_entry(s, &bus->stream_list, list) {
			struct azx_dev *azx_dev = stream_to_azx_dev(s);
			if (!azx_dev->irq_pending ||
			    !s->substream ||
			    !s->running)
				continue;
			ok = azx_position_ok(chip, azx_dev);
			if (ok > 0) {
				azx_dev->irq_pending = 0;
				spin_unlock(&bus->reg_lock);
				snd_pcm_period_elapsed(s->substream);
				spin_lock(&bus->reg_lock);
			} else if (ok < 0) {
				pending = 0;	/* too early */
			} else
				pending++;
		}
		spin_unlock_irq(&bus->reg_lock);
		if (!pending)
			return;
		msleep(1);
	}
}

/* clear irq_pending flags and assure no on-going workq */
static void azx_clear_irq_pending(struct azx *chip)
{
	struct hdac_bus *bus = azx_bus(chip);
	struct hdac_stream *s;

	spin_lock_irq(&bus->reg_lock);
	list_for_each_entry(s, &bus->stream_list, list) {
		struct azx_dev *azx_dev = stream_to_azx_dev(s);
		azx_dev->irq_pending = 0;
	}
	spin_unlock_irq(&bus->reg_lock);
}

static int azx_acquire_irq(struct azx *chip, int do_disconnect)
{
	struct hdac_bus *bus = azx_bus(chip);

	if (request_irq(chip->pci->irq, azx_interrupt,
			chip->msi ? 0 : IRQF_SHARED,
			chip->card->irq_descr, chip)) {
		dev_err(chip->card->dev,
			"unable to grab IRQ %d, disabling device\n",
			chip->pci->irq);
		if (do_disconnect)
			snd_card_disconnect(chip->card);
		return -1;
	}
	bus->irq = chip->pci->irq;
	chip->card->sync_irq = bus->irq;
	pci_intx(chip->pci, !chip->msi);
	return 0;
}

/* get the current DMA position with correction on VIA chips */
static unsigned int azx_via_get_position(struct azx *chip,
					 struct azx_dev *azx_dev)
{
	unsigned int link_pos, mini_pos, bound_pos;
	unsigned int mod_link_pos, mod_dma_pos, mod_mini_pos;
	unsigned int fifo_size;

	link_pos = snd_hdac_stream_get_pos_lpib(azx_stream(azx_dev));
	if (azx_dev->core.substream->stream == SNDRV_PCM_STREAM_PLAYBACK) {
		/* Playback, no problem using link position */
		return link_pos;
	}

	/* Capture */
	/* For new chipset,
	 * use mod to get the DMA position just like old chipset
	 */
	mod_dma_pos = le32_to_cpu(*azx_dev->core.posbuf);
	mod_dma_pos %= azx_dev->core.period_bytes;

	fifo_size = azx_stream(azx_dev)->fifo_size;

	if (azx_dev->insufficient) {
		/* Link position never gather than FIFO size */
		if (link_pos <= fifo_size)
			return 0;

		azx_dev->insufficient = 0;
	}

	if (link_pos <= fifo_size)
		mini_pos = azx_dev->core.bufsize + link_pos - fifo_size;
	else
		mini_pos = link_pos - fifo_size;

	/* Find nearest previous boudary */
	mod_mini_pos = mini_pos % azx_dev->core.period_bytes;
	mod_link_pos = link_pos % azx_dev->core.period_bytes;
	if (mod_link_pos >= fifo_size)
		bound_pos = link_pos - mod_link_pos;
	else if (mod_dma_pos >= mod_mini_pos)
		bound_pos = mini_pos - mod_mini_pos;
	else {
		bound_pos = mini_pos - mod_mini_pos + azx_dev->core.period_bytes;
		if (bound_pos >= azx_dev->core.bufsize)
			bound_pos = 0;
	}

	/* Calculate real DMA position we want */
	return bound_pos + mod_dma_pos;
}

#define AMD_FIFO_SIZE	32

/* get the current DMA position with FIFO size correction */
static unsigned int azx_get_pos_fifo(struct azx *chip, struct azx_dev *azx_dev)
{
	struct snd_pcm_substream *substream = azx_dev->core.substream;
	struct snd_pcm_runtime *runtime = substream->runtime;
	unsigned int pos, delay;

	pos = snd_hdac_stream_get_pos_lpib(azx_stream(azx_dev));
	if (!runtime)
		return pos;

	runtime->delay = AMD_FIFO_SIZE;
	delay = frames_to_bytes(runtime, AMD_FIFO_SIZE);
	if (azx_dev->insufficient) {
		if (pos < delay) {
			delay = pos;
			runtime->delay = bytes_to_frames(runtime, pos);
		} else {
			azx_dev->insufficient = 0;
		}
	}

	/* correct the DMA position for capture stream */
	if (substream->stream == SNDRV_PCM_STREAM_CAPTURE) {
		if (pos < delay)
			pos += azx_dev->core.bufsize;
		pos -= delay;
	}

	return pos;
}

static int azx_get_delay_from_fifo(struct azx *chip, struct azx_dev *azx_dev,
				   unsigned int pos)
{
	struct snd_pcm_substream *substream = azx_dev->core.substream;

	/* just read back the calculated value in the above */
	return substream->runtime->delay;
}

static void __azx_shutdown_chip(struct azx *chip, bool skip_link_reset)
{
	azx_stop_chip(chip);
	if (!skip_link_reset)
		azx_enter_link_reset(chip);
	azx_clear_irq_pending(chip);
	display_power(chip, false);
}

static DEFINE_MUTEX(card_list_lock);
static LIST_HEAD(card_list);

static void azx_shutdown_chip(struct azx *chip)
{
	__azx_shutdown_chip(chip, false);
}

static void azx_add_card_list(struct azx *chip)
{
	struct hda_intel *hda = container_of(chip, struct hda_intel, chip);
	mutex_lock(&card_list_lock);
	list_add(&hda->list, &card_list);
	mutex_unlock(&card_list_lock);
}

static void azx_del_card_list(struct azx *chip)
{
	struct hda_intel *hda = container_of(chip, struct hda_intel, chip);
	mutex_lock(&card_list_lock);
	list_del_init(&hda->list);
	mutex_unlock(&card_list_lock);
}

/* trigger power-save check at writing parameter */
static int __maybe_unused param_set_xint(const char *val, const struct kernel_param *kp)
{
	struct hda_intel *hda;
	struct azx *chip;
	int prev = power_save;
	int ret = param_set_int(val, kp);

	if (ret || prev == power_save)
		return ret;

	mutex_lock(&card_list_lock);
	list_for_each_entry(hda, &card_list, list) {
		chip = &hda->chip;
		if (!hda->probe_continued || chip->disabled)
			continue;
		snd_hda_set_power_save(&chip->bus, power_save * 1000);
	}
	mutex_unlock(&card_list_lock);
	return 0;
}

/*
 * power management
 */
static bool azx_is_pm_ready(struct snd_card *card)
{
	struct azx *chip;
	struct hda_intel *hda;

	if (!card)
		return false;
	chip = card->private_data;
	hda = container_of(chip, struct hda_intel, chip);
	if (chip->disabled || hda->init_failed || !chip->running)
		return false;
	return true;
}

static void __azx_runtime_resume(struct azx *chip)
{
	struct hda_intel *hda = container_of(chip, struct hda_intel, chip);
	struct hdac_bus *bus = azx_bus(chip);
	struct hda_codec *codec;
	int status;

	display_power(chip, true);
	if (hda->need_i915_power)
		snd_hdac_i915_set_bclk(bus);

	/* Read STATESTS before controller reset */
	status = azx_readw(chip, STATESTS);

	azx_init_pci(chip);
	hda_intel_init_chip(chip, true);

	/* Avoid codec resume if runtime resume is for system suspend */
	if (!chip->pm_prepared) {
		list_for_each_codec(codec, &chip->bus) {
			if (codec->relaxed_resume)
				continue;

			if (codec->forced_resume || (status & (1 << codec->addr)))
				pm_request_resume(hda_codec_dev(codec));
		}
	}

	/* power down again for link-controlled chips */
	if (!hda->need_i915_power)
		display_power(chip, false);
}

static int azx_prepare(struct device *dev)
{
	struct snd_card *card = dev_get_drvdata(dev);
	struct azx *chip;

	if (!azx_is_pm_ready(card))
		return 0;

	chip = card->private_data;
	chip->pm_prepared = 1;
	snd_power_change_state(card, SNDRV_CTL_POWER_D3hot);

	flush_work(&azx_bus(chip)->unsol_work);

	/* HDA controller always requires different WAKEEN for runtime suspend
	 * and system suspend, so don't use direct-complete here.
	 */
	return 0;
}

static void azx_complete(struct device *dev)
{
	struct snd_card *card = dev_get_drvdata(dev);
	struct azx *chip;

	if (!azx_is_pm_ready(card))
		return;

	chip = card->private_data;
	snd_power_change_state(card, SNDRV_CTL_POWER_D0);
	chip->pm_prepared = 0;
}

static int azx_suspend(struct device *dev)
{
	struct snd_card *card = dev_get_drvdata(dev);
	struct azx *chip;
	struct hdac_bus *bus;

	if (!azx_is_pm_ready(card))
		return 0;

	chip = card->private_data;
	bus = azx_bus(chip);
	azx_shutdown_chip(chip);
	if (bus->irq >= 0) {
		free_irq(bus->irq, chip);
		bus->irq = -1;
		chip->card->sync_irq = -1;
	}

	if (chip->msi)
		pci_disable_msi(chip->pci);

	trace_azx_suspend(chip);
	return 0;
}

static int __maybe_unused azx_resume(struct device *dev)
{
	struct snd_card *card = dev_get_drvdata(dev);
	struct azx *chip;

	if (!azx_is_pm_ready(card))
		return 0;

	chip = card->private_data;
	if (chip->msi)
		if (pci_enable_msi(chip->pci) < 0)
			chip->msi = 0;
	if (azx_acquire_irq(chip, 1) < 0)
		return -EIO;

	__azx_runtime_resume(chip);

	trace_azx_resume(chip);
	return 0;
}

/* put codec down to D3 at hibernation for Intel SKL+;
 * otherwise BIOS may still access the codec and screw up the driver
 */
static int azx_freeze_noirq(struct device *dev)
{
	struct snd_card *card = dev_get_drvdata(dev);
	struct azx *chip = card->private_data;
	struct pci_dev *pci = to_pci_dev(dev);

	if (!azx_is_pm_ready(card))
		return 0;
	if (chip->driver_type == AZX_DRIVER_SKL)
		pci_set_power_state(pci, PCI_D3hot);

	return 0;
}

static int azx_thaw_noirq(struct device *dev)
{
	struct snd_card *card = dev_get_drvdata(dev);
	struct azx *chip = card->private_data;
	struct pci_dev *pci = to_pci_dev(dev);

	if (!azx_is_pm_ready(card))
		return 0;
	if (chip->driver_type == AZX_DRIVER_SKL)
		pci_set_power_state(pci, PCI_D0);

	return 0;
}

static int __maybe_unused azx_runtime_suspend(struct device *dev)
{
	struct snd_card *card = dev_get_drvdata(dev);
	struct azx *chip;

	if (!azx_is_pm_ready(card))
		return 0;
	chip = card->private_data;

	/* enable controller wake up event */
	azx_writew(chip, WAKEEN, azx_readw(chip, WAKEEN) | STATESTS_INT_MASK);

	azx_shutdown_chip(chip);
	trace_azx_runtime_suspend(chip);
	return 0;
}

static int __maybe_unused azx_runtime_resume(struct device *dev)
{
	struct snd_card *card = dev_get_drvdata(dev);
	struct azx *chip;

	if (!azx_is_pm_ready(card))
		return 0;
	chip = card->private_data;
	__azx_runtime_resume(chip);

	/* disable controller Wake Up event*/
	azx_writew(chip, WAKEEN, azx_readw(chip, WAKEEN) & ~STATESTS_INT_MASK);

	trace_azx_runtime_resume(chip);
	return 0;
}

static int __maybe_unused azx_runtime_idle(struct device *dev)
{
	struct snd_card *card = dev_get_drvdata(dev);
	struct azx *chip;
	struct hda_intel *hda;

	if (!card)
		return 0;

	chip = card->private_data;
	hda = container_of(chip, struct hda_intel, chip);
	if (chip->disabled || hda->init_failed)
		return 0;

	if (!power_save_controller || !azx_has_pm_runtime(chip) ||
	    azx_bus(chip)->codec_powered || !chip->running)
		return -EBUSY;

	/* ELD notification gets broken when HD-audio bus is off */
	if (needs_eld_notify_link(chip))
		return -EBUSY;

	return 0;
}

static const struct dev_pm_ops azx_pm = {
	SYSTEM_SLEEP_PM_OPS(azx_suspend, azx_resume)
	.prepare = pm_sleep_ptr(azx_prepare),
	.complete = pm_sleep_ptr(azx_complete),
	.freeze_noirq = pm_sleep_ptr(azx_freeze_noirq),
	.thaw_noirq = pm_sleep_ptr(azx_thaw_noirq),
	SET_RUNTIME_PM_OPS(azx_runtime_suspend, azx_runtime_resume, azx_runtime_idle)
};


static int azx_probe_continue(struct azx *chip);

#ifdef SUPPORT_VGA_SWITCHEROO
static struct pci_dev *get_bound_vga(struct pci_dev *pci);

static void azx_vs_set_state(struct pci_dev *pci,
			     enum vga_switcheroo_state state)
{
	struct snd_card *card = pci_get_drvdata(pci);
	struct azx *chip = card->private_data;
	struct hda_intel *hda = container_of(chip, struct hda_intel, chip);
	struct hda_codec *codec;
	bool disabled;

	wait_for_completion(&hda->probe_wait);
	if (hda->init_failed)
		return;

	disabled = (state == VGA_SWITCHEROO_OFF);
	if (chip->disabled == disabled)
		return;

	if (!hda->probe_continued) {
		chip->disabled = disabled;
		if (!disabled) {
			dev_info(chip->card->dev,
				 "Start delayed initialization\n");
			if (azx_probe_continue(chip) < 0)
				dev_err(chip->card->dev, "initialization error\n");
		}
	} else {
		dev_info(chip->card->dev, "%s via vga_switcheroo\n",
			 disabled ? "Disabling" : "Enabling");
		if (disabled) {
			list_for_each_codec(codec, &chip->bus) {
				pm_runtime_suspend(hda_codec_dev(codec));
				pm_runtime_disable(hda_codec_dev(codec));
			}
			pm_runtime_suspend(card->dev);
			pm_runtime_disable(card->dev);
			/* when we get suspended by vga_switcheroo we end up in D3cold,
			 * however we have no ACPI handle, so pci/acpi can't put us there,
			 * put ourselves there */
			pci->current_state = PCI_D3cold;
			chip->disabled = true;
			if (snd_hda_lock_devices(&chip->bus))
				dev_warn(chip->card->dev,
					 "Cannot lock devices!\n");
		} else {
			snd_hda_unlock_devices(&chip->bus);
			chip->disabled = false;
			pm_runtime_enable(card->dev);
			list_for_each_codec(codec, &chip->bus) {
				pm_runtime_enable(hda_codec_dev(codec));
				pm_runtime_resume(hda_codec_dev(codec));
			}
		}
	}
}

static bool azx_vs_can_switch(struct pci_dev *pci)
{
	struct snd_card *card = pci_get_drvdata(pci);
	struct azx *chip = card->private_data;
	struct hda_intel *hda = container_of(chip, struct hda_intel, chip);

	wait_for_completion(&hda->probe_wait);
	if (hda->init_failed)
		return false;
	if (chip->disabled || !hda->probe_continued)
		return true;
	if (snd_hda_lock_devices(&chip->bus))
		return false;
	snd_hda_unlock_devices(&chip->bus);
	return true;
}

/*
 * The discrete GPU cannot power down unless the HDA controller runtime
 * suspends, so activate runtime PM on codecs even if power_save == 0.
 */
static void setup_vga_switcheroo_runtime_pm(struct azx *chip)
{
	struct hda_intel *hda = container_of(chip, struct hda_intel, chip);
	struct hda_codec *codec;

	if (hda->use_vga_switcheroo && !needs_eld_notify_link(chip)) {
		list_for_each_codec(codec, &chip->bus)
			codec->auto_runtime_pm = 1;
		/* reset the power save setup */
		if (chip->running)
			set_default_power_save(chip);
	}
}

static void azx_vs_gpu_bound(struct pci_dev *pci,
			     enum vga_switcheroo_client_id client_id)
{
	struct snd_card *card = pci_get_drvdata(pci);
	struct azx *chip = card->private_data;

	if (client_id == VGA_SWITCHEROO_DIS)
		chip->bus.keep_power = 0;
	setup_vga_switcheroo_runtime_pm(chip);
}

static void init_vga_switcheroo(struct azx *chip)
{
	struct hda_intel *hda = container_of(chip, struct hda_intel, chip);
	struct pci_dev *p = get_bound_vga(chip->pci);
	struct pci_dev *parent;
	if (p) {
		dev_info(chip->card->dev,
			 "Handle vga_switcheroo audio client\n");
		hda->use_vga_switcheroo = 1;

		/* cleared in either gpu_bound op or codec probe, or when its
		 * upstream port has _PR3 (i.e. dGPU).
		 */
		parent = pci_upstream_bridge(p);
		chip->bus.keep_power = parent ? !pci_pr3_present(parent) : 1;
		chip->driver_caps |= AZX_DCAPS_PM_RUNTIME;
		pci_dev_put(p);
	}
}

static const struct vga_switcheroo_client_ops azx_vs_ops = {
	.set_gpu_state = azx_vs_set_state,
	.can_switch = azx_vs_can_switch,
	.gpu_bound = azx_vs_gpu_bound,
};

static int register_vga_switcheroo(struct azx *chip)
{
	struct hda_intel *hda = container_of(chip, struct hda_intel, chip);
	struct pci_dev *p;
	int err;

	if (!hda->use_vga_switcheroo)
		return 0;

	p = get_bound_vga(chip->pci);
	err = vga_switcheroo_register_audio_client(chip->pci, &azx_vs_ops, p);
	pci_dev_put(p);

	if (err < 0)
		return err;
	hda->vga_switcheroo_registered = 1;

	return 0;
}
#else
#define init_vga_switcheroo(chip)		/* NOP */
#define register_vga_switcheroo(chip)		0
#define check_hdmi_disabled(pci)	false
#define setup_vga_switcheroo_runtime_pm(chip)	/* NOP */
#endif /* SUPPORT_VGA_SWITCHER */

/*
 * destructor
 */
static void azx_free(struct azx *chip)
{
	struct pci_dev *pci = chip->pci;
	struct hda_intel *hda = container_of(chip, struct hda_intel, chip);
	struct hdac_bus *bus = azx_bus(chip);

	if (hda->freed)
		return;

	if (azx_has_pm_runtime(chip) && chip->running) {
		pm_runtime_get_noresume(&pci->dev);
		pm_runtime_forbid(&pci->dev);
		pm_runtime_dont_use_autosuspend(&pci->dev);
	}

	chip->running = 0;

	azx_del_card_list(chip);

	hda->init_failed = 1; /* to be sure */
	complete_all(&hda->probe_wait);

	if (use_vga_switcheroo(hda)) {
		if (chip->disabled && hda->probe_continued)
			snd_hda_unlock_devices(&chip->bus);
		if (hda->vga_switcheroo_registered)
			vga_switcheroo_unregister_client(chip->pci);
	}

	if (bus->chip_init) {
		azx_clear_irq_pending(chip);
		azx_stop_all_streams(chip);
		azx_stop_chip(chip);
	}

	if (bus->irq >= 0)
		free_irq(bus->irq, (void*)chip);

	azx_free_stream_pages(chip);
	azx_free_streams(chip);
	snd_hdac_bus_exit(bus);

#ifdef CONFIG_SND_HDA_PATCH_LOADER
	release_firmware(chip->fw);
#endif
	display_power(chip, false);

	if (chip->driver_caps & AZX_DCAPS_I915_COMPONENT)
		snd_hdac_i915_exit(bus);

	hda->freed = 1;
}

static int azx_dev_disconnect(struct snd_device *device)
{
	struct azx *chip = device->device_data;
	struct hdac_bus *bus = azx_bus(chip);

	chip->bus.shutdown = 1;
	cancel_work_sync(&bus->unsol_work);

	return 0;
}

static int azx_dev_free(struct snd_device *device)
{
	azx_free(device->device_data);
	return 0;
}

#ifdef SUPPORT_VGA_SWITCHEROO
#ifdef CONFIG_ACPI
/* ATPX is in the integrated GPU's namespace */
static bool atpx_present(void)
{
	struct pci_dev *pdev = NULL;
	acpi_handle dhandle, atpx_handle;
	acpi_status status;

	while ((pdev = pci_get_base_class(PCI_BASE_CLASS_DISPLAY, pdev))) {
		if ((pdev->class != PCI_CLASS_DISPLAY_VGA << 8) &&
		    (pdev->class != PCI_CLASS_DISPLAY_OTHER << 8))
			continue;

		dhandle = ACPI_HANDLE(&pdev->dev);
		if (dhandle) {
			status = acpi_get_handle(dhandle, "ATPX", &atpx_handle);
			if (ACPI_SUCCESS(status)) {
				pci_dev_put(pdev);
				return true;
			}
		}
	}
	return false;
}
#else
static bool atpx_present(void)
{
	return false;
}
#endif

/*
 * Check of disabled HDMI controller by vga_switcheroo
 */
static struct pci_dev *get_bound_vga(struct pci_dev *pci)
{
	struct pci_dev *p;

	/* check only discrete GPU */
	switch (pci->vendor) {
	case PCI_VENDOR_ID_ATI:
	case PCI_VENDOR_ID_AMD:
		if (pci->devfn == 1) {
			p = pci_get_domain_bus_and_slot(pci_domain_nr(pci->bus),
							pci->bus->number, 0);
			if (p) {
				/* ATPX is in the integrated GPU's ACPI namespace
				 * rather than the dGPU's namespace. However,
				 * the dGPU is the one who is involved in
				 * vgaswitcheroo.
				 */
				if (((p->class >> 16) == PCI_BASE_CLASS_DISPLAY) &&
				    (atpx_present() || apple_gmux_detect(NULL, NULL)))
					return p;
				pci_dev_put(p);
			}
		}
		break;
	case PCI_VENDOR_ID_NVIDIA:
		if (pci->devfn == 1) {
			p = pci_get_domain_bus_and_slot(pci_domain_nr(pci->bus),
							pci->bus->number, 0);
			if (p) {
				if ((p->class >> 16) == PCI_BASE_CLASS_DISPLAY)
					return p;
				pci_dev_put(p);
			}
		}
		break;
	}
	return NULL;
}

static bool check_hdmi_disabled(struct pci_dev *pci)
{
	bool vga_inactive = false;
	struct pci_dev *p = get_bound_vga(pci);

	if (p) {
		if (vga_switcheroo_get_client_state(p) == VGA_SWITCHEROO_OFF)
			vga_inactive = true;
		pci_dev_put(p);
	}
	return vga_inactive;
}
#endif /* SUPPORT_VGA_SWITCHEROO */

/*
 * allow/deny-listing for position_fix
 */
static const struct snd_pci_quirk position_fix_list[] = {
	SND_PCI_QUIRK(0x1028, 0x01cc, "Dell D820", POS_FIX_LPIB),
	SND_PCI_QUIRK(0x1028, 0x01de, "Dell Precision 390", POS_FIX_LPIB),
	SND_PCI_QUIRK(0x103c, 0x306d, "HP dv3", POS_FIX_LPIB),
	SND_PCI_QUIRK(0x1043, 0x813d, "ASUS P5AD2", POS_FIX_LPIB),
	SND_PCI_QUIRK(0x1043, 0x81b3, "ASUS", POS_FIX_LPIB),
	SND_PCI_QUIRK(0x1043, 0x81e7, "ASUS M2V", POS_FIX_LPIB),
	SND_PCI_QUIRK(0x104d, 0x9069, "Sony VPCS11V9E", POS_FIX_LPIB),
	SND_PCI_QUIRK(0x10de, 0xcb89, "Macbook Pro 7,1", POS_FIX_LPIB),
	SND_PCI_QUIRK(0x1297, 0x3166, "Shuttle", POS_FIX_LPIB),
	SND_PCI_QUIRK(0x1458, 0xa022, "ga-ma770-ud3", POS_FIX_LPIB),
	SND_PCI_QUIRK(0x1462, 0x1002, "MSI Wind U115", POS_FIX_LPIB),
	SND_PCI_QUIRK(0x1565, 0x8218, "Biostar Microtech", POS_FIX_LPIB),
	SND_PCI_QUIRK(0x1849, 0x0888, "775Dual-VSTA", POS_FIX_LPIB),
	SND_PCI_QUIRK(0x8086, 0x2503, "DG965OT AAD63733-203", POS_FIX_LPIB),
	{}
};

static int check_position_fix(struct azx *chip, int fix)
{
	const struct snd_pci_quirk *q;

	switch (fix) {
	case POS_FIX_AUTO:
	case POS_FIX_LPIB:
	case POS_FIX_POSBUF:
	case POS_FIX_VIACOMBO:
	case POS_FIX_COMBO:
	case POS_FIX_SKL:
	case POS_FIX_FIFO:
		return fix;
	}

	q = snd_pci_quirk_lookup(chip->pci, position_fix_list);
	if (q) {
		dev_info(chip->card->dev,
			 "position_fix set to %d for device %04x:%04x\n",
			 q->value, q->subvendor, q->subdevice);
		return q->value;
	}

	/* Check VIA/ATI HD Audio Controller exist */
	if (chip->driver_type == AZX_DRIVER_VIA) {
		dev_dbg(chip->card->dev, "Using VIACOMBO position fix\n");
		return POS_FIX_VIACOMBO;
	}
	if (chip->driver_caps & AZX_DCAPS_AMD_WORKAROUND) {
		dev_dbg(chip->card->dev, "Using FIFO position fix\n");
		return POS_FIX_FIFO;
	}
	if (chip->driver_caps & AZX_DCAPS_POSFIX_LPIB) {
		dev_dbg(chip->card->dev, "Using LPIB position fix\n");
		return POS_FIX_LPIB;
	}
	if (chip->driver_type == AZX_DRIVER_SKL) {
		dev_dbg(chip->card->dev, "Using SKL position fix\n");
		return POS_FIX_SKL;
	}
	return POS_FIX_AUTO;
}

static void assign_position_fix(struct azx *chip, int fix)
{
	static const azx_get_pos_callback_t callbacks[] = {
		[POS_FIX_AUTO] = NULL,
		[POS_FIX_LPIB] = azx_get_pos_lpib,
		[POS_FIX_POSBUF] = azx_get_pos_posbuf,
		[POS_FIX_VIACOMBO] = azx_via_get_position,
		[POS_FIX_COMBO] = azx_get_pos_lpib,
		[POS_FIX_SKL] = azx_get_pos_posbuf,
		[POS_FIX_FIFO] = azx_get_pos_fifo,
	};

	chip->get_position[0] = chip->get_position[1] = callbacks[fix];

	/* combo mode uses LPIB only for playback */
	if (fix == POS_FIX_COMBO)
		chip->get_position[1] = NULL;

	if ((fix == POS_FIX_POSBUF || fix == POS_FIX_SKL) &&
	    (chip->driver_caps & AZX_DCAPS_COUNT_LPIB_DELAY)) {
		chip->get_delay[0] = chip->get_delay[1] =
			azx_get_delay_from_lpib;
	}

	if (fix == POS_FIX_FIFO)
		chip->get_delay[0] = chip->get_delay[1] =
			azx_get_delay_from_fifo;
}

/*
 * deny-lists for probe_mask
 */
static const struct snd_pci_quirk probe_mask_list[] = {
	/* Thinkpad often breaks the controller communication when accessing
	 * to the non-working (or non-existing) modem codec slot.
	 */
	SND_PCI_QUIRK(0x1014, 0x05b7, "Thinkpad Z60", 0x01),
	SND_PCI_QUIRK(0x17aa, 0x2010, "Thinkpad X/T/R60", 0x01),
	SND_PCI_QUIRK(0x17aa, 0x20ac, "Thinkpad X/T/R61", 0x01),
	/* broken BIOS */
	SND_PCI_QUIRK(0x1028, 0x20ac, "Dell Studio Desktop", 0x01),
	/* including bogus ALC268 in slot#2 that conflicts with ALC888 */
	SND_PCI_QUIRK(0x17c0, 0x4085, "Medion MD96630", 0x01),
	/* forced codec slots */
	SND_PCI_QUIRK(0x1043, 0x1262, "ASUS W5Fm", 0x103),
	SND_PCI_QUIRK(0x1046, 0x1262, "ASUS W5F", 0x103),
	SND_PCI_QUIRK(0x1558, 0x0351, "Schenker Dock 15", 0x105),
	/* WinFast VP200 H (Teradici) user reported broken communication */
	SND_PCI_QUIRK(0x3a21, 0x040d, "WinFast VP200 H", 0x101),
	{}
};

#define AZX_FORCE_CODEC_MASK	0x100

static void check_probe_mask(struct azx *chip, int dev)
{
	const struct snd_pci_quirk *q;

	chip->codec_probe_mask = probe_mask[dev];
	if (chip->codec_probe_mask == -1) {
		q = snd_pci_quirk_lookup(chip->pci, probe_mask_list);
		if (q) {
			dev_info(chip->card->dev,
				 "probe_mask set to 0x%x for device %04x:%04x\n",
				 q->value, q->subvendor, q->subdevice);
			chip->codec_probe_mask = q->value;
		}
	}

	/* check forced option */
	if (chip->codec_probe_mask != -1 &&
	    (chip->codec_probe_mask & AZX_FORCE_CODEC_MASK)) {
		azx_bus(chip)->codec_mask = chip->codec_probe_mask & 0xff;
		dev_info(chip->card->dev, "codec_mask forced to 0x%x\n",
			 (int)azx_bus(chip)->codec_mask);
	}
}

/*
 * allow/deny-list for enable_msi
 */
static const struct snd_pci_quirk msi_deny_list[] = {
	SND_PCI_QUIRK(0x103c, 0x2191, "HP", 0), /* AMD Hudson */
	SND_PCI_QUIRK(0x103c, 0x2192, "HP", 0), /* AMD Hudson */
	SND_PCI_QUIRK(0x103c, 0x21f7, "HP", 0), /* AMD Hudson */
	SND_PCI_QUIRK(0x103c, 0x21fa, "HP", 0), /* AMD Hudson */
	SND_PCI_QUIRK(0x1043, 0x81f2, "ASUS", 0), /* Athlon64 X2 + nvidia */
	SND_PCI_QUIRK(0x1043, 0x81f6, "ASUS", 0), /* nvidia */
	SND_PCI_QUIRK(0x1043, 0x822d, "ASUS", 0), /* Athlon64 X2 + nvidia MCP55 */
	SND_PCI_QUIRK(0x1179, 0xfb44, "Toshiba Satellite C870", 0), /* AMD Hudson */
	SND_PCI_QUIRK(0x1849, 0x0888, "ASRock", 0), /* Athlon64 X2 + nvidia */
	SND_PCI_QUIRK(0xa0a0, 0x0575, "Aopen MZ915-M", 0), /* ICH6 */
	{}
};

static void check_msi(struct azx *chip)
{
	const struct snd_pci_quirk *q;

	if (enable_msi >= 0) {
		chip->msi = !!enable_msi;
		return;
	}
	chip->msi = 1;	/* enable MSI as default */
	q = snd_pci_quirk_lookup(chip->pci, msi_deny_list);
	if (q) {
		dev_info(chip->card->dev,
			 "msi for device %04x:%04x set to %d\n",
			 q->subvendor, q->subdevice, q->value);
		chip->msi = q->value;
		return;
	}

	/* NVidia chipsets seem to cause troubles with MSI */
	if (chip->driver_caps & AZX_DCAPS_NO_MSI) {
		dev_info(chip->card->dev, "Disabling MSI\n");
		chip->msi = 0;
	}
}

/* check the snoop mode availability */
static void azx_check_snoop_available(struct azx *chip)
{
	int snoop = hda_snoop;

	if (snoop >= 0) {
		dev_info(chip->card->dev, "Force to %s mode by module option\n",
			 snoop ? "snoop" : "non-snoop");
		chip->snoop = snoop;
		chip->uc_buffer = !snoop;
		return;
	}

	snoop = true;
	if (azx_get_snoop_type(chip) == AZX_SNOOP_TYPE_NONE &&
	    chip->driver_type == AZX_DRIVER_VIA) {
		/* force to non-snoop mode for a new VIA controller
		 * when BIOS is set
		 */
		u8 val;
		pci_read_config_byte(chip->pci, 0x42, &val);
		if (!(val & 0x80) && (chip->pci->revision == 0x30 ||
				      chip->pci->revision == 0x20))
			snoop = false;
	}

	if (chip->driver_caps & AZX_DCAPS_SNOOP_OFF)
		snoop = false;

	chip->snoop = snoop;
	if (!snoop) {
		dev_info(chip->card->dev, "Force to non-snoop mode\n");
		/* C-Media requires non-cached pages only for CORB/RIRB */
		if (chip->driver_type != AZX_DRIVER_CMEDIA)
			chip->uc_buffer = true;
	}
}

static void azx_probe_work(struct work_struct *work)
{
	struct hda_intel *hda = container_of(work, struct hda_intel, probe_work.work);
	azx_probe_continue(&hda->chip);
}

static int default_bdl_pos_adj(struct azx *chip)
{
	/* some exceptions: Atoms seem problematic with value 1 */
	if (chip->pci->vendor == PCI_VENDOR_ID_INTEL) {
		switch (chip->pci->device) {
		case PCI_DEVICE_ID_INTEL_HDA_BYT:
		case PCI_DEVICE_ID_INTEL_HDA_BSW:
			return 32;
		case PCI_DEVICE_ID_INTEL_HDA_APL:
			return 64;
		}
	}

	switch (chip->driver_type) {
	/*
	 * increase the bdl size for Glenfly Gpus for hardware
	 * limitation on hdac interrupt interval
	 */
	case AZX_DRIVER_GFHDMI:
		return 128;
	case AZX_DRIVER_ICH:
	case AZX_DRIVER_PCH:
		return 1;
	default:
		return 32;
	}
}

/*
 * constructor
 */
static const struct hda_controller_ops pci_hda_ops;

static int azx_create(struct snd_card *card, struct pci_dev *pci,
		      int dev, unsigned int driver_caps,
		      struct azx **rchip)
{
	static const struct snd_device_ops ops = {
		.dev_disconnect = azx_dev_disconnect,
		.dev_free = azx_dev_free,
	};
	struct hda_intel *hda;
	struct azx *chip;
	int err;

	*rchip = NULL;

	err = pcim_enable_device(pci);
	if (err < 0)
		return err;

	hda = devm_kzalloc(&pci->dev, sizeof(*hda), GFP_KERNEL);
	if (!hda)
		return -ENOMEM;

	chip = &hda->chip;
	mutex_init(&chip->open_mutex);
	chip->card = card;
	chip->pci = pci;
	chip->ops = &pci_hda_ops;
	chip->driver_caps = driver_caps;
	chip->driver_type = driver_caps & 0xff;
	check_msi(chip);
	chip->dev_index = dev;
	if (jackpoll_ms[dev] >= 50 && jackpoll_ms[dev] <= 60000)
		chip->jackpoll_interval = msecs_to_jiffies(jackpoll_ms[dev]);
	INIT_LIST_HEAD(&chip->pcm_list);
	INIT_WORK(&hda->irq_pending_work, azx_irq_pending_work);
	INIT_LIST_HEAD(&hda->list);
	init_vga_switcheroo(chip);
	init_completion(&hda->probe_wait);

	assign_position_fix(chip, check_position_fix(chip, position_fix[dev]));

	if (single_cmd < 0) /* allow fallback to single_cmd at errors */
		chip->fallback_to_single_cmd = 1;
	else /* explicitly set to single_cmd or not */
		chip->single_cmd = single_cmd;

	azx_check_snoop_available(chip);

	if (bdl_pos_adj[dev] < 0)
		chip->bdl_pos_adj = default_bdl_pos_adj(chip);
	else
		chip->bdl_pos_adj = bdl_pos_adj[dev];

	err = azx_bus_init(chip, model[dev]);
	if (err < 0)
		return err;

	/* use the non-cached pages in non-snoop mode */
	if (!azx_snoop(chip))
		azx_bus(chip)->dma_type = SNDRV_DMA_TYPE_DEV_WC_SG;

	if (chip->driver_type == AZX_DRIVER_NVIDIA) {
		dev_dbg(chip->card->dev, "Enable delay in RIRB handling\n");
		chip->bus.core.needs_damn_long_delay = 1;
	}

	check_probe_mask(chip, dev);

	err = snd_device_new(card, SNDRV_DEV_LOWLEVEL, chip, &ops);
	if (err < 0) {
		dev_err(card->dev, "Error creating device [card]!\n");
		azx_free(chip);
		return err;
	}

	/* continue probing in work context as may trigger request module */
	INIT_DELAYED_WORK(&hda->probe_work, azx_probe_work);

	*rchip = chip;

	return 0;
}

static int azx_first_init(struct azx *chip)
{
	int dev = chip->dev_index;
	struct pci_dev *pci = chip->pci;
	struct snd_card *card = chip->card;
	struct hdac_bus *bus = azx_bus(chip);
	int err;
	unsigned short gcap;
	unsigned int dma_bits = 64;

#if BITS_PER_LONG != 64
	/* Fix up base address on ULI M5461 */
	if (chip->driver_type == AZX_DRIVER_ULI) {
		u16 tmp3;
		pci_read_config_word(pci, 0x40, &tmp3);
		pci_write_config_word(pci, 0x40, tmp3 | 0x10);
		pci_write_config_dword(pci, PCI_BASE_ADDRESS_1, 0);
	}
#endif
	/*
	 * Fix response write request not synced to memory when handle
	 * hdac interrupt on Glenfly Gpus
	 */
	if (chip->driver_type == AZX_DRIVER_GFHDMI)
		bus->polling_mode = 1;

	if (chip->driver_type == AZX_DRIVER_LOONGSON) {
		bus->polling_mode = 1;
		bus->not_use_interrupts = 1;
		bus->access_sdnctl_in_dword = 1;
	}

	err = pcim_iomap_regions(pci, 1 << 0, "ICH HD audio");
	if (err < 0)
		return err;

	bus->addr = pci_resource_start(pci, 0);
	bus->remap_addr = pcim_iomap_table(pci)[0];

	if (chip->driver_type == AZX_DRIVER_SKL)
		snd_hdac_bus_parse_capabilities(bus);

	/*
	 * Some Intel CPUs has always running timer (ART) feature and
	 * controller may have Global time sync reporting capability, so
	 * check both of these before declaring synchronized time reporting
	 * capability SNDRV_PCM_INFO_HAS_LINK_SYNCHRONIZED_ATIME
	 */
	chip->gts_present = false;

#ifdef CONFIG_X86
	if (bus->ppcap && boot_cpu_has(X86_FEATURE_ART))
		chip->gts_present = true;
#endif

	if (chip->msi) {
		if (chip->driver_caps & AZX_DCAPS_NO_MSI64) {
			dev_dbg(card->dev, "Disabling 64bit MSI\n");
			pci->no_64bit_msi = true;
		}
		if (pci_enable_msi(pci) < 0)
			chip->msi = 0;
	}

	pci_set_master(pci);

	gcap = azx_readw(chip, GCAP);
	dev_dbg(card->dev, "chipset global capabilities = 0x%x\n", gcap);

	/* AMD devices support 40 or 48bit DMA, take the safe one */
	if (chip->pci->vendor == PCI_VENDOR_ID_AMD)
		dma_bits = 40;

	/* disable SB600 64bit support for safety */
	if (chip->pci->vendor == PCI_VENDOR_ID_ATI) {
		struct pci_dev *p_smbus;
		dma_bits = 40;
		p_smbus = pci_get_device(PCI_VENDOR_ID_ATI,
					 PCI_DEVICE_ID_ATI_SBX00_SMBUS,
					 NULL);
		if (p_smbus) {
			if (p_smbus->revision < 0x30)
				gcap &= ~AZX_GCAP_64OK;
			pci_dev_put(p_smbus);
		}
	}

	/* NVidia hardware normally only supports up to 40 bits of DMA */
	if (chip->pci->vendor == PCI_VENDOR_ID_NVIDIA)
		dma_bits = 40;

	/* disable 64bit DMA address on some devices */
	if (chip->driver_caps & AZX_DCAPS_NO_64BIT) {
		dev_dbg(card->dev, "Disabling 64bit DMA\n");
		gcap &= ~AZX_GCAP_64OK;
	}

	/* disable buffer size rounding to 128-byte multiples if supported */
	if (align_buffer_size >= 0)
		chip->align_buffer_size = !!align_buffer_size;
	else {
		if (chip->driver_caps & AZX_DCAPS_NO_ALIGN_BUFSIZE)
			chip->align_buffer_size = 0;
		else
			chip->align_buffer_size = 1;
	}

	/* allow 64bit DMA address if supported by H/W */
	if (!(gcap & AZX_GCAP_64OK))
		dma_bits = 32;
	if (dma_set_mask_and_coherent(&pci->dev, DMA_BIT_MASK(dma_bits)))
		dma_set_mask_and_coherent(&pci->dev, DMA_BIT_MASK(32));
	dma_set_max_seg_size(&pci->dev, UINT_MAX);

	/* read number of streams from GCAP register instead of using
	 * hardcoded value
	 */
	chip->capture_streams = (gcap >> 8) & 0x0f;
	chip->playback_streams = (gcap >> 12) & 0x0f;
	if (!chip->playback_streams && !chip->capture_streams) {
		/* gcap didn't give any info, switching to old method */

		switch (chip->driver_type) {
		case AZX_DRIVER_ULI:
			chip->playback_streams = ULI_NUM_PLAYBACK;
			chip->capture_streams = ULI_NUM_CAPTURE;
			break;
		case AZX_DRIVER_ATIHDMI:
		case AZX_DRIVER_ATIHDMI_NS:
			chip->playback_streams = ATIHDMI_NUM_PLAYBACK;
			chip->capture_streams = ATIHDMI_NUM_CAPTURE;
			break;
		case AZX_DRIVER_GFHDMI:
		case AZX_DRIVER_GENERIC:
		default:
			chip->playback_streams = ICH6_NUM_PLAYBACK;
			chip->capture_streams = ICH6_NUM_CAPTURE;
			break;
		}
	}
	chip->capture_index_offset = 0;
	chip->playback_index_offset = chip->capture_streams;
	chip->num_streams = chip->playback_streams + chip->capture_streams;

	/* sanity check for the SDxCTL.STRM field overflow */
	if (chip->num_streams > 15 &&
	    (chip->driver_caps & AZX_DCAPS_SEPARATE_STREAM_TAG) == 0) {
		dev_warn(chip->card->dev, "number of I/O streams is %d, "
			 "forcing separate stream tags", chip->num_streams);
		chip->driver_caps |= AZX_DCAPS_SEPARATE_STREAM_TAG;
	}

	/* initialize streams */
	err = azx_init_streams(chip);
	if (err < 0)
		return err;

	err = azx_alloc_stream_pages(chip);
	if (err < 0)
		return err;

	/* initialize chip */
	azx_init_pci(chip);

	snd_hdac_i915_set_bclk(bus);

	hda_intel_init_chip(chip, (probe_only[dev] & 2) == 0);

	/* codec detection */
	if (!azx_bus(chip)->codec_mask) {
		dev_err(card->dev, "no codecs found!\n");
		/* keep running the rest for the runtime PM */
	}

	if (azx_acquire_irq(chip, 0) < 0)
		return -EBUSY;

	strcpy(card->driver, "HDA-Intel");
	strscpy(card->shortname, driver_short_names[chip->driver_type],
		sizeof(card->shortname));
	snprintf(card->longname, sizeof(card->longname),
		 "%s at 0x%lx irq %i",
		 card->shortname, bus->addr, bus->irq);

	return 0;
}

#ifdef CONFIG_SND_HDA_PATCH_LOADER
/* callback from request_firmware_nowait() */
static void azx_firmware_cb(const struct firmware *fw, void *context)
{
	struct snd_card *card = context;
	struct azx *chip = card->private_data;

	if (fw)
		chip->fw = fw;
	else
		dev_err(card->dev, "Cannot load firmware, continue without patching\n");
	if (!chip->disabled) {
		/* continue probing */
		azx_probe_continue(chip);
	}
}
#endif

static int disable_msi_reset_irq(struct azx *chip)
{
	struct hdac_bus *bus = azx_bus(chip);
	int err;

	free_irq(bus->irq, chip);
	bus->irq = -1;
	chip->card->sync_irq = -1;
	pci_disable_msi(chip->pci);
	chip->msi = 0;
	err = azx_acquire_irq(chip, 1);
	if (err < 0)
		return err;

	return 0;
}

/* Denylist for skipping the whole probe:
 * some HD-audio PCI entries are exposed without any codecs, and such devices
 * should be ignored from the beginning.
 */
static const struct pci_device_id driver_denylist[] = {
	{ PCI_DEVICE_SUB(0x1022, 0x1487, 0x1043, 0x874f) }, /* ASUS ROG Zenith II / Strix */
	{ PCI_DEVICE_SUB(0x1022, 0x1487, 0x1462, 0xcb59) }, /* MSI TRX40 Creator */
	{ PCI_DEVICE_SUB(0x1022, 0x1487, 0x1462, 0xcb60) }, /* MSI TRX40 */
	{ PCI_DEVICE_SUB(0x1022, 0x15e3, 0x1022, 0xd601) }, /* ASRock X670E Taichi */
	{}
};

static const struct hda_controller_ops pci_hda_ops = {
	.disable_msi_reset_irq = disable_msi_reset_irq,
	.position_check = azx_position_check,
};

static DECLARE_BITMAP(probed_devs, SNDRV_CARDS);

static int azx_probe(struct pci_dev *pci,
		     const struct pci_device_id *pci_id)
{
	struct snd_card *card;
	struct hda_intel *hda;
	struct azx *chip;
	bool schedule_probe;
	int dev;
	int err;

	if (pci_match_id(driver_denylist, pci)) {
		dev_info(&pci->dev, "Skipping the device on the denylist\n");
		return -ENODEV;
	}

	dev = find_first_zero_bit(probed_devs, SNDRV_CARDS);
	if (dev >= SNDRV_CARDS)
		return -ENODEV;
	if (!enable[dev]) {
		set_bit(dev, probed_devs);
		return -ENOENT;
	}

	/*
	 * stop probe if another Intel's DSP driver should be activated
	 */
	if (dmic_detect) {
		err = snd_intel_dsp_driver_probe(pci);
		if (err != SND_INTEL_DSP_DRIVER_ANY && err != SND_INTEL_DSP_DRIVER_LEGACY) {
			dev_dbg(&pci->dev, "HDAudio driver not selected, aborting probe\n");
			return -ENODEV;
		}
	} else {
		dev_warn(&pci->dev, "dmic_detect option is deprecated, pass snd-intel-dspcfg.dsp_driver=1 option instead\n");
	}

	err = snd_card_new(&pci->dev, index[dev], id[dev], THIS_MODULE,
			   0, &card);
	if (err < 0) {
		dev_err(&pci->dev, "Error creating card!\n");
		return err;
	}

	err = azx_create(card, pci, dev, pci_id->driver_data, &chip);
	if (err < 0)
		goto out_free;
	card->private_data = chip;
	hda = container_of(chip, struct hda_intel, chip);

	pci_set_drvdata(pci, card);

#ifdef CONFIG_SND_HDA_I915
	/* bind with i915 if needed */
	if (chip->driver_caps & AZX_DCAPS_I915_COMPONENT) {
		err = snd_hdac_i915_init(azx_bus(chip));
		if (err < 0) {
			if (err == -EPROBE_DEFER)
				goto out_free;

			/* if the controller is bound only with HDMI/DP
			 * (for HSW and BDW), we need to abort the probe;
			 * for other chips, still continue probing as other
			 * codecs can be on the same link.
			 */
			if (HDA_CONTROLLER_IN_GPU(pci)) {
				dev_err_probe(card->dev, err,
					     "HSW/BDW HD-audio HDMI/DP requires binding with gfx driver\n");

				goto out_free;
			} else {
				/* don't bother any longer */
				chip->driver_caps &= ~AZX_DCAPS_I915_COMPONENT;
			}
		}

		/* HSW/BDW controllers need this power */
		if (HDA_CONTROLLER_IN_GPU(pci))
			hda->need_i915_power = true;
	}
#else
	if (HDA_CONTROLLER_IN_GPU(pci))
		dev_err(card->dev, "Haswell/Broadwell HDMI/DP must build in CONFIG_SND_HDA_I915\n");
#endif

	err = register_vga_switcheroo(chip);
	if (err < 0) {
		dev_err(card->dev, "Error registering vga_switcheroo client\n");
		goto out_free;
	}

	if (check_hdmi_disabled(pci)) {
		dev_info(card->dev, "VGA controller is disabled\n");
		dev_info(card->dev, "Delaying initialization\n");
		chip->disabled = true;
	}

	schedule_probe = !chip->disabled;

#ifdef CONFIG_SND_HDA_PATCH_LOADER
	if (patch[dev] && *patch[dev]) {
		dev_info(card->dev, "Applying patch firmware '%s'\n",
			 patch[dev]);
		err = request_firmware_nowait(THIS_MODULE, true, patch[dev],
					      &pci->dev, GFP_KERNEL, card,
					      azx_firmware_cb);
		if (err < 0)
			goto out_free;
		schedule_probe = false; /* continued in azx_firmware_cb() */
	}
#endif /* CONFIG_SND_HDA_PATCH_LOADER */

	if (schedule_probe)
		schedule_delayed_work(&hda->probe_work, 0);

	set_bit(dev, probed_devs);
	if (chip->disabled)
		complete_all(&hda->probe_wait);
	return 0;

out_free:
	pci_set_drvdata(pci, NULL);
	snd_card_free(card);
	return err;
}

/* On some boards setting power_save to a non 0 value leads to clicking /
 * popping sounds when ever we enter/leave powersaving mode. Ideally we would
 * figure out how to avoid these sounds, but that is not always feasible.
 * So we keep a list of devices where we disable powersaving as its known
 * to causes problems on these devices.
 */
static const struct snd_pci_quirk power_save_denylist[] = {
	/* https://bugzilla.redhat.com/show_bug.cgi?id=1525104 */
	SND_PCI_QUIRK(0x1849, 0xc892, "Asrock B85M-ITX", 0),
	/* https://bugzilla.redhat.com/show_bug.cgi?id=1525104 */
	SND_PCI_QUIRK(0x1849, 0x0397, "Asrock N68C-S UCC", 0),
	/* https://bugzilla.redhat.com/show_bug.cgi?id=1525104 */
	SND_PCI_QUIRK(0x1849, 0x7662, "Asrock H81M-HDS", 0),
	/* https://bugzilla.redhat.com/show_bug.cgi?id=1525104 */
	SND_PCI_QUIRK(0x1043, 0x8733, "Asus Prime X370-Pro", 0),
	/* https://bugzilla.redhat.com/show_bug.cgi?id=1525104 */
	SND_PCI_QUIRK(0x1028, 0x0497, "Dell Precision T3600", 0),
	/* https://bugzilla.redhat.com/show_bug.cgi?id=1525104 */
	/* Note the P55A-UD3 and Z87-D3HP share the subsys id for the HDA dev */
	SND_PCI_QUIRK(0x1458, 0xa002, "Gigabyte P55A-UD3 / Z87-D3HP", 0),
	/* https://bugzilla.redhat.com/show_bug.cgi?id=1525104 */
	SND_PCI_QUIRK(0x8086, 0x2040, "Intel DZ77BH-55K", 0),
	/* https://bugzilla.kernel.org/show_bug.cgi?id=199607 */
	SND_PCI_QUIRK(0x8086, 0x2057, "Intel NUC5i7RYB", 0),
	/* https://bugs.launchpad.net/bugs/1821663 */
	SND_PCI_QUIRK(0x8086, 0x2064, "Intel SDP 8086:2064", 0),
	/* https://bugzilla.redhat.com/show_bug.cgi?id=1520902 */
	SND_PCI_QUIRK(0x8086, 0x2068, "Intel NUC7i3BNB", 0),
	/* https://bugzilla.kernel.org/show_bug.cgi?id=198611 */
	SND_PCI_QUIRK(0x17aa, 0x2227, "Lenovo X1 Carbon 3rd Gen", 0),
	SND_PCI_QUIRK(0x17aa, 0x316e, "Lenovo ThinkCentre M70q", 0),
	/* https://bugzilla.redhat.com/show_bug.cgi?id=1689623 */
	SND_PCI_QUIRK(0x17aa, 0x367b, "Lenovo IdeaCentre B550", 0),
	/* https://bugzilla.redhat.com/show_bug.cgi?id=1572975 */
	SND_PCI_QUIRK(0x17aa, 0x36a7, "Lenovo C50 All in one", 0),
	/* https://bugs.launchpad.net/bugs/1821663 */
	SND_PCI_QUIRK(0x1631, 0xe017, "Packard Bell NEC IMEDIA 5204", 0),
	/* KONTRON SinglePC may cause a stall at runtime resume */
	SND_PCI_QUIRK(0x1734, 0x1232, "KONTRON SinglePC", 0),
	{}
};

static void set_default_power_save(struct azx *chip)
{
	int val = power_save;

	if (pm_blacklist) {
		const struct snd_pci_quirk *q;

		q = snd_pci_quirk_lookup(chip->pci, power_save_denylist);
		if (q && val) {
			dev_info(chip->card->dev, "device %04x:%04x is on the power_save denylist, forcing power_save to 0\n",
				 q->subvendor, q->subdevice);
			val = 0;
		}
	}
	snd_hda_set_power_save(&chip->bus, val * 1000);
}

/* number of codec slots for each chipset: 0 = default slots (i.e. 4) */
static const unsigned int azx_max_codecs[AZX_NUM_DRIVERS] = {
	[AZX_DRIVER_NVIDIA] = 8,
	[AZX_DRIVER_TERA] = 1,
};

static int azx_probe_continue(struct azx *chip)
{
	struct hda_intel *hda = container_of(chip, struct hda_intel, chip);
	struct hdac_bus *bus = azx_bus(chip);
	struct pci_dev *pci = chip->pci;
	int dev = chip->dev_index;
	int err;

	if (chip->disabled || hda->init_failed)
		return -EIO;
	if (hda->probe_retry)
		goto probe_retry;

	to_hda_bus(bus)->bus_probing = 1;
	hda->probe_continued = 1;

	/* Request display power well for the HDA controller or codec. For
	 * Haswell/Broadwell, both the display HDA controller and codec need
	 * this power. For other platforms, like Baytrail/Braswell, only the
	 * display codec needs the power and it can be released after probe.
	 */
	display_power(chip, true);

	err = azx_first_init(chip);
	if (err < 0)
		goto out_free;

#ifdef CONFIG_SND_HDA_INPUT_BEEP
	chip->beep_mode = beep_mode[dev];
#endif

	chip->ctl_dev_id = ctl_dev_id;

	/* create codec instances */
	if (bus->codec_mask) {
		err = azx_probe_codecs(chip, azx_max_codecs[chip->driver_type]);
		if (err < 0)
			goto out_free;
	}

#ifdef CONFIG_SND_HDA_PATCH_LOADER
	if (chip->fw) {
		err = snd_hda_load_patch(&chip->bus, chip->fw->size,
					 chip->fw->data);
		if (err < 0)
			goto out_free;
	}
#endif

 probe_retry:
	if (bus->codec_mask && !(probe_only[dev] & 1)) {
		err = azx_codec_configure(chip);
		if (err) {
			if ((chip->driver_caps & AZX_DCAPS_RETRY_PROBE) &&
			    ++hda->probe_retry < 60) {
				schedule_delayed_work(&hda->probe_work,
						      msecs_to_jiffies(1000));
				return 0; /* keep things up */
			}
			dev_err(chip->card->dev, "Cannot probe codecs, giving up\n");
			goto out_free;
		}
	}

	err = snd_card_register(chip->card);
	if (err < 0)
		goto out_free;

	setup_vga_switcheroo_runtime_pm(chip);

	chip->running = 1;
	azx_add_card_list(chip);

	set_default_power_save(chip);

	if (azx_has_pm_runtime(chip)) {
		pm_runtime_use_autosuspend(&pci->dev);
		pm_runtime_allow(&pci->dev);
		pm_runtime_put_autosuspend(&pci->dev);
	}

out_free:
	if (err < 0) {
		pci_set_drvdata(pci, NULL);
		snd_card_free(chip->card);
		return err;
	}

	if (!hda->need_i915_power)
		display_power(chip, false);
	complete_all(&hda->probe_wait);
	to_hda_bus(bus)->bus_probing = 0;
	hda->probe_retry = 0;
	return 0;
}

static void azx_remove(struct pci_dev *pci)
{
	struct snd_card *card = pci_get_drvdata(pci);
	struct azx *chip;
	struct hda_intel *hda;

	if (card) {
		/* cancel the pending probing work */
		chip = card->private_data;
		hda = container_of(chip, struct hda_intel, chip);
		/* FIXME: below is an ugly workaround.
		 * Both device_release_driver() and driver_probe_device()
		 * take *both* the device's and its parent's lock before
		 * calling the remove() and probe() callbacks.  The codec
		 * probe takes the locks of both the codec itself and its
		 * parent, i.e. the PCI controller dev.  Meanwhile, when
		 * the PCI controller is unbound, it takes its lock, too
		 * ==> ouch, a deadlock!
		 * As a workaround, we unlock temporarily here the controller
		 * device during cancel_work_sync() call.
		 */
		device_unlock(&pci->dev);
		cancel_delayed_work_sync(&hda->probe_work);
		device_lock(&pci->dev);

		clear_bit(chip->dev_index, probed_devs);
		pci_set_drvdata(pci, NULL);
		snd_card_free(card);
	}
}

static void azx_shutdown(struct pci_dev *pci)
{
	struct snd_card *card = pci_get_drvdata(pci);
	struct azx *chip;

	if (!card)
		return;
	chip = card->private_data;
	if (chip && chip->running)
		__azx_shutdown_chip(chip, true);
}

/* PCI IDs */
static const struct pci_device_id azx_ids[] = {
	/* CPT */
	{ PCI_DEVICE_DATA(INTEL, HDA_CPT, AZX_DRIVER_PCH | AZX_DCAPS_INTEL_PCH_NOPM) },
	/* PBG */
	{ PCI_DEVICE_DATA(INTEL, HDA_PBG, AZX_DRIVER_PCH | AZX_DCAPS_INTEL_PCH_NOPM) },
	/* Panther Point */
	{ PCI_DEVICE_DATA(INTEL, HDA_PPT, AZX_DRIVER_PCH | AZX_DCAPS_INTEL_PCH_NOPM) },
	/* Lynx Point */
	{ PCI_DEVICE_DATA(INTEL, HDA_LPT, AZX_DRIVER_PCH | AZX_DCAPS_INTEL_PCH) },
	/* 9 Series */
	{ PCI_DEVICE_DATA(INTEL, HDA_9_SERIES, AZX_DRIVER_PCH | AZX_DCAPS_INTEL_PCH) },
	/* Wellsburg */
	{ PCI_DEVICE_DATA(INTEL, HDA_WBG_0, AZX_DRIVER_PCH | AZX_DCAPS_INTEL_PCH) },
	{ PCI_DEVICE_DATA(INTEL, HDA_WBG_1, AZX_DRIVER_PCH | AZX_DCAPS_INTEL_PCH) },
	/* Lewisburg */
	{ PCI_DEVICE_DATA(INTEL, HDA_LBG_0, AZX_DRIVER_PCH | AZX_DCAPS_INTEL_SKYLAKE) },
	{ PCI_DEVICE_DATA(INTEL, HDA_LBG_1, AZX_DRIVER_PCH | AZX_DCAPS_INTEL_SKYLAKE) },
	/* Lynx Point-LP */
	{ PCI_DEVICE_DATA(INTEL, HDA_LPT_LP_0, AZX_DRIVER_PCH | AZX_DCAPS_INTEL_PCH) },
	/* Lynx Point-LP */
	{ PCI_DEVICE_DATA(INTEL, HDA_LPT_LP_1, AZX_DRIVER_PCH | AZX_DCAPS_INTEL_PCH) },
	/* Wildcat Point-LP */
	{ PCI_DEVICE_DATA(INTEL, HDA_WPT_LP, AZX_DRIVER_PCH | AZX_DCAPS_INTEL_PCH) },
	/* Skylake (Sunrise Point) */
	{ PCI_DEVICE_DATA(INTEL, HDA_SKL, AZX_DRIVER_SKL | AZX_DCAPS_INTEL_SKYLAKE) },
	/* Skylake-LP (Sunrise Point-LP) */
	{ PCI_DEVICE_DATA(INTEL, HDA_SKL_LP, AZX_DRIVER_SKL | AZX_DCAPS_INTEL_SKYLAKE) },
	/* Kabylake */
	{ PCI_DEVICE_DATA(INTEL, HDA_KBL, AZX_DRIVER_SKL | AZX_DCAPS_INTEL_SKYLAKE) },
	/* Kabylake-LP */
	{ PCI_DEVICE_DATA(INTEL, HDA_KBL_LP, AZX_DRIVER_SKL | AZX_DCAPS_INTEL_SKYLAKE) },
	/* Kabylake-H */
	{ PCI_DEVICE_DATA(INTEL, HDA_KBL_H, AZX_DRIVER_SKL | AZX_DCAPS_INTEL_SKYLAKE) },
	/* Coffelake */
	{ PCI_DEVICE_DATA(INTEL, HDA_CNL_H, AZX_DRIVER_SKL | AZX_DCAPS_INTEL_SKYLAKE) },
	/* Cannonlake */
	{ PCI_DEVICE_DATA(INTEL, HDA_CNL_LP, AZX_DRIVER_SKL | AZX_DCAPS_INTEL_SKYLAKE) },
	/* CometLake-LP */
	{ PCI_DEVICE_DATA(INTEL, HDA_CML_LP, AZX_DRIVER_SKL | AZX_DCAPS_INTEL_SKYLAKE) },
	/* CometLake-H */
	{ PCI_DEVICE_DATA(INTEL, HDA_CML_H, AZX_DRIVER_SKL | AZX_DCAPS_INTEL_SKYLAKE) },
	{ PCI_DEVICE_DATA(INTEL, HDA_RKL_S, AZX_DRIVER_SKL | AZX_DCAPS_INTEL_SKYLAKE) },
	/* CometLake-S */
	{ PCI_DEVICE_DATA(INTEL, HDA_CML_S, AZX_DRIVER_SKL | AZX_DCAPS_INTEL_SKYLAKE) },
	/* CometLake-R */
	{ PCI_DEVICE_DATA(INTEL, HDA_CML_R, AZX_DRIVER_SKL | AZX_DCAPS_INTEL_SKYLAKE) },
	/* Icelake */
	{ PCI_DEVICE_DATA(INTEL, HDA_ICL_LP, AZX_DRIVER_SKL | AZX_DCAPS_INTEL_SKYLAKE) },
	/* Icelake-H */
	{ PCI_DEVICE_DATA(INTEL, HDA_ICL_H, AZX_DRIVER_SKL | AZX_DCAPS_INTEL_SKYLAKE) },
	/* Jasperlake */
	{ PCI_DEVICE_DATA(INTEL, HDA_ICL_N, AZX_DRIVER_SKL | AZX_DCAPS_INTEL_SKYLAKE) },
	{ PCI_DEVICE_DATA(INTEL, HDA_JSL_N, AZX_DRIVER_SKL | AZX_DCAPS_INTEL_SKYLAKE) },
	/* Tigerlake */
	{ PCI_DEVICE_DATA(INTEL, HDA_TGL_LP, AZX_DRIVER_SKL | AZX_DCAPS_INTEL_SKYLAKE) },
	/* Tigerlake-H */
	{ PCI_DEVICE_DATA(INTEL, HDA_TGL_H, AZX_DRIVER_SKL | AZX_DCAPS_INTEL_SKYLAKE) },
	/* DG1 */
	{ PCI_DEVICE_DATA(INTEL, HDA_DG1, AZX_DRIVER_SKL | AZX_DCAPS_INTEL_SKYLAKE) },
	/* DG2 */
	{ PCI_DEVICE_DATA(INTEL, HDA_DG2_0, AZX_DRIVER_SKL | AZX_DCAPS_INTEL_SKYLAKE) },
	{ PCI_DEVICE_DATA(INTEL, HDA_DG2_1, AZX_DRIVER_SKL | AZX_DCAPS_INTEL_SKYLAKE) },
	{ PCI_DEVICE_DATA(INTEL, HDA_DG2_2, AZX_DRIVER_SKL | AZX_DCAPS_INTEL_SKYLAKE) },
	/* Alderlake-S */
	{ PCI_DEVICE_DATA(INTEL, HDA_ADL_S, AZX_DRIVER_SKL | AZX_DCAPS_INTEL_SKYLAKE) },
	/* Alderlake-P */
	{ PCI_DEVICE_DATA(INTEL, HDA_ADL_P, AZX_DRIVER_SKL | AZX_DCAPS_INTEL_SKYLAKE) },
	{ PCI_DEVICE_DATA(INTEL, HDA_ADL_PS, AZX_DRIVER_SKL | AZX_DCAPS_INTEL_SKYLAKE) },
	{ PCI_DEVICE_DATA(INTEL, HDA_ADL_PX, AZX_DRIVER_SKL | AZX_DCAPS_INTEL_SKYLAKE) },
	/* Alderlake-M */
	{ PCI_DEVICE_DATA(INTEL, HDA_ADL_M, AZX_DRIVER_SKL | AZX_DCAPS_INTEL_SKYLAKE) },
	/* Alderlake-N */
	{ PCI_DEVICE_DATA(INTEL, HDA_ADL_N, AZX_DRIVER_SKL | AZX_DCAPS_INTEL_SKYLAKE) },
	/* Elkhart Lake */
	{ PCI_DEVICE_DATA(INTEL, HDA_EHL_0, AZX_DRIVER_SKL | AZX_DCAPS_INTEL_SKYLAKE) },
	{ PCI_DEVICE_DATA(INTEL, HDA_EHL_3, AZX_DRIVER_SKL | AZX_DCAPS_INTEL_SKYLAKE) },
	/* Raptor Lake */
	{ PCI_DEVICE_DATA(INTEL, HDA_RPL_S, AZX_DRIVER_SKL | AZX_DCAPS_INTEL_SKYLAKE) },
	{ PCI_DEVICE_DATA(INTEL, HDA_RPL_P_0, AZX_DRIVER_SKL | AZX_DCAPS_INTEL_SKYLAKE) },
	{ PCI_DEVICE_DATA(INTEL, HDA_RPL_P_1, AZX_DRIVER_SKL | AZX_DCAPS_INTEL_SKYLAKE) },
	{ PCI_DEVICE_DATA(INTEL, HDA_RPL_M, AZX_DRIVER_SKL | AZX_DCAPS_INTEL_SKYLAKE) },
	{ PCI_DEVICE_DATA(INTEL, HDA_RPL_PX, AZX_DRIVER_SKL | AZX_DCAPS_INTEL_SKYLAKE) },
	{ PCI_DEVICE_DATA(INTEL, HDA_MTL, AZX_DRIVER_SKL | AZX_DCAPS_INTEL_SKYLAKE) },
<<<<<<< HEAD
	/* Lunarlake-P */
	{ PCI_DEVICE_DATA(INTEL, HDA_LNL_P, AZX_DRIVER_SKL | AZX_DCAPS_INTEL_SKYLAKE) },
=======
	/* Battlemage */
	{ PCI_DEVICE_DATA(INTEL, HDA_BMG, AZX_DRIVER_SKL | AZX_DCAPS_INTEL_SKYLAKE) },
	/* Lunarlake-P */
	{ PCI_DEVICE_DATA(INTEL, HDA_LNL_P, AZX_DRIVER_SKL | AZX_DCAPS_INTEL_LNL) },
>>>>>>> 0c383648
	/* Arrow Lake-S */
	{ PCI_DEVICE_DATA(INTEL, HDA_ARL_S, AZX_DRIVER_SKL | AZX_DCAPS_INTEL_SKYLAKE) },
	/* Arrow Lake */
	{ PCI_DEVICE_DATA(INTEL, HDA_ARL, AZX_DRIVER_SKL | AZX_DCAPS_INTEL_SKYLAKE) },
	/* Apollolake (Broxton-P) */
	{ PCI_DEVICE_DATA(INTEL, HDA_APL, AZX_DRIVER_SKL | AZX_DCAPS_INTEL_BROXTON) },
	/* Gemini-Lake */
	{ PCI_DEVICE_DATA(INTEL, HDA_GML, AZX_DRIVER_SKL | AZX_DCAPS_INTEL_BROXTON) },
	/* Haswell */
	{ PCI_DEVICE_DATA(INTEL, HDA_HSW_0, AZX_DRIVER_HDMI | AZX_DCAPS_INTEL_HASWELL) },
	{ PCI_DEVICE_DATA(INTEL, HDA_HSW_2, AZX_DRIVER_HDMI | AZX_DCAPS_INTEL_HASWELL) },
	{ PCI_DEVICE_DATA(INTEL, HDA_HSW_3, AZX_DRIVER_HDMI | AZX_DCAPS_INTEL_HASWELL) },
	/* Broadwell */
	{ PCI_DEVICE_DATA(INTEL, HDA_BDW, AZX_DRIVER_HDMI | AZX_DCAPS_INTEL_BROADWELL) },
	/* 5 Series/3400 */
	{ PCI_DEVICE_DATA(INTEL, HDA_5_3400_SERIES_0, AZX_DRIVER_SCH | AZX_DCAPS_INTEL_PCH_NOPM) },
	{ PCI_DEVICE_DATA(INTEL, HDA_5_3400_SERIES_1, AZX_DRIVER_SCH | AZX_DCAPS_INTEL_PCH_NOPM) },
	/* Poulsbo */
	{ PCI_DEVICE_DATA(INTEL, HDA_POULSBO, AZX_DRIVER_SCH | AZX_DCAPS_INTEL_PCH_BASE |
	  AZX_DCAPS_POSFIX_LPIB) },
	/* Oaktrail */
	{ PCI_DEVICE_DATA(INTEL, HDA_OAKTRAIL, AZX_DRIVER_SCH | AZX_DCAPS_INTEL_PCH_BASE) },
	/* BayTrail */
	{ PCI_DEVICE_DATA(INTEL, HDA_BYT, AZX_DRIVER_PCH | AZX_DCAPS_INTEL_BAYTRAIL) },
	/* Braswell */
	{ PCI_DEVICE_DATA(INTEL, HDA_BSW, AZX_DRIVER_PCH | AZX_DCAPS_INTEL_BRASWELL) },
	/* ICH6 */
	{ PCI_DEVICE_DATA(INTEL, HDA_ICH6, AZX_DRIVER_ICH | AZX_DCAPS_INTEL_ICH) },
	/* ICH7 */
	{ PCI_DEVICE_DATA(INTEL, HDA_ICH7, AZX_DRIVER_ICH | AZX_DCAPS_INTEL_ICH) },
	/* ESB2 */
	{ PCI_DEVICE_DATA(INTEL, HDA_ESB2, AZX_DRIVER_ICH | AZX_DCAPS_INTEL_ICH) },
	/* ICH8 */
	{ PCI_DEVICE_DATA(INTEL, HDA_ICH8, AZX_DRIVER_ICH | AZX_DCAPS_INTEL_ICH) },
	/* ICH9 */
	{ PCI_DEVICE_DATA(INTEL, HDA_ICH9_0, AZX_DRIVER_ICH | AZX_DCAPS_INTEL_ICH) },
	/* ICH9 */
	{ PCI_DEVICE_DATA(INTEL, HDA_ICH9_1, AZX_DRIVER_ICH | AZX_DCAPS_INTEL_ICH) },
	/* ICH10 */
	{ PCI_DEVICE_DATA(INTEL, HDA_ICH10_0, AZX_DRIVER_ICH | AZX_DCAPS_INTEL_ICH) },
	/* ICH10 */
	{ PCI_DEVICE_DATA(INTEL, HDA_ICH10_1, AZX_DRIVER_ICH | AZX_DCAPS_INTEL_ICH) },
	/* Generic Intel */
	{ PCI_DEVICE(PCI_VENDOR_ID_INTEL, PCI_ANY_ID),
	  .class = PCI_CLASS_MULTIMEDIA_HD_AUDIO << 8,
	  .class_mask = 0xffffff,
	  .driver_data = AZX_DRIVER_ICH | AZX_DCAPS_NO_ALIGN_BUFSIZE },
	/* ATI SB 450/600/700/800/900 */
	{ PCI_VDEVICE(ATI, 0x437b),
	  .driver_data = AZX_DRIVER_ATI | AZX_DCAPS_PRESET_ATI_SB },
	{ PCI_VDEVICE(ATI, 0x4383),
	  .driver_data = AZX_DRIVER_ATI | AZX_DCAPS_PRESET_ATI_SB },
	/* AMD Hudson */
	{ PCI_VDEVICE(AMD, 0x780d),
	  .driver_data = AZX_DRIVER_GENERIC | AZX_DCAPS_PRESET_ATI_SB },
	/* AMD, X370 & co */
	{ PCI_VDEVICE(AMD, 0x1457),
	  .driver_data = AZX_DRIVER_GENERIC | AZX_DCAPS_PRESET_AMD_SB },
	/* AMD, X570 & co */
	{ PCI_VDEVICE(AMD, 0x1487),
	  .driver_data = AZX_DRIVER_GENERIC | AZX_DCAPS_PRESET_AMD_SB },
	/* AMD Stoney */
	{ PCI_VDEVICE(AMD, 0x157a),
	  .driver_data = AZX_DRIVER_GENERIC | AZX_DCAPS_PRESET_ATI_SB |
			 AZX_DCAPS_PM_RUNTIME },
	/* AMD Raven */
	{ PCI_VDEVICE(AMD, 0x15e3),
	  .driver_data = AZX_DRIVER_GENERIC | AZX_DCAPS_PRESET_AMD_SB },
	/* ATI HDMI */
	{ PCI_VDEVICE(ATI, 0x0002),
	  .driver_data = AZX_DRIVER_ATIHDMI_NS | AZX_DCAPS_PRESET_ATI_HDMI_NS |
	  AZX_DCAPS_PM_RUNTIME },
	{ PCI_VDEVICE(ATI, 0x1308),
	  .driver_data = AZX_DRIVER_ATIHDMI_NS | AZX_DCAPS_PRESET_ATI_HDMI_NS },
	{ PCI_VDEVICE(ATI, 0x157a),
	  .driver_data = AZX_DRIVER_ATIHDMI_NS | AZX_DCAPS_PRESET_ATI_HDMI_NS },
	{ PCI_VDEVICE(ATI, 0x15b3),
	  .driver_data = AZX_DRIVER_ATIHDMI_NS | AZX_DCAPS_PRESET_ATI_HDMI_NS },
	{ PCI_VDEVICE(ATI, 0x793b),
	  .driver_data = AZX_DRIVER_ATIHDMI | AZX_DCAPS_PRESET_ATI_HDMI },
	{ PCI_VDEVICE(ATI, 0x7919),
	  .driver_data = AZX_DRIVER_ATIHDMI | AZX_DCAPS_PRESET_ATI_HDMI },
	{ PCI_VDEVICE(ATI, 0x960f),
	  .driver_data = AZX_DRIVER_ATIHDMI | AZX_DCAPS_PRESET_ATI_HDMI },
	{ PCI_VDEVICE(ATI, 0x970f),
	  .driver_data = AZX_DRIVER_ATIHDMI | AZX_DCAPS_PRESET_ATI_HDMI },
	{ PCI_VDEVICE(ATI, 0x9840),
	  .driver_data = AZX_DRIVER_ATIHDMI_NS | AZX_DCAPS_PRESET_ATI_HDMI_NS },
	{ PCI_VDEVICE(ATI, 0xaa00),
	  .driver_data = AZX_DRIVER_ATIHDMI | AZX_DCAPS_PRESET_ATI_HDMI },
	{ PCI_VDEVICE(ATI, 0xaa08),
	  .driver_data = AZX_DRIVER_ATIHDMI | AZX_DCAPS_PRESET_ATI_HDMI },
	{ PCI_VDEVICE(ATI, 0xaa10),
	  .driver_data = AZX_DRIVER_ATIHDMI | AZX_DCAPS_PRESET_ATI_HDMI },
	{ PCI_VDEVICE(ATI, 0xaa18),
	  .driver_data = AZX_DRIVER_ATIHDMI | AZX_DCAPS_PRESET_ATI_HDMI },
	{ PCI_VDEVICE(ATI, 0xaa20),
	  .driver_data = AZX_DRIVER_ATIHDMI | AZX_DCAPS_PRESET_ATI_HDMI },
	{ PCI_VDEVICE(ATI, 0xaa28),
	  .driver_data = AZX_DRIVER_ATIHDMI | AZX_DCAPS_PRESET_ATI_HDMI },
	{ PCI_VDEVICE(ATI, 0xaa30),
	  .driver_data = AZX_DRIVER_ATIHDMI | AZX_DCAPS_PRESET_ATI_HDMI },
	{ PCI_VDEVICE(ATI, 0xaa38),
	  .driver_data = AZX_DRIVER_ATIHDMI | AZX_DCAPS_PRESET_ATI_HDMI },
	{ PCI_VDEVICE(ATI, 0xaa40),
	  .driver_data = AZX_DRIVER_ATIHDMI | AZX_DCAPS_PRESET_ATI_HDMI },
	{ PCI_VDEVICE(ATI, 0xaa48),
	  .driver_data = AZX_DRIVER_ATIHDMI | AZX_DCAPS_PRESET_ATI_HDMI },
	{ PCI_VDEVICE(ATI, 0xaa50),
	  .driver_data = AZX_DRIVER_ATIHDMI | AZX_DCAPS_PRESET_ATI_HDMI },
	{ PCI_VDEVICE(ATI, 0xaa58),
	  .driver_data = AZX_DRIVER_ATIHDMI | AZX_DCAPS_PRESET_ATI_HDMI },
	{ PCI_VDEVICE(ATI, 0xaa60),
	  .driver_data = AZX_DRIVER_ATIHDMI | AZX_DCAPS_PRESET_ATI_HDMI },
	{ PCI_VDEVICE(ATI, 0xaa68),
	  .driver_data = AZX_DRIVER_ATIHDMI | AZX_DCAPS_PRESET_ATI_HDMI },
	{ PCI_VDEVICE(ATI, 0xaa80),
	  .driver_data = AZX_DRIVER_ATIHDMI | AZX_DCAPS_PRESET_ATI_HDMI },
	{ PCI_VDEVICE(ATI, 0xaa88),
	  .driver_data = AZX_DRIVER_ATIHDMI | AZX_DCAPS_PRESET_ATI_HDMI },
	{ PCI_VDEVICE(ATI, 0xaa90),
	  .driver_data = AZX_DRIVER_ATIHDMI | AZX_DCAPS_PRESET_ATI_HDMI },
	{ PCI_VDEVICE(ATI, 0xaa98),
	  .driver_data = AZX_DRIVER_ATIHDMI | AZX_DCAPS_PRESET_ATI_HDMI },
	{ PCI_VDEVICE(ATI, 0x9902),
	  .driver_data = AZX_DRIVER_ATIHDMI_NS | AZX_DCAPS_PRESET_ATI_HDMI_NS },
	{ PCI_VDEVICE(ATI, 0xaaa0),
	  .driver_data = AZX_DRIVER_ATIHDMI_NS | AZX_DCAPS_PRESET_ATI_HDMI_NS },
	{ PCI_VDEVICE(ATI, 0xaaa8),
	  .driver_data = AZX_DRIVER_ATIHDMI_NS | AZX_DCAPS_PRESET_ATI_HDMI_NS },
	{ PCI_VDEVICE(ATI, 0xaab0),
	  .driver_data = AZX_DRIVER_ATIHDMI_NS | AZX_DCAPS_PRESET_ATI_HDMI_NS },
	{ PCI_VDEVICE(ATI, 0xaac0),
	  .driver_data = AZX_DRIVER_ATIHDMI_NS | AZX_DCAPS_PRESET_ATI_HDMI_NS |
	  AZX_DCAPS_PM_RUNTIME },
	{ PCI_VDEVICE(ATI, 0xaac8),
	  .driver_data = AZX_DRIVER_ATIHDMI_NS | AZX_DCAPS_PRESET_ATI_HDMI_NS |
	  AZX_DCAPS_PM_RUNTIME },
	{ PCI_VDEVICE(ATI, 0xaad8),
	  .driver_data = AZX_DRIVER_ATIHDMI_NS | AZX_DCAPS_PRESET_ATI_HDMI_NS |
	  AZX_DCAPS_PM_RUNTIME },
	{ PCI_VDEVICE(ATI, 0xaae0),
	  .driver_data = AZX_DRIVER_ATIHDMI_NS | AZX_DCAPS_PRESET_ATI_HDMI_NS |
	  AZX_DCAPS_PM_RUNTIME },
	{ PCI_VDEVICE(ATI, 0xaae8),
	  .driver_data = AZX_DRIVER_ATIHDMI_NS | AZX_DCAPS_PRESET_ATI_HDMI_NS |
	  AZX_DCAPS_PM_RUNTIME },
	{ PCI_VDEVICE(ATI, 0xaaf0),
	  .driver_data = AZX_DRIVER_ATIHDMI_NS | AZX_DCAPS_PRESET_ATI_HDMI_NS |
	  AZX_DCAPS_PM_RUNTIME },
	{ PCI_VDEVICE(ATI, 0xaaf8),
	  .driver_data = AZX_DRIVER_ATIHDMI_NS | AZX_DCAPS_PRESET_ATI_HDMI_NS |
	  AZX_DCAPS_PM_RUNTIME },
	{ PCI_VDEVICE(ATI, 0xab00),
	  .driver_data = AZX_DRIVER_ATIHDMI_NS | AZX_DCAPS_PRESET_ATI_HDMI_NS |
	  AZX_DCAPS_PM_RUNTIME },
	{ PCI_VDEVICE(ATI, 0xab08),
	  .driver_data = AZX_DRIVER_ATIHDMI_NS | AZX_DCAPS_PRESET_ATI_HDMI_NS |
	  AZX_DCAPS_PM_RUNTIME },
	{ PCI_VDEVICE(ATI, 0xab10),
	  .driver_data = AZX_DRIVER_ATIHDMI_NS | AZX_DCAPS_PRESET_ATI_HDMI_NS |
	  AZX_DCAPS_PM_RUNTIME },
	{ PCI_VDEVICE(ATI, 0xab18),
	  .driver_data = AZX_DRIVER_ATIHDMI_NS | AZX_DCAPS_PRESET_ATI_HDMI_NS |
	  AZX_DCAPS_PM_RUNTIME },
	{ PCI_VDEVICE(ATI, 0xab20),
	  .driver_data = AZX_DRIVER_ATIHDMI_NS | AZX_DCAPS_PRESET_ATI_HDMI_NS |
	  AZX_DCAPS_PM_RUNTIME },
	{ PCI_VDEVICE(ATI, 0xab28),
	  .driver_data = AZX_DRIVER_ATIHDMI_NS | AZX_DCAPS_PRESET_ATI_HDMI_NS |
	  AZX_DCAPS_PM_RUNTIME },
	{ PCI_VDEVICE(ATI, 0xab30),
	  .driver_data = AZX_DRIVER_ATIHDMI_NS | AZX_DCAPS_PRESET_ATI_HDMI_NS |
	  AZX_DCAPS_PM_RUNTIME },
	{ PCI_VDEVICE(ATI, 0xab38),
	  .driver_data = AZX_DRIVER_ATIHDMI_NS | AZX_DCAPS_PRESET_ATI_HDMI_NS |
	  AZX_DCAPS_PM_RUNTIME },
	/* GLENFLY */
	{ PCI_DEVICE(0x6766, PCI_ANY_ID),
	  .class = PCI_CLASS_MULTIMEDIA_HD_AUDIO << 8,
	  .class_mask = 0xffffff,
	  .driver_data = AZX_DRIVER_GFHDMI | AZX_DCAPS_POSFIX_LPIB |
	  AZX_DCAPS_NO_MSI | AZX_DCAPS_NO_64BIT },
	/* VIA VT8251/VT8237A */
	{ PCI_VDEVICE(VIA, 0x3288), .driver_data = AZX_DRIVER_VIA },
	/* VIA GFX VT7122/VX900 */
	{ PCI_VDEVICE(VIA, 0x9170), .driver_data = AZX_DRIVER_GENERIC },
	/* VIA GFX VT6122/VX11 */
	{ PCI_VDEVICE(VIA, 0x9140), .driver_data = AZX_DRIVER_GENERIC },
	/* SIS966 */
	{ PCI_VDEVICE(SI, 0x7502), .driver_data = AZX_DRIVER_SIS },
	/* ULI M5461 */
	{ PCI_VDEVICE(AL, 0x5461), .driver_data = AZX_DRIVER_ULI },
	/* NVIDIA MCP */
	{ PCI_DEVICE(PCI_VENDOR_ID_NVIDIA, PCI_ANY_ID),
	  .class = PCI_CLASS_MULTIMEDIA_HD_AUDIO << 8,
	  .class_mask = 0xffffff,
	  .driver_data = AZX_DRIVER_NVIDIA | AZX_DCAPS_PRESET_NVIDIA },
	/* Teradici */
	{ PCI_DEVICE(0x6549, 0x1200),
	  .driver_data = AZX_DRIVER_TERA | AZX_DCAPS_NO_64BIT },
	{ PCI_DEVICE(0x6549, 0x2200),
	  .driver_data = AZX_DRIVER_TERA | AZX_DCAPS_NO_64BIT },
	/* Creative X-Fi (CA0110-IBG) */
	/* CTHDA chips */
	{ PCI_VDEVICE(CREATIVE, 0x0010),
	  .driver_data = AZX_DRIVER_CTHDA | AZX_DCAPS_PRESET_CTHDA },
	{ PCI_VDEVICE(CREATIVE, 0x0012),
	  .driver_data = AZX_DRIVER_CTHDA | AZX_DCAPS_PRESET_CTHDA },
#if !IS_ENABLED(CONFIG_SND_CTXFI)
	/* the following entry conflicts with snd-ctxfi driver,
	 * as ctxfi driver mutates from HD-audio to native mode with
	 * a special command sequence.
	 */
	{ PCI_DEVICE(PCI_VENDOR_ID_CREATIVE, PCI_ANY_ID),
	  .class = PCI_CLASS_MULTIMEDIA_HD_AUDIO << 8,
	  .class_mask = 0xffffff,
	  .driver_data = AZX_DRIVER_CTX | AZX_DCAPS_CTX_WORKAROUND |
	  AZX_DCAPS_NO_64BIT | AZX_DCAPS_POSFIX_LPIB },
#else
	/* this entry seems still valid -- i.e. without emu20kx chip */
	{ PCI_VDEVICE(CREATIVE, 0x0009),
	  .driver_data = AZX_DRIVER_CTX | AZX_DCAPS_CTX_WORKAROUND |
	  AZX_DCAPS_NO_64BIT | AZX_DCAPS_POSFIX_LPIB },
#endif
	/* CM8888 */
	{ PCI_VDEVICE(CMEDIA, 0x5011),
	  .driver_data = AZX_DRIVER_CMEDIA |
	  AZX_DCAPS_NO_MSI | AZX_DCAPS_POSFIX_LPIB | AZX_DCAPS_SNOOP_OFF },
	/* Vortex86MX */
	{ PCI_VDEVICE(RDC, 0x3010), .driver_data = AZX_DRIVER_GENERIC },
	/* VMware HDAudio */
	{ PCI_VDEVICE(VMWARE, 0x1977), .driver_data = AZX_DRIVER_GENERIC },
	/* AMD/ATI Generic, PCI class code and Vendor ID for HD Audio */
	{ PCI_DEVICE(PCI_VENDOR_ID_ATI, PCI_ANY_ID),
	  .class = PCI_CLASS_MULTIMEDIA_HD_AUDIO << 8,
	  .class_mask = 0xffffff,
	  .driver_data = AZX_DRIVER_GENERIC | AZX_DCAPS_PRESET_ATI_HDMI },
	{ PCI_DEVICE(PCI_VENDOR_ID_AMD, PCI_ANY_ID),
	  .class = PCI_CLASS_MULTIMEDIA_HD_AUDIO << 8,
	  .class_mask = 0xffffff,
	  .driver_data = AZX_DRIVER_GENERIC | AZX_DCAPS_PRESET_ATI_HDMI },
	/* Zhaoxin */
	{ PCI_VDEVICE(ZHAOXIN, 0x3288), .driver_data = AZX_DRIVER_ZHAOXIN },
	/* Loongson HDAudio*/
	{ PCI_VDEVICE(LOONGSON, PCI_DEVICE_ID_LOONGSON_HDA),
	  .driver_data = AZX_DRIVER_LOONGSON },
	{ PCI_VDEVICE(LOONGSON, PCI_DEVICE_ID_LOONGSON_HDMI),
	  .driver_data = AZX_DRIVER_LOONGSON },
	{ 0, }
};
MODULE_DEVICE_TABLE(pci, azx_ids);

/* pci_driver definition */
static struct pci_driver azx_driver = {
	.name = KBUILD_MODNAME,
	.id_table = azx_ids,
	.probe = azx_probe,
	.remove = azx_remove,
	.shutdown = azx_shutdown,
	.driver = {
		.pm = &azx_pm,
	},
};

module_pci_driver(azx_driver);<|MERGE_RESOLUTION|>--- conflicted
+++ resolved
@@ -2487,15 +2487,10 @@
 	{ PCI_DEVICE_DATA(INTEL, HDA_RPL_M, AZX_DRIVER_SKL | AZX_DCAPS_INTEL_SKYLAKE) },
 	{ PCI_DEVICE_DATA(INTEL, HDA_RPL_PX, AZX_DRIVER_SKL | AZX_DCAPS_INTEL_SKYLAKE) },
 	{ PCI_DEVICE_DATA(INTEL, HDA_MTL, AZX_DRIVER_SKL | AZX_DCAPS_INTEL_SKYLAKE) },
-<<<<<<< HEAD
-	/* Lunarlake-P */
-	{ PCI_DEVICE_DATA(INTEL, HDA_LNL_P, AZX_DRIVER_SKL | AZX_DCAPS_INTEL_SKYLAKE) },
-=======
 	/* Battlemage */
 	{ PCI_DEVICE_DATA(INTEL, HDA_BMG, AZX_DRIVER_SKL | AZX_DCAPS_INTEL_SKYLAKE) },
 	/* Lunarlake-P */
 	{ PCI_DEVICE_DATA(INTEL, HDA_LNL_P, AZX_DRIVER_SKL | AZX_DCAPS_INTEL_LNL) },
->>>>>>> 0c383648
 	/* Arrow Lake-S */
 	{ PCI_DEVICE_DATA(INTEL, HDA_ARL_S, AZX_DRIVER_SKL | AZX_DCAPS_INTEL_SKYLAKE) },
 	/* Arrow Lake */
