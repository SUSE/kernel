// SPDX-License-Identifier: GPL-2.0-or-later
/*
 * HD audio interface patch for Conexant HDA audio codec
 *
 * Copyright (c) 2006 Pototskiy Akex <alex.pototskiy@gmail.com>
 * 		      Takashi Iwai <tiwai@suse.de>
 * 		      Tobin Davis  <tdavis@dsl-only.net>
 */

#include <linux/init.h>
#include <linux/delay.h>
#include <linux/slab.h>
#include <linux/module.h>
#include <sound/core.h>
#include <sound/jack.h>

#include <sound/hda_codec.h>
#include "hda_local.h"
#include "hda_auto_parser.h"
#include "hda_beep.h"
#include "hda_jack.h"
#include "hda_generic.h"

struct conexant_spec {
	struct hda_gen_spec gen;

	/* extra EAPD pins */
	unsigned int num_eapds;
	hda_nid_t eapds[4];
	bool dynamic_eapd;
	hda_nid_t mute_led_eapd;

	unsigned int parse_flags; /* flag for snd_hda_parse_pin_defcfg() */

	/* OPLC XO specific */
	bool recording;
	bool dc_enable;
	unsigned int dc_input_bias; /* offset into olpc_xo_dc_bias */
	struct nid_path *dc_mode_path;

	int mute_led_polarity;
	unsigned int gpio_led;
	unsigned int gpio_mute_led_mask;
	unsigned int gpio_mic_led_mask;
	bool is_cx8070_sn6140;
};


#ifdef CONFIG_SND_HDA_INPUT_BEEP
/* additional beep mixers; private_value will be overwritten */
static const struct snd_kcontrol_new cxt_beep_mixer[] = {
	HDA_CODEC_VOLUME_MONO("Beep Playback Volume", 0, 1, 0, HDA_OUTPUT),
	HDA_CODEC_MUTE_BEEP_MONO("Beep Playback Switch", 0, 1, 0, HDA_OUTPUT),
};

static int set_beep_amp(struct conexant_spec *spec, hda_nid_t nid,
			int idx, int dir)
{
	struct snd_kcontrol_new *knew;
	unsigned int beep_amp = HDA_COMPOSE_AMP_VAL(nid, 1, idx, dir);
	int i;

	spec->gen.beep_nid = nid;
	for (i = 0; i < ARRAY_SIZE(cxt_beep_mixer); i++) {
		knew = snd_hda_gen_add_kctl(&spec->gen, NULL,
					    &cxt_beep_mixer[i]);
		if (!knew)
			return -ENOMEM;
		knew->private_value = beep_amp;
	}
	return 0;
}

static int cx_auto_parse_beep(struct hda_codec *codec)
{
	struct conexant_spec *spec = codec->spec;
	hda_nid_t nid;

	for_each_hda_codec_node(nid, codec)
		if (get_wcaps_type(get_wcaps(codec, nid)) == AC_WID_BEEP)
			return set_beep_amp(spec, nid, 0, HDA_OUTPUT);
	return 0;
}
#else
#define cx_auto_parse_beep(codec)	0
#endif

/*
 * Automatic parser for CX20641 & co
 */

/* parse EAPDs */
static void cx_auto_parse_eapd(struct hda_codec *codec)
{
	struct conexant_spec *spec = codec->spec;
	hda_nid_t nid;

	for_each_hda_codec_node(nid, codec) {
		if (get_wcaps_type(get_wcaps(codec, nid)) != AC_WID_PIN)
			continue;
		if (!(snd_hda_query_pin_caps(codec, nid) & AC_PINCAP_EAPD))
			continue;
		spec->eapds[spec->num_eapds++] = nid;
		if (spec->num_eapds >= ARRAY_SIZE(spec->eapds))
			break;
	}

	/* NOTE: below is a wild guess; if we have more than two EAPDs,
	 * it's a new chip, where EAPDs are supposed to be associated to
	 * pins, and we can control EAPD per pin.
	 * OTOH, if only one or two EAPDs are found, it's an old chip,
	 * thus it might control over all pins.
	 */
	if (spec->num_eapds > 2)
		spec->dynamic_eapd = 1;
}

static void cx_auto_turn_eapd(struct hda_codec *codec, int num_pins,
			      const hda_nid_t *pins, bool on)
{
	int i;
	for (i = 0; i < num_pins; i++) {
		if (snd_hda_query_pin_caps(codec, pins[i]) & AC_PINCAP_EAPD)
			snd_hda_codec_write(codec, pins[i], 0,
					    AC_VERB_SET_EAPD_BTLENABLE,
					    on ? 0x02 : 0);
	}
}

/* turn on/off EAPD according to Master switch */
static void cx_auto_vmaster_hook(void *private_data, int enabled)
{
	struct hda_codec *codec = private_data;
	struct conexant_spec *spec = codec->spec;

	cx_auto_turn_eapd(codec, spec->num_eapds, spec->eapds, enabled);
}

/* turn on/off EAPD according to Master switch (inversely!) for mute LED */
static int cx_auto_vmaster_mute_led(struct led_classdev *led_cdev,
				    enum led_brightness brightness)
{
	struct hda_codec *codec = dev_to_hda_codec(led_cdev->dev->parent);
	struct conexant_spec *spec = codec->spec;

	snd_hda_codec_write(codec, spec->mute_led_eapd, 0,
			    AC_VERB_SET_EAPD_BTLENABLE,
			    brightness ? 0x02 : 0x00);
	return 0;
}

static void cxt_init_gpio_led(struct hda_codec *codec)
{
	struct conexant_spec *spec = codec->spec;
	unsigned int mask = spec->gpio_mute_led_mask | spec->gpio_mic_led_mask;

	if (mask) {
		snd_hda_codec_write(codec, 0x01, 0, AC_VERB_SET_GPIO_MASK,
				    mask);
		snd_hda_codec_write(codec, 0x01, 0, AC_VERB_SET_GPIO_DIRECTION,
				    mask);
		snd_hda_codec_write(codec, 0x01, 0, AC_VERB_SET_GPIO_DATA,
				    spec->gpio_led);
	}
}

static void cx_fixup_headset_recog(struct hda_codec *codec)
{
	unsigned int mic_present;

	/* fix some headset type recognize fail issue, such as EDIFIER headset */
	/* set micbias output current comparator threshold from 66% to 55%. */
	snd_hda_codec_write(codec, 0x1c, 0, 0x320, 0x010);
	/* set OFF voltage for DFET from -1.2V to -0.8V, set headset micbias register
	 * value adjustment trim from 2.2K ohms to 2.0K ohms.
	 */
	snd_hda_codec_write(codec, 0x1c, 0, 0x3b0, 0xe10);
	/* fix reboot headset type recognize fail issue */
	mic_present = snd_hda_codec_read(codec, 0x19, 0, AC_VERB_GET_PIN_SENSE, 0x0);
	if (mic_present & AC_PINSENSE_PRESENCE)
		/* enable headset mic VREF */
		snd_hda_codec_write(codec, 0x19, 0, AC_VERB_SET_PIN_WIDGET_CONTROL, 0x24);
	else
		/* disable headset mic VREF */
		snd_hda_codec_write(codec, 0x19, 0, AC_VERB_SET_PIN_WIDGET_CONTROL, 0x20);
}

static int cx_auto_init(struct hda_codec *codec)
{
	struct conexant_spec *spec = codec->spec;
	snd_hda_gen_init(codec);
	if (!spec->dynamic_eapd)
		cx_auto_turn_eapd(codec, spec->num_eapds, spec->eapds, true);

	cxt_init_gpio_led(codec);
	snd_hda_apply_fixup(codec, HDA_FIXUP_ACT_INIT);

	if (spec->is_cx8070_sn6140)
		cx_fixup_headset_recog(codec);

	return 0;
}

static void cx_auto_shutdown(struct hda_codec *codec)
{
	struct conexant_spec *spec = codec->spec;

	/* Turn the problematic codec into D3 to avoid spurious noises
	   from the internal speaker during (and after) reboot */
	cx_auto_turn_eapd(codec, spec->num_eapds, spec->eapds, false);
}

static void cx_auto_free(struct hda_codec *codec)
{
	cx_auto_shutdown(codec);
	snd_hda_gen_free(codec);
}

static void cx_process_headset_plugin(struct hda_codec *codec)
{
	unsigned int val;
	unsigned int count = 0;

	/* Wait headset detect done. */
	do {
		val = snd_hda_codec_read(codec, 0x1c, 0, 0xca0, 0x0);
		if (val & 0x080) {
			codec_dbg(codec, "headset type detect done!\n");
			break;
		}
		msleep(20);
		count++;
	} while (count < 3);
	val = snd_hda_codec_read(codec, 0x1c, 0, 0xcb0, 0x0);
	if (val & 0x800) {
		codec_dbg(codec, "headset plugin, type is CTIA\n");
		snd_hda_codec_write(codec, 0x19, 0, AC_VERB_SET_PIN_WIDGET_CONTROL, 0x24);
	} else if (val & 0x400) {
		codec_dbg(codec, "headset plugin, type is OMTP\n");
		snd_hda_codec_write(codec, 0x19, 0, AC_VERB_SET_PIN_WIDGET_CONTROL, 0x24);
	} else {
		codec_dbg(codec, "headphone plugin\n");
	}
}

static void cx_update_headset_mic_vref(struct hda_codec *codec, struct hda_jack_callback *event)
{
	unsigned int mic_present;

	/* In cx8070 and sn6140, the node 16 can only be configured to headphone or disabled,
	 * the node 19 can only be configured to microphone or disabled.
	 * Check hp&mic tag to process headset plugin & plugout.
	 */
	mic_present = snd_hda_codec_read(codec, 0x19, 0, AC_VERB_GET_PIN_SENSE, 0x0);
	if (!(mic_present & AC_PINSENSE_PRESENCE)) /* mic plugout */
		snd_hda_codec_write(codec, 0x19, 0, AC_VERB_SET_PIN_WIDGET_CONTROL, 0x20);
	else
		cx_process_headset_plugin(codec);
}

<<<<<<< HEAD
#ifdef CONFIG_PM
=======
>>>>>>> 2d5404ca
static int cx_auto_suspend(struct hda_codec *codec)
{
	cx_auto_shutdown(codec);
	return 0;
}

static const struct hda_codec_ops cx_auto_patch_ops = {
	.build_controls = snd_hda_gen_build_controls,
	.build_pcms = snd_hda_gen_build_pcms,
	.init = cx_auto_init,
	.free = cx_auto_free,
	.unsol_event = snd_hda_jack_unsol_event,
	.suspend = cx_auto_suspend,
	.check_power_status = snd_hda_gen_check_power_status,
};

/*
 * pin fix-up
 */
enum {
	CXT_PINCFG_LENOVO_X200,
	CXT_PINCFG_LENOVO_TP410,
	CXT_PINCFG_LEMOTE_A1004,
	CXT_PINCFG_LEMOTE_A1205,
	CXT_PINCFG_COMPAQ_CQ60,
	CXT_FIXUP_STEREO_DMIC,
	CXT_PINCFG_LENOVO_NOTEBOOK,
	CXT_FIXUP_INC_MIC_BOOST,
	CXT_FIXUP_HEADPHONE_MIC_PIN,
	CXT_FIXUP_HEADPHONE_MIC,
	CXT_FIXUP_GPIO1,
	CXT_FIXUP_ASPIRE_DMIC,
	CXT_FIXUP_THINKPAD_ACPI,
	CXT_FIXUP_OLPC_XO,
	CXT_FIXUP_CAP_MIX_AMP,
	CXT_FIXUP_TOSHIBA_P105,
	CXT_FIXUP_HP_530,
	CXT_FIXUP_CAP_MIX_AMP_5047,
	CXT_FIXUP_MUTE_LED_EAPD,
	CXT_FIXUP_HP_DOCK,
	CXT_FIXUP_HP_SPECTRE,
	CXT_FIXUP_HP_GATE_MIC,
	CXT_FIXUP_MUTE_LED_GPIO,
	CXT_FIXUP_HP_ELITEONE_OUT_DIS,
	CXT_FIXUP_HP_ZBOOK_MUTE_LED,
	CXT_FIXUP_HEADSET_MIC,
	CXT_FIXUP_HP_MIC_NO_PRESENCE,
	CXT_PINCFG_SWS_JS201D,
	CXT_PINCFG_TOP_SPEAKER,
};

/* for hda_fixup_thinkpad_acpi() */
#include "thinkpad_helper.c"

static void cxt_fixup_stereo_dmic(struct hda_codec *codec,
				  const struct hda_fixup *fix, int action)
{
	struct conexant_spec *spec = codec->spec;
	spec->gen.inv_dmic_split = 1;
}

/* fix widget control pin settings */
static void cxt_fixup_update_pinctl(struct hda_codec *codec,
				   const struct hda_fixup *fix, int action)
{
	if (action == HDA_FIXUP_ACT_PROBE) {
		/* Unset OUT_EN for this Node pin, leaving only HP_EN.
		 * This is the value stored in the codec register after
		 * the correct initialization of the previous windows boot.
		 */
		snd_hda_set_pin_ctl_cache(codec, 0x1d, AC_PINCTL_HP_EN);
	}
}

static void cxt5066_increase_mic_boost(struct hda_codec *codec,
				   const struct hda_fixup *fix, int action)
{
	if (action != HDA_FIXUP_ACT_PRE_PROBE)
		return;

	snd_hda_override_amp_caps(codec, 0x17, HDA_OUTPUT,
				  (0x3 << AC_AMPCAP_OFFSET_SHIFT) |
				  (0x4 << AC_AMPCAP_NUM_STEPS_SHIFT) |
				  (0x27 << AC_AMPCAP_STEP_SIZE_SHIFT) |
				  (0 << AC_AMPCAP_MUTE_SHIFT));
}

static void cxt_update_headset_mode(struct hda_codec *codec)
{
	/* The verbs used in this function were tested on a Conexant CX20751/2 codec. */
	int i;
	bool mic_mode = false;
	struct conexant_spec *spec = codec->spec;
	struct auto_pin_cfg *cfg = &spec->gen.autocfg;

	hda_nid_t mux_pin = spec->gen.imux_pins[spec->gen.cur_mux[0]];

	for (i = 0; i < cfg->num_inputs; i++)
		if (cfg->inputs[i].pin == mux_pin) {
			mic_mode = !!cfg->inputs[i].is_headphone_mic;
			break;
		}

	if (mic_mode) {
		snd_hda_codec_write_cache(codec, 0x1c, 0, 0x410, 0x7c); /* enable merged mode for analog int-mic */
		spec->gen.hp_jack_present = false;
	} else {
		snd_hda_codec_write_cache(codec, 0x1c, 0, 0x410, 0x54); /* disable merged mode for analog int-mic */
		spec->gen.hp_jack_present = snd_hda_jack_detect(codec, spec->gen.autocfg.hp_pins[0]);
	}

	snd_hda_gen_update_outputs(codec);
}

static void cxt_update_headset_mode_hook(struct hda_codec *codec,
					 struct snd_kcontrol *kcontrol,
					 struct snd_ctl_elem_value *ucontrol)
{
	cxt_update_headset_mode(codec);
}

static void cxt_fixup_headphone_mic(struct hda_codec *codec,
				    const struct hda_fixup *fix, int action)
{
	struct conexant_spec *spec = codec->spec;

	switch (action) {
	case HDA_FIXUP_ACT_PRE_PROBE:
		spec->parse_flags |= HDA_PINCFG_HEADPHONE_MIC;
		snd_hdac_regmap_add_vendor_verb(&codec->core, 0x410);
		break;
	case HDA_FIXUP_ACT_PROBE:
		WARN_ON(spec->gen.cap_sync_hook);
		spec->gen.cap_sync_hook = cxt_update_headset_mode_hook;
		spec->gen.automute_hook = cxt_update_headset_mode;
		break;
	case HDA_FIXUP_ACT_INIT:
		cxt_update_headset_mode(codec);
		break;
	}
}

static void cxt_fixup_headset_mic(struct hda_codec *codec,
				    const struct hda_fixup *fix, int action)
{
	struct conexant_spec *spec = codec->spec;

	switch (action) {
	case HDA_FIXUP_ACT_PRE_PROBE:
		spec->parse_flags |= HDA_PINCFG_HEADSET_MIC;
		break;
	}
}

/* OPLC XO 1.5 fixup */

/* OLPC XO-1.5 supports DC input mode (e.g. for use with analog sensors)
 * through the microphone jack.
 * When the user enables this through a mixer switch, both internal and
 * external microphones are disabled. Gain is fixed at 0dB. In this mode,
 * we also allow the bias to be configured through a separate mixer
 * control. */

#define update_mic_pin(codec, nid, val)					\
	snd_hda_codec_write_cache(codec, nid, 0,			\
				   AC_VERB_SET_PIN_WIDGET_CONTROL, val)

static const struct hda_input_mux olpc_xo_dc_bias = {
	.num_items = 3,
	.items = {
		{ "Off", PIN_IN },
		{ "50%", PIN_VREF50 },
		{ "80%", PIN_VREF80 },
	},
};

static void olpc_xo_update_mic_boost(struct hda_codec *codec)
{
	struct conexant_spec *spec = codec->spec;
	int ch, val;

	for (ch = 0; ch < 2; ch++) {
		val = AC_AMP_SET_OUTPUT |
			(ch ? AC_AMP_SET_RIGHT : AC_AMP_SET_LEFT);
		if (!spec->dc_enable)
			val |= snd_hda_codec_amp_read(codec, 0x17, ch, HDA_OUTPUT, 0);
		snd_hda_codec_write(codec, 0x17, 0,
				    AC_VERB_SET_AMP_GAIN_MUTE, val);
	}
}

static void olpc_xo_update_mic_pins(struct hda_codec *codec)
{
	struct conexant_spec *spec = codec->spec;
	int cur_input, val;
	struct nid_path *path;

	cur_input = spec->gen.input_paths[0][spec->gen.cur_mux[0]];

	/* Set up mic pins for port-B, C and F dynamically as the recording
	 * LED is turned on/off by these pin controls
	 */
	if (!spec->dc_enable) {
		/* disable DC bias path and pin for port F */
		update_mic_pin(codec, 0x1e, 0);
		snd_hda_activate_path(codec, spec->dc_mode_path, false, false);

		/* update port B (ext mic) and C (int mic) */
		/* OLPC defers mic widget control until when capture is
		 * started because the microphone LED comes on as soon as
		 * these settings are put in place. if we did this before
		 * recording, it would give the false indication that
		 * recording is happening when it is not.
		 */
		update_mic_pin(codec, 0x1a, spec->recording ?
			       snd_hda_codec_get_pin_target(codec, 0x1a) : 0);
		update_mic_pin(codec, 0x1b, spec->recording ?
			       snd_hda_codec_get_pin_target(codec, 0x1b) : 0);
		/* enable normal mic path */
		path = snd_hda_get_path_from_idx(codec, cur_input);
		if (path)
			snd_hda_activate_path(codec, path, true, false);
	} else {
		/* disable normal mic path */
		path = snd_hda_get_path_from_idx(codec, cur_input);
		if (path)
			snd_hda_activate_path(codec, path, false, false);

		/* Even though port F is the DC input, the bias is controlled
		 * on port B.  We also leave that port as an active input (but
		 * unselected) in DC mode just in case that is necessary to
		 * make the bias setting take effect.
		 */
		if (spec->recording)
			val = olpc_xo_dc_bias.items[spec->dc_input_bias].index;
		else
			val = 0;
		update_mic_pin(codec, 0x1a, val);
		update_mic_pin(codec, 0x1b, 0);
		/* enable DC bias path and pin */
		update_mic_pin(codec, 0x1e, spec->recording ? PIN_IN : 0);
		snd_hda_activate_path(codec, spec->dc_mode_path, true, false);
	}
}

/* mic_autoswitch hook */
static void olpc_xo_automic(struct hda_codec *codec,
			    struct hda_jack_callback *jack)
{
	struct conexant_spec *spec = codec->spec;

	/* in DC mode, we don't handle automic */
	if (!spec->dc_enable)
		snd_hda_gen_mic_autoswitch(codec, jack);
	olpc_xo_update_mic_pins(codec);
	if (spec->dc_enable)
		olpc_xo_update_mic_boost(codec);
}

/* pcm_capture hook */
static void olpc_xo_capture_hook(struct hda_pcm_stream *hinfo,
				 struct hda_codec *codec,
				 struct snd_pcm_substream *substream,
				 int action)
{
	struct conexant_spec *spec = codec->spec;

	/* toggle spec->recording flag and update mic pins accordingly
	 * for turning on/off LED
	 */
	switch (action) {
	case HDA_GEN_PCM_ACT_PREPARE:
		spec->recording = 1;
		olpc_xo_update_mic_pins(codec);
		break;
	case HDA_GEN_PCM_ACT_CLEANUP:
		spec->recording = 0;
		olpc_xo_update_mic_pins(codec);
		break;
	}
}

static int olpc_xo_dc_mode_get(struct snd_kcontrol *kcontrol,
			       struct snd_ctl_elem_value *ucontrol)
{
	struct hda_codec *codec = snd_kcontrol_chip(kcontrol);
	struct conexant_spec *spec = codec->spec;
	ucontrol->value.integer.value[0] = spec->dc_enable;
	return 0;
}

static int olpc_xo_dc_mode_put(struct snd_kcontrol *kcontrol,
			       struct snd_ctl_elem_value *ucontrol)
{
	struct hda_codec *codec = snd_kcontrol_chip(kcontrol);
	struct conexant_spec *spec = codec->spec;
	int dc_enable = !!ucontrol->value.integer.value[0];

	if (dc_enable == spec->dc_enable)
		return 0;

	spec->dc_enable = dc_enable;
	olpc_xo_update_mic_pins(codec);
	olpc_xo_update_mic_boost(codec);
	return 1;
}

static int olpc_xo_dc_bias_enum_get(struct snd_kcontrol *kcontrol,
				    struct snd_ctl_elem_value *ucontrol)
{
	struct hda_codec *codec = snd_kcontrol_chip(kcontrol);
	struct conexant_spec *spec = codec->spec;
	ucontrol->value.enumerated.item[0] = spec->dc_input_bias;
	return 0;
}

static int olpc_xo_dc_bias_enum_info(struct snd_kcontrol *kcontrol,
				     struct snd_ctl_elem_info *uinfo)
{
	return snd_hda_input_mux_info(&olpc_xo_dc_bias, uinfo);
}

static int olpc_xo_dc_bias_enum_put(struct snd_kcontrol *kcontrol,
				    struct snd_ctl_elem_value *ucontrol)
{
	struct hda_codec *codec = snd_kcontrol_chip(kcontrol);
	struct conexant_spec *spec = codec->spec;
	const struct hda_input_mux *imux = &olpc_xo_dc_bias;
	unsigned int idx;

	idx = ucontrol->value.enumerated.item[0];
	if (idx >= imux->num_items)
		idx = imux->num_items - 1;
	if (spec->dc_input_bias == idx)
		return 0;

	spec->dc_input_bias = idx;
	if (spec->dc_enable)
		olpc_xo_update_mic_pins(codec);
	return 1;
}

static const struct snd_kcontrol_new olpc_xo_mixers[] = {
	{
		.iface = SNDRV_CTL_ELEM_IFACE_MIXER,
		.name = "DC Mode Enable Switch",
		.info = snd_ctl_boolean_mono_info,
		.get = olpc_xo_dc_mode_get,
		.put = olpc_xo_dc_mode_put,
	},
	{
		.iface = SNDRV_CTL_ELEM_IFACE_MIXER,
		.name = "DC Input Bias Enum",
		.info = olpc_xo_dc_bias_enum_info,
		.get = olpc_xo_dc_bias_enum_get,
		.put = olpc_xo_dc_bias_enum_put,
	},
	{}
};

/* overriding mic boost put callback; update mic boost volume only when
 * DC mode is disabled
 */
static int olpc_xo_mic_boost_put(struct snd_kcontrol *kcontrol,
				 struct snd_ctl_elem_value *ucontrol)
{
	struct hda_codec *codec = snd_kcontrol_chip(kcontrol);
	struct conexant_spec *spec = codec->spec;
	int ret = snd_hda_mixer_amp_volume_put(kcontrol, ucontrol);
	if (ret > 0 && spec->dc_enable)
		olpc_xo_update_mic_boost(codec);
	return ret;
}

static void cxt_fixup_olpc_xo(struct hda_codec *codec,
				    const struct hda_fixup *fix, int action)
{
	struct conexant_spec *spec = codec->spec;
	struct snd_kcontrol_new *kctl;
	int i;

	if (action != HDA_FIXUP_ACT_PROBE)
		return;

	spec->gen.mic_autoswitch_hook = olpc_xo_automic;
	spec->gen.pcm_capture_hook = olpc_xo_capture_hook;
	spec->dc_mode_path = snd_hda_add_new_path(codec, 0x1e, 0x14, 0);

	snd_hda_add_new_ctls(codec, olpc_xo_mixers);

	/* OLPC's microphone port is DC coupled for use with external sensors,
	 * therefore we use a 50% mic bias in order to center the input signal
	 * with the DC input range of the codec.
	 */
	snd_hda_codec_set_pin_target(codec, 0x1a, PIN_VREF50);

	/* override mic boost control */
	snd_array_for_each(&spec->gen.kctls, i, kctl) {
		if (!strcmp(kctl->name, "Mic Boost Volume")) {
			kctl->put = olpc_xo_mic_boost_put;
			break;
		}
	}
}

static void cxt_fixup_mute_led_eapd(struct hda_codec *codec,
				    const struct hda_fixup *fix, int action)
{
	struct conexant_spec *spec = codec->spec;

	if (action == HDA_FIXUP_ACT_PRE_PROBE) {
		spec->mute_led_eapd = 0x1b;
		spec->dynamic_eapd = true;
		snd_hda_gen_add_mute_led_cdev(codec, cx_auto_vmaster_mute_led);
	}
}

/*
 * Fix max input level on mixer widget to 0dB
 * (originally it has 0x2b steps with 0dB offset 0x14)
 */
static void cxt_fixup_cap_mix_amp(struct hda_codec *codec,
				  const struct hda_fixup *fix, int action)
{
	snd_hda_override_amp_caps(codec, 0x17, HDA_INPUT,
				  (0x14 << AC_AMPCAP_OFFSET_SHIFT) |
				  (0x14 << AC_AMPCAP_NUM_STEPS_SHIFT) |
				  (0x05 << AC_AMPCAP_STEP_SIZE_SHIFT) |
				  (1 << AC_AMPCAP_MUTE_SHIFT));
}

/*
 * Fix max input level on mixer widget to 0dB
 * (originally it has 0x1e steps with 0 dB offset 0x17)
 */
static void cxt_fixup_cap_mix_amp_5047(struct hda_codec *codec,
				  const struct hda_fixup *fix, int action)
{
	snd_hda_override_amp_caps(codec, 0x10, HDA_INPUT,
				  (0x17 << AC_AMPCAP_OFFSET_SHIFT) |
				  (0x17 << AC_AMPCAP_NUM_STEPS_SHIFT) |
				  (0x05 << AC_AMPCAP_STEP_SIZE_SHIFT) |
				  (1 << AC_AMPCAP_MUTE_SHIFT));
}

static void cxt_fixup_hp_gate_mic_jack(struct hda_codec *codec,
				       const struct hda_fixup *fix,
				       int action)
{
	/* the mic pin (0x19) doesn't give an unsolicited event;
	 * probe the mic pin together with the headphone pin (0x16)
	 */
	if (action == HDA_FIXUP_ACT_PROBE)
		snd_hda_jack_set_gating_jack(codec, 0x19, 0x16);
}

/* update LED status via GPIO */
static void cxt_update_gpio_led(struct hda_codec *codec, unsigned int mask,
				bool led_on)
{
	struct conexant_spec *spec = codec->spec;
	unsigned int oldval = spec->gpio_led;

	if (spec->mute_led_polarity)
		led_on = !led_on;

	if (led_on)
		spec->gpio_led |= mask;
	else
		spec->gpio_led &= ~mask;
	codec_dbg(codec, "mask:%d enabled:%d gpio_led:%d\n",
			mask, led_on, spec->gpio_led);
	if (spec->gpio_led != oldval)
		snd_hda_codec_write(codec, 0x01, 0, AC_VERB_SET_GPIO_DATA,
				    spec->gpio_led);
}

/* turn on/off mute LED via GPIO per vmaster hook */
static int cxt_gpio_mute_update(struct led_classdev *led_cdev,
				enum led_brightness brightness)
{
	struct hda_codec *codec = dev_to_hda_codec(led_cdev->dev->parent);
	struct conexant_spec *spec = codec->spec;

	cxt_update_gpio_led(codec, spec->gpio_mute_led_mask, brightness);
	return 0;
}

/* turn on/off mic-mute LED via GPIO per capture hook */
static int cxt_gpio_micmute_update(struct led_classdev *led_cdev,
				   enum led_brightness brightness)
{
	struct hda_codec *codec = dev_to_hda_codec(led_cdev->dev->parent);
	struct conexant_spec *spec = codec->spec;

	cxt_update_gpio_led(codec, spec->gpio_mic_led_mask, brightness);
	return 0;
}

static void cxt_setup_mute_led(struct hda_codec *codec,
			       unsigned int mute, unsigned int mic_mute)
{
	struct conexant_spec *spec = codec->spec;

	spec->gpio_led = 0;
	spec->mute_led_polarity = 0;
	if (mute) {
		snd_hda_gen_add_mute_led_cdev(codec, cxt_gpio_mute_update);
		spec->gpio_mute_led_mask = mute;
	}
	if (mic_mute) {
		snd_hda_gen_add_micmute_led_cdev(codec, cxt_gpio_micmute_update);
		spec->gpio_mic_led_mask = mic_mute;
	}
}

static void cxt_fixup_mute_led_gpio(struct hda_codec *codec,
				const struct hda_fixup *fix, int action)
{
	if (action == HDA_FIXUP_ACT_PRE_PROBE)
		cxt_setup_mute_led(codec, 0x01, 0x02);
}

static void cxt_fixup_hp_zbook_mute_led(struct hda_codec *codec,
					const struct hda_fixup *fix, int action)
{
	if (action == HDA_FIXUP_ACT_PRE_PROBE)
		cxt_setup_mute_led(codec, 0x10, 0x20);
}

/* ThinkPad X200 & co with cxt5051 */
static const struct hda_pintbl cxt_pincfg_lenovo_x200[] = {
	{ 0x16, 0x042140ff }, /* HP (seq# overridden) */
	{ 0x17, 0x21a11000 }, /* dock-mic */
	{ 0x19, 0x2121103f }, /* dock-HP */
	{ 0x1c, 0x21440100 }, /* dock SPDIF out */
	{}
};

/* ThinkPad 410/420/510/520, X201 & co with cxt5066 */
static const struct hda_pintbl cxt_pincfg_lenovo_tp410[] = {
	{ 0x19, 0x042110ff }, /* HP (seq# overridden) */
	{ 0x1a, 0x21a190f0 }, /* dock-mic */
	{ 0x1c, 0x212140ff }, /* dock-HP */
	{}
};

/* Lemote A1004/A1205 with cxt5066 */
static const struct hda_pintbl cxt_pincfg_lemote[] = {
	{ 0x1a, 0x90a10020 }, /* Internal mic */
	{ 0x1b, 0x03a11020 }, /* External mic */
	{ 0x1d, 0x400101f0 }, /* Not used */
	{ 0x1e, 0x40a701f0 }, /* Not used */
	{ 0x20, 0x404501f0 }, /* Not used */
	{ 0x22, 0x404401f0 }, /* Not used */
	{ 0x23, 0x40a701f0 }, /* Not used */
	{}
};

/* SuoWoSi/South-holding JS201D with sn6140 */
static const struct hda_pintbl cxt_pincfg_sws_js201d[] = {
	{ 0x16, 0x03211040 }, /* hp out */
	{ 0x17, 0x91170110 }, /* SPK/Class_D */
	{ 0x18, 0x95a70130 }, /* Internal mic */
	{ 0x19, 0x03a11020 }, /* Headset Mic */
	{ 0x1a, 0x40f001f0 }, /* Not used */
	{ 0x21, 0x40f001f0 }, /* Not used */
	{}
};

/* pincfg quirk for Tuxedo Sirius;
 * unfortunately the (PCI) SSID conflicts with System76 Pangolin pang14,
 * which has incompatible pin setup, so we check the codec SSID (luckily
 * different one!) and conditionally apply the quirk here
 */
static void cxt_fixup_sirius_top_speaker(struct hda_codec *codec,
					 const struct hda_fixup *fix,
					 int action)
{
	/* ignore for incorrectly picked-up pang14 */
	if (codec->core.subsystem_id == 0x278212b3)
		return;
	/* set up the top speaker pin */
	if (action == HDA_FIXUP_ACT_PRE_PROBE)
		snd_hda_codec_set_pincfg(codec, 0x1d, 0x82170111);
}

static const struct hda_fixup cxt_fixups[] = {
	[CXT_PINCFG_LENOVO_X200] = {
		.type = HDA_FIXUP_PINS,
		.v.pins = cxt_pincfg_lenovo_x200,
	},
	[CXT_PINCFG_LENOVO_TP410] = {
		.type = HDA_FIXUP_PINS,
		.v.pins = cxt_pincfg_lenovo_tp410,
		.chained = true,
		.chain_id = CXT_FIXUP_THINKPAD_ACPI,
	},
	[CXT_PINCFG_LEMOTE_A1004] = {
		.type = HDA_FIXUP_PINS,
		.chained = true,
		.chain_id = CXT_FIXUP_INC_MIC_BOOST,
		.v.pins = cxt_pincfg_lemote,
	},
	[CXT_PINCFG_LEMOTE_A1205] = {
		.type = HDA_FIXUP_PINS,
		.v.pins = cxt_pincfg_lemote,
	},
	[CXT_PINCFG_COMPAQ_CQ60] = {
		.type = HDA_FIXUP_PINS,
		.v.pins = (const struct hda_pintbl[]) {
			/* 0x17 was falsely set up as a mic, it should 0x1d */
			{ 0x17, 0x400001f0 },
			{ 0x1d, 0x97a70120 },
			{ }
		}
	},
	[CXT_FIXUP_STEREO_DMIC] = {
		.type = HDA_FIXUP_FUNC,
		.v.func = cxt_fixup_stereo_dmic,
	},
	[CXT_PINCFG_LENOVO_NOTEBOOK] = {
		.type = HDA_FIXUP_PINS,
		.v.pins = (const struct hda_pintbl[]) {
			{ 0x1a, 0x05d71030 },
			{ }
		},
		.chain_id = CXT_FIXUP_STEREO_DMIC,
	},
	[CXT_FIXUP_INC_MIC_BOOST] = {
		.type = HDA_FIXUP_FUNC,
		.v.func = cxt5066_increase_mic_boost,
	},
	[CXT_FIXUP_HEADPHONE_MIC_PIN] = {
		.type = HDA_FIXUP_PINS,
		.chained = true,
		.chain_id = CXT_FIXUP_HEADPHONE_MIC,
		.v.pins = (const struct hda_pintbl[]) {
			{ 0x18, 0x03a1913d }, /* use as headphone mic, without its own jack detect */
			{ }
		}
	},
	[CXT_FIXUP_HEADPHONE_MIC] = {
		.type = HDA_FIXUP_FUNC,
		.v.func = cxt_fixup_headphone_mic,
	},
	[CXT_FIXUP_GPIO1] = {
		.type = HDA_FIXUP_VERBS,
		.v.verbs = (const struct hda_verb[]) {
			{ 0x01, AC_VERB_SET_GPIO_MASK, 0x01 },
			{ 0x01, AC_VERB_SET_GPIO_DIRECTION, 0x01 },
			{ 0x01, AC_VERB_SET_GPIO_DATA, 0x01 },
			{ }
		},
	},
	[CXT_FIXUP_ASPIRE_DMIC] = {
		.type = HDA_FIXUP_FUNC,
		.v.func = cxt_fixup_stereo_dmic,
		.chained = true,
		.chain_id = CXT_FIXUP_GPIO1,
	},
	[CXT_FIXUP_THINKPAD_ACPI] = {
		.type = HDA_FIXUP_FUNC,
		.v.func = hda_fixup_thinkpad_acpi,
	},
	[CXT_FIXUP_OLPC_XO] = {
		.type = HDA_FIXUP_FUNC,
		.v.func = cxt_fixup_olpc_xo,
	},
	[CXT_FIXUP_CAP_MIX_AMP] = {
		.type = HDA_FIXUP_FUNC,
		.v.func = cxt_fixup_cap_mix_amp,
	},
	[CXT_FIXUP_TOSHIBA_P105] = {
		.type = HDA_FIXUP_PINS,
		.v.pins = (const struct hda_pintbl[]) {
			{ 0x10, 0x961701f0 }, /* speaker/hp */
			{ 0x12, 0x02a1901e }, /* ext mic */
			{ 0x14, 0x95a70110 }, /* int mic */
			{}
		},
	},
	[CXT_FIXUP_HP_530] = {
		.type = HDA_FIXUP_PINS,
		.v.pins = (const struct hda_pintbl[]) {
			{ 0x12, 0x90a60160 }, /* int mic */
			{}
		},
		.chained = true,
		.chain_id = CXT_FIXUP_CAP_MIX_AMP,
	},
	[CXT_FIXUP_CAP_MIX_AMP_5047] = {
		.type = HDA_FIXUP_FUNC,
		.v.func = cxt_fixup_cap_mix_amp_5047,
	},
	[CXT_FIXUP_MUTE_LED_EAPD] = {
		.type = HDA_FIXUP_FUNC,
		.v.func = cxt_fixup_mute_led_eapd,
	},
	[CXT_FIXUP_HP_DOCK] = {
		.type = HDA_FIXUP_PINS,
		.v.pins = (const struct hda_pintbl[]) {
			{ 0x16, 0x21011020 }, /* line-out */
			{ 0x18, 0x2181103f }, /* line-in */
			{ }
		},
		.chained = true,
		.chain_id = CXT_FIXUP_MUTE_LED_GPIO,
	},
	[CXT_FIXUP_HP_SPECTRE] = {
		.type = HDA_FIXUP_PINS,
		.v.pins = (const struct hda_pintbl[]) {
			/* enable NID 0x1d for the speaker on top */
			{ 0x1d, 0x91170111 },
			{ }
		}
	},
	[CXT_FIXUP_HP_GATE_MIC] = {
		.type = HDA_FIXUP_FUNC,
		.v.func = cxt_fixup_hp_gate_mic_jack,
	},
	[CXT_FIXUP_MUTE_LED_GPIO] = {
		.type = HDA_FIXUP_FUNC,
		.v.func = cxt_fixup_mute_led_gpio,
	},
	[CXT_FIXUP_HP_ELITEONE_OUT_DIS] = {
		.type = HDA_FIXUP_FUNC,
		.v.func = cxt_fixup_update_pinctl,
	},
	[CXT_FIXUP_HP_ZBOOK_MUTE_LED] = {
		.type = HDA_FIXUP_FUNC,
		.v.func = cxt_fixup_hp_zbook_mute_led,
	},
	[CXT_FIXUP_HEADSET_MIC] = {
		.type = HDA_FIXUP_FUNC,
		.v.func = cxt_fixup_headset_mic,
	},
	[CXT_FIXUP_HP_MIC_NO_PRESENCE] = {
		.type = HDA_FIXUP_PINS,
		.v.pins = (const struct hda_pintbl[]) {
			{ 0x1a, 0x02a1113c },
			{ }
		},
		.chained = true,
		.chain_id = CXT_FIXUP_HEADSET_MIC,
	},
	[CXT_PINCFG_SWS_JS201D] = {
		.type = HDA_FIXUP_PINS,
		.v.pins = cxt_pincfg_sws_js201d,
	},
	[CXT_PINCFG_TOP_SPEAKER] = {
		.type = HDA_FIXUP_FUNC,
		.v.func = cxt_fixup_sirius_top_speaker,
	},
};

static const struct snd_pci_quirk cxt5045_fixups[] = {
	SND_PCI_QUIRK(0x103c, 0x30d5, "HP 530", CXT_FIXUP_HP_530),
	SND_PCI_QUIRK(0x1179, 0xff31, "Toshiba P105", CXT_FIXUP_TOSHIBA_P105),
	/* HP, Packard Bell, Fujitsu-Siemens & Lenovo laptops have
	 * really bad sound over 0dB on NID 0x17.
	 */
	SND_PCI_QUIRK_VENDOR(0x103c, "HP", CXT_FIXUP_CAP_MIX_AMP),
	SND_PCI_QUIRK_VENDOR(0x1631, "Packard Bell", CXT_FIXUP_CAP_MIX_AMP),
	SND_PCI_QUIRK_VENDOR(0x1734, "Fujitsu", CXT_FIXUP_CAP_MIX_AMP),
	SND_PCI_QUIRK_VENDOR(0x17aa, "Lenovo", CXT_FIXUP_CAP_MIX_AMP),
	{}
};

static const struct hda_model_fixup cxt5045_fixup_models[] = {
	{ .id = CXT_FIXUP_CAP_MIX_AMP, .name = "cap-mix-amp" },
	{ .id = CXT_FIXUP_TOSHIBA_P105, .name = "toshiba-p105" },
	{ .id = CXT_FIXUP_HP_530, .name = "hp-530" },
	{}
};

static const struct snd_pci_quirk cxt5047_fixups[] = {
	/* HP laptops have really bad sound over 0 dB on NID 0x10.
	 */
	SND_PCI_QUIRK_VENDOR(0x103c, "HP", CXT_FIXUP_CAP_MIX_AMP_5047),
	{}
};

static const struct hda_model_fixup cxt5047_fixup_models[] = {
	{ .id = CXT_FIXUP_CAP_MIX_AMP_5047, .name = "cap-mix-amp" },
	{}
};

static const struct snd_pci_quirk cxt5051_fixups[] = {
	SND_PCI_QUIRK(0x103c, 0x360b, "Compaq CQ60", CXT_PINCFG_COMPAQ_CQ60),
	SND_PCI_QUIRK(0x17aa, 0x20f2, "Lenovo X200", CXT_PINCFG_LENOVO_X200),
	{}
};

static const struct hda_model_fixup cxt5051_fixup_models[] = {
	{ .id = CXT_PINCFG_LENOVO_X200, .name = "lenovo-x200" },
	{}
};

static const struct snd_pci_quirk cxt5066_fixups[] = {
	SND_PCI_QUIRK(0x1025, 0x0543, "Acer Aspire One 522", CXT_FIXUP_STEREO_DMIC),
	SND_PCI_QUIRK(0x1025, 0x054c, "Acer Aspire 3830TG", CXT_FIXUP_ASPIRE_DMIC),
	SND_PCI_QUIRK(0x1025, 0x054f, "Acer Aspire 4830T", CXT_FIXUP_ASPIRE_DMIC),
	SND_PCI_QUIRK(0x103c, 0x8079, "HP EliteBook 840 G3", CXT_FIXUP_HP_DOCK),
	SND_PCI_QUIRK(0x103c, 0x807C, "HP EliteBook 820 G3", CXT_FIXUP_HP_DOCK),
	SND_PCI_QUIRK(0x103c, 0x80FD, "HP ProBook 640 G2", CXT_FIXUP_HP_DOCK),
	SND_PCI_QUIRK(0x103c, 0x8115, "HP Z1 Gen3", CXT_FIXUP_HP_GATE_MIC),
	SND_PCI_QUIRK(0x103c, 0x814f, "HP ZBook 15u G3", CXT_FIXUP_MUTE_LED_GPIO),
	SND_PCI_QUIRK(0x103c, 0x8174, "HP Spectre x360", CXT_FIXUP_HP_SPECTRE),
	SND_PCI_QUIRK(0x103c, 0x822e, "HP ProBook 440 G4", CXT_FIXUP_MUTE_LED_GPIO),
	SND_PCI_QUIRK(0x103c, 0x828c, "HP EliteBook 840 G4", CXT_FIXUP_HP_DOCK),
	SND_PCI_QUIRK(0x103c, 0x8299, "HP 800 G3 SFF", CXT_FIXUP_HP_MIC_NO_PRESENCE),
	SND_PCI_QUIRK(0x103c, 0x829a, "HP 800 G3 DM", CXT_FIXUP_HP_MIC_NO_PRESENCE),
	SND_PCI_QUIRK(0x103c, 0x82b4, "HP ProDesk 600 G3", CXT_FIXUP_HP_MIC_NO_PRESENCE),
	SND_PCI_QUIRK(0x103c, 0x836e, "HP ProBook 455 G5", CXT_FIXUP_MUTE_LED_GPIO),
	SND_PCI_QUIRK(0x103c, 0x837f, "HP ProBook 470 G5", CXT_FIXUP_MUTE_LED_GPIO),
	SND_PCI_QUIRK(0x103c, 0x83b2, "HP EliteBook 840 G5", CXT_FIXUP_HP_DOCK),
	SND_PCI_QUIRK(0x103c, 0x83b3, "HP EliteBook 830 G5", CXT_FIXUP_HP_DOCK),
	SND_PCI_QUIRK(0x103c, 0x83d3, "HP ProBook 640 G4", CXT_FIXUP_HP_DOCK),
	SND_PCI_QUIRK(0x103c, 0x83e5, "HP EliteOne 1000 G2", CXT_FIXUP_HP_ELITEONE_OUT_DIS),
	SND_PCI_QUIRK(0x103c, 0x8402, "HP ProBook 645 G4", CXT_FIXUP_MUTE_LED_GPIO),
	SND_PCI_QUIRK(0x103c, 0x8427, "HP ZBook Studio G5", CXT_FIXUP_HP_ZBOOK_MUTE_LED),
	SND_PCI_QUIRK(0x103c, 0x844f, "HP ZBook Studio G5", CXT_FIXUP_HP_ZBOOK_MUTE_LED),
	SND_PCI_QUIRK(0x103c, 0x8455, "HP Z2 G4", CXT_FIXUP_HP_MIC_NO_PRESENCE),
	SND_PCI_QUIRK(0x103c, 0x8456, "HP Z2 G4 SFF", CXT_FIXUP_HP_MIC_NO_PRESENCE),
	SND_PCI_QUIRK(0x103c, 0x8457, "HP Z2 G4 mini", CXT_FIXUP_HP_MIC_NO_PRESENCE),
	SND_PCI_QUIRK(0x103c, 0x8458, "HP Z2 G4 mini premium", CXT_FIXUP_HP_MIC_NO_PRESENCE),
	SND_PCI_QUIRK(0x1043, 0x138d, "Asus", CXT_FIXUP_HEADPHONE_MIC_PIN),
	SND_PCI_QUIRK(0x14f1, 0x0265, "SWS JS201D", CXT_PINCFG_SWS_JS201D),
	SND_PCI_QUIRK(0x152d, 0x0833, "OLPC XO-1.5", CXT_FIXUP_OLPC_XO),
	SND_PCI_QUIRK(0x17aa, 0x20f2, "Lenovo T400", CXT_PINCFG_LENOVO_TP410),
	SND_PCI_QUIRK(0x17aa, 0x215e, "Lenovo T410", CXT_PINCFG_LENOVO_TP410),
	SND_PCI_QUIRK(0x17aa, 0x215f, "Lenovo T510", CXT_PINCFG_LENOVO_TP410),
	SND_PCI_QUIRK(0x17aa, 0x21ce, "Lenovo T420", CXT_PINCFG_LENOVO_TP410),
	SND_PCI_QUIRK(0x17aa, 0x21cf, "Lenovo T520", CXT_PINCFG_LENOVO_TP410),
	SND_PCI_QUIRK(0x17aa, 0x21d2, "Lenovo T420s", CXT_PINCFG_LENOVO_TP410),
	SND_PCI_QUIRK(0x17aa, 0x21da, "Lenovo X220", CXT_PINCFG_LENOVO_TP410),
	SND_PCI_QUIRK(0x17aa, 0x21db, "Lenovo X220-tablet", CXT_PINCFG_LENOVO_TP410),
	SND_PCI_QUIRK(0x17aa, 0x38af, "Lenovo IdeaPad Z560", CXT_FIXUP_MUTE_LED_EAPD),
	SND_PCI_QUIRK(0x17aa, 0x3905, "Lenovo G50-30", CXT_FIXUP_STEREO_DMIC),
	SND_PCI_QUIRK(0x17aa, 0x390b, "Lenovo G50-80", CXT_FIXUP_STEREO_DMIC),
	SND_PCI_QUIRK(0x17aa, 0x3975, "Lenovo U300s", CXT_FIXUP_STEREO_DMIC),
	/* NOTE: we'd need to extend the quirk for 17aa:3977 as the same
	 * PCI SSID is used on multiple Lenovo models
	 */
	SND_PCI_QUIRK(0x17aa, 0x3977, "Lenovo IdeaPad U310", CXT_FIXUP_STEREO_DMIC),
	SND_PCI_QUIRK(0x17aa, 0x3978, "Lenovo G50-70", CXT_FIXUP_STEREO_DMIC),
	SND_PCI_QUIRK(0x17aa, 0x397b, "Lenovo S205", CXT_FIXUP_STEREO_DMIC),
	SND_PCI_QUIRK_VENDOR(0x17aa, "Thinkpad", CXT_FIXUP_THINKPAD_ACPI),
	SND_PCI_QUIRK(0x1c06, 0x2011, "Lemote A1004", CXT_PINCFG_LEMOTE_A1004),
	SND_PCI_QUIRK(0x1c06, 0x2012, "Lemote A1205", CXT_PINCFG_LEMOTE_A1205),
	SND_PCI_QUIRK(0x2782, 0x12c3, "Sirius Gen1", CXT_PINCFG_TOP_SPEAKER),
	SND_PCI_QUIRK(0x2782, 0x12c5, "Sirius Gen2", CXT_PINCFG_TOP_SPEAKER),
	{}
};

static const struct hda_model_fixup cxt5066_fixup_models[] = {
	{ .id = CXT_FIXUP_STEREO_DMIC, .name = "stereo-dmic" },
	{ .id = CXT_FIXUP_GPIO1, .name = "gpio1" },
	{ .id = CXT_FIXUP_HEADPHONE_MIC_PIN, .name = "headphone-mic-pin" },
	{ .id = CXT_PINCFG_LENOVO_TP410, .name = "tp410" },
	{ .id = CXT_FIXUP_THINKPAD_ACPI, .name = "thinkpad" },
	{ .id = CXT_PINCFG_LEMOTE_A1004, .name = "lemote-a1004" },
	{ .id = CXT_PINCFG_LEMOTE_A1205, .name = "lemote-a1205" },
	{ .id = CXT_FIXUP_OLPC_XO, .name = "olpc-xo" },
	{ .id = CXT_FIXUP_MUTE_LED_EAPD, .name = "mute-led-eapd" },
	{ .id = CXT_FIXUP_HP_DOCK, .name = "hp-dock" },
	{ .id = CXT_FIXUP_MUTE_LED_GPIO, .name = "mute-led-gpio" },
	{ .id = CXT_FIXUP_HP_ZBOOK_MUTE_LED, .name = "hp-zbook-mute-led" },
	{ .id = CXT_FIXUP_HP_MIC_NO_PRESENCE, .name = "hp-mic-fix" },
	{ .id = CXT_PINCFG_LENOVO_NOTEBOOK, .name = "lenovo-20149" },
	{ .id = CXT_PINCFG_SWS_JS201D, .name = "sws-js201d" },
	{ .id = CXT_PINCFG_TOP_SPEAKER, .name = "sirius-top-speaker" },
	{}
};

/* add "fake" mute amp-caps to DACs on cx5051 so that mixer mute switches
 * can be created (bko#42825)
 */
static void add_cx5051_fake_mutes(struct hda_codec *codec)
{
	struct conexant_spec *spec = codec->spec;
	static const hda_nid_t out_nids[] = {
		0x10, 0x11, 0
	};
	const hda_nid_t *p;

	for (p = out_nids; *p; p++)
		snd_hda_override_amp_caps(codec, *p, HDA_OUTPUT,
					  AC_AMPCAP_MIN_MUTE |
					  query_amp_caps(codec, *p, HDA_OUTPUT));
	spec->gen.dac_min_mute = true;
}

static int patch_conexant_auto(struct hda_codec *codec)
{
	struct conexant_spec *spec;
	int err;

	codec_info(codec, "%s: BIOS auto-probing.\n", codec->core.chip_name);

	spec = kzalloc(sizeof(*spec), GFP_KERNEL);
	if (!spec)
		return -ENOMEM;
	snd_hda_gen_spec_init(&spec->gen);
	codec->spec = spec;
	codec->patch_ops = cx_auto_patch_ops;

	/* init cx8070/sn6140 flag and reset headset_present_flag */
	switch (codec->core.vendor_id) {
	case 0x14f11f86:
	case 0x14f11f87:
		spec->is_cx8070_sn6140 = true;
		snd_hda_jack_detect_enable_callback(codec, 0x19, cx_update_headset_mic_vref);
		break;
	}

	cx_auto_parse_eapd(codec);
	spec->gen.own_eapd_ctl = 1;

	switch (codec->core.vendor_id) {
	case 0x14f15045:
		codec->single_adc_amp = 1;
		spec->gen.mixer_nid = 0x17;
		spec->gen.add_stereo_mix_input = HDA_HINT_STEREO_MIX_AUTO;
		snd_hda_pick_fixup(codec, cxt5045_fixup_models,
				   cxt5045_fixups, cxt_fixups);
		break;
	case 0x14f15047:
		codec->pin_amp_workaround = 1;
		spec->gen.mixer_nid = 0x19;
		spec->gen.add_stereo_mix_input = HDA_HINT_STEREO_MIX_AUTO;
		snd_hda_pick_fixup(codec, cxt5047_fixup_models,
				   cxt5047_fixups, cxt_fixups);
		break;
	case 0x14f15051:
		add_cx5051_fake_mutes(codec);
		codec->pin_amp_workaround = 1;
		snd_hda_pick_fixup(codec, cxt5051_fixup_models,
				   cxt5051_fixups, cxt_fixups);
		break;
	case 0x14f15098:
		codec->pin_amp_workaround = 1;
		spec->gen.mixer_nid = 0x22;
		spec->gen.add_stereo_mix_input = HDA_HINT_STEREO_MIX_AUTO;
		snd_hda_pick_fixup(codec, cxt5066_fixup_models,
				   cxt5066_fixups, cxt_fixups);
		break;
	case 0x14f150f2:
		codec->power_save_node = 1;
		fallthrough;
	default:
		codec->pin_amp_workaround = 1;
		snd_hda_pick_fixup(codec, cxt5066_fixup_models,
				   cxt5066_fixups, cxt_fixups);
		break;
	}

	if (!spec->gen.vmaster_mute.hook && spec->dynamic_eapd)
		spec->gen.vmaster_mute.hook = cx_auto_vmaster_hook;

	snd_hda_apply_fixup(codec, HDA_FIXUP_ACT_PRE_PROBE);

	err = snd_hda_parse_pin_defcfg(codec, &spec->gen.autocfg, NULL,
				       spec->parse_flags);
	if (err < 0)
		goto error;

	err = cx_auto_parse_beep(codec);
	if (err < 0)
		goto error;

	err = snd_hda_gen_parse_auto_config(codec, &spec->gen.autocfg);
	if (err < 0)
		goto error;

	/* Some laptops with Conexant chips show stalls in S3 resume,
	 * which falls into the single-cmd mode.
	 * Better to make reset, then.
	 */
	if (!codec->bus->core.sync_write) {
		codec_info(codec,
			   "Enable sync_write for stable communication\n");
		codec->bus->core.sync_write = 1;
		codec->bus->allow_bus_reset = 1;
	}

	snd_hda_apply_fixup(codec, HDA_FIXUP_ACT_PROBE);

	return 0;

 error:
	cx_auto_free(codec);
	return err;
}

/*
 */

static const struct hda_device_id snd_hda_id_conexant[] = {
	HDA_CODEC_ENTRY(0x14f11f86, "CX8070", patch_conexant_auto),
	HDA_CODEC_ENTRY(0x14f11f87, "SN6140", patch_conexant_auto),
	HDA_CODEC_ENTRY(0x14f12008, "CX8200", patch_conexant_auto),
	HDA_CODEC_ENTRY(0x14f120d0, "CX11970", patch_conexant_auto),
	HDA_CODEC_ENTRY(0x14f120d1, "SN6180", patch_conexant_auto),
	HDA_CODEC_ENTRY(0x14f15045, "CX20549 (Venice)", patch_conexant_auto),
	HDA_CODEC_ENTRY(0x14f15047, "CX20551 (Waikiki)", patch_conexant_auto),
	HDA_CODEC_ENTRY(0x14f15051, "CX20561 (Hermosa)", patch_conexant_auto),
	HDA_CODEC_ENTRY(0x14f15066, "CX20582 (Pebble)", patch_conexant_auto),
	HDA_CODEC_ENTRY(0x14f15067, "CX20583 (Pebble HSF)", patch_conexant_auto),
	HDA_CODEC_ENTRY(0x14f15068, "CX20584", patch_conexant_auto),
	HDA_CODEC_ENTRY(0x14f15069, "CX20585", patch_conexant_auto),
	HDA_CODEC_ENTRY(0x14f1506c, "CX20588", patch_conexant_auto),
	HDA_CODEC_ENTRY(0x14f1506e, "CX20590", patch_conexant_auto),
	HDA_CODEC_ENTRY(0x14f15097, "CX20631", patch_conexant_auto),
	HDA_CODEC_ENTRY(0x14f15098, "CX20632", patch_conexant_auto),
	HDA_CODEC_ENTRY(0x14f150a1, "CX20641", patch_conexant_auto),
	HDA_CODEC_ENTRY(0x14f150a2, "CX20642", patch_conexant_auto),
	HDA_CODEC_ENTRY(0x14f150ab, "CX20651", patch_conexant_auto),
	HDA_CODEC_ENTRY(0x14f150ac, "CX20652", patch_conexant_auto),
	HDA_CODEC_ENTRY(0x14f150b8, "CX20664", patch_conexant_auto),
	HDA_CODEC_ENTRY(0x14f150b9, "CX20665", patch_conexant_auto),
	HDA_CODEC_ENTRY(0x14f150f1, "CX21722", patch_conexant_auto),
	HDA_CODEC_ENTRY(0x14f150f2, "CX20722", patch_conexant_auto),
	HDA_CODEC_ENTRY(0x14f150f3, "CX21724", patch_conexant_auto),
	HDA_CODEC_ENTRY(0x14f150f4, "CX20724", patch_conexant_auto),
	HDA_CODEC_ENTRY(0x14f1510f, "CX20751/2", patch_conexant_auto),
	HDA_CODEC_ENTRY(0x14f15110, "CX20751/2", patch_conexant_auto),
	HDA_CODEC_ENTRY(0x14f15111, "CX20753/4", patch_conexant_auto),
	HDA_CODEC_ENTRY(0x14f15113, "CX20755", patch_conexant_auto),
	HDA_CODEC_ENTRY(0x14f15114, "CX20756", patch_conexant_auto),
	HDA_CODEC_ENTRY(0x14f15115, "CX20757", patch_conexant_auto),
	HDA_CODEC_ENTRY(0x14f151d7, "CX20952", patch_conexant_auto),
	{} /* terminator */
};
MODULE_DEVICE_TABLE(hdaudio, snd_hda_id_conexant);

MODULE_LICENSE("GPL");
MODULE_DESCRIPTION("Conexant HD-audio codec");

static struct hda_codec_driver conexant_driver = {
	.id = snd_hda_id_conexant,
};

module_hda_codec_driver(conexant_driver);<|MERGE_RESOLUTION|>--- conflicted
+++ resolved
@@ -258,10 +258,6 @@
 		cx_process_headset_plugin(codec);
 }
 
-<<<<<<< HEAD
-#ifdef CONFIG_PM
-=======
->>>>>>> 2d5404ca
 static int cx_auto_suspend(struct hda_codec *codec)
 {
 	cx_auto_shutdown(codec);
