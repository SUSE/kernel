/*
 * HD audio interface patch for Conexant HDA audio codec
 *
 * Copyright (c) 2006 Pototskiy Akex <alex.pototskiy@gmail.com>
 * 		      Takashi Iwai <tiwai@suse.de>
 * 		      Tobin Davis  <tdavis@dsl-only.net>
 *
 *  This driver is free software; you can redistribute it and/or modify
 *  it under the terms of the GNU General Public License as published by
 *  the Free Software Foundation; either version 2 of the License, or
 *  (at your option) any later version.
 *
 *  This driver is distributed in the hope that it will be useful,
 *  but WITHOUT ANY WARRANTY; without even the implied warranty of
 *  MERCHANTABILITY or FITNESS FOR A PARTICULAR PURPOSE.  See the
 *  GNU General Public License for more details.
 *
 *  You should have received a copy of the GNU General Public License
 *  along with this program; if not, write to the Free Software
 *  Foundation, Inc., 59 Temple Place, Suite 330, Boston, MA  02111-1307 USA
 */

#include <linux/init.h>
#include <linux/delay.h>
#include <linux/slab.h>
#include <linux/pci.h>
#include <sound/core.h>
#include <sound/jack.h>

#include "hda_codec.h"
#include "hda_local.h"
#include "hda_beep.h"

#define CXT_PIN_DIR_IN              0x00
#define CXT_PIN_DIR_OUT             0x01
#define CXT_PIN_DIR_INOUT           0x02
#define CXT_PIN_DIR_IN_NOMICBIAS    0x03
#define CXT_PIN_DIR_INOUT_NOMICBIAS 0x04

#define CONEXANT_HP_EVENT	0x37
#define CONEXANT_MIC_EVENT	0x38

/* Conexant 5051 specific */

#define CXT5051_SPDIF_OUT	0x12
#define CXT5051_PORTB_EVENT	0x38
#define CXT5051_PORTC_EVENT	0x39

#define AUTO_MIC_PORTB		(1 << 1)
#define AUTO_MIC_PORTC		(1 << 2)

struct conexant_jack {

	hda_nid_t nid;
	int type;
	struct snd_jack *jack;

};

struct pin_dac_pair {
	hda_nid_t pin;
	hda_nid_t dac;
	int type;
};

struct conexant_spec {

	struct snd_kcontrol_new *mixers[5];
	int num_mixers;
	hda_nid_t vmaster_nid;

	const struct hda_verb *init_verbs[5];	/* initialization verbs
						 * don't forget NULL
						 * termination!
						 */
	unsigned int num_init_verbs;

	/* playback */
	struct hda_multi_out multiout;	/* playback set-up
					 * max_channels, dacs must be set
					 * dig_out_nid and hp_nid are optional
					 */
	unsigned int cur_eapd;
	unsigned int hp_present;
	unsigned int auto_mic;
	int auto_mic_ext;		/* autocfg.inputs[] index for ext mic */
	unsigned int need_dac_fix;

	/* capture */
	unsigned int num_adc_nids;
	hda_nid_t *adc_nids;
	hda_nid_t dig_in_nid;		/* digital-in NID; optional */

	unsigned int cur_adc_idx;
	hda_nid_t cur_adc;
	unsigned int cur_adc_stream_tag;
	unsigned int cur_adc_format;

	/* capture source */
	const struct hda_input_mux *input_mux;
	hda_nid_t *capsrc_nids;
	unsigned int cur_mux[3];

	/* channel model */
	const struct hda_channel_mode *channel_mode;
	int num_channel_mode;

	/* PCM information */
	struct hda_pcm pcm_rec[2];	/* used in build_pcms() */

	unsigned int spdif_route;

	/* jack detection */
	struct snd_array jacks;

	/* dynamic controls, init_verbs and input_mux */
	struct auto_pin_cfg autocfg;
	struct hda_input_mux private_imux;
	hda_nid_t private_dac_nids[AUTO_CFG_MAX_OUTS];
	struct pin_dac_pair dac_info[8];
	int dac_info_filled;

	unsigned int port_d_mode;
	unsigned int auto_mute:1;	/* used in auto-parser */
	unsigned int dell_automute:1;
	unsigned int dell_vostro:1;
	unsigned int ideapad:1;
	unsigned int thinkpad:1;
	unsigned int hp_laptop:1;

	unsigned int ext_mic_present;
	unsigned int recording;
	void (*capture_prepare)(struct hda_codec *codec);
	void (*capture_cleanup)(struct hda_codec *codec);

	/* OLPC XO-1.5 supports DC input mode (e.g. for use with analog sensors)
	 * through the microphone jack.
	 * When the user enables this through a mixer switch, both internal and
	 * external microphones are disabled. Gain is fixed at 0dB. In this mode,
	 * we also allow the bias to be configured through a separate mixer
	 * control. */
	unsigned int dc_enable;
	unsigned int dc_input_bias; /* offset into cxt5066_olpc_dc_bias */
	unsigned int mic_boost; /* offset into cxt5066_analog_mic_boost */

	unsigned int beep_amp;
};

static int conexant_playback_pcm_open(struct hda_pcm_stream *hinfo,
				      struct hda_codec *codec,
				      struct snd_pcm_substream *substream)
{
	struct conexant_spec *spec = codec->spec;
	return snd_hda_multi_out_analog_open(codec, &spec->multiout, substream,
					     hinfo);
}

static int conexant_playback_pcm_prepare(struct hda_pcm_stream *hinfo,
					 struct hda_codec *codec,
					 unsigned int stream_tag,
					 unsigned int format,
					 struct snd_pcm_substream *substream)
{
	struct conexant_spec *spec = codec->spec;
	return snd_hda_multi_out_analog_prepare(codec, &spec->multiout,
						stream_tag,
						format, substream);
}

static int conexant_playback_pcm_cleanup(struct hda_pcm_stream *hinfo,
					 struct hda_codec *codec,
					 struct snd_pcm_substream *substream)
{
	struct conexant_spec *spec = codec->spec;
	return snd_hda_multi_out_analog_cleanup(codec, &spec->multiout);
}

/*
 * Digital out
 */
static int conexant_dig_playback_pcm_open(struct hda_pcm_stream *hinfo,
					  struct hda_codec *codec,
					  struct snd_pcm_substream *substream)
{
	struct conexant_spec *spec = codec->spec;
	return snd_hda_multi_out_dig_open(codec, &spec->multiout);
}

static int conexant_dig_playback_pcm_close(struct hda_pcm_stream *hinfo,
					 struct hda_codec *codec,
					 struct snd_pcm_substream *substream)
{
	struct conexant_spec *spec = codec->spec;
	return snd_hda_multi_out_dig_close(codec, &spec->multiout);
}

static int conexant_dig_playback_pcm_prepare(struct hda_pcm_stream *hinfo,
					 struct hda_codec *codec,
					 unsigned int stream_tag,
					 unsigned int format,
					 struct snd_pcm_substream *substream)
{
	struct conexant_spec *spec = codec->spec;
	return snd_hda_multi_out_dig_prepare(codec, &spec->multiout,
					     stream_tag,
					     format, substream);
}

/*
 * Analog capture
 */
static int conexant_capture_pcm_prepare(struct hda_pcm_stream *hinfo,
				      struct hda_codec *codec,
				      unsigned int stream_tag,
				      unsigned int format,
				      struct snd_pcm_substream *substream)
{
	struct conexant_spec *spec = codec->spec;
	if (spec->capture_prepare)
		spec->capture_prepare(codec);
	snd_hda_codec_setup_stream(codec, spec->adc_nids[substream->number],
				   stream_tag, 0, format);
	return 0;
}

static int conexant_capture_pcm_cleanup(struct hda_pcm_stream *hinfo,
				      struct hda_codec *codec,
				      struct snd_pcm_substream *substream)
{
	struct conexant_spec *spec = codec->spec;
	snd_hda_codec_cleanup_stream(codec, spec->adc_nids[substream->number]);
	if (spec->capture_cleanup)
		spec->capture_cleanup(codec);
	return 0;
}



static struct hda_pcm_stream conexant_pcm_analog_playback = {
	.substreams = 1,
	.channels_min = 2,
	.channels_max = 2,
	.nid = 0, /* fill later */
	.ops = {
		.open = conexant_playback_pcm_open,
		.prepare = conexant_playback_pcm_prepare,
		.cleanup = conexant_playback_pcm_cleanup
	},
};

static struct hda_pcm_stream conexant_pcm_analog_capture = {
	.substreams = 1,
	.channels_min = 2,
	.channels_max = 2,
	.nid = 0, /* fill later */
	.ops = {
		.prepare = conexant_capture_pcm_prepare,
		.cleanup = conexant_capture_pcm_cleanup
	},
};


static struct hda_pcm_stream conexant_pcm_digital_playback = {
	.substreams = 1,
	.channels_min = 2,
	.channels_max = 2,
	.nid = 0, /* fill later */
	.ops = {
		.open = conexant_dig_playback_pcm_open,
		.close = conexant_dig_playback_pcm_close,
		.prepare = conexant_dig_playback_pcm_prepare
	},
};

static struct hda_pcm_stream conexant_pcm_digital_capture = {
	.substreams = 1,
	.channels_min = 2,
	.channels_max = 2,
	/* NID is set in alc_build_pcms */
};

static int cx5051_capture_pcm_prepare(struct hda_pcm_stream *hinfo,
				      struct hda_codec *codec,
				      unsigned int stream_tag,
				      unsigned int format,
				      struct snd_pcm_substream *substream)
{
	struct conexant_spec *spec = codec->spec;
	spec->cur_adc = spec->adc_nids[spec->cur_adc_idx];
	spec->cur_adc_stream_tag = stream_tag;
	spec->cur_adc_format = format;
	snd_hda_codec_setup_stream(codec, spec->cur_adc, stream_tag, 0, format);
	return 0;
}

static int cx5051_capture_pcm_cleanup(struct hda_pcm_stream *hinfo,
				      struct hda_codec *codec,
				      struct snd_pcm_substream *substream)
{
	struct conexant_spec *spec = codec->spec;
	snd_hda_codec_cleanup_stream(codec, spec->cur_adc);
	spec->cur_adc = 0;
	return 0;
}

static struct hda_pcm_stream cx5051_pcm_analog_capture = {
	.substreams = 1,
	.channels_min = 2,
	.channels_max = 2,
	.nid = 0, /* fill later */
	.ops = {
		.prepare = cx5051_capture_pcm_prepare,
		.cleanup = cx5051_capture_pcm_cleanup
	},
};

static int conexant_build_pcms(struct hda_codec *codec)
{
	struct conexant_spec *spec = codec->spec;
	struct hda_pcm *info = spec->pcm_rec;

	codec->num_pcms = 1;
	codec->pcm_info = info;

	info->name = "CONEXANT Analog";
	info->stream[SNDRV_PCM_STREAM_PLAYBACK] = conexant_pcm_analog_playback;
	info->stream[SNDRV_PCM_STREAM_PLAYBACK].channels_max =
		spec->multiout.max_channels;
	info->stream[SNDRV_PCM_STREAM_PLAYBACK].nid =
		spec->multiout.dac_nids[0];
	if (codec->vendor_id == 0x14f15051)
		info->stream[SNDRV_PCM_STREAM_CAPTURE] =
			cx5051_pcm_analog_capture;
	else
		info->stream[SNDRV_PCM_STREAM_CAPTURE] =
			conexant_pcm_analog_capture;
	info->stream[SNDRV_PCM_STREAM_CAPTURE].substreams = spec->num_adc_nids;
	info->stream[SNDRV_PCM_STREAM_CAPTURE].nid = spec->adc_nids[0];

	if (spec->multiout.dig_out_nid) {
		info++;
		codec->num_pcms++;
		info->name = "Conexant Digital";
		info->pcm_type = HDA_PCM_TYPE_SPDIF;
		info->stream[SNDRV_PCM_STREAM_PLAYBACK] =
			conexant_pcm_digital_playback;
		info->stream[SNDRV_PCM_STREAM_PLAYBACK].nid =
			spec->multiout.dig_out_nid;
		if (spec->dig_in_nid) {
			info->stream[SNDRV_PCM_STREAM_CAPTURE] =
				conexant_pcm_digital_capture;
			info->stream[SNDRV_PCM_STREAM_CAPTURE].nid =
				spec->dig_in_nid;
		}
	}

	return 0;
}

static int conexant_mux_enum_info(struct snd_kcontrol *kcontrol,
	       			  struct snd_ctl_elem_info *uinfo)
{
	struct hda_codec *codec = snd_kcontrol_chip(kcontrol);
	struct conexant_spec *spec = codec->spec;

	return snd_hda_input_mux_info(spec->input_mux, uinfo);
}

static int conexant_mux_enum_get(struct snd_kcontrol *kcontrol,
				 struct snd_ctl_elem_value *ucontrol)
{
	struct hda_codec *codec = snd_kcontrol_chip(kcontrol);
	struct conexant_spec *spec = codec->spec;
	unsigned int adc_idx = snd_ctl_get_ioffidx(kcontrol, &ucontrol->id);

	ucontrol->value.enumerated.item[0] = spec->cur_mux[adc_idx];
	return 0;
}

static int conexant_mux_enum_put(struct snd_kcontrol *kcontrol,
				 struct snd_ctl_elem_value *ucontrol)
{
	struct hda_codec *codec = snd_kcontrol_chip(kcontrol);
	struct conexant_spec *spec = codec->spec;
	unsigned int adc_idx = snd_ctl_get_ioffidx(kcontrol, &ucontrol->id);

	return snd_hda_input_mux_put(codec, spec->input_mux, ucontrol,
				     spec->capsrc_nids[adc_idx],
				     &spec->cur_mux[adc_idx]);
}

#ifdef CONFIG_SND_HDA_INPUT_JACK
static void conexant_free_jack_priv(struct snd_jack *jack)
{
	struct conexant_jack *jacks = jack->private_data;
	jacks->nid = 0;
	jacks->jack = NULL;
}

static int conexant_add_jack(struct hda_codec *codec,
		hda_nid_t nid, int type)
{
	struct conexant_spec *spec;
	struct conexant_jack *jack;
	const char *name;
	int err;

	spec = codec->spec;
	snd_array_init(&spec->jacks, sizeof(*jack), 32);
	jack = snd_array_new(&spec->jacks);
	name = (type == SND_JACK_HEADPHONE) ? "Headphone" : "Mic" ;

	if (!jack)
		return -ENOMEM;

	jack->nid = nid;
	jack->type = type;

	err = snd_jack_new(codec->bus->card, name, type, &jack->jack);
	if (err < 0)
		return err;
	jack->jack->private_data = jack;
	jack->jack->private_free = conexant_free_jack_priv;
	return 0;
}

static void conexant_report_jack(struct hda_codec *codec, hda_nid_t nid)
{
	struct conexant_spec *spec = codec->spec;
	struct conexant_jack *jacks = spec->jacks.list;

	if (jacks) {
		int i;
		for (i = 0; i < spec->jacks.used; i++) {
			if (jacks->nid == nid) {
				unsigned int present;
				present = snd_hda_jack_detect(codec, nid);

				present = (present) ? jacks->type : 0 ;

				snd_jack_report(jacks->jack,
						present);
			}
			jacks++;
		}
	}
}

static int conexant_init_jacks(struct hda_codec *codec)
{
	struct conexant_spec *spec = codec->spec;
	int i;

	for (i = 0; i < spec->num_init_verbs; i++) {
		const struct hda_verb *hv;

		hv = spec->init_verbs[i];
		while (hv->nid) {
			int err = 0;
			switch (hv->param ^ AC_USRSP_EN) {
			case CONEXANT_HP_EVENT:
				err = conexant_add_jack(codec, hv->nid,
						SND_JACK_HEADPHONE);
				conexant_report_jack(codec, hv->nid);
				break;
			case CXT5051_PORTC_EVENT:
			case CONEXANT_MIC_EVENT:
				err = conexant_add_jack(codec, hv->nid,
						SND_JACK_MICROPHONE);
				conexant_report_jack(codec, hv->nid);
				break;
			}
			if (err < 0)
				return err;
			++hv;
		}
	}
	return 0;

}
#else
static inline void conexant_report_jack(struct hda_codec *codec, hda_nid_t nid)
{
}

static inline int conexant_init_jacks(struct hda_codec *codec)
{
	return 0;
}
#endif

static int conexant_init(struct hda_codec *codec)
{
	struct conexant_spec *spec = codec->spec;
	int i;

	for (i = 0; i < spec->num_init_verbs; i++)
		snd_hda_sequence_write(codec, spec->init_verbs[i]);
	return 0;
}

static void conexant_free(struct hda_codec *codec)
{
#ifdef CONFIG_SND_HDA_INPUT_JACK
	struct conexant_spec *spec = codec->spec;
	if (spec->jacks.list) {
		struct conexant_jack *jacks = spec->jacks.list;
		int i;
		for (i = 0; i < spec->jacks.used; i++, jacks++) {
			if (jacks->jack)
				snd_device_free(codec->bus->card, jacks->jack);
		}
		snd_array_free(&spec->jacks);
	}
#endif
	snd_hda_detach_beep_device(codec);
	kfree(codec->spec);
}

static struct snd_kcontrol_new cxt_capture_mixers[] = {
	{
		.iface = SNDRV_CTL_ELEM_IFACE_MIXER,
		.name = "Capture Source",
		.info = conexant_mux_enum_info,
		.get = conexant_mux_enum_get,
		.put = conexant_mux_enum_put
	},
	{}
};

#ifdef CONFIG_SND_HDA_INPUT_BEEP
/* additional beep mixers; the actual parameters are overwritten at build */
static struct snd_kcontrol_new cxt_beep_mixer[] = {
	HDA_CODEC_VOLUME_MONO("Beep Playback Volume", 0, 1, 0, HDA_OUTPUT),
	HDA_CODEC_MUTE_BEEP_MONO("Beep Playback Switch", 0, 1, 0, HDA_OUTPUT),
	{ } /* end */
};
#endif

static const char *slave_vols[] = {
	"Headphone Playback Volume",
	"Speaker Playback Volume",
	NULL
};

static const char *slave_sws[] = {
	"Headphone Playback Switch",
	"Speaker Playback Switch",
	NULL
};

static int conexant_build_controls(struct hda_codec *codec)
{
	struct conexant_spec *spec = codec->spec;
	unsigned int i;
	int err;

	for (i = 0; i < spec->num_mixers; i++) {
		err = snd_hda_add_new_ctls(codec, spec->mixers[i]);
		if (err < 0)
			return err;
	}
	if (spec->multiout.dig_out_nid) {
		err = snd_hda_create_spdif_out_ctls(codec,
						    spec->multiout.dig_out_nid);
		if (err < 0)
			return err;
		err = snd_hda_create_spdif_share_sw(codec,
						    &spec->multiout);
		if (err < 0)
			return err;
		spec->multiout.share_spdif = 1;
	} 
	if (spec->dig_in_nid) {
		err = snd_hda_create_spdif_in_ctls(codec,spec->dig_in_nid);
		if (err < 0)
			return err;
	}

	/* if we have no master control, let's create it */
	if (spec->vmaster_nid &&
	    !snd_hda_find_mixer_ctl(codec, "Master Playback Volume")) {
		unsigned int vmaster_tlv[4];
		snd_hda_set_vmaster_tlv(codec, spec->vmaster_nid,
					HDA_OUTPUT, vmaster_tlv);
		err = snd_hda_add_vmaster(codec, "Master Playback Volume",
					  vmaster_tlv, slave_vols);
		if (err < 0)
			return err;
	}
	if (spec->vmaster_nid &&
	    !snd_hda_find_mixer_ctl(codec, "Master Playback Switch")) {
		err = snd_hda_add_vmaster(codec, "Master Playback Switch",
					  NULL, slave_sws);
		if (err < 0)
			return err;
	}

	if (spec->input_mux) {
		err = snd_hda_add_new_ctls(codec, cxt_capture_mixers);
		if (err < 0)
			return err;
	}

#ifdef CONFIG_SND_HDA_INPUT_BEEP
	/* create beep controls if needed */
	if (spec->beep_amp) {
		struct snd_kcontrol_new *knew;
		for (knew = cxt_beep_mixer; knew->name; knew++) {
			struct snd_kcontrol *kctl;
			kctl = snd_ctl_new1(knew, codec);
			if (!kctl)
				return -ENOMEM;
			kctl->private_value = spec->beep_amp;
			err = snd_hda_ctl_add(codec, 0, kctl);
			if (err < 0)
				return err;
		}
	}
#endif

	return 0;
}

#ifdef CONFIG_SND_HDA_POWER_SAVE
static int conexant_suspend(struct hda_codec *codec, pm_message_t state)
{
	snd_hda_shutup_pins(codec);
	return 0;
}
#endif

static struct hda_codec_ops conexant_patch_ops = {
	.build_controls = conexant_build_controls,
	.build_pcms = conexant_build_pcms,
	.init = conexant_init,
	.free = conexant_free,
#ifdef CONFIG_SND_HDA_POWER_SAVE
	.suspend = conexant_suspend,
#endif
	.reboot_notify = snd_hda_shutup_pins,
};

#ifdef CONFIG_SND_HDA_INPUT_BEEP
#define set_beep_amp(spec, nid, idx, dir) \
	((spec)->beep_amp = HDA_COMPOSE_AMP_VAL(nid, 1, idx, dir))
#else
#define set_beep_amp(spec, nid, idx, dir) /* NOP */
#endif

/*
 * EAPD control
 * the private value = nid | (invert << 8)
 */

#define cxt_eapd_info		snd_ctl_boolean_mono_info

static int cxt_eapd_get(struct snd_kcontrol *kcontrol,
			     struct snd_ctl_elem_value *ucontrol)
{
	struct hda_codec *codec = snd_kcontrol_chip(kcontrol);
	struct conexant_spec *spec = codec->spec;
	int invert = (kcontrol->private_value >> 8) & 1;
	if (invert)
		ucontrol->value.integer.value[0] = !spec->cur_eapd;
	else
		ucontrol->value.integer.value[0] = spec->cur_eapd;
	return 0;

}

static int cxt_eapd_put(struct snd_kcontrol *kcontrol,
			     struct snd_ctl_elem_value *ucontrol)
{
	struct hda_codec *codec = snd_kcontrol_chip(kcontrol);
	struct conexant_spec *spec = codec->spec;
	int invert = (kcontrol->private_value >> 8) & 1;
	hda_nid_t nid = kcontrol->private_value & 0xff;
	unsigned int eapd;

	eapd = !!ucontrol->value.integer.value[0];
	if (invert)
		eapd = !eapd;
	if (eapd == spec->cur_eapd)
		return 0;
	
	spec->cur_eapd = eapd;
	snd_hda_codec_write_cache(codec, nid,
				  0, AC_VERB_SET_EAPD_BTLENABLE,
				  eapd ? 0x02 : 0x00);
	return 1;
}

/* controls for test mode */
#ifdef CONFIG_SND_DEBUG

#define CXT_EAPD_SWITCH(xname, nid, mask) \
	{ .iface = SNDRV_CTL_ELEM_IFACE_MIXER, .name = xname, .index = 0,  \
	  .info = cxt_eapd_info, \
	  .get = cxt_eapd_get, \
	  .put = cxt_eapd_put, \
	  .private_value = nid | (mask<<16) }



static int conexant_ch_mode_info(struct snd_kcontrol *kcontrol,
				 struct snd_ctl_elem_info *uinfo)
{
	struct hda_codec *codec = snd_kcontrol_chip(kcontrol);
	struct conexant_spec *spec = codec->spec;
	return snd_hda_ch_mode_info(codec, uinfo, spec->channel_mode,
				    spec->num_channel_mode);
}

static int conexant_ch_mode_get(struct snd_kcontrol *kcontrol,
				struct snd_ctl_elem_value *ucontrol)
{
	struct hda_codec *codec = snd_kcontrol_chip(kcontrol);
	struct conexant_spec *spec = codec->spec;
	return snd_hda_ch_mode_get(codec, ucontrol, spec->channel_mode,
				   spec->num_channel_mode,
				   spec->multiout.max_channels);
}

static int conexant_ch_mode_put(struct snd_kcontrol *kcontrol,
				struct snd_ctl_elem_value *ucontrol)
{
	struct hda_codec *codec = snd_kcontrol_chip(kcontrol);
	struct conexant_spec *spec = codec->spec;
	int err = snd_hda_ch_mode_put(codec, ucontrol, spec->channel_mode,
				      spec->num_channel_mode,
				      &spec->multiout.max_channels);
	if (err >= 0 && spec->need_dac_fix)
		spec->multiout.num_dacs = spec->multiout.max_channels / 2;
	return err;
}

#define CXT_PIN_MODE(xname, nid, dir) \
	{ .iface = SNDRV_CTL_ELEM_IFACE_MIXER, .name = xname, .index = 0,  \
	  .info = conexant_ch_mode_info, \
	  .get = conexant_ch_mode_get, \
	  .put = conexant_ch_mode_put, \
	  .private_value = nid | (dir<<16) }

#endif /* CONFIG_SND_DEBUG */

/* Conexant 5045 specific */

static hda_nid_t cxt5045_dac_nids[1] = { 0x19 };
static hda_nid_t cxt5045_adc_nids[1] = { 0x1a };
static hda_nid_t cxt5045_capsrc_nids[1] = { 0x1a };
#define CXT5045_SPDIF_OUT	0x18

static struct hda_channel_mode cxt5045_modes[1] = {
	{ 2, NULL },
};

static struct hda_input_mux cxt5045_capture_source = {
	.num_items = 2,
	.items = {
		{ "IntMic", 0x1 },
		{ "ExtMic", 0x2 },
	}
};

static struct hda_input_mux cxt5045_capture_source_benq = {
	.num_items = 5,
	.items = {
		{ "IntMic", 0x1 },
		{ "ExtMic", 0x2 },
		{ "LineIn", 0x3 },
		{ "CD",     0x4 },
		{ "Mixer",  0x0 },
	}
};

static struct hda_input_mux cxt5045_capture_source_hp530 = {
	.num_items = 2,
	.items = {
		{ "ExtMic", 0x1 },
		{ "IntMic", 0x2 },
	}
};

/* turn on/off EAPD (+ mute HP) as a master switch */
static int cxt5045_hp_master_sw_put(struct snd_kcontrol *kcontrol,
				    struct snd_ctl_elem_value *ucontrol)
{
	struct hda_codec *codec = snd_kcontrol_chip(kcontrol);
	struct conexant_spec *spec = codec->spec;
	unsigned int bits;

	if (!cxt_eapd_put(kcontrol, ucontrol))
		return 0;

	/* toggle internal speakers mute depending of presence of
	 * the headphone jack
	 */
	bits = (!spec->hp_present && spec->cur_eapd) ? 0 : HDA_AMP_MUTE;
	snd_hda_codec_amp_stereo(codec, 0x10, HDA_OUTPUT, 0,
				 HDA_AMP_MUTE, bits);

	bits = spec->cur_eapd ? 0 : HDA_AMP_MUTE;
	snd_hda_codec_amp_stereo(codec, 0x11, HDA_OUTPUT, 0,
				 HDA_AMP_MUTE, bits);
	return 1;
}

/* bind volumes of both NID 0x10 and 0x11 */
static struct hda_bind_ctls cxt5045_hp_bind_master_vol = {
	.ops = &snd_hda_bind_vol,
	.values = {
		HDA_COMPOSE_AMP_VAL(0x10, 3, 0, HDA_OUTPUT),
		HDA_COMPOSE_AMP_VAL(0x11, 3, 0, HDA_OUTPUT),
		0
	},
};

/* toggle input of built-in and mic jack appropriately */
static void cxt5045_hp_automic(struct hda_codec *codec)
{
	static struct hda_verb mic_jack_on[] = {
		{0x14, AC_VERB_SET_AMP_GAIN_MUTE, 0xb080},
		{0x12, AC_VERB_SET_AMP_GAIN_MUTE, 0xb000},
		{}
	};
	static struct hda_verb mic_jack_off[] = {
		{0x12, AC_VERB_SET_AMP_GAIN_MUTE, 0xb080},
		{0x14, AC_VERB_SET_AMP_GAIN_MUTE, 0xb000},
		{}
	};
	unsigned int present;

	present = snd_hda_jack_detect(codec, 0x12);
	if (present)
		snd_hda_sequence_write(codec, mic_jack_on);
	else
		snd_hda_sequence_write(codec, mic_jack_off);
}


/* mute internal speaker if HP is plugged */
static void cxt5045_hp_automute(struct hda_codec *codec)
{
	struct conexant_spec *spec = codec->spec;
	unsigned int bits;

	spec->hp_present = snd_hda_jack_detect(codec, 0x11);

	bits = (spec->hp_present || !spec->cur_eapd) ? HDA_AMP_MUTE : 0; 
	snd_hda_codec_amp_stereo(codec, 0x10, HDA_OUTPUT, 0,
				 HDA_AMP_MUTE, bits);
}

/* unsolicited event for HP jack sensing */
static void cxt5045_hp_unsol_event(struct hda_codec *codec,
				   unsigned int res)
{
	res >>= 26;
	switch (res) {
	case CONEXANT_HP_EVENT:
		cxt5045_hp_automute(codec);
		break;
	case CONEXANT_MIC_EVENT:
		cxt5045_hp_automic(codec);
		break;

	}
}

static struct snd_kcontrol_new cxt5045_mixers[] = {
	HDA_CODEC_VOLUME("Int Mic Capture Volume", 0x1a, 0x01, HDA_INPUT),
	HDA_CODEC_MUTE("Int Mic Capture Switch", 0x1a, 0x01, HDA_INPUT),
	HDA_CODEC_VOLUME("Ext Mic Capture Volume", 0x1a, 0x02, HDA_INPUT),
	HDA_CODEC_MUTE("Ext Mic Capture Switch", 0x1a, 0x02, HDA_INPUT),
	HDA_CODEC_VOLUME("PCM Playback Volume", 0x17, 0x0, HDA_INPUT),
	HDA_CODEC_MUTE("PCM Playback Switch", 0x17, 0x0, HDA_INPUT),
	HDA_CODEC_VOLUME("Int Mic Playback Volume", 0x17, 0x1, HDA_INPUT),
	HDA_CODEC_MUTE("Int Mic Playback Switch", 0x17, 0x1, HDA_INPUT),
	HDA_CODEC_VOLUME("Ext Mic Playback Volume", 0x17, 0x2, HDA_INPUT),
	HDA_CODEC_MUTE("Ext Mic Playback Switch", 0x17, 0x2, HDA_INPUT),
	HDA_BIND_VOL("Master Playback Volume", &cxt5045_hp_bind_master_vol),
	{
		.iface = SNDRV_CTL_ELEM_IFACE_MIXER,
		.name = "Master Playback Switch",
		.info = cxt_eapd_info,
		.get = cxt_eapd_get,
		.put = cxt5045_hp_master_sw_put,
		.private_value = 0x10,
	},

	{}
};

static struct snd_kcontrol_new cxt5045_benq_mixers[] = {
	HDA_CODEC_VOLUME("CD Capture Volume", 0x1a, 0x04, HDA_INPUT),
	HDA_CODEC_MUTE("CD Capture Switch", 0x1a, 0x04, HDA_INPUT),
	HDA_CODEC_VOLUME("CD Playback Volume", 0x17, 0x4, HDA_INPUT),
	HDA_CODEC_MUTE("CD Playback Switch", 0x17, 0x4, HDA_INPUT),

	HDA_CODEC_VOLUME("Line In Capture Volume", 0x1a, 0x03, HDA_INPUT),
	HDA_CODEC_MUTE("Line In Capture Switch", 0x1a, 0x03, HDA_INPUT),
	HDA_CODEC_VOLUME("Line In Playback Volume", 0x17, 0x3, HDA_INPUT),
	HDA_CODEC_MUTE("Line In Playback Switch", 0x17, 0x3, HDA_INPUT),

	HDA_CODEC_VOLUME("Mixer Capture Volume", 0x1a, 0x0, HDA_INPUT),
	HDA_CODEC_MUTE("Mixer Capture Switch", 0x1a, 0x0, HDA_INPUT),

	{}
};

static struct snd_kcontrol_new cxt5045_mixers_hp530[] = {
	HDA_CODEC_VOLUME("Int Mic Capture Volume", 0x1a, 0x02, HDA_INPUT),
	HDA_CODEC_MUTE("Int Mic Capture Switch", 0x1a, 0x02, HDA_INPUT),
	HDA_CODEC_VOLUME("Ext Mic Capture Volume", 0x1a, 0x01, HDA_INPUT),
	HDA_CODEC_MUTE("Ext Mic Capture Switch", 0x1a, 0x01, HDA_INPUT),
	HDA_CODEC_VOLUME("PCM Playback Volume", 0x17, 0x0, HDA_INPUT),
	HDA_CODEC_MUTE("PCM Playback Switch", 0x17, 0x0, HDA_INPUT),
	HDA_CODEC_VOLUME("Int Mic Playback Volume", 0x17, 0x2, HDA_INPUT),
	HDA_CODEC_MUTE("Int Mic Playback Switch", 0x17, 0x2, HDA_INPUT),
	HDA_CODEC_VOLUME("Ext Mic Playback Volume", 0x17, 0x1, HDA_INPUT),
	HDA_CODEC_MUTE("Ext Mic Playback Switch", 0x17, 0x1, HDA_INPUT),
	HDA_BIND_VOL("Master Playback Volume", &cxt5045_hp_bind_master_vol),
	{
		.iface = SNDRV_CTL_ELEM_IFACE_MIXER,
		.name = "Master Playback Switch",
		.info = cxt_eapd_info,
		.get = cxt_eapd_get,
		.put = cxt5045_hp_master_sw_put,
		.private_value = 0x10,
	},

	{}
};

static struct hda_verb cxt5045_init_verbs[] = {
	/* Line in, Mic */
	{0x12, AC_VERB_SET_PIN_WIDGET_CONTROL, PIN_IN|AC_PINCTL_VREF_80 },
	{0x14, AC_VERB_SET_PIN_WIDGET_CONTROL, PIN_IN|AC_PINCTL_VREF_80 },
	/* HP, Amp  */
	{0x10, AC_VERB_SET_PIN_WIDGET_CONTROL, PIN_OUT},
	{0x10, AC_VERB_SET_CONNECT_SEL, 0x1},
	{0x11, AC_VERB_SET_PIN_WIDGET_CONTROL, PIN_HP},
	{0x11, AC_VERB_SET_CONNECT_SEL, 0x1},
	{0x17, AC_VERB_SET_AMP_GAIN_MUTE, AMP_IN_MUTE(0)},
	{0x17, AC_VERB_SET_AMP_GAIN_MUTE, AMP_IN_MUTE(1)},
	{0x17, AC_VERB_SET_AMP_GAIN_MUTE, AMP_IN_MUTE(2)},
	{0x17, AC_VERB_SET_AMP_GAIN_MUTE, AMP_IN_MUTE(3)},
	{0x17, AC_VERB_SET_AMP_GAIN_MUTE, AMP_IN_MUTE(4)},
	/* Record selector: Int mic */
	{0x1a, AC_VERB_SET_CONNECT_SEL,0x1},
	{0x1a, AC_VERB_SET_AMP_GAIN_MUTE,
	 AC_AMP_SET_INPUT|AC_AMP_SET_RIGHT|AC_AMP_SET_LEFT|0x17},
	/* SPDIF route: PCM */
	{0x13, AC_VERB_SET_PIN_WIDGET_CONTROL, PIN_OUT},
	{ 0x13, AC_VERB_SET_CONNECT_SEL, 0x0 },
	/* EAPD */
	{0x10, AC_VERB_SET_EAPD_BTLENABLE, 0x2 }, /* default on */ 
	{ } /* end */
};

static struct hda_verb cxt5045_benq_init_verbs[] = {
	/* Int Mic, Mic */
	{0x12, AC_VERB_SET_PIN_WIDGET_CONTROL, PIN_IN|AC_PINCTL_VREF_80 },
	{0x14, AC_VERB_SET_PIN_WIDGET_CONTROL, PIN_IN|AC_PINCTL_VREF_80 },
	/* Line In,HP, Amp  */
	{0x10, AC_VERB_SET_PIN_WIDGET_CONTROL, PIN_OUT},
	{0x10, AC_VERB_SET_CONNECT_SEL, 0x1},
	{0x11, AC_VERB_SET_PIN_WIDGET_CONTROL, PIN_IN},
	{0x11, AC_VERB_SET_CONNECT_SEL, 0x1},
	{0x17, AC_VERB_SET_AMP_GAIN_MUTE, AMP_IN_MUTE(0)},
	{0x17, AC_VERB_SET_AMP_GAIN_MUTE, AMP_IN_MUTE(1)},
	{0x17, AC_VERB_SET_AMP_GAIN_MUTE, AMP_IN_MUTE(2)},
	{0x17, AC_VERB_SET_AMP_GAIN_MUTE, AMP_IN_MUTE(3)},
	{0x17, AC_VERB_SET_AMP_GAIN_MUTE, AMP_IN_MUTE(4)},
	/* Record selector: Int mic */
	{0x1a, AC_VERB_SET_CONNECT_SEL, 0x1},
	{0x1a, AC_VERB_SET_AMP_GAIN_MUTE,
	 AC_AMP_SET_INPUT|AC_AMP_SET_RIGHT|AC_AMP_SET_LEFT|0x17},
	/* SPDIF route: PCM */
	{0x13, AC_VERB_SET_PIN_WIDGET_CONTROL, PIN_OUT},
	{0x13, AC_VERB_SET_CONNECT_SEL, 0x0},
	/* EAPD */
	{0x10, AC_VERB_SET_EAPD_BTLENABLE, 0x2}, /* default on */
	{ } /* end */
};

static struct hda_verb cxt5045_hp_sense_init_verbs[] = {
	/* pin sensing on HP jack */
	{0x11, AC_VERB_SET_UNSOLICITED_ENABLE, AC_USRSP_EN | CONEXANT_HP_EVENT},
	{ } /* end */
};

static struct hda_verb cxt5045_mic_sense_init_verbs[] = {
	/* pin sensing on HP jack */
	{0x12, AC_VERB_SET_UNSOLICITED_ENABLE, AC_USRSP_EN | CONEXANT_MIC_EVENT},
	{ } /* end */
};

#ifdef CONFIG_SND_DEBUG
/* Test configuration for debugging, modelled after the ALC260 test
 * configuration.
 */
static struct hda_input_mux cxt5045_test_capture_source = {
	.num_items = 5,
	.items = {
		{ "MIXER", 0x0 },
		{ "MIC1 pin", 0x1 },
		{ "LINE1 pin", 0x2 },
		{ "HP-OUT pin", 0x3 },
		{ "CD pin", 0x4 },
        },
};

static struct snd_kcontrol_new cxt5045_test_mixer[] = {

	/* Output controls */
	HDA_CODEC_VOLUME("Speaker Playback Volume", 0x10, 0x0, HDA_OUTPUT),
	HDA_CODEC_MUTE("Speaker Playback Switch", 0x10, 0x0, HDA_OUTPUT),
	HDA_CODEC_VOLUME("Node 11 Playback Volume", 0x11, 0x0, HDA_OUTPUT),
	HDA_CODEC_MUTE("Node 11 Playback Switch", 0x11, 0x0, HDA_OUTPUT),
	HDA_CODEC_VOLUME("Node 12 Playback Volume", 0x12, 0x0, HDA_OUTPUT),
	HDA_CODEC_MUTE("Node 12 Playback Switch", 0x12, 0x0, HDA_OUTPUT),
	
	/* Modes for retasking pin widgets */
	CXT_PIN_MODE("HP-OUT pin mode", 0x11, CXT_PIN_DIR_INOUT),
	CXT_PIN_MODE("LINE1 pin mode", 0x12, CXT_PIN_DIR_INOUT),

	/* EAPD Switch Control */
	CXT_EAPD_SWITCH("External Amplifier", 0x10, 0x0),

	/* Loopback mixer controls */

	HDA_CODEC_VOLUME("Mixer-1 Volume", 0x17, 0x0, HDA_INPUT),
	HDA_CODEC_MUTE("Mixer-1 Switch", 0x17, 0x0, HDA_INPUT),
	HDA_CODEC_VOLUME("Mixer-2 Volume", 0x17, 0x1, HDA_INPUT),
	HDA_CODEC_MUTE("Mixer-2 Switch", 0x17, 0x1, HDA_INPUT),
	HDA_CODEC_VOLUME("Mixer-3 Volume", 0x17, 0x2, HDA_INPUT),
	HDA_CODEC_MUTE("Mixer-3 Switch", 0x17, 0x2, HDA_INPUT),
	HDA_CODEC_VOLUME("Mixer-4 Volume", 0x17, 0x3, HDA_INPUT),
	HDA_CODEC_MUTE("Mixer-4 Switch", 0x17, 0x3, HDA_INPUT),
	HDA_CODEC_VOLUME("Mixer-5 Volume", 0x17, 0x4, HDA_INPUT),
	HDA_CODEC_MUTE("Mixer-5 Switch", 0x17, 0x4, HDA_INPUT),
	{
		.iface = SNDRV_CTL_ELEM_IFACE_MIXER,
		.name = "Input Source",
		.info = conexant_mux_enum_info,
		.get = conexant_mux_enum_get,
		.put = conexant_mux_enum_put,
	},
	/* Audio input controls */
	HDA_CODEC_VOLUME("Input-1 Volume", 0x1a, 0x0, HDA_INPUT),
	HDA_CODEC_MUTE("Input-1 Switch", 0x1a, 0x0, HDA_INPUT),
	HDA_CODEC_VOLUME("Input-2 Volume", 0x1a, 0x1, HDA_INPUT),
	HDA_CODEC_MUTE("Input-2 Switch", 0x1a, 0x1, HDA_INPUT),
	HDA_CODEC_VOLUME("Input-3 Volume", 0x1a, 0x2, HDA_INPUT),
	HDA_CODEC_MUTE("Input-3 Switch", 0x1a, 0x2, HDA_INPUT),
	HDA_CODEC_VOLUME("Input-4 Volume", 0x1a, 0x3, HDA_INPUT),
	HDA_CODEC_MUTE("Input-4 Switch", 0x1a, 0x3, HDA_INPUT),
	HDA_CODEC_VOLUME("Input-5 Volume", 0x1a, 0x4, HDA_INPUT),
	HDA_CODEC_MUTE("Input-5 Switch", 0x1a, 0x4, HDA_INPUT),
	{ } /* end */
};

static struct hda_verb cxt5045_test_init_verbs[] = {
	/* Set connections */
	{ 0x10, AC_VERB_SET_CONNECT_SEL, 0x0 },
	{ 0x11, AC_VERB_SET_CONNECT_SEL, 0x0 },
	{ 0x12, AC_VERB_SET_CONNECT_SEL, 0x0 },
	/* Enable retasking pins as output, initially without power amp */
	{0x12, AC_VERB_SET_PIN_WIDGET_CONTROL, PIN_OUT},
	{0x11, AC_VERB_SET_PIN_WIDGET_CONTROL, PIN_OUT},

	/* Disable digital (SPDIF) pins initially, but users can enable
	 * them via a mixer switch.  In the case of SPDIF-out, this initverb
	 * payload also sets the generation to 0, output to be in "consumer"
	 * PCM format, copyright asserted, no pre-emphasis and no validity
	 * control.
	 */
	{0x13, AC_VERB_SET_PIN_WIDGET_CONTROL, PIN_OUT},
	{0x18, AC_VERB_SET_DIGI_CONVERT_1, 0},

	/* Start with output sum widgets muted and their output gains at min */
	{0x17, AC_VERB_SET_AMP_GAIN_MUTE, AMP_IN_MUTE(0)},
	{0x17, AC_VERB_SET_AMP_GAIN_MUTE, AMP_IN_MUTE(1)},

	/* Unmute retasking pin widget output buffers since the default
	 * state appears to be output.  As the pin mode is changed by the
	 * user the pin mode control will take care of enabling the pin's
	 * input/output buffers as needed.
	 */
	{0x12, AC_VERB_SET_AMP_GAIN_MUTE, AMP_OUT_UNMUTE},
	{0x11, AC_VERB_SET_AMP_GAIN_MUTE, AMP_OUT_UNMUTE},

	/* Mute capture amp left and right */
	{0x1a, AC_VERB_SET_AMP_GAIN_MUTE, AMP_IN_MUTE(0)},

	/* Set ADC connection select to match default mixer setting (mic1
	 * pin)
	 */
	{0x1a, AC_VERB_SET_CONNECT_SEL, 0x00},
	{0x17, AC_VERB_SET_CONNECT_SEL, 0x00},

	/* Mute all inputs to mixer widget (even unconnected ones) */
	{0x17, AC_VERB_SET_AMP_GAIN_MUTE, AMP_IN_MUTE(0)}, /* Mixer pin */
	{0x17, AC_VERB_SET_AMP_GAIN_MUTE, AMP_IN_MUTE(1)}, /* Mic1 pin */
	{0x17, AC_VERB_SET_AMP_GAIN_MUTE, AMP_IN_MUTE(2)}, /* Line pin */
	{0x17, AC_VERB_SET_AMP_GAIN_MUTE, AMP_IN_MUTE(3)}, /* HP pin */
	{0x17, AC_VERB_SET_AMP_GAIN_MUTE, AMP_IN_MUTE(4)}, /* CD pin */

	{ }
};
#endif


/* initialize jack-sensing, too */
static int cxt5045_init(struct hda_codec *codec)
{
	conexant_init(codec);
	cxt5045_hp_automute(codec);
	return 0;
}


enum {
	CXT5045_LAPTOP_HPSENSE,
	CXT5045_LAPTOP_MICSENSE,
	CXT5045_LAPTOP_HPMICSENSE,
	CXT5045_BENQ,
	CXT5045_LAPTOP_HP530,
#ifdef CONFIG_SND_DEBUG
	CXT5045_TEST,
#endif
	CXT5045_MODELS
};

static const char *cxt5045_models[CXT5045_MODELS] = {
	[CXT5045_LAPTOP_HPSENSE]	= "laptop-hpsense",
	[CXT5045_LAPTOP_MICSENSE]	= "laptop-micsense",
	[CXT5045_LAPTOP_HPMICSENSE]	= "laptop-hpmicsense",
	[CXT5045_BENQ]			= "benq",
	[CXT5045_LAPTOP_HP530]		= "laptop-hp530",
#ifdef CONFIG_SND_DEBUG
	[CXT5045_TEST]		= "test",
#endif
};

static struct snd_pci_quirk cxt5045_cfg_tbl[] = {
	SND_PCI_QUIRK(0x103c, 0x30d5, "HP 530", CXT5045_LAPTOP_HP530),
	SND_PCI_QUIRK_MASK(0x103c, 0xff00, 0x3000, "HP DV Series",
			   CXT5045_LAPTOP_HPSENSE),
	SND_PCI_QUIRK(0x1179, 0xff31, "Toshiba P105", CXT5045_LAPTOP_MICSENSE),
	SND_PCI_QUIRK(0x152d, 0x0753, "Benq R55E", CXT5045_BENQ),
	SND_PCI_QUIRK(0x1734, 0x10ad, "Fujitsu Si1520", CXT5045_LAPTOP_MICSENSE),
	SND_PCI_QUIRK(0x1734, 0x10cb, "Fujitsu Si3515", CXT5045_LAPTOP_HPMICSENSE),
	SND_PCI_QUIRK(0x1734, 0x110e, "Fujitsu V5505",
		      CXT5045_LAPTOP_HPMICSENSE),
	SND_PCI_QUIRK(0x1509, 0x1e40, "FIC", CXT5045_LAPTOP_HPMICSENSE),
	SND_PCI_QUIRK(0x1509, 0x2f05, "FIC", CXT5045_LAPTOP_HPMICSENSE),
	SND_PCI_QUIRK(0x1509, 0x2f06, "FIC", CXT5045_LAPTOP_HPMICSENSE),
	SND_PCI_QUIRK_MASK(0x1631, 0xff00, 0xc100, "Packard Bell",
			   CXT5045_LAPTOP_HPMICSENSE),
	SND_PCI_QUIRK(0x8086, 0x2111, "Conexant Reference board", CXT5045_LAPTOP_HPSENSE),
	{}
};

static int patch_cxt5045(struct hda_codec *codec)
{
	struct conexant_spec *spec;
	int board_config;

	spec = kzalloc(sizeof(*spec), GFP_KERNEL);
	if (!spec)
		return -ENOMEM;
	codec->spec = spec;
	codec->pin_amp_workaround = 1;

	spec->multiout.max_channels = 2;
	spec->multiout.num_dacs = ARRAY_SIZE(cxt5045_dac_nids);
	spec->multiout.dac_nids = cxt5045_dac_nids;
	spec->multiout.dig_out_nid = CXT5045_SPDIF_OUT;
	spec->num_adc_nids = 1;
	spec->adc_nids = cxt5045_adc_nids;
	spec->capsrc_nids = cxt5045_capsrc_nids;
	spec->input_mux = &cxt5045_capture_source;
	spec->num_mixers = 1;
	spec->mixers[0] = cxt5045_mixers;
	spec->num_init_verbs = 1;
	spec->init_verbs[0] = cxt5045_init_verbs;
	spec->spdif_route = 0;
	spec->num_channel_mode = ARRAY_SIZE(cxt5045_modes);
	spec->channel_mode = cxt5045_modes;

	set_beep_amp(spec, 0x16, 0, 1);

	codec->patch_ops = conexant_patch_ops;

	board_config = snd_hda_check_board_config(codec, CXT5045_MODELS,
						  cxt5045_models,
						  cxt5045_cfg_tbl);
	switch (board_config) {
	case CXT5045_LAPTOP_HPSENSE:
		codec->patch_ops.unsol_event = cxt5045_hp_unsol_event;
		spec->input_mux = &cxt5045_capture_source;
		spec->num_init_verbs = 2;
		spec->init_verbs[1] = cxt5045_hp_sense_init_verbs;
		spec->mixers[0] = cxt5045_mixers;
		codec->patch_ops.init = cxt5045_init;
		break;
	case CXT5045_LAPTOP_MICSENSE:
		codec->patch_ops.unsol_event = cxt5045_hp_unsol_event;
		spec->input_mux = &cxt5045_capture_source;
		spec->num_init_verbs = 2;
		spec->init_verbs[1] = cxt5045_mic_sense_init_verbs;
		spec->mixers[0] = cxt5045_mixers;
		codec->patch_ops.init = cxt5045_init;
		break;
	default:
	case CXT5045_LAPTOP_HPMICSENSE:
		codec->patch_ops.unsol_event = cxt5045_hp_unsol_event;
		spec->input_mux = &cxt5045_capture_source;
		spec->num_init_verbs = 3;
		spec->init_verbs[1] = cxt5045_hp_sense_init_verbs;
		spec->init_verbs[2] = cxt5045_mic_sense_init_verbs;
		spec->mixers[0] = cxt5045_mixers;
		codec->patch_ops.init = cxt5045_init;
		break;
	case CXT5045_BENQ:
		codec->patch_ops.unsol_event = cxt5045_hp_unsol_event;
		spec->input_mux = &cxt5045_capture_source_benq;
		spec->num_init_verbs = 1;
		spec->init_verbs[0] = cxt5045_benq_init_verbs;
		spec->mixers[0] = cxt5045_mixers;
		spec->mixers[1] = cxt5045_benq_mixers;
		spec->num_mixers = 2;
		codec->patch_ops.init = cxt5045_init;
		break;
	case CXT5045_LAPTOP_HP530:
		codec->patch_ops.unsol_event = cxt5045_hp_unsol_event;
		spec->input_mux = &cxt5045_capture_source_hp530;
		spec->num_init_verbs = 2;
		spec->init_verbs[1] = cxt5045_hp_sense_init_verbs;
		spec->mixers[0] = cxt5045_mixers_hp530;
		codec->patch_ops.init = cxt5045_init;
		break;
#ifdef CONFIG_SND_DEBUG
	case CXT5045_TEST:
		spec->input_mux = &cxt5045_test_capture_source;
		spec->mixers[0] = cxt5045_test_mixer;
		spec->init_verbs[0] = cxt5045_test_init_verbs;
		break;
		
#endif	
	}

	switch (codec->subsystem_id >> 16) {
	case 0x103c:
	case 0x1631:
	case 0x1734:
	case 0x17aa:
		/* HP, Packard Bell, Fujitsu-Siemens & Lenovo laptops have
		 * really bad sound over 0dB on NID 0x17. Fix max PCM level to
		 * 0 dB (originally it has 0x2b steps with 0dB offset 0x14)
		 */
		snd_hda_override_amp_caps(codec, 0x17, HDA_INPUT,
					  (0x14 << AC_AMPCAP_OFFSET_SHIFT) |
					  (0x14 << AC_AMPCAP_NUM_STEPS_SHIFT) |
					  (0x05 << AC_AMPCAP_STEP_SIZE_SHIFT) |
					  (1 << AC_AMPCAP_MUTE_SHIFT));
		break;
	}

	if (spec->beep_amp)
		snd_hda_attach_beep_device(codec, spec->beep_amp);

	return 0;
}


/* Conexant 5047 specific */
#define CXT5047_SPDIF_OUT	0x11

static hda_nid_t cxt5047_dac_nids[1] = { 0x10 }; /* 0x1c */
static hda_nid_t cxt5047_adc_nids[1] = { 0x12 };
static hda_nid_t cxt5047_capsrc_nids[1] = { 0x1a };

static struct hda_channel_mode cxt5047_modes[1] = {
	{ 2, NULL },
};

static struct hda_input_mux cxt5047_toshiba_capture_source = {
	.num_items = 2,
	.items = {
		{ "ExtMic", 0x2 },
		{ "Line-In", 0x1 },
	}
};

/* turn on/off EAPD (+ mute HP) as a master switch */
static int cxt5047_hp_master_sw_put(struct snd_kcontrol *kcontrol,
				    struct snd_ctl_elem_value *ucontrol)
{
	struct hda_codec *codec = snd_kcontrol_chip(kcontrol);
	struct conexant_spec *spec = codec->spec;
	unsigned int bits;

	if (!cxt_eapd_put(kcontrol, ucontrol))
		return 0;

	/* toggle internal speakers mute depending of presence of
	 * the headphone jack
	 */
	bits = (!spec->hp_present && spec->cur_eapd) ? 0 : HDA_AMP_MUTE;
	/* NOTE: Conexat codec needs the index for *OUTPUT* amp of
	 * pin widgets unlike other codecs.  In this case, we need to
	 * set index 0x01 for the volume from the mixer amp 0x19.
	 */
	snd_hda_codec_amp_stereo(codec, 0x1d, HDA_OUTPUT, 0x01,
				 HDA_AMP_MUTE, bits);
	bits = spec->cur_eapd ? 0 : HDA_AMP_MUTE;
	snd_hda_codec_amp_stereo(codec, 0x13, HDA_OUTPUT, 0,
				 HDA_AMP_MUTE, bits);
	return 1;
}

/* mute internal speaker if HP is plugged */
static void cxt5047_hp_automute(struct hda_codec *codec)
{
	struct conexant_spec *spec = codec->spec;
	unsigned int bits;

	spec->hp_present = snd_hda_jack_detect(codec, 0x13);

	bits = (spec->hp_present || !spec->cur_eapd) ? HDA_AMP_MUTE : 0;
	/* See the note in cxt5047_hp_master_sw_put */
	snd_hda_codec_amp_stereo(codec, 0x1d, HDA_OUTPUT, 0x01,
				 HDA_AMP_MUTE, bits);
}

/* toggle input of built-in and mic jack appropriately */
static void cxt5047_hp_automic(struct hda_codec *codec)
{
	static struct hda_verb mic_jack_on[] = {
		{0x15, AC_VERB_SET_AMP_GAIN_MUTE, AMP_OUT_MUTE},
		{0x17, AC_VERB_SET_AMP_GAIN_MUTE, AMP_OUT_UNMUTE},
		{}
	};
	static struct hda_verb mic_jack_off[] = {
		{0x17, AC_VERB_SET_AMP_GAIN_MUTE, AMP_OUT_MUTE},
		{0x15, AC_VERB_SET_AMP_GAIN_MUTE, AMP_OUT_UNMUTE},
		{}
	};
	unsigned int present;

	present = snd_hda_jack_detect(codec, 0x15);
	if (present)
		snd_hda_sequence_write(codec, mic_jack_on);
	else
		snd_hda_sequence_write(codec, mic_jack_off);
}

/* unsolicited event for HP jack sensing */
static void cxt5047_hp_unsol_event(struct hda_codec *codec,
				  unsigned int res)
{
	switch (res >> 26) {
	case CONEXANT_HP_EVENT:
		cxt5047_hp_automute(codec);
		break;
	case CONEXANT_MIC_EVENT:
		cxt5047_hp_automic(codec);
		break;
	}
}

static struct snd_kcontrol_new cxt5047_base_mixers[] = {
	HDA_CODEC_VOLUME("Mic Playback Volume", 0x19, 0x02, HDA_INPUT),
	HDA_CODEC_MUTE("Mic Playback Switch", 0x19, 0x02, HDA_INPUT),
	HDA_CODEC_VOLUME("Mic Boost", 0x1a, 0x0, HDA_OUTPUT),
	HDA_CODEC_VOLUME("Capture Volume", 0x12, 0x03, HDA_INPUT),
	HDA_CODEC_MUTE("Capture Switch", 0x12, 0x03, HDA_INPUT),
	HDA_CODEC_VOLUME("PCM Volume", 0x10, 0x00, HDA_OUTPUT),
	HDA_CODEC_MUTE("PCM Switch", 0x10, 0x00, HDA_OUTPUT),
	{
		.iface = SNDRV_CTL_ELEM_IFACE_MIXER,
		.name = "Master Playback Switch",
		.info = cxt_eapd_info,
		.get = cxt_eapd_get,
		.put = cxt5047_hp_master_sw_put,
		.private_value = 0x13,
	},

	{}
};

static struct snd_kcontrol_new cxt5047_hp_spk_mixers[] = {
	/* See the note in cxt5047_hp_master_sw_put */
	HDA_CODEC_VOLUME("Speaker Playback Volume", 0x1d, 0x01, HDA_OUTPUT),
	HDA_CODEC_VOLUME("Headphone Playback Volume", 0x13, 0x00, HDA_OUTPUT),
	{}
};

static struct snd_kcontrol_new cxt5047_hp_only_mixers[] = {
	HDA_CODEC_VOLUME("Master Playback Volume", 0x13, 0x00, HDA_OUTPUT),
	{ } /* end */
};

static struct hda_verb cxt5047_init_verbs[] = {
	/* Line in, Mic, Built-in Mic */
	{0x14, AC_VERB_SET_PIN_WIDGET_CONTROL, PIN_IN },
	{0x15, AC_VERB_SET_PIN_WIDGET_CONTROL, PIN_IN|AC_PINCTL_VREF_50 },
	{0x17, AC_VERB_SET_PIN_WIDGET_CONTROL, PIN_IN|AC_PINCTL_VREF_50 },
	/* HP, Speaker  */
	{0x13, AC_VERB_SET_PIN_WIDGET_CONTROL, PIN_HP },
	{0x13, AC_VERB_SET_CONNECT_SEL, 0x0}, /* mixer(0x19) */
	{0x1d, AC_VERB_SET_CONNECT_SEL, 0x1}, /* mixer(0x19) */
	/* Record selector: Mic */
	{0x12, AC_VERB_SET_CONNECT_SEL,0x03},
	{0x19, AC_VERB_SET_AMP_GAIN_MUTE,
	 AC_AMP_SET_INPUT|AC_AMP_SET_RIGHT|AC_AMP_SET_LEFT|0x17},
	{0x1A, AC_VERB_SET_CONNECT_SEL,0x02},
	{0x1A, AC_VERB_SET_AMP_GAIN_MUTE,
	 AC_AMP_SET_OUTPUT|AC_AMP_SET_RIGHT|AC_AMP_SET_LEFT|0x00},
	{0x1A, AC_VERB_SET_AMP_GAIN_MUTE,
	 AC_AMP_SET_OUTPUT|AC_AMP_SET_RIGHT|AC_AMP_SET_LEFT|0x03},
	/* SPDIF route: PCM */
	{ 0x18, AC_VERB_SET_CONNECT_SEL, 0x0 },
	/* Enable unsolicited events */
	{0x13, AC_VERB_SET_UNSOLICITED_ENABLE, AC_USRSP_EN | CONEXANT_HP_EVENT},
	{0x15, AC_VERB_SET_UNSOLICITED_ENABLE, AC_USRSP_EN | CONEXANT_MIC_EVENT},
	{ } /* end */
};

/* configuration for Toshiba Laptops */
static struct hda_verb cxt5047_toshiba_init_verbs[] = {
	{0x13, AC_VERB_SET_EAPD_BTLENABLE, 0x0}, /* default off */
	{}
};

/* Test configuration for debugging, modelled after the ALC260 test
 * configuration.
 */
#ifdef CONFIG_SND_DEBUG
static struct hda_input_mux cxt5047_test_capture_source = {
	.num_items = 4,
	.items = {
		{ "LINE1 pin", 0x0 },
		{ "MIC1 pin", 0x1 },
		{ "MIC2 pin", 0x2 },
		{ "CD pin", 0x3 },
        },
};

static struct snd_kcontrol_new cxt5047_test_mixer[] = {

	/* Output only controls */
	HDA_CODEC_VOLUME("OutAmp-1 Volume", 0x10, 0x0, HDA_OUTPUT),
	HDA_CODEC_MUTE("OutAmp-1 Switch", 0x10,0x0, HDA_OUTPUT),
	HDA_CODEC_VOLUME("OutAmp-2 Volume", 0x1c, 0x0, HDA_OUTPUT),
	HDA_CODEC_MUTE("OutAmp-2 Switch", 0x1c, 0x0, HDA_OUTPUT),
	HDA_CODEC_VOLUME("Speaker Playback Volume", 0x1d, 0x0, HDA_OUTPUT),
	HDA_CODEC_MUTE("Speaker Playback Switch", 0x1d, 0x0, HDA_OUTPUT),
	HDA_CODEC_VOLUME("HeadPhone Playback Volume", 0x13, 0x0, HDA_OUTPUT),
	HDA_CODEC_MUTE("HeadPhone Playback Switch", 0x13, 0x0, HDA_OUTPUT),
	HDA_CODEC_VOLUME("Line1-Out Playback Volume", 0x14, 0x0, HDA_OUTPUT),
	HDA_CODEC_MUTE("Line1-Out Playback Switch", 0x14, 0x0, HDA_OUTPUT),
	HDA_CODEC_VOLUME("Line2-Out Playback Volume", 0x15, 0x0, HDA_OUTPUT),
	HDA_CODEC_MUTE("Line2-Out Playback Switch", 0x15, 0x0, HDA_OUTPUT),

	/* Modes for retasking pin widgets */
	CXT_PIN_MODE("LINE1 pin mode", 0x14, CXT_PIN_DIR_INOUT),
	CXT_PIN_MODE("MIC1 pin mode", 0x15, CXT_PIN_DIR_INOUT),

	/* EAPD Switch Control */
	CXT_EAPD_SWITCH("External Amplifier", 0x13, 0x0),

	/* Loopback mixer controls */
	HDA_CODEC_VOLUME("MIC1 Playback Volume", 0x12, 0x01, HDA_INPUT),
	HDA_CODEC_MUTE("MIC1 Playback Switch", 0x12, 0x01, HDA_INPUT),
	HDA_CODEC_VOLUME("MIC2 Playback Volume", 0x12, 0x02, HDA_INPUT),
	HDA_CODEC_MUTE("MIC2 Playback Switch", 0x12, 0x02, HDA_INPUT),
	HDA_CODEC_VOLUME("LINE Playback Volume", 0x12, 0x0, HDA_INPUT),
	HDA_CODEC_MUTE("LINE Playback Switch", 0x12, 0x0, HDA_INPUT),
	HDA_CODEC_VOLUME("CD Playback Volume", 0x12, 0x04, HDA_INPUT),
	HDA_CODEC_MUTE("CD Playback Switch", 0x12, 0x04, HDA_INPUT),

	HDA_CODEC_VOLUME("Capture-1 Volume", 0x19, 0x0, HDA_INPUT),
	HDA_CODEC_MUTE("Capture-1 Switch", 0x19, 0x0, HDA_INPUT),
	HDA_CODEC_VOLUME("Capture-2 Volume", 0x19, 0x1, HDA_INPUT),
	HDA_CODEC_MUTE("Capture-2 Switch", 0x19, 0x1, HDA_INPUT),
	HDA_CODEC_VOLUME("Capture-3 Volume", 0x19, 0x2, HDA_INPUT),
	HDA_CODEC_MUTE("Capture-3 Switch", 0x19, 0x2, HDA_INPUT),
	HDA_CODEC_VOLUME("Capture-4 Volume", 0x19, 0x3, HDA_INPUT),
	HDA_CODEC_MUTE("Capture-4 Switch", 0x19, 0x3, HDA_INPUT),
	{
		.iface = SNDRV_CTL_ELEM_IFACE_MIXER,
		.name = "Input Source",
		.info = conexant_mux_enum_info,
		.get = conexant_mux_enum_get,
		.put = conexant_mux_enum_put,
	},
	HDA_CODEC_VOLUME("Mic Boost Volume", 0x1a, 0x0, HDA_OUTPUT),

	{ } /* end */
};

static struct hda_verb cxt5047_test_init_verbs[] = {
	/* Enable retasking pins as output, initially without power amp */
	{0x15, AC_VERB_SET_PIN_WIDGET_CONTROL, PIN_OUT},
	{0x14, AC_VERB_SET_PIN_WIDGET_CONTROL, PIN_OUT},
	{0x13, AC_VERB_SET_PIN_WIDGET_CONTROL, PIN_OUT},

	/* Disable digital (SPDIF) pins initially, but users can enable
	 * them via a mixer switch.  In the case of SPDIF-out, this initverb
	 * payload also sets the generation to 0, output to be in "consumer"
	 * PCM format, copyright asserted, no pre-emphasis and no validity
	 * control.
	 */
	{0x18, AC_VERB_SET_DIGI_CONVERT_1, 0},

	/* Ensure mic1, mic2, line1 pin widgets take input from the 
	 * OUT1 sum bus when acting as an output.
	 */
	{0x1a, AC_VERB_SET_CONNECT_SEL, 0},
	{0x1b, AC_VERB_SET_CONNECT_SEL, 0},

	/* Start with output sum widgets muted and their output gains at min */
	{0x19, AC_VERB_SET_AMP_GAIN_MUTE, AMP_IN_MUTE(0)},
	{0x19, AC_VERB_SET_AMP_GAIN_MUTE, AMP_IN_MUTE(1)},

	/* Unmute retasking pin widget output buffers since the default
	 * state appears to be output.  As the pin mode is changed by the
	 * user the pin mode control will take care of enabling the pin's
	 * input/output buffers as needed.
	 */
	{0x15, AC_VERB_SET_AMP_GAIN_MUTE, AMP_OUT_UNMUTE},
	{0x14, AC_VERB_SET_AMP_GAIN_MUTE, AMP_OUT_UNMUTE},
	{0x13, AC_VERB_SET_AMP_GAIN_MUTE, AMP_OUT_UNMUTE},

	/* Mute capture amp left and right */
	{0x12, AC_VERB_SET_AMP_GAIN_MUTE, AMP_IN_MUTE(0)},

	/* Set ADC connection select to match default mixer setting (mic1
	 * pin)
	 */
	{0x12, AC_VERB_SET_CONNECT_SEL, 0x00},

	/* Mute all inputs to mixer widget (even unconnected ones) */
	{0x19, AC_VERB_SET_AMP_GAIN_MUTE, AMP_IN_MUTE(0)}, /* mic1 pin */
	{0x19, AC_VERB_SET_AMP_GAIN_MUTE, AMP_IN_MUTE(1)}, /* mic2 pin */
	{0x19, AC_VERB_SET_AMP_GAIN_MUTE, AMP_IN_MUTE(2)}, /* line1 pin */
	{0x19, AC_VERB_SET_AMP_GAIN_MUTE, AMP_IN_MUTE(3)}, /* line2 pin */
	{0x19, AC_VERB_SET_AMP_GAIN_MUTE, AMP_IN_MUTE(4)}, /* CD pin */
	{0x19, AC_VERB_SET_AMP_GAIN_MUTE, AMP_IN_MUTE(5)}, /* Beep-gen pin */
	{0x19, AC_VERB_SET_AMP_GAIN_MUTE, AMP_IN_MUTE(6)}, /* Line-out pin */
	{0x19, AC_VERB_SET_AMP_GAIN_MUTE, AMP_IN_MUTE(7)}, /* HP-pin pin */

	{ }
};
#endif


/* initialize jack-sensing, too */
static int cxt5047_hp_init(struct hda_codec *codec)
{
	conexant_init(codec);
	cxt5047_hp_automute(codec);
	return 0;
}


enum {
	CXT5047_LAPTOP,		/* Laptops w/o EAPD support */
	CXT5047_LAPTOP_HP,	/* Some HP laptops */
	CXT5047_LAPTOP_EAPD,	/* Laptops with EAPD support */
#ifdef CONFIG_SND_DEBUG
	CXT5047_TEST,
#endif
	CXT5047_MODELS
};

static const char *cxt5047_models[CXT5047_MODELS] = {
	[CXT5047_LAPTOP]	= "laptop",
	[CXT5047_LAPTOP_HP]	= "laptop-hp",
	[CXT5047_LAPTOP_EAPD]	= "laptop-eapd",
#ifdef CONFIG_SND_DEBUG
	[CXT5047_TEST]		= "test",
#endif
};

static struct snd_pci_quirk cxt5047_cfg_tbl[] = {
	SND_PCI_QUIRK(0x103c, 0x30a5, "HP DV5200T/DV8000T", CXT5047_LAPTOP_HP),
	SND_PCI_QUIRK_MASK(0x103c, 0xff00, 0x3000, "HP DV Series",
			   CXT5047_LAPTOP),
	SND_PCI_QUIRK(0x1179, 0xff31, "Toshiba P100", CXT5047_LAPTOP_EAPD),
	{}
};

static int patch_cxt5047(struct hda_codec *codec)
{
	struct conexant_spec *spec;
	int board_config;

	spec = kzalloc(sizeof(*spec), GFP_KERNEL);
	if (!spec)
		return -ENOMEM;
	codec->spec = spec;
	codec->pin_amp_workaround = 1;

	spec->multiout.max_channels = 2;
	spec->multiout.num_dacs = ARRAY_SIZE(cxt5047_dac_nids);
	spec->multiout.dac_nids = cxt5047_dac_nids;
	spec->multiout.dig_out_nid = CXT5047_SPDIF_OUT;
	spec->num_adc_nids = 1;
	spec->adc_nids = cxt5047_adc_nids;
	spec->capsrc_nids = cxt5047_capsrc_nids;
	spec->num_mixers = 1;
	spec->mixers[0] = cxt5047_base_mixers;
	spec->num_init_verbs = 1;
	spec->init_verbs[0] = cxt5047_init_verbs;
	spec->spdif_route = 0;
	spec->num_channel_mode = ARRAY_SIZE(cxt5047_modes),
	spec->channel_mode = cxt5047_modes,

	codec->patch_ops = conexant_patch_ops;

	board_config = snd_hda_check_board_config(codec, CXT5047_MODELS,
						  cxt5047_models,
						  cxt5047_cfg_tbl);
	switch (board_config) {
	case CXT5047_LAPTOP:
		spec->num_mixers = 2;
		spec->mixers[1] = cxt5047_hp_spk_mixers;
		codec->patch_ops.unsol_event = cxt5047_hp_unsol_event;
		break;
	case CXT5047_LAPTOP_HP:
		spec->num_mixers = 2;
		spec->mixers[1] = cxt5047_hp_only_mixers;
		codec->patch_ops.unsol_event = cxt5047_hp_unsol_event;
		codec->patch_ops.init = cxt5047_hp_init;
		break;
	case CXT5047_LAPTOP_EAPD:
		spec->input_mux = &cxt5047_toshiba_capture_source;
		spec->num_mixers = 2;
		spec->mixers[1] = cxt5047_hp_spk_mixers;
		spec->num_init_verbs = 2;
		spec->init_verbs[1] = cxt5047_toshiba_init_verbs;
		codec->patch_ops.unsol_event = cxt5047_hp_unsol_event;
		break;
#ifdef CONFIG_SND_DEBUG
	case CXT5047_TEST:
		spec->input_mux = &cxt5047_test_capture_source;
		spec->mixers[0] = cxt5047_test_mixer;
		spec->init_verbs[0] = cxt5047_test_init_verbs;
		codec->patch_ops.unsol_event = cxt5047_hp_unsol_event;
#endif	
	}
	spec->vmaster_nid = 0x13;

	switch (codec->subsystem_id >> 16) {
	case 0x103c:
		/* HP laptops have really bad sound over 0 dB on NID 0x10.
		 * Fix max PCM level to 0 dB (originally it has 0x1e steps
		 * with 0 dB offset 0x17)
		 */
		snd_hda_override_amp_caps(codec, 0x10, HDA_INPUT,
					  (0x17 << AC_AMPCAP_OFFSET_SHIFT) |
					  (0x17 << AC_AMPCAP_NUM_STEPS_SHIFT) |
					  (0x05 << AC_AMPCAP_STEP_SIZE_SHIFT) |
					  (1 << AC_AMPCAP_MUTE_SHIFT));
		break;
	}

	return 0;
}

/* Conexant 5051 specific */
static hda_nid_t cxt5051_dac_nids[1] = { 0x10 };
static hda_nid_t cxt5051_adc_nids[2] = { 0x14, 0x15 };

static struct hda_channel_mode cxt5051_modes[1] = {
	{ 2, NULL },
};

static void cxt5051_update_speaker(struct hda_codec *codec)
{
	struct conexant_spec *spec = codec->spec;
	unsigned int pinctl;
	/* headphone pin */
	pinctl = (spec->hp_present && spec->cur_eapd) ? PIN_HP : 0;
	snd_hda_codec_write(codec, 0x16, 0, AC_VERB_SET_PIN_WIDGET_CONTROL,
			    pinctl);
	/* speaker pin */
	pinctl = (!spec->hp_present && spec->cur_eapd) ? PIN_OUT : 0;
	snd_hda_codec_write(codec, 0x1a, 0, AC_VERB_SET_PIN_WIDGET_CONTROL,
			    pinctl);
	/* on ideapad there is an aditional speaker (subwoofer) to mute */
	if (spec->ideapad)
		snd_hda_codec_write(codec, 0x1b, 0,
				    AC_VERB_SET_PIN_WIDGET_CONTROL,
				    pinctl);
}

/* turn on/off EAPD (+ mute HP) as a master switch */
static int cxt5051_hp_master_sw_put(struct snd_kcontrol *kcontrol,
				    struct snd_ctl_elem_value *ucontrol)
{
	struct hda_codec *codec = snd_kcontrol_chip(kcontrol);

	if (!cxt_eapd_put(kcontrol, ucontrol))
		return 0;
	cxt5051_update_speaker(codec);
	return 1;
}

/* toggle input of built-in and mic jack appropriately */
static void cxt5051_portb_automic(struct hda_codec *codec)
{
	struct conexant_spec *spec = codec->spec;
	unsigned int present;

	if (!(spec->auto_mic & AUTO_MIC_PORTB))
		return;
	present = snd_hda_jack_detect(codec, 0x17);
	snd_hda_codec_write(codec, 0x14, 0,
			    AC_VERB_SET_CONNECT_SEL,
			    present ? 0x01 : 0x00);
}

/* switch the current ADC according to the jack state */
static void cxt5051_portc_automic(struct hda_codec *codec)
{
	struct conexant_spec *spec = codec->spec;
	unsigned int present;
	hda_nid_t new_adc;

	if (!(spec->auto_mic & AUTO_MIC_PORTC))
		return;
	present = snd_hda_jack_detect(codec, 0x18);
	if (present)
		spec->cur_adc_idx = 1;
	else
		spec->cur_adc_idx = 0;
	new_adc = spec->adc_nids[spec->cur_adc_idx];
	if (spec->cur_adc && spec->cur_adc != new_adc) {
		/* stream is running, let's swap the current ADC */
		__snd_hda_codec_cleanup_stream(codec, spec->cur_adc, 1);
		spec->cur_adc = new_adc;
		snd_hda_codec_setup_stream(codec, new_adc,
					   spec->cur_adc_stream_tag, 0,
					   spec->cur_adc_format);
	}
}

/* mute internal speaker if HP is plugged */
static void cxt5051_hp_automute(struct hda_codec *codec)
{
	struct conexant_spec *spec = codec->spec;

	spec->hp_present = snd_hda_jack_detect(codec, 0x16);
	cxt5051_update_speaker(codec);
}

/* unsolicited event for HP jack sensing */
static void cxt5051_hp_unsol_event(struct hda_codec *codec,
				   unsigned int res)
{
	int nid = (res & AC_UNSOL_RES_SUBTAG) >> 20;
	switch (res >> 26) {
	case CONEXANT_HP_EVENT:
		cxt5051_hp_automute(codec);
		break;
	case CXT5051_PORTB_EVENT:
		cxt5051_portb_automic(codec);
		break;
	case CXT5051_PORTC_EVENT:
		cxt5051_portc_automic(codec);
		break;
	}
	conexant_report_jack(codec, nid);
}

static struct snd_kcontrol_new cxt5051_playback_mixers[] = {
	HDA_CODEC_VOLUME("Master Playback Volume", 0x10, 0x00, HDA_OUTPUT),
	{
		.iface = SNDRV_CTL_ELEM_IFACE_MIXER,
		.name = "Master Playback Switch",
		.info = cxt_eapd_info,
		.get = cxt_eapd_get,
		.put = cxt5051_hp_master_sw_put,
		.private_value = 0x1a,
	},
	{}
};

static struct snd_kcontrol_new cxt5051_capture_mixers[] = {
	HDA_CODEC_VOLUME("Internal Mic Volume", 0x14, 0x00, HDA_INPUT),
	HDA_CODEC_MUTE("Internal Mic Switch", 0x14, 0x00, HDA_INPUT),
	HDA_CODEC_VOLUME("External Mic Volume", 0x14, 0x01, HDA_INPUT),
	HDA_CODEC_MUTE("External Mic Switch", 0x14, 0x01, HDA_INPUT),
	HDA_CODEC_VOLUME("Docking Mic Volume", 0x15, 0x00, HDA_INPUT),
	HDA_CODEC_MUTE("Docking Mic Switch", 0x15, 0x00, HDA_INPUT),
	{}
};

static struct snd_kcontrol_new cxt5051_hp_mixers[] = {
	HDA_CODEC_VOLUME("Internal Mic Volume", 0x14, 0x00, HDA_INPUT),
	HDA_CODEC_MUTE("Internal Mic Switch", 0x14, 0x00, HDA_INPUT),
	HDA_CODEC_VOLUME("External Mic Volume", 0x15, 0x00, HDA_INPUT),
	HDA_CODEC_MUTE("External Mic Switch", 0x15, 0x00, HDA_INPUT),
	{}
};

static struct snd_kcontrol_new cxt5051_hp_dv6736_mixers[] = {
	HDA_CODEC_VOLUME("Capture Volume", 0x14, 0x00, HDA_INPUT),
	HDA_CODEC_MUTE("Capture Switch", 0x14, 0x00, HDA_INPUT),
	{}
};

static struct snd_kcontrol_new cxt5051_f700_mixers[] = {
	HDA_CODEC_VOLUME("Capture Volume", 0x14, 0x01, HDA_INPUT),
	HDA_CODEC_MUTE("Capture Switch", 0x14, 0x01, HDA_INPUT),
	{}
};

static struct snd_kcontrol_new cxt5051_toshiba_mixers[] = {
	HDA_CODEC_VOLUME("Internal Mic Volume", 0x14, 0x00, HDA_INPUT),
	HDA_CODEC_MUTE("Internal Mic Switch", 0x14, 0x00, HDA_INPUT),
	HDA_CODEC_VOLUME("External Mic Volume", 0x14, 0x01, HDA_INPUT),
	HDA_CODEC_MUTE("External Mic Switch", 0x14, 0x01, HDA_INPUT),
	{}
};

static struct hda_verb cxt5051_init_verbs[] = {
	/* Line in, Mic */
	{0x17, AC_VERB_SET_AMP_GAIN_MUTE, AMP_IN_UNMUTE(0) | 0x03},
	{0x17, AC_VERB_SET_PIN_WIDGET_CONTROL, PIN_VREF80},
	{0x18, AC_VERB_SET_AMP_GAIN_MUTE, AMP_IN_UNMUTE(0) | 0x03},
	{0x18, AC_VERB_SET_PIN_WIDGET_CONTROL, PIN_VREF80},
	{0x1d, AC_VERB_SET_PIN_WIDGET_CONTROL, PIN_IN},
	{0x1d, AC_VERB_SET_AMP_GAIN_MUTE, AMP_IN_UNMUTE(0) | 0x03},
	/* SPK  */
	{0x1a, AC_VERB_SET_PIN_WIDGET_CONTROL, PIN_OUT},
	{0x1a, AC_VERB_SET_CONNECT_SEL, 0x00},
	/* HP, Amp  */
	{0x16, AC_VERB_SET_PIN_WIDGET_CONTROL, PIN_HP},
	{0x16, AC_VERB_SET_CONNECT_SEL, 0x00},
	/* DAC1 */	
	{0x10, AC_VERB_SET_AMP_GAIN_MUTE, AMP_OUT_UNMUTE},
	/* Record selector: Int mic */
	{0x14, AC_VERB_SET_AMP_GAIN_MUTE, AMP_IN_UNMUTE(0) | 0x44},
	{0x14, AC_VERB_SET_AMP_GAIN_MUTE, AMP_IN_UNMUTE(1) | 0x44},
	{0x15, AC_VERB_SET_AMP_GAIN_MUTE, AMP_IN_UNMUTE(0) | 0x44},
	/* SPDIF route: PCM */
	{0x1c, AC_VERB_SET_PIN_WIDGET_CONTROL, PIN_OUT},
	{0x1c, AC_VERB_SET_CONNECT_SEL, 0x0},
	/* EAPD */
	{0x1a, AC_VERB_SET_EAPD_BTLENABLE, 0x2}, /* default on */ 
	{0x16, AC_VERB_SET_UNSOLICITED_ENABLE, AC_USRSP_EN|CONEXANT_HP_EVENT},
	{ } /* end */
};

static struct hda_verb cxt5051_hp_dv6736_init_verbs[] = {
	/* Line in, Mic */
	{0x17, AC_VERB_SET_AMP_GAIN_MUTE, AMP_IN_UNMUTE(0) | 0x03},
	{0x17, AC_VERB_SET_PIN_WIDGET_CONTROL, PIN_VREF80},
	{0x18, AC_VERB_SET_PIN_WIDGET_CONTROL, 0x0},
	{0x1d, AC_VERB_SET_PIN_WIDGET_CONTROL, 0x0},
	/* SPK  */
	{0x1a, AC_VERB_SET_PIN_WIDGET_CONTROL, PIN_OUT},
	{0x1a, AC_VERB_SET_CONNECT_SEL, 0x00},
	/* HP, Amp  */
	{0x16, AC_VERB_SET_PIN_WIDGET_CONTROL, PIN_HP},
	{0x16, AC_VERB_SET_CONNECT_SEL, 0x00},
	/* DAC1 */
	{0x10, AC_VERB_SET_AMP_GAIN_MUTE, AMP_OUT_UNMUTE},
	/* Record selector: Int mic */
	{0x14, AC_VERB_SET_AMP_GAIN_MUTE, AMP_IN_UNMUTE(1) | 0x44},
	{0x14, AC_VERB_SET_CONNECT_SEL, 0x1},
	/* SPDIF route: PCM */
	{0x1c, AC_VERB_SET_CONNECT_SEL, 0x0},
	/* EAPD */
	{0x1a, AC_VERB_SET_EAPD_BTLENABLE, 0x2}, /* default on */
	{0x16, AC_VERB_SET_UNSOLICITED_ENABLE, AC_USRSP_EN|CONEXANT_HP_EVENT},
	{ } /* end */
};

static struct hda_verb cxt5051_lenovo_x200_init_verbs[] = {
	/* Line in, Mic */
	{0x17, AC_VERB_SET_AMP_GAIN_MUTE, AMP_IN_UNMUTE(0) | 0x03},
	{0x17, AC_VERB_SET_PIN_WIDGET_CONTROL, PIN_VREF80},
	{0x18, AC_VERB_SET_AMP_GAIN_MUTE, AMP_IN_UNMUTE(0) | 0x03},
	{0x18, AC_VERB_SET_PIN_WIDGET_CONTROL, PIN_VREF80},
	{0x1d, AC_VERB_SET_PIN_WIDGET_CONTROL, PIN_IN},
	{0x1d, AC_VERB_SET_AMP_GAIN_MUTE, AMP_IN_UNMUTE(0) | 0x03},
	/* SPK  */
	{0x1a, AC_VERB_SET_PIN_WIDGET_CONTROL, PIN_OUT},
	{0x1a, AC_VERB_SET_CONNECT_SEL, 0x00},
	/* HP, Amp  */
	{0x16, AC_VERB_SET_PIN_WIDGET_CONTROL, PIN_HP},
	{0x16, AC_VERB_SET_CONNECT_SEL, 0x00},
	/* Docking HP */
	{0x19, AC_VERB_SET_PIN_WIDGET_CONTROL, PIN_HP},
	{0x19, AC_VERB_SET_CONNECT_SEL, 0x00},
	/* DAC1 */
	{0x10, AC_VERB_SET_AMP_GAIN_MUTE, AMP_OUT_UNMUTE},
	/* Record selector: Int mic */
	{0x14, AC_VERB_SET_AMP_GAIN_MUTE, AMP_IN_UNMUTE(0) | 0x44},
	{0x14, AC_VERB_SET_AMP_GAIN_MUTE, AMP_IN_UNMUTE(1) | 0x44},
	{0x15, AC_VERB_SET_AMP_GAIN_MUTE, AMP_IN_UNMUTE(0) | 0x44},
	/* SPDIF route: PCM */
	{0x1c, AC_VERB_SET_PIN_WIDGET_CONTROL, PIN_OUT}, /* needed for W500 Advanced Mini Dock 250410 */
	{0x1c, AC_VERB_SET_CONNECT_SEL, 0x0},
	/* EAPD */
	{0x1a, AC_VERB_SET_EAPD_BTLENABLE, 0x2}, /* default on */
	{0x16, AC_VERB_SET_UNSOLICITED_ENABLE, AC_USRSP_EN|CONEXANT_HP_EVENT},
	{0x19, AC_VERB_SET_UNSOLICITED_ENABLE, AC_USRSP_EN|CONEXANT_HP_EVENT},
	{ } /* end */
};

static struct hda_verb cxt5051_f700_init_verbs[] = {
	/* Line in, Mic */
	{0x17, AC_VERB_SET_AMP_GAIN_MUTE, AMP_IN_UNMUTE(0) | 0x03},
	{0x17, AC_VERB_SET_PIN_WIDGET_CONTROL, PIN_VREF80},
	{0x18, AC_VERB_SET_PIN_WIDGET_CONTROL, 0x0},
	{0x1d, AC_VERB_SET_PIN_WIDGET_CONTROL, 0x0},
	/* SPK  */
	{0x1a, AC_VERB_SET_PIN_WIDGET_CONTROL, PIN_OUT},
	{0x1a, AC_VERB_SET_CONNECT_SEL, 0x00},
	/* HP, Amp  */
	{0x16, AC_VERB_SET_PIN_WIDGET_CONTROL, PIN_HP},
	{0x16, AC_VERB_SET_CONNECT_SEL, 0x00},
	/* DAC1 */
	{0x10, AC_VERB_SET_AMP_GAIN_MUTE, AMP_OUT_UNMUTE},
	/* Record selector: Int mic */
	{0x14, AC_VERB_SET_AMP_GAIN_MUTE, AMP_IN_UNMUTE(1) | 0x44},
	{0x14, AC_VERB_SET_CONNECT_SEL, 0x1},
	/* SPDIF route: PCM */
	{0x1c, AC_VERB_SET_CONNECT_SEL, 0x0},
	/* EAPD */
	{0x1a, AC_VERB_SET_EAPD_BTLENABLE, 0x2}, /* default on */
	{0x16, AC_VERB_SET_UNSOLICITED_ENABLE, AC_USRSP_EN|CONEXANT_HP_EVENT},
	{ } /* end */
};

static void cxt5051_init_mic_port(struct hda_codec *codec, hda_nid_t nid,
				 unsigned int event)
{
	snd_hda_codec_write(codec, nid, 0,
			    AC_VERB_SET_UNSOLICITED_ENABLE,
			    AC_USRSP_EN | event);
#ifdef CONFIG_SND_HDA_INPUT_JACK
	conexant_add_jack(codec, nid, SND_JACK_MICROPHONE);
	conexant_report_jack(codec, nid);
#endif
}

static struct hda_verb cxt5051_ideapad_init_verbs[] = {
	/* Subwoofer */
	{0x1b, AC_VERB_SET_PIN_WIDGET_CONTROL, PIN_OUT},
	{0x1b, AC_VERB_SET_CONNECT_SEL, 0x00},
	{ } /* end */
};

/* initialize jack-sensing, too */
static int cxt5051_init(struct hda_codec *codec)
{
	struct conexant_spec *spec = codec->spec;

	conexant_init(codec);
	conexant_init_jacks(codec);

	if (spec->auto_mic & AUTO_MIC_PORTB)
		cxt5051_init_mic_port(codec, 0x17, CXT5051_PORTB_EVENT);
	if (spec->auto_mic & AUTO_MIC_PORTC)
		cxt5051_init_mic_port(codec, 0x18, CXT5051_PORTC_EVENT);

	if (codec->patch_ops.unsol_event) {
		cxt5051_hp_automute(codec);
		cxt5051_portb_automic(codec);
		cxt5051_portc_automic(codec);
	}
	return 0;
}


enum {
	CXT5051_LAPTOP,	 /* Laptops w/ EAPD support */
	CXT5051_HP,	/* no docking */
	CXT5051_HP_DV6736,	/* HP without mic switch */
	CXT5051_LENOVO_X200,	/* Lenovo X200 laptop, also used for Advanced Mini Dock 250410 */
	CXT5051_F700,       /* HP Compaq Presario F700 */
	CXT5051_TOSHIBA,	/* Toshiba M300 & co */
	CXT5051_IDEAPAD,	/* Lenovo IdeaPad Y430 */
	CXT5051_MODELS
};

static const char *cxt5051_models[CXT5051_MODELS] = {
	[CXT5051_LAPTOP]	= "laptop",
	[CXT5051_HP]		= "hp",
	[CXT5051_HP_DV6736]	= "hp-dv6736",
	[CXT5051_LENOVO_X200]	= "lenovo-x200",
	[CXT5051_F700]          = "hp-700",
	[CXT5051_TOSHIBA]	= "toshiba",
	[CXT5051_IDEAPAD]	= "ideapad",
};

static struct snd_pci_quirk cxt5051_cfg_tbl[] = {
	SND_PCI_QUIRK(0x103c, 0x30cf, "HP DV6736", CXT5051_HP_DV6736),
	SND_PCI_QUIRK(0x103c, 0x360b, "Compaq Presario CQ60", CXT5051_HP),
	SND_PCI_QUIRK(0x103c, 0x30ea, "Compaq Presario F700", CXT5051_F700),
	SND_PCI_QUIRK(0x1179, 0xff50, "Toshiba M30x", CXT5051_TOSHIBA),
	SND_PCI_QUIRK(0x14f1, 0x0101, "Conexant Reference board",
		      CXT5051_LAPTOP),
	SND_PCI_QUIRK(0x14f1, 0x5051, "HP Spartan 1.1", CXT5051_HP),
	SND_PCI_QUIRK(0x17aa, 0x20f2, "Lenovo X200", CXT5051_LENOVO_X200),
	SND_PCI_QUIRK(0x17aa, 0x3a0d, "Lenovo IdeaPad", CXT5051_IDEAPAD),
	{}
};

static int patch_cxt5051(struct hda_codec *codec)
{
	struct conexant_spec *spec;
	int board_config;

	spec = kzalloc(sizeof(*spec), GFP_KERNEL);
	if (!spec)
		return -ENOMEM;
	codec->spec = spec;
	codec->pin_amp_workaround = 1;

	codec->patch_ops = conexant_patch_ops;
	codec->patch_ops.init = cxt5051_init;

	spec->multiout.max_channels = 2;
	spec->multiout.num_dacs = ARRAY_SIZE(cxt5051_dac_nids);
	spec->multiout.dac_nids = cxt5051_dac_nids;
	spec->multiout.dig_out_nid = CXT5051_SPDIF_OUT;
	spec->num_adc_nids = 1; /* not 2; via auto-mic switch */
	spec->adc_nids = cxt5051_adc_nids;
	spec->num_mixers = 2;
	spec->mixers[0] = cxt5051_capture_mixers;
	spec->mixers[1] = cxt5051_playback_mixers;
	spec->num_init_verbs = 1;
	spec->init_verbs[0] = cxt5051_init_verbs;
	spec->spdif_route = 0;
	spec->num_channel_mode = ARRAY_SIZE(cxt5051_modes);
	spec->channel_mode = cxt5051_modes;
	spec->cur_adc = 0;
	spec->cur_adc_idx = 0;

	set_beep_amp(spec, 0x13, 0, HDA_OUTPUT);

	codec->patch_ops.unsol_event = cxt5051_hp_unsol_event;

	board_config = snd_hda_check_board_config(codec, CXT5051_MODELS,
						  cxt5051_models,
						  cxt5051_cfg_tbl);
	spec->auto_mic = AUTO_MIC_PORTB | AUTO_MIC_PORTC;
	switch (board_config) {
	case CXT5051_HP:
		spec->mixers[0] = cxt5051_hp_mixers;
		break;
	case CXT5051_HP_DV6736:
		spec->init_verbs[0] = cxt5051_hp_dv6736_init_verbs;
		spec->mixers[0] = cxt5051_hp_dv6736_mixers;
		spec->auto_mic = 0;
		break;
	case CXT5051_LENOVO_X200:
		spec->init_verbs[0] = cxt5051_lenovo_x200_init_verbs;
		/* Thinkpad X301 does not have S/PDIF wired and no ability
		   to use a docking station. */
		if (codec->subsystem_id == 0x17aa211f)
			spec->multiout.dig_out_nid = 0;
		break;
	case CXT5051_F700:
		spec->init_verbs[0] = cxt5051_f700_init_verbs;
		spec->mixers[0] = cxt5051_f700_mixers;
		spec->auto_mic = 0;
		break;
	case CXT5051_TOSHIBA:
		spec->mixers[0] = cxt5051_toshiba_mixers;
		spec->auto_mic = AUTO_MIC_PORTB;
		break;
	case CXT5051_IDEAPAD:
		spec->init_verbs[spec->num_init_verbs++] =
			cxt5051_ideapad_init_verbs;
		spec->ideapad = 1;
		break;
	}

	if (spec->beep_amp)
		snd_hda_attach_beep_device(codec, spec->beep_amp);

	return 0;
}

/* Conexant 5066 specific */

static hda_nid_t cxt5066_dac_nids[1] = { 0x10 };
static hda_nid_t cxt5066_adc_nids[3] = { 0x14, 0x15, 0x16 };
static hda_nid_t cxt5066_capsrc_nids[1] = { 0x17 };
#define CXT5066_SPDIF_OUT	0x21

/* OLPC's microphone port is DC coupled for use with external sensors,
 * therefore we use a 50% mic bias in order to center the input signal with
 * the DC input range of the codec. */
#define CXT5066_OLPC_EXT_MIC_BIAS PIN_VREF50

static struct hda_channel_mode cxt5066_modes[1] = {
	{ 2, NULL },
};

static void cxt5066_update_speaker(struct hda_codec *codec)
{
	struct conexant_spec *spec = codec->spec;
	unsigned int pinctl;

	snd_printdd("CXT5066: update speaker, hp_present=%d, cur_eapd=%d\n",
		    spec->hp_present, spec->cur_eapd);

	/* Port A (HP) */
	pinctl = ((spec->hp_present & 1) && spec->cur_eapd) ? PIN_HP : 0;
	snd_hda_codec_write(codec, 0x19, 0, AC_VERB_SET_PIN_WIDGET_CONTROL,
			pinctl);

	/* Port D (HP/LO) */
	if (spec->dell_automute) {
		/* DELL AIO Port Rule: PortA>  PortD>  IntSpk */
		pinctl = (!(spec->hp_present & 1) && spec->cur_eapd)
			? PIN_OUT : 0;
	} else if (spec->thinkpad) {
		if (spec->cur_eapd)
			pinctl = spec->port_d_mode;
		/* Mute dock line-out if Port A (laptop HP) is present */
		if (spec->hp_present&  1)
			pinctl = 0;
	} else {
		pinctl = ((spec->hp_present & 2) && spec->cur_eapd)
			? spec->port_d_mode : 0;
	}
	snd_hda_codec_write(codec, 0x1c, 0, AC_VERB_SET_PIN_WIDGET_CONTROL,
			pinctl);

	/* CLASS_D AMP */
	pinctl = (!spec->hp_present && spec->cur_eapd) ? PIN_OUT : 0;
	snd_hda_codec_write(codec, 0x1f, 0, AC_VERB_SET_PIN_WIDGET_CONTROL,
			pinctl);
}

/* turn on/off EAPD (+ mute HP) as a master switch */
static int cxt5066_hp_master_sw_put(struct snd_kcontrol *kcontrol,
				    struct snd_ctl_elem_value *ucontrol)
{
	struct hda_codec *codec = snd_kcontrol_chip(kcontrol);

	if (!cxt_eapd_put(kcontrol, ucontrol))
		return 0;

	cxt5066_update_speaker(codec);
	return 1;
}

static const struct hda_input_mux cxt5066_olpc_dc_bias = {
	.num_items = 3,
	.items = {
		{ "Off", PIN_IN },
		{ "50%", PIN_VREF50 },
		{ "80%", PIN_VREF80 },
	},
};

static int cxt5066_set_olpc_dc_bias(struct hda_codec *codec)
{
	struct conexant_spec *spec = codec->spec;
	/* Even though port F is the DC input, the bias is controlled on port B.
	 * we also leave that port as an active input (but unselected) in DC mode
	 * just in case that is necessary to make the bias setting take effect. */
	return snd_hda_codec_write_cache(codec, 0x1a, 0,
		AC_VERB_SET_PIN_WIDGET_CONTROL,
		cxt5066_olpc_dc_bias.items[spec->dc_input_bias].index);
}

/* OLPC defers mic widget control until when capture is started because the
 * microphone LED comes on as soon as these settings are put in place. if we
 * did this before recording, it would give the false indication that recording
 * is happening when it is not. */
static void cxt5066_olpc_select_mic(struct hda_codec *codec)
{
	struct conexant_spec *spec = codec->spec;
	if (!spec->recording)
		return;

	if (spec->dc_enable) {
		/* in DC mode we ignore presence detection and just use the jack
		 * through our special DC port */
		const struct hda_verb enable_dc_mode[] = {
			/* disble internal mic, port C */
			{0x1b, AC_VERB_SET_PIN_WIDGET_CONTROL, 0},

			/* enable DC capture, port F */
			{0x1e, AC_VERB_SET_PIN_WIDGET_CONTROL, PIN_IN},
			{},
		};

		snd_hda_sequence_write(codec, enable_dc_mode);
		/* port B input disabled (and bias set) through the following call */
		cxt5066_set_olpc_dc_bias(codec);
		return;
	}

	/* disable DC (port F) */
	snd_hda_codec_write(codec, 0x1e, 0, AC_VERB_SET_PIN_WIDGET_CONTROL, 0);

	/* external mic, port B */
	snd_hda_codec_write(codec, 0x1a, 0, AC_VERB_SET_PIN_WIDGET_CONTROL,
		spec->ext_mic_present ? CXT5066_OLPC_EXT_MIC_BIAS : 0);

	/* internal mic, port C */
	snd_hda_codec_write(codec, 0x1b, 0, AC_VERB_SET_PIN_WIDGET_CONTROL,
		spec->ext_mic_present ? 0 : PIN_VREF80);
}

/* toggle input of built-in and mic jack appropriately */
static void cxt5066_olpc_automic(struct hda_codec *codec)
{
	struct conexant_spec *spec = codec->spec;
	unsigned int present;

	if (spec->dc_enable) /* don't do presence detection in DC mode */
		return;

	present = snd_hda_codec_read(codec, 0x1a, 0,
				     AC_VERB_GET_PIN_SENSE, 0) & 0x80000000;
	if (present)
		snd_printdd("CXT5066: external microphone detected\n");
	else
		snd_printdd("CXT5066: external microphone absent\n");

	snd_hda_codec_write(codec, 0x17, 0, AC_VERB_SET_CONNECT_SEL,
		present ? 0 : 1);
	spec->ext_mic_present = !!present;

	cxt5066_olpc_select_mic(codec);
}

/* toggle input of built-in digital mic and mic jack appropriately */
static void cxt5066_vostro_automic(struct hda_codec *codec)
{
	unsigned int present;

	struct hda_verb ext_mic_present[] = {
		/* enable external mic, port B */
		{0x1a, AC_VERB_SET_PIN_WIDGET_CONTROL, PIN_VREF80},

		/* switch to external mic input */
		{0x17, AC_VERB_SET_CONNECT_SEL, 0},
		{0x14, AC_VERB_SET_CONNECT_SEL, 0},

		/* disable internal digital mic */
		{0x23, AC_VERB_SET_PIN_WIDGET_CONTROL, 0},
		{}
	};
	static struct hda_verb ext_mic_absent[] = {
		/* enable internal mic, port C */
		{0x23, AC_VERB_SET_PIN_WIDGET_CONTROL, PIN_IN},

		/* switch to internal mic input */
		{0x14, AC_VERB_SET_CONNECT_SEL, 2},

		/* disable external mic, port B */
		{0x1a, AC_VERB_SET_PIN_WIDGET_CONTROL, 0},
		{}
	};

	present = snd_hda_jack_detect(codec, 0x1a);
	if (present) {
		snd_printdd("CXT5066: external microphone detected\n");
		snd_hda_sequence_write(codec, ext_mic_present);
	} else {
		snd_printdd("CXT5066: external microphone absent\n");
		snd_hda_sequence_write(codec, ext_mic_absent);
	}
}

/* toggle input of built-in digital mic and mic jack appropriately */
static void cxt5066_ideapad_automic(struct hda_codec *codec)
{
	unsigned int present;

	struct hda_verb ext_mic_present[] = {
		{0x14, AC_VERB_SET_CONNECT_SEL, 0},
		{0x1b, AC_VERB_SET_PIN_WIDGET_CONTROL, PIN_VREF80},
		{0x23, AC_VERB_SET_PIN_WIDGET_CONTROL, 0},
		{}
	};
	static struct hda_verb ext_mic_absent[] = {
		{0x14, AC_VERB_SET_CONNECT_SEL, 2},
		{0x23, AC_VERB_SET_PIN_WIDGET_CONTROL, PIN_IN},
		{0x1b, AC_VERB_SET_PIN_WIDGET_CONTROL, 0},
		{}
	};

	present = snd_hda_jack_detect(codec, 0x1b);
	if (present) {
		snd_printdd("CXT5066: external microphone detected\n");
		snd_hda_sequence_write(codec, ext_mic_present);
	} else {
		snd_printdd("CXT5066: external microphone absent\n");
		snd_hda_sequence_write(codec, ext_mic_absent);
	}
}

/* toggle input of built-in digital mic and mic jack appropriately */
static void cxt5066_hp_laptop_automic(struct hda_codec *codec)
{
	unsigned int present;

	present = snd_hda_jack_detect(codec, 0x1b);
	snd_printdd("CXT5066: external microphone present=%d\n", present);
	snd_hda_codec_write(codec, 0x17, 0, AC_VERB_SET_CONNECT_SEL,
			    present ? 1 : 3);
}


/* toggle input of built-in digital mic and mic jack appropriately
   order is: external mic -> dock mic -> interal mic */
static void cxt5066_thinkpad_automic(struct hda_codec *codec)
{
	unsigned int ext_present, dock_present;

	static struct hda_verb ext_mic_present[] = {
		{0x14, AC_VERB_SET_CONNECT_SEL, 0},
		{0x17, AC_VERB_SET_CONNECT_SEL, 1},
		{0x1b, AC_VERB_SET_PIN_WIDGET_CONTROL, PIN_VREF80},
		{0x23, AC_VERB_SET_PIN_WIDGET_CONTROL, 0},
		{0x1a, AC_VERB_SET_PIN_WIDGET_CONTROL, 0},
		{}
	};
	static struct hda_verb dock_mic_present[] = {
		{0x14, AC_VERB_SET_CONNECT_SEL, 0},
		{0x17, AC_VERB_SET_CONNECT_SEL, 0},
		{0x1a, AC_VERB_SET_PIN_WIDGET_CONTROL, PIN_VREF80},
		{0x23, AC_VERB_SET_PIN_WIDGET_CONTROL, 0},
		{0x1b, AC_VERB_SET_PIN_WIDGET_CONTROL, 0},
		{}
	};
	static struct hda_verb ext_mic_absent[] = {
		{0x14, AC_VERB_SET_CONNECT_SEL, 2},
		{0x23, AC_VERB_SET_PIN_WIDGET_CONTROL, PIN_IN},
		{0x1b, AC_VERB_SET_PIN_WIDGET_CONTROL, 0},
		{0x1a, AC_VERB_SET_PIN_WIDGET_CONTROL, 0},
		{}
	};

	ext_present = snd_hda_jack_detect(codec, 0x1b);
	dock_present = snd_hda_jack_detect(codec, 0x1a);
	if (ext_present) {
		snd_printdd("CXT5066: external microphone detected\n");
		snd_hda_sequence_write(codec, ext_mic_present);
	} else if (dock_present) {
		snd_printdd("CXT5066: dock microphone detected\n");
		snd_hda_sequence_write(codec, dock_mic_present);
	} else {
		snd_printdd("CXT5066: external microphone absent\n");
		snd_hda_sequence_write(codec, ext_mic_absent);
	}
}

/* mute internal speaker if HP is plugged */
static void cxt5066_hp_automute(struct hda_codec *codec)
{
	struct conexant_spec *spec = codec->spec;
	unsigned int portA, portD;

	/* Port A */
	portA = snd_hda_jack_detect(codec, 0x19);

	/* Port D */
	portD = snd_hda_jack_detect(codec, 0x1c);

	spec->hp_present = !!(portA);
	spec->hp_present |= portD ? 2 : 0;
	snd_printdd("CXT5066: hp automute portA=%x portD=%x present=%d\n",
		portA, portD, spec->hp_present);
	cxt5066_update_speaker(codec);
}

/* unsolicited event for jack sensing */
static void cxt5066_olpc_unsol_event(struct hda_codec *codec, unsigned int res)
{
	struct conexant_spec *spec = codec->spec;
	snd_printdd("CXT5066: unsol event %x (%x)\n", res, res >> 26);
	switch (res >> 26) {
	case CONEXANT_HP_EVENT:
		cxt5066_hp_automute(codec);
		break;
	case CONEXANT_MIC_EVENT:
		/* ignore mic events in DC mode; we're always using the jack */
		if (!spec->dc_enable)
			cxt5066_olpc_automic(codec);
		break;
	}
}

/* unsolicited event for jack sensing */
static void cxt5066_vostro_event(struct hda_codec *codec, unsigned int res)
{
	snd_printdd("CXT5066_vostro: unsol event %x (%x)\n", res, res >> 26);
	switch (res >> 26) {
	case CONEXANT_HP_EVENT:
		cxt5066_hp_automute(codec);
		break;
	case CONEXANT_MIC_EVENT:
		cxt5066_vostro_automic(codec);
		break;
	}
}

/* unsolicited event for jack sensing */
static void cxt5066_ideapad_event(struct hda_codec *codec, unsigned int res)
{
	snd_printdd("CXT5066_ideapad: unsol event %x (%x)\n", res, res >> 26);
	switch (res >> 26) {
	case CONEXANT_HP_EVENT:
		cxt5066_hp_automute(codec);
		break;
	case CONEXANT_MIC_EVENT:
		cxt5066_ideapad_automic(codec);
		break;
	}
}

/* unsolicited event for jack sensing */
static void cxt5066_hp_laptop_event(struct hda_codec *codec, unsigned int res)
{
	snd_printdd("CXT5066_hp_laptop: unsol event %x (%x)\n", res, res >> 26);
	switch (res >> 26) {
	case CONEXANT_HP_EVENT:
		cxt5066_hp_automute(codec);
		break;
	case CONEXANT_MIC_EVENT:
		cxt5066_hp_laptop_automic(codec);
		break;
	}
}

/* unsolicited event for jack sensing */
static void cxt5066_thinkpad_event(struct hda_codec *codec, unsigned int res)
{
	snd_printdd("CXT5066_thinkpad: unsol event %x (%x)\n", res, res >> 26);
	switch (res >> 26) {
	case CONEXANT_HP_EVENT:
		cxt5066_hp_automute(codec);
		break;
	case CONEXANT_MIC_EVENT:
		cxt5066_thinkpad_automic(codec);
		break;
	}
}

static const struct hda_input_mux cxt5066_analog_mic_boost = {
	.num_items = 5,
	.items = {
		{ "0dB",  0 },
		{ "10dB", 1 },
		{ "20dB", 2 },
		{ "30dB", 3 },
		{ "40dB", 4 },
	},
};

static void cxt5066_set_mic_boost(struct hda_codec *codec)
{
	struct conexant_spec *spec = codec->spec;
	snd_hda_codec_write_cache(codec, 0x17, 0,
		AC_VERB_SET_AMP_GAIN_MUTE,
		AC_AMP_SET_RIGHT | AC_AMP_SET_LEFT | AC_AMP_SET_OUTPUT |
			cxt5066_analog_mic_boost.items[spec->mic_boost].index);
	if (spec->ideapad || spec->thinkpad) {
		/* adjust the internal mic as well...it is not through 0x17 */
		snd_hda_codec_write_cache(codec, 0x23, 0,
			AC_VERB_SET_AMP_GAIN_MUTE,
			AC_AMP_SET_RIGHT | AC_AMP_SET_LEFT | AC_AMP_SET_INPUT |
				cxt5066_analog_mic_boost.
					items[spec->mic_boost].index);
	}
}

static int cxt5066_mic_boost_mux_enum_info(struct snd_kcontrol *kcontrol,
					   struct snd_ctl_elem_info *uinfo)
{
	return snd_hda_input_mux_info(&cxt5066_analog_mic_boost, uinfo);
}

static int cxt5066_mic_boost_mux_enum_get(struct snd_kcontrol *kcontrol,
					  struct snd_ctl_elem_value *ucontrol)
{
	struct hda_codec *codec = snd_kcontrol_chip(kcontrol);
	struct conexant_spec *spec = codec->spec;
	ucontrol->value.enumerated.item[0] = spec->mic_boost;
	return 0;
}

static int cxt5066_mic_boost_mux_enum_put(struct snd_kcontrol *kcontrol,
					  struct snd_ctl_elem_value *ucontrol)
{
	struct hda_codec *codec = snd_kcontrol_chip(kcontrol);
	struct conexant_spec *spec = codec->spec;
	const struct hda_input_mux *imux = &cxt5066_analog_mic_boost;
	unsigned int idx;
	idx = ucontrol->value.enumerated.item[0];
	if (idx >= imux->num_items)
		idx = imux->num_items - 1;

	spec->mic_boost = idx;
	if (!spec->dc_enable)
		cxt5066_set_mic_boost(codec);
	return 1;
}

static void cxt5066_enable_dc(struct hda_codec *codec)
{
	const struct hda_verb enable_dc_mode[] = {
		/* disable gain */
		{0x17, AC_VERB_SET_AMP_GAIN_MUTE, AMP_OUT_UNMUTE},

		/* switch to DC input */
		{0x17, AC_VERB_SET_CONNECT_SEL, 3},
		{}
	};

	/* configure as input source */
	snd_hda_sequence_write(codec, enable_dc_mode);
	cxt5066_olpc_select_mic(codec); /* also sets configured bias */
}

static void cxt5066_disable_dc(struct hda_codec *codec)
{
	/* reconfigure input source */
	cxt5066_set_mic_boost(codec);
	/* automic also selects the right mic if we're recording */
	cxt5066_olpc_automic(codec);
}

static int cxt5066_olpc_dc_get(struct snd_kcontrol *kcontrol,
			     struct snd_ctl_elem_value *ucontrol)
{
	struct hda_codec *codec = snd_kcontrol_chip(kcontrol);
	struct conexant_spec *spec = codec->spec;
	ucontrol->value.integer.value[0] = spec->dc_enable;
	return 0;
}

static int cxt5066_olpc_dc_put(struct snd_kcontrol *kcontrol,
			     struct snd_ctl_elem_value *ucontrol)
{
	struct hda_codec *codec = snd_kcontrol_chip(kcontrol);
	struct conexant_spec *spec = codec->spec;
	int dc_enable = !!ucontrol->value.integer.value[0];

	if (dc_enable == spec->dc_enable)
		return 0;

	spec->dc_enable = dc_enable;
	if (dc_enable)
		cxt5066_enable_dc(codec);
	else
		cxt5066_disable_dc(codec);

	return 1;
}

static int cxt5066_olpc_dc_bias_enum_info(struct snd_kcontrol *kcontrol,
					   struct snd_ctl_elem_info *uinfo)
{
	return snd_hda_input_mux_info(&cxt5066_olpc_dc_bias, uinfo);
}

static int cxt5066_olpc_dc_bias_enum_get(struct snd_kcontrol *kcontrol,
					  struct snd_ctl_elem_value *ucontrol)
{
	struct hda_codec *codec = snd_kcontrol_chip(kcontrol);
	struct conexant_spec *spec = codec->spec;
	ucontrol->value.enumerated.item[0] = spec->dc_input_bias;
	return 0;
}

static int cxt5066_olpc_dc_bias_enum_put(struct snd_kcontrol *kcontrol,
					  struct snd_ctl_elem_value *ucontrol)
{
	struct hda_codec *codec = snd_kcontrol_chip(kcontrol);
	struct conexant_spec *spec = codec->spec;
	const struct hda_input_mux *imux = &cxt5066_analog_mic_boost;
	unsigned int idx;

	idx = ucontrol->value.enumerated.item[0];
	if (idx >= imux->num_items)
		idx = imux->num_items - 1;

	spec->dc_input_bias = idx;
	if (spec->dc_enable)
		cxt5066_set_olpc_dc_bias(codec);
	return 1;
}

static void cxt5066_olpc_capture_prepare(struct hda_codec *codec)
{
	struct conexant_spec *spec = codec->spec;
	/* mark as recording and configure the microphone widget so that the
	 * recording LED comes on. */
	spec->recording = 1;
	cxt5066_olpc_select_mic(codec);
}

static void cxt5066_olpc_capture_cleanup(struct hda_codec *codec)
{
	struct conexant_spec *spec = codec->spec;
	const struct hda_verb disable_mics[] = {
		/* disable external mic, port B */
		{0x1a, AC_VERB_SET_PIN_WIDGET_CONTROL, 0},

		/* disble internal mic, port C */
		{0x1b, AC_VERB_SET_PIN_WIDGET_CONTROL, 0},

		/* disable DC capture, port F */
		{0x1e, AC_VERB_SET_PIN_WIDGET_CONTROL, 0},
		{},
	};

	snd_hda_sequence_write(codec, disable_mics);
	spec->recording = 0;
}

static struct hda_input_mux cxt5066_capture_source = {
	.num_items = 4,
	.items = {
		{ "Mic B", 0 },
		{ "Mic C", 1 },
		{ "Mic E", 2 },
		{ "Mic F", 3 },
	},
};

static struct hda_bind_ctls cxt5066_bind_capture_vol_others = {
	.ops = &snd_hda_bind_vol,
	.values = {
		HDA_COMPOSE_AMP_VAL(0x14, 3, 0, HDA_INPUT),
		HDA_COMPOSE_AMP_VAL(0x14, 3, 2, HDA_INPUT),
		0
	},
};

static struct hda_bind_ctls cxt5066_bind_capture_sw_others = {
	.ops = &snd_hda_bind_sw,
	.values = {
		HDA_COMPOSE_AMP_VAL(0x14, 3, 0, HDA_INPUT),
		HDA_COMPOSE_AMP_VAL(0x14, 3, 2, HDA_INPUT),
		0
	},
};

static struct snd_kcontrol_new cxt5066_mixer_master[] = {
	HDA_CODEC_VOLUME("Master Playback Volume", 0x10, 0x00, HDA_OUTPUT),
	{}
};

static struct snd_kcontrol_new cxt5066_mixer_master_olpc[] = {
	{
		.iface = SNDRV_CTL_ELEM_IFACE_MIXER,
		.name = "Master Playback Volume",
		.access = SNDRV_CTL_ELEM_ACCESS_READWRITE |
				  SNDRV_CTL_ELEM_ACCESS_TLV_READ |
				  SNDRV_CTL_ELEM_ACCESS_TLV_CALLBACK,
		.subdevice = HDA_SUBDEV_AMP_FLAG,
		.info = snd_hda_mixer_amp_volume_info,
		.get = snd_hda_mixer_amp_volume_get,
		.put = snd_hda_mixer_amp_volume_put,
		.tlv = { .c = snd_hda_mixer_amp_tlv },
		/* offset by 28 volume steps to limit minimum gain to -46dB */
		.private_value =
			HDA_COMPOSE_AMP_VAL_OFS(0x10, 3, 0, HDA_OUTPUT, 28),
	},
	{}
};

static struct snd_kcontrol_new cxt5066_mixer_olpc_dc[] = {
	{
		.iface = SNDRV_CTL_ELEM_IFACE_MIXER,
		.name = "DC Mode Enable Switch",
		.info = snd_ctl_boolean_mono_info,
		.get = cxt5066_olpc_dc_get,
		.put = cxt5066_olpc_dc_put,
	},
	{
		.iface = SNDRV_CTL_ELEM_IFACE_MIXER,
		.name = "DC Input Bias Enum",
		.info = cxt5066_olpc_dc_bias_enum_info,
		.get = cxt5066_olpc_dc_bias_enum_get,
		.put = cxt5066_olpc_dc_bias_enum_put,
	},
	{}
};

static struct snd_kcontrol_new cxt5066_mixers[] = {
	{
		.iface = SNDRV_CTL_ELEM_IFACE_MIXER,
		.name = "Master Playback Switch",
		.info = cxt_eapd_info,
		.get = cxt_eapd_get,
		.put = cxt5066_hp_master_sw_put,
		.private_value = 0x1d,
	},

	{
		.iface = SNDRV_CTL_ELEM_IFACE_MIXER,
		.name = "Analog Mic Boost Capture Enum",
		.info = cxt5066_mic_boost_mux_enum_info,
		.get = cxt5066_mic_boost_mux_enum_get,
		.put = cxt5066_mic_boost_mux_enum_put,
	},

	HDA_BIND_VOL("Capture Volume", &cxt5066_bind_capture_vol_others),
	HDA_BIND_SW("Capture Switch", &cxt5066_bind_capture_sw_others),
	{}
};

static struct snd_kcontrol_new cxt5066_vostro_mixers[] = {
	{
		.iface = SNDRV_CTL_ELEM_IFACE_MIXER,
		.name = "Int Mic Boost Capture Enum",
		.info = cxt5066_mic_boost_mux_enum_info,
		.get = cxt5066_mic_boost_mux_enum_get,
		.put = cxt5066_mic_boost_mux_enum_put,
		.private_value = 0x23 | 0x100,
	},
	{}
};

static struct hda_verb cxt5066_init_verbs[] = {
	{0x1a, AC_VERB_SET_PIN_WIDGET_CONTROL, PIN_VREF80}, /* Port B */
	{0x1b, AC_VERB_SET_PIN_WIDGET_CONTROL, PIN_VREF80}, /* Port C */
	{0x1e, AC_VERB_SET_PIN_WIDGET_CONTROL, PIN_IN}, /* Port F */
	{0x1d, AC_VERB_SET_PIN_WIDGET_CONTROL, PIN_IN}, /* Port E */

	/* Speakers  */
	{0x1f, AC_VERB_SET_PIN_WIDGET_CONTROL, PIN_OUT},
	{0x1f, AC_VERB_SET_CONNECT_SEL, 0x00}, /* DAC1 */

	/* HP, Amp  */
	{0x19, AC_VERB_SET_PIN_WIDGET_CONTROL, PIN_HP},
	{0x19, AC_VERB_SET_CONNECT_SEL, 0x00}, /* DAC1 */

	{0x1c, AC_VERB_SET_PIN_WIDGET_CONTROL, PIN_HP},
	{0x1c, AC_VERB_SET_CONNECT_SEL, 0x00}, /* DAC1 */

	/* DAC1 */
	{0x10, AC_VERB_SET_AMP_GAIN_MUTE, AMP_OUT_UNMUTE},

	/* Node 14 connections: 0x17 0x18 0x23 0x24 0x27 */
	{0x14, AC_VERB_SET_AMP_GAIN_MUTE, AMP_IN_UNMUTE(0) | 0x50},
	{0x14, AC_VERB_SET_AMP_GAIN_MUTE, AMP_IN_MUTE(1)},
	{0x14, AC_VERB_SET_AMP_GAIN_MUTE, AMP_IN_UNMUTE(2) | 0x50},
	{0x14, AC_VERB_SET_AMP_GAIN_MUTE, AMP_IN_MUTE(3)},
	{0x14, AC_VERB_SET_AMP_GAIN_MUTE, AMP_IN_MUTE(4)},

	/* no digital microphone support yet */
	{0x23, AC_VERB_SET_PIN_WIDGET_CONTROL, 0},

	/* Audio input selector */
	{0x17, AC_VERB_SET_AMP_GAIN_MUTE, AMP_OUT_UNMUTE | 0x3},

	/* SPDIF route: PCM */
	{0x20, AC_VERB_SET_CONNECT_SEL, 0x0},
	{0x22, AC_VERB_SET_CONNECT_SEL, 0x0},

	{0x20, AC_VERB_SET_PIN_WIDGET_CONTROL, PIN_OUT},
	{0x22, AC_VERB_SET_PIN_WIDGET_CONTROL, PIN_OUT},

	/* EAPD */
	{0x1d, AC_VERB_SET_EAPD_BTLENABLE, 0x2}, /* default on */

	/* not handling these yet */
	{0x19, AC_VERB_SET_UNSOLICITED_ENABLE, 0},
	{0x1a, AC_VERB_SET_UNSOLICITED_ENABLE, 0},
	{0x1b, AC_VERB_SET_UNSOLICITED_ENABLE, 0},
	{0x1c, AC_VERB_SET_UNSOLICITED_ENABLE, 0},
	{0x1d, AC_VERB_SET_UNSOLICITED_ENABLE, 0},
	{0x1e, AC_VERB_SET_UNSOLICITED_ENABLE, 0},
	{0x20, AC_VERB_SET_UNSOLICITED_ENABLE, 0},
	{0x22, AC_VERB_SET_UNSOLICITED_ENABLE, 0},
	{ } /* end */
};

static struct hda_verb cxt5066_init_verbs_olpc[] = {
	/* Port A: headphones */
	{0x19, AC_VERB_SET_PIN_WIDGET_CONTROL, PIN_HP},
	{0x19, AC_VERB_SET_CONNECT_SEL, 0x00}, /* DAC1 */

	/* Port B: external microphone */
	{0x1a, AC_VERB_SET_PIN_WIDGET_CONTROL, 0},

	/* Port C: internal microphone */
	{0x1b, AC_VERB_SET_PIN_WIDGET_CONTROL, 0},

	/* Port D: unused */
	{0x1c, AC_VERB_SET_PIN_WIDGET_CONTROL, 0},

	/* Port E: unused, but has primary EAPD */
	{0x1d, AC_VERB_SET_PIN_WIDGET_CONTROL, 0},
	{0x1d, AC_VERB_SET_EAPD_BTLENABLE, 0x2}, /* default on */

	/* Port F: external DC input through microphone port */
	{0x1e, AC_VERB_SET_PIN_WIDGET_CONTROL, 0},

	/* Port G: internal speakers */
	{0x1f, AC_VERB_SET_PIN_WIDGET_CONTROL, PIN_OUT},
	{0x1f, AC_VERB_SET_CONNECT_SEL, 0x00}, /* DAC1 */

	/* DAC1 */
	{0x10, AC_VERB_SET_AMP_GAIN_MUTE, AMP_OUT_UNMUTE},

	/* DAC2: unused */
	{0x11, AC_VERB_SET_AMP_GAIN_MUTE, AMP_OUT_MUTE},

	{0x14, AC_VERB_SET_AMP_GAIN_MUTE, AMP_IN_UNMUTE(0) | 0x50},
	{0x14, AC_VERB_SET_AMP_GAIN_MUTE, AMP_IN_MUTE(1)},
	{0x14, AC_VERB_SET_AMP_GAIN_MUTE, AMP_IN_MUTE(2)},
	{0x14, AC_VERB_SET_AMP_GAIN_MUTE, AMP_IN_MUTE(3)},
	{0x15, AC_VERB_SET_AMP_GAIN_MUTE, AMP_IN_MUTE(0)},
	{0x15, AC_VERB_SET_AMP_GAIN_MUTE, AMP_IN_MUTE(1)},
	{0x15, AC_VERB_SET_AMP_GAIN_MUTE, AMP_IN_MUTE(2)},
	{0x15, AC_VERB_SET_AMP_GAIN_MUTE, AMP_IN_MUTE(3)},
	{0x16, AC_VERB_SET_AMP_GAIN_MUTE, AMP_IN_MUTE(0)},
	{0x16, AC_VERB_SET_AMP_GAIN_MUTE, AMP_IN_MUTE(1)},
	{0x16, AC_VERB_SET_AMP_GAIN_MUTE, AMP_IN_MUTE(2)},
	{0x16, AC_VERB_SET_AMP_GAIN_MUTE, AMP_IN_MUTE(3)},

	/* Disable digital microphone port */
	{0x23, AC_VERB_SET_PIN_WIDGET_CONTROL, 0},

	/* Audio input selectors */
	{0x17, AC_VERB_SET_AMP_GAIN_MUTE, AMP_OUT_UNMUTE | 0x3},
	{0x18, AC_VERB_SET_AMP_GAIN_MUTE, AMP_OUT_MUTE },

	/* Disable SPDIF */
	{0x20, AC_VERB_SET_PIN_WIDGET_CONTROL, 0},
	{0x22, AC_VERB_SET_PIN_WIDGET_CONTROL, 0},

	/* enable unsolicited events for Port A and B */
	{0x19, AC_VERB_SET_UNSOLICITED_ENABLE, AC_USRSP_EN | CONEXANT_HP_EVENT},
	{0x1a, AC_VERB_SET_UNSOLICITED_ENABLE, AC_USRSP_EN | CONEXANT_MIC_EVENT},
	{ } /* end */
};

static struct hda_verb cxt5066_init_verbs_vostro[] = {
	/* Port A: headphones */
	{0x19, AC_VERB_SET_PIN_WIDGET_CONTROL, 0},
	{0x19, AC_VERB_SET_CONNECT_SEL, 0x00}, /* DAC1 */

	/* Port B: external microphone */
	{0x1a, AC_VERB_SET_PIN_WIDGET_CONTROL, 0},

	/* Port C: unused */
	{0x1b, AC_VERB_SET_PIN_WIDGET_CONTROL, 0},

	/* Port D: unused */
	{0x1c, AC_VERB_SET_PIN_WIDGET_CONTROL, 0},

	/* Port E: unused, but has primary EAPD */
	{0x1d, AC_VERB_SET_PIN_WIDGET_CONTROL, 0},
	{0x1d, AC_VERB_SET_EAPD_BTLENABLE, 0x2}, /* default on */

	/* Port F: unused */
	{0x1e, AC_VERB_SET_PIN_WIDGET_CONTROL, 0},

	/* Port G: internal speakers */
	{0x1f, AC_VERB_SET_PIN_WIDGET_CONTROL, PIN_OUT},
	{0x1f, AC_VERB_SET_CONNECT_SEL, 0x00}, /* DAC1 */

	/* DAC1 */
	{0x10, AC_VERB_SET_AMP_GAIN_MUTE, AMP_OUT_UNMUTE},

	/* DAC2: unused */
	{0x11, AC_VERB_SET_AMP_GAIN_MUTE, AMP_OUT_MUTE},

	{0x14, AC_VERB_SET_AMP_GAIN_MUTE, AMP_IN_MUTE(0)},
	{0x14, AC_VERB_SET_AMP_GAIN_MUTE, AMP_IN_MUTE(1)},
	{0x14, AC_VERB_SET_AMP_GAIN_MUTE, AMP_IN_MUTE(2)},
	{0x14, AC_VERB_SET_AMP_GAIN_MUTE, AMP_IN_MUTE(3)},
	{0x15, AC_VERB_SET_AMP_GAIN_MUTE, AMP_IN_MUTE(0)},
	{0x15, AC_VERB_SET_AMP_GAIN_MUTE, AMP_IN_MUTE(1)},
	{0x15, AC_VERB_SET_AMP_GAIN_MUTE, AMP_IN_MUTE(2)},
	{0x15, AC_VERB_SET_AMP_GAIN_MUTE, AMP_IN_MUTE(3)},
	{0x16, AC_VERB_SET_AMP_GAIN_MUTE, AMP_IN_MUTE(0)},
	{0x16, AC_VERB_SET_AMP_GAIN_MUTE, AMP_IN_MUTE(1)},
	{0x16, AC_VERB_SET_AMP_GAIN_MUTE, AMP_IN_MUTE(2)},
	{0x16, AC_VERB_SET_AMP_GAIN_MUTE, AMP_IN_MUTE(3)},

	/* Digital microphone port */
	{0x23, AC_VERB_SET_PIN_WIDGET_CONTROL, PIN_IN},

	/* Audio input selectors */
	{0x17, AC_VERB_SET_AMP_GAIN_MUTE, AMP_OUT_UNMUTE | 0x3},
	{0x18, AC_VERB_SET_AMP_GAIN_MUTE, AMP_OUT_MUTE },

	/* Disable SPDIF */
	{0x20, AC_VERB_SET_PIN_WIDGET_CONTROL, 0},
	{0x22, AC_VERB_SET_PIN_WIDGET_CONTROL, 0},

	/* enable unsolicited events for Port A and B */
	{0x19, AC_VERB_SET_UNSOLICITED_ENABLE, AC_USRSP_EN | CONEXANT_HP_EVENT},
	{0x1a, AC_VERB_SET_UNSOLICITED_ENABLE, AC_USRSP_EN | CONEXANT_MIC_EVENT},
	{ } /* end */
};

static struct hda_verb cxt5066_init_verbs_ideapad[] = {
	{0x1a, AC_VERB_SET_PIN_WIDGET_CONTROL, PIN_VREF80}, /* Port B */
	{0x1b, AC_VERB_SET_PIN_WIDGET_CONTROL, PIN_VREF80}, /* Port C */
	{0x1e, AC_VERB_SET_PIN_WIDGET_CONTROL, PIN_IN}, /* Port F */
	{0x1d, AC_VERB_SET_PIN_WIDGET_CONTROL, PIN_IN}, /* Port E */

	/* Speakers  */
	{0x1f, AC_VERB_SET_PIN_WIDGET_CONTROL, PIN_OUT},
	{0x1f, AC_VERB_SET_CONNECT_SEL, 0x00}, /* DAC1 */

	/* HP, Amp  */
	{0x19, AC_VERB_SET_PIN_WIDGET_CONTROL, PIN_HP},
	{0x19, AC_VERB_SET_CONNECT_SEL, 0x00}, /* DAC1 */

	{0x1c, AC_VERB_SET_PIN_WIDGET_CONTROL, PIN_HP},
	{0x1c, AC_VERB_SET_CONNECT_SEL, 0x00}, /* DAC1 */

	/* DAC1 */
	{0x10, AC_VERB_SET_AMP_GAIN_MUTE, AMP_OUT_UNMUTE},

	/* Node 14 connections: 0x17 0x18 0x23 0x24 0x27 */
	{0x14, AC_VERB_SET_AMP_GAIN_MUTE, AMP_IN_UNMUTE(0) | 0x50},
	{0x14, AC_VERB_SET_AMP_GAIN_MUTE, AMP_IN_MUTE(1)},
	{0x14, AC_VERB_SET_AMP_GAIN_MUTE, AMP_IN_UNMUTE(2) | 0x50},
	{0x14, AC_VERB_SET_AMP_GAIN_MUTE, AMP_IN_MUTE(3)},
	{0x14, AC_VERB_SET_AMP_GAIN_MUTE, AMP_IN_MUTE(4)},
	{0x14, AC_VERB_SET_CONNECT_SEL, 2},	/* default to internal mic */

	/* Audio input selector */
	{0x17, AC_VERB_SET_AMP_GAIN_MUTE, AMP_OUT_UNMUTE | 0x2},
	{0x17, AC_VERB_SET_CONNECT_SEL, 1},	/* route ext mic */

	/* SPDIF route: PCM */
	{0x20, AC_VERB_SET_CONNECT_SEL, 0x0},
	{0x22, AC_VERB_SET_CONNECT_SEL, 0x0},

	{0x20, AC_VERB_SET_PIN_WIDGET_CONTROL, PIN_OUT},
	{0x22, AC_VERB_SET_PIN_WIDGET_CONTROL, PIN_OUT},

	/* internal microphone */
	{0x23, AC_VERB_SET_PIN_WIDGET_CONTROL, PIN_IN}, /* enable int mic */

	/* EAPD */
	{0x1d, AC_VERB_SET_EAPD_BTLENABLE, 0x2}, /* default on */

	{0x19, AC_VERB_SET_UNSOLICITED_ENABLE, AC_USRSP_EN | CONEXANT_HP_EVENT},
	{0x1b, AC_VERB_SET_UNSOLICITED_ENABLE, AC_USRSP_EN | CONEXANT_MIC_EVENT},
	{ } /* end */
};

static struct hda_verb cxt5066_init_verbs_thinkpad[] = {
	{0x1e, AC_VERB_SET_PIN_WIDGET_CONTROL, PIN_IN}, /* Port F */
	{0x1d, AC_VERB_SET_PIN_WIDGET_CONTROL, PIN_IN}, /* Port E */

	/* Port G: internal speakers  */
	{0x1f, AC_VERB_SET_PIN_WIDGET_CONTROL, PIN_OUT},
	{0x1f, AC_VERB_SET_CONNECT_SEL, 0x00}, /* DAC1 */

	/* Port A: HP, Amp  */
	{0x19, AC_VERB_SET_PIN_WIDGET_CONTROL, 0},
	{0x19, AC_VERB_SET_CONNECT_SEL, 0x00}, /* DAC1 */

	/* Port B: Mic Dock */
	{0x1a, AC_VERB_SET_PIN_WIDGET_CONTROL, 0},

	/* Port C: Mic */
	{0x1b, AC_VERB_SET_PIN_WIDGET_CONTROL, 0},

	/* Port D: HP Dock, Amp */
	{0x1c, AC_VERB_SET_PIN_WIDGET_CONTROL, 0},
	{0x1c, AC_VERB_SET_CONNECT_SEL, 0x00}, /* DAC1 */

	/* DAC1 */
	{0x10, AC_VERB_SET_AMP_GAIN_MUTE, AMP_OUT_UNMUTE},

	/* Node 14 connections: 0x17 0x18 0x23 0x24 0x27 */
	{0x14, AC_VERB_SET_AMP_GAIN_MUTE, AMP_IN_UNMUTE(0) | 0x50},
	{0x14, AC_VERB_SET_AMP_GAIN_MUTE, AMP_IN_MUTE(1)},
	{0x14, AC_VERB_SET_AMP_GAIN_MUTE, AMP_IN_UNMUTE(2) | 0x50},
	{0x14, AC_VERB_SET_AMP_GAIN_MUTE, AMP_IN_MUTE(3)},
	{0x14, AC_VERB_SET_AMP_GAIN_MUTE, AMP_IN_MUTE(4)},
	{0x14, AC_VERB_SET_CONNECT_SEL, 2},	/* default to internal mic */

	/* Audio input selector */
	{0x17, AC_VERB_SET_AMP_GAIN_MUTE, AMP_OUT_UNMUTE | 0x2},
	{0x17, AC_VERB_SET_CONNECT_SEL, 1},	/* route ext mic */

	/* SPDIF route: PCM */
	{0x20, AC_VERB_SET_CONNECT_SEL, 0x0},
	{0x22, AC_VERB_SET_CONNECT_SEL, 0x0},

	{0x20, AC_VERB_SET_PIN_WIDGET_CONTROL, PIN_OUT},
	{0x22, AC_VERB_SET_PIN_WIDGET_CONTROL, PIN_OUT},

	/* internal microphone */
	{0x23, AC_VERB_SET_PIN_WIDGET_CONTROL, PIN_IN}, /* enable int mic */

	/* EAPD */
	{0x1d, AC_VERB_SET_EAPD_BTLENABLE, 0x2}, /* default on */

	/* enable unsolicited events for Port A, B, C and D */
	{0x19, AC_VERB_SET_UNSOLICITED_ENABLE, AC_USRSP_EN | CONEXANT_HP_EVENT},
	{0x1c, AC_VERB_SET_UNSOLICITED_ENABLE, AC_USRSP_EN | CONEXANT_HP_EVENT},
	{0x1a, AC_VERB_SET_UNSOLICITED_ENABLE, AC_USRSP_EN | CONEXANT_MIC_EVENT},
	{0x1b, AC_VERB_SET_UNSOLICITED_ENABLE, AC_USRSP_EN | CONEXANT_MIC_EVENT},
	{ } /* end */
};

static struct hda_verb cxt5066_init_verbs_portd_lo[] = {
	{0x1c, AC_VERB_SET_PIN_WIDGET_CONTROL, PIN_OUT},
	{ } /* end */
};


static struct hda_verb cxt5066_init_verbs_hp_laptop[] = {
	{0x14, AC_VERB_SET_CONNECT_SEL, 0x0},
	{0x19, AC_VERB_SET_UNSOLICITED_ENABLE, AC_USRSP_EN | CONEXANT_HP_EVENT},
	{0x1b, AC_VERB_SET_UNSOLICITED_ENABLE, AC_USRSP_EN | CONEXANT_MIC_EVENT},
	{ } /* end */
};

/* initialize jack-sensing, too */
static int cxt5066_init(struct hda_codec *codec)
{
	struct conexant_spec *spec = codec->spec;

	snd_printdd("CXT5066: init\n");
	conexant_init(codec);
	if (codec->patch_ops.unsol_event) {
		cxt5066_hp_automute(codec);
		if (spec->dell_vostro)
			cxt5066_vostro_automic(codec);
		else if (spec->ideapad)
			cxt5066_ideapad_automic(codec);
		else if (spec->thinkpad)
			cxt5066_thinkpad_automic(codec);
		else if (spec->hp_laptop)
			cxt5066_hp_laptop_automic(codec);
	}
	cxt5066_set_mic_boost(codec);
	return 0;
}

static int cxt5066_olpc_init(struct hda_codec *codec)
{
	struct conexant_spec *spec = codec->spec;
	snd_printdd("CXT5066: init\n");
	conexant_init(codec);
	cxt5066_hp_automute(codec);
	if (!spec->dc_enable) {
		cxt5066_set_mic_boost(codec);
		cxt5066_olpc_automic(codec);
	} else {
		cxt5066_enable_dc(codec);
	}
	return 0;
}

enum {
	CXT5066_LAPTOP,		/* Laptops w/ EAPD support */
	CXT5066_DELL_LAPTOP,	/* Dell Laptop */
	CXT5066_OLPC_XO_1_5,	/* OLPC XO 1.5 */
	CXT5066_DELL_VOSTRO,	/* Dell Vostro 1015i */
	CXT5066_IDEAPAD,	/* Lenovo IdeaPad U150 */
	CXT5066_THINKPAD,	/* Lenovo ThinkPad T410s, others? */
	CXT5066_HP_LAPTOP,      /* HP Laptop */
	CXT5066_MODELS
};

static const char *cxt5066_models[CXT5066_MODELS] = {
	[CXT5066_LAPTOP]	= "laptop",
	[CXT5066_DELL_LAPTOP]	= "dell-laptop",
	[CXT5066_OLPC_XO_1_5]	= "olpc-xo-1_5",
	[CXT5066_DELL_VOSTRO]	= "dell-vostro",
	[CXT5066_IDEAPAD]	= "ideapad",
	[CXT5066_THINKPAD]	= "thinkpad",
	[CXT5066_HP_LAPTOP]	= "hp-laptop",
};

static struct snd_pci_quirk cxt5066_cfg_tbl[] = {
<<<<<<< HEAD
	SND_PCI_QUIRK(0x14f1, 0x0101, "Conexant Reference board",
		      CXT5066_LAPTOP),
	SND_PCI_QUIRK(0x1028, 0x02f5, "Dell Vostro 320", CXT5066_IDEAPAD),
	SND_PCI_QUIRK(0x152d, 0x0833, "OLPC XO-1.5", CXT5066_OLPC_XO_1_5),
	SND_PCI_QUIRK(0x1028, 0x02d8, "Dell Vostro", CXT5066_DELL_VOSTO),
	SND_PCI_QUIRK(0x1028, 0x0402, "Dell Vostro", CXT5066_DELL_VOSTO),
=======
	SND_PCI_QUIRK_MASK(0x1025, 0xff00, 0x0400, "Acer", CXT5066_IDEAPAD),
	SND_PCI_QUIRK(0x1028, 0x02d8, "Dell Vostro", CXT5066_DELL_VOSTRO),
	SND_PCI_QUIRK(0x1028, 0x02f5, "Dell Vostro 320", CXT5066_IDEAPAD),
	SND_PCI_QUIRK(0x1028, 0x0402, "Dell Vostro", CXT5066_DELL_VOSTRO),
>>>>>>> 08eab940
	SND_PCI_QUIRK(0x1028, 0x0408, "Dell Inspiron One 19T", CXT5066_IDEAPAD),
	SND_PCI_QUIRK(0x103c, 0x360b, "HP G60", CXT5066_HP_LAPTOP),
	SND_PCI_QUIRK(0x1043, 0x13f3, "Asus A52J", CXT5066_HP_LAPTOP),
	SND_PCI_QUIRK(0x1179, 0xff1e, "Toshiba Satellite C650D", CXT5066_IDEAPAD),
	SND_PCI_QUIRK(0x1179, 0xff50, "Toshiba Satellite P500-PSPGSC-01800T", CXT5066_OLPC_XO_1_5),
	SND_PCI_QUIRK(0x1179, 0xffe0, "Toshiba Satellite Pro T130-15F", CXT5066_OLPC_XO_1_5),
	SND_PCI_QUIRK(0x14f1, 0x0101, "Conexant Reference board",
		      CXT5066_LAPTOP),
	SND_PCI_QUIRK(0x152d, 0x0833, "OLPC XO-1.5", CXT5066_OLPC_XO_1_5),
	SND_PCI_QUIRK(0x17aa, 0x20f2, "Lenovo T400s", CXT5066_THINKPAD),
	SND_PCI_QUIRK(0x17aa, 0x21b2, "Thinkpad X100e", CXT5066_IDEAPAD),
	SND_PCI_QUIRK(0x17aa, 0x21c5, "Thinkpad Edge 13", CXT5066_THINKPAD),
	SND_PCI_QUIRK(0x17aa, 0x21b3, "Thinkpad Edge 13 (197)", CXT5066_IDEAPAD),
	SND_PCI_QUIRK(0x17aa, 0x21b4, "Thinkpad Edge", CXT5066_IDEAPAD),
	SND_PCI_QUIRK(0x17aa, 0x21c8, "Thinkpad Edge 11", CXT5066_IDEAPAD),
 	SND_PCI_QUIRK(0x17aa, 0x215e, "Lenovo Thinkpad", CXT5066_THINKPAD),
 	SND_PCI_QUIRK(0x17aa, 0x38af, "Lenovo G series", CXT5066_IDEAPAD),
	SND_PCI_QUIRK(0x17aa, 0x390a, "Lenovo S10-3t", CXT5066_IDEAPAD),
	SND_PCI_QUIRK(0x17aa, 0x3938, "Lenovo G series (AMD)", CXT5066_IDEAPAD),
	SND_PCI_QUIRK(0x17aa, 0x3a0d, "ideapad", CXT5066_IDEAPAD),
	{}
};

static int patch_cxt5066(struct hda_codec *codec)
{
	struct conexant_spec *spec;
	int board_config;

	spec = kzalloc(sizeof(*spec), GFP_KERNEL);
	if (!spec)
		return -ENOMEM;
	codec->spec = spec;

	codec->patch_ops = conexant_patch_ops;
	codec->patch_ops.init = conexant_init;

	spec->dell_automute = 0;
	spec->multiout.max_channels = 2;
	spec->multiout.num_dacs = ARRAY_SIZE(cxt5066_dac_nids);
	spec->multiout.dac_nids = cxt5066_dac_nids;
	spec->multiout.dig_out_nid = CXT5066_SPDIF_OUT;
	spec->num_adc_nids = 1;
	spec->adc_nids = cxt5066_adc_nids;
	spec->capsrc_nids = cxt5066_capsrc_nids;
	spec->input_mux = &cxt5066_capture_source;

	spec->port_d_mode = PIN_HP;

	spec->num_init_verbs = 1;
	spec->init_verbs[0] = cxt5066_init_verbs;
	spec->num_channel_mode = ARRAY_SIZE(cxt5066_modes);
	spec->channel_mode = cxt5066_modes;
	spec->cur_adc = 0;
	spec->cur_adc_idx = 0;

	set_beep_amp(spec, 0x13, 0, HDA_OUTPUT);

	board_config = snd_hda_check_board_config(codec, CXT5066_MODELS,
						  cxt5066_models, cxt5066_cfg_tbl);
	switch (board_config) {
	default:
	case CXT5066_LAPTOP:
		spec->mixers[spec->num_mixers++] = cxt5066_mixer_master;
		spec->mixers[spec->num_mixers++] = cxt5066_mixers;
		break;
	case CXT5066_DELL_LAPTOP:
		spec->mixers[spec->num_mixers++] = cxt5066_mixer_master;
		spec->mixers[spec->num_mixers++] = cxt5066_mixers;

		spec->port_d_mode = PIN_OUT;
		spec->init_verbs[spec->num_init_verbs] = cxt5066_init_verbs_portd_lo;
		spec->num_init_verbs++;
		spec->dell_automute = 1;
		break;
	case CXT5066_HP_LAPTOP:
		codec->patch_ops.init = cxt5066_init;
		codec->patch_ops.unsol_event = cxt5066_hp_laptop_event;
		spec->init_verbs[spec->num_init_verbs] =
			cxt5066_init_verbs_hp_laptop;
		spec->num_init_verbs++;
		spec->hp_laptop = 1;
		spec->mixers[spec->num_mixers++] = cxt5066_mixer_master;
		spec->mixers[spec->num_mixers++] = cxt5066_mixers;
		/* no S/PDIF out */
		spec->multiout.dig_out_nid = 0;
		/* input source automatically selected */
		spec->input_mux = NULL;
		spec->port_d_mode = 0;
		spec->mic_boost = 3; /* default 30dB gain */
		break;

	case CXT5066_OLPC_XO_1_5:
		codec->patch_ops.init = cxt5066_olpc_init;
		codec->patch_ops.unsol_event = cxt5066_olpc_unsol_event;
		spec->init_verbs[0] = cxt5066_init_verbs_olpc;
		spec->mixers[spec->num_mixers++] = cxt5066_mixer_master_olpc;
		spec->mixers[spec->num_mixers++] = cxt5066_mixer_olpc_dc;
		spec->mixers[spec->num_mixers++] = cxt5066_mixers;
		spec->port_d_mode = 0;
		spec->mic_boost = 3; /* default 30dB gain */

		/* no S/PDIF out */
		spec->multiout.dig_out_nid = 0;

		/* input source automatically selected */
		spec->input_mux = NULL;

		/* our capture hooks which allow us to turn on the microphone LED
		 * at the right time */
		spec->capture_prepare = cxt5066_olpc_capture_prepare;
		spec->capture_cleanup = cxt5066_olpc_capture_cleanup;
		break;
	case CXT5066_DELL_VOSTRO:
		codec->patch_ops.init = cxt5066_init;
		codec->patch_ops.unsol_event = cxt5066_vostro_event;
		spec->init_verbs[0] = cxt5066_init_verbs_vostro;
		spec->mixers[spec->num_mixers++] = cxt5066_mixer_master_olpc;
		spec->mixers[spec->num_mixers++] = cxt5066_mixers;
		spec->mixers[spec->num_mixers++] = cxt5066_vostro_mixers;
		spec->port_d_mode = 0;
		spec->dell_vostro = 1;
		spec->mic_boost = 3; /* default 30dB gain */

		/* no S/PDIF out */
		spec->multiout.dig_out_nid = 0;

		/* input source automatically selected */
		spec->input_mux = NULL;
		break;
	case CXT5066_IDEAPAD:
		codec->patch_ops.init = cxt5066_init;
		codec->patch_ops.unsol_event = cxt5066_ideapad_event;
		spec->mixers[spec->num_mixers++] = cxt5066_mixer_master;
		spec->mixers[spec->num_mixers++] = cxt5066_mixers;
		spec->init_verbs[0] = cxt5066_init_verbs_ideapad;
		spec->port_d_mode = 0;
		spec->ideapad = 1;
		spec->mic_boost = 2;	/* default 20dB gain */

		/* no S/PDIF out */
		spec->multiout.dig_out_nid = 0;

		/* input source automatically selected */
		spec->input_mux = NULL;
		break;
	case CXT5066_THINKPAD:
		codec->patch_ops.init = cxt5066_init;
		codec->patch_ops.unsol_event = cxt5066_thinkpad_event;
		spec->mixers[spec->num_mixers++] = cxt5066_mixer_master;
		spec->mixers[spec->num_mixers++] = cxt5066_mixers;
		spec->init_verbs[0] = cxt5066_init_verbs_thinkpad;
		spec->thinkpad = 1;
		spec->port_d_mode = PIN_OUT;
		spec->mic_boost = 2;	/* default 20dB gain */

		/* no S/PDIF out */
		spec->multiout.dig_out_nid = 0;

		/* input source automatically selected */
		spec->input_mux = NULL;
		break;
	}

	if (spec->beep_amp)
		snd_hda_attach_beep_device(codec, spec->beep_amp);

	return 0;
}

/*
 * Automatic parser for CX20641 & co
 */

static hda_nid_t cx_auto_adc_nids[] = { 0x14 };

/* get the connection index of @nid in the widget @mux */
static int get_connection_index(struct hda_codec *codec, hda_nid_t mux,
				hda_nid_t nid)
{
	hda_nid_t conn[HDA_MAX_NUM_INPUTS];
	int i, nums;

	nums = snd_hda_get_connections(codec, mux, conn, ARRAY_SIZE(conn));
	for (i = 0; i < nums; i++)
		if (conn[i] == nid)
			return i;
	return -1;
}

/* get an unassigned DAC from the given list.
 * Return the nid if found and reduce the DAC list, or return zero if
 * not found
 */
static hda_nid_t get_unassigned_dac(struct hda_codec *codec, hda_nid_t pin,
				    hda_nid_t *dacs, int *num_dacs)
{
	int i, nums = *num_dacs;
	hda_nid_t ret = 0;

	for (i = 0; i < nums; i++) {
		if (get_connection_index(codec, pin, dacs[i]) >= 0) {
			ret = dacs[i];
			break;
		}
	}
	if (!ret)
		return 0;
	if (--nums > 0)
		memmove(dacs, dacs + 1, nums * sizeof(hda_nid_t));
	*num_dacs = nums;
	return ret;
}

#define MAX_AUTO_DACS	5

/* fill analog DAC list from the widget tree */
static int fill_cx_auto_dacs(struct hda_codec *codec, hda_nid_t *dacs)
{
	hda_nid_t nid, end_nid;
	int nums = 0;

	end_nid = codec->start_nid + codec->num_nodes;
	for (nid = codec->start_nid; nid < end_nid; nid++) {
		unsigned int wcaps = get_wcaps(codec, nid);
		unsigned int type = get_wcaps_type(wcaps);
		if (type == AC_WID_AUD_OUT && !(wcaps & AC_WCAP_DIGITAL)) {
			dacs[nums++] = nid;
			if (nums >= MAX_AUTO_DACS)
				break;
		}
	}
	return nums;
}

/* fill pin_dac_pair list from the pin and dac list */
static int fill_dacs_for_pins(struct hda_codec *codec, hda_nid_t *pins,
			      int num_pins, hda_nid_t *dacs, int *rest,
			      struct pin_dac_pair *filled, int type)
{
	int i, nums;

	nums = 0;
	for (i = 0; i < num_pins; i++) {
		filled[nums].pin = pins[i];
		filled[nums].type = type;
		filled[nums].dac = get_unassigned_dac(codec, pins[i], dacs, rest);
		nums++;
	}
	return nums;
}

/* parse analog output paths */
static void cx_auto_parse_output(struct hda_codec *codec)
{
	struct conexant_spec *spec = codec->spec;
	struct auto_pin_cfg *cfg = &spec->autocfg;
	hda_nid_t dacs[MAX_AUTO_DACS];
	int i, j, nums, rest;

	rest = fill_cx_auto_dacs(codec, dacs);
	/* parse all analog output pins */
	nums = fill_dacs_for_pins(codec, cfg->line_out_pins, cfg->line_outs,
				  dacs, &rest, spec->dac_info,
				  AUTO_PIN_LINE_OUT);
	nums += fill_dacs_for_pins(codec, cfg->hp_pins, cfg->hp_outs,
				  dacs, &rest, spec->dac_info + nums,
				  AUTO_PIN_HP_OUT);
	nums += fill_dacs_for_pins(codec, cfg->speaker_pins, cfg->speaker_outs,
				  dacs, &rest, spec->dac_info + nums,
				  AUTO_PIN_SPEAKER_OUT);
	spec->dac_info_filled = nums;
	/* fill multiout struct */
	for (i = 0; i < nums; i++) {
		hda_nid_t dac = spec->dac_info[i].dac;
		if (!dac)
			continue;
		switch (spec->dac_info[i].type) {
		case AUTO_PIN_LINE_OUT:
			spec->private_dac_nids[spec->multiout.num_dacs] = dac;
			spec->multiout.num_dacs++;
			break;
		case AUTO_PIN_HP_OUT:
		case AUTO_PIN_SPEAKER_OUT:
			if (!spec->multiout.hp_nid) {
				spec->multiout.hp_nid = dac;
				break;
			}
			for (j = 0; j < ARRAY_SIZE(spec->multiout.extra_out_nid); j++)
				if (!spec->multiout.extra_out_nid[j]) {
					spec->multiout.extra_out_nid[j] = dac;
					break;
				}
			break;
		}
	}
	spec->multiout.dac_nids = spec->private_dac_nids;
	spec->multiout.max_channels = nums * 2;

	if (cfg->hp_outs > 0)
		spec->auto_mute = 1;
	spec->vmaster_nid = spec->private_dac_nids[0];
}

/* auto-mute/unmute speaker and line outs according to headphone jack */
static void cx_auto_hp_automute(struct hda_codec *codec)
{
	struct conexant_spec *spec = codec->spec;
	struct auto_pin_cfg *cfg = &spec->autocfg;
	int i, present;

	if (!spec->auto_mute)
		return;
	present = 0;
	for (i = 0; i < cfg->hp_outs; i++) {
		if (snd_hda_jack_detect(codec, cfg->hp_pins[i])) {
			present = 1;
			break;
		}
	}
	for (i = 0; i < cfg->line_outs; i++) {
		snd_hda_codec_write(codec, cfg->line_out_pins[i], 0,
				    AC_VERB_SET_PIN_WIDGET_CONTROL,
				    present ? 0 : PIN_OUT);
	}
	for (i = 0; i < cfg->speaker_outs; i++) {
		snd_hda_codec_write(codec, cfg->speaker_pins[i], 0,
				    AC_VERB_SET_PIN_WIDGET_CONTROL,
				    present ? 0 : PIN_OUT);
	}
}

/* automatic switch internal and external mic */
static void cx_auto_automic(struct hda_codec *codec)
{
	struct conexant_spec *spec = codec->spec;
	struct auto_pin_cfg *cfg = &spec->autocfg;
	struct hda_input_mux *imux = &spec->private_imux;
	int ext_idx = spec->auto_mic_ext;

	if (!spec->auto_mic)
		return;
	if (snd_hda_jack_detect(codec, cfg->inputs[ext_idx].pin)) {
		snd_hda_codec_write(codec, spec->adc_nids[0], 0,
				    AC_VERB_SET_CONNECT_SEL,
				    imux->items[ext_idx].index);
	} else {
		snd_hda_codec_write(codec, spec->adc_nids[0], 0,
				    AC_VERB_SET_CONNECT_SEL,
				    imux->items[!ext_idx].index);
	}
}

static void cx_auto_unsol_event(struct hda_codec *codec, unsigned int res)
{
	int nid = (res & AC_UNSOL_RES_SUBTAG) >> 20;
	switch (res >> 26) {
	case CONEXANT_HP_EVENT:
		cx_auto_hp_automute(codec);
		conexant_report_jack(codec, nid);
		break;
	case CONEXANT_MIC_EVENT:
		cx_auto_automic(codec);
		conexant_report_jack(codec, nid);
		break;
	}
}

/* return true if it's an internal-mic pin */
static int is_int_mic(struct hda_codec *codec, hda_nid_t pin)
{
	unsigned int def_conf = snd_hda_codec_get_pincfg(codec, pin);
	return get_defcfg_device(def_conf) == AC_JACK_MIC_IN &&
		snd_hda_get_input_pin_attr(def_conf) == INPUT_PIN_ATTR_INT;
}

/* return true if it's an external-mic pin */
static int is_ext_mic(struct hda_codec *codec, hda_nid_t pin)
{
	unsigned int def_conf = snd_hda_codec_get_pincfg(codec, pin);
	return get_defcfg_device(def_conf) == AC_JACK_MIC_IN &&
		snd_hda_get_input_pin_attr(def_conf) >= INPUT_PIN_ATTR_NORMAL &&
		(snd_hda_query_pin_caps(codec, pin) & AC_PINCAP_PRES_DETECT);
}

/* check whether the pin config is suitable for auto-mic switching;
 * auto-mic is enabled only when one int-mic and one-ext mic exist
 */
static void cx_auto_check_auto_mic(struct hda_codec *codec)
{
	struct conexant_spec *spec = codec->spec;
	struct auto_pin_cfg *cfg = &spec->autocfg;

	if (is_ext_mic(codec, cfg->inputs[0].pin) &&
	    is_int_mic(codec, cfg->inputs[1].pin)) {
		spec->auto_mic = 1;
		spec->auto_mic_ext = 1;
		return;
	}
	if (is_int_mic(codec, cfg->inputs[1].pin) &&
	    is_ext_mic(codec, cfg->inputs[0].pin)) {
		spec->auto_mic = 1;
		spec->auto_mic_ext = 0;
		return;
	}
}

static void cx_auto_parse_input(struct hda_codec *codec)
{
	struct conexant_spec *spec = codec->spec;
	struct auto_pin_cfg *cfg = &spec->autocfg;
	struct hda_input_mux *imux;
	int i;

	imux = &spec->private_imux;
	for (i = 0; i < cfg->num_inputs; i++) {
		int idx = get_connection_index(codec, spec->adc_nids[0],
					       cfg->inputs[i].pin);
		if (idx >= 0) {
			const char *label;
			label = hda_get_autocfg_input_label(codec, cfg, i);
			snd_hda_add_imux_item(imux, label, idx, NULL);
		}
	}
	if (imux->num_items == 2 && cfg->num_inputs == 2)
		cx_auto_check_auto_mic(codec);
	if (imux->num_items > 1 && !spec->auto_mic)
		spec->input_mux = imux;
}

/* get digital-input audio widget corresponding to the given pin */
static hda_nid_t cx_auto_get_dig_in(struct hda_codec *codec, hda_nid_t pin)
{
	hda_nid_t nid, end_nid;

	end_nid = codec->start_nid + codec->num_nodes;
	for (nid = codec->start_nid; nid < end_nid; nid++) {
		unsigned int wcaps = get_wcaps(codec, nid);
		unsigned int type = get_wcaps_type(wcaps);
		if (type == AC_WID_AUD_IN && (wcaps & AC_WCAP_DIGITAL)) {
			if (get_connection_index(codec, nid, pin) >= 0)
				return nid;
		}
	}
	return 0;
}

static void cx_auto_parse_digital(struct hda_codec *codec)
{
	struct conexant_spec *spec = codec->spec;
	struct auto_pin_cfg *cfg = &spec->autocfg;
	hda_nid_t nid;

	if (cfg->dig_outs &&
	    snd_hda_get_connections(codec, cfg->dig_out_pins[0], &nid, 1) == 1)
		spec->multiout.dig_out_nid = nid;
	if (cfg->dig_in_pin)
		spec->dig_in_nid = cx_auto_get_dig_in(codec, cfg->dig_in_pin);
}

#ifdef CONFIG_SND_HDA_INPUT_BEEP
static void cx_auto_parse_beep(struct hda_codec *codec)
{
	struct conexant_spec *spec = codec->spec;
	hda_nid_t nid, end_nid;

	end_nid = codec->start_nid + codec->num_nodes;
	for (nid = codec->start_nid; nid < end_nid; nid++)
		if (get_wcaps_type(get_wcaps(codec, nid)) == AC_WID_BEEP) {
			set_beep_amp(spec, nid, 0, HDA_OUTPUT);
			break;
		}
}
#else
#define cx_auto_parse_beep(codec)
#endif

static int cx_auto_parse_auto_config(struct hda_codec *codec)
{
	struct conexant_spec *spec = codec->spec;
	int err;

	err = snd_hda_parse_pin_def_config(codec, &spec->autocfg, NULL);
	if (err < 0)
		return err;

	cx_auto_parse_output(codec);
	cx_auto_parse_input(codec);
	cx_auto_parse_digital(codec);
	cx_auto_parse_beep(codec);
	return 0;
}

static void cx_auto_turn_on_eapd(struct hda_codec *codec, int num_pins,
				 hda_nid_t *pins)
{
	int i;
	for (i = 0; i < num_pins; i++) {
		if (snd_hda_query_pin_caps(codec, pins[i]) & AC_PINCAP_EAPD)
			snd_hda_codec_write(codec, pins[i], 0,
					    AC_VERB_SET_EAPD_BTLENABLE, 0x02);
	}
}

static void select_connection(struct hda_codec *codec, hda_nid_t pin,
			      hda_nid_t src)
{
	int idx = get_connection_index(codec, pin, src);
	if (idx >= 0)
		snd_hda_codec_write(codec, pin, 0,
				    AC_VERB_SET_CONNECT_SEL, idx);
}

static void cx_auto_init_output(struct hda_codec *codec)
{
	struct conexant_spec *spec = codec->spec;
	struct auto_pin_cfg *cfg = &spec->autocfg;
	hda_nid_t nid;
	int i;

	for (i = 0; i < spec->multiout.num_dacs; i++)
		snd_hda_codec_write(codec, spec->multiout.dac_nids[i], 0,
				    AC_VERB_SET_AMP_GAIN_MUTE, AMP_OUT_MUTE);

	for (i = 0; i < cfg->hp_outs; i++)
		snd_hda_codec_write(codec, cfg->hp_pins[i], 0,
				    AC_VERB_SET_PIN_WIDGET_CONTROL, PIN_HP);
	if (spec->auto_mute) {
		for (i = 0; i < cfg->hp_outs; i++) {
			snd_hda_codec_write(codec, cfg->hp_pins[i], 0,
				    AC_VERB_SET_UNSOLICITED_ENABLE,
				    AC_USRSP_EN | CONEXANT_HP_EVENT);
		}
		cx_auto_hp_automute(codec);
	} else {
		for (i = 0; i < cfg->line_outs; i++)
			snd_hda_codec_write(codec, cfg->line_out_pins[i], 0,
				    AC_VERB_SET_PIN_WIDGET_CONTROL, PIN_OUT);
		for (i = 0; i < cfg->speaker_outs; i++)
			snd_hda_codec_write(codec, cfg->speaker_pins[i], 0,
				    AC_VERB_SET_PIN_WIDGET_CONTROL, PIN_OUT);
	}

	for (i = 0; i < spec->dac_info_filled; i++) {
		nid = spec->dac_info[i].dac;
		if (!nid)
			nid = spec->multiout.dac_nids[0];
		select_connection(codec, spec->dac_info[i].pin, nid);
	}

	/* turn on EAPD */
	cx_auto_turn_on_eapd(codec, cfg->line_outs, cfg->line_out_pins);
	cx_auto_turn_on_eapd(codec, cfg->hp_outs, cfg->hp_pins);
	cx_auto_turn_on_eapd(codec, cfg->speaker_outs, cfg->speaker_pins);
}

static void cx_auto_init_input(struct hda_codec *codec)
{
	struct conexant_spec *spec = codec->spec;
	struct auto_pin_cfg *cfg = &spec->autocfg;
	int i;

	for (i = 0; i < spec->num_adc_nids; i++)
		snd_hda_codec_write(codec, spec->adc_nids[i], 0,
				    AC_VERB_SET_AMP_GAIN_MUTE, AMP_IN_MUTE(0));

	for (i = 0; i < cfg->num_inputs; i++) {
		unsigned int type;
		if (cfg->inputs[i].type == AUTO_PIN_MIC)
			type = PIN_VREF80;
		else
			type = PIN_IN;
		snd_hda_codec_write(codec, cfg->inputs[i].pin, 0,
				    AC_VERB_SET_PIN_WIDGET_CONTROL, type);
	}

	if (spec->auto_mic) {
		int ext_idx = spec->auto_mic_ext;
		snd_hda_codec_write(codec, cfg->inputs[ext_idx].pin, 0,
				    AC_VERB_SET_UNSOLICITED_ENABLE,
				    AC_USRSP_EN | CONEXANT_MIC_EVENT);
		cx_auto_automic(codec);
	} else {
		for (i = 0; i < spec->num_adc_nids; i++) {
			snd_hda_codec_write(codec, spec->adc_nids[i], 0,
					    AC_VERB_SET_CONNECT_SEL,
					    spec->private_imux.items[0].index);
		}
	}
}

static void cx_auto_init_digital(struct hda_codec *codec)
{
	struct conexant_spec *spec = codec->spec;
	struct auto_pin_cfg *cfg = &spec->autocfg;

	if (spec->multiout.dig_out_nid)
		snd_hda_codec_write(codec, cfg->dig_out_pins[0], 0,
				    AC_VERB_SET_PIN_WIDGET_CONTROL, PIN_OUT);
	if (spec->dig_in_nid)
		snd_hda_codec_write(codec, cfg->dig_in_pin, 0,
				    AC_VERB_SET_PIN_WIDGET_CONTROL, PIN_IN);
}

static int cx_auto_init(struct hda_codec *codec)
{
	/*snd_hda_sequence_write(codec, cx_auto_init_verbs);*/
	cx_auto_init_output(codec);
	cx_auto_init_input(codec);
	cx_auto_init_digital(codec);
	return 0;
}

static int cx_auto_add_volume(struct hda_codec *codec, const char *basename,
			      const char *dir, int cidx,
			      hda_nid_t nid, int hda_dir)
{
	static char name[32];
	static struct snd_kcontrol_new knew[] = {
		HDA_CODEC_VOLUME(name, 0, 0, 0),
		HDA_CODEC_MUTE(name, 0, 0, 0),
	};
	static char *sfx[2] = { "Volume", "Switch" };
	int i, err;

	for (i = 0; i < 2; i++) {
		struct snd_kcontrol *kctl;
		knew[i].private_value = HDA_COMPOSE_AMP_VAL(nid, 3, 0, hda_dir);
		knew[i].subdevice = HDA_SUBDEV_AMP_FLAG;
		knew[i].index = cidx;
		snprintf(name, sizeof(name), "%s%s %s", basename, dir, sfx[i]);
		kctl = snd_ctl_new1(&knew[i], codec);
		if (!kctl)
			return -ENOMEM;
		err = snd_hda_ctl_add(codec, nid, kctl);
		if (err < 0)
			return err;
		if (!(query_amp_caps(codec, nid, hda_dir) & AC_AMPCAP_MUTE))
			break;
	}
	return 0;
}

#define cx_auto_add_pb_volume(codec, nid, str, idx)			\
	cx_auto_add_volume(codec, str, " Playback", idx, nid, HDA_OUTPUT)

static int cx_auto_build_output_controls(struct hda_codec *codec)
{
	struct conexant_spec *spec = codec->spec;
	int i, err;
	int num_line = 0, num_hp = 0, num_spk = 0;
	static const char *texts[3] = { "Front", "Surround", "CLFE" };

	if (spec->dac_info_filled == 1)
		return cx_auto_add_pb_volume(codec, spec->dac_info[0].dac,
					     "Master", 0);
	for (i = 0; i < spec->dac_info_filled; i++) {
		const char *label;
		int idx, type;
		if (!spec->dac_info[i].dac)
			continue;
		type = spec->dac_info[i].type;
		if (type == AUTO_PIN_LINE_OUT)
			type = spec->autocfg.line_out_type;
		switch (type) {
		case AUTO_PIN_LINE_OUT:
		default:
			label = texts[num_line++];
			idx = 0;
			break;
		case AUTO_PIN_HP_OUT:
			label = "Headphone";
			idx = num_hp++;
			break;
		case AUTO_PIN_SPEAKER_OUT:
			label = "Speaker";
			idx = num_spk++;
			break;
		}
		err = cx_auto_add_pb_volume(codec, spec->dac_info[i].dac,
					    label, idx);
		if (err < 0)
			return err;
	}
	return 0;
}

static int cx_auto_build_input_controls(struct hda_codec *codec)
{
	struct conexant_spec *spec = codec->spec;
	struct auto_pin_cfg *cfg = &spec->autocfg;
	static const char *prev_label;
	int i, err, cidx;

	err = cx_auto_add_volume(codec, "Capture", "", 0, spec->adc_nids[0],
				 HDA_INPUT);
	if (err < 0)
		return err;
	prev_label = NULL;
	cidx = 0;
	for (i = 0; i < cfg->num_inputs; i++) {
		hda_nid_t nid = cfg->inputs[i].pin;
		const char *label;
		if (!(get_wcaps(codec, nid) & AC_WCAP_IN_AMP))
			continue;
		label = hda_get_autocfg_input_label(codec, cfg, i);
		if (label == prev_label)
			cidx++;
		else
			cidx = 0;
		prev_label = label;
		err = cx_auto_add_volume(codec, label, " Capture", cidx,
					 nid, HDA_INPUT);
		if (err < 0)
			return err;
	}
	return 0;
}

static int cx_auto_build_controls(struct hda_codec *codec)
{
	int err;

	err = cx_auto_build_output_controls(codec);
	if (err < 0)
		return err;
	err = cx_auto_build_input_controls(codec);
	if (err < 0)
		return err;
	return conexant_build_controls(codec);
}

static struct hda_codec_ops cx_auto_patch_ops = {
	.build_controls = cx_auto_build_controls,
	.build_pcms = conexant_build_pcms,
	.init = cx_auto_init,
	.free = conexant_free,
	.unsol_event = cx_auto_unsol_event,
#ifdef CONFIG_SND_HDA_POWER_SAVE
	.suspend = conexant_suspend,
#endif
	.reboot_notify = snd_hda_shutup_pins,
};

static int patch_conexant_auto(struct hda_codec *codec)
{
	struct conexant_spec *spec;
	int err;

	spec = kzalloc(sizeof(*spec), GFP_KERNEL);
	if (!spec)
		return -ENOMEM;
	codec->spec = spec;
	spec->adc_nids = cx_auto_adc_nids;
	spec->num_adc_nids = ARRAY_SIZE(cx_auto_adc_nids);
	spec->capsrc_nids = spec->adc_nids;
	err = cx_auto_parse_auto_config(codec);
	if (err < 0) {
		kfree(codec->spec);
		codec->spec = NULL;
		return err;
	}
	codec->patch_ops = cx_auto_patch_ops;
	if (spec->beep_amp)
		snd_hda_attach_beep_device(codec, spec->beep_amp);
	return 0;
}

/*
 */

static struct hda_codec_preset snd_hda_preset_conexant[] = {
	{ .id = 0x14f15045, .name = "CX20549 (Venice)",
	  .patch = patch_cxt5045 },
	{ .id = 0x14f15047, .name = "CX20551 (Waikiki)",
	  .patch = patch_cxt5047 },
	{ .id = 0x14f15051, .name = "CX20561 (Hermosa)",
	  .patch = patch_cxt5051 },
	{ .id = 0x14f15066, .name = "CX20582 (Pebble)",
	  .patch = patch_cxt5066 },
	{ .id = 0x14f15067, .name = "CX20583 (Pebble HSF)",
	  .patch = patch_cxt5066 },
	{ .id = 0x14f15068, .name = "CX20584",
	  .patch = patch_cxt5066 },
	{ .id = 0x14f15069, .name = "CX20585",
	  .patch = patch_cxt5066 },
	{ .id = 0x14f15097, .name = "CX20631",
	  .patch = patch_conexant_auto },
	{ .id = 0x14f15098, .name = "CX20632",
	  .patch = patch_conexant_auto },
	{ .id = 0x14f150a1, .name = "CX20641",
	  .patch = patch_conexant_auto },
	{ .id = 0x14f150a2, .name = "CX20642",
	  .patch = patch_conexant_auto },
	{ .id = 0x14f150ab, .name = "CX20651",
	  .patch = patch_conexant_auto },
	{ .id = 0x14f150ac, .name = "CX20652",
	  .patch = patch_conexant_auto },
	{ .id = 0x14f150b8, .name = "CX20664",
	  .patch = patch_conexant_auto },
	{ .id = 0x14f150b9, .name = "CX20665",
	  .patch = patch_conexant_auto },
	{} /* terminator */
};

MODULE_ALIAS("snd-hda-codec-id:14f15045");
MODULE_ALIAS("snd-hda-codec-id:14f15047");
MODULE_ALIAS("snd-hda-codec-id:14f15051");
MODULE_ALIAS("snd-hda-codec-id:14f15066");
MODULE_ALIAS("snd-hda-codec-id:14f15067");
MODULE_ALIAS("snd-hda-codec-id:14f15068");
MODULE_ALIAS("snd-hda-codec-id:14f15069");
MODULE_ALIAS("snd-hda-codec-id:14f15097");
MODULE_ALIAS("snd-hda-codec-id:14f15098");
MODULE_ALIAS("snd-hda-codec-id:14f150a1");
MODULE_ALIAS("snd-hda-codec-id:14f150a2");
MODULE_ALIAS("snd-hda-codec-id:14f150ab");
MODULE_ALIAS("snd-hda-codec-id:14f150ac");
MODULE_ALIAS("snd-hda-codec-id:14f150b8");
MODULE_ALIAS("snd-hda-codec-id:14f150b9");

MODULE_LICENSE("GPL");
MODULE_DESCRIPTION("Conexant HD-audio codec");

static struct hda_codec_preset_list conexant_list = {
	.preset = snd_hda_preset_conexant,
	.owner = THIS_MODULE,
};

static int __init patch_conexant_init(void)
{
	return snd_hda_add_codec_preset(&conexant_list);
}

static void __exit patch_conexant_exit(void)
{
	snd_hda_delete_codec_preset(&conexant_list);
}

module_init(patch_conexant_init)
module_exit(patch_conexant_exit)<|MERGE_RESOLUTION|>--- conflicted
+++ resolved
@@ -3094,19 +3094,10 @@
 };
 
 static struct snd_pci_quirk cxt5066_cfg_tbl[] = {
-<<<<<<< HEAD
-	SND_PCI_QUIRK(0x14f1, 0x0101, "Conexant Reference board",
-		      CXT5066_LAPTOP),
-	SND_PCI_QUIRK(0x1028, 0x02f5, "Dell Vostro 320", CXT5066_IDEAPAD),
-	SND_PCI_QUIRK(0x152d, 0x0833, "OLPC XO-1.5", CXT5066_OLPC_XO_1_5),
-	SND_PCI_QUIRK(0x1028, 0x02d8, "Dell Vostro", CXT5066_DELL_VOSTO),
-	SND_PCI_QUIRK(0x1028, 0x0402, "Dell Vostro", CXT5066_DELL_VOSTO),
-=======
 	SND_PCI_QUIRK_MASK(0x1025, 0xff00, 0x0400, "Acer", CXT5066_IDEAPAD),
 	SND_PCI_QUIRK(0x1028, 0x02d8, "Dell Vostro", CXT5066_DELL_VOSTRO),
 	SND_PCI_QUIRK(0x1028, 0x02f5, "Dell Vostro 320", CXT5066_IDEAPAD),
 	SND_PCI_QUIRK(0x1028, 0x0402, "Dell Vostro", CXT5066_DELL_VOSTRO),
->>>>>>> 08eab940
 	SND_PCI_QUIRK(0x1028, 0x0408, "Dell Inspiron One 19T", CXT5066_IDEAPAD),
 	SND_PCI_QUIRK(0x103c, 0x360b, "HP G60", CXT5066_HP_LAPTOP),
 	SND_PCI_QUIRK(0x1043, 0x13f3, "Asus A52J", CXT5066_HP_LAPTOP),
