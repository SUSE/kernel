--- conflicted
+++ resolved
@@ -236,11 +236,8 @@
 	if (action == HDA_FIXUP_ACT_PRE_PROBE) {
 		codec->inv_jack_detect = 1;
 		spec->gen.keep_eapd_on = 1;
-<<<<<<< HEAD
-=======
 		spec->gen.vmaster_mute.hook = ad_vmaster_eapd_hook;
 		spec->eapd_nid = 0x1b;
->>>>>>> 6ce4eac1
 	}
 }
 
