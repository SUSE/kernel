--- conflicted
+++ resolved
@@ -2161,11 +2161,7 @@
 	chip->work_base_addr = ptr_addr;
 	
 	snd_BUG_ON(ptr + PAGE_ALIGN(chip->work_size) !=
-<<<<<<< HEAD
-		   chip->work_ptr.area + chip->work_ptr.bytes);
-=======
 		   chip->work_ptr->area + chip->work_ptr->bytes);
->>>>>>> eb3cdb58
 
 	snd_ymfpci_writel(chip, YDSXGR_PLAYCTRLBASE, chip->bank_base_playback_addr);
 	snd_ymfpci_writel(chip, YDSXGR_RECCTRLBASE, chip->bank_base_capture_addr);
