--- conflicted
+++ resolved
@@ -232,11 +232,7 @@
 	u32           reserved4np[2];
 	u32           pipe_count;    /* set to 1 for instance */
 	struct mixart_uid  pipe_uid; /* could be an array[pipe_count], in theory */
-<<<<<<< HEAD
-} __attribute__((packed));
-=======
-} __packed;
->>>>>>> 2d5404ca
+} __packed;
 
 struct mixart_group_state_resp
 {
@@ -319,11 +315,7 @@
 	u32 board_mask;
 	u32 nb_callers; /* set to 1 (see below) */
 	struct mixart_uid uid_caller;
-<<<<<<< HEAD
-} __attribute__((packed));
-=======
-} __packed;
->>>>>>> 2d5404ca
+} __packed;
 
 struct mixart_clock_properties_resp
 {
@@ -410,11 +402,7 @@
 	u32 pipe_count;                           /* set to 1 (array size !) */
 	u32 stream_count;                         /* set to 1 (array size !) */
 	struct mixart_txx_stream_desc stream_desc; /* only one stream per command, but this could be an array, in theory */
-<<<<<<< HEAD
-} __attribute__((packed));
-=======
-} __packed;
->>>>>>> 2d5404ca
+} __packed;
 
 
 /*	MSG_CONNECTOR_GET_OUT_AUDIO_LEVEL    = 0x050009,
