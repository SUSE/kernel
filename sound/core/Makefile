# SPDX-License-Identifier: GPL-2.0
#
# Makefile for ALSA
# Copyright (c) 1999,2001 by Jaroslav Kysela <perex@perex.cz>
#

snd-y     := sound.o init.o memory.o control.o misc.o device.o
ifneq ($(CONFIG_SND_PROC_FS),)
snd-y += info.o
snd-$(CONFIG_SND_OSSEMUL) += info_oss.o
endif
snd-$(CONFIG_ISA_DMA_API) += isadma.o
snd-$(CONFIG_SND_OSSEMUL) += sound_oss.o
snd-$(CONFIG_SND_VMASTER) += vmaster.o
snd-$(CONFIG_SND_JACK)	  += ctljack.o jack.o

snd-pcm-y := pcm.o pcm_native.o pcm_lib.o pcm_misc.o \
		pcm_memory.o memalloc.o
snd-pcm-$(CONFIG_SND_PCM_TIMER) += pcm_timer.o
snd-pcm-$(CONFIG_SND_PCM_ELD) += pcm_drm_eld.o
snd-pcm-$(CONFIG_SND_PCM_IEC958) += pcm_iec958.o

# for trace-points
CFLAGS_pcm_lib.o := -I$(src)
CFLAGS_pcm_native.o := -I$(src)

snd-pcm-dmaengine-y := pcm_dmaengine.o

<<<<<<< HEAD
snd-ctl-led-objs  := control_led.o
snd-rawmidi-objs  := rawmidi.o
snd-ump-objs      := ump.o
snd-ump-$(CONFIG_SND_UMP_LEGACY_RAWMIDI) += ump_convert.o
snd-timer-objs    := timer.o
snd-hrtimer-objs  := hrtimer.o
snd-hwdep-objs    := hwdep.o
snd-seq-device-objs := seq_device.o
=======
snd-ctl-led-y  := control_led.o
snd-rawmidi-y  := rawmidi.o
snd-ump-y      := ump.o
snd-ump-$(CONFIG_SND_UMP_LEGACY_RAWMIDI) += ump_convert.o
snd-timer-y    := timer.o
snd-hrtimer-y  := hrtimer.o
snd-hwdep-y    := hwdep.o
snd-seq-device-y := seq_device.o
>>>>>>> 2d5404ca

snd-compress-y := compress_offload.o

obj-$(CONFIG_SND) 		+= snd.o
obj-$(CONFIG_SND_CTL_LED)	+= snd-ctl-led.o
obj-$(CONFIG_SND_HWDEP)		+= snd-hwdep.o
obj-$(CONFIG_SND_TIMER)		+= snd-timer.o
obj-$(CONFIG_SND_HRTIMER)	+= snd-hrtimer.o
obj-$(CONFIG_SND_PCM)		+= snd-pcm.o
obj-$(CONFIG_SND_DMAENGINE_PCM)	+= snd-pcm-dmaengine.o
obj-$(CONFIG_SND_SEQ_DEVICE)	+= snd-seq-device.o
obj-$(CONFIG_SND_RAWMIDI)	+= snd-rawmidi.o
obj-$(CONFIG_SND_UMP)		+= snd-ump.o
<<<<<<< HEAD
=======

obj-$(CONFIG_SND_CORE_TEST)	+= sound_kunit.o
>>>>>>> 2d5404ca

obj-$(CONFIG_SND_OSSEMUL)	+= oss/
obj-$(CONFIG_SND_SEQUENCER)	+= seq/

obj-$(CONFIG_SND_COMPRESS_OFFLOAD)	+= snd-compress.o<|MERGE_RESOLUTION|>--- conflicted
+++ resolved
@@ -26,16 +26,6 @@
 
 snd-pcm-dmaengine-y := pcm_dmaengine.o
 
-<<<<<<< HEAD
-snd-ctl-led-objs  := control_led.o
-snd-rawmidi-objs  := rawmidi.o
-snd-ump-objs      := ump.o
-snd-ump-$(CONFIG_SND_UMP_LEGACY_RAWMIDI) += ump_convert.o
-snd-timer-objs    := timer.o
-snd-hrtimer-objs  := hrtimer.o
-snd-hwdep-objs    := hwdep.o
-snd-seq-device-objs := seq_device.o
-=======
 snd-ctl-led-y  := control_led.o
 snd-rawmidi-y  := rawmidi.o
 snd-ump-y      := ump.o
@@ -44,7 +34,6 @@
 snd-hrtimer-y  := hrtimer.o
 snd-hwdep-y    := hwdep.o
 snd-seq-device-y := seq_device.o
->>>>>>> 2d5404ca
 
 snd-compress-y := compress_offload.o
 
@@ -58,11 +47,8 @@
 obj-$(CONFIG_SND_SEQ_DEVICE)	+= snd-seq-device.o
 obj-$(CONFIG_SND_RAWMIDI)	+= snd-rawmidi.o
 obj-$(CONFIG_SND_UMP)		+= snd-ump.o
-<<<<<<< HEAD
-=======
 
 obj-$(CONFIG_SND_CORE_TEST)	+= sound_kunit.o
->>>>>>> 2d5404ca
 
 obj-$(CONFIG_SND_OSSEMUL)	+= oss/
 obj-$(CONFIG_SND_SEQUENCER)	+= seq/
