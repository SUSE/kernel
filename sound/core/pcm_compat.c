// SPDX-License-Identifier: GPL-2.0-or-later
/*
 *   32bit -> 64bit ioctl wrapper for PCM API
 *   Copyright (c) by Takashi Iwai <tiwai@suse.de>
 */

/* This file included from pcm_native.c */

#include <linux/compat.h>
#include <linux/slab.h>

static int snd_pcm_ioctl_delay_compat(struct snd_pcm_substream *substream,
				      s32 __user *src)
{
	snd_pcm_sframes_t delay;
	int err;

	err = snd_pcm_delay(substream, &delay);
	if (err)
		return err;
	if (put_user(delay, src))
		return -EFAULT;
	return 0;
}

static int snd_pcm_ioctl_rewind_compat(struct snd_pcm_substream *substream,
				       u32 __user *src)
{
	snd_pcm_uframes_t frames;
	int err;

	if (get_user(frames, src))
		return -EFAULT;
	err = snd_pcm_rewind(substream, frames);
	if (put_user(err, src))
		return -EFAULT;
	return err < 0 ? err : 0;
}

static int snd_pcm_ioctl_forward_compat(struct snd_pcm_substream *substream,
				       u32 __user *src)
{
	snd_pcm_uframes_t frames;
	int err;

	if (get_user(frames, src))
		return -EFAULT;
	err = snd_pcm_forward(substream, frames);
	if (put_user(err, src))
		return -EFAULT;
	return err < 0 ? err : 0;
}

struct snd_pcm_hw_params32 {
	u32 flags;
	struct snd_mask masks[SNDRV_PCM_HW_PARAM_LAST_MASK - SNDRV_PCM_HW_PARAM_FIRST_MASK + 1]; /* this must be identical */
	struct snd_mask mres[5];	/* reserved masks */
	struct snd_interval intervals[SNDRV_PCM_HW_PARAM_LAST_INTERVAL - SNDRV_PCM_HW_PARAM_FIRST_INTERVAL + 1];
	struct snd_interval ires[9];	/* reserved intervals */
	u32 rmask;
	u32 cmask;
	u32 info;
	u32 msbits;
	u32 rate_num;
	u32 rate_den;
	u32 fifo_size;
	unsigned char reserved[64];
};

struct snd_pcm_sw_params32 {
	s32 tstamp_mode;
	u32 period_step;
	u32 sleep_min;
	u32 avail_min;
	u32 xfer_align;
	u32 start_threshold;
	u32 stop_threshold;
	u32 silence_threshold;
	u32 silence_size;
	u32 boundary;
	u32 proto;
	u32 tstamp_type;
	unsigned char reserved[56];
};

static int snd_pcm_ioctl_sw_params_compat(struct snd_pcm_substream *substream,
					  struct snd_pcm_sw_params32 __user *src)
{
	struct snd_pcm_sw_params params;
	snd_pcm_uframes_t boundary;
	int err;

	memset(&params, 0, sizeof(params));
	if (get_user(params.tstamp_mode, &src->tstamp_mode) ||
	    get_user(params.period_step, &src->period_step) ||
	    get_user(params.sleep_min, &src->sleep_min) ||
	    get_user(params.avail_min, &src->avail_min) ||
	    get_user(params.xfer_align, &src->xfer_align) ||
	    get_user(params.start_threshold, &src->start_threshold) ||
	    get_user(params.stop_threshold, &src->stop_threshold) ||
	    get_user(params.silence_threshold, &src->silence_threshold) ||
	    get_user(params.silence_size, &src->silence_size) ||
	    get_user(params.tstamp_type, &src->tstamp_type) ||
	    get_user(params.proto, &src->proto))
		return -EFAULT;
	/*
	 * Check silent_size parameter.  Since we have 64bit boundary,
	 * silence_size must be compared with the 32bit boundary.
	 */
	boundary = recalculate_boundary(substream->runtime);
	if (boundary && params.silence_size >= boundary)
		params.silence_size = substream->runtime->boundary;
	err = snd_pcm_sw_params(substream, &params);
	if (err < 0)
		return err;
	if (boundary && put_user(boundary, &src->boundary))
		return -EFAULT;
	return err;
}

struct snd_pcm_channel_info32 {
	u32 channel;
	u32 offset;
	u32 first;
	u32 step;
};

static int snd_pcm_ioctl_channel_info_compat(struct snd_pcm_substream *substream,
					     struct snd_pcm_channel_info32 __user *src)
{
	struct snd_pcm_channel_info info;
	int err;

	if (get_user(info.channel, &src->channel) ||
	    get_user(info.offset, &src->offset) ||
	    get_user(info.first, &src->first) ||
	    get_user(info.step, &src->step))
		return -EFAULT;
	err = snd_pcm_channel_info(substream, &info);
	if (err < 0)
		return err;
	if (put_user(info.channel, &src->channel) ||
	    put_user(info.offset, &src->offset) ||
	    put_user(info.first, &src->first) ||
	    put_user(info.step, &src->step))
		return -EFAULT;
	return err;
}

#ifdef CONFIG_X86_X32_ABI
/* X32 ABI has the same struct as x86-64 for snd_pcm_channel_info */
static int snd_pcm_channel_info_user(struct snd_pcm_substream *substream,
				     struct snd_pcm_channel_info __user *src);
#define snd_pcm_ioctl_channel_info_x32(s, p)	\
	snd_pcm_channel_info_user(s, p)
#endif /* CONFIG_X86_X32_ABI */

struct compat_snd_pcm_status64 {
	snd_pcm_state_t state;
	u8 rsvd[4]; /* alignment */
	s64 trigger_tstamp_sec;
	s64 trigger_tstamp_nsec;
	s64 tstamp_sec;
	s64 tstamp_nsec;
	u32 appl_ptr;
	u32 hw_ptr;
	s32 delay;
	u32 avail;
	u32 avail_max;
	u32 overrange;
	snd_pcm_state_t suspended_state;
	u32 audio_tstamp_data;
	s64 audio_tstamp_sec;
	s64 audio_tstamp_nsec;
	s64 driver_tstamp_sec;
	s64 driver_tstamp_nsec;
	u32 audio_tstamp_accuracy;
	unsigned char reserved[52-4*sizeof(s64)];
} __packed;

static int snd_pcm_status_user_compat64(struct snd_pcm_substream *substream,
					struct compat_snd_pcm_status64 __user *src,
					bool ext)
{
	struct snd_pcm_status64 status;
	struct compat_snd_pcm_status64 compat_status64;
	int err;

	memset(&status, 0, sizeof(status));
	memset(&compat_status64, 0, sizeof(compat_status64));
	/*
	 * with extension, parameters are read/write,
	 * get audio_tstamp_data from user,
	 * ignore rest of status structure
	 */
	if (ext && get_user(status.audio_tstamp_data,
				(u32 __user *)(&src->audio_tstamp_data)))
		return -EFAULT;
	err = snd_pcm_status64(substream, &status);
	if (err < 0)
		return err;

	if (clear_user(src, sizeof(*src)))
		return -EFAULT;

	compat_status64 = (struct compat_snd_pcm_status64) {
		.state = status.state,
		.trigger_tstamp_sec = status.trigger_tstamp_sec,
		.trigger_tstamp_nsec = status.trigger_tstamp_nsec,
		.tstamp_sec = status.tstamp_sec,
		.tstamp_nsec = status.tstamp_nsec,
		.appl_ptr = status.appl_ptr,
		.hw_ptr = status.hw_ptr,
		.delay = status.delay,
		.avail = status.avail,
		.avail_max = status.avail_max,
		.overrange = status.overrange,
		.suspended_state = status.suspended_state,
		.audio_tstamp_data = status.audio_tstamp_data,
		.audio_tstamp_sec = status.audio_tstamp_sec,
		.audio_tstamp_nsec = status.audio_tstamp_nsec,
		.driver_tstamp_sec = status.audio_tstamp_sec,
		.driver_tstamp_nsec = status.audio_tstamp_nsec,
		.audio_tstamp_accuracy = status.audio_tstamp_accuracy,
	};

	if (copy_to_user(src, &compat_status64, sizeof(compat_status64)))
		return -EFAULT;

	return err;
}

/* both for HW_PARAMS and HW_REFINE */
static int snd_pcm_ioctl_hw_params_compat(struct snd_pcm_substream *substream,
					  int refine, 
					  struct snd_pcm_hw_params32 __user *data32)
{
	struct snd_pcm_hw_params *data __free(kfree) = NULL;
	struct snd_pcm_runtime *runtime;
	int err;

	runtime = substream->runtime;
	if (!runtime)
		return -ENOTTY;

	data = kmalloc(sizeof(*data), GFP_KERNEL);
	if (!data)
		return -ENOMEM;

	/* only fifo_size (RO from userspace) is different, so just copy all */
	if (copy_from_user(data, data32, sizeof(*data32)))
		return -EFAULT;

	if (refine) {
		err = snd_pcm_hw_refine(substream, data);
		if (err < 0)
<<<<<<< HEAD
			goto error;
=======
			return err;
>>>>>>> 2d5404ca
		err = fixup_unreferenced_params(substream, data);
	} else {
		err = snd_pcm_hw_params(substream, data);
	}
	if (err < 0)
		return err;
	if (copy_to_user(data32, data, sizeof(*data32)) ||
	    put_user(data->fifo_size, &data32->fifo_size))
		return -EFAULT;

	if (! refine) {
		unsigned int new_boundary = recalculate_boundary(runtime);
		if (new_boundary)
			runtime->boundary = new_boundary;
	}
	return err;
}


/*
 */
struct snd_xferi32 {
	s32 result;
	u32 buf;
	u32 frames;
};

static int snd_pcm_ioctl_xferi_compat(struct snd_pcm_substream *substream,
				      int dir, struct snd_xferi32 __user *data32)
{
	compat_caddr_t buf;
	u32 frames;
	int err;

	if (! substream->runtime)
		return -ENOTTY;
	if (substream->stream != dir)
		return -EINVAL;
	if (substream->runtime->state == SNDRV_PCM_STATE_OPEN)
		return -EBADFD;

	if (get_user(buf, &data32->buf) ||
	    get_user(frames, &data32->frames))
		return -EFAULT;

	if (dir == SNDRV_PCM_STREAM_PLAYBACK)
		err = snd_pcm_lib_write(substream, compat_ptr(buf), frames);
	else
		err = snd_pcm_lib_read(substream, compat_ptr(buf), frames);
	if (err < 0)
		return err;
	/* copy the result */
	if (put_user(err, &data32->result))
		return -EFAULT;
	return 0;
}


/* snd_xfern needs remapping of bufs */
struct snd_xfern32 {
	s32 result;
	u32 bufs;  /* this is void **; */
	u32 frames;
};

/*
 * xfern ioctl nees to copy (up to) 128 pointers on stack.
 * although we may pass the copied pointers through f_op->ioctl, but the ioctl
 * handler there expands again the same 128 pointers on stack, so it is better
 * to handle the function (calling pcm_readv/writev) directly in this handler.
 */
static int snd_pcm_ioctl_xfern_compat(struct snd_pcm_substream *substream,
				      int dir, struct snd_xfern32 __user *data32)
{
	compat_caddr_t buf;
	compat_caddr_t __user *bufptr;
	u32 frames;
	void __user **bufs __free(kfree) = NULL;
	int err, ch, i;

	if (! substream->runtime)
		return -ENOTTY;
	if (substream->stream != dir)
		return -EINVAL;
	if (substream->runtime->state == SNDRV_PCM_STATE_OPEN)
		return -EBADFD;

	ch = substream->runtime->channels;
	if (ch > 128)
		return -EINVAL;
	if (get_user(buf, &data32->bufs) ||
	    get_user(frames, &data32->frames))
		return -EFAULT;
	bufptr = compat_ptr(buf);
	bufs = kmalloc_array(ch, sizeof(void __user *), GFP_KERNEL);
	if (bufs == NULL)
		return -ENOMEM;
	for (i = 0; i < ch; i++) {
		u32 ptr;
		if (get_user(ptr, bufptr))
			return -EFAULT;
		bufs[i] = compat_ptr(ptr);
		bufptr++;
	}
	if (dir == SNDRV_PCM_STREAM_PLAYBACK)
		err = snd_pcm_lib_writev(substream, bufs, frames);
	else
		err = snd_pcm_lib_readv(substream, bufs, frames);
	if (err >= 0) {
		if (put_user(err, &data32->result))
			return -EFAULT;
	}
	return err;
}

#ifdef CONFIG_X86_X32_ABI
/* X32 ABI has 64bit timespec and 64bit alignment */
struct snd_pcm_mmap_status_x32 {
	snd_pcm_state_t state;
	s32 pad1;
	u32 hw_ptr;
	u32 pad2; /* alignment */
	s64 tstamp_sec;
	s64 tstamp_nsec;
	snd_pcm_state_t suspended_state;
	s32 pad3;
	s64 audio_tstamp_sec;
	s64 audio_tstamp_nsec;
} __packed;

struct snd_pcm_mmap_control_x32 {
	u32 appl_ptr;
	u32 avail_min;
};

struct snd_pcm_sync_ptr_x32 {
	u32 flags;
	u32 rsvd; /* alignment */
	union {
		struct snd_pcm_mmap_status_x32 status;
		unsigned char reserved[64];
	} s;
	union {
		struct snd_pcm_mmap_control_x32 control;
		unsigned char reserved[64];
	} c;
} __packed;

static int snd_pcm_ioctl_sync_ptr_x32(struct snd_pcm_substream *substream,
				      struct snd_pcm_sync_ptr_x32 __user *src)
{
	struct snd_pcm_runtime *runtime = substream->runtime;
	volatile struct snd_pcm_mmap_status *status;
	volatile struct snd_pcm_mmap_control *control;
	u32 sflags;
	struct snd_pcm_mmap_control scontrol;
	struct snd_pcm_mmap_status sstatus;
	snd_pcm_uframes_t boundary;
	int err;

	if (snd_BUG_ON(!runtime))
		return -EINVAL;

	if (get_user(sflags, &src->flags) ||
	    get_user(scontrol.appl_ptr, &src->c.control.appl_ptr) ||
	    get_user(scontrol.avail_min, &src->c.control.avail_min))
		return -EFAULT;
	if (sflags & SNDRV_PCM_SYNC_PTR_HWSYNC) {
		err = snd_pcm_hwsync(substream);
		if (err < 0)
			return err;
	}
	status = runtime->status;
	control = runtime->control;
	boundary = recalculate_boundary(runtime);
	if (!boundary)
		boundary = 0x7fffffff;
	scoped_guard(pcm_stream_lock_irq, substream) {
		/* FIXME: we should consider the boundary for the sync from app */
		if (!(sflags & SNDRV_PCM_SYNC_PTR_APPL))
			control->appl_ptr = scontrol.appl_ptr;
		else
			scontrol.appl_ptr = control->appl_ptr % boundary;
		if (!(sflags & SNDRV_PCM_SYNC_PTR_AVAIL_MIN))
			control->avail_min = scontrol.avail_min;
		else
			scontrol.avail_min = control->avail_min;
		sstatus.state = status->state;
		sstatus.hw_ptr = status->hw_ptr % boundary;
		sstatus.tstamp = status->tstamp;
		sstatus.suspended_state = status->suspended_state;
		sstatus.audio_tstamp = status->audio_tstamp;
	}
	if (!(sflags & SNDRV_PCM_SYNC_PTR_APPL))
		snd_pcm_dma_buffer_sync(substream, SNDRV_DMA_SYNC_DEVICE);
	if (put_user(sstatus.state, &src->s.status.state) ||
	    put_user(sstatus.hw_ptr, &src->s.status.hw_ptr) ||
	    put_user(sstatus.tstamp.tv_sec, &src->s.status.tstamp_sec) ||
	    put_user(sstatus.tstamp.tv_nsec, &src->s.status.tstamp_nsec) ||
	    put_user(sstatus.suspended_state, &src->s.status.suspended_state) ||
	    put_user(sstatus.audio_tstamp.tv_sec, &src->s.status.audio_tstamp_sec) ||
	    put_user(sstatus.audio_tstamp.tv_nsec, &src->s.status.audio_tstamp_nsec) ||
	    put_user(scontrol.appl_ptr, &src->c.control.appl_ptr) ||
	    put_user(scontrol.avail_min, &src->c.control.avail_min))
		return -EFAULT;

	return 0;
}
#endif /* CONFIG_X86_X32_ABI */

#ifdef __BIG_ENDIAN
typedef char __pad_before_u32[4];
typedef char __pad_after_u32[0];
#else
typedef char __pad_before_u32[0];
typedef char __pad_after_u32[4];
#endif

/* PCM 2.0.15 API definition had a bug in mmap control; it puts the avail_min
 * at the wrong offset due to a typo in padding type.
 * The bug hits only 32bit.
 * A workaround for incorrect read/write is needed only in 32bit compat mode.
 */
struct __snd_pcm_mmap_control64_buggy {
	__pad_before_u32 __pad1;
	__u32 appl_ptr;
	__pad_before_u32 __pad2;	/* SiC! here is the bug */
	__pad_before_u32 __pad3;
	__u32 avail_min;
	__pad_after_uframe __pad4;
};

static int snd_pcm_ioctl_sync_ptr_buggy(struct snd_pcm_substream *substream,
					struct snd_pcm_sync_ptr __user *_sync_ptr)
{
	struct snd_pcm_runtime *runtime = substream->runtime;
	struct snd_pcm_sync_ptr sync_ptr;
	struct __snd_pcm_mmap_control64_buggy *sync_cp;
	volatile struct snd_pcm_mmap_status *status;
	volatile struct snd_pcm_mmap_control *control;
	int err;

	memset(&sync_ptr, 0, sizeof(sync_ptr));
	sync_cp = (struct __snd_pcm_mmap_control64_buggy *)&sync_ptr.c.control;
	if (get_user(sync_ptr.flags, (unsigned __user *)&(_sync_ptr->flags)))
		return -EFAULT;
	if (copy_from_user(sync_cp, &(_sync_ptr->c.control), sizeof(*sync_cp)))
		return -EFAULT;
	status = runtime->status;
	control = runtime->control;
	if (sync_ptr.flags & SNDRV_PCM_SYNC_PTR_HWSYNC) {
		err = snd_pcm_hwsync(substream);
		if (err < 0)
			return err;
	}
	scoped_guard(pcm_stream_lock_irq, substream) {
		if (!(sync_ptr.flags & SNDRV_PCM_SYNC_PTR_APPL)) {
			err = pcm_lib_apply_appl_ptr(substream, sync_cp->appl_ptr);
			if (err < 0)
				return err;
		} else {
			sync_cp->appl_ptr = control->appl_ptr;
		}
		if (!(sync_ptr.flags & SNDRV_PCM_SYNC_PTR_AVAIL_MIN))
			control->avail_min = sync_cp->avail_min;
		else
			sync_cp->avail_min = control->avail_min;
		sync_ptr.s.status.state = status->state;
		sync_ptr.s.status.hw_ptr = status->hw_ptr;
		sync_ptr.s.status.tstamp = status->tstamp;
		sync_ptr.s.status.suspended_state = status->suspended_state;
		sync_ptr.s.status.audio_tstamp = status->audio_tstamp;
	}
	if (!(sync_ptr.flags & SNDRV_PCM_SYNC_PTR_APPL))
		snd_pcm_dma_buffer_sync(substream, SNDRV_DMA_SYNC_DEVICE);
	if (copy_to_user(_sync_ptr, &sync_ptr, sizeof(sync_ptr)))
		return -EFAULT;
	return 0;
}

/*
 */
enum {
	SNDRV_PCM_IOCTL_HW_REFINE32 = _IOWR('A', 0x10, struct snd_pcm_hw_params32),
	SNDRV_PCM_IOCTL_HW_PARAMS32 = _IOWR('A', 0x11, struct snd_pcm_hw_params32),
	SNDRV_PCM_IOCTL_SW_PARAMS32 = _IOWR('A', 0x13, struct snd_pcm_sw_params32),
	SNDRV_PCM_IOCTL_STATUS_COMPAT32 = _IOR('A', 0x20, struct snd_pcm_status32),
	SNDRV_PCM_IOCTL_STATUS_EXT_COMPAT32 = _IOWR('A', 0x24, struct snd_pcm_status32),
	SNDRV_PCM_IOCTL_DELAY32 = _IOR('A', 0x21, s32),
	SNDRV_PCM_IOCTL_CHANNEL_INFO32 = _IOR('A', 0x32, struct snd_pcm_channel_info32),
	SNDRV_PCM_IOCTL_REWIND32 = _IOW('A', 0x46, u32),
	SNDRV_PCM_IOCTL_FORWARD32 = _IOW('A', 0x49, u32),
	SNDRV_PCM_IOCTL_WRITEI_FRAMES32 = _IOW('A', 0x50, struct snd_xferi32),
	SNDRV_PCM_IOCTL_READI_FRAMES32 = _IOR('A', 0x51, struct snd_xferi32),
	SNDRV_PCM_IOCTL_WRITEN_FRAMES32 = _IOW('A', 0x52, struct snd_xfern32),
	SNDRV_PCM_IOCTL_READN_FRAMES32 = _IOR('A', 0x53, struct snd_xfern32),
	SNDRV_PCM_IOCTL_STATUS_COMPAT64 = _IOR('A', 0x20, struct compat_snd_pcm_status64),
	SNDRV_PCM_IOCTL_STATUS_EXT_COMPAT64 = _IOWR('A', 0x24, struct compat_snd_pcm_status64),
#ifdef CONFIG_X86_X32_ABI
	SNDRV_PCM_IOCTL_CHANNEL_INFO_X32 = _IOR('A', 0x32, struct snd_pcm_channel_info),
	SNDRV_PCM_IOCTL_SYNC_PTR_X32 = _IOWR('A', 0x23, struct snd_pcm_sync_ptr_x32),
#endif /* CONFIG_X86_X32_ABI */
};

static long snd_pcm_ioctl_compat(struct file *file, unsigned int cmd, unsigned long arg)
{
	struct snd_pcm_file *pcm_file;
	struct snd_pcm_substream *substream;
	void __user *argp = compat_ptr(arg);

	pcm_file = file->private_data;
	if (! pcm_file)
		return -ENOTTY;
	substream = pcm_file->substream;
	if (! substream)
		return -ENOTTY;

	/*
	 * When PCM is used on 32bit mode, we need to disable
	 * mmap of the old PCM status/control records because
	 * of the size incompatibility.
	 */
	pcm_file->no_compat_mmap = 1;

	switch (cmd) {
	case SNDRV_PCM_IOCTL_PVERSION:
	case SNDRV_PCM_IOCTL_INFO:
	case SNDRV_PCM_IOCTL_TSTAMP:
	case SNDRV_PCM_IOCTL_TTSTAMP:
	case SNDRV_PCM_IOCTL_USER_PVERSION:
	case SNDRV_PCM_IOCTL_HWSYNC:
	case SNDRV_PCM_IOCTL_PREPARE:
	case SNDRV_PCM_IOCTL_RESET:
	case SNDRV_PCM_IOCTL_START:
	case SNDRV_PCM_IOCTL_DROP:
	case SNDRV_PCM_IOCTL_DRAIN:
	case SNDRV_PCM_IOCTL_PAUSE:
	case SNDRV_PCM_IOCTL_HW_FREE:
	case SNDRV_PCM_IOCTL_RESUME:
	case SNDRV_PCM_IOCTL_XRUN:
	case SNDRV_PCM_IOCTL_LINK:
	case SNDRV_PCM_IOCTL_UNLINK:
	case __SNDRV_PCM_IOCTL_SYNC_PTR32:
		return snd_pcm_common_ioctl(file, substream, cmd, argp);
	case __SNDRV_PCM_IOCTL_SYNC_PTR64:
#ifdef CONFIG_X86_X32_ABI
		if (in_x32_syscall())
			return snd_pcm_ioctl_sync_ptr_x32(substream, argp);
#endif /* CONFIG_X86_X32_ABI */
		return snd_pcm_ioctl_sync_ptr_buggy(substream, argp);
	case SNDRV_PCM_IOCTL_HW_REFINE32:
		return snd_pcm_ioctl_hw_params_compat(substream, 1, argp);
	case SNDRV_PCM_IOCTL_HW_PARAMS32:
		return snd_pcm_ioctl_hw_params_compat(substream, 0, argp);
	case SNDRV_PCM_IOCTL_SW_PARAMS32:
		return snd_pcm_ioctl_sw_params_compat(substream, argp);
	case SNDRV_PCM_IOCTL_STATUS_COMPAT32:
		return snd_pcm_status_user32(substream, argp, false);
	case SNDRV_PCM_IOCTL_STATUS_EXT_COMPAT32:
		return snd_pcm_status_user32(substream, argp, true);
	case SNDRV_PCM_IOCTL_CHANNEL_INFO32:
		return snd_pcm_ioctl_channel_info_compat(substream, argp);
	case SNDRV_PCM_IOCTL_WRITEI_FRAMES32:
		return snd_pcm_ioctl_xferi_compat(substream, SNDRV_PCM_STREAM_PLAYBACK, argp);
	case SNDRV_PCM_IOCTL_READI_FRAMES32:
		return snd_pcm_ioctl_xferi_compat(substream, SNDRV_PCM_STREAM_CAPTURE, argp);
	case SNDRV_PCM_IOCTL_WRITEN_FRAMES32:
		return snd_pcm_ioctl_xfern_compat(substream, SNDRV_PCM_STREAM_PLAYBACK, argp);
	case SNDRV_PCM_IOCTL_READN_FRAMES32:
		return snd_pcm_ioctl_xfern_compat(substream, SNDRV_PCM_STREAM_CAPTURE, argp);
	case SNDRV_PCM_IOCTL_DELAY32:
		return snd_pcm_ioctl_delay_compat(substream, argp);
	case SNDRV_PCM_IOCTL_REWIND32:
		return snd_pcm_ioctl_rewind_compat(substream, argp);
	case SNDRV_PCM_IOCTL_FORWARD32:
		return snd_pcm_ioctl_forward_compat(substream, argp);
	case SNDRV_PCM_IOCTL_STATUS_COMPAT64:
		return snd_pcm_status_user_compat64(substream, argp, false);
	case SNDRV_PCM_IOCTL_STATUS_EXT_COMPAT64:
		return snd_pcm_status_user_compat64(substream, argp, true);
#ifdef CONFIG_X86_X32_ABI
	case SNDRV_PCM_IOCTL_CHANNEL_INFO_X32:
		return snd_pcm_ioctl_channel_info_x32(substream, argp);
#endif /* CONFIG_X86_X32_ABI */
	}

	return -ENOIOCTLCMD;
}<|MERGE_RESOLUTION|>--- conflicted
+++ resolved
@@ -254,11 +254,7 @@
 	if (refine) {
 		err = snd_pcm_hw_refine(substream, data);
 		if (err < 0)
-<<<<<<< HEAD
-			goto error;
-=======
 			return err;
->>>>>>> 2d5404ca
 		err = fixup_unreferenced_params(substream, data);
 	} else {
 		err = snd_pcm_hw_params(substream, data);
