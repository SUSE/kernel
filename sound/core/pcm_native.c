--- conflicted
+++ resolved
@@ -3299,11 +3299,7 @@
 	if (PCM_RUNTIME_CHECK(substream))
 		return -ENXIO;
 
-<<<<<<< HEAD
-	if (substream->runtime->status->state == SNDRV_PCM_STATE_DISCONNECTED)
-=======
 	if (substream->runtime->state == SNDRV_PCM_STATE_DISCONNECTED)
->>>>>>> eb3cdb58
 		return -EBADFD;
 
 	res = snd_power_wait(substream->pcm->card);
@@ -3434,11 +3430,7 @@
 	snd_pcm_uframes_t *frames = arg;
 	snd_pcm_sframes_t result;
 	
-<<<<<<< HEAD
-	if (substream->runtime->status->state == SNDRV_PCM_STATE_DISCONNECTED)
-=======
 	if (substream->runtime->state == SNDRV_PCM_STATE_DISCONNECTED)
->>>>>>> eb3cdb58
 		return -EBADFD;
 
 	switch (cmd) {
@@ -3483,13 +3475,8 @@
 	if (PCM_RUNTIME_CHECK(substream))
 		return -ENXIO;
 	runtime = substream->runtime;
-<<<<<<< HEAD
-	if (runtime->status->state == SNDRV_PCM_STATE_OPEN ||
-	    runtime->status->state == SNDRV_PCM_STATE_DISCONNECTED)
-=======
 	if (runtime->state == SNDRV_PCM_STATE_OPEN ||
 	    runtime->state == SNDRV_PCM_STATE_DISCONNECTED)
->>>>>>> eb3cdb58
 		return -EBADFD;
 	if (!frame_aligned(runtime, count))
 		return -EINVAL;
@@ -3513,13 +3500,8 @@
 	if (PCM_RUNTIME_CHECK(substream))
 		return -ENXIO;
 	runtime = substream->runtime;
-<<<<<<< HEAD
-	if (runtime->status->state == SNDRV_PCM_STATE_OPEN ||
-	    runtime->status->state == SNDRV_PCM_STATE_DISCONNECTED)
-=======
 	if (runtime->state == SNDRV_PCM_STATE_OPEN ||
 	    runtime->state == SNDRV_PCM_STATE_DISCONNECTED)
->>>>>>> eb3cdb58
 		return -EBADFD;
 	if (!frame_aligned(runtime, count))
 		return -EINVAL;
@@ -3546,13 +3528,8 @@
 	if (PCM_RUNTIME_CHECK(substream))
 		return -ENXIO;
 	runtime = substream->runtime;
-<<<<<<< HEAD
-	if (runtime->status->state == SNDRV_PCM_STATE_OPEN ||
-	    runtime->status->state == SNDRV_PCM_STATE_DISCONNECTED)
-=======
 	if (runtime->state == SNDRV_PCM_STATE_OPEN ||
 	    runtime->state == SNDRV_PCM_STATE_DISCONNECTED)
->>>>>>> eb3cdb58
 		return -EBADFD;
 	if (!to->user_backed)
 		return -EINVAL;
@@ -3591,13 +3568,8 @@
 	if (PCM_RUNTIME_CHECK(substream))
 		return -ENXIO;
 	runtime = substream->runtime;
-<<<<<<< HEAD
-	if (runtime->status->state == SNDRV_PCM_STATE_OPEN ||
-	    runtime->status->state == SNDRV_PCM_STATE_DISCONNECTED)
-=======
 	if (runtime->state == SNDRV_PCM_STATE_OPEN ||
 	    runtime->state == SNDRV_PCM_STATE_DISCONNECTED)
->>>>>>> eb3cdb58
 		return -EBADFD;
 	if (!from->user_backed)
 		return -EINVAL;
@@ -3638,11 +3610,7 @@
 		return ok | EPOLLERR;
 
 	runtime = substream->runtime;
-<<<<<<< HEAD
-	if (runtime->status->state == SNDRV_PCM_STATE_DISCONNECTED)
-=======
 	if (runtime->state == SNDRV_PCM_STATE_DISCONNECTED)
->>>>>>> eb3cdb58
 		return ok | EPOLLERR;
 
 	poll_wait(file, &runtime->sleep, wait);
@@ -3960,11 +3928,7 @@
 	substream = pcm_file->substream;
 	if (PCM_RUNTIME_CHECK(substream))
 		return -ENXIO;
-<<<<<<< HEAD
-	if (substream->runtime->status->state == SNDRV_PCM_STATE_DISCONNECTED)
-=======
 	if (substream->runtime->state == SNDRV_PCM_STATE_DISCONNECTED)
->>>>>>> eb3cdb58
 		return -EBADFD;
 
 	offset = area->vm_pgoff << PAGE_SHIFT;
@@ -4002,11 +3966,7 @@
 	if (PCM_RUNTIME_CHECK(substream))
 		return -ENXIO;
 	runtime = substream->runtime;
-<<<<<<< HEAD
-	if (runtime->status->state == SNDRV_PCM_STATE_DISCONNECTED)
-=======
 	if (runtime->state == SNDRV_PCM_STATE_DISCONNECTED)
->>>>>>> eb3cdb58
 		return -EBADFD;
 	return snd_fasync_helper(fd, file, on, &runtime->fasync);
 }
