/*
 *  Digital Audio (PCM) abstract layer
 *  Copyright (c) by Jaroslav Kysela <perex@perex.cz>
 *
 *
 *   This program is free software; you can redistribute it and/or modify
 *   it under the terms of the GNU General Public License as published by
 *   the Free Software Foundation; either version 2 of the License, or
 *   (at your option) any later version.
 *
 *   This program is distributed in the hope that it will be useful,
 *   but WITHOUT ANY WARRANTY; without even the implied warranty of
 *   MERCHANTABILITY or FITNESS FOR A PARTICULAR PURPOSE.  See the
 *   GNU General Public License for more details.
 *
 *   You should have received a copy of the GNU General Public License
 *   along with this program; if not, write to the Free Software
 *   Foundation, Inc., 59 Temple Place, Suite 330, Boston, MA  02111-1307 USA
 *
 */

#include <linux/mm.h>
#include <linux/module.h>
#include <linux/file.h>
#include <linux/slab.h>
#include <linux/time.h>
#include <linux/pm_qos.h>
#include <linux/uio.h>
#include <linux/dma-mapping.h>
#include <sound/core.h>
#include <sound/control.h>
#include <sound/info.h>
#include <sound/pcm.h>
#include <sound/pcm_params.h>
#include <sound/timer.h>
#include <sound/minors.h>
#include <asm/io.h>
#if defined(CONFIG_MIPS) && defined(CONFIG_DMA_NONCOHERENT)
#include <dma-coherence.h>
#endif

/*
 *  Compatibility
 */

struct snd_pcm_hw_params_old {
	unsigned int flags;
	unsigned int masks[SNDRV_PCM_HW_PARAM_SUBFORMAT -
			   SNDRV_PCM_HW_PARAM_ACCESS + 1];
	struct snd_interval intervals[SNDRV_PCM_HW_PARAM_TICK_TIME -
					SNDRV_PCM_HW_PARAM_SAMPLE_BITS + 1];
	unsigned int rmask;
	unsigned int cmask;
	unsigned int info;
	unsigned int msbits;
	unsigned int rate_num;
	unsigned int rate_den;
	snd_pcm_uframes_t fifo_size;
	unsigned char reserved[64];
};

#ifdef CONFIG_SND_SUPPORT_OLD_API
#define SNDRV_PCM_IOCTL_HW_REFINE_OLD _IOWR('A', 0x10, struct snd_pcm_hw_params_old)
#define SNDRV_PCM_IOCTL_HW_PARAMS_OLD _IOWR('A', 0x11, struct snd_pcm_hw_params_old)

static int snd_pcm_hw_refine_old_user(struct snd_pcm_substream *substream,
				      struct snd_pcm_hw_params_old __user * _oparams);
static int snd_pcm_hw_params_old_user(struct snd_pcm_substream *substream,
				      struct snd_pcm_hw_params_old __user * _oparams);
#endif
static int snd_pcm_open(struct file *file, struct snd_pcm *pcm, int stream);

/*
 *
 */

DEFINE_RWLOCK(snd_pcm_link_rwlock);
EXPORT_SYMBOL(snd_pcm_link_rwlock);

static DECLARE_RWSEM(snd_pcm_link_rwsem);

static inline mm_segment_t snd_enter_user(void)
{
	mm_segment_t fs = get_fs();
	set_fs(get_ds());
	return fs;
}

static inline void snd_leave_user(mm_segment_t fs)
{
	set_fs(fs);
}



int snd_pcm_info(struct snd_pcm_substream *substream, struct snd_pcm_info *info)
{
	struct snd_pcm_runtime *runtime;
	struct snd_pcm *pcm = substream->pcm;
	struct snd_pcm_str *pstr = substream->pstr;

	memset(info, 0, sizeof(*info));
	info->card = pcm->card->number;
	info->device = pcm->device;
	info->stream = substream->stream;
	info->subdevice = substream->number;
	strlcpy(info->id, pcm->id, sizeof(info->id));
	strlcpy(info->name, pcm->name, sizeof(info->name));
	info->dev_class = pcm->dev_class;
	info->dev_subclass = pcm->dev_subclass;
	info->subdevices_count = pstr->substream_count;
	info->subdevices_avail = pstr->substream_count - pstr->substream_opened;
	strlcpy(info->subname, substream->name, sizeof(info->subname));
	runtime = substream->runtime;
	/* AB: FIXME!!! This is definitely nonsense */
	if (runtime) {
		info->sync = runtime->sync;
		substream->ops->ioctl(substream, SNDRV_PCM_IOCTL1_INFO, info);
	}
	return 0;
}

int snd_pcm_info_user(struct snd_pcm_substream *substream,
		      struct snd_pcm_info __user * _info)
{
	struct snd_pcm_info *info;
	int err;

	info = kmalloc(sizeof(*info), GFP_KERNEL);
	if (! info)
		return -ENOMEM;
	err = snd_pcm_info(substream, info);
	if (err >= 0) {
		if (copy_to_user(_info, info, sizeof(*info)))
			err = -EFAULT;
	}
	kfree(info);
	return err;
}

#undef RULES_DEBUG

#ifdef RULES_DEBUG
#define HW_PARAM(v) [SNDRV_PCM_HW_PARAM_##v] = #v
static const char * const snd_pcm_hw_param_names[] = {
	HW_PARAM(ACCESS),
	HW_PARAM(FORMAT),
	HW_PARAM(SUBFORMAT),
	HW_PARAM(SAMPLE_BITS),
	HW_PARAM(FRAME_BITS),
	HW_PARAM(CHANNELS),
	HW_PARAM(RATE),
	HW_PARAM(PERIOD_TIME),
	HW_PARAM(PERIOD_SIZE),
	HW_PARAM(PERIOD_BYTES),
	HW_PARAM(PERIODS),
	HW_PARAM(BUFFER_TIME),
	HW_PARAM(BUFFER_SIZE),
	HW_PARAM(BUFFER_BYTES),
	HW_PARAM(TICK_TIME),
};
#endif

int snd_pcm_hw_refine(struct snd_pcm_substream *substream, 
		      struct snd_pcm_hw_params *params)
{
	unsigned int k;
	struct snd_pcm_hardware *hw;
	struct snd_interval *i = NULL;
	struct snd_mask *m = NULL;
	struct snd_pcm_hw_constraints *constrs = &substream->runtime->hw_constraints;
	unsigned int rstamps[constrs->rules_num];
	unsigned int vstamps[SNDRV_PCM_HW_PARAM_LAST_INTERVAL + 1];
	unsigned int stamp = 2;
	int changed, again;

	params->info = 0;
	params->fifo_size = 0;
	if (params->rmask & (1 << SNDRV_PCM_HW_PARAM_SAMPLE_BITS))
		params->msbits = 0;
	if (params->rmask & (1 << SNDRV_PCM_HW_PARAM_RATE)) {
		params->rate_num = 0;
		params->rate_den = 0;
	}

	for (k = SNDRV_PCM_HW_PARAM_FIRST_MASK; k <= SNDRV_PCM_HW_PARAM_LAST_MASK; k++) {
		m = hw_param_mask(params, k);
		if (snd_mask_empty(m))
			return -EINVAL;
		if (!(params->rmask & (1 << k)))
			continue;
#ifdef RULES_DEBUG
		printk(KERN_DEBUG "%s = ", snd_pcm_hw_param_names[k]);
		printk("%04x%04x%04x%04x -> ", m->bits[3], m->bits[2], m->bits[1], m->bits[0]);
#endif
		changed = snd_mask_refine(m, constrs_mask(constrs, k));
#ifdef RULES_DEBUG
		printk("%04x%04x%04x%04x\n", m->bits[3], m->bits[2], m->bits[1], m->bits[0]);
#endif
		if (changed)
			params->cmask |= 1 << k;
		if (changed < 0)
			return changed;
	}

	for (k = SNDRV_PCM_HW_PARAM_FIRST_INTERVAL; k <= SNDRV_PCM_HW_PARAM_LAST_INTERVAL; k++) {
		i = hw_param_interval(params, k);
		if (snd_interval_empty(i))
			return -EINVAL;
		if (!(params->rmask & (1 << k)))
			continue;
#ifdef RULES_DEBUG
		printk(KERN_DEBUG "%s = ", snd_pcm_hw_param_names[k]);
		if (i->empty)
			printk("empty");
		else
			printk("%c%u %u%c", 
			       i->openmin ? '(' : '[', i->min,
			       i->max, i->openmax ? ')' : ']');
		printk(" -> ");
#endif
		changed = snd_interval_refine(i, constrs_interval(constrs, k));
#ifdef RULES_DEBUG
		if (i->empty)
			printk("empty\n");
		else 
			printk("%c%u %u%c\n", 
			       i->openmin ? '(' : '[', i->min,
			       i->max, i->openmax ? ')' : ']');
#endif
		if (changed)
			params->cmask |= 1 << k;
		if (changed < 0)
			return changed;
	}

	for (k = 0; k < constrs->rules_num; k++)
		rstamps[k] = 0;
	for (k = 0; k <= SNDRV_PCM_HW_PARAM_LAST_INTERVAL; k++) 
		vstamps[k] = (params->rmask & (1 << k)) ? 1 : 0;
	do {
		again = 0;
		for (k = 0; k < constrs->rules_num; k++) {
			struct snd_pcm_hw_rule *r = &constrs->rules[k];
			unsigned int d;
			int doit = 0;
			if (r->cond && !(r->cond & params->flags))
				continue;
			for (d = 0; r->deps[d] >= 0; d++) {
				if (vstamps[r->deps[d]] > rstamps[k]) {
					doit = 1;
					break;
				}
			}
			if (!doit)
				continue;
#ifdef RULES_DEBUG
			printk(KERN_DEBUG "Rule %d [%p]: ", k, r->func);
			if (r->var >= 0) {
				printk("%s = ", snd_pcm_hw_param_names[r->var]);
				if (hw_is_mask(r->var)) {
					m = hw_param_mask(params, r->var);
					printk("%x", *m->bits);
				} else {
					i = hw_param_interval(params, r->var);
					if (i->empty)
						printk("empty");
					else
						printk("%c%u %u%c", 
						       i->openmin ? '(' : '[', i->min,
						       i->max, i->openmax ? ')' : ']');
				}
			}
#endif
			changed = r->func(params, r);
#ifdef RULES_DEBUG
			if (r->var >= 0) {
				printk(" -> ");
				if (hw_is_mask(r->var))
					printk("%x", *m->bits);
				else {
					if (i->empty)
						printk("empty");
					else
						printk("%c%u %u%c", 
						       i->openmin ? '(' : '[', i->min,
						       i->max, i->openmax ? ')' : ']');
				}
			}
			printk("\n");
#endif
			rstamps[k] = stamp;
			if (changed && r->var >= 0) {
				params->cmask |= (1 << r->var);
				vstamps[r->var] = stamp;
				again = 1;
			}
			if (changed < 0)
				return changed;
			stamp++;
		}
	} while (again);
	if (!params->msbits) {
		i = hw_param_interval(params, SNDRV_PCM_HW_PARAM_SAMPLE_BITS);
		if (snd_interval_single(i))
			params->msbits = snd_interval_value(i);
	}

	if (!params->rate_den) {
		i = hw_param_interval(params, SNDRV_PCM_HW_PARAM_RATE);
		if (snd_interval_single(i)) {
			params->rate_num = snd_interval_value(i);
			params->rate_den = 1;
		}
	}

	hw = &substream->runtime->hw;
	if (!params->info)
		params->info = hw->info & ~SNDRV_PCM_INFO_FIFO_IN_FRAMES;
	if (!params->fifo_size) {
		m = hw_param_mask(params, SNDRV_PCM_HW_PARAM_FORMAT);
		i = hw_param_interval(params, SNDRV_PCM_HW_PARAM_CHANNELS);
		if (snd_mask_min(m) == snd_mask_max(m) &&
                    snd_interval_min(i) == snd_interval_max(i)) {
			changed = substream->ops->ioctl(substream,
					SNDRV_PCM_IOCTL1_FIFO_SIZE, params);
			if (changed < 0)
				return changed;
		}
	}
	params->rmask = 0;
	return 0;
}

EXPORT_SYMBOL(snd_pcm_hw_refine);

static int snd_pcm_hw_refine_user(struct snd_pcm_substream *substream,
				  struct snd_pcm_hw_params __user * _params)
{
	struct snd_pcm_hw_params *params;
	int err;

	params = memdup_user(_params, sizeof(*params));
	if (IS_ERR(params))
		return PTR_ERR(params);

	err = snd_pcm_hw_refine(substream, params);
	if (copy_to_user(_params, params, sizeof(*params))) {
		if (!err)
			err = -EFAULT;
	}

	kfree(params);
	return err;
}

static int period_to_usecs(struct snd_pcm_runtime *runtime)
{
	int usecs;

	if (! runtime->rate)
		return -1; /* invalid */

	/* take 75% of period time as the deadline */
	usecs = (750000 / runtime->rate) * runtime->period_size;
	usecs += ((750000 % runtime->rate) * runtime->period_size) /
		runtime->rate;

	return usecs;
}

static void snd_pcm_set_state(struct snd_pcm_substream *substream, int state)
{
	snd_pcm_stream_lock_irq(substream);
	if (substream->runtime->status->state != SNDRV_PCM_STATE_DISCONNECTED)
		substream->runtime->status->state = state;
	snd_pcm_stream_unlock_irq(substream);
}

static int snd_pcm_hw_params(struct snd_pcm_substream *substream,
			     struct snd_pcm_hw_params *params)
{
	struct snd_pcm_runtime *runtime;
	int err, usecs;
	unsigned int bits;
	snd_pcm_uframes_t frames;

	if (PCM_RUNTIME_CHECK(substream))
		return -ENXIO;
	runtime = substream->runtime;
	snd_pcm_stream_lock_irq(substream);
	switch (runtime->status->state) {
	case SNDRV_PCM_STATE_OPEN:
	case SNDRV_PCM_STATE_SETUP:
	case SNDRV_PCM_STATE_PREPARED:
		break;
	default:
		snd_pcm_stream_unlock_irq(substream);
		return -EBADFD;
	}
	snd_pcm_stream_unlock_irq(substream);
#if defined(CONFIG_SND_PCM_OSS) || defined(CONFIG_SND_PCM_OSS_MODULE)
	if (!substream->oss.oss)
#endif
		if (atomic_read(&substream->mmap_count))
			return -EBADFD;

	params->rmask = ~0U;
	err = snd_pcm_hw_refine(substream, params);
	if (err < 0)
		goto _error;

	err = snd_pcm_hw_params_choose(substream, params);
	if (err < 0)
		goto _error;

	if (substream->ops->hw_params != NULL) {
		err = substream->ops->hw_params(substream, params);
		if (err < 0)
			goto _error;
	}

	runtime->access = params_access(params);
	runtime->format = params_format(params);
	runtime->subformat = params_subformat(params);
	runtime->channels = params_channels(params);
	runtime->rate = params_rate(params);
	runtime->period_size = params_period_size(params);
	runtime->periods = params_periods(params);
	runtime->buffer_size = params_buffer_size(params);
	runtime->info = params->info;
	runtime->rate_num = params->rate_num;
	runtime->rate_den = params->rate_den;
	runtime->no_period_wakeup =
			(params->info & SNDRV_PCM_INFO_NO_PERIOD_WAKEUP) &&
			(params->flags & SNDRV_PCM_HW_PARAMS_NO_PERIOD_WAKEUP);

	bits = snd_pcm_format_physical_width(runtime->format);
	runtime->sample_bits = bits;
	bits *= runtime->channels;
	runtime->frame_bits = bits;
	frames = 1;
	while (bits % 8 != 0) {
		bits *= 2;
		frames *= 2;
	}
	runtime->byte_align = bits / 8;
	runtime->min_align = frames;

	/* Default sw params */
	runtime->tstamp_mode = SNDRV_PCM_TSTAMP_NONE;
	runtime->period_step = 1;
	runtime->control->avail_min = runtime->period_size;
	runtime->start_threshold = 1;
	runtime->stop_threshold = runtime->buffer_size;
	runtime->silence_threshold = 0;
	runtime->silence_size = 0;
	runtime->boundary = runtime->buffer_size;
	while (runtime->boundary * 2 <= LONG_MAX - runtime->buffer_size)
		runtime->boundary *= 2;

	snd_pcm_timer_resolution_change(substream);
	snd_pcm_set_state(substream, SNDRV_PCM_STATE_SETUP);

	if (pm_qos_request_active(&substream->latency_pm_qos_req))
		pm_qos_remove_request(&substream->latency_pm_qos_req);
	if ((usecs = period_to_usecs(runtime)) >= 0)
		pm_qos_add_request(&substream->latency_pm_qos_req,
				   PM_QOS_CPU_DMA_LATENCY, usecs);
	return 0;
 _error:
	/* hardware might be unusable from this time,
	   so we force application to retry to set
	   the correct hardware parameter settings */
	snd_pcm_set_state(substream, SNDRV_PCM_STATE_OPEN);
	if (substream->ops->hw_free != NULL)
		substream->ops->hw_free(substream);
	return err;
}

static int snd_pcm_hw_params_user(struct snd_pcm_substream *substream,
				  struct snd_pcm_hw_params __user * _params)
{
	struct snd_pcm_hw_params *params;
	int err;

	params = memdup_user(_params, sizeof(*params));
	if (IS_ERR(params))
		return PTR_ERR(params);

	err = snd_pcm_hw_params(substream, params);
	if (copy_to_user(_params, params, sizeof(*params))) {
		if (!err)
			err = -EFAULT;
	}

	kfree(params);
	return err;
}

static int snd_pcm_hw_free(struct snd_pcm_substream *substream)
{
	struct snd_pcm_runtime *runtime;
	int result = 0;

	if (PCM_RUNTIME_CHECK(substream))
		return -ENXIO;
	runtime = substream->runtime;
	snd_pcm_stream_lock_irq(substream);
	switch (runtime->status->state) {
	case SNDRV_PCM_STATE_SETUP:
	case SNDRV_PCM_STATE_PREPARED:
		break;
	default:
		snd_pcm_stream_unlock_irq(substream);
		return -EBADFD;
	}
	snd_pcm_stream_unlock_irq(substream);
	if (atomic_read(&substream->mmap_count))
		return -EBADFD;
	if (substream->ops->hw_free)
		result = substream->ops->hw_free(substream);
	snd_pcm_set_state(substream, SNDRV_PCM_STATE_OPEN);
	pm_qos_remove_request(&substream->latency_pm_qos_req);
	return result;
}

static int snd_pcm_sw_params(struct snd_pcm_substream *substream,
			     struct snd_pcm_sw_params *params)
{
	struct snd_pcm_runtime *runtime;
	int err;

	if (PCM_RUNTIME_CHECK(substream))
		return -ENXIO;
	runtime = substream->runtime;
	snd_pcm_stream_lock_irq(substream);
	if (runtime->status->state == SNDRV_PCM_STATE_OPEN) {
		snd_pcm_stream_unlock_irq(substream);
		return -EBADFD;
	}
	snd_pcm_stream_unlock_irq(substream);

	if (params->tstamp_mode > SNDRV_PCM_TSTAMP_LAST)
		return -EINVAL;
	if (params->avail_min == 0)
		return -EINVAL;
	if (params->silence_size >= runtime->boundary) {
		if (params->silence_threshold != 0)
			return -EINVAL;
	} else {
		if (params->silence_size > params->silence_threshold)
			return -EINVAL;
		if (params->silence_threshold > runtime->buffer_size)
			return -EINVAL;
	}
	err = 0;
	snd_pcm_stream_lock_irq(substream);
	runtime->tstamp_mode = params->tstamp_mode;
	runtime->period_step = params->period_step;
	runtime->control->avail_min = params->avail_min;
	runtime->start_threshold = params->start_threshold;
	runtime->stop_threshold = params->stop_threshold;
	runtime->silence_threshold = params->silence_threshold;
	runtime->silence_size = params->silence_size;
        params->boundary = runtime->boundary;
	if (snd_pcm_running(substream)) {
		if (substream->stream == SNDRV_PCM_STREAM_PLAYBACK &&
		    runtime->silence_size > 0)
			snd_pcm_playback_silence(substream, ULONG_MAX);
		err = snd_pcm_update_state(substream, runtime);
	}
	snd_pcm_stream_unlock_irq(substream);
	return err;
}

static int snd_pcm_sw_params_user(struct snd_pcm_substream *substream,
				  struct snd_pcm_sw_params __user * _params)
{
	struct snd_pcm_sw_params params;
	int err;
	if (copy_from_user(&params, _params, sizeof(params)))
		return -EFAULT;
	err = snd_pcm_sw_params(substream, &params);
	if (copy_to_user(_params, &params, sizeof(params)))
		return -EFAULT;
	return err;
}

int snd_pcm_status(struct snd_pcm_substream *substream,
		   struct snd_pcm_status *status)
{
	struct snd_pcm_runtime *runtime = substream->runtime;

	snd_pcm_stream_lock_irq(substream);
	status->state = runtime->status->state;
	status->suspended_state = runtime->status->suspended_state;
	if (status->state == SNDRV_PCM_STATE_OPEN)
		goto _end;
	status->trigger_tstamp = runtime->trigger_tstamp;
	if (snd_pcm_running(substream)) {
		snd_pcm_update_hw_ptr(substream);
		if (runtime->tstamp_mode == SNDRV_PCM_TSTAMP_ENABLE) {
			status->tstamp = runtime->status->tstamp;
			goto _tstamp_end;
		}
	}
	snd_pcm_gettime(runtime, &status->tstamp);
 _tstamp_end:
	status->appl_ptr = runtime->control->appl_ptr;
	status->hw_ptr = runtime->status->hw_ptr;
	if (substream->stream == SNDRV_PCM_STREAM_PLAYBACK) {
		status->avail = snd_pcm_playback_avail(runtime);
		if (runtime->status->state == SNDRV_PCM_STATE_RUNNING ||
		    runtime->status->state == SNDRV_PCM_STATE_DRAINING) {
			status->delay = runtime->buffer_size - status->avail;
			status->delay += runtime->delay;
		} else
			status->delay = 0;
	} else {
		status->avail = snd_pcm_capture_avail(runtime);
		if (runtime->status->state == SNDRV_PCM_STATE_RUNNING)
			status->delay = status->avail + runtime->delay;
		else
			status->delay = 0;
	}
	status->avail_max = runtime->avail_max;
	status->overrange = runtime->overrange;
	runtime->avail_max = 0;
	runtime->overrange = 0;
 _end:
 	snd_pcm_stream_unlock_irq(substream);
	return 0;
}

static int snd_pcm_status_user(struct snd_pcm_substream *substream,
			       struct snd_pcm_status __user * _status)
{
	struct snd_pcm_status status;
	int res;
	
	memset(&status, 0, sizeof(status));
	res = snd_pcm_status(substream, &status);
	if (res < 0)
		return res;
	if (copy_to_user(_status, &status, sizeof(status)))
		return -EFAULT;
	return 0;
}

static int snd_pcm_channel_info(struct snd_pcm_substream *substream,
				struct snd_pcm_channel_info * info)
{
	struct snd_pcm_runtime *runtime;
	unsigned int channel;
	
	channel = info->channel;
	runtime = substream->runtime;
	snd_pcm_stream_lock_irq(substream);
	if (runtime->status->state == SNDRV_PCM_STATE_OPEN) {
		snd_pcm_stream_unlock_irq(substream);
		return -EBADFD;
	}
	snd_pcm_stream_unlock_irq(substream);
	if (channel >= runtime->channels)
		return -EINVAL;
	memset(info, 0, sizeof(*info));
	info->channel = channel;
	return substream->ops->ioctl(substream, SNDRV_PCM_IOCTL1_CHANNEL_INFO, info);
}

static int snd_pcm_channel_info_user(struct snd_pcm_substream *substream,
				     struct snd_pcm_channel_info __user * _info)
{
	struct snd_pcm_channel_info info;
	int res;
	
	if (copy_from_user(&info, _info, sizeof(info)))
		return -EFAULT;
	res = snd_pcm_channel_info(substream, &info);
	if (res < 0)
		return res;
	if (copy_to_user(_info, &info, sizeof(info)))
		return -EFAULT;
	return 0;
}

static void snd_pcm_trigger_tstamp(struct snd_pcm_substream *substream)
{
	struct snd_pcm_runtime *runtime = substream->runtime;
	if (runtime->trigger_master == NULL)
		return;
	if (runtime->trigger_master == substream) {
		snd_pcm_gettime(runtime, &runtime->trigger_tstamp);
	} else {
		snd_pcm_trigger_tstamp(runtime->trigger_master);
		runtime->trigger_tstamp = runtime->trigger_master->runtime->trigger_tstamp;
	}
	runtime->trigger_master = NULL;
}

struct action_ops {
	int (*pre_action)(struct snd_pcm_substream *substream, int state);
	int (*do_action)(struct snd_pcm_substream *substream, int state);
	void (*undo_action)(struct snd_pcm_substream *substream, int state);
	void (*post_action)(struct snd_pcm_substream *substream, int state);
};

/*
 *  this functions is core for handling of linked stream
 *  Note: the stream state might be changed also on failure
 *  Note2: call with calling stream lock + link lock
 */
static int snd_pcm_action_group(struct action_ops *ops,
				struct snd_pcm_substream *substream,
				int state, int do_lock)
{
	struct snd_pcm_substream *s = NULL;
	struct snd_pcm_substream *s1;
	int res = 0;

	snd_pcm_group_for_each_entry(s, substream) {
		if (do_lock && s != substream)
			spin_lock_nested(&s->self_group.lock,
					 SINGLE_DEPTH_NESTING);
		res = ops->pre_action(s, state);
		if (res < 0)
			goto _unlock;
	}
	snd_pcm_group_for_each_entry(s, substream) {
		res = ops->do_action(s, state);
		if (res < 0) {
			if (ops->undo_action) {
				snd_pcm_group_for_each_entry(s1, substream) {
					if (s1 == s) /* failed stream */
						break;
					ops->undo_action(s1, state);
				}
			}
			s = NULL; /* unlock all */
			goto _unlock;
		}
	}
	snd_pcm_group_for_each_entry(s, substream) {
		ops->post_action(s, state);
	}
 _unlock:
	if (do_lock) {
		/* unlock streams */
		snd_pcm_group_for_each_entry(s1, substream) {
			if (s1 != substream)
				spin_unlock(&s1->self_group.lock);
			if (s1 == s)	/* end */
				break;
		}
	}
	return res;
}

/*
 *  Note: call with stream lock
 */
static int snd_pcm_action_single(struct action_ops *ops,
				 struct snd_pcm_substream *substream,
				 int state)
{
	int res;
	
	res = ops->pre_action(substream, state);
	if (res < 0)
		return res;
	res = ops->do_action(substream, state);
	if (res == 0)
		ops->post_action(substream, state);
	else if (ops->undo_action)
		ops->undo_action(substream, state);
	return res;
}

/*
 *  Note: call with stream lock
 */
static int snd_pcm_action(struct action_ops *ops,
			  struct snd_pcm_substream *substream,
			  int state)
{
	int res;

	if (snd_pcm_stream_linked(substream)) {
		if (!spin_trylock(&substream->group->lock)) {
			spin_unlock(&substream->self_group.lock);
			spin_lock(&substream->group->lock);
			spin_lock(&substream->self_group.lock);
		}
		res = snd_pcm_action_group(ops, substream, state, 1);
		spin_unlock(&substream->group->lock);
	} else {
		res = snd_pcm_action_single(ops, substream, state);
	}
	return res;
}

/*
 *  Note: don't use any locks before
 */
static int snd_pcm_action_lock_irq(struct action_ops *ops,
				   struct snd_pcm_substream *substream,
				   int state)
{
	int res;

	read_lock_irq(&snd_pcm_link_rwlock);
	if (snd_pcm_stream_linked(substream)) {
		spin_lock(&substream->group->lock);
		spin_lock(&substream->self_group.lock);
		res = snd_pcm_action_group(ops, substream, state, 1);
		spin_unlock(&substream->self_group.lock);
		spin_unlock(&substream->group->lock);
	} else {
		spin_lock(&substream->self_group.lock);
		res = snd_pcm_action_single(ops, substream, state);
		spin_unlock(&substream->self_group.lock);
	}
	read_unlock_irq(&snd_pcm_link_rwlock);
	return res;
}

/*
 */
static int snd_pcm_action_nonatomic(struct action_ops *ops,
				    struct snd_pcm_substream *substream,
				    int state)
{
	int res;

	down_read(&snd_pcm_link_rwsem);
	if (snd_pcm_stream_linked(substream))
		res = snd_pcm_action_group(ops, substream, state, 0);
	else
		res = snd_pcm_action_single(ops, substream, state);
	up_read(&snd_pcm_link_rwsem);
	return res;
}

/*
 * start callbacks
 */
static int snd_pcm_pre_start(struct snd_pcm_substream *substream, int state)
{
	struct snd_pcm_runtime *runtime = substream->runtime;
	if (runtime->status->state != SNDRV_PCM_STATE_PREPARED)
		return -EBADFD;
	if (substream->stream == SNDRV_PCM_STREAM_PLAYBACK &&
	    !snd_pcm_playback_data(substream))
		return -EPIPE;
	runtime->trigger_master = substream;
	return 0;
}

static int snd_pcm_do_start(struct snd_pcm_substream *substream, int state)
{
	if (substream->runtime->trigger_master != substream)
		return 0;
	return substream->ops->trigger(substream, SNDRV_PCM_TRIGGER_START);
}

static void snd_pcm_undo_start(struct snd_pcm_substream *substream, int state)
{
	if (substream->runtime->trigger_master == substream)
		substream->ops->trigger(substream, SNDRV_PCM_TRIGGER_STOP);
}

static void snd_pcm_post_start(struct snd_pcm_substream *substream, int state)
{
	struct snd_pcm_runtime *runtime = substream->runtime;
	snd_pcm_trigger_tstamp(substream);
	runtime->hw_ptr_jiffies = jiffies;
	runtime->hw_ptr_buffer_jiffies = (runtime->buffer_size * HZ) / 
							    runtime->rate;
	runtime->status->state = state;
	if (substream->stream == SNDRV_PCM_STREAM_PLAYBACK &&
	    runtime->silence_size > 0)
		snd_pcm_playback_silence(substream, ULONG_MAX);
	if (substream->timer)
		snd_timer_notify(substream->timer, SNDRV_TIMER_EVENT_MSTART,
				 &runtime->trigger_tstamp);
}

static struct action_ops snd_pcm_action_start = {
	.pre_action = snd_pcm_pre_start,
	.do_action = snd_pcm_do_start,
	.undo_action = snd_pcm_undo_start,
	.post_action = snd_pcm_post_start
};

/**
 * snd_pcm_start - start all linked streams
 * @substream: the PCM substream instance
 */
int snd_pcm_start(struct snd_pcm_substream *substream)
{
	return snd_pcm_action(&snd_pcm_action_start, substream,
			      SNDRV_PCM_STATE_RUNNING);
}

/*
 * stop callbacks
 */
static int snd_pcm_pre_stop(struct snd_pcm_substream *substream, int state)
{
	struct snd_pcm_runtime *runtime = substream->runtime;
	if (runtime->status->state == SNDRV_PCM_STATE_OPEN)
		return -EBADFD;
	runtime->trigger_master = substream;
	return 0;
}

static int snd_pcm_do_stop(struct snd_pcm_substream *substream, int state)
{
	if (substream->runtime->trigger_master == substream &&
	    snd_pcm_running(substream))
		substream->ops->trigger(substream, SNDRV_PCM_TRIGGER_STOP);
	return 0; /* unconditonally stop all substreams */
}

static void snd_pcm_post_stop(struct snd_pcm_substream *substream, int state)
{
	struct snd_pcm_runtime *runtime = substream->runtime;
	if (runtime->status->state != state) {
		snd_pcm_trigger_tstamp(substream);
		if (substream->timer)
			snd_timer_notify(substream->timer, SNDRV_TIMER_EVENT_MSTOP,
					 &runtime->trigger_tstamp);
		runtime->status->state = state;
	}
	wake_up(&runtime->sleep);
	wake_up(&runtime->tsleep);
}

static struct action_ops snd_pcm_action_stop = {
	.pre_action = snd_pcm_pre_stop,
	.do_action = snd_pcm_do_stop,
	.post_action = snd_pcm_post_stop
};

/**
 * snd_pcm_stop - try to stop all running streams in the substream group
 * @substream: the PCM substream instance
 * @state: PCM state after stopping the stream
 *
 * The state of each stream is then changed to the given state unconditionally.
 */
int snd_pcm_stop(struct snd_pcm_substream *substream, snd_pcm_state_t state)
{
	return snd_pcm_action(&snd_pcm_action_stop, substream, state);
}

EXPORT_SYMBOL(snd_pcm_stop);

/**
 * snd_pcm_drain_done - stop the DMA only when the given stream is playback
 * @substream: the PCM substream
 *
 * After stopping, the state is changed to SETUP.
 * Unlike snd_pcm_stop(), this affects only the given stream.
 */
int snd_pcm_drain_done(struct snd_pcm_substream *substream)
{
	return snd_pcm_action_single(&snd_pcm_action_stop, substream,
				     SNDRV_PCM_STATE_SETUP);
}

/*
 * pause callbacks
 */
static int snd_pcm_pre_pause(struct snd_pcm_substream *substream, int push)
{
	struct snd_pcm_runtime *runtime = substream->runtime;
	if (!(runtime->info & SNDRV_PCM_INFO_PAUSE))
		return -ENOSYS;
	if (push) {
		if (runtime->status->state != SNDRV_PCM_STATE_RUNNING)
			return -EBADFD;
	} else if (runtime->status->state != SNDRV_PCM_STATE_PAUSED)
		return -EBADFD;
	runtime->trigger_master = substream;
	return 0;
}

static int snd_pcm_do_pause(struct snd_pcm_substream *substream, int push)
{
	if (substream->runtime->trigger_master != substream)
		return 0;
	/* some drivers might use hw_ptr to recover from the pause -
	   update the hw_ptr now */
	if (push)
		snd_pcm_update_hw_ptr(substream);
	/* The jiffies check in snd_pcm_update_hw_ptr*() is done by
	 * a delta between the current jiffies, this gives a large enough
	 * delta, effectively to skip the check once.
	 */
	substream->runtime->hw_ptr_jiffies = jiffies - HZ * 1000;
	return substream->ops->trigger(substream,
				       push ? SNDRV_PCM_TRIGGER_PAUSE_PUSH :
					      SNDRV_PCM_TRIGGER_PAUSE_RELEASE);
}

static void snd_pcm_undo_pause(struct snd_pcm_substream *substream, int push)
{
	if (substream->runtime->trigger_master == substream)
		substream->ops->trigger(substream,
					push ? SNDRV_PCM_TRIGGER_PAUSE_RELEASE :
					SNDRV_PCM_TRIGGER_PAUSE_PUSH);
}

static void snd_pcm_post_pause(struct snd_pcm_substream *substream, int push)
{
	struct snd_pcm_runtime *runtime = substream->runtime;
	snd_pcm_trigger_tstamp(substream);
	if (push) {
		runtime->status->state = SNDRV_PCM_STATE_PAUSED;
		if (substream->timer)
			snd_timer_notify(substream->timer,
					 SNDRV_TIMER_EVENT_MPAUSE,
					 &runtime->trigger_tstamp);
		wake_up(&runtime->sleep);
		wake_up(&runtime->tsleep);
	} else {
		runtime->status->state = SNDRV_PCM_STATE_RUNNING;
		if (substream->timer)
			snd_timer_notify(substream->timer,
					 SNDRV_TIMER_EVENT_MCONTINUE,
					 &runtime->trigger_tstamp);
	}
}

static struct action_ops snd_pcm_action_pause = {
	.pre_action = snd_pcm_pre_pause,
	.do_action = snd_pcm_do_pause,
	.undo_action = snd_pcm_undo_pause,
	.post_action = snd_pcm_post_pause
};

/*
 * Push/release the pause for all linked streams.
 */
static int snd_pcm_pause(struct snd_pcm_substream *substream, int push)
{
	return snd_pcm_action(&snd_pcm_action_pause, substream, push);
}

#ifdef CONFIG_PM
/* suspend */

static int snd_pcm_pre_suspend(struct snd_pcm_substream *substream, int state)
{
	struct snd_pcm_runtime *runtime = substream->runtime;
	if (runtime->status->state == SNDRV_PCM_STATE_SUSPENDED)
		return -EBUSY;
	runtime->trigger_master = substream;
	return 0;
}

static int snd_pcm_do_suspend(struct snd_pcm_substream *substream, int state)
{
	struct snd_pcm_runtime *runtime = substream->runtime;
	if (runtime->trigger_master != substream)
		return 0;
	if (! snd_pcm_running(substream))
		return 0;
	substream->ops->trigger(substream, SNDRV_PCM_TRIGGER_SUSPEND);
	return 0; /* suspend unconditionally */
}

static void snd_pcm_post_suspend(struct snd_pcm_substream *substream, int state)
{
	struct snd_pcm_runtime *runtime = substream->runtime;
	snd_pcm_trigger_tstamp(substream);
	if (substream->timer)
		snd_timer_notify(substream->timer, SNDRV_TIMER_EVENT_MSUSPEND,
				 &runtime->trigger_tstamp);
	runtime->status->suspended_state = runtime->status->state;
	runtime->status->state = SNDRV_PCM_STATE_SUSPENDED;
	wake_up(&runtime->sleep);
	wake_up(&runtime->tsleep);
}

static struct action_ops snd_pcm_action_suspend = {
	.pre_action = snd_pcm_pre_suspend,
	.do_action = snd_pcm_do_suspend,
	.post_action = snd_pcm_post_suspend
};

/**
 * snd_pcm_suspend - trigger SUSPEND to all linked streams
 * @substream: the PCM substream
 *
 * After this call, all streams are changed to SUSPENDED state.
 */
int snd_pcm_suspend(struct snd_pcm_substream *substream)
{
	int err;
	unsigned long flags;

	if (! substream)
		return 0;

	snd_pcm_stream_lock_irqsave(substream, flags);
	err = snd_pcm_action(&snd_pcm_action_suspend, substream, 0);
	snd_pcm_stream_unlock_irqrestore(substream, flags);
	return err;
}

EXPORT_SYMBOL(snd_pcm_suspend);

/**
 * snd_pcm_suspend_all - trigger SUSPEND to all substreams in the given pcm
 * @pcm: the PCM instance
 *
 * After this call, all streams are changed to SUSPENDED state.
 */
int snd_pcm_suspend_all(struct snd_pcm *pcm)
{
	struct snd_pcm_substream *substream;
	int stream, err = 0;

	if (! pcm)
		return 0;

	for (stream = 0; stream < 2; stream++) {
		for (substream = pcm->streams[stream].substream;
		     substream; substream = substream->next) {
			/* FIXME: the open/close code should lock this as well */
			if (substream->runtime == NULL)
				continue;
			err = snd_pcm_suspend(substream);
			if (err < 0 && err != -EBUSY)
				return err;
		}
	}
	return 0;
}

EXPORT_SYMBOL(snd_pcm_suspend_all);

/* resume */

static int snd_pcm_pre_resume(struct snd_pcm_substream *substream, int state)
{
	struct snd_pcm_runtime *runtime = substream->runtime;
	if (!(runtime->info & SNDRV_PCM_INFO_RESUME))
		return -ENOSYS;
	runtime->trigger_master = substream;
	return 0;
}

static int snd_pcm_do_resume(struct snd_pcm_substream *substream, int state)
{
	struct snd_pcm_runtime *runtime = substream->runtime;
	if (runtime->trigger_master != substream)
		return 0;
	/* DMA not running previously? */
	if (runtime->status->suspended_state != SNDRV_PCM_STATE_RUNNING &&
	    (runtime->status->suspended_state != SNDRV_PCM_STATE_DRAINING ||
	     substream->stream != SNDRV_PCM_STREAM_PLAYBACK))
		return 0;
	return substream->ops->trigger(substream, SNDRV_PCM_TRIGGER_RESUME);
}

static void snd_pcm_undo_resume(struct snd_pcm_substream *substream, int state)
{
	if (substream->runtime->trigger_master == substream &&
	    snd_pcm_running(substream))
		substream->ops->trigger(substream, SNDRV_PCM_TRIGGER_SUSPEND);
}

static void snd_pcm_post_resume(struct snd_pcm_substream *substream, int state)
{
	struct snd_pcm_runtime *runtime = substream->runtime;
	snd_pcm_trigger_tstamp(substream);
	if (substream->timer)
		snd_timer_notify(substream->timer, SNDRV_TIMER_EVENT_MRESUME,
				 &runtime->trigger_tstamp);
	runtime->status->state = runtime->status->suspended_state;
}

static struct action_ops snd_pcm_action_resume = {
	.pre_action = snd_pcm_pre_resume,
	.do_action = snd_pcm_do_resume,
	.undo_action = snd_pcm_undo_resume,
	.post_action = snd_pcm_post_resume
};

static int snd_pcm_resume(struct snd_pcm_substream *substream)
{
	struct snd_card *card = substream->pcm->card;
	int res;

	snd_power_lock(card);
	if ((res = snd_power_wait(card, SNDRV_CTL_POWER_D0)) >= 0)
		res = snd_pcm_action_lock_irq(&snd_pcm_action_resume, substream, 0);
	snd_power_unlock(card);
	return res;
}

#else

static int snd_pcm_resume(struct snd_pcm_substream *substream)
{
	return -ENOSYS;
}

#endif /* CONFIG_PM */

/*
 * xrun ioctl
 *
 * Change the RUNNING stream(s) to XRUN state.
 */
static int snd_pcm_xrun(struct snd_pcm_substream *substream)
{
	struct snd_card *card = substream->pcm->card;
	struct snd_pcm_runtime *runtime = substream->runtime;
	int result;

	snd_power_lock(card);
	if (runtime->status->state == SNDRV_PCM_STATE_SUSPENDED) {
		result = snd_power_wait(card, SNDRV_CTL_POWER_D0);
		if (result < 0)
			goto _unlock;
	}

	snd_pcm_stream_lock_irq(substream);
	switch (runtime->status->state) {
	case SNDRV_PCM_STATE_XRUN:
		result = 0;	/* already there */
		break;
	case SNDRV_PCM_STATE_RUNNING:
		result = snd_pcm_stop(substream, SNDRV_PCM_STATE_XRUN);
		break;
	default:
		result = -EBADFD;
	}
	snd_pcm_stream_unlock_irq(substream);
 _unlock:
	snd_power_unlock(card);
	return result;
}

/*
 * reset ioctl
 */
static int snd_pcm_pre_reset(struct snd_pcm_substream *substream, int state)
{
	struct snd_pcm_runtime *runtime = substream->runtime;
	switch (runtime->status->state) {
	case SNDRV_PCM_STATE_RUNNING:
	case SNDRV_PCM_STATE_PREPARED:
	case SNDRV_PCM_STATE_PAUSED:
	case SNDRV_PCM_STATE_SUSPENDED:
		return 0;
	default:
		return -EBADFD;
	}
}

static int snd_pcm_do_reset(struct snd_pcm_substream *substream, int state)
{
	struct snd_pcm_runtime *runtime = substream->runtime;
	int err = substream->ops->ioctl(substream, SNDRV_PCM_IOCTL1_RESET, NULL);
	if (err < 0)
		return err;
	runtime->hw_ptr_base = 0;
	runtime->hw_ptr_interrupt = runtime->status->hw_ptr -
		runtime->status->hw_ptr % runtime->period_size;
	runtime->silence_start = runtime->status->hw_ptr;
	runtime->silence_filled = 0;
	return 0;
}

static void snd_pcm_post_reset(struct snd_pcm_substream *substream, int state)
{
	struct snd_pcm_runtime *runtime = substream->runtime;
	runtime->control->appl_ptr = runtime->status->hw_ptr;
	if (substream->stream == SNDRV_PCM_STREAM_PLAYBACK &&
	    runtime->silence_size > 0)
		snd_pcm_playback_silence(substream, ULONG_MAX);
}

static struct action_ops snd_pcm_action_reset = {
	.pre_action = snd_pcm_pre_reset,
	.do_action = snd_pcm_do_reset,
	.post_action = snd_pcm_post_reset
};

static int snd_pcm_reset(struct snd_pcm_substream *substream)
{
	return snd_pcm_action_nonatomic(&snd_pcm_action_reset, substream, 0);
}

/*
 * prepare ioctl
 */
/* we use the second argument for updating f_flags */
static int snd_pcm_pre_prepare(struct snd_pcm_substream *substream,
			       int f_flags)
{
	struct snd_pcm_runtime *runtime = substream->runtime;
	if (runtime->status->state == SNDRV_PCM_STATE_OPEN ||
	    runtime->status->state == SNDRV_PCM_STATE_DISCONNECTED)
		return -EBADFD;
	if (snd_pcm_running(substream))
		return -EBUSY;
	substream->f_flags = f_flags;
	return 0;
}

static int snd_pcm_do_prepare(struct snd_pcm_substream *substream, int state)
{
	int err;
	err = substream->ops->prepare(substream);
	if (err < 0)
		return err;
	return snd_pcm_do_reset(substream, 0);
}

static void snd_pcm_post_prepare(struct snd_pcm_substream *substream, int state)
{
	struct snd_pcm_runtime *runtime = substream->runtime;
	runtime->control->appl_ptr = runtime->status->hw_ptr;
	snd_pcm_set_state(substream, SNDRV_PCM_STATE_PREPARED);
}

static struct action_ops snd_pcm_action_prepare = {
	.pre_action = snd_pcm_pre_prepare,
	.do_action = snd_pcm_do_prepare,
	.post_action = snd_pcm_post_prepare
};

/**
 * snd_pcm_prepare - prepare the PCM substream to be triggerable
 * @substream: the PCM substream instance
 * @file: file to refer f_flags
 */
static int snd_pcm_prepare(struct snd_pcm_substream *substream,
			   struct file *file)
{
	int res;
	struct snd_card *card = substream->pcm->card;
	int f_flags;

	if (file)
		f_flags = file->f_flags;
	else
		f_flags = substream->f_flags;

	snd_power_lock(card);
	if ((res = snd_power_wait(card, SNDRV_CTL_POWER_D0)) >= 0)
		res = snd_pcm_action_nonatomic(&snd_pcm_action_prepare,
					       substream, f_flags);
	snd_power_unlock(card);
	return res;
}

/*
 * drain ioctl
 */

static int snd_pcm_pre_drain_init(struct snd_pcm_substream *substream, int state)
{
	struct snd_pcm_runtime *runtime = substream->runtime;
	switch (runtime->status->state) {
	case SNDRV_PCM_STATE_OPEN:
	case SNDRV_PCM_STATE_DISCONNECTED:
	case SNDRV_PCM_STATE_SUSPENDED:
		return -EBADFD;
	}
	runtime->trigger_master = substream;
	return 0;
}

static int snd_pcm_do_drain_init(struct snd_pcm_substream *substream, int state)
{
	struct snd_pcm_runtime *runtime = substream->runtime;
	if (substream->stream == SNDRV_PCM_STREAM_PLAYBACK) {
		switch (runtime->status->state) {
		case SNDRV_PCM_STATE_PREPARED:
			/* start playback stream if possible */
			if (! snd_pcm_playback_empty(substream)) {
				snd_pcm_do_start(substream, SNDRV_PCM_STATE_DRAINING);
				snd_pcm_post_start(substream, SNDRV_PCM_STATE_DRAINING);
			}
			break;
		case SNDRV_PCM_STATE_RUNNING:
			runtime->status->state = SNDRV_PCM_STATE_DRAINING;
			break;
		case SNDRV_PCM_STATE_XRUN:
			runtime->status->state = SNDRV_PCM_STATE_SETUP;
			break;
		default:
			break;
		}
	} else {
		/* stop running stream */
		if (runtime->status->state == SNDRV_PCM_STATE_RUNNING) {
			int new_state = snd_pcm_capture_avail(runtime) > 0 ?
				SNDRV_PCM_STATE_DRAINING : SNDRV_PCM_STATE_SETUP;
			snd_pcm_do_stop(substream, new_state);
			snd_pcm_post_stop(substream, new_state);
		}
	}
	return 0;
}

static void snd_pcm_post_drain_init(struct snd_pcm_substream *substream, int state)
{
}

static struct action_ops snd_pcm_action_drain_init = {
	.pre_action = snd_pcm_pre_drain_init,
	.do_action = snd_pcm_do_drain_init,
	.post_action = snd_pcm_post_drain_init
};

static int snd_pcm_drop(struct snd_pcm_substream *substream);

/*
 * Drain the stream(s).
 * When the substream is linked, sync until the draining of all playback streams
 * is finished.
 * After this call, all streams are supposed to be either SETUP or DRAINING
 * (capture only) state.
 */
static int snd_pcm_drain(struct snd_pcm_substream *substream,
			 struct file *file)
{
	struct snd_card *card;
	struct snd_pcm_runtime *runtime;
	struct snd_pcm_substream *s;
	wait_queue_t wait;
	int result = 0;
	int nonblock = 0;

	card = substream->pcm->card;
	runtime = substream->runtime;

	if (runtime->status->state == SNDRV_PCM_STATE_OPEN)
		return -EBADFD;

	snd_power_lock(card);
	if (runtime->status->state == SNDRV_PCM_STATE_SUSPENDED) {
		result = snd_power_wait(card, SNDRV_CTL_POWER_D0);
		if (result < 0) {
			snd_power_unlock(card);
			return result;
		}
	}

	if (file) {
		if (file->f_flags & O_NONBLOCK)
			nonblock = 1;
	} else if (substream->f_flags & O_NONBLOCK)
		nonblock = 1;

	down_read(&snd_pcm_link_rwsem);
	snd_pcm_stream_lock_irq(substream);
	/* resume pause */
	if (runtime->status->state == SNDRV_PCM_STATE_PAUSED)
		snd_pcm_pause(substream, 0);

	/* pre-start/stop - all running streams are changed to DRAINING state */
	result = snd_pcm_action(&snd_pcm_action_drain_init, substream, 0);
	if (result < 0)
		goto unlock;
	/* in non-blocking, we don't wait in ioctl but let caller poll */
	if (nonblock) {
		result = -EAGAIN;
		goto unlock;
	}

	for (;;) {
		long tout;
		struct snd_pcm_runtime *to_check;
		if (signal_pending(current)) {
			result = -ERESTARTSYS;
			break;
		}
		/* find a substream to drain */
		to_check = NULL;
		snd_pcm_group_for_each_entry(s, substream) {
			if (s->stream != SNDRV_PCM_STREAM_PLAYBACK)
				continue;
			runtime = s->runtime;
			if (runtime->status->state == SNDRV_PCM_STATE_DRAINING) {
				to_check = runtime;
				break;
			}
		}
		if (!to_check)
			break; /* all drained */
		init_waitqueue_entry(&wait, current);
		add_wait_queue(&to_check->sleep, &wait);
		snd_pcm_stream_unlock_irq(substream);
		up_read(&snd_pcm_link_rwsem);
		snd_power_unlock(card);
		if (runtime->no_period_wakeup)
			tout = MAX_SCHEDULE_TIMEOUT;
		else {
			tout = 10;
			if (runtime->rate) {
				long t = runtime->period_size * 2 / runtime->rate;
				tout = max(t, tout);
			}
			tout = msecs_to_jiffies(tout * 1000);
		}
		tout = schedule_timeout_interruptible(tout);
		snd_power_lock(card);
		down_read(&snd_pcm_link_rwsem);
		snd_pcm_stream_lock_irq(substream);
		remove_wait_queue(&to_check->sleep, &wait);
		if (card->shutdown) {
			result = -ENODEV;
			break;
		}
		if (tout == 0) {
			if (substream->runtime->status->state == SNDRV_PCM_STATE_SUSPENDED)
				result = -ESTRPIPE;
			else {
				snd_printd("playback drain error (DMA or IRQ trouble?)\n");
				snd_pcm_stop(substream, SNDRV_PCM_STATE_SETUP);
				result = -EIO;
			}
			break;
		}
	}

 unlock:
	snd_pcm_stream_unlock_irq(substream);
	up_read(&snd_pcm_link_rwsem);
	snd_power_unlock(card);

	return result;
}

/*
 * drop ioctl
 *
 * Immediately put all linked substreams into SETUP state.
 */
static int snd_pcm_drop(struct snd_pcm_substream *substream)
{
	struct snd_pcm_runtime *runtime;
	int result = 0;
	
	if (PCM_RUNTIME_CHECK(substream))
		return -ENXIO;
	runtime = substream->runtime;

	if (runtime->status->state == SNDRV_PCM_STATE_OPEN ||
	    runtime->status->state == SNDRV_PCM_STATE_DISCONNECTED ||
	    runtime->status->state == SNDRV_PCM_STATE_SUSPENDED)
		return -EBADFD;

	snd_pcm_stream_lock_irq(substream);
	/* resume pause */
	if (runtime->status->state == SNDRV_PCM_STATE_PAUSED)
		snd_pcm_pause(substream, 0);

	snd_pcm_stop(substream, SNDRV_PCM_STATE_SETUP);
	/* runtime->control->appl_ptr = runtime->status->hw_ptr; */
	snd_pcm_stream_unlock_irq(substream);

	return result;
}


/* WARNING: Don't forget to fput back the file */
static struct file *snd_pcm_file_fd(int fd, int *fput_needed)
{
	struct file *file;
	struct inode *inode;
	unsigned int minor;

	file = fget_light(fd, fput_needed);
	if (!file)
		return NULL;
	inode = file->f_path.dentry->d_inode;
	if (!S_ISCHR(inode->i_mode) ||
	    imajor(inode) != snd_major) {
		fput_light(file, *fput_needed);
		return NULL;
	}
	minor = iminor(inode);
	if (!snd_lookup_minor_data(minor, SNDRV_DEVICE_TYPE_PCM_PLAYBACK) &&
	    !snd_lookup_minor_data(minor, SNDRV_DEVICE_TYPE_PCM_CAPTURE)) {
		fput_light(file, *fput_needed);
		return NULL;
	}
	return file;
}

/*
 * PCM link handling
 */
static int snd_pcm_link(struct snd_pcm_substream *substream, int fd)
{
	int res = 0;
	struct file *file;
	struct snd_pcm_file *pcm_file;
	struct snd_pcm_substream *substream1;
	struct snd_pcm_group *group;
	int fput_needed;

	file = snd_pcm_file_fd(fd, &fput_needed);
	if (!file)
		return -EBADFD;
	pcm_file = file->private_data;
	substream1 = pcm_file->substream;
	group = kmalloc(sizeof(*group), GFP_KERNEL);
	if (!group) {
		res = -ENOMEM;
		goto _nolock;
	}
	down_write(&snd_pcm_link_rwsem);
	write_lock_irq(&snd_pcm_link_rwlock);
	if (substream->runtime->status->state == SNDRV_PCM_STATE_OPEN ||
	    substream->runtime->status->state != substream1->runtime->status->state) {
		res = -EBADFD;
		goto _end;
	}
	if (snd_pcm_stream_linked(substream1)) {
		res = -EALREADY;
		goto _end;
	}
	if (!snd_pcm_stream_linked(substream)) {
		substream->group = group;
		spin_lock_init(&substream->group->lock);
		INIT_LIST_HEAD(&substream->group->substreams);
		list_add_tail(&substream->link_list, &substream->group->substreams);
		substream->group->count = 1;
	}
	list_add_tail(&substream1->link_list, &substream->group->substreams);
	substream->group->count++;
	substream1->group = substream->group;
 _end:
	write_unlock_irq(&snd_pcm_link_rwlock);
	up_write(&snd_pcm_link_rwsem);
 _nolock:
	snd_card_unref(substream1->pcm->card);
<<<<<<< HEAD
	fput(file);
=======
	fput_light(file, fput_needed);
>>>>>>> 35681f62
	if (res < 0)
		kfree(group);
	return res;
}

static void relink_to_local(struct snd_pcm_substream *substream)
{
	substream->group = &substream->self_group;
	INIT_LIST_HEAD(&substream->self_group.substreams);
	list_add_tail(&substream->link_list, &substream->self_group.substreams);
}

static int snd_pcm_unlink(struct snd_pcm_substream *substream)
{
	struct snd_pcm_substream *s;
	int res = 0;

	down_write(&snd_pcm_link_rwsem);
	write_lock_irq(&snd_pcm_link_rwlock);
	if (!snd_pcm_stream_linked(substream)) {
		res = -EALREADY;
		goto _end;
	}
	list_del(&substream->link_list);
	substream->group->count--;
	if (substream->group->count == 1) {	/* detach the last stream, too */
		snd_pcm_group_for_each_entry(s, substream) {
			relink_to_local(s);
			break;
		}
		kfree(substream->group);
	}
	relink_to_local(substream);
       _end:
	write_unlock_irq(&snd_pcm_link_rwlock);
	up_write(&snd_pcm_link_rwsem);
	return res;
}

/*
 * hw configurator
 */
static int snd_pcm_hw_rule_mul(struct snd_pcm_hw_params *params,
			       struct snd_pcm_hw_rule *rule)
{
	struct snd_interval t;
	snd_interval_mul(hw_param_interval_c(params, rule->deps[0]),
		     hw_param_interval_c(params, rule->deps[1]), &t);
	return snd_interval_refine(hw_param_interval(params, rule->var), &t);
}

static int snd_pcm_hw_rule_div(struct snd_pcm_hw_params *params,
			       struct snd_pcm_hw_rule *rule)
{
	struct snd_interval t;
	snd_interval_div(hw_param_interval_c(params, rule->deps[0]),
		     hw_param_interval_c(params, rule->deps[1]), &t);
	return snd_interval_refine(hw_param_interval(params, rule->var), &t);
}

static int snd_pcm_hw_rule_muldivk(struct snd_pcm_hw_params *params,
				   struct snd_pcm_hw_rule *rule)
{
	struct snd_interval t;
	snd_interval_muldivk(hw_param_interval_c(params, rule->deps[0]),
			 hw_param_interval_c(params, rule->deps[1]),
			 (unsigned long) rule->private, &t);
	return snd_interval_refine(hw_param_interval(params, rule->var), &t);
}

static int snd_pcm_hw_rule_mulkdiv(struct snd_pcm_hw_params *params,
				   struct snd_pcm_hw_rule *rule)
{
	struct snd_interval t;
	snd_interval_mulkdiv(hw_param_interval_c(params, rule->deps[0]),
			 (unsigned long) rule->private,
			 hw_param_interval_c(params, rule->deps[1]), &t);
	return snd_interval_refine(hw_param_interval(params, rule->var), &t);
}

static int snd_pcm_hw_rule_format(struct snd_pcm_hw_params *params,
				  struct snd_pcm_hw_rule *rule)
{
	unsigned int k;
	struct snd_interval *i = hw_param_interval(params, rule->deps[0]);
	struct snd_mask m;
	struct snd_mask *mask = hw_param_mask(params, SNDRV_PCM_HW_PARAM_FORMAT);
	snd_mask_any(&m);
	for (k = 0; k <= SNDRV_PCM_FORMAT_LAST; ++k) {
		int bits;
		if (! snd_mask_test(mask, k))
			continue;
		bits = snd_pcm_format_physical_width(k);
		if (bits <= 0)
			continue; /* ignore invalid formats */
		if ((unsigned)bits < i->min || (unsigned)bits > i->max)
			snd_mask_reset(&m, k);
	}
	return snd_mask_refine(mask, &m);
}

static int snd_pcm_hw_rule_sample_bits(struct snd_pcm_hw_params *params,
				       struct snd_pcm_hw_rule *rule)
{
	struct snd_interval t;
	unsigned int k;
	t.min = UINT_MAX;
	t.max = 0;
	t.openmin = 0;
	t.openmax = 0;
	for (k = 0; k <= SNDRV_PCM_FORMAT_LAST; ++k) {
		int bits;
		if (! snd_mask_test(hw_param_mask(params, SNDRV_PCM_HW_PARAM_FORMAT), k))
			continue;
		bits = snd_pcm_format_physical_width(k);
		if (bits <= 0)
			continue; /* ignore invalid formats */
		if (t.min > (unsigned)bits)
			t.min = bits;
		if (t.max < (unsigned)bits)
			t.max = bits;
	}
	t.integer = 1;
	return snd_interval_refine(hw_param_interval(params, rule->var), &t);
}

#if SNDRV_PCM_RATE_5512 != 1 << 0 || SNDRV_PCM_RATE_192000 != 1 << 12
#error "Change this table"
#endif

static unsigned int rates[] = { 5512, 8000, 11025, 16000, 22050, 32000, 44100,
                                 48000, 64000, 88200, 96000, 176400, 192000 };

const struct snd_pcm_hw_constraint_list snd_pcm_known_rates = {
	.count = ARRAY_SIZE(rates),
	.list = rates,
};

static int snd_pcm_hw_rule_rate(struct snd_pcm_hw_params *params,
				struct snd_pcm_hw_rule *rule)
{
	struct snd_pcm_hardware *hw = rule->private;
	return snd_interval_list(hw_param_interval(params, rule->var),
				 snd_pcm_known_rates.count,
				 snd_pcm_known_rates.list, hw->rates);
}		

static int snd_pcm_hw_rule_buffer_bytes_max(struct snd_pcm_hw_params *params,
					    struct snd_pcm_hw_rule *rule)
{
	struct snd_interval t;
	struct snd_pcm_substream *substream = rule->private;
	t.min = 0;
	t.max = substream->buffer_bytes_max;
	t.openmin = 0;
	t.openmax = 0;
	t.integer = 1;
	return snd_interval_refine(hw_param_interval(params, rule->var), &t);
}		

int snd_pcm_hw_constraints_init(struct snd_pcm_substream *substream)
{
	struct snd_pcm_runtime *runtime = substream->runtime;
	struct snd_pcm_hw_constraints *constrs = &runtime->hw_constraints;
	int k, err;

	for (k = SNDRV_PCM_HW_PARAM_FIRST_MASK; k <= SNDRV_PCM_HW_PARAM_LAST_MASK; k++) {
		snd_mask_any(constrs_mask(constrs, k));
	}

	for (k = SNDRV_PCM_HW_PARAM_FIRST_INTERVAL; k <= SNDRV_PCM_HW_PARAM_LAST_INTERVAL; k++) {
		snd_interval_any(constrs_interval(constrs, k));
	}

	snd_interval_setinteger(constrs_interval(constrs, SNDRV_PCM_HW_PARAM_CHANNELS));
	snd_interval_setinteger(constrs_interval(constrs, SNDRV_PCM_HW_PARAM_BUFFER_SIZE));
	snd_interval_setinteger(constrs_interval(constrs, SNDRV_PCM_HW_PARAM_BUFFER_BYTES));
	snd_interval_setinteger(constrs_interval(constrs, SNDRV_PCM_HW_PARAM_SAMPLE_BITS));
	snd_interval_setinteger(constrs_interval(constrs, SNDRV_PCM_HW_PARAM_FRAME_BITS));

	err = snd_pcm_hw_rule_add(runtime, 0, SNDRV_PCM_HW_PARAM_FORMAT,
				   snd_pcm_hw_rule_format, NULL,
				   SNDRV_PCM_HW_PARAM_SAMPLE_BITS, -1);
	if (err < 0)
		return err;
	err = snd_pcm_hw_rule_add(runtime, 0, SNDRV_PCM_HW_PARAM_SAMPLE_BITS, 
				  snd_pcm_hw_rule_sample_bits, NULL,
				  SNDRV_PCM_HW_PARAM_FORMAT, 
				  SNDRV_PCM_HW_PARAM_SAMPLE_BITS, -1);
	if (err < 0)
		return err;
	err = snd_pcm_hw_rule_add(runtime, 0, SNDRV_PCM_HW_PARAM_SAMPLE_BITS, 
				  snd_pcm_hw_rule_div, NULL,
				  SNDRV_PCM_HW_PARAM_FRAME_BITS, SNDRV_PCM_HW_PARAM_CHANNELS, -1);
	if (err < 0)
		return err;
	err = snd_pcm_hw_rule_add(runtime, 0, SNDRV_PCM_HW_PARAM_FRAME_BITS, 
				  snd_pcm_hw_rule_mul, NULL,
				  SNDRV_PCM_HW_PARAM_SAMPLE_BITS, SNDRV_PCM_HW_PARAM_CHANNELS, -1);
	if (err < 0)
		return err;
	err = snd_pcm_hw_rule_add(runtime, 0, SNDRV_PCM_HW_PARAM_FRAME_BITS, 
				  snd_pcm_hw_rule_mulkdiv, (void*) 8,
				  SNDRV_PCM_HW_PARAM_PERIOD_BYTES, SNDRV_PCM_HW_PARAM_PERIOD_SIZE, -1);
	if (err < 0)
		return err;
	err = snd_pcm_hw_rule_add(runtime, 0, SNDRV_PCM_HW_PARAM_FRAME_BITS, 
				  snd_pcm_hw_rule_mulkdiv, (void*) 8,
				  SNDRV_PCM_HW_PARAM_BUFFER_BYTES, SNDRV_PCM_HW_PARAM_BUFFER_SIZE, -1);
	if (err < 0)
		return err;
	err = snd_pcm_hw_rule_add(runtime, 0, SNDRV_PCM_HW_PARAM_CHANNELS, 
				  snd_pcm_hw_rule_div, NULL,
				  SNDRV_PCM_HW_PARAM_FRAME_BITS, SNDRV_PCM_HW_PARAM_SAMPLE_BITS, -1);
	if (err < 0)
		return err;
	err = snd_pcm_hw_rule_add(runtime, 0, SNDRV_PCM_HW_PARAM_RATE, 
				  snd_pcm_hw_rule_mulkdiv, (void*) 1000000,
				  SNDRV_PCM_HW_PARAM_PERIOD_SIZE, SNDRV_PCM_HW_PARAM_PERIOD_TIME, -1);
	if (err < 0)
		return err;
	err = snd_pcm_hw_rule_add(runtime, 0, SNDRV_PCM_HW_PARAM_RATE, 
				  snd_pcm_hw_rule_mulkdiv, (void*) 1000000,
				  SNDRV_PCM_HW_PARAM_BUFFER_SIZE, SNDRV_PCM_HW_PARAM_BUFFER_TIME, -1);
	if (err < 0)
		return err;
	err = snd_pcm_hw_rule_add(runtime, 0, SNDRV_PCM_HW_PARAM_PERIODS, 
				  snd_pcm_hw_rule_div, NULL,
				  SNDRV_PCM_HW_PARAM_BUFFER_SIZE, SNDRV_PCM_HW_PARAM_PERIOD_SIZE, -1);
	if (err < 0)
		return err;
	err = snd_pcm_hw_rule_add(runtime, 0, SNDRV_PCM_HW_PARAM_PERIOD_SIZE, 
				  snd_pcm_hw_rule_div, NULL,
				  SNDRV_PCM_HW_PARAM_BUFFER_SIZE, SNDRV_PCM_HW_PARAM_PERIODS, -1);
	if (err < 0)
		return err;
	err = snd_pcm_hw_rule_add(runtime, 0, SNDRV_PCM_HW_PARAM_PERIOD_SIZE, 
				  snd_pcm_hw_rule_mulkdiv, (void*) 8,
				  SNDRV_PCM_HW_PARAM_PERIOD_BYTES, SNDRV_PCM_HW_PARAM_FRAME_BITS, -1);
	if (err < 0)
		return err;
	err = snd_pcm_hw_rule_add(runtime, 0, SNDRV_PCM_HW_PARAM_PERIOD_SIZE, 
				  snd_pcm_hw_rule_muldivk, (void*) 1000000,
				  SNDRV_PCM_HW_PARAM_PERIOD_TIME, SNDRV_PCM_HW_PARAM_RATE, -1);
	if (err < 0)
		return err;
	err = snd_pcm_hw_rule_add(runtime, 0, SNDRV_PCM_HW_PARAM_BUFFER_SIZE, 
				  snd_pcm_hw_rule_mul, NULL,
				  SNDRV_PCM_HW_PARAM_PERIOD_SIZE, SNDRV_PCM_HW_PARAM_PERIODS, -1);
	if (err < 0)
		return err;
	err = snd_pcm_hw_rule_add(runtime, 0, SNDRV_PCM_HW_PARAM_BUFFER_SIZE, 
				  snd_pcm_hw_rule_mulkdiv, (void*) 8,
				  SNDRV_PCM_HW_PARAM_BUFFER_BYTES, SNDRV_PCM_HW_PARAM_FRAME_BITS, -1);
	if (err < 0)
		return err;
	err = snd_pcm_hw_rule_add(runtime, 0, SNDRV_PCM_HW_PARAM_BUFFER_SIZE, 
				  snd_pcm_hw_rule_muldivk, (void*) 1000000,
				  SNDRV_PCM_HW_PARAM_BUFFER_TIME, SNDRV_PCM_HW_PARAM_RATE, -1);
	if (err < 0)
		return err;
	err = snd_pcm_hw_rule_add(runtime, 0, SNDRV_PCM_HW_PARAM_PERIOD_BYTES, 
				  snd_pcm_hw_rule_muldivk, (void*) 8,
				  SNDRV_PCM_HW_PARAM_PERIOD_SIZE, SNDRV_PCM_HW_PARAM_FRAME_BITS, -1);
	if (err < 0)
		return err;
	err = snd_pcm_hw_rule_add(runtime, 0, SNDRV_PCM_HW_PARAM_BUFFER_BYTES, 
				  snd_pcm_hw_rule_muldivk, (void*) 8,
				  SNDRV_PCM_HW_PARAM_BUFFER_SIZE, SNDRV_PCM_HW_PARAM_FRAME_BITS, -1);
	if (err < 0)
		return err;
	err = snd_pcm_hw_rule_add(runtime, 0, SNDRV_PCM_HW_PARAM_PERIOD_TIME, 
				  snd_pcm_hw_rule_mulkdiv, (void*) 1000000,
				  SNDRV_PCM_HW_PARAM_PERIOD_SIZE, SNDRV_PCM_HW_PARAM_RATE, -1);
	if (err < 0)
		return err;
	err = snd_pcm_hw_rule_add(runtime, 0, SNDRV_PCM_HW_PARAM_BUFFER_TIME, 
				  snd_pcm_hw_rule_mulkdiv, (void*) 1000000,
				  SNDRV_PCM_HW_PARAM_BUFFER_SIZE, SNDRV_PCM_HW_PARAM_RATE, -1);
	if (err < 0)
		return err;
	return 0;
}

int snd_pcm_hw_constraints_complete(struct snd_pcm_substream *substream)
{
	struct snd_pcm_runtime *runtime = substream->runtime;
	struct snd_pcm_hardware *hw = &runtime->hw;
	int err;
	unsigned int mask = 0;

        if (hw->info & SNDRV_PCM_INFO_INTERLEAVED)
		mask |= 1 << SNDRV_PCM_ACCESS_RW_INTERLEAVED;
        if (hw->info & SNDRV_PCM_INFO_NONINTERLEAVED)
		mask |= 1 << SNDRV_PCM_ACCESS_RW_NONINTERLEAVED;
	if (hw->info & SNDRV_PCM_INFO_MMAP) {
		if (hw->info & SNDRV_PCM_INFO_INTERLEAVED)
			mask |= 1 << SNDRV_PCM_ACCESS_MMAP_INTERLEAVED;
		if (hw->info & SNDRV_PCM_INFO_NONINTERLEAVED)
			mask |= 1 << SNDRV_PCM_ACCESS_MMAP_NONINTERLEAVED;
		if (hw->info & SNDRV_PCM_INFO_COMPLEX)
			mask |= 1 << SNDRV_PCM_ACCESS_MMAP_COMPLEX;
	}
	err = snd_pcm_hw_constraint_mask(runtime, SNDRV_PCM_HW_PARAM_ACCESS, mask);
	if (err < 0)
		return err;

	err = snd_pcm_hw_constraint_mask64(runtime, SNDRV_PCM_HW_PARAM_FORMAT, hw->formats);
	if (err < 0)
		return err;

	err = snd_pcm_hw_constraint_mask(runtime, SNDRV_PCM_HW_PARAM_SUBFORMAT, 1 << SNDRV_PCM_SUBFORMAT_STD);
	if (err < 0)
		return err;

	err = snd_pcm_hw_constraint_minmax(runtime, SNDRV_PCM_HW_PARAM_CHANNELS,
					   hw->channels_min, hw->channels_max);
	if (err < 0)
		return err;

	err = snd_pcm_hw_constraint_minmax(runtime, SNDRV_PCM_HW_PARAM_RATE,
					   hw->rate_min, hw->rate_max);
	if (err < 0)
		return err;

	err = snd_pcm_hw_constraint_minmax(runtime, SNDRV_PCM_HW_PARAM_PERIOD_BYTES,
					   hw->period_bytes_min, hw->period_bytes_max);
	if (err < 0)
		return err;

	err = snd_pcm_hw_constraint_minmax(runtime, SNDRV_PCM_HW_PARAM_PERIODS,
					   hw->periods_min, hw->periods_max);
	if (err < 0)
		return err;

	err = snd_pcm_hw_constraint_minmax(runtime, SNDRV_PCM_HW_PARAM_BUFFER_BYTES,
					   hw->period_bytes_min, hw->buffer_bytes_max);
	if (err < 0)
		return err;

	err = snd_pcm_hw_rule_add(runtime, 0, SNDRV_PCM_HW_PARAM_BUFFER_BYTES, 
				  snd_pcm_hw_rule_buffer_bytes_max, substream,
				  SNDRV_PCM_HW_PARAM_BUFFER_BYTES, -1);
	if (err < 0)
		return err;

	/* FIXME: remove */
	if (runtime->dma_bytes) {
		err = snd_pcm_hw_constraint_minmax(runtime, SNDRV_PCM_HW_PARAM_BUFFER_BYTES, 0, runtime->dma_bytes);
		if (err < 0)
			return -EINVAL;
	}

	if (!(hw->rates & (SNDRV_PCM_RATE_KNOT | SNDRV_PCM_RATE_CONTINUOUS))) {
		err = snd_pcm_hw_rule_add(runtime, 0, SNDRV_PCM_HW_PARAM_RATE, 
					  snd_pcm_hw_rule_rate, hw,
					  SNDRV_PCM_HW_PARAM_RATE, -1);
		if (err < 0)
			return err;
	}

	/* FIXME: this belong to lowlevel */
	snd_pcm_hw_constraint_integer(runtime, SNDRV_PCM_HW_PARAM_PERIOD_SIZE);

	return 0;
}

static void pcm_release_private(struct snd_pcm_substream *substream)
{
	snd_pcm_unlink(substream);
}

void snd_pcm_release_substream(struct snd_pcm_substream *substream)
{
	substream->ref_count--;
	if (substream->ref_count > 0)
		return;

	snd_pcm_drop(substream);
	if (substream->hw_opened) {
		if (substream->ops->hw_free != NULL)
			substream->ops->hw_free(substream);
		substream->ops->close(substream);
		substream->hw_opened = 0;
	}
	if (pm_qos_request_active(&substream->latency_pm_qos_req))
		pm_qos_remove_request(&substream->latency_pm_qos_req);
	if (substream->pcm_release) {
		substream->pcm_release(substream);
		substream->pcm_release = NULL;
	}
	snd_pcm_detach_substream(substream);
}

EXPORT_SYMBOL(snd_pcm_release_substream);

int snd_pcm_open_substream(struct snd_pcm *pcm, int stream,
			   struct file *file,
			   struct snd_pcm_substream **rsubstream)
{
	struct snd_pcm_substream *substream;
	int err;

	err = snd_pcm_attach_substream(pcm, stream, file, &substream);
	if (err < 0)
		return err;
	if (substream->ref_count > 1) {
		*rsubstream = substream;
		return 0;
	}

	err = snd_pcm_hw_constraints_init(substream);
	if (err < 0) {
		snd_printd("snd_pcm_hw_constraints_init failed\n");
		goto error;
	}

	if ((err = substream->ops->open(substream)) < 0)
		goto error;

	substream->hw_opened = 1;

	err = snd_pcm_hw_constraints_complete(substream);
	if (err < 0) {
		snd_printd("snd_pcm_hw_constraints_complete failed\n");
		goto error;
	}

	*rsubstream = substream;
	return 0;

 error:
	snd_pcm_release_substream(substream);
	return err;
}

EXPORT_SYMBOL(snd_pcm_open_substream);

static int snd_pcm_open_file(struct file *file,
			     struct snd_pcm *pcm,
			     int stream)
{
	struct snd_pcm_file *pcm_file;
	struct snd_pcm_substream *substream;
	int err;

	err = snd_pcm_open_substream(pcm, stream, file, &substream);
	if (err < 0)
		return err;

	pcm_file = kzalloc(sizeof(*pcm_file), GFP_KERNEL);
	if (pcm_file == NULL) {
		snd_pcm_release_substream(substream);
		return -ENOMEM;
	}
	pcm_file->substream = substream;
	if (substream->ref_count == 1) {
		substream->file = pcm_file;
		substream->pcm_release = pcm_release_private;
	}
	file->private_data = pcm_file;

	return 0;
}

static int snd_pcm_playback_open(struct inode *inode, struct file *file)
{
	struct snd_pcm *pcm;
	int err = nonseekable_open(inode, file);
	if (err < 0)
		return err;
	pcm = snd_lookup_minor_data(iminor(inode),
				    SNDRV_DEVICE_TYPE_PCM_PLAYBACK);
	err = snd_pcm_open(file, pcm, SNDRV_PCM_STREAM_PLAYBACK);
	if (pcm)
		snd_card_unref(pcm->card);
	return err;
}

static int snd_pcm_capture_open(struct inode *inode, struct file *file)
{
	struct snd_pcm *pcm;
	int err = nonseekable_open(inode, file);
	if (err < 0)
		return err;
	pcm = snd_lookup_minor_data(iminor(inode),
				    SNDRV_DEVICE_TYPE_PCM_CAPTURE);
	err = snd_pcm_open(file, pcm, SNDRV_PCM_STREAM_CAPTURE);
	if (pcm)
		snd_card_unref(pcm->card);
	return err;
}

static int snd_pcm_open(struct file *file, struct snd_pcm *pcm, int stream)
{
	int err;
	wait_queue_t wait;

	if (pcm == NULL) {
		err = -ENODEV;
		goto __error1;
	}
	err = snd_card_file_add(pcm->card, file);
	if (err < 0)
		goto __error1;
	if (!try_module_get(pcm->card->module)) {
		err = -EFAULT;
		goto __error2;
	}
	init_waitqueue_entry(&wait, current);
	add_wait_queue(&pcm->open_wait, &wait);
	mutex_lock(&pcm->open_mutex);
	while (1) {
		err = snd_pcm_open_file(file, pcm, stream);
		if (err >= 0)
			break;
		if (err == -EAGAIN) {
			if (file->f_flags & O_NONBLOCK) {
				err = -EBUSY;
				break;
			}
		} else
			break;
		set_current_state(TASK_INTERRUPTIBLE);
		mutex_unlock(&pcm->open_mutex);
		schedule();
		mutex_lock(&pcm->open_mutex);
		if (pcm->card->shutdown) {
			err = -ENODEV;
			break;
		}
		if (signal_pending(current)) {
			err = -ERESTARTSYS;
			break;
		}
	}
	remove_wait_queue(&pcm->open_wait, &wait);
	mutex_unlock(&pcm->open_mutex);
	if (err < 0)
		goto __error;
	return err;

      __error:
	module_put(pcm->card->module);
      __error2:
      	snd_card_file_remove(pcm->card, file);
      __error1:
      	return err;
}

static int snd_pcm_release(struct inode *inode, struct file *file)
{
	struct snd_pcm *pcm;
	struct snd_pcm_substream *substream;
	struct snd_pcm_file *pcm_file;

	pcm_file = file->private_data;
	substream = pcm_file->substream;
	if (snd_BUG_ON(!substream))
		return -ENXIO;
	pcm = substream->pcm;
	mutex_lock(&pcm->open_mutex);
	snd_pcm_release_substream(substream);
	kfree(pcm_file);
	mutex_unlock(&pcm->open_mutex);
	wake_up(&pcm->open_wait);
	module_put(pcm->card->module);
	snd_card_file_remove(pcm->card, file);
	return 0;
}

static snd_pcm_sframes_t snd_pcm_playback_rewind(struct snd_pcm_substream *substream,
						 snd_pcm_uframes_t frames)
{
	struct snd_pcm_runtime *runtime = substream->runtime;
	snd_pcm_sframes_t appl_ptr;
	snd_pcm_sframes_t ret;
	snd_pcm_sframes_t hw_avail;

	if (frames == 0)
		return 0;

	snd_pcm_stream_lock_irq(substream);
	switch (runtime->status->state) {
	case SNDRV_PCM_STATE_PREPARED:
		break;
	case SNDRV_PCM_STATE_DRAINING:
	case SNDRV_PCM_STATE_RUNNING:
		if (snd_pcm_update_hw_ptr(substream) >= 0)
			break;
		/* Fall through */
	case SNDRV_PCM_STATE_XRUN:
		ret = -EPIPE;
		goto __end;
	case SNDRV_PCM_STATE_SUSPENDED:
		ret = -ESTRPIPE;
		goto __end;
	default:
		ret = -EBADFD;
		goto __end;
	}

	hw_avail = snd_pcm_playback_hw_avail(runtime);
	if (hw_avail <= 0) {
		ret = 0;
		goto __end;
	}
	if (frames > (snd_pcm_uframes_t)hw_avail)
		frames = hw_avail;
	appl_ptr = runtime->control->appl_ptr - frames;
	if (appl_ptr < 0)
		appl_ptr += runtime->boundary;
	runtime->control->appl_ptr = appl_ptr;
	ret = frames;
 __end:
	snd_pcm_stream_unlock_irq(substream);
	return ret;
}

static snd_pcm_sframes_t snd_pcm_capture_rewind(struct snd_pcm_substream *substream,
						snd_pcm_uframes_t frames)
{
	struct snd_pcm_runtime *runtime = substream->runtime;
	snd_pcm_sframes_t appl_ptr;
	snd_pcm_sframes_t ret;
	snd_pcm_sframes_t hw_avail;

	if (frames == 0)
		return 0;

	snd_pcm_stream_lock_irq(substream);
	switch (runtime->status->state) {
	case SNDRV_PCM_STATE_PREPARED:
	case SNDRV_PCM_STATE_DRAINING:
		break;
	case SNDRV_PCM_STATE_RUNNING:
		if (snd_pcm_update_hw_ptr(substream) >= 0)
			break;
		/* Fall through */
	case SNDRV_PCM_STATE_XRUN:
		ret = -EPIPE;
		goto __end;
	case SNDRV_PCM_STATE_SUSPENDED:
		ret = -ESTRPIPE;
		goto __end;
	default:
		ret = -EBADFD;
		goto __end;
	}

	hw_avail = snd_pcm_capture_hw_avail(runtime);
	if (hw_avail <= 0) {
		ret = 0;
		goto __end;
	}
	if (frames > (snd_pcm_uframes_t)hw_avail)
		frames = hw_avail;
	appl_ptr = runtime->control->appl_ptr - frames;
	if (appl_ptr < 0)
		appl_ptr += runtime->boundary;
	runtime->control->appl_ptr = appl_ptr;
	ret = frames;
 __end:
	snd_pcm_stream_unlock_irq(substream);
	return ret;
}

static snd_pcm_sframes_t snd_pcm_playback_forward(struct snd_pcm_substream *substream,
						  snd_pcm_uframes_t frames)
{
	struct snd_pcm_runtime *runtime = substream->runtime;
	snd_pcm_sframes_t appl_ptr;
	snd_pcm_sframes_t ret;
	snd_pcm_sframes_t avail;

	if (frames == 0)
		return 0;

	snd_pcm_stream_lock_irq(substream);
	switch (runtime->status->state) {
	case SNDRV_PCM_STATE_PREPARED:
	case SNDRV_PCM_STATE_PAUSED:
		break;
	case SNDRV_PCM_STATE_DRAINING:
	case SNDRV_PCM_STATE_RUNNING:
		if (snd_pcm_update_hw_ptr(substream) >= 0)
			break;
		/* Fall through */
	case SNDRV_PCM_STATE_XRUN:
		ret = -EPIPE;
		goto __end;
	case SNDRV_PCM_STATE_SUSPENDED:
		ret = -ESTRPIPE;
		goto __end;
	default:
		ret = -EBADFD;
		goto __end;
	}

	avail = snd_pcm_playback_avail(runtime);
	if (avail <= 0) {
		ret = 0;
		goto __end;
	}
	if (frames > (snd_pcm_uframes_t)avail)
		frames = avail;
	appl_ptr = runtime->control->appl_ptr + frames;
	if (appl_ptr >= (snd_pcm_sframes_t)runtime->boundary)
		appl_ptr -= runtime->boundary;
	runtime->control->appl_ptr = appl_ptr;
	ret = frames;
 __end:
	snd_pcm_stream_unlock_irq(substream);
	return ret;
}

static snd_pcm_sframes_t snd_pcm_capture_forward(struct snd_pcm_substream *substream,
						 snd_pcm_uframes_t frames)
{
	struct snd_pcm_runtime *runtime = substream->runtime;
	snd_pcm_sframes_t appl_ptr;
	snd_pcm_sframes_t ret;
	snd_pcm_sframes_t avail;

	if (frames == 0)
		return 0;

	snd_pcm_stream_lock_irq(substream);
	switch (runtime->status->state) {
	case SNDRV_PCM_STATE_PREPARED:
	case SNDRV_PCM_STATE_DRAINING:
	case SNDRV_PCM_STATE_PAUSED:
		break;
	case SNDRV_PCM_STATE_RUNNING:
		if (snd_pcm_update_hw_ptr(substream) >= 0)
			break;
		/* Fall through */
	case SNDRV_PCM_STATE_XRUN:
		ret = -EPIPE;
		goto __end;
	case SNDRV_PCM_STATE_SUSPENDED:
		ret = -ESTRPIPE;
		goto __end;
	default:
		ret = -EBADFD;
		goto __end;
	}

	avail = snd_pcm_capture_avail(runtime);
	if (avail <= 0) {
		ret = 0;
		goto __end;
	}
	if (frames > (snd_pcm_uframes_t)avail)
		frames = avail;
	appl_ptr = runtime->control->appl_ptr + frames;
	if (appl_ptr >= (snd_pcm_sframes_t)runtime->boundary)
		appl_ptr -= runtime->boundary;
	runtime->control->appl_ptr = appl_ptr;
	ret = frames;
 __end:
	snd_pcm_stream_unlock_irq(substream);
	return ret;
}

static int snd_pcm_hwsync(struct snd_pcm_substream *substream)
{
	struct snd_pcm_runtime *runtime = substream->runtime;
	int err;

	snd_pcm_stream_lock_irq(substream);
	switch (runtime->status->state) {
	case SNDRV_PCM_STATE_DRAINING:
		if (substream->stream == SNDRV_PCM_STREAM_CAPTURE)
			goto __badfd;
	case SNDRV_PCM_STATE_RUNNING:
		if ((err = snd_pcm_update_hw_ptr(substream)) < 0)
			break;
		/* Fall through */
	case SNDRV_PCM_STATE_PREPARED:
	case SNDRV_PCM_STATE_SUSPENDED:
		err = 0;
		break;
	case SNDRV_PCM_STATE_XRUN:
		err = -EPIPE;
		break;
	default:
	      __badfd:
		err = -EBADFD;
		break;
	}
	snd_pcm_stream_unlock_irq(substream);
	return err;
}
		
static int snd_pcm_delay(struct snd_pcm_substream *substream,
			 snd_pcm_sframes_t __user *res)
{
	struct snd_pcm_runtime *runtime = substream->runtime;
	int err;
	snd_pcm_sframes_t n = 0;

	snd_pcm_stream_lock_irq(substream);
	switch (runtime->status->state) {
	case SNDRV_PCM_STATE_DRAINING:
		if (substream->stream == SNDRV_PCM_STREAM_CAPTURE)
			goto __badfd;
	case SNDRV_PCM_STATE_RUNNING:
		if ((err = snd_pcm_update_hw_ptr(substream)) < 0)
			break;
		/* Fall through */
	case SNDRV_PCM_STATE_PREPARED:
	case SNDRV_PCM_STATE_SUSPENDED:
		err = 0;
		if (substream->stream == SNDRV_PCM_STREAM_PLAYBACK)
			n = snd_pcm_playback_hw_avail(runtime);
		else
			n = snd_pcm_capture_avail(runtime);
		n += runtime->delay;
		break;
	case SNDRV_PCM_STATE_XRUN:
		err = -EPIPE;
		break;
	default:
	      __badfd:
		err = -EBADFD;
		break;
	}
	snd_pcm_stream_unlock_irq(substream);
	if (!err)
		if (put_user(n, res))
			err = -EFAULT;
	return err;
}
		
static int snd_pcm_sync_ptr(struct snd_pcm_substream *substream,
			    struct snd_pcm_sync_ptr __user *_sync_ptr)
{
	struct snd_pcm_runtime *runtime = substream->runtime;
	struct snd_pcm_sync_ptr sync_ptr;
	volatile struct snd_pcm_mmap_status *status;
	volatile struct snd_pcm_mmap_control *control;
	int err;

	memset(&sync_ptr, 0, sizeof(sync_ptr));
	if (get_user(sync_ptr.flags, (unsigned __user *)&(_sync_ptr->flags)))
		return -EFAULT;
	if (copy_from_user(&sync_ptr.c.control, &(_sync_ptr->c.control), sizeof(struct snd_pcm_mmap_control)))
		return -EFAULT;	
	status = runtime->status;
	control = runtime->control;
	if (sync_ptr.flags & SNDRV_PCM_SYNC_PTR_HWSYNC) {
		err = snd_pcm_hwsync(substream);
		if (err < 0)
			return err;
	}
	snd_pcm_stream_lock_irq(substream);
	if (!(sync_ptr.flags & SNDRV_PCM_SYNC_PTR_APPL))
		control->appl_ptr = sync_ptr.c.control.appl_ptr;
	else
		sync_ptr.c.control.appl_ptr = control->appl_ptr;
	if (!(sync_ptr.flags & SNDRV_PCM_SYNC_PTR_AVAIL_MIN))
		control->avail_min = sync_ptr.c.control.avail_min;
	else
		sync_ptr.c.control.avail_min = control->avail_min;
	sync_ptr.s.status.state = status->state;
	sync_ptr.s.status.hw_ptr = status->hw_ptr;
	sync_ptr.s.status.tstamp = status->tstamp;
	sync_ptr.s.status.suspended_state = status->suspended_state;
	snd_pcm_stream_unlock_irq(substream);
	if (copy_to_user(_sync_ptr, &sync_ptr, sizeof(sync_ptr)))
		return -EFAULT;
	return 0;
}

static int snd_pcm_tstamp(struct snd_pcm_substream *substream, int __user *_arg)
{
	struct snd_pcm_runtime *runtime = substream->runtime;
	int arg;
	
	if (get_user(arg, _arg))
		return -EFAULT;
	if (arg < 0 || arg > SNDRV_PCM_TSTAMP_TYPE_LAST)
		return -EINVAL;
	runtime->tstamp_type = SNDRV_PCM_TSTAMP_TYPE_GETTIMEOFDAY;
	if (arg == SNDRV_PCM_TSTAMP_TYPE_MONOTONIC)
		runtime->tstamp_type = SNDRV_PCM_TSTAMP_TYPE_MONOTONIC;
	return 0;
}
		
static int snd_pcm_common_ioctl1(struct file *file,
				 struct snd_pcm_substream *substream,
				 unsigned int cmd, void __user *arg)
{
	switch (cmd) {
	case SNDRV_PCM_IOCTL_PVERSION:
		return put_user(SNDRV_PCM_VERSION, (int __user *)arg) ? -EFAULT : 0;
	case SNDRV_PCM_IOCTL_INFO:
		return snd_pcm_info_user(substream, arg);
	case SNDRV_PCM_IOCTL_TSTAMP:	/* just for compatibility */
		return 0;
	case SNDRV_PCM_IOCTL_TTSTAMP:
		return snd_pcm_tstamp(substream, arg);
	case SNDRV_PCM_IOCTL_HW_REFINE:
		return snd_pcm_hw_refine_user(substream, arg);
	case SNDRV_PCM_IOCTL_HW_PARAMS:
		return snd_pcm_hw_params_user(substream, arg);
	case SNDRV_PCM_IOCTL_HW_FREE:
		return snd_pcm_hw_free(substream);
	case SNDRV_PCM_IOCTL_SW_PARAMS:
		return snd_pcm_sw_params_user(substream, arg);
	case SNDRV_PCM_IOCTL_STATUS:
		return snd_pcm_status_user(substream, arg);
	case SNDRV_PCM_IOCTL_CHANNEL_INFO:
		return snd_pcm_channel_info_user(substream, arg);
	case SNDRV_PCM_IOCTL_PREPARE:
		return snd_pcm_prepare(substream, file);
	case SNDRV_PCM_IOCTL_RESET:
		return snd_pcm_reset(substream);
	case SNDRV_PCM_IOCTL_START:
		return snd_pcm_action_lock_irq(&snd_pcm_action_start, substream, SNDRV_PCM_STATE_RUNNING);
	case SNDRV_PCM_IOCTL_LINK:
		return snd_pcm_link(substream, (int)(unsigned long) arg);
	case SNDRV_PCM_IOCTL_UNLINK:
		return snd_pcm_unlink(substream);
	case SNDRV_PCM_IOCTL_RESUME:
		return snd_pcm_resume(substream);
	case SNDRV_PCM_IOCTL_XRUN:
		return snd_pcm_xrun(substream);
	case SNDRV_PCM_IOCTL_HWSYNC:
		return snd_pcm_hwsync(substream);
	case SNDRV_PCM_IOCTL_DELAY:
		return snd_pcm_delay(substream, arg);
	case SNDRV_PCM_IOCTL_SYNC_PTR:
		return snd_pcm_sync_ptr(substream, arg);
#ifdef CONFIG_SND_SUPPORT_OLD_API
	case SNDRV_PCM_IOCTL_HW_REFINE_OLD:
		return snd_pcm_hw_refine_old_user(substream, arg);
	case SNDRV_PCM_IOCTL_HW_PARAMS_OLD:
		return snd_pcm_hw_params_old_user(substream, arg);
#endif
	case SNDRV_PCM_IOCTL_DRAIN:
		return snd_pcm_drain(substream, file);
	case SNDRV_PCM_IOCTL_DROP:
		return snd_pcm_drop(substream);
	case SNDRV_PCM_IOCTL_PAUSE:
	{
		int res;
		snd_pcm_stream_lock_irq(substream);
		res = snd_pcm_pause(substream, (int)(unsigned long)arg);
		snd_pcm_stream_unlock_irq(substream);
		return res;
	}
	}
	snd_printd("unknown ioctl = 0x%x\n", cmd);
	return -ENOTTY;
}

static int snd_pcm_playback_ioctl1(struct file *file,
				   struct snd_pcm_substream *substream,
				   unsigned int cmd, void __user *arg)
{
	if (snd_BUG_ON(!substream))
		return -ENXIO;
	if (snd_BUG_ON(substream->stream != SNDRV_PCM_STREAM_PLAYBACK))
		return -EINVAL;
	switch (cmd) {
	case SNDRV_PCM_IOCTL_WRITEI_FRAMES:
	{
		struct snd_xferi xferi;
		struct snd_xferi __user *_xferi = arg;
		struct snd_pcm_runtime *runtime = substream->runtime;
		snd_pcm_sframes_t result;
		if (runtime->status->state == SNDRV_PCM_STATE_OPEN)
			return -EBADFD;
		if (put_user(0, &_xferi->result))
			return -EFAULT;
		if (copy_from_user(&xferi, _xferi, sizeof(xferi)))
			return -EFAULT;
		result = snd_pcm_lib_write(substream, xferi.buf, xferi.frames);
		__put_user(result, &_xferi->result);
		return result < 0 ? result : 0;
	}
	case SNDRV_PCM_IOCTL_WRITEN_FRAMES:
	{
		struct snd_xfern xfern;
		struct snd_xfern __user *_xfern = arg;
		struct snd_pcm_runtime *runtime = substream->runtime;
		void __user **bufs;
		snd_pcm_sframes_t result;
		if (runtime->status->state == SNDRV_PCM_STATE_OPEN)
			return -EBADFD;
		if (runtime->channels > 128)
			return -EINVAL;
		if (put_user(0, &_xfern->result))
			return -EFAULT;
		if (copy_from_user(&xfern, _xfern, sizeof(xfern)))
			return -EFAULT;

		bufs = memdup_user(xfern.bufs,
				   sizeof(void *) * runtime->channels);
		if (IS_ERR(bufs))
			return PTR_ERR(bufs);
		result = snd_pcm_lib_writev(substream, bufs, xfern.frames);
		kfree(bufs);
		__put_user(result, &_xfern->result);
		return result < 0 ? result : 0;
	}
	case SNDRV_PCM_IOCTL_REWIND:
	{
		snd_pcm_uframes_t frames;
		snd_pcm_uframes_t __user *_frames = arg;
		snd_pcm_sframes_t result;
		if (get_user(frames, _frames))
			return -EFAULT;
		if (put_user(0, _frames))
			return -EFAULT;
		result = snd_pcm_playback_rewind(substream, frames);
		__put_user(result, _frames);
		return result < 0 ? result : 0;
	}
	case SNDRV_PCM_IOCTL_FORWARD:
	{
		snd_pcm_uframes_t frames;
		snd_pcm_uframes_t __user *_frames = arg;
		snd_pcm_sframes_t result;
		if (get_user(frames, _frames))
			return -EFAULT;
		if (put_user(0, _frames))
			return -EFAULT;
		result = snd_pcm_playback_forward(substream, frames);
		__put_user(result, _frames);
		return result < 0 ? result : 0;
	}
	}
	return snd_pcm_common_ioctl1(file, substream, cmd, arg);
}

static int snd_pcm_capture_ioctl1(struct file *file,
				  struct snd_pcm_substream *substream,
				  unsigned int cmd, void __user *arg)
{
	if (snd_BUG_ON(!substream))
		return -ENXIO;
	if (snd_BUG_ON(substream->stream != SNDRV_PCM_STREAM_CAPTURE))
		return -EINVAL;
	switch (cmd) {
	case SNDRV_PCM_IOCTL_READI_FRAMES:
	{
		struct snd_xferi xferi;
		struct snd_xferi __user *_xferi = arg;
		struct snd_pcm_runtime *runtime = substream->runtime;
		snd_pcm_sframes_t result;
		if (runtime->status->state == SNDRV_PCM_STATE_OPEN)
			return -EBADFD;
		if (put_user(0, &_xferi->result))
			return -EFAULT;
		if (copy_from_user(&xferi, _xferi, sizeof(xferi)))
			return -EFAULT;
		result = snd_pcm_lib_read(substream, xferi.buf, xferi.frames);
		__put_user(result, &_xferi->result);
		return result < 0 ? result : 0;
	}
	case SNDRV_PCM_IOCTL_READN_FRAMES:
	{
		struct snd_xfern xfern;
		struct snd_xfern __user *_xfern = arg;
		struct snd_pcm_runtime *runtime = substream->runtime;
		void *bufs;
		snd_pcm_sframes_t result;
		if (runtime->status->state == SNDRV_PCM_STATE_OPEN)
			return -EBADFD;
		if (runtime->channels > 128)
			return -EINVAL;
		if (put_user(0, &_xfern->result))
			return -EFAULT;
		if (copy_from_user(&xfern, _xfern, sizeof(xfern)))
			return -EFAULT;

		bufs = memdup_user(xfern.bufs,
				   sizeof(void *) * runtime->channels);
		if (IS_ERR(bufs))
			return PTR_ERR(bufs);
		result = snd_pcm_lib_readv(substream, bufs, xfern.frames);
		kfree(bufs);
		__put_user(result, &_xfern->result);
		return result < 0 ? result : 0;
	}
	case SNDRV_PCM_IOCTL_REWIND:
	{
		snd_pcm_uframes_t frames;
		snd_pcm_uframes_t __user *_frames = arg;
		snd_pcm_sframes_t result;
		if (get_user(frames, _frames))
			return -EFAULT;
		if (put_user(0, _frames))
			return -EFAULT;
		result = snd_pcm_capture_rewind(substream, frames);
		__put_user(result, _frames);
		return result < 0 ? result : 0;
	}
	case SNDRV_PCM_IOCTL_FORWARD:
	{
		snd_pcm_uframes_t frames;
		snd_pcm_uframes_t __user *_frames = arg;
		snd_pcm_sframes_t result;
		if (get_user(frames, _frames))
			return -EFAULT;
		if (put_user(0, _frames))
			return -EFAULT;
		result = snd_pcm_capture_forward(substream, frames);
		__put_user(result, _frames);
		return result < 0 ? result : 0;
	}
	}
	return snd_pcm_common_ioctl1(file, substream, cmd, arg);
}

static long snd_pcm_playback_ioctl(struct file *file, unsigned int cmd,
				   unsigned long arg)
{
	struct snd_pcm_file *pcm_file;

	pcm_file = file->private_data;

	if (((cmd >> 8) & 0xff) != 'A')
		return -ENOTTY;

	return snd_pcm_playback_ioctl1(file, pcm_file->substream, cmd,
				       (void __user *)arg);
}

static long snd_pcm_capture_ioctl(struct file *file, unsigned int cmd,
				  unsigned long arg)
{
	struct snd_pcm_file *pcm_file;

	pcm_file = file->private_data;

	if (((cmd >> 8) & 0xff) != 'A')
		return -ENOTTY;

	return snd_pcm_capture_ioctl1(file, pcm_file->substream, cmd,
				      (void __user *)arg);
}

int snd_pcm_kernel_ioctl(struct snd_pcm_substream *substream,
			 unsigned int cmd, void *arg)
{
	mm_segment_t fs;
	int result;
	
	fs = snd_enter_user();
	switch (substream->stream) {
	case SNDRV_PCM_STREAM_PLAYBACK:
		result = snd_pcm_playback_ioctl1(NULL, substream, cmd,
						 (void __user *)arg);
		break;
	case SNDRV_PCM_STREAM_CAPTURE:
		result = snd_pcm_capture_ioctl1(NULL, substream, cmd,
						(void __user *)arg);
		break;
	default:
		result = -EINVAL;
		break;
	}
	snd_leave_user(fs);
	return result;
}

EXPORT_SYMBOL(snd_pcm_kernel_ioctl);

static ssize_t snd_pcm_read(struct file *file, char __user *buf, size_t count,
			    loff_t * offset)
{
	struct snd_pcm_file *pcm_file;
	struct snd_pcm_substream *substream;
	struct snd_pcm_runtime *runtime;
	snd_pcm_sframes_t result;

	pcm_file = file->private_data;
	substream = pcm_file->substream;
	if (PCM_RUNTIME_CHECK(substream))
		return -ENXIO;
	runtime = substream->runtime;
	if (runtime->status->state == SNDRV_PCM_STATE_OPEN)
		return -EBADFD;
	if (!frame_aligned(runtime, count))
		return -EINVAL;
	count = bytes_to_frames(runtime, count);
	result = snd_pcm_lib_read(substream, buf, count);
	if (result > 0)
		result = frames_to_bytes(runtime, result);
	return result;
}

static ssize_t snd_pcm_write(struct file *file, const char __user *buf,
			     size_t count, loff_t * offset)
{
	struct snd_pcm_file *pcm_file;
	struct snd_pcm_substream *substream;
	struct snd_pcm_runtime *runtime;
	snd_pcm_sframes_t result;

	pcm_file = file->private_data;
	substream = pcm_file->substream;
	if (PCM_RUNTIME_CHECK(substream))
		return -ENXIO;
	runtime = substream->runtime;
	if (runtime->status->state == SNDRV_PCM_STATE_OPEN)
		return -EBADFD;
	if (!frame_aligned(runtime, count))
		return -EINVAL;
	count = bytes_to_frames(runtime, count);
	result = snd_pcm_lib_write(substream, buf, count);
	if (result > 0)
		result = frames_to_bytes(runtime, result);
	return result;
}

static ssize_t snd_pcm_aio_read(struct kiocb *iocb, const struct iovec *iov,
			     unsigned long nr_segs, loff_t pos)

{
	struct snd_pcm_file *pcm_file;
	struct snd_pcm_substream *substream;
	struct snd_pcm_runtime *runtime;
	snd_pcm_sframes_t result;
	unsigned long i;
	void __user **bufs;
	snd_pcm_uframes_t frames;

	pcm_file = iocb->ki_filp->private_data;
	substream = pcm_file->substream;
	if (PCM_RUNTIME_CHECK(substream))
		return -ENXIO;
	runtime = substream->runtime;
	if (runtime->status->state == SNDRV_PCM_STATE_OPEN)
		return -EBADFD;
	if (nr_segs > 1024 || nr_segs != runtime->channels)
		return -EINVAL;
	if (!frame_aligned(runtime, iov->iov_len))
		return -EINVAL;
	frames = bytes_to_samples(runtime, iov->iov_len);
	bufs = kmalloc(sizeof(void *) * nr_segs, GFP_KERNEL);
	if (bufs == NULL)
		return -ENOMEM;
	for (i = 0; i < nr_segs; ++i)
		bufs[i] = iov[i].iov_base;
	result = snd_pcm_lib_readv(substream, bufs, frames);
	if (result > 0)
		result = frames_to_bytes(runtime, result);
	kfree(bufs);
	return result;
}

static ssize_t snd_pcm_aio_write(struct kiocb *iocb, const struct iovec *iov,
			      unsigned long nr_segs, loff_t pos)
{
	struct snd_pcm_file *pcm_file;
	struct snd_pcm_substream *substream;
	struct snd_pcm_runtime *runtime;
	snd_pcm_sframes_t result;
	unsigned long i;
	void __user **bufs;
	snd_pcm_uframes_t frames;

	pcm_file = iocb->ki_filp->private_data;
	substream = pcm_file->substream;
	if (PCM_RUNTIME_CHECK(substream))
		return -ENXIO;
	runtime = substream->runtime;
	if (runtime->status->state == SNDRV_PCM_STATE_OPEN)
		return -EBADFD;
	if (nr_segs > 128 || nr_segs != runtime->channels ||
	    !frame_aligned(runtime, iov->iov_len))
		return -EINVAL;
	frames = bytes_to_samples(runtime, iov->iov_len);
	bufs = kmalloc(sizeof(void *) * nr_segs, GFP_KERNEL);
	if (bufs == NULL)
		return -ENOMEM;
	for (i = 0; i < nr_segs; ++i)
		bufs[i] = iov[i].iov_base;
	result = snd_pcm_lib_writev(substream, bufs, frames);
	if (result > 0)
		result = frames_to_bytes(runtime, result);
	kfree(bufs);
	return result;
}

static unsigned int snd_pcm_playback_poll(struct file *file, poll_table * wait)
{
	struct snd_pcm_file *pcm_file;
	struct snd_pcm_substream *substream;
	struct snd_pcm_runtime *runtime;
        unsigned int mask;
	snd_pcm_uframes_t avail;

	pcm_file = file->private_data;

	substream = pcm_file->substream;
	if (PCM_RUNTIME_CHECK(substream))
		return -ENXIO;
	runtime = substream->runtime;

	poll_wait(file, &runtime->sleep, wait);

	snd_pcm_stream_lock_irq(substream);
	avail = snd_pcm_playback_avail(runtime);
	switch (runtime->status->state) {
	case SNDRV_PCM_STATE_RUNNING:
	case SNDRV_PCM_STATE_PREPARED:
	case SNDRV_PCM_STATE_PAUSED:
		if (avail >= runtime->control->avail_min) {
			mask = POLLOUT | POLLWRNORM;
			break;
		}
		/* Fall through */
	case SNDRV_PCM_STATE_DRAINING:
		mask = 0;
		break;
	default:
		mask = POLLOUT | POLLWRNORM | POLLERR;
		break;
	}
	snd_pcm_stream_unlock_irq(substream);
	return mask;
}

static unsigned int snd_pcm_capture_poll(struct file *file, poll_table * wait)
{
	struct snd_pcm_file *pcm_file;
	struct snd_pcm_substream *substream;
	struct snd_pcm_runtime *runtime;
        unsigned int mask;
	snd_pcm_uframes_t avail;

	pcm_file = file->private_data;

	substream = pcm_file->substream;
	if (PCM_RUNTIME_CHECK(substream))
		return -ENXIO;
	runtime = substream->runtime;

	poll_wait(file, &runtime->sleep, wait);

	snd_pcm_stream_lock_irq(substream);
	avail = snd_pcm_capture_avail(runtime);
	switch (runtime->status->state) {
	case SNDRV_PCM_STATE_RUNNING:
	case SNDRV_PCM_STATE_PREPARED:
	case SNDRV_PCM_STATE_PAUSED:
		if (avail >= runtime->control->avail_min) {
			mask = POLLIN | POLLRDNORM;
			break;
		}
		mask = 0;
		break;
	case SNDRV_PCM_STATE_DRAINING:
		if (avail > 0) {
			mask = POLLIN | POLLRDNORM;
			break;
		}
		/* Fall through */
	default:
		mask = POLLIN | POLLRDNORM | POLLERR;
		break;
	}
	snd_pcm_stream_unlock_irq(substream);
	return mask;
}

/*
 * mmap support
 */

/*
 * Only on coherent architectures, we can mmap the status and the control records
 * for effcient data transfer.  On others, we have to use HWSYNC ioctl...
 */
#if defined(CONFIG_X86) || defined(CONFIG_PPC) || defined(CONFIG_ALPHA)
/*
 * mmap status record
 */
static int snd_pcm_mmap_status_fault(struct vm_area_struct *area,
						struct vm_fault *vmf)
{
	struct snd_pcm_substream *substream = area->vm_private_data;
	struct snd_pcm_runtime *runtime;
	
	if (substream == NULL)
		return VM_FAULT_SIGBUS;
	runtime = substream->runtime;
	vmf->page = virt_to_page(runtime->status);
	get_page(vmf->page);
	return 0;
}

static const struct vm_operations_struct snd_pcm_vm_ops_status =
{
	.fault =	snd_pcm_mmap_status_fault,
};

static int snd_pcm_mmap_status(struct snd_pcm_substream *substream, struct file *file,
			       struct vm_area_struct *area)
{
	long size;
	if (!(area->vm_flags & VM_READ))
		return -EINVAL;
	size = area->vm_end - area->vm_start;
	if (size != PAGE_ALIGN(sizeof(struct snd_pcm_mmap_status)))
		return -EINVAL;
	area->vm_ops = &snd_pcm_vm_ops_status;
	area->vm_private_data = substream;
	area->vm_flags |= VM_DONTEXPAND | VM_DONTDUMP;
	return 0;
}

/*
 * mmap control record
 */
static int snd_pcm_mmap_control_fault(struct vm_area_struct *area,
						struct vm_fault *vmf)
{
	struct snd_pcm_substream *substream = area->vm_private_data;
	struct snd_pcm_runtime *runtime;
	
	if (substream == NULL)
		return VM_FAULT_SIGBUS;
	runtime = substream->runtime;
	vmf->page = virt_to_page(runtime->control);
	get_page(vmf->page);
	return 0;
}

static const struct vm_operations_struct snd_pcm_vm_ops_control =
{
	.fault =	snd_pcm_mmap_control_fault,
};

static int snd_pcm_mmap_control(struct snd_pcm_substream *substream, struct file *file,
				struct vm_area_struct *area)
{
	long size;
	if (!(area->vm_flags & VM_READ))
		return -EINVAL;
	size = area->vm_end - area->vm_start;
	if (size != PAGE_ALIGN(sizeof(struct snd_pcm_mmap_control)))
		return -EINVAL;
	area->vm_ops = &snd_pcm_vm_ops_control;
	area->vm_private_data = substream;
	area->vm_flags |= VM_DONTEXPAND | VM_DONTDUMP;
	return 0;
}
#else /* ! coherent mmap */
/*
 * don't support mmap for status and control records.
 */
static int snd_pcm_mmap_status(struct snd_pcm_substream *substream, struct file *file,
			       struct vm_area_struct *area)
{
	return -ENXIO;
}
static int snd_pcm_mmap_control(struct snd_pcm_substream *substream, struct file *file,
				struct vm_area_struct *area)
{
	return -ENXIO;
}
#endif /* coherent mmap */

static inline struct page *
snd_pcm_default_page_ops(struct snd_pcm_substream *substream, unsigned long ofs)
{
	void *vaddr = substream->runtime->dma_area + ofs;
#if defined(CONFIG_MIPS) && defined(CONFIG_DMA_NONCOHERENT)
	if (substream->dma_buffer.dev.type == SNDRV_DMA_TYPE_DEV)
		return virt_to_page(CAC_ADDR(vaddr));
#endif
#if defined(CONFIG_PPC32) && defined(CONFIG_NOT_COHERENT_CACHE)
	if (substream->dma_buffer.dev.type == SNDRV_DMA_TYPE_DEV) {
		dma_addr_t addr = substream->runtime->dma_addr + ofs;
		addr -= get_dma_offset(substream->dma_buffer.dev.dev);
		/* assume dma_handle set via pfn_to_phys() in
		 * mm/dma-noncoherent.c
		 */
		return pfn_to_page(addr >> PAGE_SHIFT);
	}
#endif
	return virt_to_page(vaddr);
}

/*
 * fault callback for mmapping a RAM page
 */
static int snd_pcm_mmap_data_fault(struct vm_area_struct *area,
						struct vm_fault *vmf)
{
	struct snd_pcm_substream *substream = area->vm_private_data;
	struct snd_pcm_runtime *runtime;
	unsigned long offset;
	struct page * page;
	size_t dma_bytes;
	
	if (substream == NULL)
		return VM_FAULT_SIGBUS;
	runtime = substream->runtime;
	offset = vmf->pgoff << PAGE_SHIFT;
	dma_bytes = PAGE_ALIGN(runtime->dma_bytes);
	if (offset > dma_bytes - PAGE_SIZE)
		return VM_FAULT_SIGBUS;
	if (substream->ops->page)
		page = substream->ops->page(substream, offset);
	else
		page = snd_pcm_default_page_ops(substream, offset);
	if (!page)
		return VM_FAULT_SIGBUS;
	get_page(page);
	vmf->page = page;
	return 0;
}

static const struct vm_operations_struct snd_pcm_vm_ops_data = {
	.open =		snd_pcm_mmap_data_open,
	.close =	snd_pcm_mmap_data_close,
};

static const struct vm_operations_struct snd_pcm_vm_ops_data_fault = {
	.open =		snd_pcm_mmap_data_open,
	.close =	snd_pcm_mmap_data_close,
	.fault =	snd_pcm_mmap_data_fault,
};

#ifndef ARCH_HAS_DMA_MMAP_COHERENT
/* This should be defined / handled globally! */
#ifdef CONFIG_ARM
#define ARCH_HAS_DMA_MMAP_COHERENT
#endif
#endif

/*
 * mmap the DMA buffer on RAM
 */
int snd_pcm_lib_default_mmap(struct snd_pcm_substream *substream,
			     struct vm_area_struct *area)
{
	area->vm_flags |= VM_DONTEXPAND | VM_DONTDUMP;
#ifdef ARCH_HAS_DMA_MMAP_COHERENT
	if (!substream->ops->page &&
	    substream->dma_buffer.dev.type == SNDRV_DMA_TYPE_DEV)
		return dma_mmap_coherent(substream->dma_buffer.dev.dev,
					 area,
					 substream->runtime->dma_area,
					 substream->runtime->dma_addr,
					 area->vm_end - area->vm_start);
#elif defined(CONFIG_MIPS) && defined(CONFIG_DMA_NONCOHERENT)
	if (substream->dma_buffer.dev.type == SNDRV_DMA_TYPE_DEV &&
	    !plat_device_is_coherent(substream->dma_buffer.dev.dev))
		area->vm_page_prot = pgprot_noncached(area->vm_page_prot);
#endif /* ARCH_HAS_DMA_MMAP_COHERENT */
	/* mmap with fault handler */
	area->vm_ops = &snd_pcm_vm_ops_data_fault;
	return 0;
}
EXPORT_SYMBOL_GPL(snd_pcm_lib_default_mmap);

/*
 * mmap the DMA buffer on I/O memory area
 */
#if SNDRV_PCM_INFO_MMAP_IOMEM
int snd_pcm_lib_mmap_iomem(struct snd_pcm_substream *substream,
			   struct vm_area_struct *area)
{
	long size;
	unsigned long offset;

	area->vm_page_prot = pgprot_noncached(area->vm_page_prot);
	area->vm_flags |= VM_IO;
	size = area->vm_end - area->vm_start;
	offset = area->vm_pgoff << PAGE_SHIFT;
	if (io_remap_pfn_range(area, area->vm_start,
				(substream->runtime->dma_addr + offset) >> PAGE_SHIFT,
				size, area->vm_page_prot))
		return -EAGAIN;
	return 0;
}

EXPORT_SYMBOL(snd_pcm_lib_mmap_iomem);
#endif /* SNDRV_PCM_INFO_MMAP */

/*
 * mmap DMA buffer
 */
int snd_pcm_mmap_data(struct snd_pcm_substream *substream, struct file *file,
		      struct vm_area_struct *area)
{
	struct snd_pcm_runtime *runtime;
	long size;
	unsigned long offset;
	size_t dma_bytes;
	int err;

	if (substream->stream == SNDRV_PCM_STREAM_PLAYBACK) {
		if (!(area->vm_flags & (VM_WRITE|VM_READ)))
			return -EINVAL;
	} else {
		if (!(area->vm_flags & VM_READ))
			return -EINVAL;
	}
	runtime = substream->runtime;
	if (runtime->status->state == SNDRV_PCM_STATE_OPEN)
		return -EBADFD;
	if (!(runtime->info & SNDRV_PCM_INFO_MMAP))
		return -ENXIO;
	if (runtime->access == SNDRV_PCM_ACCESS_RW_INTERLEAVED ||
	    runtime->access == SNDRV_PCM_ACCESS_RW_NONINTERLEAVED)
		return -EINVAL;
	size = area->vm_end - area->vm_start;
	offset = area->vm_pgoff << PAGE_SHIFT;
	dma_bytes = PAGE_ALIGN(runtime->dma_bytes);
	if ((size_t)size > dma_bytes)
		return -EINVAL;
	if (offset > dma_bytes - size)
		return -EINVAL;

	area->vm_ops = &snd_pcm_vm_ops_data;
	area->vm_private_data = substream;
	if (substream->ops->mmap)
		err = substream->ops->mmap(substream, area);
	else
		err = snd_pcm_lib_default_mmap(substream, area);
	if (!err)
		atomic_inc(&substream->mmap_count);
	return err;
}

EXPORT_SYMBOL(snd_pcm_mmap_data);

static int snd_pcm_mmap(struct file *file, struct vm_area_struct *area)
{
	struct snd_pcm_file * pcm_file;
	struct snd_pcm_substream *substream;	
	unsigned long offset;
	
	pcm_file = file->private_data;
	substream = pcm_file->substream;
	if (PCM_RUNTIME_CHECK(substream))
		return -ENXIO;

	offset = area->vm_pgoff << PAGE_SHIFT;
	switch (offset) {
	case SNDRV_PCM_MMAP_OFFSET_STATUS:
		if (pcm_file->no_compat_mmap)
			return -ENXIO;
		return snd_pcm_mmap_status(substream, file, area);
	case SNDRV_PCM_MMAP_OFFSET_CONTROL:
		if (pcm_file->no_compat_mmap)
			return -ENXIO;
		return snd_pcm_mmap_control(substream, file, area);
	default:
		return snd_pcm_mmap_data(substream, file, area);
	}
	return 0;
}

static int snd_pcm_fasync(int fd, struct file * file, int on)
{
	struct snd_pcm_file * pcm_file;
	struct snd_pcm_substream *substream;
	struct snd_pcm_runtime *runtime;

	pcm_file = file->private_data;
	substream = pcm_file->substream;
	if (PCM_RUNTIME_CHECK(substream))
		return -ENXIO;
	runtime = substream->runtime;
	return fasync_helper(fd, file, on, &runtime->fasync);
}

/*
 * ioctl32 compat
 */
#ifdef CONFIG_COMPAT
#include "pcm_compat.c"
#else
#define snd_pcm_ioctl_compat	NULL
#endif

/*
 *  To be removed helpers to keep binary compatibility
 */

#ifdef CONFIG_SND_SUPPORT_OLD_API
#define __OLD_TO_NEW_MASK(x) ((x&7)|((x&0x07fffff8)<<5))
#define __NEW_TO_OLD_MASK(x) ((x&7)|((x&0xffffff00)>>5))

static void snd_pcm_hw_convert_from_old_params(struct snd_pcm_hw_params *params,
					       struct snd_pcm_hw_params_old *oparams)
{
	unsigned int i;

	memset(params, 0, sizeof(*params));
	params->flags = oparams->flags;
	for (i = 0; i < ARRAY_SIZE(oparams->masks); i++)
		params->masks[i].bits[0] = oparams->masks[i];
	memcpy(params->intervals, oparams->intervals, sizeof(oparams->intervals));
	params->rmask = __OLD_TO_NEW_MASK(oparams->rmask);
	params->cmask = __OLD_TO_NEW_MASK(oparams->cmask);
	params->info = oparams->info;
	params->msbits = oparams->msbits;
	params->rate_num = oparams->rate_num;
	params->rate_den = oparams->rate_den;
	params->fifo_size = oparams->fifo_size;
}

static void snd_pcm_hw_convert_to_old_params(struct snd_pcm_hw_params_old *oparams,
					     struct snd_pcm_hw_params *params)
{
	unsigned int i;

	memset(oparams, 0, sizeof(*oparams));
	oparams->flags = params->flags;
	for (i = 0; i < ARRAY_SIZE(oparams->masks); i++)
		oparams->masks[i] = params->masks[i].bits[0];
	memcpy(oparams->intervals, params->intervals, sizeof(oparams->intervals));
	oparams->rmask = __NEW_TO_OLD_MASK(params->rmask);
	oparams->cmask = __NEW_TO_OLD_MASK(params->cmask);
	oparams->info = params->info;
	oparams->msbits = params->msbits;
	oparams->rate_num = params->rate_num;
	oparams->rate_den = params->rate_den;
	oparams->fifo_size = params->fifo_size;
}

static int snd_pcm_hw_refine_old_user(struct snd_pcm_substream *substream,
				      struct snd_pcm_hw_params_old __user * _oparams)
{
	struct snd_pcm_hw_params *params;
	struct snd_pcm_hw_params_old *oparams = NULL;
	int err;

	params = kmalloc(sizeof(*params), GFP_KERNEL);
	if (!params)
		return -ENOMEM;

	oparams = memdup_user(_oparams, sizeof(*oparams));
	if (IS_ERR(oparams)) {
		err = PTR_ERR(oparams);
		goto out;
	}
	snd_pcm_hw_convert_from_old_params(params, oparams);
	err = snd_pcm_hw_refine(substream, params);
	snd_pcm_hw_convert_to_old_params(oparams, params);
	if (copy_to_user(_oparams, oparams, sizeof(*oparams))) {
		if (!err)
			err = -EFAULT;
	}

	kfree(oparams);
out:
	kfree(params);
	return err;
}

static int snd_pcm_hw_params_old_user(struct snd_pcm_substream *substream,
				      struct snd_pcm_hw_params_old __user * _oparams)
{
	struct snd_pcm_hw_params *params;
	struct snd_pcm_hw_params_old *oparams = NULL;
	int err;

	params = kmalloc(sizeof(*params), GFP_KERNEL);
	if (!params)
		return -ENOMEM;

	oparams = memdup_user(_oparams, sizeof(*oparams));
	if (IS_ERR(oparams)) {
		err = PTR_ERR(oparams);
		goto out;
	}
	snd_pcm_hw_convert_from_old_params(params, oparams);
	err = snd_pcm_hw_params(substream, params);
	snd_pcm_hw_convert_to_old_params(oparams, params);
	if (copy_to_user(_oparams, oparams, sizeof(*oparams))) {
		if (!err)
			err = -EFAULT;
	}

	kfree(oparams);
out:
	kfree(params);
	return err;
}
#endif /* CONFIG_SND_SUPPORT_OLD_API */

#ifndef CONFIG_MMU
static unsigned long snd_pcm_get_unmapped_area(struct file *file,
					       unsigned long addr,
					       unsigned long len,
					       unsigned long pgoff,
					       unsigned long flags)
{
	struct snd_pcm_file *pcm_file = file->private_data;
	struct snd_pcm_substream *substream = pcm_file->substream;
	struct snd_pcm_runtime *runtime = substream->runtime;
	unsigned long offset = pgoff << PAGE_SHIFT;

	switch (offset) {
	case SNDRV_PCM_MMAP_OFFSET_STATUS:
		return (unsigned long)runtime->status;
	case SNDRV_PCM_MMAP_OFFSET_CONTROL:
		return (unsigned long)runtime->control;
	default:
		return (unsigned long)runtime->dma_area + offset;
	}
}
#else
# define snd_pcm_get_unmapped_area NULL
#endif

/*
 *  Register section
 */

const struct file_operations snd_pcm_f_ops[2] = {
	{
		.owner =		THIS_MODULE,
		.write =		snd_pcm_write,
		.aio_write =		snd_pcm_aio_write,
		.open =			snd_pcm_playback_open,
		.release =		snd_pcm_release,
		.llseek =		no_llseek,
		.poll =			snd_pcm_playback_poll,
		.unlocked_ioctl =	snd_pcm_playback_ioctl,
		.compat_ioctl = 	snd_pcm_ioctl_compat,
		.mmap =			snd_pcm_mmap,
		.fasync =		snd_pcm_fasync,
		.get_unmapped_area =	snd_pcm_get_unmapped_area,
	},
	{
		.owner =		THIS_MODULE,
		.read =			snd_pcm_read,
		.aio_read =		snd_pcm_aio_read,
		.open =			snd_pcm_capture_open,
		.release =		snd_pcm_release,
		.llseek =		no_llseek,
		.poll =			snd_pcm_capture_poll,
		.unlocked_ioctl =	snd_pcm_capture_ioctl,
		.compat_ioctl = 	snd_pcm_ioctl_compat,
		.mmap =			snd_pcm_mmap,
		.fasync =		snd_pcm_fasync,
		.get_unmapped_area =	snd_pcm_get_unmapped_area,
	}
};<|MERGE_RESOLUTION|>--- conflicted
+++ resolved
@@ -1647,11 +1647,7 @@
 	up_write(&snd_pcm_link_rwsem);
  _nolock:
 	snd_card_unref(substream1->pcm->card);
-<<<<<<< HEAD
-	fput(file);
-=======
 	fput_light(file, fput_needed);
->>>>>>> 35681f62
 	if (res < 0)
 		kfree(group);
 	return res;
