// SPDX-License-Identifier: GPL-2.0-or-later
/*
 *  Timers abstract layer
 *  Copyright (c) by Jaroslav Kysela <perex@perex.cz>
 */

#include <linux/delay.h>
#include <linux/init.h>
#include <linux/slab.h>
#include <linux/time.h>
#include <linux/mutex.h>
#include <linux/device.h>
#include <linux/module.h>
#include <linux/string.h>
#include <linux/sched/signal.h>
#include <linux/anon_inodes.h>
#include <linux/idr.h>
#include <sound/core.h>
#include <sound/timer.h>
#include <sound/control.h>
#include <sound/info.h>
#include <sound/minors.h>
#include <sound/initval.h>
#include <linux/kmod.h>

/* internal flags */
#define SNDRV_TIMER_IFLG_PAUSED		0x00010000
#define SNDRV_TIMER_IFLG_DEAD		0x00020000

#if IS_ENABLED(CONFIG_SND_HRTIMER)
#define DEFAULT_TIMER_LIMIT 4
#else
#define DEFAULT_TIMER_LIMIT 1
#endif

static int timer_limit = DEFAULT_TIMER_LIMIT;
static int timer_tstamp_monotonic = 1;
MODULE_AUTHOR("Jaroslav Kysela <perex@perex.cz>, Takashi Iwai <tiwai@suse.de>");
MODULE_DESCRIPTION("ALSA timer interface");
MODULE_LICENSE("GPL");
module_param(timer_limit, int, 0444);
MODULE_PARM_DESC(timer_limit, "Maximum global timers in system.");
module_param(timer_tstamp_monotonic, int, 0444);
MODULE_PARM_DESC(timer_tstamp_monotonic, "Use posix monotonic clock source for timestamps (default).");

MODULE_ALIAS_CHARDEV(CONFIG_SND_MAJOR, SNDRV_MINOR_TIMER);
MODULE_ALIAS("devname:snd/timer");

enum timer_tread_format {
	TREAD_FORMAT_NONE = 0,
	TREAD_FORMAT_TIME64,
	TREAD_FORMAT_TIME32,
};

struct snd_timer_tread32 {
	int event;
	s32 tstamp_sec;
	s32 tstamp_nsec;
	unsigned int val;
};

struct snd_timer_tread64 {
	int event;
	u8 pad1[4];
	s64 tstamp_sec;
	s64 tstamp_nsec;
	unsigned int val;
	u8 pad2[4];
};

struct snd_timer_user {
	struct snd_timer_instance *timeri;
	int tread;		/* enhanced read with timestamps and events */
	unsigned long ticks;
	unsigned long overrun;
	int qhead;
	int qtail;
	int qused;
	int queue_size;
	bool disconnected;
	struct snd_timer_read *queue;
	struct snd_timer_tread64 *tqueue;
	spinlock_t qlock;
	unsigned long last_resolution;
	unsigned int filter;
	struct timespec64 tstamp;		/* trigger tstamp */
	wait_queue_head_t qchange_sleep;
	struct snd_fasync *fasync;
	struct mutex ioctl_lock;
};

struct snd_timer_status32 {
	s32 tstamp_sec;			/* Timestamp - last update */
	s32 tstamp_nsec;
	unsigned int resolution;	/* current period resolution in ns */
	unsigned int lost;		/* counter of master tick lost */
	unsigned int overrun;		/* count of read queue overruns */
	unsigned int queue;		/* used queue size */
	unsigned char reserved[64];	/* reserved */
};

#define SNDRV_TIMER_IOCTL_STATUS32	_IOR('T', 0x14, struct snd_timer_status32)

struct snd_timer_status64 {
	s64 tstamp_sec;			/* Timestamp - last update */
	s64 tstamp_nsec;
	unsigned int resolution;	/* current period resolution in ns */
	unsigned int lost;		/* counter of master tick lost */
	unsigned int overrun;		/* count of read queue overruns */
	unsigned int queue;		/* used queue size */
	unsigned char reserved[64];	/* reserved */
};

#ifdef CONFIG_SND_UTIMER
#define SNDRV_UTIMERS_MAX_COUNT 128
/* Internal data structure for keeping the state of the userspace-driven timer */
struct snd_utimer {
	char *name;
	struct snd_timer *timer;
	unsigned int id;
};
#endif

#define SNDRV_TIMER_IOCTL_STATUS64	_IOR('T', 0x14, struct snd_timer_status64)

/* list of timers */
static LIST_HEAD(snd_timer_list);

/* list of slave instances */
static LIST_HEAD(snd_timer_slave_list);

/* lock for slave active lists */
static DEFINE_SPINLOCK(slave_active_lock);

#define MAX_SLAVE_INSTANCES	1000
static int num_slaves;

static DEFINE_MUTEX(register_mutex);

static int snd_timer_free(struct snd_timer *timer);
static int snd_timer_dev_free(struct snd_device *device);
static int snd_timer_dev_register(struct snd_device *device);
static int snd_timer_dev_disconnect(struct snd_device *device);

static void snd_timer_reschedule(struct snd_timer * timer, unsigned long ticks_left);

/*
 * create a timer instance with the given owner string.
 */
struct snd_timer_instance *snd_timer_instance_new(const char *owner)
{
	struct snd_timer_instance *timeri;

	timeri = kzalloc(sizeof(*timeri), GFP_KERNEL);
	if (timeri == NULL)
		return NULL;
	timeri->owner = kstrdup(owner, GFP_KERNEL);
	if (! timeri->owner) {
		kfree(timeri);
		return NULL;
	}
	INIT_LIST_HEAD(&timeri->open_list);
	INIT_LIST_HEAD(&timeri->active_list);
	INIT_LIST_HEAD(&timeri->ack_list);
	INIT_LIST_HEAD(&timeri->slave_list_head);
	INIT_LIST_HEAD(&timeri->slave_active_head);

	return timeri;
}
EXPORT_SYMBOL(snd_timer_instance_new);

void snd_timer_instance_free(struct snd_timer_instance *timeri)
{
	if (timeri) {
		if (timeri->private_free)
			timeri->private_free(timeri);
		kfree(timeri->owner);
		kfree(timeri);
	}
}
EXPORT_SYMBOL(snd_timer_instance_free);

/*
 * find a timer instance from the given timer id
 */
static struct snd_timer *snd_timer_find(struct snd_timer_id *tid)
{
	struct snd_timer *timer;

	list_for_each_entry(timer, &snd_timer_list, device_list) {
		if (timer->tmr_class != tid->dev_class)
			continue;
		if ((timer->tmr_class == SNDRV_TIMER_CLASS_CARD ||
		     timer->tmr_class == SNDRV_TIMER_CLASS_PCM) &&
		    (timer->card == NULL ||
		     timer->card->number != tid->card))
			continue;
		if (timer->tmr_device != tid->device)
			continue;
		if (timer->tmr_subdevice != tid->subdevice)
			continue;
		return timer;
	}
	return NULL;
}

#ifdef CONFIG_MODULES

static void snd_timer_request(struct snd_timer_id *tid)
{
	switch (tid->dev_class) {
	case SNDRV_TIMER_CLASS_GLOBAL:
		if (tid->device < timer_limit)
			request_module("snd-timer-%i", tid->device);
		break;
	case SNDRV_TIMER_CLASS_CARD:
	case SNDRV_TIMER_CLASS_PCM:
		if (tid->card < snd_ecards_limit)
			request_module("snd-card-%i", tid->card);
		break;
	default:
		break;
	}
}

#endif

/* move the slave if it belongs to the master; return 1 if match */
static int check_matching_master_slave(struct snd_timer_instance *master,
				       struct snd_timer_instance *slave)
{
	if (slave->slave_class != master->slave_class ||
	    slave->slave_id != master->slave_id)
		return 0;
	if (master->timer->num_instances >= master->timer->max_instances)
		return -EBUSY;
	list_move_tail(&slave->open_list, &master->slave_list_head);
	master->timer->num_instances++;
	guard(spinlock_irq)(&slave_active_lock);
	guard(spinlock)(&master->timer->lock);
	slave->master = master;
	slave->timer = master->timer;
	if (slave->flags & SNDRV_TIMER_IFLG_RUNNING)
		list_add_tail(&slave->active_list, &master->slave_active_head);
	return 1;
}

/*
 * look for a master instance matching with the slave id of the given slave.
 * when found, relink the open_link of the slave.
 *
 * call this with register_mutex down.
 */
static int snd_timer_check_slave(struct snd_timer_instance *slave)
{
	struct snd_timer *timer;
	struct snd_timer_instance *master;
	int err = 0;

	/* FIXME: it's really dumb to look up all entries.. */
	list_for_each_entry(timer, &snd_timer_list, device_list) {
		list_for_each_entry(master, &timer->open_list_head, open_list) {
			err = check_matching_master_slave(master, slave);
			if (err != 0) /* match found or error */
				goto out;
		}
	}
 out:
	return err < 0 ? err : 0;
}

/*
 * look for slave instances matching with the slave id of the given master.
 * when found, relink the open_link of slaves.
 *
 * call this with register_mutex down.
 */
static int snd_timer_check_master(struct snd_timer_instance *master)
{
	struct snd_timer_instance *slave, *tmp;
	int err = 0;

	/* check all pending slaves */
	list_for_each_entry_safe(slave, tmp, &snd_timer_slave_list, open_list) {
		err = check_matching_master_slave(master, slave);
		if (err < 0)
			break;
	}
	return err < 0 ? err : 0;
}

static void snd_timer_close_locked(struct snd_timer_instance *timeri,
				   struct device **card_devp_to_put);

/*
 * open a timer instance
 * when opening a master, the slave id must be here given.
 */
int snd_timer_open(struct snd_timer_instance *timeri,
		   struct snd_timer_id *tid,
		   unsigned int slave_id)
{
	struct snd_timer *timer;
	struct device *card_dev_to_put = NULL;
	int err;

	mutex_lock(&register_mutex);
	if (tid->dev_class == SNDRV_TIMER_CLASS_SLAVE) {
		/* open a slave instance */
		if (tid->dev_sclass <= SNDRV_TIMER_SCLASS_NONE ||
		    tid->dev_sclass > SNDRV_TIMER_SCLASS_OSS_SEQUENCER) {
			pr_debug("ALSA: timer: invalid slave class %i\n",
				 tid->dev_sclass);
			err = -EINVAL;
			goto unlock;
		}
		if (num_slaves >= MAX_SLAVE_INSTANCES) {
			err = -EBUSY;
			goto unlock;
		}
		timeri->slave_class = tid->dev_sclass;
		timeri->slave_id = tid->device;
		timeri->flags |= SNDRV_TIMER_IFLG_SLAVE;
		list_add_tail(&timeri->open_list, &snd_timer_slave_list);
		num_slaves++;
		err = snd_timer_check_slave(timeri);
		goto list_added;
	}

	/* open a master instance */
	timer = snd_timer_find(tid);
#ifdef CONFIG_MODULES
	if (!timer) {
		mutex_unlock(&register_mutex);
		snd_timer_request(tid);
		mutex_lock(&register_mutex);
		timer = snd_timer_find(tid);
	}
#endif
	if (!timer) {
		err = -ENODEV;
		goto unlock;
	}
	if (!list_empty(&timer->open_list_head)) {
		struct snd_timer_instance *t =
			list_entry(timer->open_list_head.next,
				    struct snd_timer_instance, open_list);
		if (t->flags & SNDRV_TIMER_IFLG_EXCLUSIVE) {
			err = -EBUSY;
			goto unlock;
		}
	}
	if (timer->num_instances >= timer->max_instances) {
		err = -EBUSY;
		goto unlock;
	}
	if (!try_module_get(timer->module)) {
		err = -EBUSY;
		goto unlock;
	}
	/* take a card refcount for safe disconnection */
	if (timer->card) {
		get_device(&timer->card->card_dev);
		card_dev_to_put = &timer->card->card_dev;
	}

	if (list_empty(&timer->open_list_head) && timer->hw.open) {
		err = timer->hw.open(timer);
		if (err) {
			module_put(timer->module);
			goto unlock;
		}
	}

	timeri->timer = timer;
	timeri->slave_class = tid->dev_sclass;
	timeri->slave_id = slave_id;

	list_add_tail(&timeri->open_list, &timer->open_list_head);
	timer->num_instances++;
	err = snd_timer_check_master(timeri);
list_added:
	if (err < 0)
		snd_timer_close_locked(timeri, &card_dev_to_put);

 unlock:
	mutex_unlock(&register_mutex);
	/* put_device() is called after unlock for avoiding deadlock */
	if (err < 0 && card_dev_to_put)
		put_device(card_dev_to_put);
	return err;
}
EXPORT_SYMBOL(snd_timer_open);

/* remove slave links, called from snd_timer_close_locked() below */
static void remove_slave_links(struct snd_timer_instance *timeri,
			       struct snd_timer *timer)
{
	struct snd_timer_instance *slave, *tmp;

	guard(spinlock_irq)(&slave_active_lock);
	guard(spinlock)(&timer->lock);
	timeri->timer = NULL;
	list_for_each_entry_safe(slave, tmp, &timeri->slave_list_head, open_list) {
		list_move_tail(&slave->open_list, &snd_timer_slave_list);
		timer->num_instances--;
		slave->master = NULL;
		slave->timer = NULL;
		list_del_init(&slave->ack_list);
		list_del_init(&slave->active_list);
	}
}

/*
 * close a timer instance
 * call this with register_mutex down.
 */
static void snd_timer_close_locked(struct snd_timer_instance *timeri,
				   struct device **card_devp_to_put)
{
	struct snd_timer *timer = timeri->timer;

	if (timer) {
		guard(spinlock_irq)(&timer->lock);
		timeri->flags |= SNDRV_TIMER_IFLG_DEAD;
	}

	if (!list_empty(&timeri->open_list)) {
		list_del_init(&timeri->open_list);
		if (timeri->flags & SNDRV_TIMER_IFLG_SLAVE)
			num_slaves--;
	}

	/* force to stop the timer */
	snd_timer_stop(timeri);

	if (timer) {
		timer->num_instances--;
		/* wait, until the active callback is finished */
		spin_lock_irq(&timer->lock);
		while (timeri->flags & SNDRV_TIMER_IFLG_CALLBACK) {
			spin_unlock_irq(&timer->lock);
			udelay(10);
			spin_lock_irq(&timer->lock);
		}
		spin_unlock_irq(&timer->lock);

		remove_slave_links(timeri, timer);

		/* slave doesn't need to release timer resources below */
		if (timeri->flags & SNDRV_TIMER_IFLG_SLAVE)
			timer = NULL;
	}

	if (timer) {
		if (list_empty(&timer->open_list_head) && timer->hw.close)
			timer->hw.close(timer);
		/* release a card refcount for safe disconnection */
		if (timer->card)
			*card_devp_to_put = &timer->card->card_dev;
		module_put(timer->module);
	}
}

/*
 * close a timer instance
 */
void snd_timer_close(struct snd_timer_instance *timeri)
{
	struct device *card_dev_to_put = NULL;

	if (snd_BUG_ON(!timeri))
		return;

	scoped_guard(mutex, &register_mutex)
		snd_timer_close_locked(timeri, &card_dev_to_put);
	/* put_device() is called after unlock for avoiding deadlock */
	if (card_dev_to_put)
		put_device(card_dev_to_put);
}
EXPORT_SYMBOL(snd_timer_close);

static unsigned long snd_timer_hw_resolution(struct snd_timer *timer)
{
	if (timer->hw.c_resolution)
		return timer->hw.c_resolution(timer);
	else
		return timer->hw.resolution;
}

unsigned long snd_timer_resolution(struct snd_timer_instance *timeri)
{
	struct snd_timer * timer;
	unsigned long ret = 0;

	if (timeri == NULL)
		return 0;
	timer = timeri->timer;
	if (timer) {
		guard(spinlock_irqsave)(&timer->lock);
		ret = snd_timer_hw_resolution(timer);
	}
	return ret;
}
EXPORT_SYMBOL(snd_timer_resolution);

static void snd_timer_notify1(struct snd_timer_instance *ti, int event)
{
	struct snd_timer *timer = ti->timer;
	unsigned long resolution = 0;
	struct snd_timer_instance *ts;
	struct timespec64 tstamp;

	if (timer_tstamp_monotonic)
		ktime_get_ts64(&tstamp);
	else
		ktime_get_real_ts64(&tstamp);
	if (snd_BUG_ON(event < SNDRV_TIMER_EVENT_START ||
		       event > SNDRV_TIMER_EVENT_PAUSE))
		return;
	if (timer &&
	    (event == SNDRV_TIMER_EVENT_START ||
	     event == SNDRV_TIMER_EVENT_CONTINUE))
		resolution = snd_timer_hw_resolution(timer);
	if (ti->ccallback)
		ti->ccallback(ti, event, &tstamp, resolution);
	if (ti->flags & SNDRV_TIMER_IFLG_SLAVE)
		return;
	if (timer == NULL)
		return;
	if (timer->hw.flags & SNDRV_TIMER_HW_SLAVE)
		return;
	event += 10; /* convert to SNDRV_TIMER_EVENT_MXXX */
	list_for_each_entry(ts, &ti->slave_active_head, active_list)
		if (ts->ccallback)
			ts->ccallback(ts, event, &tstamp, resolution);
}

/* start/continue a master timer */
static int snd_timer_start1(struct snd_timer_instance *timeri,
			    bool start, unsigned long ticks)
{
	struct snd_timer *timer;
	int result;

	timer = timeri->timer;
	if (!timer)
		return -EINVAL;

	guard(spinlock_irqsave)(&timer->lock);
	if (timeri->flags & SNDRV_TIMER_IFLG_DEAD)
		return -EINVAL;
	if (timer->card && timer->card->shutdown)
		return -ENODEV;
	if (timeri->flags & (SNDRV_TIMER_IFLG_RUNNING |
			     SNDRV_TIMER_IFLG_START))
		return -EBUSY;

	/* check the actual time for the start tick;
	 * bail out as error if it's way too low (< 100us)
	 */
	if (start && !(timer->hw.flags & SNDRV_TIMER_HW_SLAVE)) {
		if ((u64)snd_timer_hw_resolution(timer) * ticks < 100000)
			return -EINVAL;
	}

	/* check the actual time for the start tick;
	 * bail out as error if it's way too low (< 100us)
	 */
	if (start && !(timer->hw.flags & SNDRV_TIMER_HW_SLAVE)) {
		if ((u64)snd_timer_hw_resolution(timer) * ticks < 100000) {
			result = -EINVAL;
			goto unlock;
		}
	}

	if (start)
		timeri->ticks = timeri->cticks = ticks;
	else if (!timeri->cticks)
		timeri->cticks = 1;
	timeri->pticks = 0;

	list_move_tail(&timeri->active_list, &timer->active_list_head);
	if (timer->running) {
		if (timer->hw.flags & SNDRV_TIMER_HW_SLAVE)
			goto __start_now;
		timer->flags |= SNDRV_TIMER_FLG_RESCHED;
		timeri->flags |= SNDRV_TIMER_IFLG_START;
		result = 1; /* delayed start */
	} else {
		if (start)
			timer->sticks = ticks;
		timer->hw.start(timer);
	      __start_now:
		timer->running++;
		timeri->flags |= SNDRV_TIMER_IFLG_RUNNING;
		result = 0;
	}
	snd_timer_notify1(timeri, start ? SNDRV_TIMER_EVENT_START :
			  SNDRV_TIMER_EVENT_CONTINUE);
	return result;
}

/* start/continue a slave timer */
static int snd_timer_start_slave(struct snd_timer_instance *timeri,
				 bool start)
{
	guard(spinlock_irqsave)(&slave_active_lock);
	if (timeri->flags & SNDRV_TIMER_IFLG_DEAD)
		return -EINVAL;
	if (timeri->flags & SNDRV_TIMER_IFLG_RUNNING)
		return -EBUSY;
	timeri->flags |= SNDRV_TIMER_IFLG_RUNNING;
	if (timeri->master && timeri->timer) {
		guard(spinlock)(&timeri->timer->lock);
		list_add_tail(&timeri->active_list,
			      &timeri->master->slave_active_head);
		snd_timer_notify1(timeri, start ? SNDRV_TIMER_EVENT_START :
				  SNDRV_TIMER_EVENT_CONTINUE);
	}
	return 1; /* delayed start */
}

/* stop/pause a master timer */
static int snd_timer_stop1(struct snd_timer_instance *timeri, bool stop)
{
	struct snd_timer *timer;

	timer = timeri->timer;
	if (!timer)
		return -EINVAL;
	guard(spinlock_irqsave)(&timer->lock);
	list_del_init(&timeri->ack_list);
	list_del_init(&timeri->active_list);
	if (!(timeri->flags & (SNDRV_TIMER_IFLG_RUNNING |
			       SNDRV_TIMER_IFLG_START)))
		return -EBUSY;
	if (timer->card && timer->card->shutdown)
		return 0;
	if (stop) {
		timeri->cticks = timeri->ticks;
		timeri->pticks = 0;
	}
	if ((timeri->flags & SNDRV_TIMER_IFLG_RUNNING) &&
	    !(--timer->running)) {
		timer->hw.stop(timer);
		if (timer->flags & SNDRV_TIMER_FLG_RESCHED) {
			timer->flags &= ~SNDRV_TIMER_FLG_RESCHED;
			snd_timer_reschedule(timer, 0);
			if (timer->flags & SNDRV_TIMER_FLG_CHANGE) {
				timer->flags &= ~SNDRV_TIMER_FLG_CHANGE;
				timer->hw.start(timer);
			}
		}
	}
	timeri->flags &= ~(SNDRV_TIMER_IFLG_RUNNING | SNDRV_TIMER_IFLG_START);
	if (stop)
		timeri->flags &= ~SNDRV_TIMER_IFLG_PAUSED;
	else
		timeri->flags |= SNDRV_TIMER_IFLG_PAUSED;
	snd_timer_notify1(timeri, stop ? SNDRV_TIMER_EVENT_STOP :
			  SNDRV_TIMER_EVENT_PAUSE);
	return 0;
}

/* stop/pause a slave timer */
static int snd_timer_stop_slave(struct snd_timer_instance *timeri, bool stop)
{
	bool running;

	guard(spinlock_irqsave)(&slave_active_lock);
	running = timeri->flags & SNDRV_TIMER_IFLG_RUNNING;
	timeri->flags &= ~SNDRV_TIMER_IFLG_RUNNING;
	if (timeri->timer) {
		guard(spinlock)(&timeri->timer->lock);
		list_del_init(&timeri->ack_list);
		list_del_init(&timeri->active_list);
		if (running)
			snd_timer_notify1(timeri, stop ? SNDRV_TIMER_EVENT_STOP :
					  SNDRV_TIMER_EVENT_PAUSE);
	}
	return running ? 0 : -EBUSY;
}

/*
 *  start the timer instance
 */
int snd_timer_start(struct snd_timer_instance *timeri, unsigned int ticks)
{
	if (timeri == NULL || ticks < 1)
		return -EINVAL;
	if (timeri->flags & SNDRV_TIMER_IFLG_SLAVE)
		return snd_timer_start_slave(timeri, true);
	else
		return snd_timer_start1(timeri, true, ticks);
}
EXPORT_SYMBOL(snd_timer_start);

/*
 * stop the timer instance.
 *
 * do not call this from the timer callback!
 */
int snd_timer_stop(struct snd_timer_instance *timeri)
{
	if (timeri->flags & SNDRV_TIMER_IFLG_SLAVE)
		return snd_timer_stop_slave(timeri, true);
	else
		return snd_timer_stop1(timeri, true);
}
EXPORT_SYMBOL(snd_timer_stop);

/*
 * start again..  the tick is kept.
 */
int snd_timer_continue(struct snd_timer_instance *timeri)
{
	/* timer can continue only after pause */
	if (!(timeri->flags & SNDRV_TIMER_IFLG_PAUSED))
		return -EINVAL;

	if (timeri->flags & SNDRV_TIMER_IFLG_SLAVE)
		return snd_timer_start_slave(timeri, false);
	else
		return snd_timer_start1(timeri, false, 0);
}
EXPORT_SYMBOL(snd_timer_continue);

/*
 * pause.. remember the ticks left
 */
int snd_timer_pause(struct snd_timer_instance * timeri)
{
	if (timeri->flags & SNDRV_TIMER_IFLG_SLAVE)
		return snd_timer_stop_slave(timeri, false);
	else
		return snd_timer_stop1(timeri, false);
}
EXPORT_SYMBOL(snd_timer_pause);

/*
 * reschedule the timer
 *
 * start pending instances and check the scheduling ticks.
 * when the scheduling ticks is changed set CHANGE flag to reprogram the timer.
 */
static void snd_timer_reschedule(struct snd_timer * timer, unsigned long ticks_left)
{
	struct snd_timer_instance *ti;
	unsigned long ticks = ~0UL;

	list_for_each_entry(ti, &timer->active_list_head, active_list) {
		if (ti->flags & SNDRV_TIMER_IFLG_START) {
			ti->flags &= ~SNDRV_TIMER_IFLG_START;
			ti->flags |= SNDRV_TIMER_IFLG_RUNNING;
			timer->running++;
		}
		if (ti->flags & SNDRV_TIMER_IFLG_RUNNING) {
			if (ticks > ti->cticks)
				ticks = ti->cticks;
		}
	}
	if (ticks == ~0UL) {
		timer->flags &= ~SNDRV_TIMER_FLG_RESCHED;
		return;
	}
	if (ticks > timer->hw.ticks)
		ticks = timer->hw.ticks;
	if (ticks_left != ticks)
		timer->flags |= SNDRV_TIMER_FLG_CHANGE;
	timer->sticks = ticks;
}

/* call callbacks in timer ack list */
static void snd_timer_process_callbacks(struct snd_timer *timer,
					struct list_head *head)
{
	struct snd_timer_instance *ti;
	unsigned long resolution, ticks;

	while (!list_empty(head)) {
		ti = list_first_entry(head, struct snd_timer_instance,
				      ack_list);

		/* remove from ack_list and make empty */
		list_del_init(&ti->ack_list);

		if (!(ti->flags & SNDRV_TIMER_IFLG_DEAD)) {
			ticks = ti->pticks;
			ti->pticks = 0;
			resolution = ti->resolution;
			ti->flags |= SNDRV_TIMER_IFLG_CALLBACK;
			spin_unlock(&timer->lock);
			if (ti->callback)
				ti->callback(ti, resolution, ticks);
			spin_lock(&timer->lock);
			ti->flags &= ~SNDRV_TIMER_IFLG_CALLBACK;
		}
	}
}

/* clear pending instances from ack list */
static void snd_timer_clear_callbacks(struct snd_timer *timer,
				      struct list_head *head)
{
	guard(spinlock_irqsave)(&timer->lock);
	while (!list_empty(head))
		list_del_init(head->next);
}

/*
 * timer work
 *
 */
static void snd_timer_work(struct work_struct *work)
{
	struct snd_timer *timer = container_of(work, struct snd_timer, task_work);

	if (timer->card && timer->card->shutdown) {
		snd_timer_clear_callbacks(timer, &timer->sack_list_head);
		return;
	}

	guard(spinlock_irqsave)(&timer->lock);
	snd_timer_process_callbacks(timer, &timer->sack_list_head);
}

/*
 * timer interrupt
 *
 * ticks_left is usually equal to timer->sticks.
 *
 */
void snd_timer_interrupt(struct snd_timer * timer, unsigned long ticks_left)
{
	struct snd_timer_instance *ti, *ts, *tmp;
	unsigned long resolution;
	struct list_head *ack_list_head;

	if (timer == NULL)
		return;

	if (timer->card && timer->card->shutdown) {
		snd_timer_clear_callbacks(timer, &timer->ack_list_head);
		return;
	}

	guard(spinlock_irqsave)(&timer->lock);

	/* remember the current resolution */
	resolution = snd_timer_hw_resolution(timer);

	/* loop for all active instances
	 * Here we cannot use list_for_each_entry because the active_list of a
	 * processed instance is relinked to done_list_head before the callback
	 * is called.
	 */
	list_for_each_entry_safe(ti, tmp, &timer->active_list_head,
				 active_list) {
		if (ti->flags & SNDRV_TIMER_IFLG_DEAD)
			continue;
		if (!(ti->flags & SNDRV_TIMER_IFLG_RUNNING))
			continue;
		ti->pticks += ticks_left;
		ti->resolution = resolution;
		if (ti->cticks < ticks_left)
			ti->cticks = 0;
		else
			ti->cticks -= ticks_left;
		if (ti->cticks) /* not expired */
			continue;
		if (ti->flags & SNDRV_TIMER_IFLG_AUTO) {
			ti->cticks = ti->ticks;
		} else {
			ti->flags &= ~SNDRV_TIMER_IFLG_RUNNING;
			--timer->running;
			list_del_init(&ti->active_list);
		}
		if ((timer->hw.flags & SNDRV_TIMER_HW_WORK) ||
		    (ti->flags & SNDRV_TIMER_IFLG_FAST))
			ack_list_head = &timer->ack_list_head;
		else
			ack_list_head = &timer->sack_list_head;
		if (list_empty(&ti->ack_list))
			list_add_tail(&ti->ack_list, ack_list_head);
		list_for_each_entry(ts, &ti->slave_active_head, active_list) {
			ts->pticks = ti->pticks;
			ts->resolution = resolution;
			if (list_empty(&ts->ack_list))
				list_add_tail(&ts->ack_list, ack_list_head);
		}
	}
	if (timer->flags & SNDRV_TIMER_FLG_RESCHED)
		snd_timer_reschedule(timer, timer->sticks);
	if (timer->running) {
		if (timer->hw.flags & SNDRV_TIMER_HW_STOP) {
			timer->hw.stop(timer);
			timer->flags |= SNDRV_TIMER_FLG_CHANGE;
		}
		if (!(timer->hw.flags & SNDRV_TIMER_HW_AUTO) ||
		    (timer->flags & SNDRV_TIMER_FLG_CHANGE)) {
			/* restart timer */
			timer->flags &= ~SNDRV_TIMER_FLG_CHANGE;
			timer->hw.start(timer);
		}
	} else {
		timer->hw.stop(timer);
	}

	/* now process all fast callbacks */
	snd_timer_process_callbacks(timer, &timer->ack_list_head);

	/* do we have any slow callbacks? */
	if (!list_empty(&timer->sack_list_head))
		queue_work(system_highpri_wq, &timer->task_work);
}
EXPORT_SYMBOL(snd_timer_interrupt);

/*

 */

int snd_timer_new(struct snd_card *card, char *id, struct snd_timer_id *tid,
		  struct snd_timer **rtimer)
{
	struct snd_timer *timer;
	int err;
	static const struct snd_device_ops ops = {
		.dev_free = snd_timer_dev_free,
		.dev_register = snd_timer_dev_register,
		.dev_disconnect = snd_timer_dev_disconnect,
	};

	if (snd_BUG_ON(!tid))
		return -EINVAL;
	if (tid->dev_class == SNDRV_TIMER_CLASS_CARD ||
	    tid->dev_class == SNDRV_TIMER_CLASS_PCM) {
		if (WARN_ON(!card))
			return -EINVAL;
	}
	if (rtimer)
		*rtimer = NULL;
	timer = kzalloc(sizeof(*timer), GFP_KERNEL);
	if (!timer)
		return -ENOMEM;
	timer->tmr_class = tid->dev_class;
	timer->card = card;
	timer->tmr_device = tid->device;
	timer->tmr_subdevice = tid->subdevice;
	if (id)
		strscpy(timer->id, id, sizeof(timer->id));
	timer->sticks = 1;
	INIT_LIST_HEAD(&timer->device_list);
	INIT_LIST_HEAD(&timer->open_list_head);
	INIT_LIST_HEAD(&timer->active_list_head);
	INIT_LIST_HEAD(&timer->ack_list_head);
	INIT_LIST_HEAD(&timer->sack_list_head);
	spin_lock_init(&timer->lock);
	INIT_WORK(&timer->task_work, snd_timer_work);
	timer->max_instances = 1000; /* default limit per timer */
	if (card != NULL) {
		timer->module = card->module;
		err = snd_device_new(card, SNDRV_DEV_TIMER, timer, &ops);
		if (err < 0) {
			snd_timer_free(timer);
			return err;
		}
	}
	if (rtimer)
		*rtimer = timer;
	return 0;
}
EXPORT_SYMBOL(snd_timer_new);

static int snd_timer_free(struct snd_timer *timer)
{
	if (!timer)
		return 0;

	guard(mutex)(&register_mutex);
	if (! list_empty(&timer->open_list_head)) {
		struct list_head *p, *n;
		struct snd_timer_instance *ti;
		pr_warn("ALSA: timer %p is busy?\n", timer);
		list_for_each_safe(p, n, &timer->open_list_head) {
			list_del_init(p);
			ti = list_entry(p, struct snd_timer_instance, open_list);
			ti->timer = NULL;
		}
	}
	list_del(&timer->device_list);

	if (timer->private_free)
		timer->private_free(timer);
	kfree(timer);
	return 0;
}

static int snd_timer_dev_free(struct snd_device *device)
{
	struct snd_timer *timer = device->device_data;
	return snd_timer_free(timer);
}

static int snd_timer_dev_register(struct snd_device *dev)
{
	struct snd_timer *timer = dev->device_data;
	struct snd_timer *timer1;

	if (snd_BUG_ON(!timer || !timer->hw.start || !timer->hw.stop))
		return -ENXIO;
	if (!(timer->hw.flags & SNDRV_TIMER_HW_SLAVE) &&
	    !timer->hw.resolution && timer->hw.c_resolution == NULL)
	    	return -EINVAL;

	guard(mutex)(&register_mutex);
	list_for_each_entry(timer1, &snd_timer_list, device_list) {
		if (timer1->tmr_class > timer->tmr_class)
			break;
		if (timer1->tmr_class < timer->tmr_class)
			continue;
		if (timer1->card && timer->card) {
			if (timer1->card->number > timer->card->number)
				break;
			if (timer1->card->number < timer->card->number)
				continue;
		}
		if (timer1->tmr_device > timer->tmr_device)
			break;
		if (timer1->tmr_device < timer->tmr_device)
			continue;
		if (timer1->tmr_subdevice > timer->tmr_subdevice)
			break;
		if (timer1->tmr_subdevice < timer->tmr_subdevice)
			continue;
		/* conflicts.. */
		return -EBUSY;
	}
	list_add_tail(&timer->device_list, &timer1->device_list);
	return 0;
}

static int snd_timer_dev_disconnect(struct snd_device *device)
{
	struct snd_timer *timer = device->device_data;
	struct snd_timer_instance *ti;

	guard(mutex)(&register_mutex);
	list_del_init(&timer->device_list);
	/* wake up pending sleepers */
	list_for_each_entry(ti, &timer->open_list_head, open_list) {
		if (ti->disconnect)
			ti->disconnect(ti);
	}
	return 0;
}

void snd_timer_notify(struct snd_timer *timer, int event, struct timespec64 *tstamp)
{
	unsigned long resolution = 0;
	struct snd_timer_instance *ti, *ts;

	if (timer->card && timer->card->shutdown)
		return;
	if (! (timer->hw.flags & SNDRV_TIMER_HW_SLAVE))
		return;
	if (snd_BUG_ON(event < SNDRV_TIMER_EVENT_MSTART ||
		       event > SNDRV_TIMER_EVENT_MRESUME))
		return;
	guard(spinlock_irqsave)(&timer->lock);
	if (event == SNDRV_TIMER_EVENT_MSTART ||
	    event == SNDRV_TIMER_EVENT_MCONTINUE ||
	    event == SNDRV_TIMER_EVENT_MRESUME)
		resolution = snd_timer_hw_resolution(timer);
	list_for_each_entry(ti, &timer->active_list_head, active_list) {
		if (ti->ccallback)
			ti->ccallback(ti, event, tstamp, resolution);
		list_for_each_entry(ts, &ti->slave_active_head, active_list)
			if (ts->ccallback)
				ts->ccallback(ts, event, tstamp, resolution);
	}
}
EXPORT_SYMBOL(snd_timer_notify);

/*
 * exported functions for global timers
 */
int snd_timer_global_new(char *id, int device, struct snd_timer **rtimer)
{
	struct snd_timer_id tid;

	tid.dev_class = SNDRV_TIMER_CLASS_GLOBAL;
	tid.dev_sclass = SNDRV_TIMER_SCLASS_NONE;
	tid.card = -1;
	tid.device = device;
	tid.subdevice = 0;
	return snd_timer_new(NULL, id, &tid, rtimer);
}
EXPORT_SYMBOL(snd_timer_global_new);

int snd_timer_global_free(struct snd_timer *timer)
{
	return snd_timer_free(timer);
}
EXPORT_SYMBOL(snd_timer_global_free);

int snd_timer_global_register(struct snd_timer *timer)
{
	struct snd_device dev;

	memset(&dev, 0, sizeof(dev));
	dev.device_data = timer;
	return snd_timer_dev_register(&dev);
}
EXPORT_SYMBOL(snd_timer_global_register);

/*
 *  System timer
 */

struct snd_timer_system_private {
	struct timer_list tlist;
	struct snd_timer *snd_timer;
	unsigned long last_expires;
	unsigned long last_jiffies;
	unsigned long correction;
};

static void snd_timer_s_function(struct timer_list *t)
{
	struct snd_timer_system_private *priv = from_timer(priv, t,
								tlist);
	struct snd_timer *timer = priv->snd_timer;
	unsigned long jiff = jiffies;
	if (time_after(jiff, priv->last_expires))
		priv->correction += (long)jiff - (long)priv->last_expires;
	snd_timer_interrupt(timer, (long)jiff - (long)priv->last_jiffies);
}

static int snd_timer_s_start(struct snd_timer * timer)
{
	struct snd_timer_system_private *priv;
	unsigned long njiff;

	priv = (struct snd_timer_system_private *) timer->private_data;
	njiff = (priv->last_jiffies = jiffies);
	if (priv->correction > timer->sticks - 1) {
		priv->correction -= timer->sticks - 1;
		njiff++;
	} else {
		njiff += timer->sticks - priv->correction;
		priv->correction = 0;
	}
	priv->last_expires = njiff;
	mod_timer(&priv->tlist, njiff);
	return 0;
}

static int snd_timer_s_stop(struct snd_timer * timer)
{
	struct snd_timer_system_private *priv;
	unsigned long jiff;

	priv = (struct snd_timer_system_private *) timer->private_data;
	del_timer(&priv->tlist);
	jiff = jiffies;
	if (time_before(jiff, priv->last_expires))
		timer->sticks = priv->last_expires - jiff;
	else
		timer->sticks = 1;
	priv->correction = 0;
	return 0;
}

static int snd_timer_s_close(struct snd_timer *timer)
{
	struct snd_timer_system_private *priv;

	priv = (struct snd_timer_system_private *)timer->private_data;
	del_timer_sync(&priv->tlist);
	return 0;
}

static const struct snd_timer_hardware snd_timer_system =
{
	.flags =	SNDRV_TIMER_HW_FIRST | SNDRV_TIMER_HW_WORK,
	.resolution =	NSEC_PER_SEC / HZ,
	.ticks =	10000000L,
	.close =	snd_timer_s_close,
	.start =	snd_timer_s_start,
	.stop =		snd_timer_s_stop
};

static void snd_timer_free_system(struct snd_timer *timer)
{
	kfree(timer->private_data);
}

static int snd_timer_register_system(void)
{
	struct snd_timer *timer;
	struct snd_timer_system_private *priv;
	int err;

	err = snd_timer_global_new("system", SNDRV_TIMER_GLOBAL_SYSTEM, &timer);
	if (err < 0)
		return err;
	strcpy(timer->name, "system timer");
	timer->hw = snd_timer_system;
	priv = kzalloc(sizeof(*priv), GFP_KERNEL);
	if (priv == NULL) {
		snd_timer_free(timer);
		return -ENOMEM;
	}
	priv->snd_timer = timer;
	timer_setup(&priv->tlist, snd_timer_s_function, 0);
	timer->private_data = priv;
	timer->private_free = snd_timer_free_system;
	return snd_timer_global_register(timer);
}

#ifdef CONFIG_SND_PROC_FS
/*
 *  Info interface
 */

static void snd_timer_proc_read(struct snd_info_entry *entry,
				struct snd_info_buffer *buffer)
{
	struct snd_timer *timer;
	struct snd_timer_instance *ti;
	unsigned long resolution;

	guard(mutex)(&register_mutex);
	list_for_each_entry(timer, &snd_timer_list, device_list) {
		if (timer->card && timer->card->shutdown)
			continue;
		switch (timer->tmr_class) {
		case SNDRV_TIMER_CLASS_GLOBAL:
			snd_iprintf(buffer, "G%i: ", timer->tmr_device);
			break;
		case SNDRV_TIMER_CLASS_CARD:
			snd_iprintf(buffer, "C%i-%i: ",
				    timer->card->number, timer->tmr_device);
			break;
		case SNDRV_TIMER_CLASS_PCM:
			snd_iprintf(buffer, "P%i-%i-%i: ", timer->card->number,
				    timer->tmr_device, timer->tmr_subdevice);
			break;
		default:
			snd_iprintf(buffer, "?%i-%i-%i-%i: ", timer->tmr_class,
				    timer->card ? timer->card->number : -1,
				    timer->tmr_device, timer->tmr_subdevice);
		}
		snd_iprintf(buffer, "%s :", timer->name);
<<<<<<< HEAD
		spin_lock_irq(&timer->lock);
		resolution = snd_timer_hw_resolution(timer);
		spin_unlock_irq(&timer->lock);
=======
		scoped_guard(spinlock_irq, &timer->lock)
			resolution = snd_timer_hw_resolution(timer);
>>>>>>> 2d5404ca
		if (resolution)
			snd_iprintf(buffer, " %lu.%03luus (%lu ticks)",
				    resolution / 1000,
				    resolution % 1000,
				    timer->hw.ticks);
		if (timer->hw.flags & SNDRV_TIMER_HW_SLAVE)
			snd_iprintf(buffer, " SLAVE");
		snd_iprintf(buffer, "\n");
		list_for_each_entry(ti, &timer->open_list_head, open_list)
			snd_iprintf(buffer, "  Client %s : %s\n",
				    ti->owner ? ti->owner : "unknown",
				    (ti->flags & (SNDRV_TIMER_IFLG_START |
						  SNDRV_TIMER_IFLG_RUNNING))
				    ? "running" : "stopped");
	}
}

static struct snd_info_entry *snd_timer_proc_entry;

static void __init snd_timer_proc_init(void)
{
	struct snd_info_entry *entry;

	entry = snd_info_create_module_entry(THIS_MODULE, "timers", NULL);
	if (entry != NULL) {
		entry->c.text.read = snd_timer_proc_read;
		if (snd_info_register(entry) < 0) {
			snd_info_free_entry(entry);
			entry = NULL;
		}
	}
	snd_timer_proc_entry = entry;
}

static void __exit snd_timer_proc_done(void)
{
	snd_info_free_entry(snd_timer_proc_entry);
}
#else /* !CONFIG_SND_PROC_FS */
#define snd_timer_proc_init()
#define snd_timer_proc_done()
#endif

/*
 *  USER SPACE interface
 */

static void snd_timer_user_interrupt(struct snd_timer_instance *timeri,
				     unsigned long resolution,
				     unsigned long ticks)
{
	struct snd_timer_user *tu = timeri->callback_data;
	struct snd_timer_read *r;
	int prev;

	guard(spinlock)(&tu->qlock);
	if (tu->qused > 0) {
		prev = tu->qtail == 0 ? tu->queue_size - 1 : tu->qtail - 1;
		r = &tu->queue[prev];
		if (r->resolution == resolution) {
			r->ticks += ticks;
			goto __wake;
		}
	}
	if (tu->qused >= tu->queue_size) {
		tu->overrun++;
	} else {
		r = &tu->queue[tu->qtail++];
		tu->qtail %= tu->queue_size;
		r->resolution = resolution;
		r->ticks = ticks;
		tu->qused++;
	}
      __wake:
	snd_kill_fasync(tu->fasync, SIGIO, POLL_IN);
	wake_up(&tu->qchange_sleep);
}

static void snd_timer_user_append_to_tqueue(struct snd_timer_user *tu,
					    struct snd_timer_tread64 *tread)
{
	if (tu->qused >= tu->queue_size) {
		tu->overrun++;
	} else {
		memcpy(&tu->tqueue[tu->qtail++], tread, sizeof(*tread));
		tu->qtail %= tu->queue_size;
		tu->qused++;
	}
}

static void snd_timer_user_ccallback(struct snd_timer_instance *timeri,
				     int event,
				     struct timespec64 *tstamp,
				     unsigned long resolution)
{
	struct snd_timer_user *tu = timeri->callback_data;
	struct snd_timer_tread64 r1;

	if (event >= SNDRV_TIMER_EVENT_START &&
	    event <= SNDRV_TIMER_EVENT_PAUSE)
		tu->tstamp = *tstamp;
	if ((tu->filter & (1 << event)) == 0 || !tu->tread)
		return;
	memset(&r1, 0, sizeof(r1));
	r1.event = event;
	r1.tstamp_sec = tstamp->tv_sec;
	r1.tstamp_nsec = tstamp->tv_nsec;
	r1.val = resolution;
	scoped_guard(spinlock_irqsave, &tu->qlock)
		snd_timer_user_append_to_tqueue(tu, &r1);
	snd_kill_fasync(tu->fasync, SIGIO, POLL_IN);
	wake_up(&tu->qchange_sleep);
}

static void snd_timer_user_disconnect(struct snd_timer_instance *timeri)
{
	struct snd_timer_user *tu = timeri->callback_data;

	tu->disconnected = true;
	wake_up(&tu->qchange_sleep);
}

static void snd_timer_user_tinterrupt(struct snd_timer_instance *timeri,
				      unsigned long resolution,
				      unsigned long ticks)
{
	struct snd_timer_user *tu = timeri->callback_data;
	struct snd_timer_tread64 *r, r1;
	struct timespec64 tstamp;
	int prev, append = 0;

	memset(&r1, 0, sizeof(r1));
	memset(&tstamp, 0, sizeof(tstamp));
	scoped_guard(spinlock, &tu->qlock) {
		if ((tu->filter & ((1 << SNDRV_TIMER_EVENT_RESOLUTION) |
				   (1 << SNDRV_TIMER_EVENT_TICK))) == 0)
			return;
		if (tu->last_resolution != resolution || ticks > 0) {
			if (timer_tstamp_monotonic)
				ktime_get_ts64(&tstamp);
			else
				ktime_get_real_ts64(&tstamp);
		}
		if ((tu->filter & (1 << SNDRV_TIMER_EVENT_RESOLUTION)) &&
		    tu->last_resolution != resolution) {
			r1.event = SNDRV_TIMER_EVENT_RESOLUTION;
			r1.tstamp_sec = tstamp.tv_sec;
			r1.tstamp_nsec = tstamp.tv_nsec;
			r1.val = resolution;
			snd_timer_user_append_to_tqueue(tu, &r1);
			tu->last_resolution = resolution;
			append++;
		}
		if ((tu->filter & (1 << SNDRV_TIMER_EVENT_TICK)) == 0)
			break;
		if (ticks == 0)
			break;
		if (tu->qused > 0) {
			prev = tu->qtail == 0 ? tu->queue_size - 1 : tu->qtail - 1;
			r = &tu->tqueue[prev];
			if (r->event == SNDRV_TIMER_EVENT_TICK) {
				r->tstamp_sec = tstamp.tv_sec;
				r->tstamp_nsec = tstamp.tv_nsec;
				r->val += ticks;
				append++;
				break;
			}
		}
		r1.event = SNDRV_TIMER_EVENT_TICK;
		r1.tstamp_sec = tstamp.tv_sec;
		r1.tstamp_nsec = tstamp.tv_nsec;
		r1.val = ticks;
		snd_timer_user_append_to_tqueue(tu, &r1);
		append++;
	}
	if (append == 0)
		return;
	snd_kill_fasync(tu->fasync, SIGIO, POLL_IN);
	wake_up(&tu->qchange_sleep);
}

static int realloc_user_queue(struct snd_timer_user *tu, int size)
{
	struct snd_timer_read *queue = NULL;
	struct snd_timer_tread64 *tqueue = NULL;

	if (tu->tread) {
		tqueue = kcalloc(size, sizeof(*tqueue), GFP_KERNEL);
		if (!tqueue)
			return -ENOMEM;
	} else {
		queue = kcalloc(size, sizeof(*queue), GFP_KERNEL);
		if (!queue)
			return -ENOMEM;
	}

	guard(spinlock_irq)(&tu->qlock);
	kfree(tu->queue);
	kfree(tu->tqueue);
	tu->queue_size = size;
	tu->queue = queue;
	tu->tqueue = tqueue;
	tu->qhead = tu->qtail = tu->qused = 0;

	return 0;
}

static int snd_timer_user_open(struct inode *inode, struct file *file)
{
	struct snd_timer_user *tu;
	int err;

	err = stream_open(inode, file);
	if (err < 0)
		return err;

	tu = kzalloc(sizeof(*tu), GFP_KERNEL);
	if (tu == NULL)
		return -ENOMEM;
	spin_lock_init(&tu->qlock);
	init_waitqueue_head(&tu->qchange_sleep);
	mutex_init(&tu->ioctl_lock);
	tu->ticks = 1;
	if (realloc_user_queue(tu, 128) < 0) {
		kfree(tu);
		return -ENOMEM;
	}
	file->private_data = tu;
	return 0;
}

static int snd_timer_user_release(struct inode *inode, struct file *file)
{
	struct snd_timer_user *tu;

	if (file->private_data) {
		tu = file->private_data;
		file->private_data = NULL;
		scoped_guard(mutex, &tu->ioctl_lock) {
			if (tu->timeri) {
				snd_timer_close(tu->timeri);
				snd_timer_instance_free(tu->timeri);
			}
		}
		snd_fasync_free(tu->fasync);
		kfree(tu->queue);
		kfree(tu->tqueue);
		kfree(tu);
	}
	return 0;
}

static void snd_timer_user_zero_id(struct snd_timer_id *id)
{
	id->dev_class = SNDRV_TIMER_CLASS_NONE;
	id->dev_sclass = SNDRV_TIMER_SCLASS_NONE;
	id->card = -1;
	id->device = -1;
	id->subdevice = -1;
}

static void snd_timer_user_copy_id(struct snd_timer_id *id, struct snd_timer *timer)
{
	id->dev_class = timer->tmr_class;
	id->dev_sclass = SNDRV_TIMER_SCLASS_NONE;
	id->card = timer->card ? timer->card->number : -1;
	id->device = timer->tmr_device;
	id->subdevice = timer->tmr_subdevice;
}

static int snd_timer_user_next_device(struct snd_timer_id __user *_tid)
{
	struct snd_timer_id id;
	struct snd_timer *timer;
	struct list_head *p;

	if (copy_from_user(&id, _tid, sizeof(id)))
		return -EFAULT;
	guard(mutex)(&register_mutex);
	if (id.dev_class < 0) {		/* first item */
		if (list_empty(&snd_timer_list))
			snd_timer_user_zero_id(&id);
		else {
			timer = list_entry(snd_timer_list.next,
					   struct snd_timer, device_list);
			snd_timer_user_copy_id(&id, timer);
		}
	} else {
		switch (id.dev_class) {
		case SNDRV_TIMER_CLASS_GLOBAL:
			id.device = id.device < 0 ? 0 : id.device + 1;
			list_for_each(p, &snd_timer_list) {
				timer = list_entry(p, struct snd_timer, device_list);
				if (timer->tmr_class > SNDRV_TIMER_CLASS_GLOBAL) {
					snd_timer_user_copy_id(&id, timer);
					break;
				}
				if (timer->tmr_device >= id.device) {
					snd_timer_user_copy_id(&id, timer);
					break;
				}
			}
			if (p == &snd_timer_list)
				snd_timer_user_zero_id(&id);
			break;
		case SNDRV_TIMER_CLASS_CARD:
		case SNDRV_TIMER_CLASS_PCM:
			if (id.card < 0) {
				id.card = 0;
			} else {
				if (id.device < 0) {
					id.device = 0;
				} else {
					if (id.subdevice < 0)
						id.subdevice = 0;
					else if (id.subdevice < INT_MAX)
						id.subdevice++;
				}
			}
			list_for_each(p, &snd_timer_list) {
				timer = list_entry(p, struct snd_timer, device_list);
				if (timer->tmr_class > id.dev_class) {
					snd_timer_user_copy_id(&id, timer);
					break;
				}
				if (timer->tmr_class < id.dev_class)
					continue;
				if (timer->card->number > id.card) {
					snd_timer_user_copy_id(&id, timer);
					break;
				}
				if (timer->card->number < id.card)
					continue;
				if (timer->tmr_device > id.device) {
					snd_timer_user_copy_id(&id, timer);
					break;
				}
				if (timer->tmr_device < id.device)
					continue;
				if (timer->tmr_subdevice > id.subdevice) {
					snd_timer_user_copy_id(&id, timer);
					break;
				}
				if (timer->tmr_subdevice < id.subdevice)
					continue;
				snd_timer_user_copy_id(&id, timer);
				break;
			}
			if (p == &snd_timer_list)
				snd_timer_user_zero_id(&id);
			break;
		default:
			snd_timer_user_zero_id(&id);
		}
	}
	if (copy_to_user(_tid, &id, sizeof(*_tid)))
		return -EFAULT;
	return 0;
}

static int snd_timer_user_ginfo(struct file *file,
				struct snd_timer_ginfo __user *_ginfo)
{
	struct snd_timer_ginfo *ginfo __free(kfree) = NULL;
	struct snd_timer_id tid;
	struct snd_timer *t;
	struct list_head *p;

	ginfo = memdup_user(_ginfo, sizeof(*ginfo));
	if (IS_ERR(ginfo))
		return PTR_ERR(ginfo);

	tid = ginfo->tid;
	memset(ginfo, 0, sizeof(*ginfo));
	ginfo->tid = tid;
	guard(mutex)(&register_mutex);
	t = snd_timer_find(&tid);
<<<<<<< HEAD
	if (t != NULL) {
		ginfo->card = t->card ? t->card->number : -1;
		if (t->hw.flags & SNDRV_TIMER_HW_SLAVE)
			ginfo->flags |= SNDRV_TIMER_FLG_SLAVE;
		strscpy(ginfo->id, t->id, sizeof(ginfo->id));
		strscpy(ginfo->name, t->name, sizeof(ginfo->name));
		spin_lock_irq(&t->lock);
		ginfo->resolution = snd_timer_hw_resolution(t);
		spin_unlock_irq(&t->lock);
		if (t->hw.resolution_min > 0) {
			ginfo->resolution_min = t->hw.resolution_min;
			ginfo->resolution_max = t->hw.resolution_max;
		}
		list_for_each(p, &t->open_list_head) {
			ginfo->clients++;
		}
	} else {
		err = -ENODEV;
	}
	mutex_unlock(&register_mutex);
	if (err >= 0 && copy_to_user(_ginfo, ginfo, sizeof(*ginfo)))
		err = -EFAULT;
	kfree(ginfo);
	return err;
=======
	if (!t)
		return -ENODEV;
	ginfo->card = t->card ? t->card->number : -1;
	if (t->hw.flags & SNDRV_TIMER_HW_SLAVE)
		ginfo->flags |= SNDRV_TIMER_FLG_SLAVE;
	strscpy(ginfo->id, t->id, sizeof(ginfo->id));
	strscpy(ginfo->name, t->name, sizeof(ginfo->name));
	scoped_guard(spinlock_irq, &t->lock)
		ginfo->resolution = snd_timer_hw_resolution(t);
	if (t->hw.resolution_min > 0) {
		ginfo->resolution_min = t->hw.resolution_min;
		ginfo->resolution_max = t->hw.resolution_max;
	}
	list_for_each(p, &t->open_list_head) {
		ginfo->clients++;
	}
	if (copy_to_user(_ginfo, ginfo, sizeof(*ginfo)))
		return -EFAULT;
	return 0;
>>>>>>> 2d5404ca
}

static int timer_set_gparams(struct snd_timer_gparams *gparams)
{
	struct snd_timer *t;

	guard(mutex)(&register_mutex);
	t = snd_timer_find(&gparams->tid);
	if (!t)
		return -ENODEV;
	if (!list_empty(&t->open_list_head))
		return -EBUSY;
	if (!t->hw.set_period)
		return -ENOSYS;
	return t->hw.set_period(t, gparams->period_num, gparams->period_den);
}

static int snd_timer_user_gparams(struct file *file,
				  struct snd_timer_gparams __user *_gparams)
{
	struct snd_timer_gparams gparams;

	if (copy_from_user(&gparams, _gparams, sizeof(gparams)))
		return -EFAULT;
	return timer_set_gparams(&gparams);
}

static int snd_timer_user_gstatus(struct file *file,
				  struct snd_timer_gstatus __user *_gstatus)
{
	struct snd_timer_gstatus gstatus;
	struct snd_timer_id tid;
	struct snd_timer *t;
	int err = 0;

	if (copy_from_user(&gstatus, _gstatus, sizeof(gstatus)))
		return -EFAULT;
	tid = gstatus.tid;
	memset(&gstatus, 0, sizeof(gstatus));
	gstatus.tid = tid;
	guard(mutex)(&register_mutex);
	t = snd_timer_find(&tid);
	if (t != NULL) {
		guard(spinlock_irq)(&t->lock);
		gstatus.resolution = snd_timer_hw_resolution(t);
		if (t->hw.precise_resolution) {
			t->hw.precise_resolution(t, &gstatus.resolution_num,
						 &gstatus.resolution_den);
		} else {
			gstatus.resolution_num = gstatus.resolution;
			gstatus.resolution_den = 1000000000uL;
		}
	} else {
		err = -ENODEV;
	}
	if (err >= 0 && copy_to_user(_gstatus, &gstatus, sizeof(gstatus)))
		err = -EFAULT;
	return err;
}

static int snd_timer_user_tselect(struct file *file,
				  struct snd_timer_select __user *_tselect)
{
	struct snd_timer_user *tu;
	struct snd_timer_select tselect;
	char str[32];
	int err = 0;

	tu = file->private_data;
	if (tu->timeri) {
		snd_timer_close(tu->timeri);
		snd_timer_instance_free(tu->timeri);
		tu->timeri = NULL;
	}
	if (copy_from_user(&tselect, _tselect, sizeof(tselect))) {
		err = -EFAULT;
		goto __err;
	}
	sprintf(str, "application %i", current->pid);
	if (tselect.id.dev_class != SNDRV_TIMER_CLASS_SLAVE)
		tselect.id.dev_sclass = SNDRV_TIMER_SCLASS_APPLICATION;
	tu->timeri = snd_timer_instance_new(str);
	if (!tu->timeri) {
		err = -ENOMEM;
		goto __err;
	}

	tu->timeri->flags |= SNDRV_TIMER_IFLG_FAST;
	tu->timeri->callback = tu->tread
			? snd_timer_user_tinterrupt : snd_timer_user_interrupt;
	tu->timeri->ccallback = snd_timer_user_ccallback;
	tu->timeri->callback_data = (void *)tu;
	tu->timeri->disconnect = snd_timer_user_disconnect;

	err = snd_timer_open(tu->timeri, &tselect.id, current->pid);
	if (err < 0) {
		snd_timer_instance_free(tu->timeri);
		tu->timeri = NULL;
	}

      __err:
	return err;
}

static int snd_timer_user_info(struct file *file,
			       struct snd_timer_info __user *_info)
{
	struct snd_timer_user *tu;
	struct snd_timer_info *info __free(kfree) = NULL;
	struct snd_timer *t;

	tu = file->private_data;
	if (!tu->timeri)
		return -EBADFD;
	t = tu->timeri->timer;
	if (!t)
		return -EBADFD;

	info = kzalloc(sizeof(*info), GFP_KERNEL);
	if (! info)
		return -ENOMEM;
	info->card = t->card ? t->card->number : -1;
	if (t->hw.flags & SNDRV_TIMER_HW_SLAVE)
		info->flags |= SNDRV_TIMER_FLG_SLAVE;
	strscpy(info->id, t->id, sizeof(info->id));
	strscpy(info->name, t->name, sizeof(info->name));
<<<<<<< HEAD
	spin_lock_irq(&t->lock);
	info->resolution = snd_timer_hw_resolution(t);
	spin_unlock_irq(&t->lock);
=======
	scoped_guard(spinlock_irq, &t->lock)
		info->resolution = snd_timer_hw_resolution(t);
>>>>>>> 2d5404ca
	if (copy_to_user(_info, info, sizeof(*_info)))
		return -EFAULT;
	return 0;
}

static int snd_timer_user_params(struct file *file,
				 struct snd_timer_params __user *_params)
{
	struct snd_timer_user *tu;
	struct snd_timer_params params;
	struct snd_timer *t;
	int err;

	tu = file->private_data;
	if (!tu->timeri)
		return -EBADFD;
	t = tu->timeri->timer;
	if (!t)
		return -EBADFD;
	if (copy_from_user(&params, _params, sizeof(params)))
		return -EFAULT;
	if (!(t->hw.flags & SNDRV_TIMER_HW_SLAVE)) {
		u64 resolution;

		if (params.ticks < 1) {
			err = -EINVAL;
			goto _end;
		}

		/* Don't allow resolution less than 1ms */
		resolution = snd_timer_resolution(tu->timeri);
		resolution *= params.ticks;
		if (resolution < 1000000) {
			err = -EINVAL;
			goto _end;
		}
	}
	if (params.queue_size > 0 &&
	    (params.queue_size < 32 || params.queue_size > 1024)) {
		err = -EINVAL;
		goto _end;
	}
	if (params.filter & ~((1<<SNDRV_TIMER_EVENT_RESOLUTION)|
			      (1<<SNDRV_TIMER_EVENT_TICK)|
			      (1<<SNDRV_TIMER_EVENT_START)|
			      (1<<SNDRV_TIMER_EVENT_STOP)|
			      (1<<SNDRV_TIMER_EVENT_CONTINUE)|
			      (1<<SNDRV_TIMER_EVENT_PAUSE)|
			      (1<<SNDRV_TIMER_EVENT_SUSPEND)|
			      (1<<SNDRV_TIMER_EVENT_RESUME)|
			      (1<<SNDRV_TIMER_EVENT_MSTART)|
			      (1<<SNDRV_TIMER_EVENT_MSTOP)|
			      (1<<SNDRV_TIMER_EVENT_MCONTINUE)|
			      (1<<SNDRV_TIMER_EVENT_MPAUSE)|
			      (1<<SNDRV_TIMER_EVENT_MSUSPEND)|
			      (1<<SNDRV_TIMER_EVENT_MRESUME))) {
		err = -EINVAL;
		goto _end;
	}
	snd_timer_stop(tu->timeri);
	scoped_guard(spinlock_irq, &t->lock) {
		tu->timeri->flags &= ~(SNDRV_TIMER_IFLG_AUTO|
				       SNDRV_TIMER_IFLG_EXCLUSIVE|
				       SNDRV_TIMER_IFLG_EARLY_EVENT);
		if (params.flags & SNDRV_TIMER_PSFLG_AUTO)
			tu->timeri->flags |= SNDRV_TIMER_IFLG_AUTO;
		if (params.flags & SNDRV_TIMER_PSFLG_EXCLUSIVE)
			tu->timeri->flags |= SNDRV_TIMER_IFLG_EXCLUSIVE;
		if (params.flags & SNDRV_TIMER_PSFLG_EARLY_EVENT)
			tu->timeri->flags |= SNDRV_TIMER_IFLG_EARLY_EVENT;
	}
	if (params.queue_size > 0 &&
	    (unsigned int)tu->queue_size != params.queue_size) {
		err = realloc_user_queue(tu, params.queue_size);
		if (err < 0)
			goto _end;
	}
	scoped_guard(spinlock_irq, &tu->qlock) {
		tu->qhead = tu->qtail = tu->qused = 0;
		if (tu->timeri->flags & SNDRV_TIMER_IFLG_EARLY_EVENT) {
			if (tu->tread) {
				struct snd_timer_tread64 tread;

				memset(&tread, 0, sizeof(tread));
				tread.event = SNDRV_TIMER_EVENT_EARLY;
				tread.tstamp_sec = 0;
				tread.tstamp_nsec = 0;
				tread.val = 0;
				snd_timer_user_append_to_tqueue(tu, &tread);
			} else {
				struct snd_timer_read *r = &tu->queue[0];

				r->resolution = 0;
				r->ticks = 0;
				tu->qused++;
				tu->qtail++;
			}
		}
		tu->filter = params.filter;
		tu->ticks = params.ticks;
	}
	err = 0;
 _end:
	if (copy_to_user(_params, &params, sizeof(params)))
		return -EFAULT;
	return err;
}

static int snd_timer_user_status32(struct file *file,
				   struct snd_timer_status32 __user *_status)
 {
	struct snd_timer_user *tu;
	struct snd_timer_status32 status;

	tu = file->private_data;
	if (!tu->timeri)
		return -EBADFD;
	memset(&status, 0, sizeof(status));
	status.tstamp_sec = tu->tstamp.tv_sec;
	status.tstamp_nsec = tu->tstamp.tv_nsec;
	status.resolution = snd_timer_resolution(tu->timeri);
	status.lost = tu->timeri->lost;
	status.overrun = tu->overrun;
	scoped_guard(spinlock_irq, &tu->qlock)
		status.queue = tu->qused;
	if (copy_to_user(_status, &status, sizeof(status)))
		return -EFAULT;
	return 0;
}

static int snd_timer_user_status64(struct file *file,
				   struct snd_timer_status64 __user *_status)
{
	struct snd_timer_user *tu;
	struct snd_timer_status64 status;

	tu = file->private_data;
	if (!tu->timeri)
		return -EBADFD;
	memset(&status, 0, sizeof(status));
	status.tstamp_sec = tu->tstamp.tv_sec;
	status.tstamp_nsec = tu->tstamp.tv_nsec;
	status.resolution = snd_timer_resolution(tu->timeri);
	status.lost = tu->timeri->lost;
	status.overrun = tu->overrun;
	scoped_guard(spinlock_irq, &tu->qlock)
		status.queue = tu->qused;
	if (copy_to_user(_status, &status, sizeof(status)))
		return -EFAULT;
	return 0;
}

static int snd_timer_user_start(struct file *file)
{
	int err;
	struct snd_timer_user *tu;

	tu = file->private_data;
	if (!tu->timeri)
		return -EBADFD;
	snd_timer_stop(tu->timeri);
	tu->timeri->lost = 0;
	tu->last_resolution = 0;
	err = snd_timer_start(tu->timeri, tu->ticks);
	if (err < 0)
		return err;
	return 0;
}

static int snd_timer_user_stop(struct file *file)
{
	int err;
	struct snd_timer_user *tu;

	tu = file->private_data;
	if (!tu->timeri)
		return -EBADFD;
	err = snd_timer_stop(tu->timeri);
	if (err < 0)
		return err;
	return 0;
}

static int snd_timer_user_continue(struct file *file)
{
	int err;
	struct snd_timer_user *tu;

	tu = file->private_data;
	if (!tu->timeri)
		return -EBADFD;
	/* start timer instead of continue if it's not used before */
	if (!(tu->timeri->flags & SNDRV_TIMER_IFLG_PAUSED))
		return snd_timer_user_start(file);
	tu->timeri->lost = 0;
	err = snd_timer_continue(tu->timeri);
	if (err < 0)
		return err;
	return 0;
}

static int snd_timer_user_pause(struct file *file)
{
	int err;
	struct snd_timer_user *tu;

	tu = file->private_data;
	if (!tu->timeri)
		return -EBADFD;
	err = snd_timer_pause(tu->timeri);
	if (err < 0)
		return err;
	return 0;
}

static int snd_timer_user_tread(void __user *argp, struct snd_timer_user *tu,
				unsigned int cmd, bool compat)
{
	int __user *p = argp;
	int xarg, old_tread;

	if (tu->timeri)	/* too late */
		return -EBUSY;
	if (get_user(xarg, p))
		return -EFAULT;

	old_tread = tu->tread;

	if (!xarg)
		tu->tread = TREAD_FORMAT_NONE;
	else if (cmd == SNDRV_TIMER_IOCTL_TREAD64 ||
		 (IS_ENABLED(CONFIG_64BIT) && !compat))
		tu->tread = TREAD_FORMAT_TIME64;
	else
		tu->tread = TREAD_FORMAT_TIME32;

	if (tu->tread != old_tread &&
	    realloc_user_queue(tu, tu->queue_size) < 0) {
		tu->tread = old_tread;
		return -ENOMEM;
	}

	return 0;
}

enum {
	SNDRV_TIMER_IOCTL_START_OLD = _IO('T', 0x20),
	SNDRV_TIMER_IOCTL_STOP_OLD = _IO('T', 0x21),
	SNDRV_TIMER_IOCTL_CONTINUE_OLD = _IO('T', 0x22),
	SNDRV_TIMER_IOCTL_PAUSE_OLD = _IO('T', 0x23),
};

#ifdef CONFIG_SND_UTIMER
/*
 * Since userspace-driven timers are passed to userspace, we need to have an identifier
 * which will allow us to use them (basically, the subdevice number of udriven timer).
 */
static DEFINE_IDA(snd_utimer_ids);

static void snd_utimer_put_id(struct snd_utimer *utimer)
{
	int timer_id = utimer->id;

	snd_BUG_ON(timer_id < 0 || timer_id >= SNDRV_UTIMERS_MAX_COUNT);
	ida_free(&snd_utimer_ids, timer_id);
}

static int snd_utimer_take_id(void)
{
	return ida_alloc_max(&snd_utimer_ids, SNDRV_UTIMERS_MAX_COUNT - 1, GFP_KERNEL);
}

static void snd_utimer_free(struct snd_utimer *utimer)
{
	snd_timer_free(utimer->timer);
	snd_utimer_put_id(utimer);
	kfree(utimer->name);
	kfree(utimer);
}

static int snd_utimer_release(struct inode *inode, struct file *file)
{
	struct snd_utimer *utimer = (struct snd_utimer *)file->private_data;

	snd_utimer_free(utimer);
	return 0;
}

static int snd_utimer_trigger(struct file *file)
{
	struct snd_utimer *utimer = (struct snd_utimer *)file->private_data;

	snd_timer_interrupt(utimer->timer, utimer->timer->sticks);
	return 0;
}

static long snd_utimer_ioctl(struct file *file, unsigned int ioctl, unsigned long arg)
{
	switch (ioctl) {
	case SNDRV_TIMER_IOCTL_TRIGGER:
		return snd_utimer_trigger(file);
	}

	return -ENOTTY;
}

static const struct file_operations snd_utimer_fops = {
	.llseek = noop_llseek,
	.release = snd_utimer_release,
	.unlocked_ioctl = snd_utimer_ioctl,
};

static int snd_utimer_start(struct snd_timer *t)
{
	return 0;
}

static int snd_utimer_stop(struct snd_timer *t)
{
	return 0;
}

static int snd_utimer_open(struct snd_timer *t)
{
	return 0;
}

static int snd_utimer_close(struct snd_timer *t)
{
	return 0;
}

static const struct snd_timer_hardware timer_hw = {
	.flags = SNDRV_TIMER_HW_AUTO | SNDRV_TIMER_HW_WORK,
	.open = snd_utimer_open,
	.close = snd_utimer_close,
	.start = snd_utimer_start,
	.stop = snd_utimer_stop,
};

static int snd_utimer_create(struct snd_timer_uinfo *utimer_info,
			     struct snd_utimer **r_utimer)
{
	struct snd_utimer *utimer;
	struct snd_timer *timer;
	struct snd_timer_id tid;
	int utimer_id;
	int err = 0;

	if (!utimer_info || utimer_info->resolution == 0)
		return -EINVAL;

	utimer = kzalloc(sizeof(*utimer), GFP_KERNEL);
	if (!utimer)
		return -ENOMEM;

	/* We hold the ioctl lock here so we won't get a race condition when allocating id */
	utimer_id = snd_utimer_take_id();
	if (utimer_id < 0) {
		err = utimer_id;
		goto err_take_id;
	}

	utimer->name = kasprintf(GFP_KERNEL, "snd-utimer%d", utimer_id);
	if (!utimer->name) {
		err = -ENOMEM;
		goto err_get_name;
	}

	utimer->id = utimer_id;

	tid.dev_sclass = SNDRV_TIMER_SCLASS_APPLICATION;
	tid.dev_class = SNDRV_TIMER_CLASS_GLOBAL;
	tid.card = -1;
	tid.device = SNDRV_TIMER_GLOBAL_UDRIVEN;
	tid.subdevice = utimer_id;

	err = snd_timer_new(NULL, utimer->name, &tid, &timer);
	if (err < 0) {
		pr_err("Can't create userspace-driven timer\n");
		goto err_timer_new;
	}

	timer->module = THIS_MODULE;
	timer->hw = timer_hw;
	timer->hw.resolution = utimer_info->resolution;
	timer->hw.ticks = 1;
	timer->max_instances = MAX_SLAVE_INSTANCES;

	utimer->timer = timer;

	err = snd_timer_global_register(timer);
	if (err < 0) {
		pr_err("Can't register a userspace-driven timer\n");
		goto err_timer_reg;
	}

	*r_utimer = utimer;
	return 0;

err_timer_reg:
	snd_timer_free(timer);
err_timer_new:
	kfree(utimer->name);
err_get_name:
	snd_utimer_put_id(utimer);
err_take_id:
	kfree(utimer);

	return err;
}

static int snd_utimer_ioctl_create(struct file *file,
				   struct snd_timer_uinfo __user *_utimer_info)
{
	struct snd_utimer *utimer;
	struct snd_timer_uinfo *utimer_info __free(kfree) = NULL;
	int err, timer_fd;

	utimer_info = memdup_user(_utimer_info, sizeof(*utimer_info));
	if (IS_ERR(utimer_info))
		return PTR_ERR(utimer_info);

	err = snd_utimer_create(utimer_info, &utimer);
	if (err < 0)
		return err;

	utimer_info->id = utimer->id;

	timer_fd = anon_inode_getfd(utimer->name, &snd_utimer_fops, utimer, O_RDWR | O_CLOEXEC);
	if (timer_fd < 0) {
		snd_utimer_free(utimer);
		return timer_fd;
	}

	utimer_info->fd = timer_fd;

	err = copy_to_user(_utimer_info, utimer_info, sizeof(*utimer_info));
	if (err) {
		/*
		 * "Leak" the fd, as there is nothing we can do about it.
		 * It might have been closed already since anon_inode_getfd
		 * makes it available for userspace.
		 *
		 * We have to rely on the process exit path to do any
		 * necessary cleanup (e.g. releasing the file).
		 */
		return -EFAULT;
	}

	return 0;
}

#else

static int snd_utimer_ioctl_create(struct file *file,
				   struct snd_timer_uinfo __user *_utimer_info)
{
	return -ENOTTY;
}

#endif

static long __snd_timer_user_ioctl(struct file *file, unsigned int cmd,
				 unsigned long arg, bool compat)
{
	struct snd_timer_user *tu;
	void __user *argp = (void __user *)arg;
	int __user *p = argp;

	tu = file->private_data;
	switch (cmd) {
	case SNDRV_TIMER_IOCTL_PVERSION:
		return put_user(SNDRV_TIMER_VERSION, p) ? -EFAULT : 0;
	case SNDRV_TIMER_IOCTL_NEXT_DEVICE:
		return snd_timer_user_next_device(argp);
	case SNDRV_TIMER_IOCTL_TREAD_OLD:
	case SNDRV_TIMER_IOCTL_TREAD64:
		return snd_timer_user_tread(argp, tu, cmd, compat);
	case SNDRV_TIMER_IOCTL_GINFO:
		return snd_timer_user_ginfo(file, argp);
	case SNDRV_TIMER_IOCTL_GPARAMS:
		return snd_timer_user_gparams(file, argp);
	case SNDRV_TIMER_IOCTL_GSTATUS:
		return snd_timer_user_gstatus(file, argp);
	case SNDRV_TIMER_IOCTL_SELECT:
		return snd_timer_user_tselect(file, argp);
	case SNDRV_TIMER_IOCTL_INFO:
		return snd_timer_user_info(file, argp);
	case SNDRV_TIMER_IOCTL_PARAMS:
		return snd_timer_user_params(file, argp);
	case SNDRV_TIMER_IOCTL_STATUS32:
		return snd_timer_user_status32(file, argp);
	case SNDRV_TIMER_IOCTL_STATUS64:
		return snd_timer_user_status64(file, argp);
	case SNDRV_TIMER_IOCTL_START:
	case SNDRV_TIMER_IOCTL_START_OLD:
		return snd_timer_user_start(file);
	case SNDRV_TIMER_IOCTL_STOP:
	case SNDRV_TIMER_IOCTL_STOP_OLD:
		return snd_timer_user_stop(file);
	case SNDRV_TIMER_IOCTL_CONTINUE:
	case SNDRV_TIMER_IOCTL_CONTINUE_OLD:
		return snd_timer_user_continue(file);
	case SNDRV_TIMER_IOCTL_PAUSE:
	case SNDRV_TIMER_IOCTL_PAUSE_OLD:
		return snd_timer_user_pause(file);
	case SNDRV_TIMER_IOCTL_CREATE:
		return snd_utimer_ioctl_create(file, argp);
	}
	return -ENOTTY;
}

static long snd_timer_user_ioctl(struct file *file, unsigned int cmd,
				 unsigned long arg)
{
	struct snd_timer_user *tu = file->private_data;

	guard(mutex)(&tu->ioctl_lock);
	return __snd_timer_user_ioctl(file, cmd, arg, false);
}

static int snd_timer_user_fasync(int fd, struct file * file, int on)
{
	struct snd_timer_user *tu;

	tu = file->private_data;
	return snd_fasync_helper(fd, file, on, &tu->fasync);
}

static ssize_t snd_timer_user_read(struct file *file, char __user *buffer,
				   size_t count, loff_t *offset)
{
	struct snd_timer_tread64 *tread;
	struct snd_timer_tread32 tread32;
	struct snd_timer_user *tu;
	long result = 0, unit;
	int qhead;
	int err = 0;

	tu = file->private_data;
	switch (tu->tread) {
	case TREAD_FORMAT_TIME64:
		unit = sizeof(struct snd_timer_tread64);
		break;
	case TREAD_FORMAT_TIME32:
		unit = sizeof(struct snd_timer_tread32);
		break;
	case TREAD_FORMAT_NONE:
		unit = sizeof(struct snd_timer_read);
		break;
	default:
		WARN_ONCE(1, "Corrupt snd_timer_user\n");
		return -ENOTSUPP;
	}

	mutex_lock(&tu->ioctl_lock);
	spin_lock_irq(&tu->qlock);
	while ((long)count - result >= unit) {
		while (!tu->qused) {
			wait_queue_entry_t wait;

			if ((file->f_flags & O_NONBLOCK) != 0 || result > 0) {
				err = -EAGAIN;
				goto _error;
			}

			set_current_state(TASK_INTERRUPTIBLE);
			init_waitqueue_entry(&wait, current);
			add_wait_queue(&tu->qchange_sleep, &wait);

			spin_unlock_irq(&tu->qlock);
			mutex_unlock(&tu->ioctl_lock);
			schedule();
			mutex_lock(&tu->ioctl_lock);
			spin_lock_irq(&tu->qlock);

			remove_wait_queue(&tu->qchange_sleep, &wait);

			if (tu->disconnected) {
				err = -ENODEV;
				goto _error;
			}
			if (signal_pending(current)) {
				err = -ERESTARTSYS;
				goto _error;
			}
		}

		qhead = tu->qhead++;
		tu->qhead %= tu->queue_size;
		tu->qused--;
		spin_unlock_irq(&tu->qlock);

		tread = &tu->tqueue[qhead];

		switch (tu->tread) {
		case TREAD_FORMAT_TIME64:
			if (copy_to_user(buffer, tread,
					 sizeof(struct snd_timer_tread64)))
				err = -EFAULT;
			break;
		case TREAD_FORMAT_TIME32:
			memset(&tread32, 0, sizeof(tread32));
			tread32 = (struct snd_timer_tread32) {
				.event = tread->event,
				.tstamp_sec = tread->tstamp_sec,
				.tstamp_nsec = tread->tstamp_nsec,
				.val = tread->val,
			};

			if (copy_to_user(buffer, &tread32, sizeof(tread32)))
				err = -EFAULT;
			break;
		case TREAD_FORMAT_NONE:
			if (copy_to_user(buffer, &tu->queue[qhead],
					 sizeof(struct snd_timer_read)))
				err = -EFAULT;
			break;
		default:
			err = -ENOTSUPP;
			break;
		}

		spin_lock_irq(&tu->qlock);
		if (err < 0)
			goto _error;
		result += unit;
		buffer += unit;
	}
 _error:
	spin_unlock_irq(&tu->qlock);
	mutex_unlock(&tu->ioctl_lock);
	return result > 0 ? result : err;
}

static __poll_t snd_timer_user_poll(struct file *file, poll_table * wait)
{
        __poll_t mask;
        struct snd_timer_user *tu;

        tu = file->private_data;

        poll_wait(file, &tu->qchange_sleep, wait);

	mask = 0;
	guard(spinlock_irq)(&tu->qlock);
	if (tu->qused)
		mask |= EPOLLIN | EPOLLRDNORM;
	if (tu->disconnected)
		mask |= EPOLLERR;

	return mask;
}

#ifdef CONFIG_COMPAT
#include "timer_compat.c"
#else
#define snd_timer_user_ioctl_compat	NULL
#endif

static const struct file_operations snd_timer_f_ops =
{
	.owner =	THIS_MODULE,
	.read =		snd_timer_user_read,
	.open =		snd_timer_user_open,
	.release =	snd_timer_user_release,
	.poll =		snd_timer_user_poll,
	.unlocked_ioctl =	snd_timer_user_ioctl,
	.compat_ioctl =	snd_timer_user_ioctl_compat,
	.fasync = 	snd_timer_user_fasync,
};

/* unregister the system timer */
static void snd_timer_free_all(void)
{
	struct snd_timer *timer, *n;

	list_for_each_entry_safe(timer, n, &snd_timer_list, device_list)
		snd_timer_free(timer);
}

static struct device *timer_dev;

/*
 *  ENTRY functions
 */

static int __init alsa_timer_init(void)
{
	int err;

	err = snd_device_alloc(&timer_dev, NULL);
	if (err < 0)
		return err;
	dev_set_name(timer_dev, "timer");

#ifdef SNDRV_OSS_INFO_DEV_TIMERS
	snd_oss_info_register(SNDRV_OSS_INFO_DEV_TIMERS, SNDRV_CARDS - 1,
			      "system timer");
#endif

	err = snd_timer_register_system();
	if (err < 0) {
		pr_err("ALSA: unable to register system timer (%i)\n", err);
		goto put_timer;
	}

	err = snd_register_device(SNDRV_DEVICE_TYPE_TIMER, NULL, 0,
				  &snd_timer_f_ops, NULL, timer_dev);
	if (err < 0) {
		pr_err("ALSA: unable to register timer device (%i)\n", err);
		snd_timer_free_all();
		goto put_timer;
	}

	snd_timer_proc_init();
	return 0;

put_timer:
	put_device(timer_dev);
	return err;
}

static void __exit alsa_timer_exit(void)
{
	snd_unregister_device(timer_dev);
	snd_timer_free_all();
	put_device(timer_dev);
	snd_timer_proc_done();
#ifdef SNDRV_OSS_INFO_DEV_TIMERS
	snd_oss_info_unregister(SNDRV_OSS_INFO_DEV_TIMERS, SNDRV_CARDS - 1);
#endif
}

module_init(alsa_timer_init)
module_exit(alsa_timer_exit)<|MERGE_RESOLUTION|>--- conflicted
+++ resolved
@@ -562,16 +562,6 @@
 	if (start && !(timer->hw.flags & SNDRV_TIMER_HW_SLAVE)) {
 		if ((u64)snd_timer_hw_resolution(timer) * ticks < 100000)
 			return -EINVAL;
-	}
-
-	/* check the actual time for the start tick;
-	 * bail out as error if it's way too low (< 100us)
-	 */
-	if (start && !(timer->hw.flags & SNDRV_TIMER_HW_SLAVE)) {
-		if ((u64)snd_timer_hw_resolution(timer) * ticks < 100000) {
-			result = -EINVAL;
-			goto unlock;
-		}
 	}
 
 	if (start)
@@ -1253,14 +1243,8 @@
 				    timer->tmr_device, timer->tmr_subdevice);
 		}
 		snd_iprintf(buffer, "%s :", timer->name);
-<<<<<<< HEAD
-		spin_lock_irq(&timer->lock);
-		resolution = snd_timer_hw_resolution(timer);
-		spin_unlock_irq(&timer->lock);
-=======
 		scoped_guard(spinlock_irq, &timer->lock)
 			resolution = snd_timer_hw_resolution(timer);
->>>>>>> 2d5404ca
 		if (resolution)
 			snd_iprintf(buffer, " %lu.%03luus (%lu ticks)",
 				    resolution / 1000,
@@ -1638,32 +1622,6 @@
 	ginfo->tid = tid;
 	guard(mutex)(&register_mutex);
 	t = snd_timer_find(&tid);
-<<<<<<< HEAD
-	if (t != NULL) {
-		ginfo->card = t->card ? t->card->number : -1;
-		if (t->hw.flags & SNDRV_TIMER_HW_SLAVE)
-			ginfo->flags |= SNDRV_TIMER_FLG_SLAVE;
-		strscpy(ginfo->id, t->id, sizeof(ginfo->id));
-		strscpy(ginfo->name, t->name, sizeof(ginfo->name));
-		spin_lock_irq(&t->lock);
-		ginfo->resolution = snd_timer_hw_resolution(t);
-		spin_unlock_irq(&t->lock);
-		if (t->hw.resolution_min > 0) {
-			ginfo->resolution_min = t->hw.resolution_min;
-			ginfo->resolution_max = t->hw.resolution_max;
-		}
-		list_for_each(p, &t->open_list_head) {
-			ginfo->clients++;
-		}
-	} else {
-		err = -ENODEV;
-	}
-	mutex_unlock(&register_mutex);
-	if (err >= 0 && copy_to_user(_ginfo, ginfo, sizeof(*ginfo)))
-		err = -EFAULT;
-	kfree(ginfo);
-	return err;
-=======
 	if (!t)
 		return -ENODEV;
 	ginfo->card = t->card ? t->card->number : -1;
@@ -1683,7 +1641,6 @@
 	if (copy_to_user(_ginfo, ginfo, sizeof(*ginfo)))
 		return -EFAULT;
 	return 0;
->>>>>>> 2d5404ca
 }
 
 static int timer_set_gparams(struct snd_timer_gparams *gparams)
@@ -1810,14 +1767,8 @@
 		info->flags |= SNDRV_TIMER_FLG_SLAVE;
 	strscpy(info->id, t->id, sizeof(info->id));
 	strscpy(info->name, t->name, sizeof(info->name));
-<<<<<<< HEAD
-	spin_lock_irq(&t->lock);
-	info->resolution = snd_timer_hw_resolution(t);
-	spin_unlock_irq(&t->lock);
-=======
 	scoped_guard(spinlock_irq, &t->lock)
 		info->resolution = snd_timer_hw_resolution(t);
->>>>>>> 2d5404ca
 	if (copy_to_user(_info, info, sizeof(*_info)))
 		return -EFAULT;
 	return 0;
