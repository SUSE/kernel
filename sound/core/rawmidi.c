// SPDX-License-Identifier: GPL-2.0-or-later
/*
 *  Abstract layer for MIDI v1.0 stream
 *  Copyright (c) by Jaroslav Kysela <perex@perex.cz>
 */

#include <sound/core.h>
#include <linux/major.h>
#include <linux/init.h>
#include <linux/sched/signal.h>
#include <linux/slab.h>
#include <linux/time.h>
#include <linux/wait.h>
#include <linux/mutex.h>
#include <linux/module.h>
#include <linux/delay.h>
#include <linux/mm.h>
#include <linux/nospec.h>
#include <sound/rawmidi.h>
#include <sound/info.h>
#include <sound/control.h>
#include <sound/minors.h>
#include <sound/initval.h>
#include <sound/ump.h>

MODULE_AUTHOR("Jaroslav Kysela <perex@perex.cz>");
MODULE_DESCRIPTION("Midlevel RawMidi code for ALSA.");
MODULE_LICENSE("GPL");

#ifdef CONFIG_SND_OSSEMUL
static int midi_map[SNDRV_CARDS];
static int amidi_map[SNDRV_CARDS] = {[0 ... (SNDRV_CARDS-1)] = 1};
module_param_array(midi_map, int, NULL, 0444);
MODULE_PARM_DESC(midi_map, "Raw MIDI device number assigned to 1st OSS device.");
module_param_array(amidi_map, int, NULL, 0444);
MODULE_PARM_DESC(amidi_map, "Raw MIDI device number assigned to 2nd OSS device.");
#endif /* CONFIG_SND_OSSEMUL */

static int snd_rawmidi_dev_free(struct snd_device *device);
static int snd_rawmidi_dev_register(struct snd_device *device);
static int snd_rawmidi_dev_disconnect(struct snd_device *device);

static LIST_HEAD(snd_rawmidi_devices);
static DEFINE_MUTEX(register_mutex);

#define rmidi_err(rmidi, fmt, args...) \
	dev_err((rmidi)->dev, fmt, ##args)
#define rmidi_warn(rmidi, fmt, args...) \
	dev_warn((rmidi)->dev, fmt, ##args)
#define rmidi_dbg(rmidi, fmt, args...) \
	dev_dbg((rmidi)->dev, fmt, ##args)

struct snd_rawmidi_status32 {
	s32 stream;
	s32 tstamp_sec;			/* Timestamp */
	s32 tstamp_nsec;
	u32 avail;			/* available bytes */
	u32 xruns;			/* count of overruns since last status (in bytes) */
	unsigned char reserved[16];	/* reserved for future use */
};

#define SNDRV_RAWMIDI_IOCTL_STATUS32	_IOWR('W', 0x20, struct snd_rawmidi_status32)

struct snd_rawmidi_status64 {
	int stream;
	u8 rsvd[4];			/* alignment */
	s64 tstamp_sec;			/* Timestamp */
	s64 tstamp_nsec;
	size_t avail;			/* available bytes */
	size_t xruns;			/* count of overruns since last status (in bytes) */
	unsigned char reserved[16];	/* reserved for future use */
};

#define SNDRV_RAWMIDI_IOCTL_STATUS64	_IOWR('W', 0x20, struct snd_rawmidi_status64)

#define rawmidi_is_ump(rmidi) \
	(IS_ENABLED(CONFIG_SND_UMP) && ((rmidi)->info_flags & SNDRV_RAWMIDI_INFO_UMP))

static struct snd_rawmidi *snd_rawmidi_search(struct snd_card *card, int device)
{
	struct snd_rawmidi *rawmidi;

	list_for_each_entry(rawmidi, &snd_rawmidi_devices, list)
		if (rawmidi->card == card && rawmidi->device == device)
			return rawmidi;
	return NULL;
}

static inline unsigned short snd_rawmidi_file_flags(struct file *file)
{
	switch (file->f_mode & (FMODE_READ | FMODE_WRITE)) {
	case FMODE_WRITE:
		return SNDRV_RAWMIDI_LFLG_OUTPUT;
	case FMODE_READ:
		return SNDRV_RAWMIDI_LFLG_INPUT;
	default:
		return SNDRV_RAWMIDI_LFLG_OPEN;
	}
}

static inline bool __snd_rawmidi_ready(struct snd_rawmidi_runtime *runtime)
{
	return runtime->avail >= runtime->avail_min;
}

static bool snd_rawmidi_ready(struct snd_rawmidi_substream *substream)
{
	guard(spinlock_irqsave)(&substream->lock);
	return __snd_rawmidi_ready(substream->runtime);
}

static inline int snd_rawmidi_ready_append(struct snd_rawmidi_substream *substream,
					   size_t count)
{
	struct snd_rawmidi_runtime *runtime = substream->runtime;

	return runtime->avail >= runtime->avail_min &&
	       (!substream->append || runtime->avail >= count);
}

static void snd_rawmidi_input_event_work(struct work_struct *work)
{
	struct snd_rawmidi_runtime *runtime =
		container_of(work, struct snd_rawmidi_runtime, event_work);

	if (runtime->event)
		runtime->event(runtime->substream);
}

/* buffer refcount management: call with substream->lock held */
static inline void snd_rawmidi_buffer_ref(struct snd_rawmidi_runtime *runtime)
{
	runtime->buffer_ref++;
}

static inline void snd_rawmidi_buffer_unref(struct snd_rawmidi_runtime *runtime)
{
	runtime->buffer_ref--;
}

static void snd_rawmidi_buffer_ref_sync(struct snd_rawmidi_substream *substream)
{
	int loop = HZ;

	spin_lock_irq(&substream->lock);
	while (substream->runtime->buffer_ref) {
		spin_unlock_irq(&substream->lock);
		if (!--loop) {
			rmidi_err(substream->rmidi, "Buffer ref sync timeout\n");
			return;
		}
		schedule_timeout_uninterruptible(1);
		spin_lock_irq(&substream->lock);
	}
	spin_unlock_irq(&substream->lock);
}

static int snd_rawmidi_runtime_create(struct snd_rawmidi_substream *substream)
{
	struct snd_rawmidi_runtime *runtime;

	runtime = kzalloc(sizeof(*runtime), GFP_KERNEL);
	if (!runtime)
		return -ENOMEM;
	runtime->substream = substream;
	init_waitqueue_head(&runtime->sleep);
	INIT_WORK(&runtime->event_work, snd_rawmidi_input_event_work);
	runtime->event = NULL;
	runtime->buffer_size = PAGE_SIZE;
	runtime->avail_min = 1;
	if (substream->stream == SNDRV_RAWMIDI_STREAM_INPUT)
		runtime->avail = 0;
	else
		runtime->avail = runtime->buffer_size;
	runtime->buffer = kvzalloc(runtime->buffer_size, GFP_KERNEL);
	if (!runtime->buffer) {
		kfree(runtime);
		return -ENOMEM;
	}
	runtime->appl_ptr = runtime->hw_ptr = 0;
	substream->runtime = runtime;
	if (rawmidi_is_ump(substream->rmidi))
		runtime->align = 3;
	return 0;
}

/* get the current alignment (either 0 or 3) */
static inline int get_align(struct snd_rawmidi_runtime *runtime)
{
	if (IS_ENABLED(CONFIG_SND_UMP))
		return runtime->align;
	else
		return 0;
}

/* get the trimmed size with the current alignment */
#define get_aligned_size(runtime, size) ((size) & ~get_align(runtime))

static int snd_rawmidi_runtime_free(struct snd_rawmidi_substream *substream)
{
	struct snd_rawmidi_runtime *runtime = substream->runtime;

	kvfree(runtime->buffer);
	kfree(runtime);
	substream->runtime = NULL;
	return 0;
}

static inline void snd_rawmidi_output_trigger(struct snd_rawmidi_substream *substream, int up)
{
	if (!substream->opened)
		return;
	substream->ops->trigger(substream, up);
}

static void snd_rawmidi_input_trigger(struct snd_rawmidi_substream *substream, int up)
{
	if (!substream->opened)
		return;
	substream->ops->trigger(substream, up);
	if (!up)
		cancel_work_sync(&substream->runtime->event_work);
}

static void __reset_runtime_ptrs(struct snd_rawmidi_runtime *runtime,
				 bool is_input)
{
	runtime->drain = 0;
	runtime->appl_ptr = runtime->hw_ptr = 0;
	runtime->avail = is_input ? 0 : runtime->buffer_size;
}

static void reset_runtime_ptrs(struct snd_rawmidi_substream *substream,
			       bool is_input)
{
	guard(spinlock_irqsave)(&substream->lock);
	if (substream->opened && substream->runtime)
		__reset_runtime_ptrs(substream->runtime, is_input);
}

int snd_rawmidi_drop_output(struct snd_rawmidi_substream *substream)
{
	snd_rawmidi_output_trigger(substream, 0);
	reset_runtime_ptrs(substream, false);
	return 0;
}
EXPORT_SYMBOL(snd_rawmidi_drop_output);

int snd_rawmidi_drain_output(struct snd_rawmidi_substream *substream)
{
	int err = 0;
	long timeout;
	struct snd_rawmidi_runtime *runtime;

	scoped_guard(spinlock_irq, &substream->lock) {
		runtime = substream->runtime;
		if (!substream->opened || !runtime || !runtime->buffer)
			return -EINVAL;
		snd_rawmidi_buffer_ref(runtime);
		runtime->drain = 1;
	}

	timeout = wait_event_interruptible_timeout(runtime->sleep,
				(runtime->avail >= runtime->buffer_size),
				10*HZ);

	scoped_guard(spinlock_irq, &substream->lock) {
		if (signal_pending(current))
			err = -ERESTARTSYS;
		if (runtime->avail < runtime->buffer_size && !timeout) {
			rmidi_warn(substream->rmidi,
				   "rawmidi drain error (avail = %li, buffer_size = %li)\n",
				   (long)runtime->avail, (long)runtime->buffer_size);
			err = -EIO;
		}
		runtime->drain = 0;
	}

	if (err != -ERESTARTSYS) {
		/* we need wait a while to make sure that Tx FIFOs are empty */
		if (substream->ops->drain)
			substream->ops->drain(substream);
		else
			msleep(50);
		snd_rawmidi_drop_output(substream);
	}

	scoped_guard(spinlock_irq, &substream->lock)
		snd_rawmidi_buffer_unref(runtime);

	return err;
}
EXPORT_SYMBOL(snd_rawmidi_drain_output);

int snd_rawmidi_drain_input(struct snd_rawmidi_substream *substream)
{
	snd_rawmidi_input_trigger(substream, 0);
	reset_runtime_ptrs(substream, true);
	return 0;
}
EXPORT_SYMBOL(snd_rawmidi_drain_input);

/* look for an available substream for the given stream direction;
 * if a specific subdevice is given, try to assign it
 */
static int assign_substream(struct snd_rawmidi *rmidi, int subdevice,
			    int stream, int mode,
			    struct snd_rawmidi_substream **sub_ret)
{
	struct snd_rawmidi_substream *substream;
	struct snd_rawmidi_str *s = &rmidi->streams[stream];
	static const unsigned int info_flags[2] = {
		[SNDRV_RAWMIDI_STREAM_OUTPUT] = SNDRV_RAWMIDI_INFO_OUTPUT,
		[SNDRV_RAWMIDI_STREAM_INPUT] = SNDRV_RAWMIDI_INFO_INPUT,
	};

	if (!(rmidi->info_flags & info_flags[stream]))
		return -ENXIO;
	if (subdevice >= 0 && subdevice >= s->substream_count)
		return -ENODEV;

	list_for_each_entry(substream, &s->substreams, list) {
		if (substream->opened) {
			if (stream == SNDRV_RAWMIDI_STREAM_INPUT ||
			    !(mode & SNDRV_RAWMIDI_LFLG_APPEND) ||
			    !substream->append)
				continue;
		}
		if (subdevice < 0 || subdevice == substream->number) {
			*sub_ret = substream;
			return 0;
		}
	}
	return -EAGAIN;
}

/* open and do ref-counting for the given substream */
static int open_substream(struct snd_rawmidi *rmidi,
			  struct snd_rawmidi_substream *substream,
			  int mode)
{
	int err;

	if (substream->use_count == 0) {
		err = snd_rawmidi_runtime_create(substream);
		if (err < 0)
			return err;
		err = substream->ops->open(substream);
		if (err < 0) {
			snd_rawmidi_runtime_free(substream);
			return err;
		}
		guard(spinlock_irq)(&substream->lock);
		substream->opened = 1;
		substream->active_sensing = 0;
		if (mode & SNDRV_RAWMIDI_LFLG_APPEND)
			substream->append = 1;
		substream->pid = get_pid(task_pid(current));
		rmidi->streams[substream->stream].substream_opened++;
	}
	substream->use_count++;
	return 0;
}

static void close_substream(struct snd_rawmidi *rmidi,
			    struct snd_rawmidi_substream *substream,
			    int cleanup);

static int rawmidi_open_priv(struct snd_rawmidi *rmidi, int subdevice, int mode,
			     struct snd_rawmidi_file *rfile)
{
	struct snd_rawmidi_substream *sinput = NULL, *soutput = NULL;
	int err;

	rfile->input = rfile->output = NULL;
	if (mode & SNDRV_RAWMIDI_LFLG_INPUT) {
		err = assign_substream(rmidi, subdevice,
				       SNDRV_RAWMIDI_STREAM_INPUT,
				       mode, &sinput);
		if (err < 0)
			return err;
	}
	if (mode & SNDRV_RAWMIDI_LFLG_OUTPUT) {
		err = assign_substream(rmidi, subdevice,
				       SNDRV_RAWMIDI_STREAM_OUTPUT,
				       mode, &soutput);
		if (err < 0)
			return err;
	}

	if (sinput) {
		err = open_substream(rmidi, sinput, mode);
		if (err < 0)
			return err;
	}
	if (soutput) {
		err = open_substream(rmidi, soutput, mode);
		if (err < 0) {
			if (sinput)
				close_substream(rmidi, sinput, 0);
			return err;
		}
	}

	rfile->rmidi = rmidi;
	rfile->input = sinput;
	rfile->output = soutput;
	return 0;
}

/* called from sound/core/seq/seq_midi.c */
int snd_rawmidi_kernel_open(struct snd_rawmidi *rmidi, int subdevice,
			    int mode, struct snd_rawmidi_file *rfile)
{
	int err;

	if (snd_BUG_ON(!rfile))
		return -EINVAL;
	if (!try_module_get(rmidi->card->module))
		return -ENXIO;

<<<<<<< HEAD
	mutex_lock(&rmidi->open_mutex);
=======
	guard(mutex)(&rmidi->open_mutex);
>>>>>>> 2d5404ca
	err = rawmidi_open_priv(rmidi, subdevice, mode, rfile);
	if (err < 0)
		module_put(rmidi->card->module);
	return err;
}
EXPORT_SYMBOL(snd_rawmidi_kernel_open);

static int snd_rawmidi_open(struct inode *inode, struct file *file)
{
	int maj = imajor(inode);
	struct snd_card *card;
	int subdevice;
	unsigned short fflags;
	int err;
	struct snd_rawmidi *rmidi;
	struct snd_rawmidi_file *rawmidi_file = NULL;
	wait_queue_entry_t wait;

	if ((file->f_flags & O_APPEND) && !(file->f_flags & O_NONBLOCK))
		return -EINVAL;		/* invalid combination */

	err = stream_open(inode, file);
	if (err < 0)
		return err;

	if (maj == snd_major) {
		rmidi = snd_lookup_minor_data(iminor(inode),
					      SNDRV_DEVICE_TYPE_RAWMIDI);
#ifdef CONFIG_SND_OSSEMUL
	} else if (maj == SOUND_MAJOR) {
		rmidi = snd_lookup_oss_minor_data(iminor(inode),
						  SNDRV_OSS_DEVICE_TYPE_MIDI);
#endif
	} else
		return -ENXIO;

	if (rmidi == NULL)
		return -ENODEV;

	if (!try_module_get(rmidi->card->module)) {
		snd_card_unref(rmidi->card);
		return -ENXIO;
	}

	mutex_lock(&rmidi->open_mutex);
	card = rmidi->card;
	err = snd_card_file_add(card, file);
	if (err < 0)
		goto __error_card;
	fflags = snd_rawmidi_file_flags(file);
	if ((file->f_flags & O_APPEND) || maj == SOUND_MAJOR) /* OSS emul? */
		fflags |= SNDRV_RAWMIDI_LFLG_APPEND;
	rawmidi_file = kmalloc(sizeof(*rawmidi_file), GFP_KERNEL);
	if (rawmidi_file == NULL) {
		err = -ENOMEM;
		goto __error;
	}
	rawmidi_file->user_pversion = 0;
	init_waitqueue_entry(&wait, current);
	add_wait_queue(&rmidi->open_wait, &wait);
	while (1) {
		subdevice = snd_ctl_get_preferred_subdevice(card, SND_CTL_SUBDEV_RAWMIDI);
		err = rawmidi_open_priv(rmidi, subdevice, fflags, rawmidi_file);
		if (err >= 0)
			break;
		if (err == -EAGAIN) {
			if (file->f_flags & O_NONBLOCK) {
				err = -EBUSY;
				break;
			}
		} else
			break;
		set_current_state(TASK_INTERRUPTIBLE);
		mutex_unlock(&rmidi->open_mutex);
		schedule();
		mutex_lock(&rmidi->open_mutex);
		if (rmidi->card->shutdown) {
			err = -ENODEV;
			break;
		}
		if (signal_pending(current)) {
			err = -ERESTARTSYS;
			break;
		}
	}
	remove_wait_queue(&rmidi->open_wait, &wait);
	if (err < 0) {
		kfree(rawmidi_file);
		goto __error;
	}
#ifdef CONFIG_SND_OSSEMUL
	if (rawmidi_file->input && rawmidi_file->input->runtime)
		rawmidi_file->input->runtime->oss = (maj == SOUND_MAJOR);
	if (rawmidi_file->output && rawmidi_file->output->runtime)
		rawmidi_file->output->runtime->oss = (maj == SOUND_MAJOR);
#endif
	file->private_data = rawmidi_file;
	mutex_unlock(&rmidi->open_mutex);
	snd_card_unref(rmidi->card);
	return 0;

 __error:
	snd_card_file_remove(card, file);
 __error_card:
	mutex_unlock(&rmidi->open_mutex);
	module_put(rmidi->card->module);
	snd_card_unref(rmidi->card);
	return err;
}

static void close_substream(struct snd_rawmidi *rmidi,
			    struct snd_rawmidi_substream *substream,
			    int cleanup)
{
	if (--substream->use_count)
		return;

	if (cleanup) {
		if (substream->stream == SNDRV_RAWMIDI_STREAM_INPUT)
			snd_rawmidi_input_trigger(substream, 0);
		else {
			if (substream->active_sensing) {
				unsigned char buf = 0xfe;
				/* sending single active sensing message
				 * to shut the device up
				 */
				snd_rawmidi_kernel_write(substream, &buf, 1);
			}
			if (snd_rawmidi_drain_output(substream) == -ERESTARTSYS)
				snd_rawmidi_output_trigger(substream, 0);
		}
		snd_rawmidi_buffer_ref_sync(substream);
	}
	scoped_guard(spinlock_irq, &substream->lock) {
		substream->opened = 0;
		substream->append = 0;
	}
	substream->ops->close(substream);
	if (substream->runtime->private_free)
		substream->runtime->private_free(substream);
	snd_rawmidi_runtime_free(substream);
	put_pid(substream->pid);
	substream->pid = NULL;
	rmidi->streams[substream->stream].substream_opened--;
}

static void rawmidi_release_priv(struct snd_rawmidi_file *rfile)
{
	struct snd_rawmidi *rmidi;

	rmidi = rfile->rmidi;
	guard(mutex)(&rmidi->open_mutex);
	if (rfile->input) {
		close_substream(rmidi, rfile->input, 1);
		rfile->input = NULL;
	}
	if (rfile->output) {
		close_substream(rmidi, rfile->output, 1);
		rfile->output = NULL;
	}
	rfile->rmidi = NULL;
	wake_up(&rmidi->open_wait);
}

/* called from sound/core/seq/seq_midi.c */
int snd_rawmidi_kernel_release(struct snd_rawmidi_file *rfile)
{
	struct snd_rawmidi *rmidi;

	if (snd_BUG_ON(!rfile))
		return -ENXIO;

	rmidi = rfile->rmidi;
	rawmidi_release_priv(rfile);
	module_put(rmidi->card->module);
	return 0;
}
EXPORT_SYMBOL(snd_rawmidi_kernel_release);

static int snd_rawmidi_release(struct inode *inode, struct file *file)
{
	struct snd_rawmidi_file *rfile;
	struct snd_rawmidi *rmidi;
	struct module *module;

	rfile = file->private_data;
	rmidi = rfile->rmidi;
	rawmidi_release_priv(rfile);
	kfree(rfile);
	module = rmidi->card->module;
	snd_card_file_remove(rmidi->card, file);
	module_put(module);
	return 0;
}

static int snd_rawmidi_info(struct snd_rawmidi_substream *substream,
			    struct snd_rawmidi_info *info)
{
	struct snd_rawmidi *rmidi;

	if (substream == NULL)
		return -ENODEV;
	rmidi = substream->rmidi;
	memset(info, 0, sizeof(*info));
	info->card = rmidi->card->number;
	info->device = rmidi->device;
	info->subdevice = substream->number;
	info->stream = substream->stream;
	info->flags = rmidi->info_flags;
	strcpy(info->id, rmidi->id);
	strcpy(info->name, rmidi->name);
	strcpy(info->subname, substream->name);
	info->subdevices_count = substream->pstr->substream_count;
	info->subdevices_avail = (substream->pstr->substream_count -
				  substream->pstr->substream_opened);
	return 0;
}

static int snd_rawmidi_info_user(struct snd_rawmidi_substream *substream,
				 struct snd_rawmidi_info __user *_info)
{
	struct snd_rawmidi_info info;
	int err;

	err = snd_rawmidi_info(substream, &info);
	if (err < 0)
		return err;
	if (copy_to_user(_info, &info, sizeof(struct snd_rawmidi_info)))
		return -EFAULT;
	return 0;
}

static int __snd_rawmidi_info_select(struct snd_card *card,
				     struct snd_rawmidi_info *info)
{
	struct snd_rawmidi *rmidi;
	struct snd_rawmidi_str *pstr;
	struct snd_rawmidi_substream *substream;

	rmidi = snd_rawmidi_search(card, info->device);
	if (!rmidi)
		return -ENXIO;
	if (info->stream < 0 || info->stream > 1)
		return -EINVAL;
	info->stream = array_index_nospec(info->stream, 2);
	pstr = &rmidi->streams[info->stream];
	if (pstr->substream_count == 0)
		return -ENOENT;
	if (info->subdevice >= pstr->substream_count)
		return -ENXIO;
	list_for_each_entry(substream, &pstr->substreams, list) {
		if ((unsigned int)substream->number == info->subdevice)
			return snd_rawmidi_info(substream, info);
	}
	return -ENXIO;
}

int snd_rawmidi_info_select(struct snd_card *card, struct snd_rawmidi_info *info)
{
	guard(mutex)(&register_mutex);
	return __snd_rawmidi_info_select(card, info);
}
EXPORT_SYMBOL(snd_rawmidi_info_select);

static int snd_rawmidi_info_select_user(struct snd_card *card,
					struct snd_rawmidi_info __user *_info)
{
	int err;
	struct snd_rawmidi_info info;

	if (get_user(info.device, &_info->device))
		return -EFAULT;
	if (get_user(info.stream, &_info->stream))
		return -EFAULT;
	if (get_user(info.subdevice, &_info->subdevice))
		return -EFAULT;
	err = snd_rawmidi_info_select(card, &info);
	if (err < 0)
		return err;
	if (copy_to_user(_info, &info, sizeof(struct snd_rawmidi_info)))
		return -EFAULT;
	return 0;
}

static int resize_runtime_buffer(struct snd_rawmidi_substream *substream,
				 struct snd_rawmidi_params *params,
				 bool is_input)
{
	struct snd_rawmidi_runtime *runtime = substream->runtime;
	char *newbuf, *oldbuf;
	unsigned int framing = params->mode & SNDRV_RAWMIDI_MODE_FRAMING_MASK;

	if (params->buffer_size < 32 || params->buffer_size > 1024L * 1024L)
		return -EINVAL;
	if (framing == SNDRV_RAWMIDI_MODE_FRAMING_TSTAMP && (params->buffer_size & 0x1f) != 0)
		return -EINVAL;
	if (params->avail_min < 1 || params->avail_min > params->buffer_size)
		return -EINVAL;
	if (params->buffer_size & get_align(runtime))
		return -EINVAL;
	if (params->buffer_size != runtime->buffer_size) {
		newbuf = kvzalloc(params->buffer_size, GFP_KERNEL);
		if (!newbuf)
			return -ENOMEM;
		guard(spinlock_irq)(&substream->lock);
		if (runtime->buffer_ref) {
			kvfree(newbuf);
			return -EBUSY;
		}
		oldbuf = runtime->buffer;
		runtime->buffer = newbuf;
		runtime->buffer_size = params->buffer_size;
		__reset_runtime_ptrs(runtime, is_input);
		kvfree(oldbuf);
	}
	runtime->avail_min = params->avail_min;
	return 0;
}

int snd_rawmidi_output_params(struct snd_rawmidi_substream *substream,
			      struct snd_rawmidi_params *params)
{
	int err;

	snd_rawmidi_drain_output(substream);
	guard(mutex)(&substream->rmidi->open_mutex);
	if (substream->append && substream->use_count > 1)
		return -EBUSY;
	err = resize_runtime_buffer(substream, params, false);
	if (!err)
		substream->active_sensing = !params->no_active_sensing;
	return err;
}
EXPORT_SYMBOL(snd_rawmidi_output_params);

int snd_rawmidi_input_params(struct snd_rawmidi_substream *substream,
			     struct snd_rawmidi_params *params)
{
	unsigned int framing = params->mode & SNDRV_RAWMIDI_MODE_FRAMING_MASK;
	unsigned int clock_type = params->mode & SNDRV_RAWMIDI_MODE_CLOCK_MASK;
	int err;

	snd_rawmidi_drain_input(substream);
	guard(mutex)(&substream->rmidi->open_mutex);
	if (framing == SNDRV_RAWMIDI_MODE_FRAMING_NONE && clock_type != SNDRV_RAWMIDI_MODE_CLOCK_NONE)
		err = -EINVAL;
	else if (clock_type > SNDRV_RAWMIDI_MODE_CLOCK_MONOTONIC_RAW)
		err = -EINVAL;
	else if (framing > SNDRV_RAWMIDI_MODE_FRAMING_TSTAMP)
		err = -EINVAL;
	else
		err = resize_runtime_buffer(substream, params, true);

	if (!err) {
		substream->framing = framing;
		substream->clock_type = clock_type;
	}
	return 0;
}
EXPORT_SYMBOL(snd_rawmidi_input_params);

static int snd_rawmidi_output_status(struct snd_rawmidi_substream *substream,
				     struct snd_rawmidi_status64 *status)
{
	struct snd_rawmidi_runtime *runtime = substream->runtime;

	memset(status, 0, sizeof(*status));
	status->stream = SNDRV_RAWMIDI_STREAM_OUTPUT;
	guard(spinlock_irq)(&substream->lock);
	status->avail = runtime->avail;
	return 0;
}

static int snd_rawmidi_input_status(struct snd_rawmidi_substream *substream,
				    struct snd_rawmidi_status64 *status)
{
	struct snd_rawmidi_runtime *runtime = substream->runtime;

	memset(status, 0, sizeof(*status));
	status->stream = SNDRV_RAWMIDI_STREAM_INPUT;
	guard(spinlock_irq)(&substream->lock);
	status->avail = runtime->avail;
	status->xruns = runtime->xruns;
	runtime->xruns = 0;
	return 0;
}

static int snd_rawmidi_ioctl_status32(struct snd_rawmidi_file *rfile,
				      struct snd_rawmidi_status32 __user *argp)
{
	int err = 0;
	struct snd_rawmidi_status32 __user *status = argp;
	struct snd_rawmidi_status32 status32;
	struct snd_rawmidi_status64 status64;

	if (copy_from_user(&status32, argp,
			   sizeof(struct snd_rawmidi_status32)))
		return -EFAULT;

	switch (status32.stream) {
	case SNDRV_RAWMIDI_STREAM_OUTPUT:
		if (rfile->output == NULL)
			return -EINVAL;
		err = snd_rawmidi_output_status(rfile->output, &status64);
		break;
	case SNDRV_RAWMIDI_STREAM_INPUT:
		if (rfile->input == NULL)
			return -EINVAL;
		err = snd_rawmidi_input_status(rfile->input, &status64);
		break;
	default:
		return -EINVAL;
	}
	if (err < 0)
		return err;

	status32 = (struct snd_rawmidi_status32) {
		.stream = status64.stream,
		.tstamp_sec = status64.tstamp_sec,
		.tstamp_nsec = status64.tstamp_nsec,
		.avail = status64.avail,
		.xruns = status64.xruns,
	};

	if (copy_to_user(status, &status32, sizeof(*status)))
		return -EFAULT;

	return 0;
}

static int snd_rawmidi_ioctl_status64(struct snd_rawmidi_file *rfile,
				      struct snd_rawmidi_status64 __user *argp)
{
	int err = 0;
	struct snd_rawmidi_status64 status;

	if (copy_from_user(&status, argp, sizeof(struct snd_rawmidi_status64)))
		return -EFAULT;

	switch (status.stream) {
	case SNDRV_RAWMIDI_STREAM_OUTPUT:
		if (rfile->output == NULL)
			return -EINVAL;
		err = snd_rawmidi_output_status(rfile->output, &status);
		break;
	case SNDRV_RAWMIDI_STREAM_INPUT:
		if (rfile->input == NULL)
			return -EINVAL;
		err = snd_rawmidi_input_status(rfile->input, &status);
		break;
	default:
		return -EINVAL;
	}
	if (err < 0)
		return err;
	if (copy_to_user(argp, &status,
			 sizeof(struct snd_rawmidi_status64)))
		return -EFAULT;
	return 0;
}

static long snd_rawmidi_ioctl(struct file *file, unsigned int cmd, unsigned long arg)
{
	struct snd_rawmidi_file *rfile;
	struct snd_rawmidi *rmidi;
	void __user *argp = (void __user *)arg;

	rfile = file->private_data;
	if (((cmd >> 8) & 0xff) != 'W')
		return -ENOTTY;
	switch (cmd) {
	case SNDRV_RAWMIDI_IOCTL_PVERSION:
		return put_user(SNDRV_RAWMIDI_VERSION, (int __user *)argp) ? -EFAULT : 0;
	case SNDRV_RAWMIDI_IOCTL_INFO:
	{
		int stream;
		struct snd_rawmidi_info __user *info = argp;

		if (get_user(stream, &info->stream))
			return -EFAULT;
		switch (stream) {
		case SNDRV_RAWMIDI_STREAM_INPUT:
			return snd_rawmidi_info_user(rfile->input, info);
		case SNDRV_RAWMIDI_STREAM_OUTPUT:
			return snd_rawmidi_info_user(rfile->output, info);
		default:
			return -EINVAL;
		}
	}
	case SNDRV_RAWMIDI_IOCTL_USER_PVERSION:
		if (get_user(rfile->user_pversion, (unsigned int __user *)arg))
			return -EFAULT;
		return 0;

	case SNDRV_RAWMIDI_IOCTL_PARAMS:
	{
		struct snd_rawmidi_params params;

		if (copy_from_user(&params, argp, sizeof(struct snd_rawmidi_params)))
			return -EFAULT;
		if (rfile->user_pversion < SNDRV_PROTOCOL_VERSION(2, 0, 2)) {
			params.mode = 0;
			memset(params.reserved, 0, sizeof(params.reserved));
		}
		switch (params.stream) {
		case SNDRV_RAWMIDI_STREAM_OUTPUT:
			if (rfile->output == NULL)
				return -EINVAL;
			return snd_rawmidi_output_params(rfile->output, &params);
		case SNDRV_RAWMIDI_STREAM_INPUT:
			if (rfile->input == NULL)
				return -EINVAL;
			return snd_rawmidi_input_params(rfile->input, &params);
		default:
			return -EINVAL;
		}
	}
	case SNDRV_RAWMIDI_IOCTL_STATUS32:
		return snd_rawmidi_ioctl_status32(rfile, argp);
	case SNDRV_RAWMIDI_IOCTL_STATUS64:
		return snd_rawmidi_ioctl_status64(rfile, argp);
	case SNDRV_RAWMIDI_IOCTL_DROP:
	{
		int val;

		if (get_user(val, (int __user *) argp))
			return -EFAULT;
		switch (val) {
		case SNDRV_RAWMIDI_STREAM_OUTPUT:
			if (rfile->output == NULL)
				return -EINVAL;
			return snd_rawmidi_drop_output(rfile->output);
		default:
			return -EINVAL;
		}
	}
	case SNDRV_RAWMIDI_IOCTL_DRAIN:
	{
		int val;

		if (get_user(val, (int __user *) argp))
			return -EFAULT;
		switch (val) {
		case SNDRV_RAWMIDI_STREAM_OUTPUT:
			if (rfile->output == NULL)
				return -EINVAL;
			return snd_rawmidi_drain_output(rfile->output);
		case SNDRV_RAWMIDI_STREAM_INPUT:
			if (rfile->input == NULL)
				return -EINVAL;
			return snd_rawmidi_drain_input(rfile->input);
		default:
			return -EINVAL;
		}
	}
	default:
		rmidi = rfile->rmidi;
		if (rmidi->ops && rmidi->ops->ioctl)
			return rmidi->ops->ioctl(rmidi, cmd, argp);
		rmidi_dbg(rmidi, "rawmidi: unknown command = 0x%x\n", cmd);
	}
	return -ENOTTY;
}

/* ioctl to find the next device; either legacy or UMP depending on @find_ump */
static int snd_rawmidi_next_device(struct snd_card *card, int __user *argp,
				   bool find_ump)

{
	struct snd_rawmidi *rmidi;
	int device;
	bool is_ump;

	if (get_user(device, argp))
		return -EFAULT;
	if (device >= SNDRV_RAWMIDI_DEVICES) /* next device is -1 */
		device = SNDRV_RAWMIDI_DEVICES - 1;
<<<<<<< HEAD
	mutex_lock(&register_mutex);
	device = device < 0 ? 0 : device + 1;
	for (; device < SNDRV_RAWMIDI_DEVICES; device++) {
		rmidi = snd_rawmidi_search(card, device);
		if (!rmidi)
			continue;
		is_ump = rawmidi_is_ump(rmidi);
		if (find_ump == is_ump)
			break;
	}
	if (device == SNDRV_RAWMIDI_DEVICES)
		device = -1;
	mutex_unlock(&register_mutex);
=======
	scoped_guard(mutex, &register_mutex) {
		device = device < 0 ? 0 : device + 1;
		for (; device < SNDRV_RAWMIDI_DEVICES; device++) {
			rmidi = snd_rawmidi_search(card, device);
			if (!rmidi)
				continue;
			is_ump = rawmidi_is_ump(rmidi);
			if (find_ump == is_ump)
				break;
		}
		if (device == SNDRV_RAWMIDI_DEVICES)
			device = -1;
	}
>>>>>>> 2d5404ca
	if (put_user(device, argp))
		return -EFAULT;
	return 0;
}

#if IS_ENABLED(CONFIG_SND_UMP)
/* inquiry of UMP endpoint and block info via control API */
static int snd_rawmidi_call_ump_ioctl(struct snd_card *card, int cmd,
				      void __user *argp)
{
	struct snd_ump_endpoint_info __user *info = argp;
	struct snd_rawmidi *rmidi;
<<<<<<< HEAD
	int device, ret;

	if (get_user(device, &info->device))
		return -EFAULT;
	mutex_lock(&register_mutex);
	rmidi = snd_rawmidi_search(card, device);
	if (rmidi && rmidi->ops && rmidi->ops->ioctl)
		ret = rmidi->ops->ioctl(rmidi, cmd, argp);
	else
		ret = -ENXIO;
	mutex_unlock(&register_mutex);
	return ret;
=======
	int device;

	if (get_user(device, &info->device))
		return -EFAULT;
	guard(mutex)(&register_mutex);
	rmidi = snd_rawmidi_search(card, device);
	if (rmidi && rmidi->ops && rmidi->ops->ioctl)
		return rmidi->ops->ioctl(rmidi, cmd, argp);
	else
		return -ENXIO;
>>>>>>> 2d5404ca
}
#endif

static int snd_rawmidi_control_ioctl(struct snd_card *card,
				     struct snd_ctl_file *control,
				     unsigned int cmd,
				     unsigned long arg)
{
	void __user *argp = (void __user *)arg;

	switch (cmd) {
	case SNDRV_CTL_IOCTL_RAWMIDI_NEXT_DEVICE:
		return snd_rawmidi_next_device(card, argp, false);
#if IS_ENABLED(CONFIG_SND_UMP)
	case SNDRV_CTL_IOCTL_UMP_NEXT_DEVICE:
		return snd_rawmidi_next_device(card, argp, true);
	case SNDRV_CTL_IOCTL_UMP_ENDPOINT_INFO:
		return snd_rawmidi_call_ump_ioctl(card, SNDRV_UMP_IOCTL_ENDPOINT_INFO, argp);
	case SNDRV_CTL_IOCTL_UMP_BLOCK_INFO:
		return snd_rawmidi_call_ump_ioctl(card, SNDRV_UMP_IOCTL_BLOCK_INFO, argp);
#endif
	case SNDRV_CTL_IOCTL_RAWMIDI_PREFER_SUBDEVICE:
	{
		int val;

		if (get_user(val, (int __user *)argp))
			return -EFAULT;
		control->preferred_subdevice[SND_CTL_SUBDEV_RAWMIDI] = val;
		return 0;
	}
	case SNDRV_CTL_IOCTL_RAWMIDI_INFO:
		return snd_rawmidi_info_select_user(card, argp);
	}
	return -ENOIOCTLCMD;
}

static int receive_with_tstamp_framing(struct snd_rawmidi_substream *substream,
			const unsigned char *buffer, int src_count, const struct timespec64 *tstamp)
{
	struct snd_rawmidi_runtime *runtime = substream->runtime;
	struct snd_rawmidi_framing_tstamp *dest_ptr;
	struct snd_rawmidi_framing_tstamp frame = { .tv_sec = tstamp->tv_sec, .tv_nsec = tstamp->tv_nsec };
	int orig_count = src_count;
	int frame_size = sizeof(struct snd_rawmidi_framing_tstamp);
	int align = get_align(runtime);

	BUILD_BUG_ON(frame_size != 0x20);
	if (snd_BUG_ON((runtime->hw_ptr & 0x1f) != 0))
		return -EINVAL;

	while (src_count > align) {
		if ((int)(runtime->buffer_size - runtime->avail) < frame_size) {
			runtime->xruns += src_count;
			break;
		}
		if (src_count >= SNDRV_RAWMIDI_FRAMING_DATA_LENGTH)
			frame.length = SNDRV_RAWMIDI_FRAMING_DATA_LENGTH;
		else {
			frame.length = get_aligned_size(runtime, src_count);
			if (!frame.length)
				break;
			memset(frame.data, 0, SNDRV_RAWMIDI_FRAMING_DATA_LENGTH);
		}
		memcpy(frame.data, buffer, frame.length);
		buffer += frame.length;
		src_count -= frame.length;
		dest_ptr = (struct snd_rawmidi_framing_tstamp *) (runtime->buffer + runtime->hw_ptr);
		*dest_ptr = frame;
		runtime->avail += frame_size;
		runtime->hw_ptr += frame_size;
		runtime->hw_ptr %= runtime->buffer_size;
	}
	return orig_count - src_count;
}

static struct timespec64 get_framing_tstamp(struct snd_rawmidi_substream *substream)
{
	struct timespec64 ts64 = {0, 0};

	switch (substream->clock_type) {
	case SNDRV_RAWMIDI_MODE_CLOCK_MONOTONIC_RAW:
		ktime_get_raw_ts64(&ts64);
		break;
	case SNDRV_RAWMIDI_MODE_CLOCK_MONOTONIC:
		ktime_get_ts64(&ts64);
		break;
	case SNDRV_RAWMIDI_MODE_CLOCK_REALTIME:
		ktime_get_real_ts64(&ts64);
		break;
	}
	return ts64;
}

/**
 * snd_rawmidi_receive - receive the input data from the device
 * @substream: the rawmidi substream
 * @buffer: the buffer pointer
 * @count: the data size to read
 *
 * Reads the data from the internal buffer.
 *
 * Return: The size of read data, or a negative error code on failure.
 */
int snd_rawmidi_receive(struct snd_rawmidi_substream *substream,
			const unsigned char *buffer, int count)
{
	struct timespec64 ts64 = get_framing_tstamp(substream);
	int result = 0, count1;
	struct snd_rawmidi_runtime *runtime;

	guard(spinlock_irqsave)(&substream->lock);
	if (!substream->opened)
		return -EBADFD;
	runtime = substream->runtime;
	if (!runtime || !runtime->buffer) {
		rmidi_dbg(substream->rmidi,
			  "snd_rawmidi_receive: input is not active!!!\n");
		return -EINVAL;
	}

	count = get_aligned_size(runtime, count);
	if (!count)
<<<<<<< HEAD
		goto unlock;
=======
		return result;
>>>>>>> 2d5404ca

	if (substream->framing == SNDRV_RAWMIDI_MODE_FRAMING_TSTAMP) {
		result = receive_with_tstamp_framing(substream, buffer, count, &ts64);
	} else if (count == 1) {	/* special case, faster code */
		substream->bytes++;
		if (runtime->avail < runtime->buffer_size) {
			runtime->buffer[runtime->hw_ptr++] = buffer[0];
			runtime->hw_ptr %= runtime->buffer_size;
			runtime->avail++;
			result++;
		} else {
			runtime->xruns++;
		}
	} else {
		substream->bytes += count;
		count1 = runtime->buffer_size - runtime->hw_ptr;
		if (count1 > count)
			count1 = count;
		if (count1 > (int)(runtime->buffer_size - runtime->avail))
			count1 = runtime->buffer_size - runtime->avail;
		count1 = get_aligned_size(runtime, count1);
		if (!count1)
<<<<<<< HEAD
			goto unlock;
=======
			return result;
>>>>>>> 2d5404ca
		memcpy(runtime->buffer + runtime->hw_ptr, buffer, count1);
		runtime->hw_ptr += count1;
		runtime->hw_ptr %= runtime->buffer_size;
		runtime->avail += count1;
		count -= count1;
		result += count1;
		if (count > 0) {
			buffer += count1;
			count1 = count;
			if (count1 > (int)(runtime->buffer_size - runtime->avail)) {
				count1 = runtime->buffer_size - runtime->avail;
				runtime->xruns += count - count1;
			}
			if (count1 > 0) {
				memcpy(runtime->buffer, buffer, count1);
				runtime->hw_ptr = count1;
				runtime->avail += count1;
				result += count1;
			}
		}
	}
	if (result > 0) {
		if (runtime->event)
			schedule_work(&runtime->event_work);
		else if (__snd_rawmidi_ready(runtime))
			wake_up(&runtime->sleep);
	}
	return result;
}
EXPORT_SYMBOL(snd_rawmidi_receive);

static long snd_rawmidi_kernel_read1(struct snd_rawmidi_substream *substream,
				     unsigned char __user *userbuf,
				     unsigned char *kernelbuf, long count)
{
	unsigned long flags;
	long result = 0, count1;
	struct snd_rawmidi_runtime *runtime = substream->runtime;
	unsigned long appl_ptr;
	int err = 0;

	spin_lock_irqsave(&substream->lock, flags);
	snd_rawmidi_buffer_ref(runtime);
	while (count > 0 && runtime->avail) {
		count1 = runtime->buffer_size - runtime->appl_ptr;
		if (count1 > count)
			count1 = count;
		if (count1 > (int)runtime->avail)
			count1 = runtime->avail;

		/* update runtime->appl_ptr before unlocking for userbuf */
		appl_ptr = runtime->appl_ptr;
		runtime->appl_ptr += count1;
		runtime->appl_ptr %= runtime->buffer_size;
		runtime->avail -= count1;

		if (kernelbuf)
			memcpy(kernelbuf + result, runtime->buffer + appl_ptr, count1);
		if (userbuf) {
			spin_unlock_irqrestore(&substream->lock, flags);
			if (copy_to_user(userbuf + result,
					 runtime->buffer + appl_ptr, count1))
				err = -EFAULT;
			spin_lock_irqsave(&substream->lock, flags);
			if (err)
				goto out;
		}
		result += count1;
		count -= count1;
	}
 out:
	snd_rawmidi_buffer_unref(runtime);
	spin_unlock_irqrestore(&substream->lock, flags);
	return result > 0 ? result : err;
}

long snd_rawmidi_kernel_read(struct snd_rawmidi_substream *substream,
			     unsigned char *buf, long count)
{
	snd_rawmidi_input_trigger(substream, 1);
	return snd_rawmidi_kernel_read1(substream, NULL/*userbuf*/, buf, count);
}
EXPORT_SYMBOL(snd_rawmidi_kernel_read);

static ssize_t snd_rawmidi_read(struct file *file, char __user *buf, size_t count,
				loff_t *offset)
{
	long result;
	int count1;
	struct snd_rawmidi_file *rfile;
	struct snd_rawmidi_substream *substream;
	struct snd_rawmidi_runtime *runtime;

	rfile = file->private_data;
	substream = rfile->input;
	if (substream == NULL)
		return -EIO;
	runtime = substream->runtime;
	snd_rawmidi_input_trigger(substream, 1);
	result = 0;
	while (count > 0) {
		spin_lock_irq(&substream->lock);
		while (!__snd_rawmidi_ready(runtime)) {
			wait_queue_entry_t wait;

			if ((file->f_flags & O_NONBLOCK) != 0 || result > 0) {
				spin_unlock_irq(&substream->lock);
				return result > 0 ? result : -EAGAIN;
			}
			init_waitqueue_entry(&wait, current);
			add_wait_queue(&runtime->sleep, &wait);
			set_current_state(TASK_INTERRUPTIBLE);
			spin_unlock_irq(&substream->lock);
			schedule();
			remove_wait_queue(&runtime->sleep, &wait);
			if (rfile->rmidi->card->shutdown)
				return -ENODEV;
			if (signal_pending(current))
				return result > 0 ? result : -ERESTARTSYS;
			spin_lock_irq(&substream->lock);
			if (!runtime->avail) {
				spin_unlock_irq(&substream->lock);
				return result > 0 ? result : -EIO;
			}
		}
		spin_unlock_irq(&substream->lock);
		count1 = snd_rawmidi_kernel_read1(substream,
						  (unsigned char __user *)buf,
						  NULL/*kernelbuf*/,
						  count);
		if (count1 < 0)
			return result > 0 ? result : count1;
		result += count1;
		buf += count1;
		count -= count1;
	}
	return result;
}

/**
 * snd_rawmidi_transmit_empty - check whether the output buffer is empty
 * @substream: the rawmidi substream
 *
 * Return: 1 if the internal output buffer is empty, 0 if not.
 */
int snd_rawmidi_transmit_empty(struct snd_rawmidi_substream *substream)
{
	struct snd_rawmidi_runtime *runtime;

	guard(spinlock_irqsave)(&substream->lock);
	runtime = substream->runtime;
	if (!substream->opened || !runtime || !runtime->buffer) {
		rmidi_dbg(substream->rmidi,
			  "snd_rawmidi_transmit_empty: output is not active!!!\n");
		return 1;
	}
	return (runtime->avail >= runtime->buffer_size);
}
EXPORT_SYMBOL(snd_rawmidi_transmit_empty);

/*
 * __snd_rawmidi_transmit_peek - copy data from the internal buffer
 * @substream: the rawmidi substream
 * @buffer: the buffer pointer
 * @count: data size to transfer
 *
 * This is a variant of snd_rawmidi_transmit_peek() without spinlock.
 */
static int __snd_rawmidi_transmit_peek(struct snd_rawmidi_substream *substream,
				       unsigned char *buffer, int count)
{
	int result, count1;
	struct snd_rawmidi_runtime *runtime = substream->runtime;

	if (runtime->buffer == NULL) {
		rmidi_dbg(substream->rmidi,
			  "snd_rawmidi_transmit_peek: output is not active!!!\n");
		return -EINVAL;
	}
	result = 0;
	if (runtime->avail >= runtime->buffer_size) {
		/* warning: lowlevel layer MUST trigger down the hardware */
		goto __skip;
	}
	if (count == 1) {	/* special case, faster code */
		*buffer = runtime->buffer[runtime->hw_ptr];
		result++;
	} else {
		count1 = runtime->buffer_size - runtime->hw_ptr;
		if (count1 > count)
			count1 = count;
		if (count1 > (int)(runtime->buffer_size - runtime->avail))
			count1 = runtime->buffer_size - runtime->avail;
		count1 = get_aligned_size(runtime, count1);
		if (!count1)
			goto __skip;
		memcpy(buffer, runtime->buffer + runtime->hw_ptr, count1);
		count -= count1;
		result += count1;
		if (count > 0) {
			if (count > (int)(runtime->buffer_size - runtime->avail - count1))
				count = runtime->buffer_size - runtime->avail - count1;
			count = get_aligned_size(runtime, count);
			if (!count)
				goto __skip;
			memcpy(buffer + count1, runtime->buffer, count);
			result += count;
		}
	}
      __skip:
	return result;
}

/**
 * snd_rawmidi_transmit_peek - copy data from the internal buffer
 * @substream: the rawmidi substream
 * @buffer: the buffer pointer
 * @count: data size to transfer
 *
 * Copies data from the internal output buffer to the given buffer.
 *
 * Call this in the interrupt handler when the midi output is ready,
 * and call snd_rawmidi_transmit_ack() after the transmission is
 * finished.
 *
 * Return: The size of copied data, or a negative error code on failure.
 */
int snd_rawmidi_transmit_peek(struct snd_rawmidi_substream *substream,
			      unsigned char *buffer, int count)
{
	guard(spinlock_irqsave)(&substream->lock);
	if (!substream->opened || !substream->runtime)
		return -EBADFD;
	return __snd_rawmidi_transmit_peek(substream, buffer, count);
}
EXPORT_SYMBOL(snd_rawmidi_transmit_peek);

/*
 * __snd_rawmidi_transmit_ack - acknowledge the transmission
 * @substream: the rawmidi substream
 * @count: the transferred count
 *
 * This is a variant of __snd_rawmidi_transmit_ack() without spinlock.
 */
static int __snd_rawmidi_transmit_ack(struct snd_rawmidi_substream *substream,
				      int count)
{
	struct snd_rawmidi_runtime *runtime = substream->runtime;

	if (runtime->buffer == NULL) {
		rmidi_dbg(substream->rmidi,
			  "snd_rawmidi_transmit_ack: output is not active!!!\n");
		return -EINVAL;
	}
	snd_BUG_ON(runtime->avail + count > runtime->buffer_size);
	count = get_aligned_size(runtime, count);
	runtime->hw_ptr += count;
	runtime->hw_ptr %= runtime->buffer_size;
	runtime->avail += count;
	substream->bytes += count;
	if (count > 0) {
		if (runtime->drain || __snd_rawmidi_ready(runtime))
			wake_up(&runtime->sleep);
	}
	return count;
}

/**
 * snd_rawmidi_transmit_ack - acknowledge the transmission
 * @substream: the rawmidi substream
 * @count: the transferred count
 *
 * Advances the hardware pointer for the internal output buffer with
 * the given size and updates the condition.
 * Call after the transmission is finished.
 *
 * Return: The advanced size if successful, or a negative error code on failure.
 */
int snd_rawmidi_transmit_ack(struct snd_rawmidi_substream *substream, int count)
{
	guard(spinlock_irqsave)(&substream->lock);
	if (!substream->opened || !substream->runtime)
		return -EBADFD;
	return __snd_rawmidi_transmit_ack(substream, count);
}
EXPORT_SYMBOL(snd_rawmidi_transmit_ack);

/**
 * snd_rawmidi_transmit - copy from the buffer to the device
 * @substream: the rawmidi substream
 * @buffer: the buffer pointer
 * @count: the data size to transfer
 *
 * Copies data from the buffer to the device and advances the pointer.
 *
 * Return: The copied size if successful, or a negative error code on failure.
 */
int snd_rawmidi_transmit(struct snd_rawmidi_substream *substream,
			 unsigned char *buffer, int count)
{
	guard(spinlock_irqsave)(&substream->lock);
	if (!substream->opened)
		return -EBADFD;
	count = __snd_rawmidi_transmit_peek(substream, buffer, count);
	if (count <= 0)
		return count;
	return __snd_rawmidi_transmit_ack(substream, count);
}
EXPORT_SYMBOL(snd_rawmidi_transmit);

/**
 * snd_rawmidi_proceed - Discard the all pending bytes and proceed
 * @substream: rawmidi substream
 *
 * Return: the number of discarded bytes
 */
int snd_rawmidi_proceed(struct snd_rawmidi_substream *substream)
{
	struct snd_rawmidi_runtime *runtime;
	int count = 0;

	guard(spinlock_irqsave)(&substream->lock);
	runtime = substream->runtime;
	if (substream->opened && runtime &&
	    runtime->avail < runtime->buffer_size) {
		count = runtime->buffer_size - runtime->avail;
		__snd_rawmidi_transmit_ack(substream, count);
	}
	return count;
}
EXPORT_SYMBOL(snd_rawmidi_proceed);

static long snd_rawmidi_kernel_write1(struct snd_rawmidi_substream *substream,
				      const unsigned char __user *userbuf,
				      const unsigned char *kernelbuf,
				      long count)
{
	unsigned long flags;
	long count1, result;
	struct snd_rawmidi_runtime *runtime = substream->runtime;
	unsigned long appl_ptr;

	if (!kernelbuf && !userbuf)
		return -EINVAL;
	if (snd_BUG_ON(!runtime->buffer))
		return -EINVAL;

	result = 0;
	spin_lock_irqsave(&substream->lock, flags);
	if (substream->append) {
		if ((long)runtime->avail < count) {
			spin_unlock_irqrestore(&substream->lock, flags);
			return -EAGAIN;
		}
	}
	snd_rawmidi_buffer_ref(runtime);
	while (count > 0 && runtime->avail > 0) {
		count1 = runtime->buffer_size - runtime->appl_ptr;
		if (count1 > count)
			count1 = count;
		if (count1 > (long)runtime->avail)
			count1 = runtime->avail;

		/* update runtime->appl_ptr before unlocking for userbuf */
		appl_ptr = runtime->appl_ptr;
		runtime->appl_ptr += count1;
		runtime->appl_ptr %= runtime->buffer_size;
		runtime->avail -= count1;

		if (kernelbuf)
			memcpy(runtime->buffer + appl_ptr,
			       kernelbuf + result, count1);
		else if (userbuf) {
			spin_unlock_irqrestore(&substream->lock, flags);
			if (copy_from_user(runtime->buffer + appl_ptr,
					   userbuf + result, count1)) {
				spin_lock_irqsave(&substream->lock, flags);
				result = result > 0 ? result : -EFAULT;
				goto __end;
			}
			spin_lock_irqsave(&substream->lock, flags);
		}
		result += count1;
		count -= count1;
	}
      __end:
	count1 = runtime->avail < runtime->buffer_size;
	snd_rawmidi_buffer_unref(runtime);
	spin_unlock_irqrestore(&substream->lock, flags);
	if (count1)
		snd_rawmidi_output_trigger(substream, 1);
	return result;
}

long snd_rawmidi_kernel_write(struct snd_rawmidi_substream *substream,
			      const unsigned char *buf, long count)
{
	return snd_rawmidi_kernel_write1(substream, NULL, buf, count);
}
EXPORT_SYMBOL(snd_rawmidi_kernel_write);

static ssize_t snd_rawmidi_write(struct file *file, const char __user *buf,
				 size_t count, loff_t *offset)
{
	long result, timeout;
	int count1;
	struct snd_rawmidi_file *rfile;
	struct snd_rawmidi_runtime *runtime;
	struct snd_rawmidi_substream *substream;

	rfile = file->private_data;
	substream = rfile->output;
	runtime = substream->runtime;
	/* we cannot put an atomic message to our buffer */
	if (substream->append && count > runtime->buffer_size)
		return -EIO;
	result = 0;
	while (count > 0) {
		spin_lock_irq(&substream->lock);
		while (!snd_rawmidi_ready_append(substream, count)) {
			wait_queue_entry_t wait;

			if (file->f_flags & O_NONBLOCK) {
				spin_unlock_irq(&substream->lock);
				return result > 0 ? result : -EAGAIN;
			}
			init_waitqueue_entry(&wait, current);
			add_wait_queue(&runtime->sleep, &wait);
			set_current_state(TASK_INTERRUPTIBLE);
			spin_unlock_irq(&substream->lock);
			timeout = schedule_timeout(30 * HZ);
			remove_wait_queue(&runtime->sleep, &wait);
			if (rfile->rmidi->card->shutdown)
				return -ENODEV;
			if (signal_pending(current))
				return result > 0 ? result : -ERESTARTSYS;
			spin_lock_irq(&substream->lock);
			if (!runtime->avail && !timeout) {
				spin_unlock_irq(&substream->lock);
				return result > 0 ? result : -EIO;
			}
		}
		spin_unlock_irq(&substream->lock);
		count1 = snd_rawmidi_kernel_write1(substream, buf, NULL, count);
		if (count1 < 0)
			return result > 0 ? result : count1;
		result += count1;
		buf += count1;
		if ((size_t)count1 < count && (file->f_flags & O_NONBLOCK))
			break;
		count -= count1;
	}
	if (file->f_flags & O_DSYNC) {
		spin_lock_irq(&substream->lock);
		while (runtime->avail != runtime->buffer_size) {
			wait_queue_entry_t wait;
			unsigned int last_avail = runtime->avail;

			init_waitqueue_entry(&wait, current);
			add_wait_queue(&runtime->sleep, &wait);
			set_current_state(TASK_INTERRUPTIBLE);
			spin_unlock_irq(&substream->lock);
			timeout = schedule_timeout(30 * HZ);
			remove_wait_queue(&runtime->sleep, &wait);
			if (signal_pending(current))
				return result > 0 ? result : -ERESTARTSYS;
			if (runtime->avail == last_avail && !timeout)
				return result > 0 ? result : -EIO;
			spin_lock_irq(&substream->lock);
		}
		spin_unlock_irq(&substream->lock);
	}
	return result;
}

static __poll_t snd_rawmidi_poll(struct file *file, poll_table *wait)
{
	struct snd_rawmidi_file *rfile;
	struct snd_rawmidi_runtime *runtime;
	__poll_t mask;

	rfile = file->private_data;
	if (rfile->input != NULL) {
		runtime = rfile->input->runtime;
		snd_rawmidi_input_trigger(rfile->input, 1);
		poll_wait(file, &runtime->sleep, wait);
	}
	if (rfile->output != NULL) {
		runtime = rfile->output->runtime;
		poll_wait(file, &runtime->sleep, wait);
	}
	mask = 0;
	if (rfile->input != NULL) {
		if (snd_rawmidi_ready(rfile->input))
			mask |= EPOLLIN | EPOLLRDNORM;
	}
	if (rfile->output != NULL) {
		if (snd_rawmidi_ready(rfile->output))
			mask |= EPOLLOUT | EPOLLWRNORM;
	}
	return mask;
}

/*
 */
#ifdef CONFIG_COMPAT
#include "rawmidi_compat.c"
#else
#define snd_rawmidi_ioctl_compat	NULL
#endif

/*
 */

static void snd_rawmidi_proc_info_read(struct snd_info_entry *entry,
				       struct snd_info_buffer *buffer)
{
	struct snd_rawmidi *rmidi;
	struct snd_rawmidi_substream *substream;
	struct snd_rawmidi_runtime *runtime;
	unsigned long buffer_size, avail, xruns;
	unsigned int clock_type;
	static const char *clock_names[4] = { "none", "realtime", "monotonic", "monotonic raw" };

	rmidi = entry->private_data;
	snd_iprintf(buffer, "%s\n\n", rmidi->name);
	if (IS_ENABLED(CONFIG_SND_UMP))
		snd_iprintf(buffer, "Type: %s\n",
			    rawmidi_is_ump(rmidi) ? "UMP" : "Legacy");
	if (rmidi->ops && rmidi->ops->proc_read)
		rmidi->ops->proc_read(entry, buffer);
<<<<<<< HEAD
	mutex_lock(&rmidi->open_mutex);
=======
	guard(mutex)(&rmidi->open_mutex);
>>>>>>> 2d5404ca
	if (rmidi->info_flags & SNDRV_RAWMIDI_INFO_OUTPUT) {
		list_for_each_entry(substream,
				    &rmidi->streams[SNDRV_RAWMIDI_STREAM_OUTPUT].substreams,
				    list) {
			snd_iprintf(buffer,
				    "Output %d\n"
				    "  Tx bytes     : %lu\n",
				    substream->number,
				    (unsigned long) substream->bytes);
			if (substream->opened) {
				snd_iprintf(buffer,
				    "  Owner PID    : %d\n",
				    pid_vnr(substream->pid));
				runtime = substream->runtime;
				scoped_guard(spinlock_irq, &substream->lock) {
					buffer_size = runtime->buffer_size;
					avail = runtime->avail;
				}
				snd_iprintf(buffer,
				    "  Mode         : %s\n"
				    "  Buffer size  : %lu\n"
				    "  Avail        : %lu\n",
				    runtime->oss ? "OSS compatible" : "native",
				    buffer_size, avail);
			}
		}
	}
	if (rmidi->info_flags & SNDRV_RAWMIDI_INFO_INPUT) {
		list_for_each_entry(substream,
				    &rmidi->streams[SNDRV_RAWMIDI_STREAM_INPUT].substreams,
				    list) {
			snd_iprintf(buffer,
				    "Input %d\n"
				    "  Rx bytes     : %lu\n",
				    substream->number,
				    (unsigned long) substream->bytes);
			if (substream->opened) {
				snd_iprintf(buffer,
					    "  Owner PID    : %d\n",
					    pid_vnr(substream->pid));
				runtime = substream->runtime;
				scoped_guard(spinlock_irq, &substream->lock) {
					buffer_size = runtime->buffer_size;
					avail = runtime->avail;
					xruns = runtime->xruns;
				}
				snd_iprintf(buffer,
					    "  Buffer size  : %lu\n"
					    "  Avail        : %lu\n"
					    "  Overruns     : %lu\n",
					    buffer_size, avail, xruns);
				if (substream->framing == SNDRV_RAWMIDI_MODE_FRAMING_TSTAMP) {
					clock_type = substream->clock_type >> SNDRV_RAWMIDI_MODE_CLOCK_SHIFT;
					if (!snd_BUG_ON(clock_type >= ARRAY_SIZE(clock_names)))
						snd_iprintf(buffer,
							    "  Framing      : tstamp\n"
							    "  Clock type   : %s\n",
							    clock_names[clock_type]);
				}
			}
		}
	}
}

/*
 *  Register functions
 */

static const struct file_operations snd_rawmidi_f_ops = {
	.owner =	THIS_MODULE,
	.read =		snd_rawmidi_read,
	.write =	snd_rawmidi_write,
	.open =		snd_rawmidi_open,
	.release =	snd_rawmidi_release,
	.poll =		snd_rawmidi_poll,
	.unlocked_ioctl =	snd_rawmidi_ioctl,
	.compat_ioctl =	snd_rawmidi_ioctl_compat,
};

static int snd_rawmidi_alloc_substreams(struct snd_rawmidi *rmidi,
					struct snd_rawmidi_str *stream,
					int direction,
					int count)
{
	struct snd_rawmidi_substream *substream;
	int idx;

	for (idx = 0; idx < count; idx++) {
		substream = kzalloc(sizeof(*substream), GFP_KERNEL);
		if (!substream)
			return -ENOMEM;
		substream->stream = direction;
		substream->number = idx;
		substream->rmidi = rmidi;
		substream->pstr = stream;
		spin_lock_init(&substream->lock);
		list_add_tail(&substream->list, &stream->substreams);
		stream->substream_count++;
	}
	return 0;
}

/* used for both rawmidi and ump */
int snd_rawmidi_init(struct snd_rawmidi *rmidi,
		     struct snd_card *card, char *id, int device,
		     int output_count, int input_count,
		     unsigned int info_flags)
{
<<<<<<< HEAD
	kfree(container_of(dev, struct snd_rawmidi, dev));
}

/* used for both rawmidi and ump */
int snd_rawmidi_init(struct snd_rawmidi *rmidi,
		     struct snd_card *card, char *id, int device,
		     int output_count, int input_count,
		     unsigned int info_flags)
{
=======
>>>>>>> 2d5404ca
	int err;
	static const struct snd_device_ops ops = {
		.dev_free = snd_rawmidi_dev_free,
		.dev_register = snd_rawmidi_dev_register,
		.dev_disconnect = snd_rawmidi_dev_disconnect,
	};

	rmidi->card = card;
	rmidi->device = device;
	mutex_init(&rmidi->open_mutex);
	init_waitqueue_head(&rmidi->open_wait);
	INIT_LIST_HEAD(&rmidi->streams[SNDRV_RAWMIDI_STREAM_INPUT].substreams);
	INIT_LIST_HEAD(&rmidi->streams[SNDRV_RAWMIDI_STREAM_OUTPUT].substreams);
	rmidi->info_flags = info_flags;

	if (id != NULL)
		strscpy(rmidi->id, id, sizeof(rmidi->id));

<<<<<<< HEAD
	snd_device_initialize(&rmidi->dev, card);
	rmidi->dev.release = release_rawmidi_device;
	if (rawmidi_is_ump(rmidi))
		dev_set_name(&rmidi->dev, "umpC%iD%i", card->number, device);
	else
		dev_set_name(&rmidi->dev, "midiC%iD%i", card->number, device);
=======
	err = snd_device_alloc(&rmidi->dev, card);
	if (err < 0)
		return err;
	if (rawmidi_is_ump(rmidi))
		dev_set_name(rmidi->dev, "umpC%iD%i", card->number, device);
	else
		dev_set_name(rmidi->dev, "midiC%iD%i", card->number, device);
>>>>>>> 2d5404ca

	err = snd_rawmidi_alloc_substreams(rmidi,
					   &rmidi->streams[SNDRV_RAWMIDI_STREAM_INPUT],
					   SNDRV_RAWMIDI_STREAM_INPUT,
					   input_count);
	if (err < 0)
		return err;
	err = snd_rawmidi_alloc_substreams(rmidi,
					   &rmidi->streams[SNDRV_RAWMIDI_STREAM_OUTPUT],
					   SNDRV_RAWMIDI_STREAM_OUTPUT,
					   output_count);
	if (err < 0)
		return err;
	err = snd_device_new(card, SNDRV_DEV_RAWMIDI, rmidi, &ops);
	if (err < 0)
		return err;
	return 0;
}
EXPORT_SYMBOL_GPL(snd_rawmidi_init);

/**
 * snd_rawmidi_new - create a rawmidi instance
 * @card: the card instance
 * @id: the id string
 * @device: the device index
 * @output_count: the number of output streams
 * @input_count: the number of input streams
 * @rrawmidi: the pointer to store the new rawmidi instance
 *
 * Creates a new rawmidi instance.
 * Use snd_rawmidi_set_ops() to set the operators to the new instance.
 *
 * Return: Zero if successful, or a negative error code on failure.
 */
int snd_rawmidi_new(struct snd_card *card, char *id, int device,
		    int output_count, int input_count,
		    struct snd_rawmidi **rrawmidi)
{
	struct snd_rawmidi *rmidi;
	int err;

	if (rrawmidi)
		*rrawmidi = NULL;
	rmidi = kzalloc(sizeof(*rmidi), GFP_KERNEL);
	if (!rmidi)
		return -ENOMEM;
	err = snd_rawmidi_init(rmidi, card, id, device,
			       output_count, input_count, 0);
	if (err < 0) {
		snd_rawmidi_free(rmidi);
		return err;
	}
	if (rrawmidi)
		*rrawmidi = rmidi;
	return 0;
}
EXPORT_SYMBOL(snd_rawmidi_new);

static void snd_rawmidi_free_substreams(struct snd_rawmidi_str *stream)
{
	struct snd_rawmidi_substream *substream;

	while (!list_empty(&stream->substreams)) {
		substream = list_entry(stream->substreams.next, struct snd_rawmidi_substream, list);
		list_del(&substream->list);
		kfree(substream);
	}
}

/* called from ump.c, too */
int snd_rawmidi_free(struct snd_rawmidi *rmidi)
{
	if (!rmidi)
		return 0;

	snd_info_free_entry(rmidi->proc_entry);
	rmidi->proc_entry = NULL;
	if (rmidi->ops && rmidi->ops->dev_unregister)
		rmidi->ops->dev_unregister(rmidi);

	snd_rawmidi_free_substreams(&rmidi->streams[SNDRV_RAWMIDI_STREAM_INPUT]);
	snd_rawmidi_free_substreams(&rmidi->streams[SNDRV_RAWMIDI_STREAM_OUTPUT]);
	if (rmidi->private_free)
		rmidi->private_free(rmidi);
	put_device(rmidi->dev);
	kfree(rmidi);
	return 0;
}
EXPORT_SYMBOL_GPL(snd_rawmidi_free);

static int snd_rawmidi_dev_free(struct snd_device *device)
{
	struct snd_rawmidi *rmidi = device->device_data;

	return snd_rawmidi_free(rmidi);
}

#if IS_ENABLED(CONFIG_SND_SEQUENCER)
static void snd_rawmidi_dev_seq_free(struct snd_seq_device *device)
{
	struct snd_rawmidi *rmidi = device->private_data;

	rmidi->seq_dev = NULL;
}
#endif

static int snd_rawmidi_dev_register(struct snd_device *device)
{
	int err;
	struct snd_info_entry *entry;
	char name[16];
	struct snd_rawmidi *rmidi = device->device_data;

	if (rmidi->device >= SNDRV_RAWMIDI_DEVICES)
		return -ENOMEM;
	err = 0;
	scoped_guard(mutex, &register_mutex) {
		if (snd_rawmidi_search(rmidi->card, rmidi->device))
			err = -EBUSY;
		else
			list_add_tail(&rmidi->list, &snd_rawmidi_devices);
	}
	if (err < 0)
		return err;

	err = snd_register_device(SNDRV_DEVICE_TYPE_RAWMIDI,
				  rmidi->card, rmidi->device,
				  &snd_rawmidi_f_ops, rmidi, rmidi->dev);
	if (err < 0) {
		rmidi_err(rmidi, "unable to register\n");
		goto error;
	}
	if (rmidi->ops && rmidi->ops->dev_register) {
		err = rmidi->ops->dev_register(rmidi);
		if (err < 0)
			goto error_unregister;
	}
#ifdef CONFIG_SND_OSSEMUL
	rmidi->ossreg = 0;
	if (!rawmidi_is_ump(rmidi) &&
	    (int)rmidi->device == midi_map[rmidi->card->number]) {
		if (snd_register_oss_device(SNDRV_OSS_DEVICE_TYPE_MIDI,
					    rmidi->card, 0, &snd_rawmidi_f_ops,
					    rmidi) < 0) {
			rmidi_err(rmidi,
				  "unable to register OSS rawmidi device %i:%i\n",
				  rmidi->card->number, 0);
		} else {
			rmidi->ossreg++;
#ifdef SNDRV_OSS_INFO_DEV_MIDI
			snd_oss_info_register(SNDRV_OSS_INFO_DEV_MIDI, rmidi->card->number, rmidi->name);
#endif
		}
	}
	if (!rawmidi_is_ump(rmidi) &&
	    (int)rmidi->device == amidi_map[rmidi->card->number]) {
		if (snd_register_oss_device(SNDRV_OSS_DEVICE_TYPE_MIDI,
					    rmidi->card, 1, &snd_rawmidi_f_ops,
					    rmidi) < 0) {
			rmidi_err(rmidi,
				  "unable to register OSS rawmidi device %i:%i\n",
				  rmidi->card->number, 1);
		} else {
			rmidi->ossreg++;
		}
	}
#endif /* CONFIG_SND_OSSEMUL */
	sprintf(name, "midi%d", rmidi->device);
	entry = snd_info_create_card_entry(rmidi->card, name, rmidi->card->proc_root);
	if (entry) {
		entry->private_data = rmidi;
		entry->c.text.read = snd_rawmidi_proc_info_read;
		if (snd_info_register(entry) < 0) {
			snd_info_free_entry(entry);
			entry = NULL;
		}
	}
	rmidi->proc_entry = entry;
#if IS_ENABLED(CONFIG_SND_SEQUENCER)
	/* no own registration mechanism? */
	if (!rmidi->ops || !rmidi->ops->dev_register) {
		if (snd_seq_device_new(rmidi->card, rmidi->device, SNDRV_SEQ_DEV_ID_MIDISYNTH, 0, &rmidi->seq_dev) >= 0) {
			rmidi->seq_dev->private_data = rmidi;
			rmidi->seq_dev->private_free = snd_rawmidi_dev_seq_free;
			sprintf(rmidi->seq_dev->name, "MIDI %d-%d", rmidi->card->number, rmidi->device);
			snd_device_register(rmidi->card, rmidi->seq_dev);
		}
	}
#endif
	return 0;

 error_unregister:
	snd_unregister_device(rmidi->dev);
 error:
	scoped_guard(mutex, &register_mutex)
		list_del(&rmidi->list);
	return err;
}

static int snd_rawmidi_dev_disconnect(struct snd_device *device)
{
	struct snd_rawmidi *rmidi = device->device_data;
	int dir;

	guard(mutex)(&register_mutex);
	guard(mutex)(&rmidi->open_mutex);
	wake_up(&rmidi->open_wait);
	list_del_init(&rmidi->list);
	for (dir = 0; dir < 2; dir++) {
		struct snd_rawmidi_substream *s;

		list_for_each_entry(s, &rmidi->streams[dir].substreams, list) {
			if (s->runtime)
				wake_up(&s->runtime->sleep);
		}
	}

#ifdef CONFIG_SND_OSSEMUL
	if (rmidi->ossreg) {
		if ((int)rmidi->device == midi_map[rmidi->card->number]) {
			snd_unregister_oss_device(SNDRV_OSS_DEVICE_TYPE_MIDI, rmidi->card, 0);
#ifdef SNDRV_OSS_INFO_DEV_MIDI
			snd_oss_info_unregister(SNDRV_OSS_INFO_DEV_MIDI, rmidi->card->number);
#endif
		}
		if ((int)rmidi->device == amidi_map[rmidi->card->number])
			snd_unregister_oss_device(SNDRV_OSS_DEVICE_TYPE_MIDI, rmidi->card, 1);
		rmidi->ossreg = 0;
	}
#endif /* CONFIG_SND_OSSEMUL */
	snd_unregister_device(rmidi->dev);
	return 0;
}

/**
 * snd_rawmidi_set_ops - set the rawmidi operators
 * @rmidi: the rawmidi instance
 * @stream: the stream direction, SNDRV_RAWMIDI_STREAM_XXX
 * @ops: the operator table
 *
 * Sets the rawmidi operators for the given stream direction.
 */
void snd_rawmidi_set_ops(struct snd_rawmidi *rmidi, int stream,
			 const struct snd_rawmidi_ops *ops)
{
	struct snd_rawmidi_substream *substream;

	list_for_each_entry(substream, &rmidi->streams[stream].substreams, list)
		substream->ops = ops;
}
EXPORT_SYMBOL(snd_rawmidi_set_ops);

/*
 *  ENTRY functions
 */

static int __init alsa_rawmidi_init(void)
{

	snd_ctl_register_ioctl(snd_rawmidi_control_ioctl);
	snd_ctl_register_ioctl_compat(snd_rawmidi_control_ioctl);
#ifdef CONFIG_SND_OSSEMUL
	{ int i;
	/* check device map table */
	for (i = 0; i < SNDRV_CARDS; i++) {
		if (midi_map[i] < 0 || midi_map[i] >= SNDRV_RAWMIDI_DEVICES) {
			pr_err("ALSA: rawmidi: invalid midi_map[%d] = %d\n",
			       i, midi_map[i]);
			midi_map[i] = 0;
		}
		if (amidi_map[i] < 0 || amidi_map[i] >= SNDRV_RAWMIDI_DEVICES) {
			pr_err("ALSA: rawmidi: invalid amidi_map[%d] = %d\n",
			       i, amidi_map[i]);
			amidi_map[i] = 1;
		}
	}
	}
#endif /* CONFIG_SND_OSSEMUL */
	return 0;
}

static void __exit alsa_rawmidi_exit(void)
{
	snd_ctl_unregister_ioctl(snd_rawmidi_control_ioctl);
	snd_ctl_unregister_ioctl_compat(snd_rawmidi_control_ioctl);
}

module_init(alsa_rawmidi_init)
module_exit(alsa_rawmidi_exit)<|MERGE_RESOLUTION|>--- conflicted
+++ resolved
@@ -419,11 +419,7 @@
 	if (!try_module_get(rmidi->card->module))
 		return -ENXIO;
 
-<<<<<<< HEAD
-	mutex_lock(&rmidi->open_mutex);
-=======
 	guard(mutex)(&rmidi->open_mutex);
->>>>>>> 2d5404ca
 	err = rawmidi_open_priv(rmidi, subdevice, mode, rfile);
 	if (err < 0)
 		module_put(rmidi->card->module);
@@ -1001,21 +997,6 @@
 		return -EFAULT;
 	if (device >= SNDRV_RAWMIDI_DEVICES) /* next device is -1 */
 		device = SNDRV_RAWMIDI_DEVICES - 1;
-<<<<<<< HEAD
-	mutex_lock(&register_mutex);
-	device = device < 0 ? 0 : device + 1;
-	for (; device < SNDRV_RAWMIDI_DEVICES; device++) {
-		rmidi = snd_rawmidi_search(card, device);
-		if (!rmidi)
-			continue;
-		is_ump = rawmidi_is_ump(rmidi);
-		if (find_ump == is_ump)
-			break;
-	}
-	if (device == SNDRV_RAWMIDI_DEVICES)
-		device = -1;
-	mutex_unlock(&register_mutex);
-=======
 	scoped_guard(mutex, &register_mutex) {
 		device = device < 0 ? 0 : device + 1;
 		for (; device < SNDRV_RAWMIDI_DEVICES; device++) {
@@ -1029,7 +1010,6 @@
 		if (device == SNDRV_RAWMIDI_DEVICES)
 			device = -1;
 	}
->>>>>>> 2d5404ca
 	if (put_user(device, argp))
 		return -EFAULT;
 	return 0;
@@ -1042,20 +1022,6 @@
 {
 	struct snd_ump_endpoint_info __user *info = argp;
 	struct snd_rawmidi *rmidi;
-<<<<<<< HEAD
-	int device, ret;
-
-	if (get_user(device, &info->device))
-		return -EFAULT;
-	mutex_lock(&register_mutex);
-	rmidi = snd_rawmidi_search(card, device);
-	if (rmidi && rmidi->ops && rmidi->ops->ioctl)
-		ret = rmidi->ops->ioctl(rmidi, cmd, argp);
-	else
-		ret = -ENXIO;
-	mutex_unlock(&register_mutex);
-	return ret;
-=======
 	int device;
 
 	if (get_user(device, &info->device))
@@ -1066,7 +1032,6 @@
 		return rmidi->ops->ioctl(rmidi, cmd, argp);
 	else
 		return -ENXIO;
->>>>>>> 2d5404ca
 }
 #endif
 
@@ -1189,11 +1154,7 @@
 
 	count = get_aligned_size(runtime, count);
 	if (!count)
-<<<<<<< HEAD
-		goto unlock;
-=======
 		return result;
->>>>>>> 2d5404ca
 
 	if (substream->framing == SNDRV_RAWMIDI_MODE_FRAMING_TSTAMP) {
 		result = receive_with_tstamp_framing(substream, buffer, count, &ts64);
@@ -1216,11 +1177,7 @@
 			count1 = runtime->buffer_size - runtime->avail;
 		count1 = get_aligned_size(runtime, count1);
 		if (!count1)
-<<<<<<< HEAD
-			goto unlock;
-=======
 			return result;
->>>>>>> 2d5404ca
 		memcpy(runtime->buffer + runtime->hw_ptr, buffer, count1);
 		runtime->hw_ptr += count1;
 		runtime->hw_ptr %= runtime->buffer_size;
@@ -1752,11 +1709,7 @@
 			    rawmidi_is_ump(rmidi) ? "UMP" : "Legacy");
 	if (rmidi->ops && rmidi->ops->proc_read)
 		rmidi->ops->proc_read(entry, buffer);
-<<<<<<< HEAD
-	mutex_lock(&rmidi->open_mutex);
-=======
 	guard(mutex)(&rmidi->open_mutex);
->>>>>>> 2d5404ca
 	if (rmidi->info_flags & SNDRV_RAWMIDI_INFO_OUTPUT) {
 		list_for_each_entry(substream,
 				    &rmidi->streams[SNDRV_RAWMIDI_STREAM_OUTPUT].substreams,
@@ -1865,18 +1818,6 @@
 		     int output_count, int input_count,
 		     unsigned int info_flags)
 {
-<<<<<<< HEAD
-	kfree(container_of(dev, struct snd_rawmidi, dev));
-}
-
-/* used for both rawmidi and ump */
-int snd_rawmidi_init(struct snd_rawmidi *rmidi,
-		     struct snd_card *card, char *id, int device,
-		     int output_count, int input_count,
-		     unsigned int info_flags)
-{
-=======
->>>>>>> 2d5404ca
 	int err;
 	static const struct snd_device_ops ops = {
 		.dev_free = snd_rawmidi_dev_free,
@@ -1895,14 +1836,6 @@
 	if (id != NULL)
 		strscpy(rmidi->id, id, sizeof(rmidi->id));
 
-<<<<<<< HEAD
-	snd_device_initialize(&rmidi->dev, card);
-	rmidi->dev.release = release_rawmidi_device;
-	if (rawmidi_is_ump(rmidi))
-		dev_set_name(&rmidi->dev, "umpC%iD%i", card->number, device);
-	else
-		dev_set_name(&rmidi->dev, "midiC%iD%i", card->number, device);
-=======
 	err = snd_device_alloc(&rmidi->dev, card);
 	if (err < 0)
 		return err;
@@ -1910,7 +1843,6 @@
 		dev_set_name(rmidi->dev, "umpC%iD%i", card->number, device);
 	else
 		dev_set_name(rmidi->dev, "midiC%iD%i", card->number, device);
->>>>>>> 2d5404ca
 
 	err = snd_rawmidi_alloc_substreams(rmidi,
 					   &rmidi->streams[SNDRV_RAWMIDI_STREAM_INPUT],
