# SPDX-License-Identifier: GPL-2.0-only
# ALSA soundcard-configuration
config SND_TIMER
	tristate

config SND_PCM
	tristate
	select SND_TIMER if SND_PCM_TIMER

config SND_PCM_ELD
	bool

config SND_PCM_IEC958
	bool

config SND_DMAENGINE_PCM
	tristate

config SND_HWDEP
	tristate

config SND_SEQ_DEVICE
	tristate

config SND_RAWMIDI
	tristate
	select SND_SEQ_DEVICE if SND_SEQUENCER != n

config SND_UMP
	tristate
	select SND_RAWMIDI

config SND_UMP_LEGACY_RAWMIDI
	bool "Legacy raw MIDI support for UMP streams"
	depends on SND_UMP
	help
	  This option enables the legacy raw MIDI support for UMP streams.
	  When this option is set, an additional rawmidi device for the
	  legacy MIDI 1.0 byte streams is created for each UMP Endpoint.
	  The device contains 16 substreams corresponding to UMP groups.

<<<<<<< HEAD
=======
config SND_CORE_TEST
	tristate "Sound core KUnit test"
	depends on KUNIT
	select SND_PCM
	default KUNIT_ALL_TESTS
	help
	  This options enables the sound core functions KUnit test.

	  KUnit tests run during boot and output the results to the debug
	  log in TAP format (https://testanything.org/). Only useful for
	  kernel devs running KUnit test harness and are not for inclusion
	  into a production build.

	  For more information on KUnit and unit tests in general, refer
	  to the KUnit documentation in Documentation/dev-tools/kunit/.


>>>>>>> 2d5404ca
config SND_COMPRESS_OFFLOAD
	tristate

config SND_JACK
	bool

# enable input device support in jack layer
config SND_JACK_INPUT_DEV
	bool
	depends on SND_JACK
	default y if INPUT=y || INPUT=SND

config SND_OSSEMUL
	bool "Enable OSS Emulation"
	select SOUND_OSS_CORE
	help
	  This option enables the build of OSS emulation layer.

config SND_MIXER_OSS
	tristate "OSS Mixer API"
	depends on SND_OSSEMUL
	help
	  To enable OSS mixer API emulation (/dev/mixer*), say Y here
	  and read <file:Documentation/sound/designs/oss-emulation.rst>.

	  Many programs still use the OSS API, so say Y.

	  To compile this driver as a module, choose M here: the module
	  will be called snd-mixer-oss.

config SND_PCM_OSS
	tristate "OSS PCM (digital audio) API"
	depends on SND_OSSEMUL
	select SND_PCM
	help
	  To enable OSS digital audio (PCM) emulation (/dev/dsp*), say Y
	  here and read <file:Documentation/sound/designs/oss-emulation.rst>.

	  Many programs still use the OSS API, so say Y.

	  To compile this driver as a module, choose M here: the module
	  will be called snd-pcm-oss.

config SND_PCM_OSS_PLUGINS
	bool "OSS PCM (digital audio) API - Include plugin system"
	depends on SND_PCM_OSS
	default y
	help
	  If you disable this option, the ALSA's OSS PCM API will not
	  support conversion of channels, formats and rates. It will
	  behave like most of new OSS/Free drivers in 2.4/2.6 kernels.

config SND_PCM_TIMER
	bool "PCM timer interface" if EXPERT
	default y
	help
	  If you disable this option, pcm timer will be unavailable, so
	  those stubs that use pcm timer (e.g. dmix, dsnoop & co) may work
	  incorrectly.

	  For some embedded devices, we may disable it to reduce memory
	  footprint, about 20KB on x86_64 platform.

config SND_HRTIMER
	tristate "HR-timer backend support"
	depends on HIGH_RES_TIMERS
	select SND_TIMER
	help
	  Say Y here to enable HR-timer backend for ALSA timer.  ALSA uses
	  the hrtimer as a precise timing source. The ALSA sequencer code
	  also can use this timing source.

	  To compile this driver as a module, choose M here: the module
	  will be called snd-hrtimer.

config SND_DYNAMIC_MINORS
	bool "Dynamic device file minor numbers"
	help
	  If you say Y here, the minor numbers of ALSA device files in
	  /dev/snd/ are allocated dynamically.  This allows you to have
	  more than 8 sound cards, but requires a dynamic device file
	  system like udev.

	  If you are unsure about this, say N here.

config SND_MAX_CARDS
	int "Max number of sound cards"
	range 4 256
	default 32
	depends on SND_DYNAMIC_MINORS
	help
	  Specify the max number of sound cards that can be assigned
	  on a single machine.

config SND_SUPPORT_OLD_API
	bool "Support old ALSA API"
	default y
	help
	  Say Y here to support the obsolete ALSA PCM API (ver.0.9.0 rc3
	  or older).

config SND_PROC_FS
	bool "Sound Proc FS Support" if EXPERT
	depends on PROC_FS
	default y
	help
	  Say 'N' to disable Sound proc FS, which may reduce code size about
	  9KB on x86_64 platform.
	  If unsure say Y.

config SND_VERBOSE_PROCFS
	bool "Verbose procfs contents"
	depends on SND_PROC_FS
	default y
	help
	  Say Y here to include code for verbose procfs contents (provides
	  useful information to developers when a problem occurs).  On the
	  other side, it makes the ALSA subsystem larger.

config SND_CTL_FAST_LOOKUP
	bool "Fast lookup of control elements" if EXPERT
	default y
	select XARRAY_MULTI
	help
	  This option enables the faster lookup of control elements.
	  It will consume more memory because of the additional Xarray.
	  If you want to choose the memory footprint over the performance
	  inevitably, turn this off.

config SND_DEBUG
	bool "Debug"
	help
	  Say Y here to enable ALSA debug code.

config SND_DEBUG_VERBOSE
	bool "More verbose debug"
	depends on SND_DEBUG
	help
	  Say Y here to enable extra-verbose debugging messages.

	  Let me repeat: it enables EXTRA-VERBOSE DEBUGGING messages.
	  So, say Y only if you are ready to be annoyed.

config SND_PCM_XRUN_DEBUG
	bool "Enable PCM ring buffer overrun/underrun debugging"
	default n
	depends on SND_DEBUG && SND_VERBOSE_PROCFS
	help
	  Say Y to enable the PCM ring buffer overrun/underrun debugging.
	  It is usually not required, but if you have trouble with
	  sound clicking when system is loaded, it may help to determine
	  the process or driver which causes the scheduling gaps.

config SND_CTL_INPUT_VALIDATION
	bool "Validate input data to control API"
	help
	  Say Y to enable the additional validation for the input data to
	  each control element, including the value range checks.
	  An error is returned from ALSA core for invalid inputs without
	  passing to the driver.  This is a kind of hardening for drivers
	  that have no proper error checks, at the cost of a slight
	  performance overhead.

config SND_CTL_DEBUG
	bool "Enable debugging feature for control API"
	depends on SND_DEBUG
	help
	  Say Y to enable the debugging feature for ALSA control API.
	  It performs the additional sanity-checks for each control element
	  read access, such as whether the values returned from the driver
	  are in the proper ranges or the check of the invalid access at
	  out-of-array areas.  The error is printed when the driver gives
	  such unexpected values.
	  When you develop a driver that deals with control elements, it's
	  strongly recommended to try this one once and verify whether you see
	  any relevant errors or not.

config SND_JACK_INJECTION_DEBUG
	bool "Sound jack injection interface via debugfs"
	depends on SND_JACK && SND_DEBUG && DEBUG_FS
	help
	  This option can be used to enable or disable sound jack
	  software injection.
	  Say Y if you are debugging via jack injection interface.
	  If unsure select "N".

config SND_UTIMER
	bool "Enable support for userspace-controlled virtual timers"
	depends on SND_TIMER
	help
	  Say Y to enable the support of userspace-controlled timers. These
	  timers are purely virtual, and they are supposed to be triggered
	  from userspace. They could be quite useful when synchronizing the
	  sound timing with userspace applications (for instance, when sending
	  data through snd-aloop).

config SND_VMASTER
	bool

config SND_DMA_SGBUF
	def_bool y
	depends on X86

config SND_CTL_LED
	tristate
	select NEW_LEDS if SND_CTL_LED
	select LEDS_TRIGGERS if SND_CTL_LED

source "sound/core/seq/Kconfig"<|MERGE_RESOLUTION|>--- conflicted
+++ resolved
@@ -39,8 +39,6 @@
 	  legacy MIDI 1.0 byte streams is created for each UMP Endpoint.
 	  The device contains 16 substreams corresponding to UMP groups.
 
-<<<<<<< HEAD
-=======
 config SND_CORE_TEST
 	tristate "Sound core KUnit test"
 	depends on KUNIT
@@ -58,7 +56,6 @@
 	  to the KUnit documentation in Documentation/dev-tools/kunit/.
 
 
->>>>>>> 2d5404ca
 config SND_COMPRESS_OFFLOAD
 	tristate
 
