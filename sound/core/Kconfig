--- conflicted
+++ resolved
@@ -187,8 +187,6 @@
 	  from the driver are in the proper ranges or the check of the invalid
 	  access at out-of-array areas.
 
-<<<<<<< HEAD
-=======
 config SND_JACK_INJECTION_DEBUG
 	bool "Sound jack injection interface via debugfs"
 	depends on SND_JACK && SND_DEBUG && DEBUG_FS
@@ -198,7 +196,6 @@
 	  Say Y if you are debugging via jack injection interface.
 	  If unsure select "N".
 
->>>>>>> 7d2a07b7
 config SND_VMASTER
 	bool
 
