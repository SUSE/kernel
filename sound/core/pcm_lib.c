--- conflicted
+++ resolved
@@ -130,11 +130,7 @@
 		runtime->silence_filled += transfer;
 		frames -= transfer;
 		ofs = 0;
-<<<<<<< HEAD
-	}
-=======
 	} while (frames > 0);
->>>>>>> eb3cdb58
 	snd_pcm_dma_buffer_sync(substream, SNDRV_DMA_SYNC_DEVICE);
 }
 
