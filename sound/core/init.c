/*
 *  Initialization routines
 *  Copyright (c) by Jaroslav Kysela <perex@perex.cz>
 *
 *
 *   This program is free software; you can redistribute it and/or modify
 *   it under the terms of the GNU General Public License as published by
 *   the Free Software Foundation; either version 2 of the License, or
 *   (at your option) any later version.
 *
 *   This program is distributed in the hope that it will be useful,
 *   but WITHOUT ANY WARRANTY; without even the implied warranty of
 *   MERCHANTABILITY or FITNESS FOR A PARTICULAR PURPOSE.  See the
 *   GNU General Public License for more details.
 *
 *   You should have received a copy of the GNU General Public License
 *   along with this program; if not, write to the Free Software
 *   Foundation, Inc., 59 Temple Place, Suite 330, Boston, MA  02111-1307 USA
 *
 */

#include <linux/init.h>
#include <linux/sched.h>
#include <linux/module.h>
#include <linux/device.h>
#include <linux/file.h>
#include <linux/slab.h>
#include <linux/time.h>
#include <linux/ctype.h>
#include <linux/pm.h>

#include <sound/core.h>
#include <sound/control.h>
#include <sound/info.h>

/* monitor files for graceful shutdown (hotplug) */
struct snd_monitor_file {
	struct file *file;
	const struct file_operations *disconnected_f_op;
	struct list_head shutdown_list;	/* still need to shutdown */
	struct list_head list;	/* link of monitor files */
};

static DEFINE_SPINLOCK(shutdown_lock);
static LIST_HEAD(shutdown_files);

static const struct file_operations snd_shutdown_f_ops;

/* locked for registering/using */
static DECLARE_BITMAP(snd_cards_lock, SNDRV_CARDS);
struct snd_card *snd_cards[SNDRV_CARDS];
EXPORT_SYMBOL(snd_cards);

static DEFINE_MUTEX(snd_card_mutex);

static char *slots[SNDRV_CARDS];
module_param_array(slots, charp, NULL, 0444);
MODULE_PARM_DESC(slots, "Module names assigned to the slots.");

/* return non-zero if the given index is reserved for the given
 * module via slots option
 */
static int module_slot_match(struct module *module, int idx)
{
	int match = 1;
#ifdef MODULE
	const char *s1, *s2;

	if (!module || !*module->name || !slots[idx])
		return 0;

	s1 = module->name;
	s2 = slots[idx];
	if (*s2 == '!') {
		match = 0; /* negative match */
		s2++;
	}
	/* compare module name strings
	 * hyphens are handled as equivalent with underscore
	 */
	for (;;) {
		char c1 = *s1++;
		char c2 = *s2++;
		if (c1 == '-')
			c1 = '_';
		if (c2 == '-')
			c2 = '_';
		if (c1 != c2)
			return !match;
		if (!c1)
			break;
	}
#endif /* MODULE */
	return match;
}

#if defined(CONFIG_SND_MIXER_OSS) || defined(CONFIG_SND_MIXER_OSS_MODULE)
int (*snd_mixer_oss_notify_callback)(struct snd_card *card, int free_flag);
EXPORT_SYMBOL(snd_mixer_oss_notify_callback);
#endif

#ifdef CONFIG_PROC_FS
static void snd_card_id_read(struct snd_info_entry *entry,
			     struct snd_info_buffer *buffer)
{
	snd_iprintf(buffer, "%s\n", entry->card->id);
}

static inline int init_info_for_card(struct snd_card *card)
{
	int err;
	struct snd_info_entry *entry;

	if ((err = snd_info_card_register(card)) < 0) {
		snd_printd("unable to create card info\n");
		return err;
	}
	if ((entry = snd_info_create_card_entry(card, "id", card->proc_root)) == NULL) {
		snd_printd("unable to create card entry\n");
		return err;
	}
	entry->c.text.read = snd_card_id_read;
	if (snd_info_register(entry) < 0) {
		snd_info_free_entry(entry);
		entry = NULL;
	}
	card->proc_id = entry;
	return 0;
}
#else /* !CONFIG_PROC_FS */
#define init_info_for_card(card)
#endif

static int check_empty_slot(struct module *module, int slot)
{
	return !slots[slot] || !*slots[slot];
}

/* return an empty slot number (>= 0) found in the given bitmask @mask.
 * @mask == -1 == 0xffffffff means: take any free slot up to 32
 * when no slot is available, return the original @mask as is.
 */
static int get_slot_from_bitmask(int mask, int (*check)(struct module *, int),
				 struct module *module)
{
	int slot;

	for (slot = 0; slot < SNDRV_CARDS; slot++) {
		if (slot < 32 && !(mask & (1U << slot)))
			continue;
		if (!test_bit(slot, snd_cards_lock)) {
			if (check(module, slot))
				return slot; /* found */
		}
	}
	return mask; /* unchanged */
}

/**
 *  snd_card_create - create and initialize a soundcard structure
 *  @idx: card index (address) [0 ... (SNDRV_CARDS-1)]
 *  @xid: card identification (ASCII string)
 *  @module: top level module for locking
 *  @extra_size: allocate this extra size after the main soundcard structure
 *  @card_ret: the pointer to store the created card instance
 *
 *  Creates and initializes a soundcard structure.
 *
 *  The function allocates snd_card instance via kzalloc with the given
 *  space for the driver to use freely.  The allocated struct is stored
 *  in the given card_ret pointer.
 *
 *  Return: Zero if successful or a negative error code.
 */
int snd_card_create(int idx, const char *xid,
		    struct module *module, int extra_size,
		    struct snd_card **card_ret)
{
	struct snd_card *card;
	int err;

	if (snd_BUG_ON(!card_ret))
		return -EINVAL;
	*card_ret = NULL;

	if (extra_size < 0)
		extra_size = 0;
	card = kzalloc(sizeof(*card) + extra_size, GFP_KERNEL);
	if (!card)
		return -ENOMEM;
	if (xid)
		strlcpy(card->id, xid, sizeof(card->id));
	err = 0;
	mutex_lock(&snd_card_mutex);
<<<<<<< HEAD
	if (idx < 0) {
		for (idx2 = 0; idx2 < SNDRV_CARDS; idx2++) {
			/* idx == -1 == 0xffff means: take any free slot */
			if (idx2 < 32 && !(idx & (1U << idx2)))
				continue;
			if (!test_bit(idx2, snd_cards_lock)) {
				if (module_slot_match(module, idx2)) {
					idx = idx2;
					break;
				}
			}
		}
	}
	if (idx < 0) {
		for (idx2 = 0; idx2 < SNDRV_CARDS; idx2++) {
			/* idx == -1 == 0xffff means: take any free slot */
			if (idx2 < 32 && !(idx & (1U << idx2)))
				continue;
			if (!test_bit(idx2, snd_cards_lock)) {
				if (!slots[idx2] || !*slots[idx2]) {
					idx = idx2;
					break;
				}
			}
		}
	}
=======
	if (idx < 0) /* first check the matching module-name slot */
		idx = get_slot_from_bitmask(idx, module_slot_match, module);
	if (idx < 0) /* if not matched, assign an empty slot */
		idx = get_slot_from_bitmask(idx, check_empty_slot, module);
>>>>>>> cfbf8d48
	if (idx < 0)
		err = -ENODEV;
	else if (idx < snd_ecards_limit) {
		if (test_bit(idx, snd_cards_lock))
			err = -EBUSY;	/* invalid */
	} else if (idx >= SNDRV_CARDS)
		err = -ENODEV;
	if (err < 0) {
		mutex_unlock(&snd_card_mutex);
		snd_printk(KERN_ERR "cannot find the slot for index %d (range 0-%i), error: %d\n",
			 idx, snd_ecards_limit - 1, err);
		goto __error;
	}
	set_bit(idx, snd_cards_lock);		/* lock it */
	if (idx >= snd_ecards_limit)
		snd_ecards_limit = idx + 1; /* increase the limit */
	mutex_unlock(&snd_card_mutex);
	card->number = idx;
	card->module = module;
	INIT_LIST_HEAD(&card->devices);
	init_rwsem(&card->controls_rwsem);
	rwlock_init(&card->ctl_files_rwlock);
	INIT_LIST_HEAD(&card->controls);
	INIT_LIST_HEAD(&card->ctl_files);
	spin_lock_init(&card->files_lock);
	INIT_LIST_HEAD(&card->files_list);
	init_waitqueue_head(&card->shutdown_sleep);
	atomic_set(&card->refcount, 0);
#ifdef CONFIG_PM
	mutex_init(&card->power_lock);
	init_waitqueue_head(&card->power_sleep);
#endif
	/* the control interface cannot be accessed from the user space until */
	/* snd_cards_bitmask and snd_cards are set with snd_card_register */
	err = snd_ctl_create(card);
	if (err < 0) {
		snd_printk(KERN_ERR "unable to register control minors\n");
		goto __error;
	}
	err = snd_info_card_create(card);
	if (err < 0) {
		snd_printk(KERN_ERR "unable to create card info\n");
		goto __error_ctl;
	}
	if (extra_size > 0)
		card->private_data = (char *)card + sizeof(struct snd_card);
	*card_ret = card;
	return 0;

      __error_ctl:
	snd_device_free_all(card, SNDRV_DEV_CMD_PRE);
      __error:
	kfree(card);
  	return err;
}
EXPORT_SYMBOL(snd_card_create);

/* return non-zero if a card is already locked */
int snd_card_locked(int card)
{
	int locked;

	mutex_lock(&snd_card_mutex);
	locked = test_bit(card, snd_cards_lock);
	mutex_unlock(&snd_card_mutex);
	return locked;
}

static loff_t snd_disconnect_llseek(struct file *file, loff_t offset, int orig)
{
	return -ENODEV;
}

static ssize_t snd_disconnect_read(struct file *file, char __user *buf,
				   size_t count, loff_t *offset)
{
	return -ENODEV;
}

static ssize_t snd_disconnect_write(struct file *file, const char __user *buf,
				    size_t count, loff_t *offset)
{
	return -ENODEV;
}

static int snd_disconnect_release(struct inode *inode, struct file *file)
{
	struct snd_monitor_file *df = NULL, *_df;

	spin_lock(&shutdown_lock);
	list_for_each_entry(_df, &shutdown_files, shutdown_list) {
		if (_df->file == file) {
			df = _df;
			list_del_init(&df->shutdown_list);
			break;
		}
	}
	spin_unlock(&shutdown_lock);

	if (likely(df)) {
		if ((file->f_flags & FASYNC) && df->disconnected_f_op->fasync)
			df->disconnected_f_op->fasync(-1, file, 0);
		return df->disconnected_f_op->release(inode, file);
	}

	panic("%s(%p, %p) failed!", __func__, inode, file);
}

static unsigned int snd_disconnect_poll(struct file * file, poll_table * wait)
{
	return POLLERR | POLLNVAL;
}

static long snd_disconnect_ioctl(struct file *file,
				 unsigned int cmd, unsigned long arg)
{
	return -ENODEV;
}

static int snd_disconnect_mmap(struct file *file, struct vm_area_struct *vma)
{
	return -ENODEV;
}

static int snd_disconnect_fasync(int fd, struct file *file, int on)
{
	return -ENODEV;
}

static const struct file_operations snd_shutdown_f_ops =
{
	.owner = 	THIS_MODULE,
	.llseek =	snd_disconnect_llseek,
	.read = 	snd_disconnect_read,
	.write =	snd_disconnect_write,
	.release =	snd_disconnect_release,
	.poll =		snd_disconnect_poll,
	.unlocked_ioctl = snd_disconnect_ioctl,
#ifdef CONFIG_COMPAT
	.compat_ioctl = snd_disconnect_ioctl,
#endif
	.mmap =		snd_disconnect_mmap,
	.fasync =	snd_disconnect_fasync
};

/**
 *  snd_card_disconnect - disconnect all APIs from the file-operations (user space)
 *  @card: soundcard structure
 *
 *  Disconnects all APIs from the file-operations (user space).
 *
 *  Return: Zero, otherwise a negative error code.
 *
 *  Note: The current implementation replaces all active file->f_op with special
 *        dummy file operations (they do nothing except release).
 */
int snd_card_disconnect(struct snd_card *card)
{
	struct snd_monitor_file *mfile;
	int err;

	if (!card)
		return -EINVAL;

	spin_lock(&card->files_lock);
	if (card->shutdown) {
		spin_unlock(&card->files_lock);
		return 0;
	}
	card->shutdown = 1;
	spin_unlock(&card->files_lock);

	/* phase 1: disable fops (user space) operations for ALSA API */
	mutex_lock(&snd_card_mutex);
	snd_cards[card->number] = NULL;
	clear_bit(card->number, snd_cards_lock);
	mutex_unlock(&snd_card_mutex);
	
	/* phase 2: replace file->f_op with special dummy operations */
	
	spin_lock(&card->files_lock);
	list_for_each_entry(mfile, &card->files_list, list) {
		/* it's critical part, use endless loop */
		/* we have no room to fail */
		mfile->disconnected_f_op = mfile->file->f_op;

		spin_lock(&shutdown_lock);
		list_add(&mfile->shutdown_list, &shutdown_files);
		spin_unlock(&shutdown_lock);

		mfile->file->f_op = &snd_shutdown_f_ops;
		fops_get(mfile->file->f_op);
	}
	spin_unlock(&card->files_lock);	

	/* phase 3: notify all connected devices about disconnection */
	/* at this point, they cannot respond to any calls except release() */

#if defined(CONFIG_SND_MIXER_OSS) || defined(CONFIG_SND_MIXER_OSS_MODULE)
	if (snd_mixer_oss_notify_callback)
		snd_mixer_oss_notify_callback(card, SND_MIXER_OSS_NOTIFY_DISCONNECT);
#endif

	/* notify all devices that we are disconnected */
	err = snd_device_disconnect_all(card);
	if (err < 0)
		snd_printk(KERN_ERR "not all devices for card %i can be disconnected\n", card->number);

	snd_info_card_disconnect(card);
	if (card->card_dev) {
		device_unregister(card->card_dev);
		card->card_dev = NULL;
	}
#ifdef CONFIG_PM
	wake_up(&card->power_sleep);
#endif
	return 0;	
}

EXPORT_SYMBOL(snd_card_disconnect);

/**
 *  snd_card_free - frees given soundcard structure
 *  @card: soundcard structure
 *
 *  This function releases the soundcard structure and the all assigned
 *  devices automatically.  That is, you don't have to release the devices
 *  by yourself.
 *
 *  Return: Zero. Frees all associated devices and frees the control
 *  interface associated to given soundcard.
 */
static int snd_card_do_free(struct snd_card *card)
{
#if defined(CONFIG_SND_MIXER_OSS) || defined(CONFIG_SND_MIXER_OSS_MODULE)
	if (snd_mixer_oss_notify_callback)
		snd_mixer_oss_notify_callback(card, SND_MIXER_OSS_NOTIFY_FREE);
#endif
	if (snd_device_free_all(card, SNDRV_DEV_CMD_PRE) < 0) {
		snd_printk(KERN_ERR "unable to free all devices (pre)\n");
		/* Fatal, but this situation should never occur */
	}
	if (snd_device_free_all(card, SNDRV_DEV_CMD_NORMAL) < 0) {
		snd_printk(KERN_ERR "unable to free all devices (normal)\n");
		/* Fatal, but this situation should never occur */
	}
	if (snd_device_free_all(card, SNDRV_DEV_CMD_POST) < 0) {
		snd_printk(KERN_ERR "unable to free all devices (post)\n");
		/* Fatal, but this situation should never occur */
	}
	if (card->private_free)
		card->private_free(card);
	snd_info_free_entry(card->proc_id);
	if (snd_info_card_free(card) < 0) {
		snd_printk(KERN_WARNING "unable to free card info\n");
		/* Not fatal error */
	}
	kfree(card);
	return 0;
}

/**
 * snd_card_unref - release the reference counter
 * @card: the card instance
 *
 * Decrements the reference counter.  When it reaches to zero, wake up
 * the sleeper and call the destructor if needed.
 */
void snd_card_unref(struct snd_card *card)
{
	if (atomic_dec_and_test(&card->refcount)) {
		wake_up(&card->shutdown_sleep);
		if (card->free_on_last_close)
			snd_card_do_free(card);
	}
}
EXPORT_SYMBOL(snd_card_unref);

int snd_card_free_when_closed(struct snd_card *card)
{
	int ret;

	atomic_inc(&card->refcount);
	ret = snd_card_disconnect(card);
	if (ret) {
		atomic_dec(&card->refcount);
		return ret;
	}

	card->free_on_last_close = 1;
	if (atomic_dec_and_test(&card->refcount))
		snd_card_do_free(card);
	return 0;
}

EXPORT_SYMBOL(snd_card_free_when_closed);

int snd_card_free(struct snd_card *card)
{
	int ret = snd_card_disconnect(card);
	if (ret)
		return ret;

	/* wait, until all devices are ready for the free operation */
	wait_event(card->shutdown_sleep, !atomic_read(&card->refcount));
	snd_card_do_free(card);
	return 0;
}

EXPORT_SYMBOL(snd_card_free);

/* retrieve the last word of shortname or longname */
static const char *retrieve_id_from_card_name(const char *name)
{
	const char *spos = name;

	while (*name) {
		if (isspace(*name) && isalnum(name[1]))
			spos = name + 1;
		name++;
	}
	return spos;
}

/* return true if the given id string doesn't conflict any other card ids */
static bool card_id_ok(struct snd_card *card, const char *id)
{
	int i;
	if (!snd_info_check_reserved_words(id))
		return false;
	for (i = 0; i < snd_ecards_limit; i++) {
		if (snd_cards[i] && snd_cards[i] != card &&
		    !strcmp(snd_cards[i]->id, id))
			return false;
	}
	return true;
}

/* copy to card->id only with valid letters from nid */
static void copy_valid_id_string(struct snd_card *card, const char *src,
				 const char *nid)
{
	char *id = card->id;

	while (*nid && !isalnum(*nid))
		nid++;
	if (isdigit(*nid))
		*id++ = isalpha(*src) ? *src : 'D';
	while (*nid && (size_t)(id - card->id) < sizeof(card->id) - 1) {
		if (isalnum(*nid))
			*id++ = *nid;
		nid++;
	}
	*id = 0;
}

/* Set card->id from the given string
 * If the string conflicts with other ids, add a suffix to make it unique.
 */
static void snd_card_set_id_no_lock(struct snd_card *card, const char *src,
				    const char *nid)
{
	int len, loops;
	bool is_default = false;
	char *id;
	
	copy_valid_id_string(card, src, nid);
	id = card->id;

 again:
	/* use "Default" for obviously invalid strings
	 * ("card" conflicts with proc directories)
	 */
	if (!*id || !strncmp(id, "card", 4)) {
		strcpy(id, "Default");
		is_default = true;
	}

	len = strlen(id);
	for (loops = 0; loops < SNDRV_CARDS; loops++) {
		char *spos;
		char sfxstr[5]; /* "_012" */
		int sfxlen;

		if (card_id_ok(card, id))
			return; /* OK */

		/* Add _XYZ suffix */
		sprintf(sfxstr, "_%X", loops + 1);
		sfxlen = strlen(sfxstr);
		if (len + sfxlen >= sizeof(card->id))
			spos = id + sizeof(card->id) - sfxlen - 1;
		else
			spos = id + len;
		strcpy(spos, sfxstr);
	}
	/* fallback to the default id */
	if (!is_default) {
		*id = 0;
		goto again;
	}
	/* last resort... */
	snd_printk(KERN_ERR "unable to set card id (%s)\n", id);
	if (card->proc_root->name)
		strlcpy(card->id, card->proc_root->name, sizeof(card->id));
}

/**
 *  snd_card_set_id - set card identification name
 *  @card: soundcard structure
 *  @nid: new identification string
 *
 *  This function sets the card identification and checks for name
 *  collisions.
 */
void snd_card_set_id(struct snd_card *card, const char *nid)
{
	/* check if user specified own card->id */
	if (card->id[0] != '\0')
		return;
	mutex_lock(&snd_card_mutex);
	snd_card_set_id_no_lock(card, nid, nid);
	mutex_unlock(&snd_card_mutex);
}
EXPORT_SYMBOL(snd_card_set_id);

static ssize_t
card_id_show_attr(struct device *dev,
		  struct device_attribute *attr, char *buf)
{
	struct snd_card *card = dev_get_drvdata(dev);
	return snprintf(buf, PAGE_SIZE, "%s\n", card ? card->id : "(null)");
}

static ssize_t
card_id_store_attr(struct device *dev, struct device_attribute *attr,
		   const char *buf, size_t count)
{
	struct snd_card *card = dev_get_drvdata(dev);
	char buf1[sizeof(card->id)];
	size_t copy = count > sizeof(card->id) - 1 ?
					sizeof(card->id) - 1 : count;
	size_t idx;
	int c;

	for (idx = 0; idx < copy; idx++) {
		c = buf[idx];
		if (!isalnum(c) && c != '_' && c != '-')
			return -EINVAL;
	}
	memcpy(buf1, buf, copy);
	buf1[copy] = '\0';
	mutex_lock(&snd_card_mutex);
	if (!card_id_ok(NULL, buf1)) {
		mutex_unlock(&snd_card_mutex);
		return -EEXIST;
	}
	strcpy(card->id, buf1);
	snd_info_card_id_change(card);
	mutex_unlock(&snd_card_mutex);

	return count;
}

static struct device_attribute card_id_attrs =
	__ATTR(id, S_IRUGO | S_IWUSR, card_id_show_attr, card_id_store_attr);

static ssize_t
card_number_show_attr(struct device *dev,
		     struct device_attribute *attr, char *buf)
{
	struct snd_card *card = dev_get_drvdata(dev);
	return snprintf(buf, PAGE_SIZE, "%i\n", card ? card->number : -1);
}

static struct device_attribute card_number_attrs =
	__ATTR(number, S_IRUGO, card_number_show_attr, NULL);

/**
 *  snd_card_register - register the soundcard
 *  @card: soundcard structure
 *
 *  This function registers all the devices assigned to the soundcard.
 *  Until calling this, the ALSA control interface is blocked from the
 *  external accesses.  Thus, you should call this function at the end
 *  of the initialization of the card.
 *
 *  Return: Zero otherwise a negative error code if the registration failed.
 */
int snd_card_register(struct snd_card *card)
{
	int err;

	if (snd_BUG_ON(!card))
		return -EINVAL;

	if (!card->card_dev) {
		card->card_dev = device_create(sound_class, card->dev,
					       MKDEV(0, 0), card,
					       "card%i", card->number);
		if (IS_ERR(card->card_dev))
			card->card_dev = NULL;
	}

	if ((err = snd_device_register_all(card)) < 0)
		return err;
	mutex_lock(&snd_card_mutex);
	if (snd_cards[card->number]) {
		/* already registered */
		mutex_unlock(&snd_card_mutex);
		return 0;
	}
	if (*card->id) {
		/* make a unique id name from the given string */
		char tmpid[sizeof(card->id)];
		memcpy(tmpid, card->id, sizeof(card->id));
		snd_card_set_id_no_lock(card, tmpid, tmpid);
	} else {
		/* create an id from either shortname or longname */
		const char *src;
		src = *card->shortname ? card->shortname : card->longname;
		snd_card_set_id_no_lock(card, src,
					retrieve_id_from_card_name(src));
	}
	snd_cards[card->number] = card;
	mutex_unlock(&snd_card_mutex);
	init_info_for_card(card);
#if defined(CONFIG_SND_MIXER_OSS) || defined(CONFIG_SND_MIXER_OSS_MODULE)
	if (snd_mixer_oss_notify_callback)
		snd_mixer_oss_notify_callback(card, SND_MIXER_OSS_NOTIFY_REGISTER);
#endif
	if (card->card_dev) {
		err = device_create_file(card->card_dev, &card_id_attrs);
		if (err < 0)
			return err;
		err = device_create_file(card->card_dev, &card_number_attrs);
		if (err < 0)
			return err;
	}

	return 0;
}

EXPORT_SYMBOL(snd_card_register);

#ifdef CONFIG_PROC_FS
static struct snd_info_entry *snd_card_info_entry;

static void snd_card_info_read(struct snd_info_entry *entry,
			       struct snd_info_buffer *buffer)
{
	int idx, count;
	struct snd_card *card;

	for (idx = count = 0; idx < SNDRV_CARDS; idx++) {
		mutex_lock(&snd_card_mutex);
		if ((card = snd_cards[idx]) != NULL) {
			count++;
			snd_iprintf(buffer, "%2i [%-15s]: %s - %s\n",
					idx,
					card->id,
					card->driver,
					card->shortname);
			snd_iprintf(buffer, "                      %s\n",
					card->longname);
		}
		mutex_unlock(&snd_card_mutex);
	}
	if (!count)
		snd_iprintf(buffer, "--- no soundcards ---\n");
}

#ifdef CONFIG_SND_OSSEMUL

void snd_card_info_read_oss(struct snd_info_buffer *buffer)
{
	int idx, count;
	struct snd_card *card;

	for (idx = count = 0; idx < SNDRV_CARDS; idx++) {
		mutex_lock(&snd_card_mutex);
		if ((card = snd_cards[idx]) != NULL) {
			count++;
			snd_iprintf(buffer, "%s\n", card->longname);
		}
		mutex_unlock(&snd_card_mutex);
	}
	if (!count) {
		snd_iprintf(buffer, "--- no soundcards ---\n");
	}
}

#endif

#ifdef MODULE
static struct snd_info_entry *snd_card_module_info_entry;
static void snd_card_module_info_read(struct snd_info_entry *entry,
				      struct snd_info_buffer *buffer)
{
	int idx;
	struct snd_card *card;

	for (idx = 0; idx < SNDRV_CARDS; idx++) {
		mutex_lock(&snd_card_mutex);
		if ((card = snd_cards[idx]) != NULL)
			snd_iprintf(buffer, "%2i %s\n",
				    idx, card->module->name);
		mutex_unlock(&snd_card_mutex);
	}
}
#endif

int __init snd_card_info_init(void)
{
	struct snd_info_entry *entry;

	entry = snd_info_create_module_entry(THIS_MODULE, "cards", NULL);
	if (! entry)
		return -ENOMEM;
	entry->c.text.read = snd_card_info_read;
	if (snd_info_register(entry) < 0) {
		snd_info_free_entry(entry);
		return -ENOMEM;
	}
	snd_card_info_entry = entry;

#ifdef MODULE
	entry = snd_info_create_module_entry(THIS_MODULE, "modules", NULL);
	if (entry) {
		entry->c.text.read = snd_card_module_info_read;
		if (snd_info_register(entry) < 0)
			snd_info_free_entry(entry);
		else
			snd_card_module_info_entry = entry;
	}
#endif

	return 0;
}

int __exit snd_card_info_done(void)
{
	snd_info_free_entry(snd_card_info_entry);
#ifdef MODULE
	snd_info_free_entry(snd_card_module_info_entry);
#endif
	return 0;
}

#endif /* CONFIG_PROC_FS */

/**
 *  snd_component_add - add a component string
 *  @card: soundcard structure
 *  @component: the component id string
 *
 *  This function adds the component id string to the supported list.
 *  The component can be referred from the alsa-lib.
 *
 *  Return: Zero otherwise a negative error code.
 */
  
int snd_component_add(struct snd_card *card, const char *component)
{
	char *ptr;
	int len = strlen(component);

	ptr = strstr(card->components, component);
	if (ptr != NULL) {
		if (ptr[len] == '\0' || ptr[len] == ' ')	/* already there */
			return 1;
	}
	if (strlen(card->components) + 1 + len + 1 > sizeof(card->components)) {
		snd_BUG();
		return -ENOMEM;
	}
	if (card->components[0] != '\0')
		strcat(card->components, " ");
	strcat(card->components, component);
	return 0;
}

EXPORT_SYMBOL(snd_component_add);

/**
 *  snd_card_file_add - add the file to the file list of the card
 *  @card: soundcard structure
 *  @file: file pointer
 *
 *  This function adds the file to the file linked-list of the card.
 *  This linked-list is used to keep tracking the connection state,
 *  and to avoid the release of busy resources by hotplug.
 *
 *  Return: zero or a negative error code.
 */
int snd_card_file_add(struct snd_card *card, struct file *file)
{
	struct snd_monitor_file *mfile;

	mfile = kmalloc(sizeof(*mfile), GFP_KERNEL);
	if (mfile == NULL)
		return -ENOMEM;
	mfile->file = file;
	mfile->disconnected_f_op = NULL;
	INIT_LIST_HEAD(&mfile->shutdown_list);
	spin_lock(&card->files_lock);
	if (card->shutdown) {
		spin_unlock(&card->files_lock);
		kfree(mfile);
		return -ENODEV;
	}
	list_add(&mfile->list, &card->files_list);
	atomic_inc(&card->refcount);
	spin_unlock(&card->files_lock);
	return 0;
}

EXPORT_SYMBOL(snd_card_file_add);

/**
 *  snd_card_file_remove - remove the file from the file list
 *  @card: soundcard structure
 *  @file: file pointer
 *
 *  This function removes the file formerly added to the card via
 *  snd_card_file_add() function.
 *  If all files are removed and snd_card_free_when_closed() was
 *  called beforehand, it processes the pending release of
 *  resources.
 *
 *  Return: Zero or a negative error code.
 */
int snd_card_file_remove(struct snd_card *card, struct file *file)
{
	struct snd_monitor_file *mfile, *found = NULL;

	spin_lock(&card->files_lock);
	list_for_each_entry(mfile, &card->files_list, list) {
		if (mfile->file == file) {
			list_del(&mfile->list);
			spin_lock(&shutdown_lock);
			list_del(&mfile->shutdown_list);
			spin_unlock(&shutdown_lock);
			if (mfile->disconnected_f_op)
				fops_put(mfile->disconnected_f_op);
			found = mfile;
			break;
		}
	}
	spin_unlock(&card->files_lock);
	if (!found) {
		snd_printk(KERN_ERR "ALSA card file remove problem (%p)\n", file);
		return -ENOENT;
	}
	kfree(found);
	snd_card_unref(card);
	return 0;
}

EXPORT_SYMBOL(snd_card_file_remove);

#ifdef CONFIG_PM
/**
 *  snd_power_wait - wait until the power-state is changed.
 *  @card: soundcard structure
 *  @power_state: expected power state
 *
 *  Waits until the power-state is changed.
 *
 *  Return: Zero if successful, or a negative error code.
 *
 *  Note: the power lock must be active before call.
 */
int snd_power_wait(struct snd_card *card, unsigned int power_state)
{
	wait_queue_t wait;
	int result = 0;

	/* fastpath */
	if (snd_power_get_state(card) == power_state)
		return 0;
	init_waitqueue_entry(&wait, current);
	add_wait_queue(&card->power_sleep, &wait);
	while (1) {
		if (card->shutdown) {
			result = -ENODEV;
			break;
		}
		if (snd_power_get_state(card) == power_state)
			break;
		set_current_state(TASK_UNINTERRUPTIBLE);
		snd_power_unlock(card);
		schedule_timeout(30 * HZ);
		snd_power_lock(card);
	}
	remove_wait_queue(&card->power_sleep, &wait);
	return result;
}

EXPORT_SYMBOL(snd_power_wait);
#endif /* CONFIG_PM */<|MERGE_RESOLUTION|>--- conflicted
+++ resolved
@@ -192,39 +192,10 @@
 		strlcpy(card->id, xid, sizeof(card->id));
 	err = 0;
 	mutex_lock(&snd_card_mutex);
-<<<<<<< HEAD
-	if (idx < 0) {
-		for (idx2 = 0; idx2 < SNDRV_CARDS; idx2++) {
-			/* idx == -1 == 0xffff means: take any free slot */
-			if (idx2 < 32 && !(idx & (1U << idx2)))
-				continue;
-			if (!test_bit(idx2, snd_cards_lock)) {
-				if (module_slot_match(module, idx2)) {
-					idx = idx2;
-					break;
-				}
-			}
-		}
-	}
-	if (idx < 0) {
-		for (idx2 = 0; idx2 < SNDRV_CARDS; idx2++) {
-			/* idx == -1 == 0xffff means: take any free slot */
-			if (idx2 < 32 && !(idx & (1U << idx2)))
-				continue;
-			if (!test_bit(idx2, snd_cards_lock)) {
-				if (!slots[idx2] || !*slots[idx2]) {
-					idx = idx2;
-					break;
-				}
-			}
-		}
-	}
-=======
 	if (idx < 0) /* first check the matching module-name slot */
 		idx = get_slot_from_bitmask(idx, module_slot_match, module);
 	if (idx < 0) /* if not matched, assign an empty slot */
 		idx = get_slot_from_bitmask(idx, check_empty_slot, module);
->>>>>>> cfbf8d48
 	if (idx < 0)
 		err = -ENODEV;
 	else if (idx < snd_ecards_limit) {
