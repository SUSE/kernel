--- conflicted
+++ resolved
@@ -311,13 +311,7 @@
 	}
 	card->dev = parent;
 	card->number = idx;
-<<<<<<< HEAD
-#ifdef MODULE
-	WARN_ON(!module);
-#endif
-=======
 	WARN_ON(IS_MODULE(CONFIG_SND) && !module);
->>>>>>> 5f59ab93
 	card->module = module;
 	INIT_LIST_HEAD(&card->devices);
 	init_rwsem(&card->controls_rwsem);
@@ -559,10 +553,6 @@
 		clear_bit(card->number, snd_cards_lock);
 	}
 
-<<<<<<< HEAD
-#ifdef CONFIG_PM
-=======
->>>>>>> 5f59ab93
 	snd_power_sync_ref(card);
 }
 EXPORT_SYMBOL(snd_card_disconnect);
