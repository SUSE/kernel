--- conflicted
+++ resolved
@@ -71,10 +71,6 @@
 	  among legacy and UMP clients.
 
 config SND_SEQ_UMP_CLIENT
-<<<<<<< HEAD
-	tristate
-=======
->>>>>>> 2d5404ca
 	def_tristate SND_UMP
 
 endif # SND_SEQUENCER