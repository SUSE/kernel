/* SPDX-License-Identifier: GPL-2.0-or-later */
/*
 *   ALSA sequencer Ports 
 *   Copyright (c) 1998 by Frank van de Pol <fvdpol@coil.demon.nl>
 */
#ifndef __SND_SEQ_PORTS_H
#define __SND_SEQ_PORTS_H

#include <sound/seq_kernel.h>
#include <sound/ump_convert.h>
#include "seq_lock.h"

/* list of 'exported' ports */

/* Client ports that are not exported are still accessible, but are
 anonymous ports. 
 
 If a port supports SUBSCRIPTION, that port can send events to all
 subscribersto a special address, with address
 (queue==SNDRV_SEQ_ADDRESS_SUBSCRIBERS). The message is then send to all
 recipients that are registered in the subscription list. A typical
 application for these SUBSCRIPTION events is handling of incoming MIDI
 data. The port doesn't 'know' what other clients are interested in this
 message. If for instance a MIDI recording application would like to receive
 the events from that port, it will first have to subscribe with that port.
 
*/

struct snd_seq_subscribers {
	struct snd_seq_port_subscribe info;	/* additional info */
	struct list_head src_list;	/* link of sources */
	struct list_head dest_list;	/* link of destinations */
	atomic_t ref_count;
};

struct snd_seq_port_subs_info {
	struct list_head list_head;	/* list of subscribed ports */
	unsigned int count;		/* count of subscribers */
	unsigned int exclusive: 1;	/* exclusive mode */
	struct rw_semaphore list_mutex;
	rwlock_t list_lock;
	int (*open)(void *private_data, struct snd_seq_port_subscribe *info);
	int (*close)(void *private_data, struct snd_seq_port_subscribe *info);
};

struct snd_seq_client_port {

	struct snd_seq_addr addr;	/* client/port number */
	struct module *owner;		/* owner of this port */
	char name[64];			/* port name */	
	struct list_head list;		/* port list */
	snd_use_lock_t use_lock;

	/* subscribers */
	struct snd_seq_port_subs_info c_src;	/* read (sender) list */
	struct snd_seq_port_subs_info c_dest;	/* write (dest) list */

	int (*event_input)(struct snd_seq_event *ev, int direct, void *private_data,
			   int atomic, int hop);
	void (*private_free)(void *private_data);
	void *private_data;
	unsigned int closing : 1;
	unsigned int timestamping: 1;
	unsigned int time_real: 1;
	int time_queue;
	
	/* capability, inport, output, sync */
	unsigned int capability;	/* port capability bits */
	unsigned int type;		/* port type bits */

	/* supported channels */
	int midi_channels;
	int midi_voices;
	int synth_voices;
		
	/* UMP direction and group */
	unsigned char direction;
	unsigned char ump_group;

<<<<<<< HEAD
=======
	bool is_midi1;	/* keep MIDI 1.0 protocol */

>>>>>>> 2d5404ca
#if IS_ENABLED(CONFIG_SND_SEQ_UMP)
	struct ump_cvt_to_ump_bank midi2_bank[16]; /* per channel */
#endif
};

struct snd_seq_client;

/* return pointer to port structure and lock port */
struct snd_seq_client_port *snd_seq_port_use_ptr(struct snd_seq_client *client, int num);

/* search for next port - port is locked if found */
struct snd_seq_client_port *snd_seq_port_query_nearest(struct snd_seq_client *client,
						       struct snd_seq_port_info *pinfo);

/* unlock the port */
#define snd_seq_port_unlock(port) snd_use_lock_free(&(port)->use_lock)

/* create a port, port number or a negative error code is returned */
int snd_seq_create_port(struct snd_seq_client *client, int port_index,
			struct snd_seq_client_port **port_ret);

/* delete a port */
int snd_seq_delete_port(struct snd_seq_client *client, int port);

/* delete all ports */
int snd_seq_delete_all_ports(struct snd_seq_client *client);

/* set port info fields */
int snd_seq_set_port_info(struct snd_seq_client_port *port,
			  struct snd_seq_port_info *info);

/* get port info fields */
int snd_seq_get_port_info(struct snd_seq_client_port *port,
			  struct snd_seq_port_info *info);

/* add subscriber to subscription list */
int snd_seq_port_connect(struct snd_seq_client *caller,
			 struct snd_seq_client *s, struct snd_seq_client_port *sp,
			 struct snd_seq_client *d, struct snd_seq_client_port *dp,
			 struct snd_seq_port_subscribe *info);

/* remove subscriber from subscription list */ 
int snd_seq_port_disconnect(struct snd_seq_client *caller,
			    struct snd_seq_client *s, struct snd_seq_client_port *sp,
			    struct snd_seq_client *d, struct snd_seq_client_port *dp,
			    struct snd_seq_port_subscribe *info);

/* subscribe port */
int snd_seq_port_subscribe(struct snd_seq_client_port *port,
			   struct snd_seq_port_subscribe *info);

/* get matched subscriber */
int snd_seq_port_get_subscription(struct snd_seq_port_subs_info *src_grp,
				  struct snd_seq_addr *dest_addr,
				  struct snd_seq_port_subscribe *subs);

#endif<|MERGE_RESOLUTION|>--- conflicted
+++ resolved
@@ -77,11 +77,8 @@
 	unsigned char direction;
 	unsigned char ump_group;
 
-<<<<<<< HEAD
-=======
 	bool is_midi1;	/* keep MIDI 1.0 protocol */
 
->>>>>>> 2d5404ca
 #if IS_ENABLED(CONFIG_SND_SEQ_UMP)
 	struct ump_cvt_to_ump_bank midi2_bank[16]; /* per channel */
 #endif
