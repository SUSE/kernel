// SPDX-License-Identifier: GPL-2.0-or-later
/*
 *   ALSA sequencer Ports
 *   Copyright (c) 1998 by Frank van de Pol <fvdpol@coil.demon.nl>
 *                         Jaroslav Kysela <perex@perex.cz>
 */

#include <sound/core.h>
#include <linux/slab.h>
#include <linux/module.h>
#include "seq_system.h"
#include "seq_ports.h"
#include "seq_clientmgr.h"

/*

   registration of client ports

 */


/* 

NOTE: the current implementation of the port structure as a linked list is
not optimal for clients that have many ports. For sending messages to all
subscribers of a port we first need to find the address of the port
structure, which means we have to traverse the list. A direct access table
(array) would be better, but big preallocated arrays waste memory.

Possible actions:

1) leave it this way, a client does normaly does not have more than a few
ports

2) replace the linked list of ports by a array of pointers which is
dynamicly kmalloced. When a port is added or deleted we can simply allocate
a new array, copy the corresponding pointers, and delete the old one. We
then only need a pointer to this array, and an integer that tells us how
much elements are in array.

*/

/* return pointer to port structure - port is locked if found */
struct snd_seq_client_port *snd_seq_port_use_ptr(struct snd_seq_client *client,
						 int num)
{
	struct snd_seq_client_port *port;

	if (client == NULL)
		return NULL;
	guard(read_lock)(&client->ports_lock);
	list_for_each_entry(port, &client->ports_list_head, list) {
		if (port->addr.port == num) {
			if (port->closing)
				break; /* deleting now */
			snd_use_lock_use(&port->use_lock);
			return port;
		}
	}
	return NULL;		/* not found */
}


/* search for the next port - port is locked if found */
struct snd_seq_client_port *snd_seq_port_query_nearest(struct snd_seq_client *client,
						       struct snd_seq_port_info *pinfo)
{
	int num;
	struct snd_seq_client_port *port, *found;
	bool check_inactive = (pinfo->capability & SNDRV_SEQ_PORT_CAP_INACTIVE);

	num = pinfo->addr.port;
	found = NULL;
	guard(read_lock)(&client->ports_lock);
	list_for_each_entry(port, &client->ports_list_head, list) {
		if ((port->capability & SNDRV_SEQ_PORT_CAP_INACTIVE) &&
		    !check_inactive)
			continue; /* skip inactive ports */
		if (port->addr.port < num)
			continue;
		if (port->addr.port == num) {
			found = port;
			break;
		}
		if (found == NULL || port->addr.port < found->addr.port)
			found = port;
	}
	if (found) {
		if (found->closing)
			found = NULL;
		else
			snd_use_lock_use(&found->use_lock);
	}
	return found;
}


/* initialize snd_seq_port_subs_info */
static void port_subs_info_init(struct snd_seq_port_subs_info *grp)
{
	INIT_LIST_HEAD(&grp->list_head);
	grp->count = 0;
	grp->exclusive = 0;
	rwlock_init(&grp->list_lock);
	init_rwsem(&grp->list_mutex);
	grp->open = NULL;
	grp->close = NULL;
}


/* create a port, port number or a negative error code is returned
 * the caller needs to unref the port via snd_seq_port_unlock() appropriately
 */
int snd_seq_create_port(struct snd_seq_client *client, int port,
			struct snd_seq_client_port **port_ret)
{
	struct snd_seq_client_port *new_port, *p;
	int num;
	
	*port_ret = NULL;

	/* sanity check */
	if (snd_BUG_ON(!client))
		return -EINVAL;

	if (client->num_ports >= SNDRV_SEQ_MAX_PORTS) {
		pr_warn("ALSA: seq: too many ports for client %d\n", client->number);
		return -EINVAL;
	}

	/* create a new port */
	new_port = kzalloc(sizeof(*new_port), GFP_KERNEL);
	if (!new_port)
		return -ENOMEM;	/* failure, out of memory */
	/* init port data */
	new_port->addr.client = client->number;
	new_port->addr.port = -1;
	new_port->owner = THIS_MODULE;
	snd_use_lock_init(&new_port->use_lock);
	port_subs_info_init(&new_port->c_src);
	port_subs_info_init(&new_port->c_dest);
	snd_use_lock_use(&new_port->use_lock);

	num = max(port, 0);
	guard(mutex)(&client->ports_mutex);
	guard(write_lock_irq)(&client->ports_lock);
	list_for_each_entry(p, &client->ports_list_head, list) {
		if (p->addr.port == port) {
			kfree(new_port);
<<<<<<< HEAD
			num = -EBUSY;
			goto unlock;
=======
			return -EBUSY;
>>>>>>> 2d5404ca
		}
		if (p->addr.port > num)
			break;
		if (port < 0) /* auto-probe mode */
			num = p->addr.port + 1;
	}
	/* insert the new port */
	list_add_tail(&new_port->list, &p->list);
	client->num_ports++;
	new_port->addr.port = num;	/* store the port number in the port */
	sprintf(new_port->name, "port-%d", num);
	*port_ret = new_port;
<<<<<<< HEAD
 unlock:
	write_unlock_irq(&client->ports_lock);
	mutex_unlock(&client->ports_mutex);
=======
>>>>>>> 2d5404ca

	return num;
}

/* */
static int subscribe_port(struct snd_seq_client *client,
			  struct snd_seq_client_port *port,
			  struct snd_seq_port_subs_info *grp,
			  struct snd_seq_port_subscribe *info, int send_ack);
static int unsubscribe_port(struct snd_seq_client *client,
			    struct snd_seq_client_port *port,
			    struct snd_seq_port_subs_info *grp,
			    struct snd_seq_port_subscribe *info, int send_ack);


static struct snd_seq_client_port *get_client_port(struct snd_seq_addr *addr,
						   struct snd_seq_client **cp)
{
	struct snd_seq_client_port *p;
	*cp = snd_seq_client_use_ptr(addr->client);
	if (*cp) {
		p = snd_seq_port_use_ptr(*cp, addr->port);
		if (! p) {
			snd_seq_client_unlock(*cp);
			*cp = NULL;
		}
		return p;
	}
	return NULL;
}

static void delete_and_unsubscribe_port(struct snd_seq_client *client,
					struct snd_seq_client_port *port,
					struct snd_seq_subscribers *subs,
					bool is_src, bool ack);

static inline struct snd_seq_subscribers *
get_subscriber(struct list_head *p, bool is_src)
{
	if (is_src)
		return list_entry(p, struct snd_seq_subscribers, src_list);
	else
		return list_entry(p, struct snd_seq_subscribers, dest_list);
}

/*
 * remove all subscribers on the list
 * this is called from port_delete, for each src and dest list.
 */
static void clear_subscriber_list(struct snd_seq_client *client,
				  struct snd_seq_client_port *port,
				  struct snd_seq_port_subs_info *grp,
				  int is_src)
{
	struct list_head *p, *n;

	list_for_each_safe(p, n, &grp->list_head) {
		struct snd_seq_subscribers *subs;
		struct snd_seq_client *c;
		struct snd_seq_client_port *aport;

		subs = get_subscriber(p, is_src);
		if (is_src)
			aport = get_client_port(&subs->info.dest, &c);
		else
			aport = get_client_port(&subs->info.sender, &c);
		delete_and_unsubscribe_port(client, port, subs, is_src, false);

		if (!aport) {
			/* looks like the connected port is being deleted.
			 * we decrease the counter, and when both ports are deleted
			 * remove the subscriber info
			 */
			if (atomic_dec_and_test(&subs->ref_count))
				kfree(subs);
			continue;
		}

		/* ok we got the connected port */
		delete_and_unsubscribe_port(c, aport, subs, !is_src, true);
		kfree(subs);
		snd_seq_port_unlock(aport);
		snd_seq_client_unlock(c);
	}
}

/* delete port data */
static int port_delete(struct snd_seq_client *client,
		       struct snd_seq_client_port *port)
{
	/* set closing flag and wait for all port access are gone */
	port->closing = 1;
	snd_use_lock_sync(&port->use_lock); 

	/* clear subscribers info */
	clear_subscriber_list(client, port, &port->c_src, true);
	clear_subscriber_list(client, port, &port->c_dest, false);

	if (port->private_free)
		port->private_free(port->private_data);

	snd_BUG_ON(port->c_src.count != 0);
	snd_BUG_ON(port->c_dest.count != 0);

	kfree(port);
	return 0;
}


/* delete a port with the given port id */
int snd_seq_delete_port(struct snd_seq_client *client, int port)
{
	struct snd_seq_client_port *found = NULL, *p;

	scoped_guard(mutex, &client->ports_mutex) {
		guard(write_lock_irq)(&client->ports_lock);
		list_for_each_entry(p, &client->ports_list_head, list) {
			if (p->addr.port == port) {
				/* ok found.  delete from the list at first */
				list_del(&p->list);
				client->num_ports--;
				found = p;
				break;
			}
		}
	}
	if (found)
		return port_delete(client, found);
	else
		return -ENOENT;
}

/* delete the all ports belonging to the given client */
int snd_seq_delete_all_ports(struct snd_seq_client *client)
{
	struct list_head deleted_list;
	struct snd_seq_client_port *port, *tmp;
	
	/* move the port list to deleted_list, and
	 * clear the port list in the client data.
	 */
	guard(mutex)(&client->ports_mutex);
	scoped_guard(write_lock_irq, &client->ports_lock) {
		if (!list_empty(&client->ports_list_head)) {
			list_add(&deleted_list, &client->ports_list_head);
			list_del_init(&client->ports_list_head);
		} else {
			INIT_LIST_HEAD(&deleted_list);
		}
		client->num_ports = 0;
	}

	/* remove each port in deleted_list */
	list_for_each_entry_safe(port, tmp, &deleted_list, list) {
		list_del(&port->list);
		snd_seq_system_client_ev_port_exit(port->addr.client, port->addr.port);
		port_delete(client, port);
	}
	return 0;
}

/* set port info fields */
int snd_seq_set_port_info(struct snd_seq_client_port * port,
			  struct snd_seq_port_info * info)
{
	if (snd_BUG_ON(!port || !info))
		return -EINVAL;

	/* set port name */
	if (info->name[0])
		strscpy(port->name, info->name, sizeof(port->name));
	
	/* set capabilities */
	port->capability = info->capability;
	
	/* get port type */
	port->type = info->type;

	/* information about supported channels/voices */
	port->midi_channels = info->midi_channels;
	port->midi_voices = info->midi_voices;
	port->synth_voices = info->synth_voices;

	/* timestamping */
	port->timestamping = (info->flags & SNDRV_SEQ_PORT_FLG_TIMESTAMP) ? 1 : 0;
	port->time_real = (info->flags & SNDRV_SEQ_PORT_FLG_TIME_REAL) ? 1 : 0;
	port->time_queue = info->time_queue;

	/* UMP direction and group */
	port->direction = info->direction;
	port->ump_group = info->ump_group;
	if (port->ump_group > SNDRV_UMP_MAX_GROUPS)
		port->ump_group = 0;

	/* fill default port direction */
	if (!port->direction) {
		if (info->capability & SNDRV_SEQ_PORT_CAP_READ)
			port->direction |= SNDRV_SEQ_PORT_DIR_INPUT;
		if (info->capability & SNDRV_SEQ_PORT_CAP_WRITE)
			port->direction |= SNDRV_SEQ_PORT_DIR_OUTPUT;
	}

<<<<<<< HEAD
=======
	port->is_midi1 = !!(info->flags & SNDRV_SEQ_PORT_FLG_IS_MIDI1);

>>>>>>> 2d5404ca
	return 0;
}

/* get port info fields */
int snd_seq_get_port_info(struct snd_seq_client_port * port,
			  struct snd_seq_port_info * info)
{
	if (snd_BUG_ON(!port || !info))
		return -EINVAL;

	/* get port name */
	strscpy(info->name, port->name, sizeof(info->name));
	
	/* get capabilities */
	info->capability = port->capability;

	/* get port type */
	info->type = port->type;

	/* information about supported channels/voices */
	info->midi_channels = port->midi_channels;
	info->midi_voices = port->midi_voices;
	info->synth_voices = port->synth_voices;

	/* get subscriber counts */
	info->read_use = port->c_src.count;
	info->write_use = port->c_dest.count;
	
	/* timestamping */
	info->flags = 0;
	if (port->timestamping) {
		info->flags |= SNDRV_SEQ_PORT_FLG_TIMESTAMP;
		if (port->time_real)
			info->flags |= SNDRV_SEQ_PORT_FLG_TIME_REAL;
		info->time_queue = port->time_queue;
	}

<<<<<<< HEAD
=======
	if (port->is_midi1)
		info->flags |= SNDRV_SEQ_PORT_FLG_IS_MIDI1;

>>>>>>> 2d5404ca
	/* UMP direction and group */
	info->direction = port->direction;
	info->ump_group = port->ump_group;

	return 0;
}



/*
 * call callback functions (if any):
 * the callbacks are invoked only when the first (for connection) or
 * the last subscription (for disconnection) is done.  Second or later
 * subscription results in increment of counter, but no callback is
 * invoked.
 * This feature is useful if these callbacks are associated with
 * initialization or termination of devices (see seq_midi.c).
 */

static int subscribe_port(struct snd_seq_client *client,
			  struct snd_seq_client_port *port,
			  struct snd_seq_port_subs_info *grp,
			  struct snd_seq_port_subscribe *info,
			  int send_ack)
{
	int err = 0;

	if (!try_module_get(port->owner))
		return -EFAULT;
	grp->count++;
	if (grp->open && grp->count == 1) {
		err = grp->open(port->private_data, info);
		if (err < 0) {
			module_put(port->owner);
			grp->count--;
		}
	}
	if (err >= 0 && send_ack && client->type == USER_CLIENT)
		snd_seq_client_notify_subscription(port->addr.client, port->addr.port,
						   info, SNDRV_SEQ_EVENT_PORT_SUBSCRIBED);

	return err;
}

static int unsubscribe_port(struct snd_seq_client *client,
			    struct snd_seq_client_port *port,
			    struct snd_seq_port_subs_info *grp,
			    struct snd_seq_port_subscribe *info,
			    int send_ack)
{
	int err = 0;

	if (! grp->count)
		return -EINVAL;
	grp->count--;
	if (grp->close && grp->count == 0)
		err = grp->close(port->private_data, info);
	if (send_ack && client->type == USER_CLIENT)
		snd_seq_client_notify_subscription(port->addr.client, port->addr.port,
						   info, SNDRV_SEQ_EVENT_PORT_UNSUBSCRIBED);
	module_put(port->owner);
	return err;
}



/* check if both addresses are identical */
static inline int addr_match(struct snd_seq_addr *r, struct snd_seq_addr *s)
{
	return (r->client == s->client) && (r->port == s->port);
}

/* check the two subscribe info match */
/* if flags is zero, checks only sender and destination addresses */
static int match_subs_info(struct snd_seq_port_subscribe *r,
			   struct snd_seq_port_subscribe *s)
{
	if (addr_match(&r->sender, &s->sender) &&
	    addr_match(&r->dest, &s->dest)) {
		if (r->flags && r->flags == s->flags)
			return r->queue == s->queue;
		else if (! r->flags)
			return 1;
	}
	return 0;
}

static int check_and_subscribe_port(struct snd_seq_client *client,
				    struct snd_seq_client_port *port,
				    struct snd_seq_subscribers *subs,
				    bool is_src, bool exclusive, bool ack)
{
	struct snd_seq_port_subs_info *grp;
	struct list_head *p;
	struct snd_seq_subscribers *s;
	int err;

	grp = is_src ? &port->c_src : &port->c_dest;
	guard(rwsem_write)(&grp->list_mutex);
	if (exclusive) {
		if (!list_empty(&grp->list_head))
			return -EBUSY;
	} else {
		if (grp->exclusive)
			return -EBUSY;
		/* check whether already exists */
		list_for_each(p, &grp->list_head) {
			s = get_subscriber(p, is_src);
			if (match_subs_info(&subs->info, &s->info))
				return -EBUSY;
		}
	}

	err = subscribe_port(client, port, grp, &subs->info, ack);
	if (err < 0) {
		grp->exclusive = 0;
		return err;
	}

	/* add to list */
	guard(write_lock_irq)(&grp->list_lock);
	if (is_src)
		list_add_tail(&subs->src_list, &grp->list_head);
	else
		list_add_tail(&subs->dest_list, &grp->list_head);
	grp->exclusive = exclusive;
	atomic_inc(&subs->ref_count);

	return 0;
}

/* called with grp->list_mutex held */
static void __delete_and_unsubscribe_port(struct snd_seq_client *client,
					  struct snd_seq_client_port *port,
					  struct snd_seq_subscribers *subs,
					  bool is_src, bool ack)
{
	struct snd_seq_port_subs_info *grp;
	struct list_head *list;
	bool empty;

	grp = is_src ? &port->c_src : &port->c_dest;
	list = is_src ? &subs->src_list : &subs->dest_list;
	scoped_guard(write_lock_irq, &grp->list_lock) {
		empty = list_empty(list);
		if (!empty)
			list_del_init(list);
		grp->exclusive = 0;
	}

	if (!empty)
		unsubscribe_port(client, port, grp, &subs->info, ack);
}

static void delete_and_unsubscribe_port(struct snd_seq_client *client,
					struct snd_seq_client_port *port,
					struct snd_seq_subscribers *subs,
					bool is_src, bool ack)
{
	struct snd_seq_port_subs_info *grp;

	grp = is_src ? &port->c_src : &port->c_dest;
	guard(rwsem_write)(&grp->list_mutex);
	__delete_and_unsubscribe_port(client, port, subs, is_src, ack);
}

/* connect two ports */
int snd_seq_port_connect(struct snd_seq_client *connector,
			 struct snd_seq_client *src_client,
			 struct snd_seq_client_port *src_port,
			 struct snd_seq_client *dest_client,
			 struct snd_seq_client_port *dest_port,
			 struct snd_seq_port_subscribe *info)
{
	struct snd_seq_subscribers *subs;
	bool exclusive;
	int err;

	subs = kzalloc(sizeof(*subs), GFP_KERNEL);
	if (!subs)
		return -ENOMEM;

	subs->info = *info;
	atomic_set(&subs->ref_count, 0);
	INIT_LIST_HEAD(&subs->src_list);
	INIT_LIST_HEAD(&subs->dest_list);

	exclusive = !!(info->flags & SNDRV_SEQ_PORT_SUBS_EXCLUSIVE);

	err = check_and_subscribe_port(src_client, src_port, subs, true,
				       exclusive,
				       connector->number != src_client->number);
	if (err < 0)
		goto error;
	err = check_and_subscribe_port(dest_client, dest_port, subs, false,
				       exclusive,
				       connector->number != dest_client->number);
	if (err < 0)
		goto error_dest;

	return 0;

 error_dest:
	delete_and_unsubscribe_port(src_client, src_port, subs, true,
				    connector->number != src_client->number);
 error:
	kfree(subs);
	return err;
}

/* remove the connection */
int snd_seq_port_disconnect(struct snd_seq_client *connector,
			    struct snd_seq_client *src_client,
			    struct snd_seq_client_port *src_port,
			    struct snd_seq_client *dest_client,
			    struct snd_seq_client_port *dest_port,
			    struct snd_seq_port_subscribe *info)
{
	struct snd_seq_port_subs_info *dest = &dest_port->c_dest;
	struct snd_seq_subscribers *subs;
	int err = -ENOENT;

	/* always start from deleting the dest port for avoiding concurrent
	 * deletions
	 */
	scoped_guard(rwsem_write, &dest->list_mutex) {
		/* look for the connection */
		list_for_each_entry(subs, &dest->list_head, dest_list) {
			if (match_subs_info(info, &subs->info)) {
				__delete_and_unsubscribe_port(dest_client, dest_port,
							      subs, false,
							      connector->number != dest_client->number);
				err = 0;
				break;
			}
		}
	}
	if (err < 0)
		return err;

	delete_and_unsubscribe_port(src_client, src_port, subs, true,
				    connector->number != src_client->number);
	kfree(subs);
	return 0;
}


/* get matched subscriber */
int snd_seq_port_get_subscription(struct snd_seq_port_subs_info *src_grp,
				  struct snd_seq_addr *dest_addr,
				  struct snd_seq_port_subscribe *subs)
{
	struct snd_seq_subscribers *s;
	int err = -ENOENT;

	guard(rwsem_read)(&src_grp->list_mutex);
	list_for_each_entry(s, &src_grp->list_head, src_list) {
		if (addr_match(dest_addr, &s->info.dest)) {
			*subs = s->info;
			err = 0;
			break;
		}
	}
	return err;
}

/*
 * Attach a device driver that wants to receive events from the
 * sequencer.  Returns the new port number on success.
 * A driver that wants to receive the events converted to midi, will
 * use snd_seq_midisynth_register_port().
 */
/* exported */
int snd_seq_event_port_attach(int client,
			      struct snd_seq_port_callback *pcbp,
			      int cap, int type, int midi_channels,
			      int midi_voices, char *portname)
{
	struct snd_seq_port_info portinfo;
	int  ret;

	/* Set up the port */
	memset(&portinfo, 0, sizeof(portinfo));
	portinfo.addr.client = client;
	strscpy(portinfo.name, portname ? portname : "Unnamed port",
		sizeof(portinfo.name));

	portinfo.capability = cap;
	portinfo.type = type;
	portinfo.kernel = pcbp;
	portinfo.midi_channels = midi_channels;
	portinfo.midi_voices = midi_voices;

	/* Create it */
	ret = snd_seq_kernel_client_ctl(client,
					SNDRV_SEQ_IOCTL_CREATE_PORT,
					&portinfo);

	if (ret >= 0)
		ret = portinfo.addr.port;

	return ret;
}
EXPORT_SYMBOL(snd_seq_event_port_attach);

/*
 * Detach the driver from a port.
 */
/* exported */
int snd_seq_event_port_detach(int client, int port)
{
	struct snd_seq_port_info portinfo;
	int  err;

	memset(&portinfo, 0, sizeof(portinfo));
	portinfo.addr.client = client;
	portinfo.addr.port   = port;
	err = snd_seq_kernel_client_ctl(client,
					SNDRV_SEQ_IOCTL_DELETE_PORT,
					&portinfo);

	return err;
}
EXPORT_SYMBOL(snd_seq_event_port_detach);<|MERGE_RESOLUTION|>--- conflicted
+++ resolved
@@ -147,12 +147,7 @@
 	list_for_each_entry(p, &client->ports_list_head, list) {
 		if (p->addr.port == port) {
 			kfree(new_port);
-<<<<<<< HEAD
-			num = -EBUSY;
-			goto unlock;
-=======
 			return -EBUSY;
->>>>>>> 2d5404ca
 		}
 		if (p->addr.port > num)
 			break;
@@ -165,12 +160,6 @@
 	new_port->addr.port = num;	/* store the port number in the port */
 	sprintf(new_port->name, "port-%d", num);
 	*port_ret = new_port;
-<<<<<<< HEAD
- unlock:
-	write_unlock_irq(&client->ports_lock);
-	mutex_unlock(&client->ports_mutex);
-=======
->>>>>>> 2d5404ca
 
 	return num;
 }
@@ -373,11 +362,8 @@
 			port->direction |= SNDRV_SEQ_PORT_DIR_OUTPUT;
 	}
 
-<<<<<<< HEAD
-=======
 	port->is_midi1 = !!(info->flags & SNDRV_SEQ_PORT_FLG_IS_MIDI1);
 
->>>>>>> 2d5404ca
 	return 0;
 }
 
@@ -415,12 +401,9 @@
 		info->time_queue = port->time_queue;
 	}
 
-<<<<<<< HEAD
-=======
 	if (port->is_midi1)
 		info->flags |= SNDRV_SEQ_PORT_FLG_IS_MIDI1;
 
->>>>>>> 2d5404ca
 	/* UMP direction and group */
 	info->direction = port->direction;
 	info->ump_group = port->ump_group;
