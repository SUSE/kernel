// SPDX-License-Identifier: GPL-2.0-or-later
/*
 *  Routines for driver control interface
 *  Copyright (c) by Jaroslav Kysela <perex@perex.cz>
 */

#include <linux/threads.h>
#include <linux/interrupt.h>
#include <linux/module.h>
#include <linux/moduleparam.h>
#include <linux/slab.h>
#include <linux/vmalloc.h>
#include <linux/time.h>
#include <linux/mm.h>
#include <linux/math64.h>
#include <linux/sched/signal.h>
#include <sound/core.h>
#include <sound/minors.h>
#include <sound/info.h>
#include <sound/control.h>

// Max allocation size for user controls.
static int max_user_ctl_alloc_size = 8 * 1024 * 1024;
module_param_named(max_user_ctl_alloc_size, max_user_ctl_alloc_size, int, 0444);
MODULE_PARM_DESC(max_user_ctl_alloc_size, "Max allocation size for user controls");

#define MAX_CONTROL_COUNT	1028

struct snd_kctl_ioctl {
	struct list_head list;		/* list of all ioctls */
	snd_kctl_ioctl_func_t fioctl;
};

static DECLARE_RWSEM(snd_ioctl_rwsem);
static DECLARE_RWSEM(snd_ctl_layer_rwsem);
static LIST_HEAD(snd_control_ioctls);
#ifdef CONFIG_COMPAT
static LIST_HEAD(snd_control_compat_ioctls);
#endif
static struct snd_ctl_layer_ops *snd_ctl_layer;

static int snd_ctl_remove_locked(struct snd_card *card,
				 struct snd_kcontrol *kcontrol);

static int snd_ctl_open(struct inode *inode, struct file *file)
{
	struct snd_card *card;
	struct snd_ctl_file *ctl;
	int i, err;

	err = stream_open(inode, file);
	if (err < 0)
		return err;

	card = snd_lookup_minor_data(iminor(inode), SNDRV_DEVICE_TYPE_CONTROL);
	if (!card) {
		err = -ENODEV;
		goto __error1;
	}
	err = snd_card_file_add(card, file);
	if (err < 0) {
		err = -ENODEV;
		goto __error1;
	}
	if (!try_module_get(card->module)) {
		err = -EFAULT;
		goto __error2;
	}
	ctl = kzalloc(sizeof(*ctl), GFP_KERNEL);
	if (ctl == NULL) {
		err = -ENOMEM;
		goto __error;
	}
	INIT_LIST_HEAD(&ctl->events);
	init_waitqueue_head(&ctl->change_sleep);
	spin_lock_init(&ctl->read_lock);
	ctl->card = card;
	for (i = 0; i < SND_CTL_SUBDEV_ITEMS; i++)
		ctl->preferred_subdevice[i] = -1;
	ctl->pid = get_pid(task_pid(current));
	file->private_data = ctl;
	scoped_guard(write_lock_irqsave, &card->controls_rwlock)
		list_add_tail(&ctl->list, &card->ctl_files);
	snd_card_unref(card);
	return 0;

      __error:
	module_put(card->module);
      __error2:
	snd_card_file_remove(card, file);
      __error1:
	if (card)
		snd_card_unref(card);
      	return err;
}

static void snd_ctl_empty_read_queue(struct snd_ctl_file * ctl)
{
	struct snd_kctl_event *cread;

	guard(spinlock_irqsave)(&ctl->read_lock);
	while (!list_empty(&ctl->events)) {
		cread = snd_kctl_event(ctl->events.next);
		list_del(&cread->list);
		kfree(cread);
	}
}

static int snd_ctl_release(struct inode *inode, struct file *file)
{
	struct snd_card *card;
	struct snd_ctl_file *ctl;
	struct snd_kcontrol *control;
	unsigned int idx;

	ctl = file->private_data;
	file->private_data = NULL;
	card = ctl->card;

	scoped_guard(write_lock_irqsave, &card->controls_rwlock)
		list_del(&ctl->list);

	scoped_guard(rwsem_write, &card->controls_rwsem) {
		list_for_each_entry(control, &card->controls, list)
			for (idx = 0; idx < control->count; idx++)
				if (control->vd[idx].owner == ctl)
					control->vd[idx].owner = NULL;
	}

	snd_fasync_free(ctl->fasync);
	snd_ctl_empty_read_queue(ctl);
	put_pid(ctl->pid);
	kfree(ctl);
	module_put(card->module);
	snd_card_file_remove(card, file);
	return 0;
}

/**
 * snd_ctl_notify - Send notification to user-space for a control change
 * @card: the card to send notification
 * @mask: the event mask, SNDRV_CTL_EVENT_*
 * @id: the ctl element id to send notification
 *
 * This function adds an event record with the given id and mask, appends
 * to the list and wakes up the user-space for notification.  This can be
 * called in the atomic context.
 */
void snd_ctl_notify(struct snd_card *card, unsigned int mask,
		    struct snd_ctl_elem_id *id)
{
	struct snd_ctl_file *ctl;
	struct snd_kctl_event *ev;

	if (snd_BUG_ON(!card || !id))
		return;
	if (card->shutdown)
		return;

	guard(read_lock_irqsave)(&card->controls_rwlock);
#if IS_ENABLED(CONFIG_SND_MIXER_OSS)
	card->mixer_oss_change_count++;
#endif
	list_for_each_entry(ctl, &card->ctl_files, list) {
		if (!ctl->subscribed)
			continue;
		scoped_guard(spinlock, &ctl->read_lock) {
			list_for_each_entry(ev, &ctl->events, list) {
				if (ev->id.numid == id->numid) {
					ev->mask |= mask;
					goto _found;
				}
			}
			ev = kzalloc(sizeof(*ev), GFP_ATOMIC);
			if (ev) {
				ev->id = *id;
				ev->mask = mask;
				list_add_tail(&ev->list, &ctl->events);
			} else {
				dev_err(card->dev, "No memory available to allocate event\n");
			}
_found:
			wake_up(&ctl->change_sleep);
		}
		snd_kill_fasync(ctl->fasync, SIGIO, POLL_IN);
	}
}
EXPORT_SYMBOL(snd_ctl_notify);

/**
 * snd_ctl_notify_one - Send notification to user-space for a control change
 * @card: the card to send notification
 * @mask: the event mask, SNDRV_CTL_EVENT_*
 * @kctl: the pointer with the control instance
 * @ioff: the additional offset to the control index
 *
 * This function calls snd_ctl_notify() and does additional jobs
 * like LED state changes.
 */
void snd_ctl_notify_one(struct snd_card *card, unsigned int mask,
			struct snd_kcontrol *kctl, unsigned int ioff)
{
	struct snd_ctl_elem_id id = kctl->id;
	struct snd_ctl_layer_ops *lops;

	id.index += ioff;
	id.numid += ioff;
	snd_ctl_notify(card, mask, &id);
	guard(rwsem_read)(&snd_ctl_layer_rwsem);
	for (lops = snd_ctl_layer; lops; lops = lops->next)
		lops->lnotify(card, mask, kctl, ioff);
}
EXPORT_SYMBOL(snd_ctl_notify_one);

/**
 * snd_ctl_new - create a new control instance with some elements
 * @kctl: the pointer to store new control instance
 * @count: the number of elements in this control
 * @access: the default access flags for elements in this control
 * @file: given when locking these elements
 *
 * Allocates a memory object for a new control instance. The instance has
 * elements as many as the given number (@count). Each element has given
 * access permissions (@access). Each element is locked when @file is given.
 *
 * Return: 0 on success, error code on failure
 */
static int snd_ctl_new(struct snd_kcontrol **kctl, unsigned int count,
		       unsigned int access, struct snd_ctl_file *file)
{
	unsigned int idx;

	if (count == 0 || count > MAX_CONTROL_COUNT)
		return -EINVAL;

	*kctl = kzalloc(struct_size(*kctl, vd, count), GFP_KERNEL);
	if (!*kctl)
		return -ENOMEM;

	(*kctl)->count = count;
	for (idx = 0; idx < count; idx++) {
		(*kctl)->vd[idx].access = access;
		(*kctl)->vd[idx].owner = file;
	}

	return 0;
}

/**
 * snd_ctl_new1 - create a control instance from the template
 * @ncontrol: the initialization record
 * @private_data: the private data to set
 *
 * Allocates a new struct snd_kcontrol instance and initialize from the given
 * template.  When the access field of ncontrol is 0, it's assumed as
 * READWRITE access. When the count field is 0, it's assumes as one.
 *
 * Return: The pointer of the newly generated instance, or %NULL on failure.
 */
struct snd_kcontrol *snd_ctl_new1(const struct snd_kcontrol_new *ncontrol,
				  void *private_data)
{
	struct snd_kcontrol *kctl;
	unsigned int count;
	unsigned int access;
	int err;

	if (snd_BUG_ON(!ncontrol || !ncontrol->info))
		return NULL;

	count = ncontrol->count;
	if (count == 0)
		count = 1;

	access = ncontrol->access;
	if (access == 0)
		access = SNDRV_CTL_ELEM_ACCESS_READWRITE;
	access &= (SNDRV_CTL_ELEM_ACCESS_READWRITE |
		   SNDRV_CTL_ELEM_ACCESS_VOLATILE |
		   SNDRV_CTL_ELEM_ACCESS_INACTIVE |
		   SNDRV_CTL_ELEM_ACCESS_TLV_READWRITE |
		   SNDRV_CTL_ELEM_ACCESS_TLV_COMMAND |
		   SNDRV_CTL_ELEM_ACCESS_TLV_CALLBACK |
		   SNDRV_CTL_ELEM_ACCESS_LED_MASK |
		   SNDRV_CTL_ELEM_ACCESS_SKIP_CHECK);

	err = snd_ctl_new(&kctl, count, access, NULL);
	if (err < 0)
		return NULL;

	/* The 'numid' member is decided when calling snd_ctl_add(). */
	kctl->id.iface = ncontrol->iface;
	kctl->id.device = ncontrol->device;
	kctl->id.subdevice = ncontrol->subdevice;
	if (ncontrol->name) {
		strscpy(kctl->id.name, ncontrol->name, sizeof(kctl->id.name));
		if (strcmp(ncontrol->name, kctl->id.name) != 0)
			pr_warn("ALSA: Control name '%s' truncated to '%s'\n",
				ncontrol->name, kctl->id.name);
	}
	kctl->id.index = ncontrol->index;

	kctl->info = ncontrol->info;
	kctl->get = ncontrol->get;
	kctl->put = ncontrol->put;
	kctl->tlv.p = ncontrol->tlv.p;

	kctl->private_value = ncontrol->private_value;
	kctl->private_data = private_data;

	return kctl;
}
EXPORT_SYMBOL(snd_ctl_new1);

/**
 * snd_ctl_free_one - release the control instance
 * @kcontrol: the control instance
 *
 * Releases the control instance created via snd_ctl_new()
 * or snd_ctl_new1().
 * Don't call this after the control was added to the card.
 */
void snd_ctl_free_one(struct snd_kcontrol *kcontrol)
{
	if (kcontrol) {
		if (kcontrol->private_free)
			kcontrol->private_free(kcontrol);
		kfree(kcontrol);
	}
}
EXPORT_SYMBOL(snd_ctl_free_one);

static bool snd_ctl_remove_numid_conflict(struct snd_card *card,
					  unsigned int count)
{
	struct snd_kcontrol *kctl;

	/* Make sure that the ids assigned to the control do not wrap around */
	if (card->last_numid >= UINT_MAX - count)
		card->last_numid = 0;

	list_for_each_entry(kctl, &card->controls, list) {
		if (kctl->id.numid < card->last_numid + 1 + count &&
		    kctl->id.numid + kctl->count > card->last_numid + 1) {
		    	card->last_numid = kctl->id.numid + kctl->count - 1;
			return true;
		}
	}
	return false;
}

static int snd_ctl_find_hole(struct snd_card *card, unsigned int count)
{
	unsigned int iter = 100000;

	while (snd_ctl_remove_numid_conflict(card, count)) {
		if (--iter == 0) {
			/* this situation is very unlikely */
			dev_err(card->dev, "unable to allocate new control numid\n");
			return -ENOMEM;
		}
	}
	return 0;
}

/* check whether the given id is contained in the given kctl */
static bool elem_id_matches(const struct snd_kcontrol *kctl,
			    const struct snd_ctl_elem_id *id)
{
	return kctl->id.iface == id->iface &&
		kctl->id.device == id->device &&
		kctl->id.subdevice == id->subdevice &&
		!strncmp(kctl->id.name, id->name, sizeof(kctl->id.name)) &&
		kctl->id.index <= id->index &&
		kctl->id.index + kctl->count > id->index;
}

#ifdef CONFIG_SND_CTL_FAST_LOOKUP
/* Compute a hash key for the corresponding ctl id
 * It's for the name lookup, hence the numid is excluded.
 * The hash key is bound in LONG_MAX to be used for Xarray key.
 */
#define MULTIPLIER	37
static unsigned long get_ctl_id_hash(const struct snd_ctl_elem_id *id)
{
	int i;
	unsigned long h;

	h = id->iface;
	h = MULTIPLIER * h + id->device;
	h = MULTIPLIER * h + id->subdevice;
	for (i = 0; i < SNDRV_CTL_ELEM_ID_NAME_MAXLEN && id->name[i]; i++)
		h = MULTIPLIER * h + id->name[i];
	h = MULTIPLIER * h + id->index;
	h &= LONG_MAX;
	return h;
}

/* add hash entries to numid and ctl xarray tables */
static void add_hash_entries(struct snd_card *card,
			     struct snd_kcontrol *kcontrol)
{
	struct snd_ctl_elem_id id = kcontrol->id;
	int i;

	xa_store_range(&card->ctl_numids, kcontrol->id.numid,
		       kcontrol->id.numid + kcontrol->count - 1,
		       kcontrol, GFP_KERNEL);

	for (i = 0; i < kcontrol->count; i++) {
		id.index = kcontrol->id.index + i;
		if (xa_insert(&card->ctl_hash, get_ctl_id_hash(&id),
			      kcontrol, GFP_KERNEL)) {
			/* skip hash for this entry, noting we had collision */
			card->ctl_hash_collision = true;
			dev_dbg(card->dev, "ctl_hash collision %d:%s:%d\n",
				id.iface, id.name, id.index);
		}
	}
}

/* remove hash entries that have been added */
static void remove_hash_entries(struct snd_card *card,
				struct snd_kcontrol *kcontrol)
{
	struct snd_ctl_elem_id id = kcontrol->id;
	struct snd_kcontrol *matched;
	unsigned long h;
	int i;

	for (i = 0; i < kcontrol->count; i++) {
		xa_erase(&card->ctl_numids, id.numid);
		h = get_ctl_id_hash(&id);
		matched = xa_load(&card->ctl_hash, h);
		if (matched && (matched == kcontrol ||
				elem_id_matches(matched, &id)))
			xa_erase(&card->ctl_hash, h);
		id.index++;
		id.numid++;
	}
}
#else /* CONFIG_SND_CTL_FAST_LOOKUP */
static inline void add_hash_entries(struct snd_card *card,
				    struct snd_kcontrol *kcontrol)
{
}
static inline void remove_hash_entries(struct snd_card *card,
				       struct snd_kcontrol *kcontrol)
{
}
#endif /* CONFIG_SND_CTL_FAST_LOOKUP */

enum snd_ctl_add_mode {
	CTL_ADD_EXCLUSIVE, CTL_REPLACE, CTL_ADD_ON_REPLACE,
};

/* add/replace a new kcontrol object; call with card->controls_rwsem locked */
static int __snd_ctl_add_replace(struct snd_card *card,
				 struct snd_kcontrol *kcontrol,
				 enum snd_ctl_add_mode mode)
{
	struct snd_ctl_elem_id id;
	unsigned int idx;
	struct snd_kcontrol *old;
	int err;

	lockdep_assert_held_write(&card->controls_rwsem);

	id = kcontrol->id;
	if (id.index > UINT_MAX - kcontrol->count)
		return -EINVAL;

	old = snd_ctl_find_id(card, &id);
	if (!old) {
		if (mode == CTL_REPLACE)
			return -EINVAL;
	} else {
		if (mode == CTL_ADD_EXCLUSIVE) {
			dev_err(card->dev,
				"control %i:%i:%i:%s:%i is already present\n",
				id.iface, id.device, id.subdevice, id.name,
				id.index);
			return -EBUSY;
		}

		err = snd_ctl_remove_locked(card, old);
		if (err < 0)
			return err;
	}

	if (snd_ctl_find_hole(card, kcontrol->count) < 0)
		return -ENOMEM;

	scoped_guard(write_lock_irq, &card->controls_rwlock) {
		list_add_tail(&kcontrol->list, &card->controls);
		card->controls_count += kcontrol->count;
		kcontrol->id.numid = card->last_numid + 1;
		card->last_numid += kcontrol->count;
	}

	add_hash_entries(card, kcontrol);

	for (idx = 0; idx < kcontrol->count; idx++)
		snd_ctl_notify_one(card, SNDRV_CTL_EVENT_MASK_ADD, kcontrol, idx);

	return 0;
}

static int snd_ctl_add_replace(struct snd_card *card,
			       struct snd_kcontrol *kcontrol,
			       enum snd_ctl_add_mode mode)
{
	int err = -EINVAL;

	if (! kcontrol)
		return err;
	if (snd_BUG_ON(!card || !kcontrol->info))
		goto error;

	scoped_guard(rwsem_write, &card->controls_rwsem)
		err = __snd_ctl_add_replace(card, kcontrol, mode);

	if (err < 0)
		goto error;
	return 0;

 error:
	snd_ctl_free_one(kcontrol);
	return err;
}

/**
 * snd_ctl_add - add the control instance to the card
 * @card: the card instance
 * @kcontrol: the control instance to add
 *
 * Adds the control instance created via snd_ctl_new() or
 * snd_ctl_new1() to the given card. Assigns also an unique
 * numid used for fast search.
 *
 * It frees automatically the control which cannot be added.
 *
 * Return: Zero if successful, or a negative error code on failure.
 *
 */
int snd_ctl_add(struct snd_card *card, struct snd_kcontrol *kcontrol)
{
	return snd_ctl_add_replace(card, kcontrol, CTL_ADD_EXCLUSIVE);
}
EXPORT_SYMBOL(snd_ctl_add);

/**
 * snd_ctl_replace - replace the control instance of the card
 * @card: the card instance
 * @kcontrol: the control instance to replace
 * @add_on_replace: add the control if not already added
 *
 * Replaces the given control.  If the given control does not exist
 * and the add_on_replace flag is set, the control is added.  If the
 * control exists, it is destroyed first.
 *
 * It frees automatically the control which cannot be added or replaced.
 *
 * Return: Zero if successful, or a negative error code on failure.
 */
int snd_ctl_replace(struct snd_card *card, struct snd_kcontrol *kcontrol,
		    bool add_on_replace)
{
	return snd_ctl_add_replace(card, kcontrol,
				   add_on_replace ? CTL_ADD_ON_REPLACE : CTL_REPLACE);
}
EXPORT_SYMBOL(snd_ctl_replace);

static int __snd_ctl_remove(struct snd_card *card,
			    struct snd_kcontrol *kcontrol,
			    bool remove_hash)
{
	unsigned int idx;

	lockdep_assert_held_write(&card->controls_rwsem);

	if (snd_BUG_ON(!card || !kcontrol))
		return -EINVAL;

	if (remove_hash)
		remove_hash_entries(card, kcontrol);

	scoped_guard(write_lock_irq, &card->controls_rwlock) {
		list_del(&kcontrol->list);
		card->controls_count -= kcontrol->count;
	}

	for (idx = 0; idx < kcontrol->count; idx++)
		snd_ctl_notify_one(card, SNDRV_CTL_EVENT_MASK_REMOVE, kcontrol, idx);
	snd_ctl_free_one(kcontrol);
	return 0;
}

static inline int snd_ctl_remove_locked(struct snd_card *card,
					struct snd_kcontrol *kcontrol)
{
	return __snd_ctl_remove(card, kcontrol, true);
}

/**
 * snd_ctl_remove - remove the control from the card and release it
 * @card: the card instance
 * @kcontrol: the control instance to remove
 *
 * Removes the control from the card and then releases the instance.
 * You don't need to call snd_ctl_free_one().
 * Passing NULL to @kcontrol argument is allowed as noop.
 *
 * Return: 0 if successful, or a negative error code on failure.
 *
 * Note that this function takes card->controls_rwsem lock internally.
 */
int snd_ctl_remove(struct snd_card *card, struct snd_kcontrol *kcontrol)
{
	if (!kcontrol)
		return 0;
	guard(rwsem_write)(&card->controls_rwsem);
	return snd_ctl_remove_locked(card, kcontrol);
}
EXPORT_SYMBOL(snd_ctl_remove);

/**
 * snd_ctl_remove_id - remove the control of the given id and release it
 * @card: the card instance
 * @id: the control id to remove
 *
 * Finds the control instance with the given id, removes it from the
 * card list and releases it.
 *
 * Return: 0 if successful, or a negative error code on failure.
 */
int snd_ctl_remove_id(struct snd_card *card, struct snd_ctl_elem_id *id)
{
	struct snd_kcontrol *kctl;

	guard(rwsem_write)(&card->controls_rwsem);
	kctl = snd_ctl_find_id(card, id);
	if (kctl == NULL)
		return -ENOENT;
	return snd_ctl_remove_locked(card, kctl);
}
EXPORT_SYMBOL(snd_ctl_remove_id);

/**
 * snd_ctl_remove_user_ctl - remove and release the unlocked user control
 * @file: active control handle
 * @id: the control id to remove
 *
 * Finds the control instance with the given id, removes it from the
 * card list and releases it.
 *
 * Return: 0 if successful, or a negative error code on failure.
 */
static int snd_ctl_remove_user_ctl(struct snd_ctl_file * file,
				   struct snd_ctl_elem_id *id)
{
	struct snd_card *card = file->card;
	struct snd_kcontrol *kctl;
	int idx;

	guard(rwsem_write)(&card->controls_rwsem);
	kctl = snd_ctl_find_id(card, id);
	if (kctl == NULL)
		return -ENOENT;
	if (!(kctl->vd[0].access & SNDRV_CTL_ELEM_ACCESS_USER))
		return -EINVAL;
	for (idx = 0; idx < kctl->count; idx++)
		if (kctl->vd[idx].owner != NULL && kctl->vd[idx].owner != file)
			return -EBUSY;
	return snd_ctl_remove_locked(card, kctl);
}

/**
 * snd_ctl_activate_id - activate/inactivate the control of the given id
 * @card: the card instance
 * @id: the control id to activate/inactivate
 * @active: non-zero to activate
 *
 * Finds the control instance with the given id, and activate or
 * inactivate the control together with notification, if changed.
 * The given ID data is filled with full information.
 *
 * Return: 0 if unchanged, 1 if changed, or a negative error code on failure.
 */
int snd_ctl_activate_id(struct snd_card *card, struct snd_ctl_elem_id *id,
			int active)
{
	struct snd_kcontrol *kctl;
	struct snd_kcontrol_volatile *vd;
	unsigned int index_offset;
	int ret;

	down_write(&card->controls_rwsem);
	kctl = snd_ctl_find_id(card, id);
	if (kctl == NULL) {
		ret = -ENOENT;
		goto unlock;
	}
	index_offset = snd_ctl_get_ioff(kctl, id);
	vd = &kctl->vd[index_offset];
	ret = 0;
	if (active) {
		if (!(vd->access & SNDRV_CTL_ELEM_ACCESS_INACTIVE))
			goto unlock;
		vd->access &= ~SNDRV_CTL_ELEM_ACCESS_INACTIVE;
	} else {
		if (vd->access & SNDRV_CTL_ELEM_ACCESS_INACTIVE)
			goto unlock;
		vd->access |= SNDRV_CTL_ELEM_ACCESS_INACTIVE;
	}
	snd_ctl_build_ioff(id, kctl, index_offset);
	downgrade_write(&card->controls_rwsem);
	snd_ctl_notify_one(card, SNDRV_CTL_EVENT_MASK_INFO, kctl, index_offset);
	up_read(&card->controls_rwsem);
	return 1;

 unlock:
	up_write(&card->controls_rwsem);
	return ret;
}
EXPORT_SYMBOL_GPL(snd_ctl_activate_id);

/**
 * snd_ctl_rename_id - replace the id of a control on the card
 * @card: the card instance
 * @src_id: the old id
 * @dst_id: the new id
 *
 * Finds the control with the old id from the card, and replaces the
 * id with the new one.
 *
 * The function tries to keep the already assigned numid while replacing
 * the rest.
 *
 * Note that this function should be used only in the card initialization
 * phase.  Calling after the card instantiation may cause issues with
 * user-space expecting persistent numids.
 *
 * Return: Zero if successful, or a negative error code on failure.
 */
int snd_ctl_rename_id(struct snd_card *card, struct snd_ctl_elem_id *src_id,
		      struct snd_ctl_elem_id *dst_id)
{
	struct snd_kcontrol *kctl;
	int saved_numid;

	guard(rwsem_write)(&card->controls_rwsem);
	kctl = snd_ctl_find_id(card, src_id);
	if (kctl == NULL)
		return -ENOENT;
<<<<<<< HEAD
	}
=======
>>>>>>> 2d5404ca
	saved_numid = kctl->id.numid;
	remove_hash_entries(card, kctl);
	kctl->id = *dst_id;
	kctl->id.numid = saved_numid;
	add_hash_entries(card, kctl);
	return 0;
}
EXPORT_SYMBOL(snd_ctl_rename_id);

/**
 * snd_ctl_rename - rename the control on the card
 * @card: the card instance
 * @kctl: the control to rename
 * @name: the new name
 *
 * Renames the specified control on the card to the new name.
 *
 * Note that this function takes card->controls_rwsem lock internally.
 */
void snd_ctl_rename(struct snd_card *card, struct snd_kcontrol *kctl,
		    const char *name)
{
	guard(rwsem_write)(&card->controls_rwsem);
	remove_hash_entries(card, kctl);

	if (strscpy(kctl->id.name, name, sizeof(kctl->id.name)) < 0)
		pr_warn("ALSA: Renamed control new name '%s' truncated to '%s'\n",
			name, kctl->id.name);

	add_hash_entries(card, kctl);
}
EXPORT_SYMBOL(snd_ctl_rename);

#ifndef CONFIG_SND_CTL_FAST_LOOKUP
static struct snd_kcontrol *
snd_ctl_find_numid_slow(struct snd_card *card, unsigned int numid)
{
	struct snd_kcontrol *kctl;

	guard(read_lock_irqsave)(&card->controls_rwlock);
	list_for_each_entry(kctl, &card->controls, list) {
		if (kctl->id.numid <= numid && kctl->id.numid + kctl->count > numid)
			return kctl;
	}
	return NULL;
}
#endif /* !CONFIG_SND_CTL_FAST_LOOKUP */

/**
 * snd_ctl_find_numid - find the control instance with the given number-id
 * @card: the card instance
 * @numid: the number-id to search
 *
 * Finds the control instance with the given number-id from the card.
 *
 * Return: The pointer of the instance if found, or %NULL if not.
 *
 * Note that this function takes card->controls_rwlock lock internally.
 */
struct snd_kcontrol *snd_ctl_find_numid(struct snd_card *card,
					unsigned int numid)
{
	if (snd_BUG_ON(!card || !numid))
		return NULL;

#ifdef CONFIG_SND_CTL_FAST_LOOKUP
	return xa_load(&card->ctl_numids, numid);
#else
	return snd_ctl_find_numid_slow(card, numid);
#endif
}
EXPORT_SYMBOL(snd_ctl_find_numid);

/**
 * snd_ctl_find_id - find the control instance with the given id
 * @card: the card instance
 * @id: the id to search
 *
 * Finds the control instance with the given id from the card.
 *
 * Return: The pointer of the instance if found, or %NULL if not.
 *
 * Note that this function takes card->controls_rwlock lock internally.
 */
struct snd_kcontrol *snd_ctl_find_id(struct snd_card *card,
				     const struct snd_ctl_elem_id *id)
{
	struct snd_kcontrol *kctl;

	if (snd_BUG_ON(!card || !id))
		return NULL;

	if (id->numid != 0)
		return snd_ctl_find_numid(card, id->numid);
#ifdef CONFIG_SND_CTL_FAST_LOOKUP
	kctl = xa_load(&card->ctl_hash, get_ctl_id_hash(id));
	if (kctl && elem_id_matches(kctl, id))
		return kctl;
	if (!card->ctl_hash_collision)
		return NULL; /* we can rely on only hash table */
#endif
	/* no matching in hash table - try all as the last resort */
	guard(read_lock_irqsave)(&card->controls_rwlock);
	list_for_each_entry(kctl, &card->controls, list)
		if (elem_id_matches(kctl, id))
			return kctl;

	return NULL;
}
EXPORT_SYMBOL(snd_ctl_find_id);

static int snd_ctl_card_info(struct snd_card *card, struct snd_ctl_file * ctl,
			     unsigned int cmd, void __user *arg)
{
	struct snd_ctl_card_info *info __free(kfree) = NULL;

	info = kzalloc(sizeof(*info), GFP_KERNEL);
	if (! info)
		return -ENOMEM;
	scoped_guard(rwsem_read, &snd_ioctl_rwsem) {
		info->card = card->number;
		strscpy(info->id, card->id, sizeof(info->id));
		strscpy(info->driver, card->driver, sizeof(info->driver));
		strscpy(info->name, card->shortname, sizeof(info->name));
		strscpy(info->longname, card->longname, sizeof(info->longname));
		strscpy(info->mixername, card->mixername, sizeof(info->mixername));
		strscpy(info->components, card->components, sizeof(info->components));
	}
	if (copy_to_user(arg, info, sizeof(struct snd_ctl_card_info)))
		return -EFAULT;
	return 0;
}

static int snd_ctl_elem_list(struct snd_card *card,
			     struct snd_ctl_elem_list *list)
{
	struct snd_kcontrol *kctl;
	struct snd_ctl_elem_id id;
	unsigned int offset, space, jidx;

	offset = list->offset;
	space = list->space;

	guard(rwsem_read)(&card->controls_rwsem);
	list->count = card->controls_count;
	list->used = 0;
	if (!space)
		return 0;
	list_for_each_entry(kctl, &card->controls, list) {
		if (offset >= kctl->count) {
			offset -= kctl->count;
			continue;
		}
		for (jidx = offset; jidx < kctl->count; jidx++) {
			snd_ctl_build_ioff(&id, kctl, jidx);
			if (copy_to_user(list->pids + list->used, &id, sizeof(id)))
				return -EFAULT;
			list->used++;
			if (!--space)
				return 0;
		}
		offset = 0;
	}
	return 0;
}

static int snd_ctl_elem_list_user(struct snd_card *card,
				  struct snd_ctl_elem_list __user *_list)
{
	struct snd_ctl_elem_list list;
	int err;

	if (copy_from_user(&list, _list, sizeof(list)))
		return -EFAULT;
	err = snd_ctl_elem_list(card, &list);
	if (err)
		return err;
	if (copy_to_user(_list, &list, sizeof(list)))
		return -EFAULT;

	return 0;
}

/* Check whether the given kctl info is valid */
static int snd_ctl_check_elem_info(struct snd_card *card,
				   const struct snd_ctl_elem_info *info)
{
	static const unsigned int max_value_counts[] = {
		[SNDRV_CTL_ELEM_TYPE_BOOLEAN]	= 128,
		[SNDRV_CTL_ELEM_TYPE_INTEGER]	= 128,
		[SNDRV_CTL_ELEM_TYPE_ENUMERATED] = 128,
		[SNDRV_CTL_ELEM_TYPE_BYTES]	= 512,
		[SNDRV_CTL_ELEM_TYPE_IEC958]	= 1,
		[SNDRV_CTL_ELEM_TYPE_INTEGER64] = 64,
	};

	if (info->type < SNDRV_CTL_ELEM_TYPE_BOOLEAN ||
	    info->type > SNDRV_CTL_ELEM_TYPE_INTEGER64) {
		if (card)
			dev_err(card->dev,
				"control %i:%i:%i:%s:%i: invalid type %d\n",
				info->id.iface, info->id.device,
				info->id.subdevice, info->id.name,
				info->id.index, info->type);
		return -EINVAL;
	}
	if (info->type == SNDRV_CTL_ELEM_TYPE_ENUMERATED &&
	    info->value.enumerated.items == 0) {
		if (card)
			dev_err(card->dev,
				"control %i:%i:%i:%s:%i: zero enum items\n",
				info->id.iface, info->id.device,
				info->id.subdevice, info->id.name,
				info->id.index);
		return -EINVAL;
	}
	if (info->count > max_value_counts[info->type]) {
		if (card)
			dev_err(card->dev,
				"control %i:%i:%i:%s:%i: invalid count %d\n",
				info->id.iface, info->id.device,
				info->id.subdevice, info->id.name,
				info->id.index, info->count);
		return -EINVAL;
	}

	return 0;
}

/* The capacity of struct snd_ctl_elem_value.value.*/
static const unsigned int value_sizes[] = {
	[SNDRV_CTL_ELEM_TYPE_BOOLEAN]	= sizeof(long),
	[SNDRV_CTL_ELEM_TYPE_INTEGER]	= sizeof(long),
	[SNDRV_CTL_ELEM_TYPE_ENUMERATED] = sizeof(unsigned int),
	[SNDRV_CTL_ELEM_TYPE_BYTES]	= sizeof(unsigned char),
	[SNDRV_CTL_ELEM_TYPE_IEC958]	= sizeof(struct snd_aes_iec958),
	[SNDRV_CTL_ELEM_TYPE_INTEGER64] = sizeof(long long),
};

/* fill the remaining snd_ctl_elem_value data with the given pattern */
static void fill_remaining_elem_value(struct snd_ctl_elem_value *control,
				      struct snd_ctl_elem_info *info,
				      u32 pattern)
{
	size_t offset = value_sizes[info->type] * info->count;

	offset = DIV_ROUND_UP(offset, sizeof(u32));
	memset32((u32 *)control->value.bytes.data + offset, pattern,
		 sizeof(control->value) / sizeof(u32) - offset);
}

/* check whether the given integer ctl value is valid */
static int sanity_check_int_value(struct snd_card *card,
				  const struct snd_ctl_elem_value *control,
				  const struct snd_ctl_elem_info *info,
				  int i, bool print_error)
{
	long long lval, lmin, lmax, lstep;
	u64 rem;

	switch (info->type) {
	default:
	case SNDRV_CTL_ELEM_TYPE_BOOLEAN:
		lval = control->value.integer.value[i];
		lmin = 0;
		lmax = 1;
		lstep = 0;
		break;
	case SNDRV_CTL_ELEM_TYPE_INTEGER:
		lval = control->value.integer.value[i];
		lmin = info->value.integer.min;
		lmax = info->value.integer.max;
		lstep = info->value.integer.step;
		break;
	case SNDRV_CTL_ELEM_TYPE_INTEGER64:
		lval = control->value.integer64.value[i];
		lmin = info->value.integer64.min;
		lmax = info->value.integer64.max;
		lstep = info->value.integer64.step;
		break;
	case SNDRV_CTL_ELEM_TYPE_ENUMERATED:
		lval = control->value.enumerated.item[i];
		lmin = 0;
		lmax = info->value.enumerated.items - 1;
		lstep = 0;
		break;
	}

	if (lval < lmin || lval > lmax) {
		if (print_error)
			dev_err(card->dev,
				"control %i:%i:%i:%s:%i: value out of range %lld (%lld/%lld) at count %i\n",
				control->id.iface, control->id.device,
				control->id.subdevice, control->id.name,
				control->id.index, lval, lmin, lmax, i);
		return -EINVAL;
	}
	if (lstep) {
		div64_u64_rem(lval, lstep, &rem);
		if (rem) {
			if (print_error)
				dev_err(card->dev,
					"control %i:%i:%i:%s:%i: unaligned value %lld (step %lld) at count %i\n",
					control->id.iface, control->id.device,
					control->id.subdevice, control->id.name,
					control->id.index, lval, lstep, i);
			return -EINVAL;
		}
	}

	return 0;
}

/* check whether the all input values are valid for the given elem value */
static int sanity_check_input_values(struct snd_card *card,
				     const struct snd_ctl_elem_value *control,
				     const struct snd_ctl_elem_info *info,
				     bool print_error)
{
	int i, ret;

	switch (info->type) {
	case SNDRV_CTL_ELEM_TYPE_BOOLEAN:
	case SNDRV_CTL_ELEM_TYPE_INTEGER:
	case SNDRV_CTL_ELEM_TYPE_INTEGER64:
	case SNDRV_CTL_ELEM_TYPE_ENUMERATED:
		for (i = 0; i < info->count; i++) {
			ret = sanity_check_int_value(card, control, info, i,
						     print_error);
			if (ret < 0)
				return ret;
		}
		break;
	default:
		break;
	}

	return 0;
}

/* perform sanity checks to the given snd_ctl_elem_value object */
static int sanity_check_elem_value(struct snd_card *card,
				   const struct snd_ctl_elem_value *control,
				   const struct snd_ctl_elem_info *info,
				   u32 pattern)
{
	size_t offset;
	int ret;
	u32 *p;

	ret = sanity_check_input_values(card, control, info, true);
	if (ret < 0)
		return ret;

	/* check whether the remaining area kept untouched */
	offset = value_sizes[info->type] * info->count;
	offset = DIV_ROUND_UP(offset, sizeof(u32));
	p = (u32 *)control->value.bytes.data + offset;
	for (; offset < sizeof(control->value) / sizeof(u32); offset++, p++) {
		if (*p != pattern) {
			ret = -EINVAL;
			break;
		}
		*p = 0; /* clear the checked area */
	}

	return ret;
}

static int __snd_ctl_elem_info(struct snd_card *card,
			       struct snd_kcontrol *kctl,
			       struct snd_ctl_elem_info *info,
			       struct snd_ctl_file *ctl)
{
	struct snd_kcontrol_volatile *vd;
	unsigned int index_offset;
	int result;

#ifdef CONFIG_SND_DEBUG
	info->access = 0;
#endif
	result = kctl->info(kctl, info);
	if (result >= 0) {
		snd_BUG_ON(info->access);
		index_offset = snd_ctl_get_ioff(kctl, &info->id);
		vd = &kctl->vd[index_offset];
		snd_ctl_build_ioff(&info->id, kctl, index_offset);
		info->access = vd->access;
		if (vd->owner) {
			info->access |= SNDRV_CTL_ELEM_ACCESS_LOCK;
			if (vd->owner == ctl)
				info->access |= SNDRV_CTL_ELEM_ACCESS_OWNER;
			info->owner = pid_vnr(vd->owner->pid);
		} else {
			info->owner = -1;
		}
		if (!snd_ctl_skip_validation(info) &&
		    snd_ctl_check_elem_info(card, info) < 0)
			result = -EINVAL;
	}
	return result;
}

static int snd_ctl_elem_info(struct snd_ctl_file *ctl,
			     struct snd_ctl_elem_info *info)
{
	struct snd_card *card = ctl->card;
	struct snd_kcontrol *kctl;

	guard(rwsem_read)(&card->controls_rwsem);
	kctl = snd_ctl_find_id(card, &info->id);
	if (!kctl)
		return -ENOENT;
	return __snd_ctl_elem_info(card, kctl, info, ctl);
}

static int snd_ctl_elem_info_user(struct snd_ctl_file *ctl,
				  struct snd_ctl_elem_info __user *_info)
{
	struct snd_card *card = ctl->card;
	struct snd_ctl_elem_info info;
	int result;

	if (copy_from_user(&info, _info, sizeof(info)))
		return -EFAULT;
	result = snd_power_ref_and_wait(card);
	if (result)
		return result;
	result = snd_ctl_elem_info(ctl, &info);
	snd_power_unref(card);
	if (result < 0)
		return result;
	/* drop internal access flags */
	info.access &= ~(SNDRV_CTL_ELEM_ACCESS_SKIP_CHECK|
			 SNDRV_CTL_ELEM_ACCESS_LED_MASK);
	if (copy_to_user(_info, &info, sizeof(info)))
		return -EFAULT;
	return result;
}

static int snd_ctl_elem_read(struct snd_card *card,
			     struct snd_ctl_elem_value *control)
{
	struct snd_kcontrol *kctl;
	struct snd_kcontrol_volatile *vd;
	unsigned int index_offset;
	struct snd_ctl_elem_info info;
	const u32 pattern = 0xdeadbeef;
	int ret;

	guard(rwsem_read)(&card->controls_rwsem);
	kctl = snd_ctl_find_id(card, &control->id);
	if (!kctl)
		return -ENOENT;

	index_offset = snd_ctl_get_ioff(kctl, &control->id);
	vd = &kctl->vd[index_offset];
	if (!(vd->access & SNDRV_CTL_ELEM_ACCESS_READ) || !kctl->get)
		return -EPERM;

	snd_ctl_build_ioff(&control->id, kctl, index_offset);

#ifdef CONFIG_SND_CTL_DEBUG
	/* info is needed only for validation */
	memset(&info, 0, sizeof(info));
	info.id = control->id;
	ret = __snd_ctl_elem_info(card, kctl, &info, NULL);
	if (ret < 0)
		return ret;
#endif

	if (!snd_ctl_skip_validation(&info))
		fill_remaining_elem_value(control, &info, pattern);
	ret = kctl->get(kctl, control);
	if (ret < 0)
		return ret;
	if (!snd_ctl_skip_validation(&info) &&
	    sanity_check_elem_value(card, control, &info, pattern) < 0) {
		dev_err(card->dev,
			"control %i:%i:%i:%s:%i: access overflow\n",
			control->id.iface, control->id.device,
			control->id.subdevice, control->id.name,
			control->id.index);
		return -EINVAL;
	}
	return 0;
}

static int snd_ctl_elem_read_user(struct snd_card *card,
				  struct snd_ctl_elem_value __user *_control)
{
	struct snd_ctl_elem_value *control __free(kfree) = NULL;
	int result;

	control = memdup_user(_control, sizeof(*control));
	if (IS_ERR(control))
		return PTR_ERR(control);

	result = snd_power_ref_and_wait(card);
	if (result)
		return result;
	result = snd_ctl_elem_read(card, control);
	snd_power_unref(card);
	if (result < 0)
		return result;

	if (copy_to_user(_control, control, sizeof(*control)))
		return -EFAULT;
	return result;
}

static int snd_ctl_elem_write(struct snd_card *card, struct snd_ctl_file *file,
			      struct snd_ctl_elem_value *control)
{
	struct snd_kcontrol *kctl;
	struct snd_kcontrol_volatile *vd;
	unsigned int index_offset;
	int result = 0;

	down_write(&card->controls_rwsem);
	kctl = snd_ctl_find_id(card, &control->id);
	if (kctl == NULL) {
		up_write(&card->controls_rwsem);
		return -ENOENT;
	}

	index_offset = snd_ctl_get_ioff(kctl, &control->id);
	vd = &kctl->vd[index_offset];
	if (!(vd->access & SNDRV_CTL_ELEM_ACCESS_WRITE) || kctl->put == NULL ||
	    (file && vd->owner && vd->owner != file)) {
		up_write(&card->controls_rwsem);
		return -EPERM;
	}

	snd_ctl_build_ioff(&control->id, kctl, index_offset);
	/* validate input values */
	if (IS_ENABLED(CONFIG_SND_CTL_INPUT_VALIDATION)) {
		struct snd_ctl_elem_info info;

		memset(&info, 0, sizeof(info));
		info.id = control->id;
		result = __snd_ctl_elem_info(card, kctl, &info, NULL);
		if (!result)
			result = sanity_check_input_values(card, control, &info,
							   false);
	}
	if (!result)
		result = kctl->put(kctl, control);
	if (result < 0) {
		up_write(&card->controls_rwsem);
		return result;
	}

	if (result > 0) {
		downgrade_write(&card->controls_rwsem);
		snd_ctl_notify_one(card, SNDRV_CTL_EVENT_MASK_VALUE, kctl, index_offset);
		up_read(&card->controls_rwsem);
	} else {
		up_write(&card->controls_rwsem);
	}

	return 0;
}

static int snd_ctl_elem_write_user(struct snd_ctl_file *file,
				   struct snd_ctl_elem_value __user *_control)
{
	struct snd_ctl_elem_value *control __free(kfree) = NULL;
	struct snd_card *card;
	int result;

	control = memdup_user(_control, sizeof(*control));
	if (IS_ERR(control))
		return PTR_ERR(control);

	card = file->card;
	result = snd_power_ref_and_wait(card);
	if (result < 0)
		return result;
	result = snd_ctl_elem_write(card, file, control);
	snd_power_unref(card);
	if (result < 0)
		return result;

	if (copy_to_user(_control, control, sizeof(*control)))
		return -EFAULT;
	return result;
}

static int snd_ctl_elem_lock(struct snd_ctl_file *file,
			     struct snd_ctl_elem_id __user *_id)
{
	struct snd_card *card = file->card;
	struct snd_ctl_elem_id id;
	struct snd_kcontrol *kctl;
	struct snd_kcontrol_volatile *vd;

	if (copy_from_user(&id, _id, sizeof(id)))
		return -EFAULT;
	guard(rwsem_write)(&card->controls_rwsem);
	kctl = snd_ctl_find_id(card, &id);
	if (!kctl)
		return -ENOENT;
	vd = &kctl->vd[snd_ctl_get_ioff(kctl, &id)];
	if (vd->owner)
		return -EBUSY;
	vd->owner = file;
	return 0;
}

static int snd_ctl_elem_unlock(struct snd_ctl_file *file,
			       struct snd_ctl_elem_id __user *_id)
{
	struct snd_card *card = file->card;
	struct snd_ctl_elem_id id;
	struct snd_kcontrol *kctl;
	struct snd_kcontrol_volatile *vd;

	if (copy_from_user(&id, _id, sizeof(id)))
		return -EFAULT;
	guard(rwsem_write)(&card->controls_rwsem);
	kctl = snd_ctl_find_id(card, &id);
	if (!kctl)
		return -ENOENT;
	vd = &kctl->vd[snd_ctl_get_ioff(kctl, &id)];
	if (!vd->owner)
		return -EINVAL;
	if (vd->owner != file)
		return -EPERM;
	vd->owner = NULL;
	return 0;
}

struct user_element {
	struct snd_ctl_elem_info info;
	struct snd_card *card;
	char *elem_data;		/* element data */
	unsigned long elem_data_size;	/* size of element data in bytes */
	void *tlv_data;			/* TLV data */
	unsigned long tlv_data_size;	/* TLV data size */
	void *priv_data;		/* private data (like strings for enumerated type) */
};

// check whether the addition (in bytes) of user ctl element may overflow the limit.
static bool check_user_elem_overflow(struct snd_card *card, ssize_t add)
{
	return (ssize_t)card->user_ctl_alloc_size + add > max_user_ctl_alloc_size;
}

static int snd_ctl_elem_user_info(struct snd_kcontrol *kcontrol,
				  struct snd_ctl_elem_info *uinfo)
{
	struct user_element *ue = kcontrol->private_data;
	unsigned int offset;

	offset = snd_ctl_get_ioff(kcontrol, &uinfo->id);
	*uinfo = ue->info;
	snd_ctl_build_ioff(&uinfo->id, kcontrol, offset);

	return 0;
}

static int snd_ctl_elem_user_enum_info(struct snd_kcontrol *kcontrol,
				       struct snd_ctl_elem_info *uinfo)
{
	struct user_element *ue = kcontrol->private_data;
	const char *names;
	unsigned int item;
	unsigned int offset;

	item = uinfo->value.enumerated.item;

	offset = snd_ctl_get_ioff(kcontrol, &uinfo->id);
	*uinfo = ue->info;
	snd_ctl_build_ioff(&uinfo->id, kcontrol, offset);

	item = min(item, uinfo->value.enumerated.items - 1);
	uinfo->value.enumerated.item = item;

	names = ue->priv_data;
	for (; item > 0; --item)
		names += strlen(names) + 1;
	strcpy(uinfo->value.enumerated.name, names);

	return 0;
}

static int snd_ctl_elem_user_get(struct snd_kcontrol *kcontrol,
				 struct snd_ctl_elem_value *ucontrol)
{
	struct user_element *ue = kcontrol->private_data;
	unsigned int size = ue->elem_data_size;
	char *src = ue->elem_data +
			snd_ctl_get_ioff(kcontrol, &ucontrol->id) * size;

	memcpy(&ucontrol->value, src, size);
	return 0;
}

static int snd_ctl_elem_user_put(struct snd_kcontrol *kcontrol,
				 struct snd_ctl_elem_value *ucontrol)
{
	int err, change;
	struct user_element *ue = kcontrol->private_data;
	unsigned int size = ue->elem_data_size;
	char *dst = ue->elem_data +
			snd_ctl_get_ioff(kcontrol, &ucontrol->id) * size;

	err = sanity_check_input_values(ue->card, ucontrol, &ue->info, false);
	if (err < 0)
		return err;

	change = memcmp(&ucontrol->value, dst, size) != 0;
	if (change)
		memcpy(dst, &ucontrol->value, size);
	return change;
}

/* called in controls_rwsem write lock */
static int replace_user_tlv(struct snd_kcontrol *kctl, unsigned int __user *buf,
			    unsigned int size)
{
	struct user_element *ue = kctl->private_data;
	unsigned int *container;
	unsigned int mask = 0;
	int i;
	int change;

	lockdep_assert_held_write(&ue->card->controls_rwsem);

	if (size > 1024 * 128)	/* sane value */
		return -EINVAL;

	// does the TLV size change cause overflow?
	if (check_user_elem_overflow(ue->card, (ssize_t)(size - ue->tlv_data_size)))
		return -ENOMEM;

	container = vmemdup_user(buf, size);
	if (IS_ERR(container))
		return PTR_ERR(container);

	change = ue->tlv_data_size != size;
	if (!change)
		change = memcmp(ue->tlv_data, container, size) != 0;
	if (!change) {
		kvfree(container);
		return 0;
	}

	if (ue->tlv_data == NULL) {
		/* Now TLV data is available. */
		for (i = 0; i < kctl->count; ++i)
			kctl->vd[i].access |= SNDRV_CTL_ELEM_ACCESS_TLV_READ;
		mask = SNDRV_CTL_EVENT_MASK_INFO;
	} else {
		ue->card->user_ctl_alloc_size -= ue->tlv_data_size;
		ue->tlv_data_size = 0;
		kvfree(ue->tlv_data);
	}

	ue->tlv_data = container;
	ue->tlv_data_size = size;
	// decremented at private_free.
	ue->card->user_ctl_alloc_size += size;

	mask |= SNDRV_CTL_EVENT_MASK_TLV;
	for (i = 0; i < kctl->count; ++i)
		snd_ctl_notify_one(ue->card, mask, kctl, i);

	return change;
}

static int read_user_tlv(struct snd_kcontrol *kctl, unsigned int __user *buf,
			 unsigned int size)
{
	struct user_element *ue = kctl->private_data;

	if (ue->tlv_data_size == 0 || ue->tlv_data == NULL)
		return -ENXIO;

	if (size < ue->tlv_data_size)
		return -ENOSPC;

	if (copy_to_user(buf, ue->tlv_data, ue->tlv_data_size))
		return -EFAULT;

	return 0;
}

static int snd_ctl_elem_user_tlv(struct snd_kcontrol *kctl, int op_flag,
				 unsigned int size, unsigned int __user *buf)
{
	if (op_flag == SNDRV_CTL_TLV_OP_WRITE)
		return replace_user_tlv(kctl, buf, size);
	else
		return read_user_tlv(kctl, buf, size);
}

/* called in controls_rwsem write lock */
static int snd_ctl_elem_init_enum_names(struct user_element *ue)
{
	char *names, *p;
	size_t buf_len, name_len;
	unsigned int i;
	const uintptr_t user_ptrval = ue->info.value.enumerated.names_ptr;

	lockdep_assert_held_write(&ue->card->controls_rwsem);

	buf_len = ue->info.value.enumerated.names_length;
	if (buf_len > 64 * 1024)
		return -EINVAL;

	if (check_user_elem_overflow(ue->card, buf_len))
		return -ENOMEM;
	names = vmemdup_user((const void __user *)user_ptrval, buf_len);
	if (IS_ERR(names))
		return PTR_ERR(names);

	/* check that there are enough valid names */
	p = names;
	for (i = 0; i < ue->info.value.enumerated.items; ++i) {
		name_len = strnlen(p, buf_len);
		if (name_len == 0 || name_len >= 64 || name_len == buf_len) {
			kvfree(names);
			return -EINVAL;
		}
		p += name_len + 1;
		buf_len -= name_len + 1;
	}

	ue->priv_data = names;
	ue->info.value.enumerated.names_ptr = 0;
	// increment the allocation size; decremented again at private_free.
	ue->card->user_ctl_alloc_size += ue->info.value.enumerated.names_length;

	return 0;
}

static size_t compute_user_elem_size(size_t size, unsigned int count)
{
	return sizeof(struct user_element) + size * count;
}

static void snd_ctl_elem_user_free(struct snd_kcontrol *kcontrol)
{
	struct user_element *ue = kcontrol->private_data;

	// decrement the allocation size.
	ue->card->user_ctl_alloc_size -= compute_user_elem_size(ue->elem_data_size, kcontrol->count);
	ue->card->user_ctl_alloc_size -= ue->tlv_data_size;
	if (ue->priv_data)
		ue->card->user_ctl_alloc_size -= ue->info.value.enumerated.names_length;

	kvfree(ue->tlv_data);
	kvfree(ue->priv_data);
	kfree(ue);
}

static int snd_ctl_elem_add(struct snd_ctl_file *file,
			    struct snd_ctl_elem_info *info, int replace)
{
	struct snd_card *card = file->card;
	struct snd_kcontrol *kctl;
	unsigned int count;
	unsigned int access;
	long private_size;
	size_t alloc_size;
	struct user_element *ue;
	unsigned int offset;
	int err;

	if (!*info->id.name)
		return -EINVAL;
	if (strnlen(info->id.name, sizeof(info->id.name)) >= sizeof(info->id.name))
		return -EINVAL;

	/* Delete a control to replace them if needed. */
	if (replace) {
		info->id.numid = 0;
		err = snd_ctl_remove_user_ctl(file, &info->id);
		if (err)
			return err;
	}

	/* Check the number of elements for this userspace control. */
	count = info->owner;
	if (count == 0)
		count = 1;
	if (count > MAX_CONTROL_COUNT)
		return -EINVAL;

	/* Arrange access permissions if needed. */
	access = info->access;
	if (access == 0)
		access = SNDRV_CTL_ELEM_ACCESS_READWRITE;
	access &= (SNDRV_CTL_ELEM_ACCESS_READWRITE |
		   SNDRV_CTL_ELEM_ACCESS_INACTIVE |
		   SNDRV_CTL_ELEM_ACCESS_TLV_WRITE);

	/* In initial state, nothing is available as TLV container. */
	if (access & SNDRV_CTL_ELEM_ACCESS_TLV_WRITE)
		access |= SNDRV_CTL_ELEM_ACCESS_TLV_CALLBACK;
	access |= SNDRV_CTL_ELEM_ACCESS_USER;

	/*
	 * Check information and calculate the size of data specific to
	 * this userspace control.
	 */
	/* pass NULL to card for suppressing error messages */
	err = snd_ctl_check_elem_info(NULL, info);
	if (err < 0)
		return err;
	/* user-space control doesn't allow zero-size data */
	if (info->count < 1)
		return -EINVAL;
	private_size = value_sizes[info->type] * info->count;
	alloc_size = compute_user_elem_size(private_size, count);

	guard(rwsem_write)(&card->controls_rwsem);
	if (check_user_elem_overflow(card, alloc_size))
		return -ENOMEM;

	/*
	 * Keep memory object for this userspace control. After passing this
	 * code block, the instance should be freed by snd_ctl_free_one().
	 *
	 * Note that these elements in this control are locked.
	 */
	err = snd_ctl_new(&kctl, count, access, file);
	if (err < 0)
		return err;
	memcpy(&kctl->id, &info->id, sizeof(kctl->id));
	ue = kzalloc(alloc_size, GFP_KERNEL);
	if (!ue) {
		kfree(kctl);
		return -ENOMEM;
	}
	kctl->private_data = ue;
	kctl->private_free = snd_ctl_elem_user_free;

	// increment the allocated size; decremented again at private_free.
	card->user_ctl_alloc_size += alloc_size;

	/* Set private data for this userspace control. */
	ue->card = card;
	ue->info = *info;
	ue->info.access = 0;
	ue->elem_data = (char *)ue + sizeof(*ue);
	ue->elem_data_size = private_size;
	if (ue->info.type == SNDRV_CTL_ELEM_TYPE_ENUMERATED) {
		err = snd_ctl_elem_init_enum_names(ue);
		if (err < 0) {
			snd_ctl_free_one(kctl);
			return err;
		}
	}

	/* Set callback functions. */
	if (info->type == SNDRV_CTL_ELEM_TYPE_ENUMERATED)
		kctl->info = snd_ctl_elem_user_enum_info;
	else
		kctl->info = snd_ctl_elem_user_info;
	if (access & SNDRV_CTL_ELEM_ACCESS_READ)
		kctl->get = snd_ctl_elem_user_get;
	if (access & SNDRV_CTL_ELEM_ACCESS_WRITE)
		kctl->put = snd_ctl_elem_user_put;
	if (access & SNDRV_CTL_ELEM_ACCESS_TLV_WRITE)
		kctl->tlv.c = snd_ctl_elem_user_tlv;

	/* This function manage to free the instance on failure. */
	err = __snd_ctl_add_replace(card, kctl, CTL_ADD_EXCLUSIVE);
	if (err < 0) {
		snd_ctl_free_one(kctl);
		return err;
	}
	offset = snd_ctl_get_ioff(kctl, &info->id);
	snd_ctl_build_ioff(&info->id, kctl, offset);
	/*
	 * Here we cannot fill any field for the number of elements added by
	 * this operation because there're no specific fields. The usage of
	 * 'owner' field for this purpose may cause any bugs to userspace
	 * applications because the field originally means PID of a process
	 * which locks the element.
	 */
	return 0;
}

static int snd_ctl_elem_add_user(struct snd_ctl_file *file,
				 struct snd_ctl_elem_info __user *_info, int replace)
{
	struct snd_ctl_elem_info info;
	int err;

	if (copy_from_user(&info, _info, sizeof(info)))
		return -EFAULT;
	err = snd_ctl_elem_add(file, &info, replace);
	if (err < 0)
		return err;
	if (copy_to_user(_info, &info, sizeof(info))) {
		snd_ctl_remove_user_ctl(file, &info.id);
		return -EFAULT;
	}

	return 0;
}

static int snd_ctl_elem_remove(struct snd_ctl_file *file,
			       struct snd_ctl_elem_id __user *_id)
{
	struct snd_ctl_elem_id id;

	if (copy_from_user(&id, _id, sizeof(id)))
		return -EFAULT;
	return snd_ctl_remove_user_ctl(file, &id);
}

static int snd_ctl_subscribe_events(struct snd_ctl_file *file, int __user *ptr)
{
	int subscribe;
	if (get_user(subscribe, ptr))
		return -EFAULT;
	if (subscribe < 0) {
		subscribe = file->subscribed;
		if (put_user(subscribe, ptr))
			return -EFAULT;
		return 0;
	}
	if (subscribe) {
		file->subscribed = 1;
		return 0;
	} else if (file->subscribed) {
		snd_ctl_empty_read_queue(file);
		file->subscribed = 0;
	}
	return 0;
}

static int call_tlv_handler(struct snd_ctl_file *file, int op_flag,
			    struct snd_kcontrol *kctl,
			    struct snd_ctl_elem_id *id,
			    unsigned int __user *buf, unsigned int size)
{
	static const struct {
		int op;
		int perm;
	} pairs[] = {
		{SNDRV_CTL_TLV_OP_READ,  SNDRV_CTL_ELEM_ACCESS_TLV_READ},
		{SNDRV_CTL_TLV_OP_WRITE, SNDRV_CTL_ELEM_ACCESS_TLV_WRITE},
		{SNDRV_CTL_TLV_OP_CMD,   SNDRV_CTL_ELEM_ACCESS_TLV_COMMAND},
	};
	struct snd_kcontrol_volatile *vd = &kctl->vd[snd_ctl_get_ioff(kctl, id)];
	int i;

	/* Check support of the request for this element. */
	for (i = 0; i < ARRAY_SIZE(pairs); ++i) {
		if (op_flag == pairs[i].op && (vd->access & pairs[i].perm))
			break;
	}
	if (i == ARRAY_SIZE(pairs))
		return -ENXIO;

	if (kctl->tlv.c == NULL)
		return -ENXIO;

	/* Write and command operations are not allowed for locked element. */
	if (op_flag != SNDRV_CTL_TLV_OP_READ &&
	    vd->owner != NULL && vd->owner != file)
		return -EPERM;

	return kctl->tlv.c(kctl, op_flag, size, buf);
}

static int read_tlv_buf(struct snd_kcontrol *kctl, struct snd_ctl_elem_id *id,
			unsigned int __user *buf, unsigned int size)
{
	struct snd_kcontrol_volatile *vd = &kctl->vd[snd_ctl_get_ioff(kctl, id)];
	unsigned int len;

	if (!(vd->access & SNDRV_CTL_ELEM_ACCESS_TLV_READ))
		return -ENXIO;

	if (kctl->tlv.p == NULL)
		return -ENXIO;

	len = sizeof(unsigned int) * 2 + kctl->tlv.p[1];
	if (size < len)
		return -ENOMEM;

	if (copy_to_user(buf, kctl->tlv.p, len))
		return -EFAULT;

	return 0;
}

static int snd_ctl_tlv_ioctl(struct snd_ctl_file *file,
			     struct snd_ctl_tlv __user *buf,
                             int op_flag)
{
	struct snd_ctl_tlv header;
	unsigned int __user *container;
	unsigned int container_size;
	struct snd_kcontrol *kctl;
	struct snd_ctl_elem_id id;
	struct snd_kcontrol_volatile *vd;

	lockdep_assert_held(&file->card->controls_rwsem);

	if (copy_from_user(&header, buf, sizeof(header)))
		return -EFAULT;

	/* In design of control core, numerical ID starts at 1. */
	if (header.numid == 0)
		return -EINVAL;

	/* At least, container should include type and length fields.  */
	if (header.length < sizeof(unsigned int) * 2)
		return -EINVAL;
	container_size = header.length;
	container = buf->tlv;

	kctl = snd_ctl_find_numid(file->card, header.numid);
	if (kctl == NULL)
		return -ENOENT;

	/* Calculate index of the element in this set. */
	id = kctl->id;
	snd_ctl_build_ioff(&id, kctl, header.numid - id.numid);
	vd = &kctl->vd[snd_ctl_get_ioff(kctl, &id)];

	if (vd->access & SNDRV_CTL_ELEM_ACCESS_TLV_CALLBACK) {
		return call_tlv_handler(file, op_flag, kctl, &id, container,
					container_size);
	} else {
		if (op_flag == SNDRV_CTL_TLV_OP_READ) {
			return read_tlv_buf(kctl, &id, container,
					    container_size);
		}
	}

	/* Not supported. */
	return -ENXIO;
}

static long snd_ctl_ioctl(struct file *file, unsigned int cmd, unsigned long arg)
{
	struct snd_ctl_file *ctl;
	struct snd_card *card;
	struct snd_kctl_ioctl *p;
	void __user *argp = (void __user *)arg;
	int __user *ip = argp;
	int err;

	ctl = file->private_data;
	card = ctl->card;
	if (snd_BUG_ON(!card))
		return -ENXIO;
	switch (cmd) {
	case SNDRV_CTL_IOCTL_PVERSION:
		return put_user(SNDRV_CTL_VERSION, ip) ? -EFAULT : 0;
	case SNDRV_CTL_IOCTL_CARD_INFO:
		return snd_ctl_card_info(card, ctl, cmd, argp);
	case SNDRV_CTL_IOCTL_ELEM_LIST:
		return snd_ctl_elem_list_user(card, argp);
	case SNDRV_CTL_IOCTL_ELEM_INFO:
		return snd_ctl_elem_info_user(ctl, argp);
	case SNDRV_CTL_IOCTL_ELEM_READ:
		return snd_ctl_elem_read_user(card, argp);
	case SNDRV_CTL_IOCTL_ELEM_WRITE:
		return snd_ctl_elem_write_user(ctl, argp);
	case SNDRV_CTL_IOCTL_ELEM_LOCK:
		return snd_ctl_elem_lock(ctl, argp);
	case SNDRV_CTL_IOCTL_ELEM_UNLOCK:
		return snd_ctl_elem_unlock(ctl, argp);
	case SNDRV_CTL_IOCTL_ELEM_ADD:
		return snd_ctl_elem_add_user(ctl, argp, 0);
	case SNDRV_CTL_IOCTL_ELEM_REPLACE:
		return snd_ctl_elem_add_user(ctl, argp, 1);
	case SNDRV_CTL_IOCTL_ELEM_REMOVE:
		return snd_ctl_elem_remove(ctl, argp);
	case SNDRV_CTL_IOCTL_SUBSCRIBE_EVENTS:
		return snd_ctl_subscribe_events(ctl, ip);
	case SNDRV_CTL_IOCTL_TLV_READ:
		err = snd_power_ref_and_wait(card);
		if (err < 0)
			return err;
		scoped_guard(rwsem_read, &card->controls_rwsem)
			err = snd_ctl_tlv_ioctl(ctl, argp, SNDRV_CTL_TLV_OP_READ);
		snd_power_unref(card);
		return err;
	case SNDRV_CTL_IOCTL_TLV_WRITE:
		err = snd_power_ref_and_wait(card);
		if (err < 0)
			return err;
		scoped_guard(rwsem_write, &card->controls_rwsem)
			err = snd_ctl_tlv_ioctl(ctl, argp, SNDRV_CTL_TLV_OP_WRITE);
		snd_power_unref(card);
		return err;
	case SNDRV_CTL_IOCTL_TLV_COMMAND:
		err = snd_power_ref_and_wait(card);
		if (err < 0)
			return err;
		scoped_guard(rwsem_write, &card->controls_rwsem)
			err = snd_ctl_tlv_ioctl(ctl, argp, SNDRV_CTL_TLV_OP_CMD);
		snd_power_unref(card);
		return err;
	case SNDRV_CTL_IOCTL_POWER:
		return -ENOPROTOOPT;
	case SNDRV_CTL_IOCTL_POWER_STATE:
		return put_user(SNDRV_CTL_POWER_D0, ip) ? -EFAULT : 0;
	}

	guard(rwsem_read)(&snd_ioctl_rwsem);
	list_for_each_entry(p, &snd_control_ioctls, list) {
		err = p->fioctl(card, ctl, cmd, arg);
		if (err != -ENOIOCTLCMD)
			return err;
	}
	dev_dbg(card->dev, "unknown ioctl = 0x%x\n", cmd);
	return -ENOTTY;
}

static ssize_t snd_ctl_read(struct file *file, char __user *buffer,
			    size_t count, loff_t * offset)
{
	struct snd_ctl_file *ctl;
	int err = 0;
	ssize_t result = 0;

	ctl = file->private_data;
	if (snd_BUG_ON(!ctl || !ctl->card))
		return -ENXIO;
	if (!ctl->subscribed)
		return -EBADFD;
	if (count < sizeof(struct snd_ctl_event))
		return -EINVAL;
	spin_lock_irq(&ctl->read_lock);
	while (count >= sizeof(struct snd_ctl_event)) {
		struct snd_ctl_event ev;
		struct snd_kctl_event *kev;
		while (list_empty(&ctl->events)) {
			wait_queue_entry_t wait;
			if ((file->f_flags & O_NONBLOCK) != 0 || result > 0) {
				err = -EAGAIN;
				goto __end_lock;
			}
			init_waitqueue_entry(&wait, current);
			add_wait_queue(&ctl->change_sleep, &wait);
			set_current_state(TASK_INTERRUPTIBLE);
			spin_unlock_irq(&ctl->read_lock);
			schedule();
			remove_wait_queue(&ctl->change_sleep, &wait);
			if (ctl->card->shutdown)
				return -ENODEV;
			if (signal_pending(current))
				return -ERESTARTSYS;
			spin_lock_irq(&ctl->read_lock);
		}
		kev = snd_kctl_event(ctl->events.next);
		ev.type = SNDRV_CTL_EVENT_ELEM;
		ev.data.elem.mask = kev->mask;
		ev.data.elem.id = kev->id;
		list_del(&kev->list);
		spin_unlock_irq(&ctl->read_lock);
		kfree(kev);
		if (copy_to_user(buffer, &ev, sizeof(struct snd_ctl_event))) {
			err = -EFAULT;
			goto __end;
		}
		spin_lock_irq(&ctl->read_lock);
		buffer += sizeof(struct snd_ctl_event);
		count -= sizeof(struct snd_ctl_event);
		result += sizeof(struct snd_ctl_event);
	}
      __end_lock:
	spin_unlock_irq(&ctl->read_lock);
      __end:
      	return result > 0 ? result : err;
}

static __poll_t snd_ctl_poll(struct file *file, poll_table * wait)
{
	__poll_t mask;
	struct snd_ctl_file *ctl;

	ctl = file->private_data;
	if (!ctl->subscribed)
		return 0;
	poll_wait(file, &ctl->change_sleep, wait);

	mask = 0;
	if (!list_empty(&ctl->events))
		mask |= EPOLLIN | EPOLLRDNORM;

	return mask;
}

/*
 * register the device-specific control-ioctls.
 * called from each device manager like pcm.c, hwdep.c, etc.
 */
static int _snd_ctl_register_ioctl(snd_kctl_ioctl_func_t fcn, struct list_head *lists)
{
	struct snd_kctl_ioctl *pn;

	pn = kzalloc(sizeof(struct snd_kctl_ioctl), GFP_KERNEL);
	if (pn == NULL)
		return -ENOMEM;
	pn->fioctl = fcn;
	guard(rwsem_write)(&snd_ioctl_rwsem);
	list_add_tail(&pn->list, lists);
	return 0;
}

/**
 * snd_ctl_register_ioctl - register the device-specific control-ioctls
 * @fcn: ioctl callback function
 *
 * called from each device manager like pcm.c, hwdep.c, etc.
 *
 * Return: zero if successful, or a negative error code
 */
int snd_ctl_register_ioctl(snd_kctl_ioctl_func_t fcn)
{
	return _snd_ctl_register_ioctl(fcn, &snd_control_ioctls);
}
EXPORT_SYMBOL(snd_ctl_register_ioctl);

#ifdef CONFIG_COMPAT
/**
 * snd_ctl_register_ioctl_compat - register the device-specific 32bit compat
 * control-ioctls
 * @fcn: ioctl callback function
 *
 * Return: zero if successful, or a negative error code
 */
int snd_ctl_register_ioctl_compat(snd_kctl_ioctl_func_t fcn)
{
	return _snd_ctl_register_ioctl(fcn, &snd_control_compat_ioctls);
}
EXPORT_SYMBOL(snd_ctl_register_ioctl_compat);
#endif

/*
 * de-register the device-specific control-ioctls.
 */
static int _snd_ctl_unregister_ioctl(snd_kctl_ioctl_func_t fcn,
				     struct list_head *lists)
{
	struct snd_kctl_ioctl *p;

	if (snd_BUG_ON(!fcn))
		return -EINVAL;
	guard(rwsem_write)(&snd_ioctl_rwsem);
	list_for_each_entry(p, lists, list) {
		if (p->fioctl == fcn) {
			list_del(&p->list);
			kfree(p);
			return 0;
		}
	}
	snd_BUG();
	return -EINVAL;
}

/**
 * snd_ctl_unregister_ioctl - de-register the device-specific control-ioctls
 * @fcn: ioctl callback function to unregister
 *
 * Return: zero if successful, or a negative error code
 */
int snd_ctl_unregister_ioctl(snd_kctl_ioctl_func_t fcn)
{
	return _snd_ctl_unregister_ioctl(fcn, &snd_control_ioctls);
}
EXPORT_SYMBOL(snd_ctl_unregister_ioctl);

#ifdef CONFIG_COMPAT
/**
 * snd_ctl_unregister_ioctl_compat - de-register the device-specific compat
 * 32bit control-ioctls
 * @fcn: ioctl callback function to unregister
 *
 * Return: zero if successful, or a negative error code
 */
int snd_ctl_unregister_ioctl_compat(snd_kctl_ioctl_func_t fcn)
{
	return _snd_ctl_unregister_ioctl(fcn, &snd_control_compat_ioctls);
}
EXPORT_SYMBOL(snd_ctl_unregister_ioctl_compat);
#endif

static int snd_ctl_fasync(int fd, struct file * file, int on)
{
	struct snd_ctl_file *ctl;

	ctl = file->private_data;
	return snd_fasync_helper(fd, file, on, &ctl->fasync);
}

/* return the preferred subdevice number if already assigned;
 * otherwise return -1
 */
int snd_ctl_get_preferred_subdevice(struct snd_card *card, int type)
{
	struct snd_ctl_file *kctl;
	int subdevice = -1;

	guard(read_lock_irqsave)(&card->controls_rwlock);
	list_for_each_entry(kctl, &card->ctl_files, list) {
		if (kctl->pid == task_pid(current)) {
			subdevice = kctl->preferred_subdevice[type];
			if (subdevice != -1)
				break;
		}
	}
	return subdevice;
}
EXPORT_SYMBOL_GPL(snd_ctl_get_preferred_subdevice);

/*
 * ioctl32 compat
 */
#ifdef CONFIG_COMPAT
#include "control_compat.c"
#else
#define snd_ctl_ioctl_compat	NULL
#endif

/*
 * control layers (audio LED etc.)
 */

/**
 * snd_ctl_request_layer - request to use the layer
 * @module_name: Name of the kernel module (NULL == build-in)
 *
 * Return: zero if successful, or an error code when the module cannot be loaded
 */
int snd_ctl_request_layer(const char *module_name)
{
	struct snd_ctl_layer_ops *lops;

	if (module_name == NULL)
		return 0;
	scoped_guard(rwsem_read, &snd_ctl_layer_rwsem) {
		for (lops = snd_ctl_layer; lops; lops = lops->next)
			if (strcmp(lops->module_name, module_name) == 0)
				return 0;
	}
	return request_module(module_name);
}
EXPORT_SYMBOL_GPL(snd_ctl_request_layer);

/**
 * snd_ctl_register_layer - register new control layer
 * @lops: operation structure
 *
 * The new layer can track all control elements and do additional
 * operations on top (like audio LED handling).
 */
void snd_ctl_register_layer(struct snd_ctl_layer_ops *lops)
{
	struct snd_card *card;
	int card_number;

	scoped_guard(rwsem_write, &snd_ctl_layer_rwsem) {
		lops->next = snd_ctl_layer;
		snd_ctl_layer = lops;
	}
	for (card_number = 0; card_number < SNDRV_CARDS; card_number++) {
		card = snd_card_ref(card_number);
		if (card) {
			scoped_guard(rwsem_read, &card->controls_rwsem)
				lops->lregister(card);
			snd_card_unref(card);
		}
	}
}
EXPORT_SYMBOL_GPL(snd_ctl_register_layer);

/**
 * snd_ctl_disconnect_layer - disconnect control layer
 * @lops: operation structure
 *
 * It is expected that the information about tracked cards
 * is freed before this call (the disconnect callback is
 * not called here).
 */
void snd_ctl_disconnect_layer(struct snd_ctl_layer_ops *lops)
{
	struct snd_ctl_layer_ops *lops2, *prev_lops2;

	guard(rwsem_write)(&snd_ctl_layer_rwsem);
	for (lops2 = snd_ctl_layer, prev_lops2 = NULL; lops2; lops2 = lops2->next) {
		if (lops2 == lops) {
			if (!prev_lops2)
				snd_ctl_layer = lops->next;
			else
				prev_lops2->next = lops->next;
			break;
		}
		prev_lops2 = lops2;
	}
}
EXPORT_SYMBOL_GPL(snd_ctl_disconnect_layer);

/*
 *  INIT PART
 */

static const struct file_operations snd_ctl_f_ops =
{
	.owner =	THIS_MODULE,
	.read =		snd_ctl_read,
	.open =		snd_ctl_open,
	.release =	snd_ctl_release,
	.poll =		snd_ctl_poll,
	.unlocked_ioctl =	snd_ctl_ioctl,
	.compat_ioctl =	snd_ctl_ioctl_compat,
	.fasync =	snd_ctl_fasync,
};

/* call lops under rwsems; called from snd_ctl_dev_*() below() */
#define call_snd_ctl_lops(_card, _op)				    \
	do {							    \
		struct snd_ctl_layer_ops *lops;			    \
		guard(rwsem_read)(&(_card)->controls_rwsem);	    \
		guard(rwsem_read)(&snd_ctl_layer_rwsem);	    \
		for (lops = snd_ctl_layer; lops; lops = lops->next) \
			lops->_op(_card);			    \
	} while (0)

/*
 * registration of the control device
 */
static int snd_ctl_dev_register(struct snd_device *device)
{
	struct snd_card *card = device->device_data;
	int err;

	err = snd_register_device(SNDRV_DEVICE_TYPE_CONTROL, card, -1,
				  &snd_ctl_f_ops, card, card->ctl_dev);
	if (err < 0)
		return err;
	call_snd_ctl_lops(card, lregister);
	return 0;
}

/*
 * disconnection of the control device
 */
static int snd_ctl_dev_disconnect(struct snd_device *device)
{
	struct snd_card *card = device->device_data;
	struct snd_ctl_file *ctl;

	scoped_guard(read_lock_irqsave, &card->controls_rwlock) {
		list_for_each_entry(ctl, &card->ctl_files, list) {
			wake_up(&ctl->change_sleep);
			snd_kill_fasync(ctl->fasync, SIGIO, POLL_ERR);
		}
	}

	call_snd_ctl_lops(card, ldisconnect);
	return snd_unregister_device(card->ctl_dev);
}

/*
 * free all controls
 */
static int snd_ctl_dev_free(struct snd_device *device)
{
	struct snd_card *card = device->device_data;
	struct snd_kcontrol *control;

	scoped_guard(rwsem_write, &card->controls_rwsem) {
		while (!list_empty(&card->controls)) {
			control = snd_kcontrol(card->controls.next);
			__snd_ctl_remove(card, control, false);
		}

#ifdef CONFIG_SND_CTL_FAST_LOOKUP
		xa_destroy(&card->ctl_numids);
		xa_destroy(&card->ctl_hash);
#endif
	}
	put_device(card->ctl_dev);
	return 0;
}

/*
 * create control core:
 * called from init.c
 */
int snd_ctl_create(struct snd_card *card)
{
	static const struct snd_device_ops ops = {
		.dev_free = snd_ctl_dev_free,
		.dev_register =	snd_ctl_dev_register,
		.dev_disconnect = snd_ctl_dev_disconnect,
	};
	int err;

	if (snd_BUG_ON(!card))
		return -ENXIO;
	if (snd_BUG_ON(card->number < 0 || card->number >= SNDRV_CARDS))
		return -ENXIO;

	err = snd_device_alloc(&card->ctl_dev, card);
	if (err < 0)
		return err;
	dev_set_name(card->ctl_dev, "controlC%d", card->number);

	err = snd_device_new(card, SNDRV_DEV_CONTROL, card, &ops);
	if (err < 0)
		put_device(card->ctl_dev);
	return err;
}

/*
 * Frequently used control callbacks/helpers
 */

/**
 * snd_ctl_boolean_mono_info - Helper function for a standard boolean info
 * callback with a mono channel
 * @kcontrol: the kcontrol instance
 * @uinfo: info to store
 *
 * This is a function that can be used as info callback for a standard
 * boolean control with a single mono channel.
 *
 * Return: Zero (always successful)
 */
int snd_ctl_boolean_mono_info(struct snd_kcontrol *kcontrol,
			      struct snd_ctl_elem_info *uinfo)
{
	uinfo->type = SNDRV_CTL_ELEM_TYPE_BOOLEAN;
	uinfo->count = 1;
	uinfo->value.integer.min = 0;
	uinfo->value.integer.max = 1;
	return 0;
}
EXPORT_SYMBOL(snd_ctl_boolean_mono_info);

/**
 * snd_ctl_boolean_stereo_info - Helper function for a standard boolean info
 * callback with stereo two channels
 * @kcontrol: the kcontrol instance
 * @uinfo: info to store
 *
 * This is a function that can be used as info callback for a standard
 * boolean control with stereo two channels.
 *
 * Return: Zero (always successful)
 */
int snd_ctl_boolean_stereo_info(struct snd_kcontrol *kcontrol,
				struct snd_ctl_elem_info *uinfo)
{
	uinfo->type = SNDRV_CTL_ELEM_TYPE_BOOLEAN;
	uinfo->count = 2;
	uinfo->value.integer.min = 0;
	uinfo->value.integer.max = 1;
	return 0;
}
EXPORT_SYMBOL(snd_ctl_boolean_stereo_info);

/**
 * snd_ctl_enum_info - fills the info structure for an enumerated control
 * @info: the structure to be filled
 * @channels: the number of the control's channels; often one
 * @items: the number of control values; also the size of @names
 * @names: an array containing the names of all control values
 *
 * Sets all required fields in @info to their appropriate values.
 * If the control's accessibility is not the default (readable and writable),
 * the caller has to fill @info->access.
 *
 * Return: Zero (always successful)
 */
int snd_ctl_enum_info(struct snd_ctl_elem_info *info, unsigned int channels,
		      unsigned int items, const char *const names[])
{
	info->type = SNDRV_CTL_ELEM_TYPE_ENUMERATED;
	info->count = channels;
	info->value.enumerated.items = items;
	if (!items)
		return 0;
	if (info->value.enumerated.item >= items)
		info->value.enumerated.item = items - 1;
	WARN(strlen(names[info->value.enumerated.item]) >= sizeof(info->value.enumerated.name),
	     "ALSA: too long item name '%s'\n",
	     names[info->value.enumerated.item]);
	strscpy(info->value.enumerated.name,
		names[info->value.enumerated.item],
		sizeof(info->value.enumerated.name));
	return 0;
}
EXPORT_SYMBOL(snd_ctl_enum_info);<|MERGE_RESOLUTION|>--- conflicted
+++ resolved
@@ -753,10 +753,6 @@
 	kctl = snd_ctl_find_id(card, src_id);
 	if (kctl == NULL)
 		return -ENOENT;
-<<<<<<< HEAD
-	}
-=======
->>>>>>> 2d5404ca
 	saved_numid = kctl->id.numid;
 	remove_hash_entries(card, kctl);
 	kctl->id = *dst_id;
