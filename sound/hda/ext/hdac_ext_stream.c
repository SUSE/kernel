--- conflicted
+++ resolved
@@ -27,15 +27,9 @@
  * initialize the stream, if ppcap is enabled then init those and then
  * invoke hdac stream initialization routine
  */
-<<<<<<< HEAD
-void snd_hdac_ext_stream_init(struct hdac_bus *bus,
-			      struct hdac_ext_stream *hext_stream,
-			      int idx, int direction, int tag)
-=======
 static void snd_hdac_ext_stream_init(struct hdac_bus *bus,
 				     struct hdac_ext_stream *hext_stream,
 				     int idx, int direction, int tag)
->>>>>>> eb3cdb58
 {
 	if (bus->ppcap) {
 		hext_stream->pphc_addr = bus->ppcap + AZX_PPHC_BASE +
@@ -46,23 +40,6 @@
 				AZX_PPLC_INTERVAL * idx;
 	}
 
-<<<<<<< HEAD
-	if (bus->spbcap) {
-		hext_stream->spib_addr = bus->spbcap + AZX_SPB_BASE +
-					AZX_SPB_INTERVAL * idx +
-					AZX_SPB_SPIB;
-
-		hext_stream->fifo_addr = bus->spbcap + AZX_SPB_BASE +
-					AZX_SPB_INTERVAL * idx +
-					AZX_SPB_MAXFIFO;
-	}
-
-	if (bus->drsmcap)
-		hext_stream->dpibr_addr = bus->drsmcap + AZX_DRSM_BASE +
-					AZX_DRSM_INTERVAL * idx;
-
-=======
->>>>>>> eb3cdb58
 	hext_stream->decoupled = false;
 	snd_hdac_stream_init(bus, &hext_stream->hstream, idx, direction, tag);
 }
@@ -150,17 +127,10 @@
 EXPORT_SYMBOL_GPL(snd_hdac_ext_stream_decouple);
 
 /**
-<<<<<<< HEAD
- * snd_hdac_ext_link_stream_start - start a stream
- * @hext_stream: HD-audio ext core stream to start
- */
-void snd_hdac_ext_link_stream_start(struct hdac_ext_stream *hext_stream)
-=======
  * snd_hdac_ext_stream_start - start a stream
  * @hext_stream: HD-audio ext core stream to start
  */
 void snd_hdac_ext_stream_start(struct hdac_ext_stream *hext_stream)
->>>>>>> eb3cdb58
 {
 	snd_hdac_updatel(hext_stream->pplc_addr, AZX_REG_PPLCCTL,
 			 AZX_PPLCCTL_RUN, AZX_PPLCCTL_RUN);
@@ -168,43 +138,25 @@
 EXPORT_SYMBOL_GPL(snd_hdac_ext_stream_start);
 
 /**
-<<<<<<< HEAD
- * snd_hdac_ext_link_stream_clear - stop a stream DMA
- * @hext_stream: HD-audio ext core stream to stop
- */
-void snd_hdac_ext_link_stream_clear(struct hdac_ext_stream *hext_stream)
-=======
  * snd_hdac_ext_stream_clear - stop a stream DMA
  * @hext_stream: HD-audio ext core stream to stop
  */
 void snd_hdac_ext_stream_clear(struct hdac_ext_stream *hext_stream)
->>>>>>> eb3cdb58
 {
 	snd_hdac_updatel(hext_stream->pplc_addr, AZX_REG_PPLCCTL, AZX_PPLCCTL_RUN, 0);
 }
 EXPORT_SYMBOL_GPL(snd_hdac_ext_stream_clear);
 
 /**
-<<<<<<< HEAD
- * snd_hdac_ext_link_stream_reset - reset a stream
- * @hext_stream: HD-audio ext core stream to reset
- */
-void snd_hdac_ext_link_stream_reset(struct hdac_ext_stream *hext_stream)
-=======
  * snd_hdac_ext_stream_reset - reset a stream
  * @hext_stream: HD-audio ext core stream to reset
  */
 void snd_hdac_ext_stream_reset(struct hdac_ext_stream *hext_stream)
->>>>>>> eb3cdb58
 {
 	unsigned char val;
 	int timeout;
 
-<<<<<<< HEAD
-	snd_hdac_ext_link_stream_clear(hext_stream);
-=======
 	snd_hdac_ext_stream_clear(hext_stream);
->>>>>>> eb3cdb58
 
 	snd_hdac_updatel(hext_stream->pplc_addr, AZX_REG_PPLCCTL,
 			 AZX_PPLCCTL_STRST, AZX_PPLCCTL_STRST);
@@ -234,29 +186,17 @@
 EXPORT_SYMBOL_GPL(snd_hdac_ext_stream_reset);
 
 /**
-<<<<<<< HEAD
- * snd_hdac_ext_link_stream_setup -  set up the SD for streaming
- * @hext_stream: HD-audio ext core stream to set up
- * @fmt: stream format
- */
-int snd_hdac_ext_link_stream_setup(struct hdac_ext_stream *hext_stream, int fmt)
-=======
  * snd_hdac_ext_stream_setup -  set up the SD for streaming
  * @hext_stream: HD-audio ext core stream to set up
  * @fmt: stream format
  */
 int snd_hdac_ext_stream_setup(struct hdac_ext_stream *hext_stream, int fmt)
->>>>>>> eb3cdb58
 {
 	struct hdac_stream *hstream = &hext_stream->hstream;
 	unsigned int val;
 
 	/* make sure the run bit is zero for SD */
-<<<<<<< HEAD
-	snd_hdac_ext_link_stream_clear(hext_stream);
-=======
 	snd_hdac_ext_stream_clear(hext_stream);
->>>>>>> eb3cdb58
 	/* program the stream_tag */
 	val = readl(hext_stream->pplc_addr + AZX_REG_PPLCCTL);
 	val = (val & ~AZX_PPLCCTL_STRM_MASK) |
@@ -268,43 +208,11 @@
 
 	return 0;
 }
-<<<<<<< HEAD
-EXPORT_SYMBOL_GPL(snd_hdac_ext_link_stream_setup);
-
-/**
- * snd_hdac_ext_link_set_stream_id - maps stream id to link output
- * @link: HD-audio ext link to set up
- * @stream: stream id
- */
-void snd_hdac_ext_link_set_stream_id(struct hdac_ext_link *link,
-				     int stream)
-{
-	snd_hdac_updatew(link->ml_addr, AZX_REG_ML_LOSIDV, (1 << stream), 1 << stream);
-}
-EXPORT_SYMBOL_GPL(snd_hdac_ext_link_set_stream_id);
-
-/**
- * snd_hdac_ext_link_clear_stream_id - maps stream id to link output
- * @link: HD-audio ext link to set up
- * @stream: stream id
- */
-void snd_hdac_ext_link_clear_stream_id(struct hdac_ext_link *link,
-				 int stream)
-{
-	snd_hdac_updatew(link->ml_addr, AZX_REG_ML_LOSIDV, (1 << stream), 0);
-}
-EXPORT_SYMBOL_GPL(snd_hdac_ext_link_clear_stream_id);
-
-static struct hdac_ext_stream *
-hdac_ext_link_stream_assign(struct hdac_bus *bus,
-			    struct snd_pcm_substream *substream)
-=======
 EXPORT_SYMBOL_GPL(snd_hdac_ext_stream_setup);
 
 static struct hdac_ext_stream *
 hdac_ext_link_dma_stream_assign(struct hdac_bus *bus,
 				struct snd_pcm_substream *substream)
->>>>>>> eb3cdb58
 {
 	struct hdac_ext_stream *res = NULL;
 	struct hdac_stream *hstream = NULL;
@@ -322,30 +230,15 @@
 		if (hstream->direction != substream->stream)
 			continue;
 
-<<<<<<< HEAD
-		/* check if decoupled stream and not in use is available */
-		if (hext_stream->decoupled && !hext_stream->link_locked) {
-=======
 		/* check if link stream is available */
 		if (!hext_stream->link_locked) {
->>>>>>> eb3cdb58
 			res = hext_stream;
 			break;
 		}
 
-<<<<<<< HEAD
-		if (!hext_stream->link_locked) {
-			snd_hdac_ext_stream_decouple_locked(bus, hext_stream, true);
-			res = hext_stream;
-			break;
-		}
-	}
-	if (res) {
-=======
 	}
 	if (res) {
 		snd_hdac_ext_stream_decouple_locked(bus, res, true);
->>>>>>> eb3cdb58
 		res->link_locked = 1;
 		res->link_substream = substream;
 	}
@@ -354,13 +247,8 @@
 }
 
 static struct hdac_ext_stream *
-<<<<<<< HEAD
-hdac_ext_host_stream_assign(struct hdac_bus *bus,
-			    struct snd_pcm_substream *substream)
-=======
 hdac_ext_host_dma_stream_assign(struct hdac_bus *bus,
 				struct snd_pcm_substream *substream)
->>>>>>> eb3cdb58
 {
 	struct hdac_ext_stream *res = NULL;
 	struct hdac_stream *hstream = NULL;
@@ -379,20 +267,12 @@
 			continue;
 
 		if (!hstream->opened) {
-<<<<<<< HEAD
-			if (!hext_stream->decoupled)
-				snd_hdac_ext_stream_decouple_locked(bus, hext_stream, true);
-=======
->>>>>>> eb3cdb58
 			res = hext_stream;
 			break;
 		}
 	}
 	if (res) {
-<<<<<<< HEAD
-=======
 		snd_hdac_ext_stream_decouple_locked(bus, res, true);
->>>>>>> eb3cdb58
 		res->hstream.opened = 1;
 		res->hstream.running = 0;
 		res->hstream.substream = substream;
@@ -465,28 +345,17 @@
 
 	case HDAC_EXT_STREAM_TYPE_HOST:
 		spin_lock_irq(&bus->reg_lock);
-<<<<<<< HEAD
-		if (hext_stream->decoupled && !hext_stream->link_locked)
-			snd_hdac_ext_stream_decouple_locked(bus, hext_stream, false);
-		spin_unlock_irq(&bus->reg_lock);
-		snd_hdac_stream_release(&hext_stream->hstream);
-=======
 		/* couple link only if not in use */
 		if (!hext_stream->link_locked)
 			snd_hdac_ext_stream_decouple_locked(bus, hext_stream, false);
 		snd_hdac_stream_release_locked(&hext_stream->hstream);
 		spin_unlock_irq(&bus->reg_lock);
->>>>>>> eb3cdb58
 		break;
 
 	case HDAC_EXT_STREAM_TYPE_LINK:
 		spin_lock_irq(&bus->reg_lock);
-<<<<<<< HEAD
-		if (hext_stream->decoupled && !hext_stream->hstream.opened)
-=======
 		/* couple host only if not in use */
 		if (!hext_stream->hstream.opened)
->>>>>>> eb3cdb58
 			snd_hdac_ext_stream_decouple_locked(bus, hext_stream, false);
 		hext_stream->link_locked = 0;
 		hext_stream->link_substream = NULL;
@@ -503,101 +372,24 @@
 /**
  * snd_hdac_ext_cstream_assign - assign a host stream for compress
  * @bus: HD-audio core bus
-<<<<<<< HEAD
- * @enable: flag to enable/disable SPIB
- * @index: stream index for which SPIB need to be enabled
- */
-void snd_hdac_ext_stream_spbcap_enable(struct hdac_bus *bus,
-				 bool enable, int index)
-{
-	u32 mask = 0;
-
-	if (!bus->spbcap) {
-		dev_err(bus->dev, "Address of SPB capability is NULL\n");
-		return;
-	}
-
-	mask |= (1 << index);
-
-	if (enable)
-		snd_hdac_updatel(bus->spbcap, AZX_REG_SPB_SPBFCCTL, mask, mask);
-	else
-		snd_hdac_updatel(bus->spbcap, AZX_REG_SPB_SPBFCCTL, mask, 0);
-}
-EXPORT_SYMBOL_GPL(snd_hdac_ext_stream_spbcap_enable);
-
-/**
- * snd_hdac_ext_stream_set_spib - sets the spib value of a stream
- * @bus: HD-audio core bus
- * @hext_stream: hdac_ext_stream
- * @value: spib value to set
- */
-int snd_hdac_ext_stream_set_spib(struct hdac_bus *bus,
-				 struct hdac_ext_stream *hext_stream, u32 value)
-{
-
-	if (!bus->spbcap) {
-		dev_err(bus->dev, "Address of SPB capability is NULL\n");
-		return -EINVAL;
-	}
-
-	writel(value, hext_stream->spib_addr);
-
-	return 0;
-}
-EXPORT_SYMBOL_GPL(snd_hdac_ext_stream_set_spib);
-
-/**
- * snd_hdac_ext_stream_get_spbmaxfifo - gets the spib value of a stream
- * @bus: HD-audio core bus
- * @hext_stream: hdac_ext_stream
-=======
  * @cstream: Compress stream to assign
->>>>>>> eb3cdb58
  *
  * Assign an unused host stream for the given compress stream.
  * If no stream is free, NULL is returned. Stream is decoupled
  * before assignment.
  */
-<<<<<<< HEAD
-int snd_hdac_ext_stream_get_spbmaxfifo(struct hdac_bus *bus,
-				 struct hdac_ext_stream *hext_stream)
-=======
 struct hdac_ext_stream *snd_hdac_ext_cstream_assign(struct hdac_bus *bus,
 						    struct snd_compr_stream *cstream)
->>>>>>> eb3cdb58
 {
 	struct hdac_ext_stream *res = NULL;
 	struct hdac_stream *hstream;
 
-<<<<<<< HEAD
-	if (!bus->spbcap) {
-		dev_err(bus->dev, "Address of SPB capability is NULL\n");
-		return -EINVAL;
-	}
-
-	return readl(hext_stream->fifo_addr);
-}
-EXPORT_SYMBOL_GPL(snd_hdac_ext_stream_get_spbmaxfifo);
-
-/**
- * snd_hdac_ext_stream_drsm_enable - enable DMA resume for a stream
- * @bus: HD-audio core bus
- * @enable: flag to enable/disable DRSM
- * @index: stream index for which DRSM need to be enabled
- */
-void snd_hdac_ext_stream_drsm_enable(struct hdac_bus *bus,
-				bool enable, int index)
-{
-	u32 mask = 0;
-=======
 	spin_lock_irq(&bus->reg_lock);
 	list_for_each_entry(hstream, &bus->stream_list, list) {
 		struct hdac_ext_stream *hext_stream = stream_to_hdac_ext_stream(hstream);
 
 		if (hstream->direction != cstream->direction)
 			continue;
->>>>>>> eb3cdb58
 
 		if (!hstream->opened) {
 			res = hext_stream;
@@ -605,58 +397,14 @@
 		}
 	}
 
-<<<<<<< HEAD
-	mask |= (1 << index);
-
-	if (enable)
-		snd_hdac_updatel(bus->drsmcap, AZX_REG_DRSM_CTL, mask, mask);
-	else
-		snd_hdac_updatel(bus->drsmcap, AZX_REG_DRSM_CTL, mask, 0);
-}
-EXPORT_SYMBOL_GPL(snd_hdac_ext_stream_drsm_enable);
-
-/**
- * snd_hdac_ext_stream_set_dpibr - sets the dpibr value of a stream
- * @bus: HD-audio core bus
- * @hext_stream: hdac_ext_stream
- * @value: dpib value to set
- */
-int snd_hdac_ext_stream_set_dpibr(struct hdac_bus *bus,
-				  struct hdac_ext_stream *hext_stream, u32 value)
-{
-
-	if (!bus->drsmcap) {
-		dev_err(bus->dev, "Address of DRSM capability is NULL\n");
-		return -EINVAL;
-=======
 	if (res) {
 		snd_hdac_ext_stream_decouple_locked(bus, res, true);
 		res->hstream.opened = 1;
 		res->hstream.running = 0;
 		res->hstream.cstream = cstream;
->>>>>>> eb3cdb58
 	}
 	spin_unlock_irq(&bus->reg_lock);
 
-<<<<<<< HEAD
-	writel(value, hext_stream->dpibr_addr);
-
-	return 0;
-}
-EXPORT_SYMBOL_GPL(snd_hdac_ext_stream_set_dpibr);
-
-/**
- * snd_hdac_ext_stream_set_lpib - sets the lpib value of a stream
- * @hext_stream: hdac_ext_stream
- * @value: lpib value to set
- */
-int snd_hdac_ext_stream_set_lpib(struct hdac_ext_stream *hext_stream, u32 value)
-{
-	snd_hdac_stream_writel(&hext_stream->hstream, SD_LPIB, value);
-
-	return 0;
-=======
 	return res;
->>>>>>> eb3cdb58
 }
 EXPORT_SYMBOL_GPL(snd_hdac_ext_cstream_assign);