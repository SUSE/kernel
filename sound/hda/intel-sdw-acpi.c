--- conflicted
+++ resolved
@@ -22,13 +22,10 @@
 module_param_named(sdw_link_mask, ctrl_link_mask, int, 0444);
 MODULE_PARM_DESC(sdw_link_mask, "Intel link mask (one bit per link)");
 
-<<<<<<< HEAD
-=======
 static ulong ctrl_addr = 0x40000000;
 module_param_named(sdw_ctrl_addr, ctrl_addr, ulong, 0444);
 MODULE_PARM_DESC(sdw_ctrl_addr, "Intel SoundWire Controller _ADR");
 
->>>>>>> 2d5404ca
 static bool is_link_enabled(struct fwnode_handle *fw_node, u8 idx)
 {
 	struct fwnode_handle *link;
@@ -60,27 +57,16 @@
 {
 	struct acpi_device *adev = acpi_fetch_acpi_dev(info->handle);
 	struct fwnode_handle *fwnode;
-<<<<<<< HEAD
-	unsigned int i;
-	u32 count;
-=======
 	unsigned long list;
 	unsigned int i;
 	u32 count;
 	u32 tmp;
->>>>>>> 2d5404ca
 	int ret;
 
 	if (!adev)
 		return -EINVAL;
 
 	fwnode = acpi_fwnode_handle(adev);
-<<<<<<< HEAD
-
-	/* Found controller, find links supported */
-	ret = fwnode_property_read_u32(fwnode, "mipi-sdw-master-count", &count);
-=======
->>>>>>> 2d5404ca
 
 	/*
 	 * Found controller, find links supported
@@ -97,11 +83,6 @@
 	 */
 	ret = fwnode_property_read_u32(fwnode, "mipi-sdw-manager-list", &tmp);
 	if (ret) {
-<<<<<<< HEAD
-		dev_err(&adev->dev,
-			"Failed to read mipi-sdw-master-count: %d\n", ret);
-		return ret;
-=======
 		ret = fwnode_property_read_u32(fwnode, "mipi-sdw-master-count", &count);
 		if (ret) {
 			dev_err(&adev->dev,
@@ -113,7 +94,6 @@
 	} else {
 		list = tmp;
 		count = hweight32(list);
->>>>>>> 2d5404ca
 	}
 
 	/* Check count is within bounds */
