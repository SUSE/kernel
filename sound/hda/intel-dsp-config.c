// SPDX-License-Identifier: GPL-2.0
// Copyright (c) 2019 Jaroslav Kysela <perex@perex.cz>

#include <linux/acpi.h>
#include <linux/bits.h>
#include <linux/dmi.h>
#include <linux/module.h>
#include <linux/pci.h>
#include <linux/soundwire/sdw.h>
#include <linux/soundwire/sdw_intel.h>
#include <sound/core.h>
#include <sound/intel-dsp-config.h>
#include <sound/intel-nhlt.h>
#include <sound/soc-acpi.h>

#include <acpi/nhlt.h>

static int dsp_driver;

module_param(dsp_driver, int, 0444);
MODULE_PARM_DESC(dsp_driver, "Force the DSP driver for Intel DSP (0=auto, 1=legacy, 2=SST, 3=SOF, 4=AVS)");

#define FLAG_SST			BIT(0)
#define FLAG_SOF			BIT(1)
#define FLAG_SST_ONLY_IF_DMIC		BIT(15)
#define FLAG_SOF_ONLY_IF_DMIC		BIT(16)
#define FLAG_SOF_ONLY_IF_SOUNDWIRE	BIT(17)

#define FLAG_SOF_ONLY_IF_DMIC_OR_SOUNDWIRE (FLAG_SOF_ONLY_IF_DMIC | \
					    FLAG_SOF_ONLY_IF_SOUNDWIRE)

struct config_entry {
	u32 flags;
	u16 device;
	u8 acpi_hid[ACPI_ID_LEN];
	const struct dmi_system_id *dmi_table;
	const struct snd_soc_acpi_codecs *codec_hid;
};

static const struct snd_soc_acpi_codecs __maybe_unused essx_83x6 = {
	.num_codecs = 3,
	.codecs = { "ESSX8316", "ESSX8326", "ESSX8336"},
};

/*
 * configuration table
 * - the order of similar PCI ID entries is important!
 * - the first successful match will win
 */
static const struct config_entry config_table[] = {
/* Merrifield */
#if IS_ENABLED(CONFIG_SND_SOC_SOF_MERRIFIELD)
	{
		.flags = FLAG_SOF,
		.device = PCI_DEVICE_ID_INTEL_SST_TNG,
	},
#endif
/*
 * Skylake, Kabylake, Apollolake
 * the legacy HDAudio driver is used except on Up Squared (SOF) and
 * Chromebooks (SST), as well as devices based on the ES8336 codec
 */
#if IS_ENABLED(CONFIG_SND_SOC_INTEL_AVS)
	{
<<<<<<< HEAD
		.flags = FLAG_SOF,
		.device = PCI_DEVICE_ID_INTEL_HDA_APL,
=======
		.flags = FLAG_SST,
		.device = PCI_DEVICE_ID_INTEL_HDA_SKL_LP,
>>>>>>> 2d5404ca
		.dmi_table = (const struct dmi_system_id []) {
			{
				.ident = "Google Chromebooks",
				.matches = {
					DMI_MATCH(DMI_SYS_VENDOR, "Google"),
				}
			},
			{}
		}
	},
	{
<<<<<<< HEAD
		.flags = FLAG_SOF,
		.device = PCI_DEVICE_ID_INTEL_HDA_APL,
		.codec_hid =  &essx_83x6,
=======
		.flags = FLAG_SST | FLAG_SST_ONLY_IF_DMIC,
		.device = PCI_DEVICE_ID_INTEL_HDA_SKL_LP,
>>>>>>> 2d5404ca
	},
	{
		.flags = FLAG_SST,
<<<<<<< HEAD
		.device = PCI_DEVICE_ID_INTEL_HDA_APL,
=======
		.device = PCI_DEVICE_ID_INTEL_HDA_KBL_LP,
>>>>>>> 2d5404ca
		.dmi_table = (const struct dmi_system_id []) {
			{
				.ident = "Google Chromebooks",
				.matches = {
					DMI_MATCH(DMI_SYS_VENDOR, "Google"),
				}
			},
			{}
		}
	},
	{
		.flags = FLAG_SST | FLAG_SST_ONLY_IF_DMIC,
		.device = PCI_DEVICE_ID_INTEL_HDA_KBL_LP,
	},
	{
		.flags = FLAG_SST,
<<<<<<< HEAD
		.device = PCI_DEVICE_ID_INTEL_HDA_SKL_LP,
=======
		.device = PCI_DEVICE_ID_INTEL_HDA_APL,
>>>>>>> 2d5404ca
		.dmi_table = (const struct dmi_system_id []) {
			{
				.ident = "Google Chromebooks",
				.matches = {
					DMI_MATCH(DMI_SYS_VENDOR, "Google"),
				}
			},
			{}
		}
	},
<<<<<<< HEAD
	{
		.flags = FLAG_SST | FLAG_SST_ONLY_IF_DMIC,
		.device = PCI_DEVICE_ID_INTEL_HDA_SKL_LP,
	},
=======
>>>>>>> 2d5404ca
#endif
#if IS_ENABLED(CONFIG_SND_SOC_SOF_APOLLOLAKE)
	{
<<<<<<< HEAD
		.flags = FLAG_SST,
		.device = PCI_DEVICE_ID_INTEL_HDA_KBL_LP,
=======
		.flags = FLAG_SOF,
		.device = PCI_DEVICE_ID_INTEL_HDA_APL,
>>>>>>> 2d5404ca
		.dmi_table = (const struct dmi_system_id []) {
			{
				.ident = "Up Squared",
				.matches = {
					DMI_MATCH(DMI_SYS_VENDOR, "AAEON"),
					DMI_MATCH(DMI_BOARD_NAME, "UP-APL01"),
				}
			},
			{}
		}
	},
	{
<<<<<<< HEAD
		.flags = FLAG_SST | FLAG_SST_ONLY_IF_DMIC,
		.device = PCI_DEVICE_ID_INTEL_HDA_KBL_LP,
=======
		.flags = FLAG_SOF,
		.device = PCI_DEVICE_ID_INTEL_HDA_APL,
		.codec_hid =  &essx_83x6,
>>>>>>> 2d5404ca
	},
#endif

/*
 * Geminilake uses legacy HDAudio driver except for Google
 * Chromebooks and devices based on the ES8336 codec
 */
/* Geminilake */
#if IS_ENABLED(CONFIG_SND_SOC_SOF_GEMINILAKE)
	{
		.flags = FLAG_SOF,
		.device = PCI_DEVICE_ID_INTEL_HDA_GML,
		.dmi_table = (const struct dmi_system_id []) {
			{
				.ident = "Google Chromebooks",
				.matches = {
					DMI_MATCH(DMI_SYS_VENDOR, "Google"),
				}
			},
			{}
		}
	},
	{
		.flags = FLAG_SOF,
		.device = PCI_DEVICE_ID_INTEL_HDA_GML,
		.codec_hid =  &essx_83x6,
	},
#endif

/*
 * CoffeeLake, CannonLake, CometLake, IceLake, TigerLake, AlderLake,
 * RaptorLake use legacy HDAudio driver except for Google Chromebooks
 * and when DMICs are present. Two cases are required since Coreboot
 * does not expose NHLT tables.
 *
 * When the Chromebook quirk is not present, it's based on information
 * that no such device exists. When the quirk is present, it could be
 * either based on product information or a placeholder.
 */

/* Cannonlake */
#if IS_ENABLED(CONFIG_SND_SOC_SOF_CANNONLAKE)
	{
		.flags = FLAG_SOF,
		.device = PCI_DEVICE_ID_INTEL_HDA_CNL_LP,
		.dmi_table = (const struct dmi_system_id []) {
			{
				.ident = "Google Chromebooks",
				.matches = {
					DMI_MATCH(DMI_SYS_VENDOR, "Google"),
				}
			},
			{
				.ident = "UP-WHL",
				.matches = {
					DMI_MATCH(DMI_SYS_VENDOR, "AAEON"),
				}
			},
			{}
		}
	},
	{
		.flags = FLAG_SOF,
		.device = PCI_DEVICE_ID_INTEL_HDA_CNL_LP,
		.codec_hid =  &essx_83x6,
	},
	{
		.flags = FLAG_SOF | FLAG_SOF_ONLY_IF_DMIC_OR_SOUNDWIRE,
		.device = PCI_DEVICE_ID_INTEL_HDA_CNL_LP,
	},
#endif

/* Coffelake */
#if IS_ENABLED(CONFIG_SND_SOC_SOF_COFFEELAKE)
	{
		.flags = FLAG_SOF,
		.device = PCI_DEVICE_ID_INTEL_HDA_CNL_H,
		.dmi_table = (const struct dmi_system_id []) {
			{
				.ident = "Google Chromebooks",
				.matches = {
					DMI_MATCH(DMI_SYS_VENDOR, "Google"),
				}
			},
			{}
		}
	},
	{
		.flags = FLAG_SOF | FLAG_SOF_ONLY_IF_DMIC_OR_SOUNDWIRE,
		.device = PCI_DEVICE_ID_INTEL_HDA_CNL_H,
	},
#endif

#if IS_ENABLED(CONFIG_SND_SOC_SOF_COMETLAKE)
/* Cometlake-LP */
	{
		.flags = FLAG_SOF,
		.device = PCI_DEVICE_ID_INTEL_HDA_CML_LP,
		.dmi_table = (const struct dmi_system_id []) {
			{
				.ident = "Google Chromebooks",
				.matches = {
					DMI_MATCH(DMI_SYS_VENDOR, "Google"),
				}
			},
			{
				.matches = {
					DMI_MATCH(DMI_SYS_VENDOR, "Dell Inc"),
					DMI_EXACT_MATCH(DMI_PRODUCT_SKU, "09C6")
				},
			},
			{
				/* early version of SKU 09C6 */
				.matches = {
					DMI_MATCH(DMI_SYS_VENDOR, "Dell Inc"),
					DMI_EXACT_MATCH(DMI_PRODUCT_SKU, "0983")
				},
			},
			{}
		}
	},
	{
		.flags = FLAG_SOF,
		.device = PCI_DEVICE_ID_INTEL_HDA_CML_LP,
		.codec_hid =  &essx_83x6,
	},
	{
		.flags = FLAG_SOF | FLAG_SOF_ONLY_IF_DMIC_OR_SOUNDWIRE,
		.device = PCI_DEVICE_ID_INTEL_HDA_CML_LP,
	},
/* Cometlake-H */
	{
		.flags = FLAG_SOF,
		.device = PCI_DEVICE_ID_INTEL_HDA_CML_H,
		.dmi_table = (const struct dmi_system_id []) {
			{
				.matches = {
					DMI_MATCH(DMI_SYS_VENDOR, "Dell Inc"),
					DMI_EXACT_MATCH(DMI_PRODUCT_SKU, "098F"),
				},
			},
			{
				.matches = {
					DMI_MATCH(DMI_SYS_VENDOR, "Dell Inc"),
					DMI_EXACT_MATCH(DMI_PRODUCT_SKU, "0990"),
				},
			},
			{}
		}
	},
	{
		.flags = FLAG_SOF,
		.device = PCI_DEVICE_ID_INTEL_HDA_CML_H,
		.codec_hid =  &essx_83x6,
	},
	{
		.flags = FLAG_SOF | FLAG_SOF_ONLY_IF_DMIC_OR_SOUNDWIRE,
		.device = PCI_DEVICE_ID_INTEL_HDA_CML_H,
	},
#endif

/* Icelake */
#if IS_ENABLED(CONFIG_SND_SOC_SOF_ICELAKE)
	{
		.flags = FLAG_SOF,
		.device = PCI_DEVICE_ID_INTEL_HDA_ICL_LP,
		.dmi_table = (const struct dmi_system_id []) {
			{
				.ident = "Google Chromebooks",
				.matches = {
					DMI_MATCH(DMI_SYS_VENDOR, "Google"),
				}
			},
			{}
		}
	},
	{
		.flags = FLAG_SOF,
		.device = PCI_DEVICE_ID_INTEL_HDA_ICL_LP,
		.codec_hid =  &essx_83x6,
	},
	{
		.flags = FLAG_SOF | FLAG_SOF_ONLY_IF_DMIC_OR_SOUNDWIRE,
		.device = PCI_DEVICE_ID_INTEL_HDA_ICL_LP,
	},
#endif

/* Jasper Lake */
#if IS_ENABLED(CONFIG_SND_SOC_SOF_JASPERLAKE)
	{
		.flags = FLAG_SOF,
		.device = PCI_DEVICE_ID_INTEL_HDA_JSL_N,
		.dmi_table = (const struct dmi_system_id []) {
			{
				.ident = "Google Chromebooks",
				.matches = {
					DMI_MATCH(DMI_SYS_VENDOR, "Google"),
				}
			},
			{
				.ident = "Google firmware",
				.matches = {
					DMI_MATCH(DMI_BIOS_VERSION, "Google"),
				}
			},
			{}
		}
	},
	{
		.flags = FLAG_SOF,
		.device = PCI_DEVICE_ID_INTEL_HDA_JSL_N,
		.codec_hid =  &essx_83x6,
	},
	{
		.flags = FLAG_SOF | FLAG_SOF_ONLY_IF_DMIC,
		.device = PCI_DEVICE_ID_INTEL_HDA_JSL_N,
	},
#endif

/* Tigerlake */
#if IS_ENABLED(CONFIG_SND_SOC_SOF_TIGERLAKE)
	{
		.flags = FLAG_SOF,
		.device = PCI_DEVICE_ID_INTEL_HDA_TGL_LP,
		.dmi_table = (const struct dmi_system_id []) {
			{
				.ident = "Google Chromebooks",
				.matches = {
					DMI_MATCH(DMI_SYS_VENDOR, "Google"),
				}
			},
			{
				.ident = "UPX-TGL",
				.matches = {
					DMI_MATCH(DMI_SYS_VENDOR, "AAEON"),
				}
			},
			{}
		}
	},
	{
		.flags = FLAG_SOF,
		.device = PCI_DEVICE_ID_INTEL_HDA_TGL_LP,
		.codec_hid =  &essx_83x6,
	},
	{
		.flags = FLAG_SOF | FLAG_SOF_ONLY_IF_DMIC_OR_SOUNDWIRE,
		.device = PCI_DEVICE_ID_INTEL_HDA_TGL_LP,
	},
	{
		.flags = FLAG_SOF | FLAG_SOF_ONLY_IF_DMIC_OR_SOUNDWIRE,
		.device = PCI_DEVICE_ID_INTEL_HDA_TGL_H,
	},
#endif

/* Elkhart Lake */
#if IS_ENABLED(CONFIG_SND_SOC_SOF_ELKHARTLAKE)
	{
		.flags = FLAG_SOF | FLAG_SOF_ONLY_IF_DMIC,
		.device = PCI_DEVICE_ID_INTEL_HDA_EHL_0,
	},
	{
		.flags = FLAG_SOF | FLAG_SOF_ONLY_IF_DMIC,
		.device = PCI_DEVICE_ID_INTEL_HDA_EHL_3,
	},
#endif

/* Alder Lake / Raptor Lake */
#if IS_ENABLED(CONFIG_SND_SOC_SOF_ALDERLAKE)
	{
		.flags = FLAG_SOF | FLAG_SOF_ONLY_IF_DMIC_OR_SOUNDWIRE,
		.device = PCI_DEVICE_ID_INTEL_HDA_ADL_S,
	},
	{
		.flags = FLAG_SOF | FLAG_SOF_ONLY_IF_DMIC_OR_SOUNDWIRE,
		.device = PCI_DEVICE_ID_INTEL_HDA_RPL_S,
<<<<<<< HEAD
=======
	},
	{
		.flags = FLAG_SOF,
		.device = PCI_DEVICE_ID_INTEL_HDA_ADL_P,
		.dmi_table = (const struct dmi_system_id []) {
			{
				.ident = "Google Chromebooks",
				.matches = {
					DMI_MATCH(DMI_SYS_VENDOR, "Google"),
				}
			},
			{}
		}
>>>>>>> 2d5404ca
	},
	{
		.flags = FLAG_SOF,
		.device = PCI_DEVICE_ID_INTEL_HDA_ADL_P,
<<<<<<< HEAD
		.dmi_table = (const struct dmi_system_id []) {
			{
				.ident = "Google Chromebooks",
				.matches = {
					DMI_MATCH(DMI_SYS_VENDOR, "Google"),
				}
			},
			{}
		}
	},
	{
		.flags = FLAG_SOF,
		.device = PCI_DEVICE_ID_INTEL_HDA_ADL_P,
=======
>>>>>>> 2d5404ca
		.codec_hid =  &essx_83x6,
	},
	{
		.flags = FLAG_SOF | FLAG_SOF_ONLY_IF_DMIC_OR_SOUNDWIRE,
		.device = PCI_DEVICE_ID_INTEL_HDA_ADL_P,
	},
	{
		.flags = FLAG_SOF | FLAG_SOF_ONLY_IF_DMIC_OR_SOUNDWIRE,
		.device = PCI_DEVICE_ID_INTEL_HDA_ADL_PX,
	},
	{
		.flags = FLAG_SOF,
		.device = PCI_DEVICE_ID_INTEL_HDA_ADL_PS,
		.codec_hid =  &essx_83x6,
	},
	{
		.flags = FLAG_SOF | FLAG_SOF_ONLY_IF_DMIC_OR_SOUNDWIRE,
		.device = PCI_DEVICE_ID_INTEL_HDA_ADL_PS,
	},
	{
		.flags = FLAG_SOF | FLAG_SOF_ONLY_IF_DMIC_OR_SOUNDWIRE,
		.device = PCI_DEVICE_ID_INTEL_HDA_ADL_M,
	},
	{
		.flags = FLAG_SOF,
		.device = PCI_DEVICE_ID_INTEL_HDA_ADL_N,
		.dmi_table = (const struct dmi_system_id []) {
			{
				.ident = "Google Chromebooks",
				.matches = {
					DMI_MATCH(DMI_SYS_VENDOR, "Google"),
				}
			},
			{}
		}
	},
	{
		.flags = FLAG_SOF | FLAG_SOF_ONLY_IF_DMIC_OR_SOUNDWIRE,
		.device = PCI_DEVICE_ID_INTEL_HDA_ADL_N,
	},
	{
		.flags = FLAG_SOF,
		.device = PCI_DEVICE_ID_INTEL_HDA_RPL_P_0,
		.dmi_table = (const struct dmi_system_id []) {
			{
				.ident = "Google Chromebooks",
				.matches = {
					DMI_MATCH(DMI_SYS_VENDOR, "Google"),
				}
			},
			{}
		}
	},
	{
		.flags = FLAG_SOF | FLAG_SOF_ONLY_IF_DMIC_OR_SOUNDWIRE,
		.device = PCI_DEVICE_ID_INTEL_HDA_RPL_P_0,
	},
	{
		.flags = FLAG_SOF,
		.device = PCI_DEVICE_ID_INTEL_HDA_RPL_P_1,
		.dmi_table = (const struct dmi_system_id []) {
			{
				.ident = "Google Chromebooks",
				.matches = {
					DMI_MATCH(DMI_SYS_VENDOR, "Google"),
				}
			},
			{}
		}
	},
	{
		.flags = FLAG_SOF | FLAG_SOF_ONLY_IF_DMIC_OR_SOUNDWIRE,
		.device = PCI_DEVICE_ID_INTEL_HDA_RPL_P_1,
	},
	{
		.flags = FLAG_SOF | FLAG_SOF_ONLY_IF_DMIC_OR_SOUNDWIRE,
		.device = PCI_DEVICE_ID_INTEL_HDA_RPL_M,
	},
	{
		.flags = FLAG_SOF | FLAG_SOF_ONLY_IF_DMIC_OR_SOUNDWIRE,
		.device = PCI_DEVICE_ID_INTEL_HDA_RPL_PX,
	},
#endif

/* Meteor Lake */
#if IS_ENABLED(CONFIG_SND_SOC_SOF_METEORLAKE)
	/* Meteorlake-P */
	{
		.flags = FLAG_SOF | FLAG_SOF_ONLY_IF_DMIC_OR_SOUNDWIRE,
		.device = PCI_DEVICE_ID_INTEL_HDA_MTL,
	},
	/* ArrowLake-S */
	{
		.flags = FLAG_SOF | FLAG_SOF_ONLY_IF_DMIC_OR_SOUNDWIRE,
		.device = PCI_DEVICE_ID_INTEL_HDA_ARL_S,
	},
	/* ArrowLake */
	{
		.flags = FLAG_SOF | FLAG_SOF_ONLY_IF_DMIC_OR_SOUNDWIRE,
		.device = PCI_DEVICE_ID_INTEL_HDA_ARL,
<<<<<<< HEAD
=======
	},
#endif

/* Lunar Lake */
#if IS_ENABLED(CONFIG_SND_SOC_SOF_LUNARLAKE)
	/* Lunarlake-P */
	{
		.flags = FLAG_SOF | FLAG_SOF_ONLY_IF_DMIC_OR_SOUNDWIRE,
		.device = PCI_DEVICE_ID_INTEL_HDA_LNL_P,
	},
#endif

	/* Panther Lake */
#if IS_ENABLED(CONFIG_SND_SOC_SOF_PANTHERLAKE)
	{
		.flags = FLAG_SOF | FLAG_SOF_ONLY_IF_DMIC_OR_SOUNDWIRE,
		.device = PCI_DEVICE_ID_INTEL_HDA_PTL,
>>>>>>> 2d5404ca
	},
#endif

/* Lunar Lake */
#if IS_ENABLED(CONFIG_SND_SOC_SOF_LUNARLAKE)
	/* Lunarlake-P */
	{
		.flags = FLAG_SOF | FLAG_SOF_ONLY_IF_DMIC_OR_SOUNDWIRE,
		.device = PCI_DEVICE_ID_INTEL_HDA_LNL_P,
	},
#endif
};

static const struct config_entry *snd_intel_dsp_find_config
		(struct pci_dev *pci, const struct config_entry *table, u32 len)
{
	u16 device;

	device = pci->device;
	for (; len > 0; len--, table++) {
		if (table->device != device)
			continue;
		if (table->dmi_table && !dmi_check_system(table->dmi_table))
			continue;
		if (table->codec_hid) {
			int i;

			for (i = 0; i < table->codec_hid->num_codecs; i++) {
				struct nhlt_acpi_table *nhlt;
				bool ssp_found = false;

				if (!acpi_dev_present(table->codec_hid->codecs[i], NULL, -1))
					continue;

				nhlt = intel_nhlt_init(&pci->dev);
				if (!nhlt) {
					dev_warn(&pci->dev, "%s: NHLT table not found, skipped HID %s\n",
						 __func__, table->codec_hid->codecs[i]);
					continue;
				}

				if (intel_nhlt_has_endpoint_type(nhlt, NHLT_LINK_SSP) &&
				    intel_nhlt_ssp_endpoint_mask(nhlt, NHLT_DEVICE_I2S))
					ssp_found = true;

				intel_nhlt_free(nhlt);

				if (ssp_found)
					break;

				dev_warn(&pci->dev, "%s: no valid SSP found for HID %s, skipped\n",
					 __func__, table->codec_hid->codecs[i]);
			}
			if (i == table->codec_hid->num_codecs)
				continue;
		}
		return table;
	}
	return NULL;
}

static int snd_intel_dsp_check_dmic(struct pci_dev *pci)
{
	int ret = 0;

	acpi_nhlt_get_gbl_table();

	if (acpi_nhlt_find_endpoint(ACPI_NHLT_LINKTYPE_PDM, -1, -1, -1))
		ret = 1;

	acpi_nhlt_put_gbl_table();

	return ret;
}

#if IS_ENABLED(CONFIG_SND_SOC_SOF_INTEL_SOUNDWIRE)
static int snd_intel_dsp_check_soundwire(struct pci_dev *pci)
{
	struct sdw_intel_acpi_info info;
	acpi_handle handle;
	int ret;

	handle = ACPI_HANDLE(&pci->dev);

	ret = sdw_intel_acpi_scan(handle, &info);
	if (ret < 0)
		return ret;

	return info.link_mask;
}
#else
static int snd_intel_dsp_check_soundwire(struct pci_dev *pci)
{
	return 0;
}
#endif

int snd_intel_dsp_driver_probe(struct pci_dev *pci)
{
	const struct config_entry *cfg;

	/* Intel vendor only */
	if (pci->vendor != PCI_VENDOR_ID_INTEL)
		return SND_INTEL_DSP_DRIVER_ANY;

	/*
	 * Legacy devices don't have a PCI-based DSP and use HDaudio
	 * for HDMI/DP support, ignore kernel parameter
	 */
	switch (pci->device) {
	case PCI_DEVICE_ID_INTEL_HDA_BDW:
	case PCI_DEVICE_ID_INTEL_HDA_HSW_0:
	case PCI_DEVICE_ID_INTEL_HDA_HSW_2:
	case PCI_DEVICE_ID_INTEL_HDA_HSW_3:
	case PCI_DEVICE_ID_INTEL_HDA_BYT:
	case PCI_DEVICE_ID_INTEL_HDA_BSW:
		return SND_INTEL_DSP_DRIVER_ANY;
	}

	if (dsp_driver > 0 && dsp_driver <= SND_INTEL_DSP_DRIVER_LAST)
		return dsp_driver;

	/*
	 * detect DSP by checking class/subclass/prog-id information
	 * class=04 subclass 03 prog-if 00: no DSP, use legacy driver
	 * class=04 subclass 01 prog-if 00: DSP is present
	 *  (and may be required e.g. for DMIC or SSP support)
	 * class=04 subclass 03 prog-if 80: use DSP or legacy mode
	 */
	if (pci->class == 0x040300)
		return SND_INTEL_DSP_DRIVER_LEGACY;
	if (pci->class != 0x040100 && pci->class != 0x040380) {
		dev_err(&pci->dev, "Unknown PCI class/subclass/prog-if information (0x%06x) found, selecting HDAudio legacy driver\n", pci->class);
		return SND_INTEL_DSP_DRIVER_LEGACY;
	}

	dev_dbg(&pci->dev, "DSP detected with PCI class/subclass/prog-if info 0x%06x\n", pci->class);

	/* find the configuration for the specific device */
	cfg = snd_intel_dsp_find_config(pci, config_table, ARRAY_SIZE(config_table));
	if (!cfg)
		return SND_INTEL_DSP_DRIVER_ANY;

	if (cfg->flags & FLAG_SOF) {
		if (cfg->flags & FLAG_SOF_ONLY_IF_SOUNDWIRE &&
		    snd_intel_dsp_check_soundwire(pci) > 0) {
			dev_info_once(&pci->dev, "SoundWire enabled on CannonLake+ platform, using SOF driver\n");
			return SND_INTEL_DSP_DRIVER_SOF;
		}
		if (cfg->flags & FLAG_SOF_ONLY_IF_DMIC &&
		    snd_intel_dsp_check_dmic(pci)) {
			dev_info_once(&pci->dev, "Digital mics found on Skylake+ platform, using SOF driver\n");
			return SND_INTEL_DSP_DRIVER_SOF;
		}
		if (!(cfg->flags & FLAG_SOF_ONLY_IF_DMIC_OR_SOUNDWIRE))
			return SND_INTEL_DSP_DRIVER_SOF;
	}


	if (cfg->flags & FLAG_SST) {
		if (cfg->flags & FLAG_SST_ONLY_IF_DMIC) {
			if (snd_intel_dsp_check_dmic(pci)) {
				dev_info_once(&pci->dev, "Digital mics found on Skylake+ platform, using SST driver\n");
				return SND_INTEL_DSP_DRIVER_SST;
			}
		} else {
			return SND_INTEL_DSP_DRIVER_SST;
		}
	}

	return SND_INTEL_DSP_DRIVER_LEGACY;
}
EXPORT_SYMBOL_GPL(snd_intel_dsp_driver_probe);

/* Should we default to SOF or SST for BYT/CHT ? */
#if IS_ENABLED(CONFIG_SND_INTEL_BYT_PREFER_SOF) || \
    !IS_ENABLED(CONFIG_SND_SST_ATOM_HIFI2_PLATFORM_ACPI)
#define FLAG_SST_OR_SOF_BYT	FLAG_SOF
#else
#define FLAG_SST_OR_SOF_BYT	FLAG_SST
#endif

/*
 * configuration table
 * - the order of similar ACPI ID entries is important!
 * - the first successful match will win
 */
static const struct config_entry acpi_config_table[] = {
#if IS_ENABLED(CONFIG_SND_SST_ATOM_HIFI2_PLATFORM_ACPI) || \
    IS_ENABLED(CONFIG_SND_SOC_SOF_BAYTRAIL)
/* BayTrail */
	{
		.flags = FLAG_SST_OR_SOF_BYT,
		.acpi_hid = "LPE0F28",
	},
	{
		.flags = FLAG_SST_OR_SOF_BYT,
		.acpi_hid = "80860F28",
	},
/* CherryTrail */
	{
		.flags = FLAG_SST_OR_SOF_BYT,
		.acpi_hid = "808622A8",
	},
#endif
/* Broadwell */
#if IS_ENABLED(CONFIG_SND_SOC_INTEL_CATPT)
	{
		.flags = FLAG_SST,
		.acpi_hid = "INT3438"
	},
#endif
#if IS_ENABLED(CONFIG_SND_SOC_SOF_BROADWELL)
	{
		.flags = FLAG_SOF,
		.acpi_hid = "INT3438"
	},
#endif
/* Haswell - not supported by SOF but added for consistency */
#if IS_ENABLED(CONFIG_SND_SOC_INTEL_CATPT)
	{
		.flags = FLAG_SST,
		.acpi_hid = "INT33C8"
	},
#endif
};

static const struct config_entry *snd_intel_acpi_dsp_find_config(const u8 acpi_hid[ACPI_ID_LEN],
								 const struct config_entry *table,
								 u32 len)
{
	for (; len > 0; len--, table++) {
		if (memcmp(table->acpi_hid, acpi_hid, ACPI_ID_LEN))
			continue;
		if (table->dmi_table && !dmi_check_system(table->dmi_table))
			continue;
		return table;
	}
	return NULL;
}

int snd_intel_acpi_dsp_driver_probe(struct device *dev, const u8 acpi_hid[ACPI_ID_LEN])
{
	const struct config_entry *cfg;

	if (dsp_driver > SND_INTEL_DSP_DRIVER_LEGACY && dsp_driver <= SND_INTEL_DSP_DRIVER_LAST)
		return dsp_driver;

	if (dsp_driver == SND_INTEL_DSP_DRIVER_LEGACY) {
		dev_warn(dev, "dsp_driver parameter %d not supported, using automatic detection\n",
			 SND_INTEL_DSP_DRIVER_LEGACY);
	}

	/* find the configuration for the specific device */
	cfg = snd_intel_acpi_dsp_find_config(acpi_hid,  acpi_config_table,
					     ARRAY_SIZE(acpi_config_table));
	if (!cfg)
		return SND_INTEL_DSP_DRIVER_ANY;

	if (cfg->flags & FLAG_SST)
		return SND_INTEL_DSP_DRIVER_SST;

	if (cfg->flags & FLAG_SOF)
		return SND_INTEL_DSP_DRIVER_SOF;

	return SND_INTEL_DSP_DRIVER_SST;
}
EXPORT_SYMBOL_GPL(snd_intel_acpi_dsp_driver_probe);

MODULE_LICENSE("GPL v2");
MODULE_DESCRIPTION("Intel DSP config driver");
MODULE_IMPORT_NS(SND_INTEL_SOUNDWIRE_ACPI);<|MERGE_RESOLUTION|>--- conflicted
+++ resolved
@@ -62,40 +62,25 @@
  */
 #if IS_ENABLED(CONFIG_SND_SOC_INTEL_AVS)
 	{
-<<<<<<< HEAD
-		.flags = FLAG_SOF,
-		.device = PCI_DEVICE_ID_INTEL_HDA_APL,
-=======
 		.flags = FLAG_SST,
 		.device = PCI_DEVICE_ID_INTEL_HDA_SKL_LP,
->>>>>>> 2d5404ca
-		.dmi_table = (const struct dmi_system_id []) {
-			{
-				.ident = "Google Chromebooks",
-				.matches = {
-					DMI_MATCH(DMI_SYS_VENDOR, "Google"),
-				}
-			},
-			{}
-		}
-	},
-	{
-<<<<<<< HEAD
-		.flags = FLAG_SOF,
-		.device = PCI_DEVICE_ID_INTEL_HDA_APL,
-		.codec_hid =  &essx_83x6,
-=======
+		.dmi_table = (const struct dmi_system_id []) {
+			{
+				.ident = "Google Chromebooks",
+				.matches = {
+					DMI_MATCH(DMI_SYS_VENDOR, "Google"),
+				}
+			},
+			{}
+		}
+	},
+	{
 		.flags = FLAG_SST | FLAG_SST_ONLY_IF_DMIC,
 		.device = PCI_DEVICE_ID_INTEL_HDA_SKL_LP,
->>>>>>> 2d5404ca
 	},
 	{
 		.flags = FLAG_SST,
-<<<<<<< HEAD
-		.device = PCI_DEVICE_ID_INTEL_HDA_APL,
-=======
 		.device = PCI_DEVICE_ID_INTEL_HDA_KBL_LP,
->>>>>>> 2d5404ca
 		.dmi_table = (const struct dmi_system_id []) {
 			{
 				.ident = "Google Chromebooks",
@@ -112,38 +97,22 @@
 	},
 	{
 		.flags = FLAG_SST,
-<<<<<<< HEAD
-		.device = PCI_DEVICE_ID_INTEL_HDA_SKL_LP,
-=======
 		.device = PCI_DEVICE_ID_INTEL_HDA_APL,
->>>>>>> 2d5404ca
-		.dmi_table = (const struct dmi_system_id []) {
-			{
-				.ident = "Google Chromebooks",
-				.matches = {
-					DMI_MATCH(DMI_SYS_VENDOR, "Google"),
-				}
-			},
-			{}
-		}
-	},
-<<<<<<< HEAD
-	{
-		.flags = FLAG_SST | FLAG_SST_ONLY_IF_DMIC,
-		.device = PCI_DEVICE_ID_INTEL_HDA_SKL_LP,
-	},
-=======
->>>>>>> 2d5404ca
+		.dmi_table = (const struct dmi_system_id []) {
+			{
+				.ident = "Google Chromebooks",
+				.matches = {
+					DMI_MATCH(DMI_SYS_VENDOR, "Google"),
+				}
+			},
+			{}
+		}
+	},
 #endif
 #if IS_ENABLED(CONFIG_SND_SOC_SOF_APOLLOLAKE)
 	{
-<<<<<<< HEAD
-		.flags = FLAG_SST,
-		.device = PCI_DEVICE_ID_INTEL_HDA_KBL_LP,
-=======
 		.flags = FLAG_SOF,
 		.device = PCI_DEVICE_ID_INTEL_HDA_APL,
->>>>>>> 2d5404ca
 		.dmi_table = (const struct dmi_system_id []) {
 			{
 				.ident = "Up Squared",
@@ -156,14 +125,9 @@
 		}
 	},
 	{
-<<<<<<< HEAD
-		.flags = FLAG_SST | FLAG_SST_ONLY_IF_DMIC,
-		.device = PCI_DEVICE_ID_INTEL_HDA_KBL_LP,
-=======
 		.flags = FLAG_SOF,
 		.device = PCI_DEVICE_ID_INTEL_HDA_APL,
 		.codec_hid =  &essx_83x6,
->>>>>>> 2d5404ca
 	},
 #endif
 
@@ -440,8 +404,6 @@
 	{
 		.flags = FLAG_SOF | FLAG_SOF_ONLY_IF_DMIC_OR_SOUNDWIRE,
 		.device = PCI_DEVICE_ID_INTEL_HDA_RPL_S,
-<<<<<<< HEAD
-=======
 	},
 	{
 		.flags = FLAG_SOF,
@@ -455,27 +417,10 @@
 			},
 			{}
 		}
->>>>>>> 2d5404ca
 	},
 	{
 		.flags = FLAG_SOF,
 		.device = PCI_DEVICE_ID_INTEL_HDA_ADL_P,
-<<<<<<< HEAD
-		.dmi_table = (const struct dmi_system_id []) {
-			{
-				.ident = "Google Chromebooks",
-				.matches = {
-					DMI_MATCH(DMI_SYS_VENDOR, "Google"),
-				}
-			},
-			{}
-		}
-	},
-	{
-		.flags = FLAG_SOF,
-		.device = PCI_DEVICE_ID_INTEL_HDA_ADL_P,
-=======
->>>>>>> 2d5404ca
 		.codec_hid =  &essx_83x6,
 	},
 	{
@@ -576,8 +521,6 @@
 	{
 		.flags = FLAG_SOF | FLAG_SOF_ONLY_IF_DMIC_OR_SOUNDWIRE,
 		.device = PCI_DEVICE_ID_INTEL_HDA_ARL,
-<<<<<<< HEAD
-=======
 	},
 #endif
 
@@ -595,18 +538,9 @@
 	{
 		.flags = FLAG_SOF | FLAG_SOF_ONLY_IF_DMIC_OR_SOUNDWIRE,
 		.device = PCI_DEVICE_ID_INTEL_HDA_PTL,
->>>>>>> 2d5404ca
-	},
-#endif
-
-/* Lunar Lake */
-#if IS_ENABLED(CONFIG_SND_SOC_SOF_LUNARLAKE)
-	/* Lunarlake-P */
-	{
-		.flags = FLAG_SOF | FLAG_SOF_ONLY_IF_DMIC_OR_SOUNDWIRE,
-		.device = PCI_DEVICE_ID_INTEL_HDA_LNL_P,
-	},
-#endif
+	},
+#endif
+
 };
 
 static const struct config_entry *snd_intel_dsp_find_config
