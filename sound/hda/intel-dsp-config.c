--- conflicted
+++ resolved
@@ -413,8 +413,6 @@
 		.device = 0x7ad0,
 	},
 	/* RaptorLake-S */
-<<<<<<< HEAD
-=======
 	{
 		.flags = FLAG_SOF | FLAG_SOF_ONLY_IF_DMIC_OR_SOUNDWIRE,
 		.device = 0x7a50,
@@ -425,36 +423,10 @@
 		.device = 0x51c8,
 		.codec_hid =  &essx_83x6,
 	},
->>>>>>> eb3cdb58
-	{
-		.flags = FLAG_SOF | FLAG_SOF_ONLY_IF_DMIC_OR_SOUNDWIRE,
-		.device = 0x7a50,
-	},
-	/* Alderlake-P */
-	{
-		.flags = FLAG_SOF,
+	{
+		.flags = FLAG_SOF | FLAG_SOF_ONLY_IF_DMIC_OR_SOUNDWIRE,
 		.device = 0x51c8,
-		.codec_hid =  &essx_83x6,
-	},
-	{
-		.flags = FLAG_SOF | FLAG_SOF_ONLY_IF_DMIC_OR_SOUNDWIRE,
-		.device = 0x51c8,
-	},
-	{
-		.flags = FLAG_SOF | FLAG_SOF_ONLY_IF_DMIC_OR_SOUNDWIRE,
-		.device = 0x51cd,
-	},
-	/* Alderlake-PS */
-	{
-		.flags = FLAG_SOF,
-		.device = 0x51c9,
-		.codec_hid =  &essx_83x6,
-	},
-	{
-		.flags = FLAG_SOF | FLAG_SOF_ONLY_IF_DMIC_OR_SOUNDWIRE,
-		.device = 0x51c9,
-	},
-	/* Alderlake-M */
+	},
 	{
 		.flags = FLAG_SOF | FLAG_SOF_ONLY_IF_DMIC_OR_SOUNDWIRE,
 		.device = 0x51cd,
