--- conflicted
+++ resolved
@@ -640,76 +640,7 @@
 	return 0;
 }
 
-<<<<<<< HEAD
-static int soc_tplg_dbytes_create(struct soc_tplg *tplg, size_t size)
-{
-	struct snd_soc_tplg_bytes_control *be;
-	struct soc_bytes_ext *sbe;
-	struct snd_kcontrol_new kc;
-	int ret = 0;
-
-	if (soc_tplg_check_elem_count(tplg,
-				      sizeof(struct snd_soc_tplg_bytes_control),
-				      1, size, "mixer bytes"))
-		return -EINVAL;
-
-	be = (struct snd_soc_tplg_bytes_control *)tplg->pos;
-
-	/* validate kcontrol */
-	if (strnlen(be->hdr.name, SNDRV_CTL_ELEM_ID_NAME_MAXLEN) ==
-		SNDRV_CTL_ELEM_ID_NAME_MAXLEN)
-		return -EINVAL;
-
-	sbe = devm_kzalloc(tplg->dev, sizeof(*sbe), GFP_KERNEL);
-	if (sbe == NULL)
-		return -ENOMEM;
-
-	tplg->pos += (sizeof(struct snd_soc_tplg_bytes_control) +
-		      le32_to_cpu(be->priv.size));
-
-	dev_dbg(tplg->dev,
-		"ASoC: adding bytes kcontrol %s with access 0x%x\n",
-		be->hdr.name, be->hdr.access);
-
-	memset(&kc, 0, sizeof(kc));
-	kc.name = be->hdr.name;
-	kc.private_value = (long)sbe;
-	kc.iface = SNDRV_CTL_ELEM_IFACE_MIXER;
-	kc.access = le32_to_cpu(be->hdr.access);
-
-	sbe->max = le32_to_cpu(be->max);
-	sbe->dobj.type = SND_SOC_DOBJ_BYTES;
-	if (tplg->ops)
-		sbe->dobj.unload = tplg->ops->control_unload;
-	INIT_LIST_HEAD(&sbe->dobj.list);
-
-	/* map io handlers */
-	ret = soc_tplg_kcontrol_bind_io(&be->hdr, &kc, tplg);
-	if (ret) {
-		soc_control_err(tplg, &be->hdr, be->hdr.name);
-		goto err;
-	}
-
-	/* pass control to driver for optional further init */
-	ret = soc_tplg_control_load(tplg, &kc, &be->hdr);
-	if (ret < 0)
-		goto err;
-
-	/* register control here */
-	ret = soc_tplg_add_kcontrol(tplg, &kc, &sbe->dobj.control.kcontrol);
-	if (ret < 0)
-		goto err;
-
-	list_add(&sbe->dobj.list, &tplg->comp->dobj_list);
-
-err:
-	return ret;
-}
-
-static int soc_tplg_dmixer_create(struct soc_tplg *tplg, size_t size)
-=======
 static int soc_tplg_control_dmixer_create(struct soc_tplg *tplg, struct snd_kcontrol_new *kc)
->>>>>>> 2d5404ca
 {
 	struct snd_soc_tplg_mixer_control *mc;
 	struct soc_mixer_control *sm;
@@ -763,23 +694,7 @@
 	}
 
 	/* pass control to driver for optional further init */
-<<<<<<< HEAD
-	ret = soc_tplg_control_load(tplg, &kc, &mc->hdr);
-	if (ret < 0)
-		goto err;
-
-	/* register control here */
-	ret = soc_tplg_add_kcontrol(tplg, &kc, &sm->dobj.control.kcontrol);
-	if (ret < 0)
-		goto err;
-
-	list_add(&sm->dobj.list, &tplg->comp->dobj_list);
-
-err:
-	return ret;
-=======
 	return soc_tplg_control_load(tplg, kc, &mc->hdr);
->>>>>>> 2d5404ca
 }
 
 static int soc_tplg_denum_create_texts(struct soc_tplg *tplg, struct soc_enum *se,
@@ -914,23 +829,7 @@
 	}
 
 	/* pass control to driver for optional further init */
-<<<<<<< HEAD
-	ret = soc_tplg_control_load(tplg, &kc, &ec->hdr);
-	if (ret < 0)
-		goto err;
-
-	/* register control here */
-	ret = soc_tplg_add_kcontrol(tplg, &kc, &se->dobj.control.kcontrol);
-	if (ret < 0)
-		goto err;
-
-	list_add(&se->dobj.list, &tplg->comp->dobj_list);
-
-err:
-	return ret;
-=======
 	return soc_tplg_control_load(tplg, kc, &ec->hdr);
->>>>>>> 2d5404ca
 }
 
 static int soc_tplg_control_dbytes_create(struct soc_tplg *tplg, struct snd_kcontrol_new *kc)
@@ -976,67 +875,15 @@
 
 static int soc_tplg_dbytes_create(struct soc_tplg *tplg, size_t size)
 {
-<<<<<<< HEAD
-	struct snd_soc_dapm_context *dapm = &tplg->comp->dapm;
-	const size_t maxlen = SNDRV_CTL_ELEM_ID_NAME_MAXLEN;
-	struct snd_soc_tplg_dapm_graph_elem *elem;
-	struct snd_soc_dapm_route *route;
-	int count, i;
-	int ret = 0;
-
-	count = le32_to_cpu(hdr->count);
-=======
 	struct snd_kcontrol_new kc = {0};
 	struct soc_bytes_ext *sbe;
 	int ret;
->>>>>>> 2d5404ca
 
 	if (soc_tplg_check_elem_count(tplg,
 				      sizeof(struct snd_soc_tplg_bytes_control),
 				      1, size, "mixer bytes"))
 		return -EINVAL;
 
-<<<<<<< HEAD
-	dev_dbg(tplg->dev, "ASoC: adding %d DAPM routes for index %d\n", count,
-		hdr->index);
-
-	for (i = 0; i < count; i++) {
-		route = devm_kzalloc(tplg->dev, sizeof(*route), GFP_KERNEL);
-		if (!route)
-			return -ENOMEM;
-		elem = (struct snd_soc_tplg_dapm_graph_elem *)tplg->pos;
-		tplg->pos += sizeof(struct snd_soc_tplg_dapm_graph_elem);
-
-		/* validate routes */
-		if ((strnlen(elem->source, maxlen) == maxlen) ||
-		    (strnlen(elem->sink, maxlen) == maxlen) ||
-		    (strnlen(elem->control, maxlen) == maxlen)) {
-			ret = -EINVAL;
-			break;
-		}
-
-		route->source = devm_kstrdup(tplg->dev, elem->source, GFP_KERNEL);
-		route->sink = devm_kstrdup(tplg->dev, elem->sink, GFP_KERNEL);
-		if (!route->source || !route->sink) {
-			ret = -ENOMEM;
-			break;
-		}
-
-		if (strnlen(elem->control, maxlen) != 0) {
-			route->control = devm_kstrdup(tplg->dev, elem->control, GFP_KERNEL);
-			if (!route->control) {
-				ret = -ENOMEM;
-				break;
-			}
-		}
-
-		/* add route dobj to dobj_list */
-		route->dobj.type = SND_SOC_DOBJ_GRAPH;
-		if (tplg->ops)
-			route->dobj.unload = tplg->ops->dapm_route_unload;
-		route->dobj.index = tplg->index;
-		list_add(&route->dobj.list, &tplg->comp->dobj_list);
-=======
 	ret = soc_tplg_control_dbytes_create(tplg, &kc);
 	if (ret)
 		return ret;
@@ -1049,7 +896,6 @@
 	sbe->dobj.index = tplg->index;
 	if (tplg->ops)
 		sbe->dobj.unload = tplg->ops->control_unload;
->>>>>>> 2d5404ca
 
 	/* create control directly */
 	ret = soc_tplg_add_kcontrol(tplg, &kc, &sbe->dobj.control.kcontrol);
@@ -1090,14 +936,7 @@
 	if (ret < 0)
 		return ret;
 
-<<<<<<< HEAD
-	/* pass control to driver for optional further init */
-	err = soc_tplg_control_load(tplg, kc, &mc->hdr);
-	if (err < 0)
-		return err;
-=======
 	list_add(&sm->dobj.list, &tplg->comp->dobj_list);
->>>>>>> 2d5404ca
 
 	return ret;
 }
@@ -1184,12 +1023,6 @@
 
 	}
 
-<<<<<<< HEAD
-	/* pass control to driver for optional further init */
-	err = soc_tplg_control_load(tplg, kc, &ec->hdr);
-	if (err < 0)
-		return err;
-=======
 	return 0;
 }
 
@@ -1200,7 +1033,6 @@
 	if (tplg->ops && tplg->ops->dapm_route_load)
 		return tplg->ops->dapm_route_load(tplg->comp, tplg->index,
 			route);
->>>>>>> 2d5404ca
 
 	return 0;
 }
@@ -1262,12 +1094,6 @@
 		route->dobj.index = tplg->index;
 		list_add(&route->dobj.list, &tplg->comp->dobj_list);
 
-<<<<<<< HEAD
-	/* pass control to driver for optional further init */
-	err = soc_tplg_control_load(tplg, kc, &be->hdr);
-	if (err < 0)
-		return err;
-=======
 		ret = soc_tplg_add_route(tplg, route);
 		if (ret < 0) {
 			dev_err(tplg->dev, "ASoC: topology: add_route failed: %d\n", ret);
@@ -1284,7 +1110,6 @@
 				 "ASoC: disable_route_checks set, ignoring dapm_add_routes errors\n");
 		}
 	}
->>>>>>> 2d5404ca
 
 	return ret;
 }
@@ -1705,24 +1530,14 @@
 	/*
 	 * Many topology are assuming link has Codec / Platform, and
 	 * these might be overwritten at soc_tplg_dai_link_load().
-<<<<<<< HEAD
-	 * Don't use &asoc_dummy_dlc here.
-	 */
-	link->codecs		= &dlc[1];	/* Don't use &asoc_dummy_dlc here */
-=======
 	 * Don't use &snd_soc_dummy_dlc here.
 	 */
 	link->codecs		= &dlc[1];	/* Don't use &snd_soc_dummy_dlc here */
->>>>>>> 2d5404ca
 	link->codecs->name	= "snd-soc-dummy";
 	link->codecs->dai_name	= "snd-soc-dummy-dai";
 	link->num_codecs	= 1;
 
-<<<<<<< HEAD
-	link->platforms		= &dlc[2];	/* Don't use &asoc_dummy_dlc here */
-=======
 	link->platforms		= &dlc[2];	/* Don't use &snd_soc_dummy_dlc here */
->>>>>>> 2d5404ca
 	link->platforms->name	= "snd-soc-dummy";
 	link->num_platforms	= 1;
 
