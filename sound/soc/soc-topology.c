--- conflicted
+++ resolved
@@ -76,12 +76,6 @@
 	struct snd_soc_tplg_ops *ops;
 };
 
-<<<<<<< HEAD
-static int soc_tplg_process_headers(struct soc_tplg *tplg);
-static int soc_tplg_complete(struct soc_tplg *tplg);
-
-=======
->>>>>>> eb3cdb58
 /* check we dont overflow the data for this control chunk */
 static int soc_tplg_check_elem_count(struct soc_tplg *tplg, size_t elem_size,
 	unsigned int count, size_t bytes, const char *elem_type)
@@ -365,45 +359,8 @@
 	if (pass != SOC_TPLG_PASS_CONTROL)
 		return;
 
-<<<<<<< HEAD
-	if (dobj->ops && dobj->ops->control_unload)
-		dobj->ops->control_unload(comp, dobj);
-
-	snd_ctl_remove(card, dobj->control.kcontrol);
-	list_del(&dobj->list);
-}
-
-/* remove an enum kcontrol */
-static void remove_enum(struct snd_soc_component *comp,
-	struct snd_soc_dobj *dobj, int pass)
-{
-	struct snd_card *card = comp->card->snd_card;
-
-	if (pass != SOC_TPLG_PASS_CONTROL)
-		return;
-
-	if (dobj->ops && dobj->ops->control_unload)
-		dobj->ops->control_unload(comp, dobj);
-
-	snd_ctl_remove(card, dobj->control.kcontrol);
-	list_del(&dobj->list);
-}
-
-/* remove a byte kcontrol */
-static void remove_bytes(struct snd_soc_component *comp,
-	struct snd_soc_dobj *dobj, int pass)
-{
-	struct snd_card *card = comp->card->snd_card;
-
-	if (pass != SOC_TPLG_PASS_CONTROL)
-		return;
-
-	if (dobj->ops && dobj->ops->control_unload)
-		dobj->ops->control_unload(comp, dobj);
-=======
 	if (dobj->unload)
 		dobj->unload(comp, dobj);
->>>>>>> eb3cdb58
 
 	snd_ctl_remove(card, dobj->control.kcontrol);
 	list_del(&dobj->list);
@@ -721,12 +678,8 @@
 
 	sbe->max = le32_to_cpu(be->max);
 	sbe->dobj.type = SND_SOC_DOBJ_BYTES;
-<<<<<<< HEAD
-	sbe->dobj.ops = tplg->ops;
-=======
 	if (tplg->ops)
 		sbe->dobj.unload = tplg->ops->control_unload;
->>>>>>> eb3cdb58
 	INIT_LIST_HEAD(&sbe->dobj.list);
 
 	/* map io handlers */
@@ -737,11 +690,7 @@
 	}
 
 	/* pass control to driver for optional further init */
-<<<<<<< HEAD
-	ret = soc_tplg_control_load(tplg, &kc, (struct snd_soc_tplg_ctl_hdr *)be);
-=======
 	ret = soc_tplg_control_load(tplg, &kc, &be->hdr);
->>>>>>> eb3cdb58
 	if (ret < 0) {
 		dev_err(tplg->dev, "ASoC: failed to init %s\n", be->hdr.name);
 		goto err;
@@ -771,15 +720,9 @@
 				      sizeof(struct snd_soc_tplg_mixer_control),
 				      1, size, "mixers"))
 		return -EINVAL;
-<<<<<<< HEAD
 
 	mc = (struct snd_soc_tplg_mixer_control *)tplg->pos;
 
-=======
-
-	mc = (struct snd_soc_tplg_mixer_control *)tplg->pos;
-
->>>>>>> eb3cdb58
 	/* validate kcontrol */
 	if (strnlen(mc->hdr.name, SNDRV_CTL_ELEM_ID_NAME_MAXLEN) ==
 		SNDRV_CTL_ELEM_ID_NAME_MAXLEN)
@@ -802,31 +745,19 @@
 	kc.access = le32_to_cpu(mc->hdr.access);
 
 	/* we only support FL/FR channel mapping atm */
-<<<<<<< HEAD
-	sm->reg = tplc_chan_get_reg(tplg, mc->channel, SNDRV_CHMAP_FL);
-	sm->rreg = tplc_chan_get_reg(tplg, mc->channel, SNDRV_CHMAP_FR);
-	sm->shift = tplc_chan_get_shift(tplg, mc->channel, SNDRV_CHMAP_FL);
-	sm->rshift = tplc_chan_get_shift(tplg, mc->channel, SNDRV_CHMAP_FR);
-=======
 	sm->reg = tplg_chan_get_reg(tplg, mc->channel, SNDRV_CHMAP_FL);
 	sm->rreg = tplg_chan_get_reg(tplg, mc->channel, SNDRV_CHMAP_FR);
 	sm->shift = tplg_chan_get_shift(tplg, mc->channel, SNDRV_CHMAP_FL);
 	sm->rshift = tplg_chan_get_shift(tplg, mc->channel, SNDRV_CHMAP_FR);
->>>>>>> eb3cdb58
 
 	sm->max = le32_to_cpu(mc->max);
 	sm->min = le32_to_cpu(mc->min);
 	sm->invert = le32_to_cpu(mc->invert);
 	sm->platform_max = le32_to_cpu(mc->platform_max);
 	sm->dobj.index = tplg->index;
-<<<<<<< HEAD
-	sm->dobj.ops = tplg->ops;
-	sm->dobj.type = SND_SOC_DOBJ_MIXER;
-=======
 	sm->dobj.type = SND_SOC_DOBJ_MIXER;
 	if (tplg->ops)
 		sm->dobj.unload = tplg->ops->control_unload;
->>>>>>> eb3cdb58
 	INIT_LIST_HEAD(&sm->dobj.list);
 
 	/* map io handlers */
@@ -844,11 +775,7 @@
 	}
 
 	/* pass control to driver for optional further init */
-<<<<<<< HEAD
-	ret = soc_tplg_control_load(tplg, &kc, (struct snd_soc_tplg_ctl_hdr *)mc);
-=======
 	ret = soc_tplg_control_load(tplg, &kc, &mc->hdr);
->>>>>>> eb3cdb58
 	if (ret < 0) {
 		dev_err(tplg->dev, "ASoC: failed to init %s\n", mc->hdr.name);
 		goto err;
@@ -966,28 +893,17 @@
 	kc.iface = SNDRV_CTL_ELEM_IFACE_MIXER;
 	kc.access = le32_to_cpu(ec->hdr.access);
 
-<<<<<<< HEAD
-	se->reg = tplc_chan_get_reg(tplg, ec->channel, SNDRV_CHMAP_FL);
-	se->shift_l = tplc_chan_get_shift(tplg, ec->channel,
-		SNDRV_CHMAP_FL);
-	se->shift_r = tplc_chan_get_shift(tplg, ec->channel,
-=======
 	se->reg = tplg_chan_get_reg(tplg, ec->channel, SNDRV_CHMAP_FL);
 	se->shift_l = tplg_chan_get_shift(tplg, ec->channel,
 		SNDRV_CHMAP_FL);
 	se->shift_r = tplg_chan_get_shift(tplg, ec->channel,
->>>>>>> eb3cdb58
 		SNDRV_CHMAP_FL);
 
 	se->mask = le32_to_cpu(ec->mask);
 	se->dobj.index = tplg->index;
 	se->dobj.type = SND_SOC_DOBJ_ENUM;
-<<<<<<< HEAD
-	se->dobj.ops = tplg->ops;
-=======
 	if (tplg->ops)
 		se->dobj.unload = tplg->ops->control_unload;
->>>>>>> eb3cdb58
 	INIT_LIST_HEAD(&se->dobj.list);
 
 	switch (le32_to_cpu(ec->hdr.ops.info)) {
@@ -1019,7 +935,6 @@
 			ec->hdr.ops.info, ec->hdr.name);
 		goto err;
 	}
-<<<<<<< HEAD
 
 	/* map io handlers */
 	ret = soc_tplg_kcontrol_bind_io(&ec->hdr, &kc, tplg);
@@ -1029,19 +944,7 @@
 	}
 
 	/* pass control to driver for optional further init */
-	ret = soc_tplg_control_load(tplg, &kc, (struct snd_soc_tplg_ctl_hdr *)ec);
-=======
-
-	/* map io handlers */
-	ret = soc_tplg_kcontrol_bind_io(&ec->hdr, &kc, tplg);
-	if (ret) {
-		soc_control_err(tplg, &ec->hdr, ec->hdr.name);
-		goto err;
-	}
-
-	/* pass control to driver for optional further init */
 	ret = soc_tplg_control_load(tplg, &kc, &ec->hdr);
->>>>>>> eb3cdb58
 	if (ret < 0) {
 		dev_err(tplg->dev, "ASoC: failed to init %s\n", ec->hdr.name);
 		goto err;
@@ -1177,12 +1080,8 @@
 
 		/* add route dobj to dobj_list */
 		route->dobj.type = SND_SOC_DOBJ_GRAPH;
-<<<<<<< HEAD
-		route->dobj.ops = tplg->ops;
-=======
 		if (tplg->ops)
 			route->dobj.unload = tplg->ops->dapm_route_unload;
->>>>>>> eb3cdb58
 		route->dobj.index = tplg->index;
 		list_add(&route->dobj.list, &tplg->comp->dobj_list);
 
@@ -1262,11 +1161,7 @@
 	}
 
 	/* pass control to driver for optional further init */
-<<<<<<< HEAD
-	err = soc_tplg_control_load(tplg, kc, (struct snd_soc_tplg_ctl_hdr *)mc);
-=======
 	err = soc_tplg_control_load(tplg, kc, &mc->hdr);
->>>>>>> eb3cdb58
 	if (err < 0) {
 		dev_err(tplg->dev, "ASoC: failed to init %s\n",
 			mc->hdr.name);
@@ -1350,11 +1245,7 @@
 	}
 
 	/* pass control to driver for optional further init */
-<<<<<<< HEAD
-	err = soc_tplg_control_load(tplg, kc, (struct snd_soc_tplg_ctl_hdr *)ec);
-=======
 	err = soc_tplg_control_load(tplg, kc, &ec->hdr);
->>>>>>> eb3cdb58
 	if (err < 0) {
 		dev_err(tplg->dev, "ASoC: failed to init %s\n",
 			ec->hdr.name);
@@ -1406,11 +1297,7 @@
 	}
 
 	/* pass control to driver for optional further init */
-<<<<<<< HEAD
-	err = soc_tplg_control_load(tplg, kc, (struct snd_soc_tplg_ctl_hdr *)be);
-=======
 	err = soc_tplg_control_load(tplg, kc, &be->hdr);
->>>>>>> eb3cdb58
 	if (err < 0) {
 		dev_err(tplg->dev, "ASoC: failed to init %s\n",
 			be->hdr.name);
