// SPDX-License-Identifier: GPL-2.0+
//
// soc-topology.c  --  ALSA SoC Topology
//
// Copyright (C) 2012 Texas Instruments Inc.
// Copyright (C) 2015 Intel Corporation.
//
// Authors: Liam Girdwood <liam.r.girdwood@linux.intel.com>
//		K, Mythri P <mythri.p.k@intel.com>
//		Prusty, Subhransu S <subhransu.s.prusty@intel.com>
//		B, Jayachandran <jayachandran.b@intel.com>
//		Abdullah, Omair M <omair.m.abdullah@intel.com>
//		Jin, Yao <yao.jin@intel.com>
//		Lin, Mengdong <mengdong.lin@intel.com>
//
//  Add support to read audio firmware topology alongside firmware text. The
//  topology data can contain kcontrols, DAPM graphs, widgets, DAIs, DAI links,
//  equalizers, firmware, coefficients etc.
//
//  This file only manages the core ALSA and ASoC components, all other bespoke
//  firmware topology data is passed to component drivers for bespoke handling.

#include <linux/kernel.h>
#include <linux/export.h>
#include <linux/list.h>
#include <linux/firmware.h>
#include <linux/slab.h>
#include <sound/soc.h>
#include <sound/soc-dapm.h>
#include <sound/soc-topology.h>
#include <sound/tlv.h>

#define SOC_TPLG_MAGIC_BIG_ENDIAN            0x436F5341 /* ASoC in reverse */

/*
 * We make several passes over the data (since it wont necessarily be ordered)
 * and process objects in the following order. This guarantees the component
 * drivers will be ready with any vendor data before the mixers and DAPM objects
 * are loaded (that may make use of the vendor data).
 */
#define SOC_TPLG_PASS_MANIFEST		0
#define SOC_TPLG_PASS_VENDOR		1
#define SOC_TPLG_PASS_MIXER		2
#define SOC_TPLG_PASS_WIDGET		3
#define SOC_TPLG_PASS_PCM_DAI		4
#define SOC_TPLG_PASS_GRAPH		5
#define SOC_TPLG_PASS_PINS		6
#define SOC_TPLG_PASS_BE_DAI		7
#define SOC_TPLG_PASS_LINK		8

#define SOC_TPLG_PASS_START	SOC_TPLG_PASS_MANIFEST
#define SOC_TPLG_PASS_END	SOC_TPLG_PASS_LINK

/* topology context */
struct soc_tplg {
	const struct firmware *fw;

	/* runtime FW parsing */
	const u8 *pos;		/* read postion */
	const u8 *hdr_pos;	/* header position */
	unsigned int pass;	/* pass number */

	/* component caller */
	struct device *dev;
	struct snd_soc_component *comp;
	u32 index;	/* current block index */

	/* vendor specific kcontrol operations */
	const struct snd_soc_tplg_kcontrol_ops *io_ops;
	int io_ops_count;

	/* vendor specific bytes ext handlers, for TLV bytes controls */
	const struct snd_soc_tplg_bytes_ext_ops *bytes_ext_ops;
	int bytes_ext_ops_count;

	/* optional fw loading callbacks to component drivers */
	struct snd_soc_tplg_ops *ops;
};

static int soc_tplg_process_headers(struct soc_tplg *tplg);
static void soc_tplg_complete(struct soc_tplg *tplg);

/* check we dont overflow the data for this control chunk */
static int soc_tplg_check_elem_count(struct soc_tplg *tplg, size_t elem_size,
	unsigned int count, size_t bytes, const char *elem_type)
{
	const u8 *end = tplg->pos + elem_size * count;

	if (end > tplg->fw->data + tplg->fw->size) {
		dev_err(tplg->dev, "ASoC: %s overflow end of data\n",
			elem_type);
		return -EINVAL;
	}

	/* check there is enough room in chunk for control.
	   extra bytes at the end of control are for vendor data here  */
	if (elem_size * count > bytes) {
		dev_err(tplg->dev,
			"ASoC: %s count %d of size %zu is bigger than chunk %zu\n",
			elem_type, count, elem_size, bytes);
		return -EINVAL;
	}

	return 0;
}

static inline int soc_tplg_is_eof(struct soc_tplg *tplg)
{
	const u8 *end = tplg->hdr_pos;

	if (end >= tplg->fw->data + tplg->fw->size)
		return 1;
	return 0;
}

static inline unsigned long soc_tplg_get_hdr_offset(struct soc_tplg *tplg)
{
	return (unsigned long)(tplg->hdr_pos - tplg->fw->data);
}

static inline unsigned long soc_tplg_get_offset(struct soc_tplg *tplg)
{
	return (unsigned long)(tplg->pos - tplg->fw->data);
}

/* mapping of Kcontrol types and associated operations. */
static const struct snd_soc_tplg_kcontrol_ops io_ops[] = {
	{SND_SOC_TPLG_CTL_VOLSW, snd_soc_get_volsw,
		snd_soc_put_volsw, snd_soc_info_volsw},
	{SND_SOC_TPLG_CTL_VOLSW_SX, snd_soc_get_volsw_sx,
		snd_soc_put_volsw_sx, NULL},
	{SND_SOC_TPLG_CTL_ENUM, snd_soc_get_enum_double,
		snd_soc_put_enum_double, snd_soc_info_enum_double},
	{SND_SOC_TPLG_CTL_ENUM_VALUE, snd_soc_get_enum_double,
		snd_soc_put_enum_double, NULL},
	{SND_SOC_TPLG_CTL_BYTES, snd_soc_bytes_get,
		snd_soc_bytes_put, snd_soc_bytes_info},
	{SND_SOC_TPLG_CTL_RANGE, snd_soc_get_volsw_range,
		snd_soc_put_volsw_range, snd_soc_info_volsw_range},
	{SND_SOC_TPLG_CTL_VOLSW_XR_SX, snd_soc_get_xr_sx,
		snd_soc_put_xr_sx, snd_soc_info_xr_sx},
	{SND_SOC_TPLG_CTL_STROBE, snd_soc_get_strobe,
		snd_soc_put_strobe, NULL},
	{SND_SOC_TPLG_DAPM_CTL_VOLSW, snd_soc_dapm_get_volsw,
		snd_soc_dapm_put_volsw, snd_soc_info_volsw},
	{SND_SOC_TPLG_DAPM_CTL_ENUM_DOUBLE, snd_soc_dapm_get_enum_double,
		snd_soc_dapm_put_enum_double, snd_soc_info_enum_double},
	{SND_SOC_TPLG_DAPM_CTL_ENUM_VIRT, snd_soc_dapm_get_enum_double,
		snd_soc_dapm_put_enum_double, NULL},
	{SND_SOC_TPLG_DAPM_CTL_ENUM_VALUE, snd_soc_dapm_get_enum_double,
		snd_soc_dapm_put_enum_double, NULL},
	{SND_SOC_TPLG_DAPM_CTL_PIN, snd_soc_dapm_get_pin_switch,
		snd_soc_dapm_put_pin_switch, snd_soc_dapm_info_pin_switch},
};

struct soc_tplg_map {
	int uid;
	int kid;
};

/* mapping of widget types from UAPI IDs to kernel IDs */
static const struct soc_tplg_map dapm_map[] = {
	{SND_SOC_TPLG_DAPM_INPUT, snd_soc_dapm_input},
	{SND_SOC_TPLG_DAPM_OUTPUT, snd_soc_dapm_output},
	{SND_SOC_TPLG_DAPM_MUX, snd_soc_dapm_mux},
	{SND_SOC_TPLG_DAPM_MIXER, snd_soc_dapm_mixer},
	{SND_SOC_TPLG_DAPM_PGA, snd_soc_dapm_pga},
	{SND_SOC_TPLG_DAPM_OUT_DRV, snd_soc_dapm_out_drv},
	{SND_SOC_TPLG_DAPM_ADC, snd_soc_dapm_adc},
	{SND_SOC_TPLG_DAPM_DAC, snd_soc_dapm_dac},
	{SND_SOC_TPLG_DAPM_SWITCH, snd_soc_dapm_switch},
	{SND_SOC_TPLG_DAPM_PRE, snd_soc_dapm_pre},
	{SND_SOC_TPLG_DAPM_POST, snd_soc_dapm_post},
	{SND_SOC_TPLG_DAPM_AIF_IN, snd_soc_dapm_aif_in},
	{SND_SOC_TPLG_DAPM_AIF_OUT, snd_soc_dapm_aif_out},
	{SND_SOC_TPLG_DAPM_DAI_IN, snd_soc_dapm_dai_in},
	{SND_SOC_TPLG_DAPM_DAI_OUT, snd_soc_dapm_dai_out},
	{SND_SOC_TPLG_DAPM_DAI_LINK, snd_soc_dapm_dai_link},
	{SND_SOC_TPLG_DAPM_BUFFER, snd_soc_dapm_buffer},
	{SND_SOC_TPLG_DAPM_SCHEDULER, snd_soc_dapm_scheduler},
	{SND_SOC_TPLG_DAPM_EFFECT, snd_soc_dapm_effect},
	{SND_SOC_TPLG_DAPM_SIGGEN, snd_soc_dapm_siggen},
	{SND_SOC_TPLG_DAPM_SRC, snd_soc_dapm_src},
	{SND_SOC_TPLG_DAPM_ASRC, snd_soc_dapm_asrc},
	{SND_SOC_TPLG_DAPM_ENCODER, snd_soc_dapm_encoder},
	{SND_SOC_TPLG_DAPM_DECODER, snd_soc_dapm_decoder},
};

static int tplc_chan_get_reg(struct soc_tplg *tplg,
	struct snd_soc_tplg_channel *chan, int map)
{
	int i;

	for (i = 0; i < SND_SOC_TPLG_MAX_CHAN; i++) {
		if (le32_to_cpu(chan[i].id) == map)
			return le32_to_cpu(chan[i].reg);
	}

	return -EINVAL;
}

static int tplc_chan_get_shift(struct soc_tplg *tplg,
	struct snd_soc_tplg_channel *chan, int map)
{
	int i;

	for (i = 0; i < SND_SOC_TPLG_MAX_CHAN; i++) {
		if (le32_to_cpu(chan[i].id) == map)
			return le32_to_cpu(chan[i].shift);
	}

	return -EINVAL;
}

static int get_widget_id(int tplg_type)
{
	int i;

	for (i = 0; i < ARRAY_SIZE(dapm_map); i++) {
		if (tplg_type == dapm_map[i].uid)
			return dapm_map[i].kid;
	}

	return -EINVAL;
}

static inline void soc_bind_err(struct soc_tplg *tplg,
	struct snd_soc_tplg_ctl_hdr *hdr, int index)
{
	dev_err(tplg->dev,
		"ASoC: invalid control type (g,p,i) %d:%d:%d index %d at 0x%lx\n",
		hdr->ops.get, hdr->ops.put, hdr->ops.info, index,
		soc_tplg_get_offset(tplg));
}

static inline void soc_control_err(struct soc_tplg *tplg,
	struct snd_soc_tplg_ctl_hdr *hdr, const char *name)
{
	dev_err(tplg->dev,
		"ASoC: no complete mixer IO handler for %s type (g,p,i) %d:%d:%d at 0x%lx\n",
		name, hdr->ops.get, hdr->ops.put, hdr->ops.info,
		soc_tplg_get_offset(tplg));
}

/* pass vendor data to component driver for processing */
static int soc_tplg_vendor_load(struct soc_tplg *tplg,
				struct snd_soc_tplg_hdr *hdr)
{
	int ret = 0;

	if (tplg->ops && tplg->ops->vendor_load)
		ret = tplg->ops->vendor_load(tplg->comp, tplg->index, hdr);
	else {
		dev_err(tplg->dev, "ASoC: no vendor load callback for ID %d\n",
			hdr->vendor_type);
		return -EINVAL;
	}

	if (ret < 0)
		dev_err(tplg->dev,
			"ASoC: vendor load failed at hdr offset %ld/0x%lx for type %d:%d\n",
			soc_tplg_get_hdr_offset(tplg),
			soc_tplg_get_hdr_offset(tplg),
			hdr->type, hdr->vendor_type);
	return ret;
}

/* optionally pass new dynamic widget to component driver. This is mainly for
 * external widgets where we can assign private data/ops */
static int soc_tplg_widget_load(struct soc_tplg *tplg,
	struct snd_soc_dapm_widget *w, struct snd_soc_tplg_dapm_widget *tplg_w)
{
	if (tplg->ops && tplg->ops->widget_load)
		return tplg->ops->widget_load(tplg->comp, tplg->index, w,
			tplg_w);

	return 0;
}

/* optionally pass new dynamic widget to component driver. This is mainly for
 * external widgets where we can assign private data/ops */
static int soc_tplg_widget_ready(struct soc_tplg *tplg,
	struct snd_soc_dapm_widget *w, struct snd_soc_tplg_dapm_widget *tplg_w)
{
	if (tplg->ops && tplg->ops->widget_ready)
		return tplg->ops->widget_ready(tplg->comp, tplg->index, w,
			tplg_w);

	return 0;
}

/* pass DAI configurations to component driver for extra initialization */
static int soc_tplg_dai_load(struct soc_tplg *tplg,
	struct snd_soc_dai_driver *dai_drv,
	struct snd_soc_tplg_pcm *pcm, struct snd_soc_dai *dai)
{
	if (tplg->ops && tplg->ops->dai_load)
		return tplg->ops->dai_load(tplg->comp, tplg->index, dai_drv,
			pcm, dai);

	return 0;
}

/* pass link configurations to component driver for extra initialization */
static int soc_tplg_dai_link_load(struct soc_tplg *tplg,
	struct snd_soc_dai_link *link, struct snd_soc_tplg_link_config *cfg)
{
	if (tplg->ops && tplg->ops->link_load)
		return tplg->ops->link_load(tplg->comp, tplg->index, link, cfg);

	return 0;
}

/* tell the component driver that all firmware has been loaded in this request */
static void soc_tplg_complete(struct soc_tplg *tplg)
{
	if (tplg->ops && tplg->ops->complete)
		tplg->ops->complete(tplg->comp);
}

/* add a dynamic kcontrol */
static int soc_tplg_add_dcontrol(struct snd_card *card, struct device *dev,
	const struct snd_kcontrol_new *control_new, const char *prefix,
	void *data, struct snd_kcontrol **kcontrol)
{
	int err;

	*kcontrol = snd_soc_cnew(control_new, data, control_new->name, prefix);
	if (*kcontrol == NULL) {
		dev_err(dev, "ASoC: Failed to create new kcontrol %s\n",
		control_new->name);
		return -ENOMEM;
	}

	err = snd_ctl_add(card, *kcontrol);
	if (err < 0) {
		dev_err(dev, "ASoC: Failed to add %s: %d\n",
			control_new->name, err);
		return err;
	}

	return 0;
}

/* add a dynamic kcontrol for component driver */
static int soc_tplg_add_kcontrol(struct soc_tplg *tplg,
	struct snd_kcontrol_new *k, struct snd_kcontrol **kcontrol)
{
	struct snd_soc_component *comp = tplg->comp;

	return soc_tplg_add_dcontrol(comp->card->snd_card,
				comp->dev, k, comp->name_prefix, comp, kcontrol);
}

/* remove a mixer kcontrol */
static void remove_mixer(struct snd_soc_component *comp,
	struct snd_soc_dobj *dobj, int pass)
{
	struct snd_card *card = comp->card->snd_card;

	if (pass != SOC_TPLG_PASS_MIXER)
		return;

	if (dobj->ops && dobj->ops->control_unload)
		dobj->ops->control_unload(comp, dobj);

	snd_ctl_remove(card, dobj->control.kcontrol);
	list_del(&dobj->list);
}

/* remove an enum kcontrol */
static void remove_enum(struct snd_soc_component *comp,
	struct snd_soc_dobj *dobj, int pass)
{
	struct snd_card *card = comp->card->snd_card;

	if (pass != SOC_TPLG_PASS_MIXER)
		return;

	if (dobj->ops && dobj->ops->control_unload)
		dobj->ops->control_unload(comp, dobj);

	snd_ctl_remove(card, dobj->control.kcontrol);
	list_del(&dobj->list);
}

/* remove a byte kcontrol */
static void remove_bytes(struct snd_soc_component *comp,
	struct snd_soc_dobj *dobj, int pass)
{
	struct snd_card *card = comp->card->snd_card;

	if (pass != SOC_TPLG_PASS_MIXER)
		return;

	if (dobj->ops && dobj->ops->control_unload)
		dobj->ops->control_unload(comp, dobj);

	snd_ctl_remove(card, dobj->control.kcontrol);
	list_del(&dobj->list);
}

/* remove a route */
static void remove_route(struct snd_soc_component *comp,
			 struct snd_soc_dobj *dobj, int pass)
{
	if (pass != SOC_TPLG_PASS_GRAPH)
		return;

	if (dobj->ops && dobj->ops->dapm_route_unload)
		dobj->ops->dapm_route_unload(comp, dobj);

	list_del(&dobj->list);
}

/* remove a widget and it's kcontrols - routes must be removed first */
static void remove_widget(struct snd_soc_component *comp,
	struct snd_soc_dobj *dobj, int pass)
{
	struct snd_card *card = comp->card->snd_card;
	struct snd_soc_dapm_widget *w =
		container_of(dobj, struct snd_soc_dapm_widget, dobj);
	int i;

	if (pass != SOC_TPLG_PASS_WIDGET)
		return;

	if (dobj->ops && dobj->ops->widget_unload)
		dobj->ops->widget_unload(comp, dobj);

	if (!w->kcontrols)
		goto free_news;

	for (i = 0; w->kcontrols && i < w->num_kcontrols; i++)
		snd_ctl_remove(card, w->kcontrols[i]);

free_news:

	list_del(&dobj->list);

	/* widget w is freed by soc-dapm.c */
}

/* remove DAI configurations */
static void remove_dai(struct snd_soc_component *comp,
	struct snd_soc_dobj *dobj, int pass)
{
	struct snd_soc_dai_driver *dai_drv =
		container_of(dobj, struct snd_soc_dai_driver, dobj);
	struct snd_soc_dai *dai, *_dai;

	if (pass != SOC_TPLG_PASS_PCM_DAI)
		return;

	if (dobj->ops && dobj->ops->dai_unload)
		dobj->ops->dai_unload(comp, dobj);

	for_each_component_dais_safe(comp, dai, _dai)
		if (dai->driver == dai_drv)
			snd_soc_unregister_dai(dai);

	list_del(&dobj->list);
}

/* remove link configurations */
static void remove_link(struct snd_soc_component *comp,
	struct snd_soc_dobj *dobj, int pass)
{
	struct snd_soc_dai_link *link =
		container_of(dobj, struct snd_soc_dai_link, dobj);

	if (pass != SOC_TPLG_PASS_PCM_DAI)
		return;

	if (dobj->ops && dobj->ops->link_unload)
		dobj->ops->link_unload(comp, dobj);

	list_del(&dobj->list);
	snd_soc_remove_pcm_runtime(comp->card,
			snd_soc_get_pcm_runtime(comp->card, link));
}

/* unload dai link */
static void remove_backend_link(struct snd_soc_component *comp,
	struct snd_soc_dobj *dobj, int pass)
{
	if (pass != SOC_TPLG_PASS_LINK)
		return;

	if (dobj->ops && dobj->ops->link_unload)
		dobj->ops->link_unload(comp, dobj);

	/*
	 * We don't free the link here as what remove_link() do since BE
	 * links are not allocated by topology.
	 * We however need to reset the dobj type to its initial values
	 */
	dobj->type = SND_SOC_DOBJ_NONE;
	list_del(&dobj->list);
}

/* bind a kcontrol to it's IO handlers */
static int soc_tplg_kcontrol_bind_io(struct snd_soc_tplg_ctl_hdr *hdr,
	struct snd_kcontrol_new *k,
	const struct soc_tplg *tplg)
{
	const struct snd_soc_tplg_kcontrol_ops *ops;
	const struct snd_soc_tplg_bytes_ext_ops *ext_ops;
	int num_ops, i;

	if (le32_to_cpu(hdr->ops.info) == SND_SOC_TPLG_CTL_BYTES
		&& k->iface & SNDRV_CTL_ELEM_IFACE_MIXER
		&& (k->access & SNDRV_CTL_ELEM_ACCESS_TLV_READ
		    || k->access & SNDRV_CTL_ELEM_ACCESS_TLV_WRITE)
		&& k->access & SNDRV_CTL_ELEM_ACCESS_TLV_CALLBACK) {
		struct soc_bytes_ext *sbe;
		struct snd_soc_tplg_bytes_control *be;

		sbe = (struct soc_bytes_ext *)k->private_value;
		be = container_of(hdr, struct snd_soc_tplg_bytes_control, hdr);

		/* TLV bytes controls need standard kcontrol info handler,
		 * TLV callback and extended put/get handlers.
		 */
		k->info = snd_soc_bytes_info_ext;
		k->tlv.c = snd_soc_bytes_tlv_callback;

		/*
		 * When a topology-based implementation abuses the
		 * control interface and uses bytes_ext controls of
		 * more than 512 bytes, we need to disable the size
		 * checks, otherwise accesses to such controls will
		 * return an -EINVAL error and prevent the card from
		 * being configured.
		 */
		if (IS_ENABLED(CONFIG_SND_CTL_VALIDATION) && sbe->max > 512)
			k->access |= SNDRV_CTL_ELEM_ACCESS_SKIP_CHECK;

		ext_ops = tplg->bytes_ext_ops;
		num_ops = tplg->bytes_ext_ops_count;
		for (i = 0; i < num_ops; i++) {
			if (!sbe->put &&
			    ext_ops[i].id == le32_to_cpu(be->ext_ops.put))
				sbe->put = ext_ops[i].put;
			if (!sbe->get &&
			    ext_ops[i].id == le32_to_cpu(be->ext_ops.get))
				sbe->get = ext_ops[i].get;
		}

		if ((k->access & SNDRV_CTL_ELEM_ACCESS_TLV_READ) && !sbe->get)
			return -EINVAL;
		if ((k->access & SNDRV_CTL_ELEM_ACCESS_TLV_WRITE) && !sbe->put)
			return -EINVAL;
		return 0;
	}

	/* try and map vendor specific kcontrol handlers first */
	ops = tplg->io_ops;
	num_ops = tplg->io_ops_count;
	for (i = 0; i < num_ops; i++) {

		if (k->put == NULL && ops[i].id == le32_to_cpu(hdr->ops.put))
			k->put = ops[i].put;
		if (k->get == NULL && ops[i].id == le32_to_cpu(hdr->ops.get))
			k->get = ops[i].get;
		if (k->info == NULL && ops[i].id == le32_to_cpu(hdr->ops.info))
			k->info = ops[i].info;
	}

	/* vendor specific handlers found ? */
	if (k->put && k->get && k->info)
		return 0;

	/* none found so try standard kcontrol handlers */
	ops = io_ops;
	num_ops = ARRAY_SIZE(io_ops);
	for (i = 0; i < num_ops; i++) {

		if (k->put == NULL && ops[i].id == le32_to_cpu(hdr->ops.put))
			k->put = ops[i].put;
		if (k->get == NULL && ops[i].id == le32_to_cpu(hdr->ops.get))
			k->get = ops[i].get;
		if (k->info == NULL && ops[i].id == le32_to_cpu(hdr->ops.info))
			k->info = ops[i].info;
	}

	/* standard handlers found ? */
	if (k->put && k->get && k->info)
		return 0;

	/* nothing to bind */
	return -EINVAL;
}

/* bind a widgets to it's evnt handlers */
int snd_soc_tplg_widget_bind_event(struct snd_soc_dapm_widget *w,
		const struct snd_soc_tplg_widget_events *events,
		int num_events, u16 event_type)
{
	int i;

	w->event = NULL;

	for (i = 0; i < num_events; i++) {
		if (event_type == events[i].type) {

			/* found - so assign event */
			w->event = events[i].event_handler;
			return 0;
		}
	}

	/* not found */
	return -EINVAL;
}
EXPORT_SYMBOL_GPL(snd_soc_tplg_widget_bind_event);

/* optionally pass new dynamic kcontrol to component driver. */
static int soc_tplg_init_kcontrol(struct soc_tplg *tplg,
	struct snd_kcontrol_new *k, struct snd_soc_tplg_ctl_hdr *hdr)
{
	if (tplg->ops && tplg->ops->control_load)
		return tplg->ops->control_load(tplg->comp, tplg->index, k,
			hdr);

	return 0;
}


static int soc_tplg_create_tlv_db_scale(struct soc_tplg *tplg,
	struct snd_kcontrol_new *kc, struct snd_soc_tplg_tlv_dbscale *scale)
{
	unsigned int item_len = 2 * sizeof(unsigned int);
	unsigned int *p;

	p = devm_kzalloc(tplg->dev, item_len + 2 * sizeof(unsigned int), GFP_KERNEL);
	if (!p)
		return -ENOMEM;

	p[0] = SNDRV_CTL_TLVT_DB_SCALE;
	p[1] = item_len;
	p[2] = le32_to_cpu(scale->min);
	p[3] = (le32_to_cpu(scale->step) & TLV_DB_SCALE_MASK)
		| (le32_to_cpu(scale->mute) ? TLV_DB_SCALE_MUTE : 0);

	kc->tlv.p = (void *)p;
	return 0;
}

static int soc_tplg_create_tlv(struct soc_tplg *tplg,
	struct snd_kcontrol_new *kc, struct snd_soc_tplg_ctl_hdr *tc)
{
	struct snd_soc_tplg_ctl_tlv *tplg_tlv;
	u32 access = le32_to_cpu(tc->access);

	if (!(access & SNDRV_CTL_ELEM_ACCESS_TLV_READWRITE))
		return 0;

	if (!(access & SNDRV_CTL_ELEM_ACCESS_TLV_CALLBACK)) {
		tplg_tlv = &tc->tlv;
		switch (le32_to_cpu(tplg_tlv->type)) {
		case SNDRV_CTL_TLVT_DB_SCALE:
			return soc_tplg_create_tlv_db_scale(tplg, kc,
					&tplg_tlv->scale);

		/* TODO: add support for other TLV types */
		default:
			dev_dbg(tplg->dev, "Unsupported TLV type %d\n",
					tplg_tlv->type);
			return -EINVAL;
		}
	}

	return 0;
}

static int soc_tplg_dbytes_create(struct soc_tplg *tplg, unsigned int count,
	size_t size)
{
	struct snd_soc_tplg_bytes_control *be;
	struct soc_bytes_ext *sbe;
	struct snd_kcontrol_new kc;
	int i;
	int err = 0;

	if (soc_tplg_check_elem_count(tplg,
		sizeof(struct snd_soc_tplg_bytes_control), count,
			size, "mixer bytes")) {
		dev_err(tplg->dev, "ASoC: Invalid count %d for byte control\n",
			count);
		return -EINVAL;
	}

	for (i = 0; i < count; i++) {
		be = (struct snd_soc_tplg_bytes_control *)tplg->pos;

		/* validate kcontrol */
		if (strnlen(be->hdr.name, SNDRV_CTL_ELEM_ID_NAME_MAXLEN) ==
			SNDRV_CTL_ELEM_ID_NAME_MAXLEN)
			return -EINVAL;

		sbe = devm_kzalloc(tplg->dev, sizeof(*sbe), GFP_KERNEL);
		if (sbe == NULL)
			return -ENOMEM;

		tplg->pos += (sizeof(struct snd_soc_tplg_bytes_control) +
			      le32_to_cpu(be->priv.size));

		dev_dbg(tplg->dev,
			"ASoC: adding bytes kcontrol %s with access 0x%x\n",
			be->hdr.name, be->hdr.access);

		memset(&kc, 0, sizeof(kc));
		kc.name = be->hdr.name;
		kc.private_value = (long)sbe;
		kc.iface = SNDRV_CTL_ELEM_IFACE_MIXER;
		kc.access = le32_to_cpu(be->hdr.access);

		sbe->max = le32_to_cpu(be->max);
		sbe->dobj.type = SND_SOC_DOBJ_BYTES;
		sbe->dobj.ops = tplg->ops;
		INIT_LIST_HEAD(&sbe->dobj.list);

		/* map io handlers */
		err = soc_tplg_kcontrol_bind_io(&be->hdr, &kc, tplg);
		if (err) {
			soc_control_err(tplg, &be->hdr, be->hdr.name);
			break;
		}

		/* pass control to driver for optional further init */
		err = soc_tplg_init_kcontrol(tplg, &kc,
			(struct snd_soc_tplg_ctl_hdr *)be);
		if (err < 0) {
			dev_err(tplg->dev, "ASoC: failed to init %s\n",
				be->hdr.name);
			break;
		}

		/* register control here */
		err = soc_tplg_add_kcontrol(tplg, &kc,
			&sbe->dobj.control.kcontrol);
		if (err < 0) {
			dev_err(tplg->dev, "ASoC: failed to add %s\n",
				be->hdr.name);
			break;
		}

		list_add(&sbe->dobj.list, &tplg->comp->dobj_list);
	}
	return err;

}

static int soc_tplg_dmixer_create(struct soc_tplg *tplg, unsigned int count,
	size_t size)
{
	struct snd_soc_tplg_mixer_control *mc;
	struct soc_mixer_control *sm;
	struct snd_kcontrol_new kc;
	int i;
	int err = 0;

	if (soc_tplg_check_elem_count(tplg,
		sizeof(struct snd_soc_tplg_mixer_control),
		count, size, "mixers")) {

		dev_err(tplg->dev, "ASoC: invalid count %d for controls\n",
			count);
		return -EINVAL;
	}

	for (i = 0; i < count; i++) {
		mc = (struct snd_soc_tplg_mixer_control *)tplg->pos;

		/* validate kcontrol */
		if (strnlen(mc->hdr.name, SNDRV_CTL_ELEM_ID_NAME_MAXLEN) ==
			SNDRV_CTL_ELEM_ID_NAME_MAXLEN)
			return -EINVAL;

		sm = devm_kzalloc(tplg->dev, sizeof(*sm), GFP_KERNEL);
		if (sm == NULL)
			return -ENOMEM;
		tplg->pos += (sizeof(struct snd_soc_tplg_mixer_control) +
			      le32_to_cpu(mc->priv.size));

		dev_dbg(tplg->dev,
			"ASoC: adding mixer kcontrol %s with access 0x%x\n",
			mc->hdr.name, mc->hdr.access);

		memset(&kc, 0, sizeof(kc));
		kc.name = mc->hdr.name;
		kc.private_value = (long)sm;
		kc.iface = SNDRV_CTL_ELEM_IFACE_MIXER;
		kc.access = le32_to_cpu(mc->hdr.access);

		/* we only support FL/FR channel mapping atm */
		sm->reg = tplc_chan_get_reg(tplg, mc->channel,
			SNDRV_CHMAP_FL);
		sm->rreg = tplc_chan_get_reg(tplg, mc->channel,
			SNDRV_CHMAP_FR);
		sm->shift = tplc_chan_get_shift(tplg, mc->channel,
			SNDRV_CHMAP_FL);
		sm->rshift = tplc_chan_get_shift(tplg, mc->channel,
			SNDRV_CHMAP_FR);

		sm->max = le32_to_cpu(mc->max);
		sm->min = le32_to_cpu(mc->min);
		sm->invert = le32_to_cpu(mc->invert);
		sm->platform_max = le32_to_cpu(mc->platform_max);
		sm->dobj.index = tplg->index;
		sm->dobj.ops = tplg->ops;
		sm->dobj.type = SND_SOC_DOBJ_MIXER;
		INIT_LIST_HEAD(&sm->dobj.list);

		/* map io handlers */
		err = soc_tplg_kcontrol_bind_io(&mc->hdr, &kc, tplg);
		if (err) {
			soc_control_err(tplg, &mc->hdr, mc->hdr.name);
			break;
		}

		/* create any TLV data */
		err = soc_tplg_create_tlv(tplg, &kc, &mc->hdr);
		if (err < 0) {
			dev_err(tplg->dev, "ASoC: failed to create TLV %s\n",
				mc->hdr.name);
			break;
		}

		/* pass control to driver for optional further init */
		err = soc_tplg_init_kcontrol(tplg, &kc,
			(struct snd_soc_tplg_ctl_hdr *) mc);
		if (err < 0) {
			dev_err(tplg->dev, "ASoC: failed to init %s\n",
				mc->hdr.name);
			break;
		}

		/* register control here */
		err = soc_tplg_add_kcontrol(tplg, &kc,
			&sm->dobj.control.kcontrol);
		if (err < 0) {
			dev_err(tplg->dev, "ASoC: failed to add %s\n",
				mc->hdr.name);
			break;
		}

		list_add(&sm->dobj.list, &tplg->comp->dobj_list);
	}

	return err;
}

static int soc_tplg_denum_create_texts(struct soc_tplg *tplg, struct soc_enum *se,
				       struct snd_soc_tplg_enum_control *ec)
{
	int i, ret;

	if (le32_to_cpu(ec->items) > ARRAY_SIZE(ec->texts))
		return -EINVAL;

	se->dobj.control.dtexts =
		devm_kcalloc(tplg->dev, le32_to_cpu(ec->items), sizeof(char *), GFP_KERNEL);
	if (se->dobj.control.dtexts == NULL)
		return -ENOMEM;

	for (i = 0; i < le32_to_cpu(ec->items); i++) {

		if (strnlen(ec->texts[i], SNDRV_CTL_ELEM_ID_NAME_MAXLEN) ==
			SNDRV_CTL_ELEM_ID_NAME_MAXLEN) {
			ret = -EINVAL;
			goto err;
		}

		se->dobj.control.dtexts[i] = devm_kstrdup(tplg->dev, ec->texts[i], GFP_KERNEL);
		if (!se->dobj.control.dtexts[i]) {
			ret = -ENOMEM;
			goto err;
		}
	}

	se->items = le32_to_cpu(ec->items);
	se->texts = (const char * const *)se->dobj.control.dtexts;
	return 0;

err:
	return ret;
}

static int soc_tplg_denum_create_values(struct soc_tplg *tplg, struct soc_enum *se,
					struct snd_soc_tplg_enum_control *ec)
{
	int i;

	/*
	 * Following "if" checks if we have at most SND_SOC_TPLG_NUM_TEXTS
	 * values instead of using ARRAY_SIZE(ec->values) due to the fact that
	 * it is oversized for its purpose. Additionally it is done so because
	 * it is defined in UAPI header where it can't be easily changed.
	 */
	if (le32_to_cpu(ec->items) > SND_SOC_TPLG_NUM_TEXTS)
		return -EINVAL;

	se->dobj.control.dvalues = devm_kcalloc(tplg->dev, le32_to_cpu(ec->items),
					   sizeof(*se->dobj.control.dvalues),
					   GFP_KERNEL);
	if (!se->dobj.control.dvalues)
		return -ENOMEM;

	/* convert from little-endian */
	for (i = 0; i < le32_to_cpu(ec->items); i++) {
		se->dobj.control.dvalues[i] = le32_to_cpu(ec->values[i]);
	}

	return 0;
}

static int soc_tplg_denum_create(struct soc_tplg *tplg, unsigned int count,
	size_t size)
{
	struct snd_soc_tplg_enum_control *ec;
	struct soc_enum *se;
	struct snd_kcontrol_new kc;
	int i;
	int err = 0;

	if (soc_tplg_check_elem_count(tplg,
		sizeof(struct snd_soc_tplg_enum_control),
		count, size, "enums")) {

		dev_err(tplg->dev, "ASoC: invalid count %d for enum controls\n",
			count);
		return -EINVAL;
	}

	for (i = 0; i < count; i++) {
		ec = (struct snd_soc_tplg_enum_control *)tplg->pos;

		/* validate kcontrol */
		if (strnlen(ec->hdr.name, SNDRV_CTL_ELEM_ID_NAME_MAXLEN) ==
			SNDRV_CTL_ELEM_ID_NAME_MAXLEN)
			return -EINVAL;

		se = devm_kzalloc(tplg->dev, (sizeof(*se)), GFP_KERNEL);
		if (se == NULL)
			return -ENOMEM;

		tplg->pos += (sizeof(struct snd_soc_tplg_enum_control) +
			      le32_to_cpu(ec->priv.size));

		dev_dbg(tplg->dev, "ASoC: adding enum kcontrol %s size %d\n",
			ec->hdr.name, ec->items);

		memset(&kc, 0, sizeof(kc));
		kc.name = ec->hdr.name;
		kc.private_value = (long)se;
		kc.iface = SNDRV_CTL_ELEM_IFACE_MIXER;
		kc.access = le32_to_cpu(ec->hdr.access);

		se->reg = tplc_chan_get_reg(tplg, ec->channel, SNDRV_CHMAP_FL);
		se->shift_l = tplc_chan_get_shift(tplg, ec->channel,
			SNDRV_CHMAP_FL);
		se->shift_r = tplc_chan_get_shift(tplg, ec->channel,
			SNDRV_CHMAP_FL);

		se->mask = le32_to_cpu(ec->mask);
		se->dobj.index = tplg->index;
		se->dobj.type = SND_SOC_DOBJ_ENUM;
		se->dobj.ops = tplg->ops;
		INIT_LIST_HEAD(&se->dobj.list);

		switch (le32_to_cpu(ec->hdr.ops.info)) {
		case SND_SOC_TPLG_DAPM_CTL_ENUM_VALUE:
		case SND_SOC_TPLG_CTL_ENUM_VALUE:
			err = soc_tplg_denum_create_values(tplg, se, ec);
			if (err < 0) {
				dev_err(tplg->dev,
					"ASoC: could not create values for %s\n",
					ec->hdr.name);
				goto err_denum;
			}
			/* fall through */
		case SND_SOC_TPLG_CTL_ENUM:
		case SND_SOC_TPLG_DAPM_CTL_ENUM_DOUBLE:
		case SND_SOC_TPLG_DAPM_CTL_ENUM_VIRT:
			err = soc_tplg_denum_create_texts(tplg, se, ec);
			if (err < 0) {
				dev_err(tplg->dev,
					"ASoC: could not create texts for %s\n",
					ec->hdr.name);
				goto err_denum;
			}
			break;
		default:
			err = -EINVAL;
			dev_err(tplg->dev,
				"ASoC: invalid enum control type %d for %s\n",
				ec->hdr.ops.info, ec->hdr.name);
			goto err_denum;
		}

		/* map io handlers */
		err = soc_tplg_kcontrol_bind_io(&ec->hdr, &kc, tplg);
		if (err) {
			soc_control_err(tplg, &ec->hdr, ec->hdr.name);
			goto err_denum;
		}

		/* pass control to driver for optional further init */
		err = soc_tplg_init_kcontrol(tplg, &kc,
			(struct snd_soc_tplg_ctl_hdr *) ec);
		if (err < 0) {
			dev_err(tplg->dev, "ASoC: failed to init %s\n",
				ec->hdr.name);
			goto err_denum;
		}

		/* register control here */
		err = soc_tplg_add_kcontrol(tplg,
					    &kc, &se->dobj.control.kcontrol);
		if (err < 0) {
			dev_err(tplg->dev, "ASoC: could not add kcontrol %s\n",
				ec->hdr.name);
			goto err_denum;
		}

		list_add(&se->dobj.list, &tplg->comp->dobj_list);
	}
	return 0;

err_denum:
	return err;
}

static int soc_tplg_kcontrol_elems_load(struct soc_tplg *tplg,
	struct snd_soc_tplg_hdr *hdr)
{
	struct snd_soc_tplg_ctl_hdr *control_hdr;
	int ret;
	int i;

	dev_dbg(tplg->dev, "ASoC: adding %d kcontrols at 0x%lx\n", hdr->count,
		soc_tplg_get_offset(tplg));

	for (i = 0; i < le32_to_cpu(hdr->count); i++) {

		control_hdr = (struct snd_soc_tplg_ctl_hdr *)tplg->pos;

		if (le32_to_cpu(control_hdr->size) != sizeof(*control_hdr)) {
			dev_err(tplg->dev, "ASoC: invalid control size\n");
			return -EINVAL;
		}

		switch (le32_to_cpu(control_hdr->ops.info)) {
		case SND_SOC_TPLG_CTL_VOLSW:
		case SND_SOC_TPLG_CTL_STROBE:
		case SND_SOC_TPLG_CTL_VOLSW_SX:
		case SND_SOC_TPLG_CTL_VOLSW_XR_SX:
		case SND_SOC_TPLG_CTL_RANGE:
		case SND_SOC_TPLG_DAPM_CTL_VOLSW:
		case SND_SOC_TPLG_DAPM_CTL_PIN:
			ret = soc_tplg_dmixer_create(tplg, 1,
					le32_to_cpu(hdr->payload_size));
			break;
		case SND_SOC_TPLG_CTL_ENUM:
		case SND_SOC_TPLG_CTL_ENUM_VALUE:
		case SND_SOC_TPLG_DAPM_CTL_ENUM_DOUBLE:
		case SND_SOC_TPLG_DAPM_CTL_ENUM_VIRT:
		case SND_SOC_TPLG_DAPM_CTL_ENUM_VALUE:
			ret = soc_tplg_denum_create(tplg, 1,
					le32_to_cpu(hdr->payload_size));
			break;
		case SND_SOC_TPLG_CTL_BYTES:
			ret = soc_tplg_dbytes_create(tplg, 1,
					le32_to_cpu(hdr->payload_size));
			break;
		default:
			soc_bind_err(tplg, control_hdr, i);
			return -EINVAL;
		}
		if (ret < 0) {
			dev_err(tplg->dev, "ASoC: invalid control\n");
			return ret;
		}

	}

	return 0;
}

/* optionally pass new dynamic kcontrol to component driver. */
static int soc_tplg_add_route(struct soc_tplg *tplg,
	struct snd_soc_dapm_route *route)
{
	if (tplg->ops && tplg->ops->dapm_route_load)
		return tplg->ops->dapm_route_load(tplg->comp, tplg->index,
			route);

	return 0;
}

static int soc_tplg_dapm_graph_elems_load(struct soc_tplg *tplg,
	struct snd_soc_tplg_hdr *hdr)
{
	struct snd_soc_dapm_context *dapm = &tplg->comp->dapm;
	struct snd_soc_tplg_dapm_graph_elem *elem;
	struct snd_soc_dapm_route *route;
	int count, i;
	int ret = 0;

	count = le32_to_cpu(hdr->count);

	if (soc_tplg_check_elem_count(tplg,
		sizeof(struct snd_soc_tplg_dapm_graph_elem),
		count, le32_to_cpu(hdr->payload_size), "graph")) {

		dev_err(tplg->dev, "ASoC: invalid count %d for DAPM routes\n",
			count);
		return -EINVAL;
	}

	dev_dbg(tplg->dev, "ASoC: adding %d DAPM routes for index %d\n", count,
		hdr->index);

	for (i = 0; i < count; i++) {
		route = devm_kzalloc(tplg->dev, sizeof(*route), GFP_KERNEL);
		if (!route)
			return -ENOMEM;
		elem = (struct snd_soc_tplg_dapm_graph_elem *)tplg->pos;
		tplg->pos += sizeof(struct snd_soc_tplg_dapm_graph_elem);

		/* validate routes */
		if (strnlen(elem->source, SNDRV_CTL_ELEM_ID_NAME_MAXLEN) ==
			    SNDRV_CTL_ELEM_ID_NAME_MAXLEN) {
			ret = -EINVAL;
			break;
		}
		if (strnlen(elem->sink, SNDRV_CTL_ELEM_ID_NAME_MAXLEN) ==
			    SNDRV_CTL_ELEM_ID_NAME_MAXLEN) {
			ret = -EINVAL;
			break;
		}
		if (strnlen(elem->control, SNDRV_CTL_ELEM_ID_NAME_MAXLEN) ==
			    SNDRV_CTL_ELEM_ID_NAME_MAXLEN) {
			ret = -EINVAL;
			break;
		}

<<<<<<< HEAD
		route->source = devm_kmemdup(tplg->dev, elem->source,
						 min_t(size_t, strlen(elem->source),
						       SNDRV_CTL_ELEM_ID_NAME_MAXLEN),
						 GFP_KERNEL);
		route->sink = devm_kmemdup(tplg->dev, elem->sink,
					       min_t(size_t, strlen(elem->sink),
						     SNDRV_CTL_ELEM_ID_NAME_MAXLEN),
					       GFP_KERNEL);
		if (!route->source || !route->sink) {
=======
		routes[i]->source = devm_kstrdup(tplg->dev, elem->source, GFP_KERNEL);
		routes[i]->sink = devm_kstrdup(tplg->dev, elem->sink, GFP_KERNEL);
		if (!routes[i]->source || !routes[i]->sink) {
>>>>>>> d6854502
			ret = -ENOMEM;
			break;
		}

		/* set to NULL atm for tplg users */
		route->connected = NULL;
		if (strnlen(elem->control, SNDRV_CTL_ELEM_ID_NAME_MAXLEN) == 0) {
			route->control = NULL;
		} else {
<<<<<<< HEAD
			route->control = devm_kmemdup(tplg->dev, elem->control,
							  min_t(size_t, strlen(elem->control),
								SNDRV_CTL_ELEM_ID_NAME_MAXLEN),
							  GFP_KERNEL);
			if (!route->control) {
=======
			routes[i]->control = devm_kstrdup(tplg->dev, elem->control, GFP_KERNEL);
			if (!routes[i]->control) {
>>>>>>> d6854502
				ret = -ENOMEM;
				break;
			}
		}

		/* add route dobj to dobj_list */
		route->dobj.type = SND_SOC_DOBJ_GRAPH;
		route->dobj.ops = tplg->ops;
		route->dobj.index = tplg->index;
		list_add(&route->dobj.list, &tplg->comp->dobj_list);

		ret = soc_tplg_add_route(tplg, route);
		if (ret < 0) {
			dev_err(tplg->dev, "ASoC: topology: add_route failed: %d\n", ret);
			break;
		}

		/* add route, but keep going if some fail */
		snd_soc_dapm_add_routes(dapm, route, 1);
	}

	return ret;
}

static struct snd_kcontrol_new *soc_tplg_dapm_widget_dmixer_create(
	struct soc_tplg *tplg, int num_kcontrols)
{
	struct snd_kcontrol_new *kc;
	struct soc_mixer_control *sm;
	struct snd_soc_tplg_mixer_control *mc;
	int i, err;

	kc = devm_kcalloc(tplg->dev, num_kcontrols, sizeof(*kc), GFP_KERNEL);
	if (kc == NULL)
		return NULL;

	for (i = 0; i < num_kcontrols; i++) {
		mc = (struct snd_soc_tplg_mixer_control *)tplg->pos;

		/* validate kcontrol */
		if (strnlen(mc->hdr.name, SNDRV_CTL_ELEM_ID_NAME_MAXLEN) ==
			SNDRV_CTL_ELEM_ID_NAME_MAXLEN)
			goto err_sm;

		sm = devm_kzalloc(tplg->dev, sizeof(*sm), GFP_KERNEL);
		if (sm == NULL)
			goto err_sm;

		tplg->pos += (sizeof(struct snd_soc_tplg_mixer_control) +
			      le32_to_cpu(mc->priv.size));

		dev_dbg(tplg->dev, " adding DAPM widget mixer control %s at %d\n",
			mc->hdr.name, i);

		kc[i].private_value = (long)sm;
		kc[i].name = devm_kstrdup(tplg->dev, mc->hdr.name, GFP_KERNEL);
		if (kc[i].name == NULL)
			goto err_sm;
		kc[i].iface = SNDRV_CTL_ELEM_IFACE_MIXER;
		kc[i].access = le32_to_cpu(mc->hdr.access);

		/* we only support FL/FR channel mapping atm */
		sm->reg = tplc_chan_get_reg(tplg, mc->channel,
			SNDRV_CHMAP_FL);
		sm->rreg = tplc_chan_get_reg(tplg, mc->channel,
			SNDRV_CHMAP_FR);
		sm->shift = tplc_chan_get_shift(tplg, mc->channel,
			SNDRV_CHMAP_FL);
		sm->rshift = tplc_chan_get_shift(tplg, mc->channel,
			SNDRV_CHMAP_FR);

		sm->max = le32_to_cpu(mc->max);
		sm->min = le32_to_cpu(mc->min);
		sm->invert = le32_to_cpu(mc->invert);
		sm->platform_max = le32_to_cpu(mc->platform_max);
		sm->dobj.index = tplg->index;
		INIT_LIST_HEAD(&sm->dobj.list);

		/* map io handlers */
		err = soc_tplg_kcontrol_bind_io(&mc->hdr, &kc[i], tplg);
		if (err) {
			soc_control_err(tplg, &mc->hdr, mc->hdr.name);
			goto err_sm;
		}

		/* create any TLV data */
		err = soc_tplg_create_tlv(tplg, &kc[i], &mc->hdr);
		if (err < 0) {
			dev_err(tplg->dev, "ASoC: failed to create TLV %s\n",
				mc->hdr.name);
			goto err_sm;
		}

		/* pass control to driver for optional further init */
		err = soc_tplg_init_kcontrol(tplg, &kc[i],
			(struct snd_soc_tplg_ctl_hdr *)mc);
		if (err < 0) {
			dev_err(tplg->dev, "ASoC: failed to init %s\n",
				mc->hdr.name);
			goto err_sm;
		}
	}
	return kc;

err_sm:
	return NULL;
}

static struct snd_kcontrol_new *soc_tplg_dapm_widget_denum_create(
	struct soc_tplg *tplg, int num_kcontrols)
{
	struct snd_kcontrol_new *kc;
	struct snd_soc_tplg_enum_control *ec;
	struct soc_enum *se;
	int i, err;

	kc = devm_kcalloc(tplg->dev, num_kcontrols, sizeof(*kc), GFP_KERNEL);
	if (kc == NULL)
		return NULL;

	for (i = 0; i < num_kcontrols; i++) {
		ec = (struct snd_soc_tplg_enum_control *)tplg->pos;
		/* validate kcontrol */
		if (strnlen(ec->hdr.name, SNDRV_CTL_ELEM_ID_NAME_MAXLEN) ==
			    SNDRV_CTL_ELEM_ID_NAME_MAXLEN)
			goto err_se;

		se = devm_kzalloc(tplg->dev, sizeof(*se), GFP_KERNEL);
		if (se == NULL)
			goto err_se;

		tplg->pos += (sizeof(struct snd_soc_tplg_enum_control) +
			      le32_to_cpu(ec->priv.size));

		dev_dbg(tplg->dev, " adding DAPM widget enum control %s\n",
			ec->hdr.name);

		kc[i].private_value = (long)se;
		kc[i].name = devm_kstrdup(tplg->dev, ec->hdr.name, GFP_KERNEL);
		if (kc[i].name == NULL)
			goto err_se;
		kc[i].iface = SNDRV_CTL_ELEM_IFACE_MIXER;
		kc[i].access = le32_to_cpu(ec->hdr.access);

		/* we only support FL/FR channel mapping atm */
		se->reg = tplc_chan_get_reg(tplg, ec->channel, SNDRV_CHMAP_FL);
		se->shift_l = tplc_chan_get_shift(tplg, ec->channel,
						  SNDRV_CHMAP_FL);
		se->shift_r = tplc_chan_get_shift(tplg, ec->channel,
						  SNDRV_CHMAP_FR);

		se->items = le32_to_cpu(ec->items);
		se->mask = le32_to_cpu(ec->mask);
		se->dobj.index = tplg->index;

		switch (le32_to_cpu(ec->hdr.ops.info)) {
		case SND_SOC_TPLG_CTL_ENUM_VALUE:
		case SND_SOC_TPLG_DAPM_CTL_ENUM_VALUE:
			err = soc_tplg_denum_create_values(tplg, se, ec);
			if (err < 0) {
				dev_err(tplg->dev, "ASoC: could not create values for %s\n",
					ec->hdr.name);
				goto err_se;
			}
			/* fall through */
		case SND_SOC_TPLG_CTL_ENUM:
		case SND_SOC_TPLG_DAPM_CTL_ENUM_DOUBLE:
		case SND_SOC_TPLG_DAPM_CTL_ENUM_VIRT:
			err = soc_tplg_denum_create_texts(tplg, se, ec);
			if (err < 0) {
				dev_err(tplg->dev, "ASoC: could not create texts for %s\n",
					ec->hdr.name);
				goto err_se;
			}
			break;
		default:
			dev_err(tplg->dev, "ASoC: invalid enum control type %d for %s\n",
				ec->hdr.ops.info, ec->hdr.name);
			goto err_se;
		}

		/* map io handlers */
		err = soc_tplg_kcontrol_bind_io(&ec->hdr, &kc[i], tplg);
		if (err) {
			soc_control_err(tplg, &ec->hdr, ec->hdr.name);
			goto err_se;
		}

		/* pass control to driver for optional further init */
		err = soc_tplg_init_kcontrol(tplg, &kc[i],
			(struct snd_soc_tplg_ctl_hdr *)ec);
		if (err < 0) {
			dev_err(tplg->dev, "ASoC: failed to init %s\n",
				ec->hdr.name);
			goto err_se;
		}
	}

	return kc;

err_se:
	return NULL;
}

static struct snd_kcontrol_new *soc_tplg_dapm_widget_dbytes_create(
	struct soc_tplg *tplg, int num_kcontrols)
{
	struct snd_soc_tplg_bytes_control *be;
	struct soc_bytes_ext *sbe;
	struct snd_kcontrol_new *kc;
	int i, err;

	kc = devm_kcalloc(tplg->dev, num_kcontrols, sizeof(*kc), GFP_KERNEL);
	if (!kc)
		return NULL;

	for (i = 0; i < num_kcontrols; i++) {
		be = (struct snd_soc_tplg_bytes_control *)tplg->pos;

		/* validate kcontrol */
		if (strnlen(be->hdr.name, SNDRV_CTL_ELEM_ID_NAME_MAXLEN) ==
			SNDRV_CTL_ELEM_ID_NAME_MAXLEN)
			goto err_sbe;

		sbe = devm_kzalloc(tplg->dev, sizeof(*sbe), GFP_KERNEL);
		if (sbe == NULL)
			goto err_sbe;

		tplg->pos += (sizeof(struct snd_soc_tplg_bytes_control) +
			      le32_to_cpu(be->priv.size));

		dev_dbg(tplg->dev,
			"ASoC: adding bytes kcontrol %s with access 0x%x\n",
			be->hdr.name, be->hdr.access);

		kc[i].private_value = (long)sbe;
		kc[i].name = devm_kstrdup(tplg->dev, be->hdr.name, GFP_KERNEL);
		if (kc[i].name == NULL)
			goto err_sbe;
		kc[i].iface = SNDRV_CTL_ELEM_IFACE_MIXER;
		kc[i].access = le32_to_cpu(be->hdr.access);

		sbe->max = le32_to_cpu(be->max);
		INIT_LIST_HEAD(&sbe->dobj.list);

		/* map standard io handlers and check for external handlers */
		err = soc_tplg_kcontrol_bind_io(&be->hdr, &kc[i], tplg);
		if (err) {
			soc_control_err(tplg, &be->hdr, be->hdr.name);
			goto err_sbe;
		}

		/* pass control to driver for optional further init */
		err = soc_tplg_init_kcontrol(tplg, &kc[i],
			(struct snd_soc_tplg_ctl_hdr *)be);
		if (err < 0) {
			dev_err(tplg->dev, "ASoC: failed to init %s\n",
				be->hdr.name);
			goto err_sbe;
		}
	}

	return kc;

err_sbe:

	return NULL;
}

static int soc_tplg_dapm_widget_create(struct soc_tplg *tplg,
	struct snd_soc_tplg_dapm_widget *w)
{
	struct snd_soc_dapm_context *dapm = &tplg->comp->dapm;
	struct snd_soc_dapm_widget template, *widget;
	struct snd_soc_tplg_ctl_hdr *control_hdr;
	struct snd_soc_card *card = tplg->comp->card;
	unsigned int kcontrol_type;
	int ret = 0;

	if (strnlen(w->name, SNDRV_CTL_ELEM_ID_NAME_MAXLEN) ==
		SNDRV_CTL_ELEM_ID_NAME_MAXLEN)
		return -EINVAL;
	if (strnlen(w->sname, SNDRV_CTL_ELEM_ID_NAME_MAXLEN) ==
		SNDRV_CTL_ELEM_ID_NAME_MAXLEN)
		return -EINVAL;

	dev_dbg(tplg->dev, "ASoC: creating DAPM widget %s id %d\n",
		w->name, w->id);

	memset(&template, 0, sizeof(template));

	/* map user to kernel widget ID */
	template.id = get_widget_id(le32_to_cpu(w->id));
	if ((int)template.id < 0)
		return template.id;

	/* strings are allocated here, but used and freed by the widget */
	template.name = kstrdup(w->name, GFP_KERNEL);
	if (!template.name)
		return -ENOMEM;
	template.sname = kstrdup(w->sname, GFP_KERNEL);
	if (!template.sname) {
		ret = -ENOMEM;
		goto err;
	}
	template.reg = le32_to_cpu(w->reg);
	template.shift = le32_to_cpu(w->shift);
	template.mask = le32_to_cpu(w->mask);
	template.subseq = le32_to_cpu(w->subseq);
	template.on_val = w->invert ? 0 : 1;
	template.off_val = w->invert ? 1 : 0;
	template.ignore_suspend = le32_to_cpu(w->ignore_suspend);
	template.event_flags = le16_to_cpu(w->event_flags);
	template.dobj.index = tplg->index;

	tplg->pos +=
		(sizeof(struct snd_soc_tplg_dapm_widget) +
		 le32_to_cpu(w->priv.size));

	if (w->num_kcontrols == 0) {
		kcontrol_type = 0;
		template.num_kcontrols = 0;
		goto widget;
	}

	control_hdr = (struct snd_soc_tplg_ctl_hdr *)tplg->pos;
	dev_dbg(tplg->dev, "ASoC: template %s has %d controls of type %x\n",
		w->name, w->num_kcontrols, control_hdr->type);

	switch (le32_to_cpu(control_hdr->ops.info)) {
	case SND_SOC_TPLG_CTL_VOLSW:
	case SND_SOC_TPLG_CTL_STROBE:
	case SND_SOC_TPLG_CTL_VOLSW_SX:
	case SND_SOC_TPLG_CTL_VOLSW_XR_SX:
	case SND_SOC_TPLG_CTL_RANGE:
	case SND_SOC_TPLG_DAPM_CTL_VOLSW:
		kcontrol_type = SND_SOC_TPLG_TYPE_MIXER;  /* volume mixer */
		template.num_kcontrols = le32_to_cpu(w->num_kcontrols);
		template.kcontrol_news =
			soc_tplg_dapm_widget_dmixer_create(tplg,
			template.num_kcontrols);
		if (!template.kcontrol_news) {
			ret = -ENOMEM;
			goto hdr_err;
		}
		break;
	case SND_SOC_TPLG_CTL_ENUM:
	case SND_SOC_TPLG_CTL_ENUM_VALUE:
	case SND_SOC_TPLG_DAPM_CTL_ENUM_DOUBLE:
	case SND_SOC_TPLG_DAPM_CTL_ENUM_VIRT:
	case SND_SOC_TPLG_DAPM_CTL_ENUM_VALUE:
		kcontrol_type = SND_SOC_TPLG_TYPE_ENUM;	/* enumerated mixer */
		template.num_kcontrols = le32_to_cpu(w->num_kcontrols);
		template.kcontrol_news =
			soc_tplg_dapm_widget_denum_create(tplg,
			template.num_kcontrols);
		if (!template.kcontrol_news) {
			ret = -ENOMEM;
			goto hdr_err;
		}
		break;
	case SND_SOC_TPLG_CTL_BYTES:
		kcontrol_type = SND_SOC_TPLG_TYPE_BYTES; /* bytes control */
		template.num_kcontrols = le32_to_cpu(w->num_kcontrols);
		template.kcontrol_news =
			soc_tplg_dapm_widget_dbytes_create(tplg,
				template.num_kcontrols);
		if (!template.kcontrol_news) {
			ret = -ENOMEM;
			goto hdr_err;
		}
		break;
	default:
		dev_err(tplg->dev, "ASoC: invalid widget control type %d:%d:%d\n",
			control_hdr->ops.get, control_hdr->ops.put,
			le32_to_cpu(control_hdr->ops.info));
		ret = -EINVAL;
		goto hdr_err;
	}

widget:
	ret = soc_tplg_widget_load(tplg, &template, w);
	if (ret < 0)
		goto hdr_err;

	/* card dapm mutex is held by the core if we are loading topology
	 * data during sound card init. */
	if (card->instantiated)
		widget = snd_soc_dapm_new_control(dapm, &template);
	else
		widget = snd_soc_dapm_new_control_unlocked(dapm, &template);
	if (IS_ERR(widget)) {
		ret = PTR_ERR(widget);
		goto hdr_err;
	}

	widget->dobj.type = SND_SOC_DOBJ_WIDGET;
	widget->dobj.widget.kcontrol_type = kcontrol_type;
	widget->dobj.ops = tplg->ops;
	widget->dobj.index = tplg->index;
	list_add(&widget->dobj.list, &tplg->comp->dobj_list);

	ret = soc_tplg_widget_ready(tplg, widget, w);
	if (ret < 0)
		goto ready_err;

	kfree(template.sname);
	kfree(template.name);

	return 0;

ready_err:
	remove_widget(widget->dapm->component, &widget->dobj, SOC_TPLG_PASS_WIDGET);
	snd_soc_dapm_free_widget(widget);
hdr_err:
	kfree(template.sname);
err:
	kfree(template.name);
	return ret;
}

static int soc_tplg_dapm_widget_elems_load(struct soc_tplg *tplg,
	struct snd_soc_tplg_hdr *hdr)
{
	struct snd_soc_tplg_dapm_widget *widget;
	int ret, count, i;

	count = le32_to_cpu(hdr->count);

	dev_dbg(tplg->dev, "ASoC: adding %d DAPM widgets\n", count);

	for (i = 0; i < count; i++) {
		widget = (struct snd_soc_tplg_dapm_widget *) tplg->pos;
		if (le32_to_cpu(widget->size) != sizeof(*widget)) {
			dev_err(tplg->dev, "ASoC: invalid widget size\n");
			return -EINVAL;
		}

		ret = soc_tplg_dapm_widget_create(tplg, widget);
		if (ret < 0) {
			dev_err(tplg->dev, "ASoC: failed to load widget %s\n",
				widget->name);
			return ret;
		}
	}

	return 0;
}

static int soc_tplg_dapm_complete(struct soc_tplg *tplg)
{
	struct snd_soc_card *card = tplg->comp->card;
	int ret;

	/* Card might not have been registered at this point.
	 * If so, just return success.
	*/
	if (!card || !card->instantiated) {
		dev_warn(tplg->dev, "ASoC: Parent card not yet available,"
			" widget card binding deferred\n");
		return 0;
	}

	ret = snd_soc_dapm_new_widgets(card);
	if (ret < 0)
		dev_err(tplg->dev, "ASoC: failed to create new widgets %d\n",
			ret);

	return 0;
}

static int set_stream_info(struct soc_tplg *tplg, struct snd_soc_pcm_stream *stream,
			   struct snd_soc_tplg_stream_caps *caps)
{
	stream->stream_name = devm_kstrdup(tplg->dev, caps->name, GFP_KERNEL);
	if (!stream->stream_name)
		return -ENOMEM;

	stream->channels_min = le32_to_cpu(caps->channels_min);
	stream->channels_max = le32_to_cpu(caps->channels_max);
	stream->rates = le32_to_cpu(caps->rates);
	stream->rate_min = le32_to_cpu(caps->rate_min);
	stream->rate_max = le32_to_cpu(caps->rate_max);
	stream->formats = le64_to_cpu(caps->formats);
	stream->sig_bits = le32_to_cpu(caps->sig_bits);

	return 0;
}

static void set_dai_flags(struct snd_soc_dai_driver *dai_drv,
			  unsigned int flag_mask, unsigned int flags)
{
	if (flag_mask & SND_SOC_TPLG_DAI_FLGBIT_SYMMETRIC_RATES)
		dai_drv->symmetric_rates =
			flags & SND_SOC_TPLG_DAI_FLGBIT_SYMMETRIC_RATES ? 1 : 0;

	if (flag_mask & SND_SOC_TPLG_DAI_FLGBIT_SYMMETRIC_CHANNELS)
		dai_drv->symmetric_channels =
			flags & SND_SOC_TPLG_DAI_FLGBIT_SYMMETRIC_CHANNELS ?
			1 : 0;

	if (flag_mask & SND_SOC_TPLG_DAI_FLGBIT_SYMMETRIC_SAMPLEBITS)
		dai_drv->symmetric_samplebits =
			flags & SND_SOC_TPLG_DAI_FLGBIT_SYMMETRIC_SAMPLEBITS ?
			1 : 0;
}

static int soc_tplg_dai_create(struct soc_tplg *tplg,
	struct snd_soc_tplg_pcm *pcm)
{
	struct snd_soc_dai_driver *dai_drv;
	struct snd_soc_pcm_stream *stream;
	struct snd_soc_tplg_stream_caps *caps;
	struct snd_soc_dai *dai;
	struct snd_soc_dapm_context *dapm =
		snd_soc_component_get_dapm(tplg->comp);
	int ret;

	dai_drv = devm_kzalloc(tplg->dev, sizeof(struct snd_soc_dai_driver), GFP_KERNEL);
	if (dai_drv == NULL)
		return -ENOMEM;

	if (strlen(pcm->dai_name)) {
		dai_drv->name = devm_kstrdup(tplg->dev, pcm->dai_name, GFP_KERNEL);
		if (!dai_drv->name) {
			ret = -ENOMEM;
			goto err;
		}
	}
	dai_drv->id = le32_to_cpu(pcm->dai_id);

	if (pcm->playback) {
		stream = &dai_drv->playback;
		caps = &pcm->caps[SND_SOC_TPLG_STREAM_PLAYBACK];
		ret = set_stream_info(tplg, stream, caps);
		if (ret < 0)
			goto err;
	}

	if (pcm->capture) {
		stream = &dai_drv->capture;
		caps = &pcm->caps[SND_SOC_TPLG_STREAM_CAPTURE];
		ret = set_stream_info(tplg, stream, caps);
		if (ret < 0)
			goto err;
	}

	if (pcm->compress)
		dai_drv->compress_new = snd_soc_new_compress;

	/* pass control to component driver for optional further init */
	ret = soc_tplg_dai_load(tplg, dai_drv, pcm, NULL);
	if (ret < 0) {
		dev_err(tplg->dev, "ASoC: DAI loading failed\n");
		goto err;
	}

	dai_drv->dobj.index = tplg->index;
	dai_drv->dobj.ops = tplg->ops;
	dai_drv->dobj.type = SND_SOC_DOBJ_PCM;
	list_add(&dai_drv->dobj.list, &tplg->comp->dobj_list);

	/* register the DAI to the component */
	dai = snd_soc_register_dai(tplg->comp, dai_drv, false);
	if (!dai)
		return -ENOMEM;

	/* Create the DAI widgets here */
	ret = snd_soc_dapm_new_dai_widgets(dapm, dai);
	if (ret != 0) {
		dev_err(dai->dev, "Failed to create DAI widgets %d\n", ret);
		snd_soc_unregister_dai(dai);
		return ret;
	}

	return 0;

err:
	return ret;
}

static void set_link_flags(struct snd_soc_dai_link *link,
		unsigned int flag_mask, unsigned int flags)
{
	if (flag_mask & SND_SOC_TPLG_LNK_FLGBIT_SYMMETRIC_RATES)
		link->symmetric_rates =
			flags & SND_SOC_TPLG_LNK_FLGBIT_SYMMETRIC_RATES ? 1 : 0;

	if (flag_mask & SND_SOC_TPLG_LNK_FLGBIT_SYMMETRIC_CHANNELS)
		link->symmetric_channels =
			flags & SND_SOC_TPLG_LNK_FLGBIT_SYMMETRIC_CHANNELS ?
			1 : 0;

	if (flag_mask & SND_SOC_TPLG_LNK_FLGBIT_SYMMETRIC_SAMPLEBITS)
		link->symmetric_samplebits =
			flags & SND_SOC_TPLG_LNK_FLGBIT_SYMMETRIC_SAMPLEBITS ?
			1 : 0;

	if (flag_mask & SND_SOC_TPLG_LNK_FLGBIT_VOICE_WAKEUP)
		link->ignore_suspend =
		flags & SND_SOC_TPLG_LNK_FLGBIT_VOICE_WAKEUP ?
		1 : 0;
}

/* create the FE DAI link */
static int soc_tplg_fe_link_create(struct soc_tplg *tplg,
	struct snd_soc_tplg_pcm *pcm)
{
	struct snd_soc_dai_link *link;
	struct snd_soc_dai_link_component *dlc;
	int ret;

	/* link + cpu + codec + platform */
	link = devm_kzalloc(tplg->dev, sizeof(*link) + (3 * sizeof(*dlc)), GFP_KERNEL);
	if (link == NULL)
		return -ENOMEM;

	dlc = (struct snd_soc_dai_link_component *)(link + 1);

	link->cpus	= &dlc[0];
	link->codecs	= &dlc[1];
	link->platforms	= &dlc[2];

	link->num_cpus	 = 1;
	link->num_codecs = 1;
	link->num_platforms = 1;

	link->dobj.index = tplg->index;
	link->dobj.ops = tplg->ops;
	link->dobj.type = SND_SOC_DOBJ_DAI_LINK;

	if (strlen(pcm->pcm_name)) {
		link->name = devm_kstrdup(tplg->dev, pcm->pcm_name, GFP_KERNEL);
		link->stream_name = devm_kstrdup(tplg->dev, pcm->pcm_name, GFP_KERNEL);
		if (!link->name || !link->stream_name) {
			ret = -ENOMEM;
			goto err;
		}
	}
	link->id = le32_to_cpu(pcm->pcm_id);

	if (strlen(pcm->dai_name)) {
		link->cpus->dai_name = devm_kstrdup(tplg->dev, pcm->dai_name, GFP_KERNEL);
		if (!link->cpus->dai_name) {
			ret = -ENOMEM;
			goto err;
		}
	}

	link->codecs->name = "snd-soc-dummy";
	link->codecs->dai_name = "snd-soc-dummy-dai";

	link->platforms->name = "snd-soc-dummy";

	/* enable DPCM */
	link->dynamic = 1;
	link->dpcm_playback = le32_to_cpu(pcm->playback);
	link->dpcm_capture = le32_to_cpu(pcm->capture);
	if (pcm->flag_mask)
		set_link_flags(link,
			       le32_to_cpu(pcm->flag_mask),
			       le32_to_cpu(pcm->flags));

	/* pass control to component driver for optional further init */
	ret = soc_tplg_dai_link_load(tplg, link, NULL);
	if (ret < 0) {
		dev_err(tplg->dev, "ASoC: FE link loading failed\n");
		goto err;
	}

	ret = snd_soc_add_pcm_runtime(tplg->comp->card, link);
	if (ret < 0) {
		dev_err(tplg->dev, "ASoC: adding FE link failed\n");
		goto err;
	}

	list_add(&link->dobj.list, &tplg->comp->dobj_list);

	return 0;
err:
	return ret;
}

/* create a FE DAI and DAI link from the PCM object */
static int soc_tplg_pcm_create(struct soc_tplg *tplg,
	struct snd_soc_tplg_pcm *pcm)
{
	int ret;

	ret = soc_tplg_dai_create(tplg, pcm);
	if (ret < 0)
		return ret;

	return  soc_tplg_fe_link_create(tplg, pcm);
}

/* copy stream caps from the old version 4 of source */
static void stream_caps_new_ver(struct snd_soc_tplg_stream_caps *dest,
				struct snd_soc_tplg_stream_caps_v4 *src)
{
	dest->size = cpu_to_le32(sizeof(*dest));
	memcpy(dest->name, src->name, SNDRV_CTL_ELEM_ID_NAME_MAXLEN);
	dest->formats = src->formats;
	dest->rates = src->rates;
	dest->rate_min = src->rate_min;
	dest->rate_max = src->rate_max;
	dest->channels_min = src->channels_min;
	dest->channels_max = src->channels_max;
	dest->periods_min = src->periods_min;
	dest->periods_max = src->periods_max;
	dest->period_size_min = src->period_size_min;
	dest->period_size_max = src->period_size_max;
	dest->buffer_size_min = src->buffer_size_min;
	dest->buffer_size_max = src->buffer_size_max;
}

/**
 * pcm_new_ver - Create the new version of PCM from the old version.
 * @tplg: topology context
 * @src: older version of pcm as a source
 * @pcm: latest version of pcm created from the source
 *
 * Support from vesion 4. User should free the returned pcm manually.
 */
static int pcm_new_ver(struct soc_tplg *tplg,
		       struct snd_soc_tplg_pcm *src,
		       struct snd_soc_tplg_pcm **pcm)
{
	struct snd_soc_tplg_pcm *dest;
	struct snd_soc_tplg_pcm_v4 *src_v4;
	int i;

	*pcm = NULL;

	if (le32_to_cpu(src->size) != sizeof(*src_v4)) {
		dev_err(tplg->dev, "ASoC: invalid PCM size\n");
		return -EINVAL;
	}

	dev_warn(tplg->dev, "ASoC: old version of PCM\n");
	src_v4 = (struct snd_soc_tplg_pcm_v4 *)src;
	dest = kzalloc(sizeof(*dest), GFP_KERNEL);
	if (!dest)
		return -ENOMEM;

	dest->size = cpu_to_le32(sizeof(*dest)); /* size of latest abi version */
	memcpy(dest->pcm_name, src_v4->pcm_name, SNDRV_CTL_ELEM_ID_NAME_MAXLEN);
	memcpy(dest->dai_name, src_v4->dai_name, SNDRV_CTL_ELEM_ID_NAME_MAXLEN);
	dest->pcm_id = src_v4->pcm_id;
	dest->dai_id = src_v4->dai_id;
	dest->playback = src_v4->playback;
	dest->capture = src_v4->capture;
	dest->compress = src_v4->compress;
	dest->num_streams = src_v4->num_streams;
	for (i = 0; i < le32_to_cpu(dest->num_streams); i++)
		memcpy(&dest->stream[i], &src_v4->stream[i],
		       sizeof(struct snd_soc_tplg_stream));

	for (i = 0; i < 2; i++)
		stream_caps_new_ver(&dest->caps[i], &src_v4->caps[i]);

	*pcm = dest;
	return 0;
}

static int soc_tplg_pcm_elems_load(struct soc_tplg *tplg,
	struct snd_soc_tplg_hdr *hdr)
{
	struct snd_soc_tplg_pcm *pcm, *_pcm;
	int count;
	int size;
	int i;
	bool abi_match;
	int ret;

	count = le32_to_cpu(hdr->count);

	/* check the element size and count */
	pcm = (struct snd_soc_tplg_pcm *)tplg->pos;
	size = le32_to_cpu(pcm->size);
	if (size > sizeof(struct snd_soc_tplg_pcm)
		|| size < sizeof(struct snd_soc_tplg_pcm_v4)) {
		dev_err(tplg->dev, "ASoC: invalid size %d for PCM elems\n",
			size);
		return -EINVAL;
	}

	if (soc_tplg_check_elem_count(tplg,
				      size, count,
				      le32_to_cpu(hdr->payload_size),
				      "PCM DAI")) {
		dev_err(tplg->dev, "ASoC: invalid count %d for PCM DAI elems\n",
			count);
		return -EINVAL;
	}

	for (i = 0; i < count; i++) {
		pcm = (struct snd_soc_tplg_pcm *)tplg->pos;
		size = le32_to_cpu(pcm->size);

		/* check ABI version by size, create a new version of pcm
		 * if abi not match.
		 */
		if (size == sizeof(*pcm)) {
			abi_match = true;
			_pcm = pcm;
		} else {
			abi_match = false;
			ret = pcm_new_ver(tplg, pcm, &_pcm);
			if (ret < 0)
				return ret;
		}

		/* create the FE DAIs and DAI links */
		ret = soc_tplg_pcm_create(tplg, _pcm);
		if (ret < 0) {
			if (!abi_match)
				kfree(_pcm);
			return ret;
		}

		/* offset by version-specific struct size and
		 * real priv data size
		 */
		tplg->pos += size + le32_to_cpu(_pcm->priv.size);

		if (!abi_match)
			kfree(_pcm); /* free the duplicated one */
	}

	dev_dbg(tplg->dev, "ASoC: adding %d PCM DAIs\n", count);

	return 0;
}

/**
 * set_link_hw_format - Set the HW audio format of the physical DAI link.
 * @link: &snd_soc_dai_link which should be updated
 * @cfg: physical link configs.
 *
 * Topology context contains a list of supported HW formats (configs) and
 * a default format ID for the physical link. This function will use this
 * default ID to choose the HW format to set the link's DAI format for init.
 */
static void set_link_hw_format(struct snd_soc_dai_link *link,
			struct snd_soc_tplg_link_config *cfg)
{
	struct snd_soc_tplg_hw_config *hw_config;
	unsigned char bclk_provider, fsync_provider;
	unsigned char invert_bclk, invert_fsync;
	int i;

	for (i = 0; i < le32_to_cpu(cfg->num_hw_configs); i++) {
		hw_config = &cfg->hw_config[i];
		if (hw_config->id != cfg->default_hw_config_id)
			continue;

		link->dai_fmt = le32_to_cpu(hw_config->fmt) &
			SND_SOC_DAIFMT_FORMAT_MASK;

		/* clock gating */
		switch (hw_config->clock_gated) {
		case SND_SOC_TPLG_DAI_CLK_GATE_GATED:
			link->dai_fmt |= SND_SOC_DAIFMT_GATED;
			break;

		case SND_SOC_TPLG_DAI_CLK_GATE_CONT:
			link->dai_fmt |= SND_SOC_DAIFMT_CONT;
			break;

		default:
			/* ignore the value */
			break;
		}

		/* clock signal polarity */
		invert_bclk = hw_config->invert_bclk;
		invert_fsync = hw_config->invert_fsync;
		if (!invert_bclk && !invert_fsync)
			link->dai_fmt |= SND_SOC_DAIFMT_NB_NF;
		else if (!invert_bclk && invert_fsync)
			link->dai_fmt |= SND_SOC_DAIFMT_NB_IF;
		else if (invert_bclk && !invert_fsync)
			link->dai_fmt |= SND_SOC_DAIFMT_IB_NF;
		else
			link->dai_fmt |= SND_SOC_DAIFMT_IB_IF;

		/* clock masters */
		bclk_provider = (hw_config->bclk_provider ==
			       SND_SOC_TPLG_BCLK_CP);
		fsync_provider = (hw_config->fsync_provider ==
				SND_SOC_TPLG_FSYNC_CP);
		if (bclk_provider && fsync_provider)
			link->dai_fmt |= SND_SOC_DAIFMT_CBP_CFP;
		else if (!bclk_provider && fsync_provider)
			link->dai_fmt |= SND_SOC_DAIFMT_CBC_CFP;
		else if (bclk_provider && !fsync_provider)
			link->dai_fmt |= SND_SOC_DAIFMT_CBP_CFC;
		else
			link->dai_fmt |= SND_SOC_DAIFMT_CBC_CFC;
	}
}

/**
 * link_new_ver - Create a new physical link config from the old
 * version of source.
 * @tplg: topology context
 * @src: old version of phyical link config as a source
 * @link: latest version of physical link config created from the source
 *
 * Support from vesion 4. User need free the returned link config manually.
 */
static int link_new_ver(struct soc_tplg *tplg,
			struct snd_soc_tplg_link_config *src,
			struct snd_soc_tplg_link_config **link)
{
	struct snd_soc_tplg_link_config *dest;
	struct snd_soc_tplg_link_config_v4 *src_v4;
	int i;

	*link = NULL;

	if (le32_to_cpu(src->size) !=
	    sizeof(struct snd_soc_tplg_link_config_v4)) {
		dev_err(tplg->dev, "ASoC: invalid physical link config size\n");
		return -EINVAL;
	}

	dev_warn(tplg->dev, "ASoC: old version of physical link config\n");

	src_v4 = (struct snd_soc_tplg_link_config_v4 *)src;
	dest = kzalloc(sizeof(*dest), GFP_KERNEL);
	if (!dest)
		return -ENOMEM;

	dest->size = cpu_to_le32(sizeof(*dest));
	dest->id = src_v4->id;
	dest->num_streams = src_v4->num_streams;
	for (i = 0; i < le32_to_cpu(dest->num_streams); i++)
		memcpy(&dest->stream[i], &src_v4->stream[i],
		       sizeof(struct snd_soc_tplg_stream));

	*link = dest;
	return 0;
}

/**
 * snd_soc_find_dai_link - Find a DAI link
 *
 * @card: soc card
 * @id: DAI link ID to match
 * @name: DAI link name to match, optional
 * @stream_name: DAI link stream name to match, optional
 *
 * This function will search all existing DAI links of the soc card to
 * find the link of the same ID. Since DAI links may not have their
 * unique ID, so name and stream name should also match if being
 * specified.
 *
 * Return: pointer of DAI link, or NULL if not found.
 */
static struct snd_soc_dai_link *snd_soc_find_dai_link(struct snd_soc_card *card,
						      int id, const char *name,
						      const char *stream_name)
{
	struct snd_soc_pcm_runtime *rtd;
	struct snd_soc_dai_link *link;

	for_each_card_rtds(card, rtd) {
		link = rtd->dai_link;

		if (link->id != id)
			continue;

		if (name && (!link->name || strcmp(name, link->name)))
			continue;

		if (stream_name && (!link->stream_name
				    || strcmp(stream_name, link->stream_name)))
			continue;

		return link;
	}

	return NULL;
}

/* Find and configure an existing physical DAI link */
static int soc_tplg_link_config(struct soc_tplg *tplg,
	struct snd_soc_tplg_link_config *cfg)
{
	struct snd_soc_dai_link *link;
	const char *name, *stream_name;
	size_t len;
	int ret;

	len = strnlen(cfg->name, SNDRV_CTL_ELEM_ID_NAME_MAXLEN);
	if (len == SNDRV_CTL_ELEM_ID_NAME_MAXLEN)
		return -EINVAL;
	else if (len)
		name = cfg->name;
	else
		name = NULL;

	len = strnlen(cfg->stream_name, SNDRV_CTL_ELEM_ID_NAME_MAXLEN);
	if (len == SNDRV_CTL_ELEM_ID_NAME_MAXLEN)
		return -EINVAL;
	else if (len)
		stream_name = cfg->stream_name;
	else
		stream_name = NULL;

	link = snd_soc_find_dai_link(tplg->comp->card, le32_to_cpu(cfg->id),
				     name, stream_name);
	if (!link) {
		dev_err(tplg->dev, "ASoC: physical link %s (id %d) not exist\n",
			name, cfg->id);
		return -EINVAL;
	}

	/* hw format */
	if (cfg->num_hw_configs)
		set_link_hw_format(link, cfg);

	/* flags */
	if (cfg->flag_mask)
		set_link_flags(link,
			       le32_to_cpu(cfg->flag_mask),
			       le32_to_cpu(cfg->flags));

	/* pass control to component driver for optional further init */
	ret = soc_tplg_dai_link_load(tplg, link, cfg);
	if (ret < 0) {
		dev_err(tplg->dev, "ASoC: physical link loading failed\n");
		return ret;
	}

	/* for unloading it in snd_soc_tplg_component_remove */
	link->dobj.index = tplg->index;
	link->dobj.ops = tplg->ops;
	link->dobj.type = SND_SOC_DOBJ_BACKEND_LINK;
	list_add(&link->dobj.list, &tplg->comp->dobj_list);

	return 0;
}


/* Load physical link config elements from the topology context */
static int soc_tplg_link_elems_load(struct soc_tplg *tplg,
	struct snd_soc_tplg_hdr *hdr)
{
	struct snd_soc_tplg_link_config *link, *_link;
	int count;
	int size;
	int i, ret;
	bool abi_match;

	count = le32_to_cpu(hdr->count);

	/* check the element size and count */
	link = (struct snd_soc_tplg_link_config *)tplg->pos;
	size = le32_to_cpu(link->size);
	if (size > sizeof(struct snd_soc_tplg_link_config)
		|| size < sizeof(struct snd_soc_tplg_link_config_v4)) {
		dev_err(tplg->dev, "ASoC: invalid size %d for physical link elems\n",
			size);
		return -EINVAL;
	}

	if (soc_tplg_check_elem_count(tplg,
				      size, count,
				      le32_to_cpu(hdr->payload_size),
				      "physical link config")) {
		dev_err(tplg->dev, "ASoC: invalid count %d for physical link elems\n",
			count);
		return -EINVAL;
	}

	/* config physical DAI links */
	for (i = 0; i < count; i++) {
		link = (struct snd_soc_tplg_link_config *)tplg->pos;
		size = le32_to_cpu(link->size);
		if (size == sizeof(*link)) {
			abi_match = true;
			_link = link;
		} else {
			abi_match = false;
			ret = link_new_ver(tplg, link, &_link);
			if (ret < 0)
				return ret;
		}

		ret = soc_tplg_link_config(tplg, _link);
		if (ret < 0) {
			if (!abi_match)
				kfree(_link);
			return ret;
		}

		/* offset by version-specific struct size and
		 * real priv data size
		 */
		tplg->pos += size + le32_to_cpu(_link->priv.size);

		if (!abi_match)
			kfree(_link); /* free the duplicated one */
	}

	return 0;
}

/**
 * soc_tplg_dai_config - Find and configure an existing physical DAI.
 * @tplg: topology context
 * @d: physical DAI configs.
 *
 * The physical dai should already be registered by the platform driver.
 * The platform driver should specify the DAI name and ID for matching.
 */
static int soc_tplg_dai_config(struct soc_tplg *tplg,
			       struct snd_soc_tplg_dai *d)
{
	struct snd_soc_dai_link_component dai_component;
	struct snd_soc_dai *dai;
	struct snd_soc_dai_driver *dai_drv;
	struct snd_soc_pcm_stream *stream;
	struct snd_soc_tplg_stream_caps *caps;
	int ret;

	memset(&dai_component, 0, sizeof(dai_component));

	dai_component.dai_name = d->dai_name;
	dai = snd_soc_find_dai(&dai_component);
	if (!dai) {
		dev_err(tplg->dev, "ASoC: physical DAI %s not registered\n",
			d->dai_name);
		return -EINVAL;
	}

	if (le32_to_cpu(d->dai_id) != dai->id) {
		dev_err(tplg->dev, "ASoC: physical DAI %s id mismatch\n",
			d->dai_name);
		return -EINVAL;
	}

	dai_drv = dai->driver;
	if (!dai_drv)
		return -EINVAL;

	if (d->playback) {
		stream = &dai_drv->playback;
		caps = &d->caps[SND_SOC_TPLG_STREAM_PLAYBACK];
		ret = set_stream_info(tplg, stream, caps);
		if (ret < 0)
			goto err;
	}

	if (d->capture) {
		stream = &dai_drv->capture;
		caps = &d->caps[SND_SOC_TPLG_STREAM_CAPTURE];
		ret = set_stream_info(tplg, stream, caps);
		if (ret < 0)
			goto err;
	}

	if (d->flag_mask)
		set_dai_flags(dai_drv,
			      le32_to_cpu(d->flag_mask),
			      le32_to_cpu(d->flags));

	/* pass control to component driver for optional further init */
	ret = soc_tplg_dai_load(tplg, dai_drv, NULL, dai);
	if (ret < 0) {
		dev_err(tplg->dev, "ASoC: DAI loading failed\n");
		goto err;
	}

	return 0;

err:
	return ret;
}

/* load physical DAI elements */
static int soc_tplg_dai_elems_load(struct soc_tplg *tplg,
				   struct snd_soc_tplg_hdr *hdr)
{
	struct snd_soc_tplg_dai *dai;
	int count;
	int i, ret;

	count = le32_to_cpu(hdr->count);

	/* config the existing BE DAIs */
	for (i = 0; i < count; i++) {
		dai = (struct snd_soc_tplg_dai *)tplg->pos;
		if (le32_to_cpu(dai->size) != sizeof(*dai)) {
			dev_err(tplg->dev, "ASoC: invalid physical DAI size\n");
			return -EINVAL;
		}

		ret = soc_tplg_dai_config(tplg, dai);
		if (ret < 0) {
			dev_err(tplg->dev, "ASoC: failed to configure DAI\n");
			return ret;
		}

		tplg->pos += (sizeof(*dai) + le32_to_cpu(dai->priv.size));
	}

	dev_dbg(tplg->dev, "ASoC: Configure %d BE DAIs\n", count);
	return 0;
}

/**
 * manifest_new_ver - Create a new version of manifest from the old version
 * of source.
 * @tplg: topology context
 * @src: old version of manifest as a source
 * @manifest: latest version of manifest created from the source
 *
 * Support from vesion 4. Users need free the returned manifest manually.
 */
static int manifest_new_ver(struct soc_tplg *tplg,
			    struct snd_soc_tplg_manifest *src,
			    struct snd_soc_tplg_manifest **manifest)
{
	struct snd_soc_tplg_manifest *dest;
	struct snd_soc_tplg_manifest_v4 *src_v4;
	int size;

	*manifest = NULL;

	size = le32_to_cpu(src->size);
	if (size != sizeof(*src_v4)) {
		dev_warn(tplg->dev, "ASoC: invalid manifest size %d\n",
			 size);
		if (size)
			return -EINVAL;
		src->size = cpu_to_le32(sizeof(*src_v4));
	}

	dev_warn(tplg->dev, "ASoC: old version of manifest\n");

	src_v4 = (struct snd_soc_tplg_manifest_v4 *)src;
	dest = kzalloc(sizeof(*dest) + le32_to_cpu(src_v4->priv.size),
		       GFP_KERNEL);
	if (!dest)
		return -ENOMEM;

	dest->size = cpu_to_le32(sizeof(*dest)); /* size of latest abi version */
	dest->control_elems = src_v4->control_elems;
	dest->widget_elems = src_v4->widget_elems;
	dest->graph_elems = src_v4->graph_elems;
	dest->pcm_elems = src_v4->pcm_elems;
	dest->dai_link_elems = src_v4->dai_link_elems;
	dest->priv.size = src_v4->priv.size;
	if (dest->priv.size)
		memcpy(dest->priv.data, src_v4->priv.data,
		       le32_to_cpu(src_v4->priv.size));

	*manifest = dest;
	return 0;
}

static int soc_tplg_manifest_load(struct soc_tplg *tplg,
				  struct snd_soc_tplg_hdr *hdr)
{
	struct snd_soc_tplg_manifest *manifest, *_manifest;
	bool abi_match;
	int ret = 0;

	manifest = (struct snd_soc_tplg_manifest *)tplg->pos;

	/* check ABI version by size, create a new manifest if abi not match */
	if (le32_to_cpu(manifest->size) == sizeof(*manifest)) {
		abi_match = true;
		_manifest = manifest;
	} else {
		abi_match = false;
		ret = manifest_new_ver(tplg, manifest, &_manifest);
		if (ret < 0)
			return ret;
	}

	/* pass control to component driver for optional further init */
	if (tplg->ops && tplg->ops->manifest)
		ret = tplg->ops->manifest(tplg->comp, tplg->index, _manifest);

	if (!abi_match)	/* free the duplicated one */
		kfree(_manifest);

	return ret;
}

/* validate header magic, size and type */
static int soc_valid_header(struct soc_tplg *tplg,
	struct snd_soc_tplg_hdr *hdr)
{
	if (soc_tplg_get_hdr_offset(tplg) >= tplg->fw->size)
		return 0;

	if (le32_to_cpu(hdr->size) != sizeof(*hdr)) {
		dev_err(tplg->dev,
			"ASoC: invalid header size for type %d at offset 0x%lx size 0x%zx.\n",
			le32_to_cpu(hdr->type), soc_tplg_get_hdr_offset(tplg),
			tplg->fw->size);
		return -EINVAL;
	}

	/* big endian firmware objects not supported atm */
	if (le32_to_cpu(hdr->magic) == SOC_TPLG_MAGIC_BIG_ENDIAN) {
		dev_err(tplg->dev,
			"ASoC: pass %d big endian not supported header got %x at offset 0x%lx size 0x%zx.\n",
			tplg->pass, hdr->magic,
			soc_tplg_get_hdr_offset(tplg), tplg->fw->size);
		return -EINVAL;
	}

	if (le32_to_cpu(hdr->magic) != SND_SOC_TPLG_MAGIC) {
		dev_err(tplg->dev,
			"ASoC: pass %d does not have a valid header got %x at offset 0x%lx size 0x%zx.\n",
			tplg->pass, hdr->magic,
			soc_tplg_get_hdr_offset(tplg), tplg->fw->size);
		return -EINVAL;
	}

	/* Support ABI from version 4 */
	if (le32_to_cpu(hdr->abi) > SND_SOC_TPLG_ABI_VERSION ||
	    le32_to_cpu(hdr->abi) < SND_SOC_TPLG_ABI_VERSION_MIN) {
		dev_err(tplg->dev,
			"ASoC: pass %d invalid ABI version got 0x%x need 0x%x at offset 0x%lx size 0x%zx.\n",
			tplg->pass, hdr->abi,
			SND_SOC_TPLG_ABI_VERSION, soc_tplg_get_hdr_offset(tplg),
			tplg->fw->size);
		return -EINVAL;
	}

	if (hdr->payload_size == 0) {
		dev_err(tplg->dev, "ASoC: header has 0 size at offset 0x%lx.\n",
			soc_tplg_get_hdr_offset(tplg));
		return -EINVAL;
	}

	return 1;
}

/* check header type and call appropriate handler */
static int soc_tplg_load_header(struct soc_tplg *tplg,
	struct snd_soc_tplg_hdr *hdr)
{
	int (*elem_load)(struct soc_tplg *tplg,
			 struct snd_soc_tplg_hdr *hdr);
	unsigned int hdr_pass;

	tplg->pos = tplg->hdr_pos + sizeof(struct snd_soc_tplg_hdr);

	tplg->index = le32_to_cpu(hdr->index);

	switch (le32_to_cpu(hdr->type)) {
	case SND_SOC_TPLG_TYPE_MIXER:
	case SND_SOC_TPLG_TYPE_ENUM:
	case SND_SOC_TPLG_TYPE_BYTES:
		hdr_pass = SOC_TPLG_PASS_MIXER;
		elem_load = soc_tplg_kcontrol_elems_load;
		break;
	case SND_SOC_TPLG_TYPE_DAPM_GRAPH:
		hdr_pass = SOC_TPLG_PASS_GRAPH;
		elem_load = soc_tplg_dapm_graph_elems_load;
		break;
	case SND_SOC_TPLG_TYPE_DAPM_WIDGET:
		hdr_pass = SOC_TPLG_PASS_WIDGET;
		elem_load = soc_tplg_dapm_widget_elems_load;
		break;
	case SND_SOC_TPLG_TYPE_PCM:
		hdr_pass = SOC_TPLG_PASS_PCM_DAI;
		elem_load = soc_tplg_pcm_elems_load;
		break;
	case SND_SOC_TPLG_TYPE_DAI:
		hdr_pass = SOC_TPLG_PASS_BE_DAI;
		elem_load = soc_tplg_dai_elems_load;
		break;
	case SND_SOC_TPLG_TYPE_DAI_LINK:
	case SND_SOC_TPLG_TYPE_BACKEND_LINK:
		/* physical link configurations */
		hdr_pass = SOC_TPLG_PASS_LINK;
		elem_load = soc_tplg_link_elems_load;
		break;
	case SND_SOC_TPLG_TYPE_MANIFEST:
		hdr_pass = SOC_TPLG_PASS_MANIFEST;
		elem_load = soc_tplg_manifest_load;
		break;
	default:
		/* bespoke vendor data object */
		hdr_pass = SOC_TPLG_PASS_VENDOR;
		elem_load = soc_tplg_vendor_load;
		break;
	}

	if (tplg->pass == hdr_pass) {
		dev_dbg(tplg->dev,
			"ASoC: Got 0x%x bytes of type %d version %d vendor %d at pass %d\n",
			hdr->payload_size, hdr->type, hdr->version,
			hdr->vendor_type, tplg->pass);
		return elem_load(tplg, hdr);
	}

	return 0;
}

/* process the topology file headers */
static int soc_tplg_process_headers(struct soc_tplg *tplg)
{
	struct snd_soc_tplg_hdr *hdr;
	int ret;

	tplg->pass = SOC_TPLG_PASS_START;

	/* process the header types from start to end */
	while (tplg->pass <= SOC_TPLG_PASS_END) {

		tplg->hdr_pos = tplg->fw->data;
		hdr = (struct snd_soc_tplg_hdr *)tplg->hdr_pos;

		while (!soc_tplg_is_eof(tplg)) {

			/* make sure header is valid before loading */
			ret = soc_valid_header(tplg, hdr);
			if (ret < 0) {
				dev_err(tplg->dev,
					"ASoC: topology: invalid header: %d\n", ret);
				return ret;
			} else if (ret == 0) {
				break;
			}

			/* load the header object */
			ret = soc_tplg_load_header(tplg, hdr);
			if (ret < 0) {
				dev_err(tplg->dev,
					"ASoC: topology: could not load header: %d\n", ret);
				return ret;
			}

			/* goto next header */
			tplg->hdr_pos += le32_to_cpu(hdr->payload_size) +
				sizeof(struct snd_soc_tplg_hdr);
			hdr = (struct snd_soc_tplg_hdr *)tplg->hdr_pos;
		}

		/* next data type pass */
		tplg->pass++;
	}

	/* signal DAPM we are complete */
	ret = soc_tplg_dapm_complete(tplg);
	if (ret < 0)
		dev_err(tplg->dev,
			"ASoC: failed to initialise DAPM from Firmware\n");

	return ret;
}

static int soc_tplg_load(struct soc_tplg *tplg)
{
	int ret;

	ret = soc_tplg_process_headers(tplg);
	if (ret == 0)
		soc_tplg_complete(tplg);

	return ret;
}

/* load audio component topology from "firmware" file */
int snd_soc_tplg_component_load(struct snd_soc_component *comp,
	struct snd_soc_tplg_ops *ops, const struct firmware *fw)
{
	struct soc_tplg tplg;
	int ret;

	/* component needs to exist to keep and reference data while parsing */
	if (!comp)
		return -EINVAL;

	/* setup parsing context */
	memset(&tplg, 0, sizeof(tplg));
	tplg.fw = fw;
	tplg.dev = comp->dev;
	tplg.comp = comp;
	tplg.ops = ops;
	tplg.io_ops = ops->io_ops;
	tplg.io_ops_count = ops->io_ops_count;
	tplg.bytes_ext_ops = ops->bytes_ext_ops;
	tplg.bytes_ext_ops_count = ops->bytes_ext_ops_count;

	ret = soc_tplg_load(&tplg);
	/* free the created components if fail to load topology */
	if (ret)
		snd_soc_tplg_component_remove(comp);

	return ret;
}
EXPORT_SYMBOL_GPL(snd_soc_tplg_component_load);

/* remove dynamic controls from the component driver */
int snd_soc_tplg_component_remove(struct snd_soc_component *comp)
{
	struct snd_card *card = comp->card->snd_card;
	struct snd_soc_dobj *dobj, *next_dobj;
	int pass = SOC_TPLG_PASS_END;

	/* process the header types from end to start */
	while (pass >= SOC_TPLG_PASS_START) {

		/* remove mixer controls */
		down_write(&card->controls_rwsem);
		list_for_each_entry_safe(dobj, next_dobj, &comp->dobj_list,
			list) {

			switch (dobj->type) {
			case SND_SOC_DOBJ_MIXER:
				remove_mixer(comp, dobj, pass);
				break;
			case SND_SOC_DOBJ_ENUM:
				remove_enum(comp, dobj, pass);
				break;
			case SND_SOC_DOBJ_BYTES:
				remove_bytes(comp, dobj, pass);
				break;
			case SND_SOC_DOBJ_GRAPH:
				remove_route(comp, dobj, pass);
				break;
			case SND_SOC_DOBJ_WIDGET:
				remove_widget(comp, dobj, pass);
				break;
			case SND_SOC_DOBJ_PCM:
				remove_dai(comp, dobj, pass);
				break;
			case SND_SOC_DOBJ_DAI_LINK:
				remove_link(comp, dobj, pass);
				break;
			case SND_SOC_DOBJ_BACKEND_LINK:
				/*
				 * call link_unload ops if extra
				 * deinitialization is needed.
				 */
				remove_backend_link(comp, dobj, pass);
				break;
			default:
				dev_err(comp->dev, "ASoC: invalid component type %d for removal\n",
					dobj->type);
				break;
			}
		}
		up_write(&card->controls_rwsem);
		pass--;
	}

	/* let caller know if FW can be freed when no objects are left */
	return !list_empty(&comp->dobj_list);
}
EXPORT_SYMBOL_GPL(snd_soc_tplg_component_remove);<|MERGE_RESOLUTION|>--- conflicted
+++ resolved
@@ -1147,21 +1147,9 @@
 			break;
 		}
 
-<<<<<<< HEAD
-		route->source = devm_kmemdup(tplg->dev, elem->source,
-						 min_t(size_t, strlen(elem->source),
-						       SNDRV_CTL_ELEM_ID_NAME_MAXLEN),
-						 GFP_KERNEL);
-		route->sink = devm_kmemdup(tplg->dev, elem->sink,
-					       min_t(size_t, strlen(elem->sink),
-						     SNDRV_CTL_ELEM_ID_NAME_MAXLEN),
-					       GFP_KERNEL);
+		route->source = devm_kstrdup(tplg->dev, elem->source, GFP_KERNEL);
+		route->sink = devm_kstrdup(tplg->dev, elem->sink, GFP_KERNEL);
 		if (!route->source || !route->sink) {
-=======
-		routes[i]->source = devm_kstrdup(tplg->dev, elem->source, GFP_KERNEL);
-		routes[i]->sink = devm_kstrdup(tplg->dev, elem->sink, GFP_KERNEL);
-		if (!routes[i]->source || !routes[i]->sink) {
->>>>>>> d6854502
 			ret = -ENOMEM;
 			break;
 		}
@@ -1171,16 +1159,8 @@
 		if (strnlen(elem->control, SNDRV_CTL_ELEM_ID_NAME_MAXLEN) == 0) {
 			route->control = NULL;
 		} else {
-<<<<<<< HEAD
-			route->control = devm_kmemdup(tplg->dev, elem->control,
-							  min_t(size_t, strlen(elem->control),
-								SNDRV_CTL_ELEM_ID_NAME_MAXLEN),
-							  GFP_KERNEL);
+			route->control = devm_kstrdup(tplg->dev, elem->control, GFP_KERNEL);
 			if (!route->control) {
-=======
-			routes[i]->control = devm_kstrdup(tplg->dev, elem->control, GFP_KERNEL);
-			if (!routes[i]->control) {
->>>>>>> d6854502
 				ret = -ENOMEM;
 				break;
 			}
