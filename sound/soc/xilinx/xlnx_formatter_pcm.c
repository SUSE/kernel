--- conflicted
+++ resolved
@@ -575,16 +575,6 @@
 }
 
 static const struct snd_soc_component_driver xlnx_asoc_component = {
-<<<<<<< HEAD
-	.name		= DRV_NAME,
-	.set_sysclk	= xlnx_formatter_set_sysclk,
-	.open		= xlnx_formatter_pcm_open,
-	.close		= xlnx_formatter_pcm_close,
-	.hw_params	= xlnx_formatter_pcm_hw_params,
-	.trigger	= xlnx_formatter_pcm_trigger,
-	.pointer	= xlnx_formatter_pcm_pointer,
-	.pcm_construct	= xlnx_formatter_pcm_new,
-=======
 	.name			= DRV_NAME,
 	.set_sysclk		= xlnx_formatter_set_sysclk,
 	.open			= xlnx_formatter_pcm_open,
@@ -593,7 +583,6 @@
 	.trigger		= xlnx_formatter_pcm_trigger,
 	.pointer		= xlnx_formatter_pcm_pointer,
 	.pcm_construct		= xlnx_formatter_pcm_new,
->>>>>>> eb3cdb58
 };
 
 static int xlnx_formatter_pcm_probe(struct platform_device *pdev)
