// SPDX-License-Identifier: GPL-2.0-only
/*
 * omap-hdmi-audio.c -- OMAP4+ DSS HDMI audio support library
 *
 * Copyright (C) 2014 Texas Instruments Incorporated - https://www.ti.com
 *
 * Author: Jyri Sarha <jsarha@ti.com>
 */

#include <linux/kernel.h>
#include <linux/module.h>
#include <linux/err.h>
#include <linux/string.h>
#include <linux/platform_device.h>
#include <sound/soc.h>
#include <sound/pcm_params.h>
#include <sound/dmaengine_pcm.h>
#include <uapi/sound/asound.h>
#include <sound/asoundef.h>
#include <sound/omap-hdmi-audio.h>

#include "sdma-pcm.h"

#define DRV_NAME "omap-hdmi-audio"

struct hdmi_audio_data {
	struct snd_soc_card *card;

	const struct omap_hdmi_audio_ops *ops;
	struct device *dssdev;
	struct snd_dmaengine_dai_dma_data dma_data;
	struct omap_dss_audio dss_audio;
	struct snd_aes_iec958 iec;
	struct snd_cea_861_aud_if cea;

	struct mutex current_stream_lock;
	struct snd_pcm_substream *current_stream;
};

static
struct hdmi_audio_data *card_drvdata_substream(struct snd_pcm_substream *ss)
{
	struct snd_soc_pcm_runtime *rtd = snd_soc_substream_to_rtd(ss);

	return snd_soc_card_get_drvdata(rtd->card);
}

static void hdmi_dai_abort(struct device *dev)
{
	struct hdmi_audio_data *ad = dev_get_drvdata(dev);

	mutex_lock(&ad->current_stream_lock);
	if (ad->current_stream && ad->current_stream->runtime &&
	    snd_pcm_running(ad->current_stream)) {
		dev_err(dev, "HDMI display disabled, aborting playback\n");
		snd_pcm_stream_lock_irq(ad->current_stream);
		snd_pcm_stop(ad->current_stream, SNDRV_PCM_STATE_DISCONNECTED);
		snd_pcm_stream_unlock_irq(ad->current_stream);
	}
	mutex_unlock(&ad->current_stream_lock);
}

static int hdmi_dai_startup(struct snd_pcm_substream *substream,
			    struct snd_soc_dai *dai)
{
	struct hdmi_audio_data *ad = card_drvdata_substream(substream);
	int ret;
	/*
	 * Make sure that the period bytes are multiple of the DMA packet size.
	 * Largest packet size we use is 32 32-bit words = 128 bytes
	 */
	ret = snd_pcm_hw_constraint_step(substream->runtime, 0,
					 SNDRV_PCM_HW_PARAM_PERIOD_BYTES, 128);
	if (ret < 0) {
		dev_err(dai->dev, "Could not apply period constraint: %d\n",
			ret);
		return ret;
	}
	ret = snd_pcm_hw_constraint_step(substream->runtime, 0,
					 SNDRV_PCM_HW_PARAM_BUFFER_BYTES, 128);
	if (ret < 0) {
		dev_err(dai->dev, "Could not apply buffer constraint: %d\n",
			ret);
		return ret;
	}

	snd_soc_dai_set_dma_data(dai, substream, &ad->dma_data);

	mutex_lock(&ad->current_stream_lock);
	ad->current_stream = substream;
	mutex_unlock(&ad->current_stream_lock);

	ret = ad->ops->audio_startup(ad->dssdev, hdmi_dai_abort);

	if (ret) {
		mutex_lock(&ad->current_stream_lock);
		ad->current_stream = NULL;
		mutex_unlock(&ad->current_stream_lock);
	}

	return ret;
}

static int hdmi_dai_hw_params(struct snd_pcm_substream *substream,
			      struct snd_pcm_hw_params *params,
			      struct snd_soc_dai *dai)
{
	struct hdmi_audio_data *ad = card_drvdata_substream(substream);
	struct snd_aes_iec958 *iec = &ad->iec;
	struct snd_cea_861_aud_if *cea = &ad->cea;

	WARN_ON(ad->current_stream != substream);

	switch (params_format(params)) {
	case SNDRV_PCM_FORMAT_S16_LE:
		ad->dma_data.maxburst = 16;
		break;
	case SNDRV_PCM_FORMAT_S24_LE:
		ad->dma_data.maxburst = 32;
		break;
	default:
		dev_err(dai->dev, "format not supported!\n");
		return -EINVAL;
	}

	ad->dss_audio.iec = iec;
	ad->dss_audio.cea = cea;
	/*
	 * fill the IEC-60958 channel status word
	 */
	/* initialize the word bytes */
	memset(iec->status, 0, sizeof(iec->status));

	/* specify IEC-60958-3 (commercial use) */
	iec->status[0] &= ~IEC958_AES0_PROFESSIONAL;

	/* specify that the audio is LPCM*/
	iec->status[0] &= ~IEC958_AES0_NONAUDIO;

	iec->status[0] |= IEC958_AES0_CON_NOT_COPYRIGHT;

	iec->status[0] |= IEC958_AES0_CON_EMPHASIS_NONE;

	iec->status[1] = IEC958_AES1_CON_GENERAL;

	iec->status[2] |= IEC958_AES2_CON_SOURCE_UNSPEC;

	iec->status[2] |= IEC958_AES2_CON_CHANNEL_UNSPEC;

	switch (params_rate(params)) {
	case 32000:
		iec->status[3] |= IEC958_AES3_CON_FS_32000;
		break;
	case 44100:
		iec->status[3] |= IEC958_AES3_CON_FS_44100;
		break;
	case 48000:
		iec->status[3] |= IEC958_AES3_CON_FS_48000;
		break;
	case 88200:
		iec->status[3] |= IEC958_AES3_CON_FS_88200;
		break;
	case 96000:
		iec->status[3] |= IEC958_AES3_CON_FS_96000;
		break;
	case 176400:
		iec->status[3] |= IEC958_AES3_CON_FS_176400;
		break;
	case 192000:
		iec->status[3] |= IEC958_AES3_CON_FS_192000;
		break;
	default:
		dev_err(dai->dev, "rate not supported!\n");
		return -EINVAL;
	}

	/* specify the clock accuracy */
	iec->status[3] |= IEC958_AES3_CON_CLOCK_1000PPM;

	/*
	 * specify the word length. The same word length value can mean
	 * two different lengths. Hence, we need to specify the maximum
	 * word length as well.
	 */
	switch (params_format(params)) {
	case SNDRV_PCM_FORMAT_S16_LE:
		iec->status[4] |= IEC958_AES4_CON_WORDLEN_20_16;
		iec->status[4] &= ~IEC958_AES4_CON_MAX_WORDLEN_24;
		break;
	case SNDRV_PCM_FORMAT_S24_LE:
		iec->status[4] |= IEC958_AES4_CON_WORDLEN_24_20;
		iec->status[4] |= IEC958_AES4_CON_MAX_WORDLEN_24;
		break;
	default:
		dev_err(dai->dev, "format not supported!\n");
		return -EINVAL;
	}

	/*
	 * Fill the CEA-861 audio infoframe (see spec for details)
	 */

	cea->db1_ct_cc = (params_channels(params) - 1)
		& CEA861_AUDIO_INFOFRAME_DB1CC;
	cea->db1_ct_cc |= CEA861_AUDIO_INFOFRAME_DB1CT_FROM_STREAM;

	cea->db2_sf_ss = CEA861_AUDIO_INFOFRAME_DB2SF_FROM_STREAM;
	cea->db2_sf_ss |= CEA861_AUDIO_INFOFRAME_DB2SS_FROM_STREAM;

	cea->db3 = 0; /* not used, all zeros */

	if (params_channels(params) == 2)
		cea->db4_ca = 0x0;
	else if (params_channels(params) == 6)
		cea->db4_ca = 0xb;
	else
		cea->db4_ca = 0x13;

	if (cea->db4_ca == 0x00)
		cea->db5_dminh_lsv = CEA861_AUDIO_INFOFRAME_DB5_DM_INH_PERMITTED;
	else
		cea->db5_dminh_lsv = CEA861_AUDIO_INFOFRAME_DB5_DM_INH_PROHIBITED;

	/* the expression is trivial but makes clear what we are doing */
	cea->db5_dminh_lsv |= (0 & CEA861_AUDIO_INFOFRAME_DB5_LSV);

	return ad->ops->audio_config(ad->dssdev, &ad->dss_audio);
}

static int hdmi_dai_trigger(struct snd_pcm_substream *substream, int cmd,
			    struct snd_soc_dai *dai)
{
	struct hdmi_audio_data *ad = card_drvdata_substream(substream);
	int err = 0;

	WARN_ON(ad->current_stream != substream);

	switch (cmd) {
	case SNDRV_PCM_TRIGGER_START:
	case SNDRV_PCM_TRIGGER_RESUME:
	case SNDRV_PCM_TRIGGER_PAUSE_RELEASE:
		err = ad->ops->audio_start(ad->dssdev);
		break;
	case SNDRV_PCM_TRIGGER_STOP:
	case SNDRV_PCM_TRIGGER_SUSPEND:
	case SNDRV_PCM_TRIGGER_PAUSE_PUSH:
		ad->ops->audio_stop(ad->dssdev);
		break;
	default:
		err = -EINVAL;
	}
	return err;
}

static void hdmi_dai_shutdown(struct snd_pcm_substream *substream,
			      struct snd_soc_dai *dai)
{
	struct hdmi_audio_data *ad = card_drvdata_substream(substream);

	WARN_ON(ad->current_stream != substream);

	ad->ops->audio_shutdown(ad->dssdev);

	mutex_lock(&ad->current_stream_lock);
	ad->current_stream = NULL;
	mutex_unlock(&ad->current_stream_lock);
}

static const struct snd_soc_dai_ops hdmi_dai_ops = {
	.startup	= hdmi_dai_startup,
	.hw_params	= hdmi_dai_hw_params,
	.trigger	= hdmi_dai_trigger,
	.shutdown	= hdmi_dai_shutdown,
};

static const struct snd_soc_component_driver omap_hdmi_component = {
	.name = "omapdss_hdmi",
	.legacy_dai_naming = 1,
};

static struct snd_soc_dai_driver omap5_hdmi_dai = {
	.name = "omap5-hdmi-dai",
	.playback = {
		.channels_min = 2,
		.channels_max = 8,
		.rates = (SNDRV_PCM_RATE_32000 | SNDRV_PCM_RATE_44100 |
			  SNDRV_PCM_RATE_48000 | SNDRV_PCM_RATE_88200 |
			  SNDRV_PCM_RATE_96000 | SNDRV_PCM_RATE_176400 |
			  SNDRV_PCM_RATE_192000),
		.formats = SNDRV_PCM_FMTBIT_S16_LE,
	},
	.ops = &hdmi_dai_ops,
};

static struct snd_soc_dai_driver omap4_hdmi_dai = {
	.name = "omap4-hdmi-dai",
	.playback = {
		.channels_min = 2,
		.channels_max = 8,
		.rates = (SNDRV_PCM_RATE_32000 | SNDRV_PCM_RATE_44100 |
			  SNDRV_PCM_RATE_48000 | SNDRV_PCM_RATE_88200 |
			  SNDRV_PCM_RATE_96000 | SNDRV_PCM_RATE_176400 |
			  SNDRV_PCM_RATE_192000),
		.formats = SNDRV_PCM_FMTBIT_S16_LE | SNDRV_PCM_FMTBIT_S24_LE,
	},
	.ops = &hdmi_dai_ops,
};

static int omap_hdmi_audio_probe(struct platform_device *pdev)
{
	struct omap_hdmi_audio_pdata *ha = pdev->dev.platform_data;
	struct device *dev = &pdev->dev;
	struct hdmi_audio_data *ad;
	struct snd_soc_dai_driver *dai_drv;
	struct snd_soc_card *card;
	struct snd_soc_dai_link_component *compnent;
	int ret;

	if (!ha) {
		dev_err(dev, "No platform data\n");
		return -EINVAL;
	}

	ad = devm_kzalloc(dev, sizeof(*ad), GFP_KERNEL);
	if (!ad)
		return -ENOMEM;
	ad->dssdev = ha->dev;
	ad->ops = ha->ops;
	ad->dma_data.addr = ha->audio_dma_addr;
	ad->dma_data.filter_data = "audio_tx";
	ad->dma_data.addr_width = DMA_SLAVE_BUSWIDTH_4_BYTES;
	mutex_init(&ad->current_stream_lock);

	switch (ha->version) {
	case 4:
		dai_drv = &omap4_hdmi_dai;
		break;
	case 5:
		dai_drv = &omap5_hdmi_dai;
		break;
	default:
		return -EINVAL;
	}
	ret = devm_snd_soc_register_component(ad->dssdev, &omap_hdmi_component,
					 dai_drv, 1);
	if (ret)
		return ret;

	ret = sdma_pcm_platform_register(ad->dssdev, "audio_tx", NULL);
	if (ret)
		return ret;

	card = devm_kzalloc(dev, sizeof(*card), GFP_KERNEL);
	if (!card)
		return -ENOMEM;

	card->name = "HDMI";
	card->owner = THIS_MODULE;
	card->dai_link =
		devm_kzalloc(dev, sizeof(*(card->dai_link)), GFP_KERNEL);
	if (!card->dai_link)
		return -ENOMEM;

	compnent = devm_kzalloc(dev, sizeof(*compnent), GFP_KERNEL);
	if (!compnent)
		return -ENOMEM;
	card->dai_link->cpus		= compnent;
	card->dai_link->num_cpus	= 1;
<<<<<<< HEAD
	card->dai_link->codecs		= &asoc_dummy_dlc;
=======
	card->dai_link->codecs		= &snd_soc_dummy_dlc;
>>>>>>> 2d5404ca
	card->dai_link->num_codecs	= 1;

	card->dai_link->name = card->name;
	card->dai_link->stream_name = card->name;
	card->dai_link->cpus->dai_name = dev_name(ad->dssdev);
	card->num_links = 1;
	card->dev = dev;

	ret = devm_snd_soc_register_card(dev, card);
	if (ret) {
		dev_err(dev, "snd_soc_register_card failed (%d)\n", ret);
		return ret;
	}

	ad->card = card;
	snd_soc_card_set_drvdata(card, ad);

	dev_set_drvdata(dev, ad);

	return 0;
}

static struct platform_driver hdmi_audio_driver = {
	.driver = {
		.name = DRV_NAME,
	},
	.probe = omap_hdmi_audio_probe,
};

module_platform_driver(hdmi_audio_driver);

MODULE_AUTHOR("Jyri Sarha <jsarha@ti.com>");
MODULE_DESCRIPTION("OMAP HDMI Audio Driver");
MODULE_LICENSE("GPL");
MODULE_ALIAS("platform:" DRV_NAME);<|MERGE_RESOLUTION|>--- conflicted
+++ resolved
@@ -366,11 +366,7 @@
 		return -ENOMEM;
 	card->dai_link->cpus		= compnent;
 	card->dai_link->num_cpus	= 1;
-<<<<<<< HEAD
-	card->dai_link->codecs		= &asoc_dummy_dlc;
-=======
 	card->dai_link->codecs		= &snd_soc_dummy_dlc;
->>>>>>> 2d5404ca
 	card->dai_link->num_codecs	= 1;
 
 	card->dai_link->name = card->name;
