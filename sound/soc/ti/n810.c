--- conflicted
+++ resolved
@@ -46,11 +46,7 @@
 	switch (n810_jack_func) {
 	case N810_JACK_HS:
 		line1l = 1;
-<<<<<<< HEAD
-		/* fall through */
-=======
 		fallthrough;
->>>>>>> 7d2a07b7
 	case N810_JACK_HP:
 		hp = 1;
 		break;
