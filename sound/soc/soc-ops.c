// SPDX-License-Identifier: GPL-2.0+
//
// soc-ops.c  --  Generic ASoC operations
//
// Copyright 2005 Wolfson Microelectronics PLC.
// Copyright 2005 Openedhand Ltd.
// Copyright (C) 2010 Slimlogic Ltd.
// Copyright (C) 2010 Texas Instruments Inc.
//
// Author: Liam Girdwood <lrg@slimlogic.co.uk>
//         with code, comments and ideas from :-
//         Richard Purdie <richard@openedhand.com>

#include <linux/module.h>
#include <linux/moduleparam.h>
#include <linux/init.h>
#include <linux/pm.h>
#include <linux/bitops.h>
#include <linux/ctype.h>
#include <linux/slab.h>
#include <sound/core.h>
#include <sound/jack.h>
#include <sound/pcm.h>
#include <sound/pcm_params.h>
#include <sound/soc.h>
#include <sound/soc-dpcm.h>
#include <sound/initval.h>

/**
 * snd_soc_info_enum_double - enumerated double mixer info callback
 * @kcontrol: mixer control
 * @uinfo: control element information
 *
 * Callback to provide information about a double enumerated
 * mixer control.
 *
 * Returns 0 for success.
 */
int snd_soc_info_enum_double(struct snd_kcontrol *kcontrol,
	struct snd_ctl_elem_info *uinfo)
{
	struct soc_enum *e = (struct soc_enum *)kcontrol->private_value;

	return snd_ctl_enum_info(uinfo, e->shift_l == e->shift_r ? 1 : 2,
				 e->items, e->texts);
}
EXPORT_SYMBOL_GPL(snd_soc_info_enum_double);

/**
 * snd_soc_get_enum_double - enumerated double mixer get callback
 * @kcontrol: mixer control
 * @ucontrol: control element information
 *
 * Callback to get the value of a double enumerated mixer.
 *
 * Returns 0 for success.
 */
int snd_soc_get_enum_double(struct snd_kcontrol *kcontrol,
	struct snd_ctl_elem_value *ucontrol)
{
	struct snd_soc_component *component = snd_kcontrol_chip(kcontrol);
	struct soc_enum *e = (struct soc_enum *)kcontrol->private_value;
	unsigned int val, item;
	unsigned int reg_val;

	reg_val = snd_soc_component_read(component, e->reg);
	val = (reg_val >> e->shift_l) & e->mask;
	item = snd_soc_enum_val_to_item(e, val);
	ucontrol->value.enumerated.item[0] = item;
	if (e->shift_l != e->shift_r) {
		val = (reg_val >> e->shift_r) & e->mask;
		item = snd_soc_enum_val_to_item(e, val);
		ucontrol->value.enumerated.item[1] = item;
	}

	return 0;
}
EXPORT_SYMBOL_GPL(snd_soc_get_enum_double);

/**
 * snd_soc_put_enum_double - enumerated double mixer put callback
 * @kcontrol: mixer control
 * @ucontrol: control element information
 *
 * Callback to set the value of a double enumerated mixer.
 *
 * Returns 0 for success.
 */
int snd_soc_put_enum_double(struct snd_kcontrol *kcontrol,
	struct snd_ctl_elem_value *ucontrol)
{
	struct snd_soc_component *component = snd_kcontrol_chip(kcontrol);
	struct soc_enum *e = (struct soc_enum *)kcontrol->private_value;
	unsigned int *item = ucontrol->value.enumerated.item;
	unsigned int val;
	unsigned int mask;

	if (item[0] >= e->items)
		return -EINVAL;
	val = snd_soc_enum_item_to_val(e, item[0]) << e->shift_l;
	mask = e->mask << e->shift_l;
	if (e->shift_l != e->shift_r) {
		if (item[1] >= e->items)
			return -EINVAL;
		val |= snd_soc_enum_item_to_val(e, item[1]) << e->shift_r;
		mask |= e->mask << e->shift_r;
	}

	return snd_soc_component_update_bits(component, e->reg, mask, val);
}
EXPORT_SYMBOL_GPL(snd_soc_put_enum_double);

/**
 * snd_soc_read_signed - Read a codec register and interpret as signed value
 * @component: component
 * @reg: Register to read
 * @mask: Mask to use after shifting the register value
 * @shift: Right shift of register value
 * @sign_bit: Bit that describes if a number is negative or not.
 * @signed_val: Pointer to where the read value should be stored
 *
 * This functions reads a codec register. The register value is shifted right
 * by 'shift' bits and masked with the given 'mask'. Afterwards it translates
 * the given registervalue into a signed integer if sign_bit is non-zero.
 *
 * Returns 0 on sucess, otherwise an error value
 */
static int snd_soc_read_signed(struct snd_soc_component *component,
	unsigned int reg, unsigned int mask, unsigned int shift,
	unsigned int sign_bit, int *signed_val)
{
	int ret;
	unsigned int val;

	val = snd_soc_component_read(component, reg);
	val = (val >> shift) & mask;

	if (!sign_bit) {
		*signed_val = val;
		return 0;
	}

	/* non-negative number */
	if (!(val & BIT(sign_bit))) {
		*signed_val = val;
		return 0;
	}

	ret = val;

	/*
	 * The register most probably does not contain a full-sized int.
	 * Instead we have an arbitrary number of bits in a signed
	 * representation which has to be translated into a full-sized int.
	 * This is done by filling up all bits above the sign-bit.
	 */
	ret |= ~((int)(BIT(sign_bit) - 1));

	*signed_val = ret;

	return 0;
}

/**
 * snd_soc_info_volsw - single mixer info callback
 * @kcontrol: mixer control
 * @uinfo: control element information
 *
 * Callback to provide information about a single mixer control, or a double
 * mixer control that spans 2 registers.
 *
 * Returns 0 for success.
 */
int snd_soc_info_volsw(struct snd_kcontrol *kcontrol,
	struct snd_ctl_elem_info *uinfo)
{
	struct soc_mixer_control *mc =
		(struct soc_mixer_control *)kcontrol->private_value;
	const char *vol_string = NULL;
	int max;

	max = uinfo->value.integer.max = mc->max - mc->min;
	if (mc->platform_max && mc->platform_max < max)
		max = mc->platform_max;

	if (max == 1) {
		/* Even two value controls ending in Volume should always be integer */
		vol_string = strstr(kcontrol->id.name, " Volume");
		if (vol_string && !strcmp(vol_string, " Volume"))
			uinfo->type = SNDRV_CTL_ELEM_TYPE_INTEGER;
		else
			uinfo->type = SNDRV_CTL_ELEM_TYPE_BOOLEAN;
	} else {
		uinfo->type = SNDRV_CTL_ELEM_TYPE_INTEGER;
	}

	uinfo->count = snd_soc_volsw_is_stereo(mc) ? 2 : 1;
	uinfo->value.integer.min = 0;
	uinfo->value.integer.max = max;

	return 0;
}
EXPORT_SYMBOL_GPL(snd_soc_info_volsw);

/**
 * snd_soc_info_volsw_sx - Mixer info callback for SX TLV controls
 * @kcontrol: mixer control
 * @uinfo: control element information
 *
 * Callback to provide information about a single mixer control, or a double
 * mixer control that spans 2 registers of the SX TLV type. SX TLV controls
 * have a range that represents both positive and negative values either side
 * of zero but without a sign bit. min is the minimum register value, max is
 * the number of steps.
 *
 * Returns 0 for success.
 */
int snd_soc_info_volsw_sx(struct snd_kcontrol *kcontrol,
			  struct snd_ctl_elem_info *uinfo)
{
	struct soc_mixer_control *mc =
		(struct soc_mixer_control *)kcontrol->private_value;
	int max;

	if (mc->platform_max)
		max = mc->platform_max;
	else
		max = mc->max;

	if (max == 1 && !strstr(kcontrol->id.name, " Volume"))
		uinfo->type = SNDRV_CTL_ELEM_TYPE_BOOLEAN;
	else
		uinfo->type = SNDRV_CTL_ELEM_TYPE_INTEGER;

	uinfo->count = snd_soc_volsw_is_stereo(mc) ? 2 : 1;
	uinfo->value.integer.min = 0;
	uinfo->value.integer.max = max;

	return 0;
}
EXPORT_SYMBOL_GPL(snd_soc_info_volsw_sx);

/**
 * snd_soc_get_volsw - single mixer get callback
 * @kcontrol: mixer control
 * @ucontrol: control element information
 *
 * Callback to get the value of a single mixer control, or a double mixer
 * control that spans 2 registers.
 *
 * Returns 0 for success.
 */
int snd_soc_get_volsw(struct snd_kcontrol *kcontrol,
	struct snd_ctl_elem_value *ucontrol)
{
	struct snd_soc_component *component = snd_kcontrol_chip(kcontrol);
	struct soc_mixer_control *mc =
		(struct soc_mixer_control *)kcontrol->private_value;
	unsigned int reg = mc->reg;
	unsigned int reg2 = mc->rreg;
	unsigned int shift = mc->shift;
	unsigned int rshift = mc->rshift;
	int max = mc->max;
	int min = mc->min;
	int sign_bit = mc->sign_bit;
	unsigned int mask = (1 << fls(max)) - 1;
	unsigned int invert = mc->invert;
	int val;
	int ret;

	if (sign_bit)
		mask = BIT(sign_bit + 1) - 1;

	ret = snd_soc_read_signed(component, reg, mask, shift, sign_bit, &val);
	if (ret)
		return ret;

	ucontrol->value.integer.value[0] = val - min;
	if (invert)
		ucontrol->value.integer.value[0] =
			max - ucontrol->value.integer.value[0];

	if (snd_soc_volsw_is_stereo(mc)) {
		if (reg == reg2)
			ret = snd_soc_read_signed(component, reg, mask, rshift,
				sign_bit, &val);
		else
			ret = snd_soc_read_signed(component, reg2, mask, shift,
				sign_bit, &val);
		if (ret)
			return ret;

		ucontrol->value.integer.value[1] = val - min;
		if (invert)
			ucontrol->value.integer.value[1] =
				max - ucontrol->value.integer.value[1];
	}

	return 0;
}
EXPORT_SYMBOL_GPL(snd_soc_get_volsw);

/**
 * snd_soc_put_volsw - single mixer put callback
 * @kcontrol: mixer control
 * @ucontrol: control element information
 *
 * Callback to set the value of a single mixer control, or a double mixer
 * control that spans 2 registers.
 *
 * Returns 0 for success.
 */
int snd_soc_put_volsw(struct snd_kcontrol *kcontrol,
	struct snd_ctl_elem_value *ucontrol)
{
	struct snd_soc_component *component = snd_kcontrol_chip(kcontrol);
	struct soc_mixer_control *mc =
		(struct soc_mixer_control *)kcontrol->private_value;
	unsigned int reg = mc->reg;
	unsigned int reg2 = mc->rreg;
	unsigned int shift = mc->shift;
	unsigned int rshift = mc->rshift;
	int max = mc->max;
	int min = mc->min;
	unsigned int sign_bit = mc->sign_bit;
	unsigned int mask = (1 << fls(max)) - 1;
	unsigned int invert = mc->invert;
	int err, ret;
	bool type_2r = false;
	unsigned int val2 = 0;
	unsigned int val, val_mask;

	if (sign_bit)
		mask = BIT(sign_bit + 1) - 1;

	if (ucontrol->value.integer.value[0] < 0)
		return -EINVAL;
	val = ucontrol->value.integer.value[0];
	if (mc->platform_max && ((int)val + min) > mc->platform_max)
		return -EINVAL;
	if (val > max - min)
		return -EINVAL;
	val = (val + min) & mask;
	if (invert)
		val = max - val;
	val_mask = mask << shift;
	val = val << shift;
	if (snd_soc_volsw_is_stereo(mc)) {
		if (ucontrol->value.integer.value[1] < 0)
			return -EINVAL;
		val2 = ucontrol->value.integer.value[1];
		if (mc->platform_max && ((int)val2 + min) > mc->platform_max)
			return -EINVAL;
		if (val2 > max - min)
			return -EINVAL;
		val2 = (val2 + min) & mask;
		if (invert)
			val2 = max - val2;
		if (reg == reg2) {
			val_mask |= mask << rshift;
			val |= val2 << rshift;
		} else {
			val2 = val2 << shift;
			type_2r = true;
		}
	}
	err = snd_soc_component_update_bits(component, reg, val_mask, val);
	if (err < 0)
		return err;
	ret = err;

	if (type_2r) {
		err = snd_soc_component_update_bits(component, reg2, val_mask,
						    val2);
		/* Don't discard any error code or drop change flag */
		if (ret == 0 || err < 0) {
			ret = err;
		}
	}

	return ret;
}
EXPORT_SYMBOL_GPL(snd_soc_put_volsw);

/**
 * snd_soc_get_volsw_sx - single mixer get callback
 * @kcontrol: mixer control
 * @ucontrol: control element information
 *
 * Callback to get the value of a single mixer control, or a double mixer
 * control that spans 2 registers.
 *
 * Returns 0 for success.
 */
int snd_soc_get_volsw_sx(struct snd_kcontrol *kcontrol,
		      struct snd_ctl_elem_value *ucontrol)
{
	struct snd_soc_component *component = snd_kcontrol_chip(kcontrol);
	struct soc_mixer_control *mc =
	    (struct soc_mixer_control *)kcontrol->private_value;
	unsigned int reg = mc->reg;
	unsigned int reg2 = mc->rreg;
	unsigned int shift = mc->shift;
	unsigned int rshift = mc->rshift;
	int max = mc->max;
	int min = mc->min;
	unsigned int mask = (1U << (fls(min + max) - 1)) - 1;
	unsigned int val;

	val = snd_soc_component_read(component, reg);
	ucontrol->value.integer.value[0] = ((val >> shift) - min) & mask;

	if (snd_soc_volsw_is_stereo(mc)) {
		val = snd_soc_component_read(component, reg2);
		val = ((val >> rshift) - min) & mask;
		ucontrol->value.integer.value[1] = val;
	}

	return 0;
}
EXPORT_SYMBOL_GPL(snd_soc_get_volsw_sx);

/**
 * snd_soc_put_volsw_sx - double mixer set callback
 * @kcontrol: mixer control
 * @ucontrol: control element information
 *
 * Callback to set the value of a double mixer control that spans 2 registers.
 *
 * Returns 0 for success.
 */
int snd_soc_put_volsw_sx(struct snd_kcontrol *kcontrol,
			 struct snd_ctl_elem_value *ucontrol)
{
	struct snd_soc_component *component = snd_kcontrol_chip(kcontrol);
	struct soc_mixer_control *mc =
	    (struct soc_mixer_control *)kcontrol->private_value;

	unsigned int reg = mc->reg;
	unsigned int reg2 = mc->rreg;
	unsigned int shift = mc->shift;
	unsigned int rshift = mc->rshift;
	int max = mc->max;
	int min = mc->min;
	unsigned int mask = (1U << (fls(min + max) - 1)) - 1;
	int err = 0;
	int ret;
	unsigned int val, val_mask;

	if (ucontrol->value.integer.value[0] < 0)
		return -EINVAL;
	val = ucontrol->value.integer.value[0];
	if (mc->platform_max && val > mc->platform_max)
		return -EINVAL;
	if (val > max)
		return -EINVAL;
	val_mask = mask << shift;
	val = (val + min) & mask;
	val = val << shift;

	err = snd_soc_component_update_bits(component, reg, val_mask, val);
	if (err < 0)
		return err;
	ret = err;

	if (snd_soc_volsw_is_stereo(mc)) {
<<<<<<< HEAD
		unsigned int val2;
=======
		unsigned int val2 = ucontrol->value.integer.value[1];

		if (mc->platform_max && val2 > mc->platform_max)
			return -EINVAL;
		if (val2 > max)
			return -EINVAL;
>>>>>>> 67b8bdb0

		val_mask = mask << rshift;
		val2 = (val2 + min) & mask;
		val2 = val2 << rshift;

		err = snd_soc_component_update_bits(component, reg2, val_mask,
			val2);

		/* Don't discard any error code or drop change flag */
		if (ret == 0 || err < 0) {
			ret = err;
		}
	}
	return ret;
}
EXPORT_SYMBOL_GPL(snd_soc_put_volsw_sx);

/**
 * snd_soc_info_volsw_range - single mixer info callback with range.
 * @kcontrol: mixer control
 * @uinfo: control element information
 *
 * Callback to provide information, within a range, about a single
 * mixer control.
 *
 * returns 0 for success.
 */
int snd_soc_info_volsw_range(struct snd_kcontrol *kcontrol,
	struct snd_ctl_elem_info *uinfo)
{
	struct soc_mixer_control *mc =
		(struct soc_mixer_control *)kcontrol->private_value;
	int platform_max;
	int min = mc->min;

	if (!mc->platform_max)
		mc->platform_max = mc->max;
	platform_max = mc->platform_max;

	uinfo->type = SNDRV_CTL_ELEM_TYPE_INTEGER;
	uinfo->count = snd_soc_volsw_is_stereo(mc) ? 2 : 1;
	uinfo->value.integer.min = 0;
	uinfo->value.integer.max = platform_max - min;

	return 0;
}
EXPORT_SYMBOL_GPL(snd_soc_info_volsw_range);

/**
 * snd_soc_put_volsw_range - single mixer put value callback with range.
 * @kcontrol: mixer control
 * @ucontrol: control element information
 *
 * Callback to set the value, within a range, for a single mixer control.
 *
 * Returns 0 for success.
 */
int snd_soc_put_volsw_range(struct snd_kcontrol *kcontrol,
	struct snd_ctl_elem_value *ucontrol)
{
	struct soc_mixer_control *mc =
		(struct soc_mixer_control *)kcontrol->private_value;
	struct snd_soc_component *component = snd_kcontrol_chip(kcontrol);
	unsigned int reg = mc->reg;
	unsigned int rreg = mc->rreg;
	unsigned int shift = mc->shift;
	int min = mc->min;
	int max = mc->max;
	unsigned int mask = (1 << fls(max)) - 1;
	unsigned int invert = mc->invert;
	unsigned int val, val_mask;
	int err, ret, tmp;

	tmp = ucontrol->value.integer.value[0];
	if (tmp < 0)
		return -EINVAL;
	if (mc->platform_max && tmp > mc->platform_max)
		return -EINVAL;
	if (tmp > mc->max - mc->min)
		return -EINVAL;

	if (invert)
		val = (max - ucontrol->value.integer.value[0]) & mask;
	else
		val = ((ucontrol->value.integer.value[0] + min) & mask);
	val_mask = mask << shift;
	val = val << shift;

	err = snd_soc_component_update_bits(component, reg, val_mask, val);
	if (err < 0)
		return err;
	ret = err;

	if (snd_soc_volsw_is_stereo(mc)) {
		tmp = ucontrol->value.integer.value[1];
		if (tmp < 0)
			return -EINVAL;
		if (mc->platform_max && tmp > mc->platform_max)
			return -EINVAL;
		if (tmp > mc->max - mc->min)
			return -EINVAL;

		if (invert)
			val = (max - ucontrol->value.integer.value[1]) & mask;
		else
			val = ((ucontrol->value.integer.value[1] + min) & mask);
		val_mask = mask << shift;
		val = val << shift;

		err = snd_soc_component_update_bits(component, rreg, val_mask,
			val);
		/* Don't discard any error code or drop change flag */
		if (ret == 0 || err < 0) {
			ret = err;
		}
	}

	return ret;
}
EXPORT_SYMBOL_GPL(snd_soc_put_volsw_range);

/**
 * snd_soc_get_volsw_range - single mixer get callback with range
 * @kcontrol: mixer control
 * @ucontrol: control element information
 *
 * Callback to get the value, within a range, of a single mixer control.
 *
 * Returns 0 for success.
 */
int snd_soc_get_volsw_range(struct snd_kcontrol *kcontrol,
	struct snd_ctl_elem_value *ucontrol)
{
	struct snd_soc_component *component = snd_kcontrol_chip(kcontrol);
	struct soc_mixer_control *mc =
		(struct soc_mixer_control *)kcontrol->private_value;
	unsigned int reg = mc->reg;
	unsigned int rreg = mc->rreg;
	unsigned int shift = mc->shift;
	int min = mc->min;
	int max = mc->max;
	unsigned int mask = (1 << fls(max)) - 1;
	unsigned int invert = mc->invert;
	unsigned int val;

	val = snd_soc_component_read(component, reg);
	ucontrol->value.integer.value[0] = (val >> shift) & mask;
	if (invert)
		ucontrol->value.integer.value[0] =
			max - ucontrol->value.integer.value[0];
	else
		ucontrol->value.integer.value[0] =
			ucontrol->value.integer.value[0] - min;

	if (snd_soc_volsw_is_stereo(mc)) {
		val = snd_soc_component_read(component, rreg);
		ucontrol->value.integer.value[1] = (val >> shift) & mask;
		if (invert)
			ucontrol->value.integer.value[1] =
				max - ucontrol->value.integer.value[1];
		else
			ucontrol->value.integer.value[1] =
				ucontrol->value.integer.value[1] - min;
	}

	return 0;
}
EXPORT_SYMBOL_GPL(snd_soc_get_volsw_range);

/**
 * snd_soc_limit_volume - Set new limit to an existing volume control.
 *
 * @card: where to look for the control
 * @name: Name of the control
 * @max: new maximum limit
 *
 * Return 0 for success, else error.
 */
int snd_soc_limit_volume(struct snd_soc_card *card,
	const char *name, int max)
{
	struct snd_kcontrol *kctl;
	int ret = -EINVAL;

	/* Sanity check for name and max */
	if (unlikely(!name || max <= 0))
		return -EINVAL;

	kctl = snd_soc_card_get_kcontrol(card, name);
	if (kctl) {
		struct soc_mixer_control *mc = (struct soc_mixer_control *)kctl->private_value;
		if (max <= mc->max) {
			mc->platform_max = max;
			ret = 0;
		}
	}
	return ret;
}
EXPORT_SYMBOL_GPL(snd_soc_limit_volume);

int snd_soc_bytes_info(struct snd_kcontrol *kcontrol,
		       struct snd_ctl_elem_info *uinfo)
{
	struct snd_soc_component *component = snd_kcontrol_chip(kcontrol);
	struct soc_bytes *params = (void *)kcontrol->private_value;

	uinfo->type = SNDRV_CTL_ELEM_TYPE_BYTES;
	uinfo->count = params->num_regs * component->val_bytes;

	return 0;
}
EXPORT_SYMBOL_GPL(snd_soc_bytes_info);

int snd_soc_bytes_get(struct snd_kcontrol *kcontrol,
		      struct snd_ctl_elem_value *ucontrol)
{
	struct snd_soc_component *component = snd_kcontrol_chip(kcontrol);
	struct soc_bytes *params = (void *)kcontrol->private_value;
	int ret;

	if (component->regmap)
		ret = regmap_raw_read(component->regmap, params->base,
				      ucontrol->value.bytes.data,
				      params->num_regs * component->val_bytes);
	else
		ret = -EINVAL;

	/* Hide any masked bytes to ensure consistent data reporting */
	if (ret == 0 && params->mask) {
		switch (component->val_bytes) {
		case 1:
			ucontrol->value.bytes.data[0] &= ~params->mask;
			break;
		case 2:
			((u16 *)(&ucontrol->value.bytes.data))[0]
				&= cpu_to_be16(~params->mask);
			break;
		case 4:
			((u32 *)(&ucontrol->value.bytes.data))[0]
				&= cpu_to_be32(~params->mask);
			break;
		default:
			return -EINVAL;
		}
	}

	return ret;
}
EXPORT_SYMBOL_GPL(snd_soc_bytes_get);

int snd_soc_bytes_put(struct snd_kcontrol *kcontrol,
		      struct snd_ctl_elem_value *ucontrol)
{
	struct snd_soc_component *component = snd_kcontrol_chip(kcontrol);
	struct soc_bytes *params = (void *)kcontrol->private_value;
	int ret, len;
	unsigned int val, mask;
	void *data;

	if (!component->regmap || !params->num_regs)
		return -EINVAL;

	len = params->num_regs * component->val_bytes;

	data = kmemdup(ucontrol->value.bytes.data, len, GFP_KERNEL | GFP_DMA);
	if (!data)
		return -ENOMEM;

	/*
	 * If we've got a mask then we need to preserve the register
	 * bits.  We shouldn't modify the incoming data so take a
	 * copy.
	 */
	if (params->mask) {
		ret = regmap_read(component->regmap, params->base, &val);
		if (ret != 0)
			goto out;

		val &= params->mask;

		switch (component->val_bytes) {
		case 1:
			((u8 *)data)[0] &= ~params->mask;
			((u8 *)data)[0] |= val;
			break;
		case 2:
			mask = ~params->mask;
			ret = regmap_parse_val(component->regmap,
							&mask, &mask);
			if (ret != 0)
				goto out;

			((u16 *)data)[0] &= mask;

			ret = regmap_parse_val(component->regmap,
							&val, &val);
			if (ret != 0)
				goto out;

			((u16 *)data)[0] |= val;
			break;
		case 4:
			mask = ~params->mask;
			ret = regmap_parse_val(component->regmap,
							&mask, &mask);
			if (ret != 0)
				goto out;

			((u32 *)data)[0] &= mask;

			ret = regmap_parse_val(component->regmap,
							&val, &val);
			if (ret != 0)
				goto out;

			((u32 *)data)[0] |= val;
			break;
		default:
			ret = -EINVAL;
			goto out;
		}
	}

	ret = regmap_raw_write(component->regmap, params->base,
			       data, len);

out:
	kfree(data);

	return ret;
}
EXPORT_SYMBOL_GPL(snd_soc_bytes_put);

int snd_soc_bytes_info_ext(struct snd_kcontrol *kcontrol,
			struct snd_ctl_elem_info *ucontrol)
{
	struct soc_bytes_ext *params = (void *)kcontrol->private_value;

	ucontrol->type = SNDRV_CTL_ELEM_TYPE_BYTES;
	ucontrol->count = params->max;

	return 0;
}
EXPORT_SYMBOL_GPL(snd_soc_bytes_info_ext);

int snd_soc_bytes_tlv_callback(struct snd_kcontrol *kcontrol, int op_flag,
				unsigned int size, unsigned int __user *tlv)
{
	struct soc_bytes_ext *params = (void *)kcontrol->private_value;
	unsigned int count = size < params->max ? size : params->max;
	int ret = -ENXIO;

	switch (op_flag) {
	case SNDRV_CTL_TLV_OP_READ:
		if (params->get)
			ret = params->get(kcontrol, tlv, count);
		break;
	case SNDRV_CTL_TLV_OP_WRITE:
		if (params->put)
			ret = params->put(kcontrol, tlv, count);
		break;
	}
	return ret;
}
EXPORT_SYMBOL_GPL(snd_soc_bytes_tlv_callback);

/**
 * snd_soc_info_xr_sx - signed multi register info callback
 * @kcontrol: mreg control
 * @uinfo: control element information
 *
 * Callback to provide information of a control that can
 * span multiple codec registers which together
 * forms a single signed value in a MSB/LSB manner.
 *
 * Returns 0 for success.
 */
int snd_soc_info_xr_sx(struct snd_kcontrol *kcontrol,
	struct snd_ctl_elem_info *uinfo)
{
	struct soc_mreg_control *mc =
		(struct soc_mreg_control *)kcontrol->private_value;
	uinfo->type = SNDRV_CTL_ELEM_TYPE_INTEGER;
	uinfo->count = 1;
	uinfo->value.integer.min = mc->min;
	uinfo->value.integer.max = mc->max;

	return 0;
}
EXPORT_SYMBOL_GPL(snd_soc_info_xr_sx);

/**
 * snd_soc_get_xr_sx - signed multi register get callback
 * @kcontrol: mreg control
 * @ucontrol: control element information
 *
 * Callback to get the value of a control that can span
 * multiple codec registers which together forms a single
 * signed value in a MSB/LSB manner. The control supports
 * specifying total no of bits used to allow for bitfields
 * across the multiple codec registers.
 *
 * Returns 0 for success.
 */
int snd_soc_get_xr_sx(struct snd_kcontrol *kcontrol,
	struct snd_ctl_elem_value *ucontrol)
{
	struct snd_soc_component *component = snd_kcontrol_chip(kcontrol);
	struct soc_mreg_control *mc =
		(struct soc_mreg_control *)kcontrol->private_value;
	unsigned int regbase = mc->regbase;
	unsigned int regcount = mc->regcount;
	unsigned int regwshift = component->val_bytes * BITS_PER_BYTE;
	unsigned int regwmask = (1UL<<regwshift)-1;
	unsigned int invert = mc->invert;
	unsigned long mask = (1UL<<mc->nbits)-1;
	long min = mc->min;
	long max = mc->max;
	long val = 0;
	unsigned int i;

	for (i = 0; i < regcount; i++) {
		unsigned int regval = snd_soc_component_read(component, regbase+i);
		val |= (regval & regwmask) << (regwshift*(regcount-i-1));
	}
	val &= mask;
	if (min < 0 && val > max)
		val |= ~mask;
	if (invert)
		val = max - val;
	ucontrol->value.integer.value[0] = val;

	return 0;
}
EXPORT_SYMBOL_GPL(snd_soc_get_xr_sx);

/**
 * snd_soc_put_xr_sx - signed multi register get callback
 * @kcontrol: mreg control
 * @ucontrol: control element information
 *
 * Callback to set the value of a control that can span
 * multiple codec registers which together forms a single
 * signed value in a MSB/LSB manner. The control supports
 * specifying total no of bits used to allow for bitfields
 * across the multiple codec registers.
 *
 * Returns 0 for success.
 */
int snd_soc_put_xr_sx(struct snd_kcontrol *kcontrol,
	struct snd_ctl_elem_value *ucontrol)
{
	struct snd_soc_component *component = snd_kcontrol_chip(kcontrol);
	struct soc_mreg_control *mc =
		(struct soc_mreg_control *)kcontrol->private_value;
	unsigned int regbase = mc->regbase;
	unsigned int regcount = mc->regcount;
	unsigned int regwshift = component->val_bytes * BITS_PER_BYTE;
	unsigned int regwmask = (1UL<<regwshift)-1;
	unsigned int invert = mc->invert;
	unsigned long mask = (1UL<<mc->nbits)-1;
	long max = mc->max;
	long val = ucontrol->value.integer.value[0];
	int ret = 0;
	unsigned int i;

	if (val < mc->min || val > mc->max)
		return -EINVAL;
	if (invert)
		val = max - val;
	val &= mask;
	for (i = 0; i < regcount; i++) {
		unsigned int regval = (val >> (regwshift*(regcount-i-1))) & regwmask;
		unsigned int regmask = (mask >> (regwshift*(regcount-i-1))) & regwmask;
		int err = snd_soc_component_update_bits(component, regbase+i,
							regmask, regval);
		if (err < 0)
			return err;
		if (err > 0)
			ret = err;
	}

	return ret;
}
EXPORT_SYMBOL_GPL(snd_soc_put_xr_sx);

/**
 * snd_soc_get_strobe - strobe get callback
 * @kcontrol: mixer control
 * @ucontrol: control element information
 *
 * Callback get the value of a strobe mixer control.
 *
 * Returns 0 for success.
 */
int snd_soc_get_strobe(struct snd_kcontrol *kcontrol,
	struct snd_ctl_elem_value *ucontrol)
{
	struct snd_soc_component *component = snd_kcontrol_chip(kcontrol);
	struct soc_mixer_control *mc =
		(struct soc_mixer_control *)kcontrol->private_value;
	unsigned int reg = mc->reg;
	unsigned int shift = mc->shift;
	unsigned int mask = 1 << shift;
	unsigned int invert = mc->invert != 0;
	unsigned int val;

	val = snd_soc_component_read(component, reg);
	val &= mask;

	if (shift != 0 && val != 0)
		val = val >> shift;
	ucontrol->value.enumerated.item[0] = val ^ invert;

	return 0;
}
EXPORT_SYMBOL_GPL(snd_soc_get_strobe);

/**
 * snd_soc_put_strobe - strobe put callback
 * @kcontrol: mixer control
 * @ucontrol: control element information
 *
 * Callback strobe a register bit to high then low (or the inverse)
 * in one pass of a single mixer enum control.
 *
 * Returns 1 for success.
 */
int snd_soc_put_strobe(struct snd_kcontrol *kcontrol,
	struct snd_ctl_elem_value *ucontrol)
{
	struct snd_soc_component *component = snd_kcontrol_chip(kcontrol);
	struct soc_mixer_control *mc =
		(struct soc_mixer_control *)kcontrol->private_value;
	unsigned int reg = mc->reg;
	unsigned int shift = mc->shift;
	unsigned int mask = 1 << shift;
	unsigned int invert = mc->invert != 0;
	unsigned int strobe = ucontrol->value.enumerated.item[0] != 0;
	unsigned int val1 = (strobe ^ invert) ? mask : 0;
	unsigned int val2 = (strobe ^ invert) ? 0 : mask;
	int err;

	err = snd_soc_component_update_bits(component, reg, mask, val1);
	if (err < 0)
		return err;

	return snd_soc_component_update_bits(component, reg, mask, val2);
}
EXPORT_SYMBOL_GPL(snd_soc_put_strobe);<|MERGE_RESOLUTION|>--- conflicted
+++ resolved
@@ -464,16 +464,12 @@
 	ret = err;
 
 	if (snd_soc_volsw_is_stereo(mc)) {
-<<<<<<< HEAD
-		unsigned int val2;
-=======
 		unsigned int val2 = ucontrol->value.integer.value[1];
 
 		if (mc->platform_max && val2 > mc->platform_max)
 			return -EINVAL;
 		if (val2 > max)
 			return -EINVAL;
->>>>>>> 67b8bdb0
 
 		val_mask = mask << rshift;
 		val2 = (val2 + min) & mask;
