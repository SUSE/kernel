--- conflicted
+++ resolved
@@ -236,21 +236,6 @@
 }
 EXPORT_SYMBOL_GPL(snd_soc_component_force_enable_pin_unlocked);
 
-<<<<<<< HEAD
-int snd_soc_component_notify_control(struct snd_soc_component *component,
-				     const char * const ctl)
-{
-	char name[SNDRV_CTL_ELEM_ID_NAME_MAXLEN];
-	struct snd_kcontrol *kctl;
-
-	/* When updating, change also snd_soc_dapm_widget_name_cmp() */
-	if (component->name_prefix)
-		snprintf(name, ARRAY_SIZE(name), "%s %s", component->name_prefix, ctl);
-	else
-		snprintf(name, ARRAY_SIZE(name), "%s", ctl);
-
-	kctl = snd_soc_card_get_kcontrol(component->card, name);
-=======
 static void soc_get_kcontrol_name(struct snd_soc_component *component,
 				  char *buf, int size, const char * const ctl)
 {
@@ -278,7 +263,6 @@
 	struct snd_kcontrol *kctl;
 
 	kctl = snd_soc_component_get_kcontrol(component, ctl);
->>>>>>> 2d5404ca
 	if (!kctl)
 		return soc_component_ret(component, -EINVAL);
 
