--- conflicted
+++ resolved
@@ -1327,11 +1327,7 @@
 int sst_send_pipe_gains(struct snd_soc_dai *dai, int stream, int mute)
 {
 	struct sst_data *drv = snd_soc_dai_get_drvdata(dai);
-<<<<<<< HEAD
-	struct snd_soc_dapm_widget *w;
-=======
 	struct snd_soc_dapm_widget *w = snd_soc_dai_get_widget(dai, stream);
->>>>>>> eb3cdb58
 	struct snd_soc_dapm_path *p;
 
 	dev_dbg(dai->dev, "enter, dai-name=%s dir=%d\n", dai->name, stream);
