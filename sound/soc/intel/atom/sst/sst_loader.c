--- conflicted
+++ resolved
@@ -76,11 +76,7 @@
 }
 
 /**
-<<<<<<< HEAD
- * sst_start_merrifield - Start the SST DSP processor
-=======
  * sst_start_mrfld - Start the SST DSP processor
->>>>>>> 7d2a07b7
  * @sst_drv_ctx: intel_sst_drv context pointer
  *
  * This starts the DSP in MERRIFIELD platfroms
