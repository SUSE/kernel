--- conflicted
+++ resolved
@@ -16,19 +16,8 @@
 #include "sof_hdmi_common.h"
 
 #define MAX_HDMI_NUM 4
-<<<<<<< HEAD
-#define SDW_UNUSED_DAI_ID -1
-#define SDW_JACK_OUT_DAI_ID 0
-#define SDW_JACK_IN_DAI_ID 1
-#define SDW_AMP_OUT_DAI_ID 2
-#define SDW_AMP_IN_DAI_ID 3
-#define SDW_DMIC_DAI_ID 4
-#define SDW_MAX_CPU_DAIS 16
-#define SDW_INTEL_BIDIR_PDI_BASE 2
-=======
 #define SOC_SDW_MAX_CPU_DAIS 16
 #define SOC_SDW_INTEL_BIDIR_PDI_BASE 2
->>>>>>> 2d5404ca
 
 /* 8 combinations with 4 links + unused group 0 */
 #define SDW_MAX_GROUPS 9
@@ -47,13 +36,8 @@
 	SOF_I2S_SSP5 = BIT(5),
 };
 
-<<<<<<< HEAD
-#define SOF_JACK_JDSRC(quirk)		((quirk) & GENMASK(3, 0))
-#define SOF_SDW_FOUR_SPK		BIT(4)
-=======
 /* Deprecated and no longer supported by the code */
 #define SOC_SDW_FOUR_SPK		BIT(4)
->>>>>>> 2d5404ca
 #define SOF_SDW_TGL_HDMI		BIT(5)
 #define SOC_SDW_PCH_DMIC		BIT(6)
 #define SOF_SSP_PORT(x)		(((x) & GENMASK(5, 0)) << 7)
@@ -68,172 +52,15 @@
 	(((quirk) << SOF_BT_OFFLOAD_SSP_SHIFT) & SOF_BT_OFFLOAD_SSP_MASK)
 #define SOF_SSP_BT_OFFLOAD_PRESENT	BIT(18)
 
-<<<<<<< HEAD
-#define SOF_SDW_DAI_TYPE_JACK		0
-#define SOF_SDW_DAI_TYPE_AMP		1
-#define SOF_SDW_DAI_TYPE_MIC		2
-
-#define SOF_SDW_MAX_DAI_NUM		3
-
-struct sof_sdw_codec_info;
-
-struct sof_sdw_dai_info {
-	const bool direction[2]; /* playback & capture support */
-	const char *dai_name;
-	const int dai_type;
-	const int dailink[2]; /* dailink id for each direction */
-	int  (*init)(struct snd_soc_card *card,
-		     const struct snd_soc_acpi_link_adr *link,
-		     struct snd_soc_dai_link *dai_links,
-		     struct sof_sdw_codec_info *info,
-		     bool playback);
-	int (*exit)(struct snd_soc_card *card, struct snd_soc_dai_link *dai_link);
-};
-
-struct sof_sdw_codec_info {
-	const int part_id;
-	const int version_id;
-	const char *codec_name;
-	int amp_num;
-	const u8 acpi_id[ACPI_ID_LEN];
-	const bool ignore_pch_dmic;
-	const struct snd_soc_ops *ops;
-	struct sof_sdw_dai_info dais[SOF_SDW_MAX_DAI_NUM];
-	const int dai_num;
-
-	int (*codec_card_late_probe)(struct snd_soc_card *card);
-};
-
-struct mc_private {
-	struct list_head hdmi_pcm_list;
-	bool idisp_codec;
-	struct snd_soc_jack sdw_headset;
-	struct device *headset_codec_dev; /* only one headset per card */
-	struct device *amp_dev1, *amp_dev2;
-};
-
-extern unsigned long sof_sdw_quirk;
-
-int sdw_startup(struct snd_pcm_substream *substream);
-int sdw_prepare(struct snd_pcm_substream *substream);
-int sdw_trigger(struct snd_pcm_substream *substream, int cmd);
-int sdw_hw_params(struct snd_pcm_substream *substream,
-		  struct snd_pcm_hw_params *params);
-int sdw_hw_free(struct snd_pcm_substream *substream);
-void sdw_shutdown(struct snd_pcm_substream *substream);
-
-=======
 struct intel_mc_ctx {
 	struct sof_hdmi_private hdmi;
 	/* To store SDW Pin index for each SoundWire link */
 	unsigned int sdw_pin_index[SDW_INTEL_MAX_LINKS];
 };
 
->>>>>>> 2d5404ca
 /* generic HDMI support */
 int sof_sdw_hdmi_init(struct snd_soc_pcm_runtime *rtd);
 
 int sof_sdw_hdmi_card_late_probe(struct snd_soc_card *card);
 
-<<<<<<< HEAD
-/* DMIC support */
-int sof_sdw_dmic_init(struct snd_soc_pcm_runtime *rtd);
-
-/* RT711 support */
-int sof_sdw_rt711_init(struct snd_soc_card *card,
-		       const struct snd_soc_acpi_link_adr *link,
-		       struct snd_soc_dai_link *dai_links,
-		       struct sof_sdw_codec_info *info,
-		       bool playback);
-int sof_sdw_rt711_exit(struct snd_soc_card *card, struct snd_soc_dai_link *dai_link);
-
-/* RT711-SDCA support */
-int sof_sdw_rt_sdca_jack_init(struct snd_soc_card *card,
-			      const struct snd_soc_acpi_link_adr *link,
-			      struct snd_soc_dai_link *dai_links,
-			      struct sof_sdw_codec_info *info,
-			      bool playback);
-int sof_sdw_rt_sdca_jack_exit(struct snd_soc_card *card, struct snd_soc_dai_link *dai_link);
-
-/* RT712-SDCA support */
-int sof_sdw_rt712_sdca_init(struct snd_soc_card *card,
-			    const struct snd_soc_acpi_link_adr *link,
-			    struct snd_soc_dai_link *dai_links,
-			    struct sof_sdw_codec_info *info,
-			    bool playback);
-int sof_sdw_rt712_sdca_exit(struct snd_soc_card *card, struct snd_soc_dai_link *dai_link);
-int sof_sdw_rt712_spk_init(struct snd_soc_card *card,
-			   const struct snd_soc_acpi_link_adr *link,
-			   struct snd_soc_dai_link *dai_links,
-			   struct sof_sdw_codec_info *info,
-			   bool playback);
-int sof_sdw_rt712_sdca_dmic_init(struct snd_soc_card *card,
-				 const struct snd_soc_acpi_link_adr *link,
-				 struct snd_soc_dai_link *dai_links,
-				 struct sof_sdw_codec_info *info,
-				 bool playback);
-
-/* RT700 support */
-int sof_sdw_rt700_init(struct snd_soc_card *card,
-		       const struct snd_soc_acpi_link_adr *link,
-		       struct snd_soc_dai_link *dai_links,
-		       struct sof_sdw_codec_info *info,
-		       bool playback);
-
-/* RT1308 I2S support */
-extern struct snd_soc_ops sof_sdw_rt1308_i2s_ops;
-
-/* generic amp support */
-int sof_sdw_rt_amp_init(struct snd_soc_card *card,
-			const struct snd_soc_acpi_link_adr *link,
-			struct snd_soc_dai_link *dai_links,
-			struct sof_sdw_codec_info *info,
-			bool playback);
-int sof_sdw_rt_amp_exit(struct snd_soc_card *card, struct snd_soc_dai_link *dai_link);
-
-/* RT1316 support */
-
-/* RT715 support */
-int sof_sdw_rt715_init(struct snd_soc_card *card,
-		       const struct snd_soc_acpi_link_adr *link,
-		       struct snd_soc_dai_link *dai_links,
-		       struct sof_sdw_codec_info *info,
-		       bool playback);
-
-/* RT715-SDCA support */
-int sof_sdw_rt715_sdca_init(struct snd_soc_card *card,
-			    const struct snd_soc_acpi_link_adr *link,
-			    struct snd_soc_dai_link *dai_links,
-			    struct sof_sdw_codec_info *info,
-			    bool playback);
-
-/* MAXIM codec support */
-int sof_sdw_maxim_init(struct snd_soc_card *card,
-		       const struct snd_soc_acpi_link_adr *link,
-		       struct snd_soc_dai_link *dai_links,
-		       struct sof_sdw_codec_info *info,
-		       bool playback);
-
-/* RT5682 support */
-int sof_sdw_rt5682_init(struct snd_soc_card *card,
-			const struct snd_soc_acpi_link_adr *link,
-			struct snd_soc_dai_link *dai_links,
-			struct sof_sdw_codec_info *info,
-			bool playback);
-
-/* CS42L42 support */
-int sof_sdw_cs42l42_init(struct snd_soc_card *card,
-			 const struct snd_soc_acpi_link_adr *link,
-			 struct snd_soc_dai_link *dai_links,
-			 struct sof_sdw_codec_info *info,
-			 bool playback);
-
-/* CS AMP support */
-int sof_sdw_cs_amp_init(struct snd_soc_card *card,
-			const struct snd_soc_acpi_link_adr *link,
-			struct snd_soc_dai_link *dai_links,
-			struct sof_sdw_codec_info *info,
-			bool playback);
-=======
->>>>>>> 2d5404ca
 #endif