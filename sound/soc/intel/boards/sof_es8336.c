--- conflicted
+++ resolved
@@ -565,11 +565,7 @@
 			if (!links[id].name)
 				return NULL;
 			links[id].id = id + hdmi_id_offset;
-<<<<<<< HEAD
-			links[id].codecs = &asoc_dummy_dlc;
-=======
 			links[id].codecs = &snd_soc_dummy_dlc;
->>>>>>> 2d5404ca
 			links[id].num_codecs = 1;
 			links[id].platforms = platform_component;
 			links[id].num_platforms = ARRAY_SIZE(platform_component);
@@ -822,8 +818,6 @@
 					SOF_ES8336_SPEAKERS_EN_GPIO1_QUIRK |
 					SOF_ES8336_JD_INVERTED),
 	},
-<<<<<<< HEAD
-=======
 	{
 		.name = "arl_es83x6_c1_h02",
 		.driver_data = (kernel_ulong_t)(SOF_ES8336_SSP_CODEC(1) |
@@ -834,7 +828,6 @@
 					SOF_ES8336_SPEAKERS_EN_GPIO1_QUIRK |
 					SOF_ES8336_JD_INVERTED),
 	},
->>>>>>> 2d5404ca
 	{ }
 };
 MODULE_DEVICE_TABLE(platform, board_ids);
