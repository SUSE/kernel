// SPDX-License-Identifier: GPL-2.0-only
// Copyright (c) 2020 Intel Corporation

/*
 * ehl_rt5660 - ASOC Machine driver for Elkhart Lake platforms
 * with rt5660 codec
 */

#include <linux/acpi.h>
#include <sound/core.h>
#include <linux/device.h>
#include <linux/errno.h>
#include <linux/gfp.h>
#include <sound/jack.h>
#include <linux/kernel.h>
#include <linux/list.h>
#include <linux/module.h>
#include <sound/pcm.h>
#include <sound/pcm_params.h>
#include <sound/soc.h>
#include <sound/soc-acpi.h>

#include "hda_dsp_common.h"
#include "../../codecs/rt5660.h"

#define DUAL_CHANNEL 2
#define HDMI_LINK_START 3
#define HDMI_LINE_END 6
#define NAME_SIZE	32
#define IDISP_CODEC_MASK	0x4

struct sof_card_private {
	struct list_head hdmi_pcm_list;
	bool idisp_codec;
};

static const struct snd_kcontrol_new rt5660_controls[] = {
	SOC_DAPM_PIN_SWITCH("Speaker"),
	/* There are two MICBIAS in rt5660, each for one MIC */
	SOC_DAPM_PIN_SWITCH("Headset Mic"),
	SOC_DAPM_PIN_SWITCH("Headset Mic2"),
	SOC_DAPM_PIN_SWITCH("Line Out"),
};

static const struct snd_soc_dapm_widget rt5660_widgets[] = {
	SND_SOC_DAPM_SPK("Speaker", NULL),
	SND_SOC_DAPM_MIC("Headset Mic", NULL),
	SND_SOC_DAPM_MIC("Headset Mic2", NULL),
	SND_SOC_DAPM_MIC("SoC DMIC", NULL),
	SND_SOC_DAPM_LINE("Line Out", NULL),
};

static const struct snd_soc_dapm_route rt5660_map[] = {
	{"Speaker", NULL, "SPO"},

	{"Headset Mic", NULL, "MICBIAS1"},
	{"Headset Mic2", NULL, "MICBIAS2"},

	{"IN1P", NULL, "Headset Mic"},
	{"IN2P", NULL, "Headset Mic2"},

	{"Line Out", NULL, "LOUTL"},
	{"Line Out", NULL, "LOUTR"},

	{"DMic", NULL, "SoC DMIC"},
};

struct sof_hdmi_pcm {
	struct list_head head;
	struct snd_soc_dai *codec_dai;
	int device;
};

static int hdmi_init(struct snd_soc_pcm_runtime *rtd)
{
	struct sof_card_private *ctx = snd_soc_card_get_drvdata(rtd->card);
	struct snd_soc_dai *dai = snd_soc_rtd_to_codec(rtd, 0);
	struct sof_hdmi_pcm *pcm;

	pcm = devm_kzalloc(rtd->card->dev, sizeof(*pcm), GFP_KERNEL);
	if (!pcm)
		return -ENOMEM;

	/* dai_link id is 1:1 mapped to the PCM device */
	pcm->device = rtd->dai_link->id;
	pcm->codec_dai = dai;

	list_add_tail(&pcm->head, &ctx->hdmi_pcm_list);

	return 0;
}

static int card_late_probe(struct snd_soc_card *card)
{
	struct sof_card_private *ctx = snd_soc_card_get_drvdata(card);
	struct sof_hdmi_pcm *pcm;

	if (list_empty(&ctx->hdmi_pcm_list))
		return -ENOENT;

	if (!ctx->idisp_codec)
		return 0;

	pcm = list_first_entry(&ctx->hdmi_pcm_list, struct sof_hdmi_pcm, head);

	return hda_dsp_hdmi_build_controls(card, pcm->codec_dai->component);
}

static int rt5660_hw_params(struct snd_pcm_substream *substream,
			    struct snd_pcm_hw_params *params)
{
	struct snd_soc_pcm_runtime *rtd = snd_soc_substream_to_rtd(substream);
	struct snd_soc_dai *codec_dai = snd_soc_rtd_to_codec(rtd, 0);
	int ret;

	ret = snd_soc_dai_set_sysclk(codec_dai,
				     RT5660_SCLK_S_PLL1,
				     params_rate(params) * 512,
				     SND_SOC_CLOCK_IN);
	if (ret < 0) {
		dev_err(rtd->dev, "snd_soc_dai_set_sysclk err = %d\n", ret);
		return ret;
	}

	ret = snd_soc_dai_set_pll(codec_dai, 0,
				  RT5660_PLL1_S_BCLK,
				  params_rate(params) * 50,
				  params_rate(params) * 512);
	if (ret < 0)
		dev_err(codec_dai->dev, "can't set codec pll: %d\n", ret);

	return ret;
}

static const struct snd_soc_ops rt5660_ops = {
	.hw_params = rt5660_hw_params,
};

SND_SOC_DAILINK_DEF(ssp0_pin,
	DAILINK_COMP_ARRAY(COMP_CPU("SSP0 Pin")));

SND_SOC_DAILINK_DEF(rt5660_codec,
	DAILINK_COMP_ARRAY(COMP_CODEC("i2c-10EC5660:00", "rt5660-aif1")));

SND_SOC_DAILINK_DEF(platform,
	DAILINK_COMP_ARRAY(COMP_PLATFORM("0000:00:1f.3")));

SND_SOC_DAILINK_DEF(dmic_pin,
	DAILINK_COMP_ARRAY(COMP_CPU("DMIC01 Pin")));
SND_SOC_DAILINK_DEF(dmic_codec,
	DAILINK_COMP_ARRAY(COMP_CODEC("dmic-codec", "dmic-hifi")));
SND_SOC_DAILINK_DEF(dmic16k,
	DAILINK_COMP_ARRAY(COMP_CPU("DMIC16k Pin")));

SND_SOC_DAILINK_DEF(idisp1_pin,
	DAILINK_COMP_ARRAY(COMP_CPU("iDisp1 Pin")));
SND_SOC_DAILINK_DEF(idisp1_codec,
	DAILINK_COMP_ARRAY(COMP_CODEC("ehdaudio0D2", "intel-hdmi-hifi1")));

SND_SOC_DAILINK_DEF(idisp2_pin,
	DAILINK_COMP_ARRAY(COMP_CPU("iDisp2 Pin")));
SND_SOC_DAILINK_DEF(idisp2_codec,
	DAILINK_COMP_ARRAY(COMP_CODEC("ehdaudio0D2", "intel-hdmi-hifi2")));

SND_SOC_DAILINK_DEF(idisp3_pin,
	DAILINK_COMP_ARRAY(COMP_CPU("iDisp3 Pin")));
SND_SOC_DAILINK_DEF(idisp3_codec,
	DAILINK_COMP_ARRAY(COMP_CODEC("ehdaudio0D2", "intel-hdmi-hifi3")));

SND_SOC_DAILINK_DEF(idisp4_pin,
	DAILINK_COMP_ARRAY(COMP_CPU("iDisp4 Pin")));
SND_SOC_DAILINK_DEF(idisp4_codec,
	DAILINK_COMP_ARRAY(COMP_CODEC("ehdaudio0D2", "intel-hdmi-hifi4")));

static struct snd_soc_dai_link ehl_rt5660_dailink[] = {
	/* back ends */
	{
		.name = "SSP0-Codec",
		.id = 0,
		.no_pcm = 1,
		.dpcm_playback = 1,
		.dpcm_capture = 1,
		.ops = &rt5660_ops,
		SND_SOC_DAILINK_REG(ssp0_pin, rt5660_codec, platform),
	},
	{
		.name = "dmic48k",
		.id = 1,
		.ignore_suspend = 1,
		.dpcm_capture = 1,
		.no_pcm = 1,
		SND_SOC_DAILINK_REG(dmic_pin, dmic_codec, platform),
	},
	{
		.name = "dmic16k",
		.id = 2,
		.ignore_suspend = 1,
		.dpcm_capture = 1,
		.no_pcm = 1,
		SND_SOC_DAILINK_REG(dmic16k, dmic_codec, platform),
	},
	{
		.name = "iDisp1",
		.id = 5,
		.init = hdmi_init,
		.dpcm_playback = 1,
		.no_pcm = 1,
		SND_SOC_DAILINK_REG(idisp1_pin, idisp1_codec, platform),
	},
	{
		.name = "iDisp2",
		.id = 6,
		.init = hdmi_init,
		.dpcm_playback = 1,
		.no_pcm = 1,
		SND_SOC_DAILINK_REG(idisp2_pin, idisp2_codec, platform),
	},
	{
		.name = "iDisp3",
		.id = 7,
		.init = hdmi_init,
		.dpcm_playback = 1,
		.no_pcm = 1,
		SND_SOC_DAILINK_REG(idisp3_pin, idisp3_codec, platform),
	},
	{
		.name = "iDisp4",
		.id = 8,
		.init = hdmi_init,
		.dpcm_playback = 1,
		.no_pcm = 1,
		SND_SOC_DAILINK_REG(idisp4_pin, idisp4_codec, platform),
	},
};

/* SoC card */
static struct snd_soc_card snd_soc_card_ehl_rt5660 = {
	.name = "ehl-rt5660",
	.owner = THIS_MODULE,
	.dai_link = ehl_rt5660_dailink,
	.num_links = ARRAY_SIZE(ehl_rt5660_dailink),
	.dapm_widgets = rt5660_widgets,
	.num_dapm_widgets = ARRAY_SIZE(rt5660_widgets),
	.dapm_routes = rt5660_map,
	.num_dapm_routes = ARRAY_SIZE(rt5660_map),
	.controls = rt5660_controls,
	.num_controls = ARRAY_SIZE(rt5660_controls),
	.fully_routed = true,
	.late_probe = card_late_probe,
};

/* If hdmi codec is not supported, switch to use dummy codec */
static void hdmi_link_init(struct snd_soc_card *card,
			   struct sof_card_private *ctx,
			   struct snd_soc_acpi_mach *mach)
{
	int i;

	if (mach->mach_params.codec_mask & IDISP_CODEC_MASK) {
		ctx->idisp_codec = true;
		return;
	}

	/*
	 * if HDMI is not enabled in kernel config, or
	 * hdmi codec is not supported
	 */
	for (i = HDMI_LINK_START; i <= HDMI_LINE_END; i++)
<<<<<<< HEAD
		card->dai_link[i].codecs[0] = asoc_dummy_dlc;
=======
		card->dai_link[i].codecs[0] = snd_soc_dummy_dlc;
>>>>>>> 2d5404ca
}

static int snd_ehl_rt5660_probe(struct platform_device *pdev)
{
	struct snd_soc_acpi_mach *mach;
	struct snd_soc_card *card = &snd_soc_card_ehl_rt5660;
	struct sof_card_private *ctx;
	int ret;

	card->dev = &pdev->dev;

	ctx = devm_kzalloc(&pdev->dev, sizeof(*ctx), GFP_KERNEL);
	if (!ctx)
		return -ENOMEM;
	INIT_LIST_HEAD(&ctx->hdmi_pcm_list);
	snd_soc_card_set_drvdata(card, ctx);

	mach = pdev->dev.platform_data;
	ret = snd_soc_fixup_dai_links_platform_name(card,
						    mach->mach_params.platform);
	if (ret)
		return ret;

	hdmi_link_init(card, ctx, mach);

	return devm_snd_soc_register_card(&pdev->dev, card);
}

static const struct platform_device_id ehl_board_ids[] = {
	{ .name = "ehl_rt5660" },
	{ }
};
MODULE_DEVICE_TABLE(platform, ehl_board_ids);

static struct platform_driver snd_ehl_rt5660_driver = {
	.driver = {
		.name = "ehl_rt5660",
		.pm = &snd_soc_pm_ops,
	},
	.probe = snd_ehl_rt5660_probe,
	.id_table = ehl_board_ids,
};

module_platform_driver(snd_ehl_rt5660_driver);

MODULE_DESCRIPTION("ASoC Intel(R) Elkhartlake + rt5660 Machine driver");
MODULE_AUTHOR("libin.yang@intel.com");
MODULE_LICENSE("GPL v2");
MODULE_IMPORT_NS(SND_SOC_INTEL_HDA_DSP_COMMON);<|MERGE_RESOLUTION|>--- conflicted
+++ resolved
@@ -266,11 +266,7 @@
 	 * hdmi codec is not supported
 	 */
 	for (i = HDMI_LINK_START; i <= HDMI_LINE_END; i++)
-<<<<<<< HEAD
-		card->dai_link[i].codecs[0] = asoc_dummy_dlc;
-=======
 		card->dai_link[i].codecs[0] = snd_soc_dummy_dlc;
->>>>>>> 2d5404ca
 }
 
 static int snd_ehl_rt5660_probe(struct platform_device *pdev)
