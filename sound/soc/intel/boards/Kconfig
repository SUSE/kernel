--- conflicted
+++ resolved
@@ -554,10 +554,7 @@
 	select SND_SOC_RT1015P
 	select SND_SOC_MAX98373_I2C
 	select SND_SOC_MAX98357A
-<<<<<<< HEAD
-=======
 	select SND_SOC_NAU8315
->>>>>>> eb3cdb58
 	select SND_SOC_DMIC
 	select SND_SOC_HDAC_HDMI
 	select SND_SOC_INTEL_HDA_DSP_COMMON
