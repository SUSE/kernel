--- conflicted
+++ resolved
@@ -205,15 +205,6 @@
 	{"Headset Mic", NULL, "Platform Clock"},
 	{"Internal Mic", NULL, "Platform Clock"},
 	{"Speaker", NULL, "Platform Clock"},
-<<<<<<< HEAD
-	{"Line Out", NULL, "Platform Clock"},
-
-	{"Speaker", NULL, "SPKOUTLP"},
-	{"Speaker", NULL, "SPKOUTLN"},
-	{"Speaker", NULL, "SPKOUTRP"},
-	{"Speaker", NULL, "SPKOUTRN"},
-=======
->>>>>>> 2d5404ca
 	{"Speaker", NULL, "Speaker VDD"},
 
 	{"Headphone", NULL, "HPOUT1L"},
