--- conflicted
+++ resolved
@@ -331,11 +331,7 @@
 				devm_kasprintf(dev, GFP_KERNEL,
 					       "intel-hdmi-hifi%d", i);
 		} else {
-<<<<<<< HEAD
-			idisp_components[i - 1] = asoc_dummy_dlc;
-=======
 			idisp_components[i - 1] = snd_soc_dummy_dlc;
->>>>>>> 2d5404ca
 		}
 		if (!idisp_components[i - 1].dai_name)
 			goto devm_err;
