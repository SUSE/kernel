/* SPDX-License-Identifier: GPL-2.0-only */
/*
 * Copyright(c) 2020 Intel Corporation.
 */

/*
 * This file defines data structures used in Machine Driver for Intel
 * platforms with Maxim Codecs.
 */
#ifndef __SOF_MAXIM_COMMON_H
#define __SOF_MAXIM_COMMON_H

#include <sound/soc.h>
#include <sound/soc-acpi-intel-ssp-common.h>

/*
 * Maxim MAX98373
 */
#define MAX_98373_CODEC_DAI	"max98373-aif1"
#define MAX_98373_DEV0_NAME	"i2c-" MAX_98373_ACPI_HID ":00"
#define MAX_98373_DEV1_NAME	"i2c-" MAX_98373_ACPI_HID ":01"

void max_98373_dai_link(struct device *dev, struct snd_soc_dai_link *link);
void max_98373_set_codec_conf(struct snd_soc_card *card);

/*
 * Maxim MAX98390
 */
<<<<<<< HEAD
#define MAX_98390_ACPI_HID	"MX98390"
=======
>>>>>>> 2d5404ca
#define MAX_98390_CODEC_DAI	"max98390-aif1"
#define MAX_98390_DEV0_NAME	"i2c-" MAX_98390_ACPI_HID ":00"
#define MAX_98390_DEV1_NAME	"i2c-" MAX_98390_ACPI_HID ":01"
#define MAX_98390_DEV2_NAME	"i2c-" MAX_98390_ACPI_HID ":02"
#define MAX_98390_DEV3_NAME	"i2c-" MAX_98390_ACPI_HID ":03"

void max_98390_dai_link(struct device *dev, struct snd_soc_dai_link *link);
void max_98390_set_codec_conf(struct device *dev, struct snd_soc_card *card);

/*
 * Maxim MAX98357A/MAX98360A
 */
#define MAX_98357A_CODEC_DAI	"HiFi"
#define MAX_98357A_DEV0_NAME	MAX_98357A_ACPI_HID ":00"
#define MAX_98360A_DEV0_NAME	MAX_98360A_ACPI_HID ":00"

void max_98357a_dai_link(struct snd_soc_dai_link *link);
void max_98360a_dai_link(struct snd_soc_dai_link *link);

#endif /* __SOF_MAXIM_COMMON_H */<|MERGE_RESOLUTION|>--- conflicted
+++ resolved
@@ -26,10 +26,6 @@
 /*
  * Maxim MAX98390
  */
-<<<<<<< HEAD
-#define MAX_98390_ACPI_HID	"MX98390"
-=======
->>>>>>> 2d5404ca
 #define MAX_98390_CODEC_DAI	"max98390-aif1"
 #define MAX_98390_DEV0_NAME	"i2c-" MAX_98390_ACPI_HID ":00"
 #define MAX_98390_DEV1_NAME	"i2c-" MAX_98390_ACPI_HID ":01"
