// SPDX-License-Identifier: GPL-2.0-only
// Copyright (c) 2020 Intel Corporation

/*
 *  sof_sdw - ASOC Machine driver for Intel SoundWire platforms
 */

#include <linux/acpi.h>
#include <linux/bitmap.h>
#include <linux/device.h>
#include <linux/dmi.h>
#include <linux/module.h>
#include <linux/soundwire/sdw.h>
#include <linux/soundwire/sdw_type.h>
#include <linux/soundwire/sdw_intel.h>
#include <sound/soc-acpi.h>
#include "sof_sdw_common.h"
#include "../../codecs/rt711.h"

static unsigned long sof_sdw_quirk = RT711_JD1;
static int quirk_override = -1;
module_param_named(quirk, quirk_override, int, 0444);
MODULE_PARM_DESC(quirk, "Board-specific quirk override");

<<<<<<< HEAD
#define INC_ID(BE, CPU, LINK)	do { (BE)++; (CPU)++; (LINK)++; } while (0)

#define SDW_MAX_LINKS		4

/* To store SDW Pin index for each SoundWire link */
static unsigned int sdw_pin_index[SDW_MAX_LINKS];

static void log_quirks(struct device *dev)
{
	if (SOF_JACK_JDSRC(sof_sdw_quirk))
		dev_dbg(dev, "quirk realtek,jack-detect-source %ld\n",
			SOF_JACK_JDSRC(sof_sdw_quirk));
	if (sof_sdw_quirk & SOF_SDW_FOUR_SPK)
		dev_dbg(dev, "quirk SOF_SDW_FOUR_SPK enabled\n");
=======
static void log_quirks(struct device *dev)
{
	if (SOC_SDW_JACK_JDSRC(sof_sdw_quirk))
		dev_dbg(dev, "quirk realtek,jack-detect-source %ld\n",
			SOC_SDW_JACK_JDSRC(sof_sdw_quirk));
	if (sof_sdw_quirk & SOC_SDW_FOUR_SPK)
		dev_err(dev, "quirk SOC_SDW_FOUR_SPK enabled but no longer supported\n");
>>>>>>> 2d5404ca
	if (sof_sdw_quirk & SOF_SDW_TGL_HDMI)
		dev_dbg(dev, "quirk SOF_SDW_TGL_HDMI enabled\n");
	if (sof_sdw_quirk & SOC_SDW_PCH_DMIC)
		dev_dbg(dev, "quirk SOC_SDW_PCH_DMIC enabled\n");
	if (SOF_SSP_GET_PORT(sof_sdw_quirk))
		dev_dbg(dev, "SSP port %ld\n",
			SOF_SSP_GET_PORT(sof_sdw_quirk));
	if (sof_sdw_quirk & SOC_SDW_NO_AGGREGATION)
		dev_err(dev, "quirk SOC_SDW_NO_AGGREGATION enabled but no longer supported\n");
	if (sof_sdw_quirk & SOC_SDW_CODEC_SPKR)
		dev_dbg(dev, "quirk SOC_SDW_CODEC_SPKR enabled\n");
	if (sof_sdw_quirk & SOC_SDW_SIDECAR_AMPS)
		dev_dbg(dev, "quirk SOC_SDW_SIDECAR_AMPS enabled\n");
}

static int sof_sdw_quirk_cb(const struct dmi_system_id *id)
{
	sof_sdw_quirk = (unsigned long)id->driver_data;
	return 1;
}

static const struct dmi_system_id sof_sdw_quirk_table[] = {
	/* CometLake devices */
	{
		.callback = sof_sdw_quirk_cb,
		.matches = {
			DMI_MATCH(DMI_SYS_VENDOR, "Intel Corporation"),
			DMI_MATCH(DMI_PRODUCT_NAME, "CometLake Client"),
		},
		.driver_data = (void *)SOC_SDW_PCH_DMIC,
	},
	{
		.callback = sof_sdw_quirk_cb,
		.matches = {
			DMI_MATCH(DMI_SYS_VENDOR, "Dell Inc"),
			DMI_EXACT_MATCH(DMI_PRODUCT_SKU, "09C6")
		},
		.driver_data = (void *)RT711_JD2,
	},
	{
		/* early version of SKU 09C6 */
		.callback = sof_sdw_quirk_cb,
		.matches = {
			DMI_MATCH(DMI_SYS_VENDOR, "Dell Inc"),
			DMI_EXACT_MATCH(DMI_PRODUCT_SKU, "0983")
		},
		.driver_data = (void *)RT711_JD2,
	},
	{
		.callback = sof_sdw_quirk_cb,
		.matches = {
			DMI_MATCH(DMI_SYS_VENDOR, "Dell Inc"),
			DMI_EXACT_MATCH(DMI_PRODUCT_SKU, "098F"),
		},
		.driver_data = (void *)(RT711_JD2),
	},
	{
		.callback = sof_sdw_quirk_cb,
		.matches = {
			DMI_MATCH(DMI_SYS_VENDOR, "Dell Inc"),
			DMI_EXACT_MATCH(DMI_PRODUCT_SKU, "0990"),
		},
		.driver_data = (void *)(RT711_JD2),
	},
	/* IceLake devices */
	{
		.callback = sof_sdw_quirk_cb,
		.matches = {
			DMI_MATCH(DMI_SYS_VENDOR, "Intel Corporation"),
			DMI_MATCH(DMI_PRODUCT_NAME, "Ice Lake Client"),
		},
		.driver_data = (void *)SOC_SDW_PCH_DMIC,
	},
	/* TigerLake devices */
	{
		.callback = sof_sdw_quirk_cb,
		.matches = {
			DMI_MATCH(DMI_SYS_VENDOR, "Intel Corporation"),
			DMI_MATCH(DMI_PRODUCT_NAME,
				  "Tiger Lake Client Platform"),
		},
		.driver_data = (void *)(SOF_SDW_TGL_HDMI |
					RT711_JD1 |
					SOC_SDW_PCH_DMIC |
					SOF_SSP_PORT(SOF_I2S_SSP2)),
	},
	{
		.callback = sof_sdw_quirk_cb,
		.matches = {
			DMI_MATCH(DMI_SYS_VENDOR, "Dell Inc"),
			DMI_EXACT_MATCH(DMI_PRODUCT_SKU, "0A3E")
		},
		.driver_data = (void *)(SOF_SDW_TGL_HDMI |
					RT711_JD2),
	},
	{
		/* another SKU of Dell Latitude 9520 */
		.callback = sof_sdw_quirk_cb,
		.matches = {
			DMI_MATCH(DMI_SYS_VENDOR, "Dell Inc"),
			DMI_EXACT_MATCH(DMI_PRODUCT_SKU, "0A3F")
		},
		.driver_data = (void *)(SOF_SDW_TGL_HDMI |
					RT711_JD2),
	},
	{
		/* Dell XPS 9710 */
		.callback = sof_sdw_quirk_cb,
		.matches = {
			DMI_MATCH(DMI_SYS_VENDOR, "Dell Inc"),
			DMI_EXACT_MATCH(DMI_PRODUCT_SKU, "0A5D")
		},
		.driver_data = (void *)(SOF_SDW_TGL_HDMI |
					RT711_JD2),
	},
	{
		.callback = sof_sdw_quirk_cb,
		.matches = {
			DMI_MATCH(DMI_SYS_VENDOR, "Dell Inc"),
			DMI_EXACT_MATCH(DMI_PRODUCT_SKU, "0A5E")
		},
		.driver_data = (void *)(SOF_SDW_TGL_HDMI |
					RT711_JD2),
	},
	{
		.callback = sof_sdw_quirk_cb,
		.matches = {
			DMI_MATCH(DMI_SYS_VENDOR, "Google"),
			DMI_MATCH(DMI_PRODUCT_NAME, "Volteer"),
		},
		.driver_data = (void *)(SOF_SDW_TGL_HDMI |
					SOC_SDW_PCH_DMIC |
					SOF_BT_OFFLOAD_SSP(2) |
					SOF_SSP_BT_OFFLOAD_PRESENT),
	},
	{
		.callback = sof_sdw_quirk_cb,
		.matches = {
			DMI_MATCH(DMI_SYS_VENDOR, "Google"),
			DMI_MATCH(DMI_PRODUCT_NAME, "Ripto"),
		},
		.driver_data = (void *)(SOF_SDW_TGL_HDMI |
					SOC_SDW_PCH_DMIC),
	},
	{
		/*
		 * this entry covers multiple HP SKUs. The family name
		 * does not seem robust enough, so we use a partial
		 * match that ignores the product name suffix
		 * (e.g. 15-eb1xxx, 14t-ea000 or 13-aw2xxx)
		 */
		.callback = sof_sdw_quirk_cb,
		.matches = {
			DMI_MATCH(DMI_SYS_VENDOR, "HP"),
			DMI_MATCH(DMI_PRODUCT_NAME, "HP Spectre x360 Conv"),
		},
		.driver_data = (void *)(SOF_SDW_TGL_HDMI |
					SOC_SDW_PCH_DMIC |
					RT711_JD1),
	},
	{
		/*
		 * this entry covers HP Spectre x360 where the DMI information
		 * changed somehow
		 */
		.callback = sof_sdw_quirk_cb,
		.matches = {
			DMI_MATCH(DMI_SYS_VENDOR, "HP"),
			DMI_MATCH(DMI_BOARD_NAME, "8709"),
		},
		.driver_data = (void *)(SOF_SDW_TGL_HDMI |
					SOC_SDW_PCH_DMIC |
					RT711_JD1),
	},
	{
		/*
		 * this entry covers HP Spectre x360 where the DMI information
		 * changed somehow
		 */
		.callback = sof_sdw_quirk_cb,
		.matches = {
			DMI_MATCH(DMI_SYS_VENDOR, "HP"),
			DMI_MATCH(DMI_BOARD_NAME, "8709"),
		},
		.driver_data = (void *)(SOF_SDW_TGL_HDMI |
					SOF_SDW_PCH_DMIC |
					RT711_JD1),
	},
	{
		/* NUC15 'Bishop County' LAPBC510 and LAPBC710 skews */
		.callback = sof_sdw_quirk_cb,
		.matches = {
			DMI_MATCH(DMI_SYS_VENDOR, "Intel(R) Client Systems"),
			DMI_MATCH(DMI_PRODUCT_NAME, "LAPBC"),
		},
		.driver_data = (void *)(SOF_SDW_TGL_HDMI |
					SOC_SDW_PCH_DMIC |
					RT711_JD1),
	},
	{
		/* NUC15 LAPBC710 skews */
		.callback = sof_sdw_quirk_cb,
		.matches = {
			DMI_MATCH(DMI_BOARD_VENDOR, "Intel Corporation"),
			DMI_MATCH(DMI_BOARD_NAME, "LAPBC710"),
		},
		.driver_data = (void *)(SOF_SDW_TGL_HDMI |
					SOC_SDW_PCH_DMIC |
					RT711_JD1),
	},
	{
		/* NUC15 'Rooks County' LAPRC510 and LAPRC710 skews */
		.callback = sof_sdw_quirk_cb,
		.matches = {
			DMI_MATCH(DMI_SYS_VENDOR, "Intel(R) Client Systems"),
			DMI_MATCH(DMI_PRODUCT_NAME, "LAPRC"),
		},
		.driver_data = (void *)(SOF_SDW_TGL_HDMI |
					SOC_SDW_PCH_DMIC |
					RT711_JD2_100K),
	},
	{
		/* NUC15 LAPRC710 skews */
		.callback = sof_sdw_quirk_cb,
		.matches = {
			DMI_MATCH(DMI_BOARD_VENDOR, "Intel Corporation"),
			DMI_MATCH(DMI_BOARD_NAME, "LAPRC710"),
		},
		.driver_data = (void *)(SOF_SDW_TGL_HDMI |
					SOC_SDW_PCH_DMIC |
					RT711_JD2_100K),
	},
	{
		/* NUC15 LAPRC710 skews */
		.callback = sof_sdw_quirk_cb,
		.matches = {
			DMI_MATCH(DMI_BOARD_VENDOR, "Intel Corporation"),
			DMI_MATCH(DMI_BOARD_NAME, "LAPRC710"),
		},
		.driver_data = (void *)(SOF_SDW_TGL_HDMI |
					SOF_SDW_PCH_DMIC |
					RT711_JD2_100K),
	},
	/* TigerLake-SDCA devices */
	{
		.callback = sof_sdw_quirk_cb,
		.matches = {
			DMI_MATCH(DMI_SYS_VENDOR, "Dell Inc"),
			DMI_EXACT_MATCH(DMI_PRODUCT_SKU, "0A32")
		},
		.driver_data = (void *)(SOF_SDW_TGL_HDMI |
					RT711_JD2),
	},
	{
		.callback = sof_sdw_quirk_cb,
		.matches = {
			DMI_MATCH(DMI_SYS_VENDOR, "Dell Inc"),
			DMI_EXACT_MATCH(DMI_PRODUCT_SKU, "0A45")
		},
		.driver_data = (void *)(SOF_SDW_TGL_HDMI |
					RT711_JD2),
	},
	/* AlderLake devices */
	{
		.callback = sof_sdw_quirk_cb,
		.matches = {
			DMI_MATCH(DMI_SYS_VENDOR, "Intel Corporation"),
			DMI_MATCH(DMI_PRODUCT_NAME, "Alder Lake Client Platform"),
		},
		.driver_data = (void *)(RT711_JD2_100K |
					SOF_SDW_TGL_HDMI |
					SOF_BT_OFFLOAD_SSP(2) |
					SOF_SSP_BT_OFFLOAD_PRESENT),
	},
	{
		.callback = sof_sdw_quirk_cb,
		.matches = {
			DMI_MATCH(DMI_BOARD_VENDOR, "Intel Corporation"),
			DMI_MATCH(DMI_PRODUCT_SKU, "0000000000070000"),
		},
		.driver_data = (void *)(SOF_SDW_TGL_HDMI |
					RT711_JD2_100K),
	},
	{
		.callback = sof_sdw_quirk_cb,
		.matches = {
			DMI_MATCH(DMI_SYS_VENDOR, "Google"),
			DMI_MATCH(DMI_PRODUCT_NAME, "Brya"),
		},
		.driver_data = (void *)(SOF_SDW_TGL_HDMI |
					SOC_SDW_PCH_DMIC |
					SOF_BT_OFFLOAD_SSP(2) |
					SOF_SSP_BT_OFFLOAD_PRESENT),
	},
	{
		.callback = sof_sdw_quirk_cb,
		.matches = {
			DMI_MATCH(DMI_SYS_VENDOR, "Dell Inc"),
			DMI_EXACT_MATCH(DMI_PRODUCT_SKU, "0AF0")
		},
		.driver_data = (void *)(SOF_SDW_TGL_HDMI |
					RT711_JD2),
	},
	{
		.callback = sof_sdw_quirk_cb,
		.matches = {
			DMI_MATCH(DMI_SYS_VENDOR, "Dell Inc"),
			DMI_EXACT_MATCH(DMI_PRODUCT_SKU, "0AF3"),
		},
		/* No Jack */
		.driver_data = (void *)(SOF_SDW_TGL_HDMI),
	},
	{
		.callback = sof_sdw_quirk_cb,
		.matches = {
			DMI_MATCH(DMI_SYS_VENDOR, "Dell Inc"),
			DMI_EXACT_MATCH(DMI_PRODUCT_SKU, "0AFE")
		},
		.driver_data = (void *)(SOF_SDW_TGL_HDMI |
					RT711_JD2),
	},
	{
		.callback = sof_sdw_quirk_cb,
		.matches = {
			DMI_MATCH(DMI_SYS_VENDOR, "Dell Inc"),
			DMI_EXACT_MATCH(DMI_PRODUCT_SKU, "0AFE")
		},
		.driver_data = (void *)(SOF_SDW_TGL_HDMI |
					RT711_JD2 |
					SOF_SDW_FOUR_SPK),
	},
	{
		.callback = sof_sdw_quirk_cb,
		.matches = {
			DMI_MATCH(DMI_SYS_VENDOR, "Dell Inc"),
			DMI_EXACT_MATCH(DMI_PRODUCT_SKU, "0AFF")
		},
		.driver_data = (void *)(SOF_SDW_TGL_HDMI |
					RT711_JD2),
	},
	{
		.callback = sof_sdw_quirk_cb,
		.matches = {
			DMI_MATCH(DMI_SYS_VENDOR, "Dell Inc"),
			DMI_EXACT_MATCH(DMI_PRODUCT_SKU, "0B00")
		},
		.driver_data = (void *)(SOF_SDW_TGL_HDMI |
					RT711_JD2),
	},
	{
		.callback = sof_sdw_quirk_cb,
		.matches = {
			DMI_MATCH(DMI_SYS_VENDOR, "Dell Inc"),
			DMI_EXACT_MATCH(DMI_PRODUCT_SKU, "0B01")
		},
		.driver_data = (void *)(SOF_SDW_TGL_HDMI |
					RT711_JD2),
	},
	{
		.callback = sof_sdw_quirk_cb,
		.matches = {
			DMI_MATCH(DMI_SYS_VENDOR, "Dell Inc"),
			DMI_EXACT_MATCH(DMI_PRODUCT_SKU, "0B11")
		},
		.driver_data = (void *)(SOF_SDW_TGL_HDMI |
					RT711_JD2),
	},
	{
		.callback = sof_sdw_quirk_cb,
		.matches = {
			DMI_MATCH(DMI_SYS_VENDOR, "Dell Inc"),
			DMI_EXACT_MATCH(DMI_PRODUCT_SKU, "0B12")
		},
		.driver_data = (void *)(SOF_SDW_TGL_HDMI |
					RT711_JD2),
	},
	{
		.callback = sof_sdw_quirk_cb,
		.matches = {
			DMI_MATCH(DMI_SYS_VENDOR, "Dell Inc"),
			DMI_EXACT_MATCH(DMI_PRODUCT_SKU, "0B13"),
		},
		/* No Jack */
		.driver_data = (void *)SOF_SDW_TGL_HDMI,
	},
	{
		.callback = sof_sdw_quirk_cb,
		.matches = {
			DMI_MATCH(DMI_SYS_VENDOR, "Dell Inc"),
			DMI_EXACT_MATCH(DMI_PRODUCT_SKU, "0B14"),
		},
		/* No Jack */
		.driver_data = (void *)SOF_SDW_TGL_HDMI,
	},

	{
		.callback = sof_sdw_quirk_cb,
		.matches = {
			DMI_MATCH(DMI_SYS_VENDOR, "Dell Inc"),
			DMI_EXACT_MATCH(DMI_PRODUCT_SKU, "0B29"),
		},
		.driver_data = (void *)(SOF_SDW_TGL_HDMI |
					RT711_JD2),
	},
	{
		.callback = sof_sdw_quirk_cb,
		.matches = {
			DMI_MATCH(DMI_SYS_VENDOR, "Dell Inc"),
			DMI_EXACT_MATCH(DMI_PRODUCT_SKU, "0B34"),
		},
		/* No Jack */
		.driver_data = (void *)SOF_SDW_TGL_HDMI,
	},
	{
		.callback = sof_sdw_quirk_cb,
		.matches = {
			DMI_MATCH(DMI_SYS_VENDOR, "Dell Inc"),
			DMI_EXACT_MATCH(DMI_PRODUCT_SKU, "0B8C"),
		},
		.driver_data = (void *)(SOF_SDW_TGL_HDMI |
					RT711_JD2),
	},
	{
		.callback = sof_sdw_quirk_cb,
		.matches = {
			DMI_MATCH(DMI_SYS_VENDOR, "Dell Inc"),
			DMI_EXACT_MATCH(DMI_PRODUCT_SKU, "0B34"),
		},
		/* No Jack */
		.driver_data = (void *)SOF_SDW_TGL_HDMI,
	},
	{
		.callback = sof_sdw_quirk_cb,
		.matches = {
			DMI_MATCH(DMI_SYS_VENDOR, "HP"),
			DMI_MATCH(DMI_PRODUCT_NAME, "OMEN by HP Gaming Laptop 16"),
		},
		.driver_data = (void *)(SOF_SDW_TGL_HDMI |
					RT711_JD2),
	},
	/* RaptorLake devices */
	{
		.callback = sof_sdw_quirk_cb,
		.matches = {
			DMI_MATCH(DMI_SYS_VENDOR, "Dell Inc"),
			DMI_EXACT_MATCH(DMI_PRODUCT_SKU, "0BDA")
		},
		.driver_data = (void *)(SOF_SDW_TGL_HDMI |
<<<<<<< HEAD
					RT711_JD2 |
					SOF_SDW_FOUR_SPK),
=======
					RT711_JD2),
>>>>>>> 2d5404ca
	},
	{
		.callback = sof_sdw_quirk_cb,
		.matches = {
			DMI_MATCH(DMI_SYS_VENDOR, "Dell Inc"),
			DMI_EXACT_MATCH(DMI_PRODUCT_SKU, "0C0F")
		},
		.driver_data = (void *)(SOF_SDW_TGL_HDMI |
					RT711_JD2),
	},
	{
		.callback = sof_sdw_quirk_cb,
		.matches = {
			DMI_MATCH(DMI_SYS_VENDOR, "Dell Inc"),
			DMI_EXACT_MATCH(DMI_PRODUCT_SKU, "0C10"),
		},
		/* No Jack */
		.driver_data = (void *)(SOF_SDW_TGL_HDMI),
	},
	{
		.callback = sof_sdw_quirk_cb,
		.matches = {
			DMI_MATCH(DMI_SYS_VENDOR, "Dell Inc"),
			DMI_EXACT_MATCH(DMI_PRODUCT_SKU, "0C11")
		},
		.driver_data = (void *)(SOF_SDW_TGL_HDMI |
					RT711_JD2),
	},
	{
		.callback = sof_sdw_quirk_cb,
		.matches = {
			DMI_MATCH(DMI_SYS_VENDOR, "Dell Inc"),
			DMI_EXACT_MATCH(DMI_PRODUCT_SKU, "0C40")
		},
		.driver_data = (void *)(SOF_SDW_TGL_HDMI |
					RT711_JD2),
	},
	{
		.callback = sof_sdw_quirk_cb,
		.matches = {
			DMI_MATCH(DMI_SYS_VENDOR, "Dell Inc"),
			DMI_EXACT_MATCH(DMI_PRODUCT_SKU, "0C4F")
		},
		.driver_data = (void *)(SOF_SDW_TGL_HDMI |
					RT711_JD2),
	},
	{
		.callback = sof_sdw_quirk_cb,
		.matches = {
			DMI_MATCH(DMI_SYS_VENDOR, "Dell Inc"),
			DMI_EXACT_MATCH(DMI_PRODUCT_SKU, "0CF9")
		},
<<<<<<< HEAD
		.driver_data = (void *)(RT711_JD1),
	},
	{
		.callback = sof_sdw_quirk_cb,
		.matches = {
			DMI_MATCH(DMI_SYS_VENDOR, "Intel Corporation"),
			DMI_MATCH(DMI_PRODUCT_NAME, "Meteor Lake Client Platform"),
		},
		.driver_data = (void *)(RT711_JD2_100K),
	},
	{
		.callback = sof_sdw_quirk_cb,
		.matches = {
			DMI_MATCH(DMI_SYS_VENDOR, "Google"),
			DMI_MATCH(DMI_PRODUCT_NAME, "Rex"),
		},
		.driver_data = (void *)(SOF_SDW_PCH_DMIC |
					SOF_BT_OFFLOAD_SSP(1) |
					SOF_SSP_BT_OFFLOAD_PRESENT),
	},
	{
		.callback = sof_sdw_quirk_cb,
		.matches = {
			DMI_MATCH(DMI_SYS_VENDOR, "HP"),
			DMI_MATCH(DMI_PRODUCT_NAME, "OMEN Transcend Gaming Laptop"),
		},
		.driver_data = (void *)(RT711_JD2),
	},

	/* LunarLake devices */
	{
		.callback = sof_sdw_quirk_cb,
		.matches = {
			DMI_MATCH(DMI_SYS_VENDOR, "Intel Corporation"),
			DMI_MATCH(DMI_PRODUCT_NAME, "Lunar Lake Client Platform"),
		},
		.driver_data = (void *)(RT711_JD2),
	},
	{}
};

static struct snd_soc_dai_link_component dmic_component[] = {
	{
		.name = "dmic-codec",
		.dai_name = "dmic-hifi",
	}
};

static struct snd_soc_dai_link_component platform_component[] = {
	{
		/* name might be overridden during probe */
		.name = "0000:00:1f.3"
	}
};

/* these wrappers are only needed to avoid typecast compilation errors */
int sdw_startup(struct snd_pcm_substream *substream)
{
	return sdw_startup_stream(substream);
}

int sdw_prepare(struct snd_pcm_substream *substream)
{
	struct snd_soc_pcm_runtime *rtd = asoc_substream_to_rtd(substream);
	struct sdw_stream_runtime *sdw_stream;
	struct snd_soc_dai *dai;

	/* Find stream from first CPU DAI */
	dai = asoc_rtd_to_cpu(rtd, 0);

	sdw_stream = snd_soc_dai_get_stream(dai, substream->stream);
	if (IS_ERR(sdw_stream)) {
		dev_err(rtd->dev, "no stream found for DAI %s\n", dai->name);
		return PTR_ERR(sdw_stream);
	}

	return sdw_prepare_stream(sdw_stream);
}

int sdw_trigger(struct snd_pcm_substream *substream, int cmd)
{
	struct snd_soc_pcm_runtime *rtd = asoc_substream_to_rtd(substream);
	struct sdw_stream_runtime *sdw_stream;
	struct snd_soc_dai *dai;
	int ret;

	/* Find stream from first CPU DAI */
	dai = asoc_rtd_to_cpu(rtd, 0);

	sdw_stream = snd_soc_dai_get_stream(dai, substream->stream);
	if (IS_ERR(sdw_stream)) {
		dev_err(rtd->dev, "no stream found for DAI %s\n", dai->name);
		return PTR_ERR(sdw_stream);
	}

	switch (cmd) {
	case SNDRV_PCM_TRIGGER_START:
	case SNDRV_PCM_TRIGGER_PAUSE_RELEASE:
	case SNDRV_PCM_TRIGGER_RESUME:
		ret = sdw_enable_stream(sdw_stream);
		break;

	case SNDRV_PCM_TRIGGER_PAUSE_PUSH:
	case SNDRV_PCM_TRIGGER_SUSPEND:
	case SNDRV_PCM_TRIGGER_STOP:
		ret = sdw_disable_stream(sdw_stream);
		break;
	default:
		ret = -EINVAL;
		break;
	}

	if (ret)
		dev_err(rtd->dev, "%s trigger %d failed: %d\n", __func__, cmd, ret);

	return ret;
}

int sdw_hw_params(struct snd_pcm_substream *substream,
		  struct snd_pcm_hw_params *params)
{
	struct snd_soc_pcm_runtime *rtd = asoc_substream_to_rtd(substream);
	int ch = params_channels(params);
	struct snd_soc_dai *codec_dai;
	struct snd_soc_dai *cpu_dai;
	unsigned int ch_mask;
	int num_codecs;
	int step;
	int i;
	int j;

	if (!rtd->dai_link->codec_ch_maps)
		return 0;

	/* Identical data will be sent to all codecs in playback */
	if (substream->stream == SNDRV_PCM_STREAM_PLAYBACK) {
		ch_mask = GENMASK(ch - 1, 0);
		step = 0;
	} else {
		num_codecs = rtd->dai_link->num_codecs;

		if (ch < num_codecs || ch % num_codecs != 0) {
			dev_err(rtd->dev, "Channels number %d is invalid when codec number = %d\n",
				ch, num_codecs);
			return -EINVAL;
		}

		ch_mask = GENMASK(ch / num_codecs - 1, 0);
		step = hweight_long(ch_mask);

	}

	/*
	 * The captured data will be combined from each cpu DAI if the dai
	 * link has more than one codec DAIs. Set codec channel mask and
	 * ASoC will set the corresponding channel numbers for each cpu dai.
	 */
	for_each_rtd_cpu_dais(rtd, i, cpu_dai) {
		for_each_rtd_codec_dais(rtd, j, codec_dai) {
			if (rtd->dai_link->codec_ch_maps[j].connected_cpu_id != i)
				continue;
			rtd->dai_link->codec_ch_maps[j].ch_mask = ch_mask << (j * step);
		}
	}
	return 0;
}

int sdw_hw_free(struct snd_pcm_substream *substream)
{
	struct snd_soc_pcm_runtime *rtd = asoc_substream_to_rtd(substream);
	struct sdw_stream_runtime *sdw_stream;
	struct snd_soc_dai *dai;

	/* Find stream from first CPU DAI */
	dai = asoc_rtd_to_cpu(rtd, 0);

	sdw_stream = snd_soc_dai_get_stream(dai, substream->stream);
	if (IS_ERR(sdw_stream)) {
		dev_err(rtd->dev, "no stream found for DAI %s\n", dai->name);
		return PTR_ERR(sdw_stream);
	}

	return sdw_deprepare_stream(sdw_stream);
}

void sdw_shutdown(struct snd_pcm_substream *substream)
{
	sdw_shutdown_stream(substream);
}

static const struct snd_soc_ops sdw_ops = {
	.startup = sdw_startup,
	.prepare = sdw_prepare,
	.trigger = sdw_trigger,
	.hw_params = sdw_hw_params,
	.hw_free = sdw_hw_free,
	.shutdown = sdw_shutdown,
};

static struct sof_sdw_codec_info codec_info_list[] = {
	{
		.part_id = 0x700,
		.dais = {
			{
				.direction = {true, true},
				.dai_name = "rt700-aif1",
				.dai_type = SOF_SDW_DAI_TYPE_JACK,
				.dailink = {SDW_JACK_OUT_DAI_ID, SDW_JACK_IN_DAI_ID},
				.init = sof_sdw_rt700_init,
			},
		},
		.dai_num = 1,
	},
	{
		.part_id = 0x711,
		.version_id = 3,
		.dais = {
			{
				.direction = {true, true},
				.dai_name = "rt711-sdca-aif1",
				.dai_type = SOF_SDW_DAI_TYPE_JACK,
				.dailink = {SDW_JACK_OUT_DAI_ID, SDW_JACK_IN_DAI_ID},
				.init = sof_sdw_rt_sdca_jack_init,
				.exit = sof_sdw_rt_sdca_jack_exit,
			},
		},
		.dai_num = 1,
=======
		.driver_data = (void *)(SOC_SDW_CODEC_SPKR),
>>>>>>> 2d5404ca
	},
	/* MeteorLake devices */
	{
<<<<<<< HEAD
		.part_id = 0x711,
		.version_id = 2,
		.dais = {
			{
				.direction = {true, true},
				.dai_name = "rt711-aif1",
				.dai_type = SOF_SDW_DAI_TYPE_JACK,
				.dailink = {SDW_JACK_OUT_DAI_ID, SDW_JACK_IN_DAI_ID},
				.init = sof_sdw_rt711_init,
				.exit = sof_sdw_rt711_exit,
			},
		},
		.dai_num = 1,
	},
	{
		.part_id = 0x712,
		.version_id = 3,
		.dais =	{
			{
				.direction = {true, true},
				.dai_name = "rt712-sdca-aif1",
				.dai_type = SOF_SDW_DAI_TYPE_JACK,
				.dailink = {SDW_JACK_OUT_DAI_ID, SDW_JACK_IN_DAI_ID},
				.init = sof_sdw_rt_sdca_jack_init,
				.exit = sof_sdw_rt_sdca_jack_exit,
			},
			{
				.direction = {true, false},
				.dai_name = "rt712-sdca-aif2",
				.dai_type = SOF_SDW_DAI_TYPE_AMP,
				.dailink = {SDW_AMP_OUT_DAI_ID, SDW_UNUSED_DAI_ID},
				.init = sof_sdw_rt712_spk_init,
			},
		},
		.dai_num = 2,
	},
	{
		.part_id = 0x1712,
		.version_id = 3,
		.dais =	{
			{
				.direction = {false, true},
				.dai_name = "rt712-sdca-dmic-aif1",
				.dai_type = SOF_SDW_DAI_TYPE_MIC,
				.dailink = {SDW_UNUSED_DAI_ID, SDW_DMIC_DAI_ID},
				.init = sof_sdw_rt712_sdca_dmic_init,
			},
		},
		.dai_num = 1,
	},
	{
		.part_id = 0x713,
		.version_id = 3,
		.dais =	{
			{
				.direction = {true, true},
				.dai_name = "rt712-sdca-aif1",
				.dai_type = SOF_SDW_DAI_TYPE_JACK,
				.dailink = {SDW_JACK_OUT_DAI_ID, SDW_JACK_IN_DAI_ID},
				.init = sof_sdw_rt_sdca_jack_init,
				.exit = sof_sdw_rt_sdca_jack_exit,
			},
		},
		.dai_num = 1,
	},
	{
		.part_id = 0x1713,
		.version_id = 3,
		.dais =	{
			{
				.direction = {false, true},
				.dai_name = "rt712-sdca-dmic-aif1",
				.dai_type = SOF_SDW_DAI_TYPE_MIC,
				.dailink = {SDW_UNUSED_DAI_ID, SDW_DMIC_DAI_ID},
				.init = sof_sdw_rt712_sdca_dmic_init,
			},
		},
		.dai_num = 1,
	},
	{
		.part_id = 0x1308,
		.acpi_id = "10EC1308",
		.dais = {
			{
				.direction = {true, false},
				.dai_name = "rt1308-aif",
				.dai_type = SOF_SDW_DAI_TYPE_AMP,
				.dailink = {SDW_AMP_OUT_DAI_ID, SDW_UNUSED_DAI_ID},
				.init = sof_sdw_rt_amp_init,
				.exit = sof_sdw_rt_amp_exit,
			},
		},
		.dai_num = 1,
		.ops = &sof_sdw_rt1308_i2s_ops,
	},
	{
		.part_id = 0x1316,
		.dais = {
			{
				.direction = {true, true},
				.dai_name = "rt1316-aif",
				.dai_type = SOF_SDW_DAI_TYPE_AMP,
				.dailink = {SDW_AMP_OUT_DAI_ID, SDW_AMP_IN_DAI_ID},
				.init = sof_sdw_rt_amp_init,
				.exit = sof_sdw_rt_amp_exit,
			},
		},
		.dai_num = 1,
	},
	{
		.part_id = 0x1318,
		.dais = {
			{
				.direction = {true, true},
				.dai_name = "rt1318-aif",
				.dai_type = SOF_SDW_DAI_TYPE_AMP,
				.dailink = {SDW_AMP_OUT_DAI_ID, SDW_AMP_IN_DAI_ID},
				.init = sof_sdw_rt_amp_init,
				.exit = sof_sdw_rt_amp_exit,
			},
		},
		.dai_num = 1,
=======
		.callback = sof_sdw_quirk_cb,
		.matches = {
			DMI_MATCH(DMI_PRODUCT_FAMILY, "Intel_mtlrvp"),
		},
		.driver_data = (void *)(RT711_JD1),
	},
	{
		.callback = sof_sdw_quirk_cb,
		.matches = {
			DMI_MATCH(DMI_SYS_VENDOR, "Intel Corporation"),
			DMI_MATCH(DMI_PRODUCT_NAME, "Meteor Lake Client Platform"),
		},
		.driver_data = (void *)(RT711_JD2_100K),
	},
	{
		.callback = sof_sdw_quirk_cb,
		.matches = {
			DMI_MATCH(DMI_SYS_VENDOR, "Google"),
			DMI_MATCH(DMI_PRODUCT_NAME, "Rex"),
		},
		.driver_data = (void *)(SOC_SDW_PCH_DMIC |
					SOF_BT_OFFLOAD_SSP(1) |
					SOF_SSP_BT_OFFLOAD_PRESENT),
	},
	{
		.callback = sof_sdw_quirk_cb,
		.matches = {
			DMI_MATCH(DMI_SYS_VENDOR, "HP"),
			DMI_MATCH(DMI_PRODUCT_NAME, "OMEN Transcend Gaming Laptop"),
		},
		.driver_data = (void *)(RT711_JD2),
>>>>>>> 2d5404ca
	},

	/* LunarLake devices */
	{
<<<<<<< HEAD
		.part_id = 0x714,
		.version_id = 3,
		.ignore_pch_dmic = true,
		.dais = {
			{
				.direction = {false, true},
				.dai_name = "rt715-aif2",
				.dai_type = SOF_SDW_DAI_TYPE_MIC,
				.dailink = {SDW_UNUSED_DAI_ID, SDW_DMIC_DAI_ID},
				.init = sof_sdw_rt715_sdca_init,
			},
		},
		.dai_num = 1,
	},
	{
		.part_id = 0x715,
		.version_id = 3,
		.ignore_pch_dmic = true,
		.dais = {
			{
				.direction = {false, true},
				.dai_name = "rt715-aif2",
				.dai_type = SOF_SDW_DAI_TYPE_MIC,
				.dailink = {SDW_UNUSED_DAI_ID, SDW_DMIC_DAI_ID},
				.init = sof_sdw_rt715_sdca_init,
			},
		},
		.dai_num = 1,
	},
	{
		.part_id = 0x714,
		.version_id = 2,
		.ignore_pch_dmic = true,
		.dais = {
			{
				.direction = {false, true},
				.dai_name = "rt715-aif2",
				.dai_type = SOF_SDW_DAI_TYPE_MIC,
				.dailink = {SDW_UNUSED_DAI_ID, SDW_DMIC_DAI_ID},
				.init = sof_sdw_rt715_init,
			},
		},
		.dai_num = 1,
	},
	{
		.part_id = 0x715,
		.version_id = 2,
		.ignore_pch_dmic = true,
		.dais = {
			{
				.direction = {false, true},
				.dai_name = "rt715-aif2",
				.dai_type = SOF_SDW_DAI_TYPE_MIC,
				.dailink = {SDW_UNUSED_DAI_ID, SDW_DMIC_DAI_ID},
				.init = sof_sdw_rt715_init,
			},
		},
		.dai_num = 1,
	},
	{
		.part_id = 0x8373,
		.dais = {
			{
				.direction = {true, true},
				.dai_name = "max98373-aif1",
				.dai_type = SOF_SDW_DAI_TYPE_AMP,
				.dailink = {SDW_AMP_OUT_DAI_ID, SDW_AMP_IN_DAI_ID},
				.init = sof_sdw_maxim_init,
			},
		},
		.dai_num = 1,
	},
	{
		.part_id = 0x8363,
		.dais = {
			{
				.direction = {true, false},
				.dai_name = "max98363-aif1",
				.dai_type = SOF_SDW_DAI_TYPE_AMP,
				.dailink = {SDW_AMP_OUT_DAI_ID, SDW_UNUSED_DAI_ID},
				.init = sof_sdw_maxim_init,
			},
		},
		.dai_num = 1,
	},
	{
		.part_id = 0x5682,
		.dais = {
			{
				.direction = {true, true},
				.dai_name = "rt5682-sdw",
				.dai_type = SOF_SDW_DAI_TYPE_JACK,
				.dailink = {SDW_JACK_OUT_DAI_ID, SDW_JACK_IN_DAI_ID},
				.init = sof_sdw_rt5682_init,
			},
		},
		.dai_num = 1,
	},
	{
		.part_id = 0x3556,
		.dais = {
			{
				.direction = {true, true},
				.dai_name = "cs35l56-sdw1",
				.dai_type = SOF_SDW_DAI_TYPE_AMP,
				.dailink = {SDW_AMP_OUT_DAI_ID, SDW_AMP_IN_DAI_ID},
				.init = sof_sdw_cs_amp_init,
			},
		},
		.dai_num = 1,
	},
	{
		.part_id = 0x4242,
		.dais = {
			{
				.direction = {true, true},
				.dai_name = "cs42l42-sdw",
				.dai_type = SOF_SDW_DAI_TYPE_JACK,
				.dailink = {SDW_JACK_OUT_DAI_ID, SDW_JACK_IN_DAI_ID},
				.init = sof_sdw_cs42l42_init,
			},
		},
		.dai_num = 1,
	},
	{
		.part_id = 0xaaaa, /* generic codec mockup */
		.version_id = 0,
		.dais = {
			{
				.direction = {true, true},
				.dai_name = "sdw-mockup-aif1",
				.dai_type = SOF_SDW_DAI_TYPE_JACK,
				.dailink = {SDW_JACK_OUT_DAI_ID, SDW_JACK_IN_DAI_ID},
				.init = NULL,
			},
		},
		.dai_num = 1,
=======
		.callback = sof_sdw_quirk_cb,
		.matches = {
			DMI_MATCH(DMI_SYS_VENDOR, "Intel Corporation"),
			DMI_MATCH(DMI_PRODUCT_NAME, "Lunar Lake Client Platform"),
		},
		.driver_data = (void *)(RT711_JD2),
	},
	{
		.callback = sof_sdw_quirk_cb,
		.matches = {
			DMI_MATCH(DMI_SYS_VENDOR, "Dell Inc"),
			DMI_EXACT_MATCH(DMI_PRODUCT_SKU, "0CE3")
		},
		.driver_data = (void *)(SOC_SDW_SIDECAR_AMPS),
	},
	{
		.callback = sof_sdw_quirk_cb,
		.matches = {
			DMI_MATCH(DMI_SYS_VENDOR, "Dell Inc"),
			DMI_EXACT_MATCH(DMI_PRODUCT_SKU, "0CE4")
		},
		.driver_data = (void *)(SOC_SDW_SIDECAR_AMPS),
	},
	{
		.callback = sof_sdw_quirk_cb,
		.matches = {
			DMI_MATCH(DMI_SYS_VENDOR, "Dell Inc"),
			DMI_EXACT_MATCH(DMI_PRODUCT_SKU, "0CDB")
		},
		.driver_data = (void *)(SOC_SDW_CODEC_SPKR),
	},
	{
		.callback = sof_sdw_quirk_cb,
		.matches = {
			DMI_MATCH(DMI_SYS_VENDOR, "Dell Inc"),
			DMI_EXACT_MATCH(DMI_PRODUCT_SKU, "0CDC")
		},
		.driver_data = (void *)(SOC_SDW_CODEC_SPKR),
	},
	{
		.callback = sof_sdw_quirk_cb,
		.matches = {
			DMI_MATCH(DMI_SYS_VENDOR, "Dell Inc"),
			DMI_EXACT_MATCH(DMI_PRODUCT_SKU, "0CDD")
		},
		.driver_data = (void *)(SOC_SDW_CODEC_SPKR),
	},
	{
		.callback = sof_sdw_quirk_cb,
		.matches = {
			DMI_MATCH(DMI_SYS_VENDOR, "Dell Inc"),
			DMI_EXACT_MATCH(DMI_PRODUCT_SKU, "0CF8")
		},
		.driver_data = (void *)(SOC_SDW_CODEC_SPKR),
>>>>>>> 2d5404ca
	},

	/* ArrowLake devices */
	{
<<<<<<< HEAD
		.part_id = 0xaa55, /* headset codec mockup */
		.version_id = 0,
		.dais = {
			{
				.direction = {true, true},
				.dai_name = "sdw-mockup-aif1",
				.dai_type = SOF_SDW_DAI_TYPE_JACK,
				.dailink = {SDW_JACK_OUT_DAI_ID, SDW_JACK_IN_DAI_ID},
				.init = NULL,
			},
		},
		.dai_num = 1,
	},
	{
		.part_id = 0x55aa, /* amplifier mockup */
		.version_id = 0,
		.dais = {
			{
				.direction = {true, true},
				.dai_name = "sdw-mockup-aif1",
				.dai_type = SOF_SDW_DAI_TYPE_AMP,
				.dailink = {SDW_AMP_OUT_DAI_ID, SDW_AMP_IN_DAI_ID},
				.init = NULL,
			},
		},
		.dai_num = 1,
=======
		.callback = sof_sdw_quirk_cb,
		.matches = {
			DMI_MATCH(DMI_SYS_VENDOR, "Dell Inc"),
			DMI_EXACT_MATCH(DMI_PRODUCT_SKU, "0CE8")
		},
		.driver_data = (void *)(SOC_SDW_CODEC_SPKR),
	},
	{
		.callback = sof_sdw_quirk_cb,
		.matches = {
			DMI_MATCH(DMI_SYS_VENDOR, "Dell Inc"),
			DMI_EXACT_MATCH(DMI_PRODUCT_SKU, "0CF7")
		},
		.driver_data = (void *)(SOC_SDW_CODEC_SPKR),
>>>>>>> 2d5404ca
	},
	{}
};

static struct snd_soc_dai_link_component platform_component[] = {
	{
<<<<<<< HEAD
		.part_id = 0x5555,
		.version_id = 0,
		.dais = {
			{
				.dai_name = "sdw-mockup-aif1",
				.direction = {false, true},
				.dai_type = SOF_SDW_DAI_TYPE_MIC,
				.dailink = {SDW_UNUSED_DAI_ID, SDW_DMIC_DAI_ID},
				.init = NULL,
			},
		},
		.dai_num = 1,
	},
};

static inline int find_codec_info_part(const u64 adr)
{
	unsigned int part_id, sdw_version;
	int i;
=======
		/* name might be overridden during probe */
		.name = "0000:00:1f.3"
	}
};

static const struct snd_soc_ops sdw_ops = {
	.startup = asoc_sdw_startup,
	.prepare = asoc_sdw_prepare,
	.trigger = asoc_sdw_trigger,
	.hw_params = asoc_sdw_hw_params,
	.hw_free = asoc_sdw_hw_free,
	.shutdown = asoc_sdw_shutdown,
};
>>>>>>> 2d5404ca

static const char * const type_strings[] = {"SimpleJack", "SmartAmp", "SmartMic"};

static int create_sdw_dailink(struct snd_soc_card *card,
			      struct asoc_sdw_dailink *sof_dai,
			      struct snd_soc_dai_link **dai_links,
			      int *be_id, struct snd_soc_codec_conf **codec_conf)
{
	struct device *dev = card->dev;
	struct asoc_sdw_mc_private *ctx = snd_soc_card_get_drvdata(card);
	struct intel_mc_ctx *intel_ctx = (struct intel_mc_ctx *)ctx->private;
	struct asoc_sdw_endpoint *sof_end;
	int stream;
	int ret;

	list_for_each_entry(sof_end, &sof_dai->endpoints, list) {
		if (sof_end->name_prefix) {
			(*codec_conf)->dlc.name = sof_end->codec_name;
			(*codec_conf)->name_prefix = sof_end->name_prefix;
			(*codec_conf)++;
		}

		if (sof_end->include_sidecar) {
			ret = sof_end->codec_info->add_sidecar(card, dai_links, codec_conf);
			if (ret)
				return ret;
		}
	}

	for_each_pcm_streams(stream) {
		static const char * const sdw_stream_name[] = {
			"SDW%d-Playback",
			"SDW%d-Capture",
			"SDW%d-Playback-%s",
			"SDW%d-Capture-%s",
		};
		struct snd_soc_dai_link_ch_map *codec_maps;
		struct snd_soc_dai_link_component *codecs;
		struct snd_soc_dai_link_component *cpus;
		int num_cpus = hweight32(sof_dai->link_mask[stream]);
		int num_codecs = sof_dai->num_devs[stream];
		int playback, capture;
		int cur_link = 0;
		int i = 0, j = 0;
		char *name;

<<<<<<< HEAD
	for (i = 0; i < ARRAY_SIZE(codec_info_list); i++)
		if (!memcmp(codec_info_list[i].acpi_id, acpi_id, ACPI_ID_LEN))
			return i;

	return -EINVAL;
}

/*
 * get BE dailink number and CPU DAI number based on sdw link adr.
 * Since some sdw slaves may be aggregated, the CPU DAI number
 * may be larger than the number of BE dailinks.
 */
static int get_dailink_info(struct device *dev,
			    const struct snd_soc_acpi_link_adr *adr_link,
			    int *sdw_be_num, int *sdw_cpu_dai_num, int *codecs_num)
{
	bool group_visited[SDW_MAX_GROUPS];
	bool no_aggregation;
	int i;
	int j;
=======
		if (!sof_dai->num_devs[stream])
			continue;

		sof_end = list_first_entry(&sof_dai->endpoints,
					   struct asoc_sdw_endpoint, list);

		*be_id = sof_end->dai_info->dailink[stream];
		if (*be_id < 0) {
			dev_err(dev, "Invalid dailink id %d\n", *be_id);
			return -EINVAL;
		}

		/* create stream name according to first link id */
		if (ctx->append_dai_type)
			name = devm_kasprintf(dev, GFP_KERNEL,
					      sdw_stream_name[stream + 2],
					      ffs(sof_end->link_mask) - 1,
					      type_strings[sof_end->dai_info->dai_type]);
		else
			name = devm_kasprintf(dev, GFP_KERNEL,
					      sdw_stream_name[stream],
					      ffs(sof_end->link_mask) - 1);
		if (!name)
			return -ENOMEM;
>>>>>>> 2d5404ca

		cpus = devm_kcalloc(dev, num_cpus, sizeof(*cpus), GFP_KERNEL);
		if (!cpus)
			return -ENOMEM;

<<<<<<< HEAD
	if (!adr_link)
		return -EINVAL;
=======
		codecs = devm_kcalloc(dev, num_codecs, sizeof(*codecs), GFP_KERNEL);
		if (!codecs)
			return -ENOMEM;
>>>>>>> 2d5404ca

		codec_maps = devm_kcalloc(dev, num_codecs, sizeof(*codec_maps), GFP_KERNEL);
		if (!codec_maps)
			return -ENOMEM;

<<<<<<< HEAD
	for (; adr_link->num_adr; adr_link++) {
		const struct snd_soc_acpi_endpoint *endpoint;
		struct sof_sdw_codec_info *codec_info;
		int codec_index;
		int stream;
		u64 adr;

		/* make sure the link mask has a single bit set */
		if (!is_power_of_2(adr_link->mask))
			return -EINVAL;

		for (i = 0; i < adr_link->num_adr; i++) {
			adr = adr_link->adr_d[i].adr;
			codec_index = find_codec_info_part(adr);
			if (codec_index < 0)
				return codec_index;

			codec_info = &codec_info_list[codec_index];

			*codecs_num += codec_info->dai_num;

			if (!adr_link->adr_d[i].name_prefix) {
				dev_err(dev, "codec 0x%llx does not have a name prefix\n",
					adr_link->adr_d[i].adr);
				return -EINVAL;
			}

			endpoint = adr_link->adr_d[i].endpoints;
			if (endpoint->aggregated && !endpoint->group_id) {
				dev_err(dev, "invalid group id on link %x\n",
					adr_link->mask);
				return -EINVAL;
			}

			for (j = 0; j < codec_info->dai_num; j++) {
				/* count DAI number for playback and capture */
				for_each_pcm_streams(stream) {
					if (!codec_info->dais[j].direction[stream])
						continue;

					(*sdw_cpu_dai_num)++;

					/* count BE for each non-aggregated slave or group */
					if (!endpoint->aggregated || no_aggregation ||
					    !group_visited[endpoint->group_id])
						(*sdw_be_num)++;
				}
			}

			if (endpoint->aggregated)
				group_visited[endpoint->group_id] = true;
		}
	}

	return 0;
}

static void init_dai_link(struct device *dev, struct snd_soc_dai_link *dai_links,
			  int be_id, char *name, int playback, int capture,
			  struct snd_soc_dai_link_component *cpus, int cpus_num,
			  struct snd_soc_dai_link_component *codecs, int codecs_num,
			  int (*init)(struct snd_soc_pcm_runtime *rtd),
			  const struct snd_soc_ops *ops)
{
	dev_dbg(dev, "create dai link %s, id %d\n", name, be_id);
	dai_links->id = be_id;
	dai_links->name = name;
	dai_links->platforms = platform_component;
	dai_links->num_platforms = ARRAY_SIZE(platform_component);
	dai_links->no_pcm = 1;
	dai_links->cpus = cpus;
	dai_links->num_cpus = cpus_num;
	dai_links->codecs = codecs;
	dai_links->num_codecs = codecs_num;
	dai_links->dpcm_playback = playback;
	dai_links->dpcm_capture = capture;
	dai_links->init = init;
	dai_links->ops = ops;
}

static bool is_unique_device(const struct snd_soc_acpi_link_adr *adr_link,
			     unsigned int sdw_version,
			     unsigned int mfg_id,
			     unsigned int part_id,
			     unsigned int class_id,
			     int index_in_link)
{
	int i;

	for (i = 0; i < adr_link->num_adr; i++) {
		unsigned int sdw1_version, mfg1_id, part1_id, class1_id;
		u64 adr;

		/* skip itself */
		if (i == index_in_link)
			continue;

		adr = adr_link->adr_d[i].adr;
=======
		list_for_each_entry(sof_end, &sof_dai->endpoints, list) {
			if (!sof_end->dai_info->direction[stream])
				continue;

			if (cur_link != sof_end->link_mask) {
				int link_num = ffs(sof_end->link_mask) - 1;
				int pin_num = intel_ctx->sdw_pin_index[link_num]++;

				cur_link = sof_end->link_mask;

				cpus[i].dai_name = devm_kasprintf(dev, GFP_KERNEL,
								  "SDW%d Pin%d",
								  link_num, pin_num);
				if (!cpus[i].dai_name)
					return -ENOMEM;
				i++;
			}

			codec_maps[j].cpu = i - 1;
			codec_maps[j].codec = j;

			codecs[j].name = sof_end->codec_name;
			codecs[j].dai_name = sof_end->dai_info->dai_name;
			j++;
		}

		WARN_ON(i != num_cpus || j != num_codecs);

		playback = (stream == SNDRV_PCM_STREAM_PLAYBACK);
		capture = (stream == SNDRV_PCM_STREAM_CAPTURE);

		asoc_sdw_init_dai_link(dev, *dai_links, be_id, name, playback, capture,
				       cpus, num_cpus, platform_component,
				       ARRAY_SIZE(platform_component), codecs, num_codecs,
				       asoc_sdw_rtd_init, &sdw_ops);
>>>>>>> 2d5404ca

		/*
		 * SoundWire DAILINKs use 'stream' functions and Bank Switch operations
		 * based on wait_for_completion(), tag them as 'nonatomic'.
		 */
		(*dai_links)->nonatomic = true;
		(*dai_links)->ch_maps = codec_maps;

		list_for_each_entry(sof_end, &sof_dai->endpoints, list) {
			if (sof_end->dai_info->init)
				sof_end->dai_info->init(card, *dai_links,
							sof_end->codec_info,
							playback);
		}

		(*dai_links)++;
	}

	return 0;
}

<<<<<<< HEAD
static int fill_sdw_codec_dlc(struct device *dev,
			      const struct snd_soc_acpi_link_adr *adr_link,
			      struct snd_soc_dai_link_component *codec,
			      int adr_index, int dai_index)
{
	unsigned int sdw_version, unique_id, mfg_id, link_id, part_id, class_id;
	u64 adr = adr_link->adr_d[adr_index].adr;
	int codec_index;

	codec_index = find_codec_info_part(adr);
	if (codec_index < 0)
		return codec_index;

	sdw_version = SDW_VERSION(adr);
	link_id = SDW_DISCO_LINK_ID(adr);
	unique_id = SDW_UNIQUE_ID(adr);
	mfg_id = SDW_MFG_ID(adr);
	part_id = SDW_PART_ID(adr);
	class_id = SDW_CLASS_ID(adr);

	if (codec_info_list[codec_index].codec_name)
		codec->name = devm_kstrdup(dev,
					   codec_info_list[codec_index].codec_name,
					   GFP_KERNEL);
	else if (is_unique_device(adr_link, sdw_version, mfg_id, part_id,
				  class_id, adr_index))
		codec->name = devm_kasprintf(dev, GFP_KERNEL,
					     "sdw:0:%01x:%04x:%04x:%02x", link_id,
					     mfg_id, part_id, class_id);
	else
		codec->name = devm_kasprintf(dev, GFP_KERNEL,
					     "sdw:0:%01x:%04x:%04x:%02x:%01x", link_id,
					     mfg_id, part_id, class_id, unique_id);

	if (!codec->name)
		return -ENOMEM;

	codec->dai_name = codec_info_list[codec_index].dais[dai_index].dai_name;
=======
static int create_sdw_dailinks(struct snd_soc_card *card,
			       struct snd_soc_dai_link **dai_links, int *be_id,
			       struct asoc_sdw_dailink *sof_dais,
			       struct snd_soc_codec_conf **codec_conf)
{
	struct asoc_sdw_mc_private *ctx = snd_soc_card_get_drvdata(card);
	struct intel_mc_ctx *intel_ctx = (struct intel_mc_ctx *)ctx->private;
	int ret, i;

	for (i = 0; i < SDW_INTEL_MAX_LINKS; i++)
		intel_ctx->sdw_pin_index[i] = SOC_SDW_INTEL_BIDIR_PDI_BASE;

	/* generate DAI links by each sdw link */
	while (sof_dais->initialised) {
		int current_be_id;

		ret = create_sdw_dailink(card, sof_dais, dai_links,
					 &current_be_id, codec_conf);
		if (ret)
			return ret;

		/* Update the be_id to match the highest ID used for SDW link */
		if (*be_id < current_be_id)
			*be_id = current_be_id;

		sof_dais++;
	}
>>>>>>> 2d5404ca

	return 0;
}

<<<<<<< HEAD
static int set_codec_init_func(struct snd_soc_card *card,
			       const struct snd_soc_acpi_link_adr *adr_link,
			       struct snd_soc_dai_link *dai_links,
			       bool playback, int group_id, int adr_index, int dai_index)
{
	int i = adr_index;

	do {
		/*
		 * Initialize the codec. If codec is part of an aggregated
		 * group (group_id>0), initialize all codecs belonging to
		 * same group.
		 * The first link should start with adr_link->adr_d[adr_index]
		 * because that is the device that we want to initialize and
		 * we should end immediately if it is not aggregated (group_id=0)
		 */
		for ( ; i < adr_link->num_adr; i++) {
			int codec_index;

			codec_index = find_codec_info_part(adr_link->adr_d[i].adr);
			if (codec_index < 0)
				return codec_index;

			/* The group_id is > 0 iff the codec is aggregated */
			if (adr_link->adr_d[i].endpoints->group_id != group_id)
				continue;

			if (codec_info_list[codec_index].dais[dai_index].init)
				codec_info_list[codec_index].dais[dai_index].init(card,
						adr_link,
						dai_links,
						&codec_info_list[codec_index],
						playback);
			if (!group_id)
				return 0;
		}

		i = 0;
		adr_link++;
	} while (adr_link->mask);

	return 0;
}

/*
 * check endpoint status in slaves and gather link ID for all slaves in
 * the same group to generate different CPU DAI. Now only support
 * one sdw link with all slaves set with only single group id.
 *
 * one slave on one sdw link with aggregated = 0
 * one sdw BE DAI <---> one-cpu DAI <---> one-codec DAI
 *
 * two or more slaves on one sdw link with aggregated = 0
 * one sdw BE DAI  <---> one-cpu DAI <---> multi-codec DAIs
 *
 * multiple links with multiple slaves with aggregated = 1
 * one sdw BE DAI  <---> 1 .. N CPU DAIs <----> 1 .. N codec DAIs
 */
static int get_slave_info(const struct snd_soc_acpi_link_adr *adr_link,
			  struct device *dev, int *cpu_dai_id, int *cpu_dai_num,
			  int *codec_num, unsigned int *group_id,
			  int adr_index)
{
	bool no_aggregation = sof_sdw_quirk & SOF_SDW_NO_AGGREGATION;
	int i;

	if (!adr_link->adr_d[adr_index].endpoints->aggregated || no_aggregation) {
		cpu_dai_id[0] = ffs(adr_link->mask) - 1;
		*cpu_dai_num = 1;
		*codec_num = 1;
		*group_id = 0;
		return 0;
	}

	*codec_num = 0;
	*cpu_dai_num = 0;
	*group_id = adr_link->adr_d[adr_index].endpoints->group_id;

	/* Count endpoints with the same group_id in the adr_link */
	for (; adr_link && adr_link->num_adr; adr_link++) {
		unsigned int link_codecs = 0;

		for (i = 0; i < adr_link->num_adr; i++) {
			if (adr_link->adr_d[i].endpoints->aggregated &&
			    adr_link->adr_d[i].endpoints->group_id == *group_id)
				link_codecs++;
		}

		if (link_codecs) {
			*codec_num += link_codecs;

			if (*cpu_dai_num >= SDW_MAX_CPU_DAIS) {
				dev_err(dev, "cpu_dai_id array overflowed\n");
				return -EINVAL;
			}

			cpu_dai_id[(*cpu_dai_num)++] = ffs(adr_link->mask) - 1;
		}
=======
static int create_ssp_dailinks(struct snd_soc_card *card,
			       struct snd_soc_dai_link **dai_links, int *be_id,
			       struct asoc_sdw_codec_info *ssp_info,
			       unsigned long ssp_mask)
{
	struct device *dev = card->dev;
	int i, j = 0;
	int ret;

	for_each_set_bit(i, &ssp_mask, BITS_PER_TYPE(ssp_mask)) {
		char *name = devm_kasprintf(dev, GFP_KERNEL, "SSP%d-Codec", i);
		char *cpu_dai_name = devm_kasprintf(dev, GFP_KERNEL, "SSP%d Pin", i);
		char *codec_name = devm_kasprintf(dev, GFP_KERNEL, "i2c-%s:0%d",
						  ssp_info->acpi_id, j++);
		if (!name || !cpu_dai_name || !codec_name)
			return -ENOMEM;

		int playback = ssp_info->dais[0].direction[SNDRV_PCM_STREAM_PLAYBACK];
		int capture = ssp_info->dais[0].direction[SNDRV_PCM_STREAM_CAPTURE];

		ret = asoc_sdw_init_simple_dai_link(dev, *dai_links, be_id, name,
						    playback, capture, cpu_dai_name,
						    platform_component->name,
						    ARRAY_SIZE(platform_component), codec_name,
						    ssp_info->dais[0].dai_name, NULL,
						    ssp_info->ops);
		if (ret)
			return ret;

		ret = ssp_info->dais[0].init(card, *dai_links, ssp_info, 0);
		if (ret < 0)
			return ret;

		(*dai_links)++;
>>>>>>> 2d5404ca
	}

	return 0;
}

<<<<<<< HEAD
static void set_dailink_map(struct snd_soc_dai_link_codec_ch_map *sdw_codec_ch_maps,
			    int codec_num, int cpu_num)
{
	int step;
	int i;

	step = codec_num / cpu_num;
	for (i = 0; i < codec_num; i++)
		sdw_codec_ch_maps[i].connected_cpu_id = i / step;
}

static const char * const type_strings[] = {"SimpleJack", "SmartAmp", "SmartMic"};

static int create_sdw_dailink(struct snd_soc_card *card, int *link_index,
			      struct snd_soc_dai_link *dai_links,
			      int sdw_be_num, int sdw_cpu_dai_num,
			      struct snd_soc_dai_link_component *cpus,
			      const struct snd_soc_acpi_link_adr *adr_link,
			      int *cpu_id, struct snd_soc_codec_conf *codec_conf,
			      int codec_count, int *be_id,
			      int *codec_conf_index,
			      bool *ignore_pch_dmic,
			      bool append_dai_type,
			      int adr_index,
			      int dai_index)
{
	struct device *dev = card->dev;
	const struct snd_soc_acpi_link_adr *adr_link_next;
	struct snd_soc_dai_link_component *codecs;
	struct sof_sdw_codec_info *codec_info;
	int cpu_dai_id[SDW_MAX_CPU_DAIS];
	int cpu_dai_num, cpu_dai_index;
	unsigned int group_id;
	int codec_dlc_index = 0;
	int codec_index;
	int codec_num;
	int stream;
	int i = 0;
	int j, k;
	int ret;

	ret = get_slave_info(adr_link, dev, cpu_dai_id, &cpu_dai_num, &codec_num,
			     &group_id, adr_index);
=======
static int create_dmic_dailinks(struct snd_soc_card *card,
				struct snd_soc_dai_link **dai_links, int *be_id)
{
	struct device *dev = card->dev;
	int ret;

	ret = asoc_sdw_init_simple_dai_link(dev, *dai_links, be_id, "dmic01",
					    0, 1, // DMIC only supports capture
					    "DMIC01 Pin", platform_component->name,
					    ARRAY_SIZE(platform_component),
					    "dmic-codec", "dmic-hifi",
					    asoc_sdw_dmic_init, NULL);
>>>>>>> 2d5404ca
	if (ret)
		return ret;

	(*dai_links)++;

<<<<<<< HEAD
	/* generate codec name on different links in the same group */
	j = adr_index;
	for (adr_link_next = adr_link; adr_link_next && adr_link_next->num_adr &&
	     i < cpu_dai_num; adr_link_next++) {
		/* skip the link excluded by this processed group */
		if (cpu_dai_id[i] != ffs(adr_link_next->mask) - 1)
			continue;

		/* j reset after loop, adr_index only applies to first link */
		for (; j < adr_link_next->num_adr && codec_dlc_index < codec_num; j++) {
			const struct snd_soc_acpi_endpoint *endpoints;

			endpoints = adr_link_next->adr_d[j].endpoints;

			if (group_id && (!endpoints->aggregated ||
					 endpoints->group_id != group_id))
				continue;

			/* sanity check */
			if (*codec_conf_index >= codec_count) {
				dev_err(dev, "codec_conf array overflowed\n");
				return -EINVAL;
			}

			ret = fill_sdw_codec_dlc(dev, adr_link_next,
						 &codecs[codec_dlc_index],
						 j, dai_index);
			if (ret)
				return ret;

			codec_conf[*codec_conf_index].dlc = codecs[codec_dlc_index];
			codec_conf[*codec_conf_index].name_prefix =
					adr_link_next->adr_d[j].name_prefix;

			codec_dlc_index++;
			(*codec_conf_index)++;
		}
		j = 0;

		/* check next link to create codec dai in the processed group */
		i++;
	}

	/* find codec info to create BE DAI */
	codec_index = find_codec_info_part(adr_link->adr_d[adr_index].adr);
	if (codec_index < 0)
		return codec_index;
	codec_info = &codec_info_list[codec_index];

	if (codec_info->ignore_pch_dmic)
		*ignore_pch_dmic = true;

	cpu_dai_index = *cpu_id;
	for_each_pcm_streams(stream) {
		struct snd_soc_dai_link_codec_ch_map *sdw_codec_ch_maps;
		char *name, *cpu_name;
		int playback, capture;
		static const char * const sdw_stream_name[] = {
			"SDW%d-Playback",
			"SDW%d-Capture",
			"SDW%d-Playback-%s",
			"SDW%d-Capture-%s",
		};

		if (!codec_info->dais[dai_index].direction[stream])
			continue;

		*be_id = codec_info->dais[dai_index].dailink[stream];
		if (*be_id < 0) {
			dev_err(dev, "Invalid dailink id %d\n", *be_id);
			return -EINVAL;
		}

		sdw_codec_ch_maps = devm_kcalloc(dev, codec_num,
						 sizeof(*sdw_codec_ch_maps), GFP_KERNEL);
		if (!sdw_codec_ch_maps)
			return -ENOMEM;

		/* create stream name according to first link id */
		if (append_dai_type) {
			name = devm_kasprintf(dev, GFP_KERNEL,
					      sdw_stream_name[stream + 2], cpu_dai_id[0],
					      type_strings[codec_info->dais[dai_index].dai_type]);
		} else {
			name = devm_kasprintf(dev, GFP_KERNEL,
					      sdw_stream_name[stream], cpu_dai_id[0]);
		}
		if (!name)
			return -ENOMEM;

		/*
		 * generate CPU DAI name base on the sdw link ID and
		 * PIN ID with offset of 2 according to sdw dai driver.
		 */
		for (k = 0; k < cpu_dai_num; k++) {
			cpu_name = devm_kasprintf(dev, GFP_KERNEL,
						  "SDW%d Pin%d", cpu_dai_id[k],
						  sdw_pin_index[cpu_dai_id[k]]++);
			if (!cpu_name)
				return -ENOMEM;

			if (cpu_dai_index >= sdw_cpu_dai_num) {
				dev_err(dev, "invalid cpu dai index %d\n",
					cpu_dai_index);
				return -EINVAL;
			}

			cpus[cpu_dai_index++].dai_name = cpu_name;
		}

		/*
		 * We create sdw dai links at first stage, so link index should
		 * not be larger than sdw_be_num
		 */
		if (*link_index >= sdw_be_num) {
			dev_err(dev, "invalid dai link index %d\n", *link_index);
			return -EINVAL;
		}

		if (*cpu_id >= sdw_cpu_dai_num) {
			dev_err(dev, "invalid cpu dai index %d\n", *cpu_id);
			return -EINVAL;
		}

		playback = (stream == SNDRV_PCM_STREAM_PLAYBACK);
		capture = (stream == SNDRV_PCM_STREAM_CAPTURE);
		init_dai_link(dev, dai_links + *link_index, (*be_id)++, name,
			      playback, capture,
			      cpus + *cpu_id, cpu_dai_num,
			      codecs, codec_num,
			      NULL, &sdw_ops);

		/*
		 * SoundWire DAILINKs use 'stream' functions and Bank Switch operations
		 * based on wait_for_completion(), tag them as 'nonatomic'.
		 */
		dai_links[*link_index].nonatomic = true;

		set_dailink_map(sdw_codec_ch_maps, codec_num, cpu_dai_num);
		dai_links[*link_index].codec_ch_maps = sdw_codec_ch_maps;
		ret = set_codec_init_func(card, adr_link, dai_links + (*link_index)++,
					  playback, group_id, adr_index, dai_index);
		if (ret < 0) {
			dev_err(dev, "failed to init codec %d\n", codec_index);
=======
	ret = asoc_sdw_init_simple_dai_link(dev, *dai_links, be_id, "dmic16k",
					    0, 1, // DMIC only supports capture
					    "DMIC16k Pin", platform_component->name,
					    ARRAY_SIZE(platform_component),
					    "dmic-codec", "dmic-hifi",
					    /* don't call asoc_sdw_dmic_init() twice */
					    NULL, NULL);
	if (ret)
		return ret;

	(*dai_links)++;

	return 0;
}

static int create_hdmi_dailinks(struct snd_soc_card *card,
				struct snd_soc_dai_link **dai_links, int *be_id,
				int hdmi_num)
{
	struct device *dev = card->dev;
	struct asoc_sdw_mc_private *ctx = snd_soc_card_get_drvdata(card);
	struct intel_mc_ctx *intel_ctx = (struct intel_mc_ctx *)ctx->private;
	int i, ret;

	for (i = 0; i < hdmi_num; i++) {
		char *name = devm_kasprintf(dev, GFP_KERNEL, "iDisp%d", i + 1);
		char *cpu_dai_name = devm_kasprintf(dev, GFP_KERNEL, "iDisp%d Pin", i + 1);
		if (!name || !cpu_dai_name)
			return -ENOMEM;

		char *codec_name, *codec_dai_name;

		if (intel_ctx->hdmi.idisp_codec) {
			codec_name = "ehdaudio0D2";
			codec_dai_name = devm_kasprintf(dev, GFP_KERNEL,
							"intel-hdmi-hifi%d", i + 1);
		} else {
			codec_name = "snd-soc-dummy";
			codec_dai_name = "snd-soc-dummy-dai";
		}

		if (!codec_dai_name)
			return -ENOMEM;

		ret = asoc_sdw_init_simple_dai_link(dev, *dai_links, be_id, name,
						    1, 0, // HDMI only supports playback
						    cpu_dai_name, platform_component->name,
						    ARRAY_SIZE(platform_component),
						    codec_name, codec_dai_name,
						    i == 0 ? sof_sdw_hdmi_init : NULL, NULL);
		if (ret)
>>>>>>> 2d5404ca
			return ret;

<<<<<<< HEAD
		*cpu_id += cpu_dai_num;
=======
		(*dai_links)++;
>>>>>>> 2d5404ca
	}

	return 0;
}

<<<<<<< HEAD
#define IDISP_CODEC_MASK	0x4

static int sof_card_dai_links_create(struct snd_soc_card *card)
{
	struct device *dev = card->dev;
	struct snd_soc_acpi_mach *mach = dev_get_platdata(card->dev);
	int sdw_be_num = 0, ssp_num = 0, dmic_num = 0, hdmi_num = 0, bt_num = 0;
	struct mc_private *ctx = snd_soc_card_get_drvdata(card);
	struct snd_soc_dai_link_component *idisp_components;
	struct snd_soc_dai_link_component *ssp_components;
	struct snd_soc_acpi_mach_params *mach_params = &mach->mach_params;
	const struct snd_soc_acpi_link_adr *adr_link = mach_params->links;
	bool aggregation = !(sof_sdw_quirk & SOF_SDW_NO_AGGREGATION);
	struct snd_soc_dai_link_component *cpus;
	struct snd_soc_codec_conf *codec_conf;
	bool append_dai_type = false;
	bool ignore_pch_dmic = false;
	int codec_conf_num = 0;
	int codec_conf_index = 0;
	bool group_generated[SDW_MAX_GROUPS] = { };
	int ssp_codec_index, ssp_mask;
	struct snd_soc_dai_link *dai_links;
	int num_links, link_index = 0;
	char *name, *cpu_name;
	int total_cpu_dai_num;
	int sdw_cpu_dai_num;
	int i, j, be_id = 0;
	int codec_index;
	int cpu_id = 0;
	int ret;

	ret = get_dailink_info(dev, adr_link, &sdw_be_num, &sdw_cpu_dai_num,
			       &codec_conf_num);
	if (ret < 0) {
		dev_err(dev, "failed to get sdw link info %d\n", ret);
		return ret;
	}

=======
static int create_bt_dailinks(struct snd_soc_card *card,
			      struct snd_soc_dai_link **dai_links, int *be_id)
{
	struct device *dev = card->dev;
	int port = (sof_sdw_quirk & SOF_BT_OFFLOAD_SSP_MASK) >>
			SOF_BT_OFFLOAD_SSP_SHIFT;
	char *name = devm_kasprintf(dev, GFP_KERNEL, "SSP%d-BT", port);
	char *cpu_dai_name = devm_kasprintf(dev, GFP_KERNEL, "SSP%d Pin", port);
	if (!name || !cpu_dai_name)
		return -ENOMEM;

	int ret;

	ret = asoc_sdw_init_simple_dai_link(dev, *dai_links, be_id, name,
					    1, 1, cpu_dai_name, platform_component->name,
					    ARRAY_SIZE(platform_component),
					    snd_soc_dummy_dlc.name, snd_soc_dummy_dlc.dai_name,
					    NULL, NULL);
	if (ret)
		return ret;

	(*dai_links)++;

	return 0;
}

static int sof_card_dai_links_create(struct snd_soc_card *card)
{
	struct device *dev = card->dev;
	struct snd_soc_acpi_mach *mach = dev_get_platdata(card->dev);
	int sdw_be_num = 0, ssp_num = 0, dmic_num = 0, bt_num = 0;
	struct asoc_sdw_mc_private *ctx = snd_soc_card_get_drvdata(card);
	struct intel_mc_ctx *intel_ctx = (struct intel_mc_ctx *)ctx->private;
	struct snd_soc_acpi_mach_params *mach_params = &mach->mach_params;
	struct snd_soc_codec_conf *codec_conf;
	struct asoc_sdw_codec_info *ssp_info;
	struct asoc_sdw_endpoint *sof_ends;
	struct asoc_sdw_dailink *sof_dais;
	int num_devs = 0;
	int num_ends = 0;
	struct snd_soc_dai_link *dai_links;
	int num_links;
	int be_id = 0;
	int hdmi_num;
	unsigned long ssp_mask;
	int ret;

	ret = asoc_sdw_count_sdw_endpoints(card, &num_devs, &num_ends);
	if (ret < 0) {
		dev_err(dev, "failed to count devices/endpoints: %d\n", ret);
		return ret;
	}

	/* One per DAI link, worst case is a DAI link for every endpoint */
	sof_dais = kcalloc(num_ends, sizeof(*sof_dais), GFP_KERNEL);
	if (!sof_dais)
		return -ENOMEM;

	/* One per endpoint, ie. each DAI on each codec/amp */
	sof_ends = kcalloc(num_ends, sizeof(*sof_ends), GFP_KERNEL);
	if (!sof_ends) {
		ret = -ENOMEM;
		goto err_dai;
	}

	ret = asoc_sdw_parse_sdw_endpoints(card, sof_dais, sof_ends, &num_devs);
	if (ret < 0)
		goto err_end;

	sdw_be_num = ret;

>>>>>>> 2d5404ca
	/*
	 * on generic tgl platform, I2S or sdw mode is supported
	 * based on board rework. A ACPI device is registered in
	 * system only when I2S mode is supported, not sdw mode.
	 * Here check ACPI ID to confirm I2S is supported.
	 */
<<<<<<< HEAD
	ssp_codec_index = find_codec_info_acpi(mach->id);
	if (ssp_codec_index >= 0) {
		ssp_mask = SOF_SSP_GET_PORT(sof_sdw_quirk);
		ssp_num = hweight_long(ssp_mask);
	}

	if (mach_params->codec_mask & IDISP_CODEC_MASK) {
		ctx->idisp_codec = true;

		if (sof_sdw_quirk & SOF_SDW_TGL_HDMI)
			hdmi_num = SOF_TGL_HDMI_COUNT;
		else
			hdmi_num = SOF_PRE_TGL_HDMI_COUNT;
	}

	/* enable dmic01 & dmic16k */
	if (sof_sdw_quirk & SOF_SDW_PCH_DMIC || mach_params->dmic_num)
		dmic_num = 2;

	if (sof_sdw_quirk & SOF_SSP_BT_OFFLOAD_PRESENT)
		bt_num = 1;

	dev_dbg(dev, "sdw %d, ssp %d, dmic %d, hdmi %d, bt: %d\n",
		sdw_be_num, ssp_num, dmic_num, hdmi_num, bt_num);

	/* allocate BE dailinks */
	num_links = sdw_be_num + ssp_num + dmic_num + hdmi_num + bt_num;
	dai_links = devm_kcalloc(dev, num_links, sizeof(*dai_links), GFP_KERNEL);
	if (!dai_links)
		return -ENOMEM;

	/* allocated CPU DAIs */
	total_cpu_dai_num = sdw_cpu_dai_num + ssp_num + dmic_num + hdmi_num + bt_num;
	cpus = devm_kcalloc(dev, total_cpu_dai_num, sizeof(*cpus), GFP_KERNEL);
	if (!cpus)
		return -ENOMEM;

	/* allocate codec conf, will be populated when dailinks are created */
	codec_conf = devm_kcalloc(dev, codec_conf_num, sizeof(*codec_conf),
				  GFP_KERNEL);
	if (!codec_conf)
		return -ENOMEM;

	/* SDW */
	if (!sdw_be_num)
		goto SSP;

	for (i = 0; i < SDW_MAX_LINKS; i++)
		sdw_pin_index[i] = SDW_INTEL_BIDIR_PDI_BASE;

	for (; adr_link->num_adr; adr_link++) {
		/*
		 * If there are two or more different devices on the same sdw link, we have to
		 * append the codec type to the dai link name to prevent duplicated dai link name.
		 * The same type devices on the same sdw link will be in the same
		 * snd_soc_acpi_adr_device array. They won't be described in different adr_links.
		 */
		for (i = 0; i < adr_link->num_adr; i++) {
			/* find codec info to get dai_num */
			codec_index = find_codec_info_part(adr_link->adr_d[i].adr);
			if (codec_index < 0)
				return codec_index;
			if (codec_info_list[codec_index].dai_num > 1) {
				append_dai_type = true;
				goto out;
			}
			for (j = 0; j < i; j++) {
				if ((SDW_PART_ID(adr_link->adr_d[i].adr) !=
				    SDW_PART_ID(adr_link->adr_d[j].adr)) ||
				    (SDW_MFG_ID(adr_link->adr_d[i].adr) !=
				    SDW_MFG_ID(adr_link->adr_d[j].adr))) {
					append_dai_type = true;
					goto out;
				}
			}
		}
	}
out:

	/* generate DAI links by each sdw link */
	for (adr_link = mach_params->links ; adr_link->num_adr; adr_link++) {
		for (i = 0; i < adr_link->num_adr; i++) {
			const struct snd_soc_acpi_endpoint *endpoint;

			endpoint = adr_link->adr_d[i].endpoints;
=======
	ssp_info = asoc_sdw_find_codec_info_acpi(mach->id);
	if (ssp_info) {
		ssp_mask = SOF_SSP_GET_PORT(sof_sdw_quirk);
		ssp_num = hweight_long(ssp_mask);
	}

	if (mach_params->codec_mask & IDISP_CODEC_MASK)
		intel_ctx->hdmi.idisp_codec = true;

	if (sof_sdw_quirk & SOF_SDW_TGL_HDMI)
		hdmi_num = SOF_TGL_HDMI_COUNT;
	else
		hdmi_num = SOF_PRE_TGL_HDMI_COUNT;

	/* enable dmic01 & dmic16k */
	if (sof_sdw_quirk & SOC_SDW_PCH_DMIC || mach_params->dmic_num) {
		if (ctx->ignore_internal_dmic)
			dev_warn(dev, "Ignoring PCH DMIC\n");
		else
			dmic_num = 2;
	}
	/*
	 * mach_params->dmic_num will be used to set the cfg-mics value of card->components
	 * string. Overwrite it to the actual number of PCH DMICs used in the device.
	 */
	mach_params->dmic_num = dmic_num;

	if (sof_sdw_quirk & SOF_SSP_BT_OFFLOAD_PRESENT)
		bt_num = 1;
>>>>>>> 2d5404ca

	dev_dbg(dev, "sdw %d, ssp %d, dmic %d, hdmi %d, bt: %d\n",
		sdw_be_num, ssp_num, dmic_num,
		intel_ctx->hdmi.idisp_codec ? hdmi_num : 0, bt_num);

<<<<<<< HEAD
			/* find codec info to get dai_num */
			codec_index = find_codec_info_part(adr_link->adr_d[i].adr);
			if (codec_index < 0)
				return codec_index;

			for (j = 0; j < codec_info_list[codec_index].dai_num ; j++) {
				ret = create_sdw_dailink(card, &link_index, dai_links,
							 sdw_be_num, sdw_cpu_dai_num, cpus,
							 adr_link, &cpu_id,
							 codec_conf, codec_conf_num,
							 &be_id, &codec_conf_index,
							 &ignore_pch_dmic, append_dai_type, i, j);
				if (ret < 0) {
					dev_err(dev, "failed to create dai link %d\n", link_index);
					return ret;
				}
			}

			if (aggregation && endpoint->aggregated)
				group_generated[endpoint->group_id] = true;
		}
	}

SSP:
	/* SSP */
	if (!ssp_num)
		goto DMIC;

	for (i = 0, j = 0; ssp_mask; i++, ssp_mask >>= 1) {
		struct sof_sdw_codec_info *info;
		int playback, capture;
		char *codec_name;

		if (!(ssp_mask & 0x1))
			continue;

		name = devm_kasprintf(dev, GFP_KERNEL,
				      "SSP%d-Codec", i);
		if (!name)
			return -ENOMEM;

		cpu_name = devm_kasprintf(dev, GFP_KERNEL, "SSP%d Pin", i);
		if (!cpu_name)
			return -ENOMEM;

		ssp_components = devm_kzalloc(dev, sizeof(*ssp_components),
					      GFP_KERNEL);
		if (!ssp_components)
			return -ENOMEM;

		info = &codec_info_list[ssp_codec_index];
		codec_name = devm_kasprintf(dev, GFP_KERNEL, "i2c-%s:0%d",
					    info->acpi_id, j++);
		if (!codec_name)
			return -ENOMEM;

		ssp_components->name = codec_name;
		/* TODO: support multi codec dai on SSP when it is needed */
		ssp_components->dai_name = info->dais[0].dai_name;
		cpus[cpu_id].dai_name = cpu_name;

		playback = info->dais[0].direction[SNDRV_PCM_STREAM_PLAYBACK];
		capture = info->dais[0].direction[SNDRV_PCM_STREAM_CAPTURE];
		init_dai_link(dev, dai_links + link_index, be_id, name,
			      playback, capture,
			      cpus + cpu_id, 1,
			      ssp_components, 1,
			      NULL, info->ops);

		ret = info->dais[0].init(card, NULL, dai_links + link_index, info, 0);
		if (ret < 0)
			return ret;
=======
	codec_conf = devm_kcalloc(dev, num_devs, sizeof(*codec_conf), GFP_KERNEL);
	if (!codec_conf) {
		ret = -ENOMEM;
		goto err_end;
	}

	/* allocate BE dailinks */
	num_links = sdw_be_num + ssp_num + dmic_num + hdmi_num + bt_num;
	dai_links = devm_kcalloc(dev, num_links, sizeof(*dai_links), GFP_KERNEL);
	if (!dai_links) {
		ret = -ENOMEM;
		goto err_end;
	}

	card->codec_conf = codec_conf;
	card->num_configs = num_devs;
	card->dai_link = dai_links;
	card->num_links = num_links;

	/* SDW */
	if (sdw_be_num) {
		ret = create_sdw_dailinks(card, &dai_links, &be_id,
					  sof_dais, &codec_conf);
		if (ret)
			goto err_end;
	}
>>>>>>> 2d5404ca

	/* SSP */
	if (ssp_num) {
		ret = create_ssp_dailinks(card, &dai_links, &be_id,
					  ssp_info, ssp_mask);
		if (ret)
			goto err_end;
	}

	/* dmic */
<<<<<<< HEAD
	if (dmic_num > 0) {
		if (ignore_pch_dmic) {
			dev_warn(dev, "Ignoring PCH DMIC\n");
			goto HDMI;
		}
		cpus[cpu_id].dai_name = "DMIC01 Pin";
		init_dai_link(dev, dai_links + link_index, be_id, "dmic01",
			      0, 1, // DMIC only supports capture
			      cpus + cpu_id, 1,
			      dmic_component, 1,
			      sof_sdw_dmic_init, NULL);
		INC_ID(be_id, cpu_id, link_index);

		cpus[cpu_id].dai_name = "DMIC16k Pin";
		init_dai_link(dev, dai_links + link_index, be_id, "dmic16k",
			      0, 1, // DMIC only supports capture
			      cpus + cpu_id, 1,
			      dmic_component, 1,
			      /* don't call sof_sdw_dmic_init() twice */
			      NULL, NULL);
		INC_ID(be_id, cpu_id, link_index);
=======
	if (dmic_num) {
		ret = create_dmic_dailinks(card, &dai_links, &be_id);
		if (ret)
			goto err_end;
>>>>>>> 2d5404ca
	}

	/* HDMI */
<<<<<<< HEAD
	if (hdmi_num > 0) {
		idisp_components = devm_kcalloc(dev, hdmi_num,
						sizeof(*idisp_components),
						GFP_KERNEL);
		if (!idisp_components)
			return -ENOMEM;
	}

	for (i = 0; i < hdmi_num; i++) {
		name = devm_kasprintf(dev, GFP_KERNEL,
				      "iDisp%d", i + 1);
		if (!name)
			return -ENOMEM;

		if (ctx->idisp_codec) {
			idisp_components[i].name = "ehdaudio0D2";
			idisp_components[i].dai_name = devm_kasprintf(dev,
								      GFP_KERNEL,
								      "intel-hdmi-hifi%d",
								      i + 1);
			if (!idisp_components[i].dai_name)
				return -ENOMEM;
		} else {
			idisp_components[i] = asoc_dummy_dlc;
		}

		cpu_name = devm_kasprintf(dev, GFP_KERNEL,
					  "iDisp%d Pin", i + 1);
		if (!cpu_name)
			return -ENOMEM;

		cpus[cpu_id].dai_name = cpu_name;
		init_dai_link(dev, dai_links + link_index, be_id, name,
			      1, 0, // HDMI only supports playback
			      cpus + cpu_id, 1,
			      idisp_components + i, 1,
			      sof_sdw_hdmi_init, NULL);
		INC_ID(be_id, cpu_id, link_index);
	}
=======
	ret = create_hdmi_dailinks(card, &dai_links, &be_id, hdmi_num);
	if (ret)
		goto err_end;
>>>>>>> 2d5404ca

	/* BT */
	if (sof_sdw_quirk & SOF_SSP_BT_OFFLOAD_PRESENT) {
<<<<<<< HEAD
		int port = (sof_sdw_quirk & SOF_BT_OFFLOAD_SSP_MASK) >>
				SOF_BT_OFFLOAD_SSP_SHIFT;

		name = devm_kasprintf(dev, GFP_KERNEL, "SSP%d-BT", port);
		if (!name)
			return -ENOMEM;

		cpu_name = devm_kasprintf(dev, GFP_KERNEL, "SSP%d Pin", port);
		if (!cpu_name)
			return -ENOMEM;

		cpus[cpu_id].dai_name = cpu_name;
		init_dai_link(dev, dai_links + link_index, be_id, name, 1, 1,
			      cpus + cpu_id, 1, &asoc_dummy_dlc, 1, NULL, NULL);
	}

	card->dai_link = dai_links;
	card->num_links = num_links;

	card->codec_conf = codec_conf;
	card->num_configs = codec_conf_num;
=======
		ret = create_bt_dailinks(card, &dai_links, &be_id);
		if (ret)
			goto err_end;
	}

	WARN_ON(codec_conf != card->codec_conf + card->num_configs);
	WARN_ON(dai_links != card->dai_link + card->num_links);

err_end:
	kfree(sof_ends);
err_dai:
	kfree(sof_dais);
>>>>>>> 2d5404ca

	return ret;
}

static int sof_sdw_card_late_probe(struct snd_soc_card *card)
{
	struct asoc_sdw_mc_private *ctx = snd_soc_card_get_drvdata(card);
	struct intel_mc_ctx *intel_ctx = (struct intel_mc_ctx *)ctx->private;
	int ret = 0;

	ret = asoc_sdw_card_late_probe(card);
	if (ret < 0)
		return ret;

	if (intel_ctx->hdmi.idisp_codec)
		ret = sof_sdw_hdmi_card_late_probe(card);

	return ret;
}

<<<<<<< HEAD
/* SoC card */
static const char sdw_card_long_name[] = "Intel Soundwire SOF";

static struct snd_soc_card card_sof_sdw = {
	.name = "soundwire",
	.owner = THIS_MODULE,
	.late_probe = sof_sdw_card_late_probe,
};

/* helper to get the link that the codec DAI is used */
static struct snd_soc_dai_link *mc_find_codec_dai_used(struct snd_soc_card *card,
						       const char *dai_name)
{
	struct snd_soc_dai_link *dai_link;
	int i;
	int j;

	for_each_card_prelinks(card, i, dai_link) {
		for (j = 0; j < dai_link->num_codecs; j++) {
			/* Check each codec in a link */
			if (!strcmp(dai_link->codecs[j].dai_name, dai_name))
				return dai_link;
		}
	}
	return NULL;
}

static void mc_dailink_exit_loop(struct snd_soc_card *card)
{
	struct snd_soc_dai_link *dai_link;
	int ret;
	int i, j;

	for (i = 0; i < ARRAY_SIZE(codec_info_list); i++) {
		for (j = 0; j < codec_info_list[i].dai_num; j++) {
			/* Check each dai in codec_info_lis to see if it is used in the link */
			if (!codec_info_list[i].dais[j].exit)
				continue;
			/*
			 * We don't need to call .exit function if there is no matched
			 * dai link found.
			 */
			dai_link = mc_find_codec_dai_used(card,
							  codec_info_list[i].dais[j].dai_name);
			if (dai_link) {
				/* Do the .exit function if the codec dai is used in the link */
				ret = codec_info_list[i].dais[j].exit(card, dai_link);
				if (ret)
					dev_warn(card->dev,
						 "codec exit failed %d\n",
						 ret);
				break;
			}
		}
	}
}

static int mc_probe(struct platform_device *pdev)
{
	struct snd_soc_card *card = &card_sof_sdw;
	struct snd_soc_acpi_mach *mach = dev_get_platdata(&pdev->dev);
	struct mc_private *ctx;
=======
static int mc_probe(struct platform_device *pdev)
{
	struct snd_soc_acpi_mach *mach = dev_get_platdata(&pdev->dev);
	struct snd_soc_card *card;
	struct asoc_sdw_mc_private *ctx;
	struct intel_mc_ctx *intel_ctx;
>>>>>>> 2d5404ca
	int amp_num = 0, i;
	int ret;

	card->dev = &pdev->dev;

<<<<<<< HEAD
	dev_dbg(card->dev, "Entry\n");

	ctx = devm_kzalloc(card->dev, sizeof(*ctx), GFP_KERNEL);
	if (!ctx)
		return -ENOMEM;

	INIT_LIST_HEAD(&ctx->hdmi_pcm_list);
=======
	intel_ctx = devm_kzalloc(&pdev->dev, sizeof(*intel_ctx), GFP_KERNEL);
	if (!intel_ctx)
		return -ENOMEM;

	ctx = devm_kzalloc(&pdev->dev, sizeof(*ctx), GFP_KERNEL);
	if (!ctx)
		return -ENOMEM;

	ctx->private = intel_ctx;
	ctx->codec_info_list_count = asoc_sdw_get_codec_info_list_count();
	card = &ctx->card;
	card->dev = &pdev->dev;
	card->name = "soundwire";
	card->owner = THIS_MODULE;
	card->late_probe = sof_sdw_card_late_probe;
>>>>>>> 2d5404ca

	snd_soc_card_set_drvdata(card, ctx);

	dmi_check_system(sof_sdw_quirk_table);

	if (quirk_override != -1) {
		dev_info(card->dev, "Overriding quirk 0x%lx => 0x%x\n",
			 sof_sdw_quirk, quirk_override);
		sof_sdw_quirk = quirk_override;
	}

	log_quirks(card->dev);

<<<<<<< HEAD
	/* reset amp_num to ensure amp_num++ starts from 0 in each probe */
	for (i = 0; i < ARRAY_SIZE(codec_info_list); i++)
		codec_info_list[i].amp_num = 0;

	if (mach->mach_params.subsystem_id_set) {
		snd_soc_card_set_pci_ssid(card,
					  mach->mach_params.subsystem_vendor,
					  mach->mach_params.subsystem_device);
	}

=======
	ctx->mc_quirk = sof_sdw_quirk;
	/* reset amp_num to ensure amp_num++ starts from 0 in each probe */
	for (i = 0; i < ctx->codec_info_list_count; i++)
		codec_info_list[i].amp_num = 0;

	if (mach->mach_params.subsystem_id_set) {
		snd_soc_card_set_pci_ssid(card,
					  mach->mach_params.subsystem_vendor,
					  mach->mach_params.subsystem_device);
	}

>>>>>>> 2d5404ca
	ret = sof_card_dai_links_create(card);
	if (ret < 0)
		return ret;

	/*
	 * the default amp_num is zero for each codec and
	 * amp_num will only be increased for active amp
	 * codecs on used platform
	 */
	for (i = 0; i < ctx->codec_info_list_count; i++)
		amp_num += codec_info_list[i].amp_num;

	card->components = devm_kasprintf(card->dev, GFP_KERNEL,
					  " cfg-amp:%d", amp_num);
	if (!card->components)
		return -ENOMEM;

	if (mach->mach_params.dmic_num) {
		card->components = devm_kasprintf(card->dev, GFP_KERNEL,
						  "%s mic:dmic cfg-mics:%d",
						  card->components,
						  mach->mach_params.dmic_num);
		if (!card->components)
			return -ENOMEM;
	}

	/* Register the card */
	ret = devm_snd_soc_register_card(card->dev, card);
	if (ret) {
		dev_err_probe(card->dev, ret, "snd_soc_register_card failed %d\n", ret);
		asoc_sdw_mc_dailink_exit_loop(card);
		return ret;
	}

	platform_set_drvdata(pdev, card);

	return ret;
}

static void mc_remove(struct platform_device *pdev)
{
	struct snd_soc_card *card = platform_get_drvdata(pdev);

	asoc_sdw_mc_dailink_exit_loop(card);
}

static const struct platform_device_id mc_id_table[] = {
	{ "sof_sdw", },
	{}
};
MODULE_DEVICE_TABLE(platform, mc_id_table);

static struct platform_driver sof_sdw_driver = {
	.driver = {
		.name = "sof_sdw",
		.pm = &snd_soc_pm_ops,
	},
	.probe = mc_probe,
<<<<<<< HEAD
	.remove_new = mc_remove,
=======
	.remove = mc_remove,
>>>>>>> 2d5404ca
	.id_table = mc_id_table,
};

module_platform_driver(sof_sdw_driver);

MODULE_DESCRIPTION("ASoC SoundWire Generic Machine driver");
MODULE_AUTHOR("Bard Liao <yung-chuan.liao@linux.intel.com>");
MODULE_AUTHOR("Rander Wang <rander.wang@linux.intel.com>");
MODULE_AUTHOR("Pierre-Louis Bossart <pierre-louis.bossart@linux.intel.com>");
MODULE_LICENSE("GPL v2");
MODULE_IMPORT_NS(SND_SOC_INTEL_HDA_DSP_COMMON);
MODULE_IMPORT_NS(SND_SOC_SDW_UTILS);<|MERGE_RESOLUTION|>--- conflicted
+++ resolved
@@ -22,22 +22,6 @@
 module_param_named(quirk, quirk_override, int, 0444);
 MODULE_PARM_DESC(quirk, "Board-specific quirk override");
 
-<<<<<<< HEAD
-#define INC_ID(BE, CPU, LINK)	do { (BE)++; (CPU)++; (LINK)++; } while (0)
-
-#define SDW_MAX_LINKS		4
-
-/* To store SDW Pin index for each SoundWire link */
-static unsigned int sdw_pin_index[SDW_MAX_LINKS];
-
-static void log_quirks(struct device *dev)
-{
-	if (SOF_JACK_JDSRC(sof_sdw_quirk))
-		dev_dbg(dev, "quirk realtek,jack-detect-source %ld\n",
-			SOF_JACK_JDSRC(sof_sdw_quirk));
-	if (sof_sdw_quirk & SOF_SDW_FOUR_SPK)
-		dev_dbg(dev, "quirk SOF_SDW_FOUR_SPK enabled\n");
-=======
 static void log_quirks(struct device *dev)
 {
 	if (SOC_SDW_JACK_JDSRC(sof_sdw_quirk))
@@ -45,7 +29,6 @@
 			SOC_SDW_JACK_JDSRC(sof_sdw_quirk));
 	if (sof_sdw_quirk & SOC_SDW_FOUR_SPK)
 		dev_err(dev, "quirk SOC_SDW_FOUR_SPK enabled but no longer supported\n");
->>>>>>> 2d5404ca
 	if (sof_sdw_quirk & SOF_SDW_TGL_HDMI)
 		dev_dbg(dev, "quirk SOF_SDW_TGL_HDMI enabled\n");
 	if (sof_sdw_quirk & SOC_SDW_PCH_DMIC)
@@ -221,20 +204,6 @@
 					RT711_JD1),
 	},
 	{
-		/*
-		 * this entry covers HP Spectre x360 where the DMI information
-		 * changed somehow
-		 */
-		.callback = sof_sdw_quirk_cb,
-		.matches = {
-			DMI_MATCH(DMI_SYS_VENDOR, "HP"),
-			DMI_MATCH(DMI_BOARD_NAME, "8709"),
-		},
-		.driver_data = (void *)(SOF_SDW_TGL_HDMI |
-					SOF_SDW_PCH_DMIC |
-					RT711_JD1),
-	},
-	{
 		/* NUC15 'Bishop County' LAPBC510 and LAPBC710 skews */
 		.callback = sof_sdw_quirk_cb,
 		.matches = {
@@ -276,17 +245,6 @@
 		},
 		.driver_data = (void *)(SOF_SDW_TGL_HDMI |
 					SOC_SDW_PCH_DMIC |
-					RT711_JD2_100K),
-	},
-	{
-		/* NUC15 LAPRC710 skews */
-		.callback = sof_sdw_quirk_cb,
-		.matches = {
-			DMI_MATCH(DMI_BOARD_VENDOR, "Intel Corporation"),
-			DMI_MATCH(DMI_BOARD_NAME, "LAPRC710"),
-		},
-		.driver_data = (void *)(SOF_SDW_TGL_HDMI |
-					SOF_SDW_PCH_DMIC |
 					RT711_JD2_100K),
 	},
 	/* TigerLake-SDCA devices */
@@ -371,16 +329,6 @@
 		.callback = sof_sdw_quirk_cb,
 		.matches = {
 			DMI_MATCH(DMI_SYS_VENDOR, "Dell Inc"),
-			DMI_EXACT_MATCH(DMI_PRODUCT_SKU, "0AFE")
-		},
-		.driver_data = (void *)(SOF_SDW_TGL_HDMI |
-					RT711_JD2 |
-					SOF_SDW_FOUR_SPK),
-	},
-	{
-		.callback = sof_sdw_quirk_cb,
-		.matches = {
-			DMI_MATCH(DMI_SYS_VENDOR, "Dell Inc"),
 			DMI_EXACT_MATCH(DMI_PRODUCT_SKU, "0AFF")
 		},
 		.driver_data = (void *)(SOF_SDW_TGL_HDMI |
@@ -471,15 +419,6 @@
 	{
 		.callback = sof_sdw_quirk_cb,
 		.matches = {
-			DMI_MATCH(DMI_SYS_VENDOR, "Dell Inc"),
-			DMI_EXACT_MATCH(DMI_PRODUCT_SKU, "0B34"),
-		},
-		/* No Jack */
-		.driver_data = (void *)SOF_SDW_TGL_HDMI,
-	},
-	{
-		.callback = sof_sdw_quirk_cb,
-		.matches = {
 			DMI_MATCH(DMI_SYS_VENDOR, "HP"),
 			DMI_MATCH(DMI_PRODUCT_NAME, "OMEN by HP Gaming Laptop 16"),
 		},
@@ -494,12 +433,7 @@
 			DMI_EXACT_MATCH(DMI_PRODUCT_SKU, "0BDA")
 		},
 		.driver_data = (void *)(SOF_SDW_TGL_HDMI |
-<<<<<<< HEAD
-					RT711_JD2 |
-					SOF_SDW_FOUR_SPK),
-=======
-					RT711_JD2),
->>>>>>> 2d5404ca
+					RT711_JD2),
 	},
 	{
 		.callback = sof_sdw_quirk_cb,
@@ -552,364 +486,10 @@
 			DMI_MATCH(DMI_SYS_VENDOR, "Dell Inc"),
 			DMI_EXACT_MATCH(DMI_PRODUCT_SKU, "0CF9")
 		},
-<<<<<<< HEAD
-		.driver_data = (void *)(RT711_JD1),
-	},
-	{
-		.callback = sof_sdw_quirk_cb,
-		.matches = {
-			DMI_MATCH(DMI_SYS_VENDOR, "Intel Corporation"),
-			DMI_MATCH(DMI_PRODUCT_NAME, "Meteor Lake Client Platform"),
-		},
-		.driver_data = (void *)(RT711_JD2_100K),
-	},
-	{
-		.callback = sof_sdw_quirk_cb,
-		.matches = {
-			DMI_MATCH(DMI_SYS_VENDOR, "Google"),
-			DMI_MATCH(DMI_PRODUCT_NAME, "Rex"),
-		},
-		.driver_data = (void *)(SOF_SDW_PCH_DMIC |
-					SOF_BT_OFFLOAD_SSP(1) |
-					SOF_SSP_BT_OFFLOAD_PRESENT),
-	},
-	{
-		.callback = sof_sdw_quirk_cb,
-		.matches = {
-			DMI_MATCH(DMI_SYS_VENDOR, "HP"),
-			DMI_MATCH(DMI_PRODUCT_NAME, "OMEN Transcend Gaming Laptop"),
-		},
-		.driver_data = (void *)(RT711_JD2),
-	},
-
-	/* LunarLake devices */
-	{
-		.callback = sof_sdw_quirk_cb,
-		.matches = {
-			DMI_MATCH(DMI_SYS_VENDOR, "Intel Corporation"),
-			DMI_MATCH(DMI_PRODUCT_NAME, "Lunar Lake Client Platform"),
-		},
-		.driver_data = (void *)(RT711_JD2),
-	},
-	{}
-};
-
-static struct snd_soc_dai_link_component dmic_component[] = {
-	{
-		.name = "dmic-codec",
-		.dai_name = "dmic-hifi",
-	}
-};
-
-static struct snd_soc_dai_link_component platform_component[] = {
-	{
-		/* name might be overridden during probe */
-		.name = "0000:00:1f.3"
-	}
-};
-
-/* these wrappers are only needed to avoid typecast compilation errors */
-int sdw_startup(struct snd_pcm_substream *substream)
-{
-	return sdw_startup_stream(substream);
-}
-
-int sdw_prepare(struct snd_pcm_substream *substream)
-{
-	struct snd_soc_pcm_runtime *rtd = asoc_substream_to_rtd(substream);
-	struct sdw_stream_runtime *sdw_stream;
-	struct snd_soc_dai *dai;
-
-	/* Find stream from first CPU DAI */
-	dai = asoc_rtd_to_cpu(rtd, 0);
-
-	sdw_stream = snd_soc_dai_get_stream(dai, substream->stream);
-	if (IS_ERR(sdw_stream)) {
-		dev_err(rtd->dev, "no stream found for DAI %s\n", dai->name);
-		return PTR_ERR(sdw_stream);
-	}
-
-	return sdw_prepare_stream(sdw_stream);
-}
-
-int sdw_trigger(struct snd_pcm_substream *substream, int cmd)
-{
-	struct snd_soc_pcm_runtime *rtd = asoc_substream_to_rtd(substream);
-	struct sdw_stream_runtime *sdw_stream;
-	struct snd_soc_dai *dai;
-	int ret;
-
-	/* Find stream from first CPU DAI */
-	dai = asoc_rtd_to_cpu(rtd, 0);
-
-	sdw_stream = snd_soc_dai_get_stream(dai, substream->stream);
-	if (IS_ERR(sdw_stream)) {
-		dev_err(rtd->dev, "no stream found for DAI %s\n", dai->name);
-		return PTR_ERR(sdw_stream);
-	}
-
-	switch (cmd) {
-	case SNDRV_PCM_TRIGGER_START:
-	case SNDRV_PCM_TRIGGER_PAUSE_RELEASE:
-	case SNDRV_PCM_TRIGGER_RESUME:
-		ret = sdw_enable_stream(sdw_stream);
-		break;
-
-	case SNDRV_PCM_TRIGGER_PAUSE_PUSH:
-	case SNDRV_PCM_TRIGGER_SUSPEND:
-	case SNDRV_PCM_TRIGGER_STOP:
-		ret = sdw_disable_stream(sdw_stream);
-		break;
-	default:
-		ret = -EINVAL;
-		break;
-	}
-
-	if (ret)
-		dev_err(rtd->dev, "%s trigger %d failed: %d\n", __func__, cmd, ret);
-
-	return ret;
-}
-
-int sdw_hw_params(struct snd_pcm_substream *substream,
-		  struct snd_pcm_hw_params *params)
-{
-	struct snd_soc_pcm_runtime *rtd = asoc_substream_to_rtd(substream);
-	int ch = params_channels(params);
-	struct snd_soc_dai *codec_dai;
-	struct snd_soc_dai *cpu_dai;
-	unsigned int ch_mask;
-	int num_codecs;
-	int step;
-	int i;
-	int j;
-
-	if (!rtd->dai_link->codec_ch_maps)
-		return 0;
-
-	/* Identical data will be sent to all codecs in playback */
-	if (substream->stream == SNDRV_PCM_STREAM_PLAYBACK) {
-		ch_mask = GENMASK(ch - 1, 0);
-		step = 0;
-	} else {
-		num_codecs = rtd->dai_link->num_codecs;
-
-		if (ch < num_codecs || ch % num_codecs != 0) {
-			dev_err(rtd->dev, "Channels number %d is invalid when codec number = %d\n",
-				ch, num_codecs);
-			return -EINVAL;
-		}
-
-		ch_mask = GENMASK(ch / num_codecs - 1, 0);
-		step = hweight_long(ch_mask);
-
-	}
-
-	/*
-	 * The captured data will be combined from each cpu DAI if the dai
-	 * link has more than one codec DAIs. Set codec channel mask and
-	 * ASoC will set the corresponding channel numbers for each cpu dai.
-	 */
-	for_each_rtd_cpu_dais(rtd, i, cpu_dai) {
-		for_each_rtd_codec_dais(rtd, j, codec_dai) {
-			if (rtd->dai_link->codec_ch_maps[j].connected_cpu_id != i)
-				continue;
-			rtd->dai_link->codec_ch_maps[j].ch_mask = ch_mask << (j * step);
-		}
-	}
-	return 0;
-}
-
-int sdw_hw_free(struct snd_pcm_substream *substream)
-{
-	struct snd_soc_pcm_runtime *rtd = asoc_substream_to_rtd(substream);
-	struct sdw_stream_runtime *sdw_stream;
-	struct snd_soc_dai *dai;
-
-	/* Find stream from first CPU DAI */
-	dai = asoc_rtd_to_cpu(rtd, 0);
-
-	sdw_stream = snd_soc_dai_get_stream(dai, substream->stream);
-	if (IS_ERR(sdw_stream)) {
-		dev_err(rtd->dev, "no stream found for DAI %s\n", dai->name);
-		return PTR_ERR(sdw_stream);
-	}
-
-	return sdw_deprepare_stream(sdw_stream);
-}
-
-void sdw_shutdown(struct snd_pcm_substream *substream)
-{
-	sdw_shutdown_stream(substream);
-}
-
-static const struct snd_soc_ops sdw_ops = {
-	.startup = sdw_startup,
-	.prepare = sdw_prepare,
-	.trigger = sdw_trigger,
-	.hw_params = sdw_hw_params,
-	.hw_free = sdw_hw_free,
-	.shutdown = sdw_shutdown,
-};
-
-static struct sof_sdw_codec_info codec_info_list[] = {
-	{
-		.part_id = 0x700,
-		.dais = {
-			{
-				.direction = {true, true},
-				.dai_name = "rt700-aif1",
-				.dai_type = SOF_SDW_DAI_TYPE_JACK,
-				.dailink = {SDW_JACK_OUT_DAI_ID, SDW_JACK_IN_DAI_ID},
-				.init = sof_sdw_rt700_init,
-			},
-		},
-		.dai_num = 1,
-	},
-	{
-		.part_id = 0x711,
-		.version_id = 3,
-		.dais = {
-			{
-				.direction = {true, true},
-				.dai_name = "rt711-sdca-aif1",
-				.dai_type = SOF_SDW_DAI_TYPE_JACK,
-				.dailink = {SDW_JACK_OUT_DAI_ID, SDW_JACK_IN_DAI_ID},
-				.init = sof_sdw_rt_sdca_jack_init,
-				.exit = sof_sdw_rt_sdca_jack_exit,
-			},
-		},
-		.dai_num = 1,
-=======
 		.driver_data = (void *)(SOC_SDW_CODEC_SPKR),
->>>>>>> 2d5404ca
 	},
 	/* MeteorLake devices */
 	{
-<<<<<<< HEAD
-		.part_id = 0x711,
-		.version_id = 2,
-		.dais = {
-			{
-				.direction = {true, true},
-				.dai_name = "rt711-aif1",
-				.dai_type = SOF_SDW_DAI_TYPE_JACK,
-				.dailink = {SDW_JACK_OUT_DAI_ID, SDW_JACK_IN_DAI_ID},
-				.init = sof_sdw_rt711_init,
-				.exit = sof_sdw_rt711_exit,
-			},
-		},
-		.dai_num = 1,
-	},
-	{
-		.part_id = 0x712,
-		.version_id = 3,
-		.dais =	{
-			{
-				.direction = {true, true},
-				.dai_name = "rt712-sdca-aif1",
-				.dai_type = SOF_SDW_DAI_TYPE_JACK,
-				.dailink = {SDW_JACK_OUT_DAI_ID, SDW_JACK_IN_DAI_ID},
-				.init = sof_sdw_rt_sdca_jack_init,
-				.exit = sof_sdw_rt_sdca_jack_exit,
-			},
-			{
-				.direction = {true, false},
-				.dai_name = "rt712-sdca-aif2",
-				.dai_type = SOF_SDW_DAI_TYPE_AMP,
-				.dailink = {SDW_AMP_OUT_DAI_ID, SDW_UNUSED_DAI_ID},
-				.init = sof_sdw_rt712_spk_init,
-			},
-		},
-		.dai_num = 2,
-	},
-	{
-		.part_id = 0x1712,
-		.version_id = 3,
-		.dais =	{
-			{
-				.direction = {false, true},
-				.dai_name = "rt712-sdca-dmic-aif1",
-				.dai_type = SOF_SDW_DAI_TYPE_MIC,
-				.dailink = {SDW_UNUSED_DAI_ID, SDW_DMIC_DAI_ID},
-				.init = sof_sdw_rt712_sdca_dmic_init,
-			},
-		},
-		.dai_num = 1,
-	},
-	{
-		.part_id = 0x713,
-		.version_id = 3,
-		.dais =	{
-			{
-				.direction = {true, true},
-				.dai_name = "rt712-sdca-aif1",
-				.dai_type = SOF_SDW_DAI_TYPE_JACK,
-				.dailink = {SDW_JACK_OUT_DAI_ID, SDW_JACK_IN_DAI_ID},
-				.init = sof_sdw_rt_sdca_jack_init,
-				.exit = sof_sdw_rt_sdca_jack_exit,
-			},
-		},
-		.dai_num = 1,
-	},
-	{
-		.part_id = 0x1713,
-		.version_id = 3,
-		.dais =	{
-			{
-				.direction = {false, true},
-				.dai_name = "rt712-sdca-dmic-aif1",
-				.dai_type = SOF_SDW_DAI_TYPE_MIC,
-				.dailink = {SDW_UNUSED_DAI_ID, SDW_DMIC_DAI_ID},
-				.init = sof_sdw_rt712_sdca_dmic_init,
-			},
-		},
-		.dai_num = 1,
-	},
-	{
-		.part_id = 0x1308,
-		.acpi_id = "10EC1308",
-		.dais = {
-			{
-				.direction = {true, false},
-				.dai_name = "rt1308-aif",
-				.dai_type = SOF_SDW_DAI_TYPE_AMP,
-				.dailink = {SDW_AMP_OUT_DAI_ID, SDW_UNUSED_DAI_ID},
-				.init = sof_sdw_rt_amp_init,
-				.exit = sof_sdw_rt_amp_exit,
-			},
-		},
-		.dai_num = 1,
-		.ops = &sof_sdw_rt1308_i2s_ops,
-	},
-	{
-		.part_id = 0x1316,
-		.dais = {
-			{
-				.direction = {true, true},
-				.dai_name = "rt1316-aif",
-				.dai_type = SOF_SDW_DAI_TYPE_AMP,
-				.dailink = {SDW_AMP_OUT_DAI_ID, SDW_AMP_IN_DAI_ID},
-				.init = sof_sdw_rt_amp_init,
-				.exit = sof_sdw_rt_amp_exit,
-			},
-		},
-		.dai_num = 1,
-	},
-	{
-		.part_id = 0x1318,
-		.dais = {
-			{
-				.direction = {true, true},
-				.dai_name = "rt1318-aif",
-				.dai_type = SOF_SDW_DAI_TYPE_AMP,
-				.dailink = {SDW_AMP_OUT_DAI_ID, SDW_AMP_IN_DAI_ID},
-				.init = sof_sdw_rt_amp_init,
-				.exit = sof_sdw_rt_amp_exit,
-			},
-		},
-		.dai_num = 1,
-=======
 		.callback = sof_sdw_quirk_cb,
 		.matches = {
 			DMI_MATCH(DMI_PRODUCT_FAMILY, "Intel_mtlrvp"),
@@ -941,150 +521,10 @@
 			DMI_MATCH(DMI_PRODUCT_NAME, "OMEN Transcend Gaming Laptop"),
 		},
 		.driver_data = (void *)(RT711_JD2),
->>>>>>> 2d5404ca
 	},
 
 	/* LunarLake devices */
 	{
-<<<<<<< HEAD
-		.part_id = 0x714,
-		.version_id = 3,
-		.ignore_pch_dmic = true,
-		.dais = {
-			{
-				.direction = {false, true},
-				.dai_name = "rt715-aif2",
-				.dai_type = SOF_SDW_DAI_TYPE_MIC,
-				.dailink = {SDW_UNUSED_DAI_ID, SDW_DMIC_DAI_ID},
-				.init = sof_sdw_rt715_sdca_init,
-			},
-		},
-		.dai_num = 1,
-	},
-	{
-		.part_id = 0x715,
-		.version_id = 3,
-		.ignore_pch_dmic = true,
-		.dais = {
-			{
-				.direction = {false, true},
-				.dai_name = "rt715-aif2",
-				.dai_type = SOF_SDW_DAI_TYPE_MIC,
-				.dailink = {SDW_UNUSED_DAI_ID, SDW_DMIC_DAI_ID},
-				.init = sof_sdw_rt715_sdca_init,
-			},
-		},
-		.dai_num = 1,
-	},
-	{
-		.part_id = 0x714,
-		.version_id = 2,
-		.ignore_pch_dmic = true,
-		.dais = {
-			{
-				.direction = {false, true},
-				.dai_name = "rt715-aif2",
-				.dai_type = SOF_SDW_DAI_TYPE_MIC,
-				.dailink = {SDW_UNUSED_DAI_ID, SDW_DMIC_DAI_ID},
-				.init = sof_sdw_rt715_init,
-			},
-		},
-		.dai_num = 1,
-	},
-	{
-		.part_id = 0x715,
-		.version_id = 2,
-		.ignore_pch_dmic = true,
-		.dais = {
-			{
-				.direction = {false, true},
-				.dai_name = "rt715-aif2",
-				.dai_type = SOF_SDW_DAI_TYPE_MIC,
-				.dailink = {SDW_UNUSED_DAI_ID, SDW_DMIC_DAI_ID},
-				.init = sof_sdw_rt715_init,
-			},
-		},
-		.dai_num = 1,
-	},
-	{
-		.part_id = 0x8373,
-		.dais = {
-			{
-				.direction = {true, true},
-				.dai_name = "max98373-aif1",
-				.dai_type = SOF_SDW_DAI_TYPE_AMP,
-				.dailink = {SDW_AMP_OUT_DAI_ID, SDW_AMP_IN_DAI_ID},
-				.init = sof_sdw_maxim_init,
-			},
-		},
-		.dai_num = 1,
-	},
-	{
-		.part_id = 0x8363,
-		.dais = {
-			{
-				.direction = {true, false},
-				.dai_name = "max98363-aif1",
-				.dai_type = SOF_SDW_DAI_TYPE_AMP,
-				.dailink = {SDW_AMP_OUT_DAI_ID, SDW_UNUSED_DAI_ID},
-				.init = sof_sdw_maxim_init,
-			},
-		},
-		.dai_num = 1,
-	},
-	{
-		.part_id = 0x5682,
-		.dais = {
-			{
-				.direction = {true, true},
-				.dai_name = "rt5682-sdw",
-				.dai_type = SOF_SDW_DAI_TYPE_JACK,
-				.dailink = {SDW_JACK_OUT_DAI_ID, SDW_JACK_IN_DAI_ID},
-				.init = sof_sdw_rt5682_init,
-			},
-		},
-		.dai_num = 1,
-	},
-	{
-		.part_id = 0x3556,
-		.dais = {
-			{
-				.direction = {true, true},
-				.dai_name = "cs35l56-sdw1",
-				.dai_type = SOF_SDW_DAI_TYPE_AMP,
-				.dailink = {SDW_AMP_OUT_DAI_ID, SDW_AMP_IN_DAI_ID},
-				.init = sof_sdw_cs_amp_init,
-			},
-		},
-		.dai_num = 1,
-	},
-	{
-		.part_id = 0x4242,
-		.dais = {
-			{
-				.direction = {true, true},
-				.dai_name = "cs42l42-sdw",
-				.dai_type = SOF_SDW_DAI_TYPE_JACK,
-				.dailink = {SDW_JACK_OUT_DAI_ID, SDW_JACK_IN_DAI_ID},
-				.init = sof_sdw_cs42l42_init,
-			},
-		},
-		.dai_num = 1,
-	},
-	{
-		.part_id = 0xaaaa, /* generic codec mockup */
-		.version_id = 0,
-		.dais = {
-			{
-				.direction = {true, true},
-				.dai_name = "sdw-mockup-aif1",
-				.dai_type = SOF_SDW_DAI_TYPE_JACK,
-				.dailink = {SDW_JACK_OUT_DAI_ID, SDW_JACK_IN_DAI_ID},
-				.init = NULL,
-			},
-		},
-		.dai_num = 1,
-=======
 		.callback = sof_sdw_quirk_cb,
 		.matches = {
 			DMI_MATCH(DMI_SYS_VENDOR, "Intel Corporation"),
@@ -1139,39 +579,10 @@
 			DMI_EXACT_MATCH(DMI_PRODUCT_SKU, "0CF8")
 		},
 		.driver_data = (void *)(SOC_SDW_CODEC_SPKR),
->>>>>>> 2d5404ca
 	},
 
 	/* ArrowLake devices */
 	{
-<<<<<<< HEAD
-		.part_id = 0xaa55, /* headset codec mockup */
-		.version_id = 0,
-		.dais = {
-			{
-				.direction = {true, true},
-				.dai_name = "sdw-mockup-aif1",
-				.dai_type = SOF_SDW_DAI_TYPE_JACK,
-				.dailink = {SDW_JACK_OUT_DAI_ID, SDW_JACK_IN_DAI_ID},
-				.init = NULL,
-			},
-		},
-		.dai_num = 1,
-	},
-	{
-		.part_id = 0x55aa, /* amplifier mockup */
-		.version_id = 0,
-		.dais = {
-			{
-				.direction = {true, true},
-				.dai_name = "sdw-mockup-aif1",
-				.dai_type = SOF_SDW_DAI_TYPE_AMP,
-				.dailink = {SDW_AMP_OUT_DAI_ID, SDW_AMP_IN_DAI_ID},
-				.init = NULL,
-			},
-		},
-		.dai_num = 1,
-=======
 		.callback = sof_sdw_quirk_cb,
 		.matches = {
 			DMI_MATCH(DMI_SYS_VENDOR, "Dell Inc"),
@@ -1186,34 +597,12 @@
 			DMI_EXACT_MATCH(DMI_PRODUCT_SKU, "0CF7")
 		},
 		.driver_data = (void *)(SOC_SDW_CODEC_SPKR),
->>>>>>> 2d5404ca
 	},
 	{}
 };
 
 static struct snd_soc_dai_link_component platform_component[] = {
 	{
-<<<<<<< HEAD
-		.part_id = 0x5555,
-		.version_id = 0,
-		.dais = {
-			{
-				.dai_name = "sdw-mockup-aif1",
-				.direction = {false, true},
-				.dai_type = SOF_SDW_DAI_TYPE_MIC,
-				.dailink = {SDW_UNUSED_DAI_ID, SDW_DMIC_DAI_ID},
-				.init = NULL,
-			},
-		},
-		.dai_num = 1,
-	},
-};
-
-static inline int find_codec_info_part(const u64 adr)
-{
-	unsigned int part_id, sdw_version;
-	int i;
-=======
 		/* name might be overridden during probe */
 		.name = "0000:00:1f.3"
 	}
@@ -1227,7 +616,6 @@
 	.hw_free = asoc_sdw_hw_free,
 	.shutdown = asoc_sdw_shutdown,
 };
->>>>>>> 2d5404ca
 
 static const char * const type_strings[] = {"SimpleJack", "SmartAmp", "SmartMic"};
 
@@ -1274,28 +662,6 @@
 		int i = 0, j = 0;
 		char *name;
 
-<<<<<<< HEAD
-	for (i = 0; i < ARRAY_SIZE(codec_info_list); i++)
-		if (!memcmp(codec_info_list[i].acpi_id, acpi_id, ACPI_ID_LEN))
-			return i;
-
-	return -EINVAL;
-}
-
-/*
- * get BE dailink number and CPU DAI number based on sdw link adr.
- * Since some sdw slaves may be aggregated, the CPU DAI number
- * may be larger than the number of BE dailinks.
- */
-static int get_dailink_info(struct device *dev,
-			    const struct snd_soc_acpi_link_adr *adr_link,
-			    int *sdw_be_num, int *sdw_cpu_dai_num, int *codecs_num)
-{
-	bool group_visited[SDW_MAX_GROUPS];
-	bool no_aggregation;
-	int i;
-	int j;
-=======
 		if (!sof_dai->num_devs[stream])
 			continue;
 
@@ -1320,125 +686,19 @@
 					      ffs(sof_end->link_mask) - 1);
 		if (!name)
 			return -ENOMEM;
->>>>>>> 2d5404ca
 
 		cpus = devm_kcalloc(dev, num_cpus, sizeof(*cpus), GFP_KERNEL);
 		if (!cpus)
 			return -ENOMEM;
 
-<<<<<<< HEAD
-	if (!adr_link)
-		return -EINVAL;
-=======
 		codecs = devm_kcalloc(dev, num_codecs, sizeof(*codecs), GFP_KERNEL);
 		if (!codecs)
 			return -ENOMEM;
->>>>>>> 2d5404ca
 
 		codec_maps = devm_kcalloc(dev, num_codecs, sizeof(*codec_maps), GFP_KERNEL);
 		if (!codec_maps)
 			return -ENOMEM;
 
-<<<<<<< HEAD
-	for (; adr_link->num_adr; adr_link++) {
-		const struct snd_soc_acpi_endpoint *endpoint;
-		struct sof_sdw_codec_info *codec_info;
-		int codec_index;
-		int stream;
-		u64 adr;
-
-		/* make sure the link mask has a single bit set */
-		if (!is_power_of_2(adr_link->mask))
-			return -EINVAL;
-
-		for (i = 0; i < adr_link->num_adr; i++) {
-			adr = adr_link->adr_d[i].adr;
-			codec_index = find_codec_info_part(adr);
-			if (codec_index < 0)
-				return codec_index;
-
-			codec_info = &codec_info_list[codec_index];
-
-			*codecs_num += codec_info->dai_num;
-
-			if (!adr_link->adr_d[i].name_prefix) {
-				dev_err(dev, "codec 0x%llx does not have a name prefix\n",
-					adr_link->adr_d[i].adr);
-				return -EINVAL;
-			}
-
-			endpoint = adr_link->adr_d[i].endpoints;
-			if (endpoint->aggregated && !endpoint->group_id) {
-				dev_err(dev, "invalid group id on link %x\n",
-					adr_link->mask);
-				return -EINVAL;
-			}
-
-			for (j = 0; j < codec_info->dai_num; j++) {
-				/* count DAI number for playback and capture */
-				for_each_pcm_streams(stream) {
-					if (!codec_info->dais[j].direction[stream])
-						continue;
-
-					(*sdw_cpu_dai_num)++;
-
-					/* count BE for each non-aggregated slave or group */
-					if (!endpoint->aggregated || no_aggregation ||
-					    !group_visited[endpoint->group_id])
-						(*sdw_be_num)++;
-				}
-			}
-
-			if (endpoint->aggregated)
-				group_visited[endpoint->group_id] = true;
-		}
-	}
-
-	return 0;
-}
-
-static void init_dai_link(struct device *dev, struct snd_soc_dai_link *dai_links,
-			  int be_id, char *name, int playback, int capture,
-			  struct snd_soc_dai_link_component *cpus, int cpus_num,
-			  struct snd_soc_dai_link_component *codecs, int codecs_num,
-			  int (*init)(struct snd_soc_pcm_runtime *rtd),
-			  const struct snd_soc_ops *ops)
-{
-	dev_dbg(dev, "create dai link %s, id %d\n", name, be_id);
-	dai_links->id = be_id;
-	dai_links->name = name;
-	dai_links->platforms = platform_component;
-	dai_links->num_platforms = ARRAY_SIZE(platform_component);
-	dai_links->no_pcm = 1;
-	dai_links->cpus = cpus;
-	dai_links->num_cpus = cpus_num;
-	dai_links->codecs = codecs;
-	dai_links->num_codecs = codecs_num;
-	dai_links->dpcm_playback = playback;
-	dai_links->dpcm_capture = capture;
-	dai_links->init = init;
-	dai_links->ops = ops;
-}
-
-static bool is_unique_device(const struct snd_soc_acpi_link_adr *adr_link,
-			     unsigned int sdw_version,
-			     unsigned int mfg_id,
-			     unsigned int part_id,
-			     unsigned int class_id,
-			     int index_in_link)
-{
-	int i;
-
-	for (i = 0; i < adr_link->num_adr; i++) {
-		unsigned int sdw1_version, mfg1_id, part1_id, class1_id;
-		u64 adr;
-
-		/* skip itself */
-		if (i == index_in_link)
-			continue;
-
-		adr = adr_link->adr_d[i].adr;
-=======
 		list_for_each_entry(sof_end, &sof_dai->endpoints, list) {
 			if (!sof_end->dai_info->direction[stream])
 				continue;
@@ -1474,7 +734,6 @@
 				       cpus, num_cpus, platform_component,
 				       ARRAY_SIZE(platform_component), codecs, num_codecs,
 				       asoc_sdw_rtd_init, &sdw_ops);
->>>>>>> 2d5404ca
 
 		/*
 		 * SoundWire DAILINKs use 'stream' functions and Bank Switch operations
@@ -1496,46 +755,6 @@
 	return 0;
 }
 
-<<<<<<< HEAD
-static int fill_sdw_codec_dlc(struct device *dev,
-			      const struct snd_soc_acpi_link_adr *adr_link,
-			      struct snd_soc_dai_link_component *codec,
-			      int adr_index, int dai_index)
-{
-	unsigned int sdw_version, unique_id, mfg_id, link_id, part_id, class_id;
-	u64 adr = adr_link->adr_d[adr_index].adr;
-	int codec_index;
-
-	codec_index = find_codec_info_part(adr);
-	if (codec_index < 0)
-		return codec_index;
-
-	sdw_version = SDW_VERSION(adr);
-	link_id = SDW_DISCO_LINK_ID(adr);
-	unique_id = SDW_UNIQUE_ID(adr);
-	mfg_id = SDW_MFG_ID(adr);
-	part_id = SDW_PART_ID(adr);
-	class_id = SDW_CLASS_ID(adr);
-
-	if (codec_info_list[codec_index].codec_name)
-		codec->name = devm_kstrdup(dev,
-					   codec_info_list[codec_index].codec_name,
-					   GFP_KERNEL);
-	else if (is_unique_device(adr_link, sdw_version, mfg_id, part_id,
-				  class_id, adr_index))
-		codec->name = devm_kasprintf(dev, GFP_KERNEL,
-					     "sdw:0:%01x:%04x:%04x:%02x", link_id,
-					     mfg_id, part_id, class_id);
-	else
-		codec->name = devm_kasprintf(dev, GFP_KERNEL,
-					     "sdw:0:%01x:%04x:%04x:%02x:%01x", link_id,
-					     mfg_id, part_id, class_id, unique_id);
-
-	if (!codec->name)
-		return -ENOMEM;
-
-	codec->dai_name = codec_info_list[codec_index].dais[dai_index].dai_name;
-=======
 static int create_sdw_dailinks(struct snd_soc_card *card,
 			       struct snd_soc_dai_link **dai_links, int *be_id,
 			       struct asoc_sdw_dailink *sof_dais,
@@ -1563,111 +782,10 @@
 
 		sof_dais++;
 	}
->>>>>>> 2d5404ca
 
 	return 0;
 }
 
-<<<<<<< HEAD
-static int set_codec_init_func(struct snd_soc_card *card,
-			       const struct snd_soc_acpi_link_adr *adr_link,
-			       struct snd_soc_dai_link *dai_links,
-			       bool playback, int group_id, int adr_index, int dai_index)
-{
-	int i = adr_index;
-
-	do {
-		/*
-		 * Initialize the codec. If codec is part of an aggregated
-		 * group (group_id>0), initialize all codecs belonging to
-		 * same group.
-		 * The first link should start with adr_link->adr_d[adr_index]
-		 * because that is the device that we want to initialize and
-		 * we should end immediately if it is not aggregated (group_id=0)
-		 */
-		for ( ; i < adr_link->num_adr; i++) {
-			int codec_index;
-
-			codec_index = find_codec_info_part(adr_link->adr_d[i].adr);
-			if (codec_index < 0)
-				return codec_index;
-
-			/* The group_id is > 0 iff the codec is aggregated */
-			if (adr_link->adr_d[i].endpoints->group_id != group_id)
-				continue;
-
-			if (codec_info_list[codec_index].dais[dai_index].init)
-				codec_info_list[codec_index].dais[dai_index].init(card,
-						adr_link,
-						dai_links,
-						&codec_info_list[codec_index],
-						playback);
-			if (!group_id)
-				return 0;
-		}
-
-		i = 0;
-		adr_link++;
-	} while (adr_link->mask);
-
-	return 0;
-}
-
-/*
- * check endpoint status in slaves and gather link ID for all slaves in
- * the same group to generate different CPU DAI. Now only support
- * one sdw link with all slaves set with only single group id.
- *
- * one slave on one sdw link with aggregated = 0
- * one sdw BE DAI <---> one-cpu DAI <---> one-codec DAI
- *
- * two or more slaves on one sdw link with aggregated = 0
- * one sdw BE DAI  <---> one-cpu DAI <---> multi-codec DAIs
- *
- * multiple links with multiple slaves with aggregated = 1
- * one sdw BE DAI  <---> 1 .. N CPU DAIs <----> 1 .. N codec DAIs
- */
-static int get_slave_info(const struct snd_soc_acpi_link_adr *adr_link,
-			  struct device *dev, int *cpu_dai_id, int *cpu_dai_num,
-			  int *codec_num, unsigned int *group_id,
-			  int adr_index)
-{
-	bool no_aggregation = sof_sdw_quirk & SOF_SDW_NO_AGGREGATION;
-	int i;
-
-	if (!adr_link->adr_d[adr_index].endpoints->aggregated || no_aggregation) {
-		cpu_dai_id[0] = ffs(adr_link->mask) - 1;
-		*cpu_dai_num = 1;
-		*codec_num = 1;
-		*group_id = 0;
-		return 0;
-	}
-
-	*codec_num = 0;
-	*cpu_dai_num = 0;
-	*group_id = adr_link->adr_d[adr_index].endpoints->group_id;
-
-	/* Count endpoints with the same group_id in the adr_link */
-	for (; adr_link && adr_link->num_adr; adr_link++) {
-		unsigned int link_codecs = 0;
-
-		for (i = 0; i < adr_link->num_adr; i++) {
-			if (adr_link->adr_d[i].endpoints->aggregated &&
-			    adr_link->adr_d[i].endpoints->group_id == *group_id)
-				link_codecs++;
-		}
-
-		if (link_codecs) {
-			*codec_num += link_codecs;
-
-			if (*cpu_dai_num >= SDW_MAX_CPU_DAIS) {
-				dev_err(dev, "cpu_dai_id array overflowed\n");
-				return -EINVAL;
-			}
-
-			cpu_dai_id[(*cpu_dai_num)++] = ffs(adr_link->mask) - 1;
-		}
-=======
 static int create_ssp_dailinks(struct snd_soc_card *card,
 			       struct snd_soc_dai_link **dai_links, int *be_id,
 			       struct asoc_sdw_codec_info *ssp_info,
@@ -1702,57 +820,11 @@
 			return ret;
 
 		(*dai_links)++;
->>>>>>> 2d5404ca
 	}
 
 	return 0;
 }
 
-<<<<<<< HEAD
-static void set_dailink_map(struct snd_soc_dai_link_codec_ch_map *sdw_codec_ch_maps,
-			    int codec_num, int cpu_num)
-{
-	int step;
-	int i;
-
-	step = codec_num / cpu_num;
-	for (i = 0; i < codec_num; i++)
-		sdw_codec_ch_maps[i].connected_cpu_id = i / step;
-}
-
-static const char * const type_strings[] = {"SimpleJack", "SmartAmp", "SmartMic"};
-
-static int create_sdw_dailink(struct snd_soc_card *card, int *link_index,
-			      struct snd_soc_dai_link *dai_links,
-			      int sdw_be_num, int sdw_cpu_dai_num,
-			      struct snd_soc_dai_link_component *cpus,
-			      const struct snd_soc_acpi_link_adr *adr_link,
-			      int *cpu_id, struct snd_soc_codec_conf *codec_conf,
-			      int codec_count, int *be_id,
-			      int *codec_conf_index,
-			      bool *ignore_pch_dmic,
-			      bool append_dai_type,
-			      int adr_index,
-			      int dai_index)
-{
-	struct device *dev = card->dev;
-	const struct snd_soc_acpi_link_adr *adr_link_next;
-	struct snd_soc_dai_link_component *codecs;
-	struct sof_sdw_codec_info *codec_info;
-	int cpu_dai_id[SDW_MAX_CPU_DAIS];
-	int cpu_dai_num, cpu_dai_index;
-	unsigned int group_id;
-	int codec_dlc_index = 0;
-	int codec_index;
-	int codec_num;
-	int stream;
-	int i = 0;
-	int j, k;
-	int ret;
-
-	ret = get_slave_info(adr_link, dev, cpu_dai_id, &cpu_dai_num, &codec_num,
-			     &group_id, adr_index);
-=======
 static int create_dmic_dailinks(struct snd_soc_card *card,
 				struct snd_soc_dai_link **dai_links, int *be_id)
 {
@@ -1765,158 +837,11 @@
 					    ARRAY_SIZE(platform_component),
 					    "dmic-codec", "dmic-hifi",
 					    asoc_sdw_dmic_init, NULL);
->>>>>>> 2d5404ca
 	if (ret)
 		return ret;
 
 	(*dai_links)++;
 
-<<<<<<< HEAD
-	/* generate codec name on different links in the same group */
-	j = adr_index;
-	for (adr_link_next = adr_link; adr_link_next && adr_link_next->num_adr &&
-	     i < cpu_dai_num; adr_link_next++) {
-		/* skip the link excluded by this processed group */
-		if (cpu_dai_id[i] != ffs(adr_link_next->mask) - 1)
-			continue;
-
-		/* j reset after loop, adr_index only applies to first link */
-		for (; j < adr_link_next->num_adr && codec_dlc_index < codec_num; j++) {
-			const struct snd_soc_acpi_endpoint *endpoints;
-
-			endpoints = adr_link_next->adr_d[j].endpoints;
-
-			if (group_id && (!endpoints->aggregated ||
-					 endpoints->group_id != group_id))
-				continue;
-
-			/* sanity check */
-			if (*codec_conf_index >= codec_count) {
-				dev_err(dev, "codec_conf array overflowed\n");
-				return -EINVAL;
-			}
-
-			ret = fill_sdw_codec_dlc(dev, adr_link_next,
-						 &codecs[codec_dlc_index],
-						 j, dai_index);
-			if (ret)
-				return ret;
-
-			codec_conf[*codec_conf_index].dlc = codecs[codec_dlc_index];
-			codec_conf[*codec_conf_index].name_prefix =
-					adr_link_next->adr_d[j].name_prefix;
-
-			codec_dlc_index++;
-			(*codec_conf_index)++;
-		}
-		j = 0;
-
-		/* check next link to create codec dai in the processed group */
-		i++;
-	}
-
-	/* find codec info to create BE DAI */
-	codec_index = find_codec_info_part(adr_link->adr_d[adr_index].adr);
-	if (codec_index < 0)
-		return codec_index;
-	codec_info = &codec_info_list[codec_index];
-
-	if (codec_info->ignore_pch_dmic)
-		*ignore_pch_dmic = true;
-
-	cpu_dai_index = *cpu_id;
-	for_each_pcm_streams(stream) {
-		struct snd_soc_dai_link_codec_ch_map *sdw_codec_ch_maps;
-		char *name, *cpu_name;
-		int playback, capture;
-		static const char * const sdw_stream_name[] = {
-			"SDW%d-Playback",
-			"SDW%d-Capture",
-			"SDW%d-Playback-%s",
-			"SDW%d-Capture-%s",
-		};
-
-		if (!codec_info->dais[dai_index].direction[stream])
-			continue;
-
-		*be_id = codec_info->dais[dai_index].dailink[stream];
-		if (*be_id < 0) {
-			dev_err(dev, "Invalid dailink id %d\n", *be_id);
-			return -EINVAL;
-		}
-
-		sdw_codec_ch_maps = devm_kcalloc(dev, codec_num,
-						 sizeof(*sdw_codec_ch_maps), GFP_KERNEL);
-		if (!sdw_codec_ch_maps)
-			return -ENOMEM;
-
-		/* create stream name according to first link id */
-		if (append_dai_type) {
-			name = devm_kasprintf(dev, GFP_KERNEL,
-					      sdw_stream_name[stream + 2], cpu_dai_id[0],
-					      type_strings[codec_info->dais[dai_index].dai_type]);
-		} else {
-			name = devm_kasprintf(dev, GFP_KERNEL,
-					      sdw_stream_name[stream], cpu_dai_id[0]);
-		}
-		if (!name)
-			return -ENOMEM;
-
-		/*
-		 * generate CPU DAI name base on the sdw link ID and
-		 * PIN ID with offset of 2 according to sdw dai driver.
-		 */
-		for (k = 0; k < cpu_dai_num; k++) {
-			cpu_name = devm_kasprintf(dev, GFP_KERNEL,
-						  "SDW%d Pin%d", cpu_dai_id[k],
-						  sdw_pin_index[cpu_dai_id[k]]++);
-			if (!cpu_name)
-				return -ENOMEM;
-
-			if (cpu_dai_index >= sdw_cpu_dai_num) {
-				dev_err(dev, "invalid cpu dai index %d\n",
-					cpu_dai_index);
-				return -EINVAL;
-			}
-
-			cpus[cpu_dai_index++].dai_name = cpu_name;
-		}
-
-		/*
-		 * We create sdw dai links at first stage, so link index should
-		 * not be larger than sdw_be_num
-		 */
-		if (*link_index >= sdw_be_num) {
-			dev_err(dev, "invalid dai link index %d\n", *link_index);
-			return -EINVAL;
-		}
-
-		if (*cpu_id >= sdw_cpu_dai_num) {
-			dev_err(dev, "invalid cpu dai index %d\n", *cpu_id);
-			return -EINVAL;
-		}
-
-		playback = (stream == SNDRV_PCM_STREAM_PLAYBACK);
-		capture = (stream == SNDRV_PCM_STREAM_CAPTURE);
-		init_dai_link(dev, dai_links + *link_index, (*be_id)++, name,
-			      playback, capture,
-			      cpus + *cpu_id, cpu_dai_num,
-			      codecs, codec_num,
-			      NULL, &sdw_ops);
-
-		/*
-		 * SoundWire DAILINKs use 'stream' functions and Bank Switch operations
-		 * based on wait_for_completion(), tag them as 'nonatomic'.
-		 */
-		dai_links[*link_index].nonatomic = true;
-
-		set_dailink_map(sdw_codec_ch_maps, codec_num, cpu_dai_num);
-		dai_links[*link_index].codec_ch_maps = sdw_codec_ch_maps;
-		ret = set_codec_init_func(card, adr_link, dai_links + (*link_index)++,
-					  playback, group_id, adr_index, dai_index);
-		if (ret < 0) {
-			dev_err(dev, "failed to init codec %d\n", codec_index);
-=======
 	ret = asoc_sdw_init_simple_dai_link(dev, *dai_links, be_id, "dmic16k",
 					    0, 1, // DMIC only supports capture
 					    "DMIC16k Pin", platform_component->name,
@@ -1968,59 +893,14 @@
 						    codec_name, codec_dai_name,
 						    i == 0 ? sof_sdw_hdmi_init : NULL, NULL);
 		if (ret)
->>>>>>> 2d5404ca
 			return ret;
 
-<<<<<<< HEAD
-		*cpu_id += cpu_dai_num;
-=======
 		(*dai_links)++;
->>>>>>> 2d5404ca
 	}
 
 	return 0;
 }
 
-<<<<<<< HEAD
-#define IDISP_CODEC_MASK	0x4
-
-static int sof_card_dai_links_create(struct snd_soc_card *card)
-{
-	struct device *dev = card->dev;
-	struct snd_soc_acpi_mach *mach = dev_get_platdata(card->dev);
-	int sdw_be_num = 0, ssp_num = 0, dmic_num = 0, hdmi_num = 0, bt_num = 0;
-	struct mc_private *ctx = snd_soc_card_get_drvdata(card);
-	struct snd_soc_dai_link_component *idisp_components;
-	struct snd_soc_dai_link_component *ssp_components;
-	struct snd_soc_acpi_mach_params *mach_params = &mach->mach_params;
-	const struct snd_soc_acpi_link_adr *adr_link = mach_params->links;
-	bool aggregation = !(sof_sdw_quirk & SOF_SDW_NO_AGGREGATION);
-	struct snd_soc_dai_link_component *cpus;
-	struct snd_soc_codec_conf *codec_conf;
-	bool append_dai_type = false;
-	bool ignore_pch_dmic = false;
-	int codec_conf_num = 0;
-	int codec_conf_index = 0;
-	bool group_generated[SDW_MAX_GROUPS] = { };
-	int ssp_codec_index, ssp_mask;
-	struct snd_soc_dai_link *dai_links;
-	int num_links, link_index = 0;
-	char *name, *cpu_name;
-	int total_cpu_dai_num;
-	int sdw_cpu_dai_num;
-	int i, j, be_id = 0;
-	int codec_index;
-	int cpu_id = 0;
-	int ret;
-
-	ret = get_dailink_info(dev, adr_link, &sdw_be_num, &sdw_cpu_dai_num,
-			       &codec_conf_num);
-	if (ret < 0) {
-		dev_err(dev, "failed to get sdw link info %d\n", ret);
-		return ret;
-	}
-
-=======
 static int create_bt_dailinks(struct snd_soc_card *card,
 			      struct snd_soc_dai_link **dai_links, int *be_id)
 {
@@ -2092,100 +972,12 @@
 
 	sdw_be_num = ret;
 
->>>>>>> 2d5404ca
 	/*
 	 * on generic tgl platform, I2S or sdw mode is supported
 	 * based on board rework. A ACPI device is registered in
 	 * system only when I2S mode is supported, not sdw mode.
 	 * Here check ACPI ID to confirm I2S is supported.
 	 */
-<<<<<<< HEAD
-	ssp_codec_index = find_codec_info_acpi(mach->id);
-	if (ssp_codec_index >= 0) {
-		ssp_mask = SOF_SSP_GET_PORT(sof_sdw_quirk);
-		ssp_num = hweight_long(ssp_mask);
-	}
-
-	if (mach_params->codec_mask & IDISP_CODEC_MASK) {
-		ctx->idisp_codec = true;
-
-		if (sof_sdw_quirk & SOF_SDW_TGL_HDMI)
-			hdmi_num = SOF_TGL_HDMI_COUNT;
-		else
-			hdmi_num = SOF_PRE_TGL_HDMI_COUNT;
-	}
-
-	/* enable dmic01 & dmic16k */
-	if (sof_sdw_quirk & SOF_SDW_PCH_DMIC || mach_params->dmic_num)
-		dmic_num = 2;
-
-	if (sof_sdw_quirk & SOF_SSP_BT_OFFLOAD_PRESENT)
-		bt_num = 1;
-
-	dev_dbg(dev, "sdw %d, ssp %d, dmic %d, hdmi %d, bt: %d\n",
-		sdw_be_num, ssp_num, dmic_num, hdmi_num, bt_num);
-
-	/* allocate BE dailinks */
-	num_links = sdw_be_num + ssp_num + dmic_num + hdmi_num + bt_num;
-	dai_links = devm_kcalloc(dev, num_links, sizeof(*dai_links), GFP_KERNEL);
-	if (!dai_links)
-		return -ENOMEM;
-
-	/* allocated CPU DAIs */
-	total_cpu_dai_num = sdw_cpu_dai_num + ssp_num + dmic_num + hdmi_num + bt_num;
-	cpus = devm_kcalloc(dev, total_cpu_dai_num, sizeof(*cpus), GFP_KERNEL);
-	if (!cpus)
-		return -ENOMEM;
-
-	/* allocate codec conf, will be populated when dailinks are created */
-	codec_conf = devm_kcalloc(dev, codec_conf_num, sizeof(*codec_conf),
-				  GFP_KERNEL);
-	if (!codec_conf)
-		return -ENOMEM;
-
-	/* SDW */
-	if (!sdw_be_num)
-		goto SSP;
-
-	for (i = 0; i < SDW_MAX_LINKS; i++)
-		sdw_pin_index[i] = SDW_INTEL_BIDIR_PDI_BASE;
-
-	for (; adr_link->num_adr; adr_link++) {
-		/*
-		 * If there are two or more different devices on the same sdw link, we have to
-		 * append the codec type to the dai link name to prevent duplicated dai link name.
-		 * The same type devices on the same sdw link will be in the same
-		 * snd_soc_acpi_adr_device array. They won't be described in different adr_links.
-		 */
-		for (i = 0; i < adr_link->num_adr; i++) {
-			/* find codec info to get dai_num */
-			codec_index = find_codec_info_part(adr_link->adr_d[i].adr);
-			if (codec_index < 0)
-				return codec_index;
-			if (codec_info_list[codec_index].dai_num > 1) {
-				append_dai_type = true;
-				goto out;
-			}
-			for (j = 0; j < i; j++) {
-				if ((SDW_PART_ID(adr_link->adr_d[i].adr) !=
-				    SDW_PART_ID(adr_link->adr_d[j].adr)) ||
-				    (SDW_MFG_ID(adr_link->adr_d[i].adr) !=
-				    SDW_MFG_ID(adr_link->adr_d[j].adr))) {
-					append_dai_type = true;
-					goto out;
-				}
-			}
-		}
-	}
-out:
-
-	/* generate DAI links by each sdw link */
-	for (adr_link = mach_params->links ; adr_link->num_adr; adr_link++) {
-		for (i = 0; i < adr_link->num_adr; i++) {
-			const struct snd_soc_acpi_endpoint *endpoint;
-
-			endpoint = adr_link->adr_d[i].endpoints;
-=======
 	ssp_info = asoc_sdw_find_codec_info_acpi(mach->id);
 	if (ssp_info) {
 		ssp_mask = SOF_SSP_GET_PORT(sof_sdw_quirk);
@@ -2215,86 +1007,11 @@
 
 	if (sof_sdw_quirk & SOF_SSP_BT_OFFLOAD_PRESENT)
 		bt_num = 1;
->>>>>>> 2d5404ca
 
 	dev_dbg(dev, "sdw %d, ssp %d, dmic %d, hdmi %d, bt: %d\n",
 		sdw_be_num, ssp_num, dmic_num,
 		intel_ctx->hdmi.idisp_codec ? hdmi_num : 0, bt_num);
 
-<<<<<<< HEAD
-			/* find codec info to get dai_num */
-			codec_index = find_codec_info_part(adr_link->adr_d[i].adr);
-			if (codec_index < 0)
-				return codec_index;
-
-			for (j = 0; j < codec_info_list[codec_index].dai_num ; j++) {
-				ret = create_sdw_dailink(card, &link_index, dai_links,
-							 sdw_be_num, sdw_cpu_dai_num, cpus,
-							 adr_link, &cpu_id,
-							 codec_conf, codec_conf_num,
-							 &be_id, &codec_conf_index,
-							 &ignore_pch_dmic, append_dai_type, i, j);
-				if (ret < 0) {
-					dev_err(dev, "failed to create dai link %d\n", link_index);
-					return ret;
-				}
-			}
-
-			if (aggregation && endpoint->aggregated)
-				group_generated[endpoint->group_id] = true;
-		}
-	}
-
-SSP:
-	/* SSP */
-	if (!ssp_num)
-		goto DMIC;
-
-	for (i = 0, j = 0; ssp_mask; i++, ssp_mask >>= 1) {
-		struct sof_sdw_codec_info *info;
-		int playback, capture;
-		char *codec_name;
-
-		if (!(ssp_mask & 0x1))
-			continue;
-
-		name = devm_kasprintf(dev, GFP_KERNEL,
-				      "SSP%d-Codec", i);
-		if (!name)
-			return -ENOMEM;
-
-		cpu_name = devm_kasprintf(dev, GFP_KERNEL, "SSP%d Pin", i);
-		if (!cpu_name)
-			return -ENOMEM;
-
-		ssp_components = devm_kzalloc(dev, sizeof(*ssp_components),
-					      GFP_KERNEL);
-		if (!ssp_components)
-			return -ENOMEM;
-
-		info = &codec_info_list[ssp_codec_index];
-		codec_name = devm_kasprintf(dev, GFP_KERNEL, "i2c-%s:0%d",
-					    info->acpi_id, j++);
-		if (!codec_name)
-			return -ENOMEM;
-
-		ssp_components->name = codec_name;
-		/* TODO: support multi codec dai on SSP when it is needed */
-		ssp_components->dai_name = info->dais[0].dai_name;
-		cpus[cpu_id].dai_name = cpu_name;
-
-		playback = info->dais[0].direction[SNDRV_PCM_STREAM_PLAYBACK];
-		capture = info->dais[0].direction[SNDRV_PCM_STREAM_CAPTURE];
-		init_dai_link(dev, dai_links + link_index, be_id, name,
-			      playback, capture,
-			      cpus + cpu_id, 1,
-			      ssp_components, 1,
-			      NULL, info->ops);
-
-		ret = info->dais[0].init(card, NULL, dai_links + link_index, info, 0);
-		if (ret < 0)
-			return ret;
-=======
 	codec_conf = devm_kcalloc(dev, num_devs, sizeof(*codec_conf), GFP_KERNEL);
 	if (!codec_conf) {
 		ret = -ENOMEM;
@@ -2321,7 +1038,6 @@
 		if (ret)
 			goto err_end;
 	}
->>>>>>> 2d5404ca
 
 	/* SSP */
 	if (ssp_num) {
@@ -2332,108 +1048,19 @@
 	}
 
 	/* dmic */
-<<<<<<< HEAD
-	if (dmic_num > 0) {
-		if (ignore_pch_dmic) {
-			dev_warn(dev, "Ignoring PCH DMIC\n");
-			goto HDMI;
-		}
-		cpus[cpu_id].dai_name = "DMIC01 Pin";
-		init_dai_link(dev, dai_links + link_index, be_id, "dmic01",
-			      0, 1, // DMIC only supports capture
-			      cpus + cpu_id, 1,
-			      dmic_component, 1,
-			      sof_sdw_dmic_init, NULL);
-		INC_ID(be_id, cpu_id, link_index);
-
-		cpus[cpu_id].dai_name = "DMIC16k Pin";
-		init_dai_link(dev, dai_links + link_index, be_id, "dmic16k",
-			      0, 1, // DMIC only supports capture
-			      cpus + cpu_id, 1,
-			      dmic_component, 1,
-			      /* don't call sof_sdw_dmic_init() twice */
-			      NULL, NULL);
-		INC_ID(be_id, cpu_id, link_index);
-=======
 	if (dmic_num) {
 		ret = create_dmic_dailinks(card, &dai_links, &be_id);
 		if (ret)
 			goto err_end;
->>>>>>> 2d5404ca
 	}
 
 	/* HDMI */
-<<<<<<< HEAD
-	if (hdmi_num > 0) {
-		idisp_components = devm_kcalloc(dev, hdmi_num,
-						sizeof(*idisp_components),
-						GFP_KERNEL);
-		if (!idisp_components)
-			return -ENOMEM;
-	}
-
-	for (i = 0; i < hdmi_num; i++) {
-		name = devm_kasprintf(dev, GFP_KERNEL,
-				      "iDisp%d", i + 1);
-		if (!name)
-			return -ENOMEM;
-
-		if (ctx->idisp_codec) {
-			idisp_components[i].name = "ehdaudio0D2";
-			idisp_components[i].dai_name = devm_kasprintf(dev,
-								      GFP_KERNEL,
-								      "intel-hdmi-hifi%d",
-								      i + 1);
-			if (!idisp_components[i].dai_name)
-				return -ENOMEM;
-		} else {
-			idisp_components[i] = asoc_dummy_dlc;
-		}
-
-		cpu_name = devm_kasprintf(dev, GFP_KERNEL,
-					  "iDisp%d Pin", i + 1);
-		if (!cpu_name)
-			return -ENOMEM;
-
-		cpus[cpu_id].dai_name = cpu_name;
-		init_dai_link(dev, dai_links + link_index, be_id, name,
-			      1, 0, // HDMI only supports playback
-			      cpus + cpu_id, 1,
-			      idisp_components + i, 1,
-			      sof_sdw_hdmi_init, NULL);
-		INC_ID(be_id, cpu_id, link_index);
-	}
-=======
 	ret = create_hdmi_dailinks(card, &dai_links, &be_id, hdmi_num);
 	if (ret)
 		goto err_end;
->>>>>>> 2d5404ca
 
 	/* BT */
 	if (sof_sdw_quirk & SOF_SSP_BT_OFFLOAD_PRESENT) {
-<<<<<<< HEAD
-		int port = (sof_sdw_quirk & SOF_BT_OFFLOAD_SSP_MASK) >>
-				SOF_BT_OFFLOAD_SSP_SHIFT;
-
-		name = devm_kasprintf(dev, GFP_KERNEL, "SSP%d-BT", port);
-		if (!name)
-			return -ENOMEM;
-
-		cpu_name = devm_kasprintf(dev, GFP_KERNEL, "SSP%d Pin", port);
-		if (!cpu_name)
-			return -ENOMEM;
-
-		cpus[cpu_id].dai_name = cpu_name;
-		init_dai_link(dev, dai_links + link_index, be_id, name, 1, 1,
-			      cpus + cpu_id, 1, &asoc_dummy_dlc, 1, NULL, NULL);
-	}
-
-	card->dai_link = dai_links;
-	card->num_links = num_links;
-
-	card->codec_conf = codec_conf;
-	card->num_configs = codec_conf_num;
-=======
 		ret = create_bt_dailinks(card, &dai_links, &be_id);
 		if (ret)
 			goto err_end;
@@ -2446,7 +1073,6 @@
 	kfree(sof_ends);
 err_dai:
 	kfree(sof_dais);
->>>>>>> 2d5404ca
 
 	return ret;
 }
@@ -2467,91 +1093,17 @@
 	return ret;
 }
 
-<<<<<<< HEAD
-/* SoC card */
-static const char sdw_card_long_name[] = "Intel Soundwire SOF";
-
-static struct snd_soc_card card_sof_sdw = {
-	.name = "soundwire",
-	.owner = THIS_MODULE,
-	.late_probe = sof_sdw_card_late_probe,
-};
-
-/* helper to get the link that the codec DAI is used */
-static struct snd_soc_dai_link *mc_find_codec_dai_used(struct snd_soc_card *card,
-						       const char *dai_name)
-{
-	struct snd_soc_dai_link *dai_link;
-	int i;
-	int j;
-
-	for_each_card_prelinks(card, i, dai_link) {
-		for (j = 0; j < dai_link->num_codecs; j++) {
-			/* Check each codec in a link */
-			if (!strcmp(dai_link->codecs[j].dai_name, dai_name))
-				return dai_link;
-		}
-	}
-	return NULL;
-}
-
-static void mc_dailink_exit_loop(struct snd_soc_card *card)
-{
-	struct snd_soc_dai_link *dai_link;
-	int ret;
-	int i, j;
-
-	for (i = 0; i < ARRAY_SIZE(codec_info_list); i++) {
-		for (j = 0; j < codec_info_list[i].dai_num; j++) {
-			/* Check each dai in codec_info_lis to see if it is used in the link */
-			if (!codec_info_list[i].dais[j].exit)
-				continue;
-			/*
-			 * We don't need to call .exit function if there is no matched
-			 * dai link found.
-			 */
-			dai_link = mc_find_codec_dai_used(card,
-							  codec_info_list[i].dais[j].dai_name);
-			if (dai_link) {
-				/* Do the .exit function if the codec dai is used in the link */
-				ret = codec_info_list[i].dais[j].exit(card, dai_link);
-				if (ret)
-					dev_warn(card->dev,
-						 "codec exit failed %d\n",
-						 ret);
-				break;
-			}
-		}
-	}
-}
-
-static int mc_probe(struct platform_device *pdev)
-{
-	struct snd_soc_card *card = &card_sof_sdw;
-	struct snd_soc_acpi_mach *mach = dev_get_platdata(&pdev->dev);
-	struct mc_private *ctx;
-=======
 static int mc_probe(struct platform_device *pdev)
 {
 	struct snd_soc_acpi_mach *mach = dev_get_platdata(&pdev->dev);
 	struct snd_soc_card *card;
 	struct asoc_sdw_mc_private *ctx;
 	struct intel_mc_ctx *intel_ctx;
->>>>>>> 2d5404ca
 	int amp_num = 0, i;
 	int ret;
 
-	card->dev = &pdev->dev;
-
-<<<<<<< HEAD
-	dev_dbg(card->dev, "Entry\n");
-
-	ctx = devm_kzalloc(card->dev, sizeof(*ctx), GFP_KERNEL);
-	if (!ctx)
-		return -ENOMEM;
-
-	INIT_LIST_HEAD(&ctx->hdmi_pcm_list);
-=======
+	dev_dbg(&pdev->dev, "Entry\n");
+
 	intel_ctx = devm_kzalloc(&pdev->dev, sizeof(*intel_ctx), GFP_KERNEL);
 	if (!intel_ctx)
 		return -ENOMEM;
@@ -2567,7 +1119,6 @@
 	card->name = "soundwire";
 	card->owner = THIS_MODULE;
 	card->late_probe = sof_sdw_card_late_probe;
->>>>>>> 2d5404ca
 
 	snd_soc_card_set_drvdata(card, ctx);
 
@@ -2581,9 +1132,9 @@
 
 	log_quirks(card->dev);
 
-<<<<<<< HEAD
+	ctx->mc_quirk = sof_sdw_quirk;
 	/* reset amp_num to ensure amp_num++ starts from 0 in each probe */
-	for (i = 0; i < ARRAY_SIZE(codec_info_list); i++)
+	for (i = 0; i < ctx->codec_info_list_count; i++)
 		codec_info_list[i].amp_num = 0;
 
 	if (mach->mach_params.subsystem_id_set) {
@@ -2592,19 +1143,6 @@
 					  mach->mach_params.subsystem_device);
 	}
 
-=======
-	ctx->mc_quirk = sof_sdw_quirk;
-	/* reset amp_num to ensure amp_num++ starts from 0 in each probe */
-	for (i = 0; i < ctx->codec_info_list_count; i++)
-		codec_info_list[i].amp_num = 0;
-
-	if (mach->mach_params.subsystem_id_set) {
-		snd_soc_card_set_pci_ssid(card,
-					  mach->mach_params.subsystem_vendor,
-					  mach->mach_params.subsystem_device);
-	}
-
->>>>>>> 2d5404ca
 	ret = sof_card_dai_links_create(card);
 	if (ret < 0)
 		return ret;
@@ -2663,11 +1201,7 @@
 		.pm = &snd_soc_pm_ops,
 	},
 	.probe = mc_probe,
-<<<<<<< HEAD
-	.remove_new = mc_remove,
-=======
 	.remove = mc_remove,
->>>>>>> 2d5404ca
 	.id_table = mc_id_table,
 };
 
