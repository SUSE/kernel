// SPDX-License-Identifier: GPL-2.0-only
// Copyright (c) 2020 Intel Corporation

/*
 *  sof_sdw - ASOC Machine driver for Intel SoundWire platforms
 */

#include <linux/device.h>
#include <linux/dmi.h>
#include <linux/module.h>
#include <linux/soundwire/sdw.h>
#include <linux/soundwire/sdw_type.h>
#include <sound/soc.h>
#include <sound/soc-acpi.h>
#include "sof_sdw_common.h"
#include "../../codecs/rt711.h"

unsigned long sof_sdw_quirk = RT711_JD1;
static int quirk_override = -1;
module_param_named(quirk, quirk_override, int, 0444);
MODULE_PARM_DESC(quirk, "Board-specific quirk override");

#define INC_ID(BE, CPU, LINK)	do { (BE)++; (CPU)++; (LINK)++; } while (0)

static void log_quirks(struct device *dev)
{
	if (SOF_RT711_JDSRC(sof_sdw_quirk))
		dev_dbg(dev, "quirk realtek,jack-detect-source %ld\n",
			SOF_RT711_JDSRC(sof_sdw_quirk));
	if (sof_sdw_quirk & SOF_SDW_FOUR_SPK)
		dev_dbg(dev, "quirk SOF_SDW_FOUR_SPK enabled\n");
	if (sof_sdw_quirk & SOF_SDW_TGL_HDMI)
		dev_dbg(dev, "quirk SOF_SDW_TGL_HDMI enabled\n");
	if (sof_sdw_quirk & SOF_SDW_PCH_DMIC)
		dev_dbg(dev, "quirk SOF_SDW_PCH_DMIC enabled\n");
	if (SOF_SSP_GET_PORT(sof_sdw_quirk))
		dev_dbg(dev, "SSP port %ld\n",
			SOF_SSP_GET_PORT(sof_sdw_quirk));
	if (sof_sdw_quirk & SOF_SDW_NO_AGGREGATION)
		dev_dbg(dev, "quirk SOF_SDW_NO_AGGREGATION enabled\n");
}

static int sof_sdw_quirk_cb(const struct dmi_system_id *id)
{
	sof_sdw_quirk = (unsigned long)id->driver_data;
	return 1;
}

static const struct dmi_system_id sof_sdw_quirk_table[] = {
	/* CometLake devices */
	{
		.callback = sof_sdw_quirk_cb,
		.matches = {
			DMI_MATCH(DMI_SYS_VENDOR, "Intel Corporation"),
			DMI_MATCH(DMI_PRODUCT_NAME, "CometLake Client"),
		},
		.driver_data = (void *)SOF_SDW_PCH_DMIC,
	},
	{
		.callback = sof_sdw_quirk_cb,
		.matches = {
			DMI_MATCH(DMI_SYS_VENDOR, "Dell Inc"),
			DMI_EXACT_MATCH(DMI_PRODUCT_SKU, "09C6")
		},
		.driver_data = (void *)RT711_JD2,
	},
	{
		/* early version of SKU 09C6 */
		.callback = sof_sdw_quirk_cb,
		.matches = {
			DMI_MATCH(DMI_SYS_VENDOR, "Dell Inc"),
			DMI_EXACT_MATCH(DMI_PRODUCT_SKU, "0983")
		},
		.driver_data = (void *)RT711_JD2,
	},
	{
		.callback = sof_sdw_quirk_cb,
		.matches = {
			DMI_MATCH(DMI_SYS_VENDOR, "Dell Inc"),
			DMI_EXACT_MATCH(DMI_PRODUCT_SKU, "098F"),
		},
		.driver_data = (void *)(RT711_JD2 |
					SOF_SDW_FOUR_SPK),
	},
	{
		.callback = sof_sdw_quirk_cb,
		.matches = {
			DMI_MATCH(DMI_SYS_VENDOR, "Dell Inc"),
			DMI_EXACT_MATCH(DMI_PRODUCT_SKU, "0990"),
		},
		.driver_data = (void *)(RT711_JD2 |
					SOF_SDW_FOUR_SPK),
	},
	/* IceLake devices */
	{
		.callback = sof_sdw_quirk_cb,
		.matches = {
			DMI_MATCH(DMI_SYS_VENDOR, "Intel Corporation"),
			DMI_MATCH(DMI_PRODUCT_NAME, "Ice Lake Client"),
		},
		.driver_data = (void *)SOF_SDW_PCH_DMIC,
	},
	/* TigerLake devices */
	{
		.callback = sof_sdw_quirk_cb,
		.matches = {
			DMI_MATCH(DMI_SYS_VENDOR, "Intel Corporation"),
			DMI_MATCH(DMI_PRODUCT_NAME,
				  "Tiger Lake Client Platform"),
		},
		.driver_data = (void *)(SOF_SDW_TGL_HDMI |
					RT711_JD1 |
					SOF_SDW_PCH_DMIC |
					SOF_SSP_PORT(SOF_I2S_SSP2)),
	},
	{
		.callback = sof_sdw_quirk_cb,
		.matches = {
			DMI_MATCH(DMI_SYS_VENDOR, "Dell Inc"),
			DMI_EXACT_MATCH(DMI_PRODUCT_SKU, "0A3E")
		},
		.driver_data = (void *)(SOF_SDW_TGL_HDMI |
					RT711_JD2),
	},
	{
		/* another SKU of Dell Latitude 9520 */
		.callback = sof_sdw_quirk_cb,
		.matches = {
			DMI_MATCH(DMI_SYS_VENDOR, "Dell Inc"),
			DMI_EXACT_MATCH(DMI_PRODUCT_SKU, "0A3F")
		},
		.driver_data = (void *)(SOF_SDW_TGL_HDMI |
					RT711_JD2),
	},
	{
		/* Dell XPS 9710 */
		.callback = sof_sdw_quirk_cb,
		.matches = {
			DMI_MATCH(DMI_SYS_VENDOR, "Dell Inc"),
			DMI_EXACT_MATCH(DMI_PRODUCT_SKU, "0A5D")
		},
		.driver_data = (void *)(SOF_SDW_TGL_HDMI |
					RT711_JD2 |
					SOF_SDW_FOUR_SPK),
	},
	{
		.callback = sof_sdw_quirk_cb,
		.matches = {
			DMI_MATCH(DMI_SYS_VENDOR, "Dell Inc"),
			DMI_EXACT_MATCH(DMI_PRODUCT_SKU, "0A5E")
		},
		.driver_data = (void *)(SOF_SDW_TGL_HDMI |
					RT711_JD2 |
					SOF_SDW_FOUR_SPK),
	},
	{
		.callback = sof_sdw_quirk_cb,
		.matches = {
			DMI_MATCH(DMI_SYS_VENDOR, "Google"),
			DMI_MATCH(DMI_PRODUCT_NAME, "Volteer"),
		},
		.driver_data = (void *)(SOF_SDW_TGL_HDMI |
					SOF_SDW_PCH_DMIC |
					SOF_SDW_FOUR_SPK |
					SOF_BT_OFFLOAD_SSP(2) |
					SOF_SSP_BT_OFFLOAD_PRESENT),
	},
	{
		.callback = sof_sdw_quirk_cb,
		.matches = {
			DMI_MATCH(DMI_SYS_VENDOR, "Google"),
			DMI_MATCH(DMI_PRODUCT_NAME, "Ripto"),
		},
		.driver_data = (void *)(SOF_SDW_TGL_HDMI |
					SOF_SDW_PCH_DMIC |
					SOF_SDW_FOUR_SPK),
	},
	{
		/*
		 * this entry covers multiple HP SKUs. The family name
		 * does not seem robust enough, so we use a partial
		 * match that ignores the product name suffix
		 * (e.g. 15-eb1xxx, 14t-ea000 or 13-aw2xxx)
		 */
		.callback = sof_sdw_quirk_cb,
		.matches = {
			DMI_MATCH(DMI_SYS_VENDOR, "HP"),
			DMI_MATCH(DMI_PRODUCT_NAME, "HP Spectre x360 Conv"),
		},
		.driver_data = (void *)(SOF_SDW_TGL_HDMI |
					SOF_SDW_PCH_DMIC |
					RT711_JD1),
	},
	{
		/* NUC15 'Bishop County' LAPBC510 and LAPBC710 skews */
		.callback = sof_sdw_quirk_cb,
		.matches = {
			DMI_MATCH(DMI_SYS_VENDOR, "Intel(R) Client Systems"),
			DMI_MATCH(DMI_PRODUCT_NAME, "LAPBC"),
		},
		.driver_data = (void *)(SOF_SDW_TGL_HDMI |
					SOF_SDW_PCH_DMIC |
					RT711_JD1),
	},
	{
		/* NUC15 LAPBC710 skews */
		.callback = sof_sdw_quirk_cb,
		.matches = {
			DMI_MATCH(DMI_BOARD_VENDOR, "Intel Corporation"),
			DMI_MATCH(DMI_BOARD_NAME, "LAPBC710"),
		},
		.driver_data = (void *)(SOF_SDW_TGL_HDMI |
					SOF_SDW_PCH_DMIC |
					RT711_JD1),
	},
	{
		/* NUC15 'Rooks County' LAPRC510 and LAPRC710 skews */
		.callback = sof_sdw_quirk_cb,
		.matches = {
			DMI_MATCH(DMI_SYS_VENDOR, "Intel(R) Client Systems"),
			DMI_MATCH(DMI_PRODUCT_NAME, "LAPRC"),
		},
		.driver_data = (void *)(SOF_SDW_TGL_HDMI |
					SOF_SDW_PCH_DMIC |
					RT711_JD2_100K),
	},
	/* TigerLake-SDCA devices */
	{
		.callback = sof_sdw_quirk_cb,
		.matches = {
			DMI_MATCH(DMI_SYS_VENDOR, "Dell Inc"),
			DMI_EXACT_MATCH(DMI_PRODUCT_SKU, "0A32")
		},
		.driver_data = (void *)(SOF_SDW_TGL_HDMI |
					RT711_JD2 |
					SOF_SDW_FOUR_SPK),
	},
	{
		.callback = sof_sdw_quirk_cb,
		.matches = {
			DMI_MATCH(DMI_SYS_VENDOR, "Dell Inc"),
			DMI_EXACT_MATCH(DMI_PRODUCT_SKU, "0A45")
		},
		.driver_data = (void *)(SOF_SDW_TGL_HDMI |
					RT711_JD2),
	},
	/* AlderLake devices */
	{
		.callback = sof_sdw_quirk_cb,
		.matches = {
			DMI_MATCH(DMI_SYS_VENDOR, "Intel Corporation"),
			DMI_MATCH(DMI_PRODUCT_NAME, "Alder Lake Client Platform"),
		},
		.driver_data = (void *)(RT711_JD2_100K |
					SOF_SDW_TGL_HDMI |
					SOF_BT_OFFLOAD_SSP(2) |
					SOF_SSP_BT_OFFLOAD_PRESENT),
	},
	{
		.callback = sof_sdw_quirk_cb,
		.matches = {
			DMI_MATCH(DMI_SYS_VENDOR, "Google"),
			DMI_MATCH(DMI_PRODUCT_NAME, "Brya"),
		},
		.driver_data = (void *)(SOF_SDW_TGL_HDMI |
					SOF_SDW_PCH_DMIC |
					SOF_SDW_FOUR_SPK |
					SOF_BT_OFFLOAD_SSP(2) |
					SOF_SSP_BT_OFFLOAD_PRESENT),
	},
	{
		.callback = sof_sdw_quirk_cb,
		.matches = {
			DMI_MATCH(DMI_SYS_VENDOR, "Dell Inc"),
			DMI_EXACT_MATCH(DMI_PRODUCT_SKU, "0AF0")
		},
		.driver_data = (void *)(SOF_SDW_TGL_HDMI |
					RT711_JD2 |
					SOF_SDW_FOUR_SPK),
	},
	{
		.callback = sof_sdw_quirk_cb,
		.matches = {
			DMI_MATCH(DMI_SYS_VENDOR, "Dell Inc"),
			DMI_EXACT_MATCH(DMI_PRODUCT_SKU, "0AF3"),
		},
		/* No Jack */
		.driver_data = (void *)(SOF_SDW_TGL_HDMI |
					SOF_SDW_FOUR_SPK),
	},
	{
		.callback = sof_sdw_quirk_cb,
		.matches = {
			DMI_MATCH(DMI_SYS_VENDOR, "Dell Inc"),
			DMI_EXACT_MATCH(DMI_PRODUCT_SKU, "0AFF")
		},
		.driver_data = (void *)(SOF_SDW_TGL_HDMI |
					RT711_JD2 |
					SOF_SDW_FOUR_SPK),
	},
	{
		.callback = sof_sdw_quirk_cb,
		.matches = {
			DMI_MATCH(DMI_SYS_VENDOR, "Dell Inc"),
			DMI_EXACT_MATCH(DMI_PRODUCT_SKU, "0B00")
		},
		.driver_data = (void *)(SOF_SDW_TGL_HDMI |
					RT711_JD2 |
					SOF_SDW_FOUR_SPK),
	},
	{
		.callback = sof_sdw_quirk_cb,
		.matches = {
			DMI_MATCH(DMI_SYS_VENDOR, "Dell Inc"),
			DMI_EXACT_MATCH(DMI_PRODUCT_SKU, "0B01")
		},
		.driver_data = (void *)(SOF_SDW_TGL_HDMI |
					RT711_JD2 |
					SOF_SDW_FOUR_SPK),
	},
	{
		.callback = sof_sdw_quirk_cb,
		.matches = {
			DMI_MATCH(DMI_SYS_VENDOR, "Dell Inc"),
			DMI_EXACT_MATCH(DMI_PRODUCT_SKU, "0B11")
		},
		.driver_data = (void *)(SOF_SDW_TGL_HDMI |
					RT711_JD2 |
					SOF_SDW_FOUR_SPK),
	},
	{
		.callback = sof_sdw_quirk_cb,
		.matches = {
			DMI_MATCH(DMI_SYS_VENDOR, "Dell Inc"),
			DMI_EXACT_MATCH(DMI_PRODUCT_SKU, "0B12")
		},
		.driver_data = (void *)(SOF_SDW_TGL_HDMI |
					RT711_JD2 |
					SOF_SDW_FOUR_SPK),
	},
	{
		.callback = sof_sdw_quirk_cb,
		.matches = {
			DMI_MATCH(DMI_SYS_VENDOR, "Dell Inc"),
			DMI_EXACT_MATCH(DMI_PRODUCT_SKU, "0B13"),
		},
		/* No Jack */
		.driver_data = (void *)SOF_SDW_TGL_HDMI,
	},
	{
		.callback = sof_sdw_quirk_cb,
		.matches = {
			DMI_MATCH(DMI_SYS_VENDOR, "Dell Inc"),
			DMI_EXACT_MATCH(DMI_PRODUCT_SKU, "0B29"),
		},
		.driver_data = (void *)(SOF_SDW_TGL_HDMI |
					RT711_JD2 |
					SOF_SDW_FOUR_SPK),
	},
	{
		.callback = sof_sdw_quirk_cb,
		.matches = {
			DMI_MATCH(DMI_SYS_VENDOR, "HP"),
			DMI_MATCH(DMI_PRODUCT_NAME, "OMEN by HP Gaming Laptop 16-k0xxx"),
		},
		.driver_data = (void *)(SOF_SDW_TGL_HDMI |
					RT711_JD2),
	},
<<<<<<< HEAD
=======
	/* RaptorLake devices */
	{
		.callback = sof_sdw_quirk_cb,
		.matches = {
			DMI_MATCH(DMI_SYS_VENDOR, "Dell Inc"),
			DMI_EXACT_MATCH(DMI_PRODUCT_SKU, "0C10"),
		},
		/* No Jack */
		.driver_data = (void *)(SOF_SDW_TGL_HDMI |
					SOF_SDW_FOUR_SPK),
	},
	{
		.callback = sof_sdw_quirk_cb,
		.matches = {
			DMI_MATCH(DMI_SYS_VENDOR, "Dell Inc"),
			DMI_EXACT_MATCH(DMI_PRODUCT_SKU, "0C11")
		},
		.driver_data = (void *)(SOF_SDW_TGL_HDMI |
					RT711_JD2 |
					SOF_SDW_FOUR_SPK),
	},
	{
		.callback = sof_sdw_quirk_cb,
		.matches = {
			DMI_MATCH(DMI_SYS_VENDOR, "Dell Inc"),
			DMI_EXACT_MATCH(DMI_PRODUCT_SKU, "0C40")
		},
		.driver_data = (void *)(SOF_SDW_TGL_HDMI |
					RT711_JD2 |
					SOF_SDW_FOUR_SPK),
	},
	{
		.callback = sof_sdw_quirk_cb,
		.matches = {
			DMI_MATCH(DMI_SYS_VENDOR, "Dell Inc"),
			DMI_EXACT_MATCH(DMI_PRODUCT_SKU, "0C4F")
		},
		.driver_data = (void *)(SOF_SDW_TGL_HDMI |
					RT711_JD2 |
					SOF_SDW_FOUR_SPK),
	},
>>>>>>> eb3cdb58
	/* MeteorLake devices */
	{
		.callback = sof_sdw_quirk_cb,
		.matches = {
			DMI_MATCH(DMI_PRODUCT_FAMILY, "Intel_mtlrvp"),
		},
		.driver_data = (void *)(RT711_JD1),
	},
	{}
};

static struct snd_soc_dai_link_component dmic_component[] = {
	{
		.name = "dmic-codec",
		.dai_name = "dmic-hifi",
	}
};

static struct snd_soc_dai_link_component platform_component[] = {
	{
		/* name might be overridden during probe */
		.name = "0000:00:1f.3"
	}
};

/* these wrappers are only needed to avoid typecast compilation errors */
int sdw_startup(struct snd_pcm_substream *substream)
{
	return sdw_startup_stream(substream);
}

int sdw_prepare(struct snd_pcm_substream *substream)
{
	struct snd_soc_pcm_runtime *rtd = asoc_substream_to_rtd(substream);
	struct sdw_stream_runtime *sdw_stream;
	struct snd_soc_dai *dai;

	/* Find stream from first CPU DAI */
	dai = asoc_rtd_to_cpu(rtd, 0);

	sdw_stream = snd_soc_dai_get_stream(dai, substream->stream);

	if (IS_ERR(sdw_stream)) {
		dev_err(rtd->dev, "no stream found for DAI %s", dai->name);
		return PTR_ERR(sdw_stream);
	}

	return sdw_prepare_stream(sdw_stream);
}

int sdw_trigger(struct snd_pcm_substream *substream, int cmd)
{
	struct snd_soc_pcm_runtime *rtd = asoc_substream_to_rtd(substream);
	struct sdw_stream_runtime *sdw_stream;
	struct snd_soc_dai *dai;
	int ret;

	/* Find stream from first CPU DAI */
	dai = asoc_rtd_to_cpu(rtd, 0);

	sdw_stream = snd_soc_dai_get_stream(dai, substream->stream);

	if (IS_ERR(sdw_stream)) {
		dev_err(rtd->dev, "no stream found for DAI %s", dai->name);
		return PTR_ERR(sdw_stream);
	}

	switch (cmd) {
	case SNDRV_PCM_TRIGGER_START:
	case SNDRV_PCM_TRIGGER_PAUSE_RELEASE:
	case SNDRV_PCM_TRIGGER_RESUME:
		ret = sdw_enable_stream(sdw_stream);
		break;

	case SNDRV_PCM_TRIGGER_PAUSE_PUSH:
	case SNDRV_PCM_TRIGGER_SUSPEND:
	case SNDRV_PCM_TRIGGER_STOP:
		ret = sdw_disable_stream(sdw_stream);
		break;
	default:
		ret = -EINVAL;
		break;
	}

	if (ret)
		dev_err(rtd->dev, "%s trigger %d failed: %d", __func__, cmd, ret);

	return ret;
}

int sdw_hw_free(struct snd_pcm_substream *substream)
{
	struct snd_soc_pcm_runtime *rtd = asoc_substream_to_rtd(substream);
	struct sdw_stream_runtime *sdw_stream;
	struct snd_soc_dai *dai;

	/* Find stream from first CPU DAI */
	dai = asoc_rtd_to_cpu(rtd, 0);

	sdw_stream = snd_soc_dai_get_stream(dai, substream->stream);

	if (IS_ERR(sdw_stream)) {
		dev_err(rtd->dev, "no stream found for DAI %s", dai->name);
		return PTR_ERR(sdw_stream);
	}

	return sdw_deprepare_stream(sdw_stream);
}

void sdw_shutdown(struct snd_pcm_substream *substream)
{
	sdw_shutdown_stream(substream);
}

static const struct snd_soc_ops sdw_ops = {
	.startup = sdw_startup,
	.prepare = sdw_prepare,
	.trigger = sdw_trigger,
	.hw_free = sdw_hw_free,
	.shutdown = sdw_shutdown,
};

static struct sof_sdw_codec_info codec_info_list[] = {
	{
		.part_id = 0x700,
		.direction = {true, true},
		.dai_name = "rt700-aif1",
		.init = sof_sdw_rt700_init,
		.codec_type = SOF_SDW_CODEC_TYPE_JACK,
	},
	{
		.part_id = 0x711,
		.version_id = 3,
		.direction = {true, true},
		.dai_name = "rt711-sdca-aif1",
		.init = sof_sdw_rt711_sdca_init,
		.exit = sof_sdw_rt711_sdca_exit,
		.codec_type = SOF_SDW_CODEC_TYPE_JACK,
	},
	{
		.part_id = 0x711,
		.version_id = 2,
		.direction = {true, true},
		.dai_name = "rt711-aif1",
		.init = sof_sdw_rt711_init,
		.exit = sof_sdw_rt711_exit,
		.codec_type = SOF_SDW_CODEC_TYPE_JACK,
	},
	{
		.part_id = 0x1308,
		.acpi_id = "10EC1308",
		.direction = {true, false},
		.dai_name = "rt1308-aif",
		.ops = &sof_sdw_rt1308_i2s_ops,
<<<<<<< HEAD
		.init = sof_sdw_rt1308_init,
=======
		.init = sof_sdw_rt_amp_init,
		.exit = sof_sdw_rt_amp_exit,
>>>>>>> eb3cdb58
		.codec_type = SOF_SDW_CODEC_TYPE_AMP,
	},
	{
		.part_id = 0x1316,
		.direction = {true, true},
		.dai_name = "rt1316-aif",
<<<<<<< HEAD
		.init = sof_sdw_rt1316_init,
=======
		.init = sof_sdw_rt_amp_init,
		.exit = sof_sdw_rt_amp_exit,
		.codec_type = SOF_SDW_CODEC_TYPE_AMP,
	},
	{
		.part_id = 0x1318,
		.direction = {true, true},
		.dai_name = "rt1318-aif",
		.init = sof_sdw_rt_amp_init,
>>>>>>> eb3cdb58
		.codec_type = SOF_SDW_CODEC_TYPE_AMP,
	},
	{
		.part_id = 0x714,
		.version_id = 3,
		.direction = {false, true},
		.ignore_pch_dmic = true,
		.dai_name = "rt715-aif2",
		.init = sof_sdw_rt715_sdca_init,
		.codec_type = SOF_SDW_CODEC_TYPE_MIC,
	},
	{
		.part_id = 0x715,
		.version_id = 3,
		.direction = {false, true},
		.ignore_pch_dmic = true,
		.dai_name = "rt715-aif2",
		.init = sof_sdw_rt715_sdca_init,
		.codec_type = SOF_SDW_CODEC_TYPE_MIC,
	},
	{
		.part_id = 0x714,
		.version_id = 2,
		.direction = {false, true},
		.ignore_pch_dmic = true,
		.dai_name = "rt715-aif2",
		.init = sof_sdw_rt715_init,
		.codec_type = SOF_SDW_CODEC_TYPE_MIC,
	},
	{
		.part_id = 0x715,
		.version_id = 2,
		.direction = {false, true},
		.ignore_pch_dmic = true,
		.dai_name = "rt715-aif2",
		.init = sof_sdw_rt715_init,
		.codec_type = SOF_SDW_CODEC_TYPE_MIC,
	},
	{
		.part_id = 0x8373,
		.direction = {true, true},
		.dai_name = "max98373-aif1",
		.init = sof_sdw_mx8373_init,
<<<<<<< HEAD
		.codec_card_late_probe = sof_sdw_mx8373_late_probe,
=======
>>>>>>> eb3cdb58
		.codec_type = SOF_SDW_CODEC_TYPE_AMP,
	},
	{
		.part_id = 0x5682,
		.direction = {true, true},
		.dai_name = "rt5682-sdw",
		.init = sof_sdw_rt5682_init,
		.codec_type = SOF_SDW_CODEC_TYPE_JACK,
	},
	{
		.part_id = 0xaaaa, /* generic codec mockup */
		.version_id = 0,
		.direction = {true, true},
		.dai_name = "sdw-mockup-aif1",
		.init = NULL,
		.codec_type = SOF_SDW_CODEC_TYPE_JACK,
	},
	{
		.part_id = 0xaa55, /* headset codec mockup */
		.version_id = 0,
		.direction = {true, true},
		.dai_name = "sdw-mockup-aif1",
		.init = NULL,
		.codec_type = SOF_SDW_CODEC_TYPE_JACK,
	},
	{
		.part_id = 0x55aa, /* amplifier mockup */
		.version_id = 0,
		.direction = {true, false},
		.dai_name = "sdw-mockup-aif1",
		.init = NULL,
		.codec_type = SOF_SDW_CODEC_TYPE_AMP,
	},
	{
		.part_id = 0x5555,
		.version_id = 0,
		.direction = {false, true},
		.dai_name = "sdw-mockup-aif1",
		.codec_type = SOF_SDW_CODEC_TYPE_MIC,
	},
};

static inline int find_codec_info_part(u64 adr)
{
	unsigned int part_id, sdw_version;
	int i;

	part_id = SDW_PART_ID(adr);
	sdw_version = SDW_VERSION(adr);
	for (i = 0; i < ARRAY_SIZE(codec_info_list); i++)
		/*
		 * A codec info is for all sdw version with the part id if
		 * version_id is not specified in the codec info.
		 */
		if (part_id == codec_info_list[i].part_id &&
		    (!codec_info_list[i].version_id ||
		     sdw_version == codec_info_list[i].version_id))
			return i;

	return -EINVAL;

}

static inline int find_codec_info_acpi(const u8 *acpi_id)
{
	int i;

	if (!acpi_id[0])
		return -EINVAL;

	for (i = 0; i < ARRAY_SIZE(codec_info_list); i++)
		if (!memcmp(codec_info_list[i].acpi_id, acpi_id,
			    ACPI_ID_LEN))
			break;

	if (i == ARRAY_SIZE(codec_info_list))
		return -EINVAL;

	return i;
}

/*
 * get BE dailink number and CPU DAI number based on sdw link adr.
 * Since some sdw slaves may be aggregated, the CPU DAI number
 * may be larger than the number of BE dailinks.
 */
static int get_sdw_dailink_info(struct device *dev, const struct snd_soc_acpi_link_adr *links,
				int *sdw_be_num, int *sdw_cpu_dai_num)
{
	const struct snd_soc_acpi_link_adr *link;
	int _codec_type = SOF_SDW_CODEC_TYPE_JACK;
	bool group_visited[SDW_MAX_GROUPS];
	bool no_aggregation;
	int i;

	no_aggregation = sof_sdw_quirk & SOF_SDW_NO_AGGREGATION;
	*sdw_cpu_dai_num = 0;
	*sdw_be_num  = 0;

	if (!links)
		return -EINVAL;

	for (i = 0; i < SDW_MAX_GROUPS; i++)
		group_visited[i] = false;

	for (link = links; link->num_adr; link++) {
		const struct snd_soc_acpi_endpoint *endpoint;
		int codec_index;
		int stream;
		u64 adr;

		for (i = 0; i < link->num_adr; i++) {
			adr = link->adr_d[i].adr;
			codec_index = find_codec_info_part(adr);
			if (codec_index < 0)
				return codec_index;

<<<<<<< HEAD
		if (codec_info_list[codec_index].codec_type < _codec_type)
			dev_warn(dev,
				 "Unexpected address table ordering. Expected order: jack -> amp -> mic\n");

		_codec_type = codec_info_list[codec_index].codec_type;

		endpoint = link->adr_d->endpoints;
=======
			if (codec_info_list[codec_index].codec_type < _codec_type)
				dev_warn(dev,
					 "Unexpected address table ordering. Expected order: jack -> amp -> mic\n");
>>>>>>> eb3cdb58

			_codec_type = codec_info_list[codec_index].codec_type;

			endpoint = link->adr_d[i].endpoints;

			/* count DAI number for playback and capture */
			for_each_pcm_streams(stream) {
				if (!codec_info_list[codec_index].direction[stream])
					continue;

				(*sdw_cpu_dai_num)++;

				/* count BE for each non-aggregated slave or group */
				if (!endpoint->aggregated || no_aggregation ||
				    !group_visited[endpoint->group_id])
					(*sdw_be_num)++;
			}

			if (endpoint->aggregated)
				group_visited[endpoint->group_id] = true;
		}
	}

	return 0;
}

static void init_dai_link(struct device *dev, struct snd_soc_dai_link *dai_links,
			  int be_id, char *name, int playback, int capture,
			  struct snd_soc_dai_link_component *cpus, int cpus_num,
			  struct snd_soc_dai_link_component *codecs, int codecs_num,
			  int (*init)(struct snd_soc_pcm_runtime *rtd),
			  const struct snd_soc_ops *ops)
{
	dev_dbg(dev, "create dai link %s, id %d\n", name, be_id);
	dai_links->id = be_id;
	dai_links->name = name;
	dai_links->platforms = platform_component;
	dai_links->num_platforms = ARRAY_SIZE(platform_component);
	dai_links->no_pcm = 1;
	dai_links->cpus = cpus;
	dai_links->num_cpus = cpus_num;
	dai_links->codecs = codecs;
	dai_links->num_codecs = codecs_num;
	dai_links->dpcm_playback = playback;
	dai_links->dpcm_capture = capture;
	dai_links->init = init;
	dai_links->ops = ops;
}

static bool is_unique_device(const struct snd_soc_acpi_link_adr *link,
			     unsigned int sdw_version,
			     unsigned int mfg_id,
			     unsigned int part_id,
			     unsigned int class_id,
			     int index_in_link
			    )
{
	int i;

	for (i = 0; i < link->num_adr; i++) {
		unsigned int sdw1_version, mfg1_id, part1_id, class1_id;
		u64 adr;

		/* skip itself */
		if (i == index_in_link)
			continue;

		adr = link->adr_d[i].adr;

		sdw1_version = SDW_VERSION(adr);
		mfg1_id = SDW_MFG_ID(adr);
		part1_id = SDW_PART_ID(adr);
		class1_id = SDW_CLASS_ID(adr);

		if (sdw_version == sdw1_version &&
		    mfg_id == mfg1_id &&
		    part_id == part1_id &&
		    class_id == class1_id)
			return false;
	}

	return true;
}

static int create_codec_dai_name(struct device *dev,
				 const struct snd_soc_acpi_link_adr *link,
				 struct snd_soc_dai_link_component *codec,
				 int offset,
				 struct snd_soc_codec_conf *codec_conf,
				 int codec_count,
				 int *codec_conf_index,
				 int adr_index)
{
	int _codec_index = -1;
	int i;

	/* sanity check */
	if (*codec_conf_index + link->num_adr - adr_index > codec_count) {
		dev_err(dev, "codec_conf: out-of-bounds access requested\n");
		return -EINVAL;
	}

	for (i = adr_index; i < link->num_adr; i++) {
		unsigned int sdw_version, unique_id, mfg_id;
		unsigned int link_id, part_id, class_id;
		int codec_index, comp_index;
		char *codec_str;
		u64 adr;

		adr = link->adr_d[i].adr;

		sdw_version = SDW_VERSION(adr);
		link_id = SDW_DISCO_LINK_ID(adr);
		unique_id = SDW_UNIQUE_ID(adr);
		mfg_id = SDW_MFG_ID(adr);
		part_id = SDW_PART_ID(adr);
		class_id = SDW_CLASS_ID(adr);

		comp_index = i - adr_index + offset;
		if (is_unique_device(link, sdw_version, mfg_id, part_id,
				     class_id, i)) {
			codec_str = "sdw:%01x:%04x:%04x:%02x";
			codec[comp_index].name =
				devm_kasprintf(dev, GFP_KERNEL, codec_str,
					       link_id, mfg_id, part_id,
					       class_id);
		} else {
			codec_str = "sdw:%01x:%04x:%04x:%02x:%01x";
			codec[comp_index].name =
				devm_kasprintf(dev, GFP_KERNEL, codec_str,
					       link_id, mfg_id, part_id,
					       class_id, unique_id);
		}

		if (!codec[comp_index].name)
			return -ENOMEM;

		codec_index = find_codec_info_part(adr);
		if (codec_index < 0)
			return codec_index;
		if (_codec_index != -1 && codec_index != _codec_index) {
			dev_dbg(dev, "Different devices on the same sdw link\n");
			break;
		}
		_codec_index = codec_index;

		codec[comp_index].dai_name =
			codec_info_list[codec_index].dai_name;

		codec_conf[*codec_conf_index].dlc = codec[comp_index];
		codec_conf[*codec_conf_index].name_prefix = link->adr_d[i].name_prefix;

		++*codec_conf_index;
	}

	return 0;
}

static int set_codec_init_func(struct snd_soc_card *card,
			       const struct snd_soc_acpi_link_adr *link,
			       struct snd_soc_dai_link *dai_links,
			       bool playback, int group_id, int adr_index)
{
	int i = adr_index;

	do {
		/*
		 * Initialize the codec. If codec is part of an aggregated
		 * group (group_id>0), initialize all codecs belonging to
		 * same group.
		 * The first link should start with link->adr_d[adr_index]
		 * because that is the device that we want to initialize and
		 * we should end immediately if it is not aggregated (group_id=0)
		 */
		for ( ; i < link->num_adr; i++) {
			int codec_index;

			codec_index = find_codec_info_part(link->adr_d[i].adr);

			if (codec_index < 0)
				return codec_index;
			/* The group_id is > 0 iff the codec is aggregated */
			if (link->adr_d[i].endpoints->group_id != group_id)
				continue;
			if (codec_info_list[codec_index].init)
				codec_info_list[codec_index].init(card,
						link,
						dai_links,
						&codec_info_list[codec_index],
						playback);
			if (!group_id)
				return 0;
		}
		i = 0;
		link++;
	} while (link->mask);

	return 0;
}

/*
 * check endpoint status in slaves and gather link ID for all slaves in
 * the same group to generate different CPU DAI. Now only support
 * one sdw link with all slaves set with only single group id.
 *
 * one slave on one sdw link with aggregated = 0
 * one sdw BE DAI <---> one-cpu DAI <---> one-codec DAI
 *
 * two or more slaves on one sdw link with aggregated = 0
 * one sdw BE DAI  <---> one-cpu DAI <---> multi-codec DAIs
 *
 * multiple links with multiple slaves with aggregated = 1
 * one sdw BE DAI  <---> 1 .. N CPU DAIs <----> 1 .. N codec DAIs
 */
static int get_slave_info(const struct snd_soc_acpi_link_adr *adr_link,
			  struct device *dev, int *cpu_dai_id, int *cpu_dai_num,
			  int *codec_num, unsigned int *group_id,
			  bool *group_generated, int adr_index)
{
	const struct snd_soc_acpi_adr_device *adr_d;
	const struct snd_soc_acpi_link_adr *adr_next;
	bool no_aggregation;
	int index = 0;
	int i;

	no_aggregation = sof_sdw_quirk & SOF_SDW_NO_AGGREGATION;
	adr_d = &adr_link->adr_d[adr_index];

	/* make sure the link mask has a single bit set */
	if (!is_power_of_2(adr_link->mask))
		return -EINVAL;

	cpu_dai_id[index++] = ffs(adr_link->mask) - 1;
	if (!adr_d->endpoints->aggregated || no_aggregation) {
		*cpu_dai_num = 1;
		*codec_num = 1;
		*group_id = 0;
		return 0;
	}

	*group_id = adr_d->endpoints->group_id;

	/* Count endpoints with the same group_id in the adr_link */
	*codec_num = 0;
	for (i = 0; i < adr_link->num_adr; i++) {
		if (adr_link->adr_d[i].endpoints->aggregated &&
		    adr_link->adr_d[i].endpoints->group_id == *group_id)
			(*codec_num)++;
	}

	/* gather other link ID of slaves in the same group */
	for (adr_next = adr_link + 1; adr_next && adr_next->num_adr;
		adr_next++) {
		const struct snd_soc_acpi_endpoint *endpoint;

		endpoint = adr_next->adr_d->endpoints;
		if (!endpoint->aggregated ||
		    endpoint->group_id != *group_id)
			continue;

		/* make sure the link mask has a single bit set */
		if (!is_power_of_2(adr_next->mask))
			return -EINVAL;

		if (index >= SDW_MAX_CPU_DAIS) {
			dev_err(dev, " cpu_dai_id array overflows");
			return -EINVAL;
		}

		cpu_dai_id[index++] = ffs(adr_next->mask) - 1;
		for (i = 0; i < adr_next->num_adr; i++) {
			if (adr_next->adr_d[i].endpoints->aggregated &&
			    adr_next->adr_d[i].endpoints->group_id == *group_id)
				(*codec_num)++;
		}
	}

	/*
	 * indicate CPU DAIs for this group have been generated
	 * to avoid generating CPU DAIs for this group again.
	 */
	group_generated[*group_id] = true;
	*cpu_dai_num = index;

	return 0;
}

<<<<<<< HEAD
=======
static const char * const type_strings[] = {"SimpleJack", "SmartAmp", "SmartMic"};

>>>>>>> eb3cdb58
static int create_sdw_dailink(struct snd_soc_card *card,
			      struct device *dev, int *link_index,
			      struct snd_soc_dai_link *dai_links,
			      int sdw_be_num, int sdw_cpu_dai_num,
			      struct snd_soc_dai_link_component *cpus,
			      const struct snd_soc_acpi_link_adr *link,
			      int *cpu_id, bool *group_generated,
			      struct snd_soc_codec_conf *codec_conf,
			      int codec_count, int *link_id,
			      int *codec_conf_index,
			      bool *ignore_pch_dmic,
			      bool append_codec_type,
			      int adr_index)
{
	const struct snd_soc_acpi_link_adr *link_next;
	struct snd_soc_dai_link_component *codecs;
	int cpu_dai_id[SDW_MAX_CPU_DAIS];
	int cpu_dai_num, cpu_dai_index;
	unsigned int group_id;
	int codec_idx = 0;
	int i = 0, j = 0;
	int codec_index;
	int codec_num;
	int stream;
	int ret;
	int k;

	ret = get_slave_info(link, dev, cpu_dai_id, &cpu_dai_num, &codec_num,
			     &group_id, group_generated, adr_index);
	if (ret)
		return ret;

	codecs = devm_kcalloc(dev, codec_num, sizeof(*codecs), GFP_KERNEL);
	if (!codecs)
		return -ENOMEM;

	/* generate codec name on different links in the same group */
	for (link_next = link; link_next && link_next->num_adr &&
	     i < cpu_dai_num; link_next++) {
		const struct snd_soc_acpi_endpoint *endpoints;

		endpoints = link_next->adr_d->endpoints;
		if (group_id && (!endpoints->aggregated ||
				 endpoints->group_id != group_id))
			continue;

		/* skip the link excluded by this processed group */
		if (cpu_dai_id[i] != ffs(link_next->mask) - 1)
			continue;

		ret = create_codec_dai_name(dev, link_next, codecs, codec_idx,
					    codec_conf, codec_count, codec_conf_index, adr_index);
		if (ret < 0)
			return ret;

		/* check next link to create codec dai in the processed group */
		i++;
		codec_idx += link_next->num_adr;
	}

	/* find codec info to create BE DAI */
	codec_index = find_codec_info_part(link->adr_d[adr_index].adr);
	if (codec_index < 0)
		return codec_index;

	if (codec_info_list[codec_index].ignore_pch_dmic)
		*ignore_pch_dmic = true;

	/* Shift the first amplifier's *link_id to SDW_AMP_DAI_ID */
	if (codec_info_list[codec_index].codec_type == SOF_SDW_CODEC_TYPE_AMP &&
	    *link_id < SDW_AMP_DAI_ID)
		*link_id = SDW_AMP_DAI_ID;

	/*
	 * DAI ID is fixed at SDW_DMIC_DAI_ID for MICs to
	 * keep sdw DMIC and HDMI setting static in UCM
	 */
	if (codec_info_list[codec_index].codec_type == SOF_SDW_CODEC_TYPE_MIC &&
	    *link_id < SDW_DMIC_DAI_ID)
		*link_id = SDW_DMIC_DAI_ID;

	cpu_dai_index = *cpu_id;
	for_each_pcm_streams(stream) {
		char *name, *cpu_name;
		int playback, capture;
		static const char * const sdw_stream_name[] = {
			"SDW%d-Playback",
			"SDW%d-Capture",
			"SDW%d-Playback-%s",
			"SDW%d-Capture-%s",
		};

		if (!codec_info_list[codec_index].direction[stream])
			continue;

		/* create stream name according to first link id */
		if (append_codec_type) {
			name = devm_kasprintf(dev, GFP_KERNEL,
					      sdw_stream_name[stream + 2], cpu_dai_id[0],
					      type_strings[codec_info_list[codec_index].codec_type]);
		} else {
			name = devm_kasprintf(dev, GFP_KERNEL,
					      sdw_stream_name[stream], cpu_dai_id[0]);
		}
		if (!name)
			return -ENOMEM;

		/*
		 * generate CPU DAI name base on the sdw link ID and
		 * PIN ID with offset of 2 according to sdw dai driver.
		 */
		for (k = 0; k < cpu_dai_num; k++) {
			cpu_name = devm_kasprintf(dev, GFP_KERNEL,
						  "SDW%d Pin%d", cpu_dai_id[k],
						  j + SDW_INTEL_BIDIR_PDI_BASE);
			if (!cpu_name)
				return -ENOMEM;

			if (cpu_dai_index >= sdw_cpu_dai_num) {
				dev_err(dev, "invalid cpu dai index %d",
					cpu_dai_index);
				return -EINVAL;
			}

			cpus[cpu_dai_index++].dai_name = cpu_name;
		}

		/*
		 * We create sdw dai links at first stage, so link index should
		 * not be larger than sdw_be_num
		 */
		if (*link_index >= sdw_be_num) {
			dev_err(dev, "invalid dai link index %d", *link_index);
			return -EINVAL;
		}

		if (*cpu_id >= sdw_cpu_dai_num) {
			dev_err(dev, " invalid cpu dai index %d", *cpu_id);
			return -EINVAL;
		}

		playback = (stream == SNDRV_PCM_STREAM_PLAYBACK);
		capture = (stream == SNDRV_PCM_STREAM_CAPTURE);
		init_dai_link(dev, dai_links + *link_index, (*link_id)++, name,
			      playback, capture,
			      cpus + *cpu_id, cpu_dai_num,
			      codecs, codec_num,
			      NULL, &sdw_ops);

		/*
		 * SoundWire DAILINKs use 'stream' functions and Bank Switch operations
		 * based on wait_for_completion(), tag them as 'nonatomic'.
		 */
		dai_links[*link_index].nonatomic = true;

		ret = set_codec_init_func(card, link, dai_links + (*link_index)++,
<<<<<<< HEAD
					  playback, group_id);
=======
					  playback, group_id, adr_index);
>>>>>>> eb3cdb58
		if (ret < 0) {
			dev_err(dev, "failed to init codec %d", codec_index);
			return ret;
		}

		*cpu_id += cpu_dai_num;
		j++;
	}

	return 0;
}

#define IDISP_CODEC_MASK	0x4

static int sof_card_codec_conf_alloc(struct device *dev,
				     struct snd_soc_acpi_mach_params *mach_params,
				     struct snd_soc_codec_conf **codec_conf,
				     int *codec_conf_count)
{
	const struct snd_soc_acpi_link_adr *adr_link;
	struct snd_soc_codec_conf *c_conf;
	int num_codecs = 0;
	int i;

	adr_link = mach_params->links;
	if (!adr_link)
		return -EINVAL;

	/* generate DAI links by each sdw link */
	for (; adr_link->num_adr; adr_link++) {
		for (i = 0; i < adr_link->num_adr; i++) {
			if (!adr_link->adr_d[i].name_prefix) {
				dev_err(dev, "codec 0x%llx does not have a name prefix\n",
					adr_link->adr_d[i].adr);
				return -EINVAL;
			}
		}
		num_codecs += adr_link->num_adr;
	}

	c_conf = devm_kzalloc(dev, num_codecs * sizeof(*c_conf), GFP_KERNEL);
	if (!c_conf)
		return -ENOMEM;

	*codec_conf = c_conf;
	*codec_conf_count = num_codecs;

	return 0;
}

static int sof_card_dai_links_create(struct device *dev,
				     struct snd_soc_acpi_mach *mach,
				     struct snd_soc_card *card)
{
	int ssp_num, sdw_be_num = 0, hdmi_num = 0, dmic_num;
	struct mc_private *ctx = snd_soc_card_get_drvdata(card);
	struct snd_soc_dai_link_component *idisp_components;
	struct snd_soc_dai_link_component *ssp_components;
	struct snd_soc_acpi_mach_params *mach_params;
	const struct snd_soc_acpi_link_adr *adr_link;
	struct snd_soc_dai_link_component *cpus;
	struct snd_soc_codec_conf *codec_conf;
	bool append_codec_type = false;
	bool ignore_pch_dmic = false;
	int codec_conf_count;
	int codec_conf_index = 0;
	bool group_generated[SDW_MAX_GROUPS];
	int ssp_codec_index, ssp_mask;
	struct snd_soc_dai_link *links;
	int num_links, link_index = 0;
	char *name, *cpu_name;
	int total_cpu_dai_num;
	int sdw_cpu_dai_num;
	int i, j, be_id = 0;
	int cpu_id = 0;
	int comp_num;
	int ret;

	mach_params = &mach->mach_params;

	/* allocate codec conf, will be populated when dailinks are created */
	ret = sof_card_codec_conf_alloc(dev, mach_params, &codec_conf, &codec_conf_count);
	if (ret < 0)
		return ret;

	/* reset amp_num to ensure amp_num++ starts from 0 in each probe */
	for (i = 0; i < ARRAY_SIZE(codec_info_list); i++)
		codec_info_list[i].amp_num = 0;

	if (mach_params->codec_mask & IDISP_CODEC_MASK) {
		ctx->idisp_codec = true;

		if (sof_sdw_quirk & SOF_SDW_TGL_HDMI)
			hdmi_num = SOF_TGL_HDMI_COUNT;
		else
			hdmi_num = SOF_PRE_TGL_HDMI_COUNT;
	}

	ssp_mask = SOF_SSP_GET_PORT(sof_sdw_quirk);
	/*
	 * on generic tgl platform, I2S or sdw mode is supported
	 * based on board rework. A ACPI device is registered in
	 * system only when I2S mode is supported, not sdw mode.
	 * Here check ACPI ID to confirm I2S is supported.
	 */
	ssp_codec_index = find_codec_info_acpi(mach->id);
	ssp_num = ssp_codec_index >= 0 ? hweight_long(ssp_mask) : 0;
	comp_num = hdmi_num + ssp_num;

	ret = get_sdw_dailink_info(dev, mach_params->links,
				   &sdw_be_num, &sdw_cpu_dai_num);
	if (ret < 0) {
		dev_err(dev, "failed to get sdw link info %d", ret);
		return ret;
	}

	/* enable dmic01 & dmic16k */
	dmic_num = (sof_sdw_quirk & SOF_SDW_PCH_DMIC || mach_params->dmic_num) ? 2 : 0;
	comp_num += dmic_num;

	if (sof_sdw_quirk & SOF_SSP_BT_OFFLOAD_PRESENT)
		comp_num++;

	dev_dbg(dev, "sdw %d, ssp %d, dmic %d, hdmi %d", sdw_be_num, ssp_num,
		dmic_num, ctx->idisp_codec ? hdmi_num : 0);

	/* allocate BE dailinks */
	num_links = comp_num + sdw_be_num;
	links = devm_kcalloc(dev, num_links, sizeof(*links), GFP_KERNEL);

	/* allocated CPU DAIs */
	total_cpu_dai_num = comp_num + sdw_cpu_dai_num;
	cpus = devm_kcalloc(dev, total_cpu_dai_num, sizeof(*cpus),
			    GFP_KERNEL);

	if (!links || !cpus)
		return -ENOMEM;

	/* SDW */
	if (!sdw_be_num)
		goto SSP;

	adr_link = mach_params->links;
	if (!adr_link)
		return -EINVAL;

	/*
	 * SoundWire Slaves aggregated in the same group may be
	 * located on different hardware links. Clear array to indicate
	 * CPU DAIs for this group have not been generated.
	 */
	for (i = 0; i < SDW_MAX_GROUPS; i++)
		group_generated[i] = false;

	for (; adr_link->num_adr; adr_link++) {
		/*
		 * If there are two or more different devices on the same sdw link, we have to
		 * append the codec type to the dai link name to prevent duplicated dai link name.
		 * The same type devices on the same sdw link will be in the same
		 * snd_soc_acpi_adr_device array. They won't be described in different adr_links.
		 */
		for (i = 0; i < adr_link->num_adr; i++) {
			for (j = 0; j < i; j++) {
				if ((SDW_PART_ID(adr_link->adr_d[i].adr) !=
				    SDW_PART_ID(adr_link->adr_d[j].adr)) ||
				    (SDW_MFG_ID(adr_link->adr_d[i].adr) !=
				    SDW_MFG_ID(adr_link->adr_d[j].adr))) {
					append_codec_type = true;
					goto out;
				}
			}
		}
	}
out:

	/* generate DAI links by each sdw link */
	for (adr_link = mach_params->links ; adr_link->num_adr; adr_link++) {
		for (i = 0; i < adr_link->num_adr; i++) {
			const struct snd_soc_acpi_endpoint *endpoint;

<<<<<<< HEAD
		ret = create_sdw_dailink(card, dev, &link_index, links, sdw_be_num,
					 sdw_cpu_dai_num, cpus, adr_link,
					 &cpu_id, group_generated,
					 codec_conf, codec_conf_count,
					 &be_id, &codec_conf_index,
					 &ignore_pch_dmic);
		if (ret < 0) {
			dev_err(dev, "failed to create dai link %d", link_index);
			return ret;
		}
	}

=======
			endpoint = adr_link->adr_d[i].endpoints;
			if (endpoint->aggregated && !endpoint->group_id) {
				dev_err(dev, "invalid group id on link %x",
					adr_link->mask);
				continue;
			}

			/* this group has been generated */
			if (endpoint->aggregated &&
			    group_generated[endpoint->group_id])
				continue;

			ret = create_sdw_dailink(card, dev, &link_index, links, sdw_be_num,
						 sdw_cpu_dai_num, cpus, adr_link,
						 &cpu_id, group_generated,
						 codec_conf, codec_conf_count,
						 &be_id, &codec_conf_index,
						 &ignore_pch_dmic, append_codec_type, i);
			if (ret < 0) {
				dev_err(dev, "failed to create dai link %d", link_index);
				return ret;
			}
		}
	}

>>>>>>> eb3cdb58
SSP:
	/* SSP */
	if (!ssp_num)
		goto DMIC;

	for (i = 0, j = 0; ssp_mask; i++, ssp_mask >>= 1) {
		struct sof_sdw_codec_info *info;
		int playback, capture;
		char *codec_name;

		if (!(ssp_mask & 0x1))
			continue;

		name = devm_kasprintf(dev, GFP_KERNEL,
				      "SSP%d-Codec", i);
		if (!name)
			return -ENOMEM;

		cpu_name = devm_kasprintf(dev, GFP_KERNEL, "SSP%d Pin", i);
		if (!cpu_name)
			return -ENOMEM;

		ssp_components = devm_kzalloc(dev, sizeof(*ssp_components),
					      GFP_KERNEL);
		if (!ssp_components)
			return -ENOMEM;

		info = &codec_info_list[ssp_codec_index];
		codec_name = devm_kasprintf(dev, GFP_KERNEL, "i2c-%s:0%d",
					    info->acpi_id, j++);
		if (!codec_name)
			return -ENOMEM;

		ssp_components->name = codec_name;
		ssp_components->dai_name = info->dai_name;
		cpus[cpu_id].dai_name = cpu_name;

		playback = info->direction[SNDRV_PCM_STREAM_PLAYBACK];
		capture = info->direction[SNDRV_PCM_STREAM_CAPTURE];
		init_dai_link(dev, links + link_index, be_id, name,
			      playback, capture,
			      cpus + cpu_id, 1,
			      ssp_components, 1,
			      NULL, info->ops);

		ret = info->init(card, NULL, links + link_index, info, 0);
		if (ret < 0)
			return ret;

		INC_ID(be_id, cpu_id, link_index);
	}

DMIC:
	/* dmic */
	if (dmic_num > 0) {
		if (ignore_pch_dmic) {
			dev_warn(dev, "Ignoring PCH DMIC\n");
			goto HDMI;
		}
		cpus[cpu_id].dai_name = "DMIC01 Pin";
		init_dai_link(dev, links + link_index, be_id, "dmic01",
			      0, 1, // DMIC only supports capture
			      cpus + cpu_id, 1,
			      dmic_component, 1,
			      sof_sdw_dmic_init, NULL);
		INC_ID(be_id, cpu_id, link_index);

		cpus[cpu_id].dai_name = "DMIC16k Pin";
		init_dai_link(dev, links + link_index, be_id, "dmic16k",
			      0, 1, // DMIC only supports capture
			      cpus + cpu_id, 1,
			      dmic_component, 1,
			      /* don't call sof_sdw_dmic_init() twice */
			      NULL, NULL);
		INC_ID(be_id, cpu_id, link_index);
	}

HDMI:
	/* HDMI */
	if (hdmi_num > 0) {
		idisp_components = devm_kcalloc(dev, hdmi_num,
						sizeof(*idisp_components),
						GFP_KERNEL);
		if (!idisp_components)
			return -ENOMEM;
	}

	for (i = 0; i < hdmi_num; i++) {
		name = devm_kasprintf(dev, GFP_KERNEL,
				      "iDisp%d", i + 1);
		if (!name)
			return -ENOMEM;

		if (ctx->idisp_codec) {
			idisp_components[i].name = "ehdaudio0D2";
			idisp_components[i].dai_name = devm_kasprintf(dev,
								      GFP_KERNEL,
								      "intel-hdmi-hifi%d",
								      i + 1);
			if (!idisp_components[i].dai_name)
				return -ENOMEM;
		} else {
			idisp_components[i].name = "snd-soc-dummy";
			idisp_components[i].dai_name = "snd-soc-dummy-dai";
		}

		cpu_name = devm_kasprintf(dev, GFP_KERNEL,
					  "iDisp%d Pin", i + 1);
		if (!cpu_name)
			return -ENOMEM;

		cpus[cpu_id].dai_name = cpu_name;
		init_dai_link(dev, links + link_index, be_id, name,
			      1, 0, // HDMI only supports playback
			      cpus + cpu_id, 1,
			      idisp_components + i, 1,
			      sof_sdw_hdmi_init, NULL);
		INC_ID(be_id, cpu_id, link_index);
	}

	if (sof_sdw_quirk & SOF_SSP_BT_OFFLOAD_PRESENT) {
		int port = (sof_sdw_quirk & SOF_BT_OFFLOAD_SSP_MASK) >>
				SOF_BT_OFFLOAD_SSP_SHIFT;

		name = devm_kasprintf(dev, GFP_KERNEL, "SSP%d-BT", port);
		if (!name)
			return -ENOMEM;

		ssp_components = devm_kzalloc(dev, sizeof(*ssp_components),
						GFP_KERNEL);
		if (!ssp_components)
			return -ENOMEM;

		ssp_components->name = "snd-soc-dummy";
		ssp_components->dai_name = "snd-soc-dummy-dai";

		cpu_name = devm_kasprintf(dev, GFP_KERNEL, "SSP%d Pin", port);
		if (!cpu_name)
			return -ENOMEM;

		cpus[cpu_id].dai_name = cpu_name;
		init_dai_link(dev, links + link_index, be_id, name, 1, 1,
				cpus + cpu_id, 1, ssp_components, 1, NULL, NULL);
	}

	card->dai_link = links;
	card->num_links = num_links;

	card->codec_conf = codec_conf;
	card->num_configs = codec_conf_count;

	return 0;
}

static int sof_sdw_card_late_probe(struct snd_soc_card *card)
{
	struct mc_private *ctx = snd_soc_card_get_drvdata(card);
	int ret = 0;
	int i;

	for (i = 0; i < ARRAY_SIZE(codec_info_list); i++) {
		if (codec_info_list[i].codec_card_late_probe) {
			ret = codec_info_list[i].codec_card_late_probe(card);

			if (ret < 0)
				return ret;
		}
	}

	if (ctx->idisp_codec)
		ret = sof_sdw_hdmi_card_late_probe(card);

	return ret;
}

/* SoC card */
static const char sdw_card_long_name[] = "Intel Soundwire SOF";

static struct snd_soc_card card_sof_sdw = {
	.name = "soundwire",
	.owner = THIS_MODULE,
	.late_probe = sof_sdw_card_late_probe,
};

static void mc_dailink_exit_loop(struct snd_soc_card *card)
{
	struct snd_soc_dai_link *link;
	int ret;
	int i, j;

	for (i = 0; i < ARRAY_SIZE(codec_info_list); i++) {
		if (!codec_info_list[i].exit)
			continue;
		/*
		 * We don't need to call .exit function if there is no matched
		 * dai link found.
		 */
		for_each_card_prelinks(card, j, link) {
			if (!strcmp(link->codecs[0].dai_name,
				    codec_info_list[i].dai_name)) {
				ret = codec_info_list[i].exit(card, link);
				if (ret)
					dev_warn(card->dev,
						 "codec exit failed %d\n",
						 ret);
				break;
			}
		}
	}
}

static int mc_probe(struct platform_device *pdev)
{
	struct snd_soc_card *card = &card_sof_sdw;
	struct snd_soc_acpi_mach *mach;
	struct mc_private *ctx;
	int amp_num = 0, i;
	int ret;

	dev_dbg(&pdev->dev, "Entry\n");

	ctx = devm_kzalloc(&pdev->dev, sizeof(*ctx), GFP_KERNEL);
	if (!ctx)
		return -ENOMEM;

	dmi_check_system(sof_sdw_quirk_table);

	if (quirk_override != -1) {
		dev_info(&pdev->dev, "Overriding quirk 0x%lx => 0x%x\n",
			 sof_sdw_quirk, quirk_override);
		sof_sdw_quirk = quirk_override;
	}
	log_quirks(&pdev->dev);

	INIT_LIST_HEAD(&ctx->hdmi_pcm_list);

	card->dev = &pdev->dev;
	snd_soc_card_set_drvdata(card, ctx);

	mach = pdev->dev.platform_data;
	ret = sof_card_dai_links_create(&pdev->dev, mach,
					card);
	if (ret < 0)
		return ret;

	/*
	 * the default amp_num is zero for each codec and
	 * amp_num will only be increased for active amp
	 * codecs on used platform
	 */
	for (i = 0; i < ARRAY_SIZE(codec_info_list); i++)
		amp_num += codec_info_list[i].amp_num;

	card->components = devm_kasprintf(card->dev, GFP_KERNEL,
					  "cfg-spk:%d cfg-amp:%d",
					  (sof_sdw_quirk & SOF_SDW_FOUR_SPK)
					  ? 4 : 2, amp_num);
	if (!card->components)
		return -ENOMEM;

	if (mach->mach_params.dmic_num) {
		card->components = devm_kasprintf(card->dev, GFP_KERNEL,
						  "%s mic:dmic cfg-mics:%d",
						  card->components,
						  mach->mach_params.dmic_num);
		if (!card->components)
			return -ENOMEM;
	}

	card->long_name = sdw_card_long_name;

	/* Register the card */
	ret = devm_snd_soc_register_card(&pdev->dev, card);
	if (ret) {
		dev_err(card->dev, "snd_soc_register_card failed %d\n", ret);
		mc_dailink_exit_loop(card);
		return ret;
	}

	platform_set_drvdata(pdev, card);

	return ret;
}

static void mc_remove(struct platform_device *pdev)
{
	struct snd_soc_card *card = platform_get_drvdata(pdev);
<<<<<<< HEAD

	mc_dailink_exit_loop(card);
=======
>>>>>>> eb3cdb58

	mc_dailink_exit_loop(card);
}

static struct platform_driver sof_sdw_driver = {
	.driver = {
		.name = "sof_sdw",
		.pm = &snd_soc_pm_ops,
	},
	.probe = mc_probe,
	.remove_new = mc_remove,
};

module_platform_driver(sof_sdw_driver);

MODULE_DESCRIPTION("ASoC SoundWire Generic Machine driver");
MODULE_AUTHOR("Bard Liao <yung-chuan.liao@linux.intel.com>");
MODULE_AUTHOR("Rander Wang <rander.wang@linux.intel.com>");
MODULE_AUTHOR("Pierre-Louis Bossart <pierre-louis.bossart@linux.intel.com>");
MODULE_LICENSE("GPL v2");
MODULE_ALIAS("platform:sof_sdw");
MODULE_IMPORT_NS(SND_SOC_INTEL_HDA_DSP_COMMON);
MODULE_IMPORT_NS(SND_SOC_INTEL_SOF_MAXIM_COMMON);<|MERGE_RESOLUTION|>--- conflicted
+++ resolved
@@ -366,8 +366,6 @@
 		.driver_data = (void *)(SOF_SDW_TGL_HDMI |
 					RT711_JD2),
 	},
-<<<<<<< HEAD
-=======
 	/* RaptorLake devices */
 	{
 		.callback = sof_sdw_quirk_cb,
@@ -409,7 +407,6 @@
 					RT711_JD2 |
 					SOF_SDW_FOUR_SPK),
 	},
->>>>>>> eb3cdb58
 	/* MeteorLake devices */
 	{
 		.callback = sof_sdw_quirk_cb,
@@ -564,21 +561,14 @@
 		.direction = {true, false},
 		.dai_name = "rt1308-aif",
 		.ops = &sof_sdw_rt1308_i2s_ops,
-<<<<<<< HEAD
-		.init = sof_sdw_rt1308_init,
-=======
 		.init = sof_sdw_rt_amp_init,
 		.exit = sof_sdw_rt_amp_exit,
->>>>>>> eb3cdb58
 		.codec_type = SOF_SDW_CODEC_TYPE_AMP,
 	},
 	{
 		.part_id = 0x1316,
 		.direction = {true, true},
 		.dai_name = "rt1316-aif",
-<<<<<<< HEAD
-		.init = sof_sdw_rt1316_init,
-=======
 		.init = sof_sdw_rt_amp_init,
 		.exit = sof_sdw_rt_amp_exit,
 		.codec_type = SOF_SDW_CODEC_TYPE_AMP,
@@ -588,7 +578,6 @@
 		.direction = {true, true},
 		.dai_name = "rt1318-aif",
 		.init = sof_sdw_rt_amp_init,
->>>>>>> eb3cdb58
 		.codec_type = SOF_SDW_CODEC_TYPE_AMP,
 	},
 	{
@@ -632,10 +621,6 @@
 		.direction = {true, true},
 		.dai_name = "max98373-aif1",
 		.init = sof_sdw_mx8373_init,
-<<<<<<< HEAD
-		.codec_card_late_probe = sof_sdw_mx8373_late_probe,
-=======
->>>>>>> eb3cdb58
 		.codec_type = SOF_SDW_CODEC_TYPE_AMP,
 	},
 	{
@@ -753,19 +738,9 @@
 			if (codec_index < 0)
 				return codec_index;
 
-<<<<<<< HEAD
-		if (codec_info_list[codec_index].codec_type < _codec_type)
-			dev_warn(dev,
-				 "Unexpected address table ordering. Expected order: jack -> amp -> mic\n");
-
-		_codec_type = codec_info_list[codec_index].codec_type;
-
-		endpoint = link->adr_d->endpoints;
-=======
 			if (codec_info_list[codec_index].codec_type < _codec_type)
 				dev_warn(dev,
 					 "Unexpected address table ordering. Expected order: jack -> amp -> mic\n");
->>>>>>> eb3cdb58
 
 			_codec_type = codec_info_list[codec_index].codec_type;
 
@@ -1053,11 +1028,8 @@
 	return 0;
 }
 
-<<<<<<< HEAD
-=======
 static const char * const type_strings[] = {"SimpleJack", "SmartAmp", "SmartMic"};
 
->>>>>>> eb3cdb58
 static int create_sdw_dailink(struct snd_soc_card *card,
 			      struct device *dev, int *link_index,
 			      struct snd_soc_dai_link *dai_links,
@@ -1214,11 +1186,7 @@
 		dai_links[*link_index].nonatomic = true;
 
 		ret = set_codec_init_func(card, link, dai_links + (*link_index)++,
-<<<<<<< HEAD
-					  playback, group_id);
-=======
 					  playback, group_id, adr_index);
->>>>>>> eb3cdb58
 		if (ret < 0) {
 			dev_err(dev, "failed to init codec %d", codec_index);
 			return ret;
@@ -1399,20 +1367,6 @@
 		for (i = 0; i < adr_link->num_adr; i++) {
 			const struct snd_soc_acpi_endpoint *endpoint;
 
-<<<<<<< HEAD
-		ret = create_sdw_dailink(card, dev, &link_index, links, sdw_be_num,
-					 sdw_cpu_dai_num, cpus, adr_link,
-					 &cpu_id, group_generated,
-					 codec_conf, codec_conf_count,
-					 &be_id, &codec_conf_index,
-					 &ignore_pch_dmic);
-		if (ret < 0) {
-			dev_err(dev, "failed to create dai link %d", link_index);
-			return ret;
-		}
-	}
-
-=======
 			endpoint = adr_link->adr_d[i].endpoints;
 			if (endpoint->aggregated && !endpoint->group_id) {
 				dev_err(dev, "invalid group id on link %x",
@@ -1438,7 +1392,6 @@
 		}
 	}
 
->>>>>>> eb3cdb58
 SSP:
 	/* SSP */
 	if (!ssp_num)
@@ -1726,11 +1679,6 @@
 static void mc_remove(struct platform_device *pdev)
 {
 	struct snd_soc_card *card = platform_get_drvdata(pdev);
-<<<<<<< HEAD
-
-	mc_dailink_exit_loop(card);
-=======
->>>>>>> eb3cdb58
 
 	mc_dailink_exit_loop(card);
 }
