--- conflicted
+++ resolved
@@ -23,58 +23,13 @@
 #include "../../codecs/rt5682.h"
 #include "../../codecs/rt5682s.h"
 #include "../../codecs/rt5645.h"
-<<<<<<< HEAD
-#include "../../codecs/hdac_hdmi.h"
-=======
->>>>>>> 2d5404ca
 #include "../common/soc-intel-quirks.h"
 #include "sof_board_helpers.h"
 #include "sof_maxim_common.h"
 #include "sof_realtek_common.h"
 
-<<<<<<< HEAD
-#define NAME_SIZE 32
-
-#define SOF_RT5682_SSP_CODEC(quirk)		((quirk) & GENMASK(2, 0))
-#define SOF_RT5682_SSP_CODEC_MASK			(GENMASK(2, 0))
-#define SOF_RT5682_MCLK_EN			BIT(3)
-#define SOF_RT5682_MCLK_24MHZ			BIT(4)
-#define SOF_SPEAKER_AMP_PRESENT		BIT(5)
-#define SOF_RT5682_SSP_AMP_SHIFT		6
-#define SOF_RT5682_SSP_AMP_MASK                 (GENMASK(8, 6))
-#define SOF_RT5682_SSP_AMP(quirk)	\
-	(((quirk) << SOF_RT5682_SSP_AMP_SHIFT) & SOF_RT5682_SSP_AMP_MASK)
-#define SOF_RT5682_MCLK_BYTCHT_EN		BIT(9)
-#define SOF_RT5682_NUM_HDMIDEV_SHIFT		10
-#define SOF_RT5682_NUM_HDMIDEV_MASK		(GENMASK(12, 10))
-#define SOF_RT5682_NUM_HDMIDEV(quirk)	\
-	((quirk << SOF_RT5682_NUM_HDMIDEV_SHIFT) & SOF_RT5682_NUM_HDMIDEV_MASK)
-#define SOF_RT1011_SPEAKER_AMP_PRESENT		BIT(13)
-#define SOF_RT1015_SPEAKER_AMP_PRESENT		BIT(14)
-#define SOF_RT1015P_SPEAKER_AMP_PRESENT		BIT(16)
-#define SOF_MAX98373_SPEAKER_AMP_PRESENT	BIT(17)
-#define SOF_MAX98360A_SPEAKER_AMP_PRESENT	BIT(18)
-
-/* BT audio offload: reserve 3 bits for future */
-#define SOF_BT_OFFLOAD_SSP_SHIFT		19
-#define SOF_BT_OFFLOAD_SSP_MASK		(GENMASK(21, 19))
-#define SOF_BT_OFFLOAD_SSP(quirk)	\
-	(((quirk) << SOF_BT_OFFLOAD_SSP_SHIFT) & SOF_BT_OFFLOAD_SSP_MASK)
-#define SOF_SSP_BT_OFFLOAD_PRESENT		BIT(22)
-#define SOF_RT5682S_HEADPHONE_CODEC_PRESENT	BIT(23)
-#define SOF_MAX98390_SPEAKER_AMP_PRESENT	BIT(24)
-#define SOF_RT1019_SPEAKER_AMP_PRESENT	BIT(26)
-#define SOF_RT5650_HEADPHONE_CODEC_PRESENT	BIT(27)
-
-/* HDMI capture*/
-#define SOF_NO_OF_HDMI_CAPTURE_SSP_SHIFT  27
-#define SOF_SSP_HDMI_CAPTURE_PRESENT_MASK (GENMASK(30, 27))
-#define SOF_HDMI_CAPTURE_SSP_MASK(quirk)   \
-	(((quirk) << SOF_NO_OF_HDMI_CAPTURE_SSP_SHIFT) & SOF_SSP_HDMI_CAPTURE_PRESENT_MASK)
-=======
 /* Driver-specific board quirks: from bit 0 to 7 */
 #define SOF_RT5682_MCLK_EN			BIT(0)
->>>>>>> 2d5404ca
 
 /* Default: MCLK on, MCLK 19.2M, SSP0  */
 static unsigned long sof_rt5682_quirk = SOF_RT5682_MCLK_EN |
@@ -142,17 +97,9 @@
 			DMI_MATCH(DMI_OEM_STRING, "AUDIO-MAX98390_ALC5682I_I2S"),
 		},
 		.driver_data = (void *)(SOF_RT5682_MCLK_EN |
-<<<<<<< HEAD
-					SOF_RT5682_SSP_CODEC(0) |
-					SOF_SPEAKER_AMP_PRESENT |
-					SOF_MAX98390_SPEAKER_AMP_PRESENT |
-					SOF_RT5682_SSP_AMP(2) |
-					SOF_RT5682_NUM_HDMIDEV(4)),
-=======
 					SOF_SSP_PORT_CODEC(0) |
 					SOF_SSP_PORT_AMP(2) |
 					SOF_NUM_IDISP_HDMI(4)),
->>>>>>> 2d5404ca
 	},
 	{
 		.callback = sof_rt5682_quirk_cb,
@@ -171,48 +118,10 @@
 			DMI_MATCH(DMI_PRODUCT_FAMILY, "Google_Rex"),
 		},
 		.driver_data = (void *)(SOF_RT5682_MCLK_EN |
-<<<<<<< HEAD
-					SOF_RT5682_SSP_CODEC(2) |
-					SOF_SPEAKER_AMP_PRESENT |
-					SOF_MAX98360A_SPEAKER_AMP_PRESENT |
-					SOF_RT5682_SSP_AMP(0) |
-					SOF_RT5682_NUM_HDMIDEV(4) |
-					SOF_BT_OFFLOAD_SSP(1) |
-					SOF_SSP_BT_OFFLOAD_PRESENT
-					),
-	},
-	{
-		.callback = sof_rt5682_quirk_cb,
-		.matches = {
-			DMI_MATCH(DMI_PRODUCT_FAMILY, "Google_Rex"),
-			DMI_MATCH(DMI_OEM_STRING, "AUDIO-ALC1019_ALC5682I_I2S"),
-		},
-		.driver_data = (void *)(SOF_RT5682_MCLK_EN |
-					SOF_RT5682_SSP_CODEC(2) |
-					SOF_SPEAKER_AMP_PRESENT |
-					SOF_RT1019_SPEAKER_AMP_PRESENT |
-					SOF_RT5682_SSP_AMP(0) |
-					SOF_RT5682_NUM_HDMIDEV(3)
-					),
-	},
-	{
-		.callback = sof_rt5682_quirk_cb,
-		.matches = {
-			DMI_MATCH(DMI_PRODUCT_FAMILY, "Google_Rex"),
-		},
-		.driver_data = (void *)(SOF_RT5682_MCLK_EN |
-					SOF_RT5682_SSP_CODEC(2) |
-					SOF_SPEAKER_AMP_PRESENT |
-					SOF_RT5682_SSP_AMP(0) |
-					SOF_RT5682_NUM_HDMIDEV(4) |
-					SOF_BT_OFFLOAD_SSP(1) |
-					SOF_SSP_BT_OFFLOAD_PRESENT
-=======
 					SOF_SSP_PORT_CODEC(2) |
 					SOF_SSP_PORT_AMP(0) |
 					SOF_SSP_PORT_BT_OFFLOAD(1) |
 					SOF_BT_OFFLOAD_PRESENT
->>>>>>> 2d5404ca
 					),
 	},
 	{}
@@ -232,51 +141,6 @@
 static int sof_rt5682_codec_init(struct snd_soc_pcm_runtime *rtd)
 {
 	struct sof_card_private *ctx = snd_soc_card_get_drvdata(rtd->card);
-<<<<<<< HEAD
-	struct snd_soc_component *component = asoc_rtd_to_codec(rtd, 0)->component;
-	struct snd_soc_jack *jack;
-	int extra_jack_data;
-	int ret;
-
-	/* need to enable ASRC function for 24MHz mclk rate */
-	if ((sof_rt5682_quirk & SOF_RT5682_MCLK_EN) &&
-	    (sof_rt5682_quirk & SOF_RT5682_MCLK_24MHZ)) {
-		if (sof_rt5682_quirk & SOF_RT5682S_HEADPHONE_CODEC_PRESENT)
-			rt5682s_sel_asrc_clk_src(component,
-						 RT5682S_DA_STEREO1_FILTER |
-						 RT5682S_AD_STEREO1_FILTER,
-						 RT5682S_CLK_SEL_I2S1_ASRC);
-		else if (sof_rt5682_quirk & SOF_RT5650_HEADPHONE_CODEC_PRESENT) {
-			rt5645_sel_asrc_clk_src(component,
-						RT5645_DA_STEREO_FILTER |
-						RT5645_AD_STEREO_FILTER,
-						RT5645_CLK_SEL_I2S1_ASRC);
-			rt5645_sel_asrc_clk_src(component,
-						RT5645_DA_MONO_L_FILTER |
-						RT5645_DA_MONO_R_FILTER,
-						RT5645_CLK_SEL_I2S2_ASRC);
-		} else
-			rt5682_sel_asrc_clk_src(component,
-						RT5682_DA_STEREO1_FILTER |
-						RT5682_AD_STEREO1_FILTER,
-						RT5682_CLK_SEL_I2S1_ASRC);
-	}
-
-	if (sof_rt5682_quirk & SOF_RT5682_MCLK_BYTCHT_EN) {
-		/*
-		 * The firmware might enable the clock at
-		 * boot (this information may or may not
-		 * be reflected in the enable clock register).
-		 * To change the rate we must disable the clock
-		 * first to cover these cases. Due to common
-		 * clock framework restrictions that do not allow
-		 * to disable a clock that has not been enabled,
-		 * we need to enable the clock first.
-		 */
-		ret = clk_prepare_enable(ctx->mclk);
-		if (!ret)
-			clk_disable_unprepare(ctx->mclk);
-=======
 	struct snd_soc_component *component = snd_soc_rtd_to_codec(rtd, 0)->component;
 	struct snd_soc_jack *jack = &ctx->headset_jack;
 	int extra_jack_data;
@@ -288,7 +152,6 @@
 			dev_err(rtd->dev, "invalid mclk freq %d\n", mclk_freq);
 			return -EINVAL;
 		}
->>>>>>> 2d5404ca
 
 		/* need to enable ASRC function for 24MHz mclk rate */
 		if (mclk_freq == 24000000) {
@@ -367,11 +230,7 @@
 	snd_jack_set_key(jack->jack, SND_JACK_BTN_2, KEY_VOLUMEUP);
 	snd_jack_set_key(jack->jack, SND_JACK_BTN_3, KEY_VOLUMEDOWN);
 
-<<<<<<< HEAD
-	if (sof_rt5682_quirk & SOF_RT5650_HEADPHONE_CODEC_PRESENT) {
-=======
 	if (ctx->codec_type == CODEC_RT5650) {
->>>>>>> 2d5404ca
 		extra_jack_data = SND_JACK_MICROPHONE | SND_JACK_BTN_0;
 		ret = snd_soc_component_set_jack(component, jack, &extra_jack_data);
 	} else
@@ -410,19 +269,11 @@
 			}
 		}
 
-<<<<<<< HEAD
-		if (sof_rt5682_quirk & SOF_RT5682S_HEADPHONE_CODEC_PRESENT)
-			pll_source = RT5682S_PLL_S_MCLK;
-		else if (sof_rt5682_quirk & SOF_RT5650_HEADPHONE_CODEC_PRESENT)
-			pll_source = RT5645_PLL1_S_MCLK;
-		else
-=======
 		switch (ctx->codec_type) {
 		case CODEC_RT5650:
 			pll_source = RT5645_PLL1_S_MCLK;
 			break;
 		case CODEC_RT5682:
->>>>>>> 2d5404ca
 			pll_source = RT5682_PLL1_S_MCLK;
 			break;
 		case CODEC_RT5682S:
@@ -441,19 +292,11 @@
 			return -EINVAL;
 		}
 	} else {
-<<<<<<< HEAD
-		if (sof_rt5682_quirk & SOF_RT5682S_HEADPHONE_CODEC_PRESENT)
-			pll_source = RT5682S_PLL_S_BCLK1;
-		else if (sof_rt5682_quirk & SOF_RT5650_HEADPHONE_CODEC_PRESENT)
-			pll_source = RT5645_PLL1_S_BCLK1;
-		else
-=======
 		switch (ctx->codec_type) {
 		case CODEC_RT5650:
 			pll_source = RT5645_PLL1_S_BCLK1;
 			break;
 		case CODEC_RT5682:
->>>>>>> 2d5404ca
 			pll_source = RT5682_PLL1_S_BCLK1;
 			break;
 		case CODEC_RT5682S:
@@ -465,27 +308,12 @@
 			return -EINVAL;
 		}
 
-<<<<<<< HEAD
-		pll_in = params_rate(params) * 50;
-	}
-
-	if (sof_rt5682_quirk & SOF_RT5682S_HEADPHONE_CODEC_PRESENT) {
-		pll_id = RT5682S_PLL2;
-		clk_id = RT5682S_SCLK_S_PLL2;
-	} else if (sof_rt5682_quirk & SOF_RT5650_HEADPHONE_CODEC_PRESENT) {
-		pll_id = 0; /* not used in codec driver */
-		clk_id = RT5645_SCLK_S_PLL1;
-	} else {
-		pll_id = RT5682_PLL1;
-		clk_id = RT5682_SCLK_S_PLL1;
-=======
 		/* get the tplg configured bclk. */
 		pll_in = sof_dai_get_bclk(rtd);
 		if (pll_in <= 0) {
 			dev_err(rtd->dev, "invalid bclk freq %d\n", pll_in);
 			return -EINVAL;
 		}
->>>>>>> 2d5404ca
 	}
 
 	pll_out = params_rate(params) * 512;
@@ -610,52 +438,24 @@
 	{ "IN1P", NULL, "Headset Mic" },
 };
 
-<<<<<<< HEAD
+static const struct snd_kcontrol_new rt5650_spk_kcontrols[] = {
+	SOC_DAPM_PIN_SWITCH("Left Spk"),
+	SOC_DAPM_PIN_SWITCH("Right Spk"),
+
+};
+
+static const struct snd_soc_dapm_widget rt5650_spk_widgets[] = {
+	SND_SOC_DAPM_SPK("Left Spk", NULL),
+	SND_SOC_DAPM_SPK("Right Spk", NULL),
+};
+
 static const struct snd_soc_dapm_route rt5650_spk_dapm_routes[] = {
 	/* speaker */
 	{ "Left Spk", NULL, "SPOL" },
 	{ "Right Spk", NULL, "SPOR" },
 };
 
-static const struct snd_soc_dapm_route dmic_map[] = {
-	/* digital mics */
-	{"DMic", NULL, "SoC DMIC"},
-};
-
 static int rt5650_spk_init(struct snd_soc_pcm_runtime *rtd)
-{
-	struct snd_soc_card *card = rtd->card;
-	int ret;
-
-	ret = snd_soc_dapm_add_routes(&card->dapm, rt5650_spk_dapm_routes,
-				      ARRAY_SIZE(rt5650_spk_dapm_routes));
-	if (ret)
-		dev_err(rtd->dev, "fail to add dapm routes, ret=%d\n", ret);
-
-	return ret;
-}
-
-static int dmic_init(struct snd_soc_pcm_runtime *rtd)
-=======
-static const struct snd_kcontrol_new rt5650_spk_kcontrols[] = {
-	SOC_DAPM_PIN_SWITCH("Left Spk"),
-	SOC_DAPM_PIN_SWITCH("Right Spk"),
-
-};
-
-static const struct snd_soc_dapm_widget rt5650_spk_widgets[] = {
-	SND_SOC_DAPM_SPK("Left Spk", NULL),
-	SND_SOC_DAPM_SPK("Right Spk", NULL),
-};
-
-static const struct snd_soc_dapm_route rt5650_spk_dapm_routes[] = {
-	/* speaker */
-	{ "Left Spk", NULL, "SPOL" },
-	{ "Right Spk", NULL, "SPOR" },
-};
-
-static int rt5650_spk_init(struct snd_soc_pcm_runtime *rtd)
->>>>>>> 2d5404ca
 {
 	struct snd_soc_card *card = rtd->card;
 	int ret;
@@ -717,22 +517,9 @@
 		.name = "i2c-10EC5650:00",
 		.dai_name = "rt5645-aif1",
 	},
-<<<<<<< HEAD
 	{
 		.name = "i2c-10EC5650:00",
 		.dai_name = "rt5645-aif2",
-	}
-};
-
-static struct snd_soc_dai_link_component dmic_component[] = {
-	{
-		.name = "dmic-codec",
-		.dai_name = "dmic-hifi",
-=======
-	{
-		.name = "i2c-10EC5650:00",
-		.dai_name = "rt5645-aif2",
->>>>>>> 2d5404ca
 	}
 };
 
@@ -740,37 +527,6 @@
 sof_card_dai_links_create(struct device *dev, struct snd_soc_card *card,
 			  struct sof_card_private *ctx)
 {
-<<<<<<< HEAD
-	struct snd_soc_dai_link_component *idisp_components;
-	struct snd_soc_dai_link_component *cpus;
-	struct snd_soc_dai_link *links;
-	int i, id = 0;
-	int hdmi_id_offset = 0;
-
-	links = devm_kcalloc(dev, sof_audio_card_rt5682.num_links,
-			    sizeof(struct snd_soc_dai_link), GFP_KERNEL);
-	cpus = devm_kcalloc(dev, sof_audio_card_rt5682.num_links,
-			    sizeof(struct snd_soc_dai_link_component), GFP_KERNEL);
-	if (!links || !cpus)
-		goto devm_err;
-
-	/* codec SSP */
-	links[id].name = devm_kasprintf(dev, GFP_KERNEL,
-					"SSP%d-Codec", ssp_codec);
-	if (!links[id].name)
-		goto devm_err;
-
-	links[id].id = id;
-	if (sof_rt5682_quirk & SOF_RT5682S_HEADPHONE_CODEC_PRESENT) {
-		links[id].codecs = rt5682s_component;
-		links[id].num_codecs = ARRAY_SIZE(rt5682s_component);
-	} else if (sof_rt5682_quirk & SOF_RT5650_HEADPHONE_CODEC_PRESENT) {
-		links[id].codecs = &rt5650_components[0];
-		links[id].num_codecs = 1;
-	} else {
-		links[id].codecs = rt5682_component;
-		links[id].num_codecs = ARRAY_SIZE(rt5682_component);
-=======
 	int ret;
 
 	ret = sof_intel_board_set_dai_link(dev, card, ctx);
@@ -780,7 +536,6 @@
 	if (!ctx->codec_link) {
 		dev_err(dev, "codec link not available");
 		return -EINVAL;
->>>>>>> 2d5404ca
 	}
 
 	/* codec-specific fields for headphone codec */
@@ -819,184 +574,6 @@
 		ctx->codec_link->ignore_pmdown_time = 1;
 	}
 
-<<<<<<< HEAD
-	for (i = 0; i < dmic_be_num; i++) {
-		links[id].id = id;
-		links[id].num_cpus = 1;
-		links[id].codecs = dmic_component;
-		links[id].num_codecs = ARRAY_SIZE(dmic_component);
-		links[id].platforms = platform_component;
-		links[id].num_platforms = ARRAY_SIZE(platform_component);
-		links[id].ignore_suspend = 1;
-		links[id].dpcm_capture = 1;
-		links[id].no_pcm = 1;
-		id++;
-	}
-
-	/* HDMI */
-	if (hdmi_num > 0) {
-		idisp_components = devm_kcalloc(dev,
-				   hdmi_num,
-				   sizeof(struct snd_soc_dai_link_component),
-				   GFP_KERNEL);
-		if (!idisp_components)
-			goto devm_err;
-	}
-	for (i = 1; i <= hdmi_num; i++) {
-		links[id].name = devm_kasprintf(dev, GFP_KERNEL,
-						"iDisp%d", i);
-		if (!links[id].name)
-			goto devm_err;
-
-		links[id].id = id;
-		links[id].cpus = &cpus[id];
-		links[id].num_cpus = 1;
-		links[id].cpus->dai_name = devm_kasprintf(dev, GFP_KERNEL,
-							  "iDisp%d Pin", i);
-		if (!links[id].cpus->dai_name)
-			goto devm_err;
-
-		if (idisp_codec) {
-			idisp_components[i - 1].name = "ehdaudio0D2";
-			idisp_components[i - 1].dai_name = devm_kasprintf(dev,
-									  GFP_KERNEL,
-									  "intel-hdmi-hifi%d",
-									  i);
-			if (!idisp_components[i - 1].dai_name)
-				goto devm_err;
-		} else {
-			idisp_components[i - 1] = asoc_dummy_dlc;
-		}
-
-		links[id].codecs = &idisp_components[i - 1];
-		links[id].num_codecs = 1;
-		links[id].platforms = platform_component;
-		links[id].num_platforms = ARRAY_SIZE(platform_component);
-		links[id].init = sof_hdmi_init;
-		links[id].dpcm_playback = 1;
-		links[id].no_pcm = 1;
-		id++;
-	}
-
-	/* speaker amp */
-	if (sof_rt5682_quirk & SOF_SPEAKER_AMP_PRESENT) {
-		links[id].name = devm_kasprintf(dev, GFP_KERNEL,
-						"SSP%d-Codec", ssp_amp);
-		if (!links[id].name)
-			goto devm_err;
-
-		links[id].id = id;
-		if (sof_rt5682_quirk & SOF_RT1015_SPEAKER_AMP_PRESENT) {
-			sof_rt1015_dai_link(&links[id]);
-		} else if (sof_rt5682_quirk & SOF_RT1015P_SPEAKER_AMP_PRESENT) {
-			sof_rt1015p_dai_link(&links[id]);
-		} else if (sof_rt5682_quirk & SOF_RT1019_SPEAKER_AMP_PRESENT) {
-			sof_rt1019p_dai_link(&links[id]);
-		} else if (sof_rt5682_quirk &
-				SOF_MAX98373_SPEAKER_AMP_PRESENT) {
-			links[id].codecs = max_98373_components;
-			links[id].num_codecs = ARRAY_SIZE(max_98373_components);
-			links[id].init = max_98373_spk_codec_init;
-			links[id].ops = &max_98373_ops;
-		} else if (sof_rt5682_quirk &
-				SOF_MAX98360A_SPEAKER_AMP_PRESENT) {
-			max_98360a_dai_link(&links[id]);
-		} else if (sof_rt5682_quirk &
-				SOF_RT1011_SPEAKER_AMP_PRESENT) {
-			sof_rt1011_dai_link(&links[id]);
-		} else if (sof_rt5682_quirk &
-				SOF_MAX98390_SPEAKER_AMP_PRESENT) {
-			max_98390_dai_link(dev, &links[id]);
-		} else if (sof_rt5682_quirk & SOF_RT5650_HEADPHONE_CODEC_PRESENT) {
-			links[id].codecs = &rt5650_components[1];
-			links[id].num_codecs = 1;
-			links[id].init = rt5650_spk_init;
-			links[id].ops = &sof_rt5682_ops;
-		} else {
-			max_98357a_dai_link(&links[id]);
-		}
-		links[id].platforms = platform_component;
-		links[id].num_platforms = ARRAY_SIZE(platform_component);
-		links[id].dpcm_playback = 1;
-		/* feedback stream or firmware-generated echo reference */
-		links[id].dpcm_capture = 1;
-
-		links[id].no_pcm = 1;
-		links[id].cpus = &cpus[id];
-		links[id].num_cpus = 1;
-		if (is_legacy_cpu) {
-			links[id].cpus->dai_name = devm_kasprintf(dev, GFP_KERNEL,
-								  "ssp%d-port",
-								  ssp_amp);
-			if (!links[id].cpus->dai_name)
-				goto devm_err;
-
-		} else {
-			links[id].cpus->dai_name = devm_kasprintf(dev, GFP_KERNEL,
-								  "SSP%d Pin",
-								  ssp_amp);
-			if (!links[id].cpus->dai_name)
-				goto devm_err;
-		}
-		id++;
-	}
-
-	/* BT audio offload */
-	if (sof_rt5682_quirk & SOF_SSP_BT_OFFLOAD_PRESENT) {
-		int port = (sof_rt5682_quirk & SOF_BT_OFFLOAD_SSP_MASK) >>
-				SOF_BT_OFFLOAD_SSP_SHIFT;
-
-		links[id].id = id;
-		links[id].cpus = &cpus[id];
-		links[id].cpus->dai_name = devm_kasprintf(dev, GFP_KERNEL,
-							  "SSP%d Pin", port);
-		if (!links[id].cpus->dai_name)
-			goto devm_err;
-		links[id].name = devm_kasprintf(dev, GFP_KERNEL, "SSP%d-BT", port);
-		if (!links[id].name)
-			goto devm_err;
-		links[id].codecs = &asoc_dummy_dlc;
-		links[id].num_codecs = 1;
-		links[id].platforms = platform_component;
-		links[id].num_platforms = ARRAY_SIZE(platform_component);
-		links[id].dpcm_playback = 1;
-		links[id].dpcm_capture = 1;
-		links[id].no_pcm = 1;
-		links[id].num_cpus = 1;
-	}
-
-	/* HDMI-In SSP */
-	if (sof_rt5682_quirk & SOF_SSP_HDMI_CAPTURE_PRESENT_MASK) {
-		unsigned long hdmi_in_ssp = (sof_rt5682_quirk &
-				SOF_SSP_HDMI_CAPTURE_PRESENT_MASK) >>
-				SOF_NO_OF_HDMI_CAPTURE_SSP_SHIFT;
-		int port = 0;
-
-		for_each_set_bit(port, &hdmi_in_ssp, 32) {
-			links[id].cpus = &cpus[id];
-			links[id].cpus->dai_name = devm_kasprintf(dev, GFP_KERNEL,
-								  "SSP%d Pin", port);
-			if (!links[id].cpus->dai_name)
-				return NULL;
-			links[id].name = devm_kasprintf(dev, GFP_KERNEL, "SSP%d-HDMI", port);
-			if (!links[id].name)
-				return NULL;
-			links[id].id = id + hdmi_id_offset;
-			links[id].codecs = &asoc_dummy_dlc;
-			links[id].num_codecs = 1;
-			links[id].platforms = platform_component;
-			links[id].num_platforms = ARRAY_SIZE(platform_component);
-			links[id].dpcm_capture = 1;
-			links[id].no_pcm = 1;
-			links[id].num_cpus = 1;
-			id++;
-		}
-	}
-
-	return links;
-devm_err:
-	return NULL;
-=======
 	if (ctx->amp_type == CODEC_NONE)
 		return 0;
 
@@ -1044,7 +621,6 @@
 	}
 
 	return 0;
->>>>>>> 2d5404ca
 }
 
 #define GLK_LINK_ORDER	SOF_LINK_ORDER(SOF_LINK_AMP,         \
@@ -1074,22 +650,10 @@
 	if (!ctx)
 		return -ENOMEM;
 
-<<<<<<< HEAD
-	/* Detect the headset codec variant */
-	if (acpi_dev_present("RTL5682", NULL, -1))
-		sof_rt5682_quirk |= SOF_RT5682S_HEADPHONE_CODEC_PRESENT;
-	else if (acpi_dev_present("10EC5650", NULL, -1)) {
-		sof_rt5682_quirk |= SOF_RT5650_HEADPHONE_CODEC_PRESENT;
-
-		sof_audio_card_rt5682.name = devm_kstrdup(&pdev->dev, "rt5650",
-							  GFP_KERNEL);
-	}
-=======
 	if (ctx->codec_type == CODEC_RT5650) {
 		card_name = devm_kstrdup(&pdev->dev, "rt5650", GFP_KERNEL);
 		if (!card_name)
 			return -ENOMEM;
->>>>>>> 2d5404ca
 
 		sof_audio_card_rt5682.name = card_name;
 
@@ -1187,32 +751,6 @@
 		break;
 	case CODEC_RT1015P:
 		sof_rt1015p_codec_conf(&sof_audio_card_rt5682);
-<<<<<<< HEAD
-	else if (sof_rt5682_quirk & SOF_MAX98390_SPEAKER_AMP_PRESENT) {
-		max_98390_set_codec_conf(&pdev->dev, &sof_audio_card_rt5682);
-	}
-
-	if (sof_rt5682_quirk & SOF_SSP_BT_OFFLOAD_PRESENT)
-		sof_audio_card_rt5682.num_links++;
-
-	if (sof_rt5682_quirk & SOF_SSP_HDMI_CAPTURE_PRESENT_MASK)
-		sof_audio_card_rt5682.num_links +=
-			hweight32((sof_rt5682_quirk & SOF_SSP_HDMI_CAPTURE_PRESENT_MASK) >>
-					SOF_NO_OF_HDMI_CAPTURE_SSP_SHIFT);
-
-	dai_links = sof_card_dai_links_create(&pdev->dev, ssp_codec, ssp_amp,
-					      dmic_be_num, hdmi_num, ctx->idisp_codec);
-	if (!dai_links)
-		return -ENOMEM;
-
-	sof_audio_card_rt5682.dai_link = dai_links;
-
-	if (sof_rt5682_quirk & SOF_RT1015_SPEAKER_AMP_PRESENT)
-		sof_rt1015_codec_conf(&sof_audio_card_rt5682);
-
-	INIT_LIST_HEAD(&ctx->hdmi_pcm_list);
-
-=======
 		break;
 	case CODEC_MAX98357A:
 	case CODEC_MAX98360A:
@@ -1226,7 +764,6 @@
 		return -EINVAL;
 	}
 
->>>>>>> 2d5404ca
 	sof_audio_card_rt5682.dev = &pdev->dev;
 
 	/* set platform name for each dailink */
@@ -1244,59 +781,10 @@
 static const struct platform_device_id board_ids[] = {
 	{
 		.name = "sof_rt5682",
-<<<<<<< HEAD
-	},
-	{
-		.name = "cml_rt1015_rt5682",
-		.driver_data = (kernel_ulong_t)(SOF_RT5682_MCLK_EN |
-					SOF_RT5682_MCLK_24MHZ |
-					SOF_RT5682_SSP_CODEC(0) |
-					SOF_SPEAKER_AMP_PRESENT |
-					SOF_RT1015_SPEAKER_AMP_PRESENT |
-					SOF_RT5682_SSP_AMP(1)),
-	},
-	{
-		.name = "jsl_rt5682_rt1015",
-=======
->>>>>>> 2d5404ca
 		.driver_data = (kernel_ulong_t)(SOF_RT5682_MCLK_EN |
 					SOF_SSP_PORT_CODEC(2)),
 	},
 	{
-<<<<<<< HEAD
-		.name = "jsl_rt5682_mx98360",
-		.driver_data = (kernel_ulong_t)(SOF_RT5682_MCLK_EN |
-					SOF_RT5682_MCLK_24MHZ |
-					SOF_RT5682_SSP_CODEC(0) |
-					SOF_SPEAKER_AMP_PRESENT |
-					SOF_MAX98360A_SPEAKER_AMP_PRESENT |
-					SOF_RT5682_SSP_AMP(1)),
-	},
-	{
-		.name = "jsl_rt5682_rt1015p",
-		.driver_data = (kernel_ulong_t)(SOF_RT5682_MCLK_EN |
-					SOF_RT5682_MCLK_24MHZ |
-					SOF_RT5682_SSP_CODEC(0) |
-					SOF_SPEAKER_AMP_PRESENT |
-					SOF_RT1015P_SPEAKER_AMP_PRESENT |
-					SOF_RT5682_SSP_AMP(1)),
-	},
-	{
-		.name = "jsl_rt5682",
-		.driver_data = (kernel_ulong_t)(SOF_RT5682_MCLK_EN |
-					SOF_RT5682_MCLK_24MHZ |
-					SOF_RT5682_SSP_CODEC(0)),
-	},
-	{
-		.name = "tgl_mx98357_rt5682",
-		.driver_data = (kernel_ulong_t)(SOF_RT5682_MCLK_EN |
-					SOF_RT5682_SSP_CODEC(0) |
-					SOF_SPEAKER_AMP_PRESENT |
-					SOF_RT5682_SSP_AMP(1) |
-					SOF_RT5682_NUM_HDMIDEV(4) |
-					SOF_BT_OFFLOAD_SSP(2) |
-					SOF_SSP_BT_OFFLOAD_PRESENT),
-=======
 		.name = "glk_rt5682_def",
 		.driver_data = (kernel_ulong_t)(SOF_RT5682_MCLK_EN |
 					SOF_SSP_PORT_CODEC(2) |
@@ -1312,7 +800,6 @@
 		.driver_data = (kernel_ulong_t)(SOF_RT5682_MCLK_EN |
 					SOF_SSP_PORT_CODEC(0) |
 					SOF_SSP_PORT_AMP(1)),
->>>>>>> 2d5404ca
 	},
 	{
 		.name = "jsl_rt5682_def",
@@ -1321,17 +808,6 @@
 					SOF_SSP_PORT_AMP(1)),
 	},
 	{
-<<<<<<< HEAD
-		.name = "tgl_mx98373_rt5682",
-		.driver_data = (kernel_ulong_t)(SOF_RT5682_MCLK_EN |
-					SOF_RT5682_SSP_CODEC(0) |
-					SOF_SPEAKER_AMP_PRESENT |
-					SOF_MAX98373_SPEAKER_AMP_PRESENT |
-					SOF_RT5682_SSP_AMP(1) |
-					SOF_RT5682_NUM_HDMIDEV(4) |
-					SOF_BT_OFFLOAD_SSP(2) |
-					SOF_SSP_BT_OFFLOAD_PRESENT),
-=======
 		.name = "tgl_rt5682_def",
 		.driver_data = (kernel_ulong_t)(SOF_RT5682_MCLK_EN |
 					SOF_SSP_PORT_CODEC(0) |
@@ -1339,7 +815,6 @@
 					SOF_NUM_IDISP_HDMI(4) |
 					SOF_SSP_PORT_BT_OFFLOAD(2) |
 					SOF_BT_OFFLOAD_PRESENT),
->>>>>>> 2d5404ca
 	},
 	{
 		.name = "adl_rt5682_def",
@@ -1372,27 +847,7 @@
 					SOF_NUM_IDISP_HDMI(4)),
 	},
 	{
-<<<<<<< HEAD
-		.name = "adl_rt5682_c1_h02",
-		.driver_data = (kernel_ulong_t)(SOF_RT5682_MCLK_EN |
-					SOF_RT5682_SSP_CODEC(1) |
-					SOF_RT5682_NUM_HDMIDEV(3) |
-					/* SSP 0 and SSP 2 are used for HDMI IN */
-					SOF_HDMI_CAPTURE_SSP_MASK(0x5)),
-	},
-	{
-		.name = "rpl_mx98357_rt5682",
-		.driver_data = (kernel_ulong_t)(SOF_RT5682_MCLK_EN |
-					SOF_RT5682_SSP_CODEC(0) |
-					SOF_SPEAKER_AMP_PRESENT |
-					SOF_RT5682_SSP_AMP(2) |
-					SOF_RT5682_NUM_HDMIDEV(4)),
-	},
-	{
-		.name = "rpl_mx98360_rt5682",
-=======
 		.name = "rpl_rt5682_def",
->>>>>>> 2d5404ca
 		.driver_data = (kernel_ulong_t)(SOF_RT5682_MCLK_EN |
 					SOF_SSP_PORT_CODEC(0) |
 					SOF_SSP_PORT_AMP(1) |
@@ -1401,22 +856,7 @@
 					SOF_BT_OFFLOAD_PRESENT),
 	},
 	{
-<<<<<<< HEAD
-		.name = "rpl_rt1019_rt5682",
-		.driver_data = (kernel_ulong_t)(SOF_RT5682_MCLK_EN |
-					SOF_RT5682_SSP_CODEC(0) |
-					SOF_SPEAKER_AMP_PRESENT |
-					SOF_RT1019_SPEAKER_AMP_PRESENT |
-					SOF_RT5682_SSP_AMP(1) |
-					SOF_RT5682_NUM_HDMIDEV(4) |
-					SOF_BT_OFFLOAD_SSP(2) |
-					SOF_SSP_BT_OFFLOAD_PRESENT),
-	},
-	{
-		.name = "mtl_mx98357_rt5682",
-=======
 		.name = "rpl_rt5682_c1_h02",
->>>>>>> 2d5404ca
 		.driver_data = (kernel_ulong_t)(SOF_RT5682_MCLK_EN |
 					SOF_SSP_PORT_CODEC(1) |
 					/* SSP 0 and SSP 2 are used for HDMI IN */
@@ -1431,29 +871,11 @@
 					SOF_BT_OFFLOAD_PRESENT),
 	},
 	{
-<<<<<<< HEAD
-		.name = "mtl_rt1019_rt5682",
-		.driver_data = (kernel_ulong_t)(SOF_RT5682_MCLK_EN |
-					SOF_RT5682_SSP_CODEC(2) |
-					SOF_SPEAKER_AMP_PRESENT |
-					SOF_RT1019_SPEAKER_AMP_PRESENT |
-					SOF_RT5682_SSP_AMP(0) |
-					SOF_RT5682_NUM_HDMIDEV(3)),
-	},
-	{
-		.name = "jsl_rt5650",
-		.driver_data = (kernel_ulong_t)(SOF_RT5682_MCLK_EN |
-					SOF_RT5682_MCLK_24MHZ |
-					SOF_RT5682_SSP_CODEC(0) |
-					SOF_SPEAKER_AMP_PRESENT |
-					SOF_RT5682_SSP_AMP(1)),
-=======
 		.name = "arl_rt5682_c1_h02",
 		.driver_data = (kernel_ulong_t)(SOF_RT5682_MCLK_EN |
 					SOF_SSP_PORT_CODEC(1) |
 					/* SSP 0 and SSP 2 are used for HDMI IN */
 					SOF_SSP_MASK_HDMI_CAPTURE(0x5)),
->>>>>>> 2d5404ca
 	},
 	{ }
 };
