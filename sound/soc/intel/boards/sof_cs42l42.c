--- conflicted
+++ resolved
@@ -448,15 +448,9 @@
 	if (hdmi_num <= 0)
 		return 0;
 
-<<<<<<< HEAD
-	idisp_components = devm_kzalloc(dev,
-					sizeof(struct snd_soc_dai_link_component) *
-					hdmi_num, GFP_KERNEL);
-=======
 	idisp_components = devm_kcalloc(dev,
 					hdmi_num,
 					sizeof(struct snd_soc_dai_link_component), GFP_KERNEL);
->>>>>>> eb3cdb58
 	if (!idisp_components)
 		goto devm_err;
 
@@ -552,17 +546,10 @@
 	struct snd_soc_dai_link *links;
 	int ret, id = 0, link_seq;
 
-<<<<<<< HEAD
-	links = devm_kzalloc(dev, sizeof(struct snd_soc_dai_link) *
-			     sof_audio_card_cs42l42.num_links, GFP_KERNEL);
-	cpus = devm_kzalloc(dev, sizeof(struct snd_soc_dai_link_component) *
-			     sof_audio_card_cs42l42.num_links, GFP_KERNEL);
-=======
 	links = devm_kcalloc(dev, sof_audio_card_cs42l42.num_links,
 			    sizeof(struct snd_soc_dai_link), GFP_KERNEL);
 	cpus = devm_kcalloc(dev, sof_audio_card_cs42l42.num_links,
 			    sizeof(struct snd_soc_dai_link_component), GFP_KERNEL);
->>>>>>> eb3cdb58
 	if (!links || !cpus)
 		goto devm_err;
 
