// SPDX-License-Identifier: GPL-2.0-only
//
// Copyright(c) 2021-2022 Intel Corporation
//
// Authors: Cezary Rojewski <cezary.rojewski@intel.com>
//          Amadeusz Slawinski <amadeuszx.slawinski@linux.intel.com>
//

#include <linux/io-64-nonatomic-lo-hi.h>
#include <linux/slab.h>
#include <sound/hdaudio_ext.h>
#include "avs.h"
#include "messages.h"
#include "registers.h"
#include "trace.h"

#define AVS_IPC_TIMEOUT_MS	300
#define AVS_D0IX_DELAY_MS	300

static int
avs_dsp_set_d0ix(struct avs_dev *adev, bool enable)
{
	struct avs_ipc *ipc = adev->ipc;
	int ret;

	/* Is transition required? */
	if (ipc->in_d0ix == enable)
		return 0;

	ret = avs_dsp_op(adev, set_d0ix, enable);
	if (ret) {
		/* Prevent further d0ix attempts on conscious IPC failure. */
		if (ret == -AVS_EIPC)
			atomic_inc(&ipc->d0ix_disable_depth);

		ipc->in_d0ix = false;
		return ret;
	}

	ipc->in_d0ix = enable;
	return 0;
}

static void avs_dsp_schedule_d0ix(struct avs_dev *adev, struct avs_ipc_msg *tx)
{
	if (atomic_read(&adev->ipc->d0ix_disable_depth))
		return;

	mod_delayed_work(system_power_efficient_wq, &adev->ipc->d0ix_work,
			 msecs_to_jiffies(AVS_D0IX_DELAY_MS));
}

static void avs_dsp_d0ix_work(struct work_struct *work)
{
	struct avs_ipc *ipc = container_of(work, struct avs_ipc, d0ix_work.work);

	avs_dsp_set_d0ix(to_avs_dev(ipc->dev), true);
}

static int avs_dsp_wake_d0i0(struct avs_dev *adev, struct avs_ipc_msg *tx)
{
	struct avs_ipc *ipc = adev->ipc;

	if (!atomic_read(&ipc->d0ix_disable_depth)) {
		cancel_delayed_work_sync(&ipc->d0ix_work);
		return avs_dsp_set_d0ix(adev, false);
	}

	return 0;
}

int avs_dsp_disable_d0ix(struct avs_dev *adev)
{
	struct avs_ipc *ipc = adev->ipc;

	/* Prevent PG only on the first disable. */
	if (atomic_inc_return(&ipc->d0ix_disable_depth) == 1) {
		cancel_delayed_work_sync(&ipc->d0ix_work);
		return avs_dsp_set_d0ix(adev, false);
	}

	return 0;
}

int avs_dsp_enable_d0ix(struct avs_dev *adev)
{
	struct avs_ipc *ipc = adev->ipc;

	if (atomic_dec_and_test(&ipc->d0ix_disable_depth))
		queue_delayed_work(system_power_efficient_wq, &ipc->d0ix_work,
				   msecs_to_jiffies(AVS_D0IX_DELAY_MS));
	return 0;
}

static void avs_dsp_recovery(struct avs_dev *adev)
{
	struct avs_soc_component *acomp;
	unsigned int core_mask;
	int ret;

	mutex_lock(&adev->comp_list_mutex);
	/* disconnect all running streams */
	list_for_each_entry(acomp, &adev->comp_list, node) {
		struct snd_soc_pcm_runtime *rtd;
		struct snd_soc_card *card;

		card = acomp->base.card;
		if (!card)
			continue;

		for_each_card_rtds(card, rtd) {
			struct snd_pcm *pcm;
			int dir;

			pcm = rtd->pcm;
			if (!pcm || rtd->dai_link->no_pcm)
				continue;

			for_each_pcm_streams(dir) {
				struct snd_pcm_substream *substream;

				substream = pcm->streams[dir].substream;
				if (!substream || !substream->runtime)
					continue;

				/* No need for _irq() as we are in nonatomic context. */
				snd_pcm_stream_lock(substream);
				snd_pcm_stop(substream, SNDRV_PCM_STATE_DISCONNECTED);
				snd_pcm_stream_unlock(substream);
			}
		}
	}
	mutex_unlock(&adev->comp_list_mutex);

	/* forcibly shutdown all cores */
	core_mask = GENMASK(adev->hw_cfg.dsp_cores - 1, 0);
	avs_dsp_core_disable(adev, core_mask);

	/* attempt dsp reboot */
	ret = avs_dsp_boot_firmware(adev, true);
	if (ret < 0)
		dev_err(adev->dev, "dsp reboot failed: %d\n", ret);

	pm_runtime_mark_last_busy(adev->dev);
	pm_runtime_enable(adev->dev);
	pm_request_autosuspend(adev->dev);

	atomic_set(&adev->ipc->recovering, 0);
}

static void avs_dsp_recovery_work(struct work_struct *work)
{
	struct avs_ipc *ipc = container_of(work, struct avs_ipc, recovery_work);

	avs_dsp_recovery(to_avs_dev(ipc->dev));
}

static void avs_dsp_exception_caught(struct avs_dev *adev, union avs_notify_msg *msg)
{
	struct avs_ipc *ipc = adev->ipc;

	/* Account for the double-exception case. */
	ipc->ready = false;

	if (!atomic_add_unless(&ipc->recovering, 1, 1)) {
		dev_err(adev->dev, "dsp recovery is already in progress\n");
		return;
	}

	dev_crit(adev->dev, "communication severed, rebooting dsp..\n");

	cancel_delayed_work_sync(&ipc->d0ix_work);
	ipc->in_d0ix = false;
	/* Re-enabled on recovery completion. */
	pm_runtime_disable(adev->dev);

	/* Process received notification. */
	avs_dsp_op(adev, coredump, msg);

	schedule_work(&ipc->recovery_work);
}

static void avs_dsp_receive_rx(struct avs_dev *adev, u64 header)
{
	struct avs_ipc *ipc = adev->ipc;
	union avs_reply_msg msg = AVS_MSG(header);
	u64 reg;

	reg = readq(avs_sram_addr(adev, AVS_FW_REGS_WINDOW));
	trace_avs_ipc_reply_msg(header, reg);

	ipc->rx.header = header;
	/* Abort copying payload if request processing was unsuccessful. */
	if (!msg.status) {
		/* update size in case of LARGE_CONFIG_GET */
		if (msg.msg_target == AVS_MOD_MSG &&
		    msg.global_msg_type == AVS_MOD_LARGE_CONFIG_GET)
			ipc->rx.size = min_t(u32, AVS_MAILBOX_SIZE,
					     msg.ext.large_config.data_off_size);

		memcpy_fromio(ipc->rx.data, avs_uplink_addr(adev), ipc->rx.size);
		trace_avs_msg_payload(ipc->rx.data, ipc->rx.size);
	}
}

static void avs_dsp_process_notification(struct avs_dev *adev, u64 header)
{
	struct avs_notify_mod_data mod_data;
	union avs_notify_msg msg = AVS_MSG(header);
	size_t data_size = 0;
	void *data = NULL;
	u64 reg;

	reg = readq(avs_sram_addr(adev, AVS_FW_REGS_WINDOW));
	trace_avs_ipc_notify_msg(header, reg);

	/* Ignore spurious notifications until handshake is established. */
	if (!adev->ipc->ready && msg.notify_msg_type != AVS_NOTIFY_FW_READY) {
		dev_dbg(adev->dev, "FW not ready, skip notification: 0x%08x\n", msg.primary);
		return;
	}

	/* Calculate notification payload size. */
	switch (msg.notify_msg_type) {
	case AVS_NOTIFY_FW_READY:
		break;

	case AVS_NOTIFY_PHRASE_DETECTED:
		data_size = sizeof(struct avs_notify_voice_data);
		break;

	case AVS_NOTIFY_RESOURCE_EVENT:
		data_size = sizeof(struct avs_notify_res_data);
		break;

	case AVS_NOTIFY_LOG_BUFFER_STATUS:
	case AVS_NOTIFY_EXCEPTION_CAUGHT:
		break;

	case AVS_NOTIFY_MODULE_EVENT:
		/* To know the total payload size, header needs to be read first. */
		memcpy_fromio(&mod_data, avs_uplink_addr(adev), sizeof(mod_data));
		data_size = sizeof(mod_data) + mod_data.data_size;
		break;

	default:
		dev_info(adev->dev, "unknown notification: 0x%08x\n", msg.primary);
		break;
	}

	if (data_size) {
		data = kmalloc(data_size, GFP_KERNEL);
		if (!data)
			return;

		memcpy_fromio(data, avs_uplink_addr(adev), data_size);
		trace_avs_msg_payload(data, data_size);
	}

	/* Perform notification-specific operations. */
	switch (msg.notify_msg_type) {
	case AVS_NOTIFY_FW_READY:
		dev_dbg(adev->dev, "FW READY 0x%08x\n", msg.primary);
		adev->ipc->ready = true;
		complete(&adev->fw_ready);
		break;

	case AVS_NOTIFY_LOG_BUFFER_STATUS:
		avs_log_buffer_status_locked(adev, &msg);
		break;

	case AVS_NOTIFY_EXCEPTION_CAUGHT:
		avs_dsp_exception_caught(adev, &msg);
		break;

	default:
		break;
	}

	kfree(data);
}

void avs_dsp_process_response(struct avs_dev *adev, u64 header)
{
	struct avs_ipc *ipc = adev->ipc;

	/*
	 * Response may either be solicited - a reply for a request that has
	 * been sent beforehand - or unsolicited (notification).
	 */
	if (avs_msg_is_reply(header)) {
		/* Response processing is invoked from IRQ thread. */
		spin_lock_irq(&ipc->rx_lock);
		avs_dsp_receive_rx(adev, header);
		ipc->rx_completed = true;
		spin_unlock_irq(&ipc->rx_lock);
	} else {
		avs_dsp_process_notification(adev, header);
	}

	complete(&ipc->busy_completion);
}

<<<<<<< HEAD
irqreturn_t avs_irq_handler(struct avs_dev *adev)
{
	struct avs_ipc *ipc = adev->ipc;
	const struct avs_spec *const spec = adev->spec;
	u32 adspis, hipc_rsp, hipc_ack;
	irqreturn_t ret = IRQ_NONE;

	adspis = snd_hdac_adsp_readl(adev, AVS_ADSP_REG_ADSPIS);
	if (adspis == UINT_MAX || !(adspis & AVS_ADSP_ADSPIS_IPC))
		return ret;

	hipc_ack = snd_hdac_adsp_readl(adev, spec->hipc->ack_offset);
	hipc_rsp = snd_hdac_adsp_readl(adev, spec->hipc->rsp_offset);

	/* DSP acked host's request */
	if (hipc_ack & spec->hipc->ack_done_mask) {
		/*
		 * As an extra precaution, mask done interrupt. Code executed
		 * due to complete() found below does not assume any masking.
		 */
		snd_hdac_adsp_updatel(adev, spec->hipc->ctl_offset,
				      AVS_ADSP_HIPCCTL_DONE, 0);

		complete(&ipc->done_completion);

		/* tell DSP it has our attention */
		snd_hdac_adsp_updatel(adev, spec->hipc->ack_offset,
				      spec->hipc->ack_done_mask,
				      spec->hipc->ack_done_mask);
		/* unmask done interrupt */
		snd_hdac_adsp_updatel(adev, spec->hipc->ctl_offset,
				      AVS_ADSP_HIPCCTL_DONE,
				      AVS_ADSP_HIPCCTL_DONE);
		ret = IRQ_HANDLED;
	}

	/* DSP sent new response to process */
	if (hipc_rsp & spec->hipc->rsp_busy_mask) {
		/* mask busy interrupt */
		snd_hdac_adsp_updatel(adev, spec->hipc->ctl_offset,
				      AVS_ADSP_HIPCCTL_BUSY, 0);

		ret = IRQ_WAKE_THREAD;
	}

	return ret;
}

=======
>>>>>>> 0c383648
static bool avs_ipc_is_busy(struct avs_ipc *ipc)
{
	struct avs_dev *adev = to_avs_dev(ipc->dev);
	const struct avs_spec *const spec = adev->spec;
	u32 hipc_rsp;

	hipc_rsp = snd_hdac_adsp_readl(adev, spec->hipc->rsp_offset);
	return hipc_rsp & spec->hipc->rsp_busy_mask;
}

static int avs_ipc_wait_busy_completion(struct avs_ipc *ipc, int timeout)
{
	u32 repeats_left = 128; /* to avoid infinite looping */
	int ret;

again:
	ret = wait_for_completion_timeout(&ipc->busy_completion, msecs_to_jiffies(timeout));

	/* DSP could be unresponsive at this point. */
	if (!ipc->ready)
		return -EPERM;

	if (!ret) {
		if (!avs_ipc_is_busy(ipc))
			return -ETIMEDOUT;
		/*
		 * Firmware did its job, either notification or reply
		 * has been received - now wait until it's processed.
		 */
		wait_for_completion_killable(&ipc->busy_completion);
	}

	/* Ongoing notification's bottom-half may cause early wakeup */
	spin_lock(&ipc->rx_lock);
	if (!ipc->rx_completed) {
		if (repeats_left) {
			/* Reply delayed due to notification. */
			repeats_left--;
			reinit_completion(&ipc->busy_completion);
			spin_unlock(&ipc->rx_lock);
			goto again;
		}

		spin_unlock(&ipc->rx_lock);
		return -ETIMEDOUT;
	}

	spin_unlock(&ipc->rx_lock);
	return 0;
}

static void avs_ipc_msg_init(struct avs_ipc *ipc, struct avs_ipc_msg *reply)
{
	lockdep_assert_held(&ipc->rx_lock);

	ipc->rx.header = 0;
	ipc->rx.size = reply ? reply->size : 0;
	ipc->rx_completed = false;

	reinit_completion(&ipc->done_completion);
	reinit_completion(&ipc->busy_completion);
}

static void avs_dsp_send_tx(struct avs_dev *adev, struct avs_ipc_msg *tx, bool read_fwregs)
{
	const struct avs_spec *const spec = adev->spec;
	u64 reg = ULONG_MAX;

	tx->header |= spec->hipc->req_busy_mask;
	if (read_fwregs)
		reg = readq(avs_sram_addr(adev, AVS_FW_REGS_WINDOW));

	trace_avs_request(tx, reg);

	if (tx->size)
		memcpy_toio(avs_downlink_addr(adev), tx->data, tx->size);
	snd_hdac_adsp_writel(adev, spec->hipc->req_ext_offset, tx->header >> 32);
	snd_hdac_adsp_writel(adev, spec->hipc->req_offset, tx->header & UINT_MAX);
}

static int avs_dsp_do_send_msg(struct avs_dev *adev, struct avs_ipc_msg *request,
			       struct avs_ipc_msg *reply, int timeout, const char *name)
{
	struct avs_ipc *ipc = adev->ipc;
	int ret;

	if (!ipc->ready)
		return -EPERM;

	mutex_lock(&ipc->msg_mutex);

	spin_lock(&ipc->rx_lock);
	avs_ipc_msg_init(ipc, reply);
	avs_dsp_send_tx(adev, request, true);
	spin_unlock(&ipc->rx_lock);

	ret = avs_ipc_wait_busy_completion(ipc, timeout);
	if (ret) {
		if (ret == -ETIMEDOUT) {
			union avs_notify_msg msg = AVS_NOTIFICATION(EXCEPTION_CAUGHT);

			/* Same treatment as on exception, just stack_dump=0. */
			avs_dsp_exception_caught(adev, &msg);
		}
		goto exit;
	}

	ret = ipc->rx.rsp.status;
	/*
	 * If IPC channel is blocked e.g.: due to ongoing recovery,
	 * -EPERM error code is expected and thus it's not an actual error.
	 *
	 * Unsupported IPCs are of no harm either.
	 */
	if (ret == -EPERM || ret == AVS_IPC_NOT_SUPPORTED)
		dev_dbg(adev->dev, "%s (0x%08x 0x%08x) failed: %d\n",
			name, request->glb.primary, request->glb.ext.val, ret);
	else if (ret)
		dev_err(adev->dev, "%s (0x%08x 0x%08x) failed: %d\n",
			name, request->glb.primary, request->glb.ext.val, ret);

	if (reply) {
		reply->header = ipc->rx.header;
		reply->size = ipc->rx.size;
		if (reply->data && ipc->rx.size)
			memcpy(reply->data, ipc->rx.data, reply->size);
	}

exit:
	mutex_unlock(&ipc->msg_mutex);
	return ret;
}

static int avs_dsp_send_msg_sequence(struct avs_dev *adev, struct avs_ipc_msg *request,
				     struct avs_ipc_msg *reply, int timeout, bool wake_d0i0,
				     bool schedule_d0ix, const char *name)
{
	int ret;

	trace_avs_d0ix("wake", wake_d0i0, request->header);
	if (wake_d0i0) {
		ret = avs_dsp_wake_d0i0(adev, request);
		if (ret)
			return ret;
	}

	ret = avs_dsp_do_send_msg(adev, request, reply, timeout, name);
	if (ret)
		return ret;

	trace_avs_d0ix("schedule", schedule_d0ix, request->header);
	if (schedule_d0ix)
		avs_dsp_schedule_d0ix(adev, request);

	return 0;
}

int avs_dsp_send_msg_timeout(struct avs_dev *adev, struct avs_ipc_msg *request,
			     struct avs_ipc_msg *reply, int timeout, const char *name)
{
	bool wake_d0i0 = avs_dsp_op(adev, d0ix_toggle, request, true);
	bool schedule_d0ix = avs_dsp_op(adev, d0ix_toggle, request, false);

	return avs_dsp_send_msg_sequence(adev, request, reply, timeout, wake_d0i0, schedule_d0ix,
					 name);
}

int avs_dsp_send_msg(struct avs_dev *adev, struct avs_ipc_msg *request,
		     struct avs_ipc_msg *reply, const char *name)
{
	return avs_dsp_send_msg_timeout(adev, request, reply, adev->ipc->default_timeout_ms, name);
}

int avs_dsp_send_pm_msg_timeout(struct avs_dev *adev, struct avs_ipc_msg *request,
				struct avs_ipc_msg *reply, int timeout, bool wake_d0i0,
				const char *name)
{
	return avs_dsp_send_msg_sequence(adev, request, reply, timeout, wake_d0i0, false, name);
}

int avs_dsp_send_pm_msg(struct avs_dev *adev, struct avs_ipc_msg *request,
			struct avs_ipc_msg *reply, bool wake_d0i0, const char *name)
{
	return avs_dsp_send_pm_msg_timeout(adev, request, reply, adev->ipc->default_timeout_ms,
					   wake_d0i0, name);
}

static int avs_dsp_do_send_rom_msg(struct avs_dev *adev, struct avs_ipc_msg *request, int timeout,
				   const char *name)
{
	struct avs_ipc *ipc = adev->ipc;
	int ret;

	mutex_lock(&ipc->msg_mutex);

	spin_lock(&ipc->rx_lock);
	avs_ipc_msg_init(ipc, NULL);
	/*
	 * with hw still stalled, memory windows may not be
	 * configured properly so avoid accessing SRAM
	 */
	avs_dsp_send_tx(adev, request, false);
	spin_unlock(&ipc->rx_lock);

	/* ROM messages must be sent before main core is unstalled */
	ret = avs_dsp_op(adev, stall, AVS_MAIN_CORE_MASK, false);
	if (!ret) {
		ret = wait_for_completion_timeout(&ipc->done_completion, msecs_to_jiffies(timeout));
		ret = ret ? 0 : -ETIMEDOUT;
	}
	if (ret)
		dev_err(adev->dev, "%s (0x%08x 0x%08x) failed: %d\n",
			name, request->glb.primary, request->glb.ext.val, ret);

	mutex_unlock(&ipc->msg_mutex);

	return ret;
}

int avs_dsp_send_rom_msg_timeout(struct avs_dev *adev, struct avs_ipc_msg *request, int timeout,
				 const char *name)
{
	return avs_dsp_do_send_rom_msg(adev, request, timeout, name);
}

int avs_dsp_send_rom_msg(struct avs_dev *adev, struct avs_ipc_msg *request, const char *name)
{
	return avs_dsp_send_rom_msg_timeout(adev, request, adev->ipc->default_timeout_ms, name);
}

void avs_dsp_interrupt_control(struct avs_dev *adev, bool enable)
{
	const struct avs_spec *const spec = adev->spec;
	u32 value, mask;

	/*
	 * No particular bit setting order. All of these are required
	 * to have a functional SW <-> FW communication.
	 */
	value = enable ? AVS_ADSP_ADSPIC_IPC : 0;
	snd_hdac_adsp_updatel(adev, AVS_ADSP_REG_ADSPIC, AVS_ADSP_ADSPIC_IPC, value);

	mask = AVS_ADSP_HIPCCTL_DONE | AVS_ADSP_HIPCCTL_BUSY;
	value = enable ? mask : 0;
	snd_hdac_adsp_updatel(adev, spec->hipc->ctl_offset, mask, value);
}

int avs_ipc_init(struct avs_ipc *ipc, struct device *dev)
{
	ipc->rx.data = devm_kzalloc(dev, AVS_MAILBOX_SIZE, GFP_KERNEL);
	if (!ipc->rx.data)
		return -ENOMEM;

	ipc->dev = dev;
	ipc->ready = false;
	ipc->default_timeout_ms = AVS_IPC_TIMEOUT_MS;
	INIT_WORK(&ipc->recovery_work, avs_dsp_recovery_work);
	INIT_DELAYED_WORK(&ipc->d0ix_work, avs_dsp_d0ix_work);
	init_completion(&ipc->done_completion);
	init_completion(&ipc->busy_completion);
	spin_lock_init(&ipc->rx_lock);
	mutex_init(&ipc->msg_mutex);

	return 0;
}

void avs_ipc_block(struct avs_ipc *ipc)
{
	ipc->ready = false;
	cancel_work_sync(&ipc->recovery_work);
	cancel_delayed_work_sync(&ipc->d0ix_work);
	ipc->in_d0ix = false;
}<|MERGE_RESOLUTION|>--- conflicted
+++ resolved
@@ -301,57 +301,6 @@
 	complete(&ipc->busy_completion);
 }
 
-<<<<<<< HEAD
-irqreturn_t avs_irq_handler(struct avs_dev *adev)
-{
-	struct avs_ipc *ipc = adev->ipc;
-	const struct avs_spec *const spec = adev->spec;
-	u32 adspis, hipc_rsp, hipc_ack;
-	irqreturn_t ret = IRQ_NONE;
-
-	adspis = snd_hdac_adsp_readl(adev, AVS_ADSP_REG_ADSPIS);
-	if (adspis == UINT_MAX || !(adspis & AVS_ADSP_ADSPIS_IPC))
-		return ret;
-
-	hipc_ack = snd_hdac_adsp_readl(adev, spec->hipc->ack_offset);
-	hipc_rsp = snd_hdac_adsp_readl(adev, spec->hipc->rsp_offset);
-
-	/* DSP acked host's request */
-	if (hipc_ack & spec->hipc->ack_done_mask) {
-		/*
-		 * As an extra precaution, mask done interrupt. Code executed
-		 * due to complete() found below does not assume any masking.
-		 */
-		snd_hdac_adsp_updatel(adev, spec->hipc->ctl_offset,
-				      AVS_ADSP_HIPCCTL_DONE, 0);
-
-		complete(&ipc->done_completion);
-
-		/* tell DSP it has our attention */
-		snd_hdac_adsp_updatel(adev, spec->hipc->ack_offset,
-				      spec->hipc->ack_done_mask,
-				      spec->hipc->ack_done_mask);
-		/* unmask done interrupt */
-		snd_hdac_adsp_updatel(adev, spec->hipc->ctl_offset,
-				      AVS_ADSP_HIPCCTL_DONE,
-				      AVS_ADSP_HIPCCTL_DONE);
-		ret = IRQ_HANDLED;
-	}
-
-	/* DSP sent new response to process */
-	if (hipc_rsp & spec->hipc->rsp_busy_mask) {
-		/* mask busy interrupt */
-		snd_hdac_adsp_updatel(adev, spec->hipc->ctl_offset,
-				      AVS_ADSP_HIPCCTL_BUSY, 0);
-
-		ret = IRQ_WAKE_THREAD;
-	}
-
-	return ret;
-}
-
-=======
->>>>>>> 0c383648
 static bool avs_ipc_is_busy(struct avs_ipc *ipc)
 {
 	struct avs_dev *adev = to_avs_dev(ipc->dev);
