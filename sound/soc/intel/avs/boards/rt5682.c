--- conflicted
+++ resolved
@@ -80,11 +80,7 @@
 	{ "IN1P", NULL, "Headset Mic" },
 };
 
-<<<<<<< HEAD
-static struct snd_soc_jack_pin card_jack_pins[] = {
-=======
 static const struct snd_soc_jack_pin card_jack_pins[] = {
->>>>>>> 2d5404ca
 	{
 		.pin = "Headphone Jack",
 		.mask = SND_JACK_HEADPHONE,
@@ -97,11 +93,7 @@
 
 static int avs_rt5682_codec_init(struct snd_soc_pcm_runtime *runtime)
 {
-<<<<<<< HEAD
-	struct snd_soc_component *component = asoc_rtd_to_codec(runtime, 0)->component;
-=======
 	struct snd_soc_component *component = snd_soc_rtd_to_codec(runtime, 0)->component;
->>>>>>> 2d5404ca
 	struct snd_soc_card *card = runtime->card;
 	struct snd_soc_jack_pin *pins;
 	struct snd_soc_jack *jack;
@@ -152,13 +144,8 @@
 static int
 avs_rt5682_hw_params(struct snd_pcm_substream *substream, struct snd_pcm_hw_params *params)
 {
-<<<<<<< HEAD
-	struct snd_soc_pcm_runtime *runtime = asoc_substream_to_rtd(substream);
-	struct snd_soc_dai *codec_dai = asoc_rtd_to_codec(runtime, 0);
-=======
 	struct snd_soc_pcm_runtime *runtime = snd_soc_substream_to_rtd(substream);
 	struct snd_soc_dai *codec_dai = snd_soc_rtd_to_codec(runtime, 0);
->>>>>>> 2d5404ca
 	int pll_source, freq_in, freq_out;
 	int ret;
 
@@ -286,11 +273,7 @@
 	struct snd_soc_jack *jack;
 	struct device *dev = &pdev->dev;
 	const char *pname;
-<<<<<<< HEAD
-	int ssp_port, ret;
-=======
 	int ssp_port, tdm_slot, ret;
->>>>>>> 2d5404ca
 
 	if (pdev->id_entry && pdev->id_entry->driver_data)
 		avs_rt5682_quirk = (unsigned long)pdev->id_entry->driver_data;
@@ -305,15 +288,12 @@
 	if (ret)
 		return ret;
 
-<<<<<<< HEAD
-=======
 	ret = avs_create_dai_link(dev, pname, ssp_port, tdm_slot, &dai_link);
 	if (ret) {
 		dev_err(dev, "Failed to create dai link: %d", ret);
 		return ret;
 	}
 
->>>>>>> 2d5404ca
 	jack = devm_kzalloc(dev, sizeof(*jack), GFP_KERNEL);
 	card = devm_kzalloc(dev, sizeof(*card), GFP_KERNEL);
 	if (!jack || !card)
