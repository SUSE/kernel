// SPDX-License-Identifier: GPL-2.0-only
//
// Copyright(c) 2021 Intel Corporation
//
// Authors: Cezary Rojewski <cezary.rojewski@intel.com>
//          Amadeusz Slawinski <amadeuszx.slawinski@linux.intel.com>
//

#include <linux/firmware.h>
#include <linux/uuid.h>
#include <sound/soc.h>
#include <sound/soc-acpi.h>
#include <sound/soc-topology.h>
#include <uapi/sound/intel/avs/tokens.h>
#include "avs.h"
#include "control.h"
#include "topology.h"
#include "utils.h"

/* Get pointer to vendor array at the specified offset. */
#define avs_tplg_vendor_array_at(array, offset) \
	((struct snd_soc_tplg_vendor_array *)((u8 *)array + offset))

/* Get pointer to vendor array that is next in line. */
#define avs_tplg_vendor_array_next(array) \
	(avs_tplg_vendor_array_at(array, le32_to_cpu((array)->size)))

/*
 * Scan provided block of tuples for the specified token. If found,
 * @offset is updated with position at which first matching token is
 * located.
 *
 * Returns 0 on success, -ENOENT if not found and error code otherwise.
 */
static int
avs_tplg_vendor_array_lookup(struct snd_soc_tplg_vendor_array *tuples,
			     u32 block_size, u32 token, u32 *offset)
{
	u32 pos = 0;

	while (block_size > 0) {
		struct snd_soc_tplg_vendor_value_elem *tuple;
		u32 tuples_size = le32_to_cpu(tuples->size);

		if (tuples_size > block_size)
			return -EINVAL;

		tuple = tuples->value;
		if (le32_to_cpu(tuple->token) == token) {
			*offset = pos;
			return 0;
		}

		block_size -= tuples_size;
		pos += tuples_size;
		tuples = avs_tplg_vendor_array_next(tuples);
	}

	return -ENOENT;
}

/*
 * See avs_tplg_vendor_array_lookup() for description.
 *
 * Behaves exactly like avs_tplg_vendor_lookup() but starts from the
 * next vendor array in line. Useful when searching for the finish line
 * of an arbitrary entry in a list of entries where each is composed of
 * several vendor tuples and a specific token marks the beginning of
 * a new entry block.
 */
static int
avs_tplg_vendor_array_lookup_next(struct snd_soc_tplg_vendor_array *tuples,
				  u32 block_size, u32 token, u32 *offset)
{
	u32 tuples_size = le32_to_cpu(tuples->size);
	int ret;

	if (tuples_size > block_size)
		return -EINVAL;

	tuples = avs_tplg_vendor_array_next(tuples);
	block_size -= tuples_size;

	ret = avs_tplg_vendor_array_lookup(tuples, block_size, token, offset);
	if (!ret)
		*offset += tuples_size;
	return ret;
}

/*
 * Scan provided block of tuples for the specified token which marks
 * the border of an entry block. Behavior is similar to
 * avs_tplg_vendor_array_lookup() except 0 is also returned if no
 * matching token has been found. In such case, returned @size is
 * assigned to @block_size as the entire block belongs to the current
 * entry.
 *
 * Returns 0 on success, error code otherwise.
 */
static int
avs_tplg_vendor_entry_size(struct snd_soc_tplg_vendor_array *tuples,
			   u32 block_size, u32 entry_id_token, u32 *size)
{
	int ret;

	ret = avs_tplg_vendor_array_lookup_next(tuples, block_size, entry_id_token, size);
	if (ret == -ENOENT) {
		*size = block_size;
		ret = 0;
	}

	return ret;
}

/*
 * Vendor tuple parsing descriptor.
 *
 * @token: vendor specific token that identifies tuple
 * @type: tuple type, one of SND_SOC_TPLG_TUPLE_TYPE_XXX
 * @offset: offset of a struct's field to initialize
 * @parse: parsing function, extracts and assigns value to object's field
 */
struct avs_tplg_token_parser {
	enum avs_tplg_token token;
	u32 type;
	u32 offset;
	int (*parse)(struct snd_soc_component *comp, void *elem, void *object, u32 offset);
};

static int
avs_parse_uuid_token(struct snd_soc_component *comp, void *elem, void *object, u32 offset)
{
	struct snd_soc_tplg_vendor_uuid_elem *tuple = elem;
	guid_t *val = (guid_t *)((u8 *)object + offset);

	guid_copy((guid_t *)val, (const guid_t *)&tuple->uuid);

	return 0;
}

static int
avs_parse_bool_token(struct snd_soc_component *comp, void *elem, void *object, u32 offset)
{
	struct snd_soc_tplg_vendor_value_elem *tuple = elem;
	bool *val = (bool *)((u8 *)object + offset);

	*val = le32_to_cpu(tuple->value);

	return 0;
}

static int
avs_parse_byte_token(struct snd_soc_component *comp, void *elem, void *object, u32 offset)
{
	struct snd_soc_tplg_vendor_value_elem *tuple = elem;
	u8 *val = ((u8 *)object + offset);

	*val = le32_to_cpu(tuple->value);

	return 0;
}

static int
avs_parse_short_token(struct snd_soc_component *comp, void *elem, void *object, u32 offset)
{
	struct snd_soc_tplg_vendor_value_elem *tuple = elem;
	u16 *val = (u16 *)((u8 *)object + offset);

	*val = le32_to_cpu(tuple->value);

	return 0;
}

static int
avs_parse_word_token(struct snd_soc_component *comp, void *elem, void *object, u32 offset)
{
	struct snd_soc_tplg_vendor_value_elem *tuple = elem;
	u32 *val = (u32 *)((u8 *)object + offset);

	*val = le32_to_cpu(tuple->value);

	return 0;
}

static int
avs_parse_string_token(struct snd_soc_component *comp, void *elem, void *object, u32 offset)
{
	struct snd_soc_tplg_vendor_string_elem *tuple = elem;
	char *val = (char *)((u8 *)object + offset);

	snprintf(val, SNDRV_CTL_ELEM_ID_NAME_MAXLEN, "%s", tuple->string);

	return 0;
}

static int avs_parse_uuid_tokens(struct snd_soc_component *comp, void *object,
				 const struct avs_tplg_token_parser *parsers, int count,
				 struct snd_soc_tplg_vendor_array *tuples)
{
	struct snd_soc_tplg_vendor_uuid_elem *tuple;
	int ret, i, j;

	/* Parse element by element. */
	for (i = 0; i < le32_to_cpu(tuples->num_elems); i++) {
		tuple = &tuples->uuid[i];

		for (j = 0; j < count; j++) {
			/* Ignore non-UUID tokens. */
			if (parsers[j].type != SND_SOC_TPLG_TUPLE_TYPE_UUID ||
			    parsers[j].token != le32_to_cpu(tuple->token))
				continue;

			ret = parsers[j].parse(comp, tuple, object, parsers[j].offset);
			if (ret)
				return ret;
		}
	}

	return 0;
}

static int avs_parse_string_tokens(struct snd_soc_component *comp, void *object,
				   const struct avs_tplg_token_parser *parsers, int count,
				   struct snd_soc_tplg_vendor_array *tuples)
{
	struct snd_soc_tplg_vendor_string_elem *tuple;
	int ret, i, j;

	/* Parse element by element. */
	for (i = 0; i < le32_to_cpu(tuples->num_elems); i++) {
		tuple = &tuples->string[i];

		for (j = 0; j < count; j++) {
			/* Ignore non-string tokens. */
			if (parsers[j].type != SND_SOC_TPLG_TUPLE_TYPE_STRING ||
			    parsers[j].token != le32_to_cpu(tuple->token))
				continue;

			ret = parsers[j].parse(comp, tuple, object, parsers[j].offset);
			if (ret)
				return ret;
		}
	}

	return 0;
}

static int avs_parse_word_tokens(struct snd_soc_component *comp, void *object,
				 const struct avs_tplg_token_parser *parsers, int count,
				 struct snd_soc_tplg_vendor_array *tuples)
{
	struct snd_soc_tplg_vendor_value_elem *tuple;
	int ret, i, j;

	/* Parse element by element. */
	for (i = 0; i < le32_to_cpu(tuples->num_elems); i++) {
		tuple = &tuples->value[i];

		for (j = 0; j < count; j++) {
			/* Ignore non-integer tokens. */
			if (!(parsers[j].type == SND_SOC_TPLG_TUPLE_TYPE_WORD ||
			      parsers[j].type == SND_SOC_TPLG_TUPLE_TYPE_SHORT ||
			      parsers[j].type == SND_SOC_TPLG_TUPLE_TYPE_BYTE ||
			      parsers[j].type == SND_SOC_TPLG_TUPLE_TYPE_BOOL))
				continue;

			if (parsers[j].token != le32_to_cpu(tuple->token))
				continue;

			ret = parsers[j].parse(comp, tuple, object, parsers[j].offset);
			if (ret)
				return ret;
		}
	}

	return 0;
}

static int avs_parse_tokens(struct snd_soc_component *comp, void *object,
			    const struct avs_tplg_token_parser *parsers, size_t count,
			    struct snd_soc_tplg_vendor_array *tuples, int priv_size)
{
	int array_size, ret;

	while (priv_size > 0) {
		array_size = le32_to_cpu(tuples->size);

		if (array_size <= 0) {
			dev_err(comp->dev, "invalid array size 0x%x\n", array_size);
			return -EINVAL;
		}

		/* Make sure there is enough data before parsing. */
		priv_size -= array_size;
		if (priv_size < 0) {
			dev_err(comp->dev, "invalid array size 0x%x\n", array_size);
			return -EINVAL;
		}

		switch (le32_to_cpu(tuples->type)) {
		case SND_SOC_TPLG_TUPLE_TYPE_UUID:
			ret = avs_parse_uuid_tokens(comp, object, parsers, count, tuples);
			break;
		case SND_SOC_TPLG_TUPLE_TYPE_STRING:
			ret = avs_parse_string_tokens(comp, object, parsers, count, tuples);
			break;
		case SND_SOC_TPLG_TUPLE_TYPE_BOOL:
		case SND_SOC_TPLG_TUPLE_TYPE_BYTE:
		case SND_SOC_TPLG_TUPLE_TYPE_SHORT:
		case SND_SOC_TPLG_TUPLE_TYPE_WORD:
			ret = avs_parse_word_tokens(comp, object, parsers, count, tuples);
			break;
		default:
			dev_err(comp->dev, "unknown token type %d\n", tuples->type);
			ret = -EINVAL;
		}

		if (ret) {
			dev_err(comp->dev, "parsing %zu tokens of %d type failed: %d\n",
				count, tuples->type, ret);
			return ret;
		}

		tuples = avs_tplg_vendor_array_next(tuples);
	}

	return 0;
}

#define AVS_DEFINE_PTR_PARSER(name, type, member) \
static int \
avs_parse_##name##_ptr(struct snd_soc_component *comp, void *elem, void *object, u32 offset) \
{ \
	struct snd_soc_tplg_vendor_value_elem *tuple = elem;		\
	struct avs_soc_component *acomp = to_avs_soc_component(comp);	\
	type **val = (type **)(object + offset);			\
	u32 idx;							\
									\
	idx = le32_to_cpu(tuple->value);				\
	if (idx >= acomp->tplg->num_##member)				\
		return -EINVAL;						\
									\
	*val = &acomp->tplg->member[idx];				\
									\
	return 0;							\
}

AVS_DEFINE_PTR_PARSER(audio_format, struct avs_audio_format, fmts);
AVS_DEFINE_PTR_PARSER(modcfg_base, struct avs_tplg_modcfg_base, modcfgs_base);
AVS_DEFINE_PTR_PARSER(modcfg_ext, struct avs_tplg_modcfg_ext, modcfgs_ext);
AVS_DEFINE_PTR_PARSER(pplcfg, struct avs_tplg_pplcfg, pplcfgs);
AVS_DEFINE_PTR_PARSER(binding, struct avs_tplg_binding, bindings);

static int
parse_audio_format_bitfield(struct snd_soc_component *comp, void *elem, void *object, u32 offset)
{
	struct snd_soc_tplg_vendor_value_elem *velem = elem;
	struct avs_audio_format *audio_format = object;

	switch (offset) {
	case AVS_TKN_AFMT_NUM_CHANNELS_U32:
		audio_format->num_channels = le32_to_cpu(velem->value);
		break;
	case AVS_TKN_AFMT_VALID_BIT_DEPTH_U32:
		audio_format->valid_bit_depth = le32_to_cpu(velem->value);
		break;
	case AVS_TKN_AFMT_SAMPLE_TYPE_U32:
		audio_format->sample_type = le32_to_cpu(velem->value);
		break;
	}

	return 0;
}

static int avs_ssp_sprint(char *buf, size_t size, const char *fmt, int port, int tdm)
{
	char *needle = strstr(fmt, "%d");
	int retsize;

	/*
	 * If there is %d present in fmt string it should be replaced by either
	 * SSP or SSP:TDM, where SSP and TDM are numbers, all other formatting
	 * will be ignored.
	 */
	if (needle) {
		retsize = scnprintf(buf, min_t(size_t, size, needle - fmt + 1), "%s", fmt);
		retsize += scnprintf(buf + retsize, size - retsize, "%d", port);
		if (tdm)
			retsize += scnprintf(buf + retsize, size - retsize, ":%d", tdm);
		retsize += scnprintf(buf + retsize, size - retsize, "%s", needle + 2);
		return retsize;
	}

	return snprintf(buf, size, "%s", fmt);
}

static int parse_link_formatted_string(struct snd_soc_component *comp, void *elem,
				       void *object, u32 offset)
{
	struct snd_soc_tplg_vendor_string_elem *tuple = elem;
	struct snd_soc_acpi_mach *mach = dev_get_platdata(comp->card->dev);
	char *val = (char *)((u8 *)object + offset);
	int ssp_port, tdm_slot;

	/*
	 * Dynamic naming - string formats, e.g.: ssp%d - supported only for
	 * topologies describing single device e.g.: an I2S codec on SSP0.
	 */
	if (!avs_mach_singular_ssp(mach))
		return avs_parse_string_token(comp, elem, object, offset);

	ssp_port = avs_mach_ssp_port(mach);
	if (!avs_mach_singular_tdm(mach, ssp_port))
		return avs_parse_string_token(comp, elem, object, offset);

	tdm_slot = avs_mach_ssp_tdm(mach, ssp_port);

	avs_ssp_sprint(val, SNDRV_CTL_ELEM_ID_NAME_MAXLEN, tuple->string, ssp_port, tdm_slot);

	return 0;
}

static int
parse_dictionary_header(struct snd_soc_component *comp,
			struct snd_soc_tplg_vendor_array *tuples,
			void **dict, u32 *num_entries, size_t entry_size,
			u32 num_entries_token)
{
	struct snd_soc_tplg_vendor_value_elem *tuple;

	/* Dictionary header consists of single tuple - entry count. */
	tuple = tuples->value;
	if (le32_to_cpu(tuple->token) != num_entries_token) {
		dev_err(comp->dev, "invalid dictionary header, expected: %d\n",
			num_entries_token);
		return -EINVAL;
	}

	*num_entries = le32_to_cpu(tuple->value);
	*dict = devm_kcalloc(comp->card->dev, *num_entries, entry_size, GFP_KERNEL);
	if (!*dict)
		return -ENOMEM;

	return 0;
}

static int
parse_dictionary_entries(struct snd_soc_component *comp,
			 struct snd_soc_tplg_vendor_array *tuples, u32 block_size,
			 void *dict, u32 num_entries, size_t entry_size,
			 u32 entry_id_token,
			 const struct avs_tplg_token_parser *parsers, size_t num_parsers)
{
	void *pos = dict;
	int i;

	for (i = 0; i < num_entries; i++) {
		u32 esize;
		int ret;

		ret = avs_tplg_vendor_entry_size(tuples, block_size,
						 entry_id_token, &esize);
		if (ret)
			return ret;

		ret = avs_parse_tokens(comp, pos, parsers, num_parsers, tuples, esize);
		if (ret < 0) {
			dev_err(comp->dev, "parse entry: %d of type: %d failed: %d\n",
				i, entry_id_token, ret);
			return ret;
		}

		pos += entry_size;
		block_size -= esize;
		tuples = avs_tplg_vendor_array_at(tuples, esize);
	}

	return 0;
}

static int parse_dictionary(struct snd_soc_component *comp,
			    struct snd_soc_tplg_vendor_array *tuples, u32 block_size,
			    void **dict, u32 *num_entries, size_t entry_size,
			    u32 num_entries_token, u32 entry_id_token,
			    const struct avs_tplg_token_parser *parsers, size_t num_parsers)
{
	int ret;

	ret = parse_dictionary_header(comp, tuples, dict, num_entries,
				      entry_size, num_entries_token);
	if (ret)
		return ret;

	block_size -= le32_to_cpu(tuples->size);
	/* With header parsed, move on to parsing entries. */
	tuples = avs_tplg_vendor_array_next(tuples);

	return parse_dictionary_entries(comp, tuples, block_size, *dict,
					*num_entries, entry_size,
					entry_id_token, parsers, num_parsers);
}

static const struct avs_tplg_token_parser library_parsers[] = {
	{
		.token = AVS_TKN_LIBRARY_NAME_STRING,
		.type = SND_SOC_TPLG_TUPLE_TYPE_STRING,
		.offset = offsetof(struct avs_tplg_library, name),
		.parse = avs_parse_string_token,
	},
};

static int avs_tplg_parse_libraries(struct snd_soc_component *comp,
				    struct snd_soc_tplg_vendor_array *tuples, u32 block_size)
{
	struct avs_soc_component *acomp = to_avs_soc_component(comp);
	struct avs_tplg *tplg = acomp->tplg;

	return parse_dictionary(comp, tuples, block_size, (void **)&tplg->libs,
				&tplg->num_libs, sizeof(*tplg->libs),
				AVS_TKN_MANIFEST_NUM_LIBRARIES_U32,
				AVS_TKN_LIBRARY_ID_U32,
				library_parsers, ARRAY_SIZE(library_parsers));
}

static const struct avs_tplg_token_parser audio_format_parsers[] = {
	{
		.token = AVS_TKN_AFMT_SAMPLE_RATE_U32,
		.type = SND_SOC_TPLG_TUPLE_TYPE_WORD,
		.offset = offsetof(struct avs_audio_format, sampling_freq),
		.parse = avs_parse_word_token,
	},
	{
		.token = AVS_TKN_AFMT_BIT_DEPTH_U32,
		.type = SND_SOC_TPLG_TUPLE_TYPE_WORD,
		.offset = offsetof(struct avs_audio_format, bit_depth),
		.parse = avs_parse_word_token,
	},
	{
		.token = AVS_TKN_AFMT_CHANNEL_MAP_U32,
		.type = SND_SOC_TPLG_TUPLE_TYPE_WORD,
		.offset = offsetof(struct avs_audio_format, channel_map),
		.parse = avs_parse_word_token,
	},
	{
		.token = AVS_TKN_AFMT_CHANNEL_CFG_U32,
		.type = SND_SOC_TPLG_TUPLE_TYPE_WORD,
		.offset = offsetof(struct avs_audio_format, channel_config),
		.parse = avs_parse_word_token,
	},
	{
		.token = AVS_TKN_AFMT_INTERLEAVING_U32,
		.type = SND_SOC_TPLG_TUPLE_TYPE_WORD,
		.offset = offsetof(struct avs_audio_format, interleaving),
		.parse = avs_parse_word_token,
	},
	{
		.token = AVS_TKN_AFMT_NUM_CHANNELS_U32,
		.type = SND_SOC_TPLG_TUPLE_TYPE_WORD,
		.offset = AVS_TKN_AFMT_NUM_CHANNELS_U32,
		.parse = parse_audio_format_bitfield,
	},
	{
		.token = AVS_TKN_AFMT_VALID_BIT_DEPTH_U32,
		.type = SND_SOC_TPLG_TUPLE_TYPE_WORD,
		.offset = AVS_TKN_AFMT_VALID_BIT_DEPTH_U32,
		.parse = parse_audio_format_bitfield,
	},
	{
		.token = AVS_TKN_AFMT_SAMPLE_TYPE_U32,
		.type = SND_SOC_TPLG_TUPLE_TYPE_WORD,
		.offset = AVS_TKN_AFMT_SAMPLE_TYPE_U32,
		.parse = parse_audio_format_bitfield,
	},
};

static int avs_tplg_parse_audio_formats(struct snd_soc_component *comp,
					struct snd_soc_tplg_vendor_array *tuples,
					u32 block_size)
{
	struct avs_soc_component *acomp = to_avs_soc_component(comp);
	struct avs_tplg *tplg = acomp->tplg;

	return parse_dictionary(comp, tuples, block_size, (void **)&tplg->fmts,
				&tplg->num_fmts, sizeof(*tplg->fmts),
				AVS_TKN_MANIFEST_NUM_AFMTS_U32,
				AVS_TKN_AFMT_ID_U32,
				audio_format_parsers, ARRAY_SIZE(audio_format_parsers));
}

static const struct avs_tplg_token_parser modcfg_base_parsers[] = {
	{
		.token = AVS_TKN_MODCFG_BASE_CPC_U32,
		.type = SND_SOC_TPLG_TUPLE_TYPE_WORD,
		.offset = offsetof(struct avs_tplg_modcfg_base, cpc),
		.parse = avs_parse_word_token,
	},
	{
		.token = AVS_TKN_MODCFG_BASE_IBS_U32,
		.type = SND_SOC_TPLG_TUPLE_TYPE_WORD,
		.offset = offsetof(struct avs_tplg_modcfg_base, ibs),
		.parse = avs_parse_word_token,
	},
	{
		.token = AVS_TKN_MODCFG_BASE_OBS_U32,
		.type = SND_SOC_TPLG_TUPLE_TYPE_WORD,
		.offset = offsetof(struct avs_tplg_modcfg_base, obs),
		.parse = avs_parse_word_token,
	},
	{
		.token = AVS_TKN_MODCFG_BASE_PAGES_U32,
		.type = SND_SOC_TPLG_TUPLE_TYPE_WORD,
		.offset = offsetof(struct avs_tplg_modcfg_base, is_pages),
		.parse = avs_parse_word_token,
	},
};

static int avs_tplg_parse_modcfgs_base(struct snd_soc_component *comp,
				       struct snd_soc_tplg_vendor_array *tuples,
				       u32 block_size)
{
	struct avs_soc_component *acomp = to_avs_soc_component(comp);
	struct avs_tplg *tplg = acomp->tplg;

	return parse_dictionary(comp, tuples, block_size, (void **)&tplg->modcfgs_base,
				&tplg->num_modcfgs_base, sizeof(*tplg->modcfgs_base),
				AVS_TKN_MANIFEST_NUM_MODCFGS_BASE_U32,
				AVS_TKN_MODCFG_BASE_ID_U32,
				modcfg_base_parsers, ARRAY_SIZE(modcfg_base_parsers));
}

static const struct avs_tplg_token_parser modcfg_ext_parsers[] = {
	{
		.token = AVS_TKN_MODCFG_EXT_TYPE_UUID,
		.type = SND_SOC_TPLG_TUPLE_TYPE_UUID,
		.offset = offsetof(struct avs_tplg_modcfg_ext, type),
		.parse = avs_parse_uuid_token,
	},
	{
		.token = AVS_TKN_MODCFG_CPR_OUT_AFMT_ID_U32,
		.type = SND_SOC_TPLG_TUPLE_TYPE_WORD,
		.offset = offsetof(struct avs_tplg_modcfg_ext, copier.out_fmt),
		.parse = avs_parse_audio_format_ptr,
	},
	{
		.token = AVS_TKN_MODCFG_CPR_FEATURE_MASK_U32,
		.type = SND_SOC_TPLG_TUPLE_TYPE_WORD,
		.offset = offsetof(struct avs_tplg_modcfg_ext, copier.feature_mask),
		.parse = avs_parse_word_token,
	},
	{
		.token = AVS_TKN_MODCFG_CPR_VINDEX_U8,
		.type = SND_SOC_TPLG_TUPLE_TYPE_BYTE,
		.offset = offsetof(struct avs_tplg_modcfg_ext, copier.vindex),
		.parse = avs_parse_byte_token,
	},
	{
		.token = AVS_TKN_MODCFG_CPR_DMA_TYPE_U32,
		.type = SND_SOC_TPLG_TUPLE_TYPE_WORD,
		.offset = offsetof(struct avs_tplg_modcfg_ext, copier.dma_type),
		.parse = avs_parse_word_token,
	},
	{
		.token = AVS_TKN_MODCFG_CPR_DMABUFF_SIZE_U32,
		.type = SND_SOC_TPLG_TUPLE_TYPE_WORD,
		.offset = offsetof(struct avs_tplg_modcfg_ext, copier.dma_buffer_size),
		.parse = avs_parse_word_token,
	},
	{
		.token = AVS_TKN_MODCFG_CPR_BLOB_FMT_ID_U32,
		.type = SND_SOC_TPLG_TUPLE_TYPE_WORD,
		.offset = offsetof(struct avs_tplg_modcfg_ext, copier.blob_fmt),
		.parse = avs_parse_audio_format_ptr,
	},
	{
		.token = AVS_TKN_MODCFG_MICSEL_OUT_AFMT_ID_U32,
		.type = SND_SOC_TPLG_TUPLE_TYPE_WORD,
		.offset = offsetof(struct avs_tplg_modcfg_ext, micsel.out_fmt),
		.parse = avs_parse_audio_format_ptr,
	},
	{
		.token = AVS_TKN_MODCFG_INTELWOV_CPC_LP_MODE_U32,
		.type = SND_SOC_TPLG_TUPLE_TYPE_WORD,
		.offset = offsetof(struct avs_tplg_modcfg_ext, wov.cpc_lp_mode),
		.parse = avs_parse_word_token,
	},
	{
		.token = AVS_TKN_MODCFG_SRC_OUT_FREQ_U32,
		.type = SND_SOC_TPLG_TUPLE_TYPE_WORD,
		.offset = offsetof(struct avs_tplg_modcfg_ext, src.out_freq),
		.parse = avs_parse_word_token,
	},
	{
		.token = AVS_TKN_MODCFG_MUX_REF_AFMT_ID_U32,
		.type = SND_SOC_TPLG_TUPLE_TYPE_WORD,
		.offset = offsetof(struct avs_tplg_modcfg_ext, mux.ref_fmt),
		.parse = avs_parse_audio_format_ptr,
	},
	{
		.token = AVS_TKN_MODCFG_MUX_OUT_AFMT_ID_U32,
		.type = SND_SOC_TPLG_TUPLE_TYPE_WORD,
		.offset = offsetof(struct avs_tplg_modcfg_ext, mux.out_fmt),
		.parse = avs_parse_audio_format_ptr,
	},
	{
		.token = AVS_TKN_MODCFG_AEC_REF_AFMT_ID_U32,
		.type = SND_SOC_TPLG_TUPLE_TYPE_WORD,
		.offset = offsetof(struct avs_tplg_modcfg_ext, aec.ref_fmt),
		.parse = avs_parse_audio_format_ptr,
	},
	{
		.token = AVS_TKN_MODCFG_AEC_OUT_AFMT_ID_U32,
		.type = SND_SOC_TPLG_TUPLE_TYPE_WORD,
		.offset = offsetof(struct avs_tplg_modcfg_ext, aec.out_fmt),
		.parse = avs_parse_audio_format_ptr,
	},
	{
		.token = AVS_TKN_MODCFG_AEC_CPC_LP_MODE_U32,
		.type = SND_SOC_TPLG_TUPLE_TYPE_WORD,
		.offset = offsetof(struct avs_tplg_modcfg_ext, aec.cpc_lp_mode),
		.parse = avs_parse_word_token,
	},
	{
		.token = AVS_TKN_MODCFG_ASRC_OUT_FREQ_U32,
		.type = SND_SOC_TPLG_TUPLE_TYPE_WORD,
		.offset = offsetof(struct avs_tplg_modcfg_ext, asrc.out_freq),
		.parse = avs_parse_word_token,
	},
	{
		.token = AVS_TKN_MODCFG_ASRC_MODE_U8,
		.type = SND_SOC_TPLG_TUPLE_TYPE_BYTE,
		.offset = offsetof(struct avs_tplg_modcfg_ext, asrc.mode),
		.parse = avs_parse_byte_token,
	},
	{
		.token = AVS_TKN_MODCFG_ASRC_DISABLE_JITTER_U8,
		.type = SND_SOC_TPLG_TUPLE_TYPE_BYTE,
		.offset = offsetof(struct avs_tplg_modcfg_ext, asrc.disable_jitter_buffer),
		.parse = avs_parse_byte_token,
	},
	{
		.token = AVS_TKN_MODCFG_UPDOWN_MIX_OUT_CHAN_CFG_U32,
		.type = SND_SOC_TPLG_TUPLE_TYPE_WORD,
		.offset = offsetof(struct avs_tplg_modcfg_ext, updown_mix.out_channel_config),
		.parse = avs_parse_word_token,
	},
	{
		.token = AVS_TKN_MODCFG_UPDOWN_MIX_COEFF_SELECT_U32,
		.type = SND_SOC_TPLG_TUPLE_TYPE_WORD,
		.offset = offsetof(struct avs_tplg_modcfg_ext, updown_mix.coefficients_select),
		.parse = avs_parse_word_token,
	},
	{
		.token = AVS_TKN_MODCFG_UPDOWN_MIX_COEFF_0_S32,
		.type = SND_SOC_TPLG_TUPLE_TYPE_WORD,
		.offset = offsetof(struct avs_tplg_modcfg_ext, updown_mix.coefficients[0]),
		.parse = avs_parse_word_token,
	},
	{
		.token = AVS_TKN_MODCFG_UPDOWN_MIX_COEFF_1_S32,
		.type = SND_SOC_TPLG_TUPLE_TYPE_WORD,
		.offset = offsetof(struct avs_tplg_modcfg_ext, updown_mix.coefficients[1]),
		.parse = avs_parse_word_token,
	},
	{
		.token = AVS_TKN_MODCFG_UPDOWN_MIX_COEFF_2_S32,
		.type = SND_SOC_TPLG_TUPLE_TYPE_WORD,
		.offset = offsetof(struct avs_tplg_modcfg_ext, updown_mix.coefficients[2]),
		.parse = avs_parse_word_token,
	},
	{
		.token = AVS_TKN_MODCFG_UPDOWN_MIX_COEFF_3_S32,
		.type = SND_SOC_TPLG_TUPLE_TYPE_WORD,
		.offset = offsetof(struct avs_tplg_modcfg_ext, updown_mix.coefficients[3]),
		.parse = avs_parse_word_token,
	},
	{
		.token = AVS_TKN_MODCFG_UPDOWN_MIX_COEFF_4_S32,
		.type = SND_SOC_TPLG_TUPLE_TYPE_WORD,
		.offset = offsetof(struct avs_tplg_modcfg_ext, updown_mix.coefficients[4]),
		.parse = avs_parse_word_token,
	},
	{
		.token = AVS_TKN_MODCFG_UPDOWN_MIX_COEFF_5_S32,
		.type = SND_SOC_TPLG_TUPLE_TYPE_WORD,
		.offset = offsetof(struct avs_tplg_modcfg_ext, updown_mix.coefficients[5]),
		.parse = avs_parse_word_token,
	},
	{
		.token = AVS_TKN_MODCFG_UPDOWN_MIX_COEFF_6_S32,
		.type = SND_SOC_TPLG_TUPLE_TYPE_WORD,
		.offset = offsetof(struct avs_tplg_modcfg_ext, updown_mix.coefficients[6]),
		.parse = avs_parse_word_token,
	},
	{
		.token = AVS_TKN_MODCFG_UPDOWN_MIX_COEFF_7_S32,
		.type = SND_SOC_TPLG_TUPLE_TYPE_WORD,
		.offset = offsetof(struct avs_tplg_modcfg_ext, updown_mix.coefficients[7]),
		.parse = avs_parse_word_token,
	},
	{
		.token = AVS_TKN_MODCFG_UPDOWN_MIX_CHAN_MAP_U32,
		.type = SND_SOC_TPLG_TUPLE_TYPE_WORD,
		.offset = offsetof(struct avs_tplg_modcfg_ext, updown_mix.channel_map),
		.parse = avs_parse_word_token,
	},
	{
		.token = AVS_TKN_MODCFG_EXT_NUM_INPUT_PINS_U16,
		.type = SND_SOC_TPLG_TUPLE_TYPE_SHORT,
		.offset = offsetof(struct avs_tplg_modcfg_ext, generic.num_input_pins),
		.parse = avs_parse_short_token,
	},
	{
		.token = AVS_TKN_MODCFG_EXT_NUM_OUTPUT_PINS_U16,
		.type = SND_SOC_TPLG_TUPLE_TYPE_SHORT,
		.offset = offsetof(struct avs_tplg_modcfg_ext, generic.num_output_pins),
		.parse = avs_parse_short_token,
	},
};

static const struct avs_tplg_token_parser pin_format_parsers[] = {
	{
		.token = AVS_TKN_PIN_FMT_INDEX_U32,
		.type = SND_SOC_TPLG_TUPLE_TYPE_WORD,
		.offset = offsetof(struct avs_tplg_pin_format, pin_index),
		.parse = avs_parse_word_token,
	},
	{
		.token = AVS_TKN_PIN_FMT_IOBS_U32,
		.type = SND_SOC_TPLG_TUPLE_TYPE_WORD,
		.offset = offsetof(struct avs_tplg_pin_format, iobs),
		.parse = avs_parse_word_token,
	},
	{
		.token = AVS_TKN_PIN_FMT_AFMT_ID_U32,
		.type = SND_SOC_TPLG_TUPLE_TYPE_WORD,
		.offset = offsetof(struct avs_tplg_pin_format, fmt),
		.parse = avs_parse_audio_format_ptr,
	},
};

static void
assign_copier_gtw_instance(struct snd_soc_component *comp, struct avs_tplg_modcfg_ext *cfg)
{
	struct snd_soc_acpi_mach *mach;
	int ssp_port, tdm_slot;

	if (!guid_equal(&cfg->type, &AVS_COPIER_MOD_UUID))
		return;

	/* Only I2S boards assign port instance in ->i2s_link_mask. */
	switch (cfg->copier.dma_type) {
	case AVS_DMA_I2S_LINK_OUTPUT:
	case AVS_DMA_I2S_LINK_INPUT:
		break;
	default:
		return;
	}

	/* If topology sets value don't overwrite it */
	if (cfg->copier.vindex.val)
		return;

	mach = dev_get_platdata(comp->card->dev);

	if (!avs_mach_singular_ssp(mach))
		return;
	ssp_port = avs_mach_ssp_port(mach);

	if (!avs_mach_singular_tdm(mach, ssp_port))
		return;
	tdm_slot = avs_mach_ssp_tdm(mach, ssp_port);

	cfg->copier.vindex.i2s.instance = ssp_port;
	cfg->copier.vindex.i2s.time_slot = tdm_slot;
}

static int avs_tplg_parse_modcfg_ext(struct snd_soc_component *comp,
				     struct avs_tplg_modcfg_ext *cfg,
				     struct snd_soc_tplg_vendor_array *tuples,
				     u32 block_size)
{
	u32 esize;
	int ret;

	/* See where pin block starts. */
	ret = avs_tplg_vendor_entry_size(tuples, block_size,
					 AVS_TKN_PIN_FMT_INDEX_U32, &esize);
	if (ret)
		return ret;

	ret = avs_parse_tokens(comp, cfg, modcfg_ext_parsers,
			       ARRAY_SIZE(modcfg_ext_parsers), tuples, esize);
	if (ret)
		return ret;

	/* Update copier gateway based on board's i2s_link_mask. */
	assign_copier_gtw_instance(comp, cfg);

	block_size -= esize;
	/* Parse trailing in/out pin formats if any. */
	if (block_size) {
		struct avs_tplg_pin_format *pins;
		u32 num_pins;

		num_pins = cfg->generic.num_input_pins + cfg->generic.num_output_pins;
		if (!num_pins)
			return -EINVAL;

		pins = devm_kcalloc(comp->card->dev, num_pins, sizeof(*pins), GFP_KERNEL);
		if (!pins)
			return -ENOMEM;

		tuples = avs_tplg_vendor_array_at(tuples, esize);
		ret = parse_dictionary_entries(comp, tuples, block_size,
					       pins, num_pins, sizeof(*pins),
					       AVS_TKN_PIN_FMT_INDEX_U32,
					       pin_format_parsers,
					       ARRAY_SIZE(pin_format_parsers));
		if (ret)
			return ret;
		cfg->generic.pin_fmts = pins;
	}

	return 0;
}

static int avs_tplg_parse_modcfgs_ext(struct snd_soc_component *comp,
				      struct snd_soc_tplg_vendor_array *tuples,
				      u32 block_size)
{
	struct avs_soc_component *acomp = to_avs_soc_component(comp);
	struct avs_tplg *tplg = acomp->tplg;
	int ret, i;

	ret = parse_dictionary_header(comp, tuples, (void **)&tplg->modcfgs_ext,
				      &tplg->num_modcfgs_ext,
				      sizeof(*tplg->modcfgs_ext),
				      AVS_TKN_MANIFEST_NUM_MODCFGS_EXT_U32);
	if (ret)
		return ret;

	block_size -= le32_to_cpu(tuples->size);
	/* With header parsed, move on to parsing entries. */
	tuples = avs_tplg_vendor_array_next(tuples);

	for (i = 0; i < tplg->num_modcfgs_ext; i++) {
		struct avs_tplg_modcfg_ext *cfg = &tplg->modcfgs_ext[i];
		u32 esize;

		ret = avs_tplg_vendor_entry_size(tuples, block_size,
						 AVS_TKN_MODCFG_EXT_ID_U32, &esize);
		if (ret)
			return ret;

		ret = avs_tplg_parse_modcfg_ext(comp, cfg, tuples, esize);
		if (ret)
			return ret;

		block_size -= esize;
		tuples = avs_tplg_vendor_array_at(tuples, esize);
	}

	return 0;
}

static const struct avs_tplg_token_parser pplcfg_parsers[] = {
	{
		.token = AVS_TKN_PPLCFG_REQ_SIZE_U16,
		.type = SND_SOC_TPLG_TUPLE_TYPE_SHORT,
		.offset = offsetof(struct avs_tplg_pplcfg, req_size),
		.parse = avs_parse_short_token,
	},
	{
		.token = AVS_TKN_PPLCFG_PRIORITY_U8,
		.type = SND_SOC_TPLG_TUPLE_TYPE_BYTE,
		.offset = offsetof(struct avs_tplg_pplcfg, priority),
		.parse = avs_parse_byte_token,
	},
	{
		.token = AVS_TKN_PPLCFG_LOW_POWER_BOOL,
		.type = SND_SOC_TPLG_TUPLE_TYPE_BOOL,
		.offset = offsetof(struct avs_tplg_pplcfg, lp),
		.parse = avs_parse_bool_token,
	},
	{
		.token = AVS_TKN_PPLCFG_ATTRIBUTES_U16,
		.type = SND_SOC_TPLG_TUPLE_TYPE_SHORT,
		.offset = offsetof(struct avs_tplg_pplcfg, attributes),
		.parse = avs_parse_short_token,
	},
	{
		.token = AVS_TKN_PPLCFG_TRIGGER_U32,
		.type = SND_SOC_TPLG_TUPLE_TYPE_WORD,
		.offset = offsetof(struct avs_tplg_pplcfg, trigger),
		.parse = avs_parse_word_token,
	},
};

static int avs_tplg_parse_pplcfgs(struct snd_soc_component *comp,
				  struct snd_soc_tplg_vendor_array *tuples,
				  u32 block_size)
{
	struct avs_soc_component *acomp = to_avs_soc_component(comp);
	struct avs_tplg *tplg = acomp->tplg;

	return parse_dictionary(comp, tuples, block_size, (void **)&tplg->pplcfgs,
				&tplg->num_pplcfgs, sizeof(*tplg->pplcfgs),
				AVS_TKN_MANIFEST_NUM_PPLCFGS_U32,
				AVS_TKN_PPLCFG_ID_U32,
				pplcfg_parsers, ARRAY_SIZE(pplcfg_parsers));
}

static const struct avs_tplg_token_parser binding_parsers[] = {
	{
		.token = AVS_TKN_BINDING_TARGET_TPLG_NAME_STRING,
		.type = SND_SOC_TPLG_TUPLE_TYPE_STRING,
		.offset = offsetof(struct avs_tplg_binding, target_tplg_name),
		.parse = parse_link_formatted_string,
	},
	{
		.token = AVS_TKN_BINDING_TARGET_PATH_TMPL_ID_U32,
		.type = SND_SOC_TPLG_TUPLE_TYPE_WORD,
		.offset = offsetof(struct avs_tplg_binding, target_path_tmpl_id),
		.parse = avs_parse_word_token,
	},
	{
		.token = AVS_TKN_BINDING_TARGET_PPL_ID_U32,
		.type = SND_SOC_TPLG_TUPLE_TYPE_WORD,
		.offset = offsetof(struct avs_tplg_binding, target_ppl_id),
		.parse = avs_parse_word_token,
	},
	{
		.token = AVS_TKN_BINDING_TARGET_MOD_ID_U32,
		.type = SND_SOC_TPLG_TUPLE_TYPE_WORD,
		.offset = offsetof(struct avs_tplg_binding, target_mod_id),
		.parse = avs_parse_word_token,
	},
	{
		.token = AVS_TKN_BINDING_TARGET_MOD_PIN_U8,
		.type = SND_SOC_TPLG_TUPLE_TYPE_BYTE,
		.offset = offsetof(struct avs_tplg_binding, target_mod_pin),
		.parse = avs_parse_byte_token,
	},
	{
		.token = AVS_TKN_BINDING_MOD_ID_U32,
		.type = SND_SOC_TPLG_TUPLE_TYPE_WORD,
		.offset = offsetof(struct avs_tplg_binding, mod_id),
		.parse = avs_parse_word_token,
	},
	{
		.token = AVS_TKN_BINDING_MOD_PIN_U8,
		.type = SND_SOC_TPLG_TUPLE_TYPE_BYTE,
		.offset = offsetof(struct avs_tplg_binding, mod_pin),
		.parse = avs_parse_byte_token,
	},
	{
		.token = AVS_TKN_BINDING_IS_SINK_U8,
		.type = SND_SOC_TPLG_TUPLE_TYPE_BYTE,
		.offset = offsetof(struct avs_tplg_binding, is_sink),
		.parse = avs_parse_byte_token,
	},
};

static int avs_tplg_parse_bindings(struct snd_soc_component *comp,
				   struct snd_soc_tplg_vendor_array *tuples,
				   u32 block_size)
{
	struct avs_soc_component *acomp = to_avs_soc_component(comp);
	struct avs_tplg *tplg = acomp->tplg;

	return parse_dictionary(comp, tuples, block_size, (void **)&tplg->bindings,
				&tplg->num_bindings, sizeof(*tplg->bindings),
				AVS_TKN_MANIFEST_NUM_BINDINGS_U32,
				AVS_TKN_BINDING_ID_U32,
				binding_parsers, ARRAY_SIZE(binding_parsers));
}

static const struct avs_tplg_token_parser module_parsers[] = {
	{
		.token = AVS_TKN_MOD_ID_U32,
		.type = SND_SOC_TPLG_TUPLE_TYPE_WORD,
		.offset = offsetof(struct avs_tplg_module, id),
		.parse = avs_parse_word_token,
	},
	{
		.token = AVS_TKN_MOD_MODCFG_BASE_ID_U32,
		.type = SND_SOC_TPLG_TUPLE_TYPE_WORD,
		.offset = offsetof(struct avs_tplg_module, cfg_base),
		.parse = avs_parse_modcfg_base_ptr,
	},
	{
		.token = AVS_TKN_MOD_IN_AFMT_ID_U32,
		.type = SND_SOC_TPLG_TUPLE_TYPE_WORD,
		.offset = offsetof(struct avs_tplg_module, in_fmt),
		.parse = avs_parse_audio_format_ptr,
	},
	{
		.token = AVS_TKN_MOD_CORE_ID_U8,
		.type = SND_SOC_TPLG_TUPLE_TYPE_BYTE,
		.offset = offsetof(struct avs_tplg_module, core_id),
		.parse = avs_parse_byte_token,
	},
	{
		.token = AVS_TKN_MOD_PROC_DOMAIN_U8,
		.type = SND_SOC_TPLG_TUPLE_TYPE_BYTE,
		.offset = offsetof(struct avs_tplg_module, domain),
		.parse = avs_parse_byte_token,
	},
	{
		.token = AVS_TKN_MOD_MODCFG_EXT_ID_U32,
		.type = SND_SOC_TPLG_TUPLE_TYPE_WORD,
		.offset = offsetof(struct avs_tplg_module, cfg_ext),
		.parse = avs_parse_modcfg_ext_ptr,
	},
	{
		.token = AVS_TKN_MOD_KCONTROL_ID_U32,
		.type = SND_SOC_TPLG_TUPLE_TYPE_WORD,
		.offset = offsetof(struct avs_tplg_module, ctl_id),
		.parse = avs_parse_byte_token,
	},
	{
		.token = AVS_TKN_MOD_INIT_CONFIG_NUM_IDS_U32,
		.type = SND_SOC_TPLG_TUPLE_TYPE_WORD,
		.offset = offsetof(struct avs_tplg_module, num_config_ids),
		.parse = avs_parse_byte_token,
	},
};

static const struct avs_tplg_token_parser init_config_parsers[] = {
	{
		.token = AVS_TKN_MOD_INIT_CONFIG_ID_U32,
		.type = SND_SOC_TPLG_TUPLE_TYPE_WORD,
		.offset = 0,
		.parse = avs_parse_word_token,
	},
};

static struct avs_tplg_module *
avs_tplg_module_create(struct snd_soc_component *comp, struct avs_tplg_pipeline *owner,
		       struct snd_soc_tplg_vendor_array *tuples, u32 block_size)
{
	struct avs_tplg_module *module;
	u32 esize;
	int ret;

	/* See where config id block starts. */
	ret = avs_tplg_vendor_entry_size(tuples, block_size,
					 AVS_TKN_MOD_INIT_CONFIG_ID_U32, &esize);
	if (ret)
		return ERR_PTR(ret);

	module = devm_kzalloc(comp->card->dev, sizeof(*module), GFP_KERNEL);
	if (!module)
		return ERR_PTR(-ENOMEM);

	ret = avs_parse_tokens(comp, module, module_parsers,
			       ARRAY_SIZE(module_parsers), tuples, esize);
	if (ret < 0)
		return ERR_PTR(ret);

	block_size -= esize;
	/* Parse trailing config ids if any. */
	if (block_size) {
		u32 num_config_ids = module->num_config_ids;
		u32 *config_ids;

		if (!num_config_ids)
			return ERR_PTR(-EINVAL);

		config_ids = devm_kcalloc(comp->card->dev, num_config_ids, sizeof(*config_ids),
					   GFP_KERNEL);
		if (!config_ids)
			return ERR_PTR(-ENOMEM);

		tuples = avs_tplg_vendor_array_at(tuples, esize);
		ret = parse_dictionary_entries(comp, tuples, block_size,
					       config_ids, num_config_ids, sizeof(*config_ids),
					       AVS_TKN_MOD_INIT_CONFIG_ID_U32,
					       init_config_parsers,
					       ARRAY_SIZE(init_config_parsers));
		if (ret)
			return ERR_PTR(ret);

		module->config_ids = config_ids;
	}

	module->owner = owner;
	INIT_LIST_HEAD(&module->node);

	return module;
}

static const struct avs_tplg_token_parser pipeline_parsers[] = {
	{
		.token = AVS_TKN_PPL_ID_U32,
		.type = SND_SOC_TPLG_TUPLE_TYPE_WORD,
		.offset = offsetof(struct avs_tplg_pipeline, id),
		.parse = avs_parse_word_token,
	},
	{
		.token = AVS_TKN_PPL_PPLCFG_ID_U32,
		.type = SND_SOC_TPLG_TUPLE_TYPE_WORD,
		.offset = offsetof(struct avs_tplg_pipeline, cfg),
		.parse = avs_parse_pplcfg_ptr,
	},
	{
		.token = AVS_TKN_PPL_NUM_BINDING_IDS_U32,
		.type = SND_SOC_TPLG_TUPLE_TYPE_WORD,
		.offset = offsetof(struct avs_tplg_pipeline, num_bindings),
		.parse = avs_parse_word_token,
	},
};

static const struct avs_tplg_token_parser bindings_parsers[] = {
	{
		.token = AVS_TKN_PPL_BINDING_ID_U32,
		.type = SND_SOC_TPLG_TUPLE_TYPE_WORD,
		.offset = 0, /* to treat pipeline->bindings as dictionary */
		.parse = avs_parse_binding_ptr,
	},
};

static struct avs_tplg_pipeline *
avs_tplg_pipeline_create(struct snd_soc_component *comp, struct avs_tplg_path *owner,
			 struct snd_soc_tplg_vendor_array *tuples, u32 block_size)
{
	struct avs_tplg_pipeline *pipeline;
	u32 modblk_size, offset;
	int ret;

	pipeline = devm_kzalloc(comp->card->dev, sizeof(*pipeline), GFP_KERNEL);
	if (!pipeline)
		return ERR_PTR(-ENOMEM);

	pipeline->owner = owner;
	INIT_LIST_HEAD(&pipeline->mod_list);

	/* Pipeline header MUST be followed by at least one module. */
	ret = avs_tplg_vendor_array_lookup(tuples, block_size,
					   AVS_TKN_MOD_ID_U32, &offset);
	if (!ret && !offset)
		ret = -EINVAL;
	if (ret)
		return ERR_PTR(ret);

	/* Process header which precedes module sections. */
	ret = avs_parse_tokens(comp, pipeline, pipeline_parsers,
			       ARRAY_SIZE(pipeline_parsers), tuples, offset);
	if (ret < 0)
		return ERR_PTR(ret);

	block_size -= offset;
	tuples = avs_tplg_vendor_array_at(tuples, offset);

	/* Optionally, binding sections follow module ones. */
	ret = avs_tplg_vendor_array_lookup_next(tuples, block_size,
						AVS_TKN_PPL_BINDING_ID_U32, &offset);
	if (ret) {
		if (ret != -ENOENT)
			return ERR_PTR(ret);

		/* Does header information match actual block layout? */
		if (pipeline->num_bindings)
			return ERR_PTR(-EINVAL);

		modblk_size = block_size;
	} else {
		pipeline->bindings = devm_kcalloc(comp->card->dev, pipeline->num_bindings,
						  sizeof(*pipeline->bindings), GFP_KERNEL);
		if (!pipeline->bindings)
			return ERR_PTR(-ENOMEM);

		modblk_size = offset;
	}

	block_size -= modblk_size;
	do {
		struct avs_tplg_module *module;
		u32 esize;

		ret = avs_tplg_vendor_entry_size(tuples, modblk_size,
						 AVS_TKN_MOD_ID_U32, &esize);
		if (ret)
			return ERR_PTR(ret);

		module = avs_tplg_module_create(comp, pipeline, tuples, esize);
		if (IS_ERR(module)) {
			dev_err(comp->dev, "parse module failed: %ld\n",
				PTR_ERR(module));
			return ERR_CAST(module);
		}

		list_add_tail(&module->node, &pipeline->mod_list);
		modblk_size -= esize;
		tuples = avs_tplg_vendor_array_at(tuples, esize);
	} while (modblk_size > 0);

	/* What's left is optional range of bindings. */
	ret = parse_dictionary_entries(comp, tuples, block_size, pipeline->bindings,
				       pipeline->num_bindings, sizeof(*pipeline->bindings),
				       AVS_TKN_PPL_BINDING_ID_U32,
				       bindings_parsers, ARRAY_SIZE(bindings_parsers));
	if (ret)
		return ERR_PTR(ret);

	return pipeline;
}

static const struct avs_tplg_token_parser path_parsers[] = {
	{
		.token = AVS_TKN_PATH_ID_U32,
		.type = SND_SOC_TPLG_TUPLE_TYPE_WORD,
		.offset = offsetof(struct avs_tplg_path, id),
		.parse = avs_parse_word_token,
	},
	{
		.token = AVS_TKN_PATH_FE_FMT_ID_U32,
		.type = SND_SOC_TPLG_TUPLE_TYPE_WORD,
		.offset = offsetof(struct avs_tplg_path, fe_fmt),
		.parse = avs_parse_audio_format_ptr,
	},
	{
		.token = AVS_TKN_PATH_BE_FMT_ID_U32,
		.type = SND_SOC_TPLG_TUPLE_TYPE_WORD,
		.offset = offsetof(struct avs_tplg_path, be_fmt),
		.parse = avs_parse_audio_format_ptr,
	},
};

static struct avs_tplg_path *
avs_tplg_path_create(struct snd_soc_component *comp, struct avs_tplg_path_template *owner,
		     struct snd_soc_tplg_vendor_array *tuples, u32 block_size,
		     const struct avs_tplg_token_parser *parsers, u32 num_parsers)
{
	struct avs_tplg_pipeline *pipeline;
	struct avs_tplg_path *path;
	u32 offset;
	int ret;

	path = devm_kzalloc(comp->card->dev, sizeof(*path), GFP_KERNEL);
	if (!path)
		return ERR_PTR(-ENOMEM);

	path->owner = owner;
	INIT_LIST_HEAD(&path->ppl_list);
	INIT_LIST_HEAD(&path->node);

	/* Path header MAY be followed by one or more pipelines. */
	ret = avs_tplg_vendor_array_lookup(tuples, block_size,
					   AVS_TKN_PPL_ID_U32, &offset);
	if (ret == -ENOENT)
		offset = block_size;
	else if (ret)
		return ERR_PTR(ret);
	else if (!offset)
		return ERR_PTR(-EINVAL);

	/* Process header which precedes pipeline sections. */
	ret = avs_parse_tokens(comp, path, parsers, num_parsers, tuples, offset);
	if (ret < 0)
		return ERR_PTR(ret);

	block_size -= offset;
	tuples = avs_tplg_vendor_array_at(tuples, offset);
	while (block_size > 0) {
		u32 esize;

		ret = avs_tplg_vendor_entry_size(tuples, block_size,
						 AVS_TKN_PPL_ID_U32, &esize);
		if (ret)
			return ERR_PTR(ret);

		pipeline = avs_tplg_pipeline_create(comp, path, tuples, esize);
		if (IS_ERR(pipeline)) {
			dev_err(comp->dev, "parse pipeline failed: %ld\n",
				PTR_ERR(pipeline));
			return ERR_CAST(pipeline);
		}

		list_add_tail(&pipeline->node, &path->ppl_list);
		block_size -= esize;
		tuples = avs_tplg_vendor_array_at(tuples, esize);
	}

	return path;
}

static const struct avs_tplg_token_parser path_tmpl_parsers[] = {
	{
		.token = AVS_TKN_PATH_TMPL_ID_U32,
		.type = SND_SOC_TPLG_TUPLE_TYPE_WORD,
		.offset = offsetof(struct avs_tplg_path_template, id),
		.parse = avs_parse_word_token,
	},
};

static int parse_path_template(struct snd_soc_component *comp,
			       struct snd_soc_tplg_vendor_array *tuples, u32 block_size,
			       struct avs_tplg_path_template *template,
			       const struct avs_tplg_token_parser *tmpl_tokens, u32 num_tmpl_tokens,
			       const struct avs_tplg_token_parser *path_tokens, u32 num_path_tokens)
{
	struct avs_tplg_path *path;
	u32 offset;
	int ret;

	/* Path template header MUST be followed by at least one path variant. */
	ret = avs_tplg_vendor_array_lookup(tuples, block_size,
					   AVS_TKN_PATH_ID_U32, &offset);
	if (ret)
		return ret;

	/* Process header which precedes path variants sections. */
	ret = avs_parse_tokens(comp, template, tmpl_tokens, num_tmpl_tokens, tuples, offset);
	if (ret < 0)
		return ret;

	block_size -= offset;
	tuples = avs_tplg_vendor_array_at(tuples, offset);
	do {
		u32 esize;

		ret = avs_tplg_vendor_entry_size(tuples, block_size,
						 AVS_TKN_PATH_ID_U32, &esize);
		if (ret)
			return ret;

		path = avs_tplg_path_create(comp, template, tuples, esize, path_tokens,
					    num_path_tokens);
		if (IS_ERR(path)) {
			dev_err(comp->dev, "parse path failed: %ld\n", PTR_ERR(path));
			return PTR_ERR(path);
		}

		list_add_tail(&path->node, &template->path_list);
		block_size -= esize;
		tuples = avs_tplg_vendor_array_at(tuples, esize);
	} while (block_size > 0);

	return 0;
}

static struct avs_tplg_path_template *
avs_tplg_path_template_create(struct snd_soc_component *comp, struct avs_tplg *owner,
			      struct snd_soc_tplg_vendor_array *tuples, u32 block_size)
{
	struct avs_tplg_path_template *template;
	int ret;

	template = devm_kzalloc(comp->card->dev, sizeof(*template), GFP_KERNEL);
	if (!template)
		return ERR_PTR(-ENOMEM);

	template->owner = owner; /* Used to access component tplg is assigned to. */
	INIT_LIST_HEAD(&template->path_list);
	INIT_LIST_HEAD(&template->node);

	ret = parse_path_template(comp, tuples, block_size, template, path_tmpl_parsers,
				  ARRAY_SIZE(path_tmpl_parsers), path_parsers,
				  ARRAY_SIZE(path_parsers));
	if (ret)
		return ERR_PTR(ret);

	return template;
}

static const struct avs_tplg_token_parser mod_init_config_parsers[] = {
	{
		.token = AVS_TKN_MOD_INIT_CONFIG_ID_U32,
		.type = SND_SOC_TPLG_TUPLE_TYPE_WORD,
		.offset = offsetof(struct avs_tplg_init_config, id),
		.parse = avs_parse_word_token,
	},
	{
		.token = AVS_TKN_INIT_CONFIG_PARAM_U8,
		.type = SND_SOC_TPLG_TUPLE_TYPE_BYTE,
		.offset = offsetof(struct avs_tplg_init_config, param),
		.parse = avs_parse_byte_token,
	},
	{
		.token = AVS_TKN_INIT_CONFIG_LENGTH_U32,
		.type = SND_SOC_TPLG_TUPLE_TYPE_WORD,
		.offset = offsetof(struct avs_tplg_init_config, length),
		.parse = avs_parse_word_token,
	},
};

static int avs_tplg_parse_initial_configs(struct snd_soc_component *comp,
					   struct snd_soc_tplg_vendor_array *tuples,
					   u32 block_size)
{
	struct avs_soc_component *acomp = to_avs_soc_component(comp);
	struct avs_tplg *tplg = acomp->tplg;
	int ret, i;

	/* Parse tuple section telling how many init configs there are. */
	ret = parse_dictionary_header(comp, tuples, (void **)&tplg->init_configs,
				      &tplg->num_init_configs,
				      sizeof(*tplg->init_configs),
				      AVS_TKN_MANIFEST_NUM_INIT_CONFIGS_U32);
	if (ret)
		return ret;

	block_size -= le32_to_cpu(tuples->size);
	/* With header parsed, move on to parsing entries. */
	tuples = avs_tplg_vendor_array_next(tuples);

	for (i = 0; i < tplg->num_init_configs && block_size > 0; i++) {
		struct avs_tplg_init_config *config = &tplg->init_configs[i];
		struct snd_soc_tplg_vendor_array *tmp;
		void *init_config_data;
		u32 esize;

		/*
		 * Usually to get section length we search for first token of next group of data,
		 * but in this case we can't as tuples are followed by raw data.
		 */
		tmp = avs_tplg_vendor_array_next(tuples);
		esize = le32_to_cpu(tuples->size) + le32_to_cpu(tmp->size);

		ret = parse_dictionary_entries(comp, tuples, esize, config, 1, sizeof(*config),
					       AVS_TKN_MOD_INIT_CONFIG_ID_U32,
					       mod_init_config_parsers,
					       ARRAY_SIZE(mod_init_config_parsers));

		block_size -= esize;

		/* handle raw data section */
		init_config_data = (void *)tuples + esize;
		esize = config->length;

		config->data = devm_kmemdup(comp->card->dev, init_config_data, esize, GFP_KERNEL);
		if (!config->data)
			return -ENOMEM;

		tuples = init_config_data + esize;
		block_size -= esize;
	}

	return 0;
}

static int avs_route_load(struct snd_soc_component *comp, int index,
			  struct snd_soc_dapm_route *route)
{
	struct snd_soc_acpi_mach *mach = dev_get_platdata(comp->card->dev);
	size_t len = SNDRV_CTL_ELEM_ID_NAME_MAXLEN;
	int ssp_port, tdm_slot;
	char *buf;

	/* See parse_link_formatted_string() for dynamic naming when(s). */
<<<<<<< HEAD
	if (hweight_long(mach->mach_params.i2s_link_mask) == 1) {
		port = __ffs(mach->mach_params.i2s_link_mask);

		snprintf(buf, len, route->source, port);
		strscpy((char *)route->source, buf, len);
		snprintf(buf, len, route->sink, port);
		strscpy((char *)route->sink, buf, len);
		if (route->control) {
			snprintf(buf, len, route->control, port);
			strscpy((char *)route->control, buf, len);
		}
=======
	if (!avs_mach_singular_ssp(mach))
		return 0;
	ssp_port = avs_mach_ssp_port(mach);

	if (!avs_mach_singular_tdm(mach, ssp_port))
		return 0;
	tdm_slot = avs_mach_ssp_tdm(mach, ssp_port);

	buf = devm_kzalloc(comp->card->dev, len, GFP_KERNEL);
	if (!buf)
		return -ENOMEM;
	avs_ssp_sprint(buf, len, route->source, ssp_port, tdm_slot);
	route->source = buf;

	buf = devm_kzalloc(comp->card->dev, len, GFP_KERNEL);
	if (!buf)
		return -ENOMEM;
	avs_ssp_sprint(buf, len, route->sink, ssp_port, tdm_slot);
	route->sink = buf;

	if (route->control) {
		buf = devm_kzalloc(comp->card->dev, len, GFP_KERNEL);
		if (!buf)
			return -ENOMEM;
		avs_ssp_sprint(buf, len, route->control, ssp_port, tdm_slot);
		route->control = buf;
>>>>>>> 2d5404ca
	}

	return 0;
}

static int avs_widget_load(struct snd_soc_component *comp, int index,
			   struct snd_soc_dapm_widget *w,
			   struct snd_soc_tplg_dapm_widget *dw)
{
	struct snd_soc_acpi_mach *mach;
	struct avs_tplg_path_template *template;
	struct avs_soc_component *acomp = to_avs_soc_component(comp);
	struct avs_tplg *tplg;
	int ssp_port, tdm_slot;

	if (!le32_to_cpu(dw->priv.size))
		return 0;

	w->no_wname_in_kcontrol_name = true;

	if (w->ignore_suspend && !AVS_S0IX_SUPPORTED) {
		dev_info_once(comp->dev, "Device does not support S0IX, check BIOS settings\n");
		w->ignore_suspend = false;
	}

	tplg = acomp->tplg;
	mach = dev_get_platdata(comp->card->dev);
	if (!avs_mach_singular_ssp(mach))
		goto static_name;
	ssp_port = avs_mach_ssp_port(mach);

	/* See parse_link_formatted_string() for dynamic naming when(s). */
	if (avs_mach_singular_tdm(mach, ssp_port)) {
		/* size is based on possible %d -> SSP:TDM, where SSP and TDM < 10 + '\0' */
		size_t size = strlen(dw->name) + 2;
		char *buf;

		tdm_slot = avs_mach_ssp_tdm(mach, ssp_port);

		buf = kmalloc(size, GFP_KERNEL);
		if (!buf)
			return -ENOMEM;
		avs_ssp_sprint(buf, size, dw->name, ssp_port, tdm_slot);
		kfree(w->name);
		/* w->name is freed later by soc_tplg_dapm_widget_create() */
		w->name = buf;
	}

static_name:
	template = avs_tplg_path_template_create(comp, tplg, dw->priv.array,
						 le32_to_cpu(dw->priv.size));
	if (IS_ERR(template)) {
		dev_err(comp->dev, "widget %s load failed: %ld\n", dw->name,
			PTR_ERR(template));
		return PTR_ERR(template);
	}

	w->priv = template; /* link path information to widget */
	list_add_tail(&template->node, &tplg->path_tmpl_list);
	return 0;
}

static int avs_widget_ready(struct snd_soc_component *comp, int index,
			    struct snd_soc_dapm_widget *w,
			    struct snd_soc_tplg_dapm_widget *dw)
{
	struct avs_tplg_path_template *template = w->priv;

	template->w = w;
	return 0;
}

static int avs_dai_load(struct snd_soc_component *comp, int index,
			struct snd_soc_dai_driver *dai_drv, struct snd_soc_tplg_pcm *pcm,
			struct snd_soc_dai *dai)
{
	u32 fe_subformats = SNDRV_PCM_SUBFMTBIT_MSBITS_20 |
			    SNDRV_PCM_SUBFMTBIT_MSBITS_24 |
			    SNDRV_PCM_SUBFMTBIT_MSBITS_MAX;

	if (pcm) {
		dai_drv->ops = &avs_dai_fe_ops;
		dai_drv->capture.subformats = fe_subformats;
		dai_drv->playback.subformats = fe_subformats;
	}

	return 0;
}

static int avs_link_load(struct snd_soc_component *comp, int index, struct snd_soc_dai_link *link,
			 struct snd_soc_tplg_link_config *cfg)
{
	if (link->ignore_suspend && !AVS_S0IX_SUPPORTED) {
		dev_info_once(comp->dev, "Device does not support S0IX, check BIOS settings\n");
		link->ignore_suspend = false;
	}

	if (!link->no_pcm) {
		/* Stream control handled by IPCs. */
		link->nonatomic = true;

		/* Open LINK (BE) pipes last and close them first to prevent xruns. */
		link->trigger[0] = SND_SOC_DPCM_TRIGGER_PRE;
		link->trigger[1] = SND_SOC_DPCM_TRIGGER_PRE;
	} else {
		/* Do not ignore codec capabilities. */
		link->dpcm_merged_format = 1;
	}

	return 0;
}

static const struct avs_tplg_token_parser manifest_parsers[] = {
	{
		.token = AVS_TKN_MANIFEST_NAME_STRING,
		.type = SND_SOC_TPLG_TUPLE_TYPE_STRING,
		.offset = offsetof(struct avs_tplg, name),
		.parse = parse_link_formatted_string,
	},
	{
		.token = AVS_TKN_MANIFEST_VERSION_U32,
		.type = SND_SOC_TPLG_TUPLE_TYPE_WORD,
		.offset = offsetof(struct avs_tplg, version),
		.parse = avs_parse_word_token,
	},
};

static int avs_manifest(struct snd_soc_component *comp, int index,
			struct snd_soc_tplg_manifest *manifest)
{
	struct snd_soc_tplg_vendor_array *tuples = manifest->priv.array;
	struct avs_soc_component *acomp = to_avs_soc_component(comp);
	size_t remaining = le32_to_cpu(manifest->priv.size);
	bool has_init_config = true;
	u32 offset;
	int ret;

	ret = avs_tplg_vendor_array_lookup(tuples, remaining,
					   AVS_TKN_MANIFEST_NUM_LIBRARIES_U32, &offset);
	/* Manifest MUST begin with a header. */
	if (!ret && !offset)
		ret = -EINVAL;
	if (ret) {
		dev_err(comp->dev, "incorrect manifest format: %d\n", ret);
		return ret;
	}

	/* Process header which precedes any of the dictionaries. */
	ret = avs_parse_tokens(comp, acomp->tplg, manifest_parsers,
			       ARRAY_SIZE(manifest_parsers), tuples, offset);
	if (ret < 0)
		return ret;

	remaining -= offset;
	tuples = avs_tplg_vendor_array_at(tuples, offset);

	ret = avs_tplg_vendor_array_lookup(tuples, remaining,
					   AVS_TKN_MANIFEST_NUM_AFMTS_U32, &offset);
	if (ret) {
		dev_err(comp->dev, "audio formats lookup failed: %d\n", ret);
		return ret;
	}

	/* Libraries dictionary. */
	ret = avs_tplg_parse_libraries(comp, tuples, offset);
	if (ret < 0)
		return ret;

	remaining -= offset;
	tuples = avs_tplg_vendor_array_at(tuples, offset);

	ret = avs_tplg_vendor_array_lookup(tuples, remaining,
					   AVS_TKN_MANIFEST_NUM_MODCFGS_BASE_U32, &offset);
	if (ret) {
		dev_err(comp->dev, "modcfgs_base lookup failed: %d\n", ret);
		return ret;
	}

	/* Audio formats dictionary. */
	ret = avs_tplg_parse_audio_formats(comp, tuples, offset);
	if (ret < 0)
		return ret;

	remaining -= offset;
	tuples = avs_tplg_vendor_array_at(tuples, offset);

	ret = avs_tplg_vendor_array_lookup(tuples, remaining,
					   AVS_TKN_MANIFEST_NUM_MODCFGS_EXT_U32, &offset);
	if (ret) {
		dev_err(comp->dev, "modcfgs_ext lookup failed: %d\n", ret);
		return ret;
	}

	/* Module configs-base dictionary. */
	ret = avs_tplg_parse_modcfgs_base(comp, tuples, offset);
	if (ret < 0)
		return ret;

	remaining -= offset;
	tuples = avs_tplg_vendor_array_at(tuples, offset);

	ret = avs_tplg_vendor_array_lookup(tuples, remaining,
					   AVS_TKN_MANIFEST_NUM_PPLCFGS_U32, &offset);
	if (ret) {
		dev_err(comp->dev, "pplcfgs lookup failed: %d\n", ret);
		return ret;
	}

	/* Module configs-ext dictionary. */
	ret = avs_tplg_parse_modcfgs_ext(comp, tuples, offset);
	if (ret < 0)
		return ret;

	remaining -= offset;
	tuples = avs_tplg_vendor_array_at(tuples, offset);

	ret = avs_tplg_vendor_array_lookup(tuples, remaining,
					   AVS_TKN_MANIFEST_NUM_BINDINGS_U32, &offset);
	if (ret) {
		dev_err(comp->dev, "bindings lookup failed: %d\n", ret);
		return ret;
	}

	/* Pipeline configs dictionary. */
	ret = avs_tplg_parse_pplcfgs(comp, tuples, offset);
	if (ret < 0)
		return ret;

	remaining -= offset;
	tuples = avs_tplg_vendor_array_at(tuples, offset);

	ret = avs_tplg_vendor_array_lookup(tuples, remaining,
					   AVS_TKN_MANIFEST_NUM_CONDPATH_TMPLS_U32, &offset);
	if (ret) {
		dev_err(comp->dev, "condpath lookup failed: %d\n", ret);
		return ret;
	}

	/* Bindings dictionary. */
	ret = avs_tplg_parse_bindings(comp, tuples, offset);
	if (ret < 0)
		return ret;

	remaining -= offset;
	tuples = avs_tplg_vendor_array_at(tuples, offset);

	ret = avs_tplg_vendor_array_lookup(tuples, remaining,
					   AVS_TKN_MANIFEST_NUM_INIT_CONFIGS_U32, &offset);
	if (ret == -ENOENT) {
		dev_dbg(comp->dev, "init config lookup failed: %d\n", ret);
		has_init_config = false;
	} else if (ret) {
		dev_err(comp->dev, "init config lookup failed: %d\n", ret);
		return ret;
	}

	if (!has_init_config)
		return 0;

	remaining -= offset;
	tuples = avs_tplg_vendor_array_at(tuples, offset);

	/* Initial configs dictionary. */
	ret = avs_tplg_parse_initial_configs(comp, tuples, remaining);
	if (ret < 0)
		return ret;

	return 0;
}

#define AVS_CONTROL_OPS_VOLUME	257

static const struct snd_soc_tplg_kcontrol_ops avs_control_ops[] = {
	{
		.id = AVS_CONTROL_OPS_VOLUME,
		.get = avs_control_volume_get,
		.put = avs_control_volume_put,
	},
};

static const struct avs_tplg_token_parser control_parsers[] = {
	{
		.token = AVS_TKN_KCONTROL_ID_U32,
		.type = SND_SOC_TPLG_TUPLE_TYPE_WORD,
		.offset = offsetof(struct avs_control_data, id),
		.parse = avs_parse_word_token,
	},
};

static int
avs_control_load(struct snd_soc_component *comp, int index, struct snd_kcontrol_new *ctmpl,
		 struct snd_soc_tplg_ctl_hdr *hdr)
{
	struct snd_soc_tplg_vendor_array *tuples;
	struct snd_soc_tplg_mixer_control *tmc;
	struct avs_control_data *ctl_data;
	struct soc_mixer_control *mc;
	size_t block_size;
	int ret;

	switch (le32_to_cpu(hdr->type)) {
	case SND_SOC_TPLG_TYPE_MIXER:
		tmc = container_of(hdr, typeof(*tmc), hdr);
		tuples = tmc->priv.array;
		block_size = le32_to_cpu(tmc->priv.size);
		break;
	default:
		return -EINVAL;
	}

	ctl_data = devm_kzalloc(comp->card->dev, sizeof(*ctl_data), GFP_KERNEL);
	if (!ctl_data)
		return -ENOMEM;

	ret = parse_dictionary_entries(comp, tuples, block_size, ctl_data, 1, sizeof(*ctl_data),
				       AVS_TKN_KCONTROL_ID_U32, control_parsers,
				       ARRAY_SIZE(control_parsers));
	if (ret)
		return ret;

	mc = (struct soc_mixer_control *)ctmpl->private_value;
	mc->dobj.private = ctl_data;
	return 0;
}

static const struct snd_soc_tplg_ops avs_tplg_ops = {
	.io_ops			= avs_control_ops,
	.io_ops_count		= ARRAY_SIZE(avs_control_ops),
	.control_load		= avs_control_load,
	.dapm_route_load	= avs_route_load,
	.widget_load		= avs_widget_load,
	.widget_ready		= avs_widget_ready,
	.dai_load		= avs_dai_load,
	.link_load		= avs_link_load,
	.manifest		= avs_manifest,
};

struct avs_tplg *avs_tplg_new(struct snd_soc_component *comp)
{
	struct avs_tplg *tplg;

	tplg = devm_kzalloc(comp->card->dev, sizeof(*tplg), GFP_KERNEL);
	if (!tplg)
		return NULL;

	tplg->comp = comp;
	INIT_LIST_HEAD(&tplg->path_tmpl_list);

	return tplg;
}

int avs_load_topology(struct snd_soc_component *comp, const char *filename)
{
	const struct firmware *fw;
	int ret;

	ret = request_firmware(&fw, filename, comp->dev);
	if (ret < 0) {
		dev_err(comp->dev, "request topology \"%s\" failed: %d\n", filename, ret);
		return ret;
	}

	ret = snd_soc_tplg_component_load(comp, &avs_tplg_ops, fw);
	if (ret < 0)
		dev_err(comp->dev, "load topology \"%s\" failed: %d\n", filename, ret);

	release_firmware(fw);
	return ret;
}

int avs_remove_topology(struct snd_soc_component *comp)
{
	snd_soc_tplg_component_remove(comp);

	return 0;
}<|MERGE_RESOLUTION|>--- conflicted
+++ resolved
@@ -1549,19 +1549,6 @@
 	char *buf;
 
 	/* See parse_link_formatted_string() for dynamic naming when(s). */
-<<<<<<< HEAD
-	if (hweight_long(mach->mach_params.i2s_link_mask) == 1) {
-		port = __ffs(mach->mach_params.i2s_link_mask);
-
-		snprintf(buf, len, route->source, port);
-		strscpy((char *)route->source, buf, len);
-		snprintf(buf, len, route->sink, port);
-		strscpy((char *)route->sink, buf, len);
-		if (route->control) {
-			snprintf(buf, len, route->control, port);
-			strscpy((char *)route->control, buf, len);
-		}
-=======
 	if (!avs_mach_singular_ssp(mach))
 		return 0;
 	ssp_port = avs_mach_ssp_port(mach);
@@ -1588,7 +1575,6 @@
 			return -ENOMEM;
 		avs_ssp_sprint(buf, len, route->control, ssp_port, tdm_slot);
 		route->control = buf;
->>>>>>> 2d5404ca
 	}
 
 	return 0;
