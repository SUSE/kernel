# SPDX-License-Identifier: GPL-2.0-only
config SND_SOC_INTEL_SST_TOPLEVEL
	bool "Intel ASoC SST drivers"
	default y
	depends on X86 || COMPILE_TEST
	select SND_SOC_INTEL_MACH
	help
	  Intel ASoC SST Platform Drivers. If you have a Intel machine that
	  has an audio controller with a DSP and I2S or DMIC port, then
	  enable this option by saying Y

	  Note that the answer to this question doesn't directly affect the
	  kernel: saying N will just cause the configurator to skip all
	  the questions about Intel SST drivers.

if SND_SOC_INTEL_SST_TOPLEVEL

config SND_SOC_INTEL_SST
	tristate

config SND_SOC_INTEL_CATPT
	tristate "Haswell and Broadwell"
	depends on ACPI || COMPILE_TEST
	depends on DMADEVICES && SND_DMA_SGBUF
	select DW_DMAC_CORE
	select SND_SOC_ACPI_INTEL_MATCH
	select WANT_DEV_COREDUMP
	select SND_INTEL_DSP_CONFIG
	help
<<<<<<< HEAD
	  If you have a Intel Haswell or Broadwell platform connected to
	  an I2S codec, then enable this option by saying Y or m. This is
	  typically used for Chromebooks. This is a recommended option.
	  This option is mutually exclusive with the SOF support on
	  Broadwell. If you want to enable SOF on Broadwell, you need to
	  deselect this option first.

config SND_SOC_INTEL_BAYTRAIL
	tristate "Baytrail (legacy) Platforms"
	depends on DMADEVICES && ACPI && SND_SST_ATOM_HIFI2_PLATFORM=n && SND_SOC_SOF_BAYTRAIL=n
	select SND_SOC_INTEL_SST
	select SND_SOC_INTEL_SST_ACPI
	select SND_SOC_INTEL_SST_FIRMWARE
	select SND_SOC_ACPI_INTEL_MATCH
	help
	  If you have a Intel Baytrail platform connected to an I2S codec,
	  then enable this option by saying Y or m. This was typically used
	  for Baytrail Chromebooks but this option is now deprecated and is
	  not recommended, use SND_SST_ATOM_HIFI2_PLATFORM instead.
=======
	  Enable support for Intel(R) Haswell and Broadwell platforms
	  with I2S codec present. This is a recommended option.
	  Say Y or m if you have such device.
	  If unsure, say N.

config SND_SOC_INTEL_HASWELL
	tristate
	select SND_SOC_INTEL_CATPT
>>>>>>> 7d2a07b7

config SND_SST_ATOM_HIFI2_PLATFORM
	tristate
	select SND_SOC_COMPRESS

config SND_SST_ATOM_HIFI2_PLATFORM_PCI
	tristate "PCI HiFi2 (Merrifield) Platforms"
	depends on X86 && PCI
	select SND_SST_ATOM_HIFI2_PLATFORM
	help
	  If you have a Intel Merrifield/Edison platform, then
	  enable this option by saying Y or m. Distros will typically not
	  enable this option: while Merrifield/Edison can run a mainline
	  kernel with limited functionality it will require a firmware file
	  which is not in the standard firmware tree

config SND_SST_ATOM_HIFI2_PLATFORM_ACPI
	tristate "ACPI HiFi2 (Baytrail, Cherrytrail) Platforms"
	default ACPI
	depends on X86 && ACPI && PCI
	select SND_SST_ATOM_HIFI2_PLATFORM
	select SND_SOC_ACPI_INTEL_MATCH
	select SND_INTEL_DSP_CONFIG
	select IOSF_MBI
	help
	  If you have a Intel Baytrail or Cherrytrail platform with an I2S
	  codec, then enable this option by saying Y or m. This is a
	  recommended option
	  This option is mutually exclusive with the SOF support on
	  Baytrail/Cherrytrail. If you want to enable SOF on
	  Baytrail/Cherrytrail, you need to deselect this option first.

config SND_SOC_INTEL_SKYLAKE
	tristate "All Skylake/SST Platforms"
	depends on PCI && ACPI
	depends on COMMON_CLK
	select SND_SOC_INTEL_SKL
	select SND_SOC_INTEL_APL
	select SND_SOC_INTEL_KBL
	select SND_SOC_INTEL_GLK
	select SND_SOC_INTEL_CNL
	select SND_SOC_INTEL_CFL
	help
	  This is a backwards-compatible option to select all devices
	  supported by the Intel SST/Skylake driver. This option is no
	  longer recommended and will be deprecated when the SOF
	  driver is introduced.  Distributions should explicitly
	  select which platform uses this driver.

config SND_SOC_INTEL_SKL
	tristate "Skylake Platforms"
	depends on PCI && ACPI
	depends on COMMON_CLK
	select SND_SOC_INTEL_SKYLAKE_FAMILY
	help
	  If you have a Intel Skylake platform with the DSP enabled
	  in the BIOS then enable this option by saying Y or m.

config SND_SOC_INTEL_APL
	tristate "Broxton/ApolloLake Platforms"
	depends on PCI && ACPI
	depends on COMMON_CLK
	select SND_SOC_INTEL_SKYLAKE_FAMILY
	help
	  If you have a Intel Broxton/ApolloLake platform with the DSP
	  enabled in the BIOS then enable this option by saying Y or m.

config SND_SOC_INTEL_KBL
	tristate "Kabylake Platforms"
	depends on PCI && ACPI
	depends on COMMON_CLK
	select SND_SOC_INTEL_SKYLAKE_FAMILY
	help
	  If you have a Intel Kabylake platform with the DSP
	  enabled in the BIOS then enable this option by saying Y or m.

config SND_SOC_INTEL_GLK
	tristate "GeminiLake Platforms"
	depends on PCI && ACPI
	depends on COMMON_CLK
	select SND_SOC_INTEL_SKYLAKE_FAMILY
	help
	  If you have a Intel GeminiLake platform with the DSP
	  enabled in the BIOS then enable this option by saying Y or m.

config SND_SOC_INTEL_CNL
	tristate "CannonLake/WhiskyLake Platforms"
	depends on PCI && ACPI
	depends on COMMON_CLK
	select SND_SOC_INTEL_SKYLAKE_FAMILY
	help
	  If you have a Intel CNL/WHL platform with the DSP
	  enabled in the BIOS then enable this option by saying Y or m.

config SND_SOC_INTEL_CFL
	tristate "CoffeeLake Platforms"
	depends on PCI && ACPI
	depends on COMMON_CLK
	select SND_SOC_INTEL_SKYLAKE_FAMILY
	help
	  If you have a Intel CoffeeLake platform with the DSP
	  enabled in the BIOS then enable this option by saying Y or m.

config SND_SOC_INTEL_CML_H
	tristate "CometLake-H Platforms"
	depends on PCI && ACPI
	depends on COMMON_CLK
	select SND_SOC_INTEL_SKYLAKE_FAMILY
	help
	  If you have a Intel CometLake-H platform with the DSP
	  enabled in the BIOS then enable this option by saying Y or m.

config SND_SOC_INTEL_CML_LP
	tristate "CometLake-LP Platforms"
	depends on PCI && ACPI
	depends on COMMON_CLK
	select SND_SOC_INTEL_SKYLAKE_FAMILY
	help
	  If you have a Intel CometLake-LP platform with the DSP
	  enabled in the BIOS then enable this option by saying Y or m.

config SND_SOC_INTEL_SKYLAKE_FAMILY
	tristate
	select SND_SOC_INTEL_SKYLAKE_COMMON

if SND_SOC_INTEL_SKYLAKE_FAMILY

config SND_SOC_INTEL_SKYLAKE_SSP_CLK
	tristate

config SND_SOC_INTEL_SKYLAKE_HDAUDIO_CODEC
	bool "HDAudio codec support"
	help
	  If you have Intel Skylake or Kabylake with HDAudio codec
	  and DMIC present then enable this option by saying Y.

config SND_SOC_INTEL_SKYLAKE_COMMON
	tristate
	select SND_HDA_EXT_CORE
	select SND_HDA_DSP_LOADER
	select SND_SOC_TOPOLOGY
	select SND_SOC_INTEL_SST
	select SND_SOC_HDAC_HDA if SND_SOC_INTEL_SKYLAKE_HDAUDIO_CODEC
	select SND_SOC_ACPI_INTEL_MATCH
	select SND_INTEL_DSP_CONFIG
	help
	  If you have a Intel Skylake/Broxton/ApolloLake/KabyLake/
	  GeminiLake or CannonLake platform with the DSP enabled in the BIOS
	  then enable this option by saying Y or m.

endif ## SND_SOC_INTEL_SKYLAKE_FAMILY

endif ## SND_SOC_INTEL_SST_TOPLEVEL

if SND_SOC_INTEL_SST_TOPLEVEL || SND_SOC_SOF_INTEL_TOPLEVEL

config SND_SOC_ACPI_INTEL_MATCH
	tristate
	select SND_SOC_ACPI if ACPI
	# this option controls the compilation of ACPI matching tables and
	# helpers and is not meant to be selected by the user.

endif ## SND_SOC_INTEL_SST_TOPLEVEL || SND_SOC_SOF_INTEL_TOPLEVEL

config SND_SOC_INTEL_KEEMBAY
	tristate "Keembay Platforms"
	depends on ARCH_KEEMBAY || COMPILE_TEST
	depends on COMMON_CLK
<<<<<<< HEAD
=======
	select SND_DMAENGINE_PCM
	select SND_SOC_GENERIC_DMAENGINE_PCM
>>>>>>> 7d2a07b7
	help
	  If you have a Intel Keembay platform then enable this option
	  by saying Y or m.

# ASoC codec drivers
source "sound/soc/intel/boards/Kconfig"<|MERGE_RESOLUTION|>--- conflicted
+++ resolved
@@ -27,27 +27,6 @@
 	select WANT_DEV_COREDUMP
 	select SND_INTEL_DSP_CONFIG
 	help
-<<<<<<< HEAD
-	  If you have a Intel Haswell or Broadwell platform connected to
-	  an I2S codec, then enable this option by saying Y or m. This is
-	  typically used for Chromebooks. This is a recommended option.
-	  This option is mutually exclusive with the SOF support on
-	  Broadwell. If you want to enable SOF on Broadwell, you need to
-	  deselect this option first.
-
-config SND_SOC_INTEL_BAYTRAIL
-	tristate "Baytrail (legacy) Platforms"
-	depends on DMADEVICES && ACPI && SND_SST_ATOM_HIFI2_PLATFORM=n && SND_SOC_SOF_BAYTRAIL=n
-	select SND_SOC_INTEL_SST
-	select SND_SOC_INTEL_SST_ACPI
-	select SND_SOC_INTEL_SST_FIRMWARE
-	select SND_SOC_ACPI_INTEL_MATCH
-	help
-	  If you have a Intel Baytrail platform connected to an I2S codec,
-	  then enable this option by saying Y or m. This was typically used
-	  for Baytrail Chromebooks but this option is now deprecated and is
-	  not recommended, use SND_SST_ATOM_HIFI2_PLATFORM instead.
-=======
 	  Enable support for Intel(R) Haswell and Broadwell platforms
 	  with I2S codec present. This is a recommended option.
 	  Say Y or m if you have such device.
@@ -56,7 +35,6 @@
 config SND_SOC_INTEL_HASWELL
 	tristate
 	select SND_SOC_INTEL_CATPT
->>>>>>> 7d2a07b7
 
 config SND_SST_ATOM_HIFI2_PLATFORM
 	tristate
@@ -225,11 +203,8 @@
 	tristate "Keembay Platforms"
 	depends on ARCH_KEEMBAY || COMPILE_TEST
 	depends on COMMON_CLK
-<<<<<<< HEAD
-=======
 	select SND_DMAENGINE_PCM
 	select SND_SOC_GENERIC_DMAENGINE_PCM
->>>>>>> 7d2a07b7
 	help
 	  If you have a Intel Keembay platform then enable this option
 	  by saying Y or m.
