# SPDX-License-Identifier: GPL-2.0-only
config SND_SOC_INTEL_SST_TOPLEVEL
	bool "Intel ASoC SST drivers"
	default y
	depends on X86 || COMPILE_TEST
	select SND_SOC_INTEL_MACH
	help
	  Intel ASoC SST Platform Drivers. If you have a Intel machine that
	  has an audio controller with a DSP and I2S or DMIC port, then
	  enable this option by saying Y

	  Note that the answer to this question doesn't directly affect the
	  kernel: saying N will just cause the configurator to skip all
	  the questions about Intel SST drivers.

if SND_SOC_INTEL_SST_TOPLEVEL

config SND_SOC_INTEL_SST
	tristate

config SND_SOC_INTEL_CATPT
	tristate "Haswell and Broadwell"
	depends on ACPI || COMPILE_TEST
	depends on DMADEVICES && SND_DMA_SGBUF
	select DW_DMAC_CORE
	select SND_SOC_ACPI if ACPI
	select WANT_DEV_COREDUMP
	select SND_INTEL_DSP_CONFIG
	help
	  Enable support for Intel(R) Haswell and Broadwell platforms
	  with I2S codec present. This is a recommended option.
	  Say Y or m if you have such device.
	  If unsure, say N.

config SND_SOC_INTEL_HASWELL
	tristate
	select SND_SOC_INTEL_CATPT

config SND_SST_ATOM_HIFI2_PLATFORM
	tristate
	select SND_SOC_COMPRESS

config SND_SST_ATOM_HIFI2_PLATFORM_PCI
	tristate "PCI HiFi2 (Merrifield) Platforms"
	depends on X86 && PCI
	select SND_SST_ATOM_HIFI2_PLATFORM
	help
	  If you have a Intel Merrifield/Edison platform, then
	  enable this option by saying Y or m. Distros will typically not
	  enable this option: while Merrifield/Edison can run a mainline
	  kernel with limited functionality it will require a firmware file
	  which is not in the standard firmware tree

config SND_SST_ATOM_HIFI2_PLATFORM_ACPI
	tristate "ACPI HiFi2 (Baytrail, Cherrytrail) Platforms"
	default ACPI
	depends on X86 && ACPI && PCI
	select SND_SST_ATOM_HIFI2_PLATFORM
	select SND_SOC_ACPI_INTEL_MATCH
	select SND_INTEL_DSP_CONFIG
	select IOSF_MBI
	help
	  If you have a Intel Baytrail or Cherrytrail platform with an I2S
	  codec, then enable this option by saying Y or m. This is a
	  recommended option
	  This option is mutually exclusive with the SOF support on
	  Baytrail/Cherrytrail. If you want to enable SOF on
	  Baytrail/Cherrytrail, you need to deselect this option first.

config SND_SOC_INTEL_SKYLAKE
	tristate "All Skylake/SST Platforms"
	depends on PCI && ACPI
	depends on COMMON_CLK
	select SND_SOC_INTEL_SKL
	select SND_SOC_INTEL_APL
	select SND_SOC_INTEL_KBL
	select SND_SOC_INTEL_GLK
	select SND_SOC_INTEL_CNL
	select SND_SOC_INTEL_CFL
	help
	  This is a backwards-compatible option to select all devices
	  supported by the Intel SST/Skylake driver. This option is no
	  longer recommended and will be deprecated when the SOF
	  driver is introduced.  Distributions should explicitly
	  select which platform uses this driver.

config SND_SOC_INTEL_SKL
	tristate "Skylake Platforms"
	depends on PCI && ACPI
	depends on COMMON_CLK
	select SND_SOC_INTEL_SKYLAKE_FAMILY
	help
	  If you have a Intel Skylake platform with the DSP enabled
	  in the BIOS then enable this option by saying Y or m.

config SND_SOC_INTEL_APL
	tristate "Broxton/ApolloLake Platforms"
	depends on PCI && ACPI
	depends on COMMON_CLK
	select SND_SOC_INTEL_SKYLAKE_FAMILY
	help
	  If you have a Intel Broxton/ApolloLake platform with the DSP
	  enabled in the BIOS then enable this option by saying Y or m.

config SND_SOC_INTEL_KBL
	tristate "Kabylake Platforms"
	depends on PCI && ACPI
	depends on COMMON_CLK
	select SND_SOC_INTEL_SKYLAKE_FAMILY
	help
	  If you have a Intel Kabylake platform with the DSP
	  enabled in the BIOS then enable this option by saying Y or m.

config SND_SOC_INTEL_GLK
	tristate "GeminiLake Platforms"
	depends on PCI && ACPI
	depends on COMMON_CLK
	select SND_SOC_INTEL_SKYLAKE_FAMILY
	help
	  If you have a Intel GeminiLake platform with the DSP
	  enabled in the BIOS then enable this option by saying Y or m.

config SND_SOC_INTEL_CNL
	tristate "CannonLake/WhiskyLake Platforms"
	depends on PCI && ACPI
	depends on COMMON_CLK
	select SND_SOC_INTEL_SKYLAKE_FAMILY
	help
	  If you have a Intel CNL/WHL platform with the DSP
	  enabled in the BIOS then enable this option by saying Y or m.

config SND_SOC_INTEL_CFL
	tristate "CoffeeLake Platforms"
	depends on PCI && ACPI
	depends on COMMON_CLK
	select SND_SOC_INTEL_SKYLAKE_FAMILY
	help
	  If you have a Intel CoffeeLake platform with the DSP
	  enabled in the BIOS then enable this option by saying Y or m.

config SND_SOC_INTEL_CML_H
	tristate "CometLake-H Platforms"
	depends on PCI && ACPI
	depends on COMMON_CLK
	select SND_SOC_INTEL_SKYLAKE_FAMILY
	help
	  If you have a Intel CometLake-H platform with the DSP
	  enabled in the BIOS then enable this option by saying Y or m.

config SND_SOC_INTEL_CML_LP
	tristate "CometLake-LP Platforms"
	depends on PCI && ACPI
	depends on COMMON_CLK
	select SND_SOC_INTEL_SKYLAKE_FAMILY
	help
	  If you have a Intel CometLake-LP platform with the DSP
	  enabled in the BIOS then enable this option by saying Y or m.

config SND_SOC_INTEL_SKYLAKE_FAMILY
	tristate
	select SND_SOC_INTEL_SKYLAKE_COMMON

if SND_SOC_INTEL_SKYLAKE_FAMILY

config SND_SOC_INTEL_SKYLAKE_SSP_CLK
	tristate

config SND_SOC_INTEL_SKYLAKE_HDAUDIO_CODEC
	bool "HDAudio codec support"
	help
	  If you have Intel Skylake or Kabylake with HDAudio codec
	  and DMIC present then enable this option by saying Y.

config SND_SOC_INTEL_SKYLAKE_COMMON
	tristate
	select SND_HDA_EXT_CORE
	select SND_HDA_DSP_LOADER
	select SND_SOC_TOPOLOGY
	select SND_SOC_INTEL_SST
	select SND_SOC_HDAC_HDA
	select SND_SOC_ACPI_INTEL_MATCH
	select SND_INTEL_DSP_CONFIG
	help
	  If you have a Intel Skylake/Broxton/ApolloLake/KabyLake/
	  GeminiLake or CannonLake platform with the DSP enabled in the BIOS
	  then enable this option by saying Y or m.

endif ## SND_SOC_INTEL_SKYLAKE_FAMILY

endif ## SND_SOC_INTEL_SST_TOPLEVEL

if SND_SOC_INTEL_SST_TOPLEVEL || SND_SOC_SOF_INTEL_TOPLEVEL

config SND_SOC_ACPI_INTEL_MATCH
	tristate
	select SND_SOC_ACPI if ACPI
	# this option controls the compilation of ACPI matching tables and
	# helpers and is not meant to be selected by the user.

endif ## SND_SOC_INTEL_SST_TOPLEVEL || SND_SOC_SOF_INTEL_TOPLEVEL

config SND_SOC_INTEL_KEEMBAY
	tristate "Keembay Platforms"
	depends on ARCH_KEEMBAY || COMPILE_TEST
	depends on COMMON_CLK
	select SND_DMAENGINE_PCM
	select SND_SOC_GENERIC_DMAENGINE_PCM
	help
	  If you have a Intel Keembay platform then enable this option
	  by saying Y or m.

config SND_SOC_INTEL_AVS
	tristate "Intel AVS driver"
	depends on X86 || COMPILE_TEST
	depends on PCI
	depends on COMMON_CLK
	select SND_SOC_ACPI if ACPI
	select SND_SOC_TOPOLOGY
	select SND_SOC_HDA
<<<<<<< HEAD
=======
	select SND_SOC_COMPRESS if DEBUG_FS
>>>>>>> eb3cdb58
	select SND_HDA_EXT_CORE
	select SND_HDA_DSP_LOADER
	select SND_INTEL_DSP_CONFIG
	select WANT_DEV_COREDUMP
	help
	  Enable support for Intel(R) cAVS 1.5 platforms with DSP
	  capabilities. This includes Skylake, Kabylake, Amberlake and
	  Apollolake.

# Machine board drivers
source "sound/soc/intel/avs/boards/Kconfig"

# ASoC codec drivers
source "sound/soc/intel/boards/Kconfig"<|MERGE_RESOLUTION|>--- conflicted
+++ resolved
@@ -217,10 +217,7 @@
 	select SND_SOC_ACPI if ACPI
 	select SND_SOC_TOPOLOGY
 	select SND_SOC_HDA
-<<<<<<< HEAD
-=======
 	select SND_SOC_COMPRESS if DEBUG_FS
->>>>>>> eb3cdb58
 	select SND_HDA_EXT_CORE
 	select SND_HDA_DSP_LOADER
 	select SND_INTEL_DSP_CONFIG
