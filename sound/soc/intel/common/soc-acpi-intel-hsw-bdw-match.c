--- conflicted
+++ resolved
@@ -9,55 +9,25 @@
 #include <sound/soc-acpi.h>
 #include <sound/soc-acpi-intel-match.h>
 
-<<<<<<< HEAD
-struct snd_soc_acpi_mach snd_soc_acpi_intel_haswell_machines[] = {
-	{
-		.id = "INT33CA",
-		.drv_name = "hsw_rt5640",
-		.fw_filename = "intel/IntcSST1.bin",
-		.sof_tplg_filename = "sof-hsw.tplg",
-	},
-	{}
-};
-EXPORT_SYMBOL_GPL(snd_soc_acpi_intel_haswell_machines);
-
-=======
->>>>>>> eb3cdb58
 struct snd_soc_acpi_mach snd_soc_acpi_intel_broadwell_machines[] = {
 	{
 		.id = "INT343A",
 		.drv_name = "bdw_rt286",
-<<<<<<< HEAD
-		.fw_filename =  "intel/IntcSST2.bin",
-=======
->>>>>>> eb3cdb58
 		.sof_tplg_filename = "sof-bdw-rt286.tplg",
 	},
 	{
 		.id = "10EC5650",
 		.drv_name = "bdw-rt5650",
-<<<<<<< HEAD
-		.fw_filename = "intel/IntcSST2.bin",
-=======
->>>>>>> eb3cdb58
 		.sof_tplg_filename = "sof-bdw-rt5650.tplg",
 	},
 	{
 		.id = "RT5677CE",
 		.drv_name = "bdw-rt5677",
-<<<<<<< HEAD
-		.fw_filename =  "intel/IntcSST2.bin",
-=======
->>>>>>> eb3cdb58
 		.sof_tplg_filename = "sof-bdw-rt5677.tplg",
 	},
 	{
 		.id = "INT33CA",
 		.drv_name = "hsw_rt5640",
-<<<<<<< HEAD
-		.fw_filename = "intel/IntcSST2.bin",
-=======
->>>>>>> eb3cdb58
 		.sof_tplg_filename = "sof-bdw-rt5640.tplg",
 	},
 	{}
