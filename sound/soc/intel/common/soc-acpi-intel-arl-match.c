--- conflicted
+++ resolved
@@ -489,8 +489,6 @@
 		.drv_name = "sof_sdw",
 		.sof_tplg_filename = "sof-arl-cs42l43-l0.tplg",
 		.get_function_tplg_files = sof_sdw_get_tplg_files,
-<<<<<<< HEAD
-=======
 	},
 	{
 		.link_mask = BIT(2) | BIT(3),
@@ -505,25 +503,12 @@
 		.drv_name = "sof_sdw",
 		.sof_tplg_filename = "sof-arl-cs42l43-l2.tplg",
 		.get_function_tplg_files = sof_sdw_get_tplg_files,
->>>>>>> 3f4ee458
 	},
 	{
 		.link_mask = BIT(0) | BIT(3),
 		.links = arl_rt711_l0_rt1316_l3,
 		.drv_name = "sof_sdw",
-<<<<<<< HEAD
-		.sof_tplg_filename = "sof-arl-cs42l43-l2-cs35l56-l3.tplg",
-		.get_function_tplg_files = sof_sdw_get_tplg_files,
-	},
-	{
-		.link_mask = BIT(2),
-		.links = arl_cs42l43_l2,
-		.drv_name = "sof_sdw",
-		.sof_tplg_filename = "sof-arl-cs42l43-l2.tplg",
-		.get_function_tplg_files = sof_sdw_get_tplg_files,
-=======
 		.sof_tplg_filename = "sof-arl-rt711-l0-rt1316-l3.tplg",
->>>>>>> 3f4ee458
 	},
 	{
 		.link_mask = 0x1, /* link0 required */
