// SPDX-License-Identifier: GPL-2.0-only
/*
 * soc-apci-intel-adl-match.c - tables and support for ADL ACPI enumeration.
 *
 * Copyright (c) 2020, Intel Corporation.
 */

#include <sound/soc-acpi.h>
#include <sound/soc-acpi-intel-match.h>

static const struct snd_soc_acpi_codecs essx_83x6 = {
	.num_codecs = 3,
	.codecs = { "ESSX8316", "ESSX8326", "ESSX8336"},
};

static const struct snd_soc_acpi_endpoint single_endpoint = {
	.num = 0,
	.aggregated = 0,
	.group_position = 0,
	.group_id = 0,
};

static const struct snd_soc_acpi_endpoint spk_l_endpoint = {
	.num = 0,
	.aggregated = 1,
	.group_position = 0,
	.group_id = 1,
};

static const struct snd_soc_acpi_endpoint spk_r_endpoint = {
	.num = 0,
	.aggregated = 1,
	.group_position = 1,
	.group_id = 1,
};

static const struct snd_soc_acpi_adr_device rt711_0_adr[] = {
	{
		.adr = 0x000020025D071100ull,
		.num_endpoints = 1,
		.endpoints = &single_endpoint,
		.name_prefix = "rt711"
	}
};

static const struct snd_soc_acpi_adr_device rt1308_1_group1_adr[] = {
	{
		.adr = 0x000120025D130800ull,
		.num_endpoints = 1,
		.endpoints = &spk_l_endpoint,
		.name_prefix = "rt1308-1"
	}
};

static const struct snd_soc_acpi_adr_device rt1308_2_group1_adr[] = {
	{
		.adr = 0x000220025D130800ull,
		.num_endpoints = 1,
		.endpoints = &spk_r_endpoint,
		.name_prefix = "rt1308-2"
	}
};

static const struct snd_soc_acpi_adr_device rt715_3_adr[] = {
	{
		.adr = 0x000320025D071500ull,
		.num_endpoints = 1,
		.endpoints = &single_endpoint,
		.name_prefix = "rt715"
	}
};

static const struct snd_soc_acpi_adr_device rt711_sdca_0_adr[] = {
	{
		.adr = 0x000030025D071101ull,
		.num_endpoints = 1,
		.endpoints = &single_endpoint,
		.name_prefix = "rt711"
	}
};

static const struct snd_soc_acpi_adr_device rt711_sdca_2_adr[] = {
	{
		.adr = 0x000230025D071101ull,
		.num_endpoints = 1,
		.endpoints = &single_endpoint,
		.name_prefix = "rt711"
	}
};

static const struct snd_soc_acpi_adr_device rt1316_1_group1_adr[] = {
	{
		.adr = 0x000131025D131601ull, /* unique ID is set for some reason */
		.num_endpoints = 1,
		.endpoints = &spk_l_endpoint,
		.name_prefix = "rt1316-1"
	}
};

static const struct snd_soc_acpi_adr_device rt1316_2_group1_adr[] = {
	{
		.adr = 0x000230025D131601ull,
		.num_endpoints = 1,
		.endpoints = &spk_r_endpoint,
		.name_prefix = "rt1316-2"
	}
};

static const struct snd_soc_acpi_adr_device rt1316_3_group1_adr[] = {
	{
		.adr = 0x000330025D131601ull,
		.num_endpoints = 1,
		.endpoints = &spk_r_endpoint,
		.name_prefix = "rt1316-2"
	}
};

static const struct snd_soc_acpi_adr_device rt1316_0_group2_adr[] = {
	{
		.adr = 0x000031025D131601ull,
		.num_endpoints = 1,
		.endpoints = &spk_l_endpoint,
		.name_prefix = "rt1316-1"
	}
};

static const struct snd_soc_acpi_adr_device rt1316_1_group2_adr[] = {
	{
		.adr = 0x000130025D131601ull,
		.num_endpoints = 1,
		.endpoints = &spk_r_endpoint,
		.name_prefix = "rt1316-2"
	}
};

static const struct snd_soc_acpi_adr_device rt1316_2_single_adr[] = {
	{
		.adr = 0x000230025D131601ull,
		.num_endpoints = 1,
		.endpoints = &single_endpoint,
		.name_prefix = "rt1316-1"
	}
};

static const struct snd_soc_acpi_adr_device rt1316_3_single_adr[] = {
	{
		.adr = 0x000330025D131601ull,
		.num_endpoints = 1,
		.endpoints = &single_endpoint,
		.name_prefix = "rt1316-1"
	}
};

static const struct snd_soc_acpi_adr_device rt714_0_adr[] = {
	{
		.adr = 0x000030025D071401ull,
		.num_endpoints = 1,
		.endpoints = &single_endpoint,
		.name_prefix = "rt714"
	}
};

static const struct snd_soc_acpi_adr_device rt714_2_adr[] = {
	{
		.adr = 0x000230025D071401ull,
		.num_endpoints = 1,
		.endpoints = &single_endpoint,
		.name_prefix = "rt714"
	}
};

static const struct snd_soc_acpi_adr_device rt714_3_adr[] = {
	{
		.adr = 0x000330025D071401ull,
		.num_endpoints = 1,
		.endpoints = &single_endpoint,
		.name_prefix = "rt714"
	}
};

static const struct snd_soc_acpi_link_adr adl_default[] = {
	{
		.mask = BIT(0),
		.num_adr = ARRAY_SIZE(rt711_0_adr),
		.adr_d = rt711_0_adr,
	},
	{
		.mask = BIT(1),
		.num_adr = ARRAY_SIZE(rt1308_1_group1_adr),
		.adr_d = rt1308_1_group1_adr,
	},
	{
		.mask = BIT(2),
		.num_adr = ARRAY_SIZE(rt1308_2_group1_adr),
		.adr_d = rt1308_2_group1_adr,
	},
	{
		.mask = BIT(3),
		.num_adr = ARRAY_SIZE(rt715_3_adr),
		.adr_d = rt715_3_adr,
	},
	{}
};

static const struct snd_soc_acpi_link_adr adl_sdca_default[] = {
	{
		.mask = BIT(0),
		.num_adr = ARRAY_SIZE(rt711_sdca_0_adr),
		.adr_d = rt711_sdca_0_adr,
	},
	{
		.mask = BIT(1),
		.num_adr = ARRAY_SIZE(rt1316_1_group1_adr),
		.adr_d = rt1316_1_group1_adr,
	},
	{
		.mask = BIT(2),
		.num_adr = ARRAY_SIZE(rt1316_2_group1_adr),
		.adr_d = rt1316_2_group1_adr,
	},
	{
		.mask = BIT(3),
		.num_adr = ARRAY_SIZE(rt714_3_adr),
		.adr_d = rt714_3_adr,
	},
	{}
};

static const struct snd_soc_acpi_link_adr adl_sdca_3_in_1[] = {
	{
		.mask = BIT(0),
		.num_adr = ARRAY_SIZE(rt711_sdca_0_adr),
		.adr_d = rt711_sdca_0_adr,
	},
	{
		.mask = BIT(1),
		.num_adr = ARRAY_SIZE(rt1316_1_group1_adr),
		.adr_d = rt1316_1_group1_adr,
	},
	{
		.mask = BIT(2),
		.num_adr = ARRAY_SIZE(rt714_2_adr),
		.adr_d = rt714_2_adr,
	},
	{
		.mask = BIT(3),
		.num_adr = ARRAY_SIZE(rt1316_3_group1_adr),
		.adr_d = rt1316_3_group1_adr,
	},
	{}
};

static const struct snd_soc_acpi_link_adr adl_sdw_rt711_link2_rt1316_link01_rt714_link3[] = {
	{
		.mask = BIT(2),
		.num_adr = ARRAY_SIZE(rt711_sdca_2_adr),
		.adr_d = rt711_sdca_2_adr,
	},
	{
		.mask = BIT(0),
		.num_adr = ARRAY_SIZE(rt1316_0_group2_adr),
		.adr_d = rt1316_0_group2_adr,
	},
	{
		.mask = BIT(1),
		.num_adr = ARRAY_SIZE(rt1316_1_group2_adr),
		.adr_d = rt1316_1_group2_adr,
	},
	{
		.mask = BIT(3),
		.num_adr = ARRAY_SIZE(rt714_3_adr),
		.adr_d = rt714_3_adr,
	},
	{}
};

static const struct snd_soc_acpi_link_adr adl_sdw_rt711_link2_rt1316_link01[] = {
	{
		.mask = BIT(2),
		.num_adr = ARRAY_SIZE(rt711_sdca_2_adr),
		.adr_d = rt711_sdca_2_adr,
	},
	{
		.mask = BIT(0),
		.num_adr = ARRAY_SIZE(rt1316_0_group2_adr),
		.adr_d = rt1316_0_group2_adr,
	},
	{
		.mask = BIT(1),
		.num_adr = ARRAY_SIZE(rt1316_1_group2_adr),
		.adr_d = rt1316_1_group2_adr,
	},
	{}
};

static const struct snd_soc_acpi_link_adr adl_sdw_rt1316_link12_rt714_link0[] = {
	{
		.mask = BIT(1),
		.num_adr = ARRAY_SIZE(rt1316_1_group1_adr),
		.adr_d = rt1316_1_group1_adr,
	},
	{
		.mask = BIT(2),
		.num_adr = ARRAY_SIZE(rt1316_2_group1_adr),
		.adr_d = rt1316_2_group1_adr,
	},
	{
		.mask = BIT(0),
		.num_adr = ARRAY_SIZE(rt714_0_adr),
		.adr_d = rt714_0_adr,
	},
	{}
};

static const struct snd_soc_acpi_link_adr adl_sdw_rt1316_link2_rt714_link3[] = {
	{
		.mask = BIT(2),
		.num_adr = ARRAY_SIZE(rt1316_2_single_adr),
		.adr_d = rt1316_2_single_adr,
	},
	{
		.mask = BIT(3),
		.num_adr = ARRAY_SIZE(rt714_3_adr),
		.adr_d = rt714_3_adr,
	},
	{}
};

static const struct snd_soc_acpi_link_adr adl_sdw_rt1316_link2_rt714_link0[] = {
	{
		.mask = BIT(2),
		.num_adr = ARRAY_SIZE(rt1316_2_single_adr),
		.adr_d = rt1316_2_single_adr,
	},
	{
		.mask = BIT(0),
		.num_adr = ARRAY_SIZE(rt714_0_adr),
		.adr_d = rt714_0_adr,
	},
	{}
};

static const struct snd_soc_acpi_link_adr adl_sdw_rt711_link0_rt1316_link3[] = {
	{
		.mask = BIT(0),
		.num_adr = ARRAY_SIZE(rt711_sdca_0_adr),
		.adr_d = rt711_sdca_0_adr,
	},
	{
		.mask = BIT(3),
		.num_adr = ARRAY_SIZE(rt1316_3_single_adr),
		.adr_d = rt1316_3_single_adr,
	},
	{}
};

<<<<<<< HEAD
=======
static const struct snd_soc_acpi_link_adr adl_sdw_rt711_link0_rt1316_link2[] = {
	{
		.mask = BIT(0),
		.num_adr = ARRAY_SIZE(rt711_sdca_0_adr),
		.adr_d = rt711_sdca_0_adr,
	},
	{
		.mask = BIT(2),
		.num_adr = ARRAY_SIZE(rt1316_2_single_adr),
		.adr_d = rt1316_2_single_adr,
	},
	{}
};

>>>>>>> eb3cdb58
static const struct snd_soc_acpi_adr_device mx8373_2_adr[] = {
	{
		.adr = 0x000223019F837300ull,
		.num_endpoints = 1,
		.endpoints = &spk_l_endpoint,
		.name_prefix = "Left"
	},
	{
		.adr = 0x000227019F837300ull,
		.num_endpoints = 1,
		.endpoints = &spk_r_endpoint,
		.name_prefix = "Right"
	}
};

static const struct snd_soc_acpi_adr_device rt5682_0_adr[] = {
	{
		.adr = 0x000021025D568200ull,
		.num_endpoints = 1,
		.endpoints = &single_endpoint,
		.name_prefix = "rt5682"
	}
};

static const struct snd_soc_acpi_link_adr adl_rvp[] = {
	{
		.mask = BIT(0),
		.num_adr = ARRAY_SIZE(rt711_0_adr),
		.adr_d = rt711_0_adr,
	},
	{}
};

static const struct snd_soc_acpi_link_adr adlps_rvp[] = {
	{
		.mask = BIT(0),
		.num_adr = ARRAY_SIZE(rt711_sdca_0_adr),
		.adr_d = rt711_sdca_0_adr,
	},
	{}
};

static const struct snd_soc_acpi_link_adr adl_chromebook_base[] = {
	{
		.mask = BIT(0),
		.num_adr = ARRAY_SIZE(rt5682_0_adr),
		.adr_d = rt5682_0_adr,
	},
	{
		.mask = BIT(2),
		.num_adr = ARRAY_SIZE(mx8373_2_adr),
		.adr_d = mx8373_2_adr,
	},
	{}
};

static const struct snd_soc_acpi_codecs adl_max98373_amp = {
	.num_codecs = 1,
	.codecs = {"MX98373"}
};

static const struct snd_soc_acpi_codecs adl_max98357a_amp = {
	.num_codecs = 1,
	.codecs = {"MX98357A"}
};

static const struct snd_soc_acpi_codecs adl_max98360a_amp = {
	.num_codecs = 1,
	.codecs = {"MX98360A"}
};

static const struct snd_soc_acpi_codecs adl_rt5682_rt5682s_hp = {
	.num_codecs = 2,
	.codecs = {"10EC5682", "RTL5682"},
};

<<<<<<< HEAD
=======
static const struct snd_soc_acpi_codecs adl_rt1015p_amp = {
	.num_codecs = 1,
	.codecs = {"RTL1015"}
};

>>>>>>> eb3cdb58
static const struct snd_soc_acpi_codecs adl_rt1019p_amp = {
	.num_codecs = 1,
	.codecs = {"RTL1019"}
};

static const struct snd_soc_acpi_codecs adl_max98390_amp = {
	.num_codecs = 1,
	.codecs = {"MX98390"}
};

static const struct snd_soc_acpi_codecs adl_lt6911_hdmi = {
	.num_codecs = 1,
	.codecs = {"INTC10B0"}
};

<<<<<<< HEAD
=======
static const struct snd_soc_acpi_codecs adl_nau8318_amp = {
	.num_codecs = 1,
	.codecs = {"NVTN2012"}
};

>>>>>>> eb3cdb58
struct snd_soc_acpi_mach snd_soc_acpi_intel_adl_machines[] = {
	{
		.comp_ids = &adl_rt5682_rt5682s_hp,
		.drv_name = "adl_mx98373_rt5682",
		.machine_quirk = snd_soc_acpi_codec_list,
		.quirk_data = &adl_max98373_amp,
		.sof_tplg_filename = "sof-adl-max98373-rt5682.tplg",
	},
	{
		.comp_ids = &adl_rt5682_rt5682s_hp,
		.drv_name = "adl_mx98357_rt5682",
		.machine_quirk = snd_soc_acpi_codec_list,
		.quirk_data = &adl_max98357a_amp,
		.sof_tplg_filename = "sof-adl-max98357a-rt5682.tplg",
	},
	{
		.comp_ids = &adl_rt5682_rt5682s_hp,
		.drv_name = "adl_mx98360_rt5682",
		.machine_quirk = snd_soc_acpi_codec_list,
		.quirk_data = &adl_max98360a_amp,
		.sof_tplg_filename = "sof-adl-max98360a-rt5682.tplg",
	},
	{
		.id = "10508825",
		.drv_name = "adl_rt1019p_8825",
		.machine_quirk = snd_soc_acpi_codec_list,
		.quirk_data = &adl_rt1019p_amp,
		.sof_tplg_filename = "sof-adl-rt1019-nau8825.tplg",
	},
	{
		.id = "10508825",
		.drv_name = "adl_max98373_8825",
		.machine_quirk = snd_soc_acpi_codec_list,
		.quirk_data = &adl_max98373_amp,
		.sof_tplg_filename = "sof-adl-max98373-nau8825.tplg",
	},
	{
		.id = "10508825",
		.drv_name = "adl_mx98360a_8825",
		.machine_quirk = snd_soc_acpi_codec_list,
		.quirk_data = &adl_max98360a_amp,
		.sof_tplg_filename = "sof-adl-max98360a-nau8825.tplg",
	},
	{
<<<<<<< HEAD
		.id = "RTL5682",
		.drv_name = "adl_rt1019_rt5682s",
=======
		.comp_ids = &adl_rt5682_rt5682s_hp,
		.drv_name = "adl_rt1019_rt5682",
>>>>>>> eb3cdb58
		.machine_quirk = snd_soc_acpi_codec_list,
		.quirk_data = &adl_rt1019p_amp,
		.sof_tplg_filename = "sof-adl-rt1019-rt5682.tplg",
	},
	{
		.id = "10508825",
<<<<<<< HEAD
=======
		.drv_name = "adl_rt1015p_8825",
		.machine_quirk = snd_soc_acpi_codec_list,
		.quirk_data = &adl_rt1015p_amp,
		.sof_tplg_filename = "sof-adl-rt1015-nau8825.tplg",
	},
	{
		.id = "10508825",
		.drv_name = "adl_nau8318_8825",
		.machine_quirk = snd_soc_acpi_codec_list,
		.quirk_data = &adl_nau8318_amp,
		.sof_tplg_filename = "sof-adl-nau8318-nau8825.tplg",
	},
	{
		.id = "10508825",
>>>>>>> eb3cdb58
		.drv_name = "sof_nau8825",
		.sof_tplg_filename = "sof-adl-nau8825.tplg",
	},
	{
		.comp_ids = &adl_rt5682_rt5682s_hp,
		.drv_name = "adl_max98390_rt5682",
		.machine_quirk = snd_soc_acpi_codec_list,
		.quirk_data = &adl_max98390_amp,
		.sof_tplg_filename = "sof-adl-max98390-rt5682.tplg",
	},
	{
		.comp_ids = &adl_rt5682_rt5682s_hp,
		.drv_name = "adl_rt5682",
		.sof_tplg_filename = "sof-adl-rt5682.tplg",
	},
	{
		.id = "10134242",
		.drv_name = "adl_mx98360a_cs4242",
		.machine_quirk = snd_soc_acpi_codec_list,
		.quirk_data = &adl_max98360a_amp,
		.sof_tplg_filename = "sof-adl-max98360a-cs42l42.tplg",
	},
	/* place amp-only boards in the end of table */
	{
		.id = "CSC3541",
		.drv_name = "adl_cs35l41",
		.sof_tplg_filename = "sof-adl-cs35l41.tplg",
	},
	{
		.comp_ids = &essx_83x6,
		.drv_name = "adl_es83x6_c1_h02",
		.machine_quirk = snd_soc_acpi_codec_list,
		.quirk_data = &adl_lt6911_hdmi,
		.sof_tplg_filename = "sof-adl-es83x6-ssp1-hdmi-ssp02.tplg",
	},
	{
		.comp_ids = &essx_83x6,
		.drv_name = "sof-essx8336",
		.sof_tplg_filename = "sof-adl-es8336", /* the tplg suffix is added at run time */
		.tplg_quirk_mask = SND_SOC_ACPI_TPLG_INTEL_SSP_NUMBER |
					SND_SOC_ACPI_TPLG_INTEL_SSP_MSB |
					SND_SOC_ACPI_TPLG_INTEL_DMIC_NUMBER,
	},
	{},
};
EXPORT_SYMBOL_GPL(snd_soc_acpi_intel_adl_machines);

/* this table is used when there is no I2S codec present */
struct snd_soc_acpi_mach snd_soc_acpi_intel_adl_sdw_machines[] = {
	{
		.link_mask = 0xF, /* 4 active links required */
		.links = adl_default,
		.drv_name = "sof_sdw",
		.sof_tplg_filename = "sof-adl-rt711-l0-rt1308-l12-rt715-l3.tplg",
	},
	{
		.link_mask = 0xF, /* 4 active links required */
		.links = adl_sdca_default,
		.drv_name = "sof_sdw",
		.sof_tplg_filename = "sof-adl-rt711-l0-rt1316-l12-rt714-l3.tplg",
	},
	{
		.link_mask = 0xF, /* 4 active links required */
		.links = adl_sdca_3_in_1,
		.drv_name = "sof_sdw",
		.sof_tplg_filename = "sof-adl-rt711-l0-rt1316-l13-rt714-l2.tplg",
	},
	{
		.link_mask = 0xF, /* 4 active links required */
		.links = adl_sdw_rt711_link2_rt1316_link01_rt714_link3,
		.drv_name = "sof_sdw",
		.sof_tplg_filename = "sof-adl-rt711-l2-rt1316-l01-rt714-l3.tplg",
	},
	{
		.link_mask = 0x7, /* rt1316 on link0 and link1 & rt711 on link2*/
		.links = adl_sdw_rt711_link2_rt1316_link01,
		.drv_name = "sof_sdw",
		.sof_tplg_filename = "sof-adl-rt711-l2-rt1316-l01.tplg",
	},
	{
		.link_mask = 0xC, /* rt1316 on link2 & rt714 on link3 */
		.links = adl_sdw_rt1316_link2_rt714_link3,
		.drv_name = "sof_sdw",
		.sof_tplg_filename = "sof-adl-rt1316-l2-mono-rt714-l3.tplg",
	},
	{
		.link_mask = 0x7, /* rt714 on link0 & two rt1316s on link1 and link2 */
		.links = adl_sdw_rt1316_link12_rt714_link0,
		.drv_name = "sof_sdw",
		.sof_tplg_filename = "sof-adl-rt1316-l12-rt714-l0.tplg",
	},
	{
		.link_mask = 0x5, /* 2 active links required */
		.links = adl_sdw_rt1316_link2_rt714_link0,
		.drv_name = "sof_sdw",
		.sof_tplg_filename = "sof-adl-rt1316-l2-mono-rt714-l0.tplg",
	},
	{
		.link_mask = 0x9, /* 2 active links required */
		.links = adl_sdw_rt711_link0_rt1316_link3,
		.drv_name = "sof_sdw",
		.sof_tplg_filename = "sof-adl-rt711-l0-rt1316-l3.tplg",
	},
	{
<<<<<<< HEAD
=======
		.link_mask = 0x5, /* 2 active links required */
		.links = adl_sdw_rt711_link0_rt1316_link2,
		.drv_name = "sof_sdw",
		.sof_tplg_filename = "sof-adl-rt711-l0-rt1316-l2.tplg",
	},
	{
>>>>>>> eb3cdb58
		.link_mask = 0x1, /* link0 required */
		.links = adl_rvp,
		.drv_name = "sof_sdw",
		.sof_tplg_filename = "sof-adl-rt711.tplg",
	},
	{
		.link_mask = 0x1, /* link0 required */
		.links = adlps_rvp,
		.drv_name = "sof_sdw",
		.sof_tplg_filename = "sof-adl-rt711.tplg",
	},
	{
		.link_mask = 0x5, /* rt5682 on link0 & 2xmax98373 on link 2 */
		.links = adl_chromebook_base,
		.drv_name = "sof_sdw",
		.sof_tplg_filename = "sof-adl-sdw-max98373-rt5682.tplg",
	},
	{},
};
EXPORT_SYMBOL_GPL(snd_soc_acpi_intel_adl_sdw_machines);<|MERGE_RESOLUTION|>--- conflicted
+++ resolved
@@ -354,8 +354,6 @@
 	{}
 };
 
-<<<<<<< HEAD
-=======
 static const struct snd_soc_acpi_link_adr adl_sdw_rt711_link0_rt1316_link2[] = {
 	{
 		.mask = BIT(0),
@@ -370,7 +368,6 @@
 	{}
 };
 
->>>>>>> eb3cdb58
 static const struct snd_soc_acpi_adr_device mx8373_2_adr[] = {
 	{
 		.adr = 0x000223019F837300ull,
@@ -447,14 +444,11 @@
 	.codecs = {"10EC5682", "RTL5682"},
 };
 
-<<<<<<< HEAD
-=======
 static const struct snd_soc_acpi_codecs adl_rt1015p_amp = {
 	.num_codecs = 1,
 	.codecs = {"RTL1015"}
 };
 
->>>>>>> eb3cdb58
 static const struct snd_soc_acpi_codecs adl_rt1019p_amp = {
 	.num_codecs = 1,
 	.codecs = {"RTL1019"}
@@ -470,14 +464,11 @@
 	.codecs = {"INTC10B0"}
 };
 
-<<<<<<< HEAD
-=======
 static const struct snd_soc_acpi_codecs adl_nau8318_amp = {
 	.num_codecs = 1,
 	.codecs = {"NVTN2012"}
 };
 
->>>>>>> eb3cdb58
 struct snd_soc_acpi_mach snd_soc_acpi_intel_adl_machines[] = {
 	{
 		.comp_ids = &adl_rt5682_rt5682s_hp,
@@ -522,21 +513,14 @@
 		.sof_tplg_filename = "sof-adl-max98360a-nau8825.tplg",
 	},
 	{
-<<<<<<< HEAD
-		.id = "RTL5682",
-		.drv_name = "adl_rt1019_rt5682s",
-=======
 		.comp_ids = &adl_rt5682_rt5682s_hp,
 		.drv_name = "adl_rt1019_rt5682",
->>>>>>> eb3cdb58
 		.machine_quirk = snd_soc_acpi_codec_list,
 		.quirk_data = &adl_rt1019p_amp,
 		.sof_tplg_filename = "sof-adl-rt1019-rt5682.tplg",
 	},
 	{
 		.id = "10508825",
-<<<<<<< HEAD
-=======
 		.drv_name = "adl_rt1015p_8825",
 		.machine_quirk = snd_soc_acpi_codec_list,
 		.quirk_data = &adl_rt1015p_amp,
@@ -551,7 +535,6 @@
 	},
 	{
 		.id = "10508825",
->>>>>>> eb3cdb58
 		.drv_name = "sof_nau8825",
 		.sof_tplg_filename = "sof-adl-nau8825.tplg",
 	},
@@ -656,15 +639,12 @@
 		.sof_tplg_filename = "sof-adl-rt711-l0-rt1316-l3.tplg",
 	},
 	{
-<<<<<<< HEAD
-=======
 		.link_mask = 0x5, /* 2 active links required */
 		.links = adl_sdw_rt711_link0_rt1316_link2,
 		.drv_name = "sof_sdw",
 		.sof_tplg_filename = "sof-adl-rt711-l0-rt1316-l2.tplg",
 	},
 	{
->>>>>>> eb3cdb58
 		.link_mask = 0x1, /* link0 required */
 		.links = adl_rvp,
 		.drv_name = "sof_sdw",
