--- conflicted
+++ resolved
@@ -37,8 +37,6 @@
 	.group_id = 1,
 };
 
-<<<<<<< HEAD
-=======
 static const struct snd_soc_acpi_endpoint spk_2_endpoint = {
 	.num = 0,
 	.aggregated = 1,
@@ -53,7 +51,6 @@
 	.group_id = 1,
 };
 
->>>>>>> 2d5404ca
 static const struct snd_soc_acpi_endpoint rt712_endpoints[] = {
 	{
 		.num = 0,
@@ -411,14 +408,6 @@
 		.adr_d = rt1712_1_single_adr,
 	},
 	{}
-<<<<<<< HEAD
-};
-
-static const struct snd_soc_acpi_codecs tgl_max98373_amp = {
-	.num_codecs = 1,
-	.codecs = {"MX98373"}
-=======
->>>>>>> 2d5404ca
 };
 
 static const struct snd_soc_acpi_endpoint cs42l43_endpoints[] = {
