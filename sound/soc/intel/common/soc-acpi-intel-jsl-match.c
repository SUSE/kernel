--- conflicted
+++ resolved
@@ -79,14 +79,11 @@
 		.sof_tplg_filename = "sof-jsl-rt5682-mx98360a.tplg",
 	},
 	{
-<<<<<<< HEAD
-=======
 		.comp_ids = &rt5682_rt5682s_hp,
 		.drv_name = "jsl_rt5682",
 		.sof_tplg_filename = "sof-jsl-rt5682.tplg",
 	},
 	{
->>>>>>> eb3cdb58
 		.id = "10134242",
 		.drv_name = "jsl_cs4242_mx98360a",
 		.machine_quirk = snd_soc_acpi_codec_list,
