--- conflicted
+++ resolved
@@ -298,8 +298,6 @@
 		offsetof(struct sof_ipc_dai_micfil_params, pdm_ch)},
 };
 
-<<<<<<< HEAD
-=======
 /* ACP_SDW */
 static const struct sof_topology_token acp_sdw_tokens[] = {
 	{SOF_TKN_AMD_ACP_SDW_RATE, SND_SOC_TPLG_TUPLE_TYPE_WORD, get_token_u32,
@@ -308,7 +306,6 @@
 		offsetof(struct sof_ipc_dai_acp_sdw_params, channels)},
 };
 
->>>>>>> 2d5404ca
 /* Core tokens */
 static const struct sof_topology_token core_tokens[] = {
 	{SOF_TKN_COMP_CORE_ID, SND_SOC_TPLG_TUPLE_TYPE_WORD, get_token_u32,
@@ -347,10 +344,7 @@
 	[SOF_ACPI2S_TOKENS]   = {"ACPI2S tokens", acpi2s_tokens, ARRAY_SIZE(acpi2s_tokens)},
 	[SOF_MICFIL_TOKENS] = {"MICFIL PDM tokens",
 		micfil_pdm_tokens, ARRAY_SIZE(micfil_pdm_tokens)},
-<<<<<<< HEAD
-=======
 	[SOF_ACP_SDW_TOKENS]   = {"ACP_SDW tokens", acp_sdw_tokens, ARRAY_SIZE(acp_sdw_tokens)},
->>>>>>> 2d5404ca
 };
 
 /**
