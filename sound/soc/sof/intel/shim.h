--- conflicted
+++ resolved
@@ -182,12 +182,6 @@
 	int ssp_base_offset;		/* base address of the SSPs */
 	u32 sdw_shim_base;
 	u32 sdw_alh_base;
-<<<<<<< HEAD
-	u32 quirks;
-	enum sof_intel_hw_ip_version hw_ip_version;
-	bool (*check_sdw_irq)(struct snd_sof_dev *sdev);
-	bool (*check_ipc_irq)(struct snd_sof_dev *sdev);
-=======
 	u32 d0i3_offset;
 	u32 quirks;
 	enum sof_intel_hw_ip_version hw_ip_version;
@@ -197,7 +191,6 @@
 	bool (*check_ipc_irq)(struct snd_sof_dev *sdev);
 	int (*power_down_dsp)(struct snd_sof_dev *sdev);
 	int (*disable_interrupts)(struct snd_sof_dev *sdev);
->>>>>>> eb3cdb58
 	int (*cl_init)(struct snd_sof_dev *sdev, int stream_tag, bool imr_boot);
 };
 
