// SPDX-License-Identifier: (GPL-2.0-only OR BSD-3-Clause)
//
// This file is provided under a dual BSD/GPLv2 license.  When using or
// redistributing this file, you may do so under either license.
//
// Copyright(c) 2018 Intel Corporation. All rights reserved.
//
// Authors: Liam Girdwood <liam.r.girdwood@linux.intel.com>
//	    Ranjani Sridharan <ranjani.sridharan@linux.intel.com>
//	    Rander Wang <rander.wang@intel.com>
//          Keyon Jie <yang.jie@linux.intel.com>
//

/*
 * Hardware interface for generic Intel audio DSP HDA IP
 */

#include <linux/pm_runtime.h>
#include <sound/hdaudio_ext.h>
#include <sound/hda_register.h>
#include <sound/sof.h>
#include "../ops.h"
#include "../sof-audio.h"
#include "hda.h"

#define HDA_LTRP_GB_VALUE_US	95

/*
 * set up one of BDL entries for a stream
 */
static int hda_setup_bdle(struct snd_sof_dev *sdev,
			  struct snd_dma_buffer *dmab,
			  struct hdac_stream *stream,
			  struct sof_intel_dsp_bdl **bdlp,
			  int offset, int size, int ioc)
{
	struct hdac_bus *bus = sof_to_bus(sdev);
	struct sof_intel_dsp_bdl *bdl = *bdlp;

	while (size > 0) {
		dma_addr_t addr;
		int chunk;

		if (stream->frags >= HDA_DSP_MAX_BDL_ENTRIES) {
			dev_err(sdev->dev, "error: stream frags exceeded\n");
			return -EINVAL;
		}

		addr = snd_sgbuf_get_addr(dmab, offset);
		/* program BDL addr */
		bdl->addr_l = cpu_to_le32(lower_32_bits(addr));
		bdl->addr_h = cpu_to_le32(upper_32_bits(addr));
		/* program BDL size */
		chunk = snd_sgbuf_get_chunk_size(dmab, offset, size);
		/* one BDLE should not cross 4K boundary */
		if (bus->align_bdle_4k) {
			u32 remain = 0x1000 - (offset & 0xfff);

			if (chunk > remain)
				chunk = remain;
		}
		bdl->size = cpu_to_le32(chunk);
		/* only program IOC when the whole segment is processed */
		size -= chunk;
		bdl->ioc = (size || !ioc) ? 0 : cpu_to_le32(0x01);
		bdl++;
		stream->frags++;
		offset += chunk;

		dev_vdbg(sdev->dev, "bdl, frags:%d, chunk size:0x%x;\n",
			 stream->frags, chunk);
	}

	*bdlp = bdl;
	return offset;
}

/*
 * set up Buffer Descriptor List (BDL) for host memory transfer
 * BDL describes the location of the individual buffers and is little endian.
 */
int hda_dsp_stream_setup_bdl(struct snd_sof_dev *sdev,
			     struct snd_dma_buffer *dmab,
			     struct hdac_stream *stream)
{
	struct sof_intel_hda_dev *hda = sdev->pdata->hw_pdata;
	struct sof_intel_dsp_bdl *bdl;
	int i, offset, period_bytes, periods;
	int remain, ioc;

	period_bytes = stream->period_bytes;
	dev_dbg(sdev->dev, "period_bytes:0x%x\n", period_bytes);
	if (!period_bytes)
		period_bytes = stream->bufsize;

	periods = stream->bufsize / period_bytes;

	dev_dbg(sdev->dev, "periods:%d\n", periods);

	remain = stream->bufsize % period_bytes;
	if (remain)
		periods++;

	/* program the initial BDL entries */
	bdl = (struct sof_intel_dsp_bdl *)stream->bdl.area;
	offset = 0;
	stream->frags = 0;

	/*
	 * set IOC if don't use position IPC
	 * and period_wakeup needed.
	 */
	ioc = hda->no_ipc_position ?
	      !stream->no_period_wakeup : 0;

	for (i = 0; i < periods; i++) {
		if (i == (periods - 1) && remain)
			/* set the last small entry */
			offset = hda_setup_bdle(sdev, dmab,
						stream, &bdl, offset,
						remain, 0);
		else
			offset = hda_setup_bdle(sdev, dmab,
						stream, &bdl, offset,
						period_bytes, ioc);
	}

	return offset;
}

int hda_dsp_stream_spib_config(struct snd_sof_dev *sdev,
			       struct hdac_ext_stream *stream,
			       int enable, u32 size)
{
	struct hdac_stream *hstream = &stream->hstream;
	u32 mask;

	if (!sdev->bar[HDA_DSP_SPIB_BAR]) {
		dev_err(sdev->dev, "error: address of spib capability is NULL\n");
		return -EINVAL;
	}

	mask = (1 << hstream->index);

	/* enable/disable SPIB for the stream */
	snd_sof_dsp_update_bits(sdev, HDA_DSP_SPIB_BAR,
				SOF_HDA_ADSP_REG_CL_SPBFIFO_SPBFCCTL, mask,
				enable << hstream->index);

	/* set the SPIB value */
	sof_io_write(sdev, stream->spib_addr, size);

	return 0;
}

/* get next unused stream */
struct hdac_ext_stream *
hda_dsp_stream_get(struct snd_sof_dev *sdev, int direction, u32 flags)
{
	struct hdac_bus *bus = sof_to_bus(sdev);
	struct sof_intel_hda_stream *hda_stream;
	struct hdac_ext_stream *stream = NULL;
	struct hdac_stream *s;

	spin_lock_irq(&bus->reg_lock);

	/* get an unused stream */
	list_for_each_entry(s, &bus->stream_list, list) {
		if (s->direction == direction && !s->opened) {
			stream = stream_to_hdac_ext_stream(s);
			hda_stream = container_of(stream,
						  struct sof_intel_hda_stream,
						  hda_stream);
			/* check if the host DMA channel is reserved */
			if (hda_stream->host_reserved)
				continue;

			s->opened = true;
			break;
		}
	}

	spin_unlock_irq(&bus->reg_lock);

	/* stream found ? */
	if (!stream) {
		dev_err(sdev->dev, "error: no free %s streams\n",
			direction == SNDRV_PCM_STREAM_PLAYBACK ?
			"playback" : "capture");
		return stream;
	}

	hda_stream->flags = flags;

	/*
	 * Prevent DMI Link L1 entry for streams that don't support it.
	 * Workaround to address a known issue with host DMA that results
	 * in xruns during pause/release in capture scenarios.
	 */
	if (!IS_ENABLED(CONFIG_SND_SOC_SOF_HDA_ALWAYS_ENABLE_DMI_L1))
		if (stream && !(flags & SOF_HDA_STREAM_DMI_L1_COMPATIBLE))
			snd_sof_dsp_update_bits(sdev, HDA_DSP_HDA_BAR,
						HDA_VS_INTEL_EM2,
						HDA_VS_INTEL_EM2_L1SEN, 0);

	/*
	 * Disable DMI Link L1 entry when capture stream is opened.
	 * Workaround to address a known issue with host DMA that results
	 * in xruns during pause/release in capture scenarios.
	 */
	if (!IS_ENABLED(CONFIG_SND_SOC_SOF_HDA_ALWAYS_ENABLE_DMI_L1))
		if (stream && direction == SNDRV_PCM_STREAM_CAPTURE)
			snd_sof_dsp_update_bits(sdev, HDA_DSP_HDA_BAR,
						HDA_VS_INTEL_EM2,
						HDA_VS_INTEL_EM2_L1SEN, 0);

	return stream;
}

/* free a stream */
int hda_dsp_stream_put(struct snd_sof_dev *sdev, int direction, int stream_tag)
{
	struct hdac_bus *bus = sof_to_bus(sdev);
	struct sof_intel_hda_stream *hda_stream;
	struct hdac_ext_stream *stream;
	struct hdac_stream *s;
<<<<<<< HEAD
	bool active_capture_stream = false;
=======
	bool dmi_l1_enable = true;
>>>>>>> 7d2a07b7
	bool found = false;

	spin_lock_irq(&bus->reg_lock);

	/*
<<<<<<< HEAD
	 * close stream matching the stream tag
	 * and check if there are any open capture streams.
	 */
	list_for_each_entry(s, &bus->stream_list, list) {
=======
	 * close stream matching the stream tag and check if there are any open streams
	 * that are DMI L1 incompatible.
	 */
	list_for_each_entry(s, &bus->stream_list, list) {
		stream = stream_to_hdac_ext_stream(s);
		hda_stream = container_of(stream, struct sof_intel_hda_stream, hda_stream);

>>>>>>> 7d2a07b7
		if (!s->opened)
			continue;

		if (s->direction == direction && s->stream_tag == stream_tag) {
			s->opened = false;
			found = true;
<<<<<<< HEAD
		} else if (s->direction == SNDRV_PCM_STREAM_CAPTURE) {
			active_capture_stream = true;
=======
		} else if (!(hda_stream->flags & SOF_HDA_STREAM_DMI_L1_COMPATIBLE)) {
			dmi_l1_enable = false;
>>>>>>> 7d2a07b7
		}
	}

	spin_unlock_irq(&bus->reg_lock);

<<<<<<< HEAD
	/* Enable DMI L1 entry if there are no capture streams open */
	if (!IS_ENABLED(CONFIG_SND_SOC_SOF_HDA_ALWAYS_ENABLE_DMI_L1))
		if (!active_capture_stream)
			snd_sof_dsp_update_bits(sdev, HDA_DSP_HDA_BAR,
						HDA_VS_INTEL_EM2,
						HDA_VS_INTEL_EM2_L1SEN,
						HDA_VS_INTEL_EM2_L1SEN);
=======
	/* Enable DMI L1 if permitted */
	if (!IS_ENABLED(CONFIG_SND_SOC_SOF_HDA_ALWAYS_ENABLE_DMI_L1) && dmi_l1_enable)
		snd_sof_dsp_update_bits(sdev, HDA_DSP_HDA_BAR, HDA_VS_INTEL_EM2,
					HDA_VS_INTEL_EM2_L1SEN, HDA_VS_INTEL_EM2_L1SEN);
>>>>>>> 7d2a07b7

	if (!found) {
		dev_dbg(sdev->dev, "stream_tag %d not opened!\n", stream_tag);
		return -ENODEV;
	}

	return 0;
}

int hda_dsp_stream_trigger(struct snd_sof_dev *sdev,
			   struct hdac_ext_stream *stream, int cmd)
{
	struct hdac_stream *hstream = &stream->hstream;
	int sd_offset = SOF_STREAM_SD_OFFSET(hstream);
	u32 dma_start = SOF_HDA_SD_CTL_DMA_START;
	int ret;
	u32 run;

	/* cmd must be for audio stream */
	switch (cmd) {
	case SNDRV_PCM_TRIGGER_RESUME:
	case SNDRV_PCM_TRIGGER_PAUSE_RELEASE:
	case SNDRV_PCM_TRIGGER_START:
		snd_sof_dsp_update_bits(sdev, HDA_DSP_HDA_BAR, SOF_HDA_INTCTL,
					1 << hstream->index,
					1 << hstream->index);

		snd_sof_dsp_update_bits(sdev, HDA_DSP_HDA_BAR,
					sd_offset,
					SOF_HDA_SD_CTL_DMA_START |
					SOF_HDA_CL_DMA_SD_INT_MASK,
					SOF_HDA_SD_CTL_DMA_START |
					SOF_HDA_CL_DMA_SD_INT_MASK);

		ret = snd_sof_dsp_read_poll_timeout(sdev,
					HDA_DSP_HDA_BAR,
					sd_offset, run,
					((run &	dma_start) == dma_start),
					HDA_DSP_REG_POLL_INTERVAL_US,
					HDA_DSP_STREAM_RUN_TIMEOUT);

		if (ret < 0) {
			dev_err(sdev->dev,
				"error: %s: cmd %d: timeout on STREAM_SD_OFFSET read\n",
				__func__, cmd);
			return ret;
		}

		hstream->running = true;
		break;
	case SNDRV_PCM_TRIGGER_SUSPEND:
	case SNDRV_PCM_TRIGGER_PAUSE_PUSH:
	case SNDRV_PCM_TRIGGER_STOP:
		snd_sof_dsp_update_bits(sdev, HDA_DSP_HDA_BAR,
					sd_offset,
					SOF_HDA_SD_CTL_DMA_START |
					SOF_HDA_CL_DMA_SD_INT_MASK, 0x0);

		ret = snd_sof_dsp_read_poll_timeout(sdev, HDA_DSP_HDA_BAR,
						sd_offset, run,
						!(run &	dma_start),
						HDA_DSP_REG_POLL_INTERVAL_US,
						HDA_DSP_STREAM_RUN_TIMEOUT);

		if (ret < 0) {
			dev_err(sdev->dev,
				"error: %s: cmd %d: timeout on STREAM_SD_OFFSET read\n",
				__func__, cmd);
			return ret;
		}

		snd_sof_dsp_write(sdev, HDA_DSP_HDA_BAR, sd_offset +
				  SOF_HDA_ADSP_REG_CL_SD_STS,
				  SOF_HDA_CL_DMA_SD_INT_MASK);

		hstream->running = false;
		snd_sof_dsp_update_bits(sdev, HDA_DSP_HDA_BAR, SOF_HDA_INTCTL,
					1 << hstream->index, 0x0);
		break;
	default:
		dev_err(sdev->dev, "error: unknown command: %d\n", cmd);
		return -EINVAL;
	}

	return 0;
}

/* minimal recommended programming for ICCMAX stream */
int hda_dsp_iccmax_stream_hw_params(struct snd_sof_dev *sdev, struct hdac_ext_stream *stream,
				    struct snd_dma_buffer *dmab,
				    struct snd_pcm_hw_params *params)
{
	struct hdac_bus *bus = sof_to_bus(sdev);
	struct hdac_stream *hstream = &stream->hstream;
	int sd_offset = SOF_STREAM_SD_OFFSET(hstream);
	int ret;
	u32 mask = 0x1 << hstream->index;

	if (!stream) {
		dev_err(sdev->dev, "error: no stream available\n");
		return -ENODEV;
	}

	if (hstream->posbuf)
		*hstream->posbuf = 0;

	/* reset BDL address */
	snd_sof_dsp_write(sdev, HDA_DSP_HDA_BAR,
			  sd_offset + SOF_HDA_ADSP_REG_CL_SD_BDLPL,
			  0x0);
	snd_sof_dsp_write(sdev, HDA_DSP_HDA_BAR,
			  sd_offset + SOF_HDA_ADSP_REG_CL_SD_BDLPU,
			  0x0);

	hstream->frags = 0;

	ret = hda_dsp_stream_setup_bdl(sdev, dmab, hstream);
	if (ret < 0) {
		dev_err(sdev->dev, "error: set up of BDL failed\n");
		return ret;
	}

	/* program BDL address */
	snd_sof_dsp_write(sdev, HDA_DSP_HDA_BAR,
			  sd_offset + SOF_HDA_ADSP_REG_CL_SD_BDLPL,
			  (u32)hstream->bdl.addr);
	snd_sof_dsp_write(sdev, HDA_DSP_HDA_BAR,
			  sd_offset + SOF_HDA_ADSP_REG_CL_SD_BDLPU,
			  upper_32_bits(hstream->bdl.addr));

	/* program cyclic buffer length */
	snd_sof_dsp_write(sdev, HDA_DSP_HDA_BAR,
			  sd_offset + SOF_HDA_ADSP_REG_CL_SD_CBL,
			  hstream->bufsize);

	/* program last valid index */
	snd_sof_dsp_update_bits(sdev, HDA_DSP_HDA_BAR,
				sd_offset + SOF_HDA_ADSP_REG_CL_SD_LVI,
				0xffff, (hstream->frags - 1));

	/* decouple host and link DMA, enable DSP features */
	snd_sof_dsp_update_bits(sdev, HDA_DSP_PP_BAR, SOF_HDA_REG_PP_PPCTL,
				mask, mask);

	/* Follow HW recommendation to set the guardband value to 95us during FW boot */
	snd_hdac_chip_updateb(bus, VS_LTRP, HDA_VS_INTEL_LTRP_GB_MASK, HDA_LTRP_GB_VALUE_US);

	/* start DMA */
	snd_sof_dsp_update_bits(sdev, HDA_DSP_HDA_BAR, sd_offset,
				SOF_HDA_SD_CTL_DMA_START, SOF_HDA_SD_CTL_DMA_START);

	return 0;
}

/*
 * prepare for common hdac registers settings, for both code loader
 * and normal stream.
 */
int hda_dsp_stream_hw_params(struct snd_sof_dev *sdev,
			     struct hdac_ext_stream *stream,
			     struct snd_dma_buffer *dmab,
			     struct snd_pcm_hw_params *params)
{
	struct hdac_bus *bus = sof_to_bus(sdev);
	struct hdac_stream *hstream = &stream->hstream;
	int sd_offset = SOF_STREAM_SD_OFFSET(hstream);
	int ret, timeout = HDA_DSP_STREAM_RESET_TIMEOUT;
	u32 dma_start = SOF_HDA_SD_CTL_DMA_START;
	u32 val, mask;
	u32 run;

	if (!stream) {
		dev_err(sdev->dev, "error: no stream available\n");
		return -ENODEV;
	}

	/* decouple host and link DMA */
	mask = 0x1 << hstream->index;
	snd_sof_dsp_update_bits(sdev, HDA_DSP_PP_BAR, SOF_HDA_REG_PP_PPCTL,
				mask, mask);

	if (!dmab) {
		dev_err(sdev->dev, "error: no dma buffer allocated!\n");
		return -ENODEV;
	}

	/* clear stream status */
	snd_sof_dsp_update_bits(sdev, HDA_DSP_HDA_BAR, sd_offset,
				SOF_HDA_CL_DMA_SD_INT_MASK |
				SOF_HDA_SD_CTL_DMA_START, 0);

	ret = snd_sof_dsp_read_poll_timeout(sdev, HDA_DSP_HDA_BAR,
					    sd_offset, run,
					    !(run & dma_start),
					    HDA_DSP_REG_POLL_INTERVAL_US,
					    HDA_DSP_STREAM_RUN_TIMEOUT);

	if (ret < 0) {
		dev_err(sdev->dev,
			"error: %s: timeout on STREAM_SD_OFFSET read1\n",
			__func__);
		return ret;
	}

	snd_sof_dsp_update_bits(sdev, HDA_DSP_HDA_BAR,
				sd_offset + SOF_HDA_ADSP_REG_CL_SD_STS,
				SOF_HDA_CL_DMA_SD_INT_MASK,
				SOF_HDA_CL_DMA_SD_INT_MASK);

	/* stream reset */
	snd_sof_dsp_update_bits(sdev, HDA_DSP_HDA_BAR, sd_offset, 0x1,
				0x1);
	udelay(3);
	do {
		val = snd_sof_dsp_read(sdev, HDA_DSP_HDA_BAR,
				       sd_offset);
		if (val & 0x1)
			break;
	} while (--timeout);
	if (timeout == 0) {
		dev_err(sdev->dev, "error: stream reset failed\n");
		return -ETIMEDOUT;
	}

	timeout = HDA_DSP_STREAM_RESET_TIMEOUT;
	snd_sof_dsp_update_bits(sdev, HDA_DSP_HDA_BAR, sd_offset, 0x1,
				0x0);

	/* wait for hardware to report that stream is out of reset */
	udelay(3);
	do {
		val = snd_sof_dsp_read(sdev, HDA_DSP_HDA_BAR,
				       sd_offset);
		if ((val & 0x1) == 0)
			break;
	} while (--timeout);
	if (timeout == 0) {
		dev_err(sdev->dev, "error: timeout waiting for stream reset\n");
		return -ETIMEDOUT;
	}

	if (hstream->posbuf)
		*hstream->posbuf = 0;

	/* reset BDL address */
	snd_sof_dsp_write(sdev, HDA_DSP_HDA_BAR,
			  sd_offset + SOF_HDA_ADSP_REG_CL_SD_BDLPL,
			  0x0);
	snd_sof_dsp_write(sdev, HDA_DSP_HDA_BAR,
			  sd_offset + SOF_HDA_ADSP_REG_CL_SD_BDLPU,
			  0x0);

	/* clear stream status */
	snd_sof_dsp_update_bits(sdev, HDA_DSP_HDA_BAR, sd_offset,
				SOF_HDA_CL_DMA_SD_INT_MASK |
				SOF_HDA_SD_CTL_DMA_START, 0);

	ret = snd_sof_dsp_read_poll_timeout(sdev, HDA_DSP_HDA_BAR,
					    sd_offset, run,
					    !(run & dma_start),
					    HDA_DSP_REG_POLL_INTERVAL_US,
					    HDA_DSP_STREAM_RUN_TIMEOUT);

	if (ret < 0) {
		dev_err(sdev->dev,
			"error: %s: timeout on STREAM_SD_OFFSET read2\n",
			__func__);
		return ret;
	}

	snd_sof_dsp_update_bits(sdev, HDA_DSP_HDA_BAR,
				sd_offset + SOF_HDA_ADSP_REG_CL_SD_STS,
				SOF_HDA_CL_DMA_SD_INT_MASK,
				SOF_HDA_CL_DMA_SD_INT_MASK);

	hstream->frags = 0;

	ret = hda_dsp_stream_setup_bdl(sdev, dmab, hstream);
	if (ret < 0) {
		dev_err(sdev->dev, "error: set up of BDL failed\n");
		return ret;
	}

	/* program stream tag to set up stream descriptor for DMA */
	snd_sof_dsp_update_bits(sdev, HDA_DSP_HDA_BAR, sd_offset,
				SOF_HDA_CL_SD_CTL_STREAM_TAG_MASK,
				hstream->stream_tag <<
				SOF_HDA_CL_SD_CTL_STREAM_TAG_SHIFT);

	/* program cyclic buffer length */
	snd_sof_dsp_write(sdev, HDA_DSP_HDA_BAR,
			  sd_offset + SOF_HDA_ADSP_REG_CL_SD_CBL,
			  hstream->bufsize);

	/*
	 * Recommended hardware programming sequence for HDAudio DMA format
	 *
	 * 1. Put DMA into coupled mode by clearing PPCTL.PROCEN bit
	 *    for corresponding stream index before the time of writing
	 *    format to SDxFMT register.
	 * 2. Write SDxFMT
	 * 3. Set PPCTL.PROCEN bit for corresponding stream index to
	 *    enable decoupled mode
	 */

	/* couple host and link DMA, disable DSP features */
	snd_sof_dsp_update_bits(sdev, HDA_DSP_PP_BAR, SOF_HDA_REG_PP_PPCTL,
				mask, 0);

	/* program stream format */
	snd_sof_dsp_update_bits(sdev, HDA_DSP_HDA_BAR,
				sd_offset +
				SOF_HDA_ADSP_REG_CL_SD_FORMAT,
				0xffff, hstream->format_val);

	/* decouple host and link DMA, enable DSP features */
	snd_sof_dsp_update_bits(sdev, HDA_DSP_PP_BAR, SOF_HDA_REG_PP_PPCTL,
				mask, mask);

	/* program last valid index */
	snd_sof_dsp_update_bits(sdev, HDA_DSP_HDA_BAR,
				sd_offset + SOF_HDA_ADSP_REG_CL_SD_LVI,
				0xffff, (hstream->frags - 1));

	/* program BDL address */
	snd_sof_dsp_write(sdev, HDA_DSP_HDA_BAR,
			  sd_offset + SOF_HDA_ADSP_REG_CL_SD_BDLPL,
			  (u32)hstream->bdl.addr);
	snd_sof_dsp_write(sdev, HDA_DSP_HDA_BAR,
			  sd_offset + SOF_HDA_ADSP_REG_CL_SD_BDLPU,
			  upper_32_bits(hstream->bdl.addr));

	/* enable position buffer */
	if (!(snd_sof_dsp_read(sdev, HDA_DSP_HDA_BAR, SOF_HDA_ADSP_DPLBASE)
				& SOF_HDA_ADSP_DPLBASE_ENABLE)) {
		snd_sof_dsp_write(sdev, HDA_DSP_HDA_BAR, SOF_HDA_ADSP_DPUBASE,
				  upper_32_bits(bus->posbuf.addr));
		snd_sof_dsp_write(sdev, HDA_DSP_HDA_BAR, SOF_HDA_ADSP_DPLBASE,
				  (u32)bus->posbuf.addr |
				  SOF_HDA_ADSP_DPLBASE_ENABLE);
	}

	/* set interrupt enable bits */
	snd_sof_dsp_update_bits(sdev, HDA_DSP_HDA_BAR, sd_offset,
				SOF_HDA_CL_DMA_SD_INT_MASK,
				SOF_HDA_CL_DMA_SD_INT_MASK);

	/* read FIFO size */
	if (hstream->direction == SNDRV_PCM_STREAM_PLAYBACK) {
		hstream->fifo_size =
			snd_sof_dsp_read(sdev, HDA_DSP_HDA_BAR,
					 sd_offset +
					 SOF_HDA_ADSP_REG_CL_SD_FIFOSIZE);
		hstream->fifo_size &= 0xffff;
		hstream->fifo_size += 1;
	} else {
		hstream->fifo_size = 0;
	}

	return ret;
}

int hda_dsp_stream_hw_free(struct snd_sof_dev *sdev,
			   struct snd_pcm_substream *substream)
{
	struct hdac_stream *stream = substream->runtime->private_data;
	struct hdac_ext_stream *link_dev = container_of(stream,
							struct hdac_ext_stream,
							hstream);
	struct hdac_bus *bus = sof_to_bus(sdev);
	u32 mask = 0x1 << stream->index;

	spin_lock_irq(&bus->reg_lock);
	/* couple host and link DMA if link DMA channel is idle */
	if (!link_dev->link_locked)
		snd_sof_dsp_update_bits(sdev, HDA_DSP_PP_BAR,
					SOF_HDA_REG_PP_PPCTL, mask, 0);
	spin_unlock_irq(&bus->reg_lock);

	stream->substream = NULL;

	return 0;
}

bool hda_dsp_check_stream_irq(struct snd_sof_dev *sdev)
{
	struct hdac_bus *bus = sof_to_bus(sdev);
	bool ret = false;
	u32 status;

	/* The function can be called at irq thread, so use spin_lock_irq */
	spin_lock_irq(&bus->reg_lock);

	status = snd_hdac_chip_readl(bus, INTSTS);
	dev_vdbg(bus->dev, "stream irq, INTSTS status: 0x%x\n", status);

	/* if Register inaccessible, ignore it.*/
	if (status != 0xffffffff)
		ret = true;

	spin_unlock_irq(&bus->reg_lock);

	return ret;
}

static void
hda_dsp_set_bytes_transferred(struct hdac_stream *hstream, u64 buffer_size)
{
	u64 prev_pos, pos, num_bytes;

	div64_u64_rem(hstream->curr_pos, buffer_size, &prev_pos);
	pos = snd_hdac_stream_get_pos_posbuf(hstream);

	if (pos < prev_pos)
		num_bytes = (buffer_size - prev_pos) +  pos;
	else
		num_bytes = pos - prev_pos;

	hstream->curr_pos += num_bytes;
}

static bool hda_dsp_stream_check(struct hdac_bus *bus, u32 status)
{
	struct sof_intel_hda_dev *sof_hda = bus_to_sof_hda(bus);
	struct hdac_stream *s;
	bool active = false;
	u32 sd_status;

	list_for_each_entry(s, &bus->stream_list, list) {
		if (status & BIT(s->index) && s->opened) {
			sd_status = snd_hdac_stream_readb(s, SD_STS);

			dev_vdbg(bus->dev, "stream %d status 0x%x\n",
				 s->index, sd_status);

			snd_hdac_stream_writeb(s, SD_STS, sd_status);

			active = true;
			if ((!s->substream && !s->cstream) ||
			    !s->running ||
			    (sd_status & SOF_HDA_CL_DMA_SD_INT_COMPLETE) == 0)
				continue;

			/* Inform ALSA only in case not do that with IPC */
			if (s->substream && sof_hda->no_ipc_position) {
				snd_sof_pcm_period_elapsed(s->substream);
			} else if (s->cstream) {
				hda_dsp_set_bytes_transferred(s,
					s->cstream->runtime->buffer_size);
				snd_compr_fragment_elapsed(s->cstream);
			}
		}
	}

	return active;
}

irqreturn_t hda_dsp_stream_threaded_handler(int irq, void *context)
{
	struct snd_sof_dev *sdev = context;
	struct hdac_bus *bus = sof_to_bus(sdev);
#if IS_ENABLED(CONFIG_SND_SOC_SOF_HDA)
	u32 rirb_status;
#endif
	bool active;
	u32 status;
	int i;

	/*
	 * Loop 10 times to handle missed interrupts caused by
	 * unsolicited responses from the codec
	 */
	for (i = 0, active = true; i < 10 && active; i++) {
		spin_lock_irq(&bus->reg_lock);

		status = snd_hdac_chip_readl(bus, INTSTS);

		/* check streams */
		active = hda_dsp_stream_check(bus, status);

		/* check and clear RIRB interrupt */
#if IS_ENABLED(CONFIG_SND_SOC_SOF_HDA)
		if (status & AZX_INT_CTRL_EN) {
			rirb_status = snd_hdac_chip_readb(bus, RIRBSTS);
			if (rirb_status & RIRB_INT_MASK) {
				/*
				 * Clearing the interrupt status here ensures
				 * that no interrupt gets masked after the RIRB
				 * wp is read in snd_hdac_bus_update_rirb.
				 */
				snd_hdac_chip_writeb(bus, RIRBSTS,
						     RIRB_INT_MASK);
				active = true;
				if (rirb_status & RIRB_INT_RESPONSE)
					snd_hdac_bus_update_rirb(bus);
			}
		}
#endif
		spin_unlock_irq(&bus->reg_lock);
	}

	return IRQ_HANDLED;
}

int hda_dsp_stream_init(struct snd_sof_dev *sdev)
{
	struct hdac_bus *bus = sof_to_bus(sdev);
	struct hdac_ext_stream *stream;
	struct hdac_stream *hstream;
	struct pci_dev *pci = to_pci_dev(sdev->dev);
	struct sof_intel_hda_dev *sof_hda = bus_to_sof_hda(bus);
	int sd_offset;
	int i, num_playback, num_capture, num_total, ret;
	u32 gcap;

	gcap = snd_sof_dsp_read(sdev, HDA_DSP_HDA_BAR, SOF_HDA_GCAP);
	dev_dbg(sdev->dev, "hda global caps = 0x%x\n", gcap);

	/* get stream count from GCAP */
	num_capture = (gcap >> 8) & 0x0f;
	num_playback = (gcap >> 12) & 0x0f;
	num_total = num_playback + num_capture;

	dev_dbg(sdev->dev, "detected %d playback and %d capture streams\n",
		num_playback, num_capture);

	if (num_playback >= SOF_HDA_PLAYBACK_STREAMS) {
		dev_err(sdev->dev, "error: too many playback streams %d\n",
			num_playback);
		return -EINVAL;
	}

	if (num_capture >= SOF_HDA_CAPTURE_STREAMS) {
		dev_err(sdev->dev, "error: too many capture streams %d\n",
			num_playback);
		return -EINVAL;
	}

	/*
	 * mem alloc for the position buffer
	 * TODO: check position buffer update
	 */
	ret = snd_dma_alloc_pages(SNDRV_DMA_TYPE_DEV, &pci->dev,
				  SOF_HDA_DPIB_ENTRY_SIZE * num_total,
				  &bus->posbuf);
	if (ret < 0) {
		dev_err(sdev->dev, "error: posbuffer dma alloc failed\n");
		return -ENOMEM;
	}

#if IS_ENABLED(CONFIG_SND_SOC_SOF_HDA)
	/* mem alloc for the CORB/RIRB ringbuffers */
	ret = snd_dma_alloc_pages(SNDRV_DMA_TYPE_DEV, &pci->dev,
				  PAGE_SIZE, &bus->rb);
	if (ret < 0) {
		dev_err(sdev->dev, "error: RB alloc failed\n");
		return -ENOMEM;
	}
#endif

	/* create capture streams */
	for (i = 0; i < num_capture; i++) {
		struct sof_intel_hda_stream *hda_stream;

		hda_stream = devm_kzalloc(sdev->dev, sizeof(*hda_stream),
					  GFP_KERNEL);
		if (!hda_stream)
			return -ENOMEM;

		hda_stream->sdev = sdev;

		stream = &hda_stream->hda_stream;

		stream->pphc_addr = sdev->bar[HDA_DSP_PP_BAR] +
			SOF_HDA_PPHC_BASE + SOF_HDA_PPHC_INTERVAL * i;

		stream->pplc_addr = sdev->bar[HDA_DSP_PP_BAR] +
			SOF_HDA_PPLC_BASE + SOF_HDA_PPLC_MULTI * num_total +
			SOF_HDA_PPLC_INTERVAL * i;

		/* do we support SPIB */
		if (sdev->bar[HDA_DSP_SPIB_BAR]) {
			stream->spib_addr = sdev->bar[HDA_DSP_SPIB_BAR] +
				SOF_HDA_SPIB_BASE + SOF_HDA_SPIB_INTERVAL * i +
				SOF_HDA_SPIB_SPIB;

			stream->fifo_addr = sdev->bar[HDA_DSP_SPIB_BAR] +
				SOF_HDA_SPIB_BASE + SOF_HDA_SPIB_INTERVAL * i +
				SOF_HDA_SPIB_MAXFIFO;
		}

		hstream = &stream->hstream;
		hstream->bus = bus;
		hstream->sd_int_sta_mask = 1 << i;
		hstream->index = i;
		sd_offset = SOF_STREAM_SD_OFFSET(hstream);
		hstream->sd_addr = sdev->bar[HDA_DSP_HDA_BAR] + sd_offset;
		hstream->stream_tag = i + 1;
		hstream->opened = false;
		hstream->running = false;
		hstream->direction = SNDRV_PCM_STREAM_CAPTURE;

		/* memory alloc for stream BDL */
		ret = snd_dma_alloc_pages(SNDRV_DMA_TYPE_DEV, &pci->dev,
					  HDA_DSP_BDL_SIZE, &hstream->bdl);
		if (ret < 0) {
			dev_err(sdev->dev, "error: stream bdl dma alloc failed\n");
			return -ENOMEM;
		}
		hstream->posbuf = (__le32 *)(bus->posbuf.area +
			(hstream->index) * 8);

		list_add_tail(&hstream->list, &bus->stream_list);
	}

	/* create playback streams */
	for (i = num_capture; i < num_total; i++) {
		struct sof_intel_hda_stream *hda_stream;

		hda_stream = devm_kzalloc(sdev->dev, sizeof(*hda_stream),
					  GFP_KERNEL);
		if (!hda_stream)
			return -ENOMEM;

		hda_stream->sdev = sdev;

		stream = &hda_stream->hda_stream;

		/* we always have DSP support */
		stream->pphc_addr = sdev->bar[HDA_DSP_PP_BAR] +
			SOF_HDA_PPHC_BASE + SOF_HDA_PPHC_INTERVAL * i;

		stream->pplc_addr = sdev->bar[HDA_DSP_PP_BAR] +
			SOF_HDA_PPLC_BASE + SOF_HDA_PPLC_MULTI * num_total +
			SOF_HDA_PPLC_INTERVAL * i;

		/* do we support SPIB */
		if (sdev->bar[HDA_DSP_SPIB_BAR]) {
			stream->spib_addr = sdev->bar[HDA_DSP_SPIB_BAR] +
				SOF_HDA_SPIB_BASE + SOF_HDA_SPIB_INTERVAL * i +
				SOF_HDA_SPIB_SPIB;

			stream->fifo_addr = sdev->bar[HDA_DSP_SPIB_BAR] +
				SOF_HDA_SPIB_BASE + SOF_HDA_SPIB_INTERVAL * i +
				SOF_HDA_SPIB_MAXFIFO;
		}

		hstream = &stream->hstream;
		hstream->bus = bus;
		hstream->sd_int_sta_mask = 1 << i;
		hstream->index = i;
		sd_offset = SOF_STREAM_SD_OFFSET(hstream);
		hstream->sd_addr = sdev->bar[HDA_DSP_HDA_BAR] + sd_offset;
		hstream->stream_tag = i - num_capture + 1;
		hstream->opened = false;
		hstream->running = false;
		hstream->direction = SNDRV_PCM_STREAM_PLAYBACK;

		/* mem alloc for stream BDL */
		ret = snd_dma_alloc_pages(SNDRV_DMA_TYPE_DEV, &pci->dev,
					  HDA_DSP_BDL_SIZE, &hstream->bdl);
		if (ret < 0) {
			dev_err(sdev->dev, "error: stream bdl dma alloc failed\n");
			return -ENOMEM;
		}

		hstream->posbuf = (__le32 *)(bus->posbuf.area +
			(hstream->index) * 8);

		list_add_tail(&hstream->list, &bus->stream_list);
	}

	/* store total stream count (playback + capture) from GCAP */
	sof_hda->stream_max = num_total;

	return 0;
}

void hda_dsp_stream_free(struct snd_sof_dev *sdev)
{
	struct hdac_bus *bus = sof_to_bus(sdev);
	struct hdac_stream *s, *_s;
	struct hdac_ext_stream *stream;
	struct sof_intel_hda_stream *hda_stream;

	/* free position buffer */
	if (bus->posbuf.area)
		snd_dma_free_pages(&bus->posbuf);

#if IS_ENABLED(CONFIG_SND_SOC_SOF_HDA)
	/* free position buffer */
	if (bus->rb.area)
		snd_dma_free_pages(&bus->rb);
#endif

	list_for_each_entry_safe(s, _s, &bus->stream_list, list) {
		/* TODO: decouple */

		/* free bdl buffer */
		if (s->bdl.area)
			snd_dma_free_pages(&s->bdl);
		list_del(&s->list);
		stream = stream_to_hdac_ext_stream(s);
		hda_stream = container_of(stream, struct sof_intel_hda_stream,
					  hda_stream);
		devm_kfree(sdev->dev, hda_stream);
	}
}<|MERGE_RESOLUTION|>--- conflicted
+++ resolved
@@ -203,17 +203,6 @@
 						HDA_VS_INTEL_EM2,
 						HDA_VS_INTEL_EM2_L1SEN, 0);
 
-	/*
-	 * Disable DMI Link L1 entry when capture stream is opened.
-	 * Workaround to address a known issue with host DMA that results
-	 * in xruns during pause/release in capture scenarios.
-	 */
-	if (!IS_ENABLED(CONFIG_SND_SOC_SOF_HDA_ALWAYS_ENABLE_DMI_L1))
-		if (stream && direction == SNDRV_PCM_STREAM_CAPTURE)
-			snd_sof_dsp_update_bits(sdev, HDA_DSP_HDA_BAR,
-						HDA_VS_INTEL_EM2,
-						HDA_VS_INTEL_EM2_L1SEN, 0);
-
 	return stream;
 }
 
@@ -224,22 +213,12 @@
 	struct sof_intel_hda_stream *hda_stream;
 	struct hdac_ext_stream *stream;
 	struct hdac_stream *s;
-<<<<<<< HEAD
-	bool active_capture_stream = false;
-=======
 	bool dmi_l1_enable = true;
->>>>>>> 7d2a07b7
 	bool found = false;
 
 	spin_lock_irq(&bus->reg_lock);
 
 	/*
-<<<<<<< HEAD
-	 * close stream matching the stream tag
-	 * and check if there are any open capture streams.
-	 */
-	list_for_each_entry(s, &bus->stream_list, list) {
-=======
 	 * close stream matching the stream tag and check if there are any open streams
 	 * that are DMI L1 incompatible.
 	 */
@@ -247,39 +226,23 @@
 		stream = stream_to_hdac_ext_stream(s);
 		hda_stream = container_of(stream, struct sof_intel_hda_stream, hda_stream);
 
->>>>>>> 7d2a07b7
 		if (!s->opened)
 			continue;
 
 		if (s->direction == direction && s->stream_tag == stream_tag) {
 			s->opened = false;
 			found = true;
-<<<<<<< HEAD
-		} else if (s->direction == SNDRV_PCM_STREAM_CAPTURE) {
-			active_capture_stream = true;
-=======
 		} else if (!(hda_stream->flags & SOF_HDA_STREAM_DMI_L1_COMPATIBLE)) {
 			dmi_l1_enable = false;
->>>>>>> 7d2a07b7
 		}
 	}
 
 	spin_unlock_irq(&bus->reg_lock);
 
-<<<<<<< HEAD
-	/* Enable DMI L1 entry if there are no capture streams open */
-	if (!IS_ENABLED(CONFIG_SND_SOC_SOF_HDA_ALWAYS_ENABLE_DMI_L1))
-		if (!active_capture_stream)
-			snd_sof_dsp_update_bits(sdev, HDA_DSP_HDA_BAR,
-						HDA_VS_INTEL_EM2,
-						HDA_VS_INTEL_EM2_L1SEN,
-						HDA_VS_INTEL_EM2_L1SEN);
-=======
 	/* Enable DMI L1 if permitted */
 	if (!IS_ENABLED(CONFIG_SND_SOC_SOF_HDA_ALWAYS_ENABLE_DMI_L1) && dmi_l1_enable)
 		snd_sof_dsp_update_bits(sdev, HDA_DSP_HDA_BAR, HDA_VS_INTEL_EM2,
 					HDA_VS_INTEL_EM2_L1SEN, HDA_VS_INTEL_EM2_L1SEN);
->>>>>>> 7d2a07b7
 
 	if (!found) {
 		dev_dbg(sdev->dev, "stream_tag %d not opened!\n", stream_tag);
