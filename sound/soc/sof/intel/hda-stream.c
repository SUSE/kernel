--- conflicted
+++ resolved
@@ -94,12 +94,6 @@
 		bdl++;
 		hstream->frags++;
 		offset += chunk;
-<<<<<<< HEAD
-
-		dev_vdbg(sdev->dev, "bdl, frags:%d, chunk size:0x%x;\n",
-			 hstream->frags, chunk);
-=======
->>>>>>> eb3cdb58
 	}
 
 	*bdlp = bdl;
@@ -179,11 +173,7 @@
 				enable << hstream->index);
 
 	/* set the SPIB value */
-<<<<<<< HEAD
-	sof_io_write(sdev, hext_stream->spib_addr, size);
-=======
 	sof_io_write(sdev, hstream->spib_addr, size);
->>>>>>> eb3cdb58
 
 	return 0;
 }
@@ -234,12 +224,6 @@
 	 * Workaround to address a known issue with host DMA that results
 	 * in xruns during pause/release in capture scenarios. This is not needed for the ACE IP.
 	 */
-<<<<<<< HEAD
-	if (!(flags & SOF_HDA_STREAM_DMI_L1_COMPATIBLE))
-		snd_sof_dsp_update_bits(sdev, HDA_DSP_HDA_BAR,
-					HDA_VS_INTEL_EM2,
-					HDA_VS_INTEL_EM2_L1SEN, 0);
-=======
 	if (chip_info->hw_ip_version < SOF_INTEL_ACE_1_0 &&
 	    !(flags & SOF_HDA_STREAM_DMI_L1_COMPATIBLE)) {
 		snd_sof_dsp_update_bits(sdev, HDA_DSP_HDA_BAR,
@@ -247,7 +231,6 @@
 					HDA_VS_INTEL_EM2_L1SEN, 0);
 		hda->l1_disabled = true;
 	}
->>>>>>> eb3cdb58
 
 	return hext_stream;
 }
@@ -288,11 +271,7 @@
 	spin_unlock_irq(&bus->reg_lock);
 
 	/* Enable DMI L1 if permitted */
-<<<<<<< HEAD
-	if (dmi_l1_enable)
-=======
 	if (chip_info->hw_ip_version < SOF_INTEL_ACE_1_0 && dmi_l1_enable) {
->>>>>>> eb3cdb58
 		snd_sof_dsp_update_bits(sdev, HDA_DSP_HDA_BAR, HDA_VS_INTEL_EM2,
 					HDA_VS_INTEL_EM2_L1SEN, HDA_VS_INTEL_EM2_L1SEN);
 		hda->l1_disabled = false;
@@ -406,11 +385,7 @@
 
 		if (ret >= 0) {
 			snd_sof_dsp_write(sdev, HDA_DSP_HDA_BAR,
-<<<<<<< HEAD
-					  sd_offset + SOF_HDA_ADSP_REG_CL_SD_STS,
-=======
 					  sd_offset + SOF_HDA_ADSP_REG_SD_STS,
->>>>>>> eb3cdb58
 					  SOF_HDA_CL_DMA_SD_INT_MASK);
 
 			hstream->running = false;
@@ -441,10 +416,6 @@
 				    struct snd_dma_buffer *dmab,
 				    struct snd_pcm_hw_params *params)
 {
-<<<<<<< HEAD
-	struct hdac_bus *bus = sof_to_bus(sdev);
-=======
->>>>>>> eb3cdb58
 	struct hdac_stream *hstream = &hext_stream->hstream;
 	int sd_offset = SOF_STREAM_SD_OFFSET(hstream);
 	int ret;
@@ -523,14 +494,8 @@
 {
 	const struct sof_intel_dsp_desc *chip = get_chip_info(sdev->pdata);
 	struct hdac_bus *bus = sof_to_bus(sdev);
-<<<<<<< HEAD
-	struct hdac_stream *hstream = &hext_stream->hstream;
-	int sd_offset = SOF_STREAM_SD_OFFSET(hstream);
-	int ret;
-=======
 	struct hdac_stream *hstream;
 	int sd_offset, ret;
->>>>>>> eb3cdb58
 	u32 dma_start = SOF_HDA_SD_CTL_DMA_START;
 	u32 mask;
 	u32 run;
@@ -545,12 +510,6 @@
 		return -ENODEV;
 	}
 
-<<<<<<< HEAD
-	/* decouple host and link DMA */
-	mask = 0x1 << hstream->index;
-	snd_sof_dsp_update_bits(sdev, HDA_DSP_PP_BAR, SOF_HDA_REG_PP_PPCTL,
-				mask, mask);
-=======
 	hstream = &hext_stream->hstream;
 	sd_offset = SOF_STREAM_SD_OFFSET(hstream);
 	mask = BIT(hstream->index);
@@ -559,7 +518,6 @@
 	if (!sdev->dspless_mode_selected)
 		snd_sof_dsp_update_bits(sdev, HDA_DSP_PP_BAR, SOF_HDA_REG_PP_PPCTL,
 					mask, mask);
->>>>>>> eb3cdb58
 
 	/* clear stream status */
 	snd_sof_dsp_update_bits(sdev, HDA_DSP_HDA_BAR, sd_offset,
@@ -660,18 +618,10 @@
 	 *    enable decoupled mode
 	 */
 
-<<<<<<< HEAD
-	if (chip->quirks & SOF_INTEL_PROCEN_FMT_QUIRK) {
-		/* couple host and link DMA, disable DSP features */
-		snd_sof_dsp_update_bits(sdev, HDA_DSP_PP_BAR, SOF_HDA_REG_PP_PPCTL,
-					mask, 0);
-	}
-=======
 	if (!sdev->dspless_mode_selected && (chip->quirks & SOF_INTEL_PROCEN_FMT_QUIRK))
 		/* couple host and link DMA, disable DSP features */
 		snd_sof_dsp_update_bits(sdev, HDA_DSP_PP_BAR, SOF_HDA_REG_PP_PPCTL,
 					mask, 0);
->>>>>>> eb3cdb58
 
 	/* program stream format */
 	snd_sof_dsp_update_bits(sdev, HDA_DSP_HDA_BAR,
@@ -679,18 +629,10 @@
 				SOF_HDA_ADSP_REG_SD_FORMAT,
 				0xffff, hstream->format_val);
 
-<<<<<<< HEAD
-	if (chip->quirks & SOF_INTEL_PROCEN_FMT_QUIRK) {
-		/* decouple host and link DMA, enable DSP features */
-		snd_sof_dsp_update_bits(sdev, HDA_DSP_PP_BAR, SOF_HDA_REG_PP_PPCTL,
-					mask, mask);
-	}
-=======
 	if (!sdev->dspless_mode_selected && (chip->quirks & SOF_INTEL_PROCEN_FMT_QUIRK))
 		/* decouple host and link DMA, enable DSP features */
 		snd_sof_dsp_update_bits(sdev, HDA_DSP_PP_BAR, SOF_HDA_REG_PP_PPCTL,
 					mask, mask);
->>>>>>> eb3cdb58
 
 	/* program last valid index */
 	snd_sof_dsp_update_bits(sdev, HDA_DSP_HDA_BAR,
@@ -743,23 +685,6 @@
 	struct hdac_ext_stream *hext_stream = container_of(hstream,
 							 struct hdac_ext_stream,
 							 hstream);
-<<<<<<< HEAD
-	struct hdac_bus *bus = sof_to_bus(sdev);
-	u32 mask = 0x1 << hstream->index;
-	int ret;
-
-	ret = hda_dsp_stream_reset(sdev, hstream);
-	if (ret < 0)
-		return ret;
-
-	spin_lock_irq(&bus->reg_lock);
-	/* couple host and link DMA if link DMA channel is idle */
-	if (!hext_stream->link_locked)
-		snd_sof_dsp_update_bits(sdev, HDA_DSP_PP_BAR,
-					SOF_HDA_REG_PP_PPCTL, mask, 0);
-	spin_unlock_irq(&bus->reg_lock);
-
-=======
 	int ret;
 
 	ret = hda_dsp_stream_reset(sdev, hstream);
@@ -778,7 +703,6 @@
 		spin_unlock_irq(&bus->reg_lock);
 	}
 
->>>>>>> eb3cdb58
 	hda_dsp_stream_spib_config(sdev, hext_stream, HDA_DSP_SPIB_DISABLE, 0);
 
 	hstream->substream = NULL;
@@ -959,22 +883,6 @@
 
 		hext_stream = &hda_stream->hext_stream;
 
-<<<<<<< HEAD
-		hext_stream->pphc_addr = sdev->bar[HDA_DSP_PP_BAR] +
-			SOF_HDA_PPHC_BASE + SOF_HDA_PPHC_INTERVAL * i;
-
-		hext_stream->pplc_addr = sdev->bar[HDA_DSP_PP_BAR] +
-			SOF_HDA_PPLC_BASE + SOF_HDA_PPLC_MULTI * num_total +
-			SOF_HDA_PPLC_INTERVAL * i;
-
-		/* do we support SPIB */
-		if (sdev->bar[HDA_DSP_SPIB_BAR]) {
-			hext_stream->spib_addr = sdev->bar[HDA_DSP_SPIB_BAR] +
-				SOF_HDA_SPIB_BASE + SOF_HDA_SPIB_INTERVAL * i +
-				SOF_HDA_SPIB_SPIB;
-
-			hext_stream->fifo_addr = sdev->bar[HDA_DSP_SPIB_BAR] +
-=======
 		if (sdev->bar[HDA_DSP_PP_BAR]) {
 			hext_stream->pphc_addr = sdev->bar[HDA_DSP_PP_BAR] +
 				SOF_HDA_PPHC_BASE + SOF_HDA_PPHC_INTERVAL * i;
@@ -993,15 +901,10 @@
 				SOF_HDA_SPIB_SPIB;
 
 			hstream->fifo_addr = sdev->bar[HDA_DSP_SPIB_BAR] +
->>>>>>> eb3cdb58
 				SOF_HDA_SPIB_BASE + SOF_HDA_SPIB_INTERVAL * i +
 				SOF_HDA_SPIB_MAXFIFO;
 		}
 
-<<<<<<< HEAD
-		hstream = &hext_stream->hstream;
-=======
->>>>>>> eb3cdb58
 		hstream->bus = bus;
 		hstream->sd_int_sta_mask = 1 << i;
 		hstream->index = i;
@@ -1038,23 +941,6 @@
 
 		hext_stream = &hda_stream->hext_stream;
 
-<<<<<<< HEAD
-		/* we always have DSP support */
-		hext_stream->pphc_addr = sdev->bar[HDA_DSP_PP_BAR] +
-			SOF_HDA_PPHC_BASE + SOF_HDA_PPHC_INTERVAL * i;
-
-		hext_stream->pplc_addr = sdev->bar[HDA_DSP_PP_BAR] +
-			SOF_HDA_PPLC_BASE + SOF_HDA_PPLC_MULTI * num_total +
-			SOF_HDA_PPLC_INTERVAL * i;
-
-		/* do we support SPIB */
-		if (sdev->bar[HDA_DSP_SPIB_BAR]) {
-			hext_stream->spib_addr = sdev->bar[HDA_DSP_SPIB_BAR] +
-				SOF_HDA_SPIB_BASE + SOF_HDA_SPIB_INTERVAL * i +
-				SOF_HDA_SPIB_SPIB;
-
-			hext_stream->fifo_addr = sdev->bar[HDA_DSP_SPIB_BAR] +
-=======
 		if (sdev->bar[HDA_DSP_PP_BAR]) {
 			hext_stream->pphc_addr = sdev->bar[HDA_DSP_PP_BAR] +
 				SOF_HDA_PPHC_BASE + SOF_HDA_PPHC_INTERVAL * i;
@@ -1073,15 +959,10 @@
 				SOF_HDA_SPIB_SPIB;
 
 			hstream->fifo_addr = sdev->bar[HDA_DSP_SPIB_BAR] +
->>>>>>> eb3cdb58
 				SOF_HDA_SPIB_BASE + SOF_HDA_SPIB_INTERVAL * i +
 				SOF_HDA_SPIB_MAXFIFO;
 		}
 
-<<<<<<< HEAD
-		hstream = &hext_stream->hstream;
-=======
->>>>>>> eb3cdb58
 		hstream->bus = bus;
 		hstream->sd_int_sta_mask = 1 << i;
 		hstream->index = i;
