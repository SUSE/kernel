// SPDX-License-Identifier: (GPL-2.0-only OR BSD-3-Clause)
//
// This file is provided under a dual BSD/GPLv2 license.  When using or
// redistributing this file, you may do so under either license.
//
// Copyright(c) 2018 Intel Corporation
//
// Authors: Keyon Jie <yang.jie@linux.intel.com>
//

#include <sound/pcm_params.h>
#include <sound/hdaudio_ext.h>
#include <sound/hda-mlink.h>
#include <sound/hda_register.h>
#include <sound/intel-nhlt.h>
#include <sound/sof/ipc4/header.h>
#include <uapi/sound/sof/header.h>
#include "../ipc4-priv.h"
#include "../ipc4-topology.h"
#include "../sof-priv.h"
#include "../sof-audio.h"
#include "hda.h"

/*
 * The default method is to fetch NHLT from BIOS. With this parameter set
 * it is possible to override that with NHLT in the SOF topology manifest.
 */
static bool hda_use_tplg_nhlt;
module_param_named(sof_use_tplg_nhlt, hda_use_tplg_nhlt, bool, 0444);
MODULE_PARM_DESC(sof_use_tplg_nhlt, "SOF topology nhlt override");

static struct snd_sof_dev *widget_to_sdev(struct snd_soc_dapm_widget *w)
{
	struct snd_sof_widget *swidget = w->dobj.private;
	struct snd_soc_component *component = swidget->scomp;

	return snd_soc_component_get_drvdata(component);
}

int hda_dai_config(struct snd_soc_dapm_widget *w, unsigned int flags,
		   struct snd_sof_dai_config_data *data)
{
	struct snd_sof_widget *swidget = w->dobj.private;
	const struct sof_ipc_tplg_ops *tplg_ops;
	struct snd_sof_dev *sdev;
	int ret;

	if (!swidget)
		return 0;

	sdev = widget_to_sdev(w);
	tplg_ops = sof_ipc_get_ops(sdev, tplg);

	if (tplg_ops && tplg_ops->dai_config) {
		ret = tplg_ops->dai_config(sdev, swidget, flags, data);
		if (ret < 0) {
			dev_err(sdev->dev, "DAI config with flags %x failed for widget %s\n",
				flags, w->name);
			return ret;
		}
	}

	return 0;
}
EXPORT_SYMBOL_NS(hda_dai_config, SND_SOC_SOF_INTEL_HDA_COMMON);

#if IS_ENABLED(CONFIG_SND_SOC_SOF_HDA_LINK)

static struct snd_sof_dev *dai_to_sdev(struct snd_pcm_substream *substream,
				       struct snd_soc_dai *cpu_dai)
{
	struct snd_soc_dapm_widget *w = snd_soc_dai_get_widget(cpu_dai, substream->stream);

	return widget_to_sdev(w);
}

static const struct hda_dai_widget_dma_ops *
hda_dai_get_ops(struct snd_pcm_substream *substream, struct snd_soc_dai *cpu_dai)
{
	struct snd_soc_dapm_widget *w = snd_soc_dai_get_widget(cpu_dai, substream->stream);
	struct snd_sof_widget *swidget = w->dobj.private;
	struct snd_sof_dev *sdev;
	struct snd_sof_dai *sdai;

	sdev = widget_to_sdev(w);

<<<<<<< HEAD
	/*
	 * The swidget parameter of hda_select_dai_widget_ops() is ignored in
	 * case of DSPless mode
	 */
=======
	if (!swidget) {
		dev_err(sdev->dev, "%s: swidget is NULL\n", __func__);
		return NULL;
	}

>>>>>>> 2d5404ca
	if (sdev->dspless_mode_selected)
		return hda_select_dai_widget_ops(sdev, swidget);

	sdai = swidget->private;

	/* select and set the DAI widget ops if not set already */
	if (!sdai->platform_private) {
		const struct hda_dai_widget_dma_ops *ops =
			hda_select_dai_widget_ops(sdev, swidget);
		if (!ops)
			return NULL;

		/* check if mandatory ops are set */
		if (!ops || !ops->get_hext_stream)
			return NULL;

		sdai->platform_private = ops;
	}

	return sdai->platform_private;
}

<<<<<<< HEAD
int hda_link_dma_cleanup(struct snd_pcm_substream *substream,
			 struct hdac_ext_stream *hext_stream,
=======
int hda_link_dma_cleanup(struct snd_pcm_substream *substream, struct hdac_ext_stream *hext_stream,
>>>>>>> 2d5404ca
			 struct snd_soc_dai *cpu_dai)
{
	const struct hda_dai_widget_dma_ops *ops = hda_dai_get_ops(substream, cpu_dai);
	struct sof_intel_hda_stream *hda_stream;
	struct hdac_ext_link *hlink;
	struct snd_sof_dev *sdev;
	int stream_tag;

	if (!ops) {
		dev_err(cpu_dai->dev, "DAI widget ops not set\n");
		return -EINVAL;
	}

	sdev = dai_to_sdev(substream, cpu_dai);

	hlink = ops->get_hlink(sdev, substream);
	if (!hlink)
		return -EINVAL;

	if (substream->stream == SNDRV_PCM_STREAM_PLAYBACK) {
		stream_tag = hdac_stream(hext_stream)->stream_tag;
		snd_hdac_ext_bus_link_clear_stream_id(hlink, stream_tag);
	}

	if (ops->release_hext_stream)
		ops->release_hext_stream(sdev, cpu_dai, substream);

	hext_stream->link_prepared = 0;

	/* free the host DMA channel reserved by hostless streams */
	hda_stream = hstream_to_sof_hda_stream(hext_stream);
	hda_stream->host_reserved = 0;

	return 0;
}

static int hda_link_dma_hw_params(struct snd_pcm_substream *substream,
				  struct snd_pcm_hw_params *params, struct snd_soc_dai *cpu_dai)
{
	const struct hda_dai_widget_dma_ops *ops = hda_dai_get_ops(substream, cpu_dai);
	struct hdac_ext_stream *hext_stream;
	struct hdac_stream *hstream;
	struct hdac_ext_link *hlink;
	struct snd_sof_dev *sdev;
	int stream_tag;

	if (!ops) {
		dev_err(cpu_dai->dev, "DAI widget ops not set\n");
		return -EINVAL;
	}

	sdev = dai_to_sdev(substream, cpu_dai);

	hlink = ops->get_hlink(sdev, substream);
	if (!hlink)
		return -EINVAL;

	hext_stream = ops->get_hext_stream(sdev, cpu_dai, substream);

	if (!hext_stream) {
		if (ops->assign_hext_stream)
			hext_stream = ops->assign_hext_stream(sdev, cpu_dai, substream);
	}

	if (!hext_stream)
		return -EBUSY;

	hstream = &hext_stream->hstream;
	stream_tag = hstream->stream_tag;

	if (hext_stream->hstream.direction == SNDRV_PCM_STREAM_PLAYBACK)
		snd_hdac_ext_bus_link_set_stream_id(hlink, stream_tag);

	/* set the hdac_stream in the codec dai */
	if (ops->codec_dai_set_stream)
		ops->codec_dai_set_stream(sdev, substream, hstream);

	if (ops->reset_hext_stream)
		ops->reset_hext_stream(sdev, hext_stream);

	if (ops->calc_stream_format && ops->setup_hext_stream) {
		unsigned int format_val = ops->calc_stream_format(sdev, substream, params);

		ops->setup_hext_stream(sdev, hext_stream, format_val);
	}

	hext_stream->link_prepared = 1;

	return 0;
}

static int __maybe_unused hda_dai_hw_free(struct snd_pcm_substream *substream,
					  struct snd_soc_dai *cpu_dai)
{
	const struct hda_dai_widget_dma_ops *ops = hda_dai_get_ops(substream, cpu_dai);
	struct hdac_ext_stream *hext_stream;
	struct snd_sof_dev *sdev = dai_to_sdev(substream, cpu_dai);

	if (!ops) {
		dev_err(cpu_dai->dev, "DAI widget ops not set\n");
		return -EINVAL;
	}

	hext_stream = ops->get_hext_stream(sdev, cpu_dai, substream);
	if (!hext_stream)
		return 0;

	return hda_link_dma_cleanup(substream, hext_stream, cpu_dai);
}

<<<<<<< HEAD
static int __maybe_unused hda_dai_hw_params(struct snd_pcm_substream *substream,
					    struct snd_pcm_hw_params *params,
					    struct snd_soc_dai *dai)
=======
static int __maybe_unused hda_dai_hw_params_data(struct snd_pcm_substream *substream,
						 struct snd_pcm_hw_params *params,
						 struct snd_soc_dai *dai,
						 struct snd_sof_dai_config_data *data,
						 unsigned int flags)
>>>>>>> 2d5404ca
{
	struct snd_soc_dapm_widget *w = snd_soc_dai_get_widget(dai, substream->stream);
	const struct hda_dai_widget_dma_ops *ops = hda_dai_get_ops(substream, dai);
	struct hdac_ext_stream *hext_stream;
<<<<<<< HEAD
	struct snd_sof_dai_config_data data = { 0 };
	unsigned int flags = SOF_DAI_CONFIG_FLAGS_HW_PARAMS;
=======
>>>>>>> 2d5404ca
	struct snd_sof_dev *sdev = widget_to_sdev(w);
	int ret;

	if (!ops) {
		dev_err(sdev->dev, "DAI widget ops not set\n");
		return -EINVAL;
	}

	hext_stream = ops->get_hext_stream(sdev, dai, substream);
	if (hext_stream && hext_stream->link_prepared)
		return 0;

	ret = hda_link_dma_hw_params(substream, params, dai);
	if (ret < 0)
		return ret;

	hext_stream = ops->get_hext_stream(sdev, dai, substream);

	flags |= SOF_DAI_CONFIG_FLAGS_2_STEP_STOP << SOF_DAI_CONFIG_FLAGS_QUIRK_SHIFT;
	data->dai_data = hdac_stream(hext_stream)->stream_tag - 1;

	return hda_dai_config(w, flags, data);
}

<<<<<<< HEAD
=======
static int __maybe_unused hda_dai_hw_params(struct snd_pcm_substream *substream,
					    struct snd_pcm_hw_params *params,
					    struct snd_soc_dai *dai)
{
	struct snd_sof_dai_config_data data = { 0 };
	unsigned int flags = SOF_DAI_CONFIG_FLAGS_HW_PARAMS;

	return hda_dai_hw_params_data(substream, params, dai, &data, flags);
}

>>>>>>> 2d5404ca
/*
 * In contrast to IPC3, the dai trigger in IPC4 mixes pipeline state changes
 * (over IPC channel) and DMA state change (direct host register changes).
 */
static int __maybe_unused hda_dai_trigger(struct snd_pcm_substream *substream, int cmd,
					  struct snd_soc_dai *dai)
{
	const struct hda_dai_widget_dma_ops *ops = hda_dai_get_ops(substream, dai);
	struct hdac_ext_stream *hext_stream;
	struct snd_sof_dev *sdev;
	int ret;

	if (!ops) {
		dev_err(dai->dev, "DAI widget ops not set\n");
		return -EINVAL;
	}

	dev_dbg(dai->dev, "cmd=%d dai %s direction %d\n", cmd,
		dai->name, substream->stream);

	sdev = dai_to_sdev(substream, dai);

	hext_stream = ops->get_hext_stream(sdev, dai, substream);
	if (!hext_stream)
		return -EINVAL;

	if (ops->pre_trigger) {
		ret = ops->pre_trigger(sdev, dai, substream, cmd);
		if (ret < 0)
			return ret;
	}

	if (ops->trigger) {
		ret = ops->trigger(sdev, dai, substream, cmd);
		if (ret < 0)
			return ret;
	}

	if (ops->post_trigger) {
		ret = ops->post_trigger(sdev, dai, substream, cmd);
		if (ret < 0)
			return ret;
	}

	switch (cmd) {
	case SNDRV_PCM_TRIGGER_STOP:
	case SNDRV_PCM_TRIGGER_SUSPEND:
		ret = hda_link_dma_cleanup(substream, hext_stream, dai);
		if (ret < 0) {
			dev_err(sdev->dev, "%s: failed to clean up link DMA\n", __func__);
			return ret;
		}
		break;
	default:
		break;
	}

	return 0;
}

#if IS_ENABLED(CONFIG_SND_SOC_SOF_HDA_AUDIO_CODEC)

static int hda_dai_prepare(struct snd_pcm_substream *substream, struct snd_soc_dai *dai)
{
<<<<<<< HEAD
	struct snd_soc_pcm_runtime *rtd = asoc_substream_to_rtd(substream);
=======
	struct snd_soc_pcm_runtime *rtd = snd_soc_substream_to_rtd(substream);
>>>>>>> 2d5404ca
	int stream = substream->stream;

	return hda_dai_hw_params(substream, &rtd->dpcm[stream].hw_params, dai);
}

static const struct snd_soc_dai_ops hda_dai_ops = {
	.hw_params = hda_dai_hw_params,
	.hw_free = hda_dai_hw_free,
	.trigger = hda_dai_trigger,
	.prepare = hda_dai_prepare,
};

#endif

static struct sof_ipc4_copier *widget_to_copier(struct snd_soc_dapm_widget *w)
{
	struct snd_sof_widget *swidget = w->dobj.private;
	struct snd_sof_dai *sdai = swidget->private;
	struct sof_ipc4_copier *ipc4_copier = (struct sof_ipc4_copier *)sdai->private;

	return ipc4_copier;
}

<<<<<<< HEAD
static int non_hda_dai_hw_params(struct snd_pcm_substream *substream,
				 struct snd_pcm_hw_params *params,
				 struct snd_soc_dai *cpu_dai)
{
	struct snd_soc_dapm_widget *w = snd_soc_dai_get_widget(cpu_dai, substream->stream);
=======
static int non_hda_dai_hw_params_data(struct snd_pcm_substream *substream,
				      struct snd_pcm_hw_params *params,
				      struct snd_soc_dai *cpu_dai,
				      struct snd_sof_dai_config_data *data,
				      unsigned int flags)
{
	struct snd_soc_dapm_widget *w = snd_soc_dai_get_widget(cpu_dai, substream->stream);
	struct snd_soc_pcm_runtime *rtd = snd_soc_substream_to_rtd(substream);
>>>>>>> 2d5404ca
	struct sof_ipc4_dma_config_tlv *dma_config_tlv;
	const struct hda_dai_widget_dma_ops *ops;
	struct sof_ipc4_dma_config *dma_config;
	struct sof_ipc4_copier *ipc4_copier;
	struct hdac_ext_stream *hext_stream;
	struct hdac_stream *hstream;
	struct snd_sof_dev *sdev;
<<<<<<< HEAD
=======
	struct snd_soc_dai *dai;
	int cpu_dai_id;
>>>>>>> 2d5404ca
	int stream_id;
	int ret;

	ops = hda_dai_get_ops(substream, cpu_dai);
	if (!ops) {
		dev_err(cpu_dai->dev, "DAI widget ops not set\n");
		return -EINVAL;
	}

<<<<<<< HEAD
	/* use HDaudio stream handling */
	ret = hda_dai_hw_params(substream, params, cpu_dai);
	if (ret < 0) {
		dev_err(cpu_dai->dev, "%s: hda_dai_hw_params failed: %d\n", __func__, ret);
		return ret;
	}

	/* get stream_id */
	sdev = widget_to_sdev(w);
=======
	sdev = widget_to_sdev(w);
	hext_stream = ops->get_hext_stream(sdev, cpu_dai, substream);

	/* nothing more to do if the link is already prepared */
	if (hext_stream && hext_stream->link_prepared)
		return 0;

	/* use HDaudio stream handling */
	ret = hda_dai_hw_params_data(substream, params, cpu_dai, data, flags);
	if (ret < 0) {
		dev_err(cpu_dai->dev, "%s: hda_dai_hw_params_data failed: %d\n", __func__, ret);
		return ret;
	}

	if (sdev->dspless_mode_selected)
		return 0;

	/* get stream_id */
>>>>>>> 2d5404ca
	hext_stream = ops->get_hext_stream(sdev, cpu_dai, substream);

	if (!hext_stream) {
		dev_err(cpu_dai->dev, "%s: no hext_stream found\n", __func__);
		return -ENODEV;
	}

	hstream = &hext_stream->hstream;
	stream_id = hstream->stream_tag;

	if (!stream_id) {
		dev_err(cpu_dai->dev, "%s: no stream_id allocated\n", __func__);
		return -ENODEV;
	}

	/* configure TLV */
	ipc4_copier = widget_to_copier(w);

<<<<<<< HEAD
	dma_config_tlv = &ipc4_copier->dma_config_tlv;
=======
	for_each_rtd_cpu_dais(rtd, cpu_dai_id, dai) {
		if (dai == cpu_dai)
			break;
	}

	dma_config_tlv = &ipc4_copier->dma_config_tlv[cpu_dai_id];
>>>>>>> 2d5404ca
	dma_config_tlv->type = SOF_IPC4_GTW_DMA_CONFIG_ID;
	/* dma_config_priv_size is zero */
	dma_config_tlv->length = sizeof(dma_config_tlv->dma_config);

	dma_config = &dma_config_tlv->dma_config;

	dma_config->dma_method = SOF_IPC4_DMA_METHOD_HDA;
	dma_config->pre_allocated_by_host = 1;
	dma_config->dma_channel_id = stream_id - 1;
	dma_config->stream_id = stream_id;
<<<<<<< HEAD
	dma_config->dma_stream_channel_map.device_count = 0; /* mapping not used */
=======
	/*
	 * Currently we use a DMA for each device in ALH blob. The device will
	 * be copied in sof_ipc4_prepare_copier_module.
	 */
	dma_config->dma_stream_channel_map.device_count = 1;
>>>>>>> 2d5404ca
	dma_config->dma_priv_config_size = 0;

	return 0;
}

<<<<<<< HEAD
static int non_hda_dai_prepare(struct snd_pcm_substream *substream,
			       struct snd_soc_dai *cpu_dai)
{
	struct snd_soc_pcm_runtime *rtd = asoc_substream_to_rtd(substream);
=======
static int non_hda_dai_hw_params(struct snd_pcm_substream *substream,
				 struct snd_pcm_hw_params *params,
				 struct snd_soc_dai *cpu_dai)
{
	struct snd_sof_dai_config_data data = { 0 };
	unsigned int flags = SOF_DAI_CONFIG_FLAGS_HW_PARAMS;

	return non_hda_dai_hw_params_data(substream, params, cpu_dai, &data, flags);
}

static int non_hda_dai_prepare(struct snd_pcm_substream *substream,
			       struct snd_soc_dai *cpu_dai)
{
	struct snd_soc_pcm_runtime *rtd = snd_soc_substream_to_rtd(substream);
>>>>>>> 2d5404ca
	int stream = substream->stream;

	return non_hda_dai_hw_params(substream, &rtd->dpcm[stream].hw_params, cpu_dai);
}

static const struct snd_soc_dai_ops ssp_dai_ops = {
	.hw_params = non_hda_dai_hw_params,
	.hw_free = hda_dai_hw_free,
	.trigger = hda_dai_trigger,
	.prepare = non_hda_dai_prepare,
};

static const struct snd_soc_dai_ops dmic_dai_ops = {
	.hw_params = non_hda_dai_hw_params,
	.hw_free = hda_dai_hw_free,
	.trigger = hda_dai_trigger,
	.prepare = non_hda_dai_prepare,
};

int sdw_hda_dai_hw_params(struct snd_pcm_substream *substream,
			  struct snd_pcm_hw_params *params,
			  struct snd_soc_dai *cpu_dai,
<<<<<<< HEAD
			  int link_id)
{
	struct snd_soc_dapm_widget *w = snd_soc_dai_get_widget(cpu_dai, substream->stream);
	const struct hda_dai_widget_dma_ops *ops;
	struct hdac_ext_stream *hext_stream;
	struct snd_sof_dev *sdev;
	int ret;

	ret = non_hda_dai_hw_params(substream, params, cpu_dai);
=======
			  int link_id,
			  int intel_alh_id)
{
	struct snd_soc_dapm_widget *w = snd_soc_dai_get_widget(cpu_dai, substream->stream);
	struct snd_soc_pcm_runtime *rtd = snd_soc_substream_to_rtd(substream);
	struct sof_ipc4_dma_config_tlv *dma_config_tlv;
	struct snd_sof_dai_config_data data = { 0 };
	unsigned int flags = SOF_DAI_CONFIG_FLAGS_HW_PARAMS;
	const struct hda_dai_widget_dma_ops *ops;
	struct sof_ipc4_dma_config *dma_config;
	struct sof_ipc4_copier *ipc4_copier;
	struct hdac_ext_stream *hext_stream;
	struct snd_soc_dai *dai;
	struct snd_sof_dev *sdev;
	bool cpu_dai_found = false;
	int cpu_dai_id;
	int ch_mask;
	int ret;
	int i;

	ops = hda_dai_get_ops(substream, cpu_dai);
	if (!ops) {
		dev_err(cpu_dai->dev, "DAI widget ops not set\n");
		return -EINVAL;
	}

	sdev = widget_to_sdev(w);
	hext_stream = ops->get_hext_stream(sdev, cpu_dai, substream);

	/* nothing more to do if the link is already prepared */
	if (hext_stream && hext_stream->link_prepared)
		return 0;

	/*
	 * reset the PCMSyCM registers to handle a prepare callback when the PCM is restarted
	 * due to xruns or after a call to snd_pcm_drain/drop()
	 */
	ret = hdac_bus_eml_sdw_map_stream_ch(sof_to_bus(sdev), link_id, cpu_dai->id,
					     0, 0, substream->stream);
	if (ret < 0) {
		dev_err(cpu_dai->dev, "%s:  hdac_bus_eml_sdw_map_stream_ch failed %d\n",
			__func__, ret);
		return ret;
	}

	data.dai_index = (link_id << 8) | cpu_dai->id;
	data.dai_node_id = intel_alh_id;
	ret = non_hda_dai_hw_params_data(substream, params, cpu_dai, &data, flags);
>>>>>>> 2d5404ca
	if (ret < 0) {
		dev_err(cpu_dai->dev, "%s: non_hda_dai_hw_params failed %d\n", __func__, ret);
		return ret;
	}

<<<<<<< HEAD
	ops = hda_dai_get_ops(substream, cpu_dai);
	sdev = widget_to_sdev(w);
	hext_stream = ops->get_hext_stream(sdev, cpu_dai, substream);

	if (!hext_stream)
		return -ENODEV;

	/* in the case of SoundWire we need to program the PCMSyCM registers */
	ret = hdac_bus_eml_sdw_map_stream_ch(sof_to_bus(sdev), link_id, cpu_dai->id,
					     GENMASK(params_channels(params) - 1, 0),
=======
	hext_stream = ops->get_hext_stream(sdev, cpu_dai, substream);
	if (!hext_stream)
		return -ENODEV;

	/*
	 * in the case of SoundWire we need to program the PCMSyCM registers. In case
	 * of aggregated devices, we need to define the channel mask for each sublink
	 * by reconstructing the split done in soc-pcm.c
	 */
	for_each_rtd_cpu_dais(rtd, cpu_dai_id, dai) {
		if (dai == cpu_dai) {
			cpu_dai_found = true;
			break;
		}
	}

	if (!cpu_dai_found)
		return -ENODEV;

	ch_mask = GENMASK(params_channels(params) - 1, 0);

	ret = hdac_bus_eml_sdw_map_stream_ch(sof_to_bus(sdev), link_id, cpu_dai->id,
					     ch_mask,
>>>>>>> 2d5404ca
					     hdac_stream(hext_stream)->stream_tag,
					     substream->stream);
	if (ret < 0) {
		dev_err(cpu_dai->dev, "%s:  hdac_bus_eml_sdw_map_stream_ch failed %d\n",
			__func__, ret);
		return ret;
	}

<<<<<<< HEAD
	return 0;
}
=======
	if (sdev->dspless_mode_selected)
		return 0;

	ipc4_copier = widget_to_copier(w);
	dma_config_tlv = &ipc4_copier->dma_config_tlv[cpu_dai_id];
	dma_config = &dma_config_tlv->dma_config;
	dma_config->dma_stream_channel_map.mapping[0].device = data.dai_index;
	dma_config->dma_stream_channel_map.mapping[0].channel_mask = ch_mask;

	/*
	 * copy the dma_config_tlv to all ipc4_copier in the same link. Because only one copier
	 * will be handled in sof_ipc4_prepare_copier_module.
	 */
	for_each_rtd_cpu_dais(rtd, i, dai) {
		w = snd_soc_dai_get_widget(dai, substream->stream);
		ipc4_copier = widget_to_copier(w);
		memcpy(&ipc4_copier->dma_config_tlv[cpu_dai_id], dma_config_tlv,
		       sizeof(*dma_config_tlv));
	}
	return 0;
}
EXPORT_SYMBOL_NS(sdw_hda_dai_hw_params, SND_SOC_SOF_INTEL_HDA_COMMON);
>>>>>>> 2d5404ca

int sdw_hda_dai_hw_free(struct snd_pcm_substream *substream,
			struct snd_soc_dai *cpu_dai,
			int link_id)
{
	struct snd_soc_dapm_widget *w = snd_soc_dai_get_widget(cpu_dai, substream->stream);
	struct snd_sof_dev *sdev;
	int ret;

	ret = hda_dai_hw_free(substream, cpu_dai);
	if (ret < 0) {
		dev_err(cpu_dai->dev, "%s: non_hda_dai_hw_free failed %d\n", __func__, ret);
		return ret;
	}

	sdev = widget_to_sdev(w);

	/* in the case of SoundWire we need to reset the PCMSyCM registers */
	ret = hdac_bus_eml_sdw_map_stream_ch(sof_to_bus(sdev), link_id, cpu_dai->id,
					     0, 0, substream->stream);
	if (ret < 0) {
		dev_err(cpu_dai->dev, "%s:  hdac_bus_eml_sdw_map_stream_ch failed %d\n",
			__func__, ret);
		return ret;
	}

	return 0;
}
<<<<<<< HEAD
=======
EXPORT_SYMBOL_NS(sdw_hda_dai_hw_free, SND_SOC_SOF_INTEL_HDA_COMMON);
>>>>>>> 2d5404ca

int sdw_hda_dai_trigger(struct snd_pcm_substream *substream, int cmd,
			struct snd_soc_dai *cpu_dai)
{
	return hda_dai_trigger(substream, cmd, cpu_dai);
}
<<<<<<< HEAD
=======
EXPORT_SYMBOL_NS(sdw_hda_dai_trigger, SND_SOC_SOF_INTEL_HDA_COMMON);
>>>>>>> 2d5404ca

static int hda_dai_suspend(struct hdac_bus *bus)
{
	struct snd_soc_pcm_runtime *rtd;
	struct hdac_ext_stream *hext_stream;
	struct hdac_stream *s;
	int ret;

	/* set internal flag for BE */
	list_for_each_entry(s, &bus->stream_list, list) {

		hext_stream = stream_to_hdac_ext_stream(s);

		/*
		 * clear stream. This should already be taken care for running
		 * streams when the SUSPEND trigger is called. But paused
		 * streams do not get suspended, so this needs to be done
		 * explicitly during suspend.
		 */
		if (hext_stream->link_substream) {
			const struct hda_dai_widget_dma_ops *ops;
			struct snd_sof_widget *swidget;
			struct snd_soc_dapm_widget *w;
			struct snd_soc_dai *cpu_dai;
			struct snd_sof_dev *sdev;
			struct snd_sof_dai *sdai;

<<<<<<< HEAD
			rtd = asoc_substream_to_rtd(hext_stream->link_substream);
			cpu_dai = asoc_rtd_to_cpu(rtd, 0);
=======
			rtd = snd_soc_substream_to_rtd(hext_stream->link_substream);
			cpu_dai = snd_soc_rtd_to_cpu(rtd, 0);
>>>>>>> 2d5404ca
			w = snd_soc_dai_get_widget(cpu_dai, hdac_stream(hext_stream)->direction);
			swidget = w->dobj.private;
			sdev = widget_to_sdev(w);
			sdai = swidget->private;
			ops = sdai->platform_private;

			/* for consistency with TRIGGER_SUSPEND  */
			if (ops->post_trigger) {
				ret = ops->post_trigger(sdev, cpu_dai,
							hext_stream->link_substream,
							SNDRV_PCM_TRIGGER_SUSPEND);
				if (ret < 0)
					return ret;
			}

			ret = hda_link_dma_cleanup(hext_stream->link_substream,
						   hext_stream,
						   cpu_dai);
			if (ret < 0)
				return ret;
		}
	}

	return 0;
}

static void ssp_set_dai_drv_ops(struct snd_sof_dev *sdev, struct snd_sof_dsp_ops *ops)
{
	const struct sof_intel_dsp_desc *chip;
	int i;

	chip = get_chip_info(sdev->pdata);

	if (chip->hw_ip_version >= SOF_INTEL_ACE_2_0) {
		for (i = 0; i < ops->num_drv; i++) {
			if (strstr(ops->drv[i].name, "SSP"))
				ops->drv[i].ops = &ssp_dai_ops;
		}
	}
}

static void dmic_set_dai_drv_ops(struct snd_sof_dev *sdev, struct snd_sof_dsp_ops *ops)
{
	const struct sof_intel_dsp_desc *chip;
	int i;

	chip = get_chip_info(sdev->pdata);

	if (chip->hw_ip_version >= SOF_INTEL_ACE_2_0) {
		for (i = 0; i < ops->num_drv; i++) {
			if (strstr(ops->drv[i].name, "DMIC"))
				ops->drv[i].ops = &dmic_dai_ops;
		}
	}
}

#else

static inline void ssp_set_dai_drv_ops(struct snd_sof_dev *sdev, struct snd_sof_dsp_ops *ops) {}
static inline void dmic_set_dai_drv_ops(struct snd_sof_dev *sdev, struct snd_sof_dsp_ops *ops) {}

#endif /* CONFIG_SND_SOC_SOF_HDA_LINK */

void hda_set_dai_drv_ops(struct snd_sof_dev *sdev, struct snd_sof_dsp_ops *ops)
{
	int i;

	for (i = 0; i < ops->num_drv; i++) {
#if IS_ENABLED(CONFIG_SND_SOC_SOF_HDA_AUDIO_CODEC)
		if (strstr(ops->drv[i].name, "iDisp") ||
		    strstr(ops->drv[i].name, "Analog") ||
		    strstr(ops->drv[i].name, "Digital"))
			ops->drv[i].ops = &hda_dai_ops;
#endif
	}

	ssp_set_dai_drv_ops(sdev, ops);
	dmic_set_dai_drv_ops(sdev, ops);

<<<<<<< HEAD
	if (sdev->pdata->ipc_type == SOF_INTEL_IPC4 && !hda_use_tplg_nhlt) {
=======
	if (sdev->pdata->ipc_type == SOF_IPC_TYPE_4 && !hda_use_tplg_nhlt) {
>>>>>>> 2d5404ca
		struct sof_ipc4_fw_data *ipc4_data = sdev->private;

		ipc4_data->nhlt = intel_nhlt_init(sdev->dev);
	}
}
EXPORT_SYMBOL_NS(hda_set_dai_drv_ops, SND_SOC_SOF_INTEL_HDA_COMMON);

void hda_ops_free(struct snd_sof_dev *sdev)
{
	if (sdev->pdata->ipc_type == SOF_IPC_TYPE_4) {
		struct sof_ipc4_fw_data *ipc4_data = sdev->private;

		if (!hda_use_tplg_nhlt)
			intel_nhlt_free(ipc4_data->nhlt);

		kfree(sdev->private);
		sdev->private = NULL;
	}
}
EXPORT_SYMBOL_NS(hda_ops_free, SND_SOC_SOF_INTEL_HDA_COMMON);

/*
 * common dai driver for skl+ platforms.
 * some products who use this DAI array only physically have a subset of
 * the DAIs, but no harm is done here by adding the whole set.
 */
struct snd_soc_dai_driver skl_dai[] = {
{
	.name = "SSP0 Pin",
	.playback = {
		.channels_min = 1,
		.channels_max = 8,
	},
	.capture = {
		.channels_min = 1,
		.channels_max = 8,
	},
},
{
	.name = "SSP1 Pin",
	.playback = {
		.channels_min = 1,
		.channels_max = 8,
	},
	.capture = {
		.channels_min = 1,
		.channels_max = 8,
	},
},
{
	.name = "SSP2 Pin",
	.playback = {
		.channels_min = 1,
		.channels_max = 8,
	},
	.capture = {
		.channels_min = 1,
		.channels_max = 8,
	},
},
{
	.name = "SSP3 Pin",
	.playback = {
		.channels_min = 1,
		.channels_max = 8,
	},
	.capture = {
		.channels_min = 1,
		.channels_max = 8,
	},
},
{
	.name = "SSP4 Pin",
	.playback = {
		.channels_min = 1,
		.channels_max = 8,
	},
	.capture = {
		.channels_min = 1,
		.channels_max = 8,
	},
},
{
	.name = "SSP5 Pin",
	.playback = {
		.channels_min = 1,
		.channels_max = 8,
	},
	.capture = {
		.channels_min = 1,
		.channels_max = 8,
	},
},
{
	.name = "DMIC01 Pin",
	.capture = {
		.channels_min = 1,
		.channels_max = 4,
	},
},
{
	.name = "DMIC16k Pin",
	.capture = {
		.channels_min = 1,
		.channels_max = 4,
	},
},
#if IS_ENABLED(CONFIG_SND_SOC_SOF_HDA_AUDIO_CODEC)
{
	.name = "iDisp1 Pin",
	.playback = {
		.channels_min = 1,
		.channels_max = 8,
	},
},
{
	.name = "iDisp2 Pin",
	.playback = {
		.channels_min = 1,
		.channels_max = 8,
	},
},
{
	.name = "iDisp3 Pin",
	.playback = {
		.channels_min = 1,
		.channels_max = 8,
	},
},
{
	.name = "iDisp4 Pin",
	.playback = {
		.channels_min = 1,
		.channels_max = 8,
	},
},
{
	.name = "Analog CPU DAI",
	.playback = {
		.channels_min = 1,
		.channels_max = 16,
	},
	.capture = {
		.channels_min = 1,
		.channels_max = 16,
	},
},
{
	.name = "Digital CPU DAI",
	.playback = {
		.channels_min = 1,
		.channels_max = 16,
	},
	.capture = {
		.channels_min = 1,
		.channels_max = 16,
	},
},
{
	.name = "Alt Analog CPU DAI",
	.playback = {
		.channels_min = 1,
		.channels_max = 16,
	},
	.capture = {
		.channels_min = 1,
		.channels_max = 16,
	},
},
#endif
};
EXPORT_SYMBOL_NS(skl_dai, SND_SOC_SOF_INTEL_HDA_COMMON);

int hda_dsp_dais_suspend(struct snd_sof_dev *sdev)
{
	/*
	 * In the corner case where a SUSPEND happens during a PAUSE, the ALSA core
	 * does not throw the TRIGGER_SUSPEND. This leaves the DAIs in an unbalanced state.
	 * Since the component suspend is called last, we can trap this corner case
	 * and force the DAIs to release their resources.
	 */
#if IS_ENABLED(CONFIG_SND_SOC_SOF_HDA_LINK)
	int ret;

	ret = hda_dai_suspend(sof_to_bus(sdev));
	if (ret < 0)
		return ret;
#endif

	return 0;
}<|MERGE_RESOLUTION|>--- conflicted
+++ resolved
@@ -29,14 +29,6 @@
 module_param_named(sof_use_tplg_nhlt, hda_use_tplg_nhlt, bool, 0444);
 MODULE_PARM_DESC(sof_use_tplg_nhlt, "SOF topology nhlt override");
 
-static struct snd_sof_dev *widget_to_sdev(struct snd_soc_dapm_widget *w)
-{
-	struct snd_sof_widget *swidget = w->dobj.private;
-	struct snd_soc_component *component = swidget->scomp;
-
-	return snd_soc_component_get_drvdata(component);
-}
-
 int hda_dai_config(struct snd_soc_dapm_widget *w, unsigned int flags,
 		   struct snd_sof_dai_config_data *data)
 {
@@ -84,18 +76,11 @@
 
 	sdev = widget_to_sdev(w);
 
-<<<<<<< HEAD
-	/*
-	 * The swidget parameter of hda_select_dai_widget_ops() is ignored in
-	 * case of DSPless mode
-	 */
-=======
 	if (!swidget) {
 		dev_err(sdev->dev, "%s: swidget is NULL\n", __func__);
 		return NULL;
 	}
 
->>>>>>> 2d5404ca
 	if (sdev->dspless_mode_selected)
 		return hda_select_dai_widget_ops(sdev, swidget);
 
@@ -118,12 +103,7 @@
 	return sdai->platform_private;
 }
 
-<<<<<<< HEAD
-int hda_link_dma_cleanup(struct snd_pcm_substream *substream,
-			 struct hdac_ext_stream *hext_stream,
-=======
 int hda_link_dma_cleanup(struct snd_pcm_substream *substream, struct hdac_ext_stream *hext_stream,
->>>>>>> 2d5404ca
 			 struct snd_soc_dai *cpu_dai)
 {
 	const struct hda_dai_widget_dma_ops *ops = hda_dai_get_ops(substream, cpu_dai);
@@ -234,26 +214,15 @@
 	return hda_link_dma_cleanup(substream, hext_stream, cpu_dai);
 }
 
-<<<<<<< HEAD
-static int __maybe_unused hda_dai_hw_params(struct snd_pcm_substream *substream,
-					    struct snd_pcm_hw_params *params,
-					    struct snd_soc_dai *dai)
-=======
 static int __maybe_unused hda_dai_hw_params_data(struct snd_pcm_substream *substream,
 						 struct snd_pcm_hw_params *params,
 						 struct snd_soc_dai *dai,
 						 struct snd_sof_dai_config_data *data,
 						 unsigned int flags)
->>>>>>> 2d5404ca
 {
 	struct snd_soc_dapm_widget *w = snd_soc_dai_get_widget(dai, substream->stream);
 	const struct hda_dai_widget_dma_ops *ops = hda_dai_get_ops(substream, dai);
 	struct hdac_ext_stream *hext_stream;
-<<<<<<< HEAD
-	struct snd_sof_dai_config_data data = { 0 };
-	unsigned int flags = SOF_DAI_CONFIG_FLAGS_HW_PARAMS;
-=======
->>>>>>> 2d5404ca
 	struct snd_sof_dev *sdev = widget_to_sdev(w);
 	int ret;
 
@@ -278,8 +247,6 @@
 	return hda_dai_config(w, flags, data);
 }
 
-<<<<<<< HEAD
-=======
 static int __maybe_unused hda_dai_hw_params(struct snd_pcm_substream *substream,
 					    struct snd_pcm_hw_params *params,
 					    struct snd_soc_dai *dai)
@@ -290,7 +257,6 @@
 	return hda_dai_hw_params_data(substream, params, dai, &data, flags);
 }
 
->>>>>>> 2d5404ca
 /*
  * In contrast to IPC3, the dai trigger in IPC4 mixes pipeline state changes
  * (over IPC channel) and DMA state change (direct host register changes).
@@ -355,11 +321,7 @@
 
 static int hda_dai_prepare(struct snd_pcm_substream *substream, struct snd_soc_dai *dai)
 {
-<<<<<<< HEAD
-	struct snd_soc_pcm_runtime *rtd = asoc_substream_to_rtd(substream);
-=======
 	struct snd_soc_pcm_runtime *rtd = snd_soc_substream_to_rtd(substream);
->>>>>>> 2d5404ca
 	int stream = substream->stream;
 
 	return hda_dai_hw_params(substream, &rtd->dpcm[stream].hw_params, dai);
@@ -383,13 +345,6 @@
 	return ipc4_copier;
 }
 
-<<<<<<< HEAD
-static int non_hda_dai_hw_params(struct snd_pcm_substream *substream,
-				 struct snd_pcm_hw_params *params,
-				 struct snd_soc_dai *cpu_dai)
-{
-	struct snd_soc_dapm_widget *w = snd_soc_dai_get_widget(cpu_dai, substream->stream);
-=======
 static int non_hda_dai_hw_params_data(struct snd_pcm_substream *substream,
 				      struct snd_pcm_hw_params *params,
 				      struct snd_soc_dai *cpu_dai,
@@ -398,7 +353,6 @@
 {
 	struct snd_soc_dapm_widget *w = snd_soc_dai_get_widget(cpu_dai, substream->stream);
 	struct snd_soc_pcm_runtime *rtd = snd_soc_substream_to_rtd(substream);
->>>>>>> 2d5404ca
 	struct sof_ipc4_dma_config_tlv *dma_config_tlv;
 	const struct hda_dai_widget_dma_ops *ops;
 	struct sof_ipc4_dma_config *dma_config;
@@ -406,11 +360,8 @@
 	struct hdac_ext_stream *hext_stream;
 	struct hdac_stream *hstream;
 	struct snd_sof_dev *sdev;
-<<<<<<< HEAD
-=======
 	struct snd_soc_dai *dai;
 	int cpu_dai_id;
->>>>>>> 2d5404ca
 	int stream_id;
 	int ret;
 
@@ -420,17 +371,6 @@
 		return -EINVAL;
 	}
 
-<<<<<<< HEAD
-	/* use HDaudio stream handling */
-	ret = hda_dai_hw_params(substream, params, cpu_dai);
-	if (ret < 0) {
-		dev_err(cpu_dai->dev, "%s: hda_dai_hw_params failed: %d\n", __func__, ret);
-		return ret;
-	}
-
-	/* get stream_id */
-	sdev = widget_to_sdev(w);
-=======
 	sdev = widget_to_sdev(w);
 	hext_stream = ops->get_hext_stream(sdev, cpu_dai, substream);
 
@@ -449,7 +389,6 @@
 		return 0;
 
 	/* get stream_id */
->>>>>>> 2d5404ca
 	hext_stream = ops->get_hext_stream(sdev, cpu_dai, substream);
 
 	if (!hext_stream) {
@@ -468,16 +407,12 @@
 	/* configure TLV */
 	ipc4_copier = widget_to_copier(w);
 
-<<<<<<< HEAD
-	dma_config_tlv = &ipc4_copier->dma_config_tlv;
-=======
 	for_each_rtd_cpu_dais(rtd, cpu_dai_id, dai) {
 		if (dai == cpu_dai)
 			break;
 	}
 
 	dma_config_tlv = &ipc4_copier->dma_config_tlv[cpu_dai_id];
->>>>>>> 2d5404ca
 	dma_config_tlv->type = SOF_IPC4_GTW_DMA_CONFIG_ID;
 	/* dma_config_priv_size is zero */
 	dma_config_tlv->length = sizeof(dma_config_tlv->dma_config);
@@ -488,26 +423,16 @@
 	dma_config->pre_allocated_by_host = 1;
 	dma_config->dma_channel_id = stream_id - 1;
 	dma_config->stream_id = stream_id;
-<<<<<<< HEAD
-	dma_config->dma_stream_channel_map.device_count = 0; /* mapping not used */
-=======
 	/*
 	 * Currently we use a DMA for each device in ALH blob. The device will
 	 * be copied in sof_ipc4_prepare_copier_module.
 	 */
 	dma_config->dma_stream_channel_map.device_count = 1;
->>>>>>> 2d5404ca
 	dma_config->dma_priv_config_size = 0;
 
 	return 0;
 }
 
-<<<<<<< HEAD
-static int non_hda_dai_prepare(struct snd_pcm_substream *substream,
-			       struct snd_soc_dai *cpu_dai)
-{
-	struct snd_soc_pcm_runtime *rtd = asoc_substream_to_rtd(substream);
-=======
 static int non_hda_dai_hw_params(struct snd_pcm_substream *substream,
 				 struct snd_pcm_hw_params *params,
 				 struct snd_soc_dai *cpu_dai)
@@ -522,7 +447,6 @@
 			       struct snd_soc_dai *cpu_dai)
 {
 	struct snd_soc_pcm_runtime *rtd = snd_soc_substream_to_rtd(substream);
->>>>>>> 2d5404ca
 	int stream = substream->stream;
 
 	return non_hda_dai_hw_params(substream, &rtd->dpcm[stream].hw_params, cpu_dai);
@@ -545,17 +469,6 @@
 int sdw_hda_dai_hw_params(struct snd_pcm_substream *substream,
 			  struct snd_pcm_hw_params *params,
 			  struct snd_soc_dai *cpu_dai,
-<<<<<<< HEAD
-			  int link_id)
-{
-	struct snd_soc_dapm_widget *w = snd_soc_dai_get_widget(cpu_dai, substream->stream);
-	const struct hda_dai_widget_dma_ops *ops;
-	struct hdac_ext_stream *hext_stream;
-	struct snd_sof_dev *sdev;
-	int ret;
-
-	ret = non_hda_dai_hw_params(substream, params, cpu_dai);
-=======
 			  int link_id,
 			  int intel_alh_id)
 {
@@ -604,24 +517,11 @@
 	data.dai_index = (link_id << 8) | cpu_dai->id;
 	data.dai_node_id = intel_alh_id;
 	ret = non_hda_dai_hw_params_data(substream, params, cpu_dai, &data, flags);
->>>>>>> 2d5404ca
 	if (ret < 0) {
 		dev_err(cpu_dai->dev, "%s: non_hda_dai_hw_params failed %d\n", __func__, ret);
 		return ret;
 	}
 
-<<<<<<< HEAD
-	ops = hda_dai_get_ops(substream, cpu_dai);
-	sdev = widget_to_sdev(w);
-	hext_stream = ops->get_hext_stream(sdev, cpu_dai, substream);
-
-	if (!hext_stream)
-		return -ENODEV;
-
-	/* in the case of SoundWire we need to program the PCMSyCM registers */
-	ret = hdac_bus_eml_sdw_map_stream_ch(sof_to_bus(sdev), link_id, cpu_dai->id,
-					     GENMASK(params_channels(params) - 1, 0),
-=======
 	hext_stream = ops->get_hext_stream(sdev, cpu_dai, substream);
 	if (!hext_stream)
 		return -ENODEV;
@@ -645,7 +545,6 @@
 
 	ret = hdac_bus_eml_sdw_map_stream_ch(sof_to_bus(sdev), link_id, cpu_dai->id,
 					     ch_mask,
->>>>>>> 2d5404ca
 					     hdac_stream(hext_stream)->stream_tag,
 					     substream->stream);
 	if (ret < 0) {
@@ -654,10 +553,6 @@
 		return ret;
 	}
 
-<<<<<<< HEAD
-	return 0;
-}
-=======
 	if (sdev->dspless_mode_selected)
 		return 0;
 
@@ -680,7 +575,6 @@
 	return 0;
 }
 EXPORT_SYMBOL_NS(sdw_hda_dai_hw_params, SND_SOC_SOF_INTEL_HDA_COMMON);
->>>>>>> 2d5404ca
 
 int sdw_hda_dai_hw_free(struct snd_pcm_substream *substream,
 			struct snd_soc_dai *cpu_dai,
@@ -709,20 +603,14 @@
 
 	return 0;
 }
-<<<<<<< HEAD
-=======
 EXPORT_SYMBOL_NS(sdw_hda_dai_hw_free, SND_SOC_SOF_INTEL_HDA_COMMON);
->>>>>>> 2d5404ca
 
 int sdw_hda_dai_trigger(struct snd_pcm_substream *substream, int cmd,
 			struct snd_soc_dai *cpu_dai)
 {
 	return hda_dai_trigger(substream, cmd, cpu_dai);
 }
-<<<<<<< HEAD
-=======
 EXPORT_SYMBOL_NS(sdw_hda_dai_trigger, SND_SOC_SOF_INTEL_HDA_COMMON);
->>>>>>> 2d5404ca
 
 static int hda_dai_suspend(struct hdac_bus *bus)
 {
@@ -750,13 +638,8 @@
 			struct snd_sof_dev *sdev;
 			struct snd_sof_dai *sdai;
 
-<<<<<<< HEAD
-			rtd = asoc_substream_to_rtd(hext_stream->link_substream);
-			cpu_dai = asoc_rtd_to_cpu(rtd, 0);
-=======
 			rtd = snd_soc_substream_to_rtd(hext_stream->link_substream);
 			cpu_dai = snd_soc_rtd_to_cpu(rtd, 0);
->>>>>>> 2d5404ca
 			w = snd_soc_dai_get_widget(cpu_dai, hdac_stream(hext_stream)->direction);
 			swidget = w->dobj.private;
 			sdev = widget_to_sdev(w);
@@ -836,11 +719,7 @@
 	ssp_set_dai_drv_ops(sdev, ops);
 	dmic_set_dai_drv_ops(sdev, ops);
 
-<<<<<<< HEAD
-	if (sdev->pdata->ipc_type == SOF_INTEL_IPC4 && !hda_use_tplg_nhlt) {
-=======
 	if (sdev->pdata->ipc_type == SOF_IPC_TYPE_4 && !hda_use_tplg_nhlt) {
->>>>>>> 2d5404ca
 		struct sof_ipc4_fw_data *ipc4_data = sdev->private;
 
 		ipc4_data->nhlt = intel_nhlt_init(sdev->dev);
