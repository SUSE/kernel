--- conflicted
+++ resolved
@@ -19,7 +19,6 @@
 #include "../sof-audio.h"
 #include "hda.h"
 
-<<<<<<< HEAD
 /*
  * The default method is to fetch NHLT from BIOS. With this parameter set
  * it is possible to override that with NHLT in the SOF topology manifest.
@@ -28,29 +27,6 @@
 module_param_named(sof_use_tplg_nhlt, hda_use_tplg_nhlt, bool, 0444);
 MODULE_PARM_DESC(sof_use_tplg_nhlt, "SOF topology nhlt override");
 
-#if IS_ENABLED(CONFIG_SND_SOC_SOF_HDA)
-
-struct hda_pipe_params {
-	u32 ch;
-	u32 s_freq;
-	u32 s_fmt;
-	u8 linktype;
-	snd_pcm_format_t format;
-	int link_index;
-	int stream;
-	unsigned int link_bps;
-};
-
-=======
->>>>>>> eb3cdb58
-/*
- * The default method is to fetch NHLT from BIOS. With this parameter set
- * it is possible to override that with NHLT in the SOF topology manifest.
- */
-static bool hda_use_tplg_nhlt;
-module_param_named(sof_use_tplg_nhlt, hda_use_tplg_nhlt, bool, 0444);
-MODULE_PARM_DESC(sof_use_tplg_nhlt, "SOF topology nhlt override");
-
 int hda_dai_config(struct snd_soc_dapm_widget *w, unsigned int flags,
 		   struct snd_sof_dai_config_data *data)
 {
@@ -115,31 +91,18 @@
 	return sdai->platform_private;
 }
 
-<<<<<<< HEAD
-static struct hdac_ext_stream *
-hda_link_stream_assign(struct hdac_bus *bus,
-		       struct snd_pcm_substream *substream)
-=======
-static int hda_link_dma_cleanup(struct snd_pcm_substream *substream,
-				struct hdac_ext_stream *hext_stream,
-				struct snd_soc_dai *cpu_dai,
-				struct snd_soc_dai *codec_dai)
->>>>>>> eb3cdb58
+int hda_link_dma_cleanup(struct snd_pcm_substream *substream,
+			 struct hdac_ext_stream *hext_stream,
+			 struct snd_soc_dai *cpu_dai,
+			 struct snd_soc_dai *codec_dai)
 {
 	struct snd_sof_dev *sdev = snd_soc_component_get_drvdata(cpu_dai->component);
 	const struct hda_dai_widget_dma_ops *ops = hda_dai_get_ops(substream, cpu_dai);
 	struct hdac_stream *hstream = &hext_stream->hstream;
 	struct hdac_bus *bus = hstream->bus;
 	struct sof_intel_hda_stream *hda_stream;
-<<<<<<< HEAD
-	const struct sof_intel_dsp_desc *chip;
-	struct snd_sof_dev *sdev;
-	struct hdac_ext_stream *res = NULL;
-	struct hdac_stream *hstream = NULL;
-=======
 	struct hdac_ext_link *hlink;
 	int stream_tag;
->>>>>>> eb3cdb58
 
 	hlink = snd_hdac_ext_bus_get_hlink_by_name(bus, codec_dai->component->name);
 	if (!hlink)
@@ -150,66 +113,10 @@
 		snd_hdac_ext_bus_link_clear_stream_id(hlink, stream_tag);
 	}
 
-<<<<<<< HEAD
-	spin_lock_irq(&bus->reg_lock);
-	list_for_each_entry(hstream, &bus->stream_list, list) {
-		struct hdac_ext_stream *hext_stream =
-			stream_to_hdac_ext_stream(hstream);
-		if (hstream->direction != substream->stream)
-			continue;
-
-		hda_stream = hstream_to_sof_hda_stream(hext_stream);
-		sdev = hda_stream->sdev;
-		chip = get_chip_info(sdev->pdata);
-
-		/* check if link is available */
-		if (!hext_stream->link_locked) {
-			/*
-			 * choose the first available link for platforms that do not have the
-			 * PROCEN_FMT_QUIRK set.
-			 */
-			if (!(chip->quirks & SOF_INTEL_PROCEN_FMT_QUIRK)) {
-				res = hext_stream;
-				break;
-			}
-
-			if (hstream->opened) {
-				/*
-				 * check if the stream tag matches the stream
-				 * tag of one of the connected FEs
-				 */
-				if (hda_check_fes(rtd, stream_dir,
-						  hstream->stream_tag)) {
-					res = hext_stream;
-					break;
-				}
-			} else {
-				res = hext_stream;
-
-				/*
-				 * This must be a hostless stream.
-				 * So reserve the host DMA channel.
-				 */
-				hda_stream->host_reserved = 1;
-				break;
-			}
-		}
-	}
-
-	if (res) {
-		/* Make sure that host and link DMA is decoupled. */
-		snd_hdac_ext_stream_decouple_locked(bus, res, true);
-
-		res->link_locked = 1;
-		res->link_substream = substream;
-	}
-	spin_unlock_irq(&bus->reg_lock);
-=======
 	if (ops->release_hext_stream)
 		ops->release_hext_stream(sdev, cpu_dai, substream);
 
 	hext_stream->link_prepared = 0;
->>>>>>> eb3cdb58
 
 	/* free the host DMA channel reserved by hostless streams */
 	hda_stream = hstream_to_sof_hda_stream(hext_stream);
@@ -218,49 +125,6 @@
 	return 0;
 }
 
-<<<<<<< HEAD
-static int hda_link_dma_cleanup(struct snd_pcm_substream *substream,
-				struct hdac_stream *hstream,
-				struct snd_soc_dai *cpu_dai,
-				struct snd_soc_dai *codec_dai,
-				bool trigger_suspend_stop)
-{
-	struct hdac_ext_stream *hext_stream = snd_soc_dai_get_dma_data(cpu_dai, substream);
-	struct hdac_bus *bus = hstream->bus;
-	struct sof_intel_hda_stream *hda_stream;
-	struct hdac_ext_link *link;
-	int stream_tag;
-
-	link = snd_hdac_ext_bus_get_link(bus, codec_dai->component->name);
-	if (!link)
-		return -EINVAL;
-
-	if (trigger_suspend_stop)
-		snd_hdac_ext_link_stream_clear(hext_stream);
-
-	if (substream->stream == SNDRV_PCM_STREAM_PLAYBACK) {
-		stream_tag = hdac_stream(hext_stream)->stream_tag;
-		snd_hdac_ext_link_clear_stream_id(link, stream_tag);
-	}
-	snd_soc_dai_set_dma_data(cpu_dai, substream, NULL);
-	snd_hdac_ext_stream_release(hext_stream, HDAC_EXT_STREAM_TYPE_LINK);
-	hext_stream->link_prepared = 0;
-
-	/* free the host DMA channel reserved by hostless streams */
-	hda_stream = hstream_to_sof_hda_stream(hext_stream);
-	hda_stream->host_reserved = 0;
-
-	return 0;
-}
-
-static int hda_link_dma_params(struct hdac_ext_stream *hext_stream,
-			       struct hda_pipe_params *params)
-{
-	struct hdac_stream *hstream = &hext_stream->hstream;
-	unsigned char stream_tag = hstream->stream_tag;
-	struct hdac_bus *bus = hstream->bus;
-	struct hdac_ext_link *link;
-=======
 static int hda_link_dma_hw_params(struct snd_pcm_substream *substream,
 				  struct snd_pcm_hw_params *params, struct snd_soc_dai *cpu_dai)
 {
@@ -272,38 +136,17 @@
 	struct hdac_ext_link *hlink;
 	struct snd_sof_dev *sdev;
 	struct hdac_bus *bus;
->>>>>>> eb3cdb58
 	unsigned int format_val;
 	unsigned int link_bps;
 	int stream_tag;
 
-<<<<<<< HEAD
-	snd_hdac_ext_link_stream_reset(hext_stream);
-
-	format_val = snd_hdac_calc_stream_format(params->s_freq, params->ch,
-						 params->format,
-						 params->link_bps, 0);
-=======
 	sdev = snd_soc_component_get_drvdata(cpu_dai->component);
 	bus = sof_to_bus(sdev);
->>>>>>> eb3cdb58
 
 	hlink = snd_hdac_ext_bus_get_hlink_by_name(bus, codec_dai->component->name);
 	if (!hlink)
 		return -EINVAL;
 
-<<<<<<< HEAD
-	snd_hdac_ext_link_stream_setup(hext_stream, format_val);
-
-	if (hext_stream->hstream.direction == SNDRV_PCM_STREAM_PLAYBACK) {
-		list_for_each_entry(link, &bus->hlink_list, list) {
-			if (link->index == params->link_index)
-				snd_hdac_ext_link_set_stream_id(link,
-								stream_tag);
-		}
-	}
-
-=======
 	hext_stream = ops->get_hext_stream(sdev, cpu_dai, substream);
 
 	if (!hext_stream) {
@@ -340,194 +183,11 @@
 	if (ops->setup_hext_stream)
 		ops->setup_hext_stream(sdev, hext_stream, format_val);
 
->>>>>>> eb3cdb58
 	hext_stream->link_prepared = 1;
 
 	return 0;
 }
 
-<<<<<<< HEAD
-static int hda_link_dma_hw_params(struct snd_pcm_substream *substream,
-				  struct snd_pcm_hw_params *params)
-{
-	struct hdac_stream *hstream = substream->runtime->private_data;
-	struct hdac_ext_stream *hext_stream;
-	struct snd_soc_pcm_runtime *rtd = asoc_substream_to_rtd(substream);
-	struct snd_soc_dai *cpu_dai = asoc_rtd_to_cpu(rtd, 0);
-	struct snd_soc_dai *codec_dai = asoc_rtd_to_codec(rtd, 0);
-	struct hda_pipe_params p_params = {0};
-	struct hdac_bus *bus = hstream->bus;
-	struct hdac_ext_link *link;
-
-	hext_stream = snd_soc_dai_get_dma_data(cpu_dai, substream);
-	if (!hext_stream) {
-		hext_stream = hda_link_stream_assign(bus, substream);
-		if (!hext_stream)
-			return -EBUSY;
-
-		snd_soc_dai_set_dma_data(cpu_dai, substream, (void *)hext_stream);
-	}
-
-	link = snd_hdac_ext_bus_get_link(bus, codec_dai->component->name);
-	if (!link)
-		return -EINVAL;
-
-	/* set the hdac_stream in the codec dai */
-	snd_soc_dai_set_stream(codec_dai, hdac_stream(hext_stream), substream->stream);
-
-	p_params.s_fmt = snd_pcm_format_width(params_format(params));
-	p_params.ch = params_channels(params);
-	p_params.s_freq = params_rate(params);
-	p_params.stream = substream->stream;
-	p_params.link_index = link->index;
-	p_params.format = params_format(params);
-
-	if (substream->stream == SNDRV_PCM_STREAM_PLAYBACK)
-		p_params.link_bps = codec_dai->driver->playback.sig_bits;
-	else
-		p_params.link_bps = codec_dai->driver->capture.sig_bits;
-
-	return hda_link_dma_params(hext_stream, &p_params);
-}
-
-static int hda_link_dma_prepare(struct snd_pcm_substream *substream)
-{
-	struct snd_soc_pcm_runtime *rtd = asoc_substream_to_rtd(substream);
-	int stream = substream->stream;
-
-	return hda_link_dma_hw_params(substream, &rtd->dpcm[stream].hw_params);
-}
-
-static int hda_link_dma_trigger(struct snd_pcm_substream *substream, int cmd)
-{
-	struct hdac_stream *hstream = substream->runtime->private_data;
-	struct snd_soc_pcm_runtime *rtd = asoc_substream_to_rtd(substream);
-	struct snd_soc_dai *cpu_dai = asoc_rtd_to_cpu(rtd, 0);
-	struct snd_soc_dai *codec_dai = asoc_rtd_to_codec(rtd, 0);
-	struct hdac_ext_stream *hext_stream = snd_soc_dai_get_dma_data(cpu_dai, substream);
-	int ret;
-
-	if (!hext_stream)
-		return 0;
-
-	switch (cmd) {
-	case SNDRV_PCM_TRIGGER_START:
-	case SNDRV_PCM_TRIGGER_PAUSE_RELEASE:
-		snd_hdac_ext_link_stream_start(hext_stream);
-		break;
-	case SNDRV_PCM_TRIGGER_SUSPEND:
-	case SNDRV_PCM_TRIGGER_STOP:
-		ret = hda_link_dma_cleanup(substream, hstream, cpu_dai, codec_dai, true);
-		if (ret < 0)
-			return ret;
-
-		break;
-	case SNDRV_PCM_TRIGGER_PAUSE_PUSH:
-		snd_hdac_ext_link_stream_clear(hext_stream);
-
-		break;
-	default:
-		return -EINVAL;
-	}
-	return 0;
-}
-
-static int hda_link_dma_hw_free(struct snd_pcm_substream *substream)
-{
-	struct hdac_stream *hstream = substream->runtime->private_data;
-	struct snd_soc_pcm_runtime *rtd = asoc_substream_to_rtd(substream);
-	struct snd_soc_dai *cpu_dai = asoc_rtd_to_cpu(rtd, 0);
-	struct snd_soc_dai *codec_dai = asoc_rtd_to_codec(rtd, 0);
-	struct hdac_ext_stream *hext_stream;
-
-	hext_stream = snd_soc_dai_get_dma_data(cpu_dai, substream);
-	if (!hext_stream)
-		return 0;
-
-	return hda_link_dma_cleanup(substream, hstream, cpu_dai, codec_dai, false);
-}
-
-static int hda_dai_widget_update(struct snd_soc_dapm_widget *w,
-				 int channel, bool widget_setup)
-{
-	struct snd_sof_dai_config_data data;
-
-	data.dai_data = channel;
-
-	/* set up/free DAI widget and send DAI_CONFIG IPC */
-	if (widget_setup)
-		return hda_ctrl_dai_widget_setup(w, SOF_DAI_CONFIG_FLAGS_2_STEP_STOP, &data);
-
-	return hda_ctrl_dai_widget_free(w, SOF_DAI_CONFIG_FLAGS_NONE, &data);
-}
-
-static int hda_dai_hw_params_update(struct snd_pcm_substream *substream,
-				    struct snd_pcm_hw_params *params,
-				    struct snd_soc_dai *dai)
-{
-	struct hdac_ext_stream *hext_stream;
-	struct snd_soc_dapm_widget *w;
-	int stream_tag;
-
-	hext_stream = snd_soc_dai_get_dma_data(dai, substream);
-	if (!hext_stream)
-		return -EINVAL;
-
-	stream_tag = hdac_stream(hext_stream)->stream_tag;
-
-	w = snd_soc_dai_get_widget(dai, substream->stream);
-
-	/* set up the DAI widget and send the DAI_CONFIG with the new tag */
-	return hda_dai_widget_update(w, stream_tag - 1, true);
-}
-
-static int hda_dai_hw_params(struct snd_pcm_substream *substream,
-			     struct snd_pcm_hw_params *params,
-			     struct snd_soc_dai *dai)
-{
-	struct hdac_ext_stream *hext_stream =
-				snd_soc_dai_get_dma_data(dai, substream);
-	int ret;
-
-	if (hext_stream && hext_stream->link_prepared)
-		return 0;
-
-	ret = hda_link_dma_hw_params(substream, params);
-	if (ret < 0)
-		return ret;
-
-	return hda_dai_hw_params_update(substream, params, dai);
-}
-
-
-static int hda_dai_config_pause_push_ipc(struct snd_soc_dapm_widget *w)
-{
-	struct snd_sof_widget *swidget = w->dobj.private;
-	struct snd_soc_component *component = swidget->scomp;
-	struct snd_sof_dev *sdev = snd_soc_component_get_drvdata(component);
-	const struct sof_ipc_tplg_ops *tplg_ops = sdev->ipc->ops->tplg;
-	int ret = 0;
-
-	if (tplg_ops->dai_config) {
-		ret = tplg_ops->dai_config(sdev, swidget, SOF_DAI_CONFIG_FLAGS_PAUSE, NULL);
-		if (ret < 0)
-			dev_err(sdev->dev, "%s: DAI config failed for widget %s\n", __func__,
-				w->name);
-	}
-
-	return ret;
-}
-
-static int hda_dai_prepare(struct snd_pcm_substream *substream, struct snd_soc_dai *dai)
-{
-	struct hdac_ext_stream *hext_stream =
-				snd_soc_dai_get_dma_data(dai, substream);
-	struct snd_sof_dev *sdev = snd_soc_component_get_drvdata(dai->component);
-	struct snd_soc_pcm_runtime *rtd = asoc_substream_to_rtd(substream);
-	int stream = substream->stream;
-	int ret;
-
-=======
 static int hda_link_dma_prepare(struct snd_pcm_substream *substream, struct snd_soc_dai *cpu_dai)
 {
 	struct snd_soc_pcm_runtime *rtd = asoc_substream_to_rtd(substream);
@@ -600,36 +260,11 @@
 	int ret;
 
 	hext_stream = ops->get_hext_stream(sdev, dai, substream);
->>>>>>> eb3cdb58
 	if (hext_stream && hext_stream->link_prepared)
 		return 0;
 
 	dev_dbg(sdev->dev, "prepare stream dir %d\n", substream->stream);
 
-<<<<<<< HEAD
-	ret = hda_link_dma_prepare(substream);
-	if (ret < 0)
-		return ret;
-
-	return hda_dai_hw_params_update(substream, &rtd->dpcm[stream].hw_params, dai);
-}
-
-static int hda_dai_hw_free_ipc(int stream, /* direction */
-			       struct snd_soc_dai *dai)
-{
-	struct snd_soc_dapm_widget *w;
-
-	w = snd_soc_dai_get_widget(dai, stream);
-
-	/* free the link DMA channel in the FW and the DAI widget */
-	return hda_dai_widget_update(w, DMA_CHAN_INVALID, false);
-}
-
-static int ipc3_hda_dai_trigger(struct snd_pcm_substream *substream,
-				int cmd, struct snd_soc_dai *dai)
-{
-	struct snd_soc_dapm_widget *w;
-=======
 	ret = hda_link_dma_prepare(substream, dai);
 	if (ret < 0)
 		return ret;
@@ -653,27 +288,11 @@
 	struct hdac_ext_stream *hext_stream;
 	struct snd_soc_pcm_runtime *rtd;
 	struct snd_soc_dai *codec_dai;
->>>>>>> eb3cdb58
 	int ret;
 
 	dev_dbg(dai->dev, "cmd=%d dai %s direction %d\n", cmd,
 		dai->name, substream->stream);
 
-<<<<<<< HEAD
-	ret = hda_link_dma_trigger(substream, cmd);
-	if (ret < 0)
-		return ret;
-
-	w = snd_soc_dai_get_widget(dai, substream->stream);
-
-	switch (cmd) {
-	case SNDRV_PCM_TRIGGER_SUSPEND:
-	case SNDRV_PCM_TRIGGER_STOP:
-		/*
-		 * free DAI widget during stop/suspend to keep widget use_count's balanced.
-		 */
-		ret = hda_dai_hw_free_ipc(substream->stream, dai);
-=======
 	hext_stream = ops->get_hext_stream(sdev, dai, substream);
 	if (!hext_stream)
 		return -EINVAL;
@@ -689,18 +308,10 @@
 
 	if (ops->trigger) {
 		ret = ops->trigger(sdev, dai, substream, cmd);
->>>>>>> eb3cdb58
 		if (ret < 0)
 			return ret;
 	}
 
-<<<<<<< HEAD
-		break;
-	case SNDRV_PCM_TRIGGER_PAUSE_PUSH:
-		ret = hda_dai_config_pause_push_ipc(w);
-		if (ret < 0)
-			return ret;
-=======
 	if (ops->post_trigger) {
 		ret = ops->post_trigger(sdev, dai, substream, cmd);
 		if (ret < 0)
@@ -714,9 +325,7 @@
 			dev_err(sdev->dev, "%s: failed to clean up link DMA\n", __func__);
 			return ret;
 		}
->>>>>>> eb3cdb58
 		break;
-
 	default:
 		break;
 	}
@@ -724,214 +333,6 @@
 	return 0;
 }
 
-<<<<<<< HEAD
-/*
- * In contrast to IPC3, the dai trigger in IPC4 mixes pipeline state changes
- * (over IPC channel) and DMA state change (direct host register changes).
- */
-static int ipc4_hda_dai_trigger(struct snd_pcm_substream *substream,
-				int cmd, struct snd_soc_dai *dai)
-{
-	struct hdac_ext_stream *hext_stream = snd_soc_dai_get_dma_data(dai, substream);
-	struct snd_sof_dev *sdev = snd_soc_component_get_drvdata(dai->component);
-	struct snd_soc_pcm_runtime *rtd;
-	struct snd_sof_widget *swidget;
-	struct snd_soc_dapm_widget *w;
-	struct snd_soc_dai *codec_dai;
-	struct hdac_stream *hstream;
-	struct snd_soc_dai *cpu_dai;
-	int ret;
-
-	dev_dbg(dai->dev, "cmd=%d dai %s direction %d\n", cmd,
-		dai->name, substream->stream);
-
-	hstream = substream->runtime->private_data;
-	rtd = asoc_substream_to_rtd(substream);
-	cpu_dai = asoc_rtd_to_cpu(rtd, 0);
-	codec_dai = asoc_rtd_to_codec(rtd, 0);
-
-	w = snd_soc_dai_get_widget(dai, substream->stream);
-	swidget = w->dobj.private;
-
-	switch (cmd) {
-	case SNDRV_PCM_TRIGGER_START:
-	case SNDRV_PCM_TRIGGER_PAUSE_RELEASE:
-		snd_hdac_ext_link_stream_start(hext_stream);
-		break;
-	case SNDRV_PCM_TRIGGER_SUSPEND:
-	case SNDRV_PCM_TRIGGER_STOP:
-	{
-		struct snd_sof_widget *pipe_widget = swidget->pipe_widget;
-		struct sof_ipc4_pipeline *pipeline = pipe_widget->private;
-
-		ret = sof_ipc4_set_pipeline_state(sdev, swidget->pipeline_id,
-						  SOF_IPC4_PIPE_PAUSED);
-		if (ret < 0)
-			return ret;
-
-		pipeline->state = SOF_IPC4_PIPE_PAUSED;
-
-		snd_hdac_ext_link_stream_clear(hext_stream);
-
-		ret = sof_ipc4_set_pipeline_state(sdev, swidget->pipeline_id,
-						  SOF_IPC4_PIPE_RESET);
-		if (ret < 0)
-			return ret;
-
-		pipeline->state = SOF_IPC4_PIPE_RESET;
-
-		ret = hda_link_dma_cleanup(substream, hstream, cpu_dai, codec_dai, false);
-		if (ret < 0) {
-			dev_err(sdev->dev, "%s: failed to clean up link DMA\n", __func__);
-			return ret;
-		}
-		break;
-	}
-	case SNDRV_PCM_TRIGGER_PAUSE_PUSH:
-	{
-		struct snd_sof_widget *pipe_widget = swidget->pipe_widget;
-		struct sof_ipc4_pipeline *pipeline = pipe_widget->private;
-
-		ret = sof_ipc4_set_pipeline_state(sdev, swidget->pipeline_id,
-						  SOF_IPC4_PIPE_PAUSED);
-		if (ret < 0)
-			return ret;
-
-		pipeline->state = SOF_IPC4_PIPE_PAUSED;
-
-		snd_hdac_ext_link_stream_clear(hext_stream);
-		break;
-	}
-	default:
-		dev_err(sdev->dev, "%s: unknown trigger command %d\n", __func__, cmd);
-		return -EINVAL;
-	}
-
-	return 0;
-}
-
-static int hda_dai_hw_free(struct snd_pcm_substream *substream,
-			   struct snd_soc_dai *dai)
-{
-	int ret;
-
-	ret = hda_link_dma_hw_free(substream);
-	if (ret < 0)
-		return ret;
-
-	return hda_dai_hw_free_ipc(substream->stream, dai);
-}
-
-static const struct snd_soc_dai_ops ipc3_hda_dai_ops = {
-	.hw_params = hda_dai_hw_params,
-	.hw_free = hda_dai_hw_free,
-	.trigger = ipc3_hda_dai_trigger,
-	.prepare = hda_dai_prepare,
-};
-
-static int hda_dai_suspend(struct hdac_bus *bus)
-{
-	struct snd_soc_pcm_runtime *rtd;
-	struct hdac_ext_stream *hext_stream;
-	struct hdac_stream *s;
-	int ret;
-
-	/* set internal flag for BE */
-	list_for_each_entry(s, &bus->stream_list, list) {
-
-		hext_stream = stream_to_hdac_ext_stream(s);
-
-		/*
-		 * clear stream. This should already be taken care for running
-		 * streams when the SUSPEND trigger is called. But paused
-		 * streams do not get suspended, so this needs to be done
-		 * explicitly during suspend.
-		 */
-		if (hext_stream->link_substream) {
-			struct snd_soc_dai *cpu_dai;
-			struct snd_soc_dai *codec_dai;
-
-			rtd = asoc_substream_to_rtd(hext_stream->link_substream);
-			cpu_dai = asoc_rtd_to_cpu(rtd, 0);
-			codec_dai = asoc_rtd_to_codec(rtd, 0);
-
-			ret = hda_link_dma_cleanup(hext_stream->link_substream, s,
-						   cpu_dai, codec_dai, false);
-			if (ret < 0)
-				return ret;
-
-			/* for consistency with TRIGGER_SUSPEND we free DAI resources */
-			ret = hda_dai_hw_free_ipc(hdac_stream(hext_stream)->direction, cpu_dai);
-			if (ret < 0)
-				return ret;
-		}
-	}
-
-	return 0;
-}
-
-static const struct snd_soc_dai_ops ipc4_hda_dai_ops = {
-	.hw_params = hda_dai_hw_params,
-	.hw_free = hda_dai_hw_free,
-	.trigger = ipc4_hda_dai_trigger,
-	.prepare = hda_dai_prepare,
-};
-
-#endif
-
-/* only one flag used so far to harden hw_params/hw_free/trigger/prepare */
-struct ssp_dai_dma_data {
-	bool setup;
-};
-
-static int ssp_dai_setup_or_free(struct snd_pcm_substream *substream, struct snd_soc_dai *dai,
-				 bool setup)
-{
-	struct snd_soc_dapm_widget *w;
-
-	w = snd_soc_dai_get_widget(dai, substream->stream);
-
-	if (setup)
-		return hda_ctrl_dai_widget_setup(w, SOF_DAI_CONFIG_FLAGS_NONE, NULL);
-
-	return hda_ctrl_dai_widget_free(w, SOF_DAI_CONFIG_FLAGS_NONE, NULL);
-}
-
-static int ssp_dai_startup(struct snd_pcm_substream *substream,
-			   struct snd_soc_dai *dai)
-{
-	struct ssp_dai_dma_data *dma_data;
-
-	dma_data = kzalloc(sizeof(*dma_data), GFP_KERNEL);
-	if (!dma_data)
-		return -ENOMEM;
-
-	snd_soc_dai_set_dma_data(dai, substream, dma_data);
-
-	return 0;
-}
-
-static int ssp_dai_setup(struct snd_pcm_substream *substream,
-			 struct snd_soc_dai *dai,
-			 bool setup)
-{
-	struct ssp_dai_dma_data *dma_data;
-	int ret = 0;
-
-	dma_data = snd_soc_dai_get_dma_data(dai, substream);
-	if (!dma_data) {
-		dev_err(dai->dev, "%s: failed to get dma_data\n", __func__);
-		return -EIO;
-	}
-
-	if (dma_data->setup != setup) {
-		ret = ssp_dai_setup_or_free(substream, dai, setup);
-		if (!ret)
-			dma_data->setup = setup;
-	}
-	return ret;
-}
-=======
 static const struct snd_soc_dai_ops hda_dai_ops = {
 	.hw_params = hda_dai_hw_params,
 	.hw_free = hda_dai_hw_free,
@@ -996,103 +397,9 @@
 }
 
 #endif
->>>>>>> eb3cdb58
 
 void hda_set_dai_drv_ops(struct snd_sof_dev *sdev, struct snd_sof_dsp_ops *ops)
 {
-<<<<<<< HEAD
-	/* params are ignored for now */
-	return ssp_dai_setup(substream, dai, true);
-}
-
-static int ssp_dai_prepare(struct snd_pcm_substream *substream,
-			   struct snd_soc_dai *dai)
-{
-	/*
-	 * the SSP will only be reconfigured during resume operations and
-	 * not in case of xruns
-	 */
-	return ssp_dai_setup(substream, dai, true);
-}
-
-static int ipc3_ssp_dai_trigger(struct snd_pcm_substream *substream,
-				int cmd, struct snd_soc_dai *dai)
-{
-	if (cmd != SNDRV_PCM_TRIGGER_SUSPEND)
-		return 0;
-
-	return ssp_dai_setup(substream, dai, false);
-}
-
-static int ssp_dai_hw_free(struct snd_pcm_substream *substream,
-			   struct snd_soc_dai *dai)
-{
-	return ssp_dai_setup(substream, dai, false);
-}
-
-static void ssp_dai_shutdown(struct snd_pcm_substream *substream,
-			     struct snd_soc_dai *dai)
-{
-	struct ssp_dai_dma_data *dma_data;
-
-	dma_data = snd_soc_dai_get_dma_data(dai, substream);
-	if (!dma_data) {
-		dev_err(dai->dev, "%s: failed to get dma_data\n", __func__);
-		return;
-	}
-	snd_soc_dai_set_dma_data(dai, substream, NULL);
-	kfree(dma_data);
-}
-
-static const struct snd_soc_dai_ops ipc3_ssp_dai_ops = {
-	.startup = ssp_dai_startup,
-	.hw_params = ssp_dai_hw_params,
-	.prepare = ssp_dai_prepare,
-	.trigger = ipc3_ssp_dai_trigger,
-	.hw_free = ssp_dai_hw_free,
-	.shutdown = ssp_dai_shutdown,
-};
-
-static int ipc4_be_dai_common_trigger(struct snd_soc_dai *dai, int cmd, int stream)
-{
-	struct snd_sof_widget *pipe_widget;
-	struct sof_ipc4_pipeline *pipeline;
-	struct snd_sof_widget *swidget;
-	struct snd_soc_dapm_widget *w;
-	struct snd_sof_dev *sdev;
-	int ret;
-
-	w = snd_soc_dai_get_widget(dai, stream);
-	swidget = w->dobj.private;
-	pipe_widget = swidget->pipe_widget;
-	pipeline = pipe_widget->private;
-	sdev = snd_soc_component_get_drvdata(swidget->scomp);
-
-	switch (cmd) {
-	case SNDRV_PCM_TRIGGER_SUSPEND:
-	case SNDRV_PCM_TRIGGER_STOP:
-		ret = sof_ipc4_set_pipeline_state(sdev, swidget->pipeline_id,
-						  SOF_IPC4_PIPE_PAUSED);
-		if (ret < 0)
-			return ret;
-		pipeline->state = SOF_IPC4_PIPE_PAUSED;
-
-		ret = sof_ipc4_set_pipeline_state(sdev, swidget->pipeline_id,
-						  SOF_IPC4_PIPE_RESET);
-		if (ret < 0)
-			return ret;
-		pipeline->state = SOF_IPC4_PIPE_RESET;
-		break;
-	case SNDRV_PCM_TRIGGER_PAUSE_PUSH:
-		ret = sof_ipc4_set_pipeline_state(sdev, swidget->pipeline_id,
-						  SOF_IPC4_PIPE_PAUSED);
-		if (ret < 0)
-			return ret;
-		pipeline->state = SOF_IPC4_PIPE_PAUSED;
-		break;
-	default:
-		break;
-=======
 	int i;
 
 	for (i = 0; i < ops->num_drv; i++) {
@@ -1118,88 +425,6 @@
 
 		if (!hda_use_tplg_nhlt)
 			intel_nhlt_free(ipc4_data->nhlt);
->>>>>>> eb3cdb58
-	}
-}
-<<<<<<< HEAD
-
-static int ipc4_be_dai_trigger(struct snd_pcm_substream *substream,
-			       int cmd, struct snd_soc_dai *dai)
-{
-	return ipc4_be_dai_common_trigger(dai, cmd, substream->stream);
-}
-
-static const struct snd_soc_dai_ops ipc4_dmic_dai_ops = {
-	.trigger = ipc4_be_dai_trigger,
-};
-=======
-EXPORT_SYMBOL_NS(hda_ops_free, SND_SOC_SOF_INTEL_HDA_COMMON);
->>>>>>> eb3cdb58
-
-static const struct snd_soc_dai_ops ipc4_ssp_dai_ops = {
-	.trigger = ipc4_be_dai_trigger,
-};
-
-void hda_set_dai_drv_ops(struct snd_sof_dev *sdev, struct snd_sof_dsp_ops *ops)
-{
-	int i;
-
-	switch (sdev->pdata->ipc_type) {
-	case SOF_IPC:
-		for (i = 0; i < ops->num_drv; i++) {
-			if (strstr(ops->drv[i].name, "SSP")) {
-				ops->drv[i].ops = &ipc3_ssp_dai_ops;
-				continue;
-			}
-#if IS_ENABLED(CONFIG_SND_SOC_SOF_HDA)
-			if (strstr(ops->drv[i].name, "iDisp") ||
-			    strstr(ops->drv[i].name, "Analog") ||
-			    strstr(ops->drv[i].name, "Digital"))
-				ops->drv[i].ops = &ipc3_hda_dai_ops;
-#endif
-		}
-		break;
-	case SOF_INTEL_IPC4:
-	{
-		struct sof_ipc4_fw_data *ipc4_data = sdev->private;
-
-		for (i = 0; i < ops->num_drv; i++) {
-			if (strstr(ops->drv[i].name, "DMIC")) {
-				ops->drv[i].ops = &ipc4_dmic_dai_ops;
-				continue;
-			}
-			if (strstr(ops->drv[i].name, "SSP")) {
-				ops->drv[i].ops = &ipc4_ssp_dai_ops;
-				continue;
-			}
-#if IS_ENABLED(CONFIG_SND_SOC_SOF_HDA)
-			if (strstr(ops->drv[i].name, "iDisp") ||
-			    strstr(ops->drv[i].name, "Analog") ||
-			    strstr(ops->drv[i].name, "Digital"))
-				ops->drv[i].ops = &ipc4_hda_dai_ops;
-#endif
-		}
-
-		if (!hda_use_tplg_nhlt)
-			ipc4_data->nhlt = intel_nhlt_init(sdev->dev);
-
-		if (IS_ENABLED(CONFIG_SND_SOC_SOF_INTEL_SOUNDWIRE))
-			sdw_callback.trigger = ipc4_be_dai_common_trigger;
-
-		break;
-	}
-	default:
-		break;
-	}
-}
-
-void hda_ops_free(struct snd_sof_dev *sdev)
-{
-	if (sdev->pdata->ipc_type == SOF_INTEL_IPC4) {
-		struct sof_ipc4_fw_data *ipc4_data = sdev->private;
-
-		if (!hda_use_tplg_nhlt)
-			intel_nhlt_free(ipc4_data->nhlt);
 	}
 }
 EXPORT_SYMBOL_NS(hda_ops_free, SND_SOC_SOF_INTEL_HDA_COMMON);
@@ -1363,11 +588,7 @@
 	 * Since the component suspend is called last, we can trap this corner case
 	 * and force the DAIs to release their resources.
 	 */
-<<<<<<< HEAD
-#if IS_ENABLED(CONFIG_SND_SOC_SOF_HDA)
-=======
 #if IS_ENABLED(CONFIG_SND_SOC_SOF_HDA_AUDIO_CODEC)
->>>>>>> eb3cdb58
 	int ret;
 
 	ret = hda_dai_suspend(sof_to_bus(sdev));
