--- conflicted
+++ resolved
@@ -16,10 +16,7 @@
  */
 
 #include <sound/sof/ipc4/header.h>
-<<<<<<< HEAD
-=======
 #include <trace/events/sof_intel.h>
->>>>>>> eb3cdb58
 #include "../ops.h"
 #include "hda.h"
 
@@ -70,12 +67,6 @@
 	return 0;
 }
 
-<<<<<<< HEAD
-int hda_dsp_ipc4_send_msg(struct snd_sof_dev *sdev, struct snd_sof_ipc_msg *msg)
-{
-	struct sof_ipc4_msg *msg_data = msg->msg_data;
-
-=======
 static inline bool hda_dsp_ipc4_pm_msg(u32 primary)
 {
 	/* pm setting is only supported by module msg */
@@ -114,7 +105,6 @@
 
 	hdev->delayed_ipc_tx_msg = NULL;
 
->>>>>>> eb3cdb58
 	/* send the message via mailbox */
 	if (msg_data->data_size)
 		sof_mailbox_write(sdev, sdev->host_box.offset, msg_data->data_ptr,
@@ -124,11 +114,8 @@
 	snd_sof_dsp_write(sdev, HDA_DSP_BAR, HDA_DSP_REG_HIPCI,
 			  msg_data->primary | HDA_DSP_REG_HIPCI_BUSY);
 
-<<<<<<< HEAD
-=======
 	hda_dsp_ipc4_schedule_d0i3_work(hdev, msg);
 
->>>>>>> eb3cdb58
 	return 0;
 }
 
@@ -171,19 +158,13 @@
 {
 	struct sof_ipc4_msg notification_data = {{ 0 }};
 	struct snd_sof_dev *sdev = context;
-<<<<<<< HEAD
-=======
 	bool ack_received = false;
->>>>>>> eb3cdb58
 	bool ipc_irq = false;
 	u32 hipcie, hipct;
 
 	hipcie = snd_sof_dsp_read(sdev, HDA_DSP_BAR, HDA_DSP_REG_HIPCIE);
-<<<<<<< HEAD
-=======
 	hipct = snd_sof_dsp_read(sdev, HDA_DSP_BAR, HDA_DSP_REG_HIPCT);
 
->>>>>>> eb3cdb58
 	if (hipcie & HDA_DSP_REG_HIPCIE_DONE) {
 		/* DSP received the message */
 		snd_sof_dsp_update_bits(sdev, HDA_DSP_BAR, HDA_DSP_REG_HIPCCTL,
@@ -191,15 +172,9 @@
 		hda_dsp_ipc_dsp_done(sdev);
 
 		ipc_irq = true;
-<<<<<<< HEAD
-	}
-
-	hipct = snd_sof_dsp_read(sdev, HDA_DSP_BAR, HDA_DSP_REG_HIPCT);
-=======
 		ack_received = true;
 	}
 
->>>>>>> eb3cdb58
 	if (hipct & HDA_DSP_REG_HIPCT_BUSY) {
 		/* Message from DSP (reply or notification) */
 		u32 hipcte = snd_sof_dsp_read(sdev, HDA_DSP_BAR,
@@ -222,10 +197,7 @@
 				spin_lock_irq(&sdev->ipc_lock);
 
 				snd_sof_ipc_get_reply(sdev);
-<<<<<<< HEAD
-=======
 				hda_dsp_ipc_host_done(sdev);
->>>>>>> eb3cdb58
 				snd_sof_ipc_reply(sdev, data->primary);
 
 				spin_unlock_irq(&sdev->ipc_lock);
@@ -242,28 +214,17 @@
 			sdev->ipc->msg.rx_data = &notification_data;
 			snd_sof_ipc_msgs_rx(sdev);
 			sdev->ipc->msg.rx_data = NULL;
-<<<<<<< HEAD
-		}
-
-		/* Let DSP know that we have finished processing the message */
-		hda_dsp_ipc_host_done(sdev);
-
-=======
 
 			/* Let DSP know that we have finished processing the message */
 			hda_dsp_ipc_host_done(sdev);
 		}
 
->>>>>>> eb3cdb58
 		ipc_irq = true;
 	}
 
 	if (!ipc_irq)
 		/* This interrupt is not shared so no need to return IRQ_NONE. */
 		dev_dbg_ratelimited(sdev->dev, "nothing to do in IPC IRQ thread\n");
-<<<<<<< HEAD
-
-=======
 
 	if (ack_received) {
 		struct sof_intel_hda_dev *hdev = sdev->pdata->hw_pdata;
@@ -272,7 +233,6 @@
 			hda_dsp_ipc4_send_msg(sdev, hdev->delayed_ipc_tx_msg);
 	}
 
->>>>>>> eb3cdb58
 	return IRQ_HANDLED;
 }
 
@@ -432,11 +392,7 @@
 }
 
 int hda_ipc_msg_data(struct snd_sof_dev *sdev,
-<<<<<<< HEAD
-		     struct snd_pcm_substream *substream,
-=======
 		     struct snd_sof_pcm_stream *sps,
->>>>>>> eb3cdb58
 		     void *p, size_t sz)
 {
 	if (!sps || !sdev->stream_box.size) {
@@ -461,11 +417,7 @@
 }
 
 int hda_set_stream_data_offset(struct snd_sof_dev *sdev,
-<<<<<<< HEAD
-			       struct snd_pcm_substream *substream,
-=======
 			       struct snd_sof_pcm_stream *sps,
->>>>>>> eb3cdb58
 			       size_t posn_offset)
 {
 	struct snd_pcm_substream *substream = sps->substream;
