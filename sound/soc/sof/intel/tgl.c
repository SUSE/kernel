--- conflicted
+++ resolved
@@ -60,11 +60,7 @@
 	memcpy(&sof_tgl_ops, &sof_hda_common_ops, sizeof(struct snd_sof_dsp_ops));
 
 	/* probe/remove/shutdown */
-<<<<<<< HEAD
-	sof_tgl_ops.shutdown	= hda_dsp_shutdown;
-=======
 	sof_tgl_ops.shutdown	= hda_dsp_shutdown_dma_flush;
->>>>>>> eb3cdb58
 
 	if (sdev->pdata->ipc_type == SOF_IPC) {
 		/* doorbell */
@@ -72,14 +68,11 @@
 
 		/* ipc */
 		sof_tgl_ops.send_msg	= cnl_ipc_send_msg;
-<<<<<<< HEAD
-=======
 
 		/* debug */
 		sof_tgl_ops.ipc_dump	= cnl_ipc_dump;
 
 		sof_tgl_ops.set_power_state = hda_dsp_set_power_state_ipc3;
->>>>>>> eb3cdb58
 	}
 
 	if (sdev->pdata->ipc_type == SOF_INTEL_IPC4) {
@@ -92,27 +85,21 @@
 		ipc4_data = sdev->private;
 		ipc4_data->manifest_fw_hdr_offset = SOF_MAN4_FW_HDR_OFFSET;
 
-<<<<<<< HEAD
-=======
 		ipc4_data->mtrace_type = SOF_IPC4_MTRACE_INTEL_CAVS_2;
 
 		/* External library loading support */
 		ipc4_data->load_library = hda_dsp_ipc4_load_library;
 
->>>>>>> eb3cdb58
 		/* doorbell */
 		sof_tgl_ops.irq_thread	= cnl_ipc4_irq_thread;
 
 		/* ipc */
 		sof_tgl_ops.send_msg	= cnl_ipc4_send_msg;
-<<<<<<< HEAD
-=======
 
 		/* debug */
 		sof_tgl_ops.ipc_dump	= cnl_ipc4_dump;
 
 		sof_tgl_ops.set_power_state = hda_dsp_set_power_state_ipc4;
->>>>>>> eb3cdb58
 	}
 
 	/* set DAI driver ops */
@@ -121,10 +108,6 @@
 	/* debug */
 	sof_tgl_ops.debug_map	= tgl_dsp_debugfs;
 	sof_tgl_ops.debug_map_count	= ARRAY_SIZE(tgl_dsp_debugfs);
-<<<<<<< HEAD
-	sof_tgl_ops.ipc_dump	= cnl_ipc_dump;
-=======
->>>>>>> eb3cdb58
 
 	/* pre/post fw run */
 	sof_tgl_ops.post_fw_run = hda_dsp_post_fw_run;
@@ -156,20 +139,14 @@
 	.ssp_base_offset = CNL_SSP_BASE_OFFSET,
 	.sdw_shim_base = SDW_SHIM_BASE,
 	.sdw_alh_base = SDW_ALH_BASE,
-<<<<<<< HEAD
-	.check_sdw_irq	= hda_common_check_sdw_irq,
-	.check_ipc_irq	= hda_dsp_check_ipc_irq,
-	.cl_init = cl_dsp_init,
-=======
-	.d0i3_offset = SOF_HDA_VS_D0I3C,
-	.read_sdw_lcount =  hda_sdw_check_lcount_common,
-	.enable_sdw_irq	= hda_common_enable_sdw_irq,
-	.check_sdw_irq	= hda_common_check_sdw_irq,
-	.check_ipc_irq	= hda_dsp_check_ipc_irq,
-	.cl_init = cl_dsp_init,
-	.power_down_dsp = hda_power_down_dsp,
-	.disable_interrupts = hda_dsp_disable_interrupts,
->>>>>>> eb3cdb58
+	.d0i3_offset = SOF_HDA_VS_D0I3C,
+	.read_sdw_lcount =  hda_sdw_check_lcount_common,
+	.enable_sdw_irq	= hda_common_enable_sdw_irq,
+	.check_sdw_irq	= hda_common_check_sdw_irq,
+	.check_ipc_irq	= hda_dsp_check_ipc_irq,
+	.cl_init = cl_dsp_init,
+	.power_down_dsp = hda_power_down_dsp,
+	.disable_interrupts = hda_dsp_disable_interrupts,
 	.hw_ip_version = SOF_INTEL_CAVS_2_5,
 };
 EXPORT_SYMBOL_NS(tgl_chip_info, SND_SOC_SOF_INTEL_HDA_COMMON);
@@ -190,20 +167,14 @@
 	.ssp_base_offset = CNL_SSP_BASE_OFFSET,
 	.sdw_shim_base = SDW_SHIM_BASE,
 	.sdw_alh_base = SDW_ALH_BASE,
-<<<<<<< HEAD
-	.check_sdw_irq	= hda_common_check_sdw_irq,
-	.check_ipc_irq	= hda_dsp_check_ipc_irq,
-	.cl_init = cl_dsp_init,
-=======
-	.d0i3_offset = SOF_HDA_VS_D0I3C,
-	.read_sdw_lcount =  hda_sdw_check_lcount_common,
-	.enable_sdw_irq	= hda_common_enable_sdw_irq,
-	.check_sdw_irq	= hda_common_check_sdw_irq,
-	.check_ipc_irq	= hda_dsp_check_ipc_irq,
-	.cl_init = cl_dsp_init,
-	.power_down_dsp = hda_power_down_dsp,
-	.disable_interrupts = hda_dsp_disable_interrupts,
->>>>>>> eb3cdb58
+	.d0i3_offset = SOF_HDA_VS_D0I3C,
+	.read_sdw_lcount =  hda_sdw_check_lcount_common,
+	.enable_sdw_irq	= hda_common_enable_sdw_irq,
+	.check_sdw_irq	= hda_common_check_sdw_irq,
+	.check_ipc_irq	= hda_dsp_check_ipc_irq,
+	.cl_init = cl_dsp_init,
+	.power_down_dsp = hda_power_down_dsp,
+	.disable_interrupts = hda_dsp_disable_interrupts,
 	.hw_ip_version = SOF_INTEL_CAVS_2_5,
 };
 EXPORT_SYMBOL_NS(tglh_chip_info, SND_SOC_SOF_INTEL_HDA_COMMON);
@@ -224,20 +195,14 @@
 	.ssp_base_offset = CNL_SSP_BASE_OFFSET,
 	.sdw_shim_base = SDW_SHIM_BASE,
 	.sdw_alh_base = SDW_ALH_BASE,
-<<<<<<< HEAD
-	.check_sdw_irq	= hda_common_check_sdw_irq,
-	.check_ipc_irq	= hda_dsp_check_ipc_irq,
-	.cl_init = cl_dsp_init,
-=======
-	.d0i3_offset = SOF_HDA_VS_D0I3C,
-	.read_sdw_lcount =  hda_sdw_check_lcount_common,
-	.enable_sdw_irq	= hda_common_enable_sdw_irq,
-	.check_sdw_irq	= hda_common_check_sdw_irq,
-	.check_ipc_irq	= hda_dsp_check_ipc_irq,
-	.cl_init = cl_dsp_init,
-	.power_down_dsp = hda_power_down_dsp,
-	.disable_interrupts = hda_dsp_disable_interrupts,
->>>>>>> eb3cdb58
+	.d0i3_offset = SOF_HDA_VS_D0I3C,
+	.read_sdw_lcount =  hda_sdw_check_lcount_common,
+	.enable_sdw_irq	= hda_common_enable_sdw_irq,
+	.check_sdw_irq	= hda_common_check_sdw_irq,
+	.check_ipc_irq	= hda_dsp_check_ipc_irq,
+	.cl_init = cl_dsp_init,
+	.power_down_dsp = hda_power_down_dsp,
+	.disable_interrupts = hda_dsp_disable_interrupts,
 	.hw_ip_version = SOF_INTEL_CAVS_2_5,
 };
 EXPORT_SYMBOL_NS(ehl_chip_info, SND_SOC_SOF_INTEL_HDA_COMMON);
@@ -258,20 +223,14 @@
 	.ssp_base_offset = CNL_SSP_BASE_OFFSET,
 	.sdw_shim_base = SDW_SHIM_BASE,
 	.sdw_alh_base = SDW_ALH_BASE,
-<<<<<<< HEAD
-	.check_sdw_irq	= hda_common_check_sdw_irq,
-	.check_ipc_irq	= hda_dsp_check_ipc_irq,
-	.cl_init = cl_dsp_init,
-=======
-	.d0i3_offset = SOF_HDA_VS_D0I3C,
-	.read_sdw_lcount =  hda_sdw_check_lcount_common,
-	.enable_sdw_irq	= hda_common_enable_sdw_irq,
-	.check_sdw_irq	= hda_common_check_sdw_irq,
-	.check_ipc_irq	= hda_dsp_check_ipc_irq,
-	.cl_init = cl_dsp_init,
-	.power_down_dsp = hda_power_down_dsp,
-	.disable_interrupts = hda_dsp_disable_interrupts,
->>>>>>> eb3cdb58
+	.d0i3_offset = SOF_HDA_VS_D0I3C,
+	.read_sdw_lcount =  hda_sdw_check_lcount_common,
+	.enable_sdw_irq	= hda_common_enable_sdw_irq,
+	.check_sdw_irq	= hda_common_check_sdw_irq,
+	.check_ipc_irq	= hda_dsp_check_ipc_irq,
+	.cl_init = cl_dsp_init,
+	.power_down_dsp = hda_power_down_dsp,
+	.disable_interrupts = hda_dsp_disable_interrupts,
 	.hw_ip_version = SOF_INTEL_CAVS_2_5,
 };
 EXPORT_SYMBOL_NS(adls_chip_info, SND_SOC_SOF_INTEL_HDA_COMMON);