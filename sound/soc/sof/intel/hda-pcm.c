--- conflicted
+++ resolved
@@ -137,7 +137,6 @@
 
 	if (hda)
 		platform_params->no_ipc_position = hda->no_ipc_position;
-<<<<<<< HEAD
 
 	platform_params->stream_tag = hstream->stream_tag;
 
@@ -148,7 +147,6 @@
 int hda_dsp_pcm_ack(struct snd_sof_dev *sdev, struct snd_pcm_substream *substream)
 {
 	struct hdac_stream *hstream = substream->runtime->private_data;
-	struct hdac_ext_stream *hext_stream = stream_to_hdac_ext_stream(hstream);
 	struct snd_pcm_runtime *runtime = substream->runtime;
 	ssize_t appl_pos, buf_size;
 	u32 spib;
@@ -162,33 +160,7 @@
 	if (!spib)
 		spib = buf_size;
 
-	sof_io_write(sdev, hext_stream->spib_addr, spib);
-=======
-
-	platform_params->stream_tag = hstream->stream_tag;
-
-	return 0;
-}
-
-/* update SPIB register with appl position */
-int hda_dsp_pcm_ack(struct snd_sof_dev *sdev, struct snd_pcm_substream *substream)
-{
-	struct hdac_stream *hstream = substream->runtime->private_data;
-	struct snd_pcm_runtime *runtime = substream->runtime;
-	ssize_t appl_pos, buf_size;
-	u32 spib;
-
-	appl_pos = frames_to_bytes(runtime, runtime->control->appl_ptr);
-	buf_size = frames_to_bytes(runtime, runtime->buffer_size);
-
-	spib = appl_pos % buf_size;
-
-	/* Allowable value for SPIB is 1 byte to max buffer size */
-	if (!spib)
-		spib = buf_size;
-
 	sof_io_write(sdev, hstream->spib_addr, spib);
->>>>>>> eb3cdb58
 
 	return 0;
 }
