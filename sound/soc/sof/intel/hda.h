/* SPDX-License-Identifier: (GPL-2.0-only OR BSD-3-Clause) */
/*
 * This file is provided under a dual BSD/GPLv2 license.  When using or
 * redistributing this file, you may do so under either license.
 *
 * Copyright(c) 2017 Intel Corporation. All rights reserved.
 *
 * Author: Liam Girdwood <liam.r.girdwood@linux.intel.com>
 */

#ifndef __SOF_INTEL_HDA_H
#define __SOF_INTEL_HDA_H

#include <linux/soundwire/sdw.h>
#include <linux/soundwire/sdw_intel.h>
#include <sound/compress_driver.h>
#include <sound/hda_codec.h>
#include <sound/hdaudio_ext.h>
#include "shim.h"

/* PCI registers */
#define PCI_TCSEL			0x44
#define PCI_PGCTL			PCI_TCSEL
#define PCI_CGCTL			0x48

/* PCI_PGCTL bits */
#define PCI_PGCTL_ADSPPGD               BIT(2)
#define PCI_PGCTL_LSRMD_MASK		BIT(4)

/* PCI_CGCTL bits */
#define PCI_CGCTL_MISCBDCGE_MASK	BIT(6)
#define PCI_CGCTL_ADSPDCGE              BIT(1)

/* Legacy HDA registers and bits used - widths are variable */
#define SOF_HDA_GCAP			0x0
#define SOF_HDA_GCTL			0x8
/* accept unsol. response enable */
#define SOF_HDA_GCTL_UNSOL		BIT(8)
#define SOF_HDA_LLCH			0x14
#define SOF_HDA_INTCTL			0x20
#define SOF_HDA_INTSTS			0x24
#define SOF_HDA_WAKESTS			0x0E
#define SOF_HDA_WAKESTS_INT_MASK	((1 << 8) - 1)
#define SOF_HDA_RIRBSTS			0x5d

/* SOF_HDA_GCTL register bist */
#define SOF_HDA_GCTL_RESET		BIT(0)

/* SOF_HDA_INCTL regs */
#define SOF_HDA_INT_GLOBAL_EN		BIT(31)
#define SOF_HDA_INT_CTRL_EN		BIT(30)
#define SOF_HDA_INT_ALL_STREAM		0xff

/* SOF_HDA_INTSTS regs */
#define SOF_HDA_INTSTS_GIS		BIT(31)

#define SOF_HDA_MAX_CAPS		10
#define SOF_HDA_CAP_ID_OFF		16
#define SOF_HDA_CAP_ID_MASK		GENMASK(SOF_HDA_CAP_ID_OFF + 11,\
						SOF_HDA_CAP_ID_OFF)
#define SOF_HDA_CAP_NEXT_MASK		0xFFFF

#define SOF_HDA_GTS_CAP_ID			0x1
#define SOF_HDA_ML_CAP_ID			0x2

#define SOF_HDA_PP_CAP_ID		0x3
#define SOF_HDA_REG_PP_PPCH		0x10
#define SOF_HDA_REG_PP_PPCTL		0x04
#define SOF_HDA_REG_PP_PPSTS		0x08
#define SOF_HDA_PPCTL_PIE		BIT(31)
#define SOF_HDA_PPCTL_GPROCEN		BIT(30)

/*Vendor Specific Registers*/
#define SOF_HDA_VS_D0I3C		0x104A

/* D0I3C Register fields */
#define SOF_HDA_VS_D0I3C_CIP		BIT(0) /* Command-In-Progress */
#define SOF_HDA_VS_D0I3C_I3		BIT(2) /* D0i3 enable bit */

/* DPIB entry size: 8 Bytes = 2 DWords */
#define SOF_HDA_DPIB_ENTRY_SIZE	0x8

#define SOF_HDA_SPIB_CAP_ID		0x4
#define SOF_HDA_DRSM_CAP_ID		0x5

#define SOF_HDA_SPIB_BASE		0x08
#define SOF_HDA_SPIB_INTERVAL		0x08
#define SOF_HDA_SPIB_SPIB		0x00
#define SOF_HDA_SPIB_MAXFIFO		0x04

#define SOF_HDA_PPHC_BASE		0x10
#define SOF_HDA_PPHC_INTERVAL		0x10

#define SOF_HDA_PPLC_BASE		0x10
#define SOF_HDA_PPLC_MULTI		0x10
#define SOF_HDA_PPLC_INTERVAL		0x10

#define SOF_HDA_DRSM_BASE		0x08
#define SOF_HDA_DRSM_INTERVAL		0x08

/* Descriptor error interrupt */
#define SOF_HDA_CL_DMA_SD_INT_DESC_ERR		0x10

/* FIFO error interrupt */
#define SOF_HDA_CL_DMA_SD_INT_FIFO_ERR		0x08

/* Buffer completion interrupt */
#define SOF_HDA_CL_DMA_SD_INT_COMPLETE		0x04

#define SOF_HDA_CL_DMA_SD_INT_MASK \
	(SOF_HDA_CL_DMA_SD_INT_DESC_ERR | \
	SOF_HDA_CL_DMA_SD_INT_FIFO_ERR | \
	SOF_HDA_CL_DMA_SD_INT_COMPLETE)
#define SOF_HDA_SD_CTL_DMA_START		0x02 /* Stream DMA start bit */

/* Intel HD Audio Code Loader DMA Registers */
#define SOF_HDA_ADSP_LOADER_BASE		0x80
#define SOF_HDA_ADSP_DPLBASE			0x70
#define SOF_HDA_ADSP_DPUBASE			0x74
#define SOF_HDA_ADSP_DPLBASE_ENABLE		0x01

/* Stream Registers */
#define SOF_HDA_ADSP_REG_CL_SD_CTL		0x00
#define SOF_HDA_ADSP_REG_CL_SD_STS		0x03
#define SOF_HDA_ADSP_REG_CL_SD_LPIB		0x04
#define SOF_HDA_ADSP_REG_CL_SD_CBL		0x08
#define SOF_HDA_ADSP_REG_CL_SD_LVI		0x0C
#define SOF_HDA_ADSP_REG_CL_SD_FIFOW		0x0E
#define SOF_HDA_ADSP_REG_CL_SD_FIFOSIZE		0x10
#define SOF_HDA_ADSP_REG_CL_SD_FORMAT		0x12
#define SOF_HDA_ADSP_REG_CL_SD_FIFOL		0x14
#define SOF_HDA_ADSP_REG_CL_SD_BDLPL		0x18
#define SOF_HDA_ADSP_REG_CL_SD_BDLPU		0x1C
#define SOF_HDA_ADSP_SD_ENTRY_SIZE		0x20

/* CL: Software Position Based FIFO Capability Registers */
#define SOF_DSP_REG_CL_SPBFIFO \
	(SOF_HDA_ADSP_LOADER_BASE + 0x20)
#define SOF_HDA_ADSP_REG_CL_SPBFIFO_SPBFCH	0x0
#define SOF_HDA_ADSP_REG_CL_SPBFIFO_SPBFCCTL	0x4
#define SOF_HDA_ADSP_REG_CL_SPBFIFO_SPIB	0x8
#define SOF_HDA_ADSP_REG_CL_SPBFIFO_MAXFIFOS	0xc

/* Stream Number */
#define SOF_HDA_CL_SD_CTL_STREAM_TAG_SHIFT	20
#define SOF_HDA_CL_SD_CTL_STREAM_TAG_MASK \
	GENMASK(SOF_HDA_CL_SD_CTL_STREAM_TAG_SHIFT + 3,\
		SOF_HDA_CL_SD_CTL_STREAM_TAG_SHIFT)

#define HDA_DSP_HDA_BAR				0
#define HDA_DSP_PP_BAR				1
#define HDA_DSP_SPIB_BAR			2
#define HDA_DSP_DRSM_BAR			3
#define HDA_DSP_BAR				4

#define SRAM_WINDOW_OFFSET(x)			(0x80000 + (x) * 0x20000)

#define HDA_DSP_MBOX_OFFSET			SRAM_WINDOW_OFFSET(0)

#define HDA_DSP_PANIC_OFFSET(x) \
	(((x) & 0xFFFFFF) + HDA_DSP_MBOX_OFFSET)

/* SRAM window 0 FW "registers" */
#define HDA_DSP_SRAM_REG_ROM_STATUS		(HDA_DSP_MBOX_OFFSET + 0x0)
#define HDA_DSP_SRAM_REG_ROM_ERROR		(HDA_DSP_MBOX_OFFSET + 0x4)
/* FW and ROM share offset 4 */
#define HDA_DSP_SRAM_REG_FW_STATUS		(HDA_DSP_MBOX_OFFSET + 0x4)
#define HDA_DSP_SRAM_REG_FW_TRACEP		(HDA_DSP_MBOX_OFFSET + 0x8)
#define HDA_DSP_SRAM_REG_FW_END			(HDA_DSP_MBOX_OFFSET + 0xc)

#define HDA_DSP_MBOX_UPLINK_OFFSET		0x81000

#define HDA_DSP_STREAM_RESET_TIMEOUT		300
/*
 * Timeout in us, for setting the stream RUN bit, during
 * start/stop the stream. The timeout expires if new RUN bit
 * value cannot be read back within the specified time.
 */
#define HDA_DSP_STREAM_RUN_TIMEOUT		300

#define HDA_DSP_SPIB_ENABLE			1
#define HDA_DSP_SPIB_DISABLE			0

#define SOF_HDA_MAX_BUFFER_SIZE			(32 * PAGE_SIZE)

#define HDA_DSP_STACK_DUMP_SIZE			32

/* ROM  status/error values */
#define HDA_DSP_ROM_STS_MASK			GENMASK(23, 0)
#define HDA_DSP_ROM_INIT			0x1
#define HDA_DSP_ROM_FW_MANIFEST_LOADED		0x3
#define HDA_DSP_ROM_FW_FW_LOADED		0x4
#define HDA_DSP_ROM_FW_ENTERED			0x5
#define HDA_DSP_ROM_RFW_START			0xf
#define HDA_DSP_ROM_CSE_ERROR			40
#define HDA_DSP_ROM_CSE_WRONG_RESPONSE		41
#define HDA_DSP_ROM_IMR_TO_SMALL		42
#define HDA_DSP_ROM_BASE_FW_NOT_FOUND		43
#define HDA_DSP_ROM_CSE_VALIDATION_FAILED	44
#define HDA_DSP_ROM_IPC_FATAL_ERROR		45
#define HDA_DSP_ROM_L2_CACHE_ERROR		46
#define HDA_DSP_ROM_LOAD_OFFSET_TO_SMALL	47
#define HDA_DSP_ROM_API_PTR_INVALID		50
#define HDA_DSP_ROM_BASEFW_INCOMPAT		51
#define HDA_DSP_ROM_UNHANDLED_INTERRUPT		0xBEE00000
#define HDA_DSP_ROM_MEMORY_HOLE_ECC		0xECC00000
#define HDA_DSP_ROM_KERNEL_EXCEPTION		0xCAFE0000
#define HDA_DSP_ROM_USER_EXCEPTION		0xBEEF0000
#define HDA_DSP_ROM_UNEXPECTED_RESET		0xDECAF000
#define HDA_DSP_ROM_NULL_FW_ENTRY		0x4c4c4e55
#define HDA_DSP_IPC_PURGE_FW			0x01004000

/* various timeout values */
#define HDA_DSP_PU_TIMEOUT		50
#define HDA_DSP_PD_TIMEOUT		50
#define HDA_DSP_RESET_TIMEOUT_US	50000
#define HDA_DSP_BASEFW_TIMEOUT_US       3000000
#define HDA_DSP_INIT_TIMEOUT_US	500000
#define HDA_DSP_CTRL_RESET_TIMEOUT		100
#define HDA_DSP_WAIT_TIMEOUT		500	/* 500 msec */
#define HDA_DSP_REG_POLL_INTERVAL_US		500	/* 0.5 msec */
#define HDA_DSP_REG_POLL_RETRY_COUNT		50

#define HDA_DSP_ADSPIC_IPC			1
#define HDA_DSP_ADSPIS_IPC			1

/* Intel HD Audio General DSP Registers */
#define HDA_DSP_GEN_BASE		0x0
#define HDA_DSP_REG_ADSPCS		(HDA_DSP_GEN_BASE + 0x04)
#define HDA_DSP_REG_ADSPIC		(HDA_DSP_GEN_BASE + 0x08)
#define HDA_DSP_REG_ADSPIS		(HDA_DSP_GEN_BASE + 0x0C)
#define HDA_DSP_REG_ADSPIC2		(HDA_DSP_GEN_BASE + 0x10)
#define HDA_DSP_REG_ADSPIS2		(HDA_DSP_GEN_BASE + 0x14)

#define HDA_DSP_REG_ADSPIS2_SNDW	BIT(5)
#define HDA_DSP_REG_SNDW_WAKE_STS      0x2C192

/* Intel HD Audio Inter-Processor Communication Registers */
#define HDA_DSP_IPC_BASE		0x40
#define HDA_DSP_REG_HIPCT		(HDA_DSP_IPC_BASE + 0x00)
#define HDA_DSP_REG_HIPCTE		(HDA_DSP_IPC_BASE + 0x04)
#define HDA_DSP_REG_HIPCI		(HDA_DSP_IPC_BASE + 0x08)
#define HDA_DSP_REG_HIPCIE		(HDA_DSP_IPC_BASE + 0x0C)
#define HDA_DSP_REG_HIPCCTL		(HDA_DSP_IPC_BASE + 0x10)

/* Intel Vendor Specific Registers */
#define HDA_VS_INTEL_EM2		0x1030
#define HDA_VS_INTEL_EM2_L1SEN		BIT(13)
#define HDA_VS_INTEL_LTRP_GB_MASK	0x3F

/*  HIPCI */
#define HDA_DSP_REG_HIPCI_BUSY		BIT(31)
#define HDA_DSP_REG_HIPCI_MSG_MASK	0x7FFFFFFF

/* HIPCIE */
#define HDA_DSP_REG_HIPCIE_DONE	BIT(30)
#define HDA_DSP_REG_HIPCIE_MSG_MASK	0x3FFFFFFF

/* HIPCCTL */
#define HDA_DSP_REG_HIPCCTL_DONE	BIT(1)
#define HDA_DSP_REG_HIPCCTL_BUSY	BIT(0)

/* HIPCT */
#define HDA_DSP_REG_HIPCT_BUSY		BIT(31)
#define HDA_DSP_REG_HIPCT_MSG_MASK	0x7FFFFFFF

/* HIPCTE */
#define HDA_DSP_REG_HIPCTE_MSG_MASK	0x3FFFFFFF

#define HDA_DSP_ADSPIC_CL_DMA		0x2
#define HDA_DSP_ADSPIS_CL_DMA		0x2

/* Delay before scheduling D0i3 entry */
#define BXT_D0I3_DELAY 5000

#define FW_CL_STREAM_NUMBER		0x1
#define HDA_FW_BOOT_ATTEMPTS	3

/* ADSPCS - Audio DSP Control & Status */

/*
 * Core Reset - asserted high
 * CRST Mask for a given core mask pattern, cm
 */
#define HDA_DSP_ADSPCS_CRST_SHIFT	0
#define HDA_DSP_ADSPCS_CRST_MASK(cm)	((cm) << HDA_DSP_ADSPCS_CRST_SHIFT)

/*
 * Core run/stall - when set to '1' core is stalled
 * CSTALL Mask for a given core mask pattern, cm
 */
#define HDA_DSP_ADSPCS_CSTALL_SHIFT	8
#define HDA_DSP_ADSPCS_CSTALL_MASK(cm)	((cm) << HDA_DSP_ADSPCS_CSTALL_SHIFT)

/*
 * Set Power Active - when set to '1' turn cores on
 * SPA Mask for a given core mask pattern, cm
 */
#define HDA_DSP_ADSPCS_SPA_SHIFT	16
#define HDA_DSP_ADSPCS_SPA_MASK(cm)	((cm) << HDA_DSP_ADSPCS_SPA_SHIFT)

/*
 * Current Power Active - power status of cores, set by hardware
 * CPA Mask for a given core mask pattern, cm
 */
#define HDA_DSP_ADSPCS_CPA_SHIFT	24
#define HDA_DSP_ADSPCS_CPA_MASK(cm)	((cm) << HDA_DSP_ADSPCS_CPA_SHIFT)

/*
 * Mask for a given number of cores
 * nc = number of supported cores
 */
#define SOF_DSP_CORES_MASK(nc)	GENMASK(((nc) - 1), 0)

/* Intel HD Audio Inter-Processor Communication Registers for Cannonlake*/
#define CNL_DSP_IPC_BASE		0xc0
#define CNL_DSP_REG_HIPCTDR		(CNL_DSP_IPC_BASE + 0x00)
#define CNL_DSP_REG_HIPCTDA		(CNL_DSP_IPC_BASE + 0x04)
#define CNL_DSP_REG_HIPCTDD		(CNL_DSP_IPC_BASE + 0x08)
#define CNL_DSP_REG_HIPCIDR		(CNL_DSP_IPC_BASE + 0x10)
#define CNL_DSP_REG_HIPCIDA		(CNL_DSP_IPC_BASE + 0x14)
#define CNL_DSP_REG_HIPCIDD		(CNL_DSP_IPC_BASE + 0x18)
#define CNL_DSP_REG_HIPCCTL		(CNL_DSP_IPC_BASE + 0x28)

/*  HIPCI */
#define CNL_DSP_REG_HIPCIDR_BUSY		BIT(31)
#define CNL_DSP_REG_HIPCIDR_MSG_MASK	0x7FFFFFFF

/* HIPCIE */
#define CNL_DSP_REG_HIPCIDA_DONE	BIT(31)
#define CNL_DSP_REG_HIPCIDA_MSG_MASK	0x7FFFFFFF

/* HIPCCTL */
#define CNL_DSP_REG_HIPCCTL_DONE	BIT(1)
#define CNL_DSP_REG_HIPCCTL_BUSY	BIT(0)

/* HIPCT */
#define CNL_DSP_REG_HIPCTDR_BUSY		BIT(31)
#define CNL_DSP_REG_HIPCTDR_MSG_MASK	0x7FFFFFFF

/* HIPCTDA */
#define CNL_DSP_REG_HIPCTDA_DONE	BIT(31)
#define CNL_DSP_REG_HIPCTDA_MSG_MASK	0x7FFFFFFF

/* HIPCTDD */
#define CNL_DSP_REG_HIPCTDD_MSG_MASK	0x7FFFFFFF

/* BDL */
#define HDA_DSP_BDL_SIZE			4096
#define HDA_DSP_MAX_BDL_ENTRIES			\
	(HDA_DSP_BDL_SIZE / sizeof(struct sof_intel_dsp_bdl))

/* Number of DAIs */
#if IS_ENABLED(CONFIG_SND_SOC_SOF_HDA)

#if IS_ENABLED(CONFIG_SND_SOC_SOF_HDA_PROBES)
#define SOF_SKL_NUM_DAIS		16
#else
#define SOF_SKL_NUM_DAIS		15
#endif

#else
#define SOF_SKL_NUM_DAIS		8
#endif

/* Intel HD Audio SRAM Window 0*/
#define HDA_ADSP_SRAM0_BASE_SKL		0x8000

/* Firmware status window */
#define HDA_ADSP_FW_STATUS_SKL		HDA_ADSP_SRAM0_BASE_SKL
#define HDA_ADSP_ERROR_CODE_SKL		(HDA_ADSP_FW_STATUS_SKL + 0x4)

/* Host Device Memory Space */
#define APL_SSP_BASE_OFFSET	0x2000
#define CNL_SSP_BASE_OFFSET	0x10000

/* Host Device Memory Size of a Single SSP */
#define SSP_DEV_MEM_SIZE	0x1000

/* SSP Count of the Platform */
#define APL_SSP_COUNT		6
#define CNL_SSP_COUNT		3
#define ICL_SSP_COUNT		6

/* SSP Registers */
#define SSP_SSC1_OFFSET		0x4
#define SSP_SET_SCLK_SLAVE	BIT(25)
#define SSP_SET_SFRM_SLAVE	BIT(24)
#define SSP_SET_SLAVE		(SSP_SET_SCLK_SLAVE | SSP_SET_SFRM_SLAVE)

#define HDA_IDISP_ADDR		2
#define HDA_IDISP_CODEC(x) ((x) & BIT(HDA_IDISP_ADDR))

struct sof_intel_dsp_bdl {
	__le32 addr_l;
	__le32 addr_h;
	__le32 size;
	__le32 ioc;
} __attribute((packed));

#define SOF_HDA_PLAYBACK_STREAMS	16
#define SOF_HDA_CAPTURE_STREAMS		16
#define SOF_HDA_PLAYBACK		0
#define SOF_HDA_CAPTURE			1

<<<<<<< HEAD
=======
/* stream flags */
#define SOF_HDA_STREAM_DMI_L1_COMPATIBLE	1

>>>>>>> 7d2a07b7
/*
 * Time in ms for opportunistic D0I3 entry delay.
 * This has been deliberately chosen to be long to avoid race conditions.
 * Could be optimized in future.
 */
#define SOF_HDA_D0I3_WORK_DELAY_MS	5000

/* HDA DSP D0 substate */
enum sof_hda_D0_substate {
	SOF_HDA_DSP_PM_D0I0,	/* default D0 substate */
	SOF_HDA_DSP_PM_D0I3,	/* low power D0 substate */
};

/* represents DSP HDA controller frontend - i.e. host facing control */
struct sof_intel_hda_dev {
	int boot_iteration;

	struct hda_bus hbus;

	/* hw config */
	const struct sof_intel_dsp_desc *desc;

	/* trace */
	struct hdac_ext_stream *dtrace_stream;

	/* if position update IPC needed */
	u32 no_ipc_position;

	/* the maximum number of streams (playback + capture) supported */
	u32 stream_max;

	/* PM related */
	bool l1_support_changed;/* during suspend, is L1SEN changed or not */

	/* DMIC device */
	struct platform_device *dmic_dev;

	/* delayed work to enter D0I3 opportunistically */
	struct delayed_work d0i3_work;

	/* ACPI information stored between scan and probe steps */
	struct sdw_intel_acpi_info info;

	/* sdw context allocated by SoundWire driver */
	struct sdw_intel_ctx *sdw;

	/* FW clock config, 0:HPRO, 1:LPRO */
	bool clk_config_lpro;
};

static inline struct hdac_bus *sof_to_bus(struct snd_sof_dev *s)
{
	struct sof_intel_hda_dev *hda = s->pdata->hw_pdata;

	return &hda->hbus.core;
}

static inline struct hda_bus *sof_to_hbus(struct snd_sof_dev *s)
{
	struct sof_intel_hda_dev *hda = s->pdata->hw_pdata;

	return &hda->hbus;
}

struct sof_intel_hda_stream {
	struct snd_sof_dev *sdev;
	struct hdac_ext_stream hda_stream;
	struct sof_intel_stream stream;
	int host_reserved; /* reserve host DMA channel */
	u32 flags;
};

#define hstream_to_sof_hda_stream(hstream) \
	container_of(hstream, struct sof_intel_hda_stream, hda_stream)

#define bus_to_sof_hda(bus) \
	container_of(bus, struct sof_intel_hda_dev, hbus.core)

#define SOF_STREAM_SD_OFFSET(s) \
	(SOF_HDA_ADSP_SD_ENTRY_SIZE * ((s)->index) \
	 + SOF_HDA_ADSP_LOADER_BASE)

/*
 * DSP Core services.
 */
int hda_dsp_probe(struct snd_sof_dev *sdev);
int hda_dsp_remove(struct snd_sof_dev *sdev);
int hda_dsp_core_reset_enter(struct snd_sof_dev *sdev,
			     unsigned int core_mask);
int hda_dsp_core_reset_leave(struct snd_sof_dev *sdev,
			     unsigned int core_mask);
int hda_dsp_core_stall_reset(struct snd_sof_dev *sdev, unsigned int core_mask);
int hda_dsp_core_run(struct snd_sof_dev *sdev, unsigned int core_mask);
int hda_dsp_core_power_up(struct snd_sof_dev *sdev, unsigned int core_mask);
int hda_dsp_enable_core(struct snd_sof_dev *sdev, unsigned int core_mask);
int hda_dsp_core_power_down(struct snd_sof_dev *sdev, unsigned int core_mask);
bool hda_dsp_core_is_enabled(struct snd_sof_dev *sdev,
			     unsigned int core_mask);
int hda_dsp_core_reset_power_down(struct snd_sof_dev *sdev,
				  unsigned int core_mask);
void hda_dsp_ipc_int_enable(struct snd_sof_dev *sdev);
void hda_dsp_ipc_int_disable(struct snd_sof_dev *sdev);

int hda_dsp_set_power_state(struct snd_sof_dev *sdev,
			    const struct sof_dsp_power_state *target_state);

int hda_dsp_suspend(struct snd_sof_dev *sdev, u32 target_state);
int hda_dsp_resume(struct snd_sof_dev *sdev);
int hda_dsp_runtime_suspend(struct snd_sof_dev *sdev);
int hda_dsp_runtime_resume(struct snd_sof_dev *sdev);
int hda_dsp_runtime_idle(struct snd_sof_dev *sdev);
int hda_dsp_shutdown(struct snd_sof_dev *sdev);
int hda_dsp_set_hw_params_upon_resume(struct snd_sof_dev *sdev);
void hda_dsp_dump(struct snd_sof_dev *sdev, u32 flags);
void hda_ipc_dump(struct snd_sof_dev *sdev);
void hda_ipc_irq_dump(struct snd_sof_dev *sdev);
void hda_dsp_d0i3_work(struct work_struct *work);

/*
 * DSP PCM Operations.
 */
u32 hda_dsp_get_mult_div(struct snd_sof_dev *sdev, int rate);
u32 hda_dsp_get_bits(struct snd_sof_dev *sdev, int sample_bits);
int hda_dsp_pcm_open(struct snd_sof_dev *sdev,
		     struct snd_pcm_substream *substream);
int hda_dsp_pcm_close(struct snd_sof_dev *sdev,
		      struct snd_pcm_substream *substream);
int hda_dsp_pcm_hw_params(struct snd_sof_dev *sdev,
			  struct snd_pcm_substream *substream,
			  struct snd_pcm_hw_params *params,
			  struct sof_ipc_stream_params *ipc_params);
int hda_dsp_stream_hw_free(struct snd_sof_dev *sdev,
			   struct snd_pcm_substream *substream);
int hda_dsp_pcm_trigger(struct snd_sof_dev *sdev,
			struct snd_pcm_substream *substream, int cmd);
snd_pcm_uframes_t hda_dsp_pcm_pointer(struct snd_sof_dev *sdev,
				      struct snd_pcm_substream *substream);

/*
 * DSP Stream Operations.
 */

int hda_dsp_stream_init(struct snd_sof_dev *sdev);
void hda_dsp_stream_free(struct snd_sof_dev *sdev);
int hda_dsp_stream_hw_params(struct snd_sof_dev *sdev,
			     struct hdac_ext_stream *stream,
			     struct snd_dma_buffer *dmab,
			     struct snd_pcm_hw_params *params);
int hda_dsp_iccmax_stream_hw_params(struct snd_sof_dev *sdev, struct hdac_ext_stream *stream,
				    struct snd_dma_buffer *dmab,
				    struct snd_pcm_hw_params *params);
int hda_dsp_stream_trigger(struct snd_sof_dev *sdev,
			   struct hdac_ext_stream *stream, int cmd);
irqreturn_t hda_dsp_stream_threaded_handler(int irq, void *context);
int hda_dsp_stream_setup_bdl(struct snd_sof_dev *sdev,
			     struct snd_dma_buffer *dmab,
			     struct hdac_stream *stream);
bool hda_dsp_check_ipc_irq(struct snd_sof_dev *sdev);
bool hda_dsp_check_stream_irq(struct snd_sof_dev *sdev);

struct hdac_ext_stream *
	hda_dsp_stream_get(struct snd_sof_dev *sdev, int direction, u32 flags);
int hda_dsp_stream_put(struct snd_sof_dev *sdev, int direction, int stream_tag);
int hda_dsp_stream_spib_config(struct snd_sof_dev *sdev,
			       struct hdac_ext_stream *stream,
			       int enable, u32 size);

void hda_ipc_msg_data(struct snd_sof_dev *sdev,
		      struct snd_pcm_substream *substream,
		      void *p, size_t sz);
int hda_ipc_pcm_params(struct snd_sof_dev *sdev,
		       struct snd_pcm_substream *substream,
		       const struct sof_ipc_pcm_params_reply *reply);

#if IS_ENABLED(CONFIG_SND_SOC_SOF_HDA_PROBES)
/*
 * Probe Compress Operations.
 */
int hda_probe_compr_assign(struct snd_sof_dev *sdev,
			   struct snd_compr_stream *cstream,
			   struct snd_soc_dai *dai);
int hda_probe_compr_free(struct snd_sof_dev *sdev,
			 struct snd_compr_stream *cstream,
			 struct snd_soc_dai *dai);
int hda_probe_compr_set_params(struct snd_sof_dev *sdev,
			       struct snd_compr_stream *cstream,
			       struct snd_compr_params *params,
			       struct snd_soc_dai *dai);
int hda_probe_compr_trigger(struct snd_sof_dev *sdev,
			    struct snd_compr_stream *cstream, int cmd,
			    struct snd_soc_dai *dai);
int hda_probe_compr_pointer(struct snd_sof_dev *sdev,
			    struct snd_compr_stream *cstream,
			    struct snd_compr_tstamp *tstamp,
			    struct snd_soc_dai *dai);
#endif

/*
 * DSP IPC Operations.
 */
int hda_dsp_ipc_send_msg(struct snd_sof_dev *sdev,
			 struct snd_sof_ipc_msg *msg);
void hda_dsp_ipc_get_reply(struct snd_sof_dev *sdev);
int hda_dsp_ipc_get_mailbox_offset(struct snd_sof_dev *sdev);
int hda_dsp_ipc_get_window_offset(struct snd_sof_dev *sdev, u32 id);

irqreturn_t hda_dsp_ipc_irq_thread(int irq, void *context);
int hda_dsp_ipc_cmd_done(struct snd_sof_dev *sdev, int dir);

/*
 * DSP Code loader.
 */
int hda_dsp_cl_boot_firmware(struct snd_sof_dev *sdev);
int hda_dsp_cl_boot_firmware_iccmax(struct snd_sof_dev *sdev);
int hda_dsp_cl_boot_firmware_iccmax_icl(struct snd_sof_dev *sdev);
int hda_dsp_cl_boot_firmware_skl(struct snd_sof_dev *sdev);

/* pre and post fw run ops */
int hda_dsp_pre_fw_run(struct snd_sof_dev *sdev);
int hda_dsp_post_fw_run(struct snd_sof_dev *sdev);
int hda_dsp_post_fw_run_icl(struct snd_sof_dev *sdev);
int hda_dsp_core_stall_icl(struct snd_sof_dev *sdev, unsigned int core_mask);

/* parse platform specific ext manifest ops */
int hda_dsp_ext_man_get_cavs_config_data(struct snd_sof_dev *sdev,
					 const struct sof_ext_man_elem_header *hdr);

/*
 * HDA Controller Operations.
 */
int hda_dsp_ctrl_get_caps(struct snd_sof_dev *sdev);
void hda_dsp_ctrl_ppcap_enable(struct snd_sof_dev *sdev, bool enable);
void hda_dsp_ctrl_ppcap_int_enable(struct snd_sof_dev *sdev, bool enable);
int hda_dsp_ctrl_link_reset(struct snd_sof_dev *sdev, bool reset);
void hda_dsp_ctrl_misc_clock_gating(struct snd_sof_dev *sdev, bool enable);
int hda_dsp_ctrl_clock_power_gating(struct snd_sof_dev *sdev, bool enable);
int hda_dsp_ctrl_init_chip(struct snd_sof_dev *sdev, bool full_reset);
void hda_dsp_ctrl_stop_chip(struct snd_sof_dev *sdev);
/*
 * HDA bus operations.
 */
void sof_hda_bus_init(struct hdac_bus *bus, struct device *dev);

#if IS_ENABLED(CONFIG_SND_SOC_SOF_HDA)
/*
 * HDA Codec operations.
 */
void hda_codec_probe_bus(struct snd_sof_dev *sdev,
			 bool hda_codec_use_common_hdmi);
void hda_codec_jack_wake_enable(struct snd_sof_dev *sdev, bool enable);
void hda_codec_jack_check(struct snd_sof_dev *sdev);

#endif /* CONFIG_SND_SOC_SOF_HDA */

#if IS_ENABLED(CONFIG_SND_SOC_SOF_HDA) && \
	(IS_ENABLED(CONFIG_SND_HDA_CODEC_HDMI) || \
	 IS_ENABLED(CONFIG_SND_SOC_HDAC_HDMI))

void hda_codec_i915_display_power(struct snd_sof_dev *sdev, bool enable);
int hda_codec_i915_init(struct snd_sof_dev *sdev);
int hda_codec_i915_exit(struct snd_sof_dev *sdev);

#else

static inline void hda_codec_i915_display_power(struct snd_sof_dev *sdev,
						bool enable) { }
static inline int hda_codec_i915_init(struct snd_sof_dev *sdev) { return 0; }
static inline int hda_codec_i915_exit(struct snd_sof_dev *sdev) { return 0; }

#endif

/*
 * Trace Control.
 */
int hda_dsp_trace_init(struct snd_sof_dev *sdev, u32 *stream_tag);
int hda_dsp_trace_release(struct snd_sof_dev *sdev);
int hda_dsp_trace_trigger(struct snd_sof_dev *sdev, int cmd);

/*
 * SoundWire support
 */
#if IS_ENABLED(CONFIG_SND_SOC_SOF_INTEL_SOUNDWIRE)

int hda_sdw_startup(struct snd_sof_dev *sdev);
void hda_sdw_int_enable(struct snd_sof_dev *sdev, bool enable);
void hda_sdw_process_wakeen(struct snd_sof_dev *sdev);

#else

static inline int hda_sdw_acpi_scan(struct snd_sof_dev *sdev)
{
	return 0;
}

static inline int hda_sdw_probe(struct snd_sof_dev *sdev)
{
	return 0;
}

static inline int hda_sdw_startup(struct snd_sof_dev *sdev)
{
	return 0;
}

static inline int hda_sdw_exit(struct snd_sof_dev *sdev)
{
	return 0;
}

static inline void hda_sdw_int_enable(struct snd_sof_dev *sdev, bool enable)
{
}

static inline bool hda_dsp_check_sdw_irq(struct snd_sof_dev *sdev)
{
	return false;
}

static inline irqreturn_t hda_dsp_sdw_thread(int irq, void *context)
{
	return IRQ_HANDLED;
}

static inline bool hda_sdw_check_wakeen_irq(struct snd_sof_dev *sdev)
{
	return false;
}

static inline void hda_sdw_process_wakeen(struct snd_sof_dev *sdev)
{
}
#endif

/* common dai driver */
extern struct snd_soc_dai_driver skl_dai[];

/*
 * Platform Specific HW abstraction Ops.
 */
extern const struct snd_sof_dsp_ops sof_apl_ops;
extern const struct snd_sof_dsp_ops sof_cnl_ops;
extern const struct snd_sof_dsp_ops sof_tgl_ops;
extern const struct snd_sof_dsp_ops sof_icl_ops;

extern const struct sof_intel_dsp_desc apl_chip_info;
extern const struct sof_intel_dsp_desc cnl_chip_info;
extern const struct sof_intel_dsp_desc skl_chip_info;
extern const struct sof_intel_dsp_desc icl_chip_info;
extern const struct sof_intel_dsp_desc tgl_chip_info;
extern const struct sof_intel_dsp_desc tglh_chip_info;
extern const struct sof_intel_dsp_desc ehl_chip_info;
extern const struct sof_intel_dsp_desc jsl_chip_info;
extern const struct sof_intel_dsp_desc adls_chip_info;

/* machine driver select */
void hda_machine_select(struct snd_sof_dev *sdev);
void hda_set_mach_params(const struct snd_soc_acpi_mach *mach,
<<<<<<< HEAD
			 struct device *dev);
=======
			 struct snd_sof_dev *sdev);

/* PCI driver selection and probe */
int hda_pci_intel_probe(struct pci_dev *pci, const struct pci_device_id *pci_id);
>>>>>>> 7d2a07b7

#endif<|MERGE_RESOLUTION|>--- conflicted
+++ resolved
@@ -403,12 +403,9 @@
 #define SOF_HDA_PLAYBACK		0
 #define SOF_HDA_CAPTURE			1
 
-<<<<<<< HEAD
-=======
 /* stream flags */
 #define SOF_HDA_STREAM_DMI_L1_COMPATIBLE	1
 
->>>>>>> 7d2a07b7
 /*
  * Time in ms for opportunistic D0I3 entry delay.
  * This has been deliberately chosen to be long to avoid race conditions.
@@ -766,13 +763,9 @@
 /* machine driver select */
 void hda_machine_select(struct snd_sof_dev *sdev);
 void hda_set_mach_params(const struct snd_soc_acpi_mach *mach,
-<<<<<<< HEAD
-			 struct device *dev);
-=======
 			 struct snd_sof_dev *sdev);
 
 /* PCI driver selection and probe */
 int hda_pci_intel_probe(struct pci_dev *pci, const struct pci_device_id *pci_id);
->>>>>>> 7d2a07b7
 
 #endif