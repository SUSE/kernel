/* SPDX-License-Identifier: (GPL-2.0-only OR BSD-3-Clause) */
/*
 * This file is provided under a dual BSD/GPLv2 license.  When using or
 * redistributing this file, you may do so under either license.
 *
 * Copyright(c) 2017 Intel Corporation. All rights reserved.
 *
 * Author: Liam Girdwood <liam.r.girdwood@linux.intel.com>
 */

#ifndef __SOF_INTEL_HDA_H
#define __SOF_INTEL_HDA_H

#include <linux/soundwire/sdw.h>
#include <linux/soundwire/sdw_intel.h>
#include <sound/compress_driver.h>
#include <sound/hda_codec.h>
#include <sound/hdaudio_ext.h>
#include "../sof-client-probes.h"
#include "../sof-audio.h"
#include "shim.h"

/* PCI registers */
#define PCI_TCSEL			0x44
#define PCI_PGCTL			PCI_TCSEL
#define PCI_CGCTL			0x48

/* PCI_PGCTL bits */
#define PCI_PGCTL_ADSPPGD               BIT(2)
#define PCI_PGCTL_LSRMD_MASK		BIT(4)

/* PCI_CGCTL bits */
#define PCI_CGCTL_MISCBDCGE_MASK	BIT(6)
#define PCI_CGCTL_ADSPDCGE              BIT(1)

/* Legacy HDA registers and bits used - widths are variable */
#define SOF_HDA_GCAP			0x0
#define SOF_HDA_GCTL			0x8
/* accept unsol. response enable */
#define SOF_HDA_GCTL_UNSOL		BIT(8)
#define SOF_HDA_LLCH			0x14
#define SOF_HDA_INTCTL			0x20
#define SOF_HDA_INTSTS			0x24
#define SOF_HDA_WAKESTS			0x0E
#define SOF_HDA_WAKESTS_INT_MASK	((1 << 8) - 1)
#define SOF_HDA_RIRBSTS			0x5d

/* SOF_HDA_GCTL register bist */
#define SOF_HDA_GCTL_RESET		BIT(0)

/* SOF_HDA_INCTL regs */
#define SOF_HDA_INT_GLOBAL_EN		BIT(31)
#define SOF_HDA_INT_CTRL_EN		BIT(30)
#define SOF_HDA_INT_ALL_STREAM		0xff

/* SOF_HDA_INTSTS regs */
#define SOF_HDA_INTSTS_GIS		BIT(31)

#define SOF_HDA_MAX_CAPS		10
#define SOF_HDA_CAP_ID_OFF		16
#define SOF_HDA_CAP_ID_MASK		GENMASK(SOF_HDA_CAP_ID_OFF + 11,\
						SOF_HDA_CAP_ID_OFF)
#define SOF_HDA_CAP_NEXT_MASK		0xFFFF

#define SOF_HDA_GTS_CAP_ID			0x1
#define SOF_HDA_ML_CAP_ID			0x2

#define SOF_HDA_PP_CAP_ID		0x3
#define SOF_HDA_REG_PP_PPCH		0x10
#define SOF_HDA_REG_PP_PPCTL		0x04
#define SOF_HDA_REG_PP_PPSTS		0x08
#define SOF_HDA_PPCTL_PIE		BIT(31)
#define SOF_HDA_PPCTL_GPROCEN		BIT(30)

/*Vendor Specific Registers*/
#define SOF_HDA_VS_D0I3C		0x104A

/* D0I3C Register fields */
#define SOF_HDA_VS_D0I3C_CIP		BIT(0) /* Command-In-Progress */
#define SOF_HDA_VS_D0I3C_I3		BIT(2) /* D0i3 enable bit */

/* DPIB entry size: 8 Bytes = 2 DWords */
#define SOF_HDA_DPIB_ENTRY_SIZE	0x8

#define SOF_HDA_SPIB_CAP_ID		0x4
#define SOF_HDA_DRSM_CAP_ID		0x5

#define SOF_HDA_SPIB_BASE		0x08
#define SOF_HDA_SPIB_INTERVAL		0x08
#define SOF_HDA_SPIB_SPIB		0x00
#define SOF_HDA_SPIB_MAXFIFO		0x04

#define SOF_HDA_PPHC_BASE		0x10
#define SOF_HDA_PPHC_INTERVAL		0x10

#define SOF_HDA_PPLC_BASE		0x10
#define SOF_HDA_PPLC_MULTI		0x10
#define SOF_HDA_PPLC_INTERVAL		0x10

#define SOF_HDA_DRSM_BASE		0x08
#define SOF_HDA_DRSM_INTERVAL		0x08

/* Descriptor error interrupt */
#define SOF_HDA_CL_DMA_SD_INT_DESC_ERR		0x10

/* FIFO error interrupt */
#define SOF_HDA_CL_DMA_SD_INT_FIFO_ERR		0x08

/* Buffer completion interrupt */
#define SOF_HDA_CL_DMA_SD_INT_COMPLETE		0x04

#define SOF_HDA_CL_DMA_SD_INT_MASK \
	(SOF_HDA_CL_DMA_SD_INT_DESC_ERR | \
	SOF_HDA_CL_DMA_SD_INT_FIFO_ERR | \
	SOF_HDA_CL_DMA_SD_INT_COMPLETE)
#define SOF_HDA_SD_CTL_DMA_START		0x02 /* Stream DMA start bit */

/* Intel HD Audio Code Loader DMA Registers */
#define SOF_HDA_ADSP_LOADER_BASE		0x80
#define SOF_HDA_ADSP_DPLBASE			0x70
#define SOF_HDA_ADSP_DPUBASE			0x74
#define SOF_HDA_ADSP_DPLBASE_ENABLE		0x01

/* Stream Registers */
#define SOF_HDA_ADSP_REG_SD_CTL			0x00
#define SOF_HDA_ADSP_REG_SD_STS			0x03
#define SOF_HDA_ADSP_REG_SD_LPIB		0x04
#define SOF_HDA_ADSP_REG_SD_CBL			0x08
#define SOF_HDA_ADSP_REG_SD_LVI			0x0C
#define SOF_HDA_ADSP_REG_SD_FIFOW		0x0E
#define SOF_HDA_ADSP_REG_SD_FIFOSIZE		0x10
#define SOF_HDA_ADSP_REG_SD_FORMAT		0x12
#define SOF_HDA_ADSP_REG_SD_FIFOL		0x14
#define SOF_HDA_ADSP_REG_SD_BDLPL		0x18
#define SOF_HDA_ADSP_REG_SD_BDLPU		0x1C
#define SOF_HDA_ADSP_SD_ENTRY_SIZE		0x20

/* CL: Software Position Based FIFO Capability Registers */
#define SOF_DSP_REG_CL_SPBFIFO \
	(SOF_HDA_ADSP_LOADER_BASE + 0x20)
#define SOF_HDA_ADSP_REG_CL_SPBFIFO_SPBFCH	0x0
#define SOF_HDA_ADSP_REG_CL_SPBFIFO_SPBFCCTL	0x4
#define SOF_HDA_ADSP_REG_CL_SPBFIFO_SPIB	0x8
#define SOF_HDA_ADSP_REG_CL_SPBFIFO_MAXFIFOS	0xc

/* Stream Number */
#define SOF_HDA_CL_SD_CTL_STREAM_TAG_SHIFT	20
#define SOF_HDA_CL_SD_CTL_STREAM_TAG_MASK \
	GENMASK(SOF_HDA_CL_SD_CTL_STREAM_TAG_SHIFT + 3,\
		SOF_HDA_CL_SD_CTL_STREAM_TAG_SHIFT)

#define HDA_DSP_HDA_BAR				0
#define HDA_DSP_PP_BAR				1
#define HDA_DSP_SPIB_BAR			2
#define HDA_DSP_DRSM_BAR			3
#define HDA_DSP_BAR				4

#define SRAM_WINDOW_OFFSET(x)			(0x80000 + (x) * 0x20000)

#define HDA_DSP_MBOX_OFFSET			SRAM_WINDOW_OFFSET(0)

#define HDA_DSP_PANIC_OFFSET(x) \
	(((x) & 0xFFFFFF) + HDA_DSP_MBOX_OFFSET)

/* SRAM window 0 FW "registers" */
#define HDA_DSP_SRAM_REG_ROM_STATUS		(HDA_DSP_MBOX_OFFSET + 0x0)
#define HDA_DSP_SRAM_REG_ROM_ERROR		(HDA_DSP_MBOX_OFFSET + 0x4)
/* FW and ROM share offset 4 */
#define HDA_DSP_SRAM_REG_FW_STATUS		(HDA_DSP_MBOX_OFFSET + 0x4)
#define HDA_DSP_SRAM_REG_FW_TRACEP		(HDA_DSP_MBOX_OFFSET + 0x8)
#define HDA_DSP_SRAM_REG_FW_END			(HDA_DSP_MBOX_OFFSET + 0xc)

#define HDA_DSP_MBOX_UPLINK_OFFSET		0x81000

#define HDA_DSP_STREAM_RESET_TIMEOUT		300
/*
 * Timeout in us, for setting the stream RUN bit, during
 * start/stop the stream. The timeout expires if new RUN bit
 * value cannot be read back within the specified time.
 */
#define HDA_DSP_STREAM_RUN_TIMEOUT		300

#define HDA_DSP_SPIB_ENABLE			1
#define HDA_DSP_SPIB_DISABLE			0

#define SOF_HDA_MAX_BUFFER_SIZE			(32 * PAGE_SIZE)

#define HDA_DSP_STACK_DUMP_SIZE			32

/* ROM/FW status register */
#define FSR_STATE_MASK				GENMASK(23, 0)
#define FSR_WAIT_STATE_MASK			GENMASK(27, 24)
#define FSR_MODULE_MASK				GENMASK(30, 28)
#define FSR_HALTED				BIT(31)
#define FSR_TO_STATE_CODE(x)			((x) & FSR_STATE_MASK)
#define FSR_TO_WAIT_STATE_CODE(x)		(((x) & FSR_WAIT_STATE_MASK) >> 24)
#define FSR_TO_MODULE_CODE(x)			(((x) & FSR_MODULE_MASK) >> 28)

/* Wait states */
#define FSR_WAIT_FOR_IPC_BUSY			0x1
#define FSR_WAIT_FOR_IPC_DONE			0x2
#define FSR_WAIT_FOR_CACHE_INVALIDATION		0x3
#define FSR_WAIT_FOR_LP_SRAM_OFF		0x4
#define FSR_WAIT_FOR_DMA_BUFFER_FULL		0x5
#define FSR_WAIT_FOR_CSE_CSR			0x6

/* Module codes */
#define FSR_MOD_ROM				0x0
#define FSR_MOD_ROM_BYP				0x1
#define FSR_MOD_BASE_FW				0x2
#define FSR_MOD_LP_BOOT				0x3
#define FSR_MOD_BRNGUP				0x4
#define FSR_MOD_ROM_EXT				0x5

/* State codes (module dependent) */
/* Module independent states */
#define FSR_STATE_INIT				0x0
#define FSR_STATE_INIT_DONE			0x1
#define FSR_STATE_FW_ENTERED			0x5

/* ROM states */
#define FSR_STATE_ROM_INIT			FSR_STATE_INIT
#define FSR_STATE_ROM_INIT_DONE			FSR_STATE_INIT_DONE
#define FSR_STATE_ROM_CSE_MANIFEST_LOADED	0x2
#define FSR_STATE_ROM_FW_MANIFEST_LOADED	0x3
#define FSR_STATE_ROM_FW_FW_LOADED		0x4
#define FSR_STATE_ROM_FW_ENTERED		FSR_STATE_FW_ENTERED
#define FSR_STATE_ROM_VERIFY_FEATURE_MASK	0x6
#define FSR_STATE_ROM_GET_LOAD_OFFSET		0x7
#define FSR_STATE_ROM_FETCH_ROM_EXT		0x8
#define FSR_STATE_ROM_FETCH_ROM_EXT_DONE	0x9
<<<<<<< HEAD
=======
#define FSR_STATE_ROM_BASEFW_ENTERED		0xf /* SKL */
>>>>>>> eb3cdb58

/* (ROM) CSE states */
#define FSR_STATE_ROM_CSE_IMR_REQUEST			0x10
#define FSR_STATE_ROM_CSE_IMR_GRANTED			0x11
#define FSR_STATE_ROM_CSE_VALIDATE_IMAGE_REQUEST	0x12
#define FSR_STATE_ROM_CSE_IMAGE_VALIDATED		0x13

#define FSR_STATE_ROM_CSE_IPC_IFACE_INIT	0x20
#define FSR_STATE_ROM_CSE_IPC_RESET_PHASE_1	0x21
#define FSR_STATE_ROM_CSE_IPC_OPERATIONAL_ENTRY	0x22
#define FSR_STATE_ROM_CSE_IPC_OPERATIONAL	0x23
#define FSR_STATE_ROM_CSE_IPC_DOWN		0x24

/* BRINGUP (or BRNGUP) states */
#define FSR_STATE_BRINGUP_INIT			FSR_STATE_INIT
#define FSR_STATE_BRINGUP_INIT_DONE		FSR_STATE_INIT_DONE
#define FSR_STATE_BRINGUP_HPSRAM_LOAD		0x2
#define FSR_STATE_BRINGUP_UNPACK_START		0X3
#define FSR_STATE_BRINGUP_IMR_RESTORE		0x4
#define FSR_STATE_BRINGUP_FW_ENTERED		FSR_STATE_FW_ENTERED

/* ROM  status/error values */
#define HDA_DSP_ROM_CSE_ERROR			40
#define HDA_DSP_ROM_CSE_WRONG_RESPONSE		41
#define HDA_DSP_ROM_IMR_TO_SMALL		42
#define HDA_DSP_ROM_BASE_FW_NOT_FOUND		43
#define HDA_DSP_ROM_CSE_VALIDATION_FAILED	44
#define HDA_DSP_ROM_IPC_FATAL_ERROR		45
#define HDA_DSP_ROM_L2_CACHE_ERROR		46
#define HDA_DSP_ROM_LOAD_OFFSET_TO_SMALL	47
#define HDA_DSP_ROM_API_PTR_INVALID		50
#define HDA_DSP_ROM_BASEFW_INCOMPAT		51
#define HDA_DSP_ROM_UNHANDLED_INTERRUPT		0xBEE00000
#define HDA_DSP_ROM_MEMORY_HOLE_ECC		0xECC00000
#define HDA_DSP_ROM_KERNEL_EXCEPTION		0xCAFE0000
#define HDA_DSP_ROM_USER_EXCEPTION		0xBEEF0000
#define HDA_DSP_ROM_UNEXPECTED_RESET		0xDECAF000
#define HDA_DSP_ROM_NULL_FW_ENTRY		0x4c4c4e55

#define HDA_DSP_ROM_IPC_CONTROL			0x01000000
#define HDA_DSP_ROM_IPC_PURGE_FW		0x00004000

/* various timeout values */
#define HDA_DSP_PU_TIMEOUT		50
#define HDA_DSP_PD_TIMEOUT		50
#define HDA_DSP_RESET_TIMEOUT_US	50000
#define HDA_DSP_BASEFW_TIMEOUT_US       3000000
#define HDA_DSP_INIT_TIMEOUT_US	500000
#define HDA_DSP_CTRL_RESET_TIMEOUT		100
#define HDA_DSP_WAIT_TIMEOUT		500	/* 500 msec */
#define HDA_DSP_REG_POLL_INTERVAL_US		500	/* 0.5 msec */
#define HDA_DSP_REG_POLL_RETRY_COUNT		50

#define HDA_DSP_ADSPIC_IPC			BIT(0)
#define HDA_DSP_ADSPIS_IPC			BIT(0)

/* Intel HD Audio General DSP Registers */
#define HDA_DSP_GEN_BASE		0x0
#define HDA_DSP_REG_ADSPCS		(HDA_DSP_GEN_BASE + 0x04)
#define HDA_DSP_REG_ADSPIC		(HDA_DSP_GEN_BASE + 0x08)
#define HDA_DSP_REG_ADSPIS		(HDA_DSP_GEN_BASE + 0x0C)
#define HDA_DSP_REG_ADSPIC2		(HDA_DSP_GEN_BASE + 0x10)
#define HDA_DSP_REG_ADSPIS2		(HDA_DSP_GEN_BASE + 0x14)

#define HDA_DSP_REG_ADSPIC2_SNDW	BIT(5)
#define HDA_DSP_REG_ADSPIS2_SNDW	BIT(5)

/* Intel HD Audio Inter-Processor Communication Registers */
#define HDA_DSP_IPC_BASE		0x40
#define HDA_DSP_REG_HIPCT		(HDA_DSP_IPC_BASE + 0x00)
#define HDA_DSP_REG_HIPCTE		(HDA_DSP_IPC_BASE + 0x04)
#define HDA_DSP_REG_HIPCI		(HDA_DSP_IPC_BASE + 0x08)
#define HDA_DSP_REG_HIPCIE		(HDA_DSP_IPC_BASE + 0x0C)
#define HDA_DSP_REG_HIPCCTL		(HDA_DSP_IPC_BASE + 0x10)

/* Intel Vendor Specific Registers */
#define HDA_VS_INTEL_EM2		0x1030
#define HDA_VS_INTEL_EM2_L1SEN		BIT(13)
#define HDA_VS_INTEL_LTRP		0x1048
#define HDA_VS_INTEL_LTRP_GB_MASK	0x3F

/*  HIPCI */
#define HDA_DSP_REG_HIPCI_BUSY		BIT(31)
#define HDA_DSP_REG_HIPCI_MSG_MASK	0x7FFFFFFF

/* HIPCIE */
#define HDA_DSP_REG_HIPCIE_DONE	BIT(30)
#define HDA_DSP_REG_HIPCIE_MSG_MASK	0x3FFFFFFF

/* HIPCCTL */
#define HDA_DSP_REG_HIPCCTL_DONE	BIT(1)
#define HDA_DSP_REG_HIPCCTL_BUSY	BIT(0)

/* HIPCT */
#define HDA_DSP_REG_HIPCT_BUSY		BIT(31)
#define HDA_DSP_REG_HIPCT_MSG_MASK	0x7FFFFFFF

/* HIPCTE */
#define HDA_DSP_REG_HIPCTE_MSG_MASK	0x3FFFFFFF

#define HDA_DSP_ADSPIC_CL_DMA		BIT(1)
#define HDA_DSP_ADSPIS_CL_DMA		BIT(1)

/* Delay before scheduling D0i3 entry */
#define BXT_D0I3_DELAY 5000

#define FW_CL_STREAM_NUMBER		0x1
#define HDA_FW_BOOT_ATTEMPTS		3

/* ADSPCS - Audio DSP Control & Status */

/*
 * Core Reset - asserted high
 * CRST Mask for a given core mask pattern, cm
 */
#define HDA_DSP_ADSPCS_CRST_SHIFT	0
#define HDA_DSP_ADSPCS_CRST_MASK(cm)	((cm) << HDA_DSP_ADSPCS_CRST_SHIFT)

/*
 * Core run/stall - when set to '1' core is stalled
 * CSTALL Mask for a given core mask pattern, cm
 */
#define HDA_DSP_ADSPCS_CSTALL_SHIFT	8
#define HDA_DSP_ADSPCS_CSTALL_MASK(cm)	((cm) << HDA_DSP_ADSPCS_CSTALL_SHIFT)

/*
 * Set Power Active - when set to '1' turn cores on
 * SPA Mask for a given core mask pattern, cm
 */
#define HDA_DSP_ADSPCS_SPA_SHIFT	16
#define HDA_DSP_ADSPCS_SPA_MASK(cm)	((cm) << HDA_DSP_ADSPCS_SPA_SHIFT)

/*
 * Current Power Active - power status of cores, set by hardware
 * CPA Mask for a given core mask pattern, cm
 */
#define HDA_DSP_ADSPCS_CPA_SHIFT	24
#define HDA_DSP_ADSPCS_CPA_MASK(cm)	((cm) << HDA_DSP_ADSPCS_CPA_SHIFT)

/*
 * Mask for a given number of cores
 * nc = number of supported cores
 */
#define SOF_DSP_CORES_MASK(nc)	GENMASK(((nc) - 1), 0)

/* Intel HD Audio Inter-Processor Communication Registers for Cannonlake*/
#define CNL_DSP_IPC_BASE		0xc0
#define CNL_DSP_REG_HIPCTDR		(CNL_DSP_IPC_BASE + 0x00)
#define CNL_DSP_REG_HIPCTDA		(CNL_DSP_IPC_BASE + 0x04)
#define CNL_DSP_REG_HIPCTDD		(CNL_DSP_IPC_BASE + 0x08)
#define CNL_DSP_REG_HIPCIDR		(CNL_DSP_IPC_BASE + 0x10)
#define CNL_DSP_REG_HIPCIDA		(CNL_DSP_IPC_BASE + 0x14)
#define CNL_DSP_REG_HIPCIDD		(CNL_DSP_IPC_BASE + 0x18)
#define CNL_DSP_REG_HIPCCTL		(CNL_DSP_IPC_BASE + 0x28)

/*  HIPCI */
#define CNL_DSP_REG_HIPCIDR_BUSY		BIT(31)
#define CNL_DSP_REG_HIPCIDR_MSG_MASK	0x7FFFFFFF

/* HIPCIE */
#define CNL_DSP_REG_HIPCIDA_DONE	BIT(31)
#define CNL_DSP_REG_HIPCIDA_MSG_MASK	0x7FFFFFFF

/* HIPCCTL */
#define CNL_DSP_REG_HIPCCTL_DONE	BIT(1)
#define CNL_DSP_REG_HIPCCTL_BUSY	BIT(0)

/* HIPCT */
#define CNL_DSP_REG_HIPCTDR_BUSY		BIT(31)
#define CNL_DSP_REG_HIPCTDR_MSG_MASK	0x7FFFFFFF

/* HIPCTDA */
#define CNL_DSP_REG_HIPCTDA_DONE	BIT(31)
#define CNL_DSP_REG_HIPCTDA_MSG_MASK	0x7FFFFFFF

/* HIPCTDD */
#define CNL_DSP_REG_HIPCTDD_MSG_MASK	0x7FFFFFFF

/* BDL */
#define HDA_DSP_BDL_SIZE			4096
#define HDA_DSP_MAX_BDL_ENTRIES			\
	(HDA_DSP_BDL_SIZE / sizeof(struct sof_intel_dsp_bdl))

/* Number of DAIs */
#if IS_ENABLED(CONFIG_SND_SOC_SOF_HDA)
#define SOF_SKL_NUM_DAIS		15
#else
#define SOF_SKL_NUM_DAIS		8
#endif

/* Intel HD Audio SRAM Window 0*/
#define HDA_DSP_SRAM_REG_ROM_STATUS_SKL	0x8000
#define HDA_ADSP_SRAM0_BASE_SKL		0x8000

/* Firmware status window */
#define HDA_ADSP_FW_STATUS_SKL		HDA_ADSP_SRAM0_BASE_SKL
#define HDA_ADSP_ERROR_CODE_SKL		(HDA_ADSP_FW_STATUS_SKL + 0x4)

/* Host Device Memory Space */
#define APL_SSP_BASE_OFFSET	0x2000
#define CNL_SSP_BASE_OFFSET	0x10000

/* Host Device Memory Size of a Single SSP */
#define SSP_DEV_MEM_SIZE	0x1000

/* SSP Count of the Platform */
#define APL_SSP_COUNT		6
#define CNL_SSP_COUNT		3
#define ICL_SSP_COUNT		6
#define TGL_SSP_COUNT		3
#define MTL_SSP_COUNT		3

/* SSP Registers */
#define SSP_SSC1_OFFSET		0x4
#define SSP_SET_SCLK_CONSUMER	BIT(25)
#define SSP_SET_SFRM_CONSUMER	BIT(24)
#define SSP_SET_CBP_CFP		(SSP_SET_SCLK_CONSUMER | SSP_SET_SFRM_CONSUMER)

#define HDA_IDISP_ADDR		2
#define HDA_IDISP_CODEC(x) ((x) & BIT(HDA_IDISP_ADDR))

struct sof_intel_dsp_bdl {
	__le32 addr_l;
	__le32 addr_h;
	__le32 size;
	__le32 ioc;
} __attribute((packed));

#define SOF_HDA_PLAYBACK_STREAMS	16
#define SOF_HDA_CAPTURE_STREAMS		16
#define SOF_HDA_PLAYBACK		0
#define SOF_HDA_CAPTURE			1

/* stream flags */
#define SOF_HDA_STREAM_DMI_L1_COMPATIBLE	1

/*
 * Time in ms for opportunistic D0I3 entry delay.
 * This has been deliberately chosen to be long to avoid race conditions.
 * Could be optimized in future.
 */
#define SOF_HDA_D0I3_WORK_DELAY_MS	5000

/* HDA DSP D0 substate */
enum sof_hda_D0_substate {
	SOF_HDA_DSP_PM_D0I0,	/* default D0 substate */
	SOF_HDA_DSP_PM_D0I3,	/* low power D0 substate */
};

/* represents DSP HDA controller frontend - i.e. host facing control */
struct sof_intel_hda_dev {
	bool imrboot_supported;
	bool skip_imr_boot;
<<<<<<< HEAD
=======
	bool booted_from_imr;
>>>>>>> eb3cdb58

	int boot_iteration;

	struct hda_bus hbus;

	/* hw config */
	const struct sof_intel_dsp_desc *desc;

	/* trace */
	struct hdac_ext_stream *dtrace_stream;

	/* if position update IPC needed */
	u32 no_ipc_position;

	/* the maximum number of streams (playback + capture) supported */
	u32 stream_max;

	/* PM related */
	bool l1_disabled;/* is DMI link L1 disabled? */

	/* DMIC device */
	struct platform_device *dmic_dev;

	/* delayed work to enter D0I3 opportunistically */
	struct delayed_work d0i3_work;

	/* ACPI information stored between scan and probe steps */
	struct sdw_intel_acpi_info info;

	/* sdw context allocated by SoundWire driver */
	struct sdw_intel_ctx *sdw;

	/* FW clock config, 0:HPRO, 1:LPRO */
	bool clk_config_lpro;

<<<<<<< HEAD
	/* Intel NHLT information */
	struct nhlt_acpi_table *nhlt;
=======
	wait_queue_head_t waitq;
	bool code_loading;

	/* Intel NHLT information */
	struct nhlt_acpi_table *nhlt;

	/*
	 * Pointing to the IPC message if immediate sending was not possible
	 * because the downlink communication channel was BUSY at the time.
	 * The message will be re-tried when the channel becomes free (the ACK
	 * is received from the DSP for the previous message)
	 */
	struct snd_sof_ipc_msg *delayed_ipc_tx_msg;
>>>>>>> eb3cdb58
};

static inline struct hdac_bus *sof_to_bus(struct snd_sof_dev *s)
{
	struct sof_intel_hda_dev *hda = s->pdata->hw_pdata;

	return &hda->hbus.core;
}

static inline struct hda_bus *sof_to_hbus(struct snd_sof_dev *s)
{
	struct sof_intel_hda_dev *hda = s->pdata->hw_pdata;

	return &hda->hbus;
}

struct sof_intel_hda_stream {
	struct snd_sof_dev *sdev;
	struct hdac_ext_stream hext_stream;
	struct sof_intel_stream sof_intel_stream;
	int host_reserved; /* reserve host DMA channel */
	u32 flags;
};

#define hstream_to_sof_hda_stream(hstream) \
	container_of(hstream, struct sof_intel_hda_stream, hext_stream)

#define bus_to_sof_hda(bus) \
	container_of(bus, struct sof_intel_hda_dev, hbus.core)

#define SOF_STREAM_SD_OFFSET(s) \
	(SOF_HDA_ADSP_SD_ENTRY_SIZE * ((s)->index) \
	 + SOF_HDA_ADSP_LOADER_BASE)

#define SOF_STREAM_SD_OFFSET_CRST 0x1

/*
 * DSP Core services.
 */
int hda_dsp_probe(struct snd_sof_dev *sdev);
int hda_dsp_remove(struct snd_sof_dev *sdev);
int hda_dsp_core_power_up(struct snd_sof_dev *sdev, unsigned int core_mask);
int hda_dsp_core_run(struct snd_sof_dev *sdev, unsigned int core_mask);
int hda_dsp_enable_core(struct snd_sof_dev *sdev, unsigned int core_mask);
int hda_dsp_core_reset_power_down(struct snd_sof_dev *sdev,
				  unsigned int core_mask);
<<<<<<< HEAD
=======
int hda_power_down_dsp(struct snd_sof_dev *sdev);
>>>>>>> eb3cdb58
int hda_dsp_core_get(struct snd_sof_dev *sdev, int core);
void hda_dsp_ipc_int_enable(struct snd_sof_dev *sdev);
void hda_dsp_ipc_int_disable(struct snd_sof_dev *sdev);
bool hda_dsp_core_is_enabled(struct snd_sof_dev *sdev, unsigned int core_mask);

int hda_dsp_set_power_state_ipc3(struct snd_sof_dev *sdev,
				 const struct sof_dsp_power_state *target_state);
int hda_dsp_set_power_state_ipc4(struct snd_sof_dev *sdev,
				 const struct sof_dsp_power_state *target_state);

int hda_dsp_suspend(struct snd_sof_dev *sdev, u32 target_state);
int hda_dsp_resume(struct snd_sof_dev *sdev);
int hda_dsp_runtime_suspend(struct snd_sof_dev *sdev);
int hda_dsp_runtime_resume(struct snd_sof_dev *sdev);
int hda_dsp_runtime_idle(struct snd_sof_dev *sdev);
int hda_dsp_shutdown_dma_flush(struct snd_sof_dev *sdev);
int hda_dsp_shutdown(struct snd_sof_dev *sdev);
int hda_dsp_set_hw_params_upon_resume(struct snd_sof_dev *sdev);
void hda_dsp_dump(struct snd_sof_dev *sdev, u32 flags);
void hda_ipc_dump(struct snd_sof_dev *sdev);
void hda_ipc_irq_dump(struct snd_sof_dev *sdev);
void hda_dsp_d0i3_work(struct work_struct *work);
int hda_dsp_disable_interrupts(struct snd_sof_dev *sdev);

/*
 * DSP PCM Operations.
 */
u32 hda_dsp_get_mult_div(struct snd_sof_dev *sdev, int rate);
u32 hda_dsp_get_bits(struct snd_sof_dev *sdev, int sample_bits);
int hda_dsp_pcm_open(struct snd_sof_dev *sdev,
		     struct snd_pcm_substream *substream);
int hda_dsp_pcm_close(struct snd_sof_dev *sdev,
		      struct snd_pcm_substream *substream);
int hda_dsp_pcm_hw_params(struct snd_sof_dev *sdev,
			  struct snd_pcm_substream *substream,
			  struct snd_pcm_hw_params *params,
			  struct snd_sof_platform_stream_params *platform_params);
int hda_dsp_stream_hw_free(struct snd_sof_dev *sdev,
			   struct snd_pcm_substream *substream);
int hda_dsp_pcm_trigger(struct snd_sof_dev *sdev,
			struct snd_pcm_substream *substream, int cmd);
snd_pcm_uframes_t hda_dsp_pcm_pointer(struct snd_sof_dev *sdev,
				      struct snd_pcm_substream *substream);
int hda_dsp_pcm_ack(struct snd_sof_dev *sdev, struct snd_pcm_substream *substream);

/*
 * DSP Stream Operations.
 */

int hda_dsp_stream_init(struct snd_sof_dev *sdev);
void hda_dsp_stream_free(struct snd_sof_dev *sdev);
int hda_dsp_stream_hw_params(struct snd_sof_dev *sdev,
			     struct hdac_ext_stream *hext_stream,
			     struct snd_dma_buffer *dmab,
			     struct snd_pcm_hw_params *params);
int hda_dsp_iccmax_stream_hw_params(struct snd_sof_dev *sdev,
				    struct hdac_ext_stream *hext_stream,
				    struct snd_dma_buffer *dmab,
				    struct snd_pcm_hw_params *params);
int hda_dsp_stream_trigger(struct snd_sof_dev *sdev,
			   struct hdac_ext_stream *hext_stream, int cmd);
irqreturn_t hda_dsp_stream_threaded_handler(int irq, void *context);
int hda_dsp_stream_setup_bdl(struct snd_sof_dev *sdev,
			     struct snd_dma_buffer *dmab,
			     struct hdac_stream *hstream);
bool hda_dsp_check_ipc_irq(struct snd_sof_dev *sdev);
bool hda_dsp_check_stream_irq(struct snd_sof_dev *sdev);

snd_pcm_uframes_t hda_dsp_stream_get_position(struct hdac_stream *hstream,
					      int direction, bool can_sleep);

struct hdac_ext_stream *
	hda_dsp_stream_get(struct snd_sof_dev *sdev, int direction, u32 flags);
int hda_dsp_stream_put(struct snd_sof_dev *sdev, int direction, int stream_tag);
int hda_dsp_stream_spib_config(struct snd_sof_dev *sdev,
			       struct hdac_ext_stream *hext_stream,
			       int enable, u32 size);

int hda_ipc_msg_data(struct snd_sof_dev *sdev,
<<<<<<< HEAD
		     struct snd_pcm_substream *substream,
		     void *p, size_t sz);
int hda_set_stream_data_offset(struct snd_sof_dev *sdev,
			       struct snd_pcm_substream *substream,
=======
		     struct snd_sof_pcm_stream *sps,
		     void *p, size_t sz);
int hda_set_stream_data_offset(struct snd_sof_dev *sdev,
			       struct snd_sof_pcm_stream *sps,
>>>>>>> eb3cdb58
			       size_t posn_offset);

/*
 * DSP IPC Operations.
 */
int hda_dsp_ipc_send_msg(struct snd_sof_dev *sdev,
			 struct snd_sof_ipc_msg *msg);
void hda_dsp_ipc_get_reply(struct snd_sof_dev *sdev);
int hda_dsp_ipc_get_mailbox_offset(struct snd_sof_dev *sdev);
int hda_dsp_ipc_get_window_offset(struct snd_sof_dev *sdev, u32 id);

irqreturn_t hda_dsp_ipc_irq_thread(int irq, void *context);
int hda_dsp_ipc_cmd_done(struct snd_sof_dev *sdev, int dir);

/*
 * DSP Code loader.
 */
int hda_dsp_cl_boot_firmware(struct snd_sof_dev *sdev);
int hda_dsp_cl_boot_firmware_iccmax(struct snd_sof_dev *sdev);
int hda_cl_copy_fw(struct snd_sof_dev *sdev, struct hdac_ext_stream *hext_stream);
struct hdac_ext_stream *hda_cl_stream_prepare(struct snd_sof_dev *sdev, unsigned int format,
					      unsigned int size, struct snd_dma_buffer *dmab,
					      int direction);
int hda_cl_cleanup(struct snd_sof_dev *sdev, struct snd_dma_buffer *dmab,
		   struct hdac_ext_stream *hext_stream);
int cl_dsp_init(struct snd_sof_dev *sdev, int stream_tag, bool imr_boot);
#define HDA_CL_STREAM_FORMAT 0x40

/* pre and post fw run ops */
int hda_dsp_pre_fw_run(struct snd_sof_dev *sdev);
int hda_dsp_post_fw_run(struct snd_sof_dev *sdev);

/* parse platform specific ext manifest ops */
int hda_dsp_ext_man_get_cavs_config_data(struct snd_sof_dev *sdev,
					 const struct sof_ext_man_elem_header *hdr);

/*
 * HDA Controller Operations.
 */
int hda_dsp_ctrl_get_caps(struct snd_sof_dev *sdev);
void hda_dsp_ctrl_ppcap_enable(struct snd_sof_dev *sdev, bool enable);
void hda_dsp_ctrl_ppcap_int_enable(struct snd_sof_dev *sdev, bool enable);
int hda_dsp_ctrl_link_reset(struct snd_sof_dev *sdev, bool reset);
void hda_dsp_ctrl_misc_clock_gating(struct snd_sof_dev *sdev, bool enable);
int hda_dsp_ctrl_clock_power_gating(struct snd_sof_dev *sdev, bool enable);
int hda_dsp_ctrl_init_chip(struct snd_sof_dev *sdev);
void hda_dsp_ctrl_stop_chip(struct snd_sof_dev *sdev);
/*
 * HDA bus operations.
 */
void sof_hda_bus_init(struct snd_sof_dev *sdev, struct device *dev);
void sof_hda_bus_exit(struct snd_sof_dev *sdev);

#if IS_ENABLED(CONFIG_SND_SOC_SOF_HDA_AUDIO_CODEC)
/*
 * HDA Codec operations.
 */
void hda_codec_probe_bus(struct snd_sof_dev *sdev);
void hda_codec_jack_wake_enable(struct snd_sof_dev *sdev, bool enable);
void hda_codec_jack_check(struct snd_sof_dev *sdev);
void hda_codec_check_for_state_change(struct snd_sof_dev *sdev);
void hda_codec_init_cmd_io(struct snd_sof_dev *sdev);
void hda_codec_resume_cmd_io(struct snd_sof_dev *sdev);
void hda_codec_stop_cmd_io(struct snd_sof_dev *sdev);
void hda_codec_suspend_cmd_io(struct snd_sof_dev *sdev);
void hda_codec_detect_mask(struct snd_sof_dev *sdev);
void hda_codec_rirb_status_clear(struct snd_sof_dev *sdev);
bool hda_codec_check_rirb_status(struct snd_sof_dev *sdev);
void hda_codec_set_codec_wakeup(struct snd_sof_dev *sdev, bool status);
void hda_codec_device_remove(struct snd_sof_dev *sdev);

#else

static inline void hda_codec_probe_bus(struct snd_sof_dev *sdev) { }
static inline void hda_codec_jack_wake_enable(struct snd_sof_dev *sdev, bool enable) { }
static inline void hda_codec_jack_check(struct snd_sof_dev *sdev) { }
static inline void hda_codec_check_for_state_change(struct snd_sof_dev *sdev) { }
static inline void hda_codec_init_cmd_io(struct snd_sof_dev *sdev) { }
static inline void hda_codec_resume_cmd_io(struct snd_sof_dev *sdev) { }
static inline void hda_codec_stop_cmd_io(struct snd_sof_dev *sdev) { }
static inline void hda_codec_suspend_cmd_io(struct snd_sof_dev *sdev) { }
static inline void hda_codec_detect_mask(struct snd_sof_dev *sdev) { }
static inline void hda_codec_rirb_status_clear(struct snd_sof_dev *sdev) { }
static inline bool hda_codec_check_rirb_status(struct snd_sof_dev *sdev) { return false; }
static inline void hda_codec_set_codec_wakeup(struct snd_sof_dev *sdev, bool status) { }
static inline void hda_codec_device_remove(struct snd_sof_dev *sdev) { }

#endif /* CONFIG_SND_SOC_SOF_HDA_AUDIO_CODEC */

#if IS_ENABLED(CONFIG_SND_SOC_SOF_HDA_AUDIO_CODEC) && IS_ENABLED(CONFIG_SND_HDA_CODEC_HDMI)

void hda_codec_i915_display_power(struct snd_sof_dev *sdev, bool enable);
int hda_codec_i915_init(struct snd_sof_dev *sdev);
int hda_codec_i915_exit(struct snd_sof_dev *sdev);

#else

static inline void hda_codec_i915_display_power(struct snd_sof_dev *sdev, bool enable) { }
static inline int hda_codec_i915_init(struct snd_sof_dev *sdev) { return 0; }
static inline int hda_codec_i915_exit(struct snd_sof_dev *sdev) { return 0; }

#endif

/*
 * Trace Control.
 */
int hda_dsp_trace_init(struct snd_sof_dev *sdev, struct snd_dma_buffer *dmab,
		       struct sof_ipc_dma_trace_params_ext *dtrace_params);
int hda_dsp_trace_release(struct snd_sof_dev *sdev);
int hda_dsp_trace_trigger(struct snd_sof_dev *sdev, int cmd);

/*
 * SoundWire support
 */
#if IS_ENABLED(CONFIG_SND_SOC_SOF_INTEL_SOUNDWIRE)

int hda_sdw_check_lcount_common(struct snd_sof_dev *sdev);
int hda_sdw_startup(struct snd_sof_dev *sdev);
void hda_common_enable_sdw_irq(struct snd_sof_dev *sdev, bool enable);
void hda_sdw_int_enable(struct snd_sof_dev *sdev, bool enable);
void hda_sdw_process_wakeen(struct snd_sof_dev *sdev);
bool hda_common_check_sdw_irq(struct snd_sof_dev *sdev);

#else

<<<<<<< HEAD
=======
static inline int hda_sdw_check_lcount_common(struct snd_sof_dev *sdev)
{
	return 0;
}

>>>>>>> eb3cdb58
static inline int hda_sdw_startup(struct snd_sof_dev *sdev)
{
	return 0;
}

<<<<<<< HEAD
=======
static inline void hda_common_enable_sdw_irq(struct snd_sof_dev *sdev, bool enable)
{
}

>>>>>>> eb3cdb58
static inline void hda_sdw_int_enable(struct snd_sof_dev *sdev, bool enable)
{
}

static inline void hda_sdw_process_wakeen(struct snd_sof_dev *sdev)
{
}

static inline bool hda_common_check_sdw_irq(struct snd_sof_dev *sdev)
{
	return false;
}

#endif

/* common dai driver */
extern struct snd_soc_dai_driver skl_dai[];
int hda_dsp_dais_suspend(struct snd_sof_dev *sdev);

/*
 * Platform Specific HW abstraction Ops.
 */
extern struct snd_sof_dsp_ops sof_hda_common_ops;

<<<<<<< HEAD
=======
extern struct snd_sof_dsp_ops sof_skl_ops;
int sof_skl_ops_init(struct snd_sof_dev *sdev);
>>>>>>> eb3cdb58
extern struct snd_sof_dsp_ops sof_apl_ops;
int sof_apl_ops_init(struct snd_sof_dev *sdev);
extern struct snd_sof_dsp_ops sof_cnl_ops;
int sof_cnl_ops_init(struct snd_sof_dev *sdev);
extern struct snd_sof_dsp_ops sof_tgl_ops;
int sof_tgl_ops_init(struct snd_sof_dev *sdev);
extern struct snd_sof_dsp_ops sof_icl_ops;
int sof_icl_ops_init(struct snd_sof_dev *sdev);
extern struct snd_sof_dsp_ops sof_mtl_ops;
int sof_mtl_ops_init(struct snd_sof_dev *sdev);

extern const struct sof_intel_dsp_desc skl_chip_info;
extern const struct sof_intel_dsp_desc apl_chip_info;
extern const struct sof_intel_dsp_desc cnl_chip_info;
extern const struct sof_intel_dsp_desc icl_chip_info;
extern const struct sof_intel_dsp_desc tgl_chip_info;
extern const struct sof_intel_dsp_desc tglh_chip_info;
extern const struct sof_intel_dsp_desc ehl_chip_info;
extern const struct sof_intel_dsp_desc jsl_chip_info;
extern const struct sof_intel_dsp_desc adls_chip_info;
extern const struct sof_intel_dsp_desc mtl_chip_info;

/* Probes support */
#if IS_ENABLED(CONFIG_SND_SOC_SOF_HDA_PROBES)
int hda_probes_register(struct snd_sof_dev *sdev);
void hda_probes_unregister(struct snd_sof_dev *sdev);
#else
static inline int hda_probes_register(struct snd_sof_dev *sdev)
{
	return 0;
}

static inline void hda_probes_unregister(struct snd_sof_dev *sdev)
{
}
#endif /* CONFIG_SND_SOC_SOF_HDA_PROBES */

/* SOF client registration for HDA platforms */
int hda_register_clients(struct snd_sof_dev *sdev);
void hda_unregister_clients(struct snd_sof_dev *sdev);

/* machine driver select */
struct snd_soc_acpi_mach *hda_machine_select(struct snd_sof_dev *sdev);
void hda_set_mach_params(struct snd_soc_acpi_mach *mach,
			 struct snd_sof_dev *sdev);

/* PCI driver selection and probe */
int hda_pci_intel_probe(struct pci_dev *pci, const struct pci_device_id *pci_id);

struct snd_sof_dai;
struct sof_ipc_dai_config;
<<<<<<< HEAD
int hda_ctrl_dai_widget_setup(struct snd_soc_dapm_widget *w, unsigned int quirk_flags,
			      struct snd_sof_dai_config_data *data);
int hda_ctrl_dai_widget_free(struct snd_soc_dapm_widget *w, unsigned int quirk_flags,
			     struct snd_sof_dai_config_data *data);
=======
>>>>>>> eb3cdb58

#define SOF_HDA_POSITION_QUIRK_USE_SKYLAKE_LEGACY	(0) /* previous implementation */
#define SOF_HDA_POSITION_QUIRK_USE_DPIB_REGISTERS	(1) /* recommended if VC0 only */
#define SOF_HDA_POSITION_QUIRK_USE_DPIB_DDR_UPDATE	(2) /* recommended with VC0 or VC1 */

extern int sof_hda_position_quirk;

void hda_set_dai_drv_ops(struct snd_sof_dev *sdev, struct snd_sof_dsp_ops *ops);
void hda_ops_free(struct snd_sof_dev *sdev);

<<<<<<< HEAD
=======
/* SKL/KBL */
int hda_dsp_cl_boot_firmware_skl(struct snd_sof_dev *sdev);
int hda_dsp_core_stall_reset(struct snd_sof_dev *sdev, unsigned int core_mask);

>>>>>>> eb3cdb58
/* IPC4 */
irqreturn_t cnl_ipc4_irq_thread(int irq, void *context);
int cnl_ipc4_send_msg(struct snd_sof_dev *sdev, struct snd_sof_ipc_msg *msg);
irqreturn_t hda_dsp_ipc4_irq_thread(int irq, void *context);
<<<<<<< HEAD
int hda_dsp_ipc4_send_msg(struct snd_sof_dev *sdev, struct snd_sof_ipc_msg *msg);
extern struct sdw_intel_ops sdw_callback;

=======
bool hda_ipc4_tx_is_busy(struct snd_sof_dev *sdev);
void hda_dsp_ipc4_schedule_d0i3_work(struct sof_intel_hda_dev *hdev,
				     struct snd_sof_ipc_msg *msg);
int hda_dsp_ipc4_send_msg(struct snd_sof_dev *sdev, struct snd_sof_ipc_msg *msg);
void hda_ipc4_dump(struct snd_sof_dev *sdev);
extern struct sdw_intel_ops sdw_callback;

struct sof_ipc4_fw_library;
int hda_dsp_ipc4_load_library(struct snd_sof_dev *sdev,
			      struct sof_ipc4_fw_library *fw_lib, bool reload);

/**
 * struct hda_dai_widget_dma_ops - DAI DMA ops optional by default unless specified otherwise
 * @get_hext_stream: Mandatory function pointer to get the saved pointer to struct hdac_ext_stream
 * @assign_hext_stream: Function pointer to assign a hdac_ext_stream
 * @release_hext_stream: Function pointer to release the hdac_ext_stream
 * @setup_hext_stream: Function pointer for hdac_ext_stream setup
 * @reset_hext_stream: Function pointer for hdac_ext_stream reset
 * @pre_trigger: Function pointer for DAI DMA pre-trigger actions
 * @trigger: Function pointer for DAI DMA trigger actions
 * @post_trigger: Function pointer for DAI DMA post-trigger actions
 */
struct hda_dai_widget_dma_ops {
	struct hdac_ext_stream *(*get_hext_stream)(struct snd_sof_dev *sdev,
						   struct snd_soc_dai *cpu_dai,
						   struct snd_pcm_substream *substream);
	struct hdac_ext_stream *(*assign_hext_stream)(struct snd_sof_dev *sdev,
						      struct snd_soc_dai *cpu_dai,
						      struct snd_pcm_substream *substream);
	void (*release_hext_stream)(struct snd_sof_dev *sdev, struct snd_soc_dai *cpu_dai,
				    struct snd_pcm_substream *substream);
	void (*setup_hext_stream)(struct snd_sof_dev *sdev, struct hdac_ext_stream *hext_stream,
				  unsigned int format_val);
	void (*reset_hext_stream)(struct snd_sof_dev *sdev, struct hdac_ext_stream *hext_sream);
	int (*pre_trigger)(struct snd_sof_dev *sdev, struct snd_soc_dai *cpu_dai,
			   struct snd_pcm_substream *substream, int cmd);
	int (*trigger)(struct snd_sof_dev *sdev, struct snd_soc_dai *cpu_dai,
		       struct snd_pcm_substream *substream, int cmd);
	int (*post_trigger)(struct snd_sof_dev *sdev, struct snd_soc_dai *cpu_dai,
			    struct snd_pcm_substream *substream, int cmd);
};

const struct hda_dai_widget_dma_ops *
hda_select_dai_widget_ops(struct snd_sof_dev *sdev, struct snd_sof_widget *swidget);
int hda_dai_config(struct snd_soc_dapm_widget *w, unsigned int flags,
		   struct snd_sof_dai_config_data *data);

>>>>>>> eb3cdb58
#endif<|MERGE_RESOLUTION|>--- conflicted
+++ resolved
@@ -229,10 +229,7 @@
 #define FSR_STATE_ROM_GET_LOAD_OFFSET		0x7
 #define FSR_STATE_ROM_FETCH_ROM_EXT		0x8
 #define FSR_STATE_ROM_FETCH_ROM_EXT_DONE	0x9
-<<<<<<< HEAD
-=======
 #define FSR_STATE_ROM_BASEFW_ENTERED		0xf /* SKL */
->>>>>>> eb3cdb58
 
 /* (ROM) CSE states */
 #define FSR_STATE_ROM_CSE_IMR_REQUEST			0x10
@@ -486,10 +483,7 @@
 struct sof_intel_hda_dev {
 	bool imrboot_supported;
 	bool skip_imr_boot;
-<<<<<<< HEAD
-=======
 	bool booted_from_imr;
->>>>>>> eb3cdb58
 
 	int boot_iteration;
 
@@ -525,10 +519,6 @@
 	/* FW clock config, 0:HPRO, 1:LPRO */
 	bool clk_config_lpro;
 
-<<<<<<< HEAD
-	/* Intel NHLT information */
-	struct nhlt_acpi_table *nhlt;
-=======
 	wait_queue_head_t waitq;
 	bool code_loading;
 
@@ -542,7 +532,6 @@
 	 * is received from the DSP for the previous message)
 	 */
 	struct snd_sof_ipc_msg *delayed_ipc_tx_msg;
->>>>>>> eb3cdb58
 };
 
 static inline struct hdac_bus *sof_to_bus(struct snd_sof_dev *s)
@@ -589,10 +578,7 @@
 int hda_dsp_enable_core(struct snd_sof_dev *sdev, unsigned int core_mask);
 int hda_dsp_core_reset_power_down(struct snd_sof_dev *sdev,
 				  unsigned int core_mask);
-<<<<<<< HEAD
-=======
 int hda_power_down_dsp(struct snd_sof_dev *sdev);
->>>>>>> eb3cdb58
 int hda_dsp_core_get(struct snd_sof_dev *sdev, int core);
 void hda_dsp_ipc_int_enable(struct snd_sof_dev *sdev);
 void hda_dsp_ipc_int_disable(struct snd_sof_dev *sdev);
@@ -672,17 +658,10 @@
 			       int enable, u32 size);
 
 int hda_ipc_msg_data(struct snd_sof_dev *sdev,
-<<<<<<< HEAD
-		     struct snd_pcm_substream *substream,
-		     void *p, size_t sz);
-int hda_set_stream_data_offset(struct snd_sof_dev *sdev,
-			       struct snd_pcm_substream *substream,
-=======
 		     struct snd_sof_pcm_stream *sps,
 		     void *p, size_t sz);
 int hda_set_stream_data_offset(struct snd_sof_dev *sdev,
 			       struct snd_sof_pcm_stream *sps,
->>>>>>> eb3cdb58
 			       size_t posn_offset);
 
 /*
@@ -808,26 +787,20 @@
 
 #else
 
-<<<<<<< HEAD
-=======
 static inline int hda_sdw_check_lcount_common(struct snd_sof_dev *sdev)
 {
 	return 0;
 }
 
->>>>>>> eb3cdb58
 static inline int hda_sdw_startup(struct snd_sof_dev *sdev)
 {
 	return 0;
 }
 
-<<<<<<< HEAD
-=======
 static inline void hda_common_enable_sdw_irq(struct snd_sof_dev *sdev, bool enable)
 {
 }
 
->>>>>>> eb3cdb58
 static inline void hda_sdw_int_enable(struct snd_sof_dev *sdev, bool enable)
 {
 }
@@ -852,11 +825,8 @@
  */
 extern struct snd_sof_dsp_ops sof_hda_common_ops;
 
-<<<<<<< HEAD
-=======
 extern struct snd_sof_dsp_ops sof_skl_ops;
 int sof_skl_ops_init(struct snd_sof_dev *sdev);
->>>>>>> eb3cdb58
 extern struct snd_sof_dsp_ops sof_apl_ops;
 int sof_apl_ops_init(struct snd_sof_dev *sdev);
 extern struct snd_sof_dsp_ops sof_cnl_ops;
@@ -908,13 +878,6 @@
 
 struct snd_sof_dai;
 struct sof_ipc_dai_config;
-<<<<<<< HEAD
-int hda_ctrl_dai_widget_setup(struct snd_soc_dapm_widget *w, unsigned int quirk_flags,
-			      struct snd_sof_dai_config_data *data);
-int hda_ctrl_dai_widget_free(struct snd_soc_dapm_widget *w, unsigned int quirk_flags,
-			     struct snd_sof_dai_config_data *data);
-=======
->>>>>>> eb3cdb58
 
 #define SOF_HDA_POSITION_QUIRK_USE_SKYLAKE_LEGACY	(0) /* previous implementation */
 #define SOF_HDA_POSITION_QUIRK_USE_DPIB_REGISTERS	(1) /* recommended if VC0 only */
@@ -925,22 +888,14 @@
 void hda_set_dai_drv_ops(struct snd_sof_dev *sdev, struct snd_sof_dsp_ops *ops);
 void hda_ops_free(struct snd_sof_dev *sdev);
 
-<<<<<<< HEAD
-=======
 /* SKL/KBL */
 int hda_dsp_cl_boot_firmware_skl(struct snd_sof_dev *sdev);
 int hda_dsp_core_stall_reset(struct snd_sof_dev *sdev, unsigned int core_mask);
 
->>>>>>> eb3cdb58
 /* IPC4 */
 irqreturn_t cnl_ipc4_irq_thread(int irq, void *context);
 int cnl_ipc4_send_msg(struct snd_sof_dev *sdev, struct snd_sof_ipc_msg *msg);
 irqreturn_t hda_dsp_ipc4_irq_thread(int irq, void *context);
-<<<<<<< HEAD
-int hda_dsp_ipc4_send_msg(struct snd_sof_dev *sdev, struct snd_sof_ipc_msg *msg);
-extern struct sdw_intel_ops sdw_callback;
-
-=======
 bool hda_ipc4_tx_is_busy(struct snd_sof_dev *sdev);
 void hda_dsp_ipc4_schedule_d0i3_work(struct sof_intel_hda_dev *hdev,
 				     struct snd_sof_ipc_msg *msg);
@@ -987,6 +942,7 @@
 hda_select_dai_widget_ops(struct snd_sof_dev *sdev, struct snd_sof_widget *swidget);
 int hda_dai_config(struct snd_soc_dapm_widget *w, unsigned int flags,
 		   struct snd_sof_dai_config_data *data);
-
->>>>>>> eb3cdb58
+int hda_link_dma_cleanup(struct snd_pcm_substream *substream, struct hdac_ext_stream *hext_stream,
+			 struct snd_soc_dai *cpu_dai, struct snd_soc_dai *codec_dai);
+
 #endif