/* SPDX-License-Identifier: (GPL-2.0-only OR BSD-3-Clause) */
/*
 * This file is provided under a dual BSD/GPLv2 license.  When using or
 * redistributing this file, you may do so under either license.
 *
 * Copyright(c) 2017 Intel Corporation. All rights reserved.
 *
 * Author: Liam Girdwood <liam.r.girdwood@linux.intel.com>
 */

#ifndef __SOF_INTEL_HDA_H
#define __SOF_INTEL_HDA_H

#include <linux/soundwire/sdw.h>
#include <linux/soundwire/sdw_intel.h>
#include <sound/compress_driver.h>
#include <sound/hda_codec.h>
#include <sound/hdaudio_ext.h>
#include "../sof-client-probes.h"
#include "../sof-audio.h"
#include "shim.h"

/* PCI registers */
#define PCI_TCSEL			0x44
#define PCI_PGCTL			PCI_TCSEL
#define PCI_CGCTL			0x48

/* PCI_PGCTL bits */
#define PCI_PGCTL_ADSPPGD               BIT(2)
#define PCI_PGCTL_LSRMD_MASK		BIT(4)

/* PCI_CGCTL bits */
#define PCI_CGCTL_MISCBDCGE_MASK	BIT(6)
#define PCI_CGCTL_ADSPDCGE              BIT(1)

/* Legacy HDA registers and bits used - widths are variable */
#define SOF_HDA_GCAP			0x0
#define SOF_HDA_GCTL			0x8
/* accept unsol. response enable */
#define SOF_HDA_GCTL_UNSOL		BIT(8)
#define SOF_HDA_LLCH			0x14
#define SOF_HDA_INTCTL			0x20
#define SOF_HDA_INTSTS			0x24
#define SOF_HDA_WAKESTS			0x0E
#define SOF_HDA_WAKESTS_INT_MASK	((1 << 8) - 1)
#define SOF_HDA_RIRBSTS			0x5d

/* SOF_HDA_GCTL register bist */
#define SOF_HDA_GCTL_RESET		BIT(0)

/* SOF_HDA_INCTL regs */
#define SOF_HDA_INT_GLOBAL_EN		BIT(31)
#define SOF_HDA_INT_CTRL_EN		BIT(30)
#define SOF_HDA_INT_ALL_STREAM		0xff

/* SOF_HDA_INTSTS regs */
#define SOF_HDA_INTSTS_GIS		BIT(31)

#define SOF_HDA_MAX_CAPS		10
#define SOF_HDA_CAP_ID_OFF		16
#define SOF_HDA_CAP_ID_MASK		GENMASK(SOF_HDA_CAP_ID_OFF + 11,\
						SOF_HDA_CAP_ID_OFF)
#define SOF_HDA_CAP_NEXT_MASK		0xFFFF

#define SOF_HDA_GTS_CAP_ID			0x1
#define SOF_HDA_ML_CAP_ID			0x2

#define SOF_HDA_PP_CAP_ID		0x3
#define SOF_HDA_REG_PP_PPCH		0x10
#define SOF_HDA_REG_PP_PPCTL		0x04
#define SOF_HDA_REG_PP_PPSTS		0x08
#define SOF_HDA_PPCTL_PIE		BIT(31)
#define SOF_HDA_PPCTL_GPROCEN		BIT(30)

/*Vendor Specific Registers*/
#define SOF_HDA_VS_D0I3C		0x104A

/* D0I3C Register fields */
#define SOF_HDA_VS_D0I3C_CIP		BIT(0) /* Command-In-Progress */
#define SOF_HDA_VS_D0I3C_I3		BIT(2) /* D0i3 enable bit */

/* DPIB entry size: 8 Bytes = 2 DWords */
#define SOF_HDA_DPIB_ENTRY_SIZE	0x8

#define SOF_HDA_SPIB_CAP_ID		0x4
#define SOF_HDA_DRSM_CAP_ID		0x5

#define SOF_HDA_SPIB_BASE		0x08
#define SOF_HDA_SPIB_INTERVAL		0x08
#define SOF_HDA_SPIB_SPIB		0x00
#define SOF_HDA_SPIB_MAXFIFO		0x04

#define SOF_HDA_PPHC_BASE		0x10
#define SOF_HDA_PPHC_INTERVAL		0x10

#define SOF_HDA_PPLC_BASE		0x10
#define SOF_HDA_PPLC_MULTI		0x10
#define SOF_HDA_PPLC_INTERVAL		0x10

#define SOF_HDA_DRSM_BASE		0x08
#define SOF_HDA_DRSM_INTERVAL		0x08

/* Descriptor error interrupt */
#define SOF_HDA_CL_DMA_SD_INT_DESC_ERR		0x10

/* FIFO error interrupt */
#define SOF_HDA_CL_DMA_SD_INT_FIFO_ERR		0x08

/* Buffer completion interrupt */
#define SOF_HDA_CL_DMA_SD_INT_COMPLETE		0x04

#define SOF_HDA_CL_DMA_SD_INT_MASK \
	(SOF_HDA_CL_DMA_SD_INT_DESC_ERR | \
	SOF_HDA_CL_DMA_SD_INT_FIFO_ERR | \
	SOF_HDA_CL_DMA_SD_INT_COMPLETE)
#define SOF_HDA_SD_CTL_DMA_START		0x02 /* Stream DMA start bit */

/* Intel HD Audio Code Loader DMA Registers */
#define SOF_HDA_ADSP_LOADER_BASE		0x80
#define SOF_HDA_ADSP_DPLBASE			0x70
#define SOF_HDA_ADSP_DPUBASE			0x74
#define SOF_HDA_ADSP_DPLBASE_ENABLE		0x01

/* Stream Registers */
#define SOF_HDA_ADSP_REG_SD_CTL			0x00
#define SOF_HDA_ADSP_REG_SD_STS			0x03
#define SOF_HDA_ADSP_REG_SD_LPIB		0x04
#define SOF_HDA_ADSP_REG_SD_CBL			0x08
#define SOF_HDA_ADSP_REG_SD_LVI			0x0C
#define SOF_HDA_ADSP_REG_SD_FIFOW		0x0E
#define SOF_HDA_ADSP_REG_SD_FIFOSIZE		0x10
#define SOF_HDA_ADSP_REG_SD_FORMAT		0x12
#define SOF_HDA_ADSP_REG_SD_FIFOL		0x14
#define SOF_HDA_ADSP_REG_SD_BDLPL		0x18
#define SOF_HDA_ADSP_REG_SD_BDLPU		0x1C
#define SOF_HDA_ADSP_SD_ENTRY_SIZE		0x20

/* CL: Software Position Based FIFO Capability Registers */
#define SOF_DSP_REG_CL_SPBFIFO \
	(SOF_HDA_ADSP_LOADER_BASE + 0x20)
#define SOF_HDA_ADSP_REG_CL_SPBFIFO_SPBFCH	0x0
#define SOF_HDA_ADSP_REG_CL_SPBFIFO_SPBFCCTL	0x4
#define SOF_HDA_ADSP_REG_CL_SPBFIFO_SPIB	0x8
#define SOF_HDA_ADSP_REG_CL_SPBFIFO_MAXFIFOS	0xc

/* Stream Number */
#define SOF_HDA_CL_SD_CTL_STREAM_TAG_SHIFT	20
#define SOF_HDA_CL_SD_CTL_STREAM_TAG_MASK \
	GENMASK(SOF_HDA_CL_SD_CTL_STREAM_TAG_SHIFT + 3,\
		SOF_HDA_CL_SD_CTL_STREAM_TAG_SHIFT)

#define HDA_DSP_HDA_BAR				0
#define HDA_DSP_PP_BAR				1
#define HDA_DSP_SPIB_BAR			2
#define HDA_DSP_DRSM_BAR			3
#define HDA_DSP_BAR				4

#define SRAM_WINDOW_OFFSET(x)			(0x80000 + (x) * 0x20000)

#define HDA_DSP_MBOX_OFFSET			SRAM_WINDOW_OFFSET(0)

#define HDA_DSP_PANIC_OFFSET(x) \
	(((x) & 0xFFFFFF) + HDA_DSP_MBOX_OFFSET)

/* SRAM window 0 FW "registers" */
#define HDA_DSP_SRAM_REG_ROM_STATUS		(HDA_DSP_MBOX_OFFSET + 0x0)
#define HDA_DSP_SRAM_REG_ROM_ERROR		(HDA_DSP_MBOX_OFFSET + 0x4)
/* FW and ROM share offset 4 */
#define HDA_DSP_SRAM_REG_FW_STATUS		(HDA_DSP_MBOX_OFFSET + 0x4)
#define HDA_DSP_SRAM_REG_FW_TRACEP		(HDA_DSP_MBOX_OFFSET + 0x8)
#define HDA_DSP_SRAM_REG_FW_END			(HDA_DSP_MBOX_OFFSET + 0xc)

#define HDA_DSP_MBOX_UPLINK_OFFSET		0x81000

#define HDA_DSP_STREAM_RESET_TIMEOUT		300
/*
 * Timeout in us, for setting the stream RUN bit, during
 * start/stop the stream. The timeout expires if new RUN bit
 * value cannot be read back within the specified time.
 */
#define HDA_DSP_STREAM_RUN_TIMEOUT		300

#define HDA_DSP_SPIB_ENABLE			1
#define HDA_DSP_SPIB_DISABLE			0

#define SOF_HDA_MAX_BUFFER_SIZE			(32 * PAGE_SIZE)

#define HDA_DSP_STACK_DUMP_SIZE			32

/* ROM/FW status register */
#define FSR_STATE_MASK				GENMASK(23, 0)
#define FSR_WAIT_STATE_MASK			GENMASK(27, 24)
#define FSR_MODULE_MASK				GENMASK(30, 28)
#define FSR_HALTED				BIT(31)
#define FSR_TO_STATE_CODE(x)			((x) & FSR_STATE_MASK)
#define FSR_TO_WAIT_STATE_CODE(x)		(((x) & FSR_WAIT_STATE_MASK) >> 24)
#define FSR_TO_MODULE_CODE(x)			(((x) & FSR_MODULE_MASK) >> 28)

/* Wait states */
#define FSR_WAIT_FOR_IPC_BUSY			0x1
#define FSR_WAIT_FOR_IPC_DONE			0x2
#define FSR_WAIT_FOR_CACHE_INVALIDATION		0x3
#define FSR_WAIT_FOR_LP_SRAM_OFF		0x4
#define FSR_WAIT_FOR_DMA_BUFFER_FULL		0x5
#define FSR_WAIT_FOR_CSE_CSR			0x6

/* Module codes */
#define FSR_MOD_ROM				0x0
#define FSR_MOD_ROM_BYP				0x1
#define FSR_MOD_BASE_FW				0x2
#define FSR_MOD_LP_BOOT				0x3
#define FSR_MOD_BRNGUP				0x4
#define FSR_MOD_ROM_EXT				0x5

/* State codes (module dependent) */
/* Module independent states */
#define FSR_STATE_INIT				0x0
#define FSR_STATE_INIT_DONE			0x1
#define FSR_STATE_FW_ENTERED			0x5

/* ROM states */
#define FSR_STATE_ROM_INIT			FSR_STATE_INIT
#define FSR_STATE_ROM_INIT_DONE			FSR_STATE_INIT_DONE
#define FSR_STATE_ROM_CSE_MANIFEST_LOADED	0x2
#define FSR_STATE_ROM_FW_MANIFEST_LOADED	0x3
#define FSR_STATE_ROM_FW_FW_LOADED		0x4
#define FSR_STATE_ROM_FW_ENTERED		FSR_STATE_FW_ENTERED
#define FSR_STATE_ROM_VERIFY_FEATURE_MASK	0x6
#define FSR_STATE_ROM_GET_LOAD_OFFSET		0x7
#define FSR_STATE_ROM_FETCH_ROM_EXT		0x8
#define FSR_STATE_ROM_FETCH_ROM_EXT_DONE	0x9
#define FSR_STATE_ROM_BASEFW_ENTERED		0xf /* SKL */

/* (ROM) CSE states */
#define FSR_STATE_ROM_CSE_IMR_REQUEST			0x10
#define FSR_STATE_ROM_CSE_IMR_GRANTED			0x11
#define FSR_STATE_ROM_CSE_VALIDATE_IMAGE_REQUEST	0x12
#define FSR_STATE_ROM_CSE_IMAGE_VALIDATED		0x13

#define FSR_STATE_ROM_CSE_IPC_IFACE_INIT	0x20
#define FSR_STATE_ROM_CSE_IPC_RESET_PHASE_1	0x21
#define FSR_STATE_ROM_CSE_IPC_OPERATIONAL_ENTRY	0x22
#define FSR_STATE_ROM_CSE_IPC_OPERATIONAL	0x23
#define FSR_STATE_ROM_CSE_IPC_DOWN		0x24

/* BRINGUP (or BRNGUP) states */
#define FSR_STATE_BRINGUP_INIT			FSR_STATE_INIT
#define FSR_STATE_BRINGUP_INIT_DONE		FSR_STATE_INIT_DONE
#define FSR_STATE_BRINGUP_HPSRAM_LOAD		0x2
#define FSR_STATE_BRINGUP_UNPACK_START		0X3
#define FSR_STATE_BRINGUP_IMR_RESTORE		0x4
#define FSR_STATE_BRINGUP_FW_ENTERED		FSR_STATE_FW_ENTERED

/* ROM  status/error values */
#define HDA_DSP_ROM_CSE_ERROR			40
#define HDA_DSP_ROM_CSE_WRONG_RESPONSE		41
#define HDA_DSP_ROM_IMR_TO_SMALL		42
#define HDA_DSP_ROM_BASE_FW_NOT_FOUND		43
#define HDA_DSP_ROM_CSE_VALIDATION_FAILED	44
#define HDA_DSP_ROM_IPC_FATAL_ERROR		45
#define HDA_DSP_ROM_L2_CACHE_ERROR		46
#define HDA_DSP_ROM_LOAD_OFFSET_TO_SMALL	47
#define HDA_DSP_ROM_API_PTR_INVALID		50
#define HDA_DSP_ROM_BASEFW_INCOMPAT		51
#define HDA_DSP_ROM_UNHANDLED_INTERRUPT		0xBEE00000
#define HDA_DSP_ROM_MEMORY_HOLE_ECC		0xECC00000
#define HDA_DSP_ROM_KERNEL_EXCEPTION		0xCAFE0000
#define HDA_DSP_ROM_USER_EXCEPTION		0xBEEF0000
#define HDA_DSP_ROM_UNEXPECTED_RESET		0xDECAF000
#define HDA_DSP_ROM_NULL_FW_ENTRY		0x4c4c4e55

#define HDA_DSP_ROM_IPC_CONTROL			0x01000000
#define HDA_DSP_ROM_IPC_PURGE_FW		0x00004000

/* various timeout values */
#define HDA_DSP_PU_TIMEOUT		50
#define HDA_DSP_PD_TIMEOUT		50
#define HDA_DSP_RESET_TIMEOUT_US	50000
#define HDA_DSP_BASEFW_TIMEOUT_US       3000000
#define HDA_DSP_INIT_TIMEOUT_US	500000
#define HDA_DSP_CTRL_RESET_TIMEOUT		100
#define HDA_DSP_WAIT_TIMEOUT		500	/* 500 msec */
#define HDA_DSP_REG_POLL_INTERVAL_US		500	/* 0.5 msec */
#define HDA_DSP_REG_POLL_RETRY_COUNT		50

#define HDA_DSP_ADSPIC_IPC			BIT(0)
#define HDA_DSP_ADSPIS_IPC			BIT(0)

/* Intel HD Audio General DSP Registers */
#define HDA_DSP_GEN_BASE		0x0
#define HDA_DSP_REG_ADSPCS		(HDA_DSP_GEN_BASE + 0x04)
#define HDA_DSP_REG_ADSPIC		(HDA_DSP_GEN_BASE + 0x08)
#define HDA_DSP_REG_ADSPIS		(HDA_DSP_GEN_BASE + 0x0C)
#define HDA_DSP_REG_ADSPIC2		(HDA_DSP_GEN_BASE + 0x10)
#define HDA_DSP_REG_ADSPIS2		(HDA_DSP_GEN_BASE + 0x14)

#define HDA_DSP_REG_ADSPIC2_SNDW	BIT(5)
#define HDA_DSP_REG_ADSPIS2_SNDW	BIT(5)

/* Intel HD Audio Inter-Processor Communication Registers */
#define HDA_DSP_IPC_BASE		0x40
#define HDA_DSP_REG_HIPCT		(HDA_DSP_IPC_BASE + 0x00)
#define HDA_DSP_REG_HIPCTE		(HDA_DSP_IPC_BASE + 0x04)
#define HDA_DSP_REG_HIPCI		(HDA_DSP_IPC_BASE + 0x08)
#define HDA_DSP_REG_HIPCIE		(HDA_DSP_IPC_BASE + 0x0C)
#define HDA_DSP_REG_HIPCCTL		(HDA_DSP_IPC_BASE + 0x10)

/* Intel Vendor Specific Registers */
#define HDA_VS_INTEL_EM2		0x1030
#define HDA_VS_INTEL_EM2_L1SEN		BIT(13)
#define HDA_VS_INTEL_LTRP		0x1048
#define HDA_VS_INTEL_LTRP_GB_MASK	0x3F

/*  HIPCI */
#define HDA_DSP_REG_HIPCI_BUSY		BIT(31)
#define HDA_DSP_REG_HIPCI_MSG_MASK	0x7FFFFFFF

/* HIPCIE */
#define HDA_DSP_REG_HIPCIE_DONE	BIT(30)
#define HDA_DSP_REG_HIPCIE_MSG_MASK	0x3FFFFFFF

/* HIPCCTL */
#define HDA_DSP_REG_HIPCCTL_DONE	BIT(1)
#define HDA_DSP_REG_HIPCCTL_BUSY	BIT(0)

/* HIPCT */
#define HDA_DSP_REG_HIPCT_BUSY		BIT(31)
#define HDA_DSP_REG_HIPCT_MSG_MASK	0x7FFFFFFF

/* HIPCTE */
#define HDA_DSP_REG_HIPCTE_MSG_MASK	0x3FFFFFFF

#define HDA_DSP_ADSPIC_CL_DMA		BIT(1)
#define HDA_DSP_ADSPIS_CL_DMA		BIT(1)

/* Delay before scheduling D0i3 entry */
#define BXT_D0I3_DELAY 5000

#define FW_CL_STREAM_NUMBER		0x1
#define HDA_FW_BOOT_ATTEMPTS		3

/* ADSPCS - Audio DSP Control & Status */

/*
 * Core Reset - asserted high
 * CRST Mask for a given core mask pattern, cm
 */
#define HDA_DSP_ADSPCS_CRST_SHIFT	0
#define HDA_DSP_ADSPCS_CRST_MASK(cm)	((cm) << HDA_DSP_ADSPCS_CRST_SHIFT)

/*
 * Core run/stall - when set to '1' core is stalled
 * CSTALL Mask for a given core mask pattern, cm
 */
#define HDA_DSP_ADSPCS_CSTALL_SHIFT	8
#define HDA_DSP_ADSPCS_CSTALL_MASK(cm)	((cm) << HDA_DSP_ADSPCS_CSTALL_SHIFT)

/*
 * Set Power Active - when set to '1' turn cores on
 * SPA Mask for a given core mask pattern, cm
 */
#define HDA_DSP_ADSPCS_SPA_SHIFT	16
#define HDA_DSP_ADSPCS_SPA_MASK(cm)	((cm) << HDA_DSP_ADSPCS_SPA_SHIFT)

/*
 * Current Power Active - power status of cores, set by hardware
 * CPA Mask for a given core mask pattern, cm
 */
#define HDA_DSP_ADSPCS_CPA_SHIFT	24
#define HDA_DSP_ADSPCS_CPA_MASK(cm)	((cm) << HDA_DSP_ADSPCS_CPA_SHIFT)

/*
 * Mask for a given number of cores
 * nc = number of supported cores
 */
#define SOF_DSP_CORES_MASK(nc)	GENMASK(((nc) - 1), 0)

/* Intel HD Audio Inter-Processor Communication Registers for Cannonlake*/
#define CNL_DSP_IPC_BASE		0xc0
#define CNL_DSP_REG_HIPCTDR		(CNL_DSP_IPC_BASE + 0x00)
#define CNL_DSP_REG_HIPCTDA		(CNL_DSP_IPC_BASE + 0x04)
#define CNL_DSP_REG_HIPCTDD		(CNL_DSP_IPC_BASE + 0x08)
#define CNL_DSP_REG_HIPCIDR		(CNL_DSP_IPC_BASE + 0x10)
#define CNL_DSP_REG_HIPCIDA		(CNL_DSP_IPC_BASE + 0x14)
#define CNL_DSP_REG_HIPCIDD		(CNL_DSP_IPC_BASE + 0x18)
#define CNL_DSP_REG_HIPCCTL		(CNL_DSP_IPC_BASE + 0x28)

/*  HIPCI */
#define CNL_DSP_REG_HIPCIDR_BUSY		BIT(31)
#define CNL_DSP_REG_HIPCIDR_MSG_MASK	0x7FFFFFFF

/* HIPCIE */
#define CNL_DSP_REG_HIPCIDA_DONE	BIT(31)
#define CNL_DSP_REG_HIPCIDA_MSG_MASK	0x7FFFFFFF

/* HIPCCTL */
#define CNL_DSP_REG_HIPCCTL_DONE	BIT(1)
#define CNL_DSP_REG_HIPCCTL_BUSY	BIT(0)

/* HIPCT */
#define CNL_DSP_REG_HIPCTDR_BUSY		BIT(31)
#define CNL_DSP_REG_HIPCTDR_MSG_MASK	0x7FFFFFFF

/* HIPCTDA */
#define CNL_DSP_REG_HIPCTDA_DONE	BIT(31)
#define CNL_DSP_REG_HIPCTDA_MSG_MASK	0x7FFFFFFF

/* HIPCTDD */
#define CNL_DSP_REG_HIPCTDD_MSG_MASK	0x7FFFFFFF

/* BDL */
#define HDA_DSP_BDL_SIZE			4096
#define HDA_DSP_MAX_BDL_ENTRIES			\
	(HDA_DSP_BDL_SIZE / sizeof(struct sof_intel_dsp_bdl))

/* Number of DAIs */
#define SOF_SKL_NUM_DAIS_NOCODEC	8

#if IS_ENABLED(CONFIG_SND_SOC_SOF_HDA_AUDIO_CODEC)
#define SOF_SKL_NUM_DAIS		15
#else
#define SOF_SKL_NUM_DAIS		SOF_SKL_NUM_DAIS_NOCODEC
#endif

/* Intel HD Audio SRAM Window 0*/
#define HDA_DSP_SRAM_REG_ROM_STATUS_SKL	0x8000
#define HDA_ADSP_SRAM0_BASE_SKL		0x8000

/* Firmware status window */
#define HDA_ADSP_FW_STATUS_SKL		HDA_ADSP_SRAM0_BASE_SKL
#define HDA_ADSP_ERROR_CODE_SKL		(HDA_ADSP_FW_STATUS_SKL + 0x4)

/* Host Device Memory Space */
#define APL_SSP_BASE_OFFSET	0x2000
#define CNL_SSP_BASE_OFFSET	0x10000

/* Host Device Memory Size of a Single SSP */
#define SSP_DEV_MEM_SIZE	0x1000

/* SSP Count of the Platform */
#define APL_SSP_COUNT		6
#define CNL_SSP_COUNT		3
#define ICL_SSP_COUNT		6
#define TGL_SSP_COUNT		3
#define MTL_SSP_COUNT		3

/* SSP Registers */
#define SSP_SSC1_OFFSET		0x4
#define SSP_SET_SCLK_CONSUMER	BIT(25)
#define SSP_SET_SFRM_CONSUMER	BIT(24)
#define SSP_SET_CBP_CFP		(SSP_SET_SCLK_CONSUMER | SSP_SET_SFRM_CONSUMER)

#define HDA_IDISP_ADDR		2
#define HDA_IDISP_CODEC(x) ((x) & BIT(HDA_IDISP_ADDR))

struct sof_intel_dsp_bdl {
	__le32 addr_l;
	__le32 addr_h;
	__le32 size;
	__le32 ioc;
} __attribute((packed));

#define SOF_HDA_PLAYBACK_STREAMS	16
#define SOF_HDA_CAPTURE_STREAMS		16
#define SOF_HDA_PLAYBACK		0
#define SOF_HDA_CAPTURE			1

/* stream flags */
#define SOF_HDA_STREAM_DMI_L1_COMPATIBLE	1

/*
 * Time in ms for opportunistic D0I3 entry delay.
 * This has been deliberately chosen to be long to avoid race conditions.
 * Could be optimized in future.
 */
#define SOF_HDA_D0I3_WORK_DELAY_MS	5000

/* HDA DSP D0 substate */
enum sof_hda_D0_substate {
	SOF_HDA_DSP_PM_D0I0,	/* default D0 substate */
	SOF_HDA_DSP_PM_D0I3,	/* low power D0 substate */
};

/* represents DSP HDA controller frontend - i.e. host facing control */
struct sof_intel_hda_dev {
	bool imrboot_supported;
	bool skip_imr_boot;
	bool booted_from_imr;

	int boot_iteration;

	struct hda_bus hbus;

	/* hw config */
	const struct sof_intel_dsp_desc *desc;

	/* trace */
	struct hdac_ext_stream *dtrace_stream;

	/* if position update IPC needed */
	u32 no_ipc_position;

	/* the maximum number of streams (playback + capture) supported */
	u32 stream_max;

	/* PM related */
	bool l1_disabled;/* is DMI link L1 disabled? */

	/* DMIC device */
	struct platform_device *dmic_dev;

	/* delayed work to enter D0I3 opportunistically */
	struct delayed_work d0i3_work;

	/* ACPI information stored between scan and probe steps */
	struct sdw_intel_acpi_info info;

	/* sdw context allocated by SoundWire driver */
	struct sdw_intel_ctx *sdw;

	/* FW clock config, 0:HPRO, 1:LPRO */
	bool clk_config_lpro;

	wait_queue_head_t waitq;
	bool code_loading;

	/* Intel NHLT information */
	struct nhlt_acpi_table *nhlt;

	/*
	 * Pointing to the IPC message if immediate sending was not possible
	 * because the downlink communication channel was BUSY at the time.
	 * The message will be re-tried when the channel becomes free (the ACK
	 * is received from the DSP for the previous message)
	 */
	struct snd_sof_ipc_msg *delayed_ipc_tx_msg;
};

static inline struct hdac_bus *sof_to_bus(struct snd_sof_dev *s)
{
	struct sof_intel_hda_dev *hda = s->pdata->hw_pdata;

	return &hda->hbus.core;
}

static inline struct hda_bus *sof_to_hbus(struct snd_sof_dev *s)
{
	struct sof_intel_hda_dev *hda = s->pdata->hw_pdata;

	return &hda->hbus;
}

struct sof_intel_hda_stream {
	struct snd_sof_dev *sdev;
	struct hdac_ext_stream hext_stream;
	struct sof_intel_stream sof_intel_stream;
	int host_reserved; /* reserve host DMA channel */
	u32 flags;
};

#define hstream_to_sof_hda_stream(hstream) \
	container_of(hstream, struct sof_intel_hda_stream, hext_stream)

#define bus_to_sof_hda(bus) \
	container_of(bus, struct sof_intel_hda_dev, hbus.core)

#define SOF_STREAM_SD_OFFSET(s) \
	(SOF_HDA_ADSP_SD_ENTRY_SIZE * ((s)->index) \
	 + SOF_HDA_ADSP_LOADER_BASE)

#define SOF_STREAM_SD_OFFSET_CRST 0x1

/*
 * DSP Core services.
 */
int hda_dsp_probe(struct snd_sof_dev *sdev);
int hda_dsp_remove(struct snd_sof_dev *sdev);
int hda_dsp_core_power_up(struct snd_sof_dev *sdev, unsigned int core_mask);
int hda_dsp_core_run(struct snd_sof_dev *sdev, unsigned int core_mask);
int hda_dsp_enable_core(struct snd_sof_dev *sdev, unsigned int core_mask);
int hda_dsp_core_reset_power_down(struct snd_sof_dev *sdev,
				  unsigned int core_mask);
int hda_power_down_dsp(struct snd_sof_dev *sdev);
int hda_dsp_core_get(struct snd_sof_dev *sdev, int core);
void hda_dsp_ipc_int_enable(struct snd_sof_dev *sdev);
void hda_dsp_ipc_int_disable(struct snd_sof_dev *sdev);
bool hda_dsp_core_is_enabled(struct snd_sof_dev *sdev, unsigned int core_mask);

int hda_dsp_set_power_state_ipc3(struct snd_sof_dev *sdev,
				 const struct sof_dsp_power_state *target_state);
int hda_dsp_set_power_state_ipc4(struct snd_sof_dev *sdev,
				 const struct sof_dsp_power_state *target_state);

int hda_dsp_suspend(struct snd_sof_dev *sdev, u32 target_state);
int hda_dsp_resume(struct snd_sof_dev *sdev);
int hda_dsp_runtime_suspend(struct snd_sof_dev *sdev);
int hda_dsp_runtime_resume(struct snd_sof_dev *sdev);
int hda_dsp_runtime_idle(struct snd_sof_dev *sdev);
int hda_dsp_shutdown_dma_flush(struct snd_sof_dev *sdev);
int hda_dsp_shutdown(struct snd_sof_dev *sdev);
int hda_dsp_set_hw_params_upon_resume(struct snd_sof_dev *sdev);
void hda_dsp_dump(struct snd_sof_dev *sdev, u32 flags);
void hda_ipc_dump(struct snd_sof_dev *sdev);
void hda_ipc_irq_dump(struct snd_sof_dev *sdev);
void hda_dsp_d0i3_work(struct work_struct *work);
int hda_dsp_disable_interrupts(struct snd_sof_dev *sdev);

/*
 * DSP PCM Operations.
 */
u32 hda_dsp_get_mult_div(struct snd_sof_dev *sdev, int rate);
u32 hda_dsp_get_bits(struct snd_sof_dev *sdev, int sample_bits);
int hda_dsp_pcm_open(struct snd_sof_dev *sdev,
		     struct snd_pcm_substream *substream);
int hda_dsp_pcm_close(struct snd_sof_dev *sdev,
		      struct snd_pcm_substream *substream);
int hda_dsp_pcm_hw_params(struct snd_sof_dev *sdev,
			  struct snd_pcm_substream *substream,
			  struct snd_pcm_hw_params *params,
			  struct snd_sof_platform_stream_params *platform_params);
int hda_dsp_stream_hw_free(struct snd_sof_dev *sdev,
			   struct snd_pcm_substream *substream);
int hda_dsp_pcm_trigger(struct snd_sof_dev *sdev,
			struct snd_pcm_substream *substream, int cmd);
snd_pcm_uframes_t hda_dsp_pcm_pointer(struct snd_sof_dev *sdev,
				      struct snd_pcm_substream *substream);
int hda_dsp_pcm_ack(struct snd_sof_dev *sdev, struct snd_pcm_substream *substream);

/*
 * DSP Stream Operations.
 */

int hda_dsp_stream_init(struct snd_sof_dev *sdev);
void hda_dsp_stream_free(struct snd_sof_dev *sdev);
int hda_dsp_stream_hw_params(struct snd_sof_dev *sdev,
			     struct hdac_ext_stream *hext_stream,
			     struct snd_dma_buffer *dmab,
			     struct snd_pcm_hw_params *params);
int hda_dsp_iccmax_stream_hw_params(struct snd_sof_dev *sdev,
				    struct hdac_ext_stream *hext_stream,
				    struct snd_dma_buffer *dmab,
				    struct snd_pcm_hw_params *params);
int hda_dsp_stream_trigger(struct snd_sof_dev *sdev,
			   struct hdac_ext_stream *hext_stream, int cmd);
irqreturn_t hda_dsp_stream_threaded_handler(int irq, void *context);
int hda_dsp_stream_setup_bdl(struct snd_sof_dev *sdev,
			     struct snd_dma_buffer *dmab,
			     struct hdac_stream *hstream);
bool hda_dsp_check_ipc_irq(struct snd_sof_dev *sdev);
bool hda_dsp_check_stream_irq(struct snd_sof_dev *sdev);

snd_pcm_uframes_t hda_dsp_stream_get_position(struct hdac_stream *hstream,
					      int direction, bool can_sleep);

struct hdac_ext_stream *
	hda_dsp_stream_get(struct snd_sof_dev *sdev, int direction, u32 flags);
int hda_dsp_stream_put(struct snd_sof_dev *sdev, int direction, int stream_tag);
int hda_dsp_stream_spib_config(struct snd_sof_dev *sdev,
			       struct hdac_ext_stream *hext_stream,
			       int enable, u32 size);

int hda_ipc_msg_data(struct snd_sof_dev *sdev,
		     struct snd_sof_pcm_stream *sps,
		     void *p, size_t sz);
int hda_set_stream_data_offset(struct snd_sof_dev *sdev,
			       struct snd_sof_pcm_stream *sps,
			       size_t posn_offset);

/*
 * DSP IPC Operations.
 */
int hda_dsp_ipc_send_msg(struct snd_sof_dev *sdev,
			 struct snd_sof_ipc_msg *msg);
void hda_dsp_ipc_get_reply(struct snd_sof_dev *sdev);
int hda_dsp_ipc_get_mailbox_offset(struct snd_sof_dev *sdev);
int hda_dsp_ipc_get_window_offset(struct snd_sof_dev *sdev, u32 id);

irqreturn_t hda_dsp_ipc_irq_thread(int irq, void *context);
int hda_dsp_ipc_cmd_done(struct snd_sof_dev *sdev, int dir);

/*
 * DSP Code loader.
 */
int hda_dsp_cl_boot_firmware(struct snd_sof_dev *sdev);
int hda_dsp_cl_boot_firmware_iccmax(struct snd_sof_dev *sdev);
int hda_cl_copy_fw(struct snd_sof_dev *sdev, struct hdac_ext_stream *hext_stream);
struct hdac_ext_stream *hda_cl_stream_prepare(struct snd_sof_dev *sdev, unsigned int format,
					      unsigned int size, struct snd_dma_buffer *dmab,
					      int direction);
int hda_cl_cleanup(struct snd_sof_dev *sdev, struct snd_dma_buffer *dmab,
		   struct hdac_ext_stream *hext_stream);
int cl_dsp_init(struct snd_sof_dev *sdev, int stream_tag, bool imr_boot);
#define HDA_CL_STREAM_FORMAT 0x40

/* pre and post fw run ops */
int hda_dsp_pre_fw_run(struct snd_sof_dev *sdev);
int hda_dsp_post_fw_run(struct snd_sof_dev *sdev);

/* parse platform specific ext manifest ops */
int hda_dsp_ext_man_get_cavs_config_data(struct snd_sof_dev *sdev,
					 const struct sof_ext_man_elem_header *hdr);

/*
 * HDA Controller Operations.
 */
int hda_dsp_ctrl_get_caps(struct snd_sof_dev *sdev);
void hda_dsp_ctrl_ppcap_enable(struct snd_sof_dev *sdev, bool enable);
void hda_dsp_ctrl_ppcap_int_enable(struct snd_sof_dev *sdev, bool enable);
int hda_dsp_ctrl_link_reset(struct snd_sof_dev *sdev, bool reset);
void hda_dsp_ctrl_misc_clock_gating(struct snd_sof_dev *sdev, bool enable);
int hda_dsp_ctrl_clock_power_gating(struct snd_sof_dev *sdev, bool enable);
int hda_dsp_ctrl_init_chip(struct snd_sof_dev *sdev);
void hda_dsp_ctrl_stop_chip(struct snd_sof_dev *sdev);
/*
 * HDA bus operations.
 */
void sof_hda_bus_init(struct snd_sof_dev *sdev, struct device *dev);
void sof_hda_bus_exit(struct snd_sof_dev *sdev);

#if IS_ENABLED(CONFIG_SND_SOC_SOF_HDA_AUDIO_CODEC)
/*
 * HDA Codec operations.
 */
void hda_codec_probe_bus(struct snd_sof_dev *sdev);
void hda_codec_jack_wake_enable(struct snd_sof_dev *sdev, bool enable);
void hda_codec_jack_check(struct snd_sof_dev *sdev);
void hda_codec_check_for_state_change(struct snd_sof_dev *sdev);
void hda_codec_init_cmd_io(struct snd_sof_dev *sdev);
void hda_codec_resume_cmd_io(struct snd_sof_dev *sdev);
void hda_codec_stop_cmd_io(struct snd_sof_dev *sdev);
void hda_codec_suspend_cmd_io(struct snd_sof_dev *sdev);
void hda_codec_detect_mask(struct snd_sof_dev *sdev);
void hda_codec_rirb_status_clear(struct snd_sof_dev *sdev);
bool hda_codec_check_rirb_status(struct snd_sof_dev *sdev);
void hda_codec_set_codec_wakeup(struct snd_sof_dev *sdev, bool status);
void hda_codec_device_remove(struct snd_sof_dev *sdev);

#else

static inline void hda_codec_probe_bus(struct snd_sof_dev *sdev) { }
static inline void hda_codec_jack_wake_enable(struct snd_sof_dev *sdev, bool enable) { }
static inline void hda_codec_jack_check(struct snd_sof_dev *sdev) { }
static inline void hda_codec_check_for_state_change(struct snd_sof_dev *sdev) { }
static inline void hda_codec_init_cmd_io(struct snd_sof_dev *sdev) { }
static inline void hda_codec_resume_cmd_io(struct snd_sof_dev *sdev) { }
static inline void hda_codec_stop_cmd_io(struct snd_sof_dev *sdev) { }
static inline void hda_codec_suspend_cmd_io(struct snd_sof_dev *sdev) { }
static inline void hda_codec_detect_mask(struct snd_sof_dev *sdev) { }
static inline void hda_codec_rirb_status_clear(struct snd_sof_dev *sdev) { }
static inline bool hda_codec_check_rirb_status(struct snd_sof_dev *sdev) { return false; }
static inline void hda_codec_set_codec_wakeup(struct snd_sof_dev *sdev, bool status) { }
static inline void hda_codec_device_remove(struct snd_sof_dev *sdev) { }

#endif /* CONFIG_SND_SOC_SOF_HDA_AUDIO_CODEC */

#if IS_ENABLED(CONFIG_SND_SOC_SOF_HDA_AUDIO_CODEC) && IS_ENABLED(CONFIG_SND_HDA_CODEC_HDMI)

void hda_codec_i915_display_power(struct snd_sof_dev *sdev, bool enable);
int hda_codec_i915_init(struct snd_sof_dev *sdev);
int hda_codec_i915_exit(struct snd_sof_dev *sdev);

#else

static inline void hda_codec_i915_display_power(struct snd_sof_dev *sdev, bool enable) { }
static inline int hda_codec_i915_init(struct snd_sof_dev *sdev) { return 0; }
static inline int hda_codec_i915_exit(struct snd_sof_dev *sdev) { return 0; }

#endif

/*
 * Trace Control.
 */
int hda_dsp_trace_init(struct snd_sof_dev *sdev, struct snd_dma_buffer *dmab,
		       struct sof_ipc_dma_trace_params_ext *dtrace_params);
int hda_dsp_trace_release(struct snd_sof_dev *sdev);
int hda_dsp_trace_trigger(struct snd_sof_dev *sdev, int cmd);

/*
 * SoundWire support
 */
#if IS_ENABLED(CONFIG_SND_SOC_SOF_INTEL_SOUNDWIRE)

int hda_sdw_check_lcount_common(struct snd_sof_dev *sdev);
int hda_sdw_check_lcount_ext(struct snd_sof_dev *sdev);
int hda_sdw_startup(struct snd_sof_dev *sdev);
void hda_common_enable_sdw_irq(struct snd_sof_dev *sdev, bool enable);
void hda_sdw_int_enable(struct snd_sof_dev *sdev, bool enable);
void hda_sdw_process_wakeen(struct snd_sof_dev *sdev);
bool hda_common_check_sdw_irq(struct snd_sof_dev *sdev);

#else

static inline int hda_sdw_check_lcount_common(struct snd_sof_dev *sdev)
{
	return 0;
}

static inline int hda_sdw_check_lcount_ext(struct snd_sof_dev *sdev)
{
	return 0;
}

static inline int hda_sdw_startup(struct snd_sof_dev *sdev)
{
	return 0;
}

static inline void hda_common_enable_sdw_irq(struct snd_sof_dev *sdev, bool enable)
{
}

static inline void hda_sdw_int_enable(struct snd_sof_dev *sdev, bool enable)
{
}

static inline void hda_sdw_process_wakeen(struct snd_sof_dev *sdev)
{
}

static inline bool hda_common_check_sdw_irq(struct snd_sof_dev *sdev)
{
	return false;
}

#endif

/* common dai driver */
extern struct snd_soc_dai_driver skl_dai[];
int hda_dsp_dais_suspend(struct snd_sof_dev *sdev);

/*
 * Platform Specific HW abstraction Ops.
 */
extern struct snd_sof_dsp_ops sof_hda_common_ops;

extern struct snd_sof_dsp_ops sof_skl_ops;
int sof_skl_ops_init(struct snd_sof_dev *sdev);
extern struct snd_sof_dsp_ops sof_apl_ops;
int sof_apl_ops_init(struct snd_sof_dev *sdev);
extern struct snd_sof_dsp_ops sof_cnl_ops;
int sof_cnl_ops_init(struct snd_sof_dev *sdev);
extern struct snd_sof_dsp_ops sof_tgl_ops;
int sof_tgl_ops_init(struct snd_sof_dev *sdev);
extern struct snd_sof_dsp_ops sof_icl_ops;
int sof_icl_ops_init(struct snd_sof_dev *sdev);
extern struct snd_sof_dsp_ops sof_mtl_ops;
int sof_mtl_ops_init(struct snd_sof_dev *sdev);

extern const struct sof_intel_dsp_desc skl_chip_info;
extern const struct sof_intel_dsp_desc apl_chip_info;
extern const struct sof_intel_dsp_desc cnl_chip_info;
extern const struct sof_intel_dsp_desc icl_chip_info;
extern const struct sof_intel_dsp_desc tgl_chip_info;
extern const struct sof_intel_dsp_desc tglh_chip_info;
extern const struct sof_intel_dsp_desc ehl_chip_info;
extern const struct sof_intel_dsp_desc jsl_chip_info;
extern const struct sof_intel_dsp_desc adls_chip_info;
extern const struct sof_intel_dsp_desc mtl_chip_info;

/* Probes support */
#if IS_ENABLED(CONFIG_SND_SOC_SOF_HDA_PROBES)
int hda_probes_register(struct snd_sof_dev *sdev);
void hda_probes_unregister(struct snd_sof_dev *sdev);
#else
static inline int hda_probes_register(struct snd_sof_dev *sdev)
{
	return 0;
}

static inline void hda_probes_unregister(struct snd_sof_dev *sdev)
{
}
#endif /* CONFIG_SND_SOC_SOF_HDA_PROBES */

/* SOF client registration for HDA platforms */
int hda_register_clients(struct snd_sof_dev *sdev);
void hda_unregister_clients(struct snd_sof_dev *sdev);

/* machine driver select */
struct snd_soc_acpi_mach *hda_machine_select(struct snd_sof_dev *sdev);
void hda_set_mach_params(struct snd_soc_acpi_mach *mach,
			 struct snd_sof_dev *sdev);

/* PCI driver selection and probe */
int hda_pci_intel_probe(struct pci_dev *pci, const struct pci_device_id *pci_id);

struct snd_sof_dai;
struct sof_ipc_dai_config;

#define SOF_HDA_POSITION_QUIRK_USE_SKYLAKE_LEGACY	(0) /* previous implementation */
#define SOF_HDA_POSITION_QUIRK_USE_DPIB_REGISTERS	(1) /* recommended if VC0 only */
#define SOF_HDA_POSITION_QUIRK_USE_DPIB_DDR_UPDATE	(2) /* recommended with VC0 or VC1 */

extern int sof_hda_position_quirk;

void hda_set_dai_drv_ops(struct snd_sof_dev *sdev, struct snd_sof_dsp_ops *ops);
void hda_ops_free(struct snd_sof_dev *sdev);

/* SKL/KBL */
int hda_dsp_cl_boot_firmware_skl(struct snd_sof_dev *sdev);
int hda_dsp_core_stall_reset(struct snd_sof_dev *sdev, unsigned int core_mask);

/* IPC4 */
irqreturn_t cnl_ipc4_irq_thread(int irq, void *context);
int cnl_ipc4_send_msg(struct snd_sof_dev *sdev, struct snd_sof_ipc_msg *msg);
irqreturn_t hda_dsp_ipc4_irq_thread(int irq, void *context);
bool hda_ipc4_tx_is_busy(struct snd_sof_dev *sdev);
void hda_dsp_ipc4_schedule_d0i3_work(struct sof_intel_hda_dev *hdev,
				     struct snd_sof_ipc_msg *msg);
int hda_dsp_ipc4_send_msg(struct snd_sof_dev *sdev, struct snd_sof_ipc_msg *msg);
void hda_ipc4_dump(struct snd_sof_dev *sdev);
extern struct sdw_intel_ops sdw_callback;

struct sof_ipc4_fw_library;
int hda_dsp_ipc4_load_library(struct snd_sof_dev *sdev,
			      struct sof_ipc4_fw_library *fw_lib, bool reload);

/**
 * struct hda_dai_widget_dma_ops - DAI DMA ops optional by default unless specified otherwise
 * @get_hext_stream: Mandatory function pointer to get the saved pointer to struct hdac_ext_stream
 * @assign_hext_stream: Function pointer to assign a hdac_ext_stream
 * @release_hext_stream: Function pointer to release the hdac_ext_stream
 * @setup_hext_stream: Function pointer for hdac_ext_stream setup
 * @reset_hext_stream: Function pointer for hdac_ext_stream reset
 * @pre_trigger: Function pointer for DAI DMA pre-trigger actions
 * @trigger: Function pointer for DAI DMA trigger actions
 * @post_trigger: Function pointer for DAI DMA post-trigger actions
 * @codec_dai_set_stream: Function pointer to set codec-side stream information
 * @calc_stream_format: Function pointer to determine stream format from hw_params and
 * for HDaudio codec DAI from the .sig bits
 * @get_hlink: Mandatory function pointer to retrieve hlink, mainly to program LOSIDV
 * for legacy HDaudio links or program HDaudio Extended Link registers.
 */
struct hda_dai_widget_dma_ops {
	struct hdac_ext_stream *(*get_hext_stream)(struct snd_sof_dev *sdev,
						   struct snd_soc_dai *cpu_dai,
						   struct snd_pcm_substream *substream);
	struct hdac_ext_stream *(*assign_hext_stream)(struct snd_sof_dev *sdev,
						      struct snd_soc_dai *cpu_dai,
						      struct snd_pcm_substream *substream);
	void (*release_hext_stream)(struct snd_sof_dev *sdev, struct snd_soc_dai *cpu_dai,
				    struct snd_pcm_substream *substream);
	void (*setup_hext_stream)(struct snd_sof_dev *sdev, struct hdac_ext_stream *hext_stream,
				  unsigned int format_val);
	void (*reset_hext_stream)(struct snd_sof_dev *sdev, struct hdac_ext_stream *hext_sream);
	int (*pre_trigger)(struct snd_sof_dev *sdev, struct snd_soc_dai *cpu_dai,
			   struct snd_pcm_substream *substream, int cmd);
	int (*trigger)(struct snd_sof_dev *sdev, struct snd_soc_dai *cpu_dai,
		       struct snd_pcm_substream *substream, int cmd);
	int (*post_trigger)(struct snd_sof_dev *sdev, struct snd_soc_dai *cpu_dai,
			    struct snd_pcm_substream *substream, int cmd);
	void (*codec_dai_set_stream)(struct snd_sof_dev *sdev,
				     struct snd_pcm_substream *substream,
				     struct hdac_stream *hstream);
	unsigned int (*calc_stream_format)(struct snd_sof_dev *sdev,
					   struct snd_pcm_substream *substream,
					   struct snd_pcm_hw_params *params);
	struct hdac_ext_link * (*get_hlink)(struct snd_sof_dev *sdev,
					    struct snd_pcm_substream *substream);
};

const struct hda_dai_widget_dma_ops *
hda_select_dai_widget_ops(struct snd_sof_dev *sdev, struct snd_sof_widget *swidget);
int hda_dai_config(struct snd_soc_dapm_widget *w, unsigned int flags,
		   struct snd_sof_dai_config_data *data);
int hda_link_dma_cleanup(struct snd_pcm_substream *substream, struct hdac_ext_stream *hext_stream,
<<<<<<< HEAD
			 struct snd_soc_dai *cpu_dai, struct snd_soc_dai *codec_dai);
=======
			 struct snd_soc_dai *cpu_dai);
>>>>>>> 38e945c6

#endif<|MERGE_RESOLUTION|>--- conflicted
+++ resolved
@@ -964,10 +964,6 @@
 int hda_dai_config(struct snd_soc_dapm_widget *w, unsigned int flags,
 		   struct snd_sof_dai_config_data *data);
 int hda_link_dma_cleanup(struct snd_pcm_substream *substream, struct hdac_ext_stream *hext_stream,
-<<<<<<< HEAD
-			 struct snd_soc_dai *cpu_dai, struct snd_soc_dai *codec_dai);
-=======
 			 struct snd_soc_dai *cpu_dai);
->>>>>>> 38e945c6
 
 #endif