/* SPDX-License-Identifier: (GPL-2.0-only OR BSD-3-Clause) */
/*
 * This file is provided under a dual BSD/GPLv2 license.  When using or
 * redistributing this file, you may do so under either license.
 *
 * Copyright(c) 2020-2022 Intel Corporation
 */

/* DSP Registers */
#define MTL_HFDSSCS			0x1000
#define MTL_HFDSSCS_SPA_MASK		BIT(16)
#define MTL_HFDSSCS_CPA_MASK		BIT(24)
#define MTL_HFSNDWIE			0x114C
#define MTL_HFPWRCTL			0x1D18
#define PTL_HFPWRCTL2			0x1D20
#define MTL_HfPWRCTL_WPIOXPG(x)		BIT((x) + 8)
#define MTL_HFPWRCTL_WPDSPHPXPG		BIT(0)
#define MTL_HFPWRSTS			0x1D1C
#define PTL_HFPWRSTS2			0x1D24
#define MTL_HFPWRSTS_DSPHPXPGS_MASK	BIT(0)
#define MTL_HFINTIPPTR			0x1108
#define MTL_IRQ_INTEN_L_HOST_IPC_MASK	BIT(0)
#define MTL_IRQ_INTEN_L_SOUNDWIRE_MASK	BIT(6)
#define MTL_HFINTIPPTR_PTR_MASK		GENMASK(20, 0)

#define MTL_HDA_VS_D0I3C		0x1D4A

#define MTL_DSP2CXCAP_PRIMARY_CORE	0x178D00
#define MTL_DSP2CXCTL_PRIMARY_CORE	0x178D04
#define MTL_DSP2CXCTL_PRIMARY_CORE_SPA_MASK BIT(0)
#define MTL_DSP2CXCTL_PRIMARY_CORE_CPA_MASK BIT(8)
#define MTL_DSP2CXCTL_PRIMARY_CORE_OSEL GENMASK(25, 24)
#define MTL_DSP2CXCTL_PRIMARY_CORE_OSEL_SHIFT 24

/* IPC Registers */
#define MTL_DSP_REG_HFIPCXTDR		0x73200
#define MTL_DSP_REG_HFIPCXTDR_BUSY	BIT(31)
#define MTL_DSP_REG_HFIPCXTDR_MSG_MASK GENMASK(30, 0)
#define MTL_DSP_REG_HFIPCXTDA		0x73204
#define MTL_DSP_REG_HFIPCXTDA_BUSY	BIT(31)
#define MTL_DSP_REG_HFIPCXIDR		0x73210
#define MTL_DSP_REG_HFIPCXIDR_BUSY	BIT(31)
#define MTL_DSP_REG_HFIPCXIDR_MSG_MASK GENMASK(30, 0)
#define MTL_DSP_REG_HFIPCXIDA		0x73214
#define MTL_DSP_REG_HFIPCXIDA_DONE	BIT(31)
#define MTL_DSP_REG_HFIPCXIDA_MSG_MASK GENMASK(30, 0)
#define MTL_DSP_REG_HFIPCXCTL		0x73228
#define MTL_DSP_REG_HFIPCXCTL_BUSY	BIT(0)
#define MTL_DSP_REG_HFIPCXCTL_DONE	BIT(1)
#define MTL_DSP_REG_HFIPCXTDDY		0x73300
#define MTL_DSP_REG_HFIPCXIDDY		0x73380
#define MTL_DSP_REG_HfHIPCIE		0x1140
#define MTL_DSP_REG_HfHIPCIE_IE_MASK	BIT(0)
#define MTL_DSP_REG_HfSNDWIE		0x114C
#define MTL_DSP_REG_HfSNDWIE_IE_MASK	GENMASK(3, 0)

#define MTL_DSP_IRQSTS			0x20
#define MTL_DSP_IRQSTS_IPC		BIT(0)
#define MTL_DSP_IRQSTS_SDW		BIT(6)

#define MTL_DSP_REG_POLL_INTERVAL_US	10	/* 10 us */

/* Memory windows */
#define MTL_SRAM_WINDOW_OFFSET(x)	(0x180000 + 0x8000 * (x))

#define MTL_DSP_MBOX_UPLINK_OFFSET	(MTL_SRAM_WINDOW_OFFSET(0) + 0x1000)
#define MTL_DSP_MBOX_UPLINK_SIZE	0x1000
#define MTL_DSP_MBOX_DOWNLINK_OFFSET	MTL_SRAM_WINDOW_OFFSET(1)
#define MTL_DSP_MBOX_DOWNLINK_SIZE	0x1000

/* FW registers */
#define MTL_DSP_ROM_STS			MTL_SRAM_WINDOW_OFFSET(0) /* ROM status */
#define MTL_DSP_ROM_ERROR		(MTL_SRAM_WINDOW_OFFSET(0) + 0x4) /* ROM error code */

#define MTL_DSP_REG_HFFLGPXQWY		0x163200 /* DSP core0 status */
#define MTL_DSP_REG_HFFLGPXQWY_ERROR	0x163204 /* DSP core0 error */
<<<<<<< HEAD
=======

/* FSR status codes */
#define FSR_STATE_ROM_RESET_VECTOR_DONE		0x8
#define FSR_STATE_ROM_PURGE_BOOT		0x9
#define FSR_STATE_ROM_RESTORE_BOOT		0xA
#define FSR_STATE_ROM_FW_ENTRY_POINT		0xB
#define FSR_STATE_ROM_VALIDATE_PUB_KEY		0xC
#define FSR_STATE_ROM_POWER_DOWN_HPSRAM		0xD
#define FSR_STATE_ROM_POWER_DOWN_ULPSRAM	0xE
#define FSR_STATE_ROM_POWER_UP_ULPSRAM_STACK	0xF
#define FSR_STATE_ROM_POWER_UP_HPSRAM_DMA	0x10
#define FSR_STATE_ROM_BEFORE_EP_POINTER_READ	0x11
#define FSR_STATE_ROM_VALIDATE_MANIFEST		0x12
#define FSR_STATE_ROM_VALIDATE_FW_MODULE	0x13
#define FSR_STATE_ROM_PROTECT_IMR_REGION	0x14
#define FSR_STATE_ROM_PUSH_MODEL_ROUTINE	0x15
#define FSR_STATE_ROM_PULL_MODEL_ROUTINE	0x16
#define FSR_STATE_ROM_VALIDATE_PKG_DIR		0x17
#define FSR_STATE_ROM_VALIDATE_CPD		0x18
#define FSR_STATE_ROM_VALIDATE_CSS_MAN_HEADER	0x19
#define FSR_STATE_ROM_VALIDATE_BLOB_SVN		0x1A
#define FSR_STATE_ROM_VERIFY_IFWI_PARTITION	0x1B
#define FSR_STATE_ROM_REMOVE_ACCESS_CONTROL	0x1C
#define FSR_STATE_ROM_AUTH_BYPASS		0x1D
#define FSR_STATE_ROM_AUTH_ENABLED		0x1E
#define FSR_STATE_ROM_INIT_DMA			0x1F
#define FSR_STATE_ROM_PURGE_FW_ENTRY		0x20
#define FSR_STATE_ROM_PURGE_FW_END		0x21
#define FSR_STATE_ROM_CLEAN_UP_BSS_DONE		0x22
#define FSR_STATE_ROM_IMR_RESTORE_ENTRY		0x23
#define FSR_STATE_ROM_IMR_RESTORE_END		0x24
#define FSR_STATE_ROM_FW_MANIFEST_IN_DMA_BUFF	0x25
#define FSR_STATE_ROM_LOAD_CSE_MAN_TO_IMR	0x26
#define FSR_STATE_ROM_LOAD_FW_MAN_TO_IMR	0x27
#define FSR_STATE_ROM_LOAD_FW_CODE_TO_IMR	0x28
#define FSR_STATE_ROM_FW_LOADING_DONE		0x29
#define FSR_STATE_ROM_FW_CODE_LOADED		0x2A
#define FSR_STATE_ROM_VERIFY_IMAGE_TYPE		0x2B
#define FSR_STATE_ROM_AUTH_API_INIT		0x2C
#define FSR_STATE_ROM_AUTH_API_PROC		0x2D
#define FSR_STATE_ROM_AUTH_API_FIRST_BUSY	0x2E
#define FSR_STATE_ROM_AUTH_API_FIRST_RESULT	0x2F
#define FSR_STATE_ROM_AUTH_API_CLEANUP		0x30

>>>>>>> 2d5404ca
#define MTL_DSP_REG_HfIMRIS1		0x162088
#define MTL_DSP_REG_HfIMRIS1_IU_MASK	BIT(0)

bool mtl_dsp_check_ipc_irq(struct snd_sof_dev *sdev);
int mtl_ipc_send_msg(struct snd_sof_dev *sdev, struct snd_sof_ipc_msg *msg);

void mtl_enable_ipc_interrupts(struct snd_sof_dev *sdev);
void mtl_disable_ipc_interrupts(struct snd_sof_dev *sdev);

int mtl_enable_interrupts(struct snd_sof_dev *sdev, bool enable);

int mtl_dsp_pre_fw_run(struct snd_sof_dev *sdev);
int mtl_dsp_post_fw_run(struct snd_sof_dev *sdev);
void mtl_dsp_dump(struct snd_sof_dev *sdev, u32 flags);

int mtl_power_down_dsp(struct snd_sof_dev *sdev);
int mtl_dsp_cl_init(struct snd_sof_dev *sdev, int stream_tag, bool imr_boot);

irqreturn_t mtl_ipc_irq_thread(int irq, void *context);

int mtl_dsp_ipc_get_mailbox_offset(struct snd_sof_dev *sdev);
int mtl_dsp_ipc_get_window_offset(struct snd_sof_dev *sdev, u32 id);

void mtl_ipc_dump(struct snd_sof_dev *sdev);

<<<<<<< HEAD
u64 mtl_dsp_get_stream_hda_link_position(struct snd_sof_dev *sdev,
					 struct snd_soc_component *component,
					 struct snd_pcm_substream *substream);
=======
int mtl_dsp_core_get(struct snd_sof_dev *sdev, int core);
int mtl_dsp_core_put(struct snd_sof_dev *sdev, int core);
>>>>>>> 2d5404ca
<|MERGE_RESOLUTION|>--- conflicted
+++ resolved
@@ -74,8 +74,6 @@
 
 #define MTL_DSP_REG_HFFLGPXQWY		0x163200 /* DSP core0 status */
 #define MTL_DSP_REG_HFFLGPXQWY_ERROR	0x163204 /* DSP core0 error */
-<<<<<<< HEAD
-=======
 
 /* FSR status codes */
 #define FSR_STATE_ROM_RESET_VECTOR_DONE		0x8
@@ -120,7 +118,6 @@
 #define FSR_STATE_ROM_AUTH_API_FIRST_RESULT	0x2F
 #define FSR_STATE_ROM_AUTH_API_CLEANUP		0x30
 
->>>>>>> 2d5404ca
 #define MTL_DSP_REG_HfIMRIS1		0x162088
 #define MTL_DSP_REG_HfIMRIS1_IU_MASK	BIT(0)
 
@@ -146,11 +143,5 @@
 
 void mtl_ipc_dump(struct snd_sof_dev *sdev);
 
-<<<<<<< HEAD
-u64 mtl_dsp_get_stream_hda_link_position(struct snd_sof_dev *sdev,
-					 struct snd_soc_component *component,
-					 struct snd_pcm_substream *substream);
-=======
 int mtl_dsp_core_get(struct snd_sof_dev *sdev, int core);
-int mtl_dsp_core_put(struct snd_sof_dev *sdev, int core);
->>>>>>> 2d5404ca
+int mtl_dsp_core_put(struct snd_sof_dev *sdev, int core);