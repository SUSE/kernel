// SPDX-License-Identifier: (GPL-2.0-only OR BSD-3-Clause)
//
// This file is provided under a dual BSD/GPLv2 license.  When using or
// redistributing this file, you may do so under either license.
//
// Copyright(c) 2018-2021 Intel Corporation. All rights reserved.
//
// Author: Liam Girdwood <liam.r.girdwood@linux.intel.com>
//

#include <linux/module.h>
#include <linux/pci.h>
#include <sound/soc-acpi.h>
#include <sound/soc-acpi-intel-match.h>
#include <sound/sof.h>
#include "../ops.h"
#include "../sof-pci-dev.h"

/* platform specific devices */
#include "hda.h"

static const struct sof_dev_desc tgl_desc = {
	.machines               = snd_soc_acpi_intel_tgl_machines,
	.alt_machines		= snd_soc_acpi_intel_tgl_sdw_machines,
	.use_acpi_target_states	= true,
	.resindex_lpe_base      = 0,
	.resindex_pcicfg_base   = -1,
	.resindex_imr_base      = -1,
	.irqindex_host_ipc      = -1,
	.chip_info = &tgl_chip_info,
	.ipc_supported_mask	= BIT(SOF_IPC) | BIT(SOF_INTEL_IPC4),
	.ipc_default		= SOF_IPC,
<<<<<<< HEAD
=======
	.dspless_mode_supported	= true,		/* Only supported for HDaudio */
>>>>>>> eb3cdb58
	.default_fw_path = {
		[SOF_IPC] = "intel/sof",
		[SOF_INTEL_IPC4] = "intel/avs/tgl",
	},
<<<<<<< HEAD
=======
	.default_lib_path = {
		[SOF_INTEL_IPC4] = "intel/avs-lib/tgl",
	},
>>>>>>> eb3cdb58
	.default_tplg_path = {
		[SOF_IPC] = "intel/sof-tplg",
		[SOF_INTEL_IPC4] = "intel/avs-tplg",
	},
	.default_fw_filename = {
		[SOF_IPC] = "sof-tgl.ri",
		[SOF_INTEL_IPC4] = "dsp_basefw.bin",
	},
	.nocodec_tplg_filename = "sof-tgl-nocodec.tplg",
	.ops = &sof_tgl_ops,
	.ops_init = sof_tgl_ops_init,
<<<<<<< HEAD
=======
	.ops_free = hda_ops_free,
>>>>>>> eb3cdb58
};

static const struct sof_dev_desc tglh_desc = {
	.machines               = snd_soc_acpi_intel_tgl_machines,
	.alt_machines		= snd_soc_acpi_intel_tgl_sdw_machines,
	.use_acpi_target_states	= true,
	.resindex_lpe_base      = 0,
	.resindex_pcicfg_base   = -1,
	.resindex_imr_base      = -1,
	.irqindex_host_ipc      = -1,
	.chip_info = &tglh_chip_info,
	.ipc_supported_mask	= BIT(SOF_IPC) | BIT(SOF_INTEL_IPC4),
	.ipc_default		= SOF_IPC,
<<<<<<< HEAD
=======
	.dspless_mode_supported	= true,		/* Only supported for HDaudio */
>>>>>>> eb3cdb58
	.default_fw_path = {
		[SOF_IPC] = "intel/sof",
		[SOF_INTEL_IPC4] = "intel/avs/tgl-h",
	},
<<<<<<< HEAD
=======
	.default_lib_path = {
		[SOF_INTEL_IPC4] = "intel/avs-lib/tgl-h",
	},
>>>>>>> eb3cdb58
	.default_tplg_path = {
		[SOF_IPC] = "intel/sof-tplg",
		[SOF_INTEL_IPC4] = "intel/avs-tplg",
	},
	.default_fw_filename = {
		[SOF_IPC] = "sof-tgl-h.ri",
		[SOF_INTEL_IPC4] = "dsp_basefw.bin",
	},
	.nocodec_tplg_filename = "sof-tgl-nocodec.tplg",
	.ops = &sof_tgl_ops,
	.ops_init = sof_tgl_ops_init,
	.ops_free = hda_ops_free,
};

static const struct sof_dev_desc ehl_desc = {
	.machines               = snd_soc_acpi_intel_ehl_machines,
	.use_acpi_target_states	= true,
	.resindex_lpe_base      = 0,
	.resindex_pcicfg_base   = -1,
	.resindex_imr_base      = -1,
	.irqindex_host_ipc      = -1,
	.chip_info = &ehl_chip_info,
	.ipc_supported_mask	= BIT(SOF_IPC) | BIT(SOF_INTEL_IPC4),
	.ipc_default		= SOF_IPC,
<<<<<<< HEAD
=======
	.dspless_mode_supported	= true,		/* Only supported for HDaudio */
>>>>>>> eb3cdb58
	.default_fw_path = {
		[SOF_IPC] = "intel/sof",
		[SOF_INTEL_IPC4] = "intel/avs/ehl",
	},
<<<<<<< HEAD
=======
	.default_lib_path = {
		[SOF_INTEL_IPC4] = "intel/avs-lib/ehl",
	},
>>>>>>> eb3cdb58
	.default_tplg_path = {
		[SOF_IPC] = "intel/sof-tplg",
		[SOF_INTEL_IPC4] = "intel/avs-tplg",
	},
	.default_fw_filename = {
		[SOF_IPC] = "sof-ehl.ri",
		[SOF_INTEL_IPC4] = "dsp_basefw.bin",
	},
	.nocodec_tplg_filename = "sof-ehl-nocodec.tplg",
	.ops = &sof_tgl_ops,
	.ops_init = sof_tgl_ops_init,
<<<<<<< HEAD
=======
	.ops_free = hda_ops_free,
>>>>>>> eb3cdb58
};

static const struct sof_dev_desc adls_desc = {
	.machines               = snd_soc_acpi_intel_adl_machines,
	.alt_machines           = snd_soc_acpi_intel_adl_sdw_machines,
	.use_acpi_target_states	= true,
	.resindex_lpe_base      = 0,
	.resindex_pcicfg_base   = -1,
	.resindex_imr_base      = -1,
	.irqindex_host_ipc      = -1,
	.chip_info = &adls_chip_info,
	.ipc_supported_mask	= BIT(SOF_IPC) | BIT(SOF_INTEL_IPC4),
	.ipc_default		= SOF_IPC,
<<<<<<< HEAD
=======
	.dspless_mode_supported	= true,		/* Only supported for HDaudio */
>>>>>>> eb3cdb58
	.default_fw_path = {
		[SOF_IPC] = "intel/sof",
		[SOF_INTEL_IPC4] = "intel/avs/adl-s",
	},
<<<<<<< HEAD
=======
	.default_lib_path = {
		[SOF_INTEL_IPC4] = "intel/avs-lib/adl-s",
	},
>>>>>>> eb3cdb58
	.default_tplg_path = {
		[SOF_IPC] = "intel/sof-tplg",
		[SOF_INTEL_IPC4] = "intel/avs-tplg",
	},
	.default_fw_filename = {
		[SOF_IPC] = "sof-adl-s.ri",
		[SOF_INTEL_IPC4] = "dsp_basefw.bin",
	},
	.nocodec_tplg_filename = "sof-adl-nocodec.tplg",
	.ops = &sof_tgl_ops,
	.ops_init = sof_tgl_ops_init,
<<<<<<< HEAD
=======
	.ops_free = hda_ops_free,
>>>>>>> eb3cdb58
};

static const struct sof_dev_desc adl_desc = {
	.machines               = snd_soc_acpi_intel_adl_machines,
	.alt_machines           = snd_soc_acpi_intel_adl_sdw_machines,
	.use_acpi_target_states = true,
	.resindex_lpe_base      = 0,
	.resindex_pcicfg_base   = -1,
	.resindex_imr_base      = -1,
	.irqindex_host_ipc      = -1,
	.chip_info = &tgl_chip_info,
	.ipc_supported_mask	= BIT(SOF_IPC) | BIT(SOF_INTEL_IPC4),
	.ipc_default		= SOF_IPC,
<<<<<<< HEAD
=======
	.dspless_mode_supported	= true,		/* Only supported for HDaudio */
>>>>>>> eb3cdb58
	.default_fw_path = {
		[SOF_IPC] = "intel/sof",
		[SOF_INTEL_IPC4] = "intel/avs/adl",
	},
<<<<<<< HEAD
=======
	.default_lib_path = {
		[SOF_INTEL_IPC4] = "intel/avs-lib/adl",
	},
>>>>>>> eb3cdb58
	.default_tplg_path = {
		[SOF_IPC] = "intel/sof-tplg",
		[SOF_INTEL_IPC4] = "intel/avs-tplg",
	},
	.default_fw_filename = {
		[SOF_IPC] = "sof-adl.ri",
		[SOF_INTEL_IPC4] = "dsp_basefw.bin",
	},
<<<<<<< HEAD
	.nocodec_tplg_filename = "sof-adl-nocodec.tplg",
	.ops = &sof_tgl_ops,
	.ops_init = sof_tgl_ops_init,
=======
	.nocodec_tplg_filename = "sof-adl-nocodec.tplg",
	.ops = &sof_tgl_ops,
	.ops_init = sof_tgl_ops_init,
	.ops_free = hda_ops_free,
};

static const struct sof_dev_desc adl_n_desc = {
	.machines               = snd_soc_acpi_intel_adl_machines,
	.alt_machines           = snd_soc_acpi_intel_adl_sdw_machines,
	.use_acpi_target_states = true,
	.resindex_lpe_base      = 0,
	.resindex_pcicfg_base   = -1,
	.resindex_imr_base      = -1,
	.irqindex_host_ipc      = -1,
	.chip_info = &tgl_chip_info,
	.ipc_supported_mask	= BIT(SOF_IPC) | BIT(SOF_INTEL_IPC4),
	.ipc_default		= SOF_IPC,
	.dspless_mode_supported	= true,		/* Only supported for HDaudio */
	.default_fw_path = {
		[SOF_IPC] = "intel/sof",
		[SOF_INTEL_IPC4] = "intel/avs/adl-n",
	},
	.default_lib_path = {
		[SOF_INTEL_IPC4] = "intel/avs-lib/adl-n",
	},
	.default_tplg_path = {
		[SOF_IPC] = "intel/sof-tplg",
		[SOF_INTEL_IPC4] = "intel/avs-tplg",
	},
	.default_fw_filename = {
		[SOF_IPC] = "sof-adl-n.ri",
		[SOF_INTEL_IPC4] = "dsp_basefw.bin",
	},
	.nocodec_tplg_filename = "sof-adl-nocodec.tplg",
	.ops = &sof_tgl_ops,
	.ops_init = sof_tgl_ops_init,
	.ops_free = hda_ops_free,
};

static const struct sof_dev_desc rpls_desc = {
	.machines               = snd_soc_acpi_intel_rpl_machines,
	.alt_machines           = snd_soc_acpi_intel_rpl_sdw_machines,
	.use_acpi_target_states	= true,
	.resindex_lpe_base      = 0,
	.resindex_pcicfg_base   = -1,
	.resindex_imr_base      = -1,
	.irqindex_host_ipc      = -1,
	.chip_info = &adls_chip_info,
	.ipc_supported_mask	= BIT(SOF_IPC) | BIT(SOF_INTEL_IPC4),
	.ipc_default		= SOF_IPC,
	.dspless_mode_supported	= true,		/* Only supported for HDaudio */
	.default_fw_path = {
		[SOF_IPC] = "intel/sof",
		[SOF_INTEL_IPC4] = "intel/avs/rpl-s",
	},
	.default_lib_path = {
		[SOF_INTEL_IPC4] = "intel/avs-lib/rpl-s",
	},
	.default_tplg_path = {
		[SOF_IPC] = "intel/sof-tplg",
		[SOF_INTEL_IPC4] = "intel/avs-tplg",
	},
	.default_fw_filename = {
		[SOF_IPC] = "sof-rpl-s.ri",
		[SOF_INTEL_IPC4] = "dsp_basefw.bin",
	},
	.nocodec_tplg_filename = "sof-rpl-nocodec.tplg",
	.ops = &sof_tgl_ops,
	.ops_init = sof_tgl_ops_init,
	.ops_free = hda_ops_free,
};

static const struct sof_dev_desc rpl_desc = {
	.machines               = snd_soc_acpi_intel_rpl_machines,
	.alt_machines           = snd_soc_acpi_intel_rpl_sdw_machines,
	.use_acpi_target_states = true,
	.resindex_lpe_base      = 0,
	.resindex_pcicfg_base   = -1,
	.resindex_imr_base      = -1,
	.irqindex_host_ipc      = -1,
	.chip_info = &tgl_chip_info,
	.ipc_supported_mask	= BIT(SOF_IPC) | BIT(SOF_INTEL_IPC4),
	.ipc_default		= SOF_IPC,
	.dspless_mode_supported	= true,		/* Only supported for HDaudio */
	.default_fw_path = {
		[SOF_IPC] = "intel/sof",
		[SOF_INTEL_IPC4] = "intel/avs/rpl",
	},
	.default_lib_path = {
		[SOF_INTEL_IPC4] = "intel/avs-lib/rpl",
	},
	.default_tplg_path = {
		[SOF_IPC] = "intel/sof-tplg",
		[SOF_INTEL_IPC4] = "intel/avs-tplg",
	},
	.default_fw_filename = {
		[SOF_IPC] = "sof-rpl.ri",
		[SOF_INTEL_IPC4] = "dsp_basefw.bin",
	},
	.nocodec_tplg_filename = "sof-rpl-nocodec.tplg",
	.ops = &sof_tgl_ops,
	.ops_init = sof_tgl_ops_init,
	.ops_free = hda_ops_free,
>>>>>>> eb3cdb58
};

/* PCI IDs */
static const struct pci_device_id sof_pci_ids[] = {
	{ PCI_DEVICE(0x8086, 0xa0c8), /* TGL-LP */
		.driver_data = (unsigned long)&tgl_desc},
	{ PCI_DEVICE(0x8086, 0x43c8), /* TGL-H */
		.driver_data = (unsigned long)&tglh_desc},
	{ PCI_DEVICE(0x8086, 0x4b55), /* EHL */
		.driver_data = (unsigned long)&ehl_desc},
	{ PCI_DEVICE(0x8086, 0x4b58), /* EHL */
		.driver_data = (unsigned long)&ehl_desc},
	{ PCI_DEVICE(0x8086, 0x7ad0), /* ADL-S */
		.driver_data = (unsigned long)&adls_desc},
	{ PCI_DEVICE(0x8086, 0x7a50), /* RPL-S */
<<<<<<< HEAD
		.driver_data = (unsigned long)&adls_desc},
	{ PCI_DEVICE(0x8086, 0x51c8), /* ADL-P */
		.driver_data = (unsigned long)&adl_desc},
	{ PCI_DEVICE(0x8086, 0x51cd), /* ADL-P */
		.driver_data = (unsigned long)&adl_desc},
	{ PCI_DEVICE(0x8086, 0x51c9), /* ADL-PS */
		.driver_data = (unsigned long)&adl_desc},
	{ PCI_DEVICE(0x8086, 0x51ca), /* RPL-P */
		.driver_data = (unsigned long)&adl_desc},
	{ PCI_DEVICE(0x8086, 0x51cb), /* RPL-P */
		.driver_data = (unsigned long)&adl_desc},
	{ PCI_DEVICE(0x8086, 0x51cc), /* ADL-M */
		.driver_data = (unsigned long)&adl_desc},
	{ PCI_DEVICE(0x8086, 0x54c8), /* ADL-N */
		.driver_data = (unsigned long)&adl_desc},
=======
		.driver_data = (unsigned long)&rpls_desc},
	{ PCI_DEVICE(0x8086, 0x51c8), /* ADL-P */
		.driver_data = (unsigned long)&adl_desc},
	{ PCI_DEVICE(0x8086, 0x51c9), /* ADL-PS */
		.driver_data = (unsigned long)&adl_desc},
	{ PCI_DEVICE(0x8086, 0x51ca), /* RPL-P */
		.driver_data = (unsigned long)&rpl_desc},
	{ PCI_DEVICE(0x8086, 0x51cb), /* RPL-P */
		.driver_data = (unsigned long)&rpl_desc},
	{ PCI_DEVICE(0x8086, 0x51cc), /* ADL-M */
		.driver_data = (unsigned long)&adl_desc},
	{ PCI_DEVICE(0x8086, 0x51cd), /* ADL-P */
		.driver_data = (unsigned long)&adl_desc},
	{ PCI_DEVICE(0x8086, 0x51ce), /* RPL-M */
		.driver_data = (unsigned long)&rpl_desc},
	{ PCI_DEVICE(0x8086, 0x51cf), /* RPL-PX */
		.driver_data = (unsigned long)&rpl_desc},
	{ PCI_DEVICE(0x8086, 0x54c8), /* ADL-N */
		.driver_data = (unsigned long)&adl_n_desc},
>>>>>>> eb3cdb58
	{ 0, }
};
MODULE_DEVICE_TABLE(pci, sof_pci_ids);

/* pci_driver definition */
static struct pci_driver snd_sof_pci_intel_tgl_driver = {
	.name = "sof-audio-pci-intel-tgl",
	.id_table = sof_pci_ids,
	.probe = hda_pci_intel_probe,
	.remove = sof_pci_remove,
	.shutdown = sof_pci_shutdown,
	.driver = {
		.pm = &sof_pci_pm,
	},
};
module_pci_driver(snd_sof_pci_intel_tgl_driver);

MODULE_LICENSE("Dual BSD/GPL");
MODULE_IMPORT_NS(SND_SOC_SOF_INTEL_HDA_COMMON);
MODULE_IMPORT_NS(SND_SOC_SOF_PCI_DEV);<|MERGE_RESOLUTION|>--- conflicted
+++ resolved
@@ -30,20 +30,14 @@
 	.chip_info = &tgl_chip_info,
 	.ipc_supported_mask	= BIT(SOF_IPC) | BIT(SOF_INTEL_IPC4),
 	.ipc_default		= SOF_IPC,
-<<<<<<< HEAD
-=======
-	.dspless_mode_supported	= true,		/* Only supported for HDaudio */
->>>>>>> eb3cdb58
+	.dspless_mode_supported	= true,		/* Only supported for HDaudio */
 	.default_fw_path = {
 		[SOF_IPC] = "intel/sof",
 		[SOF_INTEL_IPC4] = "intel/avs/tgl",
 	},
-<<<<<<< HEAD
-=======
 	.default_lib_path = {
 		[SOF_INTEL_IPC4] = "intel/avs-lib/tgl",
 	},
->>>>>>> eb3cdb58
 	.default_tplg_path = {
 		[SOF_IPC] = "intel/sof-tplg",
 		[SOF_INTEL_IPC4] = "intel/avs-tplg",
@@ -55,10 +49,7 @@
 	.nocodec_tplg_filename = "sof-tgl-nocodec.tplg",
 	.ops = &sof_tgl_ops,
 	.ops_init = sof_tgl_ops_init,
-<<<<<<< HEAD
-=======
-	.ops_free = hda_ops_free,
->>>>>>> eb3cdb58
+	.ops_free = hda_ops_free,
 };
 
 static const struct sof_dev_desc tglh_desc = {
@@ -72,20 +63,14 @@
 	.chip_info = &tglh_chip_info,
 	.ipc_supported_mask	= BIT(SOF_IPC) | BIT(SOF_INTEL_IPC4),
 	.ipc_default		= SOF_IPC,
-<<<<<<< HEAD
-=======
-	.dspless_mode_supported	= true,		/* Only supported for HDaudio */
->>>>>>> eb3cdb58
+	.dspless_mode_supported	= true,		/* Only supported for HDaudio */
 	.default_fw_path = {
 		[SOF_IPC] = "intel/sof",
 		[SOF_INTEL_IPC4] = "intel/avs/tgl-h",
 	},
-<<<<<<< HEAD
-=======
 	.default_lib_path = {
 		[SOF_INTEL_IPC4] = "intel/avs-lib/tgl-h",
 	},
->>>>>>> eb3cdb58
 	.default_tplg_path = {
 		[SOF_IPC] = "intel/sof-tplg",
 		[SOF_INTEL_IPC4] = "intel/avs-tplg",
@@ -110,20 +95,14 @@
 	.chip_info = &ehl_chip_info,
 	.ipc_supported_mask	= BIT(SOF_IPC) | BIT(SOF_INTEL_IPC4),
 	.ipc_default		= SOF_IPC,
-<<<<<<< HEAD
-=======
-	.dspless_mode_supported	= true,		/* Only supported for HDaudio */
->>>>>>> eb3cdb58
+	.dspless_mode_supported	= true,		/* Only supported for HDaudio */
 	.default_fw_path = {
 		[SOF_IPC] = "intel/sof",
 		[SOF_INTEL_IPC4] = "intel/avs/ehl",
 	},
-<<<<<<< HEAD
-=======
 	.default_lib_path = {
 		[SOF_INTEL_IPC4] = "intel/avs-lib/ehl",
 	},
->>>>>>> eb3cdb58
 	.default_tplg_path = {
 		[SOF_IPC] = "intel/sof-tplg",
 		[SOF_INTEL_IPC4] = "intel/avs-tplg",
@@ -135,10 +114,7 @@
 	.nocodec_tplg_filename = "sof-ehl-nocodec.tplg",
 	.ops = &sof_tgl_ops,
 	.ops_init = sof_tgl_ops_init,
-<<<<<<< HEAD
-=======
-	.ops_free = hda_ops_free,
->>>>>>> eb3cdb58
+	.ops_free = hda_ops_free,
 };
 
 static const struct sof_dev_desc adls_desc = {
@@ -152,20 +128,14 @@
 	.chip_info = &adls_chip_info,
 	.ipc_supported_mask	= BIT(SOF_IPC) | BIT(SOF_INTEL_IPC4),
 	.ipc_default		= SOF_IPC,
-<<<<<<< HEAD
-=======
-	.dspless_mode_supported	= true,		/* Only supported for HDaudio */
->>>>>>> eb3cdb58
+	.dspless_mode_supported	= true,		/* Only supported for HDaudio */
 	.default_fw_path = {
 		[SOF_IPC] = "intel/sof",
 		[SOF_INTEL_IPC4] = "intel/avs/adl-s",
 	},
-<<<<<<< HEAD
-=======
 	.default_lib_path = {
 		[SOF_INTEL_IPC4] = "intel/avs-lib/adl-s",
 	},
->>>>>>> eb3cdb58
 	.default_tplg_path = {
 		[SOF_IPC] = "intel/sof-tplg",
 		[SOF_INTEL_IPC4] = "intel/avs-tplg",
@@ -177,10 +147,7 @@
 	.nocodec_tplg_filename = "sof-adl-nocodec.tplg",
 	.ops = &sof_tgl_ops,
 	.ops_init = sof_tgl_ops_init,
-<<<<<<< HEAD
-=======
-	.ops_free = hda_ops_free,
->>>>>>> eb3cdb58
+	.ops_free = hda_ops_free,
 };
 
 static const struct sof_dev_desc adl_desc = {
@@ -194,20 +161,14 @@
 	.chip_info = &tgl_chip_info,
 	.ipc_supported_mask	= BIT(SOF_IPC) | BIT(SOF_INTEL_IPC4),
 	.ipc_default		= SOF_IPC,
-<<<<<<< HEAD
-=======
-	.dspless_mode_supported	= true,		/* Only supported for HDaudio */
->>>>>>> eb3cdb58
+	.dspless_mode_supported	= true,		/* Only supported for HDaudio */
 	.default_fw_path = {
 		[SOF_IPC] = "intel/sof",
 		[SOF_INTEL_IPC4] = "intel/avs/adl",
 	},
-<<<<<<< HEAD
-=======
 	.default_lib_path = {
 		[SOF_INTEL_IPC4] = "intel/avs-lib/adl",
 	},
->>>>>>> eb3cdb58
 	.default_tplg_path = {
 		[SOF_IPC] = "intel/sof-tplg",
 		[SOF_INTEL_IPC4] = "intel/avs-tplg",
@@ -216,11 +177,6 @@
 		[SOF_IPC] = "sof-adl.ri",
 		[SOF_INTEL_IPC4] = "dsp_basefw.bin",
 	},
-<<<<<<< HEAD
-	.nocodec_tplg_filename = "sof-adl-nocodec.tplg",
-	.ops = &sof_tgl_ops,
-	.ops_init = sof_tgl_ops_init,
-=======
 	.nocodec_tplg_filename = "sof-adl-nocodec.tplg",
 	.ops = &sof_tgl_ops,
 	.ops_init = sof_tgl_ops_init,
@@ -324,7 +280,6 @@
 	.ops = &sof_tgl_ops,
 	.ops_init = sof_tgl_ops_init,
 	.ops_free = hda_ops_free,
->>>>>>> eb3cdb58
 };
 
 /* PCI IDs */
@@ -340,23 +295,6 @@
 	{ PCI_DEVICE(0x8086, 0x7ad0), /* ADL-S */
 		.driver_data = (unsigned long)&adls_desc},
 	{ PCI_DEVICE(0x8086, 0x7a50), /* RPL-S */
-<<<<<<< HEAD
-		.driver_data = (unsigned long)&adls_desc},
-	{ PCI_DEVICE(0x8086, 0x51c8), /* ADL-P */
-		.driver_data = (unsigned long)&adl_desc},
-	{ PCI_DEVICE(0x8086, 0x51cd), /* ADL-P */
-		.driver_data = (unsigned long)&adl_desc},
-	{ PCI_DEVICE(0x8086, 0x51c9), /* ADL-PS */
-		.driver_data = (unsigned long)&adl_desc},
-	{ PCI_DEVICE(0x8086, 0x51ca), /* RPL-P */
-		.driver_data = (unsigned long)&adl_desc},
-	{ PCI_DEVICE(0x8086, 0x51cb), /* RPL-P */
-		.driver_data = (unsigned long)&adl_desc},
-	{ PCI_DEVICE(0x8086, 0x51cc), /* ADL-M */
-		.driver_data = (unsigned long)&adl_desc},
-	{ PCI_DEVICE(0x8086, 0x54c8), /* ADL-N */
-		.driver_data = (unsigned long)&adl_desc},
-=======
 		.driver_data = (unsigned long)&rpls_desc},
 	{ PCI_DEVICE(0x8086, 0x51c8), /* ADL-P */
 		.driver_data = (unsigned long)&adl_desc},
@@ -376,7 +314,6 @@
 		.driver_data = (unsigned long)&rpl_desc},
 	{ PCI_DEVICE(0x8086, 0x54c8), /* ADL-N */
 		.driver_data = (unsigned long)&adl_n_desc},
->>>>>>> eb3cdb58
 	{ 0, }
 };
 MODULE_DEVICE_TABLE(pci, sof_pci_ids);
