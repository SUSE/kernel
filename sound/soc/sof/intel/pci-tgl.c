--- conflicted
+++ resolved
@@ -298,11 +298,7 @@
 	{ PCI_DEVICE_DATA(INTEL, HDA_ADL_PX, &adl_desc) },
 	{ PCI_DEVICE_DATA(INTEL, HDA_RPL_M, &rpl_desc) },
 	{ PCI_DEVICE_DATA(INTEL, HDA_RPL_PX, &rpl_desc) },
-<<<<<<< HEAD
-	{ PCI_DEVICE_DATA(INTEL, HDA_ADL_N, &adl_n_desc) },
-=======
 	{ PCI_DEVICE_DATA(INTEL, HDA_ADL_N, &adln_desc) },
->>>>>>> 2d5404ca
 	{ 0, }
 };
 MODULE_DEVICE_TABLE(pci, sof_pci_ids);
