// SPDX-License-Identifier: (GPL-2.0-only OR BSD-3-Clause)
//
// This file is provided under a dual BSD/GPLv2 license.  When using or
// redistributing this file, you may do so under either license.
//
// Copyright(c) 2018 Intel Corporation. All rights reserved.
//
// Authors: Liam Girdwood <liam.r.girdwood@linux.intel.com>
//	    Ranjani Sridharan <ranjani.sridharan@linux.intel.com>
//	    Rander Wang <rander.wang@intel.com>
//          Keyon Jie <yang.jie@linux.intel.com>
//

/*
 * Hardware interface for generic Intel audio DSP HDA IP
 */

#include <linux/module.h>
#include <sound/hdaudio_ext.h>
#include <sound/hda_register.h>
#include <sound/hda-mlink.h>
#include <trace/events/sof_intel.h>
#include "../sof-audio.h"
#include "../ops.h"
#include "hda.h"
#include "hda-ipc.h"

static bool hda_enable_trace_D0I3_S0;
#if IS_ENABLED(CONFIG_SND_SOC_SOF_DEBUG)
module_param_named(enable_trace_D0I3_S0, hda_enable_trace_D0I3_S0, bool, 0444);
MODULE_PARM_DESC(enable_trace_D0I3_S0,
		 "SOF HDA enable trace when the DSP is in D0I3 in S0");
#endif

/*
 * DSP Core control.
 */

static int hda_dsp_core_reset_enter(struct snd_sof_dev *sdev, unsigned int core_mask)
{
	u32 adspcs;
	u32 reset;
	int ret;

	/* set reset bits for cores */
	reset = HDA_DSP_ADSPCS_CRST_MASK(core_mask);
	snd_sof_dsp_update_bits_unlocked(sdev, HDA_DSP_BAR,
					 HDA_DSP_REG_ADSPCS,
					 reset, reset);

	/* poll with timeout to check if operation successful */
	ret = snd_sof_dsp_read_poll_timeout(sdev, HDA_DSP_BAR,
					HDA_DSP_REG_ADSPCS, adspcs,
					((adspcs & reset) == reset),
					HDA_DSP_REG_POLL_INTERVAL_US,
					HDA_DSP_RESET_TIMEOUT_US);
	if (ret < 0) {
		dev_err(sdev->dev,
			"error: %s: timeout on HDA_DSP_REG_ADSPCS read\n",
			__func__);
		return ret;
	}

	/* has core entered reset ? */
	adspcs = snd_sof_dsp_read(sdev, HDA_DSP_BAR,
				  HDA_DSP_REG_ADSPCS);
	if ((adspcs & HDA_DSP_ADSPCS_CRST_MASK(core_mask)) !=
		HDA_DSP_ADSPCS_CRST_MASK(core_mask)) {
		dev_err(sdev->dev,
			"error: reset enter failed: core_mask %x adspcs 0x%x\n",
			core_mask, adspcs);
		ret = -EIO;
	}

	return ret;
}

static int hda_dsp_core_reset_leave(struct snd_sof_dev *sdev, unsigned int core_mask)
{
	unsigned int crst;
	u32 adspcs;
	int ret;

	/* clear reset bits for cores */
	snd_sof_dsp_update_bits_unlocked(sdev, HDA_DSP_BAR,
					 HDA_DSP_REG_ADSPCS,
					 HDA_DSP_ADSPCS_CRST_MASK(core_mask),
					 0);

	/* poll with timeout to check if operation successful */
	crst = HDA_DSP_ADSPCS_CRST_MASK(core_mask);
	ret = snd_sof_dsp_read_poll_timeout(sdev, HDA_DSP_BAR,
					    HDA_DSP_REG_ADSPCS, adspcs,
					    !(adspcs & crst),
					    HDA_DSP_REG_POLL_INTERVAL_US,
					    HDA_DSP_RESET_TIMEOUT_US);

	if (ret < 0) {
		dev_err(sdev->dev,
			"error: %s: timeout on HDA_DSP_REG_ADSPCS read\n",
			__func__);
		return ret;
	}

	/* has core left reset ? */
	adspcs = snd_sof_dsp_read(sdev, HDA_DSP_BAR,
				  HDA_DSP_REG_ADSPCS);
	if ((adspcs & HDA_DSP_ADSPCS_CRST_MASK(core_mask)) != 0) {
		dev_err(sdev->dev,
			"error: reset leave failed: core_mask %x adspcs 0x%x\n",
			core_mask, adspcs);
		ret = -EIO;
	}

	return ret;
}

static int hda_dsp_core_stall_reset(struct snd_sof_dev *sdev, unsigned int core_mask)
{
	/* stall core */
	snd_sof_dsp_update_bits_unlocked(sdev, HDA_DSP_BAR,
					 HDA_DSP_REG_ADSPCS,
					 HDA_DSP_ADSPCS_CSTALL_MASK(core_mask),
					 HDA_DSP_ADSPCS_CSTALL_MASK(core_mask));

	/* set reset state */
	return hda_dsp_core_reset_enter(sdev, core_mask);
}

<<<<<<< HEAD
static bool hda_dsp_core_is_enabled(struct snd_sof_dev *sdev, unsigned int core_mask)
=======
bool hda_dsp_core_is_enabled(struct snd_sof_dev *sdev, unsigned int core_mask)
>>>>>>> eb3cdb58
{
	int val;
	bool is_enable;

	val = snd_sof_dsp_read(sdev, HDA_DSP_BAR, HDA_DSP_REG_ADSPCS);

#define MASK_IS_EQUAL(v, m, field) ({	\
	u32 _m = field(m);		\
	((v) & _m) == _m;		\
})

	is_enable = MASK_IS_EQUAL(val, core_mask, HDA_DSP_ADSPCS_CPA_MASK) &&
		MASK_IS_EQUAL(val, core_mask, HDA_DSP_ADSPCS_SPA_MASK) &&
		!(val & HDA_DSP_ADSPCS_CRST_MASK(core_mask)) &&
		!(val & HDA_DSP_ADSPCS_CSTALL_MASK(core_mask));

#undef MASK_IS_EQUAL

	dev_dbg(sdev->dev, "DSP core(s) enabled? %d : core_mask %x\n",
		is_enable, core_mask);

	return is_enable;
}

int hda_dsp_core_run(struct snd_sof_dev *sdev, unsigned int core_mask)
{
	int ret;

	/* leave reset state */
	ret = hda_dsp_core_reset_leave(sdev, core_mask);
	if (ret < 0)
		return ret;

	/* run core */
	dev_dbg(sdev->dev, "unstall/run core: core_mask = %x\n", core_mask);
	snd_sof_dsp_update_bits_unlocked(sdev, HDA_DSP_BAR,
					 HDA_DSP_REG_ADSPCS,
					 HDA_DSP_ADSPCS_CSTALL_MASK(core_mask),
					 0);

	/* is core now running ? */
	if (!hda_dsp_core_is_enabled(sdev, core_mask)) {
		hda_dsp_core_stall_reset(sdev, core_mask);
		dev_err(sdev->dev, "error: DSP start core failed: core_mask %x\n",
			core_mask);
		ret = -EIO;
	}

	return ret;
}

/*
 * Power Management.
 */

int hda_dsp_core_power_up(struct snd_sof_dev *sdev, unsigned int core_mask)
{
	struct sof_intel_hda_dev *hda = sdev->pdata->hw_pdata;
	const struct sof_intel_dsp_desc *chip = hda->desc;
	unsigned int cpa;
	u32 adspcs;
	int ret;

	/* restrict core_mask to host managed cores mask */
	core_mask &= chip->host_managed_cores_mask;
	/* return if core_mask is not valid */
	if (!core_mask)
		return 0;

	/* update bits */
	snd_sof_dsp_update_bits(sdev, HDA_DSP_BAR, HDA_DSP_REG_ADSPCS,
				HDA_DSP_ADSPCS_SPA_MASK(core_mask),
				HDA_DSP_ADSPCS_SPA_MASK(core_mask));

	/* poll with timeout to check if operation successful */
	cpa = HDA_DSP_ADSPCS_CPA_MASK(core_mask);
	ret = snd_sof_dsp_read_poll_timeout(sdev, HDA_DSP_BAR,
					    HDA_DSP_REG_ADSPCS, adspcs,
					    (adspcs & cpa) == cpa,
					    HDA_DSP_REG_POLL_INTERVAL_US,
					    HDA_DSP_RESET_TIMEOUT_US);
	if (ret < 0) {
		dev_err(sdev->dev,
			"error: %s: timeout on HDA_DSP_REG_ADSPCS read\n",
			__func__);
		return ret;
	}

	/* did core power up ? */
	adspcs = snd_sof_dsp_read(sdev, HDA_DSP_BAR,
				  HDA_DSP_REG_ADSPCS);
	if ((adspcs & HDA_DSP_ADSPCS_CPA_MASK(core_mask)) !=
		HDA_DSP_ADSPCS_CPA_MASK(core_mask)) {
		dev_err(sdev->dev,
			"error: power up core failed core_mask %xadspcs 0x%x\n",
			core_mask, adspcs);
		ret = -EIO;
	}

	return ret;
}

static int hda_dsp_core_power_down(struct snd_sof_dev *sdev, unsigned int core_mask)
{
	u32 adspcs;
	int ret;

	/* update bits */
	snd_sof_dsp_update_bits_unlocked(sdev, HDA_DSP_BAR,
					 HDA_DSP_REG_ADSPCS,
					 HDA_DSP_ADSPCS_SPA_MASK(core_mask), 0);

	ret = snd_sof_dsp_read_poll_timeout(sdev, HDA_DSP_BAR,
				HDA_DSP_REG_ADSPCS, adspcs,
				!(adspcs & HDA_DSP_ADSPCS_CPA_MASK(core_mask)),
				HDA_DSP_REG_POLL_INTERVAL_US,
				HDA_DSP_PD_TIMEOUT * USEC_PER_MSEC);
	if (ret < 0)
		dev_err(sdev->dev,
			"error: %s: timeout on HDA_DSP_REG_ADSPCS read\n",
			__func__);

	return ret;
}

int hda_dsp_enable_core(struct snd_sof_dev *sdev, unsigned int core_mask)
{
	struct sof_intel_hda_dev *hda = sdev->pdata->hw_pdata;
	const struct sof_intel_dsp_desc *chip = hda->desc;
	int ret;

	/* restrict core_mask to host managed cores mask */
	core_mask &= chip->host_managed_cores_mask;

	/* return if core_mask is not valid or cores are already enabled */
	if (!core_mask || hda_dsp_core_is_enabled(sdev, core_mask))
		return 0;

	/* power up */
	ret = hda_dsp_core_power_up(sdev, core_mask);
	if (ret < 0) {
		dev_err(sdev->dev, "error: dsp core power up failed: core_mask %x\n",
			core_mask);
		return ret;
	}

	return hda_dsp_core_run(sdev, core_mask);
}

int hda_dsp_core_reset_power_down(struct snd_sof_dev *sdev,
				  unsigned int core_mask)
{
	struct sof_intel_hda_dev *hda = sdev->pdata->hw_pdata;
	const struct sof_intel_dsp_desc *chip = hda->desc;
	int ret;

	/* restrict core_mask to host managed cores mask */
	core_mask &= chip->host_managed_cores_mask;

	/* return if core_mask is not valid */
	if (!core_mask)
		return 0;

	/* place core in reset prior to power down */
	ret = hda_dsp_core_stall_reset(sdev, core_mask);
	if (ret < 0) {
		dev_err(sdev->dev, "error: dsp core reset failed: core_mask %x\n",
			core_mask);
		return ret;
	}

	/* power down core */
	ret = hda_dsp_core_power_down(sdev, core_mask);
	if (ret < 0) {
		dev_err(sdev->dev, "error: dsp core power down fail mask %x: %d\n",
			core_mask, ret);
		return ret;
	}

	/* make sure we are in OFF state */
	if (hda_dsp_core_is_enabled(sdev, core_mask)) {
		dev_err(sdev->dev, "error: dsp core disable fail mask %x: %d\n",
			core_mask, ret);
		ret = -EIO;
	}

	return ret;
}

void hda_dsp_ipc_int_enable(struct snd_sof_dev *sdev)
{
	struct sof_intel_hda_dev *hda = sdev->pdata->hw_pdata;
	const struct sof_intel_dsp_desc *chip = hda->desc;

	if (sdev->dspless_mode_selected)
		return;

	/* enable IPC DONE and BUSY interrupts */
	snd_sof_dsp_update_bits(sdev, HDA_DSP_BAR, chip->ipc_ctl,
			HDA_DSP_REG_HIPCCTL_DONE | HDA_DSP_REG_HIPCCTL_BUSY,
			HDA_DSP_REG_HIPCCTL_DONE | HDA_DSP_REG_HIPCCTL_BUSY);

	/* enable IPC interrupt */
	snd_sof_dsp_update_bits(sdev, HDA_DSP_BAR, HDA_DSP_REG_ADSPIC,
				HDA_DSP_ADSPIC_IPC, HDA_DSP_ADSPIC_IPC);
}

void hda_dsp_ipc_int_disable(struct snd_sof_dev *sdev)
{
	struct sof_intel_hda_dev *hda = sdev->pdata->hw_pdata;
	const struct sof_intel_dsp_desc *chip = hda->desc;

	if (sdev->dspless_mode_selected)
		return;

	/* disable IPC interrupt */
	snd_sof_dsp_update_bits(sdev, HDA_DSP_BAR, HDA_DSP_REG_ADSPIC,
				HDA_DSP_ADSPIC_IPC, 0);

	/* disable IPC BUSY and DONE interrupt */
	snd_sof_dsp_update_bits(sdev, HDA_DSP_BAR, chip->ipc_ctl,
			HDA_DSP_REG_HIPCCTL_BUSY | HDA_DSP_REG_HIPCCTL_DONE, 0);
}

static int hda_dsp_wait_d0i3c_done(struct snd_sof_dev *sdev)
{
	int retry = HDA_DSP_REG_POLL_RETRY_COUNT;
	struct snd_sof_pdata *pdata = sdev->pdata;
	const struct sof_intel_dsp_desc *chip;

	chip = get_chip_info(pdata);
	while (snd_sof_dsp_read8(sdev, HDA_DSP_HDA_BAR, chip->d0i3_offset) &
		SOF_HDA_VS_D0I3C_CIP) {
		if (!retry--)
			return -ETIMEDOUT;
		usleep_range(10, 15);
	}

	return 0;
}

static int hda_dsp_send_pm_gate_ipc(struct snd_sof_dev *sdev, u32 flags)
{
	const struct sof_ipc_pm_ops *pm_ops = sof_ipc_get_ops(sdev, pm);

	if (pm_ops && pm_ops->set_pm_gate)
		return pm_ops->set_pm_gate(sdev, flags);

<<<<<<< HEAD
	/* send pm_gate ipc to dsp */
	return sof_ipc_tx_message_no_pm(sdev->ipc, &pm_gate, sizeof(pm_gate),
					&reply, sizeof(reply));
=======
	return 0;
>>>>>>> eb3cdb58
}

static int hda_dsp_update_d0i3c_register(struct snd_sof_dev *sdev, u8 value)
{
	struct snd_sof_pdata *pdata = sdev->pdata;
	const struct sof_intel_dsp_desc *chip;
	int ret;
	u8 reg;

	chip = get_chip_info(pdata);

	/* Write to D0I3C after Command-In-Progress bit is cleared */
	ret = hda_dsp_wait_d0i3c_done(sdev);
	if (ret < 0) {
		dev_err(sdev->dev, "CIP timeout before D0I3C update!\n");
		return ret;
	}

	/* Update D0I3C register */
	snd_sof_dsp_update8(sdev, HDA_DSP_HDA_BAR, chip->d0i3_offset,
			    SOF_HDA_VS_D0I3C_I3, value);

	/*
	 * The value written to the D0I3C::I3 bit may not be taken into account immediately.
	 * A delay is recommended before checking if D0I3C::CIP is cleared
	 */
	usleep_range(30, 40);

	/* Wait for cmd in progress to be cleared before exiting the function */
	ret = hda_dsp_wait_d0i3c_done(sdev);
	if (ret < 0) {
		dev_err(sdev->dev, "CIP timeout after D0I3C update!\n");
		return ret;
	}

	reg = snd_sof_dsp_read8(sdev, HDA_DSP_HDA_BAR, chip->d0i3_offset);
	/* Confirm d0i3 state changed with paranoia check */
	if ((reg ^ value) & SOF_HDA_VS_D0I3C_I3) {
		dev_err(sdev->dev, "failed to update D0I3C!\n");
		return -EIO;
	}

	trace_sof_intel_D0I3C_updated(sdev, reg);

	return 0;
}

/*
 * d0i3 streaming is enabled if all the active streams can
 * work in d0i3 state and playback is enabled
 */
static bool hda_dsp_d0i3_streaming_applicable(struct snd_sof_dev *sdev)
{
	struct snd_pcm_substream *substream;
	struct snd_sof_pcm *spcm;
	bool playback_active = false;
	int dir;

	list_for_each_entry(spcm, &sdev->pcm_list, list) {
		for_each_pcm_streams(dir) {
			substream = spcm->stream[dir].substream;
			if (!substream || !substream->runtime)
				continue;

			if (!spcm->stream[dir].d0i3_compatible)
				return false;

			if (dir == SNDRV_PCM_STREAM_PLAYBACK)
				playback_active = true;
		}
	}

	return playback_active;
}

static int hda_dsp_set_D0_state(struct snd_sof_dev *sdev,
				const struct sof_dsp_power_state *target_state)
{
	u32 flags = 0;
	int ret;
	u8 value = 0;

	/*
	 * Sanity check for illegal state transitions
	 * The only allowed transitions are:
	 * 1. D3 -> D0I0
	 * 2. D0I0 -> D0I3
	 * 3. D0I3 -> D0I0
	 */
	switch (sdev->dsp_power_state.state) {
	case SOF_DSP_PM_D0:
		/* Follow the sequence below for D0 substate transitions */
		break;
	case SOF_DSP_PM_D3:
		/* Follow regular flow for D3 -> D0 transition */
		return 0;
	default:
		dev_err(sdev->dev, "error: transition from %d to %d not allowed\n",
			sdev->dsp_power_state.state, target_state->state);
		return -EINVAL;
	}

	/* Set flags and register value for D0 target substate */
	if (target_state->substate == SOF_HDA_DSP_PM_D0I3) {
		value = SOF_HDA_VS_D0I3C_I3;

		/*
		 * Trace DMA need to be disabled when the DSP enters
		 * D0I3 for S0Ix suspend, but it can be kept enabled
		 * when the DSP enters D0I3 while the system is in S0
		 * for debug purpose.
		 */
		if (!sdev->fw_trace_is_supported ||
		    !hda_enable_trace_D0I3_S0 ||
		    sdev->system_suspend_target != SOF_SUSPEND_NONE)
			flags = HDA_PM_NO_DMA_TRACE;

		if (hda_dsp_d0i3_streaming_applicable(sdev))
			flags |= HDA_PM_PG_STREAMING;
	} else {
		/* prevent power gating in D0I0 */
		flags = HDA_PM_PPG;
	}

	/* update D0I3C register */
	ret = hda_dsp_update_d0i3c_register(sdev, value);
	if (ret < 0)
		return ret;

	/*
	 * Notify the DSP of the state change.
	 * If this IPC fails, revert the D0I3C register update in order
	 * to prevent partial state change.
	 */
	ret = hda_dsp_send_pm_gate_ipc(sdev, flags);
	if (ret < 0) {
		dev_err(sdev->dev,
			"error: PM_GATE ipc error %d\n", ret);
		goto revert;
	}

	return ret;

revert:
	/* fallback to the previous register value */
	value = value ? 0 : SOF_HDA_VS_D0I3C_I3;

	/*
	 * This can fail but return the IPC error to signal that
	 * the state change failed.
	 */
	hda_dsp_update_d0i3c_register(sdev, value);

	return ret;
}

/* helper to log DSP state */
static void hda_dsp_state_log(struct snd_sof_dev *sdev)
{
	switch (sdev->dsp_power_state.state) {
	case SOF_DSP_PM_D0:
		switch (sdev->dsp_power_state.substate) {
		case SOF_HDA_DSP_PM_D0I0:
			dev_dbg(sdev->dev, "Current DSP power state: D0I0\n");
			break;
		case SOF_HDA_DSP_PM_D0I3:
			dev_dbg(sdev->dev, "Current DSP power state: D0I3\n");
			break;
		default:
			dev_dbg(sdev->dev, "Unknown DSP D0 substate: %d\n",
				sdev->dsp_power_state.substate);
			break;
		}
		break;
	case SOF_DSP_PM_D1:
		dev_dbg(sdev->dev, "Current DSP power state: D1\n");
		break;
	case SOF_DSP_PM_D2:
		dev_dbg(sdev->dev, "Current DSP power state: D2\n");
		break;
	case SOF_DSP_PM_D3:
		dev_dbg(sdev->dev, "Current DSP power state: D3\n");
		break;
	default:
		dev_dbg(sdev->dev, "Unknown DSP power state: %d\n",
			sdev->dsp_power_state.state);
		break;
	}
}

/*
 * All DSP power state transitions are initiated by the driver.
 * If the requested state change fails, the error is simply returned.
 * Further state transitions are attempted only when the set_power_save() op
 * is called again either because of a new IPC sent to the DSP or
 * during system suspend/resume.
 */
static int hda_dsp_set_power_state(struct snd_sof_dev *sdev,
				   const struct sof_dsp_power_state *target_state)
{
	int ret = 0;

	switch (target_state->state) {
	case SOF_DSP_PM_D0:
		ret = hda_dsp_set_D0_state(sdev, target_state);
		break;
	case SOF_DSP_PM_D3:
		/* The only allowed transition is: D0I0 -> D3 */
		if (sdev->dsp_power_state.state == SOF_DSP_PM_D0 &&
		    sdev->dsp_power_state.substate == SOF_HDA_DSP_PM_D0I0)
			break;

		dev_err(sdev->dev,
			"error: transition from %d to %d not allowed\n",
			sdev->dsp_power_state.state, target_state->state);
		return -EINVAL;
	default:
		dev_err(sdev->dev, "error: target state unsupported %d\n",
			target_state->state);
		return -EINVAL;
	}
	if (ret < 0) {
		dev_err(sdev->dev,
			"failed to set requested target DSP state %d substate %d\n",
			target_state->state, target_state->substate);
		return ret;
	}

	sdev->dsp_power_state = *target_state;
	hda_dsp_state_log(sdev);
	return ret;
}

int hda_dsp_set_power_state_ipc3(struct snd_sof_dev *sdev,
				 const struct sof_dsp_power_state *target_state)
{
	/*
	 * When the DSP is already in D0I3 and the target state is D0I3,
	 * it could be the case that the DSP is in D0I3 during S0
	 * and the system is suspending to S0Ix. Therefore,
	 * hda_dsp_set_D0_state() must be called to disable trace DMA
	 * by sending the PM_GATE IPC to the FW.
	 */
	if (target_state->substate == SOF_HDA_DSP_PM_D0I3 &&
	    sdev->system_suspend_target == SOF_SUSPEND_S0IX)
		return hda_dsp_set_power_state(sdev, target_state);

	/*
	 * For all other cases, return without doing anything if
	 * the DSP is already in the target state.
	 */
	if (target_state->state == sdev->dsp_power_state.state &&
	    target_state->substate == sdev->dsp_power_state.substate)
		return 0;

	return hda_dsp_set_power_state(sdev, target_state);
}

int hda_dsp_set_power_state_ipc4(struct snd_sof_dev *sdev,
				 const struct sof_dsp_power_state *target_state)
{
	/* Return without doing anything if the DSP is already in the target state */
	if (target_state->state == sdev->dsp_power_state.state &&
	    target_state->substate == sdev->dsp_power_state.substate)
		return 0;

	return hda_dsp_set_power_state(sdev, target_state);
}

/*
 * Audio DSP states may transform as below:-
 *
 *                                         Opportunistic D0I3 in S0
 *     Runtime    +---------------------+  Delayed D0i3 work timeout
 *     suspend    |                     +--------------------+
 *   +------------+       D0I0(active)  |                    |
 *   |            |                     <---------------+    |
 *   |   +-------->                     |    New IPC	|    |
 *   |   |Runtime +--^--+---------^--+--+ (via mailbox)	|    |
 *   |   |resume     |  |         |  |			|    |
 *   |   |           |  |         |  |			|    |
 *   |   |     System|  |         |  |			|    |
 *   |   |     resume|  | S3/S0IX |  |                  |    |
 *   |   |	     |  | suspend |  | S0IX             |    |
 *   |   |           |  |         |  |suspend           |    |
 *   |   |           |  |         |  |                  |    |
 *   |   |           |  |         |  |                  |    |
 * +-v---+-----------+--v-------+ |  |           +------+----v----+
 * |                            | |  +----------->                |
 * |       D3 (suspended)       | |              |      D0I3      |
 * |                            | +--------------+                |
 * |                            |  System resume |                |
 * +----------------------------+		 +----------------+
 *
 * S0IX suspend: The DSP is in D0I3 if any D0I3-compatible streams
 *		 ignored the suspend trigger. Otherwise the DSP
 *		 is in D3.
 */

static int hda_suspend(struct snd_sof_dev *sdev, bool runtime_suspend)
{
	struct sof_intel_hda_dev *hda = sdev->pdata->hw_pdata;
	const struct sof_intel_dsp_desc *chip = hda->desc;
	struct hdac_bus *bus = sof_to_bus(sdev);
<<<<<<< HEAD
#endif
	int ret, j;

	/*
	 * The memory used for IMR boot loses its content in deeper than S3 state
	 * We must not try IMR boot on next power up (as it will fail).
	 */
	if (sdev->system_suspend_target > SOF_SUSPEND_S3)
		hda->skip_imr_boot = true;
=======
	int ret, j;
>>>>>>> eb3cdb58

	/*
	 * The memory used for IMR boot loses its content in deeper than S3 state
	 * We must not try IMR boot on next power up (as it will fail).
	 *
	 * In case of firmware crash or boot failure set the skip_imr_boot to true
	 * as well in order to try to re-load the firmware to do a 'cold' boot.
	 */
	if (sdev->system_suspend_target > SOF_SUSPEND_S3 ||
	    sdev->fw_state == SOF_FW_CRASHED ||
	    sdev->fw_state == SOF_FW_BOOT_FAILED)
		hda->skip_imr_boot = true;

	ret = chip->disable_interrupts(sdev);
	if (ret < 0)
		return ret;

<<<<<<< HEAD
#if IS_ENABLED(CONFIG_SND_SOC_SOF_HDA)
=======
>>>>>>> eb3cdb58
	hda_codec_jack_wake_enable(sdev, runtime_suspend);

	/* power down all hda links */
	hda_bus_ml_suspend(bus);

	if (sdev->dspless_mode_selected)
		goto skip_dsp;

<<<<<<< HEAD
	/* power down DSP */
	ret = hda_dsp_core_reset_power_down(sdev, chip->host_managed_cores_mask);
=======
	ret = chip->power_down_dsp(sdev);
>>>>>>> eb3cdb58
	if (ret < 0) {
		dev_err(sdev->dev, "failed to power down DSP during suspend\n");
		return ret;
	}

	/* reset ref counts for all cores */
	for (j = 0; j < chip->cores_num; j++)
		sdev->dsp_core_ref_count[j] = 0;

	/* disable ppcap interrupt */
	hda_dsp_ctrl_ppcap_enable(sdev, false);
	hda_dsp_ctrl_ppcap_int_enable(sdev, false);
skip_dsp:

	/* disable hda bus irq and streams */
	hda_dsp_ctrl_stop_chip(sdev);

	/* disable LP retention mode */
	snd_sof_pci_update_bits(sdev, PCI_PGCTL,
				PCI_PGCTL_LSRMD_MASK, PCI_PGCTL_LSRMD_MASK);

	/* reset controller */
	ret = hda_dsp_ctrl_link_reset(sdev, true);
	if (ret < 0) {
		dev_err(sdev->dev,
			"error: failed to reset controller during suspend\n");
		return ret;
	}

	/* display codec can powered off after link reset */
	hda_codec_i915_display_power(sdev, false);

	return 0;
}

static int hda_resume(struct snd_sof_dev *sdev, bool runtime_resume)
{
	int ret;

	/* display codec must be powered before link reset */
	hda_codec_i915_display_power(sdev, true);

	/*
	 * clear TCSEL to clear playback on some HD Audio
	 * codecs. PCI TCSEL is defined in the Intel manuals.
	 */
	snd_sof_pci_update_bits(sdev, PCI_TCSEL, 0x07, 0);

	/* reset and start hda controller */
	ret = hda_dsp_ctrl_init_chip(sdev);
	if (ret < 0) {
		dev_err(sdev->dev,
			"error: failed to start controller after resume\n");
		goto cleanup;
	}

	/* check jack status */
	if (runtime_resume) {
		hda_codec_jack_wake_enable(sdev, false);
		if (sdev->system_suspend_target == SOF_SUSPEND_NONE)
			hda_codec_jack_check(sdev);
	}

	if (!sdev->dspless_mode_selected) {
		/* enable ppcap interrupt */
		hda_dsp_ctrl_ppcap_enable(sdev, true);
		hda_dsp_ctrl_ppcap_int_enable(sdev, true);
	}

cleanup:
	/* display codec can powered off after controller init */
	hda_codec_i915_display_power(sdev, false);

	return 0;
}

int hda_dsp_resume(struct snd_sof_dev *sdev)
{
	struct sof_intel_hda_dev *hda = sdev->pdata->hw_pdata;
	struct hdac_bus *bus = sof_to_bus(sdev);
	struct pci_dev *pci = to_pci_dev(sdev->dev);
	const struct sof_dsp_power_state target_state = {
		.state = SOF_DSP_PM_D0,
		.substate = SOF_HDA_DSP_PM_D0I0,
	};
	int ret;

	/* resume from D0I3 */
	if (sdev->dsp_power_state.state == SOF_DSP_PM_D0) {
<<<<<<< HEAD
#if IS_ENABLED(CONFIG_SND_SOC_SOF_HDA)
		/* power up links that were active before suspend */
		list_for_each_entry(hlink, &bus->hlink_list, list) {
			if (hlink->ref_count) {
				ret = snd_hdac_ext_bus_link_power_up(hlink);
				if (ret < 0) {
					dev_err(sdev->dev,
						"error %d in %s: failed to power up links",
						ret, __func__);
					return ret;
				}
			}
=======
		ret = hda_bus_ml_resume(bus);
		if (ret < 0) {
			dev_err(sdev->dev,
				"error %d in %s: failed to power up links",
				ret, __func__);
			return ret;
>>>>>>> eb3cdb58
		}

		/* set up CORB/RIRB buffers if was on before suspend */
		hda_codec_resume_cmd_io(sdev);

		/* Set DSP power state */
		ret = snd_sof_dsp_set_power_state(sdev, &target_state);
		if (ret < 0) {
			dev_err(sdev->dev, "error: setting dsp state %d substate %d\n",
				target_state.state, target_state.substate);
			return ret;
		}

		/* restore L1SEN bit */
		if (hda->l1_disabled)
			snd_sof_dsp_update_bits(sdev, HDA_DSP_HDA_BAR,
						HDA_VS_INTEL_EM2,
						HDA_VS_INTEL_EM2_L1SEN, 0);

		/* restore and disable the system wakeup */
		pci_restore_state(pci);
		disable_irq_wake(pci->irq);
		return 0;
	}

	/* init hda controller. DSP cores will be powered up during fw boot */
	ret = hda_resume(sdev, false);
	if (ret < 0)
		return ret;

	return snd_sof_dsp_set_power_state(sdev, &target_state);
}

int hda_dsp_runtime_resume(struct snd_sof_dev *sdev)
{
	const struct sof_dsp_power_state target_state = {
		.state = SOF_DSP_PM_D0,
	};
	int ret;

	/* init hda controller. DSP cores will be powered up during fw boot */
	ret = hda_resume(sdev, true);
	if (ret < 0)
		return ret;

	return snd_sof_dsp_set_power_state(sdev, &target_state);
}

int hda_dsp_runtime_idle(struct snd_sof_dev *sdev)
{
	struct hdac_bus *hbus = sof_to_bus(sdev);

	if (hbus->codec_powered) {
		dev_dbg(sdev->dev, "some codecs still powered (%08X), not idle\n",
			(unsigned int)hbus->codec_powered);
		return -EBUSY;
	}

	return 0;
}

int hda_dsp_runtime_suspend(struct snd_sof_dev *sdev)
{
	struct sof_intel_hda_dev *hda = sdev->pdata->hw_pdata;
	const struct sof_dsp_power_state target_state = {
		.state = SOF_DSP_PM_D3,
	};
	int ret;

	if (!sdev->dspless_mode_selected) {
		/* cancel any attempt for DSP D0I3 */
		cancel_delayed_work_sync(&hda->d0i3_work);
	}

	/* stop hda controller and power dsp off */
	ret = hda_suspend(sdev, true);
	if (ret < 0)
		return ret;

	return snd_sof_dsp_set_power_state(sdev, &target_state);
}

int hda_dsp_suspend(struct snd_sof_dev *sdev, u32 target_state)
{
	struct sof_intel_hda_dev *hda = sdev->pdata->hw_pdata;
	struct hdac_bus *bus = sof_to_bus(sdev);
	struct pci_dev *pci = to_pci_dev(sdev->dev);
	const struct sof_dsp_power_state target_dsp_state = {
		.state = target_state,
		.substate = target_state == SOF_DSP_PM_D0 ?
				SOF_HDA_DSP_PM_D0I3 : 0,
	};
	int ret;

	if (!sdev->dspless_mode_selected) {
		/* cancel any attempt for DSP D0I3 */
		cancel_delayed_work_sync(&hda->d0i3_work);
	}

	if (target_state == SOF_DSP_PM_D0) {
		/* Set DSP power state */
		ret = snd_sof_dsp_set_power_state(sdev, &target_dsp_state);
		if (ret < 0) {
			dev_err(sdev->dev, "error: setting dsp state %d substate %d\n",
				target_dsp_state.state,
				target_dsp_state.substate);
			return ret;
		}

		/* enable L1SEN to make sure the system can enter S0Ix */
		if (hda->l1_disabled)
			snd_sof_dsp_update_bits(sdev, HDA_DSP_HDA_BAR, HDA_VS_INTEL_EM2,
						HDA_VS_INTEL_EM2_L1SEN, HDA_VS_INTEL_EM2_L1SEN);

		/* stop the CORB/RIRB DMA if it is On */
		hda_codec_suspend_cmd_io(sdev);

		/* no link can be powered in s0ix state */
		ret = hda_bus_ml_suspend(bus);
		if (ret < 0) {
			dev_err(sdev->dev,
				"error %d in %s: failed to power down links",
				ret, __func__);
			return ret;
		}

		/* enable the system waking up via IPC IRQ */
		enable_irq_wake(pci->irq);
		pci_save_state(pci);
		return 0;
	}

	/* stop hda controller and power dsp off */
	ret = hda_suspend(sdev, false);
	if (ret < 0) {
		dev_err(bus->dev, "error: suspending dsp\n");
		return ret;
	}

	return snd_sof_dsp_set_power_state(sdev, &target_dsp_state);
}

static unsigned int hda_dsp_check_for_dma_streams(struct snd_sof_dev *sdev)
{
<<<<<<< HEAD
	int ret;

	/* make sure all DAI resources are freed */
	ret = hda_dsp_dais_suspend(sdev);
	if (ret < 0)
		dev_warn(sdev->dev, "%s: failure in hda_dsp_dais_suspend\n", __func__);

=======
	struct hdac_bus *bus = sof_to_bus(sdev);
	struct hdac_stream *s;
	unsigned int active_streams = 0;
	int sd_offset;
	u32 val;

	list_for_each_entry(s, &bus->stream_list, list) {
		sd_offset = SOF_STREAM_SD_OFFSET(s);
		val = snd_sof_dsp_read(sdev, HDA_DSP_HDA_BAR,
				       sd_offset);
		if (val & SOF_HDA_SD_CTL_DMA_START)
			active_streams |= BIT(s->index);
	}

	return active_streams;
}

static int hda_dsp_s5_quirk(struct snd_sof_dev *sdev)
{
	int ret;

	/*
	 * Do not assume a certain timing between the prior
	 * suspend flow, and running of this quirk function.
	 * This is needed if the controller was just put
	 * to reset before calling this function.
	 */
	usleep_range(500, 1000);

	/*
	 * Take controller out of reset to flush DMA
	 * transactions.
	 */
	ret = hda_dsp_ctrl_link_reset(sdev, false);
	if (ret < 0)
		return ret;

	usleep_range(500, 1000);

	/* Restore state for shutdown, back to reset */
	ret = hda_dsp_ctrl_link_reset(sdev, true);
	if (ret < 0)
		return ret;

	return ret;
}

int hda_dsp_shutdown_dma_flush(struct snd_sof_dev *sdev)
{
	unsigned int active_streams;
	int ret, ret2;

	/* check if DMA cleanup has been successful */
	active_streams = hda_dsp_check_for_dma_streams(sdev);

	sdev->system_suspend_target = SOF_SUSPEND_S3;
	ret = snd_sof_suspend(sdev->dev);

	if (active_streams) {
		dev_warn(sdev->dev,
			 "There were active DSP streams (%#x) at shutdown, trying to recover\n",
			 active_streams);
		ret2 = hda_dsp_s5_quirk(sdev);
		if (ret2 < 0)
			dev_err(sdev->dev, "shutdown recovery failed (%d)\n", ret2);
	}

	return ret;
}

int hda_dsp_shutdown(struct snd_sof_dev *sdev)
{
	sdev->system_suspend_target = SOF_SUSPEND_S3;
	return snd_sof_suspend(sdev->dev);
}

int hda_dsp_set_hw_params_upon_resume(struct snd_sof_dev *sdev)
{
	int ret;

	/* make sure all DAI resources are freed */
	ret = hda_dsp_dais_suspend(sdev);
	if (ret < 0)
		dev_warn(sdev->dev, "%s: failure in hda_dsp_dais_suspend\n", __func__);

>>>>>>> eb3cdb58
	return ret;
}

void hda_dsp_d0i3_work(struct work_struct *work)
{
	struct sof_intel_hda_dev *hdev = container_of(work,
						      struct sof_intel_hda_dev,
						      d0i3_work.work);
	struct hdac_bus *bus = &hdev->hbus.core;
	struct snd_sof_dev *sdev = dev_get_drvdata(bus->dev);
	struct sof_dsp_power_state target_state = {
		.state = SOF_DSP_PM_D0,
		.substate = SOF_HDA_DSP_PM_D0I3,
	};
	int ret;

	/* DSP can enter D0I3 iff only D0I3-compatible streams are active */
	if (!snd_sof_dsp_only_d0i3_compatible_stream_active(sdev))
		/* remain in D0I0 */
		return;

	/* This can fail but error cannot be propagated */
	ret = snd_sof_dsp_set_power_state(sdev, &target_state);
	if (ret < 0)
		dev_err_ratelimited(sdev->dev,
				    "error: failed to set DSP state %d substate %d\n",
				    target_state.state, target_state.substate);
}

int hda_dsp_core_get(struct snd_sof_dev *sdev, int core)
{
	const struct sof_ipc_pm_ops *pm_ops = sdev->ipc->ops->pm;
	int ret, ret1;

	/* power up core */
	ret = hda_dsp_enable_core(sdev, BIT(core));
	if (ret < 0) {
		dev_err(sdev->dev, "failed to power up core %d with err: %d\n",
			core, ret);
		return ret;
	}

	/* No need to send IPC for primary core or if FW boot is not complete */
	if (sdev->fw_state != SOF_FW_BOOT_COMPLETE || core == SOF_DSP_PRIMARY_CORE)
		return 0;

	/* No need to continue the set_core_state ops is not available */
	if (!pm_ops->set_core_state)
		return 0;

	/* Now notify DSP for secondary cores */
	ret = pm_ops->set_core_state(sdev, core, true);
	if (ret < 0) {
		dev_err(sdev->dev, "failed to enable secondary core '%d' failed with %d\n",
			core, ret);
		goto power_down;
	}

	return ret;

power_down:
	/* power down core if it is host managed and return the original error if this fails too */
	ret1 = hda_dsp_core_reset_power_down(sdev, BIT(core));
	if (ret1 < 0)
		dev_err(sdev->dev, "failed to power down core: %d with err: %d\n", core, ret1);

	return ret;
<<<<<<< HEAD
=======
}

int hda_dsp_disable_interrupts(struct snd_sof_dev *sdev)
{
	hda_sdw_int_enable(sdev, false);
	hda_dsp_ipc_int_disable(sdev);

	return 0;
>>>>>>> eb3cdb58
}<|MERGE_RESOLUTION|>--- conflicted
+++ resolved
@@ -115,7 +115,7 @@
 	return ret;
 }
 
-static int hda_dsp_core_stall_reset(struct snd_sof_dev *sdev, unsigned int core_mask)
+int hda_dsp_core_stall_reset(struct snd_sof_dev *sdev, unsigned int core_mask)
 {
 	/* stall core */
 	snd_sof_dsp_update_bits_unlocked(sdev, HDA_DSP_BAR,
@@ -127,11 +127,7 @@
 	return hda_dsp_core_reset_enter(sdev, core_mask);
 }
 
-<<<<<<< HEAD
-static bool hda_dsp_core_is_enabled(struct snd_sof_dev *sdev, unsigned int core_mask)
-=======
 bool hda_dsp_core_is_enabled(struct snd_sof_dev *sdev, unsigned int core_mask)
->>>>>>> eb3cdb58
 {
 	int val;
 	bool is_enable;
@@ -380,13 +376,7 @@
 	if (pm_ops && pm_ops->set_pm_gate)
 		return pm_ops->set_pm_gate(sdev, flags);
 
-<<<<<<< HEAD
-	/* send pm_gate ipc to dsp */
-	return sof_ipc_tx_message_no_pm(sdev->ipc, &pm_gate, sizeof(pm_gate),
-					&reply, sizeof(reply));
-=======
 	return 0;
->>>>>>> eb3cdb58
 }
 
 static int hda_dsp_update_d0i3c_register(struct snd_sof_dev *sdev, u8 value)
@@ -691,19 +681,7 @@
 	struct sof_intel_hda_dev *hda = sdev->pdata->hw_pdata;
 	const struct sof_intel_dsp_desc *chip = hda->desc;
 	struct hdac_bus *bus = sof_to_bus(sdev);
-<<<<<<< HEAD
-#endif
 	int ret, j;
-
-	/*
-	 * The memory used for IMR boot loses its content in deeper than S3 state
-	 * We must not try IMR boot on next power up (as it will fail).
-	 */
-	if (sdev->system_suspend_target > SOF_SUSPEND_S3)
-		hda->skip_imr_boot = true;
-=======
-	int ret, j;
->>>>>>> eb3cdb58
 
 	/*
 	 * The memory used for IMR boot loses its content in deeper than S3 state
@@ -721,10 +699,6 @@
 	if (ret < 0)
 		return ret;
 
-<<<<<<< HEAD
-#if IS_ENABLED(CONFIG_SND_SOC_SOF_HDA)
-=======
->>>>>>> eb3cdb58
 	hda_codec_jack_wake_enable(sdev, runtime_suspend);
 
 	/* power down all hda links */
@@ -733,12 +707,7 @@
 	if (sdev->dspless_mode_selected)
 		goto skip_dsp;
 
-<<<<<<< HEAD
-	/* power down DSP */
-	ret = hda_dsp_core_reset_power_down(sdev, chip->host_managed_cores_mask);
-=======
 	ret = chip->power_down_dsp(sdev);
->>>>>>> eb3cdb58
 	if (ret < 0) {
 		dev_err(sdev->dev, "failed to power down DSP during suspend\n");
 		return ret;
@@ -828,27 +797,12 @@
 
 	/* resume from D0I3 */
 	if (sdev->dsp_power_state.state == SOF_DSP_PM_D0) {
-<<<<<<< HEAD
-#if IS_ENABLED(CONFIG_SND_SOC_SOF_HDA)
-		/* power up links that were active before suspend */
-		list_for_each_entry(hlink, &bus->hlink_list, list) {
-			if (hlink->ref_count) {
-				ret = snd_hdac_ext_bus_link_power_up(hlink);
-				if (ret < 0) {
-					dev_err(sdev->dev,
-						"error %d in %s: failed to power up links",
-						ret, __func__);
-					return ret;
-				}
-			}
-=======
 		ret = hda_bus_ml_resume(bus);
 		if (ret < 0) {
 			dev_err(sdev->dev,
 				"error %d in %s: failed to power up links",
 				ret, __func__);
 			return ret;
->>>>>>> eb3cdb58
 		}
 
 		/* set up CORB/RIRB buffers if was on before suspend */
@@ -993,15 +947,6 @@
 
 static unsigned int hda_dsp_check_for_dma_streams(struct snd_sof_dev *sdev)
 {
-<<<<<<< HEAD
-	int ret;
-
-	/* make sure all DAI resources are freed */
-	ret = hda_dsp_dais_suspend(sdev);
-	if (ret < 0)
-		dev_warn(sdev->dev, "%s: failure in hda_dsp_dais_suspend\n", __func__);
-
-=======
 	struct hdac_bus *bus = sof_to_bus(sdev);
 	struct hdac_stream *s;
 	unsigned int active_streams = 0;
@@ -1087,7 +1032,6 @@
 	if (ret < 0)
 		dev_warn(sdev->dev, "%s: failure in hda_dsp_dais_suspend\n", __func__);
 
->>>>>>> eb3cdb58
 	return ret;
 }
 
@@ -1155,8 +1099,6 @@
 		dev_err(sdev->dev, "failed to power down core: %d with err: %d\n", core, ret1);
 
 	return ret;
-<<<<<<< HEAD
-=======
 }
 
 int hda_dsp_disable_interrupts(struct snd_sof_dev *sdev)
@@ -1165,5 +1107,4 @@
 	hda_dsp_ipc_int_disable(sdev);
 
 	return 0;
->>>>>>> eb3cdb58
 }