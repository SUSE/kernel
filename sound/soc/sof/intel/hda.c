// SPDX-License-Identifier: (GPL-2.0-only OR BSD-3-Clause)
//
// This file is provided under a dual BSD/GPLv2 license.  When using or
// redistributing this file, you may do so under either license.
//
// Copyright(c) 2018 Intel Corporation
//
// Authors: Liam Girdwood <liam.r.girdwood@linux.intel.com>
//	    Ranjani Sridharan <ranjani.sridharan@linux.intel.com>
//	    Rander Wang <rander.wang@intel.com>
//          Keyon Jie <yang.jie@linux.intel.com>
//

/*
 * Hardware interface for generic Intel audio DSP HDA IP
 */

#include <sound/hdaudio_ext.h>
#include <sound/hda_register.h>

#include <linux/acpi.h>
#include <linux/debugfs.h>
#include <linux/module.h>
#include <linux/soundwire/sdw.h>
#include <linux/soundwire/sdw_intel.h>
#include <sound/intel-dsp-config.h>
#include <sound/intel-nhlt.h>
#include <sound/soc-acpi-intel-ssp-common.h>
#include <sound/sof.h>
#include <sound/sof/xtensa.h>
#include <sound/hda-mlink.h>
#include "../sof-audio.h"
#include "../sof-pci-dev.h"
#include "../ops.h"
#include "../ipc4-topology.h"
#include "hda.h"

#include <trace/events/sof_intel.h>

#if IS_ENABLED(CONFIG_SND_SOC_SOF_HDA)
#include <sound/soc-acpi-intel-match.h>
#endif

/* platform specific devices */
#include "shim.h"

<<<<<<< HEAD
#define EXCEPT_MAX_HDR_SIZE	0x400
#define HDA_EXT_ROM_STATUS_SIZE 8

static u32 hda_get_interface_mask(struct snd_sof_dev *sdev)
{
	const struct sof_intel_dsp_desc *chip;
	u32 interface_mask[2] = { 0 };

	chip = get_chip_info(sdev->pdata);
	switch (chip->hw_ip_version) {
	case SOF_INTEL_TANGIER:
	case SOF_INTEL_BAYTRAIL:
	case SOF_INTEL_BROADWELL:
		interface_mask[0] =  BIT(SOF_DAI_INTEL_SSP);
		break;
	case SOF_INTEL_CAVS_1_5:
	case SOF_INTEL_CAVS_1_5_PLUS:
		interface_mask[0] = BIT(SOF_DAI_INTEL_SSP) | BIT(SOF_DAI_INTEL_DMIC) |
				    BIT(SOF_DAI_INTEL_HDA);
		interface_mask[1] = BIT(SOF_DAI_INTEL_HDA);
		break;
	case SOF_INTEL_CAVS_1_8:
	case SOF_INTEL_CAVS_2_0:
	case SOF_INTEL_CAVS_2_5:
	case SOF_INTEL_ACE_1_0:
		interface_mask[0] = BIT(SOF_DAI_INTEL_SSP) | BIT(SOF_DAI_INTEL_DMIC) |
				    BIT(SOF_DAI_INTEL_HDA) | BIT(SOF_DAI_INTEL_ALH);
		interface_mask[1] = BIT(SOF_DAI_INTEL_HDA);
		break;
	case SOF_INTEL_ACE_2_0:
		interface_mask[0] = BIT(SOF_DAI_INTEL_SSP) | BIT(SOF_DAI_INTEL_DMIC) |
				    BIT(SOF_DAI_INTEL_HDA) | BIT(SOF_DAI_INTEL_ALH);
		interface_mask[1] = interface_mask[0]; /* all interfaces accessible without DSP */
		break;
	default:
		break;
	}

	return interface_mask[sdev->dspless_mode_selected];
}

=======
>>>>>>> 2d5404ca
#if IS_ENABLED(CONFIG_SND_SOC_SOF_INTEL_SOUNDWIRE)

/*
 * The default for SoundWire clock stop quirks is to power gate the IP
 * and do a Bus Reset, this will need to be modified when the DSP
 * needs to remain in D0i3 so that the Master does not lose context
 * and enumeration is not required on clock restart
 */
static int sdw_clock_stop_quirks = SDW_INTEL_CLK_STOP_BUS_RESET;
module_param(sdw_clock_stop_quirks, int, 0444);
MODULE_PARM_DESC(sdw_clock_stop_quirks, "SOF SoundWire clock stop quirks");

static int sdw_params_stream(struct device *dev,
			     struct sdw_intel_stream_params_data *params_data)
{
	struct snd_soc_dai *d = params_data->dai;
	struct snd_soc_dapm_widget *w = snd_soc_dai_get_widget(d, params_data->substream->stream);
	struct snd_sof_dai_config_data data = { 0 };

	data.dai_index = (params_data->link_id << 8) | d->id;
	data.dai_data = params_data->alh_stream_id;
	data.dai_node_id = data.dai_data;

	return hda_dai_config(w, SOF_DAI_CONFIG_FLAGS_HW_PARAMS, &data);
}

static int sdw_params_free(struct device *dev, struct sdw_intel_stream_free_data *free_data)
{
	struct snd_soc_dai *d = free_data->dai;
	struct snd_soc_dapm_widget *w = snd_soc_dai_get_widget(d, free_data->substream->stream);
	struct snd_sof_dev *sdev = widget_to_sdev(w);

	if (sdev->pdata->ipc_type == SOF_IPC_TYPE_4) {
		struct snd_sof_widget *swidget = w->dobj.private;
		struct snd_sof_dai *dai = swidget->private;
		struct sof_ipc4_copier_data *copier_data;
		struct sof_ipc4_copier *ipc4_copier;

		ipc4_copier = dai->private;
		ipc4_copier->dai_index = 0;
		copier_data = &ipc4_copier->data;

		/* clear the node ID */
		copier_data->gtw_cfg.node_id &= ~SOF_IPC4_NODE_INDEX_MASK;
	}

	return 0;
}

struct sdw_intel_ops sdw_callback = {
	.params_stream = sdw_params_stream,
	.free_stream = sdw_params_free,
};

static int sdw_ace2x_params_stream(struct device *dev,
				   struct sdw_intel_stream_params_data *params_data)
<<<<<<< HEAD
{
	return sdw_hda_dai_hw_params(params_data->substream,
				     params_data->hw_params,
				     params_data->dai,
				     params_data->link_id);
}

static int sdw_ace2x_free_stream(struct device *dev,
				 struct sdw_intel_stream_free_data *free_data)
{
	return sdw_hda_dai_hw_free(free_data->substream,
				   free_data->dai,
				   free_data->link_id);
}

static int sdw_ace2x_trigger(struct snd_pcm_substream *substream, int cmd, struct snd_soc_dai *dai)
{
	return sdw_hda_dai_trigger(substream, cmd, dai);
}

static struct sdw_intel_ops sdw_ace2x_callback = {
	.params_stream = sdw_ace2x_params_stream,
	.free_stream = sdw_ace2x_free_stream,
	.trigger = sdw_ace2x_trigger,
};

void hda_common_enable_sdw_irq(struct snd_sof_dev *sdev, bool enable)
=======
>>>>>>> 2d5404ca
{
	return sdw_hda_dai_hw_params(params_data->substream,
				     params_data->hw_params,
				     params_data->dai,
				     params_data->link_id,
				     params_data->alh_stream_id);
}

static int sdw_ace2x_free_stream(struct device *dev,
				 struct sdw_intel_stream_free_data *free_data)
{
	return sdw_hda_dai_hw_free(free_data->substream,
				   free_data->dai,
				   free_data->link_id);
}

static int sdw_ace2x_trigger(struct snd_pcm_substream *substream, int cmd, struct snd_soc_dai *dai)
{
	return sdw_hda_dai_trigger(substream, cmd, dai);
}

static struct sdw_intel_ops sdw_ace2x_callback = {
	.params_stream = sdw_ace2x_params_stream,
	.free_stream = sdw_ace2x_free_stream,
	.trigger = sdw_ace2x_trigger,
};

static int hda_sdw_acpi_scan(struct snd_sof_dev *sdev)
{
	u32 interface_mask = hda_get_interface_mask(sdev);
	struct sof_intel_hda_dev *hdev;
	acpi_handle handle;
	int ret;

	if (!(interface_mask & BIT(SOF_DAI_INTEL_ALH)))
		return -EINVAL;

	handle = ACPI_HANDLE(sdev->dev);

	/* save ACPI info for the probe step */
	hdev = sdev->pdata->hw_pdata;

	ret = sdw_intel_acpi_scan(handle, &hdev->info);
	if (ret < 0)
		return -EINVAL;

	return 0;
}

static int hda_sdw_probe(struct snd_sof_dev *sdev)
{
	const struct sof_intel_dsp_desc *chip;
	struct sof_intel_hda_dev *hdev;
	struct sdw_intel_res res;
	void *sdw;

	hdev = sdev->pdata->hw_pdata;

	memset(&res, 0, sizeof(res));

	chip = get_chip_info(sdev->pdata);
	if (chip->hw_ip_version < SOF_INTEL_ACE_2_0) {
		res.mmio_base = sdev->bar[HDA_DSP_BAR];
		res.hw_ops = &sdw_intel_cnl_hw_ops;
		res.shim_base = hdev->desc->sdw_shim_base;
		res.alh_base = hdev->desc->sdw_alh_base;
		res.ext = false;
		res.ops = &sdw_callback;
	} else {
		/*
		 * retrieve eml_lock needed to protect shared registers
		 * in the HDaudio multi-link areas
		 */
		res.eml_lock = hdac_bus_eml_get_mutex(sof_to_bus(sdev), true,
						      AZX_REG_ML_LEPTR_ID_SDW);
		if (!res.eml_lock)
			return -ENODEV;

		res.mmio_base = sdev->bar[HDA_DSP_HDA_BAR];
		/*
		 * the SHIM and SoundWire register offsets are link-specific
		 * and will be determined when adding auxiliary devices
		 */
		res.hw_ops = &sdw_intel_lnl_hw_ops;
		res.ext = true;
		res.ops = &sdw_ace2x_callback;

	}
	res.irq = sdev->ipc_irq;
	res.handle = hdev->info.handle;
	res.parent = sdev->dev;

	res.dev = sdev->dev;
	res.clock_stop_quirks = sdw_clock_stop_quirks;
	res.hbus = sof_to_bus(sdev);

	/*
	 * ops and arg fields are not populated for now,
	 * they will be needed when the DAI callbacks are
	 * provided
	 */

	/* we could filter links here if needed, e.g for quirks */
	res.count = hdev->info.count;
	res.link_mask = hdev->info.link_mask;

	sdw = sdw_intel_probe(&res);
	if (!sdw) {
		dev_err(sdev->dev, "error: SoundWire probe failed\n");
		return -EINVAL;
	}

	/* save context */
	hdev->sdw = sdw;

	return 0;
}

<<<<<<< HEAD
int hda_sdw_check_lcount_common(struct snd_sof_dev *sdev)
{
	struct sof_intel_hda_dev *hdev;
	struct sdw_intel_ctx *ctx;
	u32 caps;

	hdev = sdev->pdata->hw_pdata;
	ctx = hdev->sdw;

	caps = snd_sof_dsp_read(sdev, HDA_DSP_BAR, ctx->shim_base + SDW_SHIM_LCAP);
	caps &= SDW_SHIM_LCAP_LCOUNT_MASK;

	/* Check HW supported vs property value */
	if (caps < ctx->count) {
		dev_err(sdev->dev,
			"%s: BIOS master count %d is larger than hardware capabilities %d\n",
			__func__, ctx->count, caps);
		return -EINVAL;
	}

	return 0;
}

int hda_sdw_check_lcount_ext(struct snd_sof_dev *sdev)
{
	struct sof_intel_hda_dev *hdev;
	struct sdw_intel_ctx *ctx;
	struct hdac_bus *bus;
	u32 slcount;

	bus = sof_to_bus(sdev);

	hdev = sdev->pdata->hw_pdata;
	ctx = hdev->sdw;

	slcount = hdac_bus_eml_get_count(bus, true, AZX_REG_ML_LEPTR_ID_SDW);

	/* Check HW supported vs property value */
	if (slcount < ctx->count) {
		dev_err(sdev->dev,
			"%s: BIOS master count %d is larger than hardware capabilities %d\n",
			__func__, ctx->count, slcount);
		return -EINVAL;
	}

	return 0;
}

static int hda_sdw_check_lcount(struct snd_sof_dev *sdev)
{
	const struct sof_intel_dsp_desc *chip;

	chip = get_chip_info(sdev->pdata);
	if (chip && chip->read_sdw_lcount)
		return chip->read_sdw_lcount(sdev);

	return 0;
}

=======
>>>>>>> 2d5404ca
int hda_sdw_startup(struct snd_sof_dev *sdev)
{
	struct sof_intel_hda_dev *hdev;
	struct snd_sof_pdata *pdata = sdev->pdata;
	int ret;

	hdev = sdev->pdata->hw_pdata;

	if (!hdev->sdw)
		return 0;

	if (pdata->machine && !pdata->machine->mach_params.link_mask)
		return 0;

	ret = hda_sdw_check_lcount(sdev);
	if (ret < 0)
		return ret;

	return sdw_intel_startup(hdev->sdw);
}
EXPORT_SYMBOL_NS(hda_sdw_startup, SND_SOC_SOF_INTEL_HDA_GENERIC);

static int hda_sdw_exit(struct snd_sof_dev *sdev)
{
	struct sof_intel_hda_dev *hdev;

	hdev = sdev->pdata->hw_pdata;

	if (hdev->sdw)
		sdw_intel_exit(hdev->sdw);
	hdev->sdw = NULL;

	hda_sdw_int_enable(sdev, false);

	return 0;
}

bool hda_common_check_sdw_irq(struct snd_sof_dev *sdev)
{
	struct sof_intel_hda_dev *hdev;
	bool ret = false;
	u32 irq_status;

	hdev = sdev->pdata->hw_pdata;

	if (!hdev->sdw)
		return ret;

	/* store status */
	irq_status = snd_sof_dsp_read(sdev, HDA_DSP_BAR, HDA_DSP_REG_ADSPIS2);

	/* invalid message ? */
	if (irq_status == 0xffffffff)
		goto out;

	/* SDW message ? */
	if (irq_status & HDA_DSP_REG_ADSPIS2_SNDW)
		ret = true;

out:
	return ret;
}
EXPORT_SYMBOL_NS(hda_common_check_sdw_irq, SND_SOC_SOF_INTEL_HDA_GENERIC);

static bool hda_dsp_check_sdw_irq(struct snd_sof_dev *sdev)
{
	u32 interface_mask = hda_get_interface_mask(sdev);
	const struct sof_intel_dsp_desc *chip;

	if (!(interface_mask & BIT(SOF_DAI_INTEL_ALH)))
		return false;

	chip = get_chip_info(sdev->pdata);
	if (chip && chip->check_sdw_irq)
		return chip->check_sdw_irq(sdev);

	return false;
}

static irqreturn_t hda_dsp_sdw_thread(int irq, void *context)
{
	return sdw_intel_thread(irq, context);
}

bool hda_sdw_check_wakeen_irq_common(struct snd_sof_dev *sdev)
{
	struct sof_intel_hda_dev *hdev;

	hdev = sdev->pdata->hw_pdata;
	if (hdev->sdw &&
	    snd_sof_dsp_read(sdev, HDA_DSP_BAR,
			     hdev->desc->sdw_shim_base + SDW_SHIM_WAKESTS))
		return true;

	return false;
}
EXPORT_SYMBOL_NS(hda_sdw_check_wakeen_irq_common, SND_SOC_SOF_INTEL_HDA_GENERIC);

static bool hda_sdw_check_wakeen_irq(struct snd_sof_dev *sdev)
{
	u32 interface_mask = hda_get_interface_mask(sdev);
	const struct sof_intel_dsp_desc *chip;

	if (!(interface_mask & BIT(SOF_DAI_INTEL_ALH)))
		return false;

	chip = get_chip_info(sdev->pdata);
	if (chip && chip->check_sdw_wakeen_irq)
		return chip->check_sdw_wakeen_irq(sdev);

	return false;
}

<<<<<<< HEAD
static bool hda_sdw_check_wakeen_irq(struct snd_sof_dev *sdev)
{
	u32 interface_mask = hda_get_interface_mask(sdev);
	const struct sof_intel_dsp_desc *chip;

	if (!(interface_mask & BIT(SOF_DAI_INTEL_ALH)))
		return false;

	chip = get_chip_info(sdev->pdata);
	if (chip && chip->check_sdw_wakeen_irq)
		return chip->check_sdw_wakeen_irq(sdev);

	return false;
}

void hda_sdw_process_wakeen(struct snd_sof_dev *sdev)
=======
void hda_sdw_process_wakeen_common(struct snd_sof_dev *sdev)
>>>>>>> 2d5404ca
{
	u32 interface_mask = hda_get_interface_mask(sdev);
	struct sof_intel_hda_dev *hdev;

	if (!(interface_mask & BIT(SOF_DAI_INTEL_ALH)))
		return;

	hdev = sdev->pdata->hw_pdata;
	if (!hdev->sdw)
		return;

	sdw_intel_process_wakeen_event(hdev->sdw);
}
EXPORT_SYMBOL_NS(hda_sdw_process_wakeen_common, SND_SOC_SOF_INTEL_HDA_GENERIC);

#else /* IS_ENABLED(CONFIG_SND_SOC_SOF_INTEL_SOUNDWIRE) */
static inline int hda_sdw_acpi_scan(struct snd_sof_dev *sdev)
{
	return 0;
}

static inline int hda_sdw_probe(struct snd_sof_dev *sdev)
{
	return 0;
}

static inline int hda_sdw_exit(struct snd_sof_dev *sdev)
{
	return 0;
}

static inline bool hda_dsp_check_sdw_irq(struct snd_sof_dev *sdev)
{
	return false;
}

static inline irqreturn_t hda_dsp_sdw_thread(int irq, void *context)
{
	return IRQ_HANDLED;
}

static inline bool hda_sdw_check_wakeen_irq(struct snd_sof_dev *sdev)
{
	return false;
}

#endif /* IS_ENABLED(CONFIG_SND_SOC_SOF_INTEL_SOUNDWIRE) */

/* pre fw run operations */
int hda_dsp_pre_fw_run(struct snd_sof_dev *sdev)
{
	/* disable clock gating and power gating */
	return hda_dsp_ctrl_clock_power_gating(sdev, false);
}

/* post fw run operations */
int hda_dsp_post_fw_run(struct snd_sof_dev *sdev)
{
	int ret;

	if (sdev->first_boot) {
		struct sof_intel_hda_dev *hdev = sdev->pdata->hw_pdata;

		ret = hda_sdw_startup(sdev);
		if (ret < 0) {
			dev_err(sdev->dev,
				"error: could not startup SoundWire links\n");
			return ret;
		}

		/* Check if IMR boot is usable */
		if (!sof_debug_check_flag(SOF_DBG_IGNORE_D3_PERSISTENT) &&
		    (sdev->fw_ready.flags & SOF_IPC_INFO_D3_PERSISTENT ||
		     sdev->pdata->ipc_type == SOF_IPC_TYPE_4)) {
			hdev->imrboot_supported = true;
			debugfs_create_bool("skip_imr_boot",
					    0644, sdev->debugfs_root,
					    &hdev->skip_imr_boot);
		}
	}

	hda_sdw_int_enable(sdev, true);

	/* re-enable clock gating and power gating */
	return hda_dsp_ctrl_clock_power_gating(sdev, true);
}
EXPORT_SYMBOL_NS(hda_dsp_post_fw_run, SND_SOC_SOF_INTEL_HDA_GENERIC);

/*
 * Debug
 */

#if IS_ENABLED(CONFIG_SND_SOC_SOF_DEBUG)
static bool hda_use_msi = true;
module_param_named(use_msi, hda_use_msi, bool, 0444);
MODULE_PARM_DESC(use_msi, "SOF HDA use PCI MSI mode");
#else
#define hda_use_msi	(1)
#endif

static char *hda_model;
module_param(hda_model, charp, 0444);
MODULE_PARM_DESC(hda_model, "Use the given HDA board model.");

static int dmic_num_override = -1;
module_param_named(dmic_num, dmic_num_override, int, 0444);
MODULE_PARM_DESC(dmic_num, "SOF HDA DMIC number");

static int mclk_id_override = -1;
module_param_named(mclk_id, mclk_id_override, int, 0444);
MODULE_PARM_DESC(mclk_id, "SOF SSP mclk_id");

static int bt_link_mask_override;
module_param_named(bt_link_mask, bt_link_mask_override, int, 0444);
MODULE_PARM_DESC(bt_link_mask, "SOF BT offload link mask");

static int hda_init(struct snd_sof_dev *sdev)
{
	struct hda_bus *hbus;
	struct hdac_bus *bus;
	struct pci_dev *pci = to_pci_dev(sdev->dev);
	int ret;

	hbus = sof_to_hbus(sdev);
	bus = sof_to_bus(sdev);

	/* HDA bus init */
	sof_hda_bus_init(sdev, &pci->dev);

	if (sof_hda_position_quirk == SOF_HDA_POSITION_QUIRK_USE_DPIB_REGISTERS)
		bus->use_posbuf = 0;
	else
		bus->use_posbuf = 1;
	bus->bdl_pos_adj = 0;
	bus->sync_write = 1;

	mutex_init(&hbus->prepare_mutex);
	hbus->pci = pci;
	hbus->mixer_assigned = -1;
	hbus->modelname = hda_model;

	/* initialise hdac bus */
	bus->addr = pci_resource_start(pci, 0);
	bus->remap_addr = pci_ioremap_bar(pci, 0);
	if (!bus->remap_addr) {
		dev_err(bus->dev, "error: ioremap error\n");
		return -ENXIO;
	}

	/* HDA base */
	sdev->bar[HDA_DSP_HDA_BAR] = bus->remap_addr;

	/* init i915 and HDMI codecs */
	ret = hda_codec_i915_init(sdev);
	if (ret < 0 && ret != -ENODEV) {
		dev_err_probe(sdev->dev, ret, "init of i915 and HDMI codec failed\n");
		goto out;
	}

	/* get controller capabilities */
	ret = hda_dsp_ctrl_get_caps(sdev);
	if (ret < 0) {
		dev_err(sdev->dev, "error: get caps error\n");
		hda_codec_i915_exit(sdev);
	}

out:
	if (ret < 0)
		iounmap(sof_to_bus(sdev)->remap_addr);

	return ret;
}

static int check_dmic_num(struct snd_sof_dev *sdev)
{
	struct sof_intel_hda_dev *hdev = sdev->pdata->hw_pdata;
	struct nhlt_acpi_table *nhlt;
	int dmic_num = 0;

	nhlt = hdev->nhlt;
	if (nhlt)
		dmic_num = intel_nhlt_get_dmic_geo(sdev->dev, nhlt);

	dev_info(sdev->dev, "DMICs detected in NHLT tables: %d\n", dmic_num);

	/* allow for module parameter override */
	if (dmic_num_override != -1) {
		dev_dbg(sdev->dev,
			"overriding DMICs detected in NHLT tables %d by kernel param %d\n",
			dmic_num, dmic_num_override);
		dmic_num = dmic_num_override;
	}

	if (dmic_num < 0 || dmic_num > 4) {
		dev_dbg(sdev->dev, "invalid dmic_number %d\n", dmic_num);
		dmic_num = 0;
	}

	return dmic_num;
}

static int check_nhlt_ssp_mask(struct snd_sof_dev *sdev, u8 device_type)
{
	struct sof_intel_hda_dev *hdev = sdev->pdata->hw_pdata;
	struct nhlt_acpi_table *nhlt;
	int ssp_mask = 0;

	nhlt = hdev->nhlt;
	if (!nhlt)
		return ssp_mask;

	if (intel_nhlt_has_endpoint_type(nhlt, NHLT_LINK_SSP)) {
		ssp_mask = intel_nhlt_ssp_endpoint_mask(nhlt, device_type);
		if (ssp_mask)
			dev_info(sdev->dev, "NHLT device %s(%d) detected, ssp_mask %#x\n",
				 device_type == NHLT_DEVICE_BT ? "BT" : "I2S",
				 device_type, ssp_mask);
	}

	return ssp_mask;
}

static int check_nhlt_ssp_mclk_mask(struct snd_sof_dev *sdev, int ssp_num)
{
	struct sof_intel_hda_dev *hdev = sdev->pdata->hw_pdata;
	struct nhlt_acpi_table *nhlt;

	nhlt = hdev->nhlt;
	if (!nhlt)
		return 0;

	return intel_nhlt_ssp_mclk_mask(nhlt, ssp_num);
}

static int hda_init_caps(struct snd_sof_dev *sdev)
{
	u32 interface_mask = hda_get_interface_mask(sdev);
	struct hdac_bus *bus = sof_to_bus(sdev);
	struct snd_sof_pdata *pdata = sdev->pdata;
	struct sof_intel_hda_dev *hdev = pdata->hw_pdata;
	u32 link_mask;
	int ret = 0;

	/* check if dsp is there */
	if (bus->ppcap)
		dev_dbg(sdev->dev, "PP capability, will probe DSP later.\n");

	/* Init HDA controller after i915 init */
	ret = hda_dsp_ctrl_init_chip(sdev);
	if (ret < 0) {
		dev_err(bus->dev, "error: init chip failed with ret: %d\n",
			ret);
		return ret;
	}

	hda_bus_ml_init(bus);

	/* Skip SoundWire if it is not supported */
	if (!(interface_mask & BIT(SOF_DAI_INTEL_ALH)))
		goto skip_soundwire;

	/* scan SoundWire capabilities exposed by DSDT */
	ret = hda_sdw_acpi_scan(sdev);
	if (ret < 0) {
		dev_dbg(sdev->dev, "skipping SoundWire, not detected with ACPI scan\n");
		goto skip_soundwire;
	}

	link_mask = hdev->info.link_mask;
	if (!link_mask) {
		dev_dbg(sdev->dev, "skipping SoundWire, no links enabled\n");
		goto skip_soundwire;
	}

	/*
	 * probe/allocate SoundWire resources.
	 * The hardware configuration takes place in hda_sdw_startup
	 * after power rails are enabled.
	 * It's entirely possible to have a mix of I2S/DMIC/SoundWire
	 * devices, so we allocate the resources in all cases.
	 */
	ret = hda_sdw_probe(sdev);
	if (ret < 0) {
		dev_err(sdev->dev, "error: SoundWire probe error\n");
		return ret;
	}

skip_soundwire:

	/* create codec instances */
	hda_codec_probe_bus(sdev);

	if (!HDA_IDISP_CODEC(bus->codec_mask))
		hda_codec_i915_display_power(sdev, false);

	hda_bus_ml_put_all(bus);

	return 0;
}

static irqreturn_t hda_dsp_interrupt_handler(int irq, void *context)
{
	struct snd_sof_dev *sdev = context;

	/*
	 * Get global interrupt status. It includes all hardware interrupt
	 * sources in the Intel HD Audio controller.
	 */
	if (snd_sof_dsp_read(sdev, HDA_DSP_HDA_BAR, SOF_HDA_INTSTS) &
	    SOF_HDA_INTSTS_GIS) {

		/* disable GIE interrupt */
		snd_sof_dsp_update_bits(sdev, HDA_DSP_HDA_BAR,
					SOF_HDA_INTCTL,
					SOF_HDA_INT_GLOBAL_EN,
					0);

		return IRQ_WAKE_THREAD;
	}

	return IRQ_NONE;
}

static irqreturn_t hda_dsp_interrupt_thread(int irq, void *context)
{
	struct snd_sof_dev *sdev = context;
	struct sof_intel_hda_dev *hdev = sdev->pdata->hw_pdata;

	/* deal with streams and controller first */
	if (hda_dsp_check_stream_irq(sdev)) {
		trace_sof_intel_hda_irq(sdev, "stream");
		hda_dsp_stream_threaded_handler(irq, sdev);
	}

	if (hda_check_ipc_irq(sdev)) {
		trace_sof_intel_hda_irq(sdev, "ipc");
		sof_ops(sdev)->irq_thread(irq, sdev);
	}

	if (hda_dsp_check_sdw_irq(sdev)) {
		trace_sof_intel_hda_irq(sdev, "sdw");
		hda_dsp_sdw_thread(irq, hdev->sdw);
	}

	if (hda_sdw_check_wakeen_irq(sdev)) {
		trace_sof_intel_hda_irq(sdev, "wakeen");
		hda_sdw_process_wakeen(sdev);
	}

	hda_codec_check_for_state_change(sdev);

	/* enable GIE interrupt */
	snd_sof_dsp_update_bits(sdev, HDA_DSP_HDA_BAR,
				SOF_HDA_INTCTL,
				SOF_HDA_INT_GLOBAL_EN,
				SOF_HDA_INT_GLOBAL_EN);

	return IRQ_HANDLED;
}

int hda_dsp_probe_early(struct snd_sof_dev *sdev)
{
	struct pci_dev *pci = to_pci_dev(sdev->dev);
	struct sof_intel_hda_dev *hdev;
	const struct sof_intel_dsp_desc *chip;
	int ret = 0;

	if (!sdev->dspless_mode_selected) {
		/*
		 * detect DSP by checking class/subclass/prog-id information
		 * class=04 subclass 03 prog-if 00: no DSP, legacy driver is required
		 * class=04 subclass 01 prog-if 00: DSP is present
		 *   (and may be required e.g. for DMIC or SSP support)
		 * class=04 subclass 03 prog-if 80: either of DSP or legacy mode works
		 */
		if (pci->class == 0x040300) {
			dev_err(sdev->dev, "the DSP is not enabled on this platform, aborting probe\n");
			return -ENODEV;
		} else if (pci->class != 0x040100 && pci->class != 0x040380) {
			dev_err(sdev->dev, "unknown PCI class/subclass/prog-if 0x%06x found, aborting probe\n",
				pci->class);
			return -ENODEV;
		}
		dev_info_once(sdev->dev, "DSP detected with PCI class/subclass/prog-if 0x%06x\n",
			      pci->class);
	}

	chip = get_chip_info(sdev->pdata);
	if (!chip) {
		dev_err(sdev->dev, "error: no such device supported, chip id:%x\n",
			pci->device);
		ret = -EIO;
		goto err;
	}

	sdev->num_cores = chip->cores_num;

	hdev = devm_kzalloc(sdev->dev, sizeof(*hdev), GFP_KERNEL);
	if (!hdev)
		return -ENOMEM;
	sdev->pdata->hw_pdata = hdev;
	hdev->desc = chip;
	ret = hda_init(sdev);

err:
	return ret;
}
EXPORT_SYMBOL_NS(hda_dsp_probe_early, SND_SOC_SOF_INTEL_HDA_GENERIC);

int hda_dsp_probe(struct snd_sof_dev *sdev)
{
	struct pci_dev *pci = to_pci_dev(sdev->dev);
	struct sof_intel_hda_dev *hdev = sdev->pdata->hw_pdata;
	const struct sof_intel_dsp_desc *chip;
	int ret = 0;

	hdev->dmic_dev = platform_device_register_data(sdev->dev, "dmic-codec",
						       PLATFORM_DEVID_NONE,
						       NULL, 0);
	if (IS_ERR(hdev->dmic_dev)) {
		dev_err(sdev->dev, "error: failed to create DMIC device\n");
		return PTR_ERR(hdev->dmic_dev);
	}

	/*
	 * use position update IPC if either it is forced
	 * or we don't have other choice
	 */
#if IS_ENABLED(CONFIG_SND_SOC_SOF_DEBUG_FORCE_IPC_POSITION)
	hdev->no_ipc_position = 0;
#else
	hdev->no_ipc_position = sof_ops(sdev)->pcm_pointer ? 1 : 0;
#endif

	if (sdev->dspless_mode_selected)
		hdev->no_ipc_position = 1;

	if (sdev->dspless_mode_selected)
		goto skip_dsp_setup;

	/* DSP base */
	sdev->bar[HDA_DSP_BAR] = pci_ioremap_bar(pci, HDA_DSP_BAR);
	if (!sdev->bar[HDA_DSP_BAR]) {
		dev_err(sdev->dev, "error: ioremap error\n");
		ret = -ENXIO;
		goto hdac_bus_unmap;
	}

	sdev->mmio_bar = HDA_DSP_BAR;
	sdev->mailbox_bar = HDA_DSP_BAR;
skip_dsp_setup:

	/* allow 64bit DMA address if supported by H/W */
	if (dma_set_mask_and_coherent(&pci->dev, DMA_BIT_MASK(64))) {
		dev_dbg(sdev->dev, "DMA mask is 32 bit\n");
		dma_set_mask_and_coherent(&pci->dev, DMA_BIT_MASK(32));
	}
	dma_set_max_seg_size(&pci->dev, UINT_MAX);

	/* init streams */
	ret = hda_dsp_stream_init(sdev);
	if (ret < 0) {
		dev_err(sdev->dev, "error: failed to init streams\n");
		/*
		 * not all errors are due to memory issues, but trying
		 * to free everything does not harm
		 */
		goto free_streams;
	}

	/*
	 * register our IRQ
	 * let's try to enable msi firstly
	 * if it fails, use legacy interrupt mode
	 * TODO: support msi multiple vectors
	 */
	if (hda_use_msi && pci_alloc_irq_vectors(pci, 1, 1, PCI_IRQ_MSI) > 0) {
		dev_info(sdev->dev, "use msi interrupt mode\n");
		sdev->ipc_irq = pci_irq_vector(pci, 0);
		/* initialised to "false" by kzalloc() */
		sdev->msi_enabled = true;
	}

	if (!sdev->msi_enabled) {
		dev_info(sdev->dev, "use legacy interrupt mode\n");
		/*
		 * in IO-APIC mode, hda->irq and ipc_irq are using the same
		 * irq number of pci->irq
		 */
		sdev->ipc_irq = pci->irq;
	}

	dev_dbg(sdev->dev, "using IPC IRQ %d\n", sdev->ipc_irq);
	ret = request_threaded_irq(sdev->ipc_irq, hda_dsp_interrupt_handler,
				   hda_dsp_interrupt_thread,
				   IRQF_SHARED, "AudioDSP", sdev);
	if (ret < 0) {
		dev_err(sdev->dev, "error: failed to register IPC IRQ %d\n",
			sdev->ipc_irq);
		goto free_irq_vector;
	}

	pci_set_master(pci);
	synchronize_irq(pci->irq);

	/*
	 * clear TCSEL to clear playback on some HD Audio
	 * codecs. PCI TCSEL is defined in the Intel manuals.
	 */
	snd_sof_pci_update_bits(sdev, PCI_TCSEL, 0x07, 0);

	/* init HDA capabilities */
	ret = hda_init_caps(sdev);
	if (ret < 0)
		goto free_ipc_irq;

	if (!sdev->dspless_mode_selected) {
		/* enable ppcap interrupt */
		hda_dsp_ctrl_ppcap_enable(sdev, true);
		hda_dsp_ctrl_ppcap_int_enable(sdev, true);

		/* set default mailbox offset for FW ready message */
		sdev->dsp_box.offset = HDA_DSP_MBOX_UPLINK_OFFSET;

		INIT_DELAYED_WORK(&hdev->d0i3_work, hda_dsp_d0i3_work);
	}

	chip = get_chip_info(sdev->pdata);
	if (chip && chip->hw_ip_version >= SOF_INTEL_ACE_2_0) {
		ret = hda_sdw_startup(sdev);
		if (ret < 0) {
			dev_err(sdev->dev, "could not startup SoundWire links\n");
			goto disable_pp_cap;
		}

		hda_sdw_int_enable(sdev, true);
	}

	init_waitqueue_head(&hdev->waitq);

	hdev->nhlt = intel_nhlt_init(sdev->dev);

	return 0;

disable_pp_cap:
	if (!sdev->dspless_mode_selected) {
		hda_dsp_ctrl_ppcap_int_enable(sdev, false);
		hda_dsp_ctrl_ppcap_enable(sdev, false);
	}
free_ipc_irq:
	free_irq(sdev->ipc_irq, sdev);
free_irq_vector:
	if (sdev->msi_enabled)
		pci_free_irq_vectors(pci);
free_streams:
	hda_dsp_stream_free(sdev);
/* dsp_unmap: not currently used */
	if (!sdev->dspless_mode_selected)
		iounmap(sdev->bar[HDA_DSP_BAR]);
hdac_bus_unmap:
	platform_device_unregister(hdev->dmic_dev);

	return ret;
}
EXPORT_SYMBOL_NS(hda_dsp_probe, SND_SOC_SOF_INTEL_HDA_GENERIC);

void hda_dsp_remove(struct snd_sof_dev *sdev)
{
	struct sof_intel_hda_dev *hda = sdev->pdata->hw_pdata;
	const struct sof_intel_dsp_desc *chip = hda->desc;
	struct pci_dev *pci = to_pci_dev(sdev->dev);
	struct nhlt_acpi_table *nhlt = hda->nhlt;

	if (nhlt)
		intel_nhlt_free(nhlt);

	if (!sdev->dspless_mode_selected)
		/* cancel any attempt for DSP D0I3 */
		cancel_delayed_work_sync(&hda->d0i3_work);

	hda_codec_device_remove(sdev);

	hda_sdw_exit(sdev);

	if (!IS_ERR_OR_NULL(hda->dmic_dev))
		platform_device_unregister(hda->dmic_dev);

	if (!sdev->dspless_mode_selected) {
		/* disable DSP IRQ */
		hda_dsp_ctrl_ppcap_int_enable(sdev, false);
	}

	/* disable CIE and GIE interrupts */
	snd_sof_dsp_update_bits(sdev, HDA_DSP_HDA_BAR, SOF_HDA_INTCTL,
				SOF_HDA_INT_CTRL_EN | SOF_HDA_INT_GLOBAL_EN, 0);

	if (sdev->dspless_mode_selected)
		goto skip_disable_dsp;

	/* no need to check for error as the DSP will be disabled anyway */
	if (chip && chip->power_down_dsp)
		chip->power_down_dsp(sdev);

	/* disable DSP */
	hda_dsp_ctrl_ppcap_enable(sdev, false);

skip_disable_dsp:
	free_irq(sdev->ipc_irq, sdev);
	if (sdev->msi_enabled)
		pci_free_irq_vectors(pci);

	hda_dsp_stream_free(sdev);

	hda_bus_ml_free(sof_to_bus(sdev));

	if (!sdev->dspless_mode_selected)
		iounmap(sdev->bar[HDA_DSP_BAR]);
}
EXPORT_SYMBOL_NS(hda_dsp_remove, SND_SOC_SOF_INTEL_HDA_GENERIC);

void hda_dsp_remove_late(struct snd_sof_dev *sdev)
{
	iounmap(sof_to_bus(sdev)->remap_addr);
	sof_hda_bus_exit(sdev);
	hda_codec_i915_exit(sdev);
}

int hda_power_down_dsp(struct snd_sof_dev *sdev)
{
	struct sof_intel_hda_dev *hda = sdev->pdata->hw_pdata;
	const struct sof_intel_dsp_desc *chip = hda->desc;

	return hda_dsp_core_reset_power_down(sdev, chip->host_managed_cores_mask);
}
EXPORT_SYMBOL_NS(hda_power_down_dsp, SND_SOC_SOF_INTEL_HDA_GENERIC);

#if IS_ENABLED(CONFIG_SND_SOC_SOF_HDA_AUDIO_CODEC)
static void hda_generic_machine_select(struct snd_sof_dev *sdev,
				       struct snd_soc_acpi_mach **mach)
{
	struct hdac_bus *bus = sof_to_bus(sdev);
	struct snd_soc_acpi_mach_params *mach_params;
	struct snd_soc_acpi_mach *hda_mach;
	struct snd_sof_pdata *pdata = sdev->pdata;
	const char *tplg_filename;
	int codec_num = 0;
	int i;

	/* codec detection */
	if (!bus->codec_mask) {
		dev_info(bus->dev, "no hda codecs found!\n");
	} else {
		dev_info(bus->dev, "hda codecs found, mask %lx\n",
			 bus->codec_mask);

		for (i = 0; i < HDA_MAX_CODECS; i++) {
			if (bus->codec_mask & (1 << i))
				codec_num++;
		}

		/*
		 * If no machine driver is found, then:
		 *
		 * generic hda machine driver can handle:
		 *  - one HDMI codec, and/or
		 *  - one external HDAudio codec
		 */
		if (!*mach && codec_num <= 2) {
			bool tplg_fixup = false;

			hda_mach = snd_soc_acpi_intel_hda_machines;

			dev_info(bus->dev, "using HDA machine driver %s now\n",
				 hda_mach->drv_name);

			/*
			 * topology: use the info from hda_machines since tplg file name
			 * is not overwritten
			 */
			if (!pdata->tplg_filename)
				tplg_fixup = true;

			if (tplg_fixup &&
			    codec_num == 1 && HDA_IDISP_CODEC(bus->codec_mask)) {
				tplg_filename = devm_kasprintf(sdev->dev, GFP_KERNEL,
							       "%s-idisp",
							       hda_mach->sof_tplg_filename);
				if (!tplg_filename)
					return;

<<<<<<< HEAD
=======
				hda_mach->sof_tplg_filename = tplg_filename;
			}

>>>>>>> 2d5404ca
			if (codec_num == 2 ||
			    (codec_num == 1 && !HDA_IDISP_CODEC(bus->codec_mask))) {
				/*
				 * Prevent SoundWire links from starting when an external
				 * HDaudio codec is used
				 */
				hda_mach->mach_params.link_mask = 0;
			} else {
				/*
				 * Allow SoundWire links to start when no external HDaudio codec
				 * was detected. This will not create a SoundWire card but
				 * will help detect if any SoundWire codec reports as ATTACHED.
				 */
				struct sof_intel_hda_dev *hdev = sdev->pdata->hw_pdata;

				hda_mach->mach_params.link_mask = hdev->info.link_mask;
			}

			*mach = hda_mach;
		}
	}

	/* used by hda machine driver to create dai links */
	if (*mach) {
		mach_params = &(*mach)->mach_params;
		mach_params->codec_mask = bus->codec_mask;
	}
}
#else
static void hda_generic_machine_select(struct snd_sof_dev *sdev,
				       struct snd_soc_acpi_mach **mach)
{
}
#endif

#if IS_ENABLED(CONFIG_SND_SOC_SOF_INTEL_SOUNDWIRE)

static struct snd_soc_acpi_mach *hda_sdw_machine_select(struct snd_sof_dev *sdev)
{
	struct snd_sof_pdata *pdata = sdev->pdata;
	const struct snd_soc_acpi_link_adr *link;
	struct sdw_extended_slave_id *ids;
	struct snd_soc_acpi_mach *mach;
	struct sof_intel_hda_dev *hdev;
	u32 link_mask;
	int i;

	hdev = pdata->hw_pdata;
	link_mask = hdev->info.link_mask;

	if (!link_mask) {
		dev_info(sdev->dev, "SoundWire links not enabled\n");
		return NULL;
	}

	if (!hdev->sdw) {
		dev_dbg(sdev->dev, "SoundWire context not allocated\n");
		return NULL;
	}

	if (!hdev->sdw->num_slaves) {
		dev_warn(sdev->dev, "No SoundWire peripheral detected in ACPI tables\n");
		return NULL;
	}

	/*
	 * Select SoundWire machine driver if needed using the
	 * alternate tables. This case deals with SoundWire-only
	 * machines, for mixed cases with I2C/I2S the detection relies
	 * on the HID list.
	 */
<<<<<<< HEAD
	if (link_mask) {
		for (mach = pdata->desc->alt_machines;
		     mach && mach->link_mask; mach++) {
			/*
			 * On some platforms such as Up Extreme all links
			 * are enabled but only one link can be used by
			 * external codec. Instead of exact match of two masks,
			 * first check whether link_mask of mach is subset of
			 * link_mask supported by hw and then go on searching
			 * link_adr
			 */
			if (~link_mask & mach->link_mask)
				continue;

			/* No need to match adr if there is no links defined */
			if (!mach->links)
				break;

			link = mach->links;
			for (i = 0; i < hdev->info.count && link->num_adr;
			     i++, link++) {
				/*
				 * Try next machine if any expected Slaves
				 * are not found on this link.
				 */
				if (!snd_soc_acpi_sdw_link_slaves_found(sdev->dev, link,
									hdev->sdw->ids,
									hdev->sdw->num_slaves))
					break;
			}
			/* Found if all Slaves are checked */
			if (i == hdev->info.count || !link->num_adr)
				break;
		}
		if (mach && mach->link_mask) {
			int dmic_num = 0;
			bool tplg_fixup;
			const char *tplg_filename;

			mach->mach_params.links = mach->links;
			mach->mach_params.link_mask = mach->link_mask;
			mach->mach_params.platform = dev_name(sdev->dev);
=======
	for (mach = pdata->desc->alt_machines;
	     mach && mach->link_mask; mach++) {
		/*
		 * On some platforms such as Up Extreme all links
		 * are enabled but only one link can be used by
		 * external codec. Instead of exact match of two masks,
		 * first check whether link_mask of mach is subset of
		 * link_mask supported by hw and then go on searching
		 * link_adr
		 */
		if (~link_mask & mach->link_mask)
			continue;
>>>>>>> 2d5404ca

		/* No need to match adr if there is no links defined */
		if (!mach->links)
			break;

		link = mach->links;
		for (i = 0; i < hdev->info.count && link->num_adr;
		     i++, link++) {
			/*
			 * Try next machine if any expected Slaves
			 * are not found on this link.
			 */
			if (!snd_soc_acpi_sdw_link_slaves_found(sdev->dev, link,
								hdev->sdw->ids,
								hdev->sdw->num_slaves))
				break;
		}
		/* Found if all Slaves are checked */
		if (i == hdev->info.count || !link->num_adr)
			break;
	}
	if (mach && mach->link_mask) {
		mach->mach_params.links = mach->links;
		mach->mach_params.link_mask = mach->link_mask;
		mach->mach_params.platform = dev_name(sdev->dev);

		return mach;
	}

	dev_info(sdev->dev, "No SoundWire machine driver found for the ACPI-reported configuration:\n");
	ids = hdev->sdw->ids;
	for (i = 0; i < hdev->sdw->num_slaves; i++)
		dev_info(sdev->dev, "link %d mfg_id 0x%04x part_id 0x%04x version %#x\n",
			 ids[i].link_id, ids[i].id.mfg_id, ids[i].id.part_id, ids[i].id.sdw_version);

	return NULL;
}
#else
static struct snd_soc_acpi_mach *hda_sdw_machine_select(struct snd_sof_dev *sdev)
{
	return NULL;
}
#endif

void hda_set_mach_params(struct snd_soc_acpi_mach *mach,
			 struct snd_sof_dev *sdev)
{
	struct snd_sof_pdata *pdata = sdev->pdata;
	const struct sof_dev_desc *desc = pdata->desc;
	struct snd_soc_acpi_mach_params *mach_params;

	mach_params = &mach->mach_params;
	mach_params->platform = dev_name(sdev->dev);
	if (IS_ENABLED(CONFIG_SND_SOC_SOF_NOCODEC_DEBUG_SUPPORT) &&
	    sof_debug_check_flag(SOF_DBG_FORCE_NOCODEC))
		mach_params->num_dai_drivers = SOF_SKL_NUM_DAIS_NOCODEC;
	else
		mach_params->num_dai_drivers = desc->ops->num_drv;
	mach_params->dai_drivers = desc->ops->drv;
}

static int check_tplg_quirk_mask(struct snd_soc_acpi_mach *mach)
{
	u32 dmic_ssp_quirk;
	u32 codec_amp_name_quirk;

	/*
	 * In current implementation dmic and ssp quirks are designed for es8336
	 * machine driver and could not be mixed with codec name and amp name
	 * quirks.
	 */
	dmic_ssp_quirk = mach->tplg_quirk_mask &
			 (SND_SOC_ACPI_TPLG_INTEL_DMIC_NUMBER | SND_SOC_ACPI_TPLG_INTEL_SSP_NUMBER);
	codec_amp_name_quirk = mach->tplg_quirk_mask &
			 (SND_SOC_ACPI_TPLG_INTEL_AMP_NAME | SND_SOC_ACPI_TPLG_INTEL_CODEC_NAME);

	if (dmic_ssp_quirk && codec_amp_name_quirk)
		return -EINVAL;

	return 0;
}

static char *remove_file_ext(const char *tplg_filename)
{
	char *filename, *tmp;

	filename = kstrdup(tplg_filename, GFP_KERNEL);
	if (!filename)
		return NULL;

	/* remove file extension if exist */
	tmp = filename;
	return strsep(&tmp, ".");
}

struct snd_soc_acpi_mach *hda_machine_select(struct snd_sof_dev *sdev)
{
	u32 interface_mask = hda_get_interface_mask(sdev);
	struct snd_sof_pdata *sof_pdata = sdev->pdata;
	const struct sof_dev_desc *desc = sof_pdata->desc;
	struct hdac_bus *bus = sof_to_bus(sdev);
	struct snd_soc_acpi_mach *mach = NULL;
	enum snd_soc_acpi_intel_codec codec_type, amp_type;
	const char *tplg_filename;
	const char *tplg_suffix;
	bool amp_name_valid;
	bool i2s_mach_found = false;
	bool sdw_mach_found = false;

	/* Try I2S or DMIC if it is supported */
	if (interface_mask & (BIT(SOF_DAI_INTEL_SSP) | BIT(SOF_DAI_INTEL_DMIC))) {
		mach = snd_soc_acpi_find_machine(desc->machines);
		if (mach)
			i2s_mach_found = true;
	}

	/*
	 * If I2S fails and no external HDaudio codec is detected,
	 * try SoundWire if it is supported
	 */
	if (!mach && !HDA_EXT_CODEC(bus->codec_mask) &&
	    (interface_mask & BIT(SOF_DAI_INTEL_ALH))) {
		mach = hda_sdw_machine_select(sdev);
		if (mach)
			sdw_mach_found = true;
	}

	/*
	 * Choose HDA generic machine driver if mach is NULL.
	 * Otherwise, set certain mach params.
	 */
	hda_generic_machine_select(sdev, &mach);
	if (!mach) {
		dev_warn(sdev->dev, "warning: No matching ASoC machine driver found\n");
		return NULL;
	}

	/* report BT offload link mask to machine driver */
	mach->mach_params.bt_link_mask = check_nhlt_ssp_mask(sdev, NHLT_DEVICE_BT);

	dev_info(sdev->dev, "BT link detected in NHLT tables: %#x\n",
		 mach->mach_params.bt_link_mask);

	/* allow for module parameter override */
	if (bt_link_mask_override) {
		dev_dbg(sdev->dev, "overriding BT link detected in NHLT tables %#x by kernel param %#x\n",
			mach->mach_params.bt_link_mask, bt_link_mask_override);
		mach->mach_params.bt_link_mask = bt_link_mask_override;
	}

	if (hweight_long(mach->mach_params.bt_link_mask) > 1) {
		dev_warn(sdev->dev, "invalid BT link mask %#x found, reset the mask\n",
			mach->mach_params.bt_link_mask);
		mach->mach_params.bt_link_mask = 0;
	}

	/*
	 * Fixup tplg file name by appending dmic num, ssp num, codec/amplifier
	 * name string if quirk flag is set.
	 */
	if (mach) {
		bool tplg_fixup = false;
		bool dmic_fixup = false;

		/*
		 * If tplg file name is overridden, use it instead of
		 * the one set in mach table
		 */
		if (!sof_pdata->tplg_filename) {
			/* remove file extension if it exists */
			tplg_filename = remove_file_ext(mach->sof_tplg_filename);
			if (!tplg_filename)
				return NULL;

			sof_pdata->tplg_filename = tplg_filename;
			tplg_fixup = true;
		}

		/*
		 * Checking quirk mask integrity; some quirk flags could not be
		 * set concurrently.
		 */
		if (tplg_fixup &&
		    check_tplg_quirk_mask(mach)) {
			dev_err(sdev->dev, "Invalid tplg quirk mask 0x%x\n",
				mach->tplg_quirk_mask);
			return NULL;
		}

		/* report to machine driver if any DMICs are found */
		mach->mach_params.dmic_num = check_dmic_num(sdev);

		if (sdw_mach_found) {
			/*
			 * DMICs use up to 4 pins and are typically pin-muxed with SoundWire
			 * link 2 and 3, or link 1 and 2, thus we only try to enable dmics
			 * if all conditions are true:
			 * a) 2 or fewer links are used by SoundWire
			 * b) the NHLT table reports the presence of microphones
			 */
			if (hweight_long(mach->link_mask) <= 2)
				dmic_fixup = true;
			else
				mach->mach_params.dmic_num = 0;
		} else {
			if (mach->tplg_quirk_mask & SND_SOC_ACPI_TPLG_INTEL_DMIC_NUMBER)
				dmic_fixup = true;
		}

		if (tplg_fixup &&
		    dmic_fixup &&
		    mach->mach_params.dmic_num) {
			tplg_filename = devm_kasprintf(sdev->dev, GFP_KERNEL,
						       "%s%s%d%s",
						       sof_pdata->tplg_filename,
						       i2s_mach_found ? "-dmic" : "-",
						       mach->mach_params.dmic_num,
						       "ch");
			if (!tplg_filename)
				return NULL;

			sof_pdata->tplg_filename = tplg_filename;
		}

		if (mach->link_mask) {
			mach->mach_params.links = mach->links;
			mach->mach_params.link_mask = mach->link_mask;
		}

		/* report SSP link mask to machine driver */
		mach->mach_params.i2s_link_mask = check_nhlt_ssp_mask(sdev, NHLT_DEVICE_I2S);

		if (tplg_fixup &&
		    mach->tplg_quirk_mask & SND_SOC_ACPI_TPLG_INTEL_SSP_NUMBER &&
		    mach->mach_params.i2s_link_mask) {
			const struct sof_intel_dsp_desc *chip = get_chip_info(sdev->pdata);
			int ssp_num;
			int mclk_mask;

			if (hweight_long(mach->mach_params.i2s_link_mask) > 1 &&
			    !(mach->tplg_quirk_mask & SND_SOC_ACPI_TPLG_INTEL_SSP_MSB))
				dev_warn(sdev->dev, "More than one SSP exposed by NHLT, choosing MSB\n");

			/* fls returns 1-based results, SSPs indices are 0-based */
			ssp_num = fls(mach->mach_params.i2s_link_mask) - 1;

			if (ssp_num >= chip->ssp_count) {
				dev_err(sdev->dev, "Invalid SSP %d, max on this platform is %d\n",
					ssp_num, chip->ssp_count);
				return NULL;
			}

			tplg_filename = devm_kasprintf(sdev->dev, GFP_KERNEL,
						       "%s%s%d",
						       sof_pdata->tplg_filename,
						       "-ssp",
						       ssp_num);
			if (!tplg_filename)
				return NULL;

			sof_pdata->tplg_filename = tplg_filename;

			mclk_mask = check_nhlt_ssp_mclk_mask(sdev, ssp_num);

			if (mclk_mask < 0) {
				dev_err(sdev->dev, "Invalid MCLK configuration\n");
				return NULL;
			}

			dev_dbg(sdev->dev, "MCLK mask %#x found in NHLT\n", mclk_mask);

			if (mclk_mask) {
				dev_info(sdev->dev, "Overriding topology with MCLK mask %#x from NHLT\n", mclk_mask);
				sdev->mclk_id_override = true;
				sdev->mclk_id_quirk = (mclk_mask & BIT(0)) ? 0 : 1;
			}
		}

		amp_type = snd_soc_acpi_intel_detect_amp_type(sdev->dev);
		codec_type = snd_soc_acpi_intel_detect_codec_type(sdev->dev);
		amp_name_valid = amp_type != CODEC_NONE && amp_type != codec_type;

		if (tplg_fixup && amp_name_valid &&
		    mach->tplg_quirk_mask & SND_SOC_ACPI_TPLG_INTEL_AMP_NAME) {
			tplg_suffix = snd_soc_acpi_intel_get_amp_tplg_suffix(amp_type);
			if (!tplg_suffix) {
				dev_err(sdev->dev, "no tplg suffix found, amp %d\n",
					amp_type);
				return NULL;
			}

			tplg_filename = devm_kasprintf(sdev->dev, GFP_KERNEL,
						       "%s-%s",
						       sof_pdata->tplg_filename,
						       tplg_suffix);
			if (!tplg_filename)
				return NULL;

			sof_pdata->tplg_filename = tplg_filename;
		}


		if (tplg_fixup &&
		    mach->tplg_quirk_mask & SND_SOC_ACPI_TPLG_INTEL_CODEC_NAME &&
		    codec_type != CODEC_NONE) {
			tplg_suffix = snd_soc_acpi_intel_get_codec_tplg_suffix(codec_type);
			if (!tplg_suffix) {
				dev_err(sdev->dev, "no tplg suffix found, codec %d\n",
					codec_type);
				return NULL;
			}

			tplg_filename = devm_kasprintf(sdev->dev, GFP_KERNEL,
						       "%s-%s",
						       sof_pdata->tplg_filename,
						       tplg_suffix);
			if (!tplg_filename)
				return NULL;

			sof_pdata->tplg_filename = tplg_filename;
		}

		if (tplg_fixup) {
			tplg_filename = devm_kasprintf(sdev->dev, GFP_KERNEL,
						       "%s%s",
						       sof_pdata->tplg_filename,
						       ".tplg");
			if (!tplg_filename)
				return NULL;

			sof_pdata->tplg_filename = tplg_filename;
		}

		/* check if mclk_id should be modified from topology defaults */
		if (mclk_id_override >= 0) {
			dev_info(sdev->dev, "Overriding topology with MCLK %d from kernel_parameter\n", mclk_id_override);
			sdev->mclk_id_override = true;
			sdev->mclk_id_quirk = mclk_id_override;
		}
	}

	return mach;
}

int hda_pci_intel_probe(struct pci_dev *pci, const struct pci_device_id *pci_id)
{
	int ret;

	ret = snd_intel_dsp_driver_probe(pci);
	if (ret != SND_INTEL_DSP_DRIVER_ANY && ret != SND_INTEL_DSP_DRIVER_SOF) {
		dev_dbg(&pci->dev, "SOF PCI driver not selected, aborting probe\n");
		return -ENODEV;
	}

	return sof_pci_probe(pci, pci_id);
}
EXPORT_SYMBOL_NS(hda_pci_intel_probe, SND_SOC_SOF_INTEL_HDA_GENERIC);

int hda_register_clients(struct snd_sof_dev *sdev)
{
	return hda_probes_register(sdev);
}

void hda_unregister_clients(struct snd_sof_dev *sdev)
{
	hda_probes_unregister(sdev);
}

MODULE_LICENSE("Dual BSD/GPL");
MODULE_DESCRIPTION("SOF support for HDaudio platforms");
MODULE_IMPORT_NS(SND_SOC_SOF_PCI_DEV);
MODULE_IMPORT_NS(SND_SOC_SOF_HDA_AUDIO_CODEC);
MODULE_IMPORT_NS(SND_SOC_SOF_HDA_AUDIO_CODEC_I915);
MODULE_IMPORT_NS(SND_SOC_SOF_XTENSA);
MODULE_IMPORT_NS(SND_INTEL_SOUNDWIRE_ACPI);
MODULE_IMPORT_NS(SOUNDWIRE_INTEL_INIT);
MODULE_IMPORT_NS(SOUNDWIRE_INTEL);
MODULE_IMPORT_NS(SND_SOC_SOF_HDA_MLINK);
MODULE_IMPORT_NS(SND_SOC_SOF_INTEL_HDA_COMMON);
MODULE_IMPORT_NS(SND_SOC_ACPI_INTEL_MATCH);<|MERGE_RESOLUTION|>--- conflicted
+++ resolved
@@ -44,50 +44,6 @@
 /* platform specific devices */
 #include "shim.h"
 
-<<<<<<< HEAD
-#define EXCEPT_MAX_HDR_SIZE	0x400
-#define HDA_EXT_ROM_STATUS_SIZE 8
-
-static u32 hda_get_interface_mask(struct snd_sof_dev *sdev)
-{
-	const struct sof_intel_dsp_desc *chip;
-	u32 interface_mask[2] = { 0 };
-
-	chip = get_chip_info(sdev->pdata);
-	switch (chip->hw_ip_version) {
-	case SOF_INTEL_TANGIER:
-	case SOF_INTEL_BAYTRAIL:
-	case SOF_INTEL_BROADWELL:
-		interface_mask[0] =  BIT(SOF_DAI_INTEL_SSP);
-		break;
-	case SOF_INTEL_CAVS_1_5:
-	case SOF_INTEL_CAVS_1_5_PLUS:
-		interface_mask[0] = BIT(SOF_DAI_INTEL_SSP) | BIT(SOF_DAI_INTEL_DMIC) |
-				    BIT(SOF_DAI_INTEL_HDA);
-		interface_mask[1] = BIT(SOF_DAI_INTEL_HDA);
-		break;
-	case SOF_INTEL_CAVS_1_8:
-	case SOF_INTEL_CAVS_2_0:
-	case SOF_INTEL_CAVS_2_5:
-	case SOF_INTEL_ACE_1_0:
-		interface_mask[0] = BIT(SOF_DAI_INTEL_SSP) | BIT(SOF_DAI_INTEL_DMIC) |
-				    BIT(SOF_DAI_INTEL_HDA) | BIT(SOF_DAI_INTEL_ALH);
-		interface_mask[1] = BIT(SOF_DAI_INTEL_HDA);
-		break;
-	case SOF_INTEL_ACE_2_0:
-		interface_mask[0] = BIT(SOF_DAI_INTEL_SSP) | BIT(SOF_DAI_INTEL_DMIC) |
-				    BIT(SOF_DAI_INTEL_HDA) | BIT(SOF_DAI_INTEL_ALH);
-		interface_mask[1] = interface_mask[0]; /* all interfaces accessible without DSP */
-		break;
-	default:
-		break;
-	}
-
-	return interface_mask[sdev->dspless_mode_selected];
-}
-
-=======
->>>>>>> 2d5404ca
 #if IS_ENABLED(CONFIG_SND_SOC_SOF_INTEL_SOUNDWIRE)
 
 /*
@@ -144,36 +100,6 @@
 
 static int sdw_ace2x_params_stream(struct device *dev,
 				   struct sdw_intel_stream_params_data *params_data)
-<<<<<<< HEAD
-{
-	return sdw_hda_dai_hw_params(params_data->substream,
-				     params_data->hw_params,
-				     params_data->dai,
-				     params_data->link_id);
-}
-
-static int sdw_ace2x_free_stream(struct device *dev,
-				 struct sdw_intel_stream_free_data *free_data)
-{
-	return sdw_hda_dai_hw_free(free_data->substream,
-				   free_data->dai,
-				   free_data->link_id);
-}
-
-static int sdw_ace2x_trigger(struct snd_pcm_substream *substream, int cmd, struct snd_soc_dai *dai)
-{
-	return sdw_hda_dai_trigger(substream, cmd, dai);
-}
-
-static struct sdw_intel_ops sdw_ace2x_callback = {
-	.params_stream = sdw_ace2x_params_stream,
-	.free_stream = sdw_ace2x_free_stream,
-	.trigger = sdw_ace2x_trigger,
-};
-
-void hda_common_enable_sdw_irq(struct snd_sof_dev *sdev, bool enable)
-=======
->>>>>>> 2d5404ca
 {
 	return sdw_hda_dai_hw_params(params_data->substream,
 				     params_data->hw_params,
@@ -292,68 +218,6 @@
 	return 0;
 }
 
-<<<<<<< HEAD
-int hda_sdw_check_lcount_common(struct snd_sof_dev *sdev)
-{
-	struct sof_intel_hda_dev *hdev;
-	struct sdw_intel_ctx *ctx;
-	u32 caps;
-
-	hdev = sdev->pdata->hw_pdata;
-	ctx = hdev->sdw;
-
-	caps = snd_sof_dsp_read(sdev, HDA_DSP_BAR, ctx->shim_base + SDW_SHIM_LCAP);
-	caps &= SDW_SHIM_LCAP_LCOUNT_MASK;
-
-	/* Check HW supported vs property value */
-	if (caps < ctx->count) {
-		dev_err(sdev->dev,
-			"%s: BIOS master count %d is larger than hardware capabilities %d\n",
-			__func__, ctx->count, caps);
-		return -EINVAL;
-	}
-
-	return 0;
-}
-
-int hda_sdw_check_lcount_ext(struct snd_sof_dev *sdev)
-{
-	struct sof_intel_hda_dev *hdev;
-	struct sdw_intel_ctx *ctx;
-	struct hdac_bus *bus;
-	u32 slcount;
-
-	bus = sof_to_bus(sdev);
-
-	hdev = sdev->pdata->hw_pdata;
-	ctx = hdev->sdw;
-
-	slcount = hdac_bus_eml_get_count(bus, true, AZX_REG_ML_LEPTR_ID_SDW);
-
-	/* Check HW supported vs property value */
-	if (slcount < ctx->count) {
-		dev_err(sdev->dev,
-			"%s: BIOS master count %d is larger than hardware capabilities %d\n",
-			__func__, ctx->count, slcount);
-		return -EINVAL;
-	}
-
-	return 0;
-}
-
-static int hda_sdw_check_lcount(struct snd_sof_dev *sdev)
-{
-	const struct sof_intel_dsp_desc *chip;
-
-	chip = get_chip_info(sdev->pdata);
-	if (chip && chip->read_sdw_lcount)
-		return chip->read_sdw_lcount(sdev);
-
-	return 0;
-}
-
-=======
->>>>>>> 2d5404ca
 int hda_sdw_startup(struct snd_sof_dev *sdev)
 {
 	struct sof_intel_hda_dev *hdev;
@@ -467,26 +331,7 @@
 	return false;
 }
 
-<<<<<<< HEAD
-static bool hda_sdw_check_wakeen_irq(struct snd_sof_dev *sdev)
-{
-	u32 interface_mask = hda_get_interface_mask(sdev);
-	const struct sof_intel_dsp_desc *chip;
-
-	if (!(interface_mask & BIT(SOF_DAI_INTEL_ALH)))
-		return false;
-
-	chip = get_chip_info(sdev->pdata);
-	if (chip && chip->check_sdw_wakeen_irq)
-		return chip->check_sdw_wakeen_irq(sdev);
-
-	return false;
-}
-
-void hda_sdw_process_wakeen(struct snd_sof_dev *sdev)
-=======
 void hda_sdw_process_wakeen_common(struct snd_sof_dev *sdev)
->>>>>>> 2d5404ca
 {
 	u32 interface_mask = hda_get_interface_mask(sdev);
 	struct sof_intel_hda_dev *hdev;
@@ -1177,12 +1022,9 @@
 				if (!tplg_filename)
 					return;
 
-<<<<<<< HEAD
-=======
 				hda_mach->sof_tplg_filename = tplg_filename;
 			}
 
->>>>>>> 2d5404ca
 			if (codec_num == 2 ||
 			    (codec_num == 1 && !HDA_IDISP_CODEC(bus->codec_mask))) {
 				/*
@@ -1254,50 +1096,6 @@
 	 * machines, for mixed cases with I2C/I2S the detection relies
 	 * on the HID list.
 	 */
-<<<<<<< HEAD
-	if (link_mask) {
-		for (mach = pdata->desc->alt_machines;
-		     mach && mach->link_mask; mach++) {
-			/*
-			 * On some platforms such as Up Extreme all links
-			 * are enabled but only one link can be used by
-			 * external codec. Instead of exact match of two masks,
-			 * first check whether link_mask of mach is subset of
-			 * link_mask supported by hw and then go on searching
-			 * link_adr
-			 */
-			if (~link_mask & mach->link_mask)
-				continue;
-
-			/* No need to match adr if there is no links defined */
-			if (!mach->links)
-				break;
-
-			link = mach->links;
-			for (i = 0; i < hdev->info.count && link->num_adr;
-			     i++, link++) {
-				/*
-				 * Try next machine if any expected Slaves
-				 * are not found on this link.
-				 */
-				if (!snd_soc_acpi_sdw_link_slaves_found(sdev->dev, link,
-									hdev->sdw->ids,
-									hdev->sdw->num_slaves))
-					break;
-			}
-			/* Found if all Slaves are checked */
-			if (i == hdev->info.count || !link->num_adr)
-				break;
-		}
-		if (mach && mach->link_mask) {
-			int dmic_num = 0;
-			bool tplg_fixup;
-			const char *tplg_filename;
-
-			mach->mach_params.links = mach->links;
-			mach->mach_params.link_mask = mach->link_mask;
-			mach->mach_params.platform = dev_name(sdev->dev);
-=======
 	for (mach = pdata->desc->alt_machines;
 	     mach && mach->link_mask; mach++) {
 		/*
@@ -1310,7 +1108,6 @@
 		 */
 		if (~link_mask & mach->link_mask)
 			continue;
->>>>>>> 2d5404ca
 
 		/* No need to match adr if there is no links defined */
 		if (!mach->links)
