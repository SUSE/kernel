// SPDX-License-Identifier: GPL-2.0-only
//
// Copyright(c) 2022 Intel Corporation
//
// Authors: Ranjani Sridharan <ranjani.sridharan@linux.intel.com>
//	    Peter Ujfalusi <peter.ujfalusi@linux.intel.com>
//

#include <linux/debugfs.h>
#include <linux/errno.h>
#include <linux/list.h>
#include <linux/module.h>
#include <linux/mutex.h>
#include <linux/slab.h>
#include <sound/sof/ipc4/header.h>
#include "ops.h"
#include "sof-client.h"
#include "sof-priv.h"
#include "ipc3-priv.h"
#include "ipc4-priv.h"

/**
 * struct sof_ipc_event_entry - IPC client event description
 * @ipc_msg_type:	IPC msg type of the event the client is interested
 * @cdev:		sof_client_dev of the requesting client
 * @callback:		Callback function of the client
 * @list:		item in SOF core client event list
 */
struct sof_ipc_event_entry {
	u32 ipc_msg_type;
	struct sof_client_dev *cdev;
	sof_client_event_callback callback;
	struct list_head list;
};

/**
 * struct sof_state_event_entry - DSP panic event subscription entry
 * @cdev:		sof_client_dev of the requesting client
 * @callback:		Callback function of the client
 * @list:		item in SOF core client event list
 */
struct sof_state_event_entry {
	struct sof_client_dev *cdev;
	sof_client_fw_state_callback callback;
	struct list_head list;
};

static void sof_client_auxdev_release(struct device *dev)
{
	struct auxiliary_device *auxdev = to_auxiliary_dev(dev);
	struct sof_client_dev *cdev = auxiliary_dev_to_sof_client_dev(auxdev);

	kfree(cdev->auxdev.dev.platform_data);
	kfree(cdev);
}

static int sof_client_dev_add_data(struct sof_client_dev *cdev, const void *data,
				   size_t size)
{
	void *d = NULL;

	if (data) {
		d = kmemdup(data, size, GFP_KERNEL);
		if (!d)
			return -ENOMEM;
	}

	cdev->auxdev.dev.platform_data = d;
	return 0;
}

#if IS_ENABLED(CONFIG_SND_SOC_SOF_DEBUG_IPC_FLOOD_TEST)
static int sof_register_ipc_flood_test(struct snd_sof_dev *sdev)
{
	int ret = 0;
	int i;

	if (sdev->pdata->ipc_type != SOF_IPC_TYPE_3)
		return 0;

	for (i = 0; i < CONFIG_SND_SOC_SOF_DEBUG_IPC_FLOOD_TEST_NUM; i++) {
		ret = sof_client_dev_register(sdev, "ipc_flood", i, NULL, 0);
		if (ret < 0)
			break;
	}

	if (ret) {
		for (; i >= 0; --i)
			sof_client_dev_unregister(sdev, "ipc_flood", i);
	}

	return ret;
}

static void sof_unregister_ipc_flood_test(struct snd_sof_dev *sdev)
{
	int i;

	for (i = 0; i < CONFIG_SND_SOC_SOF_DEBUG_IPC_FLOOD_TEST_NUM; i++)
		sof_client_dev_unregister(sdev, "ipc_flood", i);
}
#else
static inline int sof_register_ipc_flood_test(struct snd_sof_dev *sdev)
{
	return 0;
}

static inline void sof_unregister_ipc_flood_test(struct snd_sof_dev *sdev) {}
#endif /* CONFIG_SND_SOC_SOF_DEBUG_IPC_FLOOD_TEST */

#if IS_ENABLED(CONFIG_SND_SOC_SOF_DEBUG_IPC_MSG_INJECTOR)
static int sof_register_ipc_msg_injector(struct snd_sof_dev *sdev)
{
	return sof_client_dev_register(sdev, "msg_injector", 0, NULL, 0);
}

static void sof_unregister_ipc_msg_injector(struct snd_sof_dev *sdev)
{
	sof_client_dev_unregister(sdev, "msg_injector", 0);
}
#else
static inline int sof_register_ipc_msg_injector(struct snd_sof_dev *sdev)
{
	return 0;
}

static inline void sof_unregister_ipc_msg_injector(struct snd_sof_dev *sdev) {}
#endif /* CONFIG_SND_SOC_SOF_DEBUG_IPC_MSG_INJECTOR */

#if IS_ENABLED(CONFIG_SND_SOC_SOF_DEBUG_IPC_KERNEL_INJECTOR)
static int sof_register_ipc_kernel_injector(struct snd_sof_dev *sdev)
{
	/* Only IPC3 supported right now */
<<<<<<< HEAD
	if (sdev->pdata->ipc_type != SOF_IPC)
=======
	if (sdev->pdata->ipc_type != SOF_IPC_TYPE_3)
>>>>>>> 2d5404ca
		return 0;

	return sof_client_dev_register(sdev, "kernel_injector", 0, NULL, 0);
}

static void sof_unregister_ipc_kernel_injector(struct snd_sof_dev *sdev)
{
	sof_client_dev_unregister(sdev, "kernel_injector", 0);
}
#else
static inline int sof_register_ipc_kernel_injector(struct snd_sof_dev *sdev)
{
	return 0;
}

static inline void sof_unregister_ipc_kernel_injector(struct snd_sof_dev *sdev) {}
#endif /* CONFIG_SND_SOC_SOF_DEBUG_IPC_KERNEL_INJECTOR */

int sof_register_clients(struct snd_sof_dev *sdev)
{
	int ret;

	if (sdev->dspless_mode_selected)
		return 0;

	/* Register platform independent client devices */
	ret = sof_register_ipc_flood_test(sdev);
	if (ret) {
		dev_err(sdev->dev, "IPC flood test client registration failed\n");
		return ret;
	}

	ret = sof_register_ipc_msg_injector(sdev);
	if (ret) {
		dev_err(sdev->dev, "IPC message injector client registration failed\n");
		goto err_msg_injector;
	}

	ret = sof_register_ipc_kernel_injector(sdev);
	if (ret) {
		dev_err(sdev->dev, "IPC kernel injector client registration failed\n");
		goto err_kernel_injector;
	}

	/* Platform dependent client device registration */

	if (sof_ops(sdev) && sof_ops(sdev)->register_ipc_clients)
		ret = sof_ops(sdev)->register_ipc_clients(sdev);

	if (!ret)
		return 0;

	sof_unregister_ipc_kernel_injector(sdev);

err_kernel_injector:
	sof_unregister_ipc_msg_injector(sdev);

err_msg_injector:
	sof_unregister_ipc_flood_test(sdev);

	return ret;
}

void sof_unregister_clients(struct snd_sof_dev *sdev)
{
	if (sof_ops(sdev) && sof_ops(sdev)->unregister_ipc_clients)
		sof_ops(sdev)->unregister_ipc_clients(sdev);

	sof_unregister_ipc_kernel_injector(sdev);
	sof_unregister_ipc_msg_injector(sdev);
	sof_unregister_ipc_flood_test(sdev);
}

int sof_client_dev_register(struct snd_sof_dev *sdev, const char *name, u32 id,
			    const void *data, size_t size)
{
	struct auxiliary_device *auxdev;
	struct sof_client_dev *cdev;
	int ret;

	cdev = kzalloc(sizeof(*cdev), GFP_KERNEL);
	if (!cdev)
		return -ENOMEM;

	cdev->sdev = sdev;
	auxdev = &cdev->auxdev;
	auxdev->name = name;
	auxdev->dev.parent = sdev->dev;
	auxdev->dev.release = sof_client_auxdev_release;
	auxdev->id = id;

	ret = sof_client_dev_add_data(cdev, data, size);
	if (ret < 0)
		goto err_dev_add_data;

	ret = auxiliary_device_init(auxdev);
	if (ret < 0) {
		dev_err(sdev->dev, "failed to initialize client dev %s.%d\n", name, id);
		goto err_dev_init;
	}

	ret = auxiliary_device_add(&cdev->auxdev);
	if (ret < 0) {
		dev_err(sdev->dev, "failed to add client dev %s.%d\n", name, id);
		/*
		 * sof_client_auxdev_release() will be invoked to free up memory
		 * allocations through put_device()
		 */
		auxiliary_device_uninit(&cdev->auxdev);
		return ret;
	}

	/* add to list of SOF client devices */
	mutex_lock(&sdev->ipc_client_mutex);
	list_add(&cdev->list, &sdev->ipc_client_list);
	mutex_unlock(&sdev->ipc_client_mutex);

	return 0;

err_dev_init:
	kfree(cdev->auxdev.dev.platform_data);

err_dev_add_data:
	kfree(cdev);

	return ret;
}
EXPORT_SYMBOL_NS_GPL(sof_client_dev_register, SND_SOC_SOF_CLIENT);

void sof_client_dev_unregister(struct snd_sof_dev *sdev, const char *name, u32 id)
{
	struct sof_client_dev *cdev;

	mutex_lock(&sdev->ipc_client_mutex);

	/*
	 * sof_client_auxdev_release() will be invoked to free up memory
	 * allocations through put_device()
	 */
	list_for_each_entry(cdev, &sdev->ipc_client_list, list) {
		if (!strcmp(cdev->auxdev.name, name) && cdev->auxdev.id == id) {
			list_del(&cdev->list);
			auxiliary_device_delete(&cdev->auxdev);
			auxiliary_device_uninit(&cdev->auxdev);
			break;
		}
	}

	mutex_unlock(&sdev->ipc_client_mutex);
}
EXPORT_SYMBOL_NS_GPL(sof_client_dev_unregister, SND_SOC_SOF_CLIENT);

int sof_client_ipc_tx_message(struct sof_client_dev *cdev, void *ipc_msg,
			      void *reply_data, size_t reply_bytes)
{
	if (cdev->sdev->pdata->ipc_type == SOF_IPC_TYPE_3) {
		struct sof_ipc_cmd_hdr *hdr = ipc_msg;

		return sof_ipc_tx_message(cdev->sdev->ipc, ipc_msg, hdr->size,
					  reply_data, reply_bytes);
	} else if (cdev->sdev->pdata->ipc_type == SOF_IPC_TYPE_4) {
		struct sof_ipc4_msg *msg = ipc_msg;

		return sof_ipc_tx_message(cdev->sdev->ipc, ipc_msg, msg->data_size,
					  reply_data, reply_bytes);
	}

	return -EINVAL;
}
EXPORT_SYMBOL_NS_GPL(sof_client_ipc_tx_message, SND_SOC_SOF_CLIENT);

int sof_client_ipc_rx_message(struct sof_client_dev *cdev, void *ipc_msg, void *msg_buf)
{
<<<<<<< HEAD
	if (cdev->sdev->pdata->ipc_type == SOF_IPC) {
=======
	if (IS_ENABLED(CONFIG_SND_SOC_SOF_IPC3) &&
	    cdev->sdev->pdata->ipc_type == SOF_IPC_TYPE_3) {
>>>>>>> 2d5404ca
		struct sof_ipc_cmd_hdr *hdr = ipc_msg;

		if (hdr->size < sizeof(hdr)) {
			dev_err(cdev->sdev->dev, "The received message size is invalid\n");
			return -EINVAL;
		}

		sof_ipc3_do_rx_work(cdev->sdev, ipc_msg, msg_buf);
		return 0;
	}

	return -EOPNOTSUPP;
}
EXPORT_SYMBOL_NS_GPL(sof_client_ipc_rx_message, SND_SOC_SOF_CLIENT);

int sof_client_ipc_set_get_data(struct sof_client_dev *cdev, void *ipc_msg,
				bool set)
{
	if (cdev->sdev->pdata->ipc_type == SOF_IPC_TYPE_3) {
		struct sof_ipc_cmd_hdr *hdr = ipc_msg;

		return sof_ipc_set_get_data(cdev->sdev->ipc, ipc_msg, hdr->size,
					    set);
	} else if (cdev->sdev->pdata->ipc_type == SOF_IPC_TYPE_4) {
		struct sof_ipc4_msg *msg = ipc_msg;

		return sof_ipc_set_get_data(cdev->sdev->ipc, ipc_msg,
					    msg->data_size, set);
	}

	return -EINVAL;
}
EXPORT_SYMBOL_NS_GPL(sof_client_ipc_set_get_data, SND_SOC_SOF_CLIENT);

#ifdef CONFIG_SND_SOC_SOF_IPC4
struct sof_ipc4_fw_module *sof_client_ipc4_find_module(struct sof_client_dev *c, const guid_t *uuid)
{
	struct snd_sof_dev *sdev = c->sdev;

	if (sdev->pdata->ipc_type == SOF_IPC_TYPE_4)
		return sof_ipc4_find_module_by_uuid(sdev, uuid);
	dev_err(sdev->dev, "Only supported with IPC4\n");

	return NULL;
}
EXPORT_SYMBOL_NS_GPL(sof_client_ipc4_find_module, SND_SOC_SOF_CLIENT);
#endif

int sof_suspend_clients(struct snd_sof_dev *sdev, pm_message_t state)
{
	const struct auxiliary_driver *adrv;
	struct sof_client_dev *cdev;

	mutex_lock(&sdev->ipc_client_mutex);

	list_for_each_entry(cdev, &sdev->ipc_client_list, list) {
		/* Skip devices without loaded driver */
		if (!cdev->auxdev.dev.driver)
			continue;

		adrv = to_auxiliary_drv(cdev->auxdev.dev.driver);
		if (adrv->suspend)
			adrv->suspend(&cdev->auxdev, state);
	}

	mutex_unlock(&sdev->ipc_client_mutex);

	return 0;
}
EXPORT_SYMBOL_NS_GPL(sof_suspend_clients, SND_SOC_SOF_CLIENT);

int sof_resume_clients(struct snd_sof_dev *sdev)
{
	const struct auxiliary_driver *adrv;
	struct sof_client_dev *cdev;

	mutex_lock(&sdev->ipc_client_mutex);

	list_for_each_entry(cdev, &sdev->ipc_client_list, list) {
		/* Skip devices without loaded driver */
		if (!cdev->auxdev.dev.driver)
			continue;

		adrv = to_auxiliary_drv(cdev->auxdev.dev.driver);
		if (adrv->resume)
			adrv->resume(&cdev->auxdev);
	}

	mutex_unlock(&sdev->ipc_client_mutex);

	return 0;
}
EXPORT_SYMBOL_NS_GPL(sof_resume_clients, SND_SOC_SOF_CLIENT);

struct dentry *sof_client_get_debugfs_root(struct sof_client_dev *cdev)
{
	return cdev->sdev->debugfs_root;
}
EXPORT_SYMBOL_NS_GPL(sof_client_get_debugfs_root, SND_SOC_SOF_CLIENT);

/* DMA buffer allocation in client drivers must use the core SOF device */
struct device *sof_client_get_dma_dev(struct sof_client_dev *cdev)
{
	return cdev->sdev->dev;
}
EXPORT_SYMBOL_NS_GPL(sof_client_get_dma_dev, SND_SOC_SOF_CLIENT);

const struct sof_ipc_fw_version *sof_client_get_fw_version(struct sof_client_dev *cdev)
{
	struct snd_sof_dev *sdev = sof_client_dev_to_sof_dev(cdev);

	return &sdev->fw_ready.version;
}
EXPORT_SYMBOL_NS_GPL(sof_client_get_fw_version, SND_SOC_SOF_CLIENT);

size_t sof_client_get_ipc_max_payload_size(struct sof_client_dev *cdev)
{
	struct snd_sof_dev *sdev = sof_client_dev_to_sof_dev(cdev);

	return sdev->ipc->max_payload_size;
}
EXPORT_SYMBOL_NS_GPL(sof_client_get_ipc_max_payload_size, SND_SOC_SOF_CLIENT);

enum sof_ipc_type sof_client_get_ipc_type(struct sof_client_dev *cdev)
{
	struct snd_sof_dev *sdev = sof_client_dev_to_sof_dev(cdev);

	return sdev->pdata->ipc_type;
}
EXPORT_SYMBOL_NS_GPL(sof_client_get_ipc_type, SND_SOC_SOF_CLIENT);

/* module refcount management of SOF core */
int sof_client_core_module_get(struct sof_client_dev *cdev)
{
	struct snd_sof_dev *sdev = sof_client_dev_to_sof_dev(cdev);

	if (!try_module_get(sdev->dev->driver->owner))
		return -ENODEV;

	return 0;
}
EXPORT_SYMBOL_NS_GPL(sof_client_core_module_get, SND_SOC_SOF_CLIENT);

void sof_client_core_module_put(struct sof_client_dev *cdev)
{
	struct snd_sof_dev *sdev = sof_client_dev_to_sof_dev(cdev);

	module_put(sdev->dev->driver->owner);
}
EXPORT_SYMBOL_NS_GPL(sof_client_core_module_put, SND_SOC_SOF_CLIENT);

/* IPC event handling */
void sof_client_ipc_rx_dispatcher(struct snd_sof_dev *sdev, void *msg_buf)
{
	struct sof_ipc_event_entry *event;
	u32 msg_type;

	if (sdev->pdata->ipc_type == SOF_IPC_TYPE_3) {
		struct sof_ipc_cmd_hdr *hdr = msg_buf;

		msg_type = hdr->cmd & SOF_GLB_TYPE_MASK;
	} else if (sdev->pdata->ipc_type == SOF_IPC_TYPE_4) {
		struct sof_ipc4_msg *msg = msg_buf;

		msg_type = SOF_IPC4_NOTIFICATION_TYPE_GET(msg->primary);
	} else {
		dev_dbg_once(sdev->dev, "Not supported IPC version: %d\n",
			     sdev->pdata->ipc_type);
		return;
	}

	mutex_lock(&sdev->client_event_handler_mutex);

	list_for_each_entry(event, &sdev->ipc_rx_handler_list, list) {
		if (event->ipc_msg_type == msg_type)
			event->callback(event->cdev, msg_buf);
	}

	mutex_unlock(&sdev->client_event_handler_mutex);
}

int sof_client_register_ipc_rx_handler(struct sof_client_dev *cdev,
				       u32 ipc_msg_type,
				       sof_client_event_callback callback)
{
	struct snd_sof_dev *sdev = sof_client_dev_to_sof_dev(cdev);
	struct sof_ipc_event_entry *event;

	if (!callback)
		return -EINVAL;

	if (cdev->sdev->pdata->ipc_type == SOF_IPC_TYPE_3) {
		if (!(ipc_msg_type & SOF_GLB_TYPE_MASK))
			return -EINVAL;
	} else if (cdev->sdev->pdata->ipc_type == SOF_IPC_TYPE_4) {
		if (!(ipc_msg_type & SOF_IPC4_NOTIFICATION_TYPE_MASK))
			return -EINVAL;
	} else {
		dev_warn(sdev->dev, "%s: Not supported IPC version: %d\n",
			 __func__, sdev->pdata->ipc_type);
		return -EINVAL;
	}

	event = kmalloc(sizeof(*event), GFP_KERNEL);
	if (!event)
		return -ENOMEM;

	event->ipc_msg_type = ipc_msg_type;
	event->cdev = cdev;
	event->callback = callback;

	/* add to list of SOF client devices */
	mutex_lock(&sdev->client_event_handler_mutex);
	list_add(&event->list, &sdev->ipc_rx_handler_list);
	mutex_unlock(&sdev->client_event_handler_mutex);

	return 0;
}
EXPORT_SYMBOL_NS_GPL(sof_client_register_ipc_rx_handler, SND_SOC_SOF_CLIENT);

void sof_client_unregister_ipc_rx_handler(struct sof_client_dev *cdev,
					  u32 ipc_msg_type)
{
	struct snd_sof_dev *sdev = sof_client_dev_to_sof_dev(cdev);
	struct sof_ipc_event_entry *event;

	mutex_lock(&sdev->client_event_handler_mutex);

	list_for_each_entry(event, &sdev->ipc_rx_handler_list, list) {
		if (event->cdev == cdev && event->ipc_msg_type == ipc_msg_type) {
			list_del(&event->list);
			kfree(event);
			break;
		}
	}

	mutex_unlock(&sdev->client_event_handler_mutex);
}
EXPORT_SYMBOL_NS_GPL(sof_client_unregister_ipc_rx_handler, SND_SOC_SOF_CLIENT);

/*DSP state notification and query */
void sof_client_fw_state_dispatcher(struct snd_sof_dev *sdev)
{
	struct sof_state_event_entry *event;

	mutex_lock(&sdev->client_event_handler_mutex);

	list_for_each_entry(event, &sdev->fw_state_handler_list, list)
		event->callback(event->cdev, sdev->fw_state);

	mutex_unlock(&sdev->client_event_handler_mutex);
}

int sof_client_register_fw_state_handler(struct sof_client_dev *cdev,
					 sof_client_fw_state_callback callback)
{
	struct snd_sof_dev *sdev = sof_client_dev_to_sof_dev(cdev);
	struct sof_state_event_entry *event;

	if (!callback)
		return -EINVAL;

	event = kmalloc(sizeof(*event), GFP_KERNEL);
	if (!event)
		return -ENOMEM;

	event->cdev = cdev;
	event->callback = callback;

	/* add to list of SOF client devices */
	mutex_lock(&sdev->client_event_handler_mutex);
	list_add(&event->list, &sdev->fw_state_handler_list);
	mutex_unlock(&sdev->client_event_handler_mutex);

	return 0;
}
EXPORT_SYMBOL_NS_GPL(sof_client_register_fw_state_handler, SND_SOC_SOF_CLIENT);

void sof_client_unregister_fw_state_handler(struct sof_client_dev *cdev)
{
	struct snd_sof_dev *sdev = sof_client_dev_to_sof_dev(cdev);
	struct sof_state_event_entry *event;

	mutex_lock(&sdev->client_event_handler_mutex);

	list_for_each_entry(event, &sdev->fw_state_handler_list, list) {
		if (event->cdev == cdev) {
			list_del(&event->list);
			kfree(event);
			break;
		}
	}

	mutex_unlock(&sdev->client_event_handler_mutex);
}
EXPORT_SYMBOL_NS_GPL(sof_client_unregister_fw_state_handler, SND_SOC_SOF_CLIENT);

enum sof_fw_state sof_client_get_fw_state(struct sof_client_dev *cdev)
{
	struct snd_sof_dev *sdev = sof_client_dev_to_sof_dev(cdev);

	return sdev->fw_state;
}
EXPORT_SYMBOL_NS_GPL(sof_client_get_fw_state, SND_SOC_SOF_CLIENT);<|MERGE_RESOLUTION|>--- conflicted
+++ resolved
@@ -131,11 +131,7 @@
 static int sof_register_ipc_kernel_injector(struct snd_sof_dev *sdev)
 {
 	/* Only IPC3 supported right now */
-<<<<<<< HEAD
-	if (sdev->pdata->ipc_type != SOF_IPC)
-=======
 	if (sdev->pdata->ipc_type != SOF_IPC_TYPE_3)
->>>>>>> 2d5404ca
 		return 0;
 
 	return sof_client_dev_register(sdev, "kernel_injector", 0, NULL, 0);
@@ -309,12 +305,8 @@
 
 int sof_client_ipc_rx_message(struct sof_client_dev *cdev, void *ipc_msg, void *msg_buf)
 {
-<<<<<<< HEAD
-	if (cdev->sdev->pdata->ipc_type == SOF_IPC) {
-=======
 	if (IS_ENABLED(CONFIG_SND_SOC_SOF_IPC3) &&
 	    cdev->sdev->pdata->ipc_type == SOF_IPC_TYPE_3) {
->>>>>>> 2d5404ca
 		struct sof_ipc_cmd_hdr *hdr = ipc_msg;
 
 		if (hdr->size < sizeof(hdr)) {
