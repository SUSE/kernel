/* SPDX-License-Identifier: (GPL-2.0-only OR BSD-3-Clause) */
/*
 * This file is provided under a dual BSD/GPLv2 license.  When using or
 * redistributing this file, you may do so under either license.
 *
 * Copyright(c) 2022 Intel Corporation
 */

#ifndef __INCLUDE_SOUND_SOF_IPC4_TOPOLOGY_H__
#define __INCLUDE_SOUND_SOF_IPC4_TOPOLOGY_H__

#include <sound/sof/ipc4/header.h>

#define SOF_IPC4_FW_PAGE_SIZE BIT(12)
#define SOF_IPC4_FW_PAGE(x) ((((x) + BIT(12) - 1) & ~(BIT(12) - 1)) >> 12)
#define SOF_IPC4_FW_ROUNDUP(x) (((x) + BIT(6) - 1) & (~(BIT(6) - 1)))

#define SOF_IPC4_MODULE_LOAD_TYPE		GENMASK(3, 0)
#define SOF_IPC4_MODULE_AUTO_START		BIT(4)
/*
 * Two module schedule domains in fw :
 * LL domain - Low latency domain
 * DP domain - Data processing domain
 * The LL setting should be equal to !DP setting
 */
#define SOF_IPC4_MODULE_LL		BIT(5)
#define SOF_IPC4_MODULE_DP		BIT(6)
#define SOF_IPC4_MODULE_LIB_CODE		BIT(7)
#define SOF_IPC4_MODULE_INIT_CONFIG_MASK	GENMASK(11, 8)

#define SOF_IPC4_MODULE_INIT_CONFIG_TYPE_BASE_CFG		0
#define SOF_IPC4_MODULE_INIT_CONFIG_TYPE_BASE_CFG_WITH_EXT	1

#define SOF_IPC4_MODULE_INSTANCE_LIST_ITEM_SIZE 12
#define SOF_IPC4_PIPELINE_OBJECT_SIZE 448
#define SOF_IPC4_DATA_QUEUE_OBJECT_SIZE 128
#define SOF_IPC4_LL_TASK_OBJECT_SIZE 72
#define SOF_IPC4_DP_TASK_OBJECT_SIZE 104
#define SOF_IPC4_DP_TASK_LIST_SIZE (12 + 8)
#define SOF_IPC4_LL_TASK_LIST_ITEM_SIZE 12
#define SOF_IPC4_FW_MAX_PAGE_COUNT 20
#define SOF_IPC4_FW_MAX_QUEUE_COUNT 8

/* Node index and mask applicable for host copier and ALH/HDA type DAI copiers */
#define SOF_IPC4_NODE_INDEX_MASK	0xFF
#define SOF_IPC4_NODE_INDEX(x)	((x) & SOF_IPC4_NODE_INDEX_MASK)
#define SOF_IPC4_NODE_TYPE(x)  ((x) << 8)
#define SOF_IPC4_GET_NODE_TYPE(node_id) ((node_id) >> 8)

/* Node ID for SSP type DAI copiers */
#define SOF_IPC4_NODE_INDEX_INTEL_SSP(x) (((x) & 0xf) << 4)

/* Node ID for DMIC type DAI copiers */
#define SOF_IPC4_NODE_INDEX_INTEL_DMIC(x) ((x) & 0x7)

#define SOF_IPC4_GAIN_ALL_CHANNELS_MASK 0xffffffff
#define SOF_IPC4_VOL_ZERO_DB	0x7fffffff

#define SOF_IPC4_DMA_DEVICE_MAX_COUNT 16

#define SOF_IPC4_INVALID_NODE_ID	0xffffffff

/* FW requires minimum 2ms DMA buffer size */
#define SOF_IPC4_MIN_DMA_BUFFER_SIZE	2

/*
 * The base of multi-gateways. Multi-gateways addressing starts from
 * ALH_MULTI_GTW_BASE and there are ALH_MULTI_GTW_COUNT multi-sources
 * and ALH_MULTI_GTW_COUNT multi-sinks available.
 * Addressing is continuous from ALH_MULTI_GTW_BASE to
 * ALH_MULTI_GTW_BASE + ALH_MULTI_GTW_COUNT - 1.
 */
#define ALH_MULTI_GTW_BASE	0x50
/* A magic number from FW */
#define ALH_MULTI_GTW_COUNT	8

enum sof_ipc4_copier_module_config_params {
/*
 * Use LARGE_CONFIG_SET to initialize timestamp event. Ipc mailbox must
 * contain properly built CopierConfigTimestampInitData struct.
 */
	SOF_IPC4_COPIER_MODULE_CFG_PARAM_TIMESTAMP_INIT = 1,
/*
 * Use LARGE_CONFIG_SET to initialize copier sink. Ipc mailbox must contain
 * properly built CopierConfigSetSinkFormat struct.
 */
	SOF_IPC4_COPIER_MODULE_CFG_PARAM_SET_SINK_FORMAT,
/*
 * Use LARGE_CONFIG_SET to initialize and enable on Copier data segment
 * event. Ipc mailbox must contain properly built DataSegmentEnabled struct.
 */
	SOF_IPC4_COPIER_MODULE_CFG_PARAM_DATA_SEGMENT_ENABLED,
/*
 * Use LARGE_CONFIG_GET to retrieve Linear Link Position (LLP) value for non
 * HD-A gateways.
 */
	SOF_IPC4_COPIER_MODULE_CFG_PARAM_LLP_READING,
/*
 * Use LARGE_CONFIG_GET to retrieve Linear Link Position (LLP) value for non
 * HD-A gateways and corresponding total processed data
 */
	SOF_IPC4_COPIER_MODULE_CFG_PARAM_LLP_READING_EXTENDED,
/*
 * Use LARGE_CONFIG_SET to setup attenuation on output pins. Data is just uint32_t.
 * note Config is only allowed when output pin is set up for 32bit and source
 * is connected to Gateway
 */
	SOF_IPC4_COPIER_MODULE_CFG_ATTENUATION,
};

struct sof_ipc4_copier_config_set_sink_format {
/* Id of sink */
	u32 sink_id;
/*
 * Input format used by the source
 * attention must be the same as present if already initialized.
 */
	struct sof_ipc4_audio_format source_fmt;
/* Output format used by the sink */
	struct sof_ipc4_audio_format sink_fmt;
} __packed __aligned(4);

/**
 * struct sof_ipc4_pipeline - pipeline config data
 * @priority: Priority of this pipeline
 * @lp_mode: Low power mode
 * @mem_usage: Memory usage
 * @core_id: Target core for the pipeline
 * @state: Pipeline state
 * @use_chain_dma: flag to indicate if the firmware shall use chained DMA
 * @msg: message structure for pipeline
 * @skip_during_fe_trigger: skip triggering this pipeline during the FE DAI trigger
 */
struct sof_ipc4_pipeline {
	uint32_t priority;
	uint32_t lp_mode;
	uint32_t mem_usage;
	uint32_t core_id;
	int state;
	bool use_chain_dma;
	struct sof_ipc4_msg msg;
	bool skip_during_fe_trigger;
};

/**
 * struct sof_ipc4_multi_pipeline_data - multi pipeline trigger IPC data
 * @count: Number of pipelines to be triggered
 * @pipeline_instance_ids: Flexible array of IDs of the pipelines to be triggered
 */
struct ipc4_pipeline_set_state_data {
	u32 count;
	DECLARE_FLEX_ARRAY(u32, pipeline_instance_ids);
} __packed;

/**
 * struct sof_ipc4_pin_format - Module pin format
 * @pin_index: pin index
 * @buffer_size: buffer size in bytes
 * @audio_fmt: audio format for the pin
 *
 * This structure can be used for both output or input pins and the pin_index is relative to the
 * pin type i.e output/input pin
 */
struct sof_ipc4_pin_format {
	u32 pin_index;
	u32 buffer_size;
	struct sof_ipc4_audio_format audio_fmt;
};

/**
 * struct sof_ipc4_available_audio_format - Available audio formats
 * @output_pin_fmts: Available output pin formats
 * @input_pin_fmts: Available input pin formats
 * @num_input_formats: Number of input pin formats
 * @num_output_formats: Number of output pin formats
 */
struct sof_ipc4_available_audio_format {
	struct sof_ipc4_pin_format *output_pin_fmts;
	struct sof_ipc4_pin_format *input_pin_fmts;
	u32 num_input_formats;
	u32 num_output_formats;
};

/**
 * struct sof_copier_gateway_cfg - IPC gateway configuration
 * @node_id: ID of Gateway Node
 * @dma_buffer_size: Preferred Gateway DMA buffer size (in bytes)
 * @config_length: Length of gateway node configuration blob specified in #config_data
 * config_data: Gateway node configuration blob
 */
struct sof_copier_gateway_cfg {
	uint32_t node_id;
	uint32_t dma_buffer_size;
	uint32_t config_length;
	uint32_t config_data[];
};

/**
 * struct sof_ipc4_copier_data - IPC data for copier
 * @base_config: Base configuration including input audio format
 * @out_format: Output audio format
 * @copier_feature_mask: Copier feature mask
 * @gtw_cfg: Gateway configuration
 */
struct sof_ipc4_copier_data {
	struct sof_ipc4_base_module_cfg base_config;
	struct sof_ipc4_audio_format out_format;
	uint32_t copier_feature_mask;
	struct sof_copier_gateway_cfg gtw_cfg;
};

/**
 * struct sof_ipc4_gtw_attributes: Gateway attributes
 * @lp_buffer_alloc: Gateway data requested in low power memory
 * @alloc_from_reg_file: Gateway data requested in register file memory
 * @rsvd: reserved for future use
 */
struct sof_ipc4_gtw_attributes {
	uint32_t lp_buffer_alloc : 1;
	uint32_t alloc_from_reg_file : 1;
	uint32_t rsvd : 30;
};

/**
 * struct sof_ipc4_dma_device_stream_ch_map: abstract representation of
 * channel mapping to DMAs
 * @device: representation of hardware device address or FIFO
 * @channel_mask: channels handled by @device. Channels are expected to be
 * contiguous
 */
struct sof_ipc4_dma_device_stream_ch_map {
	uint32_t device;
	uint32_t channel_mask;
};

/**
 * struct sof_ipc4_dma_stream_ch_map: DMA configuration data
 * @device_count: Number valid items in mapping array
 * @mapping: device address and channel mask
 */
struct sof_ipc4_dma_stream_ch_map {
	uint32_t device_count;
	struct sof_ipc4_dma_device_stream_ch_map mapping[SOF_IPC4_DMA_DEVICE_MAX_COUNT];
} __packed;

#define SOF_IPC4_DMA_METHOD_HDA   1
#define SOF_IPC4_DMA_METHOD_GPDMA 2 /* defined for consistency but not used */

/**
 * struct sof_ipc4_dma_config: DMA configuration
 * @dma_method: HDAudio or GPDMA
 * @pre_allocated_by_host: 1 if host driver allocates DMA channels, 0 otherwise
 * @dma_channel_id: for HDaudio defined as @stream_id - 1
 * @stream_id: HDaudio stream tag
 * @dma_stream_channel_map: array of device/channel mappings
 * @dma_priv_config_size: currently not used
 * @dma_priv_config: currently not used
 */
struct sof_ipc4_dma_config {
	uint8_t dma_method;
	uint8_t pre_allocated_by_host;
	uint16_t rsvd;
	uint32_t dma_channel_id;
	uint32_t stream_id;
	struct sof_ipc4_dma_stream_ch_map dma_stream_channel_map;
	uint32_t dma_priv_config_size;
	uint8_t dma_priv_config[];
} __packed;

#define SOF_IPC4_GTW_DMA_CONFIG_ID 0x1000

/**
 * struct sof_ipc4_dma_config: DMA configuration
 * @type: set to SOF_IPC4_GTW_DMA_CONFIG_ID
 * @length: sizeof(struct sof_ipc4_dma_config) + dma_config.dma_priv_config_size
 * @dma_config: actual DMA configuration
 */
struct sof_ipc4_dma_config_tlv {
	uint32_t type;
	uint32_t length;
	struct sof_ipc4_dma_config dma_config;
} __packed;

/** struct sof_ipc4_alh_configuration_blob: ALH blob
 * @gw_attr: Gateway attributes
 * @alh_cfg: ALH configuration data
 */
struct sof_ipc4_alh_configuration_blob {
	struct sof_ipc4_gtw_attributes gw_attr;
	struct sof_ipc4_dma_stream_ch_map alh_cfg;
};

/**
 * struct sof_ipc4_copier - copier config data
 * @data: IPC copier data
 * @copier_config: Copier + blob
 * @ipc_config_size: Size of copier_config
 * @available_fmt: Available audio format
 * @frame_fmt: frame format
 * @msg: message structure for copier
 * @gtw_attr: Gateway attributes for copier blob
 * @dai_type: DAI type
 * @dai_index: DAI index
 * @dma_config_tlv: DMA configuration
 */
struct sof_ipc4_copier {
	struct sof_ipc4_copier_data data;
	u32 *copier_config;
	uint32_t ipc_config_size;
	void *ipc_config_data;
	struct sof_ipc4_available_audio_format available_fmt;
	u32 frame_fmt;
	struct sof_ipc4_msg msg;
	struct sof_ipc4_gtw_attributes *gtw_attr;
	u32 dai_type;
	int dai_index;
<<<<<<< HEAD
	struct sof_ipc4_dma_config_tlv dma_config_tlv;
=======
	struct sof_ipc4_dma_config_tlv dma_config_tlv[SOF_IPC4_DMA_DEVICE_MAX_COUNT];
>>>>>>> 2d5404ca
};

/**
 * struct sof_ipc4_ctrl_value_chan: generic channel mapped value data
 * @channel: Channel ID
 * @value: Value associated with @channel
 */
struct sof_ipc4_ctrl_value_chan {
	u32 channel;
	u32 value;
};

/**
 * struct sof_ipc4_control_data - IPC data for kcontrol IO
 * @msg: message structure for kcontrol IO
 * @index: pipeline ID
 * @chanv: channel ID and value array used by volume type controls
 * @data: data for binary kcontrols
 */
struct sof_ipc4_control_data {
	struct sof_ipc4_msg msg;
	int index;

	union {
		DECLARE_FLEX_ARRAY(struct sof_ipc4_ctrl_value_chan, chanv);
		DECLARE_FLEX_ARRAY(struct sof_abi_hdr, data);
	};
};

#define SOF_IPC4_SWITCH_CONTROL_PARAM_ID	200
#define SOF_IPC4_ENUM_CONTROL_PARAM_ID		201

/**
 * struct sof_ipc4_control_msg_payload - IPC payload for kcontrol parameters
 * @id: unique id of the control
 * @num_elems: Number of elements in the chanv array
 * @reserved: reserved for future use, must be set to 0
 * @chanv: channel ID and value array
 */
struct sof_ipc4_control_msg_payload {
	uint16_t id;
	uint16_t num_elems;
	uint32_t reserved[4];
	DECLARE_FLEX_ARRAY(struct sof_ipc4_ctrl_value_chan, chanv);
} __packed;

/**
 * struct sof_ipc4_gain_params - IPC gain parameters
 * @channels: Channels
 * @init_val: Initial value
 * @curve_type: Curve type
 * @reserved: reserved for future use
 * @curve_duration_l: Curve duration low part
 * @curve_duration_h: Curve duration high part
 */
struct sof_ipc4_gain_params {
	uint32_t channels;
	uint32_t init_val;
	uint32_t curve_type;
	uint32_t reserved;
	uint32_t curve_duration_l;
	uint32_t curve_duration_h;
} __packed __aligned(4);

/**
 * struct sof_ipc4_gain_data - IPC gain init blob
 * @base_config: IPC base config data
 * @params: Initial parameters for the gain module
 */
struct sof_ipc4_gain_data {
	struct sof_ipc4_base_module_cfg base_config;
	struct sof_ipc4_gain_params params;
} __packed __aligned(4);

/**
 * struct sof_ipc4_gain - gain config data
 * @data: IPC gain blob
 * @available_fmt: Available audio format
 * @msg: message structure for gain
 */
struct sof_ipc4_gain {
	struct sof_ipc4_gain_data data;
	struct sof_ipc4_available_audio_format available_fmt;
	struct sof_ipc4_msg msg;
};

/**
 * struct sof_ipc4_mixer - mixer config data
 * @base_config: IPC base config data
 * @available_fmt: Available audio format
 * @msg: IPC4 message struct containing header and data info
 */
struct sof_ipc4_mixer {
	struct sof_ipc4_base_module_cfg base_config;
	struct sof_ipc4_available_audio_format available_fmt;
	struct sof_ipc4_msg msg;
};

/*
 * struct sof_ipc4_src_data - IPC data for SRC
 * @base_config: IPC base config data
 * @sink_rate: Output rate for sink module
 */
struct sof_ipc4_src_data {
	struct sof_ipc4_base_module_cfg base_config;
	uint32_t sink_rate;
} __packed __aligned(4);

/**
 * struct sof_ipc4_src - SRC config data
 * @data: IPC base config data
 * @available_fmt: Available audio format
 * @msg: IPC4 message struct containing header and data info
 */
struct sof_ipc4_src {
	struct sof_ipc4_src_data data;
	struct sof_ipc4_available_audio_format available_fmt;
	struct sof_ipc4_msg msg;
};

/**
 * struct sof_ipc4_base_module_cfg_ext - base module config extension containing the pin format
 * information for the module. Both @num_input_pin_fmts and @num_output_pin_fmts cannot be 0 for a
 * module.
 * @num_input_pin_fmts: number of input pin formats in the @pin_formats array
 * @num_output_pin_fmts: number of output pin formats in the @pin_formats array
 * @reserved: reserved for future use
 * @pin_formats: flexible array consisting of @num_input_pin_fmts input pin format items followed
 *		 by @num_output_pin_fmts output pin format items
 */
struct sof_ipc4_base_module_cfg_ext {
	u16 num_input_pin_fmts;
	u16 num_output_pin_fmts;
	u8 reserved[12];
	DECLARE_FLEX_ARRAY(struct sof_ipc4_pin_format, pin_formats);
} __packed;

/**
 * struct sof_ipc4_process - process config data
 * @base_config: IPC base config data
 * @base_config_ext: Base config extension data for module init
 * @output_format: Output audio format
 * @available_fmt: Available audio format
 * @ipc_config_data: Process module config data
 * @ipc_config_size: Size of process module config data
 * @msg: IPC4 message struct containing header and data info
 * @base_config_ext_size: Size of the base config extension data in bytes
 * @init_config: Module init config type (SOF_IPC4_MODULE_INIT_CONFIG_TYPE_*)
 */
struct sof_ipc4_process {
	struct sof_ipc4_base_module_cfg base_config;
	struct sof_ipc4_base_module_cfg_ext *base_config_ext;
	struct sof_ipc4_audio_format output_format;
	struct sof_ipc4_available_audio_format available_fmt;
	void *ipc_config_data;
	uint32_t ipc_config_size;
	struct sof_ipc4_msg msg;
	u32 base_config_ext_size;
	u32 init_config;
};

<<<<<<< HEAD
bool sof_ipc4_copier_is_single_format(struct snd_sof_dev *sdev,
				      struct sof_ipc4_pin_format *pin_fmts,
				      u32 pin_fmts_size);
=======
bool sof_ipc4_copier_is_single_bitdepth(struct snd_sof_dev *sdev,
					struct sof_ipc4_pin_format *pin_fmts,
					u32 pin_fmts_size);
>>>>>>> 2d5404ca
#endif<|MERGE_RESOLUTION|>--- conflicted
+++ resolved
@@ -314,11 +314,7 @@
 	struct sof_ipc4_gtw_attributes *gtw_attr;
 	u32 dai_type;
 	int dai_index;
-<<<<<<< HEAD
-	struct sof_ipc4_dma_config_tlv dma_config_tlv;
-=======
 	struct sof_ipc4_dma_config_tlv dma_config_tlv[SOF_IPC4_DMA_DEVICE_MAX_COUNT];
->>>>>>> 2d5404ca
 };
 
 /**
@@ -480,13 +476,7 @@
 	u32 init_config;
 };
 
-<<<<<<< HEAD
-bool sof_ipc4_copier_is_single_format(struct snd_sof_dev *sdev,
-				      struct sof_ipc4_pin_format *pin_fmts,
-				      u32 pin_fmts_size);
-=======
 bool sof_ipc4_copier_is_single_bitdepth(struct snd_sof_dev *sdev,
 					struct sof_ipc4_pin_format *pin_fmts,
 					u32 pin_fmts_size);
->>>>>>> 2d5404ca
 #endif