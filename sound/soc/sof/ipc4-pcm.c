--- conflicted
+++ resolved
@@ -148,35 +148,20 @@
 		 * for the first time
 		 */
 		if (spipe->started_count == spipe->paused_count)
-<<<<<<< HEAD
-			trigger_list->pipeline_instance_ids[trigger_list->count++] =
-				pipe_widget->instance_id;
-=======
 			sof_ipc4_add_pipeline_by_priority(trigger_list, pipe_widget, pipe_priority,
 							  false);
->>>>>>> 2d5404ca
 		break;
 	case SOF_IPC4_PIPE_RESET:
 		/* RESET if the pipeline is neither running nor paused */
 		if (!spipe->started_count && !spipe->paused_count)
-<<<<<<< HEAD
-			trigger_list->pipeline_instance_ids[trigger_list->count++] =
-				pipe_widget->instance_id;
-=======
 			sof_ipc4_add_pipeline_by_priority(trigger_list, pipe_widget, pipe_priority,
 							  true);
->>>>>>> 2d5404ca
 		break;
 	case SOF_IPC4_PIPE_PAUSED:
 		/* Pause the pipeline only when its started_count is 1 more than paused_count */
 		if (spipe->paused_count == (spipe->started_count - 1))
-<<<<<<< HEAD
-			trigger_list->pipeline_instance_ids[trigger_list->count++] =
-				pipe_widget->instance_id;
-=======
 			sof_ipc4_add_pipeline_by_priority(trigger_list, pipe_widget, pipe_priority,
 							  true);
->>>>>>> 2d5404ca
 		break;
 	default:
 		break;
@@ -888,19 +873,11 @@
 		return;
 
 	/* check EVAD slot */
-<<<<<<< HEAD
-	info->llp_offset = offsetof(struct sof_ipc4_fw_registers, llp_evad_reading_slot) +
-					sdev->fw_info_box.offset;
-	sof_mailbox_read(sdev, info->llp_offset, &llp_slot, sizeof(llp_slot));
-	if (llp_slot.node_id != dai_copier->data.gtw_cfg.node_id)
-		info->llp_offset = 0;
-=======
 	time_info->llp_offset = offsetof(struct sof_ipc4_fw_registers,
 					 llp_evad_reading_slot) + sdev->fw_info_box.offset;
 	sof_mailbox_read(sdev, time_info->llp_offset, &llp_slot, sizeof(llp_slot));
 	if (llp_slot.node_id != dai_copier->data.gtw_cfg.node_id)
 		time_info->llp_offset = 0;
->>>>>>> 2d5404ca
 }
 
 static int sof_ipc4_pcm_hw_params(struct snd_soc_component *component,
@@ -917,11 +894,7 @@
 	if (!spcm)
 		return -EINVAL;
 
-<<<<<<< HEAD
-	time_info = spcm->stream[substream->stream].private;
-=======
 	time_info = sof_ipc4_sps_to_time_info(&spcm->stream[substream->stream]);
->>>>>>> 2d5404ca
 	/* delay calculation is not supported by current fw_reg ABI */
 	if (!time_info)
 		return 0;
