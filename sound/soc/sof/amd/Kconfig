# SPDX-License-Identifier: (GPL-2.0-only OR BSD-3-Clause)
# This file is provided under a dual BSD/GPLv2 license. When using or
# redistributing this file, you may do so under either license.
#
# Copyright(c) 2021, 2023 Advanced Micro Devices, Inc. All rights reserved.

config SND_SOC_SOF_AMD_TOPLEVEL
	tristate "SOF support for AMD audio DSPs"
	depends on SOUNDWIRE_AMD || !SOUNDWIRE_AMD
	depends on X86 || COMPILE_TEST
	help
	  This adds support for Sound Open Firmware for AMD platforms.
	  Say Y if you have such a device.
	  If unsure select "N".

if SND_SOC_SOF_AMD_TOPLEVEL

config SND_SOC_SOF_AMD_COMMON
	tristate
	select SND_SOC_SOF
	select SND_SOC_SOF_IPC3
	select SND_SOC_SOF_PCI_DEV
	select SND_AMD_ACP_CONFIG
	select SND_SOC_SOF_XTENSA
	select SND_SOC_SOF_ACP_PROBES
<<<<<<< HEAD
=======
	select SND_SOC_ACPI_AMD_MATCH
>>>>>>> 2d5404ca
	select SND_SOC_ACPI if ACPI
	help
	  This option is not user-selectable but automatically handled by
	  'select' statements at a higher level

config SND_SOC_SOF_AMD_RENOIR
	tristate "SOF support for RENOIR"
	depends on SND_SOC_SOF_PCI
	select SND_SOC_SOF_AMD_COMMON
	help
	  Select this option for SOF support on AMD Renoir platform

config SND_SOC_SOF_AMD_VANGOGH
	tristate "SOF support for VANGOGH"
	depends on SND_SOC_SOF_PCI
	select SND_SOC_SOF_AMD_COMMON
	help
	  Select this option for SOF support
	  on AMD Vangogh platform.
	  Say Y if you want to enable SOF on Vangogh.
	  If unsure select "N".

config SND_SOC_SOF_AMD_REMBRANDT
	tristate "SOF support for REMBRANDT"
	depends on SND_SOC_SOF_PCI
	select SND_SOC_SOF_AMD_COMMON
	help
	  Select this option for SOF support on AMD Rembrandt platform
	  Say Y if you want to enable SOF on Rembrandt.
	  If unsure select "N".

config SND_SOC_SOF_ACP_PROBES
	tristate
	select SND_SOC_SOF_DEBUG_PROBES
	help
	  This option is not user-selectable but automatically handled by
	  'select' statements at a higher level

<<<<<<< HEAD
=======
config SND_SOC_SOF_AMD_SOUNDWIRE_LINK_BASELINE
	tristate
	select SND_AMD_SOUNDWIRE_ACPI if ACPI

config SND_SOC_SOF_AMD_SOUNDWIRE
	tristate "SOF support for SoundWire based AMD platforms"
	default SND_SOC_SOF_AMD_SOUNDWIRE_LINK_BASELINE
	depends on SND_SOC_SOF_AMD_SOUNDWIRE_LINK_BASELINE
	depends on ACPI
	depends on SOUNDWIRE_AMD
	help
	  This adds support for SoundWire with Sound Open Firmware
	  for AMD platforms.
	  Say Y if you want to enable SoundWire links with SOF.
	  If unsure select "N".

config SND_SOC_SOF_AMD_ACP63
	tristate "SOF support for ACP6.3 platform"
	depends on SND_SOC_SOF_PCI
	select SND_SOC_SOF_AMD_COMMON
	select SND_SOC_SOF_AMD_SOUNDWIRE_LINK_BASELINE
	help
	  Select this option for SOF support on
	  AMD ACP6.3 version based platforms.
	  Say Y if you want to enable SOF on ACP6.3 based platform.
	  If unsure select "N".

config SND_SOC_SOF_AMD_ACP70
	tristate "SOF support for ACP7.0 platform"
	depends on SND_SOC_SOF_PCI
	select SND_SOC_SOF_AMD_COMMON
	help
	  Select this option for SOF support on
	  AMD ACP7.0 version based platforms.
	  Say Y if you want to enable SOF on ACP7.0 based platform.

>>>>>>> 2d5404ca
endif<|MERGE_RESOLUTION|>--- conflicted
+++ resolved
@@ -23,10 +23,7 @@
 	select SND_AMD_ACP_CONFIG
 	select SND_SOC_SOF_XTENSA
 	select SND_SOC_SOF_ACP_PROBES
-<<<<<<< HEAD
-=======
 	select SND_SOC_ACPI_AMD_MATCH
->>>>>>> 2d5404ca
 	select SND_SOC_ACPI if ACPI
 	help
 	  This option is not user-selectable but automatically handled by
@@ -65,8 +62,6 @@
 	  This option is not user-selectable but automatically handled by
 	  'select' statements at a higher level
 
-<<<<<<< HEAD
-=======
 config SND_SOC_SOF_AMD_SOUNDWIRE_LINK_BASELINE
 	tristate
 	select SND_AMD_SOUNDWIRE_ACPI if ACPI
@@ -103,5 +98,4 @@
 	  AMD ACP7.0 version based platforms.
 	  Say Y if you want to enable SOF on ACP7.0 based platform.
 
->>>>>>> 2d5404ca
 endif