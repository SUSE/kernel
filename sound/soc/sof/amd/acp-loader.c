// SPDX-License-Identifier: (GPL-2.0-only OR BSD-3-Clause)
//
// This file is provided under a dual BSD/GPLv2 license. When using or
// redistributing this file, you may do so under either license.
//
// Copyright(c) 2021, 2023 Advanced Micro Devices, Inc.
//
// Authors: Ajit Kumar Pandey <AjitKumar.Pandey@amd.com>

/*
 * Hardware interface for ACP DSP Firmware binaries loader
 */

#include <linux/firmware.h>
#include <linux/module.h>
#include <linux/pci.h>

#include "../ops.h"
#include "acp-dsp-offset.h"
#include "acp.h"

#define FW_BIN			0
#define FW_DATA_BIN		1
#define FW_SRAM_DATA_BIN	2

#define FW_BIN_PTE_OFFSET	0x00
#define FW_DATA_BIN_PTE_OFFSET	0x08

#define ACP_DSP_RUN	0x00

int acp_dsp_block_read(struct snd_sof_dev *sdev, enum snd_sof_fw_blk_type blk_type,
		       u32 offset, void *dest, size_t size)
{
	const struct sof_amd_acp_desc *desc = get_chip_info(sdev->pdata);
	switch (blk_type) {
	case SOF_FW_BLK_TYPE_SRAM:
		offset = offset - desc->sram_pte_offset;
		memcpy_from_scratch(sdev, offset, dest, size);
		break;
	default:
		dev_err(sdev->dev, "bad blk type 0x%x\n", blk_type);
		return -EINVAL;
	}

	return 0;
}
EXPORT_SYMBOL_NS(acp_dsp_block_read, SND_SOC_SOF_AMD_COMMON);

int acp_dsp_block_write(struct snd_sof_dev *sdev, enum snd_sof_fw_blk_type blk_type,
			u32 offset, void *src, size_t size)
{
	struct pci_dev *pci = to_pci_dev(sdev->dev);
	struct acp_dev_data *adata;
	void *dest;
	u32 dma_size, page_count;
	unsigned int size_fw;

	adata = sdev->pdata->hw_pdata;

	switch (blk_type) {
	case SOF_FW_BLK_TYPE_IRAM:
		if (!adata->bin_buf) {
			size_fw = sdev->basefw.fw->size;
			page_count = PAGE_ALIGN(size_fw) >> PAGE_SHIFT;
			dma_size = page_count * ACP_PAGE_SIZE;
			adata->bin_buf = dma_alloc_coherent(&pci->dev, dma_size,
							    &adata->sha_dma_addr,
							    GFP_ATOMIC);
			if (!adata->bin_buf)
				return -ENOMEM;
		}
		adata->fw_bin_size = size + offset;
		dest = adata->bin_buf + offset;
		break;
	case SOF_FW_BLK_TYPE_DRAM:
		if (!adata->data_buf) {
			adata->data_buf = dma_alloc_coherent(&pci->dev,
							     ACP_DEFAULT_DRAM_LENGTH,
							     &adata->dma_addr,
							     GFP_ATOMIC);
			if (!adata->data_buf)
				return -ENOMEM;
		}
		dest = adata->data_buf + offset;
		adata->fw_data_bin_size = size + offset;
		adata->is_dram_in_use = true;
		break;
	case SOF_FW_BLK_TYPE_SRAM:
		if (!adata->sram_data_buf) {
			adata->sram_data_buf = dma_alloc_coherent(&pci->dev,
								  ACP_DEFAULT_SRAM_LENGTH,
								  &adata->sram_dma_addr,
								  GFP_ATOMIC);
			if (!adata->sram_data_buf)
				return -ENOMEM;
		}
		adata->fw_sram_data_bin_size = size + offset;
		dest = adata->sram_data_buf + offset;
		adata->is_sram_in_use = true;
		break;
	default:
		dev_err(sdev->dev, "bad blk type 0x%x\n", blk_type);
		return -EINVAL;
	}

	memcpy(dest, src, size);
	return 0;
}
EXPORT_SYMBOL_NS(acp_dsp_block_write, SND_SOC_SOF_AMD_COMMON);

int acp_get_bar_index(struct snd_sof_dev *sdev, u32 type)
{
	return type;
}
EXPORT_SYMBOL_NS(acp_get_bar_index, SND_SOC_SOF_AMD_COMMON);

static void configure_pte_for_fw_loading(int type, int num_pages, struct acp_dev_data *adata)
{
	struct snd_sof_dev *sdev = adata->dev;
	const struct sof_amd_acp_desc *desc = get_chip_info(sdev->pdata);
	unsigned int low, high;
	dma_addr_t addr;
	u16 page_idx;
	u32 offset;

	switch (type) {
	case FW_BIN:
		offset = FW_BIN_PTE_OFFSET;
		addr = adata->sha_dma_addr;
		break;
	case FW_DATA_BIN:
		offset = adata->fw_bin_page_count * 8;
		addr = adata->dma_addr;
		break;
	case FW_SRAM_DATA_BIN:
		offset = (adata->fw_bin_page_count + ACP_DRAM_PAGE_COUNT) * 8;
		addr = adata->sram_dma_addr;
		break;
	default:
		dev_err(sdev->dev, "Invalid data type %x\n", type);
		return;
	}

	/* Group Enable */
	snd_sof_dsp_write(sdev, ACP_DSP_BAR, ACPAXI2AXI_ATU_BASE_ADDR_GRP_1,
			  desc->sram_pte_offset | BIT(31));
	snd_sof_dsp_write(sdev, ACP_DSP_BAR, ACPAXI2AXI_ATU_PAGE_SIZE_GRP_1,
			  PAGE_SIZE_4K_ENABLE);

	for (page_idx = 0; page_idx < num_pages; page_idx++) {
		low = lower_32_bits(addr);
		high = upper_32_bits(addr);
		snd_sof_dsp_write(sdev, ACP_DSP_BAR, ACP_SCRATCH_REG_0 + offset, low);
		high |= BIT(31);
		snd_sof_dsp_write(sdev, ACP_DSP_BAR, ACP_SCRATCH_REG_0 + offset + 4, high);
		offset += 8;
		addr += PAGE_SIZE;
	}

	/* Flush ATU Cache after PTE Update */
	snd_sof_dsp_write(sdev, ACP_DSP_BAR, ACPAXI2AXI_ATU_CTRL, ACP_ATU_CACHE_INVALID);
}

/* pre fw run operations */
int acp_dsp_pre_fw_run(struct snd_sof_dev *sdev)
{
	struct pci_dev *pci = to_pci_dev(sdev->dev);
	const struct sof_amd_acp_desc *desc = get_chip_info(sdev->pdata);
	struct acp_dev_data *adata;
	unsigned int src_addr, size_fw, dest_addr;
	u32 page_count, dma_size;
	int ret;

	adata = sdev->pdata->hw_pdata;

<<<<<<< HEAD
	if (adata->signed_fw_image)
=======
	if (adata->quirks && adata->quirks->signed_fw_image)
>>>>>>> 2d5404ca
		size_fw = adata->fw_bin_size - ACP_FIRMWARE_SIGNATURE;
	else
		size_fw = adata->fw_bin_size;

	page_count = PAGE_ALIGN(size_fw) >> PAGE_SHIFT;
	adata->fw_bin_page_count = page_count;

	configure_pte_for_fw_loading(FW_BIN, page_count, adata);
	ret = configure_and_run_sha_dma(adata, adata->bin_buf, ACP_SYSTEM_MEMORY_WINDOW,
					ACP_IRAM_BASE_ADDRESS, size_fw);
	if (ret < 0) {
		dev_err(sdev->dev, "SHA DMA transfer failed status: %d\n", ret);
		return ret;
	}
	if (adata->is_dram_in_use) {
		configure_pte_for_fw_loading(FW_DATA_BIN, ACP_DRAM_PAGE_COUNT, adata);
		src_addr = ACP_SYSTEM_MEMORY_WINDOW + (page_count * ACP_PAGE_SIZE);
		dest_addr = ACP_DRAM_BASE_ADDRESS;

		ret = configure_and_run_dma(adata, src_addr, dest_addr, adata->fw_data_bin_size);
		if (ret < 0) {
			dev_err(sdev->dev, "acp dma configuration failed: %d\n", ret);
			return ret;
		}
		ret = acp_dma_status(adata, 0);
		if (ret < 0)
			dev_err(sdev->dev, "acp dma transfer status: %d\n", ret);
	}
	if (adata->is_sram_in_use) {
		configure_pte_for_fw_loading(FW_SRAM_DATA_BIN, ACP_SRAM_PAGE_COUNT, adata);
		src_addr = ACP_SYSTEM_MEMORY_WINDOW + ACP_DEFAULT_SRAM_LENGTH +
			   (page_count * ACP_PAGE_SIZE);
		if (adata->pci_rev > ACP63_PCI_ID)
			dest_addr = ACP7X_SRAM_BASE_ADDRESS;
		else
			dest_addr = ACP_SRAM_BASE_ADDRESS;

		ret = configure_and_run_dma(adata, src_addr, dest_addr,
					    adata->fw_sram_data_bin_size);
		if (ret < 0) {
			dev_err(sdev->dev, "acp dma configuration failed: %d\n", ret);
			return ret;
		}
		ret = acp_dma_status(adata, 0);
		if (ret < 0)
			dev_err(sdev->dev, "acp dma transfer status: %d\n", ret);
	}

	if (adata->pci_rev > ACP_RN_PCI_ID) {
		/* Cache Window enable */
		snd_sof_dsp_write(sdev, ACP_DSP_BAR, ACP_DSP0_CACHE_OFFSET0, desc->sram_pte_offset);
		snd_sof_dsp_write(sdev, ACP_DSP_BAR, ACP_DSP0_CACHE_SIZE0, SRAM1_SIZE | BIT(31));
	}

	/* Free memory once DMA is complete */
	dma_size =  (PAGE_ALIGN(sdev->basefw.fw->size) >> PAGE_SHIFT) * ACP_PAGE_SIZE;
	dma_free_coherent(&pci->dev, dma_size, adata->bin_buf, adata->sha_dma_addr);
	adata->bin_buf = NULL;
	if (adata->is_dram_in_use) {
		dma_free_coherent(&pci->dev, ACP_DEFAULT_DRAM_LENGTH, adata->data_buf,
				  adata->dma_addr);
		adata->data_buf = NULL;
	}
	if (adata->is_sram_in_use) {
		dma_free_coherent(&pci->dev, ACP_DEFAULT_SRAM_LENGTH, adata->sram_data_buf,
				  adata->sram_dma_addr);
		adata->sram_data_buf = NULL;
	}
	return ret;
}
EXPORT_SYMBOL_NS(acp_dsp_pre_fw_run, SND_SOC_SOF_AMD_COMMON);

int acp_sof_dsp_run(struct snd_sof_dev *sdev)
{
	struct acp_dev_data *adata = sdev->pdata->hw_pdata;
	const struct sof_amd_acp_desc *desc = get_chip_info(sdev->pdata);
	int val;

	snd_sof_dsp_write(sdev, ACP_DSP_BAR, ACP_DSP0_RUNSTALL, ACP_DSP_RUN);
	val = snd_sof_dsp_read(sdev, ACP_DSP_BAR, ACP_DSP0_RUNSTALL);
	dev_dbg(sdev->dev, "ACP_DSP0_RUNSTALL : 0x%0x\n", val);

	/* Some platforms won't support fusion DSP,keep offset zero for no support */
	if (desc->fusion_dsp_offset && adata->enable_fw_debug) {
		snd_sof_dsp_write(sdev, ACP_DSP_BAR, desc->fusion_dsp_offset, ACP_DSP_RUN);
		val = snd_sof_dsp_read(sdev, ACP_DSP_BAR, desc->fusion_dsp_offset);
		dev_dbg(sdev->dev, "ACP_DSP0_FUSION_RUNSTALL : 0x%0x\n", val);
	}
	return 0;
}
EXPORT_SYMBOL_NS(acp_sof_dsp_run, SND_SOC_SOF_AMD_COMMON);

int acp_sof_load_signed_firmware(struct snd_sof_dev *sdev)
{
	struct snd_sof_pdata *plat_data = sdev->pdata;
	struct acp_dev_data *adata = plat_data->hw_pdata;
<<<<<<< HEAD
	int ret;

	ret = request_firmware(&sdev->basefw.fw, adata->fw_code_bin, sdev->dev);
	if (ret < 0) {
		dev_err(sdev->dev, "sof signed firmware code bin is missing\n");
		return ret;
	} else {
		dev_dbg(sdev->dev, "request_firmware %s successful\n", adata->fw_code_bin);
	}
	ret = snd_sof_dsp_block_write(sdev, SOF_FW_BLK_TYPE_IRAM, 0,
				      (void *)sdev->basefw.fw->data, sdev->basefw.fw->size);

	ret = request_firmware(&adata->fw_dbin, adata->fw_data_bin, sdev->dev);
	if (ret < 0) {
=======
	const char *fw_filename;
	int ret;

	fw_filename = kasprintf(GFP_KERNEL, "%s/%s",
				plat_data->fw_filename_prefix,
				adata->fw_code_bin);
	if (!fw_filename)
		return -ENOMEM;

	ret = request_firmware(&sdev->basefw.fw, fw_filename, sdev->dev);
	if (ret < 0) {
		kfree(fw_filename);
		dev_err(sdev->dev, "sof signed firmware code bin is missing\n");
		return ret;
	} else {
		dev_dbg(sdev->dev, "request_firmware %s successful\n", fw_filename);
	}
	kfree(fw_filename);

	ret = snd_sof_dsp_block_write(sdev, SOF_FW_BLK_TYPE_IRAM, 0,
				      (void *)sdev->basefw.fw->data,
				      sdev->basefw.fw->size);
	if (ret < 0)
		return ret;

	fw_filename = kasprintf(GFP_KERNEL, "%s/%s",
				plat_data->fw_filename_prefix,
				adata->fw_data_bin);
	if (!fw_filename)
		return -ENOMEM;

	ret = request_firmware(&adata->fw_dbin, fw_filename, sdev->dev);
	if (ret < 0) {
		kfree(fw_filename);
>>>>>>> 2d5404ca
		dev_err(sdev->dev, "sof signed firmware data bin is missing\n");
		return ret;

	} else {
<<<<<<< HEAD
		dev_dbg(sdev->dev, "request_firmware %s successful\n", adata->fw_data_bin);
	}

	ret = snd_sof_dsp_block_write(sdev, SOF_FW_BLK_TYPE_DRAM, 0,
				      (void *)adata->fw_dbin->data, adata->fw_dbin->size);
=======
		dev_dbg(sdev->dev, "request_firmware %s successful\n", fw_filename);
	}
	kfree(fw_filename);

	ret = snd_sof_dsp_block_write(sdev, SOF_FW_BLK_TYPE_DRAM, 0,
				      (void *)adata->fw_dbin->data,
				      adata->fw_dbin->size);
>>>>>>> 2d5404ca
	return ret;
}
EXPORT_SYMBOL_NS(acp_sof_load_signed_firmware, SND_SOC_SOF_AMD_COMMON);<|MERGE_RESOLUTION|>--- conflicted
+++ resolved
@@ -173,11 +173,7 @@
 
 	adata = sdev->pdata->hw_pdata;
 
-<<<<<<< HEAD
-	if (adata->signed_fw_image)
-=======
 	if (adata->quirks && adata->quirks->signed_fw_image)
->>>>>>> 2d5404ca
 		size_fw = adata->fw_bin_size - ACP_FIRMWARE_SIGNATURE;
 	else
 		size_fw = adata->fw_bin_size;
@@ -274,22 +270,6 @@
 {
 	struct snd_sof_pdata *plat_data = sdev->pdata;
 	struct acp_dev_data *adata = plat_data->hw_pdata;
-<<<<<<< HEAD
-	int ret;
-
-	ret = request_firmware(&sdev->basefw.fw, adata->fw_code_bin, sdev->dev);
-	if (ret < 0) {
-		dev_err(sdev->dev, "sof signed firmware code bin is missing\n");
-		return ret;
-	} else {
-		dev_dbg(sdev->dev, "request_firmware %s successful\n", adata->fw_code_bin);
-	}
-	ret = snd_sof_dsp_block_write(sdev, SOF_FW_BLK_TYPE_IRAM, 0,
-				      (void *)sdev->basefw.fw->data, sdev->basefw.fw->size);
-
-	ret = request_firmware(&adata->fw_dbin, adata->fw_data_bin, sdev->dev);
-	if (ret < 0) {
-=======
 	const char *fw_filename;
 	int ret;
 
@@ -324,18 +304,10 @@
 	ret = request_firmware(&adata->fw_dbin, fw_filename, sdev->dev);
 	if (ret < 0) {
 		kfree(fw_filename);
->>>>>>> 2d5404ca
 		dev_err(sdev->dev, "sof signed firmware data bin is missing\n");
 		return ret;
 
 	} else {
-<<<<<<< HEAD
-		dev_dbg(sdev->dev, "request_firmware %s successful\n", adata->fw_data_bin);
-	}
-
-	ret = snd_sof_dsp_block_write(sdev, SOF_FW_BLK_TYPE_DRAM, 0,
-				      (void *)adata->fw_dbin->data, adata->fw_dbin->size);
-=======
 		dev_dbg(sdev->dev, "request_firmware %s successful\n", fw_filename);
 	}
 	kfree(fw_filename);
@@ -343,7 +315,6 @@
 	ret = snd_sof_dsp_block_write(sdev, SOF_FW_BLK_TYPE_DRAM, 0,
 				      (void *)adata->fw_dbin->data,
 				      adata->fw_dbin->size);
->>>>>>> 2d5404ca
 	return ret;
 }
 EXPORT_SYMBOL_NS(acp_sof_load_signed_firmware, SND_SOC_SOF_AMD_COMMON);