// SPDX-License-Identifier: (GPL-2.0-only OR BSD-3-Clause)
//
// This file is provided under a dual BSD/GPLv2 license. When using or
// redistributing this file, you may do so under either license.
//
// Copyright(c) 2021, 2023 Advanced Micro Devices, Inc. All rights reserved.
//
// Authors: Vijendar Mukunda <Vijendar.Mukunda@amd.com>
//	    Ajit Kumar Pandey <AjitKumar.Pandey@amd.com>

/*
 * Hardware interface for generic AMD ACP processor
 */

#include <linux/io.h>
#include <linux/module.h>
#include <linux/pci.h>

#include "../ops.h"
#include "acp.h"
#include "acp-dsp-offset.h"

<<<<<<< HEAD
#define SECURED_FIRMWARE 1

=======
>>>>>>> 2d5404ca
static bool enable_fw_debug;
module_param(enable_fw_debug, bool, 0444);
MODULE_PARM_DESC(enable_fw_debug, "Enable Firmware debug");

<<<<<<< HEAD
=======
static struct acp_quirk_entry quirk_valve_galileo = {
	.signed_fw_image = true,
	.skip_iram_dram_size_mod = true,
};

>>>>>>> 2d5404ca
const struct dmi_system_id acp_sof_quirk_table[] = {
	{
		/* Steam Deck OLED device */
		.matches = {
			DMI_MATCH(DMI_SYS_VENDOR, "Valve"),
			DMI_MATCH(DMI_PRODUCT_NAME, "Galileo"),
		},
<<<<<<< HEAD
		.driver_data = (void *)SECURED_FIRMWARE,
=======
		.driver_data = &quirk_valve_galileo,
>>>>>>> 2d5404ca
	},
	{}
};
EXPORT_SYMBOL_GPL(acp_sof_quirk_table);

static int smn_write(struct pci_dev *dev, u32 smn_addr, u32 data)
{
	pci_write_config_dword(dev, 0x60, smn_addr);
	pci_write_config_dword(dev, 0x64, data);

	return 0;
}

static int smn_read(struct pci_dev *dev, u32 smn_addr)
{
	u32 data = 0;

	pci_write_config_dword(dev, 0x60, smn_addr);
	pci_read_config_dword(dev, 0x64, &data);

	return data;
}

static void init_dma_descriptor(struct acp_dev_data *adata)
{
	struct snd_sof_dev *sdev = adata->dev;
	const struct sof_amd_acp_desc *desc = get_chip_info(sdev->pdata);
	struct acp_dev_data *acp_data = sdev->pdata->hw_pdata;
	unsigned int addr;
	unsigned int acp_dma_desc_base_addr, acp_dma_desc_max_num_dscr;

	addr = desc->sram_pte_offset + sdev->debug_box.offset +
	       offsetof(struct scratch_reg_conf, dma_desc);

	switch (acp_data->pci_rev) {
	case ACP70_PCI_ID:
		acp_dma_desc_base_addr = ACP70_DMA_DESC_BASE_ADDR;
		acp_dma_desc_max_num_dscr = ACP70_DMA_DESC_MAX_NUM_DSCR;
		break;
	default:
		acp_dma_desc_base_addr = ACP_DMA_DESC_BASE_ADDR;
		acp_dma_desc_max_num_dscr = ACP_DMA_DESC_MAX_NUM_DSCR;
	}
	snd_sof_dsp_write(sdev, ACP_DSP_BAR, acp_dma_desc_base_addr, addr);
	snd_sof_dsp_write(sdev, ACP_DSP_BAR, acp_dma_desc_max_num_dscr, ACP_MAX_DESC_CNT);
}

static void configure_dma_descriptor(struct acp_dev_data *adata, unsigned short idx,
				     struct dma_descriptor *dscr_info)
{
	struct snd_sof_dev *sdev = adata->dev;
	unsigned int offset;

	offset = ACP_SCRATCH_REG_0 + sdev->debug_box.offset +
		offsetof(struct scratch_reg_conf, dma_desc) +
		idx * sizeof(struct dma_descriptor);

	snd_sof_dsp_write(sdev, ACP_DSP_BAR, offset, dscr_info->src_addr);
	snd_sof_dsp_write(sdev, ACP_DSP_BAR, offset + 0x4, dscr_info->dest_addr);
	snd_sof_dsp_write(sdev, ACP_DSP_BAR, offset + 0x8, dscr_info->tx_cnt.u32_all);
}

static int config_dma_channel(struct acp_dev_data *adata, unsigned int ch,
			      unsigned int idx, unsigned int dscr_count)
{
	struct snd_sof_dev *sdev = adata->dev;
	struct acp_dev_data *acp_data = sdev->pdata->hw_pdata;
	const struct sof_amd_acp_desc *desc = get_chip_info(sdev->pdata);
	unsigned int val, status;
	unsigned int acp_dma_cntl_0, acp_dma_ch_rst_sts, acp_dma_dscr_err_sts_0;
	unsigned int acp_dma_dscr_cnt_0, acp_dma_prio_0, acp_dma_dscr_strt_idx_0;
	int ret;

	switch (acp_data->pci_rev) {
	case ACP70_PCI_ID:
		acp_dma_cntl_0 = ACP70_DMA_CNTL_0;
		acp_dma_ch_rst_sts = ACP70_DMA_CH_RST_STS;
		acp_dma_dscr_err_sts_0 = ACP70_DMA_ERR_STS_0;
		acp_dma_dscr_cnt_0 = ACP70_DMA_DSCR_CNT_0;
		acp_dma_prio_0 = ACP70_DMA_PRIO_0;
		acp_dma_dscr_strt_idx_0 = ACP70_DMA_DSCR_STRT_IDX_0;
		break;
	default:
		acp_dma_cntl_0 = ACP_DMA_CNTL_0;
		acp_dma_ch_rst_sts = ACP_DMA_CH_RST_STS;
		acp_dma_dscr_err_sts_0 = ACP_DMA_ERR_STS_0;
		acp_dma_dscr_cnt_0 = ACP_DMA_DSCR_CNT_0;
		acp_dma_prio_0 = ACP_DMA_PRIO_0;
		acp_dma_dscr_strt_idx_0 = ACP_DMA_DSCR_STRT_IDX_0;
	}

	snd_sof_dsp_write(sdev, ACP_DSP_BAR, acp_dma_cntl_0 + ch * sizeof(u32),
			  ACP_DMA_CH_RST | ACP_DMA_CH_GRACEFUL_RST_EN);

	ret = snd_sof_dsp_read_poll_timeout(sdev, ACP_DSP_BAR, acp_dma_ch_rst_sts, val,
					    val & (1 << ch), ACP_REG_POLL_INTERVAL,
					    ACP_REG_POLL_TIMEOUT_US);
	if (ret < 0) {
		status = snd_sof_dsp_read(sdev, ACP_DSP_BAR, desc->acp_error_stat);
		val = snd_sof_dsp_read(sdev, ACP_DSP_BAR, acp_dma_dscr_err_sts_0 +
				       ch * sizeof(u32));

		dev_err(sdev->dev, "ACP_DMA_ERR_STS :0x%x ACP_ERROR_STATUS :0x%x\n", val, status);
		return ret;
	}

	snd_sof_dsp_write(sdev, ACP_DSP_BAR, (acp_dma_cntl_0 + ch * sizeof(u32)), 0);
	snd_sof_dsp_write(sdev, ACP_DSP_BAR, acp_dma_dscr_cnt_0 + ch * sizeof(u32), dscr_count);
	snd_sof_dsp_write(sdev, ACP_DSP_BAR, acp_dma_dscr_strt_idx_0 + ch * sizeof(u32), idx);
	snd_sof_dsp_write(sdev, ACP_DSP_BAR, acp_dma_prio_0 + ch * sizeof(u32), 0);
	snd_sof_dsp_write(sdev, ACP_DSP_BAR, acp_dma_cntl_0 + ch * sizeof(u32), ACP_DMA_CH_RUN);

	return ret;
}

static int acpbus_dma_start(struct acp_dev_data *adata, unsigned int ch,
			    unsigned int dscr_count, struct dma_descriptor *dscr_info)
{
	struct snd_sof_dev *sdev = adata->dev;
	int ret;
	u16 dscr;

	if (!dscr_info || !dscr_count)
		return -EINVAL;

	for (dscr = 0; dscr < dscr_count; dscr++)
		configure_dma_descriptor(adata, dscr, dscr_info++);

	ret = config_dma_channel(adata, ch, 0, dscr_count);
	if (ret < 0)
		dev_err(sdev->dev, "config dma ch failed:%d\n", ret);

	return ret;
}

int configure_and_run_dma(struct acp_dev_data *adata, unsigned int src_addr,
			  unsigned int dest_addr, int dsp_data_size)
{
	struct snd_sof_dev *sdev = adata->dev;
	unsigned int desc_count, index;
	int ret;

	for (desc_count = 0; desc_count < ACP_MAX_DESC && dsp_data_size >= 0;
	     desc_count++, dsp_data_size -= ACP_PAGE_SIZE) {
		adata->dscr_info[desc_count].src_addr = src_addr + desc_count * ACP_PAGE_SIZE;
		adata->dscr_info[desc_count].dest_addr = dest_addr + desc_count * ACP_PAGE_SIZE;
		adata->dscr_info[desc_count].tx_cnt.bits.count = ACP_PAGE_SIZE;
		if (dsp_data_size < ACP_PAGE_SIZE)
			adata->dscr_info[desc_count].tx_cnt.bits.count = dsp_data_size;
	}

	ret = acpbus_dma_start(adata, 0, desc_count, adata->dscr_info);
	if (ret)
		dev_err(sdev->dev, "acpbus_dma_start failed\n");

	/* Clear descriptor array */
	for (index = 0; index < desc_count; index++)
		memset(&adata->dscr_info[index], 0x00, sizeof(struct dma_descriptor));

	return ret;
}

/*
 * psp_mbox_ready- function to poll ready bit of psp mbox
 * @adata: acp device data
 * @ack: bool variable to check ready bit status or psp ack
 */

static int psp_mbox_ready(struct acp_dev_data *adata, bool ack)
{
	struct snd_sof_dev *sdev = adata->dev;
	int ret;
	u32 data;

	ret = read_poll_timeout(smn_read, data, data & MBOX_READY_MASK, MBOX_DELAY_US,
				ACP_PSP_TIMEOUT_US, false, adata->smn_dev, MP0_C2PMSG_114_REG);
	if (!ret)
		return 0;

	dev_err(sdev->dev, "PSP error status %x\n", data & MBOX_STATUS_MASK);

	if (ack)
		return -ETIMEDOUT;

	return -EBUSY;
}

/*
 * psp_send_cmd - function to send psp command over mbox
 * @adata: acp device data
 * @cmd: non zero integer value for command type
 */

static int psp_send_cmd(struct acp_dev_data *adata, int cmd)
{
	struct snd_sof_dev *sdev = adata->dev;
	int ret;
	u32 data;

	if (!cmd)
		return -EINVAL;

	/* Get a non-zero Doorbell value from PSP */
	ret = read_poll_timeout(smn_read, data, data, MBOX_DELAY_US, ACP_PSP_TIMEOUT_US, false,
				adata->smn_dev, MP0_C2PMSG_73_REG);

	if (ret) {
		dev_err(sdev->dev, "Failed to get Doorbell from MBOX %x\n", MP0_C2PMSG_73_REG);
		return ret;
	}

	/* Check if PSP is ready for new command */
	ret = psp_mbox_ready(adata, 0);
	if (ret)
		return ret;

	smn_write(adata->smn_dev, MP0_C2PMSG_114_REG, cmd);

	/* Ring the Doorbell for PSP */
	smn_write(adata->smn_dev, MP0_C2PMSG_73_REG, data);

	/* Check MBOX ready as PSP ack */
	ret = psp_mbox_ready(adata, 1);

	return ret;
}

int configure_and_run_sha_dma(struct acp_dev_data *adata, void *image_addr,
			      unsigned int start_addr, unsigned int dest_addr,
			      unsigned int image_length)
{
	struct snd_sof_dev *sdev = adata->dev;
	const struct sof_amd_acp_desc *desc = get_chip_info(sdev->pdata);
	unsigned int tx_count, fw_qualifier, val;
	int ret;

	if (!image_addr) {
		dev_err(sdev->dev, "SHA DMA image address is NULL\n");
		return -EINVAL;
	}

	val = snd_sof_dsp_read(sdev, ACP_DSP_BAR, ACP_SHA_DMA_CMD);
	if (val & ACP_SHA_RUN) {
		snd_sof_dsp_write(sdev, ACP_DSP_BAR, ACP_SHA_DMA_CMD, ACP_SHA_RESET);
		ret = snd_sof_dsp_read_poll_timeout(sdev, ACP_DSP_BAR, ACP_SHA_DMA_CMD_STS,
						    val, val & ACP_SHA_RESET,
						    ACP_REG_POLL_INTERVAL,
						    ACP_REG_POLL_TIMEOUT_US);
		if (ret < 0) {
			dev_err(sdev->dev, "SHA DMA Failed to Reset\n");
			return ret;
		}
	}

<<<<<<< HEAD
	if (adata->signed_fw_image)
=======
	if (adata->quirks && adata->quirks->signed_fw_image)
>>>>>>> 2d5404ca
		snd_sof_dsp_write(sdev, ACP_DSP_BAR, ACP_SHA_DMA_INCLUDE_HDR, ACP_SHA_HEADER);

	snd_sof_dsp_write(sdev, ACP_DSP_BAR, ACP_SHA_DMA_STRT_ADDR, start_addr);
	snd_sof_dsp_write(sdev, ACP_DSP_BAR, ACP_SHA_DMA_DESTINATION_ADDR, dest_addr);
	snd_sof_dsp_write(sdev, ACP_DSP_BAR, ACP_SHA_MSG_LENGTH, image_length);

	/* psp_send_cmd only required for vangogh platform */
	if (adata->pci_rev == ACP_VANGOGH_PCI_ID &&
	    !(adata->quirks && adata->quirks->skip_iram_dram_size_mod)) {
		/* Modify IRAM and DRAM size */
		ret = psp_send_cmd(adata, MBOX_ACP_IRAM_DRAM_FENCE_COMMAND | IRAM_DRAM_FENCE_2);
		if (ret)
			return ret;
		ret = psp_send_cmd(adata, MBOX_ACP_IRAM_DRAM_FENCE_COMMAND | MBOX_ISREADY_FLAG);
		if (ret)
			return ret;
	}
	snd_sof_dsp_write(sdev, ACP_DSP_BAR, ACP_SHA_DMA_CMD, ACP_SHA_RUN);

	ret = snd_sof_dsp_read_poll_timeout(sdev, ACP_DSP_BAR, ACP_SHA_TRANSFER_BYTE_CNT,
					    tx_count, tx_count == image_length,
					    ACP_REG_POLL_INTERVAL, ACP_DMA_COMPLETE_TIMEOUT_US);
	if (ret < 0) {
		dev_err(sdev->dev, "SHA DMA Failed to Transfer Length %x\n", tx_count);
		return ret;
	}

<<<<<<< HEAD
	/* psp_send_cmd only required for renoir platform (rev - 3) */
	if (desc->rev == 3) {
=======
	/* psp_send_cmd only required for renoir platform*/
	if (adata->pci_rev == ACP_RN_PCI_ID) {
>>>>>>> 2d5404ca
		ret = psp_send_cmd(adata, MBOX_ACP_SHA_DMA_COMMAND);
		if (ret)
			return ret;
	}

	ret = snd_sof_dsp_read_poll_timeout(sdev, ACP_DSP_BAR, ACP_SHA_DSP_FW_QUALIFIER,
					    fw_qualifier, fw_qualifier & DSP_FW_RUN_ENABLE,
					    ACP_REG_POLL_INTERVAL, ACP_DMA_COMPLETE_TIMEOUT_US);
	if (ret < 0) {
		val = snd_sof_dsp_read(sdev, ACP_DSP_BAR, ACP_SHA_PSP_ACK);
		dev_err(sdev->dev, "PSP validation failed: fw_qualifier = %#x, ACP_SHA_PSP_ACK = %#x\n",
			fw_qualifier, val);
		return ret;
	}

	return 0;
}

int acp_dma_status(struct acp_dev_data *adata, unsigned char ch)
{
	struct snd_sof_dev *sdev = adata->dev;
	unsigned int val;
	unsigned int acp_dma_ch_sts;
	int ret = 0;

	switch (adata->pci_rev) {
	case ACP70_PCI_ID:
		acp_dma_ch_sts = ACP70_DMA_CH_STS;
		break;
	default:
		acp_dma_ch_sts = ACP_DMA_CH_STS;
	}
	val = snd_sof_dsp_read(sdev, ACP_DSP_BAR, ACP_DMA_CNTL_0 + ch * sizeof(u32));
	if (val & ACP_DMA_CH_RUN) {
		ret = snd_sof_dsp_read_poll_timeout(sdev, ACP_DSP_BAR, acp_dma_ch_sts, val, !val,
						    ACP_REG_POLL_INTERVAL,
						    ACP_DMA_COMPLETE_TIMEOUT_US);
		if (ret < 0)
			dev_err(sdev->dev, "DMA_CHANNEL %d status timeout\n", ch);
	}

	return ret;
}

void memcpy_from_scratch(struct snd_sof_dev *sdev, u32 offset, unsigned int *dst, size_t bytes)
{
	unsigned int reg_offset = offset + ACP_SCRATCH_REG_0;
	int i, j;

	for (i = 0, j = 0; i < bytes; i = i + 4, j++)
		dst[j] = snd_sof_dsp_read(sdev, ACP_DSP_BAR, reg_offset + i);
}

void memcpy_to_scratch(struct snd_sof_dev *sdev, u32 offset, unsigned int *src, size_t bytes)
{
	unsigned int reg_offset = offset + ACP_SCRATCH_REG_0;
	int i, j;

	for (i = 0, j = 0; i < bytes; i = i + 4, j++)
		snd_sof_dsp_write(sdev, ACP_DSP_BAR, reg_offset + i, src[j]);
}

static int acp_memory_init(struct snd_sof_dev *sdev)
{
	struct acp_dev_data *adata = sdev->pdata->hw_pdata;
	const struct sof_amd_acp_desc *desc = get_chip_info(sdev->pdata);

	snd_sof_dsp_update_bits(sdev, ACP_DSP_BAR, desc->dsp_intr_base + DSP_SW_INTR_CNTL_OFFSET,
				ACP_DSP_INTR_EN_MASK, ACP_DSP_INTR_EN_MASK);
	init_dma_descriptor(adata);

	return 0;
}

static irqreturn_t acp_irq_thread(int irq, void *context)
{
	struct snd_sof_dev *sdev = context;
	const struct sof_amd_acp_desc *desc = get_chip_info(sdev->pdata);
	unsigned int count = ACP_HW_SEM_RETRY_COUNT;
<<<<<<< HEAD
=======

	spin_lock_irq(&sdev->ipc_lock);
	/* Wait until acquired HW Semaphore lock or timeout */
	while (snd_sof_dsp_read(sdev, ACP_DSP_BAR, desc->hw_semaphore_offset) && --count)
		;
	spin_unlock_irq(&sdev->ipc_lock);
>>>>>>> 2d5404ca

	if (!count) {
		dev_err(sdev->dev, "%s: Failed to acquire HW lock\n", __func__);
		return IRQ_NONE;
	}

	sof_ops(sdev)->irq_thread(irq, sdev);
	/* Unlock or Release HW Semaphore */
	snd_sof_dsp_write(sdev, ACP_DSP_BAR, desc->hw_semaphore_offset, 0x0);

	return IRQ_HANDLED;
};

static irqreturn_t acp_irq_handler(int irq, void *dev_id)
{
	struct amd_sdw_manager *amd_manager;
	struct snd_sof_dev *sdev = dev_id;
	const struct sof_amd_acp_desc *desc = get_chip_info(sdev->pdata);
	struct acp_dev_data *adata = sdev->pdata->hw_pdata;
	unsigned int base = desc->dsp_intr_base;
	unsigned int val;
	int irq_flag = 0;

	val = snd_sof_dsp_read(sdev, ACP_DSP_BAR, base + DSP_SW_INTR_STAT_OFFSET);
	if (val & ACP_DSP_TO_HOST_IRQ) {
		snd_sof_dsp_write(sdev, ACP_DSP_BAR, base + DSP_SW_INTR_STAT_OFFSET,
				  ACP_DSP_TO_HOST_IRQ);
		return IRQ_WAKE_THREAD;
	}

	val = snd_sof_dsp_read(sdev, ACP_DSP_BAR, desc->ext_intr_stat);
	if (val & ACP_SDW0_IRQ_MASK) {
		amd_manager = dev_get_drvdata(&adata->sdw->pdev[0]->dev);
		snd_sof_dsp_write(sdev, ACP_DSP_BAR, desc->ext_intr_stat, ACP_SDW0_IRQ_MASK);
		if (amd_manager)
			schedule_work(&amd_manager->amd_sdw_irq_thread);
		irq_flag = 1;
	}

	if (val & ACP_ERROR_IRQ_MASK) {
		snd_sof_dsp_write(sdev, ACP_DSP_BAR, desc->ext_intr_stat, ACP_ERROR_IRQ_MASK);
		snd_sof_dsp_write(sdev, ACP_DSP_BAR, desc->acp_sw0_i2s_err_reason, 0);
		/* ACP_SW1_I2S_ERROR_REASON is newly added register from rmb platform onwards */
		if (adata->pci_rev >= ACP_RMB_PCI_ID)
			snd_sof_dsp_write(sdev, ACP_DSP_BAR, ACP_SW1_I2S_ERROR_REASON, 0);
		snd_sof_dsp_write(sdev, ACP_DSP_BAR, desc->acp_error_stat, 0);
		irq_flag = 1;
	}

	if (desc->ext_intr_stat1) {
		val = snd_sof_dsp_read(sdev, ACP_DSP_BAR, desc->ext_intr_stat1);
		if (val & ACP_SDW1_IRQ_MASK) {
			amd_manager = dev_get_drvdata(&adata->sdw->pdev[1]->dev);
			snd_sof_dsp_write(sdev, ACP_DSP_BAR, desc->ext_intr_stat1,
					  ACP_SDW1_IRQ_MASK);
			if (amd_manager)
				schedule_work(&amd_manager->amd_sdw_irq_thread);
			irq_flag = 1;
		}
	}
	if (irq_flag)
		return IRQ_HANDLED;
	else
		return IRQ_NONE;
}

static int acp_power_on(struct snd_sof_dev *sdev)
{
	const struct sof_amd_acp_desc *desc = get_chip_info(sdev->pdata);
	struct acp_dev_data *adata = sdev->pdata->hw_pdata;
	unsigned int base = desc->pgfsm_base;
	unsigned int val;
	unsigned int acp_pgfsm_status_mask, acp_pgfsm_cntl_mask;
	int ret;

	val = snd_sof_dsp_read(sdev, ACP_DSP_BAR, base + PGFSM_STATUS_OFFSET);

	if (val == ACP_POWERED_ON)
		return 0;

<<<<<<< HEAD
	switch (desc->rev) {
	case 3:
	case 5:
		acp_pgfsm_status_mask = ACP3X_PGFSM_STATUS_MASK;
		acp_pgfsm_cntl_mask = ACP3X_PGFSM_CNTL_POWER_ON_MASK;
		break;
	case 6:
		acp_pgfsm_status_mask = ACP6X_PGFSM_STATUS_MASK;
		acp_pgfsm_cntl_mask = ACP6X_PGFSM_CNTL_POWER_ON_MASK;
		break;
=======
	switch (adata->pci_rev) {
	case ACP_RN_PCI_ID:
	case ACP_VANGOGH_PCI_ID:
		acp_pgfsm_status_mask = ACP3X_PGFSM_STATUS_MASK;
		acp_pgfsm_cntl_mask = ACP3X_PGFSM_CNTL_POWER_ON_MASK;
		break;
	case ACP_RMB_PCI_ID:
	case ACP63_PCI_ID:
		acp_pgfsm_status_mask = ACP6X_PGFSM_STATUS_MASK;
		acp_pgfsm_cntl_mask = ACP6X_PGFSM_CNTL_POWER_ON_MASK;
		break;
	case ACP70_PCI_ID:
		acp_pgfsm_status_mask = ACP70_PGFSM_STATUS_MASK;
		acp_pgfsm_cntl_mask = ACP70_PGFSM_CNTL_POWER_ON_MASK;
		break;
>>>>>>> 2d5404ca
	default:
		return -EINVAL;
	}

	if (val & acp_pgfsm_status_mask)
		snd_sof_dsp_write(sdev, ACP_DSP_BAR, base + PGFSM_CONTROL_OFFSET,
				  acp_pgfsm_cntl_mask);

	ret = snd_sof_dsp_read_poll_timeout(sdev, ACP_DSP_BAR, base + PGFSM_STATUS_OFFSET, val,
					    !val, ACP_REG_POLL_INTERVAL, ACP_REG_POLL_TIMEOUT_US);
	if (ret < 0)
		dev_err(sdev->dev, "timeout in ACP_PGFSM_STATUS read\n");

	return ret;
}

static int acp_reset(struct snd_sof_dev *sdev)
{
	const struct sof_amd_acp_desc *desc = get_chip_info(sdev->pdata);
	unsigned int val;
	int ret;

	snd_sof_dsp_write(sdev, ACP_DSP_BAR, ACP_SOFT_RESET, ACP_ASSERT_RESET);

	ret = snd_sof_dsp_read_poll_timeout(sdev, ACP_DSP_BAR, ACP_SOFT_RESET, val,
					    val & ACP_SOFT_RESET_DONE_MASK,
					    ACP_REG_POLL_INTERVAL, ACP_REG_POLL_TIMEOUT_US);
	if (ret < 0) {
		dev_err(sdev->dev, "timeout asserting reset\n");
		return ret;
	}

	snd_sof_dsp_write(sdev, ACP_DSP_BAR, ACP_SOFT_RESET, ACP_RELEASE_RESET);

	ret = snd_sof_dsp_read_poll_timeout(sdev, ACP_DSP_BAR, ACP_SOFT_RESET, val, !val,
					    ACP_REG_POLL_INTERVAL, ACP_REG_POLL_TIMEOUT_US);
	if (ret < 0)
		dev_err(sdev->dev, "timeout in releasing reset\n");

	if (desc->acp_clkmux_sel)
		snd_sof_dsp_write(sdev, ACP_DSP_BAR, desc->acp_clkmux_sel, ACP_CLOCK_ACLK);

	if (desc->ext_intr_enb)
		snd_sof_dsp_write(sdev, ACP_DSP_BAR, desc->ext_intr_enb, 0x01);

<<<<<<< HEAD
=======
	if (desc->ext_intr_cntl)
		snd_sof_dsp_write(sdev, ACP_DSP_BAR, desc->ext_intr_cntl, ACP_ERROR_IRQ_MASK);
	return ret;
}

static int acp_dsp_reset(struct snd_sof_dev *sdev)
{
	unsigned int val;
	int ret;

	snd_sof_dsp_write(sdev, ACP_DSP_BAR, ACP_SOFT_RESET, ACP_DSP_ASSERT_RESET);

	ret = snd_sof_dsp_read_poll_timeout(sdev, ACP_DSP_BAR, ACP_SOFT_RESET, val,
					    val & ACP_DSP_SOFT_RESET_DONE_MASK,
					    ACP_REG_POLL_INTERVAL, ACP_REG_POLL_TIMEOUT_US);
	if (ret < 0) {
		dev_err(sdev->dev, "timeout asserting reset\n");
		return ret;
	}

	snd_sof_dsp_write(sdev, ACP_DSP_BAR, ACP_SOFT_RESET, ACP_DSP_RELEASE_RESET);

	ret = snd_sof_dsp_read_poll_timeout(sdev, ACP_DSP_BAR, ACP_SOFT_RESET, val, !val,
					    ACP_REG_POLL_INTERVAL, ACP_REG_POLL_TIMEOUT_US);
	if (ret < 0)
		dev_err(sdev->dev, "timeout in releasing reset\n");

>>>>>>> 2d5404ca
	return ret;
}

static int acp_init(struct snd_sof_dev *sdev)
{
	int ret;

	/* power on */
	ret = acp_power_on(sdev);
	if (ret) {
		dev_err(sdev->dev, "ACP power on failed\n");
		return ret;
	}

	snd_sof_dsp_write(sdev, ACP_DSP_BAR, ACP_CONTROL, 0x01);
	/* Reset */
	return acp_reset(sdev);
}

static bool check_acp_sdw_enable_status(struct snd_sof_dev *sdev)
{
	struct acp_dev_data *acp_data;
	u32 sdw0_en, sdw1_en;

	acp_data = sdev->pdata->hw_pdata;
	if (!acp_data->sdw)
		return false;

	sdw0_en = snd_sof_dsp_read(sdev, ACP_DSP_BAR, ACP_SW0_EN);
	sdw1_en = snd_sof_dsp_read(sdev, ACP_DSP_BAR, ACP_SW1_EN);
	acp_data->sdw_en_stat = sdw0_en || sdw1_en;
	return acp_data->sdw_en_stat;
}

int amd_sof_acp_suspend(struct snd_sof_dev *sdev, u32 target_state)
{
	struct acp_dev_data *acp_data;
	int ret;
	bool enable = false;

	acp_data = sdev->pdata->hw_pdata;
	/* When acp_reset() function is invoked, it will apply ACP SOFT reset and
	 * DSP reset. ACP Soft reset sequence will cause all ACP IP registers will
	 * be reset to default values which will break the ClockStop Mode functionality.
	 * Add a condition check to apply DSP reset when SoundWire ClockStop mode
	 * is selected. For the rest of the scenarios, apply acp reset sequence.
	 */
	if (check_acp_sdw_enable_status(sdev))
		return acp_dsp_reset(sdev);

	ret = acp_reset(sdev);
	if (ret) {
		dev_err(sdev->dev, "ACP Reset failed\n");
		return ret;
	}
	if (acp_data->pci_rev == ACP70_PCI_ID)
		enable = true;
	snd_sof_dsp_write(sdev, ACP_DSP_BAR, ACP_CONTROL, enable);

	return 0;
}
EXPORT_SYMBOL_NS(amd_sof_acp_suspend, SND_SOC_SOF_AMD_COMMON);

int amd_sof_acp_resume(struct snd_sof_dev *sdev)
{
	int ret;
	struct acp_dev_data *acp_data;

	acp_data = sdev->pdata->hw_pdata;
	if (!acp_data->sdw_en_stat) {
		ret = acp_init(sdev);
		if (ret) {
			dev_err(sdev->dev, "ACP Init failed\n");
			return ret;
		}
		return acp_memory_init(sdev);
	} else {
		return acp_dsp_reset(sdev);
	}
<<<<<<< HEAD
	return acp_memory_init(sdev);
=======
}
EXPORT_SYMBOL_NS(amd_sof_acp_resume, SND_SOC_SOF_AMD_COMMON);

#if IS_ENABLED(CONFIG_SND_SOC_SOF_AMD_SOUNDWIRE)
static int acp_sof_scan_sdw_devices(struct snd_sof_dev *sdev, u64 addr)
{
	struct acpi_device *sdw_dev;
	struct acp_dev_data *acp_data;
	const struct sof_amd_acp_desc *desc = get_chip_info(sdev->pdata);

	if (!addr)
		return -ENODEV;

	acp_data = sdev->pdata->hw_pdata;
	sdw_dev = acpi_find_child_device(ACPI_COMPANION(sdev->dev), addr, 0);
	if (!sdw_dev)
		return -ENODEV;

	acp_data->info.handle = sdw_dev->handle;
	acp_data->info.count = desc->sdw_max_link_count;

	return amd_sdw_scan_controller(&acp_data->info);
}

static int amd_sof_sdw_probe(struct snd_sof_dev *sdev)
{
	struct acp_dev_data *acp_data;
	struct sdw_amd_res sdw_res;
	int ret;

	acp_data = sdev->pdata->hw_pdata;

	memset(&sdw_res, 0, sizeof(sdw_res));
	sdw_res.addr = acp_data->addr;
	sdw_res.reg_range = acp_data->reg_range;
	sdw_res.handle = acp_data->info.handle;
	sdw_res.parent = sdev->dev;
	sdw_res.dev = sdev->dev;
	sdw_res.acp_lock = &acp_data->acp_lock;
	sdw_res.count = acp_data->info.count;
	sdw_res.link_mask = acp_data->info.link_mask;
	sdw_res.mmio_base = sdev->bar[ACP_DSP_BAR];

	ret = sdw_amd_probe(&sdw_res, &acp_data->sdw);
	if (ret)
		dev_err(sdev->dev, "SoundWire probe failed\n");
	return ret;
>>>>>>> 2d5404ca
}

static int amd_sof_sdw_exit(struct snd_sof_dev *sdev)
{
	struct acp_dev_data *acp_data;

	acp_data = sdev->pdata->hw_pdata;
	if (acp_data->sdw)
		sdw_amd_exit(acp_data->sdw);
	acp_data->sdw = NULL;

	return 0;
}

#else
static int acp_sof_scan_sdw_devices(struct snd_sof_dev *sdev, u64 addr)
{
	return 0;
}

static int amd_sof_sdw_probe(struct snd_sof_dev *sdev)
{
	return 0;
}

static int amd_sof_sdw_exit(struct snd_sof_dev *sdev)
{
	return 0;
}
#endif

int amd_sof_acp_probe(struct snd_sof_dev *sdev)
{
	struct pci_dev *pci = to_pci_dev(sdev->dev);
	struct snd_sof_pdata *plat_data = sdev->pdata;
	struct acp_dev_data *adata;
	const struct sof_amd_acp_desc *chip;
	const struct dmi_system_id *dmi_id;
	unsigned int addr;
	int ret;

	chip = get_chip_info(sdev->pdata);
	if (!chip) {
		dev_err(sdev->dev, "no such device supported, chip id:%x\n", pci->device);
		return -EIO;
	}
	adata = devm_kzalloc(sdev->dev, sizeof(struct acp_dev_data),
			     GFP_KERNEL);
	if (!adata)
		return -ENOMEM;

	adata->dev = sdev;
	adata->dmic_dev = platform_device_register_data(sdev->dev, "dmic-codec",
							PLATFORM_DEVID_NONE, NULL, 0);
	if (IS_ERR(adata->dmic_dev)) {
		dev_err(sdev->dev, "failed to register platform for dmic codec\n");
		return PTR_ERR(adata->dmic_dev);
	}
	addr = pci_resource_start(pci, ACP_DSP_BAR);
	sdev->bar[ACP_DSP_BAR] = devm_ioremap(sdev->dev, addr, pci_resource_len(pci, ACP_DSP_BAR));
	if (!sdev->bar[ACP_DSP_BAR]) {
		dev_err(sdev->dev, "ioremap error\n");
		ret = -ENXIO;
		goto unregister_dev;
	}

	pci_set_master(pci);
	adata->addr = addr;
	adata->reg_range = chip->reg_end_addr - chip->reg_start_addr;
	adata->pci_rev = pci->revision;
	mutex_init(&adata->acp_lock);
	sdev->pdata->hw_pdata = adata;
	adata->smn_dev = pci_get_device(PCI_VENDOR_ID_AMD, chip->host_bridge_id, NULL);
	if (!adata->smn_dev) {
		dev_err(sdev->dev, "Failed to get host bridge device\n");
		ret = -ENODEV;
		goto unregister_dev;
	}

	ret = acp_init(sdev);
	if (ret < 0)
		goto free_smn_dev;

	sdev->ipc_irq = pci->irq;
	ret = request_threaded_irq(sdev->ipc_irq, acp_irq_handler, acp_irq_thread,
				   IRQF_SHARED, "AudioDSP", sdev);
	if (ret < 0) {
		dev_err(sdev->dev, "failed to register IRQ %d\n",
			sdev->ipc_irq);
		goto free_smn_dev;
	}

	/* scan SoundWire capabilities exposed by DSDT */
	ret = acp_sof_scan_sdw_devices(sdev, chip->sdw_acpi_dev_addr);
	if (ret < 0) {
		dev_dbg(sdev->dev, "skipping SoundWire, not detected with ACPI scan\n");
		goto skip_soundwire;
	}
	ret = amd_sof_sdw_probe(sdev);
	if (ret < 0) {
		dev_err(sdev->dev, "error: SoundWire probe error\n");
		free_irq(sdev->ipc_irq, sdev);
		pci_dev_put(adata->smn_dev);
		return ret;
	}

skip_soundwire:
	sdev->dsp_box.offset = 0;
	sdev->dsp_box.size = BOX_SIZE_512;

	sdev->host_box.offset = sdev->dsp_box.offset + sdev->dsp_box.size;
	sdev->host_box.size = BOX_SIZE_512;

	sdev->debug_box.offset = sdev->host_box.offset + sdev->host_box.size;
	sdev->debug_box.size = BOX_SIZE_1024;

<<<<<<< HEAD
	adata->signed_fw_image = false;
	dmi_id = dmi_first_match(acp_sof_quirk_table);
	if (dmi_id && dmi_id->driver_data) {
		adata->fw_code_bin = devm_kasprintf(sdev->dev, GFP_KERNEL,
						    "%s/sof-%s-code.bin",
						    plat_data->fw_filename_prefix,
						    chip->name);
		if (!adata->fw_code_bin) {
			ret = -ENOMEM;
			goto free_ipc_irq;
		}

		adata->fw_data_bin = devm_kasprintf(sdev->dev, GFP_KERNEL,
						    "%s/sof-%s-data.bin",
						    plat_data->fw_filename_prefix,
						    chip->name);
		if (!adata->fw_data_bin) {
			ret = -ENOMEM;
			goto free_ipc_irq;
		}

		adata->signed_fw_image = dmi_id->driver_data;
=======
	dmi_id = dmi_first_match(acp_sof_quirk_table);
	if (dmi_id) {
		adata->quirks = dmi_id->driver_data;

		if (adata->quirks->signed_fw_image) {
			adata->fw_code_bin = devm_kasprintf(sdev->dev, GFP_KERNEL,
							    "sof-%s-code.bin",
							    chip->name);
			if (!adata->fw_code_bin) {
				ret = -ENOMEM;
				goto free_ipc_irq;
			}

			adata->fw_data_bin = devm_kasprintf(sdev->dev, GFP_KERNEL,
							    "sof-%s-data.bin",
							    chip->name);
			if (!adata->fw_data_bin) {
				ret = -ENOMEM;
				goto free_ipc_irq;
			}
		}
>>>>>>> 2d5404ca
	}

	adata->enable_fw_debug = enable_fw_debug;
	acp_memory_init(sdev);

	acp_dsp_stream_init(sdev);

	return 0;

free_ipc_irq:
	free_irq(sdev->ipc_irq, sdev);
free_smn_dev:
	pci_dev_put(adata->smn_dev);
unregister_dev:
	platform_device_unregister(adata->dmic_dev);
	return ret;
}
EXPORT_SYMBOL_NS(amd_sof_acp_probe, SND_SOC_SOF_AMD_COMMON);

void amd_sof_acp_remove(struct snd_sof_dev *sdev)
{
	struct acp_dev_data *adata = sdev->pdata->hw_pdata;

	if (adata->smn_dev)
		pci_dev_put(adata->smn_dev);

	if (adata->sdw)
		amd_sof_sdw_exit(sdev);

	if (sdev->ipc_irq)
		free_irq(sdev->ipc_irq, sdev);

	if (adata->dmic_dev)
		platform_device_unregister(adata->dmic_dev);

	acp_reset(sdev);
}
EXPORT_SYMBOL_NS(amd_sof_acp_remove, SND_SOC_SOF_AMD_COMMON);

MODULE_LICENSE("Dual BSD/GPL");
MODULE_DESCRIPTION("AMD ACP sof driver");
MODULE_IMPORT_NS(SOUNDWIRE_AMD_INIT);
MODULE_IMPORT_NS(SND_AMD_SOUNDWIRE_ACPI);<|MERGE_RESOLUTION|>--- conflicted
+++ resolved
@@ -20,23 +20,15 @@
 #include "acp.h"
 #include "acp-dsp-offset.h"
 
-<<<<<<< HEAD
-#define SECURED_FIRMWARE 1
-
-=======
->>>>>>> 2d5404ca
 static bool enable_fw_debug;
 module_param(enable_fw_debug, bool, 0444);
 MODULE_PARM_DESC(enable_fw_debug, "Enable Firmware debug");
 
-<<<<<<< HEAD
-=======
 static struct acp_quirk_entry quirk_valve_galileo = {
 	.signed_fw_image = true,
 	.skip_iram_dram_size_mod = true,
 };
 
->>>>>>> 2d5404ca
 const struct dmi_system_id acp_sof_quirk_table[] = {
 	{
 		/* Steam Deck OLED device */
@@ -44,11 +36,7 @@
 			DMI_MATCH(DMI_SYS_VENDOR, "Valve"),
 			DMI_MATCH(DMI_PRODUCT_NAME, "Galileo"),
 		},
-<<<<<<< HEAD
-		.driver_data = (void *)SECURED_FIRMWARE,
-=======
 		.driver_data = &quirk_valve_galileo,
->>>>>>> 2d5404ca
 	},
 	{}
 };
@@ -281,7 +269,6 @@
 			      unsigned int image_length)
 {
 	struct snd_sof_dev *sdev = adata->dev;
-	const struct sof_amd_acp_desc *desc = get_chip_info(sdev->pdata);
 	unsigned int tx_count, fw_qualifier, val;
 	int ret;
 
@@ -303,11 +290,7 @@
 		}
 	}
 
-<<<<<<< HEAD
-	if (adata->signed_fw_image)
-=======
 	if (adata->quirks && adata->quirks->signed_fw_image)
->>>>>>> 2d5404ca
 		snd_sof_dsp_write(sdev, ACP_DSP_BAR, ACP_SHA_DMA_INCLUDE_HDR, ACP_SHA_HEADER);
 
 	snd_sof_dsp_write(sdev, ACP_DSP_BAR, ACP_SHA_DMA_STRT_ADDR, start_addr);
@@ -335,13 +318,8 @@
 		return ret;
 	}
 
-<<<<<<< HEAD
-	/* psp_send_cmd only required for renoir platform (rev - 3) */
-	if (desc->rev == 3) {
-=======
 	/* psp_send_cmd only required for renoir platform*/
 	if (adata->pci_rev == ACP_RN_PCI_ID) {
->>>>>>> 2d5404ca
 		ret = psp_send_cmd(adata, MBOX_ACP_SHA_DMA_COMMAND);
 		if (ret)
 			return ret;
@@ -421,15 +399,12 @@
 	struct snd_sof_dev *sdev = context;
 	const struct sof_amd_acp_desc *desc = get_chip_info(sdev->pdata);
 	unsigned int count = ACP_HW_SEM_RETRY_COUNT;
-<<<<<<< HEAD
-=======
 
 	spin_lock_irq(&sdev->ipc_lock);
 	/* Wait until acquired HW Semaphore lock or timeout */
 	while (snd_sof_dsp_read(sdev, ACP_DSP_BAR, desc->hw_semaphore_offset) && --count)
 		;
 	spin_unlock_irq(&sdev->ipc_lock);
->>>>>>> 2d5404ca
 
 	if (!count) {
 		dev_err(sdev->dev, "%s: Failed to acquire HW lock\n", __func__);
@@ -510,18 +485,6 @@
 	if (val == ACP_POWERED_ON)
 		return 0;
 
-<<<<<<< HEAD
-	switch (desc->rev) {
-	case 3:
-	case 5:
-		acp_pgfsm_status_mask = ACP3X_PGFSM_STATUS_MASK;
-		acp_pgfsm_cntl_mask = ACP3X_PGFSM_CNTL_POWER_ON_MASK;
-		break;
-	case 6:
-		acp_pgfsm_status_mask = ACP6X_PGFSM_STATUS_MASK;
-		acp_pgfsm_cntl_mask = ACP6X_PGFSM_CNTL_POWER_ON_MASK;
-		break;
-=======
 	switch (adata->pci_rev) {
 	case ACP_RN_PCI_ID:
 	case ACP_VANGOGH_PCI_ID:
@@ -537,7 +500,6 @@
 		acp_pgfsm_status_mask = ACP70_PGFSM_STATUS_MASK;
 		acp_pgfsm_cntl_mask = ACP70_PGFSM_CNTL_POWER_ON_MASK;
 		break;
->>>>>>> 2d5404ca
 	default:
 		return -EINVAL;
 	}
@@ -583,8 +545,6 @@
 	if (desc->ext_intr_enb)
 		snd_sof_dsp_write(sdev, ACP_DSP_BAR, desc->ext_intr_enb, 0x01);
 
-<<<<<<< HEAD
-=======
 	if (desc->ext_intr_cntl)
 		snd_sof_dsp_write(sdev, ACP_DSP_BAR, desc->ext_intr_cntl, ACP_ERROR_IRQ_MASK);
 	return ret;
@@ -612,7 +572,6 @@
 	if (ret < 0)
 		dev_err(sdev->dev, "timeout in releasing reset\n");
 
->>>>>>> 2d5404ca
 	return ret;
 }
 
@@ -692,9 +651,6 @@
 	} else {
 		return acp_dsp_reset(sdev);
 	}
-<<<<<<< HEAD
-	return acp_memory_init(sdev);
-=======
 }
 EXPORT_SYMBOL_NS(amd_sof_acp_resume, SND_SOC_SOF_AMD_COMMON);
 
@@ -742,7 +698,6 @@
 	if (ret)
 		dev_err(sdev->dev, "SoundWire probe failed\n");
 	return ret;
->>>>>>> 2d5404ca
 }
 
 static int amd_sof_sdw_exit(struct snd_sof_dev *sdev)
@@ -777,7 +732,6 @@
 int amd_sof_acp_probe(struct snd_sof_dev *sdev)
 {
 	struct pci_dev *pci = to_pci_dev(sdev->dev);
-	struct snd_sof_pdata *plat_data = sdev->pdata;
 	struct acp_dev_data *adata;
 	const struct sof_amd_acp_desc *chip;
 	const struct dmi_system_id *dmi_id;
@@ -859,30 +813,6 @@
 	sdev->debug_box.offset = sdev->host_box.offset + sdev->host_box.size;
 	sdev->debug_box.size = BOX_SIZE_1024;
 
-<<<<<<< HEAD
-	adata->signed_fw_image = false;
-	dmi_id = dmi_first_match(acp_sof_quirk_table);
-	if (dmi_id && dmi_id->driver_data) {
-		adata->fw_code_bin = devm_kasprintf(sdev->dev, GFP_KERNEL,
-						    "%s/sof-%s-code.bin",
-						    plat_data->fw_filename_prefix,
-						    chip->name);
-		if (!adata->fw_code_bin) {
-			ret = -ENOMEM;
-			goto free_ipc_irq;
-		}
-
-		adata->fw_data_bin = devm_kasprintf(sdev->dev, GFP_KERNEL,
-						    "%s/sof-%s-data.bin",
-						    plat_data->fw_filename_prefix,
-						    chip->name);
-		if (!adata->fw_data_bin) {
-			ret = -ENOMEM;
-			goto free_ipc_irq;
-		}
-
-		adata->signed_fw_image = dmi_id->driver_data;
-=======
 	dmi_id = dmi_first_match(acp_sof_quirk_table);
 	if (dmi_id) {
 		adata->quirks = dmi_id->driver_data;
@@ -904,7 +834,6 @@
 				goto free_ipc_irq;
 			}
 		}
->>>>>>> 2d5404ca
 	}
 
 	adata->enable_fw_debug = enable_fw_debug;
