// SPDX-License-Identifier: (GPL-2.0-only OR BSD-3-Clause)
//
// This file is provided under a dual BSD/GPLv2 license. When using or
// redistributing this file, you may do so under either license.
//
// Copyright(c) 2023 Advanced Micro Devices, Inc.
//
// Authors: Venkata Prasad Potturu <venkataprasad.potturu@amd.com>

/*
 * Hardware interface for Audio DSP on Vangogh platform
 */

#include <linux/delay.h>
<<<<<<< HEAD
#include <linux/platform_device.h>
=======
>>>>>>> 69730cac
#include <linux/module.h>

#include "acp.h"

#define I2S_HS_INSTANCE		0
#define I2S_BT_INSTANCE		1
#define I2S_SP_INSTANCE		2
#define PDM_DMIC_INSTANCE	3
#define I2S_HS_VIRTUAL_INSTANCE	4

static struct snd_soc_dai_driver vangogh_sof_dai[] = {
	[I2S_HS_INSTANCE] = {
		.id = I2S_HS_INSTANCE,
		.name = "acp-sof-hs",
		.playback = {
			.rates = SNDRV_PCM_RATE_8000_96000,
			.formats = SNDRV_PCM_FMTBIT_S16_LE | SNDRV_PCM_FMTBIT_S8 |
				   SNDRV_PCM_FMTBIT_U8 | SNDRV_PCM_FMTBIT_S32_LE,
			.channels_min = 2,
			.channels_max = 8,
			.rate_min = 8000,
			.rate_max = 96000,
		},
		.capture = {
			.rates = SNDRV_PCM_RATE_8000_48000,
			.formats = SNDRV_PCM_FMTBIT_S16_LE | SNDRV_PCM_FMTBIT_S8 |
				   SNDRV_PCM_FMTBIT_U8 | SNDRV_PCM_FMTBIT_S32_LE,
			/* Supporting only stereo for I2S HS controller capture */
			.channels_min = 2,
			.channels_max = 2,
			.rate_min = 8000,
			.rate_max = 48000,
		},
	},

	[I2S_BT_INSTANCE] = {
		.id = I2S_BT_INSTANCE,
		.name = "acp-sof-bt",
		.playback = {
			.rates = SNDRV_PCM_RATE_8000_96000,
			.formats = SNDRV_PCM_FMTBIT_S16_LE | SNDRV_PCM_FMTBIT_S8 |
				   SNDRV_PCM_FMTBIT_U8 | SNDRV_PCM_FMTBIT_S32_LE,
			.channels_min = 2,
			.channels_max = 8,
			.rate_min = 8000,
			.rate_max = 96000,
		},
		.capture = {
			.rates = SNDRV_PCM_RATE_8000_48000,
			.formats = SNDRV_PCM_FMTBIT_S16_LE | SNDRV_PCM_FMTBIT_S8 |
				   SNDRV_PCM_FMTBIT_U8 | SNDRV_PCM_FMTBIT_S32_LE,
			/* Supporting only stereo for I2S BT controller capture */
			.channels_min = 2,
			.channels_max = 2,
			.rate_min = 8000,
			.rate_max = 48000,
		},
	},

	[I2S_SP_INSTANCE] = {
		.id = I2S_SP_INSTANCE,
		.name = "acp-sof-sp",
		.playback = {
			.rates = SNDRV_PCM_RATE_8000_96000,
			.formats = SNDRV_PCM_FMTBIT_S16_LE | SNDRV_PCM_FMTBIT_S8 |
				   SNDRV_PCM_FMTBIT_U8 | SNDRV_PCM_FMTBIT_S32_LE,
			.channels_min = 2,
			.channels_max = 8,
			.rate_min = 8000,
			.rate_max = 96000,
		},
		.capture = {
			.rates = SNDRV_PCM_RATE_8000_48000,
			.formats = SNDRV_PCM_FMTBIT_S16_LE | SNDRV_PCM_FMTBIT_S8 |
				   SNDRV_PCM_FMTBIT_U8 | SNDRV_PCM_FMTBIT_S32_LE,
			/* Supporting only stereo for I2S SP controller capture */
			.channels_min = 2,
			.channels_max = 2,
			.rate_min = 8000,
			.rate_max = 48000,
		},
	},

	[PDM_DMIC_INSTANCE] = {
		.id = PDM_DMIC_INSTANCE,
		.name = "acp-sof-dmic",
		.capture = {
			.rates = SNDRV_PCM_RATE_8000_48000,
			.formats = SNDRV_PCM_FMTBIT_S32_LE,
			.channels_min = 2,
			.channels_max = 4,
			.rate_min = 8000,
			.rate_max = 48000,
		},
	},

	[I2S_HS_VIRTUAL_INSTANCE] = {
		.id = I2S_HS_VIRTUAL_INSTANCE,
		.name = "acp-sof-hs-virtual",
		.playback = {
			.rates = SNDRV_PCM_RATE_8000_96000,
			.formats = SNDRV_PCM_FMTBIT_S16_LE | SNDRV_PCM_FMTBIT_S8 |
					   SNDRV_PCM_FMTBIT_U8 | SNDRV_PCM_FMTBIT_S32_LE,
			.channels_min = 2,
			.channels_max = 8,
			.rate_min = 8000,
			.rate_max = 96000,
		},
		.capture = {
			.rates = SNDRV_PCM_RATE_8000_48000,
			.formats = SNDRV_PCM_FMTBIT_S16_LE | SNDRV_PCM_FMTBIT_S8 |
				   SNDRV_PCM_FMTBIT_U8 | SNDRV_PCM_FMTBIT_S32_LE,
			/* Supporting only stereo for I2S HS-Virtual controller capture */
			.channels_min = 2,
			.channels_max = 2,
			.rate_min = 8000,
			.rate_max = 48000,
		},
	},
};

static int sof_vangogh_post_fw_run_delay(struct snd_sof_dev *sdev)
{
	/*
	 * Resuming from suspend in some cases my cause the DSP firmware
	 * to enter an unrecoverable faulty state.  Delaying a bit any host
	 * to DSP transmission right after firmware boot completion seems
	 * to resolve the issue.
	 */
	if (!sdev->first_boot)
		usleep_range(100, 150);

	return 0;
}

/* Vangogh ops */
struct snd_sof_dsp_ops sof_vangogh_ops;
EXPORT_SYMBOL_NS(sof_vangogh_ops, "SND_SOC_SOF_AMD_COMMON");

int sof_vangogh_ops_init(struct snd_sof_dev *sdev)
{
	const struct dmi_system_id *dmi_id;
	struct acp_quirk_entry *quirks;

	/* common defaults */
	memcpy(&sof_vangogh_ops, &sof_acp_common_ops, sizeof(struct snd_sof_dsp_ops));

	sof_vangogh_ops.drv = vangogh_sof_dai;
	sof_vangogh_ops.num_drv = ARRAY_SIZE(vangogh_sof_dai);

	dmi_id = dmi_first_match(acp_sof_quirk_table);
	if (dmi_id) {
		quirks = dmi_id->driver_data;

		if (quirks->signed_fw_image)
			sof_vangogh_ops.load_firmware = acp_sof_load_signed_firmware;

		if (quirks->post_fw_run_delay)
			sof_vangogh_ops.post_fw_run = sof_vangogh_post_fw_run_delay;
	}

	return 0;
}<|MERGE_RESOLUTION|>--- conflicted
+++ resolved
@@ -12,10 +12,6 @@
  */
 
 #include <linux/delay.h>
-<<<<<<< HEAD
-#include <linux/platform_device.h>
-=======
->>>>>>> 69730cac
 #include <linux/module.h>
 
 #include "acp.h"
