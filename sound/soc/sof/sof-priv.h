/* SPDX-License-Identifier: (GPL-2.0-only OR BSD-3-Clause) */
/*
 * This file is provided under a dual BSD/GPLv2 license.  When using or
 * redistributing this file, you may do so under either license.
 *
 * Copyright(c) 2018 Intel Corporation. All rights reserved.
 *
 * Author: Liam Girdwood <liam.r.girdwood@linux.intel.com>
 */

#ifndef __SOUND_SOC_SOF_PRIV_H
#define __SOUND_SOC_SOF_PRIV_H

#include <linux/device.h>
#include <sound/hdaudio.h>
#include <sound/sof.h>
#include <sound/sof/info.h>
#include <sound/sof/pm.h>
#include <sound/sof/trace.h>
#include <uapi/sound/sof/fw.h>
#include <sound/sof/ext_manifest.h>

<<<<<<< HEAD
=======
struct snd_sof_pcm_stream;

>>>>>>> eb3cdb58
/* Flag definitions used in sof_core_debug (sof_debug module parameter) */
#define SOF_DBG_ENABLE_TRACE	BIT(0)
#define SOF_DBG_RETAIN_CTX	BIT(1)	/* prevent DSP D3 on FW exception */
#define SOF_DBG_VERIFY_TPLG	BIT(2) /* verify topology during load */
#define SOF_DBG_DYNAMIC_PIPELINES_OVERRIDE	BIT(3) /* 0: use topology token
							* 1: override topology
							*/
#define SOF_DBG_DYNAMIC_PIPELINES_ENABLE	BIT(4) /* 0: use static pipelines
							* 1: use dynamic pipelines
							*/
#define SOF_DBG_DISABLE_MULTICORE		BIT(5) /* schedule all pipelines/widgets
							* on primary core
							*/
#define SOF_DBG_PRINT_ALL_DUMPS		BIT(6) /* Print all ipc and dsp dumps */
#define SOF_DBG_IGNORE_D3_PERSISTENT		BIT(7) /* ignore the DSP D3 persistent capability
							* and always download firmware upon D3 exit
							*/
#define SOF_DBG_PRINT_DMA_POSITION_UPDATE_LOGS	BIT(8) /* print DMA position updates
							* in dmesg logs
							*/
#define SOF_DBG_PRINT_IPC_SUCCESS_LOGS		BIT(9) /* print IPC success
							* in dmesg logs
							*/
<<<<<<< HEAD
=======
#define SOF_DBG_FORCE_NOCODEC			BIT(10) /* ignore all codec-related
							 * configurations
							 */
#define SOF_DBG_DSPLESS_MODE			BIT(15) /* Do not initialize and use the DSP */
>>>>>>> eb3cdb58

/* Flag definitions used for controlling the DSP dump behavior */
#define SOF_DBG_DUMP_REGS		BIT(0)
#define SOF_DBG_DUMP_MBOX		BIT(1)
#define SOF_DBG_DUMP_TEXT		BIT(2)
#define SOF_DBG_DUMP_PCI		BIT(3)
/* Output this dump (at the DEBUG level) only when SOF_DBG_PRINT_ALL_DUMPS is set */
#define SOF_DBG_DUMP_OPTIONAL		BIT(4)

/* global debug state set by SOF_DBG_ flags */
bool sof_debug_check_flag(int mask);

/* max BARs mmaped devices can use */
#define SND_SOF_BARS	8

/* time in ms for runtime suspend delay */
#define SND_SOF_SUSPEND_DELAY_MS	2000

/* DMA buffer size for trace */
#define DMA_BUF_SIZE_FOR_TRACE (PAGE_SIZE * 16)

#define SOF_IPC_DSP_REPLY		0
#define SOF_IPC_HOST_REPLY		1

/* convenience constructor for DAI driver streams */
#define SOF_DAI_STREAM(sname, scmin, scmax, srates, sfmt) \
	{.stream_name = sname, .channels_min = scmin, .channels_max = scmax, \
	 .rates = srates, .formats = sfmt}

#define SOF_FORMATS (SNDRV_PCM_FMTBIT_S16_LE | SNDRV_PCM_FMTBIT_S24_LE | \
	SNDRV_PCM_FMTBIT_S32_LE | SNDRV_PCM_FMTBIT_FLOAT)

/* So far the primary core on all DSPs has ID 0 */
#define SOF_DSP_PRIMARY_CORE 0

/* max number of DSP cores */
#define SOF_MAX_DSP_NUM_CORES 8

struct sof_dsp_power_state {
	u32 state;
	u32 substate; /* platform-specific */
};

/* System suspend target state */
enum sof_system_suspend_state {
	SOF_SUSPEND_NONE = 0,
	SOF_SUSPEND_S0IX,
	SOF_SUSPEND_S3,
	SOF_SUSPEND_S4,
	SOF_SUSPEND_S5,
};

enum sof_dfsentry_type {
	SOF_DFSENTRY_TYPE_IOMEM = 0,
	SOF_DFSENTRY_TYPE_BUF,
};

enum sof_debugfs_access_type {
	SOF_DEBUGFS_ACCESS_ALWAYS = 0,
	SOF_DEBUGFS_ACCESS_D0_ONLY,
<<<<<<< HEAD
=======
};

struct sof_compr_stream {
	u64 copied_total;
	u32 sampling_rate;
	u16 channels;
	u16 sample_container_bytes;
	size_t posn_offset;
>>>>>>> eb3cdb58
};

struct snd_sof_dev;
struct snd_sof_ipc_msg;
struct snd_sof_ipc;
struct snd_sof_debugfs_map;
struct snd_soc_tplg_ops;
struct snd_soc_component;
struct snd_sof_pdata;

/**
 * struct snd_sof_platform_stream_params - platform dependent stream parameters
 * @stream_tag:		Stream tag to use
 * @use_phy_addr:	Use the provided @phy_addr for configuration
 * @phy_addr:		Platform dependent address to be used, if  @use_phy_addr
 *			is true
 * @no_ipc_position:	Disable position update IPC from firmware
 */
struct snd_sof_platform_stream_params {
	u16 stream_tag;
	bool use_phy_address;
	u32 phy_addr;
	bool no_ipc_position;
	bool cont_update_posn;
};

<<<<<<< HEAD
=======
/**
 * struct sof_firmware - Container struct for SOF firmware
 * @fw:			Pointer to the firmware
 * @payload_offset:	Offset of the data within the loaded firmware image to be
 *			loaded to the DSP (skipping for example ext_manifest section)
 */
struct sof_firmware {
	const struct firmware *fw;
	u32 payload_offset;
};

>>>>>>> eb3cdb58
/*
 * SOF DSP HW abstraction operations.
 * Used to abstract DSP HW architecture and any IO busses between host CPU
 * and DSP device(s).
 */
struct snd_sof_dsp_ops {

	/* probe/remove/shutdown */
	int (*probe)(struct snd_sof_dev *sof_dev); /* mandatory */
	int (*remove)(struct snd_sof_dev *sof_dev); /* optional */
	int (*shutdown)(struct snd_sof_dev *sof_dev); /* optional */

	/* DSP core boot / reset */
	int (*run)(struct snd_sof_dev *sof_dev); /* mandatory */
	int (*stall)(struct snd_sof_dev *sof_dev, unsigned int core_mask); /* optional */
	int (*reset)(struct snd_sof_dev *sof_dev); /* optional */
	int (*core_get)(struct snd_sof_dev *sof_dev, int core); /* optional */
	int (*core_put)(struct snd_sof_dev *sof_dev, int core); /* optional */

	/*
	 * Register IO: only used by respective drivers themselves,
	 * TODO: consider removing these operations and calling respective
	 * implementations directly
	 */
	void (*write8)(struct snd_sof_dev *sof_dev, void __iomem *addr,
		       u8 value); /* optional */
	u8 (*read8)(struct snd_sof_dev *sof_dev,
		    void __iomem *addr); /* optional */
	void (*write)(struct snd_sof_dev *sof_dev, void __iomem *addr,
		      u32 value); /* optional */
	u32 (*read)(struct snd_sof_dev *sof_dev,
		    void __iomem *addr); /* optional */
	void (*write64)(struct snd_sof_dev *sof_dev, void __iomem *addr,
			u64 value); /* optional */
	u64 (*read64)(struct snd_sof_dev *sof_dev,
		      void __iomem *addr); /* optional */

	/* memcpy IO */
	int (*block_read)(struct snd_sof_dev *sof_dev,
			  enum snd_sof_fw_blk_type type, u32 offset,
			  void *dest, size_t size); /* mandatory */
	int (*block_write)(struct snd_sof_dev *sof_dev,
			   enum snd_sof_fw_blk_type type, u32 offset,
			   void *src, size_t size); /* mandatory */

	/* Mailbox IO */
	void (*mailbox_read)(struct snd_sof_dev *sof_dev,
			     u32 offset, void *dest,
			     size_t size); /* optional */
	void (*mailbox_write)(struct snd_sof_dev *sof_dev,
			      u32 offset, void *src,
			      size_t size); /* optional */

	/* doorbell */
	irqreturn_t (*irq_handler)(int irq, void *context); /* optional */
	irqreturn_t (*irq_thread)(int irq, void *context); /* optional */

	/* ipc */
	int (*send_msg)(struct snd_sof_dev *sof_dev,
			struct snd_sof_ipc_msg *msg); /* mandatory */

	/* FW loading */
	int (*load_firmware)(struct snd_sof_dev *sof_dev); /* mandatory */
	int (*load_module)(struct snd_sof_dev *sof_dev,
			   struct snd_sof_mod_hdr *hdr); /* optional */

	/* connect pcm substream to a host stream */
	int (*pcm_open)(struct snd_sof_dev *sdev,
			struct snd_pcm_substream *substream); /* optional */
	/* disconnect pcm substream to a host stream */
	int (*pcm_close)(struct snd_sof_dev *sdev,
			 struct snd_pcm_substream *substream); /* optional */

	/* host stream hw params */
	int (*pcm_hw_params)(struct snd_sof_dev *sdev,
			     struct snd_pcm_substream *substream,
			     struct snd_pcm_hw_params *params,
			     struct snd_sof_platform_stream_params *platform_params); /* optional */

	/* host stream hw_free */
	int (*pcm_hw_free)(struct snd_sof_dev *sdev,
			   struct snd_pcm_substream *substream); /* optional */

	/* host stream trigger */
	int (*pcm_trigger)(struct snd_sof_dev *sdev,
			   struct snd_pcm_substream *substream,
			   int cmd); /* optional */

	/* host stream pointer */
	snd_pcm_uframes_t (*pcm_pointer)(struct snd_sof_dev *sdev,
					 struct snd_pcm_substream *substream); /* optional */

	/* pcm ack */
	int (*pcm_ack)(struct snd_sof_dev *sdev, struct snd_pcm_substream *substream); /* optional */
<<<<<<< HEAD

	/* host read DSP stream data */
	int (*ipc_msg_data)(struct snd_sof_dev *sdev,
			    struct snd_pcm_substream *substream,
=======

	/*
	 * optional callback to retrieve the link DMA position for the substream
	 * when the position is not reported in the shared SRAM windows but
	 * instead from a host-accessible hardware counter.
	 */
	u64 (*get_stream_position)(struct snd_sof_dev *sdev,
				   struct snd_soc_component *component,
				   struct snd_pcm_substream *substream); /* optional */

	/* host read DSP stream data */
	int (*ipc_msg_data)(struct snd_sof_dev *sdev,
			    struct snd_sof_pcm_stream *sps,
>>>>>>> eb3cdb58
			    void *p, size_t sz); /* mandatory */

	/* host side configuration of the stream's data offset in stream mailbox area */
	int (*set_stream_data_offset)(struct snd_sof_dev *sdev,
<<<<<<< HEAD
				      struct snd_pcm_substream *substream,
=======
				      struct snd_sof_pcm_stream *sps,
>>>>>>> eb3cdb58
				      size_t posn_offset); /* optional */

	/* pre/post firmware run */
	int (*pre_fw_run)(struct snd_sof_dev *sof_dev); /* optional */
	int (*post_fw_run)(struct snd_sof_dev *sof_dev); /* optional */

	/* parse platform specific extended manifest, optional */
	int (*parse_platform_ext_manifest)(struct snd_sof_dev *sof_dev,
					   const struct sof_ext_man_elem_header *hdr);

	/* DSP PM */
	int (*suspend)(struct snd_sof_dev *sof_dev,
		       u32 target_state); /* optional */
	int (*resume)(struct snd_sof_dev *sof_dev); /* optional */
	int (*runtime_suspend)(struct snd_sof_dev *sof_dev); /* optional */
	int (*runtime_resume)(struct snd_sof_dev *sof_dev); /* optional */
	int (*runtime_idle)(struct snd_sof_dev *sof_dev); /* optional */
	int (*set_hw_params_upon_resume)(struct snd_sof_dev *sdev); /* optional */
	int (*set_power_state)(struct snd_sof_dev *sdev,
			       const struct sof_dsp_power_state *target_state); /* optional */

	/* DSP clocking */
	int (*set_clk)(struct snd_sof_dev *sof_dev, u32 freq); /* optional */

	/* debug */
	const struct snd_sof_debugfs_map *debug_map; /* optional */
	int debug_map_count; /* optional */
	void (*dbg_dump)(struct snd_sof_dev *sof_dev,
			 u32 flags); /* optional */
	void (*ipc_dump)(struct snd_sof_dev *sof_dev); /* optional */
	int (*debugfs_add_region_item)(struct snd_sof_dev *sdev,
				       enum snd_sof_fw_blk_type blk_type, u32 offset,
				       size_t size, const char *name,
				       enum sof_debugfs_access_type access_type); /* optional */

	/* host DMA trace (IPC3) */
	int (*trace_init)(struct snd_sof_dev *sdev,
			  struct snd_dma_buffer *dmatb,
			  struct sof_ipc_dma_trace_params_ext *dtrace_params); /* optional */
	int (*trace_release)(struct snd_sof_dev *sdev); /* optional */
	int (*trace_trigger)(struct snd_sof_dev *sdev,
			     int cmd); /* optional */

	/* misc */
	int (*get_bar_index)(struct snd_sof_dev *sdev,
			     u32 type); /* optional */
	int (*get_mailbox_offset)(struct snd_sof_dev *sdev);/* mandatory for common loader code */
	int (*get_window_offset)(struct snd_sof_dev *sdev,
				 u32 id);/* mandatory for common loader code */

	/* machine driver ops */
	int (*machine_register)(struct snd_sof_dev *sdev,
				void *pdata); /* optional */
	void (*machine_unregister)(struct snd_sof_dev *sdev,
				   void *pdata); /* optional */
	struct snd_soc_acpi_mach * (*machine_select)(struct snd_sof_dev *sdev); /* optional */
	void (*set_mach_params)(struct snd_soc_acpi_mach *mach,
				struct snd_sof_dev *sdev); /* optional */

	/* IPC client ops */
	int (*register_ipc_clients)(struct snd_sof_dev *sdev); /* optional */
	void (*unregister_ipc_clients)(struct snd_sof_dev *sdev); /* optional */

	/* DAI ops */
	struct snd_soc_dai_driver *drv;
	int num_drv;

	/* ALSA HW info flags, will be stored in snd_pcm_runtime.hw.info */
	u32 hw_info;

	const struct dsp_arch_ops *dsp_arch_ops;
};

/* DSP architecture specific callbacks for oops and stack dumps */
struct dsp_arch_ops {
	void (*dsp_oops)(struct snd_sof_dev *sdev, const char *level, void *oops);
	void (*dsp_stack)(struct snd_sof_dev *sdev, const char *level, void *oops,
			  u32 *stack, u32 stack_words);
};

#define sof_dsp_arch_ops(sdev) ((sdev)->pdata->desc->ops->dsp_arch_ops)

/* FS entry for debug files that can expose DSP memories, registers */
struct snd_sof_dfsentry {
	size_t size;
	size_t buf_data_size;  /* length of buffered data for file read operation */
	enum sof_dfsentry_type type;
	/*
	 * access_type specifies if the
	 * memory -> DSP resource (memory, register etc) is always accessible
	 * or if it is accessible only when the DSP is in D0.
	 */
	enum sof_debugfs_access_type access_type;
#if IS_ENABLED(CONFIG_SND_SOC_SOF_DEBUG_ENABLE_DEBUGFS_CACHE)
	char *cache_buf; /* buffer to cache the contents of debugfs memory */
#endif
	struct snd_sof_dev *sdev;
	struct list_head list;  /* list in sdev dfsentry list */
	union {
		void __iomem *io_mem;
		void *buf;
	};
};

/* Debug mapping for any DSP memory or registers that can used for debug */
struct snd_sof_debugfs_map {
	const char *name;
	u32 bar;
	u32 offset;
	u32 size;
	/*
	 * access_type specifies if the memory is always accessible
	 * or if it is accessible only when the DSP is in D0.
	 */
	enum sof_debugfs_access_type access_type;
};

/* mailbox descriptor, used for host <-> DSP IPC */
struct snd_sof_mailbox {
	u32 offset;
	size_t size;
};

/* IPC message descriptor for host <-> DSP IO */
struct snd_sof_ipc_msg {
	/* message data */
	void *msg_data;
	void *reply_data;
	size_t msg_size;
	size_t reply_size;
	int reply_error;

	/* notification, firmware initiated messages */
	void *rx_data;

	wait_queue_head_t waitq;
	bool ipc_complete;
};

/**
 * struct sof_ipc_fw_tracing_ops - IPC-specific firmware tracing ops
 * @init:	Function pointer for initialization of the tracing
 * @free:	Optional function pointer for freeing of the tracing
 * @fw_crashed:	Optional function pointer to notify the tracing of a firmware crash
 * @suspend:	Function pointer for system/runtime suspend
 * @resume:	Function pointer for system/runtime resume
 */
struct sof_ipc_fw_tracing_ops {
	int (*init)(struct snd_sof_dev *sdev);
	void (*free)(struct snd_sof_dev *sdev);
	void (*fw_crashed)(struct snd_sof_dev *sdev);
	void (*suspend)(struct snd_sof_dev *sdev, pm_message_t pm_state);
	int (*resume)(struct snd_sof_dev *sdev);
};

/**
 * struct sof_ipc_pm_ops - IPC-specific PM ops
 * @ctx_save:		Optional function pointer for context save
 * @ctx_restore:	Optional function pointer for context restore
 * @set_core_state:	Optional function pointer for turning on/off a DSP core
<<<<<<< HEAD
=======
 * @set_pm_gate:	Optional function pointer for pm gate settings
>>>>>>> eb3cdb58
 */
struct sof_ipc_pm_ops {
	int (*ctx_save)(struct snd_sof_dev *sdev);
	int (*ctx_restore)(struct snd_sof_dev *sdev);
	int (*set_core_state)(struct snd_sof_dev *sdev, int core_idx, bool on);
<<<<<<< HEAD
=======
	int (*set_pm_gate)(struct snd_sof_dev *sdev, u32 flags);
>>>>>>> eb3cdb58
};

/**
 * struct sof_ipc_fw_loader_ops - IPC/FW-specific loader ops
 * @validate:		Function pointer for validating the firmware image
 * @parse_ext_manifest:	Function pointer for parsing the manifest of the firmware
 * @load_fw_to_dsp:	Optional function pointer for loading the firmware to the
 *			DSP.
 *			The function implements generic, hardware independent way
 *			of loading the initial firmware and its modules (if any).
<<<<<<< HEAD
 * @query_fw_configuration: Optional function pointer to query information and
 *			configuration from the booted firmware.
 *			Executed after the first successful firmware boot.
=======
>>>>>>> eb3cdb58
 */
struct sof_ipc_fw_loader_ops {
	int (*validate)(struct snd_sof_dev *sdev);
	size_t (*parse_ext_manifest)(struct snd_sof_dev *sdev);
	int (*load_fw_to_dsp)(struct snd_sof_dev *sdev);
<<<<<<< HEAD
	int (*query_fw_configuration)(struct snd_sof_dev *sdev);
=======
>>>>>>> eb3cdb58
};

struct sof_ipc_tplg_ops;
struct sof_ipc_pcm_ops;

/**
 * struct sof_ipc_ops - IPC-specific ops
 * @tplg:	Pointer to IPC-specific topology ops
 * @pm:		Pointer to PM ops
 * @pcm:	Pointer to PCM ops
 * @fw_loader:	Pointer to Firmware Loader ops
<<<<<<< HEAD
 * @fw_tracing:	Pointer to Firmware tracing ops
=======
 * @fw_tracing:	Optional pointer to Firmware tracing ops
 *
 * @init:	Optional pointer for IPC related initialization
 * @exit:	Optional pointer for IPC related cleanup
 * @post_fw_boot: Optional pointer to execute IPC related tasks after firmware
 *		boot.
>>>>>>> eb3cdb58
 *
 * @tx_msg:	Function pointer for sending a 'short' IPC message
 * @set_get_data: Function pointer for set/get data ('large' IPC message). This
 *		function may split up the 'large' message and use the @tx_msg
 *		path to transfer individual chunks, or use other means to transfer
 *		the message.
 * @get_reply:	Function pointer for fetching the reply to
 *		sdev->ipc->msg.reply_data
 * @rx_msg:	Function pointer for handling a received message
 *
 * Note: both @tx_msg and @set_get_data considered as TX functions and they are
 * serialized for the duration of the instructed transfer. A large message sent
 * via @set_get_data is a single transfer even if at the hardware level it is
 * handled with multiple chunks.
 */
struct sof_ipc_ops {
	const struct sof_ipc_tplg_ops *tplg;
	const struct sof_ipc_pm_ops *pm;
	const struct sof_ipc_pcm_ops *pcm;
	const struct sof_ipc_fw_loader_ops *fw_loader;
	const struct sof_ipc_fw_tracing_ops *fw_tracing;

<<<<<<< HEAD
=======
	int (*init)(struct snd_sof_dev *sdev);
	void (*exit)(struct snd_sof_dev *sdev);
	int (*post_fw_boot)(struct snd_sof_dev *sdev);

>>>>>>> eb3cdb58
	int (*tx_msg)(struct snd_sof_dev *sdev, void *msg_data, size_t msg_bytes,
		      void *reply_data, size_t reply_bytes, bool no_pm);
	int (*set_get_data)(struct snd_sof_dev *sdev, void *data, size_t data_bytes,
			    bool set);
	int (*get_reply)(struct snd_sof_dev *sdev);
	void (*rx_msg)(struct snd_sof_dev *sdev);
};

/* SOF generic IPC data */
struct snd_sof_ipc {
	struct snd_sof_dev *sdev;

	/* protects messages and the disable flag */
	struct mutex tx_mutex;
	/* disables further sending of ipc's */
	bool disable_ipc_tx;

	/* Maximum allowed size of a single IPC message/reply */
	size_t max_payload_size;

	struct snd_sof_ipc_msg msg;

	/* IPC ops based on version */
	const struct sof_ipc_ops *ops;
};

/* Helper to retrieve the IPC ops */
#define sof_ipc_get_ops(sdev, ops_name)		\
		(((sdev)->ipc && (sdev)->ipc->ops) ? (sdev)->ipc->ops->ops_name : NULL)

/*
 * SOF Device Level.
 */
struct snd_sof_dev {
	struct device *dev;
	spinlock_t ipc_lock;	/* lock for IPC users */
	spinlock_t hw_lock;	/* lock for HW IO access */

	/*
	 * When true the DSP is not used.
	 * It is set under the following condition:
	 * User sets the SOF_DBG_DSPLESS_MODE flag in sof_debug module parameter
	 * and
	 * the platform advertises that it can support such mode
	 * pdata->desc->dspless_mode_supported is true.
	 */
	bool dspless_mode_selected;

	/* Main, Base firmware image */
	struct sof_firmware basefw;

	/*
	 * ASoC components. plat_drv fields are set dynamically so
	 * can't use const
	 */
	struct snd_soc_component_driver plat_drv;

	/* current DSP power state */
	struct sof_dsp_power_state dsp_power_state;
	/* mutex to protect the dsp_power_state access */
	struct mutex power_state_access;

	/* Intended power target of system suspend */
	enum sof_system_suspend_state system_suspend_target;

	/* DSP firmware boot */
	wait_queue_head_t boot_wait;
	enum sof_fw_state fw_state;
	bool first_boot;

	/* work queue in case the probe is implemented in two steps */
	struct work_struct probe_work;
	bool probe_completed;

	/* DSP HW differentiation */
	struct snd_sof_pdata *pdata;

	/* IPC */
	struct snd_sof_ipc *ipc;
	struct snd_sof_mailbox fw_info_box;	/* FW shared memory */
	struct snd_sof_mailbox dsp_box;		/* DSP initiated IPC */
	struct snd_sof_mailbox host_box;	/* Host initiated IPC */
	struct snd_sof_mailbox stream_box;	/* Stream position update */
	struct snd_sof_mailbox debug_box;	/* Debug info updates */
	struct snd_sof_ipc_msg *msg;
	int ipc_irq;
	u32 next_comp_id; /* monotonic - reset during S3 */

	/* memory bases for mmaped DSPs - set by dsp_init() */
	void __iomem *bar[SND_SOF_BARS];	/* DSP base address */
	int mmio_bar;
	int mailbox_bar;
	size_t dsp_oops_offset;

	/* debug */
	struct dentry *debugfs_root;
	struct list_head dfsentry_list;
	bool dbg_dump_printed;
	bool ipc_dump_printed;

	/* firmware loader */
	struct sof_ipc_fw_ready fw_ready;
	struct sof_ipc_fw_version fw_version;
	struct sof_ipc_cc_version *cc_version;

	/* topology */
	struct snd_soc_tplg_ops *tplg_ops;
	struct list_head pcm_list;
	struct list_head kcontrol_list;
	struct list_head widget_list;
	struct list_head pipeline_list;
	struct list_head dai_list;
	struct list_head dai_link_list;
	struct list_head route_list;
	struct snd_soc_component *component;
	u32 enabled_cores_mask; /* keep track of enabled cores */
	bool led_present;

	/* FW configuration */
	struct sof_ipc_window *info_window;

	/* IPC timeouts in ms */
	int ipc_timeout;
	int boot_timeout;

	/* firmwre tracing */
	bool fw_trace_is_supported; /* set with Kconfig or module parameter */
	void *fw_trace_data; /* private data used by firmware tracing implementation */

	bool msi_enabled;

	/* DSP core context */
	u32 num_cores;

	/*
	 * ref count per core that will be modified during system suspend/resume and during pcm
	 * hw_params/hw_free. This doesn't need to be protected with a mutex because pcm
	 * hw_params/hw_free are already protected by the PCM mutex in the ALSA framework in
	 * sound/core/ when streams are active and during system suspend/resume, streams are
	 * already suspended.
	 */
	int dsp_core_ref_count[SOF_MAX_DSP_NUM_CORES];

	/*
	 * Used to keep track of registered IPC client devices so that they can
	 * be removed when the parent SOF module is removed.
	 */
	struct list_head ipc_client_list;

	/* mutex to protect client list */
	struct mutex ipc_client_mutex;

	/*
	 * Used for tracking the IPC client's RX registration for DSP initiated
	 * message handling.
	 */
	struct list_head ipc_rx_handler_list;

	/*
	 * Used for tracking the IPC client's registration for DSP state change
	 * notification
	 */
	struct list_head fw_state_handler_list;

	/* to protect the ipc_rx_handler_list  and  dsp_state_handler_list list */
	struct mutex client_event_handler_mutex;

<<<<<<< HEAD
=======
	/* quirks to override topology values */
	bool mclk_id_override;
	u16  mclk_id_quirk; /* same size as in IPC3 definitions */

>>>>>>> eb3cdb58
	void *private;			/* core does not touch this */
};

/*
 * Device Level.
 */

int snd_sof_device_probe(struct device *dev, struct snd_sof_pdata *plat_data);
int snd_sof_device_remove(struct device *dev);
int snd_sof_device_shutdown(struct device *dev);
bool snd_sof_device_probe_completed(struct device *dev);

int snd_sof_runtime_suspend(struct device *dev);
int snd_sof_runtime_resume(struct device *dev);
int snd_sof_runtime_idle(struct device *dev);
int snd_sof_resume(struct device *dev);
int snd_sof_suspend(struct device *dev);
int snd_sof_dsp_power_down_notify(struct snd_sof_dev *sdev);
int snd_sof_prepare(struct device *dev);
void snd_sof_complete(struct device *dev);

void snd_sof_new_platform_drv(struct snd_sof_dev *sdev);

/*
 * Compress support
 */
extern struct snd_compress_ops sof_compressed_ops;

/*
 * Firmware loading.
 */
int snd_sof_load_firmware_raw(struct snd_sof_dev *sdev);
int snd_sof_load_firmware_memcpy(struct snd_sof_dev *sdev);
int snd_sof_run_firmware(struct snd_sof_dev *sdev);
void snd_sof_fw_unload(struct snd_sof_dev *sdev);

/*
 * IPC low level APIs.
 */
struct snd_sof_ipc *snd_sof_ipc_init(struct snd_sof_dev *sdev);
void snd_sof_ipc_free(struct snd_sof_dev *sdev);
void snd_sof_ipc_get_reply(struct snd_sof_dev *sdev);
void snd_sof_ipc_reply(struct snd_sof_dev *sdev, u32 msg_id);
static inline void snd_sof_ipc_msgs_rx(struct snd_sof_dev *sdev)
{
	sdev->ipc->ops->rx_msg(sdev);
}
int sof_ipc_tx_message(struct snd_sof_ipc *ipc, void *msg_data, size_t msg_bytes,
		       void *reply_data, size_t reply_bytes);
<<<<<<< HEAD
int sof_ipc_tx_message_no_pm(struct snd_sof_ipc *ipc, void *msg_data, size_t msg_bytes,
			     void *reply_data, size_t reply_bytes);
=======
static inline int sof_ipc_tx_message_no_reply(struct snd_sof_ipc *ipc, void *msg_data,
					      size_t msg_bytes)
{
	return sof_ipc_tx_message(ipc, msg_data, msg_bytes, NULL, 0);
}
int sof_ipc_set_get_data(struct snd_sof_ipc *ipc, void *msg_data,
			 size_t msg_bytes, bool set);
int sof_ipc_tx_message_no_pm(struct snd_sof_ipc *ipc, void *msg_data, size_t msg_bytes,
			     void *reply_data, size_t reply_bytes);
static inline int sof_ipc_tx_message_no_pm_no_reply(struct snd_sof_ipc *ipc, void *msg_data,
						    size_t msg_bytes)
{
	return sof_ipc_tx_message_no_pm(ipc, msg_data, msg_bytes, NULL, 0);
}
>>>>>>> eb3cdb58
int sof_ipc_send_msg(struct snd_sof_dev *sdev, void *msg_data, size_t msg_bytes,
		     size_t reply_bytes);

static inline void snd_sof_ipc_process_reply(struct snd_sof_dev *sdev, u32 msg_id)
{
	snd_sof_ipc_get_reply(sdev);
	snd_sof_ipc_reply(sdev, msg_id);
}

/*
 * Trace/debug
 */
int snd_sof_dbg_init(struct snd_sof_dev *sdev);
void snd_sof_free_debug(struct snd_sof_dev *sdev);
int snd_sof_debugfs_buf_item(struct snd_sof_dev *sdev,
			     void *base, size_t size,
			     const char *name, mode_t mode);
void sof_print_oops_and_stack(struct snd_sof_dev *sdev, const char *level,
			      u32 panic_code, u32 tracep_code, void *oops,
			      struct sof_ipc_panic_info *panic_info,
			      void *stack, size_t stack_words);
void snd_sof_handle_fw_exception(struct snd_sof_dev *sdev, const char *msg);
int snd_sof_dbg_memory_info_init(struct snd_sof_dev *sdev);
int snd_sof_debugfs_add_region_item_iomem(struct snd_sof_dev *sdev,
		enum snd_sof_fw_blk_type blk_type, u32 offset, size_t size,
		const char *name, enum sof_debugfs_access_type access_type);
/* Firmware tracing */
int sof_fw_trace_init(struct snd_sof_dev *sdev);
void sof_fw_trace_free(struct snd_sof_dev *sdev);
void sof_fw_trace_fw_crashed(struct snd_sof_dev *sdev);
void sof_fw_trace_suspend(struct snd_sof_dev *sdev, pm_message_t pm_state);
int sof_fw_trace_resume(struct snd_sof_dev *sdev);

/*
 * DSP Architectures.
 */
static inline void sof_stack(struct snd_sof_dev *sdev, const char *level,
			     void *oops, u32 *stack, u32 stack_words)
{
		sof_dsp_arch_ops(sdev)->dsp_stack(sdev, level,  oops, stack,
						  stack_words);
}

static inline void sof_oops(struct snd_sof_dev *sdev, const char *level, void *oops)
{
	if (sof_dsp_arch_ops(sdev)->dsp_oops)
		sof_dsp_arch_ops(sdev)->dsp_oops(sdev, level, oops);
}

extern const struct dsp_arch_ops sof_xtensa_arch_ops;

/*
 * Firmware state tracking
 */
void sof_set_fw_state(struct snd_sof_dev *sdev, enum sof_fw_state new_state);

/*
 * Utilities
 */
void sof_io_write(struct snd_sof_dev *sdev, void __iomem *addr, u32 value);
void sof_io_write64(struct snd_sof_dev *sdev, void __iomem *addr, u64 value);
u32 sof_io_read(struct snd_sof_dev *sdev, void __iomem *addr);
u64 sof_io_read64(struct snd_sof_dev *sdev, void __iomem *addr);
void sof_mailbox_write(struct snd_sof_dev *sdev, u32 offset,
		       void *message, size_t bytes);
void sof_mailbox_read(struct snd_sof_dev *sdev, u32 offset,
		      void *message, size_t bytes);
int sof_block_write(struct snd_sof_dev *sdev, enum snd_sof_fw_blk_type blk_type,
		    u32 offset, void *src, size_t size);
int sof_block_read(struct snd_sof_dev *sdev, enum snd_sof_fw_blk_type blk_type,
		   u32 offset, void *dest, size_t size);

int sof_ipc_msg_data(struct snd_sof_dev *sdev,
<<<<<<< HEAD
		     struct snd_pcm_substream *substream,
		     void *p, size_t sz);
int sof_set_stream_data_offset(struct snd_sof_dev *sdev,
			       struct snd_pcm_substream *substream,
=======
		     struct snd_sof_pcm_stream *sps,
		     void *p, size_t sz);
int sof_set_stream_data_offset(struct snd_sof_dev *sdev,
			       struct snd_sof_pcm_stream *sps,
>>>>>>> eb3cdb58
			       size_t posn_offset);

int sof_stream_pcm_open(struct snd_sof_dev *sdev,
			struct snd_pcm_substream *substream);
int sof_stream_pcm_close(struct snd_sof_dev *sdev,
			 struct snd_pcm_substream *substream);

int sof_machine_check(struct snd_sof_dev *sdev);
<<<<<<< HEAD

/* SOF client support */
#if IS_ENABLED(CONFIG_SND_SOC_SOF_CLIENT)
int sof_client_dev_register(struct snd_sof_dev *sdev, const char *name, u32 id,
			    const void *data, size_t size);
void sof_client_dev_unregister(struct snd_sof_dev *sdev, const char *name, u32 id);
int sof_register_clients(struct snd_sof_dev *sdev);
void sof_unregister_clients(struct snd_sof_dev *sdev);
void sof_client_ipc_rx_dispatcher(struct snd_sof_dev *sdev, void *msg_buf);
void sof_client_fw_state_dispatcher(struct snd_sof_dev *sdev);
int sof_suspend_clients(struct snd_sof_dev *sdev, pm_message_t state);
int sof_resume_clients(struct snd_sof_dev *sdev);
#else /* CONFIG_SND_SOC_SOF_CLIENT */
static inline int sof_client_dev_register(struct snd_sof_dev *sdev, const char *name,
					  u32 id, const void *data, size_t size)
{
	return 0;
}

static inline void sof_client_dev_unregister(struct snd_sof_dev *sdev,
					     const char *name, u32 id)
{
}

static inline int sof_register_clients(struct snd_sof_dev *sdev)
{
	return 0;
}

=======

/* SOF client support */
#if IS_ENABLED(CONFIG_SND_SOC_SOF_CLIENT)
int sof_client_dev_register(struct snd_sof_dev *sdev, const char *name, u32 id,
			    const void *data, size_t size);
void sof_client_dev_unregister(struct snd_sof_dev *sdev, const char *name, u32 id);
int sof_register_clients(struct snd_sof_dev *sdev);
void sof_unregister_clients(struct snd_sof_dev *sdev);
void sof_client_ipc_rx_dispatcher(struct snd_sof_dev *sdev, void *msg_buf);
void sof_client_fw_state_dispatcher(struct snd_sof_dev *sdev);
int sof_suspend_clients(struct snd_sof_dev *sdev, pm_message_t state);
int sof_resume_clients(struct snd_sof_dev *sdev);
#else /* CONFIG_SND_SOC_SOF_CLIENT */
static inline int sof_client_dev_register(struct snd_sof_dev *sdev, const char *name,
					  u32 id, const void *data, size_t size)
{
	return 0;
}

static inline void sof_client_dev_unregister(struct snd_sof_dev *sdev,
					     const char *name, u32 id)
{
}

static inline int sof_register_clients(struct snd_sof_dev *sdev)
{
	return 0;
}

>>>>>>> eb3cdb58
static inline  void sof_unregister_clients(struct snd_sof_dev *sdev)
{
}

static inline void sof_client_ipc_rx_dispatcher(struct snd_sof_dev *sdev, void *msg_buf)
{
}

static inline void sof_client_fw_state_dispatcher(struct snd_sof_dev *sdev)
{
}

static inline int sof_suspend_clients(struct snd_sof_dev *sdev, pm_message_t state)
{
	return 0;
}

static inline int sof_resume_clients(struct snd_sof_dev *sdev)
{
	return 0;
}
#endif /* CONFIG_SND_SOC_SOF_CLIENT */

/* Main ops for IPC implementations */
extern const struct sof_ipc_ops ipc3_ops;
extern const struct sof_ipc_ops ipc4_ops;

#endif<|MERGE_RESOLUTION|>--- conflicted
+++ resolved
@@ -20,11 +20,8 @@
 #include <uapi/sound/sof/fw.h>
 #include <sound/sof/ext_manifest.h>
 
-<<<<<<< HEAD
-=======
 struct snd_sof_pcm_stream;
 
->>>>>>> eb3cdb58
 /* Flag definitions used in sof_core_debug (sof_debug module parameter) */
 #define SOF_DBG_ENABLE_TRACE	BIT(0)
 #define SOF_DBG_RETAIN_CTX	BIT(1)	/* prevent DSP D3 on FW exception */
@@ -48,13 +45,10 @@
 #define SOF_DBG_PRINT_IPC_SUCCESS_LOGS		BIT(9) /* print IPC success
 							* in dmesg logs
 							*/
-<<<<<<< HEAD
-=======
 #define SOF_DBG_FORCE_NOCODEC			BIT(10) /* ignore all codec-related
 							 * configurations
 							 */
 #define SOF_DBG_DSPLESS_MODE			BIT(15) /* Do not initialize and use the DSP */
->>>>>>> eb3cdb58
 
 /* Flag definitions used for controlling the DSP dump behavior */
 #define SOF_DBG_DUMP_REGS		BIT(0)
@@ -115,8 +109,6 @@
 enum sof_debugfs_access_type {
 	SOF_DEBUGFS_ACCESS_ALWAYS = 0,
 	SOF_DEBUGFS_ACCESS_D0_ONLY,
-<<<<<<< HEAD
-=======
 };
 
 struct sof_compr_stream {
@@ -125,7 +117,6 @@
 	u16 channels;
 	u16 sample_container_bytes;
 	size_t posn_offset;
->>>>>>> eb3cdb58
 };
 
 struct snd_sof_dev;
@@ -152,8 +143,6 @@
 	bool cont_update_posn;
 };
 
-<<<<<<< HEAD
-=======
 /**
  * struct sof_firmware - Container struct for SOF firmware
  * @fw:			Pointer to the firmware
@@ -165,7 +154,6 @@
 	u32 payload_offset;
 };
 
->>>>>>> eb3cdb58
 /*
  * SOF DSP HW abstraction operations.
  * Used to abstract DSP HW architecture and any IO busses between host CPU
@@ -260,12 +248,6 @@
 
 	/* pcm ack */
 	int (*pcm_ack)(struct snd_sof_dev *sdev, struct snd_pcm_substream *substream); /* optional */
-<<<<<<< HEAD
-
-	/* host read DSP stream data */
-	int (*ipc_msg_data)(struct snd_sof_dev *sdev,
-			    struct snd_pcm_substream *substream,
-=======
 
 	/*
 	 * optional callback to retrieve the link DMA position for the substream
@@ -279,16 +261,11 @@
 	/* host read DSP stream data */
 	int (*ipc_msg_data)(struct snd_sof_dev *sdev,
 			    struct snd_sof_pcm_stream *sps,
->>>>>>> eb3cdb58
 			    void *p, size_t sz); /* mandatory */
 
 	/* host side configuration of the stream's data offset in stream mailbox area */
 	int (*set_stream_data_offset)(struct snd_sof_dev *sdev,
-<<<<<<< HEAD
-				      struct snd_pcm_substream *substream,
-=======
 				      struct snd_sof_pcm_stream *sps,
->>>>>>> eb3cdb58
 				      size_t posn_offset); /* optional */
 
 	/* pre/post firmware run */
@@ -449,19 +426,13 @@
  * @ctx_save:		Optional function pointer for context save
  * @ctx_restore:	Optional function pointer for context restore
  * @set_core_state:	Optional function pointer for turning on/off a DSP core
-<<<<<<< HEAD
-=======
  * @set_pm_gate:	Optional function pointer for pm gate settings
->>>>>>> eb3cdb58
  */
 struct sof_ipc_pm_ops {
 	int (*ctx_save)(struct snd_sof_dev *sdev);
 	int (*ctx_restore)(struct snd_sof_dev *sdev);
 	int (*set_core_state)(struct snd_sof_dev *sdev, int core_idx, bool on);
-<<<<<<< HEAD
-=======
 	int (*set_pm_gate)(struct snd_sof_dev *sdev, u32 flags);
->>>>>>> eb3cdb58
 };
 
 /**
@@ -472,21 +443,11 @@
  *			DSP.
  *			The function implements generic, hardware independent way
  *			of loading the initial firmware and its modules (if any).
-<<<<<<< HEAD
- * @query_fw_configuration: Optional function pointer to query information and
- *			configuration from the booted firmware.
- *			Executed after the first successful firmware boot.
-=======
->>>>>>> eb3cdb58
  */
 struct sof_ipc_fw_loader_ops {
 	int (*validate)(struct snd_sof_dev *sdev);
 	size_t (*parse_ext_manifest)(struct snd_sof_dev *sdev);
 	int (*load_fw_to_dsp)(struct snd_sof_dev *sdev);
-<<<<<<< HEAD
-	int (*query_fw_configuration)(struct snd_sof_dev *sdev);
-=======
->>>>>>> eb3cdb58
 };
 
 struct sof_ipc_tplg_ops;
@@ -498,16 +459,12 @@
  * @pm:		Pointer to PM ops
  * @pcm:	Pointer to PCM ops
  * @fw_loader:	Pointer to Firmware Loader ops
-<<<<<<< HEAD
- * @fw_tracing:	Pointer to Firmware tracing ops
-=======
  * @fw_tracing:	Optional pointer to Firmware tracing ops
  *
  * @init:	Optional pointer for IPC related initialization
  * @exit:	Optional pointer for IPC related cleanup
  * @post_fw_boot: Optional pointer to execute IPC related tasks after firmware
  *		boot.
->>>>>>> eb3cdb58
  *
  * @tx_msg:	Function pointer for sending a 'short' IPC message
  * @set_get_data: Function pointer for set/get data ('large' IPC message). This
@@ -530,13 +487,10 @@
 	const struct sof_ipc_fw_loader_ops *fw_loader;
 	const struct sof_ipc_fw_tracing_ops *fw_tracing;
 
-<<<<<<< HEAD
-=======
 	int (*init)(struct snd_sof_dev *sdev);
 	void (*exit)(struct snd_sof_dev *sdev);
 	int (*post_fw_boot)(struct snd_sof_dev *sdev);
 
->>>>>>> eb3cdb58
 	int (*tx_msg)(struct snd_sof_dev *sdev, void *msg_data, size_t msg_bytes,
 		      void *reply_data, size_t reply_bytes, bool no_pm);
 	int (*set_get_data)(struct snd_sof_dev *sdev, void *data, size_t data_bytes,
@@ -704,13 +658,10 @@
 	/* to protect the ipc_rx_handler_list  and  dsp_state_handler_list list */
 	struct mutex client_event_handler_mutex;
 
-<<<<<<< HEAD
-=======
 	/* quirks to override topology values */
 	bool mclk_id_override;
 	u16  mclk_id_quirk; /* same size as in IPC3 definitions */
 
->>>>>>> eb3cdb58
 	void *private;			/* core does not touch this */
 };
 
@@ -760,10 +711,6 @@
 }
 int sof_ipc_tx_message(struct snd_sof_ipc *ipc, void *msg_data, size_t msg_bytes,
 		       void *reply_data, size_t reply_bytes);
-<<<<<<< HEAD
-int sof_ipc_tx_message_no_pm(struct snd_sof_ipc *ipc, void *msg_data, size_t msg_bytes,
-			     void *reply_data, size_t reply_bytes);
-=======
 static inline int sof_ipc_tx_message_no_reply(struct snd_sof_ipc *ipc, void *msg_data,
 					      size_t msg_bytes)
 {
@@ -778,7 +725,6 @@
 {
 	return sof_ipc_tx_message_no_pm(ipc, msg_data, msg_bytes, NULL, 0);
 }
->>>>>>> eb3cdb58
 int sof_ipc_send_msg(struct snd_sof_dev *sdev, void *msg_data, size_t msg_bytes,
 		     size_t reply_bytes);
 
@@ -852,17 +798,10 @@
 		   u32 offset, void *dest, size_t size);
 
 int sof_ipc_msg_data(struct snd_sof_dev *sdev,
-<<<<<<< HEAD
-		     struct snd_pcm_substream *substream,
-		     void *p, size_t sz);
-int sof_set_stream_data_offset(struct snd_sof_dev *sdev,
-			       struct snd_pcm_substream *substream,
-=======
 		     struct snd_sof_pcm_stream *sps,
 		     void *p, size_t sz);
 int sof_set_stream_data_offset(struct snd_sof_dev *sdev,
 			       struct snd_sof_pcm_stream *sps,
->>>>>>> eb3cdb58
 			       size_t posn_offset);
 
 int sof_stream_pcm_open(struct snd_sof_dev *sdev,
@@ -871,7 +810,6 @@
 			 struct snd_pcm_substream *substream);
 
 int sof_machine_check(struct snd_sof_dev *sdev);
-<<<<<<< HEAD
 
 /* SOF client support */
 #if IS_ENABLED(CONFIG_SND_SOC_SOF_CLIENT)
@@ -901,37 +839,6 @@
 	return 0;
 }
 
-=======
-
-/* SOF client support */
-#if IS_ENABLED(CONFIG_SND_SOC_SOF_CLIENT)
-int sof_client_dev_register(struct snd_sof_dev *sdev, const char *name, u32 id,
-			    const void *data, size_t size);
-void sof_client_dev_unregister(struct snd_sof_dev *sdev, const char *name, u32 id);
-int sof_register_clients(struct snd_sof_dev *sdev);
-void sof_unregister_clients(struct snd_sof_dev *sdev);
-void sof_client_ipc_rx_dispatcher(struct snd_sof_dev *sdev, void *msg_buf);
-void sof_client_fw_state_dispatcher(struct snd_sof_dev *sdev);
-int sof_suspend_clients(struct snd_sof_dev *sdev, pm_message_t state);
-int sof_resume_clients(struct snd_sof_dev *sdev);
-#else /* CONFIG_SND_SOC_SOF_CLIENT */
-static inline int sof_client_dev_register(struct snd_sof_dev *sdev, const char *name,
-					  u32 id, const void *data, size_t size)
-{
-	return 0;
-}
-
-static inline void sof_client_dev_unregister(struct snd_sof_dev *sdev,
-					     const char *name, u32 id)
-{
-}
-
-static inline int sof_register_clients(struct snd_sof_dev *sdev)
-{
-	return 0;
-}
-
->>>>>>> eb3cdb58
 static inline  void sof_unregister_clients(struct snd_sof_dev *sdev)
 {
 }
