// SPDX-License-Identifier: (GPL-2.0-only OR BSD-3-Clause)
//
// This file is provided under a dual BSD/GPLv2 license.  When using or
// redistributing this file, you may do so under either license.
//
// Copyright(c) 2018 Intel Corporation
//
// Author: Liam Girdwood <liam.r.girdwood@linux.intel.com>
//

#include <linux/bits.h>
#include <linux/device.h>
#include <linux/errno.h>
#include <linux/firmware.h>
#include <linux/workqueue.h>
#include <sound/tlv.h>
#include <uapi/sound/sof/tokens.h>
#include "sof-priv.h"
#include "sof-audio.h"
#include "ops.h"

#define COMP_ID_UNASSIGNED		0xffffffff
/*
 * Constants used in the computation of linear volume gain
 * from dB gain 20th root of 10 in Q1.16 fixed-point notation
 */
#define VOL_TWENTIETH_ROOT_OF_TEN	73533
/* 40th root of 10 in Q1.16 fixed-point notation*/
#define VOL_FORTIETH_ROOT_OF_TEN	69419

/* 0.5 dB step value in topology TLV */
#define VOL_HALF_DB_STEP	50

/* TLV data items */
#define TLV_MIN		0
#define TLV_STEP	1
#define TLV_MUTE	2

/**
 * sof_update_ipc_object - Parse multiple sets of tokens within the token array associated with the
 *			    token ID.
 * @scomp: pointer to SOC component
 * @object: target IPC struct to save the parsed values
 * @token_id: token ID for the token array to be searched
 * @tuples: pointer to the tuples array
 * @num_tuples: number of tuples in the tuples array
 * @object_size: size of the object
 * @token_instance_num: number of times the same @token_id needs to be parsed i.e. the function
 *			looks for @token_instance_num of each token in the token array associated
 *			with the @token_id
 */
int sof_update_ipc_object(struct snd_soc_component *scomp, void *object, enum sof_tokens token_id,
			  struct snd_sof_tuple *tuples, int num_tuples,
			  size_t object_size, int token_instance_num)
{
	struct snd_sof_dev *sdev = snd_soc_component_get_drvdata(scomp);
	const struct sof_ipc_tplg_ops *tplg_ops = sof_ipc_get_ops(sdev, tplg);
	const struct sof_token_info *token_list;
	const struct sof_topology_token *tokens;
	int i, j;

	token_list = tplg_ops ? tplg_ops->token_list : NULL;
	/* nothing to do if token_list is NULL */
	if (!token_list)
		return 0;

	if (token_list[token_id].count < 0) {
		dev_err(scomp->dev, "Invalid token count for token ID: %d\n", token_id);
		return -EINVAL;
	}

	/* No tokens to match */
	if (!token_list[token_id].count)
		return 0;

	tokens = token_list[token_id].tokens;
	if (!tokens) {
		dev_err(scomp->dev, "Invalid tokens for token id: %d\n", token_id);
		return -EINVAL;
	}

	for (i = 0; i < token_list[token_id].count; i++) {
		int offset = 0;
		int num_tokens_matched = 0;

		for (j = 0; j < num_tuples; j++) {
			if (tokens[i].token == tuples[j].token) {
				switch (tokens[i].type) {
				case SND_SOC_TPLG_TUPLE_TYPE_WORD:
				{
					u32 *val = (u32 *)((u8 *)object + tokens[i].offset +
							   offset);

					*val = tuples[j].value.v;
					break;
				}
				case SND_SOC_TPLG_TUPLE_TYPE_SHORT:
				case SND_SOC_TPLG_TUPLE_TYPE_BOOL:
				{
					u16 *val = (u16 *)((u8 *)object + tokens[i].offset +
							    offset);

					*val = (u16)tuples[j].value.v;
					break;
				}
				case SND_SOC_TPLG_TUPLE_TYPE_STRING:
				{
					if (!tokens[i].get_token) {
						dev_err(scomp->dev,
							"get_token not defined for token %d in %s\n",
							tokens[i].token, token_list[token_id].name);
						return -EINVAL;
					}

					tokens[i].get_token((void *)tuples[j].value.s, object,
							    tokens[i].offset + offset);
					break;
				}
				default:
					break;
				}

				num_tokens_matched++;

				/* found all required sets of current token. Move to the next one */
				if (!(num_tokens_matched % token_instance_num))
					break;

				/* move to the next object */
				offset += object_size;
			}
		}
	}

	return 0;
}

static inline int get_tlv_data(const int *p, int tlv[SOF_TLV_ITEMS])
{
	/* we only support dB scale TLV type at the moment */
	if ((int)p[SNDRV_CTL_TLVO_TYPE] != SNDRV_CTL_TLVT_DB_SCALE)
		return -EINVAL;

	/* min value in topology tlv data is multiplied by 100 */
	tlv[TLV_MIN] = (int)p[SNDRV_CTL_TLVO_DB_SCALE_MIN] / 100;

	/* volume steps */
	tlv[TLV_STEP] = (int)(p[SNDRV_CTL_TLVO_DB_SCALE_MUTE_AND_STEP] &
				TLV_DB_SCALE_MASK);

	/* mute ON/OFF */
	if ((p[SNDRV_CTL_TLVO_DB_SCALE_MUTE_AND_STEP] &
		TLV_DB_SCALE_MUTE) == 0)
		tlv[TLV_MUTE] = 0;
	else
		tlv[TLV_MUTE] = 1;

	return 0;
}

/*
 * Function to truncate an unsigned 64-bit number
 * by x bits and return 32-bit unsigned number. This
 * function also takes care of rounding while truncating
 */
static inline u32 vol_shift_64(u64 i, u32 x)
{
	/* do not truncate more than 32 bits */
	if (x > 32)
		x = 32;

	if (x == 0)
		return (u32)i;

	return (u32)(((i >> (x - 1)) + 1) >> 1);
}

/*
 * Function to compute a ^ exp where,
 * a is a fractional number represented by a fixed-point
 * integer with a fractional world length of "fwl"
 * exp is an integer
 * fwl is the fractional word length
 * Return value is a fractional number represented by a
 * fixed-point integer with a fractional word length of "fwl"
 */
static u32 vol_pow32(u32 a, int exp, u32 fwl)
{
	int i, iter;
	u32 power = 1 << fwl;
	u64 numerator;

	/* if exponent is 0, return 1 */
	if (exp == 0)
		return power;

	/* determine the number of iterations based on the exponent */
	if (exp < 0)
		iter = exp * -1;
	else
		iter = exp;

	/* mutiply a "iter" times to compute power */
	for (i = 0; i < iter; i++) {
		/*
		 * Product of 2 Qx.fwl fixed-point numbers yields a Q2*x.2*fwl
		 * Truncate product back to fwl fractional bits with rounding
		 */
		power = vol_shift_64((u64)power * a, fwl);
	}

	if (exp > 0) {
		/* if exp is positive, return the result */
		return power;
	}

	/* if exp is negative, return the multiplicative inverse */
	numerator = (u64)1 << (fwl << 1);
	do_div(numerator, power);

	return (u32)numerator;
}

/*
 * Function to calculate volume gain from TLV data.
 * This function can only handle gain steps that are multiples of 0.5 dB
 */
u32 vol_compute_gain(u32 value, int *tlv)
{
	int dB_gain;
	u32 linear_gain;
	int f_step;

	/* mute volume */
	if (value == 0 && tlv[TLV_MUTE])
		return 0;

	/*
	 * compute dB gain from tlv. tlv_step
	 * in topology is multiplied by 100
	 */
	dB_gain = tlv[TLV_MIN] + (value * tlv[TLV_STEP]) / 100;

	/*
	 * compute linear gain represented by fixed-point
	 * int with VOLUME_FWL fractional bits
	 */
	linear_gain = vol_pow32(VOL_TWENTIETH_ROOT_OF_TEN, dB_gain, VOLUME_FWL);

	/* extract the fractional part of volume step */
	f_step = tlv[TLV_STEP] - (tlv[TLV_STEP] / 100);

	/* if volume step is an odd multiple of 0.5 dB */
	if (f_step == VOL_HALF_DB_STEP && (value & 1))
		linear_gain = vol_shift_64((u64)linear_gain *
						  VOL_FORTIETH_ROOT_OF_TEN,
						  VOLUME_FWL);

	return linear_gain;
}

/*
 * Set up volume table for kcontrols from tlv data
 * "size" specifies the number of entries in the table
 */
static int set_up_volume_table(struct snd_sof_control *scontrol,
			       int tlv[SOF_TLV_ITEMS], int size)
{
	struct snd_soc_component *scomp = scontrol->scomp;
	struct snd_sof_dev *sdev = snd_soc_component_get_drvdata(scomp);
	const struct sof_ipc_tplg_ops *tplg_ops = sof_ipc_get_ops(sdev, tplg);

	if (tplg_ops && tplg_ops->control && tplg_ops->control->set_up_volume_table)
		return tplg_ops->control->set_up_volume_table(scontrol, tlv, size);

	dev_err(scomp->dev, "Mandatory op %s not set\n", __func__);
	return -EINVAL;
}

struct sof_dai_types {
	const char *name;
	enum sof_ipc_dai_type type;
};

static const struct sof_dai_types sof_dais[] = {
	{"SSP", SOF_DAI_INTEL_SSP},
	{"HDA", SOF_DAI_INTEL_HDA},
	{"DMIC", SOF_DAI_INTEL_DMIC},
	{"ALH", SOF_DAI_INTEL_ALH},
	{"SAI", SOF_DAI_IMX_SAI},
	{"ESAI", SOF_DAI_IMX_ESAI},
	{"ACPBT", SOF_DAI_AMD_BT},
	{"ACPSP", SOF_DAI_AMD_SP},
	{"ACPDMIC", SOF_DAI_AMD_DMIC},
	{"ACPHS", SOF_DAI_AMD_HS},
	{"AFE", SOF_DAI_MEDIATEK_AFE},
	{"ACPSP_VIRTUAL", SOF_DAI_AMD_SP_VIRTUAL},
	{"ACPHS_VIRTUAL", SOF_DAI_AMD_HS_VIRTUAL},
	{"MICFIL", SOF_DAI_IMX_MICFIL},
<<<<<<< HEAD
=======
	{"ACP_SDW", SOF_DAI_AMD_SDW},
>>>>>>> 2d5404ca

};

static enum sof_ipc_dai_type find_dai(const char *name)
{
	int i;

	for (i = 0; i < ARRAY_SIZE(sof_dais); i++) {
		if (strcmp(name, sof_dais[i].name) == 0)
			return sof_dais[i].type;
	}

	return SOF_DAI_INTEL_NONE;
}

/*
 * Supported Frame format types and lookup, add new ones to end of list.
 */

struct sof_frame_types {
	const char *name;
	enum sof_ipc_frame frame;
};

static const struct sof_frame_types sof_frames[] = {
	{"s16le", SOF_IPC_FRAME_S16_LE},
	{"s24le", SOF_IPC_FRAME_S24_4LE},
	{"s32le", SOF_IPC_FRAME_S32_LE},
	{"float", SOF_IPC_FRAME_FLOAT},
};

static enum sof_ipc_frame find_format(const char *name)
{
	int i;

	for (i = 0; i < ARRAY_SIZE(sof_frames); i++) {
		if (strcmp(name, sof_frames[i].name) == 0)
			return sof_frames[i].frame;
	}

	/* use s32le if nothing is specified */
	return SOF_IPC_FRAME_S32_LE;
}

int get_token_u32(void *elem, void *object, u32 offset)
{
	struct snd_soc_tplg_vendor_value_elem *velem = elem;
	u32 *val = (u32 *)((u8 *)object + offset);

	*val = le32_to_cpu(velem->value);
	return 0;
}

int get_token_u16(void *elem, void *object, u32 offset)
{
	struct snd_soc_tplg_vendor_value_elem *velem = elem;
	u16 *val = (u16 *)((u8 *)object + offset);

	*val = (u16)le32_to_cpu(velem->value);
	return 0;
}

int get_token_uuid(void *elem, void *object, u32 offset)
{
	struct snd_soc_tplg_vendor_uuid_elem *velem = elem;
	u8 *dst = (u8 *)object + offset;

	memcpy(dst, velem->uuid, UUID_SIZE);

	return 0;
}

/*
 * The string gets from topology will be stored in heap, the owner only
 * holds a char* member point to the heap.
 */
int get_token_string(void *elem, void *object, u32 offset)
{
	/* "dst" here points to the char* member of the owner */
	char **dst = (char **)((u8 *)object + offset);

	*dst = kstrdup(elem, GFP_KERNEL);
	if (!*dst)
		return -ENOMEM;
	return 0;
};

int get_token_comp_format(void *elem, void *object, u32 offset)
{
	u32 *val = (u32 *)((u8 *)object + offset);

	*val = find_format((const char *)elem);
	return 0;
}

int get_token_dai_type(void *elem, void *object, u32 offset)
{
	u32 *val = (u32 *)((u8 *)object + offset);

	*val = find_dai((const char *)elem);
	return 0;
}

/* PCM */
static const struct sof_topology_token stream_tokens[] = {
	{SOF_TKN_STREAM_PLAYBACK_COMPATIBLE_D0I3, SND_SOC_TPLG_TUPLE_TYPE_BOOL, get_token_u16,
		offsetof(struct snd_sof_pcm, stream[0].d0i3_compatible)},
	{SOF_TKN_STREAM_CAPTURE_COMPATIBLE_D0I3, SND_SOC_TPLG_TUPLE_TYPE_BOOL, get_token_u16,
		offsetof(struct snd_sof_pcm, stream[1].d0i3_compatible)},
};

/* Leds */
static const struct sof_topology_token led_tokens[] = {
	{SOF_TKN_MUTE_LED_USE, SND_SOC_TPLG_TUPLE_TYPE_WORD, get_token_u32,
		offsetof(struct snd_sof_led_control, use_led)},
	{SOF_TKN_MUTE_LED_DIRECTION, SND_SOC_TPLG_TUPLE_TYPE_WORD, get_token_u32,
		offsetof(struct snd_sof_led_control, direction)},
};

static const struct sof_topology_token comp_pin_tokens[] = {
	{SOF_TKN_COMP_NUM_INPUT_PINS, SND_SOC_TPLG_TUPLE_TYPE_WORD, get_token_u32,
		offsetof(struct snd_sof_widget, num_input_pins)},
	{SOF_TKN_COMP_NUM_OUTPUT_PINS, SND_SOC_TPLG_TUPLE_TYPE_WORD, get_token_u32,
		offsetof(struct snd_sof_widget, num_output_pins)},
};

static const struct sof_topology_token comp_input_pin_binding_tokens[] = {
	{SOF_TKN_COMP_INPUT_PIN_BINDING_WNAME, SND_SOC_TPLG_TUPLE_TYPE_STRING,
		get_token_string, 0},
};

static const struct sof_topology_token comp_output_pin_binding_tokens[] = {
	{SOF_TKN_COMP_OUTPUT_PIN_BINDING_WNAME, SND_SOC_TPLG_TUPLE_TYPE_STRING,
		get_token_string, 0},
};

/**
 * sof_parse_uuid_tokens - Parse multiple sets of UUID tokens
 * @scomp: pointer to soc component
 * @object: target ipc struct for parsed values
 * @offset: offset within the object pointer
 * @tokens: array of struct sof_topology_token containing the tokens to be matched
 * @num_tokens: number of tokens in tokens array
 * @array: source pointer to consecutive vendor arrays in topology
 *
 * This function parses multiple sets of string type tokens in vendor arrays
 */
static int sof_parse_uuid_tokens(struct snd_soc_component *scomp,
				  void *object, size_t offset,
				  const struct sof_topology_token *tokens, int num_tokens,
				  struct snd_soc_tplg_vendor_array *array)
{
	struct snd_soc_tplg_vendor_uuid_elem *elem;
	int found = 0;
	int i, j;

	/* parse element by element */
	for (i = 0; i < le32_to_cpu(array->num_elems); i++) {
		elem = &array->uuid[i];

		/* search for token */
		for (j = 0; j < num_tokens; j++) {
			/* match token type */
			if (tokens[j].type != SND_SOC_TPLG_TUPLE_TYPE_UUID)
				continue;

			/* match token id */
			if (tokens[j].token != le32_to_cpu(elem->token))
				continue;

			/* matched - now load token */
			tokens[j].get_token(elem, object,
					    offset + tokens[j].offset);

			found++;
		}
	}

	return found;
}

/**
 * sof_copy_tuples - Parse tokens and copy them to the @tuples array
 * @sdev: pointer to struct snd_sof_dev
 * @array: source pointer to consecutive vendor arrays in topology
 * @array_size: size of @array
 * @token_id: Token ID associated with a token array
 * @token_instance_num: number of times the same @token_id needs to be parsed i.e. the function
 *			looks for @token_instance_num of each token in the token array associated
 *			with the @token_id
 * @tuples: tuples array to copy the matched tuples to
 * @tuples_size: size of @tuples
 * @num_copied_tuples: pointer to the number of copied tuples in the tuples array
 *
 */
static int sof_copy_tuples(struct snd_sof_dev *sdev, struct snd_soc_tplg_vendor_array *array,
			   int array_size, u32 token_id, int token_instance_num,
			   struct snd_sof_tuple *tuples, int tuples_size, int *num_copied_tuples)
{
	const struct sof_ipc_tplg_ops *tplg_ops = sof_ipc_get_ops(sdev, tplg);
	const struct sof_token_info *token_list;
	const struct sof_topology_token *tokens;
	int found = 0;
	int num_tokens, asize;
	int i, j;

	token_list = tplg_ops ? tplg_ops->token_list : NULL;
	/* nothing to do if token_list is NULL */
	if (!token_list)
		return 0;

	if (!tuples || !num_copied_tuples) {
		dev_err(sdev->dev, "Invalid tuples array\n");
		return -EINVAL;
	}

	tokens = token_list[token_id].tokens;
	num_tokens = token_list[token_id].count;

	if (!tokens) {
		dev_err(sdev->dev, "No token array defined for token ID: %d\n", token_id);
		return -EINVAL;
	}

	/* check if there's space in the tuples array for new tokens */
	if (*num_copied_tuples >= tuples_size) {
		dev_err(sdev->dev, "No space in tuples array for new tokens from %s",
			token_list[token_id].name);
		return -EINVAL;
	}

	while (array_size > 0 && found < num_tokens * token_instance_num) {
		asize = le32_to_cpu(array->size);

		/* validate asize */
		if (asize < 0) {
			dev_err(sdev->dev, "Invalid array size 0x%x\n", asize);
			return -EINVAL;
		}

		/* make sure there is enough data before parsing */
		array_size -= asize;
		if (array_size < 0) {
			dev_err(sdev->dev, "Invalid array size 0x%x\n", asize);
			return -EINVAL;
		}

		/* parse element by element */
		for (i = 0; i < le32_to_cpu(array->num_elems); i++) {
			/* search for token */
			for (j = 0; j < num_tokens; j++) {
				/* match token type */
				if (!(tokens[j].type == SND_SOC_TPLG_TUPLE_TYPE_WORD ||
				      tokens[j].type == SND_SOC_TPLG_TUPLE_TYPE_SHORT ||
				      tokens[j].type == SND_SOC_TPLG_TUPLE_TYPE_BYTE ||
				      tokens[j].type == SND_SOC_TPLG_TUPLE_TYPE_BOOL ||
				      tokens[j].type == SND_SOC_TPLG_TUPLE_TYPE_STRING))
					continue;

				if (tokens[j].type == SND_SOC_TPLG_TUPLE_TYPE_STRING) {
					struct snd_soc_tplg_vendor_string_elem *elem;

					elem = &array->string[i];

					/* match token id */
					if (tokens[j].token != le32_to_cpu(elem->token))
						continue;

					tuples[*num_copied_tuples].token = tokens[j].token;
					tuples[*num_copied_tuples].value.s = elem->string;
				} else {
					struct snd_soc_tplg_vendor_value_elem *elem;

					elem = &array->value[i];

					/* match token id */
					if (tokens[j].token != le32_to_cpu(elem->token))
						continue;

					tuples[*num_copied_tuples].token = tokens[j].token;
					tuples[*num_copied_tuples].value.v =
						le32_to_cpu(elem->value);
				}
				found++;
				(*num_copied_tuples)++;

				/* stop if there's no space for any more new tuples */
				if (*num_copied_tuples == tuples_size)
					return 0;
			}

			/* stop when we've found the required token instances */
			if (found == num_tokens * token_instance_num)
				return 0;
		}

		/* next array */
		array = (struct snd_soc_tplg_vendor_array *)((u8 *)array + asize);
	}

	return 0;
}

/**
 * sof_parse_string_tokens - Parse multiple sets of tokens
 * @scomp: pointer to soc component
 * @object: target ipc struct for parsed values
 * @offset: offset within the object pointer
 * @tokens: array of struct sof_topology_token containing the tokens to be matched
 * @num_tokens: number of tokens in tokens array
 * @array: source pointer to consecutive vendor arrays in topology
 *
 * This function parses multiple sets of string type tokens in vendor arrays
 */
static int sof_parse_string_tokens(struct snd_soc_component *scomp,
				   void *object, int offset,
				   const struct sof_topology_token *tokens, int num_tokens,
				   struct snd_soc_tplg_vendor_array *array)
{
	struct snd_soc_tplg_vendor_string_elem *elem;
	int found = 0;
	int i, j, ret;

	/* parse element by element */
	for (i = 0; i < le32_to_cpu(array->num_elems); i++) {
		elem = &array->string[i];

		/* search for token */
		for (j = 0; j < num_tokens; j++) {
			/* match token type */
			if (tokens[j].type != SND_SOC_TPLG_TUPLE_TYPE_STRING)
				continue;

			/* match token id */
			if (tokens[j].token != le32_to_cpu(elem->token))
				continue;

			/* matched - now load token */
			ret = tokens[j].get_token(elem->string, object, offset + tokens[j].offset);
			if (ret < 0)
				return ret;

			found++;
		}
	}

	return found;
}

/**
 * sof_parse_word_tokens - Parse multiple sets of tokens
 * @scomp: pointer to soc component
 * @object: target ipc struct for parsed values
 * @offset: offset within the object pointer
 * @tokens: array of struct sof_topology_token containing the tokens to be matched
 * @num_tokens: number of tokens in tokens array
 * @array: source pointer to consecutive vendor arrays in topology
 *
 * This function parses multiple sets of word type tokens in vendor arrays
 */
static int sof_parse_word_tokens(struct snd_soc_component *scomp,
				  void *object, int offset,
				  const struct sof_topology_token *tokens, int num_tokens,
				  struct snd_soc_tplg_vendor_array *array)
{
	struct snd_soc_tplg_vendor_value_elem *elem;
	int found = 0;
	int i, j;

	/* parse element by element */
	for (i = 0; i < le32_to_cpu(array->num_elems); i++) {
		elem = &array->value[i];

		/* search for token */
		for (j = 0; j < num_tokens; j++) {
			/* match token type */
			if (!(tokens[j].type == SND_SOC_TPLG_TUPLE_TYPE_WORD ||
			      tokens[j].type == SND_SOC_TPLG_TUPLE_TYPE_SHORT ||
			      tokens[j].type == SND_SOC_TPLG_TUPLE_TYPE_BYTE ||
			      tokens[j].type == SND_SOC_TPLG_TUPLE_TYPE_BOOL))
				continue;

			/* match token id */
			if (tokens[j].token != le32_to_cpu(elem->token))
				continue;

			/* load token */
			tokens[j].get_token(elem, object, offset + tokens[j].offset);

			found++;
		}
	}

	return found;
}

/**
 * sof_parse_token_sets - Parse multiple sets of tokens
 * @scomp: pointer to soc component
 * @object: target ipc struct for parsed values
 * @tokens: token definition array describing what tokens to parse
 * @count: number of tokens in definition array
 * @array: source pointer to consecutive vendor arrays in topology
 * @array_size: total size of @array
 * @token_instance_num: number of times the same tokens needs to be parsed i.e. the function
 *			looks for @token_instance_num of each token in the @tokens
 * @object_size: offset to next target ipc struct with multiple sets
 *
 * This function parses multiple sets of tokens in vendor arrays into
 * consecutive ipc structs.
 */
static int sof_parse_token_sets(struct snd_soc_component *scomp,
				void *object, const struct sof_topology_token *tokens,
				int count, struct snd_soc_tplg_vendor_array *array,
				int array_size, int token_instance_num, size_t object_size)
{
	size_t offset = 0;
	int found = 0;
	int total = 0;
	int asize;
	int ret;

	while (array_size > 0 && total < count * token_instance_num) {
		asize = le32_to_cpu(array->size);

		/* validate asize */
		if (asize < 0) { /* FIXME: A zero-size array makes no sense */
			dev_err(scomp->dev, "error: invalid array size 0x%x\n",
				asize);
			return -EINVAL;
		}

		/* make sure there is enough data before parsing */
		array_size -= asize;
		if (array_size < 0) {
			dev_err(scomp->dev, "error: invalid array size 0x%x\n",
				asize);
			return -EINVAL;
		}

		/* call correct parser depending on type */
		switch (le32_to_cpu(array->type)) {
		case SND_SOC_TPLG_TUPLE_TYPE_UUID:
			found += sof_parse_uuid_tokens(scomp, object, offset, tokens, count,
						       array);
			break;
		case SND_SOC_TPLG_TUPLE_TYPE_STRING:

			ret = sof_parse_string_tokens(scomp, object, offset, tokens, count,
						      array);
			if (ret < 0) {
				dev_err(scomp->dev, "error: no memory to copy string token\n");
				return ret;
			}

			found += ret;
			break;
		case SND_SOC_TPLG_TUPLE_TYPE_BOOL:
		case SND_SOC_TPLG_TUPLE_TYPE_BYTE:
		case SND_SOC_TPLG_TUPLE_TYPE_WORD:
		case SND_SOC_TPLG_TUPLE_TYPE_SHORT:
			found += sof_parse_word_tokens(scomp, object, offset, tokens, count,
						       array);
			break;
		default:
			dev_err(scomp->dev, "error: unknown token type %d\n",
				array->type);
			return -EINVAL;
		}

		/* next array */
		array = (struct snd_soc_tplg_vendor_array *)((u8 *)array
			+ asize);

		/* move to next target struct */
		if (found >= count) {
			offset += object_size;
			total += found;
			found = 0;
		}
	}

	return 0;
}

/**
 * sof_parse_tokens - Parse one set of tokens
 * @scomp: pointer to soc component
 * @object: target ipc struct for parsed values
 * @tokens: token definition array describing what tokens to parse
 * @num_tokens: number of tokens in definition array
 * @array: source pointer to consecutive vendor arrays in topology
 * @array_size: total size of @array
 *
 * This function parses a single set of tokens in vendor arrays into
 * consecutive ipc structs.
 */
static int sof_parse_tokens(struct snd_soc_component *scomp,  void *object,
			    const struct sof_topology_token *tokens, int num_tokens,
			    struct snd_soc_tplg_vendor_array *array,
			    int array_size)

{
	/*
	 * sof_parse_tokens is used when topology contains only a single set of
	 * identical tuples arrays. So additional parameters to
	 * sof_parse_token_sets are sets = 1 (only 1 set) and
	 * object_size = 0 (irrelevant).
	 */
	return sof_parse_token_sets(scomp, object, tokens, num_tokens, array,
				    array_size, 1, 0);
}

/*
 * Standard Kcontrols.
 */

static int sof_control_load_volume(struct snd_soc_component *scomp,
				   struct snd_sof_control *scontrol,
				   struct snd_kcontrol_new *kc,
				   struct snd_soc_tplg_ctl_hdr *hdr)
{
	struct snd_sof_dev *sdev = snd_soc_component_get_drvdata(scomp);
	struct snd_soc_tplg_mixer_control *mc =
		container_of(hdr, struct snd_soc_tplg_mixer_control, hdr);
	int tlv[SOF_TLV_ITEMS];
	unsigned int mask;
	int ret;

	/* validate topology data */
	if (le32_to_cpu(mc->num_channels) > SND_SOC_TPLG_MAX_CHAN)
		return -EINVAL;

	/*
	 * If control has more than 2 channels we need to override the info. This is because even if
	 * ASoC layer has defined topology's max channel count to SND_SOC_TPLG_MAX_CHAN = 8, the
	 * pre-defined dapm control types (and related functions) creating the actual control
	 * restrict the channels only to mono or stereo.
	 */
	if (le32_to_cpu(mc->num_channels) > 2)
		kc->info = snd_sof_volume_info;

	scontrol->comp_id = sdev->next_comp_id;
	scontrol->min_volume_step = le32_to_cpu(mc->min);
	scontrol->max_volume_step = le32_to_cpu(mc->max);
	scontrol->num_channels = le32_to_cpu(mc->num_channels);

	scontrol->max = le32_to_cpu(mc->max);
	if (le32_to_cpu(mc->max) == 1)
		goto skip;

	/* extract tlv data */
	if (!kc->tlv.p || get_tlv_data(kc->tlv.p, tlv) < 0) {
		dev_err(scomp->dev, "error: invalid TLV data\n");
		return -EINVAL;
	}

	/* set up volume table */
	ret = set_up_volume_table(scontrol, tlv, le32_to_cpu(mc->max) + 1);
	if (ret < 0) {
		dev_err(scomp->dev, "error: setting up volume table\n");
		return ret;
	}

skip:
	/* set up possible led control from mixer private data */
	ret = sof_parse_tokens(scomp, &scontrol->led_ctl, led_tokens,
			       ARRAY_SIZE(led_tokens), mc->priv.array,
			       le32_to_cpu(mc->priv.size));
	if (ret != 0) {
		dev_err(scomp->dev, "error: parse led tokens failed %d\n",
			le32_to_cpu(mc->priv.size));
		goto err;
	}

	if (scontrol->led_ctl.use_led) {
		mask = scontrol->led_ctl.direction ? SNDRV_CTL_ELEM_ACCESS_MIC_LED :
							SNDRV_CTL_ELEM_ACCESS_SPK_LED;
		scontrol->access &= ~SNDRV_CTL_ELEM_ACCESS_LED_MASK;
		scontrol->access |= mask;
		kc->access &= ~SNDRV_CTL_ELEM_ACCESS_LED_MASK;
		kc->access |= mask;
		sdev->led_present = true;
	}

	dev_dbg(scomp->dev, "tplg: load kcontrol index %d chans %d\n",
		scontrol->comp_id, scontrol->num_channels);

	return 0;

err:
	if (le32_to_cpu(mc->max) > 1)
		kfree(scontrol->volume_table);

	return ret;
}

static int sof_control_load_enum(struct snd_soc_component *scomp,
				 struct snd_sof_control *scontrol,
				 struct snd_kcontrol_new *kc,
				 struct snd_soc_tplg_ctl_hdr *hdr)
{
	struct snd_sof_dev *sdev = snd_soc_component_get_drvdata(scomp);
	struct snd_soc_tplg_enum_control *ec =
		container_of(hdr, struct snd_soc_tplg_enum_control, hdr);

	/* validate topology data */
	if (le32_to_cpu(ec->num_channels) > SND_SOC_TPLG_MAX_CHAN)
		return -EINVAL;

	scontrol->comp_id = sdev->next_comp_id;
	scontrol->num_channels = le32_to_cpu(ec->num_channels);

	dev_dbg(scomp->dev, "tplg: load kcontrol index %d chans %d comp_id %d\n",
		scontrol->comp_id, scontrol->num_channels, scontrol->comp_id);

	return 0;
}

static int sof_control_load_bytes(struct snd_soc_component *scomp,
				  struct snd_sof_control *scontrol,
				  struct snd_kcontrol_new *kc,
				  struct snd_soc_tplg_ctl_hdr *hdr)
{
	struct snd_sof_dev *sdev = snd_soc_component_get_drvdata(scomp);
	struct snd_soc_tplg_bytes_control *control =
		container_of(hdr, struct snd_soc_tplg_bytes_control, hdr);
	struct soc_bytes_ext *sbe = (struct soc_bytes_ext *)kc->private_value;
	size_t priv_size = le32_to_cpu(control->priv.size);

	scontrol->max_size = sbe->max;
	scontrol->comp_id = sdev->next_comp_id;

	dev_dbg(scomp->dev, "tplg: load kcontrol index %d\n", scontrol->comp_id);

	/* copy the private data */
	if (priv_size > 0) {
		scontrol->priv = kmemdup(control->priv.data, priv_size, GFP_KERNEL);
		if (!scontrol->priv)
			return -ENOMEM;

		scontrol->priv_size = priv_size;
	}

	return 0;
}

/* external kcontrol init - used for any driver specific init */
static int sof_control_load(struct snd_soc_component *scomp, int index,
			    struct snd_kcontrol_new *kc,
			    struct snd_soc_tplg_ctl_hdr *hdr)
{
	struct soc_mixer_control *sm;
	struct soc_bytes_ext *sbe;
	struct soc_enum *se;
	struct snd_sof_dev *sdev = snd_soc_component_get_drvdata(scomp);
	struct snd_soc_dobj *dobj;
	struct snd_sof_control *scontrol;
	int ret;

	dev_dbg(scomp->dev, "tplg: load control type %d name : %s\n",
		hdr->type, hdr->name);

	scontrol = kzalloc(sizeof(*scontrol), GFP_KERNEL);
	if (!scontrol)
		return -ENOMEM;

	scontrol->name = kstrdup(hdr->name, GFP_KERNEL);
	if (!scontrol->name) {
		kfree(scontrol);
		return -ENOMEM;
	}

	scontrol->scomp = scomp;
	scontrol->access = kc->access;
	scontrol->info_type = le32_to_cpu(hdr->ops.info);
	scontrol->index = kc->index;

	switch (le32_to_cpu(hdr->ops.info)) {
	case SND_SOC_TPLG_CTL_VOLSW:
	case SND_SOC_TPLG_CTL_VOLSW_SX:
	case SND_SOC_TPLG_CTL_VOLSW_XR_SX:
		sm = (struct soc_mixer_control *)kc->private_value;
		dobj = &sm->dobj;
		ret = sof_control_load_volume(scomp, scontrol, kc, hdr);
		break;
	case SND_SOC_TPLG_CTL_BYTES:
		sbe = (struct soc_bytes_ext *)kc->private_value;
		dobj = &sbe->dobj;
		ret = sof_control_load_bytes(scomp, scontrol, kc, hdr);
		break;
	case SND_SOC_TPLG_CTL_ENUM:
	case SND_SOC_TPLG_CTL_ENUM_VALUE:
		se = (struct soc_enum *)kc->private_value;
		dobj = &se->dobj;
		ret = sof_control_load_enum(scomp, scontrol, kc, hdr);
		break;
	case SND_SOC_TPLG_CTL_RANGE:
	case SND_SOC_TPLG_CTL_STROBE:
	case SND_SOC_TPLG_DAPM_CTL_VOLSW:
	case SND_SOC_TPLG_DAPM_CTL_ENUM_DOUBLE:
	case SND_SOC_TPLG_DAPM_CTL_ENUM_VIRT:
	case SND_SOC_TPLG_DAPM_CTL_ENUM_VALUE:
	case SND_SOC_TPLG_DAPM_CTL_PIN:
	default:
		dev_warn(scomp->dev, "control type not supported %d:%d:%d\n",
			 hdr->ops.get, hdr->ops.put, hdr->ops.info);
		kfree(scontrol->name);
		kfree(scontrol);
		return 0;
	}

	if (ret < 0) {
		kfree(scontrol->name);
		kfree(scontrol);
		return ret;
	}

	scontrol->led_ctl.led_value = -1;

	dobj->private = scontrol;
	list_add(&scontrol->list, &sdev->kcontrol_list);
	return 0;
}

static int sof_control_unload(struct snd_soc_component *scomp,
			      struct snd_soc_dobj *dobj)
{
	struct snd_sof_dev *sdev = snd_soc_component_get_drvdata(scomp);
	const struct sof_ipc_tplg_ops *tplg_ops = sof_ipc_get_ops(sdev, tplg);
	struct snd_sof_control *scontrol = dobj->private;
	int ret = 0;

	dev_dbg(scomp->dev, "tplg: unload control name : %s\n", scontrol->name);

	if (tplg_ops && tplg_ops->control_free) {
		ret = tplg_ops->control_free(sdev, scontrol);
		if (ret < 0)
			dev_err(scomp->dev, "failed to free control: %s\n", scontrol->name);
	}

	/* free all data before returning in case of error too */
	kfree(scontrol->ipc_control_data);
	kfree(scontrol->priv);
	kfree(scontrol->name);
	list_del(&scontrol->list);
	kfree(scontrol);

	return ret;
}

/*
 * DAI Topology
 */

static int sof_connect_dai_widget(struct snd_soc_component *scomp,
				  struct snd_soc_dapm_widget *w,
				  struct snd_soc_tplg_dapm_widget *tw,
				  struct snd_sof_dai *dai)
{
	struct snd_soc_card *card = scomp->card;
	struct snd_soc_pcm_runtime *rtd;
	struct snd_soc_dai *cpu_dai;
	int stream;
	int i;

	if (!w->sname) {
		dev_err(scomp->dev, "Widget %s does not have stream\n", w->name);
		return -EINVAL;
	}

	if (w->id == snd_soc_dapm_dai_out)
		stream = SNDRV_PCM_STREAM_CAPTURE;
	else if (w->id == snd_soc_dapm_dai_in)
		stream = SNDRV_PCM_STREAM_PLAYBACK;
	else
		goto end;

	list_for_each_entry(rtd, &card->rtd_list, list) {
		/* does stream match DAI link ? */
		if (!rtd->dai_link->stream_name ||
		    !strstr(rtd->dai_link->stream_name, w->sname))
			continue;

		for_each_rtd_cpu_dais(rtd, i, cpu_dai) {
			/*
			 * Please create DAI widget in the right order
			 * to ensure BE will connect to the right DAI
			 * widget.
			 */
			if (!snd_soc_dai_get_widget(cpu_dai, stream)) {
				snd_soc_dai_set_widget(cpu_dai, stream, w);
				break;
			}
		}
		if (i == rtd->dai_link->num_cpus) {
			dev_err(scomp->dev, "error: can't find BE for DAI %s\n", w->name);

			return -EINVAL;
		}

		dai->name = rtd->dai_link->name;
		dev_dbg(scomp->dev, "tplg: connected widget %s -> DAI link %s\n",
			w->name, rtd->dai_link->name);
	}
end:
	/* check we have a connection */
	if (!dai->name) {
		dev_err(scomp->dev, "error: can't connect DAI %s stream %s\n",
			w->name, w->sname);
		return -EINVAL;
	}

	return 0;
}

static void sof_disconnect_dai_widget(struct snd_soc_component *scomp,
				      struct snd_soc_dapm_widget *w)
{
	struct snd_soc_card *card = scomp->card;
	struct snd_soc_pcm_runtime *rtd;
	const char *sname = w->sname;
	struct snd_soc_dai *cpu_dai;
	int i, stream;

	if (!sname)
		return;

	if (w->id == snd_soc_dapm_dai_out)
		stream = SNDRV_PCM_STREAM_CAPTURE;
	else if (w->id == snd_soc_dapm_dai_in)
		stream = SNDRV_PCM_STREAM_PLAYBACK;
	else
		return;

	list_for_each_entry(rtd, &card->rtd_list, list) {
		/* does stream match DAI link ? */
		if (!rtd->dai_link->stream_name ||
		    !strstr(rtd->dai_link->stream_name, sname))
			continue;

		for_each_rtd_cpu_dais(rtd, i, cpu_dai)
			if (snd_soc_dai_get_widget(cpu_dai, stream) == w) {
				snd_soc_dai_set_widget(cpu_dai, stream, NULL);
				break;
			}
	}
}

/* bind PCM ID to host component ID */
static int spcm_bind(struct snd_soc_component *scomp, struct snd_sof_pcm *spcm,
		     int dir)
{
	struct snd_sof_dev *sdev = snd_soc_component_get_drvdata(scomp);
	struct snd_sof_widget *host_widget;

	if (sdev->dspless_mode_selected)
		return 0;

	host_widget = snd_sof_find_swidget_sname(scomp,
						 spcm->pcm.caps[dir].name,
						 dir);
	if (!host_widget) {
		dev_err(scomp->dev, "can't find host comp to bind pcm\n");
		return -EINVAL;
	}

	spcm->stream[dir].comp_id = host_widget->comp_id;

	return 0;
}

static int sof_get_token_value(u32 token_id, struct snd_sof_tuple *tuples, int num_tuples)
{
	int i;

	if (!tuples)
		return -EINVAL;

	for (i = 0; i < num_tuples; i++) {
		if (tuples[i].token == token_id)
			return tuples[i].value.v;
	}

	return -EINVAL;
}

static int sof_widget_parse_tokens(struct snd_soc_component *scomp, struct snd_sof_widget *swidget,
				   struct snd_soc_tplg_dapm_widget *tw,
				   enum sof_tokens *object_token_list, int count)
{
	struct snd_sof_dev *sdev = snd_soc_component_get_drvdata(scomp);
	const struct sof_ipc_tplg_ops *tplg_ops = sof_ipc_get_ops(sdev, tplg);
	struct snd_soc_tplg_private *private = &tw->priv;
	const struct sof_token_info *token_list;
	int num_tuples = 0;
	int ret, i;

	token_list = tplg_ops ? tplg_ops->token_list : NULL;
	/* nothing to do if token_list is NULL */
	if (!token_list)
		return 0;

	if (count > 0 && !object_token_list) {
		dev_err(scomp->dev, "No token list for widget %s\n", swidget->widget->name);
		return -EINVAL;
	}

	/* calculate max size of tuples array */
	for (i = 0; i < count; i++)
		num_tuples += token_list[object_token_list[i]].count;

	/* allocate memory for tuples array */
	swidget->tuples = kcalloc(num_tuples, sizeof(*swidget->tuples), GFP_KERNEL);
	if (!swidget->tuples)
		return -ENOMEM;

	/* parse token list for widget */
	for (i = 0; i < count; i++) {
		int num_sets = 1;

		if (object_token_list[i] >= SOF_TOKEN_COUNT) {
			dev_err(scomp->dev, "Invalid token id %d for widget %s\n",
				object_token_list[i], swidget->widget->name);
			ret = -EINVAL;
			goto err;
		}

		switch (object_token_list[i]) {
		case SOF_COMP_EXT_TOKENS:
			/* parse and save UUID in swidget */
			ret = sof_parse_tokens(scomp, swidget,
					       token_list[object_token_list[i]].tokens,
					       token_list[object_token_list[i]].count,
					       private->array, le32_to_cpu(private->size));
			if (ret < 0) {
				dev_err(scomp->dev, "Failed parsing %s for widget %s\n",
					token_list[object_token_list[i]].name,
					swidget->widget->name);
				goto err;
			}

			continue;
		case SOF_IN_AUDIO_FORMAT_TOKENS:
			num_sets = sof_get_token_value(SOF_TKN_COMP_NUM_INPUT_AUDIO_FORMATS,
						       swidget->tuples, swidget->num_tuples);
			if (num_sets < 0) {
				dev_err(sdev->dev, "Invalid input audio format count for %s\n",
					swidget->widget->name);
				ret = num_sets;
				goto err;
			}
			break;
		case SOF_OUT_AUDIO_FORMAT_TOKENS:
			num_sets = sof_get_token_value(SOF_TKN_COMP_NUM_OUTPUT_AUDIO_FORMATS,
						       swidget->tuples, swidget->num_tuples);
			if (num_sets < 0) {
				dev_err(sdev->dev, "Invalid output audio format count for %s\n",
					swidget->widget->name);
				ret = num_sets;
				goto err;
			}
			break;
		default:
			break;
		}

		if (num_sets > 1) {
			struct snd_sof_tuple *new_tuples;

			num_tuples += token_list[object_token_list[i]].count * (num_sets - 1);
			new_tuples = krealloc(swidget->tuples,
					      sizeof(*new_tuples) * num_tuples, GFP_KERNEL);
			if (!new_tuples) {
				ret = -ENOMEM;
				goto err;
			}

			swidget->tuples = new_tuples;
		}

		/* copy one set of tuples per token ID into swidget->tuples */
		ret = sof_copy_tuples(sdev, private->array, le32_to_cpu(private->size),
				      object_token_list[i], num_sets, swidget->tuples,
				      num_tuples, &swidget->num_tuples);
		if (ret < 0) {
			dev_err(scomp->dev, "Failed parsing %s for widget %s err: %d\n",
				token_list[object_token_list[i]].name, swidget->widget->name, ret);
			goto err;
		}
	}

	return 0;
err:
	kfree(swidget->tuples);
	return ret;
}

static void sof_free_pin_binding(struct snd_sof_widget *swidget,
				 bool pin_type)
{
	char **pin_binding;
	u32 num_pins;
	int i;

	if (pin_type == SOF_PIN_TYPE_INPUT) {
		pin_binding = swidget->input_pin_binding;
		num_pins = swidget->num_input_pins;
	} else {
		pin_binding = swidget->output_pin_binding;
		num_pins = swidget->num_output_pins;
	}

	if (pin_binding) {
		for (i = 0; i < num_pins; i++)
			kfree(pin_binding[i]);
	}

	kfree(pin_binding);
}

static int sof_parse_pin_binding(struct snd_sof_widget *swidget,
				 struct snd_soc_tplg_private *priv, bool pin_type)
{
	const struct sof_topology_token *pin_binding_token;
	char *pin_binding[SOF_WIDGET_MAX_NUM_PINS];
	int token_count;
	u32 num_pins;
	char **pb;
	int ret;
	int i;

	if (pin_type == SOF_PIN_TYPE_INPUT) {
		num_pins = swidget->num_input_pins;
		pin_binding_token = comp_input_pin_binding_tokens;
		token_count = ARRAY_SIZE(comp_input_pin_binding_tokens);
	} else {
		num_pins = swidget->num_output_pins;
		pin_binding_token = comp_output_pin_binding_tokens;
		token_count = ARRAY_SIZE(comp_output_pin_binding_tokens);
	}

	memset(pin_binding, 0, SOF_WIDGET_MAX_NUM_PINS * sizeof(char *));
	ret = sof_parse_token_sets(swidget->scomp, pin_binding, pin_binding_token,
				   token_count, priv->array, le32_to_cpu(priv->size),
				   num_pins, sizeof(char *));
	if (ret < 0)
		goto err;

	/* copy pin binding array to swidget only if it is defined in topology */
	if (pin_binding[0]) {
		pb = kmemdup_array(pin_binding, num_pins, sizeof(char *), GFP_KERNEL);
		if (!pb) {
			ret = -ENOMEM;
			goto err;
		}
		if (pin_type == SOF_PIN_TYPE_INPUT)
			swidget->input_pin_binding = pb;
		else
			swidget->output_pin_binding = pb;
	}

	return 0;

err:
	for (i = 0; i < num_pins; i++)
		kfree(pin_binding[i]);

	return ret;
}

static int get_w_no_wname_in_long_name(void *elem, void *object, u32 offset)
{
	struct snd_soc_tplg_vendor_value_elem *velem = elem;
	struct snd_soc_dapm_widget *w = object;

	w->no_wname_in_kcontrol_name = !!le32_to_cpu(velem->value);
	return 0;
}

static const struct sof_topology_token dapm_widget_tokens[] = {
	{SOF_TKN_COMP_NO_WNAME_IN_KCONTROL_NAME, SND_SOC_TPLG_TUPLE_TYPE_BOOL,
	 get_w_no_wname_in_long_name, 0}
};

/* external widget init - used for any driver specific init */
static int sof_widget_ready(struct snd_soc_component *scomp, int index,
			    struct snd_soc_dapm_widget *w,
			    struct snd_soc_tplg_dapm_widget *tw)
{
	struct snd_sof_dev *sdev = snd_soc_component_get_drvdata(scomp);
	const struct sof_ipc_tplg_ops *tplg_ops = sof_ipc_get_ops(sdev, tplg);
	const struct sof_ipc_tplg_widget_ops *widget_ops;
	struct snd_soc_tplg_private *priv = &tw->priv;
	enum sof_tokens *token_list = NULL;
	struct snd_sof_widget *swidget;
	struct snd_sof_dai *dai;
	int token_list_size = 0;
	int ret = 0;

	swidget = kzalloc(sizeof(*swidget), GFP_KERNEL);
	if (!swidget)
		return -ENOMEM;

	swidget->scomp = scomp;
	swidget->widget = w;
	swidget->comp_id = sdev->next_comp_id++;
	swidget->id = w->id;
	swidget->pipeline_id = index;
	swidget->private = NULL;
	mutex_init(&swidget->setup_mutex);

	ida_init(&swidget->output_queue_ida);
	ida_init(&swidget->input_queue_ida);

	ret = sof_parse_tokens(scomp, w, dapm_widget_tokens, ARRAY_SIZE(dapm_widget_tokens),
			       priv->array, le32_to_cpu(priv->size));
	if (ret < 0) {
		dev_err(scomp->dev, "failed to parse dapm widget tokens for %s\n",
			w->name);
		goto widget_free;
	}

	ret = sof_parse_tokens(scomp, swidget, comp_pin_tokens,
			       ARRAY_SIZE(comp_pin_tokens), priv->array,
			       le32_to_cpu(priv->size));
	if (ret < 0) {
		dev_err(scomp->dev, "failed to parse component pin tokens for %s\n",
			w->name);
		goto widget_free;
	}

	if (swidget->num_input_pins > SOF_WIDGET_MAX_NUM_PINS ||
	    swidget->num_output_pins > SOF_WIDGET_MAX_NUM_PINS) {
		dev_err(scomp->dev, "invalid pins for %s: [input: %d, output: %d]\n",
			swidget->widget->name, swidget->num_input_pins, swidget->num_output_pins);
		ret = -EINVAL;
		goto widget_free;
	}

	if (swidget->num_input_pins > 1) {
		ret = sof_parse_pin_binding(swidget, priv, SOF_PIN_TYPE_INPUT);
		/* on parsing error, pin binding is not allocated, nothing to free. */
		if (ret < 0) {
			dev_err(scomp->dev, "failed to parse input pin binding for %s\n",
				w->name);
			goto widget_free;
		}
	}

	if (swidget->num_output_pins > 1) {
		ret = sof_parse_pin_binding(swidget, priv, SOF_PIN_TYPE_OUTPUT);
		/* on parsing error, pin binding is not allocated, nothing to free. */
		if (ret < 0) {
			dev_err(scomp->dev, "failed to parse output pin binding for %s\n",
				w->name);
			goto widget_free;
		}
	}

	dev_dbg(scomp->dev,
		"tplg: widget %d (%s) is ready [type: %d, pipe: %d, pins: %d / %d, stream: %s]\n",
		swidget->comp_id, w->name, swidget->id, index,
		swidget->num_input_pins, swidget->num_output_pins,
		strnlen(w->sname, SNDRV_CTL_ELEM_ID_NAME_MAXLEN) > 0 ? w->sname : "none");

	widget_ops = tplg_ops ? tplg_ops->widget : NULL;
	if (widget_ops) {
		token_list = widget_ops[w->id].token_list;
		token_list_size = widget_ops[w->id].token_list_size;
	}

	/* handle any special case widgets */
	switch (w->id) {
	case snd_soc_dapm_dai_in:
	case snd_soc_dapm_dai_out:
		dai = kzalloc(sizeof(*dai), GFP_KERNEL);
		if (!dai) {
			ret = -ENOMEM;
			goto widget_free;
		}

		ret = sof_widget_parse_tokens(scomp, swidget, tw, token_list, token_list_size);
		if (!ret)
			ret = sof_connect_dai_widget(scomp, w, tw, dai);
		if (ret < 0) {
			kfree(dai);
			break;
		}
		list_add(&dai->list, &sdev->dai_list);
		swidget->private = dai;
		break;
	case snd_soc_dapm_effect:
		/* check we have some tokens - we need at least process type */
		if (le32_to_cpu(tw->priv.size) == 0) {
			dev_err(scomp->dev, "error: process tokens not found\n");
			ret = -EINVAL;
			break;
		}
		ret = sof_widget_parse_tokens(scomp, swidget, tw, token_list, token_list_size);
		break;
	case snd_soc_dapm_pga:
		if (!le32_to_cpu(tw->num_kcontrols)) {
			dev_err(scomp->dev, "invalid kcontrol count %d for volume\n",
				tw->num_kcontrols);
			ret = -EINVAL;
			break;
		}

		fallthrough;
	case snd_soc_dapm_mixer:
	case snd_soc_dapm_buffer:
	case snd_soc_dapm_scheduler:
	case snd_soc_dapm_aif_out:
	case snd_soc_dapm_aif_in:
	case snd_soc_dapm_src:
	case snd_soc_dapm_asrc:
	case snd_soc_dapm_siggen:
	case snd_soc_dapm_mux:
	case snd_soc_dapm_demux:
		ret = sof_widget_parse_tokens(scomp, swidget, tw,  token_list, token_list_size);
		break;
	case snd_soc_dapm_switch:
	case snd_soc_dapm_dai_link:
	case snd_soc_dapm_kcontrol:
	default:
		dev_dbg(scomp->dev, "widget type %d name %s not handled\n", swidget->id, tw->name);
		break;
	}

	/* check token parsing reply */
	if (ret < 0) {
		dev_err(scomp->dev,
			"failed to add widget type %d name : %s stream %s\n",
			swidget->id, tw->name, strnlen(tw->sname, SNDRV_CTL_ELEM_ID_NAME_MAXLEN) > 0
							? tw->sname : "none");
		goto widget_free;
	}

	if (sof_debug_check_flag(SOF_DBG_DISABLE_MULTICORE)) {
		swidget->core = SOF_DSP_PRIMARY_CORE;
	} else {
		int core = sof_get_token_value(SOF_TKN_COMP_CORE_ID, swidget->tuples,
					       swidget->num_tuples);

		if (core >= 0)
			swidget->core = core;
	}

	/* bind widget to external event */
	if (tw->event_type) {
		if (widget_ops && widget_ops[w->id].bind_event) {
			ret = widget_ops[w->id].bind_event(scomp, swidget,
							   le16_to_cpu(tw->event_type));
			if (ret) {
				dev_err(scomp->dev, "widget event binding failed for %s\n",
					swidget->widget->name);
				goto free;
			}
		}
	}

	/* create and add pipeline for scheduler type widgets */
	if (w->id == snd_soc_dapm_scheduler) {
		struct snd_sof_pipeline *spipe;

		spipe = kzalloc(sizeof(*spipe), GFP_KERNEL);
		if (!spipe) {
			ret = -ENOMEM;
			goto free;
		}

		spipe->pipe_widget = swidget;
		swidget->spipe = spipe;
		list_add(&spipe->list, &sdev->pipeline_list);
	}

	w->dobj.private = swidget;
	list_add(&swidget->list, &sdev->widget_list);
	return ret;
free:
	kfree(swidget->private);
	kfree(swidget->tuples);
widget_free:
	kfree(swidget);
	return ret;
}

static int sof_route_unload(struct snd_soc_component *scomp,
			    struct snd_soc_dobj *dobj)
{
	struct snd_sof_route *sroute;

	sroute = dobj->private;
	if (!sroute)
		return 0;

	/* free sroute and its private data */
	kfree(sroute->private);
	list_del(&sroute->list);
	kfree(sroute);

	return 0;
}

static int sof_widget_unload(struct snd_soc_component *scomp,
			     struct snd_soc_dobj *dobj)
{
	struct snd_sof_dev *sdev = snd_soc_component_get_drvdata(scomp);
	const struct sof_ipc_tplg_ops *tplg_ops = sof_ipc_get_ops(sdev, tplg);
	const struct sof_ipc_tplg_widget_ops *widget_ops;
	const struct snd_kcontrol_new *kc;
	struct snd_soc_dapm_widget *widget;
	struct snd_sof_control *scontrol;
	struct snd_sof_widget *swidget;
	struct soc_mixer_control *sm;
	struct soc_bytes_ext *sbe;
	struct snd_sof_dai *dai;
	struct soc_enum *se;
	int i;

	swidget = dobj->private;
	if (!swidget)
		return 0;

	widget = swidget->widget;

	switch (swidget->id) {
	case snd_soc_dapm_dai_in:
	case snd_soc_dapm_dai_out:
		dai = swidget->private;

		if (dai)
			list_del(&dai->list);

		sof_disconnect_dai_widget(scomp, widget);

		break;
	case snd_soc_dapm_scheduler:
	{
		struct snd_sof_pipeline *spipe = swidget->spipe;

		list_del(&spipe->list);
		kfree(spipe);
		swidget->spipe = NULL;
		break;
	}
	default:
		break;
	}
	for (i = 0; i < widget->num_kcontrols; i++) {
		kc = &widget->kcontrol_news[i];
		switch (widget->dobj.widget.kcontrol_type[i]) {
		case SND_SOC_TPLG_TYPE_MIXER:
			sm = (struct soc_mixer_control *)kc->private_value;
			scontrol = sm->dobj.private;
			if (sm->max > 1)
				kfree(scontrol->volume_table);
			break;
		case SND_SOC_TPLG_TYPE_ENUM:
			se = (struct soc_enum *)kc->private_value;
			scontrol = se->dobj.private;
			break;
		case SND_SOC_TPLG_TYPE_BYTES:
			sbe = (struct soc_bytes_ext *)kc->private_value;
			scontrol = sbe->dobj.private;
			break;
		default:
			dev_warn(scomp->dev, "unsupported kcontrol_type\n");
			goto out;
		}
		kfree(scontrol->ipc_control_data);
		list_del(&scontrol->list);
		kfree(scontrol->name);
		kfree(scontrol);
	}

out:
	/* free IPC related data */
	widget_ops = tplg_ops ? tplg_ops->widget : NULL;
	if (widget_ops && widget_ops[swidget->id].ipc_free)
		widget_ops[swidget->id].ipc_free(swidget);

	ida_destroy(&swidget->output_queue_ida);
	ida_destroy(&swidget->input_queue_ida);

	sof_free_pin_binding(swidget, SOF_PIN_TYPE_INPUT);
	sof_free_pin_binding(swidget, SOF_PIN_TYPE_OUTPUT);

	kfree(swidget->tuples);

	/* remove and free swidget object */
	list_del(&swidget->list);
	kfree(swidget);

	return 0;
}

/*
 * DAI HW configuration.
 */

/* FE DAI - used for any driver specific init */
static int sof_dai_load(struct snd_soc_component *scomp, int index,
			struct snd_soc_dai_driver *dai_drv,
			struct snd_soc_tplg_pcm *pcm, struct snd_soc_dai *dai)
{
	struct snd_sof_dev *sdev = snd_soc_component_get_drvdata(scomp);
	const struct sof_ipc_pcm_ops *ipc_pcm_ops = sof_ipc_get_ops(sdev, pcm);
	struct snd_soc_tplg_stream_caps *caps;
	struct snd_soc_tplg_private *private = &pcm->priv;
	struct snd_sof_pcm *spcm;
	int stream;
	int ret;

	/* nothing to do for BEs atm */
	if (!pcm)
		return 0;

	spcm = kzalloc(sizeof(*spcm), GFP_KERNEL);
	if (!spcm)
		return -ENOMEM;

	spcm->scomp = scomp;

	for_each_pcm_streams(stream) {
		spcm->stream[stream].comp_id = COMP_ID_UNASSIGNED;
		if (pcm->compress)
			snd_sof_compr_init_elapsed_work(&spcm->stream[stream].period_elapsed_work);
		else
			snd_sof_pcm_init_elapsed_work(&spcm->stream[stream].period_elapsed_work);
	}

	spcm->pcm = *pcm;
	dev_dbg(scomp->dev, "tplg: load pcm %s\n", pcm->dai_name);

	/* perform pcm set op */
	if (ipc_pcm_ops && ipc_pcm_ops->pcm_setup) {
		ret = ipc_pcm_ops->pcm_setup(sdev, spcm);
		if (ret < 0) {
			kfree(spcm);
			return ret;
		}
	}

	dai_drv->dobj.private = spcm;
	list_add(&spcm->list, &sdev->pcm_list);

	ret = sof_parse_tokens(scomp, spcm, stream_tokens,
			       ARRAY_SIZE(stream_tokens), private->array,
			       le32_to_cpu(private->size));
	if (ret) {
		dev_err(scomp->dev, "error: parse stream tokens failed %d\n",
			le32_to_cpu(private->size));
		return ret;
	}

	/* do we need to allocate playback PCM DMA pages */
	if (!spcm->pcm.playback)
		goto capture;

	stream = SNDRV_PCM_STREAM_PLAYBACK;

	caps = &spcm->pcm.caps[stream];

	/* allocate playback page table buffer */
	ret = snd_dma_alloc_pages(SNDRV_DMA_TYPE_DEV, sdev->dev,
				  PAGE_SIZE, &spcm->stream[stream].page_table);
	if (ret < 0) {
		dev_err(scomp->dev, "error: can't alloc page table for %s %d\n",
			caps->name, ret);

		return ret;
	}

	/* bind pcm to host comp */
	ret = spcm_bind(scomp, spcm, stream);
	if (ret) {
		dev_err(scomp->dev,
			"error: can't bind pcm to host\n");
		goto free_playback_tables;
	}

capture:
	stream = SNDRV_PCM_STREAM_CAPTURE;

	/* do we need to allocate capture PCM DMA pages */
	if (!spcm->pcm.capture)
		return ret;

	caps = &spcm->pcm.caps[stream];

	/* allocate capture page table buffer */
	ret = snd_dma_alloc_pages(SNDRV_DMA_TYPE_DEV, sdev->dev,
				  PAGE_SIZE, &spcm->stream[stream].page_table);
	if (ret < 0) {
		dev_err(scomp->dev, "error: can't alloc page table for %s %d\n",
			caps->name, ret);
		goto free_playback_tables;
	}

	/* bind pcm to host comp */
	ret = spcm_bind(scomp, spcm, stream);
	if (ret) {
		dev_err(scomp->dev,
			"error: can't bind pcm to host\n");
		snd_dma_free_pages(&spcm->stream[stream].page_table);
		goto free_playback_tables;
	}

	return ret;

free_playback_tables:
	if (spcm->pcm.playback)
		snd_dma_free_pages(&spcm->stream[SNDRV_PCM_STREAM_PLAYBACK].page_table);

	return ret;
}

static int sof_dai_unload(struct snd_soc_component *scomp,
			  struct snd_soc_dobj *dobj)
{
	struct snd_sof_dev *sdev = snd_soc_component_get_drvdata(scomp);
	const struct sof_ipc_pcm_ops *ipc_pcm_ops = sof_ipc_get_ops(sdev, pcm);
	struct snd_sof_pcm *spcm = dobj->private;

	/* free PCM DMA pages */
	if (spcm->pcm.playback)
		snd_dma_free_pages(&spcm->stream[SNDRV_PCM_STREAM_PLAYBACK].page_table);

	if (spcm->pcm.capture)
		snd_dma_free_pages(&spcm->stream[SNDRV_PCM_STREAM_CAPTURE].page_table);

	/* perform pcm free op */
	if (ipc_pcm_ops && ipc_pcm_ops->pcm_free)
		ipc_pcm_ops->pcm_free(sdev, spcm);

	/* remove from list and free spcm */
	list_del(&spcm->list);
	kfree(spcm);

	return 0;
}

static const struct sof_topology_token common_dai_link_tokens[] = {
	{SOF_TKN_DAI_TYPE, SND_SOC_TPLG_TUPLE_TYPE_STRING, get_token_dai_type,
		offsetof(struct snd_sof_dai_link, type)},
};

/* DAI link - used for any driver specific init */
static int sof_link_load(struct snd_soc_component *scomp, int index, struct snd_soc_dai_link *link,
			 struct snd_soc_tplg_link_config *cfg)
{
	struct snd_sof_dev *sdev = snd_soc_component_get_drvdata(scomp);
	const struct sof_ipc_tplg_ops *tplg_ops = sof_ipc_get_ops(sdev, tplg);
	struct snd_soc_tplg_private *private = &cfg->priv;
	const struct sof_token_info *token_list;
	struct snd_sof_dai_link *slink;
	u32 token_id = 0;
	int num_tuples = 0;
	int ret, num_sets;

	if (!link->platforms) {
		dev_err(scomp->dev, "error: no platforms\n");
		return -EINVAL;
	}
	link->platforms->name = dev_name(scomp->dev);

	if (tplg_ops && tplg_ops->link_setup) {
		ret = tplg_ops->link_setup(sdev, link);
		if (ret < 0)
			return ret;
	}

	/* Set nonatomic property for FE dai links as their trigger action involves IPC's */
	if (!link->no_pcm) {
		link->nonatomic = true;
		return 0;
	}

	/* check we have some tokens - we need at least DAI type */
	if (le32_to_cpu(private->size) == 0) {
		dev_err(scomp->dev, "error: expected tokens for DAI, none found\n");
		return -EINVAL;
	}

	slink = kzalloc(sizeof(*slink), GFP_KERNEL);
	if (!slink)
		return -ENOMEM;

	slink->num_hw_configs = le32_to_cpu(cfg->num_hw_configs);
	slink->hw_configs = kmemdup_array(cfg->hw_config,
					  slink->num_hw_configs, sizeof(*slink->hw_configs),
					  GFP_KERNEL);
	if (!slink->hw_configs) {
		kfree(slink);
		return -ENOMEM;
	}

	slink->default_hw_cfg_id = le32_to_cpu(cfg->default_hw_config_id);
	slink->link = link;

	dev_dbg(scomp->dev, "tplg: %d hw_configs found, default id: %d for dai link %s!\n",
		slink->num_hw_configs, slink->default_hw_cfg_id, link->name);

	ret = sof_parse_tokens(scomp, slink, common_dai_link_tokens,
			       ARRAY_SIZE(common_dai_link_tokens),
			       private->array, le32_to_cpu(private->size));
	if (ret < 0) {
		dev_err(scomp->dev, "Failed tp parse common DAI link tokens\n");
		kfree(slink->hw_configs);
		kfree(slink);
		return ret;
	}

	token_list = tplg_ops ? tplg_ops->token_list : NULL;
	if (!token_list)
		goto out;

	/* calculate size of tuples array */
	num_tuples += token_list[SOF_DAI_LINK_TOKENS].count;
	num_sets = slink->num_hw_configs;
	switch (slink->type) {
	case SOF_DAI_INTEL_SSP:
		token_id = SOF_SSP_TOKENS;
		num_tuples += token_list[SOF_SSP_TOKENS].count * slink->num_hw_configs;
		break;
	case SOF_DAI_INTEL_DMIC:
		token_id = SOF_DMIC_TOKENS;
		num_tuples += token_list[SOF_DMIC_TOKENS].count;

		/* Allocate memory for max PDM controllers */
		num_tuples += token_list[SOF_DMIC_PDM_TOKENS].count * SOF_DAI_INTEL_DMIC_NUM_CTRL;
		break;
	case SOF_DAI_INTEL_HDA:
		token_id = SOF_HDA_TOKENS;
		num_tuples += token_list[SOF_HDA_TOKENS].count;
		break;
	case SOF_DAI_INTEL_ALH:
		token_id = SOF_ALH_TOKENS;
		num_tuples += token_list[SOF_ALH_TOKENS].count;
		break;
	case SOF_DAI_IMX_SAI:
		token_id = SOF_SAI_TOKENS;
		num_tuples += token_list[SOF_SAI_TOKENS].count;
		break;
	case SOF_DAI_IMX_ESAI:
		token_id = SOF_ESAI_TOKENS;
		num_tuples += token_list[SOF_ESAI_TOKENS].count;
		break;
	case SOF_DAI_MEDIATEK_AFE:
		token_id = SOF_AFE_TOKENS;
		num_tuples += token_list[SOF_AFE_TOKENS].count;
		break;
	case SOF_DAI_AMD_DMIC:
		token_id = SOF_ACPDMIC_TOKENS;
		num_tuples += token_list[SOF_ACPDMIC_TOKENS].count;
		break;
	case SOF_DAI_AMD_BT:
	case SOF_DAI_AMD_SP:
	case SOF_DAI_AMD_HS:
	case SOF_DAI_AMD_SP_VIRTUAL:
	case SOF_DAI_AMD_HS_VIRTUAL:
		token_id = SOF_ACPI2S_TOKENS;
		num_tuples += token_list[SOF_ACPI2S_TOKENS].count;
		break;
	case SOF_DAI_IMX_MICFIL:
		token_id = SOF_MICFIL_TOKENS;
		num_tuples += token_list[SOF_MICFIL_TOKENS].count;
		break;
<<<<<<< HEAD
=======
	case SOF_DAI_AMD_SDW:
		token_id = SOF_ACP_SDW_TOKENS;
		num_tuples += token_list[SOF_ACP_SDW_TOKENS].count;
		break;
>>>>>>> 2d5404ca
	default:
		break;
	}

	/* allocate memory for tuples array */
	slink->tuples = kcalloc(num_tuples, sizeof(*slink->tuples), GFP_KERNEL);
	if (!slink->tuples) {
		kfree(slink->hw_configs);
		kfree(slink);
		return -ENOMEM;
	}

	if (token_list[SOF_DAI_LINK_TOKENS].tokens) {
		/* parse one set of DAI link tokens */
		ret = sof_copy_tuples(sdev, private->array, le32_to_cpu(private->size),
				      SOF_DAI_LINK_TOKENS, 1, slink->tuples,
				      num_tuples, &slink->num_tuples);
		if (ret < 0) {
			dev_err(scomp->dev, "failed to parse %s for dai link %s\n",
				token_list[SOF_DAI_LINK_TOKENS].name, link->name);
			goto err;
		}
	}

	/* nothing more to do if there are no DAI type-specific tokens defined */
	if (!token_id || !token_list[token_id].tokens)
		goto out;

	/* parse "num_sets" sets of DAI-specific tokens */
	ret = sof_copy_tuples(sdev, private->array, le32_to_cpu(private->size),
			      token_id, num_sets, slink->tuples, num_tuples, &slink->num_tuples);
	if (ret < 0) {
		dev_err(scomp->dev, "failed to parse %s for dai link %s\n",
			token_list[token_id].name, link->name);
		goto err;
	}

	/* for DMIC, also parse all sets of DMIC PDM tokens based on active PDM count */
	if (token_id == SOF_DMIC_TOKENS) {
		num_sets = sof_get_token_value(SOF_TKN_INTEL_DMIC_NUM_PDM_ACTIVE,
					       slink->tuples, slink->num_tuples);

		if (num_sets < 0) {
			dev_err(sdev->dev, "Invalid active PDM count for %s\n", link->name);
			ret = num_sets;
			goto err;
		}

		ret = sof_copy_tuples(sdev, private->array, le32_to_cpu(private->size),
				      SOF_DMIC_PDM_TOKENS, num_sets, slink->tuples,
				      num_tuples, &slink->num_tuples);
		if (ret < 0) {
			dev_err(scomp->dev, "failed to parse %s for dai link %s\n",
				token_list[SOF_DMIC_PDM_TOKENS].name, link->name);
			goto err;
		}
	}
out:
	link->dobj.private = slink;
	list_add(&slink->list, &sdev->dai_link_list);

	return 0;

err:
	kfree(slink->tuples);
	kfree(slink->hw_configs);
	kfree(slink);

	return ret;
}

static int sof_link_unload(struct snd_soc_component *scomp, struct snd_soc_dobj *dobj)
{
	struct snd_sof_dai_link *slink = dobj->private;

	if (!slink)
		return 0;

	slink->link->platforms->name = NULL;

	kfree(slink->tuples);
	list_del(&slink->list);
	kfree(slink->hw_configs);
	kfree(slink);
	dobj->private = NULL;

	return 0;
}

/* DAI link - used for any driver specific init */
static int sof_route_load(struct snd_soc_component *scomp, int index,
			  struct snd_soc_dapm_route *route)
{
	struct snd_sof_dev *sdev = snd_soc_component_get_drvdata(scomp);
	struct snd_sof_widget *source_swidget, *sink_swidget;
	struct snd_soc_dobj *dobj = &route->dobj;
	struct snd_sof_route *sroute;
	int ret = 0;

	/* allocate memory for sroute and connect */
	sroute = kzalloc(sizeof(*sroute), GFP_KERNEL);
	if (!sroute)
		return -ENOMEM;

	sroute->scomp = scomp;
	dev_dbg(scomp->dev, "sink %s control %s source %s\n",
		route->sink, route->control ? route->control : "none",
		route->source);

	/* source component */
	source_swidget = snd_sof_find_swidget(scomp, (char *)route->source);
	if (!source_swidget) {
		dev_err(scomp->dev, "error: source %s not found\n",
			route->source);
		ret = -EINVAL;
		goto err;
	}

	/*
	 * Virtual widgets of type output/out_drv may be added in topology
	 * for compatibility. These are not handled by the FW.
	 * So, don't send routes whose source/sink widget is of such types
	 * to the DSP.
	 */
	if (source_swidget->id == snd_soc_dapm_out_drv ||
	    source_swidget->id == snd_soc_dapm_output)
		goto err;

	/* sink component */
	sink_swidget = snd_sof_find_swidget(scomp, (char *)route->sink);
	if (!sink_swidget) {
		dev_err(scomp->dev, "error: sink %s not found\n",
			route->sink);
		ret = -EINVAL;
		goto err;
	}

	/*
	 * Don't send routes whose sink widget is of type
	 * output or out_drv to the DSP
	 */
	if (sink_swidget->id == snd_soc_dapm_out_drv ||
	    sink_swidget->id == snd_soc_dapm_output)
		goto err;

	sroute->route = route;
	dobj->private = sroute;
	sroute->src_widget = source_swidget;
	sroute->sink_widget = sink_swidget;

	/* add route to route list */
	list_add(&sroute->list, &sdev->route_list);

	return 0;
err:
	kfree(sroute);
	return ret;
}

/**
 * sof_set_widget_pipeline - Set pipeline for a component
 * @sdev: pointer to struct snd_sof_dev
 * @spipe: pointer to struct snd_sof_pipeline
 * @swidget: pointer to struct snd_sof_widget that has the same pipeline ID as @pipe_widget
 *
 * Return: 0 if successful, -EINVAL on error.
 * The function checks if @swidget is associated with any volatile controls. If so, setting
 * the dynamic_pipeline_widget is disallowed.
 */
static int sof_set_widget_pipeline(struct snd_sof_dev *sdev, struct snd_sof_pipeline *spipe,
				   struct snd_sof_widget *swidget)
{
	struct snd_sof_widget *pipe_widget = spipe->pipe_widget;
	struct snd_sof_control *scontrol;

	if (pipe_widget->dynamic_pipeline_widget) {
		/* dynamic widgets cannot have volatile kcontrols */
		list_for_each_entry(scontrol, &sdev->kcontrol_list, list)
			if (scontrol->comp_id == swidget->comp_id &&
			    (scontrol->access & SNDRV_CTL_ELEM_ACCESS_VOLATILE)) {
				dev_err(sdev->dev,
					"error: volatile control found for dynamic widget %s\n",
					swidget->widget->name);
				return -EINVAL;
			}
	}

	/* set the pipeline and apply the dynamic_pipeline_widget_flag */
	swidget->spipe = spipe;
	swidget->dynamic_pipeline_widget = pipe_widget->dynamic_pipeline_widget;

	return 0;
}

/* completion - called at completion of firmware loading */
static int sof_complete(struct snd_soc_component *scomp)
{
	struct snd_sof_dev *sdev = snd_soc_component_get_drvdata(scomp);
	const struct sof_ipc_tplg_ops *tplg_ops = sof_ipc_get_ops(sdev, tplg);
	const struct sof_ipc_tplg_widget_ops *widget_ops;
	struct snd_sof_control *scontrol;
	struct snd_sof_pipeline *spipe;
	int ret;

	widget_ops = tplg_ops ? tplg_ops->widget : NULL;

	/* first update all control IPC structures based on the IPC version */
	if (tplg_ops && tplg_ops->control_setup)
		list_for_each_entry(scontrol, &sdev->kcontrol_list, list) {
			ret = tplg_ops->control_setup(sdev, scontrol);
			if (ret < 0) {
				dev_err(sdev->dev, "failed updating IPC struct for control %s\n",
					scontrol->name);
				return ret;
			}
		}

	/* set up the IPC structures for the pipeline widgets */
	list_for_each_entry(spipe, &sdev->pipeline_list, list) {
		struct snd_sof_widget *pipe_widget = spipe->pipe_widget;
		struct snd_sof_widget *swidget;

		pipe_widget->instance_id = -EINVAL;

		/* Update the scheduler widget's IPC structure */
		if (widget_ops && widget_ops[pipe_widget->id].ipc_setup) {
			ret = widget_ops[pipe_widget->id].ipc_setup(pipe_widget);
			if (ret < 0) {
				dev_err(sdev->dev, "failed updating IPC struct for %s\n",
					pipe_widget->widget->name);
				return ret;
			}
		}

		/* set the pipeline and update the IPC structure for the non scheduler widgets */
		list_for_each_entry(swidget, &sdev->widget_list, list)
			if (swidget->widget->id != snd_soc_dapm_scheduler &&
			    swidget->pipeline_id == pipe_widget->pipeline_id) {
				ret = sof_set_widget_pipeline(sdev, spipe, swidget);
				if (ret < 0)
					return ret;

				if (widget_ops && widget_ops[swidget->id].ipc_setup) {
					ret = widget_ops[swidget->id].ipc_setup(swidget);
					if (ret < 0) {
						dev_err(sdev->dev,
							"failed updating IPC struct for %s\n",
							swidget->widget->name);
						return ret;
					}
				}
			}
	}

	/* verify topology components loading including dynamic pipelines */
	if (sof_debug_check_flag(SOF_DBG_VERIFY_TPLG)) {
		if (tplg_ops && tplg_ops->set_up_all_pipelines &&
		    tplg_ops->tear_down_all_pipelines) {
			ret = tplg_ops->set_up_all_pipelines(sdev, true);
			if (ret < 0) {
				dev_err(sdev->dev, "Failed to set up all topology pipelines: %d\n",
					ret);
				return ret;
			}

			ret = tplg_ops->tear_down_all_pipelines(sdev, true);
			if (ret < 0) {
				dev_err(sdev->dev, "Failed to tear down topology pipelines: %d\n",
					ret);
				return ret;
			}
		}
	}

	/* set up static pipelines */
	if (tplg_ops && tplg_ops->set_up_all_pipelines)
		return tplg_ops->set_up_all_pipelines(sdev, false);

	return 0;
}

/* manifest - optional to inform component of manifest */
static int sof_manifest(struct snd_soc_component *scomp, int index,
			struct snd_soc_tplg_manifest *man)
{
	struct snd_sof_dev *sdev = snd_soc_component_get_drvdata(scomp);
	const struct sof_ipc_tplg_ops *tplg_ops = sof_ipc_get_ops(sdev, tplg);

	if (tplg_ops && tplg_ops->parse_manifest)
		return tplg_ops->parse_manifest(scomp, index, man);

	return 0;
}

/* vendor specific kcontrol handlers available for binding */
static const struct snd_soc_tplg_kcontrol_ops sof_io_ops[] = {
	{SOF_TPLG_KCTL_VOL_ID, snd_sof_volume_get, snd_sof_volume_put},
	{SOF_TPLG_KCTL_BYTES_ID, snd_sof_bytes_get, snd_sof_bytes_put},
	{SOF_TPLG_KCTL_ENUM_ID, snd_sof_enum_get, snd_sof_enum_put},
	{SOF_TPLG_KCTL_SWITCH_ID, snd_sof_switch_get, snd_sof_switch_put},
};

/* vendor specific bytes ext handlers available for binding */
static const struct snd_soc_tplg_bytes_ext_ops sof_bytes_ext_ops[] = {
	{SOF_TPLG_KCTL_BYTES_ID, snd_sof_bytes_ext_get, snd_sof_bytes_ext_put},
	{SOF_TPLG_KCTL_BYTES_VOLATILE_RO, snd_sof_bytes_ext_volatile_get},
};

static const struct snd_soc_tplg_ops sof_tplg_ops = {
	/* external kcontrol init - used for any driver specific init */
	.control_load	= sof_control_load,
	.control_unload	= sof_control_unload,

	/* external kcontrol init - used for any driver specific init */
	.dapm_route_load	= sof_route_load,
	.dapm_route_unload	= sof_route_unload,

	/* external widget init - used for any driver specific init */
	/* .widget_load is not currently used */
	.widget_ready	= sof_widget_ready,
	.widget_unload	= sof_widget_unload,

	/* FE DAI - used for any driver specific init */
	.dai_load	= sof_dai_load,
	.dai_unload	= sof_dai_unload,

	/* DAI link - used for any driver specific init */
	.link_load	= sof_link_load,
	.link_unload	= sof_link_unload,

	/* completion - called at completion of firmware loading */
	.complete	= sof_complete,

	/* manifest - optional to inform component of manifest */
	.manifest	= sof_manifest,

	/* vendor specific kcontrol handlers available for binding */
	.io_ops		= sof_io_ops,
	.io_ops_count	= ARRAY_SIZE(sof_io_ops),

	/* vendor specific bytes ext handlers available for binding */
	.bytes_ext_ops	= sof_bytes_ext_ops,
	.bytes_ext_ops_count	= ARRAY_SIZE(sof_bytes_ext_ops),
};

static int snd_sof_dspless_kcontrol(struct snd_kcontrol *kcontrol,
				    struct snd_ctl_elem_value *ucontrol)
{
	return 0;
}

static const struct snd_soc_tplg_kcontrol_ops sof_dspless_io_ops[] = {
	{SOF_TPLG_KCTL_VOL_ID, snd_sof_dspless_kcontrol, snd_sof_dspless_kcontrol},
	{SOF_TPLG_KCTL_BYTES_ID, snd_sof_dspless_kcontrol, snd_sof_dspless_kcontrol},
	{SOF_TPLG_KCTL_ENUM_ID, snd_sof_dspless_kcontrol, snd_sof_dspless_kcontrol},
	{SOF_TPLG_KCTL_SWITCH_ID, snd_sof_dspless_kcontrol, snd_sof_dspless_kcontrol},
};

static int snd_sof_dspless_bytes_ext_get(struct snd_kcontrol *kcontrol,
					 unsigned int __user *binary_data,
					 unsigned int size)
{
	return 0;
}

static int snd_sof_dspless_bytes_ext_put(struct snd_kcontrol *kcontrol,
					 const unsigned int __user *binary_data,
					 unsigned int size)
{
	return 0;
}

static const struct snd_soc_tplg_bytes_ext_ops sof_dspless_bytes_ext_ops[] = {
	{SOF_TPLG_KCTL_BYTES_ID, snd_sof_dspless_bytes_ext_get, snd_sof_dspless_bytes_ext_put},
	{SOF_TPLG_KCTL_BYTES_VOLATILE_RO, snd_sof_dspless_bytes_ext_get},
};

/* external widget init - used for any driver specific init */
static int sof_dspless_widget_ready(struct snd_soc_component *scomp, int index,
				    struct snd_soc_dapm_widget *w,
				    struct snd_soc_tplg_dapm_widget *tw)
{
	if (WIDGET_IS_DAI(w->id)) {
		static const struct sof_topology_token dai_tokens[] = {
			{SOF_TKN_DAI_TYPE, SND_SOC_TPLG_TUPLE_TYPE_STRING, get_token_dai_type, 0}};
		struct snd_sof_dev *sdev = snd_soc_component_get_drvdata(scomp);
		struct snd_soc_tplg_private *priv = &tw->priv;
		struct snd_sof_widget *swidget;
		struct snd_sof_dai *sdai;
		int ret;

		swidget = kzalloc(sizeof(*swidget), GFP_KERNEL);
		if (!swidget)
			return -ENOMEM;

		sdai = kzalloc(sizeof(*sdai), GFP_KERNEL);
		if (!sdai) {
			kfree(swidget);
			return -ENOMEM;
		}

		ret = sof_parse_tokens(scomp, &sdai->type, dai_tokens, ARRAY_SIZE(dai_tokens),
				       priv->array, le32_to_cpu(priv->size));
		if (ret < 0) {
			dev_err(scomp->dev, "Failed to parse DAI tokens for %s\n", tw->name);
			kfree(swidget);
			kfree(sdai);
			return ret;
		}

		ret = sof_connect_dai_widget(scomp, w, tw, sdai);
		if (ret) {
			kfree(swidget);
			kfree(sdai);
			return ret;
		}

		swidget->scomp = scomp;
		swidget->widget = w;
		swidget->private = sdai;
		mutex_init(&swidget->setup_mutex);
		w->dobj.private = swidget;
		list_add(&swidget->list, &sdev->widget_list);
	}

	return 0;
}

static int sof_dspless_widget_unload(struct snd_soc_component *scomp,
				     struct snd_soc_dobj *dobj)
{
	struct snd_soc_dapm_widget *w = container_of(dobj, struct snd_soc_dapm_widget, dobj);

	if (WIDGET_IS_DAI(w->id)) {
		struct snd_sof_widget *swidget = dobj->private;

		sof_disconnect_dai_widget(scomp, w);

		if (!swidget)
			return 0;

		/* remove and free swidget object */
		list_del(&swidget->list);
		kfree(swidget->private);
		kfree(swidget);
	}

	return 0;
}

static int sof_dspless_link_load(struct snd_soc_component *scomp, int index,
				 struct snd_soc_dai_link *link,
				 struct snd_soc_tplg_link_config *cfg)
{
	link->platforms->name = dev_name(scomp->dev);

	/* Set nonatomic property for FE dai links for FE-BE compatibility */
	if (!link->no_pcm)
		link->nonatomic = true;

	return 0;
}

static const struct snd_soc_tplg_ops sof_dspless_tplg_ops = {
	/* external widget init - used for any driver specific init */
	.widget_ready	= sof_dspless_widget_ready,
	.widget_unload	= sof_dspless_widget_unload,

	/* FE DAI - used for any driver specific init */
	.dai_load	= sof_dai_load,
	.dai_unload	= sof_dai_unload,

	/* DAI link - used for any driver specific init */
	.link_load	= sof_dspless_link_load,

	/* vendor specific kcontrol handlers available for binding */
	.io_ops		= sof_dspless_io_ops,
	.io_ops_count	= ARRAY_SIZE(sof_dspless_io_ops),

	/* vendor specific bytes ext handlers available for binding */
	.bytes_ext_ops = sof_dspless_bytes_ext_ops,
	.bytes_ext_ops_count = ARRAY_SIZE(sof_dspless_bytes_ext_ops),
};

int snd_sof_load_topology(struct snd_soc_component *scomp, const char *file)
{
	struct snd_sof_dev *sdev = snd_soc_component_get_drvdata(scomp);
	const struct firmware *fw;
	int ret;

	dev_dbg(scomp->dev, "loading topology:%s\n", file);

	ret = request_firmware(&fw, file, scomp->dev);
	if (ret < 0) {
		dev_err(scomp->dev, "error: tplg request firmware %s failed err: %d\n",
			file, ret);
		dev_err(scomp->dev,
			"you may need to download the firmware from https://github.com/thesofproject/sof-bin/\n");
		return ret;
	}

	if (sdev->dspless_mode_selected)
		ret = snd_soc_tplg_component_load(scomp, &sof_dspless_tplg_ops, fw);
	else
		ret = snd_soc_tplg_component_load(scomp, &sof_tplg_ops, fw);

	if (ret < 0) {
		dev_err(scomp->dev, "error: tplg component load failed %d\n",
			ret);
		ret = -EINVAL;
	}

	release_firmware(fw);

	if (ret >= 0 && sdev->led_present)
		ret = snd_ctl_led_request();

	return ret;
}
EXPORT_SYMBOL(snd_sof_load_topology);<|MERGE_RESOLUTION|>--- conflicted
+++ resolved
@@ -297,10 +297,7 @@
 	{"ACPSP_VIRTUAL", SOF_DAI_AMD_SP_VIRTUAL},
 	{"ACPHS_VIRTUAL", SOF_DAI_AMD_HS_VIRTUAL},
 	{"MICFIL", SOF_DAI_IMX_MICFIL},
-<<<<<<< HEAD
-=======
 	{"ACP_SDW", SOF_DAI_AMD_SDW},
->>>>>>> 2d5404ca
 
 };
 
@@ -1971,13 +1968,10 @@
 		token_id = SOF_MICFIL_TOKENS;
 		num_tuples += token_list[SOF_MICFIL_TOKENS].count;
 		break;
-<<<<<<< HEAD
-=======
 	case SOF_DAI_AMD_SDW:
 		token_id = SOF_ACP_SDW_TOKENS;
 		num_tuples += token_list[SOF_ACP_SDW_TOKENS].count;
 		break;
->>>>>>> 2d5404ca
 	default:
 		break;
 	}
