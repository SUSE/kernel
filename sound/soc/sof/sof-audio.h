/* SPDX-License-Identifier: (GPL-2.0-only OR BSD-3-Clause) */
/*
 * This file is provided under a dual BSD/GPLv2 license.  When using or
 * redistributing this file, you may do so under either license.
 *
 * Copyright(c) 2019 Intel Corporation
 *
 * Author: Ranjani Sridharan <ranjani.sridharan@linux.intel.com>
 */

#ifndef __SOUND_SOC_SOF_AUDIO_H
#define __SOUND_SOC_SOF_AUDIO_H

#include <linux/workqueue.h>

#include <sound/soc.h>
#include <sound/control.h>
#include <sound/sof/stream.h> /* needs to be included before control.h */
#include <sound/sof/control.h>
#include <sound/sof/dai.h>
#include <sound/sof/topology.h>
#include "sof-priv.h"

#define SOF_AUDIO_PCM_DRV_NAME	"sof-audio-component"

/*
 * The ipc4 firmware only supports up to 8 sink or source pins
 * per widget, because only 3 bits are used for queue(pin) ID
 * in ipc4 protocol.
 */
#define SOF_WIDGET_MAX_NUM_PINS	8

/* Widget pin type */
#define SOF_PIN_TYPE_INPUT	0
#define SOF_PIN_TYPE_OUTPUT	1

/* max number of FE PCMs before BEs */
#define SOF_BE_PCM_BASE		16

#define DMA_CHAN_INVALID	0xFFFFFFFF

#define WIDGET_IS_DAI(id) ((id) == snd_soc_dapm_dai_in || (id) == snd_soc_dapm_dai_out)
#define WIDGET_IS_AIF(id) ((id) == snd_soc_dapm_aif_in || (id) == snd_soc_dapm_aif_out)
#define WIDGET_IS_AIF_OR_DAI(id) (WIDGET_IS_DAI(id) || WIDGET_IS_AIF(id))
#define WIDGET_IS_COPIER(id) (WIDGET_IS_AIF_OR_DAI(id) || (id) == snd_soc_dapm_buffer)

#define SOF_DAI_PARAM_INTEL_SSP_MCLK		0
#define SOF_DAI_PARAM_INTEL_SSP_BCLK		1
#define SOF_DAI_PARAM_INTEL_SSP_TDM_SLOTS	2

enum sof_widget_op {
	SOF_WIDGET_PREPARE,
	SOF_WIDGET_SETUP,
	SOF_WIDGET_FREE,
	SOF_WIDGET_UNPREPARE,
};

/*
 * Volume fractional word length define to 16 sets
 * the volume linear gain value to use Qx.16 format
 */
#define VOLUME_FWL	16

#define SOF_TLV_ITEMS 3

static inline u32 mixer_to_ipc(unsigned int value, u32 *volume_map, int size)
{
	if (value >= size)
		return volume_map[size - 1];

	return volume_map[value];
}

static inline u32 ipc_to_mixer(u32 value, u32 *volume_map, int size)
{
	int i;

	for (i = 0; i < size; i++) {
		if (volume_map[i] >= value)
			return i;
	}

	return i - 1;
}

struct snd_sof_widget;
struct snd_sof_route;
struct snd_sof_control;
struct snd_sof_dai;
struct snd_sof_pcm;

struct snd_sof_dai_config_data {
	int dai_index;
	int dai_data; /* contains DAI-specific information */
	int dai_node_id; /* contains DAI-specific information for Gateway configuration */
};

/**
 * struct sof_ipc_pcm_ops - IPC-specific PCM ops
 * @hw_params: Function pointer for hw_params
 * @hw_free: Function pointer for hw_free
 * @trigger: Function pointer for trigger
 * @dai_link_fixup: Function pointer for DAI link fixup
 * @pcm_setup: Function pointer for IPC-specific PCM set up that can be used for allocating
 *	       additional memory in the SOF PCM stream structure
 * @pcm_free: Function pointer for PCM free that can be used for freeing any
 *	       additional memory in the SOF PCM stream structure
 * @pointer: Function pointer for pcm pointer
 *	     Note: the @pointer callback may return -EOPNOTSUPP which should be
 *		   handled in a same way as if the callback is not provided
 * @delay: Function pointer for pcm delay reporting
 * @reset_hw_params_during_stop: Flag indicating whether the hw_params should be reset during the
 *				 STOP pcm trigger
 * @ipc_first_on_start: Send IPC before invoking platform trigger during
 *				START/PAUSE_RELEASE triggers
 * @platform_stop_during_hw_free: Invoke the platform trigger during hw_free. This is needed for
 *				  IPC4 where a pipeline is only paused during stop/pause/suspend
 *				  triggers. The FW keeps the host DMA running in this case and
 *				  therefore the host must do the same and should stop the DMA during
 *				  hw_free.
 * @d0i3_supported_in_s0ix: Allow DSP D0I3 during S0iX
 */
struct sof_ipc_pcm_ops {
	int (*hw_params)(struct snd_soc_component *component, struct snd_pcm_substream *substream,
			 struct snd_pcm_hw_params *params,
			 struct snd_sof_platform_stream_params *platform_params);
	int (*hw_free)(struct snd_soc_component *component, struct snd_pcm_substream *substream);
	int (*trigger)(struct snd_soc_component *component,  struct snd_pcm_substream *substream,
		       int cmd);
	int (*dai_link_fixup)(struct snd_soc_pcm_runtime *rtd, struct snd_pcm_hw_params *params);
	int (*pcm_setup)(struct snd_sof_dev *sdev, struct snd_sof_pcm *spcm);
	void (*pcm_free)(struct snd_sof_dev *sdev, struct snd_sof_pcm *spcm);
	int (*pointer)(struct snd_soc_component *component,
		       struct snd_pcm_substream *substream,
		       snd_pcm_uframes_t *pointer);
	snd_pcm_sframes_t (*delay)(struct snd_soc_component *component,
				   struct snd_pcm_substream *substream);
	bool reset_hw_params_during_stop;
	bool ipc_first_on_start;
	bool platform_stop_during_hw_free;
<<<<<<< HEAD
#ifndef __GENKSYMS__
	bool d0i3_supported_in_s0ix;
#endif
=======
	bool d0i3_supported_in_s0ix;
>>>>>>> 2d5404ca
};

/**
 * struct sof_ipc_tplg_control_ops - IPC-specific ops for topology kcontrol IO
 */
struct sof_ipc_tplg_control_ops {
	bool (*volume_put)(struct snd_sof_control *scontrol, struct snd_ctl_elem_value *ucontrol);
	int (*volume_get)(struct snd_sof_control *scontrol, struct snd_ctl_elem_value *ucontrol);
	bool (*switch_put)(struct snd_sof_control *scontrol, struct snd_ctl_elem_value *ucontrol);
	int (*switch_get)(struct snd_sof_control *scontrol, struct snd_ctl_elem_value *ucontrol);
	bool (*enum_put)(struct snd_sof_control *scontrol, struct snd_ctl_elem_value *ucontrol);
	int (*enum_get)(struct snd_sof_control *scontrol, struct snd_ctl_elem_value *ucontrol);
	int (*bytes_put)(struct snd_sof_control *scontrol, struct snd_ctl_elem_value *ucontrol);
	int (*bytes_get)(struct snd_sof_control *scontrol, struct snd_ctl_elem_value *ucontrol);
	int (*bytes_ext_get)(struct snd_sof_control *scontrol,
			     const unsigned int __user *binary_data, unsigned int size);
	int (*bytes_ext_volatile_get)(struct snd_sof_control *scontrol,
				      const unsigned int __user *binary_data, unsigned int size);
	int (*bytes_ext_put)(struct snd_sof_control *scontrol,
			     const unsigned int __user *binary_data, unsigned int size);
	/* update control data based on notification from the DSP */
	void (*update)(struct snd_sof_dev *sdev, void *ipc_control_message);
	/* Optional callback to setup kcontrols associated with an swidget */
	int (*widget_kcontrol_setup)(struct snd_sof_dev *sdev, struct snd_sof_widget *swidget);
	/* mandatory callback to set up volume table for volume kcontrols */
	int (*set_up_volume_table)(struct snd_sof_control *scontrol, int tlv[SOF_TLV_ITEMS],
				   int size);
};

/**
 * struct sof_ipc_tplg_widget_ops - IPC-specific ops for topology widgets
 * @ipc_setup: Function pointer for setting up widget IPC params
 * @ipc_free: Function pointer for freeing widget IPC params
 * @token_list: List of token ID's that should be parsed for the widget
 * @token_list_size: number of elements in token_list
 * @bind_event: Function pointer for binding events to the widget
 * @ipc_prepare: Optional op for preparing a widget for set up
 * @ipc_unprepare: Optional op for unpreparing a widget
 */
struct sof_ipc_tplg_widget_ops {
	int (*ipc_setup)(struct snd_sof_widget *swidget);
	void (*ipc_free)(struct snd_sof_widget *swidget);
	enum sof_tokens *token_list;
	int token_list_size;
	int (*bind_event)(struct snd_soc_component *scomp, struct snd_sof_widget *swidget,
			  u16 event_type);
	int (*ipc_prepare)(struct snd_sof_widget *swidget,
			   struct snd_pcm_hw_params *fe_params,
			   struct snd_sof_platform_stream_params *platform_params,
			   struct snd_pcm_hw_params *source_params, int dir);
	void (*ipc_unprepare)(struct snd_sof_widget *swidget);
};

/**
 * struct sof_ipc_tplg_ops - IPC-specific topology ops
 * @widget: Array of pointers to IPC-specific ops for widgets. This should always be of size
 *	    SND_SOF_DAPM_TYPE_COUNT i.e one per widget type. Unsupported widget types will be
 *	    initialized to 0.
 * @control: Pointer to the IPC-specific ops for topology kcontrol IO
 * @route_setup: Function pointer for setting up pipeline connections
 * @route_free: Function pointer for freeing pipeline connections.
 * @token_list: List of all tokens supported by the IPC version. The size of the token_list
 *		array should be SOF_TOKEN_COUNT. The unused elements in the array will be
 *		initialized to 0.
 * @control_setup: Function pointer for setting up kcontrol IPC-specific data
 * @control_free: Function pointer for freeing kcontrol IPC-specific data
 * @pipeline_complete: Function pointer for pipeline complete IPC
 * @widget_setup: Function pointer for setting up setup in the DSP
 * @widget_free: Function pointer for freeing widget in the DSP
 * @dai_config: Function pointer for sending DAI config IPC to the DSP
 * @dai_get_param: Function pointer for getting the DAI parameter
 * @set_up_all_pipelines: Function pointer for setting up all topology pipelines
 * @tear_down_all_pipelines: Function pointer for tearing down all topology pipelines
 * @parse_manifest: Function pointer for ipc4 specific parsing of topology manifest
 * @link_setup: Function pointer for IPC-specific DAI link set up
 *
 * Note: function pointers (ops) are optional
 */
struct sof_ipc_tplg_ops {
	const struct sof_ipc_tplg_widget_ops *widget;
	const struct sof_ipc_tplg_control_ops *control;
	int (*route_setup)(struct snd_sof_dev *sdev, struct snd_sof_route *sroute);
	int (*route_free)(struct snd_sof_dev *sdev, struct snd_sof_route *sroute);
	const struct sof_token_info *token_list;
	int (*control_setup)(struct snd_sof_dev *sdev, struct snd_sof_control *scontrol);
	int (*control_free)(struct snd_sof_dev *sdev, struct snd_sof_control *scontrol);
	int (*pipeline_complete)(struct snd_sof_dev *sdev, struct snd_sof_widget *swidget);
	int (*widget_setup)(struct snd_sof_dev *sdev, struct snd_sof_widget *swidget);
	int (*widget_free)(struct snd_sof_dev *sdev, struct snd_sof_widget *swidget);
	int (*dai_config)(struct snd_sof_dev *sdev, struct snd_sof_widget *swidget,
			  unsigned int flags, struct snd_sof_dai_config_data *data);
	int (*dai_get_param)(struct snd_sof_dev *sdev, struct snd_sof_dai *dai, int param_type);
	int (*set_up_all_pipelines)(struct snd_sof_dev *sdev, bool verify);
	int (*tear_down_all_pipelines)(struct snd_sof_dev *sdev, bool verify);
	int (*parse_manifest)(struct snd_soc_component *scomp, int index,
			      struct snd_soc_tplg_manifest *man);
	int (*link_setup)(struct snd_sof_dev *sdev, struct snd_soc_dai_link *link);
};

/** struct snd_sof_tuple - Tuple info
 * @token:	Token ID
 * @value:	union of a string or a u32 values
 */
struct snd_sof_tuple {
	u32 token;
	union {
		u32 v;
		const char *s;
	} value;
};

/*
 * List of SOF token ID's. The order of ID's does not matter as token arrays are looked up based on
 * the ID.
 */
enum sof_tokens {
	SOF_PCM_TOKENS,
	SOF_PIPELINE_TOKENS,
	SOF_SCHED_TOKENS,
	SOF_ASRC_TOKENS,
	SOF_SRC_TOKENS,
	SOF_COMP_TOKENS,
	SOF_BUFFER_TOKENS,
	SOF_VOLUME_TOKENS,
	SOF_PROCESS_TOKENS,
	SOF_DAI_TOKENS,
	SOF_DAI_LINK_TOKENS,
	SOF_HDA_TOKENS,
	SOF_SSP_TOKENS,
	SOF_ALH_TOKENS,
	SOF_DMIC_TOKENS,
	SOF_DMIC_PDM_TOKENS,
	SOF_ESAI_TOKENS,
	SOF_SAI_TOKENS,
	SOF_AFE_TOKENS,
	SOF_CORE_TOKENS,
	SOF_COMP_EXT_TOKENS,
	SOF_IN_AUDIO_FORMAT_TOKENS,
	SOF_OUT_AUDIO_FORMAT_TOKENS,
	SOF_COPIER_DEEP_BUFFER_TOKENS,
	SOF_COPIER_TOKENS,
	SOF_AUDIO_FMT_NUM_TOKENS,
	SOF_COPIER_FORMAT_TOKENS,
	SOF_GAIN_TOKENS,
	SOF_ACPDMIC_TOKENS,
	SOF_ACPI2S_TOKENS,
<<<<<<< HEAD
#ifndef __GENKSYMS__
	SOF_MICFIL_TOKENS,
#endif
=======
	SOF_MICFIL_TOKENS,
	SOF_ACP_SDW_TOKENS,
>>>>>>> 2d5404ca

	/* this should be the last */
	SOF_TOKEN_COUNT,
};

/**
 * struct sof_topology_token - SOF topology token definition
 * @token:		Token number
 * @type:		Token type
 * @get_token:		Function pointer to parse the token value and save it in a object
 * @offset:		Offset within an object to save the token value into
 */
struct sof_topology_token {
	u32 token;
	u32 type;
	int (*get_token)(void *elem, void *object, u32 offset);
	u32 offset;
};

struct sof_token_info {
	const char *name;
	const struct sof_topology_token *tokens;
	int count;
};

/**
 * struct snd_sof_pcm_stream_pipeline_list - List of pipelines associated with a PCM stream
 * @pipelines: array of pipelines
 * @count: number of pipeline widgets in the @pipe_widgets array
 */
struct snd_sof_pcm_stream_pipeline_list {
	struct snd_sof_pipeline **pipelines;
	u32 count;
};

/* PCM stream, mapped to FW component  */
struct snd_sof_pcm_stream {
	u32 comp_id;
	struct snd_dma_buffer page_table;
	struct sof_ipc_stream_posn posn;
	struct snd_pcm_substream *substream;
	struct snd_compr_stream *cstream;
	struct work_struct period_elapsed_work;
	struct snd_soc_dapm_widget_list *list; /* list of connected DAPM widgets */
	bool d0i3_compatible; /* DSP can be in D0I3 when this pcm is opened */
	unsigned int dsp_max_burst_size_in_ms; /* The maximum size of the host DMA burst in ms */
	/*
	 * flag to indicate that the DSP pipelines should be kept
	 * active or not while suspending the stream
	 */
	bool suspend_ignored;
	struct snd_sof_pcm_stream_pipeline_list pipeline_list;

	/* used by IPC implementation and core does not touch it */
	void *private;
};

/* ALSA SOF PCM device */
struct snd_sof_pcm {
	struct snd_soc_component *scomp;
	struct snd_sof_pcm_stream stream[2];
	struct list_head list;	/* list in sdev pcm list */
	struct snd_pcm_hw_params params[2];
	bool prepared[2]; /* PCM_PARAMS set successfully */
	bool pending_stop[2]; /* only used if (!pcm_ops->platform_stop_during_hw_free) */

	/* Must be last - ends in a flex-array member. */
	struct snd_soc_tplg_pcm pcm;
};

struct snd_sof_led_control {
	unsigned int use_led;
	unsigned int direction;
	int led_value;
};

/* ALSA SOF Kcontrol device */
struct snd_sof_control {
	struct snd_soc_component *scomp;
	const char *name;
	int comp_id;
	int min_volume_step; /* min volume step for volume_table */
	int max_volume_step; /* max volume step for volume_table */
	int num_channels;
	unsigned int access;
	int info_type;
	int index; /* pipeline ID */
	void *priv; /* private data copied from topology */
	size_t priv_size; /* size of private data */
	size_t max_size;
	void *ipc_control_data;
	void *old_ipc_control_data;
	int max; /* applicable to volume controls */
	u32 size;	/* cdata size */
	u32 *volume_table; /* volume table computed from tlv data*/

	struct list_head list;	/* list in sdev control list */

	struct snd_sof_led_control led_ctl;

	/* if true, the control's data needs to be updated from Firmware */
	bool comp_data_dirty;
};

/** struct snd_sof_dai_link - DAI link info
 * @tuples: array of parsed tuples
 * @num_tuples: number of tuples in the tuples array
 * @link: Pointer to snd_soc_dai_link
 * @hw_configs: Pointer to hw configs in topology
 * @num_hw_configs: Number of hw configs in topology
 * @default_hw_cfg_id: Default hw config ID
 * @type: DAI type
 * @list: item in snd_sof_dev dai_link list
 */
struct snd_sof_dai_link {
	struct snd_sof_tuple *tuples;
	int num_tuples;
	struct snd_soc_dai_link *link;
	struct snd_soc_tplg_hw_config *hw_configs;
	int num_hw_configs;
	int default_hw_cfg_id;
	int type;
	struct list_head list;
};

/* ASoC SOF DAPM widget */
struct snd_sof_widget {
	struct snd_soc_component *scomp;
	int comp_id;
	int pipeline_id;
	/*
	 * the prepared flag is used to indicate that a widget has been prepared for getting set
	 * up in the DSP.
	 */
	bool prepared;

	struct mutex setup_mutex; /* to protect the swidget setup and free operations */

	/*
	 * use_count is protected by the PCM mutex held by the core and the
	 * setup_mutex against non stream domain races (kcontrol access for
	 * example)
	 */
	int use_count;

	int core;
	int id; /* id is the DAPM widget type */
	/*
	 * Instance ID is set dynamically when the widget gets set up in the FW. It should be
	 * unique for each module type across all pipelines. This will not be used in SOF_IPC.
	 */
	int instance_id;

	/*
	 * Flag indicating if the widget should be set up dynamically when a PCM is opened.
	 * This flag is only set for the scheduler type widget in topology. During topology
	 * loading, this flag is propagated to all the widgets belonging to the same pipeline.
	 * When this flag is not set, a widget is set up at the time of topology loading
	 * and retained until the DSP enters D3. It will need to be set up again when resuming
	 * from D3.
	 */
	bool dynamic_pipeline_widget;

	struct snd_soc_dapm_widget *widget;
	struct list_head list;	/* list in sdev widget list */
	struct snd_sof_pipeline *spipe;
	void *module_info;

	const guid_t uuid;

	int num_tuples;
	struct snd_sof_tuple *tuples;

	/*
	 * The allowed range for num_input/output_pins is [0, SOF_WIDGET_MAX_NUM_PINS].
	 * Widgets may have zero input or output pins, for example the tone widget has
	 * zero input pins.
	 */
	u32 num_input_pins;
	u32 num_output_pins;

	/*
	 * The input/output pin binding array, it takes the form of
	 * [widget_name_connected_to_pin0, widget_name_connected_to_pin1, ...],
	 * with the index as the queue ID.
	 *
	 * The array is used for special pin binding. Note that even if there
	 * is only one input/output pin requires special pin binding, pin binding
	 * should be defined for all input/output pins in topology, for pin(s) that
	 * are not used, give the value "NotConnected".
	 *
	 * If pin binding is not defined in topology, nothing to parse in the kernel,
	 * input_pin_binding and output_pin_binding shall be NULL.
	 */
	char **input_pin_binding;
	char **output_pin_binding;

	struct ida output_queue_ida;
	struct ida input_queue_ida;

	void *private;		/* core does not touch this */
};

/** struct snd_sof_pipeline - ASoC SOF pipeline
 * @pipe_widget: Pointer to the pipeline widget
 * @started_count: Count of number of PCM's that have started this pipeline
 * @paused_count: Count of number of PCM's that have started and have currently paused this
		  pipeline
 * @complete: flag used to indicate that pipeline set up is complete.
 * @core_mask: Mask containing target cores for all modules in the pipeline
 * @list: List item in sdev pipeline_list
 */
struct snd_sof_pipeline {
	struct snd_sof_widget *pipe_widget;
	int started_count;
	int paused_count;
	int complete;
	unsigned long core_mask;
	struct list_head list;
};

/* ASoC SOF DAPM route */
struct snd_sof_route {
	struct snd_soc_component *scomp;

	struct snd_soc_dapm_route *route;
	struct list_head list;	/* list in sdev route list */
	struct snd_sof_widget *src_widget;
	struct snd_sof_widget *sink_widget;
	bool setup;

	int src_queue_id;
	int dst_queue_id;

	void *private;
};

/* ASoC DAI device */
struct snd_sof_dai {
	struct snd_soc_component *scomp;
	const char *name;
	u32 type;

	int number_configs;
	int current_config;
	struct list_head list;	/* list in sdev dai list */
	/* core should not touch this */
	const void *platform_private;
	void *private;
#ifndef __GENKSYMS__
	u32 type;
#endif
};

/*
 * Kcontrols.
 */

int snd_sof_volume_get(struct snd_kcontrol *kcontrol,
		       struct snd_ctl_elem_value *ucontrol);
int snd_sof_volume_put(struct snd_kcontrol *kcontrol,
		       struct snd_ctl_elem_value *ucontrol);
int snd_sof_volume_info(struct snd_kcontrol *kcontrol,
			struct snd_ctl_elem_info *uinfo);
int snd_sof_switch_get(struct snd_kcontrol *kcontrol,
		       struct snd_ctl_elem_value *ucontrol);
int snd_sof_switch_put(struct snd_kcontrol *kcontrol,
		       struct snd_ctl_elem_value *ucontrol);
int snd_sof_enum_get(struct snd_kcontrol *kcontrol,
		     struct snd_ctl_elem_value *ucontrol);
int snd_sof_enum_put(struct snd_kcontrol *kcontrol,
		     struct snd_ctl_elem_value *ucontrol);
int snd_sof_bytes_get(struct snd_kcontrol *kcontrol,
		      struct snd_ctl_elem_value *ucontrol);
int snd_sof_bytes_put(struct snd_kcontrol *kcontrol,
		      struct snd_ctl_elem_value *ucontrol);
int snd_sof_bytes_ext_put(struct snd_kcontrol *kcontrol,
			  const unsigned int __user *binary_data,
			  unsigned int size);
int snd_sof_bytes_ext_get(struct snd_kcontrol *kcontrol,
			  unsigned int __user *binary_data,
			  unsigned int size);
int snd_sof_bytes_ext_volatile_get(struct snd_kcontrol *kcontrol, unsigned int __user *binary_data,
				   unsigned int size);
void snd_sof_control_notify(struct snd_sof_dev *sdev,
			    struct sof_ipc_ctrl_data *cdata);

/*
 * Topology.
 * There is no snd_sof_free_topology since topology components will
 * be freed by snd_soc_unregister_component,
 */
int snd_sof_load_topology(struct snd_soc_component *scomp, const char *file);

/*
 * Stream IPC
 */
int snd_sof_ipc_stream_posn(struct snd_soc_component *scomp,
			    struct snd_sof_pcm *spcm, int direction,
			    struct sof_ipc_stream_posn *posn);

struct snd_sof_widget *snd_sof_find_swidget(struct snd_soc_component *scomp,
					    const char *name);
struct snd_sof_widget *
snd_sof_find_swidget_sname(struct snd_soc_component *scomp,
			   const char *pcm_name, int dir);
struct snd_sof_dai *snd_sof_find_dai(struct snd_soc_component *scomp,
				     const char *name);

static inline
struct snd_sof_pcm *snd_sof_find_spcm_dai(struct snd_soc_component *scomp,
					  struct snd_soc_pcm_runtime *rtd)
{
	struct snd_sof_dev *sdev = snd_soc_component_get_drvdata(scomp);
	struct snd_sof_pcm *spcm;

	list_for_each_entry(spcm, &sdev->pcm_list, list) {
		if (le32_to_cpu(spcm->pcm.dai_id) == rtd->dai_link->id)
			return spcm;
	}

	return NULL;
}

struct snd_sof_pcm *snd_sof_find_spcm_name(struct snd_soc_component *scomp,
					   const char *name);
struct snd_sof_pcm *snd_sof_find_spcm_comp(struct snd_soc_component *scomp,
					   unsigned int comp_id,
					   int *direction);
void snd_sof_pcm_period_elapsed(struct snd_pcm_substream *substream);
void snd_sof_pcm_init_elapsed_work(struct work_struct *work);

#if IS_ENABLED(CONFIG_SND_SOC_SOF_COMPRESS)
void snd_sof_compr_fragment_elapsed(struct snd_compr_stream *cstream);
void snd_sof_compr_init_elapsed_work(struct work_struct *work);
#else
static inline void snd_sof_compr_fragment_elapsed(struct snd_compr_stream *cstream) { }
static inline void snd_sof_compr_init_elapsed_work(struct work_struct *work) { }
#endif

/* DAI link fixup */
int sof_pcm_dai_link_fixup(struct snd_soc_pcm_runtime *rtd, struct snd_pcm_hw_params *params);

/* PM */
bool snd_sof_stream_suspend_ignored(struct snd_sof_dev *sdev);
bool snd_sof_dsp_only_d0i3_compatible_stream_active(struct snd_sof_dev *sdev);

/* Machine driver enumeration */
int sof_machine_register(struct snd_sof_dev *sdev, void *pdata);
void sof_machine_unregister(struct snd_sof_dev *sdev, void *pdata);

int sof_widget_setup(struct snd_sof_dev *sdev, struct snd_sof_widget *swidget);
int sof_widget_free(struct snd_sof_dev *sdev, struct snd_sof_widget *swidget);
int sof_route_setup(struct snd_sof_dev *sdev, struct snd_soc_dapm_widget *wsource,
		    struct snd_soc_dapm_widget *wsink);

/* PCM */
int sof_widget_list_setup(struct snd_sof_dev *sdev, struct snd_sof_pcm *spcm,
			  struct snd_pcm_hw_params *fe_params,
			  struct snd_sof_platform_stream_params *platform_params,
			  int dir);
int sof_widget_list_free(struct snd_sof_dev *sdev, struct snd_sof_pcm *spcm, int dir);
int sof_pcm_dsp_pcm_free(struct snd_pcm_substream *substream, struct snd_sof_dev *sdev,
			 struct snd_sof_pcm *spcm);
int sof_pcm_stream_free(struct snd_sof_dev *sdev, struct snd_pcm_substream *substream,
			struct snd_sof_pcm *spcm, int dir, bool free_widget_list);
int get_token_u32(void *elem, void *object, u32 offset);
int get_token_u16(void *elem, void *object, u32 offset);
int get_token_comp_format(void *elem, void *object, u32 offset);
int get_token_dai_type(void *elem, void *object, u32 offset);
int get_token_uuid(void *elem, void *object, u32 offset);
int get_token_string(void *elem, void *object, u32 offset);
int sof_update_ipc_object(struct snd_soc_component *scomp, void *object, enum sof_tokens token_id,
			  struct snd_sof_tuple *tuples, int num_tuples,
			  size_t object_size, int token_instance_num);
u32 vol_compute_gain(u32 value, int *tlv);
#endif<|MERGE_RESOLUTION|>--- conflicted
+++ resolved
@@ -138,13 +138,7 @@
 	bool reset_hw_params_during_stop;
 	bool ipc_first_on_start;
 	bool platform_stop_during_hw_free;
-<<<<<<< HEAD
-#ifndef __GENKSYMS__
 	bool d0i3_supported_in_s0ix;
-#endif
-=======
-	bool d0i3_supported_in_s0ix;
->>>>>>> 2d5404ca
 };
 
 /**
@@ -291,14 +285,8 @@
 	SOF_GAIN_TOKENS,
 	SOF_ACPDMIC_TOKENS,
 	SOF_ACPI2S_TOKENS,
-<<<<<<< HEAD
-#ifndef __GENKSYMS__
-	SOF_MICFIL_TOKENS,
-#endif
-=======
 	SOF_MICFIL_TOKENS,
 	SOF_ACP_SDW_TOKENS,
->>>>>>> 2d5404ca
 
 	/* this should be the last */
 	SOF_TOKEN_COUNT,
@@ -548,9 +536,6 @@
 	/* core should not touch this */
 	const void *platform_private;
 	void *private;
-#ifndef __GENKSYMS__
-	u32 type;
-#endif
 };
 
 /*
