--- conflicted
+++ resolved
@@ -42,10 +42,7 @@
 #define WIDGET_IS_DAI(id) ((id) == snd_soc_dapm_dai_in || (id) == snd_soc_dapm_dai_out)
 #define WIDGET_IS_AIF(id) ((id) == snd_soc_dapm_aif_in || (id) == snd_soc_dapm_aif_out)
 #define WIDGET_IS_AIF_OR_DAI(id) (WIDGET_IS_DAI(id) || WIDGET_IS_AIF(id))
-<<<<<<< HEAD
-=======
 #define WIDGET_IS_COPIER(id) (WIDGET_IS_AIF_OR_DAI(id) || (id) == snd_soc_dapm_buffer)
->>>>>>> eb3cdb58
 
 #define SOF_DAI_CLK_INTEL_SSP_MCLK	0
 #define SOF_DAI_CLK_INTEL_SSP_BCLK	1
@@ -89,10 +86,7 @@
 struct snd_sof_route;
 struct snd_sof_control;
 struct snd_sof_dai;
-<<<<<<< HEAD
-=======
 struct snd_sof_pcm;
->>>>>>> eb3cdb58
 
 struct snd_sof_dai_config_data {
 	int dai_index;
@@ -105,8 +99,6 @@
  * @hw_free: Function pointer for hw_free
  * @trigger: Function pointer for trigger
  * @dai_link_fixup: Function pointer for DAI link fixup
-<<<<<<< HEAD
-=======
  * @pcm_setup: Function pointer for IPC-specific PCM set up that can be used for allocating
  *	       additional memory in the SOF PCM stream structure
  * @pcm_free: Function pointer for PCM free that can be used for freeing any
@@ -121,7 +113,6 @@
  *				  triggers. The FW keeps the host DMA running in this case and
  *				  therefore the host must do the same and should stop the DMA during
  *				  hw_free.
->>>>>>> eb3cdb58
  */
 struct sof_ipc_pcm_ops {
 	int (*hw_params)(struct snd_soc_component *component, struct snd_pcm_substream *substream,
@@ -131,8 +122,6 @@
 	int (*trigger)(struct snd_soc_component *component,  struct snd_pcm_substream *substream,
 		       int cmd);
 	int (*dai_link_fixup)(struct snd_soc_pcm_runtime *rtd, struct snd_pcm_hw_params *params);
-<<<<<<< HEAD
-=======
 	int (*pcm_setup)(struct snd_sof_dev *sdev, struct snd_sof_pcm *spcm);
 	void (*pcm_free)(struct snd_sof_dev *sdev, struct snd_sof_pcm *spcm);
 	snd_pcm_sframes_t (*delay)(struct snd_soc_component *component,
@@ -140,7 +129,6 @@
 	bool reset_hw_params_during_stop;
 	bool ipc_first_on_start;
 	bool platform_stop_during_hw_free;
->>>>>>> eb3cdb58
 };
 
 /**
@@ -201,11 +189,7 @@
  *	    initialized to 0.
  * @control: Pointer to the IPC-specific ops for topology kcontrol IO
  * @route_setup: Function pointer for setting up pipeline connections
-<<<<<<< HEAD
- * @route_free: Optional op for freeing pipeline connections.
-=======
  * @route_free: Function pointer for freeing pipeline connections.
->>>>>>> eb3cdb58
  * @token_list: List of all tokens supported by the IPC version. The size of the token_list
  *		array should be SOF_TOKEN_COUNT. The unused elements in the array will be
  *		initialized to 0.
@@ -218,14 +202,10 @@
  * @dai_get_clk: Function pointer for getting the DAI clock setting
  * @set_up_all_pipelines: Function pointer for setting up all topology pipelines
  * @tear_down_all_pipelines: Function pointer for tearing down all topology pipelines
-<<<<<<< HEAD
- * @parse_manifest: Optional function pointer for ipc4 specific parsing of topology manifest
-=======
  * @parse_manifest: Function pointer for ipc4 specific parsing of topology manifest
  * @link_setup: Function pointer for IPC-specific DAI link set up
  *
  * Note: function pointers (ops) are optional
->>>>>>> eb3cdb58
  */
 struct sof_ipc_tplg_ops {
 	const struct sof_ipc_tplg_widget_ops *widget;
@@ -245,10 +225,7 @@
 	int (*tear_down_all_pipelines)(struct snd_sof_dev *sdev, bool verify);
 	int (*parse_manifest)(struct snd_soc_component *scomp, int index,
 			      struct snd_soc_tplg_manifest *man);
-<<<<<<< HEAD
-=======
 	int (*link_setup)(struct snd_sof_dev *sdev, struct snd_soc_dai_link *link);
->>>>>>> eb3cdb58
 };
 
 /** struct snd_sof_tuple - Tuple info
@@ -291,21 +268,13 @@
 	SOF_COMP_EXT_TOKENS,
 	SOF_IN_AUDIO_FORMAT_TOKENS,
 	SOF_OUT_AUDIO_FORMAT_TOKENS,
-<<<<<<< HEAD
-	SOF_AUDIO_FORMAT_BUFFER_SIZE_TOKENS,
-	SOF_COPIER_GATEWAY_CFG_TOKENS,
-=======
 	SOF_COPIER_DEEP_BUFFER_TOKENS,
->>>>>>> eb3cdb58
 	SOF_COPIER_TOKENS,
 	SOF_AUDIO_FMT_NUM_TOKENS,
 	SOF_COPIER_FORMAT_TOKENS,
 	SOF_GAIN_TOKENS,
 	SOF_ACPDMIC_TOKENS,
-<<<<<<< HEAD
-=======
 	SOF_ACPI2S_TOKENS,
->>>>>>> eb3cdb58
 
 	/* this should be the last */
 	SOF_TOKEN_COUNT,
@@ -331,8 +300,6 @@
 	int count;
 };
 
-<<<<<<< HEAD
-=======
 /**
  * struct snd_sof_pcm_stream_pipeline_list - List of pipelines associated with a PCM stream
  * @count: number of pipeline widgets in the @pipe_widgets array
@@ -343,7 +310,6 @@
 	struct snd_sof_pipeline **pipelines;
 };
 
->>>>>>> eb3cdb58
 /* PCM stream, mapped to FW component  */
 struct snd_sof_pcm_stream {
 	u32 comp_id;
@@ -435,21 +401,10 @@
 	int comp_id;
 	int pipeline_id;
 	/*
-<<<<<<< HEAD
-	 * complete flag is used to indicate that pipeline set up is complete for scheduler type
-	 * widgets. It is unused for all other widget types.
-	 */
-	int complete;
-	/*
-=======
->>>>>>> eb3cdb58
 	 * the prepared flag is used to indicate that a widget has been prepared for getting set
 	 * up in the DSP.
 	 */
 	bool prepared;
-<<<<<<< HEAD
-	int use_count; /* use_count will be protected by the PCM mutex held by the core */
-=======
 
 	struct mutex setup_mutex; /* to protect the swidget setup and free operations */
 
@@ -460,7 +415,6 @@
 	 */
 	int use_count;
 
->>>>>>> eb3cdb58
 	int core;
 	int id; /* id is the DAPM widget type */
 	/*
@@ -481,15 +435,6 @@
 
 	struct snd_soc_dapm_widget *widget;
 	struct list_head list;	/* list in sdev widget list */
-<<<<<<< HEAD
-	struct snd_sof_widget *pipe_widget;
-	void *module_info;
-
-	const guid_t uuid;
-
-	int num_tuples;
-	struct snd_sof_tuple *tuples;
-=======
 	struct snd_sof_pipeline *spipe;
 	void *module_info;
 
@@ -524,7 +469,6 @@
 
 	struct ida output_queue_ida;
 	struct ida input_queue_ida;
->>>>>>> eb3cdb58
 
 	void *private;		/* core does not touch this */
 };
@@ -554,12 +498,9 @@
 	struct snd_sof_widget *src_widget;
 	struct snd_sof_widget *sink_widget;
 	bool setup;
-<<<<<<< HEAD
-=======
 
 	int src_queue_id;
 	int dst_queue_id;
->>>>>>> eb3cdb58
 
 	void *private;
 };
@@ -572,11 +513,8 @@
 	int number_configs;
 	int current_config;
 	struct list_head list;	/* list in sdev dai list */
-<<<<<<< HEAD
-=======
 	/* core should not touch this */
 	const void *platform_private;
->>>>>>> eb3cdb58
 	void *private;
 };
 
@@ -697,10 +635,7 @@
 int get_token_comp_format(void *elem, void *object, u32 offset);
 int get_token_dai_type(void *elem, void *object, u32 offset);
 int get_token_uuid(void *elem, void *object, u32 offset);
-<<<<<<< HEAD
-=======
 int get_token_string(void *elem, void *object, u32 offset);
->>>>>>> eb3cdb58
 int sof_update_ipc_object(struct snd_soc_component *scomp, void *object, enum sof_tokens token_id,
 			  struct snd_sof_tuple *tuples, int num_tuples,
 			  size_t object_size, int token_instance_num);
