# SPDX-License-Identifier: GPL-2.0-only
config SND_SOC_SOF_TOPLEVEL
	bool "Sound Open Firmware Support"
	help
	  This adds support for Sound Open Firmware (SOF). SOF is free and
	  generic open source audio DSP firmware for multiple devices.
	  Say Y if you have such a device that is supported by SOF.
	  If unsure select "N".

if SND_SOC_SOF_TOPLEVEL

config SND_SOC_SOF_PCI_DEV
	tristate

config SND_SOC_SOF_PCI
	tristate "SOF PCI enumeration support"
	depends on PCI
<<<<<<< HEAD
	select SND_SOC_SOF
	select SND_SOC_ACPI if ACPI
	help
	  This adds support for PCI enumeration. This option is
	  required to enable Intel Skylake+ devices.
=======
	help
	  This adds support for PCI enumeration. This option is
	  required to enable Intel Skylake+ devices.
	  For backwards-compatibility with previous configurations the selection will
	  be used as default for platform-specific drivers.
>>>>>>> 7d2a07b7
	  Say Y if you need this option.
	  If unsure select "N".

config SND_SOC_SOF_ACPI
	tristate "SOF ACPI enumeration support"
	depends on ACPI || COMPILE_TEST
<<<<<<< HEAD
	select SND_SOC_SOF
	select SND_SOC_ACPI if ACPI
	select IOSF_MBI if X86 && PCI
	help
	  This adds support for ACPI enumeration. This option is required
	  to enable Intel Broadwell/Baytrail/Cherrytrail devices.
	  Say Y if you need this option.
	  If unsure select "N".

=======
	help
	  This adds support for ACPI enumeration. This option is required
	  to enable Intel Broadwell/Baytrail/Cherrytrail devices.
	  For backwards-compatibility with previous configurations the selection will
	  be used as default for platform-specific drivers.
	  Say Y if you need this option.
	  If unsure select "N".

config SND_SOC_SOF_ACPI_DEV
	tristate

>>>>>>> 7d2a07b7
config SND_SOC_SOF_OF
	tristate "SOF OF enumeration support"
	depends on OF || COMPILE_TEST
	select SND_SOC_SOF
	help
	  This adds support for Device Tree enumeration. This option is
	  required to enable i.MX8 devices.
	  Say Y if you need this option. If unsure select "N".

config SND_SOC_SOF_DEBUG_PROBES
	bool "SOF enable data probing"
	select SND_SOC_COMPRESS
	help
	  This option enables the data probing feature that can be used to
	  gather data directly from specific points of the audio pipeline.
	  Say Y if you want to enable probes.
	  If unsure, select "N".
<<<<<<< HEAD

config SND_SOC_SOF_DEVELOPER_SUPPORT
	bool "SOF developer options support"
	depends on EXPERT
	help
	  This option unlocks SOF developer options for debug/performance/
	  code hardening.
	  Distributions should not select this option, only SOF development
	  teams should select it.
	  Say Y if you are involved in SOF development and need this option.
	  If not, select N.

if SND_SOC_SOF_DEVELOPER_SUPPORT
=======

config SND_SOC_SOF_DEVELOPER_SUPPORT
	bool "SOF developer options support"
	depends on EXPERT
	help
	  This option unlocks SOF developer options for debug/performance/
	  code hardening.
	  Distributions should not select this option, only SOF development
	  teams should select it.
	  Say Y if you are involved in SOF development and need this option.
	  If not, select N.

if SND_SOC_SOF_DEVELOPER_SUPPORT

config SND_SOC_SOF_FORCE_PROBE_WORKQUEUE
	bool "SOF force probe workqueue"
	select SND_SOC_SOF_PROBE_WORK_QUEUE
	help
	  This option forces the use of a probe workqueue, which is only used
	  when HDaudio is enabled due to module dependencies. Forcing this
	  option is intended for debug only, but this should not add any
	  functional issues in nominal cases.
	  Say Y if you are involved in SOF development and need this option.
	  If not, select N.
>>>>>>> 7d2a07b7

config SND_SOC_SOF_NOCODEC
	tristate

config SND_SOC_SOF_NOCODEC_SUPPORT
	bool "SOF nocodec mode support"
	help
	  This adds support for a dummy/nocodec machine driver fallback
	  option if no known codec is detected. This is typically only
	  enabled for developers or devices where the sound card is
	  controlled externally.
	  This option is mutually exclusive with the Intel HDAudio support.
	  Selecting it may have negative impacts and prevent e.g. microphone
	  functionality from being enabled on Intel CoffeeLake and later
	  platforms.
	  Distributions should not select this option!
	  Say Y if you need this nocodec fallback option.
	  If unsure select "N".

config SND_SOC_SOF_STRICT_ABI_CHECKS
	bool "SOF strict ABI checks"
	help
	  This option enables strict ABI checks for firmware and topology
	  files.
	  When these files are more recent than the kernel, the kernel
	  will handle the functionality it supports and may report errors
	  during topology creation or run-time usage if new functionality
	  is invoked.
	  This option will stop topology creation and firmware load upfront.
	  It is intended for SOF CI/releases and not for users or distros.
	  Say Y if you want strict ABI checks for an SOF release.
	  If you are not involved in SOF releases and CI development,
	  select "N".

config SND_SOC_SOF_DEBUG
	bool "SOF debugging features"
	help
	  This option can be used to enable or disable individual SOF firmware
	  and driver debugging options.
	  Say Y if you are debugging SOF FW or drivers.
	  If unsure select "N".

if SND_SOC_SOF_DEBUG

config SND_SOC_SOF_FORCE_NOCODEC_MODE
	bool "SOF force nocodec Mode"
	depends on SND_SOC_SOF_NOCODEC_SUPPORT
	help
	  This forces SOF to use dummy/nocodec as machine driver, even
	  though there is a codec detected on the real platform. This is
	  typically only enabled for developers for debug purposes, before
	  codec/machine driver is ready, or to exclude the impact of those
	  drivers.
	  Say Y if you need this force nocodec mode option.
	  If unsure select "N".

config SND_SOC_SOF_DEBUG_XRUN_STOP
	bool "SOF stop on XRUN"
	help
	  This option forces PCMs to stop on any XRUN event. This is useful to
	  preserve any trace data and pipeline status prior to the XRUN.
	  Say Y if you are debugging SOF FW pipeline XRUNs.
	  If unsure select "N".

config SND_SOC_SOF_DEBUG_VERBOSE_IPC
	bool "SOF verbose IPC logs"
	help
	  This option enables more verbose IPC logs, with command types in
	  human-readable form instead of just 32-bit hex dumps. This is useful
	  if you are trying to debug IPC with the DSP firmware.
	  If unsure select "N".

config SND_SOC_SOF_DEBUG_FORCE_IPC_POSITION
	bool "SOF force to use IPC for position update on SKL+"
	help
	  This option forces to handle stream position update IPCs and run PCM
	  elapse to inform ALSA about that, on platforms (e.g. Intel SKL+) that
	  with other approach (e.g. HDAC DPIB/posbuf) to elapse PCM.
	  On platforms (e.g. Intel SKL-) where position update IPC is the only
	  one choice, this setting won't impact anything.
	  If you are trying to debug pointer update with position IPCs or where
	  DPIB/posbuf is not ready, select "Y".
	  If unsure select "N".

config SND_SOC_SOF_DEBUG_ENABLE_DEBUGFS_CACHE
	bool "SOF enable debugfs caching"
	help
	  This option enables caching of debugfs
	  memory -> DSP resource (memory, register, etc)
	  before the audio DSP is suspended. This will increase the suspend
	  latency and therefore should be used for debug purposes only.
	  Say Y if you want to enable caching the memory windows.
	  If unsure, select "N".

config SND_SOC_SOF_DEBUG_ENABLE_FIRMWARE_TRACE
	bool "SOF enable firmware trace"
	help
	  The firmware trace can be enabled either at build-time with
	  this option, or dynamically by setting flags in the SOF core
	  module parameter (similar to dynamic debug).
	  If unsure, select "N".

config SND_SOC_SOF_DEBUG_IPC_FLOOD_TEST
	bool "SOF enable IPC flood test"
	help
	  This option enables the IPC flood test which can be used to flood
	  the DSP with test IPCs and gather stats about response times.
	  Say Y if you want to enable IPC flood test.
	  If unsure, select "N".

config SND_SOC_SOF_DEBUG_RETAIN_DSP_CONTEXT
	bool "SOF retain DSP context on any FW exceptions"
	help
	  This option keeps the DSP in D0 state so that firmware debug
	  information can be retained and dumped to userspace.
	  Say Y if you want to retain DSP context for FW exceptions.
	  If unsure, select "N".

endif ## SND_SOC_SOF_DEBUG

endif ## SND_SOC_SOF_DEVELOPER_SUPPORT

config SND_SOC_SOF
	tristate
	select SND_SOC_TOPOLOGY
	select SND_SOC_SOF_NOCODEC if SND_SOC_SOF_NOCODEC_SUPPORT
	help
	  This option is not user-selectable but automagically handled by
	  'select' statements at a higher level.
	  The selection is made at the top level and does not exactly follow
	  module dependencies but since the module or built-in type is decided
	  at the top level it doesn't matter.

config SND_SOC_SOF_PROBE_WORK_QUEUE
	bool
	help
	  This option is not user-selectable but automagically handled by
	  'select' statements at a higher level.
	  When selected, the probe is handled in two steps, for example to
	  avoid lockdeps if request_module is used in the probe.

source "sound/soc/sof/imx/Kconfig"
source "sound/soc/sof/intel/Kconfig"
source "sound/soc/sof/xtensa/Kconfig"

endif<|MERGE_RESOLUTION|>--- conflicted
+++ resolved
@@ -15,36 +15,17 @@
 config SND_SOC_SOF_PCI
 	tristate "SOF PCI enumeration support"
 	depends on PCI
-<<<<<<< HEAD
-	select SND_SOC_SOF
-	select SND_SOC_ACPI if ACPI
-	help
-	  This adds support for PCI enumeration. This option is
-	  required to enable Intel Skylake+ devices.
-=======
 	help
 	  This adds support for PCI enumeration. This option is
 	  required to enable Intel Skylake+ devices.
 	  For backwards-compatibility with previous configurations the selection will
 	  be used as default for platform-specific drivers.
->>>>>>> 7d2a07b7
 	  Say Y if you need this option.
 	  If unsure select "N".
 
 config SND_SOC_SOF_ACPI
 	tristate "SOF ACPI enumeration support"
 	depends on ACPI || COMPILE_TEST
-<<<<<<< HEAD
-	select SND_SOC_SOF
-	select SND_SOC_ACPI if ACPI
-	select IOSF_MBI if X86 && PCI
-	help
-	  This adds support for ACPI enumeration. This option is required
-	  to enable Intel Broadwell/Baytrail/Cherrytrail devices.
-	  Say Y if you need this option.
-	  If unsure select "N".
-
-=======
 	help
 	  This adds support for ACPI enumeration. This option is required
 	  to enable Intel Broadwell/Baytrail/Cherrytrail devices.
@@ -56,7 +37,6 @@
 config SND_SOC_SOF_ACPI_DEV
 	tristate
 
->>>>>>> 7d2a07b7
 config SND_SOC_SOF_OF
 	tristate "SOF OF enumeration support"
 	depends on OF || COMPILE_TEST
@@ -74,7 +54,6 @@
 	  gather data directly from specific points of the audio pipeline.
 	  Say Y if you want to enable probes.
 	  If unsure, select "N".
-<<<<<<< HEAD
 
 config SND_SOC_SOF_DEVELOPER_SUPPORT
 	bool "SOF developer options support"
@@ -88,20 +67,6 @@
 	  If not, select N.
 
 if SND_SOC_SOF_DEVELOPER_SUPPORT
-=======
-
-config SND_SOC_SOF_DEVELOPER_SUPPORT
-	bool "SOF developer options support"
-	depends on EXPERT
-	help
-	  This option unlocks SOF developer options for debug/performance/
-	  code hardening.
-	  Distributions should not select this option, only SOF development
-	  teams should select it.
-	  Say Y if you are involved in SOF development and need this option.
-	  If not, select N.
-
-if SND_SOC_SOF_DEVELOPER_SUPPORT
 
 config SND_SOC_SOF_FORCE_PROBE_WORKQUEUE
 	bool "SOF force probe workqueue"
@@ -113,7 +78,6 @@
 	  functional issues in nominal cases.
 	  Say Y if you are involved in SOF development and need this option.
 	  If not, select N.
->>>>>>> 7d2a07b7
 
 config SND_SOC_SOF_NOCODEC
 	tristate
