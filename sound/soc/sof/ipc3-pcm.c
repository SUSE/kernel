// SPDX-License-Identifier: (GPL-2.0-only OR BSD-3-Clause)
//
// This file is provided under a dual BSD/GPLv2 license.  When using or
// redistributing this file, you may do so under either license.
//
// Copyright(c) 2021 Intel Corporation
//
//

#include <sound/pcm_params.h>
#include "ipc3-priv.h"
#include "ops.h"
#include "sof-priv.h"
#include "sof-audio.h"

static int sof_ipc3_pcm_hw_free(struct snd_soc_component *component,
				struct snd_pcm_substream *substream)
{
	struct snd_sof_dev *sdev = snd_soc_component_get_drvdata(component);
	struct snd_soc_pcm_runtime *rtd = snd_soc_substream_to_rtd(substream);
	struct sof_ipc_stream stream;
	struct snd_sof_pcm *spcm;

	spcm = snd_sof_find_spcm_dai(component, rtd);
	if (!spcm)
		return -EINVAL;

	if (!spcm->prepared[substream->stream])
		return 0;

	stream.hdr.size = sizeof(stream);
	stream.hdr.cmd = SOF_IPC_GLB_STREAM_MSG | SOF_IPC_STREAM_PCM_FREE;
	stream.comp_id = spcm->stream[substream->stream].comp_id;

	/* send IPC to the DSP */
	return sof_ipc_tx_message_no_reply(sdev->ipc, &stream, sizeof(stream));
}

static int sof_ipc3_pcm_hw_params(struct snd_soc_component *component,
				  struct snd_pcm_substream *substream,
				  struct snd_pcm_hw_params *params,
				  struct snd_sof_platform_stream_params *platform_params)
{
	struct snd_sof_dev *sdev = snd_soc_component_get_drvdata(component);
	struct snd_soc_pcm_runtime *rtd = snd_soc_substream_to_rtd(substream);
	struct sof_ipc_fw_version *v = &sdev->fw_ready.version;
	struct snd_pcm_runtime *runtime = substream->runtime;
	struct sof_ipc_pcm_params_reply ipc_params_reply;
	struct sof_ipc_pcm_params pcm;
	struct snd_sof_pcm *spcm;
	int ret;

	spcm = snd_sof_find_spcm_dai(component, rtd);
	if (!spcm)
		return -EINVAL;

	memset(&pcm, 0, sizeof(pcm));

	/* number of pages should be rounded up */
	pcm.params.buffer.pages = PFN_UP(runtime->dma_bytes);

	/* set IPC PCM parameters */
	pcm.hdr.size = sizeof(pcm);
	pcm.hdr.cmd = SOF_IPC_GLB_STREAM_MSG | SOF_IPC_STREAM_PCM_PARAMS;
	pcm.comp_id = spcm->stream[substream->stream].comp_id;
	pcm.params.hdr.size = sizeof(pcm.params);
	pcm.params.buffer.phy_addr = spcm->stream[substream->stream].page_table.addr;
	pcm.params.buffer.size = runtime->dma_bytes;
	pcm.params.direction = substream->stream;
	pcm.params.sample_valid_bytes = params_width(params) >> 3;
	pcm.params.buffer_fmt = SOF_IPC_BUFFER_INTERLEAVED;
	pcm.params.rate = params_rate(params);
	pcm.params.channels = params_channels(params);
	pcm.params.host_period_bytes = params_period_bytes(params);

	/* container size */
	ret = snd_pcm_format_physical_width(params_format(params));
	if (ret < 0)
		return ret;
	pcm.params.sample_container_bytes = ret >> 3;

	/* format */
	switch (params_format(params)) {
	case SNDRV_PCM_FORMAT_S16:
		pcm.params.frame_fmt = SOF_IPC_FRAME_S16_LE;
		break;
	case SNDRV_PCM_FORMAT_S24:
		pcm.params.frame_fmt = SOF_IPC_FRAME_S24_4LE;
		break;
	case SNDRV_PCM_FORMAT_S32:
		pcm.params.frame_fmt = SOF_IPC_FRAME_S32_LE;
		break;
	case SNDRV_PCM_FORMAT_FLOAT:
		pcm.params.frame_fmt = SOF_IPC_FRAME_FLOAT;
		break;
	default:
		return -EINVAL;
	}

	/* Update the IPC message with information from the platform */
	pcm.params.stream_tag = platform_params->stream_tag;

	if (platform_params->use_phy_address)
		pcm.params.buffer.phy_addr = platform_params->phy_addr;

	if (platform_params->no_ipc_position) {
		/* For older ABIs set host_period_bytes to zero to inform
		 * FW we don't want position updates. Newer versions use
		 * no_stream_position for this purpose.
		 */
		if (v->abi_version < SOF_ABI_VER(3, 10, 0))
			pcm.params.host_period_bytes = 0;
		else
			pcm.params.no_stream_position = 1;
	}

	if (platform_params->cont_update_posn)
		pcm.params.cont_update_posn = 1;

	dev_dbg(component->dev, "stream_tag %d", pcm.params.stream_tag);

	/* send hw_params IPC to the DSP */
	ret = sof_ipc_tx_message(sdev->ipc, &pcm, sizeof(pcm),
				 &ipc_params_reply, sizeof(ipc_params_reply));
	if (ret < 0) {
		dev_err(component->dev, "HW params ipc failed for stream %d\n",
			pcm.params.stream_tag);
		return ret;
	}

	ret = snd_sof_set_stream_data_offset(sdev, &spcm->stream[substream->stream],
					     ipc_params_reply.posn_offset);
	if (ret < 0) {
		dev_err(component->dev, "%s: invalid stream data offset for PCM %d\n",
			__func__, spcm->pcm.pcm_id);
		return ret;
	}

	return ret;
}

static int sof_ipc3_pcm_trigger(struct snd_soc_component *component,
				struct snd_pcm_substream *substream, int cmd)
{
	struct snd_soc_pcm_runtime *rtd = snd_soc_substream_to_rtd(substream);
	struct snd_sof_dev *sdev = snd_soc_component_get_drvdata(component);
	struct sof_ipc_stream stream;
	struct snd_sof_pcm *spcm;

	spcm = snd_sof_find_spcm_dai(component, rtd);
	if (!spcm)
		return -EINVAL;

	stream.hdr.size = sizeof(stream);
	stream.hdr.cmd = SOF_IPC_GLB_STREAM_MSG;
	stream.comp_id = spcm->stream[substream->stream].comp_id;

	switch (cmd) {
	case SNDRV_PCM_TRIGGER_PAUSE_PUSH:
		stream.hdr.cmd |= SOF_IPC_STREAM_TRIG_PAUSE;
		break;
	case SNDRV_PCM_TRIGGER_PAUSE_RELEASE:
		stream.hdr.cmd |= SOF_IPC_STREAM_TRIG_RELEASE;
		break;
	case SNDRV_PCM_TRIGGER_START:
		stream.hdr.cmd |= SOF_IPC_STREAM_TRIG_START;
		break;
	case SNDRV_PCM_TRIGGER_SUSPEND:
		fallthrough;
	case SNDRV_PCM_TRIGGER_STOP:
		stream.hdr.cmd |= SOF_IPC_STREAM_TRIG_STOP;
		break;
	default:
		dev_err(component->dev, "Unhandled trigger cmd %d\n", cmd);
		return -EINVAL;
	}

	/* send IPC to the DSP */
	return sof_ipc_tx_message_no_reply(sdev->ipc, &stream, sizeof(stream));
}

static void ssp_dai_config_pcm_params_match(struct snd_sof_dev *sdev, const char *link_name,
					    struct snd_pcm_hw_params *params)
{
	struct sof_ipc_dai_config *config;
	struct snd_sof_dai *dai;
	int i;

	/*
	 * Search for all matching DAIs as we can have both playback and capture DAI
	 * associated with the same link.
	 */
	list_for_each_entry(dai, &sdev->dai_list, list) {
		if (!dai->name || strcmp(link_name, dai->name))
			continue;
		for (i = 0; i < dai->number_configs; i++) {
			struct sof_dai_private_data *private = dai->private;

			config = &private->dai_config[i];
			if (config->ssp.fsync_rate == params_rate(params)) {
				dev_dbg(sdev->dev, "DAI config %d matches pcm hw params\n", i);
				dai->current_config = i;
				break;
			}
		}
	}
}

static int sof_ipc3_pcm_dai_link_fixup(struct snd_soc_pcm_runtime *rtd,
				       struct snd_pcm_hw_params *params)
{
	struct snd_soc_component *component = snd_soc_rtdcom_lookup(rtd, SOF_AUDIO_PCM_DRV_NAME);
	struct snd_interval *channels = hw_param_interval(params, SNDRV_PCM_HW_PARAM_CHANNELS);
	struct snd_sof_dai *dai = snd_sof_find_dai(component, (char *)rtd->dai_link->name);
	struct snd_interval *rate = hw_param_interval(params, SNDRV_PCM_HW_PARAM_RATE);
	struct snd_mask *fmt = hw_param_mask(params, SNDRV_PCM_HW_PARAM_FORMAT);
	struct snd_sof_dev *sdev = snd_soc_component_get_drvdata(component);
	struct sof_dai_private_data *private;
	struct snd_soc_dpcm *dpcm;

	if (!dai) {
		dev_err(component->dev, "%s: No DAI found with name %s\n", __func__,
			rtd->dai_link->name);
		return -EINVAL;
	}

	private = dai->private;
	if (!private) {
		dev_err(component->dev, "%s: No private data found for DAI %s\n", __func__,
			rtd->dai_link->name);
		return -EINVAL;
	}

	/* read format from topology */
	snd_mask_none(fmt);

	switch (private->comp_dai->config.frame_fmt) {
	case SOF_IPC_FRAME_S16_LE:
		snd_mask_set_format(fmt, SNDRV_PCM_FORMAT_S16_LE);
		break;
	case SOF_IPC_FRAME_S24_4LE:
		snd_mask_set_format(fmt, SNDRV_PCM_FORMAT_S24_LE);
		break;
	case SOF_IPC_FRAME_S32_LE:
		snd_mask_set_format(fmt, SNDRV_PCM_FORMAT_S32_LE);
		break;
	default:
		dev_err(component->dev, "No available DAI format!\n");
		return -EINVAL;
	}

	/* read rate and channels from topology */
	switch (private->dai_config->type) {
	case SOF_DAI_INTEL_SSP:
		/* search for config to pcm params match, if not found use default */
		ssp_dai_config_pcm_params_match(sdev, (char *)rtd->dai_link->name, params);

		rate->min = private->dai_config[dai->current_config].ssp.fsync_rate;
		rate->max = private->dai_config[dai->current_config].ssp.fsync_rate;
		channels->min = private->dai_config[dai->current_config].ssp.tdm_slots;
		channels->max = private->dai_config[dai->current_config].ssp.tdm_slots;

		dev_dbg(component->dev, "rate_min: %d rate_max: %d\n", rate->min, rate->max);
		dev_dbg(component->dev, "channels_min: %d channels_max: %d\n",
			channels->min, channels->max);

		break;
	case SOF_DAI_INTEL_DMIC:
		/* DMIC only supports 16 or 32 bit formats */
		if (private->comp_dai->config.frame_fmt == SOF_IPC_FRAME_S24_4LE) {
			dev_err(component->dev, "Invalid fmt %d for DAI type %d\n",
				private->comp_dai->config.frame_fmt,
				private->dai_config->type);
		}
		break;
	case SOF_DAI_INTEL_HDA:
		/*
		 * HDAudio does not follow the default trigger
		 * sequence due to firmware implementation
		 */
		for_each_dpcm_fe(rtd, SNDRV_PCM_STREAM_PLAYBACK, dpcm) {
			struct snd_soc_pcm_runtime *fe = dpcm->fe;

			fe->dai_link->trigger[SNDRV_PCM_STREAM_PLAYBACK] =
				SND_SOC_DPCM_TRIGGER_POST;
		}
		break;
	case SOF_DAI_INTEL_ALH:
		/*
		 * Dai could run with different channel count compared with
		 * front end, so get dai channel count from topology
		 */
		channels->min = private->dai_config->alh.channels;
		channels->max = private->dai_config->alh.channels;
		break;
	case SOF_DAI_IMX_ESAI:
		rate->min = private->dai_config->esai.fsync_rate;
		rate->max = private->dai_config->esai.fsync_rate;
		channels->min = private->dai_config->esai.tdm_slots;
		channels->max = private->dai_config->esai.tdm_slots;

		dev_dbg(component->dev, "rate_min: %d rate_max: %d\n", rate->min, rate->max);
		dev_dbg(component->dev, "channels_min: %d channels_max: %d\n",
			channels->min, channels->max);
		break;
	case SOF_DAI_MEDIATEK_AFE:
		rate->min = private->dai_config->afe.rate;
		rate->max = private->dai_config->afe.rate;
		channels->min = private->dai_config->afe.channels;
		channels->max = private->dai_config->afe.channels;

		snd_mask_none(fmt);

		switch (private->dai_config->afe.format) {
		case SOF_IPC_FRAME_S16_LE:
			snd_mask_set_format(fmt, SNDRV_PCM_FORMAT_S16_LE);
			break;
		case SOF_IPC_FRAME_S24_4LE:
			snd_mask_set_format(fmt, SNDRV_PCM_FORMAT_S24_LE);
			break;
		case SOF_IPC_FRAME_S32_LE:
			snd_mask_set_format(fmt, SNDRV_PCM_FORMAT_S32_LE);
			break;
		default:
			dev_err(component->dev, "Not available format!\n");
			return -EINVAL;
		}

		dev_dbg(component->dev, "rate_min: %d rate_max: %d\n", rate->min, rate->max);
		dev_dbg(component->dev, "channels_min: %d channels_max: %d\n",
			channels->min, channels->max);
		break;
	case SOF_DAI_IMX_SAI:
		rate->min = private->dai_config->sai.fsync_rate;
		rate->max = private->dai_config->sai.fsync_rate;
		channels->min = private->dai_config->sai.tdm_slots;
		channels->max = private->dai_config->sai.tdm_slots;

		dev_dbg(component->dev, "rate_min: %d rate_max: %d\n", rate->min, rate->max);
		dev_dbg(component->dev, "channels_min: %d channels_max: %d\n",
			channels->min, channels->max);
		break;
	case SOF_DAI_AMD_BT:
		rate->min = private->dai_config->acpbt.fsync_rate;
		rate->max = private->dai_config->acpbt.fsync_rate;
		channels->min = private->dai_config->acpbt.tdm_slots;
		channels->max = private->dai_config->acpbt.tdm_slots;

		dev_dbg(component->dev,
			"AMD_BT rate_min: %d rate_max: %d\n", rate->min, rate->max);
		dev_dbg(component->dev, "AMD_BT channels_min: %d channels_max: %d\n",
			channels->min, channels->max);
		break;
	case SOF_DAI_AMD_SP:
	case SOF_DAI_AMD_SP_VIRTUAL:
		rate->min = private->dai_config->acpsp.fsync_rate;
		rate->max = private->dai_config->acpsp.fsync_rate;
		channels->min = private->dai_config->acpsp.tdm_slots;
		channels->max = private->dai_config->acpsp.tdm_slots;

		dev_dbg(component->dev,
			"AMD_SP rate_min: %d rate_max: %d\n", rate->min, rate->max);
		dev_dbg(component->dev, "AMD_SP channels_min: %d channels_max: %d\n",
			channels->min, channels->max);
		break;
	case SOF_DAI_AMD_HS:
	case SOF_DAI_AMD_HS_VIRTUAL:
		rate->min = private->dai_config->acphs.fsync_rate;
		rate->max = private->dai_config->acphs.fsync_rate;
		channels->min = private->dai_config->acphs.tdm_slots;
		channels->max = private->dai_config->acphs.tdm_slots;

		dev_dbg(component->dev,
			"AMD_HS channel_max: %d rate_max: %d\n", channels->max, rate->max);
		break;
	case SOF_DAI_AMD_DMIC:
		rate->min = private->dai_config->acpdmic.pdm_rate;
		rate->max = private->dai_config->acpdmic.pdm_rate;
		channels->min = private->dai_config->acpdmic.pdm_ch;
		channels->max = private->dai_config->acpdmic.pdm_ch;

		dev_dbg(component->dev,
			"AMD_DMIC rate_min: %d rate_max: %d\n", rate->min, rate->max);
		dev_dbg(component->dev, "AMD_DMIC channels_min: %d channels_max: %d\n",
			channels->min, channels->max);
		break;
	case SOF_DAI_IMX_MICFIL:
		rate->min = private->dai_config->micfil.pdm_rate;
		rate->max = private->dai_config->micfil.pdm_rate;
		channels->min = private->dai_config->micfil.pdm_ch;
		channels->max = private->dai_config->micfil.pdm_ch;

		dev_dbg(component->dev,
			"MICFIL PDM rate_min: %d rate_max: %d\n", rate->min, rate->max);
		dev_dbg(component->dev, "MICFIL PDM channels_min: %d channels_max: %d\n",
			channels->min, channels->max);
		break;
<<<<<<< HEAD
=======
	case SOF_DAI_AMD_SDW:
		/* change the default trigger sequence as per HW implementation */
		for_each_dpcm_fe(rtd, SNDRV_PCM_STREAM_PLAYBACK, dpcm) {
			struct snd_soc_pcm_runtime *fe = dpcm->fe;

			fe->dai_link->trigger[SNDRV_PCM_STREAM_PLAYBACK] =
					SND_SOC_DPCM_TRIGGER_POST;
		}

		for_each_dpcm_fe(rtd, SNDRV_PCM_STREAM_CAPTURE, dpcm) {
			struct snd_soc_pcm_runtime *fe = dpcm->fe;

			fe->dai_link->trigger[SNDRV_PCM_STREAM_CAPTURE] =
					SND_SOC_DPCM_TRIGGER_POST;
		}
		rate->min = private->dai_config->acp_sdw.rate;
		rate->max = private->dai_config->acp_sdw.rate;
		channels->min = private->dai_config->acp_sdw.channels;
		channels->max = private->dai_config->acp_sdw.channels;

		dev_dbg(component->dev,
			"AMD_SDW rate_min: %d rate_max: %d\n", rate->min, rate->max);
		dev_dbg(component->dev, "AMD_SDW channels_min: %d channels_max: %d\n",
			channels->min, channels->max);
		break;
>>>>>>> 2d5404ca
	default:
		dev_err(component->dev, "Invalid DAI type %d\n", private->dai_config->type);
		break;
	}

	return 0;
}

const struct sof_ipc_pcm_ops ipc3_pcm_ops = {
	.hw_params = sof_ipc3_pcm_hw_params,
	.hw_free = sof_ipc3_pcm_hw_free,
	.trigger = sof_ipc3_pcm_trigger,
	.dai_link_fixup = sof_ipc3_pcm_dai_link_fixup,
	.reset_hw_params_during_stop = true,
	.d0i3_supported_in_s0ix = true,
};<|MERGE_RESOLUTION|>--- conflicted
+++ resolved
@@ -395,8 +395,6 @@
 		dev_dbg(component->dev, "MICFIL PDM channels_min: %d channels_max: %d\n",
 			channels->min, channels->max);
 		break;
-<<<<<<< HEAD
-=======
 	case SOF_DAI_AMD_SDW:
 		/* change the default trigger sequence as per HW implementation */
 		for_each_dpcm_fe(rtd, SNDRV_PCM_STREAM_PLAYBACK, dpcm) {
@@ -422,7 +420,6 @@
 		dev_dbg(component->dev, "AMD_SDW channels_min: %d channels_max: %d\n",
 			channels->min, channels->max);
 		break;
->>>>>>> 2d5404ca
 	default:
 		dev_err(component->dev, "Invalid DAI type %d\n", private->dai_config->type);
 		break;
