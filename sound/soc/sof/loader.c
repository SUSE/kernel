// SPDX-License-Identifier: (GPL-2.0-only OR BSD-3-Clause)
//
// This file is provided under a dual BSD/GPLv2 license.  When using or
// redistributing this file, you may do so under either license.
//
// Copyright(c) 2018 Intel Corporation. All rights reserved.
//
// Author: Liam Girdwood <liam.r.girdwood@linux.intel.com>
//
// Generic firmware loader.
//

#include <linux/firmware.h>
#include "sof-priv.h"
#include "ops.h"

int snd_sof_load_firmware_raw(struct snd_sof_dev *sdev)
{
	struct snd_sof_pdata *plat_data = sdev->pdata;
	const char *fw_filename;
	ssize_t ext_man_size;
	int ret;

	/* Don't request firmware again if firmware is already requested */
	if (sdev->basefw.fw)
		return 0;

	fw_filename = kasprintf(GFP_KERNEL, "%s/%s",
				plat_data->fw_filename_prefix,
				plat_data->fw_filename);
	if (!fw_filename)
		return -ENOMEM;

	ret = request_firmware(&sdev->basefw.fw, fw_filename, sdev->dev);

	if (ret < 0) {
		dev_err(sdev->dev,
			"error: sof firmware file is missing, you might need to\n");
		dev_err(sdev->dev,
			"       download it from https://github.com/thesofproject/sof-bin/\n");
		goto err;
	} else {
		dev_dbg(sdev->dev, "request_firmware %s successful\n",
			fw_filename);
	}

	/* check for extended manifest */
	ext_man_size = sdev->ipc->ops->fw_loader->parse_ext_manifest(sdev);
	if (ext_man_size > 0) {
		/* when no error occurred, drop extended manifest */
		sdev->basefw.payload_offset = ext_man_size;
	} else if (!ext_man_size) {
		/* No extended manifest, so nothing to skip during FW load */
		dev_dbg(sdev->dev, "firmware doesn't contain extended manifest\n");
	} else {
		ret = ext_man_size;
		dev_err(sdev->dev, "error: firmware %s contains unsupported or invalid extended manifest: %d\n",
			fw_filename, ret);
	}

err:
	kfree(fw_filename);

	return ret;
}
EXPORT_SYMBOL(snd_sof_load_firmware_raw);

int snd_sof_load_firmware_memcpy(struct snd_sof_dev *sdev)
{
	int ret;

	ret = snd_sof_load_firmware_raw(sdev);
	if (ret < 0)
		return ret;

	/* make sure the FW header and file is valid */
	ret = sdev->ipc->ops->fw_loader->validate(sdev);
	if (ret < 0) {
		dev_err(sdev->dev, "error: invalid FW header\n");
		goto error;
	}

	/* prepare the DSP for FW loading */
	ret = snd_sof_dsp_reset(sdev);
	if (ret < 0) {
		dev_err(sdev->dev, "error: failed to reset DSP\n");
		goto error;
	}

	/* parse and load firmware modules to DSP */
	if (sdev->ipc->ops->fw_loader->load_fw_to_dsp) {
		ret = sdev->ipc->ops->fw_loader->load_fw_to_dsp(sdev);
		if (ret < 0) {
			dev_err(sdev->dev, "Firmware loading failed\n");
			goto error;
		}
	}

	return 0;

error:
	release_firmware(sdev->basefw.fw);
	sdev->basefw.fw = NULL;
	return ret;

}
EXPORT_SYMBOL(snd_sof_load_firmware_memcpy);

int snd_sof_run_firmware(struct snd_sof_dev *sdev)
{
	int ret;

	init_waitqueue_head(&sdev->boot_wait);

	/* (re-)enable dsp dump */
	sdev->dbg_dump_printed = false;
	sdev->ipc_dump_printed = false;

	/* create read-only fw_version debugfs to store boot version info */
	if (sdev->first_boot) {
		ret = snd_sof_debugfs_buf_item(sdev, &sdev->fw_version,
					       sizeof(sdev->fw_version),
					       "fw_version", 0444);
		/* errors are only due to memory allocation, not debugfs */
		if (ret < 0) {
			dev_err(sdev->dev, "snd_sof_debugfs_buf_item failed\n");
			return ret;
		}
	}

	/* perform pre fw run operations */
	ret = snd_sof_dsp_pre_fw_run(sdev);
	if (ret < 0) {
		dev_err(sdev->dev, "failed pre fw run op\n");
		return ret;
	}

	dev_dbg(sdev->dev, "booting DSP firmware\n");

	/* boot the firmware on the DSP */
	ret = snd_sof_dsp_run(sdev);
	if (ret < 0) {
		snd_sof_dsp_dbg_dump(sdev, "Failed to start DSP",
				     SOF_DBG_DUMP_MBOX | SOF_DBG_DUMP_PCI);
		return ret;
	}

	/*
	 * now wait for the DSP to boot. There are 3 possible outcomes:
	 * 1. Boot wait times out indicating FW boot failure.
	 * 2. FW boots successfully and fw_ready op succeeds.
	 * 3. FW boots but fw_ready op fails.
	 */
	ret = wait_event_timeout(sdev->boot_wait,
				 sdev->fw_state > SOF_FW_BOOT_IN_PROGRESS,
				 msecs_to_jiffies(sdev->boot_timeout));
	if (ret == 0) {
		snd_sof_dsp_dbg_dump(sdev, "Firmware boot failure due to timeout",
				     SOF_DBG_DUMP_REGS | SOF_DBG_DUMP_MBOX |
				     SOF_DBG_DUMP_TEXT | SOF_DBG_DUMP_PCI);
		return -EIO;
	}

	if (sdev->fw_state == SOF_FW_BOOT_READY_FAILED)
		return -EIO; /* FW boots but fw_ready op failed */

	dev_dbg(sdev->dev, "firmware boot complete\n");
	sof_set_fw_state(sdev, SOF_FW_BOOT_COMPLETE);

	/* perform post fw run operations */
	ret = snd_sof_dsp_post_fw_run(sdev);
	if (ret < 0) {
		dev_err(sdev->dev, "error: failed post fw run op\n");
		return ret;
	}

<<<<<<< HEAD
	dev_dbg(sdev->dev, "firmware boot complete\n");
	sof_set_fw_state(sdev, SOF_FW_BOOT_COMPLETE);

	if (sdev->first_boot && sdev->ipc->ops->fw_loader->query_fw_configuration)
		return sdev->ipc->ops->fw_loader->query_fw_configuration(sdev);
=======
	if (sdev->ipc->ops->post_fw_boot)
		return sdev->ipc->ops->post_fw_boot(sdev);
>>>>>>> eb3cdb58

	return 0;
}
EXPORT_SYMBOL(snd_sof_run_firmware);

void snd_sof_fw_unload(struct snd_sof_dev *sdev)
{
	/* TODO: support module unloading at runtime */
<<<<<<< HEAD
	release_firmware(sdev->pdata->fw);
	sdev->pdata->fw = NULL;
=======
	release_firmware(sdev->basefw.fw);
	sdev->basefw.fw = NULL;
>>>>>>> eb3cdb58
}
EXPORT_SYMBOL(snd_sof_fw_unload);<|MERGE_RESOLUTION|>--- conflicted
+++ resolved
@@ -174,16 +174,8 @@
 		return ret;
 	}
 
-<<<<<<< HEAD
-	dev_dbg(sdev->dev, "firmware boot complete\n");
-	sof_set_fw_state(sdev, SOF_FW_BOOT_COMPLETE);
-
-	if (sdev->first_boot && sdev->ipc->ops->fw_loader->query_fw_configuration)
-		return sdev->ipc->ops->fw_loader->query_fw_configuration(sdev);
-=======
 	if (sdev->ipc->ops->post_fw_boot)
 		return sdev->ipc->ops->post_fw_boot(sdev);
->>>>>>> eb3cdb58
 
 	return 0;
 }
@@ -192,12 +184,7 @@
 void snd_sof_fw_unload(struct snd_sof_dev *sdev)
 {
 	/* TODO: support module unloading at runtime */
-<<<<<<< HEAD
-	release_firmware(sdev->pdata->fw);
-	sdev->pdata->fw = NULL;
-=======
 	release_firmware(sdev->basefw.fw);
 	sdev->basefw.fw = NULL;
->>>>>>> eb3cdb58
 }
 EXPORT_SYMBOL(snd_sof_fw_unload);