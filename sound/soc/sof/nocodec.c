// SPDX-License-Identifier: (GPL-2.0-only OR BSD-3-Clause)
//
// This file is provided under a dual BSD/GPLv2 license.  When using or
// redistributing this file, you may do so under either license.
//
// Copyright(c) 2018 Intel Corporation
//
// Author: Liam Girdwood <liam.r.girdwood@linux.intel.com>
//

#include <linux/module.h>
#include <sound/sof.h>
#include "sof-audio.h"
#include "sof-priv.h"

static struct snd_soc_card sof_nocodec_card = {
	.name = "nocodec", /* the sof- prefix is added by the core */
	.topology_shortname = "sof-nocodec",
	.owner = THIS_MODULE
};

static int sof_nocodec_bes_setup(struct device *dev,
				 struct snd_soc_dai_driver *drv,
				 struct snd_soc_dai_link *links,
				 int link_num, struct snd_soc_card *card)
{
	struct snd_soc_dai_link_component *dlc;
	int i;

	if (!drv || !links || !card)
		return -EINVAL;

	/* set up BE dai_links */
	for (i = 0; i < link_num; i++) {
		dlc = devm_kcalloc(dev, 2, sizeof(*dlc), GFP_KERNEL);
		if (!dlc)
			return -ENOMEM;

		links[i].name = devm_kasprintf(dev, GFP_KERNEL,
					       "NoCodec-%d", i);
		if (!links[i].name)
			return -ENOMEM;

		links[i].stream_name = links[i].name;

		links[i].cpus = &dlc[0];
<<<<<<< HEAD
		links[i].codecs = &asoc_dummy_dlc;
=======
		links[i].codecs = &snd_soc_dummy_dlc;
>>>>>>> 2d5404ca
		links[i].platforms = &dlc[1];

		links[i].num_cpus = 1;
		links[i].num_codecs = 1;
		links[i].num_platforms = 1;

		links[i].id = i;
		links[i].no_pcm = 1;
		links[i].cpus->dai_name = drv[i].name;
		links[i].platforms->name = dev_name(dev->parent);
		if (drv[i].playback.channels_min)
			links[i].dpcm_playback = 1;
		if (drv[i].capture.channels_min)
			links[i].dpcm_capture = 1;

		links[i].be_hw_params_fixup = sof_pcm_dai_link_fixup;
	}

	card->dai_link = links;
	card->num_links = link_num;

	return 0;
}

static int sof_nocodec_setup(struct device *dev,
			     u32 num_dai_drivers,
			     struct snd_soc_dai_driver *dai_drivers)
{
	struct snd_soc_dai_link *links;

	/* create dummy BE dai_links */
	links = devm_kcalloc(dev, num_dai_drivers, sizeof(struct snd_soc_dai_link), GFP_KERNEL);
	if (!links)
		return -ENOMEM;

	return sof_nocodec_bes_setup(dev, dai_drivers, links, num_dai_drivers, &sof_nocodec_card);
}

static int sof_nocodec_probe(struct platform_device *pdev)
{
	struct snd_soc_card *card = &sof_nocodec_card;
	struct snd_soc_acpi_mach *mach;
	int ret;

	card->dev = &pdev->dev;
	card->topology_shortname_created = true;
	mach = pdev->dev.platform_data;

	ret = sof_nocodec_setup(card->dev, mach->mach_params.num_dai_drivers,
				mach->mach_params.dai_drivers);
	if (ret < 0)
		return ret;

	return devm_snd_soc_register_card(&pdev->dev, card);
}

static struct platform_driver sof_nocodec_audio = {
	.probe = sof_nocodec_probe,
	.driver = {
		.name = "sof-nocodec",
		.pm = &snd_soc_pm_ops,
	},
};
module_platform_driver(sof_nocodec_audio)

MODULE_LICENSE("Dual BSD/GPL");
MODULE_DESCRIPTION("ASoC sof nocodec");
MODULE_AUTHOR("Liam Girdwood");
MODULE_ALIAS("platform:sof-nocodec");<|MERGE_RESOLUTION|>--- conflicted
+++ resolved
@@ -44,11 +44,7 @@
 		links[i].stream_name = links[i].name;
 
 		links[i].cpus = &dlc[0];
-<<<<<<< HEAD
-		links[i].codecs = &asoc_dummy_dlc;
-=======
 		links[i].codecs = &snd_soc_dummy_dlc;
->>>>>>> 2d5404ca
 		links[i].platforms = &dlc[1];
 
 		links[i].num_cpus = 1;
