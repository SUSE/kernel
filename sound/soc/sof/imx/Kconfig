--- conflicted
+++ resolved
@@ -41,8 +41,6 @@
 	  Say Y if you have such a device.
 	  If unsure select "N".
 
-<<<<<<< HEAD
-=======
 config SND_SOC_SOF_IMX8ULP
 	tristate "SOF support for i.MX8ULP"
 	depends on IMX_DSP
@@ -52,5 +50,4 @@
 	  Say Y if you have such a device.
 	  If unsure select "N".
 
->>>>>>> eb3cdb58
 endif ## SND_SOC_SOF_IMX_TOPLEVEL