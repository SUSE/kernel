// SPDX-License-Identifier: (GPL-2.0-only OR BSD-3-Clause)
//
// This file is provided under a dual BSD/GPLv2 license.  When using or
// redistributing this file, you may do so under either license.
//
// Copyright(c) 2022 Intel Corporation
//
//
#include <linux/bitfield.h>
#include <uapi/sound/sof/tokens.h>
#include <sound/pcm_params.h>
#include <sound/sof/ext_manifest4.h>
#include <sound/intel-nhlt.h>
#include "sof-priv.h"
#include "sof-audio.h"
#include "ipc4-priv.h"
#include "ipc4-topology.h"
#include "ops.h"

/*
 * The ignore_cpc flag can be used to ignore the CPC value for all modules by
 * using 0 instead.
 * The CPC is sent to the firmware along with the SOF_IPC4_MOD_INIT_INSTANCE
 * message and it is used for clock scaling.
 * 0 as CPC value will instruct the firmware to use maximum frequency, thus
 * deactivating the clock scaling.
 */
static bool ignore_cpc;
module_param_named(ipc4_ignore_cpc, ignore_cpc, bool, 0444);
MODULE_PARM_DESC(ipc4_ignore_cpc,
		 "Ignore CPC values. This option will disable clock scaling in firmware.");

#define SOF_IPC4_GAIN_PARAM_ID  0
#define SOF_IPC4_TPLG_ABI_SIZE 6
#define SOF_IPC4_CHAIN_DMA_BUF_SIZE_MS 2

static DEFINE_IDA(alh_group_ida);
static DEFINE_IDA(pipeline_ida);

static const struct sof_topology_token ipc4_sched_tokens[] = {
	{SOF_TKN_SCHED_LP_MODE, SND_SOC_TPLG_TUPLE_TYPE_WORD, get_token_u32,
		offsetof(struct sof_ipc4_pipeline, lp_mode)},
	{SOF_TKN_SCHED_USE_CHAIN_DMA, SND_SOC_TPLG_TUPLE_TYPE_BOOL, get_token_u16,
		offsetof(struct sof_ipc4_pipeline, use_chain_dma)},
	{SOF_TKN_SCHED_CORE, SND_SOC_TPLG_TUPLE_TYPE_WORD, get_token_u32,
		offsetof(struct sof_ipc4_pipeline, core_id)},
	{SOF_TKN_SCHED_PRIORITY, SND_SOC_TPLG_TUPLE_TYPE_WORD, get_token_u32,
		offsetof(struct sof_ipc4_pipeline, priority)},
};

static const struct sof_topology_token pipeline_tokens[] = {
	{SOF_TKN_SCHED_DYNAMIC_PIPELINE, SND_SOC_TPLG_TUPLE_TYPE_BOOL, get_token_u16,
		offsetof(struct snd_sof_widget, dynamic_pipeline_widget)},
};

static const struct sof_topology_token ipc4_comp_tokens[] = {
	{SOF_TKN_COMP_IS_PAGES, SND_SOC_TPLG_TUPLE_TYPE_WORD, get_token_u32,
		offsetof(struct sof_ipc4_base_module_cfg, is_pages)},
};

static const struct sof_topology_token ipc4_in_audio_format_tokens[] = {
	{SOF_TKN_CAVS_AUDIO_FORMAT_IN_RATE, SND_SOC_TPLG_TUPLE_TYPE_WORD, get_token_u32,
		offsetof(struct sof_ipc4_pin_format, audio_fmt.sampling_frequency)},
	{SOF_TKN_CAVS_AUDIO_FORMAT_IN_BIT_DEPTH, SND_SOC_TPLG_TUPLE_TYPE_WORD, get_token_u32,
		offsetof(struct sof_ipc4_pin_format, audio_fmt.bit_depth)},
	{SOF_TKN_CAVS_AUDIO_FORMAT_IN_CH_MAP, SND_SOC_TPLG_TUPLE_TYPE_WORD, get_token_u32,
		offsetof(struct sof_ipc4_pin_format, audio_fmt.ch_map)},
	{SOF_TKN_CAVS_AUDIO_FORMAT_IN_CH_CFG, SND_SOC_TPLG_TUPLE_TYPE_WORD, get_token_u32,
		offsetof(struct sof_ipc4_pin_format, audio_fmt.ch_cfg)},
	{SOF_TKN_CAVS_AUDIO_FORMAT_IN_INTERLEAVING_STYLE, SND_SOC_TPLG_TUPLE_TYPE_WORD,
		get_token_u32, offsetof(struct sof_ipc4_pin_format,
		audio_fmt.interleaving_style)},
	{SOF_TKN_CAVS_AUDIO_FORMAT_IN_FMT_CFG, SND_SOC_TPLG_TUPLE_TYPE_WORD, get_token_u32,
		offsetof(struct sof_ipc4_pin_format, audio_fmt.fmt_cfg)},
	{SOF_TKN_CAVS_AUDIO_FORMAT_INPUT_PIN_INDEX, SND_SOC_TPLG_TUPLE_TYPE_WORD, get_token_u32,
		offsetof(struct sof_ipc4_pin_format, pin_index)},
	{SOF_TKN_CAVS_AUDIO_FORMAT_IBS, SND_SOC_TPLG_TUPLE_TYPE_WORD, get_token_u32,
		offsetof(struct sof_ipc4_pin_format, buffer_size)},
};

static const struct sof_topology_token ipc4_out_audio_format_tokens[] = {
	{SOF_TKN_CAVS_AUDIO_FORMAT_OUT_RATE, SND_SOC_TPLG_TUPLE_TYPE_WORD, get_token_u32,
		offsetof(struct sof_ipc4_pin_format, audio_fmt.sampling_frequency)},
	{SOF_TKN_CAVS_AUDIO_FORMAT_OUT_BIT_DEPTH, SND_SOC_TPLG_TUPLE_TYPE_WORD, get_token_u32,
		offsetof(struct sof_ipc4_pin_format, audio_fmt.bit_depth)},
	{SOF_TKN_CAVS_AUDIO_FORMAT_OUT_CH_MAP, SND_SOC_TPLG_TUPLE_TYPE_WORD, get_token_u32,
		offsetof(struct sof_ipc4_pin_format, audio_fmt.ch_map)},
	{SOF_TKN_CAVS_AUDIO_FORMAT_OUT_CH_CFG, SND_SOC_TPLG_TUPLE_TYPE_WORD, get_token_u32,
		offsetof(struct sof_ipc4_pin_format, audio_fmt.ch_cfg)},
	{SOF_TKN_CAVS_AUDIO_FORMAT_OUT_INTERLEAVING_STYLE, SND_SOC_TPLG_TUPLE_TYPE_WORD,
		get_token_u32, offsetof(struct sof_ipc4_pin_format,
		audio_fmt.interleaving_style)},
	{SOF_TKN_CAVS_AUDIO_FORMAT_OUT_FMT_CFG, SND_SOC_TPLG_TUPLE_TYPE_WORD, get_token_u32,
		offsetof(struct sof_ipc4_pin_format, audio_fmt.fmt_cfg)},
	{SOF_TKN_CAVS_AUDIO_FORMAT_OUTPUT_PIN_INDEX, SND_SOC_TPLG_TUPLE_TYPE_WORD, get_token_u32,
		offsetof(struct sof_ipc4_pin_format, pin_index)},
	{SOF_TKN_CAVS_AUDIO_FORMAT_OBS, SND_SOC_TPLG_TUPLE_TYPE_WORD, get_token_u32,
		offsetof(struct sof_ipc4_pin_format, buffer_size)},
};

static const struct sof_topology_token ipc4_copier_deep_buffer_tokens[] = {
	{SOF_TKN_INTEL_COPIER_DEEP_BUFFER_DMA_MS, SND_SOC_TPLG_TUPLE_TYPE_WORD, get_token_u32, 0},
};

static const struct sof_topology_token ipc4_copier_tokens[] = {
	{SOF_TKN_INTEL_COPIER_NODE_TYPE, SND_SOC_TPLG_TUPLE_TYPE_WORD, get_token_u32, 0},
};

static const struct sof_topology_token ipc4_audio_fmt_num_tokens[] = {
	{SOF_TKN_COMP_NUM_INPUT_AUDIO_FORMATS, SND_SOC_TPLG_TUPLE_TYPE_WORD, get_token_u32,
		offsetof(struct sof_ipc4_available_audio_format, num_input_formats)},
	{SOF_TKN_COMP_NUM_OUTPUT_AUDIO_FORMATS, SND_SOC_TPLG_TUPLE_TYPE_WORD, get_token_u32,
		offsetof(struct sof_ipc4_available_audio_format, num_output_formats)},
};

static const struct sof_topology_token dai_tokens[] = {
	{SOF_TKN_DAI_TYPE, SND_SOC_TPLG_TUPLE_TYPE_STRING, get_token_dai_type,
		offsetof(struct sof_ipc4_copier, dai_type)},
	{SOF_TKN_DAI_INDEX, SND_SOC_TPLG_TUPLE_TYPE_WORD, get_token_u32,
		offsetof(struct sof_ipc4_copier, dai_index)},
};

/* Component extended tokens */
static const struct sof_topology_token comp_ext_tokens[] = {
	{SOF_TKN_COMP_UUID, SND_SOC_TPLG_TUPLE_TYPE_UUID, get_token_uuid,
		offsetof(struct snd_sof_widget, uuid)},
	{SOF_TKN_COMP_CORE_ID, SND_SOC_TPLG_TUPLE_TYPE_WORD, get_token_u32,
		offsetof(struct snd_sof_widget, core)},
};

static const struct sof_topology_token gain_tokens[] = {
	{SOF_TKN_GAIN_RAMP_TYPE, SND_SOC_TPLG_TUPLE_TYPE_WORD,
		get_token_u32, offsetof(struct sof_ipc4_gain_params, curve_type)},
	{SOF_TKN_GAIN_RAMP_DURATION,
		SND_SOC_TPLG_TUPLE_TYPE_WORD, get_token_u32,
		offsetof(struct sof_ipc4_gain_params, curve_duration_l)},
	{SOF_TKN_GAIN_VAL, SND_SOC_TPLG_TUPLE_TYPE_WORD,
		get_token_u32, offsetof(struct sof_ipc4_gain_params, init_val)},
};

/* SRC */
static const struct sof_topology_token src_tokens[] = {
	{SOF_TKN_SRC_RATE_OUT, SND_SOC_TPLG_TUPLE_TYPE_WORD, get_token_u32,
		offsetof(struct sof_ipc4_src_data, sink_rate)},
};

static const struct sof_token_info ipc4_token_list[SOF_TOKEN_COUNT] = {
	[SOF_DAI_TOKENS] = {"DAI tokens", dai_tokens, ARRAY_SIZE(dai_tokens)},
	[SOF_PIPELINE_TOKENS] = {"Pipeline tokens", pipeline_tokens, ARRAY_SIZE(pipeline_tokens)},
	[SOF_SCHED_TOKENS] = {"Scheduler tokens", ipc4_sched_tokens,
		ARRAY_SIZE(ipc4_sched_tokens)},
	[SOF_COMP_EXT_TOKENS] = {"Comp extended tokens", comp_ext_tokens,
		ARRAY_SIZE(comp_ext_tokens)},
	[SOF_COMP_TOKENS] = {"IPC4 Component tokens",
		ipc4_comp_tokens, ARRAY_SIZE(ipc4_comp_tokens)},
	[SOF_IN_AUDIO_FORMAT_TOKENS] = {"IPC4 Input Audio format tokens",
		ipc4_in_audio_format_tokens, ARRAY_SIZE(ipc4_in_audio_format_tokens)},
	[SOF_OUT_AUDIO_FORMAT_TOKENS] = {"IPC4 Output Audio format tokens",
		ipc4_out_audio_format_tokens, ARRAY_SIZE(ipc4_out_audio_format_tokens)},
	[SOF_COPIER_DEEP_BUFFER_TOKENS] = {"IPC4 Copier deep buffer tokens",
		ipc4_copier_deep_buffer_tokens, ARRAY_SIZE(ipc4_copier_deep_buffer_tokens)},
	[SOF_COPIER_TOKENS] = {"IPC4 Copier tokens", ipc4_copier_tokens,
		ARRAY_SIZE(ipc4_copier_tokens)},
	[SOF_AUDIO_FMT_NUM_TOKENS] = {"IPC4 Audio format number tokens",
		ipc4_audio_fmt_num_tokens, ARRAY_SIZE(ipc4_audio_fmt_num_tokens)},
	[SOF_GAIN_TOKENS] = {"Gain tokens", gain_tokens, ARRAY_SIZE(gain_tokens)},
	[SOF_SRC_TOKENS] = {"SRC tokens", src_tokens, ARRAY_SIZE(src_tokens)},
};

struct snd_sof_widget *sof_ipc4_find_swidget_by_ids(struct snd_sof_dev *sdev,
						    u32 module_id, int instance_id)
{
	struct snd_sof_widget *swidget;

	list_for_each_entry(swidget, &sdev->widget_list, list) {
		struct sof_ipc4_fw_module *fw_module = swidget->module_info;

		/* Only active module instances have valid instance_id */
		if (!swidget->use_count)
			continue;

		if (fw_module && fw_module->man4_module_entry.id == module_id &&
		    swidget->instance_id == instance_id)
			return swidget;
	}

	return NULL;
}

static void sof_ipc4_dbg_audio_format(struct device *dev, struct sof_ipc4_pin_format *pin_fmt,
				      int num_formats)
{
	int i;

	for (i = 0; i < num_formats; i++) {
		struct sof_ipc4_audio_format *fmt = &pin_fmt[i].audio_fmt;
		dev_dbg(dev,
			"Pin index #%d: %uHz, %ubit, %luch (ch_map %#x ch_cfg %u interleaving_style %u fmt_cfg %#x) buffer size %d\n",
			pin_fmt[i].pin_index, fmt->sampling_frequency, fmt->bit_depth,
			SOF_IPC4_AUDIO_FORMAT_CFG_CHANNELS_COUNT(fmt->fmt_cfg),
			fmt->ch_map, fmt->ch_cfg, fmt->interleaving_style, fmt->fmt_cfg,
			pin_fmt[i].buffer_size);
	}
}

static const struct sof_ipc4_audio_format *
sof_ipc4_get_input_pin_audio_fmt(struct snd_sof_widget *swidget, int pin_index)
{
	struct sof_ipc4_base_module_cfg_ext *base_cfg_ext;
	struct sof_ipc4_process *process;
	int i;

	if (swidget->id != snd_soc_dapm_effect) {
		struct sof_ipc4_base_module_cfg *base = swidget->private;

		/* For non-process modules, base module config format is used for all input pins */
		return &base->audio_fmt;
	}

	process = swidget->private;

	/*
	 * For process modules without base config extension, base module config
	 * format is used for all input pins
	 */
	if (process->init_config != SOF_IPC4_MODULE_INIT_CONFIG_TYPE_BASE_CFG_WITH_EXT)
		return &process->base_config.audio_fmt;

	base_cfg_ext = process->base_config_ext;

	/*
	 * If there are multiple input formats available for a pin, the first available format
	 * is chosen.
	 */
	for (i = 0; i < base_cfg_ext->num_input_pin_fmts; i++) {
		struct sof_ipc4_pin_format *pin_format = &base_cfg_ext->pin_formats[i];

		if (pin_format->pin_index == pin_index)
			return &pin_format->audio_fmt;
	}

	return NULL;
}

/**
 * sof_ipc4_get_audio_fmt - get available audio formats from swidget->tuples
 * @scomp: pointer to pointer to SOC component
 * @swidget: pointer to struct snd_sof_widget containing tuples
 * @available_fmt: pointer to struct sof_ipc4_available_audio_format being filling in
 * @module_base_cfg: Pointer to the base_config in the module init IPC payload
 *
 * Return: 0 if successful
 */
static int sof_ipc4_get_audio_fmt(struct snd_soc_component *scomp,
				  struct snd_sof_widget *swidget,
				  struct sof_ipc4_available_audio_format *available_fmt,
				  struct sof_ipc4_base_module_cfg *module_base_cfg)
{
	struct sof_ipc4_pin_format *in_format = NULL;
	struct sof_ipc4_pin_format *out_format;
	int ret;

	ret = sof_update_ipc_object(scomp, available_fmt,
				    SOF_AUDIO_FMT_NUM_TOKENS, swidget->tuples,
				    swidget->num_tuples, sizeof(*available_fmt), 1);
	if (ret) {
		dev_err(scomp->dev, "Failed to parse audio format token count\n");
		return ret;
	}

	if (!available_fmt->num_input_formats && !available_fmt->num_output_formats) {
		dev_err(scomp->dev, "No input/output pin formats set in topology\n");
		return -EINVAL;
	}

	dev_dbg(scomp->dev,
		"Number of input audio formats: %d. Number of output audio formats: %d\n",
		available_fmt->num_input_formats, available_fmt->num_output_formats);

	/* set is_pages in the module's base_config */
	ret = sof_update_ipc_object(scomp, module_base_cfg, SOF_COMP_TOKENS, swidget->tuples,
				    swidget->num_tuples, sizeof(*module_base_cfg), 1);
	if (ret) {
		dev_err(scomp->dev, "parse comp tokens for %s failed, error: %d\n",
			swidget->widget->name, ret);
		return ret;
	}

	dev_dbg(scomp->dev, "widget %s: is_pages: %d\n", swidget->widget->name,
		module_base_cfg->is_pages);

	if (available_fmt->num_input_formats) {
		in_format = kcalloc(available_fmt->num_input_formats,
				    sizeof(*in_format), GFP_KERNEL);
		if (!in_format)
			return -ENOMEM;
		available_fmt->input_pin_fmts = in_format;

		ret = sof_update_ipc_object(scomp, in_format,
					    SOF_IN_AUDIO_FORMAT_TOKENS, swidget->tuples,
					    swidget->num_tuples, sizeof(*in_format),
					    available_fmt->num_input_formats);
		if (ret) {
			dev_err(scomp->dev, "parse input audio fmt tokens failed %d\n", ret);
			goto err_in;
		}

		dev_dbg(scomp->dev, "Input audio formats for %s\n", swidget->widget->name);
		sof_ipc4_dbg_audio_format(scomp->dev, in_format,
					  available_fmt->num_input_formats);
	}

	if (available_fmt->num_output_formats) {
		out_format = kcalloc(available_fmt->num_output_formats, sizeof(*out_format),
				     GFP_KERNEL);
		if (!out_format) {
			ret = -ENOMEM;
			goto err_in;
		}

		ret = sof_update_ipc_object(scomp, out_format,
					    SOF_OUT_AUDIO_FORMAT_TOKENS, swidget->tuples,
					    swidget->num_tuples, sizeof(*out_format),
					    available_fmt->num_output_formats);
		if (ret) {
			dev_err(scomp->dev, "parse output audio fmt tokens failed\n");
			goto err_out;
		}

		available_fmt->output_pin_fmts = out_format;
		dev_dbg(scomp->dev, "Output audio formats for %s\n", swidget->widget->name);
		sof_ipc4_dbg_audio_format(scomp->dev, out_format,
					  available_fmt->num_output_formats);
	}

	return 0;

err_out:
	kfree(out_format);
err_in:
	kfree(in_format);
	available_fmt->input_pin_fmts = NULL;
	return ret;
}

/* release the memory allocated in sof_ipc4_get_audio_fmt */
static void sof_ipc4_free_audio_fmt(struct sof_ipc4_available_audio_format *available_fmt)

{
	kfree(available_fmt->output_pin_fmts);
	available_fmt->output_pin_fmts = NULL;
	kfree(available_fmt->input_pin_fmts);
	available_fmt->input_pin_fmts = NULL;
}

static void sof_ipc4_widget_free_comp_pipeline(struct snd_sof_widget *swidget)
{
	kfree(swidget->private);
}

static int sof_ipc4_widget_set_module_info(struct snd_sof_widget *swidget)
{
	struct snd_soc_component *scomp = swidget->scomp;
	struct snd_sof_dev *sdev = snd_soc_component_get_drvdata(scomp);

	swidget->module_info = sof_ipc4_find_module_by_uuid(sdev, &swidget->uuid);

	if (swidget->module_info)
		return 0;

	dev_err(sdev->dev, "failed to find module info for widget %s with UUID %pUL\n",
		swidget->widget->name, &swidget->uuid);
	return -EINVAL;
}

static int sof_ipc4_widget_setup_msg(struct snd_sof_widget *swidget, struct sof_ipc4_msg *msg)
{
	struct sof_ipc4_fw_module *fw_module;
	uint32_t type;
	int ret;

	ret = sof_ipc4_widget_set_module_info(swidget);
	if (ret)
		return ret;

	fw_module = swidget->module_info;

	msg->primary = fw_module->man4_module_entry.id;
	msg->primary |= SOF_IPC4_MSG_TYPE_SET(SOF_IPC4_MOD_INIT_INSTANCE);
	msg->primary |= SOF_IPC4_MSG_DIR(SOF_IPC4_MSG_REQUEST);
	msg->primary |= SOF_IPC4_MSG_TARGET(SOF_IPC4_MODULE_MSG);

	msg->extension = SOF_IPC4_MOD_EXT_CORE_ID(swidget->core);

	type = (fw_module->man4_module_entry.type & SOF_IPC4_MODULE_DP) ? 1 : 0;
	msg->extension |= SOF_IPC4_MOD_EXT_DOMAIN(type);

	return 0;
}

static void sof_ipc4_widget_update_kcontrol_module_id(struct snd_sof_widget *swidget)
{
	struct snd_soc_component *scomp = swidget->scomp;
	struct snd_sof_dev *sdev = snd_soc_component_get_drvdata(scomp);
	struct sof_ipc4_fw_module *fw_module = swidget->module_info;
	struct snd_sof_control *scontrol;

	/* update module ID for all kcontrols for this widget */
	list_for_each_entry(scontrol, &sdev->kcontrol_list, list) {
		if (scontrol->comp_id == swidget->comp_id) {
			struct sof_ipc4_control_data *cdata = scontrol->ipc_control_data;
			struct sof_ipc4_msg *msg = &cdata->msg;

			msg->primary |= fw_module->man4_module_entry.id;
		}
	}
}

static int
sof_ipc4_update_card_components_string(struct snd_sof_widget *swidget,
				       struct snd_sof_pcm *spcm, int dir)
{
	struct snd_sof_widget *pipe_widget = swidget->spipe->pipe_widget;
	struct sof_ipc4_pipeline *pipeline = pipe_widget->private;
	struct snd_soc_component *scomp = spcm->scomp;
	struct snd_soc_card *card = scomp->card;
	const char *pt_marker = "iec61937-pcm";

	/*
	 * Update the card's components list with iec61937-pcm and a list of PCM
	 * ids where ChainDMA is enabled.
	 * These PCMs can be used for bytestream passthrough.
	 */
	if (!pipeline->use_chain_dma)
		return 0;

	if (card->components) {
		const char *tmp = card->components;

		if (strstr(card->components, pt_marker))
			card->components = devm_kasprintf(card->dev, GFP_KERNEL,
							  "%s,%d",
							  card->components,
							  spcm->pcm.pcm_id);
		else
			card->components = devm_kasprintf(card->dev, GFP_KERNEL,
							  "%s %s:%d",
							  card->components,
							  pt_marker,
							  spcm->pcm.pcm_id);

		devm_kfree(card->dev, tmp);
	} else {
		card->components = devm_kasprintf(card->dev, GFP_KERNEL,
						  "%s:%d", pt_marker,
						  spcm->pcm.pcm_id);
	}

	if (!card->components)
		return -ENOMEM;

	return 0;
}

static int sof_ipc4_widget_setup_pcm(struct snd_sof_widget *swidget)
{
	struct sof_ipc4_available_audio_format *available_fmt;
	struct snd_soc_component *scomp = swidget->scomp;
	struct sof_ipc4_copier *ipc4_copier;
	struct snd_sof_pcm *spcm;
	int node_type = 0;
	int ret, dir;

	ipc4_copier = kzalloc(sizeof(*ipc4_copier), GFP_KERNEL);
	if (!ipc4_copier)
		return -ENOMEM;

	swidget->private = ipc4_copier;
	available_fmt = &ipc4_copier->available_fmt;

	dev_dbg(scomp->dev, "Updating IPC structure for %s\n", swidget->widget->name);

	ret = sof_ipc4_get_audio_fmt(scomp, swidget, available_fmt,
				     &ipc4_copier->data.base_config);
	if (ret)
		goto free_copier;

	/*
	 * This callback is used by host copier and module-to-module copier,
	 * and only host copier needs to set gtw_cfg.
	 */
	if (!WIDGET_IS_AIF(swidget->id))
		goto skip_gtw_cfg;

	ret = sof_update_ipc_object(scomp, &node_type,
				    SOF_COPIER_TOKENS, swidget->tuples,
				    swidget->num_tuples, sizeof(node_type), 1);

	if (ret) {
		dev_err(scomp->dev, "parse host copier node type token failed %d\n",
			ret);
		goto free_available_fmt;
	}
	dev_dbg(scomp->dev, "host copier '%s' node_type %u\n", swidget->widget->name, node_type);

	spcm = snd_sof_find_spcm_comp(scomp, swidget->comp_id, &dir);
	if (!spcm)
		goto skip_gtw_cfg;

	ret = sof_ipc4_update_card_components_string(swidget, spcm, dir);
	if (ret)
		goto free_available_fmt;

	if (dir == SNDRV_PCM_STREAM_PLAYBACK) {
		struct snd_sof_pcm_stream *sps = &spcm->stream[dir];

		sof_update_ipc_object(scomp, &sps->dsp_max_burst_size_in_ms,
				      SOF_COPIER_DEEP_BUFFER_TOKENS,
				      swidget->tuples,
				      swidget->num_tuples, sizeof(u32), 1);
		/* Set default DMA buffer size if it is not specified in topology */
		if (!sps->dsp_max_burst_size_in_ms)
			sps->dsp_max_burst_size_in_ms = SOF_IPC4_MIN_DMA_BUFFER_SIZE;
	} else {
		/* Capture data is copied from DSP to host in 1ms bursts */
		spcm->stream[dir].dsp_max_burst_size_in_ms = 1;
	}

skip_gtw_cfg:
	ipc4_copier->gtw_attr = kzalloc(sizeof(*ipc4_copier->gtw_attr), GFP_KERNEL);
	if (!ipc4_copier->gtw_attr) {
		ret = -ENOMEM;
		goto free_available_fmt;
	}

	ipc4_copier->copier_config = (uint32_t *)ipc4_copier->gtw_attr;
	ipc4_copier->data.gtw_cfg.config_length =
		sizeof(struct sof_ipc4_gtw_attributes) >> 2;

	switch (swidget->id) {
	case snd_soc_dapm_aif_in:
	case snd_soc_dapm_aif_out:
		ipc4_copier->data.gtw_cfg.node_id = SOF_IPC4_NODE_TYPE(node_type);
		break;
	case snd_soc_dapm_buffer:
		ipc4_copier->data.gtw_cfg.node_id = SOF_IPC4_INVALID_NODE_ID;
		ipc4_copier->ipc_config_size = 0;
		break;
	default:
		dev_err(scomp->dev, "invalid widget type %d\n", swidget->id);
		ret = -EINVAL;
		goto free_gtw_attr;
	}

	/* set up module info and message header */
	ret = sof_ipc4_widget_setup_msg(swidget, &ipc4_copier->msg);
	if (ret)
		goto free_gtw_attr;

	return 0;

free_gtw_attr:
	kfree(ipc4_copier->gtw_attr);
free_available_fmt:
	sof_ipc4_free_audio_fmt(available_fmt);
free_copier:
	kfree(ipc4_copier);
	swidget->private = NULL;
	return ret;
}

static void sof_ipc4_widget_free_comp_pcm(struct snd_sof_widget *swidget)
{
	struct sof_ipc4_copier *ipc4_copier = swidget->private;
	struct sof_ipc4_available_audio_format *available_fmt;

	if (!ipc4_copier)
		return;

	available_fmt = &ipc4_copier->available_fmt;
	kfree(available_fmt->output_pin_fmts);
	kfree(ipc4_copier->gtw_attr);
	kfree(ipc4_copier);
	swidget->private = NULL;
}

static int sof_ipc4_widget_setup_comp_dai(struct snd_sof_widget *swidget)
{
	struct sof_ipc4_available_audio_format *available_fmt;
	struct snd_soc_component *scomp = swidget->scomp;
	struct snd_sof_dev *sdev = snd_soc_component_get_drvdata(scomp);
	struct snd_sof_dai *dai = swidget->private;
	struct sof_ipc4_copier *ipc4_copier;
	struct snd_sof_widget *pipe_widget;
	struct sof_ipc4_pipeline *pipeline;
	int node_type = 0;
	int ret;

	ipc4_copier = kzalloc(sizeof(*ipc4_copier), GFP_KERNEL);
	if (!ipc4_copier)
		return -ENOMEM;

	available_fmt = &ipc4_copier->available_fmt;

	dev_dbg(scomp->dev, "Updating IPC structure for %s\n", swidget->widget->name);

	ret = sof_ipc4_get_audio_fmt(scomp, swidget, available_fmt,
				     &ipc4_copier->data.base_config);
	if (ret)
		goto free_copier;

	ret = sof_update_ipc_object(scomp, &node_type,
				    SOF_COPIER_TOKENS, swidget->tuples,
				    swidget->num_tuples, sizeof(node_type), 1);
	if (ret) {
		dev_err(scomp->dev, "parse dai node type failed %d\n", ret);
		goto free_available_fmt;
	}

	ret = sof_update_ipc_object(scomp, ipc4_copier,
				    SOF_DAI_TOKENS, swidget->tuples,
				    swidget->num_tuples, sizeof(u32), 1);
	if (ret) {
		dev_err(scomp->dev, "parse dai copier node token failed %d\n", ret);
		goto free_available_fmt;
	}

	dev_dbg(scomp->dev, "dai %s node_type %u dai_type %u dai_index %d\n", swidget->widget->name,
		node_type, ipc4_copier->dai_type, ipc4_copier->dai_index);

	dai->type = ipc4_copier->dai_type;
	ipc4_copier->data.gtw_cfg.node_id = SOF_IPC4_NODE_TYPE(node_type);

	pipe_widget = swidget->spipe->pipe_widget;
	pipeline = pipe_widget->private;

	if (pipeline->use_chain_dma &&
	    !snd_sof_is_chain_dma_supported(sdev, ipc4_copier->dai_type)) {
		dev_err(scomp->dev, "Bad DAI type '%d', Chain DMA is not supported\n",
			ipc4_copier->dai_type);
		ret = -ENODEV;
		goto free_available_fmt;
	}

	switch (ipc4_copier->dai_type) {
	case SOF_DAI_INTEL_ALH:
	{
		struct sof_ipc4_alh_configuration_blob *blob;
		struct snd_soc_dapm_path *p;
		struct snd_sof_widget *w;
		int src_num = 0;

		snd_soc_dapm_widget_for_each_source_path(swidget->widget, p)
			src_num++;

		if (swidget->id == snd_soc_dapm_dai_in && src_num == 0) {
			/*
			 * The blob will not be used if the ALH copier is playback direction
			 * and doesn't connect to any source.
			 * It is fine to call kfree(ipc4_copier->copier_config) since
			 * ipc4_copier->copier_config is null.
			 */
			ret = 0;
			break;
		}

		blob = kzalloc(sizeof(*blob), GFP_KERNEL);
		if (!blob) {
			ret = -ENOMEM;
			goto free_available_fmt;
		}

		list_for_each_entry(w, &sdev->widget_list, list) {
			if (w->widget->sname &&
			    strcmp(w->widget->sname, swidget->widget->sname))
				continue;

			blob->alh_cfg.device_count++;
		}

		ipc4_copier->copier_config = (uint32_t *)blob;
		/* set data.gtw_cfg.config_length based on device_count */
		ipc4_copier->data.gtw_cfg.config_length = (sizeof(blob->gw_attr) +
							   sizeof(blob->alh_cfg.device_count) +
							   sizeof(*blob->alh_cfg.mapping) *
							   blob->alh_cfg.device_count) >> 2;
		break;
	}
	case SOF_DAI_INTEL_SSP:
		/* set SSP DAI index as the node_id */
		ipc4_copier->data.gtw_cfg.node_id |=
			SOF_IPC4_NODE_INDEX_INTEL_SSP(ipc4_copier->dai_index);
		break;
	case SOF_DAI_INTEL_DMIC:
		/* set DMIC DAI index as the node_id */
		ipc4_copier->data.gtw_cfg.node_id |=
			SOF_IPC4_NODE_INDEX_INTEL_DMIC(ipc4_copier->dai_index);
		break;
	default:
		ipc4_copier->gtw_attr = kzalloc(sizeof(*ipc4_copier->gtw_attr), GFP_KERNEL);
		if (!ipc4_copier->gtw_attr) {
			ret = -ENOMEM;
			goto free_available_fmt;
		}

		ipc4_copier->copier_config = (uint32_t *)ipc4_copier->gtw_attr;
		ipc4_copier->data.gtw_cfg.config_length =
			sizeof(struct sof_ipc4_gtw_attributes) >> 2;
		break;
	}

	dai->scomp = scomp;
	dai->private = ipc4_copier;

	/* set up module info and message header */
	ret = sof_ipc4_widget_setup_msg(swidget, &ipc4_copier->msg);
	if (ret)
		goto free_copier_config;

	return 0;

free_copier_config:
	kfree(ipc4_copier->copier_config);
free_available_fmt:
	sof_ipc4_free_audio_fmt(available_fmt);
free_copier:
	kfree(ipc4_copier);
	dai->private = NULL;
	dai->scomp = NULL;
	return ret;
}

static void sof_ipc4_widget_free_comp_dai(struct snd_sof_widget *swidget)
{
	struct sof_ipc4_available_audio_format *available_fmt;
	struct snd_sof_dai *dai = swidget->private;
	struct sof_ipc4_copier *ipc4_copier;

	if (!dai)
		return;

	if (!dai->private) {
		kfree(dai);
		swidget->private = NULL;
		return;
	}

	ipc4_copier = dai->private;
	available_fmt = &ipc4_copier->available_fmt;

	kfree(available_fmt->output_pin_fmts);
	if (ipc4_copier->dai_type != SOF_DAI_INTEL_SSP &&
	    ipc4_copier->dai_type != SOF_DAI_INTEL_DMIC)
		kfree(ipc4_copier->copier_config);
	kfree(dai->private);
	kfree(dai);
	swidget->private = NULL;
}

static int sof_ipc4_widget_setup_comp_pipeline(struct snd_sof_widget *swidget)
{
	struct snd_soc_component *scomp = swidget->scomp;
	struct sof_ipc4_pipeline *pipeline;
	struct snd_sof_pipeline *spipe = swidget->spipe;
	int ret;

	pipeline = kzalloc(sizeof(*pipeline), GFP_KERNEL);
	if (!pipeline)
		return -ENOMEM;

	ret = sof_update_ipc_object(scomp, pipeline, SOF_SCHED_TOKENS, swidget->tuples,
				    swidget->num_tuples, sizeof(*pipeline), 1);
	if (ret) {
		dev_err(scomp->dev, "parsing scheduler tokens failed\n");
		goto err;
	}

	swidget->core = pipeline->core_id;
	spipe->core_mask |= BIT(pipeline->core_id);

	if (pipeline->use_chain_dma) {
		dev_dbg(scomp->dev, "Set up chain DMA for %s\n", swidget->widget->name);
		swidget->private = pipeline;
		return 0;
	}

	/* parse one set of pipeline tokens */
	ret = sof_update_ipc_object(scomp, swidget, SOF_PIPELINE_TOKENS, swidget->tuples,
				    swidget->num_tuples, sizeof(*swidget), 1);
	if (ret) {
		dev_err(scomp->dev, "parsing pipeline tokens failed\n");
		goto err;
	}

	dev_dbg(scomp->dev, "pipeline '%s': id %d, pri %d, core_id %u, lp mode %d\n",
		swidget->widget->name, swidget->pipeline_id,
		pipeline->priority, pipeline->core_id, pipeline->lp_mode);

	swidget->private = pipeline;

	pipeline->msg.primary = SOF_IPC4_GLB_PIPE_PRIORITY(pipeline->priority);
	pipeline->msg.primary |= SOF_IPC4_MSG_TYPE_SET(SOF_IPC4_GLB_CREATE_PIPELINE);
	pipeline->msg.primary |= SOF_IPC4_MSG_DIR(SOF_IPC4_MSG_REQUEST);
	pipeline->msg.primary |= SOF_IPC4_MSG_TARGET(SOF_IPC4_FW_GEN_MSG);

	pipeline->msg.extension = pipeline->lp_mode;
	pipeline->msg.extension |= SOF_IPC4_GLB_PIPE_EXT_CORE_ID(pipeline->core_id);
	pipeline->state = SOF_IPC4_PIPE_UNINITIALIZED;

	return 0;
err:
	kfree(pipeline);
	return ret;
}

static int sof_ipc4_widget_setup_comp_pga(struct snd_sof_widget *swidget)
{
	struct snd_soc_component *scomp = swidget->scomp;
	struct sof_ipc4_gain *gain;
	int ret;

	gain = kzalloc(sizeof(*gain), GFP_KERNEL);
	if (!gain)
		return -ENOMEM;

	swidget->private = gain;

	gain->data.params.channels = SOF_IPC4_GAIN_ALL_CHANNELS_MASK;
	gain->data.params.init_val = SOF_IPC4_VOL_ZERO_DB;

	ret = sof_ipc4_get_audio_fmt(scomp, swidget, &gain->available_fmt, &gain->data.base_config);
	if (ret)
		goto err;

	ret = sof_update_ipc_object(scomp, &gain->data.params, SOF_GAIN_TOKENS,
				    swidget->tuples, swidget->num_tuples, sizeof(gain->data), 1);
	if (ret) {
		dev_err(scomp->dev, "Parsing gain tokens failed\n");
		goto err;
	}

	dev_dbg(scomp->dev,
		"pga widget %s: ramp type: %d, ramp duration %d, initial gain value: %#x\n",
		swidget->widget->name, gain->data.params.curve_type,
		gain->data.params.curve_duration_l, gain->data.params.init_val);

	ret = sof_ipc4_widget_setup_msg(swidget, &gain->msg);
	if (ret)
		goto err;

	sof_ipc4_widget_update_kcontrol_module_id(swidget);

	return 0;
err:
	sof_ipc4_free_audio_fmt(&gain->available_fmt);
	kfree(gain);
	swidget->private = NULL;
	return ret;
}

static void sof_ipc4_widget_free_comp_pga(struct snd_sof_widget *swidget)
{
	struct sof_ipc4_gain *gain = swidget->private;

	if (!gain)
		return;

	sof_ipc4_free_audio_fmt(&gain->available_fmt);
	kfree(swidget->private);
	swidget->private = NULL;
}

static int sof_ipc4_widget_setup_comp_mixer(struct snd_sof_widget *swidget)
{
	struct snd_soc_component *scomp = swidget->scomp;
	struct sof_ipc4_mixer *mixer;
	int ret;

	dev_dbg(scomp->dev, "Updating IPC structure for %s\n", swidget->widget->name);

	mixer = kzalloc(sizeof(*mixer), GFP_KERNEL);
	if (!mixer)
		return -ENOMEM;

	swidget->private = mixer;

	ret = sof_ipc4_get_audio_fmt(scomp, swidget, &mixer->available_fmt,
				     &mixer->base_config);
	if (ret)
		goto err;

	ret = sof_ipc4_widget_setup_msg(swidget, &mixer->msg);
	if (ret)
		goto err;

	return 0;
err:
	sof_ipc4_free_audio_fmt(&mixer->available_fmt);
	kfree(mixer);
	swidget->private = NULL;
	return ret;
}

static int sof_ipc4_widget_setup_comp_src(struct snd_sof_widget *swidget)
{
	struct snd_soc_component *scomp = swidget->scomp;
	struct snd_sof_pipeline *spipe = swidget->spipe;
	struct sof_ipc4_src *src;
	int ret;

	dev_dbg(scomp->dev, "Updating IPC structure for %s\n", swidget->widget->name);

	src = kzalloc(sizeof(*src), GFP_KERNEL);
	if (!src)
		return -ENOMEM;

	swidget->private = src;

	ret = sof_ipc4_get_audio_fmt(scomp, swidget, &src->available_fmt,
				     &src->data.base_config);
	if (ret)
		goto err;

	ret = sof_update_ipc_object(scomp, &src->data, SOF_SRC_TOKENS, swidget->tuples,
				    swidget->num_tuples, sizeof(*src), 1);
	if (ret) {
		dev_err(scomp->dev, "Parsing SRC tokens failed\n");
		goto err;
	}

	spipe->core_mask |= BIT(swidget->core);

	dev_dbg(scomp->dev, "SRC sink rate %d\n", src->data.sink_rate);

	ret = sof_ipc4_widget_setup_msg(swidget, &src->msg);
	if (ret)
		goto err;

	return 0;
err:
	sof_ipc4_free_audio_fmt(&src->available_fmt);
	kfree(src);
	swidget->private = NULL;
	return ret;
}

static void sof_ipc4_widget_free_comp_src(struct snd_sof_widget *swidget)
{
	struct sof_ipc4_src *src = swidget->private;

	if (!src)
		return;

	sof_ipc4_free_audio_fmt(&src->available_fmt);
	kfree(swidget->private);
	swidget->private = NULL;
}

static void sof_ipc4_widget_free_comp_mixer(struct snd_sof_widget *swidget)
{
	struct sof_ipc4_mixer *mixer = swidget->private;

	if (!mixer)
		return;

	sof_ipc4_free_audio_fmt(&mixer->available_fmt);
	kfree(swidget->private);
	swidget->private = NULL;
}

/*
 * Add the process modules support. The process modules are defined as snd_soc_dapm_effect modules.
 */
static int sof_ipc4_widget_setup_comp_process(struct snd_sof_widget *swidget)
{
	struct snd_soc_component *scomp = swidget->scomp;
	struct sof_ipc4_fw_module *fw_module;
	struct snd_sof_pipeline *spipe = swidget->spipe;
	struct sof_ipc4_process *process;
	void *cfg;
	int ret;

	process = kzalloc(sizeof(*process), GFP_KERNEL);
	if (!process)
		return -ENOMEM;

	swidget->private = process;

	ret = sof_ipc4_get_audio_fmt(scomp, swidget, &process->available_fmt,
				     &process->base_config);
	if (ret)
		goto err;

	ret = sof_ipc4_widget_setup_msg(swidget, &process->msg);
	if (ret)
		goto err;

	/* parse process init module payload config type from module info */
	fw_module = swidget->module_info;
	process->init_config = FIELD_GET(SOF_IPC4_MODULE_INIT_CONFIG_MASK,
					 fw_module->man4_module_entry.type);

	process->ipc_config_size = sizeof(struct sof_ipc4_base_module_cfg);

	/* allocate memory for base config extension if needed */
	if (process->init_config == SOF_IPC4_MODULE_INIT_CONFIG_TYPE_BASE_CFG_WITH_EXT) {
		struct sof_ipc4_base_module_cfg_ext *base_cfg_ext;
		u32 ext_size = struct_size(base_cfg_ext, pin_formats,
					   size_add(swidget->num_input_pins,
						    swidget->num_output_pins));

		base_cfg_ext = kzalloc(ext_size, GFP_KERNEL);
		if (!base_cfg_ext) {
			ret = -ENOMEM;
			goto free_available_fmt;
		}

		base_cfg_ext->num_input_pin_fmts = swidget->num_input_pins;
		base_cfg_ext->num_output_pin_fmts = swidget->num_output_pins;
		process->base_config_ext = base_cfg_ext;
		process->base_config_ext_size = ext_size;
		process->ipc_config_size += ext_size;
	}

	cfg = kzalloc(process->ipc_config_size, GFP_KERNEL);
	if (!cfg) {
		ret = -ENOMEM;
		goto free_base_cfg_ext;
	}

	process->ipc_config_data = cfg;

	sof_ipc4_widget_update_kcontrol_module_id(swidget);

	/* set pipeline core mask to keep track of the core the module is scheduled to run on */
	spipe->core_mask |= BIT(swidget->core);

	return 0;
free_base_cfg_ext:
	kfree(process->base_config_ext);
	process->base_config_ext = NULL;
free_available_fmt:
	sof_ipc4_free_audio_fmt(&process->available_fmt);
err:
	kfree(process);
	swidget->private = NULL;
	return ret;
}

static void sof_ipc4_widget_free_comp_process(struct snd_sof_widget *swidget)
{
	struct sof_ipc4_process *process = swidget->private;

	if (!process)
		return;

	kfree(process->ipc_config_data);
	kfree(process->base_config_ext);
	sof_ipc4_free_audio_fmt(&process->available_fmt);
	kfree(swidget->private);
	swidget->private = NULL;
}

static void
sof_ipc4_update_resource_usage(struct snd_sof_dev *sdev, struct snd_sof_widget *swidget,
			       struct sof_ipc4_base_module_cfg *base_config)
{
	struct sof_ipc4_fw_module *fw_module = swidget->module_info;
	struct snd_sof_widget *pipe_widget;
	struct sof_ipc4_pipeline *pipeline;
	int task_mem, queue_mem;
	int ibs, bss, total;

	ibs = base_config->ibs;
	bss = base_config->is_pages;

	task_mem = SOF_IPC4_PIPELINE_OBJECT_SIZE;
	task_mem += SOF_IPC4_MODULE_INSTANCE_LIST_ITEM_SIZE + bss;

	if (fw_module->man4_module_entry.type & SOF_IPC4_MODULE_LL) {
		task_mem += SOF_IPC4_FW_ROUNDUP(SOF_IPC4_LL_TASK_OBJECT_SIZE);
		task_mem += SOF_IPC4_FW_MAX_QUEUE_COUNT * SOF_IPC4_MODULE_INSTANCE_LIST_ITEM_SIZE;
		task_mem += SOF_IPC4_LL_TASK_LIST_ITEM_SIZE;
	} else {
		task_mem += SOF_IPC4_FW_ROUNDUP(SOF_IPC4_DP_TASK_OBJECT_SIZE);
		task_mem += SOF_IPC4_DP_TASK_LIST_SIZE;
	}

	ibs = SOF_IPC4_FW_ROUNDUP(ibs);
	queue_mem = SOF_IPC4_FW_MAX_QUEUE_COUNT * (SOF_IPC4_DATA_QUEUE_OBJECT_SIZE +  ibs);

	total = SOF_IPC4_FW_PAGE(task_mem + queue_mem);

	pipe_widget = swidget->spipe->pipe_widget;
	pipeline = pipe_widget->private;
	pipeline->mem_usage += total;

	/* Update base_config->cpc from the module manifest */
	sof_ipc4_update_cpc_from_manifest(sdev, fw_module, base_config);

	if (ignore_cpc) {
		dev_dbg(sdev->dev, "%s: ibs / obs: %u / %u, forcing cpc to 0 from %u\n",
			swidget->widget->name, base_config->ibs, base_config->obs,
			base_config->cpc);
		base_config->cpc = 0;
	} else {
		dev_dbg(sdev->dev, "%s: ibs / obs / cpc: %u / %u / %u\n",
			swidget->widget->name, base_config->ibs, base_config->obs,
			base_config->cpc);
	}
}

static int sof_ipc4_widget_assign_instance_id(struct snd_sof_dev *sdev,
					      struct snd_sof_widget *swidget)
{
	struct sof_ipc4_fw_module *fw_module = swidget->module_info;
	int max_instances = fw_module->man4_module_entry.instance_max_count;

	swidget->instance_id = ida_alloc_max(&fw_module->m_ida, max_instances, GFP_KERNEL);
	if (swidget->instance_id < 0) {
		dev_err(sdev->dev, "failed to assign instance id for widget %s",
			swidget->widget->name);
		return swidget->instance_id;
	}

	return 0;
}

/* update hw_params based on the audio stream format */
static int sof_ipc4_update_hw_params(struct snd_sof_dev *sdev, struct snd_pcm_hw_params *params,
				     struct sof_ipc4_audio_format *fmt, u32 param_to_update)
{
	struct snd_interval *i;

	if (param_to_update & BIT(SNDRV_PCM_HW_PARAM_FORMAT)) {
		int valid_bits = SOF_IPC4_AUDIO_FORMAT_CFG_V_BIT_DEPTH(fmt->fmt_cfg);
		snd_pcm_format_t snd_fmt;
		struct snd_mask *m;

		switch (valid_bits) {
		case 16:
			snd_fmt = SNDRV_PCM_FORMAT_S16_LE;
			break;
		case 24:
			snd_fmt = SNDRV_PCM_FORMAT_S24_LE;
			break;
		case 32:
			snd_fmt = SNDRV_PCM_FORMAT_S32_LE;
			break;
		default:
			dev_err(sdev->dev, "invalid PCM valid_bits %d\n", valid_bits);
			return -EINVAL;
		}

		m = hw_param_mask(params, SNDRV_PCM_HW_PARAM_FORMAT);
		snd_mask_none(m);
		snd_mask_set_format(m, snd_fmt);
	}

	if (param_to_update & BIT(SNDRV_PCM_HW_PARAM_RATE)) {
		unsigned int rate = fmt->sampling_frequency;

		i = hw_param_interval(params, SNDRV_PCM_HW_PARAM_RATE);
		i->min = rate;
		i->max = rate;
	}

	if (param_to_update & BIT(SNDRV_PCM_HW_PARAM_CHANNELS)) {
		unsigned int channels = SOF_IPC4_AUDIO_FORMAT_CFG_CHANNELS_COUNT(fmt->fmt_cfg);

		i = hw_param_interval(params, SNDRV_PCM_HW_PARAM_CHANNELS);
		i->min = channels;
		i->max = channels;
	}

	return 0;
}

static bool sof_ipc4_is_single_format(struct snd_sof_dev *sdev,
				      struct sof_ipc4_pin_format *pin_fmts, u32 pin_fmts_size)
{
	struct sof_ipc4_audio_format *fmt;
	u32 rate, channels, valid_bits;
<<<<<<< HEAD
	int i;

	fmt = &pin_fmts[0].audio_fmt;
	rate = fmt->sampling_frequency;
	channels = SOF_IPC4_AUDIO_FORMAT_CFG_CHANNELS_COUNT(fmt->fmt_cfg);
	valid_bits = SOF_IPC4_AUDIO_FORMAT_CFG_V_BIT_DEPTH(fmt->fmt_cfg);

	/* check if all output formats in topology are the same */
	for (i = 1; i < pin_fmts_size; i++) {
		u32 _rate, _channels, _valid_bits;

		fmt = &pin_fmts[i].audio_fmt;
		_rate = fmt->sampling_frequency;
		_channels = SOF_IPC4_AUDIO_FORMAT_CFG_CHANNELS_COUNT(fmt->fmt_cfg);
		_valid_bits = SOF_IPC4_AUDIO_FORMAT_CFG_V_BIT_DEPTH(fmt->fmt_cfg);

		if (_rate != rate || _channels != channels || _valid_bits != valid_bits)
			return false;
	}

	return true;
}

static int sof_ipc4_init_output_audio_fmt(struct snd_sof_dev *sdev,
					  struct sof_ipc4_base_module_cfg *base_config,
					  struct sof_ipc4_available_audio_format *available_fmt,
					  u32 out_ref_rate, u32 out_ref_channels,
					  u32 out_ref_valid_bits)
{
	struct sof_ipc4_audio_format *out_fmt;
	bool single_format;
	int i;

=======
	int i;

	fmt = &pin_fmts[0].audio_fmt;
	rate = fmt->sampling_frequency;
	channels = SOF_IPC4_AUDIO_FORMAT_CFG_CHANNELS_COUNT(fmt->fmt_cfg);
	valid_bits = SOF_IPC4_AUDIO_FORMAT_CFG_V_BIT_DEPTH(fmt->fmt_cfg);

	/* check if all output formats in topology are the same */
	for (i = 1; i < pin_fmts_size; i++) {
		u32 _rate, _channels, _valid_bits;

		fmt = &pin_fmts[i].audio_fmt;
		_rate = fmt->sampling_frequency;
		_channels = SOF_IPC4_AUDIO_FORMAT_CFG_CHANNELS_COUNT(fmt->fmt_cfg);
		_valid_bits = SOF_IPC4_AUDIO_FORMAT_CFG_V_BIT_DEPTH(fmt->fmt_cfg);

		if (_rate != rate || _channels != channels || _valid_bits != valid_bits)
			return false;
	}

	return true;
}

static int sof_ipc4_init_output_audio_fmt(struct snd_sof_dev *sdev,
					  struct sof_ipc4_base_module_cfg *base_config,
					  struct sof_ipc4_available_audio_format *available_fmt,
					  u32 out_ref_rate, u32 out_ref_channels,
					  u32 out_ref_valid_bits)
{
	struct sof_ipc4_audio_format *out_fmt;
	bool single_format;
	int i;

>>>>>>> 2d5404ca
	if (!available_fmt->num_output_formats)
		return -EINVAL;

	single_format = sof_ipc4_is_single_format(sdev, available_fmt->output_pin_fmts,
						  available_fmt->num_output_formats);

	/* pick the first format if there's only one available or if all formats are the same */
	if (single_format) {
		base_config->obs = available_fmt->output_pin_fmts[0].buffer_size;
		return 0;
	}

	/*
	 * if there are multiple output formats, then choose the output format that matches
	 * the reference params
	 */
	for (i = 0; i < available_fmt->num_output_formats; i++) {
		u32 _out_rate, _out_channels, _out_valid_bits;

		out_fmt = &available_fmt->output_pin_fmts[i].audio_fmt;
		_out_rate = out_fmt->sampling_frequency;
		_out_channels = SOF_IPC4_AUDIO_FORMAT_CFG_CHANNELS_COUNT(out_fmt->fmt_cfg);
		_out_valid_bits = SOF_IPC4_AUDIO_FORMAT_CFG_V_BIT_DEPTH(out_fmt->fmt_cfg);

		if (_out_rate == out_ref_rate && _out_channels == out_ref_channels &&
		    _out_valid_bits == out_ref_valid_bits) {
			base_config->obs = available_fmt->output_pin_fmts[i].buffer_size;
			return i;
		}
	}

	return -EINVAL;
}

static int sof_ipc4_get_valid_bits(struct snd_sof_dev *sdev, struct snd_pcm_hw_params *params)
{
	switch (params_format(params)) {
	case SNDRV_PCM_FORMAT_S16_LE:
		return 16;
	case SNDRV_PCM_FORMAT_S24_LE:
		return 24;
	case SNDRV_PCM_FORMAT_S32_LE:
		return 32;
	default:
		dev_err(sdev->dev, "invalid pcm frame format %d\n", params_format(params));
		return -EINVAL;
	}
}
<<<<<<< HEAD

static int sof_ipc4_init_input_audio_fmt(struct snd_sof_dev *sdev,
					 struct snd_sof_widget *swidget,
					 struct sof_ipc4_base_module_cfg *base_config,
					 struct snd_pcm_hw_params *params,
					 struct sof_ipc4_available_audio_format *available_fmt)
{
	struct sof_ipc4_pin_format *pin_fmts = available_fmt->input_pin_fmts;
	u32 pin_fmts_size = available_fmt->num_input_formats;
	u32 valid_bits;
	u32 channels;
	u32 rate;
	bool single_format;
	int sample_valid_bits;
	int i = 0;

=======

static int sof_ipc4_init_input_audio_fmt(struct snd_sof_dev *sdev,
					 struct snd_sof_widget *swidget,
					 struct sof_ipc4_base_module_cfg *base_config,
					 struct snd_pcm_hw_params *params,
					 struct sof_ipc4_available_audio_format *available_fmt)
{
	struct sof_ipc4_pin_format *pin_fmts = available_fmt->input_pin_fmts;
	u32 pin_fmts_size = available_fmt->num_input_formats;
	u32 valid_bits;
	u32 channels;
	u32 rate;
	bool single_format;
	int sample_valid_bits;
	int i = 0;

>>>>>>> 2d5404ca
	if (!available_fmt->num_input_formats) {
		dev_err(sdev->dev, "no input formats for %s\n", swidget->widget->name);
		return -EINVAL;
	}

	single_format = sof_ipc4_is_single_format(sdev, available_fmt->input_pin_fmts,
						  available_fmt->num_input_formats);
	if (single_format)
		goto in_fmt;

	sample_valid_bits = sof_ipc4_get_valid_bits(sdev, params);
	if (sample_valid_bits < 0)
		return sample_valid_bits;

	/*
	 * Search supported input audio formats with pin index 0 to match rate, channels and
	 * sample_valid_bits from reference params
	 */
	for (i = 0; i < pin_fmts_size; i++) {
		struct sof_ipc4_audio_format *fmt = &pin_fmts[i].audio_fmt;

		if (pin_fmts[i].pin_index)
			continue;

		rate = fmt->sampling_frequency;
		channels = SOF_IPC4_AUDIO_FORMAT_CFG_CHANNELS_COUNT(fmt->fmt_cfg);
		valid_bits = SOF_IPC4_AUDIO_FORMAT_CFG_V_BIT_DEPTH(fmt->fmt_cfg);
		if (params_rate(params) == rate && params_channels(params) == channels &&
		    sample_valid_bits == valid_bits) {
			dev_dbg(sdev->dev, "matched audio format index for %uHz, %ubit, %u channels: %d\n",
				rate, valid_bits, channels, i);
			break;
		}
	}

	if (i == pin_fmts_size) {
		dev_err(sdev->dev, "%s: Unsupported audio format: %uHz, %ubit, %u channels\n",
			__func__, params_rate(params), sample_valid_bits, params_channels(params));
		return -EINVAL;
	}

in_fmt:
	/* copy input format */
	if (available_fmt->num_input_formats && i < available_fmt->num_input_formats) {
		memcpy(&base_config->audio_fmt, &available_fmt->input_pin_fmts[i].audio_fmt,
		       sizeof(struct sof_ipc4_audio_format));

		/* set base_cfg ibs/obs */
		base_config->ibs = available_fmt->input_pin_fmts[i].buffer_size;

		dev_dbg(sdev->dev, "Init input audio formats for %s\n", swidget->widget->name);
		sof_ipc4_dbg_audio_format(sdev->dev, &available_fmt->input_pin_fmts[i], 1);
	}

	return i;
}

static void sof_ipc4_unprepare_copier_module(struct snd_sof_widget *swidget)
{
	struct sof_ipc4_copier *ipc4_copier = NULL;
	struct snd_sof_widget *pipe_widget;
	struct sof_ipc4_pipeline *pipeline;

	/* reset pipeline memory usage */
	pipe_widget = swidget->spipe->pipe_widget;
	pipeline = pipe_widget->private;
	pipeline->mem_usage = 0;

	if (WIDGET_IS_AIF(swidget->id) || swidget->id == snd_soc_dapm_buffer) {
		if (pipeline->use_chain_dma) {
			pipeline->msg.primary = 0;
			pipeline->msg.extension = 0;
		}
		ipc4_copier = swidget->private;
	} else if (WIDGET_IS_DAI(swidget->id)) {
		struct snd_sof_dai *dai = swidget->private;

		ipc4_copier = dai->private;

		if (pipeline->use_chain_dma) {
			/*
			 * Preserve the DMA Link ID and clear other bits since
			 * the DMA Link ID is only configured once during
			 * dai_config, other fields are expected to be 0 for
			 * re-configuration
			 */
			pipeline->msg.primary &= SOF_IPC4_GLB_CHAIN_DMA_LINK_ID_MASK;
			pipeline->msg.extension = 0;
		}

		if (ipc4_copier->dai_type == SOF_DAI_INTEL_ALH) {
			struct sof_ipc4_alh_configuration_blob *blob;
			unsigned int group_id;

			blob = (struct sof_ipc4_alh_configuration_blob *)ipc4_copier->copier_config;
			if (blob->alh_cfg.device_count > 1) {
				group_id = SOF_IPC4_NODE_INDEX(ipc4_copier->data.gtw_cfg.node_id) -
					   ALH_MULTI_GTW_BASE;
				ida_free(&alh_group_ida, group_id);
			}
		}
	}

	if (ipc4_copier) {
		kfree(ipc4_copier->ipc_config_data);
		ipc4_copier->ipc_config_data = NULL;
		ipc4_copier->ipc_config_size = 0;
	}
}

#if IS_ENABLED(CONFIG_ACPI) && IS_ENABLED(CONFIG_SND_INTEL_NHLT)
static int snd_sof_get_hw_config_params(struct snd_sof_dev *sdev, struct snd_sof_dai *dai,
					int *sample_rate, int *channel_count, int *bit_depth)
{
	struct snd_soc_tplg_hw_config *hw_config;
	struct snd_sof_dai_link *slink;
	bool dai_link_found = false;
	bool hw_cfg_found = false;
	int i;

	/* get current hw_config from link */
	list_for_each_entry(slink, &sdev->dai_link_list, list) {
		if (!strcmp(slink->link->name, dai->name)) {
			dai_link_found = true;
			break;
		}
	}

	if (!dai_link_found) {
		dev_err(sdev->dev, "%s: no DAI link found for DAI %s\n", __func__, dai->name);
		return -EINVAL;
	}

	for (i = 0; i < slink->num_hw_configs; i++) {
		hw_config = &slink->hw_configs[i];
		if (dai->current_config == le32_to_cpu(hw_config->id)) {
			hw_cfg_found = true;
			break;
		}
	}

	if (!hw_cfg_found) {
		dev_err(sdev->dev, "%s: no matching hw_config found for DAI %s\n", __func__,
			dai->name);
		return -EINVAL;
	}

	*bit_depth = le32_to_cpu(hw_config->tdm_slot_width);
	*channel_count = le32_to_cpu(hw_config->tdm_slots);
	*sample_rate = le32_to_cpu(hw_config->fsync_rate);

	dev_dbg(sdev->dev, "sample rate: %d sample width: %d channels: %d\n",
		*sample_rate, *bit_depth, *channel_count);

	return 0;
}

static int
snd_sof_get_nhlt_endpoint_data(struct snd_sof_dev *sdev, struct snd_sof_dai *dai,
			       bool single_bitdepth,
			       struct snd_pcm_hw_params *params, u32 dai_index,
			       u32 linktype, u8 dir, u32 **dst, u32 *len)
{
	struct sof_ipc4_fw_data *ipc4_data = sdev->private;
	struct nhlt_specific_cfg *cfg;
	int sample_rate, channel_count;
	bool format_change = false;
	int bit_depth, ret;
	u32 nhlt_type;
	int dev_type = 0;

	/* convert to NHLT type */
	switch (linktype) {
	case SOF_DAI_INTEL_DMIC:
		nhlt_type = NHLT_LINK_DMIC;
		channel_count = params_channels(params);
		sample_rate = params_rate(params);
		bit_depth = params_width(params);
		/*
		 * Look for 32-bit blob first instead of 16-bit if copier
		 * supports multiple formats
		 */
		if (bit_depth == 16 && !single_bitdepth) {
			dev_dbg(sdev->dev, "Looking for 32-bit blob first for DMIC\n");
			format_change = true;
			bit_depth = 32;
		}
		break;
	case SOF_DAI_INTEL_SSP:
		nhlt_type = NHLT_LINK_SSP;
		ret = snd_sof_get_hw_config_params(sdev, dai, &sample_rate, &channel_count,
						   &bit_depth);
		if (ret < 0)
			return ret;

		/*
		 * We need to know the type of the external device attached to a SSP
		 * port to retrieve the blob from NHLT. However, device type is not
		 * specified in topology.
		 * Query the type for the port and then pass that information back
		 * to the blob lookup function.
		 */
		dev_type = intel_nhlt_ssp_device_type(sdev->dev, ipc4_data->nhlt,
						      dai_index);
		if (dev_type < 0)
			return dev_type;
		break;
	default:
		return 0;
	}

	dev_dbg(sdev->dev, "dai index %d nhlt type %d direction %d dev type %d\n",
		dai_index, nhlt_type, dir, dev_type);

	/* find NHLT blob with matching params */
	cfg = intel_nhlt_get_endpoint_blob(sdev->dev, ipc4_data->nhlt, dai_index, nhlt_type,
					   bit_depth, bit_depth, channel_count, sample_rate,
					   dir, dev_type);

	if (!cfg) {
		bool get_new_blob = false;

		if (format_change) {
			/*
			 * The 32-bit blob was not found in NHLT table, try to
			 * look for one based on the params
			 */
			bit_depth = params_width(params);
			format_change = false;
			get_new_blob = true;
		} else if (linktype == SOF_DAI_INTEL_DMIC && !single_bitdepth) {
			/*
			 * The requested 32-bit blob (no format change for the
			 * blob request) was not found in NHLT table, try to
			 * look for 16-bit blob if the copier supports multiple
			 * formats
			 */
			bit_depth = 16;
			format_change = true;
			get_new_blob = true;
		}

		if (get_new_blob) {
			cfg = intel_nhlt_get_endpoint_blob(sdev->dev, ipc4_data->nhlt,
							   dai_index, nhlt_type,
							   bit_depth, bit_depth,
							   channel_count, sample_rate,
							   dir, dev_type);
			if (cfg)
				goto out;
		}

		dev_err(sdev->dev,
			"no matching blob for sample rate: %d sample width: %d channels: %d\n",
			sample_rate, bit_depth, channel_count);
		return -EINVAL;
	}

out:
	/* config length should be in dwords */
	*len = cfg->size >> 2;
	*dst = (u32 *)cfg->caps;

	if (format_change) {
		/*
		 * Update the params to reflect that different blob was loaded
		 * instead of the requested bit depth (16 -> 32 or 32 -> 16).
		 * This information is going to be used by the caller to find
		 * matching copier format on the dai side.
		 */
		struct snd_mask *m;

		m = hw_param_mask(params, SNDRV_PCM_HW_PARAM_FORMAT);
		snd_mask_none(m);
		if (bit_depth == 16)
			snd_mask_set_format(m, SNDRV_PCM_FORMAT_S16_LE);
		else
			snd_mask_set_format(m, SNDRV_PCM_FORMAT_S32_LE);

	}

	return 0;
}
#else
static int
snd_sof_get_nhlt_endpoint_data(struct snd_sof_dev *sdev, struct snd_sof_dai *dai,
			       bool single_bitdepth,
			       struct snd_pcm_hw_params *params, u32 dai_index,
			       u32 linktype, u8 dir, u32 **dst, u32 *len)
{
	return 0;
}
#endif

<<<<<<< HEAD
bool sof_ipc4_copier_is_single_format(struct snd_sof_dev *sdev,
				      struct sof_ipc4_pin_format *pin_fmts,
				      u32 pin_fmts_size)
{
	struct sof_ipc4_audio_format *fmt;
	u32 valid_bits;
	int i;

	fmt = &pin_fmts[0].audio_fmt;
	valid_bits = SOF_IPC4_AUDIO_FORMAT_CFG_V_BIT_DEPTH(fmt->fmt_cfg);

	/* check if all formats in topology are the same */
	for (i = 1; i < pin_fmts_size; i++) {
		u32 _valid_bits;

		fmt = &pin_fmts[i].audio_fmt;
		_valid_bits = SOF_IPC4_AUDIO_FORMAT_CFG_V_BIT_DEPTH(fmt->fmt_cfg);

		if (_valid_bits != valid_bits)
			return false;
	}

	return true;
=======
bool sof_ipc4_copier_is_single_bitdepth(struct snd_sof_dev *sdev,
					struct sof_ipc4_pin_format *pin_fmts,
					u32 pin_fmts_size)
{
	struct sof_ipc4_audio_format *fmt;
	u32 valid_bits;
	int i;

	fmt = &pin_fmts[0].audio_fmt;
	valid_bits = SOF_IPC4_AUDIO_FORMAT_CFG_V_BIT_DEPTH(fmt->fmt_cfg);

	/* check if all formats in topology are the same */
	for (i = 1; i < pin_fmts_size; i++) {
		u32 _valid_bits;

		fmt = &pin_fmts[i].audio_fmt;
		_valid_bits = SOF_IPC4_AUDIO_FORMAT_CFG_V_BIT_DEPTH(fmt->fmt_cfg);

		if (_valid_bits != valid_bits)
			return false;
	}

	return true;
}

static int
sof_ipc4_adjust_params_to_dai_format(struct snd_sof_dev *sdev,
				     struct snd_pcm_hw_params *params,
				     struct sof_ipc4_pin_format *pin_fmts,
				     u32 pin_fmts_size)
{
	u32 params_mask = BIT(SNDRV_PCM_HW_PARAM_RATE) |
			  BIT(SNDRV_PCM_HW_PARAM_CHANNELS) |
			  BIT(SNDRV_PCM_HW_PARAM_FORMAT);
	struct sof_ipc4_audio_format *fmt;
	u32 rate, channels, valid_bits;
	int i;

	fmt = &pin_fmts[0].audio_fmt;
	rate = fmt->sampling_frequency;
	channels = SOF_IPC4_AUDIO_FORMAT_CFG_CHANNELS_COUNT(fmt->fmt_cfg);
	valid_bits = SOF_IPC4_AUDIO_FORMAT_CFG_V_BIT_DEPTH(fmt->fmt_cfg);

	/* check if parameters in topology defined formats are the same */
	for (i = 1; i < pin_fmts_size; i++) {
		u32 val;

		fmt = &pin_fmts[i].audio_fmt;

		if (params_mask & BIT(SNDRV_PCM_HW_PARAM_RATE)) {
			val = fmt->sampling_frequency;
			if (val != rate)
				params_mask &= ~BIT(SNDRV_PCM_HW_PARAM_RATE);
		}
		if (params_mask & BIT(SNDRV_PCM_HW_PARAM_CHANNELS)) {
			val = SOF_IPC4_AUDIO_FORMAT_CFG_CHANNELS_COUNT(fmt->fmt_cfg);
			if (val != channels)
				params_mask &= ~BIT(SNDRV_PCM_HW_PARAM_CHANNELS);
		}
		if (params_mask & BIT(SNDRV_PCM_HW_PARAM_FORMAT)) {
			val = SOF_IPC4_AUDIO_FORMAT_CFG_V_BIT_DEPTH(fmt->fmt_cfg);
			if (val != valid_bits)
				params_mask &= ~BIT(SNDRV_PCM_HW_PARAM_FORMAT);
		}
	}

	if (params_mask)
		return sof_ipc4_update_hw_params(sdev, params,
						 &pin_fmts[0].audio_fmt,
						 params_mask);

	return 0;
}

static int
sof_ipc4_prepare_dai_copier(struct snd_sof_dev *sdev, struct snd_sof_dai *dai,
			    struct snd_pcm_hw_params *params, int dir)
{
	struct sof_ipc4_available_audio_format *available_fmt;
	struct snd_pcm_hw_params dai_params = *params;
	struct sof_ipc4_copier_data *copier_data;
	struct sof_ipc4_pin_format *pin_fmts;
	struct sof_ipc4_copier *ipc4_copier;
	bool single_bitdepth;
	u32 num_pin_fmts;
	int ret;

	ipc4_copier = dai->private;
	copier_data = &ipc4_copier->data;
	available_fmt = &ipc4_copier->available_fmt;

	/*
	 * Fixup the params based on the format parameters of the DAI. If any
	 * of the RATE, CHANNELS, bit depth is static among the formats then
	 * narrow the params to only allow that specific parameter value.
	 */
	if (dir == SNDRV_PCM_STREAM_PLAYBACK) {
		pin_fmts = available_fmt->output_pin_fmts;
		num_pin_fmts = available_fmt->num_output_formats;
	} else {
		pin_fmts = available_fmt->input_pin_fmts;
		num_pin_fmts = available_fmt->num_input_formats;
	}

	ret = sof_ipc4_adjust_params_to_dai_format(sdev, &dai_params, pin_fmts,
						   num_pin_fmts);
	if (ret)
		return ret;

	single_bitdepth = sof_ipc4_copier_is_single_bitdepth(sdev, pin_fmts,
							     num_pin_fmts);
	ret = snd_sof_get_nhlt_endpoint_data(sdev, dai, single_bitdepth,
					     &dai_params,
					     ipc4_copier->dai_index,
					     ipc4_copier->dai_type, dir,
					     &ipc4_copier->copier_config,
					     &copier_data->gtw_cfg.config_length);
	/* Update the params to reflect the changes made in this function */
	if (!ret)
		*params = dai_params;

	return ret;
>>>>>>> 2d5404ca
}

static int
sof_ipc4_prepare_copier_module(struct snd_sof_widget *swidget,
			       struct snd_pcm_hw_params *fe_params,
			       struct snd_sof_platform_stream_params *platform_params,
			       struct snd_pcm_hw_params *pipeline_params, int dir)
{
	struct sof_ipc4_available_audio_format *available_fmt;
	struct snd_soc_component *scomp = swidget->scomp;
	struct snd_sof_dev *sdev = snd_soc_component_get_drvdata(scomp);
	struct sof_ipc4_copier_data *copier_data;
	struct snd_pcm_hw_params ref_params;
	struct sof_ipc4_copier *ipc4_copier;
	struct snd_sof_dai *dai;
	u32 gtw_cfg_config_length;
	u32 dma_config_tlv_size = 0;
	void **ipc_config_data;
	int *ipc_config_size;
	u32 **data;
	int ipc_size, ret, out_ref_valid_bits;
	u32 out_ref_rate, out_ref_channels;
	u32 deep_buffer_dma_ms = 0;
	int output_fmt_index;
<<<<<<< HEAD
	bool single_output_format;
=======
	bool single_output_bitdepth;
	int i;
>>>>>>> 2d5404ca

	dev_dbg(sdev->dev, "copier %s, type %d", swidget->widget->name, swidget->id);

	switch (swidget->id) {
	case snd_soc_dapm_aif_in:
	case snd_soc_dapm_aif_out:
	{
		struct sof_ipc4_gtw_attributes *gtw_attr;
		struct snd_sof_widget *pipe_widget;
		struct sof_ipc4_pipeline *pipeline;

		/* parse the deep buffer dma size */
		ret = sof_update_ipc_object(scomp, &deep_buffer_dma_ms,
					    SOF_COPIER_DEEP_BUFFER_TOKENS, swidget->tuples,
					    swidget->num_tuples, sizeof(u32), 1);
		if (ret) {
			dev_err(scomp->dev, "Failed to parse deep buffer dma size for %s\n",
				swidget->widget->name);
			return ret;
		}

		ipc4_copier = (struct sof_ipc4_copier *)swidget->private;
		gtw_attr = ipc4_copier->gtw_attr;
		copier_data = &ipc4_copier->data;
		available_fmt = &ipc4_copier->available_fmt;

		pipe_widget = swidget->spipe->pipe_widget;
		pipeline = pipe_widget->private;

		if (pipeline->use_chain_dma) {
			u32 host_dma_id;
			u32 fifo_size;

			host_dma_id = platform_params->stream_tag - 1;
			pipeline->msg.primary |= SOF_IPC4_GLB_CHAIN_DMA_HOST_ID(host_dma_id);

			/* Set SCS bit for S16_LE format only */
			if (params_format(fe_params) == SNDRV_PCM_FORMAT_S16_LE)
				pipeline->msg.primary |= SOF_IPC4_GLB_CHAIN_DMA_SCS_MASK;

			/*
			 * Despite its name the bitfield 'fifo_size' is used to define DMA buffer
			 * size. The expression calculates 2ms buffer size.
			 */
			fifo_size = DIV_ROUND_UP((SOF_IPC4_CHAIN_DMA_BUF_SIZE_MS *
						  params_rate(fe_params) *
						  params_channels(fe_params) *
						  params_physical_width(fe_params)), 8000);
			pipeline->msg.extension |= SOF_IPC4_GLB_EXT_CHAIN_DMA_FIFO_SIZE(fifo_size);

			/*
			 * Chain DMA does not support stream timestamping, set node_id to invalid
			 * to skip the code in sof_ipc4_get_stream_start_offset().
			 */
			copier_data->gtw_cfg.node_id = SOF_IPC4_INVALID_NODE_ID;

			return 0;
		}

		/*
		 * Use the input_pin_fmts to match pcm params for playback and the output_pin_fmts
		 * for capture.
		 */
		if (dir == SNDRV_PCM_STREAM_PLAYBACK)
<<<<<<< HEAD
			ref_params = fe_params;
		else
			ref_params = pipeline_params;
=======
			ref_params = *fe_params;
		else
			ref_params = *pipeline_params;
>>>>>>> 2d5404ca

		copier_data->gtw_cfg.node_id &= ~SOF_IPC4_NODE_INDEX_MASK;
		copier_data->gtw_cfg.node_id |=
			SOF_IPC4_NODE_INDEX(platform_params->stream_tag - 1);

		/* set gateway attributes */
		gtw_attr->lp_buffer_alloc = pipeline->lp_mode;
		break;
	}
	case snd_soc_dapm_dai_in:
	case snd_soc_dapm_dai_out:
	{
		struct snd_sof_widget *pipe_widget = swidget->spipe->pipe_widget;
		struct sof_ipc4_pipeline *pipeline = pipe_widget->private;

		if (pipeline->use_chain_dma)
			return 0;

		dai = swidget->private;

		ipc4_copier = (struct sof_ipc4_copier *)dai->private;
		copier_data = &ipc4_copier->data;
		available_fmt = &ipc4_copier->available_fmt;
<<<<<<< HEAD

		/*
		 * When there is format conversion within a pipeline, the number of supported
		 * output formats is typically limited to just 1 for the DAI copiers. But when there
		 * is no format conversion, the DAI copiers input format must match that of the
		 * FE hw_params for capture and the pipeline params for playback.
		 */
		if (dir == SNDRV_PCM_STREAM_PLAYBACK)
			ref_params = pipeline_params;
		else
			ref_params = fe_params;
=======
>>>>>>> 2d5404ca

		/*
		 * Use the fe_params as a base for the copier configuration.
		 * The ref_params might get updated to reflect what format is
		 * supported by the copier on the DAI side.
		 *
		 * In case of capture the ref_params returned will be used to
		 * find the input configuration of the copier.
		 */
		ref_params = *fe_params;
		ret = sof_ipc4_prepare_dai_copier(sdev, dai, &ref_params, dir);
		if (ret < 0)
			return ret;

		/*
		 * For playback the pipeline_params needs to be used to find the
		 * input configuration of the copier.
		 */
		if (dir == SNDRV_PCM_STREAM_PLAYBACK)
			ref_params = *pipeline_params;

		break;
	}
	case snd_soc_dapm_buffer:
	{
		ipc4_copier = (struct sof_ipc4_copier *)swidget->private;
		copier_data = &ipc4_copier->data;
		available_fmt = &ipc4_copier->available_fmt;
<<<<<<< HEAD
		ref_params = pipeline_params;
=======
		ref_params = *pipeline_params;
>>>>>>> 2d5404ca

		break;
	}
	default:
		dev_err(sdev->dev, "unsupported type %d for copier %s",
			swidget->id, swidget->widget->name);
		return -EINVAL;
	}

	/* set input and output audio formats */
<<<<<<< HEAD
	ret = sof_ipc4_init_input_audio_fmt(sdev, swidget, &copier_data->base_config, ref_params,
					    available_fmt);
=======
	ret = sof_ipc4_init_input_audio_fmt(sdev, swidget, &copier_data->base_config,
					    &ref_params, available_fmt);
>>>>>>> 2d5404ca
	if (ret < 0)
		return ret;

	/* set the reference params for output format selection */
<<<<<<< HEAD
	single_output_format = sof_ipc4_copier_is_single_format(sdev,
								available_fmt->output_pin_fmts,
								available_fmt->num_output_formats);
=======
	single_output_bitdepth = sof_ipc4_copier_is_single_bitdepth(sdev,
					available_fmt->output_pin_fmts,
					available_fmt->num_output_formats);
>>>>>>> 2d5404ca
	switch (swidget->id) {
	case snd_soc_dapm_aif_in:
	case snd_soc_dapm_dai_out:
	case snd_soc_dapm_buffer:
	{
		struct sof_ipc4_audio_format *in_fmt;

		in_fmt = &available_fmt->input_pin_fmts[ret].audio_fmt;
		out_ref_rate = in_fmt->sampling_frequency;
		out_ref_channels = SOF_IPC4_AUDIO_FORMAT_CFG_CHANNELS_COUNT(in_fmt->fmt_cfg);

<<<<<<< HEAD
		if (!single_output_format)
=======
		if (!single_output_bitdepth)
>>>>>>> 2d5404ca
			out_ref_valid_bits =
				SOF_IPC4_AUDIO_FORMAT_CFG_V_BIT_DEPTH(in_fmt->fmt_cfg);
		break;
	}
	case snd_soc_dapm_aif_out:
	case snd_soc_dapm_dai_in:
		out_ref_rate = params_rate(fe_params);
		out_ref_channels = params_channels(fe_params);
<<<<<<< HEAD
		if (!single_output_format) {
=======
		if (!single_output_bitdepth) {
>>>>>>> 2d5404ca
			out_ref_valid_bits = sof_ipc4_get_valid_bits(sdev, fe_params);
			if (out_ref_valid_bits < 0)
				return out_ref_valid_bits;
		}
		break;
	default:
		/*
		 * Unsupported type should be caught by the former switch default
		 * case, this should never happen in reality.
		 */
		return -EINVAL;
	}

	/*
	 * if the output format is the same across all available output formats, choose
	 * that as the reference.
	 */
<<<<<<< HEAD
	if (single_output_format) {
=======
	if (single_output_bitdepth) {
>>>>>>> 2d5404ca
		struct sof_ipc4_audio_format *out_fmt;

		out_fmt = &available_fmt->output_pin_fmts[0].audio_fmt;
		out_ref_valid_bits =
			SOF_IPC4_AUDIO_FORMAT_CFG_V_BIT_DEPTH(out_fmt->fmt_cfg);
	}

	dev_dbg(sdev->dev, "copier %s: reference output rate %d, channels %d valid_bits %d\n",
		swidget->widget->name, out_ref_rate, out_ref_channels, out_ref_valid_bits);

	output_fmt_index = sof_ipc4_init_output_audio_fmt(sdev, &copier_data->base_config,
							  available_fmt, out_ref_rate,
							  out_ref_channels, out_ref_valid_bits);
	if (output_fmt_index < 0) {
		dev_err(sdev->dev, "Failed to initialize output format for %s",
			swidget->widget->name);
		return output_fmt_index;
	}

	/*
	 * Set the output format. Current topology defines pin 0 input and output formats in pairs.
	 * This assumes that the pin 0 formats are defined before all other pins.
	 * So pick the output audio format with the same index as the chosen
	 * input format. This logic will need to be updated when the format definitions
	 * in topology change.
	 */
	memcpy(&copier_data->out_format,
	       &available_fmt->output_pin_fmts[output_fmt_index].audio_fmt,
	       sizeof(struct sof_ipc4_audio_format));
	dev_dbg(sdev->dev, "Output audio format for %s\n", swidget->widget->name);
	sof_ipc4_dbg_audio_format(sdev->dev, &available_fmt->output_pin_fmts[output_fmt_index], 1);

	switch (swidget->id) {
	case snd_soc_dapm_dai_in:
	case snd_soc_dapm_dai_out:
	{
		/*
		 * Only SOF_DAI_INTEL_ALH needs copier_data to set blob.
		 * That's why only ALH dai's blob is set after sof_ipc4_init_input_audio_fmt
		 */
		if (ipc4_copier->dai_type == SOF_DAI_INTEL_ALH) {
			struct sof_ipc4_alh_configuration_blob *blob;
			struct sof_ipc4_dma_config *dma_config;
			struct sof_ipc4_copier_data *alh_data;
			struct sof_ipc4_copier *alh_copier;
			struct snd_sof_widget *w;
			u32 ch_count = 0;
			u32 ch_mask = 0;
			u32 ch_map;
			u32 step;
			u32 mask;

			blob = (struct sof_ipc4_alh_configuration_blob *)ipc4_copier->copier_config;

			blob->gw_attr.lp_buffer_alloc = 0;

			/* Get channel_mask from ch_map */
			ch_map = copier_data->base_config.audio_fmt.ch_map;
			for (i = 0; ch_map; i++) {
				if ((ch_map & 0xf) != 0xf) {
					ch_mask |= BIT(i);
					ch_count++;
				}
				ch_map >>= 4;
			}

			step = ch_count / blob->alh_cfg.device_count;
			mask =  GENMASK(step - 1, 0);
			/*
			 * Set each gtw_cfg.node_id to blob->alh_cfg.mapping[]
			 * for all widgets with the same stream name
			 */
			i = 0;
			list_for_each_entry(w, &sdev->widget_list, list) {
				u32 node_type;

				if (w->widget->sname &&
				    strcmp(w->widget->sname, swidget->widget->sname))
					continue;

				dai = w->private;
				alh_copier = (struct sof_ipc4_copier *)dai->private;
				alh_data = &alh_copier->data;
<<<<<<< HEAD
				blob->alh_cfg.mapping[i].device = alh_data->gtw_cfg.node_id;
=======
				node_type = SOF_IPC4_GET_NODE_TYPE(alh_data->gtw_cfg.node_id);
				blob->alh_cfg.mapping[i].device = SOF_IPC4_NODE_TYPE(node_type);
				blob->alh_cfg.mapping[i].device |=
					SOF_IPC4_NODE_INDEX(alh_copier->dai_index);

				/*
				 * The mapping[i] device in ALH blob should be the same as the
				 * dma_config_tlv[i] mapping device if a dma_config_tlv is present.
				 * The device id will be used for DMA tlv mapping purposes.
				 */
				if (ipc4_copier->dma_config_tlv[i].length) {
					dma_config = &ipc4_copier->dma_config_tlv[i].dma_config;
					blob->alh_cfg.mapping[i].device =
						dma_config->dma_stream_channel_map.mapping[0].device;
				}

>>>>>>> 2d5404ca
				/*
				 * Set the same channel mask for playback as the audio data is
				 * duplicated for all speakers. For capture, split the channels
				 * among the aggregated DAIs. For example, with 4 channels on 2
				 * aggregated DAIs, the channel_mask should be 0x3 and 0xc for the
				 * two DAI's.
				 * The channel masks used depend on the cpu_dais used in the
				 * dailink at the machine driver level, which actually comes from
				 * the tables in soc_acpi files depending on the _ADR and devID
				 * registers for each codec.
				 */
				if (w->id == snd_soc_dapm_dai_in)
					blob->alh_cfg.mapping[i].channel_mask = ch_mask;
				else
					blob->alh_cfg.mapping[i].channel_mask = mask << (step * i);

				i++;
			}
			if (blob->alh_cfg.device_count > 1) {
				int group_id;

				group_id = ida_alloc_max(&alh_group_ida, ALH_MULTI_GTW_COUNT - 1,
							 GFP_KERNEL);

				if (group_id < 0)
					return group_id;

				/* add multi-gateway base */
				group_id += ALH_MULTI_GTW_BASE;
				copier_data->gtw_cfg.node_id &= ~SOF_IPC4_NODE_INDEX_MASK;
				copier_data->gtw_cfg.node_id |= SOF_IPC4_NODE_INDEX(group_id);
			}
		}
	}
	}

	/* modify the input params for the next widget */
<<<<<<< HEAD
	ret = sof_ipc4_update_hw_params(sdev, pipeline_params, &copier_data->out_format);
=======
	ret = sof_ipc4_update_hw_params(sdev, pipeline_params,
					&copier_data->out_format,
					BIT(SNDRV_PCM_HW_PARAM_FORMAT) |
					BIT(SNDRV_PCM_HW_PARAM_CHANNELS) |
					BIT(SNDRV_PCM_HW_PARAM_RATE));
>>>>>>> 2d5404ca
	if (ret)
		return ret;

	/*
	 * Set the gateway dma_buffer_size to 2ms buffer size to meet the FW expectation. In the
	 * deep buffer case, set the dma_buffer_size depending on the deep_buffer_dma_ms set
	 * in topology.
	 */
	switch (swidget->id) {
	case snd_soc_dapm_dai_in:
		copier_data->gtw_cfg.dma_buffer_size =
			SOF_IPC4_MIN_DMA_BUFFER_SIZE * copier_data->base_config.ibs;
		break;
	case snd_soc_dapm_aif_in:
		copier_data->gtw_cfg.dma_buffer_size =
			max((u32)SOF_IPC4_MIN_DMA_BUFFER_SIZE, deep_buffer_dma_ms) *
				copier_data->base_config.ibs;
		dev_dbg(sdev->dev, "copier %s, dma buffer%s: %u ms (%u bytes)",
			swidget->widget->name,
			deep_buffer_dma_ms ? " (using Deep Buffer)" : "",
			max((u32)SOF_IPC4_MIN_DMA_BUFFER_SIZE, deep_buffer_dma_ms),
			copier_data->gtw_cfg.dma_buffer_size);
		break;
	case snd_soc_dapm_dai_out:
	case snd_soc_dapm_aif_out:
		copier_data->gtw_cfg.dma_buffer_size =
			SOF_IPC4_MIN_DMA_BUFFER_SIZE * copier_data->base_config.obs;
		break;
	default:
		break;
	}

	data = &ipc4_copier->copier_config;
	ipc_config_size = &ipc4_copier->ipc_config_size;
	ipc_config_data = &ipc4_copier->ipc_config_data;

	/* config_length is DWORD based */
	gtw_cfg_config_length = copier_data->gtw_cfg.config_length * 4;
	ipc_size = sizeof(*copier_data) + gtw_cfg_config_length;

<<<<<<< HEAD
	if (ipc4_copier->dma_config_tlv.type == SOF_IPC4_GTW_DMA_CONFIG_ID &&
	    ipc4_copier->dma_config_tlv.length) {
		dma_config_tlv_size = sizeof(ipc4_copier->dma_config_tlv) +
			ipc4_copier->dma_config_tlv.dma_config.dma_priv_config_size;

		/* paranoia check on TLV size/length */
		if (dma_config_tlv_size != ipc4_copier->dma_config_tlv.length +
		    sizeof(uint32_t) * 2) {
			dev_err(sdev->dev, "Invalid configuration, TLV size %d length %d\n",
				dma_config_tlv_size, ipc4_copier->dma_config_tlv.length);
			return -EINVAL;
		}

=======
	dma_config_tlv_size = 0;
	for (i = 0; i < SOF_IPC4_DMA_DEVICE_MAX_COUNT; i++) {
		if (ipc4_copier->dma_config_tlv[i].type != SOF_IPC4_GTW_DMA_CONFIG_ID)
			continue;
		dma_config_tlv_size += ipc4_copier->dma_config_tlv[i].length;
		dma_config_tlv_size +=
			ipc4_copier->dma_config_tlv[i].dma_config.dma_priv_config_size;
		dma_config_tlv_size += (sizeof(ipc4_copier->dma_config_tlv[i]) -
			sizeof(ipc4_copier->dma_config_tlv[i].dma_config));
	}

	if (dma_config_tlv_size) {
>>>>>>> 2d5404ca
		ipc_size += dma_config_tlv_size;

		/* we also need to increase the size at the gtw level */
		copier_data->gtw_cfg.config_length += dma_config_tlv_size / 4;
	}

	dev_dbg(sdev->dev, "copier %s, IPC size is %d", swidget->widget->name, ipc_size);

	*ipc_config_data = kzalloc(ipc_size, GFP_KERNEL);
	if (!*ipc_config_data)
		return -ENOMEM;

	*ipc_config_size = ipc_size;

	/* update pipeline memory usage */
	sof_ipc4_update_resource_usage(sdev, swidget, &copier_data->base_config);

	/* copy IPC data */
	memcpy(*ipc_config_data, (void *)copier_data, sizeof(*copier_data));
	if (gtw_cfg_config_length)
		memcpy(*ipc_config_data + sizeof(*copier_data),
		       *data, gtw_cfg_config_length);

	/* add DMA Config TLV, if configured */
	if (dma_config_tlv_size)
		memcpy(*ipc_config_data + sizeof(*copier_data) +
		       gtw_cfg_config_length,
		       &ipc4_copier->dma_config_tlv, dma_config_tlv_size);

	/*
	 * Restore gateway config length now that IPC payload is prepared. This avoids
	 * counting the DMA CONFIG TLV multiple times
	 */
	copier_data->gtw_cfg.config_length = gtw_cfg_config_length / 4;

	return 0;
}

static int sof_ipc4_prepare_gain_module(struct snd_sof_widget *swidget,
					struct snd_pcm_hw_params *fe_params,
					struct snd_sof_platform_stream_params *platform_params,
					struct snd_pcm_hw_params *pipeline_params, int dir)
{
	struct snd_soc_component *scomp = swidget->scomp;
	struct snd_sof_dev *sdev = snd_soc_component_get_drvdata(scomp);
	struct sof_ipc4_gain *gain = swidget->private;
	struct sof_ipc4_available_audio_format *available_fmt = &gain->available_fmt;
	struct sof_ipc4_audio_format *in_fmt;
	u32 out_ref_rate, out_ref_channels, out_ref_valid_bits;
	int ret;

	ret = sof_ipc4_init_input_audio_fmt(sdev, swidget, &gain->data.base_config,
					    pipeline_params, available_fmt);
	if (ret < 0)
		return ret;

	in_fmt = &available_fmt->input_pin_fmts[ret].audio_fmt;
	out_ref_rate = in_fmt->sampling_frequency;
	out_ref_channels = SOF_IPC4_AUDIO_FORMAT_CFG_CHANNELS_COUNT(in_fmt->fmt_cfg);
	out_ref_valid_bits = SOF_IPC4_AUDIO_FORMAT_CFG_V_BIT_DEPTH(in_fmt->fmt_cfg);

	ret = sof_ipc4_init_output_audio_fmt(sdev, &gain->data.base_config, available_fmt,
					     out_ref_rate, out_ref_channels, out_ref_valid_bits);
	if (ret < 0) {
		dev_err(sdev->dev, "Failed to initialize output format for %s",
			swidget->widget->name);
		return ret;
	}

	/* update pipeline memory usage */
	sof_ipc4_update_resource_usage(sdev, swidget, &gain->data.base_config);

	return 0;
}

static int sof_ipc4_prepare_mixer_module(struct snd_sof_widget *swidget,
					 struct snd_pcm_hw_params *fe_params,
					 struct snd_sof_platform_stream_params *platform_params,
					 struct snd_pcm_hw_params *pipeline_params, int dir)
{
	struct snd_soc_component *scomp = swidget->scomp;
	struct snd_sof_dev *sdev = snd_soc_component_get_drvdata(scomp);
	struct sof_ipc4_mixer *mixer = swidget->private;
	struct sof_ipc4_available_audio_format *available_fmt = &mixer->available_fmt;
	struct sof_ipc4_audio_format *in_fmt;
	u32 out_ref_rate, out_ref_channels, out_ref_valid_bits;
	int ret;

	ret = sof_ipc4_init_input_audio_fmt(sdev, swidget, &mixer->base_config,
					    pipeline_params, available_fmt);
	if (ret < 0)
		return ret;

	in_fmt = &available_fmt->input_pin_fmts[ret].audio_fmt;
	out_ref_rate = in_fmt->sampling_frequency;
	out_ref_channels = SOF_IPC4_AUDIO_FORMAT_CFG_CHANNELS_COUNT(in_fmt->fmt_cfg);
	out_ref_valid_bits = SOF_IPC4_AUDIO_FORMAT_CFG_V_BIT_DEPTH(in_fmt->fmt_cfg);

	ret = sof_ipc4_init_output_audio_fmt(sdev, &mixer->base_config, available_fmt,
					     out_ref_rate, out_ref_channels, out_ref_valid_bits);
	if (ret < 0) {
		dev_err(sdev->dev, "Failed to initialize output format for %s",
			swidget->widget->name);
		return ret;
	}

	/* update pipeline memory usage */
	sof_ipc4_update_resource_usage(sdev, swidget, &mixer->base_config);

	return 0;
}

static int sof_ipc4_prepare_src_module(struct snd_sof_widget *swidget,
				       struct snd_pcm_hw_params *fe_params,
				       struct snd_sof_platform_stream_params *platform_params,
				       struct snd_pcm_hw_params *pipeline_params, int dir)
{
	struct snd_soc_component *scomp = swidget->scomp;
	struct snd_sof_dev *sdev = snd_soc_component_get_drvdata(scomp);
	struct sof_ipc4_src *src = swidget->private;
	struct sof_ipc4_available_audio_format *available_fmt = &src->available_fmt;
	struct sof_ipc4_audio_format *out_audio_fmt;
	struct sof_ipc4_audio_format *in_audio_fmt;
	u32 out_ref_rate, out_ref_channels, out_ref_valid_bits;
	int output_format_index, input_format_index;

	input_format_index = sof_ipc4_init_input_audio_fmt(sdev, swidget, &src->data.base_config,
							   pipeline_params, available_fmt);
	if (input_format_index < 0)
		return input_format_index;

	/*
	 * For playback, the SRC sink rate will be configured based on the requested output
	 * format, which is restricted to only deal with DAI's with a single format for now.
	 */
	if (dir == SNDRV_PCM_STREAM_PLAYBACK && available_fmt->num_output_formats > 1) {
		dev_err(sdev->dev, "Invalid number of output formats: %d for SRC %s\n",
			available_fmt->num_output_formats, swidget->widget->name);
		return -EINVAL;
	}

	/*
	 * SRC does not perform format conversion, so the output channels and valid bit depth must
	 * be the same as that of the input.
	 */
	in_audio_fmt = &available_fmt->input_pin_fmts[input_format_index].audio_fmt;
	out_ref_channels = SOF_IPC4_AUDIO_FORMAT_CFG_CHANNELS_COUNT(in_audio_fmt->fmt_cfg);
	out_ref_valid_bits = SOF_IPC4_AUDIO_FORMAT_CFG_V_BIT_DEPTH(in_audio_fmt->fmt_cfg);

	/*
	 * For capture, the SRC module should convert the rate to match the rate requested by the
	 * PCM hw_params. Set the reference params based on the fe_params unconditionally as it
	 * will be ignored for playback anyway.
	 */
	out_ref_rate = params_rate(fe_params);

	output_format_index = sof_ipc4_init_output_audio_fmt(sdev, &src->data.base_config,
							     available_fmt, out_ref_rate,
							     out_ref_channels, out_ref_valid_bits);
	if (output_format_index < 0) {
		dev_err(sdev->dev, "Failed to initialize output format for %s",
			swidget->widget->name);
		return output_format_index;
	}

	/* update pipeline memory usage */
	sof_ipc4_update_resource_usage(sdev, swidget, &src->data.base_config);

	out_audio_fmt = &available_fmt->output_pin_fmts[output_format_index].audio_fmt;
	src->data.sink_rate = out_audio_fmt->sampling_frequency;

	/* update pipeline_params for sink widgets */
<<<<<<< HEAD
	return sof_ipc4_update_hw_params(sdev, pipeline_params, out_audio_fmt);
=======
	return sof_ipc4_update_hw_params(sdev, pipeline_params, out_audio_fmt,
					 BIT(SNDRV_PCM_HW_PARAM_FORMAT) |
					 BIT(SNDRV_PCM_HW_PARAM_CHANNELS) |
					 BIT(SNDRV_PCM_HW_PARAM_RATE));
>>>>>>> 2d5404ca
}

static int
sof_ipc4_process_set_pin_formats(struct snd_sof_widget *swidget, int pin_type)
{
	struct sof_ipc4_process *process = swidget->private;
	struct sof_ipc4_base_module_cfg_ext *base_cfg_ext = process->base_config_ext;
	struct sof_ipc4_available_audio_format *available_fmt = &process->available_fmt;
	struct sof_ipc4_pin_format *pin_format, *format_list_to_search;
	struct snd_soc_component *scomp = swidget->scomp;
	int num_pins, format_list_count;
	int pin_format_offset = 0;
	int i, j;

	/* set number of pins, offset of pin format and format list to search based on pin type */
	if (pin_type == SOF_PIN_TYPE_INPUT) {
		num_pins = swidget->num_input_pins;
		format_list_to_search = available_fmt->input_pin_fmts;
		format_list_count = available_fmt->num_input_formats;
	} else {
		num_pins = swidget->num_output_pins;
		pin_format_offset = swidget->num_input_pins;
		format_list_to_search = available_fmt->output_pin_fmts;
		format_list_count = available_fmt->num_output_formats;
	}

	for (i = pin_format_offset; i < num_pins + pin_format_offset; i++) {
		pin_format = &base_cfg_ext->pin_formats[i];

		/* Pin 0 audio formats are derived from the base config input/output format */
		if (i == pin_format_offset) {
			if (pin_type == SOF_PIN_TYPE_INPUT) {
				pin_format->buffer_size = process->base_config.ibs;
				pin_format->audio_fmt = process->base_config.audio_fmt;
			} else {
				pin_format->buffer_size = process->base_config.obs;
				pin_format->audio_fmt = process->output_format;
			}
			continue;
		}

		/*
		 * For all other pins, find the pin formats from those set in topology. If there
		 * is more than one format specified for a pin, this will pick the first available
		 * one.
		 */
		for (j = 0; j < format_list_count; j++) {
			struct sof_ipc4_pin_format *pin_format_item = &format_list_to_search[j];

			if (pin_format_item->pin_index == i - pin_format_offset) {
				*pin_format = *pin_format_item;
				break;
			}
		}

		if (j == format_list_count) {
			dev_err(scomp->dev, "%s pin %d format not found for %s\n",
				(pin_type == SOF_PIN_TYPE_INPUT) ? "input" : "output",
				i - pin_format_offset, swidget->widget->name);
			return -EINVAL;
		}
	}

	return 0;
}

static int sof_ipc4_process_add_base_cfg_extn(struct snd_sof_widget *swidget)
{
	int ret, i;

	/* copy input and output pin formats */
	for (i = 0; i <= SOF_PIN_TYPE_OUTPUT; i++) {
		ret = sof_ipc4_process_set_pin_formats(swidget, i);
		if (ret < 0)
			return ret;
	}

	return 0;
}

static int sof_ipc4_prepare_process_module(struct snd_sof_widget *swidget,
					   struct snd_pcm_hw_params *fe_params,
					   struct snd_sof_platform_stream_params *platform_params,
					   struct snd_pcm_hw_params *pipeline_params, int dir)
{
	struct snd_soc_component *scomp = swidget->scomp;
	struct snd_sof_dev *sdev = snd_soc_component_get_drvdata(scomp);
	struct sof_ipc4_process *process = swidget->private;
	struct sof_ipc4_available_audio_format *available_fmt = &process->available_fmt;
	struct sof_ipc4_audio_format *in_fmt;
	u32 out_ref_rate, out_ref_channels, out_ref_valid_bits;
	void *cfg = process->ipc_config_data;
	int output_fmt_index;
	int ret;

	ret = sof_ipc4_init_input_audio_fmt(sdev, swidget, &process->base_config,
					    pipeline_params, available_fmt);
	if (ret < 0)
		return ret;

	in_fmt = &available_fmt->input_pin_fmts[ret].audio_fmt;
	out_ref_rate = in_fmt->sampling_frequency;
	out_ref_channels = SOF_IPC4_AUDIO_FORMAT_CFG_CHANNELS_COUNT(in_fmt->fmt_cfg);
	out_ref_valid_bits = SOF_IPC4_AUDIO_FORMAT_CFG_V_BIT_DEPTH(in_fmt->fmt_cfg);

	output_fmt_index = sof_ipc4_init_output_audio_fmt(sdev, &process->base_config,
							  available_fmt, out_ref_rate,
							  out_ref_channels, out_ref_valid_bits);
	if (output_fmt_index < 0 && available_fmt->num_output_formats) {
		dev_err(sdev->dev, "Failed to initialize output format for %s",
			swidget->widget->name);
		return output_fmt_index;
	}

	/* copy Pin 0 output format */
	if (available_fmt->num_output_formats &&
	    output_fmt_index < available_fmt->num_output_formats &&
	    !available_fmt->output_pin_fmts[output_fmt_index].pin_index) {
		memcpy(&process->output_format,
		       &available_fmt->output_pin_fmts[output_fmt_index].audio_fmt,
		       sizeof(struct sof_ipc4_audio_format));

		/* modify the pipeline params with the pin 0 output format */
		ret = sof_ipc4_update_hw_params(sdev, pipeline_params,
						&process->output_format,
						BIT(SNDRV_PCM_HW_PARAM_FORMAT) |
						BIT(SNDRV_PCM_HW_PARAM_CHANNELS) |
						BIT(SNDRV_PCM_HW_PARAM_RATE));
		if (ret)
			return ret;
	}

	/* update pipeline memory usage */
	sof_ipc4_update_resource_usage(sdev, swidget, &process->base_config);

	/* ipc_config_data is composed of the base_config followed by an optional extension */
	memcpy(cfg, &process->base_config, sizeof(struct sof_ipc4_base_module_cfg));
	cfg += sizeof(struct sof_ipc4_base_module_cfg);

	if (process->init_config == SOF_IPC4_MODULE_INIT_CONFIG_TYPE_BASE_CFG_WITH_EXT) {
		struct sof_ipc4_base_module_cfg_ext *base_cfg_ext = process->base_config_ext;

		ret = sof_ipc4_process_add_base_cfg_extn(swidget);
		if (ret < 0)
			return ret;

		memcpy(cfg, base_cfg_ext, process->base_config_ext_size);
	}

	return 0;
}

static int sof_ipc4_control_load_volume(struct snd_sof_dev *sdev, struct snd_sof_control *scontrol)
{
	struct sof_ipc4_control_data *control_data;
	struct sof_ipc4_msg *msg;
	int i;

	scontrol->size = struct_size(control_data, chanv, scontrol->num_channels);

	/* scontrol->ipc_control_data will be freed in sof_control_unload */
	scontrol->ipc_control_data = kzalloc(scontrol->size, GFP_KERNEL);
	if (!scontrol->ipc_control_data)
		return -ENOMEM;

	control_data = scontrol->ipc_control_data;
	control_data->index = scontrol->index;

	msg = &control_data->msg;
	msg->primary = SOF_IPC4_MSG_TYPE_SET(SOF_IPC4_MOD_LARGE_CONFIG_SET);
	msg->primary |= SOF_IPC4_MSG_DIR(SOF_IPC4_MSG_REQUEST);
	msg->primary |= SOF_IPC4_MSG_TARGET(SOF_IPC4_MODULE_MSG);

	/* volume controls with range 0-1 (off/on) are switch controls */
	if (scontrol->max == 1)
		msg->extension = SOF_IPC4_MOD_EXT_MSG_PARAM_ID(SOF_IPC4_SWITCH_CONTROL_PARAM_ID);
	else
		msg->extension = SOF_IPC4_MOD_EXT_MSG_PARAM_ID(SOF_IPC4_GAIN_PARAM_ID);

	for (i = 0; i < scontrol->num_channels; i++) {
		control_data->chanv[i].channel = i;
		/*
		 * Default, initial values:
		 * - 0dB for volume controls
		 * - off (0) for switch controls - value already zero after
		 *				   memory allocation
		 */
		if (scontrol->max > 1)
			control_data->chanv[i].value = SOF_IPC4_VOL_ZERO_DB;
	}

	return 0;
}

static int sof_ipc4_control_load_enum(struct snd_sof_dev *sdev, struct snd_sof_control *scontrol)
{
	struct sof_ipc4_control_data *control_data;
	struct sof_ipc4_msg *msg;
	int i;

	scontrol->size = struct_size(control_data, chanv, scontrol->num_channels);

	/* scontrol->ipc_control_data will be freed in sof_control_unload */
	scontrol->ipc_control_data = kzalloc(scontrol->size, GFP_KERNEL);
	if (!scontrol->ipc_control_data)
		return -ENOMEM;

	control_data = scontrol->ipc_control_data;
	control_data->index = scontrol->index;

	msg = &control_data->msg;
	msg->primary = SOF_IPC4_MSG_TYPE_SET(SOF_IPC4_MOD_LARGE_CONFIG_SET);
	msg->primary |= SOF_IPC4_MSG_DIR(SOF_IPC4_MSG_REQUEST);
	msg->primary |= SOF_IPC4_MSG_TARGET(SOF_IPC4_MODULE_MSG);

	msg->extension = SOF_IPC4_MOD_EXT_MSG_PARAM_ID(SOF_IPC4_ENUM_CONTROL_PARAM_ID);

	/* Default, initial value for enums: first enum entry is selected (0) */
	for (i = 0; i < scontrol->num_channels; i++)
		control_data->chanv[i].channel = i;

	return 0;
}

static int sof_ipc4_control_load_bytes(struct snd_sof_dev *sdev, struct snd_sof_control *scontrol)
{
	struct sof_ipc4_control_data *control_data;
	struct sof_ipc4_msg *msg;
	int ret;

	if (scontrol->max_size < (sizeof(*control_data) + sizeof(struct sof_abi_hdr))) {
		dev_err(sdev->dev, "insufficient size for a bytes control %s: %zu.\n",
			scontrol->name, scontrol->max_size);
		return -EINVAL;
	}

	if (scontrol->priv_size > scontrol->max_size - sizeof(*control_data)) {
		dev_err(sdev->dev, "scontrol %s bytes data size %zu exceeds max %zu.\n",
			scontrol->name, scontrol->priv_size,
			scontrol->max_size - sizeof(*control_data));
		return -EINVAL;
	}

	scontrol->size = sizeof(struct sof_ipc4_control_data) + scontrol->priv_size;

	scontrol->ipc_control_data = kzalloc(scontrol->max_size, GFP_KERNEL);
	if (!scontrol->ipc_control_data)
		return -ENOMEM;

	control_data = scontrol->ipc_control_data;
	control_data->index = scontrol->index;
	if (scontrol->priv_size > 0) {
		memcpy(control_data->data, scontrol->priv, scontrol->priv_size);
		kfree(scontrol->priv);
		scontrol->priv = NULL;

		if (control_data->data->magic != SOF_IPC4_ABI_MAGIC) {
			dev_err(sdev->dev, "Wrong ABI magic (%#x) for control: %s\n",
				control_data->data->magic, scontrol->name);
			ret = -EINVAL;
			goto err;
		}

		/* TODO: check the ABI version */

		if (control_data->data->size + sizeof(struct sof_abi_hdr) !=
		    scontrol->priv_size) {
			dev_err(sdev->dev, "Control %s conflict in bytes %zu vs. priv size %zu.\n",
				scontrol->name,
				control_data->data->size + sizeof(struct sof_abi_hdr),
				scontrol->priv_size);
			ret = -EINVAL;
			goto err;
		}
	}

	msg = &control_data->msg;
	msg->primary = SOF_IPC4_MSG_TYPE_SET(SOF_IPC4_MOD_LARGE_CONFIG_SET);
	msg->primary |= SOF_IPC4_MSG_DIR(SOF_IPC4_MSG_REQUEST);
	msg->primary |= SOF_IPC4_MSG_TARGET(SOF_IPC4_MODULE_MSG);

	return 0;

err:
	kfree(scontrol->ipc_control_data);
	scontrol->ipc_control_data = NULL;
	return ret;
}

static int sof_ipc4_control_setup(struct snd_sof_dev *sdev, struct snd_sof_control *scontrol)
{
	switch (scontrol->info_type) {
	case SND_SOC_TPLG_CTL_VOLSW:
	case SND_SOC_TPLG_CTL_VOLSW_SX:
	case SND_SOC_TPLG_CTL_VOLSW_XR_SX:
		return sof_ipc4_control_load_volume(sdev, scontrol);
	case SND_SOC_TPLG_CTL_BYTES:
		return sof_ipc4_control_load_bytes(sdev, scontrol);
	case SND_SOC_TPLG_CTL_ENUM:
	case SND_SOC_TPLG_CTL_ENUM_VALUE:
		return sof_ipc4_control_load_enum(sdev, scontrol);
	default:
		break;
	}

	return 0;
}

static int sof_ipc4_widget_setup(struct snd_sof_dev *sdev, struct snd_sof_widget *swidget)
{
	struct snd_sof_widget *pipe_widget = swidget->spipe->pipe_widget;
	struct sof_ipc4_fw_data *ipc4_data = sdev->private;
	struct sof_ipc4_pipeline *pipeline;
	struct sof_ipc4_msg *msg;
	void *ipc_data = NULL;
	u32 ipc_size = 0;
	int ret;

	switch (swidget->id) {
	case snd_soc_dapm_scheduler:
		pipeline = swidget->private;

		if (pipeline->use_chain_dma) {
			dev_warn(sdev->dev, "use_chain_dma set for scheduler %s",
				 swidget->widget->name);
			return 0;
		}

		dev_dbg(sdev->dev, "pipeline: %d memory pages: %d\n", swidget->pipeline_id,
			pipeline->mem_usage);

		msg = &pipeline->msg;
		msg->primary |= pipeline->mem_usage;

		swidget->instance_id = ida_alloc_max(&pipeline_ida, ipc4_data->max_num_pipelines,
						     GFP_KERNEL);
		if (swidget->instance_id < 0) {
			dev_err(sdev->dev, "failed to assign pipeline id for %s: %d\n",
				swidget->widget->name, swidget->instance_id);
			return swidget->instance_id;
		}
		msg->primary &= ~SOF_IPC4_GLB_PIPE_INSTANCE_MASK;
		msg->primary |= SOF_IPC4_GLB_PIPE_INSTANCE_ID(swidget->instance_id);
		break;
	case snd_soc_dapm_aif_in:
	case snd_soc_dapm_aif_out:
	case snd_soc_dapm_buffer:
	{
		struct sof_ipc4_copier *ipc4_copier = swidget->private;

		pipeline = pipe_widget->private;
		if (pipeline->use_chain_dma)
			return 0;

		ipc_size = ipc4_copier->ipc_config_size;
		ipc_data = ipc4_copier->ipc_config_data;

		msg = &ipc4_copier->msg;
		break;
	}
	case snd_soc_dapm_dai_in:
	case snd_soc_dapm_dai_out:
	{
		struct snd_sof_dai *dai = swidget->private;
		struct sof_ipc4_copier *ipc4_copier = dai->private;

		pipeline = pipe_widget->private;
		if (pipeline->use_chain_dma)
			return 0;

		ipc_size = ipc4_copier->ipc_config_size;
		ipc_data = ipc4_copier->ipc_config_data;

		msg = &ipc4_copier->msg;
		break;
	}
	case snd_soc_dapm_pga:
	{
		struct sof_ipc4_gain *gain = swidget->private;

		ipc_size = sizeof(gain->data);
		ipc_data = &gain->data;

		msg = &gain->msg;
		break;
	}
	case snd_soc_dapm_mixer:
	{
		struct sof_ipc4_mixer *mixer = swidget->private;

		ipc_size = sizeof(mixer->base_config);
		ipc_data = &mixer->base_config;

		msg = &mixer->msg;
		break;
	}
	case snd_soc_dapm_src:
	{
		struct sof_ipc4_src *src = swidget->private;

		ipc_size = sizeof(src->data);
		ipc_data = &src->data;

		msg = &src->msg;
		break;
	}
	case snd_soc_dapm_effect:
	{
		struct sof_ipc4_process *process = swidget->private;

		if (!process->ipc_config_size) {
			dev_err(sdev->dev, "module %s has no config data!\n",
				swidget->widget->name);
			return -EINVAL;
		}

		ipc_size = process->ipc_config_size;
		ipc_data = process->ipc_config_data;

		msg = &process->msg;
		break;
	}
	default:
		dev_err(sdev->dev, "widget type %d not supported", swidget->id);
		return -EINVAL;
	}

	if (swidget->id != snd_soc_dapm_scheduler) {
		int module_id = msg->primary & SOF_IPC4_MOD_ID_MASK;

		ret = sof_ipc4_widget_assign_instance_id(sdev, swidget);
		if (ret < 0) {
			dev_err(sdev->dev, "failed to assign instance id for %s\n",
				swidget->widget->name);
			return ret;
		}

		msg->primary &= ~SOF_IPC4_MOD_INSTANCE_MASK;
		msg->primary |= SOF_IPC4_MOD_INSTANCE(swidget->instance_id);

		msg->extension &= ~SOF_IPC4_MOD_EXT_PARAM_SIZE_MASK;
		msg->extension |= ipc_size >> 2;

		msg->extension &= ~SOF_IPC4_MOD_EXT_PPL_ID_MASK;
		msg->extension |= SOF_IPC4_MOD_EXT_PPL_ID(pipe_widget->instance_id);

		dev_dbg(sdev->dev, "Create widget %s (pipe %d) - ID %d, instance %d, core %d\n",
			swidget->widget->name, swidget->pipeline_id, module_id,
			swidget->instance_id, swidget->core);
	} else {
		dev_dbg(sdev->dev, "Create pipeline %s (pipe %d) - instance %d, core %d\n",
			swidget->widget->name, swidget->pipeline_id,
			swidget->instance_id, swidget->core);
	}

	msg->data_size = ipc_size;
	msg->data_ptr = ipc_data;

	ret = sof_ipc_tx_message_no_reply(sdev->ipc, msg, ipc_size);
	if (ret < 0) {
		dev_err(sdev->dev, "failed to create module %s\n", swidget->widget->name);

		if (swidget->id != snd_soc_dapm_scheduler) {
			struct sof_ipc4_fw_module *fw_module = swidget->module_info;

			ida_free(&fw_module->m_ida, swidget->instance_id);
		} else {
			ida_free(&pipeline_ida, swidget->instance_id);
		}
	}

	return ret;
}

static int sof_ipc4_widget_free(struct snd_sof_dev *sdev, struct snd_sof_widget *swidget)
{
	struct sof_ipc4_fw_module *fw_module = swidget->module_info;
	struct sof_ipc4_fw_data *ipc4_data = sdev->private;
	int ret = 0;

	mutex_lock(&ipc4_data->pipeline_state_mutex);

	/* freeing a pipeline frees all the widgets associated with it */
	if (swidget->id == snd_soc_dapm_scheduler) {
		struct sof_ipc4_pipeline *pipeline = swidget->private;
		struct sof_ipc4_msg msg = {{ 0 }};
		u32 header;

		if (pipeline->use_chain_dma) {
			dev_warn(sdev->dev, "use_chain_dma set for scheduler %s",
				 swidget->widget->name);
			mutex_unlock(&ipc4_data->pipeline_state_mutex);
			return 0;
		}

		header = SOF_IPC4_GLB_PIPE_INSTANCE_ID(swidget->instance_id);
		header |= SOF_IPC4_MSG_TYPE_SET(SOF_IPC4_GLB_DELETE_PIPELINE);
		header |= SOF_IPC4_MSG_DIR(SOF_IPC4_MSG_REQUEST);
		header |= SOF_IPC4_MSG_TARGET(SOF_IPC4_FW_GEN_MSG);

		msg.primary = header;

		ret = sof_ipc_tx_message_no_reply(sdev->ipc, &msg, 0);
		if (ret < 0)
			dev_err(sdev->dev, "failed to free pipeline widget %s\n",
				swidget->widget->name);

		pipeline->mem_usage = 0;
		pipeline->state = SOF_IPC4_PIPE_UNINITIALIZED;
		ida_free(&pipeline_ida, swidget->instance_id);
		swidget->instance_id = -EINVAL;
	} else {
		struct snd_sof_widget *pipe_widget = swidget->spipe->pipe_widget;
		struct sof_ipc4_pipeline *pipeline = pipe_widget->private;

		if (!pipeline->use_chain_dma)
			ida_free(&fw_module->m_ida, swidget->instance_id);
	}

	mutex_unlock(&ipc4_data->pipeline_state_mutex);

	return ret;
}

static int sof_ipc4_get_queue_id(struct snd_sof_widget *src_widget,
				 struct snd_sof_widget *sink_widget, bool pin_type)
{
	struct snd_sof_widget *current_swidget;
	struct snd_soc_component *scomp;
	struct ida *queue_ida;
	const char *buddy_name;
	char **pin_binding;
	u32 num_pins;
	int i;

	if (pin_type == SOF_PIN_TYPE_OUTPUT) {
		current_swidget = src_widget;
		pin_binding = src_widget->output_pin_binding;
		queue_ida = &src_widget->output_queue_ida;
		num_pins = src_widget->num_output_pins;
		buddy_name = sink_widget->widget->name;
	} else {
		current_swidget = sink_widget;
		pin_binding = sink_widget->input_pin_binding;
		queue_ida = &sink_widget->input_queue_ida;
		num_pins = sink_widget->num_input_pins;
		buddy_name = src_widget->widget->name;
	}

	scomp = current_swidget->scomp;

	if (num_pins < 1) {
		dev_err(scomp->dev, "invalid %s num_pins: %d for queue allocation for %s\n",
			(pin_type == SOF_PIN_TYPE_OUTPUT ? "output" : "input"),
			num_pins, current_swidget->widget->name);
		return -EINVAL;
	}

	/* If there is only one input/output pin, queue id must be 0 */
	if (num_pins == 1)
		return 0;

	/* Allocate queue ID from pin binding array if it is defined in topology. */
	if (pin_binding) {
		for (i = 0; i < num_pins; i++) {
			if (!strcmp(pin_binding[i], buddy_name))
				return i;
		}
		/*
		 * Fail if no queue ID found from pin binding array, so that we don't
		 * mixed use pin binding array and ida for queue ID allocation.
		 */
		dev_err(scomp->dev, "no %s queue id found from pin binding array for %s\n",
			(pin_type == SOF_PIN_TYPE_OUTPUT ? "output" : "input"),
			current_swidget->widget->name);
		return -EINVAL;
	}

	/* If no pin binding array specified in topology, use ida to allocate one */
	return ida_alloc_max(queue_ida, num_pins, GFP_KERNEL);
}

static void sof_ipc4_put_queue_id(struct snd_sof_widget *swidget, int queue_id,
				  bool pin_type)
{
	struct ida *queue_ida;
	char **pin_binding;
	int num_pins;

	if (pin_type == SOF_PIN_TYPE_OUTPUT) {
		pin_binding = swidget->output_pin_binding;
		queue_ida = &swidget->output_queue_ida;
		num_pins = swidget->num_output_pins;
	} else {
		pin_binding = swidget->input_pin_binding;
		queue_ida = &swidget->input_queue_ida;
		num_pins = swidget->num_input_pins;
	}

	/* Nothing to free if queue ID is not allocated with ida. */
	if (num_pins == 1 || pin_binding)
		return;

	ida_free(queue_ida, queue_id);
}

static int sof_ipc4_set_copier_sink_format(struct snd_sof_dev *sdev,
					   struct snd_sof_widget *src_widget,
					   struct snd_sof_widget *sink_widget,
					   struct snd_sof_route *sroute)
{
	struct sof_ipc4_copier_config_set_sink_format format;
	const struct sof_ipc_ops *iops = sdev->ipc->ops;
	struct sof_ipc4_base_module_cfg *src_config;
	const struct sof_ipc4_audio_format *pin_fmt;
	struct sof_ipc4_fw_module *fw_module;
	struct sof_ipc4_msg msg = {{ 0 }};

	if (WIDGET_IS_DAI(src_widget->id)) {
		struct snd_sof_dai *dai = src_widget->private;

		src_config = dai->private;
	} else {
		src_config = src_widget->private;
	}

	fw_module = src_widget->module_info;

	format.sink_id = sroute->src_queue_id;
	memcpy(&format.source_fmt, &src_config->audio_fmt, sizeof(format.source_fmt));

	pin_fmt = sof_ipc4_get_input_pin_audio_fmt(sink_widget, sroute->dst_queue_id);
	if (!pin_fmt) {
		dev_err(sdev->dev,
			"Failed to get input audio format of %s:%d for output of %s:%d\n",
			sink_widget->widget->name, sroute->dst_queue_id,
			src_widget->widget->name, sroute->src_queue_id);
		return -EINVAL;
	}

	memcpy(&format.sink_fmt, pin_fmt, sizeof(format.sink_fmt));

	msg.data_size = sizeof(format);
	msg.data_ptr = &format;

	msg.primary = fw_module->man4_module_entry.id;
	msg.primary |= SOF_IPC4_MOD_INSTANCE(src_widget->instance_id);
	msg.primary |= SOF_IPC4_MSG_DIR(SOF_IPC4_MSG_REQUEST);
	msg.primary |= SOF_IPC4_MSG_TARGET(SOF_IPC4_MODULE_MSG);

	msg.extension =
		SOF_IPC4_MOD_EXT_MSG_PARAM_ID(SOF_IPC4_COPIER_MODULE_CFG_PARAM_SET_SINK_FORMAT);

	return iops->set_get_data(sdev, &msg, msg.data_size, true);
}

static int sof_ipc4_route_setup(struct snd_sof_dev *sdev, struct snd_sof_route *sroute)
{
	struct snd_sof_widget *src_widget = sroute->src_widget;
	struct snd_sof_widget *sink_widget = sroute->sink_widget;
	struct snd_sof_widget *src_pipe_widget = src_widget->spipe->pipe_widget;
	struct snd_sof_widget *sink_pipe_widget = sink_widget->spipe->pipe_widget;
	struct sof_ipc4_fw_module *src_fw_module = src_widget->module_info;
	struct sof_ipc4_fw_module *sink_fw_module = sink_widget->module_info;
	struct sof_ipc4_pipeline *src_pipeline = src_pipe_widget->private;
	struct sof_ipc4_pipeline *sink_pipeline = sink_pipe_widget->private;
	struct sof_ipc4_msg msg = {{ 0 }};
	u32 header, extension;
	int ret;

	/* no route set up if chain DMA is used */
	if (src_pipeline->use_chain_dma || sink_pipeline->use_chain_dma) {
		if (!src_pipeline->use_chain_dma || !sink_pipeline->use_chain_dma) {
			dev_err(sdev->dev,
				"use_chain_dma must be set for both src %s and sink %s pipelines\n",
				src_widget->widget->name, sink_widget->widget->name);
			return -EINVAL;
		}
		return 0;
	}

	if (!src_fw_module || !sink_fw_module) {
		dev_err(sdev->dev,
			"cannot bind %s -> %s, no firmware module for: %s%s\n",
			src_widget->widget->name, sink_widget->widget->name,
			src_fw_module ? "" : " source",
			sink_fw_module ? "" : " sink");

		return -ENODEV;
	}

	sroute->src_queue_id = sof_ipc4_get_queue_id(src_widget, sink_widget,
						     SOF_PIN_TYPE_OUTPUT);
	if (sroute->src_queue_id < 0) {
		dev_err(sdev->dev,
			"failed to get src_queue_id ID from source widget %s\n",
			src_widget->widget->name);
		return sroute->src_queue_id;
	}

	sroute->dst_queue_id = sof_ipc4_get_queue_id(src_widget, sink_widget,
						     SOF_PIN_TYPE_INPUT);
	if (sroute->dst_queue_id < 0) {
		dev_err(sdev->dev,
			"failed to get dst_queue_id ID from sink widget %s\n",
			sink_widget->widget->name);
		sof_ipc4_put_queue_id(src_widget, sroute->src_queue_id,
				      SOF_PIN_TYPE_OUTPUT);
		return sroute->dst_queue_id;
	}

	/* Pin 0 format is already set during copier module init */
	if (sroute->src_queue_id > 0 && WIDGET_IS_COPIER(src_widget->id)) {
		ret = sof_ipc4_set_copier_sink_format(sdev, src_widget,
						      sink_widget, sroute);
		if (ret < 0) {
			dev_err(sdev->dev,
				"failed to set sink format for source %s:%d\n",
				src_widget->widget->name, sroute->src_queue_id);
			goto out;
		}
	}

	dev_dbg(sdev->dev, "bind %s:%d -> %s:%d\n",
		src_widget->widget->name, sroute->src_queue_id,
		sink_widget->widget->name, sroute->dst_queue_id);

	header = src_fw_module->man4_module_entry.id;
	header |= SOF_IPC4_MOD_INSTANCE(src_widget->instance_id);
	header |= SOF_IPC4_MSG_TYPE_SET(SOF_IPC4_MOD_BIND);
	header |= SOF_IPC4_MSG_DIR(SOF_IPC4_MSG_REQUEST);
	header |= SOF_IPC4_MSG_TARGET(SOF_IPC4_MODULE_MSG);

	extension = sink_fw_module->man4_module_entry.id;
	extension |= SOF_IPC4_MOD_EXT_DST_MOD_INSTANCE(sink_widget->instance_id);
	extension |= SOF_IPC4_MOD_EXT_DST_MOD_QUEUE_ID(sroute->dst_queue_id);
	extension |= SOF_IPC4_MOD_EXT_SRC_MOD_QUEUE_ID(sroute->src_queue_id);

	msg.primary = header;
	msg.extension = extension;

	ret = sof_ipc_tx_message_no_reply(sdev->ipc, &msg, 0);
	if (ret < 0) {
		dev_err(sdev->dev, "failed to bind modules %s:%d -> %s:%d\n",
			src_widget->widget->name, sroute->src_queue_id,
			sink_widget->widget->name, sroute->dst_queue_id);
		goto out;
	}

	return ret;

out:
	sof_ipc4_put_queue_id(src_widget, sroute->src_queue_id, SOF_PIN_TYPE_OUTPUT);
	sof_ipc4_put_queue_id(sink_widget, sroute->dst_queue_id, SOF_PIN_TYPE_INPUT);
	return ret;
}

static int sof_ipc4_route_free(struct snd_sof_dev *sdev, struct snd_sof_route *sroute)
{
	struct snd_sof_widget *src_widget = sroute->src_widget;
	struct snd_sof_widget *sink_widget = sroute->sink_widget;
	struct sof_ipc4_fw_module *src_fw_module = src_widget->module_info;
	struct sof_ipc4_fw_module *sink_fw_module = sink_widget->module_info;
	struct sof_ipc4_msg msg = {{ 0 }};
	struct snd_sof_widget *src_pipe_widget = src_widget->spipe->pipe_widget;
	struct snd_sof_widget *sink_pipe_widget = sink_widget->spipe->pipe_widget;
	struct sof_ipc4_pipeline *src_pipeline = src_pipe_widget->private;
	struct sof_ipc4_pipeline *sink_pipeline = sink_pipe_widget->private;
	u32 header, extension;
	int ret = 0;

	/* no route is set up if chain DMA is used */
	if (src_pipeline->use_chain_dma || sink_pipeline->use_chain_dma)
		return 0;

	dev_dbg(sdev->dev, "unbind modules %s:%d -> %s:%d\n",
		src_widget->widget->name, sroute->src_queue_id,
		sink_widget->widget->name, sroute->dst_queue_id);

	/*
	 * routes belonging to the same pipeline will be disconnected by the FW when the pipeline
	 * is freed. So avoid sending this IPC which will be ignored by the FW anyway.
	 */
	if (src_widget->spipe->pipe_widget == sink_widget->spipe->pipe_widget)
		goto out;

	header = src_fw_module->man4_module_entry.id;
	header |= SOF_IPC4_MOD_INSTANCE(src_widget->instance_id);
	header |= SOF_IPC4_MSG_TYPE_SET(SOF_IPC4_MOD_UNBIND);
	header |= SOF_IPC4_MSG_DIR(SOF_IPC4_MSG_REQUEST);
	header |= SOF_IPC4_MSG_TARGET(SOF_IPC4_MODULE_MSG);

	extension = sink_fw_module->man4_module_entry.id;
	extension |= SOF_IPC4_MOD_EXT_DST_MOD_INSTANCE(sink_widget->instance_id);
	extension |= SOF_IPC4_MOD_EXT_DST_MOD_QUEUE_ID(sroute->dst_queue_id);
	extension |= SOF_IPC4_MOD_EXT_SRC_MOD_QUEUE_ID(sroute->src_queue_id);

	msg.primary = header;
	msg.extension = extension;

	ret = sof_ipc_tx_message_no_reply(sdev->ipc, &msg, 0);
	if (ret < 0)
		dev_err(sdev->dev, "failed to unbind modules %s:%d -> %s:%d\n",
			src_widget->widget->name, sroute->src_queue_id,
			sink_widget->widget->name, sroute->dst_queue_id);
out:
	sof_ipc4_put_queue_id(sink_widget, sroute->dst_queue_id, SOF_PIN_TYPE_INPUT);
	sof_ipc4_put_queue_id(src_widget, sroute->src_queue_id, SOF_PIN_TYPE_OUTPUT);

	return ret;
}

static int sof_ipc4_dai_config(struct snd_sof_dev *sdev, struct snd_sof_widget *swidget,
			       unsigned int flags, struct snd_sof_dai_config_data *data)
{
	struct snd_sof_widget *pipe_widget = swidget->spipe->pipe_widget;
	struct sof_ipc4_pipeline *pipeline = pipe_widget->private;
	struct snd_sof_dai *dai = swidget->private;
	struct sof_ipc4_gtw_attributes *gtw_attr;
	struct sof_ipc4_copier_data *copier_data;
	struct sof_ipc4_copier *ipc4_copier;

	if (!dai || !dai->private) {
		dev_err(sdev->dev, "Invalid DAI or DAI private data for %s\n",
			swidget->widget->name);
		return -EINVAL;
	}

	ipc4_copier = (struct sof_ipc4_copier *)dai->private;
	copier_data = &ipc4_copier->data;

	if (!data)
		return 0;

	if (pipeline->use_chain_dma) {
		/*
		 * Only configure the DMA Link ID for ChainDMA when this op is
		 * invoked with SOF_DAI_CONFIG_FLAGS_HW_PARAMS
		 */
		if (flags & SOF_DAI_CONFIG_FLAGS_HW_PARAMS) {
			pipeline->msg.primary &= ~SOF_IPC4_GLB_CHAIN_DMA_LINK_ID_MASK;
			pipeline->msg.primary |= SOF_IPC4_GLB_CHAIN_DMA_LINK_ID(data->dai_data);
		}
		return 0;
	}

	switch (ipc4_copier->dai_type) {
	case SOF_DAI_INTEL_HDA:
		gtw_attr = ipc4_copier->gtw_attr;
		gtw_attr->lp_buffer_alloc = pipeline->lp_mode;
<<<<<<< HEAD
		fallthrough;
=======
		if (flags & SOF_DAI_CONFIG_FLAGS_HW_PARAMS) {
			copier_data->gtw_cfg.node_id &= ~SOF_IPC4_NODE_INDEX_MASK;
			copier_data->gtw_cfg.node_id |= SOF_IPC4_NODE_INDEX(data->dai_data);
		}
		break;
>>>>>>> 2d5404ca
	case SOF_DAI_INTEL_ALH:
		/*
		 * Do not clear the node ID when this op is invoked with
		 * SOF_DAI_CONFIG_FLAGS_HW_FREE. It is needed to free the group_ida during
		 * unprepare. The node_id for multi-gateway DAI's will be overwritten with the
		 * group_id during copier's ipc_prepare op.
		 */
		if (flags & SOF_DAI_CONFIG_FLAGS_HW_PARAMS) {
			struct sof_ipc4_alh_configuration_blob *blob;

			blob = (struct sof_ipc4_alh_configuration_blob *)ipc4_copier->copier_config;
			ipc4_copier->dai_index = data->dai_node_id;

			/*
			 * no need to set the node_id for aggregated DAI's. These will be assigned
			 * a group_id during widget ipc_prepare
			 */
			if (blob->alh_cfg.device_count == 1) {
				copier_data->gtw_cfg.node_id &= ~SOF_IPC4_NODE_INDEX_MASK;
				copier_data->gtw_cfg.node_id |=
					SOF_IPC4_NODE_INDEX(data->dai_node_id);
			}
		}

		break;
	case SOF_DAI_INTEL_DMIC:
	case SOF_DAI_INTEL_SSP:
		/* nothing to do for SSP/DMIC */
		break;
	default:
		dev_err(sdev->dev, "%s: unsupported dai type %d\n", __func__,
			ipc4_copier->dai_type);
		return -EINVAL;
	}

	return 0;
}

static int sof_ipc4_parse_manifest(struct snd_soc_component *scomp, int index,
				   struct snd_soc_tplg_manifest *man)
{
	struct snd_sof_dev *sdev = snd_soc_component_get_drvdata(scomp);
	struct sof_ipc4_fw_data *ipc4_data = sdev->private;
	struct sof_manifest_tlv *manifest_tlv;
	struct sof_manifest *manifest;
	u32 size = le32_to_cpu(man->priv.size);
	u8 *man_ptr = man->priv.data;
	u32 len_check;
	int i;

	if (!size || size < SOF_IPC4_TPLG_ABI_SIZE) {
		dev_err(scomp->dev, "%s: Invalid topology ABI size: %u\n",
			__func__, size);
		return -EINVAL;
	}

	manifest = (struct sof_manifest *)man_ptr;

	dev_info(scomp->dev,
		 "Topology: ABI %d:%d:%d Kernel ABI %u:%u:%u\n",
		  le16_to_cpu(manifest->abi_major), le16_to_cpu(manifest->abi_minor),
		  le16_to_cpu(manifest->abi_patch),
		  SOF_ABI_MAJOR, SOF_ABI_MINOR, SOF_ABI_PATCH);

	/* TODO: Add ABI compatibility check */

	/* no more data after the ABI version */
	if (size <= SOF_IPC4_TPLG_ABI_SIZE)
		return 0;

	manifest_tlv = manifest->items;
	len_check = sizeof(struct sof_manifest);
	for (i = 0; i < le16_to_cpu(manifest->count); i++) {
		len_check += sizeof(struct sof_manifest_tlv) + le32_to_cpu(manifest_tlv->size);
		if (len_check > size)
			return -EINVAL;

		switch (le32_to_cpu(manifest_tlv->type)) {
		case SOF_MANIFEST_DATA_TYPE_NHLT:
			/* no NHLT in BIOS, so use the one from topology manifest */
			if (ipc4_data->nhlt)
				break;
			ipc4_data->nhlt = devm_kmemdup(sdev->dev, manifest_tlv->data,
						       le32_to_cpu(manifest_tlv->size), GFP_KERNEL);
			if (!ipc4_data->nhlt)
				return -ENOMEM;
			break;
		default:
			dev_warn(scomp->dev, "Skipping unknown manifest data type %d\n",
				 manifest_tlv->type);
			break;
		}
		man_ptr += sizeof(struct sof_manifest_tlv) + le32_to_cpu(manifest_tlv->size);
		manifest_tlv = (struct sof_manifest_tlv *)man_ptr;
	}

	return 0;
}

static int sof_ipc4_dai_get_param(struct snd_sof_dev *sdev, struct snd_sof_dai *dai, int param_type)
{
	struct sof_ipc4_copier *ipc4_copier = dai->private;
	struct snd_soc_tplg_hw_config *hw_config;
	struct snd_sof_dai_link *slink;
	bool dai_link_found = false;
	bool hw_cfg_found = false;
	int i;

	if (!ipc4_copier)
		return 0;

	list_for_each_entry(slink, &sdev->dai_link_list, list) {
		if (!strcmp(slink->link->name, dai->name)) {
			dai_link_found = true;
			break;
		}
	}

	if (!dai_link_found) {
		dev_err(sdev->dev, "no DAI link found for DAI %s\n", dai->name);
		return -EINVAL;
	}

	for (i = 0; i < slink->num_hw_configs; i++) {
		hw_config = &slink->hw_configs[i];
		if (dai->current_config == le32_to_cpu(hw_config->id)) {
			hw_cfg_found = true;
			break;
		}
	}

	if (!hw_cfg_found) {
		dev_err(sdev->dev, "no matching hw_config found for DAI %s\n", dai->name);
		return -EINVAL;
	}

	switch (ipc4_copier->dai_type) {
	case SOF_DAI_INTEL_SSP:
		switch (param_type) {
		case SOF_DAI_PARAM_INTEL_SSP_MCLK:
			return le32_to_cpu(hw_config->mclk_rate);
		case SOF_DAI_PARAM_INTEL_SSP_BCLK:
			return le32_to_cpu(hw_config->bclk_rate);
		case SOF_DAI_PARAM_INTEL_SSP_TDM_SLOTS:
			return le32_to_cpu(hw_config->tdm_slots);
		default:
			dev_err(sdev->dev, "invalid SSP param %d\n", param_type);
			break;
		}
		break;
	default:
		dev_err(sdev->dev, "DAI type %d not supported yet!\n", ipc4_copier->dai_type);
		break;
	}

	return -EINVAL;
}

static int sof_ipc4_tear_down_all_pipelines(struct snd_sof_dev *sdev, bool verify)
{
	struct snd_sof_pcm *spcm;
	int dir, ret;

	/*
	 * This function is called during system suspend, we need to make sure
	 * that all streams have been freed up.
	 * Freeing might have been skipped when xrun happened just at the start
	 * of the suspend and it sent a SNDRV_PCM_TRIGGER_STOP to the active
	 * stream. This will call sof_pcm_stream_free() with
	 * free_widget_list = false which will leave the kernel and firmware out
	 * of sync during suspend/resume.
	 *
	 * This will also make sure that paused streams handled correctly.
	 */
	list_for_each_entry(spcm, &sdev->pcm_list, list) {
		for_each_pcm_streams(dir) {
			struct snd_pcm_substream *substream = spcm->stream[dir].substream;

			if (!substream || !substream->runtime || spcm->stream[dir].suspend_ignored)
				continue;

			if (spcm->stream[dir].list) {
				ret = sof_pcm_stream_free(sdev, substream, spcm, dir, true);
				if (ret < 0)
					return ret;
			}
		}
	}
	return 0;
}

static int sof_ipc4_link_setup(struct snd_sof_dev *sdev, struct snd_soc_dai_link *link)
{
	if (link->no_pcm)
		return 0;

	/*
	 * set default trigger order for all links. Exceptions to
	 * the rule will be handled in sof_pcm_dai_link_fixup()
	 * For playback, the sequence is the following: start BE,
	 * start FE, stop FE, stop BE; for Capture the sequence is
	 * inverted start FE, start BE, stop BE, stop FE
	 */
	link->trigger[SNDRV_PCM_STREAM_PLAYBACK] = SND_SOC_DPCM_TRIGGER_POST;
	link->trigger[SNDRV_PCM_STREAM_CAPTURE] = SND_SOC_DPCM_TRIGGER_PRE;

	return 0;
}

/* Tokens needed for different copier variants (aif, dai and buffer) */
static enum sof_tokens copier_token_list[] = {
	SOF_COMP_TOKENS,
	SOF_COPIER_TOKENS,
	SOF_AUDIO_FMT_NUM_TOKENS,
	SOF_IN_AUDIO_FORMAT_TOKENS,
	SOF_OUT_AUDIO_FORMAT_TOKENS,
	SOF_COMP_EXT_TOKENS,

	SOF_COPIER_DEEP_BUFFER_TOKENS,	/* for AIF copier */
	SOF_DAI_TOKENS,			/* for DAI copier */
};

static enum sof_tokens pipeline_token_list[] = {
	SOF_SCHED_TOKENS,
	SOF_PIPELINE_TOKENS,
};

static enum sof_tokens pga_token_list[] = {
	SOF_COMP_TOKENS,
	SOF_GAIN_TOKENS,
	SOF_AUDIO_FMT_NUM_TOKENS,
	SOF_IN_AUDIO_FORMAT_TOKENS,
	SOF_OUT_AUDIO_FORMAT_TOKENS,
	SOF_COMP_EXT_TOKENS,
};

static enum sof_tokens mixer_token_list[] = {
	SOF_COMP_TOKENS,
	SOF_AUDIO_FMT_NUM_TOKENS,
	SOF_IN_AUDIO_FORMAT_TOKENS,
	SOF_OUT_AUDIO_FORMAT_TOKENS,
	SOF_COMP_EXT_TOKENS,
};

static enum sof_tokens src_token_list[] = {
	SOF_COMP_TOKENS,
	SOF_SRC_TOKENS,
	SOF_AUDIO_FMT_NUM_TOKENS,
	SOF_IN_AUDIO_FORMAT_TOKENS,
	SOF_OUT_AUDIO_FORMAT_TOKENS,
	SOF_COMP_EXT_TOKENS,
};

static enum sof_tokens process_token_list[] = {
	SOF_COMP_TOKENS,
	SOF_AUDIO_FMT_NUM_TOKENS,
	SOF_IN_AUDIO_FORMAT_TOKENS,
	SOF_OUT_AUDIO_FORMAT_TOKENS,
	SOF_COMP_EXT_TOKENS,
};

static const struct sof_ipc_tplg_widget_ops tplg_ipc4_widget_ops[SND_SOC_DAPM_TYPE_COUNT] = {
	[snd_soc_dapm_aif_in] =  {sof_ipc4_widget_setup_pcm, sof_ipc4_widget_free_comp_pcm,
				  copier_token_list, ARRAY_SIZE(copier_token_list),
				  NULL, sof_ipc4_prepare_copier_module,
				  sof_ipc4_unprepare_copier_module},
	[snd_soc_dapm_aif_out] = {sof_ipc4_widget_setup_pcm, sof_ipc4_widget_free_comp_pcm,
				  copier_token_list, ARRAY_SIZE(copier_token_list),
				  NULL, sof_ipc4_prepare_copier_module,
				  sof_ipc4_unprepare_copier_module},
	[snd_soc_dapm_dai_in] = {sof_ipc4_widget_setup_comp_dai, sof_ipc4_widget_free_comp_dai,
				 copier_token_list, ARRAY_SIZE(copier_token_list), NULL,
				 sof_ipc4_prepare_copier_module,
				 sof_ipc4_unprepare_copier_module},
	[snd_soc_dapm_dai_out] = {sof_ipc4_widget_setup_comp_dai, sof_ipc4_widget_free_comp_dai,
				  copier_token_list, ARRAY_SIZE(copier_token_list), NULL,
				  sof_ipc4_prepare_copier_module,
				  sof_ipc4_unprepare_copier_module},
	[snd_soc_dapm_buffer] = {sof_ipc4_widget_setup_pcm, sof_ipc4_widget_free_comp_pcm,
				 copier_token_list, ARRAY_SIZE(copier_token_list),
				 NULL, sof_ipc4_prepare_copier_module,
				 sof_ipc4_unprepare_copier_module},
	[snd_soc_dapm_scheduler] = {sof_ipc4_widget_setup_comp_pipeline,
				    sof_ipc4_widget_free_comp_pipeline,
				    pipeline_token_list, ARRAY_SIZE(pipeline_token_list), NULL,
				    NULL, NULL},
	[snd_soc_dapm_pga] = {sof_ipc4_widget_setup_comp_pga, sof_ipc4_widget_free_comp_pga,
			      pga_token_list, ARRAY_SIZE(pga_token_list), NULL,
			      sof_ipc4_prepare_gain_module,
			      NULL},
	[snd_soc_dapm_mixer] = {sof_ipc4_widget_setup_comp_mixer, sof_ipc4_widget_free_comp_mixer,
				mixer_token_list, ARRAY_SIZE(mixer_token_list),
				NULL, sof_ipc4_prepare_mixer_module,
				NULL},
	[snd_soc_dapm_src] = {sof_ipc4_widget_setup_comp_src, sof_ipc4_widget_free_comp_src,
				src_token_list, ARRAY_SIZE(src_token_list),
				NULL, sof_ipc4_prepare_src_module,
				NULL},
	[snd_soc_dapm_effect] = {sof_ipc4_widget_setup_comp_process,
				sof_ipc4_widget_free_comp_process,
				process_token_list, ARRAY_SIZE(process_token_list),
				NULL, sof_ipc4_prepare_process_module,
				NULL},
};

const struct sof_ipc_tplg_ops ipc4_tplg_ops = {
	.widget = tplg_ipc4_widget_ops,
	.token_list = ipc4_token_list,
	.control_setup = sof_ipc4_control_setup,
	.control = &tplg_ipc4_control_ops,
	.widget_setup = sof_ipc4_widget_setup,
	.widget_free = sof_ipc4_widget_free,
	.route_setup = sof_ipc4_route_setup,
	.route_free = sof_ipc4_route_free,
	.dai_config = sof_ipc4_dai_config,
	.parse_manifest = sof_ipc4_parse_manifest,
	.dai_get_param = sof_ipc4_dai_get_param,
	.tear_down_all_pipelines = sof_ipc4_tear_down_all_pipelines,
	.link_setup = sof_ipc4_link_setup,
};<|MERGE_RESOLUTION|>--- conflicted
+++ resolved
@@ -1181,7 +1181,6 @@
 {
 	struct sof_ipc4_audio_format *fmt;
 	u32 rate, channels, valid_bits;
-<<<<<<< HEAD
 	int i;
 
 	fmt = &pin_fmts[0].audio_fmt;
@@ -1215,41 +1214,6 @@
 	bool single_format;
 	int i;
 
-=======
-	int i;
-
-	fmt = &pin_fmts[0].audio_fmt;
-	rate = fmt->sampling_frequency;
-	channels = SOF_IPC4_AUDIO_FORMAT_CFG_CHANNELS_COUNT(fmt->fmt_cfg);
-	valid_bits = SOF_IPC4_AUDIO_FORMAT_CFG_V_BIT_DEPTH(fmt->fmt_cfg);
-
-	/* check if all output formats in topology are the same */
-	for (i = 1; i < pin_fmts_size; i++) {
-		u32 _rate, _channels, _valid_bits;
-
-		fmt = &pin_fmts[i].audio_fmt;
-		_rate = fmt->sampling_frequency;
-		_channels = SOF_IPC4_AUDIO_FORMAT_CFG_CHANNELS_COUNT(fmt->fmt_cfg);
-		_valid_bits = SOF_IPC4_AUDIO_FORMAT_CFG_V_BIT_DEPTH(fmt->fmt_cfg);
-
-		if (_rate != rate || _channels != channels || _valid_bits != valid_bits)
-			return false;
-	}
-
-	return true;
-}
-
-static int sof_ipc4_init_output_audio_fmt(struct snd_sof_dev *sdev,
-					  struct sof_ipc4_base_module_cfg *base_config,
-					  struct sof_ipc4_available_audio_format *available_fmt,
-					  u32 out_ref_rate, u32 out_ref_channels,
-					  u32 out_ref_valid_bits)
-{
-	struct sof_ipc4_audio_format *out_fmt;
-	bool single_format;
-	int i;
-
->>>>>>> 2d5404ca
 	if (!available_fmt->num_output_formats)
 		return -EINVAL;
 
@@ -1298,7 +1262,6 @@
 		return -EINVAL;
 	}
 }
-<<<<<<< HEAD
 
 static int sof_ipc4_init_input_audio_fmt(struct snd_sof_dev *sdev,
 					 struct snd_sof_widget *swidget,
@@ -1315,24 +1278,6 @@
 	int sample_valid_bits;
 	int i = 0;
 
-=======
-
-static int sof_ipc4_init_input_audio_fmt(struct snd_sof_dev *sdev,
-					 struct snd_sof_widget *swidget,
-					 struct sof_ipc4_base_module_cfg *base_config,
-					 struct snd_pcm_hw_params *params,
-					 struct sof_ipc4_available_audio_format *available_fmt)
-{
-	struct sof_ipc4_pin_format *pin_fmts = available_fmt->input_pin_fmts;
-	u32 pin_fmts_size = available_fmt->num_input_formats;
-	u32 valid_bits;
-	u32 channels;
-	u32 rate;
-	bool single_format;
-	int sample_valid_bits;
-	int i = 0;
-
->>>>>>> 2d5404ca
 	if (!available_fmt->num_input_formats) {
 		dev_err(sdev->dev, "no input formats for %s\n", swidget->widget->name);
 		return -EINVAL;
@@ -1627,31 +1572,6 @@
 }
 #endif
 
-<<<<<<< HEAD
-bool sof_ipc4_copier_is_single_format(struct snd_sof_dev *sdev,
-				      struct sof_ipc4_pin_format *pin_fmts,
-				      u32 pin_fmts_size)
-{
-	struct sof_ipc4_audio_format *fmt;
-	u32 valid_bits;
-	int i;
-
-	fmt = &pin_fmts[0].audio_fmt;
-	valid_bits = SOF_IPC4_AUDIO_FORMAT_CFG_V_BIT_DEPTH(fmt->fmt_cfg);
-
-	/* check if all formats in topology are the same */
-	for (i = 1; i < pin_fmts_size; i++) {
-		u32 _valid_bits;
-
-		fmt = &pin_fmts[i].audio_fmt;
-		_valid_bits = SOF_IPC4_AUDIO_FORMAT_CFG_V_BIT_DEPTH(fmt->fmt_cfg);
-
-		if (_valid_bits != valid_bits)
-			return false;
-	}
-
-	return true;
-=======
 bool sof_ipc4_copier_is_single_bitdepth(struct snd_sof_dev *sdev,
 					struct sof_ipc4_pin_format *pin_fmts,
 					u32 pin_fmts_size)
@@ -1774,7 +1694,6 @@
 		*params = dai_params;
 
 	return ret;
->>>>>>> 2d5404ca
 }
 
 static int
@@ -1799,12 +1718,8 @@
 	u32 out_ref_rate, out_ref_channels;
 	u32 deep_buffer_dma_ms = 0;
 	int output_fmt_index;
-<<<<<<< HEAD
-	bool single_output_format;
-=======
 	bool single_output_bitdepth;
 	int i;
->>>>>>> 2d5404ca
 
 	dev_dbg(sdev->dev, "copier %s, type %d", swidget->widget->name, swidget->id);
 
@@ -1869,15 +1784,9 @@
 		 * for capture.
 		 */
 		if (dir == SNDRV_PCM_STREAM_PLAYBACK)
-<<<<<<< HEAD
-			ref_params = fe_params;
-		else
-			ref_params = pipeline_params;
-=======
 			ref_params = *fe_params;
 		else
 			ref_params = *pipeline_params;
->>>>>>> 2d5404ca
 
 		copier_data->gtw_cfg.node_id &= ~SOF_IPC4_NODE_INDEX_MASK;
 		copier_data->gtw_cfg.node_id |=
@@ -1901,20 +1810,6 @@
 		ipc4_copier = (struct sof_ipc4_copier *)dai->private;
 		copier_data = &ipc4_copier->data;
 		available_fmt = &ipc4_copier->available_fmt;
-<<<<<<< HEAD
-
-		/*
-		 * When there is format conversion within a pipeline, the number of supported
-		 * output formats is typically limited to just 1 for the DAI copiers. But when there
-		 * is no format conversion, the DAI copiers input format must match that of the
-		 * FE hw_params for capture and the pipeline params for playback.
-		 */
-		if (dir == SNDRV_PCM_STREAM_PLAYBACK)
-			ref_params = pipeline_params;
-		else
-			ref_params = fe_params;
-=======
->>>>>>> 2d5404ca
 
 		/*
 		 * Use the fe_params as a base for the copier configuration.
@@ -1943,11 +1838,7 @@
 		ipc4_copier = (struct sof_ipc4_copier *)swidget->private;
 		copier_data = &ipc4_copier->data;
 		available_fmt = &ipc4_copier->available_fmt;
-<<<<<<< HEAD
-		ref_params = pipeline_params;
-=======
 		ref_params = *pipeline_params;
->>>>>>> 2d5404ca
 
 		break;
 	}
@@ -1958,26 +1849,15 @@
 	}
 
 	/* set input and output audio formats */
-<<<<<<< HEAD
-	ret = sof_ipc4_init_input_audio_fmt(sdev, swidget, &copier_data->base_config, ref_params,
-					    available_fmt);
-=======
 	ret = sof_ipc4_init_input_audio_fmt(sdev, swidget, &copier_data->base_config,
 					    &ref_params, available_fmt);
->>>>>>> 2d5404ca
 	if (ret < 0)
 		return ret;
 
 	/* set the reference params for output format selection */
-<<<<<<< HEAD
-	single_output_format = sof_ipc4_copier_is_single_format(sdev,
-								available_fmt->output_pin_fmts,
-								available_fmt->num_output_formats);
-=======
 	single_output_bitdepth = sof_ipc4_copier_is_single_bitdepth(sdev,
 					available_fmt->output_pin_fmts,
 					available_fmt->num_output_formats);
->>>>>>> 2d5404ca
 	switch (swidget->id) {
 	case snd_soc_dapm_aif_in:
 	case snd_soc_dapm_dai_out:
@@ -1989,11 +1869,7 @@
 		out_ref_rate = in_fmt->sampling_frequency;
 		out_ref_channels = SOF_IPC4_AUDIO_FORMAT_CFG_CHANNELS_COUNT(in_fmt->fmt_cfg);
 
-<<<<<<< HEAD
-		if (!single_output_format)
-=======
 		if (!single_output_bitdepth)
->>>>>>> 2d5404ca
 			out_ref_valid_bits =
 				SOF_IPC4_AUDIO_FORMAT_CFG_V_BIT_DEPTH(in_fmt->fmt_cfg);
 		break;
@@ -2002,11 +1878,7 @@
 	case snd_soc_dapm_dai_in:
 		out_ref_rate = params_rate(fe_params);
 		out_ref_channels = params_channels(fe_params);
-<<<<<<< HEAD
-		if (!single_output_format) {
-=======
 		if (!single_output_bitdepth) {
->>>>>>> 2d5404ca
 			out_ref_valid_bits = sof_ipc4_get_valid_bits(sdev, fe_params);
 			if (out_ref_valid_bits < 0)
 				return out_ref_valid_bits;
@@ -2024,11 +1896,7 @@
 	 * if the output format is the same across all available output formats, choose
 	 * that as the reference.
 	 */
-<<<<<<< HEAD
-	if (single_output_format) {
-=======
 	if (single_output_bitdepth) {
->>>>>>> 2d5404ca
 		struct sof_ipc4_audio_format *out_fmt;
 
 		out_fmt = &available_fmt->output_pin_fmts[0].audio_fmt;
@@ -2112,9 +1980,6 @@
 				dai = w->private;
 				alh_copier = (struct sof_ipc4_copier *)dai->private;
 				alh_data = &alh_copier->data;
-<<<<<<< HEAD
-				blob->alh_cfg.mapping[i].device = alh_data->gtw_cfg.node_id;
-=======
 				node_type = SOF_IPC4_GET_NODE_TYPE(alh_data->gtw_cfg.node_id);
 				blob->alh_cfg.mapping[i].device = SOF_IPC4_NODE_TYPE(node_type);
 				blob->alh_cfg.mapping[i].device |=
@@ -2131,7 +1996,6 @@
 						dma_config->dma_stream_channel_map.mapping[0].device;
 				}
 
->>>>>>> 2d5404ca
 				/*
 				 * Set the same channel mask for playback as the audio data is
 				 * duplicated for all speakers. For capture, split the channels
@@ -2169,15 +2033,11 @@
 	}
 
 	/* modify the input params for the next widget */
-<<<<<<< HEAD
-	ret = sof_ipc4_update_hw_params(sdev, pipeline_params, &copier_data->out_format);
-=======
 	ret = sof_ipc4_update_hw_params(sdev, pipeline_params,
 					&copier_data->out_format,
 					BIT(SNDRV_PCM_HW_PARAM_FORMAT) |
 					BIT(SNDRV_PCM_HW_PARAM_CHANNELS) |
 					BIT(SNDRV_PCM_HW_PARAM_RATE));
->>>>>>> 2d5404ca
 	if (ret)
 		return ret;
 
@@ -2218,21 +2078,6 @@
 	gtw_cfg_config_length = copier_data->gtw_cfg.config_length * 4;
 	ipc_size = sizeof(*copier_data) + gtw_cfg_config_length;
 
-<<<<<<< HEAD
-	if (ipc4_copier->dma_config_tlv.type == SOF_IPC4_GTW_DMA_CONFIG_ID &&
-	    ipc4_copier->dma_config_tlv.length) {
-		dma_config_tlv_size = sizeof(ipc4_copier->dma_config_tlv) +
-			ipc4_copier->dma_config_tlv.dma_config.dma_priv_config_size;
-
-		/* paranoia check on TLV size/length */
-		if (dma_config_tlv_size != ipc4_copier->dma_config_tlv.length +
-		    sizeof(uint32_t) * 2) {
-			dev_err(sdev->dev, "Invalid configuration, TLV size %d length %d\n",
-				dma_config_tlv_size, ipc4_copier->dma_config_tlv.length);
-			return -EINVAL;
-		}
-
-=======
 	dma_config_tlv_size = 0;
 	for (i = 0; i < SOF_IPC4_DMA_DEVICE_MAX_COUNT; i++) {
 		if (ipc4_copier->dma_config_tlv[i].type != SOF_IPC4_GTW_DMA_CONFIG_ID)
@@ -2245,7 +2090,6 @@
 	}
 
 	if (dma_config_tlv_size) {
->>>>>>> 2d5404ca
 		ipc_size += dma_config_tlv_size;
 
 		/* we also need to increase the size at the gtw level */
@@ -2418,14 +2262,10 @@
 	src->data.sink_rate = out_audio_fmt->sampling_frequency;
 
 	/* update pipeline_params for sink widgets */
-<<<<<<< HEAD
-	return sof_ipc4_update_hw_params(sdev, pipeline_params, out_audio_fmt);
-=======
 	return sof_ipc4_update_hw_params(sdev, pipeline_params, out_audio_fmt,
 					 BIT(SNDRV_PCM_HW_PARAM_FORMAT) |
 					 BIT(SNDRV_PCM_HW_PARAM_CHANNELS) |
 					 BIT(SNDRV_PCM_HW_PARAM_RATE));
->>>>>>> 2d5404ca
 }
 
 static int
@@ -3276,15 +3116,11 @@
 	case SOF_DAI_INTEL_HDA:
 		gtw_attr = ipc4_copier->gtw_attr;
 		gtw_attr->lp_buffer_alloc = pipeline->lp_mode;
-<<<<<<< HEAD
-		fallthrough;
-=======
 		if (flags & SOF_DAI_CONFIG_FLAGS_HW_PARAMS) {
 			copier_data->gtw_cfg.node_id &= ~SOF_IPC4_NODE_INDEX_MASK;
 			copier_data->gtw_cfg.node_id |= SOF_IPC4_NODE_INDEX(data->dai_data);
 		}
 		break;
->>>>>>> 2d5404ca
 	case SOF_DAI_INTEL_ALH:
 		/*
 		 * Do not clear the node ID when this op is invoked with
