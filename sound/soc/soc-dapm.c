--- conflicted
+++ resolved
@@ -654,11 +654,6 @@
 static struct snd_soc_dapm_widget *
 dapm_wcache_lookup(struct snd_soc_dapm_widget *w, const char *name)
 {
-<<<<<<< HEAD
-	struct snd_soc_dapm_widget *w = wcache->widget;
-
-=======
->>>>>>> eb3cdb58
 	if (w) {
 		struct list_head *wlist = &w->dapm->card->widgets;
 		const int depth = 2;
@@ -2506,15 +2501,6 @@
 	kfree(w);
 }
 EXPORT_SYMBOL_GPL(snd_soc_dapm_free_widget);
-<<<<<<< HEAD
-
-void snd_soc_dapm_reset_cache(struct snd_soc_dapm_context *dapm)
-{
-	dapm->path_sink_cache.widget = NULL;
-	dapm->path_source_cache.widget = NULL;
-}
-=======
->>>>>>> eb3cdb58
 
 /* free all dapm widgets and resources */
 static void dapm_free_widgets(struct snd_soc_dapm_context *dapm)
@@ -3106,15 +3092,7 @@
 	snd_soc_dapm_mutex_lock(dapm);
 	for (i = 0; i < num; i++) {
 		int r = snd_soc_dapm_add_route(dapm, route);
-<<<<<<< HEAD
-		if (r < 0) {
-			dev_err(dapm->dev, "ASoC: Failed to add route %s -> %s -> %s\n",
-				route->source,
-				route->control ? route->control : "direct",
-				route->sink);
-=======
 		if (r < 0)
->>>>>>> eb3cdb58
 			ret = r;
 		route++;
 	}
@@ -3605,17 +3583,10 @@
 	const char *pin = (const char *)kcontrol->private_value;
 	int ret;
 
-<<<<<<< HEAD
-	mutex_lock_nested(&card->dapm_mutex, SND_SOC_DAPM_CLASS_RUNTIME);
-	ret = __snd_soc_dapm_set_pin(&card->dapm, pin,
-				     !!ucontrol->value.integer.value[0]);
-	mutex_unlock(&card->dapm_mutex);
-=======
 	snd_soc_dapm_mutex_lock(card);
 	ret = __snd_soc_dapm_set_pin(&card->dapm, pin,
 				     !!ucontrol->value.integer.value[0]);
 	snd_soc_dapm_mutex_unlock(card);
->>>>>>> eb3cdb58
 
 	snd_soc_dapm_sync(&card->dapm);
 	return ret;
