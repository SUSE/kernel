// SPDX-License-Identifier: GPL-2.0+
// Copyright 2017-2021 NXP

#include <linux/module.h>
#include <linux/init.h>
#include <linux/slab.h>
#include <linux/gpio/consumer.h>
#include <linux/of_device.h>
#include <linux/i2c.h>
#include <linux/of_gpio.h>
#include <linux/clk.h>
#include <sound/soc.h>
#include <sound/pcm_params.h>
#include <sound/pcm.h>
#include <sound/soc-dapm.h>
#include <sound/simple_card_utils.h>

#include "fsl_sai.h"

#define IMX_CARD_MCLK_22P5792MHZ  22579200
#define IMX_CARD_MCLK_24P576MHZ   24576000

enum codec_type {
	CODEC_DUMMY = 0,
	CODEC_AK5558 = 1,
	CODEC_AK4458,
	CODEC_AK4497,
	CODEC_AK5552,
};

/*
 * Mapping LRCK fs and frame width, table 3 & 4 in datasheet
 * @rmin: min rate
 * @rmax: max rate
 * @wmin: min frame ratio
 * @wmax: max frame ratio
 */
struct imx_akcodec_fs_mul {
	unsigned int rmin;
	unsigned int rmax;
	unsigned int wmin;
	unsigned int wmax;
};

/*
 * Mapping TDM mode and frame width
 */
struct imx_akcodec_tdm_fs_mul {
	unsigned int min;
	unsigned int max;
	unsigned int mul;
};

/*
 * struct imx_card_plat_data - specific info for codecs
 *
 * @fs_mul: ratio of mclk/fs for normal mode
 * @tdm_fs_mul: ratio of mclk/fs for tdm mode
 * @support_rates: supported sample rate
 * @support_tdm_rates: supported sample rate for tdm mode
 * @support_channels: supported channels
 * @support_tdm_channels: supported channels for tdm mode
 * @num_fs_mul: ARRAY_SIZE of fs_mul
 * @num_tdm_fs_mul: ARRAY_SIZE of tdm_fs_mul
 * @num_rates: ARRAY_SIZE of support_rates
 * @num_tdm_rates: ARRAY_SIZE of support_tdm_rates
 * @num_channels: ARRAY_SIZE of support_channels
 * @num_tdm_channels: ARRAY_SIZE of support_tdm_channels
 * @type: codec type
 */
struct imx_card_plat_data {
	struct imx_akcodec_fs_mul  *fs_mul;
	struct imx_akcodec_tdm_fs_mul  *tdm_fs_mul;
	const u32 *support_rates;
	const u32 *support_tdm_rates;
	const u32 *support_channels;
	const u32 *support_tdm_channels;
	unsigned int num_fs_mul;
	unsigned int num_tdm_fs_mul;
	unsigned int num_rates;
	unsigned int num_tdm_rates;
	unsigned int num_channels;
	unsigned int num_tdm_channels;
	unsigned int num_codecs;
	enum codec_type type;
};

/*
 * struct dai_link_data - specific info for dai link
 *
 * @slots: slot number
 * @slot_width: slot width value
 * @cpu_sysclk_id: sysclk id for cpu dai
 * @one2one_ratio: true if mclk equal to bclk
 */
struct dai_link_data {
	unsigned int slots;
	unsigned int slot_width;
	unsigned int cpu_sysclk_id;
	bool one2one_ratio;
};

/*
 * struct imx_card_data - platform device data
 *
 * @plat_data: pointer of imx_card_plat_data
 * @dapm_routes: pointer of dapm_routes
 * @link_data: private data for dai link
 * @card: card instance
 * @num_dapm_routes: number of dapm_routes
 * @asrc_rate: asrc rates
 * @asrc_format: asrc format
 */
struct imx_card_data {
	struct imx_card_plat_data *plat_data;
	struct snd_soc_dapm_route *dapm_routes;
	struct dai_link_data *link_data;
	struct snd_soc_card card;
	int num_dapm_routes;
	u32 asrc_rate;
	snd_pcm_format_t asrc_format;
};

static struct imx_akcodec_fs_mul ak4458_fs_mul[] = {
	/* Normal, < 32kHz */
	{ .rmin = 8000,   .rmax = 24000,  .wmin = 256,  .wmax = 1024, },
	/* Normal, 32kHz */
	{ .rmin = 32000,  .rmax = 32000,  .wmin = 256,  .wmax = 1024, },
	/* Normal */
	{ .rmin = 44100,  .rmax = 48000,  .wmin = 256,  .wmax = 768,  },
	/* Double */
	{ .rmin = 88200,  .rmax = 96000,  .wmin = 256,  .wmax = 512,  },
	/* Quad */
	{ .rmin = 176400, .rmax = 192000, .wmin = 128,  .wmax = 256,  },
	/* Oct */
	{ .rmin = 352800, .rmax = 384000, .wmin = 32,   .wmax = 128,  },
	/* Hex */
	{ .rmin = 705600, .rmax = 768000, .wmin = 16,   .wmax = 64,   },
};

static struct imx_akcodec_tdm_fs_mul ak4458_tdm_fs_mul[] = {
	/*
	 * Table 13	- Audio Interface Format
	 * For TDM mode, MCLK should is set to
	 * obtained from 2 * slots * slot_width
	 */
	{ .min = 128,	.max = 128,	.mul = 256  }, /* TDM128 */
	{ .min = 256,	.max = 256,	.mul = 512  }, /* TDM256 */
	{ .min = 512,	.max = 512,	.mul = 1024  }, /* TDM512 */
};

static struct imx_akcodec_fs_mul ak4497_fs_mul[] = {
	/**
	 * Table 7      - mapping multiplier and speed mode
	 * Tables 8 & 9 - mapping speed mode and LRCK fs
	 */
	{ .rmin = 8000,   .rmax = 32000,  .wmin = 256,  .wmax = 1024, }, /* Normal, <= 32kHz */
	{ .rmin = 44100,  .rmax = 48000,  .wmin = 256,  .wmax = 512, }, /* Normal */
	{ .rmin = 88200,  .rmax = 96000,  .wmin = 256,  .wmax = 256, }, /* Double */
	{ .rmin = 176400, .rmax = 192000, .wmin = 128,  .wmax = 128, }, /* Quad */
	{ .rmin = 352800, .rmax = 384000, .wmin = 128,  .wmax = 128, }, /* Oct */
	{ .rmin = 705600, .rmax = 768000, .wmin = 64,   .wmax = 64, }, /* Hex */
};

/*
 * Auto MCLK selection based on LRCK for Normal Mode
 * (Table 4 from datasheet)
 */
static struct imx_akcodec_fs_mul ak5558_fs_mul[] = {
	{ .rmin = 8000,   .rmax = 32000,  .wmin = 512,  .wmax = 1024, },
	{ .rmin = 44100,  .rmax = 48000,  .wmin = 512,  .wmax = 512, },
	{ .rmin = 88200,  .rmax = 96000,  .wmin = 256,  .wmax = 256, },
	{ .rmin = 176400, .rmax = 192000, .wmin = 128,  .wmax = 128, },
	{ .rmin = 352800, .rmax = 384000, .wmin = 64,   .wmax = 64, },
	{ .rmin = 705600, .rmax = 768000, .wmin = 32,   .wmax = 32, },
};

/*
 * MCLK and BCLK selection based on TDM mode
 * because of SAI we also add the restriction: MCLK >= 2 * BCLK
 * (Table 9 from datasheet)
 */
static struct imx_akcodec_tdm_fs_mul ak5558_tdm_fs_mul[] = {
	{ .min = 128,	.max = 128,	.mul = 256 },
	{ .min = 256,	.max = 256,	.mul = 512 },
	{ .min = 512,	.max = 512,	.mul = 1024 },
};

static const u32 akcodec_rates[] = {
	8000, 11025, 16000, 22050, 32000, 44100, 48000, 88200,
	96000, 176400, 192000, 352800, 384000, 705600, 768000,
};

static const u32 akcodec_tdm_rates[] = {
	8000, 16000, 32000, 48000, 96000,
};

static const u32 ak4458_channels[] = {
	1, 2, 4, 6, 8, 10, 12, 14, 16,
};

static const u32 ak4458_tdm_channels[] = {
	1, 2, 3, 4, 5, 6, 7, 8, 16,
};

static const u32 ak5558_channels[] = {
	1, 2, 4, 6, 8,
};

static const u32 ak5558_tdm_channels[] = {
	1, 2, 3, 4, 5, 6, 7, 8,
};

static bool format_is_dsd(struct snd_pcm_hw_params *params)
{
	snd_pcm_format_t format = params_format(params);

	switch (format) {
	case SNDRV_PCM_FORMAT_DSD_U8:
	case SNDRV_PCM_FORMAT_DSD_U16_LE:
	case SNDRV_PCM_FORMAT_DSD_U16_BE:
	case SNDRV_PCM_FORMAT_DSD_U32_LE:
	case SNDRV_PCM_FORMAT_DSD_U32_BE:
		return true;
	default:
		return false;
	}
}

static bool format_is_tdm(struct dai_link_data *link_data)
{
	if (link_data->slots > 2)
		return true;
	else
		return false;
}

static bool codec_is_akcodec(unsigned int type)
{
	switch (type) {
	case CODEC_AK4458:
	case CODEC_AK4497:
	case CODEC_AK5558:
	case CODEC_AK5552:
		return true;
	default:
		break;
	}
	return false;
}

static unsigned long akcodec_get_mclk_rate(struct snd_pcm_substream *substream,
					   struct snd_pcm_hw_params *params,
					   int slots, int slot_width)
{
	struct snd_soc_pcm_runtime *rtd = substream->private_data;
	struct imx_card_data *data = snd_soc_card_get_drvdata(rtd->card);
	const struct imx_card_plat_data *plat_data = data->plat_data;
	struct dai_link_data *link_data = &data->link_data[rtd->num];
	unsigned int width = slots * slot_width;
	unsigned int rate = params_rate(params);
	int i;

	if (format_is_tdm(link_data)) {
		for (i = 0; i < plat_data->num_tdm_fs_mul; i++) {
			/* min = max = slots * slots_width */
			if (width != plat_data->tdm_fs_mul[i].min)
				continue;
			return rate * plat_data->tdm_fs_mul[i].mul;
		}
	} else {
		for (i = 0; i < plat_data->num_fs_mul; i++) {
			if (rate >= plat_data->fs_mul[i].rmin &&
			    rate <= plat_data->fs_mul[i].rmax) {
				width = max(width, plat_data->fs_mul[i].wmin);
				width = min(width, plat_data->fs_mul[i].wmax);

				/* Adjust SAI bclk:mclk ratio */
				width *= link_data->one2one_ratio ? 1 : 2;

				return rate * width;
			}
		}
	}

	/* Let DAI manage clk frequency by default */
	return 0;
}

static int imx_aif_hw_params(struct snd_pcm_substream *substream,
			     struct snd_pcm_hw_params *params)
{
	struct snd_soc_pcm_runtime *rtd = substream->private_data;
	struct snd_soc_dai *cpu_dai = asoc_rtd_to_cpu(rtd, 0);
	struct snd_soc_card *card = rtd->card;
	struct imx_card_data *data = snd_soc_card_get_drvdata(card);
	struct dai_link_data *link_data = &data->link_data[rtd->num];
	struct imx_card_plat_data *plat_data = data->plat_data;
	struct device *dev = card->dev;
	struct snd_soc_dai *codec_dai;
	unsigned long mclk_freq;
	unsigned int fmt = rtd->dai_link->dai_fmt;
	unsigned int slots, slot_width;
	int ret, i;

	slots = link_data->slots;
	slot_width = link_data->slot_width;

	if (!format_is_tdm(link_data)) {
		if (format_is_dsd(params)) {
			slots = 1;
			slot_width = params_width(params);
			fmt = (rtd->dai_link->dai_fmt & ~SND_SOC_DAIFMT_FORMAT_MASK) |
			      SND_SOC_DAIFMT_PDM;
		} else {
			slots = 2;
			slot_width = params_physical_width(params);
			fmt = (rtd->dai_link->dai_fmt & ~SND_SOC_DAIFMT_FORMAT_MASK) |
			      SND_SOC_DAIFMT_I2S;
		}
	}

	ret = snd_soc_dai_set_fmt(cpu_dai, snd_soc_daifmt_clock_provider_flipped(fmt));
	if (ret && ret != -ENOTSUPP) {
		dev_err(dev, "failed to set cpu dai fmt: %d\n", ret);
		return ret;
	}
	ret = snd_soc_dai_set_tdm_slot(cpu_dai,
				       BIT(slots) - 1,
				       BIT(slots) - 1,
				       slots, slot_width);
	if (ret && ret != -ENOTSUPP) {
		dev_err(dev, "failed to set cpu dai tdm slot: %d\n", ret);
		return ret;
	}

	for_each_rtd_codec_dais(rtd, i, codec_dai) {
		ret = snd_soc_dai_set_fmt(codec_dai, fmt);
		if (ret && ret != -ENOTSUPP) {
			dev_err(dev, "failed to set codec dai[%d] fmt: %d\n", i, ret);
			return ret;
		}

		ret = snd_soc_dai_set_tdm_slot(codec_dai,
					       BIT(slots) - 1,
					       BIT(slots) - 1,
					       slots, slot_width);
		if (ret && ret != -ENOTSUPP) {
			dev_err(dev, "failed to set codec dai[%d] tdm slot: %d\n", i, ret);
			return ret;
		}
	}

	/* Set MCLK freq */
	if (codec_is_akcodec(plat_data->type))
		mclk_freq = akcodec_get_mclk_rate(substream, params, slots, slot_width);
	else
		mclk_freq = params_rate(params) * slots * slot_width;

	if (format_is_dsd(params)) {
		/* Use the maximum freq from DSD512 (512*44100 = 22579200) */
		if (!(params_rate(params) % 11025))
			mclk_freq = IMX_CARD_MCLK_22P5792MHZ;
		else
			mclk_freq = IMX_CARD_MCLK_24P576MHZ;
	}

	ret = snd_soc_dai_set_sysclk(cpu_dai, link_data->cpu_sysclk_id, mclk_freq,
				     SND_SOC_CLOCK_OUT);
	if (ret && ret != -ENOTSUPP) {
		dev_err(dev, "failed to set cpui dai mclk1 rate (%lu): %d\n", mclk_freq, ret);
		return ret;
	}

	return 0;
}

static int ak5558_hw_rule_rate(struct snd_pcm_hw_params *p, struct snd_pcm_hw_rule *r)
{
	struct dai_link_data *link_data = r->private;
	struct snd_interval t = { .min = 8000, .max = 8000, };
	unsigned long mclk_freq;
	unsigned int fs;
	int i;

	fs = hw_param_interval(p, SNDRV_PCM_HW_PARAM_SAMPLE_BITS)->min;
	fs *= link_data->slots;

	/* Identify maximum supported rate */
	for (i = 0; i < ARRAY_SIZE(akcodec_rates); i++) {
		mclk_freq = fs * akcodec_rates[i];
		/* Adjust SAI bclk:mclk ratio */
		mclk_freq *= link_data->one2one_ratio ? 1 : 2;

		/* Skip rates for which MCLK is beyond supported value */
		if (mclk_freq > 36864000)
			continue;

		if (t.max < akcodec_rates[i])
			t.max = akcodec_rates[i];
	}

	return snd_interval_refine(hw_param_interval(p, r->var), &t);
}

static int imx_aif_startup(struct snd_pcm_substream *substream)
{
	struct snd_pcm_runtime *runtime = substream->runtime;
	struct snd_soc_pcm_runtime *rtd = substream->private_data;
	struct snd_soc_card *card = rtd->card;
	struct imx_card_data *data = snd_soc_card_get_drvdata(card);
	struct dai_link_data *link_data = &data->link_data[rtd->num];
	static struct snd_pcm_hw_constraint_list constraint_rates;
	static struct snd_pcm_hw_constraint_list constraint_channels;
	int ret = 0;

	if (format_is_tdm(link_data)) {
		constraint_channels.list = data->plat_data->support_tdm_channels;
		constraint_channels.count = data->plat_data->num_tdm_channels;
		constraint_rates.list = data->plat_data->support_tdm_rates;
		constraint_rates.count = data->plat_data->num_tdm_rates;
	} else {
		constraint_channels.list = data->plat_data->support_channels;
		constraint_channels.count = data->plat_data->num_channels;
		constraint_rates.list = data->plat_data->support_rates;
		constraint_rates.count = data->plat_data->num_rates;
	}

	if (constraint_channels.count) {
		ret = snd_pcm_hw_constraint_list(runtime, 0,
						 SNDRV_PCM_HW_PARAM_CHANNELS,
						 &constraint_channels);
		if (ret)
			return ret;
	}

	if (constraint_rates.count) {
		ret = snd_pcm_hw_constraint_list(runtime, 0,
						 SNDRV_PCM_HW_PARAM_RATE,
						 &constraint_rates);
		if (ret)
			return ret;
	}

	if (data->plat_data->type == CODEC_AK5558)
		ret = snd_pcm_hw_rule_add(substream->runtime, 0,
					  SNDRV_PCM_HW_PARAM_RATE,
					  ak5558_hw_rule_rate, link_data,
					  SNDRV_PCM_HW_PARAM_SAMPLE_BITS, -1);

	return ret;
}

static const struct snd_soc_ops imx_aif_ops = {
	.hw_params = imx_aif_hw_params,
	.startup = imx_aif_startup,
};

static const struct snd_soc_ops imx_aif_ops_be = {
	.hw_params = imx_aif_hw_params,
};

static int be_hw_params_fixup(struct snd_soc_pcm_runtime *rtd,
			      struct snd_pcm_hw_params *params)
{
	struct snd_soc_card *card = rtd->card;
	struct imx_card_data *data = snd_soc_card_get_drvdata(card);
	struct snd_interval *rate;
	struct snd_mask *mask;

	rate = hw_param_interval(params, SNDRV_PCM_HW_PARAM_RATE);
	rate->max = data->asrc_rate;
	rate->min = data->asrc_rate;

	mask = hw_param_mask(params, SNDRV_PCM_HW_PARAM_FORMAT);
	snd_mask_none(mask);
	snd_mask_set(mask, (__force unsigned int)data->asrc_format);

	return 0;
}

static int imx_card_parse_of(struct imx_card_data *data)
{
	struct imx_card_plat_data *plat_data = data->plat_data;
	struct snd_soc_card *card = &data->card;
	struct snd_soc_dai_link_component *dlc;
	struct device_node *platform = NULL;
	struct device_node *codec = NULL;
	struct device_node *cpu = NULL;
	struct device_node *np;
	struct device *dev = card->dev;
	struct snd_soc_dai_link *link;
	struct dai_link_data *link_data;
	struct of_phandle_args args;
	int ret, num_links;
	u32 asrc_fmt = 0;
	u32 width;

	ret = snd_soc_of_parse_card_name(card, "model");
	if (ret) {
		dev_err(dev, "Error parsing card name: %d\n", ret);
		return ret;
	}

	/* DAPM routes */
	if (of_property_read_bool(dev->of_node, "audio-routing")) {
		ret = snd_soc_of_parse_audio_routing(card, "audio-routing");
		if (ret)
			return ret;
	}

	/* Populate links */
	num_links = of_get_child_count(dev->of_node);

	/* Allocate the DAI link array */
	card->dai_link = devm_kcalloc(dev, num_links, sizeof(*link), GFP_KERNEL);
	if (!card->dai_link)
		return -ENOMEM;

	data->link_data = devm_kcalloc(dev, num_links, sizeof(*link), GFP_KERNEL);
	if (!data->link_data)
		return -ENOMEM;

	card->num_links = num_links;
	link = card->dai_link;
	link_data = data->link_data;

	for_each_child_of_node(dev->of_node, np) {
		dlc = devm_kzalloc(dev, 2 * sizeof(*dlc), GFP_KERNEL);
		if (!dlc) {
			ret = -ENOMEM;
			goto err_put_np;
		}

		link->cpus	= &dlc[0];
		link->platforms	= &dlc[1];

		link->num_cpus		= 1;
		link->num_platforms	= 1;

		ret = of_property_read_string(np, "link-name", &link->name);
		if (ret) {
			dev_err(card->dev, "error getting codec dai_link name\n");
			goto err_put_np;
		}

		cpu = of_get_child_by_name(np, "cpu");
		if (!cpu) {
			dev_err(dev, "%s: Can't find cpu DT node\n", link->name);
			ret = -EINVAL;
			goto err;
		}

		ret = of_parse_phandle_with_args(cpu, "sound-dai",
						 "#sound-dai-cells", 0, &args);
		if (ret) {
			dev_err(card->dev, "%s: error getting cpu phandle\n", link->name);
			goto err;
		}

		if (of_node_name_eq(args.np, "sai")) {
			/* sai sysclk id */
			link_data->cpu_sysclk_id = FSL_SAI_CLK_MAST1;

			/* sai may support mclk/bclk = 1 */
<<<<<<< HEAD
			if (of_find_property(np, "fsl,mclk-equal-bclk", NULL)) {
=======
			if (of_property_read_bool(np, "fsl,mclk-equal-bclk")) {
>>>>>>> eb3cdb58
				link_data->one2one_ratio = true;
			} else {
				int i;

				/*
				 * i.MX8MQ don't support one2one ratio, then
				 * with ak4497 only 16bit case is supported.
				 */
				for (i = 0; i < ARRAY_SIZE(ak4497_fs_mul); i++) {
					if (ak4497_fs_mul[i].rmin == 705600 &&
					    ak4497_fs_mul[i].rmax == 768000) {
						ak4497_fs_mul[i].wmin = 32;
						ak4497_fs_mul[i].wmax = 32;
					}
				}
			}
		}

		link->cpus->of_node = args.np;
		link->platforms->of_node = link->cpus->of_node;
		link->id = args.args[0];

		ret = snd_soc_of_get_dai_name(cpu, &link->cpus->dai_name);
		if (ret) {
			dev_err_probe(card->dev, ret,
				      "%s: error getting cpu dai name\n", link->name);
			goto err;
		}

		codec = of_get_child_by_name(np, "codec");
		if (codec) {
			ret = snd_soc_of_get_dai_link_codecs(dev, codec, link);
			if (ret < 0) {
				dev_err_probe(dev, ret, "%s: codec dai not found\n",
						link->name);
				goto err;
			}

			plat_data->num_codecs = link->num_codecs;

			/* Check the akcodec type */
			if (!strcmp(link->codecs->dai_name, "ak4458-aif"))
				plat_data->type = CODEC_AK4458;
			else if (!strcmp(link->codecs->dai_name, "ak4497-aif"))
				plat_data->type = CODEC_AK4497;
			else if (!strcmp(link->codecs->dai_name, "ak5558-aif"))
				plat_data->type = CODEC_AK5558;
			else if (!strcmp(link->codecs->dai_name, "ak5552-aif"))
				plat_data->type = CODEC_AK5552;

		} else {
			dlc = devm_kzalloc(dev, sizeof(*dlc), GFP_KERNEL);
			if (!dlc) {
				ret = -ENOMEM;
				goto err;
			}

			link->codecs	 = dlc;
			link->num_codecs = 1;

			link->codecs->dai_name = "snd-soc-dummy-dai";
			link->codecs->name = "snd-soc-dummy";
		}

		if (!strncmp(link->name, "HiFi-ASRC-FE", 12)) {
			/* DPCM frontend */
			link->dynamic = 1;
			link->dpcm_merged_chan = 1;

			ret = of_property_read_u32(args.np, "fsl,asrc-rate", &data->asrc_rate);
			if (ret) {
				dev_err(dev, "failed to get output rate\n");
				ret = -EINVAL;
				goto err;
			}

			ret = of_property_read_u32(args.np, "fsl,asrc-format", &asrc_fmt);
			data->asrc_format = (__force snd_pcm_format_t)asrc_fmt;
			if (ret) {
				/* Fallback to old binding; translate to asrc_format */
				ret = of_property_read_u32(args.np, "fsl,asrc-width", &width);
				if (ret) {
					dev_err(dev,
						"failed to decide output format\n");
					goto err;
				}

				if (width == 24)
					data->asrc_format = SNDRV_PCM_FORMAT_S24_LE;
				else
					data->asrc_format = SNDRV_PCM_FORMAT_S16_LE;
			}
		} else if (!strncmp(link->name, "HiFi-ASRC-BE", 12)) {
			/* DPCM backend */
			link->no_pcm = 1;
			link->platforms->of_node = NULL;
			link->platforms->name = "snd-soc-dummy";

			link->be_hw_params_fixup = be_hw_params_fixup;
			link->ops = &imx_aif_ops_be;
		} else {
			link->ops = &imx_aif_ops;
		}

		if (link->no_pcm || link->dynamic)
			snd_soc_dai_link_set_capabilities(link);

		/* Get dai fmt */
		ret = asoc_simple_parse_daifmt(dev, np, codec,
					       NULL, &link->dai_fmt);
		if (ret)
			link->dai_fmt = SND_SOC_DAIFMT_NB_NF |
					SND_SOC_DAIFMT_CBC_CFC |
					SND_SOC_DAIFMT_I2S;

		/* Get tdm slot */
		snd_soc_of_parse_tdm_slot(np, NULL, NULL,
					  &link_data->slots,
					  &link_data->slot_width);
		/* default value */
		if (!link_data->slots)
			link_data->slots = 2;

		if (!link_data->slot_width)
			link_data->slot_width = 32;

		link->ignore_pmdown_time = 1;
		link->stream_name = link->name;
		link++;
		link_data++;

		of_node_put(cpu);
		of_node_put(codec);
		of_node_put(platform);

		cpu = NULL;
		codec = NULL;
		platform = NULL;
	}

	return 0;
err:
	of_node_put(cpu);
	of_node_put(codec);
	of_node_put(platform);
err_put_np:
	of_node_put(np);
	return ret;
}

static int imx_card_probe(struct platform_device *pdev)
{
	struct snd_soc_dai_link *link_be = NULL, *link;
	struct imx_card_plat_data *plat_data;
	struct imx_card_data *data;
	int ret, i;

	data = devm_kzalloc(&pdev->dev, sizeof(*data), GFP_KERNEL);
	if (!data)
		return -ENOMEM;

	plat_data = devm_kzalloc(&pdev->dev, sizeof(*plat_data), GFP_KERNEL);
	if (!plat_data)
		return -ENOMEM;

	data->plat_data = plat_data;
	data->card.dev = &pdev->dev;

	dev_set_drvdata(&pdev->dev, &data->card);
	snd_soc_card_set_drvdata(&data->card, data);
	ret = imx_card_parse_of(data);
	if (ret)
		return ret;

	data->num_dapm_routes = plat_data->num_codecs + 1;
	data->dapm_routes = devm_kcalloc(&pdev->dev, data->num_dapm_routes,
					 sizeof(struct snd_soc_dapm_route),
					 GFP_KERNEL);
	if (!data->dapm_routes)
		return -ENOMEM;

	/* configure the dapm routes */
	switch (plat_data->type) {
	case CODEC_AK4458:
	case CODEC_AK4497:
		if (plat_data->num_codecs == 1) {
			data->dapm_routes[0].sink = "Playback";
			data->dapm_routes[0].source = "CPU-Playback";
			i = 1;
		} else {
			for (i = 0; i < plat_data->num_codecs; i++) {
				data->dapm_routes[i].sink =
					devm_kasprintf(&pdev->dev, GFP_KERNEL, "%d %s",
						       i + 1, "Playback");
				data->dapm_routes[i].source = "CPU-Playback";
			}
		}
		data->dapm_routes[i].sink = "CPU-Playback";
		data->dapm_routes[i].source = "ASRC-Playback";
		break;
	case CODEC_AK5558:
	case CODEC_AK5552:
		if (plat_data->num_codecs == 1) {
			data->dapm_routes[0].sink = "CPU-Capture";
			data->dapm_routes[0].source = "Capture";
			i = 1;
		} else {
			for (i = 0; i < plat_data->num_codecs; i++) {
				data->dapm_routes[i].source =
					devm_kasprintf(&pdev->dev, GFP_KERNEL, "%d %s",
						       i + 1, "Capture");
				data->dapm_routes[i].sink = "CPU-Capture";
			}
		}
		data->dapm_routes[i].sink = "ASRC-Capture";
		data->dapm_routes[i].source = "CPU-Capture";
		break;
	default:
		break;
	}

	/* default platform data for akcodecs */
	if (codec_is_akcodec(plat_data->type)) {
		plat_data->support_rates = akcodec_rates;
		plat_data->num_rates = ARRAY_SIZE(akcodec_rates);
		plat_data->support_tdm_rates = akcodec_tdm_rates;
		plat_data->num_tdm_rates = ARRAY_SIZE(akcodec_tdm_rates);

		switch (plat_data->type) {
		case CODEC_AK4458:
			plat_data->fs_mul = ak4458_fs_mul;
			plat_data->num_fs_mul = ARRAY_SIZE(ak4458_fs_mul);
			plat_data->tdm_fs_mul = ak4458_tdm_fs_mul;
			plat_data->num_tdm_fs_mul = ARRAY_SIZE(ak4458_tdm_fs_mul);
			plat_data->support_channels = ak4458_channels;
			plat_data->num_channels = ARRAY_SIZE(ak4458_channels);
			plat_data->support_tdm_channels = ak4458_tdm_channels;
			plat_data->num_tdm_channels = ARRAY_SIZE(ak4458_tdm_channels);
			break;
		case CODEC_AK4497:
			plat_data->fs_mul = ak4497_fs_mul;
			plat_data->num_fs_mul = ARRAY_SIZE(ak4497_fs_mul);
			plat_data->support_channels = ak4458_channels;
			plat_data->num_channels = ARRAY_SIZE(ak4458_channels);
			break;
		case CODEC_AK5558:
		case CODEC_AK5552:
			plat_data->fs_mul = ak5558_fs_mul;
			plat_data->num_fs_mul = ARRAY_SIZE(ak5558_fs_mul);
			plat_data->tdm_fs_mul = ak5558_tdm_fs_mul;
			plat_data->num_tdm_fs_mul = ARRAY_SIZE(ak5558_tdm_fs_mul);
			plat_data->support_channels = ak5558_channels;
			plat_data->num_channels = ARRAY_SIZE(ak5558_channels);
			plat_data->support_tdm_channels = ak5558_tdm_channels;
			plat_data->num_tdm_channels = ARRAY_SIZE(ak5558_tdm_channels);
			break;
		default:
			break;
		}
	}

	/* with asrc as front end */
	if (data->card.num_links == 3) {
		data->card.dapm_routes = data->dapm_routes;
		data->card.num_dapm_routes = data->num_dapm_routes;
		for_each_card_prelinks(&data->card, i, link) {
			if (link->no_pcm == 1)
				link_be = link;
		}
		for_each_card_prelinks(&data->card, i, link) {
			if (link->dynamic == 1 && link_be) {
				link->dpcm_playback = link_be->dpcm_playback;
				link->dpcm_capture = link_be->dpcm_capture;
			}
		}
	}

	ret = devm_snd_soc_register_card(&pdev->dev, &data->card);
	if (ret)
		return dev_err_probe(&pdev->dev, ret, "snd_soc_register_card failed\n");

	return 0;
}

static const struct of_device_id imx_card_dt_ids[] = {
	{ .compatible = "fsl,imx-audio-card", },
	{ },
};
MODULE_DEVICE_TABLE(of, imx_card_dt_ids);

static struct platform_driver imx_card_driver = {
	.driver = {
		.name = "imx-card",
		.pm = &snd_soc_pm_ops,
		.of_match_table = imx_card_dt_ids,
	},
	.probe = imx_card_probe,
};
module_platform_driver(imx_card_driver);

MODULE_DESCRIPTION("Freescale i.MX ASoC Machine Driver");
MODULE_LICENSE("GPL v2");
MODULE_ALIAS("platform:imx-card");<|MERGE_RESOLUTION|>--- conflicted
+++ resolved
@@ -563,11 +563,7 @@
 			link_data->cpu_sysclk_id = FSL_SAI_CLK_MAST1;
 
 			/* sai may support mclk/bclk = 1 */
-<<<<<<< HEAD
-			if (of_find_property(np, "fsl,mclk-equal-bclk", NULL)) {
-=======
 			if (of_property_read_bool(np, "fsl,mclk-equal-bclk")) {
->>>>>>> eb3cdb58
 				link_data->one2one_ratio = true;
 			} else {
 				int i;
