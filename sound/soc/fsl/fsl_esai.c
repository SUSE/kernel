// SPDX-License-Identifier: GPL-2.0
//
// Freescale ESAI ALSA SoC Digital Audio Interface (DAI) driver
//
// Copyright (C) 2014 Freescale Semiconductor, Inc.

#include <linux/clk.h>
#include <linux/dmaengine.h>
#include <linux/module.h>
#include <linux/of_irq.h>
#include <linux/of_platform.h>
#include <linux/pm_runtime.h>
#include <sound/dmaengine_pcm.h>
#include <sound/pcm_params.h>

#include "fsl_esai.h"
#include "imx-pcm.h"

#define FSL_ESAI_FORMATS	(SNDRV_PCM_FMTBIT_S8 | \
				SNDRV_PCM_FMTBIT_S16_LE | \
				SNDRV_PCM_FMTBIT_S20_3LE | \
				SNDRV_PCM_FMTBIT_S24_LE)

/**
 * struct fsl_esai_soc_data - soc specific data
 * @reset_at_xrun: flags for enable reset operaton
 */
struct fsl_esai_soc_data {
	bool reset_at_xrun;
};

/**
 * struct fsl_esai - ESAI private data
 * @dma_params_rx: DMA parameters for receive channel
 * @dma_params_tx: DMA parameters for transmit channel
 * @pdev: platform device pointer
 * @regmap: regmap handler
 * @coreclk: clock source to access register
 * @extalclk: esai clock source to derive HCK, SCK and FS
 * @fsysclk: system clock source to derive HCK, SCK and FS
 * @spbaclk: SPBA clock (optional, depending on SoC design)
 * @work: work to handle the reset operation
 * @soc: soc specific data
 * @lock: spin lock between hw_reset() and trigger()
 * @fifo_depth: depth of tx/rx FIFO
 * @slot_width: width of each DAI slot
 * @slots: number of slots
 * @tx_mask: slot mask for TX
 * @rx_mask: slot mask for RX
 * @channels: channel num for tx or rx
 * @hck_rate: clock rate of desired HCKx clock
 * @sck_rate: clock rate of desired SCKx clock
 * @hck_dir: the direction of HCKx pads
 * @sck_div: if using PSR/PM dividers for SCKx clock
 * @consumer_mode: if fully using DAI clock consumer mode
 * @synchronous: if using tx/rx synchronous mode
 * @name: driver name
 */
struct fsl_esai {
	struct snd_dmaengine_dai_dma_data dma_params_rx;
	struct snd_dmaengine_dai_dma_data dma_params_tx;
	struct platform_device *pdev;
	struct regmap *regmap;
	struct clk *coreclk;
	struct clk *extalclk;
	struct clk *fsysclk;
	struct clk *spbaclk;
	struct work_struct work;
	const struct fsl_esai_soc_data *soc;
	spinlock_t lock; /* Protect hw_reset and trigger */
	u32 fifo_depth;
	u32 slot_width;
	u32 slots;
	u32 tx_mask;
	u32 rx_mask;
	u32 channels[2];
	u32 hck_rate[2];
	u32 sck_rate[2];
	bool hck_dir[2];
	bool sck_div[2];
	bool consumer_mode;
	bool synchronous;
	char name[32];
};

static struct fsl_esai_soc_data fsl_esai_vf610 = {
	.reset_at_xrun = true,
};

static struct fsl_esai_soc_data fsl_esai_imx35 = {
	.reset_at_xrun = true,
};

static struct fsl_esai_soc_data fsl_esai_imx6ull = {
	.reset_at_xrun = false,
};

static irqreturn_t esai_isr(int irq, void *devid)
{
	struct fsl_esai *esai_priv = (struct fsl_esai *)devid;
	struct platform_device *pdev = esai_priv->pdev;
	u32 esr;
	u32 saisr;

	regmap_read(esai_priv->regmap, REG_ESAI_ESR, &esr);
	regmap_read(esai_priv->regmap, REG_ESAI_SAISR, &saisr);

	if ((saisr & (ESAI_SAISR_TUE | ESAI_SAISR_ROE)) &&
	    esai_priv->soc->reset_at_xrun) {
		dev_dbg(&pdev->dev, "reset module for xrun\n");
		regmap_update_bits(esai_priv->regmap, REG_ESAI_TCR,
				   ESAI_xCR_xEIE_MASK, 0);
		regmap_update_bits(esai_priv->regmap, REG_ESAI_RCR,
				   ESAI_xCR_xEIE_MASK, 0);
		schedule_work(&esai_priv->work);
	}

	if (esr & ESAI_ESR_TINIT_MASK)
		dev_dbg(&pdev->dev, "isr: Transmission Initialized\n");

	if (esr & ESAI_ESR_RFF_MASK)
		dev_warn(&pdev->dev, "isr: Receiving overrun\n");

	if (esr & ESAI_ESR_TFE_MASK)
		dev_warn(&pdev->dev, "isr: Transmission underrun\n");

	if (esr & ESAI_ESR_TLS_MASK)
		dev_dbg(&pdev->dev, "isr: Just transmitted the last slot\n");

	if (esr & ESAI_ESR_TDE_MASK)
		dev_dbg(&pdev->dev, "isr: Transmission data exception\n");

	if (esr & ESAI_ESR_TED_MASK)
		dev_dbg(&pdev->dev, "isr: Transmitting even slots\n");

	if (esr & ESAI_ESR_TD_MASK)
		dev_dbg(&pdev->dev, "isr: Transmitting data\n");

	if (esr & ESAI_ESR_RLS_MASK)
		dev_dbg(&pdev->dev, "isr: Just received the last slot\n");

	if (esr & ESAI_ESR_RDE_MASK)
		dev_dbg(&pdev->dev, "isr: Receiving data exception\n");

	if (esr & ESAI_ESR_RED_MASK)
		dev_dbg(&pdev->dev, "isr: Receiving even slots\n");

	if (esr & ESAI_ESR_RD_MASK)
		dev_dbg(&pdev->dev, "isr: Receiving data\n");

	return IRQ_HANDLED;
}

/**
 * fsl_esai_divisor_cal - This function is used to calculate the
 * divisors of psr, pm, fp and it is supposed to be called in
 * set_dai_sysclk() and set_bclk().
 *
 * @dai: pointer to DAI
 * @tx: current setting is for playback or capture
 * @ratio: desired overall ratio for the paticipating dividers
 * @usefp: for HCK setting, there is no need to set fp divider
 * @fp: bypass other dividers by setting fp directly if fp != 0
 */
static int fsl_esai_divisor_cal(struct snd_soc_dai *dai, bool tx, u32 ratio,
				bool usefp, u32 fp)
{
	struct fsl_esai *esai_priv = snd_soc_dai_get_drvdata(dai);
	u32 psr, pm = 999, maxfp, prod, sub, savesub, i, j;

	maxfp = usefp ? 16 : 1;

	if (usefp && fp)
		goto out_fp;

	if (ratio > 2 * 8 * 256 * maxfp || ratio < 2) {
		dev_err(dai->dev, "the ratio is out of range (2 ~ %d)\n",
				2 * 8 * 256 * maxfp);
		return -EINVAL;
	} else if (ratio % 2) {
		dev_err(dai->dev, "the raio must be even if using upper divider\n");
		return -EINVAL;
	}

	ratio /= 2;

	psr = ratio <= 256 * maxfp ? ESAI_xCCR_xPSR_BYPASS : ESAI_xCCR_xPSR_DIV8;

	/* Do not loop-search if PM (1 ~ 256) alone can serve the ratio */
	if (ratio <= 256) {
		pm = ratio;
		fp = 1;
		goto out;
	}

	/* Set the max fluctuation -- 0.1% of the max devisor */
	savesub = (psr ? 1 : 8)  * 256 * maxfp / 1000;

	/* Find the best value for PM */
	for (i = 1; i <= 256; i++) {
		for (j = 1; j <= maxfp; j++) {
			/* PSR (1 or 8) * PM (1 ~ 256) * FP (1 ~ 16) */
			prod = (psr ? 1 : 8) * i * j;

			if (prod == ratio)
				sub = 0;
			else if (prod / ratio == 1)
				sub = prod - ratio;
			else if (ratio / prod == 1)
				sub = ratio - prod;
			else
				continue;

			/* Calculate the fraction */
			sub = sub * 1000 / ratio;
			if (sub < savesub) {
				savesub = sub;
				pm = i;
				fp = j;
			}

			/* We are lucky */
			if (savesub == 0)
				goto out;
		}
	}

	if (pm == 999) {
		dev_err(dai->dev, "failed to calculate proper divisors\n");
		return -EINVAL;
	}

out:
	regmap_update_bits(esai_priv->regmap, REG_ESAI_xCCR(tx),
			   ESAI_xCCR_xPSR_MASK | ESAI_xCCR_xPM_MASK,
			   psr | ESAI_xCCR_xPM(pm));

out_fp:
	/* Bypass fp if not being required */
	if (maxfp <= 1)
		return 0;

	regmap_update_bits(esai_priv->regmap, REG_ESAI_xCCR(tx),
			   ESAI_xCCR_xFP_MASK, ESAI_xCCR_xFP(fp));

	return 0;
}

/**
 * fsl_esai_set_dai_sysclk - configure the clock frequency of MCLK (HCKT/HCKR)
 * @dai: pointer to DAI
 * @clk_id: The clock source of HCKT/HCKR
 *	  (Input from outside; output from inside, FSYS or EXTAL)
 * @freq: The required clock rate of HCKT/HCKR
 * @dir: The clock direction of HCKT/HCKR
 *
 * Note: If the direction is input, we do not care about clk_id.
 */
static int fsl_esai_set_dai_sysclk(struct snd_soc_dai *dai, int clk_id,
				   unsigned int freq, int dir)
{
	struct fsl_esai *esai_priv = snd_soc_dai_get_drvdata(dai);
	struct clk *clksrc = esai_priv->extalclk;
	bool tx = (clk_id <= ESAI_HCKT_EXTAL || esai_priv->synchronous);
	bool in = dir == SND_SOC_CLOCK_IN;
	u32 ratio, ecr = 0;
	unsigned long clk_rate;
	int ret;

	if (freq == 0) {
		dev_err(dai->dev, "%sput freq of HCK%c should not be 0Hz\n",
			in ? "in" : "out", tx ? 'T' : 'R');
		return -EINVAL;
	}

	/* Bypass divider settings if the requirement doesn't change */
	if (freq == esai_priv->hck_rate[tx] && dir == esai_priv->hck_dir[tx])
		return 0;

	/* sck_div can be only bypassed if ETO/ERO=0 and SNC_SOC_CLOCK_OUT */
	esai_priv->sck_div[tx] = true;

	/* Set the direction of HCKT/HCKR pins */
	regmap_update_bits(esai_priv->regmap, REG_ESAI_xCCR(tx),
			   ESAI_xCCR_xHCKD, in ? 0 : ESAI_xCCR_xHCKD);

	if (in)
		goto out;

	switch (clk_id) {
	case ESAI_HCKT_FSYS:
	case ESAI_HCKR_FSYS:
		clksrc = esai_priv->fsysclk;
		break;
	case ESAI_HCKT_EXTAL:
		ecr |= ESAI_ECR_ETI;
		break;
	case ESAI_HCKR_EXTAL:
		ecr |= esai_priv->synchronous ? ESAI_ECR_ETI : ESAI_ECR_ERI;
		break;
	default:
		return -EINVAL;
	}

	if (IS_ERR(clksrc)) {
		dev_err(dai->dev, "no assigned %s clock\n",
			(clk_id % 2) ? "extal" : "fsys");
		return PTR_ERR(clksrc);
	}
	clk_rate = clk_get_rate(clksrc);

	ratio = clk_rate / freq;
	if (ratio * freq > clk_rate)
		ret = ratio * freq - clk_rate;
	else if (ratio * freq < clk_rate)
		ret = clk_rate - ratio * freq;
	else
		ret = 0;

	/* Block if clock source can not be divided into the required rate */
	if (ret != 0 && clk_rate / ret < 1000) {
		dev_err(dai->dev, "failed to derive required HCK%c rate\n",
				tx ? 'T' : 'R');
		return -EINVAL;
	}

	/* Only EXTAL source can be output directly without using PSR and PM */
	if (ratio == 1 && clksrc == esai_priv->extalclk) {
		/* Bypass all the dividers if not being needed */
		ecr |= tx ? ESAI_ECR_ETO : ESAI_ECR_ERO;
		goto out;
	} else if (ratio < 2) {
		/* The ratio should be no less than 2 if using other sources */
		dev_err(dai->dev, "failed to derive required HCK%c rate\n",
				tx ? 'T' : 'R');
		return -EINVAL;
	}

	ret = fsl_esai_divisor_cal(dai, tx, ratio, false, 0);
	if (ret)
		return ret;

	esai_priv->sck_div[tx] = false;

out:
	esai_priv->hck_dir[tx] = dir;
	esai_priv->hck_rate[tx] = freq;

	regmap_update_bits(esai_priv->regmap, REG_ESAI_ECR,
			   tx ? ESAI_ECR_ETI | ESAI_ECR_ETO :
			   ESAI_ECR_ERI | ESAI_ECR_ERO, ecr);

	return 0;
}

/**
 * fsl_esai_set_bclk - configure the related dividers according to the bclk rate
 * @dai: pointer to DAI
 * @tx: direction boolean
 * @freq: bclk freq
 */
static int fsl_esai_set_bclk(struct snd_soc_dai *dai, bool tx, u32 freq)
{
	struct fsl_esai *esai_priv = snd_soc_dai_get_drvdata(dai);
	u32 hck_rate = esai_priv->hck_rate[tx];
	u32 sub, ratio = hck_rate / freq;
	int ret;

	/* Don't apply for fully consumer mode or unchanged bclk */
	if (esai_priv->consumer_mode || esai_priv->sck_rate[tx] == freq)
		return 0;

	if (ratio * freq > hck_rate)
		sub = ratio * freq - hck_rate;
	else if (ratio * freq < hck_rate)
		sub = hck_rate - ratio * freq;
	else
		sub = 0;

	/* Block if clock source can not be divided into the required rate */
	if (sub != 0 && hck_rate / sub < 1000) {
		dev_err(dai->dev, "failed to derive required SCK%c rate\n",
				tx ? 'T' : 'R');
		return -EINVAL;
	}

	/* The ratio should be contented by FP alone if bypassing PM and PSR */
	if (!esai_priv->sck_div[tx] && (ratio > 16 || ratio == 0)) {
		dev_err(dai->dev, "the ratio is out of range (1 ~ 16)\n");
		return -EINVAL;
	}

	ret = fsl_esai_divisor_cal(dai, tx, ratio, true,
			esai_priv->sck_div[tx] ? 0 : ratio);
	if (ret)
		return ret;

	/* Save current bclk rate */
	esai_priv->sck_rate[tx] = freq;

	return 0;
}

static int fsl_esai_set_dai_tdm_slot(struct snd_soc_dai *dai, u32 tx_mask,
				     u32 rx_mask, int slots, int slot_width)
{
	struct fsl_esai *esai_priv = snd_soc_dai_get_drvdata(dai);

	regmap_update_bits(esai_priv->regmap, REG_ESAI_TCCR,
			   ESAI_xCCR_xDC_MASK, ESAI_xCCR_xDC(slots));

	regmap_update_bits(esai_priv->regmap, REG_ESAI_RCCR,
			   ESAI_xCCR_xDC_MASK, ESAI_xCCR_xDC(slots));

	esai_priv->slot_width = slot_width;
	esai_priv->slots = slots;
	esai_priv->tx_mask = tx_mask;
	esai_priv->rx_mask = rx_mask;

	return 0;
}

static int fsl_esai_set_dai_fmt(struct snd_soc_dai *dai, unsigned int fmt)
{
	struct fsl_esai *esai_priv = snd_soc_dai_get_drvdata(dai);
	u32 xcr = 0, xccr = 0, mask;

	/* DAI mode */
	switch (fmt & SND_SOC_DAIFMT_FORMAT_MASK) {
	case SND_SOC_DAIFMT_I2S:
		/* Data on rising edge of bclk, frame low, 1clk before data */
		xcr |= ESAI_xCR_xFSR;
		xccr |= ESAI_xCCR_xFSP | ESAI_xCCR_xCKP | ESAI_xCCR_xHCKP;
		break;
	case SND_SOC_DAIFMT_LEFT_J:
		/* Data on rising edge of bclk, frame high */
		xccr |= ESAI_xCCR_xCKP | ESAI_xCCR_xHCKP;
		break;
	case SND_SOC_DAIFMT_RIGHT_J:
		/* Data on rising edge of bclk, frame high, right aligned */
		xccr |= ESAI_xCCR_xCKP | ESAI_xCCR_xHCKP;
		xcr  |= ESAI_xCR_xWA;
		break;
	case SND_SOC_DAIFMT_DSP_A:
		/* Data on rising edge of bclk, frame high, 1clk before data */
		xcr |= ESAI_xCR_xFSL | ESAI_xCR_xFSR;
		xccr |= ESAI_xCCR_xCKP | ESAI_xCCR_xHCKP;
		break;
	case SND_SOC_DAIFMT_DSP_B:
		/* Data on rising edge of bclk, frame high */
		xcr |= ESAI_xCR_xFSL;
		xccr |= ESAI_xCCR_xCKP | ESAI_xCCR_xHCKP;
		break;
	default:
		return -EINVAL;
	}

	/* DAI clock inversion */
	switch (fmt & SND_SOC_DAIFMT_INV_MASK) {
	case SND_SOC_DAIFMT_NB_NF:
		/* Nothing to do for both normal cases */
		break;
	case SND_SOC_DAIFMT_IB_NF:
		/* Invert bit clock */
		xccr ^= ESAI_xCCR_xCKP | ESAI_xCCR_xHCKP;
		break;
	case SND_SOC_DAIFMT_NB_IF:
		/* Invert frame clock */
		xccr ^= ESAI_xCCR_xFSP;
		break;
	case SND_SOC_DAIFMT_IB_IF:
		/* Invert both clocks */
		xccr ^= ESAI_xCCR_xCKP | ESAI_xCCR_xHCKP | ESAI_xCCR_xFSP;
		break;
	default:
		return -EINVAL;
	}

	esai_priv->consumer_mode = false;

	/* DAI clock provider masks */
	switch (fmt & SND_SOC_DAIFMT_CLOCK_PROVIDER_MASK) {
	case SND_SOC_DAIFMT_BC_FC:
		esai_priv->consumer_mode = true;
		break;
	case SND_SOC_DAIFMT_BP_FC:
		xccr |= ESAI_xCCR_xCKD;
		break;
	case SND_SOC_DAIFMT_BC_FP:
		xccr |= ESAI_xCCR_xFSD;
		break;
	case SND_SOC_DAIFMT_BP_FP:
		xccr |= ESAI_xCCR_xFSD | ESAI_xCCR_xCKD;
		break;
	default:
		return -EINVAL;
	}

	mask = ESAI_xCR_xFSL | ESAI_xCR_xFSR | ESAI_xCR_xWA;
	regmap_update_bits(esai_priv->regmap, REG_ESAI_TCR, mask, xcr);
	regmap_update_bits(esai_priv->regmap, REG_ESAI_RCR, mask, xcr);

	mask = ESAI_xCCR_xCKP | ESAI_xCCR_xHCKP | ESAI_xCCR_xFSP |
		ESAI_xCCR_xFSD | ESAI_xCCR_xCKD;
	regmap_update_bits(esai_priv->regmap, REG_ESAI_TCCR, mask, xccr);
	regmap_update_bits(esai_priv->regmap, REG_ESAI_RCCR, mask, xccr);

	return 0;
}

static int fsl_esai_startup(struct snd_pcm_substream *substream,
			    struct snd_soc_dai *dai)
{
	struct fsl_esai *esai_priv = snd_soc_dai_get_drvdata(dai);

	if (!snd_soc_dai_active(dai)) {
		/* Set synchronous mode */
		regmap_update_bits(esai_priv->regmap, REG_ESAI_SAICR,
				   ESAI_SAICR_SYNC, esai_priv->synchronous ?
				   ESAI_SAICR_SYNC : 0);

		/* Set slots count */
		regmap_update_bits(esai_priv->regmap, REG_ESAI_TCCR,
				   ESAI_xCCR_xDC_MASK,
				   ESAI_xCCR_xDC(esai_priv->slots));
		regmap_update_bits(esai_priv->regmap, REG_ESAI_RCCR,
				   ESAI_xCCR_xDC_MASK,
				   ESAI_xCCR_xDC(esai_priv->slots));
	}

	return 0;

}

static int fsl_esai_hw_params(struct snd_pcm_substream *substream,
			      struct snd_pcm_hw_params *params,
			      struct snd_soc_dai *dai)
{
	struct fsl_esai *esai_priv = snd_soc_dai_get_drvdata(dai);
	bool tx = substream->stream == SNDRV_PCM_STREAM_PLAYBACK;
	u32 width = params_width(params);
	u32 channels = params_channels(params);
	u32 pins = DIV_ROUND_UP(channels, esai_priv->slots);
	u32 slot_width = width;
	u32 bclk, mask, val;
	int ret;

	/* Override slot_width if being specifically set */
	if (esai_priv->slot_width)
		slot_width = esai_priv->slot_width;

	bclk = params_rate(params) * slot_width * esai_priv->slots;

	ret = fsl_esai_set_bclk(dai, esai_priv->synchronous || tx, bclk);
	if (ret)
		return ret;

	mask = ESAI_xCR_xSWS_MASK;
	val = ESAI_xCR_xSWS(slot_width, width);

	regmap_update_bits(esai_priv->regmap, REG_ESAI_xCR(tx), mask, val);
	/* Recording in synchronous mode needs to set TCR also */
	if (!tx && esai_priv->synchronous)
		regmap_update_bits(esai_priv->regmap, REG_ESAI_TCR, mask, val);

	/* Use Normal mode to support monaural audio */
	regmap_update_bits(esai_priv->regmap, REG_ESAI_xCR(tx),
			   ESAI_xCR_xMOD_MASK, params_channels(params) > 1 ?
			   ESAI_xCR_xMOD_NETWORK : 0);

	regmap_update_bits(esai_priv->regmap, REG_ESAI_xFCR(tx),
			   ESAI_xFCR_xFR_MASK, ESAI_xFCR_xFR);

	mask = ESAI_xFCR_xFR_MASK | ESAI_xFCR_xWA_MASK | ESAI_xFCR_xFWM_MASK |
	      (tx ? ESAI_xFCR_TE_MASK | ESAI_xFCR_TIEN : ESAI_xFCR_RE_MASK);
	val = ESAI_xFCR_xWA(width) | ESAI_xFCR_xFWM(esai_priv->fifo_depth) |
	     (tx ? ESAI_xFCR_TE(pins) | ESAI_xFCR_TIEN : ESAI_xFCR_RE(pins));

	regmap_update_bits(esai_priv->regmap, REG_ESAI_xFCR(tx), mask, val);

	if (tx)
		regmap_update_bits(esai_priv->regmap, REG_ESAI_TCR,
				ESAI_xCR_PADC, ESAI_xCR_PADC);

	/* Remove ESAI personal reset by configuring ESAI_PCRC and ESAI_PRRC */
	regmap_update_bits(esai_priv->regmap, REG_ESAI_PRRC,
			   ESAI_PRRC_PDC_MASK, ESAI_PRRC_PDC(ESAI_GPIO));
	regmap_update_bits(esai_priv->regmap, REG_ESAI_PCRC,
			   ESAI_PCRC_PC_MASK, ESAI_PCRC_PC(ESAI_GPIO));
	return 0;
}

static int fsl_esai_hw_init(struct fsl_esai *esai_priv)
{
	struct platform_device *pdev = esai_priv->pdev;
	int ret;

	/* Reset ESAI unit */
	ret = regmap_update_bits(esai_priv->regmap, REG_ESAI_ECR,
				 ESAI_ECR_ESAIEN_MASK | ESAI_ECR_ERST_MASK,
				 ESAI_ECR_ESAIEN | ESAI_ECR_ERST);
	if (ret) {
		dev_err(&pdev->dev, "failed to reset ESAI: %d\n", ret);
		return ret;
	}

	/*
	 * We need to enable ESAI so as to access some of its registers.
	 * Otherwise, we would fail to dump regmap from user space.
	 */
	ret = regmap_update_bits(esai_priv->regmap, REG_ESAI_ECR,
				 ESAI_ECR_ESAIEN_MASK | ESAI_ECR_ERST_MASK,
				 ESAI_ECR_ESAIEN);
	if (ret) {
		dev_err(&pdev->dev, "failed to enable ESAI: %d\n", ret);
		return ret;
	}

	regmap_update_bits(esai_priv->regmap, REG_ESAI_PRRC,
			   ESAI_PRRC_PDC_MASK, 0);
	regmap_update_bits(esai_priv->regmap, REG_ESAI_PCRC,
			   ESAI_PCRC_PC_MASK, 0);

	return 0;
}

static int fsl_esai_register_restore(struct fsl_esai *esai_priv)
{
	int ret;

	/* FIFO reset for safety */
	regmap_update_bits(esai_priv->regmap, REG_ESAI_TFCR,
			   ESAI_xFCR_xFR, ESAI_xFCR_xFR);
	regmap_update_bits(esai_priv->regmap, REG_ESAI_RFCR,
			   ESAI_xFCR_xFR, ESAI_xFCR_xFR);

	regcache_mark_dirty(esai_priv->regmap);
	ret = regcache_sync(esai_priv->regmap);
	if (ret)
		return ret;

	/* FIFO reset done */
	regmap_update_bits(esai_priv->regmap, REG_ESAI_TFCR, ESAI_xFCR_xFR, 0);
	regmap_update_bits(esai_priv->regmap, REG_ESAI_RFCR, ESAI_xFCR_xFR, 0);

	return 0;
}

static void fsl_esai_trigger_start(struct fsl_esai *esai_priv, bool tx)
{
	u8 i, channels = esai_priv->channels[tx];
	u32 pins = DIV_ROUND_UP(channels, esai_priv->slots);
	u32 mask;

	regmap_update_bits(esai_priv->regmap, REG_ESAI_xFCR(tx),
			   ESAI_xFCR_xFEN_MASK, ESAI_xFCR_xFEN);

	/* Write initial words reqiured by ESAI as normal procedure */
	for (i = 0; tx && i < channels; i++)
		regmap_write(esai_priv->regmap, REG_ESAI_ETDR, 0x0);

	/*
	 * When set the TE/RE in the end of enablement flow, there
	 * will be channel swap issue for multi data line case.
	 * In order to workaround this issue, we switch the bit
	 * enablement sequence to below sequence
	 * 1) clear the xSMB & xSMA: which is done in probe and
	 *                           stop state.
	 * 2) set TE/RE
	 * 3) set xSMB
	 * 4) set xSMA:  xSMA is the last one in this flow, which
	 *               will trigger esai to start.
	 */
	regmap_update_bits(esai_priv->regmap, REG_ESAI_xCR(tx),
			   tx ? ESAI_xCR_TE_MASK : ESAI_xCR_RE_MASK,
			   tx ? ESAI_xCR_TE(pins) : ESAI_xCR_RE(pins));
	mask = tx ? esai_priv->tx_mask : esai_priv->rx_mask;

	regmap_update_bits(esai_priv->regmap, REG_ESAI_xSMB(tx),
			   ESAI_xSMB_xS_MASK, ESAI_xSMB_xS(mask));
	regmap_update_bits(esai_priv->regmap, REG_ESAI_xSMA(tx),
			   ESAI_xSMA_xS_MASK, ESAI_xSMA_xS(mask));

	/* Enable Exception interrupt */
	regmap_update_bits(esai_priv->regmap, REG_ESAI_xCR(tx),
			   ESAI_xCR_xEIE_MASK, ESAI_xCR_xEIE);
}

static void fsl_esai_trigger_stop(struct fsl_esai *esai_priv, bool tx)
{
	regmap_update_bits(esai_priv->regmap, REG_ESAI_xCR(tx),
			   ESAI_xCR_xEIE_MASK, 0);

	regmap_update_bits(esai_priv->regmap, REG_ESAI_xCR(tx),
			   tx ? ESAI_xCR_TE_MASK : ESAI_xCR_RE_MASK, 0);
	regmap_update_bits(esai_priv->regmap, REG_ESAI_xSMA(tx),
			   ESAI_xSMA_xS_MASK, 0);
	regmap_update_bits(esai_priv->regmap, REG_ESAI_xSMB(tx),
			   ESAI_xSMB_xS_MASK, 0);

	/* Disable and reset FIFO */
	regmap_update_bits(esai_priv->regmap, REG_ESAI_xFCR(tx),
			   ESAI_xFCR_xFR | ESAI_xFCR_xFEN, ESAI_xFCR_xFR);
	regmap_update_bits(esai_priv->regmap, REG_ESAI_xFCR(tx),
			   ESAI_xFCR_xFR, 0);
}

static void fsl_esai_hw_reset(struct work_struct *work)
{
	struct fsl_esai *esai_priv = container_of(work, struct fsl_esai, work);
	bool tx = true, rx = false, enabled[2];
	unsigned long lock_flags;
	u32 tfcr, rfcr;

	spin_lock_irqsave(&esai_priv->lock, lock_flags);
	/* Save the registers */
	regmap_read(esai_priv->regmap, REG_ESAI_TFCR, &tfcr);
	regmap_read(esai_priv->regmap, REG_ESAI_RFCR, &rfcr);
	enabled[tx] = tfcr & ESAI_xFCR_xFEN;
	enabled[rx] = rfcr & ESAI_xFCR_xFEN;

	/* Stop the tx & rx */
	fsl_esai_trigger_stop(esai_priv, tx);
	fsl_esai_trigger_stop(esai_priv, rx);

	/* Reset the esai, and ignore return value */
	fsl_esai_hw_init(esai_priv);

	/* Enforce ESAI personal resets for both TX and RX */
	regmap_update_bits(esai_priv->regmap, REG_ESAI_TCR,
			   ESAI_xCR_xPR_MASK, ESAI_xCR_xPR);
	regmap_update_bits(esai_priv->regmap, REG_ESAI_RCR,
			   ESAI_xCR_xPR_MASK, ESAI_xCR_xPR);

	/* Restore registers by regcache_sync, and ignore return value */
	fsl_esai_register_restore(esai_priv);

	/* Remove ESAI personal resets by configuring PCRC and PRRC also */
	regmap_update_bits(esai_priv->regmap, REG_ESAI_TCR,
			   ESAI_xCR_xPR_MASK, 0);
	regmap_update_bits(esai_priv->regmap, REG_ESAI_RCR,
			   ESAI_xCR_xPR_MASK, 0);
	regmap_update_bits(esai_priv->regmap, REG_ESAI_PRRC,
			   ESAI_PRRC_PDC_MASK, ESAI_PRRC_PDC(ESAI_GPIO));
	regmap_update_bits(esai_priv->regmap, REG_ESAI_PCRC,
			   ESAI_PCRC_PC_MASK, ESAI_PCRC_PC(ESAI_GPIO));

	/* Restart tx / rx, if they already enabled */
	if (enabled[tx])
		fsl_esai_trigger_start(esai_priv, tx);
	if (enabled[rx])
		fsl_esai_trigger_start(esai_priv, rx);

	spin_unlock_irqrestore(&esai_priv->lock, lock_flags);
}

static int fsl_esai_trigger(struct snd_pcm_substream *substream, int cmd,
			    struct snd_soc_dai *dai)
{
	struct fsl_esai *esai_priv = snd_soc_dai_get_drvdata(dai);
	bool tx = substream->stream == SNDRV_PCM_STREAM_PLAYBACK;
	unsigned long lock_flags;

	esai_priv->channels[tx] = substream->runtime->channels;

	switch (cmd) {
	case SNDRV_PCM_TRIGGER_START:
	case SNDRV_PCM_TRIGGER_RESUME:
	case SNDRV_PCM_TRIGGER_PAUSE_RELEASE:
		spin_lock_irqsave(&esai_priv->lock, lock_flags);
		fsl_esai_trigger_start(esai_priv, tx);
		spin_unlock_irqrestore(&esai_priv->lock, lock_flags);
		break;
	case SNDRV_PCM_TRIGGER_SUSPEND:
	case SNDRV_PCM_TRIGGER_STOP:
	case SNDRV_PCM_TRIGGER_PAUSE_PUSH:
		spin_lock_irqsave(&esai_priv->lock, lock_flags);
		fsl_esai_trigger_stop(esai_priv, tx);
		spin_unlock_irqrestore(&esai_priv->lock, lock_flags);
		break;
	default:
		return -EINVAL;
	}

	return 0;
}

static const struct snd_soc_dai_ops fsl_esai_dai_ops = {
	.startup = fsl_esai_startup,
	.trigger = fsl_esai_trigger,
	.hw_params = fsl_esai_hw_params,
	.set_sysclk = fsl_esai_set_dai_sysclk,
	.set_fmt = fsl_esai_set_dai_fmt,
	.set_tdm_slot = fsl_esai_set_dai_tdm_slot,
};

static int fsl_esai_dai_probe(struct snd_soc_dai *dai)
{
	struct fsl_esai *esai_priv = snd_soc_dai_get_drvdata(dai);

	snd_soc_dai_init_dma_data(dai, &esai_priv->dma_params_tx,
				  &esai_priv->dma_params_rx);

	return 0;
}

static struct snd_soc_dai_driver fsl_esai_dai = {
	.probe = fsl_esai_dai_probe,
	.playback = {
		.stream_name = "CPU-Playback",
		.channels_min = 1,
		.channels_max = 12,
		.rates = SNDRV_PCM_RATE_8000_192000,
		.formats = FSL_ESAI_FORMATS,
	},
	.capture = {
		.stream_name = "CPU-Capture",
		.channels_min = 1,
		.channels_max = 8,
		.rates = SNDRV_PCM_RATE_8000_192000,
		.formats = FSL_ESAI_FORMATS,
	},
	.ops = &fsl_esai_dai_ops,
};

static const struct snd_soc_component_driver fsl_esai_component = {
	.name			= "fsl-esai",
	.legacy_dai_naming	= 1,
};

static const struct reg_default fsl_esai_reg_defaults[] = {
	{REG_ESAI_ETDR,	 0x00000000},
	{REG_ESAI_ECR,	 0x00000000},
	{REG_ESAI_TFCR,	 0x00000000},
	{REG_ESAI_RFCR,	 0x00000000},
	{REG_ESAI_TX0,	 0x00000000},
	{REG_ESAI_TX1,	 0x00000000},
	{REG_ESAI_TX2,	 0x00000000},
	{REG_ESAI_TX3,	 0x00000000},
	{REG_ESAI_TX4,	 0x00000000},
	{REG_ESAI_TX5,	 0x00000000},
	{REG_ESAI_TSR,	 0x00000000},
	{REG_ESAI_SAICR, 0x00000000},
	{REG_ESAI_TCR,	 0x00000000},
	{REG_ESAI_TCCR,	 0x00000000},
	{REG_ESAI_RCR,	 0x00000000},
	{REG_ESAI_RCCR,	 0x00000000},
	{REG_ESAI_TSMA,  0x0000ffff},
	{REG_ESAI_TSMB,  0x0000ffff},
	{REG_ESAI_RSMA,  0x0000ffff},
	{REG_ESAI_RSMB,  0x0000ffff},
	{REG_ESAI_PRRC,  0x00000000},
	{REG_ESAI_PCRC,  0x00000000},
};

static bool fsl_esai_readable_reg(struct device *dev, unsigned int reg)
{
	switch (reg) {
	case REG_ESAI_ERDR:
	case REG_ESAI_ECR:
	case REG_ESAI_ESR:
	case REG_ESAI_TFCR:
	case REG_ESAI_TFSR:
	case REG_ESAI_RFCR:
	case REG_ESAI_RFSR:
	case REG_ESAI_RX0:
	case REG_ESAI_RX1:
	case REG_ESAI_RX2:
	case REG_ESAI_RX3:
	case REG_ESAI_SAISR:
	case REG_ESAI_SAICR:
	case REG_ESAI_TCR:
	case REG_ESAI_TCCR:
	case REG_ESAI_RCR:
	case REG_ESAI_RCCR:
	case REG_ESAI_TSMA:
	case REG_ESAI_TSMB:
	case REG_ESAI_RSMA:
	case REG_ESAI_RSMB:
	case REG_ESAI_PRRC:
	case REG_ESAI_PCRC:
		return true;
	default:
		return false;
	}
}

static bool fsl_esai_volatile_reg(struct device *dev, unsigned int reg)
{
	switch (reg) {
	case REG_ESAI_ERDR:
	case REG_ESAI_ESR:
	case REG_ESAI_TFSR:
	case REG_ESAI_RFSR:
	case REG_ESAI_RX0:
	case REG_ESAI_RX1:
	case REG_ESAI_RX2:
	case REG_ESAI_RX3:
	case REG_ESAI_SAISR:
		return true;
	default:
		return false;
	}
}

static bool fsl_esai_writeable_reg(struct device *dev, unsigned int reg)
{
	switch (reg) {
	case REG_ESAI_ETDR:
	case REG_ESAI_ECR:
	case REG_ESAI_TFCR:
	case REG_ESAI_RFCR:
	case REG_ESAI_TX0:
	case REG_ESAI_TX1:
	case REG_ESAI_TX2:
	case REG_ESAI_TX3:
	case REG_ESAI_TX4:
	case REG_ESAI_TX5:
	case REG_ESAI_TSR:
	case REG_ESAI_SAICR:
	case REG_ESAI_TCR:
	case REG_ESAI_TCCR:
	case REG_ESAI_RCR:
	case REG_ESAI_RCCR:
	case REG_ESAI_TSMA:
	case REG_ESAI_TSMB:
	case REG_ESAI_RSMA:
	case REG_ESAI_RSMB:
	case REG_ESAI_PRRC:
	case REG_ESAI_PCRC:
		return true;
	default:
		return false;
	}
}

static const struct regmap_config fsl_esai_regmap_config = {
	.reg_bits = 32,
	.reg_stride = 4,
	.val_bits = 32,

	.max_register = REG_ESAI_PCRC,
	.reg_defaults = fsl_esai_reg_defaults,
	.num_reg_defaults = ARRAY_SIZE(fsl_esai_reg_defaults),
	.readable_reg = fsl_esai_readable_reg,
	.volatile_reg = fsl_esai_volatile_reg,
	.writeable_reg = fsl_esai_writeable_reg,
	.cache_type = REGCACHE_FLAT,
};

static int fsl_esai_runtime_resume(struct device *dev);
static int fsl_esai_runtime_suspend(struct device *dev);

static int fsl_esai_probe(struct platform_device *pdev)
{
	struct device_node *np = pdev->dev.of_node;
	struct fsl_esai *esai_priv;
	struct resource *res;
	const __be32 *iprop;
	void __iomem *regs;
	int irq, ret;

	esai_priv = devm_kzalloc(&pdev->dev, sizeof(*esai_priv), GFP_KERNEL);
	if (!esai_priv)
		return -ENOMEM;

	esai_priv->pdev = pdev;
	snprintf(esai_priv->name, sizeof(esai_priv->name), "%pOFn", np);

	esai_priv->soc = of_device_get_match_data(&pdev->dev);

	/* Get the addresses and IRQ */
	regs = devm_platform_get_and_ioremap_resource(pdev, 0, &res);
	if (IS_ERR(regs))
		return PTR_ERR(regs);

	esai_priv->regmap = devm_regmap_init_mmio(&pdev->dev, regs, &fsl_esai_regmap_config);
	if (IS_ERR(esai_priv->regmap)) {
		dev_err(&pdev->dev, "failed to init regmap: %ld\n",
				PTR_ERR(esai_priv->regmap));
		return PTR_ERR(esai_priv->regmap);
	}

	esai_priv->coreclk = devm_clk_get(&pdev->dev, "core");
	if (IS_ERR(esai_priv->coreclk)) {
		dev_err(&pdev->dev, "failed to get core clock: %ld\n",
				PTR_ERR(esai_priv->coreclk));
		return PTR_ERR(esai_priv->coreclk);
	}

	esai_priv->extalclk = devm_clk_get(&pdev->dev, "extal");
	if (IS_ERR(esai_priv->extalclk))
		dev_warn(&pdev->dev, "failed to get extal clock: %ld\n",
				PTR_ERR(esai_priv->extalclk));

	esai_priv->fsysclk = devm_clk_get(&pdev->dev, "fsys");
	if (IS_ERR(esai_priv->fsysclk))
		dev_warn(&pdev->dev, "failed to get fsys clock: %ld\n",
				PTR_ERR(esai_priv->fsysclk));

	esai_priv->spbaclk = devm_clk_get(&pdev->dev, "spba");
	if (IS_ERR(esai_priv->spbaclk))
		dev_warn(&pdev->dev, "failed to get spba clock: %ld\n",
				PTR_ERR(esai_priv->spbaclk));

	irq = platform_get_irq(pdev, 0);
	if (irq < 0)
		return irq;

	ret = devm_request_irq(&pdev->dev, irq, esai_isr, IRQF_SHARED,
			       esai_priv->name, esai_priv);
	if (ret) {
		dev_err(&pdev->dev, "failed to claim irq %u\n", irq);
		return ret;
	}

	/* Set a default slot number */
	esai_priv->slots = 2;

	/* Set a default clock provider state */
	esai_priv->consumer_mode = true;

	/* Determine the FIFO depth */
	iprop = of_get_property(np, "fsl,fifo-depth", NULL);
	if (iprop)
		esai_priv->fifo_depth = be32_to_cpup(iprop);
	else
		esai_priv->fifo_depth = 64;

	esai_priv->dma_params_tx.maxburst = 16;
	esai_priv->dma_params_rx.maxburst = 16;
	esai_priv->dma_params_tx.addr = res->start + REG_ESAI_ETDR;
	esai_priv->dma_params_rx.addr = res->start + REG_ESAI_ERDR;

	esai_priv->synchronous =
		of_property_read_bool(np, "fsl,esai-synchronous");

	/* Implement full symmetry for synchronous mode */
	if (esai_priv->synchronous) {
		fsl_esai_dai.symmetric_rate = 1;
		fsl_esai_dai.symmetric_channels = 1;
		fsl_esai_dai.symmetric_sample_bits = 1;
	}

	dev_set_drvdata(&pdev->dev, esai_priv);
	spin_lock_init(&esai_priv->lock);
	pm_runtime_enable(&pdev->dev);
	if (!pm_runtime_enabled(&pdev->dev)) {
		ret = fsl_esai_runtime_resume(&pdev->dev);
		if (ret)
			goto err_pm_disable;
	}

	ret = pm_runtime_resume_and_get(&pdev->dev);
	if (ret < 0)
		goto err_pm_get_sync;

	ret = fsl_esai_hw_init(esai_priv);
	if (ret)
		goto err_pm_get_sync;

	esai_priv->tx_mask = 0xFFFFFFFF;
	esai_priv->rx_mask = 0xFFFFFFFF;

	/* Clear the TSMA, TSMB, RSMA, RSMB */
	regmap_write(esai_priv->regmap, REG_ESAI_TSMA, 0);
	regmap_write(esai_priv->regmap, REG_ESAI_TSMB, 0);
	regmap_write(esai_priv->regmap, REG_ESAI_RSMA, 0);
	regmap_write(esai_priv->regmap, REG_ESAI_RSMB, 0);

	ret = pm_runtime_put_sync(&pdev->dev);
	if (ret < 0 && ret != -ENOSYS)
		goto err_pm_get_sync;

	/*
	 * Register platform component before registering cpu dai for there
	 * is not defer probe for platform component in snd_soc_add_pcm_runtime().
	 */
<<<<<<< HEAD
	ret = imx_pcm_dma_init(pdev, IMX_ESAI_DMABUF_SIZE);
=======
	ret = imx_pcm_dma_init(pdev);
>>>>>>> eb3cdb58
	if (ret) {
		dev_err(&pdev->dev, "failed to init imx pcm dma: %d\n", ret);
		goto err_pm_get_sync;
	}

	ret = devm_snd_soc_register_component(&pdev->dev, &fsl_esai_component,
					      &fsl_esai_dai, 1);
	if (ret) {
		dev_err(&pdev->dev, "failed to register DAI: %d\n", ret);
		goto err_pm_get_sync;
	}

	INIT_WORK(&esai_priv->work, fsl_esai_hw_reset);

	return ret;

err_pm_get_sync:
	if (!pm_runtime_status_suspended(&pdev->dev))
		fsl_esai_runtime_suspend(&pdev->dev);
err_pm_disable:
	pm_runtime_disable(&pdev->dev);
	return ret;
}

static void fsl_esai_remove(struct platform_device *pdev)
{
	struct fsl_esai *esai_priv = platform_get_drvdata(pdev);

	pm_runtime_disable(&pdev->dev);
	if (!pm_runtime_status_suspended(&pdev->dev))
		fsl_esai_runtime_suspend(&pdev->dev);

	cancel_work_sync(&esai_priv->work);
}

static const struct of_device_id fsl_esai_dt_ids[] = {
	{ .compatible = "fsl,imx35-esai", .data = &fsl_esai_imx35 },
	{ .compatible = "fsl,vf610-esai", .data = &fsl_esai_vf610 },
	{ .compatible = "fsl,imx6ull-esai", .data = &fsl_esai_imx6ull },
	{}
};
MODULE_DEVICE_TABLE(of, fsl_esai_dt_ids);

static int fsl_esai_runtime_resume(struct device *dev)
{
	struct fsl_esai *esai = dev_get_drvdata(dev);
	int ret;

	/*
	 * Some platforms might use the same bit to gate all three or two of
	 * clocks, so keep all clocks open/close at the same time for safety
	 */
	ret = clk_prepare_enable(esai->coreclk);
	if (ret)
		return ret;
	if (!IS_ERR(esai->spbaclk)) {
		ret = clk_prepare_enable(esai->spbaclk);
		if (ret)
			goto err_spbaclk;
	}
	if (!IS_ERR(esai->extalclk)) {
		ret = clk_prepare_enable(esai->extalclk);
		if (ret)
			goto err_extalclk;
	}
	if (!IS_ERR(esai->fsysclk)) {
		ret = clk_prepare_enable(esai->fsysclk);
		if (ret)
			goto err_fsysclk;
	}

	regcache_cache_only(esai->regmap, false);

	ret = fsl_esai_register_restore(esai);
	if (ret)
		goto err_regcache_sync;

	return 0;

err_regcache_sync:
	if (!IS_ERR(esai->fsysclk))
		clk_disable_unprepare(esai->fsysclk);
err_fsysclk:
	if (!IS_ERR(esai->extalclk))
		clk_disable_unprepare(esai->extalclk);
err_extalclk:
	if (!IS_ERR(esai->spbaclk))
		clk_disable_unprepare(esai->spbaclk);
err_spbaclk:
	clk_disable_unprepare(esai->coreclk);

	return ret;
}

static int fsl_esai_runtime_suspend(struct device *dev)
{
	struct fsl_esai *esai = dev_get_drvdata(dev);

	regcache_cache_only(esai->regmap, true);

	if (!IS_ERR(esai->fsysclk))
		clk_disable_unprepare(esai->fsysclk);
	if (!IS_ERR(esai->extalclk))
		clk_disable_unprepare(esai->extalclk);
	if (!IS_ERR(esai->spbaclk))
		clk_disable_unprepare(esai->spbaclk);
	clk_disable_unprepare(esai->coreclk);

	return 0;
}

static const struct dev_pm_ops fsl_esai_pm_ops = {
	SET_RUNTIME_PM_OPS(fsl_esai_runtime_suspend,
			   fsl_esai_runtime_resume,
			   NULL)
	SET_SYSTEM_SLEEP_PM_OPS(pm_runtime_force_suspend,
				pm_runtime_force_resume)
};

static struct platform_driver fsl_esai_driver = {
	.probe = fsl_esai_probe,
	.remove_new = fsl_esai_remove,
	.driver = {
		.name = "fsl-esai-dai",
		.pm = &fsl_esai_pm_ops,
		.of_match_table = fsl_esai_dt_ids,
	},
};

module_platform_driver(fsl_esai_driver);

MODULE_AUTHOR("Freescale Semiconductor, Inc.");
MODULE_DESCRIPTION("Freescale ESAI CPU DAI driver");
MODULE_LICENSE("GPL v2");
MODULE_ALIAS("platform:fsl-esai-dai");<|MERGE_RESOLUTION|>--- conflicted
+++ resolved
@@ -1076,11 +1076,7 @@
 	 * Register platform component before registering cpu dai for there
 	 * is not defer probe for platform component in snd_soc_add_pcm_runtime().
 	 */
-<<<<<<< HEAD
-	ret = imx_pcm_dma_init(pdev, IMX_ESAI_DMABUF_SIZE);
-=======
 	ret = imx_pcm_dma_init(pdev);
->>>>>>> eb3cdb58
 	if (ret) {
 		dev_err(&pdev->dev, "failed to init imx pcm dma: %d\n", ret);
 		goto err_pm_get_sync;
