--- conflicted
+++ resolved
@@ -772,8 +772,6 @@
 		if (format_width > chan_width || chan_width % format_width)
 			continue;
 
-<<<<<<< HEAD
-=======
 		/*
 		 * In non interleaved mode, we can only support formats that
 		 * can fit only 1 time in the channel
@@ -781,7 +779,6 @@
 		if (is_noninterleaved && format_width != chan_width)
 			continue;
 
->>>>>>> 2d5404ca
 		formats_mask |= pcm_format_to_bits(format);
 	}
 	return formats_mask;
