--- conflicted
+++ resolved
@@ -119,11 +119,8 @@
  * @dma_params_rx: DMA parameters for receive channel
  * @regcache_srpc: regcache for SRPC
  * @bypass: status of bypass input to output
-<<<<<<< HEAD
-=======
  * @pll8k_clk: PLL clock for the rate of multiply of 8kHz
  * @pll11k_clk: PLL clock for the rate of multiply of 11kHz
->>>>>>> eb3cdb58
  */
 struct fsl_spdif_priv {
 	const struct fsl_spdif_soc_data *soc;
@@ -149,11 +146,8 @@
 	/* regcache for SRPC */
 	u32 regcache_srpc;
 	bool bypass;
-<<<<<<< HEAD
-=======
 	struct clk *pll8k_clk;
 	struct clk *pll11k_clk;
->>>>>>> eb3cdb58
 };
 
 static struct fsl_spdif_soc_data fsl_spdif_vf610 = {
@@ -1647,11 +1641,7 @@
 	 * Register platform component before registering cpu dai for there
 	 * is not defer probe for platform component in snd_soc_add_pcm_runtime().
 	 */
-<<<<<<< HEAD
-	ret = imx_pcm_dma_init(pdev, IMX_SPDIF_DMABUF_SIZE);
-=======
 	ret = imx_pcm_dma_init(pdev);
->>>>>>> eb3cdb58
 	if (ret) {
 		dev_err_probe(&pdev->dev, ret, "imx_pcm_dma_init failed\n");
 		goto err_pm_disable;
