--- conflicted
+++ resolved
@@ -10,10 +10,7 @@
 #include <linux/module.h>
 #include <linux/of_address.h>
 #include <linux/of_device.h>
-<<<<<<< HEAD
-=======
 #include <linux/pm_qos.h>
->>>>>>> 7d2a07b7
 #include <linux/pm_runtime.h>
 #include <linux/regmap.h>
 #include <linux/slab.h>
@@ -997,12 +994,9 @@
 	return 0;
 }
 
-<<<<<<< HEAD
-=======
 static int fsl_sai_runtime_suspend(struct device *dev);
 static int fsl_sai_runtime_resume(struct device *dev);
 
->>>>>>> 7d2a07b7
 static int fsl_sai_probe(struct platform_device *pdev)
 {
 	struct device_node *np = pdev->dev.of_node;
@@ -1033,19 +1027,8 @@
 		fsl_sai_regmap_config.num_reg_defaults =
 			ARRAY_SIZE(fsl_sai_reg_defaults_ofs8);
 	}
-<<<<<<< HEAD
-
-	sai->regmap = devm_regmap_init_mmio_clk(&pdev->dev,
-			"bus", base, &fsl_sai_regmap_config);
-
-	/* Compatible with old DTB cases */
-	if (IS_ERR(sai->regmap) && PTR_ERR(sai->regmap) != -EPROBE_DEFER)
-		sai->regmap = devm_regmap_init_mmio_clk(&pdev->dev,
-				"sai", base, &fsl_sai_regmap_config);
-=======
 
 	sai->regmap = devm_regmap_init_mmio(&pdev->dev, base, &fsl_sai_regmap_config);
->>>>>>> 7d2a07b7
 	if (IS_ERR(sai->regmap)) {
 		dev_err(&pdev->dev, "regmap init failed\n");
 		return PTR_ERR(sai->regmap);
@@ -1094,15 +1077,9 @@
 	/* Sync Tx with Rx as default by following old DT binding */
 	sai->synchronous[RX] = true;
 	sai->synchronous[TX] = false;
-<<<<<<< HEAD
-	sai->cpu_dai_drv.symmetric_rates = 1;
-	sai->cpu_dai_drv.symmetric_channels = 1;
-	sai->cpu_dai_drv.symmetric_samplebits = 1;
-=======
 	sai->cpu_dai_drv.symmetric_rate = 1;
 	sai->cpu_dai_drv.symmetric_channels = 1;
 	sai->cpu_dai_drv.symmetric_sample_bits = 1;
->>>>>>> 7d2a07b7
 
 	if (of_find_property(np, "fsl,sai-synchronous-rx", NULL) &&
 	    of_find_property(np, "fsl,sai-asynchronous", NULL)) {
@@ -1119,15 +1096,9 @@
 		/* Discard all settings for asynchronous mode */
 		sai->synchronous[RX] = false;
 		sai->synchronous[TX] = false;
-<<<<<<< HEAD
-		sai->cpu_dai_drv.symmetric_rates = 0;
-		sai->cpu_dai_drv.symmetric_channels = 0;
-		sai->cpu_dai_drv.symmetric_samplebits = 0;
-=======
 		sai->cpu_dai_drv.symmetric_rate = 0;
 		sai->cpu_dai_drv.symmetric_channels = 0;
 		sai->cpu_dai_drv.symmetric_sample_bits = 0;
->>>>>>> 7d2a07b7
 	}
 
 	if (of_find_property(np, "fsl,sai-mclk-direction-output", NULL) &&
@@ -1152,7 +1123,18 @@
 	sai->dma_params_tx.maxburst = FSL_SAI_MAXBURST_TX;
 
 	platform_set_drvdata(pdev, sai);
-<<<<<<< HEAD
+	pm_runtime_enable(&pdev->dev);
+	if (!pm_runtime_enabled(&pdev->dev)) {
+		ret = fsl_sai_runtime_resume(&pdev->dev);
+		if (ret)
+			goto err_pm_disable;
+	}
+
+	ret = pm_runtime_get_sync(&pdev->dev);
+	if (ret < 0) {
+		pm_runtime_put_noidle(&pdev->dev);
+		goto err_pm_get_sync;
+	}
 
 	/* Get sai version */
 	ret = fsl_sai_check_version(&pdev->dev);
@@ -1166,74 +1148,30 @@
 				   FSL_SAI_MCTL_MCLK_EN, FSL_SAI_MCTL_MCLK_EN);
 	}
 
-	pm_runtime_enable(&pdev->dev);
-	regcache_cache_only(sai->regmap, true);
-=======
-	pm_runtime_enable(&pdev->dev);
-	if (!pm_runtime_enabled(&pdev->dev)) {
-		ret = fsl_sai_runtime_resume(&pdev->dev);
-		if (ret)
-			goto err_pm_disable;
-	}
-
-	ret = pm_runtime_get_sync(&pdev->dev);
-	if (ret < 0) {
-		pm_runtime_put_noidle(&pdev->dev);
-		goto err_pm_get_sync;
-	}
-
-	/* Get sai version */
-	ret = fsl_sai_check_version(&pdev->dev);
-	if (ret < 0)
-		dev_warn(&pdev->dev, "Error reading SAI version: %d\n", ret);
-
-	/* Select MCLK direction */
-	if (of_find_property(np, "fsl,sai-mclk-direction-output", NULL) &&
-	    sai->verid.major >= 3 && sai->verid.minor >= 1) {
-		regmap_update_bits(sai->regmap, FSL_SAI_MCTL,
-				   FSL_SAI_MCTL_MCLK_EN, FSL_SAI_MCTL_MCLK_EN);
-	}
-
 	ret = pm_runtime_put_sync(&pdev->dev);
 	if (ret < 0)
 		goto err_pm_get_sync;
->>>>>>> 7d2a07b7
 
 	ret = devm_snd_soc_register_component(&pdev->dev, &fsl_component,
 					      &sai->cpu_dai_drv, 1);
 	if (ret)
-<<<<<<< HEAD
-		goto err_pm_disable;
-=======
 		goto err_pm_get_sync;
->>>>>>> 7d2a07b7
 
 	if (sai->soc_data->use_imx_pcm) {
 		ret = imx_pcm_dma_init(pdev, IMX_SAI_DMABUF_SIZE);
 		if (ret)
-<<<<<<< HEAD
-			goto err_pm_disable;
-	} else {
-		ret = devm_snd_dmaengine_pcm_register(&pdev->dev, NULL, 0);
-		if (ret)
-			goto err_pm_disable;
-=======
 			goto err_pm_get_sync;
 	} else {
 		ret = devm_snd_dmaengine_pcm_register(&pdev->dev, NULL, 0);
 		if (ret)
 			goto err_pm_get_sync;
->>>>>>> 7d2a07b7
 	}
 
 	return ret;
 
-<<<<<<< HEAD
-=======
 err_pm_get_sync:
 	if (!pm_runtime_status_suspended(&pdev->dev))
 		fsl_sai_runtime_suspend(&pdev->dev);
->>>>>>> 7d2a07b7
 err_pm_disable:
 	pm_runtime_disable(&pdev->dev);
 
@@ -1254,11 +1192,8 @@
 	.use_edma = false,
 	.fifo_depth = 32,
 	.reg_offset = 0,
-<<<<<<< HEAD
-=======
 	.mclk0_is_mclk1 = false,
 	.flags = 0,
->>>>>>> 7d2a07b7
 };
 
 static const struct fsl_sai_soc_data fsl_sai_imx6sx_data = {
@@ -1266,11 +1201,8 @@
 	.use_edma = false,
 	.fifo_depth = 32,
 	.reg_offset = 0,
-<<<<<<< HEAD
-=======
 	.mclk0_is_mclk1 = true,
 	.flags = 0,
->>>>>>> 7d2a07b7
 };
 
 static const struct fsl_sai_soc_data fsl_sai_imx7ulp_data = {
@@ -1278,11 +1210,8 @@
 	.use_edma = false,
 	.fifo_depth = 16,
 	.reg_offset = 8,
-<<<<<<< HEAD
-=======
 	.mclk0_is_mclk1 = false,
 	.flags = PMQOS_CPU_LATENCY,
->>>>>>> 7d2a07b7
 };
 
 static const struct fsl_sai_soc_data fsl_sai_imx8mq_data = {
@@ -1290,11 +1219,8 @@
 	.use_edma = false,
 	.fifo_depth = 128,
 	.reg_offset = 8,
-<<<<<<< HEAD
-=======
 	.mclk0_is_mclk1 = false,
 	.flags = 0,
->>>>>>> 7d2a07b7
 };
 
 static const struct fsl_sai_soc_data fsl_sai_imx8qm_data = {
@@ -1302,11 +1228,8 @@
 	.use_edma = true,
 	.fifo_depth = 64,
 	.reg_offset = 0,
-<<<<<<< HEAD
-=======
 	.mclk0_is_mclk1 = false,
 	.flags = 0,
->>>>>>> 7d2a07b7
 };
 
 static const struct of_device_id fsl_sai_ids[] = {
