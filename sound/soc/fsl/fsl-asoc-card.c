--- conflicted
+++ resolved
@@ -28,10 +28,7 @@
 #include "../codecs/wm8994.h"
 #include "../codecs/tlv320aic31xx.h"
 #include "../codecs/nau8822.h"
-<<<<<<< HEAD
-=======
 #include "../codecs/wm8904.h"
->>>>>>> 2d5404ca
 
 #define DRIVER_NAME "fsl-asoc-card"
 
@@ -203,11 +200,7 @@
 		if (!cpu_priv->slot_num)
 			cpu_priv->slot_num = 2;
 
-<<<<<<< HEAD
-		ret = snd_soc_dai_set_tdm_slot(asoc_rtd_to_cpu(rtd, 0), 0x3, 0x3,
-=======
 		ret = snd_soc_dai_set_tdm_slot(snd_soc_rtd_to_cpu(rtd, 0), 0x3, 0x3,
->>>>>>> 2d5404ca
 					       cpu_priv->slot_num,
 					       cpu_priv->slot_width);
 		if (ret && ret != -ENOTSUPP) {
@@ -217,16 +210,8 @@
 	}
 
 	/* Specific configuration for PLL */
-<<<<<<< HEAD
-	if (codec_priv->pll_id >= 0 && codec_priv->fll_id >= 0) {
-		if (priv->sample_format == SNDRV_PCM_FORMAT_S24_LE)
-			pll_out = priv->sample_rate * 384;
-		else
-			pll_out = priv->sample_rate * 256;
-=======
 	for_each_rtd_codec_dais(rtd, codec_idx, codec_dai) {
 		codec_priv = &priv->codec_priv[codec_idx];
->>>>>>> 2d5404ca
 
 		if (codec_priv->pll_id >= 0 && codec_priv->fll_id >= 0) {
 			if (priv->sample_format == SNDRV_PCM_FORMAT_S24_LE)
@@ -273,21 +258,8 @@
 
 	priv->streams &= ~BIT(substream->stream);
 
-<<<<<<< HEAD
-	if (!priv->streams && codec_priv->pll_id >= 0 && codec_priv->fll_id >= 0) {
-		/* Force freq to be free_freq to avoid error message in codec */
-		ret = snd_soc_dai_set_sysclk(asoc_rtd_to_codec(rtd, 0),
-					     codec_priv->mclk_id,
-					     codec_priv->free_freq,
-					     SND_SOC_CLOCK_IN);
-		if (ret) {
-			dev_err(dev, "failed to switch away from FLL: %d\n", ret);
-			return ret;
-		}
-=======
 	for_each_rtd_codec_dais(rtd, codec_idx, codec_dai) {
 		codec_priv = &priv->codec_priv[codec_idx];
->>>>>>> 2d5404ca
 
 		if (!priv->streams && codec_priv->pll_id >= 0 && codec_priv->fll_id >= 0) {
 			/* Force freq to be free_freq to avoid error message in codec */
@@ -633,9 +605,6 @@
 			clk_prepare_enable(codec_priv->mclk);
 	}
 
-	if (!IS_ERR_OR_NULL(codec_priv->mclk))
-		clk_prepare_enable(codec_priv->mclk);
-
 	return 0;
 }
 
@@ -767,15 +736,10 @@
 	priv->card.num_dapm_routes = ARRAY_SIZE(audio_map);
 	priv->card.driver_name = DRIVER_NAME;
 
-<<<<<<< HEAD
-	priv->codec_priv.fll_id = -1;
-	priv->codec_priv.pll_id = -1;
-=======
 	for (codec_idx = 0; codec_idx < 2; codec_idx++) {
 		priv->codec_priv[codec_idx].fll_id = -1;
 		priv->codec_priv[codec_idx].pll_id = -1;
 	}
->>>>>>> 2d5404ca
 
 	/* Diversify the card configurations */
 	if (of_device_is_compatible(np, "fsl,imx-audio-cs42888")) {
@@ -854,15 +818,6 @@
 		priv->card.dapm_routes = NULL;
 		priv->card.num_dapm_routes = 0;
 	} else if (of_device_is_compatible(np, "fsl,imx-audio-nau8822")) {
-<<<<<<< HEAD
-		codec_dai_name = "nau8822-hifi";
-		priv->codec_priv.mclk_id = NAU8822_CLK_MCLK;
-		priv->codec_priv.fll_id = NAU8822_CLK_PLL;
-		priv->codec_priv.pll_id = NAU8822_CLK_PLL;
-		priv->dai_fmt |= SND_SOC_DAIFMT_CBM_CFM;
-		if (codec_dev)
-			priv->codec_priv.mclk = devm_clk_get(codec_dev, NULL);
-=======
 		codec_dai_name[0] = "nau8822-hifi";
 		priv->codec_priv[0].mclk_id = NAU8822_CLK_MCLK;
 		priv->codec_priv[0].fll_id = NAU8822_CLK_PLL;
@@ -880,7 +835,6 @@
 		ret = fsl_asoc_card_spdif_init(codec_np, cpu_np, codec_dai_name, priv);
 		if (ret)
 			goto asrc_fail;
->>>>>>> 2d5404ca
 	} else {
 		dev_err(&pdev->dev, "unknown Device Tree compatible\n");
 		ret = -EINVAL;
@@ -1129,11 +1083,8 @@
 	{ .compatible = "fsl,imx-audio-si476x", },
 	{ .compatible = "fsl,imx-audio-wm8958", },
 	{ .compatible = "fsl,imx-audio-nau8822", },
-<<<<<<< HEAD
-=======
 	{ .compatible = "fsl,imx-audio-wm8904", },
 	{ .compatible = "fsl,imx-audio-spdif", },
->>>>>>> 2d5404ca
 	{}
 };
 MODULE_DEVICE_TABLE(of, fsl_asoc_card_dt_ids);
