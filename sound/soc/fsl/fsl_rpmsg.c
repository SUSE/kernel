// SPDX-License-Identifier: GPL-2.0+
// Copyright 2018-2021 NXP

#include <linux/clk.h>
#include <linux/clk-provider.h>
#include <linux/delay.h>
#include <linux/dmaengine.h>
#include <linux/module.h>
#include <linux/of_device.h>
#include <linux/of_address.h>
#include <linux/pm_runtime.h>
#include <linux/rpmsg.h>
#include <linux/slab.h>
#include <sound/core.h>
#include <sound/dmaengine_pcm.h>
#include <sound/pcm_params.h>

#include "fsl_rpmsg.h"
#include "imx-pcm.h"

#define FSL_RPMSG_RATES        (SNDRV_PCM_RATE_8000 | \
				SNDRV_PCM_RATE_16000 | \
				SNDRV_PCM_RATE_48000)
#define FSL_RPMSG_FORMATS	SNDRV_PCM_FMTBIT_S16_LE

/* 192kHz/32bit/2ch/60s size is 0x574e00 */
#define LPA_LARGE_BUFFER_SIZE  (0x6000000)

static const unsigned int fsl_rpmsg_rates[] = {
	8000, 11025, 16000, 22050, 44100,
	32000, 48000, 96000, 88200, 176400, 192000,
	352800, 384000, 705600, 768000, 1411200, 2822400,
};

static const struct snd_pcm_hw_constraint_list fsl_rpmsg_rate_constraints = {
	.count = ARRAY_SIZE(fsl_rpmsg_rates),
	.list = fsl_rpmsg_rates,
};

static int fsl_rpmsg_hw_params(struct snd_pcm_substream *substream,
			       struct snd_pcm_hw_params *params,
			       struct snd_soc_dai *dai)
{
	struct fsl_rpmsg *rpmsg = snd_soc_dai_get_drvdata(dai);
	struct clk *p = rpmsg->mclk, *pll = NULL, *npll = NULL;
	u64 rate = params_rate(params);
	int ret = 0;

	/* Get current pll parent */
	while (p && rpmsg->pll8k && rpmsg->pll11k) {
		struct clk *pp = clk_get_parent(p);

		if (clk_is_match(pp, rpmsg->pll8k) ||
		    clk_is_match(pp, rpmsg->pll11k)) {
			pll = pp;
			break;
		}
		p = pp;
	}

	/* Switch to another pll parent if needed. */
	if (pll) {
		npll = (do_div(rate, 8000) ? rpmsg->pll11k : rpmsg->pll8k);
		if (!clk_is_match(pll, npll)) {
			ret = clk_set_parent(p, npll);
			if (ret < 0)
				dev_warn(dai->dev, "failed to set parent %s: %d\n",
					 __clk_get_name(npll), ret);
		}
	}

	if (!(rpmsg->mclk_streams & BIT(substream->stream))) {
		ret = clk_prepare_enable(rpmsg->mclk);
		if (ret) {
			dev_err(dai->dev, "failed to enable mclk: %d\n", ret);
			return ret;
		}

		rpmsg->mclk_streams |= BIT(substream->stream);
	}

	return ret;
}

static int fsl_rpmsg_hw_free(struct snd_pcm_substream *substream,
			     struct snd_soc_dai *dai)
{
	struct fsl_rpmsg *rpmsg = snd_soc_dai_get_drvdata(dai);

	if (rpmsg->mclk_streams & BIT(substream->stream)) {
		clk_disable_unprepare(rpmsg->mclk);
		rpmsg->mclk_streams &= ~BIT(substream->stream);
	}

	return 0;
}

static int fsl_rpmsg_startup(struct snd_pcm_substream *substream,
			     struct snd_soc_dai *cpu_dai)
{
	int ret;

	ret = snd_pcm_hw_constraint_list(substream->runtime, 0,
					 SNDRV_PCM_HW_PARAM_RATE,
					 &fsl_rpmsg_rate_constraints);

	return ret;
}

static const struct snd_soc_dai_ops fsl_rpmsg_dai_ops = {
	.startup	= fsl_rpmsg_startup,
	.hw_params      = fsl_rpmsg_hw_params,
	.hw_free        = fsl_rpmsg_hw_free,
};

static struct snd_soc_dai_driver fsl_rpmsg_dai = {
	.playback = {
		.stream_name = "CPU-Playback",
		.channels_min = 2,
		.channels_max = 32,
		.rates = SNDRV_PCM_RATE_KNOT,
		.formats = FSL_RPMSG_FORMATS,
	},
	.capture = {
		.stream_name = "CPU-Capture",
		.channels_min = 2,
		.channels_max = 32,
		.rates = SNDRV_PCM_RATE_KNOT,
		.formats = FSL_RPMSG_FORMATS,
	},
	.symmetric_rate        = 1,
	.symmetric_channels    = 1,
	.symmetric_sample_bits = 1,
	.ops = &fsl_rpmsg_dai_ops,
};

static const struct snd_soc_component_driver fsl_component = {
	.name			= "fsl-rpmsg",
	.legacy_dai_naming	= 1,
};

static const struct fsl_rpmsg_soc_data imx7ulp_data = {
	.rates = SNDRV_PCM_RATE_8000 | SNDRV_PCM_RATE_16000 |
		 SNDRV_PCM_RATE_48000,
	.formats = SNDRV_PCM_FMTBIT_S16_LE,
};

static const struct fsl_rpmsg_soc_data imx8mm_data = {
	.rates = SNDRV_PCM_RATE_KNOT,
	.formats = SNDRV_PCM_FMTBIT_S16_LE | SNDRV_PCM_FMTBIT_S24_LE |
		   SNDRV_PCM_FMTBIT_S32_LE | SNDRV_PCM_FMTBIT_DSD_U8 |
		   SNDRV_PCM_FMTBIT_DSD_U16_LE | SNDRV_PCM_FMTBIT_DSD_U32_LE,
};

static const struct fsl_rpmsg_soc_data imx8mn_data = {
	.rates = SNDRV_PCM_RATE_32000 | SNDRV_PCM_RATE_44100 |
		 SNDRV_PCM_RATE_48000 | SNDRV_PCM_RATE_88200 |
		 SNDRV_PCM_RATE_96000 | SNDRV_PCM_RATE_176400 |
		 SNDRV_PCM_RATE_192000,
	.formats = SNDRV_PCM_FMTBIT_S16_LE | SNDRV_PCM_FMTBIT_S24_LE |
		   SNDRV_PCM_FMTBIT_S32_LE,
};

static const struct fsl_rpmsg_soc_data imx8mp_data = {
	.rates = SNDRV_PCM_RATE_32000 | SNDRV_PCM_RATE_44100 |
		 SNDRV_PCM_RATE_48000 | SNDRV_PCM_RATE_88200 |
		 SNDRV_PCM_RATE_96000 | SNDRV_PCM_RATE_176400 |
		 SNDRV_PCM_RATE_192000,
	.formats = SNDRV_PCM_FMTBIT_S16_LE | SNDRV_PCM_FMTBIT_S24_LE |
		   SNDRV_PCM_FMTBIT_S32_LE,
};

static const struct fsl_rpmsg_soc_data imx7ulp_data = {
	.rates = SNDRV_PCM_RATE_8000 | SNDRV_PCM_RATE_16000 |
		 SNDRV_PCM_RATE_48000,
	.formats = SNDRV_PCM_FMTBIT_S16_LE,
};

static const struct fsl_rpmsg_soc_data imx8mm_data = {
	.rates = SNDRV_PCM_RATE_KNOT,
	.formats = SNDRV_PCM_FMTBIT_S16_LE | SNDRV_PCM_FMTBIT_S24_LE |
		   SNDRV_PCM_FMTBIT_S32_LE | SNDRV_PCM_FMTBIT_DSD_U8 |
		   SNDRV_PCM_FMTBIT_DSD_U16_LE | SNDRV_PCM_FMTBIT_DSD_U32_LE,
};

static const struct fsl_rpmsg_soc_data imx8mn_data = {
	.rates = SNDRV_PCM_RATE_32000 | SNDRV_PCM_RATE_44100 |
		 SNDRV_PCM_RATE_48000 | SNDRV_PCM_RATE_88200 |
		 SNDRV_PCM_RATE_96000 | SNDRV_PCM_RATE_176400 |
		 SNDRV_PCM_RATE_192000,
	.formats = SNDRV_PCM_FMTBIT_S16_LE | SNDRV_PCM_FMTBIT_S24_LE |
		   SNDRV_PCM_FMTBIT_S32_LE,
};

static const struct fsl_rpmsg_soc_data imx8mp_data = {
	.rates = SNDRV_PCM_RATE_32000 | SNDRV_PCM_RATE_44100 |
		 SNDRV_PCM_RATE_48000 | SNDRV_PCM_RATE_88200 |
		 SNDRV_PCM_RATE_96000 | SNDRV_PCM_RATE_176400 |
		 SNDRV_PCM_RATE_192000,
	.formats = SNDRV_PCM_FMTBIT_S16_LE | SNDRV_PCM_FMTBIT_S24_LE |
		   SNDRV_PCM_FMTBIT_S32_LE,
};

static const struct of_device_id fsl_rpmsg_ids[] = {
	{ .compatible = "fsl,imx7ulp-rpmsg-audio", .data = &imx7ulp_data},
	{ .compatible = "fsl,imx8mm-rpmsg-audio", .data = &imx8mm_data},
	{ .compatible = "fsl,imx8mn-rpmsg-audio", .data = &imx8mn_data},
	{ .compatible = "fsl,imx8mp-rpmsg-audio", .data = &imx8mp_data},
<<<<<<< HEAD
=======
	{ .compatible = "fsl,imx8ulp-rpmsg-audio", .data = &imx7ulp_data},
>>>>>>> eb3cdb58
	{ /* sentinel */ }
};
MODULE_DEVICE_TABLE(of, fsl_rpmsg_ids);

static int fsl_rpmsg_probe(struct platform_device *pdev)
{
	struct device_node *np = pdev->dev.of_node;
	struct fsl_rpmsg *rpmsg;
	int ret;

	rpmsg = devm_kzalloc(&pdev->dev, sizeof(struct fsl_rpmsg), GFP_KERNEL);
	if (!rpmsg)
		return -ENOMEM;

	rpmsg->soc_data = of_device_get_match_data(&pdev->dev);

	fsl_rpmsg_dai.playback.rates = rpmsg->soc_data->rates;
	fsl_rpmsg_dai.capture.rates = rpmsg->soc_data->rates;
	fsl_rpmsg_dai.playback.formats = rpmsg->soc_data->formats;
	fsl_rpmsg_dai.capture.formats = rpmsg->soc_data->formats;

	if (of_property_read_bool(np, "fsl,enable-lpa")) {
		rpmsg->enable_lpa = 1;
		rpmsg->buffer_size = LPA_LARGE_BUFFER_SIZE;
	} else {
		rpmsg->buffer_size = IMX_DEFAULT_DMABUF_SIZE;
	}

	/* Get the optional clocks */
	rpmsg->ipg = devm_clk_get_optional(&pdev->dev, "ipg");
	if (IS_ERR(rpmsg->ipg))
		return PTR_ERR(rpmsg->ipg);

	rpmsg->mclk = devm_clk_get_optional(&pdev->dev, "mclk");
	if (IS_ERR(rpmsg->mclk))
		return PTR_ERR(rpmsg->mclk);

	rpmsg->dma = devm_clk_get_optional(&pdev->dev, "dma");
	if (IS_ERR(rpmsg->dma))
		return PTR_ERR(rpmsg->dma);

	rpmsg->pll8k = devm_clk_get_optional(&pdev->dev, "pll8k");
	if (IS_ERR(rpmsg->pll8k))
		return PTR_ERR(rpmsg->pll8k);

	rpmsg->pll11k = devm_clk_get_optional(&pdev->dev, "pll11k");
	if (IS_ERR(rpmsg->pll11k))
		return PTR_ERR(rpmsg->pll11k);

	platform_set_drvdata(pdev, rpmsg);
	pm_runtime_enable(&pdev->dev);

	ret = devm_snd_soc_register_component(&pdev->dev, &fsl_component,
					      &fsl_rpmsg_dai, 1);
	if (ret)
		return ret;

	rpmsg->card_pdev = platform_device_register_data(&pdev->dev,
							 "imx-audio-rpmsg",
							 PLATFORM_DEVID_AUTO,
							 NULL,
							 0);
	if (IS_ERR(rpmsg->card_pdev)) {
		dev_err(&pdev->dev, "failed to register rpmsg card\n");
		ret = PTR_ERR(rpmsg->card_pdev);
		return ret;
	}

	return 0;
}

static void fsl_rpmsg_remove(struct platform_device *pdev)
{
	struct fsl_rpmsg *rpmsg = platform_get_drvdata(pdev);

	if (rpmsg->card_pdev)
		platform_device_unregister(rpmsg->card_pdev);
}

#ifdef CONFIG_PM
static int fsl_rpmsg_runtime_resume(struct device *dev)
{
	struct fsl_rpmsg *rpmsg = dev_get_drvdata(dev);
	int ret;

	ret = clk_prepare_enable(rpmsg->ipg);
	if (ret) {
		dev_err(dev, "failed to enable ipg clock: %d\n", ret);
		goto ipg_err;
	}

	ret = clk_prepare_enable(rpmsg->dma);
	if (ret) {
		dev_err(dev, "Failed to enable dma clock %d\n", ret);
		goto dma_err;
	}

	return 0;

dma_err:
	clk_disable_unprepare(rpmsg->ipg);
ipg_err:
	return ret;
}

static int fsl_rpmsg_runtime_suspend(struct device *dev)
{
	struct fsl_rpmsg *rpmsg = dev_get_drvdata(dev);

	clk_disable_unprepare(rpmsg->dma);
	clk_disable_unprepare(rpmsg->ipg);

	return 0;
}
#endif

static const struct dev_pm_ops fsl_rpmsg_pm_ops = {
	SET_RUNTIME_PM_OPS(fsl_rpmsg_runtime_suspend,
			   fsl_rpmsg_runtime_resume,
			   NULL)
};

static struct platform_driver fsl_rpmsg_driver = {
	.probe  = fsl_rpmsg_probe,
	.remove_new = fsl_rpmsg_remove,
	.driver = {
		.name = "fsl_rpmsg",
		.pm = &fsl_rpmsg_pm_ops,
		.of_match_table = fsl_rpmsg_ids,
	},
};
module_platform_driver(fsl_rpmsg_driver);

MODULE_DESCRIPTION("Freescale SoC Audio PRMSG CPU Interface");
MODULE_AUTHOR("Shengjiu Wang <shengjiu.wang@nxp.com>");
MODULE_ALIAS("platform:fsl_rpmsg");
MODULE_LICENSE("GPL");<|MERGE_RESOLUTION|>--- conflicted
+++ resolved
@@ -170,46 +170,12 @@
 		   SNDRV_PCM_FMTBIT_S32_LE,
 };
 
-static const struct fsl_rpmsg_soc_data imx7ulp_data = {
-	.rates = SNDRV_PCM_RATE_8000 | SNDRV_PCM_RATE_16000 |
-		 SNDRV_PCM_RATE_48000,
-	.formats = SNDRV_PCM_FMTBIT_S16_LE,
-};
-
-static const struct fsl_rpmsg_soc_data imx8mm_data = {
-	.rates = SNDRV_PCM_RATE_KNOT,
-	.formats = SNDRV_PCM_FMTBIT_S16_LE | SNDRV_PCM_FMTBIT_S24_LE |
-		   SNDRV_PCM_FMTBIT_S32_LE | SNDRV_PCM_FMTBIT_DSD_U8 |
-		   SNDRV_PCM_FMTBIT_DSD_U16_LE | SNDRV_PCM_FMTBIT_DSD_U32_LE,
-};
-
-static const struct fsl_rpmsg_soc_data imx8mn_data = {
-	.rates = SNDRV_PCM_RATE_32000 | SNDRV_PCM_RATE_44100 |
-		 SNDRV_PCM_RATE_48000 | SNDRV_PCM_RATE_88200 |
-		 SNDRV_PCM_RATE_96000 | SNDRV_PCM_RATE_176400 |
-		 SNDRV_PCM_RATE_192000,
-	.formats = SNDRV_PCM_FMTBIT_S16_LE | SNDRV_PCM_FMTBIT_S24_LE |
-		   SNDRV_PCM_FMTBIT_S32_LE,
-};
-
-static const struct fsl_rpmsg_soc_data imx8mp_data = {
-	.rates = SNDRV_PCM_RATE_32000 | SNDRV_PCM_RATE_44100 |
-		 SNDRV_PCM_RATE_48000 | SNDRV_PCM_RATE_88200 |
-		 SNDRV_PCM_RATE_96000 | SNDRV_PCM_RATE_176400 |
-		 SNDRV_PCM_RATE_192000,
-	.formats = SNDRV_PCM_FMTBIT_S16_LE | SNDRV_PCM_FMTBIT_S24_LE |
-		   SNDRV_PCM_FMTBIT_S32_LE,
-};
-
 static const struct of_device_id fsl_rpmsg_ids[] = {
 	{ .compatible = "fsl,imx7ulp-rpmsg-audio", .data = &imx7ulp_data},
 	{ .compatible = "fsl,imx8mm-rpmsg-audio", .data = &imx8mm_data},
 	{ .compatible = "fsl,imx8mn-rpmsg-audio", .data = &imx8mn_data},
 	{ .compatible = "fsl,imx8mp-rpmsg-audio", .data = &imx8mp_data},
-<<<<<<< HEAD
-=======
 	{ .compatible = "fsl,imx8ulp-rpmsg-audio", .data = &imx7ulp_data},
->>>>>>> eb3cdb58
 	{ /* sentinel */ }
 };
 MODULE_DEVICE_TABLE(of, fsl_rpmsg_ids);
