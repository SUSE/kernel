// SPDX-License-Identifier: GPL-2.0-only
/*
 * STM32 ALSA SoC Digital Audio Interface (SAI) driver.
 *
 * Copyright (C) 2016, STMicroelectronics - All Rights Reserved
 * Author(s): Olivier Moysan <olivier.moysan@st.com> for STMicroelectronics.
 */

#include <linux/clk.h>
#include <linux/clk-provider.h>
#include <linux/kernel.h>
#include <linux/module.h>
#include <linux/of_irq.h>
#include <linux/of_platform.h>
#include <linux/pm_runtime.h>
#include <linux/regmap.h>

#include <sound/asoundef.h>
#include <sound/core.h>
#include <sound/dmaengine_pcm.h>
#include <sound/pcm_params.h>

#include "stm32_sai.h"

#define SAI_FREE_PROTOCOL	0x0
#define SAI_SPDIF_PROTOCOL	0x1

#define SAI_SLOT_SIZE_AUTO	0x0
#define SAI_SLOT_SIZE_16	0x1
#define SAI_SLOT_SIZE_32	0x2

#define SAI_DATASIZE_8		0x2
#define SAI_DATASIZE_10		0x3
#define SAI_DATASIZE_16		0x4
#define SAI_DATASIZE_20		0x5
#define SAI_DATASIZE_24		0x6
#define SAI_DATASIZE_32		0x7

#define STM_SAI_DAI_NAME_SIZE	15

#define STM_SAI_IS_PLAYBACK(ip)	((ip)->dir == SNDRV_PCM_STREAM_PLAYBACK)
#define STM_SAI_IS_CAPTURE(ip)	((ip)->dir == SNDRV_PCM_STREAM_CAPTURE)

#define STM_SAI_A_ID		0x0
#define STM_SAI_B_ID		0x1

#define STM_SAI_IS_SUB_A(x)	((x)->id == STM_SAI_A_ID)
#define STM_SAI_IS_SUB_B(x)	((x)->id == STM_SAI_B_ID)
#define STM_SAI_BLOCK_NAME(x)	(((x)->id == STM_SAI_A_ID) ? "A" : "B")

#define SAI_SYNC_NONE		0x0
#define SAI_SYNC_INTERNAL	0x1
#define SAI_SYNC_EXTERNAL	0x2

#define STM_SAI_PROTOCOL_IS_SPDIF(ip)	((ip)->spdif)
#define STM_SAI_HAS_SPDIF(x)	((x)->pdata->conf.has_spdif_pdm)
#define STM_SAI_HAS_PDM(x)	((x)->pdata->conf.has_spdif_pdm)
#define STM_SAI_HAS_EXT_SYNC(x) (!STM_SAI_IS_F4(sai->pdata))

#define SAI_IEC60958_BLOCK_FRAMES	192
#define SAI_IEC60958_STATUS_BYTES	24

#define SAI_MCLK_NAME_LEN		32
#define SAI_RATE_11K			11025

/**
 * struct stm32_sai_sub_data - private data of SAI sub block (block A or B)
 * @pdev: device data pointer
 * @regmap: SAI register map pointer
 * @regmap_config: SAI sub block register map configuration pointer
 * @dma_params: dma configuration data for rx or tx channel
 * @cpu_dai_drv: DAI driver data pointer
 * @cpu_dai: DAI runtime data pointer
 * @substream: PCM substream data pointer
 * @pdata: SAI block parent data pointer
 * @np_sync_provider: synchronization provider node
 * @sai_ck: kernel clock feeding the SAI clock generator
 * @sai_mclk: master clock from SAI mclk provider
 * @phys_addr: SAI registers physical base address
 * @mclk_rate: SAI block master clock frequency (Hz). set at init
 * @id: SAI sub block id corresponding to sub-block A or B
 * @dir: SAI block direction (playback or capture). set at init
 * @master: SAI block mode flag. (true=master, false=slave) set at init
 * @spdif: SAI S/PDIF iec60958 mode flag. set at init
 * @fmt: SAI block format. relevant only for custom protocols. set at init
 * @sync: SAI block synchronization mode. (none, internal or external)
 * @synco: SAI block ext sync source (provider setting). (none, sub-block A/B)
 * @synci: SAI block ext sync source (client setting). (SAI sync provider index)
 * @fs_length: frame synchronization length. depends on protocol settings
 * @slots: rx or tx slot number
 * @slot_width: rx or tx slot width in bits
 * @slot_mask: rx or tx active slots mask. set at init or at runtime
 * @data_size: PCM data width. corresponds to PCM substream width.
 * @spdif_frm_cnt: S/PDIF playback frame counter
 * @iec958: iec958 data
 * @ctrl_lock: control lock
 * @irq_lock: prevent race condition with IRQ
 */
struct stm32_sai_sub_data {
	struct platform_device *pdev;
	struct regmap *regmap;
	const struct regmap_config *regmap_config;
	struct snd_dmaengine_dai_dma_data dma_params;
	struct snd_soc_dai_driver cpu_dai_drv;
	struct snd_soc_dai *cpu_dai;
	struct snd_pcm_substream *substream;
	struct stm32_sai_data *pdata;
	struct device_node *np_sync_provider;
	struct clk *sai_ck;
	struct clk *sai_mclk;
	dma_addr_t phys_addr;
	unsigned int mclk_rate;
	unsigned int id;
	int dir;
	bool master;
	bool spdif;
	int fmt;
	int sync;
	int synco;
	int synci;
	int fs_length;
	int slots;
	int slot_width;
	int slot_mask;
	int data_size;
	unsigned int spdif_frm_cnt;
	struct snd_aes_iec958 iec958;
	struct mutex ctrl_lock; /* protect resources accessed by controls */
	spinlock_t irq_lock; /* used to prevent race condition with IRQ */
};

enum stm32_sai_fifo_th {
	STM_SAI_FIFO_TH_EMPTY,
	STM_SAI_FIFO_TH_QUARTER,
	STM_SAI_FIFO_TH_HALF,
	STM_SAI_FIFO_TH_3_QUARTER,
	STM_SAI_FIFO_TH_FULL,
};

static bool stm32_sai_sub_readable_reg(struct device *dev, unsigned int reg)
{
	switch (reg) {
	case STM_SAI_CR1_REGX:
	case STM_SAI_CR2_REGX:
	case STM_SAI_FRCR_REGX:
	case STM_SAI_SLOTR_REGX:
	case STM_SAI_IMR_REGX:
	case STM_SAI_SR_REGX:
	case STM_SAI_CLRFR_REGX:
	case STM_SAI_DR_REGX:
	case STM_SAI_PDMCR_REGX:
	case STM_SAI_PDMLY_REGX:
		return true;
	default:
		return false;
	}
}

static bool stm32_sai_sub_volatile_reg(struct device *dev, unsigned int reg)
{
	switch (reg) {
	case STM_SAI_DR_REGX:
	case STM_SAI_SR_REGX:
		return true;
	default:
		return false;
	}
}

static bool stm32_sai_sub_writeable_reg(struct device *dev, unsigned int reg)
{
	switch (reg) {
	case STM_SAI_CR1_REGX:
	case STM_SAI_CR2_REGX:
	case STM_SAI_FRCR_REGX:
	case STM_SAI_SLOTR_REGX:
	case STM_SAI_IMR_REGX:
	case STM_SAI_CLRFR_REGX:
	case STM_SAI_DR_REGX:
	case STM_SAI_PDMCR_REGX:
	case STM_SAI_PDMLY_REGX:
		return true;
	default:
		return false;
	}
}

static int stm32_sai_sub_reg_up(struct stm32_sai_sub_data *sai,
				unsigned int reg, unsigned int mask,
				unsigned int val)
{
	int ret;

	ret = clk_enable(sai->pdata->pclk);
	if (ret < 0)
		return ret;

	ret = regmap_update_bits(sai->regmap, reg, mask, val);

	clk_disable(sai->pdata->pclk);

	return ret;
}

static int stm32_sai_sub_reg_wr(struct stm32_sai_sub_data *sai,
				unsigned int reg, unsigned int mask,
				unsigned int val)
{
	int ret;

	ret = clk_enable(sai->pdata->pclk);
	if (ret < 0)
		return ret;

	ret = regmap_write_bits(sai->regmap, reg, mask, val);

	clk_disable(sai->pdata->pclk);

	return ret;
}

static int stm32_sai_sub_reg_rd(struct stm32_sai_sub_data *sai,
				unsigned int reg, unsigned int *val)
{
	int ret;

	ret = clk_enable(sai->pdata->pclk);
	if (ret < 0)
		return ret;

	ret = regmap_read(sai->regmap, reg, val);

	clk_disable(sai->pdata->pclk);

	return ret;
}

static const struct regmap_config stm32_sai_sub_regmap_config_f4 = {
	.reg_bits = 32,
	.reg_stride = 4,
	.val_bits = 32,
	.max_register = STM_SAI_DR_REGX,
	.readable_reg = stm32_sai_sub_readable_reg,
	.volatile_reg = stm32_sai_sub_volatile_reg,
	.writeable_reg = stm32_sai_sub_writeable_reg,
	.fast_io = true,
	.cache_type = REGCACHE_FLAT,
};

static const struct regmap_config stm32_sai_sub_regmap_config_h7 = {
	.reg_bits = 32,
	.reg_stride = 4,
	.val_bits = 32,
	.max_register = STM_SAI_PDMLY_REGX,
	.readable_reg = stm32_sai_sub_readable_reg,
	.volatile_reg = stm32_sai_sub_volatile_reg,
	.writeable_reg = stm32_sai_sub_writeable_reg,
	.fast_io = true,
	.cache_type = REGCACHE_FLAT,
};

static int snd_pcm_iec958_info(struct snd_kcontrol *kcontrol,
			       struct snd_ctl_elem_info *uinfo)
{
	uinfo->type = SNDRV_CTL_ELEM_TYPE_IEC958;
	uinfo->count = 1;

	return 0;
}

static int snd_pcm_iec958_get(struct snd_kcontrol *kcontrol,
			      struct snd_ctl_elem_value *uctl)
{
	struct stm32_sai_sub_data *sai = snd_kcontrol_chip(kcontrol);

	mutex_lock(&sai->ctrl_lock);
	memcpy(uctl->value.iec958.status, sai->iec958.status, 4);
	mutex_unlock(&sai->ctrl_lock);

	return 0;
}

static int snd_pcm_iec958_put(struct snd_kcontrol *kcontrol,
			      struct snd_ctl_elem_value *uctl)
{
	struct stm32_sai_sub_data *sai = snd_kcontrol_chip(kcontrol);

	mutex_lock(&sai->ctrl_lock);
	memcpy(sai->iec958.status, uctl->value.iec958.status, 4);
	mutex_unlock(&sai->ctrl_lock);

	return 0;
}

static const struct snd_kcontrol_new iec958_ctls = {
	.access = (SNDRV_CTL_ELEM_ACCESS_READWRITE |
			SNDRV_CTL_ELEM_ACCESS_VOLATILE),
	.iface = SNDRV_CTL_ELEM_IFACE_PCM,
	.name = SNDRV_CTL_NAME_IEC958("", PLAYBACK, DEFAULT),
	.info = snd_pcm_iec958_info,
	.get = snd_pcm_iec958_get,
	.put = snd_pcm_iec958_put,
};

struct stm32_sai_mclk_data {
	struct clk_hw hw;
	unsigned long freq;
	struct stm32_sai_sub_data *sai_data;
};

#define to_mclk_data(_hw) container_of(_hw, struct stm32_sai_mclk_data, hw)
#define STM32_SAI_MAX_CLKS 1

static int stm32_sai_get_clk_div(struct stm32_sai_sub_data *sai,
				 unsigned long input_rate,
				 unsigned long output_rate)
{
	int version = sai->pdata->conf.version;
	int div;

	div = DIV_ROUND_CLOSEST(input_rate, output_rate);
	if (div > SAI_XCR1_MCKDIV_MAX(version)) {
		dev_err(&sai->pdev->dev, "Divider %d out of range\n", div);
		return -EINVAL;
	}
	dev_dbg(&sai->pdev->dev, "SAI divider %d\n", div);

	if (input_rate % div)
		dev_dbg(&sai->pdev->dev,
			"Rate not accurate. requested (%ld), actual (%ld)\n",
			output_rate, input_rate / div);

	return div;
}

static int stm32_sai_set_clk_div(struct stm32_sai_sub_data *sai,
				 unsigned int div)
{
	int version = sai->pdata->conf.version;
	int ret, cr1, mask;

	if (div > SAI_XCR1_MCKDIV_MAX(version)) {
		dev_err(&sai->pdev->dev, "Divider %d out of range\n", div);
		return -EINVAL;
	}

	mask = SAI_XCR1_MCKDIV_MASK(SAI_XCR1_MCKDIV_WIDTH(version));
	cr1 = SAI_XCR1_MCKDIV_SET(div);
	ret = stm32_sai_sub_reg_up(sai, STM_SAI_CR1_REGX, mask, cr1);
	if (ret < 0)
		dev_err(&sai->pdev->dev, "Failed to update CR1 register\n");

	return ret;
}

static int stm32_sai_set_parent_clock(struct stm32_sai_sub_data *sai,
				      unsigned int rate)
{
	struct platform_device *pdev = sai->pdev;
	struct clk *parent_clk = sai->pdata->clk_x8k;
	int ret;

	if (!(rate % SAI_RATE_11K))
		parent_clk = sai->pdata->clk_x11k;

	ret = clk_set_parent(sai->sai_ck, parent_clk);
	if (ret)
		dev_err(&pdev->dev, " Error %d setting sai_ck parent clock. %s",
			ret, ret == -EBUSY ?
			"Active stream rates conflict\n" : "\n");

	return ret;
}

static long stm32_sai_mclk_round_rate(struct clk_hw *hw, unsigned long rate,
				      unsigned long *prate)
{
	struct stm32_sai_mclk_data *mclk = to_mclk_data(hw);
	struct stm32_sai_sub_data *sai = mclk->sai_data;
	int div;

	div = stm32_sai_get_clk_div(sai, *prate, rate);
	if (div < 0)
		return div;

	mclk->freq = *prate / div;

	return mclk->freq;
}

static unsigned long stm32_sai_mclk_recalc_rate(struct clk_hw *hw,
						unsigned long parent_rate)
{
	struct stm32_sai_mclk_data *mclk = to_mclk_data(hw);

	return mclk->freq;
}

static int stm32_sai_mclk_set_rate(struct clk_hw *hw, unsigned long rate,
				   unsigned long parent_rate)
{
	struct stm32_sai_mclk_data *mclk = to_mclk_data(hw);
	struct stm32_sai_sub_data *sai = mclk->sai_data;
	int div, ret;

	div = stm32_sai_get_clk_div(sai, parent_rate, rate);
	if (div < 0)
		return div;

	ret = stm32_sai_set_clk_div(sai, div);
	if (ret)
		return ret;

	mclk->freq = rate;

	return 0;
}

static int stm32_sai_mclk_enable(struct clk_hw *hw)
{
	struct stm32_sai_mclk_data *mclk = to_mclk_data(hw);
	struct stm32_sai_sub_data *sai = mclk->sai_data;

	dev_dbg(&sai->pdev->dev, "Enable master clock\n");

	return stm32_sai_sub_reg_up(sai, STM_SAI_CR1_REGX,
				    SAI_XCR1_MCKEN, SAI_XCR1_MCKEN);
}

static void stm32_sai_mclk_disable(struct clk_hw *hw)
{
	struct stm32_sai_mclk_data *mclk = to_mclk_data(hw);
	struct stm32_sai_sub_data *sai = mclk->sai_data;

	dev_dbg(&sai->pdev->dev, "Disable master clock\n");

	stm32_sai_sub_reg_up(sai, STM_SAI_CR1_REGX, SAI_XCR1_MCKEN, 0);
}

static const struct clk_ops mclk_ops = {
	.enable = stm32_sai_mclk_enable,
	.disable = stm32_sai_mclk_disable,
	.recalc_rate = stm32_sai_mclk_recalc_rate,
	.round_rate = stm32_sai_mclk_round_rate,
	.set_rate = stm32_sai_mclk_set_rate,
};

static int stm32_sai_add_mclk_provider(struct stm32_sai_sub_data *sai)
{
	struct clk_hw *hw;
	struct stm32_sai_mclk_data *mclk;
	struct device *dev = &sai->pdev->dev;
	const char *pname = __clk_get_name(sai->sai_ck);
	char *mclk_name, *p, *s = (char *)pname;
	int ret, i = 0;

	mclk = devm_kzalloc(dev, sizeof(*mclk), GFP_KERNEL);
	if (!mclk)
		return -ENOMEM;

	mclk_name = devm_kcalloc(dev, sizeof(char),
				 SAI_MCLK_NAME_LEN, GFP_KERNEL);
	if (!mclk_name)
		return -ENOMEM;

	/*
	 * Forge mclk clock name from parent clock name and suffix.
	 * String after "_" char is stripped in parent name.
	 */
	p = mclk_name;
	while (*s && *s != '_' && (i < (SAI_MCLK_NAME_LEN - 7))) {
		*p++ = *s++;
		i++;
	}
	STM_SAI_IS_SUB_A(sai) ? strcat(p, "a_mclk") : strcat(p, "b_mclk");

	mclk->hw.init = CLK_HW_INIT(mclk_name, pname, &mclk_ops, 0);
	mclk->sai_data = sai;
	hw = &mclk->hw;

	dev_dbg(dev, "Register master clock %s\n", mclk_name);
	ret = devm_clk_hw_register(&sai->pdev->dev, hw);
	if (ret) {
		dev_err(dev, "mclk register returned %d\n", ret);
		return ret;
	}
	sai->sai_mclk = hw->clk;

	/* register mclk provider */
	return devm_of_clk_add_hw_provider(dev, of_clk_hw_simple_get, hw);
}

static irqreturn_t stm32_sai_isr(int irq, void *devid)
{
	struct stm32_sai_sub_data *sai = (struct stm32_sai_sub_data *)devid;
	struct platform_device *pdev = sai->pdev;
	unsigned int sr, imr, flags;
	snd_pcm_state_t status = SNDRV_PCM_STATE_RUNNING;

	stm32_sai_sub_reg_rd(sai, STM_SAI_IMR_REGX, &imr);
	stm32_sai_sub_reg_rd(sai, STM_SAI_SR_REGX, &sr);

	flags = sr & imr;
	if (!flags)
		return IRQ_NONE;

	stm32_sai_sub_reg_wr(sai, STM_SAI_CLRFR_REGX, SAI_XCLRFR_MASK,
			     SAI_XCLRFR_MASK);

	if (!sai->substream) {
		dev_err(&pdev->dev, "Device stopped. Spurious IRQ 0x%x\n", sr);
		return IRQ_NONE;
	}

	if (flags & SAI_XIMR_OVRUDRIE) {
		dev_err(&pdev->dev, "IRQ %s\n",
			STM_SAI_IS_PLAYBACK(sai) ? "underrun" : "overrun");
		status = SNDRV_PCM_STATE_XRUN;
	}

	if (flags & SAI_XIMR_MUTEDETIE)
		dev_dbg(&pdev->dev, "IRQ mute detected\n");

	if (flags & SAI_XIMR_WCKCFGIE) {
		dev_err(&pdev->dev, "IRQ wrong clock configuration\n");
		status = SNDRV_PCM_STATE_DISCONNECTED;
	}

	if (flags & SAI_XIMR_CNRDYIE)
		dev_err(&pdev->dev, "IRQ Codec not ready\n");

	if (flags & SAI_XIMR_AFSDETIE) {
		dev_err(&pdev->dev, "IRQ Anticipated frame synchro\n");
		status = SNDRV_PCM_STATE_XRUN;
	}

	if (flags & SAI_XIMR_LFSDETIE) {
		dev_err(&pdev->dev, "IRQ Late frame synchro\n");
		status = SNDRV_PCM_STATE_XRUN;
	}

	spin_lock(&sai->irq_lock);
	if (status != SNDRV_PCM_STATE_RUNNING && sai->substream)
		snd_pcm_stop_xrun(sai->substream);
	spin_unlock(&sai->irq_lock);

	return IRQ_HANDLED;
}

static int stm32_sai_set_sysclk(struct snd_soc_dai *cpu_dai,
				int clk_id, unsigned int freq, int dir)
{
	struct stm32_sai_sub_data *sai = snd_soc_dai_get_drvdata(cpu_dai);
	int ret;

	if (dir == SND_SOC_CLOCK_OUT && sai->sai_mclk) {
		ret = stm32_sai_sub_reg_up(sai, STM_SAI_CR1_REGX,
					   SAI_XCR1_NODIV,
					 freq ? 0 : SAI_XCR1_NODIV);
		if (ret < 0)
			return ret;

		/* Assume shutdown if requested frequency is 0Hz */
		if (!freq) {
			/* Release mclk rate only if rate was actually set */
			if (sai->mclk_rate) {
				clk_rate_exclusive_put(sai->sai_mclk);
				sai->mclk_rate = 0;
			}
			return 0;
		}

		/* If master clock is used, set parent clock now */
		ret = stm32_sai_set_parent_clock(sai, freq);
		if (ret)
			return ret;

		ret = clk_set_rate_exclusive(sai->sai_mclk, freq);
		if (ret) {
			dev_err(cpu_dai->dev,
				ret == -EBUSY ?
				"Active streams have incompatible rates" :
				"Could not set mclk rate\n");
			return ret;
		}

		dev_dbg(cpu_dai->dev, "SAI MCLK frequency is %uHz\n", freq);
		sai->mclk_rate = freq;
	}

	return 0;
}

static int stm32_sai_set_dai_tdm_slot(struct snd_soc_dai *cpu_dai, u32 tx_mask,
				      u32 rx_mask, int slots, int slot_width)
{
	struct stm32_sai_sub_data *sai = snd_soc_dai_get_drvdata(cpu_dai);
	int slotr, slotr_mask, slot_size;

	if (STM_SAI_PROTOCOL_IS_SPDIF(sai)) {
		dev_warn(cpu_dai->dev, "Slot setting relevant only for TDM\n");
		return 0;
	}

	dev_dbg(cpu_dai->dev, "Masks tx/rx:%#x/%#x, slots:%d, width:%d\n",
		tx_mask, rx_mask, slots, slot_width);

	switch (slot_width) {
	case 16:
		slot_size = SAI_SLOT_SIZE_16;
		break;
	case 32:
		slot_size = SAI_SLOT_SIZE_32;
		break;
	default:
		slot_size = SAI_SLOT_SIZE_AUTO;
		break;
	}

	slotr = SAI_XSLOTR_SLOTSZ_SET(slot_size) |
		SAI_XSLOTR_NBSLOT_SET(slots - 1);
	slotr_mask = SAI_XSLOTR_SLOTSZ_MASK | SAI_XSLOTR_NBSLOT_MASK;

	/* tx/rx mask set in machine init, if slot number defined in DT */
	if (STM_SAI_IS_PLAYBACK(sai)) {
		sai->slot_mask = tx_mask;
		slotr |= SAI_XSLOTR_SLOTEN_SET(tx_mask);
	}

	if (STM_SAI_IS_CAPTURE(sai)) {
		sai->slot_mask = rx_mask;
		slotr |= SAI_XSLOTR_SLOTEN_SET(rx_mask);
	}

	slotr_mask |= SAI_XSLOTR_SLOTEN_MASK;

	stm32_sai_sub_reg_up(sai, STM_SAI_SLOTR_REGX, slotr_mask, slotr);

	sai->slot_width = slot_width;
	sai->slots = slots;

	return 0;
}

static int stm32_sai_set_dai_fmt(struct snd_soc_dai *cpu_dai, unsigned int fmt)
{
	struct stm32_sai_sub_data *sai = snd_soc_dai_get_drvdata(cpu_dai);
	int cr1, frcr = 0;
	int cr1_mask, frcr_mask = 0;
	int ret;

	dev_dbg(cpu_dai->dev, "fmt %x\n", fmt);

	/* Do not generate master by default */
	cr1 = SAI_XCR1_NODIV;
	cr1_mask = SAI_XCR1_NODIV;

	cr1_mask |= SAI_XCR1_PRTCFG_MASK;
	if (STM_SAI_PROTOCOL_IS_SPDIF(sai)) {
		cr1 |= SAI_XCR1_PRTCFG_SET(SAI_SPDIF_PROTOCOL);
		goto conf_update;
	}

	cr1 |= SAI_XCR1_PRTCFG_SET(SAI_FREE_PROTOCOL);

	switch (fmt & SND_SOC_DAIFMT_FORMAT_MASK) {
	/* SCK active high for all protocols */
	case SND_SOC_DAIFMT_I2S:
		cr1 |= SAI_XCR1_CKSTR;
		frcr |= SAI_XFRCR_FSOFF | SAI_XFRCR_FSDEF;
		break;
	/* Left justified */
	case SND_SOC_DAIFMT_MSB:
		frcr |= SAI_XFRCR_FSPOL | SAI_XFRCR_FSDEF;
		break;
	/* Right justified */
	case SND_SOC_DAIFMT_LSB:
		frcr |= SAI_XFRCR_FSPOL | SAI_XFRCR_FSDEF;
		break;
	case SND_SOC_DAIFMT_DSP_A:
		frcr |= SAI_XFRCR_FSPOL | SAI_XFRCR_FSOFF;
		break;
	case SND_SOC_DAIFMT_DSP_B:
		frcr |= SAI_XFRCR_FSPOL;
		break;
	default:
		dev_err(cpu_dai->dev, "Unsupported protocol %#x\n",
			fmt & SND_SOC_DAIFMT_FORMAT_MASK);
		return -EINVAL;
	}

	cr1_mask |= SAI_XCR1_CKSTR;
	frcr_mask |= SAI_XFRCR_FSPOL | SAI_XFRCR_FSOFF |
		     SAI_XFRCR_FSDEF;

	/* DAI clock strobing. Invert setting previously set */
	switch (fmt & SND_SOC_DAIFMT_INV_MASK) {
	case SND_SOC_DAIFMT_NB_NF:
		break;
	case SND_SOC_DAIFMT_IB_NF:
		cr1 ^= SAI_XCR1_CKSTR;
		break;
	case SND_SOC_DAIFMT_NB_IF:
		frcr ^= SAI_XFRCR_FSPOL;
		break;
	case SND_SOC_DAIFMT_IB_IF:
		/* Invert fs & sck */
		cr1 ^= SAI_XCR1_CKSTR;
		frcr ^= SAI_XFRCR_FSPOL;
		break;
	default:
		dev_err(cpu_dai->dev, "Unsupported strobing %#x\n",
			fmt & SND_SOC_DAIFMT_INV_MASK);
		return -EINVAL;
	}
	cr1_mask |= SAI_XCR1_CKSTR;
	frcr_mask |= SAI_XFRCR_FSPOL;

	stm32_sai_sub_reg_up(sai, STM_SAI_FRCR_REGX, frcr_mask, frcr);

	/* DAI clock master masks */
	switch (fmt & SND_SOC_DAIFMT_MASTER_MASK) {
	case SND_SOC_DAIFMT_CBM_CFM:
		/* codec is master */
		cr1 |= SAI_XCR1_SLAVE;
		sai->master = false;
		break;
	case SND_SOC_DAIFMT_CBS_CFS:
		sai->master = true;
		break;
	default:
		dev_err(cpu_dai->dev, "Unsupported mode %#x\n",
			fmt & SND_SOC_DAIFMT_MASTER_MASK);
		return -EINVAL;
	}

	/* Set slave mode if sub-block is synchronized with another SAI */
	if (sai->sync) {
		dev_dbg(cpu_dai->dev, "Synchronized SAI configured as slave\n");
		cr1 |= SAI_XCR1_SLAVE;
		sai->master = false;
	}

	cr1_mask |= SAI_XCR1_SLAVE;

conf_update:
	ret = stm32_sai_sub_reg_up(sai, STM_SAI_CR1_REGX, cr1_mask, cr1);
	if (ret < 0) {
		dev_err(cpu_dai->dev, "Failed to update CR1 register\n");
		return ret;
	}

	sai->fmt = fmt;

	return 0;
}

static int stm32_sai_startup(struct snd_pcm_substream *substream,
			     struct snd_soc_dai *cpu_dai)
{
	struct stm32_sai_sub_data *sai = snd_soc_dai_get_drvdata(cpu_dai);
	int imr, cr2, ret;
	unsigned long flags;

	spin_lock_irqsave(&sai->irq_lock, flags);
	sai->substream = substream;
	spin_unlock_irqrestore(&sai->irq_lock, flags);

	if (STM_SAI_PROTOCOL_IS_SPDIF(sai)) {
		snd_pcm_hw_constraint_mask64(substream->runtime,
					     SNDRV_PCM_HW_PARAM_FORMAT,
					     SNDRV_PCM_FMTBIT_S32_LE);
		snd_pcm_hw_constraint_single(substream->runtime,
					     SNDRV_PCM_HW_PARAM_CHANNELS, 2);
	}

	ret = clk_prepare_enable(sai->sai_ck);
	if (ret < 0) {
		dev_err(cpu_dai->dev, "Failed to enable clock: %d\n", ret);
		return ret;
	}

	/* Enable ITs */
	stm32_sai_sub_reg_wr(sai, STM_SAI_CLRFR_REGX,
			     SAI_XCLRFR_MASK, SAI_XCLRFR_MASK);

	imr = SAI_XIMR_OVRUDRIE;
	if (STM_SAI_IS_CAPTURE(sai)) {
		stm32_sai_sub_reg_rd(sai, STM_SAI_CR2_REGX, &cr2);
		if (cr2 & SAI_XCR2_MUTECNT_MASK)
			imr |= SAI_XIMR_MUTEDETIE;
	}

	if (sai->master)
		imr |= SAI_XIMR_WCKCFGIE;
	else
		imr |= SAI_XIMR_AFSDETIE | SAI_XIMR_LFSDETIE;

	stm32_sai_sub_reg_up(sai, STM_SAI_IMR_REGX,
			     SAI_XIMR_MASK, imr);

	return 0;
}

static int stm32_sai_set_config(struct snd_soc_dai *cpu_dai,
				struct snd_pcm_substream *substream,
				struct snd_pcm_hw_params *params)
{
	struct stm32_sai_sub_data *sai = snd_soc_dai_get_drvdata(cpu_dai);
	int cr1, cr1_mask, ret;

	/*
	 * DMA bursts increment is set to 4 words.
	 * SAI fifo threshold is set to half fifo, to keep enough space
	 * for DMA incoming bursts.
	 */
	stm32_sai_sub_reg_wr(sai, STM_SAI_CR2_REGX,
			     SAI_XCR2_FFLUSH | SAI_XCR2_FTH_MASK,
			     SAI_XCR2_FFLUSH |
			     SAI_XCR2_FTH_SET(STM_SAI_FIFO_TH_HALF));

	/* DS bits in CR1 not set for SPDIF (size forced to 24 bits).*/
	if (STM_SAI_PROTOCOL_IS_SPDIF(sai)) {
		sai->spdif_frm_cnt = 0;
		return 0;
	}

	/* Mode, data format and channel config */
	cr1_mask = SAI_XCR1_DS_MASK;
	switch (params_format(params)) {
	case SNDRV_PCM_FORMAT_S8:
		cr1 = SAI_XCR1_DS_SET(SAI_DATASIZE_8);
		break;
	case SNDRV_PCM_FORMAT_S16_LE:
		cr1 = SAI_XCR1_DS_SET(SAI_DATASIZE_16);
		break;
	case SNDRV_PCM_FORMAT_S32_LE:
		cr1 = SAI_XCR1_DS_SET(SAI_DATASIZE_32);
		break;
	default:
		dev_err(cpu_dai->dev, "Data format not supported\n");
		return -EINVAL;
	}

	cr1_mask |= SAI_XCR1_MONO;
	if ((sai->slots == 2) && (params_channels(params) == 1))
		cr1 |= SAI_XCR1_MONO;

	ret = stm32_sai_sub_reg_up(sai, STM_SAI_CR1_REGX, cr1_mask, cr1);
	if (ret < 0) {
		dev_err(cpu_dai->dev, "Failed to update CR1 register\n");
		return ret;
	}

	return 0;
}

static int stm32_sai_set_slots(struct snd_soc_dai *cpu_dai)
{
	struct stm32_sai_sub_data *sai = snd_soc_dai_get_drvdata(cpu_dai);
	int slotr, slot_sz;

	stm32_sai_sub_reg_rd(sai, STM_SAI_SLOTR_REGX, &slotr);

	/*
	 * If SLOTSZ is set to auto in SLOTR, align slot width on data size
	 * By default slot width = data size, if not forced from DT
	 */
	slot_sz = slotr & SAI_XSLOTR_SLOTSZ_MASK;
	if (slot_sz == SAI_XSLOTR_SLOTSZ_SET(SAI_SLOT_SIZE_AUTO))
		sai->slot_width = sai->data_size;

	if (sai->slot_width < sai->data_size) {
		dev_err(cpu_dai->dev,
			"Data size %d larger than slot width\n",
			sai->data_size);
		return -EINVAL;
	}

	/* Slot number is set to 2, if not specified in DT */
	if (!sai->slots)
		sai->slots = 2;

	/* The number of slots in the audio frame is equal to NBSLOT[3:0] + 1*/
	stm32_sai_sub_reg_up(sai, STM_SAI_SLOTR_REGX,
			     SAI_XSLOTR_NBSLOT_MASK,
			     SAI_XSLOTR_NBSLOT_SET((sai->slots - 1)));

	/* Set default slots mask if not already set from DT */
	if (!(slotr & SAI_XSLOTR_SLOTEN_MASK)) {
		sai->slot_mask = (1 << sai->slots) - 1;
		stm32_sai_sub_reg_up(sai,
				     STM_SAI_SLOTR_REGX, SAI_XSLOTR_SLOTEN_MASK,
				     SAI_XSLOTR_SLOTEN_SET(sai->slot_mask));
	}

	dev_dbg(cpu_dai->dev, "Slots %d, slot width %d\n",
		sai->slots, sai->slot_width);

	return 0;
}

static void stm32_sai_set_frame(struct snd_soc_dai *cpu_dai)
{
	struct stm32_sai_sub_data *sai = snd_soc_dai_get_drvdata(cpu_dai);
	int fs_active, offset, format;
	int frcr, frcr_mask;

	format = sai->fmt & SND_SOC_DAIFMT_FORMAT_MASK;
	sai->fs_length = sai->slot_width * sai->slots;

	fs_active = sai->fs_length / 2;
	if ((format == SND_SOC_DAIFMT_DSP_A) ||
	    (format == SND_SOC_DAIFMT_DSP_B))
		fs_active = 1;

	frcr = SAI_XFRCR_FRL_SET((sai->fs_length - 1));
	frcr |= SAI_XFRCR_FSALL_SET((fs_active - 1));
	frcr_mask = SAI_XFRCR_FRL_MASK | SAI_XFRCR_FSALL_MASK;

	dev_dbg(cpu_dai->dev, "Frame length %d, frame active %d\n",
		sai->fs_length, fs_active);

	stm32_sai_sub_reg_up(sai, STM_SAI_FRCR_REGX, frcr_mask, frcr);

	if ((sai->fmt & SND_SOC_DAIFMT_FORMAT_MASK) == SND_SOC_DAIFMT_LSB) {
		offset = sai->slot_width - sai->data_size;

		stm32_sai_sub_reg_up(sai, STM_SAI_SLOTR_REGX,
				     SAI_XSLOTR_FBOFF_MASK,
				     SAI_XSLOTR_FBOFF_SET(offset));
	}
}

static void stm32_sai_init_iec958_status(struct stm32_sai_sub_data *sai)
{
	unsigned char *cs = sai->iec958.status;

	cs[0] = IEC958_AES0_CON_NOT_COPYRIGHT | IEC958_AES0_CON_EMPHASIS_NONE;
	cs[1] = IEC958_AES1_CON_GENERAL;
	cs[2] = IEC958_AES2_CON_SOURCE_UNSPEC | IEC958_AES2_CON_CHANNEL_UNSPEC;
	cs[3] = IEC958_AES3_CON_CLOCK_1000PPM | IEC958_AES3_CON_FS_NOTID;
}

static void stm32_sai_set_iec958_status(struct stm32_sai_sub_data *sai,
					struct snd_pcm_runtime *runtime)
{
	if (!runtime)
		return;

	/* Force the sample rate according to runtime rate */
	mutex_lock(&sai->ctrl_lock);
	switch (runtime->rate) {
	case 22050:
		sai->iec958.status[3] = IEC958_AES3_CON_FS_22050;
		break;
	case 44100:
		sai->iec958.status[3] = IEC958_AES3_CON_FS_44100;
		break;
	case 88200:
		sai->iec958.status[3] = IEC958_AES3_CON_FS_88200;
		break;
	case 176400:
		sai->iec958.status[3] = IEC958_AES3_CON_FS_176400;
		break;
	case 24000:
		sai->iec958.status[3] = IEC958_AES3_CON_FS_24000;
		break;
	case 48000:
		sai->iec958.status[3] = IEC958_AES3_CON_FS_48000;
		break;
	case 96000:
		sai->iec958.status[3] = IEC958_AES3_CON_FS_96000;
		break;
	case 192000:
		sai->iec958.status[3] = IEC958_AES3_CON_FS_192000;
		break;
	case 32000:
		sai->iec958.status[3] = IEC958_AES3_CON_FS_32000;
		break;
	default:
		sai->iec958.status[3] = IEC958_AES3_CON_FS_NOTID;
		break;
	}
	mutex_unlock(&sai->ctrl_lock);
}

static int stm32_sai_configure_clock(struct snd_soc_dai *cpu_dai,
				     struct snd_pcm_hw_params *params)
{
	struct stm32_sai_sub_data *sai = snd_soc_dai_get_drvdata(cpu_dai);
	int div = 0, cr1 = 0;
	int sai_clk_rate, mclk_ratio, den;
	unsigned int rate = params_rate(params);
	int ret;

	if (!sai->sai_mclk) {
		ret = stm32_sai_set_parent_clock(sai, rate);
		if (ret)
			return ret;
	}
	sai_clk_rate = clk_get_rate(sai->sai_ck);

	if (STM_SAI_IS_F4(sai->pdata)) {
		/* mclk on (NODIV=0)
		 *   mclk_rate = 256 * fs
		 *   MCKDIV = 0 if sai_ck < 3/2 * mclk_rate
		 *   MCKDIV = sai_ck / (2 * mclk_rate) otherwise
		 * mclk off (NODIV=1)
		 *   MCKDIV ignored. sck = sai_ck
		 */
		if (!sai->mclk_rate)
			return 0;

		if (2 * sai_clk_rate >= 3 * sai->mclk_rate) {
			div = stm32_sai_get_clk_div(sai, sai_clk_rate,
						    2 * sai->mclk_rate);
			if (div < 0)
				return div;
		}
	} else {
		/*
		 * TDM mode :
		 *   mclk on
		 *      MCKDIV = sai_ck / (ws x 256)	(NOMCK=0. OSR=0)
		 *      MCKDIV = sai_ck / (ws x 512)	(NOMCK=0. OSR=1)
		 *   mclk off
		 *      MCKDIV = sai_ck / (frl x ws)	(NOMCK=1)
		 * Note: NOMCK/NODIV correspond to same bit.
		 */
		if (STM_SAI_PROTOCOL_IS_SPDIF(sai)) {
			div = stm32_sai_get_clk_div(sai, sai_clk_rate,
						    rate * 128);
			if (div < 0)
				return div;
		} else {
			if (sai->mclk_rate) {
				mclk_ratio = sai->mclk_rate / rate;
				if (mclk_ratio == 512) {
					cr1 = SAI_XCR1_OSR;
				} else if (mclk_ratio != 256) {
					dev_err(cpu_dai->dev,
						"Wrong mclk ratio %d\n",
						mclk_ratio);
					return -EINVAL;
				}

				stm32_sai_sub_reg_up(sai,
						     STM_SAI_CR1_REGX,
						     SAI_XCR1_OSR, cr1);

				div = stm32_sai_get_clk_div(sai, sai_clk_rate,
							    sai->mclk_rate);
				if (div < 0)
					return div;
			} else {
				/* mclk-fs not set, master clock not active */
				den = sai->fs_length * params_rate(params);
				div = stm32_sai_get_clk_div(sai, sai_clk_rate,
							    den);
				if (div < 0)
					return div;
			}
		}
	}

	return stm32_sai_set_clk_div(sai, div);
}

static int stm32_sai_hw_params(struct snd_pcm_substream *substream,
			       struct snd_pcm_hw_params *params,
			       struct snd_soc_dai *cpu_dai)
{
	struct stm32_sai_sub_data *sai = snd_soc_dai_get_drvdata(cpu_dai);
	int ret;

	sai->data_size = params_width(params);

	if (STM_SAI_PROTOCOL_IS_SPDIF(sai)) {
		/* Rate not already set in runtime structure */
		substream->runtime->rate = params_rate(params);
		stm32_sai_set_iec958_status(sai, substream->runtime);
	} else {
		ret = stm32_sai_set_slots(cpu_dai);
		if (ret < 0)
			return ret;
		stm32_sai_set_frame(cpu_dai);
	}

	ret = stm32_sai_set_config(cpu_dai, substream, params);
	if (ret)
		return ret;

	if (sai->master)
		ret = stm32_sai_configure_clock(cpu_dai, params);

	return ret;
}

static int stm32_sai_trigger(struct snd_pcm_substream *substream, int cmd,
			     struct snd_soc_dai *cpu_dai)
{
	struct stm32_sai_sub_data *sai = snd_soc_dai_get_drvdata(cpu_dai);
	int ret;

	switch (cmd) {
	case SNDRV_PCM_TRIGGER_START:
	case SNDRV_PCM_TRIGGER_RESUME:
	case SNDRV_PCM_TRIGGER_PAUSE_RELEASE:
		dev_dbg(cpu_dai->dev, "Enable DMA and SAI\n");

		stm32_sai_sub_reg_up(sai, STM_SAI_CR1_REGX,
				     SAI_XCR1_DMAEN, SAI_XCR1_DMAEN);

		/* Enable SAI */
		ret = stm32_sai_sub_reg_up(sai, STM_SAI_CR1_REGX,
					   SAI_XCR1_SAIEN, SAI_XCR1_SAIEN);
		if (ret < 0)
			dev_err(cpu_dai->dev, "Failed to update CR1 register\n");
		break;
	case SNDRV_PCM_TRIGGER_SUSPEND:
	case SNDRV_PCM_TRIGGER_PAUSE_PUSH:
	case SNDRV_PCM_TRIGGER_STOP:
		dev_dbg(cpu_dai->dev, "Disable DMA and SAI\n");

		stm32_sai_sub_reg_up(sai, STM_SAI_IMR_REGX,
				     SAI_XIMR_MASK, 0);

		stm32_sai_sub_reg_up(sai, STM_SAI_CR1_REGX,
				     SAI_XCR1_SAIEN,
				     (unsigned int)~SAI_XCR1_SAIEN);

		ret = stm32_sai_sub_reg_up(sai, STM_SAI_CR1_REGX,
					   SAI_XCR1_DMAEN,
					   (unsigned int)~SAI_XCR1_DMAEN);
		if (ret < 0)
			dev_err(cpu_dai->dev, "Failed to update CR1 register\n");

		if (STM_SAI_PROTOCOL_IS_SPDIF(sai))
			sai->spdif_frm_cnt = 0;
		break;
	default:
		return -EINVAL;
	}

	return ret;
}

static void stm32_sai_shutdown(struct snd_pcm_substream *substream,
			       struct snd_soc_dai *cpu_dai)
{
	struct stm32_sai_sub_data *sai = snd_soc_dai_get_drvdata(cpu_dai);
	unsigned long flags;

	stm32_sai_sub_reg_up(sai, STM_SAI_IMR_REGX, SAI_XIMR_MASK, 0);

	clk_disable_unprepare(sai->sai_ck);

	spin_lock_irqsave(&sai->irq_lock, flags);
	sai->substream = NULL;
	spin_unlock_irqrestore(&sai->irq_lock, flags);
}

static int stm32_sai_pcm_new(struct snd_soc_pcm_runtime *rtd,
			     struct snd_soc_dai *cpu_dai)
{
	struct stm32_sai_sub_data *sai = dev_get_drvdata(cpu_dai->dev);
	struct snd_kcontrol_new knew = iec958_ctls;

	if (STM_SAI_PROTOCOL_IS_SPDIF(sai)) {
		dev_dbg(&sai->pdev->dev, "%s: register iec controls", __func__);
		knew.device = rtd->pcm->device;
		return snd_ctl_add(rtd->pcm->card, snd_ctl_new1(&knew, sai));
	}

	return 0;
}

static int stm32_sai_dai_probe(struct snd_soc_dai *cpu_dai)
{
	struct stm32_sai_sub_data *sai = dev_get_drvdata(cpu_dai->dev);
	int cr1 = 0, cr1_mask, ret;

	sai->cpu_dai = cpu_dai;

	sai->dma_params.addr = (dma_addr_t)(sai->phys_addr + STM_SAI_DR_REGX);
	/*
	 * DMA supports 4, 8 or 16 burst sizes. Burst size 4 is the best choice,
	 * as it allows bytes, half-word and words transfers. (See DMA fifos
	 * constraints).
	 */
	sai->dma_params.maxburst = 4;
	if (sai->pdata->conf.fifo_size < 8)
		sai->dma_params.maxburst = 1;
	/* Buswidth will be set by framework at runtime */
	sai->dma_params.addr_width = DMA_SLAVE_BUSWIDTH_UNDEFINED;

	if (STM_SAI_IS_PLAYBACK(sai))
		snd_soc_dai_init_dma_data(cpu_dai, &sai->dma_params, NULL);
	else
		snd_soc_dai_init_dma_data(cpu_dai, NULL, &sai->dma_params);

	/* Next settings are not relevant for spdif mode */
	if (STM_SAI_PROTOCOL_IS_SPDIF(sai))
		return 0;

	cr1_mask = SAI_XCR1_RX_TX;
	if (STM_SAI_IS_CAPTURE(sai))
		cr1 |= SAI_XCR1_RX_TX;

	/* Configure synchronization */
	if (sai->sync == SAI_SYNC_EXTERNAL) {
		/* Configure synchro client and provider */
		ret = sai->pdata->set_sync(sai->pdata, sai->np_sync_provider,
					   sai->synco, sai->synci);
		if (ret)
			return ret;
	}

	cr1_mask |= SAI_XCR1_SYNCEN_MASK;
	cr1 |= SAI_XCR1_SYNCEN_SET(sai->sync);

	return stm32_sai_sub_reg_up(sai, STM_SAI_CR1_REGX, cr1_mask, cr1);
}

static const struct snd_soc_dai_ops stm32_sai_pcm_dai_ops = {
	.set_sysclk	= stm32_sai_set_sysclk,
	.set_fmt	= stm32_sai_set_dai_fmt,
	.set_tdm_slot	= stm32_sai_set_dai_tdm_slot,
	.startup	= stm32_sai_startup,
	.hw_params	= stm32_sai_hw_params,
	.trigger	= stm32_sai_trigger,
	.shutdown	= stm32_sai_shutdown,
};

static int stm32_sai_pcm_process_spdif(struct snd_pcm_substream *substream,
				       int channel, unsigned long hwoff,
				       void *buf, unsigned long bytes)
{
	struct snd_pcm_runtime *runtime = substream->runtime;
	struct snd_soc_pcm_runtime *rtd = asoc_substream_to_rtd(substream);
	struct snd_soc_dai *cpu_dai = asoc_rtd_to_cpu(rtd, 0);
	struct stm32_sai_sub_data *sai = dev_get_drvdata(cpu_dai->dev);
	int *ptr = (int *)(runtime->dma_area + hwoff +
			   channel * (runtime->dma_bytes / runtime->channels));
	ssize_t cnt = bytes_to_samples(runtime, bytes);
	unsigned int frm_cnt = sai->spdif_frm_cnt;
	unsigned int byte;
	unsigned int mask;

	do {
		*ptr = ((*ptr >> 8) & 0x00ffffff);

		/* Set channel status bit */
		byte = frm_cnt >> 3;
		mask = 1 << (frm_cnt - (byte << 3));
		if (sai->iec958.status[byte] & mask)
			*ptr |= 0x04000000;
		ptr++;

		if (!(cnt % 2))
			frm_cnt++;

		if (frm_cnt == SAI_IEC60958_BLOCK_FRAMES)
			frm_cnt = 0;
	} while (--cnt);
	sai->spdif_frm_cnt = frm_cnt;

	return 0;
}

/* No support of mmap in S/PDIF mode */
static const struct snd_pcm_hardware stm32_sai_pcm_hw_spdif = {
	.info = SNDRV_PCM_INFO_INTERLEAVED,
	.buffer_bytes_max = 8 * PAGE_SIZE,
	.period_bytes_min = 1024,
	.period_bytes_max = PAGE_SIZE,
	.periods_min = 2,
	.periods_max = 8,
};

static const struct snd_pcm_hardware stm32_sai_pcm_hw = {
	.info = SNDRV_PCM_INFO_INTERLEAVED | SNDRV_PCM_INFO_MMAP,
	.buffer_bytes_max = 8 * PAGE_SIZE,
	.period_bytes_min = 1024, /* 5ms at 48kHz */
	.period_bytes_max = PAGE_SIZE,
	.periods_min = 2,
	.periods_max = 8,
};

static struct snd_soc_dai_driver stm32_sai_playback_dai = {
		.probe = stm32_sai_dai_probe,
		.pcm_new = stm32_sai_pcm_new,
		.id = 1, /* avoid call to fmt_single_name() */
		.playback = {
			.channels_min = 1,
			.channels_max = 2,
			.rate_min = 8000,
			.rate_max = 192000,
			.rates = SNDRV_PCM_RATE_CONTINUOUS,
			/* DMA does not support 24 bits transfers */
			.formats =
				SNDRV_PCM_FMTBIT_S8 |
				SNDRV_PCM_FMTBIT_S16_LE |
				SNDRV_PCM_FMTBIT_S32_LE,
		},
		.ops = &stm32_sai_pcm_dai_ops,
};

static struct snd_soc_dai_driver stm32_sai_capture_dai = {
		.probe = stm32_sai_dai_probe,
		.id = 1, /* avoid call to fmt_single_name() */
		.capture = {
			.channels_min = 1,
			.channels_max = 2,
			.rate_min = 8000,
			.rate_max = 192000,
			.rates = SNDRV_PCM_RATE_CONTINUOUS,
			/* DMA does not support 24 bits transfers */
			.formats =
				SNDRV_PCM_FMTBIT_S8 |
				SNDRV_PCM_FMTBIT_S16_LE |
				SNDRV_PCM_FMTBIT_S32_LE,
		},
		.ops = &stm32_sai_pcm_dai_ops,
};

static const struct snd_dmaengine_pcm_config stm32_sai_pcm_config = {
	.pcm_hardware = &stm32_sai_pcm_hw,
	.prepare_slave_config = snd_dmaengine_pcm_prepare_slave_config,
};

static const struct snd_dmaengine_pcm_config stm32_sai_pcm_config_spdif = {
	.pcm_hardware = &stm32_sai_pcm_hw_spdif,
	.prepare_slave_config = snd_dmaengine_pcm_prepare_slave_config,
	.process = stm32_sai_pcm_process_spdif,
};

static const struct snd_soc_component_driver stm32_component = {
	.name = "stm32-sai",
};

static const struct of_device_id stm32_sai_sub_ids[] = {
	{ .compatible = "st,stm32-sai-sub-a",
	  .data = (void *)STM_SAI_A_ID},
	{ .compatible = "st,stm32-sai-sub-b",
	  .data = (void *)STM_SAI_B_ID},
	{}
};
MODULE_DEVICE_TABLE(of, stm32_sai_sub_ids);

static int stm32_sai_sub_parse_of(struct platform_device *pdev,
				  struct stm32_sai_sub_data *sai)
{
	struct device_node *np = pdev->dev.of_node;
	struct resource *res;
	void __iomem *base;
	struct of_phandle_args args;
	int ret;

	if (!np)
		return -ENODEV;

	base = devm_platform_get_and_ioremap_resource(pdev, 0, &res);
	if (IS_ERR(base))
		return PTR_ERR(base);

	sai->phys_addr = res->start;

	sai->regmap_config = &stm32_sai_sub_regmap_config_f4;
	/* Note: PDM registers not available for sub-block B */
	if (STM_SAI_HAS_PDM(sai) && STM_SAI_IS_SUB_A(sai))
		sai->regmap_config = &stm32_sai_sub_regmap_config_h7;

	/*
	 * Do not manage peripheral clock through regmap framework as this
	 * can lead to circular locking issue with sai master clock provider.
	 * Manage peripheral clock directly in driver instead.
	 */
	sai->regmap = devm_regmap_init_mmio(&pdev->dev, base,
					    sai->regmap_config);
	if (IS_ERR(sai->regmap)) {
		if (PTR_ERR(sai->regmap) != -EPROBE_DEFER)
			dev_err(&pdev->dev, "Regmap init error %ld\n",
				PTR_ERR(sai->regmap));
		return PTR_ERR(sai->regmap);
	}

	/* Get direction property */
	if (of_property_match_string(np, "dma-names", "tx") >= 0) {
		sai->dir = SNDRV_PCM_STREAM_PLAYBACK;
	} else if (of_property_match_string(np, "dma-names", "rx") >= 0) {
		sai->dir = SNDRV_PCM_STREAM_CAPTURE;
	} else {
		dev_err(&pdev->dev, "Unsupported direction\n");
		return -EINVAL;
	}

	/* Get spdif iec60958 property */
	sai->spdif = false;
	if (of_get_property(np, "st,iec60958", NULL)) {
		if (!STM_SAI_HAS_SPDIF(sai) ||
		    sai->dir == SNDRV_PCM_STREAM_CAPTURE) {
			dev_err(&pdev->dev, "S/PDIF IEC60958 not supported\n");
			return -EINVAL;
		}
		stm32_sai_init_iec958_status(sai);
		sai->spdif = true;
		sai->master = true;
	}

	/* Get synchronization property */
	args.np = NULL;
	ret = of_parse_phandle_with_fixed_args(np, "st,sync", 1, 0, &args);
	if (ret < 0  && ret != -ENOENT) {
		dev_err(&pdev->dev, "Failed to get st,sync property\n");
		return ret;
	}

	sai->sync = SAI_SYNC_NONE;
	if (args.np) {
		if (args.np == np) {
			dev_err(&pdev->dev, "%pOFn sync own reference\n", np);
			of_node_put(args.np);
			return -EINVAL;
		}

		sai->np_sync_provider  = of_get_parent(args.np);
		if (!sai->np_sync_provider) {
			dev_err(&pdev->dev, "%pOFn parent node not found\n",
				np);
			of_node_put(args.np);
			return -ENODEV;
		}

		sai->sync = SAI_SYNC_INTERNAL;
		if (sai->np_sync_provider != sai->pdata->pdev->dev.of_node) {
			if (!STM_SAI_HAS_EXT_SYNC(sai)) {
				dev_err(&pdev->dev,
					"External synchro not supported\n");
				of_node_put(args.np);
				return -EINVAL;
			}
			sai->sync = SAI_SYNC_EXTERNAL;

			sai->synci = args.args[0];
			if (sai->synci < 1 ||
			    (sai->synci > (SAI_GCR_SYNCIN_MAX + 1))) {
				dev_err(&pdev->dev, "Wrong SAI index\n");
				of_node_put(args.np);
				return -EINVAL;
			}

			if (of_property_match_string(args.np, "compatible",
						     "st,stm32-sai-sub-a") >= 0)
				sai->synco = STM_SAI_SYNC_OUT_A;

			if (of_property_match_string(args.np, "compatible",
						     "st,stm32-sai-sub-b") >= 0)
				sai->synco = STM_SAI_SYNC_OUT_B;

			if (!sai->synco) {
				dev_err(&pdev->dev, "Unknown SAI sub-block\n");
				of_node_put(args.np);
				return -EINVAL;
			}
		}

		dev_dbg(&pdev->dev, "%s synchronized with %s\n",
			pdev->name, args.np->full_name);
	}

	of_node_put(args.np);
	sai->sai_ck = devm_clk_get(&pdev->dev, "sai_ck");
	if (IS_ERR(sai->sai_ck)) {
		if (PTR_ERR(sai->sai_ck) != -EPROBE_DEFER)
			dev_err(&pdev->dev, "Missing kernel clock sai_ck: %ld\n",
				PTR_ERR(sai->sai_ck));
		return PTR_ERR(sai->sai_ck);
	}

	ret = clk_prepare(sai->pdata->pclk);
	if (ret < 0)
		return ret;

	if (STM_SAI_IS_F4(sai->pdata))
		return 0;

	/* Register mclk provider if requested */
	if (of_find_property(np, "#clock-cells", NULL)) {
		ret = stm32_sai_add_mclk_provider(sai);
		if (ret < 0)
			return ret;
	} else {
		sai->sai_mclk = devm_clk_get(&pdev->dev, "MCLK");
		if (IS_ERR(sai->sai_mclk)) {
			if (PTR_ERR(sai->sai_mclk) != -ENOENT)
				return PTR_ERR(sai->sai_mclk);
			sai->sai_mclk = NULL;
		}
	}

	return 0;
}

static int stm32_sai_sub_probe(struct platform_device *pdev)
{
	struct stm32_sai_sub_data *sai;
	const struct of_device_id *of_id;
	const struct snd_dmaengine_pcm_config *conf = &stm32_sai_pcm_config;
	int ret;

	sai = devm_kzalloc(&pdev->dev, sizeof(*sai), GFP_KERNEL);
	if (!sai)
		return -ENOMEM;

	of_id = of_match_device(stm32_sai_sub_ids, &pdev->dev);
	if (!of_id)
		return -EINVAL;
	sai->id = (uintptr_t)of_id->data;

	sai->pdev = pdev;
	mutex_init(&sai->ctrl_lock);
	spin_lock_init(&sai->irq_lock);
	platform_set_drvdata(pdev, sai);

	sai->pdata = dev_get_drvdata(pdev->dev.parent);
	if (!sai->pdata) {
		dev_err(&pdev->dev, "Parent device data not available\n");
		return -EINVAL;
	}

	ret = stm32_sai_sub_parse_of(pdev, sai);
	if (ret)
		return ret;

	if (STM_SAI_IS_PLAYBACK(sai))
		sai->cpu_dai_drv = stm32_sai_playback_dai;
	else
		sai->cpu_dai_drv = stm32_sai_capture_dai;
	sai->cpu_dai_drv.name = dev_name(&pdev->dev);

	ret = devm_request_irq(&pdev->dev, sai->pdata->irq, stm32_sai_isr,
			       IRQF_SHARED, dev_name(&pdev->dev), sai);
	if (ret) {
		dev_err(&pdev->dev, "IRQ request returned %d\n", ret);
		return ret;
	}

	if (STM_SAI_PROTOCOL_IS_SPDIF(sai))
		conf = &stm32_sai_pcm_config_spdif;

	ret = snd_dmaengine_pcm_register(&pdev->dev, conf, 0);
<<<<<<< HEAD
	if (ret) {
		if (ret != -EPROBE_DEFER)
			dev_err(&pdev->dev, "PCM DMA register error %d\n", ret);
		return ret;
	}

	ret = snd_soc_register_component(&pdev->dev, &stm32_component,
					 &sai->cpu_dai_drv, 1);
	if (ret)
		snd_dmaengine_pcm_unregister(&pdev->dev);

	return ret;
=======
	if (ret) {
		if (ret != -EPROBE_DEFER)
			dev_err(&pdev->dev, "Could not register pcm dma\n");
		return ret;
	}

	ret = snd_soc_register_component(&pdev->dev, &stm32_component,
					 &sai->cpu_dai_drv, 1);
	if (ret) {
		snd_dmaengine_pcm_unregister(&pdev->dev);
		return ret;
	}

	pm_runtime_enable(&pdev->dev);

	return 0;
>>>>>>> 7d2a07b7
}

static int stm32_sai_sub_remove(struct platform_device *pdev)
{
	struct stm32_sai_sub_data *sai = dev_get_drvdata(&pdev->dev);

	clk_unprepare(sai->pdata->pclk);
	snd_dmaengine_pcm_unregister(&pdev->dev);
	snd_soc_unregister_component(&pdev->dev);
<<<<<<< HEAD
=======
	pm_runtime_disable(&pdev->dev);
>>>>>>> 7d2a07b7

	return 0;
}

#ifdef CONFIG_PM_SLEEP
static int stm32_sai_sub_suspend(struct device *dev)
{
	struct stm32_sai_sub_data *sai = dev_get_drvdata(dev);
	int ret;

	ret = clk_enable(sai->pdata->pclk);
	if (ret < 0)
		return ret;

	regcache_cache_only(sai->regmap, true);
	regcache_mark_dirty(sai->regmap);

	clk_disable(sai->pdata->pclk);

	return 0;
}

static int stm32_sai_sub_resume(struct device *dev)
{
	struct stm32_sai_sub_data *sai = dev_get_drvdata(dev);
	int ret;

	ret = clk_enable(sai->pdata->pclk);
	if (ret < 0)
		return ret;

	regcache_cache_only(sai->regmap, false);
	ret = regcache_sync(sai->regmap);

	clk_disable(sai->pdata->pclk);

	return ret;
}
#endif /* CONFIG_PM_SLEEP */

static const struct dev_pm_ops stm32_sai_sub_pm_ops = {
	SET_SYSTEM_SLEEP_PM_OPS(stm32_sai_sub_suspend, stm32_sai_sub_resume)
};

static struct platform_driver stm32_sai_sub_driver = {
	.driver = {
		.name = "st,stm32-sai-sub",
		.of_match_table = stm32_sai_sub_ids,
		.pm = &stm32_sai_sub_pm_ops,
	},
	.probe = stm32_sai_sub_probe,
	.remove = stm32_sai_sub_remove,
};

module_platform_driver(stm32_sai_sub_driver);

MODULE_DESCRIPTION("STM32 Soc SAI sub-block Interface");
MODULE_AUTHOR("Olivier Moysan <olivier.moysan@st.com>");
MODULE_ALIAS("platform:st,stm32-sai-sub");
MODULE_LICENSE("GPL v2");<|MERGE_RESOLUTION|>--- conflicted
+++ resolved
@@ -1551,20 +1551,6 @@
 		conf = &stm32_sai_pcm_config_spdif;
 
 	ret = snd_dmaengine_pcm_register(&pdev->dev, conf, 0);
-<<<<<<< HEAD
-	if (ret) {
-		if (ret != -EPROBE_DEFER)
-			dev_err(&pdev->dev, "PCM DMA register error %d\n", ret);
-		return ret;
-	}
-
-	ret = snd_soc_register_component(&pdev->dev, &stm32_component,
-					 &sai->cpu_dai_drv, 1);
-	if (ret)
-		snd_dmaengine_pcm_unregister(&pdev->dev);
-
-	return ret;
-=======
 	if (ret) {
 		if (ret != -EPROBE_DEFER)
 			dev_err(&pdev->dev, "Could not register pcm dma\n");
@@ -1581,7 +1567,6 @@
 	pm_runtime_enable(&pdev->dev);
 
 	return 0;
->>>>>>> 7d2a07b7
 }
 
 static int stm32_sai_sub_remove(struct platform_device *pdev)
@@ -1591,10 +1576,7 @@
 	clk_unprepare(sai->pdata->pclk);
 	snd_dmaengine_pcm_unregister(&pdev->dev);
 	snd_soc_unregister_component(&pdev->dev);
-<<<<<<< HEAD
-=======
 	pm_runtime_disable(&pdev->dev);
->>>>>>> 7d2a07b7
 
 	return 0;
 }
