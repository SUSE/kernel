--- conflicted
+++ resolved
@@ -111,12 +111,8 @@
 	}
 
 	/* Replace link params with the input params */
-<<<<<<< HEAD
-	rtd->dai_link->params = &in_data->params;
-=======
 	rtd->dai_link->c2c_params = &in_data->params;
 	rtd->dai_link->num_c2c_params = 1;
->>>>>>> eb3cdb58
 
 	return snd_soc_runtime_set_dai_fmt(rtd, in_data->fmt);
 }
