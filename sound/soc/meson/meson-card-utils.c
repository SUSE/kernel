// SPDX-License-Identifier: GPL-2.0
//
// Copyright (c) 2020 BayLibre, SAS.
// Author: Jerome Brunet <jbrunet@baylibre.com>

#include <linux/module.h>
#include <linux/of_platform.h>
#include <sound/soc.h>

#include "meson-card.h"

int meson_card_i2s_set_sysclk(struct snd_pcm_substream *substream,
			      struct snd_pcm_hw_params *params,
			      unsigned int mclk_fs)
{
	struct snd_soc_pcm_runtime *rtd = snd_soc_substream_to_rtd(substream);
	struct snd_soc_dai *codec_dai;
	unsigned int mclk;
	int ret, i;

	if (!mclk_fs)
		return 0;

	mclk = params_rate(params) * mclk_fs;

	for_each_rtd_codec_dais(rtd, i, codec_dai) {
		ret = snd_soc_dai_set_sysclk(codec_dai, 0, mclk,
					     SND_SOC_CLOCK_IN);
		if (ret && ret != -ENOTSUPP)
			return ret;
	}

	ret = snd_soc_dai_set_sysclk(snd_soc_rtd_to_cpu(rtd, 0), 0, mclk,
				     SND_SOC_CLOCK_OUT);
	if (ret && ret != -ENOTSUPP)
		return ret;

	return 0;
}
EXPORT_SYMBOL_GPL(meson_card_i2s_set_sysclk);

int meson_card_reallocate_links(struct snd_soc_card *card,
				unsigned int num_links)
{
	struct meson_card *priv = snd_soc_card_get_drvdata(card);
	struct snd_soc_dai_link *links;
	void **ldata;

	links = krealloc(priv->card.dai_link,
			 num_links * sizeof(*priv->card.dai_link),
			 GFP_KERNEL | __GFP_ZERO);
	if (!links)
		goto err_links;

	ldata = krealloc(priv->link_data,
			 num_links * sizeof(*priv->link_data),
			 GFP_KERNEL | __GFP_ZERO);
	if (!ldata)
		goto err_ldata;

	priv->card.dai_link = links;
	priv->link_data = ldata;
	priv->card.num_links = num_links;
	return 0;

err_ldata:
	kfree(links);
err_links:
	dev_err(priv->card.dev, "failed to allocate links\n");
	return -ENOMEM;

}
EXPORT_SYMBOL_GPL(meson_card_reallocate_links);

int meson_card_parse_dai(struct snd_soc_card *card,
			 struct device_node *node,
			 struct snd_soc_dai_link_component *dlc)
{
	int ret;

	if (!dlc || !node)
		return -EINVAL;

	ret = snd_soc_of_get_dlc(node, NULL, dlc, 0);
	if (ret)
		return dev_err_probe(card->dev, ret, "can't parse dai\n");

	return ret;
}
EXPORT_SYMBOL_GPL(meson_card_parse_dai);

static int meson_card_set_link_name(struct snd_soc_card *card,
				    struct snd_soc_dai_link *link,
				    struct device_node *node,
				    const char *prefix)
{
	char *name = devm_kasprintf(card->dev, GFP_KERNEL, "%s.%s",
				    prefix, node->full_name);
	if (!name)
		return -ENOMEM;

	link->name = name;
	link->stream_name = name;

	return 0;
}

unsigned int meson_card_parse_daifmt(struct device_node *node,
				     struct device_node *cpu_node)
{
	struct device_node *bitclkmaster = NULL;
	struct device_node *framemaster = NULL;
	unsigned int daifmt;

	daifmt = snd_soc_daifmt_parse_format(node, NULL);

	snd_soc_daifmt_parse_clock_provider_as_phandle(node, NULL, &bitclkmaster, &framemaster);

	/* If no master is provided, default to cpu master */
	if (!bitclkmaster || bitclkmaster == cpu_node) {
		daifmt |= (!framemaster || framemaster == cpu_node) ?
			SND_SOC_DAIFMT_CBS_CFS : SND_SOC_DAIFMT_CBS_CFM;
	} else {
		daifmt |= (!framemaster || framemaster == cpu_node) ?
			SND_SOC_DAIFMT_CBM_CFS : SND_SOC_DAIFMT_CBM_CFM;
	}

	of_node_put(bitclkmaster);
	of_node_put(framemaster);

	return daifmt;
}
EXPORT_SYMBOL_GPL(meson_card_parse_daifmt);

int meson_card_set_be_link(struct snd_soc_card *card,
			   struct snd_soc_dai_link *link,
			   struct device_node *node)
{
	struct snd_soc_dai_link_component *codec;
	struct device_node *np;
	int ret, num_codecs;

	num_codecs = of_get_child_count(node);
	if (!num_codecs) {
		dev_err(card->dev, "be link %s has no codec\n",
			node->full_name);
		return -EINVAL;
	}

	codec = devm_kcalloc(card->dev, num_codecs, sizeof(*codec), GFP_KERNEL);
	if (!codec)
		return -ENOMEM;

	link->codecs = codec;
	link->num_codecs = num_codecs;

	for_each_child_of_node(node, np) {
		ret = meson_card_parse_dai(card, np, codec);
		if (ret) {
			of_node_put(np);
			return ret;
		}

		codec++;
	}

	ret = meson_card_set_link_name(card, link, node, "be");
	if (ret)
		dev_err(card->dev, "error setting %pOFn link name\n", np);

	return ret;
}
EXPORT_SYMBOL_GPL(meson_card_set_be_link);

int meson_card_set_fe_link(struct snd_soc_card *card,
			   struct snd_soc_dai_link *link,
			   struct device_node *node,
			   bool is_playback)
{
<<<<<<< HEAD
	link->codecs = &asoc_dummy_dlc;
=======
	link->codecs = &snd_soc_dummy_dlc;
>>>>>>> 2d5404ca
	link->num_codecs = 1;

	link->dynamic = 1;
	link->dpcm_merged_format = 1;
	link->dpcm_merged_chan = 1;
	link->dpcm_merged_rate = 1;

	if (is_playback)
		link->playback_only = 1;
	else
		link->capture_only = 1;

	return meson_card_set_link_name(card, link, node, "fe");
}
EXPORT_SYMBOL_GPL(meson_card_set_fe_link);

static int meson_card_add_links(struct snd_soc_card *card)
{
	struct meson_card *priv = snd_soc_card_get_drvdata(card);
	struct device_node *node = card->dev->of_node;
	struct device_node *np;
	int num, i, ret;

	num = of_get_child_count(node);
	if (!num) {
		dev_err(card->dev, "card has no links\n");
		return -EINVAL;
	}

	ret = meson_card_reallocate_links(card, num);
	if (ret)
		return ret;

	i = 0;
	for_each_child_of_node(node, np) {
		ret = priv->match_data->add_link(card, np, &i);
		if (ret) {
			of_node_put(np);
			return ret;
		}

		i++;
	}

	return 0;
}

static int meson_card_parse_of_optional(struct snd_soc_card *card,
					const char *propname,
					int (*func)(struct snd_soc_card *c,
						    const char *p))
{
	/* If property is not provided, don't fail ... */
	if (!of_property_read_bool(card->dev->of_node, propname))
		return 0;

	/* ... but do fail if it is provided and the parsing fails */
	return func(card, propname);
}

static void meson_card_clean_references(struct meson_card *priv)
{
	struct snd_soc_card *card = &priv->card;
	struct snd_soc_dai_link *link;
	struct snd_soc_dai_link_component *codec;
	struct snd_soc_aux_dev *aux;
	int i, j;

	if (card->dai_link) {
		for_each_card_prelinks(card, i, link) {
			if (link->cpus)
				of_node_put(link->cpus->of_node);
			for_each_link_codecs(link, j, codec)
				of_node_put(codec->of_node);
		}
	}

	if (card->aux_dev) {
		for_each_card_pre_auxs(card, i, aux)
			of_node_put(aux->dlc.of_node);
	}

	kfree(card->dai_link);
	kfree(priv->link_data);
}

int meson_card_probe(struct platform_device *pdev)
{
	const struct meson_card_match_data *data;
	struct device *dev = &pdev->dev;
	struct meson_card *priv;
	int ret;

	data = of_device_get_match_data(dev);
	if (!data) {
		dev_err(dev, "failed to match device\n");
		return -ENODEV;
	}

	priv = devm_kzalloc(dev, sizeof(*priv), GFP_KERNEL);
	if (!priv)
		return -ENOMEM;

	platform_set_drvdata(pdev, priv);
	snd_soc_card_set_drvdata(&priv->card, priv);

	priv->card.owner = THIS_MODULE;
	priv->card.dev = dev;
	priv->card.driver_name = dev->driver->name;
	priv->match_data = data;

	ret = snd_soc_of_parse_card_name(&priv->card, "model");
	if (ret < 0)
		return ret;

	ret = meson_card_parse_of_optional(&priv->card, "audio-routing",
					   snd_soc_of_parse_audio_routing);
	if (ret) {
		dev_err(dev, "error while parsing routing\n");
		return ret;
	}

	ret = meson_card_parse_of_optional(&priv->card, "audio-widgets",
					   snd_soc_of_parse_audio_simple_widgets);
	if (ret) {
		dev_err(dev, "error while parsing widgets\n");
		return ret;
	}

	ret = meson_card_add_links(&priv->card);
	if (ret)
		goto out_err;

	ret = snd_soc_of_parse_aux_devs(&priv->card, "audio-aux-devs");
	if (ret)
		goto out_err;

	ret = devm_snd_soc_register_card(dev, &priv->card);
	if (ret)
		goto out_err;

	return 0;

out_err:
	meson_card_clean_references(priv);
	return ret;
}
EXPORT_SYMBOL_GPL(meson_card_probe);

void meson_card_remove(struct platform_device *pdev)
{
	struct meson_card *priv = platform_get_drvdata(pdev);

	meson_card_clean_references(priv);
}
EXPORT_SYMBOL_GPL(meson_card_remove);

MODULE_DESCRIPTION("Amlogic Sound Card Utils");
MODULE_AUTHOR("Jerome Brunet <jbrunet@baylibre.com>");
MODULE_LICENSE("GPL v2");<|MERGE_RESOLUTION|>--- conflicted
+++ resolved
@@ -177,11 +177,7 @@
 			   struct device_node *node,
 			   bool is_playback)
 {
-<<<<<<< HEAD
-	link->codecs = &asoc_dummy_dlc;
-=======
 	link->codecs = &snd_soc_dummy_dlc;
->>>>>>> 2d5404ca
 	link->num_codecs = 1;
 
 	link->dynamic = 1;
