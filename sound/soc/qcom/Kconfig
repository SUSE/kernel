# SPDX-License-Identifier: GPL-2.0-only
menuconfig SND_SOC_QCOM
	tristate "ASoC support for QCOM platforms"
	depends on ARCH_QCOM || COMPILE_TEST
	help
	  Say Y or M if you want to add support to use audio devices
	  in Qualcomm Technologies SOC-based platforms.
<<<<<<< HEAD
=======

if SND_SOC_QCOM
>>>>>>> 7d2a07b7

config SND_SOC_LPASS_CPU
	tristate
	select REGMAP_MMIO

config SND_SOC_LPASS_HDMI
	tristate
	select REGMAP_MMIO

config SND_SOC_LPASS_PLATFORM
	tristate
	select REGMAP_MMIO

config SND_SOC_LPASS_IPQ806X
	tristate
	select SND_SOC_LPASS_CPU
	select SND_SOC_LPASS_PLATFORM

config SND_SOC_LPASS_APQ8016
	tristate
	select SND_SOC_LPASS_CPU
	select SND_SOC_LPASS_PLATFORM

config SND_SOC_LPASS_SC7180
	tristate
	select SND_SOC_LPASS_CPU
	select SND_SOC_LPASS_PLATFORM
	select SND_SOC_LPASS_HDMI

config SND_SOC_STORM
	tristate "ASoC I2S support for Storm boards"
	select SND_SOC_LPASS_IPQ806X
	select SND_SOC_MAX98357A
	help
	  Say Y or M if you want add support for SoC audio on the
	  Qualcomm Technologies IPQ806X-based Storm board.

config SND_SOC_APQ8016_SBC
	tristate "SoC Audio support for APQ8016 SBC platforms"
	select SND_SOC_LPASS_APQ8016
	select SND_SOC_QCOM_COMMON
	help
	  Support for Qualcomm Technologies LPASS audio block in
	  APQ8016 SOC-based systems.
	  Say Y if you want to use audio devices on MI2S.

config SND_SOC_QCOM_COMMON
	tristate

config SND_SOC_QDSP6_COMMON
	tristate

config SND_SOC_QDSP6_CORE
	tristate

config SND_SOC_QDSP6_AFE
	tristate

config SND_SOC_QDSP6_AFE_DAI
	tristate

config SND_SOC_QDSP6_AFE_CLOCKS
	tristate

config SND_SOC_QDSP6_ADM
	tristate

config SND_SOC_QDSP6_ROUTING
	tristate

config SND_SOC_QDSP6_ASM
	tristate

config SND_SOC_QDSP6_ASM_DAI
	select SND_SOC_COMPRESS
	tristate

config SND_SOC_QDSP6
	tristate "SoC ALSA audio driver for QDSP6"
	depends on QCOM_APR
<<<<<<< HEAD
=======
	depends on COMMON_CLK
>>>>>>> 7d2a07b7
	select SND_SOC_QDSP6_COMMON
	select SND_SOC_QDSP6_CORE
	select SND_SOC_QDSP6_AFE
	select SND_SOC_QDSP6_AFE_DAI
	select SND_SOC_QDSP6_AFE_CLOCKS
	select SND_SOC_QDSP6_ADM
	select SND_SOC_QDSP6_ROUTING
	select SND_SOC_QDSP6_ASM
	select SND_SOC_QDSP6_ASM_DAI
	help
	 To add support for MSM QDSP6 Soc Audio.
	 This will enable sound soc platform specific
	 audio drivers. This includes q6asm, q6adm,
	 q6afe interfaces to DSP using apr.

config SND_SOC_MSM8996
	tristate "SoC Machine driver for MSM8996 and APQ8096 boards"
	depends on QCOM_APR
	depends on COMMON_CLK
	select SND_SOC_QDSP6
	select SND_SOC_QCOM_COMMON
	help
	  Support for Qualcomm Technologies LPASS audio block in
	  APQ8096 SoC-based systems.
	  Say Y if you want to use audio device on this SoCs

config SND_SOC_SDM845
	tristate "SoC Machine driver for SDM845 boards"
	depends on QCOM_APR && I2C && SOUNDWIRE
<<<<<<< HEAD
=======
	depends on COMMON_CLK
>>>>>>> 7d2a07b7
	select SND_SOC_QDSP6
	select SND_SOC_QCOM_COMMON
	select SND_SOC_RT5663
	select SND_SOC_MAX98927
	imply SND_SOC_CROS_EC_CODEC
	help
	  To add support for audio on Qualcomm Technologies Inc.
	  SDM845 SoC-based systems.
	  Say Y if you want to use audio device on this SoCs.

config SND_SOC_SM8250
	tristate "SoC Machine driver for SM8250 boards"
	depends on QCOM_APR && SOUNDWIRE
	depends on COMMON_CLK
	select SND_SOC_QDSP6
	select SND_SOC_QCOM_COMMON
	help
	  To add support for audio on Qualcomm Technologies Inc.
	  SM8250 SoC-based systems.
	  Say Y if you want to use audio device on this SoCs.

config SND_SOC_SC7180
	tristate "SoC Machine driver for SC7180 boards"
	depends on I2C
	select SND_SOC_QCOM_COMMON
	select SND_SOC_LPASS_SC7180
	select SND_SOC_MAX98357A
	select SND_SOC_RT5682_I2C
	select SND_SOC_ADAU7002
	help
	  To add support for audio on Qualcomm Technologies Inc.
	  SC7180 SoC-based systems.
	  Say Y if you want to use audio device on this SoCs.

endif #SND_SOC_QCOM<|MERGE_RESOLUTION|>--- conflicted
+++ resolved
@@ -5,11 +5,8 @@
 	help
 	  Say Y or M if you want to add support to use audio devices
 	  in Qualcomm Technologies SOC-based platforms.
-<<<<<<< HEAD
-=======
 
 if SND_SOC_QCOM
->>>>>>> 7d2a07b7
 
 config SND_SOC_LPASS_CPU
 	tristate
@@ -90,10 +87,7 @@
 config SND_SOC_QDSP6
 	tristate "SoC ALSA audio driver for QDSP6"
 	depends on QCOM_APR
-<<<<<<< HEAD
-=======
 	depends on COMMON_CLK
->>>>>>> 7d2a07b7
 	select SND_SOC_QDSP6_COMMON
 	select SND_SOC_QDSP6_CORE
 	select SND_SOC_QDSP6_AFE
@@ -123,10 +117,7 @@
 config SND_SOC_SDM845
 	tristate "SoC Machine driver for SDM845 boards"
 	depends on QCOM_APR && I2C && SOUNDWIRE
-<<<<<<< HEAD
-=======
 	depends on COMMON_CLK
->>>>>>> 7d2a07b7
 	select SND_SOC_QDSP6
 	select SND_SOC_QCOM_COMMON
 	select SND_SOC_RT5663
