--- conflicted
+++ resolved
@@ -939,99 +939,6 @@
 }
 EXPORT_SYMBOL_GPL(audioreach_compr_set_param);
 
-static int audioreach_set_compr_media_format(struct media_format *media_fmt_hdr,
-					     void *p, struct audioreach_module_config *mcfg)
-{
-	struct payload_media_fmt_aac_t *aac_cfg;
-	struct payload_media_fmt_pcm *mp3_cfg;
-	struct payload_media_fmt_flac_t *flac_cfg;
-
-	switch (mcfg->fmt) {
-	case SND_AUDIOCODEC_MP3:
-		media_fmt_hdr->data_format = DATA_FORMAT_RAW_COMPRESSED;
-		media_fmt_hdr->fmt_id = MEDIA_FMT_ID_MP3;
-		media_fmt_hdr->payload_size = 0;
-		p = p + sizeof(*media_fmt_hdr);
-		mp3_cfg = p;
-		mp3_cfg->sample_rate = mcfg->sample_rate;
-		mp3_cfg->bit_width = mcfg->bit_width;
-		mp3_cfg->alignment = PCM_LSB_ALIGNED;
-		mp3_cfg->bits_per_sample = mcfg->bit_width;
-		mp3_cfg->q_factor = mcfg->bit_width - 1;
-		mp3_cfg->endianness = PCM_LITTLE_ENDIAN;
-		mp3_cfg->num_channels = mcfg->num_channels;
-
-		if (mcfg->num_channels == 1) {
-			mp3_cfg->channel_mapping[0] =  PCM_CHANNEL_L;
-		} else if (mcfg->num_channels == 2) {
-			mp3_cfg->channel_mapping[0] =  PCM_CHANNEL_L;
-			mp3_cfg->channel_mapping[1] =  PCM_CHANNEL_R;
-		}
-		break;
-	case SND_AUDIOCODEC_AAC:
-		media_fmt_hdr->data_format = DATA_FORMAT_RAW_COMPRESSED;
-		media_fmt_hdr->fmt_id = MEDIA_FMT_ID_AAC;
-		media_fmt_hdr->payload_size = sizeof(struct payload_media_fmt_aac_t);
-		p = p + sizeof(*media_fmt_hdr);
-		aac_cfg = p;
-		aac_cfg->aac_fmt_flag = 0;
-		aac_cfg->audio_obj_type = 5;
-		aac_cfg->num_channels = mcfg->num_channels;
-		aac_cfg->total_size_of_PCE_bits = 0;
-		aac_cfg->sample_rate = mcfg->sample_rate;
-		break;
-	case SND_AUDIOCODEC_FLAC:
-		media_fmt_hdr->data_format = DATA_FORMAT_RAW_COMPRESSED;
-		media_fmt_hdr->fmt_id = MEDIA_FMT_ID_FLAC;
-		media_fmt_hdr->payload_size = sizeof(struct payload_media_fmt_flac_t);
-		p = p + sizeof(*media_fmt_hdr);
-		flac_cfg = p;
-		flac_cfg->sample_size = mcfg->codec.options.flac_d.sample_size;
-		flac_cfg->num_channels = mcfg->num_channels;
-		flac_cfg->min_blk_size = mcfg->codec.options.flac_d.min_blk_size;
-		flac_cfg->max_blk_size = mcfg->codec.options.flac_d.max_blk_size;
-		flac_cfg->sample_rate = mcfg->sample_rate;
-		flac_cfg->min_frame_size = mcfg->codec.options.flac_d.min_frame_size;
-		flac_cfg->max_frame_size = mcfg->codec.options.flac_d.max_frame_size;
-		break;
-	default:
-		return -EINVAL;
-	}
-
-	return 0;
-}
-
-int audioreach_compr_set_param(struct q6apm_graph *graph, struct audioreach_module_config *mcfg)
-{
-	struct media_format *header;
-	struct gpr_pkt *pkt;
-	int iid, payload_size, rc;
-	void *p;
-
-	payload_size = sizeof(struct apm_sh_module_media_fmt_cmd);
-
-	iid = q6apm_graph_get_rx_shmem_module_iid(graph);
-	pkt = audioreach_alloc_cmd_pkt(payload_size, DATA_CMD_WR_SH_MEM_EP_MEDIA_FORMAT,
-			0, graph->port->id, iid);
-
-	if (IS_ERR(pkt))
-		return -ENOMEM;
-
-	p = (void *)pkt + GPR_HDR_SIZE;
-	header = p;
-	rc = audioreach_set_compr_media_format(header, p, mcfg);
-	if (rc) {
-		kfree(pkt);
-		return rc;
-	}
-
-	rc = gpr_send_port_pkt(graph->port, pkt);
-	kfree(pkt);
-
-	return rc;
-}
-EXPORT_SYMBOL_GPL(audioreach_compr_set_param);
-
 static int audioreach_i2s_set_media_format(struct q6apm_graph *graph,
 					   struct audioreach_module *module,
 					   struct audioreach_module_config *cfg)
@@ -1242,17 +1149,7 @@
 		cfg->q_factor = mcfg->bit_width - 1;
 		cfg->endianness = PCM_LITTLE_ENDIAN;
 		cfg->num_channels = mcfg->num_channels;
-<<<<<<< HEAD
-
-		if (mcfg->num_channels == 1)
-			cfg->channel_mapping[0] =  PCM_CHANNEL_L;
-		else if (num_channels == 2) {
-			cfg->channel_mapping[0] =  PCM_CHANNEL_L;
-			cfg->channel_mapping[1] =  PCM_CHANNEL_R;
-		}
-=======
 		memcpy(cfg->channel_mapping, mcfg->channel_map, mcfg->num_channels);
->>>>>>> 2d5404ca
 	} else {
 		rc = audioreach_set_compr_media_format(header, p, mcfg);
 		if (rc) {
