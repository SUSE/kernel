/* SPDX-License-Identifier: GPL-2.0 */

#ifndef __AUDIOREACH_H__
#define __AUDIOREACH_H__
#include <linux/types.h>
#include <linux/soc/qcom/apr.h>
#include <sound/soc.h>
struct q6apm;
struct q6apm_graph;

/* Module IDs */
#define MODULE_ID_WR_SHARED_MEM_EP	0x07001000
#define MODULE_ID_RD_SHARED_MEM_EP	0x07001001
#define MODULE_ID_GAIN			0x07001002
#define MODULE_ID_PCM_CNV		0x07001003
#define MODULE_ID_PCM_ENC		0x07001004
#define MODULE_ID_PCM_DEC		0x07001005
#define MODULE_ID_PLACEHOLDER_ENCODER	0x07001008
#define MODULE_ID_PLACEHOLDER_DECODER	0x07001009
#define MODULE_ID_SAL			0x07001010
#define MODULE_ID_MFC			0x07001015
#define MODULE_ID_CODEC_DMA_SINK	0x07001023
#define MODULE_ID_CODEC_DMA_SOURCE	0x07001024
#define MODULE_ID_I2S_SINK		0x0700100A
#define MODULE_ID_I2S_SOURCE		0x0700100B
#define MODULE_ID_DATA_LOGGING		0x0700101A
#define MODULE_ID_AAC_DEC		0x0700101F
#define MODULE_ID_FLAC_DEC		0x0700102F
#define MODULE_ID_MP3_DECODE		0x0700103B
#define MODULE_ID_GAPLESS		0x0700104D
#define MODULE_ID_DISPLAY_PORT_SINK	0x07001069

#define APM_CMD_GET_SPF_STATE		0x01001021
#define APM_CMD_RSP_GET_SPF_STATE	0x02001007

#define APM_MODULE_INSTANCE_ID		0x00000001
#define PRM_MODULE_INSTANCE_ID		0x00000002
#define AMDB_MODULE_INSTANCE_ID		0x00000003
#define VCPM_MODULE_INSTANCE_ID		0x00000004
#define AR_MODULE_INSTANCE_ID_START	0x00006000
#define AR_MODULE_INSTANCE_ID_END	0x00007000
#define AR_MODULE_DYNAMIC_INSTANCE_ID_START	0x00007000
#define AR_MODULE_DYNAMIC_INSTANCE_ID_END	0x00008000
#define AR_CONT_INSTANCE_ID_START	0x00005000
#define AR_CONT_INSTANCE_ID_END		0x00006000
#define AR_SG_INSTANCE_ID_START		0x00004000

#define APM_CMD_GRAPH_OPEN			0x01001000
#define APM_CMD_GRAPH_PREPARE			0x01001001
#define APM_CMD_GRAPH_START			0x01001002
#define APM_CMD_GRAPH_STOP			0x01001003
#define APM_CMD_GRAPH_CLOSE			0x01001004
#define APM_CMD_GRAPH_FLUSH			0x01001005
#define APM_CMD_SET_CFG				0x01001006
#define APM_CMD_GET_CFG				0x01001007
#define APM_CMD_SHARED_MEM_MAP_REGIONS		0x0100100C
#define APM_CMD_SHARED_MEM_UNMAP_REGIONS	0x0100100D
#define APM_CMD_RSP_SHARED_MEM_MAP_REGIONS	0x02001001
#define APM_CMD_RSP_GET_CFG			0x02001000
#define APM_CMD_CLOSE_ALL			0x01001013
#define APM_CMD_REGISTER_SHARED_CFG		0x0100100A

#define APM_MEMORY_MAP_SHMEM8_4K_POOL		3

struct apm_cmd_shared_mem_map_regions {
	uint16_t mem_pool_id;
	uint16_t num_regions;
	uint32_t property_flag;
} __packed;

struct apm_shared_map_region_payload {
	uint32_t shm_addr_lsw;
	uint32_t shm_addr_msw;
	uint32_t mem_size_bytes;
} __packed;

struct apm_cmd_shared_mem_unmap_regions {
	uint32_t mem_map_handle;
} __packed;

struct apm_cmd_rsp_shared_mem_map_regions {
	uint32_t mem_map_handle;
} __packed;

/* APM module */
#define APM_PARAM_ID_SUB_GRAPH_LIST		0x08001005

#define APM_PARAM_ID_MODULE_LIST		0x08001002

struct apm_param_id_modules_list {
	uint32_t num_modules_list;
} __packed;

#define APM_PARAM_ID_MODULE_PROP		0x08001003

struct apm_param_id_module_prop {
	uint32_t num_modules_prop_cfg;
} __packed;

struct apm_module_prop_cfg {
	uint32_t instance_id;
	uint32_t num_props;
} __packed;

#define APM_PARAM_ID_MODULE_CONN		0x08001004

struct apm_param_id_module_conn {
	uint32_t num_connections;
} __packed;

struct apm_module_conn_obj {
	uint32_t src_mod_inst_id;
	uint32_t src_mod_op_port_id;
	uint32_t dst_mod_inst_id;
	uint32_t dst_mod_ip_port_id;
} __packed;

#define APM_PARAM_ID_GAIN			0x08001006

struct param_id_gain_cfg {
	uint16_t gain;
	uint16_t reserved;
} __packed;

#define PARAM_ID_PCM_OUTPUT_FORMAT_CFG		0x08001008

struct param_id_pcm_output_format_cfg {
	uint32_t data_format;
	uint32_t fmt_id;
	uint32_t payload_size;
} __packed;

struct payload_pcm_output_format_cfg {
	uint16_t bit_width;
	uint16_t alignment;
	uint16_t bits_per_sample;
	uint16_t q_factor;
	uint16_t endianness;
	uint16_t interleaved;
	uint16_t reserved;
	uint16_t num_channels;
	uint8_t channel_mapping[];
} __packed;

#define PARAM_ID_ENC_BITRATE			0x08001052

struct param_id_enc_bitrate_param {
	uint32_t bitrate;
} __packed;

#define DATA_FORMAT_FIXED_POINT		1
#define DATA_FORMAT_GENERIC_COMPRESSED	5
#define DATA_FORMAT_RAW_COMPRESSED	6
#define PCM_LSB_ALIGNED			1
#define PCM_MSB_ALIGNED			2
#define PCM_LITTLE_ENDIAN		1
#define PCM_BIT_ENDIAN			2

#define MEDIA_FMT_ID_PCM	0x09001000
#define MEDIA_FMT_ID_MP3	0x09001009
<<<<<<< HEAD
#define PCM_CHANNEL_L		1
#define PCM_CHANNEL_R		2
=======
>>>>>>> 2d5404ca
#define SAMPLE_RATE_48K		48000
#define BIT_WIDTH_16		16

#define APM_PARAM_ID_PROP_PORT_INFO		0x08001015

struct apm_modules_prop_info {
	uint32_t max_ip_port;
	uint32_t max_op_port;
} __packed;

/* Shared memory module */
#define DATA_CMD_WR_SH_MEM_EP_DATA_BUFFER	0x04001000
#define WR_SH_MEM_EP_TIMESTAMP_VALID_FLAG	BIT(31)
#define WR_SH_MEM_EP_LAST_BUFFER_FLAG		BIT(30)
#define WR_SH_MEM_EP_TS_CONTINUE_FLAG		BIT(29)
#define WR_SH_MEM_EP_EOF_FLAG			BIT(4)

struct apm_data_cmd_wr_sh_mem_ep_data_buffer {
	uint32_t buf_addr_lsw;
	uint32_t buf_addr_msw;
	uint32_t mem_map_handle;
	uint32_t buf_size;
	uint32_t timestamp_lsw;
	uint32_t timestamp_msw;
	uint32_t flags;
} __packed;

#define DATA_CMD_WR_SH_MEM_EP_DATA_BUFFER_V2	0x0400100A

struct apm_data_cmd_wr_sh_mem_ep_data_buffer_v2 {
	uint32_t buf_addr_lsw;
	uint32_t buf_addr_msw;
	uint32_t mem_map_handle;
	uint32_t buf_size;
	uint32_t timestamp_lsw;
	uint32_t timestamp_msw;
	uint32_t flags;
	uint32_t md_addr_lsw;
	uint32_t md_addr_msw;
	uint32_t md_map_handle;
	uint32_t md_buf_size;
} __packed;

#define DATA_CMD_RSP_WR_SH_MEM_EP_DATA_BUFFER_DONE	0x05001000

struct data_cmd_rsp_wr_sh_mem_ep_data_buffer_done {
	uint32_t buf_addr_lsw;
	uint32_t buf_addr_msw;
	uint32_t mem_map_handle;
	uint32_t status;

} __packed;

#define DATA_CMD_RSP_WR_SH_MEM_EP_DATA_BUFFER_DONE_V2	0x05001004

struct data_cmd_rsp_wr_sh_mem_ep_data_buffer_done_v2 {
	uint32_t buf_addr_lsw;
	uint32_t buf_addr_msw;
	uint32_t mem_map_handle;
	uint32_t status;
	uint32_t md_buf_addr_lsw;
	uint32_t md_buf_addr_msw;
	uint32_t md_mem_map_handle;
	uint32_t md_status;
} __packed;

#define PARAM_ID_MEDIA_FORMAT				0x0800100C
#define DATA_CMD_WR_SH_MEM_EP_MEDIA_FORMAT		0x04001001

struct apm_media_format {
	uint32_t data_format;
	uint32_t fmt_id;
	uint32_t payload_size;
} __packed;

#define MEDIA_FMT_ID_FLAC	0x09001004

struct payload_media_fmt_flac_t {
	uint16_t num_channels;
	uint16_t sample_size;
	uint16_t min_blk_size;
	uint16_t max_blk_size;
	uint32_t sample_rate;
	uint32_t min_frame_size;
	uint32_t max_frame_size;
} __packed;

#define MEDIA_FMT_ID_AAC	0x09001001

struct payload_media_fmt_aac_t {
	uint16_t aac_fmt_flag;
	uint16_t audio_obj_type;
	uint16_t num_channels;
	uint16_t total_size_of_PCE_bits;
	uint32_t sample_rate;
} __packed;

#define DATA_CMD_WR_SH_MEM_EP_EOS			0x04001002
#define WR_SH_MEM_EP_EOS_POLICY_LAST	1
#define WR_SH_MEM_EP_EOS_POLICY_EACH	2

struct data_cmd_wr_sh_mem_ep_eos {
	uint32_t policy;

} __packed;

#define DATA_CMD_RD_SH_MEM_EP_DATA_BUFFER		0x04001003

struct data_cmd_rd_sh_mem_ep_data_buffer {
	uint32_t buf_addr_lsw;
	uint32_t buf_addr_msw;
	uint32_t mem_map_handle;
	uint32_t buf_size;
} __packed;

#define DATA_CMD_RSP_RD_SH_MEM_EP_DATA_BUFFER		0x05001002

struct data_cmd_rsp_rd_sh_mem_ep_data_buffer_done {
	uint32_t status;
	uint32_t buf_addr_lsw;
	uint32_t buf_addr_msw;
	uint32_t mem_map_handle;
	uint32_t data_size;
	uint32_t offset;
	uint32_t timestamp_lsw;
	uint32_t timestamp_msw;
	uint32_t flags;
	uint32_t num_frames;
} __packed;

#define DATA_CMD_RD_SH_MEM_EP_DATA_BUFFER_V2		0x0400100B

struct data_cmd_rd_sh_mem_ep_data_buffer_v2 {
	uint32_t buf_addr_lsw;
	uint32_t buf_addr_msw;
	uint32_t mem_map_handle;
	uint32_t buf_size;
	uint32_t md_buf_addr_lsw;
	uint32_t md_buf_addr_msw;
	uint32_t md_mem_map_handle;
	uint32_t md_buf_size;
} __packed;

#define DATA_CMD_RSP_RD_SH_MEM_EP_DATA_BUFFER_V2	0x05001005

struct data_cmd_rsp_rd_sh_mem_ep_data_buffer_done_v2 {
	uint32_t status;
	uint32_t buf_addr_lsw;
	uint32_t buf_addr_msw;
	uint32_t mem_map_handle;
	uint32_t data_size;
	uint32_t offset;
	uint32_t timestamp_lsw;
	uint32_t timestamp_msw;
	uint32_t flags;
	uint32_t num_frames;
	uint32_t md_status;
	uint32_t md_buf_addr_lsw;
	uint32_t md_buf_addr_msw;
	uint32_t md_mem_map_handle;
	uint32_t md_size;
} __packed;

#define PARAM_ID_RD_SH_MEM_CFG				0x08001007

struct param_id_rd_sh_mem_cfg {
	uint32_t num_frames_per_buffer;
	uint32_t metadata_control_flags;

} __packed;

#define DATA_CMD_WR_SH_MEM_EP_EOS_RENDERED		0x05001001

struct data_cmd_wr_sh_mem_ep_eos_rendered {
	uint32_t module_instance_id;
	uint32_t render_status;
} __packed;

#define MODULE_ID_WR_SHARED_MEM_EP			0x07001000

struct apm_cmd_header {
	uint32_t payload_address_lsw;
	uint32_t payload_address_msw;
	uint32_t mem_map_handle;
	uint32_t payload_size;
} __packed;

#define APM_CMD_HDR_SIZE sizeof(struct apm_cmd_header)

struct apm_module_param_data  {
	uint32_t module_instance_id;
	uint32_t param_id;
	uint32_t param_size;
	uint32_t error_code;
} __packed;

#define APM_MODULE_PARAM_DATA_SIZE	sizeof(struct apm_module_param_data)

struct apm_module_param_shared_data  {
	uint32_t param_id;
	uint32_t param_size;
} __packed;

struct apm_prop_data {
	uint32_t prop_id;
	uint32_t prop_size;
} __packed;

/* Sub-Graph Properties */
#define APM_PARAM_ID_SUB_GRAPH_CONFIG	0x08001001

struct apm_param_id_sub_graph_cfg {
	uint32_t num_sub_graphs;
} __packed;

struct apm_sub_graph_cfg {
	uint32_t sub_graph_id;
	uint32_t num_sub_graph_prop;
} __packed;

#define APM_SUB_GRAPH_PROP_ID_PERF_MODE		0x0800100E

struct apm_sg_prop_id_perf_mode {
	uint32_t perf_mode;
} __packed;

#define APM_SG_PROP_ID_PERF_MODE_SIZE	4

#define APM_SUB_GRAPH_PROP_ID_DIRECTION	0x0800100F

struct apm_sg_prop_id_direction {
	uint32_t direction;
} __packed;

#define APM_SG_PROP_ID_DIR_SIZE		4

#define APM_SUB_GRAPH_PROP_ID_SCENARIO_ID	0x08001010
#define APM_SUB_GRAPH_SID_AUDIO_PLAYBACK	0x1
#define APM_SUB_GRAPH_SID_AUDIO_RECORD		0x2
#define APM_SUB_GRAPH_SID_AUDIO_VOICE_CALL	0x3

struct apm_sg_prop_id_scenario_id {
	uint32_t scenario_id;
} __packed;

#define APM_SG_PROP_ID_SID_SIZE			4
/* container api */
#define APM_PARAM_ID_CONTAINER_CONFIG		0x08001000

struct apm_param_id_container_cfg {
	uint32_t num_containers;
} __packed;

struct apm_container_cfg {
	uint32_t container_id;
	uint32_t num_prop;
} __packed;

struct apm_cont_capability  {
	uint32_t capability_id;
} __packed;

#define APM_CONTAINER_PROP_ID_CAPABILITY_LIST	0x08001011
#define APM_CONTAINER_PROP_ID_CAPABILITY_SIZE	8

#define APM_PROP_ID_INVALID			0x0
#define APM_CONTAINER_CAP_ID_PP			0x1
#define APM_CONTAINER_CAP_ID_PP			0x1

struct apm_cont_prop_id_cap_list  {
	uint32_t num_capability_id;
} __packed;

#define APM_CONTAINER_PROP_ID_GRAPH_POS		0x08001012

struct apm_cont_prop_id_graph_pos  {
	uint32_t graph_pos;
} __packed;

#define APM_CONTAINER_PROP_ID_STACK_SIZE	0x08001013

struct apm_cont_prop_id_stack_size  {
	uint32_t stack_size;
} __packed;

#define APM_CONTAINER_PROP_ID_PROC_DOMAIN	0x08001014

struct apm_cont_prop_id_domain  {
	uint32_t proc_domain;
} __packed;

#define CONFIG_I2S_WS_SRC_EXTERNAL		0x0
#define CONFIG_I2S_WS_SRC_INTERNAL		0x1

#define PARAM_ID_I2S_INTF_CFG			0x08001019
struct param_id_i2s_intf_cfg {
	uint32_t lpaif_type;
	uint32_t intf_idx;
	uint16_t sd_line_idx;
	uint16_t ws_src;
} __packed;

#define I2S_INTF_TYPE_PRIMARY		0
#define I2S_INTF_TYPE_SECOINDARY	1
#define I2S_INTF_TYPE_TERTINARY		2
#define I2S_INTF_TYPE_QUATERNARY	3
#define I2S_INTF_TYPE_QUINARY		4
#define I2S_SD0				1
#define I2S_SD1				2
#define I2S_SD2				3
#define I2S_SD3				4

#define PORT_ID_I2S_INPUT		2
#define PORT_ID_I2S_OUPUT		1
#define I2S_STACK_SIZE			2048

#define PARAM_ID_DISPLAY_PORT_INTF_CFG		0x08001154

struct param_id_display_port_intf_cfg {
	uint32_t channel_allocation;
	/* Multi-Steam Transport index */
	uint32_t mst_idx;
	uint32_t dptx_idx;
} __packed;

#define PARAM_ID_HW_EP_MF_CFG			0x08001017
struct param_id_hw_ep_mf {
	uint32_t sample_rate;
	uint16_t bit_width;
	uint16_t num_channels;
	uint32_t data_format;
} __packed;

#define PARAM_ID_HW_EP_FRAME_SIZE_FACTOR	0x08001018

struct param_id_fram_size_factor {
	uint32_t frame_size_factor;
} __packed;

#define APM_CONTAINER_PROP_ID_PARENT_CONTAINER_ID	0x080010CB

struct apm_cont_prop_id_parent_container  {
	uint32_t parent_container_id;
} __packed;

#define APM_CONTAINER_PROP_ID_HEAP_ID			0x08001174
#define APM_CONT_HEAP_DEFAULT				0x1
#define APM_CONT_HEAP_LOW_POWER				0x2

struct apm_cont_prop_id_headp_id  {
	uint32_t heap_id;
} __packed;

struct apm_modules_list {
	uint32_t sub_graph_id;
	uint32_t container_id;
	uint32_t num_modules;
} __packed;

struct apm_module_obj {
	uint32_t module_id;
	uint32_t instance_id;
} __packed;

#define APM_MODULE_PROP_ID_PORT_INFO		0x08001015
#define APM_MODULE_PROP_ID_PORT_INFO_SZ		8
struct apm_module_prop_id_port_info {
	uint32_t max_ip_port;
	uint32_t max_op_port;
} __packed;

#define DATA_LOGGING_MAX_INPUT_PORTS		0x1
#define DATA_LOGGING_MAX_OUTPUT_PORTS		0x1
#define DATA_LOGGING_STACK_SIZE			2048
#define PARAM_ID_DATA_LOGGING_CONFIG		0x08001031

struct data_logging_config {
	uint32_t log_code;
	uint32_t log_tap_point_id;
	uint32_t mode;
} __packed;

#define PARAM_ID_SAL_OUTPUT_CFG			0x08001016
struct param_id_sal_output_config {
	uint32_t bits_per_sample;
} __packed;

#define PARAM_ID_SAL_LIMITER_ENABLE		0x0800101E
struct param_id_sal_limiter_enable {
	uint32_t enable_lim;
} __packed;

#define PARAM_ID_MFC_OUTPUT_MEDIA_FORMAT	0x08001024
#define PARAM_ID_EARLY_EOS_DELAY		0x0800114C
#define EARLY_EOS_DELAY_MS			150

struct param_id_mfc_media_format {
	uint32_t sample_rate;
	uint16_t bit_width;
	uint16_t num_channels;
	uint16_t channel_mapping[];
} __packed;

struct param_id_gapless_early_eos_delay_t {
	uint32_t early_eos_delay_ms;
} __packed;

struct media_format {
	uint32_t data_format;
	uint32_t fmt_id;
	uint32_t payload_size;
} __packed;

struct payload_media_fmt_pcm {
	uint32_t sample_rate;
	uint16_t bit_width;
	uint16_t alignment;
	uint16_t bits_per_sample;
	uint16_t q_factor;
	uint16_t endianness;
	uint16_t num_channels;
	uint8_t channel_mapping[];
} __packed;

#define PARAM_ID_MODULE_ENABLE			0x08001026
struct param_id_module_enable {
	uint32_t enable;
} __packed;

#define PARAM_ID_CODEC_DMA_INTF_CFG		0x08001063

struct param_id_codec_dma_intf_cfg {
	/* 1 - RXTX
	 * 2 - WSA
	 * 3 - VA
	 * 4 - AXI
	 */
	uint32_t lpaif_type;
	/*
	 *  RX0 | TX0 = 1
	 *  RX1 | TX1 = 2
	 *  RX2 | TX2 = 3... so on
	 */
	uint32_t intf_index;
	uint32_t active_channels_mask;
} __packed;

struct audio_hw_clk_cfg {
	uint32_t clock_id;
	uint32_t clock_freq;
	uint32_t clock_attri;
	uint32_t clock_root;
} __packed;

struct audio_hw_clk_rel_cfg {
	uint32_t clock_id;
} __packed;

#define PARAM_ID_HW_EP_POWER_MODE_CFG	0x8001176
#define AR_HW_EP_POWER_MODE_0	0 /* default */
#define AR_HW_EP_POWER_MODE_1	1 /* XO Shutdown allowed */
#define AR_HW_EP_POWER_MODE_2	2 /* XO Shutdown not allowed */

struct param_id_hw_ep_power_mode_cfg {
	uint32_t power_mode;
} __packed;

#define PARAM_ID_HW_EP_DMA_DATA_ALIGN	0x08001233
#define AR_HW_EP_DMA_DATA_ALIGN_MSB	0
#define AR_HW_EP_DMA_DATA_ALIGN_LSB	1
#define AR_PCM_MAX_NUM_CHANNEL		8

struct param_id_hw_ep_dma_data_align {
	uint32_t dma_data_align;
} __packed;

#define PARAM_ID_VOL_CTRL_MASTER_GAIN	0x08001035
#define VOL_CTRL_DEFAULT_GAIN		0x2000

struct param_id_vol_ctrl_master_gain {
	uint16_t master_gain;
	uint16_t reserved;
} __packed;


#define PARAM_ID_REMOVE_INITIAL_SILENCE		0x0800114B
#define PARAM_ID_REMOVE_TRAILING_SILENCE	0x0800115D

#define PARAM_ID_REAL_MODULE_ID	0x0800100B

struct param_id_placeholder_real_module_id {
	uint32_t real_module_id;
} __packed;

/* Graph */
struct audioreach_connection {
	/* Connections */
	uint32_t src_mod_inst_id;
	uint32_t src_mod_op_port_id;
	uint32_t dst_mod_inst_id;
	uint32_t dst_mod_ip_port_id;
	struct list_head node;
};

struct audioreach_graph_info {
	int id;
	uint32_t num_sub_graphs;
	struct list_head sg_list;
	/* DPCM connection from FE Graph to BE graph */
	uint32_t src_mod_inst_id;
	uint32_t src_mod_op_port_id;
	uint32_t dst_mod_inst_id;
	uint32_t dst_mod_ip_port_id;
};

struct audioreach_sub_graph {
	uint32_t sub_graph_id;
	uint32_t perf_mode;
	uint32_t direction;
	uint32_t scenario_id;
	struct list_head node;

	struct audioreach_graph_info *info;
	uint32_t num_containers;
	struct list_head container_list;
};

struct audioreach_container {
	uint32_t container_id;
	uint32_t capability_id;
	uint32_t graph_pos;
	uint32_t stack_size;
	uint32_t proc_domain;
	struct list_head node;

	uint32_t num_modules;
	struct list_head modules_list;
	struct audioreach_sub_graph *sub_graph;
};

#define AR_MAX_MOD_LINKS	8

struct audioreach_module {
	uint32_t module_id;
	uint32_t instance_id;

	uint32_t max_ip_port;
	uint32_t max_op_port;

	uint32_t in_port;
	uint32_t out_port;

	uint32_t num_connections;
	/* Connections */
	uint32_t src_mod_inst_id;
	uint32_t src_mod_op_port_id[AR_MAX_MOD_LINKS];
	uint32_t dst_mod_inst_id[AR_MAX_MOD_LINKS];
	uint32_t dst_mod_ip_port_id[AR_MAX_MOD_LINKS];

	/* Format specifics */
	uint32_t ch_fmt;
	uint32_t rate;
	uint32_t bit_depth;

	/* I2S module */
	uint32_t hw_interface_idx;
	uint32_t sd_line_idx;
	uint32_t ws_src;
	uint32_t frame_size_factor;
	uint32_t data_format;
	uint32_t hw_interface_type;

	/* PCM module specific */
	uint32_t interleave_type;

	/* GAIN/Vol Control Module */
	uint16_t gain;

	/* Logging */
	uint32_t log_code;
	uint32_t log_tap_point_id;
	uint32_t log_mode;

	/* bookkeeping */
	struct list_head node;
	struct audioreach_container *container;
	struct snd_soc_dapm_widget *widget;
};

struct audioreach_module_config {
	int	direction;
	u32	sample_rate;
	u16	bit_width;
	u16	bits_per_sample;

	u16	data_format;
	u16	num_channels;
<<<<<<< HEAD
	u16	active_channels_mask;
=======
>>>>>>> 2d5404ca
	u16	dp_idx;
	u32	channel_allocation;
	u32	sd_line_mask;
	int	fmt;
	struct snd_codec codec;
	u8 channel_map[AR_PCM_MAX_NUM_CHANNEL];
};

/* Packet Allocation routines */
void *audioreach_alloc_apm_cmd_pkt(int pkt_size, uint32_t opcode, uint32_t
				    token);
void audioreach_set_default_channel_mapping(u8 *ch_map, int num_channels);
void *audioreach_alloc_cmd_pkt(int payload_size, uint32_t opcode,
			       uint32_t token, uint32_t src_port,
			       uint32_t dest_port);
void *audioreach_alloc_apm_pkt(int pkt_size, uint32_t opcode, uint32_t token,
				uint32_t src_port);
void *audioreach_alloc_pkt(int payload_size, uint32_t opcode,
			   uint32_t token, uint32_t src_port,
			   uint32_t dest_port);
void *audioreach_alloc_graph_pkt(struct q6apm *apm, struct audioreach_graph_info
				 *info);
/* Topology specific */
int audioreach_tplg_init(struct snd_soc_component *component);

/* Module specific */
void audioreach_graph_free_buf(struct q6apm_graph *graph);
int audioreach_map_memory_regions(struct q6apm_graph *graph,
				  unsigned int dir, size_t period_sz,
				  unsigned int periods,
				  bool is_contiguous);
int audioreach_send_cmd_sync(struct device *dev, gpr_device_t *gdev, struct gpr_ibasic_rsp_result_t *result,
			     struct mutex *cmd_lock, gpr_port_t *port, wait_queue_head_t *cmd_wait,
			     struct gpr_pkt *pkt, uint32_t rsp_opcode);
int audioreach_graph_send_cmd_sync(struct q6apm_graph *graph, struct gpr_pkt *pkt,
				   uint32_t rsp_opcode);
int audioreach_set_media_format(struct q6apm_graph *graph,
				struct audioreach_module *module,
				struct audioreach_module_config *cfg);
int audioreach_shared_memory_send_eos(struct q6apm_graph *graph);
int audioreach_gain_set_vol_ctrl(struct q6apm *apm,
				 struct audioreach_module *module, int vol);
int audioreach_send_u32_param(struct q6apm_graph *graph, struct audioreach_module *module,
			      uint32_t param_id, uint32_t param_val);
int audioreach_compr_set_param(struct q6apm_graph *graph, struct audioreach_module_config *mcfg);

#endif /* __AUDIOREACH_H__ */<|MERGE_RESOLUTION|>--- conflicted
+++ resolved
@@ -158,11 +158,6 @@
 
 #define MEDIA_FMT_ID_PCM	0x09001000
 #define MEDIA_FMT_ID_MP3	0x09001009
-<<<<<<< HEAD
-#define PCM_CHANNEL_L		1
-#define PCM_CHANNEL_R		2
-=======
->>>>>>> 2d5404ca
 #define SAMPLE_RATE_48K		48000
 #define BIT_WIDTH_16		16
 
@@ -760,10 +755,6 @@
 
 	u16	data_format;
 	u16	num_channels;
-<<<<<<< HEAD
-	u16	active_channels_mask;
-=======
->>>>>>> 2d5404ca
 	u16	dp_idx;
 	u32	channel_allocation;
 	u32	sd_line_mask;
