--- conflicted
+++ resolved
@@ -384,14 +384,11 @@
 	SND_SOC_DAPM_MIC("Headset Mic", NULL),
 };
 
-<<<<<<< HEAD
-=======
 static const struct snd_kcontrol_new sc7280_snd_controls[] = {
 	SOC_DAPM_PIN_SWITCH("Headphone Jack"),
 	SOC_DAPM_PIN_SWITCH("Headset Mic"),
 };
 
->>>>>>> 2d5404ca
 static int sc7280_snd_be_hw_params_fixup(struct snd_soc_pcm_runtime *rtd,
 					 struct snd_pcm_hw_params *params)
 {
