// SPDX-License-Identifier: GPL-2.0-only
/*
 * tegra30_ahub.c - Tegra30 AHUB driver
 *
 * Copyright (c) 2011,2012, NVIDIA CORPORATION.  All rights reserved.
 */

#include <linux/clk.h>
#include <linux/device.h>
#include <linux/io.h>
#include <linux/module.h>
#include <linux/of_platform.h>
#include <linux/platform_device.h>
#include <linux/pm_runtime.h>
#include <linux/regmap.h>
#include <linux/reset.h>
#include <linux/slab.h>
#include <sound/soc.h>
#include "tegra30_ahub.h"

#define DRV_NAME "tegra30-ahub"

static struct tegra30_ahub *ahub;

static inline void tegra30_apbif_write(u32 reg, u32 val)
{
	regmap_write(ahub->regmap_apbif, reg, val);
}

static inline u32 tegra30_apbif_read(u32 reg)
{
	u32 val;

	regmap_read(ahub->regmap_apbif, reg, &val);
	return val;
}

static inline void tegra30_audio_write(u32 reg, u32 val)
{
	regmap_write(ahub->regmap_ahub, reg, val);
}

static __maybe_unused int tegra30_ahub_runtime_suspend(struct device *dev)
{
	regcache_cache_only(ahub->regmap_apbif, true);
	regcache_cache_only(ahub->regmap_ahub, true);

	clk_bulk_disable_unprepare(ahub->nclocks, ahub->clocks);

	return 0;
}

/*
 * clk_apbif isn't required for an I2S<->I2S configuration where no PCM data
 * is read from or sent to memory. However, that's not something the rest of
 * the driver supports right now, so we'll just treat the two clocks as one
 * for now.
 *
 * These functions should not be a plain ref-count. Instead, each active stream
 * contributes some requirement to the minimum clock rate, so starting or
 * stopping streams should dynamically adjust the clock as required.  However,
 * this is not yet implemented.
 */
static __maybe_unused int tegra30_ahub_runtime_resume(struct device *dev)
{
	int ret;

	ret = reset_control_bulk_assert(ahub->nresets, ahub->resets);
	if (ret)
		return ret;

	ret = clk_bulk_prepare_enable(ahub->nclocks, ahub->clocks);
	if (ret)
		return ret;

	usleep_range(10, 100);

	ret = reset_control_bulk_deassert(ahub->nresets, ahub->resets);
	if (ret)
		goto disable_clocks;

	regcache_cache_only(ahub->regmap_apbif, false);
	regcache_cache_only(ahub->regmap_ahub, false);
	regcache_mark_dirty(ahub->regmap_apbif);
	regcache_mark_dirty(ahub->regmap_ahub);

	ret = regcache_sync(ahub->regmap_apbif);
	if (ret)
		goto disable_clocks;

	ret = regcache_sync(ahub->regmap_ahub);
	if (ret)
		goto disable_clocks;

	return 0;

disable_clocks:
	clk_bulk_disable_unprepare(ahub->nclocks, ahub->clocks);

	return ret;
}

int tegra30_ahub_allocate_rx_fifo(enum tegra30_ahub_rxcif *rxcif,
				  char *dmachan, int dmachan_len,
				  dma_addr_t *fiforeg)
{
	int channel;
	u32 reg, val;
	struct tegra30_ahub_cif_conf cif_conf;

	channel = find_first_zero_bit(ahub->rx_usage,
				      TEGRA30_AHUB_CHANNEL_CTRL_COUNT);
	if (channel >= TEGRA30_AHUB_CHANNEL_CTRL_COUNT)
		return -EBUSY;

	__set_bit(channel, ahub->rx_usage);

	*rxcif = TEGRA30_AHUB_RXCIF_APBIF_RX0 + channel;
	snprintf(dmachan, dmachan_len, "rx%d", channel);
	*fiforeg = ahub->apbif_addr + TEGRA30_AHUB_CHANNEL_RXFIFO +
		   (channel * TEGRA30_AHUB_CHANNEL_RXFIFO_STRIDE);

	pm_runtime_get_sync(ahub->dev);

	reg = TEGRA30_AHUB_CHANNEL_CTRL +
	      (channel * TEGRA30_AHUB_CHANNEL_CTRL_STRIDE);
	val = tegra30_apbif_read(reg);
	val &= ~(TEGRA30_AHUB_CHANNEL_CTRL_RX_THRESHOLD_MASK |
		 TEGRA30_AHUB_CHANNEL_CTRL_RX_PACK_MASK);
	val |= (7 << TEGRA30_AHUB_CHANNEL_CTRL_RX_THRESHOLD_SHIFT) |
	       TEGRA30_AHUB_CHANNEL_CTRL_RX_PACK_EN |
	       TEGRA30_AHUB_CHANNEL_CTRL_RX_PACK_16;
	tegra30_apbif_write(reg, val);

	cif_conf.threshold = 0;
	cif_conf.audio_channels = 2;
	cif_conf.client_channels = 2;
	cif_conf.audio_bits = TEGRA30_AUDIOCIF_BITS_16;
	cif_conf.client_bits = TEGRA30_AUDIOCIF_BITS_16;
	cif_conf.expand = 0;
	cif_conf.stereo_conv = 0;
	cif_conf.replicate = 0;
	cif_conf.direction = TEGRA30_AUDIOCIF_DIRECTION_RX;
	cif_conf.truncate = 0;
	cif_conf.mono_conv = 0;

	reg = TEGRA30_AHUB_CIF_RX_CTRL +
	      (channel * TEGRA30_AHUB_CIF_RX_CTRL_STRIDE);
	ahub->soc_data->set_audio_cif(ahub->regmap_apbif, reg, &cif_conf);

	pm_runtime_put(ahub->dev);

	return 0;
}
EXPORT_SYMBOL_GPL(tegra30_ahub_allocate_rx_fifo);

int tegra30_ahub_enable_rx_fifo(enum tegra30_ahub_rxcif rxcif)
{
	int channel = rxcif - TEGRA30_AHUB_RXCIF_APBIF_RX0;
	int reg, val;

	pm_runtime_get_sync(ahub->dev);

	reg = TEGRA30_AHUB_CHANNEL_CTRL +
	      (channel * TEGRA30_AHUB_CHANNEL_CTRL_STRIDE);
	val = tegra30_apbif_read(reg);
	val |= TEGRA30_AHUB_CHANNEL_CTRL_RX_EN;
	tegra30_apbif_write(reg, val);

	pm_runtime_put(ahub->dev);

	return 0;
}
EXPORT_SYMBOL_GPL(tegra30_ahub_enable_rx_fifo);

int tegra30_ahub_disable_rx_fifo(enum tegra30_ahub_rxcif rxcif)
{
	int channel = rxcif - TEGRA30_AHUB_RXCIF_APBIF_RX0;
	int reg, val;

	pm_runtime_get_sync(ahub->dev);

	reg = TEGRA30_AHUB_CHANNEL_CTRL +
	      (channel * TEGRA30_AHUB_CHANNEL_CTRL_STRIDE);
	val = tegra30_apbif_read(reg);
	val &= ~TEGRA30_AHUB_CHANNEL_CTRL_RX_EN;
	tegra30_apbif_write(reg, val);

	pm_runtime_put(ahub->dev);

	return 0;
}
EXPORT_SYMBOL_GPL(tegra30_ahub_disable_rx_fifo);

int tegra30_ahub_free_rx_fifo(enum tegra30_ahub_rxcif rxcif)
{
	int channel = rxcif - TEGRA30_AHUB_RXCIF_APBIF_RX0;

	__clear_bit(channel, ahub->rx_usage);

	return 0;
}
EXPORT_SYMBOL_GPL(tegra30_ahub_free_rx_fifo);

int tegra30_ahub_allocate_tx_fifo(enum tegra30_ahub_txcif *txcif,
				  char *dmachan, int dmachan_len,
				  dma_addr_t *fiforeg)
{
	int channel;
	u32 reg, val;
	struct tegra30_ahub_cif_conf cif_conf;

	channel = find_first_zero_bit(ahub->tx_usage,
				      TEGRA30_AHUB_CHANNEL_CTRL_COUNT);
	if (channel >= TEGRA30_AHUB_CHANNEL_CTRL_COUNT)
		return -EBUSY;

	__set_bit(channel, ahub->tx_usage);

	*txcif = TEGRA30_AHUB_TXCIF_APBIF_TX0 + channel;
	snprintf(dmachan, dmachan_len, "tx%d", channel);
	*fiforeg = ahub->apbif_addr + TEGRA30_AHUB_CHANNEL_TXFIFO +
		   (channel * TEGRA30_AHUB_CHANNEL_TXFIFO_STRIDE);

	pm_runtime_get_sync(ahub->dev);

	reg = TEGRA30_AHUB_CHANNEL_CTRL +
	      (channel * TEGRA30_AHUB_CHANNEL_CTRL_STRIDE);
	val = tegra30_apbif_read(reg);
	val &= ~(TEGRA30_AHUB_CHANNEL_CTRL_TX_THRESHOLD_MASK |
		 TEGRA30_AHUB_CHANNEL_CTRL_TX_PACK_MASK);
	val |= (7 << TEGRA30_AHUB_CHANNEL_CTRL_TX_THRESHOLD_SHIFT) |
	       TEGRA30_AHUB_CHANNEL_CTRL_TX_PACK_EN |
	       TEGRA30_AHUB_CHANNEL_CTRL_TX_PACK_16;
	tegra30_apbif_write(reg, val);

	cif_conf.threshold = 0;
	cif_conf.audio_channels = 2;
	cif_conf.client_channels = 2;
	cif_conf.audio_bits = TEGRA30_AUDIOCIF_BITS_16;
	cif_conf.client_bits = TEGRA30_AUDIOCIF_BITS_16;
	cif_conf.expand = 0;
	cif_conf.stereo_conv = 0;
	cif_conf.replicate = 0;
	cif_conf.direction = TEGRA30_AUDIOCIF_DIRECTION_TX;
	cif_conf.truncate = 0;
	cif_conf.mono_conv = 0;

	reg = TEGRA30_AHUB_CIF_TX_CTRL +
	      (channel * TEGRA30_AHUB_CIF_TX_CTRL_STRIDE);
	ahub->soc_data->set_audio_cif(ahub->regmap_apbif, reg, &cif_conf);

	pm_runtime_put(ahub->dev);

	return 0;
}
EXPORT_SYMBOL_GPL(tegra30_ahub_allocate_tx_fifo);

int tegra30_ahub_enable_tx_fifo(enum tegra30_ahub_txcif txcif)
{
	int channel = txcif - TEGRA30_AHUB_TXCIF_APBIF_TX0;
	int reg, val;

	pm_runtime_get_sync(ahub->dev);

	reg = TEGRA30_AHUB_CHANNEL_CTRL +
	      (channel * TEGRA30_AHUB_CHANNEL_CTRL_STRIDE);
	val = tegra30_apbif_read(reg);
	val |= TEGRA30_AHUB_CHANNEL_CTRL_TX_EN;
	tegra30_apbif_write(reg, val);

	pm_runtime_put(ahub->dev);

	return 0;
}
EXPORT_SYMBOL_GPL(tegra30_ahub_enable_tx_fifo);

int tegra30_ahub_disable_tx_fifo(enum tegra30_ahub_txcif txcif)
{
	int channel = txcif - TEGRA30_AHUB_TXCIF_APBIF_TX0;
	int reg, val;

	pm_runtime_get_sync(ahub->dev);

	reg = TEGRA30_AHUB_CHANNEL_CTRL +
	      (channel * TEGRA30_AHUB_CHANNEL_CTRL_STRIDE);
	val = tegra30_apbif_read(reg);
	val &= ~TEGRA30_AHUB_CHANNEL_CTRL_TX_EN;
	tegra30_apbif_write(reg, val);

	pm_runtime_put(ahub->dev);

	return 0;
}
EXPORT_SYMBOL_GPL(tegra30_ahub_disable_tx_fifo);

int tegra30_ahub_free_tx_fifo(enum tegra30_ahub_txcif txcif)
{
	int channel = txcif - TEGRA30_AHUB_TXCIF_APBIF_TX0;

	__clear_bit(channel, ahub->tx_usage);

	return 0;
}
EXPORT_SYMBOL_GPL(tegra30_ahub_free_tx_fifo);

int tegra30_ahub_set_rx_cif_source(enum tegra30_ahub_rxcif rxcif,
				   enum tegra30_ahub_txcif txcif)
{
	int channel = rxcif - TEGRA30_AHUB_RXCIF_APBIF_RX0;
	int reg;

	pm_runtime_get_sync(ahub->dev);

	reg = TEGRA30_AHUB_AUDIO_RX +
	      (channel * TEGRA30_AHUB_AUDIO_RX_STRIDE);
	tegra30_audio_write(reg, 1 << txcif);

	pm_runtime_put(ahub->dev);

	return 0;
}
EXPORT_SYMBOL_GPL(tegra30_ahub_set_rx_cif_source);

int tegra30_ahub_unset_rx_cif_source(enum tegra30_ahub_rxcif rxcif)
{
	int channel = rxcif - TEGRA30_AHUB_RXCIF_APBIF_RX0;
	int reg;

	pm_runtime_get_sync(ahub->dev);

	reg = TEGRA30_AHUB_AUDIO_RX +
	      (channel * TEGRA30_AHUB_AUDIO_RX_STRIDE);
	tegra30_audio_write(reg, 0);

	pm_runtime_put(ahub->dev);

	return 0;
}
EXPORT_SYMBOL_GPL(tegra30_ahub_unset_rx_cif_source);

static const struct reset_control_bulk_data tegra30_ahub_resets_data[] = {
	{ "d_audio" },
	{ "apbif" },
	{ "i2s0" },
	{ "i2s1" },
	{ "i2s2" },
	{ "i2s3" },
	{ "i2s4" },
	{ "dam0" },
	{ "dam1" },
	{ "dam2" },
	{ "spdif" },
	{ "amx" }, /* Tegra114+ */
	{ "adx" }, /* Tegra114+ */
	{ "amx1" }, /* Tegra124 */
	{ "adx1" }, /* Tegra124 */
	{ "afc0" }, /* Tegra124 */
	{ "afc1" }, /* Tegra124 */
	{ "afc2" }, /* Tegra124 */
	{ "afc3" }, /* Tegra124 */
	{ "afc4" }, /* Tegra124 */
	{ "afc5" }, /* Tegra124 */
};

#define LAST_REG(name) \
	(TEGRA30_AHUB_##name + \
	 (TEGRA30_AHUB_##name##_STRIDE * TEGRA30_AHUB_##name##_COUNT) - 4)

#define REG_IN_ARRAY(reg, name) \
	((reg >= TEGRA30_AHUB_##name) && \
	 (reg <= LAST_REG(name) && \
	 (!((reg - TEGRA30_AHUB_##name) % TEGRA30_AHUB_##name##_STRIDE))))

static bool tegra30_ahub_apbif_wr_rd_reg(struct device *dev, unsigned int reg)
{
	switch (reg) {
	case TEGRA30_AHUB_CONFIG_LINK_CTRL:
	case TEGRA30_AHUB_MISC_CTRL:
	case TEGRA30_AHUB_APBDMA_LIVE_STATUS:
	case TEGRA30_AHUB_I2S_LIVE_STATUS:
	case TEGRA30_AHUB_SPDIF_LIVE_STATUS:
	case TEGRA30_AHUB_I2S_INT_MASK:
	case TEGRA30_AHUB_DAM_INT_MASK:
	case TEGRA30_AHUB_SPDIF_INT_MASK:
	case TEGRA30_AHUB_APBIF_INT_MASK:
	case TEGRA30_AHUB_I2S_INT_STATUS:
	case TEGRA30_AHUB_DAM_INT_STATUS:
	case TEGRA30_AHUB_SPDIF_INT_STATUS:
	case TEGRA30_AHUB_APBIF_INT_STATUS:
	case TEGRA30_AHUB_I2S_INT_SOURCE:
	case TEGRA30_AHUB_DAM_INT_SOURCE:
	case TEGRA30_AHUB_SPDIF_INT_SOURCE:
	case TEGRA30_AHUB_APBIF_INT_SOURCE:
	case TEGRA30_AHUB_I2S_INT_SET:
	case TEGRA30_AHUB_DAM_INT_SET:
	case TEGRA30_AHUB_SPDIF_INT_SET:
	case TEGRA30_AHUB_APBIF_INT_SET:
		return true;
	default:
		break;
	}

	if (REG_IN_ARRAY(reg, CHANNEL_CTRL) ||
	    REG_IN_ARRAY(reg, CHANNEL_CLEAR) ||
	    REG_IN_ARRAY(reg, CHANNEL_STATUS) ||
	    REG_IN_ARRAY(reg, CHANNEL_TXFIFO) ||
	    REG_IN_ARRAY(reg, CHANNEL_RXFIFO) ||
	    REG_IN_ARRAY(reg, CIF_TX_CTRL) ||
	    REG_IN_ARRAY(reg, CIF_RX_CTRL) ||
	    REG_IN_ARRAY(reg, DAM_LIVE_STATUS))
		return true;

	return false;
}

static bool tegra30_ahub_apbif_volatile_reg(struct device *dev,
					    unsigned int reg)
{
	switch (reg) {
	case TEGRA30_AHUB_CONFIG_LINK_CTRL:
	case TEGRA30_AHUB_MISC_CTRL:
	case TEGRA30_AHUB_APBDMA_LIVE_STATUS:
	case TEGRA30_AHUB_I2S_LIVE_STATUS:
	case TEGRA30_AHUB_SPDIF_LIVE_STATUS:
	case TEGRA30_AHUB_I2S_INT_STATUS:
	case TEGRA30_AHUB_DAM_INT_STATUS:
	case TEGRA30_AHUB_SPDIF_INT_STATUS:
	case TEGRA30_AHUB_APBIF_INT_STATUS:
	case TEGRA30_AHUB_I2S_INT_SET:
	case TEGRA30_AHUB_DAM_INT_SET:
	case TEGRA30_AHUB_SPDIF_INT_SET:
	case TEGRA30_AHUB_APBIF_INT_SET:
		return true;
	default:
		break;
	}

	if (REG_IN_ARRAY(reg, CHANNEL_CLEAR) ||
	    REG_IN_ARRAY(reg, CHANNEL_STATUS) ||
	    REG_IN_ARRAY(reg, CHANNEL_TXFIFO) ||
	    REG_IN_ARRAY(reg, CHANNEL_RXFIFO) ||
	    REG_IN_ARRAY(reg, DAM_LIVE_STATUS))
		return true;

	return false;
}

static bool tegra30_ahub_apbif_precious_reg(struct device *dev,
					    unsigned int reg)
{
	if (REG_IN_ARRAY(reg, CHANNEL_TXFIFO) ||
	    REG_IN_ARRAY(reg, CHANNEL_RXFIFO))
		return true;

	return false;
}

static const struct regmap_config tegra30_ahub_apbif_regmap_config = {
	.name = "apbif",
	.reg_bits = 32,
	.val_bits = 32,
	.reg_stride = 4,
	.max_register = TEGRA30_AHUB_APBIF_INT_SET,
	.writeable_reg = tegra30_ahub_apbif_wr_rd_reg,
	.readable_reg = tegra30_ahub_apbif_wr_rd_reg,
	.volatile_reg = tegra30_ahub_apbif_volatile_reg,
	.precious_reg = tegra30_ahub_apbif_precious_reg,
	.cache_type = REGCACHE_FLAT,
};

static bool tegra30_ahub_ahub_wr_rd_reg(struct device *dev, unsigned int reg)
{
	if (REG_IN_ARRAY(reg, AUDIO_RX))
		return true;

	return false;
}

static const struct regmap_config tegra30_ahub_ahub_regmap_config = {
	.name = "ahub",
	.reg_bits = 32,
	.val_bits = 32,
	.reg_stride = 4,
	.max_register = LAST_REG(AUDIO_RX),
	.writeable_reg = tegra30_ahub_ahub_wr_rd_reg,
	.readable_reg = tegra30_ahub_ahub_wr_rd_reg,
	.cache_type = REGCACHE_FLAT,
};

static struct tegra30_ahub_soc_data soc_data_tegra30 = {
	.num_resets = 11,
	.set_audio_cif = tegra30_ahub_set_cif,
};

static struct tegra30_ahub_soc_data soc_data_tegra114 = {
	.num_resets = 13,
	.set_audio_cif = tegra30_ahub_set_cif,
};

static struct tegra30_ahub_soc_data soc_data_tegra124 = {
	.num_resets = 21,
	.set_audio_cif = tegra124_ahub_set_cif,
};

static const struct of_device_id tegra30_ahub_of_match[] = {
	{ .compatible = "nvidia,tegra124-ahub", .data = &soc_data_tegra124 },
	{ .compatible = "nvidia,tegra114-ahub", .data = &soc_data_tegra114 },
	{ .compatible = "nvidia,tegra30-ahub",  .data = &soc_data_tegra30 },
	{},
};

static int tegra30_ahub_probe(struct platform_device *pdev)
{
	const struct of_device_id *match;
	const struct tegra30_ahub_soc_data *soc_data;
<<<<<<< HEAD
	struct reset_control *rst;
	int i;
=======
>>>>>>> 7d2a07b7
	struct resource *res0;
	void __iomem *regs_apbif, *regs_ahub;
	int ret = 0;

	match = of_match_device(tegra30_ahub_of_match, &pdev->dev);
	if (!match)
		return -EINVAL;
	soc_data = match->data;

	ahub = devm_kzalloc(&pdev->dev, sizeof(struct tegra30_ahub),
			    GFP_KERNEL);
	if (!ahub)
		return -ENOMEM;
	dev_set_drvdata(&pdev->dev, ahub);

	BUILD_BUG_ON(sizeof(ahub->resets) != sizeof(tegra30_ahub_resets_data));
	memcpy(ahub->resets, tegra30_ahub_resets_data, sizeof(ahub->resets));

	ahub->nresets = soc_data->num_resets;
	ahub->soc_data = soc_data;
	ahub->dev = &pdev->dev;

	ahub->clocks[ahub->nclocks++].id = "apbif";
	ahub->clocks[ahub->nclocks++].id = "d_audio";

	ret = devm_clk_bulk_get(&pdev->dev, ahub->nclocks, ahub->clocks);
	if (ret)
		goto err_unset_ahub;

	ret = devm_reset_control_bulk_get_exclusive(&pdev->dev, ahub->nresets,
						    ahub->resets);
	if (ret) {
		dev_err(&pdev->dev, "Can't get resets: %d\n", ret);
		goto err_unset_ahub;
	}

	regs_apbif = devm_platform_get_and_ioremap_resource(pdev, 0, &res0);
	if (IS_ERR(regs_apbif)) {
		ret = PTR_ERR(regs_apbif);
		goto err_unset_ahub;
	}

	ahub->apbif_addr = res0->start;

	ahub->regmap_apbif = devm_regmap_init_mmio(&pdev->dev, regs_apbif,
					&tegra30_ahub_apbif_regmap_config);
	if (IS_ERR(ahub->regmap_apbif)) {
		dev_err(&pdev->dev, "apbif regmap init failed\n");
		ret = PTR_ERR(ahub->regmap_apbif);
		goto err_unset_ahub;
	}
	regcache_cache_only(ahub->regmap_apbif, true);

	regs_ahub = devm_platform_ioremap_resource(pdev, 1);
<<<<<<< HEAD
	if (IS_ERR(regs_ahub))
		return PTR_ERR(regs_ahub);
=======
	if (IS_ERR(regs_ahub)) {
		ret = PTR_ERR(regs_ahub);
		goto err_unset_ahub;
	}
>>>>>>> 7d2a07b7

	ahub->regmap_ahub = devm_regmap_init_mmio(&pdev->dev, regs_ahub,
					&tegra30_ahub_ahub_regmap_config);
	if (IS_ERR(ahub->regmap_ahub)) {
		dev_err(&pdev->dev, "ahub regmap init failed\n");
		ret = PTR_ERR(ahub->regmap_ahub);
		goto err_unset_ahub;
	}
	regcache_cache_only(ahub->regmap_ahub, true);

	pm_runtime_enable(&pdev->dev);

	of_platform_populate(pdev->dev.of_node, NULL, NULL, &pdev->dev);

	return 0;

err_unset_ahub:
	ahub = NULL;

	return ret;
}

static int tegra30_ahub_remove(struct platform_device *pdev)
{
	pm_runtime_disable(&pdev->dev);

	ahub = NULL;

	return 0;
}

<<<<<<< HEAD
static int tegra30_ahub_resume(struct device *dev)
{
	int ret;

	ret = pm_runtime_get_sync(dev);
	if (ret < 0) {
		pm_runtime_put(dev);
		return ret;
	}
	ret = regcache_sync(ahub->regmap_ahub);
	ret |= regcache_sync(ahub->regmap_apbif);
	pm_runtime_put(dev);

	return ret;
}
#endif

=======
>>>>>>> 7d2a07b7
static const struct dev_pm_ops tegra30_ahub_pm_ops = {
	SET_RUNTIME_PM_OPS(tegra30_ahub_runtime_suspend,
			   tegra30_ahub_runtime_resume, NULL)
	SET_SYSTEM_SLEEP_PM_OPS(pm_runtime_force_suspend,
				pm_runtime_force_resume)
};

static struct platform_driver tegra30_ahub_driver = {
	.probe = tegra30_ahub_probe,
	.remove = tegra30_ahub_remove,
	.driver = {
		.name = DRV_NAME,
		.of_match_table = tegra30_ahub_of_match,
		.pm = &tegra30_ahub_pm_ops,
	},
};
module_platform_driver(tegra30_ahub_driver);

void tegra30_ahub_set_cif(struct regmap *regmap, unsigned int reg,
			  struct tegra30_ahub_cif_conf *conf)
{
	unsigned int value;

	value = (conf->threshold <<
			TEGRA30_AUDIOCIF_CTRL_FIFO_THRESHOLD_SHIFT) |
		((conf->audio_channels - 1) <<
			TEGRA30_AUDIOCIF_CTRL_AUDIO_CHANNELS_SHIFT) |
		((conf->client_channels - 1) <<
			TEGRA30_AUDIOCIF_CTRL_CLIENT_CHANNELS_SHIFT) |
		(conf->audio_bits <<
			TEGRA30_AUDIOCIF_CTRL_AUDIO_BITS_SHIFT) |
		(conf->client_bits <<
			TEGRA30_AUDIOCIF_CTRL_CLIENT_BITS_SHIFT) |
		(conf->expand <<
			TEGRA30_AUDIOCIF_CTRL_EXPAND_SHIFT) |
		(conf->stereo_conv <<
			TEGRA30_AUDIOCIF_CTRL_STEREO_CONV_SHIFT) |
		(conf->replicate <<
			TEGRA30_AUDIOCIF_CTRL_REPLICATE_SHIFT) |
		(conf->direction <<
			TEGRA30_AUDIOCIF_CTRL_DIRECTION_SHIFT) |
		(conf->truncate <<
			TEGRA30_AUDIOCIF_CTRL_TRUNCATE_SHIFT) |
		(conf->mono_conv <<
			TEGRA30_AUDIOCIF_CTRL_MONO_CONV_SHIFT);

	regmap_write(regmap, reg, value);
}
EXPORT_SYMBOL_GPL(tegra30_ahub_set_cif);

void tegra124_ahub_set_cif(struct regmap *regmap, unsigned int reg,
			   struct tegra30_ahub_cif_conf *conf)
{
	unsigned int value;

	value = (conf->threshold <<
			TEGRA124_AUDIOCIF_CTRL_FIFO_THRESHOLD_SHIFT) |
		((conf->audio_channels - 1) <<
			TEGRA124_AUDIOCIF_CTRL_AUDIO_CHANNELS_SHIFT) |
		((conf->client_channels - 1) <<
			TEGRA124_AUDIOCIF_CTRL_CLIENT_CHANNELS_SHIFT) |
		(conf->audio_bits <<
			TEGRA30_AUDIOCIF_CTRL_AUDIO_BITS_SHIFT) |
		(conf->client_bits <<
			TEGRA30_AUDIOCIF_CTRL_CLIENT_BITS_SHIFT) |
		(conf->expand <<
			TEGRA30_AUDIOCIF_CTRL_EXPAND_SHIFT) |
		(conf->stereo_conv <<
			TEGRA30_AUDIOCIF_CTRL_STEREO_CONV_SHIFT) |
		(conf->replicate <<
			TEGRA30_AUDIOCIF_CTRL_REPLICATE_SHIFT) |
		(conf->direction <<
			TEGRA30_AUDIOCIF_CTRL_DIRECTION_SHIFT) |
		(conf->truncate <<
			TEGRA30_AUDIOCIF_CTRL_TRUNCATE_SHIFT) |
		(conf->mono_conv <<
			TEGRA30_AUDIOCIF_CTRL_MONO_CONV_SHIFT);

	regmap_write(regmap, reg, value);
}
EXPORT_SYMBOL_GPL(tegra124_ahub_set_cif);

MODULE_AUTHOR("Stephen Warren <swarren@nvidia.com>");
MODULE_DESCRIPTION("Tegra30 AHUB driver");
MODULE_LICENSE("GPL v2");
MODULE_ALIAS("platform:" DRV_NAME);
MODULE_DEVICE_TABLE(of, tegra30_ahub_of_match);<|MERGE_RESOLUTION|>--- conflicted
+++ resolved
@@ -514,11 +514,6 @@
 {
 	const struct of_device_id *match;
 	const struct tegra30_ahub_soc_data *soc_data;
-<<<<<<< HEAD
-	struct reset_control *rst;
-	int i;
-=======
->>>>>>> 7d2a07b7
 	struct resource *res0;
 	void __iomem *regs_apbif, *regs_ahub;
 	int ret = 0;
@@ -573,15 +568,10 @@
 	regcache_cache_only(ahub->regmap_apbif, true);
 
 	regs_ahub = devm_platform_ioremap_resource(pdev, 1);
-<<<<<<< HEAD
-	if (IS_ERR(regs_ahub))
-		return PTR_ERR(regs_ahub);
-=======
 	if (IS_ERR(regs_ahub)) {
 		ret = PTR_ERR(regs_ahub);
 		goto err_unset_ahub;
 	}
->>>>>>> 7d2a07b7
 
 	ahub->regmap_ahub = devm_regmap_init_mmio(&pdev->dev, regs_ahub,
 					&tegra30_ahub_ahub_regmap_config);
@@ -613,26 +603,6 @@
 	return 0;
 }
 
-<<<<<<< HEAD
-static int tegra30_ahub_resume(struct device *dev)
-{
-	int ret;
-
-	ret = pm_runtime_get_sync(dev);
-	if (ret < 0) {
-		pm_runtime_put(dev);
-		return ret;
-	}
-	ret = regcache_sync(ahub->regmap_ahub);
-	ret |= regcache_sync(ahub->regmap_apbif);
-	pm_runtime_put(dev);
-
-	return ret;
-}
-#endif
-
-=======
->>>>>>> 7d2a07b7
 static const struct dev_pm_ops tegra30_ahub_pm_ops = {
 	SET_RUNTIME_PM_OPS(tegra30_ahub_runtime_suspend,
 			   tegra30_ahub_runtime_resume, NULL)
