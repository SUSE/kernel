--- conflicted
+++ resolved
@@ -277,21 +277,12 @@
 	struct snd_soc_component *comp = snd_soc_kcontrol_component(kcontrol);
 	struct tegra210_dmic *dmic = snd_soc_component_get_drvdata(comp);
 	unsigned int value = ucontrol->value.enumerated.item[0];
-<<<<<<< HEAD
 
 	if (value == dmic->osr_val)
 		return 0;
 
 	dmic->osr_val = value;
 
-=======
-
-	if (value == dmic->osr_val)
-		return 0;
-
-	dmic->osr_val = value;
-
->>>>>>> eb3cdb58
 	return 1;
 }
 
