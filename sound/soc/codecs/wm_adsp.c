// SPDX-License-Identifier: GPL-2.0-only
/*
 * wm_adsp.c  --  Wolfson ADSP support
 *
 * Copyright 2012 Wolfson Microelectronics plc
 *
 * Author: Mark Brown <broonie@opensource.wolfsonmicro.com>
 */

#include <linux/ctype.h>
#include <linux/module.h>
#include <linux/moduleparam.h>
#include <linux/init.h>
#include <linux/delay.h>
#include <linux/firmware.h>
#include <linux/list.h>
#include <linux/pm.h>
#include <linux/pm_runtime.h>
#include <linux/regmap.h>
#include <linux/regulator/consumer.h>
#include <linux/slab.h>
#include <linux/workqueue.h>
#include <linux/debugfs.h>
#include <sound/core.h>
#include <sound/pcm.h>
#include <sound/pcm_params.h>
#include <sound/soc.h>
#include <sound/jack.h>
#include <sound/initval.h>
#include <sound/tlv.h>

#include "wm_adsp.h"

#define adsp_crit(_dsp, fmt, ...) \
	dev_crit(_dsp->cs_dsp.dev, "%s: " fmt, _dsp->cs_dsp.name, ##__VA_ARGS__)
#define adsp_err(_dsp, fmt, ...) \
	dev_err(_dsp->cs_dsp.dev, "%s: " fmt, _dsp->cs_dsp.name, ##__VA_ARGS__)
#define adsp_warn(_dsp, fmt, ...) \
	dev_warn(_dsp->cs_dsp.dev, "%s: " fmt, _dsp->cs_dsp.name, ##__VA_ARGS__)
#define adsp_info(_dsp, fmt, ...) \
	dev_info(_dsp->cs_dsp.dev, "%s: " fmt, _dsp->cs_dsp.name, ##__VA_ARGS__)
#define adsp_dbg(_dsp, fmt, ...) \
	dev_dbg(_dsp->cs_dsp.dev, "%s: " fmt, _dsp->cs_dsp.name, ##__VA_ARGS__)

#define compr_err(_obj, fmt, ...) \
	adsp_err(_obj->dsp, "%s: " fmt, _obj->name ? _obj->name : "legacy", \
		 ##__VA_ARGS__)
#define compr_dbg(_obj, fmt, ...) \
	adsp_dbg(_obj->dsp, "%s: " fmt, _obj->name ? _obj->name : "legacy", \
		 ##__VA_ARGS__)

#define ADSP_MAX_STD_CTRL_SIZE               512

static const struct cs_dsp_client_ops wm_adsp1_client_ops;
static const struct cs_dsp_client_ops wm_adsp2_client_ops;

#define WM_ADSP_FW_MBC_VSS  0
#define WM_ADSP_FW_HIFI     1
#define WM_ADSP_FW_TX       2
#define WM_ADSP_FW_TX_SPK   3
#define WM_ADSP_FW_RX       4
#define WM_ADSP_FW_RX_ANC   5
#define WM_ADSP_FW_CTRL     6
#define WM_ADSP_FW_ASR      7
#define WM_ADSP_FW_TRACE    8
#define WM_ADSP_FW_SPK_PROT 9
#define WM_ADSP_FW_SPK_CALI 10
#define WM_ADSP_FW_SPK_DIAG 11
#define WM_ADSP_FW_MISC     12

#define WM_ADSP_NUM_FW      13

static const char *wm_adsp_fw_text[WM_ADSP_NUM_FW] = {
	[WM_ADSP_FW_MBC_VSS] =  "MBC/VSS",
	[WM_ADSP_FW_HIFI] =     "MasterHiFi",
	[WM_ADSP_FW_TX] =       "Tx",
	[WM_ADSP_FW_TX_SPK] =   "Tx Speaker",
	[WM_ADSP_FW_RX] =       "Rx",
	[WM_ADSP_FW_RX_ANC] =   "Rx ANC",
	[WM_ADSP_FW_CTRL] =     "Voice Ctrl",
	[WM_ADSP_FW_ASR] =      "ASR Assist",
	[WM_ADSP_FW_TRACE] =    "Dbg Trace",
	[WM_ADSP_FW_SPK_PROT] = "Protection",
	[WM_ADSP_FW_SPK_CALI] = "Calibration",
	[WM_ADSP_FW_SPK_DIAG] = "Diagnostic",
	[WM_ADSP_FW_MISC] =     "Misc",
};

struct wm_adsp_system_config_xm_hdr {
	__be32 sys_enable;
	__be32 fw_id;
	__be32 fw_rev;
	__be32 boot_status;
	__be32 watchdog;
	__be32 dma_buffer_size;
	__be32 rdma[6];
	__be32 wdma[8];
	__be32 build_job_name[3];
	__be32 build_job_number;
} __packed;

struct wm_halo_system_config_xm_hdr {
	__be32 halo_heartbeat;
	__be32 build_job_name[3];
	__be32 build_job_number;
} __packed;

struct wm_adsp_alg_xm_struct {
	__be32 magic;
	__be32 smoothing;
	__be32 threshold;
	__be32 host_buf_ptr;
	__be32 start_seq;
	__be32 high_water_mark;
	__be32 low_water_mark;
	__be64 smoothed_power;
} __packed;

struct wm_adsp_host_buf_coeff_v1 {
	__be32 host_buf_ptr;		/* Host buffer pointer */
	__be32 versions;		/* Version numbers */
	__be32 name[4];			/* The buffer name */
} __packed;

struct wm_adsp_buffer {
	__be32 buf1_base;		/* Base addr of first buffer area */
	__be32 buf1_size;		/* Size of buf1 area in DSP words */
	__be32 buf2_base;		/* Base addr of 2nd buffer area */
	__be32 buf1_buf2_size;		/* Size of buf1+buf2 in DSP words */
	__be32 buf3_base;		/* Base addr of buf3 area */
	__be32 buf_total_size;		/* Size of buf1+buf2+buf3 in DSP words */
	__be32 high_water_mark;		/* Point at which IRQ is asserted */
	__be32 irq_count;		/* bits 1-31 count IRQ assertions */
	__be32 irq_ack;			/* acked IRQ count, bit 0 enables IRQ */
	__be32 next_write_index;	/* word index of next write */
	__be32 next_read_index;		/* word index of next read */
	__be32 error;			/* error if any */
	__be32 oldest_block_index;	/* word index of oldest surviving */
	__be32 requested_rewind;	/* how many blocks rewind was done */
	__be32 reserved_space;		/* internal */
	__be32 min_free;		/* min free space since stream start */
	__be32 blocks_written[2];	/* total blocks written (64 bit) */
	__be32 words_written[2];	/* total words written (64 bit) */
} __packed;

struct wm_adsp_compr;

struct wm_adsp_compr_buf {
	struct list_head list;
	struct wm_adsp *dsp;
	struct wm_adsp_compr *compr;

	struct wm_adsp_buffer_region *regions;
	u32 host_buf_ptr;

	u32 error;
	u32 irq_count;
	int read_index;
	int avail;
	int host_buf_mem_type;

	char *name;
};

struct wm_adsp_compr {
	struct list_head list;
	struct wm_adsp *dsp;
	struct wm_adsp_compr_buf *buf;

	struct snd_compr_stream *stream;
	struct snd_compressed_buffer size;

	u32 *raw_buf;
	unsigned int copied_total;

	unsigned int sample_rate;

	const char *name;
};

#define WM_ADSP_MIN_FRAGMENTS          1
#define WM_ADSP_MAX_FRAGMENTS          256
#define WM_ADSP_MIN_FRAGMENT_SIZE      (16 * CS_DSP_DATA_WORD_SIZE)
#define WM_ADSP_MAX_FRAGMENT_SIZE      (4096 * CS_DSP_DATA_WORD_SIZE)

#define WM_ADSP_ALG_XM_STRUCT_MAGIC    0x49aec7

#define HOST_BUFFER_FIELD(field) \
	(offsetof(struct wm_adsp_buffer, field) / sizeof(__be32))

#define ALG_XM_FIELD(field) \
	(offsetof(struct wm_adsp_alg_xm_struct, field) / sizeof(__be32))

#define HOST_BUF_COEFF_SUPPORTED_COMPAT_VER	1

#define HOST_BUF_COEFF_COMPAT_VER_MASK		0xFF00
#define HOST_BUF_COEFF_COMPAT_VER_SHIFT		8

static int wm_adsp_buffer_init(struct wm_adsp *dsp);
static int wm_adsp_buffer_free(struct wm_adsp *dsp);

struct wm_adsp_buffer_region {
	unsigned int offset;
	unsigned int cumulative_size;
	unsigned int mem_type;
	unsigned int base_addr;
};

struct wm_adsp_buffer_region_def {
	unsigned int mem_type;
	unsigned int base_offset;
	unsigned int size_offset;
};

static const struct wm_adsp_buffer_region_def default_regions[] = {
	{
		.mem_type = WMFW_ADSP2_XM,
		.base_offset = HOST_BUFFER_FIELD(buf1_base),
		.size_offset = HOST_BUFFER_FIELD(buf1_size),
	},
	{
		.mem_type = WMFW_ADSP2_XM,
		.base_offset = HOST_BUFFER_FIELD(buf2_base),
		.size_offset = HOST_BUFFER_FIELD(buf1_buf2_size),
	},
	{
		.mem_type = WMFW_ADSP2_YM,
		.base_offset = HOST_BUFFER_FIELD(buf3_base),
		.size_offset = HOST_BUFFER_FIELD(buf_total_size),
	},
};

struct wm_adsp_fw_caps {
	u32 id;
	struct snd_codec_desc desc;
	int num_regions;
	const struct wm_adsp_buffer_region_def *region_defs;
};

static const struct wm_adsp_fw_caps ctrl_caps[] = {
	{
		.id = SND_AUDIOCODEC_BESPOKE,
		.desc = {
			.max_ch = 8,
			.sample_rates = { 16000 },
			.num_sample_rates = 1,
			.formats = SNDRV_PCM_FMTBIT_S16_LE,
		},
		.num_regions = ARRAY_SIZE(default_regions),
		.region_defs = default_regions,
	},
};

static const struct wm_adsp_fw_caps trace_caps[] = {
	{
		.id = SND_AUDIOCODEC_BESPOKE,
		.desc = {
			.max_ch = 8,
			.sample_rates = {
				4000, 8000, 11025, 12000, 16000, 22050,
				24000, 32000, 44100, 48000, 64000, 88200,
				96000, 176400, 192000
			},
			.num_sample_rates = 15,
			.formats = SNDRV_PCM_FMTBIT_S16_LE,
		},
		.num_regions = ARRAY_SIZE(default_regions),
		.region_defs = default_regions,
	},
};

static const struct {
	const char *file;
	int compr_direction;
	int num_caps;
	const struct wm_adsp_fw_caps *caps;
	bool voice_trigger;
} wm_adsp_fw[WM_ADSP_NUM_FW] = {
	[WM_ADSP_FW_MBC_VSS] =  { .file = "mbc-vss" },
	[WM_ADSP_FW_HIFI] =     { .file = "hifi" },
	[WM_ADSP_FW_TX] =       { .file = "tx" },
	[WM_ADSP_FW_TX_SPK] =   { .file = "tx-spk" },
	[WM_ADSP_FW_RX] =       { .file = "rx" },
	[WM_ADSP_FW_RX_ANC] =   { .file = "rx-anc" },
	[WM_ADSP_FW_CTRL] =     {
		.file = "ctrl",
		.compr_direction = SND_COMPRESS_CAPTURE,
		.num_caps = ARRAY_SIZE(ctrl_caps),
		.caps = ctrl_caps,
		.voice_trigger = true,
	},
	[WM_ADSP_FW_ASR] =      { .file = "asr" },
	[WM_ADSP_FW_TRACE] =    {
		.file = "trace",
		.compr_direction = SND_COMPRESS_CAPTURE,
		.num_caps = ARRAY_SIZE(trace_caps),
		.caps = trace_caps,
	},
	[WM_ADSP_FW_SPK_PROT] = {
		.file = "spk-prot",
		.compr_direction = SND_COMPRESS_CAPTURE,
		.num_caps = ARRAY_SIZE(trace_caps),
		.caps = trace_caps,
	},
	[WM_ADSP_FW_SPK_CALI] = { .file = "spk-cali" },
	[WM_ADSP_FW_SPK_DIAG] = { .file = "spk-diag" },
	[WM_ADSP_FW_MISC] =     { .file = "misc" },
};

struct wm_coeff_ctl {
	const char *name;
	struct cs_dsp_coeff_ctl *cs_ctl;
	struct soc_bytes_ext bytes_ext;
	struct work_struct work;
};

int wm_adsp_fw_get(struct snd_kcontrol *kcontrol,
		   struct snd_ctl_elem_value *ucontrol)
{
	struct snd_soc_component *component = snd_soc_kcontrol_component(kcontrol);
	struct soc_enum *e = (struct soc_enum *)kcontrol->private_value;
	struct wm_adsp *dsp = snd_soc_component_get_drvdata(component);

	ucontrol->value.enumerated.item[0] = dsp[e->shift_l].fw;

	return 0;
}
EXPORT_SYMBOL_GPL(wm_adsp_fw_get);

int wm_adsp_fw_put(struct snd_kcontrol *kcontrol,
		   struct snd_ctl_elem_value *ucontrol)
{
	struct snd_soc_component *component = snd_soc_kcontrol_component(kcontrol);
	struct soc_enum *e = (struct soc_enum *)kcontrol->private_value;
	struct wm_adsp *dsp = snd_soc_component_get_drvdata(component);
	int ret = 1;

	if (ucontrol->value.enumerated.item[0] == dsp[e->shift_l].fw)
		return 0;

	if (ucontrol->value.enumerated.item[0] >= WM_ADSP_NUM_FW)
		return -EINVAL;

	mutex_lock(&dsp[e->shift_l].cs_dsp.pwr_lock);

	if (dsp[e->shift_l].cs_dsp.booted || !list_empty(&dsp[e->shift_l].compr_list))
		ret = -EBUSY;
	else
		dsp[e->shift_l].fw = ucontrol->value.enumerated.item[0];

	mutex_unlock(&dsp[e->shift_l].cs_dsp.pwr_lock);

	return ret;
}
EXPORT_SYMBOL_GPL(wm_adsp_fw_put);

const struct soc_enum wm_adsp_fw_enum[] = {
	SOC_ENUM_SINGLE(0, 0, ARRAY_SIZE(wm_adsp_fw_text), wm_adsp_fw_text),
	SOC_ENUM_SINGLE(0, 1, ARRAY_SIZE(wm_adsp_fw_text), wm_adsp_fw_text),
	SOC_ENUM_SINGLE(0, 2, ARRAY_SIZE(wm_adsp_fw_text), wm_adsp_fw_text),
	SOC_ENUM_SINGLE(0, 3, ARRAY_SIZE(wm_adsp_fw_text), wm_adsp_fw_text),
	SOC_ENUM_SINGLE(0, 4, ARRAY_SIZE(wm_adsp_fw_text), wm_adsp_fw_text),
	SOC_ENUM_SINGLE(0, 5, ARRAY_SIZE(wm_adsp_fw_text), wm_adsp_fw_text),
	SOC_ENUM_SINGLE(0, 6, ARRAY_SIZE(wm_adsp_fw_text), wm_adsp_fw_text),
};
EXPORT_SYMBOL_GPL(wm_adsp_fw_enum);

static inline struct wm_coeff_ctl *bytes_ext_to_ctl(struct soc_bytes_ext *ext)
{
	return container_of(ext, struct wm_coeff_ctl, bytes_ext);
}

static int wm_coeff_info(struct snd_kcontrol *kctl,
			 struct snd_ctl_elem_info *uinfo)
{
	struct soc_bytes_ext *bytes_ext =
		(struct soc_bytes_ext *)kctl->private_value;
	struct wm_coeff_ctl *ctl = bytes_ext_to_ctl(bytes_ext);
	struct cs_dsp_coeff_ctl *cs_ctl = ctl->cs_ctl;

	switch (cs_ctl->type) {
	case WMFW_CTL_TYPE_ACKED:
		uinfo->type = SNDRV_CTL_ELEM_TYPE_INTEGER;
		uinfo->value.integer.min = CS_DSP_ACKED_CTL_MIN_VALUE;
		uinfo->value.integer.max = CS_DSP_ACKED_CTL_MAX_VALUE;
		uinfo->value.integer.step = 1;
		uinfo->count = 1;
		break;
	default:
		uinfo->type = SNDRV_CTL_ELEM_TYPE_BYTES;
		uinfo->count = cs_ctl->len;
		break;
	}

	return 0;
}

static int wm_coeff_put(struct snd_kcontrol *kctl,
			struct snd_ctl_elem_value *ucontrol)
{
	struct soc_bytes_ext *bytes_ext =
		(struct soc_bytes_ext *)kctl->private_value;
	struct wm_coeff_ctl *ctl = bytes_ext_to_ctl(bytes_ext);
	struct cs_dsp_coeff_ctl *cs_ctl = ctl->cs_ctl;
	char *p = ucontrol->value.bytes.data;
	int ret = 0;

	mutex_lock(&cs_ctl->dsp->pwr_lock);
	ret = cs_dsp_coeff_write_ctrl(cs_ctl, 0, p, cs_ctl->len);
	mutex_unlock(&cs_ctl->dsp->pwr_lock);

	return ret;
}

static int wm_coeff_tlv_put(struct snd_kcontrol *kctl,
			    const unsigned int __user *bytes, unsigned int size)
{
	struct soc_bytes_ext *bytes_ext =
		(struct soc_bytes_ext *)kctl->private_value;
	struct wm_coeff_ctl *ctl = bytes_ext_to_ctl(bytes_ext);
	struct cs_dsp_coeff_ctl *cs_ctl = ctl->cs_ctl;
<<<<<<< HEAD
	int ret = 0;

	mutex_lock(&cs_ctl->dsp->pwr_lock);

	if (copy_from_user(cs_ctl->cache, bytes, size))
		ret = -EFAULT;
	else
		ret = cs_dsp_coeff_write_ctrl(cs_ctl, 0, cs_ctl->cache, size);

	mutex_unlock(&cs_ctl->dsp->pwr_lock);
=======
	void *scratch;
	int ret = 0;

	scratch = vmalloc(size);
	if (!scratch)
		return -ENOMEM;

	if (copy_from_user(scratch, bytes, size)) {
		ret = -EFAULT;
	} else {
		mutex_lock(&cs_ctl->dsp->pwr_lock);
		ret = cs_dsp_coeff_write_ctrl(cs_ctl, 0, scratch, size);
		mutex_unlock(&cs_ctl->dsp->pwr_lock);
	}
	vfree(scratch);
>>>>>>> eb3cdb58

	return ret;
}

static int wm_coeff_put_acked(struct snd_kcontrol *kctl,
			      struct snd_ctl_elem_value *ucontrol)
{
	struct soc_bytes_ext *bytes_ext =
		(struct soc_bytes_ext *)kctl->private_value;
	struct wm_coeff_ctl *ctl = bytes_ext_to_ctl(bytes_ext);
	struct cs_dsp_coeff_ctl *cs_ctl = ctl->cs_ctl;
	unsigned int val = ucontrol->value.integer.value[0];
	int ret;

	if (val == 0)
		return 0;	/* 0 means no event */

	mutex_lock(&cs_ctl->dsp->pwr_lock);

	if (cs_ctl->enabled)
		ret = cs_dsp_coeff_write_acked_control(cs_ctl, val);
	else
		ret = -EPERM;

	mutex_unlock(&cs_ctl->dsp->pwr_lock);

<<<<<<< HEAD
	return ret;
=======
	if (ret < 0)
		return ret;

	return 1;
>>>>>>> eb3cdb58
}

static int wm_coeff_get(struct snd_kcontrol *kctl,
			struct snd_ctl_elem_value *ucontrol)
{
	struct soc_bytes_ext *bytes_ext =
		(struct soc_bytes_ext *)kctl->private_value;
	struct wm_coeff_ctl *ctl = bytes_ext_to_ctl(bytes_ext);
	struct cs_dsp_coeff_ctl *cs_ctl = ctl->cs_ctl;
	char *p = ucontrol->value.bytes.data;
	int ret;

	mutex_lock(&cs_ctl->dsp->pwr_lock);
	ret = cs_dsp_coeff_read_ctrl(cs_ctl, 0, p, cs_ctl->len);
	mutex_unlock(&cs_ctl->dsp->pwr_lock);

	return ret;
}

static int wm_coeff_tlv_get(struct snd_kcontrol *kctl,
			    unsigned int __user *bytes, unsigned int size)
{
	struct soc_bytes_ext *bytes_ext =
		(struct soc_bytes_ext *)kctl->private_value;
	struct wm_coeff_ctl *ctl = bytes_ext_to_ctl(bytes_ext);
	struct cs_dsp_coeff_ctl *cs_ctl = ctl->cs_ctl;
	int ret = 0;

	mutex_lock(&cs_ctl->dsp->pwr_lock);

	ret = cs_dsp_coeff_read_ctrl(cs_ctl, 0, cs_ctl->cache, size);

	if (!ret && copy_to_user(bytes, cs_ctl->cache, size))
		ret = -EFAULT;

	mutex_unlock(&cs_ctl->dsp->pwr_lock);

	return ret;
}

static int wm_coeff_get_acked(struct snd_kcontrol *kcontrol,
			      struct snd_ctl_elem_value *ucontrol)
{
	/*
	 * Although it's not useful to read an acked control, we must satisfy
	 * user-side assumptions that all controls are readable and that a
	 * write of the same value should be filtered out (it's valid to send
	 * the same event number again to the firmware). We therefore return 0,
	 * meaning "no event" so valid event numbers will always be a change
	 */
	ucontrol->value.integer.value[0] = 0;

	return 0;
}

static unsigned int wmfw_convert_flags(unsigned int in, unsigned int len)
{
	unsigned int out, rd, wr, vol;

	if (len > ADSP_MAX_STD_CTRL_SIZE) {
		rd = SNDRV_CTL_ELEM_ACCESS_TLV_READ;
		wr = SNDRV_CTL_ELEM_ACCESS_TLV_WRITE;
		vol = SNDRV_CTL_ELEM_ACCESS_VOLATILE;

		out = SNDRV_CTL_ELEM_ACCESS_TLV_CALLBACK;
	} else {
		rd = SNDRV_CTL_ELEM_ACCESS_READ;
		wr = SNDRV_CTL_ELEM_ACCESS_WRITE;
		vol = SNDRV_CTL_ELEM_ACCESS_VOLATILE;

		out = 0;
	}

	if (in) {
		out |= rd;
		if (in & WMFW_CTL_FLAG_WRITEABLE)
			out |= wr;
		if (in & WMFW_CTL_FLAG_VOLATILE)
			out |= vol;
	} else {
		out |= rd | wr | vol;
	}

	return out;
}

static void wm_adsp_ctl_work(struct work_struct *work)
{
	struct wm_coeff_ctl *ctl = container_of(work,
						struct wm_coeff_ctl,
						work);
	struct cs_dsp_coeff_ctl *cs_ctl = ctl->cs_ctl;
	struct wm_adsp *dsp = container_of(cs_ctl->dsp,
					   struct wm_adsp,
					   cs_dsp);
	struct snd_kcontrol_new *kcontrol;

	kcontrol = kzalloc(sizeof(*kcontrol), GFP_KERNEL);
	if (!kcontrol)
		return;

	kcontrol->name = ctl->name;
	kcontrol->info = wm_coeff_info;
	kcontrol->iface = SNDRV_CTL_ELEM_IFACE_MIXER;
	kcontrol->tlv.c = snd_soc_bytes_tlv_callback;
	kcontrol->private_value = (unsigned long)&ctl->bytes_ext;
	kcontrol->access = wmfw_convert_flags(cs_ctl->flags, cs_ctl->len);

	switch (cs_ctl->type) {
	case WMFW_CTL_TYPE_ACKED:
		kcontrol->get = wm_coeff_get_acked;
		kcontrol->put = wm_coeff_put_acked;
		break;
	default:
		if (kcontrol->access & SNDRV_CTL_ELEM_ACCESS_TLV_CALLBACK) {
			ctl->bytes_ext.max = cs_ctl->len;
			ctl->bytes_ext.get = wm_coeff_tlv_get;
			ctl->bytes_ext.put = wm_coeff_tlv_put;
		} else {
			kcontrol->get = wm_coeff_get;
			kcontrol->put = wm_coeff_put;
		}
		break;
	}

	snd_soc_add_component_controls(dsp->component, kcontrol, 1);

	kfree(kcontrol);
}

static int wm_adsp_control_add(struct cs_dsp_coeff_ctl *cs_ctl)
{
	struct wm_adsp *dsp = container_of(cs_ctl->dsp, struct wm_adsp, cs_dsp);
	struct cs_dsp *cs_dsp = &dsp->cs_dsp;
	struct wm_coeff_ctl *ctl;
	char name[SNDRV_CTL_ELEM_ID_NAME_MAXLEN];
	const char *region_name;
	int ret;

	if (cs_ctl->flags & WMFW_CTL_FLAG_SYS)
		return 0;

	region_name = cs_dsp_mem_region_name(cs_ctl->alg_region.type);
	if (!region_name) {
		adsp_err(dsp, "Unknown region type: %d\n", cs_ctl->alg_region.type);
		return -EINVAL;
	}

	switch (cs_dsp->fw_ver) {
	case 0:
	case 1:
		ret = scnprintf(name, SNDRV_CTL_ELEM_ID_NAME_MAXLEN,
				"%s %s %x", cs_dsp->name, region_name,
				cs_ctl->alg_region.alg);
		break;
	case 2:
		ret = scnprintf(name, SNDRV_CTL_ELEM_ID_NAME_MAXLEN,
				"%s%c %.12s %x", cs_dsp->name, *region_name,
				wm_adsp_fw_text[dsp->fw], cs_ctl->alg_region.alg);
		break;
	default:
		ret = scnprintf(name, SNDRV_CTL_ELEM_ID_NAME_MAXLEN,
				"%s %.12s %x", cs_dsp->name,
				wm_adsp_fw_text[dsp->fw], cs_ctl->alg_region.alg);
		break;
	}

	if (cs_ctl->subname) {
		int avail = SNDRV_CTL_ELEM_ID_NAME_MAXLEN - ret - 2;
		int skip = 0;

		if (dsp->component->name_prefix)
			avail -= strlen(dsp->component->name_prefix) + 1;

		/* Truncate the subname from the start if it is too long */
		if (cs_ctl->subname_len > avail)
			skip = cs_ctl->subname_len - avail;

		snprintf(name + ret, SNDRV_CTL_ELEM_ID_NAME_MAXLEN - ret,
			 " %.*s", cs_ctl->subname_len - skip, cs_ctl->subname + skip);
	}

	ctl = kzalloc(sizeof(*ctl), GFP_KERNEL);
	if (!ctl)
		return -ENOMEM;
	ctl->cs_ctl = cs_ctl;

	ctl->name = kmemdup(name, strlen(name) + 1, GFP_KERNEL);
	if (!ctl->name) {
		ret = -ENOMEM;
		goto err_ctl;
	}

	cs_ctl->priv = ctl;

	INIT_WORK(&ctl->work, wm_adsp_ctl_work);
	schedule_work(&ctl->work);

	return 0;

err_ctl:
	kfree(ctl);

	return ret;
}

static void wm_adsp_control_remove(struct cs_dsp_coeff_ctl *cs_ctl)
{
	struct wm_coeff_ctl *ctl = cs_ctl->priv;
<<<<<<< HEAD

	cancel_work_sync(&ctl->work);

	kfree(ctl->name);
	kfree(ctl);
}

int wm_adsp_write_ctl(struct wm_adsp *dsp, const char *name, int type,
		      unsigned int alg, void *buf, size_t len)
{
	struct cs_dsp_coeff_ctl *cs_ctl = cs_dsp_get_ctl(&dsp->cs_dsp, name, type, alg);
	struct wm_coeff_ctl *ctl;
	struct snd_kcontrol *kcontrol;
	char ctl_name[SNDRV_CTL_ELEM_ID_NAME_MAXLEN];
	int ret;

	ret = cs_dsp_coeff_write_ctrl(cs_ctl, 0, buf, len);
	if (ret)
		return ret;

	if (cs_ctl->flags & WMFW_CTL_FLAG_SYS)
		return 0;

	ctl = cs_ctl->priv;

	if (dsp->component->name_prefix)
		snprintf(ctl_name, SNDRV_CTL_ELEM_ID_NAME_MAXLEN, "%s %s",
			 dsp->component->name_prefix, ctl->name);
	else
		snprintf(ctl_name, SNDRV_CTL_ELEM_ID_NAME_MAXLEN, "%s",
			 ctl->name);

	kcontrol = snd_soc_card_get_kcontrol(dsp->component->card, ctl_name);
	if (!kcontrol) {
		adsp_err(dsp, "Can't find kcontrol %s\n", ctl_name);
		return -EINVAL;
	}

	snd_ctl_notify(dsp->component->card->snd_card,
		       SNDRV_CTL_EVENT_MASK_VALUE, &kcontrol->id);

	return 0;
=======

	cancel_work_sync(&ctl->work);

	kfree(ctl->name);
	kfree(ctl);
}

int wm_adsp_write_ctl(struct wm_adsp *dsp, const char *name, int type,
		      unsigned int alg, void *buf, size_t len)
{
	struct cs_dsp_coeff_ctl *cs_ctl = cs_dsp_get_ctl(&dsp->cs_dsp, name, type, alg);
	struct wm_coeff_ctl *ctl;
	struct snd_kcontrol *kcontrol;
	char ctl_name[SNDRV_CTL_ELEM_ID_NAME_MAXLEN];
	int ret;

	ret = cs_dsp_coeff_write_ctrl(cs_ctl, 0, buf, len);
	if (ret < 0)
		return ret;

	if (ret == 0 || (cs_ctl->flags & WMFW_CTL_FLAG_SYS))
		return 0;

	ctl = cs_ctl->priv;

	if (dsp->component->name_prefix)
		snprintf(ctl_name, SNDRV_CTL_ELEM_ID_NAME_MAXLEN, "%s %s",
			 dsp->component->name_prefix, ctl->name);
	else
		snprintf(ctl_name, SNDRV_CTL_ELEM_ID_NAME_MAXLEN, "%s",
			 ctl->name);

	kcontrol = snd_soc_card_get_kcontrol(dsp->component->card, ctl_name);
	if (!kcontrol) {
		adsp_err(dsp, "Can't find kcontrol %s\n", ctl_name);
		return -EINVAL;
	}

	snd_ctl_notify(dsp->component->card->snd_card,
		       SNDRV_CTL_EVENT_MASK_VALUE, &kcontrol->id);

	return 0;
}
EXPORT_SYMBOL_GPL(wm_adsp_write_ctl);

int wm_adsp_read_ctl(struct wm_adsp *dsp, const char *name, int type,
		     unsigned int alg, void *buf, size_t len)
{
	return cs_dsp_coeff_read_ctrl(cs_dsp_get_ctl(&dsp->cs_dsp, name, type, alg),
				      0, buf, len);
}
EXPORT_SYMBOL_GPL(wm_adsp_read_ctl);

static void wm_adsp_release_firmware_files(struct wm_adsp *dsp,
					   const struct firmware *wmfw_firmware,
					   char *wmfw_filename,
					   const struct firmware *coeff_firmware,
					   char *coeff_filename)
{
	if (wmfw_firmware)
		release_firmware(wmfw_firmware);
	kfree(wmfw_filename);

	if (coeff_firmware)
		release_firmware(coeff_firmware);
	kfree(coeff_filename);
>>>>>>> eb3cdb58
}
EXPORT_SYMBOL_GPL(wm_adsp_write_ctl);

<<<<<<< HEAD
int wm_adsp_read_ctl(struct wm_adsp *dsp, const char *name, int type,
		     unsigned int alg, void *buf, size_t len)
{
	return cs_dsp_coeff_read_ctrl(cs_dsp_get_ctl(&dsp->cs_dsp, name, type, alg),
				      0, buf, len);
}
EXPORT_SYMBOL_GPL(wm_adsp_read_ctl);

static void wm_adsp_release_firmware_files(struct wm_adsp *dsp,
					   const struct firmware *wmfw_firmware,
					   char *wmfw_filename,
					   const struct firmware *coeff_firmware,
					   char *coeff_filename)
{
	if (wmfw_firmware)
		release_firmware(wmfw_firmware);
	kfree(wmfw_filename);

	if (coeff_firmware)
		release_firmware(coeff_firmware);
	kfree(coeff_filename);
}

static int wm_adsp_request_firmware_file(struct wm_adsp *dsp,
					 const struct firmware **firmware, char **filename,
					 const char *dir, const char *system_name,
					 const char *asoc_component_prefix,
					 const char *filetype)
{
	struct cs_dsp *cs_dsp = &dsp->cs_dsp;
	char *s, c;
	int ret = 0;

	if (system_name && asoc_component_prefix)
		*filename = kasprintf(GFP_KERNEL, "%s%s-%s-%s-%s-%s.%s", dir, dsp->part,
				      dsp->fwf_name, wm_adsp_fw[dsp->fw].file, system_name,
				      asoc_component_prefix, filetype);
	else if (system_name)
		*filename = kasprintf(GFP_KERNEL, "%s%s-%s-%s-%s.%s", dir, dsp->part,
				      dsp->fwf_name, wm_adsp_fw[dsp->fw].file, system_name,
				      filetype);
	else
		*filename = kasprintf(GFP_KERNEL, "%s%s-%s-%s.%s", dir, dsp->part, dsp->fwf_name,
				      wm_adsp_fw[dsp->fw].file, filetype);

	if (*filename == NULL)
		return -ENOMEM;

	/*
	 * Make sure that filename is lower-case and any non alpha-numeric
	 * characters except full stop and forward slash are replaced with
	 * hyphens.
	 */
	s = *filename;
	while (*s) {
		c = *s;
		if (isalnum(c))
			*s = tolower(c);
		else if ((c != '.') && (c != '/'))
			*s = '-';
		s++;
	}

	ret = firmware_request_nowarn(firmware, *filename, cs_dsp->dev);
	if (ret != 0) {
		adsp_dbg(dsp, "Failed to request '%s'\n", *filename);
		kfree(*filename);
		*filename = NULL;
	}

	return ret;
}

static const char *cirrus_dir = "cirrus/";
static int wm_adsp_request_firmware_files(struct wm_adsp *dsp,
					  const struct firmware **wmfw_firmware,
					  char **wmfw_filename,
					  const struct firmware **coeff_firmware,
					  char **coeff_filename)
{
	const char *system_name = dsp->system_name;
	const char *asoc_component_prefix = dsp->component->name_prefix;
	int ret = 0;

	if (system_name && asoc_component_prefix) {
		if (!wm_adsp_request_firmware_file(dsp, wmfw_firmware, wmfw_filename,
						   cirrus_dir, system_name,
						   asoc_component_prefix, "wmfw")) {
			adsp_dbg(dsp, "Found '%s'\n", *wmfw_filename);
			wm_adsp_request_firmware_file(dsp, coeff_firmware, coeff_filename,
						      cirrus_dir, system_name,
						      asoc_component_prefix, "bin");
			return 0;
		}
	}

	if (system_name) {
		if (!wm_adsp_request_firmware_file(dsp, wmfw_firmware, wmfw_filename,
						   cirrus_dir, system_name,
						   NULL, "wmfw")) {
			adsp_dbg(dsp, "Found '%s'\n", *wmfw_filename);
			if (asoc_component_prefix)
				wm_adsp_request_firmware_file(dsp, coeff_firmware, coeff_filename,
							      cirrus_dir, system_name,
							      asoc_component_prefix, "bin");

			if (!*coeff_firmware)
				wm_adsp_request_firmware_file(dsp, coeff_firmware, coeff_filename,
							      cirrus_dir, system_name,
							      NULL, "bin");
			return 0;
		}
	}

	if (!wm_adsp_request_firmware_file(dsp, wmfw_firmware, wmfw_filename,
					   "", NULL, NULL, "wmfw")) {
		adsp_dbg(dsp, "Found '%s'\n", *wmfw_filename);
		wm_adsp_request_firmware_file(dsp, coeff_firmware, coeff_filename,
					      "", NULL, NULL, "bin");
		return 0;
	}

	ret = wm_adsp_request_firmware_file(dsp, wmfw_firmware, wmfw_filename,
					    cirrus_dir, NULL, NULL, "wmfw");
	if (!ret) {
		adsp_dbg(dsp, "Found '%s'\n", *wmfw_filename);
		wm_adsp_request_firmware_file(dsp, coeff_firmware, coeff_filename,
					      cirrus_dir, NULL, NULL, "bin");
		return 0;
	}

	adsp_err(dsp, "Failed to request firmware <%s>%s-%s-%s<-%s<%s>>.wmfw\n",
		 cirrus_dir, dsp->part, dsp->fwf_name, wm_adsp_fw[dsp->fw].file,
		 system_name, asoc_component_prefix);

	return -ENOENT;
}

=======
static int wm_adsp_request_firmware_file(struct wm_adsp *dsp,
					 const struct firmware **firmware, char **filename,
					 const char *dir, const char *system_name,
					 const char *asoc_component_prefix,
					 const char *filetype)
{
	struct cs_dsp *cs_dsp = &dsp->cs_dsp;
	char *s, c;
	int ret = 0;

	if (system_name && asoc_component_prefix)
		*filename = kasprintf(GFP_KERNEL, "%s%s-%s-%s-%s-%s.%s", dir, dsp->part,
				      dsp->fwf_name, wm_adsp_fw[dsp->fw].file, system_name,
				      asoc_component_prefix, filetype);
	else if (system_name)
		*filename = kasprintf(GFP_KERNEL, "%s%s-%s-%s-%s.%s", dir, dsp->part,
				      dsp->fwf_name, wm_adsp_fw[dsp->fw].file, system_name,
				      filetype);
	else
		*filename = kasprintf(GFP_KERNEL, "%s%s-%s-%s.%s", dir, dsp->part, dsp->fwf_name,
				      wm_adsp_fw[dsp->fw].file, filetype);

	if (*filename == NULL)
		return -ENOMEM;

	/*
	 * Make sure that filename is lower-case and any non alpha-numeric
	 * characters except full stop and forward slash are replaced with
	 * hyphens.
	 */
	s = *filename;
	while (*s) {
		c = *s;
		if (isalnum(c))
			*s = tolower(c);
		else if ((c != '.') && (c != '/'))
			*s = '-';
		s++;
	}

	ret = firmware_request_nowarn(firmware, *filename, cs_dsp->dev);
	if (ret != 0) {
		adsp_dbg(dsp, "Failed to request '%s'\n", *filename);
		kfree(*filename);
		*filename = NULL;
	} else {
		adsp_dbg(dsp, "Found '%s'\n", *filename);
	}

	return ret;
}

static const char *cirrus_dir = "cirrus/";
static int wm_adsp_request_firmware_files(struct wm_adsp *dsp,
					  const struct firmware **wmfw_firmware,
					  char **wmfw_filename,
					  const struct firmware **coeff_firmware,
					  char **coeff_filename)
{
	const char *system_name = dsp->system_name;
	const char *asoc_component_prefix = dsp->component->name_prefix;
	int ret = 0;

	if (system_name && asoc_component_prefix) {
		if (!wm_adsp_request_firmware_file(dsp, wmfw_firmware, wmfw_filename,
						   cirrus_dir, system_name,
						   asoc_component_prefix, "wmfw")) {
			wm_adsp_request_firmware_file(dsp, coeff_firmware, coeff_filename,
						      cirrus_dir, system_name,
						      asoc_component_prefix, "bin");
			return 0;
		}
	}

	if (system_name) {
		if (!wm_adsp_request_firmware_file(dsp, wmfw_firmware, wmfw_filename,
						   cirrus_dir, system_name,
						   NULL, "wmfw")) {
			if (asoc_component_prefix)
				wm_adsp_request_firmware_file(dsp, coeff_firmware, coeff_filename,
							      cirrus_dir, system_name,
							      asoc_component_prefix, "bin");

			if (!*coeff_firmware)
				wm_adsp_request_firmware_file(dsp, coeff_firmware, coeff_filename,
							      cirrus_dir, system_name,
							      NULL, "bin");
			return 0;
		}
	}

	if (!wm_adsp_request_firmware_file(dsp, wmfw_firmware, wmfw_filename,
					   "", NULL, NULL, "wmfw")) {
		wm_adsp_request_firmware_file(dsp, coeff_firmware, coeff_filename,
					      "", NULL, NULL, "bin");
		return 0;
	}

	ret = wm_adsp_request_firmware_file(dsp, wmfw_firmware, wmfw_filename,
					    cirrus_dir, NULL, NULL, "wmfw");
	if (!ret) {
		wm_adsp_request_firmware_file(dsp, coeff_firmware, coeff_filename,
					      cirrus_dir, NULL, NULL, "bin");
		return 0;
	}

	if (dsp->wmfw_optional) {
		if (system_name) {
			if (asoc_component_prefix)
				wm_adsp_request_firmware_file(dsp, coeff_firmware, coeff_filename,
							      cirrus_dir, system_name,
							      asoc_component_prefix, "bin");

			if (!*coeff_firmware)
				wm_adsp_request_firmware_file(dsp, coeff_firmware, coeff_filename,
							      cirrus_dir, system_name,
							      NULL, "bin");
		}

		if (!*coeff_firmware)
			wm_adsp_request_firmware_file(dsp, coeff_firmware, coeff_filename,
						      "", NULL, NULL, "bin");

		if (!*coeff_firmware)
			wm_adsp_request_firmware_file(dsp, coeff_firmware, coeff_filename,
						      cirrus_dir, NULL, NULL, "bin");

		return 0;
	}

	adsp_err(dsp, "Failed to request firmware <%s>%s-%s-%s<-%s<%s>>.wmfw\n",
		 cirrus_dir, dsp->part, dsp->fwf_name, wm_adsp_fw[dsp->fw].file,
		 system_name, asoc_component_prefix);

	return -ENOENT;
}

>>>>>>> eb3cdb58
static int wm_adsp_common_init(struct wm_adsp *dsp)
{
	char *p;

	INIT_LIST_HEAD(&dsp->compr_list);
	INIT_LIST_HEAD(&dsp->buffer_list);

	if (!dsp->fwf_name) {
		p = devm_kstrdup(dsp->cs_dsp.dev, dsp->cs_dsp.name, GFP_KERNEL);
		if (!p)
			return -ENOMEM;

		dsp->fwf_name = p;
		for (; *p != 0; ++p)
			*p = tolower(*p);
	}

	return 0;
}

int wm_adsp1_init(struct wm_adsp *dsp)
{
	int ret;

	dsp->cs_dsp.client_ops = &wm_adsp1_client_ops;

	ret = cs_dsp_adsp1_init(&dsp->cs_dsp);
	if (ret)
		return ret;

	return wm_adsp_common_init(dsp);
}
EXPORT_SYMBOL_GPL(wm_adsp1_init);

int wm_adsp1_event(struct snd_soc_dapm_widget *w,
		   struct snd_kcontrol *kcontrol,
		   int event)
{
	struct snd_soc_component *component = snd_soc_dapm_to_component(w->dapm);
	struct wm_adsp *dsps = snd_soc_component_get_drvdata(component);
	struct wm_adsp *dsp = &dsps[w->shift];
	int ret = 0;
	char *wmfw_filename = NULL;
	const struct firmware *wmfw_firmware = NULL;
	char *coeff_filename = NULL;
	const struct firmware *coeff_firmware = NULL;

	dsp->component = component;

	switch (event) {
	case SND_SOC_DAPM_POST_PMU:
		ret = wm_adsp_request_firmware_files(dsp,
						     &wmfw_firmware, &wmfw_filename,
						     &coeff_firmware, &coeff_filename);
		if (ret)
			break;

		ret = cs_dsp_adsp1_power_up(&dsp->cs_dsp,
					    wmfw_firmware, wmfw_filename,
					    coeff_firmware, coeff_filename,
					    wm_adsp_fw_text[dsp->fw]);

		wm_adsp_release_firmware_files(dsp,
					       wmfw_firmware, wmfw_filename,
					       coeff_firmware, coeff_filename);
		break;
	case SND_SOC_DAPM_PRE_PMD:
		cs_dsp_adsp1_power_down(&dsp->cs_dsp);
		break;
	default:
		break;
	}

	return ret;
}
EXPORT_SYMBOL_GPL(wm_adsp1_event);

int wm_adsp2_set_dspclk(struct snd_soc_dapm_widget *w, unsigned int freq)
{
	struct snd_soc_component *component = snd_soc_dapm_to_component(w->dapm);
	struct wm_adsp *dsps = snd_soc_component_get_drvdata(component);
	struct wm_adsp *dsp = &dsps[w->shift];

	return cs_dsp_set_dspclk(&dsp->cs_dsp, freq);
}
EXPORT_SYMBOL_GPL(wm_adsp2_set_dspclk);

int wm_adsp2_preloader_get(struct snd_kcontrol *kcontrol,
			   struct snd_ctl_elem_value *ucontrol)
{
	struct snd_soc_component *component = snd_soc_kcontrol_component(kcontrol);
	struct wm_adsp *dsps = snd_soc_component_get_drvdata(component);
	struct soc_mixer_control *mc =
		(struct soc_mixer_control *)kcontrol->private_value;
	struct wm_adsp *dsp = &dsps[mc->shift - 1];

	ucontrol->value.integer.value[0] = dsp->preloaded;

	return 0;
}
EXPORT_SYMBOL_GPL(wm_adsp2_preloader_get);

int wm_adsp2_preloader_put(struct snd_kcontrol *kcontrol,
			   struct snd_ctl_elem_value *ucontrol)
{
	struct snd_soc_component *component = snd_soc_kcontrol_component(kcontrol);
	struct wm_adsp *dsps = snd_soc_component_get_drvdata(component);
	struct snd_soc_dapm_context *dapm = snd_soc_component_get_dapm(component);
	struct soc_mixer_control *mc =
		(struct soc_mixer_control *)kcontrol->private_value;
	struct wm_adsp *dsp = &dsps[mc->shift - 1];
	char preload[32];

	if (dsp->preloaded == ucontrol->value.integer.value[0])
		return 0;

	snprintf(preload, ARRAY_SIZE(preload), "%s Preload", dsp->cs_dsp.name);

	if (ucontrol->value.integer.value[0] || dsp->toggle_preload)
		snd_soc_component_force_enable_pin(component, preload);
	else
		snd_soc_component_disable_pin(component, preload);

	snd_soc_dapm_sync(dapm);

	flush_work(&dsp->boot_work);

	dsp->preloaded = ucontrol->value.integer.value[0];

	if (dsp->toggle_preload) {
		snd_soc_component_disable_pin(component, preload);
		snd_soc_dapm_sync(dapm);
	}

	return 1;
}
EXPORT_SYMBOL_GPL(wm_adsp2_preloader_put);

<<<<<<< HEAD
static void wm_adsp_boot_work(struct work_struct *work)
{
	struct wm_adsp *dsp = container_of(work,
					   struct wm_adsp,
					   boot_work);
=======
int wm_adsp_power_up(struct wm_adsp *dsp)
{
>>>>>>> eb3cdb58
	int ret = 0;
	char *wmfw_filename = NULL;
	const struct firmware *wmfw_firmware = NULL;
	char *coeff_filename = NULL;
	const struct firmware *coeff_firmware = NULL;

	ret = wm_adsp_request_firmware_files(dsp,
					     &wmfw_firmware, &wmfw_filename,
					     &coeff_firmware, &coeff_filename);
	if (ret)
<<<<<<< HEAD
		return;

	cs_dsp_power_up(&dsp->cs_dsp,
			wmfw_firmware, wmfw_filename,
			coeff_firmware, coeff_filename,
			wm_adsp_fw_text[dsp->fw]);

	wm_adsp_release_firmware_files(dsp,
				       wmfw_firmware, wmfw_filename,
				       coeff_firmware, coeff_filename);
=======
		return ret;

	ret = cs_dsp_power_up(&dsp->cs_dsp,
			      wmfw_firmware, wmfw_filename,
			      coeff_firmware, coeff_filename,
			      wm_adsp_fw_text[dsp->fw]);

	wm_adsp_release_firmware_files(dsp,
				       wmfw_firmware, wmfw_filename,
				       coeff_firmware, coeff_filename);

	return ret;
}
EXPORT_SYMBOL_GPL(wm_adsp_power_up);

static void wm_adsp_boot_work(struct work_struct *work)
{
	struct wm_adsp *dsp = container_of(work,
					   struct wm_adsp,
					   boot_work);

	wm_adsp_power_up(dsp);
>>>>>>> eb3cdb58
}

int wm_adsp_early_event(struct snd_soc_dapm_widget *w,
			struct snd_kcontrol *kcontrol, int event)
{
	struct snd_soc_component *component = snd_soc_dapm_to_component(w->dapm);
	struct wm_adsp *dsps = snd_soc_component_get_drvdata(component);
	struct wm_adsp *dsp = &dsps[w->shift];

	switch (event) {
	case SND_SOC_DAPM_PRE_PMU:
		queue_work(system_unbound_wq, &dsp->boot_work);
		break;
	case SND_SOC_DAPM_PRE_PMD:
		cs_dsp_power_down(&dsp->cs_dsp);
		break;
	default:
		break;
	}

	return 0;
}
EXPORT_SYMBOL_GPL(wm_adsp_early_event);

<<<<<<< HEAD
=======
static int wm_adsp_pre_run(struct cs_dsp *cs_dsp)
{
	struct wm_adsp *dsp = container_of(cs_dsp, struct wm_adsp, cs_dsp);

	if (!dsp->pre_run)
		return 0;

	return (*dsp->pre_run)(dsp);
}

>>>>>>> eb3cdb58
static int wm_adsp_event_post_run(struct cs_dsp *cs_dsp)
{
	struct wm_adsp *dsp = container_of(cs_dsp, struct wm_adsp, cs_dsp);

	if (wm_adsp_fw[dsp->fw].num_caps != 0)
		return wm_adsp_buffer_init(dsp);

	return 0;
}

static void wm_adsp_event_post_stop(struct cs_dsp *cs_dsp)
{
	struct wm_adsp *dsp = container_of(cs_dsp, struct wm_adsp, cs_dsp);

	if (wm_adsp_fw[dsp->fw].num_caps != 0)
		wm_adsp_buffer_free(dsp);

	dsp->fatal_error = false;
}

int wm_adsp_event(struct snd_soc_dapm_widget *w,
		  struct snd_kcontrol *kcontrol, int event)
{
	struct snd_soc_component *component = snd_soc_dapm_to_component(w->dapm);
	struct wm_adsp *dsps = snd_soc_component_get_drvdata(component);
	struct wm_adsp *dsp = &dsps[w->shift];
	int ret = 0;

	switch (event) {
	case SND_SOC_DAPM_POST_PMU:
		flush_work(&dsp->boot_work);
		ret = cs_dsp_run(&dsp->cs_dsp);
		break;
	case SND_SOC_DAPM_PRE_PMD:
		cs_dsp_stop(&dsp->cs_dsp);
		break;
	default:
		break;
	}

	return ret;
}
EXPORT_SYMBOL_GPL(wm_adsp_event);

int wm_adsp2_component_probe(struct wm_adsp *dsp, struct snd_soc_component *component)
{
	char preload[32];

<<<<<<< HEAD
	snprintf(preload, ARRAY_SIZE(preload), "%s Preload", dsp->cs_dsp.name);
	snd_soc_component_disable_pin(component, preload);
=======
	if (!dsp->cs_dsp.no_core_startstop) {
		snprintf(preload, ARRAY_SIZE(preload), "%s Preload", dsp->cs_dsp.name);
		snd_soc_component_disable_pin(component, preload);
	}
>>>>>>> eb3cdb58

	cs_dsp_init_debugfs(&dsp->cs_dsp, component->debugfs_root);

	dsp->component = component;

	return 0;
}
EXPORT_SYMBOL_GPL(wm_adsp2_component_probe);

int wm_adsp2_component_remove(struct wm_adsp *dsp, struct snd_soc_component *component)
{
	cs_dsp_cleanup_debugfs(&dsp->cs_dsp);

	return 0;
}
EXPORT_SYMBOL_GPL(wm_adsp2_component_remove);

int wm_adsp2_init(struct wm_adsp *dsp)
{
	int ret;

	INIT_WORK(&dsp->boot_work, wm_adsp_boot_work);

	dsp->sys_config_size = sizeof(struct wm_adsp_system_config_xm_hdr);
	dsp->cs_dsp.client_ops = &wm_adsp2_client_ops;

	ret = cs_dsp_adsp2_init(&dsp->cs_dsp);
	if (ret)
		return ret;

	return wm_adsp_common_init(dsp);
}
EXPORT_SYMBOL_GPL(wm_adsp2_init);

int wm_halo_init(struct wm_adsp *dsp)
{
	int ret;

	INIT_WORK(&dsp->boot_work, wm_adsp_boot_work);

	dsp->sys_config_size = sizeof(struct wm_halo_system_config_xm_hdr);
	dsp->cs_dsp.client_ops = &wm_adsp2_client_ops;

	ret = cs_dsp_halo_init(&dsp->cs_dsp);
	if (ret)
		return ret;

	return wm_adsp_common_init(dsp);
}
EXPORT_SYMBOL_GPL(wm_halo_init);

void wm_adsp2_remove(struct wm_adsp *dsp)
{
	cs_dsp_remove(&dsp->cs_dsp);
}
EXPORT_SYMBOL_GPL(wm_adsp2_remove);

static inline int wm_adsp_compr_attached(struct wm_adsp_compr *compr)
{
	return compr->buf != NULL;
}

static int wm_adsp_compr_attach(struct wm_adsp_compr *compr)
{
	struct wm_adsp_compr_buf *buf = NULL, *tmp;

	if (compr->dsp->fatal_error)
		return -EINVAL;

	list_for_each_entry(tmp, &compr->dsp->buffer_list, list) {
		if (!tmp->name || !strcmp(compr->name, tmp->name)) {
			buf = tmp;
			break;
		}
	}

	if (!buf)
		return -EINVAL;

	compr->buf = buf;
	buf->compr = compr;

	return 0;
}

static void wm_adsp_compr_detach(struct wm_adsp_compr *compr)
{
	if (!compr)
		return;

	/* Wake the poll so it can see buffer is no longer attached */
	if (compr->stream)
		snd_compr_fragment_elapsed(compr->stream);

	if (wm_adsp_compr_attached(compr)) {
		compr->buf->compr = NULL;
		compr->buf = NULL;
	}
}

int wm_adsp_compr_open(struct wm_adsp *dsp, struct snd_compr_stream *stream)
{
	struct wm_adsp_compr *compr, *tmp;
	struct snd_soc_pcm_runtime *rtd = stream->private_data;
	int ret = 0;

	mutex_lock(&dsp->cs_dsp.pwr_lock);

	if (wm_adsp_fw[dsp->fw].num_caps == 0) {
		adsp_err(dsp, "%s: Firmware does not support compressed API\n",
			 asoc_rtd_to_codec(rtd, 0)->name);
		ret = -ENXIO;
		goto out;
	}

	if (wm_adsp_fw[dsp->fw].compr_direction != stream->direction) {
		adsp_err(dsp, "%s: Firmware does not support stream direction\n",
			 asoc_rtd_to_codec(rtd, 0)->name);
		ret = -EINVAL;
		goto out;
	}

	list_for_each_entry(tmp, &dsp->compr_list, list) {
		if (!strcmp(tmp->name, asoc_rtd_to_codec(rtd, 0)->name)) {
			adsp_err(dsp, "%s: Only a single stream supported per dai\n",
				 asoc_rtd_to_codec(rtd, 0)->name);
			ret = -EBUSY;
			goto out;
		}
	}

	compr = kzalloc(sizeof(*compr), GFP_KERNEL);
	if (!compr) {
		ret = -ENOMEM;
		goto out;
	}

	compr->dsp = dsp;
	compr->stream = stream;
	compr->name = asoc_rtd_to_codec(rtd, 0)->name;

	list_add_tail(&compr->list, &dsp->compr_list);

	stream->runtime->private_data = compr;

out:
	mutex_unlock(&dsp->cs_dsp.pwr_lock);

	return ret;
}
EXPORT_SYMBOL_GPL(wm_adsp_compr_open);

int wm_adsp_compr_free(struct snd_soc_component *component,
		       struct snd_compr_stream *stream)
{
	struct wm_adsp_compr *compr = stream->runtime->private_data;
	struct wm_adsp *dsp = compr->dsp;

	mutex_lock(&dsp->cs_dsp.pwr_lock);

	wm_adsp_compr_detach(compr);
	list_del(&compr->list);

	kfree(compr->raw_buf);
	kfree(compr);

	mutex_unlock(&dsp->cs_dsp.pwr_lock);

	return 0;
}
EXPORT_SYMBOL_GPL(wm_adsp_compr_free);

static int wm_adsp_compr_check_params(struct snd_compr_stream *stream,
				      struct snd_compr_params *params)
{
	struct wm_adsp_compr *compr = stream->runtime->private_data;
	struct wm_adsp *dsp = compr->dsp;
	const struct wm_adsp_fw_caps *caps;
	const struct snd_codec_desc *desc;
	int i, j;

	if (params->buffer.fragment_size < WM_ADSP_MIN_FRAGMENT_SIZE ||
	    params->buffer.fragment_size > WM_ADSP_MAX_FRAGMENT_SIZE ||
	    params->buffer.fragments < WM_ADSP_MIN_FRAGMENTS ||
	    params->buffer.fragments > WM_ADSP_MAX_FRAGMENTS ||
	    params->buffer.fragment_size % CS_DSP_DATA_WORD_SIZE) {
		compr_err(compr, "Invalid buffer fragsize=%d fragments=%d\n",
			  params->buffer.fragment_size,
			  params->buffer.fragments);

		return -EINVAL;
	}

	for (i = 0; i < wm_adsp_fw[dsp->fw].num_caps; i++) {
		caps = &wm_adsp_fw[dsp->fw].caps[i];
		desc = &caps->desc;

		if (caps->id != params->codec.id)
			continue;

		if (stream->direction == SND_COMPRESS_PLAYBACK) {
			if (desc->max_ch < params->codec.ch_out)
				continue;
		} else {
			if (desc->max_ch < params->codec.ch_in)
				continue;
		}

		if (!(desc->formats & (1 << params->codec.format)))
			continue;

		for (j = 0; j < desc->num_sample_rates; ++j)
			if (desc->sample_rates[j] == params->codec.sample_rate)
				return 0;
	}

	compr_err(compr, "Invalid params id=%u ch=%u,%u rate=%u fmt=%u\n",
		  params->codec.id, params->codec.ch_in, params->codec.ch_out,
		  params->codec.sample_rate, params->codec.format);
	return -EINVAL;
}

static inline unsigned int wm_adsp_compr_frag_words(struct wm_adsp_compr *compr)
{
	return compr->size.fragment_size / CS_DSP_DATA_WORD_SIZE;
}

int wm_adsp_compr_set_params(struct snd_soc_component *component,
			     struct snd_compr_stream *stream,
			     struct snd_compr_params *params)
{
	struct wm_adsp_compr *compr = stream->runtime->private_data;
	unsigned int size;
	int ret;

	ret = wm_adsp_compr_check_params(stream, params);
	if (ret)
		return ret;

	compr->size = params->buffer;

	compr_dbg(compr, "fragment_size=%d fragments=%d\n",
		  compr->size.fragment_size, compr->size.fragments);

	size = wm_adsp_compr_frag_words(compr) * sizeof(*compr->raw_buf);
	compr->raw_buf = kmalloc(size, GFP_DMA | GFP_KERNEL);
	if (!compr->raw_buf)
		return -ENOMEM;

	compr->sample_rate = params->codec.sample_rate;

	return 0;
}
EXPORT_SYMBOL_GPL(wm_adsp_compr_set_params);

int wm_adsp_compr_get_caps(struct snd_soc_component *component,
			   struct snd_compr_stream *stream,
			   struct snd_compr_caps *caps)
{
	struct wm_adsp_compr *compr = stream->runtime->private_data;
	int fw = compr->dsp->fw;
	int i;

	if (wm_adsp_fw[fw].caps) {
		for (i = 0; i < wm_adsp_fw[fw].num_caps; i++)
			caps->codecs[i] = wm_adsp_fw[fw].caps[i].id;

		caps->num_codecs = i;
		caps->direction = wm_adsp_fw[fw].compr_direction;

		caps->min_fragment_size = WM_ADSP_MIN_FRAGMENT_SIZE;
		caps->max_fragment_size = WM_ADSP_MAX_FRAGMENT_SIZE;
		caps->min_fragments = WM_ADSP_MIN_FRAGMENTS;
		caps->max_fragments = WM_ADSP_MAX_FRAGMENTS;
	}

	return 0;
}
EXPORT_SYMBOL_GPL(wm_adsp_compr_get_caps);

static inline int wm_adsp_buffer_read(struct wm_adsp_compr_buf *buf,
				      unsigned int field_offset, u32 *data)
{
	return cs_dsp_read_data_word(&buf->dsp->cs_dsp, buf->host_buf_mem_type,
				     buf->host_buf_ptr + field_offset, data);
}

static inline int wm_adsp_buffer_write(struct wm_adsp_compr_buf *buf,
				       unsigned int field_offset, u32 data)
{
	return cs_dsp_write_data_word(&buf->dsp->cs_dsp, buf->host_buf_mem_type,
				      buf->host_buf_ptr + field_offset,
				      data);
}

static int wm_adsp_buffer_populate(struct wm_adsp_compr_buf *buf)
{
	const struct wm_adsp_fw_caps *caps = wm_adsp_fw[buf->dsp->fw].caps;
	struct wm_adsp_buffer_region *region;
	u32 offset = 0;
	int i, ret;

	buf->regions = kcalloc(caps->num_regions, sizeof(*buf->regions),
			       GFP_KERNEL);
	if (!buf->regions)
		return -ENOMEM;

	for (i = 0; i < caps->num_regions; ++i) {
		region = &buf->regions[i];

		region->offset = offset;
		region->mem_type = caps->region_defs[i].mem_type;

		ret = wm_adsp_buffer_read(buf, caps->region_defs[i].base_offset,
					  &region->base_addr);
		if (ret < 0)
			return ret;

		ret = wm_adsp_buffer_read(buf, caps->region_defs[i].size_offset,
					  &offset);
		if (ret < 0)
			return ret;

		region->cumulative_size = offset;

		compr_dbg(buf,
			  "region=%d type=%d base=%08x off=%08x size=%08x\n",
			  i, region->mem_type, region->base_addr,
			  region->offset, region->cumulative_size);
	}

	return 0;
}

static void wm_adsp_buffer_clear(struct wm_adsp_compr_buf *buf)
{
	buf->irq_count = 0xFFFFFFFF;
	buf->read_index = -1;
	buf->avail = 0;
}

static struct wm_adsp_compr_buf *wm_adsp_buffer_alloc(struct wm_adsp *dsp)
{
	struct wm_adsp_compr_buf *buf;

	buf = kzalloc(sizeof(*buf), GFP_KERNEL);
	if (!buf)
		return NULL;

	buf->dsp = dsp;

	wm_adsp_buffer_clear(buf);

	return buf;
}

static int wm_adsp_buffer_parse_legacy(struct wm_adsp *dsp)
{
	struct cs_dsp_alg_region *alg_region;
	struct wm_adsp_compr_buf *buf;
	u32 xmalg, addr, magic;
	int i, ret;

	alg_region = cs_dsp_find_alg_region(&dsp->cs_dsp, WMFW_ADSP2_XM, dsp->cs_dsp.fw_id);
	if (!alg_region) {
		adsp_err(dsp, "No algorithm region found\n");
		return -EINVAL;
	}

	xmalg = dsp->sys_config_size / sizeof(__be32);

	addr = alg_region->base + xmalg + ALG_XM_FIELD(magic);
	ret = cs_dsp_read_data_word(&dsp->cs_dsp, WMFW_ADSP2_XM, addr, &magic);
	if (ret < 0)
		return ret;

	if (magic != WM_ADSP_ALG_XM_STRUCT_MAGIC)
		return -ENODEV;

	buf = wm_adsp_buffer_alloc(dsp);
	if (!buf)
		return -ENOMEM;

	addr = alg_region->base + xmalg + ALG_XM_FIELD(host_buf_ptr);
	for (i = 0; i < 5; ++i) {
		ret = cs_dsp_read_data_word(&dsp->cs_dsp, WMFW_ADSP2_XM, addr,
					    &buf->host_buf_ptr);
		if (ret < 0)
			goto err;

		if (buf->host_buf_ptr)
			break;

		usleep_range(1000, 2000);
	}

	if (!buf->host_buf_ptr) {
		ret = -EIO;
		goto err;
	}

	buf->host_buf_mem_type = WMFW_ADSP2_XM;

	ret = wm_adsp_buffer_populate(buf);
	if (ret < 0)
		goto err;

	list_add_tail(&buf->list, &dsp->buffer_list);

	compr_dbg(buf, "legacy host_buf_ptr=%x\n", buf->host_buf_ptr);

	return 0;

err:
	kfree(buf);

	return ret;
}

static int wm_adsp_buffer_parse_coeff(struct cs_dsp_coeff_ctl *cs_ctl)
{
	struct wm_adsp_host_buf_coeff_v1 coeff_v1;
	struct wm_adsp_compr_buf *buf;
	struct wm_adsp *dsp = container_of(cs_ctl->dsp, struct wm_adsp, cs_dsp);
	unsigned int version = 0;
	int ret, i;

	for (i = 0; i < 5; ++i) {
		ret = cs_dsp_coeff_read_ctrl(cs_ctl, 0, &coeff_v1,
					     min(cs_ctl->len, sizeof(coeff_v1)));
		if (ret < 0)
			return ret;

		if (coeff_v1.host_buf_ptr)
			break;

		usleep_range(1000, 2000);
	}

	if (!coeff_v1.host_buf_ptr) {
		adsp_err(dsp, "Failed to acquire host buffer\n");
		return -EIO;
	}

	buf = wm_adsp_buffer_alloc(dsp);
	if (!buf)
		return -ENOMEM;

	buf->host_buf_mem_type = cs_ctl->alg_region.type;
	buf->host_buf_ptr = be32_to_cpu(coeff_v1.host_buf_ptr);

	ret = wm_adsp_buffer_populate(buf);
	if (ret < 0)
		goto err;

	/*
	 * v0 host_buffer coefficients didn't have versioning, so if the
	 * control is one word, assume version 0.
	 */
	if (cs_ctl->len == 4)
		goto done;

	version = be32_to_cpu(coeff_v1.versions) & HOST_BUF_COEFF_COMPAT_VER_MASK;
	version >>= HOST_BUF_COEFF_COMPAT_VER_SHIFT;

	if (version > HOST_BUF_COEFF_SUPPORTED_COMPAT_VER) {
		adsp_err(dsp,
			 "Host buffer coeff ver %u > supported version %u\n",
			 version, HOST_BUF_COEFF_SUPPORTED_COMPAT_VER);
		ret = -EINVAL;
		goto err;
	}

	cs_dsp_remove_padding((u32 *)&coeff_v1.name, ARRAY_SIZE(coeff_v1.name));

	buf->name = kasprintf(GFP_KERNEL, "%s-dsp-%s", dsp->part,
			      (char *)&coeff_v1.name);

done:
	list_add_tail(&buf->list, &dsp->buffer_list);

	compr_dbg(buf, "host_buf_ptr=%x coeff version %u\n",
		  buf->host_buf_ptr, version);

	return version;

err:
	kfree(buf);

	return ret;
}

static int wm_adsp_buffer_init(struct wm_adsp *dsp)
{
	struct cs_dsp_coeff_ctl *cs_ctl;
	int ret;

	list_for_each_entry(cs_ctl, &dsp->cs_dsp.ctl_list, list) {
		if (cs_ctl->type != WMFW_CTL_TYPE_HOST_BUFFER)
			continue;

		if (!cs_ctl->enabled)
			continue;

		ret = wm_adsp_buffer_parse_coeff(cs_ctl);
		if (ret < 0) {
			adsp_err(dsp, "Failed to parse coeff: %d\n", ret);
			goto error;
		} else if (ret == 0) {
			/* Only one buffer supported for version 0 */
			return 0;
		}
	}

	if (list_empty(&dsp->buffer_list)) {
		/* Fall back to legacy support */
		ret = wm_adsp_buffer_parse_legacy(dsp);
		if (ret == -ENODEV)
			adsp_info(dsp, "Legacy support not available\n");
		else if (ret)
			adsp_warn(dsp, "Failed to parse legacy: %d\n", ret);
	}

	return 0;

error:
	wm_adsp_buffer_free(dsp);
	return ret;
}

static int wm_adsp_buffer_free(struct wm_adsp *dsp)
{
	struct wm_adsp_compr_buf *buf, *tmp;

	list_for_each_entry_safe(buf, tmp, &dsp->buffer_list, list) {
		wm_adsp_compr_detach(buf->compr);

		kfree(buf->name);
		kfree(buf->regions);
		list_del(&buf->list);
		kfree(buf);
	}

	return 0;
}

static int wm_adsp_buffer_get_error(struct wm_adsp_compr_buf *buf)
{
	int ret;

	ret = wm_adsp_buffer_read(buf, HOST_BUFFER_FIELD(error), &buf->error);
	if (ret < 0) {
		compr_err(buf, "Failed to check buffer error: %d\n", ret);
		return ret;
	}
	if (buf->error != 0) {
		compr_err(buf, "Buffer error occurred: %d\n", buf->error);
		return -EIO;
	}

	return 0;
}

int wm_adsp_compr_trigger(struct snd_soc_component *component,
			  struct snd_compr_stream *stream, int cmd)
{
	struct wm_adsp_compr *compr = stream->runtime->private_data;
	struct wm_adsp *dsp = compr->dsp;
	int ret = 0;

	compr_dbg(compr, "Trigger: %d\n", cmd);

	mutex_lock(&dsp->cs_dsp.pwr_lock);

	switch (cmd) {
	case SNDRV_PCM_TRIGGER_START:
		if (!wm_adsp_compr_attached(compr)) {
			ret = wm_adsp_compr_attach(compr);
			if (ret < 0) {
				compr_err(compr, "Failed to link buffer and stream: %d\n",
					  ret);
				break;
			}
		}

		ret = wm_adsp_buffer_get_error(compr->buf);
		if (ret < 0)
			break;

		/* Trigger the IRQ at one fragment of data */
		ret = wm_adsp_buffer_write(compr->buf,
					   HOST_BUFFER_FIELD(high_water_mark),
					   wm_adsp_compr_frag_words(compr));
		if (ret < 0) {
			compr_err(compr, "Failed to set high water mark: %d\n",
				  ret);
			break;
		}
		break;
	case SNDRV_PCM_TRIGGER_STOP:
		if (wm_adsp_compr_attached(compr))
			wm_adsp_buffer_clear(compr->buf);
		break;
	default:
		ret = -EINVAL;
		break;
	}

	mutex_unlock(&dsp->cs_dsp.pwr_lock);

	return ret;
}
EXPORT_SYMBOL_GPL(wm_adsp_compr_trigger);

static inline int wm_adsp_buffer_size(struct wm_adsp_compr_buf *buf)
{
	int last_region = wm_adsp_fw[buf->dsp->fw].caps->num_regions - 1;

	return buf->regions[last_region].cumulative_size;
}

static int wm_adsp_buffer_update_avail(struct wm_adsp_compr_buf *buf)
{
	u32 next_read_index, next_write_index;
	int write_index, read_index, avail;
	int ret;

	/* Only sync read index if we haven't already read a valid index */
	if (buf->read_index < 0) {
		ret = wm_adsp_buffer_read(buf,
				HOST_BUFFER_FIELD(next_read_index),
				&next_read_index);
		if (ret < 0)
			return ret;

		read_index = sign_extend32(next_read_index, 23);

		if (read_index < 0) {
			compr_dbg(buf, "Avail check on unstarted stream\n");
			return 0;
		}

		buf->read_index = read_index;
	}

	ret = wm_adsp_buffer_read(buf, HOST_BUFFER_FIELD(next_write_index),
			&next_write_index);
	if (ret < 0)
		return ret;

	write_index = sign_extend32(next_write_index, 23);

	avail = write_index - buf->read_index;
	if (avail < 0)
		avail += wm_adsp_buffer_size(buf);

	compr_dbg(buf, "readindex=0x%x, writeindex=0x%x, avail=%d\n",
		  buf->read_index, write_index, avail * CS_DSP_DATA_WORD_SIZE);

	buf->avail = avail;

	return 0;
}

int wm_adsp_compr_handle_irq(struct wm_adsp *dsp)
{
	struct wm_adsp_compr_buf *buf;
	struct wm_adsp_compr *compr;
	int ret = 0;

	mutex_lock(&dsp->cs_dsp.pwr_lock);

	if (list_empty(&dsp->buffer_list)) {
		ret = -ENODEV;
		goto out;
	}

	adsp_dbg(dsp, "Handling buffer IRQ\n");

	list_for_each_entry(buf, &dsp->buffer_list, list) {
		compr = buf->compr;

		ret = wm_adsp_buffer_get_error(buf);
		if (ret < 0)
			goto out_notify; /* Wake poll to report error */

		ret = wm_adsp_buffer_read(buf, HOST_BUFFER_FIELD(irq_count),
					  &buf->irq_count);
		if (ret < 0) {
			compr_err(buf, "Failed to get irq_count: %d\n", ret);
			goto out;
		}

		ret = wm_adsp_buffer_update_avail(buf);
		if (ret < 0) {
			compr_err(buf, "Error reading avail: %d\n", ret);
			goto out;
		}

		if (wm_adsp_fw[dsp->fw].voice_trigger && buf->irq_count == 2)
			ret = WM_ADSP_COMPR_VOICE_TRIGGER;

out_notify:
		if (compr && compr->stream)
			snd_compr_fragment_elapsed(compr->stream);
	}

out:
	mutex_unlock(&dsp->cs_dsp.pwr_lock);

	return ret;
}
EXPORT_SYMBOL_GPL(wm_adsp_compr_handle_irq);

static int wm_adsp_buffer_reenable_irq(struct wm_adsp_compr_buf *buf)
{
	if (buf->irq_count & 0x01)
		return 0;

	compr_dbg(buf, "Enable IRQ(0x%x) for next fragment\n", buf->irq_count);

	buf->irq_count |= 0x01;

	return wm_adsp_buffer_write(buf, HOST_BUFFER_FIELD(irq_ack),
				    buf->irq_count);
}

int wm_adsp_compr_pointer(struct snd_soc_component *component,
			  struct snd_compr_stream *stream,
			  struct snd_compr_tstamp *tstamp)
{
	struct wm_adsp_compr *compr = stream->runtime->private_data;
	struct wm_adsp *dsp = compr->dsp;
	struct wm_adsp_compr_buf *buf;
	int ret = 0;

	compr_dbg(compr, "Pointer request\n");

	mutex_lock(&dsp->cs_dsp.pwr_lock);

	buf = compr->buf;

	if (dsp->fatal_error || !buf || buf->error) {
		snd_compr_stop_error(stream, SNDRV_PCM_STATE_XRUN);
		ret = -EIO;
		goto out;
	}

	if (buf->avail < wm_adsp_compr_frag_words(compr)) {
		ret = wm_adsp_buffer_update_avail(buf);
		if (ret < 0) {
			compr_err(compr, "Error reading avail: %d\n", ret);
			goto out;
		}

		/*
		 * If we really have less than 1 fragment available tell the
		 * DSP to inform us once a whole fragment is available.
		 */
		if (buf->avail < wm_adsp_compr_frag_words(compr)) {
			ret = wm_adsp_buffer_get_error(buf);
			if (ret < 0) {
				if (buf->error)
					snd_compr_stop_error(stream,
							SNDRV_PCM_STATE_XRUN);
				goto out;
			}

			ret = wm_adsp_buffer_reenable_irq(buf);
			if (ret < 0) {
				compr_err(compr, "Failed to re-enable buffer IRQ: %d\n",
					  ret);
				goto out;
			}
		}
	}

	tstamp->copied_total = compr->copied_total;
	tstamp->copied_total += buf->avail * CS_DSP_DATA_WORD_SIZE;
	tstamp->sampling_rate = compr->sample_rate;

out:
	mutex_unlock(&dsp->cs_dsp.pwr_lock);

	return ret;
}
EXPORT_SYMBOL_GPL(wm_adsp_compr_pointer);

static int wm_adsp_buffer_capture_block(struct wm_adsp_compr *compr, int target)
{
	struct wm_adsp_compr_buf *buf = compr->buf;
	unsigned int adsp_addr;
	int mem_type, nwords, max_read;
	int i, ret;

	/* Calculate read parameters */
	for (i = 0; i < wm_adsp_fw[buf->dsp->fw].caps->num_regions; ++i)
		if (buf->read_index < buf->regions[i].cumulative_size)
			break;

	if (i == wm_adsp_fw[buf->dsp->fw].caps->num_regions)
		return -EINVAL;

	mem_type = buf->regions[i].mem_type;
	adsp_addr = buf->regions[i].base_addr +
		    (buf->read_index - buf->regions[i].offset);

	max_read = wm_adsp_compr_frag_words(compr);
	nwords = buf->regions[i].cumulative_size - buf->read_index;

	if (nwords > target)
		nwords = target;
	if (nwords > buf->avail)
		nwords = buf->avail;
	if (nwords > max_read)
		nwords = max_read;
	if (!nwords)
		return 0;

	/* Read data from DSP */
	ret = cs_dsp_read_raw_data_block(&buf->dsp->cs_dsp, mem_type, adsp_addr,
					 nwords, (__be32 *)compr->raw_buf);
	if (ret < 0)
		return ret;

	cs_dsp_remove_padding(compr->raw_buf, nwords);

	/* update read index to account for words read */
	buf->read_index += nwords;
	if (buf->read_index == wm_adsp_buffer_size(buf))
		buf->read_index = 0;

	ret = wm_adsp_buffer_write(buf, HOST_BUFFER_FIELD(next_read_index),
				   buf->read_index);
	if (ret < 0)
		return ret;

	/* update avail to account for words read */
	buf->avail -= nwords;

	return nwords;
}

static int wm_adsp_compr_read(struct wm_adsp_compr *compr,
			      char __user *buf, size_t count)
{
	struct wm_adsp *dsp = compr->dsp;
	int ntotal = 0;
	int nwords, nbytes;

	compr_dbg(compr, "Requested read of %zu bytes\n", count);

	if (dsp->fatal_error || !compr->buf || compr->buf->error) {
		snd_compr_stop_error(compr->stream, SNDRV_PCM_STATE_XRUN);
		return -EIO;
	}

	count /= CS_DSP_DATA_WORD_SIZE;

	do {
		nwords = wm_adsp_buffer_capture_block(compr, count);
		if (nwords < 0) {
			compr_err(compr, "Failed to capture block: %d\n",
				  nwords);
			return nwords;
		}

		nbytes = nwords * CS_DSP_DATA_WORD_SIZE;

		compr_dbg(compr, "Read %d bytes\n", nbytes);

		if (copy_to_user(buf + ntotal, compr->raw_buf, nbytes)) {
			compr_err(compr, "Failed to copy data to user: %d, %d\n",
				  ntotal, nbytes);
			return -EFAULT;
		}

		count -= nwords;
		ntotal += nbytes;
	} while (nwords > 0 && count > 0);

	compr->copied_total += ntotal;

	return ntotal;
}

int wm_adsp_compr_copy(struct snd_soc_component *component,
		       struct snd_compr_stream *stream, char __user *buf,
		       size_t count)
{
	struct wm_adsp_compr *compr = stream->runtime->private_data;
	struct wm_adsp *dsp = compr->dsp;
	int ret;

	mutex_lock(&dsp->cs_dsp.pwr_lock);

	if (stream->direction == SND_COMPRESS_CAPTURE)
		ret = wm_adsp_compr_read(compr, buf, count);
	else
		ret = -ENOTSUPP;

	mutex_unlock(&dsp->cs_dsp.pwr_lock);

	return ret;
}
EXPORT_SYMBOL_GPL(wm_adsp_compr_copy);

static void wm_adsp_fatal_error(struct cs_dsp *cs_dsp)
{
	struct wm_adsp *dsp = container_of(cs_dsp, struct wm_adsp, cs_dsp);
	struct wm_adsp_compr *compr;

	dsp->fatal_error = true;

	list_for_each_entry(compr, &dsp->compr_list, list) {
		if (compr->stream)
			snd_compr_fragment_elapsed(compr->stream);
	}
}

irqreturn_t wm_adsp2_bus_error(int irq, void *data)
{
	struct wm_adsp *dsp = (struct wm_adsp *)data;

	cs_dsp_adsp2_bus_error(&dsp->cs_dsp);

	return IRQ_HANDLED;
}
EXPORT_SYMBOL_GPL(wm_adsp2_bus_error);

irqreturn_t wm_halo_bus_error(int irq, void *data)
{
	struct wm_adsp *dsp = (struct wm_adsp *)data;

	cs_dsp_halo_bus_error(&dsp->cs_dsp);

	return IRQ_HANDLED;
}
EXPORT_SYMBOL_GPL(wm_halo_bus_error);

irqreturn_t wm_halo_wdt_expire(int irq, void *data)
{
	struct wm_adsp *dsp = data;

	cs_dsp_halo_wdt_expire(&dsp->cs_dsp);

	return IRQ_HANDLED;
}
EXPORT_SYMBOL_GPL(wm_halo_wdt_expire);

static const struct cs_dsp_client_ops wm_adsp1_client_ops = {
	.control_add = wm_adsp_control_add,
	.control_remove = wm_adsp_control_remove,
};

static const struct cs_dsp_client_ops wm_adsp2_client_ops = {
	.control_add = wm_adsp_control_add,
	.control_remove = wm_adsp_control_remove,
<<<<<<< HEAD
=======
	.pre_run = wm_adsp_pre_run,
>>>>>>> eb3cdb58
	.post_run = wm_adsp_event_post_run,
	.post_stop = wm_adsp_event_post_stop,
	.watchdog_expired = wm_adsp_fatal_error,
};

MODULE_LICENSE("GPL v2");
MODULE_IMPORT_NS(FW_CS_DSP);<|MERGE_RESOLUTION|>--- conflicted
+++ resolved
@@ -19,6 +19,7 @@
 #include <linux/regmap.h>
 #include <linux/regulator/consumer.h>
 #include <linux/slab.h>
+#include <linux/vmalloc.h>
 #include <linux/workqueue.h>
 #include <linux/debugfs.h>
 #include <sound/core.h>
@@ -419,18 +420,6 @@
 		(struct soc_bytes_ext *)kctl->private_value;
 	struct wm_coeff_ctl *ctl = bytes_ext_to_ctl(bytes_ext);
 	struct cs_dsp_coeff_ctl *cs_ctl = ctl->cs_ctl;
-<<<<<<< HEAD
-	int ret = 0;
-
-	mutex_lock(&cs_ctl->dsp->pwr_lock);
-
-	if (copy_from_user(cs_ctl->cache, bytes, size))
-		ret = -EFAULT;
-	else
-		ret = cs_dsp_coeff_write_ctrl(cs_ctl, 0, cs_ctl->cache, size);
-
-	mutex_unlock(&cs_ctl->dsp->pwr_lock);
-=======
 	void *scratch;
 	int ret = 0;
 
@@ -446,7 +435,6 @@
 		mutex_unlock(&cs_ctl->dsp->pwr_lock);
 	}
 	vfree(scratch);
->>>>>>> eb3cdb58
 
 	return ret;
 }
@@ -473,14 +461,10 @@
 
 	mutex_unlock(&cs_ctl->dsp->pwr_lock);
 
-<<<<<<< HEAD
-	return ret;
-=======
 	if (ret < 0)
 		return ret;
 
 	return 1;
->>>>>>> eb3cdb58
 }
 
 static int wm_coeff_get(struct snd_kcontrol *kctl,
@@ -690,7 +674,6 @@
 static void wm_adsp_control_remove(struct cs_dsp_coeff_ctl *cs_ctl)
 {
 	struct wm_coeff_ctl *ctl = cs_ctl->priv;
-<<<<<<< HEAD
 
 	cancel_work_sync(&ctl->work);
 
@@ -708,10 +691,10 @@
 	int ret;
 
 	ret = cs_dsp_coeff_write_ctrl(cs_ctl, 0, buf, len);
-	if (ret)
+	if (ret < 0)
 		return ret;
 
-	if (cs_ctl->flags & WMFW_CTL_FLAG_SYS)
+	if (ret == 0 || (cs_ctl->flags & WMFW_CTL_FLAG_SYS))
 		return 0;
 
 	ctl = cs_ctl->priv;
@@ -733,78 +716,9 @@
 		       SNDRV_CTL_EVENT_MASK_VALUE, &kcontrol->id);
 
 	return 0;
-=======
-
-	cancel_work_sync(&ctl->work);
-
-	kfree(ctl->name);
-	kfree(ctl);
-}
-
-int wm_adsp_write_ctl(struct wm_adsp *dsp, const char *name, int type,
-		      unsigned int alg, void *buf, size_t len)
-{
-	struct cs_dsp_coeff_ctl *cs_ctl = cs_dsp_get_ctl(&dsp->cs_dsp, name, type, alg);
-	struct wm_coeff_ctl *ctl;
-	struct snd_kcontrol *kcontrol;
-	char ctl_name[SNDRV_CTL_ELEM_ID_NAME_MAXLEN];
-	int ret;
-
-	ret = cs_dsp_coeff_write_ctrl(cs_ctl, 0, buf, len);
-	if (ret < 0)
-		return ret;
-
-	if (ret == 0 || (cs_ctl->flags & WMFW_CTL_FLAG_SYS))
-		return 0;
-
-	ctl = cs_ctl->priv;
-
-	if (dsp->component->name_prefix)
-		snprintf(ctl_name, SNDRV_CTL_ELEM_ID_NAME_MAXLEN, "%s %s",
-			 dsp->component->name_prefix, ctl->name);
-	else
-		snprintf(ctl_name, SNDRV_CTL_ELEM_ID_NAME_MAXLEN, "%s",
-			 ctl->name);
-
-	kcontrol = snd_soc_card_get_kcontrol(dsp->component->card, ctl_name);
-	if (!kcontrol) {
-		adsp_err(dsp, "Can't find kcontrol %s\n", ctl_name);
-		return -EINVAL;
-	}
-
-	snd_ctl_notify(dsp->component->card->snd_card,
-		       SNDRV_CTL_EVENT_MASK_VALUE, &kcontrol->id);
-
-	return 0;
 }
 EXPORT_SYMBOL_GPL(wm_adsp_write_ctl);
 
-int wm_adsp_read_ctl(struct wm_adsp *dsp, const char *name, int type,
-		     unsigned int alg, void *buf, size_t len)
-{
-	return cs_dsp_coeff_read_ctrl(cs_dsp_get_ctl(&dsp->cs_dsp, name, type, alg),
-				      0, buf, len);
-}
-EXPORT_SYMBOL_GPL(wm_adsp_read_ctl);
-
-static void wm_adsp_release_firmware_files(struct wm_adsp *dsp,
-					   const struct firmware *wmfw_firmware,
-					   char *wmfw_filename,
-					   const struct firmware *coeff_firmware,
-					   char *coeff_filename)
-{
-	if (wmfw_firmware)
-		release_firmware(wmfw_firmware);
-	kfree(wmfw_filename);
-
-	if (coeff_firmware)
-		release_firmware(coeff_firmware);
-	kfree(coeff_filename);
->>>>>>> eb3cdb58
-}
-EXPORT_SYMBOL_GPL(wm_adsp_write_ctl);
-
-<<<<<<< HEAD
 int wm_adsp_read_ctl(struct wm_adsp *dsp, const char *name, int type,
 		     unsigned int alg, void *buf, size_t len)
 {
@@ -873,122 +787,6 @@
 		adsp_dbg(dsp, "Failed to request '%s'\n", *filename);
 		kfree(*filename);
 		*filename = NULL;
-	}
-
-	return ret;
-}
-
-static const char *cirrus_dir = "cirrus/";
-static int wm_adsp_request_firmware_files(struct wm_adsp *dsp,
-					  const struct firmware **wmfw_firmware,
-					  char **wmfw_filename,
-					  const struct firmware **coeff_firmware,
-					  char **coeff_filename)
-{
-	const char *system_name = dsp->system_name;
-	const char *asoc_component_prefix = dsp->component->name_prefix;
-	int ret = 0;
-
-	if (system_name && asoc_component_prefix) {
-		if (!wm_adsp_request_firmware_file(dsp, wmfw_firmware, wmfw_filename,
-						   cirrus_dir, system_name,
-						   asoc_component_prefix, "wmfw")) {
-			adsp_dbg(dsp, "Found '%s'\n", *wmfw_filename);
-			wm_adsp_request_firmware_file(dsp, coeff_firmware, coeff_filename,
-						      cirrus_dir, system_name,
-						      asoc_component_prefix, "bin");
-			return 0;
-		}
-	}
-
-	if (system_name) {
-		if (!wm_adsp_request_firmware_file(dsp, wmfw_firmware, wmfw_filename,
-						   cirrus_dir, system_name,
-						   NULL, "wmfw")) {
-			adsp_dbg(dsp, "Found '%s'\n", *wmfw_filename);
-			if (asoc_component_prefix)
-				wm_adsp_request_firmware_file(dsp, coeff_firmware, coeff_filename,
-							      cirrus_dir, system_name,
-							      asoc_component_prefix, "bin");
-
-			if (!*coeff_firmware)
-				wm_adsp_request_firmware_file(dsp, coeff_firmware, coeff_filename,
-							      cirrus_dir, system_name,
-							      NULL, "bin");
-			return 0;
-		}
-	}
-
-	if (!wm_adsp_request_firmware_file(dsp, wmfw_firmware, wmfw_filename,
-					   "", NULL, NULL, "wmfw")) {
-		adsp_dbg(dsp, "Found '%s'\n", *wmfw_filename);
-		wm_adsp_request_firmware_file(dsp, coeff_firmware, coeff_filename,
-					      "", NULL, NULL, "bin");
-		return 0;
-	}
-
-	ret = wm_adsp_request_firmware_file(dsp, wmfw_firmware, wmfw_filename,
-					    cirrus_dir, NULL, NULL, "wmfw");
-	if (!ret) {
-		adsp_dbg(dsp, "Found '%s'\n", *wmfw_filename);
-		wm_adsp_request_firmware_file(dsp, coeff_firmware, coeff_filename,
-					      cirrus_dir, NULL, NULL, "bin");
-		return 0;
-	}
-
-	adsp_err(dsp, "Failed to request firmware <%s>%s-%s-%s<-%s<%s>>.wmfw\n",
-		 cirrus_dir, dsp->part, dsp->fwf_name, wm_adsp_fw[dsp->fw].file,
-		 system_name, asoc_component_prefix);
-
-	return -ENOENT;
-}
-
-=======
-static int wm_adsp_request_firmware_file(struct wm_adsp *dsp,
-					 const struct firmware **firmware, char **filename,
-					 const char *dir, const char *system_name,
-					 const char *asoc_component_prefix,
-					 const char *filetype)
-{
-	struct cs_dsp *cs_dsp = &dsp->cs_dsp;
-	char *s, c;
-	int ret = 0;
-
-	if (system_name && asoc_component_prefix)
-		*filename = kasprintf(GFP_KERNEL, "%s%s-%s-%s-%s-%s.%s", dir, dsp->part,
-				      dsp->fwf_name, wm_adsp_fw[dsp->fw].file, system_name,
-				      asoc_component_prefix, filetype);
-	else if (system_name)
-		*filename = kasprintf(GFP_KERNEL, "%s%s-%s-%s-%s.%s", dir, dsp->part,
-				      dsp->fwf_name, wm_adsp_fw[dsp->fw].file, system_name,
-				      filetype);
-	else
-		*filename = kasprintf(GFP_KERNEL, "%s%s-%s-%s.%s", dir, dsp->part, dsp->fwf_name,
-				      wm_adsp_fw[dsp->fw].file, filetype);
-
-	if (*filename == NULL)
-		return -ENOMEM;
-
-	/*
-	 * Make sure that filename is lower-case and any non alpha-numeric
-	 * characters except full stop and forward slash are replaced with
-	 * hyphens.
-	 */
-	s = *filename;
-	while (*s) {
-		c = *s;
-		if (isalnum(c))
-			*s = tolower(c);
-		else if ((c != '.') && (c != '/'))
-			*s = '-';
-		s++;
-	}
-
-	ret = firmware_request_nowarn(firmware, *filename, cs_dsp->dev);
-	if (ret != 0) {
-		adsp_dbg(dsp, "Failed to request '%s'\n", *filename);
-		kfree(*filename);
-		*filename = NULL;
 	} else {
 		adsp_dbg(dsp, "Found '%s'\n", *filename);
 	}
@@ -1081,7 +879,6 @@
 	return -ENOENT;
 }
 
->>>>>>> eb3cdb58
 static int wm_adsp_common_init(struct wm_adsp *dsp)
 {
 	char *p;
@@ -1220,16 +1017,8 @@
 }
 EXPORT_SYMBOL_GPL(wm_adsp2_preloader_put);
 
-<<<<<<< HEAD
-static void wm_adsp_boot_work(struct work_struct *work)
-{
-	struct wm_adsp *dsp = container_of(work,
-					   struct wm_adsp,
-					   boot_work);
-=======
 int wm_adsp_power_up(struct wm_adsp *dsp)
 {
->>>>>>> eb3cdb58
 	int ret = 0;
 	char *wmfw_filename = NULL;
 	const struct firmware *wmfw_firmware = NULL;
@@ -1240,18 +1029,6 @@
 					     &wmfw_firmware, &wmfw_filename,
 					     &coeff_firmware, &coeff_filename);
 	if (ret)
-<<<<<<< HEAD
-		return;
-
-	cs_dsp_power_up(&dsp->cs_dsp,
-			wmfw_firmware, wmfw_filename,
-			coeff_firmware, coeff_filename,
-			wm_adsp_fw_text[dsp->fw]);
-
-	wm_adsp_release_firmware_files(dsp,
-				       wmfw_firmware, wmfw_filename,
-				       coeff_firmware, coeff_filename);
-=======
 		return ret;
 
 	ret = cs_dsp_power_up(&dsp->cs_dsp,
@@ -1274,7 +1051,6 @@
 					   boot_work);
 
 	wm_adsp_power_up(dsp);
->>>>>>> eb3cdb58
 }
 
 int wm_adsp_early_event(struct snd_soc_dapm_widget *w,
@@ -1299,8 +1075,6 @@
 }
 EXPORT_SYMBOL_GPL(wm_adsp_early_event);
 
-<<<<<<< HEAD
-=======
 static int wm_adsp_pre_run(struct cs_dsp *cs_dsp)
 {
 	struct wm_adsp *dsp = container_of(cs_dsp, struct wm_adsp, cs_dsp);
@@ -1311,7 +1085,6 @@
 	return (*dsp->pre_run)(dsp);
 }
 
->>>>>>> eb3cdb58
 static int wm_adsp_event_post_run(struct cs_dsp *cs_dsp)
 {
 	struct wm_adsp *dsp = container_of(cs_dsp, struct wm_adsp, cs_dsp);
@@ -1360,15 +1133,10 @@
 {
 	char preload[32];
 
-<<<<<<< HEAD
-	snprintf(preload, ARRAY_SIZE(preload), "%s Preload", dsp->cs_dsp.name);
-	snd_soc_component_disable_pin(component, preload);
-=======
 	if (!dsp->cs_dsp.no_core_startstop) {
 		snprintf(preload, ARRAY_SIZE(preload), "%s Preload", dsp->cs_dsp.name);
 		snd_soc_component_disable_pin(component, preload);
 	}
->>>>>>> eb3cdb58
 
 	cs_dsp_init_debugfs(&dsp->cs_dsp, component->debugfs_root);
 
@@ -2327,10 +2095,7 @@
 static const struct cs_dsp_client_ops wm_adsp2_client_ops = {
 	.control_add = wm_adsp_control_add,
 	.control_remove = wm_adsp_control_remove,
-<<<<<<< HEAD
-=======
 	.pre_run = wm_adsp_pre_run,
->>>>>>> eb3cdb58
 	.post_run = wm_adsp_event_post_run,
 	.post_stop = wm_adsp_event_post_stop,
 	.watchdog_expired = wm_adsp_fatal_error,
