// SPDX-License-Identifier: GPL-2.0-or-later
/*
 * Driver for the 1250-EV1 audio I/O module
 *
 * Copyright 2011 Wolfson Microelectronics plc
 */

#include <linux/init.h>
#include <linux/module.h>
#include <linux/slab.h>
#include <linux/i2c.h>
#include <linux/gpio/consumer.h>

#include <sound/soc.h>
#include <sound/soc-dapm.h>

struct wm1250_priv {
	struct gpio_desc *clk_ena;
	struct gpio_desc *clk_sel0;
	struct gpio_desc *clk_sel1;
	struct gpio_desc *osr;
	struct gpio_desc *master;
};

static int wm1250_ev1_set_bias_level(struct snd_soc_component *component,
				     enum snd_soc_bias_level level)
{
	struct wm1250_priv *wm1250 = dev_get_drvdata(component->dev);

	switch (level) {
	case SND_SOC_BIAS_ON:
		break;

	case SND_SOC_BIAS_PREPARE:
		break;

	case SND_SOC_BIAS_STANDBY:
		gpiod_set_value_cansleep(wm1250->clk_ena, 1);
		break;

	case SND_SOC_BIAS_OFF:
		gpiod_set_value_cansleep(wm1250->clk_ena, 0);
		break;
	}

	return 0;
}

static const struct snd_soc_dapm_widget wm1250_ev1_dapm_widgets[] = {
SND_SOC_DAPM_ADC("ADC", "wm1250-ev1 Capture", SND_SOC_NOPM, 0, 0),
SND_SOC_DAPM_DAC("DAC", "wm1250-ev1 Playback", SND_SOC_NOPM, 0, 0),

SND_SOC_DAPM_INPUT("WM1250 Input"),
SND_SOC_DAPM_OUTPUT("WM1250 Output"),
};

static const struct snd_soc_dapm_route wm1250_ev1_dapm_routes[] = {
	{ "ADC", NULL, "WM1250 Input" },
	{ "WM1250 Output", NULL, "DAC" },
};

static int wm1250_ev1_hw_params(struct snd_pcm_substream *substream,
				struct snd_pcm_hw_params *params,
				struct snd_soc_dai *dai)
{
	struct wm1250_priv *wm1250 = snd_soc_component_get_drvdata(dai->component);

	switch (params_rate(params)) {
	case 8000:
		gpiod_set_value(wm1250->clk_sel0, 1);
		gpiod_set_value(wm1250->clk_sel1, 1);
		break;
	case 16000:
		gpiod_set_value(wm1250->clk_sel0, 0);
		gpiod_set_value(wm1250->clk_sel1, 1);
		break;
	case 32000:
		gpiod_set_value(wm1250->clk_sel0, 1);
		gpiod_set_value(wm1250->clk_sel1, 0);
		break;
	case 64000:
		gpiod_set_value(wm1250->clk_sel0, 0);
		gpiod_set_value(wm1250->clk_sel1, 0);
		break;
	default:
		return -EINVAL;
	}

	return 0;
}

static const struct snd_soc_dai_ops wm1250_ev1_ops = {
	.hw_params = wm1250_ev1_hw_params,
};

#define WM1250_EV1_RATES (SNDRV_PCM_RATE_8000 | SNDRV_PCM_RATE_16000 |\
			  SNDRV_PCM_RATE_32000 | SNDRV_PCM_RATE_64000)

static struct snd_soc_dai_driver wm1250_ev1_dai = {
	.name = "wm1250-ev1",
	.playback = {
		.stream_name = "Playback",
		.channels_min = 1,
		.channels_max = 2,
		.rates = WM1250_EV1_RATES,
		.formats = SNDRV_PCM_FMTBIT_S16_LE,
	},
	.capture = {
		.stream_name = "Capture",
		.channels_min = 1,
		.channels_max = 2,
		.rates = WM1250_EV1_RATES,
		.formats = SNDRV_PCM_FMTBIT_S16_LE,
	},
	.ops = &wm1250_ev1_ops,
};

static const struct snd_soc_component_driver soc_component_dev_wm1250_ev1 = {
	.dapm_widgets		= wm1250_ev1_dapm_widgets,
	.num_dapm_widgets	= ARRAY_SIZE(wm1250_ev1_dapm_widgets),
	.dapm_routes		= wm1250_ev1_dapm_routes,
	.num_dapm_routes	= ARRAY_SIZE(wm1250_ev1_dapm_routes),
	.set_bias_level		= wm1250_ev1_set_bias_level,
	.use_pmdown_time	= 1,
	.endianness		= 1,
};

static int wm1250_ev1_pdata(struct i2c_client *i2c)
{
	struct wm1250_ev1_pdata *pdata = dev_get_platdata(&i2c->dev);
	struct wm1250_priv *wm1250;

	if (!pdata)
		return 0;

	wm1250 = devm_kzalloc(&i2c->dev, sizeof(*wm1250), GFP_KERNEL);
	if (!wm1250)
		return -ENOMEM;

	wm1250->clk_ena = devm_gpiod_get(&i2c->dev, "clk-ena", GPIOD_OUT_LOW);
	if (IS_ERR(wm1250->clk_ena))
		return dev_err_probe(&i2c->dev, PTR_ERR(wm1250->clk_ena),
				     "failed to get clock enable GPIO\n");

	wm1250->clk_sel0 = devm_gpiod_get(&i2c->dev, "clk-sel0", GPIOD_OUT_HIGH);
	if (IS_ERR(wm1250->clk_sel0))
		return dev_err_probe(&i2c->dev, PTR_ERR(wm1250->clk_sel0),
				     "failed to get clock sel0 GPIO\n");

	wm1250->clk_sel1 = devm_gpiod_get(&i2c->dev, "clk-sel1", GPIOD_OUT_HIGH);
	if (IS_ERR(wm1250->clk_sel1))
		return dev_err_probe(&i2c->dev, PTR_ERR(wm1250->clk_sel1),
				     "failed to get clock sel1 GPIO\n");

	wm1250->osr = devm_gpiod_get(&i2c->dev, "osr", GPIOD_OUT_LOW);
	if (IS_ERR(wm1250->osr))
		return dev_err_probe(&i2c->dev, PTR_ERR(wm1250->osr),
				     "failed to get OSR GPIO\n");

	wm1250->master = devm_gpiod_get(&i2c->dev, "master", GPIOD_OUT_LOW);
	if (IS_ERR(wm1250->master))
		return dev_err_probe(&i2c->dev, PTR_ERR(wm1250->master),
				     "failed to get MASTER GPIO\n");

	dev_set_drvdata(&i2c->dev, wm1250);

	return 0;
}

static int wm1250_ev1_probe(struct i2c_client *i2c)
{
	int id, board, rev, ret;

	dev_set_drvdata(&i2c->dev, NULL);

	board = i2c_smbus_read_byte_data(i2c, 0);
	if (board < 0) {
		dev_err(&i2c->dev, "Failed to read ID: %d\n", board);
		return board;
	}

	id = (board & 0xfe) >> 2;
	rev = board & 0x3;

	if (id != 1) {
		dev_err(&i2c->dev, "Unknown board ID %d\n", id);
		return -ENODEV;
	}

	dev_info(&i2c->dev, "revision %d\n", rev + 1);

	ret = wm1250_ev1_pdata(i2c);
	if (ret != 0)
		return ret;

	ret = devm_snd_soc_register_component(&i2c->dev, &soc_component_dev_wm1250_ev1,
				     &wm1250_ev1_dai, 1);
	if (ret != 0) {
		dev_err(&i2c->dev, "Failed to register CODEC: %d\n", ret);
		return ret;
	}

	return 0;
}

static const struct i2c_device_id wm1250_ev1_i2c_id[] = {
	{ "wm1250-ev1" },
	{ }
};
MODULE_DEVICE_TABLE(i2c, wm1250_ev1_i2c_id);

static struct i2c_driver wm1250_ev1_i2c_driver = {
	.driver = {
		.name = "wm1250-ev1",
	},
	.probe =    wm1250_ev1_probe,
<<<<<<< HEAD
	.remove =   wm1250_ev1_remove,
=======
>>>>>>> 2d5404ca
	.id_table = wm1250_ev1_i2c_id,
};

module_i2c_driver(wm1250_ev1_i2c_driver);

MODULE_AUTHOR("Mark Brown <broonie@opensource.wolfsonmicro.com>");
MODULE_DESCRIPTION("WM1250-EV1 audio I/O module driver");
MODULE_LICENSE("GPL");<|MERGE_RESOLUTION|>--- conflicted
+++ resolved
@@ -214,10 +214,6 @@
 		.name = "wm1250-ev1",
 	},
 	.probe =    wm1250_ev1_probe,
-<<<<<<< HEAD
-	.remove =   wm1250_ev1_remove,
-=======
->>>>>>> 2d5404ca
 	.id_table = wm1250_ev1_i2c_id,
 };
 
