// SPDX-License-Identifier: GPL-2.0-only
// Copyright (c) 2018-2020, The Linux Foundation. All rights reserved.

#include <linux/clk.h>
#include <linux/clk-provider.h>
#include <linux/init.h>
#include <linux/io.h>
#include <linux/module.h>
#include <linux/of_clk.h>
#include <linux/of_platform.h>
#include <linux/platform_device.h>
#include <linux/pm_runtime.h>
#include <linux/regmap.h>
#include <linux/regulator/consumer.h>
#include <sound/soc.h>
#include <sound/soc-dapm.h>
#include <sound/tlv.h>

#include "lpass-macro-common.h"

/* VA macro registers */
#define CDC_VA_CLK_RST_CTRL_MCLK_CONTROL	(0x0000)
#define CDC_VA_MCLK_CONTROL_EN			BIT(0)
#define CDC_VA_CLK_RST_CTRL_FS_CNT_CONTROL	(0x0004)
#define CDC_VA_FS_CONTROL_EN			BIT(0)
#define CDC_VA_FS_COUNTER_CLR			BIT(1)
#define CDC_VA_CLK_RST_CTRL_SWR_CONTROL		(0x0008)
#define CDC_VA_SWR_RESET_MASK		BIT(1)
#define CDC_VA_SWR_RESET_ENABLE		BIT(1)
#define CDC_VA_SWR_CLK_EN_MASK		BIT(0)
#define CDC_VA_SWR_CLK_ENABLE		BIT(0)
#define CDC_VA_TOP_CSR_TOP_CFG0			(0x0080)
#define CDC_VA_FS_BROADCAST_EN			BIT(1)
#define CDC_VA_TOP_CSR_DMIC0_CTL		(0x0084)
#define CDC_VA_TOP_CSR_DMIC1_CTL		(0x0088)
#define CDC_VA_TOP_CSR_DMIC2_CTL		(0x008C)
#define CDC_VA_TOP_CSR_DMIC3_CTL		(0x0090)
#define CDC_VA_DMIC_EN_MASK			BIT(0)
#define CDC_VA_DMIC_ENABLE			BIT(0)
#define CDC_VA_DMIC_CLK_SEL_MASK		GENMASK(3, 1)
#define CDC_VA_DMIC_CLK_SEL_SHFT		1
#define CDC_VA_DMIC_CLK_SEL_DIV0		0x0
#define CDC_VA_DMIC_CLK_SEL_DIV1		0x2
#define CDC_VA_DMIC_CLK_SEL_DIV2		0x4
#define CDC_VA_DMIC_CLK_SEL_DIV3		0x6
#define CDC_VA_DMIC_CLK_SEL_DIV4		0x8
#define CDC_VA_DMIC_CLK_SEL_DIV5		0xa
#define CDC_VA_TOP_CSR_DMIC_CFG			(0x0094)
#define CDC_VA_RESET_ALL_DMICS_MASK		BIT(7)
#define CDC_VA_RESET_ALL_DMICS_RESET		BIT(7)
#define CDC_VA_RESET_ALL_DMICS_DISABLE		0
#define CDC_VA_DMIC3_FREQ_CHANGE_MASK		BIT(3)
#define CDC_VA_DMIC3_FREQ_CHANGE_EN		BIT(3)
#define CDC_VA_DMIC2_FREQ_CHANGE_MASK		BIT(2)
#define CDC_VA_DMIC2_FREQ_CHANGE_EN		BIT(2)
#define CDC_VA_DMIC1_FREQ_CHANGE_MASK		BIT(1)
#define CDC_VA_DMIC1_FREQ_CHANGE_EN		BIT(1)
#define CDC_VA_DMIC0_FREQ_CHANGE_MASK		BIT(0)
#define CDC_VA_DMIC0_FREQ_CHANGE_EN		BIT(0)
#define CDC_VA_DMIC_FREQ_CHANGE_DISABLE		0
#define CDC_VA_TOP_CSR_DEBUG_BUS		(0x009C)
#define CDC_VA_TOP_CSR_DEBUG_EN			(0x00A0)
#define CDC_VA_TOP_CSR_TX_I2S_CTL		(0x00A4)
#define CDC_VA_TOP_CSR_I2S_CLK			(0x00A8)
#define CDC_VA_TOP_CSR_I2S_RESET		(0x00AC)
#define CDC_VA_TOP_CSR_CORE_ID_0		(0x00C0)
#define CDC_VA_TOP_CSR_CORE_ID_1		(0x00C4)
#define CDC_VA_TOP_CSR_CORE_ID_2		(0x00C8)
#define CDC_VA_TOP_CSR_CORE_ID_3		(0x00CC)
#define CDC_VA_TOP_CSR_SWR_MIC_CTL0		(0x00D0)
#define CDC_VA_TOP_CSR_SWR_MIC_CTL1		(0x00D4)
#define CDC_VA_TOP_CSR_SWR_MIC_CTL2		(0x00D8)
#define CDC_VA_SWR_MIC_CLK_SEL_0_1_MASK		(0xEE)
#define CDC_VA_SWR_MIC_CLK_SEL_0_1_DIV1		(0xCC)
#define CDC_VA_TOP_CSR_SWR_CTRL			(0x00DC)
#define CDC_VA_INP_MUX_ADC_MUX0_CFG0		(0x0100)
#define CDC_VA_INP_MUX_ADC_MUX0_CFG1		(0x0104)
#define CDC_VA_INP_MUX_ADC_MUX1_CFG0		(0x0108)
#define CDC_VA_INP_MUX_ADC_MUX1_CFG1		(0x010C)
#define CDC_VA_INP_MUX_ADC_MUX2_CFG0		(0x0110)
#define CDC_VA_INP_MUX_ADC_MUX2_CFG1		(0x0114)
#define CDC_VA_INP_MUX_ADC_MUX3_CFG0		(0x0118)
#define CDC_VA_INP_MUX_ADC_MUX3_CFG1		(0x011C)
#define CDC_VA_TX0_TX_PATH_CTL			(0x0400)
#define CDC_VA_TX_PATH_CLK_EN_MASK		BIT(5)
#define CDC_VA_TX_PATH_CLK_EN			BIT(5)
#define CDC_VA_TX_PATH_CLK_DISABLE		0
#define CDC_VA_TX_PATH_PGA_MUTE_EN_MASK		BIT(4)
#define CDC_VA_TX_PATH_PGA_MUTE_EN		BIT(4)
#define CDC_VA_TX_PATH_PGA_MUTE_DISABLE		0
#define CDC_VA_TX0_TX_PATH_CFG0			(0x0404)
#define CDC_VA_ADC_MODE_MASK			GENMASK(2, 1)
#define CDC_VA_ADC_MODE_SHIFT			1
#define  TX_HPF_CUT_OFF_FREQ_MASK		GENMASK(6, 5)
#define  CF_MIN_3DB_4HZ			0x0
#define  CF_MIN_3DB_75HZ		0x1
#define  CF_MIN_3DB_150HZ		0x2
#define CDC_VA_TX0_TX_PATH_CFG1			(0x0408)
#define CDC_VA_TX0_TX_VOL_CTL			(0x040C)
#define CDC_VA_TX0_TX_PATH_SEC0			(0x0410)
#define CDC_VA_TX0_TX_PATH_SEC1			(0x0414)
#define CDC_VA_TX0_TX_PATH_SEC2			(0x0418)
#define CDC_VA_TX_HPF_CUTOFF_FREQ_CHANGE_MASK	BIT(1)
#define CDC_VA_TX_HPF_CUTOFF_FREQ_CHANGE_REQ	BIT(1)
#define CDC_VA_TX_HPF_ZERO_GATE_MASK		BIT(0)
#define CDC_VA_TX_HPF_ZERO_NO_GATE		BIT(0)
#define CDC_VA_TX_HPF_ZERO_GATE			0
#define CDC_VA_TX0_TX_PATH_SEC3			(0x041C)
#define CDC_VA_TX0_TX_PATH_SEC4			(0x0420)
#define CDC_VA_TX0_TX_PATH_SEC5			(0x0424)
#define CDC_VA_TX0_TX_PATH_SEC6			(0x0428)
#define CDC_VA_TX0_TX_PATH_SEC7			(0x042C)
#define CDC_VA_TX1_TX_PATH_CTL			(0x0480)
#define CDC_VA_TX1_TX_PATH_CFG0			(0x0484)
#define CDC_VA_TX1_TX_PATH_CFG1			(0x0488)
#define CDC_VA_TX1_TX_VOL_CTL			(0x048C)
#define CDC_VA_TX1_TX_PATH_SEC0			(0x0490)
#define CDC_VA_TX1_TX_PATH_SEC1			(0x0494)
#define CDC_VA_TX1_TX_PATH_SEC2			(0x0498)
#define CDC_VA_TX1_TX_PATH_SEC3			(0x049C)
#define CDC_VA_TX1_TX_PATH_SEC4			(0x04A0)
#define CDC_VA_TX1_TX_PATH_SEC5			(0x04A4)
#define CDC_VA_TX1_TX_PATH_SEC6			(0x04A8)
#define CDC_VA_TX2_TX_PATH_CTL			(0x0500)
#define CDC_VA_TX2_TX_PATH_CFG0			(0x0504)
#define CDC_VA_TX2_TX_PATH_CFG1			(0x0508)
#define CDC_VA_TX2_TX_VOL_CTL			(0x050C)
#define CDC_VA_TX2_TX_PATH_SEC0			(0x0510)
#define CDC_VA_TX2_TX_PATH_SEC1			(0x0514)
#define CDC_VA_TX2_TX_PATH_SEC2			(0x0518)
#define CDC_VA_TX2_TX_PATH_SEC3			(0x051C)
#define CDC_VA_TX2_TX_PATH_SEC4			(0x0520)
#define CDC_VA_TX2_TX_PATH_SEC5			(0x0524)
#define CDC_VA_TX2_TX_PATH_SEC6			(0x0528)
#define CDC_VA_TX3_TX_PATH_CTL			(0x0580)
#define CDC_VA_TX3_TX_PATH_CFG0			(0x0584)
#define CDC_VA_TX_PATH_ADC_DMIC_SEL_MASK	BIT(7)
#define CDC_VA_TX_PATH_ADC_DMIC_SEL_DMIC	BIT(7)
#define CDC_VA_TX_PATH_ADC_DMIC_SEL_ADC		0
#define CDC_VA_TX3_TX_PATH_CFG1			(0x0588)
#define CDC_VA_TX3_TX_VOL_CTL			(0x058C)
#define CDC_VA_TX3_TX_PATH_SEC0			(0x0590)
#define CDC_VA_TX3_TX_PATH_SEC1			(0x0594)
#define CDC_VA_TX3_TX_PATH_SEC2			(0x0598)
#define CDC_VA_TX3_TX_PATH_SEC3			(0x059C)
#define CDC_VA_TX3_TX_PATH_SEC4			(0x05A0)
#define CDC_VA_TX3_TX_PATH_SEC5			(0x05A4)
#define CDC_VA_TX3_TX_PATH_SEC6			(0x05A8)

#define VA_MAX_OFFSET				(0x07A8)

#define VA_MACRO_NUM_DECIMATORS 4
#define VA_MACRO_RATES (SNDRV_PCM_RATE_8000 | SNDRV_PCM_RATE_16000 |\
			SNDRV_PCM_RATE_32000 | SNDRV_PCM_RATE_48000 |\
			SNDRV_PCM_RATE_96000 | SNDRV_PCM_RATE_192000)
#define VA_MACRO_FORMATS (SNDRV_PCM_FMTBIT_S16_LE |\
		SNDRV_PCM_FMTBIT_S24_LE |\
		SNDRV_PCM_FMTBIT_S24_3LE)

#define VA_MACRO_MCLK_FREQ 9600000
#define VA_MACRO_TX_PATH_OFFSET 0x80
#define VA_MACRO_SWR_MIC_MUX_SEL_MASK 0xF
#define VA_MACRO_ADC_MUX_CFG_OFFSET 0x8

static const DECLARE_TLV_DB_SCALE(digital_gain, -8400, 100, -8400);

enum {
	VA_MACRO_AIF_INVALID = 0,
	VA_MACRO_AIF1_CAP,
	VA_MACRO_AIF2_CAP,
	VA_MACRO_AIF3_CAP,
	VA_MACRO_MAX_DAIS,
};

enum {
	VA_MACRO_DEC0,
	VA_MACRO_DEC1,
	VA_MACRO_DEC2,
	VA_MACRO_DEC3,
	VA_MACRO_DEC4,
	VA_MACRO_DEC5,
	VA_MACRO_DEC6,
	VA_MACRO_DEC7,
	VA_MACRO_DEC_MAX,
};

enum {
	VA_MACRO_CLK_DIV_2,
	VA_MACRO_CLK_DIV_3,
	VA_MACRO_CLK_DIV_4,
	VA_MACRO_CLK_DIV_6,
	VA_MACRO_CLK_DIV_8,
	VA_MACRO_CLK_DIV_16,
};

#define VA_NUM_CLKS_MAX		3

struct va_macro {
	struct device *dev;
	unsigned long active_ch_mask[VA_MACRO_MAX_DAIS];
	unsigned long active_ch_cnt[VA_MACRO_MAX_DAIS];
	u16 dmic_clk_div;
	bool has_swr_master;

	int dec_mode[VA_MACRO_NUM_DECIMATORS];
	struct regmap *regmap;
	struct clk *mclk;
	struct clk *macro;
	struct clk *dcodec;
	struct clk *fsgen;
	struct clk_hw hw;
	struct lpass_macro *pds;

	s32 dmic_0_1_clk_cnt;
	s32 dmic_2_3_clk_cnt;
	s32 dmic_4_5_clk_cnt;
	s32 dmic_6_7_clk_cnt;
	u8 dmic_0_1_clk_div;
	u8 dmic_2_3_clk_div;
	u8 dmic_4_5_clk_div;
	u8 dmic_6_7_clk_div;
};

#define to_va_macro(_hw) container_of(_hw, struct va_macro, hw)

struct va_macro_data {
	bool has_swr_master;
};

static const struct va_macro_data sm8250_va_data = {
	.has_swr_master = false,
};

static const struct va_macro_data sm8450_va_data = {
	.has_swr_master = true,
};

static bool va_is_volatile_register(struct device *dev, unsigned int reg)
{
	switch (reg) {
	case CDC_VA_TOP_CSR_CORE_ID_0:
	case CDC_VA_TOP_CSR_CORE_ID_1:
	case CDC_VA_TOP_CSR_CORE_ID_2:
	case CDC_VA_TOP_CSR_CORE_ID_3:
	case CDC_VA_TOP_CSR_DMIC0_CTL:
	case CDC_VA_TOP_CSR_DMIC1_CTL:
	case CDC_VA_TOP_CSR_DMIC2_CTL:
	case CDC_VA_TOP_CSR_DMIC3_CTL:
		return true;
	}
	return false;
}

static const struct reg_default va_defaults[] = {
	/* VA macro */
	{ CDC_VA_CLK_RST_CTRL_MCLK_CONTROL, 0x00},
	{ CDC_VA_CLK_RST_CTRL_FS_CNT_CONTROL, 0x00},
	{ CDC_VA_CLK_RST_CTRL_SWR_CONTROL, 0x00},
	{ CDC_VA_TOP_CSR_TOP_CFG0, 0x00},
	{ CDC_VA_TOP_CSR_DMIC0_CTL, 0x00},
	{ CDC_VA_TOP_CSR_DMIC1_CTL, 0x00},
	{ CDC_VA_TOP_CSR_DMIC2_CTL, 0x00},
	{ CDC_VA_TOP_CSR_DMIC3_CTL, 0x00},
	{ CDC_VA_TOP_CSR_DMIC_CFG, 0x80},
	{ CDC_VA_TOP_CSR_DEBUG_BUS, 0x00},
	{ CDC_VA_TOP_CSR_DEBUG_EN, 0x00},
	{ CDC_VA_TOP_CSR_TX_I2S_CTL, 0x0C},
	{ CDC_VA_TOP_CSR_I2S_CLK, 0x00},
	{ CDC_VA_TOP_CSR_I2S_RESET, 0x00},
	{ CDC_VA_TOP_CSR_CORE_ID_0, 0x00},
	{ CDC_VA_TOP_CSR_CORE_ID_1, 0x00},
	{ CDC_VA_TOP_CSR_CORE_ID_2, 0x00},
	{ CDC_VA_TOP_CSR_CORE_ID_3, 0x00},
	{ CDC_VA_TOP_CSR_SWR_MIC_CTL0, 0xEE},
	{ CDC_VA_TOP_CSR_SWR_MIC_CTL1, 0xEE},
	{ CDC_VA_TOP_CSR_SWR_MIC_CTL2, 0xEE},
	{ CDC_VA_TOP_CSR_SWR_CTRL, 0x06},

	/* VA core */
	{ CDC_VA_INP_MUX_ADC_MUX0_CFG0, 0x00},
	{ CDC_VA_INP_MUX_ADC_MUX0_CFG1, 0x00},
	{ CDC_VA_INP_MUX_ADC_MUX1_CFG0, 0x00},
	{ CDC_VA_INP_MUX_ADC_MUX1_CFG1, 0x00},
	{ CDC_VA_INP_MUX_ADC_MUX2_CFG0, 0x00},
	{ CDC_VA_INP_MUX_ADC_MUX2_CFG1, 0x00},
	{ CDC_VA_INP_MUX_ADC_MUX3_CFG0, 0x00},
	{ CDC_VA_INP_MUX_ADC_MUX3_CFG1, 0x00},
	{ CDC_VA_TX0_TX_PATH_CTL, 0x04},
	{ CDC_VA_TX0_TX_PATH_CFG0, 0x10},
	{ CDC_VA_TX0_TX_PATH_CFG1, 0x0B},
	{ CDC_VA_TX0_TX_VOL_CTL, 0x00},
	{ CDC_VA_TX0_TX_PATH_SEC0, 0x00},
	{ CDC_VA_TX0_TX_PATH_SEC1, 0x00},
	{ CDC_VA_TX0_TX_PATH_SEC2, 0x01},
	{ CDC_VA_TX0_TX_PATH_SEC3, 0x3C},
	{ CDC_VA_TX0_TX_PATH_SEC4, 0x20},
	{ CDC_VA_TX0_TX_PATH_SEC5, 0x00},
	{ CDC_VA_TX0_TX_PATH_SEC6, 0x00},
	{ CDC_VA_TX0_TX_PATH_SEC7, 0x25},
	{ CDC_VA_TX1_TX_PATH_CTL, 0x04},
	{ CDC_VA_TX1_TX_PATH_CFG0, 0x10},
	{ CDC_VA_TX1_TX_PATH_CFG1, 0x0B},
	{ CDC_VA_TX1_TX_VOL_CTL, 0x00},
	{ CDC_VA_TX1_TX_PATH_SEC0, 0x00},
	{ CDC_VA_TX1_TX_PATH_SEC1, 0x00},
	{ CDC_VA_TX1_TX_PATH_SEC2, 0x01},
	{ CDC_VA_TX1_TX_PATH_SEC3, 0x3C},
	{ CDC_VA_TX1_TX_PATH_SEC4, 0x20},
	{ CDC_VA_TX1_TX_PATH_SEC5, 0x00},
	{ CDC_VA_TX1_TX_PATH_SEC6, 0x00},
	{ CDC_VA_TX2_TX_PATH_CTL, 0x04},
	{ CDC_VA_TX2_TX_PATH_CFG0, 0x10},
	{ CDC_VA_TX2_TX_PATH_CFG1, 0x0B},
	{ CDC_VA_TX2_TX_VOL_CTL, 0x00},
	{ CDC_VA_TX2_TX_PATH_SEC0, 0x00},
	{ CDC_VA_TX2_TX_PATH_SEC1, 0x00},
	{ CDC_VA_TX2_TX_PATH_SEC2, 0x01},
	{ CDC_VA_TX2_TX_PATH_SEC3, 0x3C},
	{ CDC_VA_TX2_TX_PATH_SEC4, 0x20},
	{ CDC_VA_TX2_TX_PATH_SEC5, 0x00},
	{ CDC_VA_TX2_TX_PATH_SEC6, 0x00},
	{ CDC_VA_TX3_TX_PATH_CTL, 0x04},
	{ CDC_VA_TX3_TX_PATH_CFG0, 0x10},
	{ CDC_VA_TX3_TX_PATH_CFG1, 0x0B},
	{ CDC_VA_TX3_TX_VOL_CTL, 0x00},
	{ CDC_VA_TX3_TX_PATH_SEC0, 0x00},
	{ CDC_VA_TX3_TX_PATH_SEC1, 0x00},
	{ CDC_VA_TX3_TX_PATH_SEC2, 0x01},
	{ CDC_VA_TX3_TX_PATH_SEC3, 0x3C},
	{ CDC_VA_TX3_TX_PATH_SEC4, 0x20},
	{ CDC_VA_TX3_TX_PATH_SEC5, 0x00},
	{ CDC_VA_TX3_TX_PATH_SEC6, 0x00},
};

static bool va_is_rw_register(struct device *dev, unsigned int reg)
{
	switch (reg) {
	case CDC_VA_CLK_RST_CTRL_MCLK_CONTROL:
	case CDC_VA_CLK_RST_CTRL_FS_CNT_CONTROL:
	case CDC_VA_CLK_RST_CTRL_SWR_CONTROL:
	case CDC_VA_TOP_CSR_TOP_CFG0:
	case CDC_VA_TOP_CSR_DMIC0_CTL:
	case CDC_VA_TOP_CSR_DMIC1_CTL:
	case CDC_VA_TOP_CSR_DMIC2_CTL:
	case CDC_VA_TOP_CSR_DMIC3_CTL:
	case CDC_VA_TOP_CSR_DMIC_CFG:
	case CDC_VA_TOP_CSR_SWR_MIC_CTL0:
	case CDC_VA_TOP_CSR_SWR_MIC_CTL1:
	case CDC_VA_TOP_CSR_SWR_MIC_CTL2:
	case CDC_VA_TOP_CSR_DEBUG_BUS:
	case CDC_VA_TOP_CSR_DEBUG_EN:
	case CDC_VA_TOP_CSR_TX_I2S_CTL:
	case CDC_VA_TOP_CSR_I2S_CLK:
	case CDC_VA_TOP_CSR_I2S_RESET:
	case CDC_VA_INP_MUX_ADC_MUX0_CFG0:
	case CDC_VA_INP_MUX_ADC_MUX0_CFG1:
	case CDC_VA_INP_MUX_ADC_MUX1_CFG0:
	case CDC_VA_INP_MUX_ADC_MUX1_CFG1:
	case CDC_VA_INP_MUX_ADC_MUX2_CFG0:
	case CDC_VA_INP_MUX_ADC_MUX2_CFG1:
	case CDC_VA_INP_MUX_ADC_MUX3_CFG0:
	case CDC_VA_INP_MUX_ADC_MUX3_CFG1:
	case CDC_VA_TX0_TX_PATH_CTL:
	case CDC_VA_TX0_TX_PATH_CFG0:
	case CDC_VA_TX0_TX_PATH_CFG1:
	case CDC_VA_TX0_TX_VOL_CTL:
	case CDC_VA_TX0_TX_PATH_SEC0:
	case CDC_VA_TX0_TX_PATH_SEC1:
	case CDC_VA_TX0_TX_PATH_SEC2:
	case CDC_VA_TX0_TX_PATH_SEC3:
	case CDC_VA_TX0_TX_PATH_SEC4:
	case CDC_VA_TX0_TX_PATH_SEC5:
	case CDC_VA_TX0_TX_PATH_SEC6:
	case CDC_VA_TX0_TX_PATH_SEC7:
	case CDC_VA_TX1_TX_PATH_CTL:
	case CDC_VA_TX1_TX_PATH_CFG0:
	case CDC_VA_TX1_TX_PATH_CFG1:
	case CDC_VA_TX1_TX_VOL_CTL:
	case CDC_VA_TX1_TX_PATH_SEC0:
	case CDC_VA_TX1_TX_PATH_SEC1:
	case CDC_VA_TX1_TX_PATH_SEC2:
	case CDC_VA_TX1_TX_PATH_SEC3:
	case CDC_VA_TX1_TX_PATH_SEC4:
	case CDC_VA_TX1_TX_PATH_SEC5:
	case CDC_VA_TX1_TX_PATH_SEC6:
	case CDC_VA_TX2_TX_PATH_CTL:
	case CDC_VA_TX2_TX_PATH_CFG0:
	case CDC_VA_TX2_TX_PATH_CFG1:
	case CDC_VA_TX2_TX_VOL_CTL:
	case CDC_VA_TX2_TX_PATH_SEC0:
	case CDC_VA_TX2_TX_PATH_SEC1:
	case CDC_VA_TX2_TX_PATH_SEC2:
	case CDC_VA_TX2_TX_PATH_SEC3:
	case CDC_VA_TX2_TX_PATH_SEC4:
	case CDC_VA_TX2_TX_PATH_SEC5:
	case CDC_VA_TX2_TX_PATH_SEC6:
	case CDC_VA_TX3_TX_PATH_CTL:
	case CDC_VA_TX3_TX_PATH_CFG0:
	case CDC_VA_TX3_TX_PATH_CFG1:
	case CDC_VA_TX3_TX_VOL_CTL:
	case CDC_VA_TX3_TX_PATH_SEC0:
	case CDC_VA_TX3_TX_PATH_SEC1:
	case CDC_VA_TX3_TX_PATH_SEC2:
	case CDC_VA_TX3_TX_PATH_SEC3:
	case CDC_VA_TX3_TX_PATH_SEC4:
	case CDC_VA_TX3_TX_PATH_SEC5:
	case CDC_VA_TX3_TX_PATH_SEC6:
		return true;
	}

	return false;
}

static bool va_is_readable_register(struct device *dev, unsigned int reg)
{
	switch (reg) {
	case CDC_VA_TOP_CSR_CORE_ID_0:
	case CDC_VA_TOP_CSR_CORE_ID_1:
	case CDC_VA_TOP_CSR_CORE_ID_2:
	case CDC_VA_TOP_CSR_CORE_ID_3:
		return true;
	}

	return va_is_rw_register(dev, reg);
}

static const struct regmap_config va_regmap_config = {
	.name = "va_macro",
	.reg_bits = 32,
	.val_bits = 32,
	.reg_stride = 4,
	.cache_type = REGCACHE_FLAT,
	.reg_defaults = va_defaults,
	.num_reg_defaults = ARRAY_SIZE(va_defaults),
	.max_register = VA_MAX_OFFSET,
	.volatile_reg = va_is_volatile_register,
	.readable_reg = va_is_readable_register,
	.writeable_reg = va_is_rw_register,
};

static int va_clk_rsc_fs_gen_request(struct va_macro *va, bool enable)
{
	struct regmap *regmap = va->regmap;

	if (enable) {
		regmap_update_bits(regmap, CDC_VA_CLK_RST_CTRL_MCLK_CONTROL,
				   CDC_VA_MCLK_CONTROL_EN,
				   CDC_VA_MCLK_CONTROL_EN);
		/* clear the fs counter */
		regmap_update_bits(regmap, CDC_VA_CLK_RST_CTRL_FS_CNT_CONTROL,
				   CDC_VA_FS_CONTROL_EN | CDC_VA_FS_COUNTER_CLR,
				   CDC_VA_FS_CONTROL_EN | CDC_VA_FS_COUNTER_CLR);
		regmap_update_bits(regmap, CDC_VA_CLK_RST_CTRL_FS_CNT_CONTROL,
				   CDC_VA_FS_CONTROL_EN | CDC_VA_FS_COUNTER_CLR,
				   CDC_VA_FS_CONTROL_EN);

		regmap_update_bits(regmap, CDC_VA_TOP_CSR_TOP_CFG0,
				   CDC_VA_FS_BROADCAST_EN,
				   CDC_VA_FS_BROADCAST_EN);
	} else {
		regmap_update_bits(regmap, CDC_VA_CLK_RST_CTRL_MCLK_CONTROL,
				   CDC_VA_MCLK_CONTROL_EN, 0x0);

		regmap_update_bits(regmap, CDC_VA_CLK_RST_CTRL_FS_CNT_CONTROL,
				   CDC_VA_FS_CONTROL_EN, 0x0);

		regmap_update_bits(regmap, CDC_VA_TOP_CSR_TOP_CFG0,
				   CDC_VA_FS_BROADCAST_EN, 0x0);
	}

	return 0;
}

static int va_macro_mclk_enable(struct va_macro *va, bool mclk_enable)
{
	struct regmap *regmap = va->regmap;

	if (mclk_enable) {
		va_clk_rsc_fs_gen_request(va, true);
		regcache_mark_dirty(regmap);
		regcache_sync_region(regmap, 0x0, VA_MAX_OFFSET);
	} else {
		va_clk_rsc_fs_gen_request(va, false);
	}

	return 0;
}

static int va_macro_mclk_event(struct snd_soc_dapm_widget *w,
			       struct snd_kcontrol *kcontrol, int event)
{
	struct snd_soc_component *comp = snd_soc_dapm_to_component(w->dapm);
	struct va_macro *va = snd_soc_component_get_drvdata(comp);

	switch (event) {
	case SND_SOC_DAPM_PRE_PMU:
		return clk_prepare_enable(va->fsgen);
	case SND_SOC_DAPM_POST_PMD:
		clk_disable_unprepare(va->fsgen);
	}

	return 0;
}

static int va_macro_put_dec_enum(struct snd_kcontrol *kcontrol,
				 struct snd_ctl_elem_value *ucontrol)
{
	struct snd_soc_dapm_widget *widget =
		snd_soc_dapm_kcontrol_widget(kcontrol);
	struct snd_soc_component *component =
		snd_soc_dapm_to_component(widget->dapm);
	struct soc_enum *e = (struct soc_enum *)kcontrol->private_value;
	unsigned int val;
	u16 mic_sel_reg;

	val = ucontrol->value.enumerated.item[0];

	switch (e->reg) {
	case CDC_VA_INP_MUX_ADC_MUX0_CFG0:
		mic_sel_reg = CDC_VA_TX0_TX_PATH_CFG0;
		break;
	case CDC_VA_INP_MUX_ADC_MUX1_CFG0:
		mic_sel_reg = CDC_VA_TX1_TX_PATH_CFG0;
		break;
	case CDC_VA_INP_MUX_ADC_MUX2_CFG0:
		mic_sel_reg = CDC_VA_TX2_TX_PATH_CFG0;
		break;
	case CDC_VA_INP_MUX_ADC_MUX3_CFG0:
		mic_sel_reg = CDC_VA_TX3_TX_PATH_CFG0;
		break;
	default:
		dev_err(component->dev, "%s: e->reg: 0x%x not expected\n",
			__func__, e->reg);
		return -EINVAL;
	}

	if (val != 0)
		snd_soc_component_update_bits(component, mic_sel_reg,
					      CDC_VA_TX_PATH_ADC_DMIC_SEL_MASK,
					      CDC_VA_TX_PATH_ADC_DMIC_SEL_DMIC);

	return snd_soc_dapm_put_enum_double(kcontrol, ucontrol);
}

static int va_macro_tx_mixer_get(struct snd_kcontrol *kcontrol,
				 struct snd_ctl_elem_value *ucontrol)
{
	struct snd_soc_dapm_widget *widget =
		snd_soc_dapm_kcontrol_widget(kcontrol);
	struct snd_soc_component *component =
				snd_soc_dapm_to_component(widget->dapm);
	struct soc_mixer_control *mc =
		(struct soc_mixer_control *)kcontrol->private_value;
	u32 dai_id = widget->shift;
	u32 dec_id = mc->shift;
	struct va_macro *va = snd_soc_component_get_drvdata(component);

	if (test_bit(dec_id, &va->active_ch_mask[dai_id]))
		ucontrol->value.integer.value[0] = 1;
	else
		ucontrol->value.integer.value[0] = 0;

	return 0;
}

static int va_macro_tx_mixer_put(struct snd_kcontrol *kcontrol,
				 struct snd_ctl_elem_value *ucontrol)
{
	struct snd_soc_dapm_widget *widget =
					snd_soc_dapm_kcontrol_widget(kcontrol);
	struct snd_soc_component *component =
				snd_soc_dapm_to_component(widget->dapm);
	struct snd_soc_dapm_update *update = NULL;
	struct soc_mixer_control *mc =
		(struct soc_mixer_control *)kcontrol->private_value;
	u32 dai_id = widget->shift;
	u32 dec_id = mc->shift;
	u32 enable = ucontrol->value.integer.value[0];
	struct va_macro *va = snd_soc_component_get_drvdata(component);

	if (enable) {
		set_bit(dec_id, &va->active_ch_mask[dai_id]);
		va->active_ch_cnt[dai_id]++;
	} else {
		clear_bit(dec_id, &va->active_ch_mask[dai_id]);
		va->active_ch_cnt[dai_id]--;
	}

	snd_soc_dapm_mixer_update_power(widget->dapm, kcontrol, enable, update);

	return 0;
}

static int va_dmic_clk_enable(struct snd_soc_component *component,
			      u32 dmic, bool enable)
{
	struct va_macro *va = snd_soc_component_get_drvdata(component);
	u16 dmic_clk_reg;
	s32 *dmic_clk_cnt;
	u8 *dmic_clk_div;
	u8 freq_change_mask;
	u8 clk_div;

	switch (dmic) {
	case 0:
	case 1:
		dmic_clk_cnt = &(va->dmic_0_1_clk_cnt);
		dmic_clk_div = &(va->dmic_0_1_clk_div);
		dmic_clk_reg = CDC_VA_TOP_CSR_DMIC0_CTL;
		freq_change_mask = CDC_VA_DMIC0_FREQ_CHANGE_MASK;
		break;
	case 2:
	case 3:
		dmic_clk_cnt = &(va->dmic_2_3_clk_cnt);
		dmic_clk_div = &(va->dmic_2_3_clk_div);
		dmic_clk_reg = CDC_VA_TOP_CSR_DMIC1_CTL;
		freq_change_mask = CDC_VA_DMIC1_FREQ_CHANGE_MASK;
		break;
	case 4:
	case 5:
		dmic_clk_cnt = &(va->dmic_4_5_clk_cnt);
		dmic_clk_div = &(va->dmic_4_5_clk_div);
		dmic_clk_reg = CDC_VA_TOP_CSR_DMIC2_CTL;
		freq_change_mask = CDC_VA_DMIC2_FREQ_CHANGE_MASK;
		break;
	case 6:
	case 7:
		dmic_clk_cnt = &(va->dmic_6_7_clk_cnt);
		dmic_clk_div = &(va->dmic_6_7_clk_div);
		dmic_clk_reg = CDC_VA_TOP_CSR_DMIC3_CTL;
		freq_change_mask = CDC_VA_DMIC3_FREQ_CHANGE_MASK;
		break;
	default:
		dev_err(component->dev, "%s: Invalid DMIC Selection\n",
			__func__);
		return -EINVAL;
	}

	if (enable) {
		clk_div = va->dmic_clk_div;
		(*dmic_clk_cnt)++;
		if (*dmic_clk_cnt == 1) {
			snd_soc_component_update_bits(component,
					      CDC_VA_TOP_CSR_DMIC_CFG,
					      CDC_VA_RESET_ALL_DMICS_MASK,
					      CDC_VA_RESET_ALL_DMICS_DISABLE);
			snd_soc_component_update_bits(component, dmic_clk_reg,
					CDC_VA_DMIC_CLK_SEL_MASK,
					clk_div << CDC_VA_DMIC_CLK_SEL_SHFT);
			snd_soc_component_update_bits(component, dmic_clk_reg,
						      CDC_VA_DMIC_EN_MASK,
						      CDC_VA_DMIC_ENABLE);
		} else {
			if (*dmic_clk_div > clk_div) {
				snd_soc_component_update_bits(component,
						CDC_VA_TOP_CSR_DMIC_CFG,
						freq_change_mask,
						freq_change_mask);
				snd_soc_component_update_bits(component, dmic_clk_reg,
						CDC_VA_DMIC_CLK_SEL_MASK,
						clk_div << CDC_VA_DMIC_CLK_SEL_SHFT);
				snd_soc_component_update_bits(component,
					      CDC_VA_TOP_CSR_DMIC_CFG,
					      freq_change_mask,
					      CDC_VA_DMIC_FREQ_CHANGE_DISABLE);
			} else {
				clk_div = *dmic_clk_div;
			}
		}
		*dmic_clk_div = clk_div;
	} else {
		(*dmic_clk_cnt)--;
		if (*dmic_clk_cnt  == 0) {
			snd_soc_component_update_bits(component, dmic_clk_reg,
						      CDC_VA_DMIC_EN_MASK, 0);
			clk_div = 0;
			snd_soc_component_update_bits(component, dmic_clk_reg,
						CDC_VA_DMIC_CLK_SEL_MASK,
						clk_div << CDC_VA_DMIC_CLK_SEL_SHFT);
		} else {
			clk_div = va->dmic_clk_div;
			if (*dmic_clk_div > clk_div) {
				clk_div = va->dmic_clk_div;
				snd_soc_component_update_bits(component,
							CDC_VA_TOP_CSR_DMIC_CFG,
							freq_change_mask,
							freq_change_mask);
				snd_soc_component_update_bits(component, dmic_clk_reg,
						CDC_VA_DMIC_CLK_SEL_MASK,
						clk_div << CDC_VA_DMIC_CLK_SEL_SHFT);
				snd_soc_component_update_bits(component,
						      CDC_VA_TOP_CSR_DMIC_CFG,
						      freq_change_mask,
						      CDC_VA_DMIC_FREQ_CHANGE_DISABLE);
			} else {
				clk_div = *dmic_clk_div;
			}
		}
		*dmic_clk_div = clk_div;
	}

	return 0;
}

static int va_macro_enable_dmic(struct snd_soc_dapm_widget *w,
				struct snd_kcontrol *kcontrol, int event)
{
	struct snd_soc_component *comp = snd_soc_dapm_to_component(w->dapm);
	unsigned int dmic = w->shift;

	switch (event) {
	case SND_SOC_DAPM_PRE_PMU:
		va_dmic_clk_enable(comp, dmic, true);
		break;
	case SND_SOC_DAPM_POST_PMD:
		va_dmic_clk_enable(comp, dmic, false);
		break;
	}

	return 0;
}

static int va_macro_enable_dec(struct snd_soc_dapm_widget *w,
			       struct snd_kcontrol *kcontrol, int event)
{
	struct snd_soc_component *comp = snd_soc_dapm_to_component(w->dapm);
	unsigned int decimator;
	u16 tx_vol_ctl_reg, dec_cfg_reg, hpf_gate_reg;
	u16 tx_gain_ctl_reg;
	u8 hpf_cut_off_freq;

	struct va_macro *va = snd_soc_component_get_drvdata(comp);

	decimator = w->shift;

	tx_vol_ctl_reg = CDC_VA_TX0_TX_PATH_CTL +
				VA_MACRO_TX_PATH_OFFSET * decimator;
	hpf_gate_reg = CDC_VA_TX0_TX_PATH_SEC2 +
				VA_MACRO_TX_PATH_OFFSET * decimator;
	dec_cfg_reg = CDC_VA_TX0_TX_PATH_CFG0 +
				VA_MACRO_TX_PATH_OFFSET * decimator;
	tx_gain_ctl_reg = CDC_VA_TX0_TX_VOL_CTL +
				VA_MACRO_TX_PATH_OFFSET * decimator;

	switch (event) {
	case SND_SOC_DAPM_PRE_PMU:
		snd_soc_component_update_bits(comp,
			dec_cfg_reg, CDC_VA_ADC_MODE_MASK,
			va->dec_mode[decimator] << CDC_VA_ADC_MODE_SHIFT);
		/* Enable TX PGA Mute */
		break;
	case SND_SOC_DAPM_POST_PMU:
		/* Enable TX CLK */
		snd_soc_component_update_bits(comp, tx_vol_ctl_reg,
					      CDC_VA_TX_PATH_CLK_EN_MASK,
					      CDC_VA_TX_PATH_CLK_EN);
		snd_soc_component_update_bits(comp, hpf_gate_reg,
					      CDC_VA_TX_HPF_ZERO_GATE_MASK,
					      CDC_VA_TX_HPF_ZERO_GATE);

		usleep_range(1000, 1010);
		hpf_cut_off_freq = (snd_soc_component_read(comp, dec_cfg_reg) &
				    TX_HPF_CUT_OFF_FREQ_MASK) >> 5;

		if (hpf_cut_off_freq != CF_MIN_3DB_150HZ) {
			snd_soc_component_update_bits(comp, dec_cfg_reg,
						      TX_HPF_CUT_OFF_FREQ_MASK,
						      CF_MIN_3DB_150HZ << 5);

			snd_soc_component_update_bits(comp, hpf_gate_reg,
				      CDC_VA_TX_HPF_CUTOFF_FREQ_CHANGE_MASK,
				      CDC_VA_TX_HPF_CUTOFF_FREQ_CHANGE_REQ);

			/*
			 * Minimum 1 clk cycle delay is required as per HW spec
			 */
			usleep_range(1000, 1010);

			snd_soc_component_update_bits(comp,
				hpf_gate_reg,
				CDC_VA_TX_HPF_CUTOFF_FREQ_CHANGE_MASK,
				0x0);
		}


		usleep_range(1000, 1010);
		snd_soc_component_update_bits(comp, hpf_gate_reg,
					      CDC_VA_TX_HPF_ZERO_GATE_MASK,
					      CDC_VA_TX_HPF_ZERO_NO_GATE);
		/*
		 * 6ms delay is required as per HW spec
		 */
		usleep_range(6000, 6010);
		/* apply gain after decimator is enabled */
		snd_soc_component_write(comp, tx_gain_ctl_reg,
			snd_soc_component_read(comp, tx_gain_ctl_reg));
		break;
	case SND_SOC_DAPM_POST_PMD:
		/* Disable TX CLK */
		snd_soc_component_update_bits(comp, tx_vol_ctl_reg,
						CDC_VA_TX_PATH_CLK_EN_MASK,
						CDC_VA_TX_PATH_CLK_DISABLE);
		break;
	}
	return 0;
}

static int va_macro_dec_mode_get(struct snd_kcontrol *kcontrol,
				 struct snd_ctl_elem_value *ucontrol)
{
	struct snd_soc_component *comp = snd_soc_kcontrol_component(kcontrol);
	struct va_macro *va = snd_soc_component_get_drvdata(comp);
	struct soc_enum *e = (struct soc_enum *)kcontrol->private_value;
	int path = e->shift_l;

	ucontrol->value.enumerated.item[0] = va->dec_mode[path];

	return 0;
}

static int va_macro_dec_mode_put(struct snd_kcontrol *kcontrol,
				 struct snd_ctl_elem_value *ucontrol)
{
	struct snd_soc_component *comp = snd_soc_kcontrol_component(kcontrol);
	int value = ucontrol->value.enumerated.item[0];
	struct soc_enum *e = (struct soc_enum *)kcontrol->private_value;
	int path = e->shift_l;
	struct va_macro *va = snd_soc_component_get_drvdata(comp);

	va->dec_mode[path] = value;

	return 0;
}

static int va_macro_hw_params(struct snd_pcm_substream *substream,
			      struct snd_pcm_hw_params *params,
			      struct snd_soc_dai *dai)
{
	int tx_fs_rate;
	struct snd_soc_component *component = dai->component;
	u32 decimator, sample_rate;
	u16 tx_fs_reg;
	struct device *va_dev = component->dev;
	struct va_macro *va = snd_soc_component_get_drvdata(component);

	sample_rate = params_rate(params);
	switch (sample_rate) {
	case 8000:
		tx_fs_rate = 0;
		break;
	case 16000:
		tx_fs_rate = 1;
		break;
	case 32000:
		tx_fs_rate = 3;
		break;
	case 48000:
		tx_fs_rate = 4;
		break;
	case 96000:
		tx_fs_rate = 5;
		break;
	case 192000:
		tx_fs_rate = 6;
		break;
	case 384000:
		tx_fs_rate = 7;
		break;
	default:
		dev_err(va_dev, "%s: Invalid TX sample rate: %d\n",
			__func__, params_rate(params));
		return -EINVAL;
	}

	for_each_set_bit(decimator, &va->active_ch_mask[dai->id],
			 VA_MACRO_DEC_MAX) {
		tx_fs_reg = CDC_VA_TX0_TX_PATH_CTL +
			    VA_MACRO_TX_PATH_OFFSET * decimator;
		snd_soc_component_update_bits(component, tx_fs_reg, 0x0F,
					      tx_fs_rate);
	}
	return 0;
}

static int va_macro_get_channel_map(struct snd_soc_dai *dai,
				    unsigned int *tx_num, unsigned int *tx_slot,
				    unsigned int *rx_num, unsigned int *rx_slot)
{
	struct snd_soc_component *component = dai->component;
	struct device *va_dev = component->dev;
	struct va_macro *va = snd_soc_component_get_drvdata(component);

	switch (dai->id) {
	case VA_MACRO_AIF1_CAP:
	case VA_MACRO_AIF2_CAP:
	case VA_MACRO_AIF3_CAP:
		*tx_slot = va->active_ch_mask[dai->id];
		*tx_num = va->active_ch_cnt[dai->id];
		break;
	default:
		dev_err(va_dev, "%s: Invalid AIF\n", __func__);
		break;
	}
	return 0;
}

static int va_macro_digital_mute(struct snd_soc_dai *dai, int mute, int stream)
{
	struct snd_soc_component *component = dai->component;
	struct va_macro *va = snd_soc_component_get_drvdata(component);
	u16 tx_vol_ctl_reg, decimator;

	for_each_set_bit(decimator, &va->active_ch_mask[dai->id],
			 VA_MACRO_DEC_MAX) {
		tx_vol_ctl_reg = CDC_VA_TX0_TX_PATH_CTL +
					VA_MACRO_TX_PATH_OFFSET * decimator;
		if (mute)
			snd_soc_component_update_bits(component, tx_vol_ctl_reg,
					CDC_VA_TX_PATH_PGA_MUTE_EN_MASK,
					CDC_VA_TX_PATH_PGA_MUTE_EN);
		else
			snd_soc_component_update_bits(component, tx_vol_ctl_reg,
					CDC_VA_TX_PATH_PGA_MUTE_EN_MASK,
					CDC_VA_TX_PATH_PGA_MUTE_DISABLE);
	}

	return 0;
}

static const struct snd_soc_dai_ops va_macro_dai_ops = {
	.hw_params = va_macro_hw_params,
	.get_channel_map = va_macro_get_channel_map,
	.mute_stream = va_macro_digital_mute,
};

static struct snd_soc_dai_driver va_macro_dais[] = {
	{
		.name = "va_macro_tx1",
		.id = VA_MACRO_AIF1_CAP,
		.capture = {
			.stream_name = "VA_AIF1 Capture",
			.rates = VA_MACRO_RATES,
			.formats = VA_MACRO_FORMATS,
			.rate_max = 192000,
			.rate_min = 8000,
			.channels_min = 1,
			.channels_max = 8,
		},
		.ops = &va_macro_dai_ops,
	},
	{
		.name = "va_macro_tx2",
		.id = VA_MACRO_AIF2_CAP,
		.capture = {
			.stream_name = "VA_AIF2 Capture",
			.rates = VA_MACRO_RATES,
			.formats = VA_MACRO_FORMATS,
			.rate_max = 192000,
			.rate_min = 8000,
			.channels_min = 1,
			.channels_max = 8,
		},
		.ops = &va_macro_dai_ops,
	},
	{
		.name = "va_macro_tx3",
		.id = VA_MACRO_AIF3_CAP,
		.capture = {
			.stream_name = "VA_AIF3 Capture",
			.rates = VA_MACRO_RATES,
			.formats = VA_MACRO_FORMATS,
			.rate_max = 192000,
			.rate_min = 8000,
			.channels_min = 1,
			.channels_max = 8,
		},
		.ops = &va_macro_dai_ops,
	},
};

static const char * const adc_mux_text[] = {
	"VA_DMIC", "SWR_MIC"
};

static SOC_ENUM_SINGLE_DECL(va_dec0_enum, CDC_VA_INP_MUX_ADC_MUX0_CFG1,
		   0, adc_mux_text);
static SOC_ENUM_SINGLE_DECL(va_dec1_enum, CDC_VA_INP_MUX_ADC_MUX1_CFG1,
		   0, adc_mux_text);
static SOC_ENUM_SINGLE_DECL(va_dec2_enum, CDC_VA_INP_MUX_ADC_MUX2_CFG1,
		   0, adc_mux_text);
static SOC_ENUM_SINGLE_DECL(va_dec3_enum, CDC_VA_INP_MUX_ADC_MUX3_CFG1,
		   0, adc_mux_text);

static const struct snd_kcontrol_new va_dec0_mux = SOC_DAPM_ENUM("va_dec0",
								 va_dec0_enum);
static const struct snd_kcontrol_new va_dec1_mux = SOC_DAPM_ENUM("va_dec1",
								 va_dec1_enum);
static const struct snd_kcontrol_new va_dec2_mux = SOC_DAPM_ENUM("va_dec2",
								 va_dec2_enum);
static const struct snd_kcontrol_new va_dec3_mux = SOC_DAPM_ENUM("va_dec3",
								 va_dec3_enum);

static const char * const dmic_mux_text[] = {
	"ZERO", "DMIC0", "DMIC1", "DMIC2", "DMIC3",
	"DMIC4", "DMIC5", "DMIC6", "DMIC7"
};

static SOC_ENUM_SINGLE_DECL(va_dmic0_enum, CDC_VA_INP_MUX_ADC_MUX0_CFG0,
			4, dmic_mux_text);

static SOC_ENUM_SINGLE_DECL(va_dmic1_enum, CDC_VA_INP_MUX_ADC_MUX1_CFG0,
			4, dmic_mux_text);

static SOC_ENUM_SINGLE_DECL(va_dmic2_enum, CDC_VA_INP_MUX_ADC_MUX2_CFG0,
			4, dmic_mux_text);

static SOC_ENUM_SINGLE_DECL(va_dmic3_enum, CDC_VA_INP_MUX_ADC_MUX3_CFG0,
			4, dmic_mux_text);

static const struct snd_kcontrol_new va_dmic0_mux = SOC_DAPM_ENUM_EXT("va_dmic0",
			 va_dmic0_enum, snd_soc_dapm_get_enum_double,
			 va_macro_put_dec_enum);

static const struct snd_kcontrol_new va_dmic1_mux = SOC_DAPM_ENUM_EXT("va_dmic1",
			 va_dmic1_enum, snd_soc_dapm_get_enum_double,
			 va_macro_put_dec_enum);

static const struct snd_kcontrol_new va_dmic2_mux = SOC_DAPM_ENUM_EXT("va_dmic2",
			 va_dmic2_enum, snd_soc_dapm_get_enum_double,
			 va_macro_put_dec_enum);

static const struct snd_kcontrol_new va_dmic3_mux = SOC_DAPM_ENUM_EXT("va_dmic3",
			 va_dmic3_enum, snd_soc_dapm_get_enum_double,
			 va_macro_put_dec_enum);

static const struct snd_kcontrol_new va_aif1_cap_mixer[] = {
	SOC_SINGLE_EXT("DEC0", SND_SOC_NOPM, VA_MACRO_DEC0, 1, 0,
			va_macro_tx_mixer_get, va_macro_tx_mixer_put),
	SOC_SINGLE_EXT("DEC1", SND_SOC_NOPM, VA_MACRO_DEC1, 1, 0,
			va_macro_tx_mixer_get, va_macro_tx_mixer_put),
	SOC_SINGLE_EXT("DEC2", SND_SOC_NOPM, VA_MACRO_DEC2, 1, 0,
			va_macro_tx_mixer_get, va_macro_tx_mixer_put),
	SOC_SINGLE_EXT("DEC3", SND_SOC_NOPM, VA_MACRO_DEC3, 1, 0,
			va_macro_tx_mixer_get, va_macro_tx_mixer_put),
	SOC_SINGLE_EXT("DEC4", SND_SOC_NOPM, VA_MACRO_DEC4, 1, 0,
			va_macro_tx_mixer_get, va_macro_tx_mixer_put),
	SOC_SINGLE_EXT("DEC5", SND_SOC_NOPM, VA_MACRO_DEC5, 1, 0,
			va_macro_tx_mixer_get, va_macro_tx_mixer_put),
	SOC_SINGLE_EXT("DEC6", SND_SOC_NOPM, VA_MACRO_DEC6, 1, 0,
			va_macro_tx_mixer_get, va_macro_tx_mixer_put),
	SOC_SINGLE_EXT("DEC7", SND_SOC_NOPM, VA_MACRO_DEC7, 1, 0,
			va_macro_tx_mixer_get, va_macro_tx_mixer_put),
};

static const struct snd_kcontrol_new va_aif2_cap_mixer[] = {
	SOC_SINGLE_EXT("DEC0", SND_SOC_NOPM, VA_MACRO_DEC0, 1, 0,
			va_macro_tx_mixer_get, va_macro_tx_mixer_put),
	SOC_SINGLE_EXT("DEC1", SND_SOC_NOPM, VA_MACRO_DEC1, 1, 0,
			va_macro_tx_mixer_get, va_macro_tx_mixer_put),
	SOC_SINGLE_EXT("DEC2", SND_SOC_NOPM, VA_MACRO_DEC2, 1, 0,
			va_macro_tx_mixer_get, va_macro_tx_mixer_put),
	SOC_SINGLE_EXT("DEC3", SND_SOC_NOPM, VA_MACRO_DEC3, 1, 0,
			va_macro_tx_mixer_get, va_macro_tx_mixer_put),
	SOC_SINGLE_EXT("DEC4", SND_SOC_NOPM, VA_MACRO_DEC4, 1, 0,
			va_macro_tx_mixer_get, va_macro_tx_mixer_put),
	SOC_SINGLE_EXT("DEC5", SND_SOC_NOPM, VA_MACRO_DEC5, 1, 0,
			va_macro_tx_mixer_get, va_macro_tx_mixer_put),
	SOC_SINGLE_EXT("DEC6", SND_SOC_NOPM, VA_MACRO_DEC6, 1, 0,
			va_macro_tx_mixer_get, va_macro_tx_mixer_put),
	SOC_SINGLE_EXT("DEC7", SND_SOC_NOPM, VA_MACRO_DEC7, 1, 0,
			va_macro_tx_mixer_get, va_macro_tx_mixer_put),
};

static const struct snd_kcontrol_new va_aif3_cap_mixer[] = {
	SOC_SINGLE_EXT("DEC0", SND_SOC_NOPM, VA_MACRO_DEC0, 1, 0,
			va_macro_tx_mixer_get, va_macro_tx_mixer_put),
	SOC_SINGLE_EXT("DEC1", SND_SOC_NOPM, VA_MACRO_DEC1, 1, 0,
			va_macro_tx_mixer_get, va_macro_tx_mixer_put),
	SOC_SINGLE_EXT("DEC2", SND_SOC_NOPM, VA_MACRO_DEC2, 1, 0,
			va_macro_tx_mixer_get, va_macro_tx_mixer_put),
	SOC_SINGLE_EXT("DEC3", SND_SOC_NOPM, VA_MACRO_DEC3, 1, 0,
			va_macro_tx_mixer_get, va_macro_tx_mixer_put),
	SOC_SINGLE_EXT("DEC4", SND_SOC_NOPM, VA_MACRO_DEC4, 1, 0,
			va_macro_tx_mixer_get, va_macro_tx_mixer_put),
	SOC_SINGLE_EXT("DEC5", SND_SOC_NOPM, VA_MACRO_DEC5, 1, 0,
			va_macro_tx_mixer_get, va_macro_tx_mixer_put),
	SOC_SINGLE_EXT("DEC6", SND_SOC_NOPM, VA_MACRO_DEC6, 1, 0,
			va_macro_tx_mixer_get, va_macro_tx_mixer_put),
	SOC_SINGLE_EXT("DEC7", SND_SOC_NOPM, VA_MACRO_DEC7, 1, 0,
			va_macro_tx_mixer_get, va_macro_tx_mixer_put),
};

static const struct snd_soc_dapm_widget va_macro_dapm_widgets[] = {
	SND_SOC_DAPM_AIF_OUT("VA_AIF1 CAP", "VA_AIF1 Capture", 0,
		SND_SOC_NOPM, VA_MACRO_AIF1_CAP, 0),

	SND_SOC_DAPM_AIF_OUT("VA_AIF2 CAP", "VA_AIF2 Capture", 0,
		SND_SOC_NOPM, VA_MACRO_AIF2_CAP, 0),

	SND_SOC_DAPM_AIF_OUT("VA_AIF3 CAP", "VA_AIF3 Capture", 0,
		SND_SOC_NOPM, VA_MACRO_AIF3_CAP, 0),

	SND_SOC_DAPM_MIXER("VA_AIF1_CAP Mixer", SND_SOC_NOPM,
		VA_MACRO_AIF1_CAP, 0,
		va_aif1_cap_mixer, ARRAY_SIZE(va_aif1_cap_mixer)),

	SND_SOC_DAPM_MIXER("VA_AIF2_CAP Mixer", SND_SOC_NOPM,
		VA_MACRO_AIF2_CAP, 0,
		va_aif2_cap_mixer, ARRAY_SIZE(va_aif2_cap_mixer)),

	SND_SOC_DAPM_MIXER("VA_AIF3_CAP Mixer", SND_SOC_NOPM,
		VA_MACRO_AIF3_CAP, 0,
		va_aif3_cap_mixer, ARRAY_SIZE(va_aif3_cap_mixer)),

	SND_SOC_DAPM_MUX("VA DMIC MUX0", SND_SOC_NOPM, 0, 0, &va_dmic0_mux),
	SND_SOC_DAPM_MUX("VA DMIC MUX1", SND_SOC_NOPM, 0, 0, &va_dmic1_mux),
	SND_SOC_DAPM_MUX("VA DMIC MUX2", SND_SOC_NOPM, 0, 0, &va_dmic2_mux),
	SND_SOC_DAPM_MUX("VA DMIC MUX3", SND_SOC_NOPM, 0, 0, &va_dmic3_mux),

	SND_SOC_DAPM_REGULATOR_SUPPLY("vdd-micb", 0, 0),
	SND_SOC_DAPM_INPUT("DMIC0 Pin"),
	SND_SOC_DAPM_INPUT("DMIC1 Pin"),
	SND_SOC_DAPM_INPUT("DMIC2 Pin"),
	SND_SOC_DAPM_INPUT("DMIC3 Pin"),
	SND_SOC_DAPM_INPUT("DMIC4 Pin"),
	SND_SOC_DAPM_INPUT("DMIC5 Pin"),
	SND_SOC_DAPM_INPUT("DMIC6 Pin"),
	SND_SOC_DAPM_INPUT("DMIC7 Pin"),

	SND_SOC_DAPM_ADC_E("VA DMIC0", NULL, SND_SOC_NOPM, 0, 0,
		va_macro_enable_dmic, SND_SOC_DAPM_PRE_PMU |
		SND_SOC_DAPM_POST_PMD),

	SND_SOC_DAPM_ADC_E("VA DMIC1", NULL, SND_SOC_NOPM, 1, 0,
		va_macro_enable_dmic, SND_SOC_DAPM_PRE_PMU |
		SND_SOC_DAPM_POST_PMD),

	SND_SOC_DAPM_ADC_E("VA DMIC2", NULL, SND_SOC_NOPM, 2, 0,
		va_macro_enable_dmic, SND_SOC_DAPM_PRE_PMU |
		SND_SOC_DAPM_POST_PMD),

	SND_SOC_DAPM_ADC_E("VA DMIC3", NULL, SND_SOC_NOPM, 3, 0,
		va_macro_enable_dmic, SND_SOC_DAPM_PRE_PMU |
		SND_SOC_DAPM_POST_PMD),

	SND_SOC_DAPM_ADC_E("VA DMIC4", NULL, SND_SOC_NOPM, 4, 0,
		va_macro_enable_dmic, SND_SOC_DAPM_PRE_PMU |
		SND_SOC_DAPM_POST_PMD),

	SND_SOC_DAPM_ADC_E("VA DMIC5", NULL, SND_SOC_NOPM, 5, 0,
		va_macro_enable_dmic, SND_SOC_DAPM_PRE_PMU |
		SND_SOC_DAPM_POST_PMD),

	SND_SOC_DAPM_ADC_E("VA DMIC6", NULL, SND_SOC_NOPM, 6, 0,
		va_macro_enable_dmic, SND_SOC_DAPM_PRE_PMU |
		SND_SOC_DAPM_POST_PMD),

	SND_SOC_DAPM_ADC_E("VA DMIC7", NULL, SND_SOC_NOPM, 7, 0,
		va_macro_enable_dmic, SND_SOC_DAPM_PRE_PMU |
		SND_SOC_DAPM_POST_PMD),

	SND_SOC_DAPM_INPUT("VA SWR_ADC0"),
	SND_SOC_DAPM_INPUT("VA SWR_ADC1"),
	SND_SOC_DAPM_INPUT("VA SWR_ADC2"),
	SND_SOC_DAPM_INPUT("VA SWR_ADC3"),
	SND_SOC_DAPM_INPUT("VA SWR_MIC0"),
	SND_SOC_DAPM_INPUT("VA SWR_MIC1"),
	SND_SOC_DAPM_INPUT("VA SWR_MIC2"),
	SND_SOC_DAPM_INPUT("VA SWR_MIC3"),
	SND_SOC_DAPM_INPUT("VA SWR_MIC4"),
	SND_SOC_DAPM_INPUT("VA SWR_MIC5"),
	SND_SOC_DAPM_INPUT("VA SWR_MIC6"),
	SND_SOC_DAPM_INPUT("VA SWR_MIC7"),

	SND_SOC_DAPM_MUX_E("VA DEC0 MUX", SND_SOC_NOPM, VA_MACRO_DEC0, 0,
			   &va_dec0_mux, va_macro_enable_dec,
			   SND_SOC_DAPM_PRE_PMU | SND_SOC_DAPM_POST_PMU |
			   SND_SOC_DAPM_PRE_PMD | SND_SOC_DAPM_POST_PMD),

	SND_SOC_DAPM_MUX_E("VA DEC1 MUX", SND_SOC_NOPM, VA_MACRO_DEC1, 0,
			   &va_dec1_mux, va_macro_enable_dec,
			   SND_SOC_DAPM_PRE_PMU | SND_SOC_DAPM_POST_PMU |
			   SND_SOC_DAPM_PRE_PMD | SND_SOC_DAPM_POST_PMD),

	SND_SOC_DAPM_MUX_E("VA DEC2 MUX", SND_SOC_NOPM, VA_MACRO_DEC2, 0,
			   &va_dec2_mux, va_macro_enable_dec,
			   SND_SOC_DAPM_PRE_PMU | SND_SOC_DAPM_POST_PMU |
			   SND_SOC_DAPM_PRE_PMD | SND_SOC_DAPM_POST_PMD),

	SND_SOC_DAPM_MUX_E("VA DEC3 MUX", SND_SOC_NOPM, VA_MACRO_DEC3, 0,
			   &va_dec3_mux, va_macro_enable_dec,
			   SND_SOC_DAPM_PRE_PMU | SND_SOC_DAPM_POST_PMU |
			   SND_SOC_DAPM_PRE_PMD | SND_SOC_DAPM_POST_PMD),

	SND_SOC_DAPM_SUPPLY_S("VA_MCLK", -1, SND_SOC_NOPM, 0, 0,
			      va_macro_mclk_event,
			      SND_SOC_DAPM_PRE_PMU | SND_SOC_DAPM_POST_PMD),
};

static const struct snd_soc_dapm_route va_audio_map[] = {
	{"VA_AIF1 CAP", NULL, "VA_MCLK"},
	{"VA_AIF2 CAP", NULL, "VA_MCLK"},
	{"VA_AIF3 CAP", NULL, "VA_MCLK"},

	{"VA_AIF1 CAP", NULL, "VA_AIF1_CAP Mixer"},
	{"VA_AIF2 CAP", NULL, "VA_AIF2_CAP Mixer"},
	{"VA_AIF3 CAP", NULL, "VA_AIF3_CAP Mixer"},

	{"VA_AIF1_CAP Mixer", "DEC0", "VA DEC0 MUX"},
	{"VA_AIF1_CAP Mixer", "DEC1", "VA DEC1 MUX"},
	{"VA_AIF1_CAP Mixer", "DEC2", "VA DEC2 MUX"},
	{"VA_AIF1_CAP Mixer", "DEC3", "VA DEC3 MUX"},

	{"VA_AIF2_CAP Mixer", "DEC0", "VA DEC0 MUX"},
	{"VA_AIF2_CAP Mixer", "DEC1", "VA DEC1 MUX"},
	{"VA_AIF2_CAP Mixer", "DEC2", "VA DEC2 MUX"},
	{"VA_AIF2_CAP Mixer", "DEC3", "VA DEC3 MUX"},

	{"VA_AIF3_CAP Mixer", "DEC0", "VA DEC0 MUX"},
	{"VA_AIF3_CAP Mixer", "DEC1", "VA DEC1 MUX"},
	{"VA_AIF3_CAP Mixer", "DEC2", "VA DEC2 MUX"},
	{"VA_AIF3_CAP Mixer", "DEC3", "VA DEC3 MUX"},

	{"VA DEC0 MUX", "VA_DMIC", "VA DMIC MUX0"},
	{"VA DMIC MUX0", "DMIC0", "VA DMIC0"},
	{"VA DMIC MUX0", "DMIC1", "VA DMIC1"},
	{"VA DMIC MUX0", "DMIC2", "VA DMIC2"},
	{"VA DMIC MUX0", "DMIC3", "VA DMIC3"},
	{"VA DMIC MUX0", "DMIC4", "VA DMIC4"},
	{"VA DMIC MUX0", "DMIC5", "VA DMIC5"},
	{"VA DMIC MUX0", "DMIC6", "VA DMIC6"},
	{"VA DMIC MUX0", "DMIC7", "VA DMIC7"},

	{"VA DEC1 MUX", "VA_DMIC", "VA DMIC MUX1"},
	{"VA DMIC MUX1", "DMIC0", "VA DMIC0"},
	{"VA DMIC MUX1", "DMIC1", "VA DMIC1"},
	{"VA DMIC MUX1", "DMIC2", "VA DMIC2"},
	{"VA DMIC MUX1", "DMIC3", "VA DMIC3"},
	{"VA DMIC MUX1", "DMIC4", "VA DMIC4"},
	{"VA DMIC MUX1", "DMIC5", "VA DMIC5"},
	{"VA DMIC MUX1", "DMIC6", "VA DMIC6"},
	{"VA DMIC MUX1", "DMIC7", "VA DMIC7"},

	{"VA DEC2 MUX", "VA_DMIC", "VA DMIC MUX2"},
	{"VA DMIC MUX2", "DMIC0", "VA DMIC0"},
	{"VA DMIC MUX2", "DMIC1", "VA DMIC1"},
	{"VA DMIC MUX2", "DMIC2", "VA DMIC2"},
	{"VA DMIC MUX2", "DMIC3", "VA DMIC3"},
	{"VA DMIC MUX2", "DMIC4", "VA DMIC4"},
	{"VA DMIC MUX2", "DMIC5", "VA DMIC5"},
	{"VA DMIC MUX2", "DMIC6", "VA DMIC6"},
	{"VA DMIC MUX2", "DMIC7", "VA DMIC7"},

	{"VA DEC3 MUX", "VA_DMIC", "VA DMIC MUX3"},
	{"VA DMIC MUX3", "DMIC0", "VA DMIC0"},
	{"VA DMIC MUX3", "DMIC1", "VA DMIC1"},
	{"VA DMIC MUX3", "DMIC2", "VA DMIC2"},
	{"VA DMIC MUX3", "DMIC3", "VA DMIC3"},
	{"VA DMIC MUX3", "DMIC4", "VA DMIC4"},
	{"VA DMIC MUX3", "DMIC5", "VA DMIC5"},
	{"VA DMIC MUX3", "DMIC6", "VA DMIC6"},
	{"VA DMIC MUX3", "DMIC7", "VA DMIC7"},

	{ "VA DMIC0", NULL, "DMIC0 Pin" },
	{ "VA DMIC1", NULL, "DMIC1 Pin" },
	{ "VA DMIC2", NULL, "DMIC2 Pin" },
	{ "VA DMIC3", NULL, "DMIC3 Pin" },
	{ "VA DMIC4", NULL, "DMIC4 Pin" },
	{ "VA DMIC5", NULL, "DMIC5 Pin" },
	{ "VA DMIC6", NULL, "DMIC6 Pin" },
	{ "VA DMIC7", NULL, "DMIC7 Pin" },
};

static const char * const dec_mode_mux_text[] = {
	"ADC_DEFAULT", "ADC_LOW_PWR", "ADC_HIGH_PERF",
};

static const struct soc_enum dec_mode_mux_enum[] = {
	SOC_ENUM_SINGLE(SND_SOC_NOPM, 0, ARRAY_SIZE(dec_mode_mux_text),
			dec_mode_mux_text),
	SOC_ENUM_SINGLE(SND_SOC_NOPM, 1, ARRAY_SIZE(dec_mode_mux_text),
			dec_mode_mux_text),
	SOC_ENUM_SINGLE(SND_SOC_NOPM, 2,  ARRAY_SIZE(dec_mode_mux_text),
			dec_mode_mux_text),
	SOC_ENUM_SINGLE(SND_SOC_NOPM, 3, ARRAY_SIZE(dec_mode_mux_text),
			dec_mode_mux_text),
};

static const struct snd_kcontrol_new va_macro_snd_controls[] = {
	SOC_SINGLE_S8_TLV("VA_DEC0 Volume", CDC_VA_TX0_TX_VOL_CTL,
			  -84, 40, digital_gain),
	SOC_SINGLE_S8_TLV("VA_DEC1 Volume", CDC_VA_TX1_TX_VOL_CTL,
			  -84, 40, digital_gain),
	SOC_SINGLE_S8_TLV("VA_DEC2 Volume", CDC_VA_TX2_TX_VOL_CTL,
			  -84, 40, digital_gain),
	SOC_SINGLE_S8_TLV("VA_DEC3 Volume", CDC_VA_TX3_TX_VOL_CTL,
			  -84, 40, digital_gain),

	SOC_ENUM_EXT("VA_DEC0 MODE", dec_mode_mux_enum[0],
		     va_macro_dec_mode_get, va_macro_dec_mode_put),
	SOC_ENUM_EXT("VA_DEC1 MODE", dec_mode_mux_enum[1],
		     va_macro_dec_mode_get, va_macro_dec_mode_put),
	SOC_ENUM_EXT("VA_DEC2 MODE", dec_mode_mux_enum[2],
		     va_macro_dec_mode_get, va_macro_dec_mode_put),
	SOC_ENUM_EXT("VA_DEC3 MODE", dec_mode_mux_enum[3],
		     va_macro_dec_mode_get, va_macro_dec_mode_put),
};

static int va_macro_component_probe(struct snd_soc_component *component)
{
	struct va_macro *va = snd_soc_component_get_drvdata(component);

	snd_soc_component_init_regmap(component, va->regmap);

	return 0;
}

static const struct snd_soc_component_driver va_macro_component_drv = {
	.name = "VA MACRO",
	.probe = va_macro_component_probe,
	.controls = va_macro_snd_controls,
	.num_controls = ARRAY_SIZE(va_macro_snd_controls),
	.dapm_widgets = va_macro_dapm_widgets,
	.num_dapm_widgets = ARRAY_SIZE(va_macro_dapm_widgets),
	.dapm_routes = va_audio_map,
	.num_dapm_routes = ARRAY_SIZE(va_audio_map),
};

static int fsgen_gate_enable(struct clk_hw *hw)
{
	struct va_macro *va = to_va_macro(hw);
	struct regmap *regmap = va->regmap;
	int ret;

	ret = va_macro_mclk_enable(va, true);
	if (va->has_swr_master)
		regmap_update_bits(regmap, CDC_VA_CLK_RST_CTRL_SWR_CONTROL,
				   CDC_VA_SWR_CLK_EN_MASK, CDC_VA_SWR_CLK_ENABLE);

	return ret;
}

static void fsgen_gate_disable(struct clk_hw *hw)
{
	struct va_macro *va = to_va_macro(hw);
	struct regmap *regmap = va->regmap;

	if (va->has_swr_master)
		regmap_update_bits(regmap, CDC_VA_CLK_RST_CTRL_SWR_CONTROL,
			   CDC_VA_SWR_CLK_EN_MASK, 0x0);

	va_macro_mclk_enable(va, false);
}

static int fsgen_gate_is_enabled(struct clk_hw *hw)
{
	struct va_macro *va = to_va_macro(hw);
	int val;

	regmap_read(va->regmap, CDC_VA_TOP_CSR_TOP_CFG0, &val);

	return  !!(val & CDC_VA_FS_BROADCAST_EN);
}

static const struct clk_ops fsgen_gate_ops = {
	.prepare = fsgen_gate_enable,
	.unprepare = fsgen_gate_disable,
	.is_enabled = fsgen_gate_is_enabled,
};

static int va_macro_register_fsgen_output(struct va_macro *va)
{
	struct clk *parent = va->mclk;
	struct device *dev = va->dev;
	struct device_node *np = dev->of_node;
	const char *parent_clk_name;
	const char *clk_name = "fsgen";
	struct clk_init_data init;
	int ret;

	parent_clk_name = __clk_get_name(parent);

	of_property_read_string(np, "clock-output-names", &clk_name);

	init.name = clk_name;
	init.ops = &fsgen_gate_ops;
	init.flags = 0;
	init.parent_names = &parent_clk_name;
	init.num_parents = 1;
	va->hw.init = &init;
	ret = devm_clk_hw_register(va->dev, &va->hw);
	if (ret)
		return ret;

	return devm_of_clk_add_hw_provider(dev, of_clk_hw_simple_get, &va->hw);
}

static int va_macro_validate_dmic_sample_rate(u32 dmic_sample_rate,
					      struct va_macro *va)
{
	u32 div_factor;
	u32 mclk_rate = VA_MACRO_MCLK_FREQ;

	if (!dmic_sample_rate || mclk_rate % dmic_sample_rate != 0)
		goto undefined_rate;

	div_factor = mclk_rate / dmic_sample_rate;

	switch (div_factor) {
	case 2:
		va->dmic_clk_div = VA_MACRO_CLK_DIV_2;
		break;
	case 3:
		va->dmic_clk_div = VA_MACRO_CLK_DIV_3;
		break;
	case 4:
		va->dmic_clk_div = VA_MACRO_CLK_DIV_4;
		break;
	case 6:
		va->dmic_clk_div = VA_MACRO_CLK_DIV_6;
		break;
	case 8:
		va->dmic_clk_div = VA_MACRO_CLK_DIV_8;
		break;
	case 16:
		va->dmic_clk_div = VA_MACRO_CLK_DIV_16;
		break;
	default:
		/* Any other DIV factor is invalid */
		goto undefined_rate;
	}

	return dmic_sample_rate;

undefined_rate:
	dev_err(va->dev, "%s: Invalid rate %d, for mclk %d\n",
		__func__, dmic_sample_rate, mclk_rate);
	dmic_sample_rate = 0;

	return dmic_sample_rate;
}

static int va_macro_probe(struct platform_device *pdev)
{
	struct device *dev = &pdev->dev;
	const struct va_macro_data *data;
	struct va_macro *va;
	void __iomem *base;
	u32 sample_rate = 0;
	int ret;

	va = devm_kzalloc(dev, sizeof(*va), GFP_KERNEL);
	if (!va)
		return -ENOMEM;

	va->dev = dev;

<<<<<<< HEAD
	ret = devm_clk_bulk_get_optional(dev, VA_NUM_CLKS_MAX, va->clks);
	if (ret) {
		dev_err(dev, "Error getting VA Clocks (%d)\n", ret);
		return ret;
	}
=======
	va->macro = devm_clk_get_optional(dev, "macro");
	if (IS_ERR(va->macro))
		return PTR_ERR(va->macro);

	va->dcodec = devm_clk_get_optional(dev, "dcodec");
	if (IS_ERR(va->dcodec))
		return PTR_ERR(va->dcodec);

	va->mclk = devm_clk_get(dev, "mclk");
	if (IS_ERR(va->mclk))
		return PTR_ERR(va->mclk);

	va->pds = lpass_macro_pds_init(dev);
	if (IS_ERR(va->pds))
		return PTR_ERR(va->pds);
>>>>>>> eb3cdb58

	ret = of_property_read_u32(dev->of_node, "qcom,dmic-sample-rate",
				   &sample_rate);
	if (ret) {
		dev_err(dev, "qcom,dmic-sample-rate dt entry missing\n");
		va->dmic_clk_div = VA_MACRO_CLK_DIV_2;
	} else {
		ret = va_macro_validate_dmic_sample_rate(sample_rate, va);
		if (!ret) {
			ret = -EINVAL;
			goto err;
		}
	}

	base = devm_platform_ioremap_resource(pdev, 0);
	if (IS_ERR(base)) {
		ret = PTR_ERR(base);
		goto err;
	}

	va->regmap = devm_regmap_init_mmio(dev, base,  &va_regmap_config);
	if (IS_ERR(va->regmap)) {
		ret = -EINVAL;
		goto err;
	}

	dev_set_drvdata(dev, va);

	data = of_device_get_match_data(dev);
	va->has_swr_master = data->has_swr_master;

	/* mclk rate */
	clk_set_rate(va->mclk, 2 * VA_MACRO_MCLK_FREQ);

	ret = clk_prepare_enable(va->macro);
	if (ret)
		goto err;

	ret = clk_prepare_enable(va->dcodec);
	if (ret)
		goto err_dcodec;

	ret = clk_prepare_enable(va->mclk);
	if (ret)
		goto err_mclk;

	if (va->has_swr_master) {
		/* Set default CLK div to 1 */
		regmap_update_bits(va->regmap, CDC_VA_TOP_CSR_SWR_MIC_CTL0,
				  CDC_VA_SWR_MIC_CLK_SEL_0_1_MASK,
				  CDC_VA_SWR_MIC_CLK_SEL_0_1_DIV1);
		regmap_update_bits(va->regmap, CDC_VA_TOP_CSR_SWR_MIC_CTL1,
				  CDC_VA_SWR_MIC_CLK_SEL_0_1_MASK,
				  CDC_VA_SWR_MIC_CLK_SEL_0_1_DIV1);
		regmap_update_bits(va->regmap, CDC_VA_TOP_CSR_SWR_MIC_CTL2,
				  CDC_VA_SWR_MIC_CLK_SEL_0_1_MASK,
				  CDC_VA_SWR_MIC_CLK_SEL_0_1_DIV1);

	}

	if (va->has_swr_master) {
		regmap_update_bits(va->regmap, CDC_VA_CLK_RST_CTRL_SWR_CONTROL,
				   CDC_VA_SWR_RESET_MASK,  CDC_VA_SWR_RESET_ENABLE);
		regmap_update_bits(va->regmap, CDC_VA_CLK_RST_CTRL_SWR_CONTROL,
				   CDC_VA_SWR_CLK_EN_MASK, CDC_VA_SWR_CLK_ENABLE);
		regmap_update_bits(va->regmap, CDC_VA_CLK_RST_CTRL_SWR_CONTROL,
				   CDC_VA_SWR_RESET_MASK, 0x0);
	}

	ret = devm_snd_soc_register_component(dev, &va_macro_component_drv,
					      va_macro_dais,
					      ARRAY_SIZE(va_macro_dais));
	if (ret)
		goto err_clkout;

	pm_runtime_set_autosuspend_delay(dev, 3000);
	pm_runtime_use_autosuspend(dev);
	pm_runtime_mark_last_busy(dev);
	pm_runtime_set_active(dev);
	pm_runtime_enable(dev);

	ret = va_macro_register_fsgen_output(va);
	if (ret)
		goto err_clkout;

	va->fsgen = clk_hw_get_clk(&va->hw, "fsgen");
	if (IS_ERR(va->fsgen)) {
		ret = PTR_ERR(va->fsgen);
		goto err_clkout;
	}

	return 0;

err_clkout:
	clk_disable_unprepare(va->mclk);
err_mclk:
	clk_disable_unprepare(va->dcodec);
err_dcodec:
	clk_disable_unprepare(va->macro);
err:
	lpass_macro_pds_exit(va->pds);

	return ret;
}

static void va_macro_remove(struct platform_device *pdev)
{
	struct va_macro *va = dev_get_drvdata(&pdev->dev);

	clk_disable_unprepare(va->mclk);
	clk_disable_unprepare(va->dcodec);
	clk_disable_unprepare(va->macro);

	lpass_macro_pds_exit(va->pds);
}

static int __maybe_unused va_macro_runtime_suspend(struct device *dev)
{
	struct va_macro *va = dev_get_drvdata(dev);

	regcache_cache_only(va->regmap, true);
	regcache_mark_dirty(va->regmap);

	clk_disable_unprepare(va->mclk);

	return 0;
}

static int __maybe_unused va_macro_runtime_resume(struct device *dev)
{
	struct va_macro *va = dev_get_drvdata(dev);
	int ret;

	ret = clk_prepare_enable(va->mclk);
	if (ret) {
		dev_err(va->dev, "unable to prepare mclk\n");
		return ret;
	}

	regcache_cache_only(va->regmap, false);
	regcache_sync(va->regmap);

	return 0;
}


static const struct dev_pm_ops va_macro_pm_ops = {
	SET_RUNTIME_PM_OPS(va_macro_runtime_suspend, va_macro_runtime_resume, NULL)
};

static const struct of_device_id va_macro_dt_match[] = {
	{ .compatible = "qcom,sc7280-lpass-va-macro", .data = &sm8250_va_data },
	{ .compatible = "qcom,sm8250-lpass-va-macro", .data = &sm8250_va_data },
	{ .compatible = "qcom,sm8450-lpass-va-macro", .data = &sm8450_va_data },
	{ .compatible = "qcom,sc8280xp-lpass-va-macro", .data = &sm8450_va_data },
	{}
};
MODULE_DEVICE_TABLE(of, va_macro_dt_match);

static struct platform_driver va_macro_driver = {
	.driver = {
		.name = "va_macro",
		.of_match_table = va_macro_dt_match,
		.suppress_bind_attrs = true,
		.pm = &va_macro_pm_ops,
	},
	.probe = va_macro_probe,
	.remove_new = va_macro_remove,
};

module_platform_driver(va_macro_driver);
MODULE_DESCRIPTION("VA macro driver");
MODULE_LICENSE("GPL");<|MERGE_RESOLUTION|>--- conflicted
+++ resolved
@@ -1455,13 +1455,6 @@
 
 	va->dev = dev;
 
-<<<<<<< HEAD
-	ret = devm_clk_bulk_get_optional(dev, VA_NUM_CLKS_MAX, va->clks);
-	if (ret) {
-		dev_err(dev, "Error getting VA Clocks (%d)\n", ret);
-		return ret;
-	}
-=======
 	va->macro = devm_clk_get_optional(dev, "macro");
 	if (IS_ERR(va->macro))
 		return PTR_ERR(va->macro);
@@ -1477,7 +1470,6 @@
 	va->pds = lpass_macro_pds_init(dev);
 	if (IS_ERR(va->pds))
 		return PTR_ERR(va->pds);
->>>>>>> eb3cdb58
 
 	ret = of_property_read_u32(dev->of_node, "qcom,dmic-sample-rate",
 				   &sample_rate);
