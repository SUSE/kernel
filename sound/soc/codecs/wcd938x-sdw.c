--- conflicted
+++ resolved
@@ -1190,10 +1190,6 @@
 	.readable_reg = wcd938x_readable_register,
 	.writeable_reg = wcd938x_writeable_register,
 	.volatile_reg = wcd938x_volatile_register,
-<<<<<<< HEAD
-	.can_multi_write = true,
-=======
->>>>>>> 939f5ad6
 };
 
 static const struct sdw_slave_ops wcd9380_slave_ops = {
