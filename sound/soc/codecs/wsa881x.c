--- conflicted
+++ resolved
@@ -780,12 +780,9 @@
 		usleep_range(1000, 1010);
 	}
 
-<<<<<<< HEAD
-=======
 	pm_runtime_mark_last_busy(comp->dev);
 	pm_runtime_put_autosuspend(comp->dev);
 
->>>>>>> eb3cdb58
 	return 1;
 }
 
