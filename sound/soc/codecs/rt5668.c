--- conflicted
+++ resolved
@@ -1022,13 +1022,8 @@
 		container_of(work, struct rt5668_priv, jack_detect_work.work);
 	int val, btn_type;
 
-<<<<<<< HEAD
-	if (!rt5668->component || !rt5668->component->card ||
-	    !rt5668->component->card->instantiated) {
-=======
 	if (!rt5668->component ||
 	    !snd_soc_card_is_instantiated(rt5668->component->card)) {
->>>>>>> eb3cdb58
 		/* card not yet ready, try later */
 		mod_delayed_work(system_power_efficient_wq,
 				 &rt5668->jack_detect_work, msecs_to_jiffies(15));
