--- conflicted
+++ resolved
@@ -2611,8 +2611,6 @@
 	.volatile_reg = wm5100_volatile_register,
 	.readable_reg = wm5100_readable_register,
 	.cache_type = REGCACHE_RBTREE,
-<<<<<<< HEAD
-=======
 };
 
 static const unsigned int wm5100_mic_ctrl_reg[] = {
@@ -2620,7 +2618,6 @@
 	WM5100_IN2L_CONTROL,
 	WM5100_IN3L_CONTROL,
 	WM5100_IN4L_CONTROL,
->>>>>>> e2920638
 };
 
 static __devinit int wm5100_i2c_probe(struct i2c_client *i2c,
@@ -2755,11 +2752,7 @@
 	}
 
 	for (i = 0; i < ARRAY_SIZE(wm5100->pdata.in_mode); i++) {
-<<<<<<< HEAD
-		regmap_update_bits(wm5100->regmap, WM5100_IN1L_CONTROL,
-=======
 		regmap_update_bits(wm5100->regmap, wm5100_mic_ctrl_reg[i],
->>>>>>> e2920638
 				   WM5100_IN1_MODE_MASK |
 				   WM5100_IN1_DMIC_SUP_MASK,
 				   (wm5100->pdata.in_mode[i] <<
