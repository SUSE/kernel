// SPDX-License-Identifier: GPL-2.0-only
/*
 * rt5645.c  --  RT5645 ALSA SoC audio codec driver
 *
 * Copyright 2013 Realtek Semiconductor Corp.
 * Author: Bard Liao <bardliao@realtek.com>
 */

#include <linux/module.h>
#include <linux/moduleparam.h>
#include <linux/init.h>
#include <linux/delay.h>
#include <linux/pm.h>
#include <linux/i2c.h>
#include <linux/platform_device.h>
#include <linux/spi/spi.h>
#include <linux/gpio/consumer.h>
#include <linux/acpi.h>
#include <linux/dmi.h>
#include <linux/regulator/consumer.h>
#include <sound/core.h>
#include <sound/pcm.h>
#include <sound/pcm_params.h>
#include <sound/jack.h>
#include <sound/soc.h>
#include <sound/soc-dapm.h>
#include <sound/initval.h>
#include <sound/tlv.h>

#include "rl6231.h"
#include "rt5645.h"

#define QUIRK_INV_JD1_1(q)	((q) & 1)
#define QUIRK_LEVEL_IRQ(q)	(((q) >> 1) & 1)
#define QUIRK_IN2_DIFF(q)	(((q) >> 2) & 1)
#define QUIRK_INV_HP_POL(q)	(((q) >> 3) & 1)
#define QUIRK_JD_MODE(q)	(((q) >> 4) & 7)
#define QUIRK_DMIC1_DATA_PIN(q)	(((q) >> 8) & 3)
#define QUIRK_DMIC2_DATA_PIN(q)	(((q) >> 12) & 3)

static unsigned int quirk = -1;
module_param(quirk, uint, 0444);
MODULE_PARM_DESC(quirk, "RT5645 pdata quirk override");

static const struct acpi_gpio_mapping *cht_rt5645_gpios;

#define RT5645_DEVICE_ID 0x6308
#define RT5650_DEVICE_ID 0x6419

#define RT5645_PR_RANGE_BASE (0xff + 1)
#define RT5645_PR_SPACING 0x100

#define RT5645_PR_BASE (RT5645_PR_RANGE_BASE + (0 * RT5645_PR_SPACING))

#define RT5645_HWEQ_NUM 57

#define TIME_TO_POWER_MS 400

static const struct regmap_range_cfg rt5645_ranges[] = {
	{
		.name = "PR",
		.range_min = RT5645_PR_BASE,
		.range_max = RT5645_PR_BASE + 0xf8,
		.selector_reg = RT5645_PRIV_INDEX,
		.selector_mask = 0xff,
		.selector_shift = 0x0,
		.window_start = RT5645_PRIV_DATA,
		.window_len = 0x1,
	},
};

static const struct reg_sequence init_list[] = {
	{RT5645_PR_BASE + 0x3d,	0x3600},
	{RT5645_PR_BASE + 0x1c,	0xfd70},
	{RT5645_PR_BASE + 0x20,	0x611f},
	{RT5645_PR_BASE + 0x21,	0x4040},
	{RT5645_PR_BASE + 0x23,	0x0004},
	{RT5645_ASRC_4, 0x0120},
};

static const struct reg_sequence rt5650_init_list[] = {
	{0xf6,	0x0100},
	{RT5645_PWR_ANLG1, 0x02},
	{RT5645_IL_CMD3, 0x6728},
};

static const struct reg_default rt5645_reg[] = {
	{ 0x00, 0x0000 },
	{ 0x01, 0xc8c8 },
	{ 0x02, 0xc8c8 },
	{ 0x03, 0xc8c8 },
	{ 0x0a, 0x0002 },
	{ 0x0b, 0x2827 },
	{ 0x0c, 0xe000 },
	{ 0x0d, 0x0000 },
	{ 0x0e, 0x0000 },
	{ 0x0f, 0x0808 },
	{ 0x14, 0x3333 },
	{ 0x16, 0x4b00 },
	{ 0x18, 0x018b },
	{ 0x19, 0xafaf },
	{ 0x1a, 0xafaf },
	{ 0x1b, 0x0001 },
	{ 0x1c, 0x2f2f },
	{ 0x1d, 0x2f2f },
	{ 0x1e, 0x0000 },
	{ 0x20, 0x0000 },
	{ 0x27, 0x7060 },
	{ 0x28, 0x7070 },
	{ 0x29, 0x8080 },
	{ 0x2a, 0x5656 },
	{ 0x2b, 0x5454 },
	{ 0x2c, 0xaaa0 },
	{ 0x2d, 0x0000 },
	{ 0x2f, 0x1002 },
	{ 0x31, 0x5000 },
	{ 0x32, 0x0000 },
	{ 0x33, 0x0000 },
	{ 0x34, 0x0000 },
	{ 0x35, 0x0000 },
	{ 0x3b, 0x0000 },
	{ 0x3c, 0x007f },
	{ 0x3d, 0x0000 },
	{ 0x3e, 0x007f },
	{ 0x3f, 0x0000 },
	{ 0x40, 0x001f },
	{ 0x41, 0x0000 },
	{ 0x42, 0x001f },
	{ 0x45, 0x6000 },
	{ 0x46, 0x003e },
	{ 0x47, 0x003e },
	{ 0x48, 0xf807 },
	{ 0x4a, 0x0004 },
	{ 0x4d, 0x0000 },
	{ 0x4e, 0x0000 },
	{ 0x4f, 0x01ff },
	{ 0x50, 0x0000 },
	{ 0x51, 0x0000 },
	{ 0x52, 0x01ff },
	{ 0x53, 0xf000 },
	{ 0x56, 0x0111 },
	{ 0x57, 0x0064 },
	{ 0x58, 0xef0e },
	{ 0x59, 0xf0f0 },
	{ 0x5a, 0xef0e },
	{ 0x5b, 0xf0f0 },
	{ 0x5c, 0xef0e },
	{ 0x5d, 0xf0f0 },
	{ 0x5e, 0xf000 },
	{ 0x5f, 0x0000 },
	{ 0x61, 0x0300 },
	{ 0x62, 0x0000 },
	{ 0x63, 0x00c2 },
	{ 0x64, 0x0000 },
	{ 0x65, 0x0000 },
	{ 0x66, 0x0000 },
	{ 0x6a, 0x0000 },
	{ 0x6c, 0x0aaa },
	{ 0x70, 0x8000 },
	{ 0x71, 0x8000 },
	{ 0x72, 0x8000 },
	{ 0x73, 0x7770 },
	{ 0x74, 0x3e00 },
	{ 0x75, 0x2409 },
	{ 0x76, 0x000a },
	{ 0x77, 0x0c00 },
	{ 0x78, 0x0000 },
	{ 0x79, 0x0123 },
	{ 0x80, 0x0000 },
	{ 0x81, 0x0000 },
	{ 0x82, 0x0000 },
	{ 0x83, 0x0000 },
	{ 0x84, 0x0000 },
	{ 0x85, 0x0000 },
	{ 0x8a, 0x0120 },
	{ 0x8e, 0x0004 },
	{ 0x8f, 0x1100 },
	{ 0x90, 0x0646 },
	{ 0x91, 0x0c06 },
	{ 0x93, 0x0000 },
	{ 0x94, 0x0200 },
	{ 0x95, 0x0000 },
	{ 0x9a, 0x2184 },
	{ 0x9b, 0x010a },
	{ 0x9c, 0x0aea },
	{ 0x9d, 0x000c },
	{ 0x9e, 0x0400 },
	{ 0xa0, 0xa0a8 },
	{ 0xa1, 0x0059 },
	{ 0xa2, 0x0001 },
	{ 0xae, 0x6000 },
	{ 0xaf, 0x0000 },
	{ 0xb0, 0x6000 },
	{ 0xb1, 0x0000 },
	{ 0xb2, 0x0000 },
	{ 0xb3, 0x001f },
	{ 0xb4, 0x020c },
	{ 0xb5, 0x1f00 },
	{ 0xb6, 0x0000 },
	{ 0xbb, 0x0000 },
	{ 0xbc, 0x0000 },
	{ 0xbd, 0x0000 },
	{ 0xbe, 0x0000 },
	{ 0xbf, 0x3100 },
	{ 0xc0, 0x0000 },
	{ 0xc1, 0x0000 },
	{ 0xc2, 0x0000 },
	{ 0xc3, 0x2000 },
	{ 0xcd, 0x0000 },
	{ 0xce, 0x0000 },
	{ 0xcf, 0x1813 },
	{ 0xd0, 0x0690 },
	{ 0xd1, 0x1c17 },
	{ 0xd3, 0xb320 },
	{ 0xd4, 0x0000 },
	{ 0xd6, 0x0400 },
	{ 0xd9, 0x0809 },
	{ 0xda, 0x0000 },
	{ 0xdb, 0x0003 },
	{ 0xdc, 0x0049 },
	{ 0xdd, 0x001b },
	{ 0xdf, 0x0008 },
	{ 0xe0, 0x4000 },
	{ 0xe6, 0x8000 },
	{ 0xe7, 0x0200 },
	{ 0xec, 0xb300 },
	{ 0xed, 0x0000 },
	{ 0xf0, 0x001f },
	{ 0xf1, 0x020c },
	{ 0xf2, 0x1f00 },
	{ 0xf3, 0x0000 },
	{ 0xf4, 0x4000 },
	{ 0xf8, 0x0000 },
	{ 0xf9, 0x0000 },
	{ 0xfa, 0x2060 },
	{ 0xfb, 0x4040 },
	{ 0xfc, 0x0000 },
	{ 0xfd, 0x0002 },
	{ 0xfe, 0x10ec },
	{ 0xff, 0x6308 },
};

static const struct reg_default rt5650_reg[] = {
	{ 0x00, 0x0000 },
	{ 0x01, 0xc8c8 },
	{ 0x02, 0xc8c8 },
	{ 0x03, 0xc8c8 },
	{ 0x0a, 0x0002 },
	{ 0x0b, 0x2827 },
	{ 0x0c, 0xe000 },
	{ 0x0d, 0x0000 },
	{ 0x0e, 0x0000 },
	{ 0x0f, 0x0808 },
	{ 0x14, 0x3333 },
	{ 0x16, 0x4b00 },
	{ 0x18, 0x018b },
	{ 0x19, 0xafaf },
	{ 0x1a, 0xafaf },
	{ 0x1b, 0x0001 },
	{ 0x1c, 0x2f2f },
	{ 0x1d, 0x2f2f },
	{ 0x1e, 0x0000 },
	{ 0x20, 0x0000 },
	{ 0x27, 0x7060 },
	{ 0x28, 0x7070 },
	{ 0x29, 0x8080 },
	{ 0x2a, 0x5656 },
	{ 0x2b, 0x5454 },
	{ 0x2c, 0xaaa0 },
	{ 0x2d, 0x0000 },
	{ 0x2f, 0x5002 },
	{ 0x31, 0x5000 },
	{ 0x32, 0x0000 },
	{ 0x33, 0x0000 },
	{ 0x34, 0x0000 },
	{ 0x35, 0x0000 },
	{ 0x3b, 0x0000 },
	{ 0x3c, 0x007f },
	{ 0x3d, 0x0000 },
	{ 0x3e, 0x007f },
	{ 0x3f, 0x0000 },
	{ 0x40, 0x001f },
	{ 0x41, 0x0000 },
	{ 0x42, 0x001f },
	{ 0x45, 0x6000 },
	{ 0x46, 0x003e },
	{ 0x47, 0x003e },
	{ 0x48, 0xf807 },
	{ 0x4a, 0x0004 },
	{ 0x4d, 0x0000 },
	{ 0x4e, 0x0000 },
	{ 0x4f, 0x01ff },
	{ 0x50, 0x0000 },
	{ 0x51, 0x0000 },
	{ 0x52, 0x01ff },
	{ 0x53, 0xf000 },
	{ 0x56, 0x0111 },
	{ 0x57, 0x0064 },
	{ 0x58, 0xef0e },
	{ 0x59, 0xf0f0 },
	{ 0x5a, 0xef0e },
	{ 0x5b, 0xf0f0 },
	{ 0x5c, 0xef0e },
	{ 0x5d, 0xf0f0 },
	{ 0x5e, 0xf000 },
	{ 0x5f, 0x0000 },
	{ 0x61, 0x0300 },
	{ 0x62, 0x0000 },
	{ 0x63, 0x00c2 },
	{ 0x64, 0x0000 },
	{ 0x65, 0x0000 },
	{ 0x66, 0x0000 },
	{ 0x6a, 0x0000 },
	{ 0x6c, 0x0aaa },
	{ 0x70, 0x8000 },
	{ 0x71, 0x8000 },
	{ 0x72, 0x8000 },
	{ 0x73, 0x7770 },
	{ 0x74, 0x3e00 },
	{ 0x75, 0x2409 },
	{ 0x76, 0x000a },
	{ 0x77, 0x0c00 },
	{ 0x78, 0x0000 },
	{ 0x79, 0x0123 },
	{ 0x7a, 0x0123 },
	{ 0x80, 0x0000 },
	{ 0x81, 0x0000 },
	{ 0x82, 0x0000 },
	{ 0x83, 0x0000 },
	{ 0x84, 0x0000 },
	{ 0x85, 0x0000 },
	{ 0x8a, 0x0120 },
	{ 0x8e, 0x0004 },
	{ 0x8f, 0x1100 },
	{ 0x90, 0x0646 },
	{ 0x91, 0x0c06 },
	{ 0x93, 0x0000 },
	{ 0x94, 0x0200 },
	{ 0x95, 0x0000 },
	{ 0x9a, 0x2184 },
	{ 0x9b, 0x010a },
	{ 0x9c, 0x0aea },
	{ 0x9d, 0x000c },
	{ 0x9e, 0x0400 },
	{ 0xa0, 0xa0a8 },
	{ 0xa1, 0x0059 },
	{ 0xa2, 0x0001 },
	{ 0xae, 0x6000 },
	{ 0xaf, 0x0000 },
	{ 0xb0, 0x6000 },
	{ 0xb1, 0x0000 },
	{ 0xb2, 0x0000 },
	{ 0xb3, 0x001f },
	{ 0xb4, 0x020c },
	{ 0xb5, 0x1f00 },
	{ 0xb6, 0x0000 },
	{ 0xbb, 0x0000 },
	{ 0xbc, 0x0000 },
	{ 0xbd, 0x0000 },
	{ 0xbe, 0x0000 },
	{ 0xbf, 0x3100 },
	{ 0xc0, 0x0000 },
	{ 0xc1, 0x0000 },
	{ 0xc2, 0x0000 },
	{ 0xc3, 0x2000 },
	{ 0xcd, 0x0000 },
	{ 0xce, 0x0000 },
	{ 0xcf, 0x1813 },
	{ 0xd0, 0x0690 },
	{ 0xd1, 0x1c17 },
	{ 0xd3, 0xb320 },
	{ 0xd4, 0x0000 },
	{ 0xd6, 0x0400 },
	{ 0xd9, 0x0809 },
	{ 0xda, 0x0000 },
	{ 0xdb, 0x0003 },
	{ 0xdc, 0x0049 },
	{ 0xdd, 0x001b },
	{ 0xdf, 0x0008 },
	{ 0xe0, 0x4000 },
	{ 0xe6, 0x8000 },
	{ 0xe7, 0x0200 },
	{ 0xec, 0xb300 },
	{ 0xed, 0x0000 },
	{ 0xf0, 0x001f },
	{ 0xf1, 0x020c },
	{ 0xf2, 0x1f00 },
	{ 0xf3, 0x0000 },
	{ 0xf4, 0x4000 },
	{ 0xf8, 0x0000 },
	{ 0xf9, 0x0000 },
	{ 0xfa, 0x2060 },
	{ 0xfb, 0x4040 },
	{ 0xfc, 0x0000 },
	{ 0xfd, 0x0002 },
	{ 0xfe, 0x10ec },
	{ 0xff, 0x6308 },
};

struct rt5645_eq_param_s {
	unsigned short reg;
	unsigned short val;
};

struct rt5645_eq_param_s_be16 {
	__be16 reg;
	__be16 val;
};

static const char *const rt5645_supply_names[] = {
	"avdd",
	"cpvdd",
};

struct rt5645_platform_data {
	/* IN2 can optionally be differential */
	bool in2_diff;

	unsigned int dmic1_data_pin;
	/* 0 = IN2N; 1 = GPIO5; 2 = GPIO11 */
	unsigned int dmic2_data_pin;
	/* 0 = IN2P; 1 = GPIO6; 2 = GPIO10; 3 = GPIO12 */

	unsigned int jd_mode;
	/* Use level triggered irq */
	bool level_trigger_irq;
	/* Invert JD1_1 status polarity */
	bool inv_jd1_1;
	/* Invert HP detect status polarity */
	bool inv_hp_pol;

	/* Only 1 speaker connected */
	bool mono_speaker;

	/* Value to assign to snd_soc_card.long_name */
	const char *long_name;

	/* Some (package) variants have the headset-mic pin not-connected */
	bool no_headset_mic;
};

struct rt5645_priv {
	struct snd_soc_component *component;
	struct rt5645_platform_data pdata;
	struct regmap *regmap;
	struct i2c_client *i2c;
	struct gpio_desc *gpiod_hp_det;
	struct gpio_desc *gpiod_cbj_sleeve;
	struct snd_soc_jack *hp_jack;
	struct snd_soc_jack *mic_jack;
	struct snd_soc_jack *btn_jack;
	struct delayed_work jack_detect_work, rcclock_work;
	struct regulator_bulk_data supplies[ARRAY_SIZE(rt5645_supply_names)];
	struct rt5645_eq_param_s *eq_param;
	struct timer_list btn_check_timer;
	struct mutex jd_mutex;

	int codec_type;
	int sysclk;
	int sysclk_src;
	int lrck[RT5645_AIFS];
	int bclk[RT5645_AIFS];
	int master[RT5645_AIFS];

	int pll_src;
	int pll_in;
	int pll_out;

	int jack_type;
	bool en_button_func;
	int v_id;
};

static int rt5645_reset(struct snd_soc_component *component)
{
	return snd_soc_component_write(component, RT5645_RESET, 0);
}

static bool rt5645_volatile_register(struct device *dev, unsigned int reg)
{
	int i;

	for (i = 0; i < ARRAY_SIZE(rt5645_ranges); i++) {
		if (reg >= rt5645_ranges[i].range_min &&
			reg <= rt5645_ranges[i].range_max) {
			return true;
		}
	}

	switch (reg) {
	case RT5645_RESET:
	case RT5645_PRIV_INDEX:
	case RT5645_PRIV_DATA:
	case RT5645_IN1_CTRL1:
	case RT5645_IN1_CTRL2:
	case RT5645_IN1_CTRL3:
	case RT5645_A_JD_CTRL1:
	case RT5645_ADC_EQ_CTRL1:
	case RT5645_EQ_CTRL1:
	case RT5645_ALC_CTRL_1:
	case RT5645_IRQ_CTRL2:
	case RT5645_IRQ_CTRL3:
	case RT5645_INT_IRQ_ST:
	case RT5645_IL_CMD:
	case RT5650_4BTN_IL_CMD1:
	case RT5645_VENDOR_ID:
	case RT5645_VENDOR_ID1:
	case RT5645_VENDOR_ID2:
		return true;
	default:
		return false;
	}
}

static bool rt5645_readable_register(struct device *dev, unsigned int reg)
{
	int i;

	for (i = 0; i < ARRAY_SIZE(rt5645_ranges); i++) {
		if (reg >= rt5645_ranges[i].range_min &&
			reg <= rt5645_ranges[i].range_max) {
			return true;
		}
	}

	switch (reg) {
	case RT5645_RESET:
	case RT5645_SPK_VOL:
	case RT5645_HP_VOL:
	case RT5645_LOUT1:
	case RT5645_IN1_CTRL1:
	case RT5645_IN1_CTRL2:
	case RT5645_IN1_CTRL3:
	case RT5645_IN2_CTRL:
	case RT5645_INL1_INR1_VOL:
	case RT5645_SPK_FUNC_LIM:
	case RT5645_ADJ_HPF_CTRL:
	case RT5645_DAC1_DIG_VOL:
	case RT5645_DAC2_DIG_VOL:
	case RT5645_DAC_CTRL:
	case RT5645_STO1_ADC_DIG_VOL:
	case RT5645_MONO_ADC_DIG_VOL:
	case RT5645_ADC_BST_VOL1:
	case RT5645_ADC_BST_VOL2:
	case RT5645_STO1_ADC_MIXER:
	case RT5645_MONO_ADC_MIXER:
	case RT5645_AD_DA_MIXER:
	case RT5645_STO_DAC_MIXER:
	case RT5645_MONO_DAC_MIXER:
	case RT5645_DIG_MIXER:
	case RT5650_A_DAC_SOUR:
	case RT5645_DIG_INF1_DATA:
	case RT5645_PDM_OUT_CTRL:
	case RT5645_REC_L1_MIXER:
	case RT5645_REC_L2_MIXER:
	case RT5645_REC_R1_MIXER:
	case RT5645_REC_R2_MIXER:
	case RT5645_HPMIXL_CTRL:
	case RT5645_HPOMIXL_CTRL:
	case RT5645_HPMIXR_CTRL:
	case RT5645_HPOMIXR_CTRL:
	case RT5645_HPO_MIXER:
	case RT5645_SPK_L_MIXER:
	case RT5645_SPK_R_MIXER:
	case RT5645_SPO_MIXER:
	case RT5645_SPO_CLSD_RATIO:
	case RT5645_OUT_L1_MIXER:
	case RT5645_OUT_R1_MIXER:
	case RT5645_OUT_L_GAIN1:
	case RT5645_OUT_L_GAIN2:
	case RT5645_OUT_R_GAIN1:
	case RT5645_OUT_R_GAIN2:
	case RT5645_LOUT_MIXER:
	case RT5645_HAPTIC_CTRL1:
	case RT5645_HAPTIC_CTRL2:
	case RT5645_HAPTIC_CTRL3:
	case RT5645_HAPTIC_CTRL4:
	case RT5645_HAPTIC_CTRL5:
	case RT5645_HAPTIC_CTRL6:
	case RT5645_HAPTIC_CTRL7:
	case RT5645_HAPTIC_CTRL8:
	case RT5645_HAPTIC_CTRL9:
	case RT5645_HAPTIC_CTRL10:
	case RT5645_PWR_DIG1:
	case RT5645_PWR_DIG2:
	case RT5645_PWR_ANLG1:
	case RT5645_PWR_ANLG2:
	case RT5645_PWR_MIXER:
	case RT5645_PWR_VOL:
	case RT5645_PRIV_INDEX:
	case RT5645_PRIV_DATA:
	case RT5645_I2S1_SDP:
	case RT5645_I2S2_SDP:
	case RT5645_ADDA_CLK1:
	case RT5645_ADDA_CLK2:
	case RT5645_DMIC_CTRL1:
	case RT5645_DMIC_CTRL2:
	case RT5645_TDM_CTRL_1:
	case RT5645_TDM_CTRL_2:
	case RT5645_TDM_CTRL_3:
	case RT5650_TDM_CTRL_4:
	case RT5645_GLB_CLK:
	case RT5645_PLL_CTRL1:
	case RT5645_PLL_CTRL2:
	case RT5645_ASRC_1:
	case RT5645_ASRC_2:
	case RT5645_ASRC_3:
	case RT5645_ASRC_4:
	case RT5645_DEPOP_M1:
	case RT5645_DEPOP_M2:
	case RT5645_DEPOP_M3:
	case RT5645_CHARGE_PUMP:
	case RT5645_MICBIAS:
	case RT5645_A_JD_CTRL1:
	case RT5645_VAD_CTRL4:
	case RT5645_CLSD_OUT_CTRL:
	case RT5645_ADC_EQ_CTRL1:
	case RT5645_ADC_EQ_CTRL2:
	case RT5645_EQ_CTRL1:
	case RT5645_EQ_CTRL2:
	case RT5645_ALC_CTRL_1:
	case RT5645_ALC_CTRL_2:
	case RT5645_ALC_CTRL_3:
	case RT5645_ALC_CTRL_4:
	case RT5645_ALC_CTRL_5:
	case RT5645_JD_CTRL:
	case RT5645_IRQ_CTRL1:
	case RT5645_IRQ_CTRL2:
	case RT5645_IRQ_CTRL3:
	case RT5645_INT_IRQ_ST:
	case RT5645_GPIO_CTRL1:
	case RT5645_GPIO_CTRL2:
	case RT5645_GPIO_CTRL3:
	case RT5645_BASS_BACK:
	case RT5645_MP3_PLUS1:
	case RT5645_MP3_PLUS2:
	case RT5645_ADJ_HPF1:
	case RT5645_ADJ_HPF2:
	case RT5645_HP_CALIB_AMP_DET:
	case RT5645_SV_ZCD1:
	case RT5645_SV_ZCD2:
	case RT5645_IL_CMD:
	case RT5645_IL_CMD2:
	case RT5645_IL_CMD3:
	case RT5650_4BTN_IL_CMD1:
	case RT5650_4BTN_IL_CMD2:
	case RT5645_DRC1_HL_CTRL1:
	case RT5645_DRC2_HL_CTRL1:
	case RT5645_ADC_MONO_HP_CTRL1:
	case RT5645_ADC_MONO_HP_CTRL2:
	case RT5645_DRC2_CTRL1:
	case RT5645_DRC2_CTRL2:
	case RT5645_DRC2_CTRL3:
	case RT5645_DRC2_CTRL4:
	case RT5645_DRC2_CTRL5:
	case RT5645_JD_CTRL3:
	case RT5645_JD_CTRL4:
	case RT5645_GEN_CTRL1:
	case RT5645_GEN_CTRL2:
	case RT5645_GEN_CTRL3:
	case RT5645_VENDOR_ID:
	case RT5645_VENDOR_ID1:
	case RT5645_VENDOR_ID2:
		return true;
	default:
		return false;
	}
}

static const DECLARE_TLV_DB_SCALE(out_vol_tlv, -4650, 150, 0);
static const DECLARE_TLV_DB_SCALE(dac_vol_tlv, -6525, 75, 0);
static const DECLARE_TLV_DB_SCALE(in_vol_tlv, -3450, 150, 0);
static const DECLARE_TLV_DB_SCALE(adc_vol_tlv, -1725, 75, 0);
static const DECLARE_TLV_DB_SCALE(adc_bst_tlv, 0, 1200, 0);

/* {0, +20, +24, +30, +35, +40, +44, +50, +52} dB */
static const DECLARE_TLV_DB_RANGE(bst_tlv,
	0, 0, TLV_DB_SCALE_ITEM(0, 0, 0),
	1, 1, TLV_DB_SCALE_ITEM(2000, 0, 0),
	2, 2, TLV_DB_SCALE_ITEM(2400, 0, 0),
	3, 5, TLV_DB_SCALE_ITEM(3000, 500, 0),
	6, 6, TLV_DB_SCALE_ITEM(4400, 0, 0),
	7, 7, TLV_DB_SCALE_ITEM(5000, 0, 0),
	8, 8, TLV_DB_SCALE_ITEM(5200, 0, 0)
);

/* {-6, -4.5, -3, -1.5, 0, 0.82, 1.58, 2.28} dB */
static const DECLARE_TLV_DB_RANGE(spk_clsd_tlv,
	0, 4, TLV_DB_SCALE_ITEM(-600, 150, 0),
	5, 5, TLV_DB_SCALE_ITEM(82, 0, 0),
	6, 6, TLV_DB_SCALE_ITEM(158, 0, 0),
	7, 7, TLV_DB_SCALE_ITEM(228, 0, 0)
);

static int rt5645_hweq_info(struct snd_kcontrol *kcontrol,
			 struct snd_ctl_elem_info *uinfo)
{
	uinfo->type = SNDRV_CTL_ELEM_TYPE_BYTES;
	uinfo->count = RT5645_HWEQ_NUM * sizeof(struct rt5645_eq_param_s);

	return 0;
}

static int rt5645_hweq_get(struct snd_kcontrol *kcontrol,
			struct snd_ctl_elem_value *ucontrol)
{
	struct snd_soc_component *component = snd_kcontrol_chip(kcontrol);
	struct rt5645_priv *rt5645 = snd_soc_component_get_drvdata(component);
	struct rt5645_eq_param_s_be16 *eq_param =
		(struct rt5645_eq_param_s_be16 *)ucontrol->value.bytes.data;
	int i;

	for (i = 0; i < RT5645_HWEQ_NUM; i++) {
		eq_param[i].reg = cpu_to_be16(rt5645->eq_param[i].reg);
		eq_param[i].val = cpu_to_be16(rt5645->eq_param[i].val);
	}

	return 0;
}

static bool rt5645_validate_hweq(unsigned short reg)
{
	if ((reg >= 0x1a4 && reg <= 0x1cd) || (reg >= 0x1e5 && reg <= 0x1f8) ||
		(reg == RT5645_EQ_CTRL2))
		return true;

	return false;
}

static int rt5645_hweq_put(struct snd_kcontrol *kcontrol,
			struct snd_ctl_elem_value *ucontrol)
{
	struct snd_soc_component *component = snd_kcontrol_chip(kcontrol);
	struct rt5645_priv *rt5645 = snd_soc_component_get_drvdata(component);
	struct rt5645_eq_param_s_be16 *eq_param =
		(struct rt5645_eq_param_s_be16 *)ucontrol->value.bytes.data;
	int i;

	for (i = 0; i < RT5645_HWEQ_NUM; i++) {
		rt5645->eq_param[i].reg = be16_to_cpu(eq_param[i].reg);
		rt5645->eq_param[i].val = be16_to_cpu(eq_param[i].val);
	}

	/* The final setting of the table should be RT5645_EQ_CTRL2 */
	for (i = RT5645_HWEQ_NUM - 1; i >= 0; i--) {
		if (rt5645->eq_param[i].reg == 0)
			continue;
		else if (rt5645->eq_param[i].reg != RT5645_EQ_CTRL2)
			return 0;
		else
			break;
	}

	for (i = 0; i < RT5645_HWEQ_NUM; i++) {
		if (!rt5645_validate_hweq(rt5645->eq_param[i].reg) &&
		    rt5645->eq_param[i].reg != 0)
			return 0;
		else if (rt5645->eq_param[i].reg == 0)
			break;
	}

	return 0;
}

#define RT5645_HWEQ(xname) \
{	.iface = SNDRV_CTL_ELEM_IFACE_MIXER, .name = xname, \
	.info = rt5645_hweq_info, \
	.get = rt5645_hweq_get, \
	.put = rt5645_hweq_put \
}

static int rt5645_spk_put_volsw(struct snd_kcontrol *kcontrol,
		struct snd_ctl_elem_value *ucontrol)
{
	struct snd_soc_component *component = snd_kcontrol_chip(kcontrol);
	struct rt5645_priv *rt5645 = snd_soc_component_get_drvdata(component);
	int ret;

	regmap_update_bits(rt5645->regmap, RT5645_MICBIAS,
		RT5645_PWR_CLK25M_MASK, RT5645_PWR_CLK25M_PU);

	ret = snd_soc_put_volsw(kcontrol, ucontrol);

	mod_delayed_work(system_power_efficient_wq, &rt5645->rcclock_work,
		msecs_to_jiffies(200));

	return ret;
}

static const char * const rt5645_dac1_vol_ctrl_mode_text[] = {
	"immediately", "zero crossing", "soft ramp"
};

static SOC_ENUM_SINGLE_DECL(
	rt5645_dac1_vol_ctrl_mode, RT5645_PR_BASE,
	RT5645_DA1_ZDET_SFT, rt5645_dac1_vol_ctrl_mode_text);

static const struct snd_kcontrol_new rt5645_snd_controls[] = {
	/* Speaker Output Volume */
	SOC_DOUBLE("Speaker Channel Switch", RT5645_SPK_VOL,
		RT5645_VOL_L_SFT, RT5645_VOL_R_SFT, 1, 1),
	SOC_DOUBLE_EXT_TLV("Speaker Playback Volume", RT5645_SPK_VOL,
		RT5645_L_VOL_SFT, RT5645_R_VOL_SFT, 39, 1, snd_soc_get_volsw,
		rt5645_spk_put_volsw, out_vol_tlv),

	/* ClassD modulator Speaker Gain Ratio */
	SOC_SINGLE_TLV("Speaker ClassD Playback Volume", RT5645_SPO_CLSD_RATIO,
		RT5645_SPK_G_CLSD_SFT, 7, 0, spk_clsd_tlv),

	/* Headphone Output Volume */
	SOC_DOUBLE("Headphone Channel Switch", RT5645_HP_VOL,
		RT5645_VOL_L_SFT, RT5645_VOL_R_SFT, 1, 1),
	SOC_DOUBLE_TLV("Headphone Playback Volume", RT5645_HP_VOL,
		RT5645_L_VOL_SFT, RT5645_R_VOL_SFT, 39, 1, out_vol_tlv),

	/* OUTPUT Control */
	SOC_DOUBLE("OUT Playback Switch", RT5645_LOUT1,
		RT5645_L_MUTE_SFT, RT5645_R_MUTE_SFT, 1, 1),
	SOC_DOUBLE("OUT Channel Switch", RT5645_LOUT1,
		RT5645_VOL_L_SFT, RT5645_VOL_R_SFT, 1, 1),
	SOC_DOUBLE_TLV("OUT Playback Volume", RT5645_LOUT1,
		RT5645_L_VOL_SFT, RT5645_R_VOL_SFT, 39, 1, out_vol_tlv),

	/* DAC Digital Volume */
	SOC_DOUBLE("DAC2 Playback Switch", RT5645_DAC_CTRL,
		RT5645_M_DAC_L2_VOL_SFT, RT5645_M_DAC_R2_VOL_SFT, 1, 1),
	SOC_DOUBLE_TLV("DAC1 Playback Volume", RT5645_DAC1_DIG_VOL,
		RT5645_L_VOL_SFT + 1, RT5645_R_VOL_SFT + 1, 87, 0, dac_vol_tlv),
	SOC_DOUBLE_TLV("Mono DAC Playback Volume", RT5645_DAC2_DIG_VOL,
		RT5645_L_VOL_SFT + 1, RT5645_R_VOL_SFT + 1, 87, 0, dac_vol_tlv),

	/* IN1/IN2 Control */
	SOC_SINGLE_TLV("IN1 Boost", RT5645_IN1_CTRL1,
		RT5645_BST_SFT1, 12, 0, bst_tlv),
	SOC_SINGLE_TLV("IN2 Boost", RT5645_IN2_CTRL,
		RT5645_BST_SFT2, 8, 0, bst_tlv),

	/* INL/INR Volume Control */
	SOC_DOUBLE_TLV("IN Capture Volume", RT5645_INL1_INR1_VOL,
		RT5645_INL_VOL_SFT, RT5645_INR_VOL_SFT, 31, 1, in_vol_tlv),

	/* ADC Digital Volume Control */
	SOC_DOUBLE("ADC Capture Switch", RT5645_STO1_ADC_DIG_VOL,
		RT5645_L_MUTE_SFT, RT5645_R_MUTE_SFT, 1, 1),
	SOC_DOUBLE_TLV("ADC Capture Volume", RT5645_STO1_ADC_DIG_VOL,
		RT5645_L_VOL_SFT + 1, RT5645_R_VOL_SFT + 1, 63, 0, adc_vol_tlv),
	SOC_DOUBLE("Mono ADC Capture Switch", RT5645_MONO_ADC_DIG_VOL,
		RT5645_L_MUTE_SFT, RT5645_R_MUTE_SFT, 1, 1),
	SOC_DOUBLE_TLV("Mono ADC Capture Volume", RT5645_MONO_ADC_DIG_VOL,
		RT5645_L_VOL_SFT + 1, RT5645_R_VOL_SFT + 1, 63, 0, adc_vol_tlv),

	/* ADC Boost Volume Control */
	SOC_DOUBLE_TLV("ADC Boost Capture Volume", RT5645_ADC_BST_VOL1,
		RT5645_STO1_ADC_L_BST_SFT, RT5645_STO1_ADC_R_BST_SFT, 3, 0,
		adc_bst_tlv),
	SOC_DOUBLE_TLV("Mono ADC Boost Capture Volume", RT5645_ADC_BST_VOL2,
		RT5645_MONO_ADC_L_BST_SFT, RT5645_MONO_ADC_R_BST_SFT, 3, 0,
		adc_bst_tlv),

	/* I2S2 function select */
	SOC_SINGLE("I2S2 Func Switch", RT5645_GPIO_CTRL1, RT5645_I2S2_SEL_SFT,
		1, 1),
	RT5645_HWEQ("Speaker HWEQ"),

	/* Digital Soft Volume Control */
	SOC_ENUM("DAC1 Digital Volume Control Func", rt5645_dac1_vol_ctrl_mode),
};

/**
 * set_dmic_clk - Set parameter of dmic.
 *
 * @w: DAPM widget.
 * @kcontrol: The kcontrol of this widget.
 * @event: Event id.
 *
 */
static int set_dmic_clk(struct snd_soc_dapm_widget *w,
	struct snd_kcontrol *kcontrol, int event)
{
	struct snd_soc_component *component = snd_soc_dapm_to_component(w->dapm);
	struct rt5645_priv *rt5645 = snd_soc_component_get_drvdata(component);
	int idx, rate;

	rate = rt5645->sysclk / rl6231_get_pre_div(rt5645->regmap,
		RT5645_ADDA_CLK1, RT5645_I2S_PD1_SFT);
	idx = rl6231_calc_dmic_clk(rate);
	if (idx < 0)
		dev_err(component->dev, "Failed to set DMIC clock\n");
	else
		snd_soc_component_update_bits(component, RT5645_DMIC_CTRL1,
			RT5645_DMIC_CLK_MASK, idx << RT5645_DMIC_CLK_SFT);
	return idx;
}

static int is_sys_clk_from_pll(struct snd_soc_dapm_widget *source,
			 struct snd_soc_dapm_widget *sink)
{
	struct snd_soc_component *component = snd_soc_dapm_to_component(source->dapm);
	unsigned int val;

	val = snd_soc_component_read(component, RT5645_GLB_CLK);
	val &= RT5645_SCLK_SRC_MASK;
	if (val == RT5645_SCLK_SRC_PLL1)
		return 1;
	else
		return 0;
}

static int is_using_asrc(struct snd_soc_dapm_widget *source,
			 struct snd_soc_dapm_widget *sink)
{
	struct snd_soc_component *component = snd_soc_dapm_to_component(source->dapm);
	unsigned int reg, shift, val;

	switch (source->shift) {
	case 0:
		reg = RT5645_ASRC_3;
		shift = 0;
		break;
	case 1:
		reg = RT5645_ASRC_3;
		shift = 4;
		break;
	case 3:
		reg = RT5645_ASRC_2;
		shift = 0;
		break;
	case 8:
		reg = RT5645_ASRC_2;
		shift = 4;
		break;
	case 9:
		reg = RT5645_ASRC_2;
		shift = 8;
		break;
	case 10:
		reg = RT5645_ASRC_2;
		shift = 12;
		break;
	default:
		return 0;
	}

	val = (snd_soc_component_read(component, reg) >> shift) & 0xf;
	switch (val) {
	case 1:
	case 2:
	case 3:
	case 4:
		return 1;
	default:
		return 0;
	}

}

static int rt5645_enable_hweq(struct snd_soc_component *component)
{
	struct rt5645_priv *rt5645 = snd_soc_component_get_drvdata(component);
	int i;

	for (i = 0; i < RT5645_HWEQ_NUM; i++) {
		if (rt5645_validate_hweq(rt5645->eq_param[i].reg))
			regmap_write(rt5645->regmap, rt5645->eq_param[i].reg,
					rt5645->eq_param[i].val);
		else
			break;
	}

	return 0;
}

/**
 * rt5645_sel_asrc_clk_src - select ASRC clock source for a set of filters
 * @component: SoC audio component device.
 * @filter_mask: mask of filters.
 * @clk_src: clock source
 *
 * The ASRC function is for asynchronous MCLK and LRCK. Also, since RT5645 can
 * only support standard 32fs or 64fs i2s format, ASRC should be enabled to
 * support special i2s clock format such as Intel's 100fs(100 * sampling rate).
 * ASRC function will track i2s clock and generate a corresponding system clock
 * for codec. This function provides an API to select the clock source for a
 * set of filters specified by the mask. And the codec driver will turn on ASRC
 * for these filters if ASRC is selected as their clock source.
 */
int rt5645_sel_asrc_clk_src(struct snd_soc_component *component,
		unsigned int filter_mask, unsigned int clk_src)
{
	unsigned int asrc2_mask = 0;
	unsigned int asrc2_value = 0;
	unsigned int asrc3_mask = 0;
	unsigned int asrc3_value = 0;

	switch (clk_src) {
	case RT5645_CLK_SEL_SYS:
	case RT5645_CLK_SEL_I2S1_ASRC:
	case RT5645_CLK_SEL_I2S2_ASRC:
	case RT5645_CLK_SEL_SYS2:
		break;

	default:
		return -EINVAL;
	}

	if (filter_mask & RT5645_DA_STEREO_FILTER) {
		asrc2_mask |= RT5645_DA_STO_CLK_SEL_MASK;
		asrc2_value = (asrc2_value & ~RT5645_DA_STO_CLK_SEL_MASK)
			| (clk_src << RT5645_DA_STO_CLK_SEL_SFT);
	}

	if (filter_mask & RT5645_DA_MONO_L_FILTER) {
		asrc2_mask |= RT5645_DA_MONOL_CLK_SEL_MASK;
		asrc2_value = (asrc2_value & ~RT5645_DA_MONOL_CLK_SEL_MASK)
			| (clk_src << RT5645_DA_MONOL_CLK_SEL_SFT);
	}

	if (filter_mask & RT5645_DA_MONO_R_FILTER) {
		asrc2_mask |= RT5645_DA_MONOR_CLK_SEL_MASK;
		asrc2_value = (asrc2_value & ~RT5645_DA_MONOR_CLK_SEL_MASK)
			| (clk_src << RT5645_DA_MONOR_CLK_SEL_SFT);
	}

	if (filter_mask & RT5645_AD_STEREO_FILTER) {
		asrc2_mask |= RT5645_AD_STO1_CLK_SEL_MASK;
		asrc2_value = (asrc2_value & ~RT5645_AD_STO1_CLK_SEL_MASK)
			| (clk_src << RT5645_AD_STO1_CLK_SEL_SFT);
	}

	if (filter_mask & RT5645_AD_MONO_L_FILTER) {
		asrc3_mask |= RT5645_AD_MONOL_CLK_SEL_MASK;
		asrc3_value = (asrc3_value & ~RT5645_AD_MONOL_CLK_SEL_MASK)
			| (clk_src << RT5645_AD_MONOL_CLK_SEL_SFT);
	}

	if (filter_mask & RT5645_AD_MONO_R_FILTER)  {
		asrc3_mask |= RT5645_AD_MONOR_CLK_SEL_MASK;
		asrc3_value = (asrc3_value & ~RT5645_AD_MONOR_CLK_SEL_MASK)
			| (clk_src << RT5645_AD_MONOR_CLK_SEL_SFT);
	}

	if (asrc2_mask)
		snd_soc_component_update_bits(component, RT5645_ASRC_2,
			asrc2_mask, asrc2_value);

	if (asrc3_mask)
		snd_soc_component_update_bits(component, RT5645_ASRC_3,
			asrc3_mask, asrc3_value);

	return 0;
}
EXPORT_SYMBOL_GPL(rt5645_sel_asrc_clk_src);

/* Digital Mixer */
static const struct snd_kcontrol_new rt5645_sto1_adc_l_mix[] = {
	SOC_DAPM_SINGLE("ADC1 Switch", RT5645_STO1_ADC_MIXER,
			RT5645_M_ADC_L1_SFT, 1, 1),
	SOC_DAPM_SINGLE("ADC2 Switch", RT5645_STO1_ADC_MIXER,
			RT5645_M_ADC_L2_SFT, 1, 1),
};

static const struct snd_kcontrol_new rt5645_sto1_adc_r_mix[] = {
	SOC_DAPM_SINGLE("ADC1 Switch", RT5645_STO1_ADC_MIXER,
			RT5645_M_ADC_R1_SFT, 1, 1),
	SOC_DAPM_SINGLE("ADC2 Switch", RT5645_STO1_ADC_MIXER,
			RT5645_M_ADC_R2_SFT, 1, 1),
};

static const struct snd_kcontrol_new rt5645_mono_adc_l_mix[] = {
	SOC_DAPM_SINGLE("ADC1 Switch", RT5645_MONO_ADC_MIXER,
			RT5645_M_MONO_ADC_L1_SFT, 1, 1),
	SOC_DAPM_SINGLE("ADC2 Switch", RT5645_MONO_ADC_MIXER,
			RT5645_M_MONO_ADC_L2_SFT, 1, 1),
};

static const struct snd_kcontrol_new rt5645_mono_adc_r_mix[] = {
	SOC_DAPM_SINGLE("ADC1 Switch", RT5645_MONO_ADC_MIXER,
			RT5645_M_MONO_ADC_R1_SFT, 1, 1),
	SOC_DAPM_SINGLE("ADC2 Switch", RT5645_MONO_ADC_MIXER,
			RT5645_M_MONO_ADC_R2_SFT, 1, 1),
};

static const struct snd_kcontrol_new rt5645_dac_l_mix[] = {
	SOC_DAPM_SINGLE("Stereo ADC Switch", RT5645_AD_DA_MIXER,
			RT5645_M_ADCMIX_L_SFT, 1, 1),
	SOC_DAPM_SINGLE_AUTODISABLE("DAC1 Switch", RT5645_AD_DA_MIXER,
			RT5645_M_DAC1_L_SFT, 1, 1),
};

static const struct snd_kcontrol_new rt5645_dac_r_mix[] = {
	SOC_DAPM_SINGLE("Stereo ADC Switch", RT5645_AD_DA_MIXER,
			RT5645_M_ADCMIX_R_SFT, 1, 1),
	SOC_DAPM_SINGLE_AUTODISABLE("DAC1 Switch", RT5645_AD_DA_MIXER,
			RT5645_M_DAC1_R_SFT, 1, 1),
};

static const struct snd_kcontrol_new rt5645_sto_dac_l_mix[] = {
	SOC_DAPM_SINGLE("DAC L1 Switch", RT5645_STO_DAC_MIXER,
			RT5645_M_DAC_L1_SFT, 1, 1),
	SOC_DAPM_SINGLE("DAC L2 Switch", RT5645_STO_DAC_MIXER,
			RT5645_M_DAC_L2_SFT, 1, 1),
	SOC_DAPM_SINGLE("DAC R1 Switch", RT5645_STO_DAC_MIXER,
			RT5645_M_DAC_R1_STO_L_SFT, 1, 1),
};

static const struct snd_kcontrol_new rt5645_sto_dac_r_mix[] = {
	SOC_DAPM_SINGLE("DAC R1 Switch", RT5645_STO_DAC_MIXER,
			RT5645_M_DAC_R1_SFT, 1, 1),
	SOC_DAPM_SINGLE("DAC R2 Switch", RT5645_STO_DAC_MIXER,
			RT5645_M_DAC_R2_SFT, 1, 1),
	SOC_DAPM_SINGLE("DAC L1 Switch", RT5645_STO_DAC_MIXER,
			RT5645_M_DAC_L1_STO_R_SFT, 1, 1),
};

static const struct snd_kcontrol_new rt5645_mono_dac_l_mix[] = {
	SOC_DAPM_SINGLE("DAC L1 Switch", RT5645_MONO_DAC_MIXER,
			RT5645_M_DAC_L1_MONO_L_SFT, 1, 1),
	SOC_DAPM_SINGLE("DAC L2 Switch", RT5645_MONO_DAC_MIXER,
			RT5645_M_DAC_L2_MONO_L_SFT, 1, 1),
	SOC_DAPM_SINGLE("DAC R2 Switch", RT5645_MONO_DAC_MIXER,
			RT5645_M_DAC_R2_MONO_L_SFT, 1, 1),
};

static const struct snd_kcontrol_new rt5645_mono_dac_r_mix[] = {
	SOC_DAPM_SINGLE("DAC R1 Switch", RT5645_MONO_DAC_MIXER,
			RT5645_M_DAC_R1_MONO_R_SFT, 1, 1),
	SOC_DAPM_SINGLE("DAC R2 Switch", RT5645_MONO_DAC_MIXER,
			RT5645_M_DAC_R2_MONO_R_SFT, 1, 1),
	SOC_DAPM_SINGLE("DAC L2 Switch", RT5645_MONO_DAC_MIXER,
			RT5645_M_DAC_L2_MONO_R_SFT, 1, 1),
};

static const struct snd_kcontrol_new rt5645_dig_l_mix[] = {
	SOC_DAPM_SINGLE("Sto DAC Mix L Switch", RT5645_DIG_MIXER,
			RT5645_M_STO_L_DAC_L_SFT, 1, 1),
	SOC_DAPM_SINGLE("DAC L2 Switch", RT5645_DIG_MIXER,
			RT5645_M_DAC_L2_DAC_L_SFT, 1, 1),
	SOC_DAPM_SINGLE("DAC R2 Switch", RT5645_DIG_MIXER,
			RT5645_M_DAC_R2_DAC_L_SFT, 1, 1),
};

static const struct snd_kcontrol_new rt5645_dig_r_mix[] = {
	SOC_DAPM_SINGLE("Sto DAC Mix R Switch", RT5645_DIG_MIXER,
			RT5645_M_STO_R_DAC_R_SFT, 1, 1),
	SOC_DAPM_SINGLE("DAC R2 Switch", RT5645_DIG_MIXER,
			RT5645_M_DAC_R2_DAC_R_SFT, 1, 1),
	SOC_DAPM_SINGLE("DAC L2 Switch", RT5645_DIG_MIXER,
			RT5645_M_DAC_L2_DAC_R_SFT, 1, 1),
};

/* Analog Input Mixer */
static const struct snd_kcontrol_new rt5645_rec_l_mix[] = {
	SOC_DAPM_SINGLE("HPOL Switch", RT5645_REC_L2_MIXER,
			RT5645_M_HP_L_RM_L_SFT, 1, 1),
	SOC_DAPM_SINGLE("INL Switch", RT5645_REC_L2_MIXER,
			RT5645_M_IN_L_RM_L_SFT, 1, 1),
	SOC_DAPM_SINGLE("BST2 Switch", RT5645_REC_L2_MIXER,
			RT5645_M_BST2_RM_L_SFT, 1, 1),
	SOC_DAPM_SINGLE("BST1 Switch", RT5645_REC_L2_MIXER,
			RT5645_M_BST1_RM_L_SFT, 1, 1),
	SOC_DAPM_SINGLE("OUT MIXL Switch", RT5645_REC_L2_MIXER,
			RT5645_M_OM_L_RM_L_SFT, 1, 1),
};

static const struct snd_kcontrol_new rt5645_rec_r_mix[] = {
	SOC_DAPM_SINGLE("HPOR Switch", RT5645_REC_R2_MIXER,
			RT5645_M_HP_R_RM_R_SFT, 1, 1),
	SOC_DAPM_SINGLE("INR Switch", RT5645_REC_R2_MIXER,
			RT5645_M_IN_R_RM_R_SFT, 1, 1),
	SOC_DAPM_SINGLE("BST2 Switch", RT5645_REC_R2_MIXER,
			RT5645_M_BST2_RM_R_SFT, 1, 1),
	SOC_DAPM_SINGLE("BST1 Switch", RT5645_REC_R2_MIXER,
			RT5645_M_BST1_RM_R_SFT, 1, 1),
	SOC_DAPM_SINGLE("OUT MIXR Switch", RT5645_REC_R2_MIXER,
			RT5645_M_OM_R_RM_R_SFT, 1, 1),
};

static const struct snd_kcontrol_new rt5645_spk_l_mix[] = {
	SOC_DAPM_SINGLE("DAC L1 Switch", RT5645_SPK_L_MIXER,
			RT5645_M_DAC_L1_SM_L_SFT, 1, 1),
	SOC_DAPM_SINGLE("DAC L2 Switch", RT5645_SPK_L_MIXER,
			RT5645_M_DAC_L2_SM_L_SFT, 1, 1),
	SOC_DAPM_SINGLE("INL Switch", RT5645_SPK_L_MIXER,
			RT5645_M_IN_L_SM_L_SFT, 1, 1),
	SOC_DAPM_SINGLE("BST1 Switch", RT5645_SPK_L_MIXER,
			RT5645_M_BST1_L_SM_L_SFT, 1, 1),
};

static const struct snd_kcontrol_new rt5645_spk_r_mix[] = {
	SOC_DAPM_SINGLE("DAC R1 Switch", RT5645_SPK_R_MIXER,
			RT5645_M_DAC_R1_SM_R_SFT, 1, 1),
	SOC_DAPM_SINGLE("DAC R2 Switch", RT5645_SPK_R_MIXER,
			RT5645_M_DAC_R2_SM_R_SFT, 1, 1),
	SOC_DAPM_SINGLE("INR Switch", RT5645_SPK_R_MIXER,
			RT5645_M_IN_R_SM_R_SFT, 1, 1),
	SOC_DAPM_SINGLE("BST2 Switch", RT5645_SPK_R_MIXER,
			RT5645_M_BST2_R_SM_R_SFT, 1, 1),
};

static const struct snd_kcontrol_new rt5645_out_l_mix[] = {
	SOC_DAPM_SINGLE("BST1 Switch", RT5645_OUT_L1_MIXER,
			RT5645_M_BST1_OM_L_SFT, 1, 1),
	SOC_DAPM_SINGLE("INL Switch", RT5645_OUT_L1_MIXER,
			RT5645_M_IN_L_OM_L_SFT, 1, 1),
	SOC_DAPM_SINGLE("DAC L2 Switch", RT5645_OUT_L1_MIXER,
			RT5645_M_DAC_L2_OM_L_SFT, 1, 1),
	SOC_DAPM_SINGLE("DAC L1 Switch", RT5645_OUT_L1_MIXER,
			RT5645_M_DAC_L1_OM_L_SFT, 1, 1),
};

static const struct snd_kcontrol_new rt5645_out_r_mix[] = {
	SOC_DAPM_SINGLE("BST2 Switch", RT5645_OUT_R1_MIXER,
			RT5645_M_BST2_OM_R_SFT, 1, 1),
	SOC_DAPM_SINGLE("INR Switch", RT5645_OUT_R1_MIXER,
			RT5645_M_IN_R_OM_R_SFT, 1, 1),
	SOC_DAPM_SINGLE("DAC R2 Switch", RT5645_OUT_R1_MIXER,
			RT5645_M_DAC_R2_OM_R_SFT, 1, 1),
	SOC_DAPM_SINGLE("DAC R1 Switch", RT5645_OUT_R1_MIXER,
			RT5645_M_DAC_R1_OM_R_SFT, 1, 1),
};

static const struct snd_kcontrol_new rt5645_spo_l_mix[] = {
	SOC_DAPM_SINGLE("DAC R1 Switch", RT5645_SPO_MIXER,
			RT5645_M_DAC_R1_SPM_L_SFT, 1, 1),
	SOC_DAPM_SINGLE("DAC L1 Switch", RT5645_SPO_MIXER,
			RT5645_M_DAC_L1_SPM_L_SFT, 1, 1),
	SOC_DAPM_SINGLE("SPKVOL R Switch", RT5645_SPO_MIXER,
			RT5645_M_SV_R_SPM_L_SFT, 1, 1),
	SOC_DAPM_SINGLE("SPKVOL L Switch", RT5645_SPO_MIXER,
			RT5645_M_SV_L_SPM_L_SFT, 1, 1),
};

static const struct snd_kcontrol_new rt5645_spo_r_mix[] = {
	SOC_DAPM_SINGLE("DAC R1 Switch", RT5645_SPO_MIXER,
			RT5645_M_DAC_R1_SPM_R_SFT, 1, 1),
	SOC_DAPM_SINGLE("SPKVOL R Switch", RT5645_SPO_MIXER,
			RT5645_M_SV_R_SPM_R_SFT, 1, 1),
};

static const struct snd_kcontrol_new rt5645_hpo_mix[] = {
	SOC_DAPM_SINGLE("DAC1 Switch", RT5645_HPO_MIXER,
			RT5645_M_DAC1_HM_SFT, 1, 1),
	SOC_DAPM_SINGLE("HPVOL Switch", RT5645_HPO_MIXER,
			RT5645_M_HPVOL_HM_SFT, 1, 1),
};

static const struct snd_kcontrol_new rt5645_hpvoll_mix[] = {
	SOC_DAPM_SINGLE("DAC1 Switch", RT5645_HPOMIXL_CTRL,
			RT5645_M_DAC1_HV_SFT, 1, 1),
	SOC_DAPM_SINGLE("DAC2 Switch", RT5645_HPOMIXL_CTRL,
			RT5645_M_DAC2_HV_SFT, 1, 1),
	SOC_DAPM_SINGLE("INL Switch", RT5645_HPOMIXL_CTRL,
			RT5645_M_IN_HV_SFT, 1, 1),
	SOC_DAPM_SINGLE("BST1 Switch", RT5645_HPOMIXL_CTRL,
			RT5645_M_BST1_HV_SFT, 1, 1),
};

static const struct snd_kcontrol_new rt5645_hpvolr_mix[] = {
	SOC_DAPM_SINGLE("DAC1 Switch", RT5645_HPOMIXR_CTRL,
			RT5645_M_DAC1_HV_SFT, 1, 1),
	SOC_DAPM_SINGLE("DAC2 Switch", RT5645_HPOMIXR_CTRL,
			RT5645_M_DAC2_HV_SFT, 1, 1),
	SOC_DAPM_SINGLE("INR Switch", RT5645_HPOMIXR_CTRL,
			RT5645_M_IN_HV_SFT, 1, 1),
	SOC_DAPM_SINGLE("BST2 Switch", RT5645_HPOMIXR_CTRL,
			RT5645_M_BST2_HV_SFT, 1, 1),
};

static const struct snd_kcontrol_new rt5645_lout_mix[] = {
	SOC_DAPM_SINGLE("DAC L1 Switch", RT5645_LOUT_MIXER,
			RT5645_M_DAC_L1_LM_SFT, 1, 1),
	SOC_DAPM_SINGLE("DAC R1 Switch", RT5645_LOUT_MIXER,
			RT5645_M_DAC_R1_LM_SFT, 1, 1),
	SOC_DAPM_SINGLE("OUTMIX L Switch", RT5645_LOUT_MIXER,
			RT5645_M_OV_L_LM_SFT, 1, 1),
	SOC_DAPM_SINGLE("OUTMIX R Switch", RT5645_LOUT_MIXER,
			RT5645_M_OV_R_LM_SFT, 1, 1),
};

/*DAC1 L/R source*/ /* MX-29 [9:8] [11:10] */
static const char * const rt5645_dac1_src[] = {
	"IF1 DAC", "IF2 DAC", "IF3 DAC"
};

static SOC_ENUM_SINGLE_DECL(
	rt5645_dac1l_enum, RT5645_AD_DA_MIXER,
	RT5645_DAC1_L_SEL_SFT, rt5645_dac1_src);

static const struct snd_kcontrol_new rt5645_dac1l_mux =
	SOC_DAPM_ENUM("DAC1 L source", rt5645_dac1l_enum);

static SOC_ENUM_SINGLE_DECL(
	rt5645_dac1r_enum, RT5645_AD_DA_MIXER,
	RT5645_DAC1_R_SEL_SFT, rt5645_dac1_src);

static const struct snd_kcontrol_new rt5645_dac1r_mux =
	SOC_DAPM_ENUM("DAC1 R source", rt5645_dac1r_enum);

/*DAC2 L/R source*/ /* MX-1B [6:4] [2:0] */
static const char * const rt5645_dac12_src[] = {
	"IF1 DAC", "IF2 DAC", "IF3 DAC", "Mono ADC", "VAD_ADC"
};

static SOC_ENUM_SINGLE_DECL(
	rt5645_dac2l_enum, RT5645_DAC_CTRL,
	RT5645_DAC2_L_SEL_SFT, rt5645_dac12_src);

static const struct snd_kcontrol_new rt5645_dac_l2_mux =
	SOC_DAPM_ENUM("DAC2 L source", rt5645_dac2l_enum);

static const char * const rt5645_dacr2_src[] = {
	"IF1 DAC", "IF2 DAC", "IF3 DAC", "Mono ADC", "Haptic"
};

static SOC_ENUM_SINGLE_DECL(
	rt5645_dac2r_enum, RT5645_DAC_CTRL,
	RT5645_DAC2_R_SEL_SFT, rt5645_dacr2_src);

static const struct snd_kcontrol_new rt5645_dac_r2_mux =
	SOC_DAPM_ENUM("DAC2 R source", rt5645_dac2r_enum);

/* Stereo1 ADC source */
/* MX-27 [12] */
static const char * const rt5645_stereo_adc1_src[] = {
	"DAC MIX", "ADC"
};

static SOC_ENUM_SINGLE_DECL(
	rt5645_stereo1_adc1_enum, RT5645_STO1_ADC_MIXER,
	RT5645_ADC_1_SRC_SFT, rt5645_stereo_adc1_src);

static const struct snd_kcontrol_new rt5645_sto_adc1_mux =
	SOC_DAPM_ENUM("Stereo1 ADC1 Mux", rt5645_stereo1_adc1_enum);

/* MX-27 [11] */
static const char * const rt5645_stereo_adc2_src[] = {
	"DAC MIX", "DMIC"
};

static SOC_ENUM_SINGLE_DECL(
	rt5645_stereo1_adc2_enum, RT5645_STO1_ADC_MIXER,
	RT5645_ADC_2_SRC_SFT, rt5645_stereo_adc2_src);

static const struct snd_kcontrol_new rt5645_sto_adc2_mux =
	SOC_DAPM_ENUM("Stereo1 ADC2 Mux", rt5645_stereo1_adc2_enum);

/* MX-27 [8] */
static const char * const rt5645_stereo_dmic_src[] = {
	"DMIC1", "DMIC2"
};

static SOC_ENUM_SINGLE_DECL(
	rt5645_stereo1_dmic_enum, RT5645_STO1_ADC_MIXER,
	RT5645_DMIC_SRC_SFT, rt5645_stereo_dmic_src);

static const struct snd_kcontrol_new rt5645_sto1_dmic_mux =
	SOC_DAPM_ENUM("Stereo1 DMIC source", rt5645_stereo1_dmic_enum);

/* Mono ADC source */
/* MX-28 [12] */
static const char * const rt5645_mono_adc_l1_src[] = {
	"Mono DAC MIXL", "ADC"
};

static SOC_ENUM_SINGLE_DECL(
	rt5645_mono_adc_l1_enum, RT5645_MONO_ADC_MIXER,
	RT5645_MONO_ADC_L1_SRC_SFT, rt5645_mono_adc_l1_src);

static const struct snd_kcontrol_new rt5645_mono_adc_l1_mux =
	SOC_DAPM_ENUM("Mono ADC1 left source", rt5645_mono_adc_l1_enum);
/* MX-28 [11] */
static const char * const rt5645_mono_adc_l2_src[] = {
	"Mono DAC MIXL", "DMIC"
};

static SOC_ENUM_SINGLE_DECL(
	rt5645_mono_adc_l2_enum, RT5645_MONO_ADC_MIXER,
	RT5645_MONO_ADC_L2_SRC_SFT, rt5645_mono_adc_l2_src);

static const struct snd_kcontrol_new rt5645_mono_adc_l2_mux =
	SOC_DAPM_ENUM("Mono ADC2 left source", rt5645_mono_adc_l2_enum);

/* MX-28 [8] */
static const char * const rt5645_mono_dmic_src[] = {
	"DMIC1", "DMIC2"
};

static SOC_ENUM_SINGLE_DECL(
	rt5645_mono_dmic_l_enum, RT5645_MONO_ADC_MIXER,
	RT5645_MONO_DMIC_L_SRC_SFT, rt5645_mono_dmic_src);

static const struct snd_kcontrol_new rt5645_mono_dmic_l_mux =
	SOC_DAPM_ENUM("Mono DMIC left source", rt5645_mono_dmic_l_enum);
/* MX-28 [1:0] */
static SOC_ENUM_SINGLE_DECL(
	rt5645_mono_dmic_r_enum, RT5645_MONO_ADC_MIXER,
	RT5645_MONO_DMIC_R_SRC_SFT, rt5645_mono_dmic_src);

static const struct snd_kcontrol_new rt5645_mono_dmic_r_mux =
	SOC_DAPM_ENUM("Mono DMIC Right source", rt5645_mono_dmic_r_enum);
/* MX-28 [4] */
static const char * const rt5645_mono_adc_r1_src[] = {
	"Mono DAC MIXR", "ADC"
};

static SOC_ENUM_SINGLE_DECL(
	rt5645_mono_adc_r1_enum, RT5645_MONO_ADC_MIXER,
	RT5645_MONO_ADC_R1_SRC_SFT, rt5645_mono_adc_r1_src);

static const struct snd_kcontrol_new rt5645_mono_adc_r1_mux =
	SOC_DAPM_ENUM("Mono ADC1 right source", rt5645_mono_adc_r1_enum);
/* MX-28 [3] */
static const char * const rt5645_mono_adc_r2_src[] = {
	"Mono DAC MIXR", "DMIC"
};

static SOC_ENUM_SINGLE_DECL(
	rt5645_mono_adc_r2_enum, RT5645_MONO_ADC_MIXER,
	RT5645_MONO_ADC_R2_SRC_SFT, rt5645_mono_adc_r2_src);

static const struct snd_kcontrol_new rt5645_mono_adc_r2_mux =
	SOC_DAPM_ENUM("Mono ADC2 right source", rt5645_mono_adc_r2_enum);

/* MX-77 [9:8] */
static const char * const rt5645_if1_adc_in_src[] = {
	"IF_ADC1/IF_ADC2/VAD_ADC", "IF_ADC2/IF_ADC1/VAD_ADC",
	"VAD_ADC/IF_ADC1/IF_ADC2", "VAD_ADC/IF_ADC2/IF_ADC1"
};

static SOC_ENUM_SINGLE_DECL(
	rt5645_if1_adc_in_enum, RT5645_TDM_CTRL_1,
	RT5645_IF1_ADC_IN_SFT, rt5645_if1_adc_in_src);

static const struct snd_kcontrol_new rt5645_if1_adc_in_mux =
	SOC_DAPM_ENUM("IF1 ADC IN source", rt5645_if1_adc_in_enum);

/* MX-78 [4:0] */
static const char * const rt5650_if1_adc_in_src[] = {
	"IF_ADC1/IF_ADC2/DAC_REF/Null",
	"IF_ADC1/IF_ADC2/Null/DAC_REF",
	"IF_ADC1/DAC_REF/IF_ADC2/Null",
	"IF_ADC1/DAC_REF/Null/IF_ADC2",
	"IF_ADC1/Null/DAC_REF/IF_ADC2",
	"IF_ADC1/Null/IF_ADC2/DAC_REF",

	"IF_ADC2/IF_ADC1/DAC_REF/Null",
	"IF_ADC2/IF_ADC1/Null/DAC_REF",
	"IF_ADC2/DAC_REF/IF_ADC1/Null",
	"IF_ADC2/DAC_REF/Null/IF_ADC1",
	"IF_ADC2/Null/DAC_REF/IF_ADC1",
	"IF_ADC2/Null/IF_ADC1/DAC_REF",

	"DAC_REF/IF_ADC1/IF_ADC2/Null",
	"DAC_REF/IF_ADC1/Null/IF_ADC2",
	"DAC_REF/IF_ADC2/IF_ADC1/Null",
	"DAC_REF/IF_ADC2/Null/IF_ADC1",
	"DAC_REF/Null/IF_ADC1/IF_ADC2",
	"DAC_REF/Null/IF_ADC2/IF_ADC1",

	"Null/IF_ADC1/IF_ADC2/DAC_REF",
	"Null/IF_ADC1/DAC_REF/IF_ADC2",
	"Null/IF_ADC2/IF_ADC1/DAC_REF",
	"Null/IF_ADC2/DAC_REF/IF_ADC1",
	"Null/DAC_REF/IF_ADC1/IF_ADC2",
	"Null/DAC_REF/IF_ADC2/IF_ADC1",
};

static SOC_ENUM_SINGLE_DECL(
	rt5650_if1_adc_in_enum, RT5645_TDM_CTRL_2,
	0, rt5650_if1_adc_in_src);

static const struct snd_kcontrol_new rt5650_if1_adc_in_mux =
	SOC_DAPM_ENUM("IF1 ADC IN source", rt5650_if1_adc_in_enum);

/* MX-78 [15:14][13:12][11:10] */
static const char * const rt5645_tdm_adc_swap_select[] = {
	"L/R", "R/L", "L/L", "R/R"
};

static SOC_ENUM_SINGLE_DECL(rt5650_tdm_adc_slot0_1_enum,
	RT5645_TDM_CTRL_2, 14, rt5645_tdm_adc_swap_select);

static const struct snd_kcontrol_new rt5650_if1_adc1_in_mux =
	SOC_DAPM_ENUM("IF1 ADC1 IN source", rt5650_tdm_adc_slot0_1_enum);

static SOC_ENUM_SINGLE_DECL(rt5650_tdm_adc_slot2_3_enum,
	RT5645_TDM_CTRL_2, 12, rt5645_tdm_adc_swap_select);

static const struct snd_kcontrol_new rt5650_if1_adc2_in_mux =
	SOC_DAPM_ENUM("IF1 ADC2 IN source", rt5650_tdm_adc_slot2_3_enum);

static SOC_ENUM_SINGLE_DECL(rt5650_tdm_adc_slot4_5_enum,
	RT5645_TDM_CTRL_2, 10, rt5645_tdm_adc_swap_select);

static const struct snd_kcontrol_new rt5650_if1_adc3_in_mux =
	SOC_DAPM_ENUM("IF1 ADC3 IN source", rt5650_tdm_adc_slot4_5_enum);

/* MX-77 [7:6][5:4][3:2] */
static SOC_ENUM_SINGLE_DECL(rt5645_tdm_adc_slot0_1_enum,
	RT5645_TDM_CTRL_1, 6, rt5645_tdm_adc_swap_select);

static const struct snd_kcontrol_new rt5645_if1_adc1_in_mux =
	SOC_DAPM_ENUM("IF1 ADC1 IN source", rt5645_tdm_adc_slot0_1_enum);

static SOC_ENUM_SINGLE_DECL(rt5645_tdm_adc_slot2_3_enum,
	RT5645_TDM_CTRL_1, 4, rt5645_tdm_adc_swap_select);

static const struct snd_kcontrol_new rt5645_if1_adc2_in_mux =
	SOC_DAPM_ENUM("IF1 ADC2 IN source", rt5645_tdm_adc_slot2_3_enum);

static SOC_ENUM_SINGLE_DECL(rt5645_tdm_adc_slot4_5_enum,
	RT5645_TDM_CTRL_1, 2, rt5645_tdm_adc_swap_select);

static const struct snd_kcontrol_new rt5645_if1_adc3_in_mux =
	SOC_DAPM_ENUM("IF1 ADC3 IN source", rt5645_tdm_adc_slot4_5_enum);

/* MX-79 [14:12][10:8][6:4][2:0] */
static const char * const rt5645_tdm_dac_swap_select[] = {
	"Slot0", "Slot1", "Slot2", "Slot3"
};

static SOC_ENUM_SINGLE_DECL(rt5645_tdm_dac0_enum,
	RT5645_TDM_CTRL_3, 12, rt5645_tdm_dac_swap_select);

static const struct snd_kcontrol_new rt5645_if1_dac0_tdm_sel_mux =
	SOC_DAPM_ENUM("IF1 DAC0 source", rt5645_tdm_dac0_enum);

static SOC_ENUM_SINGLE_DECL(rt5645_tdm_dac1_enum,
	RT5645_TDM_CTRL_3, 8, rt5645_tdm_dac_swap_select);

static const struct snd_kcontrol_new rt5645_if1_dac1_tdm_sel_mux =
	SOC_DAPM_ENUM("IF1 DAC1 source", rt5645_tdm_dac1_enum);

static SOC_ENUM_SINGLE_DECL(rt5645_tdm_dac2_enum,
	RT5645_TDM_CTRL_3, 4, rt5645_tdm_dac_swap_select);

static const struct snd_kcontrol_new rt5645_if1_dac2_tdm_sel_mux =
	SOC_DAPM_ENUM("IF1 DAC2 source", rt5645_tdm_dac2_enum);

static SOC_ENUM_SINGLE_DECL(rt5645_tdm_dac3_enum,
	RT5645_TDM_CTRL_3, 0, rt5645_tdm_dac_swap_select);

static const struct snd_kcontrol_new rt5645_if1_dac3_tdm_sel_mux =
	SOC_DAPM_ENUM("IF1 DAC3 source", rt5645_tdm_dac3_enum);

/* MX-7a [14:12][10:8][6:4][2:0] */
static SOC_ENUM_SINGLE_DECL(rt5650_tdm_dac0_enum,
	RT5650_TDM_CTRL_4, 12, rt5645_tdm_dac_swap_select);

static const struct snd_kcontrol_new rt5650_if1_dac0_tdm_sel_mux =
	SOC_DAPM_ENUM("IF1 DAC0 source", rt5650_tdm_dac0_enum);

static SOC_ENUM_SINGLE_DECL(rt5650_tdm_dac1_enum,
	RT5650_TDM_CTRL_4, 8, rt5645_tdm_dac_swap_select);

static const struct snd_kcontrol_new rt5650_if1_dac1_tdm_sel_mux =
	SOC_DAPM_ENUM("IF1 DAC1 source", rt5650_tdm_dac1_enum);

static SOC_ENUM_SINGLE_DECL(rt5650_tdm_dac2_enum,
	RT5650_TDM_CTRL_4, 4, rt5645_tdm_dac_swap_select);

static const struct snd_kcontrol_new rt5650_if1_dac2_tdm_sel_mux =
	SOC_DAPM_ENUM("IF1 DAC2 source", rt5650_tdm_dac2_enum);

static SOC_ENUM_SINGLE_DECL(rt5650_tdm_dac3_enum,
	RT5650_TDM_CTRL_4, 0, rt5645_tdm_dac_swap_select);

static const struct snd_kcontrol_new rt5650_if1_dac3_tdm_sel_mux =
	SOC_DAPM_ENUM("IF1 DAC3 source", rt5650_tdm_dac3_enum);

/* MX-2d [3] [2] */
static const char * const rt5650_a_dac1_src[] = {
	"DAC1", "Stereo DAC Mixer"
};

static SOC_ENUM_SINGLE_DECL(
	rt5650_a_dac1_l_enum, RT5650_A_DAC_SOUR,
	RT5650_A_DAC1_L_IN_SFT, rt5650_a_dac1_src);

static const struct snd_kcontrol_new rt5650_a_dac1_l_mux =
	SOC_DAPM_ENUM("A DAC1 L source", rt5650_a_dac1_l_enum);

static SOC_ENUM_SINGLE_DECL(
	rt5650_a_dac1_r_enum, RT5650_A_DAC_SOUR,
	RT5650_A_DAC1_R_IN_SFT, rt5650_a_dac1_src);

static const struct snd_kcontrol_new rt5650_a_dac1_r_mux =
	SOC_DAPM_ENUM("A DAC1 R source", rt5650_a_dac1_r_enum);

/* MX-2d [1] [0] */
static const char * const rt5650_a_dac2_src[] = {
	"Stereo DAC Mixer", "Mono DAC Mixer"
};

static SOC_ENUM_SINGLE_DECL(
	rt5650_a_dac2_l_enum, RT5650_A_DAC_SOUR,
	RT5650_A_DAC2_L_IN_SFT, rt5650_a_dac2_src);

static const struct snd_kcontrol_new rt5650_a_dac2_l_mux =
	SOC_DAPM_ENUM("A DAC2 L source", rt5650_a_dac2_l_enum);

static SOC_ENUM_SINGLE_DECL(
	rt5650_a_dac2_r_enum, RT5650_A_DAC_SOUR,
	RT5650_A_DAC2_R_IN_SFT, rt5650_a_dac2_src);

static const struct snd_kcontrol_new rt5650_a_dac2_r_mux =
	SOC_DAPM_ENUM("A DAC2 R source", rt5650_a_dac2_r_enum);

/* MX-2F [13:12] */
static const char * const rt5645_if2_adc_in_src[] = {
	"IF_ADC1", "IF_ADC2", "VAD_ADC"
};

static SOC_ENUM_SINGLE_DECL(
	rt5645_if2_adc_in_enum, RT5645_DIG_INF1_DATA,
	RT5645_IF2_ADC_IN_SFT, rt5645_if2_adc_in_src);

static const struct snd_kcontrol_new rt5645_if2_adc_in_mux =
	SOC_DAPM_ENUM("IF2 ADC IN source", rt5645_if2_adc_in_enum);

/* MX-31 [15] [13] [11] [9] */
static const char * const rt5645_pdm_src[] = {
	"Mono DAC", "Stereo DAC"
};

static SOC_ENUM_SINGLE_DECL(
	rt5645_pdm1_l_enum, RT5645_PDM_OUT_CTRL,
	RT5645_PDM1_L_SFT, rt5645_pdm_src);

static const struct snd_kcontrol_new rt5645_pdm1_l_mux =
	SOC_DAPM_ENUM("PDM1 L source", rt5645_pdm1_l_enum);

static SOC_ENUM_SINGLE_DECL(
	rt5645_pdm1_r_enum, RT5645_PDM_OUT_CTRL,
	RT5645_PDM1_R_SFT, rt5645_pdm_src);

static const struct snd_kcontrol_new rt5645_pdm1_r_mux =
	SOC_DAPM_ENUM("PDM1 R source", rt5645_pdm1_r_enum);

/* MX-9D [9:8] */
static const char * const rt5645_vad_adc_src[] = {
	"Sto1 ADC L", "Mono ADC L", "Mono ADC R"
};

static SOC_ENUM_SINGLE_DECL(
	rt5645_vad_adc_enum, RT5645_VAD_CTRL4,
	RT5645_VAD_SEL_SFT, rt5645_vad_adc_src);

static const struct snd_kcontrol_new rt5645_vad_adc_mux =
	SOC_DAPM_ENUM("VAD ADC source", rt5645_vad_adc_enum);

static const struct snd_kcontrol_new spk_l_vol_control =
	SOC_DAPM_SINGLE_AUTODISABLE("Switch", RT5645_SPK_VOL,
		RT5645_L_MUTE_SFT, 1, 1);

static const struct snd_kcontrol_new spk_r_vol_control =
	SOC_DAPM_SINGLE_AUTODISABLE("Switch", RT5645_SPK_VOL,
		RT5645_R_MUTE_SFT, 1, 1);

static const struct snd_kcontrol_new hp_l_vol_control =
	SOC_DAPM_SINGLE_AUTODISABLE("Switch", RT5645_HP_VOL,
		RT5645_L_MUTE_SFT, 1, 1);

static const struct snd_kcontrol_new hp_r_vol_control =
	SOC_DAPM_SINGLE_AUTODISABLE("Switch", RT5645_HP_VOL,
		RT5645_R_MUTE_SFT, 1, 1);

static const struct snd_kcontrol_new pdm1_l_vol_control =
	SOC_DAPM_SINGLE_AUTODISABLE("Switch", RT5645_PDM_OUT_CTRL,
		RT5645_M_PDM1_L, 1, 1);

static const struct snd_kcontrol_new pdm1_r_vol_control =
	SOC_DAPM_SINGLE_AUTODISABLE("Switch", RT5645_PDM_OUT_CTRL,
		RT5645_M_PDM1_R, 1, 1);

static void hp_amp_power(struct snd_soc_component *component, int on)
{
	static int hp_amp_power_count;
	struct rt5645_priv *rt5645 = snd_soc_component_get_drvdata(component);
	int i, val;

	if (on) {
		if (hp_amp_power_count <= 0) {
			if (rt5645->codec_type == CODEC_TYPE_RT5650) {
				snd_soc_component_write(component, RT5645_DEPOP_M2, 0x3100);
				snd_soc_component_write(component, RT5645_CHARGE_PUMP,
					0x0e06);
				snd_soc_component_write(component, RT5645_DEPOP_M1, 0x000d);
				regmap_write(rt5645->regmap, RT5645_PR_BASE +
					RT5645_HP_DCC_INT1, 0x9f01);
				for (i = 0; i < 20; i++) {
					usleep_range(1000, 1500);
					regmap_read(rt5645->regmap, RT5645_PR_BASE +
						RT5645_HP_DCC_INT1, &val);
					if (!(val & 0x8000))
						break;
				}
				snd_soc_component_update_bits(component, RT5645_DEPOP_M1,
					RT5645_HP_CO_MASK, RT5645_HP_CO_EN);
				regmap_write(rt5645->regmap, RT5645_PR_BASE +
					0x3e, 0x7400);
				snd_soc_component_write(component, RT5645_DEPOP_M3, 0x0737);
				regmap_write(rt5645->regmap, RT5645_PR_BASE +
					RT5645_MAMP_INT_REG2, 0xfc00);
				snd_soc_component_write(component, RT5645_DEPOP_M2, 0x1140);
				snd_soc_component_update_bits(component, RT5645_PWR_ANLG1,
					RT5645_PWR_HP_L | RT5645_PWR_HP_R,
					RT5645_PWR_HP_L | RT5645_PWR_HP_R);
				msleep(90);
			} else {
				/* depop parameters */
				snd_soc_component_update_bits(component, RT5645_DEPOP_M2,
					RT5645_DEPOP_MASK, RT5645_DEPOP_MAN);
				snd_soc_component_write(component, RT5645_DEPOP_M1, 0x000d);
				regmap_write(rt5645->regmap, RT5645_PR_BASE +
					RT5645_HP_DCC_INT1, 0x9f01);
				mdelay(150);
				/* headphone amp power on */
				snd_soc_component_update_bits(component, RT5645_PWR_ANLG1,
					RT5645_PWR_FV1 | RT5645_PWR_FV2, 0);
				snd_soc_component_update_bits(component, RT5645_PWR_VOL,
					RT5645_PWR_HV_L | RT5645_PWR_HV_R,
					RT5645_PWR_HV_L | RT5645_PWR_HV_R);
				snd_soc_component_update_bits(component, RT5645_PWR_ANLG1,
					RT5645_PWR_HP_L | RT5645_PWR_HP_R |
					RT5645_PWR_HA,
					RT5645_PWR_HP_L | RT5645_PWR_HP_R |
					RT5645_PWR_HA);
				mdelay(5);
				snd_soc_component_update_bits(component, RT5645_PWR_ANLG1,
					RT5645_PWR_FV1 | RT5645_PWR_FV2,
					RT5645_PWR_FV1 | RT5645_PWR_FV2);

				snd_soc_component_update_bits(component, RT5645_DEPOP_M1,
					RT5645_HP_CO_MASK | RT5645_HP_SG_MASK,
					RT5645_HP_CO_EN | RT5645_HP_SG_EN);
				regmap_write(rt5645->regmap, RT5645_PR_BASE +
					0x14, 0x1aaa);
				regmap_write(rt5645->regmap, RT5645_PR_BASE +
					0x24, 0x0430);
			}
		}
		hp_amp_power_count++;
	} else {
		hp_amp_power_count--;
		if (hp_amp_power_count <= 0) {
			if (rt5645->codec_type == CODEC_TYPE_RT5650) {
				regmap_write(rt5645->regmap, RT5645_PR_BASE +
					0x3e, 0x7400);
				snd_soc_component_write(component, RT5645_DEPOP_M3, 0x0737);
				regmap_write(rt5645->regmap, RT5645_PR_BASE +
					RT5645_MAMP_INT_REG2, 0xfc00);
				snd_soc_component_write(component, RT5645_DEPOP_M2, 0x1140);
				msleep(100);
				snd_soc_component_write(component, RT5645_DEPOP_M1, 0x0001);
				snd_soc_component_update_bits(component, RT5645_PWR_ANLG1,
					RT5645_PWR_HP_L | RT5645_PWR_HP_R, 0);
			} else {
				snd_soc_component_update_bits(component, RT5645_DEPOP_M1,
					RT5645_HP_SG_MASK |
					RT5645_HP_L_SMT_MASK |
					RT5645_HP_R_SMT_MASK,
					RT5645_HP_SG_DIS |
					RT5645_HP_L_SMT_DIS |
					RT5645_HP_R_SMT_DIS);
				/* headphone amp power down */
				snd_soc_component_write(component, RT5645_DEPOP_M1, 0x0000);
				snd_soc_component_update_bits(component, RT5645_PWR_ANLG1,
					RT5645_PWR_HP_L | RT5645_PWR_HP_R |
					RT5645_PWR_HA, 0);
				snd_soc_component_update_bits(component, RT5645_DEPOP_M2,
					RT5645_DEPOP_MASK, 0);
			}
		}
	}
}

static int rt5645_hp_event(struct snd_soc_dapm_widget *w,
	struct snd_kcontrol *kcontrol, int event)
{
	struct snd_soc_component *component = snd_soc_dapm_to_component(w->dapm);
	struct rt5645_priv *rt5645 = snd_soc_component_get_drvdata(component);

	switch (event) {
	case SND_SOC_DAPM_POST_PMU:
		hp_amp_power(component, 1);
		/* headphone unmute sequence */
		if (rt5645->codec_type == CODEC_TYPE_RT5645) {
			snd_soc_component_update_bits(component, RT5645_DEPOP_M3,
				RT5645_CP_FQ1_MASK | RT5645_CP_FQ2_MASK |
				RT5645_CP_FQ3_MASK,
				(RT5645_CP_FQ_192_KHZ << RT5645_CP_FQ1_SFT) |
				(RT5645_CP_FQ_12_KHZ << RT5645_CP_FQ2_SFT) |
				(RT5645_CP_FQ_192_KHZ << RT5645_CP_FQ3_SFT));
			regmap_write(rt5645->regmap, RT5645_PR_BASE +
				RT5645_MAMP_INT_REG2, 0xfc00);
			snd_soc_component_update_bits(component, RT5645_DEPOP_M1,
				RT5645_SMT_TRIG_MASK, RT5645_SMT_TRIG_EN);
			snd_soc_component_update_bits(component, RT5645_DEPOP_M1,
				RT5645_RSTN_MASK, RT5645_RSTN_EN);
			snd_soc_component_update_bits(component, RT5645_DEPOP_M1,
				RT5645_RSTN_MASK | RT5645_HP_L_SMT_MASK |
				RT5645_HP_R_SMT_MASK, RT5645_RSTN_DIS |
				RT5645_HP_L_SMT_EN | RT5645_HP_R_SMT_EN);
			msleep(40);
			snd_soc_component_update_bits(component, RT5645_DEPOP_M1,
				RT5645_HP_SG_MASK | RT5645_HP_L_SMT_MASK |
				RT5645_HP_R_SMT_MASK, RT5645_HP_SG_DIS |
				RT5645_HP_L_SMT_DIS | RT5645_HP_R_SMT_DIS);
		}
		break;

	case SND_SOC_DAPM_PRE_PMD:
		/* headphone mute sequence */
		if (rt5645->codec_type == CODEC_TYPE_RT5645) {
			snd_soc_component_update_bits(component, RT5645_DEPOP_M3,
				RT5645_CP_FQ1_MASK | RT5645_CP_FQ2_MASK |
				RT5645_CP_FQ3_MASK,
				(RT5645_CP_FQ_96_KHZ << RT5645_CP_FQ1_SFT) |
				(RT5645_CP_FQ_12_KHZ << RT5645_CP_FQ2_SFT) |
				(RT5645_CP_FQ_96_KHZ << RT5645_CP_FQ3_SFT));
			regmap_write(rt5645->regmap, RT5645_PR_BASE +
				RT5645_MAMP_INT_REG2, 0xfc00);
			snd_soc_component_update_bits(component, RT5645_DEPOP_M1,
				RT5645_HP_SG_MASK, RT5645_HP_SG_EN);
			snd_soc_component_update_bits(component, RT5645_DEPOP_M1,
				RT5645_RSTP_MASK, RT5645_RSTP_EN);
			snd_soc_component_update_bits(component, RT5645_DEPOP_M1,
				RT5645_RSTP_MASK | RT5645_HP_L_SMT_MASK |
				RT5645_HP_R_SMT_MASK, RT5645_RSTP_DIS |
				RT5645_HP_L_SMT_EN | RT5645_HP_R_SMT_EN);
			msleep(30);
		}
		hp_amp_power(component, 0);
		break;

	default:
		return 0;
	}

	return 0;
}

static int rt5645_spk_event(struct snd_soc_dapm_widget *w,
	struct snd_kcontrol *kcontrol, int event)
{
	struct snd_soc_component *component = snd_soc_dapm_to_component(w->dapm);

	switch (event) {
	case SND_SOC_DAPM_POST_PMU:
		rt5645_enable_hweq(component);
		snd_soc_component_update_bits(component, RT5645_PWR_DIG1,
			RT5645_PWR_CLS_D | RT5645_PWR_CLS_D_R |
			RT5645_PWR_CLS_D_L,
			RT5645_PWR_CLS_D | RT5645_PWR_CLS_D_R |
			RT5645_PWR_CLS_D_L);
		snd_soc_component_update_bits(component, RT5645_GEN_CTRL3,
			RT5645_DET_CLK_MASK, RT5645_DET_CLK_MODE1);
		break;

	case SND_SOC_DAPM_PRE_PMD:
		snd_soc_component_update_bits(component, RT5645_GEN_CTRL3,
			RT5645_DET_CLK_MASK, RT5645_DET_CLK_DIS);
		snd_soc_component_write(component, RT5645_EQ_CTRL2, 0);
		snd_soc_component_update_bits(component, RT5645_PWR_DIG1,
			RT5645_PWR_CLS_D | RT5645_PWR_CLS_D_R |
			RT5645_PWR_CLS_D_L, 0);
		break;

	default:
		return 0;
	}

	return 0;
}

static int rt5645_lout_event(struct snd_soc_dapm_widget *w,
	struct snd_kcontrol *kcontrol, int event)
{
	struct snd_soc_component *component = snd_soc_dapm_to_component(w->dapm);

	switch (event) {
	case SND_SOC_DAPM_POST_PMU:
		hp_amp_power(component, 1);
		snd_soc_component_update_bits(component, RT5645_PWR_ANLG1,
			RT5645_PWR_LM, RT5645_PWR_LM);
		snd_soc_component_update_bits(component, RT5645_LOUT1,
			RT5645_L_MUTE | RT5645_R_MUTE, 0);
		break;

	case SND_SOC_DAPM_PRE_PMD:
		snd_soc_component_update_bits(component, RT5645_LOUT1,
			RT5645_L_MUTE | RT5645_R_MUTE,
			RT5645_L_MUTE | RT5645_R_MUTE);
		snd_soc_component_update_bits(component, RT5645_PWR_ANLG1,
			RT5645_PWR_LM, 0);
		hp_amp_power(component, 0);
		break;

	default:
		return 0;
	}

	return 0;
}

static int rt5645_bst2_event(struct snd_soc_dapm_widget *w,
	struct snd_kcontrol *kcontrol, int event)
{
	struct snd_soc_component *component = snd_soc_dapm_to_component(w->dapm);

	switch (event) {
	case SND_SOC_DAPM_POST_PMU:
		snd_soc_component_update_bits(component, RT5645_PWR_ANLG2,
			RT5645_PWR_BST2_P, RT5645_PWR_BST2_P);
		break;

	case SND_SOC_DAPM_PRE_PMD:
		snd_soc_component_update_bits(component, RT5645_PWR_ANLG2,
			RT5645_PWR_BST2_P, 0);
		break;

	default:
		return 0;
	}

	return 0;
}

static int rt5645_set_micbias1_event(struct snd_soc_dapm_widget *w,
		struct snd_kcontrol *k, int  event)
{
	struct snd_soc_component *component = snd_soc_dapm_to_component(w->dapm);

	switch (event) {
	case SND_SOC_DAPM_PRE_PMU:
		snd_soc_component_update_bits(component, RT5645_GEN_CTRL2,
			RT5645_MICBIAS1_POW_CTRL_SEL_MASK,
			RT5645_MICBIAS1_POW_CTRL_SEL_M);
		break;

	case SND_SOC_DAPM_POST_PMD:
		snd_soc_component_update_bits(component, RT5645_GEN_CTRL2,
			RT5645_MICBIAS1_POW_CTRL_SEL_MASK,
			RT5645_MICBIAS1_POW_CTRL_SEL_A);
		break;

	default:
		return 0;
	}

	return 0;
}

static int rt5645_set_micbias2_event(struct snd_soc_dapm_widget *w,
		struct snd_kcontrol *k, int  event)
{
	struct snd_soc_component *component = snd_soc_dapm_to_component(w->dapm);

	switch (event) {
	case SND_SOC_DAPM_PRE_PMU:
		snd_soc_component_update_bits(component, RT5645_GEN_CTRL2,
			RT5645_MICBIAS2_POW_CTRL_SEL_MASK,
			RT5645_MICBIAS2_POW_CTRL_SEL_M);
		break;

	case SND_SOC_DAPM_POST_PMD:
		snd_soc_component_update_bits(component, RT5645_GEN_CTRL2,
			RT5645_MICBIAS2_POW_CTRL_SEL_MASK,
			RT5645_MICBIAS2_POW_CTRL_SEL_A);
		break;

	default:
		return 0;
	}

	return 0;
}

static const struct snd_soc_dapm_widget rt5645_dapm_widgets[] = {
	SND_SOC_DAPM_SUPPLY("LDO2", RT5645_PWR_MIXER,
		RT5645_PWR_LDO2_BIT, 0, NULL, 0),
	SND_SOC_DAPM_SUPPLY("PLL1", RT5645_PWR_ANLG2,
		RT5645_PWR_PLL_BIT, 0, NULL, 0),

	SND_SOC_DAPM_SUPPLY("JD Power", RT5645_PWR_ANLG2,
		RT5645_PWR_JD1_BIT, 0, NULL, 0),
	SND_SOC_DAPM_SUPPLY("Mic Det Power", RT5645_PWR_VOL,
		RT5645_PWR_MIC_DET_BIT, 0, NULL, 0),

	/* ASRC */
	SND_SOC_DAPM_SUPPLY_S("I2S1 ASRC", 1, RT5645_ASRC_1,
			      11, 0, NULL, 0),
	SND_SOC_DAPM_SUPPLY_S("I2S2 ASRC", 1, RT5645_ASRC_1,
			      12, 0, NULL, 0),
	SND_SOC_DAPM_SUPPLY_S("DAC STO ASRC", 1, RT5645_ASRC_1,
			      10, 0, NULL, 0),
	SND_SOC_DAPM_SUPPLY_S("DAC MONO L ASRC", 1, RT5645_ASRC_1,
			      9, 0, NULL, 0),
	SND_SOC_DAPM_SUPPLY_S("DAC MONO R ASRC", 1, RT5645_ASRC_1,
			      8, 0, NULL, 0),
	SND_SOC_DAPM_SUPPLY_S("DMIC STO1 ASRC", 1, RT5645_ASRC_1,
			      7, 0, NULL, 0),
	SND_SOC_DAPM_SUPPLY_S("DMIC MONO L ASRC", 1, RT5645_ASRC_1,
			      5, 0, NULL, 0),
	SND_SOC_DAPM_SUPPLY_S("DMIC MONO R ASRC", 1, RT5645_ASRC_1,
			      4, 0, NULL, 0),
	SND_SOC_DAPM_SUPPLY_S("ADC STO1 ASRC", 1, RT5645_ASRC_1,
			      3, 0, NULL, 0),
	SND_SOC_DAPM_SUPPLY_S("ADC MONO L ASRC", 1, RT5645_ASRC_1,
			      1, 0, NULL, 0),
	SND_SOC_DAPM_SUPPLY_S("ADC MONO R ASRC", 1, RT5645_ASRC_1,
			      0, 0, NULL, 0),

	/* Input Side */
	/* micbias */
	SND_SOC_DAPM_SUPPLY("micbias1", RT5645_PWR_ANLG2,
			RT5645_PWR_MB1_BIT, 0, rt5645_set_micbias1_event,
			SND_SOC_DAPM_PRE_PMU | SND_SOC_DAPM_POST_PMD),
	SND_SOC_DAPM_SUPPLY("micbias2", RT5645_PWR_ANLG2,
			RT5645_PWR_MB2_BIT, 0, rt5645_set_micbias2_event,
			SND_SOC_DAPM_PRE_PMU | SND_SOC_DAPM_POST_PMD),
	/* Input Lines */
	SND_SOC_DAPM_INPUT("DMIC L1"),
	SND_SOC_DAPM_INPUT("DMIC R1"),
	SND_SOC_DAPM_INPUT("DMIC L2"),
	SND_SOC_DAPM_INPUT("DMIC R2"),

	SND_SOC_DAPM_INPUT("IN1P"),
	SND_SOC_DAPM_INPUT("IN1N"),
	SND_SOC_DAPM_INPUT("IN2P"),
	SND_SOC_DAPM_INPUT("IN2N"),

	SND_SOC_DAPM_INPUT("Haptic Generator"),

	SND_SOC_DAPM_PGA("DMIC1", SND_SOC_NOPM, 0, 0, NULL, 0),
	SND_SOC_DAPM_PGA("DMIC2", SND_SOC_NOPM, 0, 0, NULL, 0),
	SND_SOC_DAPM_SUPPLY("DMIC CLK", SND_SOC_NOPM, 0, 0,
		set_dmic_clk, SND_SOC_DAPM_PRE_PMU),
	SND_SOC_DAPM_SUPPLY("DMIC1 Power", RT5645_DMIC_CTRL1,
		RT5645_DMIC_1_EN_SFT, 0, NULL, 0),
	SND_SOC_DAPM_SUPPLY("DMIC2 Power", RT5645_DMIC_CTRL1,
		RT5645_DMIC_2_EN_SFT, 0, NULL, 0),
	/* Boost */
	SND_SOC_DAPM_PGA("BST1", RT5645_PWR_ANLG2,
		RT5645_PWR_BST1_BIT, 0, NULL, 0),
	SND_SOC_DAPM_PGA_E("BST2", RT5645_PWR_ANLG2,
		RT5645_PWR_BST2_BIT, 0, NULL, 0, rt5645_bst2_event,
		SND_SOC_DAPM_PRE_PMD | SND_SOC_DAPM_POST_PMU),
	/* Input Volume */
	SND_SOC_DAPM_PGA("INL VOL", RT5645_PWR_VOL,
		RT5645_PWR_IN_L_BIT, 0, NULL, 0),
	SND_SOC_DAPM_PGA("INR VOL", RT5645_PWR_VOL,
		RT5645_PWR_IN_R_BIT, 0, NULL, 0),
	/* REC Mixer */
	SND_SOC_DAPM_MIXER("RECMIXL", RT5645_PWR_MIXER, RT5645_PWR_RM_L_BIT,
			0, rt5645_rec_l_mix, ARRAY_SIZE(rt5645_rec_l_mix)),
	SND_SOC_DAPM_MIXER("RECMIXR", RT5645_PWR_MIXER, RT5645_PWR_RM_R_BIT,
			0, rt5645_rec_r_mix, ARRAY_SIZE(rt5645_rec_r_mix)),
	/* ADCs */
	SND_SOC_DAPM_ADC("ADC L", NULL, SND_SOC_NOPM, 0, 0),
	SND_SOC_DAPM_ADC("ADC R", NULL, SND_SOC_NOPM, 0, 0),

	SND_SOC_DAPM_SUPPLY("ADC L power", RT5645_PWR_DIG1,
		RT5645_PWR_ADC_L_BIT, 0, NULL, 0),
	SND_SOC_DAPM_SUPPLY("ADC R power", RT5645_PWR_DIG1,
		RT5645_PWR_ADC_R_BIT, 0, NULL, 0),

	/* ADC Mux */
	SND_SOC_DAPM_MUX("Stereo1 DMIC Mux", SND_SOC_NOPM, 0, 0,
		&rt5645_sto1_dmic_mux),
	SND_SOC_DAPM_MUX("Stereo1 ADC L2 Mux", SND_SOC_NOPM, 0, 0,
		&rt5645_sto_adc2_mux),
	SND_SOC_DAPM_MUX("Stereo1 ADC R2 Mux", SND_SOC_NOPM, 0, 0,
		&rt5645_sto_adc2_mux),
	SND_SOC_DAPM_MUX("Stereo1 ADC L1 Mux", SND_SOC_NOPM, 0, 0,
		&rt5645_sto_adc1_mux),
	SND_SOC_DAPM_MUX("Stereo1 ADC R1 Mux", SND_SOC_NOPM, 0, 0,
		&rt5645_sto_adc1_mux),
	SND_SOC_DAPM_MUX("Mono DMIC L Mux", SND_SOC_NOPM, 0, 0,
		&rt5645_mono_dmic_l_mux),
	SND_SOC_DAPM_MUX("Mono DMIC R Mux", SND_SOC_NOPM, 0, 0,
		&rt5645_mono_dmic_r_mux),
	SND_SOC_DAPM_MUX("Mono ADC L2 Mux", SND_SOC_NOPM, 0, 0,
		&rt5645_mono_adc_l2_mux),
	SND_SOC_DAPM_MUX("Mono ADC L1 Mux", SND_SOC_NOPM, 0, 0,
		&rt5645_mono_adc_l1_mux),
	SND_SOC_DAPM_MUX("Mono ADC R1 Mux", SND_SOC_NOPM, 0, 0,
		&rt5645_mono_adc_r1_mux),
	SND_SOC_DAPM_MUX("Mono ADC R2 Mux", SND_SOC_NOPM, 0, 0,
		&rt5645_mono_adc_r2_mux),
	/* ADC Mixer */

	SND_SOC_DAPM_SUPPLY_S("adc stereo1 filter", 1, RT5645_PWR_DIG2,
		RT5645_PWR_ADC_S1F_BIT, 0, NULL, 0),
	SND_SOC_DAPM_MIXER_E("Sto1 ADC MIXL", SND_SOC_NOPM, 0, 0,
		rt5645_sto1_adc_l_mix, ARRAY_SIZE(rt5645_sto1_adc_l_mix),
		NULL, 0),
	SND_SOC_DAPM_MIXER_E("Sto1 ADC MIXR", SND_SOC_NOPM, 0, 0,
		rt5645_sto1_adc_r_mix, ARRAY_SIZE(rt5645_sto1_adc_r_mix),
		NULL, 0),
	SND_SOC_DAPM_SUPPLY_S("adc mono left filter", 1, RT5645_PWR_DIG2,
		RT5645_PWR_ADC_MF_L_BIT, 0, NULL, 0),
	SND_SOC_DAPM_MIXER_E("Mono ADC MIXL", SND_SOC_NOPM, 0, 0,
		rt5645_mono_adc_l_mix, ARRAY_SIZE(rt5645_mono_adc_l_mix),
		NULL, 0),
	SND_SOC_DAPM_SUPPLY_S("adc mono right filter", 1, RT5645_PWR_DIG2,
		RT5645_PWR_ADC_MF_R_BIT, 0, NULL, 0),
	SND_SOC_DAPM_MIXER_E("Mono ADC MIXR", SND_SOC_NOPM, 0, 0,
		rt5645_mono_adc_r_mix, ARRAY_SIZE(rt5645_mono_adc_r_mix),
		NULL, 0),

	/* ADC PGA */
	SND_SOC_DAPM_PGA("Stereo1 ADC MIXL", SND_SOC_NOPM, 0, 0, NULL, 0),
	SND_SOC_DAPM_PGA("Stereo1 ADC MIXR", SND_SOC_NOPM, 0, 0, NULL, 0),
	SND_SOC_DAPM_PGA("Sto2 ADC LR MIX", SND_SOC_NOPM, 0, 0, NULL, 0),
	SND_SOC_DAPM_PGA("VAD_ADC", SND_SOC_NOPM, 0, 0, NULL, 0),
	SND_SOC_DAPM_PGA("IF_ADC1", SND_SOC_NOPM, 0, 0, NULL, 0),
	SND_SOC_DAPM_PGA("IF_ADC2", SND_SOC_NOPM, 0, 0, NULL, 0),
	SND_SOC_DAPM_PGA("IF1_ADC1", SND_SOC_NOPM, 0, 0, NULL, 0),
	SND_SOC_DAPM_PGA("IF1_ADC2", SND_SOC_NOPM, 0, 0, NULL, 0),
	SND_SOC_DAPM_PGA("IF1_ADC3", SND_SOC_NOPM, 0, 0, NULL, 0),
	SND_SOC_DAPM_PGA("IF1_ADC4", SND_SOC_NOPM, 0, 0, NULL, 0),

	/* IF1 2 Mux */
	SND_SOC_DAPM_MUX("IF2 ADC Mux", SND_SOC_NOPM,
		0, 0, &rt5645_if2_adc_in_mux),

	/* Digital Interface */
	SND_SOC_DAPM_SUPPLY("I2S1", RT5645_PWR_DIG1,
		RT5645_PWR_I2S1_BIT, 0, NULL, 0),
	SND_SOC_DAPM_PGA("IF1 DAC0", SND_SOC_NOPM, 0, 0, NULL, 0),
	SND_SOC_DAPM_PGA("IF1 DAC1", SND_SOC_NOPM, 0, 0, NULL, 0),
	SND_SOC_DAPM_PGA("IF1 DAC2", SND_SOC_NOPM, 0, 0, NULL, 0),
	SND_SOC_DAPM_PGA("IF1 DAC3", SND_SOC_NOPM, 0, 0, NULL, 0),
	SND_SOC_DAPM_PGA("IF1 ADC", SND_SOC_NOPM, 0, 0, NULL, 0),
	SND_SOC_DAPM_PGA("IF1 ADC L", SND_SOC_NOPM, 0, 0, NULL, 0),
	SND_SOC_DAPM_PGA("IF1 ADC R", SND_SOC_NOPM, 0, 0, NULL, 0),
	SND_SOC_DAPM_SUPPLY("I2S2", RT5645_PWR_DIG1,
		RT5645_PWR_I2S2_BIT, 0, NULL, 0),
	SND_SOC_DAPM_PGA("IF2 DAC", SND_SOC_NOPM, 0, 0, NULL, 0),
	SND_SOC_DAPM_PGA("IF2 DAC L", SND_SOC_NOPM, 0, 0, NULL, 0),
	SND_SOC_DAPM_PGA("IF2 DAC R", SND_SOC_NOPM, 0, 0, NULL, 0),
	SND_SOC_DAPM_PGA("IF2 ADC", SND_SOC_NOPM, 0, 0, NULL, 0),

	/* Digital Interface Select */
	SND_SOC_DAPM_MUX("VAD ADC Mux", SND_SOC_NOPM,
		0, 0, &rt5645_vad_adc_mux),

	/* Audio Interface */
	SND_SOC_DAPM_AIF_IN("AIF1RX", "AIF1 Playback", 0, SND_SOC_NOPM, 0, 0),
	SND_SOC_DAPM_AIF_OUT("AIF1TX", "AIF1 Capture", 0, SND_SOC_NOPM, 0, 0),
	SND_SOC_DAPM_AIF_IN("AIF2RX", "AIF2 Playback", 0, SND_SOC_NOPM, 0, 0),
	SND_SOC_DAPM_AIF_OUT("AIF2TX", "AIF2 Capture", 0, SND_SOC_NOPM, 0, 0),

	/* Output Side */
	/* DAC mixer before sound effect  */
	SND_SOC_DAPM_MIXER("DAC1 MIXL", SND_SOC_NOPM, 0, 0,
		rt5645_dac_l_mix, ARRAY_SIZE(rt5645_dac_l_mix)),
	SND_SOC_DAPM_MIXER("DAC1 MIXR", SND_SOC_NOPM, 0, 0,
		rt5645_dac_r_mix, ARRAY_SIZE(rt5645_dac_r_mix)),

	/* DAC2 channel Mux */
	SND_SOC_DAPM_MUX("DAC L2 Mux", SND_SOC_NOPM, 0, 0, &rt5645_dac_l2_mux),
	SND_SOC_DAPM_MUX("DAC R2 Mux", SND_SOC_NOPM, 0, 0, &rt5645_dac_r2_mux),
	SND_SOC_DAPM_PGA("DAC L2 Volume", RT5645_PWR_DIG1,
		RT5645_PWR_DAC_L2_BIT, 0, NULL, 0),
	SND_SOC_DAPM_PGA("DAC R2 Volume", RT5645_PWR_DIG1,
		RT5645_PWR_DAC_R2_BIT, 0, NULL, 0),

	SND_SOC_DAPM_MUX("DAC1 L Mux", SND_SOC_NOPM, 0, 0, &rt5645_dac1l_mux),
	SND_SOC_DAPM_MUX("DAC1 R Mux", SND_SOC_NOPM, 0, 0, &rt5645_dac1r_mux),

	/* DAC Mixer */
	SND_SOC_DAPM_SUPPLY_S("dac stereo1 filter", 1, RT5645_PWR_DIG2,
		RT5645_PWR_DAC_S1F_BIT, 0, NULL, 0),
	SND_SOC_DAPM_SUPPLY_S("dac mono left filter", 1, RT5645_PWR_DIG2,
		RT5645_PWR_DAC_MF_L_BIT, 0, NULL, 0),
	SND_SOC_DAPM_SUPPLY_S("dac mono right filter", 1, RT5645_PWR_DIG2,
		RT5645_PWR_DAC_MF_R_BIT, 0, NULL, 0),
	SND_SOC_DAPM_MIXER("Stereo DAC MIXL", SND_SOC_NOPM, 0, 0,
		rt5645_sto_dac_l_mix, ARRAY_SIZE(rt5645_sto_dac_l_mix)),
	SND_SOC_DAPM_MIXER("Stereo DAC MIXR", SND_SOC_NOPM, 0, 0,
		rt5645_sto_dac_r_mix, ARRAY_SIZE(rt5645_sto_dac_r_mix)),
	SND_SOC_DAPM_MIXER("Mono DAC MIXL", SND_SOC_NOPM, 0, 0,
		rt5645_mono_dac_l_mix, ARRAY_SIZE(rt5645_mono_dac_l_mix)),
	SND_SOC_DAPM_MIXER("Mono DAC MIXR", SND_SOC_NOPM, 0, 0,
		rt5645_mono_dac_r_mix, ARRAY_SIZE(rt5645_mono_dac_r_mix)),
	SND_SOC_DAPM_MIXER("DAC MIXL", SND_SOC_NOPM, 0, 0,
		rt5645_dig_l_mix, ARRAY_SIZE(rt5645_dig_l_mix)),
	SND_SOC_DAPM_MIXER("DAC MIXR", SND_SOC_NOPM, 0, 0,
		rt5645_dig_r_mix, ARRAY_SIZE(rt5645_dig_r_mix)),

	/* DACs */
	SND_SOC_DAPM_DAC("DAC L1", NULL, RT5645_PWR_DIG1, RT5645_PWR_DAC_L1_BIT,
		0),
	SND_SOC_DAPM_DAC("DAC L2", NULL, RT5645_PWR_DIG1, RT5645_PWR_DAC_L2_BIT,
		0),
	SND_SOC_DAPM_DAC("DAC R1", NULL, RT5645_PWR_DIG1, RT5645_PWR_DAC_R1_BIT,
		0),
	SND_SOC_DAPM_DAC("DAC R2", NULL, RT5645_PWR_DIG1, RT5645_PWR_DAC_R2_BIT,
		0),
	/* OUT Mixer */
	SND_SOC_DAPM_MIXER("SPK MIXL", RT5645_PWR_MIXER, RT5645_PWR_SM_L_BIT,
		0, rt5645_spk_l_mix, ARRAY_SIZE(rt5645_spk_l_mix)),
	SND_SOC_DAPM_MIXER("SPK MIXR", RT5645_PWR_MIXER, RT5645_PWR_SM_R_BIT,
		0, rt5645_spk_r_mix, ARRAY_SIZE(rt5645_spk_r_mix)),
	SND_SOC_DAPM_MIXER("OUT MIXL", RT5645_PWR_MIXER, RT5645_PWR_OM_L_BIT,
		0, rt5645_out_l_mix, ARRAY_SIZE(rt5645_out_l_mix)),
	SND_SOC_DAPM_MIXER("OUT MIXR", RT5645_PWR_MIXER, RT5645_PWR_OM_R_BIT,
		0, rt5645_out_r_mix, ARRAY_SIZE(rt5645_out_r_mix)),
	/* Ouput Volume */
	SND_SOC_DAPM_SWITCH("SPKVOL L", RT5645_PWR_VOL, RT5645_PWR_SV_L_BIT, 0,
		&spk_l_vol_control),
	SND_SOC_DAPM_SWITCH("SPKVOL R", RT5645_PWR_VOL, RT5645_PWR_SV_R_BIT, 0,
		&spk_r_vol_control),
	SND_SOC_DAPM_MIXER("HPOVOL MIXL", RT5645_PWR_VOL, RT5645_PWR_HV_L_BIT,
		0, rt5645_hpvoll_mix, ARRAY_SIZE(rt5645_hpvoll_mix)),
	SND_SOC_DAPM_MIXER("HPOVOL MIXR", RT5645_PWR_VOL, RT5645_PWR_HV_R_BIT,
		0, rt5645_hpvolr_mix, ARRAY_SIZE(rt5645_hpvolr_mix)),
	SND_SOC_DAPM_SUPPLY("HPOVOL MIXL Power", RT5645_PWR_MIXER,
		RT5645_PWR_HM_L_BIT, 0, NULL, 0),
	SND_SOC_DAPM_SUPPLY("HPOVOL MIXR Power", RT5645_PWR_MIXER,
		RT5645_PWR_HM_R_BIT, 0, NULL, 0),
	SND_SOC_DAPM_PGA("DAC 1", SND_SOC_NOPM, 0, 0, NULL, 0),
	SND_SOC_DAPM_PGA("DAC 2", SND_SOC_NOPM, 0, 0, NULL, 0),
	SND_SOC_DAPM_PGA("HPOVOL", SND_SOC_NOPM, 0, 0, NULL, 0),
	SND_SOC_DAPM_SWITCH("HPOVOL L", SND_SOC_NOPM, 0, 0, &hp_l_vol_control),
	SND_SOC_DAPM_SWITCH("HPOVOL R", SND_SOC_NOPM, 0, 0, &hp_r_vol_control),

	/* HPO/LOUT/Mono Mixer */
	SND_SOC_DAPM_MIXER("SPOL MIX", SND_SOC_NOPM, 0, 0, rt5645_spo_l_mix,
		ARRAY_SIZE(rt5645_spo_l_mix)),
	SND_SOC_DAPM_MIXER("SPOR MIX", SND_SOC_NOPM, 0, 0, rt5645_spo_r_mix,
		ARRAY_SIZE(rt5645_spo_r_mix)),
	SND_SOC_DAPM_MIXER("HPO MIX", SND_SOC_NOPM, 0, 0, rt5645_hpo_mix,
		ARRAY_SIZE(rt5645_hpo_mix)),
	SND_SOC_DAPM_MIXER("LOUT MIX", SND_SOC_NOPM, 0, 0, rt5645_lout_mix,
		ARRAY_SIZE(rt5645_lout_mix)),

	SND_SOC_DAPM_PGA_S("HP amp", 1, SND_SOC_NOPM, 0, 0, rt5645_hp_event,
		SND_SOC_DAPM_PRE_PMD | SND_SOC_DAPM_POST_PMU),
	SND_SOC_DAPM_PGA_S("LOUT amp", 1, SND_SOC_NOPM, 0, 0, rt5645_lout_event,
		SND_SOC_DAPM_PRE_PMD | SND_SOC_DAPM_POST_PMU),
	SND_SOC_DAPM_PGA_S("SPK amp", 2, SND_SOC_NOPM, 0, 0, rt5645_spk_event,
		SND_SOC_DAPM_PRE_PMD | SND_SOC_DAPM_POST_PMU),

	/* PDM */
	SND_SOC_DAPM_SUPPLY("PDM1 Power", RT5645_PWR_DIG2, RT5645_PWR_PDM1_BIT,
		0, NULL, 0),
	SND_SOC_DAPM_MUX("PDM1 L Mux", SND_SOC_NOPM, 0, 0, &rt5645_pdm1_l_mux),
	SND_SOC_DAPM_MUX("PDM1 R Mux", SND_SOC_NOPM, 0, 0, &rt5645_pdm1_r_mux),

	SND_SOC_DAPM_SWITCH("PDM1 L", SND_SOC_NOPM, 0, 0, &pdm1_l_vol_control),
	SND_SOC_DAPM_SWITCH("PDM1 R", SND_SOC_NOPM, 0, 0, &pdm1_r_vol_control),

	/* Output Lines */
	SND_SOC_DAPM_OUTPUT("HPOL"),
	SND_SOC_DAPM_OUTPUT("HPOR"),
	SND_SOC_DAPM_OUTPUT("LOUTL"),
	SND_SOC_DAPM_OUTPUT("LOUTR"),
	SND_SOC_DAPM_OUTPUT("PDM1L"),
	SND_SOC_DAPM_OUTPUT("PDM1R"),
	SND_SOC_DAPM_OUTPUT("SPOL"),
	SND_SOC_DAPM_OUTPUT("SPOR"),
};

static const struct snd_soc_dapm_widget rt5645_specific_dapm_widgets[] = {
	SND_SOC_DAPM_MUX("RT5645 IF1 DAC1 L Mux", SND_SOC_NOPM, 0, 0,
		&rt5645_if1_dac0_tdm_sel_mux),
	SND_SOC_DAPM_MUX("RT5645 IF1 DAC1 R Mux", SND_SOC_NOPM, 0, 0,
		&rt5645_if1_dac1_tdm_sel_mux),
	SND_SOC_DAPM_MUX("RT5645 IF1 DAC2 L Mux", SND_SOC_NOPM, 0, 0,
		&rt5645_if1_dac2_tdm_sel_mux),
	SND_SOC_DAPM_MUX("RT5645 IF1 DAC2 R Mux", SND_SOC_NOPM, 0, 0,
		&rt5645_if1_dac3_tdm_sel_mux),
	SND_SOC_DAPM_MUX("RT5645 IF1 ADC Mux", SND_SOC_NOPM,
		0, 0, &rt5645_if1_adc_in_mux),
	SND_SOC_DAPM_MUX("RT5645 IF1 ADC1 Swap Mux", SND_SOC_NOPM,
		0, 0, &rt5645_if1_adc1_in_mux),
	SND_SOC_DAPM_MUX("RT5645 IF1 ADC2 Swap Mux", SND_SOC_NOPM,
		0, 0, &rt5645_if1_adc2_in_mux),
	SND_SOC_DAPM_MUX("RT5645 IF1 ADC3 Swap Mux", SND_SOC_NOPM,
		0, 0, &rt5645_if1_adc3_in_mux),
};

static const struct snd_soc_dapm_widget rt5650_specific_dapm_widgets[] = {
	SND_SOC_DAPM_MUX("A DAC1 L Mux", SND_SOC_NOPM,
		0, 0, &rt5650_a_dac1_l_mux),
	SND_SOC_DAPM_MUX("A DAC1 R Mux", SND_SOC_NOPM,
		0, 0, &rt5650_a_dac1_r_mux),
	SND_SOC_DAPM_MUX("A DAC2 L Mux", SND_SOC_NOPM,
		0, 0, &rt5650_a_dac2_l_mux),
	SND_SOC_DAPM_MUX("A DAC2 R Mux", SND_SOC_NOPM,
		0, 0, &rt5650_a_dac2_r_mux),

	SND_SOC_DAPM_MUX("RT5650 IF1 ADC1 Swap Mux", SND_SOC_NOPM,
		0, 0, &rt5650_if1_adc1_in_mux),
	SND_SOC_DAPM_MUX("RT5650 IF1 ADC2 Swap Mux", SND_SOC_NOPM,
		0, 0, &rt5650_if1_adc2_in_mux),
	SND_SOC_DAPM_MUX("RT5650 IF1 ADC3 Swap Mux", SND_SOC_NOPM,
		0, 0, &rt5650_if1_adc3_in_mux),
	SND_SOC_DAPM_MUX("RT5650 IF1 ADC Mux", SND_SOC_NOPM,
		0, 0, &rt5650_if1_adc_in_mux),

	SND_SOC_DAPM_MUX("RT5650 IF1 DAC1 L Mux", SND_SOC_NOPM, 0, 0,
		&rt5650_if1_dac0_tdm_sel_mux),
	SND_SOC_DAPM_MUX("RT5650 IF1 DAC1 R Mux", SND_SOC_NOPM, 0, 0,
		&rt5650_if1_dac1_tdm_sel_mux),
	SND_SOC_DAPM_MUX("RT5650 IF1 DAC2 L Mux", SND_SOC_NOPM, 0, 0,
		&rt5650_if1_dac2_tdm_sel_mux),
	SND_SOC_DAPM_MUX("RT5650 IF1 DAC2 R Mux", SND_SOC_NOPM, 0, 0,
		&rt5650_if1_dac3_tdm_sel_mux),
};

static const struct snd_soc_dapm_route rt5645_dapm_routes[] = {
	{ "adc stereo1 filter", NULL, "ADC STO1 ASRC", is_using_asrc },
	{ "adc mono left filter", NULL, "ADC MONO L ASRC", is_using_asrc },
	{ "adc mono right filter", NULL, "ADC MONO R ASRC", is_using_asrc },
	{ "dac mono left filter", NULL, "DAC MONO L ASRC", is_using_asrc },
	{ "dac mono right filter", NULL, "DAC MONO R ASRC", is_using_asrc },
	{ "dac stereo1 filter", NULL, "DAC STO ASRC", is_using_asrc },

	{ "I2S1", NULL, "I2S1 ASRC" },
	{ "I2S2", NULL, "I2S2 ASRC" },

	{ "IN1P", NULL, "LDO2" },
	{ "IN2P", NULL, "LDO2" },

	{ "DMIC1", NULL, "DMIC L1" },
	{ "DMIC1", NULL, "DMIC R1" },
	{ "DMIC2", NULL, "DMIC L2" },
	{ "DMIC2", NULL, "DMIC R2" },

	{ "BST1", NULL, "IN1P" },
	{ "BST1", NULL, "IN1N" },
	{ "BST1", NULL, "JD Power" },
	{ "BST1", NULL, "Mic Det Power" },
	{ "BST2", NULL, "IN2P" },
	{ "BST2", NULL, "IN2N" },

	{ "INL VOL", NULL, "IN2P" },
	{ "INR VOL", NULL, "IN2N" },

	{ "RECMIXL", "HPOL Switch", "HPOL" },
	{ "RECMIXL", "INL Switch", "INL VOL" },
	{ "RECMIXL", "BST2 Switch", "BST2" },
	{ "RECMIXL", "BST1 Switch", "BST1" },
	{ "RECMIXL", "OUT MIXL Switch", "OUT MIXL" },

	{ "RECMIXR", "HPOR Switch", "HPOR" },
	{ "RECMIXR", "INR Switch", "INR VOL" },
	{ "RECMIXR", "BST2 Switch", "BST2" },
	{ "RECMIXR", "BST1 Switch", "BST1" },
	{ "RECMIXR", "OUT MIXR Switch", "OUT MIXR" },

	{ "ADC L", NULL, "RECMIXL" },
	{ "ADC L", NULL, "ADC L power" },
	{ "ADC R", NULL, "RECMIXR" },
	{ "ADC R", NULL, "ADC R power" },

	{"DMIC L1", NULL, "DMIC CLK"},
	{"DMIC L1", NULL, "DMIC1 Power"},
	{"DMIC R1", NULL, "DMIC CLK"},
	{"DMIC R1", NULL, "DMIC1 Power"},
	{"DMIC L2", NULL, "DMIC CLK"},
	{"DMIC L2", NULL, "DMIC2 Power"},
	{"DMIC R2", NULL, "DMIC CLK"},
	{"DMIC R2", NULL, "DMIC2 Power"},

	{ "Stereo1 DMIC Mux", "DMIC1", "DMIC1" },
	{ "Stereo1 DMIC Mux", "DMIC2", "DMIC2" },
	{ "Stereo1 DMIC Mux", NULL, "DMIC STO1 ASRC" },

	{ "Mono DMIC L Mux", "DMIC1", "DMIC L1" },
	{ "Mono DMIC L Mux", "DMIC2", "DMIC L2" },
	{ "Mono DMIC L Mux", NULL, "DMIC MONO L ASRC" },

	{ "Mono DMIC R Mux", "DMIC1", "DMIC R1" },
	{ "Mono DMIC R Mux", "DMIC2", "DMIC R2" },
	{ "Mono DMIC R Mux", NULL, "DMIC MONO R ASRC" },

	{ "Stereo1 ADC L2 Mux", "DMIC", "Stereo1 DMIC Mux" },
	{ "Stereo1 ADC L2 Mux", "DAC MIX", "DAC MIXL" },
	{ "Stereo1 ADC L1 Mux", "ADC", "ADC L" },
	{ "Stereo1 ADC L1 Mux", "DAC MIX", "DAC MIXL" },

	{ "Stereo1 ADC R1 Mux", "ADC", "ADC R" },
	{ "Stereo1 ADC R1 Mux", "DAC MIX", "DAC MIXR" },
	{ "Stereo1 ADC R2 Mux", "DMIC", "Stereo1 DMIC Mux" },
	{ "Stereo1 ADC R2 Mux", "DAC MIX", "DAC MIXR" },

	{ "Mono ADC L2 Mux", "DMIC", "Mono DMIC L Mux" },
	{ "Mono ADC L2 Mux", "Mono DAC MIXL", "Mono DAC MIXL" },
	{ "Mono ADC L1 Mux", "Mono DAC MIXL", "Mono DAC MIXL" },
	{ "Mono ADC L1 Mux", "ADC", "ADC L" },

	{ "Mono ADC R1 Mux", "Mono DAC MIXR", "Mono DAC MIXR" },
	{ "Mono ADC R1 Mux", "ADC", "ADC R" },
	{ "Mono ADC R2 Mux", "DMIC", "Mono DMIC R Mux" },
	{ "Mono ADC R2 Mux", "Mono DAC MIXR", "Mono DAC MIXR" },

	{ "Sto1 ADC MIXL", "ADC1 Switch", "Stereo1 ADC L1 Mux" },
	{ "Sto1 ADC MIXL", "ADC2 Switch", "Stereo1 ADC L2 Mux" },
	{ "Sto1 ADC MIXR", "ADC1 Switch", "Stereo1 ADC R1 Mux" },
	{ "Sto1 ADC MIXR", "ADC2 Switch", "Stereo1 ADC R2 Mux" },

	{ "Stereo1 ADC MIXL", NULL, "Sto1 ADC MIXL" },
	{ "Stereo1 ADC MIXL", NULL, "adc stereo1 filter" },
	{ "adc stereo1 filter", NULL, "PLL1", is_sys_clk_from_pll },

	{ "Stereo1 ADC MIXR", NULL, "Sto1 ADC MIXR" },
	{ "Stereo1 ADC MIXR", NULL, "adc stereo1 filter" },
	{ "adc stereo1 filter", NULL, "PLL1", is_sys_clk_from_pll },

	{ "Mono ADC MIXL", "ADC1 Switch", "Mono ADC L1 Mux" },
	{ "Mono ADC MIXL", "ADC2 Switch", "Mono ADC L2 Mux" },
	{ "Mono ADC MIXL", NULL, "adc mono left filter" },
	{ "adc mono left filter", NULL, "PLL1", is_sys_clk_from_pll },

	{ "Mono ADC MIXR", "ADC1 Switch", "Mono ADC R1 Mux" },
	{ "Mono ADC MIXR", "ADC2 Switch", "Mono ADC R2 Mux" },
	{ "Mono ADC MIXR", NULL, "adc mono right filter" },
	{ "adc mono right filter", NULL, "PLL1", is_sys_clk_from_pll },

	{ "VAD ADC Mux", "Sto1 ADC L", "Stereo1 ADC MIXL" },
	{ "VAD ADC Mux", "Mono ADC L", "Mono ADC MIXL" },
	{ "VAD ADC Mux", "Mono ADC R", "Mono ADC MIXR" },

	{ "IF_ADC1", NULL, "Stereo1 ADC MIXL" },
	{ "IF_ADC1", NULL, "Stereo1 ADC MIXR" },
	{ "IF_ADC2", NULL, "Mono ADC MIXL" },
	{ "IF_ADC2", NULL, "Mono ADC MIXR" },
	{ "VAD_ADC", NULL, "VAD ADC Mux" },

	{ "IF2 ADC Mux", "IF_ADC1", "IF_ADC1" },
	{ "IF2 ADC Mux", "IF_ADC2", "IF_ADC2" },
	{ "IF2 ADC Mux", "VAD_ADC", "VAD_ADC" },

	{ "IF1 ADC", NULL, "I2S1" },
	{ "IF2 ADC", NULL, "I2S2" },
	{ "IF2 ADC", NULL, "IF2 ADC Mux" },

	{ "AIF2TX", NULL, "IF2 ADC" },

	{ "IF1 DAC0", NULL, "AIF1RX" },
	{ "IF1 DAC1", NULL, "AIF1RX" },
	{ "IF1 DAC2", NULL, "AIF1RX" },
	{ "IF1 DAC3", NULL, "AIF1RX" },
	{ "IF2 DAC", NULL, "AIF2RX" },

	{ "IF1 DAC0", NULL, "I2S1" },
	{ "IF1 DAC1", NULL, "I2S1" },
	{ "IF1 DAC2", NULL, "I2S1" },
	{ "IF1 DAC3", NULL, "I2S1" },
	{ "IF2 DAC", NULL, "I2S2" },

	{ "IF2 DAC L", NULL, "IF2 DAC" },
	{ "IF2 DAC R", NULL, "IF2 DAC" },

	{ "DAC1 L Mux", "IF2 DAC", "IF2 DAC L" },
	{ "DAC1 R Mux", "IF2 DAC", "IF2 DAC R" },

	{ "DAC1 MIXL", "Stereo ADC Switch", "Stereo1 ADC MIXL" },
	{ "DAC1 MIXL", "DAC1 Switch", "DAC1 L Mux" },
	{ "DAC1 MIXL", NULL, "dac stereo1 filter" },
	{ "DAC1 MIXR", "Stereo ADC Switch", "Stereo1 ADC MIXR" },
	{ "DAC1 MIXR", "DAC1 Switch", "DAC1 R Mux" },
	{ "DAC1 MIXR", NULL, "dac stereo1 filter" },

	{ "DAC L2 Mux", "IF2 DAC", "IF2 DAC L" },
	{ "DAC L2 Mux", "Mono ADC", "Mono ADC MIXL" },
	{ "DAC L2 Mux", "VAD_ADC", "VAD_ADC" },
	{ "DAC L2 Volume", NULL, "DAC L2 Mux" },
	{ "DAC L2 Volume", NULL, "dac mono left filter" },

	{ "DAC R2 Mux", "IF2 DAC", "IF2 DAC R" },
	{ "DAC R2 Mux", "Mono ADC", "Mono ADC MIXR" },
	{ "DAC R2 Mux", "Haptic", "Haptic Generator" },
	{ "DAC R2 Volume", NULL, "DAC R2 Mux" },
	{ "DAC R2 Volume", NULL, "dac mono right filter" },

	{ "Stereo DAC MIXL", "DAC L1 Switch", "DAC1 MIXL" },
	{ "Stereo DAC MIXL", "DAC R1 Switch", "DAC1 MIXR" },
	{ "Stereo DAC MIXL", "DAC L2 Switch", "DAC L2 Volume" },
	{ "Stereo DAC MIXL", NULL, "dac stereo1 filter" },
	{ "Stereo DAC MIXR", "DAC R1 Switch", "DAC1 MIXR" },
	{ "Stereo DAC MIXR", "DAC L1 Switch", "DAC1 MIXL" },
	{ "Stereo DAC MIXR", "DAC R2 Switch", "DAC R2 Volume" },
	{ "Stereo DAC MIXR", NULL, "dac stereo1 filter" },

	{ "Mono DAC MIXL", "DAC L1 Switch", "DAC1 MIXL" },
	{ "Mono DAC MIXL", "DAC L2 Switch", "DAC L2 Volume" },
	{ "Mono DAC MIXL", "DAC R2 Switch", "DAC R2 Volume" },
	{ "Mono DAC MIXL", NULL, "dac mono left filter" },
	{ "Mono DAC MIXR", "DAC R1 Switch", "DAC1 MIXR" },
	{ "Mono DAC MIXR", "DAC R2 Switch", "DAC R2 Volume" },
	{ "Mono DAC MIXR", "DAC L2 Switch", "DAC L2 Volume" },
	{ "Mono DAC MIXR", NULL, "dac mono right filter" },

	{ "DAC MIXL", "Sto DAC Mix L Switch", "Stereo DAC MIXL" },
	{ "DAC MIXL", "DAC L2 Switch", "DAC L2 Volume" },
	{ "DAC MIXL", "DAC R2 Switch", "DAC R2 Volume" },
	{ "DAC MIXR", "Sto DAC Mix R Switch", "Stereo DAC MIXR" },
	{ "DAC MIXR", "DAC R2 Switch", "DAC R2 Volume" },
	{ "DAC MIXR", "DAC L2 Switch", "DAC L2 Volume" },

	{ "DAC L1", NULL, "PLL1", is_sys_clk_from_pll },
	{ "DAC R1", NULL, "PLL1", is_sys_clk_from_pll },
	{ "DAC L2", NULL, "PLL1", is_sys_clk_from_pll },
	{ "DAC R2", NULL, "PLL1", is_sys_clk_from_pll },

	{ "SPK MIXL", "BST1 Switch", "BST1" },
	{ "SPK MIXL", "INL Switch", "INL VOL" },
	{ "SPK MIXL", "DAC L1 Switch", "DAC L1" },
	{ "SPK MIXL", "DAC L2 Switch", "DAC L2" },
	{ "SPK MIXR", "BST2 Switch", "BST2" },
	{ "SPK MIXR", "INR Switch", "INR VOL" },
	{ "SPK MIXR", "DAC R1 Switch", "DAC R1" },
	{ "SPK MIXR", "DAC R2 Switch", "DAC R2" },

	{ "OUT MIXL", "BST1 Switch", "BST1" },
	{ "OUT MIXL", "INL Switch", "INL VOL" },
	{ "OUT MIXL", "DAC L2 Switch", "DAC L2" },
	{ "OUT MIXL", "DAC L1 Switch", "DAC L1" },

	{ "OUT MIXR", "BST2 Switch", "BST2" },
	{ "OUT MIXR", "INR Switch", "INR VOL" },
	{ "OUT MIXR", "DAC R2 Switch", "DAC R2" },
	{ "OUT MIXR", "DAC R1 Switch", "DAC R1" },

	{ "HPOVOL MIXL", "DAC1 Switch", "DAC L1" },
	{ "HPOVOL MIXL", "DAC2 Switch", "DAC L2" },
	{ "HPOVOL MIXL", "INL Switch", "INL VOL" },
	{ "HPOVOL MIXL", "BST1 Switch", "BST1" },
	{ "HPOVOL MIXL", NULL, "HPOVOL MIXL Power" },
	{ "HPOVOL MIXR", "DAC1 Switch", "DAC R1" },
	{ "HPOVOL MIXR", "DAC2 Switch", "DAC R2" },
	{ "HPOVOL MIXR", "INR Switch", "INR VOL" },
	{ "HPOVOL MIXR", "BST2 Switch", "BST2" },
	{ "HPOVOL MIXR", NULL, "HPOVOL MIXR Power" },

	{ "DAC 2", NULL, "DAC L2" },
	{ "DAC 2", NULL, "DAC R2" },
	{ "DAC 1", NULL, "DAC L1" },
	{ "DAC 1", NULL, "DAC R1" },
	{ "HPOVOL L", "Switch", "HPOVOL MIXL" },
	{ "HPOVOL R", "Switch", "HPOVOL MIXR" },
	{ "HPOVOL", NULL, "HPOVOL L" },
	{ "HPOVOL", NULL, "HPOVOL R" },
	{ "HPO MIX", "DAC1 Switch", "DAC 1" },
	{ "HPO MIX", "HPVOL Switch", "HPOVOL" },

	{ "SPKVOL L", "Switch", "SPK MIXL" },
	{ "SPKVOL R", "Switch", "SPK MIXR" },

	{ "SPOL MIX", "DAC L1 Switch", "DAC L1" },
	{ "SPOL MIX", "SPKVOL L Switch", "SPKVOL L" },
	{ "SPOR MIX", "DAC R1 Switch", "DAC R1" },
	{ "SPOR MIX", "SPKVOL R Switch", "SPKVOL R" },

	{ "LOUT MIX", "DAC L1 Switch", "DAC L1" },
	{ "LOUT MIX", "DAC R1 Switch", "DAC R1" },
	{ "LOUT MIX", "OUTMIX L Switch", "OUT MIXL" },
	{ "LOUT MIX", "OUTMIX R Switch", "OUT MIXR" },

	{ "PDM1 L Mux", "Stereo DAC", "Stereo DAC MIXL" },
	{ "PDM1 L Mux", "Mono DAC", "Mono DAC MIXL" },
	{ "PDM1 L Mux", NULL, "PDM1 Power" },
	{ "PDM1 R Mux", "Stereo DAC", "Stereo DAC MIXR" },
	{ "PDM1 R Mux", "Mono DAC", "Mono DAC MIXR" },
	{ "PDM1 R Mux", NULL, "PDM1 Power" },

	{ "HP amp", NULL, "HPO MIX" },
	{ "HP amp", NULL, "JD Power" },
	{ "HP amp", NULL, "Mic Det Power" },
	{ "HP amp", NULL, "LDO2" },
	{ "HPOL", NULL, "HP amp" },
	{ "HPOR", NULL, "HP amp" },

	{ "LOUT amp", NULL, "LOUT MIX" },
	{ "LOUTL", NULL, "LOUT amp" },
	{ "LOUTR", NULL, "LOUT amp" },

	{ "PDM1 L", "Switch", "PDM1 L Mux" },
	{ "PDM1 R", "Switch", "PDM1 R Mux" },

	{ "PDM1L", NULL, "PDM1 L" },
	{ "PDM1R", NULL, "PDM1 R" },

	{ "SPK amp", NULL, "SPOL MIX" },
	{ "SPK amp", NULL, "SPOR MIX" },
	{ "SPOL", NULL, "SPK amp" },
	{ "SPOR", NULL, "SPK amp" },
};

static const struct snd_soc_dapm_route rt5650_specific_dapm_routes[] = {
	{ "A DAC1 L Mux", "DAC1",  "DAC1 MIXL"},
	{ "A DAC1 L Mux", "Stereo DAC Mixer", "Stereo DAC MIXL"},
	{ "A DAC1 R Mux", "DAC1",  "DAC1 MIXR"},
	{ "A DAC1 R Mux", "Stereo DAC Mixer", "Stereo DAC MIXR"},

	{ "A DAC2 L Mux", "Stereo DAC Mixer", "Stereo DAC MIXL"},
	{ "A DAC2 L Mux", "Mono DAC Mixer", "Mono DAC MIXL"},
	{ "A DAC2 R Mux", "Stereo DAC Mixer", "Stereo DAC MIXR"},
	{ "A DAC2 R Mux", "Mono DAC Mixer", "Mono DAC MIXR"},

	{ "DAC L1", NULL, "A DAC1 L Mux" },
	{ "DAC R1", NULL, "A DAC1 R Mux" },
	{ "DAC L2", NULL, "A DAC2 L Mux" },
	{ "DAC R2", NULL, "A DAC2 R Mux" },

	{ "RT5650 IF1 ADC1 Swap Mux", "L/R", "IF_ADC1" },
	{ "RT5650 IF1 ADC1 Swap Mux", "R/L", "IF_ADC1" },
	{ "RT5650 IF1 ADC1 Swap Mux", "L/L", "IF_ADC1" },
	{ "RT5650 IF1 ADC1 Swap Mux", "R/R", "IF_ADC1" },

	{ "RT5650 IF1 ADC2 Swap Mux", "L/R", "IF_ADC2" },
	{ "RT5650 IF1 ADC2 Swap Mux", "R/L", "IF_ADC2" },
	{ "RT5650 IF1 ADC2 Swap Mux", "L/L", "IF_ADC2" },
	{ "RT5650 IF1 ADC2 Swap Mux", "R/R", "IF_ADC2" },

	{ "RT5650 IF1 ADC3 Swap Mux", "L/R", "VAD_ADC" },
	{ "RT5650 IF1 ADC3 Swap Mux", "R/L", "VAD_ADC" },
	{ "RT5650 IF1 ADC3 Swap Mux", "L/L", "VAD_ADC" },
	{ "RT5650 IF1 ADC3 Swap Mux", "R/R", "VAD_ADC" },

	{ "IF1 ADC", NULL, "RT5650 IF1 ADC1 Swap Mux" },
	{ "IF1 ADC", NULL, "RT5650 IF1 ADC2 Swap Mux" },
	{ "IF1 ADC", NULL, "RT5650 IF1 ADC3 Swap Mux" },

	{ "RT5650 IF1 ADC Mux", "IF_ADC1/IF_ADC2/DAC_REF/Null", "IF1 ADC" },
	{ "RT5650 IF1 ADC Mux", "IF_ADC1/IF_ADC2/Null/DAC_REF", "IF1 ADC" },
	{ "RT5650 IF1 ADC Mux", "IF_ADC1/DAC_REF/IF_ADC2/Null", "IF1 ADC" },
	{ "RT5650 IF1 ADC Mux", "IF_ADC1/DAC_REF/Null/IF_ADC2", "IF1 ADC" },
	{ "RT5650 IF1 ADC Mux", "IF_ADC1/Null/DAC_REF/IF_ADC2", "IF1 ADC" },
	{ "RT5650 IF1 ADC Mux", "IF_ADC1/Null/IF_ADC2/DAC_REF", "IF1 ADC" },

	{ "RT5650 IF1 ADC Mux", "IF_ADC2/IF_ADC1/DAC_REF/Null", "IF1 ADC" },
	{ "RT5650 IF1 ADC Mux", "IF_ADC2/IF_ADC1/Null/DAC_REF", "IF1 ADC" },
	{ "RT5650 IF1 ADC Mux", "IF_ADC2/DAC_REF/IF_ADC1/Null", "IF1 ADC" },
	{ "RT5650 IF1 ADC Mux", "IF_ADC2/DAC_REF/Null/IF_ADC1", "IF1 ADC" },
	{ "RT5650 IF1 ADC Mux", "IF_ADC2/Null/DAC_REF/IF_ADC1", "IF1 ADC" },
	{ "RT5650 IF1 ADC Mux", "IF_ADC2/Null/IF_ADC1/DAC_REF", "IF1 ADC" },

	{ "RT5650 IF1 ADC Mux", "DAC_REF/IF_ADC1/IF_ADC2/Null", "IF1 ADC" },
	{ "RT5650 IF1 ADC Mux", "DAC_REF/IF_ADC1/Null/IF_ADC2", "IF1 ADC" },
	{ "RT5650 IF1 ADC Mux", "DAC_REF/IF_ADC2/IF_ADC1/Null", "IF1 ADC" },
	{ "RT5650 IF1 ADC Mux", "DAC_REF/IF_ADC2/Null/IF_ADC1", "IF1 ADC" },
	{ "RT5650 IF1 ADC Mux", "DAC_REF/Null/IF_ADC1/IF_ADC2", "IF1 ADC" },
	{ "RT5650 IF1 ADC Mux", "DAC_REF/Null/IF_ADC2/IF_ADC1", "IF1 ADC" },

	{ "RT5650 IF1 ADC Mux", "Null/IF_ADC1/IF_ADC2/DAC_REF", "IF1 ADC" },
	{ "RT5650 IF1 ADC Mux", "Null/IF_ADC1/DAC_REF/IF_ADC2", "IF1 ADC" },
	{ "RT5650 IF1 ADC Mux", "Null/IF_ADC2/IF_ADC1/DAC_REF", "IF1 ADC" },
	{ "RT5650 IF1 ADC Mux", "Null/IF_ADC2/DAC_REF/IF_ADC1", "IF1 ADC" },
	{ "RT5650 IF1 ADC Mux", "Null/DAC_REF/IF_ADC1/IF_ADC2", "IF1 ADC" },
	{ "RT5650 IF1 ADC Mux", "Null/DAC_REF/IF_ADC2/IF_ADC1", "IF1 ADC" },
	{ "AIF1TX", NULL, "RT5650 IF1 ADC Mux" },

	{ "RT5650 IF1 DAC1 L Mux", "Slot0", "IF1 DAC0" },
	{ "RT5650 IF1 DAC1 L Mux", "Slot1", "IF1 DAC1" },
	{ "RT5650 IF1 DAC1 L Mux", "Slot2", "IF1 DAC2" },
	{ "RT5650 IF1 DAC1 L Mux", "Slot3", "IF1 DAC3" },

	{ "RT5650 IF1 DAC1 R Mux", "Slot0", "IF1 DAC0" },
	{ "RT5650 IF1 DAC1 R Mux", "Slot1", "IF1 DAC1" },
	{ "RT5650 IF1 DAC1 R Mux", "Slot2", "IF1 DAC2" },
	{ "RT5650 IF1 DAC1 R Mux", "Slot3", "IF1 DAC3" },

	{ "RT5650 IF1 DAC2 L Mux", "Slot0", "IF1 DAC0" },
	{ "RT5650 IF1 DAC2 L Mux", "Slot1", "IF1 DAC1" },
	{ "RT5650 IF1 DAC2 L Mux", "Slot2", "IF1 DAC2" },
	{ "RT5650 IF1 DAC2 L Mux", "Slot3", "IF1 DAC3" },

	{ "RT5650 IF1 DAC2 R Mux", "Slot0", "IF1 DAC0" },
	{ "RT5650 IF1 DAC2 R Mux", "Slot1", "IF1 DAC1" },
	{ "RT5650 IF1 DAC2 R Mux", "Slot2", "IF1 DAC2" },
	{ "RT5650 IF1 DAC2 R Mux", "Slot3", "IF1 DAC3" },

	{ "DAC1 L Mux", "IF1 DAC", "RT5650 IF1 DAC1 L Mux" },
	{ "DAC1 R Mux", "IF1 DAC", "RT5650 IF1 DAC1 R Mux" },

	{ "DAC L2 Mux", "IF1 DAC", "RT5650 IF1 DAC2 L Mux" },
	{ "DAC R2 Mux", "IF1 DAC", "RT5650 IF1 DAC2 R Mux" },
};

static const struct snd_soc_dapm_route rt5645_specific_dapm_routes[] = {
	{ "DAC L1", NULL, "Stereo DAC MIXL" },
	{ "DAC R1", NULL, "Stereo DAC MIXR" },
	{ "DAC L2", NULL, "Mono DAC MIXL" },
	{ "DAC R2", NULL, "Mono DAC MIXR" },

	{ "RT5645 IF1 ADC1 Swap Mux", "L/R", "IF_ADC1" },
	{ "RT5645 IF1 ADC1 Swap Mux", "R/L", "IF_ADC1" },
	{ "RT5645 IF1 ADC1 Swap Mux", "L/L", "IF_ADC1" },
	{ "RT5645 IF1 ADC1 Swap Mux", "R/R", "IF_ADC1" },

	{ "RT5645 IF1 ADC2 Swap Mux", "L/R", "IF_ADC2" },
	{ "RT5645 IF1 ADC2 Swap Mux", "R/L", "IF_ADC2" },
	{ "RT5645 IF1 ADC2 Swap Mux", "L/L", "IF_ADC2" },
	{ "RT5645 IF1 ADC2 Swap Mux", "R/R", "IF_ADC2" },

	{ "RT5645 IF1 ADC3 Swap Mux", "L/R", "VAD_ADC" },
	{ "RT5645 IF1 ADC3 Swap Mux", "R/L", "VAD_ADC" },
	{ "RT5645 IF1 ADC3 Swap Mux", "L/L", "VAD_ADC" },
	{ "RT5645 IF1 ADC3 Swap Mux", "R/R", "VAD_ADC" },

	{ "IF1 ADC", NULL, "RT5645 IF1 ADC1 Swap Mux" },
	{ "IF1 ADC", NULL, "RT5645 IF1 ADC2 Swap Mux" },
	{ "IF1 ADC", NULL, "RT5645 IF1 ADC3 Swap Mux" },

	{ "RT5645 IF1 ADC Mux", "IF_ADC1/IF_ADC2/VAD_ADC", "IF1 ADC" },
	{ "RT5645 IF1 ADC Mux", "IF_ADC2/IF_ADC1/VAD_ADC", "IF1 ADC" },
	{ "RT5645 IF1 ADC Mux", "VAD_ADC/IF_ADC1/IF_ADC2", "IF1 ADC" },
	{ "RT5645 IF1 ADC Mux", "VAD_ADC/IF_ADC2/IF_ADC1", "IF1 ADC" },
	{ "AIF1TX", NULL, "RT5645 IF1 ADC Mux" },

	{ "RT5645 IF1 DAC1 L Mux", "Slot0", "IF1 DAC0" },
	{ "RT5645 IF1 DAC1 L Mux", "Slot1", "IF1 DAC1" },
	{ "RT5645 IF1 DAC1 L Mux", "Slot2", "IF1 DAC2" },
	{ "RT5645 IF1 DAC1 L Mux", "Slot3", "IF1 DAC3" },

	{ "RT5645 IF1 DAC1 R Mux", "Slot0", "IF1 DAC0" },
	{ "RT5645 IF1 DAC1 R Mux", "Slot1", "IF1 DAC1" },
	{ "RT5645 IF1 DAC1 R Mux", "Slot2", "IF1 DAC2" },
	{ "RT5645 IF1 DAC1 R Mux", "Slot3", "IF1 DAC3" },

	{ "RT5645 IF1 DAC2 L Mux", "Slot0", "IF1 DAC0" },
	{ "RT5645 IF1 DAC2 L Mux", "Slot1", "IF1 DAC1" },
	{ "RT5645 IF1 DAC2 L Mux", "Slot2", "IF1 DAC2" },
	{ "RT5645 IF1 DAC2 L Mux", "Slot3", "IF1 DAC3" },

	{ "RT5645 IF1 DAC2 R Mux", "Slot0", "IF1 DAC0" },
	{ "RT5645 IF1 DAC2 R Mux", "Slot1", "IF1 DAC1" },
	{ "RT5645 IF1 DAC2 R Mux", "Slot2", "IF1 DAC2" },
	{ "RT5645 IF1 DAC2 R Mux", "Slot3", "IF1 DAC3" },

	{ "DAC1 L Mux", "IF1 DAC", "RT5645 IF1 DAC1 L Mux" },
	{ "DAC1 R Mux", "IF1 DAC", "RT5645 IF1 DAC1 R Mux" },

	{ "DAC L2 Mux", "IF1 DAC", "RT5645 IF1 DAC2 L Mux" },
	{ "DAC R2 Mux", "IF1 DAC", "RT5645 IF1 DAC2 R Mux" },
};

static const struct snd_soc_dapm_route rt5645_old_dapm_routes[] = {
	{ "SPOL MIX", "DAC R1 Switch", "DAC R1" },
	{ "SPOL MIX", "SPKVOL R Switch", "SPKVOL R" },
};

static int rt5645_hw_params(struct snd_pcm_substream *substream,
	struct snd_pcm_hw_params *params, struct snd_soc_dai *dai)
{
	struct snd_soc_component *component = dai->component;
	struct rt5645_priv *rt5645 = snd_soc_component_get_drvdata(component);
	unsigned int val_len = 0, val_clk, mask_clk, dl_sft;
	int pre_div, bclk_ms, frame_size;

	rt5645->lrck[dai->id] = params_rate(params);
	pre_div = rl6231_get_clk_info(rt5645->sysclk, rt5645->lrck[dai->id]);
	if (pre_div < 0) {
		dev_err(component->dev, "Unsupported clock setting\n");
		return -EINVAL;
	}
	frame_size = snd_soc_params_to_frame_size(params);
	if (frame_size < 0) {
		dev_err(component->dev, "Unsupported frame size: %d\n", frame_size);
		return -EINVAL;
	}

	switch (rt5645->codec_type) {
	case CODEC_TYPE_RT5650:
		dl_sft = 4;
		break;
	default:
		dl_sft = 2;
		break;
	}

	bclk_ms = frame_size > 32;
	rt5645->bclk[dai->id] = rt5645->lrck[dai->id] * (32 << bclk_ms);

	dev_dbg(dai->dev, "bclk is %dHz and lrck is %dHz\n",
		rt5645->bclk[dai->id], rt5645->lrck[dai->id]);
	dev_dbg(dai->dev, "bclk_ms is %d and pre_div is %d for iis %d\n",
				bclk_ms, pre_div, dai->id);

	switch (params_width(params)) {
	case 16:
		break;
	case 20:
		val_len = 0x1;
		break;
	case 24:
		val_len = 0x2;
		break;
	case 8:
		val_len = 0x3;
		break;
	default:
		return -EINVAL;
	}

	switch (dai->id) {
	case RT5645_AIF1:
		mask_clk = RT5645_I2S_PD1_MASK;
		val_clk = pre_div << RT5645_I2S_PD1_SFT;
		snd_soc_component_update_bits(component, RT5645_I2S1_SDP,
			(0x3 << dl_sft), (val_len << dl_sft));
		snd_soc_component_update_bits(component, RT5645_ADDA_CLK1, mask_clk, val_clk);
		break;
	case  RT5645_AIF2:
		mask_clk = RT5645_I2S_BCLK_MS2_MASK | RT5645_I2S_PD2_MASK;
		val_clk = bclk_ms << RT5645_I2S_BCLK_MS2_SFT |
			pre_div << RT5645_I2S_PD2_SFT;
		snd_soc_component_update_bits(component, RT5645_I2S2_SDP,
			(0x3 << dl_sft), (val_len << dl_sft));
		snd_soc_component_update_bits(component, RT5645_ADDA_CLK1, mask_clk, val_clk);
		break;
	default:
		dev_err(component->dev, "Invalid dai->id: %d\n", dai->id);
		return -EINVAL;
	}

	return 0;
}

static int rt5645_set_dai_fmt(struct snd_soc_dai *dai, unsigned int fmt)
{
	struct snd_soc_component *component = dai->component;
	struct rt5645_priv *rt5645 = snd_soc_component_get_drvdata(component);
	unsigned int reg_val = 0, pol_sft;

	switch (rt5645->codec_type) {
	case CODEC_TYPE_RT5650:
		pol_sft = 8;
		break;
	default:
		pol_sft = 7;
		break;
	}

	switch (fmt & SND_SOC_DAIFMT_MASTER_MASK) {
	case SND_SOC_DAIFMT_CBM_CFM:
		rt5645->master[dai->id] = 1;
		break;
	case SND_SOC_DAIFMT_CBS_CFS:
		reg_val |= RT5645_I2S_MS_S;
		rt5645->master[dai->id] = 0;
		break;
	default:
		return -EINVAL;
	}

	switch (fmt & SND_SOC_DAIFMT_INV_MASK) {
	case SND_SOC_DAIFMT_NB_NF:
		break;
	case SND_SOC_DAIFMT_IB_NF:
		reg_val |= (1 << pol_sft);
		break;
	default:
		return -EINVAL;
	}

	switch (fmt & SND_SOC_DAIFMT_FORMAT_MASK) {
	case SND_SOC_DAIFMT_I2S:
		break;
	case SND_SOC_DAIFMT_LEFT_J:
		reg_val |= RT5645_I2S_DF_LEFT;
		break;
	case SND_SOC_DAIFMT_DSP_A:
		reg_val |= RT5645_I2S_DF_PCM_A;
		break;
	case SND_SOC_DAIFMT_DSP_B:
		reg_val |= RT5645_I2S_DF_PCM_B;
		break;
	default:
		return -EINVAL;
	}
	switch (dai->id) {
	case RT5645_AIF1:
		snd_soc_component_update_bits(component, RT5645_I2S1_SDP,
			RT5645_I2S_MS_MASK | (1 << pol_sft) |
			RT5645_I2S_DF_MASK, reg_val);
		break;
	case RT5645_AIF2:
		snd_soc_component_update_bits(component, RT5645_I2S2_SDP,
			RT5645_I2S_MS_MASK | (1 << pol_sft) |
			RT5645_I2S_DF_MASK, reg_val);
		break;
	default:
		dev_err(component->dev, "Invalid dai->id: %d\n", dai->id);
		return -EINVAL;
	}
	return 0;
}

static int rt5645_set_dai_sysclk(struct snd_soc_dai *dai,
		int clk_id, unsigned int freq, int dir)
{
	struct snd_soc_component *component = dai->component;
	struct rt5645_priv *rt5645 = snd_soc_component_get_drvdata(component);
	unsigned int reg_val = 0;

	if (freq == rt5645->sysclk && clk_id == rt5645->sysclk_src)
		return 0;

	switch (clk_id) {
	case RT5645_SCLK_S_MCLK:
		reg_val |= RT5645_SCLK_SRC_MCLK;
		break;
	case RT5645_SCLK_S_PLL1:
		reg_val |= RT5645_SCLK_SRC_PLL1;
		break;
	case RT5645_SCLK_S_RCCLK:
		reg_val |= RT5645_SCLK_SRC_RCCLK;
		break;
	default:
		dev_err(component->dev, "Invalid clock id (%d)\n", clk_id);
		return -EINVAL;
	}
	snd_soc_component_update_bits(component, RT5645_GLB_CLK,
		RT5645_SCLK_SRC_MASK, reg_val);
	rt5645->sysclk = freq;
	rt5645->sysclk_src = clk_id;

	dev_dbg(dai->dev, "Sysclk is %dHz and clock id is %d\n", freq, clk_id);

	return 0;
}

static int rt5645_set_dai_pll(struct snd_soc_dai *dai, int pll_id, int source,
			unsigned int freq_in, unsigned int freq_out)
{
	struct snd_soc_component *component = dai->component;
	struct rt5645_priv *rt5645 = snd_soc_component_get_drvdata(component);
	struct rl6231_pll_code pll_code;
	int ret;

	if (source == rt5645->pll_src && freq_in == rt5645->pll_in &&
	    freq_out == rt5645->pll_out)
		return 0;

	if (!freq_in || !freq_out) {
		dev_dbg(component->dev, "PLL disabled\n");

		rt5645->pll_in = 0;
		rt5645->pll_out = 0;
		snd_soc_component_update_bits(component, RT5645_GLB_CLK,
			RT5645_SCLK_SRC_MASK, RT5645_SCLK_SRC_MCLK);
		return 0;
	}

	switch (source) {
	case RT5645_PLL1_S_MCLK:
		snd_soc_component_update_bits(component, RT5645_GLB_CLK,
			RT5645_PLL1_SRC_MASK, RT5645_PLL1_SRC_MCLK);
		break;
	case RT5645_PLL1_S_BCLK1:
	case RT5645_PLL1_S_BCLK2:
		switch (dai->id) {
		case RT5645_AIF1:
			snd_soc_component_update_bits(component, RT5645_GLB_CLK,
				RT5645_PLL1_SRC_MASK, RT5645_PLL1_SRC_BCLK1);
			break;
		case  RT5645_AIF2:
			snd_soc_component_update_bits(component, RT5645_GLB_CLK,
				RT5645_PLL1_SRC_MASK, RT5645_PLL1_SRC_BCLK2);
			break;
		default:
			dev_err(component->dev, "Invalid dai->id: %d\n", dai->id);
			return -EINVAL;
		}
		break;
	default:
		dev_err(component->dev, "Unknown PLL source %d\n", source);
		return -EINVAL;
	}

	ret = rl6231_pll_calc(freq_in, freq_out, &pll_code);
	if (ret < 0) {
		dev_err(component->dev, "Unsupported input clock %d\n", freq_in);
		return ret;
	}

	dev_dbg(component->dev, "bypass=%d m=%d n=%d k=%d\n",
		pll_code.m_bp, (pll_code.m_bp ? 0 : pll_code.m_code),
		pll_code.n_code, pll_code.k_code);

	snd_soc_component_write(component, RT5645_PLL_CTRL1,
		pll_code.n_code << RT5645_PLL_N_SFT | pll_code.k_code);
	snd_soc_component_write(component, RT5645_PLL_CTRL2,
		((pll_code.m_bp ? 0 : pll_code.m_code) << RT5645_PLL_M_SFT) |
		(pll_code.m_bp << RT5645_PLL_M_BP_SFT));

	rt5645->pll_in = freq_in;
	rt5645->pll_out = freq_out;
	rt5645->pll_src = source;

	return 0;
}

static int rt5645_set_tdm_slot(struct snd_soc_dai *dai, unsigned int tx_mask,
			unsigned int rx_mask, int slots, int slot_width)
{
	struct snd_soc_component *component = dai->component;
	struct rt5645_priv *rt5645 = snd_soc_component_get_drvdata(component);
	unsigned int i_slot_sft, o_slot_sft, i_width_sht, o_width_sht, en_sft;
	unsigned int mask, val = 0;

	switch (rt5645->codec_type) {
	case CODEC_TYPE_RT5650:
		en_sft = 15;
		i_slot_sft = 10;
		o_slot_sft = 8;
		i_width_sht = 6;
		o_width_sht = 4;
		mask = 0x8ff0;
		break;
	default:
		en_sft = 14;
		i_slot_sft = o_slot_sft = 12;
		i_width_sht = o_width_sht = 10;
		mask = 0x7c00;
		break;
	}
	if (rx_mask || tx_mask) {
		val |= (1 << en_sft);
		if (rt5645->codec_type == CODEC_TYPE_RT5645)
			snd_soc_component_update_bits(component, RT5645_BASS_BACK,
				RT5645_G_BB_BST_MASK, RT5645_G_BB_BST_25DB);
	}

	switch (slots) {
	case 4:
		val |= (1 << i_slot_sft) | (1 << o_slot_sft);
		break;
	case 6:
		val |= (2 << i_slot_sft) | (2 << o_slot_sft);
		break;
	case 8:
		val |= (3 << i_slot_sft) | (3 << o_slot_sft);
		break;
	case 2:
	default:
		break;
	}

	switch (slot_width) {
	case 20:
		val |= (1 << i_width_sht) | (1 << o_width_sht);
		break;
	case 24:
		val |= (2 << i_width_sht) | (2 << o_width_sht);
		break;
	case 32:
		val |= (3 << i_width_sht) | (3 << o_width_sht);
		break;
	case 16:
	default:
		break;
	}

	snd_soc_component_update_bits(component, RT5645_TDM_CTRL_1, mask, val);

	return 0;
}

static int rt5645_set_bias_level(struct snd_soc_component *component,
			enum snd_soc_bias_level level)
{
	struct rt5645_priv *rt5645 = snd_soc_component_get_drvdata(component);

	switch (level) {
	case SND_SOC_BIAS_PREPARE:
		if (SND_SOC_BIAS_STANDBY == snd_soc_component_get_bias_level(component)) {
			snd_soc_component_update_bits(component, RT5645_PWR_ANLG1,
				RT5645_PWR_VREF1 | RT5645_PWR_MB |
				RT5645_PWR_BG | RT5645_PWR_VREF2,
				RT5645_PWR_VREF1 | RT5645_PWR_MB |
				RT5645_PWR_BG | RT5645_PWR_VREF2);
			mdelay(10);
			snd_soc_component_update_bits(component, RT5645_PWR_ANLG1,
				RT5645_PWR_FV1 | RT5645_PWR_FV2,
				RT5645_PWR_FV1 | RT5645_PWR_FV2);
			snd_soc_component_update_bits(component, RT5645_GEN_CTRL1,
				RT5645_DIG_GATE_CTRL, RT5645_DIG_GATE_CTRL);
		}
		break;

	case SND_SOC_BIAS_STANDBY:
		snd_soc_component_update_bits(component, RT5645_PWR_ANLG1,
			RT5645_PWR_VREF1 | RT5645_PWR_MB |
			RT5645_PWR_BG | RT5645_PWR_VREF2,
			RT5645_PWR_VREF1 | RT5645_PWR_MB |
			RT5645_PWR_BG | RT5645_PWR_VREF2);
		mdelay(10);
		snd_soc_component_update_bits(component, RT5645_PWR_ANLG1,
			RT5645_PWR_FV1 | RT5645_PWR_FV2,
			RT5645_PWR_FV1 | RT5645_PWR_FV2);
		if (snd_soc_component_get_bias_level(component) == SND_SOC_BIAS_OFF) {
			snd_soc_component_write(component, RT5645_DEPOP_M2, 0x1140);
			msleep(40);
			if (rt5645->en_button_func)
				queue_delayed_work(system_power_efficient_wq,
					&rt5645->jack_detect_work,
					msecs_to_jiffies(0));
		}
		break;

	case SND_SOC_BIAS_OFF:
		snd_soc_component_write(component, RT5645_DEPOP_M2, 0x1100);
		if (!rt5645->en_button_func)
			snd_soc_component_update_bits(component, RT5645_GEN_CTRL1,
					RT5645_DIG_GATE_CTRL, 0);
		snd_soc_component_update_bits(component, RT5645_PWR_ANLG1,
				RT5645_PWR_VREF1 | RT5645_PWR_MB |
				RT5645_PWR_BG | RT5645_PWR_VREF2 |
				RT5645_PWR_FV1 | RT5645_PWR_FV2, 0x0);
		break;

	default:
		break;
	}

	return 0;
}

static void rt5645_enable_push_button_irq(struct snd_soc_component *component,
	bool enable)
{
	struct snd_soc_dapm_context *dapm = snd_soc_component_get_dapm(component);
	int ret;

	if (enable) {
		snd_soc_dapm_force_enable_pin(dapm, "ADC L power");
		snd_soc_dapm_force_enable_pin(dapm, "ADC R power");
		snd_soc_dapm_sync(dapm);

		snd_soc_component_update_bits(component, RT5650_4BTN_IL_CMD2,
			RT5645_EN_4BTN_IL_MASK | RT5645_RST_4BTN_IL_MASK,
			RT5645_EN_4BTN_IL_EN | RT5645_RST_4BTN_IL_RST);
		usleep_range(10000, 15000);
		snd_soc_component_update_bits(component, RT5650_4BTN_IL_CMD2,
			RT5645_EN_4BTN_IL_MASK | RT5645_RST_4BTN_IL_MASK,
			RT5645_EN_4BTN_IL_EN | RT5645_RST_4BTN_IL_NORM);
		msleep(50);
		ret = snd_soc_component_read(component, RT5645_INT_IRQ_ST);
		pr_debug("%s read %x = %x\n", __func__, RT5645_INT_IRQ_ST,
			snd_soc_component_read(component, RT5645_INT_IRQ_ST));
		snd_soc_component_write(component, RT5645_INT_IRQ_ST, ret);
		ret = snd_soc_component_read(component, RT5650_4BTN_IL_CMD1);
		pr_debug("%s read %x = %x\n", __func__, RT5650_4BTN_IL_CMD1,
			snd_soc_component_read(component, RT5650_4BTN_IL_CMD1));
		snd_soc_component_write(component, RT5650_4BTN_IL_CMD1, ret);
		snd_soc_component_update_bits(component, RT5650_4BTN_IL_CMD1, 0x3, 0x3);
		snd_soc_component_update_bits(component,
					RT5645_INT_IRQ_ST, 0x8, 0x8);
	} else {
		snd_soc_component_update_bits(component, RT5650_4BTN_IL_CMD2, 0x8000, 0x0);
		snd_soc_component_update_bits(component, RT5645_INT_IRQ_ST, 0x8, 0x0);

		snd_soc_dapm_disable_pin(dapm, "ADC L power");
		snd_soc_dapm_disable_pin(dapm, "ADC R power");
		snd_soc_dapm_sync(dapm);
	}
}

static int rt5645_jack_detect(struct snd_soc_component *component, int jack_insert)
{
	struct snd_soc_dapm_context *dapm = snd_soc_component_get_dapm(component);
	struct rt5645_priv *rt5645 = snd_soc_component_get_drvdata(component);
	unsigned int val;

	if (jack_insert) {
		regmap_write(rt5645->regmap, RT5645_CHARGE_PUMP, 0x0206);

		/* for jack type detect */
		snd_soc_dapm_force_enable_pin(dapm, "LDO2");
		snd_soc_dapm_force_enable_pin(dapm, "Mic Det Power");
		snd_soc_dapm_sync(dapm);
		if (!snd_soc_card_is_instantiated(dapm->card)) {
			/* Power up necessary bits for JD if dapm is
			   not ready yet */
			regmap_update_bits(rt5645->regmap, RT5645_PWR_ANLG1,
				RT5645_PWR_MB | RT5645_PWR_VREF2,
				RT5645_PWR_MB | RT5645_PWR_VREF2);
			regmap_update_bits(rt5645->regmap, RT5645_PWR_MIXER,
				RT5645_PWR_LDO2, RT5645_PWR_LDO2);
			regmap_update_bits(rt5645->regmap, RT5645_PWR_VOL,
				RT5645_PWR_MIC_DET, RT5645_PWR_MIC_DET);
		}

		regmap_write(rt5645->regmap, RT5645_JD_CTRL3, 0x00f0);
		regmap_update_bits(rt5645->regmap, RT5645_IN1_CTRL2,
			RT5645_CBJ_MN_JD, RT5645_CBJ_MN_JD);
		regmap_update_bits(rt5645->regmap, RT5645_IN1_CTRL1,
			RT5645_CBJ_BST1_EN, RT5645_CBJ_BST1_EN);
		msleep(100);
		regmap_update_bits(rt5645->regmap, RT5645_IN1_CTRL2,
			RT5645_CBJ_MN_JD, 0);

		if (rt5645->gpiod_cbj_sleeve)
			gpiod_set_value(rt5645->gpiod_cbj_sleeve, 1);

		msleep(600);
		regmap_read(rt5645->regmap, RT5645_IN1_CTRL3, &val);
		val &= 0x7;
		dev_dbg(component->dev, "val = %d\n", val);

		if ((val == 1 || val == 2) && !rt5645->pdata.no_headset_mic) {
			rt5645->jack_type = SND_JACK_HEADSET;
			if (rt5645->en_button_func) {
				rt5645_enable_push_button_irq(component, true);
			}
		} else {
			if (rt5645->en_button_func)
				rt5645_enable_push_button_irq(component, false);
			snd_soc_dapm_disable_pin(dapm, "Mic Det Power");
			snd_soc_dapm_sync(dapm);
			rt5645->jack_type = SND_JACK_HEADPHONE;
			if (rt5645->gpiod_cbj_sleeve)
				gpiod_set_value(rt5645->gpiod_cbj_sleeve, 0);
		}
		if (rt5645->pdata.level_trigger_irq)
			regmap_update_bits(rt5645->regmap, RT5645_IRQ_CTRL2,
				RT5645_JD_1_1_MASK, RT5645_JD_1_1_NOR);

		regmap_write(rt5645->regmap, RT5645_CHARGE_PUMP, 0x0e06);
	} else { /* jack out */
		rt5645->jack_type = 0;

		regmap_update_bits(rt5645->regmap, RT5645_HP_VOL,
			RT5645_L_MUTE | RT5645_R_MUTE,
			RT5645_L_MUTE | RT5645_R_MUTE);
		regmap_update_bits(rt5645->regmap, RT5645_IN1_CTRL2,
			RT5645_CBJ_MN_JD, RT5645_CBJ_MN_JD);
		regmap_update_bits(rt5645->regmap, RT5645_IN1_CTRL1,
			RT5645_CBJ_BST1_EN, 0);

		if (rt5645->en_button_func)
			rt5645_enable_push_button_irq(component, false);

		if (rt5645->pdata.jd_mode == 0)
			snd_soc_dapm_disable_pin(dapm, "LDO2");
		snd_soc_dapm_disable_pin(dapm, "Mic Det Power");
		snd_soc_dapm_sync(dapm);
		if (rt5645->pdata.level_trigger_irq)
			regmap_update_bits(rt5645->regmap, RT5645_IRQ_CTRL2,
				RT5645_JD_1_1_MASK, RT5645_JD_1_1_INV);

		if (rt5645->gpiod_cbj_sleeve)
			gpiod_set_value(rt5645->gpiod_cbj_sleeve, 0);
	}

	return rt5645->jack_type;
}

static int rt5645_button_detect(struct snd_soc_component *component)
{
	int btn_type, val;

	val = snd_soc_component_read(component, RT5650_4BTN_IL_CMD1);
	pr_debug("val=0x%x\n", val);
	btn_type = val & 0xfff0;
	snd_soc_component_write(component, RT5650_4BTN_IL_CMD1, val);

	return btn_type;
}

static irqreturn_t rt5645_irq(int irq, void *data);

int rt5645_set_jack_detect(struct snd_soc_component *component,
	struct snd_soc_jack *hp_jack, struct snd_soc_jack *mic_jack,
	struct snd_soc_jack *btn_jack)
{
	struct rt5645_priv *rt5645 = snd_soc_component_get_drvdata(component);

	rt5645->hp_jack = hp_jack;
	rt5645->mic_jack = mic_jack;
	rt5645->btn_jack = btn_jack;
	if (rt5645->btn_jack && rt5645->codec_type == CODEC_TYPE_RT5650) {
		rt5645->en_button_func = true;
		regmap_update_bits(rt5645->regmap, RT5645_GPIO_CTRL1,
				RT5645_GP1_PIN_IRQ, RT5645_GP1_PIN_IRQ);
		regmap_update_bits(rt5645->regmap, RT5645_GEN_CTRL1,
				RT5645_DIG_GATE_CTRL, RT5645_DIG_GATE_CTRL);
		regmap_update_bits(rt5645->regmap, RT5645_DEPOP_M1,
				RT5645_HP_CB_MASK, RT5645_HP_CB_PU);
	}
	rt5645_irq(0, rt5645);

	return 0;
}
EXPORT_SYMBOL_GPL(rt5645_set_jack_detect);

static int rt5645_component_set_jack(struct snd_soc_component *component,
	struct snd_soc_jack *hs_jack, void *data)
{
	struct snd_soc_jack *mic_jack = NULL;
	struct snd_soc_jack *btn_jack = NULL;
	int type;

	if (hs_jack) {
		type = *(int *)data;

		if (type & SND_JACK_MICROPHONE)
			mic_jack = hs_jack;
		if (type & (SND_JACK_BTN_0 | SND_JACK_BTN_1 |
			SND_JACK_BTN_2 | SND_JACK_BTN_3))
			btn_jack = hs_jack;
	}

	return rt5645_set_jack_detect(component, hs_jack, mic_jack, btn_jack);
}

static void rt5645_jack_detect_work(struct work_struct *work)
{
	struct rt5645_priv *rt5645 =
		container_of(work, struct rt5645_priv, jack_detect_work.work);
	int val, btn_type, gpio_state = 0, report = 0;

	if (!rt5645->component)
		return;

	mutex_lock(&rt5645->jd_mutex);

	switch (rt5645->pdata.jd_mode) {
	case 0: /* Not using rt5645 JD */
		if (rt5645->gpiod_hp_det) {
			gpio_state = gpiod_get_value(rt5645->gpiod_hp_det);
			if (rt5645->pdata.inv_hp_pol)
				gpio_state ^= 1;
			dev_dbg(rt5645->component->dev, "gpio_state = %d\n",
				gpio_state);
			report = rt5645_jack_detect(rt5645->component, gpio_state);
		}
		snd_soc_jack_report(rt5645->hp_jack,
				    report, SND_JACK_HEADPHONE);
		snd_soc_jack_report(rt5645->mic_jack,
				    report, SND_JACK_MICROPHONE);
		mutex_unlock(&rt5645->jd_mutex);
		return;
	case 4:
		val = snd_soc_component_read(rt5645->component, RT5645_A_JD_CTRL1) & 0x0020;
		break;
	default: /* read rt5645 jd1_1 status */
		val = snd_soc_component_read(rt5645->component, RT5645_INT_IRQ_ST) & 0x1000;
		break;

	}

	if (!val && (rt5645->jack_type == 0)) { /* jack in */
		report = rt5645_jack_detect(rt5645->component, 1);
	} else if (!val && rt5645->jack_type == SND_JACK_HEADSET) {
		/* for push button and jack out */
		btn_type = 0;
		if (snd_soc_component_read(rt5645->component, RT5645_INT_IRQ_ST) & 0x4) {
			/* button pressed */
			report = SND_JACK_HEADSET;
			btn_type = rt5645_button_detect(rt5645->component);
			/* rt5650 can report three kinds of button behavior,
			   one click, double click and hold. However,
			   currently we will report button pressed/released
			   event. So all the three button behaviors are
			   treated as button pressed. */
			switch (btn_type) {
			case 0x8000:
			case 0x4000:
			case 0x2000:
				report |= SND_JACK_BTN_0;
				break;
			case 0x1000:
			case 0x0800:
			case 0x0400:
				report |= SND_JACK_BTN_1;
				break;
			case 0x0200:
			case 0x0100:
			case 0x0080:
				report |= SND_JACK_BTN_2;
				break;
			case 0x0040:
			case 0x0020:
			case 0x0010:
				report |= SND_JACK_BTN_3;
				break;
			case 0x0000: /* unpressed */
				break;
			default:
				dev_err(rt5645->component->dev,
					"Unexpected button code 0x%04x\n",
					btn_type);
				break;
			}
		}
		if (btn_type == 0)/* button release */
			report =  rt5645->jack_type;
		else {
			mod_timer(&rt5645->btn_check_timer,
				msecs_to_jiffies(100));
		}
	} else {
		/* jack out */
		report = 0;
		snd_soc_component_update_bits(rt5645->component,
				    RT5645_INT_IRQ_ST, 0x1, 0x0);
		rt5645_jack_detect(rt5645->component, 0);
	}

	mutex_unlock(&rt5645->jd_mutex);

	snd_soc_jack_report(rt5645->hp_jack, report, SND_JACK_HEADPHONE);
	snd_soc_jack_report(rt5645->mic_jack, report, SND_JACK_MICROPHONE);
	if (rt5645->en_button_func)
		snd_soc_jack_report(rt5645->btn_jack,
			report, SND_JACK_BTN_0 | SND_JACK_BTN_1 |
				SND_JACK_BTN_2 | SND_JACK_BTN_3);
}

static void rt5645_rcclock_work(struct work_struct *work)
{
	struct rt5645_priv *rt5645 =
		container_of(work, struct rt5645_priv, rcclock_work.work);

	regmap_update_bits(rt5645->regmap, RT5645_MICBIAS,
		RT5645_PWR_CLK25M_MASK, RT5645_PWR_CLK25M_PD);
}

static irqreturn_t rt5645_irq(int irq, void *data)
{
	struct rt5645_priv *rt5645 = data;

	queue_delayed_work(system_power_efficient_wq,
			   &rt5645->jack_detect_work, msecs_to_jiffies(250));

	return IRQ_HANDLED;
}

static void rt5645_btn_check_callback(struct timer_list *t)
{
	struct rt5645_priv *rt5645 = from_timer(rt5645, t, btn_check_timer);

	queue_delayed_work(system_power_efficient_wq,
		   &rt5645->jack_detect_work, msecs_to_jiffies(5));
}

static int rt5645_probe(struct snd_soc_component *component)
{
	struct snd_soc_dapm_context *dapm = snd_soc_component_get_dapm(component);
	struct rt5645_priv *rt5645 = snd_soc_component_get_drvdata(component);

	rt5645->component = component;

	switch (rt5645->codec_type) {
	case CODEC_TYPE_RT5645:
		snd_soc_dapm_new_controls(dapm,
			rt5645_specific_dapm_widgets,
			ARRAY_SIZE(rt5645_specific_dapm_widgets));
		snd_soc_dapm_add_routes(dapm,
			rt5645_specific_dapm_routes,
			ARRAY_SIZE(rt5645_specific_dapm_routes));
		if (rt5645->v_id < 3) {
			snd_soc_dapm_add_routes(dapm,
				rt5645_old_dapm_routes,
				ARRAY_SIZE(rt5645_old_dapm_routes));
		}
		break;
	case CODEC_TYPE_RT5650:
		snd_soc_dapm_new_controls(dapm,
			rt5650_specific_dapm_widgets,
			ARRAY_SIZE(rt5650_specific_dapm_widgets));
		snd_soc_dapm_add_routes(dapm,
			rt5650_specific_dapm_routes,
			ARRAY_SIZE(rt5650_specific_dapm_routes));
		break;
	}

	snd_soc_component_force_bias_level(component, SND_SOC_BIAS_OFF);

	/* for JD function */
	if (rt5645->pdata.jd_mode) {
		snd_soc_dapm_force_enable_pin(dapm, "JD Power");
		snd_soc_dapm_force_enable_pin(dapm, "LDO2");
		snd_soc_dapm_sync(dapm);
	}

	if (rt5645->pdata.long_name)
		component->card->long_name = rt5645->pdata.long_name;

	rt5645->eq_param = devm_kcalloc(component->dev,
		RT5645_HWEQ_NUM, sizeof(struct rt5645_eq_param_s),
		GFP_KERNEL);

	if (!rt5645->eq_param)
		return -ENOMEM;

	return 0;
}

static void rt5645_remove(struct snd_soc_component *component)
{
	rt5645_reset(component);
}

#ifdef CONFIG_PM
static int rt5645_suspend(struct snd_soc_component *component)
{
	struct rt5645_priv *rt5645 = snd_soc_component_get_drvdata(component);

	regcache_cache_only(rt5645->regmap, true);
	regcache_mark_dirty(rt5645->regmap);

	return 0;
}

static int rt5645_resume(struct snd_soc_component *component)
{
	struct rt5645_priv *rt5645 = snd_soc_component_get_drvdata(component);

	regcache_cache_only(rt5645->regmap, false);
	regcache_sync(rt5645->regmap);

	return 0;
}
#else
#define rt5645_suspend NULL
#define rt5645_resume NULL
#endif

#define RT5645_STEREO_RATES SNDRV_PCM_RATE_8000_96000
#define RT5645_FORMATS (SNDRV_PCM_FMTBIT_S16_LE | SNDRV_PCM_FMTBIT_S20_3LE | \
			SNDRV_PCM_FMTBIT_S24_LE | SNDRV_PCM_FMTBIT_S8)

static const struct snd_soc_dai_ops rt5645_aif_dai_ops = {
	.hw_params = rt5645_hw_params,
	.set_fmt = rt5645_set_dai_fmt,
	.set_sysclk = rt5645_set_dai_sysclk,
	.set_tdm_slot = rt5645_set_tdm_slot,
	.set_pll = rt5645_set_dai_pll,
};

static struct snd_soc_dai_driver rt5645_dai[] = {
	{
		.name = "rt5645-aif1",
		.id = RT5645_AIF1,
		.playback = {
			.stream_name = "AIF1 Playback",
			.channels_min = 1,
			.channels_max = 2,
			.rates = RT5645_STEREO_RATES,
			.formats = RT5645_FORMATS,
		},
		.capture = {
			.stream_name = "AIF1 Capture",
			.channels_min = 1,
			.channels_max = 4,
			.rates = RT5645_STEREO_RATES,
			.formats = RT5645_FORMATS,
		},
		.ops = &rt5645_aif_dai_ops,
	},
	{
		.name = "rt5645-aif2",
		.id = RT5645_AIF2,
		.playback = {
			.stream_name = "AIF2 Playback",
			.channels_min = 1,
			.channels_max = 2,
			.rates = RT5645_STEREO_RATES,
			.formats = RT5645_FORMATS,
		},
		.capture = {
			.stream_name = "AIF2 Capture",
			.channels_min = 1,
			.channels_max = 2,
			.rates = RT5645_STEREO_RATES,
			.formats = RT5645_FORMATS,
		},
		.ops = &rt5645_aif_dai_ops,
	},
};

static const struct snd_soc_component_driver soc_component_dev_rt5645 = {
	.probe			= rt5645_probe,
	.remove			= rt5645_remove,
	.suspend		= rt5645_suspend,
	.resume			= rt5645_resume,
	.set_bias_level		= rt5645_set_bias_level,
	.controls		= rt5645_snd_controls,
	.num_controls		= ARRAY_SIZE(rt5645_snd_controls),
	.dapm_widgets		= rt5645_dapm_widgets,
	.num_dapm_widgets	= ARRAY_SIZE(rt5645_dapm_widgets),
	.dapm_routes		= rt5645_dapm_routes,
	.num_dapm_routes	= ARRAY_SIZE(rt5645_dapm_routes),
	.set_jack		= rt5645_component_set_jack,
	.use_pmdown_time	= 1,
	.endianness		= 1,
};

static const struct regmap_config rt5645_regmap = {
	.reg_bits = 8,
	.val_bits = 16,
	.use_single_read = true,
	.use_single_write = true,
	.max_register = RT5645_VENDOR_ID2 + 1 + (ARRAY_SIZE(rt5645_ranges) *
					       RT5645_PR_SPACING),
	.volatile_reg = rt5645_volatile_register,
	.readable_reg = rt5645_readable_register,

	.cache_type = REGCACHE_MAPLE,
	.reg_defaults = rt5645_reg,
	.num_reg_defaults = ARRAY_SIZE(rt5645_reg),
	.ranges = rt5645_ranges,
	.num_ranges = ARRAY_SIZE(rt5645_ranges),
};

static const struct regmap_config rt5650_regmap = {
	.reg_bits = 8,
	.val_bits = 16,
	.use_single_read = true,
	.use_single_write = true,
	.max_register = RT5645_VENDOR_ID2 + 1 + (ARRAY_SIZE(rt5645_ranges) *
					       RT5645_PR_SPACING),
	.volatile_reg = rt5645_volatile_register,
	.readable_reg = rt5645_readable_register,

	.cache_type = REGCACHE_MAPLE,
	.reg_defaults = rt5650_reg,
	.num_reg_defaults = ARRAY_SIZE(rt5650_reg),
	.ranges = rt5645_ranges,
	.num_ranges = ARRAY_SIZE(rt5645_ranges),
};

static const struct regmap_config temp_regmap = {
	.name="nocache",
	.reg_bits = 8,
	.val_bits = 16,
	.use_single_read = true,
	.use_single_write = true,
	.max_register = RT5645_VENDOR_ID2 + 1,
	.cache_type = REGCACHE_NONE,
};

static const struct i2c_device_id rt5645_i2c_id[] = {
	{ "rt5645" },
	{ "rt5650" },
	{ }
};
MODULE_DEVICE_TABLE(i2c, rt5645_i2c_id);

#ifdef CONFIG_OF
static const struct of_device_id rt5645_of_match[] = {
	{ .compatible = "realtek,rt5645", },
	{ .compatible = "realtek,rt5650", },
	{ }
};
MODULE_DEVICE_TABLE(of, rt5645_of_match);
#endif

#ifdef CONFIG_ACPI
static const struct acpi_device_id rt5645_acpi_match[] = {
	{ "10EC5645", 0 },
	{ "10EC5648", 0 },
	{ "10EC5650", 0 },
	{ "10EC5640", 0 },
	{ "10EC3270", 0 },
	{},
};
MODULE_DEVICE_TABLE(acpi, rt5645_acpi_match);
#endif

static const struct rt5645_platform_data intel_braswell_platform_data = {
	.dmic1_data_pin = RT5645_DMIC1_DISABLE,
	.dmic2_data_pin = RT5645_DMIC_DATA_IN2P,
	.jd_mode = 3,
};

static const struct rt5645_platform_data buddy_platform_data = {
	.dmic1_data_pin = RT5645_DMIC_DATA_GPIO5,
	.dmic2_data_pin = RT5645_DMIC_DATA_IN2P,
	.jd_mode = 4,
	.level_trigger_irq = true,
};

static const struct rt5645_platform_data gpd_win_platform_data = {
	.jd_mode = 3,
	.inv_jd1_1 = true,
	.mono_speaker = true,
	.long_name = "gpd-win-pocket-rt5645",
	/* The GPD pocket has a diff. mic, for the win this does not matter. */
	.in2_diff = true,
};

static const struct rt5645_platform_data asus_t100ha_platform_data = {
	.dmic1_data_pin = RT5645_DMIC_DATA_IN2N,
	.dmic2_data_pin = RT5645_DMIC2_DISABLE,
	.jd_mode = 3,
	.inv_jd1_1 = true,
};

static const struct rt5645_platform_data asus_t101ha_platform_data = {
	.dmic1_data_pin = RT5645_DMIC_DATA_IN2N,
	.dmic2_data_pin = RT5645_DMIC2_DISABLE,
	.jd_mode = 3,
};

static const struct rt5645_platform_data lenovo_ideapad_miix_310_pdata = {
	.jd_mode = 3,
	.in2_diff = true,
};

static const struct rt5645_platform_data jd_mode3_monospk_platform_data = {
	.jd_mode = 3,
	.mono_speaker = true,
};

static const struct rt5645_platform_data jd_mode3_inv_data = {
	.jd_mode = 3,
	.inv_jd1_1 = true,
};

static const struct rt5645_platform_data jd_mode3_platform_data = {
	.jd_mode = 3,
};

static const struct rt5645_platform_data lattepanda_board_platform_data = {
	.jd_mode = 2,
	.inv_jd1_1 = true
};

static const struct rt5645_platform_data kahlee_platform_data = {
	.dmic1_data_pin = RT5645_DMIC_DATA_GPIO5,
	.dmic2_data_pin = RT5645_DMIC_DATA_IN2P,
	.jd_mode = 3,
};

static const struct rt5645_platform_data ecs_ef20_platform_data = {
	.dmic1_data_pin = RT5645_DMIC1_DISABLE,
	.dmic2_data_pin = RT5645_DMIC_DATA_IN2P,
	.inv_hp_pol = 1,
};

static const struct acpi_gpio_params ef20_hp_detect = { 1, 0, false };

static const struct acpi_gpio_mapping cht_rt5645_ef20_gpios[] = {
	{ "hp-detect-gpios", &ef20_hp_detect, 1 },
	{ },
};

static int cht_rt5645_ef20_quirk_cb(const struct dmi_system_id *id)
{
	cht_rt5645_gpios = cht_rt5645_ef20_gpios;
	return 1;
}

static const struct dmi_system_id dmi_platform_data[] = {
	{
		.ident = "Chrome Buddy",
		.matches = {
			DMI_MATCH(DMI_PRODUCT_NAME, "Buddy"),
		},
		.driver_data = (void *)&buddy_platform_data,
	},
	{
		.ident = "Intel Strago",
		.matches = {
			DMI_MATCH(DMI_PRODUCT_NAME, "Strago"),
		},
		.driver_data = (void *)&intel_braswell_platform_data,
	},
	{
		.ident = "Google Chrome",
		.matches = {
			DMI_MATCH(DMI_SYS_VENDOR, "GOOGLE"),
		},
		.driver_data = (void *)&intel_braswell_platform_data,
	},
	{
		.ident = "Google Setzer",
		.matches = {
			DMI_MATCH(DMI_PRODUCT_NAME, "Setzer"),
		},
		.driver_data = (void *)&intel_braswell_platform_data,
	},
	{
		.ident = "Microsoft Surface 3",
		.matches = {
			DMI_MATCH(DMI_PRODUCT_NAME, "Surface 3"),
		},
		.driver_data = (void *)&intel_braswell_platform_data,
	},
	{
		/*
		 * Match for the GPDwin which unfortunately uses somewhat
		 * generic dmi strings, which is why we test for 4 strings.
		 * Comparing against 23 other byt/cht boards, board_vendor
		 * and board_name are unique to the GPDwin, where as only one
		 * other board has the same board_serial and 3 others have
		 * the same default product_name. Also the GPDwin is the
		 * only device to have both board_ and product_name not set.
		 */
		.ident = "GPD Win / Pocket",
		.matches = {
			DMI_MATCH(DMI_BOARD_VENDOR, "AMI Corporation"),
			DMI_MATCH(DMI_BOARD_NAME, "Default string"),
			DMI_MATCH(DMI_BOARD_SERIAL, "Default string"),
			DMI_MATCH(DMI_PRODUCT_NAME, "Default string"),
		},
		.driver_data = (void *)&gpd_win_platform_data,
	},
	{
		.ident = "ASUS T100HAN",
		.matches = {
			DMI_EXACT_MATCH(DMI_SYS_VENDOR, "ASUSTeK COMPUTER INC."),
			DMI_MATCH(DMI_PRODUCT_NAME, "T100HAN"),
		},
		.driver_data = (void *)&asus_t100ha_platform_data,
	},
	{
		.ident = "ASUS T101HA",
		.matches = {
			DMI_MATCH(DMI_SYS_VENDOR, "ASUSTeK COMPUTER INC."),
			DMI_MATCH(DMI_PRODUCT_NAME, "T101HA"),
		},
		.driver_data = (void *)&asus_t101ha_platform_data,
	},
	{
		.ident = "MINIX Z83-4",
		.matches = {
			DMI_EXACT_MATCH(DMI_SYS_VENDOR, "MINIX"),
			DMI_MATCH(DMI_PRODUCT_NAME, "Z83-4"),
		},
		.driver_data = (void *)&jd_mode3_platform_data,
	},
	{
		.ident = "Teclast X80 Pro",
		.matches = {
			DMI_MATCH(DMI_SYS_VENDOR, "TECLAST"),
			DMI_MATCH(DMI_PRODUCT_NAME, "X80 Pro"),
		},
		.driver_data = (void *)&jd_mode3_monospk_platform_data,
	},
	{
		.ident = "Lenovo Ideapad Miix 310",
		.matches = {
		  DMI_EXACT_MATCH(DMI_SYS_VENDOR, "LENOVO"),
		  DMI_EXACT_MATCH(DMI_PRODUCT_NAME, "80SG"),
		  DMI_EXACT_MATCH(DMI_PRODUCT_VERSION, "MIIX 310-10ICR"),
		},
		.driver_data = (void *)&lenovo_ideapad_miix_310_pdata,
	},
	{
		.ident = "Lenovo Ideapad Miix 320",
		.matches = {
		  DMI_EXACT_MATCH(DMI_SYS_VENDOR, "LENOVO"),
		  DMI_EXACT_MATCH(DMI_PRODUCT_NAME, "80XF"),
		  DMI_EXACT_MATCH(DMI_PRODUCT_VERSION, "Lenovo MIIX 320-10ICR"),
		},
		.driver_data = (void *)&intel_braswell_platform_data,
	},
	{
		.ident = "LattePanda board",
		.matches = {
		  DMI_EXACT_MATCH(DMI_BOARD_VENDOR, "AMI Corporation"),
		  DMI_EXACT_MATCH(DMI_BOARD_NAME, "Cherry Trail CR"),
		  DMI_EXACT_MATCH(DMI_BOARD_VERSION, "Default string"),
		  /*
		   * Above strings are too generic, LattePanda BIOS versions for
		   * all 4 hw revisions are:
		   * DF-BI-7-S70CR100-*
		   * DF-BI-7-S70CR110-*
		   * DF-BI-7-S70CR200-*
		   * LP-BS-7-S70CR700-*
		   * Do a partial match for S70CR to avoid false positive matches.
		   */
		  DMI_MATCH(DMI_BIOS_VERSION, "S70CR"),
		},
		.driver_data = (void *)&lattepanda_board_platform_data,
	},
	{
		.ident = "Chrome Kahlee",
		.matches = {
			DMI_MATCH(DMI_PRODUCT_NAME, "Kahlee"),
		},
		.driver_data = (void *)&kahlee_platform_data,
	},
	{
		.ident = "Medion E1239T",
		.matches = {
			DMI_EXACT_MATCH(DMI_SYS_VENDOR, "MEDION"),
			DMI_MATCH(DMI_PRODUCT_NAME, "E1239T MD60568"),
		},
		.driver_data = (void *)&intel_braswell_platform_data,
	},
	{
		.ident = "EF20",
		.callback = cht_rt5645_ef20_quirk_cb,
		.matches = {
			DMI_MATCH(DMI_PRODUCT_NAME, "EF20"),
		},
		.driver_data = (void *)&ecs_ef20_platform_data,
	},
<<<<<<< HEAD
=======
	{
		.ident = "Acer Switch V 10 (SW5-017)",
		.matches = {
			DMI_EXACT_MATCH(DMI_SYS_VENDOR, "Acer"),
			DMI_EXACT_MATCH(DMI_PRODUCT_NAME, "SW5-017"),
		},
		.driver_data = (void *)&intel_braswell_platform_data,
	},
	{
		.ident = "Meegopad T08",
		.matches = {
			DMI_MATCH(DMI_SYS_VENDOR, "Default string"),
			DMI_MATCH(DMI_PRODUCT_NAME, "Default string"),
			DMI_MATCH(DMI_BOARD_NAME, "T3 MRD"),
			DMI_MATCH(DMI_BOARD_VERSION, "V1.1"),
		},
		.driver_data = (void *)&jd_mode3_inv_data,
	},
>>>>>>> 2d5404ca
	{ }
};

static bool rt5645_check_dp(struct device *dev)
{
	if (device_property_present(dev, "realtek,in2-differential") ||
	    device_property_present(dev, "realtek,dmic1-data-pin") ||
	    device_property_present(dev, "realtek,dmic2-data-pin") ||
	    device_property_present(dev, "realtek,jd-mode"))
		return true;

	return false;
}

static void rt5645_parse_dt(struct device *dev, struct rt5645_platform_data *pdata)
{
	pdata->in2_diff = device_property_read_bool(dev, "realtek,in2-differential");
	device_property_read_u32(dev, "realtek,dmic1-data-pin", &pdata->dmic1_data_pin);
	device_property_read_u32(dev, "realtek,dmic2-data-pin", &pdata->dmic2_data_pin);
	device_property_read_u32(dev, "realtek,jd-mode", &pdata->jd_mode);
}

static void rt5645_get_pdata(struct device *codec_dev, struct rt5645_platform_data *pdata)
{
	const struct dmi_system_id *dmi_data;

	dmi_data = dmi_first_match(dmi_platform_data);
	if (dmi_data) {
		dev_info(codec_dev, "Detected %s platform\n", dmi_data->ident);
		*pdata = *((struct rt5645_platform_data *)dmi_data->driver_data);
	} else if (rt5645_check_dp(codec_dev)) {
		rt5645_parse_dt(codec_dev, pdata);
	} else {
		*pdata = jd_mode3_platform_data;
	}

	if (quirk != -1) {
		pdata->in2_diff = QUIRK_IN2_DIFF(quirk);
		pdata->level_trigger_irq = QUIRK_LEVEL_IRQ(quirk);
		pdata->inv_jd1_1 = QUIRK_INV_JD1_1(quirk);
		pdata->inv_hp_pol = QUIRK_INV_HP_POL(quirk);
		pdata->jd_mode = QUIRK_JD_MODE(quirk);
		pdata->dmic1_data_pin = QUIRK_DMIC1_DATA_PIN(quirk);
		pdata->dmic2_data_pin = QUIRK_DMIC2_DATA_PIN(quirk);
	}
}

const char *rt5645_components(struct device *codec_dev)
{
	struct rt5645_platform_data pdata = { };
	static char buf[32];
	const char *mic;
	int spk = 2;

	rt5645_get_pdata(codec_dev, &pdata);

	if (pdata.mono_speaker)
		spk = 1;

	if (pdata.dmic1_data_pin && pdata.dmic2_data_pin)
		mic = "dmics12";
	else if (pdata.dmic1_data_pin)
		mic = "dmic1";
	else if (pdata.dmic2_data_pin)
		mic = "dmic2";
	else
		mic = "in2";

	snprintf(buf, sizeof(buf), "cfg-spk:%d cfg-mic:%s", spk, mic);

	return buf;
}
EXPORT_SYMBOL_GPL(rt5645_components);

static int rt5645_i2c_probe(struct i2c_client *i2c)
{
	struct rt5645_priv *rt5645;
	int ret, i;
	unsigned int val;
	struct regmap *regmap;

	rt5645 = devm_kzalloc(&i2c->dev, sizeof(struct rt5645_priv),
				GFP_KERNEL);
	if (rt5645 == NULL)
		return -ENOMEM;

	rt5645->i2c = i2c;
	i2c_set_clientdata(i2c, rt5645);
	rt5645_get_pdata(&i2c->dev, &rt5645->pdata);

	if (has_acpi_companion(&i2c->dev)) {
		if (cht_rt5645_gpios) {
			if (devm_acpi_dev_add_driver_gpios(&i2c->dev, cht_rt5645_gpios))
				dev_dbg(&i2c->dev, "Failed to add driver gpios\n");
		}

		/* The ALC3270 package has the headset-mic pin not-connected */
		if (acpi_dev_hid_uid_match(ACPI_COMPANION(&i2c->dev), "10EC3270", NULL))
			rt5645->pdata.no_headset_mic = true;
	}

	rt5645->gpiod_hp_det = devm_gpiod_get_optional(&i2c->dev, "hp-detect",
						       GPIOD_IN);

	if (IS_ERR(rt5645->gpiod_hp_det)) {
		dev_info(&i2c->dev, "failed to initialize gpiod\n");
		ret = PTR_ERR(rt5645->gpiod_hp_det);
		/*
		 * Continue if optional gpiod is missing, bail for all other
		 * errors, including -EPROBE_DEFER
		 */
		if (ret != -ENOENT)
			return ret;
	}

	rt5645->gpiod_cbj_sleeve = devm_gpiod_get_optional(&i2c->dev, "cbj-sleeve",
							   GPIOD_OUT_LOW);

	if (IS_ERR(rt5645->gpiod_cbj_sleeve)) {
		ret = PTR_ERR(rt5645->gpiod_cbj_sleeve);
		dev_info(&i2c->dev, "failed to initialize gpiod, ret=%d\n", ret);
		if (ret != -ENOENT)
			return ret;
	}

	for (i = 0; i < ARRAY_SIZE(rt5645->supplies); i++)
		rt5645->supplies[i].supply = rt5645_supply_names[i];

	ret = devm_regulator_bulk_get(&i2c->dev,
				      ARRAY_SIZE(rt5645->supplies),
				      rt5645->supplies);
	if (ret) {
		dev_err(&i2c->dev, "Failed to request supplies: %d\n", ret);
		return ret;
	}

	ret = regulator_bulk_enable(ARRAY_SIZE(rt5645->supplies),
				    rt5645->supplies);
	if (ret) {
		dev_err(&i2c->dev, "Failed to enable supplies: %d\n", ret);
		return ret;
	}

	regmap = devm_regmap_init_i2c(i2c, &temp_regmap);
	if (IS_ERR(regmap)) {
		ret = PTR_ERR(regmap);
		dev_err(&i2c->dev, "Failed to allocate temp register map: %d\n",
			ret);
		goto err_enable;
	}

	/*
	 * Read after 400msec, as it is the interval required between
	 * read and power On.
	 */
	msleep(TIME_TO_POWER_MS);
	ret = regmap_read(regmap, RT5645_VENDOR_ID2, &val);
	if (ret < 0) {
		dev_err(&i2c->dev, "Failed to read: 0x%02X\n, ret = %d", RT5645_VENDOR_ID2, ret);
		goto err_enable;
	}

	switch (val) {
	case RT5645_DEVICE_ID:
		rt5645->regmap = devm_regmap_init_i2c(i2c, &rt5645_regmap);
		rt5645->codec_type = CODEC_TYPE_RT5645;
		break;
	case RT5650_DEVICE_ID:
		rt5645->regmap = devm_regmap_init_i2c(i2c, &rt5650_regmap);
		rt5645->codec_type = CODEC_TYPE_RT5650;
		break;
	default:
		dev_err(&i2c->dev,
			"Device with ID register %#x is not rt5645 or rt5650\n",
			val);
		ret = -ENODEV;
		goto err_enable;
	}

	if (IS_ERR(rt5645->regmap)) {
		ret = PTR_ERR(rt5645->regmap);
		dev_err(&i2c->dev, "Failed to allocate register map: %d\n",
			ret);
		goto err_enable;
	}

	regmap_write(rt5645->regmap, RT5645_RESET, 0);

	regmap_read(regmap, RT5645_VENDOR_ID, &val);
	rt5645->v_id = val & 0xff;

	regmap_write(rt5645->regmap, RT5645_AD_DA_MIXER, 0x8080);

	ret = regmap_multi_reg_write(rt5645->regmap, init_list,
				    ARRAY_SIZE(init_list));
	if (ret != 0)
		dev_warn(&i2c->dev, "Failed to apply regmap patch: %d\n", ret);

	if (rt5645->codec_type == CODEC_TYPE_RT5650) {
		ret = regmap_multi_reg_write(rt5645->regmap, rt5650_init_list,
				    ARRAY_SIZE(rt5650_init_list));
		if (ret != 0)
			dev_warn(&i2c->dev, "Apply rt5650 patch failed: %d\n",
					   ret);
	}

	regmap_update_bits(rt5645->regmap, RT5645_CLSD_OUT_CTRL, 0xc0, 0xc0);

	if (rt5645->pdata.in2_diff)
		regmap_update_bits(rt5645->regmap, RT5645_IN2_CTRL,
					RT5645_IN_DF2, RT5645_IN_DF2);

	if (rt5645->pdata.dmic1_data_pin || rt5645->pdata.dmic2_data_pin) {
		regmap_update_bits(rt5645->regmap, RT5645_GPIO_CTRL1,
			RT5645_GP2_PIN_MASK, RT5645_GP2_PIN_DMIC1_SCL);
	}
	switch (rt5645->pdata.dmic1_data_pin) {
	case RT5645_DMIC_DATA_IN2N:
		regmap_update_bits(rt5645->regmap, RT5645_DMIC_CTRL1,
			RT5645_DMIC_1_DP_MASK, RT5645_DMIC_1_DP_IN2N);
		break;

	case RT5645_DMIC_DATA_GPIO5:
		regmap_update_bits(rt5645->regmap, RT5645_GPIO_CTRL1,
			RT5645_I2S2_DAC_PIN_MASK, RT5645_I2S2_DAC_PIN_GPIO);
		regmap_update_bits(rt5645->regmap, RT5645_DMIC_CTRL1,
			RT5645_DMIC_1_DP_MASK, RT5645_DMIC_1_DP_GPIO5);
		regmap_update_bits(rt5645->regmap, RT5645_GPIO_CTRL1,
			RT5645_GP5_PIN_MASK, RT5645_GP5_PIN_DMIC1_SDA);
		break;

	case RT5645_DMIC_DATA_GPIO11:
		regmap_update_bits(rt5645->regmap, RT5645_DMIC_CTRL1,
			RT5645_DMIC_1_DP_MASK, RT5645_DMIC_1_DP_GPIO11);
		regmap_update_bits(rt5645->regmap, RT5645_GPIO_CTRL1,
			RT5645_GP11_PIN_MASK,
			RT5645_GP11_PIN_DMIC1_SDA);
		break;

	default:
		break;
	}

	switch (rt5645->pdata.dmic2_data_pin) {
	case RT5645_DMIC_DATA_IN2P:
		regmap_update_bits(rt5645->regmap, RT5645_DMIC_CTRL1,
			RT5645_DMIC_2_DP_MASK, RT5645_DMIC_2_DP_IN2P);
		break;

	case RT5645_DMIC_DATA_GPIO6:
		regmap_update_bits(rt5645->regmap, RT5645_DMIC_CTRL1,
			RT5645_DMIC_2_DP_MASK, RT5645_DMIC_2_DP_GPIO6);
		regmap_update_bits(rt5645->regmap, RT5645_GPIO_CTRL1,
			RT5645_GP6_PIN_MASK, RT5645_GP6_PIN_DMIC2_SDA);
		break;

	case RT5645_DMIC_DATA_GPIO10:
		regmap_update_bits(rt5645->regmap, RT5645_DMIC_CTRL1,
			RT5645_DMIC_2_DP_MASK, RT5645_DMIC_2_DP_GPIO10);
		regmap_update_bits(rt5645->regmap, RT5645_GPIO_CTRL1,
			RT5645_GP10_PIN_MASK,
			RT5645_GP10_PIN_DMIC2_SDA);
		break;

	case RT5645_DMIC_DATA_GPIO12:
		regmap_update_bits(rt5645->regmap, RT5645_DMIC_CTRL1,
			RT5645_DMIC_2_DP_MASK, RT5645_DMIC_2_DP_GPIO12);
		regmap_update_bits(rt5645->regmap, RT5645_GPIO_CTRL1,
			RT5645_GP12_PIN_MASK,
			RT5645_GP12_PIN_DMIC2_SDA);
		break;

	default:
		break;
	}

	if (rt5645->pdata.jd_mode) {
		regmap_update_bits(rt5645->regmap, RT5645_GEN_CTRL3,
				   RT5645_IRQ_CLK_GATE_CTRL,
				   RT5645_IRQ_CLK_GATE_CTRL);
		regmap_update_bits(rt5645->regmap, RT5645_MICBIAS,
				   RT5645_IRQ_CLK_INT, RT5645_IRQ_CLK_INT);
		regmap_update_bits(rt5645->regmap, RT5645_IRQ_CTRL2,
				   RT5645_IRQ_JD_1_1_EN, RT5645_IRQ_JD_1_1_EN);
		regmap_update_bits(rt5645->regmap, RT5645_GEN_CTRL3,
				   RT5645_JD_PSV_MODE, RT5645_JD_PSV_MODE);
		regmap_update_bits(rt5645->regmap, RT5645_HPO_MIXER,
				   RT5645_IRQ_PSV_MODE, RT5645_IRQ_PSV_MODE);
		regmap_update_bits(rt5645->regmap, RT5645_MICBIAS,
				   RT5645_MIC2_OVCD_EN, RT5645_MIC2_OVCD_EN);
		regmap_update_bits(rt5645->regmap, RT5645_GPIO_CTRL1,
				   RT5645_GP1_PIN_IRQ, RT5645_GP1_PIN_IRQ);
		switch (rt5645->pdata.jd_mode) {
		case 1:
			regmap_update_bits(rt5645->regmap, RT5645_A_JD_CTRL1,
					   RT5645_JD1_MODE_MASK,
					   RT5645_JD1_MODE_0);
			break;
		case 2:
			regmap_update_bits(rt5645->regmap, RT5645_A_JD_CTRL1,
					   RT5645_JD1_MODE_MASK,
					   RT5645_JD1_MODE_1);
			break;
		case 3:
		case 4:
			regmap_update_bits(rt5645->regmap, RT5645_A_JD_CTRL1,
					   RT5645_JD1_MODE_MASK,
					   RT5645_JD1_MODE_2);
			break;
		default:
			break;
		}
		if (rt5645->pdata.inv_jd1_1) {
			regmap_update_bits(rt5645->regmap, RT5645_IRQ_CTRL2,
				RT5645_JD_1_1_MASK, RT5645_JD_1_1_INV);
		}
	}

	regmap_update_bits(rt5645->regmap, RT5645_ADDA_CLK1,
		RT5645_I2S_PD1_MASK, RT5645_I2S_PD1_2);

	if (rt5645->pdata.level_trigger_irq) {
		regmap_update_bits(rt5645->regmap, RT5645_IRQ_CTRL2,
			RT5645_JD_1_1_MASK, RT5645_JD_1_1_INV);
	}
	timer_setup(&rt5645->btn_check_timer, rt5645_btn_check_callback, 0);

	mutex_init(&rt5645->jd_mutex);
	INIT_DELAYED_WORK(&rt5645->jack_detect_work, rt5645_jack_detect_work);
	INIT_DELAYED_WORK(&rt5645->rcclock_work, rt5645_rcclock_work);

	if (rt5645->i2c->irq) {
		ret = request_threaded_irq(rt5645->i2c->irq, NULL, rt5645_irq,
			IRQF_TRIGGER_RISING | IRQF_TRIGGER_FALLING
			| IRQF_ONESHOT, "rt5645", rt5645);
		if (ret) {
			dev_err(&i2c->dev, "Failed to request IRQ: %d\n", ret);
			goto err_enable;
		}
	}

	ret = devm_snd_soc_register_component(&i2c->dev, &soc_component_dev_rt5645,
				     rt5645_dai, ARRAY_SIZE(rt5645_dai));
	if (ret)
		goto err_irq;

	return 0;

err_irq:
	if (rt5645->i2c->irq)
		free_irq(rt5645->i2c->irq, rt5645);
err_enable:
	regulator_bulk_disable(ARRAY_SIZE(rt5645->supplies), rt5645->supplies);
	return ret;
}

static void rt5645_i2c_remove(struct i2c_client *i2c)
{
	struct rt5645_priv *rt5645 = i2c_get_clientdata(i2c);

	if (i2c->irq)
		free_irq(i2c->irq, rt5645);

	/*
	 * Since the rt5645_btn_check_callback() can queue jack_detect_work,
	 * the timer need to be delted first
	 */
	del_timer_sync(&rt5645->btn_check_timer);

	cancel_delayed_work_sync(&rt5645->jack_detect_work);
	cancel_delayed_work_sync(&rt5645->rcclock_work);

	if (rt5645->gpiod_cbj_sleeve)
		gpiod_set_value(rt5645->gpiod_cbj_sleeve, 0);

	regulator_bulk_disable(ARRAY_SIZE(rt5645->supplies), rt5645->supplies);
}

static void rt5645_i2c_shutdown(struct i2c_client *i2c)
{
	struct rt5645_priv *rt5645 = i2c_get_clientdata(i2c);

	regmap_update_bits(rt5645->regmap, RT5645_GEN_CTRL3,
		RT5645_RING2_SLEEVE_GND, RT5645_RING2_SLEEVE_GND);
	regmap_update_bits(rt5645->regmap, RT5645_IN1_CTRL2, RT5645_CBJ_MN_JD,
		RT5645_CBJ_MN_JD);
	regmap_update_bits(rt5645->regmap, RT5645_IN1_CTRL1, RT5645_CBJ_BST1_EN,
		0);
	msleep(20);
	regmap_write(rt5645->regmap, RT5645_RESET, 0);

	if (rt5645->gpiod_cbj_sleeve)
		gpiod_set_value(rt5645->gpiod_cbj_sleeve, 0);
<<<<<<< HEAD
=======
}

static int __maybe_unused rt5645_sys_suspend(struct device *dev)
{
	struct rt5645_priv *rt5645 = dev_get_drvdata(dev);

	del_timer_sync(&rt5645->btn_check_timer);
	cancel_delayed_work_sync(&rt5645->jack_detect_work);
	cancel_delayed_work_sync(&rt5645->rcclock_work);

	regcache_cache_only(rt5645->regmap, true);
	regcache_mark_dirty(rt5645->regmap);
	return 0;
>>>>>>> 2d5404ca
}

static int __maybe_unused rt5645_sys_resume(struct device *dev)
{
	struct rt5645_priv *rt5645 = dev_get_drvdata(dev);

	regcache_cache_only(rt5645->regmap, false);
	regcache_sync(rt5645->regmap);

	if (rt5645->hp_jack) {
		rt5645->jack_type = 0;
		rt5645_jack_detect_work(&rt5645->jack_detect_work.work);
	}
	return 0;
}

static const struct dev_pm_ops rt5645_pm = {
	SET_SYSTEM_SLEEP_PM_OPS(rt5645_sys_suspend, rt5645_sys_resume)
};

static struct i2c_driver rt5645_i2c_driver = {
	.driver = {
		.name = "rt5645",
		.of_match_table = of_match_ptr(rt5645_of_match),
		.acpi_match_table = ACPI_PTR(rt5645_acpi_match),
		.pm = &rt5645_pm,
	},
	.probe = rt5645_i2c_probe,
	.remove = rt5645_i2c_remove,
	.shutdown = rt5645_i2c_shutdown,
	.id_table = rt5645_i2c_id,
};
module_i2c_driver(rt5645_i2c_driver);

MODULE_DESCRIPTION("ASoC RT5645 driver");
MODULE_AUTHOR("Bard Liao <bardliao@realtek.com>");
MODULE_LICENSE("GPL v2");<|MERGE_RESOLUTION|>--- conflicted
+++ resolved
@@ -3901,8 +3901,6 @@
 		},
 		.driver_data = (void *)&ecs_ef20_platform_data,
 	},
-<<<<<<< HEAD
-=======
 	{
 		.ident = "Acer Switch V 10 (SW5-017)",
 		.matches = {
@@ -3921,7 +3919,6 @@
 		},
 		.driver_data = (void *)&jd_mode3_inv_data,
 	},
->>>>>>> 2d5404ca
 	{ }
 };
 
@@ -4315,8 +4312,6 @@
 
 	if (rt5645->gpiod_cbj_sleeve)
 		gpiod_set_value(rt5645->gpiod_cbj_sleeve, 0);
-<<<<<<< HEAD
-=======
 }
 
 static int __maybe_unused rt5645_sys_suspend(struct device *dev)
@@ -4330,7 +4325,6 @@
 	regcache_cache_only(rt5645->regmap, true);
 	regcache_mark_dirty(rt5645->regmap);
 	return 0;
->>>>>>> 2d5404ca
 }
 
 static int __maybe_unused rt5645_sys_resume(struct device *dev)
