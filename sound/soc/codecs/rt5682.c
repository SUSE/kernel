--- conflicted
+++ resolved
@@ -1094,13 +1094,8 @@
 	struct snd_soc_dapm_context *dapm;
 	int val, btn_type;
 
-<<<<<<< HEAD
-	if (!rt5682->component || !rt5682->component->card ||
-	    !rt5682->component->card->instantiated) {
-=======
 	if (!rt5682->component ||
 	    !snd_soc_card_is_instantiated(rt5682->component->card)) {
->>>>>>> eb3cdb58
 		/* card not yet ready, try later */
 		mod_delayed_work(system_power_efficient_wq,
 				 &rt5682->jack_detect_work, msecs_to_jiffies(15));
