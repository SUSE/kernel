// SPDX-License-Identifier: GPL-2.0
//
// rt700.c -- rt700 ALSA SoC audio driver
//
// Copyright(c) 2019 Realtek Semiconductor Corp.
//
//

#include <linux/module.h>
#include <linux/moduleparam.h>
#include <linux/kernel.h>
#include <linux/init.h>
#include <linux/delay.h>
#include <linux/pm_runtime.h>
#include <linux/pm.h>
#include <linux/soundwire/sdw.h>
#include <linux/regmap.h>
#include <linux/slab.h>
#include <sound/core.h>
#include <sound/pcm.h>
#include <sound/pcm_params.h>
#include <sound/sdw.h>
#include <sound/soc.h>
#include <sound/soc-dapm.h>
#include <sound/initval.h>
#include <sound/tlv.h>
#include <sound/hda_verbs.h>
#include <sound/jack.h>

#include "rt700.h"

static int rt700_index_write(struct regmap *regmap,
		unsigned int reg, unsigned int value)
{
	int ret;
	unsigned int addr = (RT700_PRIV_INDEX_W_H << 8) | reg;

	ret = regmap_write(regmap, addr, value);
	if (ret < 0)
		pr_err("Failed to set private value: %06x <= %04x ret=%d\n",
			addr, value, ret);

	return ret;
}

static int rt700_index_read(struct regmap *regmap,
		unsigned int reg, unsigned int *value)
{
	int ret;
	unsigned int addr = (RT700_PRIV_INDEX_W_H << 8) | reg;

	*value = 0;
	ret = regmap_read(regmap, addr, value);
	if (ret < 0)
		pr_err("Failed to get private value: %06x => %04x ret=%d\n",
			addr, *value, ret);

	return ret;
}

static unsigned int rt700_button_detect(struct rt700_priv *rt700)
{
	unsigned int btn_type = 0, val80, val81;
	int ret;

	ret = rt700_index_read(rt700->regmap, RT700_IRQ_FLAG_TABLE1, &val80);
	if (ret < 0)
		goto read_error;
	ret = rt700_index_read(rt700->regmap, RT700_IRQ_FLAG_TABLE2, &val81);
	if (ret < 0)
		goto read_error;

	val80 &= 0x0381;
	val81 &= 0xff00;

	switch (val80) {
	case 0x0200:
	case 0x0100:
	case 0x0080:
		btn_type |= SND_JACK_BTN_0;
		break;
	case 0x0001:
		btn_type |= SND_JACK_BTN_3;
		break;
	}
	switch (val81) {
	case 0x8000:
	case 0x4000:
	case 0x2000:
		btn_type |= SND_JACK_BTN_1;
		break;
	case 0x1000:
	case 0x0800:
	case 0x0400:
		btn_type |= SND_JACK_BTN_2;
		break;
	case 0x0200:
	case 0x0100:
		btn_type |= SND_JACK_BTN_3;
		break;
	}
read_error:
	return btn_type;
}

static int rt700_headset_detect(struct rt700_priv *rt700)
{
	unsigned int buf, loop = 0;
	int ret;
	unsigned int jack_status = 0, reg;

	ret = rt700_index_read(rt700->regmap,
					RT700_COMBO_JACK_AUTO_CTL2, &buf);
	if (ret < 0)
		goto io_error;

	while (loop < 500 &&
		(buf & RT700_COMBOJACK_AUTO_DET_STATUS) == 0) {
		loop++;

		usleep_range(9000, 10000);
		ret = rt700_index_read(rt700->regmap,
					RT700_COMBO_JACK_AUTO_CTL2, &buf);
		if (ret < 0)
			goto io_error;

		reg = RT700_VERB_GET_PIN_SENSE | RT700_HP_OUT;
		ret = regmap_read(rt700->regmap, reg, &jack_status);
		if ((jack_status & (1 << 31)) == 0)
			goto remove_error;
	}

	if (loop >= 500)
		goto to_error;

	if (buf & RT700_COMBOJACK_AUTO_DET_TRS)
		rt700->jack_type = SND_JACK_HEADPHONE;
	else if ((buf & RT700_COMBOJACK_AUTO_DET_CTIA) ||
		(buf & RT700_COMBOJACK_AUTO_DET_OMTP))
		rt700->jack_type = SND_JACK_HEADSET;

	return 0;

to_error:
	ret = -ETIMEDOUT;
	pr_err_ratelimited("Time-out error in %s\n", __func__);
	return ret;
io_error:
	pr_err_ratelimited("IO error in %s, ret %d\n", __func__, ret);
	return ret;
remove_error:
	pr_err_ratelimited("Jack removal in %s\n", __func__);
	return -ENODEV;
}

static void rt700_jack_detect_handler(struct work_struct *work)
{
	struct rt700_priv *rt700 =
		container_of(work, struct rt700_priv, jack_detect_work.work);
	int btn_type = 0, ret;
	unsigned int jack_status = 0, reg;

	if (!rt700->hs_jack)
		return;

<<<<<<< HEAD
	if (!rt700->component->card || !rt700->component->card->instantiated)
=======
	if (!snd_soc_card_is_instantiated(rt700->component->card))
>>>>>>> eb3cdb58
		return;

	reg = RT700_VERB_GET_PIN_SENSE | RT700_HP_OUT;
	ret = regmap_read(rt700->regmap, reg, &jack_status);
	if (ret < 0)
		goto io_error;

	/* pin attached */
	if (jack_status & (1 << 31)) {
		/* jack in */
		if (rt700->jack_type == 0) {
			ret = rt700_headset_detect(rt700);
			if (ret < 0)
				return;
			if (rt700->jack_type == SND_JACK_HEADSET)
				btn_type = rt700_button_detect(rt700);
		} else if (rt700->jack_type == SND_JACK_HEADSET) {
			/* jack is already in, report button event */
			btn_type = rt700_button_detect(rt700);
		}
	} else {
		/* jack out */
		rt700->jack_type = 0;
	}

	dev_dbg(&rt700->slave->dev,
		"in %s, jack_type=0x%x\n", __func__, rt700->jack_type);
	dev_dbg(&rt700->slave->dev,
		"in %s, btn_type=0x%x\n", __func__, btn_type);

	snd_soc_jack_report(rt700->hs_jack, rt700->jack_type | btn_type,
			SND_JACK_HEADSET |
			SND_JACK_BTN_0 | SND_JACK_BTN_1 |
			SND_JACK_BTN_2 | SND_JACK_BTN_3);

	if (btn_type) {
		/* button released */
		snd_soc_jack_report(rt700->hs_jack, rt700->jack_type,
			SND_JACK_HEADSET |
			SND_JACK_BTN_0 | SND_JACK_BTN_1 |
			SND_JACK_BTN_2 | SND_JACK_BTN_3);

		mod_delayed_work(system_power_efficient_wq,
			&rt700->jack_btn_check_work, msecs_to_jiffies(200));
	}

	return;

io_error:
	pr_err_ratelimited("IO error in %s, ret %d\n", __func__, ret);
}

static void rt700_btn_check_handler(struct work_struct *work)
{
	struct rt700_priv *rt700 = container_of(work, struct rt700_priv,
		jack_btn_check_work.work);
	int btn_type = 0, ret;
	unsigned int jack_status = 0, reg;

	reg = RT700_VERB_GET_PIN_SENSE | RT700_HP_OUT;
	ret = regmap_read(rt700->regmap, reg, &jack_status);
	if (ret < 0)
		goto io_error;

	/* pin attached */
	if (jack_status & (1 << 31)) {
		if (rt700->jack_type == SND_JACK_HEADSET) {
			/* jack is already in, report button event */
			btn_type = rt700_button_detect(rt700);
		}
	} else {
		rt700->jack_type = 0;
	}

	/* cbj comparator */
	ret = rt700_index_read(rt700->regmap, RT700_COMBO_JACK_AUTO_CTL2, &reg);
	if (ret < 0)
		goto io_error;

	if ((reg & 0xf0) == 0xf0)
		btn_type = 0;

	dev_dbg(&rt700->slave->dev,
		"%s, btn_type=0x%x\n",	__func__, btn_type);
	snd_soc_jack_report(rt700->hs_jack, rt700->jack_type | btn_type,
			SND_JACK_HEADSET |
			SND_JACK_BTN_0 | SND_JACK_BTN_1 |
			SND_JACK_BTN_2 | SND_JACK_BTN_3);

	if (btn_type) {
		/* button released */
		snd_soc_jack_report(rt700->hs_jack, rt700->jack_type,
			SND_JACK_HEADSET |
			SND_JACK_BTN_0 | SND_JACK_BTN_1 |
			SND_JACK_BTN_2 | SND_JACK_BTN_3);

		mod_delayed_work(system_power_efficient_wq,
			&rt700->jack_btn_check_work, msecs_to_jiffies(200));
	}

	return;

io_error:
	pr_err_ratelimited("IO error in %s, ret %d\n", __func__, ret);
}

static void rt700_jack_init(struct rt700_priv *rt700)
{
	struct snd_soc_dapm_context *dapm =
		snd_soc_component_get_dapm(rt700->component);

	/* power on */
	if (dapm->bias_level <= SND_SOC_BIAS_STANDBY)
		regmap_write(rt700->regmap,
			RT700_SET_AUDIO_POWER_STATE, AC_PWRST_D0);

	if (rt700->hs_jack) {
		/* Enable Jack Detection */
		regmap_write(rt700->regmap,
			RT700_SET_MIC2_UNSOLICITED_ENABLE, 0x82);
		regmap_write(rt700->regmap,
			RT700_SET_HP_UNSOLICITED_ENABLE, 0x81);
		regmap_write(rt700->regmap,
			RT700_SET_INLINE_UNSOLICITED_ENABLE, 0x83);
		rt700_index_write(rt700->regmap, 0x10, 0x2420);
		rt700_index_write(rt700->regmap, 0x19, 0x2e11);

		dev_dbg(&rt700->slave->dev, "in %s enable\n", __func__);

		mod_delayed_work(system_power_efficient_wq,
			&rt700->jack_detect_work, msecs_to_jiffies(250));
	} else {
		regmap_write(rt700->regmap,
			RT700_SET_MIC2_UNSOLICITED_ENABLE, 0x00);
		regmap_write(rt700->regmap,
			RT700_SET_HP_UNSOLICITED_ENABLE, 0x00);
		regmap_write(rt700->regmap,
			RT700_SET_INLINE_UNSOLICITED_ENABLE, 0x00);

		dev_dbg(&rt700->slave->dev, "in %s disable\n", __func__);
	}

	/* power off */
	if (dapm->bias_level <= SND_SOC_BIAS_STANDBY)
		regmap_write(rt700->regmap,
			RT700_SET_AUDIO_POWER_STATE, AC_PWRST_D3);
}

static int rt700_set_jack_detect(struct snd_soc_component *component,
	struct snd_soc_jack *hs_jack, void *data)
{
	struct rt700_priv *rt700 = snd_soc_component_get_drvdata(component);
	int ret;

	rt700->hs_jack = hs_jack;

	ret = pm_runtime_resume_and_get(component->dev);
	if (ret < 0) {
		if (ret != -EACCES) {
			dev_err(component->dev, "%s: failed to resume %d\n", __func__, ret);
			return ret;
		}

		/* pm_runtime not enabled yet */
		dev_dbg(component->dev,	"%s: skipping jack init for now\n", __func__);
		return 0;
	}

	rt700_jack_init(rt700);

	pm_runtime_mark_last_busy(component->dev);
	pm_runtime_put_autosuspend(component->dev);

	return 0;
}

static void rt700_get_gain(struct rt700_priv *rt700, unsigned int addr_h,
				unsigned int addr_l, unsigned int val_h,
				unsigned int *r_val, unsigned int *l_val)
{
	/* R Channel */
	*r_val = (val_h << 8);
	regmap_read(rt700->regmap, addr_l, r_val);

	/* L Channel */
	val_h |= 0x20;
	*l_val = (val_h << 8);
	regmap_read(rt700->regmap, addr_h, l_val);
}

/* For Verb-Set Amplifier Gain (Verb ID = 3h) */
static int rt700_set_amp_gain_put(struct snd_kcontrol *kcontrol,
		struct snd_ctl_elem_value *ucontrol)
{
	struct snd_soc_component *component = snd_kcontrol_chip(kcontrol);
	struct snd_soc_dapm_context *dapm =
		snd_soc_component_get_dapm(component);
	struct soc_mixer_control *mc =
		(struct soc_mixer_control *)kcontrol->private_value;
	struct rt700_priv *rt700 = snd_soc_component_get_drvdata(component);
	unsigned int addr_h, addr_l, val_h, val_ll, val_lr;
	unsigned int read_ll, read_rl;
	int i;

	/* Can't use update bit function, so read the original value first */
	addr_h = mc->reg;
	addr_l = mc->rreg;
	if (mc->shift == RT700_DIR_OUT_SFT) /* output */
		val_h = 0x80;
	else /* input */
		val_h = 0x0;

	rt700_get_gain(rt700, addr_h, addr_l, val_h, &read_rl, &read_ll);

	/* L Channel */
	if (mc->invert) {
		/* for mute */
		val_ll = (mc->max - ucontrol->value.integer.value[0]) << 7;
		/* keep gain */
		read_ll = read_ll & 0x7f;
		val_ll |= read_ll;
	} else {
		/* for gain */
		val_ll = ((ucontrol->value.integer.value[0]) & 0x7f);
		if (val_ll > mc->max)
			val_ll = mc->max;
		/* keep mute status */
		read_ll = read_ll & 0x80;
		val_ll |= read_ll;
	}

	if (dapm->bias_level <= SND_SOC_BIAS_STANDBY)
		regmap_write(rt700->regmap,
				RT700_SET_AUDIO_POWER_STATE, AC_PWRST_D0);

	/* R Channel */
	if (mc->invert) {
		/* for mute */
		val_lr = (mc->max - ucontrol->value.integer.value[1]) << 7;
		/* keep gain */
		read_rl = read_rl & 0x7f;
		val_lr |= read_rl;
	} else {
		/* for gain */
		val_lr = ((ucontrol->value.integer.value[1]) & 0x7f);
		if (val_lr > mc->max)
			val_lr = mc->max;
		/* keep mute status */
		read_rl = read_rl & 0x80;
		val_lr |= read_rl;
	}

	for (i = 0; i < 3; i++) { /* retry 3 times at most */
		if (val_ll == val_lr) {
			/* Set both L/R channels at the same time */
			val_h = (1 << mc->shift) | (3 << 4);
			regmap_write(rt700->regmap,
				addr_h, (val_h << 8 | val_ll));
			regmap_write(rt700->regmap,
				addr_l, (val_h << 8 | val_ll));
		} else {
			/* Lch*/
			val_h = (1 << mc->shift) | (1 << 5);
			regmap_write(rt700->regmap,
				addr_h, (val_h << 8 | val_ll));

			/* Rch */
			val_h = (1 << mc->shift) | (1 << 4);
			regmap_write(rt700->regmap,
				addr_l, (val_h << 8 | val_lr));
		}
		/* check result */
		if (mc->shift == RT700_DIR_OUT_SFT) /* output */
			val_h = 0x80;
		else /* input */
			val_h = 0x0;

		rt700_get_gain(rt700, addr_h, addr_l, val_h,
					&read_rl, &read_ll);
		if (read_rl == val_lr && read_ll == val_ll)
			break;
	}

	if (dapm->bias_level <= SND_SOC_BIAS_STANDBY)
		regmap_write(rt700->regmap,
				RT700_SET_AUDIO_POWER_STATE, AC_PWRST_D3);
	return 0;
}

static int rt700_set_amp_gain_get(struct snd_kcontrol *kcontrol,
		struct snd_ctl_elem_value *ucontrol)
{
	struct snd_soc_component *component = snd_kcontrol_chip(kcontrol);
	struct rt700_priv *rt700 = snd_soc_component_get_drvdata(component);
	struct soc_mixer_control *mc =
		(struct soc_mixer_control *)kcontrol->private_value;
	unsigned int addr_h, addr_l, val_h;
	unsigned int read_ll, read_rl;

	addr_h = mc->reg;
	addr_l = mc->rreg;
	if (mc->shift == RT700_DIR_OUT_SFT) /* output */
		val_h = 0x80;
	else /* input */
		val_h = 0x0;

	rt700_get_gain(rt700, addr_h, addr_l, val_h, &read_rl, &read_ll);

	if (mc->invert) {
		/* for mute status */
		read_ll = !((read_ll & 0x80) >> RT700_MUTE_SFT);
		read_rl = !((read_rl & 0x80) >> RT700_MUTE_SFT);
	} else {
		/* for gain */
		read_ll = read_ll & 0x7f;
		read_rl = read_rl & 0x7f;
	}
	ucontrol->value.integer.value[0] = read_ll;
	ucontrol->value.integer.value[1] = read_rl;

	return 0;
}

static const DECLARE_TLV_DB_SCALE(out_vol_tlv, -6525, 75, 0);
static const DECLARE_TLV_DB_SCALE(in_vol_tlv, -1725, 75, 0);
static const DECLARE_TLV_DB_SCALE(mic_vol_tlv, 0, 1000, 0);

static const struct snd_kcontrol_new rt700_snd_controls[] = {
	SOC_DOUBLE_R_EXT_TLV("DAC Front Playback Volume",
		RT700_SET_GAIN_DAC1_H, RT700_SET_GAIN_DAC1_L,
		RT700_DIR_OUT_SFT, 0x57, 0,
		rt700_set_amp_gain_get, rt700_set_amp_gain_put, out_vol_tlv),
	SOC_DOUBLE_R_EXT("ADC 08 Capture Switch",
		RT700_SET_GAIN_ADC2_H, RT700_SET_GAIN_ADC2_L,
		RT700_DIR_IN_SFT, 1, 1,
		rt700_set_amp_gain_get, rt700_set_amp_gain_put),
	SOC_DOUBLE_R_EXT("ADC 09 Capture Switch",
		RT700_SET_GAIN_ADC1_H,	RT700_SET_GAIN_ADC1_L,
		RT700_DIR_IN_SFT, 1, 1,
		rt700_set_amp_gain_get, rt700_set_amp_gain_put),
	SOC_DOUBLE_R_EXT_TLV("ADC 08 Capture Volume",
		RT700_SET_GAIN_ADC2_H,	RT700_SET_GAIN_ADC2_L,
		RT700_DIR_IN_SFT, 0x3f, 0,
		rt700_set_amp_gain_get, rt700_set_amp_gain_put, in_vol_tlv),
	SOC_DOUBLE_R_EXT_TLV("ADC 09 Capture Volume",
		RT700_SET_GAIN_ADC1_H, RT700_SET_GAIN_ADC1_L,
		RT700_DIR_IN_SFT, 0x3f, 0,
		rt700_set_amp_gain_get, rt700_set_amp_gain_put, in_vol_tlv),
	SOC_DOUBLE_R_EXT_TLV("AMIC Volume",
		RT700_SET_GAIN_AMIC_H,	RT700_SET_GAIN_AMIC_L,
		RT700_DIR_IN_SFT, 3, 0,
		rt700_set_amp_gain_get, rt700_set_amp_gain_put, mic_vol_tlv),
};

static int rt700_mux_get(struct snd_kcontrol *kcontrol,
			struct snd_ctl_elem_value *ucontrol)
{
	struct snd_soc_component *component =
		snd_soc_dapm_kcontrol_component(kcontrol);
	struct rt700_priv *rt700 = snd_soc_component_get_drvdata(component);
	unsigned int reg, val = 0, nid;
	int ret;

	if (strstr(ucontrol->id.name, "HPO Mux"))
		nid = RT700_HP_OUT;
	else if (strstr(ucontrol->id.name, "ADC 22 Mux"))
		nid = RT700_MIXER_IN1;
	else if (strstr(ucontrol->id.name, "ADC 23 Mux"))
		nid = RT700_MIXER_IN2;
	else
		return -EINVAL;

	/* vid = 0xf01 */
	reg = RT700_VERB_SET_CONNECT_SEL | nid;
	ret = regmap_read(rt700->regmap, reg, &val);
	if (ret < 0)
		return ret;

	ucontrol->value.enumerated.item[0] = val;

	return 0;
}

static int rt700_mux_put(struct snd_kcontrol *kcontrol,
			struct snd_ctl_elem_value *ucontrol)
{
	struct snd_soc_component *component =
		snd_soc_dapm_kcontrol_component(kcontrol);
	struct snd_soc_dapm_context *dapm =
		snd_soc_dapm_kcontrol_dapm(kcontrol);
	struct rt700_priv *rt700 = snd_soc_component_get_drvdata(component);
	struct soc_enum *e = (struct soc_enum *)kcontrol->private_value;
	unsigned int *item = ucontrol->value.enumerated.item;
	unsigned int val, val2 = 0, change, reg, nid;
	int ret;

	if (item[0] >= e->items)
		return -EINVAL;

	if (strstr(ucontrol->id.name, "HPO Mux"))
		nid = RT700_HP_OUT;
	else if (strstr(ucontrol->id.name, "ADC 22 Mux"))
		nid = RT700_MIXER_IN1;
	else if (strstr(ucontrol->id.name, "ADC 23 Mux"))
		nid = RT700_MIXER_IN2;
	else
		return -EINVAL;

	/* Verb ID = 0x701h */
	val = snd_soc_enum_item_to_val(e, item[0]) << e->shift_l;

	reg = RT700_VERB_SET_CONNECT_SEL | nid;
	ret = regmap_read(rt700->regmap, reg, &val2);
	if (ret < 0)
		return ret;

	if (val == val2)
		change = 0;
	else
		change = 1;

	if (change) {
		reg = RT700_VERB_SET_CONNECT_SEL | nid;
		regmap_write(rt700->regmap, reg, val);
	}

	snd_soc_dapm_mux_update_power(dapm, kcontrol,
						item[0], e, NULL);

	return change;
}

static const char * const adc_mux_text[] = {
	"MIC2",
	"LINE1",
	"LINE2",
	"DMIC",
};

static SOC_ENUM_SINGLE_DECL(
	rt700_adc22_enum, SND_SOC_NOPM, 0, adc_mux_text);

static SOC_ENUM_SINGLE_DECL(
	rt700_adc23_enum, SND_SOC_NOPM, 0, adc_mux_text);

static const struct snd_kcontrol_new rt700_adc22_mux =
	SOC_DAPM_ENUM_EXT("ADC 22 Mux", rt700_adc22_enum,
			rt700_mux_get, rt700_mux_put);

static const struct snd_kcontrol_new rt700_adc23_mux =
	SOC_DAPM_ENUM_EXT("ADC 23 Mux", rt700_adc23_enum,
			rt700_mux_get, rt700_mux_put);

static const char * const out_mux_text[] = {
	"Front",
	"Surround",
};

static SOC_ENUM_SINGLE_DECL(
	rt700_hp_enum, SND_SOC_NOPM, 0, out_mux_text);

static const struct snd_kcontrol_new rt700_hp_mux =
	SOC_DAPM_ENUM_EXT("HP Mux", rt700_hp_enum,
			rt700_mux_get, rt700_mux_put);

static int rt700_dac_front_event(struct snd_soc_dapm_widget *w,
	struct snd_kcontrol *kcontrol, int event)
{
	struct snd_soc_component *component =
		snd_soc_dapm_to_component(w->dapm);
	struct rt700_priv *rt700 = snd_soc_component_get_drvdata(component);

	switch (event) {
	case SND_SOC_DAPM_POST_PMU:
		regmap_write(rt700->regmap,
			RT700_SET_STREAMID_DAC1, 0x10);
		break;
	case SND_SOC_DAPM_PRE_PMD:
		regmap_write(rt700->regmap,
			RT700_SET_STREAMID_DAC1, 0x00);
		break;
	}
	return 0;
}

static int rt700_dac_surround_event(struct snd_soc_dapm_widget *w,
	struct snd_kcontrol *kcontrol, int event)
{
	struct snd_soc_component *component =
		snd_soc_dapm_to_component(w->dapm);
	struct rt700_priv *rt700 = snd_soc_component_get_drvdata(component);

	switch (event) {
	case SND_SOC_DAPM_POST_PMU:
		regmap_write(rt700->regmap,
			RT700_SET_STREAMID_DAC2, 0x10);
		break;
	case SND_SOC_DAPM_PRE_PMD:
		regmap_write(rt700->regmap,
			RT700_SET_STREAMID_DAC2, 0x00);
		break;
	}
	return 0;
}

static int rt700_adc_09_event(struct snd_soc_dapm_widget *w,
	struct snd_kcontrol *kcontrol, int event)
{
	struct snd_soc_component *component =
		snd_soc_dapm_to_component(w->dapm);
	struct rt700_priv *rt700 = snd_soc_component_get_drvdata(component);

	switch (event) {
	case SND_SOC_DAPM_POST_PMU:
		regmap_write(rt700->regmap,
			RT700_SET_STREAMID_ADC1, 0x10);
		break;
	case SND_SOC_DAPM_PRE_PMD:
		regmap_write(rt700->regmap,
			RT700_SET_STREAMID_ADC1, 0x00);
		break;
	}
	return 0;
}

static int rt700_adc_08_event(struct snd_soc_dapm_widget *w,
	struct snd_kcontrol *kcontrol, int event)
{
	struct snd_soc_component *component =
		snd_soc_dapm_to_component(w->dapm);
	struct rt700_priv *rt700 = snd_soc_component_get_drvdata(component);

	switch (event) {
	case SND_SOC_DAPM_POST_PMU:
		regmap_write(rt700->regmap,
			RT700_SET_STREAMID_ADC2, 0x10);
		break;
	case SND_SOC_DAPM_PRE_PMD:
		regmap_write(rt700->regmap,
			RT700_SET_STREAMID_ADC2, 0x00);
		break;
	}
	return 0;
}

static int rt700_hpo_mux_event(struct snd_soc_dapm_widget *w,
	struct snd_kcontrol *kcontrol, int event)
{
	struct snd_soc_component *component =
		snd_soc_dapm_to_component(w->dapm);
	struct rt700_priv *rt700 = snd_soc_component_get_drvdata(component);
	unsigned int val_h = (1 << RT700_DIR_OUT_SFT) | (0x3 << 4);
	unsigned int val_l;

	switch (event) {
	case SND_SOC_DAPM_POST_PMU:
		val_l = 0x00;
		regmap_write(rt700->regmap,
			RT700_SET_GAIN_HP_H, (val_h << 8 | val_l));
		break;
	case SND_SOC_DAPM_PRE_PMD:
		val_l = (1 << RT700_MUTE_SFT);
		regmap_write(rt700->regmap,
			RT700_SET_GAIN_HP_H, (val_h << 8 | val_l));
		usleep_range(50000, 55000);
		break;
	}
	return 0;
}

static int rt700_spk_pga_event(struct snd_soc_dapm_widget *w,
	struct snd_kcontrol *kcontrol, int event)
{
	struct snd_soc_component *component =
		snd_soc_dapm_to_component(w->dapm);
	struct rt700_priv *rt700 = snd_soc_component_get_drvdata(component);
	unsigned int val_h = (1 << RT700_DIR_OUT_SFT) | (0x3 << 4);
	unsigned int val_l;

	switch (event) {
	case SND_SOC_DAPM_POST_PMU:
		val_l = 0x00;
		regmap_write(rt700->regmap,
			RT700_SET_GAIN_SPK_H, (val_h << 8 | val_l));
		break;
	case SND_SOC_DAPM_PRE_PMD:
		val_l = (1 << RT700_MUTE_SFT);
		regmap_write(rt700->regmap,
			RT700_SET_GAIN_SPK_H, (val_h << 8 | val_l));
		break;
	}
	return 0;
}

static const struct snd_soc_dapm_widget rt700_dapm_widgets[] = {
	SND_SOC_DAPM_OUTPUT("HP"),
	SND_SOC_DAPM_OUTPUT("SPK"),
	SND_SOC_DAPM_INPUT("DMIC1"),
	SND_SOC_DAPM_INPUT("DMIC2"),
	SND_SOC_DAPM_INPUT("MIC2"),
	SND_SOC_DAPM_INPUT("LINE1"),
	SND_SOC_DAPM_INPUT("LINE2"),
	SND_SOC_DAPM_DAC_E("DAC Front", NULL, SND_SOC_NOPM, 0, 0,
		rt700_dac_front_event,
		SND_SOC_DAPM_POST_PMU | SND_SOC_DAPM_PRE_PMD),
	SND_SOC_DAPM_DAC_E("DAC Surround", NULL, SND_SOC_NOPM, 0, 0,
		rt700_dac_surround_event,
		SND_SOC_DAPM_POST_PMU | SND_SOC_DAPM_PRE_PMD),
	SND_SOC_DAPM_MUX_E("HPO Mux", SND_SOC_NOPM, 0, 0, &rt700_hp_mux,
		rt700_hpo_mux_event,
		SND_SOC_DAPM_POST_PMU | SND_SOC_DAPM_PRE_PMD),
	SND_SOC_DAPM_PGA_E("SPK PGA", SND_SOC_NOPM, 0, 0, NULL, 0,
		rt700_spk_pga_event,
		SND_SOC_DAPM_POST_PMU | SND_SOC_DAPM_PRE_PMD),
	SND_SOC_DAPM_ADC_E("ADC 09", NULL, SND_SOC_NOPM, 0, 0,
		rt700_adc_09_event,
		SND_SOC_DAPM_POST_PMU | SND_SOC_DAPM_PRE_PMD),
	SND_SOC_DAPM_ADC_E("ADC 08", NULL, SND_SOC_NOPM, 0, 0,
		rt700_adc_08_event,
		SND_SOC_DAPM_POST_PMU | SND_SOC_DAPM_PRE_PMD),
	SND_SOC_DAPM_MUX("ADC 22 Mux", SND_SOC_NOPM, 0, 0,
		&rt700_adc22_mux),
	SND_SOC_DAPM_MUX("ADC 23 Mux", SND_SOC_NOPM, 0, 0,
		&rt700_adc23_mux),
	SND_SOC_DAPM_AIF_IN("DP1RX", "DP1 Playback", 0, SND_SOC_NOPM, 0, 0),
	SND_SOC_DAPM_AIF_IN("DP3RX", "DP3 Playback", 0, SND_SOC_NOPM, 0, 0),
	SND_SOC_DAPM_AIF_OUT("DP2TX", "DP2 Capture", 0, SND_SOC_NOPM, 0, 0),
	SND_SOC_DAPM_AIF_OUT("DP4TX", "DP4 Capture", 0, SND_SOC_NOPM, 0, 0),
};

static const struct snd_soc_dapm_route rt700_audio_map[] = {
	{"DAC Front", NULL, "DP1RX"},
	{"DAC Surround", NULL, "DP3RX"},
	{"DP2TX", NULL, "ADC 09"},
	{"DP4TX", NULL, "ADC 08"},
	{"ADC 09", NULL, "ADC 22 Mux"},
	{"ADC 08", NULL, "ADC 23 Mux"},
	{"ADC 22 Mux", "DMIC", "DMIC1"},
	{"ADC 22 Mux", "LINE1", "LINE1"},
	{"ADC 22 Mux", "LINE2", "LINE2"},
	{"ADC 22 Mux", "MIC2", "MIC2"},
	{"ADC 23 Mux", "DMIC", "DMIC2"},
	{"ADC 23 Mux", "LINE1", "LINE1"},
	{"ADC 23 Mux", "LINE2", "LINE2"},
	{"ADC 23 Mux", "MIC2", "MIC2"},
	{"HPO Mux", "Front", "DAC Front"},
	{"HPO Mux", "Surround", "DAC Surround"},
	{"HP", NULL, "HPO Mux"},
	{"SPK PGA", NULL, "DAC Front"},
	{"SPK", NULL, "SPK PGA"},
};

static int rt700_probe(struct snd_soc_component *component)
{
	struct rt700_priv *rt700 = snd_soc_component_get_drvdata(component);
	int ret;

	rt700->component = component;

	ret = pm_runtime_resume(component->dev);
	if (ret < 0 && ret != -EACCES)
		return ret;

	return 0;
}

static int rt700_set_bias_level(struct snd_soc_component *component,
				enum snd_soc_bias_level level)
{
	struct snd_soc_dapm_context *dapm =
		snd_soc_component_get_dapm(component);
	struct rt700_priv *rt700 = snd_soc_component_get_drvdata(component);

	switch (level) {
	case SND_SOC_BIAS_PREPARE:
		if (dapm->bias_level == SND_SOC_BIAS_STANDBY) {
			regmap_write(rt700->regmap,
				RT700_SET_AUDIO_POWER_STATE,
				AC_PWRST_D0);
		}
		break;

	case SND_SOC_BIAS_STANDBY:
		regmap_write(rt700->regmap,
			RT700_SET_AUDIO_POWER_STATE,
			AC_PWRST_D3);
		break;

	default:
		break;
	}
	dapm->bias_level = level;
	return 0;
}

static const struct snd_soc_component_driver soc_codec_dev_rt700 = {
	.probe = rt700_probe,
	.set_bias_level = rt700_set_bias_level,
	.controls = rt700_snd_controls,
	.num_controls = ARRAY_SIZE(rt700_snd_controls),
	.dapm_widgets = rt700_dapm_widgets,
	.num_dapm_widgets = ARRAY_SIZE(rt700_dapm_widgets),
	.dapm_routes = rt700_audio_map,
	.num_dapm_routes = ARRAY_SIZE(rt700_audio_map),
	.set_jack = rt700_set_jack_detect,
	.endianness = 1,
};

static int rt700_set_sdw_stream(struct snd_soc_dai *dai, void *sdw_stream,
				int direction)
{
	snd_soc_dai_dma_data_set(dai, direction, sdw_stream);

	return 0;
}

static void rt700_shutdown(struct snd_pcm_substream *substream,
				struct snd_soc_dai *dai)
{
	snd_soc_dai_set_dma_data(dai, substream, NULL);
}

static int rt700_pcm_hw_params(struct snd_pcm_substream *substream,
					struct snd_pcm_hw_params *params,
					struct snd_soc_dai *dai)
{
	struct snd_soc_component *component = dai->component;
	struct rt700_priv *rt700 = snd_soc_component_get_drvdata(component);
	struct sdw_stream_config stream_config = {0};
	struct sdw_port_config port_config = {0};
	struct sdw_stream_runtime *sdw_stream;
	int retval;
	unsigned int val = 0;

	dev_dbg(dai->dev, "%s %s", __func__, dai->name);
	sdw_stream = snd_soc_dai_get_dma_data(dai, substream);

	if (!sdw_stream)
		return -EINVAL;

	if (!rt700->slave)
		return -EINVAL;

	/* SoundWire specific configuration */
	snd_sdw_params_to_config(substream, params, &stream_config, &port_config);

	/* This code assumes port 1 for playback and port 2 for capture */
	if (substream->stream == SNDRV_PCM_STREAM_PLAYBACK)
		port_config.num = 1;
	else
		port_config.num = 2;

	switch (dai->id) {
	case RT700_AIF1:
		break;
	case RT700_AIF2:
		port_config.num += 2;
		break;
	default:
		dev_err(component->dev, "Invalid DAI id %d\n", dai->id);
		return -EINVAL;
	}

	retval = sdw_stream_add_slave(rt700->slave, &stream_config,
					&port_config, 1, sdw_stream);
	if (retval) {
		dev_err(dai->dev, "Unable to configure port\n");
		return retval;
	}

	if (params_channels(params) <= 16) {
		/* bit 3:0 Number of Channel */
		val |= (params_channels(params) - 1);
	} else {
		dev_err(component->dev, "Unsupported channels %d\n",
			params_channels(params));
		return -EINVAL;
	}

	switch (params_width(params)) {
	/* bit 6:4 Bits per Sample */
	case 8:
		break;
	case 16:
		val |= (0x1 << 4);
		break;
	case 20:
		val |= (0x2 << 4);
		break;
	case 24:
		val |= (0x3 << 4);
		break;
	case 32:
		val |= (0x4 << 4);
		break;
	default:
		return -EINVAL;
	}

	/* 48Khz */
	regmap_write(rt700->regmap, RT700_DAC_FORMAT_H, val);
	regmap_write(rt700->regmap, RT700_ADC_FORMAT_H, val);

	return retval;
}

static int rt700_pcm_hw_free(struct snd_pcm_substream *substream,
				struct snd_soc_dai *dai)
{
	struct snd_soc_component *component = dai->component;
	struct rt700_priv *rt700 = snd_soc_component_get_drvdata(component);
	struct sdw_stream_runtime *sdw_stream =
		snd_soc_dai_get_dma_data(dai, substream);

	if (!rt700->slave)
		return -EINVAL;

	sdw_stream_remove_slave(rt700->slave, sdw_stream);
	return 0;
}

#define RT700_STEREO_RATES (SNDRV_PCM_RATE_44100 | SNDRV_PCM_RATE_48000)
#define RT700_FORMATS (SNDRV_PCM_FMTBIT_S16_LE | SNDRV_PCM_FMTBIT_S20_3LE | \
			SNDRV_PCM_FMTBIT_S24_LE | SNDRV_PCM_FMTBIT_S8)

static const struct snd_soc_dai_ops rt700_ops = {
	.hw_params	= rt700_pcm_hw_params,
	.hw_free	= rt700_pcm_hw_free,
	.set_stream	= rt700_set_sdw_stream,
	.shutdown	= rt700_shutdown,
};

static struct snd_soc_dai_driver rt700_dai[] = {
	{
		.name = "rt700-aif1",
		.id = RT700_AIF1,
		.playback = {
			.stream_name = "DP1 Playback",
			.channels_min = 1,
			.channels_max = 2,
			.rates = RT700_STEREO_RATES,
			.formats = RT700_FORMATS,
		},
		.capture = {
			.stream_name = "DP2 Capture",
			.channels_min = 1,
			.channels_max = 2,
			.rates = RT700_STEREO_RATES,
			.formats = RT700_FORMATS,
		},
		.ops = &rt700_ops,
	},
	{
		.name = "rt700-aif2",
		.id = RT700_AIF2,
		.playback = {
			.stream_name = "DP3 Playback",
			.channels_min = 1,
			.channels_max = 2,
			.rates = RT700_STEREO_RATES,
			.formats = RT700_FORMATS,
		},
		.capture = {
			.stream_name = "DP4 Capture",
			.channels_min = 1,
			.channels_max = 2,
			.rates = RT700_STEREO_RATES,
			.formats = RT700_FORMATS,
		},
		.ops = &rt700_ops,
	},
};

/* Bus clock frequency */
#define RT700_CLK_FREQ_9600000HZ 9600000
#define RT700_CLK_FREQ_12000000HZ 12000000
#define RT700_CLK_FREQ_6000000HZ 6000000
#define RT700_CLK_FREQ_4800000HZ 4800000
#define RT700_CLK_FREQ_2400000HZ 2400000
#define RT700_CLK_FREQ_12288000HZ 12288000

int rt700_clock_config(struct device *dev)
{
	struct rt700_priv *rt700 = dev_get_drvdata(dev);
	unsigned int clk_freq, value;

	clk_freq = (rt700->params.curr_dr_freq >> 1);

	switch (clk_freq) {
	case RT700_CLK_FREQ_12000000HZ:
		value = 0x0;
		break;
	case RT700_CLK_FREQ_6000000HZ:
		value = 0x1;
		break;
	case RT700_CLK_FREQ_9600000HZ:
		value = 0x2;
		break;
	case RT700_CLK_FREQ_4800000HZ:
		value = 0x3;
		break;
	case RT700_CLK_FREQ_2400000HZ:
		value = 0x4;
		break;
	case RT700_CLK_FREQ_12288000HZ:
		value = 0x5;
		break;
	default:
		return -EINVAL;
	}

	regmap_write(rt700->regmap, 0xe0, value);
	regmap_write(rt700->regmap, 0xf0, value);

	dev_dbg(dev, "%s complete, clk_freq=%d\n", __func__, clk_freq);

	return 0;
}

int rt700_init(struct device *dev, struct regmap *sdw_regmap,
			struct regmap *regmap, struct sdw_slave *slave)

{
	struct rt700_priv *rt700;
	int ret;

	rt700 = devm_kzalloc(dev, sizeof(*rt700), GFP_KERNEL);
	if (!rt700)
		return -ENOMEM;

	dev_set_drvdata(dev, rt700);
	rt700->slave = slave;
	rt700->sdw_regmap = sdw_regmap;
	rt700->regmap = regmap;

	mutex_init(&rt700->disable_irq_lock);

	INIT_DELAYED_WORK(&rt700->jack_detect_work,
			  rt700_jack_detect_handler);
	INIT_DELAYED_WORK(&rt700->jack_btn_check_work,
			  rt700_btn_check_handler);

	/*
	 * Mark hw_init to false
	 * HW init will be performed when device reports present
	 */
	rt700->hw_init = false;
	rt700->first_hw_init = false;

	ret =  devm_snd_soc_register_component(dev,
				&soc_codec_dev_rt700,
				rt700_dai,
				ARRAY_SIZE(rt700_dai));

	dev_dbg(&slave->dev, "%s\n", __func__);

	return ret;
}

int rt700_io_init(struct device *dev, struct sdw_slave *slave)
{
	struct rt700_priv *rt700 = dev_get_drvdata(dev);

	rt700->disable_irq = false;

	if (rt700->hw_init)
		return 0;

	if (rt700->first_hw_init) {
		regcache_cache_only(rt700->regmap, false);
		regcache_cache_bypass(rt700->regmap, true);
	}

	/*
	 * PM runtime is only enabled when a Slave reports as Attached
	 */
	if (!rt700->first_hw_init) {
		/* set autosuspend parameters */
		pm_runtime_set_autosuspend_delay(&slave->dev, 3000);
		pm_runtime_use_autosuspend(&slave->dev);

		/* update count of parent 'active' children */
		pm_runtime_set_active(&slave->dev);

		/* make sure the device does not suspend immediately */
		pm_runtime_mark_last_busy(&slave->dev);

		pm_runtime_enable(&slave->dev);
	}

	pm_runtime_get_noresume(&slave->dev);

	/* reset */
	regmap_write(rt700->regmap, 0xff01, 0x0000);
	regmap_write(rt700->regmap, 0x7520, 0x001a);
	regmap_write(rt700->regmap, 0x7420, 0xc003);

	/* power on */
	regmap_write(rt700->regmap, RT700_SET_AUDIO_POWER_STATE, AC_PWRST_D0);
	/* Set Pin Widget */
	regmap_write(rt700->regmap, RT700_SET_PIN_HP, 0x40);
	regmap_write(rt700->regmap, RT700_SET_PIN_SPK, 0x40);
	regmap_write(rt700->regmap, RT700_SET_EAPD_SPK, RT700_EAPD_HIGH);
	regmap_write(rt700->regmap, RT700_SET_PIN_DMIC1, 0x20);
	regmap_write(rt700->regmap, RT700_SET_PIN_DMIC2, 0x20);
	regmap_write(rt700->regmap, RT700_SET_PIN_MIC2, 0x20);

	/* Set Configuration Default */
	regmap_write(rt700->regmap, 0x4f12, 0x91);
	regmap_write(rt700->regmap, 0x4e12, 0xd6);
	regmap_write(rt700->regmap, 0x4d12, 0x11);
	regmap_write(rt700->regmap, 0x4c12, 0x20);
	regmap_write(rt700->regmap, 0x4f13, 0x91);
	regmap_write(rt700->regmap, 0x4e13, 0xd6);
	regmap_write(rt700->regmap, 0x4d13, 0x11);
	regmap_write(rt700->regmap, 0x4c13, 0x21);

	regmap_write(rt700->regmap, 0x4f19, 0x02);
	regmap_write(rt700->regmap, 0x4e19, 0xa1);
	regmap_write(rt700->regmap, 0x4d19, 0x90);
	regmap_write(rt700->regmap, 0x4c19, 0x80);

	/* Enable Line2 */
	regmap_write(rt700->regmap,  0x371b, 0x40);
	regmap_write(rt700->regmap,  0x731b, 0xb0);
	regmap_write(rt700->regmap,  0x839b, 0x00);

	/* Set index */
	rt700_index_write(rt700->regmap, 0x4a, 0x201b);
	rt700_index_write(rt700->regmap, 0x45, 0x5089);
	rt700_index_write(rt700->regmap, 0x6b, 0x5064);
	rt700_index_write(rt700->regmap, 0x48, 0xd249);

	/* Finish Initial Settings, set power to D3 */
	regmap_write(rt700->regmap, RT700_SET_AUDIO_POWER_STATE, AC_PWRST_D3);

	/*
	 * if set_jack callback occurred early than io_init,
	 * we set up the jack detection function now
	 */
	if (rt700->hs_jack)
		rt700_jack_init(rt700);

	if (rt700->first_hw_init) {
		regcache_cache_bypass(rt700->regmap, false);
		regcache_mark_dirty(rt700->regmap);
	} else
		rt700->first_hw_init = true;

	/* Mark Slave initialization complete */
	rt700->hw_init = true;

	pm_runtime_mark_last_busy(&slave->dev);
	pm_runtime_put_autosuspend(&slave->dev);

	dev_dbg(&slave->dev, "%s hw_init complete\n", __func__);

	return 0;
}

MODULE_DESCRIPTION("ASoC RT700 driver SDW");
MODULE_AUTHOR("Shuming Fan <shumingf@realtek.com>");
MODULE_LICENSE("GPL v2");<|MERGE_RESOLUTION|>--- conflicted
+++ resolved
@@ -163,11 +163,7 @@
 	if (!rt700->hs_jack)
 		return;
 
-<<<<<<< HEAD
-	if (!rt700->component->card || !rt700->component->card->instantiated)
-=======
 	if (!snd_soc_card_is_instantiated(rt700->component->card))
->>>>>>> eb3cdb58
 		return;
 
 	reg = RT700_VERB_GET_PIN_SENSE | RT700_HP_OUT;
