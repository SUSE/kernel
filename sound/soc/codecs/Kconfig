# SPDX-License-Identifier: GPL-2.0-only
# Helper to resolve issues with configs that have SPI enabled but I2C
# modular, meaning we can't build the codec driver in with I2C support.
# We use an ordered list of conditional defaults to pick the appropriate
# setting - SPI can't be modular so that case doesn't need to be covered.
config SND_SOC_I2C_AND_SPI
	tristate
	default m if I2C=m
	default y if I2C=y
	default y if SPI_MASTER=y

menu "CODEC drivers"

config SND_SOC_ALL_CODECS
	tristate "Build all ASoC CODEC drivers"
	depends on COMPILE_TEST
	imply SND_SOC_88PM860X
	imply SND_SOC_L3
	imply SND_SOC_AB8500_CODEC
	imply SND_SOC_AC97_CODEC
	imply SND_SOC_AD1836
	imply SND_SOC_AD193X_SPI
	imply SND_SOC_AD193X_I2C
	imply SND_SOC_AD1980
	imply SND_SOC_AD73311
	imply SND_SOC_ADAU1372_I2C
	imply SND_SOC_ADAU1372_SPI
	imply SND_SOC_ADAU1373
	imply SND_SOC_ADAU1761_I2C
	imply SND_SOC_ADAU1761_SPI
	imply SND_SOC_ADAU1781_I2C
	imply SND_SOC_ADAU1781_SPI
	imply SND_SOC_ADAV801
	imply SND_SOC_ADAV803
	imply SND_SOC_ADAU1977_SPI
	imply SND_SOC_ADAU1977_I2C
	imply SND_SOC_ADAU1701
	imply SND_SOC_ADAU7002
	imply SND_SOC_ADAU7118_I2C
	imply SND_SOC_ADAU7118_HW
	imply SND_SOC_ADS117X
	imply SND_SOC_AK4104
	imply SND_SOC_AK4118
	imply SND_SOC_AK4375
	imply SND_SOC_AK4458
	imply SND_SOC_AK4535
	imply SND_SOC_AK4554
	imply SND_SOC_AK4613
	imply SND_SOC_AK4641
	imply SND_SOC_AK4642
	imply SND_SOC_AK4671
	imply SND_SOC_AK5386
	imply SND_SOC_AK5558
	imply SND_SOC_ALC5623
	imply SND_SOC_ALC5632
	imply SND_SOC_AW8738
	imply SND_SOC_AW88395
	imply SND_SOC_BT_SCO
	imply SND_SOC_BD28623
	imply SND_SOC_CQ0093VC
	imply SND_SOC_CROS_EC_CODEC
	imply SND_SOC_CS35L32
	imply SND_SOC_CS35L33
	imply SND_SOC_CS35L34
	imply SND_SOC_CS35L35
	imply SND_SOC_CS35L36
	imply SND_SOC_CS35L41_SPI
	imply SND_SOC_CS35L41_I2C
<<<<<<< HEAD
=======
	imply SND_SOC_CS35L45_I2C
	imply SND_SOC_CS35L45_SPI
	imply SND_SOC_CS35L56_I2C
	imply SND_SOC_CS35L56_SPI
	imply SND_SOC_CS35L56_SDW
>>>>>>> eb3cdb58
	imply SND_SOC_CS42L42
	imply SND_SOC_CS42L42_SDW
	imply SND_SOC_CS42L51_I2C
	imply SND_SOC_CS42L52
	imply SND_SOC_CS42L56
	imply SND_SOC_CS42L73
	imply SND_SOC_CS4234
	imply SND_SOC_CS4265
	imply SND_SOC_CS4270
	imply SND_SOC_CS4271_I2C
	imply SND_SOC_CS4271_SPI
	imply SND_SOC_CS42XX8_I2C
	imply SND_SOC_CS43130
	imply SND_SOC_CS4341
	imply SND_SOC_CS4349
	imply SND_SOC_CS47L15
	imply SND_SOC_CS47L24
	imply SND_SOC_CS47L35
	imply SND_SOC_CS47L85
	imply SND_SOC_CS47L90
	imply SND_SOC_CS47L92
	imply SND_SOC_CS53L30
	imply SND_SOC_CX20442
	imply SND_SOC_CX2072X
	imply SND_SOC_DA7210
	imply SND_SOC_DA7213
	imply SND_SOC_DA7218
	imply SND_SOC_DA7219
	imply SND_SOC_DA732X
	imply SND_SOC_DA9055
	imply SND_SOC_DMIC
	imply SND_SOC_ES8316
	imply SND_SOC_ES8326
	imply SND_SOC_ES8328_SPI
	imply SND_SOC_ES8328_I2C
	imply SND_SOC_ES7134
	imply SND_SOC_ES7241
	imply SND_SOC_GTM601
	imply SND_SOC_HDAC_HDMI
	imply SND_SOC_HDAC_HDA
	imply SND_SOC_ICS43432
	imply SND_SOC_IDT821034
	imply SND_SOC_INNO_RK3036
	imply SND_SOC_ISABELLE
	imply SND_SOC_JZ4740_CODEC
	imply SND_SOC_JZ4725B_CODEC
	imply SND_SOC_JZ4760_CODEC
	imply SND_SOC_JZ4770_CODEC
	imply SND_SOC_LM4857
	imply SND_SOC_LM49453
	imply SND_SOC_LOCHNAGAR_SC
	imply SND_SOC_MAX98088
	imply SND_SOC_MAX98090
	imply SND_SOC_MAX98095
	imply SND_SOC_MAX98357A
	imply SND_SOC_MAX98371
	imply SND_SOC_MAX98504
	imply SND_SOC_MAX98520
	imply SND_SOC_MAX9867
	imply SND_SOC_MAX98925
	imply SND_SOC_MAX98926
	imply SND_SOC_MAX98927
	imply SND_SOC_MAX98363
	imply SND_SOC_MAX98373_I2C
	imply SND_SOC_MAX98373_SDW
	imply SND_SOC_MAX98390
	imply SND_SOC_MAX98396
	imply SND_SOC_MAX9850
	imply SND_SOC_MAX9860
	imply SND_SOC_MAX9759
	imply SND_SOC_MAX9768
	imply SND_SOC_MAX9877
	imply SND_SOC_MC13783
	imply SND_SOC_ML26124
	imply SND_SOC_MT6351
	imply SND_SOC_MT6358
	imply SND_SOC_MT6359
	imply SND_SOC_MT6660
	imply SND_SOC_NAU8315
	imply SND_SOC_NAU8540
	imply SND_SOC_NAU8810
	imply SND_SOC_NAU8821
	imply SND_SOC_NAU8822
	imply SND_SOC_NAU8824
	imply SND_SOC_NAU8825
	imply SND_SOC_HDMI_CODEC
	imply SND_SOC_PCM1681
	imply SND_SOC_PCM1789_I2C
	imply SND_SOC_PCM179X_I2C
	imply SND_SOC_PCM179X_SPI
	imply SND_SOC_PCM186X_I2C
	imply SND_SOC_PCM186X_SPI
	imply SND_SOC_PCM3008
	imply SND_SOC_PCM3060_I2C
	imply SND_SOC_PCM3060_SPI
	imply SND_SOC_PCM3168A_I2C
	imply SND_SOC_PCM3168A_SPI
	imply SND_SOC_PCM5102A
	imply SND_SOC_PCM512x_I2C
	imply SND_SOC_PCM512x_SPI
	imply SND_SOC_PEB2466
	imply SND_SOC_RK3328
	imply SND_SOC_RK817
	imply SND_SOC_RT274
	imply SND_SOC_RT286
	imply SND_SOC_RT298
	imply SND_SOC_RT1011
	imply SND_SOC_RT1015
	imply SND_SOC_RT1015P
	imply SND_SOC_RT1016
	imply SND_SOC_RT1019
	imply SND_SOC_RT1305
	imply SND_SOC_RT1308
	imply SND_SOC_RT5514
	imply SND_SOC_RT5616
	imply SND_SOC_RT5631
	imply SND_SOC_RT5640
	imply SND_SOC_RT5645
	imply SND_SOC_RT5651
	imply SND_SOC_RT5659
	imply SND_SOC_RT5660
	imply SND_SOC_RT5663
	imply SND_SOC_RT5665
	imply SND_SOC_RT5668
	imply SND_SOC_RT5670
	imply SND_SOC_RT5677
	imply SND_SOC_RT5682_I2C
	imply SND_SOC_RT5682_SDW
	imply SND_SOC_RT5682S
	imply SND_SOC_RT700_SDW
	imply SND_SOC_RT711_SDW
	imply SND_SOC_RT711_SDCA_SDW
	imply SND_SOC_RT712_SDCA_SDW
	imply SND_SOC_RT712_SDCA_DMIC_SDW
	imply SND_SOC_RT715_SDW
	imply SND_SOC_RT715_SDCA_SDW
	imply SND_SOC_RT1308_SDW
	imply SND_SOC_RT1316_SDW
<<<<<<< HEAD
=======
	imply SND_SOC_RT1318_SDW
	imply SND_SOC_RT9120
>>>>>>> eb3cdb58
	imply SND_SOC_SDW_MOCKUP
	imply SND_SOC_SGTL5000
	imply SND_SOC_SI476X
	imply SND_SOC_SIMPLE_AMPLIFIER
	imply SND_SOC_SIMPLE_MUX
	imply SND_SOC_SMA1303
	imply SND_SOC_SPDIF
	imply SND_SOC_SRC4XXX_I2C
	imply SND_SOC_SSM2305
	imply SND_SOC_SSM2518
	imply SND_SOC_SSM2602_SPI
	imply SND_SOC_SSM2602_I2C
	imply SND_SOC_SSM4567
	imply SND_SOC_STA32X
	imply SND_SOC_STA350
	imply SND_SOC_STA529
	imply SND_SOC_STAC9766
	imply SND_SOC_STI_SAS
	imply SND_SOC_TAS2552
	imply SND_SOC_TAS2562
	imply SND_SOC_TAS2764
	imply SND_SOC_TAS2770
	imply SND_SOC_TAS2780
	imply SND_SOC_TAS5086
	imply SND_SOC_TAS571X
	imply SND_SOC_TAS5720
	imply SND_SOC_TAS6424
	imply SND_SOC_TDA7419
	imply SND_SOC_TFA9879
	imply SND_SOC_TFA989X
	imply SND_SOC_TLV320ADC3XXX
	imply SND_SOC_TLV320ADCX140
	imply SND_SOC_TLV320AIC23_I2C
	imply SND_SOC_TLV320AIC23_SPI
	imply SND_SOC_TLV320AIC26
	imply SND_SOC_TLV320AIC31XX
	imply SND_SOC_TLV320AIC32X4_I2C
	imply SND_SOC_TLV320AIC32X4_SPI
	imply SND_SOC_TLV320AIC3X_I2C
	imply SND_SOC_TLV320AIC3X_SPI
	imply SND_SOC_TPA6130A2
	imply SND_SOC_TLV320DAC33
	imply SND_SOC_TSCS42XX
	imply SND_SOC_TSCS454
	imply SND_SOC_TS3A227E
	imply SND_SOC_TWL4030
	imply SND_SOC_TWL6040
	imply SND_SOC_UDA1334
	imply SND_SOC_UDA134X
	imply SND_SOC_UDA1380
	imply SND_SOC_WCD9335
	imply SND_SOC_WCD934X
	imply SND_SOC_WCD938X_SDW
<<<<<<< HEAD
=======
	imply SND_SOC_LPASS_MACRO_COMMON
>>>>>>> eb3cdb58
	imply SND_SOC_LPASS_RX_MACRO
	imply SND_SOC_LPASS_TX_MACRO
	imply SND_SOC_WL1273
	imply SND_SOC_WM0010
	imply SND_SOC_WM1250_EV1
	imply SND_SOC_WM2000
	imply SND_SOC_WM2200
	imply SND_SOC_WM5100
	imply SND_SOC_WM5102
	imply SND_SOC_WM5110
	imply SND_SOC_WM8350
	imply SND_SOC_WM8400
	imply SND_SOC_WM8510
	imply SND_SOC_WM8523
	imply SND_SOC_WM8524
	imply SND_SOC_WM8580
	imply SND_SOC_WM8711
	imply SND_SOC_WM8727
	imply SND_SOC_WM8728
	imply SND_SOC_WM8731_I2C
	imply SND_SOC_WM8731_SPI
	imply SND_SOC_WM8737
	imply SND_SOC_WM8741
	imply SND_SOC_WM8750
	imply SND_SOC_WM8753
	imply SND_SOC_WM8770
	imply SND_SOC_WM8776
	imply SND_SOC_WM8782
	imply SND_SOC_WM8804_I2C
	imply SND_SOC_WM8804_SPI
	imply SND_SOC_WM8900
	imply SND_SOC_WM8903
	imply SND_SOC_WM8904
	imply SND_SOC_WM8940
	imply SND_SOC_WM8955
	imply SND_SOC_WM8960
	imply SND_SOC_WM8961
	imply SND_SOC_WM8962
	imply SND_SOC_WM8971
	imply SND_SOC_WM8974
	imply SND_SOC_WM8978
	imply SND_SOC_WM8983
	imply SND_SOC_WM8985
	imply SND_SOC_WM8988
	imply SND_SOC_WM8990
	imply SND_SOC_WM8991
	imply SND_SOC_WM8993
	imply SND_SOC_WM8994
	imply SND_SOC_WM8995
	imply SND_SOC_WM8996
	imply SND_SOC_WM8997
	imply SND_SOC_WM8998
	imply SND_SOC_WM9081
	imply SND_SOC_WM9090
	imply SND_SOC_WM9705
	imply SND_SOC_WM9712
	imply SND_SOC_WM9713
	imply SND_SOC_WSA881X
	imply SND_SOC_WSA883X
	imply SND_SOC_ZL38060
	help
	  Normally ASoC codec drivers are only built if a machine driver which
	  uses them is also built since they are only usable with a machine
	  driver.  Selecting this option will allow these drivers to be built
	  without an explicit machine driver for test and development purposes.

	  Support for the bus types used to access the codecs to be built must
	  be selected separately.

	  If unsure select "N".

config SND_SOC_88PM860X
	tristate
	depends on MFD_88PM860X

config SND_SOC_ARIZONA
	tristate
	default y if SND_SOC_CS47L24=y
	default y if SND_SOC_WM5102=y
	default y if SND_SOC_WM5110=y
	default y if SND_SOC_WM8997=y
	default y if SND_SOC_WM8998=y
	default m if SND_SOC_CS47L24=m
	default m if SND_SOC_WM5102=m
	default m if SND_SOC_WM5110=m
	default m if SND_SOC_WM8997=m
	default m if SND_SOC_WM8998=m

config SND_SOC_WM_HUBS
	tristate
	default y if SND_SOC_WM8993=y || SND_SOC_WM8994=y
	default m if SND_SOC_WM8993=m || SND_SOC_WM8994=m

config SND_SOC_WM_ADSP
	tristate
<<<<<<< HEAD
	select CS_DSP
=======
	select FW_CS_DSP
>>>>>>> eb3cdb58
	select SND_SOC_COMPRESS
	default y if SND_SOC_MADERA=y
	default y if SND_SOC_CS47L24=y
	default y if SND_SOC_WM5102=y
	default y if SND_SOC_WM5110=y
	default y if SND_SOC_WM2200=y
	default y if SND_SOC_CS35L41_SPI=y
	default y if SND_SOC_CS35L41_I2C=y
<<<<<<< HEAD
=======
	default y if SND_SOC_CS35L45_SPI=y
	default y if SND_SOC_CS35L45_I2C=y
	default y if SND_SOC_CS35L56=y
>>>>>>> eb3cdb58
	default m if SND_SOC_MADERA=m
	default m if SND_SOC_CS47L24=m
	default m if SND_SOC_WM5102=m
	default m if SND_SOC_WM5110=m
	default m if SND_SOC_WM2200=m
	default m if SND_SOC_CS35L41_SPI=m
	default m if SND_SOC_CS35L41_I2C=m
<<<<<<< HEAD
=======
	default m if SND_SOC_CS35L45_SPI=m
	default m if SND_SOC_CS35L45_I2C=m
	default m if SND_SOC_CS35L56=m
>>>>>>> eb3cdb58

config SND_SOC_AB8500_CODEC
	tristate
	depends on ABX500_CORE

config SND_SOC_AC97_CODEC
	tristate "Build generic ASoC AC97 CODEC driver"
	select SND_AC97_CODEC
	select SND_SOC_AC97_BUS

config SND_SOC_AD1836
	tristate
	depends on SPI_MASTER

config SND_SOC_AD193X
	tristate

config SND_SOC_AD193X_SPI
	tristate
	depends on SPI_MASTER
	select SND_SOC_AD193X

config SND_SOC_AD193X_I2C
	tristate
	depends on I2C
	select SND_SOC_AD193X

config SND_SOC_AD1980
	tristate
	depends on SND_SOC_AC97_BUS
	select REGMAP_AC97

config SND_SOC_AD73311
	tristate

config SND_SOC_ADAU_UTILS
	tristate

config SND_SOC_ADAU1372
	tristate
	select SND_SOC_ADAU_UTILS

config SND_SOC_ADAU1372_I2C
	tristate "Analog Devices ADAU1372 CODEC (I2C)"
	depends on I2C
	select SND_SOC_ADAU1372
	select REGMAP_I2C

config SND_SOC_ADAU1372_SPI
	tristate "Analog Devices ADAU1372 CODEC (SPI)"
	depends on SPI
	select SND_SOC_ADAU1372
	select REGMAP_SPI

config SND_SOC_ADAU1373
	tristate
	depends on I2C
	select SND_SOC_ADAU_UTILS

config SND_SOC_ADAU1701
	tristate "Analog Devices ADAU1701 CODEC"
	depends on I2C
	select SND_SOC_SIGMADSP_I2C

config SND_SOC_ADAU17X1
	tristate
	select SND_SOC_SIGMADSP_REGMAP
	select SND_SOC_ADAU_UTILS

config SND_SOC_ADAU1761
	tristate
	select SND_SOC_ADAU17X1

config SND_SOC_ADAU1761_I2C
	tristate "Analog Devices AU1761 CODEC - I2C"
	depends on I2C
	select SND_SOC_ADAU1761
	select REGMAP_I2C

config SND_SOC_ADAU1761_SPI
	tristate "Analog Devices AU1761 CODEC - SPI"
	depends on SPI
	select SND_SOC_ADAU1761
	select REGMAP_SPI

config SND_SOC_ADAU1781
	select SND_SOC_ADAU17X1
	tristate

config SND_SOC_ADAU1781_I2C
	tristate
	depends on I2C
	select SND_SOC_ADAU1781
	select REGMAP_I2C

config SND_SOC_ADAU1781_SPI
	tristate
	depends on SPI_MASTER
	select SND_SOC_ADAU1781
	select REGMAP_SPI

config SND_SOC_ADAU1977
	tristate

config SND_SOC_ADAU1977_SPI
	tristate
	depends on SPI_MASTER
	select SND_SOC_ADAU1977
	select REGMAP_SPI

config SND_SOC_ADAU1977_I2C
	tristate
	depends on I2C
	select SND_SOC_ADAU1977
	select REGMAP_I2C

config SND_SOC_ADAU7002
	tristate "Analog Devices ADAU7002 Stereo PDM-to-I2S/TDM Converter"

config SND_SOC_ADAU7118
	tristate

config SND_SOC_ADAU7118_HW
	tristate "Analog Devices ADAU7118 8 Channel PDM-to-I2S/TDM Converter - HW Mode"
	select SND_SOC_ADAU7118
	help
	  Enable support for the Analog Devices ADAU7118 8 Channel PDM-to-I2S/TDM
	  Converter. In this mode, the device works in standalone mode which
	  means that there is no bus to communicate with it. Stereo mode is not
	  supported in this mode.

	  To compile this driver as a module, choose M here: the module
	  will be called snd-soc-adau7118-hw.

config SND_SOC_ADAU7118_I2C
	tristate "Analog Devices ADAU7118 8 Channel PDM-to-I2S/TDM Converter - I2C"
	depends on I2C
	select SND_SOC_ADAU7118
	select REGMAP_I2C
	help
	  Enable support for the Analog Devices ADAU7118 8 Channel PDM-to-I2S/TDM
	  Converter over I2C. This gives full support over the device.

	  To compile this driver as a module, choose M here: the module
	  will be called snd-soc-adau7118-i2c.

config SND_SOC_ADAV80X
	tristate

config SND_SOC_ADAV801
	tristate
	depends on SPI_MASTER
	select SND_SOC_ADAV80X

config SND_SOC_ADAV803
	tristate
	depends on I2C
	select SND_SOC_ADAV80X

config SND_SOC_ADS117X
	tristate

config SND_SOC_AK4104
	tristate "AKM AK4104 CODEC"
	depends on SPI_MASTER

config SND_SOC_AK4118
	tristate "AKM AK4118 CODEC"
	depends on I2C
	select REGMAP_I2C

config SND_SOC_AK4375
	tristate "AKM AK4375 CODEC"
	depends on I2C
	select REGMAP_I2C
	help
	  Enable support for the Asahi-Kasei AK4375 codec.

	  To compile this driver as a module, choose M here: the module
	  will be called snd-soc-ak4375.

config SND_SOC_AK4458
	tristate "AKM AK4458 CODEC"
	depends on I2C
	select REGMAP_I2C

config SND_SOC_AK4535
	tristate
	depends on I2C

config SND_SOC_AK4554
	tristate "AKM AK4554 CODEC"

config SND_SOC_AK4613
	tristate "AKM AK4613 CODEC"
	depends on I2C

config SND_SOC_AK4641
	tristate
	depends on I2C

config SND_SOC_AK4642
	tristate "AKM AK4642 CODEC"
	depends on I2C

config SND_SOC_AK4671
	tristate
	depends on I2C

config SND_SOC_AK5386
	tristate "AKM AK5638 CODEC"

config SND_SOC_AK5558
	tristate "AKM AK5558 CODEC"
	depends on I2C
	select REGMAP_I2C

config SND_SOC_ALC5623
	tristate "Realtek ALC5623 CODEC"
	depends on I2C

config SND_SOC_ALC5632
	tristate
	depends on I2C

config SND_SOC_AW8738
	tristate "Awinic AW8738 Audio Amplifier"
	select GPIOLIB
	help
	  Enable support for the Awinic AW8738 audio amplifier (or similar).
	  The driver supports simple audio amplifiers similar to
	  SND_SOC_SIMPLE_AMPLIFIER, but additionally allows setting the
	  operation mode using the Awinic-specific one-wire pulse control.

config SND_SOC_AW88395_LIB
	tristate

config SND_SOC_AW88395
	tristate "Soc Audio for awinic aw88395"
	depends on I2C
	select CRC8
	select CRC32
	select REGMAP_I2C
	select GPIOLIB
	select SND_SOC_AW88395_LIB
	help
	  this option enables support for aw88395 Smart PA.
	  The Awinic AW88395 is an I2S/TDM input, high efficiency
	  digital Smart K audio amplifier with an integrated 10V
	  smart boost convert.

config SND_SOC_BD28623
	tristate "ROHM BD28623 CODEC"
	help
	  Enable support for ROHM BD28623MUV Class D speaker amplifier.
	  This codec does not have any control buses such as I2C, it
	  detect format of I2S automatically.

config SND_SOC_BT_SCO
	tristate "Dummy BT SCO codec driver"

config SND_SOC_CPCAP
	tristate "Motorola CPCAP codec"
	depends on MFD_CPCAP || COMPILE_TEST

config SND_SOC_CQ0093VC
	tristate

config SND_SOC_CROS_EC_CODEC
	tristate "codec driver for ChromeOS EC"
	depends on CROS_EC
	select CRYPTO
	select CRYPTO_LIB_SHA256
	help
	  If you say yes here you will get support for the
	  ChromeOS Embedded Controller's Audio Codec.

config SND_SOC_CS35L32
	tristate "Cirrus Logic CS35L32 CODEC"
	depends on I2C

config SND_SOC_CS35L33
	tristate "Cirrus Logic CS35L33 CODEC"
	depends on I2C

config SND_SOC_CS35L34
	tristate "Cirrus Logic CS35L34 CODEC"
	depends on I2C

config SND_SOC_CS35L35
	tristate "Cirrus Logic CS35L35 CODEC"
	depends on I2C

config SND_SOC_CS35L36
	tristate "Cirrus Logic CS35L36 CODEC"
	depends on I2C

config SND_SOC_CS35L41_LIB
	tristate

config SND_SOC_CS35L41
	tristate

config SND_SOC_CS35L41_SPI
	tristate "Cirrus Logic CS35L41 CODEC (SPI)"
	depends on SPI_MASTER
	select SND_SOC_CS35L41_LIB
	select SND_SOC_CS35L41
	select REGMAP_SPI

config SND_SOC_CS35L41_I2C
	tristate "Cirrus Logic CS35L41 CODEC (I2C)"
	depends on I2C
	select SND_SOC_CS35L41_LIB
	select SND_SOC_CS35L41
	select REGMAP_I2C

<<<<<<< HEAD
=======
config SND_SOC_CS35L45
	tristate
	select REGMAP_IRQ

config SND_SOC_CS35L45_SPI
	tristate "Cirrus Logic CS35L45 CODEC (SPI)"
	depends on SPI_MASTER
	select REGMAP
	select REGMAP_SPI
	select SND_SOC_CS35L45
	help
	  Enable support for Cirrus Logic CS35L45 smart speaker amplifier
	  with SPI control.

config SND_SOC_CS35L45_I2C
	tristate "Cirrus Logic CS35L45 CODEC (I2C)"
	depends on I2C
	select REGMAP
	select REGMAP_I2C
	select SND_SOC_CS35L45
	help
	  Enable support for Cirrus Logic CS35L45 smart speaker amplifier
	  with I2C control.

config SND_SOC_CS35L56
	tristate

config SND_SOC_CS35L56_SHARED
	tristate

config SND_SOC_CS35L56_I2C
	tristate "Cirrus Logic CS35L56 CODEC (I2C)"
	depends on I2C
	depends on SOUNDWIRE || !SOUNDWIRE
	select REGMAP_I2C
	select SND_SOC_CS35L56
	select SND_SOC_CS35L56_SHARED
	help
	  Enable support for Cirrus Logic CS35L56 boosted amplifier with I2C control

config SND_SOC_CS35L56_SPI
	tristate "Cirrus Logic CS35L56 CODEC (SPI)"
	depends on SPI_MASTER
	depends on SOUNDWIRE || !SOUNDWIRE
	select REGMAP_SPI
	select SND_SOC_CS35L56
	select SND_SOC_CS35L56_SHARED
	help
	  Enable support for Cirrus Logic CS35L56 boosted amplifier with SPI control

config SND_SOC_CS35L56_SDW
	tristate "Cirrus Logic CS35L56 CODEC (SDW)"
	depends on SOUNDWIRE
	select REGMAP
	select SND_SOC_CS35L56
	select SND_SOC_CS35L56_SHARED
	help
	  Enable support for Cirrus Logic CS35L56 boosted amplifier with SoundWire control

config SND_SOC_CS42L42_CORE
	tristate

>>>>>>> eb3cdb58
config SND_SOC_CS42L42
	tristate "Cirrus Logic CS42L42 CODEC (I2C)"
	depends on I2C
	select REGMAP
	select REGMAP_I2C
	select SND_SOC_CS42L42_CORE

config SND_SOC_CS42L42_SDW
	tristate "Cirrus Logic CS42L42 CODEC on Soundwire"
	depends on SOUNDWIRE
	select SND_SOC_CS42L42_CORE
	help
	  Enable support for Cirrus Logic CS42L42 codec with Soundwire control

config SND_SOC_CS42L51
	tristate

config SND_SOC_CS42L51_I2C
	tristate "Cirrus Logic CS42L51 CODEC (I2C)"
	depends on I2C
	select SND_SOC_CS42L51

config SND_SOC_CS42L52
	tristate "Cirrus Logic CS42L52 CODEC"
	depends on I2C && INPUT

config SND_SOC_CS42L56
	tristate "Cirrus Logic CS42L56 CODEC"
	depends on I2C && INPUT

config SND_SOC_CS42L73
	tristate "Cirrus Logic CS42L73 CODEC"
	depends on I2C

config SND_SOC_CS42L83
	tristate "Cirrus Logic CS42L83 CODEC"
	depends on I2C
	select REGMAP
	select REGMAP_I2C
	select SND_SOC_CS42L42_CORE

config SND_SOC_CS4234
	tristate "Cirrus Logic CS4234 CODEC"
	depends on I2C
	select REGMAP_I2C

config SND_SOC_CS4265
	tristate "Cirrus Logic CS4265 CODEC"
	depends on I2C
	select REGMAP_I2C

# Cirrus Logic CS4270 Codec
config SND_SOC_CS4270
	tristate "Cirrus Logic CS4270 CODEC"
	depends on I2C

# Cirrus Logic CS4270 Codec VD = 3.3V Errata
# Select if you are affected by the errata where the part will not function
# if MCLK divide-by-1.5 is selected and VD is set to 3.3V.  The driver will
# not select any sample rates that require MCLK to be divided by 1.5.
config SND_SOC_CS4270_VD33_ERRATA
	bool
	depends on SND_SOC_CS4270

config SND_SOC_CS4271
	tristate

config SND_SOC_CS4271_I2C
	tristate "Cirrus Logic CS4271 CODEC (I2C)"
	depends on I2C
	select SND_SOC_CS4271
	select REGMAP_I2C

config SND_SOC_CS4271_SPI
	tristate "Cirrus Logic CS4271 CODEC (SPI)"
	depends on SPI_MASTER
	select SND_SOC_CS4271
	select REGMAP_SPI

config SND_SOC_CS42XX8
	tristate

config SND_SOC_CS42XX8_I2C
	tristate "Cirrus Logic CS42448/CS42888 CODEC (I2C)"
	depends on I2C
	select SND_SOC_CS42XX8
	select REGMAP_I2C

# Cirrus Logic CS43130 HiFi DAC
config SND_SOC_CS43130
	tristate "Cirrus Logic CS43130 CODEC"
	depends on I2C

config SND_SOC_CS4341
	tristate "Cirrus Logic CS4341 CODEC"
	depends on SND_SOC_I2C_AND_SPI
	select REGMAP_I2C if I2C
	select REGMAP_SPI if SPI_MASTER

# Cirrus Logic CS4349 HiFi DAC
config SND_SOC_CS4349
	tristate "Cirrus Logic CS4349 CODEC"
	depends on I2C

config SND_SOC_CS47L15
	tristate
	depends on MFD_CS47L15

config SND_SOC_CS47L24
	tristate
	depends on MFD_CS47L24 && MFD_ARIZONA

config SND_SOC_CS47L35
	tristate
	depends on MFD_CS47L35

config SND_SOC_CS47L85
	tristate
	depends on MFD_CS47L85

config SND_SOC_CS47L90
	tristate
	depends on MFD_CS47L90

config SND_SOC_CS47L92
	tristate
	depends on MFD_CS47L92

# Cirrus Logic Quad-Channel ADC
config SND_SOC_CS53L30
	tristate "Cirrus Logic CS53L30 CODEC"
	depends on I2C

config SND_SOC_CX20442
	tristate
	depends on TTY

config SND_SOC_CX2072X
	tristate "Conexant CX2072X CODEC"
	depends on I2C
	help
	  Enable support for Conexant CX20721 and CX20723 codec chips.

config SND_SOC_JZ4740_CODEC
	depends on MACH_INGENIC || COMPILE_TEST
	depends on OF
	select REGMAP_MMIO
	tristate "Ingenic JZ4740 internal CODEC"
	help
	  Enable support for the internal CODEC found in the JZ4740 SoC
	  from Ingenic.

	  This driver can also be built as a module. If so, the module
	  will be called snd-soc-jz4740-codec.

config SND_SOC_JZ4725B_CODEC
	depends on MACH_INGENIC || COMPILE_TEST
	depends on OF
	select REGMAP
	tristate "Ingenic JZ4725B internal CODEC"
	help
	  Enable support for the internal CODEC found in the JZ4725B SoC
	  from Ingenic.

	  This driver can also be built as a module. If so, the module
	  will be called snd-soc-jz4725b-codec.

config SND_SOC_JZ4760_CODEC
        depends on MACH_INGENIC || COMPILE_TEST
        depends on OF
        select REGMAP
        tristate "Ingenic JZ4760 internal CODEC"
        help
          Enable support for the internal CODEC found in the JZ4760 SoC
          from Ingenic.

          This driver can also be built as a module. If so, the module
          will be called snd-soc-jz4760-codec.

config SND_SOC_JZ4770_CODEC
	depends on MACH_INGENIC || COMPILE_TEST
	depends on OF
	select REGMAP
	tristate "Ingenic JZ4770 internal CODEC"
	help
	  Enable support for the internal CODEC found in the JZ4770 SoC
	  from Ingenic.

	  This driver can also be built as a module. If so, the module
	  will be called snd-soc-jz4770-codec.

config SND_SOC_L3
	tristate

config SND_SOC_DA7210
	tristate
	depends on SND_SOC_I2C_AND_SPI

config SND_SOC_DA7213
	tristate "Dialog DA7213 CODEC"
	depends on I2C

config SND_SOC_DA7218
	tristate
	depends on I2C

config SND_SOC_DA7219
	tristate
	depends on I2C

config SND_SOC_DA732X
	tristate
	depends on I2C

config SND_SOC_DA9055
	tristate
	depends on I2C

config SND_SOC_DMIC
	tristate "Generic Digital Microphone CODEC"
	help
	  Enable support for the Generic Digital Microphone CODEC.
	  Select this if your sound card has DMICs.

config SND_SOC_HDMI_CODEC
	tristate
	select SND_PCM_ELD
	select SND_PCM_IEC958
	select HDMI

config SND_SOC_ES7134
	tristate "Everest Semi ES7134 CODEC"

config SND_SOC_ES7241
	tristate "Everest Semi ES7241 CODEC"

config SND_SOC_ES8316
	tristate "Everest Semi ES8316 CODEC"
	depends on I2C

config SND_SOC_ES8326
	tristate "Everest Semi ES8326 CODEC"
	depends on I2C

config SND_SOC_ES8328
	tristate

config SND_SOC_ES8328_I2C
	tristate "Everest Semi ES8328 CODEC (I2C)"
	depends on I2C
	select SND_SOC_ES8328

config SND_SOC_ES8328_SPI
	tristate "Everest Semi ES8328 CODEC (SPI)"
	depends on SPI_MASTER
	select SND_SOC_ES8328

config SND_SOC_GTM601
	tristate 'GTM601 UMTS modem audio codec'

config SND_SOC_HDAC_HDMI
	tristate
	select SND_HDA_EXT_CORE
	select SND_PCM_ELD
	select HDMI

config SND_SOC_HDAC_HDA
	tristate
	select SND_HDA

config SND_SOC_HDA
	tristate "HD-Audio codec driver"
	select SND_HDA_EXT_CORE
	select SND_HDA
	help
	  This enables HD-Audio codec support in ASoC subsystem. Compared
	  to SND_SOC_HDAC_HDA, driver's behavior is identical to HD-Audio
	  legacy solution - including the dynamic resource allocation
	  based on actual codec capabilities.

config SND_SOC_ICS43432
	tristate "ICS43423 and compatible i2s microphones"

config SND_SOC_IDT821034
	tristate "Renesas IDT821034 quad PCM codec"
	depends on SPI
	help
	  Enable support for the Renesas IDT821034 quad PCM with
	  programmable gain codec.

	  To compile this driver as a module, choose M here: the module
	  will be called snd-soc-idt821034.

config SND_SOC_INNO_RK3036
	tristate "Inno codec driver for RK3036 SoC"
	select REGMAP_MMIO

config SND_SOC_ISABELLE
	tristate
	depends on I2C

config SND_SOC_LM49453
	tristate
	depends on I2C

config SND_SOC_LOCHNAGAR_SC
	tristate "Lochnagar Sound Card"
	depends on MFD_LOCHNAGAR || COMPILE_TEST
	help
	  This driver support the sound card functionality of the Cirrus
	  Logic Lochnagar audio development board.

config SND_SOC_MADERA
	tristate
	default y if SND_SOC_CS47L15=y
	default y if SND_SOC_CS47L35=y
	default y if SND_SOC_CS47L85=y
	default y if SND_SOC_CS47L90=y
	default y if SND_SOC_CS47L92=y
	default m if SND_SOC_CS47L15=m
	default m if SND_SOC_CS47L35=m
	default m if SND_SOC_CS47L85=m
	default m if SND_SOC_CS47L90=m
	default m if SND_SOC_CS47L92=m

config SND_SOC_MAX98088
	tristate "Maxim MAX98088/9 Low-Power, Stereo Audio Codec"
	depends on I2C

config SND_SOC_MAX98090
	tristate "Maxim MAX98090 CODEC"
	depends on I2C

config SND_SOC_MAX98095
	tristate
	depends on I2C

config SND_SOC_MAX98357A
	tristate "Maxim MAX98357A CODEC"

config SND_SOC_MAX98371
	tristate
	depends on I2C

config SND_SOC_MAX98504
	tristate "Maxim MAX98504 speaker amplifier"
	depends on I2C

config SND_SOC_MAX9867
	tristate "Maxim MAX9867 CODEC"
	depends on I2C

config SND_SOC_MAX98925
	tristate
	depends on I2C

config SND_SOC_MAX98926
	tristate
	depends on I2C

config SND_SOC_MAX98927
	tristate "Maxim Integrated MAX98927 Speaker Amplifier"
	depends on I2C

config SND_SOC_MAX98520
	tristate "Maxim Integrated MAX98520 Speaker Amplifier"
	depends on I2C
	help
	  Enable support for Maxim Integrated MAX98520 audio
	  amplifier, which implements a tripler charge pump
	  based boost converter and supports sample rates of
	  8KHz to 192KHz.

	  To compile this driver as a module, choose M here.

config SND_SOC_MAX98363
	tristate "Analog Devices MAX98363 Soundwire Speaker Amplifier"
	depends on SOUNDWIRE
	select REGMAP_SOUNDWIRE
	help
	  Enable support for Analog Devices MAX98363 Soundwire
	  amplifier. MAX98363 supports the MIPI SoundWire v1.2
	  compatible interface for audio and control data.
	  This amplifier does not support I2C and I2S.

config SND_SOC_MAX98373
	tristate

config SND_SOC_MAX98373_I2C
	tristate "Maxim Integrated MAX98373 Speaker Amplifier"
	depends on I2C
	select SND_SOC_MAX98373

config SND_SOC_MAX98373_SDW
	tristate "Maxim Integrated MAX98373 Speaker Amplifier - SDW"
	depends on SOUNDWIRE
	select SND_SOC_MAX98373
	select REGMAP_SOUNDWIRE
	help
	  Enable support for Maxim Integrated MAX98373 Soundwire
	  amplifier. MAX98373 supports either the MIPI SoundWire
	  compatible interface for audio and control data, or
	  the PCM interface for audio data and a standard I2C
	  interface for control data. Select this if MAX98373 is
	  connected via soundwire.

config SND_SOC_MAX98390
	tristate "Maxim Integrated MAX98390 Speaker Amplifier"
	depends on I2C

config SND_SOC_MAX98396
	tristate "Analog Devices MAX98396 Speaker Amplifier"
	depends on I2C
	help
	  Enable support for Analog Devices MAX98396 audio
	  amplifier. The device provides a PCM interface for
	  audio data and a standard I2C interface for control
	  data communication.

config SND_SOC_MAX9850
	tristate
	depends on I2C

config SND_SOC_MAX9860
	tristate "Maxim MAX9860 Mono Audio Voice Codec"
	depends on I2C
	select REGMAP_I2C

config SND_SOC_MSM8916_WCD_ANALOG
	tristate "Qualcomm MSM8916 WCD Analog Codec"
	depends on SPMI || COMPILE_TEST

config SND_SOC_MSM8916_WCD_DIGITAL
	tristate "Qualcomm MSM8916 WCD DIGITAL Codec"
	select REGMAP_MMIO

config SND_SOC_PCM1681
	tristate "Texas Instruments PCM1681 CODEC"
	depends on I2C

config SND_SOC_PCM1789
	tristate

config SND_SOC_PCM1789_I2C
	tristate "Texas Instruments PCM1789 CODEC (I2C)"
	depends on I2C
	select SND_SOC_PCM1789
	help
	  Enable support for Texas Instruments PCM1789 CODEC.
	  Select this if your PCM1789 is connected via an I2C bus.

config SND_SOC_PCM179X
	tristate

config SND_SOC_PCM179X_I2C
	tristate "Texas Instruments PCM179X CODEC (I2C)"
	depends on I2C
	select SND_SOC_PCM179X
	help
	  Enable support for Texas Instruments PCM179x CODEC.
	  Select this if your PCM179x is connected via an I2C bus.

config SND_SOC_PCM179X_SPI
	tristate "Texas Instruments PCM179X CODEC (SPI)"
	depends on SPI_MASTER
	select SND_SOC_PCM179X
	help
	  Enable support for Texas Instruments PCM179x CODEC.
	  Select this if your PCM179x is connected via an SPI bus.

config SND_SOC_PCM186X
	tristate

config SND_SOC_PCM186X_I2C
	tristate "Texas Instruments PCM186x CODECs - I2C"
	depends on I2C
	select SND_SOC_PCM186X
	select REGMAP_I2C

config SND_SOC_PCM186X_SPI
	tristate "Texas Instruments PCM186x CODECs - SPI"
	depends on SPI_MASTER
	select SND_SOC_PCM186X
	select REGMAP_SPI

config SND_SOC_PCM3008
	tristate

config SND_SOC_PCM3060
	tristate

config SND_SOC_PCM3060_I2C
	tristate "Texas Instruments PCM3060 CODEC - I2C"
	depends on I2C
	select SND_SOC_PCM3060
	select REGMAP_I2C

config SND_SOC_PCM3060_SPI
	tristate "Texas Instruments PCM3060 CODEC - SPI"
	depends on SPI_MASTER
	select SND_SOC_PCM3060
	select REGMAP_SPI

config SND_SOC_PCM3168A
	tristate

config SND_SOC_PCM3168A_I2C
	tristate "Texas Instruments PCM3168A CODEC - I2C"
	depends on I2C
	select SND_SOC_PCM3168A
	select REGMAP_I2C

config SND_SOC_PCM3168A_SPI
	tristate "Texas Instruments PCM3168A CODEC - SPI"
	depends on SPI_MASTER
	select SND_SOC_PCM3168A
	select REGMAP_SPI

config SND_SOC_PCM5102A
	tristate "Texas Instruments PCM5102A CODEC"

config SND_SOC_PCM512x
	tristate

config SND_SOC_PCM512x_I2C
	tristate "Texas Instruments PCM512x CODECs - I2C"
	depends on I2C
	select SND_SOC_PCM512x
	select REGMAP_I2C

config SND_SOC_PCM512x_SPI
	tristate "Texas Instruments PCM512x CODECs - SPI"
	depends on SPI_MASTER
	select SND_SOC_PCM512x
	select REGMAP_SPI

config SND_SOC_PEB2466
	tristate "Infineon PEB2466 quad PCM codec"
	depends on SPI
	select REGMAP_SPI
	help
	  Enable support for the Infineon PEB2466 quad PCM codec,
	  also named SICOFI 4-uC.

	  To compile this driver as a module, choose M here: the module
	  will be called snd-soc-peb2466.

config SND_SOC_RK3328
	tristate "Rockchip RK3328 audio CODEC"
	select REGMAP_MMIO

config SND_SOC_RK817
	tristate "Rockchip RK817 audio CODEC"
	depends on MFD_RK808 || COMPILE_TEST

config SND_SOC_RL6231
	tristate
	default y if SND_SOC_RT5514=y
	default y if SND_SOC_RT5616=y
	default y if SND_SOC_RT5640=y
	default y if SND_SOC_RT5645=y
	default y if SND_SOC_RT5651=y
	default y if SND_SOC_RT5659=y
	default y if SND_SOC_RT5660=y
	default y if SND_SOC_RT5663=y
	default y if SND_SOC_RT5665=y
	default y if SND_SOC_RT5668=y
	default y if SND_SOC_RT5670=y
	default y if SND_SOC_RT5677=y
	default y if SND_SOC_RT5682=y
	default y if SND_SOC_RT1011=y
	default y if SND_SOC_RT1015=y
	default y if SND_SOC_RT1015P=y
	default y if SND_SOC_RT1019=y
	default y if SND_SOC_RT1305=y
	default y if SND_SOC_RT1308=y
	default m if SND_SOC_RT5514=m
	default m if SND_SOC_RT5616=m
	default m if SND_SOC_RT5640=m
	default m if SND_SOC_RT5645=m
	default m if SND_SOC_RT5651=m
	default m if SND_SOC_RT5659=m
	default m if SND_SOC_RT5660=m
	default m if SND_SOC_RT5663=m
	default m if SND_SOC_RT5665=m
	default m if SND_SOC_RT5668=m
	default m if SND_SOC_RT5670=m
	default m if SND_SOC_RT5677=m
	default m if SND_SOC_RT5682=m
	default m if SND_SOC_RT1011=m
	default m if SND_SOC_RT1015=m
	default m if SND_SOC_RT1015P=m
	default m if SND_SOC_RT1019=m
	default m if SND_SOC_RT1305=m
	default m if SND_SOC_RT1308=m

config SND_SOC_RL6347A
	tristate
	default y if SND_SOC_RT274=y
	default y if SND_SOC_RT286=y
	default y if SND_SOC_RT298=y
	default m if SND_SOC_RT274=m
	default m if SND_SOC_RT286=m
	default m if SND_SOC_RT298=m

config SND_SOC_RT274
	tristate
	depends on I2C

config SND_SOC_RT286
	tristate
	depends on I2C

config SND_SOC_RT298
	tristate
	depends on I2C

config SND_SOC_RT1011
	tristate
	depends on I2C

config SND_SOC_RT1015
	tristate
	depends on I2C

config SND_SOC_RT1015P
	tristate
<<<<<<< HEAD
=======

config SND_SOC_RT1016
	tristate
	depends on I2C
>>>>>>> eb3cdb58

config SND_SOC_RT1019
	tristate
	depends on I2C

config SND_SOC_RT1305
	tristate
	depends on I2C

config SND_SOC_RT1308
	tristate
	depends on I2C

config SND_SOC_RT1308_SDW
	tristate "Realtek RT1308 Codec - SDW"
	depends on I2C && SOUNDWIRE
	select REGMAP_SOUNDWIRE

config SND_SOC_RT1316_SDW
	tristate "Realtek RT1316 Codec - SDW"
	depends on SOUNDWIRE
	select REGMAP_SOUNDWIRE

config SND_SOC_RT1318_SDW
	tristate "Realtek RT1318 Codec - SDW"
	depends on SOUNDWIRE
	select REGMAP_SOUNDWIRE

config SND_SOC_RT5514
	tristate
	depends on I2C

config SND_SOC_RT5514_SPI
	tristate
	depends on SPI_MASTER

config SND_SOC_RT5514_SPI_BUILTIN
	bool # force RT5514_SPI to be built-in to avoid link errors
	default SND_SOC_RT5514=y && SND_SOC_RT5514_SPI=m

config SND_SOC_RT5616
	tristate "Realtek RT5616 CODEC"
	depends on I2C

config SND_SOC_RT5631
	tristate "Realtek ALC5631/RT5631 CODEC"
	depends on I2C

config SND_SOC_RT5640
	tristate "Realtek RT5640/RT5639 Codec"
	depends on I2C

config SND_SOC_RT5645
	tristate
	depends on I2C

config SND_SOC_RT5651
	tristate
	depends on I2C

config SND_SOC_RT5659
	tristate "Realtek RT5658/RT5659 Codec"
	depends on I2C

config SND_SOC_RT5660
	tristate
	depends on I2C

config SND_SOC_RT5663
	tristate
	depends on I2C

config SND_SOC_RT5665
	tristate
	depends on I2C

config SND_SOC_RT5668
	tristate
	depends on I2C

config SND_SOC_RT5670
	tristate
	depends on I2C

config SND_SOC_RT5677
	tristate
	depends on I2C
	select REGMAP_I2C
	select REGMAP_IRQ

config SND_SOC_RT5677_SPI
	tristate
	default SND_SOC_RT5677 && SPI

config SND_SOC_RT5682
	tristate

config SND_SOC_RT5682_I2C
	tristate
	depends on I2C
	select SND_SOC_RT5682

config SND_SOC_RT5682_SDW
	tristate "Realtek RT5682 Codec - SDW"
	depends on SOUNDWIRE
	select SND_SOC_RT5682
	select REGMAP_SOUNDWIRE

config SND_SOC_RT5682S
	tristate
	depends on I2C

config SND_SOC_RT700
	tristate

config SND_SOC_RT700_SDW
	tristate "Realtek RT700 Codec - SDW"
	depends on SOUNDWIRE
	select SND_SOC_RT700
	select REGMAP_SOUNDWIRE

config SND_SOC_RT711
	tristate

config SND_SOC_RT711_SDW
	tristate "Realtek RT711 Codec - SDW"
	depends on SOUNDWIRE
	select SND_SOC_RT711
	select REGMAP_SOUNDWIRE

config SND_SOC_RT711_SDCA_SDW
	tristate "Realtek RT711 SDCA Codec - SDW"
	depends on SOUNDWIRE
	select REGMAP_SOUNDWIRE
	select REGMAP_SOUNDWIRE_MBQ

config SND_SOC_RT712_SDCA_SDW
	tristate "Realtek RT712 SDCA Codec - SDW"
	depends on SOUNDWIRE
	select REGMAP_SOUNDWIRE
	select REGMAP_SOUNDWIRE_MBQ

config SND_SOC_RT712_SDCA_DMIC_SDW
	tristate "Realtek RT712 SDCA DMIC Codec - SDW"
	depends on SOUNDWIRE
	select REGMAP_SOUNDWIRE
	select REGMAP_SOUNDWIRE_MBQ

config SND_SOC_RT715
	tristate

config SND_SOC_RT715_SDW
	tristate "Realtek RT715 Codec - SDW"
	depends on SOUNDWIRE
	select SND_SOC_RT715
	select REGMAP_SOUNDWIRE

config SND_SOC_RT715_SDCA_SDW
	tristate "Realtek RT715 SDCA Codec - SDW"
	depends on SOUNDWIRE
	select REGMAP_SOUNDWIRE
	select REGMAP_SOUNDWIRE_MBQ

<<<<<<< HEAD
=======
config SND_SOC_RT9120
	tristate "Richtek RT9120 Stereo Class-D Amplifier"
	depends on I2C
	select REGMAP_I2C
	help
	  Enable support for Richtek RT9120 20W, stereo, inductor-less,
	  high-efficiency Class-D audio amplifier.

>>>>>>> eb3cdb58
config SND_SOC_SDW_MOCKUP
	tristate "SoundWire mockup codec"
	depends on EXPERT
	depends on SOUNDWIRE
	help
	  This option enables a SoundWire mockup codec that does not drive the
	  bus, take part in the command/command protocol or generate data on a
	  Source port.
	  This option is only intended to be used for tests on a device
	  with a connector, in combination with a bus analyzer, or to test new
	  topologies that differ from the actual hardware layout.
	  This mockup device could be totally virtual but could also be a
	  real physical one with one key restriction: it is not allowed by the
	  SoundWire specification to be configured via a sideband mechanism and
	  generate audio data for capture. However, nothing prevents such a
	  peripheral device from snooping the bus.

#Freescale sgtl5000 codec
config SND_SOC_SGTL5000
	tristate "Freescale SGTL5000 CODEC"
	depends on I2C

config SND_SOC_SI476X
	tristate

config SND_SOC_SIGMADSP
	tristate
	select CRC32

config SND_SOC_SIGMADSP_I2C
	tristate
	select SND_SOC_SIGMADSP

config SND_SOC_SIGMADSP_REGMAP
	tristate
	select SND_SOC_SIGMADSP

config SND_SOC_SIMPLE_AMPLIFIER
	tristate "Simple Audio Amplifier"

config SND_SOC_SIMPLE_MUX
	tristate "Simple Audio Mux"
	depends on GPIOLIB

config SND_SOC_SMA1303
	tristate "Iron Device SMA1303 Audio Amplifier"
	depends on I2C
	help
	  Enable support for Iron Device SMA1303 Boosted Class-D amplifier

config SND_SOC_SPDIF
	tristate "S/PDIF CODEC"

config SND_SOC_SRC4XXX_I2C
	tristate "Texas Instruments SRC4XXX DIR/DIT and SRC codecs"
	depends on I2C
	select SND_SOC_SRC4XXX
	help
	  Enable support for the TI SRC4XXX family of codecs. These include the
	  scr4392 which has digital receivers, transmitters, and
	  a sample rate converter, including numerous ports.

config SND_SOC_SRC4XXX
	tristate

config SND_SOC_SSM2305
	tristate "Analog Devices SSM2305 Class-D Amplifier"
	help
	  Enable support for Analog Devices SSM2305 filterless
	  high-efficiency mono Class-D audio power amplifiers.

config SND_SOC_SSM2518
	tristate "Analog Devices SSM2518 Class-D Amplifier"
	depends on I2C

config SND_SOC_SSM2602
	tristate

config SND_SOC_SSM2602_SPI
	tristate "Analog Devices SSM2602 CODEC - SPI"
	depends on SPI_MASTER
	select SND_SOC_SSM2602
	select REGMAP_SPI

config SND_SOC_SSM2602_I2C
	tristate "Analog Devices SSM2602 CODEC - I2C"
	depends on I2C
	select SND_SOC_SSM2602
	select REGMAP_I2C

config SND_SOC_SSM4567
	tristate "Analog Devices ssm4567 amplifier driver support"
	depends on I2C

config SND_SOC_STA32X
	tristate "STA326, STA328 and STA329 speaker amplifier"
	depends on I2C
	select REGMAP_I2C

config SND_SOC_STA350
	tristate "STA350 speaker amplifier"
	depends on I2C

config SND_SOC_STA529
	tristate
	depends on I2C

config SND_SOC_STAC9766
	tristate
	depends on SND_SOC_AC97_BUS

config SND_SOC_STI_SAS
	tristate "codec Audio support for STI SAS codec"

config SND_SOC_TAS2552
	tristate "Texas Instruments TAS2552 Mono Audio amplifier"
	depends on I2C

config SND_SOC_TAS2562
	tristate "Texas Instruments TAS2562 Mono Audio amplifier"
	depends on I2C

config SND_SOC_TAS2764
	tristate "Texas Instruments TAS2764 Mono Audio amplifier"
	depends on I2C

config SND_SOC_TAS2770
	tristate "Texas Instruments TAS2770 speaker amplifier"
	depends on I2C

config SND_SOC_TAS2780
	tristate "Texas Instruments TAS2780 Mono Audio amplifier"
	depends on I2C
	help
	  Enable support for Texas Instruments TAS2780 high-efficiency
	  digital input mono Class-D audio power amplifiers.

config SND_SOC_TAS5086
	tristate "Texas Instruments TAS5086 speaker amplifier"
	depends on I2C

config SND_SOC_TAS571X
	tristate "Texas Instruments TAS571x power amplifiers"
	depends on I2C
	help
	  Enable support for Texas Instruments TAS5707, TAS5711, TAS5717,
	  TAS5719 and TAS5721 power amplifiers

config SND_SOC_TAS5720
	tristate "Texas Instruments TAS5720 Mono Audio amplifier"
	depends on I2C
	help
	  Enable support for Texas Instruments TAS5720L/M high-efficiency mono
	  Class-D audio power amplifiers.

config SND_SOC_TAS5805M
	tristate "Texas Instruments TAS5805M speaker amplifier"
	depends on I2C
	help
	  Enable support for Texas Instruments TAS5805M Class-D
	  amplifiers. This is a speaker amplifier with an integrated
	  DSP. DSP configuration for each instance needs to be supplied
	  via a device-tree attribute.

config SND_SOC_TAS6424
	tristate "Texas Instruments TAS6424 Quad-Channel Audio amplifier"
	depends on I2C
	help
	  Enable support for Texas Instruments TAS6424 high-efficiency
	  digital input quad-channel Class-D audio power amplifiers.

config SND_SOC_TDA7419
	tristate "ST TDA7419 audio processor"
	depends on I2C
	select REGMAP_I2C

config SND_SOC_TFA9879
	tristate "NXP Semiconductors TFA9879 amplifier"
	depends on I2C

config SND_SOC_TFA989X
	tristate "NXP/Goodix TFA989X (TFA1) amplifiers"
	depends on I2C
	select REGMAP_I2C
	help
	  Enable support for NXP (now Goodix) TFA989X (TFA1 family) speaker
	  amplifiers, e.g. TFA9895.
	  Note that the driver currently bypasses the built-in "CoolFlux DSP"
	  and does not support (hardware) volume control.

config SND_SOC_TLV320ADC3XXX
	tristate "Texas Instruments TLV320ADC3001/3101 audio ADC"
	depends on I2C
	depends on GPIOLIB
	help
	 Enable support for Texas Instruments TLV320ADC3001 and TLV320ADC3101
	 ADCs.

config SND_SOC_TLV320AIC23
	tristate

config SND_SOC_TLV320AIC23_I2C
	tristate "Texas Instruments TLV320AIC23 audio CODEC - I2C"
	depends on I2C
	select SND_SOC_TLV320AIC23

config SND_SOC_TLV320AIC23_SPI
	tristate "Texas Instruments TLV320AIC23 audio CODEC - SPI"
	depends on SPI_MASTER
	select SND_SOC_TLV320AIC23

config SND_SOC_TLV320AIC26
	tristate
	depends on SPI

config SND_SOC_TLV320AIC31XX
	tristate "Texas Instruments TLV320AIC31xx CODECs"
	depends on I2C
	select REGMAP_I2C

config SND_SOC_TLV320AIC32X4
	tristate
	depends on COMMON_CLK

config SND_SOC_TLV320AIC32X4_I2C
	tristate "Texas Instruments TLV320AIC32x4 audio CODECs - I2C"
	depends on I2C
	depends on COMMON_CLK
	select SND_SOC_TLV320AIC32X4

config SND_SOC_TLV320AIC32X4_SPI
	tristate "Texas Instruments TLV320AIC32x4 audio CODECs - SPI"
	depends on SPI_MASTER
	depends on COMMON_CLK
	select SND_SOC_TLV320AIC32X4

config SND_SOC_TLV320AIC3X
	tristate

config SND_SOC_TLV320AIC3X_I2C
	tristate "Texas Instruments TLV320AIC3x audio CODECs - I2C"
	depends on I2C
	select SND_SOC_TLV320AIC3X
	select REGMAP_I2C

config SND_SOC_TLV320AIC3X_SPI
	tristate "Texas Instruments TLV320AIC3x audio CODECs - SPI"
	depends on SPI_MASTER
	select SND_SOC_TLV320AIC3X
	select REGMAP_SPI

config SND_SOC_TLV320DAC33
	tristate
	depends on I2C

config SND_SOC_TLV320ADCX140
	tristate "Texas Instruments TLV320ADCX140 CODEC family"
	depends on I2C
	select REGMAP_I2C
	help
	  Add support for Texas Instruments tlv320adc3140, tlv320adc5140 and
	  tlv320adc6140 quad channel ADCs.

config SND_SOC_TS3A227E
	tristate "TI Headset/Mic detect and keypress chip"
	depends on I2C

config SND_SOC_TSCS42XX
	tristate "Tempo Semiconductor TSCS42xx CODEC"
	depends on I2C
	select REGMAP_I2C
	help
	  Add support for Tempo Semiconductor's TSCS42xx audio CODEC.

config SND_SOC_TSCS454
	tristate "Tempo Semiconductor TSCS454 CODEC"
	depends on I2C
	select REGMAP_I2C
	help
	  Add support for Tempo Semiconductor's TSCS454 audio CODEC.

config SND_SOC_TWL4030
	tristate
	depends on TWL4030_CORE
	select MFD_TWL4030_AUDIO

config SND_SOC_TWL6040
	tristate
	depends on TWL6040_CORE

config SND_SOC_UDA1334
	tristate "NXP UDA1334 DAC"
	depends on GPIOLIB
	help
	  The UDA1334 is an NXP audio codec, supports the I2S-bus data format
	  and has basic features such as de-emphasis (at 44.1 kHz sampling
	  rate) and mute.

config SND_SOC_UDA134X
	tristate

config SND_SOC_UDA1380
	tristate
	depends on I2C

config SND_SOC_WCD9335
	tristate "WCD9335 Codec"
	depends on SLIMBUS
	select REGMAP_SLIMBUS
	select REGMAP_IRQ
	help
	  The WCD9335 is a standalone Hi-Fi audio CODEC IC, supports
	  Qualcomm Technologies, Inc. (QTI) multimedia solutions,
	  including the MSM8996, MSM8976, and MSM8956 chipsets.

config SND_SOC_WCD_MBHC
	tristate

config SND_SOC_WCD934X
	tristate "WCD9340/WCD9341 Codec"
	depends on COMMON_CLK
	depends on SLIMBUS
	select REGMAP_SLIMBUS
	select SND_SOC_WCD_MBHC
	depends on MFD_WCD934X || COMPILE_TEST
	help
	  The WCD9340/9341 is a audio codec IC Integrated in
	  Qualcomm SoCs like SDM845.

config SND_SOC_WCD938X
	depends on SND_SOC_WCD938X_SDW
	tristate
	depends on SOUNDWIRE || !SOUNDWIRE

config SND_SOC_WCD938X_SDW
	tristate "WCD9380/WCD9385 Codec - SDW"
	select SND_SOC_WCD938X
<<<<<<< HEAD
=======
	select SND_SOC_WCD_MBHC
>>>>>>> eb3cdb58
	select REGMAP_IRQ
	depends on SOUNDWIRE
	select REGMAP_SOUNDWIRE
	help
	  The WCD9380/9385 is a audio codec IC Integrated in
	  Qualcomm SoCs like SM8250.

config SND_SOC_WL1273
	tristate

config SND_SOC_WM0010
	tristate
	depends on SPI_MASTER

config SND_SOC_WM1250_EV1
	tristate
	depends on I2C

config SND_SOC_WM2000
	tristate
	depends on I2C

config SND_SOC_WM2200
	tristate
	depends on I2C

config SND_SOC_WM5100
	tristate
	depends on I2C

config SND_SOC_WM5102
	tristate
	depends on MFD_WM5102 && MFD_ARIZONA

config SND_SOC_WM5110
	tristate
	depends on MFD_WM5110 && MFD_ARIZONA

config SND_SOC_WM8350
	tristate
	depends on MFD_WM8350

config SND_SOC_WM8400
	tristate
	# FIXME nothing selects SND_SOC_WM8400??
	depends on MFD_WM8400

config SND_SOC_WM8510
	tristate "Wolfson Microelectronics WM8510 CODEC"
	depends on SND_SOC_I2C_AND_SPI

config SND_SOC_WM8523
	tristate "Wolfson Microelectronics WM8523 DAC"
	depends on I2C

config SND_SOC_WM8524
	tristate "Wolfson Microelectronics WM8524 DAC"
	depends on GPIOLIB

config SND_SOC_WM8580
	tristate "Wolfson Microelectronics WM8580 and WM8581 CODECs"
	depends on I2C

config SND_SOC_WM8711
	tristate "Wolfson Microelectronics WM8711 CODEC"
	depends on SND_SOC_I2C_AND_SPI

config SND_SOC_WM8727
	tristate

config SND_SOC_WM8728
	tristate "Wolfson Microelectronics WM8728 DAC"
	depends on SND_SOC_I2C_AND_SPI

config SND_SOC_WM8731
	tristate

config SND_SOC_WM8731_I2C
	tristate "Wolfson Microelectronics WM8731 CODEC with I2C"
	depends on I2C
	select REGMAP
	select SND_SOC_WM8731

config SND_SOC_WM8731_SPI
	tristate "Wolfson Microelectronics WM8731 CODEC with SPI"
	depends on SPI
	select REGMAP
	select SND_SOC_WM8731

config SND_SOC_WM8737
	tristate "Wolfson Microelectronics WM8737 ADC"
	depends on SND_SOC_I2C_AND_SPI

config SND_SOC_WM8741
	tristate "Wolfson Microelectronics WM8741 DAC"
	depends on SND_SOC_I2C_AND_SPI

config SND_SOC_WM8750
	tristate "Wolfson Microelectronics WM8750 CODEC"
	depends on SND_SOC_I2C_AND_SPI

config SND_SOC_WM8753
	tristate "Wolfson Microelectronics WM8753 CODEC"
	depends on SND_SOC_I2C_AND_SPI

config SND_SOC_WM8770
	tristate "Wolfson Microelectronics WM8770 CODEC"
	depends on SPI_MASTER

config SND_SOC_WM8776
	tristate "Wolfson Microelectronics WM8776 CODEC"
	depends on SND_SOC_I2C_AND_SPI

config SND_SOC_WM8782
	tristate "Wolfson Microelectronics WM8782 ADC"

config SND_SOC_WM8804
	tristate

config SND_SOC_WM8804_I2C
	tristate "Wolfson Microelectronics WM8804 S/PDIF transceiver I2C"
	depends on I2C
	select SND_SOC_WM8804
	select REGMAP_I2C

config SND_SOC_WM8804_SPI
	tristate "Wolfson Microelectronics WM8804 S/PDIF transceiver SPI"
	depends on SPI_MASTER
	select SND_SOC_WM8804
	select REGMAP_SPI

config SND_SOC_WM8900
	tristate
	depends on SND_SOC_I2C_AND_SPI

config SND_SOC_WM8903
	tristate "Wolfson Microelectronics WM8903 CODEC"
	depends on I2C

config SND_SOC_WM8904
	tristate "Wolfson Microelectronics WM8904 CODEC"
	depends on I2C

config SND_SOC_WM8940
	tristate "Wolfson Microelectronics WM8940 codec"
	depends on I2C

config SND_SOC_WM8955
	tristate
	depends on I2C

config SND_SOC_WM8960
	tristate "Wolfson Microelectronics WM8960 CODEC"
	depends on I2C

config SND_SOC_WM8961
	tristate "Wolfson Microelectronics WM8961 CODEC"
	depends on I2C

config SND_SOC_WM8962
	tristate "Wolfson Microelectronics WM8962 CODEC"
	depends on I2C && INPUT

config SND_SOC_WM8971
	tristate
	depends on I2C

config SND_SOC_WM8974
	tristate "Wolfson Microelectronics WM8974 codec"
	depends on I2C

config SND_SOC_WM8978
	tristate "Wolfson Microelectronics WM8978 codec"
	depends on I2C

config SND_SOC_WM8983
	tristate
	depends on SND_SOC_I2C_AND_SPI

config SND_SOC_WM8985
	tristate "Wolfson Microelectronics WM8985 and WM8758 codec driver"
	depends on SND_SOC_I2C_AND_SPI

config SND_SOC_WM8988
	tristate
	depends on SND_SOC_I2C_AND_SPI

config SND_SOC_WM8990
	tristate
	depends on I2C

config SND_SOC_WM8991
	tristate
	depends on I2C

config SND_SOC_WM8993
	tristate
	depends on I2C

config SND_SOC_WM8994
	tristate

config SND_SOC_WM8995
	tristate
	depends on SND_SOC_I2C_AND_SPI

config SND_SOC_WM8996
	tristate
	depends on I2C

config SND_SOC_WM8997
	tristate
	depends on MFD_WM8997 && MFD_ARIZONA

config SND_SOC_WM8998
	tristate
	depends on MFD_WM8998 && MFD_ARIZONA

config SND_SOC_WM9081
	tristate
	depends on I2C

config SND_SOC_WM9090
	tristate
	depends on I2C

config SND_SOC_WM9705
	tristate
	depends on SND_SOC_AC97_BUS || AC97_BUS_NEW
	select REGMAP_AC97
	select AC97_BUS_COMPAT if AC97_BUS_NEW

config SND_SOC_WM9712
	tristate
	depends on SND_SOC_AC97_BUS || AC97_BUS_NEW
	select REGMAP_AC97
	select AC97_BUS_COMPAT if AC97_BUS_NEW

config SND_SOC_WM9713
	tristate
	depends on SND_SOC_AC97_BUS || AC97_BUS_NEW
	select REGMAP_AC97
	select AC97_BUS_COMPAT if AC97_BUS_NEW

config SND_SOC_WSA881X
	tristate "WSA881X Codec"
	depends on SOUNDWIRE
	select REGMAP_SOUNDWIRE
	tristate
	help
	  This enables support for Qualcomm WSA8810/WSA8815 Class-D
	  Smart Speaker Amplifier.

config SND_SOC_WSA883X
	tristate "WSA883X Codec"
	depends on SOUNDWIRE
	select REGMAP_SOUNDWIRE
	tristate
	help
	  This enables support for Qualcomm WSA8830/WSA8835 Class-D
	  Smart Speaker Amplifier.

config SND_SOC_ZL38060
	tristate "Microsemi ZL38060 Connected Home Audio Processor"
	depends on SPI_MASTER
	depends on GPIOLIB
	select REGMAP
	help
	  Support for ZL38060 Connected Home Audio Processor from Microsemi,
	  which consists of a Digital Signal Processor (DSP), several Digital
	  Audio Interfaces (DAIs), analog outputs, and a block of 14 GPIOs.

# Amp
config SND_SOC_LM4857
	tristate
	depends on I2C

config SND_SOC_MAX9759
	tristate "Maxim MAX9759 speaker Amplifier"
	depends on GPIOLIB

config SND_SOC_MAX9768
	tristate
	depends on I2C

config SND_SOC_MAX9877
	tristate
	depends on I2C

config SND_SOC_MC13783
	tristate
	depends on MFD_MC13XXX

config SND_SOC_ML26124
	tristate
	depends on I2C

config SND_SOC_MT6351
	tristate "MediaTek MT6351 Codec"

config SND_SOC_MT6358
	tristate "MediaTek MT6358 Codec"
	help
	  Enable support for the platform which uses MT6358 as
	  external codec device.

config SND_SOC_MT6359
	tristate "MediaTek MT6359 Codec"
	depends on MTK_PMIC_WRAP
	help
	  Enable support for the platform which uses MT6359 as
	  external codec device.

config SND_SOC_MT6359_ACCDET
	tristate "MediaTek MT6359 ACCDET driver"
	depends on MTK_PMIC_WRAP
	help
	  ACCDET means Accessory Detection technology, MediaTek develop it
	  for ASoC codec soc-jack detection mechanism.
	  Select N if you don't have jack on board.

config SND_SOC_MT6660
	tristate "Mediatek MT6660 Speaker Amplifier"
	depends on I2C
	help
	  MediaTek MT6660 is a smart power amplifier which contain
	  speaker protection, multi-band DRC, equalizer functions.
	  Select N if you don't have MT6660 on board.
	  Select M to build this as module.

config SND_SOC_NAU8315
	tristate "Nuvoton Technology Corporation NAU8315 CODEC"

config SND_SOC_NAU8540
	tristate "Nuvoton Technology Corporation NAU85L40 CODEC"
	depends on I2C

config SND_SOC_NAU8810
	tristate "Nuvoton Technology Corporation NAU88C10 CODEC"
	depends on I2C

config SND_SOC_NAU8821
	tristate "Nuvoton Technology Corporation NAU88L21 CODEC"
	depends on I2C

config SND_SOC_NAU8822
	tristate "Nuvoton Technology Corporation NAU88C22 CODEC"
	depends on I2C

config SND_SOC_NAU8824
	tristate "Nuvoton Technology Corporation NAU88L24 CODEC"
	depends on I2C

config SND_SOC_NAU8825
	tristate
	depends on I2C

config SND_SOC_TPA6130A2
	tristate "Texas Instruments TPA6130A2 headphone amplifier"
	depends on I2C

config SND_SOC_LPASS_MACRO_COMMON
        tristate

config SND_SOC_LPASS_WSA_MACRO
	depends on COMMON_CLK
	select REGMAP_MMIO
	tristate "Qualcomm WSA Macro in LPASS(Low Power Audio SubSystem)"

config SND_SOC_LPASS_VA_MACRO
	depends on COMMON_CLK
	select REGMAP_MMIO
	select SND_SOC_LPASS_MACRO_COMMON
	tristate "Qualcomm VA Macro in LPASS(Low Power Audio SubSystem)"

config SND_SOC_LPASS_RX_MACRO
	depends on COMMON_CLK
	select REGMAP_MMIO
	select SND_SOC_LPASS_MACRO_COMMON
	tristate "Qualcomm RX Macro in LPASS(Low Power Audio SubSystem)"

config SND_SOC_LPASS_TX_MACRO
	depends on COMMON_CLK
	select REGMAP_MMIO
	select SND_SOC_LPASS_MACRO_COMMON
	tristate "Qualcomm TX Macro in LPASS(Low Power Audio SubSystem)"

endmenu<|MERGE_RESOLUTION|>--- conflicted
+++ resolved
@@ -66,14 +66,11 @@
 	imply SND_SOC_CS35L36
 	imply SND_SOC_CS35L41_SPI
 	imply SND_SOC_CS35L41_I2C
-<<<<<<< HEAD
-=======
 	imply SND_SOC_CS35L45_I2C
 	imply SND_SOC_CS35L45_SPI
 	imply SND_SOC_CS35L56_I2C
 	imply SND_SOC_CS35L56_SPI
 	imply SND_SOC_CS35L56_SDW
->>>>>>> eb3cdb58
 	imply SND_SOC_CS42L42
 	imply SND_SOC_CS42L42_SDW
 	imply SND_SOC_CS42L51_I2C
@@ -212,11 +209,8 @@
 	imply SND_SOC_RT715_SDCA_SDW
 	imply SND_SOC_RT1308_SDW
 	imply SND_SOC_RT1316_SDW
-<<<<<<< HEAD
-=======
 	imply SND_SOC_RT1318_SDW
 	imply SND_SOC_RT9120
->>>>>>> eb3cdb58
 	imply SND_SOC_SDW_MOCKUP
 	imply SND_SOC_SGTL5000
 	imply SND_SOC_SI476X
@@ -270,10 +264,7 @@
 	imply SND_SOC_WCD9335
 	imply SND_SOC_WCD934X
 	imply SND_SOC_WCD938X_SDW
-<<<<<<< HEAD
-=======
 	imply SND_SOC_LPASS_MACRO_COMMON
->>>>>>> eb3cdb58
 	imply SND_SOC_LPASS_RX_MACRO
 	imply SND_SOC_LPASS_TX_MACRO
 	imply SND_SOC_WL1273
@@ -369,11 +360,7 @@
 
 config SND_SOC_WM_ADSP
 	tristate
-<<<<<<< HEAD
-	select CS_DSP
-=======
 	select FW_CS_DSP
->>>>>>> eb3cdb58
 	select SND_SOC_COMPRESS
 	default y if SND_SOC_MADERA=y
 	default y if SND_SOC_CS47L24=y
@@ -382,12 +369,9 @@
 	default y if SND_SOC_WM2200=y
 	default y if SND_SOC_CS35L41_SPI=y
 	default y if SND_SOC_CS35L41_I2C=y
-<<<<<<< HEAD
-=======
 	default y if SND_SOC_CS35L45_SPI=y
 	default y if SND_SOC_CS35L45_I2C=y
 	default y if SND_SOC_CS35L56=y
->>>>>>> eb3cdb58
 	default m if SND_SOC_MADERA=m
 	default m if SND_SOC_CS47L24=m
 	default m if SND_SOC_WM5102=m
@@ -395,12 +379,9 @@
 	default m if SND_SOC_WM2200=m
 	default m if SND_SOC_CS35L41_SPI=m
 	default m if SND_SOC_CS35L41_I2C=m
-<<<<<<< HEAD
-=======
 	default m if SND_SOC_CS35L45_SPI=m
 	default m if SND_SOC_CS35L45_I2C=m
 	default m if SND_SOC_CS35L56=m
->>>>>>> eb3cdb58
 
 config SND_SOC_AB8500_CODEC
 	tristate
@@ -718,8 +699,6 @@
 	select SND_SOC_CS35L41
 	select REGMAP_I2C
 
-<<<<<<< HEAD
-=======
 config SND_SOC_CS35L45
 	tristate
 	select REGMAP_IRQ
@@ -782,7 +761,6 @@
 config SND_SOC_CS42L42_CORE
 	tristate
 
->>>>>>> eb3cdb58
 config SND_SOC_CS42L42
 	tristate "Cirrus Logic CS42L42 CODEC (I2C)"
 	depends on I2C
@@ -1410,13 +1388,10 @@
 
 config SND_SOC_RT1015P
 	tristate
-<<<<<<< HEAD
-=======
 
 config SND_SOC_RT1016
 	tristate
 	depends on I2C
->>>>>>> eb3cdb58
 
 config SND_SOC_RT1019
 	tristate
@@ -1580,8 +1555,6 @@
 	select REGMAP_SOUNDWIRE
 	select REGMAP_SOUNDWIRE_MBQ
 
-<<<<<<< HEAD
-=======
 config SND_SOC_RT9120
 	tristate "Richtek RT9120 Stereo Class-D Amplifier"
 	depends on I2C
@@ -1590,7 +1563,6 @@
 	  Enable support for Richtek RT9120 20W, stereo, inductor-less,
 	  high-efficiency Class-D audio amplifier.
 
->>>>>>> eb3cdb58
 config SND_SOC_SDW_MOCKUP
 	tristate "SoundWire mockup codec"
 	depends on EXPERT
@@ -1928,10 +1900,7 @@
 config SND_SOC_WCD938X_SDW
 	tristate "WCD9380/WCD9385 Codec - SDW"
 	select SND_SOC_WCD938X
-<<<<<<< HEAD
-=======
 	select SND_SOC_WCD_MBHC
->>>>>>> eb3cdb58
 	select REGMAP_IRQ
 	depends on SOUNDWIRE
 	select REGMAP_SOUNDWIRE
