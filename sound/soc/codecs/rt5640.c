--- conflicted
+++ resolved
@@ -2620,11 +2620,7 @@
 	ret = request_irq(rt5640->irq, rt5640_irq,
 			  IRQF_TRIGGER_RISING | IRQF_ONESHOT, "rt5640", rt5640);
 	if (ret) {
-<<<<<<< HEAD
-		dev_warn(component->dev, "Failed to reguest IRQ %d: %d\n", rt5640->irq, ret);
-=======
 		dev_warn(component->dev, "Failed to request IRQ %d: %d\n", rt5640->irq, ret);
->>>>>>> 2d5404ca
 		rt5640->jack = NULL;
 		return;
 	}
