// SPDX-License-Identifier: GPL-2.0-only
/*
 * rt5640.c  --  RT5640/RT5639 ALSA SoC audio codec driver
 *
 * Copyright 2011 Realtek Semiconductor Corp.
 * Author: Johnny Hsu <johnnyhsu@realtek.com>
 * Copyright (c) 2013, NVIDIA CORPORATION.  All rights reserved.
 */

#include <linux/module.h>
#include <linux/moduleparam.h>
#include <linux/init.h>
#include <linux/delay.h>
#include <linux/pm.h>
#include <linux/gpio.h>
#include <linux/i2c.h>
#include <linux/regmap.h>
#include <linux/of.h>
#include <linux/of_gpio.h>
#include <linux/platform_device.h>
#include <linux/spi/spi.h>
#include <linux/acpi.h>
#include <sound/core.h>
#include <sound/jack.h>
#include <sound/pcm.h>
#include <sound/pcm_params.h>
#include <sound/soc.h>
#include <sound/soc-dapm.h>
#include <sound/initval.h>
#include <sound/tlv.h>

#include "rl6231.h"
#include "rt5640.h"

#define RT5640_DEVICE_ID 0x6231

#define RT5640_PR_RANGE_BASE (0xff + 1)
#define RT5640_PR_SPACING 0x100

#define RT5640_PR_BASE (RT5640_PR_RANGE_BASE + (0 * RT5640_PR_SPACING))

static const struct regmap_range_cfg rt5640_ranges[] = {
	{ .name = "PR", .range_min = RT5640_PR_BASE,
	  .range_max = RT5640_PR_BASE + 0xb4,
	  .selector_reg = RT5640_PRIV_INDEX,
	  .selector_mask = 0xff,
	  .selector_shift = 0x0,
	  .window_start = RT5640_PRIV_DATA,
	  .window_len = 0x1, },
};

static const struct reg_sequence init_list[] = {
	{RT5640_PR_BASE + 0x3d,	0x3600},
	{RT5640_PR_BASE + 0x12,	0x0aa8},
	{RT5640_PR_BASE + 0x14,	0x0aaa},
	{RT5640_PR_BASE + 0x20,	0x6110},
	{RT5640_PR_BASE + 0x21,	0xe0e0},
	{RT5640_PR_BASE + 0x23,	0x1804},
};

static const struct reg_default rt5640_reg[] = {
	{ 0x00, 0x000e },
	{ 0x01, 0xc8c8 },
	{ 0x02, 0xc8c8 },
	{ 0x03, 0xc8c8 },
	{ 0x04, 0x8000 },
	{ 0x0d, 0x0000 },
	{ 0x0e, 0x0000 },
	{ 0x0f, 0x0808 },
	{ 0x19, 0xafaf },
	{ 0x1a, 0xafaf },
	{ 0x1b, 0x0000 },
	{ 0x1c, 0x2f2f },
	{ 0x1d, 0x2f2f },
	{ 0x1e, 0x0000 },
	{ 0x27, 0x7060 },
	{ 0x28, 0x7070 },
	{ 0x29, 0x8080 },
	{ 0x2a, 0x5454 },
	{ 0x2b, 0x5454 },
	{ 0x2c, 0xaa00 },
	{ 0x2d, 0x0000 },
	{ 0x2e, 0xa000 },
	{ 0x2f, 0x0000 },
	{ 0x3b, 0x0000 },
	{ 0x3c, 0x007f },
	{ 0x3d, 0x0000 },
	{ 0x3e, 0x007f },
	{ 0x45, 0xe000 },
	{ 0x46, 0x003e },
	{ 0x47, 0x003e },
	{ 0x48, 0xf800 },
	{ 0x49, 0x3800 },
	{ 0x4a, 0x0004 },
	{ 0x4c, 0xfc00 },
	{ 0x4d, 0x0000 },
	{ 0x4f, 0x01ff },
	{ 0x50, 0x0000 },
	{ 0x51, 0x0000 },
	{ 0x52, 0x01ff },
	{ 0x53, 0xf000 },
	{ 0x61, 0x0000 },
	{ 0x62, 0x0000 },
	{ 0x63, 0x00c0 },
	{ 0x64, 0x0000 },
	{ 0x65, 0x0000 },
	{ 0x66, 0x0000 },
	{ 0x6a, 0x0000 },
	{ 0x6c, 0x0000 },
	{ 0x70, 0x8000 },
	{ 0x71, 0x8000 },
	{ 0x72, 0x8000 },
	{ 0x73, 0x1114 },
	{ 0x74, 0x0c00 },
	{ 0x75, 0x1d00 },
	{ 0x80, 0x0000 },
	{ 0x81, 0x0000 },
	{ 0x82, 0x0000 },
	{ 0x83, 0x0000 },
	{ 0x84, 0x0000 },
	{ 0x85, 0x0008 },
	{ 0x89, 0x0000 },
	{ 0x8a, 0x0000 },
	{ 0x8b, 0x0600 },
	{ 0x8c, 0x0228 },
	{ 0x8d, 0xa000 },
	{ 0x8e, 0x0004 },
	{ 0x8f, 0x1100 },
	{ 0x90, 0x0646 },
	{ 0x91, 0x0c00 },
	{ 0x92, 0x0000 },
	{ 0x93, 0x3000 },
	{ 0xb0, 0x2080 },
	{ 0xb1, 0x0000 },
	{ 0xb4, 0x2206 },
	{ 0xb5, 0x1f00 },
	{ 0xb6, 0x0000 },
	{ 0xb8, 0x034b },
	{ 0xb9, 0x0066 },
	{ 0xba, 0x000b },
	{ 0xbb, 0x0000 },
	{ 0xbc, 0x0000 },
	{ 0xbd, 0x0000 },
	{ 0xbe, 0x0000 },
	{ 0xbf, 0x0000 },
	{ 0xc0, 0x0400 },
	{ 0xc2, 0x0000 },
	{ 0xc4, 0x0000 },
	{ 0xc5, 0x0000 },
	{ 0xc6, 0x2000 },
	{ 0xc8, 0x0000 },
	{ 0xc9, 0x0000 },
	{ 0xca, 0x0000 },
	{ 0xcb, 0x0000 },
	{ 0xcc, 0x0000 },
	{ 0xcf, 0x0013 },
	{ 0xd0, 0x0680 },
	{ 0xd1, 0x1c17 },
	{ 0xd2, 0x8c00 },
	{ 0xd3, 0xaa20 },
	{ 0xd6, 0x0400 },
	{ 0xd9, 0x0809 },
	{ 0xfe, 0x10ec },
	{ 0xff, 0x6231 },
};

static int rt5640_reset(struct snd_soc_component *component)
{
	return snd_soc_component_write(component, RT5640_RESET, 0);
}

static bool rt5640_volatile_register(struct device *dev, unsigned int reg)
{
	int i;

	for (i = 0; i < ARRAY_SIZE(rt5640_ranges); i++)
		if ((reg >= rt5640_ranges[i].window_start &&
		     reg <= rt5640_ranges[i].window_start +
		     rt5640_ranges[i].window_len) ||
		    (reg >= rt5640_ranges[i].range_min &&
		     reg <= rt5640_ranges[i].range_max))
			return true;

	switch (reg) {
	case RT5640_RESET:
	case RT5640_ASRC_5:
	case RT5640_EQ_CTRL1:
	case RT5640_DRC_AGC_1:
	case RT5640_ANC_CTRL1:
	case RT5640_IRQ_CTRL2:
	case RT5640_INT_IRQ_ST:
	case RT5640_DSP_CTRL2:
	case RT5640_DSP_CTRL3:
	case RT5640_PRIV_INDEX:
	case RT5640_PRIV_DATA:
	case RT5640_PGM_REG_ARR1:
	case RT5640_PGM_REG_ARR3:
	case RT5640_DUMMY2:
	case RT5640_VENDOR_ID:
	case RT5640_VENDOR_ID1:
	case RT5640_VENDOR_ID2:
		return true;
	default:
		return false;
	}
}

static bool rt5640_readable_register(struct device *dev, unsigned int reg)
{
	int i;

	for (i = 0; i < ARRAY_SIZE(rt5640_ranges); i++)
		if ((reg >= rt5640_ranges[i].window_start &&
		     reg <= rt5640_ranges[i].window_start +
		     rt5640_ranges[i].window_len) ||
		    (reg >= rt5640_ranges[i].range_min &&
		     reg <= rt5640_ranges[i].range_max))
			return true;

	switch (reg) {
	case RT5640_RESET:
	case RT5640_SPK_VOL:
	case RT5640_HP_VOL:
	case RT5640_OUTPUT:
	case RT5640_MONO_OUT:
	case RT5640_IN1_IN2:
	case RT5640_IN3_IN4:
	case RT5640_INL_INR_VOL:
	case RT5640_DAC1_DIG_VOL:
	case RT5640_DAC2_DIG_VOL:
	case RT5640_DAC2_CTRL:
	case RT5640_ADC_DIG_VOL:
	case RT5640_ADC_DATA:
	case RT5640_ADC_BST_VOL:
	case RT5640_STO_ADC_MIXER:
	case RT5640_MONO_ADC_MIXER:
	case RT5640_AD_DA_MIXER:
	case RT5640_STO_DAC_MIXER:
	case RT5640_MONO_DAC_MIXER:
	case RT5640_DIG_MIXER:
	case RT5640_DSP_PATH1:
	case RT5640_DSP_PATH2:
	case RT5640_DIG_INF_DATA:
	case RT5640_REC_L1_MIXER:
	case RT5640_REC_L2_MIXER:
	case RT5640_REC_R1_MIXER:
	case RT5640_REC_R2_MIXER:
	case RT5640_HPO_MIXER:
	case RT5640_SPK_L_MIXER:
	case RT5640_SPK_R_MIXER:
	case RT5640_SPO_L_MIXER:
	case RT5640_SPO_R_MIXER:
	case RT5640_SPO_CLSD_RATIO:
	case RT5640_MONO_MIXER:
	case RT5640_OUT_L1_MIXER:
	case RT5640_OUT_L2_MIXER:
	case RT5640_OUT_L3_MIXER:
	case RT5640_OUT_R1_MIXER:
	case RT5640_OUT_R2_MIXER:
	case RT5640_OUT_R3_MIXER:
	case RT5640_LOUT_MIXER:
	case RT5640_PWR_DIG1:
	case RT5640_PWR_DIG2:
	case RT5640_PWR_ANLG1:
	case RT5640_PWR_ANLG2:
	case RT5640_PWR_MIXER:
	case RT5640_PWR_VOL:
	case RT5640_PRIV_INDEX:
	case RT5640_PRIV_DATA:
	case RT5640_I2S1_SDP:
	case RT5640_I2S2_SDP:
	case RT5640_ADDA_CLK1:
	case RT5640_ADDA_CLK2:
	case RT5640_DMIC:
	case RT5640_GLB_CLK:
	case RT5640_PLL_CTRL1:
	case RT5640_PLL_CTRL2:
	case RT5640_ASRC_1:
	case RT5640_ASRC_2:
	case RT5640_ASRC_3:
	case RT5640_ASRC_4:
	case RT5640_ASRC_5:
	case RT5640_HP_OVCD:
	case RT5640_CLS_D_OVCD:
	case RT5640_CLS_D_OUT:
	case RT5640_DEPOP_M1:
	case RT5640_DEPOP_M2:
	case RT5640_DEPOP_M3:
	case RT5640_CHARGE_PUMP:
	case RT5640_PV_DET_SPK_G:
	case RT5640_MICBIAS:
	case RT5640_EQ_CTRL1:
	case RT5640_EQ_CTRL2:
	case RT5640_WIND_FILTER:
	case RT5640_DRC_AGC_1:
	case RT5640_DRC_AGC_2:
	case RT5640_DRC_AGC_3:
	case RT5640_SVOL_ZC:
	case RT5640_ANC_CTRL1:
	case RT5640_ANC_CTRL2:
	case RT5640_ANC_CTRL3:
	case RT5640_JD_CTRL:
	case RT5640_ANC_JD:
	case RT5640_IRQ_CTRL1:
	case RT5640_IRQ_CTRL2:
	case RT5640_INT_IRQ_ST:
	case RT5640_GPIO_CTRL1:
	case RT5640_GPIO_CTRL2:
	case RT5640_GPIO_CTRL3:
	case RT5640_DSP_CTRL1:
	case RT5640_DSP_CTRL2:
	case RT5640_DSP_CTRL3:
	case RT5640_DSP_CTRL4:
	case RT5640_PGM_REG_ARR1:
	case RT5640_PGM_REG_ARR2:
	case RT5640_PGM_REG_ARR3:
	case RT5640_PGM_REG_ARR4:
	case RT5640_PGM_REG_ARR5:
	case RT5640_SCB_FUNC:
	case RT5640_SCB_CTRL:
	case RT5640_BASE_BACK:
	case RT5640_MP3_PLUS1:
	case RT5640_MP3_PLUS2:
	case RT5640_3D_HP:
	case RT5640_ADJ_HPF:
	case RT5640_HP_CALIB_AMP_DET:
	case RT5640_HP_CALIB2:
	case RT5640_SV_ZCD1:
	case RT5640_SV_ZCD2:
	case RT5640_DUMMY1:
	case RT5640_DUMMY2:
	case RT5640_DUMMY3:
	case RT5640_VENDOR_ID:
	case RT5640_VENDOR_ID1:
	case RT5640_VENDOR_ID2:
		return true;
	default:
		return false;
	}
}

static const DECLARE_TLV_DB_SCALE(out_vol_tlv, -4650, 150, 0);
static const DECLARE_TLV_DB_MINMAX(dac_vol_tlv, -6562, 0);
static const DECLARE_TLV_DB_SCALE(in_vol_tlv, -3450, 150, 0);
static const DECLARE_TLV_DB_MINMAX(adc_vol_tlv, -1762, 3000);
static const DECLARE_TLV_DB_SCALE(adc_bst_tlv, 0, 1200, 0);

/* {0, +20, +24, +30, +35, +40, +44, +50, +52} dB */
static const DECLARE_TLV_DB_RANGE(bst_tlv,
	0, 0, TLV_DB_SCALE_ITEM(0, 0, 0),
	1, 1, TLV_DB_SCALE_ITEM(2000, 0, 0),
	2, 2, TLV_DB_SCALE_ITEM(2400, 0, 0),
	3, 5, TLV_DB_SCALE_ITEM(3000, 500, 0),
	6, 6, TLV_DB_SCALE_ITEM(4400, 0, 0),
	7, 7, TLV_DB_SCALE_ITEM(5000, 0, 0),
	8, 8, TLV_DB_SCALE_ITEM(5200, 0, 0)
);

/* Interface data select */
static const char * const rt5640_data_select[] = {
	"Normal", "Swap", "left copy to right", "right copy to left"};

static SOC_ENUM_SINGLE_DECL(rt5640_if1_dac_enum, RT5640_DIG_INF_DATA,
			    RT5640_IF1_DAC_SEL_SFT, rt5640_data_select);

static SOC_ENUM_SINGLE_DECL(rt5640_if1_adc_enum, RT5640_DIG_INF_DATA,
			    RT5640_IF1_ADC_SEL_SFT, rt5640_data_select);

static SOC_ENUM_SINGLE_DECL(rt5640_if2_dac_enum, RT5640_DIG_INF_DATA,
			    RT5640_IF2_DAC_SEL_SFT, rt5640_data_select);

static SOC_ENUM_SINGLE_DECL(rt5640_if2_adc_enum, RT5640_DIG_INF_DATA,
			    RT5640_IF2_ADC_SEL_SFT, rt5640_data_select);

/* Class D speaker gain ratio */
static const char * const rt5640_clsd_spk_ratio[] = {"1.66x", "1.83x", "1.94x",
	"2x", "2.11x", "2.22x", "2.33x", "2.44x", "2.55x", "2.66x", "2.77x"};

static SOC_ENUM_SINGLE_DECL(rt5640_clsd_spk_ratio_enum, RT5640_CLS_D_OUT,
			    RT5640_CLSD_RATIO_SFT, rt5640_clsd_spk_ratio);

static const struct snd_kcontrol_new rt5640_snd_controls[] = {
	/* Speaker Output Volume */
	SOC_DOUBLE("Speaker Channel Switch", RT5640_SPK_VOL,
		RT5640_VOL_L_SFT, RT5640_VOL_R_SFT, 1, 1),
	SOC_DOUBLE_TLV("Speaker Playback Volume", RT5640_SPK_VOL,
		RT5640_L_VOL_SFT, RT5640_R_VOL_SFT, 39, 1, out_vol_tlv),
	/* Headphone Output Volume */
	SOC_DOUBLE("HP Channel Switch", RT5640_HP_VOL,
		RT5640_VOL_L_SFT, RT5640_VOL_R_SFT, 1, 1),
	SOC_DOUBLE_TLV("HP Playback Volume", RT5640_HP_VOL,
		RT5640_L_VOL_SFT, RT5640_R_VOL_SFT, 39, 1, out_vol_tlv),
	/* OUTPUT Control */
	SOC_DOUBLE("OUT Playback Switch", RT5640_OUTPUT,
		RT5640_L_MUTE_SFT, RT5640_R_MUTE_SFT, 1, 1),
	SOC_DOUBLE("OUT Channel Switch", RT5640_OUTPUT,
		RT5640_VOL_L_SFT, RT5640_VOL_R_SFT, 1, 1),
	SOC_DOUBLE_TLV("OUT Playback Volume", RT5640_OUTPUT,
		RT5640_L_VOL_SFT, RT5640_R_VOL_SFT, 39, 1, out_vol_tlv),

	/* DAC Digital Volume */
	SOC_DOUBLE("DAC2 Playback Switch", RT5640_DAC2_CTRL,
		RT5640_M_DAC_L2_VOL_SFT, RT5640_M_DAC_R2_VOL_SFT, 1, 1),
	SOC_DOUBLE_TLV("DAC2 Playback Volume", RT5640_DAC2_DIG_VOL,
			RT5640_L_VOL_SFT, RT5640_R_VOL_SFT,
			175, 0, dac_vol_tlv),
	SOC_DOUBLE_TLV("DAC1 Playback Volume", RT5640_DAC1_DIG_VOL,
			RT5640_L_VOL_SFT, RT5640_R_VOL_SFT,
			175, 0, dac_vol_tlv),
	/* IN1/IN2/IN3 Control */
	SOC_SINGLE_TLV("IN1 Boost", RT5640_IN1_IN2,
		RT5640_BST_SFT1, 8, 0, bst_tlv),
	SOC_SINGLE_TLV("IN2 Boost", RT5640_IN3_IN4,
		RT5640_BST_SFT2, 8, 0, bst_tlv),
	SOC_SINGLE_TLV("IN3 Boost", RT5640_IN1_IN2,
		RT5640_BST_SFT2, 8, 0, bst_tlv),

	/* INL/INR Volume Control */
	SOC_DOUBLE_TLV("IN Capture Volume", RT5640_INL_INR_VOL,
			RT5640_INL_VOL_SFT, RT5640_INR_VOL_SFT,
			31, 1, in_vol_tlv),
	/* ADC Digital Volume Control */
	SOC_DOUBLE("ADC Capture Switch", RT5640_ADC_DIG_VOL,
		RT5640_L_MUTE_SFT, RT5640_R_MUTE_SFT, 1, 1),
	SOC_DOUBLE_TLV("ADC Capture Volume", RT5640_ADC_DIG_VOL,
			RT5640_L_VOL_SFT, RT5640_R_VOL_SFT,
			127, 0, adc_vol_tlv),
	SOC_DOUBLE("Mono ADC Capture Switch", RT5640_DUMMY1,
		RT5640_M_MONO_ADC_L_SFT, RT5640_M_MONO_ADC_R_SFT, 1, 1),
	SOC_DOUBLE_TLV("Mono ADC Capture Volume", RT5640_ADC_DATA,
			RT5640_L_VOL_SFT, RT5640_R_VOL_SFT,
			127, 0, adc_vol_tlv),
	/* ADC Boost Volume Control */
	SOC_DOUBLE_TLV("ADC Boost Gain", RT5640_ADC_BST_VOL,
			RT5640_ADC_L_BST_SFT, RT5640_ADC_R_BST_SFT,
			3, 0, adc_bst_tlv),
	/* Class D speaker gain ratio */
	SOC_ENUM("Class D SPK Ratio Control", rt5640_clsd_spk_ratio_enum),

	SOC_ENUM("ADC IF1 Data Switch", rt5640_if1_adc_enum),
	SOC_ENUM("DAC IF1 Data Switch", rt5640_if1_dac_enum),
	SOC_ENUM("ADC IF2 Data Switch", rt5640_if2_adc_enum),
	SOC_ENUM("DAC IF2 Data Switch", rt5640_if2_dac_enum),
};

static const struct snd_kcontrol_new rt5640_specific_snd_controls[] = {
	/* MONO Output Control */
	SOC_SINGLE("Mono Playback Switch", RT5640_MONO_OUT, RT5640_L_MUTE_SFT,
		1, 1),
};

/**
 * set_dmic_clk - Set parameter of dmic.
 *
 * @w: DAPM widget.
 * @kcontrol: The kcontrol of this widget.
 * @event: Event id.
 *
 */
static int set_dmic_clk(struct snd_soc_dapm_widget *w,
	struct snd_kcontrol *kcontrol, int event)
{
	struct snd_soc_component *component = snd_soc_dapm_to_component(w->dapm);
	struct rt5640_priv *rt5640 = snd_soc_component_get_drvdata(component);
	int idx, rate;

	rate = rt5640->sysclk / rl6231_get_pre_div(rt5640->regmap,
		RT5640_ADDA_CLK1, RT5640_I2S_PD1_SFT);
	idx = rl6231_calc_dmic_clk(rate);
	if (idx < 0)
		dev_err(component->dev, "Failed to set DMIC clock\n");
	else
		snd_soc_component_update_bits(component, RT5640_DMIC, RT5640_DMIC_CLK_MASK,
					idx << RT5640_DMIC_CLK_SFT);
	return idx;
}

static int is_using_asrc(struct snd_soc_dapm_widget *source,
			 struct snd_soc_dapm_widget *sink)
{
	struct snd_soc_component *component = snd_soc_dapm_to_component(source->dapm);
	struct rt5640_priv *rt5640 = snd_soc_component_get_drvdata(component);

	if (!rt5640->asrc_en)
		return 0;

	return 1;
}

/* Digital Mixer */
static const struct snd_kcontrol_new rt5640_sto_adc_l_mix[] = {
	SOC_DAPM_SINGLE("ADC1 Switch", RT5640_STO_ADC_MIXER,
			RT5640_M_ADC_L1_SFT, 1, 1),
	SOC_DAPM_SINGLE("ADC2 Switch", RT5640_STO_ADC_MIXER,
			RT5640_M_ADC_L2_SFT, 1, 1),
};

static const struct snd_kcontrol_new rt5640_sto_adc_r_mix[] = {
	SOC_DAPM_SINGLE("ADC1 Switch", RT5640_STO_ADC_MIXER,
			RT5640_M_ADC_R1_SFT, 1, 1),
	SOC_DAPM_SINGLE("ADC2 Switch", RT5640_STO_ADC_MIXER,
			RT5640_M_ADC_R2_SFT, 1, 1),
};

static const struct snd_kcontrol_new rt5640_mono_adc_l_mix[] = {
	SOC_DAPM_SINGLE("ADC1 Switch", RT5640_MONO_ADC_MIXER,
			RT5640_M_MONO_ADC_L1_SFT, 1, 1),
	SOC_DAPM_SINGLE("ADC2 Switch", RT5640_MONO_ADC_MIXER,
			RT5640_M_MONO_ADC_L2_SFT, 1, 1),
};

static const struct snd_kcontrol_new rt5640_mono_adc_r_mix[] = {
	SOC_DAPM_SINGLE("ADC1 Switch", RT5640_MONO_ADC_MIXER,
			RT5640_M_MONO_ADC_R1_SFT, 1, 1),
	SOC_DAPM_SINGLE("ADC2 Switch", RT5640_MONO_ADC_MIXER,
			RT5640_M_MONO_ADC_R2_SFT, 1, 1),
};

static const struct snd_kcontrol_new rt5640_dac_l_mix[] = {
	SOC_DAPM_SINGLE("Stereo ADC Switch", RT5640_AD_DA_MIXER,
			RT5640_M_ADCMIX_L_SFT, 1, 1),
	SOC_DAPM_SINGLE("INF1 Switch", RT5640_AD_DA_MIXER,
			RT5640_M_IF1_DAC_L_SFT, 1, 1),
};

static const struct snd_kcontrol_new rt5640_dac_r_mix[] = {
	SOC_DAPM_SINGLE("Stereo ADC Switch", RT5640_AD_DA_MIXER,
			RT5640_M_ADCMIX_R_SFT, 1, 1),
	SOC_DAPM_SINGLE("INF1 Switch", RT5640_AD_DA_MIXER,
			RT5640_M_IF1_DAC_R_SFT, 1, 1),
};

static const struct snd_kcontrol_new rt5640_sto_dac_l_mix[] = {
	SOC_DAPM_SINGLE("DAC L1 Switch", RT5640_STO_DAC_MIXER,
			RT5640_M_DAC_L1_SFT, 1, 1),
	SOC_DAPM_SINGLE("DAC L2 Switch", RT5640_STO_DAC_MIXER,
			RT5640_M_DAC_L2_SFT, 1, 1),
	SOC_DAPM_SINGLE("ANC Switch", RT5640_STO_DAC_MIXER,
			RT5640_M_ANC_DAC_L_SFT, 1, 1),
};

static const struct snd_kcontrol_new rt5640_sto_dac_r_mix[] = {
	SOC_DAPM_SINGLE("DAC R1 Switch", RT5640_STO_DAC_MIXER,
			RT5640_M_DAC_R1_SFT, 1, 1),
	SOC_DAPM_SINGLE("DAC R2 Switch", RT5640_STO_DAC_MIXER,
			RT5640_M_DAC_R2_SFT, 1, 1),
	SOC_DAPM_SINGLE("ANC Switch", RT5640_STO_DAC_MIXER,
			RT5640_M_ANC_DAC_R_SFT, 1, 1),
};

static const struct snd_kcontrol_new rt5639_sto_dac_l_mix[] = {
	SOC_DAPM_SINGLE("DAC L1 Switch", RT5640_STO_DAC_MIXER,
			RT5640_M_DAC_L1_SFT, 1, 1),
	SOC_DAPM_SINGLE("DAC L2 Switch", RT5640_STO_DAC_MIXER,
			RT5640_M_DAC_L2_SFT, 1, 1),
};

static const struct snd_kcontrol_new rt5639_sto_dac_r_mix[] = {
	SOC_DAPM_SINGLE("DAC R1 Switch", RT5640_STO_DAC_MIXER,
			RT5640_M_DAC_R1_SFT, 1, 1),
	SOC_DAPM_SINGLE("DAC R2 Switch", RT5640_STO_DAC_MIXER,
			RT5640_M_DAC_R2_SFT, 1, 1),
};

static const struct snd_kcontrol_new rt5640_mono_dac_l_mix[] = {
	SOC_DAPM_SINGLE("DAC L1 Switch", RT5640_MONO_DAC_MIXER,
			RT5640_M_DAC_L1_MONO_L_SFT, 1, 1),
	SOC_DAPM_SINGLE("DAC L2 Switch", RT5640_MONO_DAC_MIXER,
			RT5640_M_DAC_L2_MONO_L_SFT, 1, 1),
	SOC_DAPM_SINGLE("DAC R2 Switch", RT5640_MONO_DAC_MIXER,
			RT5640_M_DAC_R2_MONO_L_SFT, 1, 1),
};

static const struct snd_kcontrol_new rt5640_mono_dac_r_mix[] = {
	SOC_DAPM_SINGLE("DAC R1 Switch", RT5640_MONO_DAC_MIXER,
			RT5640_M_DAC_R1_MONO_R_SFT, 1, 1),
	SOC_DAPM_SINGLE("DAC R2 Switch", RT5640_MONO_DAC_MIXER,
			RT5640_M_DAC_R2_MONO_R_SFT, 1, 1),
	SOC_DAPM_SINGLE("DAC L2 Switch", RT5640_MONO_DAC_MIXER,
			RT5640_M_DAC_L2_MONO_R_SFT, 1, 1),
};

static const struct snd_kcontrol_new rt5640_dig_l_mix[] = {
	SOC_DAPM_SINGLE("DAC L1 Switch", RT5640_DIG_MIXER,
			RT5640_M_STO_L_DAC_L_SFT, 1, 1),
	SOC_DAPM_SINGLE("DAC L2 Switch", RT5640_DIG_MIXER,
			RT5640_M_DAC_L2_DAC_L_SFT, 1, 1),
};

static const struct snd_kcontrol_new rt5640_dig_r_mix[] = {
	SOC_DAPM_SINGLE("DAC R1 Switch", RT5640_DIG_MIXER,
			RT5640_M_STO_R_DAC_R_SFT, 1, 1),
	SOC_DAPM_SINGLE("DAC R2 Switch", RT5640_DIG_MIXER,
			RT5640_M_DAC_R2_DAC_R_SFT, 1, 1),
};

/* Analog Input Mixer */
static const struct snd_kcontrol_new rt5640_rec_l_mix[] = {
	SOC_DAPM_SINGLE("HPOL Switch", RT5640_REC_L2_MIXER,
			RT5640_M_HP_L_RM_L_SFT, 1, 1),
	SOC_DAPM_SINGLE("INL Switch", RT5640_REC_L2_MIXER,
			RT5640_M_IN_L_RM_L_SFT, 1, 1),
	SOC_DAPM_SINGLE("BST3 Switch", RT5640_REC_L2_MIXER,
			RT5640_M_BST2_RM_L_SFT, 1, 1),
	SOC_DAPM_SINGLE("BST2 Switch", RT5640_REC_L2_MIXER,
			RT5640_M_BST4_RM_L_SFT, 1, 1),
	SOC_DAPM_SINGLE("BST1 Switch", RT5640_REC_L2_MIXER,
			RT5640_M_BST1_RM_L_SFT, 1, 1),
	SOC_DAPM_SINGLE("OUT MIXL Switch", RT5640_REC_L2_MIXER,
			RT5640_M_OM_L_RM_L_SFT, 1, 1),
};

static const struct snd_kcontrol_new rt5640_rec_r_mix[] = {
	SOC_DAPM_SINGLE("HPOR Switch", RT5640_REC_R2_MIXER,
			RT5640_M_HP_R_RM_R_SFT, 1, 1),
	SOC_DAPM_SINGLE("INR Switch", RT5640_REC_R2_MIXER,
			RT5640_M_IN_R_RM_R_SFT, 1, 1),
	SOC_DAPM_SINGLE("BST3 Switch", RT5640_REC_R2_MIXER,
			RT5640_M_BST2_RM_R_SFT, 1, 1),
	SOC_DAPM_SINGLE("BST2 Switch", RT5640_REC_R2_MIXER,
			RT5640_M_BST4_RM_R_SFT, 1, 1),
	SOC_DAPM_SINGLE("BST1 Switch", RT5640_REC_R2_MIXER,
			RT5640_M_BST1_RM_R_SFT, 1, 1),
	SOC_DAPM_SINGLE("OUT MIXR Switch", RT5640_REC_R2_MIXER,
			RT5640_M_OM_R_RM_R_SFT, 1, 1),
};

/* Analog Output Mixer */
static const struct snd_kcontrol_new rt5640_spk_l_mix[] = {
	SOC_DAPM_SINGLE("REC MIXL Switch", RT5640_SPK_L_MIXER,
			RT5640_M_RM_L_SM_L_SFT, 1, 1),
	SOC_DAPM_SINGLE("INL Switch", RT5640_SPK_L_MIXER,
			RT5640_M_IN_L_SM_L_SFT, 1, 1),
	SOC_DAPM_SINGLE("DAC L1 Switch", RT5640_SPK_L_MIXER,
			RT5640_M_DAC_L1_SM_L_SFT, 1, 1),
	SOC_DAPM_SINGLE("DAC L2 Switch", RT5640_SPK_L_MIXER,
			RT5640_M_DAC_L2_SM_L_SFT, 1, 1),
	SOC_DAPM_SINGLE("OUT MIXL Switch", RT5640_SPK_L_MIXER,
			RT5640_M_OM_L_SM_L_SFT, 1, 1),
};

static const struct snd_kcontrol_new rt5640_spk_r_mix[] = {
	SOC_DAPM_SINGLE("REC MIXR Switch", RT5640_SPK_R_MIXER,
			RT5640_M_RM_R_SM_R_SFT, 1, 1),
	SOC_DAPM_SINGLE("INR Switch", RT5640_SPK_R_MIXER,
			RT5640_M_IN_R_SM_R_SFT, 1, 1),
	SOC_DAPM_SINGLE("DAC R1 Switch", RT5640_SPK_R_MIXER,
			RT5640_M_DAC_R1_SM_R_SFT, 1, 1),
	SOC_DAPM_SINGLE("DAC R2 Switch", RT5640_SPK_R_MIXER,
			RT5640_M_DAC_R2_SM_R_SFT, 1, 1),
	SOC_DAPM_SINGLE("OUT MIXR Switch", RT5640_SPK_R_MIXER,
			RT5640_M_OM_R_SM_R_SFT, 1, 1),
};

static const struct snd_kcontrol_new rt5640_out_l_mix[] = {
	SOC_DAPM_SINGLE("SPK MIXL Switch", RT5640_OUT_L3_MIXER,
			RT5640_M_SM_L_OM_L_SFT, 1, 1),
	SOC_DAPM_SINGLE("BST1 Switch", RT5640_OUT_L3_MIXER,
			RT5640_M_BST1_OM_L_SFT, 1, 1),
	SOC_DAPM_SINGLE("INL Switch", RT5640_OUT_L3_MIXER,
			RT5640_M_IN_L_OM_L_SFT, 1, 1),
	SOC_DAPM_SINGLE("REC MIXL Switch", RT5640_OUT_L3_MIXER,
			RT5640_M_RM_L_OM_L_SFT, 1, 1),
	SOC_DAPM_SINGLE("DAC R2 Switch", RT5640_OUT_L3_MIXER,
			RT5640_M_DAC_R2_OM_L_SFT, 1, 1),
	SOC_DAPM_SINGLE("DAC L2 Switch", RT5640_OUT_L3_MIXER,
			RT5640_M_DAC_L2_OM_L_SFT, 1, 1),
	SOC_DAPM_SINGLE("DAC L1 Switch", RT5640_OUT_L3_MIXER,
			RT5640_M_DAC_L1_OM_L_SFT, 1, 1),
};

static const struct snd_kcontrol_new rt5640_out_r_mix[] = {
	SOC_DAPM_SINGLE("SPK MIXR Switch", RT5640_OUT_R3_MIXER,
			RT5640_M_SM_L_OM_R_SFT, 1, 1),
	SOC_DAPM_SINGLE("BST2 Switch", RT5640_OUT_R3_MIXER,
			RT5640_M_BST4_OM_R_SFT, 1, 1),
	SOC_DAPM_SINGLE("BST1 Switch", RT5640_OUT_R3_MIXER,
			RT5640_M_BST1_OM_R_SFT, 1, 1),
	SOC_DAPM_SINGLE("INR Switch", RT5640_OUT_R3_MIXER,
			RT5640_M_IN_R_OM_R_SFT, 1, 1),
	SOC_DAPM_SINGLE("REC MIXR Switch", RT5640_OUT_R3_MIXER,
			RT5640_M_RM_R_OM_R_SFT, 1, 1),
	SOC_DAPM_SINGLE("DAC L2 Switch", RT5640_OUT_R3_MIXER,
			RT5640_M_DAC_L2_OM_R_SFT, 1, 1),
	SOC_DAPM_SINGLE("DAC R2 Switch", RT5640_OUT_R3_MIXER,
			RT5640_M_DAC_R2_OM_R_SFT, 1, 1),
	SOC_DAPM_SINGLE("DAC R1 Switch", RT5640_OUT_R3_MIXER,
			RT5640_M_DAC_R1_OM_R_SFT, 1, 1),
};

static const struct snd_kcontrol_new rt5639_out_l_mix[] = {
	SOC_DAPM_SINGLE("BST1 Switch", RT5640_OUT_L3_MIXER,
			RT5640_M_BST1_OM_L_SFT, 1, 1),
	SOC_DAPM_SINGLE("INL Switch", RT5640_OUT_L3_MIXER,
			RT5640_M_IN_L_OM_L_SFT, 1, 1),
	SOC_DAPM_SINGLE("REC MIXL Switch", RT5640_OUT_L3_MIXER,
			RT5640_M_RM_L_OM_L_SFT, 1, 1),
	SOC_DAPM_SINGLE("DAC L1 Switch", RT5640_OUT_L3_MIXER,
			RT5640_M_DAC_L1_OM_L_SFT, 1, 1),
};

static const struct snd_kcontrol_new rt5639_out_r_mix[] = {
	SOC_DAPM_SINGLE("BST2 Switch", RT5640_OUT_R3_MIXER,
			RT5640_M_BST4_OM_R_SFT, 1, 1),
	SOC_DAPM_SINGLE("BST1 Switch", RT5640_OUT_R3_MIXER,
			RT5640_M_BST1_OM_R_SFT, 1, 1),
	SOC_DAPM_SINGLE("INR Switch", RT5640_OUT_R3_MIXER,
			RT5640_M_IN_R_OM_R_SFT, 1, 1),
	SOC_DAPM_SINGLE("REC MIXR Switch", RT5640_OUT_R3_MIXER,
			RT5640_M_RM_R_OM_R_SFT, 1, 1),
	SOC_DAPM_SINGLE("DAC R1 Switch", RT5640_OUT_R3_MIXER,
			RT5640_M_DAC_R1_OM_R_SFT, 1, 1),
};

static const struct snd_kcontrol_new rt5640_spo_l_mix[] = {
	SOC_DAPM_SINGLE("DAC R1 Switch", RT5640_SPO_L_MIXER,
			RT5640_M_DAC_R1_SPM_L_SFT, 1, 1),
	SOC_DAPM_SINGLE("DAC L1 Switch", RT5640_SPO_L_MIXER,
			RT5640_M_DAC_L1_SPM_L_SFT, 1, 1),
	SOC_DAPM_SINGLE("SPKVOL R Switch", RT5640_SPO_L_MIXER,
			RT5640_M_SV_R_SPM_L_SFT, 1, 1),
	SOC_DAPM_SINGLE("SPKVOL L Switch", RT5640_SPO_L_MIXER,
			RT5640_M_SV_L_SPM_L_SFT, 1, 1),
	SOC_DAPM_SINGLE("BST1 Switch", RT5640_SPO_L_MIXER,
			RT5640_M_BST1_SPM_L_SFT, 1, 1),
};

static const struct snd_kcontrol_new rt5640_spo_r_mix[] = {
	SOC_DAPM_SINGLE("DAC R1 Switch", RT5640_SPO_R_MIXER,
			RT5640_M_DAC_R1_SPM_R_SFT, 1, 1),
	SOC_DAPM_SINGLE("SPKVOL R Switch", RT5640_SPO_R_MIXER,
			RT5640_M_SV_R_SPM_R_SFT, 1, 1),
	SOC_DAPM_SINGLE("BST1 Switch", RT5640_SPO_R_MIXER,
			RT5640_M_BST1_SPM_R_SFT, 1, 1),
};

static const struct snd_kcontrol_new rt5640_hpo_mix[] = {
	SOC_DAPM_SINGLE("HPO MIX DAC2 Switch", RT5640_HPO_MIXER,
			RT5640_M_DAC2_HM_SFT, 1, 1),
	SOC_DAPM_SINGLE("HPO MIX DAC1 Switch", RT5640_HPO_MIXER,
			RT5640_M_DAC1_HM_SFT, 1, 1),
	SOC_DAPM_SINGLE("HPO MIX HPVOL Switch", RT5640_HPO_MIXER,
			RT5640_M_HPVOL_HM_SFT, 1, 1),
};

static const struct snd_kcontrol_new rt5639_hpo_mix[] = {
	SOC_DAPM_SINGLE("HPO MIX DAC1 Switch", RT5640_HPO_MIXER,
			RT5640_M_DAC1_HM_SFT, 1, 1),
	SOC_DAPM_SINGLE("HPO MIX HPVOL Switch", RT5640_HPO_MIXER,
			RT5640_M_HPVOL_HM_SFT, 1, 1),
};

static const struct snd_kcontrol_new rt5640_lout_mix[] = {
	SOC_DAPM_SINGLE("DAC L1 Switch", RT5640_LOUT_MIXER,
			RT5640_M_DAC_L1_LM_SFT, 1, 1),
	SOC_DAPM_SINGLE("DAC R1 Switch", RT5640_LOUT_MIXER,
			RT5640_M_DAC_R1_LM_SFT, 1, 1),
	SOC_DAPM_SINGLE("OUTVOL L Switch", RT5640_LOUT_MIXER,
			RT5640_M_OV_L_LM_SFT, 1, 1),
	SOC_DAPM_SINGLE("OUTVOL R Switch", RT5640_LOUT_MIXER,
			RT5640_M_OV_R_LM_SFT, 1, 1),
};

static const struct snd_kcontrol_new rt5640_mono_mix[] = {
	SOC_DAPM_SINGLE("DAC R2 Switch", RT5640_MONO_MIXER,
			RT5640_M_DAC_R2_MM_SFT, 1, 1),
	SOC_DAPM_SINGLE("DAC L2 Switch", RT5640_MONO_MIXER,
			RT5640_M_DAC_L2_MM_SFT, 1, 1),
	SOC_DAPM_SINGLE("OUTVOL R Switch", RT5640_MONO_MIXER,
			RT5640_M_OV_R_MM_SFT, 1, 1),
	SOC_DAPM_SINGLE("OUTVOL L Switch", RT5640_MONO_MIXER,
			RT5640_M_OV_L_MM_SFT, 1, 1),
	SOC_DAPM_SINGLE("BST1 Switch", RT5640_MONO_MIXER,
			RT5640_M_BST1_MM_SFT, 1, 1),
};

static const struct snd_kcontrol_new spk_l_enable_control =
	SOC_DAPM_SINGLE_AUTODISABLE("Switch", RT5640_SPK_VOL,
		RT5640_L_MUTE_SFT, 1, 1);

static const struct snd_kcontrol_new spk_r_enable_control =
	SOC_DAPM_SINGLE_AUTODISABLE("Switch", RT5640_SPK_VOL,
		RT5640_R_MUTE_SFT, 1, 1);

static const struct snd_kcontrol_new hp_l_enable_control =
	SOC_DAPM_SINGLE_AUTODISABLE("Switch", RT5640_HP_VOL,
		RT5640_L_MUTE_SFT, 1, 1);

static const struct snd_kcontrol_new hp_r_enable_control =
	SOC_DAPM_SINGLE_AUTODISABLE("Switch", RT5640_HP_VOL,
		RT5640_R_MUTE_SFT, 1, 1);

/* Stereo ADC source */
static const char * const rt5640_stereo_adc1_src[] = {
	"DIG MIX", "ADC"
};

static SOC_ENUM_SINGLE_DECL(rt5640_stereo_adc1_enum, RT5640_STO_ADC_MIXER,
			    RT5640_ADC_1_SRC_SFT, rt5640_stereo_adc1_src);

static const struct snd_kcontrol_new rt5640_sto_adc_1_mux =
	SOC_DAPM_ENUM("Stereo ADC1 Mux", rt5640_stereo_adc1_enum);

static const char * const rt5640_stereo_adc2_src[] = {
	"DMIC1", "DMIC2", "DIG MIX"
};

static SOC_ENUM_SINGLE_DECL(rt5640_stereo_adc2_enum, RT5640_STO_ADC_MIXER,
			    RT5640_ADC_2_SRC_SFT, rt5640_stereo_adc2_src);

static const struct snd_kcontrol_new rt5640_sto_adc_2_mux =
	SOC_DAPM_ENUM("Stereo ADC2 Mux", rt5640_stereo_adc2_enum);

/* Mono ADC source */
static const char * const rt5640_mono_adc_l1_src[] = {
	"Mono DAC MIXL", "ADCL"
};

static SOC_ENUM_SINGLE_DECL(rt5640_mono_adc_l1_enum, RT5640_MONO_ADC_MIXER,
			    RT5640_MONO_ADC_L1_SRC_SFT, rt5640_mono_adc_l1_src);

static const struct snd_kcontrol_new rt5640_mono_adc_l1_mux =
	SOC_DAPM_ENUM("Mono ADC1 left source", rt5640_mono_adc_l1_enum);

static const char * const rt5640_mono_adc_l2_src[] = {
	"DMIC L1", "DMIC L2", "Mono DAC MIXL"
};

static SOC_ENUM_SINGLE_DECL(rt5640_mono_adc_l2_enum, RT5640_MONO_ADC_MIXER,
			    RT5640_MONO_ADC_L2_SRC_SFT, rt5640_mono_adc_l2_src);

static const struct snd_kcontrol_new rt5640_mono_adc_l2_mux =
	SOC_DAPM_ENUM("Mono ADC2 left source", rt5640_mono_adc_l2_enum);

static const char * const rt5640_mono_adc_r1_src[] = {
	"Mono DAC MIXR", "ADCR"
};

static SOC_ENUM_SINGLE_DECL(rt5640_mono_adc_r1_enum, RT5640_MONO_ADC_MIXER,
			    RT5640_MONO_ADC_R1_SRC_SFT, rt5640_mono_adc_r1_src);

static const struct snd_kcontrol_new rt5640_mono_adc_r1_mux =
	SOC_DAPM_ENUM("Mono ADC1 right source", rt5640_mono_adc_r1_enum);

static const char * const rt5640_mono_adc_r2_src[] = {
	"DMIC R1", "DMIC R2", "Mono DAC MIXR"
};

static SOC_ENUM_SINGLE_DECL(rt5640_mono_adc_r2_enum, RT5640_MONO_ADC_MIXER,
			    RT5640_MONO_ADC_R2_SRC_SFT, rt5640_mono_adc_r2_src);

static const struct snd_kcontrol_new rt5640_mono_adc_r2_mux =
	SOC_DAPM_ENUM("Mono ADC2 right source", rt5640_mono_adc_r2_enum);

/* DAC2 channel source */
static const char * const rt5640_dac_l2_src[] = {
	"IF2", "Base L/R"
};

static int rt5640_dac_l2_values[] = {
	0,
	3,
};

static SOC_VALUE_ENUM_SINGLE_DECL(rt5640_dac_l2_enum,
				  RT5640_DSP_PATH2, RT5640_DAC_L2_SEL_SFT,
				  0x3, rt5640_dac_l2_src, rt5640_dac_l2_values);

static const struct snd_kcontrol_new rt5640_dac_l2_mux =
	SOC_DAPM_ENUM("DAC2 left channel source", rt5640_dac_l2_enum);

static const char * const rt5640_dac_r2_src[] = {
	"IF2",
};

static int rt5640_dac_r2_values[] = {
	0,
};

static SOC_VALUE_ENUM_SINGLE_DECL(rt5640_dac_r2_enum,
				  RT5640_DSP_PATH2, RT5640_DAC_R2_SEL_SFT,
				  0x3, rt5640_dac_r2_src, rt5640_dac_r2_values);

static const struct snd_kcontrol_new rt5640_dac_r2_mux =
	SOC_DAPM_ENUM("DAC2 right channel source", rt5640_dac_r2_enum);

/* digital interface and iis interface map */
static const char * const rt5640_dai_iis_map[] = {
	"1:1|2:2", "1:2|2:1", "1:1|2:1", "1:2|2:2"
};

static int rt5640_dai_iis_map_values[] = {
	0,
	5,
	6,
	7,
};

static SOC_VALUE_ENUM_SINGLE_DECL(rt5640_dai_iis_map_enum,
				  RT5640_I2S1_SDP, RT5640_I2S_IF_SFT,
				  0x7, rt5640_dai_iis_map,
				  rt5640_dai_iis_map_values);

static const struct snd_kcontrol_new rt5640_dai_mux =
	SOC_DAPM_ENUM("DAI select", rt5640_dai_iis_map_enum);

/* SDI select */
static const char * const rt5640_sdi_sel[] = {
	"IF1", "IF2"
};

static SOC_ENUM_SINGLE_DECL(rt5640_sdi_sel_enum, RT5640_I2S2_SDP,
			    RT5640_I2S2_SDI_SFT, rt5640_sdi_sel);

static const struct snd_kcontrol_new rt5640_sdi_mux =
	SOC_DAPM_ENUM("SDI select", rt5640_sdi_sel_enum);

static void hp_amp_power_on(struct snd_soc_component *component)
{
	struct rt5640_priv *rt5640 = snd_soc_component_get_drvdata(component);

	/* depop parameters */
	regmap_update_bits(rt5640->regmap, RT5640_PR_BASE +
		RT5640_CHPUMP_INT_REG1, 0x0700, 0x0200);
	regmap_update_bits(rt5640->regmap, RT5640_DEPOP_M2,
		RT5640_DEPOP_MASK, RT5640_DEPOP_MAN);
	regmap_update_bits(rt5640->regmap, RT5640_DEPOP_M1,
		RT5640_HP_CP_MASK | RT5640_HP_SG_MASK | RT5640_HP_CB_MASK,
		RT5640_HP_CP_PU | RT5640_HP_SG_DIS | RT5640_HP_CB_PU);
	regmap_write(rt5640->regmap, RT5640_PR_BASE + RT5640_HP_DCC_INT1,
			   0x9f00);
	/* headphone amp power on */
	regmap_update_bits(rt5640->regmap, RT5640_PWR_ANLG1,
		RT5640_PWR_FV1 | RT5640_PWR_FV2, 0);
	regmap_update_bits(rt5640->regmap, RT5640_PWR_ANLG1,
		RT5640_PWR_HA,
		RT5640_PWR_HA);
	usleep_range(10000, 15000);
	regmap_update_bits(rt5640->regmap, RT5640_PWR_ANLG1,
		RT5640_PWR_FV1 | RT5640_PWR_FV2 ,
		RT5640_PWR_FV1 | RT5640_PWR_FV2);
}

static void rt5640_pmu_depop(struct snd_soc_component *component)
{
	struct rt5640_priv *rt5640 = snd_soc_component_get_drvdata(component);

	regmap_update_bits(rt5640->regmap, RT5640_DEPOP_M2,
		RT5640_DEPOP_MASK | RT5640_DIG_DP_MASK,
		RT5640_DEPOP_AUTO | RT5640_DIG_DP_EN);
	regmap_update_bits(rt5640->regmap, RT5640_CHARGE_PUMP,
		RT5640_PM_HP_MASK, RT5640_PM_HP_HV);

	regmap_update_bits(rt5640->regmap, RT5640_DEPOP_M3,
		RT5640_CP_FQ1_MASK | RT5640_CP_FQ2_MASK | RT5640_CP_FQ3_MASK,
		(RT5640_CP_FQ_192_KHZ << RT5640_CP_FQ1_SFT) |
		(RT5640_CP_FQ_12_KHZ << RT5640_CP_FQ2_SFT) |
		(RT5640_CP_FQ_192_KHZ << RT5640_CP_FQ3_SFT));

	regmap_write(rt5640->regmap, RT5640_PR_BASE +
		RT5640_MAMP_INT_REG2, 0x1c00);
	regmap_update_bits(rt5640->regmap, RT5640_DEPOP_M1,
		RT5640_HP_CP_MASK | RT5640_HP_SG_MASK,
		RT5640_HP_CP_PD | RT5640_HP_SG_EN);
	regmap_update_bits(rt5640->regmap, RT5640_PR_BASE +
		RT5640_CHPUMP_INT_REG1, 0x0700, 0x0400);
}

static int rt5640_hp_event(struct snd_soc_dapm_widget *w,
			   struct snd_kcontrol *kcontrol, int event)
{
	struct snd_soc_component *component = snd_soc_dapm_to_component(w->dapm);
	struct rt5640_priv *rt5640 = snd_soc_component_get_drvdata(component);

	switch (event) {
	case SND_SOC_DAPM_POST_PMU:
		rt5640_pmu_depop(component);
		rt5640->hp_mute = false;
		break;

	case SND_SOC_DAPM_PRE_PMD:
		rt5640->hp_mute = true;
		msleep(70);
		break;

	default:
		return 0;
	}

	return 0;
}

static int rt5640_lout_event(struct snd_soc_dapm_widget *w,
	struct snd_kcontrol *kcontrol, int event)
{
	struct snd_soc_component *component = snd_soc_dapm_to_component(w->dapm);

	switch (event) {
	case SND_SOC_DAPM_POST_PMU:
		hp_amp_power_on(component);
		snd_soc_component_update_bits(component, RT5640_PWR_ANLG1,
			RT5640_PWR_LM, RT5640_PWR_LM);
		snd_soc_component_update_bits(component, RT5640_OUTPUT,
			RT5640_L_MUTE | RT5640_R_MUTE, 0);
		break;

	case SND_SOC_DAPM_PRE_PMD:
		snd_soc_component_update_bits(component, RT5640_OUTPUT,
			RT5640_L_MUTE | RT5640_R_MUTE,
			RT5640_L_MUTE | RT5640_R_MUTE);
		snd_soc_component_update_bits(component, RT5640_PWR_ANLG1,
			RT5640_PWR_LM, 0);
		break;

	default:
		return 0;
	}

	return 0;
}

static int rt5640_hp_power_event(struct snd_soc_dapm_widget *w,
			   struct snd_kcontrol *kcontrol, int event)
{
	struct snd_soc_component *component = snd_soc_dapm_to_component(w->dapm);

	switch (event) {
	case SND_SOC_DAPM_POST_PMU:
		hp_amp_power_on(component);
		break;
	default:
		return 0;
	}

	return 0;
}

static int rt5640_hp_post_event(struct snd_soc_dapm_widget *w,
			   struct snd_kcontrol *kcontrol, int event)
{
	struct snd_soc_component *component = snd_soc_dapm_to_component(w->dapm);
	struct rt5640_priv *rt5640 = snd_soc_component_get_drvdata(component);

	switch (event) {
	case SND_SOC_DAPM_POST_PMU:
		if (!rt5640->hp_mute)
			msleep(80);

		break;

	default:
		return 0;
	}

	return 0;
}

static const struct snd_soc_dapm_widget rt5640_dapm_widgets[] = {
	/* ASRC */
	SND_SOC_DAPM_SUPPLY_S("Stereo Filter ASRC", 1, RT5640_ASRC_1,
			 15, 0, NULL, 0),
	SND_SOC_DAPM_SUPPLY_S("I2S2 Filter ASRC", 1, RT5640_ASRC_1,
			 12, 0, NULL, 0),
	SND_SOC_DAPM_SUPPLY_S("I2S2 ASRC", 1, RT5640_ASRC_1,
			 11, 0, NULL, 0),
	SND_SOC_DAPM_SUPPLY_S("DMIC1 ASRC", 1, RT5640_ASRC_1,
			 9, 0, NULL, 0),
	SND_SOC_DAPM_SUPPLY_S("DMIC2 ASRC", 1, RT5640_ASRC_1,
			 8, 0, NULL, 0),


	/* Input Side */
	/* micbias */
	SND_SOC_DAPM_SUPPLY("LDO2", RT5640_PWR_ANLG1,
			RT5640_PWR_LDO2_BIT, 0, NULL, 0),
	SND_SOC_DAPM_SUPPLY("MICBIAS1", RT5640_PWR_ANLG2,
			RT5640_PWR_MB1_BIT, 0, NULL, 0),
	/* Input Lines */
	SND_SOC_DAPM_INPUT("DMIC1"),
	SND_SOC_DAPM_INPUT("DMIC2"),
	SND_SOC_DAPM_INPUT("IN1P"),
	SND_SOC_DAPM_INPUT("IN1N"),
	SND_SOC_DAPM_INPUT("IN2P"),
	SND_SOC_DAPM_INPUT("IN2N"),
	SND_SOC_DAPM_INPUT("IN3P"),
	SND_SOC_DAPM_INPUT("IN3N"),
	SND_SOC_DAPM_PGA("DMIC L1", SND_SOC_NOPM, 0, 0, NULL, 0),
	SND_SOC_DAPM_PGA("DMIC R1", SND_SOC_NOPM, 0, 0, NULL, 0),
	SND_SOC_DAPM_PGA("DMIC L2", SND_SOC_NOPM, 0, 0, NULL, 0),
	SND_SOC_DAPM_PGA("DMIC R2", SND_SOC_NOPM, 0, 0, NULL, 0),

	SND_SOC_DAPM_SUPPLY("DMIC CLK", SND_SOC_NOPM, 0, 0,
		set_dmic_clk, SND_SOC_DAPM_PRE_PMU),
	SND_SOC_DAPM_SUPPLY("DMIC1 Power", RT5640_DMIC, RT5640_DMIC_1_EN_SFT, 0,
		NULL, 0),
	SND_SOC_DAPM_SUPPLY("DMIC2 Power", RT5640_DMIC, RT5640_DMIC_2_EN_SFT, 0,
		NULL, 0),
	/* Boost */
	SND_SOC_DAPM_PGA("BST1", RT5640_PWR_ANLG2,
		RT5640_PWR_BST1_BIT, 0, NULL, 0),
	SND_SOC_DAPM_PGA("BST2", RT5640_PWR_ANLG2,
		RT5640_PWR_BST4_BIT, 0, NULL, 0),
	SND_SOC_DAPM_PGA("BST3", RT5640_PWR_ANLG2,
		RT5640_PWR_BST2_BIT, 0, NULL, 0),
	/* Input Volume */
	SND_SOC_DAPM_PGA("INL VOL", RT5640_PWR_VOL,
		RT5640_PWR_IN_L_BIT, 0, NULL, 0),
	SND_SOC_DAPM_PGA("INR VOL", RT5640_PWR_VOL,
		RT5640_PWR_IN_R_BIT, 0, NULL, 0),
	/* REC Mixer */
	SND_SOC_DAPM_MIXER("RECMIXL", RT5640_PWR_MIXER, RT5640_PWR_RM_L_BIT, 0,
			rt5640_rec_l_mix, ARRAY_SIZE(rt5640_rec_l_mix)),
	SND_SOC_DAPM_MIXER("RECMIXR", RT5640_PWR_MIXER, RT5640_PWR_RM_R_BIT, 0,
			rt5640_rec_r_mix, ARRAY_SIZE(rt5640_rec_r_mix)),
	/* ADCs */
	SND_SOC_DAPM_ADC("ADC L", NULL, RT5640_PWR_DIG1,
			RT5640_PWR_ADC_L_BIT, 0),
	SND_SOC_DAPM_ADC("ADC R", NULL, RT5640_PWR_DIG1,
			RT5640_PWR_ADC_R_BIT, 0),
	/* ADC Mux */
	SND_SOC_DAPM_MUX("Stereo ADC L2 Mux", SND_SOC_NOPM, 0, 0,
				&rt5640_sto_adc_2_mux),
	SND_SOC_DAPM_MUX("Stereo ADC R2 Mux", SND_SOC_NOPM, 0, 0,
				&rt5640_sto_adc_2_mux),
	SND_SOC_DAPM_MUX("Stereo ADC L1 Mux", SND_SOC_NOPM, 0, 0,
				&rt5640_sto_adc_1_mux),
	SND_SOC_DAPM_MUX("Stereo ADC R1 Mux", SND_SOC_NOPM, 0, 0,
				&rt5640_sto_adc_1_mux),
	SND_SOC_DAPM_MUX("Mono ADC L2 Mux", SND_SOC_NOPM, 0, 0,
				&rt5640_mono_adc_l2_mux),
	SND_SOC_DAPM_MUX("Mono ADC L1 Mux", SND_SOC_NOPM, 0, 0,
				&rt5640_mono_adc_l1_mux),
	SND_SOC_DAPM_MUX("Mono ADC R1 Mux", SND_SOC_NOPM, 0, 0,
				&rt5640_mono_adc_r1_mux),
	SND_SOC_DAPM_MUX("Mono ADC R2 Mux", SND_SOC_NOPM, 0, 0,
				&rt5640_mono_adc_r2_mux),
	/* ADC Mixer */
	SND_SOC_DAPM_SUPPLY("Stereo Filter", RT5640_PWR_DIG2,
		RT5640_PWR_ADC_SF_BIT, 0, NULL, 0),
	SND_SOC_DAPM_MIXER("Stereo ADC MIXL", SND_SOC_NOPM, 0, 0,
		rt5640_sto_adc_l_mix, ARRAY_SIZE(rt5640_sto_adc_l_mix)),
	SND_SOC_DAPM_MIXER("Stereo ADC MIXR", SND_SOC_NOPM, 0, 0,
		rt5640_sto_adc_r_mix, ARRAY_SIZE(rt5640_sto_adc_r_mix)),
	SND_SOC_DAPM_SUPPLY("Mono Left Filter", RT5640_PWR_DIG2,
		RT5640_PWR_ADC_MF_L_BIT, 0, NULL, 0),
	SND_SOC_DAPM_MIXER("Mono ADC MIXL", SND_SOC_NOPM, 0, 0,
		rt5640_mono_adc_l_mix, ARRAY_SIZE(rt5640_mono_adc_l_mix)),
	SND_SOC_DAPM_SUPPLY("Mono Right Filter", RT5640_PWR_DIG2,
		RT5640_PWR_ADC_MF_R_BIT, 0, NULL, 0),
	SND_SOC_DAPM_MIXER("Mono ADC MIXR", SND_SOC_NOPM, 0, 0,
		rt5640_mono_adc_r_mix, ARRAY_SIZE(rt5640_mono_adc_r_mix)),

	/* Digital Interface */
	SND_SOC_DAPM_SUPPLY("I2S1", RT5640_PWR_DIG1,
		RT5640_PWR_I2S1_BIT, 0, NULL, 0),
	SND_SOC_DAPM_PGA("IF1 DAC", SND_SOC_NOPM, 0, 0, NULL, 0),
	SND_SOC_DAPM_PGA("IF1 DAC L", SND_SOC_NOPM, 0, 0, NULL, 0),
	SND_SOC_DAPM_PGA("IF1 DAC R", SND_SOC_NOPM, 0, 0, NULL, 0),
	SND_SOC_DAPM_PGA("IF1 ADC", SND_SOC_NOPM, 0, 0, NULL, 0),
	SND_SOC_DAPM_PGA("IF1 ADC L", SND_SOC_NOPM, 0, 0, NULL, 0),
	SND_SOC_DAPM_PGA("IF1 ADC R", SND_SOC_NOPM, 0, 0, NULL, 0),
	SND_SOC_DAPM_SUPPLY("I2S2", RT5640_PWR_DIG1,
		RT5640_PWR_I2S2_BIT, 0, NULL, 0),
	SND_SOC_DAPM_PGA("IF2 DAC", SND_SOC_NOPM, 0, 0, NULL, 0),
	SND_SOC_DAPM_PGA("IF2 DAC L", SND_SOC_NOPM, 0, 0, NULL, 0),
	SND_SOC_DAPM_PGA("IF2 DAC R", SND_SOC_NOPM, 0, 0, NULL, 0),
	SND_SOC_DAPM_PGA("IF2 ADC", SND_SOC_NOPM, 0, 0, NULL, 0),
	SND_SOC_DAPM_PGA("IF2 ADC L", SND_SOC_NOPM, 0, 0, NULL, 0),
	SND_SOC_DAPM_PGA("IF2 ADC R", SND_SOC_NOPM, 0, 0, NULL, 0),
	/* Digital Interface Select */
	SND_SOC_DAPM_MUX("DAI1 RX Mux", SND_SOC_NOPM, 0, 0, &rt5640_dai_mux),
	SND_SOC_DAPM_MUX("DAI1 TX Mux", SND_SOC_NOPM, 0, 0, &rt5640_dai_mux),
	SND_SOC_DAPM_MUX("DAI1 IF1 Mux", SND_SOC_NOPM, 0, 0, &rt5640_dai_mux),
	SND_SOC_DAPM_MUX("DAI1 IF2 Mux", SND_SOC_NOPM, 0, 0, &rt5640_dai_mux),
	SND_SOC_DAPM_MUX("SDI1 TX Mux", SND_SOC_NOPM, 0, 0, &rt5640_sdi_mux),
	SND_SOC_DAPM_MUX("DAI2 RX Mux", SND_SOC_NOPM, 0, 0, &rt5640_dai_mux),
	SND_SOC_DAPM_MUX("DAI2 TX Mux", SND_SOC_NOPM, 0, 0, &rt5640_dai_mux),
	SND_SOC_DAPM_MUX("DAI2 IF1 Mux", SND_SOC_NOPM, 0, 0, &rt5640_dai_mux),
	SND_SOC_DAPM_MUX("DAI2 IF2 Mux", SND_SOC_NOPM, 0, 0, &rt5640_dai_mux),
	SND_SOC_DAPM_MUX("SDI2 TX Mux", SND_SOC_NOPM, 0, 0, &rt5640_sdi_mux),
	/* Audio Interface */
	SND_SOC_DAPM_AIF_IN("AIF1RX", "AIF1 Playback", 0, SND_SOC_NOPM, 0, 0),
	SND_SOC_DAPM_AIF_OUT("AIF1TX", "AIF1 Capture", 0, SND_SOC_NOPM, 0, 0),
	SND_SOC_DAPM_AIF_IN("AIF2RX", "AIF2 Playback", 0, SND_SOC_NOPM, 0, 0),
	SND_SOC_DAPM_AIF_OUT("AIF2TX", "AIF2 Capture", 0, SND_SOC_NOPM, 0, 0),

	/* Output Side */
	/* DAC mixer before sound effect  */
	SND_SOC_DAPM_MIXER("DAC MIXL", SND_SOC_NOPM, 0, 0,
		rt5640_dac_l_mix, ARRAY_SIZE(rt5640_dac_l_mix)),
	SND_SOC_DAPM_MIXER("DAC MIXR", SND_SOC_NOPM, 0, 0,
		rt5640_dac_r_mix, ARRAY_SIZE(rt5640_dac_r_mix)),

	/* DAC Mixer */
	SND_SOC_DAPM_MIXER("Mono DAC MIXL", SND_SOC_NOPM, 0, 0,
		rt5640_mono_dac_l_mix, ARRAY_SIZE(rt5640_mono_dac_l_mix)),
	SND_SOC_DAPM_MIXER("Mono DAC MIXR", SND_SOC_NOPM, 0, 0,
		rt5640_mono_dac_r_mix, ARRAY_SIZE(rt5640_mono_dac_r_mix)),
	SND_SOC_DAPM_MIXER("DIG MIXL", SND_SOC_NOPM, 0, 0,
		rt5640_dig_l_mix, ARRAY_SIZE(rt5640_dig_l_mix)),
	SND_SOC_DAPM_MIXER("DIG MIXR", SND_SOC_NOPM, 0, 0,
		rt5640_dig_r_mix, ARRAY_SIZE(rt5640_dig_r_mix)),
	/* DACs */
	SND_SOC_DAPM_DAC("DAC L1", NULL, SND_SOC_NOPM,
			0, 0),
	SND_SOC_DAPM_DAC("DAC R1", NULL, SND_SOC_NOPM,
			0, 0),
	SND_SOC_DAPM_SUPPLY("DAC L1 Power", RT5640_PWR_DIG1,
		RT5640_PWR_DAC_L1_BIT, 0, NULL, 0),
	SND_SOC_DAPM_SUPPLY("DAC R1 Power", RT5640_PWR_DIG1,
		RT5640_PWR_DAC_R1_BIT, 0, NULL, 0),
	SND_SOC_DAPM_SUPPLY("DAC L2 Power", RT5640_PWR_DIG1,
		RT5640_PWR_DAC_L2_BIT, 0, NULL, 0),
	SND_SOC_DAPM_SUPPLY("DAC R2 Power", RT5640_PWR_DIG1,
		RT5640_PWR_DAC_R2_BIT, 0, NULL, 0),
	/* SPK/OUT Mixer */
	SND_SOC_DAPM_MIXER("SPK MIXL", RT5640_PWR_MIXER, RT5640_PWR_SM_L_BIT,
		0, rt5640_spk_l_mix, ARRAY_SIZE(rt5640_spk_l_mix)),
	SND_SOC_DAPM_MIXER("SPK MIXR", RT5640_PWR_MIXER, RT5640_PWR_SM_R_BIT,
		0, rt5640_spk_r_mix, ARRAY_SIZE(rt5640_spk_r_mix)),
	/* Ouput Volume */
	SND_SOC_DAPM_PGA("SPKVOL L", RT5640_PWR_VOL,
		RT5640_PWR_SV_L_BIT, 0, NULL, 0),
	SND_SOC_DAPM_PGA("SPKVOL R", RT5640_PWR_VOL,
		RT5640_PWR_SV_R_BIT, 0, NULL, 0),
	SND_SOC_DAPM_PGA("OUTVOL L", RT5640_PWR_VOL,
		RT5640_PWR_OV_L_BIT, 0, NULL, 0),
	SND_SOC_DAPM_PGA("OUTVOL R", RT5640_PWR_VOL,
		RT5640_PWR_OV_R_BIT, 0, NULL, 0),
	SND_SOC_DAPM_PGA("HPOVOL L", RT5640_PWR_VOL,
		RT5640_PWR_HV_L_BIT, 0, NULL, 0),
	SND_SOC_DAPM_PGA("HPOVOL R", RT5640_PWR_VOL,
		RT5640_PWR_HV_R_BIT, 0, NULL, 0),
	/* SPO/HPO/LOUT/Mono Mixer */
	SND_SOC_DAPM_MIXER("SPOL MIX", SND_SOC_NOPM, 0,
		0, rt5640_spo_l_mix, ARRAY_SIZE(rt5640_spo_l_mix)),
	SND_SOC_DAPM_MIXER("SPOR MIX", SND_SOC_NOPM, 0,
		0, rt5640_spo_r_mix, ARRAY_SIZE(rt5640_spo_r_mix)),
	SND_SOC_DAPM_MIXER("LOUT MIX", SND_SOC_NOPM, 0, 0,
		rt5640_lout_mix, ARRAY_SIZE(rt5640_lout_mix)),
	SND_SOC_DAPM_SUPPLY_S("Improve HP Amp Drv", 1, SND_SOC_NOPM,
		0, 0, rt5640_hp_power_event, SND_SOC_DAPM_POST_PMU),
	SND_SOC_DAPM_PGA_S("HP Amp", 1, SND_SOC_NOPM, 0, 0,
		rt5640_hp_event,
		SND_SOC_DAPM_PRE_PMD | SND_SOC_DAPM_POST_PMU),
	SND_SOC_DAPM_PGA_S("LOUT amp", 1, SND_SOC_NOPM, 0, 0,
		rt5640_lout_event,
		SND_SOC_DAPM_PRE_PMD | SND_SOC_DAPM_POST_PMU),
	SND_SOC_DAPM_SUPPLY("HP L Amp", RT5640_PWR_ANLG1,
		RT5640_PWR_HP_L_BIT, 0, NULL, 0),
	SND_SOC_DAPM_SUPPLY("HP R Amp", RT5640_PWR_ANLG1,
		RT5640_PWR_HP_R_BIT, 0, NULL, 0),
	SND_SOC_DAPM_SUPPLY("Improve SPK Amp Drv", RT5640_PWR_DIG1,
		RT5640_PWR_CLS_D_BIT, 0, NULL, 0),

	/* Output Switch */
	SND_SOC_DAPM_SWITCH("Speaker L Playback", SND_SOC_NOPM, 0, 0,
			&spk_l_enable_control),
	SND_SOC_DAPM_SWITCH("Speaker R Playback", SND_SOC_NOPM, 0, 0,
			&spk_r_enable_control),
	SND_SOC_DAPM_SWITCH("HP L Playback", SND_SOC_NOPM, 0, 0,
			&hp_l_enable_control),
	SND_SOC_DAPM_SWITCH("HP R Playback", SND_SOC_NOPM, 0, 0,
			&hp_r_enable_control),
	SND_SOC_DAPM_POST("HP Post", rt5640_hp_post_event),
	/* Output Lines */
	SND_SOC_DAPM_OUTPUT("SPOLP"),
	SND_SOC_DAPM_OUTPUT("SPOLN"),
	SND_SOC_DAPM_OUTPUT("SPORP"),
	SND_SOC_DAPM_OUTPUT("SPORN"),
	SND_SOC_DAPM_OUTPUT("HPOL"),
	SND_SOC_DAPM_OUTPUT("HPOR"),
	SND_SOC_DAPM_OUTPUT("LOUTL"),
	SND_SOC_DAPM_OUTPUT("LOUTR"),
};

static const struct snd_soc_dapm_widget rt5640_specific_dapm_widgets[] = {
	/* Audio DSP */
	SND_SOC_DAPM_PGA("Audio DSP", SND_SOC_NOPM, 0, 0, NULL, 0),
	/* ANC */
	SND_SOC_DAPM_PGA("ANC", SND_SOC_NOPM, 0, 0, NULL, 0),

	/* DAC2 channel Mux */
	SND_SOC_DAPM_MUX("DAC L2 Mux", SND_SOC_NOPM, 0, 0, &rt5640_dac_l2_mux),
	SND_SOC_DAPM_MUX("DAC R2 Mux", SND_SOC_NOPM, 0, 0, &rt5640_dac_r2_mux),

	SND_SOC_DAPM_MIXER("Stereo DAC MIXL", SND_SOC_NOPM, 0, 0,
		rt5640_sto_dac_l_mix, ARRAY_SIZE(rt5640_sto_dac_l_mix)),
	SND_SOC_DAPM_MIXER("Stereo DAC MIXR", SND_SOC_NOPM, 0, 0,
		rt5640_sto_dac_r_mix, ARRAY_SIZE(rt5640_sto_dac_r_mix)),

	SND_SOC_DAPM_DAC("DAC R2", NULL, SND_SOC_NOPM, 0,
		0),
	SND_SOC_DAPM_DAC("DAC L2", NULL, SND_SOC_NOPM, 0,
		0),

	SND_SOC_DAPM_MIXER("OUT MIXL", RT5640_PWR_MIXER, RT5640_PWR_OM_L_BIT,
		0, rt5640_out_l_mix, ARRAY_SIZE(rt5640_out_l_mix)),
	SND_SOC_DAPM_MIXER("OUT MIXR", RT5640_PWR_MIXER, RT5640_PWR_OM_R_BIT,
		0, rt5640_out_r_mix, ARRAY_SIZE(rt5640_out_r_mix)),

	SND_SOC_DAPM_MIXER("HPO MIX L", SND_SOC_NOPM, 0, 0,
		rt5640_hpo_mix, ARRAY_SIZE(rt5640_hpo_mix)),
	SND_SOC_DAPM_MIXER("HPO MIX R", SND_SOC_NOPM, 0, 0,
		rt5640_hpo_mix, ARRAY_SIZE(rt5640_hpo_mix)),

	SND_SOC_DAPM_MIXER("Mono MIX", RT5640_PWR_ANLG1, RT5640_PWR_MM_BIT, 0,
		rt5640_mono_mix, ARRAY_SIZE(rt5640_mono_mix)),
	SND_SOC_DAPM_SUPPLY("Improve MONO Amp Drv", RT5640_PWR_ANLG1,
		RT5640_PWR_MA_BIT, 0, NULL, 0),

	SND_SOC_DAPM_OUTPUT("MONOP"),
	SND_SOC_DAPM_OUTPUT("MONON"),
};

static const struct snd_soc_dapm_widget rt5639_specific_dapm_widgets[] = {
	SND_SOC_DAPM_MIXER("Stereo DAC MIXL", SND_SOC_NOPM, 0, 0,
		rt5639_sto_dac_l_mix, ARRAY_SIZE(rt5639_sto_dac_l_mix)),
	SND_SOC_DAPM_MIXER("Stereo DAC MIXR", SND_SOC_NOPM, 0, 0,
		rt5639_sto_dac_r_mix, ARRAY_SIZE(rt5639_sto_dac_r_mix)),

	SND_SOC_DAPM_MIXER("OUT MIXL", RT5640_PWR_MIXER, RT5640_PWR_OM_L_BIT,
		0, rt5639_out_l_mix, ARRAY_SIZE(rt5639_out_l_mix)),
	SND_SOC_DAPM_MIXER("OUT MIXR", RT5640_PWR_MIXER, RT5640_PWR_OM_R_BIT,
		0, rt5639_out_r_mix, ARRAY_SIZE(rt5639_out_r_mix)),

	SND_SOC_DAPM_MIXER("HPO MIX L", SND_SOC_NOPM, 0, 0,
		rt5639_hpo_mix, ARRAY_SIZE(rt5639_hpo_mix)),
	SND_SOC_DAPM_MIXER("HPO MIX R", SND_SOC_NOPM, 0, 0,
		rt5639_hpo_mix, ARRAY_SIZE(rt5639_hpo_mix)),
};

static const struct snd_soc_dapm_route rt5640_dapm_routes[] = {
	{ "I2S1", NULL, "Stereo Filter ASRC", is_using_asrc },
	{ "I2S2", NULL, "I2S2 ASRC", is_using_asrc },
	{ "I2S2", NULL, "I2S2 Filter ASRC", is_using_asrc },
	{ "DMIC1", NULL, "DMIC1 ASRC", is_using_asrc },
	{ "DMIC2", NULL, "DMIC2 ASRC", is_using_asrc },

	{"IN1P", NULL, "LDO2"},
	{"IN2P", NULL, "LDO2"},
	{"IN3P", NULL, "LDO2"},

	{"DMIC L1", NULL, "DMIC1"},
	{"DMIC R1", NULL, "DMIC1"},
	{"DMIC L2", NULL, "DMIC2"},
	{"DMIC R2", NULL, "DMIC2"},

	{"BST1", NULL, "IN1P"},
	{"BST1", NULL, "IN1N"},
	{"BST2", NULL, "IN2P"},
	{"BST2", NULL, "IN2N"},
	{"BST3", NULL, "IN3P"},
	{"BST3", NULL, "IN3N"},

	{"INL VOL", NULL, "IN2P"},
	{"INR VOL", NULL, "IN2N"},

	{"RECMIXL", "HPOL Switch", "HPOL"},
	{"RECMIXL", "INL Switch", "INL VOL"},
	{"RECMIXL", "BST3 Switch", "BST3"},
	{"RECMIXL", "BST2 Switch", "BST2"},
	{"RECMIXL", "BST1 Switch", "BST1"},
	{"RECMIXL", "OUT MIXL Switch", "OUT MIXL"},

	{"RECMIXR", "HPOR Switch", "HPOR"},
	{"RECMIXR", "INR Switch", "INR VOL"},
	{"RECMIXR", "BST3 Switch", "BST3"},
	{"RECMIXR", "BST2 Switch", "BST2"},
	{"RECMIXR", "BST1 Switch", "BST1"},
	{"RECMIXR", "OUT MIXR Switch", "OUT MIXR"},

	{"ADC L", NULL, "RECMIXL"},
	{"ADC R", NULL, "RECMIXR"},

	{"DMIC L1", NULL, "DMIC CLK"},
	{"DMIC L1", NULL, "DMIC1 Power"},
	{"DMIC R1", NULL, "DMIC CLK"},
	{"DMIC R1", NULL, "DMIC1 Power"},
	{"DMIC L2", NULL, "DMIC CLK"},
	{"DMIC L2", NULL, "DMIC2 Power"},
	{"DMIC R2", NULL, "DMIC CLK"},
	{"DMIC R2", NULL, "DMIC2 Power"},

	{"Stereo ADC L2 Mux", "DMIC1", "DMIC L1"},
	{"Stereo ADC L2 Mux", "DMIC2", "DMIC L2"},
	{"Stereo ADC L2 Mux", "DIG MIX", "DIG MIXL"},
	{"Stereo ADC L1 Mux", "ADC", "ADC L"},
	{"Stereo ADC L1 Mux", "DIG MIX", "DIG MIXL"},

	{"Stereo ADC R1 Mux", "ADC", "ADC R"},
	{"Stereo ADC R1 Mux", "DIG MIX", "DIG MIXR"},
	{"Stereo ADC R2 Mux", "DMIC1", "DMIC R1"},
	{"Stereo ADC R2 Mux", "DMIC2", "DMIC R2"},
	{"Stereo ADC R2 Mux", "DIG MIX", "DIG MIXR"},

	{"Mono ADC L2 Mux", "DMIC L1", "DMIC L1"},
	{"Mono ADC L2 Mux", "DMIC L2", "DMIC L2"},
	{"Mono ADC L2 Mux", "Mono DAC MIXL", "Mono DAC MIXL"},
	{"Mono ADC L1 Mux", "Mono DAC MIXL", "Mono DAC MIXL"},
	{"Mono ADC L1 Mux", "ADCL", "ADC L"},

	{"Mono ADC R1 Mux", "Mono DAC MIXR", "Mono DAC MIXR"},
	{"Mono ADC R1 Mux", "ADCR", "ADC R"},
	{"Mono ADC R2 Mux", "DMIC R1", "DMIC R1"},
	{"Mono ADC R2 Mux", "DMIC R2", "DMIC R2"},
	{"Mono ADC R2 Mux", "Mono DAC MIXR", "Mono DAC MIXR"},

	{"Stereo ADC MIXL", "ADC1 Switch", "Stereo ADC L1 Mux"},
	{"Stereo ADC MIXL", "ADC2 Switch", "Stereo ADC L2 Mux"},
	{"Stereo ADC MIXL", NULL, "Stereo Filter"},

	{"Stereo ADC MIXR", "ADC1 Switch", "Stereo ADC R1 Mux"},
	{"Stereo ADC MIXR", "ADC2 Switch", "Stereo ADC R2 Mux"},
	{"Stereo ADC MIXR", NULL, "Stereo Filter"},

	{"Mono ADC MIXL", "ADC1 Switch", "Mono ADC L1 Mux"},
	{"Mono ADC MIXL", "ADC2 Switch", "Mono ADC L2 Mux"},
	{"Mono ADC MIXL", NULL, "Mono Left Filter"},

	{"Mono ADC MIXR", "ADC1 Switch", "Mono ADC R1 Mux"},
	{"Mono ADC MIXR", "ADC2 Switch", "Mono ADC R2 Mux"},
	{"Mono ADC MIXR", NULL, "Mono Right Filter"},

	{"IF2 ADC L", NULL, "Mono ADC MIXL"},
	{"IF2 ADC R", NULL, "Mono ADC MIXR"},
	{"IF1 ADC L", NULL, "Stereo ADC MIXL"},
	{"IF1 ADC R", NULL, "Stereo ADC MIXR"},

	{"IF1 ADC", NULL, "I2S1"},
	{"IF1 ADC", NULL, "IF1 ADC L"},
	{"IF1 ADC", NULL, "IF1 ADC R"},
	{"IF2 ADC", NULL, "I2S2"},
	{"IF2 ADC", NULL, "IF2 ADC L"},
	{"IF2 ADC", NULL, "IF2 ADC R"},

	{"DAI1 TX Mux", "1:1|2:2", "IF1 ADC"},
	{"DAI1 TX Mux", "1:2|2:1", "IF2 ADC"},
	{"DAI1 IF1 Mux", "1:1|2:1", "IF1 ADC"},
	{"DAI1 IF2 Mux", "1:1|2:1", "IF2 ADC"},
	{"SDI1 TX Mux", "IF1", "DAI1 IF1 Mux"},
	{"SDI1 TX Mux", "IF2", "DAI1 IF2 Mux"},

	{"DAI2 TX Mux", "1:2|2:1", "IF1 ADC"},
	{"DAI2 TX Mux", "1:1|2:2", "IF2 ADC"},
	{"DAI2 IF1 Mux", "1:2|2:2", "IF1 ADC"},
	{"DAI2 IF2 Mux", "1:2|2:2", "IF2 ADC"},
	{"SDI2 TX Mux", "IF1", "DAI2 IF1 Mux"},
	{"SDI2 TX Mux", "IF2", "DAI2 IF2 Mux"},

	{"AIF1TX", NULL, "DAI1 TX Mux"},
	{"AIF1TX", NULL, "SDI1 TX Mux"},
	{"AIF2TX", NULL, "DAI2 TX Mux"},
	{"AIF2TX", NULL, "SDI2 TX Mux"},

	{"DAI1 RX Mux", "1:1|2:2", "AIF1RX"},
	{"DAI1 RX Mux", "1:1|2:1", "AIF1RX"},
	{"DAI1 RX Mux", "1:2|2:1", "AIF2RX"},
	{"DAI1 RX Mux", "1:2|2:2", "AIF2RX"},

	{"DAI2 RX Mux", "1:2|2:1", "AIF1RX"},
	{"DAI2 RX Mux", "1:1|2:1", "AIF1RX"},
	{"DAI2 RX Mux", "1:1|2:2", "AIF2RX"},
	{"DAI2 RX Mux", "1:2|2:2", "AIF2RX"},

	{"IF1 DAC", NULL, "I2S1"},
	{"IF1 DAC", NULL, "DAI1 RX Mux"},
	{"IF2 DAC", NULL, "I2S2"},
	{"IF2 DAC", NULL, "DAI2 RX Mux"},

	{"IF1 DAC L", NULL, "IF1 DAC"},
	{"IF1 DAC R", NULL, "IF1 DAC"},
	{"IF2 DAC L", NULL, "IF2 DAC"},
	{"IF2 DAC R", NULL, "IF2 DAC"},

	{"DAC MIXL", "Stereo ADC Switch", "Stereo ADC MIXL"},
	{"DAC MIXL", "INF1 Switch", "IF1 DAC L"},
	{"DAC MIXL", NULL, "DAC L1 Power"},
	{"DAC MIXR", "Stereo ADC Switch", "Stereo ADC MIXR"},
	{"DAC MIXR", "INF1 Switch", "IF1 DAC R"},
	{"DAC MIXR", NULL, "DAC R1 Power"},

	{"Stereo DAC MIXL", "DAC L1 Switch", "DAC MIXL"},
	{"Stereo DAC MIXR", "DAC R1 Switch", "DAC MIXR"},

	{"Mono DAC MIXL", "DAC L1 Switch", "DAC MIXL"},
	{"Mono DAC MIXR", "DAC R1 Switch", "DAC MIXR"},

	{"DIG MIXL", "DAC L1 Switch", "DAC MIXL"},
	{"DIG MIXR", "DAC R1 Switch", "DAC MIXR"},

	{"DAC L1", NULL, "Stereo DAC MIXL"},
	{"DAC L1", NULL, "DAC L1 Power"},
	{"DAC R1", NULL, "Stereo DAC MIXR"},
	{"DAC R1", NULL, "DAC R1 Power"},

	{"SPK MIXL", "REC MIXL Switch", "RECMIXL"},
	{"SPK MIXL", "INL Switch", "INL VOL"},
	{"SPK MIXL", "DAC L1 Switch", "DAC L1"},
	{"SPK MIXL", "OUT MIXL Switch", "OUT MIXL"},
	{"SPK MIXR", "REC MIXR Switch", "RECMIXR"},
	{"SPK MIXR", "INR Switch", "INR VOL"},
	{"SPK MIXR", "DAC R1 Switch", "DAC R1"},
	{"SPK MIXR", "OUT MIXR Switch", "OUT MIXR"},

	{"OUT MIXL", "BST1 Switch", "BST1"},
	{"OUT MIXL", "INL Switch", "INL VOL"},
	{"OUT MIXL", "REC MIXL Switch", "RECMIXL"},
	{"OUT MIXL", "DAC L1 Switch", "DAC L1"},

	{"OUT MIXR", "BST2 Switch", "BST2"},
	{"OUT MIXR", "BST1 Switch", "BST1"},
	{"OUT MIXR", "INR Switch", "INR VOL"},
	{"OUT MIXR", "REC MIXR Switch", "RECMIXR"},
	{"OUT MIXR", "DAC R1 Switch", "DAC R1"},

	{"SPKVOL L", NULL, "SPK MIXL"},
	{"SPKVOL R", NULL, "SPK MIXR"},
	{"HPOVOL L", NULL, "OUT MIXL"},
	{"HPOVOL R", NULL, "OUT MIXR"},
	{"OUTVOL L", NULL, "OUT MIXL"},
	{"OUTVOL R", NULL, "OUT MIXR"},

	{"SPOL MIX", "DAC R1 Switch", "DAC R1"},
	{"SPOL MIX", "DAC L1 Switch", "DAC L1"},
	{"SPOL MIX", "SPKVOL R Switch", "SPKVOL R"},
	{"SPOL MIX", "SPKVOL L Switch", "SPKVOL L"},
	{"SPOL MIX", "BST1 Switch", "BST1"},
	{"SPOR MIX", "DAC R1 Switch", "DAC R1"},
	{"SPOR MIX", "SPKVOL R Switch", "SPKVOL R"},
	{"SPOR MIX", "BST1 Switch", "BST1"},

	{"HPO MIX L", "HPO MIX DAC1 Switch", "DAC L1"},
	{"HPO MIX L", "HPO MIX HPVOL Switch", "HPOVOL L"},
	{"HPO MIX L", NULL, "HP L Amp"},
	{"HPO MIX R", "HPO MIX DAC1 Switch", "DAC R1"},
	{"HPO MIX R", "HPO MIX HPVOL Switch", "HPOVOL R"},
	{"HPO MIX R", NULL, "HP R Amp"},

	{"LOUT MIX", "DAC L1 Switch", "DAC L1"},
	{"LOUT MIX", "DAC R1 Switch", "DAC R1"},
	{"LOUT MIX", "OUTVOL L Switch", "OUTVOL L"},
	{"LOUT MIX", "OUTVOL R Switch", "OUTVOL R"},

	{"HP Amp", NULL, "HPO MIX L"},
	{"HP Amp", NULL, "HPO MIX R"},

	{"Speaker L Playback", "Switch", "SPOL MIX"},
	{"Speaker R Playback", "Switch", "SPOR MIX"},
	{"SPOLP", NULL, "Speaker L Playback"},
	{"SPOLN", NULL, "Speaker L Playback"},
	{"SPORP", NULL, "Speaker R Playback"},
	{"SPORN", NULL, "Speaker R Playback"},

	{"SPOLP", NULL, "Improve SPK Amp Drv"},
	{"SPOLN", NULL, "Improve SPK Amp Drv"},
	{"SPORP", NULL, "Improve SPK Amp Drv"},
	{"SPORN", NULL, "Improve SPK Amp Drv"},

	{"HPOL", NULL, "Improve HP Amp Drv"},
	{"HPOR", NULL, "Improve HP Amp Drv"},

	{"HP L Playback", "Switch", "HP Amp"},
	{"HP R Playback", "Switch", "HP Amp"},
	{"HPOL", NULL, "HP L Playback"},
	{"HPOR", NULL, "HP R Playback"},

	{"LOUT amp", NULL, "LOUT MIX"},
	{"LOUTL", NULL, "LOUT amp"},
	{"LOUTR", NULL, "LOUT amp"},
};

static const struct snd_soc_dapm_route rt5640_specific_dapm_routes[] = {
	{"ANC", NULL, "Stereo ADC MIXL"},
	{"ANC", NULL, "Stereo ADC MIXR"},

	{"Audio DSP", NULL, "DAC MIXL"},
	{"Audio DSP", NULL, "DAC MIXR"},

	{"DAC L2 Mux", "IF2", "IF2 DAC L"},
	{"DAC L2 Mux", "Base L/R", "Audio DSP"},
	{"DAC L2 Mux", NULL, "DAC L2 Power"},
	{"DAC R2 Mux", "IF2", "IF2 DAC R"},
	{"DAC R2 Mux", NULL, "DAC R2 Power"},

	{"Stereo DAC MIXL", "DAC L2 Switch", "DAC L2 Mux"},
	{"Stereo DAC MIXL", "ANC Switch", "ANC"},
	{"Stereo DAC MIXR", "DAC R2 Switch", "DAC R2 Mux"},
	{"Stereo DAC MIXR", "ANC Switch", "ANC"},

	{"Mono DAC MIXL", "DAC L2 Switch", "DAC L2 Mux"},
	{"Mono DAC MIXL", "DAC R2 Switch", "DAC R2 Mux"},

	{"Mono DAC MIXR", "DAC R2 Switch", "DAC R2 Mux"},
	{"Mono DAC MIXR", "DAC L2 Switch", "DAC L2 Mux"},

	{"DIG MIXR", "DAC R2 Switch", "DAC R2 Mux"},
	{"DIG MIXL", "DAC L2 Switch", "DAC L2 Mux"},

	{"DAC L2", NULL, "Mono DAC MIXL"},
	{"DAC L2", NULL, "DAC L2 Power"},
	{"DAC R2", NULL, "Mono DAC MIXR"},
	{"DAC R2", NULL, "DAC R2 Power"},

	{"SPK MIXL", "DAC L2 Switch", "DAC L2"},
	{"SPK MIXR", "DAC R2 Switch", "DAC R2"},

	{"OUT MIXL", "SPK MIXL Switch", "SPK MIXL"},
	{"OUT MIXR", "SPK MIXR Switch", "SPK MIXR"},

	{"OUT MIXL", "DAC R2 Switch", "DAC R2"},
	{"OUT MIXL", "DAC L2 Switch", "DAC L2"},

	{"OUT MIXR", "DAC L2 Switch", "DAC L2"},
	{"OUT MIXR", "DAC R2 Switch", "DAC R2"},

	{"HPO MIX L", "HPO MIX DAC2 Switch", "DAC L2"},
	{"HPO MIX R", "HPO MIX DAC2 Switch", "DAC R2"},

	{"Mono MIX", "DAC R2 Switch", "DAC R2"},
	{"Mono MIX", "DAC L2 Switch", "DAC L2"},
	{"Mono MIX", "OUTVOL R Switch", "OUTVOL R"},
	{"Mono MIX", "OUTVOL L Switch", "OUTVOL L"},
	{"Mono MIX", "BST1 Switch", "BST1"},

	{"MONOP", NULL, "Mono MIX"},
	{"MONON", NULL, "Mono MIX"},
	{"MONOP", NULL, "Improve MONO Amp Drv"},
};

static const struct snd_soc_dapm_route rt5639_specific_dapm_routes[] = {
	{"Stereo DAC MIXL", "DAC L2 Switch", "IF2 DAC L"},
	{"Stereo DAC MIXR", "DAC R2 Switch", "IF2 DAC R"},

	{"Mono DAC MIXL", "DAC L2 Switch", "IF2 DAC L"},
	{"Mono DAC MIXL", "DAC R2 Switch", "IF2 DAC R"},

	{"Mono DAC MIXR", "DAC R2 Switch", "IF2 DAC R"},
	{"Mono DAC MIXR", "DAC L2 Switch", "IF2 DAC L"},

	{"DIG MIXL", "DAC L2 Switch", "IF2 DAC L"},
	{"DIG MIXR", "DAC R2 Switch", "IF2 DAC R"},

	{"IF2 DAC L", NULL, "DAC L2 Power"},
	{"IF2 DAC R", NULL, "DAC R2 Power"},
};

static int get_sdp_info(struct snd_soc_component *component, int dai_id)
{
	int ret = 0, val;

	if (component == NULL)
		return -EINVAL;

	val = snd_soc_component_read(component, RT5640_I2S1_SDP);
	val = (val & RT5640_I2S_IF_MASK) >> RT5640_I2S_IF_SFT;
	switch (dai_id) {
	case RT5640_AIF1:
		switch (val) {
		case RT5640_IF_123:
		case RT5640_IF_132:
			ret |= RT5640_U_IF1;
			break;
		case RT5640_IF_113:
			ret |= RT5640_U_IF1;
			fallthrough;
		case RT5640_IF_312:
		case RT5640_IF_213:
			ret |= RT5640_U_IF2;
			break;
		}
		break;

	case RT5640_AIF2:
		switch (val) {
		case RT5640_IF_231:
		case RT5640_IF_213:
			ret |= RT5640_U_IF1;
			break;
		case RT5640_IF_223:
			ret |= RT5640_U_IF1;
			fallthrough;
		case RT5640_IF_123:
		case RT5640_IF_321:
			ret |= RT5640_U_IF2;
			break;
		}
		break;

	default:
		ret = -EINVAL;
		break;
	}

	return ret;
}

static int rt5640_hw_params(struct snd_pcm_substream *substream,
	struct snd_pcm_hw_params *params, struct snd_soc_dai *dai)
{
	struct snd_soc_component *component = dai->component;
	struct rt5640_priv *rt5640 = snd_soc_component_get_drvdata(component);
	unsigned int val_len = 0, val_clk, mask_clk;
	int dai_sel, pre_div, bclk_ms, frame_size;

	rt5640->lrck[dai->id] = params_rate(params);
	pre_div = rl6231_get_clk_info(rt5640->sysclk, rt5640->lrck[dai->id]);
	if (pre_div < 0) {
		dev_err(component->dev, "Unsupported clock setting %d for DAI %d\n",
			rt5640->lrck[dai->id], dai->id);
		return -EINVAL;
	}
	frame_size = snd_soc_params_to_frame_size(params);
	if (frame_size < 0) {
		dev_err(component->dev, "Unsupported frame size: %d\n", frame_size);
		return frame_size;
	}
	if (frame_size > 32)
		bclk_ms = 1;
	else
		bclk_ms = 0;
	rt5640->bclk[dai->id] = rt5640->lrck[dai->id] * (32 << bclk_ms);

	dev_dbg(dai->dev, "bclk is %dHz and lrck is %dHz\n",
		rt5640->bclk[dai->id], rt5640->lrck[dai->id]);
	dev_dbg(dai->dev, "bclk_ms is %d and pre_div is %d for iis %d\n",
				bclk_ms, pre_div, dai->id);

	switch (params_width(params)) {
	case 16:
		break;
	case 20:
		val_len |= RT5640_I2S_DL_20;
		break;
	case 24:
		val_len |= RT5640_I2S_DL_24;
		break;
	case 8:
		val_len |= RT5640_I2S_DL_8;
		break;
	default:
		return -EINVAL;
	}

	dai_sel = get_sdp_info(component, dai->id);
	if (dai_sel < 0) {
		dev_err(component->dev, "Failed to get sdp info: %d\n", dai_sel);
		return -EINVAL;
	}
	if (dai_sel & RT5640_U_IF1) {
		mask_clk = RT5640_I2S_BCLK_MS1_MASK | RT5640_I2S_PD1_MASK;
		val_clk = bclk_ms << RT5640_I2S_BCLK_MS1_SFT |
			pre_div << RT5640_I2S_PD1_SFT;
		snd_soc_component_update_bits(component, RT5640_I2S1_SDP,
			RT5640_I2S_DL_MASK, val_len);
		snd_soc_component_update_bits(component, RT5640_ADDA_CLK1, mask_clk, val_clk);
	}
	if (dai_sel & RT5640_U_IF2) {
		mask_clk = RT5640_I2S_BCLK_MS2_MASK | RT5640_I2S_PD2_MASK;
		val_clk = bclk_ms << RT5640_I2S_BCLK_MS2_SFT |
			pre_div << RT5640_I2S_PD2_SFT;
		snd_soc_component_update_bits(component, RT5640_I2S2_SDP,
			RT5640_I2S_DL_MASK, val_len);
		snd_soc_component_update_bits(component, RT5640_ADDA_CLK1, mask_clk, val_clk);
	}

	return 0;
}

static int rt5640_set_dai_fmt(struct snd_soc_dai *dai, unsigned int fmt)
{
	struct snd_soc_component *component = dai->component;
	struct rt5640_priv *rt5640 = snd_soc_component_get_drvdata(component);
	unsigned int reg_val = 0;
	int dai_sel;

	switch (fmt & SND_SOC_DAIFMT_MASTER_MASK) {
	case SND_SOC_DAIFMT_CBM_CFM:
		rt5640->master[dai->id] = 1;
		break;
	case SND_SOC_DAIFMT_CBS_CFS:
		reg_val |= RT5640_I2S_MS_S;
		rt5640->master[dai->id] = 0;
		break;
	default:
		return -EINVAL;
	}

	switch (fmt & SND_SOC_DAIFMT_INV_MASK) {
	case SND_SOC_DAIFMT_NB_NF:
		break;
	case SND_SOC_DAIFMT_IB_NF:
		reg_val |= RT5640_I2S_BP_INV;
		break;
	default:
		return -EINVAL;
	}

	switch (fmt & SND_SOC_DAIFMT_FORMAT_MASK) {
	case SND_SOC_DAIFMT_I2S:
		break;
	case SND_SOC_DAIFMT_LEFT_J:
		reg_val |= RT5640_I2S_DF_LEFT;
		break;
	case SND_SOC_DAIFMT_DSP_A:
		reg_val |= RT5640_I2S_DF_PCM_A;
		break;
	case SND_SOC_DAIFMT_DSP_B:
		reg_val  |= RT5640_I2S_DF_PCM_B;
		break;
	default:
		return -EINVAL;
	}

	dai_sel = get_sdp_info(component, dai->id);
	if (dai_sel < 0) {
		dev_err(component->dev, "Failed to get sdp info: %d\n", dai_sel);
		return -EINVAL;
	}
	if (dai_sel & RT5640_U_IF1) {
		snd_soc_component_update_bits(component, RT5640_I2S1_SDP,
			RT5640_I2S_MS_MASK | RT5640_I2S_BP_MASK |
			RT5640_I2S_DF_MASK, reg_val);
	}
	if (dai_sel & RT5640_U_IF2) {
		snd_soc_component_update_bits(component, RT5640_I2S2_SDP,
			RT5640_I2S_MS_MASK | RT5640_I2S_BP_MASK |
			RT5640_I2S_DF_MASK, reg_val);
	}

	return 0;
}

static int rt5640_set_dai_sysclk(struct snd_soc_dai *dai,
		int clk_id, unsigned int freq, int dir)
{
	struct snd_soc_component *component = dai->component;
	struct rt5640_priv *rt5640 = snd_soc_component_get_drvdata(component);
	unsigned int reg_val = 0;
	unsigned int pll_bit = 0;
<<<<<<< HEAD
=======
	int ret;
>>>>>>> eb3cdb58

	switch (clk_id) {
	case RT5640_SCLK_S_MCLK:
		ret = clk_set_rate(rt5640->mclk, freq);
		if (ret)
			return ret;

		reg_val |= RT5640_SCLK_SRC_MCLK;
		break;
	case RT5640_SCLK_S_PLL1:
		reg_val |= RT5640_SCLK_SRC_PLL1;
		pll_bit |= RT5640_PWR_PLL;
		break;
	case RT5640_SCLK_S_RCCLK:
		reg_val |= RT5640_SCLK_SRC_RCCLK;
		break;
	default:
		dev_err(component->dev, "Invalid clock id (%d)\n", clk_id);
		return -EINVAL;
	}
	snd_soc_component_update_bits(component, RT5640_PWR_ANLG2,
		RT5640_PWR_PLL, pll_bit);
	snd_soc_component_update_bits(component, RT5640_GLB_CLK,
		RT5640_SCLK_SRC_MASK, reg_val);
	rt5640->sysclk = freq;
	rt5640->sysclk_src = clk_id;

	dev_dbg(dai->dev, "Sysclk is %dHz and clock id is %d\n", freq, clk_id);
	return 0;
}

static int rt5640_set_dai_pll(struct snd_soc_dai *dai, int pll_id, int source,
			unsigned int freq_in, unsigned int freq_out)
{
	struct snd_soc_component *component = dai->component;
	struct rt5640_priv *rt5640 = snd_soc_component_get_drvdata(component);
	struct rl6231_pll_code pll_code;
	int ret;

	if (source == rt5640->pll_src && freq_in == rt5640->pll_in &&
	    freq_out == rt5640->pll_out)
		return 0;

	if (!freq_in || !freq_out) {
		dev_dbg(component->dev, "PLL disabled\n");

		rt5640->pll_in = 0;
		rt5640->pll_out = 0;
		snd_soc_component_update_bits(component, RT5640_GLB_CLK,
			RT5640_SCLK_SRC_MASK, RT5640_SCLK_SRC_MCLK);
		return 0;
	}

	switch (source) {
	case RT5640_PLL1_S_MCLK:
		snd_soc_component_update_bits(component, RT5640_GLB_CLK,
			RT5640_PLL1_SRC_MASK, RT5640_PLL1_SRC_MCLK);
		break;
	case RT5640_PLL1_S_BCLK1:
		snd_soc_component_update_bits(component, RT5640_GLB_CLK,
			RT5640_PLL1_SRC_MASK, RT5640_PLL1_SRC_BCLK1);
		break;
	case RT5640_PLL1_S_BCLK2:
		snd_soc_component_update_bits(component, RT5640_GLB_CLK,
			RT5640_PLL1_SRC_MASK, RT5640_PLL1_SRC_BCLK2);
		break;
	default:
		dev_err(component->dev, "Unknown PLL source %d\n", source);
		return -EINVAL;
	}

	ret = rl6231_pll_calc(freq_in, freq_out, &pll_code);
	if (ret < 0) {
		dev_err(component->dev, "Unsupported input clock %d\n", freq_in);
		return ret;
	}

	dev_dbg(component->dev, "bypass=%d m=%d n=%d k=%d\n",
		pll_code.m_bp, (pll_code.m_bp ? 0 : pll_code.m_code),
		pll_code.n_code, pll_code.k_code);

	snd_soc_component_write(component, RT5640_PLL_CTRL1,
		(pll_code.n_code << RT5640_PLL_N_SFT) | pll_code.k_code);
	snd_soc_component_write(component, RT5640_PLL_CTRL2,
		((pll_code.m_bp ? 0 : pll_code.m_code) << RT5640_PLL_M_SFT) |
		(pll_code.m_bp << RT5640_PLL_M_BP_SFT));

	rt5640->pll_in = freq_in;
	rt5640->pll_out = freq_out;
	rt5640->pll_src = source;

	return 0;
}

static int rt5640_set_bias_level(struct snd_soc_component *component,
			enum snd_soc_bias_level level)
{
	struct rt5640_priv *rt5640 = snd_soc_component_get_drvdata(component);
	int ret;

	switch (level) {
	case SND_SOC_BIAS_ON:
		break;

	case SND_SOC_BIAS_PREPARE:
		/*
		 * SND_SOC_BIAS_PREPARE is called while preparing for a
		 * transition to ON or away from ON. If current bias_level
		 * is SND_SOC_BIAS_ON, then it is preparing for a transition
		 * away from ON. Disable the clock in that case, otherwise
		 * enable it.
		 */
		if (IS_ERR(rt5640->mclk))
			break;

		if (snd_soc_component_get_bias_level(component) == SND_SOC_BIAS_ON) {
			clk_disable_unprepare(rt5640->mclk);
		} else {
			ret = clk_prepare_enable(rt5640->mclk);
			if (ret)
				return ret;
		}
		break;

	case SND_SOC_BIAS_STANDBY:
		if (SND_SOC_BIAS_OFF == snd_soc_component_get_bias_level(component)) {
			snd_soc_component_update_bits(component, RT5640_PWR_ANLG1,
				RT5640_PWR_VREF1 | RT5640_PWR_MB |
				RT5640_PWR_BG | RT5640_PWR_VREF2,
				RT5640_PWR_VREF1 | RT5640_PWR_MB |
				RT5640_PWR_BG | RT5640_PWR_VREF2);
			usleep_range(10000, 15000);
			snd_soc_component_update_bits(component, RT5640_PWR_ANLG1,
				RT5640_PWR_FV1 | RT5640_PWR_FV2,
				RT5640_PWR_FV1 | RT5640_PWR_FV2);
			snd_soc_component_update_bits(component, RT5640_DUMMY1,
						0x1, 0x1);
			snd_soc_component_update_bits(component, RT5640_MICBIAS,
						0x0030, 0x0030);
		}
		break;

	case SND_SOC_BIAS_OFF:
		snd_soc_component_write(component, RT5640_DEPOP_M1, 0x0004);
		snd_soc_component_write(component, RT5640_DEPOP_M2, 0x1100);
		snd_soc_component_update_bits(component, RT5640_DUMMY1, 0x1, 0);
		snd_soc_component_write(component, RT5640_PWR_DIG1, 0x0000);
		snd_soc_component_write(component, RT5640_PWR_DIG2, 0x0000);
		snd_soc_component_write(component, RT5640_PWR_VOL, 0x0000);
		snd_soc_component_write(component, RT5640_PWR_MIXER, 0x0000);
		if (rt5640->jd_src == RT5640_JD_SRC_HDA_HEADER)
			snd_soc_component_write(component, RT5640_PWR_ANLG1,
				0x2818);
		else
			snd_soc_component_write(component, RT5640_PWR_ANLG1,
				0x0000);
		snd_soc_component_write(component, RT5640_PWR_ANLG2, 0x0000);
		break;

	default:
		break;
	}

	return 0;
}

int rt5640_dmic_enable(struct snd_soc_component *component,
		       bool dmic1_data_pin, bool dmic2_data_pin)
{
	struct rt5640_priv *rt5640 = snd_soc_component_get_drvdata(component);

	regmap_update_bits(rt5640->regmap, RT5640_GPIO_CTRL1,
		RT5640_GP2_PIN_MASK, RT5640_GP2_PIN_DMIC1_SCL);

	if (dmic1_data_pin) {
		regmap_update_bits(rt5640->regmap, RT5640_DMIC,
			RT5640_DMIC_1_DP_MASK, RT5640_DMIC_1_DP_GPIO3);
		regmap_update_bits(rt5640->regmap, RT5640_GPIO_CTRL1,
			RT5640_GP3_PIN_MASK, RT5640_GP3_PIN_DMIC1_SDA);
	}

	if (dmic2_data_pin) {
		regmap_update_bits(rt5640->regmap, RT5640_DMIC,
			RT5640_DMIC_2_DP_MASK, RT5640_DMIC_2_DP_GPIO4);
		regmap_update_bits(rt5640->regmap, RT5640_GPIO_CTRL1,
			RT5640_GP4_PIN_MASK, RT5640_GP4_PIN_DMIC2_SDA);
	}

	return 0;
}
EXPORT_SYMBOL_GPL(rt5640_dmic_enable);

int rt5640_sel_asrc_clk_src(struct snd_soc_component *component,
		unsigned int filter_mask, unsigned int clk_src)
{
	struct rt5640_priv *rt5640 = snd_soc_component_get_drvdata(component);
	unsigned int asrc2_mask = 0;
	unsigned int asrc2_value = 0;

	switch (clk_src) {
	case RT5640_CLK_SEL_SYS:
	case RT5640_CLK_SEL_ASRC:
		break;

	default:
		return -EINVAL;
	}

	if (!filter_mask)
		return -EINVAL;

	if (filter_mask & RT5640_DA_STEREO_FILTER) {
		asrc2_mask |= RT5640_STO_DAC_M_MASK;
		asrc2_value = (asrc2_value & ~RT5640_STO_DAC_M_MASK)
			| (clk_src << RT5640_STO_DAC_M_SFT);
	}

	if (filter_mask & RT5640_DA_MONO_L_FILTER) {
		asrc2_mask |= RT5640_MDA_L_M_MASK;
		asrc2_value = (asrc2_value & ~RT5640_MDA_L_M_MASK)
			| (clk_src << RT5640_MDA_L_M_SFT);
	}

	if (filter_mask & RT5640_DA_MONO_R_FILTER) {
		asrc2_mask |= RT5640_MDA_R_M_MASK;
		asrc2_value = (asrc2_value & ~RT5640_MDA_R_M_MASK)
			| (clk_src << RT5640_MDA_R_M_SFT);
	}

	if (filter_mask & RT5640_AD_STEREO_FILTER) {
		asrc2_mask |= RT5640_ADC_M_MASK;
		asrc2_value = (asrc2_value & ~RT5640_ADC_M_MASK)
			| (clk_src << RT5640_ADC_M_SFT);
	}

	if (filter_mask & RT5640_AD_MONO_L_FILTER) {
		asrc2_mask |= RT5640_MAD_L_M_MASK;
		asrc2_value = (asrc2_value & ~RT5640_MAD_L_M_MASK)
			| (clk_src << RT5640_MAD_L_M_SFT);
	}

	if (filter_mask & RT5640_AD_MONO_R_FILTER)  {
		asrc2_mask |= RT5640_MAD_R_M_MASK;
		asrc2_value = (asrc2_value & ~RT5640_MAD_R_M_MASK)
			| (clk_src << RT5640_MAD_R_M_SFT);
	}

	snd_soc_component_update_bits(component, RT5640_ASRC_2,
		asrc2_mask, asrc2_value);

	if (snd_soc_component_read(component, RT5640_ASRC_2)) {
		rt5640->asrc_en = true;
		snd_soc_component_update_bits(component, RT5640_JD_CTRL, 0x3, 0x3);
	} else {
		rt5640->asrc_en = false;
		snd_soc_component_update_bits(component, RT5640_JD_CTRL, 0x3, 0x0);
	}

	return 0;
}
EXPORT_SYMBOL_GPL(rt5640_sel_asrc_clk_src);

void rt5640_enable_micbias1_for_ovcd(struct snd_soc_component *component)
{
	struct snd_soc_dapm_context *dapm = snd_soc_component_get_dapm(component);
	struct rt5640_priv *rt5640 = snd_soc_component_get_drvdata(component);

	snd_soc_dapm_mutex_lock(dapm);
	snd_soc_dapm_force_enable_pin_unlocked(dapm, "LDO2");
	snd_soc_dapm_force_enable_pin_unlocked(dapm, "MICBIAS1");
	/* OVCD is unreliable when used with RCCLK as sysclk-source */
	if (rt5640->use_platform_clock)
		snd_soc_dapm_force_enable_pin_unlocked(dapm, "Platform Clock");
	snd_soc_dapm_sync_unlocked(dapm);
	snd_soc_dapm_mutex_unlock(dapm);
}
EXPORT_SYMBOL_GPL(rt5640_enable_micbias1_for_ovcd);

void rt5640_disable_micbias1_for_ovcd(struct snd_soc_component *component)
{
	struct snd_soc_dapm_context *dapm = snd_soc_component_get_dapm(component);
	struct rt5640_priv *rt5640 = snd_soc_component_get_drvdata(component);

	snd_soc_dapm_mutex_lock(dapm);
	if (rt5640->use_platform_clock)
		snd_soc_dapm_disable_pin_unlocked(dapm, "Platform Clock");
	snd_soc_dapm_disable_pin_unlocked(dapm, "MICBIAS1");
	snd_soc_dapm_disable_pin_unlocked(dapm, "LDO2");
	snd_soc_dapm_sync_unlocked(dapm);
	snd_soc_dapm_mutex_unlock(dapm);
}
EXPORT_SYMBOL_GPL(rt5640_disable_micbias1_for_ovcd);

static void rt5640_enable_micbias1_ovcd_irq(struct snd_soc_component *component)
{
	struct rt5640_priv *rt5640 = snd_soc_component_get_drvdata(component);

	snd_soc_component_update_bits(component, RT5640_IRQ_CTRL2,
		RT5640_IRQ_MB1_OC_MASK, RT5640_IRQ_MB1_OC_NOR);
	rt5640->ovcd_irq_enabled = true;
}

static void rt5640_disable_micbias1_ovcd_irq(struct snd_soc_component *component)
{
	struct rt5640_priv *rt5640 = snd_soc_component_get_drvdata(component);

	snd_soc_component_update_bits(component, RT5640_IRQ_CTRL2,
		RT5640_IRQ_MB1_OC_MASK, RT5640_IRQ_MB1_OC_BP);
	rt5640->ovcd_irq_enabled = false;
}

static void rt5640_clear_micbias1_ovcd(struct snd_soc_component *component)
{
	snd_soc_component_update_bits(component, RT5640_IRQ_CTRL2,
		RT5640_MB1_OC_STATUS, 0);
}

static bool rt5640_micbias1_ovcd(struct snd_soc_component *component)
{
	int val;

	val = snd_soc_component_read(component, RT5640_IRQ_CTRL2);
	dev_dbg(component->dev, "irq ctrl2 %#04x\n", val);

	return (val & RT5640_MB1_OC_STATUS);
}

static bool rt5640_jack_inserted(struct snd_soc_component *component)
{
	struct rt5640_priv *rt5640 = snd_soc_component_get_drvdata(component);
	int val;

	if (rt5640->jd_gpio)
		val = gpiod_get_value(rt5640->jd_gpio) ? RT5640_JD_STATUS : 0;
	else
		val = snd_soc_component_read(component, RT5640_INT_IRQ_ST);

	dev_dbg(component->dev, "irq status %#04x\n", val);

	if (rt5640->jd_inverted)
		return !(val & RT5640_JD_STATUS);
	else
		return (val & RT5640_JD_STATUS);
}

/* Jack detect and button-press timings */
#define JACK_SETTLE_TIME	100 /* milli seconds */
#define JACK_DETECT_COUNT	5
#define JACK_DETECT_MAXCOUNT	20  /* Aprox. 2 seconds worth of tries */
#define JACK_UNPLUG_TIME	80  /* milli seconds */
#define BP_POLL_TIME		10  /* milli seconds */
#define BP_POLL_MAXCOUNT	200 /* assume something is wrong after this */
#define BP_THRESHOLD		3

static void rt5640_start_button_press_work(struct snd_soc_component *component)
{
	struct rt5640_priv *rt5640 = snd_soc_component_get_drvdata(component);

	rt5640->poll_count = 0;
	rt5640->press_count = 0;
	rt5640->release_count = 0;
	rt5640->pressed = false;
	rt5640->press_reported = false;
	rt5640_clear_micbias1_ovcd(component);
	schedule_delayed_work(&rt5640->bp_work, msecs_to_jiffies(BP_POLL_TIME));
}

static void rt5640_button_press_work(struct work_struct *work)
{
	struct rt5640_priv *rt5640 =
		container_of(work, struct rt5640_priv, bp_work.work);
	struct snd_soc_component *component = rt5640->component;

	/* Check the jack was not removed underneath us */
	if (!rt5640_jack_inserted(component))
		return;

	if (rt5640_micbias1_ovcd(component)) {
		rt5640->release_count = 0;
		rt5640->press_count++;
		/* Remember till after JACK_UNPLUG_TIME wait */
		if (rt5640->press_count >= BP_THRESHOLD)
			rt5640->pressed = true;
		rt5640_clear_micbias1_ovcd(component);
	} else {
		rt5640->press_count = 0;
		rt5640->release_count++;
	}

	/*
	 * The pins get temporarily shorted on jack unplug, so we poll for
	 * at least JACK_UNPLUG_TIME milli-seconds before reporting a press.
	 */
	rt5640->poll_count++;
	if (rt5640->poll_count < (JACK_UNPLUG_TIME / BP_POLL_TIME)) {
		schedule_delayed_work(&rt5640->bp_work,
				      msecs_to_jiffies(BP_POLL_TIME));
		return;
	}

	if (rt5640->pressed && !rt5640->press_reported) {
		dev_dbg(component->dev, "headset button press\n");
		snd_soc_jack_report(rt5640->jack, SND_JACK_BTN_0,
				    SND_JACK_BTN_0);
		rt5640->press_reported = true;
	}

	if (rt5640->release_count >= BP_THRESHOLD) {
		if (rt5640->press_reported) {
			dev_dbg(component->dev, "headset button release\n");
			snd_soc_jack_report(rt5640->jack, 0, SND_JACK_BTN_0);
		}
		/* Re-enable OVCD IRQ to detect next press */
		rt5640_enable_micbias1_ovcd_irq(component);
		return; /* Stop polling */
	}

	schedule_delayed_work(&rt5640->bp_work, msecs_to_jiffies(BP_POLL_TIME));
}

int rt5640_detect_headset(struct snd_soc_component *component, struct gpio_desc *hp_det_gpio)
{
	int i, headset_count = 0, headphone_count = 0;

	/*
	 * We get the insertion event before the jack is fully inserted at which
	 * point the second ring on a TRRS connector may short the 2nd ring and
	 * sleeve contacts, also the overcurrent detection is not entirely
	 * reliable. So we try several times with a wait in between until we
	 * detect the same type JACK_DETECT_COUNT times in a row.
	 */
	for (i = 0; i < JACK_DETECT_MAXCOUNT; i++) {
		/* Clear any previous over-current status flag */
		rt5640_clear_micbias1_ovcd(component);

		msleep(JACK_SETTLE_TIME);

		/* Check the jack is still connected before checking ovcd */
		if (hp_det_gpio) {
			if (gpiod_get_value_cansleep(hp_det_gpio))
				return 0;
		} else {
			if (!rt5640_jack_inserted(component))
				return 0;
		}

		if (rt5640_micbias1_ovcd(component)) {
			/*
			 * Over current detected, there is a short between the
			 * 2nd ring contact and the ground, so a TRS connector
			 * without a mic contact and thus plain headphones.
			 */
			dev_dbg(component->dev, "jack mic-gnd shorted\n");
			headset_count = 0;
			headphone_count++;
			if (headphone_count == JACK_DETECT_COUNT)
				return SND_JACK_HEADPHONE;
		} else {
			dev_dbg(component->dev, "jack mic-gnd open\n");
			headphone_count = 0;
			headset_count++;
			if (headset_count == JACK_DETECT_COUNT)
				return SND_JACK_HEADSET;
		}
	}

	dev_err(component->dev, "Error detecting headset vs headphones, bad contact?, assuming headphones\n");
	return SND_JACK_HEADPHONE;
}
EXPORT_SYMBOL_GPL(rt5640_detect_headset);

static void rt5640_jack_work(struct work_struct *work)
{
	struct rt5640_priv *rt5640 =
		container_of(work, struct rt5640_priv, jack_work.work);
	struct snd_soc_component *component = rt5640->component;
	int status;

	if (rt5640->jd_src == RT5640_JD_SRC_HDA_HEADER) {
		int val, jack_type = 0, hda_mic_plugged, hda_hp_plugged;

		/* mic jack */
		val = snd_soc_component_read(component, RT5640_INT_IRQ_ST);
		hda_mic_plugged = !(val & RT5640_JD_STATUS);
		dev_dbg(component->dev, "mic jack status %d\n",
			hda_mic_plugged);

		snd_soc_component_update_bits(component, RT5640_IRQ_CTRL1,
			RT5640_JD_P_MASK, !hda_mic_plugged << RT5640_JD_P_SFT);

		if (hda_mic_plugged)
			jack_type |= SND_JACK_MICROPHONE;

		/* headphone jack */
		val = snd_soc_component_read(component, RT5640_DUMMY2);
		hda_hp_plugged = !(val & (0x1 << 11));
		dev_dbg(component->dev, "headphone jack status %d\n",
			hda_hp_plugged);

		snd_soc_component_update_bits(component, RT5640_DUMMY2,
			(0x1 << 10), !hda_hp_plugged << 10);

		if (hda_hp_plugged)
			jack_type |= SND_JACK_HEADPHONE;

		snd_soc_jack_report(rt5640->jack, jack_type, SND_JACK_HEADSET);

		return;
	}

	if (!rt5640_jack_inserted(component)) {
		/* Jack removed, or spurious IRQ? */
		if (rt5640->jack->status & SND_JACK_HEADPHONE) {
			if (rt5640->jack->status & SND_JACK_MICROPHONE) {
				cancel_delayed_work_sync(&rt5640->bp_work);
				rt5640_disable_micbias1_ovcd_irq(component);
				rt5640_disable_micbias1_for_ovcd(component);
			}
			snd_soc_jack_report(rt5640->jack, 0,
					    SND_JACK_HEADSET | SND_JACK_BTN_0);
			dev_dbg(component->dev, "jack unplugged\n");
		}
	} else if (!(rt5640->jack->status & SND_JACK_HEADPHONE)) {
		/* Jack inserted */
		WARN_ON(rt5640->ovcd_irq_enabled);
		rt5640_enable_micbias1_for_ovcd(component);
		status = rt5640_detect_headset(component, NULL);
		if (status == SND_JACK_HEADSET) {
			/* Enable ovcd IRQ for button press detect. */
			rt5640_enable_micbias1_ovcd_irq(component);
		} else {
			/* No more need for overcurrent detect. */
			rt5640_disable_micbias1_for_ovcd(component);
		}
		dev_dbg(component->dev, "detect status %#02x\n", status);
		snd_soc_jack_report(rt5640->jack, status, SND_JACK_HEADSET);
	} else if (rt5640->ovcd_irq_enabled && rt5640_micbias1_ovcd(component)) {
		dev_dbg(component->dev, "OVCD IRQ\n");

		/*
		 * The ovcd IRQ keeps firing while the button is pressed, so
		 * we disable it and start polling the button until released.
		 *
		 * The disable will make the IRQ pin 0 again and since we get
		 * IRQs on both edges (so as to detect both jack plugin and
		 * unplug) this means we will immediately get another IRQ.
		 * The ovcd_irq_enabled check above makes the 2ND IRQ a NOP.
		 */
		rt5640_disable_micbias1_ovcd_irq(component);
		rt5640_start_button_press_work(component);

		/*
		 * If the jack-detect IRQ flag goes high (unplug) after our
		 * above rt5640_jack_inserted() check and before we have
		 * disabled the OVCD IRQ, the IRQ pin will stay high and as
		 * we react to edges, we miss the unplug event -> recheck.
		 */
		queue_delayed_work(system_long_wq, &rt5640->jack_work, 0);
	}
}

static irqreturn_t rt5640_irq(int irq, void *data)
{
	struct rt5640_priv *rt5640 = data;
	int delay = 0;

	if (rt5640->jd_src == RT5640_JD_SRC_HDA_HEADER) {
		cancel_delayed_work_sync(&rt5640->jack_work);
		delay = 100;
	}

	if (rt5640->jack)
		queue_delayed_work(system_long_wq, &rt5640->jack_work, delay);

	return IRQ_HANDLED;
}

static irqreturn_t rt5640_jd_gpio_irq(int irq, void *data)
{
	struct rt5640_priv *rt5640 = data;

	queue_delayed_work(system_long_wq, &rt5640->jack_work,
			   msecs_to_jiffies(JACK_SETTLE_TIME));

	return IRQ_HANDLED;
}

static void rt5640_cancel_work(void *data)
{
	struct rt5640_priv *rt5640 = data;

	cancel_delayed_work_sync(&rt5640->jack_work);
	cancel_delayed_work_sync(&rt5640->bp_work);
}

void rt5640_set_ovcd_params(struct snd_soc_component *component)
{
	struct rt5640_priv *rt5640 = snd_soc_component_get_drvdata(component);

	snd_soc_component_write(component, RT5640_PR_BASE + RT5640_BIAS_CUR4,
		0xa800 | rt5640->ovcd_sf);

	snd_soc_component_update_bits(component, RT5640_MICBIAS,
		RT5640_MIC1_OVTH_MASK | RT5640_MIC1_OVCD_MASK,
		rt5640->ovcd_th | RT5640_MIC1_OVCD_EN);

	/*
	 * The over-current-detect is only reliable in detecting the absence
	 * of over-current, when the mic-contact in the jack is short-circuited,
	 * the hardware periodically retries if it can apply the bias-current
	 * leading to the ovcd status flip-flopping 1-0-1 with it being 0 about
	 * 10% of the time, as we poll the ovcd status bit we might hit that
	 * 10%, so we enable sticky mode and when checking OVCD we clear the
	 * status, msleep() a bit and then check to get a reliable reading.
	 */
	snd_soc_component_update_bits(component, RT5640_IRQ_CTRL2,
		RT5640_MB1_OC_STKY_MASK, RT5640_MB1_OC_STKY_EN);
}
EXPORT_SYMBOL_GPL(rt5640_set_ovcd_params);

static void rt5640_disable_jack_detect(struct snd_soc_component *component)
{
	struct rt5640_priv *rt5640 = snd_soc_component_get_drvdata(component);

	/*
	 * soc_remove_component() force-disables jack and thus rt5640->jack
	 * could be NULL at the time of driver's module unloading.
	 */
	if (!rt5640->jack)
		return;

	if (rt5640->jd_gpio_irq_requested)
		free_irq(rt5640->jd_gpio_irq, rt5640);

	if (rt5640->irq_requested)
		free_irq(rt5640->irq, rt5640);

	rt5640_cancel_work(rt5640);

	if (rt5640->jack->status & SND_JACK_MICROPHONE) {
		rt5640_disable_micbias1_ovcd_irq(component);
		rt5640_disable_micbias1_for_ovcd(component);
		snd_soc_jack_report(rt5640->jack, 0, SND_JACK_BTN_0);
	}

	rt5640->jd_gpio_irq_requested = false;
	rt5640->irq_requested = false;
	rt5640->jd_gpio = NULL;
	rt5640->jack = NULL;
}

static void rt5640_enable_jack_detect(struct snd_soc_component *component,
				      struct snd_soc_jack *jack,
				      struct rt5640_set_jack_data *jack_data)
{
	struct rt5640_priv *rt5640 = snd_soc_component_get_drvdata(component);
	int ret;

	/* Select JD-source */
	snd_soc_component_update_bits(component, RT5640_JD_CTRL,
		RT5640_JD_MASK, rt5640->jd_src << RT5640_JD_SFT);

	/* Selecting GPIO01 as an interrupt */
	snd_soc_component_update_bits(component, RT5640_GPIO_CTRL1,
		RT5640_GP1_PIN_MASK, RT5640_GP1_PIN_IRQ);

	/* Set GPIO1 output */
	snd_soc_component_update_bits(component, RT5640_GPIO_CTRL3,
		RT5640_GP1_PF_MASK, RT5640_GP1_PF_OUT);

	snd_soc_component_write(component, RT5640_DUMMY1, 0x3f41);

	rt5640_set_ovcd_params(component);

	/*
	 * All IRQs get or-ed together, so we need the jack IRQ to report 0
	 * when a jack is inserted so that the OVCD IRQ then toggles the IRQ
	 * pin 0/1 instead of it being stuck to 1. So we invert the JD polarity
	 * on systems where the hardware does not already do this.
	 */
	if (rt5640->jd_inverted) {
		if (rt5640->jd_src == RT5640_JD_SRC_JD1_IN4P)
			snd_soc_component_write(component, RT5640_IRQ_CTRL1,
				RT5640_IRQ_JD_NOR);
		else if (rt5640->jd_src == RT5640_JD_SRC_JD2_IN4N)
			snd_soc_component_update_bits(component, RT5640_DUMMY2,
				RT5640_IRQ_JD2_MASK | RT5640_JD2_MASK,
				RT5640_IRQ_JD2_NOR | RT5640_JD2_EN);
	} else {
		if (rt5640->jd_src == RT5640_JD_SRC_JD1_IN4P)
			snd_soc_component_write(component, RT5640_IRQ_CTRL1,
				RT5640_IRQ_JD_NOR | RT5640_JD_P_INV);
		else if (rt5640->jd_src == RT5640_JD_SRC_JD2_IN4N)
			snd_soc_component_update_bits(component, RT5640_DUMMY2,
				RT5640_IRQ_JD2_MASK | RT5640_JD2_P_MASK |
				RT5640_JD2_MASK,
				RT5640_IRQ_JD2_NOR | RT5640_JD2_P_INV |
				RT5640_JD2_EN);
	}

	rt5640->jack = jack;
	if (rt5640->jack->status & SND_JACK_MICROPHONE) {
		rt5640_enable_micbias1_for_ovcd(component);
		rt5640_enable_micbias1_ovcd_irq(component);
	}

	if (jack_data && jack_data->codec_irq_override)
		rt5640->irq = jack_data->codec_irq_override;

	if (jack_data && jack_data->jd_gpio) {
		rt5640->jd_gpio = jack_data->jd_gpio;
		rt5640->jd_gpio_irq = gpiod_to_irq(rt5640->jd_gpio);

		ret = request_irq(rt5640->jd_gpio_irq, rt5640_jd_gpio_irq,
				  IRQF_TRIGGER_RISING | IRQF_TRIGGER_FALLING,
				  "rt5640-jd-gpio", rt5640);
		if (ret) {
			dev_warn(component->dev, "Failed to request jd GPIO IRQ %d: %d\n",
				 rt5640->jd_gpio_irq, ret);
			rt5640_disable_jack_detect(component);
			return;
		}
		rt5640->jd_gpio_irq_requested = true;
	}

	if (jack_data && jack_data->use_platform_clock)
		rt5640->use_platform_clock = jack_data->use_platform_clock;

	ret = devm_request_threaded_irq(component->dev, rt5640->irq,
					NULL, rt5640_irq,
					IRQF_TRIGGER_RISING | IRQF_TRIGGER_FALLING | IRQF_ONESHOT,
					"rt5640", rt5640);
	if (ret) {
		dev_warn(component->dev, "Failed to reguest IRQ %d: %d\n", rt5640->irq, ret);
		rt5640_disable_jack_detect(component);
		return;
	}
	rt5640->irq_requested = true;

	/* sync initial jack state */
	queue_delayed_work(system_long_wq, &rt5640->jack_work, 0);
}

static const struct snd_soc_dapm_route rt5640_hda_jack_dapm_routes[] = {
	{"IN1P", NULL, "MICBIAS1"},
	{"IN2P", NULL, "MICBIAS1"},
	{"IN3P", NULL, "MICBIAS1"},
};

static void rt5640_enable_hda_jack_detect(
	struct snd_soc_component *component, struct snd_soc_jack *jack)
{
	struct rt5640_priv *rt5640 = snd_soc_component_get_drvdata(component);
	struct snd_soc_dapm_context *dapm =
		snd_soc_component_get_dapm(component);
	int ret;

	/* Select JD1 for Mic */
	snd_soc_component_update_bits(component, RT5640_JD_CTRL,
		RT5640_JD_MASK, RT5640_JD_JD1_IN4P);
	snd_soc_component_write(component, RT5640_IRQ_CTRL1, RT5640_IRQ_JD_NOR);

	/* Select JD2 for Headphone */
	snd_soc_component_update_bits(component, RT5640_DUMMY2, 0x1100, 0x1100);

	/* Selecting GPIO01 as an interrupt */
	snd_soc_component_update_bits(component, RT5640_GPIO_CTRL1,
		RT5640_GP1_PIN_MASK, RT5640_GP1_PIN_IRQ);

	/* Set GPIO1 output */
	snd_soc_component_update_bits(component, RT5640_GPIO_CTRL3,
		RT5640_GP1_PF_MASK, RT5640_GP1_PF_OUT);

	snd_soc_component_update_bits(component, RT5640_DUMMY1, 0x400, 0x0);

	snd_soc_component_update_bits(component, RT5640_PWR_ANLG1,
		RT5640_PWR_VREF2 | RT5640_PWR_MB | RT5640_PWR_BG,
		RT5640_PWR_VREF2 | RT5640_PWR_MB | RT5640_PWR_BG);
	usleep_range(10000, 15000);
	snd_soc_component_update_bits(component, RT5640_PWR_ANLG1,
		RT5640_PWR_FV2, RT5640_PWR_FV2);

	rt5640->jack = jack;

	ret = devm_request_threaded_irq(component->dev, rt5640->irq,
					NULL, rt5640_irq, IRQF_TRIGGER_RISING | IRQF_ONESHOT,
					"rt5640", rt5640);
	if (ret) {
		dev_warn(component->dev, "Failed to reguest IRQ %d: %d\n", rt5640->irq, ret);
		rt5640->irq = -ENXIO;
		return;
	}

	/* sync initial jack state */
	queue_delayed_work(system_long_wq, &rt5640->jack_work, 0);

	snd_soc_dapm_add_routes(dapm, rt5640_hda_jack_dapm_routes,
		ARRAY_SIZE(rt5640_hda_jack_dapm_routes));
}

static int rt5640_set_jack(struct snd_soc_component *component,
			   struct snd_soc_jack *jack, void *data)
{
	struct rt5640_priv *rt5640 = snd_soc_component_get_drvdata(component);

	if (jack) {
		if (rt5640->jd_src == RT5640_JD_SRC_HDA_HEADER)
			rt5640_enable_hda_jack_detect(component, jack);
		else
			rt5640_enable_jack_detect(component, jack, data);
	} else {
		rt5640_disable_jack_detect(component);
	}

	return 0;
}

static int rt5640_probe(struct snd_soc_component *component)
{
	struct snd_soc_dapm_context *dapm = snd_soc_component_get_dapm(component);
	struct rt5640_priv *rt5640 = snd_soc_component_get_drvdata(component);
	u32 dmic1_data_pin = 0;
	u32 dmic2_data_pin = 0;
	bool dmic_en = false;
	u32 val;

	/* Check if MCLK provided */
	rt5640->mclk = devm_clk_get(component->dev, "mclk");
	if (PTR_ERR(rt5640->mclk) == -EPROBE_DEFER)
		return -EPROBE_DEFER;

	rt5640->component = component;

	snd_soc_component_force_bias_level(component, SND_SOC_BIAS_OFF);

	snd_soc_component_update_bits(component, RT5640_DUMMY1, 0x0301, 0x0301);
	snd_soc_component_update_bits(component, RT5640_MICBIAS, 0x0030, 0x0030);
	snd_soc_component_update_bits(component, RT5640_DSP_PATH2, 0xfc00, 0x0c00);

	switch (snd_soc_component_read(component, RT5640_RESET) & RT5640_ID_MASK) {
	case RT5640_ID_5640:
	case RT5640_ID_5642:
		snd_soc_add_component_controls(component,
			rt5640_specific_snd_controls,
			ARRAY_SIZE(rt5640_specific_snd_controls));
		snd_soc_dapm_new_controls(dapm,
			rt5640_specific_dapm_widgets,
			ARRAY_SIZE(rt5640_specific_dapm_widgets));
		snd_soc_dapm_add_routes(dapm,
			rt5640_specific_dapm_routes,
			ARRAY_SIZE(rt5640_specific_dapm_routes));
		break;
	case RT5640_ID_5639:
		snd_soc_dapm_new_controls(dapm,
			rt5639_specific_dapm_widgets,
			ARRAY_SIZE(rt5639_specific_dapm_widgets));
		snd_soc_dapm_add_routes(dapm,
			rt5639_specific_dapm_routes,
			ARRAY_SIZE(rt5639_specific_dapm_routes));
		break;
	default:
		dev_err(component->dev,
			"The driver is for RT5639 RT5640 or RT5642 only\n");
		return -ENODEV;
	}

	/*
	 * Note on some platforms the platform code may need to add device-props
	 * rather then relying only on properties set by the firmware.
	 * Therefor the property parsing MUST be done here, rather then from
	 * rt5640_i2c_probe(), so that the platform-code can attach extra
	 * properties before calling snd_soc_register_card().
	 */
	if (device_property_read_bool(component->dev, "realtek,in1-differential"))
		snd_soc_component_update_bits(component, RT5640_IN1_IN2,
					      RT5640_IN_DF1, RT5640_IN_DF1);

	if (device_property_read_bool(component->dev, "realtek,in2-differential"))
		snd_soc_component_update_bits(component, RT5640_IN3_IN4,
					      RT5640_IN_DF2, RT5640_IN_DF2);

	if (device_property_read_bool(component->dev, "realtek,in3-differential"))
		snd_soc_component_update_bits(component, RT5640_IN1_IN2,
					      RT5640_IN_DF2, RT5640_IN_DF2);

	if (device_property_read_bool(component->dev, "realtek,lout-differential"))
		snd_soc_component_update_bits(component, RT5640_DUMMY1,
					      RT5640_EN_LOUT_DF, RT5640_EN_LOUT_DF);

	if (device_property_read_u32(component->dev, "realtek,dmic1-data-pin",
				     &val) == 0 && val) {
		dmic1_data_pin = val - 1;
		dmic_en = true;
	}

	if (device_property_read_u32(component->dev, "realtek,dmic2-data-pin",
				     &val) == 0 && val) {
		dmic2_data_pin = val - 1;
		dmic_en = true;
	}

	if (dmic_en)
		rt5640_dmic_enable(component, dmic1_data_pin, dmic2_data_pin);

	if (device_property_read_u32(component->dev,
				     "realtek,jack-detect-source", &val) == 0) {
		if (val <= RT5640_JD_SRC_HDA_HEADER)
			rt5640->jd_src = val;
		else
			dev_warn(component->dev, "Warning: Invalid jack-detect-source value: %d, leaving jack-detect disabled\n",
				 val);
	}

	if (!device_property_read_bool(component->dev, "realtek,jack-detect-not-inverted"))
		rt5640->jd_inverted = true;

	/*
	 * Testing on various boards has shown that good defaults for the OVCD
	 * threshold and scale-factor are 2000µA and 0.75. For an effective
	 * limit of 1500µA, this seems to be more reliable then 1500µA and 1.0.
	 */
	rt5640->ovcd_th = RT5640_MIC1_OVTH_2000UA;
	rt5640->ovcd_sf = RT5640_MIC_OVCD_SF_0P75;

	if (device_property_read_u32(component->dev,
			"realtek,over-current-threshold-microamp", &val) == 0) {
		switch (val) {
		case 600:
			rt5640->ovcd_th = RT5640_MIC1_OVTH_600UA;
			break;
		case 1500:
			rt5640->ovcd_th = RT5640_MIC1_OVTH_1500UA;
			break;
		case 2000:
			rt5640->ovcd_th = RT5640_MIC1_OVTH_2000UA;
			break;
		default:
			dev_warn(component->dev, "Warning: Invalid over-current-threshold-microamp value: %d, defaulting to 2000uA\n",
				 val);
		}
	}

	if (device_property_read_u32(component->dev,
			"realtek,over-current-scale-factor", &val) == 0) {
		if (val <= RT5640_OVCD_SF_1P5)
			rt5640->ovcd_sf = val << RT5640_MIC_OVCD_SF_SFT;
		else
			dev_warn(component->dev, "Warning: Invalid over-current-scale-factor value: %d, defaulting to 0.75\n",
				 val);
	}

	return 0;
}

static void rt5640_remove(struct snd_soc_component *component)
{
	rt5640_reset(component);
}

#ifdef CONFIG_PM
static int rt5640_suspend(struct snd_soc_component *component)
{
	struct rt5640_priv *rt5640 = snd_soc_component_get_drvdata(component);

<<<<<<< HEAD
=======
	if (rt5640->irq) {
		/* disable jack interrupts during system suspend */
		disable_irq(rt5640->irq);
	}

>>>>>>> eb3cdb58
	rt5640_cancel_work(rt5640);
	snd_soc_component_force_bias_level(component, SND_SOC_BIAS_OFF);
	rt5640_reset(component);
	regcache_cache_only(rt5640->regmap, true);
	regcache_mark_dirty(rt5640->regmap);
	if (gpio_is_valid(rt5640->ldo1_en))
		gpio_set_value_cansleep(rt5640->ldo1_en, 0);

	return 0;
}

static int rt5640_resume(struct snd_soc_component *component)
{
	struct rt5640_priv *rt5640 = snd_soc_component_get_drvdata(component);

	if (gpio_is_valid(rt5640->ldo1_en)) {
		gpio_set_value_cansleep(rt5640->ldo1_en, 1);
		msleep(400);
	}

	regcache_cache_only(rt5640->regmap, false);
	regcache_sync(rt5640->regmap);

<<<<<<< HEAD
=======
	if (rt5640->irq)
		enable_irq(rt5640->irq);

>>>>>>> eb3cdb58
	if (rt5640->jack) {
		if (rt5640->jd_src == RT5640_JD_SRC_HDA_HEADER) {
			snd_soc_component_update_bits(component,
				RT5640_DUMMY2, 0x1100, 0x1100);
		} else {
			if (rt5640->jd_inverted) {
				if (rt5640->jd_src == RT5640_JD_SRC_JD2_IN4N)
					snd_soc_component_update_bits(
						component, RT5640_DUMMY2,
						RT5640_IRQ_JD2_MASK |
						RT5640_JD2_MASK,
						RT5640_IRQ_JD2_NOR |
						RT5640_JD2_EN);

			} else {
				if (rt5640->jd_src == RT5640_JD_SRC_JD2_IN4N)
					snd_soc_component_update_bits(
						component, RT5640_DUMMY2,
						RT5640_IRQ_JD2_MASK |
						RT5640_JD2_P_MASK |
						RT5640_JD2_MASK,
						RT5640_IRQ_JD2_NOR |
						RT5640_JD2_P_INV |
						RT5640_JD2_EN);
			}
		}

		queue_delayed_work(system_long_wq, &rt5640->jack_work, 0);
	}

	return 0;
}
#else
#define rt5640_suspend NULL
#define rt5640_resume NULL
#endif

#define RT5640_STEREO_RATES SNDRV_PCM_RATE_8000_96000
#define RT5640_FORMATS (SNDRV_PCM_FMTBIT_S16_LE | SNDRV_PCM_FMTBIT_S20_3LE | \
			SNDRV_PCM_FMTBIT_S24_LE | SNDRV_PCM_FMTBIT_S8)

static const struct snd_soc_dai_ops rt5640_aif_dai_ops = {
	.hw_params = rt5640_hw_params,
	.set_fmt = rt5640_set_dai_fmt,
	.set_sysclk = rt5640_set_dai_sysclk,
	.set_pll = rt5640_set_dai_pll,
};

static struct snd_soc_dai_driver rt5640_dai[] = {
	{
		.name = "rt5640-aif1",
		.id = RT5640_AIF1,
		.playback = {
			.stream_name = "AIF1 Playback",
			.channels_min = 1,
			.channels_max = 2,
			.rates = RT5640_STEREO_RATES,
			.formats = RT5640_FORMATS,
		},
		.capture = {
			.stream_name = "AIF1 Capture",
			.channels_min = 1,
			.channels_max = 2,
			.rates = RT5640_STEREO_RATES,
			.formats = RT5640_FORMATS,
		},
		.ops = &rt5640_aif_dai_ops,
	},
	{
		.name = "rt5640-aif2",
		.id = RT5640_AIF2,
		.playback = {
			.stream_name = "AIF2 Playback",
			.channels_min = 1,
			.channels_max = 2,
			.rates = RT5640_STEREO_RATES,
			.formats = RT5640_FORMATS,
		},
		.capture = {
			.stream_name = "AIF2 Capture",
			.channels_min = 1,
			.channels_max = 2,
			.rates = RT5640_STEREO_RATES,
			.formats = RT5640_FORMATS,
		},
		.ops = &rt5640_aif_dai_ops,
	},
};

static const struct snd_soc_component_driver soc_component_dev_rt5640 = {
	.probe			= rt5640_probe,
	.remove			= rt5640_remove,
	.suspend		= rt5640_suspend,
	.resume			= rt5640_resume,
	.set_bias_level		= rt5640_set_bias_level,
	.set_jack		= rt5640_set_jack,
	.controls		= rt5640_snd_controls,
	.num_controls		= ARRAY_SIZE(rt5640_snd_controls),
	.dapm_widgets		= rt5640_dapm_widgets,
	.num_dapm_widgets	= ARRAY_SIZE(rt5640_dapm_widgets),
	.dapm_routes		= rt5640_dapm_routes,
	.num_dapm_routes	= ARRAY_SIZE(rt5640_dapm_routes),
	.use_pmdown_time	= 1,
	.endianness		= 1,
};

static const struct regmap_config rt5640_regmap = {
	.reg_bits = 8,
	.val_bits = 16,
	.use_single_read = true,
	.use_single_write = true,

	.max_register = RT5640_VENDOR_ID2 + 1 + (ARRAY_SIZE(rt5640_ranges) *
					       RT5640_PR_SPACING),
	.volatile_reg = rt5640_volatile_register,
	.readable_reg = rt5640_readable_register,

	.cache_type = REGCACHE_RBTREE,
	.reg_defaults = rt5640_reg,
	.num_reg_defaults = ARRAY_SIZE(rt5640_reg),
	.ranges = rt5640_ranges,
	.num_ranges = ARRAY_SIZE(rt5640_ranges),
};

static const struct i2c_device_id rt5640_i2c_id[] = {
	{ "rt5640", 0 },
	{ "rt5639", 0 },
	{ "rt5642", 0 },
	{ }
};
MODULE_DEVICE_TABLE(i2c, rt5640_i2c_id);

#if defined(CONFIG_OF)
static const struct of_device_id rt5640_of_match[] = {
	{ .compatible = "realtek,rt5639", },
	{ .compatible = "realtek,rt5640", },
	{},
};
MODULE_DEVICE_TABLE(of, rt5640_of_match);
#endif

#ifdef CONFIG_ACPI
static const struct acpi_device_id rt5640_acpi_match[] = {
	{ "INT33CA", 0 },
	{ "10EC3276", 0 },
	{ "10EC5640", 0 },
	{ "10EC5642", 0 },
	{ "INTCCFFD", 0 },
	{ },
};
MODULE_DEVICE_TABLE(acpi, rt5640_acpi_match);
#endif

static int rt5640_parse_dt(struct rt5640_priv *rt5640, struct device_node *np)
{
	rt5640->ldo1_en = of_get_named_gpio(np, "realtek,ldo1-en-gpios", 0);
	/*
	 * LDO1_EN is optional (it may be statically tied on the board).
	 * -ENOENT means that the property doesn't exist, i.e. there is no
	 * GPIO, so is not an error. Any other error code means the property
	 * exists, but could not be parsed.
	 */
	if (!gpio_is_valid(rt5640->ldo1_en) &&
			(rt5640->ldo1_en != -ENOENT))
		return rt5640->ldo1_en;

	return 0;
}

static int rt5640_i2c_probe(struct i2c_client *i2c)
{
	struct rt5640_priv *rt5640;
	int ret;
	unsigned int val;

	rt5640 = devm_kzalloc(&i2c->dev,
				sizeof(struct rt5640_priv),
				GFP_KERNEL);
	if (NULL == rt5640)
		return -ENOMEM;
	i2c_set_clientdata(i2c, rt5640);

	if (i2c->dev.of_node) {
		ret = rt5640_parse_dt(rt5640, i2c->dev.of_node);
		if (ret)
			return ret;
	} else
		rt5640->ldo1_en = -EINVAL;

	rt5640->regmap = devm_regmap_init_i2c(i2c, &rt5640_regmap);
	if (IS_ERR(rt5640->regmap)) {
		ret = PTR_ERR(rt5640->regmap);
		dev_err(&i2c->dev, "Failed to allocate register map: %d\n",
			ret);
		return ret;
	}

	if (gpio_is_valid(rt5640->ldo1_en)) {
		ret = devm_gpio_request_one(&i2c->dev, rt5640->ldo1_en,
					    GPIOF_OUT_INIT_HIGH,
					    "RT5640 LDO1_EN");
		if (ret < 0) {
			dev_err(&i2c->dev, "Failed to request LDO1_EN %d: %d\n",
				rt5640->ldo1_en, ret);
			return ret;
		}
		msleep(400);
	}

	regmap_read(rt5640->regmap, RT5640_VENDOR_ID2, &val);
	if (val != RT5640_DEVICE_ID) {
		dev_err(&i2c->dev,
			"Device with ID register %#x is not rt5640/39\n", val);
		return -ENODEV;
	}

	regmap_write(rt5640->regmap, RT5640_RESET, 0);

	ret = regmap_register_patch(rt5640->regmap, init_list,
				    ARRAY_SIZE(init_list));
	if (ret != 0)
		dev_warn(&i2c->dev, "Failed to apply regmap patch: %d\n", ret);

	regmap_update_bits(rt5640->regmap, RT5640_DUMMY1,
				RT5640_MCLK_DET, RT5640_MCLK_DET);

	rt5640->hp_mute = true;
	rt5640->irq = i2c->irq;
	INIT_DELAYED_WORK(&rt5640->bp_work, rt5640_button_press_work);
	INIT_DELAYED_WORK(&rt5640->jack_work, rt5640_jack_work);

	/* Make sure work is stopped on probe-error / remove */
	ret = devm_add_action_or_reset(&i2c->dev, rt5640_cancel_work, rt5640);
	if (ret)
		return ret;

	return devm_snd_soc_register_component(&i2c->dev,
				      &soc_component_dev_rt5640,
				      rt5640_dai, ARRAY_SIZE(rt5640_dai));
}

static struct i2c_driver rt5640_i2c_driver = {
	.driver = {
		.name = "rt5640",
		.acpi_match_table = ACPI_PTR(rt5640_acpi_match),
		.of_match_table = of_match_ptr(rt5640_of_match),
	},
	.probe_new = rt5640_i2c_probe,
	.id_table = rt5640_i2c_id,
};
module_i2c_driver(rt5640_i2c_driver);

MODULE_DESCRIPTION("ASoC RT5640/RT5639 driver");
MODULE_AUTHOR("Johnny Hsu <johnnyhsu@realtek.com>");
MODULE_LICENSE("GPL v2");<|MERGE_RESOLUTION|>--- conflicted
+++ resolved
@@ -1838,10 +1838,7 @@
 	struct rt5640_priv *rt5640 = snd_soc_component_get_drvdata(component);
 	unsigned int reg_val = 0;
 	unsigned int pll_bit = 0;
-<<<<<<< HEAD
-=======
 	int ret;
->>>>>>> eb3cdb58
 
 	switch (clk_id) {
 	case RT5640_SCLK_S_MCLK:
@@ -2806,14 +2803,11 @@
 {
 	struct rt5640_priv *rt5640 = snd_soc_component_get_drvdata(component);
 
-<<<<<<< HEAD
-=======
 	if (rt5640->irq) {
 		/* disable jack interrupts during system suspend */
 		disable_irq(rt5640->irq);
 	}
 
->>>>>>> eb3cdb58
 	rt5640_cancel_work(rt5640);
 	snd_soc_component_force_bias_level(component, SND_SOC_BIAS_OFF);
 	rt5640_reset(component);
@@ -2837,12 +2831,9 @@
 	regcache_cache_only(rt5640->regmap, false);
 	regcache_sync(rt5640->regmap);
 
-<<<<<<< HEAD
-=======
 	if (rt5640->irq)
 		enable_irq(rt5640->irq);
 
->>>>>>> eb3cdb58
 	if (rt5640->jack) {
 		if (rt5640->jd_src == RT5640_JD_SRC_HDA_HEADER) {
 			snd_soc_component_update_bits(component,
