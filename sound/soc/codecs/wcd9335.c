// SPDX-License-Identifier: GPL-2.0
// Copyright (c) 2015-2016, The Linux Foundation. All rights reserved.
// Copyright (c) 2017-2018, Linaro Limited

#include <linux/module.h>
#include <linux/init.h>
#include <linux/platform_device.h>
#include <linux/cleanup.h>
#include <linux/device.h>
#include <linux/wait.h>
#include <linux/bitops.h>
#include <linux/regulator/consumer.h>
#include <linux/clk.h>
#include <linux/delay.h>
#include <linux/kernel.h>
#include <linux/slimbus.h>
#include <sound/soc.h>
#include <sound/pcm_params.h>
#include <sound/soc-dapm.h>
#include <linux/gpio/consumer.h>
#include <linux/of.h>
#include <linux/of_irq.h>
#include <sound/tlv.h>
#include <sound/info.h>
#include "wcd9335.h"
#include "wcd-clsh-v2.h"

#include <dt-bindings/sound/qcom,wcd9335.h>

#define WCD9335_RATES_MASK (SNDRV_PCM_RATE_8000 | SNDRV_PCM_RATE_16000 |\
			    SNDRV_PCM_RATE_32000 | SNDRV_PCM_RATE_48000 |\
			    SNDRV_PCM_RATE_96000 | SNDRV_PCM_RATE_192000)
/* Fractional Rates */
#define WCD9335_FRAC_RATES_MASK (SNDRV_PCM_RATE_44100)
#define WCD9335_FORMATS_S16_S24_LE (SNDRV_PCM_FMTBIT_S16_LE | \
				  SNDRV_PCM_FMTBIT_S24_LE)

/* slave port water mark level
 *   (0: 6bytes, 1: 9bytes, 2: 12 bytes, 3: 15 bytes)
 */
#define SLAVE_PORT_WATER_MARK_6BYTES  0
#define SLAVE_PORT_WATER_MARK_9BYTES  1
#define SLAVE_PORT_WATER_MARK_12BYTES 2
#define SLAVE_PORT_WATER_MARK_15BYTES 3
#define SLAVE_PORT_WATER_MARK_SHIFT 1
#define SLAVE_PORT_ENABLE           1
#define SLAVE_PORT_DISABLE          0
#define WCD9335_SLIM_WATER_MARK_VAL \
	((SLAVE_PORT_WATER_MARK_12BYTES << SLAVE_PORT_WATER_MARK_SHIFT) | \
	 (SLAVE_PORT_ENABLE))

#define WCD9335_SLIM_NUM_PORT_REG 3
#define WCD9335_SLIM_PGD_PORT_INT_TX_EN0 (WCD9335_SLIM_PGD_PORT_INT_EN0 + 2)

#define WCD9335_MCLK_CLK_12P288MHZ	12288000
#define WCD9335_MCLK_CLK_9P6MHZ		9600000

#define WCD9335_SLIM_CLOSE_TIMEOUT 1000
#define WCD9335_SLIM_IRQ_OVERFLOW (1 << 0)
#define WCD9335_SLIM_IRQ_UNDERFLOW (1 << 1)
#define WCD9335_SLIM_IRQ_PORT_CLOSED (1 << 2)

#define WCD9335_NUM_INTERPOLATORS 9
#define WCD9335_RX_START	16
#define WCD9335_SLIM_CH_START 128
#define WCD9335_MAX_MICBIAS 4
#define WCD9335_MAX_VALID_ADC_MUX  13
#define WCD9335_INVALID_ADC_MUX 9

#define  TX_HPF_CUT_OFF_FREQ_MASK	0x60
#define  CF_MIN_3DB_4HZ			0x0
#define  CF_MIN_3DB_75HZ		0x1
#define  CF_MIN_3DB_150HZ		0x2
#define WCD9335_DMIC_CLK_DIV_2  0x0
#define WCD9335_DMIC_CLK_DIV_3  0x1
#define WCD9335_DMIC_CLK_DIV_4  0x2
#define WCD9335_DMIC_CLK_DIV_6  0x3
#define WCD9335_DMIC_CLK_DIV_8  0x4
#define WCD9335_DMIC_CLK_DIV_16  0x5
#define WCD9335_DMIC_CLK_DRIVE_DEFAULT 0x02
#define WCD9335_AMIC_PWR_LEVEL_LP 0
#define WCD9335_AMIC_PWR_LEVEL_DEFAULT 1
#define WCD9335_AMIC_PWR_LEVEL_HP 2
#define WCD9335_AMIC_PWR_LVL_MASK 0x60
#define WCD9335_AMIC_PWR_LVL_SHIFT 0x5

#define WCD9335_DEC_PWR_LVL_MASK 0x06
#define WCD9335_DEC_PWR_LVL_LP 0x02
#define WCD9335_DEC_PWR_LVL_HP 0x04
#define WCD9335_DEC_PWR_LVL_DF 0x00

#define WCD9335_SLIM_RX_CH(p) \
	{.port = p + WCD9335_RX_START, .shift = p,}

#define WCD9335_SLIM_TX_CH(p) \
	{.port = p, .shift = p,}

/* vout step value */
#define WCD9335_CALCULATE_VOUT_D(req_mv) (((req_mv - 650) * 10) / 25)

#define WCD9335_INTERPOLATOR_PATH(id)			\
	{"RX INT" #id "_1 MIX1 INP0", "RX0", "SLIM RX0"},	\
	{"RX INT" #id "_1 MIX1 INP0", "RX1", "SLIM RX1"},	\
	{"RX INT" #id "_1 MIX1 INP0", "RX2", "SLIM RX2"},	\
	{"RX INT" #id "_1 MIX1 INP0", "RX3", "SLIM RX3"},	\
	{"RX INT" #id "_1 MIX1 INP0", "RX4", "SLIM RX4"},	\
	{"RX INT" #id "_1 MIX1 INP0", "RX5", "SLIM RX5"},	\
	{"RX INT" #id "_1 MIX1 INP0", "RX6", "SLIM RX6"},	\
	{"RX INT" #id "_1 MIX1 INP0", "RX7", "SLIM RX7"},	\
	{"RX INT" #id "_1 MIX1 INP1", "RX0", "SLIM RX0"},	\
	{"RX INT" #id "_1 MIX1 INP1", "RX1", "SLIM RX1"},	\
	{"RX INT" #id "_1 MIX1 INP1", "RX2", "SLIM RX2"},	\
	{"RX INT" #id "_1 MIX1 INP1", "RX3", "SLIM RX3"},	\
	{"RX INT" #id "_1 MIX1 INP1", "RX4", "SLIM RX4"},	\
	{"RX INT" #id "_1 MIX1 INP1", "RX5", "SLIM RX5"},	\
	{"RX INT" #id "_1 MIX1 INP1", "RX6", "SLIM RX6"},	\
	{"RX INT" #id "_1 MIX1 INP1", "RX7", "SLIM RX7"},	\
	{"RX INT" #id "_1 MIX1 INP2", "RX0", "SLIM RX0"},	\
	{"RX INT" #id "_1 MIX1 INP2", "RX1", "SLIM RX1"},	\
	{"RX INT" #id "_1 MIX1 INP2", "RX2", "SLIM RX2"},	\
	{"RX INT" #id "_1 MIX1 INP2", "RX3", "SLIM RX3"},	\
	{"RX INT" #id "_1 MIX1 INP2", "RX4", "SLIM RX4"},	\
	{"RX INT" #id "_1 MIX1 INP2", "RX5", "SLIM RX5"},	\
	{"RX INT" #id "_1 MIX1 INP2", "RX6", "SLIM RX6"},	\
	{"RX INT" #id "_1 MIX1 INP2", "RX7", "SLIM RX7"},	\
	{"RX INT" #id "_2 MUX", "RX0", "SLIM RX0"},	\
	{"RX INT" #id "_2 MUX", "RX1", "SLIM RX1"},	\
	{"RX INT" #id "_2 MUX", "RX2", "SLIM RX2"},	\
	{"RX INT" #id "_2 MUX", "RX3", "SLIM RX3"},	\
	{"RX INT" #id "_2 MUX", "RX4", "SLIM RX4"},	\
	{"RX INT" #id "_2 MUX", "RX5", "SLIM RX5"},	\
	{"RX INT" #id "_2 MUX", "RX6", "SLIM RX6"},	\
	{"RX INT" #id "_2 MUX", "RX7", "SLIM RX7"},	\
	{"RX INT" #id "_1 MIX1", NULL, "RX INT" #id "_1 MIX1 INP0"},	\
	{"RX INT" #id "_1 MIX1", NULL, "RX INT" #id "_1 MIX1 INP1"},	\
	{"RX INT" #id "_1 MIX1", NULL, "RX INT" #id "_1 MIX1 INP2"},	\
	{"RX INT" #id " SEC MIX", NULL, "RX INT" #id "_2 MUX"},		\
	{"RX INT" #id " SEC MIX", NULL, "RX INT" #id "_1 MIX1"},	\
	{"RX INT" #id " MIX2", NULL, "RX INT" #id " SEC MIX"},		\
	{"RX INT" #id " INTERP", NULL, "RX INT" #id " MIX2"}

#define WCD9335_ADC_MUX_PATH(id)			\
	{"AIF1_CAP Mixer", "SLIM TX" #id, "SLIM TX" #id " MUX"}, \
	{"AIF2_CAP Mixer", "SLIM TX" #id, "SLIM TX" #id " MUX"}, \
	{"AIF3_CAP Mixer", "SLIM TX" #id, "SLIM TX" #id " MUX"}, \
	{"SLIM TX" #id " MUX", "DEC" #id, "ADC MUX" #id}, \
	{"ADC MUX" #id, "DMIC", "DMIC MUX" #id},	\
	{"ADC MUX" #id, "AMIC", "AMIC MUX" #id},	\
	{"DMIC MUX" #id, "DMIC0", "DMIC0"},		\
	{"DMIC MUX" #id, "DMIC1", "DMIC1"},		\
	{"DMIC MUX" #id, "DMIC2", "DMIC2"},		\
	{"DMIC MUX" #id, "DMIC3", "DMIC3"},		\
	{"DMIC MUX" #id, "DMIC4", "DMIC4"},		\
	{"DMIC MUX" #id, "DMIC5", "DMIC5"},		\
	{"AMIC MUX" #id, "ADC1", "ADC1"},		\
	{"AMIC MUX" #id, "ADC2", "ADC2"},		\
	{"AMIC MUX" #id, "ADC3", "ADC3"},		\
	{"AMIC MUX" #id, "ADC4", "ADC4"},		\
	{"AMIC MUX" #id, "ADC5", "ADC5"},		\
	{"AMIC MUX" #id, "ADC6", "ADC6"}

enum {
	WCD9335_RX0 = 0,
	WCD9335_RX1,
	WCD9335_RX2,
	WCD9335_RX3,
	WCD9335_RX4,
	WCD9335_RX5,
	WCD9335_RX6,
	WCD9335_RX7,
	WCD9335_RX8,
	WCD9335_RX9,
	WCD9335_RX10,
	WCD9335_RX11,
	WCD9335_RX12,
	WCD9335_RX_MAX,
};

enum {
	WCD9335_TX0 = 0,
	WCD9335_TX1,
	WCD9335_TX2,
	WCD9335_TX3,
	WCD9335_TX4,
	WCD9335_TX5,
	WCD9335_TX6,
	WCD9335_TX7,
	WCD9335_TX8,
	WCD9335_TX9,
	WCD9335_TX10,
	WCD9335_TX11,
	WCD9335_TX12,
	WCD9335_TX13,
	WCD9335_TX14,
	WCD9335_TX15,
	WCD9335_TX_MAX,
};

enum {
	SIDO_SOURCE_INTERNAL = 0,
	SIDO_SOURCE_RCO_BG,
};

enum wcd9335_sido_voltage {
	SIDO_VOLTAGE_SVS_MV = 950,
	SIDO_VOLTAGE_NOMINAL_MV = 1100,
};

enum {
	COMPANDER_1, /* HPH_L */
	COMPANDER_2, /* HPH_R */
	COMPANDER_3, /* LO1_DIFF */
	COMPANDER_4, /* LO2_DIFF */
	COMPANDER_5, /* LO3_SE */
	COMPANDER_6, /* LO4_SE */
	COMPANDER_7, /* SWR SPK CH1 */
	COMPANDER_8, /* SWR SPK CH2 */
	COMPANDER_MAX,
};

enum {
	INTn_2_INP_SEL_ZERO = 0,
	INTn_2_INP_SEL_RX0,
	INTn_2_INP_SEL_RX1,
	INTn_2_INP_SEL_RX2,
	INTn_2_INP_SEL_RX3,
	INTn_2_INP_SEL_RX4,
	INTn_2_INP_SEL_RX5,
	INTn_2_INP_SEL_RX6,
	INTn_2_INP_SEL_RX7,
	INTn_2_INP_SEL_PROXIMITY,
};

enum {
	INTn_1_MIX_INP_SEL_ZERO = 0,
	INTn_1_MIX_INP_SEL_DEC0,
	INTn_1_MIX_INP_SEL_DEC1,
	INTn_1_MIX_INP_SEL_IIR0,
	INTn_1_MIX_INP_SEL_IIR1,
	INTn_1_MIX_INP_SEL_RX0,
	INTn_1_MIX_INP_SEL_RX1,
	INTn_1_MIX_INP_SEL_RX2,
	INTn_1_MIX_INP_SEL_RX3,
	INTn_1_MIX_INP_SEL_RX4,
	INTn_1_MIX_INP_SEL_RX5,
	INTn_1_MIX_INP_SEL_RX6,
	INTn_1_MIX_INP_SEL_RX7,

};

enum {
	INTERP_EAR = 0,
	INTERP_HPHL,
	INTERP_HPHR,
	INTERP_LO1,
	INTERP_LO2,
	INTERP_LO3,
	INTERP_LO4,
	INTERP_SPKR1,
	INTERP_SPKR2,
};

enum wcd_clock_type {
	WCD_CLK_OFF,
	WCD_CLK_RCO,
	WCD_CLK_MCLK,
};

enum {
	MIC_BIAS_1 = 1,
	MIC_BIAS_2,
	MIC_BIAS_3,
	MIC_BIAS_4
};

enum {
	MICB_PULLUP_ENABLE,
	MICB_PULLUP_DISABLE,
	MICB_ENABLE,
	MICB_DISABLE,
};

struct wcd9335_slim_ch {
	u32 ch_num;
	u16 port;
	u16 shift;
	struct list_head list;
};

struct wcd_slim_codec_dai_data {
	struct list_head slim_ch_list;
	struct slim_stream_config sconfig;
	struct slim_stream_runtime *sruntime;
};

struct wcd9335_codec {
	struct device *dev;
	struct clk *mclk;
	struct clk *native_clk;
	u32 mclk_rate;

	struct slim_device *slim;
	struct slim_device *slim_ifc_dev;
	struct regmap *regmap;
	struct regmap *if_regmap;
	struct regmap_irq_chip_data *irq_data;

	struct wcd9335_slim_ch rx_chs[WCD9335_RX_MAX];
	struct wcd9335_slim_ch tx_chs[WCD9335_TX_MAX];
	u32 num_rx_port;
	u32 num_tx_port;

	int sido_input_src;
	enum wcd9335_sido_voltage sido_voltage;

	struct wcd_slim_codec_dai_data dai[NUM_CODEC_DAIS];
	struct snd_soc_component *component;

	int master_bias_users;
	int clk_mclk_users;
	int clk_rco_users;
	int sido_ccl_cnt;
	enum wcd_clock_type clk_type;

	struct wcd_clsh_ctrl *clsh_ctrl;
	u32 hph_mode;
	int prim_int_users[WCD9335_NUM_INTERPOLATORS];

	int comp_enabled[COMPANDER_MAX];

	int intr1;
	struct gpio_desc *reset_gpio;

	unsigned int rx_port_value[WCD9335_RX_MAX];
	unsigned int tx_port_value[WCD9335_TX_MAX];
	int hph_l_gain;
	int hph_r_gain;
	u32 rx_bias_count;

	/*TX*/
	int micb_ref[WCD9335_MAX_MICBIAS];
	int pullup_ref[WCD9335_MAX_MICBIAS];

	int dmic_0_1_clk_cnt;
	int dmic_2_3_clk_cnt;
	int dmic_4_5_clk_cnt;
};

struct wcd9335_irq {
	int irq;
	irqreturn_t (*handler)(int irq, void *data);
	char *name;
};

static const char * const wcd9335_supplies[] = {
	"vdd-buck", "vdd-buck-sido", "vdd-tx", "vdd-rx", "vdd-io",
};

static const struct wcd9335_slim_ch wcd9335_tx_chs[WCD9335_TX_MAX] = {
	WCD9335_SLIM_TX_CH(0),
	WCD9335_SLIM_TX_CH(1),
	WCD9335_SLIM_TX_CH(2),
	WCD9335_SLIM_TX_CH(3),
	WCD9335_SLIM_TX_CH(4),
	WCD9335_SLIM_TX_CH(5),
	WCD9335_SLIM_TX_CH(6),
	WCD9335_SLIM_TX_CH(7),
	WCD9335_SLIM_TX_CH(8),
	WCD9335_SLIM_TX_CH(9),
	WCD9335_SLIM_TX_CH(10),
	WCD9335_SLIM_TX_CH(11),
	WCD9335_SLIM_TX_CH(12),
	WCD9335_SLIM_TX_CH(13),
	WCD9335_SLIM_TX_CH(14),
	WCD9335_SLIM_TX_CH(15),
};

static const struct wcd9335_slim_ch wcd9335_rx_chs[WCD9335_RX_MAX] = {
	WCD9335_SLIM_RX_CH(0),	 /* 16 */
	WCD9335_SLIM_RX_CH(1),	 /* 17 */
	WCD9335_SLIM_RX_CH(2),
	WCD9335_SLIM_RX_CH(3),
	WCD9335_SLIM_RX_CH(4),
	WCD9335_SLIM_RX_CH(5),
	WCD9335_SLIM_RX_CH(6),
	WCD9335_SLIM_RX_CH(7),
	WCD9335_SLIM_RX_CH(8),
	WCD9335_SLIM_RX_CH(9),
	WCD9335_SLIM_RX_CH(10),
	WCD9335_SLIM_RX_CH(11),
	WCD9335_SLIM_RX_CH(12),
};

struct interp_sample_rate {
	int rate;
	int rate_val;
};

static const struct interp_sample_rate int_mix_rate_val[] = {
	{48000, 0x4},	/* 48K */
	{96000, 0x5},	/* 96K */
	{192000, 0x6},	/* 192K */
};

static const struct interp_sample_rate int_prim_rate_val[] = {
	{8000, 0x0},	/* 8K */
	{16000, 0x1},	/* 16K */
	{24000, -EINVAL},/* 24K */
	{32000, 0x3},	/* 32K */
	{48000, 0x4},	/* 48K */
	{96000, 0x5},	/* 96K */
	{192000, 0x6},	/* 192K */
	{384000, 0x7},	/* 384K */
	{44100, 0x8}, /* 44.1K */
};

struct wcd9335_reg_mask_val {
	u16 reg;
	u8 mask;
	u8 val;
};

static const struct wcd9335_reg_mask_val wcd9335_codec_reg_init[] = {
	/* Rbuckfly/R_EAR(32) */
	{WCD9335_CDC_CLSH_K2_MSB, 0x0F, 0x00},
	{WCD9335_CDC_CLSH_K2_LSB, 0xFF, 0x60},
	{WCD9335_CPE_SS_DMIC_CFG, 0x80, 0x00},
	{WCD9335_CDC_BOOST0_BOOST_CTL, 0x70, 0x50},
	{WCD9335_CDC_BOOST1_BOOST_CTL, 0x70, 0x50},
	{WCD9335_CDC_RX7_RX_PATH_CFG1, 0x08, 0x08},
	{WCD9335_CDC_RX8_RX_PATH_CFG1, 0x08, 0x08},
	{WCD9335_ANA_LO_1_2, 0x3C, 0X3C},
	{WCD9335_DIFF_LO_COM_SWCAP_REFBUF_FREQ, 0x70, 0x00},
	{WCD9335_DIFF_LO_COM_PA_FREQ, 0x70, 0x40},
	{WCD9335_SOC_MAD_AUDIO_CTL_2, 0x03, 0x03},
	{WCD9335_CDC_TOP_TOP_CFG1, 0x02, 0x02},
	{WCD9335_CDC_TOP_TOP_CFG1, 0x01, 0x01},
	{WCD9335_EAR_CMBUFF, 0x08, 0x00},
	{WCD9335_CDC_TX9_SPKR_PROT_PATH_CFG0, 0x01, 0x01},
	{WCD9335_CDC_TX10_SPKR_PROT_PATH_CFG0, 0x01, 0x01},
	{WCD9335_CDC_TX11_SPKR_PROT_PATH_CFG0, 0x01, 0x01},
	{WCD9335_CDC_TX12_SPKR_PROT_PATH_CFG0, 0x01, 0x01},
	{WCD9335_CDC_COMPANDER7_CTL3, 0x80, 0x80},
	{WCD9335_CDC_COMPANDER8_CTL3, 0x80, 0x80},
	{WCD9335_CDC_COMPANDER7_CTL7, 0x01, 0x01},
	{WCD9335_CDC_COMPANDER8_CTL7, 0x01, 0x01},
	{WCD9335_CDC_RX0_RX_PATH_CFG0, 0x01, 0x01},
	{WCD9335_CDC_RX1_RX_PATH_CFG0, 0x01, 0x01},
	{WCD9335_CDC_RX2_RX_PATH_CFG0, 0x01, 0x01},
	{WCD9335_CDC_RX3_RX_PATH_CFG0, 0x01, 0x01},
	{WCD9335_CDC_RX4_RX_PATH_CFG0, 0x01, 0x01},
	{WCD9335_CDC_RX5_RX_PATH_CFG0, 0x01, 0x01},
	{WCD9335_CDC_RX6_RX_PATH_CFG0, 0x01, 0x01},
	{WCD9335_CDC_RX7_RX_PATH_CFG0, 0x01, 0x01},
	{WCD9335_CDC_RX8_RX_PATH_CFG0, 0x01, 0x01},
	{WCD9335_CDC_RX0_RX_PATH_MIX_CFG, 0x01, 0x01},
	{WCD9335_CDC_RX1_RX_PATH_MIX_CFG, 0x01, 0x01},
	{WCD9335_CDC_RX2_RX_PATH_MIX_CFG, 0x01, 0x01},
	{WCD9335_CDC_RX3_RX_PATH_MIX_CFG, 0x01, 0x01},
	{WCD9335_CDC_RX4_RX_PATH_MIX_CFG, 0x01, 0x01},
	{WCD9335_CDC_RX5_RX_PATH_MIX_CFG, 0x01, 0x01},
	{WCD9335_CDC_RX6_RX_PATH_MIX_CFG, 0x01, 0x01},
	{WCD9335_CDC_RX7_RX_PATH_MIX_CFG, 0x01, 0x01},
	{WCD9335_CDC_RX8_RX_PATH_MIX_CFG, 0x01, 0x01},
	{WCD9335_VBADC_IBIAS_FE, 0x0C, 0x08},
	{WCD9335_RCO_CTRL_2, 0x0F, 0x08},
	{WCD9335_RX_BIAS_FLYB_MID_RST, 0xF0, 0x10},
	{WCD9335_FLYBACK_CTRL_1, 0x20, 0x20},
	{WCD9335_HPH_OCP_CTL, 0xFF, 0x5A},
	{WCD9335_HPH_L_TEST, 0x01, 0x01},
	{WCD9335_HPH_R_TEST, 0x01, 0x01},
	{WCD9335_CDC_BOOST0_BOOST_CFG1, 0x3F, 0x12},
	{WCD9335_CDC_BOOST0_BOOST_CFG2, 0x1C, 0x08},
	{WCD9335_CDC_COMPANDER7_CTL7, 0x1E, 0x18},
	{WCD9335_CDC_BOOST1_BOOST_CFG1, 0x3F, 0x12},
	{WCD9335_CDC_BOOST1_BOOST_CFG2, 0x1C, 0x08},
	{WCD9335_CDC_COMPANDER8_CTL7, 0x1E, 0x18},
	{WCD9335_CDC_TX0_TX_PATH_SEC7, 0xFF, 0x45},
	{WCD9335_CDC_RX0_RX_PATH_SEC0, 0xFC, 0xF4},
	{WCD9335_HPH_REFBUFF_LP_CTL, 0x08, 0x08},
	{WCD9335_HPH_REFBUFF_LP_CTL, 0x06, 0x02},
};

/* Cutoff frequency for high pass filter */
static const char * const cf_text[] = {
	"CF_NEG_3DB_4HZ", "CF_NEG_3DB_75HZ", "CF_NEG_3DB_150HZ"
};

static const char * const rx_cf_text[] = {
	"CF_NEG_3DB_4HZ", "CF_NEG_3DB_75HZ", "CF_NEG_3DB_150HZ",
	"CF_NEG_3DB_0P48HZ"
};

static const char * const rx_int0_7_mix_mux_text[] = {
	"ZERO", "RX0", "RX1", "RX2", "RX3", "RX4", "RX5",
	"RX6", "RX7", "PROXIMITY"
};

static const char * const rx_int_mix_mux_text[] = {
	"ZERO", "RX0", "RX1", "RX2", "RX3", "RX4", "RX5",
	"RX6", "RX7"
};

static const char * const rx_prim_mix_text[] = {
	"ZERO", "DEC0", "DEC1", "IIR0", "IIR1", "RX0", "RX1", "RX2",
	"RX3", "RX4", "RX5", "RX6", "RX7"
};

static const char * const rx_int_dem_inp_mux_text[] = {
	"NORMAL_DSM_OUT", "CLSH_DSM_OUT",
};

static const char * const rx_int0_interp_mux_text[] = {
	"ZERO", "RX INT0 MIX2",
};

static const char * const rx_int1_interp_mux_text[] = {
	"ZERO", "RX INT1 MIX2",
};

static const char * const rx_int2_interp_mux_text[] = {
	"ZERO", "RX INT2 MIX2",
};

static const char * const rx_int3_interp_mux_text[] = {
	"ZERO", "RX INT3 MIX2",
};

static const char * const rx_int4_interp_mux_text[] = {
	"ZERO", "RX INT4 MIX2",
};

static const char * const rx_int5_interp_mux_text[] = {
	"ZERO", "RX INT5 MIX2",
};

static const char * const rx_int6_interp_mux_text[] = {
	"ZERO", "RX INT6 MIX2",
};

static const char * const rx_int7_interp_mux_text[] = {
	"ZERO", "RX INT7 MIX2",
};

static const char * const rx_int8_interp_mux_text[] = {
	"ZERO", "RX INT8 SEC MIX"
};

static const char * const rx_hph_mode_mux_text[] = {
	"Class H Invalid", "Class-H Hi-Fi", "Class-H Low Power", "Class-AB",
	"Class-H Hi-Fi Low Power"
};

static const char *const slim_rx_mux_text[] = {
	"ZERO", "AIF1_PB", "AIF2_PB", "AIF3_PB", "AIF4_PB",
};

static const char * const adc_mux_text[] = {
	"DMIC", "AMIC", "ANC_FB_TUNE1", "ANC_FB_TUNE2"
};

static const char * const dmic_mux_text[] = {
	"ZERO", "DMIC0", "DMIC1", "DMIC2", "DMIC3", "DMIC4", "DMIC5",
	"SMIC0", "SMIC1", "SMIC2", "SMIC3"
};

static const char * const dmic_mux_alt_text[] = {
	"ZERO", "DMIC0", "DMIC1", "DMIC2", "DMIC3", "DMIC4", "DMIC5",
};

static const char * const amic_mux_text[] = {
	"ZERO", "ADC1", "ADC2", "ADC3", "ADC4", "ADC5", "ADC6"
};

static const char * const sb_tx0_mux_text[] = {
	"ZERO", "RX_MIX_TX0", "DEC0", "DEC0_192"
};

static const char * const sb_tx1_mux_text[] = {
	"ZERO", "RX_MIX_TX1", "DEC1", "DEC1_192"
};

static const char * const sb_tx2_mux_text[] = {
	"ZERO", "RX_MIX_TX2", "DEC2", "DEC2_192"
};

static const char * const sb_tx3_mux_text[] = {
	"ZERO", "RX_MIX_TX3", "DEC3", "DEC3_192"
};

static const char * const sb_tx4_mux_text[] = {
	"ZERO", "RX_MIX_TX4", "DEC4", "DEC4_192"
};

static const char * const sb_tx5_mux_text[] = {
	"ZERO", "RX_MIX_TX5", "DEC5", "DEC5_192"
};

static const char * const sb_tx6_mux_text[] = {
	"ZERO", "RX_MIX_TX6", "DEC6", "DEC6_192"
};

static const char * const sb_tx7_mux_text[] = {
	"ZERO", "RX_MIX_TX7", "DEC7", "DEC7_192"
};

static const char * const sb_tx8_mux_text[] = {
	"ZERO", "RX_MIX_TX8", "DEC8", "DEC8_192"
};

static const DECLARE_TLV_DB_SCALE(digital_gain, -8400, 100, -8400);
static const DECLARE_TLV_DB_SCALE(line_gain, 0, 7, 1);
static const DECLARE_TLV_DB_SCALE(analog_gain, 0, 25, 1);
static const DECLARE_TLV_DB_SCALE(ear_pa_gain, 0, 150, 0);

static const struct soc_enum cf_dec0_enum =
	SOC_ENUM_SINGLE(WCD9335_CDC_TX0_TX_PATH_CFG0, 5, 3, cf_text);

static const struct soc_enum cf_dec1_enum =
	SOC_ENUM_SINGLE(WCD9335_CDC_TX1_TX_PATH_CFG0, 5, 3, cf_text);

static const struct soc_enum cf_dec2_enum =
	SOC_ENUM_SINGLE(WCD9335_CDC_TX2_TX_PATH_CFG0, 5, 3, cf_text);

static const struct soc_enum cf_dec3_enum =
	SOC_ENUM_SINGLE(WCD9335_CDC_TX3_TX_PATH_CFG0, 5, 3, cf_text);

static const struct soc_enum cf_dec4_enum =
	SOC_ENUM_SINGLE(WCD9335_CDC_TX4_TX_PATH_CFG0, 5, 3, cf_text);

static const struct soc_enum cf_dec5_enum =
	SOC_ENUM_SINGLE(WCD9335_CDC_TX5_TX_PATH_CFG0, 5, 3, cf_text);

static const struct soc_enum cf_dec6_enum =
	SOC_ENUM_SINGLE(WCD9335_CDC_TX6_TX_PATH_CFG0, 5, 3, cf_text);

static const struct soc_enum cf_dec7_enum =
	SOC_ENUM_SINGLE(WCD9335_CDC_TX7_TX_PATH_CFG0, 5, 3, cf_text);

static const struct soc_enum cf_dec8_enum =
	SOC_ENUM_SINGLE(WCD9335_CDC_TX8_TX_PATH_CFG0, 5, 3, cf_text);

static const struct soc_enum cf_int0_1_enum =
	SOC_ENUM_SINGLE(WCD9335_CDC_RX0_RX_PATH_CFG2, 0, 4, rx_cf_text);

static SOC_ENUM_SINGLE_DECL(cf_int0_2_enum, WCD9335_CDC_RX0_RX_PATH_MIX_CFG, 2,
		     rx_cf_text);

static const struct soc_enum cf_int1_1_enum =
	SOC_ENUM_SINGLE(WCD9335_CDC_RX1_RX_PATH_CFG2, 0, 4, rx_cf_text);

static SOC_ENUM_SINGLE_DECL(cf_int1_2_enum, WCD9335_CDC_RX1_RX_PATH_MIX_CFG, 2,
		     rx_cf_text);

static const struct soc_enum cf_int2_1_enum =
	SOC_ENUM_SINGLE(WCD9335_CDC_RX2_RX_PATH_CFG2, 0, 4, rx_cf_text);

static SOC_ENUM_SINGLE_DECL(cf_int2_2_enum, WCD9335_CDC_RX2_RX_PATH_MIX_CFG, 2,
		     rx_cf_text);

static const struct soc_enum cf_int3_1_enum =
	SOC_ENUM_SINGLE(WCD9335_CDC_RX3_RX_PATH_CFG2, 0, 4, rx_cf_text);

static SOC_ENUM_SINGLE_DECL(cf_int3_2_enum, WCD9335_CDC_RX3_RX_PATH_MIX_CFG, 2,
		     rx_cf_text);

static const struct soc_enum cf_int4_1_enum =
	SOC_ENUM_SINGLE(WCD9335_CDC_RX4_RX_PATH_CFG2, 0, 4, rx_cf_text);

static SOC_ENUM_SINGLE_DECL(cf_int4_2_enum, WCD9335_CDC_RX4_RX_PATH_MIX_CFG, 2,
		     rx_cf_text);

static const struct soc_enum cf_int5_1_enum =
	SOC_ENUM_SINGLE(WCD9335_CDC_RX5_RX_PATH_CFG2, 0, 4, rx_cf_text);

static SOC_ENUM_SINGLE_DECL(cf_int5_2_enum, WCD9335_CDC_RX5_RX_PATH_MIX_CFG, 2,
		     rx_cf_text);

static const struct soc_enum cf_int6_1_enum =
	SOC_ENUM_SINGLE(WCD9335_CDC_RX6_RX_PATH_CFG2, 0, 4, rx_cf_text);

static SOC_ENUM_SINGLE_DECL(cf_int6_2_enum, WCD9335_CDC_RX6_RX_PATH_MIX_CFG, 2,
		     rx_cf_text);

static const struct soc_enum cf_int7_1_enum =
	SOC_ENUM_SINGLE(WCD9335_CDC_RX7_RX_PATH_CFG2, 0, 4, rx_cf_text);

static SOC_ENUM_SINGLE_DECL(cf_int7_2_enum, WCD9335_CDC_RX7_RX_PATH_MIX_CFG, 2,
		     rx_cf_text);

static const struct soc_enum cf_int8_1_enum =
	SOC_ENUM_SINGLE(WCD9335_CDC_RX8_RX_PATH_CFG2, 0, 4, rx_cf_text);

static SOC_ENUM_SINGLE_DECL(cf_int8_2_enum, WCD9335_CDC_RX8_RX_PATH_MIX_CFG, 2,
		     rx_cf_text);

static const struct soc_enum rx_hph_mode_mux_enum =
	SOC_ENUM_SINGLE_EXT(ARRAY_SIZE(rx_hph_mode_mux_text),
			    rx_hph_mode_mux_text);

static const struct soc_enum slim_rx_mux_enum =
	SOC_ENUM_SINGLE_EXT(ARRAY_SIZE(slim_rx_mux_text), slim_rx_mux_text);

static const struct soc_enum rx_int0_2_mux_chain_enum =
	SOC_ENUM_SINGLE(WCD9335_CDC_RX_INP_MUX_RX_INT0_CFG1, 0, 10,
			rx_int0_7_mix_mux_text);

static const struct soc_enum rx_int1_2_mux_chain_enum =
	SOC_ENUM_SINGLE(WCD9335_CDC_RX_INP_MUX_RX_INT1_CFG1, 0, 9,
			rx_int_mix_mux_text);

static const struct soc_enum rx_int2_2_mux_chain_enum =
	SOC_ENUM_SINGLE(WCD9335_CDC_RX_INP_MUX_RX_INT2_CFG1, 0, 9,
			rx_int_mix_mux_text);

static const struct soc_enum rx_int3_2_mux_chain_enum =
	SOC_ENUM_SINGLE(WCD9335_CDC_RX_INP_MUX_RX_INT3_CFG1, 0, 9,
			rx_int_mix_mux_text);

static const struct soc_enum rx_int4_2_mux_chain_enum =
	SOC_ENUM_SINGLE(WCD9335_CDC_RX_INP_MUX_RX_INT4_CFG1, 0, 9,
			rx_int_mix_mux_text);

static const struct soc_enum rx_int5_2_mux_chain_enum =
	SOC_ENUM_SINGLE(WCD9335_CDC_RX_INP_MUX_RX_INT5_CFG1, 0, 9,
			rx_int_mix_mux_text);

static const struct soc_enum rx_int6_2_mux_chain_enum =
	SOC_ENUM_SINGLE(WCD9335_CDC_RX_INP_MUX_RX_INT6_CFG1, 0, 9,
			rx_int_mix_mux_text);

static const struct soc_enum rx_int7_2_mux_chain_enum =
	SOC_ENUM_SINGLE(WCD9335_CDC_RX_INP_MUX_RX_INT7_CFG1, 0, 10,
			rx_int0_7_mix_mux_text);

static const struct soc_enum rx_int8_2_mux_chain_enum =
	SOC_ENUM_SINGLE(WCD9335_CDC_RX_INP_MUX_RX_INT8_CFG1, 0, 9,
			rx_int_mix_mux_text);

static const struct soc_enum rx_int0_1_mix_inp0_chain_enum =
	SOC_ENUM_SINGLE(WCD9335_CDC_RX_INP_MUX_RX_INT0_CFG0, 0, 13,
			rx_prim_mix_text);

static const struct soc_enum rx_int0_1_mix_inp1_chain_enum =
	SOC_ENUM_SINGLE(WCD9335_CDC_RX_INP_MUX_RX_INT0_CFG0, 4, 13,
			rx_prim_mix_text);

static const struct soc_enum rx_int0_1_mix_inp2_chain_enum =
	SOC_ENUM_SINGLE(WCD9335_CDC_RX_INP_MUX_RX_INT0_CFG1, 4, 13,
			rx_prim_mix_text);

static const struct soc_enum rx_int1_1_mix_inp0_chain_enum =
	SOC_ENUM_SINGLE(WCD9335_CDC_RX_INP_MUX_RX_INT1_CFG0, 0, 13,
			rx_prim_mix_text);

static const struct soc_enum rx_int1_1_mix_inp1_chain_enum =
	SOC_ENUM_SINGLE(WCD9335_CDC_RX_INP_MUX_RX_INT1_CFG0, 4, 13,
			rx_prim_mix_text);

static const struct soc_enum rx_int1_1_mix_inp2_chain_enum =
	SOC_ENUM_SINGLE(WCD9335_CDC_RX_INP_MUX_RX_INT1_CFG1, 4, 13,
			rx_prim_mix_text);

static const struct soc_enum rx_int2_1_mix_inp0_chain_enum =
	SOC_ENUM_SINGLE(WCD9335_CDC_RX_INP_MUX_RX_INT2_CFG0, 0, 13,
			rx_prim_mix_text);

static const struct soc_enum rx_int2_1_mix_inp1_chain_enum =
	SOC_ENUM_SINGLE(WCD9335_CDC_RX_INP_MUX_RX_INT2_CFG0, 4, 13,
			rx_prim_mix_text);

static const struct soc_enum rx_int2_1_mix_inp2_chain_enum =
	SOC_ENUM_SINGLE(WCD9335_CDC_RX_INP_MUX_RX_INT2_CFG1, 4, 13,
			rx_prim_mix_text);

static const struct soc_enum rx_int3_1_mix_inp0_chain_enum =
	SOC_ENUM_SINGLE(WCD9335_CDC_RX_INP_MUX_RX_INT3_CFG0, 0, 13,
			rx_prim_mix_text);

static const struct soc_enum rx_int3_1_mix_inp1_chain_enum =
	SOC_ENUM_SINGLE(WCD9335_CDC_RX_INP_MUX_RX_INT3_CFG0, 4, 13,
			rx_prim_mix_text);

static const struct soc_enum rx_int3_1_mix_inp2_chain_enum =
	SOC_ENUM_SINGLE(WCD9335_CDC_RX_INP_MUX_RX_INT3_CFG1, 4, 13,
			rx_prim_mix_text);

static const struct soc_enum rx_int4_1_mix_inp0_chain_enum =
	SOC_ENUM_SINGLE(WCD9335_CDC_RX_INP_MUX_RX_INT4_CFG0, 0, 13,
			rx_prim_mix_text);

static const struct soc_enum rx_int4_1_mix_inp1_chain_enum =
	SOC_ENUM_SINGLE(WCD9335_CDC_RX_INP_MUX_RX_INT4_CFG0, 4, 13,
			rx_prim_mix_text);

static const struct soc_enum rx_int4_1_mix_inp2_chain_enum =
	SOC_ENUM_SINGLE(WCD9335_CDC_RX_INP_MUX_RX_INT4_CFG1, 4, 13,
			rx_prim_mix_text);

static const struct soc_enum rx_int5_1_mix_inp0_chain_enum =
	SOC_ENUM_SINGLE(WCD9335_CDC_RX_INP_MUX_RX_INT5_CFG0, 0, 13,
			rx_prim_mix_text);

static const struct soc_enum rx_int5_1_mix_inp1_chain_enum =
	SOC_ENUM_SINGLE(WCD9335_CDC_RX_INP_MUX_RX_INT5_CFG0, 4, 13,
			rx_prim_mix_text);

static const struct soc_enum rx_int5_1_mix_inp2_chain_enum =
	SOC_ENUM_SINGLE(WCD9335_CDC_RX_INP_MUX_RX_INT5_CFG1, 4, 13,
			rx_prim_mix_text);

static const struct soc_enum rx_int6_1_mix_inp0_chain_enum =
	SOC_ENUM_SINGLE(WCD9335_CDC_RX_INP_MUX_RX_INT6_CFG0, 0, 13,
			rx_prim_mix_text);

static const struct soc_enum rx_int6_1_mix_inp1_chain_enum =
	SOC_ENUM_SINGLE(WCD9335_CDC_RX_INP_MUX_RX_INT6_CFG0, 4, 13,
			rx_prim_mix_text);

static const struct soc_enum rx_int6_1_mix_inp2_chain_enum =
	SOC_ENUM_SINGLE(WCD9335_CDC_RX_INP_MUX_RX_INT6_CFG1, 4, 13,
			rx_prim_mix_text);

static const struct soc_enum rx_int7_1_mix_inp0_chain_enum =
	SOC_ENUM_SINGLE(WCD9335_CDC_RX_INP_MUX_RX_INT7_CFG0, 0, 13,
			rx_prim_mix_text);

static const struct soc_enum rx_int7_1_mix_inp1_chain_enum =
	SOC_ENUM_SINGLE(WCD9335_CDC_RX_INP_MUX_RX_INT7_CFG0, 4, 13,
			rx_prim_mix_text);

static const struct soc_enum rx_int7_1_mix_inp2_chain_enum =
	SOC_ENUM_SINGLE(WCD9335_CDC_RX_INP_MUX_RX_INT7_CFG1, 4, 13,
			rx_prim_mix_text);

static const struct soc_enum rx_int8_1_mix_inp0_chain_enum =
	SOC_ENUM_SINGLE(WCD9335_CDC_RX_INP_MUX_RX_INT8_CFG0, 0, 13,
			rx_prim_mix_text);

static const struct soc_enum rx_int8_1_mix_inp1_chain_enum =
	SOC_ENUM_SINGLE(WCD9335_CDC_RX_INP_MUX_RX_INT8_CFG0, 4, 13,
			rx_prim_mix_text);

static const struct soc_enum rx_int8_1_mix_inp2_chain_enum =
	SOC_ENUM_SINGLE(WCD9335_CDC_RX_INP_MUX_RX_INT8_CFG1, 4, 13,
			rx_prim_mix_text);

static const struct soc_enum rx_int0_dem_inp_mux_enum =
	SOC_ENUM_SINGLE(WCD9335_CDC_RX0_RX_PATH_SEC0, 0,
			ARRAY_SIZE(rx_int_dem_inp_mux_text),
			rx_int_dem_inp_mux_text);

static const struct soc_enum rx_int1_dem_inp_mux_enum =
	SOC_ENUM_SINGLE(WCD9335_CDC_RX1_RX_PATH_SEC0, 0,
			ARRAY_SIZE(rx_int_dem_inp_mux_text),
			rx_int_dem_inp_mux_text);

static const struct soc_enum rx_int2_dem_inp_mux_enum =
	SOC_ENUM_SINGLE(WCD9335_CDC_RX2_RX_PATH_SEC0, 0,
			ARRAY_SIZE(rx_int_dem_inp_mux_text),
			rx_int_dem_inp_mux_text);

static const struct soc_enum rx_int0_interp_mux_enum =
	SOC_ENUM_SINGLE(WCD9335_CDC_RX0_RX_PATH_CTL, 5, 2,
			rx_int0_interp_mux_text);

static const struct soc_enum rx_int1_interp_mux_enum =
	SOC_ENUM_SINGLE(WCD9335_CDC_RX1_RX_PATH_CTL, 5, 2,
			rx_int1_interp_mux_text);

static const struct soc_enum rx_int2_interp_mux_enum =
	SOC_ENUM_SINGLE(WCD9335_CDC_RX2_RX_PATH_CTL, 5, 2,
			rx_int2_interp_mux_text);

static const struct soc_enum rx_int3_interp_mux_enum =
	SOC_ENUM_SINGLE(WCD9335_CDC_RX3_RX_PATH_CTL, 5, 2,
			rx_int3_interp_mux_text);

static const struct soc_enum rx_int4_interp_mux_enum =
	SOC_ENUM_SINGLE(WCD9335_CDC_RX4_RX_PATH_CTL, 5, 2,
			rx_int4_interp_mux_text);

static const struct soc_enum rx_int5_interp_mux_enum =
	SOC_ENUM_SINGLE(WCD9335_CDC_RX5_RX_PATH_CTL, 5, 2,
			rx_int5_interp_mux_text);

static const struct soc_enum rx_int6_interp_mux_enum =
	SOC_ENUM_SINGLE(WCD9335_CDC_RX6_RX_PATH_CTL, 5, 2,
			rx_int6_interp_mux_text);

static const struct soc_enum rx_int7_interp_mux_enum =
	SOC_ENUM_SINGLE(WCD9335_CDC_RX7_RX_PATH_CTL, 5, 2,
			rx_int7_interp_mux_text);

static const struct soc_enum rx_int8_interp_mux_enum =
	SOC_ENUM_SINGLE(WCD9335_CDC_RX8_RX_PATH_CTL, 5, 2,
			rx_int8_interp_mux_text);

static const struct soc_enum tx_adc_mux0_chain_enum =
	SOC_ENUM_SINGLE(WCD9335_CDC_TX_INP_MUX_ADC_MUX0_CFG1, 0, 4,
			adc_mux_text);

static const struct soc_enum tx_adc_mux1_chain_enum =
	SOC_ENUM_SINGLE(WCD9335_CDC_TX_INP_MUX_ADC_MUX1_CFG1, 0, 4,
			adc_mux_text);

static const struct soc_enum tx_adc_mux2_chain_enum =
	SOC_ENUM_SINGLE(WCD9335_CDC_TX_INP_MUX_ADC_MUX2_CFG1, 0, 4,
			adc_mux_text);

static const struct soc_enum tx_adc_mux3_chain_enum =
	SOC_ENUM_SINGLE(WCD9335_CDC_TX_INP_MUX_ADC_MUX3_CFG1, 0, 4,
			adc_mux_text);

static const struct soc_enum tx_adc_mux4_chain_enum =
	SOC_ENUM_SINGLE(WCD9335_CDC_TX_INP_MUX_ADC_MUX4_CFG0, 6, 4,
			adc_mux_text);

static const struct soc_enum tx_adc_mux5_chain_enum =
	SOC_ENUM_SINGLE(WCD9335_CDC_TX_INP_MUX_ADC_MUX5_CFG0, 6, 4,
			adc_mux_text);

static const struct soc_enum tx_adc_mux6_chain_enum =
	SOC_ENUM_SINGLE(WCD9335_CDC_TX_INP_MUX_ADC_MUX6_CFG0, 6, 4,
			adc_mux_text);

static const struct soc_enum tx_adc_mux7_chain_enum =
	SOC_ENUM_SINGLE(WCD9335_CDC_TX_INP_MUX_ADC_MUX7_CFG0, 6, 4,
			adc_mux_text);

static const struct soc_enum tx_adc_mux8_chain_enum =
	SOC_ENUM_SINGLE(WCD9335_CDC_TX_INP_MUX_ADC_MUX8_CFG0, 6, 4,
			adc_mux_text);

static const struct soc_enum tx_dmic_mux0_enum =
	SOC_ENUM_SINGLE(WCD9335_CDC_TX_INP_MUX_ADC_MUX0_CFG0, 3, 11,
			dmic_mux_text);

static const struct soc_enum tx_dmic_mux1_enum =
	SOC_ENUM_SINGLE(WCD9335_CDC_TX_INP_MUX_ADC_MUX1_CFG0, 3, 11,
			dmic_mux_text);

static const struct soc_enum tx_dmic_mux2_enum =
	SOC_ENUM_SINGLE(WCD9335_CDC_TX_INP_MUX_ADC_MUX2_CFG0, 3, 11,
			dmic_mux_text);

static const struct soc_enum tx_dmic_mux3_enum =
	SOC_ENUM_SINGLE(WCD9335_CDC_TX_INP_MUX_ADC_MUX3_CFG0, 3, 11,
			dmic_mux_text);

static const struct soc_enum tx_dmic_mux4_enum =
	SOC_ENUM_SINGLE(WCD9335_CDC_TX_INP_MUX_ADC_MUX4_CFG0, 3, 7,
			dmic_mux_alt_text);

static const struct soc_enum tx_dmic_mux5_enum =
	SOC_ENUM_SINGLE(WCD9335_CDC_TX_INP_MUX_ADC_MUX5_CFG0, 3, 7,
			dmic_mux_alt_text);

static const struct soc_enum tx_dmic_mux6_enum =
	SOC_ENUM_SINGLE(WCD9335_CDC_TX_INP_MUX_ADC_MUX6_CFG0, 3, 7,
			dmic_mux_alt_text);

static const struct soc_enum tx_dmic_mux7_enum =
	SOC_ENUM_SINGLE(WCD9335_CDC_TX_INP_MUX_ADC_MUX7_CFG0, 3, 7,
			dmic_mux_alt_text);

static const struct soc_enum tx_dmic_mux8_enum =
	SOC_ENUM_SINGLE(WCD9335_CDC_TX_INP_MUX_ADC_MUX8_CFG0, 3, 7,
			dmic_mux_alt_text);

static const struct soc_enum tx_amic_mux0_enum =
	SOC_ENUM_SINGLE(WCD9335_CDC_TX_INP_MUX_ADC_MUX0_CFG0, 0, 7,
			amic_mux_text);

static const struct soc_enum tx_amic_mux1_enum =
	SOC_ENUM_SINGLE(WCD9335_CDC_TX_INP_MUX_ADC_MUX1_CFG0, 0, 7,
			amic_mux_text);

static const struct soc_enum tx_amic_mux2_enum =
	SOC_ENUM_SINGLE(WCD9335_CDC_TX_INP_MUX_ADC_MUX2_CFG0, 0, 7,
			amic_mux_text);

static const struct soc_enum tx_amic_mux3_enum =
	SOC_ENUM_SINGLE(WCD9335_CDC_TX_INP_MUX_ADC_MUX3_CFG0, 0, 7,
			amic_mux_text);

static const struct soc_enum tx_amic_mux4_enum =
	SOC_ENUM_SINGLE(WCD9335_CDC_TX_INP_MUX_ADC_MUX4_CFG0, 0, 7,
			amic_mux_text);

static const struct soc_enum tx_amic_mux5_enum =
	SOC_ENUM_SINGLE(WCD9335_CDC_TX_INP_MUX_ADC_MUX5_CFG0, 0, 7,
			amic_mux_text);

static const struct soc_enum tx_amic_mux6_enum =
	SOC_ENUM_SINGLE(WCD9335_CDC_TX_INP_MUX_ADC_MUX6_CFG0, 0, 7,
			amic_mux_text);

static const struct soc_enum tx_amic_mux7_enum =
	SOC_ENUM_SINGLE(WCD9335_CDC_TX_INP_MUX_ADC_MUX7_CFG0, 0, 7,
			amic_mux_text);

static const struct soc_enum tx_amic_mux8_enum =
	SOC_ENUM_SINGLE(WCD9335_CDC_TX_INP_MUX_ADC_MUX8_CFG0, 0, 7,
			amic_mux_text);

static const struct soc_enum sb_tx0_mux_enum =
	SOC_ENUM_SINGLE(WCD9335_CDC_IF_ROUTER_TX_MUX_CFG0, 0, 4,
			sb_tx0_mux_text);

static const struct soc_enum sb_tx1_mux_enum =
	SOC_ENUM_SINGLE(WCD9335_CDC_IF_ROUTER_TX_MUX_CFG0, 2, 4,
			sb_tx1_mux_text);

static const struct soc_enum sb_tx2_mux_enum =
	SOC_ENUM_SINGLE(WCD9335_CDC_IF_ROUTER_TX_MUX_CFG0, 4, 4,
			sb_tx2_mux_text);

static const struct soc_enum sb_tx3_mux_enum =
	SOC_ENUM_SINGLE(WCD9335_CDC_IF_ROUTER_TX_MUX_CFG0, 6, 4,
			sb_tx3_mux_text);

static const struct soc_enum sb_tx4_mux_enum =
	SOC_ENUM_SINGLE(WCD9335_CDC_IF_ROUTER_TX_MUX_CFG1, 0, 4,
			sb_tx4_mux_text);

static const struct soc_enum sb_tx5_mux_enum =
	SOC_ENUM_SINGLE(WCD9335_CDC_IF_ROUTER_TX_MUX_CFG1, 2, 4,
			sb_tx5_mux_text);

static const struct soc_enum sb_tx6_mux_enum =
	SOC_ENUM_SINGLE(WCD9335_CDC_IF_ROUTER_TX_MUX_CFG1, 4, 4,
			sb_tx6_mux_text);

static const struct soc_enum sb_tx7_mux_enum =
	SOC_ENUM_SINGLE(WCD9335_CDC_IF_ROUTER_TX_MUX_CFG1, 6, 4,
			sb_tx7_mux_text);

static const struct soc_enum sb_tx8_mux_enum =
	SOC_ENUM_SINGLE(WCD9335_CDC_IF_ROUTER_TX_MUX_CFG2, 0, 4,
			sb_tx8_mux_text);

static const struct snd_kcontrol_new rx_int0_2_mux =
	SOC_DAPM_ENUM("RX INT0_2 MUX Mux", rx_int0_2_mux_chain_enum);

static const struct snd_kcontrol_new rx_int1_2_mux =
	SOC_DAPM_ENUM("RX INT1_2 MUX Mux", rx_int1_2_mux_chain_enum);

static const struct snd_kcontrol_new rx_int2_2_mux =
	SOC_DAPM_ENUM("RX INT2_2 MUX Mux", rx_int2_2_mux_chain_enum);

static const struct snd_kcontrol_new rx_int3_2_mux =
	SOC_DAPM_ENUM("RX INT3_2 MUX Mux", rx_int3_2_mux_chain_enum);

static const struct snd_kcontrol_new rx_int4_2_mux =
	SOC_DAPM_ENUM("RX INT4_2 MUX Mux", rx_int4_2_mux_chain_enum);

static const struct snd_kcontrol_new rx_int5_2_mux =
	SOC_DAPM_ENUM("RX INT5_2 MUX Mux", rx_int5_2_mux_chain_enum);

static const struct snd_kcontrol_new rx_int6_2_mux =
	SOC_DAPM_ENUM("RX INT6_2 MUX Mux", rx_int6_2_mux_chain_enum);

static const struct snd_kcontrol_new rx_int7_2_mux =
	SOC_DAPM_ENUM("RX INT7_2 MUX Mux", rx_int7_2_mux_chain_enum);

static const struct snd_kcontrol_new rx_int8_2_mux =
	SOC_DAPM_ENUM("RX INT8_2 MUX Mux", rx_int8_2_mux_chain_enum);

static const struct snd_kcontrol_new rx_int0_1_mix_inp0_mux =
	SOC_DAPM_ENUM("RX INT0_1 MIX1 INP0 Mux", rx_int0_1_mix_inp0_chain_enum);

static const struct snd_kcontrol_new rx_int0_1_mix_inp1_mux =
	SOC_DAPM_ENUM("RX INT0_1 MIX1 INP1 Mux", rx_int0_1_mix_inp1_chain_enum);

static const struct snd_kcontrol_new rx_int0_1_mix_inp2_mux =
	SOC_DAPM_ENUM("RX INT0_1 MIX1 INP2 Mux", rx_int0_1_mix_inp2_chain_enum);

static const struct snd_kcontrol_new rx_int1_1_mix_inp0_mux =
	SOC_DAPM_ENUM("RX INT1_1 MIX1 INP0 Mux", rx_int1_1_mix_inp0_chain_enum);

static const struct snd_kcontrol_new rx_int1_1_mix_inp1_mux =
	SOC_DAPM_ENUM("RX INT1_1 MIX1 INP1 Mux", rx_int1_1_mix_inp1_chain_enum);

static const struct snd_kcontrol_new rx_int1_1_mix_inp2_mux =
	SOC_DAPM_ENUM("RX INT1_1 MIX1 INP2 Mux", rx_int1_1_mix_inp2_chain_enum);

static const struct snd_kcontrol_new rx_int2_1_mix_inp0_mux =
	SOC_DAPM_ENUM("RX INT2_1 MIX1 INP0 Mux", rx_int2_1_mix_inp0_chain_enum);

static const struct snd_kcontrol_new rx_int2_1_mix_inp1_mux =
	SOC_DAPM_ENUM("RX INT2_1 MIX1 INP1 Mux", rx_int2_1_mix_inp1_chain_enum);

static const struct snd_kcontrol_new rx_int2_1_mix_inp2_mux =
	SOC_DAPM_ENUM("RX INT2_1 MIX1 INP2 Mux", rx_int2_1_mix_inp2_chain_enum);

static const struct snd_kcontrol_new rx_int3_1_mix_inp0_mux =
	SOC_DAPM_ENUM("RX INT3_1 MIX1 INP0 Mux", rx_int3_1_mix_inp0_chain_enum);

static const struct snd_kcontrol_new rx_int3_1_mix_inp1_mux =
	SOC_DAPM_ENUM("RX INT3_1 MIX1 INP1 Mux", rx_int3_1_mix_inp1_chain_enum);

static const struct snd_kcontrol_new rx_int3_1_mix_inp2_mux =
	SOC_DAPM_ENUM("RX INT3_1 MIX1 INP2 Mux", rx_int3_1_mix_inp2_chain_enum);

static const struct snd_kcontrol_new rx_int4_1_mix_inp0_mux =
	SOC_DAPM_ENUM("RX INT4_1 MIX1 INP0 Mux", rx_int4_1_mix_inp0_chain_enum);

static const struct snd_kcontrol_new rx_int4_1_mix_inp1_mux =
	SOC_DAPM_ENUM("RX INT4_1 MIX1 INP1 Mux", rx_int4_1_mix_inp1_chain_enum);

static const struct snd_kcontrol_new rx_int4_1_mix_inp2_mux =
	SOC_DAPM_ENUM("RX INT4_1 MIX1 INP2 Mux", rx_int4_1_mix_inp2_chain_enum);

static const struct snd_kcontrol_new rx_int5_1_mix_inp0_mux =
	SOC_DAPM_ENUM("RX INT5_1 MIX1 INP0 Mux", rx_int5_1_mix_inp0_chain_enum);

static const struct snd_kcontrol_new rx_int5_1_mix_inp1_mux =
	SOC_DAPM_ENUM("RX INT5_1 MIX1 INP1 Mux", rx_int5_1_mix_inp1_chain_enum);

static const struct snd_kcontrol_new rx_int5_1_mix_inp2_mux =
	SOC_DAPM_ENUM("RX INT5_1 MIX1 INP2 Mux", rx_int5_1_mix_inp2_chain_enum);

static const struct snd_kcontrol_new rx_int6_1_mix_inp0_mux =
	SOC_DAPM_ENUM("RX INT6_1 MIX1 INP0 Mux", rx_int6_1_mix_inp0_chain_enum);

static const struct snd_kcontrol_new rx_int6_1_mix_inp1_mux =
	SOC_DAPM_ENUM("RX INT6_1 MIX1 INP1 Mux", rx_int6_1_mix_inp1_chain_enum);

static const struct snd_kcontrol_new rx_int6_1_mix_inp2_mux =
	SOC_DAPM_ENUM("RX INT6_1 MIX1 INP2 Mux", rx_int6_1_mix_inp2_chain_enum);

static const struct snd_kcontrol_new rx_int7_1_mix_inp0_mux =
	SOC_DAPM_ENUM("RX INT7_1 MIX1 INP0 Mux", rx_int7_1_mix_inp0_chain_enum);

static const struct snd_kcontrol_new rx_int7_1_mix_inp1_mux =
	SOC_DAPM_ENUM("RX INT7_1 MIX1 INP1 Mux", rx_int7_1_mix_inp1_chain_enum);

static const struct snd_kcontrol_new rx_int7_1_mix_inp2_mux =
	SOC_DAPM_ENUM("RX INT7_1 MIX1 INP2 Mux", rx_int7_1_mix_inp2_chain_enum);

static const struct snd_kcontrol_new rx_int8_1_mix_inp0_mux =
	SOC_DAPM_ENUM("RX INT8_1 MIX1 INP0 Mux", rx_int8_1_mix_inp0_chain_enum);

static const struct snd_kcontrol_new rx_int8_1_mix_inp1_mux =
	SOC_DAPM_ENUM("RX INT8_1 MIX1 INP1 Mux", rx_int8_1_mix_inp1_chain_enum);

static const struct snd_kcontrol_new rx_int8_1_mix_inp2_mux =
	SOC_DAPM_ENUM("RX INT8_1 MIX1 INP2 Mux", rx_int8_1_mix_inp2_chain_enum);

static const struct snd_kcontrol_new rx_int0_interp_mux =
	SOC_DAPM_ENUM("RX INT0 INTERP Mux", rx_int0_interp_mux_enum);

static const struct snd_kcontrol_new rx_int1_interp_mux =
	SOC_DAPM_ENUM("RX INT1 INTERP Mux", rx_int1_interp_mux_enum);

static const struct snd_kcontrol_new rx_int2_interp_mux =
	SOC_DAPM_ENUM("RX INT2 INTERP Mux", rx_int2_interp_mux_enum);

static const struct snd_kcontrol_new rx_int3_interp_mux =
	SOC_DAPM_ENUM("RX INT3 INTERP Mux", rx_int3_interp_mux_enum);

static const struct snd_kcontrol_new rx_int4_interp_mux =
	SOC_DAPM_ENUM("RX INT4 INTERP Mux", rx_int4_interp_mux_enum);

static const struct snd_kcontrol_new rx_int5_interp_mux =
	SOC_DAPM_ENUM("RX INT5 INTERP Mux", rx_int5_interp_mux_enum);

static const struct snd_kcontrol_new rx_int6_interp_mux =
	SOC_DAPM_ENUM("RX INT6 INTERP Mux", rx_int6_interp_mux_enum);

static const struct snd_kcontrol_new rx_int7_interp_mux =
	SOC_DAPM_ENUM("RX INT7 INTERP Mux", rx_int7_interp_mux_enum);

static const struct snd_kcontrol_new rx_int8_interp_mux =
	SOC_DAPM_ENUM("RX INT8 INTERP Mux", rx_int8_interp_mux_enum);

static const struct snd_kcontrol_new tx_dmic_mux0 =
	SOC_DAPM_ENUM("DMIC MUX0 Mux", tx_dmic_mux0_enum);

static const struct snd_kcontrol_new tx_dmic_mux1 =
	SOC_DAPM_ENUM("DMIC MUX1 Mux", tx_dmic_mux1_enum);

static const struct snd_kcontrol_new tx_dmic_mux2 =
	SOC_DAPM_ENUM("DMIC MUX2 Mux", tx_dmic_mux2_enum);

static const struct snd_kcontrol_new tx_dmic_mux3 =
	SOC_DAPM_ENUM("DMIC MUX3 Mux", tx_dmic_mux3_enum);

static const struct snd_kcontrol_new tx_dmic_mux4 =
	SOC_DAPM_ENUM("DMIC MUX4 Mux", tx_dmic_mux4_enum);

static const struct snd_kcontrol_new tx_dmic_mux5 =
	SOC_DAPM_ENUM("DMIC MUX5 Mux", tx_dmic_mux5_enum);

static const struct snd_kcontrol_new tx_dmic_mux6 =
	SOC_DAPM_ENUM("DMIC MUX6 Mux", tx_dmic_mux6_enum);

static const struct snd_kcontrol_new tx_dmic_mux7 =
	SOC_DAPM_ENUM("DMIC MUX7 Mux", tx_dmic_mux7_enum);

static const struct snd_kcontrol_new tx_dmic_mux8 =
	SOC_DAPM_ENUM("DMIC MUX8 Mux", tx_dmic_mux8_enum);

static const struct snd_kcontrol_new tx_amic_mux0 =
	SOC_DAPM_ENUM("AMIC MUX0 Mux", tx_amic_mux0_enum);

static const struct snd_kcontrol_new tx_amic_mux1 =
	SOC_DAPM_ENUM("AMIC MUX1 Mux", tx_amic_mux1_enum);

static const struct snd_kcontrol_new tx_amic_mux2 =
	SOC_DAPM_ENUM("AMIC MUX2 Mux", tx_amic_mux2_enum);

static const struct snd_kcontrol_new tx_amic_mux3 =
	SOC_DAPM_ENUM("AMIC MUX3 Mux", tx_amic_mux3_enum);

static const struct snd_kcontrol_new tx_amic_mux4 =
	SOC_DAPM_ENUM("AMIC MUX4 Mux", tx_amic_mux4_enum);

static const struct snd_kcontrol_new tx_amic_mux5 =
	SOC_DAPM_ENUM("AMIC MUX5 Mux", tx_amic_mux5_enum);

static const struct snd_kcontrol_new tx_amic_mux6 =
	SOC_DAPM_ENUM("AMIC MUX6 Mux", tx_amic_mux6_enum);

static const struct snd_kcontrol_new tx_amic_mux7 =
	SOC_DAPM_ENUM("AMIC MUX7 Mux", tx_amic_mux7_enum);

static const struct snd_kcontrol_new tx_amic_mux8 =
	SOC_DAPM_ENUM("AMIC MUX8 Mux", tx_amic_mux8_enum);

static const struct snd_kcontrol_new sb_tx0_mux =
	SOC_DAPM_ENUM("SLIM TX0 MUX Mux", sb_tx0_mux_enum);

static const struct snd_kcontrol_new sb_tx1_mux =
	SOC_DAPM_ENUM("SLIM TX1 MUX Mux", sb_tx1_mux_enum);

static const struct snd_kcontrol_new sb_tx2_mux =
	SOC_DAPM_ENUM("SLIM TX2 MUX Mux", sb_tx2_mux_enum);

static const struct snd_kcontrol_new sb_tx3_mux =
	SOC_DAPM_ENUM("SLIM TX3 MUX Mux", sb_tx3_mux_enum);

static const struct snd_kcontrol_new sb_tx4_mux =
	SOC_DAPM_ENUM("SLIM TX4 MUX Mux", sb_tx4_mux_enum);

static const struct snd_kcontrol_new sb_tx5_mux =
	SOC_DAPM_ENUM("SLIM TX5 MUX Mux", sb_tx5_mux_enum);

static const struct snd_kcontrol_new sb_tx6_mux =
	SOC_DAPM_ENUM("SLIM TX6 MUX Mux", sb_tx6_mux_enum);

static const struct snd_kcontrol_new sb_tx7_mux =
	SOC_DAPM_ENUM("SLIM TX7 MUX Mux", sb_tx7_mux_enum);

static const struct snd_kcontrol_new sb_tx8_mux =
	SOC_DAPM_ENUM("SLIM TX8 MUX Mux", sb_tx8_mux_enum);

static int slim_rx_mux_get(struct snd_kcontrol *kc,
			   struct snd_ctl_elem_value *ucontrol)
{
	struct snd_soc_dapm_widget *w = snd_soc_dapm_kcontrol_widget(kc);
	struct wcd9335_codec *wcd = dev_get_drvdata(w->dapm->dev);
	u32 port_id = w->shift;

	ucontrol->value.enumerated.item[0] = wcd->rx_port_value[port_id];

	return 0;
}

static int slim_rx_mux_put(struct snd_kcontrol *kc,
			   struct snd_ctl_elem_value *ucontrol)
{
	struct snd_soc_dapm_widget *w = snd_soc_dapm_kcontrol_widget(kc);
	struct wcd9335_codec *wcd = dev_get_drvdata(w->dapm->dev);
	struct soc_enum *e = (struct soc_enum *)kc->private_value;
	struct snd_soc_dapm_update *update = NULL;
	u32 port_id = w->shift;

	if (wcd->rx_port_value[port_id] == ucontrol->value.enumerated.item[0])
		return 0;

	wcd->rx_port_value[port_id] = ucontrol->value.enumerated.item[0];

	/* Remove channel from any list it's in before adding it to a new one */
	list_del_init(&wcd->rx_chs[port_id].list);

	switch (wcd->rx_port_value[port_id]) {
	case 0:
		/* Channel already removed from lists. Nothing to do here */
		break;
	case 1:
		list_add_tail(&wcd->rx_chs[port_id].list,
			      &wcd->dai[AIF1_PB].slim_ch_list);
		break;
	case 2:
		list_add_tail(&wcd->rx_chs[port_id].list,
			      &wcd->dai[AIF2_PB].slim_ch_list);
		break;
	case 3:
		list_add_tail(&wcd->rx_chs[port_id].list,
			      &wcd->dai[AIF3_PB].slim_ch_list);
		break;
	case 4:
		list_add_tail(&wcd->rx_chs[port_id].list,
			      &wcd->dai[AIF4_PB].slim_ch_list);
		break;
	default:
		dev_err(wcd->dev, "Unknown AIF %d\n", wcd->rx_port_value[port_id]);
		goto err;
	}

	snd_soc_dapm_mux_update_power(w->dapm, kc, wcd->rx_port_value[port_id],
				      e, update);

	return 0;
err:
	return -EINVAL;
}

static int slim_tx_mixer_get(struct snd_kcontrol *kc,
			     struct snd_ctl_elem_value *ucontrol)
{

	struct snd_soc_dapm_context *dapm = snd_soc_dapm_kcontrol_dapm(kc);
	struct wcd9335_codec *wcd = dev_get_drvdata(dapm->dev);
	struct snd_soc_dapm_widget *widget = snd_soc_dapm_kcontrol_widget(kc);
	struct soc_mixer_control *mixer =
			(struct soc_mixer_control *)kc->private_value;
	int dai_id = widget->shift;
	int port_id = mixer->shift;

	ucontrol->value.integer.value[0] = wcd->tx_port_value[port_id] == dai_id;

	return 0;
}

static int slim_tx_mixer_put(struct snd_kcontrol *kc,
			     struct snd_ctl_elem_value *ucontrol)
{

	struct snd_soc_dapm_widget *widget = snd_soc_dapm_kcontrol_widget(kc);
	struct wcd9335_codec *wcd = dev_get_drvdata(widget->dapm->dev);
	struct snd_soc_dapm_update *update = NULL;
	struct soc_mixer_control *mixer =
			(struct soc_mixer_control *)kc->private_value;
	int enable = ucontrol->value.integer.value[0];
	int dai_id = widget->shift;
	int port_id = mixer->shift;

	switch (dai_id) {
	case AIF1_CAP:
	case AIF2_CAP:
	case AIF3_CAP:
		/* only add to the list if value not set */
		if (enable && wcd->tx_port_value[port_id] != dai_id) {
			wcd->tx_port_value[port_id] = dai_id;
			list_add_tail(&wcd->tx_chs[port_id].list,
					&wcd->dai[dai_id].slim_ch_list);
		} else if (!enable && wcd->tx_port_value[port_id] == dai_id) {
			wcd->tx_port_value[port_id] = -1;
			list_del_init(&wcd->tx_chs[port_id].list);
		}
		break;
	default:
		dev_err(wcd->dev, "Unknown AIF %d\n", dai_id);
		return -EINVAL;
	}

	snd_soc_dapm_mixer_update_power(widget->dapm, kc, enable, update);

	return 0;
}

static const struct snd_kcontrol_new slim_rx_mux[WCD9335_RX_MAX] = {
	SOC_DAPM_ENUM_EXT("SLIM RX0 Mux", slim_rx_mux_enum,
			  slim_rx_mux_get, slim_rx_mux_put),
	SOC_DAPM_ENUM_EXT("SLIM RX1 Mux", slim_rx_mux_enum,
			  slim_rx_mux_get, slim_rx_mux_put),
	SOC_DAPM_ENUM_EXT("SLIM RX2 Mux", slim_rx_mux_enum,
			  slim_rx_mux_get, slim_rx_mux_put),
	SOC_DAPM_ENUM_EXT("SLIM RX3 Mux", slim_rx_mux_enum,
			  slim_rx_mux_get, slim_rx_mux_put),
	SOC_DAPM_ENUM_EXT("SLIM RX4 Mux", slim_rx_mux_enum,
			  slim_rx_mux_get, slim_rx_mux_put),
	SOC_DAPM_ENUM_EXT("SLIM RX5 Mux", slim_rx_mux_enum,
			  slim_rx_mux_get, slim_rx_mux_put),
	SOC_DAPM_ENUM_EXT("SLIM RX6 Mux", slim_rx_mux_enum,
			  slim_rx_mux_get, slim_rx_mux_put),
	SOC_DAPM_ENUM_EXT("SLIM RX7 Mux", slim_rx_mux_enum,
			  slim_rx_mux_get, slim_rx_mux_put),
};

static const struct snd_kcontrol_new aif1_cap_mixer[] = {
	SOC_SINGLE_EXT("SLIM TX0", SND_SOC_NOPM, WCD9335_TX0, 1, 0,
			slim_tx_mixer_get, slim_tx_mixer_put),
	SOC_SINGLE_EXT("SLIM TX1", SND_SOC_NOPM, WCD9335_TX1, 1, 0,
			slim_tx_mixer_get, slim_tx_mixer_put),
	SOC_SINGLE_EXT("SLIM TX2", SND_SOC_NOPM, WCD9335_TX2, 1, 0,
			slim_tx_mixer_get, slim_tx_mixer_put),
	SOC_SINGLE_EXT("SLIM TX3", SND_SOC_NOPM, WCD9335_TX3, 1, 0,
			slim_tx_mixer_get, slim_tx_mixer_put),
	SOC_SINGLE_EXT("SLIM TX4", SND_SOC_NOPM, WCD9335_TX4, 1, 0,
			slim_tx_mixer_get, slim_tx_mixer_put),
	SOC_SINGLE_EXT("SLIM TX5", SND_SOC_NOPM, WCD9335_TX5, 1, 0,
			slim_tx_mixer_get, slim_tx_mixer_put),
	SOC_SINGLE_EXT("SLIM TX6", SND_SOC_NOPM, WCD9335_TX6, 1, 0,
			slim_tx_mixer_get, slim_tx_mixer_put),
	SOC_SINGLE_EXT("SLIM TX7", SND_SOC_NOPM, WCD9335_TX7, 1, 0,
			slim_tx_mixer_get, slim_tx_mixer_put),
	SOC_SINGLE_EXT("SLIM TX8", SND_SOC_NOPM, WCD9335_TX8, 1, 0,
			slim_tx_mixer_get, slim_tx_mixer_put),
	SOC_SINGLE_EXT("SLIM TX9", SND_SOC_NOPM, WCD9335_TX9, 1, 0,
			slim_tx_mixer_get, slim_tx_mixer_put),
	SOC_SINGLE_EXT("SLIM TX10", SND_SOC_NOPM, WCD9335_TX10, 1, 0,
			slim_tx_mixer_get, slim_tx_mixer_put),
	SOC_SINGLE_EXT("SLIM TX11", SND_SOC_NOPM, WCD9335_TX11, 1, 0,
			slim_tx_mixer_get, slim_tx_mixer_put),
	SOC_SINGLE_EXT("SLIM TX13", SND_SOC_NOPM, WCD9335_TX13, 1, 0,
			slim_tx_mixer_get, slim_tx_mixer_put),
};

static const struct snd_kcontrol_new aif2_cap_mixer[] = {
	SOC_SINGLE_EXT("SLIM TX0", SND_SOC_NOPM, WCD9335_TX0, 1, 0,
			slim_tx_mixer_get, slim_tx_mixer_put),
	SOC_SINGLE_EXT("SLIM TX1", SND_SOC_NOPM, WCD9335_TX1, 1, 0,
			slim_tx_mixer_get, slim_tx_mixer_put),
	SOC_SINGLE_EXT("SLIM TX2", SND_SOC_NOPM, WCD9335_TX2, 1, 0,
			slim_tx_mixer_get, slim_tx_mixer_put),
	SOC_SINGLE_EXT("SLIM TX3", SND_SOC_NOPM, WCD9335_TX3, 1, 0,
			slim_tx_mixer_get, slim_tx_mixer_put),
	SOC_SINGLE_EXT("SLIM TX4", SND_SOC_NOPM, WCD9335_TX4, 1, 0,
			slim_tx_mixer_get, slim_tx_mixer_put),
	SOC_SINGLE_EXT("SLIM TX5", SND_SOC_NOPM, WCD9335_TX5, 1, 0,
			slim_tx_mixer_get, slim_tx_mixer_put),
	SOC_SINGLE_EXT("SLIM TX6", SND_SOC_NOPM, WCD9335_TX6, 1, 0,
			slim_tx_mixer_get, slim_tx_mixer_put),
	SOC_SINGLE_EXT("SLIM TX7", SND_SOC_NOPM, WCD9335_TX7, 1, 0,
			slim_tx_mixer_get, slim_tx_mixer_put),
	SOC_SINGLE_EXT("SLIM TX8", SND_SOC_NOPM, WCD9335_TX8, 1, 0,
			slim_tx_mixer_get, slim_tx_mixer_put),
	SOC_SINGLE_EXT("SLIM TX9", SND_SOC_NOPM, WCD9335_TX9, 1, 0,
			slim_tx_mixer_get, slim_tx_mixer_put),
	SOC_SINGLE_EXT("SLIM TX10", SND_SOC_NOPM, WCD9335_TX10, 1, 0,
			slim_tx_mixer_get, slim_tx_mixer_put),
	SOC_SINGLE_EXT("SLIM TX11", SND_SOC_NOPM, WCD9335_TX11, 1, 0,
			slim_tx_mixer_get, slim_tx_mixer_put),
	SOC_SINGLE_EXT("SLIM TX13", SND_SOC_NOPM, WCD9335_TX13, 1, 0,
			slim_tx_mixer_get, slim_tx_mixer_put),
};

static const struct snd_kcontrol_new aif3_cap_mixer[] = {
	SOC_SINGLE_EXT("SLIM TX0", SND_SOC_NOPM, WCD9335_TX0, 1, 0,
			slim_tx_mixer_get, slim_tx_mixer_put),
	SOC_SINGLE_EXT("SLIM TX1", SND_SOC_NOPM, WCD9335_TX1, 1, 0,
			slim_tx_mixer_get, slim_tx_mixer_put),
	SOC_SINGLE_EXT("SLIM TX2", SND_SOC_NOPM, WCD9335_TX2, 1, 0,
			slim_tx_mixer_get, slim_tx_mixer_put),
	SOC_SINGLE_EXT("SLIM TX3", SND_SOC_NOPM, WCD9335_TX3, 1, 0,
			slim_tx_mixer_get, slim_tx_mixer_put),
	SOC_SINGLE_EXT("SLIM TX4", SND_SOC_NOPM, WCD9335_TX4, 1, 0,
			slim_tx_mixer_get, slim_tx_mixer_put),
	SOC_SINGLE_EXT("SLIM TX5", SND_SOC_NOPM, WCD9335_TX5, 1, 0,
			slim_tx_mixer_get, slim_tx_mixer_put),
	SOC_SINGLE_EXT("SLIM TX6", SND_SOC_NOPM, WCD9335_TX6, 1, 0,
			slim_tx_mixer_get, slim_tx_mixer_put),
	SOC_SINGLE_EXT("SLIM TX7", SND_SOC_NOPM, WCD9335_TX7, 1, 0,
			slim_tx_mixer_get, slim_tx_mixer_put),
	SOC_SINGLE_EXT("SLIM TX8", SND_SOC_NOPM, WCD9335_TX8, 1, 0,
			slim_tx_mixer_get, slim_tx_mixer_put),
};

static int wcd9335_put_dec_enum(struct snd_kcontrol *kc,
				struct snd_ctl_elem_value *ucontrol)
{
	struct snd_soc_dapm_context *dapm = snd_soc_dapm_kcontrol_dapm(kc);
	struct snd_soc_component *component = snd_soc_dapm_to_component(dapm);
	struct soc_enum *e = (struct soc_enum *)kc->private_value;
	unsigned int val, reg, sel;

	val = ucontrol->value.enumerated.item[0];

	switch (e->reg) {
	case WCD9335_CDC_TX_INP_MUX_ADC_MUX0_CFG1:
		reg = WCD9335_CDC_TX0_TX_PATH_CFG0;
		break;
	case WCD9335_CDC_TX_INP_MUX_ADC_MUX1_CFG1:
		reg = WCD9335_CDC_TX1_TX_PATH_CFG0;
		break;
	case WCD9335_CDC_TX_INP_MUX_ADC_MUX2_CFG1:
		reg = WCD9335_CDC_TX2_TX_PATH_CFG0;
		break;
	case WCD9335_CDC_TX_INP_MUX_ADC_MUX3_CFG1:
		reg = WCD9335_CDC_TX3_TX_PATH_CFG0;
		break;
	case WCD9335_CDC_TX_INP_MUX_ADC_MUX4_CFG0:
		reg = WCD9335_CDC_TX4_TX_PATH_CFG0;
		break;
	case WCD9335_CDC_TX_INP_MUX_ADC_MUX5_CFG0:
		reg = WCD9335_CDC_TX5_TX_PATH_CFG0;
		break;
	case WCD9335_CDC_TX_INP_MUX_ADC_MUX6_CFG0:
		reg = WCD9335_CDC_TX6_TX_PATH_CFG0;
		break;
	case WCD9335_CDC_TX_INP_MUX_ADC_MUX7_CFG0:
		reg = WCD9335_CDC_TX7_TX_PATH_CFG0;
		break;
	case WCD9335_CDC_TX_INP_MUX_ADC_MUX8_CFG0:
		reg = WCD9335_CDC_TX8_TX_PATH_CFG0;
		break;
	default:
		return -EINVAL;
	}

	/* AMIC: 0, DMIC: 1 */
	sel = val ? WCD9335_CDC_TX_ADC_AMIC_SEL : WCD9335_CDC_TX_ADC_DMIC_SEL;
	snd_soc_component_update_bits(component, reg,
				      WCD9335_CDC_TX_ADC_AMIC_DMIC_SEL_MASK,
				      sel);

	return snd_soc_dapm_put_enum_double(kc, ucontrol);
}

static int wcd9335_int_dem_inp_mux_put(struct snd_kcontrol *kc,
				 struct snd_ctl_elem_value *ucontrol)
{
	struct soc_enum *e = (struct soc_enum *)kc->private_value;
	struct snd_soc_component *component;
	int reg, val;

	component = snd_soc_dapm_kcontrol_component(kc);
	val = ucontrol->value.enumerated.item[0];

	if (e->reg == WCD9335_CDC_RX0_RX_PATH_SEC0)
		reg = WCD9335_CDC_RX0_RX_PATH_CFG0;
	else if (e->reg == WCD9335_CDC_RX1_RX_PATH_SEC0)
		reg = WCD9335_CDC_RX1_RX_PATH_CFG0;
	else if (e->reg == WCD9335_CDC_RX2_RX_PATH_SEC0)
		reg = WCD9335_CDC_RX2_RX_PATH_CFG0;
	else
		return -EINVAL;

	/* Set Look Ahead Delay */
	snd_soc_component_update_bits(component, reg,
				WCD9335_CDC_RX_PATH_CFG0_DLY_ZN_EN_MASK,
				val ? WCD9335_CDC_RX_PATH_CFG0_DLY_ZN_EN : 0);
	/* Set DEM INP Select */
	return snd_soc_dapm_put_enum_double(kc, ucontrol);
}

static const struct snd_kcontrol_new rx_int0_dem_inp_mux =
	SOC_DAPM_ENUM_EXT("RX INT0 DEM MUX Mux", rx_int0_dem_inp_mux_enum,
			  snd_soc_dapm_get_enum_double,
			  wcd9335_int_dem_inp_mux_put);

static const struct snd_kcontrol_new rx_int1_dem_inp_mux =
	SOC_DAPM_ENUM_EXT("RX INT1 DEM MUX Mux", rx_int1_dem_inp_mux_enum,
			  snd_soc_dapm_get_enum_double,
			  wcd9335_int_dem_inp_mux_put);

static const struct snd_kcontrol_new rx_int2_dem_inp_mux =
	SOC_DAPM_ENUM_EXT("RX INT2 DEM MUX Mux", rx_int2_dem_inp_mux_enum,
			  snd_soc_dapm_get_enum_double,
			  wcd9335_int_dem_inp_mux_put);

static const struct snd_kcontrol_new tx_adc_mux0 =
	SOC_DAPM_ENUM_EXT("ADC MUX0 Mux", tx_adc_mux0_chain_enum,
			  snd_soc_dapm_get_enum_double,
			  wcd9335_put_dec_enum);

static const struct snd_kcontrol_new tx_adc_mux1 =
	SOC_DAPM_ENUM_EXT("ADC MUX1 Mux", tx_adc_mux1_chain_enum,
			  snd_soc_dapm_get_enum_double,
			  wcd9335_put_dec_enum);

static const struct snd_kcontrol_new tx_adc_mux2 =
	SOC_DAPM_ENUM_EXT("ADC MUX2 Mux", tx_adc_mux2_chain_enum,
			  snd_soc_dapm_get_enum_double,
			  wcd9335_put_dec_enum);

static const struct snd_kcontrol_new tx_adc_mux3 =
	SOC_DAPM_ENUM_EXT("ADC MUX3 Mux", tx_adc_mux3_chain_enum,
			  snd_soc_dapm_get_enum_double,
			  wcd9335_put_dec_enum);

static const struct snd_kcontrol_new tx_adc_mux4 =
	SOC_DAPM_ENUM_EXT("ADC MUX4 Mux", tx_adc_mux4_chain_enum,
			  snd_soc_dapm_get_enum_double,
			  wcd9335_put_dec_enum);

static const struct snd_kcontrol_new tx_adc_mux5 =
	SOC_DAPM_ENUM_EXT("ADC MUX5 Mux", tx_adc_mux5_chain_enum,
			  snd_soc_dapm_get_enum_double,
			  wcd9335_put_dec_enum);

static const struct snd_kcontrol_new tx_adc_mux6 =
	SOC_DAPM_ENUM_EXT("ADC MUX6 Mux", tx_adc_mux6_chain_enum,
			  snd_soc_dapm_get_enum_double,
			  wcd9335_put_dec_enum);

static const struct snd_kcontrol_new tx_adc_mux7 =
	SOC_DAPM_ENUM_EXT("ADC MUX7 Mux", tx_adc_mux7_chain_enum,
			  snd_soc_dapm_get_enum_double,
			  wcd9335_put_dec_enum);

static const struct snd_kcontrol_new tx_adc_mux8 =
	SOC_DAPM_ENUM_EXT("ADC MUX8 Mux", tx_adc_mux8_chain_enum,
			  snd_soc_dapm_get_enum_double,
			  wcd9335_put_dec_enum);

static int wcd9335_set_mix_interpolator_rate(struct snd_soc_dai *dai,
					     int rate_val,
					     u32 rate)
{
	struct snd_soc_component *component = dai->component;
	struct wcd9335_codec *wcd = dev_get_drvdata(component->dev);
	struct wcd9335_slim_ch *ch;
	int val, j;

	list_for_each_entry(ch, &wcd->dai[dai->id].slim_ch_list, list) {
		for (j = 0; j < WCD9335_NUM_INTERPOLATORS; j++) {
			val = snd_soc_component_read(component,
					WCD9335_CDC_RX_INP_MUX_RX_INT_CFG1(j)) &
					WCD9335_CDC_RX_INP_MUX_RX_INT_SEL_MASK;

			if (val == (ch->shift + INTn_2_INP_SEL_RX0))
				snd_soc_component_update_bits(component,
						WCD9335_CDC_RX_PATH_MIX_CTL(j),
						WCD9335_CDC_MIX_PCM_RATE_MASK,
						rate_val);
		}
	}

	return 0;
}

static int wcd9335_set_prim_interpolator_rate(struct snd_soc_dai *dai,
					      u8 rate_val,
					      u32 rate)
{
	struct snd_soc_component *comp = dai->component;
	struct wcd9335_codec *wcd = dev_get_drvdata(comp->dev);
	struct wcd9335_slim_ch *ch;
	u8 cfg0, cfg1, inp0_sel, inp1_sel, inp2_sel;
	int inp, j;

	list_for_each_entry(ch, &wcd->dai[dai->id].slim_ch_list, list) {
		inp = ch->shift + INTn_1_MIX_INP_SEL_RX0;
		/*
		 * Loop through all interpolator MUX inputs and find out
		 * to which interpolator input, the slim rx port
		 * is connected
		 */
		for (j = 0; j < WCD9335_NUM_INTERPOLATORS; j++) {
			cfg0 = snd_soc_component_read(comp,
					WCD9335_CDC_RX_INP_MUX_RX_INT_CFG0(j));
			cfg1 = snd_soc_component_read(comp,
					WCD9335_CDC_RX_INP_MUX_RX_INT_CFG1(j));

			inp0_sel = cfg0 &
				 WCD9335_CDC_RX_INP_MUX_RX_INT_SEL_MASK;
			inp1_sel = (cfg0 >> 4) &
				 WCD9335_CDC_RX_INP_MUX_RX_INT_SEL_MASK;
			inp2_sel = (cfg1 >> 4) &
				 WCD9335_CDC_RX_INP_MUX_RX_INT_SEL_MASK;

			if ((inp0_sel == inp) ||  (inp1_sel == inp) ||
			    (inp2_sel == inp)) {
				/* rate is in Hz */
				if ((j == 0) && (rate == 44100))
					dev_info(wcd->dev,
						"Cannot set 44.1KHz on INT0\n");
				else
					snd_soc_component_update_bits(comp,
						WCD9335_CDC_RX_PATH_CTL(j),
						WCD9335_CDC_MIX_PCM_RATE_MASK,
						rate_val);
			}
		}
	}

	return 0;
}

static int wcd9335_set_interpolator_rate(struct snd_soc_dai *dai, u32 rate)
{
	int i;

	/* set mixing path rate */
	for (i = 0; i < ARRAY_SIZE(int_mix_rate_val); i++) {
		if (rate == int_mix_rate_val[i].rate) {
			wcd9335_set_mix_interpolator_rate(dai,
					int_mix_rate_val[i].rate_val, rate);
			break;
		}
	}

	/* set primary path sample rate */
	for (i = 0; i < ARRAY_SIZE(int_prim_rate_val); i++) {
		if (rate == int_prim_rate_val[i].rate) {
			wcd9335_set_prim_interpolator_rate(dai,
					int_prim_rate_val[i].rate_val, rate);
			break;
		}
	}

	return 0;
}

static int wcd9335_slim_set_hw_params(struct wcd9335_codec *wcd,
				 struct wcd_slim_codec_dai_data *dai_data,
				 int direction)
{
	struct list_head *slim_ch_list = &dai_data->slim_ch_list;
	struct slim_stream_config *cfg = &dai_data->sconfig;
	struct wcd9335_slim_ch *ch;
	u16 payload = 0;
	int ret, i;

	cfg->ch_count = 0;
	cfg->direction = direction;
	cfg->port_mask = 0;

	/* Configure slave interface device */
	list_for_each_entry(ch, slim_ch_list, list) {
		cfg->ch_count++;
		payload |= 1 << ch->shift;
		cfg->port_mask |= BIT(ch->port);
	}

	cfg->chs = kcalloc(cfg->ch_count, sizeof(unsigned int), GFP_KERNEL);
	if (!cfg->chs)
		return -ENOMEM;

	i = 0;
	list_for_each_entry(ch, slim_ch_list, list) {
		cfg->chs[i++] = ch->ch_num;
		if (direction == SNDRV_PCM_STREAM_PLAYBACK) {
			/* write to interface device */
			ret = regmap_write(wcd->if_regmap,
				WCD9335_SLIM_PGD_RX_PORT_MULTI_CHNL_0(ch->port),
				payload);

			if (ret < 0)
				goto err;

			/* configure the slave port for water mark and enable*/
			ret = regmap_write(wcd->if_regmap,
					WCD9335_SLIM_PGD_RX_PORT_CFG(ch->port),
					WCD9335_SLIM_WATER_MARK_VAL);
			if (ret < 0)
				goto err;
		} else {
			ret = regmap_write(wcd->if_regmap,
				WCD9335_SLIM_PGD_TX_PORT_MULTI_CHNL_0(ch->port),
				payload & 0x00FF);
			if (ret < 0)
				goto err;

			/* ports 8,9 */
			ret = regmap_write(wcd->if_regmap,
				WCD9335_SLIM_PGD_TX_PORT_MULTI_CHNL_1(ch->port),
				(payload & 0xFF00)>>8);
			if (ret < 0)
				goto err;

			/* configure the slave port for water mark and enable*/
			ret = regmap_write(wcd->if_regmap,
					WCD9335_SLIM_PGD_TX_PORT_CFG(ch->port),
					WCD9335_SLIM_WATER_MARK_VAL);

			if (ret < 0)
				goto err;
		}
	}

	dai_data->sruntime = slim_stream_allocate(wcd->slim, "WCD9335-SLIM");

	return 0;

err:
	dev_err(wcd->dev, "Error Setting slim hw params\n");
	kfree(cfg->chs);
	cfg->chs = NULL;

	return ret;
}

static int wcd9335_set_decimator_rate(struct snd_soc_dai *dai,
				      u8 rate_val, u32 rate)
{
	struct snd_soc_component *comp = dai->component;
	struct wcd9335_codec *wcd = snd_soc_component_get_drvdata(comp);
	u8 shift = 0, shift_val = 0, tx_mux_sel;
	struct wcd9335_slim_ch *ch;
	int tx_port, tx_port_reg;
	int decimator = -1;

	list_for_each_entry(ch, &wcd->dai[dai->id].slim_ch_list, list) {
		tx_port = ch->port;
		if ((tx_port == 12) || (tx_port >= 14)) {
			dev_err(wcd->dev, "Invalid SLIM TX%u port DAI ID:%d\n",
				tx_port, dai->id);
			return -EINVAL;
		}
		/* Find the SB TX MUX input - which decimator is connected */
		if (tx_port < 4) {
			tx_port_reg = WCD9335_CDC_IF_ROUTER_TX_MUX_CFG0;
			shift = (tx_port << 1);
			shift_val = 0x03;
		} else if (tx_port < 8) {
			tx_port_reg = WCD9335_CDC_IF_ROUTER_TX_MUX_CFG1;
			shift = ((tx_port - 4) << 1);
			shift_val = 0x03;
		} else if (tx_port < 11) {
			tx_port_reg = WCD9335_CDC_IF_ROUTER_TX_MUX_CFG2;
			shift = ((tx_port - 8) << 1);
			shift_val = 0x03;
		} else if (tx_port == 11) {
			tx_port_reg = WCD9335_CDC_IF_ROUTER_TX_MUX_CFG3;
			shift = 0;
			shift_val = 0x0F;
		} else /* (tx_port == 13) */ {
			tx_port_reg = WCD9335_CDC_IF_ROUTER_TX_MUX_CFG3;
			shift = 4;
			shift_val = 0x03;
		}

		tx_mux_sel = snd_soc_component_read(comp, tx_port_reg) &
						      (shift_val << shift);

		tx_mux_sel = tx_mux_sel >> shift;
		if (tx_port <= 8) {
			if ((tx_mux_sel == 0x2) || (tx_mux_sel == 0x3))
				decimator = tx_port;
		} else if (tx_port <= 10) {
			if ((tx_mux_sel == 0x1) || (tx_mux_sel == 0x2))
				decimator = ((tx_port == 9) ? 7 : 6);
		} else if (tx_port == 11) {
			if ((tx_mux_sel >= 1) && (tx_mux_sel < 7))
				decimator = tx_mux_sel - 1;
		} else if (tx_port == 13) {
			if ((tx_mux_sel == 0x1) || (tx_mux_sel == 0x2))
				decimator = 5;
		}

		if (decimator >= 0) {
			snd_soc_component_update_bits(comp,
					WCD9335_CDC_TX_PATH_CTL(decimator),
					WCD9335_CDC_TX_PATH_CTL_PCM_RATE_MASK,
					rate_val);
		} else if ((tx_port <= 8) && (tx_mux_sel == 0x01)) {
			/* Check if the TX Mux input is RX MIX TXn */
			dev_err(wcd->dev, "RX_MIX_TX%u going to SLIM TX%u\n",
				tx_port, tx_port);
		} else {
			dev_err(wcd->dev, "ERROR: Invalid decimator: %d\n",
				decimator);
			return -EINVAL;
		}
	}

	return 0;
}

static int wcd9335_hw_params(struct snd_pcm_substream *substream,
			   struct snd_pcm_hw_params *params,
			   struct snd_soc_dai *dai)
{
	struct wcd9335_codec *wcd;
	int ret, tx_fs_rate = 0;

	wcd = snd_soc_component_get_drvdata(dai->component);

	switch (substream->stream) {
	case SNDRV_PCM_STREAM_PLAYBACK:
		ret = wcd9335_set_interpolator_rate(dai, params_rate(params));
		if (ret) {
			dev_err(wcd->dev, "cannot set sample rate: %u\n",
				params_rate(params));
			return ret;
		}
		switch (params_width(params)) {
		case 16 ... 24:
			wcd->dai[dai->id].sconfig.bps = params_width(params);
			break;
		default:
			dev_err(wcd->dev, "%s: Invalid format 0x%x\n",
				__func__, params_width(params));
			return -EINVAL;
		}
		break;

	case SNDRV_PCM_STREAM_CAPTURE:
		switch (params_rate(params)) {
		case 8000:
			tx_fs_rate = 0;
			break;
		case 16000:
			tx_fs_rate = 1;
			break;
		case 32000:
			tx_fs_rate = 3;
			break;
		case 48000:
			tx_fs_rate = 4;
			break;
		case 96000:
			tx_fs_rate = 5;
			break;
		case 192000:
			tx_fs_rate = 6;
			break;
		case 384000:
			tx_fs_rate = 7;
			break;
		default:
			dev_err(wcd->dev, "%s: Invalid TX sample rate: %d\n",
				__func__, params_rate(params));
			return -EINVAL;

		}

		ret = wcd9335_set_decimator_rate(dai, tx_fs_rate,
						params_rate(params));
		if (ret < 0) {
			dev_err(wcd->dev, "Cannot set TX Decimator rate\n");
			return ret;
		}
		switch (params_width(params)) {
		case 16 ... 32:
			wcd->dai[dai->id].sconfig.bps = params_width(params);
			break;
		default:
			dev_err(wcd->dev, "%s: Invalid format 0x%x\n",
				__func__, params_width(params));
			return -EINVAL;
		}
		break;
	default:
		dev_err(wcd->dev, "Invalid stream type %d\n",
			substream->stream);
		return -EINVAL;
	}

	wcd->dai[dai->id].sconfig.rate = params_rate(params);
	wcd9335_slim_set_hw_params(wcd, &wcd->dai[dai->id], substream->stream);

	return 0;
}

static int wcd9335_trigger(struct snd_pcm_substream *substream, int cmd,
			   struct snd_soc_dai *dai)
{
	struct wcd_slim_codec_dai_data *dai_data;
	struct wcd9335_codec *wcd;
	struct slim_stream_config *cfg;

	wcd = snd_soc_component_get_drvdata(dai->component);

	dai_data = &wcd->dai[dai->id];

	switch (cmd) {
	case SNDRV_PCM_TRIGGER_START:
	case SNDRV_PCM_TRIGGER_RESUME:
	case SNDRV_PCM_TRIGGER_PAUSE_RELEASE:
		cfg = &dai_data->sconfig;
		slim_stream_prepare(dai_data->sruntime, cfg);
		slim_stream_enable(dai_data->sruntime);
		break;
	case SNDRV_PCM_TRIGGER_STOP:
	case SNDRV_PCM_TRIGGER_SUSPEND:
	case SNDRV_PCM_TRIGGER_PAUSE_PUSH:
		slim_stream_disable(dai_data->sruntime);
		slim_stream_unprepare(dai_data->sruntime);
		break;
	default:
		break;
	}

	return 0;
}

static int wcd9335_set_channel_map(struct snd_soc_dai *dai,
				   unsigned int tx_num,
				   const unsigned int *tx_slot,
				   unsigned int rx_num,
				   const unsigned int *rx_slot)
{
	struct wcd9335_codec *wcd;
	int i;

	wcd = snd_soc_component_get_drvdata(dai->component);

	if (!tx_slot || !rx_slot) {
		dev_err(wcd->dev, "Invalid tx_slot=%p, rx_slot=%p\n",
			tx_slot, rx_slot);
		return -EINVAL;
	}

	wcd->num_rx_port = rx_num;
	for (i = 0; i < rx_num; i++) {
		wcd->rx_chs[i].ch_num = rx_slot[i];
		INIT_LIST_HEAD(&wcd->rx_chs[i].list);
	}

	wcd->num_tx_port = tx_num;
	for (i = 0; i < tx_num; i++) {
		wcd->tx_chs[i].ch_num = tx_slot[i];
		INIT_LIST_HEAD(&wcd->tx_chs[i].list);
	}

	return 0;
}

static int wcd9335_get_channel_map(const struct snd_soc_dai *dai,
				   unsigned int *tx_num, unsigned int *tx_slot,
				   unsigned int *rx_num, unsigned int *rx_slot)
{
	struct wcd9335_slim_ch *ch;
	struct wcd9335_codec *wcd;
	int i = 0;

	wcd = snd_soc_component_get_drvdata(dai->component);

	switch (dai->id) {
	case AIF1_PB:
	case AIF2_PB:
	case AIF3_PB:
	case AIF4_PB:
		if (!rx_slot || !rx_num) {
			dev_err(wcd->dev, "Invalid rx_slot %p or rx_num %p\n",
				rx_slot, rx_num);
			return -EINVAL;
		}

		list_for_each_entry(ch, &wcd->dai[dai->id].slim_ch_list, list)
			rx_slot[i++] = ch->ch_num;

		*rx_num = i;
		break;
	case AIF1_CAP:
	case AIF2_CAP:
	case AIF3_CAP:
		if (!tx_slot || !tx_num) {
			dev_err(wcd->dev, "Invalid tx_slot %p or tx_num %p\n",
				tx_slot, tx_num);
			return -EINVAL;
		}
		list_for_each_entry(ch, &wcd->dai[dai->id].slim_ch_list, list)
			tx_slot[i++] = ch->ch_num;

		*tx_num = i;
		break;
	default:
		dev_err(wcd->dev, "Invalid DAI ID %x\n", dai->id);
		break;
	}

	return 0;
}

static const struct snd_soc_dai_ops wcd9335_dai_ops = {
	.hw_params = wcd9335_hw_params,
	.trigger = wcd9335_trigger,
	.set_channel_map = wcd9335_set_channel_map,
	.get_channel_map = wcd9335_get_channel_map,
};

static struct snd_soc_dai_driver wcd9335_slim_dais[] = {
	[0] = {
		.name = "wcd9335_rx1",
		.id = AIF1_PB,
		.playback = {
			.stream_name = "AIF1 Playback",
			.rates = WCD9335_RATES_MASK | WCD9335_FRAC_RATES_MASK |
				 SNDRV_PCM_RATE_384000,
			.formats = WCD9335_FORMATS_S16_S24_LE,
			.rate_max = 384000,
			.rate_min = 8000,
			.channels_min = 1,
			.channels_max = 2,
		},
		.ops = &wcd9335_dai_ops,
	},
	[1] = {
		.name = "wcd9335_tx1",
		.id = AIF1_CAP,
		.capture = {
			.stream_name = "AIF1 Capture",
			.rates = WCD9335_RATES_MASK,
			.formats = SNDRV_PCM_FMTBIT_S16_LE,
			.rate_min = 8000,
			.rate_max = 192000,
			.channels_min = 1,
			.channels_max = 4,
		},
		.ops = &wcd9335_dai_ops,
	},
	[2] = {
		.name = "wcd9335_rx2",
		.id = AIF2_PB,
		.playback = {
			.stream_name = "AIF2 Playback",
			.rates = WCD9335_RATES_MASK | WCD9335_FRAC_RATES_MASK |
				 SNDRV_PCM_RATE_384000,
			.formats = WCD9335_FORMATS_S16_S24_LE,
			.rate_min = 8000,
			.rate_max = 384000,
			.channels_min = 1,
			.channels_max = 2,
		},
		.ops = &wcd9335_dai_ops,
	},
	[3] = {
		.name = "wcd9335_tx2",
		.id = AIF2_CAP,
		.capture = {
			.stream_name = "AIF2 Capture",
			.rates = WCD9335_RATES_MASK,
			.formats = SNDRV_PCM_FMTBIT_S16_LE,
			.rate_min = 8000,
			.rate_max = 192000,
			.channels_min = 1,
			.channels_max = 4,
		},
		.ops = &wcd9335_dai_ops,
	},
	[4] = {
		.name = "wcd9335_rx3",
		.id = AIF3_PB,
		.playback = {
			.stream_name = "AIF3 Playback",
			.rates = WCD9335_RATES_MASK | WCD9335_FRAC_RATES_MASK |
				 SNDRV_PCM_RATE_384000,
			.formats = WCD9335_FORMATS_S16_S24_LE,
			.rate_min = 8000,
			.rate_max = 384000,
			.channels_min = 1,
			.channels_max = 2,
		},
		.ops = &wcd9335_dai_ops,
	},
	[5] = {
		.name = "wcd9335_tx3",
		.id = AIF3_CAP,
		.capture = {
			.stream_name = "AIF3 Capture",
			.rates = WCD9335_RATES_MASK,
			.formats = SNDRV_PCM_FMTBIT_S16_LE,
			.rate_min = 8000,
			.rate_max = 192000,
			.channels_min = 1,
			.channels_max = 4,
		},
		.ops = &wcd9335_dai_ops,
	},
	[6] = {
		.name = "wcd9335_rx4",
		.id = AIF4_PB,
		.playback = {
			.stream_name = "AIF4 Playback",
			.rates = WCD9335_RATES_MASK | WCD9335_FRAC_RATES_MASK |
				 SNDRV_PCM_RATE_384000,
			.formats = WCD9335_FORMATS_S16_S24_LE,
			.rate_min = 8000,
			.rate_max = 384000,
			.channels_min = 1,
			.channels_max = 2,
		},
		.ops = &wcd9335_dai_ops,
	},
};

static int wcd9335_get_compander(struct snd_kcontrol *kc,
			       struct snd_ctl_elem_value *ucontrol)
{

	struct snd_soc_component *component = snd_soc_kcontrol_component(kc);
	int comp = ((struct soc_mixer_control *)kc->private_value)->shift;
	struct wcd9335_codec *wcd = dev_get_drvdata(component->dev);

	ucontrol->value.integer.value[0] = wcd->comp_enabled[comp];
	return 0;
}

static int wcd9335_set_compander(struct snd_kcontrol *kc,
				 struct snd_ctl_elem_value *ucontrol)
{
	struct snd_soc_component *component = snd_soc_kcontrol_component(kc);
	struct wcd9335_codec *wcd = dev_get_drvdata(component->dev);
	int comp = ((struct soc_mixer_control *) kc->private_value)->shift;
	int value = ucontrol->value.integer.value[0];
	int sel;

	wcd->comp_enabled[comp] = value;
	sel = value ? WCD9335_HPH_GAIN_SRC_SEL_COMPANDER :
		WCD9335_HPH_GAIN_SRC_SEL_REGISTER;

	/* Any specific register configuration for compander */
	switch (comp) {
	case COMPANDER_1:
		/* Set Gain Source Select based on compander enable/disable */
		snd_soc_component_update_bits(component, WCD9335_HPH_L_EN,
				      WCD9335_HPH_GAIN_SRC_SEL_MASK, sel);
		break;
	case COMPANDER_2:
		snd_soc_component_update_bits(component, WCD9335_HPH_R_EN,
				      WCD9335_HPH_GAIN_SRC_SEL_MASK, sel);
		break;
	case COMPANDER_5:
		snd_soc_component_update_bits(component, WCD9335_SE_LO_LO3_GAIN,
				      WCD9335_HPH_GAIN_SRC_SEL_MASK, sel);
		break;
	case COMPANDER_6:
		snd_soc_component_update_bits(component, WCD9335_SE_LO_LO4_GAIN,
				      WCD9335_HPH_GAIN_SRC_SEL_MASK, sel);
		break;
	default:
		break;
	}

	return 0;
}

static int wcd9335_rx_hph_mode_get(struct snd_kcontrol *kc,
				 struct snd_ctl_elem_value *ucontrol)
{
	struct snd_soc_component *component = snd_soc_kcontrol_component(kc);
	struct wcd9335_codec *wcd = dev_get_drvdata(component->dev);

	ucontrol->value.enumerated.item[0] = wcd->hph_mode;

	return 0;
}

static int wcd9335_rx_hph_mode_put(struct snd_kcontrol *kc,
				 struct snd_ctl_elem_value *ucontrol)
{
	struct snd_soc_component *component = snd_soc_kcontrol_component(kc);
	struct wcd9335_codec *wcd = dev_get_drvdata(component->dev);
	u32 mode_val;

	mode_val = ucontrol->value.enumerated.item[0];

	if (mode_val == 0) {
		dev_err(wcd->dev, "Invalid HPH Mode, default to ClSH HiFi\n");
		mode_val = CLS_H_HIFI;
	}
	wcd->hph_mode = mode_val;

	return 0;
}

static const struct snd_kcontrol_new wcd9335_snd_controls[] = {
	/* -84dB min - 40dB max */
	SOC_SINGLE_S8_TLV("RX0 Digital Volume", WCD9335_CDC_RX0_RX_VOL_CTL,
			-84, 40, digital_gain),
	SOC_SINGLE_S8_TLV("RX1 Digital Volume", WCD9335_CDC_RX1_RX_VOL_CTL,
			-84, 40, digital_gain),
	SOC_SINGLE_S8_TLV("RX2 Digital Volume", WCD9335_CDC_RX2_RX_VOL_CTL,
			-84, 40, digital_gain),
	SOC_SINGLE_S8_TLV("RX3 Digital Volume", WCD9335_CDC_RX3_RX_VOL_CTL,
			-84, 40, digital_gain),
	SOC_SINGLE_S8_TLV("RX4 Digital Volume", WCD9335_CDC_RX4_RX_VOL_CTL,
			-84, 40, digital_gain),
	SOC_SINGLE_S8_TLV("RX5 Digital Volume", WCD9335_CDC_RX5_RX_VOL_CTL,
			-84, 40, digital_gain),
	SOC_SINGLE_S8_TLV("RX6 Digital Volume", WCD9335_CDC_RX6_RX_VOL_CTL,
			-84, 40, digital_gain),
	SOC_SINGLE_S8_TLV("RX7 Digital Volume", WCD9335_CDC_RX7_RX_VOL_CTL,
			-84, 40, digital_gain),
	SOC_SINGLE_S8_TLV("RX8 Digital Volume", WCD9335_CDC_RX8_RX_VOL_CTL,
			-84, 40, digital_gain),
	SOC_SINGLE_S8_TLV("RX0 Mix Digital Volume", WCD9335_CDC_RX0_RX_VOL_MIX_CTL,
			-84, 40, digital_gain),
	SOC_SINGLE_S8_TLV("RX1 Mix Digital Volume", WCD9335_CDC_RX1_RX_VOL_MIX_CTL,
			-84, 40, digital_gain),
	SOC_SINGLE_S8_TLV("RX2 Mix Digital Volume", WCD9335_CDC_RX2_RX_VOL_MIX_CTL,
			-84, 40, digital_gain),
	SOC_SINGLE_S8_TLV("RX3 Mix Digital Volume", WCD9335_CDC_RX3_RX_VOL_MIX_CTL,
			-84, 40, digital_gain),
	SOC_SINGLE_S8_TLV("RX4 Mix Digital Volume", WCD9335_CDC_RX4_RX_VOL_MIX_CTL,
			-84, 40, digital_gain),
	SOC_SINGLE_S8_TLV("RX5 Mix Digital Volume", WCD9335_CDC_RX5_RX_VOL_MIX_CTL,
			-84, 40, digital_gain),
	SOC_SINGLE_S8_TLV("RX6 Mix Digital Volume", WCD9335_CDC_RX6_RX_VOL_MIX_CTL,
			-84, 40, digital_gain),
	SOC_SINGLE_S8_TLV("RX7 Mix Digital Volume", WCD9335_CDC_RX7_RX_VOL_MIX_CTL,
			-84, 40, digital_gain),
	SOC_SINGLE_S8_TLV("RX8 Mix Digital Volume", WCD9335_CDC_RX8_RX_VOL_MIX_CTL,
			-84, 40, digital_gain),
	SOC_ENUM("RX INT0_1 HPF cut off", cf_int0_1_enum),
	SOC_ENUM("RX INT0_2 HPF cut off", cf_int0_2_enum),
	SOC_ENUM("RX INT1_1 HPF cut off", cf_int1_1_enum),
	SOC_ENUM("RX INT1_2 HPF cut off", cf_int1_2_enum),
	SOC_ENUM("RX INT2_1 HPF cut off", cf_int2_1_enum),
	SOC_ENUM("RX INT2_2 HPF cut off", cf_int2_2_enum),
	SOC_ENUM("RX INT3_1 HPF cut off", cf_int3_1_enum),
	SOC_ENUM("RX INT3_2 HPF cut off", cf_int3_2_enum),
	SOC_ENUM("RX INT4_1 HPF cut off", cf_int4_1_enum),
	SOC_ENUM("RX INT4_2 HPF cut off", cf_int4_2_enum),
	SOC_ENUM("RX INT5_1 HPF cut off", cf_int5_1_enum),
	SOC_ENUM("RX INT5_2 HPF cut off", cf_int5_2_enum),
	SOC_ENUM("RX INT6_1 HPF cut off", cf_int6_1_enum),
	SOC_ENUM("RX INT6_2 HPF cut off", cf_int6_2_enum),
	SOC_ENUM("RX INT7_1 HPF cut off", cf_int7_1_enum),
	SOC_ENUM("RX INT7_2 HPF cut off", cf_int7_2_enum),
	SOC_ENUM("RX INT8_1 HPF cut off", cf_int8_1_enum),
	SOC_ENUM("RX INT8_2 HPF cut off", cf_int8_2_enum),
	SOC_SINGLE_EXT("COMP1 Switch", SND_SOC_NOPM, COMPANDER_1, 1, 0,
		       wcd9335_get_compander, wcd9335_set_compander),
	SOC_SINGLE_EXT("COMP2 Switch", SND_SOC_NOPM, COMPANDER_2, 1, 0,
		       wcd9335_get_compander, wcd9335_set_compander),
	SOC_SINGLE_EXT("COMP3 Switch", SND_SOC_NOPM, COMPANDER_3, 1, 0,
		       wcd9335_get_compander, wcd9335_set_compander),
	SOC_SINGLE_EXT("COMP4 Switch", SND_SOC_NOPM, COMPANDER_4, 1, 0,
		       wcd9335_get_compander, wcd9335_set_compander),
	SOC_SINGLE_EXT("COMP5 Switch", SND_SOC_NOPM, COMPANDER_5, 1, 0,
		       wcd9335_get_compander, wcd9335_set_compander),
	SOC_SINGLE_EXT("COMP6 Switch", SND_SOC_NOPM, COMPANDER_6, 1, 0,
		       wcd9335_get_compander, wcd9335_set_compander),
	SOC_SINGLE_EXT("COMP7 Switch", SND_SOC_NOPM, COMPANDER_7, 1, 0,
		       wcd9335_get_compander, wcd9335_set_compander),
	SOC_SINGLE_EXT("COMP8 Switch", SND_SOC_NOPM, COMPANDER_8, 1, 0,
		       wcd9335_get_compander, wcd9335_set_compander),
	SOC_ENUM_EXT("RX HPH Mode", rx_hph_mode_mux_enum,
		       wcd9335_rx_hph_mode_get, wcd9335_rx_hph_mode_put),

	/* Gain Controls */
	SOC_SINGLE_TLV("EAR PA Volume", WCD9335_ANA_EAR, 4, 4, 1,
		ear_pa_gain),
	SOC_SINGLE_TLV("HPHL Volume", WCD9335_HPH_L_EN, 0, 20, 1,
		line_gain),
	SOC_SINGLE_TLV("HPHR Volume", WCD9335_HPH_R_EN, 0, 20, 1,
		line_gain),
	SOC_SINGLE_TLV("LINEOUT1 Volume", WCD9335_DIFF_LO_LO1_COMPANDER,
			3, 16, 1, line_gain),
	SOC_SINGLE_TLV("LINEOUT2 Volume", WCD9335_DIFF_LO_LO2_COMPANDER,
			3, 16, 1, line_gain),
	SOC_SINGLE_TLV("LINEOUT3 Volume", WCD9335_SE_LO_LO3_GAIN, 0, 20, 1,
			line_gain),
	SOC_SINGLE_TLV("LINEOUT4 Volume", WCD9335_SE_LO_LO4_GAIN, 0, 20, 1,
			line_gain),

	SOC_SINGLE_TLV("ADC1 Volume", WCD9335_ANA_AMIC1, 0, 20, 0,
			analog_gain),
	SOC_SINGLE_TLV("ADC2 Volume", WCD9335_ANA_AMIC2, 0, 20, 0,
			analog_gain),
	SOC_SINGLE_TLV("ADC3 Volume", WCD9335_ANA_AMIC3, 0, 20, 0,
			analog_gain),
	SOC_SINGLE_TLV("ADC4 Volume", WCD9335_ANA_AMIC4, 0, 20, 0,
			analog_gain),
	SOC_SINGLE_TLV("ADC5 Volume", WCD9335_ANA_AMIC5, 0, 20, 0,
			analog_gain),
	SOC_SINGLE_TLV("ADC6 Volume", WCD9335_ANA_AMIC6, 0, 20, 0,
			analog_gain),

	SOC_ENUM("TX0 HPF cut off", cf_dec0_enum),
	SOC_ENUM("TX1 HPF cut off", cf_dec1_enum),
	SOC_ENUM("TX2 HPF cut off", cf_dec2_enum),
	SOC_ENUM("TX3 HPF cut off", cf_dec3_enum),
	SOC_ENUM("TX4 HPF cut off", cf_dec4_enum),
	SOC_ENUM("TX5 HPF cut off", cf_dec5_enum),
	SOC_ENUM("TX6 HPF cut off", cf_dec6_enum),
	SOC_ENUM("TX7 HPF cut off", cf_dec7_enum),
	SOC_ENUM("TX8 HPF cut off", cf_dec8_enum),
};

static const struct snd_soc_dapm_route wcd9335_audio_map[] = {
	{"SLIM RX0 MUX", "AIF1_PB", "AIF1 PB"},
	{"SLIM RX1 MUX", "AIF1_PB", "AIF1 PB"},
	{"SLIM RX2 MUX", "AIF1_PB", "AIF1 PB"},
	{"SLIM RX3 MUX", "AIF1_PB", "AIF1 PB"},
	{"SLIM RX4 MUX", "AIF1_PB", "AIF1 PB"},
	{"SLIM RX5 MUX", "AIF1_PB", "AIF1 PB"},
	{"SLIM RX6 MUX", "AIF1_PB", "AIF1 PB"},
	{"SLIM RX7 MUX", "AIF1_PB", "AIF1 PB"},

	{"SLIM RX0 MUX", "AIF2_PB", "AIF2 PB"},
	{"SLIM RX1 MUX", "AIF2_PB", "AIF2 PB"},
	{"SLIM RX2 MUX", "AIF2_PB", "AIF2 PB"},
	{"SLIM RX3 MUX", "AIF2_PB", "AIF2 PB"},
	{"SLIM RX4 MUX", "AIF2_PB", "AIF2 PB"},
	{"SLIM RX5 MUX", "AIF2_PB", "AIF2 PB"},
	{"SLIM RX6 MUX", "AIF2_PB", "AIF2 PB"},
	{"SLIM RX7 MUX", "AIF2_PB", "AIF2 PB"},

	{"SLIM RX0 MUX", "AIF3_PB", "AIF3 PB"},
	{"SLIM RX1 MUX", "AIF3_PB", "AIF3 PB"},
	{"SLIM RX2 MUX", "AIF3_PB", "AIF3 PB"},
	{"SLIM RX3 MUX", "AIF3_PB", "AIF3 PB"},
	{"SLIM RX4 MUX", "AIF3_PB", "AIF3 PB"},
	{"SLIM RX5 MUX", "AIF3_PB", "AIF3 PB"},
	{"SLIM RX6 MUX", "AIF3_PB", "AIF3 PB"},
	{"SLIM RX7 MUX", "AIF3_PB", "AIF3 PB"},

	{"SLIM RX0 MUX", "AIF4_PB", "AIF4 PB"},
	{"SLIM RX1 MUX", "AIF4_PB", "AIF4 PB"},
	{"SLIM RX2 MUX", "AIF4_PB", "AIF4 PB"},
	{"SLIM RX3 MUX", "AIF4_PB", "AIF4 PB"},
	{"SLIM RX4 MUX", "AIF4_PB", "AIF4 PB"},
	{"SLIM RX5 MUX", "AIF4_PB", "AIF4 PB"},
	{"SLIM RX6 MUX", "AIF4_PB", "AIF4 PB"},
	{"SLIM RX7 MUX", "AIF4_PB", "AIF4 PB"},

	{"SLIM RX0", NULL, "SLIM RX0 MUX"},
	{"SLIM RX1", NULL, "SLIM RX1 MUX"},
	{"SLIM RX2", NULL, "SLIM RX2 MUX"},
	{"SLIM RX3", NULL, "SLIM RX3 MUX"},
	{"SLIM RX4", NULL, "SLIM RX4 MUX"},
	{"SLIM RX5", NULL, "SLIM RX5 MUX"},
	{"SLIM RX6", NULL, "SLIM RX6 MUX"},
	{"SLIM RX7", NULL, "SLIM RX7 MUX"},

	WCD9335_INTERPOLATOR_PATH(0),
	WCD9335_INTERPOLATOR_PATH(1),
	WCD9335_INTERPOLATOR_PATH(2),
	WCD9335_INTERPOLATOR_PATH(3),
	WCD9335_INTERPOLATOR_PATH(4),
	WCD9335_INTERPOLATOR_PATH(5),
	WCD9335_INTERPOLATOR_PATH(6),
	WCD9335_INTERPOLATOR_PATH(7),
	WCD9335_INTERPOLATOR_PATH(8),

	/* EAR PA */
	{"RX INT0 DEM MUX", "CLSH_DSM_OUT", "RX INT0 INTERP"},
	{"RX INT0 DAC", NULL, "RX INT0 DEM MUX"},
	{"RX INT0 DAC", NULL, "RX_BIAS"},
	{"EAR PA", NULL, "RX INT0 DAC"},
	{"EAR", NULL, "EAR PA"},

	/* HPHL */
	{"RX INT1 DEM MUX", "CLSH_DSM_OUT", "RX INT1 INTERP"},
	{"RX INT1 DAC", NULL, "RX INT1 DEM MUX"},
	{"RX INT1 DAC", NULL, "RX_BIAS"},
	{"HPHL PA", NULL, "RX INT1 DAC"},
	{"HPHL", NULL, "HPHL PA"},

	/* HPHR */
	{"RX INT2 DEM MUX", "CLSH_DSM_OUT", "RX INT2 INTERP"},
	{"RX INT2 DAC", NULL, "RX INT2 DEM MUX"},
	{"RX INT2 DAC", NULL, "RX_BIAS"},
	{"HPHR PA", NULL, "RX INT2 DAC"},
	{"HPHR", NULL, "HPHR PA"},

	/* LINEOUT1 */
	{"RX INT3 DAC", NULL, "RX INT3 INTERP"},
	{"RX INT3 DAC", NULL, "RX_BIAS"},
	{"LINEOUT1 PA", NULL, "RX INT3 DAC"},
	{"LINEOUT1", NULL, "LINEOUT1 PA"},

	/* LINEOUT2 */
	{"RX INT4 DAC", NULL, "RX INT4 INTERP"},
	{"RX INT4 DAC", NULL, "RX_BIAS"},
	{"LINEOUT2 PA", NULL, "RX INT4 DAC"},
	{"LINEOUT2", NULL, "LINEOUT2 PA"},

	/* LINEOUT3 */
	{"RX INT5 DAC", NULL, "RX INT5 INTERP"},
	{"RX INT5 DAC", NULL, "RX_BIAS"},
	{"LINEOUT3 PA", NULL, "RX INT5 DAC"},
	{"LINEOUT3", NULL, "LINEOUT3 PA"},

	/* LINEOUT4 */
	{"RX INT6 DAC", NULL, "RX INT6 INTERP"},
	{"RX INT6 DAC", NULL, "RX_BIAS"},
	{"LINEOUT4 PA", NULL, "RX INT6 DAC"},
	{"LINEOUT4", NULL, "LINEOUT4 PA"},

	/* SLIMBUS Connections */
	{"AIF1 CAP", NULL, "AIF1_CAP Mixer"},
	{"AIF2 CAP", NULL, "AIF2_CAP Mixer"},
	{"AIF3 CAP", NULL, "AIF3_CAP Mixer"},

	/* ADC Mux */
	WCD9335_ADC_MUX_PATH(0),
	WCD9335_ADC_MUX_PATH(1),
	WCD9335_ADC_MUX_PATH(2),
	WCD9335_ADC_MUX_PATH(3),
	WCD9335_ADC_MUX_PATH(4),
	WCD9335_ADC_MUX_PATH(5),
	WCD9335_ADC_MUX_PATH(6),
	WCD9335_ADC_MUX_PATH(7),
	WCD9335_ADC_MUX_PATH(8),

	/* ADC Connections */
	{"ADC1", NULL, "AMIC1"},
	{"ADC2", NULL, "AMIC2"},
	{"ADC3", NULL, "AMIC3"},
	{"ADC4", NULL, "AMIC4"},
	{"ADC5", NULL, "AMIC5"},
	{"ADC6", NULL, "AMIC6"},
};

static int wcd9335_micbias_control(struct snd_soc_component *component,
				   int micb_num, int req, bool is_dapm)
{
	struct wcd9335_codec *wcd = snd_soc_component_get_drvdata(component);
	int micb_index = micb_num - 1;
	u16 micb_reg;

	if ((micb_index < 0) || (micb_index > WCD9335_MAX_MICBIAS - 1)) {
		dev_err(wcd->dev, "Invalid micbias index, micb_ind:%d\n",
			micb_index);
		return -EINVAL;
	}

	switch (micb_num) {
	case MIC_BIAS_1:
		micb_reg = WCD9335_ANA_MICB1;
		break;
	case MIC_BIAS_2:
		micb_reg = WCD9335_ANA_MICB2;
		break;
	case MIC_BIAS_3:
		micb_reg = WCD9335_ANA_MICB3;
		break;
	case MIC_BIAS_4:
		micb_reg = WCD9335_ANA_MICB4;
		break;
	default:
		dev_err(component->dev, "%s: Invalid micbias number: %d\n",
			__func__, micb_num);
		return -EINVAL;
	}

	switch (req) {
	case MICB_PULLUP_ENABLE:
		wcd->pullup_ref[micb_index]++;
		if ((wcd->pullup_ref[micb_index] == 1) &&
		    (wcd->micb_ref[micb_index] == 0))
			snd_soc_component_update_bits(component, micb_reg,
							0xC0, 0x80);
		break;
	case MICB_PULLUP_DISABLE:
		wcd->pullup_ref[micb_index]--;
		if ((wcd->pullup_ref[micb_index] == 0) &&
		    (wcd->micb_ref[micb_index] == 0))
			snd_soc_component_update_bits(component, micb_reg,
							0xC0, 0x00);
		break;
	case MICB_ENABLE:
		wcd->micb_ref[micb_index]++;
		if (wcd->micb_ref[micb_index] == 1)
			snd_soc_component_update_bits(component, micb_reg,
							0xC0, 0x40);
		break;
	case MICB_DISABLE:
		wcd->micb_ref[micb_index]--;
		if ((wcd->micb_ref[micb_index] == 0) &&
		    (wcd->pullup_ref[micb_index] > 0))
			snd_soc_component_update_bits(component, micb_reg,
							0xC0, 0x80);
		else if ((wcd->micb_ref[micb_index] == 0) &&
			 (wcd->pullup_ref[micb_index] == 0)) {
			snd_soc_component_update_bits(component, micb_reg,
							0xC0, 0x00);
		}
		break;
	}

	return 0;
}

static int __wcd9335_codec_enable_micbias(struct snd_soc_dapm_widget *w,
					int event)
{
	struct snd_soc_component *comp = snd_soc_dapm_to_component(w->dapm);
	int micb_num;

	if (strnstr(w->name, "MIC BIAS1", sizeof("MIC BIAS1")))
		micb_num = MIC_BIAS_1;
	else if (strnstr(w->name, "MIC BIAS2", sizeof("MIC BIAS2")))
		micb_num = MIC_BIAS_2;
	else if (strnstr(w->name, "MIC BIAS3", sizeof("MIC BIAS3")))
		micb_num = MIC_BIAS_3;
	else if (strnstr(w->name, "MIC BIAS4", sizeof("MIC BIAS4")))
		micb_num = MIC_BIAS_4;
	else
		return -EINVAL;

	switch (event) {
	case SND_SOC_DAPM_PRE_PMU:
		/*
		 * MIC BIAS can also be requested by MBHC,
		 * so use ref count to handle micbias pullup
		 * and enable requests
		 */
		wcd9335_micbias_control(comp, micb_num, MICB_ENABLE, true);
		break;
	case SND_SOC_DAPM_POST_PMU:
		/* wait for cnp time */
		usleep_range(1000, 1100);
		break;
	case SND_SOC_DAPM_POST_PMD:
		wcd9335_micbias_control(comp, micb_num, MICB_DISABLE, true);
		break;
	}

	return 0;
}

static int wcd9335_codec_enable_micbias(struct snd_soc_dapm_widget *w,
		struct snd_kcontrol *kc, int event)
{
	return __wcd9335_codec_enable_micbias(w, event);
}

static void wcd9335_codec_set_tx_hold(struct snd_soc_component *comp,
				      u16 amic_reg, bool set)
{
	u8 mask = 0x20;
	u8 val;

	if (amic_reg == WCD9335_ANA_AMIC1 || amic_reg == WCD9335_ANA_AMIC3 ||
	    amic_reg == WCD9335_ANA_AMIC5)
		mask = 0x40;

	val = set ? mask : 0x00;

	switch (amic_reg) {
	case WCD9335_ANA_AMIC1:
	case WCD9335_ANA_AMIC2:
		snd_soc_component_update_bits(comp, WCD9335_ANA_AMIC2, mask,
						val);
		break;
	case WCD9335_ANA_AMIC3:
	case WCD9335_ANA_AMIC4:
		snd_soc_component_update_bits(comp, WCD9335_ANA_AMIC4, mask,
						val);
		break;
	case WCD9335_ANA_AMIC5:
	case WCD9335_ANA_AMIC6:
		snd_soc_component_update_bits(comp, WCD9335_ANA_AMIC6, mask,
						val);
		break;
	default:
		dev_err(comp->dev, "%s: invalid amic: %d\n",
			__func__, amic_reg);
		break;
	}
}

static int wcd9335_codec_enable_adc(struct snd_soc_dapm_widget *w,
		struct snd_kcontrol *kc, int event)
{
	struct snd_soc_component *comp = snd_soc_dapm_to_component(w->dapm);

	switch (event) {
	case SND_SOC_DAPM_PRE_PMU:
		wcd9335_codec_set_tx_hold(comp, w->reg, true);
		break;
	default:
		break;
	}

	return 0;
}

static int wcd9335_codec_find_amic_input(struct snd_soc_component *comp,
					 int adc_mux_n)
{
	int mux_sel, reg, mreg;

	if (adc_mux_n < 0 || adc_mux_n > WCD9335_MAX_VALID_ADC_MUX ||
	    adc_mux_n == WCD9335_INVALID_ADC_MUX)
		return 0;

	/* Check whether adc mux input is AMIC or DMIC */
	if (adc_mux_n < 4) {
		reg = WCD9335_CDC_TX_INP_MUX_ADC_MUX0_CFG1 + 2 * adc_mux_n;
		mreg = WCD9335_CDC_TX_INP_MUX_ADC_MUX0_CFG0 + 2 * adc_mux_n;
		mux_sel = snd_soc_component_read(comp, reg) & 0x3;
	} else {
		reg = WCD9335_CDC_TX_INP_MUX_ADC_MUX4_CFG0 + adc_mux_n - 4;
		mreg = reg;
		mux_sel = snd_soc_component_read(comp, reg) >> 6;
	}

	if (mux_sel != WCD9335_CDC_TX_INP_MUX_SEL_AMIC)
		return 0;

	return snd_soc_component_read(comp, mreg) & 0x07;
}

static u16 wcd9335_codec_get_amic_pwlvl_reg(struct snd_soc_component *comp,
					    int amic)
{
	u16 pwr_level_reg = 0;

	switch (amic) {
	case 1:
	case 2:
		pwr_level_reg = WCD9335_ANA_AMIC1;
		break;

	case 3:
	case 4:
		pwr_level_reg = WCD9335_ANA_AMIC3;
		break;

	case 5:
	case 6:
		pwr_level_reg = WCD9335_ANA_AMIC5;
		break;
	default:
		dev_err(comp->dev, "invalid amic: %d\n", amic);
		break;
	}

	return pwr_level_reg;
}

static int wcd9335_codec_enable_dec(struct snd_soc_dapm_widget *w,
	struct snd_kcontrol *kc, int event)
{
	struct snd_soc_component *comp = snd_soc_dapm_to_component(w->dapm);
	unsigned int decimator;
	char *dec_adc_mux_name = NULL;
	char *widget_name;
	int ret = 0, amic_n;
	u16 tx_vol_ctl_reg, pwr_level_reg = 0, dec_cfg_reg, hpf_gate_reg;
	u16 tx_gain_ctl_reg;
	char *dec;
	u8 hpf_coff_freq;

	char *wname __free(kfree) = kmemdup_nul(w->name, 15, GFP_KERNEL);
	if (!wname)
		return -ENOMEM;

	widget_name = wname;
	dec_adc_mux_name = strsep(&widget_name, " ");
	if (!dec_adc_mux_name) {
		dev_err(comp->dev, "%s: Invalid decimator = %s\n",
			__func__, w->name);
		return -EINVAL;
	}
	dec_adc_mux_name = widget_name;

	dec = strpbrk(dec_adc_mux_name, "012345678");
	if (!dec) {
		dev_err(comp->dev, "%s: decimator index not found\n",
			__func__);
		return  -EINVAL;
	}

	ret = kstrtouint(dec, 10, &decimator);
	if (ret < 0) {
		dev_err(comp->dev, "%s: Invalid decimator = %s\n",
			__func__, wname);
		return -EINVAL;
	}

	tx_vol_ctl_reg = WCD9335_CDC_TX0_TX_PATH_CTL + 16 * decimator;
	hpf_gate_reg = WCD9335_CDC_TX0_TX_PATH_SEC2 + 16 * decimator;
	dec_cfg_reg = WCD9335_CDC_TX0_TX_PATH_CFG0 + 16 * decimator;
	tx_gain_ctl_reg = WCD9335_CDC_TX0_TX_VOL_CTL + 16 * decimator;

	switch (event) {
	case SND_SOC_DAPM_PRE_PMU:
		amic_n = wcd9335_codec_find_amic_input(comp, decimator);
		if (amic_n)
			pwr_level_reg = wcd9335_codec_get_amic_pwlvl_reg(comp,
								       amic_n);

		if (pwr_level_reg) {
			switch ((snd_soc_component_read(comp, pwr_level_reg) &
					      WCD9335_AMIC_PWR_LVL_MASK) >>
					      WCD9335_AMIC_PWR_LVL_SHIFT) {
			case WCD9335_AMIC_PWR_LEVEL_LP:
				snd_soc_component_update_bits(comp, dec_cfg_reg,
						    WCD9335_DEC_PWR_LVL_MASK,
						    WCD9335_DEC_PWR_LVL_LP);
				break;

			case WCD9335_AMIC_PWR_LEVEL_HP:
				snd_soc_component_update_bits(comp, dec_cfg_reg,
						    WCD9335_DEC_PWR_LVL_MASK,
						    WCD9335_DEC_PWR_LVL_HP);
				break;
			case WCD9335_AMIC_PWR_LEVEL_DEFAULT:
			default:
				snd_soc_component_update_bits(comp, dec_cfg_reg,
						    WCD9335_DEC_PWR_LVL_MASK,
						    WCD9335_DEC_PWR_LVL_DF);
				break;
			}
		}
		hpf_coff_freq = (snd_soc_component_read(comp, dec_cfg_reg) &
				   TX_HPF_CUT_OFF_FREQ_MASK) >> 5;

		if (hpf_coff_freq != CF_MIN_3DB_150HZ)
			snd_soc_component_update_bits(comp, dec_cfg_reg,
					    TX_HPF_CUT_OFF_FREQ_MASK,
					    CF_MIN_3DB_150HZ << 5);
		/* Enable TX PGA Mute */
		snd_soc_component_update_bits(comp, tx_vol_ctl_reg,
						0x10, 0x10);
		/* Enable APC */
		snd_soc_component_update_bits(comp, dec_cfg_reg, 0x08, 0x08);
		break;
	case SND_SOC_DAPM_POST_PMU:
		snd_soc_component_update_bits(comp, hpf_gate_reg, 0x01, 0x00);

		if (decimator == 0) {
			snd_soc_component_write(comp,
					WCD9335_MBHC_ZDET_RAMP_CTL, 0x83);
			snd_soc_component_write(comp,
					WCD9335_MBHC_ZDET_RAMP_CTL, 0xA3);
			snd_soc_component_write(comp,
					WCD9335_MBHC_ZDET_RAMP_CTL, 0x83);
			snd_soc_component_write(comp,
					WCD9335_MBHC_ZDET_RAMP_CTL, 0x03);
		}

		snd_soc_component_update_bits(comp, hpf_gate_reg,
						0x01, 0x01);
		snd_soc_component_update_bits(comp, tx_vol_ctl_reg,
						0x10, 0x00);
		snd_soc_component_write(comp, tx_gain_ctl_reg,
			      snd_soc_component_read(comp, tx_gain_ctl_reg));
		break;
	case SND_SOC_DAPM_PRE_PMD:
		hpf_coff_freq = (snd_soc_component_read(comp, dec_cfg_reg) &
				   TX_HPF_CUT_OFF_FREQ_MASK) >> 5;
		snd_soc_component_update_bits(comp, tx_vol_ctl_reg, 0x10, 0x10);
		snd_soc_component_update_bits(comp, dec_cfg_reg, 0x08, 0x00);
		if (hpf_coff_freq != CF_MIN_3DB_150HZ) {
			snd_soc_component_update_bits(comp, dec_cfg_reg,
						      TX_HPF_CUT_OFF_FREQ_MASK,
						      hpf_coff_freq << 5);
		}
		break;
	case SND_SOC_DAPM_POST_PMD:
		snd_soc_component_update_bits(comp, tx_vol_ctl_reg, 0x10, 0x00);
		break;
	}

	return ret;
}

static u8 wcd9335_get_dmic_clk_val(struct snd_soc_component *component,
				 u32 mclk_rate)
{
	u8 dmic_ctl_val;

	if (mclk_rate == WCD9335_MCLK_CLK_9P6MHZ)
		dmic_ctl_val = WCD9335_DMIC_CLK_DIV_2;
	else
		dmic_ctl_val = WCD9335_DMIC_CLK_DIV_3;

	return dmic_ctl_val;
}

static int wcd9335_codec_enable_dmic(struct snd_soc_dapm_widget *w,
		struct snd_kcontrol *kc, int event)
{
	struct snd_soc_component *comp = snd_soc_dapm_to_component(w->dapm);
	struct wcd9335_codec *wcd = snd_soc_component_get_drvdata(comp);
	u8  dmic_clk_en = 0x01;
	u16 dmic_clk_reg;
	s32 *dmic_clk_cnt;
	u8 dmic_rate_val, dmic_rate_shift = 1;
	unsigned int dmic;
	int ret;
	char *wname;

	wname = strpbrk(w->name, "012345");
	if (!wname) {
		dev_err(comp->dev, "%s: widget not found\n", __func__);
		return -EINVAL;
	}

	ret = kstrtouint(wname, 10, &dmic);
	if (ret < 0) {
		dev_err(comp->dev, "%s: Invalid DMIC line on the codec\n",
			__func__);
		return -EINVAL;
	}

	switch (dmic) {
	case 0:
	case 1:
		dmic_clk_cnt = &(wcd->dmic_0_1_clk_cnt);
		dmic_clk_reg = WCD9335_CPE_SS_DMIC0_CTL;
		break;
	case 2:
	case 3:
		dmic_clk_cnt = &(wcd->dmic_2_3_clk_cnt);
		dmic_clk_reg = WCD9335_CPE_SS_DMIC1_CTL;
		break;
	case 4:
	case 5:
		dmic_clk_cnt = &(wcd->dmic_4_5_clk_cnt);
		dmic_clk_reg = WCD9335_CPE_SS_DMIC2_CTL;
		break;
	default:
		dev_err(comp->dev, "%s: Invalid DMIC Selection\n",
			__func__);
		return -EINVAL;
	}

	switch (event) {
	case SND_SOC_DAPM_PRE_PMU:
		dmic_rate_val = wcd9335_get_dmic_clk_val(comp, wcd->mclk_rate);
		(*dmic_clk_cnt)++;
		if (*dmic_clk_cnt == 1) {
			snd_soc_component_update_bits(comp, dmic_clk_reg,
				0x07 << dmic_rate_shift,
				dmic_rate_val << dmic_rate_shift);
			snd_soc_component_update_bits(comp, dmic_clk_reg,
					dmic_clk_en, dmic_clk_en);
		}

		break;
	case SND_SOC_DAPM_POST_PMD:
		dmic_rate_val = wcd9335_get_dmic_clk_val(comp, wcd->mclk_rate);
		(*dmic_clk_cnt)--;
		if (*dmic_clk_cnt  == 0) {
			snd_soc_component_update_bits(comp, dmic_clk_reg,
					dmic_clk_en, 0);
			snd_soc_component_update_bits(comp, dmic_clk_reg,
				0x07 << dmic_rate_shift,
				dmic_rate_val << dmic_rate_shift);
		}
		break;
	}

	return 0;
}

static void wcd9335_codec_enable_int_port(struct wcd_slim_codec_dai_data *dai,
					struct snd_soc_component *component)
{
	int port_num = 0;
	unsigned short reg = 0;
	unsigned int val = 0;
	struct wcd9335_codec *wcd = dev_get_drvdata(component->dev);
	struct wcd9335_slim_ch *ch;

	list_for_each_entry(ch, &dai->slim_ch_list, list) {
		if (ch->port >= WCD9335_RX_START) {
			port_num = ch->port - WCD9335_RX_START;
			reg = WCD9335_SLIM_PGD_PORT_INT_EN0 + (port_num / 8);
		} else {
			port_num = ch->port;
			reg = WCD9335_SLIM_PGD_PORT_INT_TX_EN0 + (port_num / 8);
		}

		regmap_read(wcd->if_regmap, reg, &val);
		if (!(val & BIT(port_num % 8)))
			regmap_write(wcd->if_regmap, reg,
					val | BIT(port_num % 8));
	}
}

static int wcd9335_codec_enable_slim(struct snd_soc_dapm_widget *w,
				       struct snd_kcontrol *kc,
				       int event)
{
	struct snd_soc_component *comp = snd_soc_dapm_to_component(w->dapm);
	struct wcd9335_codec *wcd = snd_soc_component_get_drvdata(comp);
	struct wcd_slim_codec_dai_data *dai = &wcd->dai[w->shift];

	switch (event) {
	case SND_SOC_DAPM_POST_PMU:
		wcd9335_codec_enable_int_port(dai, comp);
		break;
	case SND_SOC_DAPM_POST_PMD:
		kfree(dai->sconfig.chs);

		break;
	}

	return 0;
}

static int wcd9335_codec_enable_mix_path(struct snd_soc_dapm_widget *w,
		struct snd_kcontrol *kc, int event)
{
	struct snd_soc_component *comp = snd_soc_dapm_to_component(w->dapm);
	u16 gain_reg;
	int val = 0;

	switch (w->reg) {
	case WCD9335_CDC_RX0_RX_PATH_MIX_CTL:
		gain_reg = WCD9335_CDC_RX0_RX_VOL_MIX_CTL;
		break;
	case WCD9335_CDC_RX1_RX_PATH_MIX_CTL:
		gain_reg = WCD9335_CDC_RX1_RX_VOL_MIX_CTL;
		break;
	case WCD9335_CDC_RX2_RX_PATH_MIX_CTL:
		gain_reg = WCD9335_CDC_RX2_RX_VOL_MIX_CTL;
		break;
	case WCD9335_CDC_RX3_RX_PATH_MIX_CTL:
		gain_reg = WCD9335_CDC_RX3_RX_VOL_MIX_CTL;
		break;
	case WCD9335_CDC_RX4_RX_PATH_MIX_CTL:
		gain_reg = WCD9335_CDC_RX4_RX_VOL_MIX_CTL;
		break;
	case WCD9335_CDC_RX5_RX_PATH_MIX_CTL:
		gain_reg = WCD9335_CDC_RX5_RX_VOL_MIX_CTL;
		break;
	case WCD9335_CDC_RX6_RX_PATH_MIX_CTL:
		gain_reg = WCD9335_CDC_RX6_RX_VOL_MIX_CTL;
		break;
	case WCD9335_CDC_RX7_RX_PATH_MIX_CTL:
		gain_reg = WCD9335_CDC_RX7_RX_VOL_MIX_CTL;
		break;
	case WCD9335_CDC_RX8_RX_PATH_MIX_CTL:
		gain_reg = WCD9335_CDC_RX8_RX_VOL_MIX_CTL;
		break;
	default:
		dev_err(comp->dev, "%s: No gain register avail for %s\n",
			__func__, w->name);
		return 0;
	}

	switch (event) {
	case SND_SOC_DAPM_POST_PMU:
		val = snd_soc_component_read(comp, gain_reg);
		snd_soc_component_write(comp, gain_reg, val);
		break;
	case SND_SOC_DAPM_POST_PMD:
		break;
	}

	return 0;
}

static u16 wcd9335_interp_get_primary_reg(u16 reg, u16 *ind)
{
	u16 prim_int_reg = WCD9335_CDC_RX0_RX_PATH_CTL;

	switch (reg) {
	case WCD9335_CDC_RX0_RX_PATH_CTL:
	case WCD9335_CDC_RX0_RX_PATH_MIX_CTL:
		prim_int_reg = WCD9335_CDC_RX0_RX_PATH_CTL;
		*ind = 0;
		break;
	case WCD9335_CDC_RX1_RX_PATH_CTL:
	case WCD9335_CDC_RX1_RX_PATH_MIX_CTL:
		prim_int_reg = WCD9335_CDC_RX1_RX_PATH_CTL;
		*ind = 1;
		break;
	case WCD9335_CDC_RX2_RX_PATH_CTL:
	case WCD9335_CDC_RX2_RX_PATH_MIX_CTL:
		prim_int_reg = WCD9335_CDC_RX2_RX_PATH_CTL;
		*ind = 2;
		break;
	case WCD9335_CDC_RX3_RX_PATH_CTL:
	case WCD9335_CDC_RX3_RX_PATH_MIX_CTL:
		prim_int_reg = WCD9335_CDC_RX3_RX_PATH_CTL;
		*ind = 3;
		break;
	case WCD9335_CDC_RX4_RX_PATH_CTL:
	case WCD9335_CDC_RX4_RX_PATH_MIX_CTL:
		prim_int_reg = WCD9335_CDC_RX4_RX_PATH_CTL;
		*ind = 4;
		break;
	case WCD9335_CDC_RX5_RX_PATH_CTL:
	case WCD9335_CDC_RX5_RX_PATH_MIX_CTL:
		prim_int_reg = WCD9335_CDC_RX5_RX_PATH_CTL;
		*ind = 5;
		break;
	case WCD9335_CDC_RX6_RX_PATH_CTL:
	case WCD9335_CDC_RX6_RX_PATH_MIX_CTL:
		prim_int_reg = WCD9335_CDC_RX6_RX_PATH_CTL;
		*ind = 6;
		break;
	case WCD9335_CDC_RX7_RX_PATH_CTL:
	case WCD9335_CDC_RX7_RX_PATH_MIX_CTL:
		prim_int_reg = WCD9335_CDC_RX7_RX_PATH_CTL;
		*ind = 7;
		break;
	case WCD9335_CDC_RX8_RX_PATH_CTL:
	case WCD9335_CDC_RX8_RX_PATH_MIX_CTL:
		prim_int_reg = WCD9335_CDC_RX8_RX_PATH_CTL;
		*ind = 8;
		break;
	}

	return prim_int_reg;
}

static void wcd9335_codec_hd2_control(struct snd_soc_component *component,
				    u16 prim_int_reg, int event)
{
	u16 hd2_scale_reg;
	u16 hd2_enable_reg = 0;

	if (prim_int_reg == WCD9335_CDC_RX1_RX_PATH_CTL) {
		hd2_scale_reg = WCD9335_CDC_RX1_RX_PATH_SEC3;
		hd2_enable_reg = WCD9335_CDC_RX1_RX_PATH_CFG0;
	}
	if (prim_int_reg == WCD9335_CDC_RX2_RX_PATH_CTL) {
		hd2_scale_reg = WCD9335_CDC_RX2_RX_PATH_SEC3;
		hd2_enable_reg = WCD9335_CDC_RX2_RX_PATH_CFG0;
	}

	if (hd2_enable_reg && SND_SOC_DAPM_EVENT_ON(event)) {
		snd_soc_component_update_bits(component, hd2_scale_reg,
				WCD9335_CDC_RX_PATH_SEC_HD2_ALPHA_MASK,
				WCD9335_CDC_RX_PATH_SEC_HD2_ALPHA_0P2500);
		snd_soc_component_update_bits(component, hd2_scale_reg,
				WCD9335_CDC_RX_PATH_SEC_HD2_SCALE_MASK,
				WCD9335_CDC_RX_PATH_SEC_HD2_SCALE_2);
		snd_soc_component_update_bits(component, hd2_enable_reg,
				WCD9335_CDC_RX_PATH_CFG_HD2_EN_MASK,
				WCD9335_CDC_RX_PATH_CFG_HD2_ENABLE);
	}

	if (hd2_enable_reg && SND_SOC_DAPM_EVENT_OFF(event)) {
		snd_soc_component_update_bits(component, hd2_enable_reg,
					WCD9335_CDC_RX_PATH_CFG_HD2_EN_MASK,
					WCD9335_CDC_RX_PATH_CFG_HD2_DISABLE);
		snd_soc_component_update_bits(component, hd2_scale_reg,
					WCD9335_CDC_RX_PATH_SEC_HD2_SCALE_MASK,
					WCD9335_CDC_RX_PATH_SEC_HD2_SCALE_1);
		snd_soc_component_update_bits(component, hd2_scale_reg,
				WCD9335_CDC_RX_PATH_SEC_HD2_ALPHA_MASK,
				WCD9335_CDC_RX_PATH_SEC_HD2_ALPHA_0P0000);
	}
}

static int wcd9335_codec_enable_prim_interpolator(
						struct snd_soc_component *comp,
						u16 reg, int event)
{
	struct wcd9335_codec *wcd = dev_get_drvdata(comp->dev);
	u16 ind = 0;
	int prim_int_reg = wcd9335_interp_get_primary_reg(reg, &ind);

	switch (event) {
	case SND_SOC_DAPM_PRE_PMU:
		wcd->prim_int_users[ind]++;
		if (wcd->prim_int_users[ind] == 1) {
			snd_soc_component_update_bits(comp, prim_int_reg,
					WCD9335_CDC_RX_PGA_MUTE_EN_MASK,
					WCD9335_CDC_RX_PGA_MUTE_ENABLE);
			wcd9335_codec_hd2_control(comp, prim_int_reg, event);
			snd_soc_component_update_bits(comp, prim_int_reg,
					WCD9335_CDC_RX_CLK_EN_MASK,
					WCD9335_CDC_RX_CLK_ENABLE);
		}

		if ((reg != prim_int_reg) &&
			((snd_soc_component_read(comp, prim_int_reg)) &
			 WCD9335_CDC_RX_PGA_MUTE_EN_MASK))
			snd_soc_component_update_bits(comp, reg,
						WCD9335_CDC_RX_PGA_MUTE_EN_MASK,
						WCD9335_CDC_RX_PGA_MUTE_ENABLE);
		break;
	case SND_SOC_DAPM_POST_PMD:
		wcd->prim_int_users[ind]--;
		if (wcd->prim_int_users[ind] == 0) {
			snd_soc_component_update_bits(comp, prim_int_reg,
					WCD9335_CDC_RX_CLK_EN_MASK,
					WCD9335_CDC_RX_CLK_DISABLE);
			snd_soc_component_update_bits(comp, prim_int_reg,
					WCD9335_CDC_RX_RESET_MASK,
					WCD9335_CDC_RX_RESET_ENABLE);
			snd_soc_component_update_bits(comp, prim_int_reg,
					WCD9335_CDC_RX_RESET_MASK,
					WCD9335_CDC_RX_RESET_DISABLE);
			wcd9335_codec_hd2_control(comp, prim_int_reg, event);
		}
		break;
	}

	return 0;
}

static int wcd9335_config_compander(struct snd_soc_component *component,
				    int interp_n, int event)
{
	struct wcd9335_codec *wcd = dev_get_drvdata(component->dev);
	int comp;
	u16 comp_ctl0_reg, rx_path_cfg0_reg;

	/* EAR does not have compander */
	if (!interp_n)
		return 0;

	comp = interp_n - 1;
	if (!wcd->comp_enabled[comp])
		return 0;

	comp_ctl0_reg = WCD9335_CDC_COMPANDER1_CTL(comp);
	rx_path_cfg0_reg = WCD9335_CDC_RX1_RX_PATH_CFG(comp);

	if (SND_SOC_DAPM_EVENT_ON(event)) {
		/* Enable Compander Clock */
		snd_soc_component_update_bits(component, comp_ctl0_reg,
					WCD9335_CDC_COMPANDER_CLK_EN_MASK,
					WCD9335_CDC_COMPANDER_CLK_ENABLE);
		/* Reset comander */
		snd_soc_component_update_bits(component, comp_ctl0_reg,
					WCD9335_CDC_COMPANDER_SOFT_RST_MASK,
					WCD9335_CDC_COMPANDER_SOFT_RST_ENABLE);
		snd_soc_component_update_bits(component, comp_ctl0_reg,
				WCD9335_CDC_COMPANDER_SOFT_RST_MASK,
				WCD9335_CDC_COMPANDER_SOFT_RST_DISABLE);
		/* Enables DRE in this path */
		snd_soc_component_update_bits(component, rx_path_cfg0_reg,
					WCD9335_CDC_RX_PATH_CFG_CMP_EN_MASK,
					WCD9335_CDC_RX_PATH_CFG_CMP_ENABLE);
	}

	if (SND_SOC_DAPM_EVENT_OFF(event)) {
		snd_soc_component_update_bits(component, comp_ctl0_reg,
					WCD9335_CDC_COMPANDER_HALT_MASK,
					WCD9335_CDC_COMPANDER_HALT);
		snd_soc_component_update_bits(component, rx_path_cfg0_reg,
					WCD9335_CDC_RX_PATH_CFG_CMP_EN_MASK,
					WCD9335_CDC_RX_PATH_CFG_CMP_DISABLE);

		snd_soc_component_update_bits(component, comp_ctl0_reg,
					WCD9335_CDC_COMPANDER_SOFT_RST_MASK,
					WCD9335_CDC_COMPANDER_SOFT_RST_ENABLE);
		snd_soc_component_update_bits(component, comp_ctl0_reg,
				WCD9335_CDC_COMPANDER_SOFT_RST_MASK,
				WCD9335_CDC_COMPANDER_SOFT_RST_DISABLE);
		snd_soc_component_update_bits(component, comp_ctl0_reg,
					WCD9335_CDC_COMPANDER_CLK_EN_MASK,
					WCD9335_CDC_COMPANDER_CLK_DISABLE);
		snd_soc_component_update_bits(component, comp_ctl0_reg,
					WCD9335_CDC_COMPANDER_HALT_MASK,
					WCD9335_CDC_COMPANDER_NOHALT);
	}

	return 0;
}

static int wcd9335_codec_enable_interpolator(struct snd_soc_dapm_widget *w,
		struct snd_kcontrol *kc, int event)
{
	struct snd_soc_component *comp = snd_soc_dapm_to_component(w->dapm);
	u16 gain_reg;
	u16 reg;
	int val;

	if (!(snd_soc_dapm_widget_name_cmp(w, "RX INT0 INTERP"))) {
		reg = WCD9335_CDC_RX0_RX_PATH_CTL;
		gain_reg = WCD9335_CDC_RX0_RX_VOL_CTL;
	} else if (!(snd_soc_dapm_widget_name_cmp(w, "RX INT1 INTERP"))) {
		reg = WCD9335_CDC_RX1_RX_PATH_CTL;
		gain_reg = WCD9335_CDC_RX1_RX_VOL_CTL;
	} else if (!(snd_soc_dapm_widget_name_cmp(w, "RX INT2 INTERP"))) {
		reg = WCD9335_CDC_RX2_RX_PATH_CTL;
		gain_reg = WCD9335_CDC_RX2_RX_VOL_CTL;
	} else if (!(snd_soc_dapm_widget_name_cmp(w, "RX INT3 INTERP"))) {
		reg = WCD9335_CDC_RX3_RX_PATH_CTL;
		gain_reg = WCD9335_CDC_RX3_RX_VOL_CTL;
	} else if (!(snd_soc_dapm_widget_name_cmp(w, "RX INT4 INTERP"))) {
		reg = WCD9335_CDC_RX4_RX_PATH_CTL;
		gain_reg = WCD9335_CDC_RX4_RX_VOL_CTL;
	} else if (!(snd_soc_dapm_widget_name_cmp(w, "RX INT5 INTERP"))) {
		reg = WCD9335_CDC_RX5_RX_PATH_CTL;
		gain_reg = WCD9335_CDC_RX5_RX_VOL_CTL;
	} else if (!(snd_soc_dapm_widget_name_cmp(w, "RX INT6 INTERP"))) {
		reg = WCD9335_CDC_RX6_RX_PATH_CTL;
		gain_reg = WCD9335_CDC_RX6_RX_VOL_CTL;
	} else if (!(snd_soc_dapm_widget_name_cmp(w, "RX INT7 INTERP"))) {
		reg = WCD9335_CDC_RX7_RX_PATH_CTL;
		gain_reg = WCD9335_CDC_RX7_RX_VOL_CTL;
	} else if (!(snd_soc_dapm_widget_name_cmp(w, "RX INT8 INTERP"))) {
		reg = WCD9335_CDC_RX8_RX_PATH_CTL;
		gain_reg = WCD9335_CDC_RX8_RX_VOL_CTL;
	} else {
		dev_err(comp->dev, "%s: Interpolator reg not found\n",
			__func__);
		return -EINVAL;
	}

	switch (event) {
	case SND_SOC_DAPM_PRE_PMU:
		/* Reset if needed */
		wcd9335_codec_enable_prim_interpolator(comp, reg, event);
		break;
	case SND_SOC_DAPM_POST_PMU:
		wcd9335_config_compander(comp, w->shift, event);
		val = snd_soc_component_read(comp, gain_reg);
		snd_soc_component_write(comp, gain_reg, val);
		break;
	case SND_SOC_DAPM_POST_PMD:
		wcd9335_config_compander(comp, w->shift, event);
		wcd9335_codec_enable_prim_interpolator(comp, reg, event);
		break;
	}

	return 0;
}

static void wcd9335_codec_hph_mode_gain_opt(struct snd_soc_component *component,
					    u8 gain)
{
	struct wcd9335_codec *wcd = dev_get_drvdata(component->dev);
	u8 hph_l_en, hph_r_en;
	u8 l_val, r_val;
	u8 hph_pa_status;
	bool is_hphl_pa, is_hphr_pa;

	hph_pa_status = snd_soc_component_read(component, WCD9335_ANA_HPH);
	is_hphl_pa = hph_pa_status >> 7;
	is_hphr_pa = (hph_pa_status & 0x40) >> 6;

	hph_l_en = snd_soc_component_read(component, WCD9335_HPH_L_EN);
	hph_r_en = snd_soc_component_read(component, WCD9335_HPH_R_EN);

	l_val = (hph_l_en & 0xC0) | 0x20 | gain;
	r_val = (hph_r_en & 0xC0) | 0x20 | gain;

	/*
	 * Set HPH_L & HPH_R gain source selection to REGISTER
	 * for better click and pop only if corresponding PAs are
	 * not enabled. Also cache the values of the HPHL/R
	 * PA gains to be applied after PAs are enabled
	 */
	if ((l_val != hph_l_en) && !is_hphl_pa) {
		snd_soc_component_write(component, WCD9335_HPH_L_EN, l_val);
		wcd->hph_l_gain = hph_l_en & 0x1F;
	}

	if ((r_val != hph_r_en) && !is_hphr_pa) {
		snd_soc_component_write(component, WCD9335_HPH_R_EN, r_val);
		wcd->hph_r_gain = hph_r_en & 0x1F;
	}
}

static void wcd9335_codec_hph_lohifi_config(struct snd_soc_component *comp,
					  int event)
{
	if (SND_SOC_DAPM_EVENT_ON(event)) {
		snd_soc_component_update_bits(comp, WCD9335_RX_BIAS_HPH_PA,
					WCD9335_RX_BIAS_HPH_PA_AMP_5_UA_MASK,
					0x06);
		snd_soc_component_update_bits(comp,
					WCD9335_RX_BIAS_HPH_RDACBUFF_CNP2,
					0xF0, 0x40);
		snd_soc_component_update_bits(comp, WCD9335_HPH_CNP_WG_CTL,
				WCD9335_HPH_CNP_WG_CTL_CURR_LDIV_MASK,
				WCD9335_HPH_CNP_WG_CTL_CURR_LDIV_RATIO_1000);
		snd_soc_component_update_bits(comp, WCD9335_HPH_PA_CTL2,
				WCD9335_HPH_PA_CTL2_FORCE_IQCTRL_MASK,
				WCD9335_HPH_PA_CTL2_FORCE_IQCTRL_ENABLE);
		snd_soc_component_update_bits(comp, WCD9335_HPH_PA_CTL1,
				WCD9335_HPH_PA_GM3_IB_SCALE_MASK,
				0x0C);
		wcd9335_codec_hph_mode_gain_opt(comp, 0x11);
	}

	if (SND_SOC_DAPM_EVENT_OFF(event)) {
		snd_soc_component_update_bits(comp, WCD9335_HPH_PA_CTL2,
			WCD9335_HPH_PA_CTL2_FORCE_IQCTRL_MASK,
			WCD9335_HPH_PA_CTL2_FORCE_IQCTRL_DISABLE);
		snd_soc_component_update_bits(comp, WCD9335_HPH_CNP_WG_CTL,
				WCD9335_HPH_CNP_WG_CTL_CURR_LDIV_MASK,
				WCD9335_HPH_CNP_WG_CTL_CURR_LDIV_RATIO_500);
		snd_soc_component_write(comp, WCD9335_RX_BIAS_HPH_RDACBUFF_CNP2,
					0x8A);
		snd_soc_component_update_bits(comp, WCD9335_RX_BIAS_HPH_PA,
					WCD9335_RX_BIAS_HPH_PA_AMP_5_UA_MASK,
					0x0A);
	}
}

static void wcd9335_codec_hph_lp_config(struct snd_soc_component *comp,
				      int event)
{
	if (SND_SOC_DAPM_EVENT_ON(event)) {
		snd_soc_component_update_bits(comp, WCD9335_HPH_PA_CTL1,
				WCD9335_HPH_PA_GM3_IB_SCALE_MASK,
				0x0C);
		wcd9335_codec_hph_mode_gain_opt(comp, 0x10);
		snd_soc_component_update_bits(comp, WCD9335_HPH_CNP_WG_CTL,
				WCD9335_HPH_CNP_WG_CTL_CURR_LDIV_MASK,
				WCD9335_HPH_CNP_WG_CTL_CURR_LDIV_RATIO_1000);
		snd_soc_component_update_bits(comp, WCD9335_HPH_PA_CTL2,
			WCD9335_HPH_PA_CTL2_FORCE_IQCTRL_MASK,
			WCD9335_HPH_PA_CTL2_FORCE_IQCTRL_ENABLE);
		snd_soc_component_update_bits(comp, WCD9335_HPH_PA_CTL2,
				WCD9335_HPH_PA_CTL2_FORCE_PSRREH_MASK,
				WCD9335_HPH_PA_CTL2_FORCE_PSRREH_ENABLE);
		snd_soc_component_update_bits(comp, WCD9335_HPH_PA_CTL2,
				WCD9335_HPH_PA_CTL2_HPH_PSRR_ENH_MASK,
				WCD9335_HPH_PA_CTL2_HPH_PSRR_ENABLE);
		snd_soc_component_update_bits(comp, WCD9335_HPH_RDAC_LDO_CTL,
				WCD9335_HPH_RDAC_N1P65_LD_OUTCTL_MASK,
				WCD9335_HPH_RDAC_N1P65_LD_OUTCTL_V_N1P60);
		snd_soc_component_update_bits(comp, WCD9335_HPH_RDAC_LDO_CTL,
				WCD9335_HPH_RDAC_1P65_LD_OUTCTL_MASK,
				WCD9335_HPH_RDAC_1P65_LD_OUTCTL_V_N1P60);
		snd_soc_component_update_bits(comp,
				WCD9335_RX_BIAS_HPH_RDAC_LDO, 0x0F, 0x01);
		snd_soc_component_update_bits(comp,
				WCD9335_RX_BIAS_HPH_RDAC_LDO, 0xF0, 0x10);
	}

	if (SND_SOC_DAPM_EVENT_OFF(event)) {
		snd_soc_component_write(comp, WCD9335_RX_BIAS_HPH_RDAC_LDO,
					0x88);
		snd_soc_component_write(comp, WCD9335_HPH_RDAC_LDO_CTL,
					0x33);
		snd_soc_component_update_bits(comp, WCD9335_HPH_PA_CTL2,
				WCD9335_HPH_PA_CTL2_HPH_PSRR_ENH_MASK,
				WCD9335_HPH_PA_CTL2_HPH_PSRR_DISABLE);
		snd_soc_component_update_bits(comp, WCD9335_HPH_PA_CTL2,
				WCD9335_HPH_PA_CTL2_FORCE_PSRREH_MASK,
				WCD9335_HPH_PA_CTL2_FORCE_PSRREH_DISABLE);
		snd_soc_component_update_bits(comp, WCD9335_HPH_PA_CTL2,
				WCD9335_HPH_PA_CTL2_FORCE_IQCTRL_MASK,
				WCD9335_HPH_PA_CTL2_FORCE_IQCTRL_DISABLE);
		snd_soc_component_update_bits(comp, WCD9335_HPH_CNP_WG_CTL,
				WCD9335_HPH_CNP_WG_CTL_CURR_LDIV_MASK,
				WCD9335_HPH_CNP_WG_CTL_CURR_LDIV_RATIO_500);
		snd_soc_component_update_bits(comp, WCD9335_HPH_R_EN,
				WCD9335_HPH_CONST_SEL_L_MASK,
				WCD9335_HPH_CONST_SEL_L_HQ_PATH);
		snd_soc_component_update_bits(comp, WCD9335_HPH_L_EN,
				WCD9335_HPH_CONST_SEL_L_MASK,
				WCD9335_HPH_CONST_SEL_L_HQ_PATH);
	}
}

static void wcd9335_codec_hph_hifi_config(struct snd_soc_component *comp,
					int event)
{
	if (SND_SOC_DAPM_EVENT_ON(event)) {
		snd_soc_component_update_bits(comp, WCD9335_HPH_CNP_WG_CTL,
				WCD9335_HPH_CNP_WG_CTL_CURR_LDIV_MASK,
				WCD9335_HPH_CNP_WG_CTL_CURR_LDIV_RATIO_1000);
		snd_soc_component_update_bits(comp, WCD9335_HPH_PA_CTL2,
				WCD9335_HPH_PA_CTL2_FORCE_IQCTRL_MASK,
				WCD9335_HPH_PA_CTL2_FORCE_IQCTRL_ENABLE);
		snd_soc_component_update_bits(comp, WCD9335_HPH_PA_CTL1,
				WCD9335_HPH_PA_GM3_IB_SCALE_MASK,
				0x0C);
		wcd9335_codec_hph_mode_gain_opt(comp, 0x11);
	}

	if (SND_SOC_DAPM_EVENT_OFF(event)) {
		snd_soc_component_update_bits(comp, WCD9335_HPH_PA_CTL2,
			WCD9335_HPH_PA_CTL2_FORCE_IQCTRL_MASK,
			WCD9335_HPH_PA_CTL2_FORCE_IQCTRL_DISABLE);
		snd_soc_component_update_bits(comp, WCD9335_HPH_CNP_WG_CTL,
				WCD9335_HPH_CNP_WG_CTL_CURR_LDIV_MASK,
				WCD9335_HPH_CNP_WG_CTL_CURR_LDIV_RATIO_500);
	}
}

static void wcd9335_codec_hph_mode_config(struct snd_soc_component *component,
					  int event, int mode)
{
	switch (mode) {
	case CLS_H_LP:
		wcd9335_codec_hph_lp_config(component, event);
		break;
	case CLS_H_LOHIFI:
		wcd9335_codec_hph_lohifi_config(component, event);
		break;
	case CLS_H_HIFI:
		wcd9335_codec_hph_hifi_config(component, event);
		break;
	}
}

static int wcd9335_codec_hphl_dac_event(struct snd_soc_dapm_widget *w,
					struct snd_kcontrol *kc,
					int event)
{
	struct snd_soc_component *comp = snd_soc_dapm_to_component(w->dapm);
	struct wcd9335_codec *wcd = dev_get_drvdata(comp->dev);
	int hph_mode = wcd->hph_mode;
	u8 dem_inp;

	switch (event) {
	case SND_SOC_DAPM_PRE_PMU:
		/* Read DEM INP Select */
		dem_inp = snd_soc_component_read(comp,
				WCD9335_CDC_RX1_RX_PATH_SEC0) & 0x03;
		if (((hph_mode == CLS_H_HIFI) || (hph_mode == CLS_H_LOHIFI) ||
				(hph_mode == CLS_H_LP)) && (dem_inp != 0x01)) {
			dev_err(comp->dev, "Incorrect DEM Input\n");
			return -EINVAL;
		}
		wcd_clsh_ctrl_set_state(wcd->clsh_ctrl, WCD_CLSH_EVENT_PRE_DAC,
					WCD_CLSH_STATE_HPHL,
					((hph_mode == CLS_H_LOHIFI) ?
					 CLS_H_HIFI : hph_mode));

		wcd9335_codec_hph_mode_config(comp, event, hph_mode);

		break;
	case SND_SOC_DAPM_POST_PMU:
		usleep_range(1000, 1100);
		break;
	case SND_SOC_DAPM_PRE_PMD:
		break;
	case SND_SOC_DAPM_POST_PMD:
		/* 1000us required as per HW requirement */
		usleep_range(1000, 1100);

		if (!(wcd_clsh_ctrl_get_state(wcd->clsh_ctrl) &
				WCD_CLSH_STATE_HPHR))
			wcd9335_codec_hph_mode_config(comp, event, hph_mode);

		wcd_clsh_ctrl_set_state(wcd->clsh_ctrl, WCD_CLSH_EVENT_POST_PA,
				WCD_CLSH_STATE_HPHL,
				((hph_mode == CLS_H_LOHIFI) ?
				 CLS_H_HIFI : hph_mode));
		break;
	}

	return 0;
}

static int wcd9335_codec_lineout_dac_event(struct snd_soc_dapm_widget *w,
					   struct snd_kcontrol *kc, int event)
{
	struct snd_soc_component *comp = snd_soc_dapm_to_component(w->dapm);
	struct wcd9335_codec *wcd = dev_get_drvdata(comp->dev);

	switch (event) {
	case SND_SOC_DAPM_PRE_PMU:
		wcd_clsh_ctrl_set_state(wcd->clsh_ctrl, WCD_CLSH_EVENT_PRE_DAC,
					WCD_CLSH_STATE_LO, CLS_AB);
		break;
	case SND_SOC_DAPM_POST_PMD:
		wcd_clsh_ctrl_set_state(wcd->clsh_ctrl, WCD_CLSH_EVENT_POST_PA,
					WCD_CLSH_STATE_LO, CLS_AB);
		break;
	}

	return 0;
}

static int wcd9335_codec_ear_dac_event(struct snd_soc_dapm_widget *w,
				       struct snd_kcontrol *kc, int event)
{
	struct snd_soc_component *comp = snd_soc_dapm_to_component(w->dapm);
	struct wcd9335_codec *wcd = dev_get_drvdata(comp->dev);

	switch (event) {
	case SND_SOC_DAPM_PRE_PMU:
		wcd_clsh_ctrl_set_state(wcd->clsh_ctrl, WCD_CLSH_EVENT_PRE_DAC,
					WCD_CLSH_STATE_EAR, CLS_H_NORMAL);

		break;
	case SND_SOC_DAPM_POST_PMD:
		wcd_clsh_ctrl_set_state(wcd->clsh_ctrl, WCD_CLSH_EVENT_POST_PA,
					WCD_CLSH_STATE_EAR, CLS_H_NORMAL);
		break;
	}

	return 0;
}

static void wcd9335_codec_hph_post_pa_config(struct wcd9335_codec *wcd,
					     int mode, int event)
{
	u8 scale_val = 0;

	switch (event) {
	case SND_SOC_DAPM_POST_PMU:
		switch (mode) {
		case CLS_H_HIFI:
			scale_val = 0x3;
			break;
		case CLS_H_LOHIFI:
			scale_val = 0x1;
			break;
		}
		break;
	case SND_SOC_DAPM_PRE_PMD:
		scale_val = 0x6;
		break;
	}

	if (scale_val)
		snd_soc_component_update_bits(wcd->component,
					WCD9335_HPH_PA_CTL1,
					WCD9335_HPH_PA_GM3_IB_SCALE_MASK,
					scale_val << 1);
	if (SND_SOC_DAPM_EVENT_ON(event)) {
		if (wcd->comp_enabled[COMPANDER_1] ||
		    wcd->comp_enabled[COMPANDER_2]) {
			/* GAIN Source Selection */
			snd_soc_component_update_bits(wcd->component,
					WCD9335_HPH_L_EN,
					WCD9335_HPH_GAIN_SRC_SEL_MASK,
					WCD9335_HPH_GAIN_SRC_SEL_COMPANDER);
			snd_soc_component_update_bits(wcd->component,
					WCD9335_HPH_R_EN,
					WCD9335_HPH_GAIN_SRC_SEL_MASK,
					WCD9335_HPH_GAIN_SRC_SEL_COMPANDER);
			snd_soc_component_update_bits(wcd->component,
					WCD9335_HPH_AUTO_CHOP,
					WCD9335_HPH_AUTO_CHOP_MASK,
					WCD9335_HPH_AUTO_CHOP_FORCE_ENABLE);
		}
		snd_soc_component_update_bits(wcd->component,
						WCD9335_HPH_L_EN,
						WCD9335_HPH_PA_GAIN_MASK,
						wcd->hph_l_gain);
		snd_soc_component_update_bits(wcd->component,
						WCD9335_HPH_R_EN,
						WCD9335_HPH_PA_GAIN_MASK,
						wcd->hph_r_gain);
	}

	if (SND_SOC_DAPM_EVENT_OFF(event))
		snd_soc_component_update_bits(wcd->component,
				WCD9335_HPH_AUTO_CHOP,
				WCD9335_HPH_AUTO_CHOP_MASK,
				WCD9335_HPH_AUTO_CHOP_ENABLE_BY_CMPDR_GAIN);
}

static int wcd9335_codec_hphr_dac_event(struct snd_soc_dapm_widget *w,
				      struct snd_kcontrol *kc,
				      int event)
{
	struct snd_soc_component *comp = snd_soc_dapm_to_component(w->dapm);
	struct wcd9335_codec *wcd = dev_get_drvdata(comp->dev);
	int hph_mode = wcd->hph_mode;
	u8 dem_inp;

	switch (event) {
	case SND_SOC_DAPM_PRE_PMU:

		/* Read DEM INP Select */
		dem_inp = snd_soc_component_read(comp,
				WCD9335_CDC_RX2_RX_PATH_SEC0) &
				WCD9335_CDC_RX_PATH_DEM_INP_SEL_MASK;
		if (((hph_mode == CLS_H_HIFI) || (hph_mode == CLS_H_LOHIFI) ||
		     (hph_mode == CLS_H_LP)) && (dem_inp != 0x01)) {
			dev_err(comp->dev, "DEM Input not set correctly, hph_mode: %d\n",
				hph_mode);
			return -EINVAL;
		}

		wcd_clsh_ctrl_set_state(wcd->clsh_ctrl,
			     WCD_CLSH_EVENT_PRE_DAC,
			     WCD_CLSH_STATE_HPHR,
			     ((hph_mode == CLS_H_LOHIFI) ?
			       CLS_H_HIFI : hph_mode));

		wcd9335_codec_hph_mode_config(comp, event, hph_mode);

		break;
	case SND_SOC_DAPM_POST_PMD:
		/* 1000us required as per HW requirement */
		usleep_range(1000, 1100);

		if (!(wcd_clsh_ctrl_get_state(wcd->clsh_ctrl) &
					WCD_CLSH_STATE_HPHL))
			wcd9335_codec_hph_mode_config(comp, event, hph_mode);

		wcd_clsh_ctrl_set_state(wcd->clsh_ctrl, WCD_CLSH_EVENT_POST_PA,
			     WCD_CLSH_STATE_HPHR, ((hph_mode == CLS_H_LOHIFI) ?
						CLS_H_HIFI : hph_mode));
		break;
	}

	return 0;
}

static int wcd9335_codec_enable_hphl_pa(struct snd_soc_dapm_widget *w,
				      struct snd_kcontrol *kc,
				      int event)
{
	struct snd_soc_component *comp = snd_soc_dapm_to_component(w->dapm);
	struct wcd9335_codec *wcd = dev_get_drvdata(comp->dev);
	int hph_mode = wcd->hph_mode;

	switch (event) {
	case SND_SOC_DAPM_PRE_PMU:
		break;
	case SND_SOC_DAPM_POST_PMU:
		/*
		 * 7ms sleep is required after PA is enabled as per
		 * HW requirement
		 */
		usleep_range(7000, 7100);

		wcd9335_codec_hph_post_pa_config(wcd, hph_mode, event);
		snd_soc_component_update_bits(comp,
					WCD9335_CDC_RX1_RX_PATH_CTL,
					WCD9335_CDC_RX_PGA_MUTE_EN_MASK,
					WCD9335_CDC_RX_PGA_MUTE_DISABLE);

		/* Remove mix path mute if it is enabled */
		if ((snd_soc_component_read(comp,
					WCD9335_CDC_RX1_RX_PATH_MIX_CTL)) &
					WCD9335_CDC_RX_PGA_MUTE_EN_MASK)
			snd_soc_component_update_bits(comp,
					    WCD9335_CDC_RX1_RX_PATH_MIX_CTL,
					    WCD9335_CDC_RX_PGA_MUTE_EN_MASK,
					    WCD9335_CDC_RX_PGA_MUTE_DISABLE);

		break;
	case SND_SOC_DAPM_PRE_PMD:
		wcd9335_codec_hph_post_pa_config(wcd, hph_mode, event);
		break;
	case SND_SOC_DAPM_POST_PMD:
		/* 5ms sleep is required after PA is disabled as per
		 * HW requirement
		 */
		usleep_range(5000, 5500);
		break;
	}

	return 0;
}

static int wcd9335_codec_enable_lineout_pa(struct snd_soc_dapm_widget *w,
					 struct snd_kcontrol *kc,
					 int event)
{
	struct snd_soc_component *comp = snd_soc_dapm_to_component(w->dapm);
	int vol_reg = 0, mix_vol_reg = 0;

	if (w->reg == WCD9335_ANA_LO_1_2) {
		if (w->shift == 7) {
			vol_reg = WCD9335_CDC_RX3_RX_PATH_CTL;
			mix_vol_reg = WCD9335_CDC_RX3_RX_PATH_MIX_CTL;
		} else if (w->shift == 6) {
			vol_reg = WCD9335_CDC_RX4_RX_PATH_CTL;
			mix_vol_reg = WCD9335_CDC_RX4_RX_PATH_MIX_CTL;
		}
	} else if (w->reg == WCD9335_ANA_LO_3_4) {
		if (w->shift == 7) {
			vol_reg = WCD9335_CDC_RX5_RX_PATH_CTL;
			mix_vol_reg = WCD9335_CDC_RX5_RX_PATH_MIX_CTL;
		} else if (w->shift == 6) {
			vol_reg = WCD9335_CDC_RX6_RX_PATH_CTL;
			mix_vol_reg = WCD9335_CDC_RX6_RX_PATH_MIX_CTL;
		}
	} else {
		dev_err(comp->dev, "Error enabling lineout PA\n");
		return -EINVAL;
	}

	switch (event) {
	case SND_SOC_DAPM_POST_PMU:
		/* 5ms sleep is required after PA is enabled as per
		 * HW requirement
		 */
		usleep_range(5000, 5500);
		snd_soc_component_update_bits(comp, vol_reg,
					WCD9335_CDC_RX_PGA_MUTE_EN_MASK,
					WCD9335_CDC_RX_PGA_MUTE_DISABLE);

		/* Remove mix path mute if it is enabled */
		if ((snd_soc_component_read(comp, mix_vol_reg)) &
					WCD9335_CDC_RX_PGA_MUTE_EN_MASK)
			snd_soc_component_update_bits(comp,  mix_vol_reg,
					WCD9335_CDC_RX_PGA_MUTE_EN_MASK,
					WCD9335_CDC_RX_PGA_MUTE_DISABLE);
		break;
	case SND_SOC_DAPM_POST_PMD:
		/* 5ms sleep is required after PA is disabled as per
		 * HW requirement
		 */
		usleep_range(5000, 5500);
		break;
	}

	return 0;
}

static void wcd9335_codec_init_flyback(struct snd_soc_component *component)
{
	snd_soc_component_update_bits(component, WCD9335_HPH_L_EN,
					WCD9335_HPH_CONST_SEL_L_MASK,
					WCD9335_HPH_CONST_SEL_L_BYPASS);
	snd_soc_component_update_bits(component, WCD9335_HPH_R_EN,
					WCD9335_HPH_CONST_SEL_L_MASK,
					WCD9335_HPH_CONST_SEL_L_BYPASS);
	snd_soc_component_update_bits(component, WCD9335_RX_BIAS_FLYB_BUFF,
					WCD9335_RX_BIAS_FLYB_VPOS_5_UA_MASK,
					WCD9335_RX_BIAS_FLYB_I_0P0_UA);
	snd_soc_component_update_bits(component, WCD9335_RX_BIAS_FLYB_BUFF,
					WCD9335_RX_BIAS_FLYB_VNEG_5_UA_MASK,
					WCD9335_RX_BIAS_FLYB_I_0P0_UA);
}

static int wcd9335_codec_enable_rx_bias(struct snd_soc_dapm_widget *w,
		struct snd_kcontrol *kc, int event)
{
	struct snd_soc_component *comp = snd_soc_dapm_to_component(w->dapm);
	struct wcd9335_codec *wcd = dev_get_drvdata(comp->dev);

	switch (event) {
	case SND_SOC_DAPM_PRE_PMU:
		wcd->rx_bias_count++;
		if (wcd->rx_bias_count == 1) {
			wcd9335_codec_init_flyback(comp);
			snd_soc_component_update_bits(comp,
						WCD9335_ANA_RX_SUPPLIES,
						WCD9335_ANA_RX_BIAS_ENABLE_MASK,
						WCD9335_ANA_RX_BIAS_ENABLE);
		}
		break;
	case SND_SOC_DAPM_POST_PMD:
		wcd->rx_bias_count--;
		if (!wcd->rx_bias_count)
			snd_soc_component_update_bits(comp,
					WCD9335_ANA_RX_SUPPLIES,
					WCD9335_ANA_RX_BIAS_ENABLE_MASK,
					WCD9335_ANA_RX_BIAS_DISABLE);
		break;
	}

	return 0;
}

static int wcd9335_codec_enable_hphr_pa(struct snd_soc_dapm_widget *w,
					struct snd_kcontrol *kc, int event)
{
	struct snd_soc_component *comp = snd_soc_dapm_to_component(w->dapm);
	struct wcd9335_codec *wcd = dev_get_drvdata(comp->dev);
	int hph_mode = wcd->hph_mode;

	switch (event) {
	case SND_SOC_DAPM_PRE_PMU:
		break;
	case SND_SOC_DAPM_POST_PMU:
		/*
		 * 7ms sleep is required after PA is enabled as per
		 * HW requirement
		 */
		usleep_range(7000, 7100);
		wcd9335_codec_hph_post_pa_config(wcd, hph_mode, event);
		snd_soc_component_update_bits(comp,
					WCD9335_CDC_RX2_RX_PATH_CTL,
					WCD9335_CDC_RX_PGA_MUTE_EN_MASK,
					WCD9335_CDC_RX_PGA_MUTE_DISABLE);
		/* Remove mix path mute if it is enabled */
		if ((snd_soc_component_read(comp,
					WCD9335_CDC_RX2_RX_PATH_MIX_CTL)) &
					WCD9335_CDC_RX_PGA_MUTE_EN_MASK)
			snd_soc_component_update_bits(comp,
					WCD9335_CDC_RX2_RX_PATH_MIX_CTL,
					WCD9335_CDC_RX_PGA_MUTE_EN_MASK,
					WCD9335_CDC_RX_PGA_MUTE_DISABLE);

		break;

	case SND_SOC_DAPM_PRE_PMD:
		wcd9335_codec_hph_post_pa_config(wcd, hph_mode, event);
		break;
	case SND_SOC_DAPM_POST_PMD:
		/* 5ms sleep is required after PA is disabled as per
		 * HW requirement
		 */
		usleep_range(5000, 5500);
		break;
	}

	return 0;
}

static int wcd9335_codec_enable_ear_pa(struct snd_soc_dapm_widget *w,
				       struct snd_kcontrol *kc, int event)
{
	struct snd_soc_component *comp = snd_soc_dapm_to_component(w->dapm);

	switch (event) {
	case SND_SOC_DAPM_POST_PMU:
		/* 5ms sleep is required after PA is enabled as per
		 * HW requirement
		 */
		usleep_range(5000, 5500);
		snd_soc_component_update_bits(comp,
					WCD9335_CDC_RX0_RX_PATH_CTL,
					WCD9335_CDC_RX_PGA_MUTE_EN_MASK,
					WCD9335_CDC_RX_PGA_MUTE_DISABLE);
		/* Remove mix path mute if it is enabled */
		if ((snd_soc_component_read(comp,
					WCD9335_CDC_RX0_RX_PATH_MIX_CTL)) &
					WCD9335_CDC_RX_PGA_MUTE_EN_MASK)
			snd_soc_component_update_bits(comp,
					WCD9335_CDC_RX0_RX_PATH_MIX_CTL,
					WCD9335_CDC_RX_PGA_MUTE_EN_MASK,
					WCD9335_CDC_RX_PGA_MUTE_DISABLE);
		break;
	case SND_SOC_DAPM_POST_PMD:
		/* 5ms sleep is required after PA is disabled as per
		 * HW requirement
		 */
		usleep_range(5000, 5500);

		break;
	}

	return 0;
}

static irqreturn_t wcd9335_slimbus_irq(int irq, void *data)
{
	struct wcd9335_codec *wcd = data;
	unsigned long status = 0;
	int i, j, port_id;
	unsigned int val, int_val = 0;
	irqreturn_t ret = IRQ_NONE;
	bool tx;
	unsigned short reg = 0;

	for (i = WCD9335_SLIM_PGD_PORT_INT_STATUS_RX_0, j = 0;
	     i <= WCD9335_SLIM_PGD_PORT_INT_STATUS_TX_1; i++, j++) {
		regmap_read(wcd->if_regmap, i, &val);
		status |= ((u32)val << (8 * j));
	}

	for_each_set_bit(j, &status, 32) {
		tx = (j >= 16);
		port_id = (tx ? j - 16 : j);
		regmap_read(wcd->if_regmap,
				WCD9335_SLIM_PGD_PORT_INT_RX_SOURCE0 + j, &val);
		if (val) {
			if (!tx)
				reg = WCD9335_SLIM_PGD_PORT_INT_EN0 +
					(port_id / 8);
			else
				reg = WCD9335_SLIM_PGD_PORT_INT_TX_EN0 +
					(port_id / 8);
			regmap_read(
				wcd->if_regmap, reg, &int_val);
			/*
			 * Ignore interrupts for ports for which the
			 * interrupts are not specifically enabled.
			 */
			if (!(int_val & (1 << (port_id % 8))))
				continue;
		}

		if (val & WCD9335_SLIM_IRQ_OVERFLOW)
			dev_err_ratelimited(wcd->dev,
			   "%s: overflow error on %s port %d, value %x\n",
			   __func__, (tx ? "TX" : "RX"), port_id, val);

		if (val & WCD9335_SLIM_IRQ_UNDERFLOW)
			dev_err_ratelimited(wcd->dev,
			   "%s: underflow error on %s port %d, value %x\n",
			   __func__, (tx ? "TX" : "RX"), port_id, val);

		if ((val & WCD9335_SLIM_IRQ_OVERFLOW) ||
			(val & WCD9335_SLIM_IRQ_UNDERFLOW)) {
			if (!tx)
				reg = WCD9335_SLIM_PGD_PORT_INT_EN0 +
					(port_id / 8);
			else
				reg = WCD9335_SLIM_PGD_PORT_INT_TX_EN0 +
					(port_id / 8);
			regmap_read(
				wcd->if_regmap, reg, &int_val);
			if (int_val & (1 << (port_id % 8))) {
				int_val = int_val ^ (1 << (port_id % 8));
				regmap_write(wcd->if_regmap,
					reg, int_val);
			}
		}

		regmap_write(wcd->if_regmap,
				WCD9335_SLIM_PGD_PORT_INT_CLR_RX_0 + (j / 8),
				BIT(j % 8));
		ret = IRQ_HANDLED;
	}

	return ret;
}

static const struct wcd9335_irq wcd9335_irqs[] = {
	{
		.irq = WCD9335_IRQ_SLIMBUS,
		.handler = wcd9335_slimbus_irq,
		.name = "SLIM Slave",
	},
};

static int wcd9335_setup_irqs(struct wcd9335_codec *wcd)
{
	int irq, ret, i;

	for (i = 0; i < ARRAY_SIZE(wcd9335_irqs); i++) {
		irq = regmap_irq_get_virq(wcd->irq_data, wcd9335_irqs[i].irq);
		if (irq < 0) {
			dev_err(wcd->dev, "Failed to get %s\n",
					wcd9335_irqs[i].name);
			return irq;
		}

		ret = devm_request_threaded_irq(wcd->dev, irq, NULL,
						wcd9335_irqs[i].handler,
						IRQF_TRIGGER_RISING |
						IRQF_ONESHOT,
						wcd9335_irqs[i].name, wcd);
		if (ret) {
			dev_err(wcd->dev, "Failed to request %s\n",
					wcd9335_irqs[i].name);
			return ret;
		}
	}

	/* enable interrupts on all slave ports */
	for (i = 0; i < WCD9335_SLIM_NUM_PORT_REG; i++)
		regmap_write(wcd->if_regmap, WCD9335_SLIM_PGD_PORT_INT_EN0 + i,
			     0xFF);

	return ret;
}

static void wcd9335_teardown_irqs(struct wcd9335_codec *wcd)
{
	int i;

	/* disable interrupts on all slave ports */
	for (i = 0; i < WCD9335_SLIM_NUM_PORT_REG; i++)
		regmap_write(wcd->if_regmap, WCD9335_SLIM_PGD_PORT_INT_EN0 + i,
			     0x00);
}

static void wcd9335_cdc_sido_ccl_enable(struct wcd9335_codec *wcd,
					bool ccl_flag)
{
	struct snd_soc_component *comp = wcd->component;

	if (ccl_flag) {
		if (++wcd->sido_ccl_cnt == 1)
			snd_soc_component_write(comp, WCD9335_SIDO_SIDO_CCL_10,
					WCD9335_SIDO_SIDO_CCL_DEF_VALUE);
	} else {
		if (wcd->sido_ccl_cnt == 0) {
			dev_err(wcd->dev, "sido_ccl already disabled\n");
			return;
		}
		if (--wcd->sido_ccl_cnt == 0)
			snd_soc_component_write(comp, WCD9335_SIDO_SIDO_CCL_10,
				WCD9335_SIDO_SIDO_CCL_10_ICHARG_PWR_SEL_C320FF);
	}
}

static int wcd9335_enable_master_bias(struct wcd9335_codec *wcd)
{
	wcd->master_bias_users++;
	if (wcd->master_bias_users == 1) {
		regmap_update_bits(wcd->regmap, WCD9335_ANA_BIAS,
					WCD9335_ANA_BIAS_EN_MASK,
					WCD9335_ANA_BIAS_ENABLE);
		regmap_update_bits(wcd->regmap, WCD9335_ANA_BIAS,
					WCD9335_ANA_BIAS_PRECHRG_EN_MASK,
					WCD9335_ANA_BIAS_PRECHRG_ENABLE);
		/*
		 * 1ms delay is required after pre-charge is enabled
		 * as per HW requirement
		 */
		usleep_range(1000, 1100);
		regmap_update_bits(wcd->regmap, WCD9335_ANA_BIAS,
					WCD9335_ANA_BIAS_PRECHRG_EN_MASK,
					WCD9335_ANA_BIAS_PRECHRG_DISABLE);
		regmap_update_bits(wcd->regmap, WCD9335_ANA_BIAS,
				WCD9335_ANA_BIAS_PRECHRG_CTL_MODE,
				WCD9335_ANA_BIAS_PRECHRG_CTL_MODE_MANUAL);
	}

	return 0;
}

static int wcd9335_enable_mclk(struct wcd9335_codec *wcd)
{
	/* Enable mclk requires master bias to be enabled first */
	if (wcd->master_bias_users <= 0)
		return -EINVAL;

	if (((wcd->clk_mclk_users == 0) && (wcd->clk_type == WCD_CLK_MCLK)) ||
	    ((wcd->clk_mclk_users > 0) && (wcd->clk_type != WCD_CLK_MCLK))) {
		dev_err(wcd->dev, "Error enabling MCLK, clk_type: %d\n",
			wcd->clk_type);
		return -EINVAL;
	}

	if (++wcd->clk_mclk_users == 1) {
		regmap_update_bits(wcd->regmap, WCD9335_ANA_CLK_TOP,
					WCD9335_ANA_CLK_EXT_CLKBUF_EN_MASK,
					WCD9335_ANA_CLK_EXT_CLKBUF_ENABLE);
		regmap_update_bits(wcd->regmap, WCD9335_ANA_CLK_TOP,
					WCD9335_ANA_CLK_MCLK_SRC_MASK,
					WCD9335_ANA_CLK_MCLK_SRC_EXTERNAL);
		regmap_update_bits(wcd->regmap, WCD9335_ANA_CLK_TOP,
					WCD9335_ANA_CLK_MCLK_EN_MASK,
					WCD9335_ANA_CLK_MCLK_ENABLE);
		regmap_update_bits(wcd->regmap,
				   WCD9335_CDC_CLK_RST_CTRL_FS_CNT_CONTROL,
				   WCD9335_CDC_CLK_RST_CTRL_FS_CNT_EN_MASK,
				   WCD9335_CDC_CLK_RST_CTRL_FS_CNT_ENABLE);
		regmap_update_bits(wcd->regmap,
				   WCD9335_CDC_CLK_RST_CTRL_MCLK_CONTROL,
				   WCD9335_CDC_CLK_RST_CTRL_MCLK_EN_MASK,
				   WCD9335_CDC_CLK_RST_CTRL_MCLK_ENABLE);
		/*
		 * 10us sleep is required after clock is enabled
		 * as per HW requirement
		 */
		usleep_range(10, 15);
	}

	wcd->clk_type = WCD_CLK_MCLK;

	return 0;
}

static int wcd9335_disable_mclk(struct wcd9335_codec *wcd)
{
	if (wcd->clk_mclk_users <= 0)
		return -EINVAL;

	if (--wcd->clk_mclk_users == 0) {
		if (wcd->clk_rco_users > 0) {
			/* MCLK to RCO switch */
			regmap_update_bits(wcd->regmap, WCD9335_ANA_CLK_TOP,
					WCD9335_ANA_CLK_MCLK_SRC_MASK,
					WCD9335_ANA_CLK_MCLK_SRC_RCO);
			wcd->clk_type = WCD_CLK_RCO;
		} else {
			regmap_update_bits(wcd->regmap, WCD9335_ANA_CLK_TOP,
					WCD9335_ANA_CLK_MCLK_EN_MASK,
					WCD9335_ANA_CLK_MCLK_DISABLE);
			wcd->clk_type = WCD_CLK_OFF;
		}

		regmap_update_bits(wcd->regmap, WCD9335_ANA_CLK_TOP,
					WCD9335_ANA_CLK_EXT_CLKBUF_EN_MASK,
					WCD9335_ANA_CLK_EXT_CLKBUF_DISABLE);
	}

	return 0;
}

static int wcd9335_disable_master_bias(struct wcd9335_codec *wcd)
{
	if (wcd->master_bias_users <= 0)
		return -EINVAL;

	wcd->master_bias_users--;
	if (wcd->master_bias_users == 0) {
		regmap_update_bits(wcd->regmap, WCD9335_ANA_BIAS,
				WCD9335_ANA_BIAS_EN_MASK,
				WCD9335_ANA_BIAS_DISABLE);
		regmap_update_bits(wcd->regmap, WCD9335_ANA_BIAS,
				WCD9335_ANA_BIAS_PRECHRG_CTL_MODE,
				WCD9335_ANA_BIAS_PRECHRG_CTL_MODE_MANUAL);
	}
	return 0;
}

static int wcd9335_cdc_req_mclk_enable(struct wcd9335_codec *wcd,
				     bool enable)
{
	int ret = 0;

	if (enable) {
		wcd9335_cdc_sido_ccl_enable(wcd, true);
		ret = clk_prepare_enable(wcd->mclk);
		if (ret) {
			dev_err(wcd->dev, "%s: ext clk enable failed\n",
				__func__);
			goto err;
		}
		/* get BG */
		wcd9335_enable_master_bias(wcd);
		/* get MCLK */
		wcd9335_enable_mclk(wcd);

	} else {
		/* put MCLK */
		wcd9335_disable_mclk(wcd);
		/* put BG */
		wcd9335_disable_master_bias(wcd);
		clk_disable_unprepare(wcd->mclk);
		wcd9335_cdc_sido_ccl_enable(wcd, false);
	}
err:
	return ret;
}

static void wcd9335_codec_apply_sido_voltage(struct wcd9335_codec *wcd,
					     enum wcd9335_sido_voltage req_mv)
{
	struct snd_soc_component *comp = wcd->component;
	int vout_d_val;

	if (req_mv == wcd->sido_voltage)
		return;

	/* compute the vout_d step value */
	vout_d_val = WCD9335_CALCULATE_VOUT_D(req_mv) &
			WCD9335_ANA_BUCK_VOUT_MASK;
	snd_soc_component_write(comp, WCD9335_ANA_BUCK_VOUT_D, vout_d_val);
	snd_soc_component_update_bits(comp, WCD9335_ANA_BUCK_CTL,
				WCD9335_ANA_BUCK_CTL_RAMP_START_MASK,
				WCD9335_ANA_BUCK_CTL_RAMP_START_ENABLE);

	/* 1 msec sleep required after SIDO Vout_D voltage change */
	usleep_range(1000, 1100);
	wcd->sido_voltage = req_mv;
	snd_soc_component_update_bits(comp, WCD9335_ANA_BUCK_CTL,
				WCD9335_ANA_BUCK_CTL_RAMP_START_MASK,
				WCD9335_ANA_BUCK_CTL_RAMP_START_DISABLE);
}

static int wcd9335_codec_update_sido_voltage(struct wcd9335_codec *wcd,
					     enum wcd9335_sido_voltage req_mv)
{
	int ret = 0;

	/* enable mclk before setting SIDO voltage */
	ret = wcd9335_cdc_req_mclk_enable(wcd, true);
	if (ret) {
		dev_err(wcd->dev, "Ext clk enable failed\n");
		goto err;
	}

	wcd9335_codec_apply_sido_voltage(wcd, req_mv);
	wcd9335_cdc_req_mclk_enable(wcd, false);

err:
	return ret;
}

static int _wcd9335_codec_enable_mclk(struct snd_soc_component *component,
				      int enable)
{
	struct wcd9335_codec *wcd = dev_get_drvdata(component->dev);
	int ret;

	if (enable) {
		ret = wcd9335_cdc_req_mclk_enable(wcd, true);
		if (ret)
			return ret;

		wcd9335_codec_apply_sido_voltage(wcd,
				SIDO_VOLTAGE_NOMINAL_MV);
	} else {
		wcd9335_codec_update_sido_voltage(wcd,
					wcd->sido_voltage);
		wcd9335_cdc_req_mclk_enable(wcd, false);
	}

	return 0;
}

static int wcd9335_codec_enable_mclk(struct snd_soc_dapm_widget *w,
				     struct snd_kcontrol *kc, int event)
{
	struct snd_soc_component *comp = snd_soc_dapm_to_component(w->dapm);

	switch (event) {
	case SND_SOC_DAPM_PRE_PMU:
		return _wcd9335_codec_enable_mclk(comp, true);
	case SND_SOC_DAPM_POST_PMD:
		return _wcd9335_codec_enable_mclk(comp, false);
	}

	return 0;
}

static const struct snd_soc_dapm_widget wcd9335_dapm_widgets[] = {
	/* TODO SPK1 & SPK2 OUT*/
	SND_SOC_DAPM_OUTPUT("EAR"),
	SND_SOC_DAPM_OUTPUT("HPHL"),
	SND_SOC_DAPM_OUTPUT("HPHR"),
	SND_SOC_DAPM_OUTPUT("LINEOUT1"),
	SND_SOC_DAPM_OUTPUT("LINEOUT2"),
	SND_SOC_DAPM_OUTPUT("LINEOUT3"),
	SND_SOC_DAPM_OUTPUT("LINEOUT4"),
	SND_SOC_DAPM_AIF_IN_E("AIF1 PB", "AIF1 Playback", 0, SND_SOC_NOPM,
				AIF1_PB, 0, wcd9335_codec_enable_slim,
				SND_SOC_DAPM_POST_PMU | SND_SOC_DAPM_POST_PMD),
	SND_SOC_DAPM_AIF_IN_E("AIF2 PB", "AIF2 Playback", 0, SND_SOC_NOPM,
				AIF2_PB, 0, wcd9335_codec_enable_slim,
				SND_SOC_DAPM_POST_PMU | SND_SOC_DAPM_POST_PMD),
	SND_SOC_DAPM_AIF_IN_E("AIF3 PB", "AIF3 Playback", 0, SND_SOC_NOPM,
				AIF3_PB, 0, wcd9335_codec_enable_slim,
				SND_SOC_DAPM_POST_PMU | SND_SOC_DAPM_POST_PMD),
	SND_SOC_DAPM_AIF_IN_E("AIF4 PB", "AIF4 Playback", 0, SND_SOC_NOPM,
				AIF4_PB, 0, wcd9335_codec_enable_slim,
				SND_SOC_DAPM_POST_PMU | SND_SOC_DAPM_POST_PMD),
	SND_SOC_DAPM_MUX("SLIM RX0 MUX", SND_SOC_NOPM, WCD9335_RX0, 0,
				&slim_rx_mux[WCD9335_RX0]),
	SND_SOC_DAPM_MUX("SLIM RX1 MUX", SND_SOC_NOPM, WCD9335_RX1, 0,
				&slim_rx_mux[WCD9335_RX1]),
	SND_SOC_DAPM_MUX("SLIM RX2 MUX", SND_SOC_NOPM, WCD9335_RX2, 0,
				&slim_rx_mux[WCD9335_RX2]),
	SND_SOC_DAPM_MUX("SLIM RX3 MUX", SND_SOC_NOPM, WCD9335_RX3, 0,
				&slim_rx_mux[WCD9335_RX3]),
	SND_SOC_DAPM_MUX("SLIM RX4 MUX", SND_SOC_NOPM, WCD9335_RX4, 0,
				&slim_rx_mux[WCD9335_RX4]),
	SND_SOC_DAPM_MUX("SLIM RX5 MUX", SND_SOC_NOPM, WCD9335_RX5, 0,
				&slim_rx_mux[WCD9335_RX5]),
	SND_SOC_DAPM_MUX("SLIM RX6 MUX", SND_SOC_NOPM, WCD9335_RX6, 0,
				&slim_rx_mux[WCD9335_RX6]),
	SND_SOC_DAPM_MUX("SLIM RX7 MUX", SND_SOC_NOPM, WCD9335_RX7, 0,
				&slim_rx_mux[WCD9335_RX7]),
	SND_SOC_DAPM_MIXER("SLIM RX0", SND_SOC_NOPM, 0, 0, NULL, 0),
	SND_SOC_DAPM_MIXER("SLIM RX1", SND_SOC_NOPM, 0, 0, NULL, 0),
	SND_SOC_DAPM_MIXER("SLIM RX2", SND_SOC_NOPM, 0, 0, NULL, 0),
	SND_SOC_DAPM_MIXER("SLIM RX3", SND_SOC_NOPM, 0, 0, NULL, 0),
	SND_SOC_DAPM_MIXER("SLIM RX4", SND_SOC_NOPM, 0, 0, NULL, 0),
	SND_SOC_DAPM_MIXER("SLIM RX5", SND_SOC_NOPM, 0, 0, NULL, 0),
	SND_SOC_DAPM_MIXER("SLIM RX6", SND_SOC_NOPM, 0, 0, NULL, 0),
	SND_SOC_DAPM_MIXER("SLIM RX7", SND_SOC_NOPM, 0, 0, NULL, 0),
	SND_SOC_DAPM_MUX_E("RX INT0_2 MUX", WCD9335_CDC_RX0_RX_PATH_MIX_CTL,
			5, 0, &rx_int0_2_mux, wcd9335_codec_enable_mix_path,
			SND_SOC_DAPM_POST_PMU),
	SND_SOC_DAPM_MUX_E("RX INT1_2 MUX", WCD9335_CDC_RX1_RX_PATH_MIX_CTL,
			5, 0, &rx_int1_2_mux, wcd9335_codec_enable_mix_path,
			SND_SOC_DAPM_POST_PMU),
	SND_SOC_DAPM_MUX_E("RX INT2_2 MUX", WCD9335_CDC_RX2_RX_PATH_MIX_CTL,
			5, 0, &rx_int2_2_mux, wcd9335_codec_enable_mix_path,
			SND_SOC_DAPM_POST_PMU),
	SND_SOC_DAPM_MUX_E("RX INT3_2 MUX", WCD9335_CDC_RX3_RX_PATH_MIX_CTL,
			5, 0, &rx_int3_2_mux, wcd9335_codec_enable_mix_path,
			SND_SOC_DAPM_POST_PMU),
	SND_SOC_DAPM_MUX_E("RX INT4_2 MUX", WCD9335_CDC_RX4_RX_PATH_MIX_CTL,
			5, 0, &rx_int4_2_mux, wcd9335_codec_enable_mix_path,
			SND_SOC_DAPM_POST_PMU),
	SND_SOC_DAPM_MUX_E("RX INT5_2 MUX", WCD9335_CDC_RX5_RX_PATH_MIX_CTL,
			5, 0, &rx_int5_2_mux, wcd9335_codec_enable_mix_path,
			SND_SOC_DAPM_POST_PMU),
	SND_SOC_DAPM_MUX_E("RX INT6_2 MUX", WCD9335_CDC_RX6_RX_PATH_MIX_CTL,
			5, 0, &rx_int6_2_mux, wcd9335_codec_enable_mix_path,
			SND_SOC_DAPM_POST_PMU),
	SND_SOC_DAPM_MUX_E("RX INT7_2 MUX", WCD9335_CDC_RX7_RX_PATH_MIX_CTL,
			5, 0, &rx_int7_2_mux, wcd9335_codec_enable_mix_path,
			SND_SOC_DAPM_POST_PMU),
	SND_SOC_DAPM_MUX_E("RX INT8_2 MUX", WCD9335_CDC_RX8_RX_PATH_MIX_CTL,
			5, 0, &rx_int8_2_mux, wcd9335_codec_enable_mix_path,
			SND_SOC_DAPM_POST_PMU),
	SND_SOC_DAPM_MUX("RX INT0_1 MIX1 INP0", SND_SOC_NOPM, 0, 0,
		&rx_int0_1_mix_inp0_mux),
	SND_SOC_DAPM_MUX("RX INT0_1 MIX1 INP1", SND_SOC_NOPM, 0, 0,
		&rx_int0_1_mix_inp1_mux),
	SND_SOC_DAPM_MUX("RX INT0_1 MIX1 INP2", SND_SOC_NOPM, 0, 0,
		&rx_int0_1_mix_inp2_mux),
	SND_SOC_DAPM_MUX("RX INT1_1 MIX1 INP0", SND_SOC_NOPM, 0, 0,
		&rx_int1_1_mix_inp0_mux),
	SND_SOC_DAPM_MUX("RX INT1_1 MIX1 INP1", SND_SOC_NOPM, 0, 0,
		&rx_int1_1_mix_inp1_mux),
	SND_SOC_DAPM_MUX("RX INT1_1 MIX1 INP2", SND_SOC_NOPM, 0, 0,
		&rx_int1_1_mix_inp2_mux),
	SND_SOC_DAPM_MUX("RX INT2_1 MIX1 INP0", SND_SOC_NOPM, 0, 0,
		&rx_int2_1_mix_inp0_mux),
	SND_SOC_DAPM_MUX("RX INT2_1 MIX1 INP1", SND_SOC_NOPM, 0, 0,
		&rx_int2_1_mix_inp1_mux),
	SND_SOC_DAPM_MUX("RX INT2_1 MIX1 INP2", SND_SOC_NOPM, 0, 0,
		&rx_int2_1_mix_inp2_mux),
	SND_SOC_DAPM_MUX("RX INT3_1 MIX1 INP0", SND_SOC_NOPM, 0, 0,
		&rx_int3_1_mix_inp0_mux),
	SND_SOC_DAPM_MUX("RX INT3_1 MIX1 INP1", SND_SOC_NOPM, 0, 0,
		&rx_int3_1_mix_inp1_mux),
	SND_SOC_DAPM_MUX("RX INT3_1 MIX1 INP2", SND_SOC_NOPM, 0, 0,
		&rx_int3_1_mix_inp2_mux),
	SND_SOC_DAPM_MUX("RX INT4_1 MIX1 INP0", SND_SOC_NOPM, 0, 0,
		&rx_int4_1_mix_inp0_mux),
	SND_SOC_DAPM_MUX("RX INT4_1 MIX1 INP1", SND_SOC_NOPM, 0, 0,
		&rx_int4_1_mix_inp1_mux),
	SND_SOC_DAPM_MUX("RX INT4_1 MIX1 INP2", SND_SOC_NOPM, 0, 0,
		&rx_int4_1_mix_inp2_mux),
	SND_SOC_DAPM_MUX("RX INT5_1 MIX1 INP0", SND_SOC_NOPM, 0, 0,
		&rx_int5_1_mix_inp0_mux),
	SND_SOC_DAPM_MUX("RX INT5_1 MIX1 INP1", SND_SOC_NOPM, 0, 0,
		&rx_int5_1_mix_inp1_mux),
	SND_SOC_DAPM_MUX("RX INT5_1 MIX1 INP2", SND_SOC_NOPM, 0, 0,
		&rx_int5_1_mix_inp2_mux),
	SND_SOC_DAPM_MUX("RX INT6_1 MIX1 INP0", SND_SOC_NOPM, 0, 0,
		&rx_int6_1_mix_inp0_mux),
	SND_SOC_DAPM_MUX("RX INT6_1 MIX1 INP1", SND_SOC_NOPM, 0, 0,
		&rx_int6_1_mix_inp1_mux),
	SND_SOC_DAPM_MUX("RX INT6_1 MIX1 INP2", SND_SOC_NOPM, 0, 0,
		&rx_int6_1_mix_inp2_mux),
	SND_SOC_DAPM_MUX("RX INT7_1 MIX1 INP0", SND_SOC_NOPM, 0, 0,
		&rx_int7_1_mix_inp0_mux),
	SND_SOC_DAPM_MUX("RX INT7_1 MIX1 INP1", SND_SOC_NOPM, 0, 0,
		&rx_int7_1_mix_inp1_mux),
	SND_SOC_DAPM_MUX("RX INT7_1 MIX1 INP2", SND_SOC_NOPM, 0, 0,
		&rx_int7_1_mix_inp2_mux),
	SND_SOC_DAPM_MUX("RX INT8_1 MIX1 INP0", SND_SOC_NOPM, 0, 0,
		&rx_int8_1_mix_inp0_mux),
	SND_SOC_DAPM_MUX("RX INT8_1 MIX1 INP1", SND_SOC_NOPM, 0, 0,
		&rx_int8_1_mix_inp1_mux),
	SND_SOC_DAPM_MUX("RX INT8_1 MIX1 INP2", SND_SOC_NOPM, 0, 0,
		&rx_int8_1_mix_inp2_mux),

	SND_SOC_DAPM_MIXER("RX INT0_1 MIX1", SND_SOC_NOPM, 0, 0, NULL, 0),
	SND_SOC_DAPM_MIXER("RX INT0 SEC MIX", SND_SOC_NOPM, 0, 0, NULL, 0),
	SND_SOC_DAPM_MIXER("RX INT1_1 MIX1", SND_SOC_NOPM, 0, 0, NULL, 0),
	SND_SOC_DAPM_MIXER("RX INT1 SEC MIX", SND_SOC_NOPM, 0, 0, NULL, 0),
	SND_SOC_DAPM_MIXER("RX INT2_1 MIX1", SND_SOC_NOPM, 0, 0, NULL, 0),
	SND_SOC_DAPM_MIXER("RX INT2 SEC MIX", SND_SOC_NOPM, 0, 0, NULL, 0),
	SND_SOC_DAPM_MIXER("RX INT3_1 MIX1", SND_SOC_NOPM, 0, 0, NULL, 0),
	SND_SOC_DAPM_MIXER("RX INT3 SEC MIX", SND_SOC_NOPM, 0, 0, NULL, 0),
	SND_SOC_DAPM_MIXER("RX INT4_1 MIX1", SND_SOC_NOPM, 0, 0, NULL, 0),
	SND_SOC_DAPM_MIXER("RX INT4 SEC MIX", SND_SOC_NOPM, 0, 0, NULL, 0),
	SND_SOC_DAPM_MIXER("RX INT5_1 MIX1", SND_SOC_NOPM, 0, 0, NULL, 0),
	SND_SOC_DAPM_MIXER("RX INT5 SEC MIX", SND_SOC_NOPM, 0, 0, NULL, 0),
	SND_SOC_DAPM_MIXER("RX INT6_1 MIX1", SND_SOC_NOPM, 0, 0, NULL, 0),
	SND_SOC_DAPM_MIXER("RX INT6 SEC MIX", SND_SOC_NOPM, 0, 0, NULL, 0),
	SND_SOC_DAPM_MIXER("RX INT7_1 MIX1", SND_SOC_NOPM, 0, 0, NULL, 0),
	SND_SOC_DAPM_MIXER("RX INT7 SEC MIX", SND_SOC_NOPM, 0, 0, NULL, 0),
	SND_SOC_DAPM_MIXER("RX INT8_1 MIX1", SND_SOC_NOPM, 0, 0, NULL, 0),
	SND_SOC_DAPM_MIXER("RX INT8 SEC MIX", SND_SOC_NOPM, 0, 0, NULL, 0),

	SND_SOC_DAPM_MIXER("RX INT0 MIX2", SND_SOC_NOPM, 0, 0, NULL, 0),
	SND_SOC_DAPM_MIXER("RX INT1 MIX2", SND_SOC_NOPM, 0, 0, NULL, 0),
	SND_SOC_DAPM_MIXER("RX INT2 MIX2", SND_SOC_NOPM, 0, 0, NULL, 0),
	SND_SOC_DAPM_MIXER("RX INT3 MIX2", SND_SOC_NOPM, 0, 0, NULL, 0),
	SND_SOC_DAPM_MIXER("RX INT4 MIX2", SND_SOC_NOPM, 0, 0, NULL, 0),
	SND_SOC_DAPM_MIXER("RX INT5 MIX2", SND_SOC_NOPM, 0, 0, NULL, 0),
	SND_SOC_DAPM_MIXER("RX INT6 MIX2", SND_SOC_NOPM, 0, 0, NULL, 0),
	SND_SOC_DAPM_MIXER("RX INT7 MIX2", SND_SOC_NOPM, 0, 0, NULL, 0),
	SND_SOC_DAPM_MIXER("RX INT8 MIX2", SND_SOC_NOPM, 0, 0, NULL, 0),

	SND_SOC_DAPM_MUX("RX INT0 DEM MUX", SND_SOC_NOPM, 0, 0,
		&rx_int0_dem_inp_mux),
	SND_SOC_DAPM_MUX("RX INT1 DEM MUX", SND_SOC_NOPM, 0, 0,
		&rx_int1_dem_inp_mux),
	SND_SOC_DAPM_MUX("RX INT2 DEM MUX", SND_SOC_NOPM, 0, 0,
		&rx_int2_dem_inp_mux),

	SND_SOC_DAPM_MUX_E("RX INT0 INTERP", SND_SOC_NOPM,
		INTERP_EAR, 0, &rx_int0_interp_mux,
		wcd9335_codec_enable_interpolator,
		SND_SOC_DAPM_PRE_PMU | SND_SOC_DAPM_POST_PMU |
		SND_SOC_DAPM_POST_PMD),
	SND_SOC_DAPM_MUX_E("RX INT1 INTERP", SND_SOC_NOPM,
		INTERP_HPHL, 0, &rx_int1_interp_mux,
		wcd9335_codec_enable_interpolator,
		SND_SOC_DAPM_PRE_PMU | SND_SOC_DAPM_POST_PMU |
		SND_SOC_DAPM_POST_PMD),
	SND_SOC_DAPM_MUX_E("RX INT2 INTERP", SND_SOC_NOPM,
		INTERP_HPHR, 0, &rx_int2_interp_mux,
		wcd9335_codec_enable_interpolator,
		SND_SOC_DAPM_PRE_PMU | SND_SOC_DAPM_POST_PMU |
		SND_SOC_DAPM_POST_PMD),
	SND_SOC_DAPM_MUX_E("RX INT3 INTERP", SND_SOC_NOPM,
		INTERP_LO1, 0, &rx_int3_interp_mux,
		wcd9335_codec_enable_interpolator,
		SND_SOC_DAPM_PRE_PMU | SND_SOC_DAPM_POST_PMU |
		SND_SOC_DAPM_POST_PMD),
	SND_SOC_DAPM_MUX_E("RX INT4 INTERP", SND_SOC_NOPM,
		INTERP_LO2, 0, &rx_int4_interp_mux,
		wcd9335_codec_enable_interpolator,
		SND_SOC_DAPM_PRE_PMU | SND_SOC_DAPM_POST_PMU |
		SND_SOC_DAPM_POST_PMD),
	SND_SOC_DAPM_MUX_E("RX INT5 INTERP", SND_SOC_NOPM,
		INTERP_LO3, 0, &rx_int5_interp_mux,
		wcd9335_codec_enable_interpolator,
		SND_SOC_DAPM_PRE_PMU | SND_SOC_DAPM_POST_PMU |
		SND_SOC_DAPM_POST_PMD),
	SND_SOC_DAPM_MUX_E("RX INT6 INTERP", SND_SOC_NOPM,
		INTERP_LO4, 0, &rx_int6_interp_mux,
		wcd9335_codec_enable_interpolator,
		SND_SOC_DAPM_PRE_PMU | SND_SOC_DAPM_POST_PMU |
		SND_SOC_DAPM_POST_PMD),
	SND_SOC_DAPM_MUX_E("RX INT7 INTERP", SND_SOC_NOPM,
		INTERP_SPKR1, 0, &rx_int7_interp_mux,
		wcd9335_codec_enable_interpolator,
		SND_SOC_DAPM_PRE_PMU | SND_SOC_DAPM_POST_PMU |
		SND_SOC_DAPM_POST_PMD),
	SND_SOC_DAPM_MUX_E("RX INT8 INTERP", SND_SOC_NOPM,
		INTERP_SPKR2, 0, &rx_int8_interp_mux,
		wcd9335_codec_enable_interpolator,
		SND_SOC_DAPM_PRE_PMU | SND_SOC_DAPM_POST_PMU |
		SND_SOC_DAPM_POST_PMD),

	SND_SOC_DAPM_DAC_E("RX INT0 DAC", NULL, SND_SOC_NOPM,
		0, 0, wcd9335_codec_ear_dac_event,
		SND_SOC_DAPM_PRE_PMU | SND_SOC_DAPM_POST_PMU |
		SND_SOC_DAPM_PRE_PMD | SND_SOC_DAPM_POST_PMD),
	SND_SOC_DAPM_DAC_E("RX INT1 DAC", NULL, WCD9335_ANA_HPH,
		5, 0, wcd9335_codec_hphl_dac_event,
		SND_SOC_DAPM_PRE_PMU | SND_SOC_DAPM_POST_PMU |
		SND_SOC_DAPM_PRE_PMD | SND_SOC_DAPM_POST_PMD),
	SND_SOC_DAPM_DAC_E("RX INT2 DAC", NULL, WCD9335_ANA_HPH,
		4, 0, wcd9335_codec_hphr_dac_event,
		SND_SOC_DAPM_PRE_PMU | SND_SOC_DAPM_POST_PMU |
		SND_SOC_DAPM_PRE_PMD | SND_SOC_DAPM_POST_PMD),
	SND_SOC_DAPM_DAC_E("RX INT3 DAC", NULL, SND_SOC_NOPM,
		0, 0, wcd9335_codec_lineout_dac_event,
		SND_SOC_DAPM_PRE_PMU | SND_SOC_DAPM_POST_PMD),
	SND_SOC_DAPM_DAC_E("RX INT4 DAC", NULL, SND_SOC_NOPM,
		0, 0, wcd9335_codec_lineout_dac_event,
		SND_SOC_DAPM_PRE_PMU | SND_SOC_DAPM_POST_PMD),
	SND_SOC_DAPM_DAC_E("RX INT5 DAC", NULL, SND_SOC_NOPM,
		0, 0, wcd9335_codec_lineout_dac_event,
		SND_SOC_DAPM_PRE_PMU | SND_SOC_DAPM_POST_PMD),
	SND_SOC_DAPM_DAC_E("RX INT6 DAC", NULL, SND_SOC_NOPM,
		0, 0, wcd9335_codec_lineout_dac_event,
		SND_SOC_DAPM_PRE_PMU | SND_SOC_DAPM_POST_PMD),
	SND_SOC_DAPM_PGA_E("HPHL PA", WCD9335_ANA_HPH, 7, 0, NULL, 0,
			   wcd9335_codec_enable_hphl_pa,
			   SND_SOC_DAPM_PRE_PMU | SND_SOC_DAPM_POST_PMU |
			   SND_SOC_DAPM_PRE_PMD | SND_SOC_DAPM_POST_PMD),
	SND_SOC_DAPM_PGA_E("HPHR PA", WCD9335_ANA_HPH, 6, 0, NULL, 0,
			   wcd9335_codec_enable_hphr_pa,
			   SND_SOC_DAPM_PRE_PMU | SND_SOC_DAPM_POST_PMU |
			   SND_SOC_DAPM_PRE_PMD | SND_SOC_DAPM_POST_PMD),
	SND_SOC_DAPM_PGA_E("EAR PA", WCD9335_ANA_EAR, 7, 0, NULL, 0,
			   wcd9335_codec_enable_ear_pa,
			   SND_SOC_DAPM_POST_PMU |
			   SND_SOC_DAPM_POST_PMD),
	SND_SOC_DAPM_PGA_E("LINEOUT1 PA", WCD9335_ANA_LO_1_2, 7, 0, NULL, 0,
			   wcd9335_codec_enable_lineout_pa,
			   SND_SOC_DAPM_POST_PMU |
			   SND_SOC_DAPM_POST_PMD),
	SND_SOC_DAPM_PGA_E("LINEOUT2 PA", WCD9335_ANA_LO_1_2, 6, 0, NULL, 0,
			   wcd9335_codec_enable_lineout_pa,
			   SND_SOC_DAPM_POST_PMU |
			   SND_SOC_DAPM_POST_PMD),
	SND_SOC_DAPM_PGA_E("LINEOUT3 PA", WCD9335_ANA_LO_3_4, 7, 0, NULL, 0,
			   wcd9335_codec_enable_lineout_pa,
			   SND_SOC_DAPM_POST_PMU |
			   SND_SOC_DAPM_POST_PMD),
	SND_SOC_DAPM_PGA_E("LINEOUT4 PA", WCD9335_ANA_LO_3_4, 6, 0, NULL, 0,
			   wcd9335_codec_enable_lineout_pa,
			   SND_SOC_DAPM_POST_PMU |
			   SND_SOC_DAPM_POST_PMD),
	SND_SOC_DAPM_SUPPLY("RX_BIAS", SND_SOC_NOPM, 0, 0,
		wcd9335_codec_enable_rx_bias, SND_SOC_DAPM_PRE_PMU |
		SND_SOC_DAPM_POST_PMD),
	SND_SOC_DAPM_SUPPLY("MCLK",  SND_SOC_NOPM, 0, 0,
		wcd9335_codec_enable_mclk, SND_SOC_DAPM_PRE_PMU |
		SND_SOC_DAPM_POST_PMD),

	/* TX */
	SND_SOC_DAPM_INPUT("AMIC1"),
	SND_SOC_DAPM_INPUT("AMIC2"),
	SND_SOC_DAPM_INPUT("AMIC3"),
	SND_SOC_DAPM_INPUT("AMIC4"),
	SND_SOC_DAPM_INPUT("AMIC5"),
	SND_SOC_DAPM_INPUT("AMIC6"),

	SND_SOC_DAPM_AIF_OUT_E("AIF1 CAP", "AIF1 Capture", 0, SND_SOC_NOPM,
		AIF1_CAP, 0, wcd9335_codec_enable_slim,
		SND_SOC_DAPM_POST_PMU | SND_SOC_DAPM_POST_PMD),

	SND_SOC_DAPM_AIF_OUT_E("AIF2 CAP", "AIF2 Capture", 0, SND_SOC_NOPM,
		AIF2_CAP, 0, wcd9335_codec_enable_slim,
		SND_SOC_DAPM_POST_PMU | SND_SOC_DAPM_POST_PMD),

	SND_SOC_DAPM_AIF_OUT_E("AIF3 CAP", "AIF3 Capture", 0, SND_SOC_NOPM,
		AIF3_CAP, 0, wcd9335_codec_enable_slim,
		SND_SOC_DAPM_POST_PMU | SND_SOC_DAPM_POST_PMD),

	SND_SOC_DAPM_SUPPLY("MIC BIAS1", SND_SOC_NOPM, 0, 0,
			       wcd9335_codec_enable_micbias,
			       SND_SOC_DAPM_PRE_PMU | SND_SOC_DAPM_POST_PMU |
			       SND_SOC_DAPM_POST_PMD),
	SND_SOC_DAPM_SUPPLY("MIC BIAS2", SND_SOC_NOPM, 0, 0,
			       wcd9335_codec_enable_micbias,
			       SND_SOC_DAPM_PRE_PMU | SND_SOC_DAPM_POST_PMU |
			       SND_SOC_DAPM_POST_PMD),
	SND_SOC_DAPM_SUPPLY("MIC BIAS3", SND_SOC_NOPM, 0, 0,
			       wcd9335_codec_enable_micbias,
			       SND_SOC_DAPM_PRE_PMU | SND_SOC_DAPM_POST_PMU |
			       SND_SOC_DAPM_POST_PMD),
	SND_SOC_DAPM_SUPPLY("MIC BIAS4", SND_SOC_NOPM, 0, 0,
			       wcd9335_codec_enable_micbias,
			       SND_SOC_DAPM_PRE_PMU | SND_SOC_DAPM_POST_PMU |
			       SND_SOC_DAPM_POST_PMD),

	SND_SOC_DAPM_ADC_E("ADC1", NULL, WCD9335_ANA_AMIC1, 7, 0,
			   wcd9335_codec_enable_adc, SND_SOC_DAPM_PRE_PMU),
	SND_SOC_DAPM_ADC_E("ADC2", NULL, WCD9335_ANA_AMIC2, 7, 0,
			   wcd9335_codec_enable_adc, SND_SOC_DAPM_PRE_PMU),
	SND_SOC_DAPM_ADC_E("ADC3", NULL, WCD9335_ANA_AMIC3, 7, 0,
			   wcd9335_codec_enable_adc, SND_SOC_DAPM_PRE_PMU),
	SND_SOC_DAPM_ADC_E("ADC4", NULL, WCD9335_ANA_AMIC4, 7, 0,
			   wcd9335_codec_enable_adc, SND_SOC_DAPM_PRE_PMU),
	SND_SOC_DAPM_ADC_E("ADC5", NULL, WCD9335_ANA_AMIC5, 7, 0,
			   wcd9335_codec_enable_adc, SND_SOC_DAPM_PRE_PMU),
	SND_SOC_DAPM_ADC_E("ADC6", NULL, WCD9335_ANA_AMIC6, 7, 0,
			   wcd9335_codec_enable_adc, SND_SOC_DAPM_PRE_PMU),

	/* Digital Mic Inputs */
	SND_SOC_DAPM_ADC_E("DMIC0", NULL, SND_SOC_NOPM, 0, 0,
		wcd9335_codec_enable_dmic, SND_SOC_DAPM_PRE_PMU |
		SND_SOC_DAPM_POST_PMD),

	SND_SOC_DAPM_ADC_E("DMIC1", NULL, SND_SOC_NOPM, 0, 0,
		wcd9335_codec_enable_dmic, SND_SOC_DAPM_PRE_PMU |
		SND_SOC_DAPM_POST_PMD),

	SND_SOC_DAPM_ADC_E("DMIC2", NULL, SND_SOC_NOPM, 0, 0,
		wcd9335_codec_enable_dmic, SND_SOC_DAPM_PRE_PMU |
		SND_SOC_DAPM_POST_PMD),

	SND_SOC_DAPM_ADC_E("DMIC3", NULL, SND_SOC_NOPM, 0, 0,
		wcd9335_codec_enable_dmic, SND_SOC_DAPM_PRE_PMU |
		SND_SOC_DAPM_POST_PMD),

	SND_SOC_DAPM_ADC_E("DMIC4", NULL, SND_SOC_NOPM, 0, 0,
		wcd9335_codec_enable_dmic, SND_SOC_DAPM_PRE_PMU |
		SND_SOC_DAPM_POST_PMD),

	SND_SOC_DAPM_ADC_E("DMIC5", NULL, SND_SOC_NOPM, 0, 0,
		wcd9335_codec_enable_dmic, SND_SOC_DAPM_PRE_PMU |
		SND_SOC_DAPM_POST_PMD),

	SND_SOC_DAPM_MUX("DMIC MUX0", SND_SOC_NOPM, 0, 0,
		&tx_dmic_mux0),
	SND_SOC_DAPM_MUX("DMIC MUX1", SND_SOC_NOPM, 0, 0,
		&tx_dmic_mux1),
	SND_SOC_DAPM_MUX("DMIC MUX2", SND_SOC_NOPM, 0, 0,
		&tx_dmic_mux2),
	SND_SOC_DAPM_MUX("DMIC MUX3", SND_SOC_NOPM, 0, 0,
		&tx_dmic_mux3),
	SND_SOC_DAPM_MUX("DMIC MUX4", SND_SOC_NOPM, 0, 0,
		&tx_dmic_mux4),
	SND_SOC_DAPM_MUX("DMIC MUX5", SND_SOC_NOPM, 0, 0,
		&tx_dmic_mux5),
	SND_SOC_DAPM_MUX("DMIC MUX6", SND_SOC_NOPM, 0, 0,
		&tx_dmic_mux6),
	SND_SOC_DAPM_MUX("DMIC MUX7", SND_SOC_NOPM, 0, 0,
		&tx_dmic_mux7),
	SND_SOC_DAPM_MUX("DMIC MUX8", SND_SOC_NOPM, 0, 0,
		&tx_dmic_mux8),

	SND_SOC_DAPM_MUX("AMIC MUX0", SND_SOC_NOPM, 0, 0,
		&tx_amic_mux0),
	SND_SOC_DAPM_MUX("AMIC MUX1", SND_SOC_NOPM, 0, 0,
		&tx_amic_mux1),
	SND_SOC_DAPM_MUX("AMIC MUX2", SND_SOC_NOPM, 0, 0,
		&tx_amic_mux2),
	SND_SOC_DAPM_MUX("AMIC MUX3", SND_SOC_NOPM, 0, 0,
		&tx_amic_mux3),
	SND_SOC_DAPM_MUX("AMIC MUX4", SND_SOC_NOPM, 0, 0,
		&tx_amic_mux4),
	SND_SOC_DAPM_MUX("AMIC MUX5", SND_SOC_NOPM, 0, 0,
		&tx_amic_mux5),
	SND_SOC_DAPM_MUX("AMIC MUX6", SND_SOC_NOPM, 0, 0,
		&tx_amic_mux6),
	SND_SOC_DAPM_MUX("AMIC MUX7", SND_SOC_NOPM, 0, 0,
		&tx_amic_mux7),
	SND_SOC_DAPM_MUX("AMIC MUX8", SND_SOC_NOPM, 0, 0,
		&tx_amic_mux8),

	SND_SOC_DAPM_MIXER("AIF1_CAP Mixer", SND_SOC_NOPM, AIF1_CAP, 0,
		aif1_cap_mixer, ARRAY_SIZE(aif1_cap_mixer)),

	SND_SOC_DAPM_MIXER("AIF2_CAP Mixer", SND_SOC_NOPM, AIF2_CAP, 0,
		aif2_cap_mixer, ARRAY_SIZE(aif2_cap_mixer)),

	SND_SOC_DAPM_MIXER("AIF3_CAP Mixer", SND_SOC_NOPM, AIF3_CAP, 0,
		aif3_cap_mixer, ARRAY_SIZE(aif3_cap_mixer)),

	SND_SOC_DAPM_MUX("SLIM TX0 MUX", SND_SOC_NOPM, WCD9335_TX0, 0,
		&sb_tx0_mux),
	SND_SOC_DAPM_MUX("SLIM TX1 MUX", SND_SOC_NOPM, WCD9335_TX1, 0,
		&sb_tx1_mux),
	SND_SOC_DAPM_MUX("SLIM TX2 MUX", SND_SOC_NOPM, WCD9335_TX2, 0,
		&sb_tx2_mux),
	SND_SOC_DAPM_MUX("SLIM TX3 MUX", SND_SOC_NOPM, WCD9335_TX3, 0,
		&sb_tx3_mux),
	SND_SOC_DAPM_MUX("SLIM TX4 MUX", SND_SOC_NOPM, WCD9335_TX4, 0,
		&sb_tx4_mux),
	SND_SOC_DAPM_MUX("SLIM TX5 MUX", SND_SOC_NOPM, WCD9335_TX5, 0,
		&sb_tx5_mux),
	SND_SOC_DAPM_MUX("SLIM TX6 MUX", SND_SOC_NOPM, WCD9335_TX6, 0,
		&sb_tx6_mux),
	SND_SOC_DAPM_MUX("SLIM TX7 MUX", SND_SOC_NOPM, WCD9335_TX7, 0,
		&sb_tx7_mux),
	SND_SOC_DAPM_MUX("SLIM TX8 MUX", SND_SOC_NOPM, WCD9335_TX8, 0,
		&sb_tx8_mux),

	SND_SOC_DAPM_MUX_E("ADC MUX0", WCD9335_CDC_TX0_TX_PATH_CTL, 5, 0,
			   &tx_adc_mux0, wcd9335_codec_enable_dec,
			   SND_SOC_DAPM_PRE_PMU | SND_SOC_DAPM_POST_PMU |
			   SND_SOC_DAPM_PRE_PMD | SND_SOC_DAPM_POST_PMD),

	SND_SOC_DAPM_MUX_E("ADC MUX1", WCD9335_CDC_TX1_TX_PATH_CTL, 5, 0,
			   &tx_adc_mux1, wcd9335_codec_enable_dec,
			   SND_SOC_DAPM_PRE_PMU | SND_SOC_DAPM_POST_PMU |
			   SND_SOC_DAPM_PRE_PMD | SND_SOC_DAPM_POST_PMD),

	SND_SOC_DAPM_MUX_E("ADC MUX2", WCD9335_CDC_TX2_TX_PATH_CTL, 5, 0,
			   &tx_adc_mux2, wcd9335_codec_enable_dec,
			   SND_SOC_DAPM_PRE_PMU | SND_SOC_DAPM_POST_PMU |
			   SND_SOC_DAPM_PRE_PMD | SND_SOC_DAPM_POST_PMD),

	SND_SOC_DAPM_MUX_E("ADC MUX3", WCD9335_CDC_TX3_TX_PATH_CTL, 5, 0,
			   &tx_adc_mux3, wcd9335_codec_enable_dec,
			   SND_SOC_DAPM_PRE_PMU | SND_SOC_DAPM_POST_PMU |
			   SND_SOC_DAPM_PRE_PMD | SND_SOC_DAPM_POST_PMD),

	SND_SOC_DAPM_MUX_E("ADC MUX4", WCD9335_CDC_TX4_TX_PATH_CTL, 5, 0,
			   &tx_adc_mux4, wcd9335_codec_enable_dec,
			   SND_SOC_DAPM_PRE_PMU | SND_SOC_DAPM_POST_PMU |
			   SND_SOC_DAPM_PRE_PMD | SND_SOC_DAPM_POST_PMD),

	SND_SOC_DAPM_MUX_E("ADC MUX5", WCD9335_CDC_TX5_TX_PATH_CTL, 5, 0,
			   &tx_adc_mux5, wcd9335_codec_enable_dec,
			   SND_SOC_DAPM_PRE_PMU | SND_SOC_DAPM_POST_PMU |
			   SND_SOC_DAPM_PRE_PMD | SND_SOC_DAPM_POST_PMD),

	SND_SOC_DAPM_MUX_E("ADC MUX6", WCD9335_CDC_TX6_TX_PATH_CTL, 5, 0,
			   &tx_adc_mux6, wcd9335_codec_enable_dec,
			   SND_SOC_DAPM_PRE_PMU | SND_SOC_DAPM_POST_PMU |
			   SND_SOC_DAPM_PRE_PMD | SND_SOC_DAPM_POST_PMD),

	SND_SOC_DAPM_MUX_E("ADC MUX7", WCD9335_CDC_TX7_TX_PATH_CTL, 5, 0,
			   &tx_adc_mux7, wcd9335_codec_enable_dec,
			   SND_SOC_DAPM_PRE_PMU | SND_SOC_DAPM_POST_PMU |
			   SND_SOC_DAPM_PRE_PMD | SND_SOC_DAPM_POST_PMD),

	SND_SOC_DAPM_MUX_E("ADC MUX8", WCD9335_CDC_TX8_TX_PATH_CTL, 5, 0,
			   &tx_adc_mux8, wcd9335_codec_enable_dec,
			   SND_SOC_DAPM_PRE_PMU | SND_SOC_DAPM_POST_PMU |
			   SND_SOC_DAPM_PRE_PMD | SND_SOC_DAPM_POST_PMD),
};

static void wcd9335_enable_sido_buck(struct snd_soc_component *component)
{
	struct wcd9335_codec *wcd = dev_get_drvdata(component->dev);

	snd_soc_component_update_bits(component, WCD9335_ANA_RCO,
					WCD9335_ANA_RCO_BG_EN_MASK,
					WCD9335_ANA_RCO_BG_ENABLE);
	snd_soc_component_update_bits(component, WCD9335_ANA_BUCK_CTL,
					WCD9335_ANA_BUCK_CTL_VOUT_D_IREF_MASK,
					WCD9335_ANA_BUCK_CTL_VOUT_D_IREF_EXT);
	/* 100us sleep needed after IREF settings */
	usleep_range(100, 110);
	snd_soc_component_update_bits(component, WCD9335_ANA_BUCK_CTL,
					WCD9335_ANA_BUCK_CTL_VOUT_D_VREF_MASK,
					WCD9335_ANA_BUCK_CTL_VOUT_D_VREF_EXT);
	/* 100us sleep needed after VREF settings */
	usleep_range(100, 110);
	wcd->sido_input_src = SIDO_SOURCE_RCO_BG;
}

static int wcd9335_enable_efuse_sensing(struct snd_soc_component *comp)
{
	_wcd9335_codec_enable_mclk(comp, true);
	snd_soc_component_update_bits(comp,
				WCD9335_CHIP_TIER_CTRL_EFUSE_CTL,
				WCD9335_CHIP_TIER_CTRL_EFUSE_EN_MASK,
				WCD9335_CHIP_TIER_CTRL_EFUSE_ENABLE);
	/*
	 * 5ms sleep required after enabling efuse control
	 * before checking the status.
	 */
	usleep_range(5000, 5500);

	if (!(snd_soc_component_read(comp,
					WCD9335_CHIP_TIER_CTRL_EFUSE_STATUS) &
					WCD9335_CHIP_TIER_CTRL_EFUSE_EN_MASK))
		WARN(1, "%s: Efuse sense is not complete\n", __func__);

	wcd9335_enable_sido_buck(comp);
	_wcd9335_codec_enable_mclk(comp, false);

	return 0;
}

static void wcd9335_codec_init(struct snd_soc_component *component)
{
	struct wcd9335_codec *wcd = dev_get_drvdata(component->dev);
	int i;

	/* ungate MCLK and set clk rate */
	regmap_update_bits(wcd->regmap, WCD9335_CODEC_RPM_CLK_GATE,
				WCD9335_CODEC_RPM_CLK_GATE_MCLK_GATE_MASK, 0);

	regmap_update_bits(wcd->regmap, WCD9335_CODEC_RPM_CLK_MCLK_CFG,
				WCD9335_CODEC_RPM_CLK_MCLK_CFG_MCLK_MASK,
				WCD9335_CODEC_RPM_CLK_MCLK_CFG_9P6MHZ);

	for (i = 0; i < ARRAY_SIZE(wcd9335_codec_reg_init); i++)
		snd_soc_component_update_bits(component,
					wcd9335_codec_reg_init[i].reg,
					wcd9335_codec_reg_init[i].mask,
					wcd9335_codec_reg_init[i].val);

	wcd9335_enable_efuse_sensing(component);
}

static int wcd9335_codec_probe(struct snd_soc_component *component)
{
	struct wcd9335_codec *wcd = dev_get_drvdata(component->dev);
	int ret;
	int i;

	snd_soc_component_init_regmap(component, wcd->regmap);
	/* Class-H Init*/
	wcd->clsh_ctrl = wcd_clsh_ctrl_alloc(component, WCD9335);
	if (IS_ERR(wcd->clsh_ctrl))
		return PTR_ERR(wcd->clsh_ctrl);

	/* Default HPH Mode to Class-H HiFi */
	wcd->hph_mode = CLS_H_HIFI;
	wcd->component = component;

	wcd9335_codec_init(component);

	for (i = 0; i < NUM_CODEC_DAIS; i++)
		INIT_LIST_HEAD(&wcd->dai[i].slim_ch_list);

	ret = wcd9335_setup_irqs(wcd);
	if (ret)
		goto free_clsh_ctrl;

	return 0;

free_clsh_ctrl:
	wcd_clsh_ctrl_free(wcd->clsh_ctrl);
	return ret;
}

static void wcd9335_codec_remove(struct snd_soc_component *comp)
{
	struct wcd9335_codec *wcd = dev_get_drvdata(comp->dev);

	wcd_clsh_ctrl_free(wcd->clsh_ctrl);
	wcd9335_teardown_irqs(wcd);
}

static int wcd9335_codec_set_sysclk(struct snd_soc_component *comp,
				    int clk_id, int source,
				    unsigned int freq, int dir)
{
	struct wcd9335_codec *wcd = dev_get_drvdata(comp->dev);

	wcd->mclk_rate = freq;

	if (wcd->mclk_rate == WCD9335_MCLK_CLK_12P288MHZ)
		snd_soc_component_update_bits(comp,
				WCD9335_CODEC_RPM_CLK_MCLK_CFG,
				WCD9335_CODEC_RPM_CLK_MCLK_CFG_MCLK_MASK,
				WCD9335_CODEC_RPM_CLK_MCLK_CFG_12P288MHZ);
	else if (wcd->mclk_rate == WCD9335_MCLK_CLK_9P6MHZ)
		snd_soc_component_update_bits(comp,
				WCD9335_CODEC_RPM_CLK_MCLK_CFG,
				WCD9335_CODEC_RPM_CLK_MCLK_CFG_MCLK_MASK,
				WCD9335_CODEC_RPM_CLK_MCLK_CFG_9P6MHZ);

	return clk_set_rate(wcd->mclk, freq);
}

static const struct snd_soc_component_driver wcd9335_component_drv = {
	.probe = wcd9335_codec_probe,
	.remove = wcd9335_codec_remove,
	.set_sysclk = wcd9335_codec_set_sysclk,
	.controls = wcd9335_snd_controls,
	.num_controls = ARRAY_SIZE(wcd9335_snd_controls),
	.dapm_widgets = wcd9335_dapm_widgets,
	.num_dapm_widgets = ARRAY_SIZE(wcd9335_dapm_widgets),
	.dapm_routes = wcd9335_audio_map,
	.num_dapm_routes = ARRAY_SIZE(wcd9335_audio_map),
	.endianness = 1,
};

static int wcd9335_probe(struct wcd9335_codec *wcd)
{
	struct device *dev = wcd->dev;

	memcpy(wcd->rx_chs, wcd9335_rx_chs, sizeof(wcd9335_rx_chs));
	memcpy(wcd->tx_chs, wcd9335_tx_chs, sizeof(wcd9335_tx_chs));

	wcd->sido_input_src = SIDO_SOURCE_INTERNAL;
	wcd->sido_voltage = SIDO_VOLTAGE_NOMINAL_MV;

	return devm_snd_soc_register_component(dev, &wcd9335_component_drv,
					       wcd9335_slim_dais,
					       ARRAY_SIZE(wcd9335_slim_dais));
}

static const struct regmap_range_cfg wcd9335_ranges[] = {
	{
		.name = "WCD9335",
		.range_min =  0x0,
		.range_max =  WCD9335_MAX_REGISTER,
		.selector_reg = WCD9335_SEL_REGISTER,
		.selector_mask = 0xff,
		.selector_shift = 0,
		.window_start = 0x800,
		.window_len = 0x100,
	},
};

static bool wcd9335_is_volatile_register(struct device *dev, unsigned int reg)
{
	switch (reg) {
	case WCD9335_INTR_PIN1_STATUS0...WCD9335_INTR_PIN2_CLEAR3:
	case WCD9335_ANA_MBHC_RESULT_3:
	case WCD9335_ANA_MBHC_RESULT_2:
	case WCD9335_ANA_MBHC_RESULT_1:
	case WCD9335_ANA_MBHC_MECH:
	case WCD9335_ANA_MBHC_ELECT:
	case WCD9335_ANA_MBHC_ZDET:
	case WCD9335_ANA_MICB2:
	case WCD9335_ANA_RCO:
	case WCD9335_ANA_BIAS:
		return true;
	default:
		return false;
	}
}

static const struct regmap_config wcd9335_regmap_config = {
	.reg_bits = 16,
	.val_bits = 8,
	.cache_type = REGCACHE_MAPLE,
	.max_register = WCD9335_MAX_REGISTER,
	.can_multi_write = true,
	.ranges = wcd9335_ranges,
	.num_ranges = ARRAY_SIZE(wcd9335_ranges),
	.volatile_reg = wcd9335_is_volatile_register,
};

static const struct regmap_range_cfg wcd9335_ifc_ranges[] = {
	{
		.name = "WCD9335-IFC-DEV",
		.range_min =  0x0,
		.range_max = WCD9335_MAX_REGISTER,
		.selector_reg = WCD9335_SEL_REGISTER,
		.selector_mask = 0xfff,
		.selector_shift = 0,
		.window_start = 0x800,
		.window_len = 0x400,
	},
};

static const struct regmap_config wcd9335_ifc_regmap_config = {
	.reg_bits = 16,
	.val_bits = 8,
	.can_multi_write = true,
	.max_register = WCD9335_MAX_REGISTER,
	.ranges = wcd9335_ifc_ranges,
	.num_ranges = ARRAY_SIZE(wcd9335_ifc_ranges),
};

static const struct regmap_irq wcd9335_codec_irqs[] = {
	/* INTR_REG 0 */
	[WCD9335_IRQ_SLIMBUS] = {
		.reg_offset = 0,
		.mask = BIT(0),
		.type = {
			.type_reg_offset = 0,
			.types_supported = IRQ_TYPE_EDGE_BOTH,
			.type_reg_mask	= BIT(0),
		},
	},
};

static const unsigned int wcd9335_config_regs[] = {
	WCD9335_INTR_LEVEL0,
};

static const struct regmap_irq_chip wcd9335_regmap_irq1_chip = {
	.name = "wcd9335_pin1_irq",
	.status_base = WCD9335_INTR_PIN1_STATUS0,
	.mask_base = WCD9335_INTR_PIN1_MASK0,
	.ack_base = WCD9335_INTR_PIN1_CLEAR0,
	.num_regs = 4,
	.irqs = wcd9335_codec_irqs,
	.num_irqs = ARRAY_SIZE(wcd9335_codec_irqs),
	.config_base = wcd9335_config_regs,
	.num_config_bases = ARRAY_SIZE(wcd9335_config_regs),
	.num_config_regs = 4,
	.set_type_config = regmap_irq_set_type_config_simple,
};

static int wcd9335_parse_dt(struct wcd9335_codec *wcd)
{
	struct device *dev = wcd->dev;
	int ret;

<<<<<<< HEAD
	wcd->reset_gpio = of_get_named_gpio(np,	"reset-gpios", 0);
	if (wcd->reset_gpio < 0)
		return dev_err_probe(dev, wcd->reset_gpio, "Reset GPIO missing from DT\n");
=======
	wcd->reset_gpio = devm_gpiod_get(dev, "reset", GPIOD_OUT_LOW);
	if (IS_ERR(wcd->reset_gpio))
		return dev_err_probe(dev, PTR_ERR(wcd->reset_gpio), "Reset GPIO missing from DT\n");
>>>>>>> f60a0725

	wcd->mclk = devm_clk_get(dev, "mclk");
	if (IS_ERR(wcd->mclk))
		return dev_err_probe(dev, PTR_ERR(wcd->mclk), "mclk not found\n");

	wcd->native_clk = devm_clk_get(dev, "slimbus");
	if (IS_ERR(wcd->native_clk))
		return dev_err_probe(dev, PTR_ERR(wcd->native_clk), "slimbus clock not found\n");

<<<<<<< HEAD
	wcd->supplies[0].supply = "vdd-buck";
	wcd->supplies[1].supply = "vdd-buck-sido";
	wcd->supplies[2].supply = "vdd-tx";
	wcd->supplies[3].supply = "vdd-rx";
	wcd->supplies[4].supply = "vdd-io";

	ret = regulator_bulk_get(dev, WCD9335_MAX_SUPPLY, wcd->supplies);
	if (ret)
		return dev_err_probe(dev, ret, "Failed to get supplies\n");
=======
	ret = devm_regulator_bulk_get_enable(dev, ARRAY_SIZE(wcd9335_supplies),
					     wcd9335_supplies);
	if (ret)
		return dev_err_probe(dev, ret, "Failed to get and enable supplies\n");
>>>>>>> f60a0725

	return 0;
}

static int wcd9335_power_on_reset(struct wcd9335_codec *wcd)
{
	/*
	 * For WCD9335, it takes about 600us for the Vout_A and
	 * Vout_D to be ready after BUCK_SIDO is powered up.
	 * SYS_RST_N shouldn't be pulled high during this time
	 * Toggle the reset line to make sure the reset pulse is
	 * correctly applied
	 */
	usleep_range(600, 650);

	gpiod_set_value(wcd->reset_gpio, 1);
	msleep(20);
	gpiod_set_value(wcd->reset_gpio, 0);
	msleep(20);

	return 0;
}

static int wcd9335_bring_up(struct wcd9335_codec *wcd)
{
	struct regmap *rm = wcd->regmap;
	int val, byte0;

	regmap_read(rm, WCD9335_CHIP_TIER_CTRL_EFUSE_VAL_OUT0, &val);
	regmap_read(rm, WCD9335_CHIP_TIER_CTRL_CHIP_ID_BYTE0, &byte0);

	if ((val < 0) || (byte0 < 0)) {
		dev_err(wcd->dev, "WCD9335 CODEC version detection fail!\n");
		return -EINVAL;
	}

	if (byte0 == 0x1) {
		dev_info(wcd->dev, "WCD9335 CODEC version is v2.0\n");
		regmap_write(rm, WCD9335_CODEC_RPM_RST_CTL, 0x01);
		regmap_write(rm, WCD9335_SIDO_SIDO_TEST_2, 0x00);
		regmap_write(rm, WCD9335_SIDO_SIDO_CCL_8, 0x6F);
		regmap_write(rm, WCD9335_BIAS_VBG_FINE_ADJ, 0x65);
		regmap_write(rm, WCD9335_CODEC_RPM_PWR_CDC_DIG_HM_CTL, 0x5);
		regmap_write(rm, WCD9335_CODEC_RPM_PWR_CDC_DIG_HM_CTL, 0x7);
		regmap_write(rm, WCD9335_CODEC_RPM_PWR_CDC_DIG_HM_CTL, 0x3);
		regmap_write(rm, WCD9335_CODEC_RPM_RST_CTL, 0x3);
	} else {
		dev_err(wcd->dev, "WCD9335 CODEC version not supported\n");
		return -EINVAL;
	}

	return 0;
}

static int wcd9335_irq_init(struct wcd9335_codec *wcd)
{
	int ret;

	/*
	 * INTR1 consists of all possible interrupt sources Ear OCP,
	 * HPH OCP, MBHC, MAD, VBAT, and SVA
	 * INTR2 is a subset of first interrupt sources MAD, VBAT, and SVA
	 */
	wcd->intr1 = of_irq_get_byname(wcd->dev->of_node, "intr1");
	if (wcd->intr1 < 0)
		return dev_err_probe(wcd->dev, wcd->intr1,
				     "Unable to configure IRQ\n");

	ret = devm_regmap_add_irq_chip(wcd->dev, wcd->regmap, wcd->intr1,
				 IRQF_TRIGGER_HIGH, 0,
				 &wcd9335_regmap_irq1_chip, &wcd->irq_data);
	if (ret)
		return dev_err_probe(wcd->dev, ret, "Failed to register IRQ chip\n");

	return 0;
}

static int wcd9335_slim_probe(struct slim_device *slim)
{
	struct device *dev = &slim->dev;
	struct wcd9335_codec *wcd;
	int ret;

	wcd = devm_kzalloc(dev, sizeof(*wcd), GFP_KERNEL);
	if (!wcd)
		return	-ENOMEM;

	wcd->dev = dev;
	ret = wcd9335_parse_dt(wcd);
	if (ret)
		return ret;

	ret = wcd9335_power_on_reset(wcd);
	if (ret)
		return ret;

	dev_set_drvdata(dev, wcd);

	return 0;
}

static int wcd9335_slim_status(struct slim_device *sdev,
			       enum slim_device_status status)
{
	struct device *dev = &sdev->dev;
	struct device_node *ifc_dev_np;
	struct wcd9335_codec *wcd;
	int ret;

	wcd = dev_get_drvdata(dev);

	ifc_dev_np = of_parse_phandle(dev->of_node, "slim-ifc-dev", 0);
	if (!ifc_dev_np) {
		dev_err(dev, "No Interface device found\n");
		return -EINVAL;
	}

	wcd->slim = sdev;
	wcd->slim_ifc_dev = of_slim_get_device(sdev->ctrl, ifc_dev_np);
	of_node_put(ifc_dev_np);
	if (!wcd->slim_ifc_dev) {
		dev_err(dev, "Unable to get SLIM Interface device\n");
		return -EINVAL;
	}

	slim_get_logical_addr(wcd->slim_ifc_dev);

	wcd->regmap = regmap_init_slimbus(sdev, &wcd9335_regmap_config);
	if (IS_ERR(wcd->regmap))
		return dev_err_probe(dev, PTR_ERR(wcd->regmap),
				     "Failed to allocate slim register map\n");

	wcd->if_regmap = regmap_init_slimbus(wcd->slim_ifc_dev,
						  &wcd9335_ifc_regmap_config);
	if (IS_ERR(wcd->if_regmap))
		return dev_err_probe(dev, PTR_ERR(wcd->if_regmap),
				     "Failed to allocate ifc register map\n");

	ret = wcd9335_bring_up(wcd);
	if (ret) {
		dev_err(dev, "Failed to bringup WCD9335\n");
		return ret;
	}

	ret = wcd9335_irq_init(wcd);
	if (ret)
		return ret;

	wcd9335_probe(wcd);

	return 0;
}

static const struct slim_device_id wcd9335_slim_id[] = {
	{SLIM_MANF_ID_QCOM, SLIM_PROD_CODE_WCD9335, 0x1, 0x0},
	{}
};
MODULE_DEVICE_TABLE(slim, wcd9335_slim_id);

static struct slim_driver wcd9335_slim_driver = {
	.driver = {
		.name = "wcd9335-slim",
	},
	.probe = wcd9335_slim_probe,
	.device_status = wcd9335_slim_status,
	.id_table = wcd9335_slim_id,
};

module_slim_driver(wcd9335_slim_driver);
MODULE_DESCRIPTION("WCD9335 slim driver");
MODULE_LICENSE("GPL v2");
MODULE_ALIAS("slim:217:1a0:*");<|MERGE_RESOLUTION|>--- conflicted
+++ resolved
@@ -4978,15 +4978,9 @@
 	struct device *dev = wcd->dev;
 	int ret;
 
-<<<<<<< HEAD
-	wcd->reset_gpio = of_get_named_gpio(np,	"reset-gpios", 0);
-	if (wcd->reset_gpio < 0)
-		return dev_err_probe(dev, wcd->reset_gpio, "Reset GPIO missing from DT\n");
-=======
 	wcd->reset_gpio = devm_gpiod_get(dev, "reset", GPIOD_OUT_LOW);
 	if (IS_ERR(wcd->reset_gpio))
 		return dev_err_probe(dev, PTR_ERR(wcd->reset_gpio), "Reset GPIO missing from DT\n");
->>>>>>> f60a0725
 
 	wcd->mclk = devm_clk_get(dev, "mclk");
 	if (IS_ERR(wcd->mclk))
@@ -4996,22 +4990,10 @@
 	if (IS_ERR(wcd->native_clk))
 		return dev_err_probe(dev, PTR_ERR(wcd->native_clk), "slimbus clock not found\n");
 
-<<<<<<< HEAD
-	wcd->supplies[0].supply = "vdd-buck";
-	wcd->supplies[1].supply = "vdd-buck-sido";
-	wcd->supplies[2].supply = "vdd-tx";
-	wcd->supplies[3].supply = "vdd-rx";
-	wcd->supplies[4].supply = "vdd-io";
-
-	ret = regulator_bulk_get(dev, WCD9335_MAX_SUPPLY, wcd->supplies);
-	if (ret)
-		return dev_err_probe(dev, ret, "Failed to get supplies\n");
-=======
 	ret = devm_regulator_bulk_get_enable(dev, ARRAY_SIZE(wcd9335_supplies),
 					     wcd9335_supplies);
 	if (ret)
 		return dev_err_probe(dev, ret, "Failed to get and enable supplies\n");
->>>>>>> f60a0725
 
 	return 0;
 }
