// SPDX-License-Identifier: GPL-2.0-only
/*
 * cs42l42.c -- CS42L42 ALSA SoC audio driver
 *
 * Copyright 2016 Cirrus Logic, Inc.
 *
 * Author: James Schulman <james.schulman@cirrus.com>
 * Author: Brian Austin <brian.austin@cirrus.com>
 * Author: Michael White <michael.white@cirrus.com>
 */

#include <linux/module.h>
#include <linux/moduleparam.h>
#include <linux/version.h>
#include <linux/types.h>
#include <linux/init.h>
#include <linux/delay.h>
#include <linux/gpio.h>
#include <linux/regmap.h>
#include <linux/slab.h>
#include <linux/acpi.h>
#include <linux/platform_device.h>
#include <linux/pm_runtime.h>
#include <linux/property.h>
#include <linux/regulator/consumer.h>
#include <linux/gpio/consumer.h>
#include <linux/of_device.h>
#include <sound/core.h>
#include <sound/pcm.h>
#include <sound/pcm_params.h>
#include <sound/soc.h>
#include <sound/soc-dapm.h>
#include <sound/initval.h>
#include <sound/tlv.h>
#include <dt-bindings/sound/cs42l42.h>

#include "cs42l42.h"
#include "cirrus_legacy.h"

static const char * const cs42l42_supply_names[] = {
	"VA",
	"VP",
	"VCP",
	"VD_FILT",
	"VL",
};

static const struct reg_default cs42l42_reg_defaults[] = {
	{ CS42L42_FRZ_CTL,			0x00 },
	{ CS42L42_SRC_CTL,			0x10 },
	{ CS42L42_MCLK_CTL,			0x02 },
	{ CS42L42_SFTRAMP_RATE,			0xA4 },
	{ CS42L42_SLOW_START_ENABLE,		0x70 },
	{ CS42L42_I2C_DEBOUNCE,			0x88 },
	{ CS42L42_I2C_STRETCH,			0x03 },
	{ CS42L42_I2C_TIMEOUT,			0xB7 },
	{ CS42L42_PWR_CTL1,			0xFF },
	{ CS42L42_PWR_CTL2,			0x84 },
	{ CS42L42_PWR_CTL3,			0x20 },
	{ CS42L42_RSENSE_CTL1,			0x40 },
	{ CS42L42_RSENSE_CTL2,			0x00 },
	{ CS42L42_OSC_SWITCH,			0x00 },
	{ CS42L42_RSENSE_CTL3,			0x1B },
	{ CS42L42_TSENSE_CTL,			0x1B },
	{ CS42L42_TSRS_INT_DISABLE,		0x00 },
	{ CS42L42_HSDET_CTL1,			0x77 },
	{ CS42L42_HSDET_CTL2,			0x00 },
	{ CS42L42_HS_SWITCH_CTL,		0xF3 },
	{ CS42L42_HS_CLAMP_DISABLE,		0x00 },
	{ CS42L42_MCLK_SRC_SEL,			0x00 },
	{ CS42L42_SPDIF_CLK_CFG,		0x00 },
	{ CS42L42_FSYNC_PW_LOWER,		0x00 },
	{ CS42L42_FSYNC_PW_UPPER,		0x00 },
	{ CS42L42_FSYNC_P_LOWER,		0xF9 },
	{ CS42L42_FSYNC_P_UPPER,		0x00 },
	{ CS42L42_ASP_CLK_CFG,			0x00 },
	{ CS42L42_ASP_FRM_CFG,			0x10 },
	{ CS42L42_FS_RATE_EN,			0x00 },
	{ CS42L42_IN_ASRC_CLK,			0x00 },
	{ CS42L42_OUT_ASRC_CLK,			0x00 },
	{ CS42L42_PLL_DIV_CFG1,			0x00 },
	{ CS42L42_ADC_OVFL_INT_MASK,		0x01 },
	{ CS42L42_MIXER_INT_MASK,		0x0F },
	{ CS42L42_SRC_INT_MASK,			0x0F },
	{ CS42L42_ASP_RX_INT_MASK,		0x1F },
	{ CS42L42_ASP_TX_INT_MASK,		0x0F },
	{ CS42L42_CODEC_INT_MASK,		0x03 },
	{ CS42L42_SRCPL_INT_MASK,		0x7F },
	{ CS42L42_VPMON_INT_MASK,		0x01 },
	{ CS42L42_PLL_LOCK_INT_MASK,		0x01 },
	{ CS42L42_TSRS_PLUG_INT_MASK,		0x0F },
	{ CS42L42_PLL_CTL1,			0x00 },
	{ CS42L42_PLL_DIV_FRAC0,		0x00 },
	{ CS42L42_PLL_DIV_FRAC1,		0x00 },
	{ CS42L42_PLL_DIV_FRAC2,		0x00 },
	{ CS42L42_PLL_DIV_INT,			0x40 },
	{ CS42L42_PLL_CTL3,			0x10 },
	{ CS42L42_PLL_CAL_RATIO,		0x80 },
	{ CS42L42_PLL_CTL4,			0x03 },
	{ CS42L42_LOAD_DET_EN,			0x00 },
	{ CS42L42_HSBIAS_SC_AUTOCTL,		0x03 },
	{ CS42L42_WAKE_CTL,			0xC0 },
	{ CS42L42_ADC_DISABLE_MUTE,		0x00 },
	{ CS42L42_TIPSENSE_CTL,			0x02 },
	{ CS42L42_MISC_DET_CTL,			0x03 },
	{ CS42L42_MIC_DET_CTL1,			0x1F },
	{ CS42L42_MIC_DET_CTL2,			0x2F },
	{ CS42L42_DET_INT1_MASK,		0xE0 },
	{ CS42L42_DET_INT2_MASK,		0xFF },
	{ CS42L42_HS_BIAS_CTL,			0xC2 },
	{ CS42L42_ADC_CTL,			0x00 },
	{ CS42L42_ADC_VOLUME,			0x00 },
	{ CS42L42_ADC_WNF_HPF_CTL,		0x71 },
	{ CS42L42_DAC_CTL1,			0x00 },
	{ CS42L42_DAC_CTL2,			0x02 },
	{ CS42L42_HP_CTL,			0x0D },
	{ CS42L42_CLASSH_CTL,			0x07 },
	{ CS42L42_MIXER_CHA_VOL,		0x3F },
	{ CS42L42_MIXER_ADC_VOL,		0x3F },
	{ CS42L42_MIXER_CHB_VOL,		0x3F },
	{ CS42L42_EQ_COEF_IN0,			0x00 },
	{ CS42L42_EQ_COEF_IN1,			0x00 },
	{ CS42L42_EQ_COEF_IN2,			0x00 },
	{ CS42L42_EQ_COEF_IN3,			0x00 },
	{ CS42L42_EQ_COEF_RW,			0x00 },
	{ CS42L42_EQ_COEF_OUT0,			0x00 },
	{ CS42L42_EQ_COEF_OUT1,			0x00 },
	{ CS42L42_EQ_COEF_OUT2,			0x00 },
	{ CS42L42_EQ_COEF_OUT3,			0x00 },
	{ CS42L42_EQ_INIT_STAT,			0x00 },
	{ CS42L42_EQ_START_FILT,		0x00 },
	{ CS42L42_EQ_MUTE_CTL,			0x00 },
	{ CS42L42_SP_RX_CH_SEL,			0x04 },
	{ CS42L42_SP_RX_ISOC_CTL,		0x04 },
	{ CS42L42_SP_RX_FS,			0x8C },
	{ CS42l42_SPDIF_CH_SEL,			0x0E },
	{ CS42L42_SP_TX_ISOC_CTL,		0x04 },
	{ CS42L42_SP_TX_FS,			0xCC },
	{ CS42L42_SPDIF_SW_CTL1,		0x3F },
	{ CS42L42_SRC_SDIN_FS,			0x40 },
	{ CS42L42_SRC_SDOUT_FS,			0x40 },
	{ CS42L42_SPDIF_CTL1,			0x01 },
	{ CS42L42_SPDIF_CTL2,			0x00 },
	{ CS42L42_SPDIF_CTL3,			0x00 },
	{ CS42L42_SPDIF_CTL4,			0x42 },
	{ CS42L42_ASP_TX_SZ_EN,			0x00 },
	{ CS42L42_ASP_TX_CH_EN,			0x00 },
	{ CS42L42_ASP_TX_CH_AP_RES,		0x0F },
	{ CS42L42_ASP_TX_CH1_BIT_MSB,		0x00 },
	{ CS42L42_ASP_TX_CH1_BIT_LSB,		0x00 },
	{ CS42L42_ASP_TX_HIZ_DLY_CFG,		0x00 },
	{ CS42L42_ASP_TX_CH2_BIT_MSB,		0x00 },
	{ CS42L42_ASP_TX_CH2_BIT_LSB,		0x00 },
	{ CS42L42_ASP_RX_DAI0_EN,		0x00 },
	{ CS42L42_ASP_RX_DAI0_CH1_AP_RES,	0x03 },
	{ CS42L42_ASP_RX_DAI0_CH1_BIT_MSB,	0x00 },
	{ CS42L42_ASP_RX_DAI0_CH1_BIT_LSB,	0x00 },
	{ CS42L42_ASP_RX_DAI0_CH2_AP_RES,	0x03 },
	{ CS42L42_ASP_RX_DAI0_CH2_BIT_MSB,	0x00 },
	{ CS42L42_ASP_RX_DAI0_CH2_BIT_LSB,	0x00 },
	{ CS42L42_ASP_RX_DAI0_CH3_AP_RES,	0x03 },
	{ CS42L42_ASP_RX_DAI0_CH3_BIT_MSB,	0x00 },
	{ CS42L42_ASP_RX_DAI0_CH3_BIT_LSB,	0x00 },
	{ CS42L42_ASP_RX_DAI0_CH4_AP_RES,	0x03 },
	{ CS42L42_ASP_RX_DAI0_CH4_BIT_MSB,	0x00 },
	{ CS42L42_ASP_RX_DAI0_CH4_BIT_LSB,	0x00 },
	{ CS42L42_ASP_RX_DAI1_CH1_AP_RES,	0x03 },
	{ CS42L42_ASP_RX_DAI1_CH1_BIT_MSB,	0x00 },
	{ CS42L42_ASP_RX_DAI1_CH1_BIT_LSB,	0x00 },
	{ CS42L42_ASP_RX_DAI1_CH2_AP_RES,	0x03 },
	{ CS42L42_ASP_RX_DAI1_CH2_BIT_MSB,	0x00 },
	{ CS42L42_ASP_RX_DAI1_CH2_BIT_LSB,	0x00 },
};

bool cs42l42_readable_register(struct device *dev, unsigned int reg)
{
	switch (reg) {
	case CS42L42_PAGE_REGISTER:
	case CS42L42_DEVID_AB:
	case CS42L42_DEVID_CD:
	case CS42L42_DEVID_E:
	case CS42L42_FABID:
	case CS42L42_REVID:
	case CS42L42_FRZ_CTL:
	case CS42L42_SRC_CTL:
	case CS42L42_MCLK_STATUS:
	case CS42L42_MCLK_CTL:
	case CS42L42_SFTRAMP_RATE:
	case CS42L42_SLOW_START_ENABLE:
	case CS42L42_I2C_DEBOUNCE:
	case CS42L42_I2C_STRETCH:
	case CS42L42_I2C_TIMEOUT:
	case CS42L42_PWR_CTL1:
	case CS42L42_PWR_CTL2:
	case CS42L42_PWR_CTL3:
	case CS42L42_RSENSE_CTL1:
	case CS42L42_RSENSE_CTL2:
	case CS42L42_OSC_SWITCH:
	case CS42L42_OSC_SWITCH_STATUS:
	case CS42L42_RSENSE_CTL3:
	case CS42L42_TSENSE_CTL:
	case CS42L42_TSRS_INT_DISABLE:
	case CS42L42_TRSENSE_STATUS:
	case CS42L42_HSDET_CTL1:
	case CS42L42_HSDET_CTL2:
	case CS42L42_HS_SWITCH_CTL:
	case CS42L42_HS_DET_STATUS:
	case CS42L42_HS_CLAMP_DISABLE:
	case CS42L42_MCLK_SRC_SEL:
	case CS42L42_SPDIF_CLK_CFG:
	case CS42L42_FSYNC_PW_LOWER:
	case CS42L42_FSYNC_PW_UPPER:
	case CS42L42_FSYNC_P_LOWER:
	case CS42L42_FSYNC_P_UPPER:
	case CS42L42_ASP_CLK_CFG:
	case CS42L42_ASP_FRM_CFG:
	case CS42L42_FS_RATE_EN:
	case CS42L42_IN_ASRC_CLK:
	case CS42L42_OUT_ASRC_CLK:
	case CS42L42_PLL_DIV_CFG1:
	case CS42L42_ADC_OVFL_STATUS:
	case CS42L42_MIXER_STATUS:
	case CS42L42_SRC_STATUS:
	case CS42L42_ASP_RX_STATUS:
	case CS42L42_ASP_TX_STATUS:
	case CS42L42_CODEC_STATUS:
	case CS42L42_DET_INT_STATUS1:
	case CS42L42_DET_INT_STATUS2:
	case CS42L42_SRCPL_INT_STATUS:
	case CS42L42_VPMON_STATUS:
	case CS42L42_PLL_LOCK_STATUS:
	case CS42L42_TSRS_PLUG_STATUS:
	case CS42L42_ADC_OVFL_INT_MASK:
	case CS42L42_MIXER_INT_MASK:
	case CS42L42_SRC_INT_MASK:
	case CS42L42_ASP_RX_INT_MASK:
	case CS42L42_ASP_TX_INT_MASK:
	case CS42L42_CODEC_INT_MASK:
	case CS42L42_SRCPL_INT_MASK:
	case CS42L42_VPMON_INT_MASK:
	case CS42L42_PLL_LOCK_INT_MASK:
	case CS42L42_TSRS_PLUG_INT_MASK:
	case CS42L42_PLL_CTL1:
	case CS42L42_PLL_DIV_FRAC0:
	case CS42L42_PLL_DIV_FRAC1:
	case CS42L42_PLL_DIV_FRAC2:
	case CS42L42_PLL_DIV_INT:
	case CS42L42_PLL_CTL3:
	case CS42L42_PLL_CAL_RATIO:
	case CS42L42_PLL_CTL4:
	case CS42L42_LOAD_DET_RCSTAT:
	case CS42L42_LOAD_DET_DONE:
	case CS42L42_LOAD_DET_EN:
	case CS42L42_HSBIAS_SC_AUTOCTL:
	case CS42L42_WAKE_CTL:
	case CS42L42_ADC_DISABLE_MUTE:
	case CS42L42_TIPSENSE_CTL:
	case CS42L42_MISC_DET_CTL:
	case CS42L42_MIC_DET_CTL1:
	case CS42L42_MIC_DET_CTL2:
	case CS42L42_DET_STATUS1:
	case CS42L42_DET_STATUS2:
	case CS42L42_DET_INT1_MASK:
	case CS42L42_DET_INT2_MASK:
	case CS42L42_HS_BIAS_CTL:
	case CS42L42_ADC_CTL:
	case CS42L42_ADC_VOLUME:
	case CS42L42_ADC_WNF_HPF_CTL:
	case CS42L42_DAC_CTL1:
	case CS42L42_DAC_CTL2:
	case CS42L42_HP_CTL:
	case CS42L42_CLASSH_CTL:
	case CS42L42_MIXER_CHA_VOL:
	case CS42L42_MIXER_ADC_VOL:
	case CS42L42_MIXER_CHB_VOL:
	case CS42L42_EQ_COEF_IN0:
	case CS42L42_EQ_COEF_IN1:
	case CS42L42_EQ_COEF_IN2:
	case CS42L42_EQ_COEF_IN3:
	case CS42L42_EQ_COEF_RW:
	case CS42L42_EQ_COEF_OUT0:
	case CS42L42_EQ_COEF_OUT1:
	case CS42L42_EQ_COEF_OUT2:
	case CS42L42_EQ_COEF_OUT3:
	case CS42L42_EQ_INIT_STAT:
	case CS42L42_EQ_START_FILT:
	case CS42L42_EQ_MUTE_CTL:
	case CS42L42_SP_RX_CH_SEL:
	case CS42L42_SP_RX_ISOC_CTL:
	case CS42L42_SP_RX_FS:
	case CS42l42_SPDIF_CH_SEL:
	case CS42L42_SP_TX_ISOC_CTL:
	case CS42L42_SP_TX_FS:
	case CS42L42_SPDIF_SW_CTL1:
	case CS42L42_SRC_SDIN_FS:
	case CS42L42_SRC_SDOUT_FS:
	case CS42L42_SOFT_RESET_REBOOT:
	case CS42L42_SPDIF_CTL1:
	case CS42L42_SPDIF_CTL2:
	case CS42L42_SPDIF_CTL3:
	case CS42L42_SPDIF_CTL4:
	case CS42L42_ASP_TX_SZ_EN:
	case CS42L42_ASP_TX_CH_EN:
	case CS42L42_ASP_TX_CH_AP_RES:
	case CS42L42_ASP_TX_CH1_BIT_MSB:
	case CS42L42_ASP_TX_CH1_BIT_LSB:
	case CS42L42_ASP_TX_HIZ_DLY_CFG:
	case CS42L42_ASP_TX_CH2_BIT_MSB:
	case CS42L42_ASP_TX_CH2_BIT_LSB:
	case CS42L42_ASP_RX_DAI0_EN:
	case CS42L42_ASP_RX_DAI0_CH1_AP_RES:
	case CS42L42_ASP_RX_DAI0_CH1_BIT_MSB:
	case CS42L42_ASP_RX_DAI0_CH1_BIT_LSB:
	case CS42L42_ASP_RX_DAI0_CH2_AP_RES:
	case CS42L42_ASP_RX_DAI0_CH2_BIT_MSB:
	case CS42L42_ASP_RX_DAI0_CH2_BIT_LSB:
	case CS42L42_ASP_RX_DAI0_CH3_AP_RES:
	case CS42L42_ASP_RX_DAI0_CH3_BIT_MSB:
	case CS42L42_ASP_RX_DAI0_CH3_BIT_LSB:
	case CS42L42_ASP_RX_DAI0_CH4_AP_RES:
	case CS42L42_ASP_RX_DAI0_CH4_BIT_MSB:
	case CS42L42_ASP_RX_DAI0_CH4_BIT_LSB:
	case CS42L42_ASP_RX_DAI1_CH1_AP_RES:
	case CS42L42_ASP_RX_DAI1_CH1_BIT_MSB:
	case CS42L42_ASP_RX_DAI1_CH1_BIT_LSB:
	case CS42L42_ASP_RX_DAI1_CH2_AP_RES:
	case CS42L42_ASP_RX_DAI1_CH2_BIT_MSB:
	case CS42L42_ASP_RX_DAI1_CH2_BIT_LSB:
	case CS42L42_SUB_REVID:
		return true;
	default:
		return false;
	}
}
EXPORT_SYMBOL_NS_GPL(cs42l42_readable_register, SND_SOC_CS42L42_CORE);

bool cs42l42_volatile_register(struct device *dev, unsigned int reg)
{
	switch (reg) {
	case CS42L42_DEVID_AB:
	case CS42L42_DEVID_CD:
	case CS42L42_DEVID_E:
	case CS42L42_MCLK_STATUS:
	case CS42L42_OSC_SWITCH_STATUS:
	case CS42L42_TRSENSE_STATUS:
	case CS42L42_HS_DET_STATUS:
	case CS42L42_ADC_OVFL_STATUS:
	case CS42L42_MIXER_STATUS:
	case CS42L42_SRC_STATUS:
	case CS42L42_ASP_RX_STATUS:
	case CS42L42_ASP_TX_STATUS:
	case CS42L42_CODEC_STATUS:
	case CS42L42_DET_INT_STATUS1:
	case CS42L42_DET_INT_STATUS2:
	case CS42L42_SRCPL_INT_STATUS:
	case CS42L42_VPMON_STATUS:
	case CS42L42_PLL_LOCK_STATUS:
	case CS42L42_TSRS_PLUG_STATUS:
	case CS42L42_LOAD_DET_RCSTAT:
	case CS42L42_LOAD_DET_DONE:
	case CS42L42_DET_STATUS1:
	case CS42L42_DET_STATUS2:
	case CS42L42_SOFT_RESET_REBOOT:
		return true;
	default:
		return false;
	}
}
EXPORT_SYMBOL_NS_GPL(cs42l42_volatile_register, SND_SOC_CS42L42_CORE);

const struct regmap_range_cfg cs42l42_page_range = {
	.name = "Pages",
	.range_min = 0,
	.range_max = CS42L42_MAX_REGISTER,
	.selector_reg = CS42L42_PAGE_REGISTER,
	.selector_mask = 0xff,
	.selector_shift = 0,
	.window_start = 0,
	.window_len = 256,
};
EXPORT_SYMBOL_NS_GPL(cs42l42_page_range, SND_SOC_CS42L42_CORE);

const struct regmap_config cs42l42_regmap = {
	.reg_bits = 8,
	.val_bits = 8,

	.readable_reg = cs42l42_readable_register,
	.volatile_reg = cs42l42_volatile_register,

	.ranges = &cs42l42_page_range,
	.num_ranges = 1,

	.max_register = CS42L42_MAX_REGISTER,
	.reg_defaults = cs42l42_reg_defaults,
	.num_reg_defaults = ARRAY_SIZE(cs42l42_reg_defaults),
	.cache_type = REGCACHE_RBTREE,

	.use_single_read = true,
	.use_single_write = true,
};
EXPORT_SYMBOL_NS_GPL(cs42l42_regmap, SND_SOC_CS42L42_CORE);

static DECLARE_TLV_DB_SCALE(adc_tlv, -9700, 100, true);
static DECLARE_TLV_DB_SCALE(mixer_tlv, -6300, 100, true);

static int cs42l42_slow_start_put(struct snd_kcontrol *kcontrol,
				  struct snd_ctl_elem_value *ucontrol)
{
	struct snd_soc_component *component = snd_soc_kcontrol_component(kcontrol);
	u8 val;

<<<<<<< HEAD
	/* all bits of SLOW_START_EN much change together */
=======
	/* all bits of SLOW_START_EN must change together */
>>>>>>> eb3cdb58
	switch (ucontrol->value.integer.value[0]) {
	case 0:
		val = 0;
		break;
	case 1:
		val = CS42L42_SLOW_START_EN_MASK;
		break;
	default:
		return -EINVAL;
	}

	return snd_soc_component_update_bits(component, CS42L42_SLOW_START_ENABLE,
					     CS42L42_SLOW_START_EN_MASK, val);
}

static const char * const cs42l42_hpf_freq_text[] = {
	"1.86Hz", "120Hz", "235Hz", "466Hz"
};

static SOC_ENUM_SINGLE_DECL(cs42l42_hpf_freq_enum, CS42L42_ADC_WNF_HPF_CTL,
			    CS42L42_ADC_HPF_CF_SHIFT,
			    cs42l42_hpf_freq_text);

static const char * const cs42l42_wnf3_freq_text[] = {
	"160Hz", "180Hz", "200Hz", "220Hz",
	"240Hz", "260Hz", "280Hz", "300Hz"
};

static SOC_ENUM_SINGLE_DECL(cs42l42_wnf3_freq_enum, CS42L42_ADC_WNF_HPF_CTL,
			    CS42L42_ADC_WNF_CF_SHIFT,
			    cs42l42_wnf3_freq_text);

static const struct snd_kcontrol_new cs42l42_snd_controls[] = {
	/* ADC Volume and Filter Controls */
	SOC_SINGLE("ADC Notch Switch", CS42L42_ADC_CTL,
				CS42L42_ADC_NOTCH_DIS_SHIFT, true, true),
	SOC_SINGLE("ADC Weak Force Switch", CS42L42_ADC_CTL,
				CS42L42_ADC_FORCE_WEAK_VCM_SHIFT, true, false),
	SOC_SINGLE("ADC Invert Switch", CS42L42_ADC_CTL,
				CS42L42_ADC_INV_SHIFT, true, false),
	SOC_SINGLE("ADC Boost Switch", CS42L42_ADC_CTL,
				CS42L42_ADC_DIG_BOOST_SHIFT, true, false),
	SOC_SINGLE_S8_TLV("ADC Volume", CS42L42_ADC_VOLUME, -97, 12, adc_tlv),
	SOC_SINGLE("ADC WNF Switch", CS42L42_ADC_WNF_HPF_CTL,
				CS42L42_ADC_WNF_EN_SHIFT, true, false),
	SOC_SINGLE("ADC HPF Switch", CS42L42_ADC_WNF_HPF_CTL,
				CS42L42_ADC_HPF_EN_SHIFT, true, false),
	SOC_ENUM("HPF Corner Freq", cs42l42_hpf_freq_enum),
	SOC_ENUM("WNF 3dB Freq", cs42l42_wnf3_freq_enum),

	/* DAC Volume and Filter Controls */
	SOC_SINGLE("DACA Invert Switch", CS42L42_DAC_CTL1,
				CS42L42_DACA_INV_SHIFT, true, false),
	SOC_SINGLE("DACB Invert Switch", CS42L42_DAC_CTL1,
				CS42L42_DACB_INV_SHIFT, true, false),
	SOC_SINGLE("DAC HPF Switch", CS42L42_DAC_CTL2,
				CS42L42_DAC_HPF_EN_SHIFT, true, false),
	SOC_DOUBLE_R_TLV("Mixer Volume", CS42L42_MIXER_CHA_VOL,
			 CS42L42_MIXER_CHB_VOL, CS42L42_MIXER_CH_VOL_SHIFT,
				0x3f, 1, mixer_tlv),

	SOC_SINGLE_EXT("Slow Start Switch", CS42L42_SLOW_START_ENABLE,
			CS42L42_SLOW_START_EN_SHIFT, true, false,
			snd_soc_get_volsw, cs42l42_slow_start_put),
};

static int cs42l42_hp_adc_ev(struct snd_soc_dapm_widget *w,
			     struct snd_kcontrol *kcontrol, int event)
{
	struct snd_soc_component *component = snd_soc_dapm_to_component(w->dapm);
	struct cs42l42_private *cs42l42 = snd_soc_component_get_drvdata(component);

	switch (event) {
	case SND_SOC_DAPM_PRE_PMU:
		cs42l42->hp_adc_up_pending = true;
		break;
	case SND_SOC_DAPM_POST_PMU:
		/* Only need one delay if HP and ADC are both powering-up */
		if (cs42l42->hp_adc_up_pending) {
			usleep_range(CS42L42_HP_ADC_EN_TIME_US,
				     CS42L42_HP_ADC_EN_TIME_US + 1000);
			cs42l42->hp_adc_up_pending = false;
		}
		break;
	default:
		break;
	}

	return 0;
}

static const struct snd_soc_dapm_widget cs42l42_dapm_widgets[] = {
	/* Playback Path */
	SND_SOC_DAPM_OUTPUT("HP"),
	SND_SOC_DAPM_DAC_E("DAC", NULL, CS42L42_PWR_CTL1, CS42L42_HP_PDN_SHIFT, 1,
			   cs42l42_hp_adc_ev, SND_SOC_DAPM_PRE_PMU | SND_SOC_DAPM_POST_PMU),
	SND_SOC_DAPM_MIXER("MIXER", CS42L42_PWR_CTL1, CS42L42_MIXER_PDN_SHIFT, 1, NULL, 0),
	SND_SOC_DAPM_AIF_IN("SDIN1", NULL, 0, SND_SOC_NOPM, 0, 0),
	SND_SOC_DAPM_AIF_IN("SDIN2", NULL, 1, SND_SOC_NOPM, 0, 0),

	/* Playback Requirements */
	SND_SOC_DAPM_SUPPLY("ASP DAI0", CS42L42_PWR_CTL1, CS42L42_ASP_DAI_PDN_SHIFT, 1, NULL, 0),

	/* Capture Path */
	SND_SOC_DAPM_INPUT("HS"),
	SND_SOC_DAPM_ADC_E("ADC", NULL, CS42L42_PWR_CTL1, CS42L42_ADC_PDN_SHIFT, 1,
			   cs42l42_hp_adc_ev, SND_SOC_DAPM_PRE_PMU | SND_SOC_DAPM_POST_PMU),
	SND_SOC_DAPM_AIF_OUT("SDOUT1", NULL, 0, CS42L42_ASP_TX_CH_EN, CS42L42_ASP_TX0_CH1_SHIFT, 0),
	SND_SOC_DAPM_AIF_OUT("SDOUT2", NULL, 1, CS42L42_ASP_TX_CH_EN, CS42L42_ASP_TX0_CH2_SHIFT, 0),

	/* Capture Requirements */
	SND_SOC_DAPM_SUPPLY("ASP DAO0", CS42L42_PWR_CTL1, CS42L42_ASP_DAO_PDN_SHIFT, 1, NULL, 0),
	SND_SOC_DAPM_SUPPLY("ASP TX EN", CS42L42_ASP_TX_SZ_EN, CS42L42_ASP_TX_EN_SHIFT, 0, NULL, 0),

	/* Playback/Capture Requirements */
	SND_SOC_DAPM_SUPPLY("SCLK", CS42L42_ASP_CLK_CFG, CS42L42_ASP_SCLK_EN_SHIFT, 0, NULL, 0),

	/* Soundwire SRC power control */
	SND_SOC_DAPM_PGA("DACSRC", CS42L42_PWR_CTL2, CS42L42_DAC_SRC_PDNB_SHIFT, 0, NULL, 0),
	SND_SOC_DAPM_PGA("ADCSRC", CS42L42_PWR_CTL2, CS42L42_ADC_SRC_PDNB_SHIFT, 0, NULL, 0),
};

static const struct snd_soc_dapm_route cs42l42_audio_map[] = {
	/* Playback Path */
	{"HP", NULL, "DAC"},
	{"DAC", NULL, "MIXER"},
	{"MIXER", NULL, "SDIN1"},
	{"MIXER", NULL, "SDIN2"},
	{"SDIN1", NULL, "Playback"},
	{"SDIN2", NULL, "Playback"},

	/* Playback Requirements */
	{"SDIN1", NULL, "ASP DAI0"},
	{"SDIN2", NULL, "ASP DAI0"},
	{"SDIN1", NULL, "SCLK"},
	{"SDIN2", NULL, "SCLK"},

	/* Capture Path */
	{"ADC", NULL, "HS"},
	{ "SDOUT1", NULL, "ADC" },
	{ "SDOUT2", NULL, "ADC" },
	{ "Capture", NULL, "SDOUT1" },
	{ "Capture", NULL, "SDOUT2" },

	/* Capture Requirements */
	{ "SDOUT1", NULL, "ASP DAO0" },
	{ "SDOUT2", NULL, "ASP DAO0" },
	{ "SDOUT1", NULL, "SCLK" },
	{ "SDOUT2", NULL, "SCLK" },
	{ "SDOUT1", NULL, "ASP TX EN" },
	{ "SDOUT2", NULL, "ASP TX EN" },
};

static int cs42l42_set_jack(struct snd_soc_component *component, struct snd_soc_jack *jk, void *d)
{
	struct cs42l42_private *cs42l42 = snd_soc_component_get_drvdata(component);

	/* Prevent race with interrupt handler */
	mutex_lock(&cs42l42->irq_lock);
	cs42l42->jack = jk;

	if (jk) {
		switch (cs42l42->hs_type) {
		case CS42L42_PLUG_CTIA:
		case CS42L42_PLUG_OMTP:
			snd_soc_jack_report(jk, SND_JACK_HEADSET, SND_JACK_HEADSET);
			break;
		case CS42L42_PLUG_HEADPHONE:
			snd_soc_jack_report(jk, SND_JACK_HEADPHONE, SND_JACK_HEADPHONE);
			break;
		default:
			break;
		}
	}
	mutex_unlock(&cs42l42->irq_lock);

	return 0;
}

<<<<<<< HEAD
static const struct snd_soc_component_driver soc_component_dev_cs42l42 = {
=======
const struct snd_soc_component_driver cs42l42_soc_component = {
>>>>>>> eb3cdb58
	.set_jack		= cs42l42_set_jack,
	.dapm_widgets		= cs42l42_dapm_widgets,
	.num_dapm_widgets	= ARRAY_SIZE(cs42l42_dapm_widgets),
	.dapm_routes		= cs42l42_audio_map,
	.num_dapm_routes	= ARRAY_SIZE(cs42l42_audio_map),
	.controls		= cs42l42_snd_controls,
	.num_controls		= ARRAY_SIZE(cs42l42_snd_controls),
	.endianness		= 1,
};
EXPORT_SYMBOL_NS_GPL(cs42l42_soc_component, SND_SOC_CS42L42_CORE);

/* Switch to SCLK. Atomic delay after the write to allow the switch to complete. */
static const struct reg_sequence cs42l42_to_sclk_seq[] = {
	{
		.reg = CS42L42_OSC_SWITCH,
		.def = CS42L42_SCLK_PRESENT_MASK,
		.delay_us = CS42L42_CLOCK_SWITCH_DELAY_US,
	},
};

/* Switch to OSC. Atomic delay after the write to allow the switch to complete. */
static const struct reg_sequence cs42l42_to_osc_seq[] = {
	{
		.reg = CS42L42_OSC_SWITCH,
		.def = 0,
		.delay_us = CS42L42_CLOCK_SWITCH_DELAY_US,
	},
};

struct cs42l42_pll_params {
	u32 sclk;
	u8 mclk_src_sel;
	u8 sclk_prediv;
	u8 pll_div_int;
	u32 pll_div_frac;
	u8 pll_mode;
	u8 pll_divout;
	u32 mclk_int;
	u8 pll_cal_ratio;
	u8 n;
};

/*
 * Common PLL Settings for given SCLK
 * Table 4-5 from the Datasheet
 */
static const struct cs42l42_pll_params pll_ratio_table[] = {
	{ 1411200,  1, 0x00, 0x80, 0x000000, 0x03, 0x10, 11289600, 128, 2},
	{ 1536000,  1, 0x00, 0x7D, 0x000000, 0x03, 0x10, 12000000, 125, 2},
	{ 2304000,  1, 0x00, 0x55, 0xC00000, 0x02, 0x10, 12288000,  85, 2},
	{ 2400000,  1, 0x00, 0x50, 0x000000, 0x03, 0x10, 12000000,  80, 2},
	{ 2822400,  1, 0x00, 0x40, 0x000000, 0x03, 0x10, 11289600, 128, 1},
	{ 3000000,  1, 0x00, 0x40, 0x000000, 0x03, 0x10, 12000000, 128, 1},
	{ 3072000,  1, 0x00, 0x3E, 0x800000, 0x03, 0x10, 12000000, 125, 1},
	{ 4000000,  1, 0x00, 0x30, 0x800000, 0x03, 0x10, 12000000,  96, 1},
	{ 4096000,  1, 0x00, 0x2E, 0xE00000, 0x03, 0x10, 12000000,  94, 1},
	{ 5644800,  1, 0x01, 0x40, 0x000000, 0x03, 0x10, 11289600, 128, 1},
	{ 6000000,  1, 0x01, 0x40, 0x000000, 0x03, 0x10, 12000000, 128, 1},
	{ 6144000,  1, 0x01, 0x3E, 0x800000, 0x03, 0x10, 12000000, 125, 1},
	{ 11289600, 0, 0, 0, 0, 0, 0, 11289600, 0, 1},
	{ 12000000, 0, 0, 0, 0, 0, 0, 12000000, 0, 1},
	{ 12288000, 0, 0, 0, 0, 0, 0, 12288000, 0, 1},
	{ 22579200, 1, 0x03, 0x40, 0x000000, 0x03, 0x10, 11289600, 128, 1},
	{ 24000000, 1, 0x03, 0x40, 0x000000, 0x03, 0x10, 12000000, 128, 1},
	{ 24576000, 1, 0x03, 0x40, 0x000000, 0x03, 0x10, 12288000, 128, 1}
};

int cs42l42_pll_config(struct snd_soc_component *component, unsigned int clk,
		       unsigned int sample_rate)
{
	struct cs42l42_private *cs42l42 = snd_soc_component_get_drvdata(component);
	int i;

	/* Don't reconfigure if there is an audio stream running */
	if (cs42l42->stream_use) {
		if (pll_ratio_table[cs42l42->pll_config].sclk == clk)
			return 0;
		else
			return -EBUSY;
	}

	/* Don't reconfigure if there is an audio stream running */
	if (cs42l42->stream_use) {
		if (pll_ratio_table[cs42l42->pll_config].sclk == clk)
			return 0;
		else
			return -EBUSY;
	}

	for (i = 0; i < ARRAY_SIZE(pll_ratio_table); i++) {
		/* MCLKint must be a multiple of the sample rate */
		if (pll_ratio_table[i].mclk_int % sample_rate)
			continue;

		if (pll_ratio_table[i].sclk == clk) {
			cs42l42->pll_config = i;

			/* Configure the internal sample rate */
			snd_soc_component_update_bits(component, CS42L42_MCLK_CTL,
					CS42L42_INTERNAL_FS_MASK,
					((pll_ratio_table[i].mclk_int !=
					12000000) &&
					(pll_ratio_table[i].mclk_int !=
					24000000)) <<
					CS42L42_INTERNAL_FS_SHIFT);
<<<<<<< HEAD

			/* Set up the LRCLK */
			fsync = clk / cs42l42->srate;
			if (((fsync * cs42l42->srate) != clk)
				|| ((fsync % 2) != 0)) {
				dev_err(component->dev,
					"Unsupported sclk %d/sample rate %d\n",
					clk,
					cs42l42->srate);
				return -EINVAL;
			}
			/* Set the LRCLK period */
			snd_soc_component_update_bits(component,
					CS42L42_FSYNC_P_LOWER,
					CS42L42_FSYNC_PERIOD_MASK,
					CS42L42_FRAC0_VAL(fsync - 1) <<
					CS42L42_FSYNC_PERIOD_SHIFT);
			snd_soc_component_update_bits(component,
					CS42L42_FSYNC_P_UPPER,
					CS42L42_FSYNC_PERIOD_MASK,
					CS42L42_FRAC1_VAL(fsync - 1) <<
					CS42L42_FSYNC_PERIOD_SHIFT);
			/* Set the LRCLK to 50% duty cycle */
			fsync = fsync / 2;
			snd_soc_component_update_bits(component,
					CS42L42_FSYNC_PW_LOWER,
					CS42L42_FSYNC_PULSE_WIDTH_MASK,
					CS42L42_FRAC0_VAL(fsync - 1) <<
					CS42L42_FSYNC_PULSE_WIDTH_SHIFT);
			snd_soc_component_update_bits(component,
					CS42L42_FSYNC_PW_UPPER,
					CS42L42_FSYNC_PULSE_WIDTH_MASK,
					CS42L42_FRAC1_VAL(fsync - 1) <<
					CS42L42_FSYNC_PULSE_WIDTH_SHIFT);
=======
>>>>>>> eb3cdb58
			if (pll_ratio_table[i].mclk_src_sel == 0) {
				/* Pass the clock straight through */
				snd_soc_component_update_bits(component,
					CS42L42_PLL_CTL1,
					CS42L42_PLL_START_MASK,	0);
			} else {
				/* Configure PLL per table 4-5 */
				snd_soc_component_update_bits(component,
					CS42L42_PLL_DIV_CFG1,
					CS42L42_SCLK_PREDIV_MASK,
					pll_ratio_table[i].sclk_prediv
					<< CS42L42_SCLK_PREDIV_SHIFT);
				snd_soc_component_update_bits(component,
					CS42L42_PLL_DIV_INT,
					CS42L42_PLL_DIV_INT_MASK,
					pll_ratio_table[i].pll_div_int
					<< CS42L42_PLL_DIV_INT_SHIFT);
				snd_soc_component_update_bits(component,
					CS42L42_PLL_DIV_FRAC0,
					CS42L42_PLL_DIV_FRAC_MASK,
					CS42L42_FRAC0_VAL(
					pll_ratio_table[i].pll_div_frac)
					<< CS42L42_PLL_DIV_FRAC_SHIFT);
				snd_soc_component_update_bits(component,
					CS42L42_PLL_DIV_FRAC1,
					CS42L42_PLL_DIV_FRAC_MASK,
					CS42L42_FRAC1_VAL(
					pll_ratio_table[i].pll_div_frac)
					<< CS42L42_PLL_DIV_FRAC_SHIFT);
				snd_soc_component_update_bits(component,
					CS42L42_PLL_DIV_FRAC2,
					CS42L42_PLL_DIV_FRAC_MASK,
					CS42L42_FRAC2_VAL(
					pll_ratio_table[i].pll_div_frac)
					<< CS42L42_PLL_DIV_FRAC_SHIFT);
				snd_soc_component_update_bits(component,
					CS42L42_PLL_CTL4,
					CS42L42_PLL_MODE_MASK,
					pll_ratio_table[i].pll_mode
					<< CS42L42_PLL_MODE_SHIFT);
				snd_soc_component_update_bits(component,
					CS42L42_PLL_CTL3,
					CS42L42_PLL_DIVOUT_MASK,
					(pll_ratio_table[i].pll_divout * pll_ratio_table[i].n)
					<< CS42L42_PLL_DIVOUT_SHIFT);
				snd_soc_component_update_bits(component,
					CS42L42_PLL_CAL_RATIO,
					CS42L42_PLL_CAL_RATIO_MASK,
					pll_ratio_table[i].pll_cal_ratio
					<< CS42L42_PLL_CAL_RATIO_SHIFT);
			}
			return 0;
		}
	}

	return -EINVAL;
}
EXPORT_SYMBOL_NS_GPL(cs42l42_pll_config, SND_SOC_CS42L42_CORE);

void cs42l42_src_config(struct snd_soc_component *component, unsigned int sample_rate)
{
	struct cs42l42_private *cs42l42 = snd_soc_component_get_drvdata(component);
	unsigned int fs;

	/* Don't reconfigure if there is an audio stream running */
	if (cs42l42->stream_use)
		return;

	/* SRC MCLK must be as close as possible to 125 * sample rate */
	if (sample_rate <= 48000)
		fs = CS42L42_CLK_IASRC_SEL_6;
	else
		fs = CS42L42_CLK_IASRC_SEL_12;

	/* Set the sample rates (96k or lower) */
	snd_soc_component_update_bits(component,
				      CS42L42_FS_RATE_EN,
				      CS42L42_FS_EN_MASK,
				      (CS42L42_FS_EN_IASRC_96K |
				       CS42L42_FS_EN_OASRC_96K) <<
				      CS42L42_FS_EN_SHIFT);

	snd_soc_component_update_bits(component,
				      CS42L42_IN_ASRC_CLK,
				      CS42L42_CLK_IASRC_SEL_MASK,
				      fs << CS42L42_CLK_IASRC_SEL_SHIFT);
	snd_soc_component_update_bits(component,
				      CS42L42_OUT_ASRC_CLK,
				      CS42L42_CLK_OASRC_SEL_MASK,
				      fs << CS42L42_CLK_OASRC_SEL_SHIFT);
}
EXPORT_SYMBOL_NS_GPL(cs42l42_src_config, SND_SOC_CS42L42_CORE);

static int cs42l42_asp_config(struct snd_soc_component *component,
			      unsigned int sclk, unsigned int sample_rate)
{
	u32 fsync = sclk / sample_rate;

	/* Set up the LRCLK */
	if (((fsync * sample_rate) != sclk) || ((fsync % 2) != 0)) {
		dev_err(component->dev,
			"Unsupported sclk %d/sample rate %d\n",
			sclk,
			sample_rate);
		return -EINVAL;
	}
	/* Set the LRCLK period */
	snd_soc_component_update_bits(component,
				      CS42L42_FSYNC_P_LOWER,
				      CS42L42_FSYNC_PERIOD_MASK,
				      CS42L42_FRAC0_VAL(fsync - 1) <<
				      CS42L42_FSYNC_PERIOD_SHIFT);
	snd_soc_component_update_bits(component,
				      CS42L42_FSYNC_P_UPPER,
				      CS42L42_FSYNC_PERIOD_MASK,
				      CS42L42_FRAC1_VAL(fsync - 1) <<
				      CS42L42_FSYNC_PERIOD_SHIFT);
	/* Set the LRCLK to 50% duty cycle */
	fsync = fsync / 2;
	snd_soc_component_update_bits(component,
				      CS42L42_FSYNC_PW_LOWER,
				      CS42L42_FSYNC_PULSE_WIDTH_MASK,
				      CS42L42_FRAC0_VAL(fsync - 1) <<
				      CS42L42_FSYNC_PULSE_WIDTH_SHIFT);
	snd_soc_component_update_bits(component,
				      CS42L42_FSYNC_PW_UPPER,
				      CS42L42_FSYNC_PULSE_WIDTH_MASK,
				      CS42L42_FRAC1_VAL(fsync - 1) <<
				      CS42L42_FSYNC_PULSE_WIDTH_SHIFT);

	return 0;
}

static void cs42l42_src_config(struct snd_soc_component *component, unsigned int sample_rate)
{
	struct cs42l42_private *cs42l42 = snd_soc_component_get_drvdata(component);
	unsigned int fs;

	/* Don't reconfigure if there is an audio stream running */
	if (cs42l42->stream_use)
		return;

	/* SRC MCLK must be as close as possible to 125 * sample rate */
	if (sample_rate <= 48000)
		fs = CS42L42_CLK_IASRC_SEL_6;
	else
		fs = CS42L42_CLK_IASRC_SEL_12;

	/* Set the sample rates (96k or lower) */
	snd_soc_component_update_bits(component,
				      CS42L42_FS_RATE_EN,
				      CS42L42_FS_EN_MASK,
				      (CS42L42_FS_EN_IASRC_96K |
				       CS42L42_FS_EN_OASRC_96K) <<
				      CS42L42_FS_EN_SHIFT);

	snd_soc_component_update_bits(component,
				      CS42L42_IN_ASRC_CLK,
				      CS42L42_CLK_IASRC_SEL_MASK,
				      fs << CS42L42_CLK_IASRC_SEL_SHIFT);
	snd_soc_component_update_bits(component,
				      CS42L42_OUT_ASRC_CLK,
				      CS42L42_CLK_OASRC_SEL_MASK,
				      fs << CS42L42_CLK_OASRC_SEL_SHIFT);
}

static int cs42l42_set_dai_fmt(struct snd_soc_dai *codec_dai, unsigned int fmt)
{
	struct snd_soc_component *component = codec_dai->component;
	u32 asp_cfg_val = 0;

	switch (fmt & SND_SOC_DAIFMT_MASTER_MASK) {
	case SND_SOC_DAIFMT_CBS_CFM:
		asp_cfg_val |= CS42L42_ASP_MASTER_MODE <<
				CS42L42_ASP_MODE_SHIFT;
		break;
	case SND_SOC_DAIFMT_CBS_CFS:
		asp_cfg_val |= CS42L42_ASP_SLAVE_MODE <<
				CS42L42_ASP_MODE_SHIFT;
		break;
	default:
		return -EINVAL;
	}

	/* interface format */
	switch (fmt & SND_SOC_DAIFMT_FORMAT_MASK) {
	case SND_SOC_DAIFMT_I2S:
		/*
		 * 5050 mode, frame starts on falling edge of LRCLK,
		 * frame delayed by 1.0 SCLKs
		 */
		snd_soc_component_update_bits(component,
					      CS42L42_ASP_FRM_CFG,
					      CS42L42_ASP_STP_MASK |
					      CS42L42_ASP_5050_MASK |
					      CS42L42_ASP_FSD_MASK,
					      CS42L42_ASP_5050_MASK |
					      (CS42L42_ASP_FSD_1_0 <<
						CS42L42_ASP_FSD_SHIFT));
		break;
	default:
		return -EINVAL;
	}

	/* Bitclock/frame inversion */
	switch (fmt & SND_SOC_DAIFMT_INV_MASK) {
	case SND_SOC_DAIFMT_NB_NF:
		asp_cfg_val |= CS42L42_ASP_SCPOL_NOR << CS42L42_ASP_SCPOL_SHIFT;
		break;
	case SND_SOC_DAIFMT_NB_IF:
		asp_cfg_val |= CS42L42_ASP_SCPOL_NOR << CS42L42_ASP_SCPOL_SHIFT;
		asp_cfg_val |= CS42L42_ASP_LCPOL_INV << CS42L42_ASP_LCPOL_SHIFT;
		break;
	case SND_SOC_DAIFMT_IB_NF:
		break;
	case SND_SOC_DAIFMT_IB_IF:
		asp_cfg_val |= CS42L42_ASP_LCPOL_INV << CS42L42_ASP_LCPOL_SHIFT;
		break;
	}

	snd_soc_component_update_bits(component, CS42L42_ASP_CLK_CFG, CS42L42_ASP_MODE_MASK |
								      CS42L42_ASP_SCPOL_MASK |
								      CS42L42_ASP_LCPOL_MASK,
								      asp_cfg_val);

	return 0;
}

static int cs42l42_dai_startup(struct snd_pcm_substream *substream, struct snd_soc_dai *dai)
{
	struct snd_soc_component *component = dai->component;
	struct cs42l42_private *cs42l42 = snd_soc_component_get_drvdata(component);

	/*
	 * Sample rates < 44.1 kHz would produce an out-of-range SCLK with
	 * a standard I2S frame. If the machine driver sets SCLK it must be
	 * legal.
	 */
	if (cs42l42->sclk)
		return 0;

	/* Machine driver has not set a SCLK, limit bottom end to 44.1 kHz */
	return snd_pcm_hw_constraint_minmax(substream->runtime,
					    SNDRV_PCM_HW_PARAM_RATE,
					    44100, 96000);
}

static int cs42l42_pcm_hw_params(struct snd_pcm_substream *substream,
				struct snd_pcm_hw_params *params,
				struct snd_soc_dai *dai)
{
	struct snd_soc_component *component = dai->component;
	struct cs42l42_private *cs42l42 = snd_soc_component_get_drvdata(component);
	unsigned int channels = params_channels(params);
	unsigned int width = (params_width(params) / 8) - 1;
	unsigned int sample_rate = params_rate(params);
	unsigned int slot_width = 0;
	unsigned int val = 0;
<<<<<<< HEAD
=======
	unsigned int bclk;
>>>>>>> eb3cdb58
	int ret;

	if (cs42l42->bclk_ratio) {
		/* machine driver has set the BCLK/samp-rate ratio */
		bclk = cs42l42->bclk_ratio * params_rate(params);
	} else if (cs42l42->sclk) {
		/* machine driver has set the SCLK */
		bclk = cs42l42->sclk;
	} else {
		/*
		 * Assume 24-bit samples are in 32-bit slots, to prevent SCLK being
		 * more than assumed (which would result in overclocking).
		 */
		if (params_width(params) == 24)
			slot_width = 32;

		/* I2S frame always has multiple of 2 channels */
		bclk = snd_soc_tdm_params_to_bclk(params, slot_width, 0, 2);
	}

<<<<<<< HEAD
	/*
	 * Assume 24-bit samples are in 32-bit slots, to prevent SCLK being
	 * more than assumed (which would result in overclocking).
	 */
	if (params_width(params) == 24)
		cs42l42->bclk = (cs42l42->bclk / 3) * 4;

=======
>>>>>>> eb3cdb58
	switch (substream->stream) {
	case SNDRV_PCM_STREAM_CAPTURE:
		/* channel 2 on high LRCLK */
		val = CS42L42_ASP_TX_CH2_AP_MASK |
		      (width << CS42L42_ASP_TX_CH2_RES_SHIFT) |
		      (width << CS42L42_ASP_TX_CH1_RES_SHIFT);

		snd_soc_component_update_bits(component, CS42L42_ASP_TX_CH_AP_RES,
				CS42L42_ASP_TX_CH1_AP_MASK | CS42L42_ASP_TX_CH2_AP_MASK |
				CS42L42_ASP_TX_CH2_RES_MASK | CS42L42_ASP_TX_CH1_RES_MASK, val);
		break;
	case SNDRV_PCM_STREAM_PLAYBACK:
		val |= width << CS42L42_ASP_RX_CH_RES_SHIFT;
		/* channel 1 on low LRCLK */
		snd_soc_component_update_bits(component, CS42L42_ASP_RX_DAI0_CH1_AP_RES,
							 CS42L42_ASP_RX_CH_AP_MASK |
							 CS42L42_ASP_RX_CH_RES_MASK, val);
		/* Channel 2 on high LRCLK */
		val |= CS42L42_ASP_RX_CH_AP_HI << CS42L42_ASP_RX_CH_AP_SHIFT;
		snd_soc_component_update_bits(component, CS42L42_ASP_RX_DAI0_CH2_AP_RES,
							 CS42L42_ASP_RX_CH_AP_MASK |
							 CS42L42_ASP_RX_CH_RES_MASK, val);

		/* Channel B comes from the last active channel */
		snd_soc_component_update_bits(component, CS42L42_SP_RX_CH_SEL,
					      CS42L42_SP_RX_CHB_SEL_MASK,
					      (channels - 1) << CS42L42_SP_RX_CHB_SEL_SHIFT);

		/* Both LRCLK slots must be enabled */
		snd_soc_component_update_bits(component, CS42L42_ASP_RX_DAI0_EN,
					      CS42L42_ASP_RX0_CH_EN_MASK,
					      BIT(CS42L42_ASP_RX0_CH1_SHIFT) |
					      BIT(CS42L42_ASP_RX0_CH2_SHIFT));
		break;
	default:
		break;
	}

<<<<<<< HEAD
	ret = cs42l42_pll_config(component);
	if (ret)
		return ret;

	cs42l42_src_config(component, params_rate(params));
=======
	ret = cs42l42_pll_config(component, bclk, sample_rate);
	if (ret)
		return ret;

	ret = cs42l42_asp_config(component, bclk, sample_rate);
	if (ret)
		return ret;

	cs42l42_src_config(component, sample_rate);
>>>>>>> eb3cdb58

	return 0;
}

static int cs42l42_set_sysclk(struct snd_soc_dai *dai,
				int clk_id, unsigned int freq, int dir)
{
	struct snd_soc_component *component = dai->component;
	struct cs42l42_private *cs42l42 = snd_soc_component_get_drvdata(component);
	int i;
<<<<<<< HEAD

	if (freq == 0) {
		cs42l42->sclk = 0;
		return 0;
	}
=======

	if (freq == 0) {
		cs42l42->sclk = 0;
		return 0;
	}

	for (i = 0; i < ARRAY_SIZE(pll_ratio_table); i++) {
		if (pll_ratio_table[i].sclk == freq) {
			cs42l42->sclk = freq;
			return 0;
		}
	}

	dev_err(component->dev, "SCLK %u not supported\n", freq);

	return -EINVAL;
}

static int cs42l42_set_bclk_ratio(struct snd_soc_dai *dai,
				unsigned int bclk_ratio)
{
	struct snd_soc_component *component = dai->component;
	struct cs42l42_private *cs42l42 = snd_soc_component_get_drvdata(component);

	cs42l42->bclk_ratio = bclk_ratio;
>>>>>>> eb3cdb58

	for (i = 0; i < ARRAY_SIZE(pll_ratio_table); i++) {
		if (pll_ratio_table[i].sclk == freq) {
			cs42l42->sclk = freq;
			return 0;
		}
	}

	dev_err(component->dev, "SCLK %u not supported\n", freq);

	return -EINVAL;
}

int cs42l42_mute_stream(struct snd_soc_dai *dai, int mute, int stream)
{
	struct snd_soc_component *component = dai->component;
	struct cs42l42_private *cs42l42 = snd_soc_component_get_drvdata(component);
	unsigned int regval;
	int ret;

	if (mute) {
		/* Mute the headphone */
		if (stream == SNDRV_PCM_STREAM_PLAYBACK)
			snd_soc_component_update_bits(component, CS42L42_HP_CTL,
						      CS42L42_HP_ANA_AMUTE_MASK |
						      CS42L42_HP_ANA_BMUTE_MASK,
						      CS42L42_HP_ANA_AMUTE_MASK |
						      CS42L42_HP_ANA_BMUTE_MASK);

		cs42l42->stream_use &= ~(1 << stream);
		if (!cs42l42->stream_use) {
			/*
			 * Switch to the internal oscillator.
			 * SCLK must remain running until after this clock switch.
			 * Without a source of clock the I2C bus doesn't work.
			 */
			regmap_multi_reg_write(cs42l42->regmap, cs42l42_to_osc_seq,
					       ARRAY_SIZE(cs42l42_to_osc_seq));

			/* Must disconnect PLL before stopping it */
			snd_soc_component_update_bits(component,
						      CS42L42_MCLK_SRC_SEL,
						      CS42L42_MCLK_SRC_SEL_MASK,
						      0);
			usleep_range(100, 200);

			snd_soc_component_update_bits(component, CS42L42_PLL_CTL1,
						      CS42L42_PLL_START_MASK, 0);
		}
	} else {
		if (!cs42l42->stream_use) {
			/* SCLK must be running before codec unmute.
			 *
			 * PLL must not be started with ADC and HP both off
			 * otherwise the FILT+ supply will not charge properly.
			 * DAPM widgets power-up before stream unmute so at least
			 * one of the "DAC" or "ADC" widgets will already have
			 * powered-up.
			 */
			if (pll_ratio_table[cs42l42->pll_config].mclk_src_sel) {
				snd_soc_component_update_bits(component, CS42L42_PLL_CTL1,
							      CS42L42_PLL_START_MASK, 1);

				if (pll_ratio_table[cs42l42->pll_config].n > 1) {
					usleep_range(CS42L42_PLL_DIVOUT_TIME_US,
						     CS42L42_PLL_DIVOUT_TIME_US * 2);
					regval = pll_ratio_table[cs42l42->pll_config].pll_divout;
					snd_soc_component_update_bits(component, CS42L42_PLL_CTL3,
								      CS42L42_PLL_DIVOUT_MASK,
								      regval <<
								      CS42L42_PLL_DIVOUT_SHIFT);
				}

				ret = regmap_read_poll_timeout(cs42l42->regmap,
							       CS42L42_PLL_LOCK_STATUS,
							       regval,
							       (regval & 1),
							       CS42L42_PLL_LOCK_POLL_US,
							       CS42L42_PLL_LOCK_TIMEOUT_US);
				if (ret < 0)
					dev_warn(component->dev, "PLL failed to lock: %d\n", ret);

				/* PLL must be running to drive glitchless switch logic */
				snd_soc_component_update_bits(component,
							      CS42L42_MCLK_SRC_SEL,
							      CS42L42_MCLK_SRC_SEL_MASK,
							      CS42L42_MCLK_SRC_SEL_MASK);
			}

			/* Mark SCLK as present, turn off internal oscillator */
			regmap_multi_reg_write(cs42l42->regmap, cs42l42_to_sclk_seq,
					       ARRAY_SIZE(cs42l42_to_sclk_seq));
		}
		cs42l42->stream_use |= 1 << stream;

		if (stream == SNDRV_PCM_STREAM_PLAYBACK) {
			/* Un-mute the headphone */
			snd_soc_component_update_bits(component, CS42L42_HP_CTL,
						      CS42L42_HP_ANA_AMUTE_MASK |
						      CS42L42_HP_ANA_BMUTE_MASK,
						      0);
		}
	}

	return 0;
}
EXPORT_SYMBOL_NS_GPL(cs42l42_mute_stream, SND_SOC_CS42L42_CORE);

#define CS42L42_FORMATS (SNDRV_PCM_FMTBIT_S16_LE |\
			 SNDRV_PCM_FMTBIT_S24_LE |\
			 SNDRV_PCM_FMTBIT_S32_LE)

static const struct snd_soc_dai_ops cs42l42_ops = {
	.startup	= cs42l42_dai_startup,
	.hw_params	= cs42l42_pcm_hw_params,
	.set_fmt	= cs42l42_set_dai_fmt,
	.set_sysclk	= cs42l42_set_sysclk,
	.set_bclk_ratio	= cs42l42_set_bclk_ratio,
	.mute_stream	= cs42l42_mute_stream,
};

struct snd_soc_dai_driver cs42l42_dai = {
		.name = "cs42l42",
		.playback = {
			.stream_name = "Playback",
			.channels_min = 1,
			.channels_max = 2,
			.rates = SNDRV_PCM_RATE_8000_96000,
			.formats = CS42L42_FORMATS,
		},
		.capture = {
			.stream_name = "Capture",
			.channels_min = 1,
			.channels_max = 2,
			.rates = SNDRV_PCM_RATE_8000_96000,
			.formats = CS42L42_FORMATS,
		},
		.symmetric_rate = 1,
		.symmetric_sample_bits = 1,
		.ops = &cs42l42_ops,
};
EXPORT_SYMBOL_NS_GPL(cs42l42_dai, SND_SOC_CS42L42_CORE);

static void cs42l42_manual_hs_type_detect(struct cs42l42_private *cs42l42)
{
	unsigned int hs_det_status;
	unsigned int hs_det_comp1;
	unsigned int hs_det_comp2;
	unsigned int hs_det_sw;

	/* Set hs detect to manual, active mode */
	regmap_update_bits(cs42l42->regmap,
		CS42L42_HSDET_CTL2,
		CS42L42_HSDET_CTRL_MASK |
		CS42L42_HSDET_SET_MASK |
		CS42L42_HSBIAS_REF_MASK |
		CS42L42_HSDET_AUTO_TIME_MASK,
		(1 << CS42L42_HSDET_CTRL_SHIFT) |
		(0 << CS42L42_HSDET_SET_SHIFT) |
		(0 << CS42L42_HSBIAS_REF_SHIFT) |
		(0 << CS42L42_HSDET_AUTO_TIME_SHIFT));

	/* Configure HS DET comparator reference levels. */
	regmap_update_bits(cs42l42->regmap,
				CS42L42_HSDET_CTL1,
				CS42L42_HSDET_COMP1_LVL_MASK |
				CS42L42_HSDET_COMP2_LVL_MASK,
				(CS42L42_HSDET_COMP1_LVL_VAL << CS42L42_HSDET_COMP1_LVL_SHIFT) |
				(CS42L42_HSDET_COMP2_LVL_VAL << CS42L42_HSDET_COMP2_LVL_SHIFT));

	/* Open the SW_HSB_HS3 switch and close SW_HSB_HS4 for a Type 1 headset. */
	regmap_write(cs42l42->regmap, CS42L42_HS_SWITCH_CTL, CS42L42_HSDET_SW_COMP1);

	msleep(100);

	regmap_read(cs42l42->regmap, CS42L42_HS_DET_STATUS, &hs_det_status);

	hs_det_comp1 = (hs_det_status & CS42L42_HSDET_COMP1_OUT_MASK) >>
			CS42L42_HSDET_COMP1_OUT_SHIFT;
	hs_det_comp2 = (hs_det_status & CS42L42_HSDET_COMP2_OUT_MASK) >>
			CS42L42_HSDET_COMP2_OUT_SHIFT;

	/* Close the SW_HSB_HS3 switch for a Type 2 headset. */
	regmap_write(cs42l42->regmap, CS42L42_HS_SWITCH_CTL, CS42L42_HSDET_SW_COMP2);

	msleep(100);

	regmap_read(cs42l42->regmap, CS42L42_HS_DET_STATUS, &hs_det_status);

	hs_det_comp1 |= ((hs_det_status & CS42L42_HSDET_COMP1_OUT_MASK) >>
			CS42L42_HSDET_COMP1_OUT_SHIFT) << 1;
	hs_det_comp2 |= ((hs_det_status & CS42L42_HSDET_COMP2_OUT_MASK) >>
			CS42L42_HSDET_COMP2_OUT_SHIFT) << 1;

	/* Use Comparator 1 with 1.25V Threshold. */
	switch (hs_det_comp1) {
	case CS42L42_HSDET_COMP_TYPE1:
		cs42l42->hs_type = CS42L42_PLUG_CTIA;
		hs_det_sw = CS42L42_HSDET_SW_TYPE1;
		break;
	case CS42L42_HSDET_COMP_TYPE2:
		cs42l42->hs_type = CS42L42_PLUG_OMTP;
		hs_det_sw = CS42L42_HSDET_SW_TYPE2;
		break;
	default:
		/* Fallback to Comparator 2 with 1.75V Threshold. */
		switch (hs_det_comp2) {
		case CS42L42_HSDET_COMP_TYPE1:
			cs42l42->hs_type = CS42L42_PLUG_CTIA;
			hs_det_sw = CS42L42_HSDET_SW_TYPE1;
			break;
		case CS42L42_HSDET_COMP_TYPE2:
			cs42l42->hs_type = CS42L42_PLUG_OMTP;
			hs_det_sw = CS42L42_HSDET_SW_TYPE2;
			break;
		/* Detect Type 3 and Type 4 Headsets as Headphones */
		default:
			cs42l42->hs_type = CS42L42_PLUG_HEADPHONE;
			hs_det_sw = CS42L42_HSDET_SW_TYPE3;
			break;
		}
	}

	/* Set Switches */
	regmap_write(cs42l42->regmap, CS42L42_HS_SWITCH_CTL, hs_det_sw);

	/* Set HSDET mode to Manual—Disabled */
	regmap_update_bits(cs42l42->regmap,
		CS42L42_HSDET_CTL2,
		CS42L42_HSDET_CTRL_MASK |
		CS42L42_HSDET_SET_MASK |
		CS42L42_HSBIAS_REF_MASK |
		CS42L42_HSDET_AUTO_TIME_MASK,
		(0 << CS42L42_HSDET_CTRL_SHIFT) |
		(0 << CS42L42_HSDET_SET_SHIFT) |
		(0 << CS42L42_HSBIAS_REF_SHIFT) |
		(0 << CS42L42_HSDET_AUTO_TIME_SHIFT));

	/* Configure HS DET comparator reference levels. */
	regmap_update_bits(cs42l42->regmap,
				CS42L42_HSDET_CTL1,
				CS42L42_HSDET_COMP1_LVL_MASK |
				CS42L42_HSDET_COMP2_LVL_MASK,
				(CS42L42_HSDET_COMP1_LVL_DEFAULT << CS42L42_HSDET_COMP1_LVL_SHIFT) |
				(CS42L42_HSDET_COMP2_LVL_DEFAULT << CS42L42_HSDET_COMP2_LVL_SHIFT));
}

static void cs42l42_manual_hs_type_detect(struct cs42l42_private *cs42l42)
{
	unsigned int hs_det_status;
	unsigned int hs_det_comp1;
	unsigned int hs_det_comp2;
	unsigned int hs_det_sw;

	/* Set hs detect to manual, active mode */
	regmap_update_bits(cs42l42->regmap,
		CS42L42_HSDET_CTL2,
		CS42L42_HSDET_CTRL_MASK |
		CS42L42_HSDET_SET_MASK |
		CS42L42_HSBIAS_REF_MASK |
		CS42L42_HSDET_AUTO_TIME_MASK,
		(1 << CS42L42_HSDET_CTRL_SHIFT) |
		(0 << CS42L42_HSDET_SET_SHIFT) |
		(0 << CS42L42_HSBIAS_REF_SHIFT) |
		(0 << CS42L42_HSDET_AUTO_TIME_SHIFT));

	/* Configure HS DET comparator reference levels. */
	regmap_update_bits(cs42l42->regmap,
				CS42L42_HSDET_CTL1,
				CS42L42_HSDET_COMP1_LVL_MASK |
				CS42L42_HSDET_COMP2_LVL_MASK,
				(CS42L42_HSDET_COMP1_LVL_VAL << CS42L42_HSDET_COMP1_LVL_SHIFT) |
				(CS42L42_HSDET_COMP2_LVL_VAL << CS42L42_HSDET_COMP2_LVL_SHIFT));

	/* Open the SW_HSB_HS3 switch and close SW_HSB_HS4 for a Type 1 headset. */
	regmap_write(cs42l42->regmap, CS42L42_HS_SWITCH_CTL, CS42L42_HSDET_SW_COMP1);

	msleep(100);

	regmap_read(cs42l42->regmap, CS42L42_HS_DET_STATUS, &hs_det_status);

	hs_det_comp1 = (hs_det_status & CS42L42_HSDET_COMP1_OUT_MASK) >>
			CS42L42_HSDET_COMP1_OUT_SHIFT;
	hs_det_comp2 = (hs_det_status & CS42L42_HSDET_COMP2_OUT_MASK) >>
			CS42L42_HSDET_COMP2_OUT_SHIFT;

	/* Close the SW_HSB_HS3 switch for a Type 2 headset. */
	regmap_write(cs42l42->regmap, CS42L42_HS_SWITCH_CTL, CS42L42_HSDET_SW_COMP2);

	msleep(100);

	regmap_read(cs42l42->regmap, CS42L42_HS_DET_STATUS, &hs_det_status);

	hs_det_comp1 |= ((hs_det_status & CS42L42_HSDET_COMP1_OUT_MASK) >>
			CS42L42_HSDET_COMP1_OUT_SHIFT) << 1;
	hs_det_comp2 |= ((hs_det_status & CS42L42_HSDET_COMP2_OUT_MASK) >>
			CS42L42_HSDET_COMP2_OUT_SHIFT) << 1;

	/* Use Comparator 1 with 1.25V Threshold. */
	switch (hs_det_comp1) {
	case CS42L42_HSDET_COMP_TYPE1:
		cs42l42->hs_type = CS42L42_PLUG_CTIA;
		hs_det_sw = CS42L42_HSDET_SW_TYPE1;
		break;
	case CS42L42_HSDET_COMP_TYPE2:
		cs42l42->hs_type = CS42L42_PLUG_OMTP;
		hs_det_sw = CS42L42_HSDET_SW_TYPE2;
		break;
	default:
		/* Fallback to Comparator 2 with 1.75V Threshold. */
		switch (hs_det_comp2) {
		case CS42L42_HSDET_COMP_TYPE1:
			cs42l42->hs_type = CS42L42_PLUG_CTIA;
			hs_det_sw = CS42L42_HSDET_SW_TYPE1;
			break;
		case CS42L42_HSDET_COMP_TYPE2:
			cs42l42->hs_type = CS42L42_PLUG_OMTP;
			hs_det_sw = CS42L42_HSDET_SW_TYPE2;
			break;
		case CS42L42_HSDET_COMP_TYPE3:
			cs42l42->hs_type = CS42L42_PLUG_HEADPHONE;
			hs_det_sw = CS42L42_HSDET_SW_TYPE3;
			break;
		default:
			cs42l42->hs_type = CS42L42_PLUG_INVALID;
			hs_det_sw = CS42L42_HSDET_SW_TYPE4;
			break;
		}
	}

	/* Set Switches */
	regmap_write(cs42l42->regmap, CS42L42_HS_SWITCH_CTL, hs_det_sw);

	/* Set HSDET mode to Manual—Disabled */
	regmap_update_bits(cs42l42->regmap,
		CS42L42_HSDET_CTL2,
		CS42L42_HSDET_CTRL_MASK |
		CS42L42_HSDET_SET_MASK |
		CS42L42_HSBIAS_REF_MASK |
		CS42L42_HSDET_AUTO_TIME_MASK,
		(0 << CS42L42_HSDET_CTRL_SHIFT) |
		(0 << CS42L42_HSDET_SET_SHIFT) |
		(0 << CS42L42_HSBIAS_REF_SHIFT) |
		(0 << CS42L42_HSDET_AUTO_TIME_SHIFT));

	/* Configure HS DET comparator reference levels. */
	regmap_update_bits(cs42l42->regmap,
				CS42L42_HSDET_CTL1,
				CS42L42_HSDET_COMP1_LVL_MASK |
				CS42L42_HSDET_COMP2_LVL_MASK,
				(CS42L42_HSDET_COMP1_LVL_DEFAULT << CS42L42_HSDET_COMP1_LVL_SHIFT) |
				(CS42L42_HSDET_COMP2_LVL_DEFAULT << CS42L42_HSDET_COMP2_LVL_SHIFT));
}

static void cs42l42_process_hs_type_detect(struct cs42l42_private *cs42l42)
{
	unsigned int hs_det_status;
	unsigned int int_status;

	/* Read and save the hs detection result */
	regmap_read(cs42l42->regmap, CS42L42_HS_DET_STATUS, &hs_det_status);

	/* Mask the auto detect interrupt */
	regmap_update_bits(cs42l42->regmap,
		CS42L42_CODEC_INT_MASK,
		CS42L42_PDN_DONE_MASK |
		CS42L42_HSDET_AUTO_DONE_MASK,
		(1 << CS42L42_PDN_DONE_SHIFT) |
		(1 << CS42L42_HSDET_AUTO_DONE_SHIFT));


	cs42l42->hs_type = (hs_det_status & CS42L42_HSDET_TYPE_MASK) >>
				CS42L42_HSDET_TYPE_SHIFT;

	/* Set hs detect to automatic, disabled mode */
	regmap_update_bits(cs42l42->regmap,
		CS42L42_HSDET_CTL2,
		CS42L42_HSDET_CTRL_MASK |
		CS42L42_HSDET_SET_MASK |
		CS42L42_HSBIAS_REF_MASK |
		CS42L42_HSDET_AUTO_TIME_MASK,
		(2 << CS42L42_HSDET_CTRL_SHIFT) |
		(2 << CS42L42_HSDET_SET_SHIFT) |
		(0 << CS42L42_HSBIAS_REF_SHIFT) |
		(3 << CS42L42_HSDET_AUTO_TIME_SHIFT));

	/* Run Manual detection if auto detect has not found a headset.
	 * We Re-Run with Manual Detection if the original detection was invalid or headphones,
	 * to ensure that a headset mic is detected in all cases.
	 */
	if (cs42l42->hs_type == CS42L42_PLUG_INVALID ||
		cs42l42->hs_type == CS42L42_PLUG_HEADPHONE) {
		dev_dbg(cs42l42->dev, "Running Manual Detection Fallback\n");
		cs42l42_manual_hs_type_detect(cs42l42);
	}

	/* Set up button detection */
	if ((cs42l42->hs_type == CS42L42_PLUG_CTIA) ||
	      (cs42l42->hs_type == CS42L42_PLUG_OMTP)) {
		/* Set auto HS bias settings to default */
		regmap_update_bits(cs42l42->regmap,
			CS42L42_HSBIAS_SC_AUTOCTL,
			CS42L42_HSBIAS_SENSE_EN_MASK |
			CS42L42_AUTO_HSBIAS_HIZ_MASK |
			CS42L42_TIP_SENSE_EN_MASK |
			CS42L42_HSBIAS_SENSE_TRIP_MASK,
			(0 << CS42L42_HSBIAS_SENSE_EN_SHIFT) |
			(0 << CS42L42_AUTO_HSBIAS_HIZ_SHIFT) |
			(0 << CS42L42_TIP_SENSE_EN_SHIFT) |
			(3 << CS42L42_HSBIAS_SENSE_TRIP_SHIFT));

		/* Set up hs detect level sensitivity */
		regmap_update_bits(cs42l42->regmap,
			CS42L42_MIC_DET_CTL1,
			CS42L42_LATCH_TO_VP_MASK |
			CS42L42_EVENT_STAT_SEL_MASK |
			CS42L42_HS_DET_LEVEL_MASK,
			(1 << CS42L42_LATCH_TO_VP_SHIFT) |
			(0 << CS42L42_EVENT_STAT_SEL_SHIFT) |
			(cs42l42->bias_thresholds[0] <<
			CS42L42_HS_DET_LEVEL_SHIFT));

		/* Set auto HS bias settings to default */
		regmap_update_bits(cs42l42->regmap,
			CS42L42_HSBIAS_SC_AUTOCTL,
			CS42L42_HSBIAS_SENSE_EN_MASK |
			CS42L42_AUTO_HSBIAS_HIZ_MASK |
			CS42L42_TIP_SENSE_EN_MASK |
			CS42L42_HSBIAS_SENSE_TRIP_MASK,
			(cs42l42->hs_bias_sense_en << CS42L42_HSBIAS_SENSE_EN_SHIFT) |
			(1 << CS42L42_AUTO_HSBIAS_HIZ_SHIFT) |
			(0 << CS42L42_TIP_SENSE_EN_SHIFT) |
			(3 << CS42L42_HSBIAS_SENSE_TRIP_SHIFT));

		/* Turn on level detect circuitry */
		regmap_update_bits(cs42l42->regmap,
			CS42L42_MISC_DET_CTL,
			CS42L42_HSBIAS_CTL_MASK |
			CS42L42_PDN_MIC_LVL_DET_MASK,
			(3 << CS42L42_HSBIAS_CTL_SHIFT) |
			(0 << CS42L42_PDN_MIC_LVL_DET_SHIFT));

		msleep(cs42l42->btn_det_init_dbnce);

		/* Clear any button interrupts before unmasking them */
		regmap_read(cs42l42->regmap, CS42L42_DET_INT_STATUS2,
			    &int_status);

		/* Unmask button detect interrupts */
		regmap_update_bits(cs42l42->regmap,
			CS42L42_DET_INT2_MASK,
			CS42L42_M_DETECT_TF_MASK |
			CS42L42_M_DETECT_FT_MASK |
			CS42L42_M_HSBIAS_HIZ_MASK |
			CS42L42_M_SHORT_RLS_MASK |
			CS42L42_M_SHORT_DET_MASK,
			(0 << CS42L42_M_DETECT_TF_SHIFT) |
			(0 << CS42L42_M_DETECT_FT_SHIFT) |
			(0 << CS42L42_M_HSBIAS_HIZ_SHIFT) |
			(1 << CS42L42_M_SHORT_RLS_SHIFT) |
			(1 << CS42L42_M_SHORT_DET_SHIFT));
	} else {
		/* Make sure button detect and HS bias circuits are off */
		regmap_update_bits(cs42l42->regmap,
			CS42L42_MISC_DET_CTL,
			CS42L42_HSBIAS_CTL_MASK |
			CS42L42_PDN_MIC_LVL_DET_MASK,
			(1 << CS42L42_HSBIAS_CTL_SHIFT) |
			(1 << CS42L42_PDN_MIC_LVL_DET_SHIFT));
	}

	regmap_update_bits(cs42l42->regmap,
				CS42L42_DAC_CTL2,
				CS42L42_HPOUT_PULLDOWN_MASK |
				CS42L42_HPOUT_LOAD_MASK |
				CS42L42_HPOUT_CLAMP_MASK |
				CS42L42_DAC_HPF_EN_MASK |
				CS42L42_DAC_MON_EN_MASK,
				(0 << CS42L42_HPOUT_PULLDOWN_SHIFT) |
				(0 << CS42L42_HPOUT_LOAD_SHIFT) |
				(0 << CS42L42_HPOUT_CLAMP_SHIFT) |
				(1 << CS42L42_DAC_HPF_EN_SHIFT) |
				(0 << CS42L42_DAC_MON_EN_SHIFT));

	/* Unmask tip sense interrupts */
	regmap_update_bits(cs42l42->regmap,
		CS42L42_TSRS_PLUG_INT_MASK,
		CS42L42_TS_PLUG_MASK |
		CS42L42_TS_UNPLUG_MASK,
		(0 << CS42L42_TS_PLUG_SHIFT) |
		(0 << CS42L42_TS_UNPLUG_SHIFT));
}

static void cs42l42_init_hs_type_detect(struct cs42l42_private *cs42l42)
{
	/* Mask tip sense interrupts */
	regmap_update_bits(cs42l42->regmap,
				CS42L42_TSRS_PLUG_INT_MASK,
				CS42L42_TS_PLUG_MASK |
				CS42L42_TS_UNPLUG_MASK,
				(1 << CS42L42_TS_PLUG_SHIFT) |
				(1 << CS42L42_TS_UNPLUG_SHIFT));

	/* Make sure button detect and HS bias circuits are off */
	regmap_update_bits(cs42l42->regmap,
				CS42L42_MISC_DET_CTL,
				CS42L42_HSBIAS_CTL_MASK |
				CS42L42_PDN_MIC_LVL_DET_MASK,
				(1 << CS42L42_HSBIAS_CTL_SHIFT) |
				(1 << CS42L42_PDN_MIC_LVL_DET_SHIFT));

	/* Set auto HS bias settings to default */
	regmap_update_bits(cs42l42->regmap,
				CS42L42_HSBIAS_SC_AUTOCTL,
				CS42L42_HSBIAS_SENSE_EN_MASK |
				CS42L42_AUTO_HSBIAS_HIZ_MASK |
				CS42L42_TIP_SENSE_EN_MASK |
				CS42L42_HSBIAS_SENSE_TRIP_MASK,
				(0 << CS42L42_HSBIAS_SENSE_EN_SHIFT) |
				(0 << CS42L42_AUTO_HSBIAS_HIZ_SHIFT) |
				(0 << CS42L42_TIP_SENSE_EN_SHIFT) |
				(3 << CS42L42_HSBIAS_SENSE_TRIP_SHIFT));

	/* Set hs detect to manual, disabled mode */
	regmap_update_bits(cs42l42->regmap,
				CS42L42_HSDET_CTL2,
				CS42L42_HSDET_CTRL_MASK |
				CS42L42_HSDET_SET_MASK |
				CS42L42_HSBIAS_REF_MASK |
				CS42L42_HSDET_AUTO_TIME_MASK,
				(0 << CS42L42_HSDET_CTRL_SHIFT) |
				(2 << CS42L42_HSDET_SET_SHIFT) |
				(0 << CS42L42_HSBIAS_REF_SHIFT) |
				(3 << CS42L42_HSDET_AUTO_TIME_SHIFT));

	regmap_update_bits(cs42l42->regmap,
				CS42L42_DAC_CTL2,
				CS42L42_HPOUT_PULLDOWN_MASK |
				CS42L42_HPOUT_LOAD_MASK |
				CS42L42_HPOUT_CLAMP_MASK |
				CS42L42_DAC_HPF_EN_MASK |
				CS42L42_DAC_MON_EN_MASK,
				(8 << CS42L42_HPOUT_PULLDOWN_SHIFT) |
				(0 << CS42L42_HPOUT_LOAD_SHIFT) |
				(1 << CS42L42_HPOUT_CLAMP_SHIFT) |
				(1 << CS42L42_DAC_HPF_EN_SHIFT) |
				(1 << CS42L42_DAC_MON_EN_SHIFT));

	/* Power up HS bias to 2.7V */
	regmap_update_bits(cs42l42->regmap,
				CS42L42_MISC_DET_CTL,
				CS42L42_HSBIAS_CTL_MASK |
				CS42L42_PDN_MIC_LVL_DET_MASK,
				(3 << CS42L42_HSBIAS_CTL_SHIFT) |
				(1 << CS42L42_PDN_MIC_LVL_DET_SHIFT));

	/* Wait for HS bias to ramp up */
	msleep(cs42l42->hs_bias_ramp_time);

	/* Unmask auto detect interrupt */
	regmap_update_bits(cs42l42->regmap,
				CS42L42_CODEC_INT_MASK,
				CS42L42_PDN_DONE_MASK |
				CS42L42_HSDET_AUTO_DONE_MASK,
				(1 << CS42L42_PDN_DONE_SHIFT) |
				(0 << CS42L42_HSDET_AUTO_DONE_SHIFT));

	/* Set hs detect to automatic, enabled mode */
	regmap_update_bits(cs42l42->regmap,
				CS42L42_HSDET_CTL2,
				CS42L42_HSDET_CTRL_MASK |
				CS42L42_HSDET_SET_MASK |
				CS42L42_HSBIAS_REF_MASK |
				CS42L42_HSDET_AUTO_TIME_MASK,
				(3 << CS42L42_HSDET_CTRL_SHIFT) |
				(2 << CS42L42_HSDET_SET_SHIFT) |
				(0 << CS42L42_HSBIAS_REF_SHIFT) |
				(3 << CS42L42_HSDET_AUTO_TIME_SHIFT));
}

static void cs42l42_cancel_hs_type_detect(struct cs42l42_private *cs42l42)
{
	/* Mask button detect interrupts */
	regmap_update_bits(cs42l42->regmap,
		CS42L42_DET_INT2_MASK,
		CS42L42_M_DETECT_TF_MASK |
		CS42L42_M_DETECT_FT_MASK |
		CS42L42_M_HSBIAS_HIZ_MASK |
		CS42L42_M_SHORT_RLS_MASK |
		CS42L42_M_SHORT_DET_MASK,
		(1 << CS42L42_M_DETECT_TF_SHIFT) |
		(1 << CS42L42_M_DETECT_FT_SHIFT) |
		(1 << CS42L42_M_HSBIAS_HIZ_SHIFT) |
		(1 << CS42L42_M_SHORT_RLS_SHIFT) |
		(1 << CS42L42_M_SHORT_DET_SHIFT));

	/* Ground HS bias */
	regmap_update_bits(cs42l42->regmap,
				CS42L42_MISC_DET_CTL,
				CS42L42_HSBIAS_CTL_MASK |
				CS42L42_PDN_MIC_LVL_DET_MASK,
				(1 << CS42L42_HSBIAS_CTL_SHIFT) |
				(1 << CS42L42_PDN_MIC_LVL_DET_SHIFT));

	/* Set auto HS bias settings to default */
	regmap_update_bits(cs42l42->regmap,
				CS42L42_HSBIAS_SC_AUTOCTL,
				CS42L42_HSBIAS_SENSE_EN_MASK |
				CS42L42_AUTO_HSBIAS_HIZ_MASK |
				CS42L42_TIP_SENSE_EN_MASK |
				CS42L42_HSBIAS_SENSE_TRIP_MASK,
				(0 << CS42L42_HSBIAS_SENSE_EN_SHIFT) |
				(0 << CS42L42_AUTO_HSBIAS_HIZ_SHIFT) |
				(0 << CS42L42_TIP_SENSE_EN_SHIFT) |
				(3 << CS42L42_HSBIAS_SENSE_TRIP_SHIFT));

	/* Set hs detect to manual, disabled mode */
	regmap_update_bits(cs42l42->regmap,
				CS42L42_HSDET_CTL2,
				CS42L42_HSDET_CTRL_MASK |
				CS42L42_HSDET_SET_MASK |
				CS42L42_HSBIAS_REF_MASK |
				CS42L42_HSDET_AUTO_TIME_MASK,
				(0 << CS42L42_HSDET_CTRL_SHIFT) |
				(2 << CS42L42_HSDET_SET_SHIFT) |
				(0 << CS42L42_HSBIAS_REF_SHIFT) |
				(3 << CS42L42_HSDET_AUTO_TIME_SHIFT));
}

static int cs42l42_handle_button_press(struct cs42l42_private *cs42l42)
{
	int bias_level;
	unsigned int detect_status;

	/* Mask button detect interrupts */
	regmap_update_bits(cs42l42->regmap,
		CS42L42_DET_INT2_MASK,
		CS42L42_M_DETECT_TF_MASK |
		CS42L42_M_DETECT_FT_MASK |
		CS42L42_M_HSBIAS_HIZ_MASK |
		CS42L42_M_SHORT_RLS_MASK |
		CS42L42_M_SHORT_DET_MASK,
		(1 << CS42L42_M_DETECT_TF_SHIFT) |
		(1 << CS42L42_M_DETECT_FT_SHIFT) |
		(1 << CS42L42_M_HSBIAS_HIZ_SHIFT) |
		(1 << CS42L42_M_SHORT_RLS_SHIFT) |
		(1 << CS42L42_M_SHORT_DET_SHIFT));

	usleep_range(cs42l42->btn_det_event_dbnce * 1000,
		     cs42l42->btn_det_event_dbnce * 2000);

	/* Test all 4 level detect biases */
	bias_level = 1;
	do {
		/* Adjust button detect level sensitivity */
		regmap_update_bits(cs42l42->regmap,
			CS42L42_MIC_DET_CTL1,
			CS42L42_LATCH_TO_VP_MASK |
			CS42L42_EVENT_STAT_SEL_MASK |
			CS42L42_HS_DET_LEVEL_MASK,
			(1 << CS42L42_LATCH_TO_VP_SHIFT) |
			(0 << CS42L42_EVENT_STAT_SEL_SHIFT) |
			(cs42l42->bias_thresholds[bias_level] <<
			CS42L42_HS_DET_LEVEL_SHIFT));

		regmap_read(cs42l42->regmap, CS42L42_DET_STATUS2,
				&detect_status);
	} while ((detect_status & CS42L42_HS_TRUE_MASK) &&
		(++bias_level < CS42L42_NUM_BIASES));

	switch (bias_level) {
	case 1: /* Function C button press */
		bias_level = SND_JACK_BTN_2;
		dev_dbg(cs42l42->dev, "Function C button press\n");
		break;
	case 2: /* Function B button press */
		bias_level = SND_JACK_BTN_1;
		dev_dbg(cs42l42->dev, "Function B button press\n");
		break;
	case 3: /* Function D button press */
		bias_level = SND_JACK_BTN_3;
		dev_dbg(cs42l42->dev, "Function D button press\n");
		break;
	case 4: /* Function A button press */
		bias_level = SND_JACK_BTN_0;
		dev_dbg(cs42l42->dev, "Function A button press\n");
		break;
	default:
		bias_level = 0;
		break;
	}

	/* Set button detect level sensitivity back to default */
	regmap_update_bits(cs42l42->regmap,
		CS42L42_MIC_DET_CTL1,
		CS42L42_LATCH_TO_VP_MASK |
		CS42L42_EVENT_STAT_SEL_MASK |
		CS42L42_HS_DET_LEVEL_MASK,
		(1 << CS42L42_LATCH_TO_VP_SHIFT) |
		(0 << CS42L42_EVENT_STAT_SEL_SHIFT) |
		(cs42l42->bias_thresholds[0] << CS42L42_HS_DET_LEVEL_SHIFT));

	/* Clear any button interrupts before unmasking them */
	regmap_read(cs42l42->regmap, CS42L42_DET_INT_STATUS2,
		    &detect_status);

	/* Unmask button detect interrupts */
	regmap_update_bits(cs42l42->regmap,
		CS42L42_DET_INT2_MASK,
		CS42L42_M_DETECT_TF_MASK |
		CS42L42_M_DETECT_FT_MASK |
		CS42L42_M_HSBIAS_HIZ_MASK |
		CS42L42_M_SHORT_RLS_MASK |
		CS42L42_M_SHORT_DET_MASK,
		(0 << CS42L42_M_DETECT_TF_SHIFT) |
		(0 << CS42L42_M_DETECT_FT_SHIFT) |
		(0 << CS42L42_M_HSBIAS_HIZ_SHIFT) |
		(1 << CS42L42_M_SHORT_RLS_SHIFT) |
		(1 << CS42L42_M_SHORT_DET_SHIFT));

	return bias_level;
}

struct cs42l42_irq_params {
	u16 status_addr;
	u16 mask_addr;
	u8 mask;
};

static const struct cs42l42_irq_params irq_params_table[] = {
	{CS42L42_ADC_OVFL_STATUS, CS42L42_ADC_OVFL_INT_MASK,
		CS42L42_ADC_OVFL_VAL_MASK},
	{CS42L42_MIXER_STATUS, CS42L42_MIXER_INT_MASK,
		CS42L42_MIXER_VAL_MASK},
	{CS42L42_SRC_STATUS, CS42L42_SRC_INT_MASK,
		CS42L42_SRC_VAL_MASK},
	{CS42L42_ASP_RX_STATUS, CS42L42_ASP_RX_INT_MASK,
		CS42L42_ASP_RX_VAL_MASK},
	{CS42L42_ASP_TX_STATUS, CS42L42_ASP_TX_INT_MASK,
		CS42L42_ASP_TX_VAL_MASK},
	{CS42L42_CODEC_STATUS, CS42L42_CODEC_INT_MASK,
		CS42L42_CODEC_VAL_MASK},
	{CS42L42_DET_INT_STATUS1, CS42L42_DET_INT1_MASK,
		CS42L42_DET_INT_VAL1_MASK},
	{CS42L42_DET_INT_STATUS2, CS42L42_DET_INT2_MASK,
		CS42L42_DET_INT_VAL2_MASK},
	{CS42L42_SRCPL_INT_STATUS, CS42L42_SRCPL_INT_MASK,
		CS42L42_SRCPL_VAL_MASK},
	{CS42L42_VPMON_STATUS, CS42L42_VPMON_INT_MASK,
		CS42L42_VPMON_VAL_MASK},
	{CS42L42_PLL_LOCK_STATUS, CS42L42_PLL_LOCK_INT_MASK,
		CS42L42_PLL_LOCK_VAL_MASK},
	{CS42L42_TSRS_PLUG_STATUS, CS42L42_TSRS_PLUG_INT_MASK,
		CS42L42_TSRS_PLUG_VAL_MASK}
};

irqreturn_t cs42l42_irq_thread(int irq, void *data)
{
	struct cs42l42_private *cs42l42 = (struct cs42l42_private *)data;
	unsigned int stickies[12];
	unsigned int masks[12];
	unsigned int current_plug_status;
	unsigned int current_button_status;
	unsigned int i;

<<<<<<< HEAD
	mutex_lock(&cs42l42->irq_lock);
	if (cs42l42->suspended) {
		mutex_unlock(&cs42l42->irq_lock);
=======
	pm_runtime_get_sync(cs42l42->dev);
	mutex_lock(&cs42l42->irq_lock);
	if (cs42l42->suspended || !cs42l42->init_done) {
		mutex_unlock(&cs42l42->irq_lock);
		pm_runtime_put_autosuspend(cs42l42->dev);
>>>>>>> eb3cdb58
		return IRQ_NONE;
	}

	/* Read sticky registers to clear interurpt */
	for (i = 0; i < ARRAY_SIZE(stickies); i++) {
		regmap_read(cs42l42->regmap, irq_params_table[i].status_addr,
				&(stickies[i]));
		regmap_read(cs42l42->regmap, irq_params_table[i].mask_addr,
				&(masks[i]));
		stickies[i] = stickies[i] & (~masks[i]) &
				irq_params_table[i].mask;
	}

	/* Read tip sense status before handling type detect */
	current_plug_status = (stickies[11] &
		(CS42L42_TS_PLUG_MASK | CS42L42_TS_UNPLUG_MASK)) >>
		CS42L42_TS_PLUG_SHIFT;

	/* Read button sense status */
	current_button_status = stickies[7] &
		(CS42L42_M_DETECT_TF_MASK |
		CS42L42_M_DETECT_FT_MASK |
		CS42L42_M_HSBIAS_HIZ_MASK);

	/*
	 * Check auto-detect status. Don't assume a previous unplug event has
	 * cleared the flags. If the jack is unplugged and plugged during
	 * system suspend there won't have been an unplug event.
	 */
	if ((~masks[5]) & irq_params_table[5].mask) {
		if (stickies[5] & CS42L42_HSDET_AUTO_DONE_MASK) {
			cs42l42_process_hs_type_detect(cs42l42);
			switch (cs42l42->hs_type) {
			case CS42L42_PLUG_CTIA:
			case CS42L42_PLUG_OMTP:
				snd_soc_jack_report(cs42l42->jack, SND_JACK_HEADSET,
						    SND_JACK_HEADSET |
						    SND_JACK_BTN_0 | SND_JACK_BTN_1 |
						    SND_JACK_BTN_2 | SND_JACK_BTN_3);
				break;
			case CS42L42_PLUG_HEADPHONE:
				snd_soc_jack_report(cs42l42->jack, SND_JACK_HEADPHONE,
						    SND_JACK_HEADSET |
						    SND_JACK_BTN_0 | SND_JACK_BTN_1 |
						    SND_JACK_BTN_2 | SND_JACK_BTN_3);
				break;
			default:
				break;
			}
			dev_dbg(cs42l42->dev, "Auto detect done (%d)\n", cs42l42->hs_type);
		}
	}

	/* Check tip sense status */
	if ((~masks[11]) & irq_params_table[11].mask) {
		switch (current_plug_status) {
		case CS42L42_TS_PLUG:
			if (cs42l42->plug_state != CS42L42_TS_PLUG) {
				cs42l42->plug_state = CS42L42_TS_PLUG;
				cs42l42_init_hs_type_detect(cs42l42);
			}
			break;

		case CS42L42_TS_UNPLUG:
			if (cs42l42->plug_state != CS42L42_TS_UNPLUG) {
				cs42l42->plug_state = CS42L42_TS_UNPLUG;
				cs42l42_cancel_hs_type_detect(cs42l42);

				snd_soc_jack_report(cs42l42->jack, 0,
						    SND_JACK_HEADSET |
						    SND_JACK_BTN_0 | SND_JACK_BTN_1 |
						    SND_JACK_BTN_2 | SND_JACK_BTN_3);

				dev_dbg(cs42l42->dev, "Unplug event\n");
			}
			break;

		default:
			cs42l42->plug_state = CS42L42_TS_TRANS;
		}
	}

	/* Check button detect status */
	if (cs42l42->plug_state == CS42L42_TS_PLUG && ((~masks[7]) & irq_params_table[7].mask)) {
		if (!(current_button_status &
			CS42L42_M_HSBIAS_HIZ_MASK)) {

			if (current_button_status & CS42L42_M_DETECT_TF_MASK) {
				dev_dbg(cs42l42->dev, "Button released\n");
				snd_soc_jack_report(cs42l42->jack, 0,
						    SND_JACK_BTN_0 | SND_JACK_BTN_1 |
						    SND_JACK_BTN_2 | SND_JACK_BTN_3);
			} else if (current_button_status & CS42L42_M_DETECT_FT_MASK) {
				snd_soc_jack_report(cs42l42->jack,
						    cs42l42_handle_button_press(cs42l42),
						    SND_JACK_BTN_0 | SND_JACK_BTN_1 |
						    SND_JACK_BTN_2 | SND_JACK_BTN_3);
			}
		}
	}

	mutex_unlock(&cs42l42->irq_lock);
<<<<<<< HEAD
=======
	pm_runtime_mark_last_busy(cs42l42->dev);
	pm_runtime_put_autosuspend(cs42l42->dev);
>>>>>>> eb3cdb58

	return IRQ_HANDLED;
}
EXPORT_SYMBOL_NS_GPL(cs42l42_irq_thread, SND_SOC_CS42L42_CORE);

static void cs42l42_set_interrupt_masks(struct cs42l42_private *cs42l42)
{
	regmap_update_bits(cs42l42->regmap, CS42L42_ADC_OVFL_INT_MASK,
			CS42L42_ADC_OVFL_MASK,
			(1 << CS42L42_ADC_OVFL_SHIFT));

	regmap_update_bits(cs42l42->regmap, CS42L42_MIXER_INT_MASK,
			CS42L42_MIX_CHB_OVFL_MASK |
			CS42L42_MIX_CHA_OVFL_MASK |
			CS42L42_EQ_OVFL_MASK |
			CS42L42_EQ_BIQUAD_OVFL_MASK,
			(1 << CS42L42_MIX_CHB_OVFL_SHIFT) |
			(1 << CS42L42_MIX_CHA_OVFL_SHIFT) |
			(1 << CS42L42_EQ_OVFL_SHIFT) |
			(1 << CS42L42_EQ_BIQUAD_OVFL_SHIFT));

	regmap_update_bits(cs42l42->regmap, CS42L42_SRC_INT_MASK,
			CS42L42_SRC_ILK_MASK |
			CS42L42_SRC_OLK_MASK |
			CS42L42_SRC_IUNLK_MASK |
			CS42L42_SRC_OUNLK_MASK,
			(1 << CS42L42_SRC_ILK_SHIFT) |
			(1 << CS42L42_SRC_OLK_SHIFT) |
			(1 << CS42L42_SRC_IUNLK_SHIFT) |
			(1 << CS42L42_SRC_OUNLK_SHIFT));

	regmap_update_bits(cs42l42->regmap, CS42L42_ASP_RX_INT_MASK,
			CS42L42_ASPRX_NOLRCK_MASK |
			CS42L42_ASPRX_EARLY_MASK |
			CS42L42_ASPRX_LATE_MASK |
			CS42L42_ASPRX_ERROR_MASK |
			CS42L42_ASPRX_OVLD_MASK,
			(1 << CS42L42_ASPRX_NOLRCK_SHIFT) |
			(1 << CS42L42_ASPRX_EARLY_SHIFT) |
			(1 << CS42L42_ASPRX_LATE_SHIFT) |
			(1 << CS42L42_ASPRX_ERROR_SHIFT) |
			(1 << CS42L42_ASPRX_OVLD_SHIFT));

	regmap_update_bits(cs42l42->regmap, CS42L42_ASP_TX_INT_MASK,
			CS42L42_ASPTX_NOLRCK_MASK |
			CS42L42_ASPTX_EARLY_MASK |
			CS42L42_ASPTX_LATE_MASK |
			CS42L42_ASPTX_SMERROR_MASK,
			(1 << CS42L42_ASPTX_NOLRCK_SHIFT) |
			(1 << CS42L42_ASPTX_EARLY_SHIFT) |
			(1 << CS42L42_ASPTX_LATE_SHIFT) |
			(1 << CS42L42_ASPTX_SMERROR_SHIFT));

	regmap_update_bits(cs42l42->regmap, CS42L42_CODEC_INT_MASK,
			CS42L42_PDN_DONE_MASK |
			CS42L42_HSDET_AUTO_DONE_MASK,
			(1 << CS42L42_PDN_DONE_SHIFT) |
			(1 << CS42L42_HSDET_AUTO_DONE_SHIFT));

	regmap_update_bits(cs42l42->regmap, CS42L42_SRCPL_INT_MASK,
			CS42L42_SRCPL_ADC_LK_MASK |
			CS42L42_SRCPL_DAC_LK_MASK |
			CS42L42_SRCPL_ADC_UNLK_MASK |
			CS42L42_SRCPL_DAC_UNLK_MASK,
			(1 << CS42L42_SRCPL_ADC_LK_SHIFT) |
			(1 << CS42L42_SRCPL_DAC_LK_SHIFT) |
			(1 << CS42L42_SRCPL_ADC_UNLK_SHIFT) |
			(1 << CS42L42_SRCPL_DAC_UNLK_SHIFT));

	regmap_update_bits(cs42l42->regmap, CS42L42_DET_INT1_MASK,
			CS42L42_TIP_SENSE_UNPLUG_MASK |
			CS42L42_TIP_SENSE_PLUG_MASK |
			CS42L42_HSBIAS_SENSE_MASK,
			(1 << CS42L42_TIP_SENSE_UNPLUG_SHIFT) |
			(1 << CS42L42_TIP_SENSE_PLUG_SHIFT) |
			(1 << CS42L42_HSBIAS_SENSE_SHIFT));

	regmap_update_bits(cs42l42->regmap, CS42L42_DET_INT2_MASK,
			CS42L42_M_DETECT_TF_MASK |
			CS42L42_M_DETECT_FT_MASK |
			CS42L42_M_HSBIAS_HIZ_MASK |
			CS42L42_M_SHORT_RLS_MASK |
			CS42L42_M_SHORT_DET_MASK,
			(1 << CS42L42_M_DETECT_TF_SHIFT) |
			(1 << CS42L42_M_DETECT_FT_SHIFT) |
			(1 << CS42L42_M_HSBIAS_HIZ_SHIFT) |
			(1 << CS42L42_M_SHORT_RLS_SHIFT) |
			(1 << CS42L42_M_SHORT_DET_SHIFT));

	regmap_update_bits(cs42l42->regmap, CS42L42_VPMON_INT_MASK,
			CS42L42_VPMON_MASK,
			(1 << CS42L42_VPMON_SHIFT));

	regmap_update_bits(cs42l42->regmap, CS42L42_PLL_LOCK_INT_MASK,
			CS42L42_PLL_LOCK_MASK,
			(1 << CS42L42_PLL_LOCK_SHIFT));

	regmap_update_bits(cs42l42->regmap, CS42L42_TSRS_PLUG_INT_MASK,
			CS42L42_RS_PLUG_MASK |
			CS42L42_RS_UNPLUG_MASK |
			CS42L42_TS_PLUG_MASK |
			CS42L42_TS_UNPLUG_MASK,
			(1 << CS42L42_RS_PLUG_SHIFT) |
			(1 << CS42L42_RS_UNPLUG_SHIFT) |
			(0 << CS42L42_TS_PLUG_SHIFT) |
			(0 << CS42L42_TS_UNPLUG_SHIFT));
}

static void cs42l42_setup_hs_type_detect(struct cs42l42_private *cs42l42)
{
	unsigned int reg;

	cs42l42->hs_type = CS42L42_PLUG_INVALID;

	/*
	 * DETECT_MODE must always be 0 with ADC and HP both off otherwise the
	 * FILT+ supply will not charge properly.
	 */
	regmap_update_bits(cs42l42->regmap, CS42L42_MISC_DET_CTL,
			   CS42L42_DETECT_MODE_MASK, 0);

	/* Latch analog controls to VP power domain */
	regmap_update_bits(cs42l42->regmap, CS42L42_MIC_DET_CTL1,
			CS42L42_LATCH_TO_VP_MASK |
			CS42L42_EVENT_STAT_SEL_MASK |
			CS42L42_HS_DET_LEVEL_MASK,
			(1 << CS42L42_LATCH_TO_VP_SHIFT) |
			(0 << CS42L42_EVENT_STAT_SEL_SHIFT) |
			(cs42l42->bias_thresholds[0] <<
			CS42L42_HS_DET_LEVEL_SHIFT));

	/* Remove ground noise-suppression clamps */
	regmap_update_bits(cs42l42->regmap,
			CS42L42_HS_CLAMP_DISABLE,
			CS42L42_HS_CLAMP_DISABLE_MASK,
			(1 << CS42L42_HS_CLAMP_DISABLE_SHIFT));

	/* Enable the tip sense circuit */
	regmap_update_bits(cs42l42->regmap, CS42L42_TSENSE_CTL,
			   CS42L42_TS_INV_MASK, CS42L42_TS_INV_MASK);

	regmap_update_bits(cs42l42->regmap, CS42L42_TIPSENSE_CTL,
			CS42L42_TIP_SENSE_CTRL_MASK |
			CS42L42_TIP_SENSE_INV_MASK |
			CS42L42_TIP_SENSE_DEBOUNCE_MASK,
			(3 << CS42L42_TIP_SENSE_CTRL_SHIFT) |
			(!cs42l42->ts_inv << CS42L42_TIP_SENSE_INV_SHIFT) |
			(2 << CS42L42_TIP_SENSE_DEBOUNCE_SHIFT));

	/* Save the initial status of the tip sense */
	regmap_read(cs42l42->regmap,
			  CS42L42_TSRS_PLUG_STATUS,
			  &reg);
	cs42l42->plug_state = (((char) reg) &
		      (CS42L42_TS_PLUG_MASK | CS42L42_TS_UNPLUG_MASK)) >>
		      CS42L42_TS_PLUG_SHIFT;
}

static const unsigned int threshold_defaults[] = {
	CS42L42_HS_DET_LEVEL_15,
	CS42L42_HS_DET_LEVEL_8,
	CS42L42_HS_DET_LEVEL_4,
	CS42L42_HS_DET_LEVEL_1
};

static int cs42l42_handle_device_data(struct device *dev,
					struct cs42l42_private *cs42l42)
{
	unsigned int val;
	u32 thresholds[CS42L42_NUM_BIASES];
	int ret;
	int i;

	ret = device_property_read_u32(dev, "cirrus,ts-inv", &val);
	if (!ret) {
		switch (val) {
		case CS42L42_TS_INV_EN:
		case CS42L42_TS_INV_DIS:
			cs42l42->ts_inv = val;
			break;
		default:
			dev_err(dev,
				"Wrong cirrus,ts-inv DT value %d\n",
				val);
			cs42l42->ts_inv = CS42L42_TS_INV_DIS;
		}
	} else {
		cs42l42->ts_inv = CS42L42_TS_INV_DIS;
	}

	ret = device_property_read_u32(dev, "cirrus,ts-dbnc-rise", &val);
	if (!ret) {
		switch (val) {
		case CS42L42_TS_DBNCE_0:
		case CS42L42_TS_DBNCE_125:
		case CS42L42_TS_DBNCE_250:
		case CS42L42_TS_DBNCE_500:
		case CS42L42_TS_DBNCE_750:
		case CS42L42_TS_DBNCE_1000:
		case CS42L42_TS_DBNCE_1250:
		case CS42L42_TS_DBNCE_1500:
			cs42l42->ts_dbnc_rise = val;
			break;
		default:
			dev_err(dev,
				"Wrong cirrus,ts-dbnc-rise DT value %d\n",
				val);
			cs42l42->ts_dbnc_rise = CS42L42_TS_DBNCE_1000;
		}
	} else {
		cs42l42->ts_dbnc_rise = CS42L42_TS_DBNCE_1000;
	}

	regmap_update_bits(cs42l42->regmap, CS42L42_TSENSE_CTL,
			CS42L42_TS_RISE_DBNCE_TIME_MASK,
			(cs42l42->ts_dbnc_rise <<
			CS42L42_TS_RISE_DBNCE_TIME_SHIFT));

	ret = device_property_read_u32(dev, "cirrus,ts-dbnc-fall", &val);
	if (!ret) {
		switch (val) {
		case CS42L42_TS_DBNCE_0:
		case CS42L42_TS_DBNCE_125:
		case CS42L42_TS_DBNCE_250:
		case CS42L42_TS_DBNCE_500:
		case CS42L42_TS_DBNCE_750:
		case CS42L42_TS_DBNCE_1000:
		case CS42L42_TS_DBNCE_1250:
		case CS42L42_TS_DBNCE_1500:
			cs42l42->ts_dbnc_fall = val;
			break;
		default:
			dev_err(dev,
				"Wrong cirrus,ts-dbnc-fall DT value %d\n",
				val);
			cs42l42->ts_dbnc_fall = CS42L42_TS_DBNCE_0;
		}
	} else {
		cs42l42->ts_dbnc_fall = CS42L42_TS_DBNCE_0;
	}

	regmap_update_bits(cs42l42->regmap, CS42L42_TSENSE_CTL,
			CS42L42_TS_FALL_DBNCE_TIME_MASK,
			(cs42l42->ts_dbnc_fall <<
			CS42L42_TS_FALL_DBNCE_TIME_SHIFT));

	ret = device_property_read_u32(dev, "cirrus,btn-det-init-dbnce", &val);
	if (!ret) {
		if (val <= CS42L42_BTN_DET_INIT_DBNCE_MAX)
			cs42l42->btn_det_init_dbnce = val;
		else {
			dev_err(dev,
				"Wrong cirrus,btn-det-init-dbnce DT value %d\n",
				val);
			cs42l42->btn_det_init_dbnce =
				CS42L42_BTN_DET_INIT_DBNCE_DEFAULT;
		}
	} else {
		cs42l42->btn_det_init_dbnce =
			CS42L42_BTN_DET_INIT_DBNCE_DEFAULT;
	}

	ret = device_property_read_u32(dev, "cirrus,btn-det-event-dbnce", &val);
	if (!ret) {
		if (val <= CS42L42_BTN_DET_EVENT_DBNCE_MAX)
			cs42l42->btn_det_event_dbnce = val;
		else {
			dev_err(dev,
				"Wrong cirrus,btn-det-event-dbnce DT value %d\n", val);
			cs42l42->btn_det_event_dbnce =
				CS42L42_BTN_DET_EVENT_DBNCE_DEFAULT;
		}
	} else {
		cs42l42->btn_det_event_dbnce =
			CS42L42_BTN_DET_EVENT_DBNCE_DEFAULT;
	}

	ret = device_property_read_u32_array(dev, "cirrus,bias-lvls",
					     thresholds, ARRAY_SIZE(thresholds));
	if (!ret) {
		for (i = 0; i < CS42L42_NUM_BIASES; i++) {
			if (thresholds[i] <= CS42L42_HS_DET_LEVEL_MAX)
				cs42l42->bias_thresholds[i] = thresholds[i];
			else {
				dev_err(dev,
					"Wrong cirrus,bias-lvls[%d] DT value %d\n", i,
					thresholds[i]);
				cs42l42->bias_thresholds[i] = threshold_defaults[i];
			}
		}
	} else {
		for (i = 0; i < CS42L42_NUM_BIASES; i++)
			cs42l42->bias_thresholds[i] = threshold_defaults[i];
	}

	ret = device_property_read_u32(dev, "cirrus,hs-bias-ramp-rate", &val);
	if (!ret) {
		switch (val) {
		case CS42L42_HSBIAS_RAMP_FAST_RISE_SLOW_FALL:
			cs42l42->hs_bias_ramp_rate = val;
			cs42l42->hs_bias_ramp_time = CS42L42_HSBIAS_RAMP_TIME0;
			break;
		case CS42L42_HSBIAS_RAMP_FAST:
			cs42l42->hs_bias_ramp_rate = val;
			cs42l42->hs_bias_ramp_time = CS42L42_HSBIAS_RAMP_TIME1;
			break;
		case CS42L42_HSBIAS_RAMP_SLOW:
			cs42l42->hs_bias_ramp_rate = val;
			cs42l42->hs_bias_ramp_time = CS42L42_HSBIAS_RAMP_TIME2;
			break;
		case CS42L42_HSBIAS_RAMP_SLOWEST:
			cs42l42->hs_bias_ramp_rate = val;
			cs42l42->hs_bias_ramp_time = CS42L42_HSBIAS_RAMP_TIME3;
			break;
		default:
			dev_err(dev,
				"Wrong cirrus,hs-bias-ramp-rate DT value %d\n",
				val);
			cs42l42->hs_bias_ramp_rate = CS42L42_HSBIAS_RAMP_SLOW;
			cs42l42->hs_bias_ramp_time = CS42L42_HSBIAS_RAMP_TIME2;
		}
	} else {
		cs42l42->hs_bias_ramp_rate = CS42L42_HSBIAS_RAMP_SLOW;
		cs42l42->hs_bias_ramp_time = CS42L42_HSBIAS_RAMP_TIME2;
	}

	regmap_update_bits(cs42l42->regmap, CS42L42_HS_BIAS_CTL,
			CS42L42_HSBIAS_RAMP_MASK,
			(cs42l42->hs_bias_ramp_rate <<
			CS42L42_HSBIAS_RAMP_SHIFT));

	if (device_property_read_bool(dev, "cirrus,hs-bias-sense-disable"))
		cs42l42->hs_bias_sense_en = 0;
	else
		cs42l42->hs_bias_sense_en = 1;

	return 0;
}

/* Datasheet suspend sequence */
static const struct reg_sequence __maybe_unused cs42l42_shutdown_seq[] = {
	REG_SEQ0(CS42L42_MIC_DET_CTL1,		0x9F),
	REG_SEQ0(CS42L42_ADC_OVFL_INT_MASK,	0x01),
	REG_SEQ0(CS42L42_MIXER_INT_MASK,	0x0F),
	REG_SEQ0(CS42L42_SRC_INT_MASK,		0x0F),
	REG_SEQ0(CS42L42_ASP_RX_INT_MASK,	0x1F),
	REG_SEQ0(CS42L42_ASP_TX_INT_MASK,	0x0F),
	REG_SEQ0(CS42L42_CODEC_INT_MASK,	0x03),
	REG_SEQ0(CS42L42_SRCPL_INT_MASK,	0x7F),
	REG_SEQ0(CS42L42_VPMON_INT_MASK,	0x01),
	REG_SEQ0(CS42L42_PLL_LOCK_INT_MASK,	0x01),
	REG_SEQ0(CS42L42_TSRS_PLUG_INT_MASK,	0x0F),
	REG_SEQ0(CS42L42_WAKE_CTL,		0xE1),
	REG_SEQ0(CS42L42_DET_INT1_MASK,		0xE0),
	REG_SEQ0(CS42L42_DET_INT2_MASK,		0xFF),
	REG_SEQ0(CS42L42_MIXER_CHA_VOL,		0x3F),
	REG_SEQ0(CS42L42_MIXER_ADC_VOL,		0x3F),
	REG_SEQ0(CS42L42_MIXER_CHB_VOL,		0x3F),
	REG_SEQ0(CS42L42_HP_CTL,		0x0F),
	REG_SEQ0(CS42L42_ASP_RX_DAI0_EN,	0x00),
	REG_SEQ0(CS42L42_ASP_CLK_CFG,		0x00),
	REG_SEQ0(CS42L42_HSDET_CTL2,		0x00),
	REG_SEQ0(CS42L42_PWR_CTL1,		0xFE),
	REG_SEQ0(CS42L42_PWR_CTL2,		0x8C),
	REG_SEQ0(CS42L42_DAC_CTL2,		0x02),
	REG_SEQ0(CS42L42_HS_CLAMP_DISABLE,	0x00),
	REG_SEQ0(CS42L42_MISC_DET_CTL,		0x03),
	REG_SEQ0(CS42L42_TIPSENSE_CTL,		0x02),
	REG_SEQ0(CS42L42_HSBIAS_SC_AUTOCTL,	0x03),
	REG_SEQ0(CS42L42_PWR_CTL1,		0xFF)
};

<<<<<<< HEAD
static int __maybe_unused cs42l42_suspend(struct device *dev)
{
	struct cs42l42_private *cs42l42 = dev_get_drvdata(dev);
	unsigned int reg;
	u8 save_regs[ARRAY_SIZE(cs42l42_shutdown_seq)];
	int i, ret;

	/*
	 * Wait for threaded irq handler to be idle and stop it processing
	 * future interrupts. This ensures a safe disable if the interrupt
	 * is shared.
	 */
	mutex_lock(&cs42l42->irq_lock);
	cs42l42->suspended = true;

	/* Save register values that will be overwritten by shutdown sequence */
	for (i = 0; i < ARRAY_SIZE(cs42l42_shutdown_seq); ++i) {
		regmap_read(cs42l42->regmap, cs42l42_shutdown_seq[i].reg, &reg);
		save_regs[i] = (u8)reg;
	}

	/* Shutdown codec */
	regmap_multi_reg_write(cs42l42->regmap,
			       cs42l42_shutdown_seq,
			       ARRAY_SIZE(cs42l42_shutdown_seq));

	/* All interrupt sources are now disabled */
	mutex_unlock(&cs42l42->irq_lock);

	/* Wait for power-down complete */
	msleep(CS42L42_PDN_DONE_TIME_MS);
	ret = regmap_read_poll_timeout(cs42l42->regmap,
				       CS42L42_CODEC_STATUS, reg,
				       (reg & CS42L42_PDN_DONE_MASK),
				       CS42L42_PDN_DONE_POLL_US,
				       CS42L42_PDN_DONE_TIMEOUT_US);
	if (ret)
		dev_warn(dev, "Failed to get PDN_DONE: %d\n", ret);

	/* Discharge FILT+ */
	regmap_update_bits(cs42l42->regmap, CS42L42_PWR_CTL2,
			   CS42L42_DISCHARGE_FILT_MASK, CS42L42_DISCHARGE_FILT_MASK);
	msleep(CS42L42_FILT_DISCHARGE_TIME_MS);

	regcache_cache_only(cs42l42->regmap, true);
	gpiod_set_value_cansleep(cs42l42->reset_gpio, 0);
	regulator_bulk_disable(ARRAY_SIZE(cs42l42->supplies), cs42l42->supplies);

	/* Restore register values to the regmap cache */
	for (i = 0; i < ARRAY_SIZE(cs42l42_shutdown_seq); ++i)
		regmap_write(cs42l42->regmap, cs42l42_shutdown_seq[i].reg, save_regs[i]);

	/* The cached address page register value is now stale */
	regcache_drop_region(cs42l42->regmap, CS42L42_PAGE_REGISTER, CS42L42_PAGE_REGISTER);

	dev_dbg(dev, "System suspended\n");

	return 0;

}

static int __maybe_unused cs42l42_resume(struct device *dev)
{
	struct cs42l42_private *cs42l42 = dev_get_drvdata(dev);
	int ret;

	/*
	 * If jack was unplugged and re-plugged during suspend it could
	 * have changed type but the tip-sense state hasn't changed.
	 * Force a plugged state to be re-evaluated.
	 */
	if (cs42l42->plug_state != CS42L42_TS_UNPLUG)
		cs42l42->plug_state = CS42L42_TS_TRANS;

	ret = regulator_bulk_enable(ARRAY_SIZE(cs42l42->supplies), cs42l42->supplies);
	if (ret != 0) {
		dev_err(dev, "Failed to enable supplies: %d\n", ret);
		return ret;
	}

	gpiod_set_value_cansleep(cs42l42->reset_gpio, 1);
	usleep_range(CS42L42_BOOT_TIME_US, CS42L42_BOOT_TIME_US * 2);

	regcache_cache_only(cs42l42->regmap, false);
	regcache_mark_dirty(cs42l42->regmap);

	mutex_lock(&cs42l42->irq_lock);
	/* Sync LATCH_TO_VP first so the VP domain registers sync correctly */
	regcache_sync_region(cs42l42->regmap, CS42L42_MIC_DET_CTL1, CS42L42_MIC_DET_CTL1);
	regcache_sync(cs42l42->regmap);

	cs42l42->suspended = false;
	mutex_unlock(&cs42l42->irq_lock);

	dev_dbg(dev, "System resumed\n");

	return 0;
}

static int cs42l42_i2c_probe(struct i2c_client *i2c_client,
				       const struct i2c_device_id *id)
=======
int cs42l42_suspend(struct device *dev)
>>>>>>> eb3cdb58
{
	struct cs42l42_private *cs42l42 = dev_get_drvdata(dev);
	unsigned int reg;
	u8 save_regs[ARRAY_SIZE(cs42l42_shutdown_seq)];
	int i, ret;

	if (!cs42l42->init_done)
		return 0;

	/*
	 * Wait for threaded irq handler to be idle and stop it processing
	 * future interrupts. This ensures a safe disable if the interrupt
	 * is shared.
	 */
	mutex_lock(&cs42l42->irq_lock);
	cs42l42->suspended = true;

	/* Save register values that will be overwritten by shutdown sequence */
	for (i = 0; i < ARRAY_SIZE(cs42l42_shutdown_seq); ++i) {
		regmap_read(cs42l42->regmap, cs42l42_shutdown_seq[i].reg, &reg);
		save_regs[i] = (u8)reg;
	}

	/* Shutdown codec */
	regmap_multi_reg_write(cs42l42->regmap,
			       cs42l42_shutdown_seq,
			       ARRAY_SIZE(cs42l42_shutdown_seq));

	/* All interrupt sources are now disabled */
	mutex_unlock(&cs42l42->irq_lock);

	/* Wait for power-down complete */
	msleep(CS42L42_PDN_DONE_TIME_MS);
	ret = regmap_read_poll_timeout(cs42l42->regmap,
				       CS42L42_CODEC_STATUS, reg,
				       (reg & CS42L42_PDN_DONE_MASK),
				       CS42L42_PDN_DONE_POLL_US,
				       CS42L42_PDN_DONE_TIMEOUT_US);
	if (ret)
		dev_warn(dev, "Failed to get PDN_DONE: %d\n", ret);

	/* Discharge FILT+ */
	regmap_update_bits(cs42l42->regmap, CS42L42_PWR_CTL2,
			   CS42L42_DISCHARGE_FILT_MASK, CS42L42_DISCHARGE_FILT_MASK);
	msleep(CS42L42_FILT_DISCHARGE_TIME_MS);

	regcache_cache_only(cs42l42->regmap, true);
	gpiod_set_value_cansleep(cs42l42->reset_gpio, 0);
	regulator_bulk_disable(ARRAY_SIZE(cs42l42->supplies), cs42l42->supplies);

	/* Restore register values to the regmap cache */
	for (i = 0; i < ARRAY_SIZE(cs42l42_shutdown_seq); ++i)
		regmap_write(cs42l42->regmap, cs42l42_shutdown_seq[i].reg, save_regs[i]);

<<<<<<< HEAD
	cs42l42->dev = &i2c_client->dev;
	i2c_set_clientdata(i2c_client, cs42l42);
	mutex_init(&cs42l42->irq_lock);
=======
	/* The cached address page register value is now stale */
	regcache_drop_region(cs42l42->regmap, CS42L42_PAGE_REGISTER, CS42L42_PAGE_REGISTER);
>>>>>>> eb3cdb58

	dev_dbg(dev, "System suspended\n");

	return 0;

}
EXPORT_SYMBOL_NS_GPL(cs42l42_suspend, SND_SOC_CS42L42_CORE);

int cs42l42_resume(struct device *dev)
{
	struct cs42l42_private *cs42l42 = dev_get_drvdata(dev);
	int ret;

	if (!cs42l42->init_done)
		return 0;

	/*
	 * If jack was unplugged and re-plugged during suspend it could
	 * have changed type but the tip-sense state hasn't changed.
	 * Force a plugged state to be re-evaluated.
	 */
	if (cs42l42->plug_state != CS42L42_TS_UNPLUG)
		cs42l42->plug_state = CS42L42_TS_TRANS;

	ret = regulator_bulk_enable(ARRAY_SIZE(cs42l42->supplies), cs42l42->supplies);
	if (ret != 0) {
		dev_err(dev, "Failed to enable supplies: %d\n", ret);
		return ret;
	}

	gpiod_set_value_cansleep(cs42l42->reset_gpio, 1);
	usleep_range(CS42L42_BOOT_TIME_US, CS42L42_BOOT_TIME_US * 2);

	dev_dbg(dev, "System resume powered up\n");

	return 0;
}
EXPORT_SYMBOL_NS_GPL(cs42l42_resume, SND_SOC_CS42L42_CORE);

void cs42l42_resume_restore(struct device *dev)
{
	struct cs42l42_private *cs42l42 = dev_get_drvdata(dev);

	regcache_cache_only(cs42l42->regmap, false);
	regcache_mark_dirty(cs42l42->regmap);

	mutex_lock(&cs42l42->irq_lock);
	/* Sync LATCH_TO_VP first so the VP domain registers sync correctly */
	regcache_sync_region(cs42l42->regmap, CS42L42_MIC_DET_CTL1, CS42L42_MIC_DET_CTL1);
	regcache_sync(cs42l42->regmap);

	cs42l42->suspended = false;
	mutex_unlock(&cs42l42->irq_lock);

	dev_dbg(dev, "System resumed\n");
}
EXPORT_SYMBOL_NS_GPL(cs42l42_resume_restore, SND_SOC_CS42L42_CORE);

static int __maybe_unused cs42l42_i2c_resume(struct device *dev)
{
	int ret;

	ret = cs42l42_resume(dev);
	if (ret)
		return ret;

	cs42l42_resume_restore(dev);

	return 0;
}

int cs42l42_common_probe(struct cs42l42_private *cs42l42,
			 const struct snd_soc_component_driver *component_drv,
			 struct snd_soc_dai_driver *dai)
{
	int ret, i;

	dev_set_drvdata(cs42l42->dev, cs42l42);
	mutex_init(&cs42l42->irq_lock);

	BUILD_BUG_ON(ARRAY_SIZE(cs42l42_supply_names) != ARRAY_SIZE(cs42l42->supplies));
	for (i = 0; i < ARRAY_SIZE(cs42l42->supplies); i++)
		cs42l42->supplies[i].supply = cs42l42_supply_names[i];

	ret = devm_regulator_bulk_get(cs42l42->dev,
				      ARRAY_SIZE(cs42l42->supplies),
				      cs42l42->supplies);
	if (ret != 0) {
		dev_err(cs42l42->dev,
			"Failed to request supplies: %d\n", ret);
		return ret;
	}

	ret = regulator_bulk_enable(ARRAY_SIZE(cs42l42->supplies),
				    cs42l42->supplies);
	if (ret != 0) {
		dev_err(cs42l42->dev,
			"Failed to enable supplies: %d\n", ret);
		return ret;
	}

	/* Reset the Device */
	cs42l42->reset_gpio = devm_gpiod_get_optional(cs42l42->dev,
		"reset", GPIOD_OUT_LOW);
	if (IS_ERR(cs42l42->reset_gpio)) {
		ret = PTR_ERR(cs42l42->reset_gpio);
		goto err_disable_noreset;
	}

	if (cs42l42->reset_gpio) {
		dev_dbg(cs42l42->dev, "Found reset GPIO\n");
		gpiod_set_value_cansleep(cs42l42->reset_gpio, 1);
	}
	usleep_range(CS42L42_BOOT_TIME_US, CS42L42_BOOT_TIME_US * 2);

	/* Request IRQ if one was specified */
<<<<<<< HEAD
	if (i2c_client->irq) {
		ret = request_threaded_irq(i2c_client->irq,
					   NULL, cs42l42_irq_thread,
					   IRQF_ONESHOT | IRQF_TRIGGER_LOW,
					   "cs42l42", cs42l42);
		if (ret == -EPROBE_DEFER) {
			goto err_disable_noirq;
		} else if (ret != 0) {
			dev_err(&i2c_client->dev,
				"Failed to request IRQ: %d\n", ret);
			goto err_disable_noirq;
		}
	}
=======
	if (cs42l42->irq) {
		ret = request_threaded_irq(cs42l42->irq,
					   NULL, cs42l42_irq_thread,
					   IRQF_ONESHOT | IRQF_TRIGGER_LOW,
					   "cs42l42", cs42l42);
		if (ret) {
			dev_err_probe(cs42l42->dev, ret,
				"Failed to request IRQ\n");
			goto err_disable_noirq;
		}
	}

	/* Register codec now so it can EPROBE_DEFER */
	ret = devm_snd_soc_register_component(cs42l42->dev, component_drv, dai, 1);
	if (ret < 0)
		goto err;

	return 0;

err:
	if (cs42l42->irq)
		free_irq(cs42l42->irq, cs42l42);

err_disable_noirq:
	gpiod_set_value_cansleep(cs42l42->reset_gpio, 0);
err_disable_noreset:
	regulator_bulk_disable(ARRAY_SIZE(cs42l42->supplies), cs42l42->supplies);

	return ret;
}
EXPORT_SYMBOL_NS_GPL(cs42l42_common_probe, SND_SOC_CS42L42_CORE);

int cs42l42_init(struct cs42l42_private *cs42l42)
{
	unsigned int reg;
	int devid, ret;
>>>>>>> eb3cdb58

	/* initialize codec */
	devid = cirrus_read_device_id(cs42l42->regmap, CS42L42_DEVID_AB);
	if (devid < 0) {
		ret = devid;
		dev_err(cs42l42->dev, "Failed to read device ID: %d\n", ret);
		goto err_disable;
	}

	if (devid != cs42l42->devid) {
		ret = -ENODEV;
		dev_err(cs42l42->dev,
			"CS42L%x Device ID (%X). Expected %X\n",
			cs42l42->devid & 0xff, devid, cs42l42->devid);
		goto err_disable;
	}

	ret = regmap_read(cs42l42->regmap, CS42L42_REVID, &reg);
	if (ret < 0) {
<<<<<<< HEAD
		dev_err(&i2c_client->dev, "Get Revision ID failed\n");
=======
		dev_err(cs42l42->dev, "Get Revision ID failed\n");
>>>>>>> eb3cdb58
		goto err_shutdown;
	}

	dev_info(cs42l42->dev,
		 "Cirrus Logic CS42L%x, Revision: %02X\n",
		 cs42l42->devid & 0xff, reg & 0xFF);

	/* Power up the codec */
	regmap_update_bits(cs42l42->regmap, CS42L42_PWR_CTL1,
			CS42L42_ASP_DAO_PDN_MASK |
			CS42L42_ASP_DAI_PDN_MASK |
			CS42L42_MIXER_PDN_MASK |
			CS42L42_EQ_PDN_MASK |
			CS42L42_HP_PDN_MASK |
			CS42L42_ADC_PDN_MASK |
			CS42L42_PDN_ALL_MASK,
			(1 << CS42L42_ASP_DAO_PDN_SHIFT) |
			(1 << CS42L42_ASP_DAI_PDN_SHIFT) |
			(1 << CS42L42_MIXER_PDN_SHIFT) |
			(1 << CS42L42_EQ_PDN_SHIFT) |
			(1 << CS42L42_HP_PDN_SHIFT) |
			(1 << CS42L42_ADC_PDN_SHIFT) |
			(0 << CS42L42_PDN_ALL_SHIFT));

	ret = cs42l42_handle_device_data(cs42l42->dev, cs42l42);
	if (ret != 0)
		goto err_shutdown;
<<<<<<< HEAD
=======

	/*
	 * SRC power is linked to ASP power so doesn't work in Soundwire mode.
	 * Override it and use DAPM to control SRC power for Soundwire.
	 */
	if (cs42l42->sdw_peripheral) {
		regmap_update_bits(cs42l42->regmap, CS42L42_PWR_CTL2,
				   CS42L42_SRC_PDN_OVERRIDE_MASK |
				   CS42L42_DAC_SRC_PDNB_MASK |
				   CS42L42_ADC_SRC_PDNB_MASK,
				   CS42L42_SRC_PDN_OVERRIDE_MASK);
	}
>>>>>>> eb3cdb58

	/* Setup headset detection */
	cs42l42_setup_hs_type_detect(cs42l42);

	/*
	 * Set init_done before unmasking interrupts so any triggered
	 * immediately will be handled.
	 */
	cs42l42->init_done = true;

	/* Mask/Unmask Interrupts */
	cs42l42_set_interrupt_masks(cs42l42);

<<<<<<< HEAD
	/* Register codec for machine driver */
	ret = devm_snd_soc_register_component(&i2c_client->dev,
			&soc_component_dev_cs42l42, &cs42l42_dai, 1);
	if (ret < 0)
		goto err_shutdown;

=======
>>>>>>> eb3cdb58
	return 0;

err_shutdown:
	regmap_write(cs42l42->regmap, CS42L42_CODEC_INT_MASK, 0xff);
	regmap_write(cs42l42->regmap, CS42L42_TSRS_PLUG_INT_MASK, 0xff);
	regmap_write(cs42l42->regmap, CS42L42_PWR_CTL1, 0xff);
<<<<<<< HEAD

err_disable:
	if (i2c_client->irq)
		free_irq(i2c_client->irq, cs42l42);

err_disable_noirq:
	gpiod_set_value_cansleep(cs42l42->reset_gpio, 0);
err_disable_noreset:
	regulator_bulk_disable(ARRAY_SIZE(cs42l42->supplies),
				cs42l42->supplies);
	return ret;
}

static int cs42l42_i2c_remove(struct i2c_client *i2c_client)
{
	struct cs42l42_private *cs42l42 = i2c_get_clientdata(i2c_client);

	if (i2c_client->irq)
		free_irq(i2c_client->irq, cs42l42);

	/*
	 * The driver might not have control of reset and power supplies,
	 * so ensure that the chip internals are powered down.
	 */
	regmap_write(cs42l42->regmap, CS42L42_CODEC_INT_MASK, 0xff);
	regmap_write(cs42l42->regmap, CS42L42_TSRS_PLUG_INT_MASK, 0xff);
	regmap_write(cs42l42->regmap, CS42L42_PWR_CTL1, 0xff);

	gpiod_set_value_cansleep(cs42l42->reset_gpio, 0);
	regulator_bulk_disable(ARRAY_SIZE(cs42l42->supplies), cs42l42->supplies);

	return 0;
=======

err_disable:
	if (cs42l42->irq)
		free_irq(cs42l42->irq, cs42l42);

	gpiod_set_value_cansleep(cs42l42->reset_gpio, 0);
	regulator_bulk_disable(ARRAY_SIZE(cs42l42->supplies),
				cs42l42->supplies);
	return ret;
>>>>>>> eb3cdb58
}
EXPORT_SYMBOL_NS_GPL(cs42l42_init, SND_SOC_CS42L42_CORE);

<<<<<<< HEAD
static const struct dev_pm_ops cs42l42_pm_ops = {
	SET_SYSTEM_SLEEP_PM_OPS(cs42l42_suspend, cs42l42_resume)
};

#ifdef CONFIG_OF
static const struct of_device_id cs42l42_of_match[] = {
	{ .compatible = "cirrus,cs42l42", },
	{}
};
MODULE_DEVICE_TABLE(of, cs42l42_of_match);
#endif

#ifdef CONFIG_ACPI
static const struct acpi_device_id cs42l42_acpi_match[] = {
	{"10134242", 0,},
	{}
};
MODULE_DEVICE_TABLE(acpi, cs42l42_acpi_match);
#endif

static const struct i2c_device_id cs42l42_id[] = {
	{"cs42l42", 0},
	{}
};

MODULE_DEVICE_TABLE(i2c, cs42l42_id);

static struct i2c_driver cs42l42_i2c_driver = {
	.driver = {
		.name = "cs42l42",
		.pm = &cs42l42_pm_ops,
		.of_match_table = of_match_ptr(cs42l42_of_match),
		.acpi_match_table = ACPI_PTR(cs42l42_acpi_match),
		},
	.id_table = cs42l42_id,
	.probe = cs42l42_i2c_probe,
	.remove = cs42l42_i2c_remove,
};

module_i2c_driver(cs42l42_i2c_driver);
=======
void cs42l42_common_remove(struct cs42l42_private *cs42l42)
{
	if (cs42l42->irq)
		free_irq(cs42l42->irq, cs42l42);

	/*
	 * The driver might not have control of reset and power supplies,
	 * so ensure that the chip internals are powered down.
	 */
	if (cs42l42->init_done) {
		regmap_write(cs42l42->regmap, CS42L42_CODEC_INT_MASK, 0xff);
		regmap_write(cs42l42->regmap, CS42L42_TSRS_PLUG_INT_MASK, 0xff);
		regmap_write(cs42l42->regmap, CS42L42_PWR_CTL1, 0xff);
	}

	gpiod_set_value_cansleep(cs42l42->reset_gpio, 0);
	regulator_bulk_disable(ARRAY_SIZE(cs42l42->supplies), cs42l42->supplies);
}
EXPORT_SYMBOL_NS_GPL(cs42l42_common_remove, SND_SOC_CS42L42_CORE);
>>>>>>> eb3cdb58

MODULE_DESCRIPTION("ASoC CS42L42 driver");
MODULE_AUTHOR("James Schulman, Cirrus Logic Inc, <james.schulman@cirrus.com>");
MODULE_AUTHOR("Brian Austin, Cirrus Logic Inc, <brian.austin@cirrus.com>");
MODULE_AUTHOR("Michael White, Cirrus Logic Inc, <michael.white@cirrus.com>");
MODULE_AUTHOR("Lucas Tanure <tanureal@opensource.cirrus.com>");
MODULE_AUTHOR("Richard Fitzgerald <rf@opensource.cirrus.com>");
MODULE_AUTHOR("Vitaly Rodionov <vitalyr@opensource.cirrus.com>");
MODULE_LICENSE("GPL");<|MERGE_RESOLUTION|>--- conflicted
+++ resolved
@@ -409,11 +409,7 @@
 	struct snd_soc_component *component = snd_soc_kcontrol_component(kcontrol);
 	u8 val;
 
-<<<<<<< HEAD
-	/* all bits of SLOW_START_EN much change together */
-=======
 	/* all bits of SLOW_START_EN must change together */
->>>>>>> eb3cdb58
 	switch (ucontrol->value.integer.value[0]) {
 	case 0:
 		val = 0;
@@ -593,11 +589,7 @@
 	return 0;
 }
 
-<<<<<<< HEAD
-static const struct snd_soc_component_driver soc_component_dev_cs42l42 = {
-=======
 const struct snd_soc_component_driver cs42l42_soc_component = {
->>>>>>> eb3cdb58
 	.set_jack		= cs42l42_set_jack,
 	.dapm_widgets		= cs42l42_dapm_widgets,
 	.num_dapm_widgets	= ARRAY_SIZE(cs42l42_dapm_widgets),
@@ -679,14 +671,6 @@
 			return -EBUSY;
 	}
 
-	/* Don't reconfigure if there is an audio stream running */
-	if (cs42l42->stream_use) {
-		if (pll_ratio_table[cs42l42->pll_config].sclk == clk)
-			return 0;
-		else
-			return -EBUSY;
-	}
-
 	for (i = 0; i < ARRAY_SIZE(pll_ratio_table); i++) {
 		/* MCLKint must be a multiple of the sample rate */
 		if (pll_ratio_table[i].mclk_int % sample_rate)
@@ -703,43 +687,6 @@
 					(pll_ratio_table[i].mclk_int !=
 					24000000)) <<
 					CS42L42_INTERNAL_FS_SHIFT);
-<<<<<<< HEAD
-
-			/* Set up the LRCLK */
-			fsync = clk / cs42l42->srate;
-			if (((fsync * cs42l42->srate) != clk)
-				|| ((fsync % 2) != 0)) {
-				dev_err(component->dev,
-					"Unsupported sclk %d/sample rate %d\n",
-					clk,
-					cs42l42->srate);
-				return -EINVAL;
-			}
-			/* Set the LRCLK period */
-			snd_soc_component_update_bits(component,
-					CS42L42_FSYNC_P_LOWER,
-					CS42L42_FSYNC_PERIOD_MASK,
-					CS42L42_FRAC0_VAL(fsync - 1) <<
-					CS42L42_FSYNC_PERIOD_SHIFT);
-			snd_soc_component_update_bits(component,
-					CS42L42_FSYNC_P_UPPER,
-					CS42L42_FSYNC_PERIOD_MASK,
-					CS42L42_FRAC1_VAL(fsync - 1) <<
-					CS42L42_FSYNC_PERIOD_SHIFT);
-			/* Set the LRCLK to 50% duty cycle */
-			fsync = fsync / 2;
-			snd_soc_component_update_bits(component,
-					CS42L42_FSYNC_PW_LOWER,
-					CS42L42_FSYNC_PULSE_WIDTH_MASK,
-					CS42L42_FRAC0_VAL(fsync - 1) <<
-					CS42L42_FSYNC_PULSE_WIDTH_SHIFT);
-			snd_soc_component_update_bits(component,
-					CS42L42_FSYNC_PW_UPPER,
-					CS42L42_FSYNC_PULSE_WIDTH_MASK,
-					CS42L42_FRAC1_VAL(fsync - 1) <<
-					CS42L42_FSYNC_PULSE_WIDTH_SHIFT);
-=======
->>>>>>> eb3cdb58
 			if (pll_ratio_table[i].mclk_src_sel == 0) {
 				/* Pass the clock straight through */
 				snd_soc_component_update_bits(component,
@@ -873,39 +820,6 @@
 	return 0;
 }
 
-static void cs42l42_src_config(struct snd_soc_component *component, unsigned int sample_rate)
-{
-	struct cs42l42_private *cs42l42 = snd_soc_component_get_drvdata(component);
-	unsigned int fs;
-
-	/* Don't reconfigure if there is an audio stream running */
-	if (cs42l42->stream_use)
-		return;
-
-	/* SRC MCLK must be as close as possible to 125 * sample rate */
-	if (sample_rate <= 48000)
-		fs = CS42L42_CLK_IASRC_SEL_6;
-	else
-		fs = CS42L42_CLK_IASRC_SEL_12;
-
-	/* Set the sample rates (96k or lower) */
-	snd_soc_component_update_bits(component,
-				      CS42L42_FS_RATE_EN,
-				      CS42L42_FS_EN_MASK,
-				      (CS42L42_FS_EN_IASRC_96K |
-				       CS42L42_FS_EN_OASRC_96K) <<
-				      CS42L42_FS_EN_SHIFT);
-
-	snd_soc_component_update_bits(component,
-				      CS42L42_IN_ASRC_CLK,
-				      CS42L42_CLK_IASRC_SEL_MASK,
-				      fs << CS42L42_CLK_IASRC_SEL_SHIFT);
-	snd_soc_component_update_bits(component,
-				      CS42L42_OUT_ASRC_CLK,
-				      CS42L42_CLK_OASRC_SEL_MASK,
-				      fs << CS42L42_CLK_OASRC_SEL_SHIFT);
-}
-
 static int cs42l42_set_dai_fmt(struct snd_soc_dai *codec_dai, unsigned int fmt)
 {
 	struct snd_soc_component *component = codec_dai->component;
@@ -998,10 +912,7 @@
 	unsigned int sample_rate = params_rate(params);
 	unsigned int slot_width = 0;
 	unsigned int val = 0;
-<<<<<<< HEAD
-=======
 	unsigned int bclk;
->>>>>>> eb3cdb58
 	int ret;
 
 	if (cs42l42->bclk_ratio) {
@@ -1022,16 +933,6 @@
 		bclk = snd_soc_tdm_params_to_bclk(params, slot_width, 0, 2);
 	}
 
-<<<<<<< HEAD
-	/*
-	 * Assume 24-bit samples are in 32-bit slots, to prevent SCLK being
-	 * more than assumed (which would result in overclocking).
-	 */
-	if (params_width(params) == 24)
-		cs42l42->bclk = (cs42l42->bclk / 3) * 4;
-
-=======
->>>>>>> eb3cdb58
 	switch (substream->stream) {
 	case SNDRV_PCM_STREAM_CAPTURE:
 		/* channel 2 on high LRCLK */
@@ -1070,13 +971,6 @@
 		break;
 	}
 
-<<<<<<< HEAD
-	ret = cs42l42_pll_config(component);
-	if (ret)
-		return ret;
-
-	cs42l42_src_config(component, params_rate(params));
-=======
 	ret = cs42l42_pll_config(component, bclk, sample_rate);
 	if (ret)
 		return ret;
@@ -1086,7 +980,6 @@
 		return ret;
 
 	cs42l42_src_config(component, sample_rate);
->>>>>>> eb3cdb58
 
 	return 0;
 }
@@ -1097,13 +990,6 @@
 	struct snd_soc_component *component = dai->component;
 	struct cs42l42_private *cs42l42 = snd_soc_component_get_drvdata(component);
 	int i;
-<<<<<<< HEAD
-
-	if (freq == 0) {
-		cs42l42->sclk = 0;
-		return 0;
-	}
-=======
 
 	if (freq == 0) {
 		cs42l42->sclk = 0;
@@ -1129,18 +1015,8 @@
 	struct cs42l42_private *cs42l42 = snd_soc_component_get_drvdata(component);
 
 	cs42l42->bclk_ratio = bclk_ratio;
->>>>>>> eb3cdb58
-
-	for (i = 0; i < ARRAY_SIZE(pll_ratio_table); i++) {
-		if (pll_ratio_table[i].sclk == freq) {
-			cs42l42->sclk = freq;
-			return 0;
-		}
-	}
-
-	dev_err(component->dev, "SCLK %u not supported\n", freq);
-
-	return -EINVAL;
+
+	return 0;
 }
 
 int cs42l42_mute_stream(struct snd_soc_dai *dai, int mute, int stream)
@@ -1377,113 +1253,6 @@
 				(CS42L42_HSDET_COMP2_LVL_DEFAULT << CS42L42_HSDET_COMP2_LVL_SHIFT));
 }
 
-static void cs42l42_manual_hs_type_detect(struct cs42l42_private *cs42l42)
-{
-	unsigned int hs_det_status;
-	unsigned int hs_det_comp1;
-	unsigned int hs_det_comp2;
-	unsigned int hs_det_sw;
-
-	/* Set hs detect to manual, active mode */
-	regmap_update_bits(cs42l42->regmap,
-		CS42L42_HSDET_CTL2,
-		CS42L42_HSDET_CTRL_MASK |
-		CS42L42_HSDET_SET_MASK |
-		CS42L42_HSBIAS_REF_MASK |
-		CS42L42_HSDET_AUTO_TIME_MASK,
-		(1 << CS42L42_HSDET_CTRL_SHIFT) |
-		(0 << CS42L42_HSDET_SET_SHIFT) |
-		(0 << CS42L42_HSBIAS_REF_SHIFT) |
-		(0 << CS42L42_HSDET_AUTO_TIME_SHIFT));
-
-	/* Configure HS DET comparator reference levels. */
-	regmap_update_bits(cs42l42->regmap,
-				CS42L42_HSDET_CTL1,
-				CS42L42_HSDET_COMP1_LVL_MASK |
-				CS42L42_HSDET_COMP2_LVL_MASK,
-				(CS42L42_HSDET_COMP1_LVL_VAL << CS42L42_HSDET_COMP1_LVL_SHIFT) |
-				(CS42L42_HSDET_COMP2_LVL_VAL << CS42L42_HSDET_COMP2_LVL_SHIFT));
-
-	/* Open the SW_HSB_HS3 switch and close SW_HSB_HS4 for a Type 1 headset. */
-	regmap_write(cs42l42->regmap, CS42L42_HS_SWITCH_CTL, CS42L42_HSDET_SW_COMP1);
-
-	msleep(100);
-
-	regmap_read(cs42l42->regmap, CS42L42_HS_DET_STATUS, &hs_det_status);
-
-	hs_det_comp1 = (hs_det_status & CS42L42_HSDET_COMP1_OUT_MASK) >>
-			CS42L42_HSDET_COMP1_OUT_SHIFT;
-	hs_det_comp2 = (hs_det_status & CS42L42_HSDET_COMP2_OUT_MASK) >>
-			CS42L42_HSDET_COMP2_OUT_SHIFT;
-
-	/* Close the SW_HSB_HS3 switch for a Type 2 headset. */
-	regmap_write(cs42l42->regmap, CS42L42_HS_SWITCH_CTL, CS42L42_HSDET_SW_COMP2);
-
-	msleep(100);
-
-	regmap_read(cs42l42->regmap, CS42L42_HS_DET_STATUS, &hs_det_status);
-
-	hs_det_comp1 |= ((hs_det_status & CS42L42_HSDET_COMP1_OUT_MASK) >>
-			CS42L42_HSDET_COMP1_OUT_SHIFT) << 1;
-	hs_det_comp2 |= ((hs_det_status & CS42L42_HSDET_COMP2_OUT_MASK) >>
-			CS42L42_HSDET_COMP2_OUT_SHIFT) << 1;
-
-	/* Use Comparator 1 with 1.25V Threshold. */
-	switch (hs_det_comp1) {
-	case CS42L42_HSDET_COMP_TYPE1:
-		cs42l42->hs_type = CS42L42_PLUG_CTIA;
-		hs_det_sw = CS42L42_HSDET_SW_TYPE1;
-		break;
-	case CS42L42_HSDET_COMP_TYPE2:
-		cs42l42->hs_type = CS42L42_PLUG_OMTP;
-		hs_det_sw = CS42L42_HSDET_SW_TYPE2;
-		break;
-	default:
-		/* Fallback to Comparator 2 with 1.75V Threshold. */
-		switch (hs_det_comp2) {
-		case CS42L42_HSDET_COMP_TYPE1:
-			cs42l42->hs_type = CS42L42_PLUG_CTIA;
-			hs_det_sw = CS42L42_HSDET_SW_TYPE1;
-			break;
-		case CS42L42_HSDET_COMP_TYPE2:
-			cs42l42->hs_type = CS42L42_PLUG_OMTP;
-			hs_det_sw = CS42L42_HSDET_SW_TYPE2;
-			break;
-		case CS42L42_HSDET_COMP_TYPE3:
-			cs42l42->hs_type = CS42L42_PLUG_HEADPHONE;
-			hs_det_sw = CS42L42_HSDET_SW_TYPE3;
-			break;
-		default:
-			cs42l42->hs_type = CS42L42_PLUG_INVALID;
-			hs_det_sw = CS42L42_HSDET_SW_TYPE4;
-			break;
-		}
-	}
-
-	/* Set Switches */
-	regmap_write(cs42l42->regmap, CS42L42_HS_SWITCH_CTL, hs_det_sw);
-
-	/* Set HSDET mode to Manual—Disabled */
-	regmap_update_bits(cs42l42->regmap,
-		CS42L42_HSDET_CTL2,
-		CS42L42_HSDET_CTRL_MASK |
-		CS42L42_HSDET_SET_MASK |
-		CS42L42_HSBIAS_REF_MASK |
-		CS42L42_HSDET_AUTO_TIME_MASK,
-		(0 << CS42L42_HSDET_CTRL_SHIFT) |
-		(0 << CS42L42_HSDET_SET_SHIFT) |
-		(0 << CS42L42_HSBIAS_REF_SHIFT) |
-		(0 << CS42L42_HSDET_AUTO_TIME_SHIFT));
-
-	/* Configure HS DET comparator reference levels. */
-	regmap_update_bits(cs42l42->regmap,
-				CS42L42_HSDET_CTL1,
-				CS42L42_HSDET_COMP1_LVL_MASK |
-				CS42L42_HSDET_COMP2_LVL_MASK,
-				(CS42L42_HSDET_COMP1_LVL_DEFAULT << CS42L42_HSDET_COMP1_LVL_SHIFT) |
-				(CS42L42_HSDET_COMP2_LVL_DEFAULT << CS42L42_HSDET_COMP2_LVL_SHIFT));
-}
-
 static void cs42l42_process_hs_type_detect(struct cs42l42_private *cs42l42)
 {
 	unsigned int hs_det_status;
@@ -1895,17 +1664,11 @@
 	unsigned int current_button_status;
 	unsigned int i;
 
-<<<<<<< HEAD
-	mutex_lock(&cs42l42->irq_lock);
-	if (cs42l42->suspended) {
-		mutex_unlock(&cs42l42->irq_lock);
-=======
 	pm_runtime_get_sync(cs42l42->dev);
 	mutex_lock(&cs42l42->irq_lock);
 	if (cs42l42->suspended || !cs42l42->init_done) {
 		mutex_unlock(&cs42l42->irq_lock);
 		pm_runtime_put_autosuspend(cs42l42->dev);
->>>>>>> eb3cdb58
 		return IRQ_NONE;
 	}
 
@@ -2008,11 +1771,8 @@
 	}
 
 	mutex_unlock(&cs42l42->irq_lock);
-<<<<<<< HEAD
-=======
 	pm_runtime_mark_last_busy(cs42l42->dev);
 	pm_runtime_put_autosuspend(cs42l42->dev);
->>>>>>> eb3cdb58
 
 	return IRQ_HANDLED;
 }
@@ -2385,13 +2145,15 @@
 	REG_SEQ0(CS42L42_PWR_CTL1,		0xFF)
 };
 
-<<<<<<< HEAD
-static int __maybe_unused cs42l42_suspend(struct device *dev)
+int cs42l42_suspend(struct device *dev)
 {
 	struct cs42l42_private *cs42l42 = dev_get_drvdata(dev);
 	unsigned int reg;
 	u8 save_regs[ARRAY_SIZE(cs42l42_shutdown_seq)];
 	int i, ret;
+
+	if (!cs42l42->init_done)
+		return 0;
 
 	/*
 	 * Wait for threaded irq handler to be idle and stop it processing
@@ -2446,11 +2208,15 @@
 	return 0;
 
 }
-
-static int __maybe_unused cs42l42_resume(struct device *dev)
+EXPORT_SYMBOL_NS_GPL(cs42l42_suspend, SND_SOC_CS42L42_CORE);
+
+int cs42l42_resume(struct device *dev)
 {
 	struct cs42l42_private *cs42l42 = dev_get_drvdata(dev);
 	int ret;
+
+	if (!cs42l42->init_done)
+		return 0;
 
 	/*
 	 * If jack was unplugged and re-plugged during suspend it could
@@ -2469,122 +2235,6 @@
 	gpiod_set_value_cansleep(cs42l42->reset_gpio, 1);
 	usleep_range(CS42L42_BOOT_TIME_US, CS42L42_BOOT_TIME_US * 2);
 
-	regcache_cache_only(cs42l42->regmap, false);
-	regcache_mark_dirty(cs42l42->regmap);
-
-	mutex_lock(&cs42l42->irq_lock);
-	/* Sync LATCH_TO_VP first so the VP domain registers sync correctly */
-	regcache_sync_region(cs42l42->regmap, CS42L42_MIC_DET_CTL1, CS42L42_MIC_DET_CTL1);
-	regcache_sync(cs42l42->regmap);
-
-	cs42l42->suspended = false;
-	mutex_unlock(&cs42l42->irq_lock);
-
-	dev_dbg(dev, "System resumed\n");
-
-	return 0;
-}
-
-static int cs42l42_i2c_probe(struct i2c_client *i2c_client,
-				       const struct i2c_device_id *id)
-=======
-int cs42l42_suspend(struct device *dev)
->>>>>>> eb3cdb58
-{
-	struct cs42l42_private *cs42l42 = dev_get_drvdata(dev);
-	unsigned int reg;
-	u8 save_regs[ARRAY_SIZE(cs42l42_shutdown_seq)];
-	int i, ret;
-
-	if (!cs42l42->init_done)
-		return 0;
-
-	/*
-	 * Wait for threaded irq handler to be idle and stop it processing
-	 * future interrupts. This ensures a safe disable if the interrupt
-	 * is shared.
-	 */
-	mutex_lock(&cs42l42->irq_lock);
-	cs42l42->suspended = true;
-
-	/* Save register values that will be overwritten by shutdown sequence */
-	for (i = 0; i < ARRAY_SIZE(cs42l42_shutdown_seq); ++i) {
-		regmap_read(cs42l42->regmap, cs42l42_shutdown_seq[i].reg, &reg);
-		save_regs[i] = (u8)reg;
-	}
-
-	/* Shutdown codec */
-	regmap_multi_reg_write(cs42l42->regmap,
-			       cs42l42_shutdown_seq,
-			       ARRAY_SIZE(cs42l42_shutdown_seq));
-
-	/* All interrupt sources are now disabled */
-	mutex_unlock(&cs42l42->irq_lock);
-
-	/* Wait for power-down complete */
-	msleep(CS42L42_PDN_DONE_TIME_MS);
-	ret = regmap_read_poll_timeout(cs42l42->regmap,
-				       CS42L42_CODEC_STATUS, reg,
-				       (reg & CS42L42_PDN_DONE_MASK),
-				       CS42L42_PDN_DONE_POLL_US,
-				       CS42L42_PDN_DONE_TIMEOUT_US);
-	if (ret)
-		dev_warn(dev, "Failed to get PDN_DONE: %d\n", ret);
-
-	/* Discharge FILT+ */
-	regmap_update_bits(cs42l42->regmap, CS42L42_PWR_CTL2,
-			   CS42L42_DISCHARGE_FILT_MASK, CS42L42_DISCHARGE_FILT_MASK);
-	msleep(CS42L42_FILT_DISCHARGE_TIME_MS);
-
-	regcache_cache_only(cs42l42->regmap, true);
-	gpiod_set_value_cansleep(cs42l42->reset_gpio, 0);
-	regulator_bulk_disable(ARRAY_SIZE(cs42l42->supplies), cs42l42->supplies);
-
-	/* Restore register values to the regmap cache */
-	for (i = 0; i < ARRAY_SIZE(cs42l42_shutdown_seq); ++i)
-		regmap_write(cs42l42->regmap, cs42l42_shutdown_seq[i].reg, save_regs[i]);
-
-<<<<<<< HEAD
-	cs42l42->dev = &i2c_client->dev;
-	i2c_set_clientdata(i2c_client, cs42l42);
-	mutex_init(&cs42l42->irq_lock);
-=======
-	/* The cached address page register value is now stale */
-	regcache_drop_region(cs42l42->regmap, CS42L42_PAGE_REGISTER, CS42L42_PAGE_REGISTER);
->>>>>>> eb3cdb58
-
-	dev_dbg(dev, "System suspended\n");
-
-	return 0;
-
-}
-EXPORT_SYMBOL_NS_GPL(cs42l42_suspend, SND_SOC_CS42L42_CORE);
-
-int cs42l42_resume(struct device *dev)
-{
-	struct cs42l42_private *cs42l42 = dev_get_drvdata(dev);
-	int ret;
-
-	if (!cs42l42->init_done)
-		return 0;
-
-	/*
-	 * If jack was unplugged and re-plugged during suspend it could
-	 * have changed type but the tip-sense state hasn't changed.
-	 * Force a plugged state to be re-evaluated.
-	 */
-	if (cs42l42->plug_state != CS42L42_TS_UNPLUG)
-		cs42l42->plug_state = CS42L42_TS_TRANS;
-
-	ret = regulator_bulk_enable(ARRAY_SIZE(cs42l42->supplies), cs42l42->supplies);
-	if (ret != 0) {
-		dev_err(dev, "Failed to enable supplies: %d\n", ret);
-		return ret;
-	}
-
-	gpiod_set_value_cansleep(cs42l42->reset_gpio, 1);
-	usleep_range(CS42L42_BOOT_TIME_US, CS42L42_BOOT_TIME_US * 2);
-
 	dev_dbg(dev, "System resume powered up\n");
 
 	return 0;
@@ -2668,21 +2318,6 @@
 	usleep_range(CS42L42_BOOT_TIME_US, CS42L42_BOOT_TIME_US * 2);
 
 	/* Request IRQ if one was specified */
-<<<<<<< HEAD
-	if (i2c_client->irq) {
-		ret = request_threaded_irq(i2c_client->irq,
-					   NULL, cs42l42_irq_thread,
-					   IRQF_ONESHOT | IRQF_TRIGGER_LOW,
-					   "cs42l42", cs42l42);
-		if (ret == -EPROBE_DEFER) {
-			goto err_disable_noirq;
-		} else if (ret != 0) {
-			dev_err(&i2c_client->dev,
-				"Failed to request IRQ: %d\n", ret);
-			goto err_disable_noirq;
-		}
-	}
-=======
 	if (cs42l42->irq) {
 		ret = request_threaded_irq(cs42l42->irq,
 					   NULL, cs42l42_irq_thread,
@@ -2719,7 +2354,6 @@
 {
 	unsigned int reg;
 	int devid, ret;
->>>>>>> eb3cdb58
 
 	/* initialize codec */
 	devid = cirrus_read_device_id(cs42l42->regmap, CS42L42_DEVID_AB);
@@ -2739,11 +2373,7 @@
 
 	ret = regmap_read(cs42l42->regmap, CS42L42_REVID, &reg);
 	if (ret < 0) {
-<<<<<<< HEAD
-		dev_err(&i2c_client->dev, "Get Revision ID failed\n");
-=======
 		dev_err(cs42l42->dev, "Get Revision ID failed\n");
->>>>>>> eb3cdb58
 		goto err_shutdown;
 	}
 
@@ -2771,8 +2401,6 @@
 	ret = cs42l42_handle_device_data(cs42l42->dev, cs42l42);
 	if (ret != 0)
 		goto err_shutdown;
-<<<<<<< HEAD
-=======
 
 	/*
 	 * SRC power is linked to ASP power so doesn't work in Soundwire mode.
@@ -2785,7 +2413,6 @@
 				   CS42L42_ADC_SRC_PDNB_MASK,
 				   CS42L42_SRC_PDN_OVERRIDE_MASK);
 	}
->>>>>>> eb3cdb58
 
 	/* Setup headset detection */
 	cs42l42_setup_hs_type_detect(cs42l42);
@@ -2799,55 +2426,12 @@
 	/* Mask/Unmask Interrupts */
 	cs42l42_set_interrupt_masks(cs42l42);
 
-<<<<<<< HEAD
-	/* Register codec for machine driver */
-	ret = devm_snd_soc_register_component(&i2c_client->dev,
-			&soc_component_dev_cs42l42, &cs42l42_dai, 1);
-	if (ret < 0)
-		goto err_shutdown;
-
-=======
->>>>>>> eb3cdb58
 	return 0;
 
 err_shutdown:
 	regmap_write(cs42l42->regmap, CS42L42_CODEC_INT_MASK, 0xff);
 	regmap_write(cs42l42->regmap, CS42L42_TSRS_PLUG_INT_MASK, 0xff);
 	regmap_write(cs42l42->regmap, CS42L42_PWR_CTL1, 0xff);
-<<<<<<< HEAD
-
-err_disable:
-	if (i2c_client->irq)
-		free_irq(i2c_client->irq, cs42l42);
-
-err_disable_noirq:
-	gpiod_set_value_cansleep(cs42l42->reset_gpio, 0);
-err_disable_noreset:
-	regulator_bulk_disable(ARRAY_SIZE(cs42l42->supplies),
-				cs42l42->supplies);
-	return ret;
-}
-
-static int cs42l42_i2c_remove(struct i2c_client *i2c_client)
-{
-	struct cs42l42_private *cs42l42 = i2c_get_clientdata(i2c_client);
-
-	if (i2c_client->irq)
-		free_irq(i2c_client->irq, cs42l42);
-
-	/*
-	 * The driver might not have control of reset and power supplies,
-	 * so ensure that the chip internals are powered down.
-	 */
-	regmap_write(cs42l42->regmap, CS42L42_CODEC_INT_MASK, 0xff);
-	regmap_write(cs42l42->regmap, CS42L42_TSRS_PLUG_INT_MASK, 0xff);
-	regmap_write(cs42l42->regmap, CS42L42_PWR_CTL1, 0xff);
-
-	gpiod_set_value_cansleep(cs42l42->reset_gpio, 0);
-	regulator_bulk_disable(ARRAY_SIZE(cs42l42->supplies), cs42l42->supplies);
-
-	return 0;
-=======
 
 err_disable:
 	if (cs42l42->irq)
@@ -2857,52 +2441,9 @@
 	regulator_bulk_disable(ARRAY_SIZE(cs42l42->supplies),
 				cs42l42->supplies);
 	return ret;
->>>>>>> eb3cdb58
 }
 EXPORT_SYMBOL_NS_GPL(cs42l42_init, SND_SOC_CS42L42_CORE);
 
-<<<<<<< HEAD
-static const struct dev_pm_ops cs42l42_pm_ops = {
-	SET_SYSTEM_SLEEP_PM_OPS(cs42l42_suspend, cs42l42_resume)
-};
-
-#ifdef CONFIG_OF
-static const struct of_device_id cs42l42_of_match[] = {
-	{ .compatible = "cirrus,cs42l42", },
-	{}
-};
-MODULE_DEVICE_TABLE(of, cs42l42_of_match);
-#endif
-
-#ifdef CONFIG_ACPI
-static const struct acpi_device_id cs42l42_acpi_match[] = {
-	{"10134242", 0,},
-	{}
-};
-MODULE_DEVICE_TABLE(acpi, cs42l42_acpi_match);
-#endif
-
-static const struct i2c_device_id cs42l42_id[] = {
-	{"cs42l42", 0},
-	{}
-};
-
-MODULE_DEVICE_TABLE(i2c, cs42l42_id);
-
-static struct i2c_driver cs42l42_i2c_driver = {
-	.driver = {
-		.name = "cs42l42",
-		.pm = &cs42l42_pm_ops,
-		.of_match_table = of_match_ptr(cs42l42_of_match),
-		.acpi_match_table = ACPI_PTR(cs42l42_acpi_match),
-		},
-	.id_table = cs42l42_id,
-	.probe = cs42l42_i2c_probe,
-	.remove = cs42l42_i2c_remove,
-};
-
-module_i2c_driver(cs42l42_i2c_driver);
-=======
 void cs42l42_common_remove(struct cs42l42_private *cs42l42)
 {
 	if (cs42l42->irq)
@@ -2922,7 +2463,6 @@
 	regulator_bulk_disable(ARRAY_SIZE(cs42l42->supplies), cs42l42->supplies);
 }
 EXPORT_SYMBOL_NS_GPL(cs42l42_common_remove, SND_SOC_CS42L42_CORE);
->>>>>>> eb3cdb58
 
 MODULE_DESCRIPTION("ASoC CS42L42 driver");
 MODULE_AUTHOR("James Schulman, Cirrus Logic Inc, <james.schulman@cirrus.com>");
