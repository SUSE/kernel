--- conflicted
+++ resolved
@@ -1337,11 +1337,8 @@
 		.of_match_table = of_match_ptr(es8326_of_match),
 	},
 	.probe = es8326_i2c_probe,
-<<<<<<< HEAD
-=======
 	.shutdown = es8326_i2c_shutdown,
 	.remove = es8326_i2c_remove,
->>>>>>> 2d5404ca
 	.id_table = es8326_i2c_id,
 };
 module_i2c_driver(es8326_i2c_driver);
