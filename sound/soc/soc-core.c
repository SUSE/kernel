// SPDX-License-Identifier: GPL-2.0+
//
// soc-core.c  --  ALSA SoC Audio Layer
//
// Copyright 2005 Wolfson Microelectronics PLC.
// Copyright 2005 Openedhand Ltd.
// Copyright (C) 2010 Slimlogic Ltd.
// Copyright (C) 2010 Texas Instruments Inc.
//
// Author: Liam Girdwood <lrg@slimlogic.co.uk>
//         with code, comments and ideas from :-
//         Richard Purdie <richard@openedhand.com>
//
//  TODO:
//   o Add hw rules to enforce rates, etc.
//   o More testing with other codecs/machines.
//   o Add more codecs and platforms to ensure good API coverage.
//   o Support TDM on PCM and I2S

#include <linux/module.h>
#include <linux/moduleparam.h>
#include <linux/init.h>
#include <linux/delay.h>
#include <linux/pm.h>
#include <linux/bitops.h>
#include <linux/debugfs.h>
#include <linux/platform_device.h>
#include <linux/pinctrl/consumer.h>
#include <linux/ctype.h>
#include <linux/slab.h>
#include <linux/of.h>
#include <linux/of_graph.h>
#include <linux/dmi.h>
#include <linux/acpi.h>
#include <sound/core.h>
#include <sound/pcm.h>
#include <sound/pcm_params.h>
#include <sound/soc.h>
#include <sound/soc-dpcm.h>
#include <sound/soc-topology.h>
#include <sound/soc-link.h>
#include <sound/initval.h>

#define CREATE_TRACE_POINTS
#include <trace/events/asoc.h>

static DEFINE_MUTEX(client_mutex);
static LIST_HEAD(component_list);
static LIST_HEAD(unbind_card_list);

#define for_each_component(component)			\
	list_for_each_entry(component, &component_list, list)

/*
 * This is used if driver don't need to have CPU/Codec/Platform
 * dai_link. see soc.h
 */
struct snd_soc_dai_link_component null_dailink_component[0];
EXPORT_SYMBOL_GPL(null_dailink_component);

/*
 * This is a timeout to do a DAPM powerdown after a stream is closed().
 * It can be used to eliminate pops between different playback streams, e.g.
 * between two audio tracks.
 */
static int pmdown_time = 5000;
module_param(pmdown_time, int, 0);
MODULE_PARM_DESC(pmdown_time, "DAPM stream powerdown time (msecs)");

static ssize_t pmdown_time_show(struct device *dev,
				struct device_attribute *attr, char *buf)
{
	struct snd_soc_pcm_runtime *rtd = dev_get_drvdata(dev);

	return sysfs_emit(buf, "%ld\n", rtd->pmdown_time);
}

static ssize_t pmdown_time_store(struct device *dev,
				 struct device_attribute *attr,
				 const char *buf, size_t count)
{
	struct snd_soc_pcm_runtime *rtd = dev_get_drvdata(dev);
	int ret;

	ret = kstrtol(buf, 10, &rtd->pmdown_time);
	if (ret)
		return ret;

	return count;
}

static DEVICE_ATTR_RW(pmdown_time);

static struct attribute *soc_dev_attrs[] = {
	&dev_attr_pmdown_time.attr,
	NULL
};

static umode_t soc_dev_attr_is_visible(struct kobject *kobj,
				       struct attribute *attr, int idx)
{
	struct device *dev = kobj_to_dev(kobj);
	struct snd_soc_pcm_runtime *rtd = dev_get_drvdata(dev);

	if (!rtd)
		return 0;

	if (attr == &dev_attr_pmdown_time.attr)
		return attr->mode; /* always visible */
	return rtd->dai_link->num_codecs ? attr->mode : 0; /* enabled only with codec */
}

static const struct attribute_group soc_dapm_dev_group = {
	.attrs = soc_dapm_dev_attrs,
	.is_visible = soc_dev_attr_is_visible,
};

static const struct attribute_group soc_dev_group = {
	.attrs = soc_dev_attrs,
	.is_visible = soc_dev_attr_is_visible,
};

static const struct attribute_group *soc_dev_attr_groups[] = {
	&soc_dapm_dev_group,
	&soc_dev_group,
	NULL
};

#ifdef CONFIG_DEBUG_FS
struct dentry *snd_soc_debugfs_root;
EXPORT_SYMBOL_GPL(snd_soc_debugfs_root);

static void soc_init_component_debugfs(struct snd_soc_component *component)
{
	if (!component->card->debugfs_card_root)
		return;

	if (component->debugfs_prefix) {
		char *name;

		name = kasprintf(GFP_KERNEL, "%s:%s",
			component->debugfs_prefix, component->name);
		if (name) {
			component->debugfs_root = debugfs_create_dir(name,
				component->card->debugfs_card_root);
			kfree(name);
		}
	} else {
		component->debugfs_root = debugfs_create_dir(component->name,
				component->card->debugfs_card_root);
	}

	snd_soc_dapm_debugfs_init(snd_soc_component_get_dapm(component),
		component->debugfs_root);
}

static void soc_cleanup_component_debugfs(struct snd_soc_component *component)
{
	if (!component->debugfs_root)
		return;
	debugfs_remove_recursive(component->debugfs_root);
	component->debugfs_root = NULL;
}

static int dai_list_show(struct seq_file *m, void *v)
{
	struct snd_soc_component *component;
	struct snd_soc_dai *dai;

	mutex_lock(&client_mutex);

	for_each_component(component)
		for_each_component_dais(component, dai)
			seq_printf(m, "%s\n", dai->name);

	mutex_unlock(&client_mutex);

	return 0;
}
DEFINE_SHOW_ATTRIBUTE(dai_list);

static int component_list_show(struct seq_file *m, void *v)
{
	struct snd_soc_component *component;

	mutex_lock(&client_mutex);

	for_each_component(component)
		seq_printf(m, "%s\n", component->name);

	mutex_unlock(&client_mutex);

	return 0;
}
DEFINE_SHOW_ATTRIBUTE(component_list);

static void soc_init_card_debugfs(struct snd_soc_card *card)
{
	card->debugfs_card_root = debugfs_create_dir(card->name,
						     snd_soc_debugfs_root);

	debugfs_create_u32("dapm_pop_time", 0644, card->debugfs_card_root,
			   &card->pop_time);

	snd_soc_dapm_debugfs_init(&card->dapm, card->debugfs_card_root);
}

static void soc_cleanup_card_debugfs(struct snd_soc_card *card)
{
	debugfs_remove_recursive(card->debugfs_card_root);
	card->debugfs_card_root = NULL;
}

static void snd_soc_debugfs_init(void)
{
	snd_soc_debugfs_root = debugfs_create_dir("asoc", NULL);

	debugfs_create_file("dais", 0444, snd_soc_debugfs_root, NULL,
			    &dai_list_fops);

	debugfs_create_file("components", 0444, snd_soc_debugfs_root, NULL,
			    &component_list_fops);
}

static void snd_soc_debugfs_exit(void)
{
	debugfs_remove_recursive(snd_soc_debugfs_root);
}

#else

static inline void soc_init_component_debugfs(struct snd_soc_component *component) { }
static inline void soc_cleanup_component_debugfs(struct snd_soc_component *component) { }
static inline void soc_init_card_debugfs(struct snd_soc_card *card) { }
static inline void soc_cleanup_card_debugfs(struct snd_soc_card *card) { }
static inline void snd_soc_debugfs_init(void) { }
static inline void snd_soc_debugfs_exit(void) { }

#endif

static int snd_soc_is_match_dai_args(const struct of_phandle_args *args1,
				     const struct of_phandle_args *args2)
{
	if (!args1 || !args2)
		return 0;

	if (args1->np != args2->np)
		return 0;

	for (int i = 0; i < args1->args_count; i++)
		if (args1->args[i] != args2->args[i])
			return 0;

	return 1;
}

static inline int snd_soc_dlc_component_is_empty(struct snd_soc_dai_link_component *dlc)
{
	return !(dlc->dai_args || dlc->name || dlc->of_node);
}

static inline int snd_soc_dlc_component_is_invalid(struct snd_soc_dai_link_component *dlc)
{
	return (dlc->name && dlc->of_node);
}

static inline int snd_soc_dlc_dai_is_empty(struct snd_soc_dai_link_component *dlc)
{
	return !(dlc->dai_args || dlc->dai_name);
}

static int snd_soc_is_matching_dai(const struct snd_soc_dai_link_component *dlc,
				   struct snd_soc_dai *dai)
{
	if (!dlc)
		return 0;

	if (dlc->dai_args)
		return snd_soc_is_match_dai_args(dai->driver->dai_args, dlc->dai_args);

	if (!dlc->dai_name)
		return 1;

	/* see snd_soc_dai_name_get() */

	if (dai->driver->name &&
	    strcmp(dlc->dai_name, dai->driver->name) == 0)
		return 1;

	if (strcmp(dlc->dai_name, dai->name) == 0)
		return 1;

	if (dai->component->name &&
	    strcmp(dlc->dai_name, dai->component->name) == 0)
		return 1;

	return 0;
}

const char *snd_soc_dai_name_get(const struct snd_soc_dai *dai)
{
	/* see snd_soc_is_matching_dai() */
	if (dai->driver->name)
		return dai->driver->name;

	if (dai->name)
		return dai->name;

	if (dai->component->name)
		return dai->component->name;

	return NULL;
}
EXPORT_SYMBOL_GPL(snd_soc_dai_name_get);

static int snd_soc_rtd_add_component(struct snd_soc_pcm_runtime *rtd,
				     struct snd_soc_component *component)
{
	struct snd_soc_component *comp;
	int i;

	for_each_rtd_components(rtd, i, comp) {
		/* already connected */
		if (comp == component)
			return 0;
	}

	/* see for_each_rtd_components */
	rtd->num_components++; // increment flex array count at first
	rtd->components[rtd->num_components - 1] = component;

	return 0;
}

struct snd_soc_component *snd_soc_rtdcom_lookup(struct snd_soc_pcm_runtime *rtd,
						const char *driver_name)
{
	struct snd_soc_component *component;
	int i;

	if (!driver_name)
		return NULL;

	/*
	 * NOTE
	 *
	 * snd_soc_rtdcom_lookup() will find component from rtd by using
	 * specified driver name.
	 * But, if many components which have same driver name are connected
	 * to 1 rtd, this function will return 1st found component.
	 */
	for_each_rtd_components(rtd, i, component) {
		const char *component_name = component->driver->name;

		if (!component_name)
			continue;

		if ((component_name == driver_name) ||
		    strcmp(component_name, driver_name) == 0)
			return component;
	}

	return NULL;
}
EXPORT_SYMBOL_GPL(snd_soc_rtdcom_lookup);

struct snd_soc_component
*snd_soc_lookup_component_nolocked(struct device *dev, const char *driver_name)
{
	struct snd_soc_component *component;
	struct snd_soc_component *found_component;

	found_component = NULL;
	for_each_component(component) {
		if ((dev == component->dev) &&
		    (!driver_name ||
		     (driver_name == component->driver->name) ||
		     (strcmp(component->driver->name, driver_name) == 0))) {
			found_component = component;
			break;
		}
	}

	return found_component;
}
EXPORT_SYMBOL_GPL(snd_soc_lookup_component_nolocked);

struct snd_soc_component *snd_soc_lookup_component(struct device *dev,
						   const char *driver_name)
{
	struct snd_soc_component *component;

	mutex_lock(&client_mutex);
	component = snd_soc_lookup_component_nolocked(dev, driver_name);
	mutex_unlock(&client_mutex);

	return component;
}
EXPORT_SYMBOL_GPL(snd_soc_lookup_component);

struct snd_soc_pcm_runtime
*snd_soc_get_pcm_runtime(struct snd_soc_card *card,
			 struct snd_soc_dai_link *dai_link)
{
	struct snd_soc_pcm_runtime *rtd;

	for_each_card_rtds(card, rtd) {
		if (rtd->dai_link == dai_link)
			return rtd;
	}
	dev_dbg(card->dev, "ASoC: failed to find rtd %s\n", dai_link->name);
	return NULL;
}
EXPORT_SYMBOL_GPL(snd_soc_get_pcm_runtime);

/*
 * Power down the audio subsystem pmdown_time msecs after close is called.
 * This is to ensure there are no pops or clicks in between any music tracks
 * due to DAPM power cycling.
 */
void snd_soc_close_delayed_work(struct snd_soc_pcm_runtime *rtd)
{
	struct snd_soc_dai *codec_dai = snd_soc_rtd_to_codec(rtd, 0);
	int playback = SNDRV_PCM_STREAM_PLAYBACK;

	snd_soc_dpcm_mutex_lock(rtd);

	dev_dbg(rtd->dev,
		"ASoC: pop wq checking: %s status: %s waiting: %s\n",
		codec_dai->driver->playback.stream_name,
		snd_soc_dai_stream_active(codec_dai, playback) ?
		"active" : "inactive",
		rtd->pop_wait ? "yes" : "no");

	/* are we waiting on this codec DAI stream */
	if (rtd->pop_wait == 1) {
		rtd->pop_wait = 0;
		snd_soc_dapm_stream_event(rtd, playback,
					  SND_SOC_DAPM_STREAM_STOP);
	}

	snd_soc_dpcm_mutex_unlock(rtd);
}
EXPORT_SYMBOL_GPL(snd_soc_close_delayed_work);

static void soc_release_rtd_dev(struct device *dev)
{
	/* "dev" means "rtd->dev" */
	kfree(dev);
}

static void soc_free_pcm_runtime(struct snd_soc_pcm_runtime *rtd)
{
	if (!rtd)
		return;

	list_del(&rtd->list);

	if (delayed_work_pending(&rtd->delayed_work))
		flush_delayed_work(&rtd->delayed_work);
	snd_soc_pcm_component_free(rtd);

	/*
	 * we don't need to call kfree() for rtd->dev
	 * see
	 *	soc_release_rtd_dev()
	 *
	 * We don't need rtd->dev NULL check, because
	 * it is alloced *before* rtd.
	 * see
	 *	soc_new_pcm_runtime()
	 *
	 * We don't need to mind freeing for rtd,
	 * because it was created from dev (= rtd->dev)
	 * see
	 *	soc_new_pcm_runtime()
	 *
	 *		rtd = devm_kzalloc(dev, ...);
	 *		rtd->dev = dev
	 */
	device_unregister(rtd->dev);
}

static void close_delayed_work(struct work_struct *work) {
	struct snd_soc_pcm_runtime *rtd =
			container_of(work, struct snd_soc_pcm_runtime,
				     delayed_work.work);

	if (rtd->close_delayed_work_func)
		rtd->close_delayed_work_func(rtd);
}

static struct snd_soc_pcm_runtime *soc_new_pcm_runtime(
	struct snd_soc_card *card, struct snd_soc_dai_link *dai_link)
{
	struct snd_soc_pcm_runtime *rtd;
	struct device *dev;
	int ret;
	int stream;

	/*
	 * for rtd->dev
	 */
	dev = kzalloc(sizeof(struct device), GFP_KERNEL);
	if (!dev)
		return NULL;

	dev->parent	= card->dev;
	dev->release	= soc_release_rtd_dev;

	dev_set_name(dev, "%s", dai_link->name);

	ret = device_register(dev);
	if (ret < 0) {
		put_device(dev); /* soc_release_rtd_dev */
		return NULL;
	}

	/*
	 * for rtd
	 */
	rtd = devm_kzalloc(dev,
			   struct_size(rtd, components,
				       dai_link->num_cpus +
				       dai_link->num_codecs +
				       dai_link->num_platforms),
			   GFP_KERNEL);
	if (!rtd) {
		device_unregister(dev);
		return NULL;
	}

	rtd->dev = dev;
	INIT_LIST_HEAD(&rtd->list);
	for_each_pcm_streams(stream) {
		INIT_LIST_HEAD(&rtd->dpcm[stream].be_clients);
		INIT_LIST_HEAD(&rtd->dpcm[stream].fe_clients);
	}
	dev_set_drvdata(dev, rtd);
	INIT_DELAYED_WORK(&rtd->delayed_work, close_delayed_work);

	/*
	 * for rtd->dais
	 */
	rtd->dais = devm_kcalloc(dev, dai_link->num_cpus + dai_link->num_codecs,
					sizeof(struct snd_soc_dai *),
					GFP_KERNEL);
	if (!rtd->dais)
		goto free_rtd;

	/*
	 * dais = [][][][][][][][][][][][][][][][][][]
	 *	  ^cpu_dais         ^codec_dais
	 *	  |--- num_cpus ---|--- num_codecs --|
	 * see
	 *	snd_soc_rtd_to_cpu()
	 *	snd_soc_rtd_to_codec()
	 */
	rtd->card	= card;
	rtd->dai_link	= dai_link;
	rtd->num	= card->num_rtd++;
	rtd->pmdown_time = pmdown_time;			/* default power off timeout */

	/* see for_each_card_rtds */
	list_add_tail(&rtd->list, &card->rtd_list);

	ret = device_add_groups(dev, soc_dev_attr_groups);
	if (ret < 0)
		goto free_rtd;

	return rtd;

free_rtd:
	soc_free_pcm_runtime(rtd);
	return NULL;
}

static void snd_soc_fill_dummy_dai(struct snd_soc_card *card)
{
	struct snd_soc_dai_link *dai_link;
	int i;

	/*
	 * COMP_DUMMY() creates size 0 array on dai_link.
	 * Fill it as dummy DAI in case of CPU/Codec here.
	 * Do nothing for Platform.
	 */
	for_each_card_prelinks(card, i, dai_link) {
		if (dai_link->num_cpus == 0 && dai_link->cpus) {
			dai_link->num_cpus	= 1;
			dai_link->cpus		= &snd_soc_dummy_dlc;
		}
		if (dai_link->num_codecs == 0 && dai_link->codecs) {
			dai_link->num_codecs	= 1;
			dai_link->codecs	= &snd_soc_dummy_dlc;
		}
	}
}

static void snd_soc_flush_all_delayed_work(struct snd_soc_card *card)
{
	struct snd_soc_pcm_runtime *rtd;

	for_each_card_rtds(card, rtd)
		flush_delayed_work(&rtd->delayed_work);
}

#ifdef CONFIG_PM_SLEEP
static void soc_playback_digital_mute(struct snd_soc_card *card, int mute)
{
	struct snd_soc_pcm_runtime *rtd;
	struct snd_soc_dai *dai;
	int playback = SNDRV_PCM_STREAM_PLAYBACK;
	int i;

	for_each_card_rtds(card, rtd) {

		if (rtd->dai_link->ignore_suspend)
			continue;

		for_each_rtd_dais(rtd, i, dai) {
			if (snd_soc_dai_stream_active(dai, playback))
				snd_soc_dai_digital_mute(dai, mute, playback);
		}
	}
}

static void soc_dapm_suspend_resume(struct snd_soc_card *card, int event)
{
	struct snd_soc_pcm_runtime *rtd;
	int stream;

	for_each_card_rtds(card, rtd) {

		if (rtd->dai_link->ignore_suspend)
			continue;

		for_each_pcm_streams(stream)
			snd_soc_dapm_stream_event(rtd, stream, event);
	}
}

/* powers down audio subsystem for suspend */
int snd_soc_suspend(struct device *dev)
{
	struct snd_soc_card *card = dev_get_drvdata(dev);
	struct snd_soc_component *component;
	struct snd_soc_pcm_runtime *rtd;
	int i;

	/* If the card is not initialized yet there is nothing to do */
	if (!snd_soc_card_is_instantiated(card))
		return 0;

	/*
	 * Due to the resume being scheduled into a workqueue we could
	 * suspend before that's finished - wait for it to complete.
	 */
	snd_power_wait(card->snd_card);

	/* we're going to block userspace touching us until resume completes */
	snd_power_change_state(card->snd_card, SNDRV_CTL_POWER_D3hot);

	/* mute any active DACs */
	soc_playback_digital_mute(card, 1);

	/* suspend all pcms */
	for_each_card_rtds(card, rtd) {
		if (rtd->dai_link->ignore_suspend)
			continue;

		snd_pcm_suspend_all(rtd->pcm);
	}

	snd_soc_card_suspend_pre(card);

	/* close any waiting streams */
	snd_soc_flush_all_delayed_work(card);

	soc_dapm_suspend_resume(card, SND_SOC_DAPM_STREAM_SUSPEND);

	/* Recheck all endpoints too, their state is affected by suspend */
	dapm_mark_endpoints_dirty(card);
	snd_soc_dapm_sync(&card->dapm);

	/* suspend all COMPONENTs */
	for_each_card_rtds(card, rtd) {

		if (rtd->dai_link->ignore_suspend)
			continue;

		for_each_rtd_components(rtd, i, component) {
			struct snd_soc_dapm_context *dapm =
				snd_soc_component_get_dapm(component);

			/*
			 * ignore if component was already suspended
			 */
			if (snd_soc_component_is_suspended(component))
				continue;

			/*
			 * If there are paths active then the COMPONENT will be
			 * held with bias _ON and should not be suspended.
			 */
			switch (snd_soc_dapm_get_bias_level(dapm)) {
			case SND_SOC_BIAS_STANDBY:
				/*
				 * If the COMPONENT is capable of idle
				 * bias off then being in STANDBY
				 * means it's doing something,
				 * otherwise fall through.
				 */
				if (dapm->idle_bias_off) {
					dev_dbg(component->dev,
						"ASoC: idle_bias_off CODEC on over suspend\n");
					break;
				}
				fallthrough;

			case SND_SOC_BIAS_OFF:
				snd_soc_component_suspend(component);
				if (component->regmap)
					regcache_mark_dirty(component->regmap);
				/* deactivate pins to sleep state */
				pinctrl_pm_select_sleep_state(component->dev);
				break;
			default:
				dev_dbg(component->dev,
					"ASoC: COMPONENT is on over suspend\n");
				break;
			}
		}
	}

	snd_soc_card_suspend_post(card);

	return 0;
}
EXPORT_SYMBOL_GPL(snd_soc_suspend);

/*
 * deferred resume work, so resume can complete before we finished
 * setting our codec back up, which can be very slow on I2C
 */
static void soc_resume_deferred(struct work_struct *work)
{
	struct snd_soc_card *card =
			container_of(work, struct snd_soc_card,
				     deferred_resume_work);
	struct snd_soc_component *component;

	/*
	 * our power state is still SNDRV_CTL_POWER_D3hot from suspend time,
	 * so userspace apps are blocked from touching us
	 */

	dev_dbg(card->dev, "ASoC: starting resume work\n");

	/* Bring us up into D2 so that DAPM starts enabling things */
	snd_power_change_state(card->snd_card, SNDRV_CTL_POWER_D2);

	snd_soc_card_resume_pre(card);

	for_each_card_components(card, component) {
		if (snd_soc_component_is_suspended(component))
			snd_soc_component_resume(component);
	}

	soc_dapm_suspend_resume(card, SND_SOC_DAPM_STREAM_RESUME);

	/* unmute any active DACs */
	soc_playback_digital_mute(card, 0);

	snd_soc_card_resume_post(card);

	dev_dbg(card->dev, "ASoC: resume work completed\n");

	/* Recheck all endpoints too, their state is affected by suspend */
	dapm_mark_endpoints_dirty(card);
	snd_soc_dapm_sync(&card->dapm);

	/* userspace can access us now we are back as we were before */
	snd_power_change_state(card->snd_card, SNDRV_CTL_POWER_D0);
}

/* powers up audio subsystem after a suspend */
int snd_soc_resume(struct device *dev)
{
	struct snd_soc_card *card = dev_get_drvdata(dev);
	struct snd_soc_component *component;

	/* If the card is not initialized yet there is nothing to do */
	if (!snd_soc_card_is_instantiated(card))
		return 0;

	/* activate pins from sleep state */
	for_each_card_components(card, component)
		if (snd_soc_component_active(component))
			pinctrl_pm_select_default_state(component->dev);

	dev_dbg(dev, "ASoC: Scheduling resume work\n");
	if (!schedule_work(&card->deferred_resume_work))
		dev_err(dev, "ASoC: resume work item may be lost\n");

	return 0;
}
EXPORT_SYMBOL_GPL(snd_soc_resume);

static void soc_resume_init(struct snd_soc_card *card)
{
	/* deferred resume work */
	INIT_WORK(&card->deferred_resume_work, soc_resume_deferred);
}
#else
#define snd_soc_suspend NULL
#define snd_soc_resume NULL
static inline void soc_resume_init(struct snd_soc_card *card) { }
#endif

static struct device_node
*soc_component_to_node(struct snd_soc_component *component)
{
	struct device_node *of_node;

	of_node = component->dev->of_node;
	if (!of_node && component->dev->parent)
		of_node = component->dev->parent->of_node;

	return of_node;
}

struct of_phandle_args *snd_soc_copy_dai_args(struct device *dev,
					      const struct of_phandle_args *args)
{
	struct of_phandle_args *ret = devm_kzalloc(dev, sizeof(*ret), GFP_KERNEL);

	if (!ret)
		return NULL;

	*ret = *args;

	return ret;
}
EXPORT_SYMBOL_GPL(snd_soc_copy_dai_args);

static int snd_soc_is_matching_component(
	const struct snd_soc_dai_link_component *dlc,
	struct snd_soc_component *component)
{
	struct device_node *component_of_node;

	if (!dlc)
		return 0;

	if (dlc->dai_args) {
		struct snd_soc_dai *dai;

		for_each_component_dais(component, dai)
			if (snd_soc_is_matching_dai(dlc, dai))
				return 1;
		return 0;
	}

	component_of_node = soc_component_to_node(component);

	if (dlc->of_node && component_of_node != dlc->of_node)
		return 0;
	if (dlc->name && strcmp(component->name, dlc->name))
		return 0;

	return 1;
}

static struct snd_soc_component *soc_find_component(
	const struct snd_soc_dai_link_component *dlc)
{
	struct snd_soc_component *component;

	lockdep_assert_held(&client_mutex);

	/*
	 * NOTE
	 *
	 * It returns *1st* found component, but some driver
	 * has few components by same of_node/name
	 * ex)
	 *	CPU component and generic DMAEngine component
	 */
	for_each_component(component)
		if (snd_soc_is_matching_component(dlc, component))
			return component;

	return NULL;
}

/**
 * snd_soc_find_dai - Find a registered DAI
 *
 * @dlc: name of the DAI or the DAI driver and optional component info to match
 *
 * This function will search all registered components and their DAIs to
 * find the DAI of the same name. The component's of_node and name
 * should also match if being specified.
 *
 * Return: pointer of DAI, or NULL if not found.
 */
struct snd_soc_dai *snd_soc_find_dai(
	const struct snd_soc_dai_link_component *dlc)
{
	struct snd_soc_component *component;
	struct snd_soc_dai *dai;

	lockdep_assert_held(&client_mutex);

	/* Find CPU DAI from registered DAIs */
	for_each_component(component)
		if (snd_soc_is_matching_component(dlc, component))
			for_each_component_dais(component, dai)
				if (snd_soc_is_matching_dai(dlc, dai))
					return dai;

	return NULL;
}
EXPORT_SYMBOL_GPL(snd_soc_find_dai);

struct snd_soc_dai *snd_soc_find_dai_with_mutex(
	const struct snd_soc_dai_link_component *dlc)
{
	struct snd_soc_dai *dai;

	mutex_lock(&client_mutex);
	dai = snd_soc_find_dai(dlc);
	mutex_unlock(&client_mutex);

	return dai;
}
EXPORT_SYMBOL_GPL(snd_soc_find_dai_with_mutex);

static int soc_dai_link_sanity_check(struct snd_soc_card *card,
				     struct snd_soc_dai_link *link)
{
	int i;
	struct snd_soc_dai_link_component *dlc;

	/* Codec check */
	for_each_link_codecs(link, i, dlc) {
		/*
		 * Codec must be specified by 1 of name or OF node,
		 * not both or neither.
		 */
		if (snd_soc_dlc_component_is_invalid(dlc))
			goto component_invalid;

		if (snd_soc_dlc_component_is_empty(dlc))
			goto component_empty;

		/* Codec DAI name must be specified */
		if (snd_soc_dlc_dai_is_empty(dlc))
			goto dai_empty;

		/*
		 * Defer card registration if codec component is not added to
		 * component list.
		 */
		if (!soc_find_component(dlc))
			goto component_not_found;
	}

	/* Platform check */
	for_each_link_platforms(link, i, dlc) {
		/*
		 * Platform may be specified by either name or OF node, but it
		 * can be left unspecified, then no components will be inserted
		 * in the rtdcom list
		 */
		if (snd_soc_dlc_component_is_invalid(dlc))
			goto component_invalid;

		if (snd_soc_dlc_component_is_empty(dlc))
			goto component_empty;

		/*
		 * Defer card registration if platform component is not added to
		 * component list.
		 */
		if (!soc_find_component(dlc))
			goto component_not_found;
	}

	/* CPU check */
	for_each_link_cpus(link, i, dlc) {
		/*
		 * CPU device may be specified by either name or OF node, but
		 * can be left unspecified, and will be matched based on DAI
		 * name alone..
		 */
		if (snd_soc_dlc_component_is_invalid(dlc))
			goto component_invalid;


		if (snd_soc_dlc_component_is_empty(dlc)) {
			/*
			 * At least one of CPU DAI name or CPU device name/node must be specified
			 */
			if (snd_soc_dlc_dai_is_empty(dlc))
				goto component_dai_empty;
		} else {
			/*
			 * Defer card registration if Component is not added
			 */
			if (!soc_find_component(dlc))
				goto component_not_found;
		}
	}

	return 0;

component_invalid:
	dev_err(card->dev, "ASoC: Both Component name/of_node are set for %s\n", link->name);
	return -EINVAL;

component_empty:
	dev_err(card->dev, "ASoC: Neither Component name/of_node are set for %s\n", link->name);
	return -EINVAL;

component_not_found:
	dev_dbg(card->dev, "ASoC: Component %s not found for link %s\n", dlc->name, link->name);
	return -EPROBE_DEFER;

dai_empty:
	dev_err(card->dev, "ASoC: DAI name is not set for %s\n", link->name);
	return -EINVAL;

component_dai_empty:
	dev_err(card->dev, "ASoC: Neither DAI/Component name/of_node are set for %s\n", link->name);
	return -EINVAL;
}

#define MAX_DEFAULT_CH_MAP_SIZE 8
static struct snd_soc_dai_link_ch_map default_ch_map_sync[MAX_DEFAULT_CH_MAP_SIZE] = {
	{ .cpu = 0, .codec = 0 },
	{ .cpu = 1, .codec = 1 },
	{ .cpu = 2, .codec = 2 },
	{ .cpu = 3, .codec = 3 },
	{ .cpu = 4, .codec = 4 },
	{ .cpu = 5, .codec = 5 },
	{ .cpu = 6, .codec = 6 },
	{ .cpu = 7, .codec = 7 },
};
static struct snd_soc_dai_link_ch_map default_ch_map_1cpu[MAX_DEFAULT_CH_MAP_SIZE] = {
	{ .cpu = 0, .codec = 0 },
	{ .cpu = 0, .codec = 1 },
	{ .cpu = 0, .codec = 2 },
	{ .cpu = 0, .codec = 3 },
	{ .cpu = 0, .codec = 4 },
	{ .cpu = 0, .codec = 5 },
	{ .cpu = 0, .codec = 6 },
	{ .cpu = 0, .codec = 7 },
};
static struct snd_soc_dai_link_ch_map default_ch_map_1codec[MAX_DEFAULT_CH_MAP_SIZE] = {
	{ .cpu = 0, .codec = 0 },
	{ .cpu = 1, .codec = 0 },
	{ .cpu = 2, .codec = 0 },
	{ .cpu = 3, .codec = 0 },
	{ .cpu = 4, .codec = 0 },
	{ .cpu = 5, .codec = 0 },
	{ .cpu = 6, .codec = 0 },
	{ .cpu = 7, .codec = 0 },
};
static int snd_soc_compensate_channel_connection_map(struct snd_soc_card *card,
						     struct snd_soc_dai_link *dai_link)
{
	struct snd_soc_dai_link_ch_map *ch_maps;
	int i;

	/*
	 * dai_link->ch_maps indicates how CPU/Codec are connected.
	 * It will be a map seen from a larger number of DAI.
	 * see
	 *	soc.h :: [dai_link->ch_maps Image sample]
	 */

	/* it should have ch_maps if connection was N:M */
	if (dai_link->num_cpus > 1 && dai_link->num_codecs > 1 &&
	    dai_link->num_cpus != dai_link->num_codecs && !dai_link->ch_maps) {
		dev_err(card->dev, "need to have ch_maps when N:M connection (%s)",
			dai_link->name);
		return -EINVAL;
	}

	/* do nothing if it has own maps */
	if (dai_link->ch_maps)
		goto sanity_check;

	/* check default map size */
	if (dai_link->num_cpus   > MAX_DEFAULT_CH_MAP_SIZE ||
	    dai_link->num_codecs > MAX_DEFAULT_CH_MAP_SIZE) {
		dev_err(card->dev, "soc-core.c needs update default_connection_maps");
		return -EINVAL;
	}

	/* Compensate missing map for ... */
	if (dai_link->num_cpus == dai_link->num_codecs)
		dai_link->ch_maps = default_ch_map_sync;	/* for 1:1 or N:N */
	else if (dai_link->num_cpus <  dai_link->num_codecs)
		dai_link->ch_maps = default_ch_map_1cpu;	/* for 1:N */
	else
		dai_link->ch_maps = default_ch_map_1codec;	/* for N:1 */

sanity_check:
	dev_dbg(card->dev, "dai_link %s\n", dai_link->stream_name);
	for_each_link_ch_maps(dai_link, i, ch_maps) {
		if ((ch_maps->cpu   >= dai_link->num_cpus) ||
		    (ch_maps->codec >= dai_link->num_codecs)) {
			dev_err(card->dev,
				"unexpected dai_link->ch_maps[%d] index (cpu(%d/%d) codec(%d/%d))",
				i,
				ch_maps->cpu,	dai_link->num_cpus,
				ch_maps->codec,	dai_link->num_codecs);
			return -EINVAL;
		}

		dev_dbg(card->dev, "  [%d] cpu%d <-> codec%d\n",
			i, ch_maps->cpu, ch_maps->codec);
	}

	return 0;
}

/**
 * snd_soc_remove_pcm_runtime - Remove a pcm_runtime from card
 * @card: The ASoC card to which the pcm_runtime has
 * @rtd: The pcm_runtime to remove
 *
 * This function removes a pcm_runtime from the ASoC card.
 */
void snd_soc_remove_pcm_runtime(struct snd_soc_card *card,
				struct snd_soc_pcm_runtime *rtd)
{
	lockdep_assert_held(&client_mutex);

	/*
	 * Notify the machine driver for extra destruction
	 */
	snd_soc_card_remove_dai_link(card, rtd->dai_link);

	soc_free_pcm_runtime(rtd);
}
EXPORT_SYMBOL_GPL(snd_soc_remove_pcm_runtime);

/**
 * snd_soc_add_pcm_runtime - Add a pcm_runtime dynamically via dai_link
 * @card: The ASoC card to which the pcm_runtime is added
 * @dai_link: The DAI link to find pcm_runtime
 *
 * This function adds a pcm_runtime ASoC card by using dai_link.
 *
 * Note: Topology can use this API to add pcm_runtime when probing the
 * topology component. And machine drivers can still define static
 * DAI links in dai_link array.
 */
static int snd_soc_add_pcm_runtime(struct snd_soc_card *card,
				   struct snd_soc_dai_link *dai_link)
{
	struct snd_soc_pcm_runtime *rtd;
	struct snd_soc_dai_link_component *codec, *platform, *cpu;
	struct snd_soc_component *component;
	int i, ret;

	lockdep_assert_held(&client_mutex);

	/*
	 * Notify the machine driver for extra initialization
	 */
	ret = snd_soc_card_add_dai_link(card, dai_link);
	if (ret < 0)
		return ret;

	if (dai_link->ignore)
		return 0;

	dev_dbg(card->dev, "ASoC: binding %s\n", dai_link->name);

	ret = soc_dai_link_sanity_check(card, dai_link);
	if (ret < 0)
		return ret;

	rtd = soc_new_pcm_runtime(card, dai_link);
	if (!rtd)
		return -ENOMEM;

	for_each_link_cpus(dai_link, i, cpu) {
		snd_soc_rtd_to_cpu(rtd, i) = snd_soc_find_dai(cpu);
		if (!snd_soc_rtd_to_cpu(rtd, i)) {
			dev_info(card->dev, "ASoC: CPU DAI %s not registered\n",
				 cpu->dai_name);
			goto _err_defer;
		}
		snd_soc_rtd_add_component(rtd, snd_soc_rtd_to_cpu(rtd, i)->component);
	}

	/* Find CODEC from registered CODECs */
	for_each_link_codecs(dai_link, i, codec) {
		snd_soc_rtd_to_codec(rtd, i) = snd_soc_find_dai(codec);
		if (!snd_soc_rtd_to_codec(rtd, i)) {
			dev_info(card->dev, "ASoC: CODEC DAI %s not registered\n",
				 codec->dai_name);
			goto _err_defer;
		}

		snd_soc_rtd_add_component(rtd, snd_soc_rtd_to_codec(rtd, i)->component);
	}

	/* Find PLATFORM from registered PLATFORMs */
	for_each_link_platforms(dai_link, i, platform) {
		for_each_component(component) {
			if (!snd_soc_is_matching_component(platform, component))
				continue;

			if (snd_soc_component_is_dummy(component) && component->num_dai)
				continue;

			snd_soc_rtd_add_component(rtd, component);
		}
	}

	return 0;

_err_defer:
	snd_soc_remove_pcm_runtime(card, rtd);
	return -EPROBE_DEFER;
}

int snd_soc_add_pcm_runtimes(struct snd_soc_card *card,
			     struct snd_soc_dai_link *dai_link,
			     int num_dai_link)
{
	for (int i = 0; i < num_dai_link; i++) {
		int ret;

		ret = snd_soc_compensate_channel_connection_map(card, dai_link + i);
		if (ret < 0)
			return ret;

		ret = snd_soc_add_pcm_runtime(card, dai_link + i);
		if (ret < 0)
			return ret;
	}

	return 0;
}
EXPORT_SYMBOL_GPL(snd_soc_add_pcm_runtimes);

static void snd_soc_runtime_get_dai_fmt(struct snd_soc_pcm_runtime *rtd)
{
	struct snd_soc_dai_link *dai_link = rtd->dai_link;
	struct snd_soc_dai *dai, *not_used;
	u64 pos, possible_fmt;
	unsigned int mask = 0, dai_fmt = 0;
	int i, j, priority, pri, until;

	/*
	 * Get selectable format from each DAIs.
	 *
	 ****************************
	 *            NOTE
	 * Using .auto_selectable_formats is not mandatory,
	 * we can select format manually from Sound Card.
	 * When use it, driver should list well tested format only.
	 ****************************
	 *
	 * ex)
	 *	auto_selectable_formats (= SND_SOC_POSSIBLE_xxx)
	 *		 (A)	 (B)	 (C)
	 *	DAI0_: { 0x000F, 0x00F0, 0x0F00 };
	 *	DAI1 : { 0xF000, 0x0F00 };
	 *		 (X)	 (Y)
	 *
	 * "until" will be 3 in this case (MAX array size from DAI0 and DAI1)
	 * Here is dev_dbg() message and comments
	 *
	 * priority = 1
	 * DAI0: (pri, fmt) = (1, 000000000000000F) // 1st check (A) DAI1 is not selected
	 * DAI1: (pri, fmt) = (0, 0000000000000000) //               Necessary Waste
	 * DAI0: (pri, fmt) = (1, 000000000000000F) // 2nd check (A)
	 * DAI1: (pri, fmt) = (1, 000000000000F000) //           (X)
	 * priority = 2
	 * DAI0: (pri, fmt) = (2, 00000000000000FF) // 3rd check (A) + (B)
	 * DAI1: (pri, fmt) = (1, 000000000000F000) //           (X)
	 * DAI0: (pri, fmt) = (2, 00000000000000FF) // 4th check (A) + (B)
	 * DAI1: (pri, fmt) = (2, 000000000000FF00) //           (X) + (Y)
	 * priority = 3
	 * DAI0: (pri, fmt) = (3, 0000000000000FFF) // 5th check (A) + (B) + (C)
	 * DAI1: (pri, fmt) = (2, 000000000000FF00) //           (X) + (Y)
	 * found auto selected format: 0000000000000F00
	 */
	until = snd_soc_dai_get_fmt_max_priority(rtd);
	for (priority = 1; priority <= until; priority++) {
		for_each_rtd_dais(rtd, j, not_used) {

			possible_fmt = ULLONG_MAX;
			for_each_rtd_dais(rtd, i, dai) {
				u64 fmt = 0;

				pri = (j >= i) ? priority : priority - 1;
				fmt = snd_soc_dai_get_fmt(dai, pri);
				possible_fmt &= fmt;
			}
			if (possible_fmt)
				goto found;
		}
	}
	/* Not Found */
	return;
found:
	/*
	 * convert POSSIBLE_DAIFMT to DAIFMT
	 *
	 * Some basic/default settings on each is defined as 0.
	 * see
	 *	SND_SOC_DAIFMT_NB_NF
	 *	SND_SOC_DAIFMT_GATED
	 *
	 * SND_SOC_DAIFMT_xxx_MASK can't notice it if Sound Card specify
	 * these value, and will be overwrite to auto selected value.
	 *
	 * To avoid such issue, loop from 63 to 0 here.
	 * Small number of SND_SOC_POSSIBLE_xxx will be Hi priority.
	 * Basic/Default settings of each part and above are defined
	 * as Hi priority (= small number) of SND_SOC_POSSIBLE_xxx.
	 */
	for (i = 63; i >= 0; i--) {
		pos = 1ULL << i;
		switch (possible_fmt & pos) {
		/*
		 * for format
		 */
		case SND_SOC_POSSIBLE_DAIFMT_I2S:
		case SND_SOC_POSSIBLE_DAIFMT_RIGHT_J:
		case SND_SOC_POSSIBLE_DAIFMT_LEFT_J:
		case SND_SOC_POSSIBLE_DAIFMT_DSP_A:
		case SND_SOC_POSSIBLE_DAIFMT_DSP_B:
		case SND_SOC_POSSIBLE_DAIFMT_AC97:
		case SND_SOC_POSSIBLE_DAIFMT_PDM:
			dai_fmt = (dai_fmt & ~SND_SOC_DAIFMT_FORMAT_MASK) | i;
			break;
		/*
		 * for clock
		 */
		case SND_SOC_POSSIBLE_DAIFMT_CONT:
			dai_fmt = (dai_fmt & ~SND_SOC_DAIFMT_CLOCK_MASK) | SND_SOC_DAIFMT_CONT;
			break;
		case SND_SOC_POSSIBLE_DAIFMT_GATED:
			dai_fmt = (dai_fmt & ~SND_SOC_DAIFMT_CLOCK_MASK) | SND_SOC_DAIFMT_GATED;
			break;
		/*
		 * for clock invert
		 */
		case SND_SOC_POSSIBLE_DAIFMT_NB_NF:
			dai_fmt = (dai_fmt & ~SND_SOC_DAIFMT_INV_MASK) | SND_SOC_DAIFMT_NB_NF;
			break;
		case SND_SOC_POSSIBLE_DAIFMT_NB_IF:
			dai_fmt = (dai_fmt & ~SND_SOC_DAIFMT_INV_MASK) | SND_SOC_DAIFMT_NB_IF;
			break;
		case SND_SOC_POSSIBLE_DAIFMT_IB_NF:
			dai_fmt = (dai_fmt & ~SND_SOC_DAIFMT_INV_MASK) | SND_SOC_DAIFMT_IB_NF;
			break;
		case SND_SOC_POSSIBLE_DAIFMT_IB_IF:
			dai_fmt = (dai_fmt & ~SND_SOC_DAIFMT_INV_MASK) | SND_SOC_DAIFMT_IB_IF;
			break;
		/*
		 * for clock provider / consumer
		 */
		case SND_SOC_POSSIBLE_DAIFMT_CBP_CFP:
			dai_fmt = (dai_fmt & ~SND_SOC_DAIFMT_CLOCK_PROVIDER_MASK) | SND_SOC_DAIFMT_CBP_CFP;
			break;
		case SND_SOC_POSSIBLE_DAIFMT_CBC_CFP:
			dai_fmt = (dai_fmt & ~SND_SOC_DAIFMT_CLOCK_PROVIDER_MASK) | SND_SOC_DAIFMT_CBC_CFP;
			break;
		case SND_SOC_POSSIBLE_DAIFMT_CBP_CFC:
			dai_fmt = (dai_fmt & ~SND_SOC_DAIFMT_CLOCK_PROVIDER_MASK) | SND_SOC_DAIFMT_CBP_CFC;
			break;
		case SND_SOC_POSSIBLE_DAIFMT_CBC_CFC:
			dai_fmt = (dai_fmt & ~SND_SOC_DAIFMT_CLOCK_PROVIDER_MASK) | SND_SOC_DAIFMT_CBC_CFC;
			break;
		}
	}

	/*
	 * Some driver might have very complex limitation.
	 * In such case, user want to auto-select non-limitation part,
	 * and want to manually specify complex part.
	 *
	 * Or for example, if both CPU and Codec can be clock provider,
	 * but because of its quality, user want to specify it manually.
	 *
	 * Use manually specified settings if sound card did.
	 */
	if (!(dai_link->dai_fmt & SND_SOC_DAIFMT_FORMAT_MASK))
		mask |= SND_SOC_DAIFMT_FORMAT_MASK;
	if (!(dai_link->dai_fmt & SND_SOC_DAIFMT_CLOCK_MASK))
		mask |= SND_SOC_DAIFMT_CLOCK_MASK;
	if (!(dai_link->dai_fmt & SND_SOC_DAIFMT_INV_MASK))
		mask |= SND_SOC_DAIFMT_INV_MASK;
	if (!(dai_link->dai_fmt & SND_SOC_DAIFMT_CLOCK_PROVIDER_MASK))
		mask |= SND_SOC_DAIFMT_CLOCK_PROVIDER_MASK;

	dai_link->dai_fmt |= (dai_fmt & mask);
}

/**
 * snd_soc_runtime_set_dai_fmt() - Change DAI link format for a ASoC runtime
 * @rtd: The runtime for which the DAI link format should be changed
 * @dai_fmt: The new DAI link format
 *
 * This function updates the DAI link format for all DAIs connected to the DAI
 * link for the specified runtime.
 *
 * Note: For setups with a static format set the dai_fmt field in the
 * corresponding snd_dai_link struct instead of using this function.
 *
 * Returns 0 on success, otherwise a negative error code.
 */
int snd_soc_runtime_set_dai_fmt(struct snd_soc_pcm_runtime *rtd,
				unsigned int dai_fmt)
{
	struct snd_soc_dai *cpu_dai;
	struct snd_soc_dai *codec_dai;
	unsigned int i;
	int ret;

	if (!dai_fmt)
		return 0;

	for_each_rtd_codec_dais(rtd, i, codec_dai) {
		ret = snd_soc_dai_set_fmt(codec_dai, dai_fmt);
		if (ret != 0 && ret != -ENOTSUPP)
			return ret;
	}

	/* Flip the polarity for the "CPU" end of link */
	dai_fmt = snd_soc_daifmt_clock_provider_flipped(dai_fmt);

	for_each_rtd_cpu_dais(rtd, i, cpu_dai) {
		ret = snd_soc_dai_set_fmt(cpu_dai, dai_fmt);
		if (ret != 0 && ret != -ENOTSUPP)
			return ret;
	}

	return 0;
}
EXPORT_SYMBOL_GPL(snd_soc_runtime_set_dai_fmt);

static int soc_init_pcm_runtime(struct snd_soc_card *card,
				struct snd_soc_pcm_runtime *rtd)
{
	struct snd_soc_dai_link *dai_link = rtd->dai_link;
	struct snd_soc_dai *cpu_dai = snd_soc_rtd_to_cpu(rtd, 0);
	struct snd_soc_component *component;
	int ret, num, i;

	/* do machine specific initialization */
	ret = snd_soc_link_init(rtd);
	if (ret < 0)
		return ret;

	snd_soc_runtime_get_dai_fmt(rtd);
	ret = snd_soc_runtime_set_dai_fmt(rtd, dai_link->dai_fmt);
	if (ret)
		goto err;

	/* add DPCM sysfs entries */
	soc_dpcm_debugfs_add(rtd);

	num = rtd->num;

	/*
	 * most drivers will register their PCMs using DAI link ordering but
	 * topology based drivers can use the DAI link id field to set PCM
	 * device number and then use rtd + a base offset of the BEs.
	 */
	for_each_rtd_components(rtd, i, component) {
		if (!component->driver->use_dai_pcm_id)
			continue;

		if (rtd->dai_link->no_pcm)
			num += component->driver->be_pcm_base;
		else
			num = rtd->dai_link->id;
	}

	/* create compress_device if possible */
	ret = snd_soc_dai_compress_new(cpu_dai, rtd, num);
	if (ret != -ENOTSUPP)
		goto err;

	/* create the pcm */
	ret = soc_new_pcm(rtd, num);
	if (ret < 0) {
		dev_err(card->dev, "ASoC: can't create pcm %s :%d\n",
			dai_link->stream_name, ret);
		goto err;
	}

	ret = snd_soc_pcm_dai_new(rtd);
	if (ret < 0)
		goto err;

	rtd->initialized = true;

	return 0;
err:
	snd_soc_link_exit(rtd);
	return ret;
}

static void soc_set_name_prefix(struct snd_soc_card *card,
				struct snd_soc_component *component)
{
	struct device_node *of_node = soc_component_to_node(component);
	const char *str;
	int ret, i;

	for (i = 0; i < card->num_configs; i++) {
		struct snd_soc_codec_conf *map = &card->codec_conf[i];

		if (snd_soc_is_matching_component(&map->dlc, component) &&
		    map->name_prefix) {
			component->name_prefix = map->name_prefix;
			return;
		}
	}

	/*
	 * If there is no configuration table or no match in the table,
	 * check if a prefix is provided in the node
	 */
	ret = of_property_read_string(of_node, "sound-name-prefix", &str);
	if (ret < 0)
		return;

	component->name_prefix = str;
}

static void soc_remove_component(struct snd_soc_component *component,
				 int probed)
{

	if (!component->card)
		return;

	if (probed)
		snd_soc_component_remove(component);

	list_del_init(&component->card_list);
	snd_soc_dapm_free(snd_soc_component_get_dapm(component));
	soc_cleanup_component_debugfs(component);
	component->card = NULL;
	snd_soc_component_module_put_when_remove(component);
}

static int soc_probe_component(struct snd_soc_card *card,
			       struct snd_soc_component *component)
{
	struct snd_soc_dapm_context *dapm =
		snd_soc_component_get_dapm(component);
	struct snd_soc_dai *dai;
	int probed = 0;
	int ret;

	if (snd_soc_component_is_dummy(component))
		return 0;

	if (component->card) {
		if (component->card != card) {
			dev_err(component->dev,
				"Trying to bind component \"%s\" to card \"%s\" but is already bound to card \"%s\"\n",
				component->name, card->name, component->card->name);
			return -ENODEV;
		}
		return 0;
	}

	ret = snd_soc_component_module_get_when_probe(component);
	if (ret < 0)
		return ret;

	component->card = card;
	soc_set_name_prefix(card, component);

	soc_init_component_debugfs(component);

	snd_soc_dapm_init(dapm, card, component);

	ret = snd_soc_dapm_new_controls(dapm,
					component->driver->dapm_widgets,
					component->driver->num_dapm_widgets);

	if (ret != 0) {
		dev_err(component->dev,
			"Failed to create new controls %d\n", ret);
		goto err_probe;
	}

	for_each_component_dais(component, dai) {
		ret = snd_soc_dapm_new_dai_widgets(dapm, dai);
		if (ret != 0) {
			dev_err(component->dev,
				"Failed to create DAI widgets %d\n", ret);
			goto err_probe;
		}
	}

	ret = snd_soc_component_probe(component);
	if (ret < 0)
		goto err_probe;

	WARN(dapm->idle_bias_off &&
	     dapm->bias_level != SND_SOC_BIAS_OFF,
	     "codec %s can not start from non-off bias with idle_bias_off==1\n",
	     component->name);
	probed = 1;

	/*
	 * machine specific init
	 * see
	 *	snd_soc_component_set_aux()
	 */
	ret = snd_soc_component_init(component);
	if (ret < 0)
		goto err_probe;

	ret = snd_soc_add_component_controls(component,
					     component->driver->controls,
					     component->driver->num_controls);
	if (ret < 0)
		goto err_probe;

	ret = snd_soc_dapm_add_routes(dapm,
				      component->driver->dapm_routes,
				      component->driver->num_dapm_routes);
	if (ret < 0) {
		if (card->disable_route_checks) {
			dev_info(card->dev,
				 "%s: disable_route_checks set, ignoring errors on add_routes\n",
				 __func__);
		} else {
			dev_err(card->dev,
				"%s: snd_soc_dapm_add_routes failed: %d\n",
				__func__, ret);
			goto err_probe;
		}
	}

	/* see for_each_card_components */
	list_add(&component->card_list, &card->component_dev_list);

err_probe:
	if (ret < 0)
		soc_remove_component(component, probed);

	return ret;
}

static void soc_remove_link_dais(struct snd_soc_card *card)
{
	struct snd_soc_pcm_runtime *rtd;
	int order;

	for_each_comp_order(order) {
		for_each_card_rtds(card, rtd) {
			/* remove all rtd connected DAIs in good order */
			snd_soc_pcm_dai_remove(rtd, order);
		}
	}
}

static int soc_probe_link_dais(struct snd_soc_card *card)
{
	struct snd_soc_pcm_runtime *rtd;
	int order, ret;

	for_each_comp_order(order) {
		for_each_card_rtds(card, rtd) {
			/* probe all rtd connected DAIs in good order */
			ret = snd_soc_pcm_dai_probe(rtd, order);
			if (ret)
				return ret;
		}
	}

	return 0;
}

static void soc_remove_link_components(struct snd_soc_card *card)
{
	struct snd_soc_component *component;
	struct snd_soc_pcm_runtime *rtd;
	int i, order;

	for_each_comp_order(order) {
		for_each_card_rtds(card, rtd) {
			for_each_rtd_components(rtd, i, component) {
				if (component->driver->remove_order != order)
					continue;

				soc_remove_component(component, 1);
			}
		}
	}
}

static int soc_probe_link_components(struct snd_soc_card *card)
{
	struct snd_soc_component *component;
	struct snd_soc_pcm_runtime *rtd;
	int i, ret, order;

	for_each_comp_order(order) {
		for_each_card_rtds(card, rtd) {
			for_each_rtd_components(rtd, i, component) {
				if (component->driver->probe_order != order)
					continue;

				ret = soc_probe_component(card, component);
				if (ret < 0)
					return ret;
			}
		}
	}

	return 0;
}

static void soc_unbind_aux_dev(struct snd_soc_card *card)
{
	struct snd_soc_component *component, *_component;

	for_each_card_auxs_safe(card, component, _component) {
		/* for snd_soc_component_init() */
		snd_soc_component_set_aux(component, NULL);
		list_del(&component->card_aux_list);
	}
}

static int soc_bind_aux_dev(struct snd_soc_card *card)
{
	struct snd_soc_component *component;
	struct snd_soc_aux_dev *aux;
	int i;

	for_each_card_pre_auxs(card, i, aux) {
		/* codecs, usually analog devices */
		component = soc_find_component(&aux->dlc);
		if (!component)
			return -EPROBE_DEFER;

		/* for snd_soc_component_init() */
		snd_soc_component_set_aux(component, aux);
		/* see for_each_card_auxs */
		list_add(&component->card_aux_list, &card->aux_comp_list);
	}
	return 0;
}

static int soc_probe_aux_devices(struct snd_soc_card *card)
{
	struct snd_soc_component *component;
	int order;
	int ret;

	for_each_comp_order(order) {
		for_each_card_auxs(card, component) {
			if (component->driver->probe_order != order)
				continue;

			ret = soc_probe_component(card,	component);
			if (ret < 0)
				return ret;
		}
	}

	return 0;
}

static void soc_remove_aux_devices(struct snd_soc_card *card)
{
	struct snd_soc_component *comp, *_comp;
	int order;

	for_each_comp_order(order) {
		for_each_card_auxs_safe(card, comp, _comp) {
			if (comp->driver->remove_order == order)
				soc_remove_component(comp, 1);
		}
	}
}

#ifdef CONFIG_DMI
/*
 * If a DMI filed contain strings in this blacklist (e.g.
 * "Type2 - Board Manufacturer" or "Type1 - TBD by OEM"), it will be taken
 * as invalid and dropped when setting the card long name from DMI info.
 */
static const char * const dmi_blacklist[] = {
	"To be filled by OEM",
	"TBD by OEM",
	"Default String",
	"Board Manufacturer",
	"Board Vendor Name",
	"Board Product Name",
	NULL,	/* terminator */
};

/*
 * Trim special characters, and replace '-' with '_' since '-' is used to
 * separate different DMI fields in the card long name. Only number and
 * alphabet characters and a few separator characters are kept.
 */
static void cleanup_dmi_name(char *name)
{
	int i, j = 0;

	for (i = 0; name[i]; i++) {
		if (isalnum(name[i]) || (name[i] == '.')
		    || (name[i] == '_'))
			name[j++] = name[i];
		else if (name[i] == '-')
			name[j++] = '_';
	}

	name[j] = '\0';
}

/*
 * Check if a DMI field is valid, i.e. not containing any string
 * in the black list.
 */
static int is_dmi_valid(const char *field)
{
	int i = 0;

	while (dmi_blacklist[i]) {
		if (strstr(field, dmi_blacklist[i]))
			return 0;
		i++;
	}

	return 1;
}

/*
 * Append a string to card->dmi_longname with character cleanups.
 */
static void append_dmi_string(struct snd_soc_card *card, const char *str)
{
	char *dst = card->dmi_longname;
	size_t dst_len = sizeof(card->dmi_longname);
	size_t len;

	len = strlen(dst);
	snprintf(dst + len, dst_len - len, "-%s", str);

	len++;	/* skip the separator "-" */
	if (len < dst_len)
		cleanup_dmi_name(dst + len);
}

/**
 * snd_soc_set_dmi_name() - Register DMI names to card
 * @card: The card to register DMI names
 * @flavour: The flavour "differentiator" for the card amongst its peers.
 *
 * An Intel machine driver may be used by many different devices but are
 * difficult for userspace to differentiate, since machine drivers usually
 * use their own name as the card short name and leave the card long name
 * blank. To differentiate such devices and fix bugs due to lack of
 * device-specific configurations, this function allows DMI info to be used
 * as the sound card long name, in the format of
 * "vendor-product-version-board"
 * (Character '-' is used to separate different DMI fields here).
 * This will help the user space to load the device-specific Use Case Manager
 * (UCM) configurations for the card.
 *
 * Possible card long names may be:
 * DellInc.-XPS139343-01-0310JH
 * ASUSTeKCOMPUTERINC.-T100TA-1.0-T100TA
 * Circuitco-MinnowboardMaxD0PLATFORM-D0-MinnowBoardMAX
 *
 * This function also supports flavoring the card longname to provide
 * the extra differentiation, like "vendor-product-version-board-flavor".
 *
 * We only keep number and alphabet characters and a few separator characters
 * in the card long name since UCM in the user space uses the card long names
 * as card configuration directory names and AudoConf cannot support special
 * characters like SPACE.
 *
 * Returns 0 on success, otherwise a negative error code.
 */
int snd_soc_set_dmi_name(struct snd_soc_card *card, const char *flavour)
{
	const char *vendor, *product, *board;

	if (card->long_name)
		return 0; /* long name already set by driver or from DMI */

	if (!dmi_available)
		return 0;

	/* make up dmi long name as: vendor-product-version-board */
	vendor = dmi_get_system_info(DMI_BOARD_VENDOR);
	if (!vendor || !is_dmi_valid(vendor)) {
		dev_warn(card->dev, "ASoC: no DMI vendor name!\n");
		return 0;
	}

	snprintf(card->dmi_longname, sizeof(card->dmi_longname), "%s", vendor);
	cleanup_dmi_name(card->dmi_longname);

	product = dmi_get_system_info(DMI_PRODUCT_NAME);
	if (product && is_dmi_valid(product)) {
		const char *product_version = dmi_get_system_info(DMI_PRODUCT_VERSION);

		append_dmi_string(card, product);

		/*
		 * some vendors like Lenovo may only put a self-explanatory
		 * name in the product version field
		 */
		if (product_version && is_dmi_valid(product_version))
			append_dmi_string(card, product_version);
	}

	board = dmi_get_system_info(DMI_BOARD_NAME);
	if (board && is_dmi_valid(board)) {
		if (!product || strcasecmp(board, product))
			append_dmi_string(card, board);
	} else if (!product) {
		/* fall back to using legacy name */
		dev_warn(card->dev, "ASoC: no DMI board/product name!\n");
		return 0;
	}

	/* Add flavour to dmi long name */
	if (flavour)
		append_dmi_string(card, flavour);

	/* set the card long name */
	card->long_name = card->dmi_longname;

	return 0;
}
EXPORT_SYMBOL_GPL(snd_soc_set_dmi_name);
#endif /* CONFIG_DMI */

static void soc_check_tplg_fes(struct snd_soc_card *card)
{
	struct snd_soc_component *component;
	const struct snd_soc_component_driver *comp_drv;
	struct snd_soc_dai_link *dai_link;
	int i;

	for_each_component(component) {

		/* does this component override BEs ? */
		if (!component->driver->ignore_machine)
			continue;

		/* for this machine ? */
		if (!strcmp(component->driver->ignore_machine,
			    card->dev->driver->name))
			goto match;
		if (strcmp(component->driver->ignore_machine,
			   dev_name(card->dev)))
			continue;
match:
		/* machine matches, so override the rtd data */
		for_each_card_prelinks(card, i, dai_link) {

			/* ignore this FE */
			if (dai_link->dynamic) {
				dai_link->ignore = true;
				continue;
			}

			dev_dbg(card->dev, "info: override BE DAI link %s\n",
				card->dai_link[i].name);

			/* override platform component */
			if (!dai_link->platforms) {
				dev_err(card->dev, "init platform error");
				continue;
			}

			if (component->dev->of_node)
				dai_link->platforms->of_node = component->dev->of_node;
			else
				dai_link->platforms->name = component->name;

			/* convert non BE into BE */
			if (!dai_link->no_pcm) {
				dai_link->no_pcm = 1;

				if (dai_link->dpcm_playback)
					dev_warn(card->dev,
						 "invalid configuration, dailink %s has flags no_pcm=0 and dpcm_playback=1\n",
						 dai_link->name);
				if (dai_link->dpcm_capture)
					dev_warn(card->dev,
						 "invalid configuration, dailink %s has flags no_pcm=0 and dpcm_capture=1\n",
						 dai_link->name);

				/* convert normal link into DPCM one */
				if (!(dai_link->dpcm_playback ||
				      dai_link->dpcm_capture)) {
					dai_link->dpcm_playback = !dai_link->capture_only;
					dai_link->dpcm_capture = !dai_link->playback_only;
				}
			}

			/*
			 * override any BE fixups
			 * see
			 *	snd_soc_link_be_hw_params_fixup()
			 */
			dai_link->be_hw_params_fixup =
				component->driver->be_hw_params_fixup;

			/*
			 * most BE links don't set stream name, so set it to
			 * dai link name if it's NULL to help bind widgets.
			 */
			if (!dai_link->stream_name)
				dai_link->stream_name = dai_link->name;
		}

		/* Inform userspace we are using alternate topology */
		if (component->driver->topology_name_prefix) {

			/* topology shortname created? */
			if (!card->topology_shortname_created) {
				comp_drv = component->driver;

				snprintf(card->topology_shortname, 32, "%s-%s",
					 comp_drv->topology_name_prefix,
					 card->name);
				card->topology_shortname_created = true;
			}

			/* use topology shortname */
			card->name = card->topology_shortname;
		}
	}
}

#define soc_setup_card_name(card, name, name1, name2) \
	__soc_setup_card_name(card, name, sizeof(name), name1, name2)
static void __soc_setup_card_name(struct snd_soc_card *card,
				  char *name, int len,
				  const char *name1, const char *name2)
{
	const char *src = name1 ? name1 : name2;
	int i;

	snprintf(name, len, "%s", src);

	if (name != card->snd_card->driver)
		return;

	/*
	 * Name normalization (driver field)
	 *
	 * The driver name is somewhat special, as it's used as a key for
	 * searches in the user-space.
	 *
	 * ex)
	 *	"abcd??efg" -> "abcd__efg"
	 */
	for (i = 0; i < len; i++) {
		switch (name[i]) {
		case '_':
		case '-':
		case '\0':
			break;
		default:
			if (!isalnum(name[i]))
				name[i] = '_';
			break;
		}
	}

	/*
	 * The driver field should contain a valid string from the user view.
	 * The wrapping usually does not work so well here. Set a smaller string
	 * in the specific ASoC driver.
	 */
	if (strlen(src) > len - 1)
		dev_err(card->dev, "ASoC: driver name too long '%s' -> '%s'\n", src, name);
}

static void soc_cleanup_card_resources(struct snd_soc_card *card)
{
	struct snd_soc_pcm_runtime *rtd, *n;

	if (card->snd_card)
		snd_card_disconnect_sync(card->snd_card);

	snd_soc_dapm_shutdown(card);

	/* release machine specific resources */
	for_each_card_rtds(card, rtd)
		if (rtd->initialized)
			snd_soc_link_exit(rtd);
	/* remove and free each DAI */
	soc_remove_link_dais(card);
	soc_remove_link_components(card);

	for_each_card_rtds_safe(card, rtd, n)
		snd_soc_remove_pcm_runtime(card, rtd);

	/* remove auxiliary devices */
	soc_remove_aux_devices(card);
	soc_unbind_aux_dev(card);

	snd_soc_dapm_free(&card->dapm);
	soc_cleanup_card_debugfs(card);

	/* remove the card */
	snd_soc_card_remove(card);

	if (card->snd_card) {
		snd_card_free(card->snd_card);
		card->snd_card = NULL;
	}
}

static void snd_soc_unbind_card(struct snd_soc_card *card, bool unregister)
{
	if (snd_soc_card_is_instantiated(card)) {
		card->instantiated = false;
		snd_soc_flush_all_delayed_work(card);

		soc_cleanup_card_resources(card);
		if (!unregister)
			list_add(&card->list, &unbind_card_list);
	} else {
		if (unregister)
			list_del(&card->list);
	}
}

static int snd_soc_bind_card(struct snd_soc_card *card)
{
	struct snd_soc_pcm_runtime *rtd;
	struct snd_soc_component *component;
	int ret;

	mutex_lock(&client_mutex);
	snd_soc_card_mutex_lock_root(card);

	snd_soc_fill_dummy_dai(card);

	snd_soc_dapm_init(&card->dapm, card, NULL);

	/* check whether any platform is ignore machine FE and using topology */
	soc_check_tplg_fes(card);

	/* bind aux_devs too */
	ret = soc_bind_aux_dev(card);
	if (ret < 0)
		goto probe_end;

	/* add predefined DAI links to the list */
	card->num_rtd = 0;
	ret = snd_soc_add_pcm_runtimes(card, card->dai_link, card->num_links);
	if (ret < 0)
		goto probe_end;

	/* card bind complete so register a sound card */
	ret = snd_card_new(card->dev, SNDRV_DEFAULT_IDX1, SNDRV_DEFAULT_STR1,
			card->owner, 0, &card->snd_card);
	if (ret < 0) {
		dev_err(card->dev,
			"ASoC: can't create sound card for card %s: %d\n",
			card->name, ret);
		goto probe_end;
	}

	soc_init_card_debugfs(card);

	soc_resume_init(card);

	ret = snd_soc_dapm_new_controls(&card->dapm, card->dapm_widgets,
					card->num_dapm_widgets);
	if (ret < 0)
		goto probe_end;

	ret = snd_soc_dapm_new_controls(&card->dapm, card->of_dapm_widgets,
					card->num_of_dapm_widgets);
	if (ret < 0)
		goto probe_end;

	/* initialise the sound card only once */
	ret = snd_soc_card_probe(card);
	if (ret < 0)
		goto probe_end;

	/* probe all components used by DAI links on this card */
	ret = soc_probe_link_components(card);
	if (ret < 0) {
		if (ret != -EPROBE_DEFER) {
			dev_err(card->dev,
				"ASoC: failed to instantiate card %d\n", ret);
		}
		goto probe_end;
	}

	/* probe auxiliary components */
	ret = soc_probe_aux_devices(card);
	if (ret < 0) {
		dev_err(card->dev,
			"ASoC: failed to probe aux component %d\n", ret);
		goto probe_end;
	}

	/* probe all DAI links on this card */
	ret = soc_probe_link_dais(card);
	if (ret < 0) {
		dev_err(card->dev,
			"ASoC: failed to instantiate card %d\n", ret);
		goto probe_end;
	}

	for_each_card_rtds(card, rtd) {
		ret = soc_init_pcm_runtime(card, rtd);
		if (ret < 0)
			goto probe_end;
	}

	snd_soc_dapm_link_dai_widgets(card);
	snd_soc_dapm_connect_dai_link_widgets(card);

	ret = snd_soc_add_card_controls(card, card->controls,
					card->num_controls);
	if (ret < 0)
		goto probe_end;

	ret = snd_soc_dapm_add_routes(&card->dapm, card->dapm_routes,
				      card->num_dapm_routes);
	if (ret < 0) {
		if (card->disable_route_checks) {
			dev_info(card->dev,
				 "%s: disable_route_checks set, ignoring errors on add_routes\n",
				 __func__);
		} else {
			dev_err(card->dev,
				 "%s: snd_soc_dapm_add_routes failed: %d\n",
				 __func__, ret);
			goto probe_end;
		}
	}

	ret = snd_soc_dapm_add_routes(&card->dapm, card->of_dapm_routes,
				      card->num_of_dapm_routes);
	if (ret < 0)
		goto probe_end;

	/* try to set some sane longname if DMI is available */
	snd_soc_set_dmi_name(card, NULL);

	soc_setup_card_name(card, card->snd_card->shortname,
			    card->name, NULL);
	soc_setup_card_name(card, card->snd_card->longname,
			    card->long_name, card->name);
	soc_setup_card_name(card, card->snd_card->driver,
			    card->driver_name, card->name);

	if (card->components) {
		/* the current implementation of snd_component_add() accepts */
		/* multiple components in the string separated by space, */
		/* but the string collision (identical string) check might */
		/* not work correctly */
		ret = snd_component_add(card->snd_card, card->components);
		if (ret < 0) {
			dev_err(card->dev, "ASoC: %s snd_component_add() failed: %d\n",
				card->name, ret);
			goto probe_end;
		}
	}

	ret = snd_soc_card_late_probe(card);
	if (ret < 0)
		goto probe_end;

	snd_soc_dapm_new_widgets(card);
	snd_soc_card_fixup_controls(card);

	ret = snd_card_register(card->snd_card);
	if (ret < 0) {
		dev_err(card->dev, "ASoC: failed to register soundcard %d\n",
				ret);
		goto probe_end;
	}

	card->instantiated = 1;
	dapm_mark_endpoints_dirty(card);
	snd_soc_dapm_sync(&card->dapm);

	/* deactivate pins to sleep state */
	for_each_card_components(card, component)
		if (!snd_soc_component_active(component))
			pinctrl_pm_select_sleep_state(component->dev);

probe_end:
	if (ret < 0)
		soc_cleanup_card_resources(card);

	snd_soc_card_mutex_unlock(card);
	mutex_unlock(&client_mutex);

	return ret;
}

/* probes a new socdev */
static int soc_probe(struct platform_device *pdev)
{
	struct snd_soc_card *card = platform_get_drvdata(pdev);

	/*
	 * no card, so machine driver should be registering card
	 * we should not be here in that case so ret error
	 */
	if (!card)
		return -EINVAL;

	dev_warn(&pdev->dev,
		 "ASoC: machine %s should use snd_soc_register_card()\n",
		 card->name);

	/* Bodge while we unpick instantiation */
	card->dev = &pdev->dev;

	return devm_snd_soc_register_card(&pdev->dev, card);
}

int snd_soc_poweroff(struct device *dev)
{
	struct snd_soc_card *card = dev_get_drvdata(dev);
	struct snd_soc_component *component;

	if (!snd_soc_card_is_instantiated(card))
		return 0;

	/*
	 * Flush out pmdown_time work - we actually do want to run it
	 * now, we're shutting down so no imminent restart.
	 */
	snd_soc_flush_all_delayed_work(card);

	snd_soc_dapm_shutdown(card);

	/* deactivate pins to sleep state */
	for_each_card_components(card, component)
		pinctrl_pm_select_sleep_state(component->dev);

	return 0;
}
EXPORT_SYMBOL_GPL(snd_soc_poweroff);

const struct dev_pm_ops snd_soc_pm_ops = {
	.suspend = snd_soc_suspend,
	.resume = snd_soc_resume,
	.freeze = snd_soc_suspend,
	.thaw = snd_soc_resume,
	.poweroff = snd_soc_poweroff,
	.restore = snd_soc_resume,
};
EXPORT_SYMBOL_GPL(snd_soc_pm_ops);

/* ASoC platform driver */
static struct platform_driver soc_driver = {
	.driver		= {
		.name		= "soc-audio",
		.pm		= &snd_soc_pm_ops,
	},
	.probe		= soc_probe,
};

/**
 * snd_soc_cnew - create new control
 * @_template: control template
 * @data: control private data
 * @long_name: control long name
 * @prefix: control name prefix
 *
 * Create a new mixer control from a template control.
 *
 * Returns 0 for success, else error.
 */
struct snd_kcontrol *snd_soc_cnew(const struct snd_kcontrol_new *_template,
				  void *data, const char *long_name,
				  const char *prefix)
{
	struct snd_kcontrol_new template;
	struct snd_kcontrol *kcontrol;
	char *name = NULL;

	memcpy(&template, _template, sizeof(template));
	template.index = 0;

	if (!long_name)
		long_name = template.name;

	if (prefix) {
		name = kasprintf(GFP_KERNEL, "%s %s", prefix, long_name);
		if (!name)
			return NULL;

		template.name = name;
	} else {
		template.name = long_name;
	}

	kcontrol = snd_ctl_new1(&template, data);

	kfree(name);

	return kcontrol;
}
EXPORT_SYMBOL_GPL(snd_soc_cnew);

static int snd_soc_add_controls(struct snd_card *card, struct device *dev,
	const struct snd_kcontrol_new *controls, int num_controls,
	const char *prefix, void *data)
{
	int i;

	for (i = 0; i < num_controls; i++) {
		const struct snd_kcontrol_new *control = &controls[i];
		int err = snd_ctl_add(card, snd_soc_cnew(control, data,
							 control->name, prefix));
		if (err < 0) {
			dev_err(dev, "ASoC: Failed to add %s: %d\n",
				control->name, err);
			return err;
		}
	}

	return 0;
}

/**
 * snd_soc_add_component_controls - Add an array of controls to a component.
 *
 * @component: Component to add controls to
 * @controls: Array of controls to add
 * @num_controls: Number of elements in the array
 *
 * Return: 0 for success, else error.
 */
int snd_soc_add_component_controls(struct snd_soc_component *component,
	const struct snd_kcontrol_new *controls, unsigned int num_controls)
{
	struct snd_card *card = component->card->snd_card;

	return snd_soc_add_controls(card, component->dev, controls,
			num_controls, component->name_prefix, component);
}
EXPORT_SYMBOL_GPL(snd_soc_add_component_controls);

/**
 * snd_soc_add_card_controls - add an array of controls to a SoC card.
 * Convenience function to add a list of controls.
 *
 * @soc_card: SoC card to add controls to
 * @controls: array of controls to add
 * @num_controls: number of elements in the array
 *
 * Return 0 for success, else error.
 */
int snd_soc_add_card_controls(struct snd_soc_card *soc_card,
	const struct snd_kcontrol_new *controls, int num_controls)
{
	struct snd_card *card = soc_card->snd_card;

	return snd_soc_add_controls(card, soc_card->dev, controls, num_controls,
			NULL, soc_card);
}
EXPORT_SYMBOL_GPL(snd_soc_add_card_controls);

/**
 * snd_soc_add_dai_controls - add an array of controls to a DAI.
 * Convenience function to add a list of controls.
 *
 * @dai: DAI to add controls to
 * @controls: array of controls to add
 * @num_controls: number of elements in the array
 *
 * Return 0 for success, else error.
 */
int snd_soc_add_dai_controls(struct snd_soc_dai *dai,
	const struct snd_kcontrol_new *controls, int num_controls)
{
	struct snd_card *card = dai->component->card->snd_card;

	return snd_soc_add_controls(card, dai->dev, controls, num_controls,
			NULL, dai);
}
EXPORT_SYMBOL_GPL(snd_soc_add_dai_controls);

/**
 * snd_soc_register_card - Register a card with the ASoC core
 *
 * @card: Card to register
 *
 */
int snd_soc_register_card(struct snd_soc_card *card)
{
	if (!card->name || !card->dev)
		return -EINVAL;

	dev_set_drvdata(card->dev, card);

	INIT_LIST_HEAD(&card->widgets);
	INIT_LIST_HEAD(&card->paths);
	INIT_LIST_HEAD(&card->dapm_list);
	INIT_LIST_HEAD(&card->aux_comp_list);
	INIT_LIST_HEAD(&card->component_dev_list);
	INIT_LIST_HEAD(&card->list);
	INIT_LIST_HEAD(&card->rtd_list);
	INIT_LIST_HEAD(&card->dapm_dirty);
	INIT_LIST_HEAD(&card->dobj_list);

	card->instantiated = 0;
	mutex_init(&card->mutex);
	mutex_init(&card->dapm_mutex);
	mutex_init(&card->pcm_mutex);

	return snd_soc_bind_card(card);
}
EXPORT_SYMBOL_GPL(snd_soc_register_card);

/**
 * snd_soc_unregister_card - Unregister a card with the ASoC core
 *
 * @card: Card to unregister
 *
 */
void snd_soc_unregister_card(struct snd_soc_card *card)
{
	mutex_lock(&client_mutex);
	snd_soc_unbind_card(card, true);
	mutex_unlock(&client_mutex);
	dev_dbg(card->dev, "ASoC: Unregistered card '%s'\n", card->name);
}
EXPORT_SYMBOL_GPL(snd_soc_unregister_card);

/*
 * Simplify DAI link configuration by removing ".-1" from device names
 * and sanitizing names.
 */
static char *fmt_single_name(struct device *dev, int *id)
{
	const char *devname = dev_name(dev);
	char *found, *name;
	unsigned int id1, id2;

	if (devname == NULL)
		return NULL;

	name = devm_kstrdup(dev, devname, GFP_KERNEL);
	if (!name)
		return NULL;

	/* are we a "%s.%d" name (platform and SPI components) */
	found = strstr(name, dev->driver->name);
	if (found) {
		/* get ID */
		if (sscanf(&found[strlen(dev->driver->name)], ".%d", id) == 1) {

			/* discard ID from name if ID == -1 */
			if (*id == -1)
				found[strlen(dev->driver->name)] = '\0';
		}

	/* I2C component devices are named "bus-addr" */
	} else if (sscanf(name, "%x-%x", &id1, &id2) == 2) {

		/* create unique ID number from I2C addr and bus */
		*id = ((id1 & 0xffff) << 16) + id2;

		devm_kfree(dev, name);

		/* sanitize component name for DAI link creation */
		name = devm_kasprintf(dev, GFP_KERNEL, "%s.%s", dev->driver->name, devname);
	} else {
		*id = 0;
	}

	return name;
}

/*
 * Simplify DAI link naming for single devices with multiple DAIs by removing
 * any ".-1" and using the DAI name (instead of device name).
 */
static inline char *fmt_multiple_name(struct device *dev,
		struct snd_soc_dai_driver *dai_drv)
{
	if (dai_drv->name == NULL) {
		dev_err(dev,
			"ASoC: error - multiple DAI %s registered with no name\n",
			dev_name(dev));
		return NULL;
	}

	return devm_kstrdup(dev, dai_drv->name, GFP_KERNEL);
}

void snd_soc_unregister_dai(struct snd_soc_dai *dai)
{
	dev_dbg(dai->dev, "ASoC: Unregistered DAI '%s'\n", dai->name);
	list_del(&dai->list);
}
EXPORT_SYMBOL_GPL(snd_soc_unregister_dai);

/**
 * snd_soc_register_dai - Register a DAI dynamically & create its widgets
 *
 * @component: The component the DAIs are registered for
 * @dai_drv: DAI driver to use for the DAI
 * @legacy_dai_naming: if %true, use legacy single-name format;
 * 	if %false, use multiple-name format;
 *
 * Topology can use this API to register DAIs when probing a component.
 * These DAIs's widgets will be freed in the card cleanup and the DAIs
 * will be freed in the component cleanup.
 */
struct snd_soc_dai *snd_soc_register_dai(struct snd_soc_component *component,
					 struct snd_soc_dai_driver *dai_drv,
					 bool legacy_dai_naming)
{
	struct device *dev = component->dev;
	struct snd_soc_dai *dai;

	lockdep_assert_held(&client_mutex);

	dai = devm_kzalloc(dev, sizeof(*dai), GFP_KERNEL);
	if (dai == NULL)
		return NULL;

	/*
	 * Back in the old days when we still had component-less DAIs,
	 * instead of having a static name, component-less DAIs would
	 * inherit the name of the parent device so it is possible to
	 * register multiple instances of the DAI. We still need to keep
	 * the same naming style even though those DAIs are not
	 * component-less anymore.
	 */
	if (legacy_dai_naming &&
	    (dai_drv->id == 0 || dai_drv->name == NULL)) {
		dai->name = fmt_single_name(dev, &dai->id);
	} else {
		dai->name = fmt_multiple_name(dev, dai_drv);
		if (dai_drv->id)
			dai->id = dai_drv->id;
		else
			dai->id = component->num_dai;
	}
	if (!dai->name)
		return NULL;

	dai->component = component;
	dai->dev = dev;
	dai->driver = dai_drv;

	/* see for_each_component_dais */
	list_add_tail(&dai->list, &component->dai_list);
	component->num_dai++;

	dev_dbg(dev, "ASoC: Registered DAI '%s'\n", dai->name);
	return dai;
}
EXPORT_SYMBOL_GPL(snd_soc_register_dai);

/**
 * snd_soc_unregister_dais - Unregister DAIs from the ASoC core
 *
 * @component: The component for which the DAIs should be unregistered
 */
static void snd_soc_unregister_dais(struct snd_soc_component *component)
{
	struct snd_soc_dai *dai, *_dai;

	for_each_component_dais_safe(component, dai, _dai)
		snd_soc_unregister_dai(dai);
}

/**
 * snd_soc_register_dais - Register a DAI with the ASoC core
 *
 * @component: The component the DAIs are registered for
 * @dai_drv: DAI driver to use for the DAIs
 * @count: Number of DAIs
 */
static int snd_soc_register_dais(struct snd_soc_component *component,
				 struct snd_soc_dai_driver *dai_drv,
				 size_t count)
{
	struct snd_soc_dai *dai;
	unsigned int i;
	int ret;

	for (i = 0; i < count; i++) {
		dai = snd_soc_register_dai(component, dai_drv + i, count == 1 &&
					   component->driver->legacy_dai_naming);
		if (dai == NULL) {
			ret = -ENOMEM;
			goto err;
		}
	}

	return 0;

err:
	snd_soc_unregister_dais(component);

	return ret;
}

#define ENDIANNESS_MAP(name) \
	(SNDRV_PCM_FMTBIT_##name##LE | SNDRV_PCM_FMTBIT_##name##BE)
static u64 endianness_format_map[] = {
	ENDIANNESS_MAP(S16_),
	ENDIANNESS_MAP(U16_),
	ENDIANNESS_MAP(S24_),
	ENDIANNESS_MAP(U24_),
	ENDIANNESS_MAP(S32_),
	ENDIANNESS_MAP(U32_),
	ENDIANNESS_MAP(S24_3),
	ENDIANNESS_MAP(U24_3),
	ENDIANNESS_MAP(S20_3),
	ENDIANNESS_MAP(U20_3),
	ENDIANNESS_MAP(S18_3),
	ENDIANNESS_MAP(U18_3),
	ENDIANNESS_MAP(FLOAT_),
	ENDIANNESS_MAP(FLOAT64_),
	ENDIANNESS_MAP(IEC958_SUBFRAME_),
};

/*
 * Fix up the DAI formats for endianness: codecs don't actually see
 * the endianness of the data but we're using the CPU format
 * definitions which do need to include endianness so we ensure that
 * codec DAIs always have both big and little endian variants set.
 */
static void convert_endianness_formats(struct snd_soc_pcm_stream *stream)
{
	int i;

	for (i = 0; i < ARRAY_SIZE(endianness_format_map); i++)
		if (stream->formats & endianness_format_map[i])
			stream->formats |= endianness_format_map[i];
}

static void snd_soc_try_rebind_card(void)
{
	struct snd_soc_card *card, *c;

	list_for_each_entry_safe(card, c, &unbind_card_list, list)
		if (!snd_soc_bind_card(card))
			list_del(&card->list);
}

static void snd_soc_del_component_unlocked(struct snd_soc_component *component)
{
	struct snd_soc_card *card = component->card;

	snd_soc_unregister_dais(component);

	if (card)
		snd_soc_unbind_card(card, false);

	list_del(&component->list);
}

int snd_soc_component_initialize(struct snd_soc_component *component,
				 const struct snd_soc_component_driver *driver,
				 struct device *dev)
{
	INIT_LIST_HEAD(&component->dai_list);
	INIT_LIST_HEAD(&component->dobj_list);
	INIT_LIST_HEAD(&component->card_list);
	INIT_LIST_HEAD(&component->list);
	mutex_init(&component->io_mutex);

	if (!component->name) {
		component->name = fmt_single_name(dev, &component->id);
		if (!component->name) {
			dev_err(dev, "ASoC: Failed to allocate name\n");
			return -ENOMEM;
		}
	}

	component->dev		= dev;
	component->driver	= driver;

#ifdef CONFIG_DEBUG_FS
	if (!component->debugfs_prefix)
		component->debugfs_prefix = driver->debugfs_prefix;
#endif

	return 0;
}
EXPORT_SYMBOL_GPL(snd_soc_component_initialize);

int snd_soc_add_component(struct snd_soc_component *component,
			  struct snd_soc_dai_driver *dai_drv,
			  int num_dai)
{
	int ret;
	int i;

	mutex_lock(&client_mutex);

	if (component->driver->endianness) {
		for (i = 0; i < num_dai; i++) {
			convert_endianness_formats(&dai_drv[i].playback);
			convert_endianness_formats(&dai_drv[i].capture);
		}
	}

	ret = snd_soc_register_dais(component, dai_drv, num_dai);
	if (ret < 0) {
		dev_err(component->dev, "ASoC: Failed to register DAIs: %d\n",
			ret);
		goto err_cleanup;
	}

	if (!component->driver->write && !component->driver->read) {
		if (!component->regmap)
			component->regmap = dev_get_regmap(component->dev,
							   NULL);
		if (component->regmap)
			snd_soc_component_setup_regmap(component);
	}

	/* see for_each_component */
	list_add(&component->list, &component_list);

err_cleanup:
	if (ret < 0)
		snd_soc_del_component_unlocked(component);

	mutex_unlock(&client_mutex);

	if (ret == 0)
		snd_soc_try_rebind_card();

	return ret;
}
EXPORT_SYMBOL_GPL(snd_soc_add_component);

int snd_soc_register_component(struct device *dev,
			const struct snd_soc_component_driver *component_driver,
			struct snd_soc_dai_driver *dai_drv,
			int num_dai)
{
	struct snd_soc_component *component;
	int ret;

	component = devm_kzalloc(dev, sizeof(*component), GFP_KERNEL);
	if (!component)
		return -ENOMEM;

	ret = snd_soc_component_initialize(component, component_driver, dev);
	if (ret < 0)
		return ret;

	return snd_soc_add_component(component, dai_drv, num_dai);
}
EXPORT_SYMBOL_GPL(snd_soc_register_component);

/**
 * snd_soc_unregister_component_by_driver - Unregister component using a given driver
 * from the ASoC core
 *
 * @dev: The device to unregister
 * @component_driver: The component driver to unregister
 */
void snd_soc_unregister_component_by_driver(struct device *dev,
					    const struct snd_soc_component_driver *component_driver)
{
	struct snd_soc_component *component;

	if (!component_driver)
		return;

	mutex_lock(&client_mutex);
	component = snd_soc_lookup_component_nolocked(dev, component_driver->name);
	if (!component)
		goto out;

	snd_soc_del_component_unlocked(component);

out:
	mutex_unlock(&client_mutex);
}
EXPORT_SYMBOL_GPL(snd_soc_unregister_component_by_driver);

/**
 * snd_soc_unregister_component - Unregister all related component
 * from the ASoC core
 *
 * @dev: The device to unregister
 */
void snd_soc_unregister_component(struct device *dev)
{
	mutex_lock(&client_mutex);
	while (1) {
		struct snd_soc_component *component = snd_soc_lookup_component_nolocked(dev, NULL);

		if (!component)
			break;

		snd_soc_del_component_unlocked(component);
	}
	mutex_unlock(&client_mutex);
}
EXPORT_SYMBOL_GPL(snd_soc_unregister_component);

/* Retrieve a card's name from device tree */
int snd_soc_of_parse_card_name(struct snd_soc_card *card,
			       const char *propname)
{
	struct device_node *np;
	int ret;

	if (!card->dev) {
		pr_err("card->dev is not set before calling %s\n", __func__);
		return -EINVAL;
	}

	np = card->dev->of_node;

	ret = of_property_read_string_index(np, propname, 0, &card->name);
	/*
	 * EINVAL means the property does not exist. This is fine providing
	 * card->name was previously set, which is checked later in
	 * snd_soc_register_card.
	 */
	if (ret < 0 && ret != -EINVAL) {
		dev_err(card->dev,
			"ASoC: Property '%s' could not be read: %d\n",
			propname, ret);
		return ret;
	}

	return 0;
}
EXPORT_SYMBOL_GPL(snd_soc_of_parse_card_name);

static const struct snd_soc_dapm_widget simple_widgets[] = {
	SND_SOC_DAPM_MIC("Microphone", NULL),
	SND_SOC_DAPM_LINE("Line", NULL),
	SND_SOC_DAPM_HP("Headphone", NULL),
	SND_SOC_DAPM_SPK("Speaker", NULL),
};

int snd_soc_of_parse_audio_simple_widgets(struct snd_soc_card *card,
					  const char *propname)
{
	struct device_node *np = card->dev->of_node;
	struct snd_soc_dapm_widget *widgets;
	const char *template, *wname;
	int i, j, num_widgets;

	num_widgets = of_property_count_strings(np, propname);
	if (num_widgets < 0) {
		dev_err(card->dev,
			"ASoC: Property '%s' does not exist\n",	propname);
		return -EINVAL;
	}
	if (!num_widgets) {
		dev_err(card->dev, "ASoC: Property '%s's length is zero\n",
			propname);
		return -EINVAL;
	}
	if (num_widgets & 1) {
		dev_err(card->dev,
			"ASoC: Property '%s' length is not even\n", propname);
		return -EINVAL;
	}

	num_widgets /= 2;

	widgets = devm_kcalloc(card->dev, num_widgets, sizeof(*widgets),
			       GFP_KERNEL);
	if (!widgets) {
		dev_err(card->dev,
			"ASoC: Could not allocate memory for widgets\n");
		return -ENOMEM;
	}

	for (i = 0; i < num_widgets; i++) {
		int ret = of_property_read_string_index(np, propname,
							2 * i, &template);
		if (ret) {
			dev_err(card->dev,
				"ASoC: Property '%s' index %d read error:%d\n",
				propname, 2 * i, ret);
			return -EINVAL;
		}

		for (j = 0; j < ARRAY_SIZE(simple_widgets); j++) {
			if (!strncmp(template, simple_widgets[j].name,
				     strlen(simple_widgets[j].name))) {
				widgets[i] = simple_widgets[j];
				break;
			}
		}

		if (j >= ARRAY_SIZE(simple_widgets)) {
			dev_err(card->dev,
				"ASoC: DAPM widget '%s' is not supported\n",
				template);
			return -EINVAL;
		}

		ret = of_property_read_string_index(np, propname,
						    (2 * i) + 1,
						    &wname);
		if (ret) {
			dev_err(card->dev,
				"ASoC: Property '%s' index %d read error:%d\n",
				propname, (2 * i) + 1, ret);
			return -EINVAL;
		}

		widgets[i].name = wname;
	}

	card->of_dapm_widgets = widgets;
	card->num_of_dapm_widgets = num_widgets;

	return 0;
}
EXPORT_SYMBOL_GPL(snd_soc_of_parse_audio_simple_widgets);

int snd_soc_of_parse_pin_switches(struct snd_soc_card *card, const char *prop)
{
	const unsigned int nb_controls_max = 16;
	const char **strings, *control_name;
	struct snd_kcontrol_new *controls;
	struct device *dev = card->dev;
	unsigned int i, nb_controls;
	int ret;

	if (!of_property_read_bool(dev->of_node, prop))
		return 0;

	strings = devm_kcalloc(dev, nb_controls_max,
			       sizeof(*strings), GFP_KERNEL);
	if (!strings)
		return -ENOMEM;

	ret = of_property_read_string_array(dev->of_node, prop,
					    strings, nb_controls_max);
	if (ret < 0)
		return ret;

	nb_controls = (unsigned int)ret;

	controls = devm_kcalloc(dev, nb_controls,
				sizeof(*controls), GFP_KERNEL);
	if (!controls)
		return -ENOMEM;

	for (i = 0; i < nb_controls; i++) {
		control_name = devm_kasprintf(dev, GFP_KERNEL,
					      "%s Switch", strings[i]);
		if (!control_name)
			return -ENOMEM;

		controls[i].iface = SNDRV_CTL_ELEM_IFACE_MIXER;
		controls[i].name = control_name;
		controls[i].info = snd_soc_dapm_info_pin_switch;
		controls[i].get = snd_soc_dapm_get_pin_switch;
		controls[i].put = snd_soc_dapm_put_pin_switch;
		controls[i].private_value = (unsigned long)strings[i];
	}

	card->controls = controls;
	card->num_controls = nb_controls;

	return 0;
}
EXPORT_SYMBOL_GPL(snd_soc_of_parse_pin_switches);

int snd_soc_of_get_slot_mask(struct device_node *np,
			     const char *prop_name,
			     unsigned int *mask)
{
	u32 val;
	const __be32 *of_slot_mask = of_get_property(np, prop_name, &val);
	int i;

	if (!of_slot_mask)
		return 0;
	val /= sizeof(u32);
	for (i = 0; i < val; i++)
		if (be32_to_cpup(&of_slot_mask[i]))
			*mask |= (1 << i);

	return val;
}
EXPORT_SYMBOL_GPL(snd_soc_of_get_slot_mask);

int snd_soc_of_parse_tdm_slot(struct device_node *np,
			      unsigned int *tx_mask,
			      unsigned int *rx_mask,
			      unsigned int *slots,
			      unsigned int *slot_width)
{
	u32 val;
	int ret;

	if (tx_mask)
		snd_soc_of_get_slot_mask(np, "dai-tdm-slot-tx-mask", tx_mask);
	if (rx_mask)
		snd_soc_of_get_slot_mask(np, "dai-tdm-slot-rx-mask", rx_mask);

	if (of_property_read_bool(np, "dai-tdm-slot-num")) {
		ret = of_property_read_u32(np, "dai-tdm-slot-num", &val);
		if (ret)
			return ret;

		if (slots)
			*slots = val;
	}

	if (of_property_read_bool(np, "dai-tdm-slot-width")) {
		ret = of_property_read_u32(np, "dai-tdm-slot-width", &val);
		if (ret)
			return ret;

		if (slot_width)
			*slot_width = val;
	}

	return 0;
}
EXPORT_SYMBOL_GPL(snd_soc_of_parse_tdm_slot);

void snd_soc_dlc_use_cpu_as_platform(struct snd_soc_dai_link_component *platforms,
				     struct snd_soc_dai_link_component *cpus)
{
	platforms->of_node	= cpus->of_node;
	platforms->dai_args	= cpus->dai_args;
}
EXPORT_SYMBOL_GPL(snd_soc_dlc_use_cpu_as_platform);

void snd_soc_of_parse_node_prefix(struct device_node *np,
				  struct snd_soc_codec_conf *codec_conf,
				  struct device_node *of_node,
				  const char *propname)
{
	const char *str;
	int ret;

	ret = of_property_read_string(np, propname, &str);
	if (ret < 0) {
		/* no prefix is not error */
		return;
	}

	codec_conf->dlc.of_node	= of_node;
	codec_conf->name_prefix	= str;
}
EXPORT_SYMBOL_GPL(snd_soc_of_parse_node_prefix);

int snd_soc_of_parse_audio_routing(struct snd_soc_card *card,
				   const char *propname)
{
	struct device_node *np = card->dev->of_node;
	int num_routes;
	struct snd_soc_dapm_route *routes;
	int i;

	num_routes = of_property_count_strings(np, propname);
	if (num_routes < 0 || num_routes & 1) {
		dev_err(card->dev,
			"ASoC: Property '%s' does not exist or its length is not even\n",
			propname);
		return -EINVAL;
	}
	num_routes /= 2;

	routes = devm_kcalloc(card->dev, num_routes, sizeof(*routes),
			      GFP_KERNEL);
	if (!routes) {
		dev_err(card->dev,
			"ASoC: Could not allocate DAPM route table\n");
		return -ENOMEM;
	}

	for (i = 0; i < num_routes; i++) {
		int ret = of_property_read_string_index(np, propname,
							2 * i, &routes[i].sink);
		if (ret) {
			dev_err(card->dev,
				"ASoC: Property '%s' index %d could not be read: %d\n",
				propname, 2 * i, ret);
			return -EINVAL;
		}
		ret = of_property_read_string_index(np, propname,
			(2 * i) + 1, &routes[i].source);
		if (ret) {
			dev_err(card->dev,
				"ASoC: Property '%s' index %d could not be read: %d\n",
				propname, (2 * i) + 1, ret);
			return -EINVAL;
		}
	}

	card->num_of_dapm_routes = num_routes;
	card->of_dapm_routes = routes;

	return 0;
}
EXPORT_SYMBOL_GPL(snd_soc_of_parse_audio_routing);

int snd_soc_of_parse_aux_devs(struct snd_soc_card *card, const char *propname)
{
	struct device_node *node = card->dev->of_node;
	struct snd_soc_aux_dev *aux;
	int num, i;

	num = of_count_phandle_with_args(node, propname, NULL);
	if (num == -ENOENT) {
		return 0;
	} else if (num < 0) {
		dev_err(card->dev, "ASOC: Property '%s' could not be read: %d\n",
			propname, num);
		return num;
	}

	aux = devm_kcalloc(card->dev, num, sizeof(*aux), GFP_KERNEL);
	if (!aux)
		return -ENOMEM;
	card->aux_dev = aux;
	card->num_aux_devs = num;

	for_each_card_pre_auxs(card, i, aux) {
		aux->dlc.of_node = of_parse_phandle(node, propname, i);
		if (!aux->dlc.of_node)
			return -EINVAL;
	}

	return 0;
}
EXPORT_SYMBOL_GPL(snd_soc_of_parse_aux_devs);

unsigned int snd_soc_daifmt_clock_provider_flipped(unsigned int dai_fmt)
{
	unsigned int inv_dai_fmt = dai_fmt & ~SND_SOC_DAIFMT_CLOCK_PROVIDER_MASK;

	switch (dai_fmt & SND_SOC_DAIFMT_CLOCK_PROVIDER_MASK) {
	case SND_SOC_DAIFMT_CBP_CFP:
		inv_dai_fmt |= SND_SOC_DAIFMT_CBC_CFC;
		break;
	case SND_SOC_DAIFMT_CBP_CFC:
		inv_dai_fmt |= SND_SOC_DAIFMT_CBC_CFP;
		break;
	case SND_SOC_DAIFMT_CBC_CFP:
		inv_dai_fmt |= SND_SOC_DAIFMT_CBP_CFC;
		break;
	case SND_SOC_DAIFMT_CBC_CFC:
		inv_dai_fmt |= SND_SOC_DAIFMT_CBP_CFP;
		break;
	}

	return inv_dai_fmt;
}
EXPORT_SYMBOL_GPL(snd_soc_daifmt_clock_provider_flipped);

unsigned int snd_soc_daifmt_clock_provider_from_bitmap(unsigned int bit_frame)
{
	/*
	 * bit_frame is return value from
	 *	snd_soc_daifmt_parse_clock_provider_raw()
	 */

	/* Codec base */
	switch (bit_frame) {
	case 0x11:
		return SND_SOC_DAIFMT_CBP_CFP;
	case 0x10:
		return SND_SOC_DAIFMT_CBP_CFC;
	case 0x01:
		return SND_SOC_DAIFMT_CBC_CFP;
	default:
		return SND_SOC_DAIFMT_CBC_CFC;
	}

	return 0;
}
EXPORT_SYMBOL_GPL(snd_soc_daifmt_clock_provider_from_bitmap);

unsigned int snd_soc_daifmt_parse_format(struct device_node *np,
					 const char *prefix)
{
	int ret;
	char prop[128];
	unsigned int format = 0;
	int bit, frame;
	const char *str;
	struct {
		char *name;
		unsigned int val;
	} of_fmt_table[] = {
		{ "i2s",	SND_SOC_DAIFMT_I2S },
		{ "right_j",	SND_SOC_DAIFMT_RIGHT_J },
		{ "left_j",	SND_SOC_DAIFMT_LEFT_J },
		{ "dsp_a",	SND_SOC_DAIFMT_DSP_A },
		{ "dsp_b",	SND_SOC_DAIFMT_DSP_B },
		{ "ac97",	SND_SOC_DAIFMT_AC97 },
		{ "pdm",	SND_SOC_DAIFMT_PDM},
		{ "msb",	SND_SOC_DAIFMT_MSB },
		{ "lsb",	SND_SOC_DAIFMT_LSB },
	};

	if (!prefix)
		prefix = "";

	/*
	 * check "dai-format = xxx"
	 * or    "[prefix]format = xxx"
	 * SND_SOC_DAIFMT_FORMAT_MASK area
	 */
	ret = of_property_read_string(np, "dai-format", &str);
	if (ret < 0) {
		snprintf(prop, sizeof(prop), "%sformat", prefix);
		ret = of_property_read_string(np, prop, &str);
	}
	if (ret == 0) {
		int i;

		for (i = 0; i < ARRAY_SIZE(of_fmt_table); i++) {
			if (strcmp(str, of_fmt_table[i].name) == 0) {
				format |= of_fmt_table[i].val;
				break;
			}
		}
	}

	/*
	 * check "[prefix]continuous-clock"
	 * SND_SOC_DAIFMT_CLOCK_MASK area
	 */
	snprintf(prop, sizeof(prop), "%scontinuous-clock", prefix);
	if (of_property_read_bool(np, prop))
		format |= SND_SOC_DAIFMT_CONT;
	else
		format |= SND_SOC_DAIFMT_GATED;

	/*
	 * check "[prefix]bitclock-inversion"
	 * check "[prefix]frame-inversion"
	 * SND_SOC_DAIFMT_INV_MASK area
	 */
	snprintf(prop, sizeof(prop), "%sbitclock-inversion", prefix);
	bit = of_property_read_bool(np, prop);

	snprintf(prop, sizeof(prop), "%sframe-inversion", prefix);
	frame = of_property_read_bool(np, prop);

	switch ((bit << 4) + frame) {
	case 0x11:
		format |= SND_SOC_DAIFMT_IB_IF;
		break;
	case 0x10:
		format |= SND_SOC_DAIFMT_IB_NF;
		break;
	case 0x01:
		format |= SND_SOC_DAIFMT_NB_IF;
		break;
	default:
		/* SND_SOC_DAIFMT_NB_NF is default */
		break;
	}

	return format;
}
EXPORT_SYMBOL_GPL(snd_soc_daifmt_parse_format);

unsigned int snd_soc_daifmt_parse_clock_provider_raw(struct device_node *np,
						     const char *prefix,
						     struct device_node **bitclkmaster,
						     struct device_node **framemaster)
{
	char prop[128];
	unsigned int bit, frame;

	if (!prefix)
		prefix = "";

	/*
	 * check "[prefix]bitclock-master"
	 * check "[prefix]frame-master"
	 */
	snprintf(prop, sizeof(prop), "%sbitclock-master", prefix);
	bit = of_property_read_bool(np, prop);
	if (bit && bitclkmaster)
		*bitclkmaster = of_parse_phandle(np, prop, 0);

	snprintf(prop, sizeof(prop), "%sframe-master", prefix);
	frame = of_property_read_bool(np, prop);
	if (frame && framemaster)
		*framemaster = of_parse_phandle(np, prop, 0);

	/*
	 * return bitmap.
	 * It will be parameter of
	 *	snd_soc_daifmt_clock_provider_from_bitmap()
	 */
	return (bit << 4) + frame;
}
EXPORT_SYMBOL_GPL(snd_soc_daifmt_parse_clock_provider_raw);

<<<<<<< HEAD
int snd_soc_get_stream_cpu(struct snd_soc_dai_link *dai_link, int stream)
=======
int snd_soc_get_stream_cpu(const struct snd_soc_dai_link *dai_link, int stream)
>>>>>>> 2d5404ca
{
	/*
	 * [Normal]
	 *
	 * Playback
	 *	CPU  : SNDRV_PCM_STREAM_PLAYBACK
	 *	Codec: SNDRV_PCM_STREAM_PLAYBACK
	 *
	 * Capture
	 *	CPU  : SNDRV_PCM_STREAM_CAPTURE
	 *	Codec: SNDRV_PCM_STREAM_CAPTURE
	 */
	if (!dai_link->c2c_params)
		return stream;

	/*
	 * [Codec2Codec]
	 *
	 * Playback
	 *	CPU  : SNDRV_PCM_STREAM_CAPTURE
	 *	Codec: SNDRV_PCM_STREAM_PLAYBACK
	 *
	 * Capture
	 *	CPU  : SNDRV_PCM_STREAM_PLAYBACK
	 *	Codec: SNDRV_PCM_STREAM_CAPTURE
	 */
	if (stream == SNDRV_PCM_STREAM_CAPTURE)
		return SNDRV_PCM_STREAM_PLAYBACK;

	return SNDRV_PCM_STREAM_CAPTURE;
}
EXPORT_SYMBOL_GPL(snd_soc_get_stream_cpu);

int snd_soc_get_dai_id(struct device_node *ep)
{
	struct snd_soc_component *component;
	struct snd_soc_dai_link_component dlc = {
		.of_node = of_graph_get_port_parent(ep),
	};
	int ret;


	/*
	 * For example HDMI case, HDMI has video/sound port,
	 * but ALSA SoC needs sound port number only.
	 * Thus counting HDMI DT port/endpoint doesn't work.
	 * Then, it should have .of_xlate_dai_id
	 */
	ret = -ENOTSUPP;
	mutex_lock(&client_mutex);
	component = soc_find_component(&dlc);
	if (component)
		ret = snd_soc_component_of_xlate_dai_id(component, ep);
	mutex_unlock(&client_mutex);

	of_node_put(dlc.of_node);

	return ret;
}
EXPORT_SYMBOL_GPL(snd_soc_get_dai_id);

int snd_soc_get_dlc(const struct of_phandle_args *args, struct snd_soc_dai_link_component *dlc)
{
	struct snd_soc_component *pos;
	int ret = -EPROBE_DEFER;

	dlc->of_node = args->np;

	mutex_lock(&client_mutex);
	for_each_component(pos) {
		struct device_node *component_of_node = soc_component_to_node(pos);

		if (component_of_node != args->np || !pos->num_dai)
			continue;

		ret = snd_soc_component_of_xlate_dai_name(pos, args, &dlc->dai_name);
		if (ret == -ENOTSUPP) {
			struct snd_soc_dai *dai;
			int id = -1;

			switch (args->args_count) {
			case 0:
				id = 0; /* same as dai_drv[0] */
				break;
			case 1:
				id = args->args[0];
				break;
			default:
				/* not supported */
				break;
			}

			if (id < 0 || id >= pos->num_dai) {
				ret = -EINVAL;
				continue;
			}

			ret = 0;

			/* find target DAI */
			for_each_component_dais(pos, dai) {
				if (id == 0)
					break;
				id--;
			}

<<<<<<< HEAD
			dlc->dai_name	= dai->driver->name;
			if (!dlc->dai_name)
				dlc->dai_name = pos->name;
=======
			dlc->dai_name	= snd_soc_dai_name_get(dai);
>>>>>>> 2d5404ca
		} else if (ret) {
			/*
			 * if another error than ENOTSUPP is returned go on and
			 * check if another component is provided with the same
			 * node. This may happen if a device provides several
			 * components
			 */
			continue;
		}

		break;
	}

	if (ret == 0)
		dlc->of_node = args->np;

	mutex_unlock(&client_mutex);
	return ret;
}
EXPORT_SYMBOL_GPL(snd_soc_get_dlc);

int snd_soc_of_get_dlc(struct device_node *of_node,
		       struct of_phandle_args *args,
		       struct snd_soc_dai_link_component *dlc,
		       int index)
{
	struct of_phandle_args __args;
	int ret;

	if (!args)
		args = &__args;

	ret = of_parse_phandle_with_args(of_node, "sound-dai",
					 "#sound-dai-cells", index, args);
	if (ret)
		return ret;

	return snd_soc_get_dlc(args, dlc);
}
EXPORT_SYMBOL_GPL(snd_soc_of_get_dlc);

int snd_soc_get_dai_name(const struct of_phandle_args *args,
			 const char **dai_name)
{
	struct snd_soc_dai_link_component dlc;
	int ret = snd_soc_get_dlc(args, &dlc);

	if (ret == 0)
		*dai_name = dlc.dai_name;

	return ret;
}
EXPORT_SYMBOL_GPL(snd_soc_get_dai_name);

int snd_soc_of_get_dai_name(struct device_node *of_node,
			    const char **dai_name, int index)
{
	struct snd_soc_dai_link_component dlc;
	int ret = snd_soc_of_get_dlc(of_node, NULL, &dlc, index);

	if (ret == 0)
		*dai_name = dlc.dai_name;

	return ret;
}
EXPORT_SYMBOL_GPL(snd_soc_of_get_dai_name);

struct snd_soc_dai *snd_soc_get_dai_via_args(const struct of_phandle_args *dai_args)
{
	struct snd_soc_dai *dai;
	struct snd_soc_component *component;

	mutex_lock(&client_mutex);
	for_each_component(component) {
		for_each_component_dais(component, dai)
			if (snd_soc_is_match_dai_args(dai->driver->dai_args, dai_args))
				goto found;
	}
	dai = NULL;
found:
	mutex_unlock(&client_mutex);
	return dai;
}
EXPORT_SYMBOL_GPL(snd_soc_get_dai_via_args);

static void __snd_soc_of_put_component(struct snd_soc_dai_link_component *component)
{
	if (component->of_node) {
		of_node_put(component->of_node);
		component->of_node = NULL;
	}
}

static int __snd_soc_of_get_dai_link_component_alloc(
	struct device *dev, struct device_node *of_node,
	struct snd_soc_dai_link_component **ret_component,
	int *ret_num)
{
	struct snd_soc_dai_link_component *component;
	int num;

	/* Count the number of CPUs/CODECs */
	num = of_count_phandle_with_args(of_node, "sound-dai", "#sound-dai-cells");
	if (num <= 0) {
		if (num == -ENOENT)
			dev_err(dev, "No 'sound-dai' property\n");
		else
			dev_err(dev, "Bad phandle in 'sound-dai'\n");
		return num;
	}
	component = devm_kcalloc(dev, num, sizeof(*component), GFP_KERNEL);
	if (!component)
		return -ENOMEM;

	*ret_component	= component;
	*ret_num	= num;

	return 0;
}

/*
 * snd_soc_of_put_dai_link_codecs - Dereference device nodes in the codecs array
 * @dai_link: DAI link
 *
 * Dereference device nodes acquired by snd_soc_of_get_dai_link_codecs().
 */
void snd_soc_of_put_dai_link_codecs(struct snd_soc_dai_link *dai_link)
{
	struct snd_soc_dai_link_component *component;
	int index;

	for_each_link_codecs(dai_link, index, component)
		__snd_soc_of_put_component(component);
}
EXPORT_SYMBOL_GPL(snd_soc_of_put_dai_link_codecs);

/*
 * snd_soc_of_get_dai_link_codecs - Parse a list of CODECs in the devicetree
 * @dev: Card device
 * @of_node: Device node
 * @dai_link: DAI link
 *
 * Builds an array of CODEC DAI components from the DAI link property
 * 'sound-dai'.
 * The array is set in the DAI link and the number of DAIs is set accordingly.
 * The device nodes in the array (of_node) must be dereferenced by calling
 * snd_soc_of_put_dai_link_codecs() on @dai_link.
 *
 * Returns 0 for success
 */
int snd_soc_of_get_dai_link_codecs(struct device *dev,
				   struct device_node *of_node,
				   struct snd_soc_dai_link *dai_link)
{
	struct snd_soc_dai_link_component *component;
	int index, ret;

	ret = __snd_soc_of_get_dai_link_component_alloc(dev, of_node,
					 &dai_link->codecs, &dai_link->num_codecs);
	if (ret < 0)
		return ret;

	/* Parse the list */
	for_each_link_codecs(dai_link, index, component) {
		ret = snd_soc_of_get_dlc(of_node, NULL, component, index);
		if (ret)
			goto err;
	}
	return 0;
err:
	snd_soc_of_put_dai_link_codecs(dai_link);
	dai_link->codecs = NULL;
	dai_link->num_codecs = 0;
	return ret;
}
EXPORT_SYMBOL_GPL(snd_soc_of_get_dai_link_codecs);

/*
 * snd_soc_of_put_dai_link_cpus - Dereference device nodes in the codecs array
 * @dai_link: DAI link
 *
 * Dereference device nodes acquired by snd_soc_of_get_dai_link_cpus().
 */
void snd_soc_of_put_dai_link_cpus(struct snd_soc_dai_link *dai_link)
{
	struct snd_soc_dai_link_component *component;
	int index;

	for_each_link_cpus(dai_link, index, component)
		__snd_soc_of_put_component(component);
}
EXPORT_SYMBOL_GPL(snd_soc_of_put_dai_link_cpus);

/*
 * snd_soc_of_get_dai_link_cpus - Parse a list of CPU DAIs in the devicetree
 * @dev: Card device
 * @of_node: Device node
 * @dai_link: DAI link
 *
 * Is analogous to snd_soc_of_get_dai_link_codecs but parses a list of CPU DAIs
 * instead.
 *
 * Returns 0 for success
 */
int snd_soc_of_get_dai_link_cpus(struct device *dev,
				 struct device_node *of_node,
				 struct snd_soc_dai_link *dai_link)
{
	struct snd_soc_dai_link_component *component;
	int index, ret;

	/* Count the number of CPUs */
	ret = __snd_soc_of_get_dai_link_component_alloc(dev, of_node,
					 &dai_link->cpus, &dai_link->num_cpus);
	if (ret < 0)
		return ret;

	/* Parse the list */
	for_each_link_cpus(dai_link, index, component) {
		ret = snd_soc_of_get_dlc(of_node, NULL, component, index);
		if (ret)
			goto err;
	}
	return 0;
err:
	snd_soc_of_put_dai_link_cpus(dai_link);
	dai_link->cpus = NULL;
	dai_link->num_cpus = 0;
	return ret;
}
EXPORT_SYMBOL_GPL(snd_soc_of_get_dai_link_cpus);

static int __init snd_soc_init(void)
{
	int ret;

	snd_soc_debugfs_init();
	ret = snd_soc_util_init();
	if (ret)
		goto err_util_init;

	ret = platform_driver_register(&soc_driver);
	if (ret)
		goto err_register;
	return 0;

err_register:
	snd_soc_util_exit();
err_util_init:
	snd_soc_debugfs_exit();
	return ret;
}
module_init(snd_soc_init);

static void __exit snd_soc_exit(void)
{
	snd_soc_util_exit();
	snd_soc_debugfs_exit();

	platform_driver_unregister(&soc_driver);
}
module_exit(snd_soc_exit);

/* Module information */
MODULE_AUTHOR("Liam Girdwood, lrg@slimlogic.co.uk");
MODULE_DESCRIPTION("ALSA SoC Core");
MODULE_LICENSE("GPL");
MODULE_ALIAS("platform:soc-audio");<|MERGE_RESOLUTION|>--- conflicted
+++ resolved
@@ -3429,11 +3429,7 @@
 }
 EXPORT_SYMBOL_GPL(snd_soc_daifmt_parse_clock_provider_raw);
 
-<<<<<<< HEAD
-int snd_soc_get_stream_cpu(struct snd_soc_dai_link *dai_link, int stream)
-=======
 int snd_soc_get_stream_cpu(const struct snd_soc_dai_link *dai_link, int stream)
->>>>>>> 2d5404ca
 {
 	/*
 	 * [Normal]
@@ -3500,8 +3496,6 @@
 	struct snd_soc_component *pos;
 	int ret = -EPROBE_DEFER;
 
-	dlc->of_node = args->np;
-
 	mutex_lock(&client_mutex);
 	for_each_component(pos) {
 		struct device_node *component_of_node = soc_component_to_node(pos);
@@ -3540,13 +3534,7 @@
 				id--;
 			}
 
-<<<<<<< HEAD
-			dlc->dai_name	= dai->driver->name;
-			if (!dlc->dai_name)
-				dlc->dai_name = pos->name;
-=======
 			dlc->dai_name	= snd_soc_dai_name_get(dai);
->>>>>>> 2d5404ca
 		} else if (ret) {
 			/*
 			 * if another error than ENOTSUPP is returned go on and
