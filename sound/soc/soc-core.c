// SPDX-License-Identifier: GPL-2.0+
//
// soc-core.c  --  ALSA SoC Audio Layer
//
// Copyright 2005 Wolfson Microelectronics PLC.
// Copyright 2005 Openedhand Ltd.
// Copyright (C) 2010 Slimlogic Ltd.
// Copyright (C) 2010 Texas Instruments Inc.
//
// Author: Liam Girdwood <lrg@slimlogic.co.uk>
//         with code, comments and ideas from :-
//         Richard Purdie <richard@openedhand.com>
//
//  TODO:
//   o Add hw rules to enforce rates, etc.
//   o More testing with other codecs/machines.
//   o Add more codecs and platforms to ensure good API coverage.
//   o Support TDM on PCM and I2S

#include <linux/module.h>
#include <linux/moduleparam.h>
#include <linux/init.h>
#include <linux/delay.h>
#include <linux/pm.h>
#include <linux/bitops.h>
#include <linux/debugfs.h>
#include <linux/platform_device.h>
#include <linux/pinctrl/consumer.h>
#include <linux/ctype.h>
#include <linux/slab.h>
#include <linux/of.h>
#include <linux/of_graph.h>
#include <linux/dmi.h>
#include <linux/acpi.h>
#include <sound/core.h>
#include <sound/pcm.h>
#include <sound/pcm_params.h>
#include <sound/soc.h>
#include <sound/soc-dpcm.h>
#include <sound/soc-topology.h>
#include <sound/soc-link.h>
#include <sound/initval.h>

#define CREATE_TRACE_POINTS
#include <trace/events/asoc.h>

static DEFINE_MUTEX(client_mutex);
static LIST_HEAD(component_list);
static LIST_HEAD(unbind_card_list);

#define for_each_component(component)			\
	list_for_each_entry(component, &component_list, list)

/*
 * This is used if driver don't need to have CPU/Codec/Platform
 * dai_link. see soc.h
 */
struct snd_soc_dai_link_component null_dailink_component[0];
EXPORT_SYMBOL_GPL(null_dailink_component);

/*
 * This is a timeout to do a DAPM powerdown after a stream is closed().
 * It can be used to eliminate pops between different playback streams, e.g.
 * between two audio tracks.
 */
static int pmdown_time = 5000;
module_param(pmdown_time, int, 0);
MODULE_PARM_DESC(pmdown_time, "DAPM stream powerdown time (msecs)");

static ssize_t pmdown_time_show(struct device *dev,
				struct device_attribute *attr, char *buf)
{
	struct snd_soc_pcm_runtime *rtd = dev_get_drvdata(dev);

	return sysfs_emit(buf, "%ld\n", rtd->pmdown_time);
}

static ssize_t pmdown_time_store(struct device *dev,
				 struct device_attribute *attr,
				 const char *buf, size_t count)
{
	struct snd_soc_pcm_runtime *rtd = dev_get_drvdata(dev);
	int ret;

	ret = kstrtol(buf, 10, &rtd->pmdown_time);
	if (ret)
		return ret;

	return count;
}

static DEVICE_ATTR_RW(pmdown_time);

static struct attribute *soc_dev_attrs[] = {
	&dev_attr_pmdown_time.attr,
	NULL
};

static umode_t soc_dev_attr_is_visible(struct kobject *kobj,
				       struct attribute *attr, int idx)
{
	struct device *dev = kobj_to_dev(kobj);
	struct snd_soc_pcm_runtime *rtd = dev_get_drvdata(dev);

	if (!rtd)
		return 0;

	if (attr == &dev_attr_pmdown_time.attr)
		return attr->mode; /* always visible */
	return rtd->dai_link->num_codecs ? attr->mode : 0; /* enabled only with codec */
}

static const struct attribute_group soc_dapm_dev_group = {
	.attrs = soc_dapm_dev_attrs,
	.is_visible = soc_dev_attr_is_visible,
};

static const struct attribute_group soc_dev_group = {
	.attrs = soc_dev_attrs,
	.is_visible = soc_dev_attr_is_visible,
};

static const struct attribute_group *soc_dev_attr_groups[] = {
	&soc_dapm_dev_group,
	&soc_dev_group,
	NULL
};

#ifdef CONFIG_DEBUG_FS
struct dentry *snd_soc_debugfs_root;
EXPORT_SYMBOL_GPL(snd_soc_debugfs_root);

static void soc_init_component_debugfs(struct snd_soc_component *component)
{
	if (!component->card->debugfs_card_root)
		return;

	if (component->debugfs_prefix) {
		char *name;

		name = kasprintf(GFP_KERNEL, "%s:%s",
			component->debugfs_prefix, component->name);
		if (name) {
			component->debugfs_root = debugfs_create_dir(name,
				component->card->debugfs_card_root);
			kfree(name);
		}
	} else {
		component->debugfs_root = debugfs_create_dir(component->name,
				component->card->debugfs_card_root);
	}

	snd_soc_dapm_debugfs_init(snd_soc_component_get_dapm(component),
		component->debugfs_root);
}

static void soc_cleanup_component_debugfs(struct snd_soc_component *component)
{
	if (!component->debugfs_root)
		return;
	debugfs_remove_recursive(component->debugfs_root);
	component->debugfs_root = NULL;
}

static int dai_list_show(struct seq_file *m, void *v)
{
	struct snd_soc_component *component;
	struct snd_soc_dai *dai;

	mutex_lock(&client_mutex);

	for_each_component(component)
		for_each_component_dais(component, dai)
			seq_printf(m, "%s\n", dai->name);

	mutex_unlock(&client_mutex);

	return 0;
}
DEFINE_SHOW_ATTRIBUTE(dai_list);

static int component_list_show(struct seq_file *m, void *v)
{
	struct snd_soc_component *component;

	mutex_lock(&client_mutex);

	for_each_component(component)
		seq_printf(m, "%s\n", component->name);

	mutex_unlock(&client_mutex);

	return 0;
}
DEFINE_SHOW_ATTRIBUTE(component_list);

static void soc_init_card_debugfs(struct snd_soc_card *card)
{
	card->debugfs_card_root = debugfs_create_dir(card->name,
						     snd_soc_debugfs_root);

	debugfs_create_u32("dapm_pop_time", 0644, card->debugfs_card_root,
			   &card->pop_time);

	snd_soc_dapm_debugfs_init(&card->dapm, card->debugfs_card_root);
}

static void soc_cleanup_card_debugfs(struct snd_soc_card *card)
{
	debugfs_remove_recursive(card->debugfs_card_root);
	card->debugfs_card_root = NULL;
}

static void snd_soc_debugfs_init(void)
{
	snd_soc_debugfs_root = debugfs_create_dir("asoc", NULL);

	debugfs_create_file("dais", 0444, snd_soc_debugfs_root, NULL,
			    &dai_list_fops);

	debugfs_create_file("components", 0444, snd_soc_debugfs_root, NULL,
			    &component_list_fops);
}

static void snd_soc_debugfs_exit(void)
{
	debugfs_remove_recursive(snd_soc_debugfs_root);
}

#else

static inline void soc_init_component_debugfs(struct snd_soc_component *component) { }
static inline void soc_cleanup_component_debugfs(struct snd_soc_component *component) { }
static inline void soc_init_card_debugfs(struct snd_soc_card *card) { }
static inline void soc_cleanup_card_debugfs(struct snd_soc_card *card) { }
static inline void snd_soc_debugfs_init(void) { }
static inline void snd_soc_debugfs_exit(void) { }

#endif

static int snd_soc_rtd_add_component(struct snd_soc_pcm_runtime *rtd,
				     struct snd_soc_component *component)
{
	struct snd_soc_component *comp;
	int i;

	for_each_rtd_components(rtd, i, comp) {
		/* already connected */
		if (comp == component)
			return 0;
	}

	/* see for_each_rtd_components */
	rtd->components[rtd->num_components] = component;
	rtd->num_components++;

	return 0;
}

struct snd_soc_component *snd_soc_rtdcom_lookup(struct snd_soc_pcm_runtime *rtd,
						const char *driver_name)
{
	struct snd_soc_component *component;
	int i;

	if (!driver_name)
		return NULL;

	/*
	 * NOTE
	 *
	 * snd_soc_rtdcom_lookup() will find component from rtd by using
	 * specified driver name.
	 * But, if many components which have same driver name are connected
	 * to 1 rtd, this function will return 1st found component.
	 */
	for_each_rtd_components(rtd, i, component) {
		const char *component_name = component->driver->name;

		if (!component_name)
			continue;

		if ((component_name == driver_name) ||
		    strcmp(component_name, driver_name) == 0)
			return component;
	}

	return NULL;
}
EXPORT_SYMBOL_GPL(snd_soc_rtdcom_lookup);

struct snd_soc_component
*snd_soc_lookup_component_nolocked(struct device *dev, const char *driver_name)
{
	struct snd_soc_component *component;
	struct snd_soc_component *found_component;

	found_component = NULL;
	for_each_component(component) {
		if ((dev == component->dev) &&
		    (!driver_name ||
		     (driver_name == component->driver->name) ||
		     (strcmp(component->driver->name, driver_name) == 0))) {
			found_component = component;
			break;
		}
	}

	return found_component;
}
EXPORT_SYMBOL_GPL(snd_soc_lookup_component_nolocked);

struct snd_soc_component *snd_soc_lookup_component(struct device *dev,
						   const char *driver_name)
{
	struct snd_soc_component *component;

	mutex_lock(&client_mutex);
	component = snd_soc_lookup_component_nolocked(dev, driver_name);
	mutex_unlock(&client_mutex);

	return component;
}
EXPORT_SYMBOL_GPL(snd_soc_lookup_component);

struct snd_soc_pcm_runtime
*snd_soc_get_pcm_runtime(struct snd_soc_card *card,
			 struct snd_soc_dai_link *dai_link)
{
	struct snd_soc_pcm_runtime *rtd;

	for_each_card_rtds(card, rtd) {
		if (rtd->dai_link == dai_link)
			return rtd;
	}
	dev_dbg(card->dev, "ASoC: failed to find rtd %s\n", dai_link->name);
	return NULL;
}
EXPORT_SYMBOL_GPL(snd_soc_get_pcm_runtime);

/*
 * Power down the audio subsystem pmdown_time msecs after close is called.
 * This is to ensure there are no pops or clicks in between any music tracks
 * due to DAPM power cycling.
 */
void snd_soc_close_delayed_work(struct snd_soc_pcm_runtime *rtd)
{
	struct snd_soc_dai *codec_dai = asoc_rtd_to_codec(rtd, 0);
	int playback = SNDRV_PCM_STREAM_PLAYBACK;

	snd_soc_dpcm_mutex_lock(rtd);

	dev_dbg(rtd->dev,
		"ASoC: pop wq checking: %s status: %s waiting: %s\n",
		codec_dai->driver->playback.stream_name,
		snd_soc_dai_stream_active(codec_dai, playback) ?
		"active" : "inactive",
		rtd->pop_wait ? "yes" : "no");

	/* are we waiting on this codec DAI stream */
	if (rtd->pop_wait == 1) {
		rtd->pop_wait = 0;
		snd_soc_dapm_stream_event(rtd, playback,
					  SND_SOC_DAPM_STREAM_STOP);
	}

	snd_soc_dpcm_mutex_unlock(rtd);
}
EXPORT_SYMBOL_GPL(snd_soc_close_delayed_work);

static void soc_release_rtd_dev(struct device *dev)
{
	/* "dev" means "rtd->dev" */
	kfree(dev);
}

static void soc_free_pcm_runtime(struct snd_soc_pcm_runtime *rtd)
{
	if (!rtd)
		return;

	list_del(&rtd->list);

	if (delayed_work_pending(&rtd->delayed_work))
		flush_delayed_work(&rtd->delayed_work);
	snd_soc_pcm_component_free(rtd);

	/*
	 * we don't need to call kfree() for rtd->dev
	 * see
	 *	soc_release_rtd_dev()
	 *
	 * We don't need rtd->dev NULL check, because
	 * it is alloced *before* rtd.
	 * see
	 *	soc_new_pcm_runtime()
	 *
	 * We don't need to mind freeing for rtd,
	 * because it was created from dev (= rtd->dev)
	 * see
	 *	soc_new_pcm_runtime()
	 *
	 *		rtd = devm_kzalloc(dev, ...);
	 *		rtd->dev = dev
	 */
	device_unregister(rtd->dev);
}

static void close_delayed_work(struct work_struct *work) {
	struct snd_soc_pcm_runtime *rtd =
			container_of(work, struct snd_soc_pcm_runtime,
				     delayed_work.work);

	if (rtd->close_delayed_work_func)
		rtd->close_delayed_work_func(rtd);
}

static struct snd_soc_pcm_runtime *soc_new_pcm_runtime(
	struct snd_soc_card *card, struct snd_soc_dai_link *dai_link)
{
	struct snd_soc_pcm_runtime *rtd;
	struct snd_soc_component *component;
	struct device *dev;
	int ret;
	int stream;

	/*
	 * for rtd->dev
	 */
	dev = kzalloc(sizeof(struct device), GFP_KERNEL);
	if (!dev)
		return NULL;

	dev->parent	= card->dev;
	dev->release	= soc_release_rtd_dev;

	dev_set_name(dev, "%s", dai_link->name);

	ret = device_register(dev);
	if (ret < 0) {
		put_device(dev); /* soc_release_rtd_dev */
		return NULL;
	}

	/*
	 * for rtd
	 */
	rtd = devm_kzalloc(dev,
			   sizeof(*rtd) +
			   sizeof(component) * (dai_link->num_cpus +
						 dai_link->num_codecs +
						 dai_link->num_platforms),
			   GFP_KERNEL);
	if (!rtd) {
		device_unregister(dev);
		return NULL;
	}

	rtd->dev = dev;
	INIT_LIST_HEAD(&rtd->list);
	for_each_pcm_streams(stream) {
		INIT_LIST_HEAD(&rtd->dpcm[stream].be_clients);
		INIT_LIST_HEAD(&rtd->dpcm[stream].fe_clients);
	}
	dev_set_drvdata(dev, rtd);
	INIT_DELAYED_WORK(&rtd->delayed_work, close_delayed_work);

	/*
	 * for rtd->dais
	 */
	rtd->dais = devm_kcalloc(dev, dai_link->num_cpus + dai_link->num_codecs,
					sizeof(struct snd_soc_dai *),
					GFP_KERNEL);
	if (!rtd->dais)
		goto free_rtd;

	/*
	 * dais = [][][][][][][][][][][][][][][][][][]
	 *	  ^cpu_dais         ^codec_dais
	 *	  |--- num_cpus ---|--- num_codecs --|
	 * see
	 *	asoc_rtd_to_cpu()
	 *	asoc_rtd_to_codec()
	 */
	rtd->card	= card;
	rtd->dai_link	= dai_link;
	rtd->num	= card->num_rtd++;
	rtd->pmdown_time = pmdown_time;			/* default power off timeout */

	/* see for_each_card_rtds */
	list_add_tail(&rtd->list, &card->rtd_list);

	ret = device_add_groups(dev, soc_dev_attr_groups);
	if (ret < 0)
		goto free_rtd;

	return rtd;

free_rtd:
	soc_free_pcm_runtime(rtd);
	return NULL;
}

static void snd_soc_flush_all_delayed_work(struct snd_soc_card *card)
{
	struct snd_soc_pcm_runtime *rtd;

	for_each_card_rtds(card, rtd)
		flush_delayed_work(&rtd->delayed_work);
}

#ifdef CONFIG_PM_SLEEP
static void soc_playback_digital_mute(struct snd_soc_card *card, int mute)
{
	struct snd_soc_pcm_runtime *rtd;
	struct snd_soc_dai *dai;
	int playback = SNDRV_PCM_STREAM_PLAYBACK;
	int i;

	for_each_card_rtds(card, rtd) {

		if (rtd->dai_link->ignore_suspend)
			continue;

		for_each_rtd_dais(rtd, i, dai) {
			if (snd_soc_dai_stream_active(dai, playback))
				snd_soc_dai_digital_mute(dai, mute, playback);
		}
	}
}

static void soc_dapm_suspend_resume(struct snd_soc_card *card, int event)
{
	struct snd_soc_pcm_runtime *rtd;
	int stream;

	for_each_card_rtds(card, rtd) {

		if (rtd->dai_link->ignore_suspend)
			continue;

		for_each_pcm_streams(stream)
			snd_soc_dapm_stream_event(rtd, stream, event);
	}
}

/* powers down audio subsystem for suspend */
int snd_soc_suspend(struct device *dev)
{
	struct snd_soc_card *card = dev_get_drvdata(dev);
	struct snd_soc_component *component;
	struct snd_soc_pcm_runtime *rtd;
	int i;

	/* If the card is not initialized yet there is nothing to do */
	if (!snd_soc_card_is_instantiated(card))
		return 0;

	/*
	 * Due to the resume being scheduled into a workqueue we could
	 * suspend before that's finished - wait for it to complete.
	 */
	snd_power_wait(card->snd_card);

	/* we're going to block userspace touching us until resume completes */
	snd_power_change_state(card->snd_card, SNDRV_CTL_POWER_D3hot);

	/* mute any active DACs */
	soc_playback_digital_mute(card, 1);

	/* suspend all pcms */
	for_each_card_rtds(card, rtd) {
		if (rtd->dai_link->ignore_suspend)
			continue;

		snd_pcm_suspend_all(rtd->pcm);
	}

	snd_soc_card_suspend_pre(card);

	/* close any waiting streams */
	snd_soc_flush_all_delayed_work(card);

	soc_dapm_suspend_resume(card, SND_SOC_DAPM_STREAM_SUSPEND);

	/* Recheck all endpoints too, their state is affected by suspend */
	dapm_mark_endpoints_dirty(card);
	snd_soc_dapm_sync(&card->dapm);

	/* suspend all COMPONENTs */
	for_each_card_rtds(card, rtd) {

		if (rtd->dai_link->ignore_suspend)
			continue;

		for_each_rtd_components(rtd, i, component) {
			struct snd_soc_dapm_context *dapm =
				snd_soc_component_get_dapm(component);

			/*
			 * ignore if component was already suspended
			 */
			if (snd_soc_component_is_suspended(component))
				continue;

			/*
			 * If there are paths active then the COMPONENT will be
			 * held with bias _ON and should not be suspended.
			 */
			switch (snd_soc_dapm_get_bias_level(dapm)) {
			case SND_SOC_BIAS_STANDBY:
				/*
				 * If the COMPONENT is capable of idle
				 * bias off then being in STANDBY
				 * means it's doing something,
				 * otherwise fall through.
				 */
				if (dapm->idle_bias_off) {
					dev_dbg(component->dev,
						"ASoC: idle_bias_off CODEC on over suspend\n");
					break;
				}
				fallthrough;

			case SND_SOC_BIAS_OFF:
				snd_soc_component_suspend(component);
				if (component->regmap)
					regcache_mark_dirty(component->regmap);
				/* deactivate pins to sleep state */
				pinctrl_pm_select_sleep_state(component->dev);
				break;
			default:
				dev_dbg(component->dev,
					"ASoC: COMPONENT is on over suspend\n");
				break;
			}
		}
	}

	snd_soc_card_suspend_post(card);

	return 0;
}
EXPORT_SYMBOL_GPL(snd_soc_suspend);

/*
 * deferred resume work, so resume can complete before we finished
 * setting our codec back up, which can be very slow on I2C
 */
static void soc_resume_deferred(struct work_struct *work)
{
	struct snd_soc_card *card =
			container_of(work, struct snd_soc_card,
				     deferred_resume_work);
	struct snd_soc_component *component;

	/*
	 * our power state is still SNDRV_CTL_POWER_D3hot from suspend time,
	 * so userspace apps are blocked from touching us
	 */

	dev_dbg(card->dev, "ASoC: starting resume work\n");

	/* Bring us up into D2 so that DAPM starts enabling things */
	snd_power_change_state(card->snd_card, SNDRV_CTL_POWER_D2);

	snd_soc_card_resume_pre(card);

	for_each_card_components(card, component) {
		if (snd_soc_component_is_suspended(component))
			snd_soc_component_resume(component);
	}

	soc_dapm_suspend_resume(card, SND_SOC_DAPM_STREAM_RESUME);

	/* unmute any active DACs */
	soc_playback_digital_mute(card, 0);

	snd_soc_card_resume_post(card);

	dev_dbg(card->dev, "ASoC: resume work completed\n");

	/* Recheck all endpoints too, their state is affected by suspend */
	dapm_mark_endpoints_dirty(card);
	snd_soc_dapm_sync(&card->dapm);

	/* userspace can access us now we are back as we were before */
	snd_power_change_state(card->snd_card, SNDRV_CTL_POWER_D0);
}

/* powers up audio subsystem after a suspend */
int snd_soc_resume(struct device *dev)
{
	struct snd_soc_card *card = dev_get_drvdata(dev);
	struct snd_soc_component *component;

	/* If the card is not initialized yet there is nothing to do */
	if (!snd_soc_card_is_instantiated(card))
		return 0;

	/* activate pins from sleep state */
	for_each_card_components(card, component)
		if (snd_soc_component_active(component))
			pinctrl_pm_select_default_state(component->dev);

	dev_dbg(dev, "ASoC: Scheduling resume work\n");
	if (!schedule_work(&card->deferred_resume_work))
		dev_err(dev, "ASoC: resume work item may be lost\n");

	return 0;
}
EXPORT_SYMBOL_GPL(snd_soc_resume);

static void soc_resume_init(struct snd_soc_card *card)
{
	/* deferred resume work */
	INIT_WORK(&card->deferred_resume_work, soc_resume_deferred);
}
#else
#define snd_soc_suspend NULL
#define snd_soc_resume NULL
static inline void soc_resume_init(struct snd_soc_card *card) { }
#endif

static struct device_node
*soc_component_to_node(struct snd_soc_component *component)
{
	struct device_node *of_node;

	of_node = component->dev->of_node;
	if (!of_node && component->dev->parent)
		of_node = component->dev->parent->of_node;

	return of_node;
}

static int snd_soc_is_matching_component(
	const struct snd_soc_dai_link_component *dlc,
	struct snd_soc_component *component)
{
	struct device_node *component_of_node;

	if (!dlc)
		return 0;

	component_of_node = soc_component_to_node(component);

	if (dlc->of_node && component_of_node != dlc->of_node)
		return 0;
	if (dlc->name && strcmp(component->name, dlc->name))
		return 0;

	return 1;
}

static struct snd_soc_component *soc_find_component(
	const struct snd_soc_dai_link_component *dlc)
{
	struct snd_soc_component *component;

	lockdep_assert_held(&client_mutex);

	/*
	 * NOTE
	 *
	 * It returns *1st* found component, but some driver
	 * has few components by same of_node/name
	 * ex)
	 *	CPU component and generic DMAEngine component
	 */
	for_each_component(component)
		if (snd_soc_is_matching_component(dlc, component))
			return component;

	return NULL;
}

/**
 * snd_soc_find_dai - Find a registered DAI
 *
 * @dlc: name of the DAI or the DAI driver and optional component info to match
 *
 * This function will search all registered components and their DAIs to
 * find the DAI of the same name. The component's of_node and name
 * should also match if being specified.
 *
 * Return: pointer of DAI, or NULL if not found.
 */
struct snd_soc_dai *snd_soc_find_dai(
	const struct snd_soc_dai_link_component *dlc)
{
	struct snd_soc_component *component;
	struct snd_soc_dai *dai;

	lockdep_assert_held(&client_mutex);

	/* Find CPU DAI from registered DAIs */
	for_each_component(component) {
		if (!snd_soc_is_matching_component(dlc, component))
			continue;
		for_each_component_dais(component, dai) {
			if (dlc->dai_name && strcmp(dai->name, dlc->dai_name)
			    && (!dai->driver->name
				|| strcmp(dai->driver->name, dlc->dai_name)))
				continue;

			return dai;
		}
	}

	return NULL;
}
EXPORT_SYMBOL_GPL(snd_soc_find_dai);

struct snd_soc_dai *snd_soc_find_dai_with_mutex(
	const struct snd_soc_dai_link_component *dlc)
{
	struct snd_soc_dai *dai;

	mutex_lock(&client_mutex);
	dai = snd_soc_find_dai(dlc);
	mutex_unlock(&client_mutex);

	return dai;
}
EXPORT_SYMBOL_GPL(snd_soc_find_dai_with_mutex);

static int soc_dai_link_sanity_check(struct snd_soc_card *card,
				     struct snd_soc_dai_link *link)
{
	int i;
	struct snd_soc_dai_link_component *cpu, *codec, *platform;

	for_each_link_codecs(link, i, codec) {
		/*
		 * Codec must be specified by 1 of name or OF node,
		 * not both or neither.
		 */
		if (!!codec->name == !!codec->of_node) {
			dev_err(card->dev, "ASoC: Neither/both codec name/of_node are set for %s\n",
				link->name);
			return -EINVAL;
		}

		/* Codec DAI name must be specified */
		if (!codec->dai_name) {
			dev_err(card->dev, "ASoC: codec_dai_name not set for %s\n",
				link->name);
			return -EINVAL;
		}

		/*
		 * Defer card registration if codec component is not added to
		 * component list.
		 */
		if (!soc_find_component(codec)) {
			dev_dbg(card->dev,
				"ASoC: codec component %s not found for link %s\n",
				codec->name, link->name);
			return -EPROBE_DEFER;
		}
	}

	for_each_link_platforms(link, i, platform) {
		/*
		 * Platform may be specified by either name or OF node, but it
		 * can be left unspecified, then no components will be inserted
		 * in the rtdcom list
		 */
		if (!!platform->name == !!platform->of_node) {
			dev_err(card->dev,
				"ASoC: Neither/both platform name/of_node are set for %s\n",
				link->name);
			return -EINVAL;
		}

		/*
		 * Defer card registration if platform component is not added to
		 * component list.
		 */
		if (!soc_find_component(platform)) {
			dev_dbg(card->dev,
				"ASoC: platform component %s not found for link %s\n",
				platform->name, link->name);
			return -EPROBE_DEFER;
		}
	}

	for_each_link_cpus(link, i, cpu) {
		/*
		 * CPU device may be specified by either name or OF node, but
		 * can be left unspecified, and will be matched based on DAI
		 * name alone..
		 */
		if (cpu->name && cpu->of_node) {
			dev_err(card->dev,
				"ASoC: Neither/both cpu name/of_node are set for %s\n",
				link->name);
			return -EINVAL;
		}

		/*
		 * Defer card registration if cpu dai component is not added to
		 * component list.
		 */
		if ((cpu->of_node || cpu->name) &&
		    !soc_find_component(cpu)) {
			dev_dbg(card->dev,
				"ASoC: cpu component %s not found for link %s\n",
				cpu->name, link->name);
			return -EPROBE_DEFER;
		}

		/*
		 * At least one of CPU DAI name or CPU device name/node must be
		 * specified
		 */
		if (!cpu->dai_name &&
		    !(cpu->name || cpu->of_node)) {
			dev_err(card->dev,
				"ASoC: Neither cpu_dai_name nor cpu_name/of_node are set for %s\n",
				link->name);
			return -EINVAL;
		}
	}

	return 0;
}

/**
 * snd_soc_remove_pcm_runtime - Remove a pcm_runtime from card
 * @card: The ASoC card to which the pcm_runtime has
 * @rtd: The pcm_runtime to remove
 *
 * This function removes a pcm_runtime from the ASoC card.
 */
void snd_soc_remove_pcm_runtime(struct snd_soc_card *card,
				struct snd_soc_pcm_runtime *rtd)
{
	lockdep_assert_held(&client_mutex);

	/*
	 * Notify the machine driver for extra destruction
	 */
	snd_soc_card_remove_dai_link(card, rtd->dai_link);

	soc_free_pcm_runtime(rtd);
}
EXPORT_SYMBOL_GPL(snd_soc_remove_pcm_runtime);

/**
 * snd_soc_add_pcm_runtime - Add a pcm_runtime dynamically via dai_link
 * @card: The ASoC card to which the pcm_runtime is added
 * @dai_link: The DAI link to find pcm_runtime
 *
 * This function adds a pcm_runtime ASoC card by using dai_link.
 *
 * Note: Topology can use this API to add pcm_runtime when probing the
 * topology component. And machine drivers can still define static
 * DAI links in dai_link array.
 */
static int snd_soc_add_pcm_runtime(struct snd_soc_card *card,
				   struct snd_soc_dai_link *dai_link)
{
	struct snd_soc_pcm_runtime *rtd;
	struct snd_soc_dai_link_component *codec, *platform, *cpu;
	struct snd_soc_component *component;
	int i, ret;

	lockdep_assert_held(&client_mutex);

	/*
	 * Notify the machine driver for extra initialization
	 */
	ret = snd_soc_card_add_dai_link(card, dai_link);
	if (ret < 0)
		return ret;

	if (dai_link->ignore)
		return 0;

	dev_dbg(card->dev, "ASoC: binding %s\n", dai_link->name);

	ret = soc_dai_link_sanity_check(card, dai_link);
	if (ret < 0)
		return ret;

	rtd = soc_new_pcm_runtime(card, dai_link);
	if (!rtd)
		return -ENOMEM;

	for_each_link_cpus(dai_link, i, cpu) {
		asoc_rtd_to_cpu(rtd, i) = snd_soc_find_dai(cpu);
		if (!asoc_rtd_to_cpu(rtd, i)) {
			dev_info(card->dev, "ASoC: CPU DAI %s not registered\n",
				 cpu->dai_name);
			goto _err_defer;
		}
		snd_soc_rtd_add_component(rtd, asoc_rtd_to_cpu(rtd, i)->component);
	}

	/* Find CODEC from registered CODECs */
	for_each_link_codecs(dai_link, i, codec) {
		asoc_rtd_to_codec(rtd, i) = snd_soc_find_dai(codec);
		if (!asoc_rtd_to_codec(rtd, i)) {
			dev_info(card->dev, "ASoC: CODEC DAI %s not registered\n",
				 codec->dai_name);
			goto _err_defer;
		}

		snd_soc_rtd_add_component(rtd, asoc_rtd_to_codec(rtd, i)->component);
	}

	/* Find PLATFORM from registered PLATFORMs */
	for_each_link_platforms(dai_link, i, platform) {
		for_each_component(component) {
			if (!snd_soc_is_matching_component(platform, component))
				continue;

			snd_soc_rtd_add_component(rtd, component);
		}
	}

	return 0;

_err_defer:
	snd_soc_remove_pcm_runtime(card, rtd);
	return -EPROBE_DEFER;
}

int snd_soc_add_pcm_runtimes(struct snd_soc_card *card,
			     struct snd_soc_dai_link *dai_link,
			     int num_dai_link)
{
	for (int i = 0; i < num_dai_link; i++) {
		int ret = snd_soc_add_pcm_runtime(card, dai_link + i);

		if (ret < 0)
			return ret;
	}

	return 0;
}
EXPORT_SYMBOL_GPL(snd_soc_add_pcm_runtimes);

static void snd_soc_runtime_get_dai_fmt(struct snd_soc_pcm_runtime *rtd)
{
	struct snd_soc_dai_link *dai_link = rtd->dai_link;
	struct snd_soc_dai *dai, *not_used;
	u64 pos, possible_fmt;
	unsigned int mask = 0, dai_fmt = 0;
	int i, j, priority, pri, until;

	/*
	 * Get selectable format from each DAIs.
	 *
	 ****************************
	 *            NOTE
	 * Using .auto_selectable_formats is not mandatory,
	 * we can select format manually from Sound Card.
	 * When use it, driver should list well tested format only.
	 ****************************
	 *
	 * ex)
	 *	auto_selectable_formats (= SND_SOC_POSSIBLE_xxx)
	 *		 (A)	 (B)	 (C)
	 *	DAI0_: { 0x000F, 0x00F0, 0x0F00 };
	 *	DAI1 : { 0xF000, 0x0F00 };
	 *		 (X)	 (Y)
	 *
	 * "until" will be 3 in this case (MAX array size from DAI0 and DAI1)
	 * Here is dev_dbg() message and comments
	 *
	 * priority = 1
	 * DAI0: (pri, fmt) = (1, 000000000000000F) // 1st check (A) DAI1 is not selected
	 * DAI1: (pri, fmt) = (0, 0000000000000000) //               Necessary Waste
	 * DAI0: (pri, fmt) = (1, 000000000000000F) // 2nd check (A)
	 * DAI1: (pri, fmt) = (1, 000000000000F000) //           (X)
	 * priority = 2
	 * DAI0: (pri, fmt) = (2, 00000000000000FF) // 3rd check (A) + (B)
	 * DAI1: (pri, fmt) = (1, 000000000000F000) //           (X)
	 * DAI0: (pri, fmt) = (2, 00000000000000FF) // 4th check (A) + (B)
	 * DAI1: (pri, fmt) = (2, 000000000000FF00) //           (X) + (Y)
	 * priority = 3
	 * DAI0: (pri, fmt) = (3, 0000000000000FFF) // 5th check (A) + (B) + (C)
	 * DAI1: (pri, fmt) = (2, 000000000000FF00) //           (X) + (Y)
	 * found auto selected format: 0000000000000F00
	 */
	until = snd_soc_dai_get_fmt_max_priority(rtd);
	for (priority = 1; priority <= until; priority++) {
		for_each_rtd_dais(rtd, j, not_used) {

			possible_fmt = ULLONG_MAX;
			for_each_rtd_dais(rtd, i, dai) {
				u64 fmt = 0;

				pri = (j >= i) ? priority : priority - 1;
				fmt = snd_soc_dai_get_fmt(dai, pri);
				possible_fmt &= fmt;
			}
			if (possible_fmt)
				goto found;
		}
	}
	/* Not Found */
	return;
found:
	/*
	 * convert POSSIBLE_DAIFMT to DAIFMT
	 *
	 * Some basic/default settings on each is defined as 0.
	 * see
	 *	SND_SOC_DAIFMT_NB_NF
	 *	SND_SOC_DAIFMT_GATED
	 *
	 * SND_SOC_DAIFMT_xxx_MASK can't notice it if Sound Card specify
	 * these value, and will be overwrite to auto selected value.
	 *
	 * To avoid such issue, loop from 63 to 0 here.
	 * Small number of SND_SOC_POSSIBLE_xxx will be Hi priority.
	 * Basic/Default settings of each part and aboves are defined
	 * as Hi priority (= small number) of SND_SOC_POSSIBLE_xxx.
	 */
	for (i = 63; i >= 0; i--) {
		pos = 1ULL << i;
		switch (possible_fmt & pos) {
		/*
		 * for format
		 */
		case SND_SOC_POSSIBLE_DAIFMT_I2S:
		case SND_SOC_POSSIBLE_DAIFMT_RIGHT_J:
		case SND_SOC_POSSIBLE_DAIFMT_LEFT_J:
		case SND_SOC_POSSIBLE_DAIFMT_DSP_A:
		case SND_SOC_POSSIBLE_DAIFMT_DSP_B:
		case SND_SOC_POSSIBLE_DAIFMT_AC97:
		case SND_SOC_POSSIBLE_DAIFMT_PDM:
			dai_fmt = (dai_fmt & ~SND_SOC_DAIFMT_FORMAT_MASK) | i;
			break;
		/*
		 * for clock
		 */
		case SND_SOC_POSSIBLE_DAIFMT_CONT:
			dai_fmt = (dai_fmt & ~SND_SOC_DAIFMT_CLOCK_MASK) | SND_SOC_DAIFMT_CONT;
			break;
		case SND_SOC_POSSIBLE_DAIFMT_GATED:
			dai_fmt = (dai_fmt & ~SND_SOC_DAIFMT_CLOCK_MASK) | SND_SOC_DAIFMT_GATED;
			break;
		/*
		 * for clock invert
		 */
		case SND_SOC_POSSIBLE_DAIFMT_NB_NF:
			dai_fmt = (dai_fmt & ~SND_SOC_DAIFMT_INV_MASK) | SND_SOC_DAIFMT_NB_NF;
			break;
		case SND_SOC_POSSIBLE_DAIFMT_NB_IF:
			dai_fmt = (dai_fmt & ~SND_SOC_DAIFMT_INV_MASK) | SND_SOC_DAIFMT_NB_IF;
			break;
		case SND_SOC_POSSIBLE_DAIFMT_IB_NF:
			dai_fmt = (dai_fmt & ~SND_SOC_DAIFMT_INV_MASK) | SND_SOC_DAIFMT_IB_NF;
			break;
		case SND_SOC_POSSIBLE_DAIFMT_IB_IF:
			dai_fmt = (dai_fmt & ~SND_SOC_DAIFMT_INV_MASK) | SND_SOC_DAIFMT_IB_IF;
			break;
		/*
		 * for clock provider / consumer
		 */
		case SND_SOC_POSSIBLE_DAIFMT_CBP_CFP:
			dai_fmt = (dai_fmt & ~SND_SOC_DAIFMT_CLOCK_PROVIDER_MASK) | SND_SOC_DAIFMT_CBP_CFP;
			break;
		case SND_SOC_POSSIBLE_DAIFMT_CBC_CFP:
			dai_fmt = (dai_fmt & ~SND_SOC_DAIFMT_CLOCK_PROVIDER_MASK) | SND_SOC_DAIFMT_CBC_CFP;
			break;
		case SND_SOC_POSSIBLE_DAIFMT_CBP_CFC:
			dai_fmt = (dai_fmt & ~SND_SOC_DAIFMT_CLOCK_PROVIDER_MASK) | SND_SOC_DAIFMT_CBP_CFC;
			break;
		case SND_SOC_POSSIBLE_DAIFMT_CBC_CFC:
			dai_fmt = (dai_fmt & ~SND_SOC_DAIFMT_CLOCK_PROVIDER_MASK) | SND_SOC_DAIFMT_CBC_CFC;
			break;
		}
	}

	/*
	 * Some driver might have very complex limitation.
	 * In such case, user want to auto-select non-limitation part,
	 * and want to manually specify complex part.
	 *
	 * Or for example, if both CPU and Codec can be clock provider,
	 * but because of its quality, user want to specify it manually.
	 *
	 * Use manually specified settings if sound card did.
	 */
	if (!(dai_link->dai_fmt & SND_SOC_DAIFMT_FORMAT_MASK))
		mask |= SND_SOC_DAIFMT_FORMAT_MASK;
	if (!(dai_link->dai_fmt & SND_SOC_DAIFMT_CLOCK_MASK))
		mask |= SND_SOC_DAIFMT_CLOCK_MASK;
	if (!(dai_link->dai_fmt & SND_SOC_DAIFMT_INV_MASK))
		mask |= SND_SOC_DAIFMT_INV_MASK;
	if (!(dai_link->dai_fmt & SND_SOC_DAIFMT_CLOCK_PROVIDER_MASK))
		mask |= SND_SOC_DAIFMT_CLOCK_PROVIDER_MASK;

	dai_link->dai_fmt |= (dai_fmt & mask);
}

/**
 * snd_soc_runtime_set_dai_fmt() - Change DAI link format for a ASoC runtime
 * @rtd: The runtime for which the DAI link format should be changed
 * @dai_fmt: The new DAI link format
 *
 * This function updates the DAI link format for all DAIs connected to the DAI
 * link for the specified runtime.
 *
 * Note: For setups with a static format set the dai_fmt field in the
 * corresponding snd_dai_link struct instead of using this function.
 *
 * Returns 0 on success, otherwise a negative error code.
 */
int snd_soc_runtime_set_dai_fmt(struct snd_soc_pcm_runtime *rtd,
				unsigned int dai_fmt)
{
	struct snd_soc_dai *cpu_dai;
	struct snd_soc_dai *codec_dai;
	unsigned int i;
	int ret;

	if (!dai_fmt)
		return 0;

	for_each_rtd_codec_dais(rtd, i, codec_dai) {
		ret = snd_soc_dai_set_fmt(codec_dai, dai_fmt);
		if (ret != 0 && ret != -ENOTSUPP)
			return ret;
	}

<<<<<<< HEAD
=======
	/* Flip the polarity for the "CPU" end of link */
>>>>>>> eb3cdb58
	dai_fmt = snd_soc_daifmt_clock_provider_flipped(dai_fmt);

	for_each_rtd_cpu_dais(rtd, i, cpu_dai) {
		ret = snd_soc_dai_set_fmt(cpu_dai, dai_fmt);
		if (ret != 0 && ret != -ENOTSUPP)
			return ret;
	}

	return 0;
}
EXPORT_SYMBOL_GPL(snd_soc_runtime_set_dai_fmt);

static int soc_init_pcm_runtime(struct snd_soc_card *card,
				struct snd_soc_pcm_runtime *rtd)
{
	struct snd_soc_dai_link *dai_link = rtd->dai_link;
	struct snd_soc_dai *cpu_dai = asoc_rtd_to_cpu(rtd, 0);
	struct snd_soc_component *component;
	int ret, num, i;

	/* do machine specific initialization */
	ret = snd_soc_link_init(rtd);
	if (ret < 0)
		return ret;

	snd_soc_runtime_get_dai_fmt(rtd);
	ret = snd_soc_runtime_set_dai_fmt(rtd, dai_link->dai_fmt);
	if (ret)
		return ret;

	/* add DPCM sysfs entries */
	soc_dpcm_debugfs_add(rtd);

	num = rtd->num;

	/*
	 * most drivers will register their PCMs using DAI link ordering but
	 * topology based drivers can use the DAI link id field to set PCM
	 * device number and then use rtd + a base offset of the BEs.
	 */
	for_each_rtd_components(rtd, i, component) {
		if (!component->driver->use_dai_pcm_id)
			continue;

		if (rtd->dai_link->no_pcm)
			num += component->driver->be_pcm_base;
		else
			num = rtd->dai_link->id;
	}

	/* create compress_device if possible */
	ret = snd_soc_dai_compress_new(cpu_dai, rtd, num);
	if (ret != -ENOTSUPP)
		return ret;

	/* create the pcm */
	ret = soc_new_pcm(rtd, num);
	if (ret < 0) {
		dev_err(card->dev, "ASoC: can't create pcm %s :%d\n",
			dai_link->stream_name, ret);
		return ret;
	}

	return snd_soc_pcm_dai_new(rtd);
}

static void soc_set_name_prefix(struct snd_soc_card *card,
				struct snd_soc_component *component)
{
	struct device_node *of_node = soc_component_to_node(component);
	const char *str;
	int ret, i;

	for (i = 0; i < card->num_configs; i++) {
		struct snd_soc_codec_conf *map = &card->codec_conf[i];

		if (snd_soc_is_matching_component(&map->dlc, component) &&
		    map->name_prefix) {
			component->name_prefix = map->name_prefix;
			return;
		}
	}

	/*
	 * If there is no configuration table or no match in the table,
	 * check if a prefix is provided in the node
	 */
	ret = of_property_read_string(of_node, "sound-name-prefix", &str);
	if (ret < 0)
		return;

	component->name_prefix = str;
}

static void soc_remove_component(struct snd_soc_component *component,
				 int probed)
{

	if (!component->card)
		return;

	if (probed)
		snd_soc_component_remove(component);

	list_del_init(&component->card_list);
	snd_soc_dapm_free(snd_soc_component_get_dapm(component));
	soc_cleanup_component_debugfs(component);
	component->card = NULL;
	snd_soc_component_module_put_when_remove(component);
}

static int soc_probe_component(struct snd_soc_card *card,
			       struct snd_soc_component *component)
{
	struct snd_soc_dapm_context *dapm =
		snd_soc_component_get_dapm(component);
	struct snd_soc_dai *dai;
	int probed = 0;
	int ret;

	if (snd_soc_component_is_dummy(component))
		return 0;

	if (component->card) {
		if (component->card != card) {
			dev_err(component->dev,
				"Trying to bind component to card \"%s\" but is already bound to card \"%s\"\n",
				card->name, component->card->name);
			return -ENODEV;
		}
		return 0;
	}

	ret = snd_soc_component_module_get_when_probe(component);
	if (ret < 0)
		return ret;

	component->card = card;
	soc_set_name_prefix(card, component);

	soc_init_component_debugfs(component);

	snd_soc_dapm_init(dapm, card, component);

	ret = snd_soc_dapm_new_controls(dapm,
					component->driver->dapm_widgets,
					component->driver->num_dapm_widgets);

	if (ret != 0) {
		dev_err(component->dev,
			"Failed to create new controls %d\n", ret);
		goto err_probe;
	}

	for_each_component_dais(component, dai) {
		ret = snd_soc_dapm_new_dai_widgets(dapm, dai);
		if (ret != 0) {
			dev_err(component->dev,
				"Failed to create DAI widgets %d\n", ret);
			goto err_probe;
		}
	}

	ret = snd_soc_component_probe(component);
	if (ret < 0)
		goto err_probe;

	WARN(dapm->idle_bias_off &&
	     dapm->bias_level != SND_SOC_BIAS_OFF,
	     "codec %s can not start from non-off bias with idle_bias_off==1\n",
	     component->name);
	probed = 1;

	/*
	 * machine specific init
	 * see
	 *	snd_soc_component_set_aux()
	 */
	ret = snd_soc_component_init(component);
	if (ret < 0)
		goto err_probe;

	ret = snd_soc_add_component_controls(component,
					     component->driver->controls,
					     component->driver->num_controls);
	if (ret < 0)
		goto err_probe;

	ret = snd_soc_dapm_add_routes(dapm,
				      component->driver->dapm_routes,
				      component->driver->num_dapm_routes);
	if (ret < 0) {
		if (card->disable_route_checks) {
			dev_info(card->dev,
				 "%s: disable_route_checks set, ignoring errors on add_routes\n",
				 __func__);
		} else {
			dev_err(card->dev,
				"%s: snd_soc_dapm_add_routes failed: %d\n",
				__func__, ret);
			goto err_probe;
		}
	}

	/* see for_each_card_components */
	list_add(&component->card_list, &card->component_dev_list);

err_probe:
	if (ret < 0)
		soc_remove_component(component, probed);

	return ret;
}

static void soc_remove_link_dais(struct snd_soc_card *card)
{
	struct snd_soc_pcm_runtime *rtd;
	int order;

	for_each_comp_order(order) {
		for_each_card_rtds(card, rtd) {
			/* remove all rtd connected DAIs in good order */
			snd_soc_pcm_dai_remove(rtd, order);
		}
	}
}

static int soc_probe_link_dais(struct snd_soc_card *card)
{
	struct snd_soc_pcm_runtime *rtd;
	int order, ret;

	for_each_comp_order(order) {
		for_each_card_rtds(card, rtd) {
			/* probe all rtd connected DAIs in good order */
			ret = snd_soc_pcm_dai_probe(rtd, order);
			if (ret)
				return ret;
		}
	}

	return 0;
}

static void soc_remove_link_components(struct snd_soc_card *card)
{
	struct snd_soc_component *component;
	struct snd_soc_pcm_runtime *rtd;
	int i, order;

	for_each_comp_order(order) {
		for_each_card_rtds(card, rtd) {
			for_each_rtd_components(rtd, i, component) {
				if (component->driver->remove_order != order)
					continue;

				soc_remove_component(component, 1);
			}
		}
	}
}

static int soc_probe_link_components(struct snd_soc_card *card)
{
	struct snd_soc_component *component;
	struct snd_soc_pcm_runtime *rtd;
	int i, ret, order;

	for_each_comp_order(order) {
		for_each_card_rtds(card, rtd) {
			for_each_rtd_components(rtd, i, component) {
				if (component->driver->probe_order != order)
					continue;

				ret = soc_probe_component(card, component);
				if (ret < 0)
					return ret;
			}
		}
	}

	return 0;
}

static void soc_unbind_aux_dev(struct snd_soc_card *card)
{
	struct snd_soc_component *component, *_component;

	for_each_card_auxs_safe(card, component, _component) {
		/* for snd_soc_component_init() */
		snd_soc_component_set_aux(component, NULL);
		list_del(&component->card_aux_list);
	}
}

static int soc_bind_aux_dev(struct snd_soc_card *card)
{
	struct snd_soc_component *component;
	struct snd_soc_aux_dev *aux;
	int i;

	for_each_card_pre_auxs(card, i, aux) {
		/* codecs, usually analog devices */
		component = soc_find_component(&aux->dlc);
		if (!component)
			return -EPROBE_DEFER;

		/* for snd_soc_component_init() */
		snd_soc_component_set_aux(component, aux);
		/* see for_each_card_auxs */
		list_add(&component->card_aux_list, &card->aux_comp_list);
	}
	return 0;
}

static int soc_probe_aux_devices(struct snd_soc_card *card)
{
	struct snd_soc_component *component;
	int order;
	int ret;

	for_each_comp_order(order) {
		for_each_card_auxs(card, component) {
			if (component->driver->probe_order != order)
				continue;

			ret = soc_probe_component(card,	component);
			if (ret < 0)
				return ret;
		}
	}

	return 0;
}

static void soc_remove_aux_devices(struct snd_soc_card *card)
{
	struct snd_soc_component *comp, *_comp;
	int order;

	for_each_comp_order(order) {
		for_each_card_auxs_safe(card, comp, _comp) {
			if (comp->driver->remove_order == order)
				soc_remove_component(comp, 1);
		}
	}
}

#ifdef CONFIG_DMI
/*
 * If a DMI filed contain strings in this blacklist (e.g.
 * "Type2 - Board Manufacturer" or "Type1 - TBD by OEM"), it will be taken
 * as invalid and dropped when setting the card long name from DMI info.
 */
static const char * const dmi_blacklist[] = {
	"To be filled by OEM",
	"TBD by OEM",
	"Default String",
	"Board Manufacturer",
	"Board Vendor Name",
	"Board Product Name",
	NULL,	/* terminator */
};

/*
 * Trim special characters, and replace '-' with '_' since '-' is used to
 * separate different DMI fields in the card long name. Only number and
 * alphabet characters and a few separator characters are kept.
 */
static void cleanup_dmi_name(char *name)
{
	int i, j = 0;

	for (i = 0; name[i]; i++) {
		if (isalnum(name[i]) || (name[i] == '.')
		    || (name[i] == '_'))
			name[j++] = name[i];
		else if (name[i] == '-')
			name[j++] = '_';
	}

	name[j] = '\0';
}

/*
 * Check if a DMI field is valid, i.e. not containing any string
 * in the black list.
 */
static int is_dmi_valid(const char *field)
{
	int i = 0;

	while (dmi_blacklist[i]) {
		if (strstr(field, dmi_blacklist[i]))
			return 0;
		i++;
	}

	return 1;
}

/*
 * Append a string to card->dmi_longname with character cleanups.
 */
static void append_dmi_string(struct snd_soc_card *card, const char *str)
{
	char *dst = card->dmi_longname;
	size_t dst_len = sizeof(card->dmi_longname);
	size_t len;

	len = strlen(dst);
	snprintf(dst + len, dst_len - len, "-%s", str);

	len++;	/* skip the separator "-" */
	if (len < dst_len)
		cleanup_dmi_name(dst + len);
}

/**
 * snd_soc_set_dmi_name() - Register DMI names to card
 * @card: The card to register DMI names
 * @flavour: The flavour "differentiator" for the card amongst its peers.
 *
 * An Intel machine driver may be used by many different devices but are
 * difficult for userspace to differentiate, since machine drivers ususally
 * use their own name as the card short name and leave the card long name
 * blank. To differentiate such devices and fix bugs due to lack of
 * device-specific configurations, this function allows DMI info to be used
 * as the sound card long name, in the format of
 * "vendor-product-version-board"
 * (Character '-' is used to separate different DMI fields here).
 * This will help the user space to load the device-specific Use Case Manager
 * (UCM) configurations for the card.
 *
 * Possible card long names may be:
 * DellInc.-XPS139343-01-0310JH
 * ASUSTeKCOMPUTERINC.-T100TA-1.0-T100TA
 * Circuitco-MinnowboardMaxD0PLATFORM-D0-MinnowBoardMAX
 *
 * This function also supports flavoring the card longname to provide
 * the extra differentiation, like "vendor-product-version-board-flavor".
 *
 * We only keep number and alphabet characters and a few separator characters
 * in the card long name since UCM in the user space uses the card long names
 * as card configuration directory names and AudoConf cannot support special
 * charactors like SPACE.
 *
 * Returns 0 on success, otherwise a negative error code.
 */
int snd_soc_set_dmi_name(struct snd_soc_card *card, const char *flavour)
{
	const char *vendor, *product, *board;

	if (card->long_name)
		return 0; /* long name already set by driver or from DMI */

	if (!dmi_available)
		return 0;

	/* make up dmi long name as: vendor-product-version-board */
	vendor = dmi_get_system_info(DMI_BOARD_VENDOR);
	if (!vendor || !is_dmi_valid(vendor)) {
		dev_warn(card->dev, "ASoC: no DMI vendor name!\n");
		return 0;
	}

	snprintf(card->dmi_longname, sizeof(card->dmi_longname), "%s", vendor);
	cleanup_dmi_name(card->dmi_longname);

	product = dmi_get_system_info(DMI_PRODUCT_NAME);
	if (product && is_dmi_valid(product)) {
		const char *product_version = dmi_get_system_info(DMI_PRODUCT_VERSION);

		append_dmi_string(card, product);

		/*
		 * some vendors like Lenovo may only put a self-explanatory
		 * name in the product version field
		 */
		if (product_version && is_dmi_valid(product_version))
			append_dmi_string(card, product_version);
	}

	board = dmi_get_system_info(DMI_BOARD_NAME);
	if (board && is_dmi_valid(board)) {
		if (!product || strcasecmp(board, product))
			append_dmi_string(card, board);
	} else if (!product) {
		/* fall back to using legacy name */
		dev_warn(card->dev, "ASoC: no DMI board/product name!\n");
		return 0;
	}

	/* Add flavour to dmi long name */
	if (flavour)
		append_dmi_string(card, flavour);

	/* set the card long name */
	card->long_name = card->dmi_longname;

	return 0;
}
EXPORT_SYMBOL_GPL(snd_soc_set_dmi_name);
#endif /* CONFIG_DMI */

static void soc_check_tplg_fes(struct snd_soc_card *card)
{
	struct snd_soc_component *component;
	const struct snd_soc_component_driver *comp_drv;
	struct snd_soc_dai_link *dai_link;
	int i;

	for_each_component(component) {

		/* does this component override BEs ? */
		if (!component->driver->ignore_machine)
			continue;

		/* for this machine ? */
		if (!strcmp(component->driver->ignore_machine,
			    card->dev->driver->name))
			goto match;
		if (strcmp(component->driver->ignore_machine,
			   dev_name(card->dev)))
			continue;
match:
		/* machine matches, so override the rtd data */
		for_each_card_prelinks(card, i, dai_link) {

			/* ignore this FE */
			if (dai_link->dynamic) {
				dai_link->ignore = true;
				continue;
			}

			dev_dbg(card->dev, "info: override BE DAI link %s\n",
				card->dai_link[i].name);

			/* override platform component */
			if (!dai_link->platforms) {
				dev_err(card->dev, "init platform error");
				continue;
			}

			if (component->dev->of_node)
				dai_link->platforms->of_node = component->dev->of_node;
			else
				dai_link->platforms->name = component->name;

			/* convert non BE into BE */
			if (!dai_link->no_pcm) {
				dai_link->no_pcm = 1;

				if (dai_link->dpcm_playback)
					dev_warn(card->dev,
						 "invalid configuration, dailink %s has flags no_pcm=0 and dpcm_playback=1\n",
						 dai_link->name);
				if (dai_link->dpcm_capture)
					dev_warn(card->dev,
						 "invalid configuration, dailink %s has flags no_pcm=0 and dpcm_capture=1\n",
						 dai_link->name);

				/* convert normal link into DPCM one */
				if (!(dai_link->dpcm_playback ||
				      dai_link->dpcm_capture)) {
					dai_link->dpcm_playback = !dai_link->capture_only;
					dai_link->dpcm_capture = !dai_link->playback_only;
				}
			}

			/*
			 * override any BE fixups
			 * see
			 *	snd_soc_link_be_hw_params_fixup()
			 */
			dai_link->be_hw_params_fixup =
				component->driver->be_hw_params_fixup;

			/*
			 * most BE links don't set stream name, so set it to
			 * dai link name if it's NULL to help bind widgets.
			 */
			if (!dai_link->stream_name)
				dai_link->stream_name = dai_link->name;
		}

		/* Inform userspace we are using alternate topology */
		if (component->driver->topology_name_prefix) {

			/* topology shortname created? */
			if (!card->topology_shortname_created) {
				comp_drv = component->driver;

				snprintf(card->topology_shortname, 32, "%s-%s",
					 comp_drv->topology_name_prefix,
					 card->name);
				card->topology_shortname_created = true;
			}

			/* use topology shortname */
			card->name = card->topology_shortname;
		}
	}
}

#define soc_setup_card_name(card, name, name1, name2) \
	__soc_setup_card_name(card, name, sizeof(name), name1, name2)
static void __soc_setup_card_name(struct snd_soc_card *card,
				  char *name, int len,
				  const char *name1, const char *name2)
{
	const char *src = name1 ? name1 : name2;
	int i;

	snprintf(name, len, "%s", src);

	if (name != card->snd_card->driver)
		return;

	/*
	 * Name normalization (driver field)
	 *
	 * The driver name is somewhat special, as it's used as a key for
	 * searches in the user-space.
	 *
	 * ex)
	 *	"abcd??efg" -> "abcd__efg"
	 */
	for (i = 0; i < len; i++) {
		switch (name[i]) {
		case '_':
		case '-':
		case '\0':
			break;
		default:
			if (!isalnum(name[i]))
				name[i] = '_';
			break;
		}
	}

	/*
	 * The driver field should contain a valid string from the user view.
	 * The wrapping usually does not work so well here. Set a smaller string
	 * in the specific ASoC driver.
	 */
	if (strlen(src) > len - 1)
		dev_err(card->dev, "ASoC: driver name too long '%s' -> '%s'\n", src, name);
}

static void soc_cleanup_card_resources(struct snd_soc_card *card)
{
	struct snd_soc_pcm_runtime *rtd, *n;

	if (card->snd_card)
		snd_card_disconnect_sync(card->snd_card);

	snd_soc_dapm_shutdown(card);

	/* release machine specific resources */
	for_each_card_rtds(card, rtd)
		snd_soc_link_exit(rtd);
	/* remove and free each DAI */
	soc_remove_link_dais(card);
	soc_remove_link_components(card);

	for_each_card_rtds_safe(card, rtd, n)
		snd_soc_remove_pcm_runtime(card, rtd);

	/* remove auxiliary devices */
	soc_remove_aux_devices(card);
	soc_unbind_aux_dev(card);

	snd_soc_dapm_free(&card->dapm);
	soc_cleanup_card_debugfs(card);

	/* remove the card */
	snd_soc_card_remove(card);

	if (card->snd_card) {
		snd_card_free(card->snd_card);
		card->snd_card = NULL;
	}
}

static void snd_soc_unbind_card(struct snd_soc_card *card, bool unregister)
{
	if (snd_soc_card_is_instantiated(card)) {
		card->instantiated = false;
		snd_soc_flush_all_delayed_work(card);

		soc_cleanup_card_resources(card);
		if (!unregister)
			list_add(&card->list, &unbind_card_list);
	} else {
		if (unregister)
			list_del(&card->list);
	}
}

static int snd_soc_bind_card(struct snd_soc_card *card)
{
	struct snd_soc_pcm_runtime *rtd;
	struct snd_soc_component *component;
	int ret;

	mutex_lock(&client_mutex);
	snd_soc_card_mutex_lock_root(card);

	snd_soc_dapm_init(&card->dapm, card, NULL);

	/* check whether any platform is ignore machine FE and using topology */
	soc_check_tplg_fes(card);

	/* bind aux_devs too */
	ret = soc_bind_aux_dev(card);
	if (ret < 0)
		goto probe_end;

	/* add predefined DAI links to the list */
	card->num_rtd = 0;
	ret = snd_soc_add_pcm_runtimes(card, card->dai_link, card->num_links);
	if (ret < 0)
		goto probe_end;

	/* card bind complete so register a sound card */
	ret = snd_card_new(card->dev, SNDRV_DEFAULT_IDX1, SNDRV_DEFAULT_STR1,
			card->owner, 0, &card->snd_card);
	if (ret < 0) {
		dev_err(card->dev,
			"ASoC: can't create sound card for card %s: %d\n",
			card->name, ret);
		goto probe_end;
	}

	soc_init_card_debugfs(card);

	soc_resume_init(card);

	ret = snd_soc_dapm_new_controls(&card->dapm, card->dapm_widgets,
					card->num_dapm_widgets);
	if (ret < 0)
		goto probe_end;

	ret = snd_soc_dapm_new_controls(&card->dapm, card->of_dapm_widgets,
					card->num_of_dapm_widgets);
	if (ret < 0)
		goto probe_end;

	/* initialise the sound card only once */
	ret = snd_soc_card_probe(card);
	if (ret < 0)
		goto probe_end;

	/* probe all components used by DAI links on this card */
	ret = soc_probe_link_components(card);
	if (ret < 0) {
		dev_err(card->dev,
			"ASoC: failed to instantiate card %d\n", ret);
		goto probe_end;
	}

	/* probe auxiliary components */
	ret = soc_probe_aux_devices(card);
	if (ret < 0) {
		dev_err(card->dev,
			"ASoC: failed to probe aux component %d\n", ret);
		goto probe_end;
	}

	/* probe all DAI links on this card */
	ret = soc_probe_link_dais(card);
	if (ret < 0) {
		dev_err(card->dev,
			"ASoC: failed to instantiate card %d\n", ret);
		goto probe_end;
	}

	for_each_card_rtds(card, rtd) {
		ret = soc_init_pcm_runtime(card, rtd);
		if (ret < 0)
			goto probe_end;
	}

	snd_soc_dapm_link_dai_widgets(card);
	snd_soc_dapm_connect_dai_link_widgets(card);

	ret = snd_soc_add_card_controls(card, card->controls,
					card->num_controls);
	if (ret < 0)
		goto probe_end;

	ret = snd_soc_dapm_add_routes(&card->dapm, card->dapm_routes,
				      card->num_dapm_routes);
	if (ret < 0) {
		if (card->disable_route_checks) {
			dev_info(card->dev,
				 "%s: disable_route_checks set, ignoring errors on add_routes\n",
				 __func__);
		} else {
			dev_err(card->dev,
				 "%s: snd_soc_dapm_add_routes failed: %d\n",
				 __func__, ret);
			goto probe_end;
		}
	}

	ret = snd_soc_dapm_add_routes(&card->dapm, card->of_dapm_routes,
				      card->num_of_dapm_routes);
	if (ret < 0)
		goto probe_end;

	/* try to set some sane longname if DMI is available */
	snd_soc_set_dmi_name(card, NULL);

	soc_setup_card_name(card, card->snd_card->shortname,
			    card->name, NULL);
	soc_setup_card_name(card, card->snd_card->longname,
			    card->long_name, card->name);
	soc_setup_card_name(card, card->snd_card->driver,
			    card->driver_name, card->name);

	if (card->components) {
		/* the current implementation of snd_component_add() accepts */
		/* multiple components in the string separated by space, */
		/* but the string collision (identical string) check might */
		/* not work correctly */
		ret = snd_component_add(card->snd_card, card->components);
		if (ret < 0) {
			dev_err(card->dev, "ASoC: %s snd_component_add() failed: %d\n",
				card->name, ret);
			goto probe_end;
		}
	}

	ret = snd_soc_card_late_probe(card);
	if (ret < 0)
		goto probe_end;

	snd_soc_dapm_new_widgets(card);
	snd_soc_card_fixup_controls(card);

	ret = snd_card_register(card->snd_card);
	if (ret < 0) {
		dev_err(card->dev, "ASoC: failed to register soundcard %d\n",
				ret);
		goto probe_end;
	}

	card->instantiated = 1;
	dapm_mark_endpoints_dirty(card);
	snd_soc_dapm_sync(&card->dapm);

	/* deactivate pins to sleep state */
	for_each_card_components(card, component)
		if (!snd_soc_component_active(component))
			pinctrl_pm_select_sleep_state(component->dev);

probe_end:
	if (ret < 0)
		soc_cleanup_card_resources(card);

	snd_soc_card_mutex_unlock(card);
	mutex_unlock(&client_mutex);

	return ret;
}

/* probes a new socdev */
static int soc_probe(struct platform_device *pdev)
{
	struct snd_soc_card *card = platform_get_drvdata(pdev);

	/*
	 * no card, so machine driver should be registering card
	 * we should not be here in that case so ret error
	 */
	if (!card)
		return -EINVAL;

	dev_warn(&pdev->dev,
		 "ASoC: machine %s should use snd_soc_register_card()\n",
		 card->name);

	/* Bodge while we unpick instantiation */
	card->dev = &pdev->dev;

	return devm_snd_soc_register_card(&pdev->dev, card);
}

int snd_soc_poweroff(struct device *dev)
{
	struct snd_soc_card *card = dev_get_drvdata(dev);
	struct snd_soc_component *component;

	if (!snd_soc_card_is_instantiated(card))
		return 0;

	/*
	 * Flush out pmdown_time work - we actually do want to run it
	 * now, we're shutting down so no imminent restart.
	 */
	snd_soc_flush_all_delayed_work(card);

	snd_soc_dapm_shutdown(card);

	/* deactivate pins to sleep state */
	for_each_card_components(card, component)
		pinctrl_pm_select_sleep_state(component->dev);

	return 0;
}
EXPORT_SYMBOL_GPL(snd_soc_poweroff);

const struct dev_pm_ops snd_soc_pm_ops = {
	.suspend = snd_soc_suspend,
	.resume = snd_soc_resume,
	.freeze = snd_soc_suspend,
	.thaw = snd_soc_resume,
	.poweroff = snd_soc_poweroff,
	.restore = snd_soc_resume,
};
EXPORT_SYMBOL_GPL(snd_soc_pm_ops);

/* ASoC platform driver */
static struct platform_driver soc_driver = {
	.driver		= {
		.name		= "soc-audio",
		.pm		= &snd_soc_pm_ops,
	},
	.probe		= soc_probe,
};

/**
 * snd_soc_cnew - create new control
 * @_template: control template
 * @data: control private data
 * @long_name: control long name
 * @prefix: control name prefix
 *
 * Create a new mixer control from a template control.
 *
 * Returns 0 for success, else error.
 */
struct snd_kcontrol *snd_soc_cnew(const struct snd_kcontrol_new *_template,
				  void *data, const char *long_name,
				  const char *prefix)
{
	struct snd_kcontrol_new template;
	struct snd_kcontrol *kcontrol;
	char *name = NULL;

	memcpy(&template, _template, sizeof(template));
	template.index = 0;

	if (!long_name)
		long_name = template.name;

	if (prefix) {
		name = kasprintf(GFP_KERNEL, "%s %s", prefix, long_name);
		if (!name)
			return NULL;

		template.name = name;
	} else {
		template.name = long_name;
	}

	kcontrol = snd_ctl_new1(&template, data);

	kfree(name);

	return kcontrol;
}
EXPORT_SYMBOL_GPL(snd_soc_cnew);

static int snd_soc_add_controls(struct snd_card *card, struct device *dev,
	const struct snd_kcontrol_new *controls, int num_controls,
	const char *prefix, void *data)
{
	int i;

	for (i = 0; i < num_controls; i++) {
		const struct snd_kcontrol_new *control = &controls[i];
		int err = snd_ctl_add(card, snd_soc_cnew(control, data,
							 control->name, prefix));
		if (err < 0) {
			dev_err(dev, "ASoC: Failed to add %s: %d\n",
				control->name, err);
			return err;
		}
	}

	return 0;
}

/**
 * snd_soc_add_component_controls - Add an array of controls to a component.
 *
 * @component: Component to add controls to
 * @controls: Array of controls to add
 * @num_controls: Number of elements in the array
 *
 * Return: 0 for success, else error.
 */
int snd_soc_add_component_controls(struct snd_soc_component *component,
	const struct snd_kcontrol_new *controls, unsigned int num_controls)
{
	struct snd_card *card = component->card->snd_card;

	return snd_soc_add_controls(card, component->dev, controls,
			num_controls, component->name_prefix, component);
}
EXPORT_SYMBOL_GPL(snd_soc_add_component_controls);

/**
 * snd_soc_add_card_controls - add an array of controls to a SoC card.
 * Convenience function to add a list of controls.
 *
 * @soc_card: SoC card to add controls to
 * @controls: array of controls to add
 * @num_controls: number of elements in the array
 *
 * Return 0 for success, else error.
 */
int snd_soc_add_card_controls(struct snd_soc_card *soc_card,
	const struct snd_kcontrol_new *controls, int num_controls)
{
	struct snd_card *card = soc_card->snd_card;

	return snd_soc_add_controls(card, soc_card->dev, controls, num_controls,
			NULL, soc_card);
}
EXPORT_SYMBOL_GPL(snd_soc_add_card_controls);

/**
 * snd_soc_add_dai_controls - add an array of controls to a DAI.
 * Convienience function to add a list of controls.
 *
 * @dai: DAI to add controls to
 * @controls: array of controls to add
 * @num_controls: number of elements in the array
 *
 * Return 0 for success, else error.
 */
int snd_soc_add_dai_controls(struct snd_soc_dai *dai,
	const struct snd_kcontrol_new *controls, int num_controls)
{
	struct snd_card *card = dai->component->card->snd_card;

	return snd_soc_add_controls(card, dai->dev, controls, num_controls,
			NULL, dai);
}
EXPORT_SYMBOL_GPL(snd_soc_add_dai_controls);

/**
 * snd_soc_register_card - Register a card with the ASoC core
 *
 * @card: Card to register
 *
 */
int snd_soc_register_card(struct snd_soc_card *card)
{
	if (!card->name || !card->dev)
		return -EINVAL;

	dev_set_drvdata(card->dev, card);

	INIT_LIST_HEAD(&card->widgets);
	INIT_LIST_HEAD(&card->paths);
	INIT_LIST_HEAD(&card->dapm_list);
	INIT_LIST_HEAD(&card->aux_comp_list);
	INIT_LIST_HEAD(&card->component_dev_list);
	INIT_LIST_HEAD(&card->list);
	INIT_LIST_HEAD(&card->rtd_list);
	INIT_LIST_HEAD(&card->dapm_dirty);
	INIT_LIST_HEAD(&card->dobj_list);

	card->instantiated = 0;
	mutex_init(&card->mutex);
	mutex_init(&card->dapm_mutex);
	mutex_init(&card->pcm_mutex);

	return snd_soc_bind_card(card);
}
EXPORT_SYMBOL_GPL(snd_soc_register_card);

/**
 * snd_soc_unregister_card - Unregister a card with the ASoC core
 *
 * @card: Card to unregister
 *
 */
void snd_soc_unregister_card(struct snd_soc_card *card)
{
	mutex_lock(&client_mutex);
	snd_soc_unbind_card(card, true);
	mutex_unlock(&client_mutex);
	dev_dbg(card->dev, "ASoC: Unregistered card '%s'\n", card->name);
}
EXPORT_SYMBOL_GPL(snd_soc_unregister_card);

/*
 * Simplify DAI link configuration by removing ".-1" from device names
 * and sanitizing names.
 */
static char *fmt_single_name(struct device *dev, int *id)
{
	const char *devname = dev_name(dev);
	char *found, *name;
	unsigned int id1, id2;

	if (devname == NULL)
		return NULL;

	name = devm_kstrdup(dev, devname, GFP_KERNEL);
	if (!name)
		return NULL;

	/* are we a "%s.%d" name (platform and SPI components) */
	found = strstr(name, dev->driver->name);
	if (found) {
		/* get ID */
		if (sscanf(&found[strlen(dev->driver->name)], ".%d", id) == 1) {

			/* discard ID from name if ID == -1 */
			if (*id == -1)
				found[strlen(dev->driver->name)] = '\0';
		}

	/* I2C component devices are named "bus-addr" */
	} else if (sscanf(name, "%x-%x", &id1, &id2) == 2) {

		/* create unique ID number from I2C addr and bus */
		*id = ((id1 & 0xffff) << 16) + id2;

		devm_kfree(dev, name);

		/* sanitize component name for DAI link creation */
		name = devm_kasprintf(dev, GFP_KERNEL, "%s.%s", dev->driver->name, devname);
	} else {
		*id = 0;
	}

	return name;
}

/*
 * Simplify DAI link naming for single devices with multiple DAIs by removing
 * any ".-1" and using the DAI name (instead of device name).
 */
static inline char *fmt_multiple_name(struct device *dev,
		struct snd_soc_dai_driver *dai_drv)
{
	if (dai_drv->name == NULL) {
		dev_err(dev,
			"ASoC: error - multiple DAI %s registered with no name\n",
			dev_name(dev));
		return NULL;
	}

	return devm_kstrdup(dev, dai_drv->name, GFP_KERNEL);
}

void snd_soc_unregister_dai(struct snd_soc_dai *dai)
{
	dev_dbg(dai->dev, "ASoC: Unregistered DAI '%s'\n", dai->name);
	list_del(&dai->list);
}
EXPORT_SYMBOL_GPL(snd_soc_unregister_dai);

/**
 * snd_soc_register_dai - Register a DAI dynamically & create its widgets
 *
 * @component: The component the DAIs are registered for
 * @dai_drv: DAI driver to use for the DAI
 * @legacy_dai_naming: if %true, use legacy single-name format;
 * 	if %false, use multiple-name format;
 *
 * Topology can use this API to register DAIs when probing a component.
 * These DAIs's widgets will be freed in the card cleanup and the DAIs
 * will be freed in the component cleanup.
 */
struct snd_soc_dai *snd_soc_register_dai(struct snd_soc_component *component,
					 struct snd_soc_dai_driver *dai_drv,
					 bool legacy_dai_naming)
{
	struct device *dev = component->dev;
	struct snd_soc_dai *dai;

	lockdep_assert_held(&client_mutex);

	dai = devm_kzalloc(dev, sizeof(*dai), GFP_KERNEL);
	if (dai == NULL)
		return NULL;

	/*
	 * Back in the old days when we still had component-less DAIs,
	 * instead of having a static name, component-less DAIs would
	 * inherit the name of the parent device so it is possible to
	 * register multiple instances of the DAI. We still need to keep
	 * the same naming style even though those DAIs are not
	 * component-less anymore.
	 */
	if (legacy_dai_naming &&
	    (dai_drv->id == 0 || dai_drv->name == NULL)) {
		dai->name = fmt_single_name(dev, &dai->id);
	} else {
		dai->name = fmt_multiple_name(dev, dai_drv);
		if (dai_drv->id)
			dai->id = dai_drv->id;
		else
			dai->id = component->num_dai;
	}
	if (!dai->name)
		return NULL;

	dai->component = component;
	dai->dev = dev;
	dai->driver = dai_drv;

	/* see for_each_component_dais */
	list_add_tail(&dai->list, &component->dai_list);
	component->num_dai++;

	dev_dbg(dev, "ASoC: Registered DAI '%s'\n", dai->name);
	return dai;
}
EXPORT_SYMBOL_GPL(snd_soc_register_dai);

/**
 * snd_soc_unregister_dais - Unregister DAIs from the ASoC core
 *
 * @component: The component for which the DAIs should be unregistered
 */
static void snd_soc_unregister_dais(struct snd_soc_component *component)
{
	struct snd_soc_dai *dai, *_dai;

	for_each_component_dais_safe(component, dai, _dai)
		snd_soc_unregister_dai(dai);
}

/**
 * snd_soc_register_dais - Register a DAI with the ASoC core
 *
 * @component: The component the DAIs are registered for
 * @dai_drv: DAI driver to use for the DAIs
 * @count: Number of DAIs
 */
static int snd_soc_register_dais(struct snd_soc_component *component,
				 struct snd_soc_dai_driver *dai_drv,
				 size_t count)
{
	struct snd_soc_dai *dai;
	unsigned int i;
	int ret;

	for (i = 0; i < count; i++) {
		dai = snd_soc_register_dai(component, dai_drv + i, count == 1 &&
<<<<<<< HEAD
					   !component->driver->non_legacy_dai_naming);
=======
					   component->driver->legacy_dai_naming);
>>>>>>> eb3cdb58
		if (dai == NULL) {
			ret = -ENOMEM;
			goto err;
		}
	}

	return 0;

err:
	snd_soc_unregister_dais(component);

	return ret;
}

#define ENDIANNESS_MAP(name) \
	(SNDRV_PCM_FMTBIT_##name##LE | SNDRV_PCM_FMTBIT_##name##BE)
static u64 endianness_format_map[] = {
	ENDIANNESS_MAP(S16_),
	ENDIANNESS_MAP(U16_),
	ENDIANNESS_MAP(S24_),
	ENDIANNESS_MAP(U24_),
	ENDIANNESS_MAP(S32_),
	ENDIANNESS_MAP(U32_),
	ENDIANNESS_MAP(S24_3),
	ENDIANNESS_MAP(U24_3),
	ENDIANNESS_MAP(S20_3),
	ENDIANNESS_MAP(U20_3),
	ENDIANNESS_MAP(S18_3),
	ENDIANNESS_MAP(U18_3),
	ENDIANNESS_MAP(FLOAT_),
	ENDIANNESS_MAP(FLOAT64_),
	ENDIANNESS_MAP(IEC958_SUBFRAME_),
};

/*
 * Fix up the DAI formats for endianness: codecs don't actually see
 * the endianness of the data but we're using the CPU format
 * definitions which do need to include endianness so we ensure that
 * codec DAIs always have both big and little endian variants set.
 */
static void convert_endianness_formats(struct snd_soc_pcm_stream *stream)
{
	int i;

	for (i = 0; i < ARRAY_SIZE(endianness_format_map); i++)
		if (stream->formats & endianness_format_map[i])
			stream->formats |= endianness_format_map[i];
}

static void snd_soc_try_rebind_card(void)
{
	struct snd_soc_card *card, *c;

	list_for_each_entry_safe(card, c, &unbind_card_list, list)
		if (!snd_soc_bind_card(card))
			list_del(&card->list);
}

static void snd_soc_del_component_unlocked(struct snd_soc_component *component)
{
	struct snd_soc_card *card = component->card;

	snd_soc_unregister_dais(component);

	if (card)
		snd_soc_unbind_card(card, false);

	list_del(&component->list);
}

int snd_soc_component_initialize(struct snd_soc_component *component,
				 const struct snd_soc_component_driver *driver,
				 struct device *dev)
{
	INIT_LIST_HEAD(&component->dai_list);
	INIT_LIST_HEAD(&component->dobj_list);
	INIT_LIST_HEAD(&component->card_list);
	INIT_LIST_HEAD(&component->list);
	mutex_init(&component->io_mutex);

	component->name = fmt_single_name(dev, &component->id);
	if (!component->name) {
		dev_err(dev, "ASoC: Failed to allocate name\n");
		return -ENOMEM;
	}

	component->dev		= dev;
	component->driver	= driver;

#ifdef CONFIG_DEBUG_FS
	if (!component->debugfs_prefix)
		component->debugfs_prefix = driver->debugfs_prefix;
#endif

	return 0;
}
EXPORT_SYMBOL_GPL(snd_soc_component_initialize);

int snd_soc_add_component(struct snd_soc_component *component,
			  struct snd_soc_dai_driver *dai_drv,
			  int num_dai)
{
	int ret;
	int i;

	mutex_lock(&client_mutex);

	if (component->driver->endianness) {
		for (i = 0; i < num_dai; i++) {
			convert_endianness_formats(&dai_drv[i].playback);
			convert_endianness_formats(&dai_drv[i].capture);
		}
	}

	ret = snd_soc_register_dais(component, dai_drv, num_dai);
	if (ret < 0) {
		dev_err(component->dev, "ASoC: Failed to register DAIs: %d\n",
			ret);
		goto err_cleanup;
	}

	if (!component->driver->write && !component->driver->read) {
		if (!component->regmap)
			component->regmap = dev_get_regmap(component->dev,
							   NULL);
		if (component->regmap)
			snd_soc_component_setup_regmap(component);
	}

	/* see for_each_component */
	list_add(&component->list, &component_list);

err_cleanup:
	if (ret < 0)
		snd_soc_del_component_unlocked(component);

	mutex_unlock(&client_mutex);

	if (ret == 0)
		snd_soc_try_rebind_card();

	return ret;
}
EXPORT_SYMBOL_GPL(snd_soc_add_component);

int snd_soc_register_component(struct device *dev,
			const struct snd_soc_component_driver *component_driver,
			struct snd_soc_dai_driver *dai_drv,
			int num_dai)
{
	struct snd_soc_component *component;
	int ret;

	component = devm_kzalloc(dev, sizeof(*component), GFP_KERNEL);
	if (!component)
		return -ENOMEM;

	ret = snd_soc_component_initialize(component, component_driver, dev);
	if (ret < 0)
		return ret;

	return snd_soc_add_component(component, dai_drv, num_dai);
}
EXPORT_SYMBOL_GPL(snd_soc_register_component);

/**
 * snd_soc_unregister_component_by_driver - Unregister component using a given driver
 * from the ASoC core
 *
 * @dev: The device to unregister
 * @component_driver: The component driver to unregister
 */
void snd_soc_unregister_component_by_driver(struct device *dev,
					    const struct snd_soc_component_driver *component_driver)
{
	struct snd_soc_component *component;

	if (!component_driver)
		return;

	mutex_lock(&client_mutex);
	component = snd_soc_lookup_component_nolocked(dev, component_driver->name);
	if (!component)
		goto out;

	snd_soc_del_component_unlocked(component);

out:
	mutex_unlock(&client_mutex);
}
EXPORT_SYMBOL_GPL(snd_soc_unregister_component_by_driver);

/**
 * snd_soc_unregister_component - Unregister all related component
 * from the ASoC core
 *
 * @dev: The device to unregister
 */
void snd_soc_unregister_component(struct device *dev)
{
	mutex_lock(&client_mutex);
	while (1) {
		struct snd_soc_component *component = snd_soc_lookup_component_nolocked(dev, NULL);

		if (!component)
			break;

		snd_soc_del_component_unlocked(component);
	}
	mutex_unlock(&client_mutex);
}
EXPORT_SYMBOL_GPL(snd_soc_unregister_component);

/* Retrieve a card's name from device tree */
int snd_soc_of_parse_card_name(struct snd_soc_card *card,
			       const char *propname)
{
	struct device_node *np;
	int ret;

	if (!card->dev) {
		pr_err("card->dev is not set before calling %s\n", __func__);
		return -EINVAL;
	}

	np = card->dev->of_node;

	ret = of_property_read_string_index(np, propname, 0, &card->name);
	/*
	 * EINVAL means the property does not exist. This is fine providing
	 * card->name was previously set, which is checked later in
	 * snd_soc_register_card.
	 */
	if (ret < 0 && ret != -EINVAL) {
		dev_err(card->dev,
			"ASoC: Property '%s' could not be read: %d\n",
			propname, ret);
		return ret;
	}

	return 0;
}
EXPORT_SYMBOL_GPL(snd_soc_of_parse_card_name);

static const struct snd_soc_dapm_widget simple_widgets[] = {
	SND_SOC_DAPM_MIC("Microphone", NULL),
	SND_SOC_DAPM_LINE("Line", NULL),
	SND_SOC_DAPM_HP("Headphone", NULL),
	SND_SOC_DAPM_SPK("Speaker", NULL),
};

int snd_soc_of_parse_audio_simple_widgets(struct snd_soc_card *card,
					  const char *propname)
{
	struct device_node *np = card->dev->of_node;
	struct snd_soc_dapm_widget *widgets;
	const char *template, *wname;
	int i, j, num_widgets;

	num_widgets = of_property_count_strings(np, propname);
	if (num_widgets < 0) {
		dev_err(card->dev,
			"ASoC: Property '%s' does not exist\n",	propname);
		return -EINVAL;
	}
	if (!num_widgets) {
		dev_err(card->dev, "ASoC: Property '%s's length is zero\n",
			propname);
		return -EINVAL;
	}
	if (num_widgets & 1) {
		dev_err(card->dev,
			"ASoC: Property '%s' length is not even\n", propname);
		return -EINVAL;
	}

	num_widgets /= 2;

	widgets = devm_kcalloc(card->dev, num_widgets, sizeof(*widgets),
			       GFP_KERNEL);
	if (!widgets) {
		dev_err(card->dev,
			"ASoC: Could not allocate memory for widgets\n");
		return -ENOMEM;
	}

	for (i = 0; i < num_widgets; i++) {
		int ret = of_property_read_string_index(np, propname,
							2 * i, &template);
		if (ret) {
			dev_err(card->dev,
				"ASoC: Property '%s' index %d read error:%d\n",
				propname, 2 * i, ret);
			return -EINVAL;
		}

		for (j = 0; j < ARRAY_SIZE(simple_widgets); j++) {
			if (!strncmp(template, simple_widgets[j].name,
				     strlen(simple_widgets[j].name))) {
				widgets[i] = simple_widgets[j];
				break;
			}
		}

		if (j >= ARRAY_SIZE(simple_widgets)) {
			dev_err(card->dev,
				"ASoC: DAPM widget '%s' is not supported\n",
				template);
			return -EINVAL;
		}

		ret = of_property_read_string_index(np, propname,
						    (2 * i) + 1,
						    &wname);
		if (ret) {
			dev_err(card->dev,
				"ASoC: Property '%s' index %d read error:%d\n",
				propname, (2 * i) + 1, ret);
			return -EINVAL;
		}

		widgets[i].name = wname;
	}

	card->of_dapm_widgets = widgets;
	card->num_of_dapm_widgets = num_widgets;

	return 0;
}
EXPORT_SYMBOL_GPL(snd_soc_of_parse_audio_simple_widgets);

int snd_soc_of_parse_pin_switches(struct snd_soc_card *card, const char *prop)
{
	const unsigned int nb_controls_max = 16;
	const char **strings, *control_name;
	struct snd_kcontrol_new *controls;
	struct device *dev = card->dev;
	unsigned int i, nb_controls;
	int ret;

	if (!of_property_read_bool(dev->of_node, prop))
		return 0;

	strings = devm_kcalloc(dev, nb_controls_max,
			       sizeof(*strings), GFP_KERNEL);
	if (!strings)
		return -ENOMEM;

	ret = of_property_read_string_array(dev->of_node, prop,
					    strings, nb_controls_max);
	if (ret < 0)
		return ret;

	nb_controls = (unsigned int)ret;

	controls = devm_kcalloc(dev, nb_controls,
				sizeof(*controls), GFP_KERNEL);
	if (!controls)
		return -ENOMEM;

	for (i = 0; i < nb_controls; i++) {
		control_name = devm_kasprintf(dev, GFP_KERNEL,
					      "%s Switch", strings[i]);
		if (!control_name)
			return -ENOMEM;

		controls[i].iface = SNDRV_CTL_ELEM_IFACE_MIXER;
		controls[i].name = control_name;
		controls[i].info = snd_soc_dapm_info_pin_switch;
		controls[i].get = snd_soc_dapm_get_pin_switch;
		controls[i].put = snd_soc_dapm_put_pin_switch;
		controls[i].private_value = (unsigned long)strings[i];
	}

	card->controls = controls;
	card->num_controls = nb_controls;

	return 0;
}
EXPORT_SYMBOL_GPL(snd_soc_of_parse_pin_switches);

int snd_soc_of_get_slot_mask(struct device_node *np,
			     const char *prop_name,
			     unsigned int *mask)
{
	u32 val;
	const __be32 *of_slot_mask = of_get_property(np, prop_name, &val);
	int i;

	if (!of_slot_mask)
		return 0;
	val /= sizeof(u32);
	for (i = 0; i < val; i++)
		if (be32_to_cpup(&of_slot_mask[i]))
			*mask |= (1 << i);

	return val;
}
EXPORT_SYMBOL_GPL(snd_soc_of_get_slot_mask);

int snd_soc_of_parse_tdm_slot(struct device_node *np,
			      unsigned int *tx_mask,
			      unsigned int *rx_mask,
			      unsigned int *slots,
			      unsigned int *slot_width)
{
	u32 val;
	int ret;

	if (tx_mask)
		snd_soc_of_get_slot_mask(np, "dai-tdm-slot-tx-mask", tx_mask);
	if (rx_mask)
		snd_soc_of_get_slot_mask(np, "dai-tdm-slot-rx-mask", rx_mask);

	if (of_property_read_bool(np, "dai-tdm-slot-num")) {
		ret = of_property_read_u32(np, "dai-tdm-slot-num", &val);
		if (ret)
			return ret;

		if (slots)
			*slots = val;
	}

	if (of_property_read_bool(np, "dai-tdm-slot-width")) {
		ret = of_property_read_u32(np, "dai-tdm-slot-width", &val);
		if (ret)
			return ret;

		if (slot_width)
			*slot_width = val;
	}

	return 0;
}
EXPORT_SYMBOL_GPL(snd_soc_of_parse_tdm_slot);

void snd_soc_of_parse_node_prefix(struct device_node *np,
				  struct snd_soc_codec_conf *codec_conf,
				  struct device_node *of_node,
				  const char *propname)
{
	const char *str;
	int ret;

	ret = of_property_read_string(np, propname, &str);
	if (ret < 0) {
		/* no prefix is not error */
		return;
	}

	codec_conf->dlc.of_node	= of_node;
	codec_conf->name_prefix	= str;
}
EXPORT_SYMBOL_GPL(snd_soc_of_parse_node_prefix);

int snd_soc_of_parse_audio_routing(struct snd_soc_card *card,
				   const char *propname)
{
	struct device_node *np = card->dev->of_node;
	int num_routes;
	struct snd_soc_dapm_route *routes;
	int i;

	num_routes = of_property_count_strings(np, propname);
	if (num_routes < 0 || num_routes & 1) {
		dev_err(card->dev,
			"ASoC: Property '%s' does not exist or its length is not even\n",
			propname);
		return -EINVAL;
	}
	num_routes /= 2;

	routes = devm_kcalloc(card->dev, num_routes, sizeof(*routes),
			      GFP_KERNEL);
	if (!routes) {
		dev_err(card->dev,
			"ASoC: Could not allocate DAPM route table\n");
		return -ENOMEM;
	}

	for (i = 0; i < num_routes; i++) {
		int ret = of_property_read_string_index(np, propname,
							2 * i, &routes[i].sink);
		if (ret) {
			dev_err(card->dev,
				"ASoC: Property '%s' index %d could not be read: %d\n",
				propname, 2 * i, ret);
			return -EINVAL;
		}
		ret = of_property_read_string_index(np, propname,
			(2 * i) + 1, &routes[i].source);
		if (ret) {
			dev_err(card->dev,
				"ASoC: Property '%s' index %d could not be read: %d\n",
				propname, (2 * i) + 1, ret);
			return -EINVAL;
		}
	}

	card->num_of_dapm_routes = num_routes;
	card->of_dapm_routes = routes;

	return 0;
}
EXPORT_SYMBOL_GPL(snd_soc_of_parse_audio_routing);

int snd_soc_of_parse_aux_devs(struct snd_soc_card *card, const char *propname)
{
	struct device_node *node = card->dev->of_node;
	struct snd_soc_aux_dev *aux;
	int num, i;

	num = of_count_phandle_with_args(node, propname, NULL);
	if (num == -ENOENT) {
		return 0;
	} else if (num < 0) {
		dev_err(card->dev, "ASOC: Property '%s' could not be read: %d\n",
			propname, num);
		return num;
	}

	aux = devm_kcalloc(card->dev, num, sizeof(*aux), GFP_KERNEL);
	if (!aux)
		return -ENOMEM;
	card->aux_dev = aux;
	card->num_aux_devs = num;

	for_each_card_pre_auxs(card, i, aux) {
		aux->dlc.of_node = of_parse_phandle(node, propname, i);
		if (!aux->dlc.of_node)
			return -EINVAL;
	}

	return 0;
}
EXPORT_SYMBOL_GPL(snd_soc_of_parse_aux_devs);

unsigned int snd_soc_daifmt_clock_provider_flipped(unsigned int dai_fmt)
{
	unsigned int inv_dai_fmt = dai_fmt & ~SND_SOC_DAIFMT_CLOCK_PROVIDER_MASK;

	switch (dai_fmt & SND_SOC_DAIFMT_CLOCK_PROVIDER_MASK) {
	case SND_SOC_DAIFMT_CBP_CFP:
		inv_dai_fmt |= SND_SOC_DAIFMT_CBC_CFC;
		break;
	case SND_SOC_DAIFMT_CBP_CFC:
		inv_dai_fmt |= SND_SOC_DAIFMT_CBC_CFP;
		break;
	case SND_SOC_DAIFMT_CBC_CFP:
		inv_dai_fmt |= SND_SOC_DAIFMT_CBP_CFC;
		break;
	case SND_SOC_DAIFMT_CBC_CFC:
		inv_dai_fmt |= SND_SOC_DAIFMT_CBP_CFP;
		break;
	}

	return inv_dai_fmt;
}
EXPORT_SYMBOL_GPL(snd_soc_daifmt_clock_provider_flipped);

unsigned int snd_soc_daifmt_clock_provider_from_bitmap(unsigned int bit_frame)
{
	/*
	 * bit_frame is return value from
	 *	snd_soc_daifmt_parse_clock_provider_raw()
	 */

	/* Codec base */
	switch (bit_frame) {
	case 0x11:
		return SND_SOC_DAIFMT_CBP_CFP;
	case 0x10:
		return SND_SOC_DAIFMT_CBP_CFC;
	case 0x01:
		return SND_SOC_DAIFMT_CBC_CFP;
	default:
		return SND_SOC_DAIFMT_CBC_CFC;
	}

	return 0;
}
EXPORT_SYMBOL_GPL(snd_soc_daifmt_clock_provider_from_bitmap);

unsigned int snd_soc_daifmt_parse_format(struct device_node *np,
					 const char *prefix)
{
	int ret;
	char prop[128];
	unsigned int format = 0;
	int bit, frame;
	const char *str;
	struct {
		char *name;
		unsigned int val;
	} of_fmt_table[] = {
		{ "i2s",	SND_SOC_DAIFMT_I2S },
		{ "right_j",	SND_SOC_DAIFMT_RIGHT_J },
		{ "left_j",	SND_SOC_DAIFMT_LEFT_J },
		{ "dsp_a",	SND_SOC_DAIFMT_DSP_A },
		{ "dsp_b",	SND_SOC_DAIFMT_DSP_B },
		{ "ac97",	SND_SOC_DAIFMT_AC97 },
		{ "pdm",	SND_SOC_DAIFMT_PDM},
		{ "msb",	SND_SOC_DAIFMT_MSB },
		{ "lsb",	SND_SOC_DAIFMT_LSB },
	};

	if (!prefix)
		prefix = "";

	/*
	 * check "dai-format = xxx"
	 * or    "[prefix]format = xxx"
	 * SND_SOC_DAIFMT_FORMAT_MASK area
	 */
	ret = of_property_read_string(np, "dai-format", &str);
	if (ret < 0) {
		snprintf(prop, sizeof(prop), "%sformat", prefix);
		ret = of_property_read_string(np, prop, &str);
	}
	if (ret == 0) {
		int i;

		for (i = 0; i < ARRAY_SIZE(of_fmt_table); i++) {
			if (strcmp(str, of_fmt_table[i].name) == 0) {
				format |= of_fmt_table[i].val;
				break;
			}
		}
	}

	/*
	 * check "[prefix]continuous-clock"
	 * SND_SOC_DAIFMT_CLOCK_MASK area
	 */
	snprintf(prop, sizeof(prop), "%scontinuous-clock", prefix);
	if (of_property_read_bool(np, prop))
		format |= SND_SOC_DAIFMT_CONT;
	else
		format |= SND_SOC_DAIFMT_GATED;

	/*
	 * check "[prefix]bitclock-inversion"
	 * check "[prefix]frame-inversion"
	 * SND_SOC_DAIFMT_INV_MASK area
	 */
	snprintf(prop, sizeof(prop), "%sbitclock-inversion", prefix);
	bit = !!of_get_property(np, prop, NULL);

	snprintf(prop, sizeof(prop), "%sframe-inversion", prefix);
	frame = !!of_get_property(np, prop, NULL);

	switch ((bit << 4) + frame) {
	case 0x11:
		format |= SND_SOC_DAIFMT_IB_IF;
		break;
	case 0x10:
		format |= SND_SOC_DAIFMT_IB_NF;
		break;
	case 0x01:
		format |= SND_SOC_DAIFMT_NB_IF;
		break;
	default:
		/* SND_SOC_DAIFMT_NB_NF is default */
		break;
	}

	return format;
}
EXPORT_SYMBOL_GPL(snd_soc_daifmt_parse_format);

unsigned int snd_soc_daifmt_parse_clock_provider_raw(struct device_node *np,
						     const char *prefix,
						     struct device_node **bitclkmaster,
						     struct device_node **framemaster)
{
	char prop[128];
	unsigned int bit, frame;

	if (!prefix)
		prefix = "";

	/*
	 * check "[prefix]bitclock-master"
	 * check "[prefix]frame-master"
	 */
	snprintf(prop, sizeof(prop), "%sbitclock-master", prefix);
	bit = !!of_get_property(np, prop, NULL);
	if (bit && bitclkmaster)
		*bitclkmaster = of_parse_phandle(np, prop, 0);

	snprintf(prop, sizeof(prop), "%sframe-master", prefix);
	frame = !!of_get_property(np, prop, NULL);
	if (frame && framemaster)
		*framemaster = of_parse_phandle(np, prop, 0);

	/*
	 * return bitmap.
	 * It will be parameter of
	 *	snd_soc_daifmt_clock_provider_from_bitmap()
	 */
	return (bit << 4) + frame;
}
EXPORT_SYMBOL_GPL(snd_soc_daifmt_parse_clock_provider_raw);

int snd_soc_get_dai_id(struct device_node *ep)
{
	struct snd_soc_component *component;
	struct snd_soc_dai_link_component dlc;
	int ret;

	dlc.of_node	= of_graph_get_port_parent(ep);
	dlc.name	= NULL;
	/*
	 * For example HDMI case, HDMI has video/sound port,
	 * but ALSA SoC needs sound port number only.
	 * Thus counting HDMI DT port/endpoint doesn't work.
	 * Then, it should have .of_xlate_dai_id
	 */
	ret = -ENOTSUPP;
	mutex_lock(&client_mutex);
	component = soc_find_component(&dlc);
	if (component)
		ret = snd_soc_component_of_xlate_dai_id(component, ep);
	mutex_unlock(&client_mutex);

	of_node_put(dlc.of_node);

	return ret;
}
EXPORT_SYMBOL_GPL(snd_soc_get_dai_id);

int snd_soc_get_dai_name(const struct of_phandle_args *args,
				const char **dai_name)
{
	struct snd_soc_component *pos;
	int ret = -EPROBE_DEFER;

	mutex_lock(&client_mutex);
	for_each_component(pos) {
		struct device_node *component_of_node = soc_component_to_node(pos);

		if (component_of_node != args->np || !pos->num_dai)
			continue;

		ret = snd_soc_component_of_xlate_dai_name(pos, args, dai_name);
		if (ret == -ENOTSUPP) {
			struct snd_soc_dai *dai;
			int id = -1;

			switch (args->args_count) {
			case 0:
				id = 0; /* same as dai_drv[0] */
				break;
			case 1:
				id = args->args[0];
				break;
			default:
				/* not supported */
				break;
			}

			if (id < 0 || id >= pos->num_dai) {
				ret = -EINVAL;
				continue;
			}

			ret = 0;

			/* find target DAI */
			for_each_component_dais(pos, dai) {
				if (id == 0)
					break;
				id--;
			}

			*dai_name = dai->driver->name;
			if (!*dai_name)
				*dai_name = pos->name;
		} else if (ret) {
			/*
			 * if another error than ENOTSUPP is returned go on and
			 * check if another component is provided with the same
			 * node. This may happen if a device provides several
			 * components
			 */
			continue;
		}

		break;
	}
	mutex_unlock(&client_mutex);
	return ret;
}
EXPORT_SYMBOL_GPL(snd_soc_get_dai_name);

int snd_soc_of_get_dai_name(struct device_node *of_node,
			    const char **dai_name)
{
	struct of_phandle_args args;
	int ret;

	ret = of_parse_phandle_with_args(of_node, "sound-dai",
					 "#sound-dai-cells", 0, &args);
	if (ret)
		return ret;

	ret = snd_soc_get_dai_name(&args, dai_name);

	of_node_put(args.np);

	return ret;
}
EXPORT_SYMBOL_GPL(snd_soc_of_get_dai_name);

static void __snd_soc_of_put_component(struct snd_soc_dai_link_component *component)
{
	if (component->of_node) {
		of_node_put(component->of_node);
		component->of_node = NULL;
	}
}

static int __snd_soc_of_get_dai_link_component_alloc(
	struct device *dev, struct device_node *of_node,
	struct snd_soc_dai_link_component **ret_component,
	int *ret_num)
{
	struct snd_soc_dai_link_component *component;
	int num;

	/* Count the number of CPUs/CODECs */
	num = of_count_phandle_with_args(of_node, "sound-dai", "#sound-dai-cells");
	if (num <= 0) {
		if (num == -ENOENT)
			dev_err(dev, "No 'sound-dai' property\n");
		else
			dev_err(dev, "Bad phandle in 'sound-dai'\n");
		return num;
	}
	component = devm_kcalloc(dev, num, sizeof(*component), GFP_KERNEL);
	if (!component)
		return -ENOMEM;

	*ret_component	= component;
	*ret_num	= num;

	return 0;
}

static int __snd_soc_of_get_dai_link_component_parse(
	struct device_node *of_node,
	struct snd_soc_dai_link_component *component, int index)
{
	struct of_phandle_args args;
	int ret;

	ret = of_parse_phandle_with_args(of_node, "sound-dai", "#sound-dai-cells",
					 index, &args);
	if (ret)
		return ret;

	ret = snd_soc_get_dai_name(&args, &component->dai_name);
	if (ret < 0)
		return ret;

	component->of_node = args.np;
	return 0;
}

/*
 * snd_soc_of_put_dai_link_codecs - Dereference device nodes in the codecs array
 * @dai_link: DAI link
 *
 * Dereference device nodes acquired by snd_soc_of_get_dai_link_codecs().
 */
void snd_soc_of_put_dai_link_codecs(struct snd_soc_dai_link *dai_link)
{
	struct snd_soc_dai_link_component *component;
	int index;

	for_each_link_codecs(dai_link, index, component)
		__snd_soc_of_put_component(component);
}
EXPORT_SYMBOL_GPL(snd_soc_of_put_dai_link_codecs);

/*
 * snd_soc_of_get_dai_link_codecs - Parse a list of CODECs in the devicetree
 * @dev: Card device
 * @of_node: Device node
 * @dai_link: DAI link
 *
 * Builds an array of CODEC DAI components from the DAI link property
 * 'sound-dai'.
 * The array is set in the DAI link and the number of DAIs is set accordingly.
 * The device nodes in the array (of_node) must be dereferenced by calling
 * snd_soc_of_put_dai_link_codecs() on @dai_link.
 *
 * Returns 0 for success
 */
int snd_soc_of_get_dai_link_codecs(struct device *dev,
				   struct device_node *of_node,
				   struct snd_soc_dai_link *dai_link)
{
	struct snd_soc_dai_link_component *component;
	int index, ret;

	ret = __snd_soc_of_get_dai_link_component_alloc(dev, of_node,
					 &dai_link->codecs, &dai_link->num_codecs);
	if (ret < 0)
		return ret;

	/* Parse the list */
	for_each_link_codecs(dai_link, index, component) {
		ret = __snd_soc_of_get_dai_link_component_parse(of_node, component, index);
		if (ret)
			goto err;
	}
	return 0;
err:
	snd_soc_of_put_dai_link_codecs(dai_link);
	dai_link->codecs = NULL;
	dai_link->num_codecs = 0;
	return ret;
}
EXPORT_SYMBOL_GPL(snd_soc_of_get_dai_link_codecs);

/*
 * snd_soc_of_put_dai_link_cpus - Dereference device nodes in the codecs array
 * @dai_link: DAI link
 *
 * Dereference device nodes acquired by snd_soc_of_get_dai_link_cpus().
 */
void snd_soc_of_put_dai_link_cpus(struct snd_soc_dai_link *dai_link)
{
	struct snd_soc_dai_link_component *component;
	int index;

	for_each_link_cpus(dai_link, index, component)
		__snd_soc_of_put_component(component);
}
EXPORT_SYMBOL_GPL(snd_soc_of_put_dai_link_cpus);

/*
 * snd_soc_of_get_dai_link_cpus - Parse a list of CPU DAIs in the devicetree
 * @dev: Card device
 * @of_node: Device node
 * @dai_link: DAI link
 *
 * Is analogous to snd_soc_of_get_dai_link_codecs but parses a list of CPU DAIs
 * instead.
 *
 * Returns 0 for success
 */
int snd_soc_of_get_dai_link_cpus(struct device *dev,
				 struct device_node *of_node,
				 struct snd_soc_dai_link *dai_link)
{
	struct snd_soc_dai_link_component *component;
	int index, ret;

	/* Count the number of CPUs */
	ret = __snd_soc_of_get_dai_link_component_alloc(dev, of_node,
					 &dai_link->cpus, &dai_link->num_cpus);
	if (ret < 0)
		return ret;

	/* Parse the list */
	for_each_link_cpus(dai_link, index, component) {
		ret = __snd_soc_of_get_dai_link_component_parse(of_node, component, index);
		if (ret)
			goto err;
	}
	return 0;
err:
	snd_soc_of_put_dai_link_cpus(dai_link);
	dai_link->cpus = NULL;
	dai_link->num_cpus = 0;
	return ret;
}
EXPORT_SYMBOL_GPL(snd_soc_of_get_dai_link_cpus);

static int __init snd_soc_init(void)
{
	int ret;

	snd_soc_debugfs_init();
	ret = snd_soc_util_init();
	if (ret)
		goto err_util_init;
<<<<<<< HEAD

	ret = platform_driver_register(&soc_driver);
	if (ret)
		goto err_register;
	return 0;

=======

	ret = platform_driver_register(&soc_driver);
	if (ret)
		goto err_register;
	return 0;

>>>>>>> eb3cdb58
err_register:
	snd_soc_util_exit();
err_util_init:
	snd_soc_debugfs_exit();
	return ret;
}
module_init(snd_soc_init);

static void __exit snd_soc_exit(void)
{
	snd_soc_util_exit();
	snd_soc_debugfs_exit();

	platform_driver_unregister(&soc_driver);
}
module_exit(snd_soc_exit);

/* Module information */
MODULE_AUTHOR("Liam Girdwood, lrg@slimlogic.co.uk");
MODULE_DESCRIPTION("ALSA SoC Core");
MODULE_LICENSE("GPL");
MODULE_ALIAS("platform:soc-audio");<|MERGE_RESOLUTION|>--- conflicted
+++ resolved
@@ -1230,10 +1230,7 @@
 			return ret;
 	}
 
-<<<<<<< HEAD
-=======
 	/* Flip the polarity for the "CPU" end of link */
->>>>>>> eb3cdb58
 	dai_fmt = snd_soc_daifmt_clock_provider_flipped(dai_fmt);
 
 	for_each_rtd_cpu_dais(rtd, i, cpu_dai) {
@@ -2494,11 +2491,7 @@
 
 	for (i = 0; i < count; i++) {
 		dai = snd_soc_register_dai(component, dai_drv + i, count == 1 &&
-<<<<<<< HEAD
-					   !component->driver->non_legacy_dai_naming);
-=======
 					   component->driver->legacy_dai_naming);
->>>>>>> eb3cdb58
 		if (dai == NULL) {
 			ret = -ENOMEM;
 			goto err;
@@ -3488,21 +3481,12 @@
 	ret = snd_soc_util_init();
 	if (ret)
 		goto err_util_init;
-<<<<<<< HEAD
 
 	ret = platform_driver_register(&soc_driver);
 	if (ret)
 		goto err_register;
 	return 0;
 
-=======
-
-	ret = platform_driver_register(&soc_driver);
-	if (ret)
-		goto err_register;
-	return 0;
-
->>>>>>> eb3cdb58
 err_register:
 	snd_soc_util_exit();
 err_util_init:
