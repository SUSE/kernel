// SPDX-License-Identifier: GPL-2.0
//
// Renesas R-Car MSIOF (Clock-Synchronized Serial Interface with FIFO) I2S driver
//
// Copyright (C) 2025 Renesas Solutions Corp.
// Author: Kuninori Morimoto <kuninori.morimoto.gx@renesas.com>
//

/*
 * [NOTE-CLOCK-MODE]
 *
 * This driver doesn't support Clock/Frame Provider Mode
 *
 * Basically MSIOF is created for SPI, but we can use it as I2S (Sound), etc. Because of it, when
 * we use it as I2S (Sound) with Provider Mode, we need to send dummy TX data even though it was
 * used for RX. Because SPI HW needs TX Clock/Frame output for RX purpose.
 * But it makes driver code complex in I2S (Sound).
 *
 * And when we use it as I2S (Sound) as Provider Mode, the clock source is [MSO clock] (= 133.33MHz)
 * SoC internal clock. It is not for 48kHz/44.1kHz base clock. Thus the output/input will not be
 * accurate sound.
 *
 * Because of these reasons, this driver doesn't support Clock/Frame Provider Mode. Use it as
 * Clock/Frame Consumer Mode.
 */

/*
 * [NOTE-RESET]
 *
 * MSIOF has TXRST/RXRST to reset FIFO, but it shouldn't be used during SYNC signal was asserted,
 * because it will be cause of HW issue.
 *
 * When MSIOF is used as Sound driver, this driver is assuming it is used as clock consumer mode
 * (= Codec is clock provider). This means, it can't control SYNC signal by itself.
 *
 * We need to use SW reset (= reset_control_xxx()) instead of TXRST/RXRST.
 */

<<<<<<< HEAD
=======
/*
 * [NOTE-BOTH-SETTING]
 *
 * SITMDRn / SIRMDRn and some other registers should not be updated during working even though it
 * was not related the target direction (for example, do TX settings during RX is working),
 * otherwise it cause a FSERR.
 *
 * Setup both direction (Playback/Capture) in the same time.
 */

/*
 * [NOTE-R/L]
 *
 * The data of Captured might be R/L opposite.
 *
 * This driver is assuming MSIOF is used as Clock/Frame Consumer Mode, and there is a case that some
 * Codec (= Clock/Frame Provider) might output Clock/Frame before setup MSIOF. It depends on Codec
 * driver implementation.
 *
 * MSIOF will capture data without checking SYNC signal Hi/Low (= R/L).
 *
 * This means, if MSIOF RXE bit was set as 1 in case of SYNC signal was Hi (= R) timing, it will
 * start capture data since next SYNC low singla (= L). Because Linux assumes sound data is lined
 * up as R->L->R->L->..., the data R/L will be opposite.
 *
 * The only solution in this case is start CLK/SYNC *after* MSIOF settings, but it depends when and
 * how Codec driver start it.
 */

/*
 * [NOTE-FSERR]
 *
 * We can't remove all FSERR.
 *
 * Renesas have tried to minimize the occurrence of FSERR errors as much as possible, but
 * unfortunately we cannot remove them completely, because MSIOF might setup its register during
 * CLK/SYNC are inputed. It can be happen because MSIOF is working as Clock/Frame Consumer.
 */

>>>>>>> b35fc656
#include <linux/module.h>
#include <linux/of.h>
#include <linux/of_dma.h>
#include <linux/of_graph.h>
#include <linux/platform_device.h>
#include <linux/pm_runtime.h>
#include <linux/reset.h>
#include <linux/spi/sh_msiof.h>
#include <sound/dmaengine_pcm.h>
#include <sound/soc.h>

/* SISTR */
#define SISTR_ERR_TX	(SISTR_TFSERR | SISTR_TFOVF | SISTR_TFUDF)
#define SISTR_ERR_RX	(SISTR_RFSERR | SISTR_RFOVF | SISTR_RFUDF)

/*
 * The data on memory in 24bit case is located at <right> side
 *	[  xxxxxx]
 *	[  xxxxxx]
 *	[  xxxxxx]
 *
 * HW assuming signal in 24bit case is located at <left> side
 *	---+         +---------+
 *	   +---------+         +---------+...
 *	   [xxxxxx  ][xxxxxx  ][xxxxxx  ]
 *
 * When we use 24bit data, it will be transferred via 32bit width via DMA,
 * and MSIOF/DMA doesn't support data shift, we can't use 24bit data correctly.
 * There is no such issue on 16/32bit data case.
 */
#define MSIOF_RATES	SNDRV_PCM_RATE_8000_192000
#define MSIOF_FMTS	(SNDRV_PCM_FMTBIT_S16_LE |\
			 SNDRV_PCM_FMTBIT_S32_LE)

struct msiof_priv {
	struct device *dev;
	struct snd_pcm_substream *substream[SNDRV_PCM_STREAM_LAST + 1];
	struct reset_control *reset;
	spinlock_t lock;
	void __iomem *base;
	resource_size_t phy_addr;

	int count;

	/* for error */
	int err_syc[SNDRV_PCM_STREAM_LAST + 1];
	int err_ovf[SNDRV_PCM_STREAM_LAST + 1];
	int err_udf[SNDRV_PCM_STREAM_LAST + 1];

	/* bit field */
	u32 flags;
#define MSIOF_FLAGS_NEED_DELAY		(1 << 0)
};
#define msiof_flag_has(priv, flag)	(priv->flags &  flag)
#define msiof_flag_set(priv, flag)	(priv->flags |= flag)

#define msiof_is_play(substream)	((substream)->stream == SNDRV_PCM_STREAM_PLAYBACK)
#define msiof_read(priv, reg)		ioread32((priv)->base + reg)
#define msiof_write(priv, reg, val)	iowrite32(val, (priv)->base + reg)

static int msiof_update(struct msiof_priv *priv, u32 reg, u32 mask, u32 val)
{
	u32 old = msiof_read(priv, reg);
	u32 new = (old & ~mask) | (val & mask);
	int updated = false;

	if (old != new) {
		msiof_write(priv, reg, new);
		updated = true;
	}

	return updated;
}

static void msiof_update_and_wait(struct msiof_priv *priv, u32 reg, u32 mask, u32 val, u32 expect)
{
	u32 data;
	int ret;

	ret = msiof_update(priv, reg, mask, val);
	if (!ret) /* no update */
		return;

	ret = readl_poll_timeout_atomic(priv->base + reg, data,
					(data & mask) == expect, 1, 128);
	if (ret)
		dev_warn(priv->dev, "write timeout [0x%02x] 0x%08x / 0x%08x\n",
			 reg, data, expect);
}

static int msiof_hw_start(struct snd_soc_component *component,
			  struct snd_pcm_substream *substream, int cmd)
{
	struct msiof_priv *priv = snd_soc_component_get_drvdata(component);
	struct snd_pcm_runtime *runtime = substream->runtime;
	int is_play = msiof_is_play(substream);
	int width = snd_pcm_format_width(runtime->format);
	u32 val;

	/*
	 * see
	 *	[NOTE-CLOCK-MODE] on top of this driver
	 */
	/*
	 * see
	 *	Datasheet 109.3.6 [Transmit and Receive Procedures]
	 *
	 *	TX: Fig 109.14	- Fig 109.23
	 *	RX: Fig 109.15
	 */

	/*
	 * Use reset_control_xx() instead of TXRST/RXRST.
	 * see
	 *	[NOTE-RESET]
	 */
	if (!priv->count)
		reset_control_deassert(priv->reset);

	priv->count++;

<<<<<<< HEAD
	/* reset errors */
	priv->err_syc[substream->stream] =
=======
	/*
	 * Reset errors. ignore 1st FSERR
	 *
	 * see
	 *	[NOTE-FSERR]
	 */
	priv->err_syc[substream->stream] = -1;
>>>>>>> b35fc656
	priv->err_ovf[substream->stream] =
	priv->err_udf[substream->stream] = 0;

	/* Start DMAC */
	snd_dmaengine_pcm_trigger(substream, cmd);

	/*
	 * setup both direction (Playback/Capture) in the same time.
	 * see
	 *	above [NOTE-BOTH-SETTING]
	 */

	/* SITMDRx */
	val = SITMDR1_PCON | SIMDR1_SYNCAC | SIMDR1_XXSTP |
		FIELD_PREP(SIMDR1_SYNCMD, SIMDR1_SYNCMD_LR);
	if (msiof_flag_has(priv, MSIOF_FLAGS_NEED_DELAY))
		val |= FIELD_PREP(SIMDR1_DTDL, 1);

	msiof_write(priv, SITMDR1, val);

<<<<<<< HEAD
		val = FIELD_PREP(SIMDR2_BITLEN1, width - 1);
		msiof_write(priv, SITMDR2, val | FIELD_PREP(SIMDR2_GRP, 1));
		msiof_write(priv, SITMDR3, val);
	}
=======
	val = FIELD_PREP(SIMDR2_BITLEN1, width - 1);
	msiof_write(priv, SITMDR2, val | FIELD_PREP(SIMDR2_GRP, 1));
	msiof_write(priv, SITMDR3, val);

>>>>>>> b35fc656
	/* SIRMDRx */
	val = SIMDR1_SYNCAC |
		FIELD_PREP(SIMDR1_SYNCMD, SIMDR1_SYNCMD_LR);
	if (msiof_flag_has(priv, MSIOF_FLAGS_NEED_DELAY))
		val |= FIELD_PREP(SIMDR1_DTDL, 1);

	msiof_write(priv, SIRMDR1, val);

	val = FIELD_PREP(SIMDR2_BITLEN1, width - 1);
	msiof_write(priv, SIRMDR2, val | FIELD_PREP(SIMDR2_GRP, 1));
	msiof_write(priv, SIRMDR3, val);

	/* SIFCTR */
	msiof_write(priv, SIFCTR,
		    FIELD_PREP(SIFCTR_TFWM, SIFCTR_TFWM_1) |
		    FIELD_PREP(SIFCTR_RFWM, SIFCTR_RFWM_1));

	/* SIFCTR */
	if (is_play)
		msiof_update(priv, SIFCTR, SIFCTR_TFWM, FIELD_PREP(SIFCTR_TFWM, SIFCTR_TFWM_1));
	else
		msiof_update(priv, SIFCTR, SIFCTR_RFWM, FIELD_PREP(SIFCTR_RFWM, SIFCTR_RFWM_1));

	/* SIIER */
	if (is_play)
		val = SIIER_TDREQE | SIIER_TDMAE | SISTR_ERR_TX;
	else
		val = SIIER_RDREQE | SIIER_RDMAE | SISTR_ERR_RX;
	msiof_update(priv, SIIER, val, val);

	/* clear status */
	if (is_play)
		val = SISTR_ERR_TX;
	else
		val = SISTR_ERR_RX;
	msiof_update(priv, SISTR, val, val);

	/* SICTR */
	val = SICTR_TEDG | SICTR_REDG;
	if (is_play)
		val |= SICTR_TXE;
	else
		val |= SICTR_RXE;
	msiof_update_and_wait(priv, SICTR, val, val, val);

	return 0;
}

static int msiof_hw_stop(struct snd_soc_component *component,
			 struct snd_pcm_substream *substream, int cmd)
{
	struct msiof_priv *priv = snd_soc_component_get_drvdata(component);
	struct device *dev = component->dev;
	int is_play = msiof_is_play(substream);
	u32 val;

	/* SIIER */
	if (is_play)
		val = SIIER_TDREQE | SIIER_TDMAE | SISTR_ERR_TX;
	else
		val = SIIER_RDREQE | SIIER_RDMAE | SISTR_ERR_RX;
	msiof_update(priv, SIIER, val, 0);

	/* SICTR */
	if (is_play)
		val = SICTR_TXE;
	else
		val = SICTR_RXE;
	msiof_update_and_wait(priv, SICTR, val, 0, 0);

	/* Stop DMAC */
	snd_dmaengine_pcm_trigger(substream, cmd);

<<<<<<< HEAD
=======
	/*
	 * Ignore 1st FSERR
	 *
	 * see
	 *	[NOTE-FSERR]
	 */
	if (priv->err_syc[substream->stream] < 0)
		priv->err_syc[substream->stream] = 0;

>>>>>>> b35fc656
	/* indicate error status if exist */
	if (priv->err_syc[substream->stream] ||
	    priv->err_ovf[substream->stream] ||
	    priv->err_udf[substream->stream])
		dev_warn(dev, "%s: FSERR = %d, FOVF = %d, FUDF = %d\n",
			 snd_pcm_direction_name(substream->stream),
			 priv->err_syc[substream->stream],
			 priv->err_ovf[substream->stream],
			 priv->err_udf[substream->stream]);

	priv->count--;

	if (!priv->count)
		reset_control_assert(priv->reset);

	return 0;
}

static int msiof_dai_set_fmt(struct snd_soc_dai *dai, unsigned int fmt)
{
	struct msiof_priv *priv = snd_soc_dai_get_drvdata(dai);

	switch (fmt & SND_SOC_DAIFMT_CLOCK_PROVIDER_MASK) {
	/*
	 * It supports Clock/Frame Consumer Mode only
	 * see
	 *	[NOTE] on top of this driver
	 */
	case SND_SOC_DAIFMT_BC_FC:
		break;
	/* others are error */
	default:
		return -EINVAL;
	}

	switch (fmt & SND_SOC_DAIFMT_INV_MASK) {
	/* it supports NB_NF only */
	case SND_SOC_DAIFMT_NB_NF:
	default:
		break;
	/* others are error */
	case SND_SOC_DAIFMT_NB_IF:
	case SND_SOC_DAIFMT_IB_NF:
	case SND_SOC_DAIFMT_IB_IF:
		return -EINVAL;
	}

	switch (fmt & SND_SOC_DAIFMT_FORMAT_MASK) {
	case SND_SOC_DAIFMT_I2S:
		msiof_flag_set(priv, MSIOF_FLAGS_NEED_DELAY);
		break;
	case SND_SOC_DAIFMT_LEFT_J:
		break;
	default:
		return -EINVAL;
	}

	return 0;
}

/*
 * Select below from Sound Card, not auto
 *	SND_SOC_DAIFMT_CBC_CFC
 *	SND_SOC_DAIFMT_CBP_CFP
 */
static const u64 msiof_dai_formats = SND_SOC_POSSIBLE_DAIFMT_I2S	|
				     SND_SOC_POSSIBLE_DAIFMT_LEFT_J	|
				     SND_SOC_POSSIBLE_DAIFMT_NB_NF;

static const struct snd_soc_dai_ops msiof_dai_ops = {
	.set_fmt			= msiof_dai_set_fmt,
	.auto_selectable_formats	= &msiof_dai_formats,
	.num_auto_selectable_formats	= 1,
};

static struct snd_soc_dai_driver msiof_dai_driver = {
	.name = "msiof-dai",
	.playback = {
		.rates		= MSIOF_RATES,
		.formats	= MSIOF_FMTS,
		.channels_min	= 2,
		.channels_max	= 2,
	},
	.capture = {
		.rates		= MSIOF_RATES,
		.formats	= MSIOF_FMTS,
		.channels_min	= 2,
		.channels_max	= 2,
	},
	.ops = &msiof_dai_ops,
	.symmetric_rate		= 1,
	.symmetric_channels	= 1,
	.symmetric_sample_bits	= 1,
};

static struct snd_pcm_hardware msiof_pcm_hardware = {
	.info =	SNDRV_PCM_INFO_INTERLEAVED	|
		SNDRV_PCM_INFO_MMAP		|
		SNDRV_PCM_INFO_MMAP_VALID,
	.buffer_bytes_max	= 64 * 1024,
	.period_bytes_min	= 32,
	.period_bytes_max	= 8192,
	.periods_min		= 1,
	.periods_max		= 32,
	.fifo_size		= 64,
};

static int msiof_open(struct snd_soc_component *component,
		      struct snd_pcm_substream *substream)
{
	struct device *dev = component->dev;
	struct dma_chan *chan;
	static const char * const dma_names[] = {"rx", "tx"};
	int is_play = msiof_is_play(substream);
	int ret;

	chan = of_dma_request_slave_channel(dev->of_node, dma_names[is_play]);
	if (IS_ERR(chan))
		return PTR_ERR(chan);

	ret = snd_dmaengine_pcm_open(substream, chan);
	if (ret < 0)
		goto open_err_dma;

	snd_soc_set_runtime_hwparams(substream, &msiof_pcm_hardware);

	ret = snd_pcm_hw_constraint_integer(substream->runtime, SNDRV_PCM_HW_PARAM_PERIODS);

open_err_dma:
	if (ret < 0)
		dma_release_channel(chan);

	return ret;
}

static int msiof_close(struct snd_soc_component *component,
		       struct snd_pcm_substream *substream)
{
	return snd_dmaengine_pcm_close_release_chan(substream);
}

static snd_pcm_uframes_t msiof_pointer(struct snd_soc_component *component,
				       struct snd_pcm_substream *substream)
{
	return snd_dmaengine_pcm_pointer(substream);
}

#define PREALLOC_BUFFER		(32 * 1024)
#define PREALLOC_BUFFER_MAX	(32 * 1024)
static int msiof_new(struct snd_soc_component *component,
		     struct snd_soc_pcm_runtime *rtd)
{
	snd_pcm_set_managed_buffer_all(rtd->pcm, SNDRV_DMA_TYPE_DEV,
				       rtd->card->snd_card->dev,
				       PREALLOC_BUFFER, PREALLOC_BUFFER_MAX);
	return 0;
}

static int msiof_trigger(struct snd_soc_component *component,
			 struct snd_pcm_substream *substream, int cmd)
{
	struct device *dev = component->dev;
	struct msiof_priv *priv = dev_get_drvdata(dev);
	int ret = -EINVAL;

	guard(spinlock_irqsave)(&priv->lock);

	switch (cmd) {
	case SNDRV_PCM_TRIGGER_START:
		priv->substream[substream->stream] = substream;
		fallthrough;
	case SNDRV_PCM_TRIGGER_RESUME:
		ret = msiof_hw_start(component, substream, cmd);
		break;
	case SNDRV_PCM_TRIGGER_STOP:
		priv->substream[substream->stream] = NULL;
		fallthrough;
	case SNDRV_PCM_TRIGGER_SUSPEND:
		ret = msiof_hw_stop(component, substream, cmd);
		break;
	}

	return ret;
}

static int msiof_hw_params(struct snd_soc_component *component,
			   struct snd_pcm_substream *substream,
			   struct snd_pcm_hw_params *params)
{
	struct msiof_priv *priv = dev_get_drvdata(component->dev);
	struct dma_chan *chan = snd_dmaengine_pcm_get_chan(substream);
	struct dma_slave_config cfg = {};
	int ret;

	guard(spinlock_irqsave)(&priv->lock);

	ret = snd_hwparams_to_dma_slave_config(substream, params, &cfg);
	if (ret < 0)
		return ret;

	cfg.dst_addr = priv->phy_addr + SITFDR;
	cfg.src_addr = priv->phy_addr + SIRFDR;

	return dmaengine_slave_config(chan, &cfg);
}

static const struct snd_soc_component_driver msiof_component_driver = {
	.name		= "msiof",
	.open		= msiof_open,
	.close		= msiof_close,
	.pointer	= msiof_pointer,
	.pcm_construct	= msiof_new,
	.trigger	= msiof_trigger,
	.hw_params	= msiof_hw_params,
};

static irqreturn_t msiof_interrupt(int irq, void *data)
{
	struct msiof_priv *priv = data;
	struct snd_pcm_substream *substream;
	u32 sistr;

	scoped_guard(spinlock, &priv->lock) {
		sistr = msiof_read(priv, SISTR);
		msiof_write(priv, SISTR, SISTR_ERR_TX | SISTR_ERR_RX);
	}

	/* overflow/underflow error */
	substream = priv->substream[SNDRV_PCM_STREAM_PLAYBACK];
	if (substream && (sistr & SISTR_ERR_TX)) {
		// snd_pcm_stop_xrun(substream);
		if (sistr & SISTR_TFSERR)
			priv->err_syc[SNDRV_PCM_STREAM_PLAYBACK]++;
		if (sistr & SISTR_TFOVF)
			priv->err_ovf[SNDRV_PCM_STREAM_PLAYBACK]++;
		if (sistr & SISTR_TFUDF)
			priv->err_udf[SNDRV_PCM_STREAM_PLAYBACK]++;
	}

	substream = priv->substream[SNDRV_PCM_STREAM_CAPTURE];
	if (substream && (sistr & SISTR_ERR_RX)) {
		// snd_pcm_stop_xrun(substream);
		if (sistr & SISTR_RFSERR)
			priv->err_syc[SNDRV_PCM_STREAM_CAPTURE]++;
		if (sistr & SISTR_RFOVF)
			priv->err_ovf[SNDRV_PCM_STREAM_CAPTURE]++;
		if (sistr & SISTR_RFUDF)
			priv->err_udf[SNDRV_PCM_STREAM_CAPTURE]++;
	}

	return IRQ_HANDLED;
}

static int msiof_probe(struct platform_device *pdev)
{
	struct msiof_priv *priv;
	struct device *dev = &pdev->dev;
	struct resource *res;
	int irq, ret;

	/* Check MSIOF as Sound mode or SPI mode */
	struct device_node *port __free(device_node) = of_graph_get_next_port(dev->of_node, NULL);
	if (!port)
		return -ENODEV;

	res = platform_get_resource(pdev, IORESOURCE_MEM, 0);
	if (!res)
		return -ENODEV;

	irq = platform_get_irq(pdev, 0);
	if (irq <= 0)
		return irq;

	priv = devm_kzalloc(dev, sizeof(*priv), GFP_KERNEL);
	if (!priv)
		return -ENOMEM;

	priv->base = devm_ioremap_resource(dev, res);
	if (IS_ERR(priv->base))
		return PTR_ERR(priv->base);

	priv->reset = devm_reset_control_get_exclusive(dev, NULL);
	if (IS_ERR(priv->reset))
		return PTR_ERR(priv->reset);

	reset_control_assert(priv->reset);

	ret = devm_request_irq(dev, irq, msiof_interrupt, 0, dev_name(dev), priv);
	if (ret)
		return ret;

	priv->dev	= dev;
	priv->phy_addr	= res->start;
	priv->count	= 0;

	spin_lock_init(&priv->lock);
	platform_set_drvdata(pdev, priv);

	devm_pm_runtime_enable(dev);

	ret = devm_snd_soc_register_component(dev, &msiof_component_driver,
					      &msiof_dai_driver, 1);

	return ret;
}

static const struct of_device_id msiof_of_match[] = {
	{ .compatible = "renesas,rcar-gen4-msiof", },
	{},
};
MODULE_DEVICE_TABLE(of, msiof_of_match);

static struct platform_driver msiof_driver = {
	.driver	= {
		.name	= "msiof-pcm-audio",
		.of_match_table = msiof_of_match,
	},
	.probe		= msiof_probe,
};
module_platform_driver(msiof_driver);

MODULE_LICENSE("GPL");
MODULE_DESCRIPTION("Renesas R-Car MSIOF I2S audio driver");
MODULE_AUTHOR("Kuninori Morimoto <kuninori.morimoto.gx@renesas.com>");<|MERGE_RESOLUTION|>--- conflicted
+++ resolved
@@ -36,8 +36,6 @@
  * We need to use SW reset (= reset_control_xxx()) instead of TXRST/RXRST.
  */
 
-<<<<<<< HEAD
-=======
 /*
  * [NOTE-BOTH-SETTING]
  *
@@ -77,7 +75,6 @@
  * CLK/SYNC are inputed. It can be happen because MSIOF is working as Clock/Frame Consumer.
  */
 
->>>>>>> b35fc656
 #include <linux/module.h>
 #include <linux/of.h>
 #include <linux/of_dma.h>
@@ -199,10 +196,6 @@
 
 	priv->count++;
 
-<<<<<<< HEAD
-	/* reset errors */
-	priv->err_syc[substream->stream] =
-=======
 	/*
 	 * Reset errors. ignore 1st FSERR
 	 *
@@ -210,7 +203,6 @@
 	 *	[NOTE-FSERR]
 	 */
 	priv->err_syc[substream->stream] = -1;
->>>>>>> b35fc656
 	priv->err_ovf[substream->stream] =
 	priv->err_udf[substream->stream] = 0;
 
@@ -231,17 +223,10 @@
 
 	msiof_write(priv, SITMDR1, val);
 
-<<<<<<< HEAD
-		val = FIELD_PREP(SIMDR2_BITLEN1, width - 1);
-		msiof_write(priv, SITMDR2, val | FIELD_PREP(SIMDR2_GRP, 1));
-		msiof_write(priv, SITMDR3, val);
-	}
-=======
 	val = FIELD_PREP(SIMDR2_BITLEN1, width - 1);
 	msiof_write(priv, SITMDR2, val | FIELD_PREP(SIMDR2_GRP, 1));
 	msiof_write(priv, SITMDR3, val);
 
->>>>>>> b35fc656
 	/* SIRMDRx */
 	val = SIMDR1_SYNCAC |
 		FIELD_PREP(SIMDR1_SYNCMD, SIMDR1_SYNCMD_LR);
@@ -258,12 +243,6 @@
 	msiof_write(priv, SIFCTR,
 		    FIELD_PREP(SIFCTR_TFWM, SIFCTR_TFWM_1) |
 		    FIELD_PREP(SIFCTR_RFWM, SIFCTR_RFWM_1));
-
-	/* SIFCTR */
-	if (is_play)
-		msiof_update(priv, SIFCTR, SIFCTR_TFWM, FIELD_PREP(SIFCTR_TFWM, SIFCTR_TFWM_1));
-	else
-		msiof_update(priv, SIFCTR, SIFCTR_RFWM, FIELD_PREP(SIFCTR_RFWM, SIFCTR_RFWM_1));
 
 	/* SIIER */
 	if (is_play)
@@ -315,8 +294,6 @@
 	/* Stop DMAC */
 	snd_dmaengine_pcm_trigger(substream, cmd);
 
-<<<<<<< HEAD
-=======
 	/*
 	 * Ignore 1st FSERR
 	 *
@@ -326,7 +303,6 @@
 	if (priv->err_syc[substream->stream] < 0)
 		priv->err_syc[substream->stream] = 0;
 
->>>>>>> b35fc656
 	/* indicate error status if exist */
 	if (priv->err_syc[substream->stream] ||
 	    priv->err_ovf[substream->stream] ||
