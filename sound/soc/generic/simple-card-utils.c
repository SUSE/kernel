// SPDX-License-Identifier: GPL-2.0
//
// simple-card-utils.c
//
// Copyright (c) 2016 Kuninori Morimoto <kuninori.morimoto.gx@renesas.com>

#include <linux/clk.h>
#include <linux/gpio.h>
#include <linux/gpio/consumer.h>
#include <linux/module.h>
#include <linux/of.h>
#include <linux/of_graph.h>
#include <sound/jack.h>
#include <sound/pcm_params.h>
#include <sound/simple_card_utils.h>

static void asoc_simple_fixup_sample_fmt(struct asoc_simple_data *data,
					 struct snd_pcm_hw_params *params)
{
	int i;
	struct snd_mask *mask = hw_param_mask(params,
					      SNDRV_PCM_HW_PARAM_FORMAT);
	struct {
		char *fmt;
		u32 val;
	} of_sample_fmt_table[] = {
		{ "s8",		SNDRV_PCM_FORMAT_S8},
		{ "s16_le",	SNDRV_PCM_FORMAT_S16_LE},
		{ "s24_le",	SNDRV_PCM_FORMAT_S24_LE},
		{ "s24_3le",	SNDRV_PCM_FORMAT_S24_3LE},
		{ "s32_le",	SNDRV_PCM_FORMAT_S32_LE},
	};

	for (i = 0; i < ARRAY_SIZE(of_sample_fmt_table); i++) {
		if (!strcmp(data->convert_sample_format,
			    of_sample_fmt_table[i].fmt)) {
			snd_mask_none(mask);
			snd_mask_set(mask, of_sample_fmt_table[i].val);
			break;
		}
	}
}

void asoc_simple_parse_convert(struct device_node *np,
			       char *prefix,
			       struct asoc_simple_data *data)
{
	char prop[128];

	if (!prefix)
		prefix = "";

	/* sampling rate convert */
	snprintf(prop, sizeof(prop), "%s%s", prefix, "convert-rate");
	of_property_read_u32(np, prop, &data->convert_rate);

	/* channels transfer */
	snprintf(prop, sizeof(prop), "%s%s", prefix, "convert-channels");
	of_property_read_u32(np, prop, &data->convert_channels);

	/* convert sample format */
	snprintf(prop, sizeof(prop), "%s%s", prefix, "convert-sample-format");
	of_property_read_string(np, prop, &data->convert_sample_format);
}
EXPORT_SYMBOL_GPL(asoc_simple_parse_convert);

/**
 * asoc_simple_is_convert_required() - Query if HW param conversion was requested
 * @data: Link data.
 *
 * Returns true if any HW param conversion was requested for this DAI link with
 * any "convert-xxx" properties.
 */
bool asoc_simple_is_convert_required(const struct asoc_simple_data *data)
{
	return data->convert_rate ||
	       data->convert_channels ||
	       data->convert_sample_format;
}
EXPORT_SYMBOL_GPL(asoc_simple_is_convert_required);

int asoc_simple_parse_daifmt(struct device *dev,
			     struct device_node *node,
			     struct device_node *codec,
			     char *prefix,
			     unsigned int *retfmt)
{
	struct device_node *bitclkmaster = NULL;
	struct device_node *framemaster = NULL;
	unsigned int daifmt;

	daifmt = snd_soc_daifmt_parse_format(node, prefix);

	snd_soc_daifmt_parse_clock_provider_as_phandle(node, prefix, &bitclkmaster, &framemaster);
	if (!bitclkmaster && !framemaster) {
		/*
		 * No dai-link level and master setting was not found from
		 * sound node level, revert back to legacy DT parsing and
		 * take the settings from codec node.
		 */
		dev_dbg(dev, "Revert to legacy daifmt parsing\n");

		daifmt |= snd_soc_daifmt_parse_clock_provider_as_flag(codec, NULL);
	} else {
		daifmt |= snd_soc_daifmt_clock_provider_from_bitmap(
				((codec == bitclkmaster) << 4) | (codec == framemaster));
	}

	of_node_put(bitclkmaster);
	of_node_put(framemaster);

	*retfmt = daifmt;

	return 0;
}
EXPORT_SYMBOL_GPL(asoc_simple_parse_daifmt);

int asoc_simple_parse_tdm_width_map(struct device *dev, struct device_node *np,
				    struct asoc_simple_dai *dai)
{
	u32 *array_values, *p;
	int n, i, ret;

	if (!of_property_read_bool(np, "dai-tdm-slot-width-map"))
		return 0;

	n = of_property_count_elems_of_size(np, "dai-tdm-slot-width-map", sizeof(u32));
	if (n % 3) {
		dev_err(dev, "Invalid number of cells for dai-tdm-slot-width-map\n");
		return -EINVAL;
	}

	dai->tdm_width_map = devm_kcalloc(dev, n, sizeof(*dai->tdm_width_map), GFP_KERNEL);
	if (!dai->tdm_width_map)
		return -ENOMEM;

	array_values = kcalloc(n, sizeof(*array_values), GFP_KERNEL);
	if (!array_values)
		return -ENOMEM;

	ret = of_property_read_u32_array(np, "dai-tdm-slot-width-map", array_values, n);
	if (ret < 0) {
		dev_err(dev, "Could not read dai-tdm-slot-width-map: %d\n", ret);
		goto out;
	}

	p = array_values;
	for (i = 0; i < n / 3; ++i) {
		dai->tdm_width_map[i].sample_bits = *p++;
		dai->tdm_width_map[i].slot_width = *p++;
		dai->tdm_width_map[i].slot_count = *p++;
	}

	dai->n_tdm_widths = i;
	ret = 0;
out:
	kfree(array_values);

	return ret;
}
EXPORT_SYMBOL_GPL(asoc_simple_parse_tdm_width_map);

int asoc_simple_set_dailink_name(struct device *dev,
				 struct snd_soc_dai_link *dai_link,
				 const char *fmt, ...)
{
	va_list ap;
	char *name = NULL;
	int ret = -ENOMEM;

	va_start(ap, fmt);
	name = devm_kvasprintf(dev, GFP_KERNEL, fmt, ap);
	va_end(ap);

	if (name) {
		ret = 0;

		dai_link->name		= name;
		dai_link->stream_name	= name;
	}

	return ret;
}
EXPORT_SYMBOL_GPL(asoc_simple_set_dailink_name);

int asoc_simple_parse_card_name(struct snd_soc_card *card,
				char *prefix)
{
	int ret;

	if (!prefix)
		prefix = "";

	/* Parse the card name from DT */
	ret = snd_soc_of_parse_card_name(card, "label");
	if (ret < 0 || !card->name) {
		char prop[128];

		snprintf(prop, sizeof(prop), "%sname", prefix);
		ret = snd_soc_of_parse_card_name(card, prop);
		if (ret < 0)
			return ret;
	}

	if (!card->name && card->dai_link)
		card->name = card->dai_link->name;

	return 0;
}
EXPORT_SYMBOL_GPL(asoc_simple_parse_card_name);

static int asoc_simple_clk_enable(struct asoc_simple_dai *dai)
{
	if (dai)
		return clk_prepare_enable(dai->clk);

	return 0;
}

static void asoc_simple_clk_disable(struct asoc_simple_dai *dai)
{
	if (dai)
		clk_disable_unprepare(dai->clk);
}

int asoc_simple_parse_clk(struct device *dev,
			  struct device_node *node,
			  struct asoc_simple_dai *simple_dai,
			  struct snd_soc_dai_link_component *dlc)
{
	struct clk *clk;
	u32 val;

	/*
	 * Parse dai->sysclk come from "clocks = <&xxx>"
	 * (if system has common clock)
	 *  or "system-clock-frequency = <xxx>"
	 *  or device's module clock.
	 */
	clk = devm_get_clk_from_child(dev, node, NULL);
	simple_dai->clk_fixed = of_property_read_bool(
		node, "system-clock-fixed");
	if (!IS_ERR(clk)) {
		simple_dai->sysclk = clk_get_rate(clk);

		simple_dai->clk = clk;
	} else if (!of_property_read_u32(node, "system-clock-frequency", &val)) {
		simple_dai->sysclk = val;
		simple_dai->clk_fixed = true;
	} else {
		clk = devm_get_clk_from_child(dev, dlc->of_node, NULL);
		if (!IS_ERR(clk))
			simple_dai->sysclk = clk_get_rate(clk);
	}

	if (of_property_read_bool(node, "system-clock-direction-out"))
		simple_dai->clk_direction = SND_SOC_CLOCK_OUT;

	return 0;
}
EXPORT_SYMBOL_GPL(asoc_simple_parse_clk);

static int asoc_simple_check_fixed_sysclk(struct device *dev,
					  struct asoc_simple_dai *dai,
					  unsigned int *fixed_sysclk)
{
	if (dai->clk_fixed) {
		if (*fixed_sysclk && *fixed_sysclk != dai->sysclk) {
			dev_err(dev, "inconsistent fixed sysclk rates (%u vs %u)\n",
				*fixed_sysclk, dai->sysclk);
			return -EINVAL;
		}
		*fixed_sysclk = dai->sysclk;
	}

	return 0;
}

int asoc_simple_startup(struct snd_pcm_substream *substream)
{
	struct snd_soc_pcm_runtime *rtd = asoc_substream_to_rtd(substream);
	struct asoc_simple_priv *priv = snd_soc_card_get_drvdata(rtd->card);
	struct simple_dai_props *props = simple_priv_to_props(priv, rtd->num);
	struct asoc_simple_dai *dai;
	unsigned int fixed_sysclk = 0;
	int i1, i2, i;
	int ret;

	for_each_prop_dai_cpu(props, i1, dai) {
		ret = asoc_simple_clk_enable(dai);
		if (ret)
			goto cpu_err;
		ret = asoc_simple_check_fixed_sysclk(rtd->dev, dai, &fixed_sysclk);
		if (ret)
			goto cpu_err;
	}

	for_each_prop_dai_codec(props, i2, dai) {
		ret = asoc_simple_clk_enable(dai);
		if (ret)
			goto codec_err;
		ret = asoc_simple_check_fixed_sysclk(rtd->dev, dai, &fixed_sysclk);
		if (ret)
			goto codec_err;
	}

	if (fixed_sysclk && props->mclk_fs) {
		unsigned int fixed_rate = fixed_sysclk / props->mclk_fs;

		if (fixed_sysclk % props->mclk_fs) {
			dev_err(rtd->dev, "fixed sysclk %u not divisible by mclk_fs %u\n",
				fixed_sysclk, props->mclk_fs);
			return -EINVAL;
		}
		ret = snd_pcm_hw_constraint_minmax(substream->runtime, SNDRV_PCM_HW_PARAM_RATE,
			fixed_rate, fixed_rate);
		if (ret < 0)
			goto codec_err;
	}

	return 0;

codec_err:
	for_each_prop_dai_codec(props, i, dai) {
		if (i >= i2)
			break;
		asoc_simple_clk_disable(dai);
	}
cpu_err:
	for_each_prop_dai_cpu(props, i, dai) {
		if (i >= i1)
			break;
		asoc_simple_clk_disable(dai);
	}
	return ret;
}
EXPORT_SYMBOL_GPL(asoc_simple_startup);

void asoc_simple_shutdown(struct snd_pcm_substream *substream)
{
	struct snd_soc_pcm_runtime *rtd = asoc_substream_to_rtd(substream);
	struct asoc_simple_priv *priv = snd_soc_card_get_drvdata(rtd->card);
	struct simple_dai_props *props = simple_priv_to_props(priv, rtd->num);
	struct asoc_simple_dai *dai;
	int i;

	for_each_prop_dai_cpu(props, i, dai) {
		struct snd_soc_dai *cpu_dai = asoc_rtd_to_cpu(rtd, i);

		if (props->mclk_fs && !dai->clk_fixed && !snd_soc_dai_active(cpu_dai))
			snd_soc_dai_set_sysclk(cpu_dai,
					       0, 0, SND_SOC_CLOCK_OUT);

		asoc_simple_clk_disable(dai);
	}
	for_each_prop_dai_codec(props, i, dai) {
		struct snd_soc_dai *codec_dai = asoc_rtd_to_codec(rtd, i);

		if (props->mclk_fs && !dai->clk_fixed && !snd_soc_dai_active(codec_dai))
			snd_soc_dai_set_sysclk(codec_dai,
					       0, 0, SND_SOC_CLOCK_IN);

		asoc_simple_clk_disable(dai);
	}
}
EXPORT_SYMBOL_GPL(asoc_simple_shutdown);

static int asoc_simple_set_clk_rate(struct device *dev,
				    struct asoc_simple_dai *simple_dai,
				    unsigned long rate)
{
	if (!simple_dai)
		return 0;

	if (simple_dai->clk_fixed && rate != simple_dai->sysclk) {
		dev_err(dev, "dai %s invalid clock rate %lu\n", simple_dai->name, rate);
		return -EINVAL;
	}

	if (!simple_dai->clk)
		return 0;

	if (clk_get_rate(simple_dai->clk) == rate)
		return 0;

	return clk_set_rate(simple_dai->clk, rate);
}

static int asoc_simple_set_tdm(struct snd_soc_dai *dai,
				struct asoc_simple_dai *simple_dai,
				struct snd_pcm_hw_params *params)
{
	int sample_bits = params_width(params);
	int slot_width, slot_count;
	int i, ret;

	if (!simple_dai || !simple_dai->tdm_width_map)
		return 0;

	slot_width = simple_dai->slot_width;
	slot_count = simple_dai->slots;

	if (slot_width == 0)
		slot_width = sample_bits;

	for (i = 0; i < simple_dai->n_tdm_widths; ++i) {
		if (simple_dai->tdm_width_map[i].sample_bits == sample_bits) {
			slot_width = simple_dai->tdm_width_map[i].slot_width;
			slot_count = simple_dai->tdm_width_map[i].slot_count;
			break;
		}
	}

	ret = snd_soc_dai_set_tdm_slot(dai,
				       simple_dai->tx_slot_mask,
				       simple_dai->rx_slot_mask,
				       slot_count,
				       slot_width);
	if (ret && ret != -ENOTSUPP) {
		dev_err(dai->dev, "simple-card: set_tdm_slot error: %d\n", ret);
		return ret;
	}

	return 0;
}

int asoc_simple_hw_params(struct snd_pcm_substream *substream,
			  struct snd_pcm_hw_params *params)
{
	struct snd_soc_pcm_runtime *rtd = asoc_substream_to_rtd(substream);
	struct asoc_simple_dai *pdai;
	struct snd_soc_dai *sdai;
	struct asoc_simple_priv *priv = snd_soc_card_get_drvdata(rtd->card);
	struct simple_dai_props *props = simple_priv_to_props(priv, rtd->num);
	unsigned int mclk, mclk_fs = 0;
	int i, ret;

	if (props->mclk_fs)
		mclk_fs = props->mclk_fs;

	if (mclk_fs) {
		struct snd_soc_component *component;
		mclk = params_rate(params) * mclk_fs;

		for_each_prop_dai_codec(props, i, pdai) {
			ret = asoc_simple_set_clk_rate(rtd->dev, pdai, mclk);
			if (ret < 0)
				return ret;
		}

		for_each_prop_dai_cpu(props, i, pdai) {
			ret = asoc_simple_set_clk_rate(rtd->dev, pdai, mclk);
			if (ret < 0)
				return ret;
		}

		/* Ensure sysclk is set on all components in case any
		 * (such as platform components) are missed by calls to
		 * snd_soc_dai_set_sysclk.
		 */
		for_each_rtd_components(rtd, i, component) {
			ret = snd_soc_component_set_sysclk(component, 0, 0,
							   mclk, SND_SOC_CLOCK_IN);
			if (ret && ret != -ENOTSUPP)
				return ret;
		}

		for_each_rtd_codec_dais(rtd, i, sdai) {
			ret = snd_soc_dai_set_sysclk(sdai, 0, mclk, SND_SOC_CLOCK_IN);
			if (ret && ret != -ENOTSUPP)
				return ret;
		}

		for_each_rtd_cpu_dais(rtd, i, sdai) {
			ret = snd_soc_dai_set_sysclk(sdai, 0, mclk, SND_SOC_CLOCK_OUT);
			if (ret && ret != -ENOTSUPP)
				return ret;
		}
	}

	for_each_prop_dai_codec(props, i, pdai) {
		sdai = asoc_rtd_to_codec(rtd, i);
		ret = asoc_simple_set_tdm(sdai, pdai, params);
		if (ret < 0)
			return ret;
	}

	for_each_prop_dai_cpu(props, i, pdai) {
		sdai = asoc_rtd_to_cpu(rtd, i);
		ret = asoc_simple_set_tdm(sdai, pdai, params);
		if (ret < 0)
			return ret;
	}

	return 0;
}
EXPORT_SYMBOL_GPL(asoc_simple_hw_params);

int asoc_simple_be_hw_params_fixup(struct snd_soc_pcm_runtime *rtd,
				   struct snd_pcm_hw_params *params)
{
	struct asoc_simple_priv *priv = snd_soc_card_get_drvdata(rtd->card);
	struct simple_dai_props *dai_props = simple_priv_to_props(priv, rtd->num);
	struct asoc_simple_data *data = &dai_props->adata;
	struct snd_interval *rate = hw_param_interval(params, SNDRV_PCM_HW_PARAM_RATE);
	struct snd_interval *channels = hw_param_interval(params, SNDRV_PCM_HW_PARAM_CHANNELS);

	if (data->convert_rate)
		rate->min =
		rate->max = data->convert_rate;

	if (data->convert_channels)
		channels->min =
		channels->max = data->convert_channels;

	if (data->convert_sample_format)
		asoc_simple_fixup_sample_fmt(data, params);

	return 0;
}
EXPORT_SYMBOL_GPL(asoc_simple_be_hw_params_fixup);

static int asoc_simple_init_dai(struct snd_soc_dai *dai,
				     struct asoc_simple_dai *simple_dai)
{
	int ret;

	if (!simple_dai)
		return 0;

	if (simple_dai->sysclk) {
		ret = snd_soc_dai_set_sysclk(dai, 0, simple_dai->sysclk,
					     simple_dai->clk_direction);
		if (ret && ret != -ENOTSUPP) {
			dev_err(dai->dev, "simple-card: set_sysclk error\n");
			return ret;
		}
	}

	if (simple_dai->slots) {
		ret = snd_soc_dai_set_tdm_slot(dai,
					       simple_dai->tx_slot_mask,
					       simple_dai->rx_slot_mask,
					       simple_dai->slots,
					       simple_dai->slot_width);
		if (ret && ret != -ENOTSUPP) {
			dev_err(dai->dev, "simple-card: set_tdm_slot error\n");
			return ret;
		}
	}

	return 0;
}

static inline int asoc_simple_component_is_codec(struct snd_soc_component *component)
{
	return component->driver->endianness;
}

static int asoc_simple_init_for_codec2codec(struct snd_soc_pcm_runtime *rtd,
					    struct simple_dai_props *dai_props)
{
	struct snd_soc_dai_link *dai_link = rtd->dai_link;
	struct snd_soc_component *component;
	struct snd_soc_pcm_stream *c2c_params;
	struct snd_pcm_hardware hw;
	int i, ret, stream;

<<<<<<< HEAD
	/* Only Codecs */
	for_each_rtd_components(rtd, i, component) {
		if (!snd_soc_component_is_codec(component))
=======
	/* Do nothing if it already has Codec2Codec settings */
	if (dai_link->c2c_params)
		return 0;

	/* Do nothing if it was DPCM :: BE */
	if (dai_link->no_pcm)
		return 0;

	/* Only Codecs */
	for_each_rtd_components(rtd, i, component) {
		if (!asoc_simple_component_is_codec(component))
>>>>>>> eb3cdb58
			return 0;
	}

	/* Assumes the capabilities are the same for all supported streams */
	for_each_pcm_streams(stream) {
		ret = snd_soc_runtime_calc_hw(rtd, &hw, stream);
		if (ret == 0)
			break;
	}

	if (ret < 0) {
		dev_err(rtd->dev, "simple-card: no valid dai_link params\n");
		return ret;
	}

	c2c_params = devm_kzalloc(rtd->dev, sizeof(*c2c_params), GFP_KERNEL);
	if (!c2c_params)
		return -ENOMEM;

	c2c_params->formats		= hw.formats;
	c2c_params->rates		= hw.rates;
	c2c_params->rate_min		= hw.rate_min;
	c2c_params->rate_max		= hw.rate_max;
	c2c_params->channels_min	= hw.channels_min;
	c2c_params->channels_max	= hw.channels_max;

	dai_link->c2c_params		= c2c_params;
	dai_link->num_c2c_params	= 1;

	return 0;
}

int asoc_simple_dai_init(struct snd_soc_pcm_runtime *rtd)
{
	struct asoc_simple_priv *priv = snd_soc_card_get_drvdata(rtd->card);
	struct simple_dai_props *props = simple_priv_to_props(priv, rtd->num);
	struct asoc_simple_dai *dai;
	int i, ret;

	for_each_prop_dai_codec(props, i, dai) {
		ret = asoc_simple_init_dai(asoc_rtd_to_codec(rtd, i), dai);
		if (ret < 0)
			return ret;
	}
	for_each_prop_dai_cpu(props, i, dai) {
		ret = asoc_simple_init_dai(asoc_rtd_to_cpu(rtd, i), dai);
		if (ret < 0)
			return ret;
	}

	ret = asoc_simple_init_for_codec2codec(rtd, props);
	if (ret < 0)
		return ret;

	return 0;
}
EXPORT_SYMBOL_GPL(asoc_simple_dai_init);

void asoc_simple_canonicalize_platform(struct snd_soc_dai_link_component *platforms,
				       struct snd_soc_dai_link_component *cpus)
{
	/*
	 * Assumes Platform == CPU
	 *
	 * Some CPU might be using soc-generic-dmaengine-pcm. This means CPU and Platform
	 * are different Component, but are sharing same component->dev.
	 *
	 * Let's assume Platform is same as CPU if it doesn't identify Platform on DT.
	 * see
	 *	simple-card.c :: simple_count_noml()
	 */
	if (!platforms->of_node)
		platforms->of_node = cpus->of_node;
}
EXPORT_SYMBOL_GPL(asoc_simple_canonicalize_platform);

void asoc_simple_canonicalize_cpu(struct snd_soc_dai_link_component *cpus,
				  int is_single_links)
{
	/*
	 * In soc_bind_dai_link() will check cpu name after
	 * of_node matching if dai_link has cpu_dai_name.
	 * but, it will never match if name was created by
	 * fmt_single_name() remove cpu_dai_name if cpu_args
	 * was 0. See:
	 *	fmt_single_name()
	 *	fmt_multiple_name()
	 */
	if (is_single_links)
		cpus->dai_name = NULL;
}
EXPORT_SYMBOL_GPL(asoc_simple_canonicalize_cpu);

void asoc_simple_clean_reference(struct snd_soc_card *card)
{
	struct snd_soc_dai_link *dai_link;
	struct snd_soc_dai_link_component *cpu;
	struct snd_soc_dai_link_component *codec;
	int i, j;

	for_each_card_prelinks(card, i, dai_link) {
		for_each_link_cpus(dai_link, j, cpu)
			of_node_put(cpu->of_node);
		for_each_link_codecs(dai_link, j, codec)
			of_node_put(codec->of_node);
	}
}
EXPORT_SYMBOL_GPL(asoc_simple_clean_reference);

int asoc_simple_parse_routing(struct snd_soc_card *card,
			      char *prefix)
{
	struct device_node *node = card->dev->of_node;
	char prop[128];

	if (!prefix)
		prefix = "";

	snprintf(prop, sizeof(prop), "%s%s", prefix, "routing");

	if (!of_property_read_bool(node, prop))
		return 0;

	return snd_soc_of_parse_audio_routing(card, prop);
}
EXPORT_SYMBOL_GPL(asoc_simple_parse_routing);

int asoc_simple_parse_widgets(struct snd_soc_card *card,
			      char *prefix)
{
	struct device_node *node = card->dev->of_node;
	char prop[128];

	if (!prefix)
		prefix = "";

	snprintf(prop, sizeof(prop), "%s%s", prefix, "widgets");

	if (of_property_read_bool(node, prop))
		return snd_soc_of_parse_audio_simple_widgets(card, prop);

	/* no widgets is not error */
	return 0;
}
EXPORT_SYMBOL_GPL(asoc_simple_parse_widgets);

int asoc_simple_parse_pin_switches(struct snd_soc_card *card,
				   char *prefix)
{
	char prop[128];

	if (!prefix)
		prefix = "";

	snprintf(prop, sizeof(prop), "%s%s", prefix, "pin-switches");

	return snd_soc_of_parse_pin_switches(card, prop);
}
EXPORT_SYMBOL_GPL(asoc_simple_parse_pin_switches);

int asoc_simple_init_jack(struct snd_soc_card *card,
			  struct asoc_simple_jack *sjack,
			  int is_hp, char *prefix,
			  char *pin)
{
	struct device *dev = card->dev;
	struct gpio_desc *desc;
	char prop[128];
	char *pin_name;
	char *gpio_name;
	int mask;
	int error;

	if (!prefix)
		prefix = "";

	sjack->gpio.gpio = -ENOENT;

	if (is_hp) {
		snprintf(prop, sizeof(prop), "%shp-det", prefix);
		pin_name	= pin ? pin : "Headphones";
		gpio_name	= "Headphone detection";
		mask		= SND_JACK_HEADPHONE;
	} else {
		snprintf(prop, sizeof(prop), "%smic-det", prefix);
		pin_name	= pin ? pin : "Mic Jack";
		gpio_name	= "Mic detection";
		mask		= SND_JACK_MICROPHONE;
	}

	desc = gpiod_get_optional(dev, prop, GPIOD_IN);
	error = PTR_ERR_OR_ZERO(desc);
	if (error)
		return error;

	if (desc) {
		error = gpiod_set_consumer_name(desc, gpio_name);
		if (error)
			return error;

		sjack->pin.pin		= pin_name;
		sjack->pin.mask		= mask;

		sjack->gpio.name	= gpio_name;
		sjack->gpio.report	= mask;
		sjack->gpio.desc	= desc;
		sjack->gpio.debounce_time = 150;

		snd_soc_card_jack_new_pins(card, pin_name, mask, &sjack->jack,
					   &sjack->pin, 1);

		snd_soc_jack_add_gpios(&sjack->jack, 1, &sjack->gpio);
	}

	return 0;
}
EXPORT_SYMBOL_GPL(asoc_simple_init_jack);

int asoc_simple_init_aux_jacks(struct asoc_simple_priv *priv, char *prefix)
{
	struct snd_soc_card *card = simple_priv_to_card(priv);
	struct snd_soc_component *component;
	int found_jack_index = 0;
	int type = 0;
	int num = 0;
	int ret;

	if (priv->aux_jacks)
		return 0;

	for_each_card_auxs(card, component) {
		type = snd_soc_component_get_jack_type(component);
		if (type > 0)
			num++;
	}
	if (num < 1)
		return 0;

	priv->aux_jacks = devm_kcalloc(card->dev, num,
				       sizeof(struct snd_soc_jack), GFP_KERNEL);
	if (!priv->aux_jacks)
		return -ENOMEM;

	for_each_card_auxs(card, component) {
		char id[128];
		struct snd_soc_jack *jack;

		if (found_jack_index >= num)
			break;

		type = snd_soc_component_get_jack_type(component);
		if (type <= 0)
			continue;

		/* create jack */
		jack = &(priv->aux_jacks[found_jack_index++]);
		snprintf(id, sizeof(id), "%s-jack", component->name);
		ret = snd_soc_card_jack_new(card, id, type, jack);
		if (ret)
			continue;

		(void)snd_soc_component_set_jack(component, jack, NULL);
	}
	return 0;
}
EXPORT_SYMBOL_GPL(asoc_simple_init_aux_jacks);

int asoc_simple_init_priv(struct asoc_simple_priv *priv,
			  struct link_info *li)
{
	struct snd_soc_card *card = simple_priv_to_card(priv);
	struct device *dev = simple_priv_to_dev(priv);
	struct snd_soc_dai_link *dai_link;
	struct simple_dai_props *dai_props;
	struct asoc_simple_dai *dais;
	struct snd_soc_dai_link_component *dlcs;
	struct snd_soc_codec_conf *cconf = NULL;
	int i, dai_num = 0, dlc_num = 0, cnf_num = 0;

	dai_props = devm_kcalloc(dev, li->link, sizeof(*dai_props), GFP_KERNEL);
	dai_link  = devm_kcalloc(dev, li->link, sizeof(*dai_link),  GFP_KERNEL);
	if (!dai_props || !dai_link)
		return -ENOMEM;

	/*
	 * dais (= CPU+Codec)
	 * dlcs (= CPU+Codec+Platform)
	 */
	for (i = 0; i < li->link; i++) {
		int cc = li->num[i].cpus + li->num[i].codecs;

		dai_num += cc;
		dlc_num += cc + li->num[i].platforms;

		if (!li->num[i].cpus)
			cnf_num += li->num[i].codecs;
	}

	dais = devm_kcalloc(dev, dai_num, sizeof(*dais), GFP_KERNEL);
	dlcs = devm_kcalloc(dev, dlc_num, sizeof(*dlcs), GFP_KERNEL);
	if (!dais || !dlcs)
		return -ENOMEM;

	if (cnf_num) {
		cconf = devm_kcalloc(dev, cnf_num, sizeof(*cconf), GFP_KERNEL);
		if (!cconf)
			return -ENOMEM;
	}

	dev_dbg(dev, "link %d, dais %d, ccnf %d\n",
		li->link, dai_num, cnf_num);

	/* dummy CPU/Codec */
	priv->dummy.of_node	= NULL;
	priv->dummy.dai_name	= "snd-soc-dummy-dai";
	priv->dummy.name	= "snd-soc-dummy";

	priv->dai_props		= dai_props;
	priv->dai_link		= dai_link;
	priv->dais		= dais;
	priv->dlcs		= dlcs;
	priv->codec_conf	= cconf;

	card->dai_link		= priv->dai_link;
	card->num_links		= li->link;
	card->codec_conf	= cconf;
	card->num_configs	= cnf_num;

	for (i = 0; i < li->link; i++) {
		if (li->num[i].cpus) {
			/* Normal CPU */
			dai_props[i].cpus	=
			dai_link[i].cpus	= dlcs;
			dai_props[i].num.cpus	=
			dai_link[i].num_cpus	= li->num[i].cpus;
			dai_props[i].cpu_dai	= dais;

			dlcs += li->num[i].cpus;
			dais += li->num[i].cpus;
		} else {
			/* DPCM Be's CPU = dummy */
			dai_props[i].cpus	=
			dai_link[i].cpus	= &priv->dummy;
			dai_props[i].num.cpus	=
			dai_link[i].num_cpus	= 1;
		}

		if (li->num[i].codecs) {
			/* Normal Codec */
			dai_props[i].codecs	=
			dai_link[i].codecs	= dlcs;
			dai_props[i].num.codecs	=
			dai_link[i].num_codecs	= li->num[i].codecs;
			dai_props[i].codec_dai	= dais;

			dlcs += li->num[i].codecs;
			dais += li->num[i].codecs;

			if (!li->num[i].cpus) {
				/* DPCM Be's Codec */
				dai_props[i].codec_conf = cconf;
				cconf += li->num[i].codecs;
			}
		} else {
			/* DPCM Fe's Codec = dummy */
			dai_props[i].codecs	=
			dai_link[i].codecs	= &priv->dummy;
			dai_props[i].num.codecs	=
			dai_link[i].num_codecs	= 1;
		}

		if (li->num[i].platforms) {
			/* Have Platform */
			dai_props[i].platforms		=
			dai_link[i].platforms		= dlcs;
			dai_props[i].num.platforms	=
			dai_link[i].num_platforms	= li->num[i].platforms;

			dlcs += li->num[i].platforms;
		} else {
			/* Doesn't have Platform */
			dai_props[i].platforms		=
			dai_link[i].platforms		= NULL;
			dai_props[i].num.platforms	=
			dai_link[i].num_platforms	= 0;
		}
	}

	return 0;
}
EXPORT_SYMBOL_GPL(asoc_simple_init_priv);

int asoc_simple_remove(struct platform_device *pdev)
{
	struct snd_soc_card *card = platform_get_drvdata(pdev);

	asoc_simple_clean_reference(card);

	return 0;
}
EXPORT_SYMBOL_GPL(asoc_simple_remove);

int asoc_graph_card_probe(struct snd_soc_card *card)
{
	struct asoc_simple_priv *priv = snd_soc_card_get_drvdata(card);
	int ret;

	ret = asoc_simple_init_hp(card, &priv->hp_jack, NULL);
	if (ret < 0)
		return ret;

	ret = asoc_simple_init_mic(card, &priv->mic_jack, NULL);
	if (ret < 0)
		return ret;

	return 0;
}
EXPORT_SYMBOL_GPL(asoc_graph_card_probe);

int asoc_graph_is_ports0(struct device_node *np)
{
	struct device_node *port, *ports, *ports0, *top;
	int ret;

	/* np is "endpoint" or "port" */
	if (of_node_name_eq(np, "endpoint")) {
		port = of_get_parent(np);
	} else {
		port = np;
		of_node_get(port);
	}

	ports	= of_get_parent(port);
	top	= of_get_parent(ports);
	ports0	= of_get_child_by_name(top, "ports");

	ret = ports0 == ports;

	of_node_put(port);
	of_node_put(ports);
	of_node_put(ports0);
	of_node_put(top);

	return ret;
}
EXPORT_SYMBOL_GPL(asoc_graph_is_ports0);

/* Module information */
MODULE_AUTHOR("Kuninori Morimoto <kuninori.morimoto.gx@renesas.com>");
MODULE_DESCRIPTION("ALSA SoC Simple Card Utils");
MODULE_LICENSE("GPL v2");<|MERGE_RESOLUTION|>--- conflicted
+++ resolved
@@ -566,11 +566,6 @@
 	struct snd_pcm_hardware hw;
 	int i, ret, stream;
 
-<<<<<<< HEAD
-	/* Only Codecs */
-	for_each_rtd_components(rtd, i, component) {
-		if (!snd_soc_component_is_codec(component))
-=======
 	/* Do nothing if it already has Codec2Codec settings */
 	if (dai_link->c2c_params)
 		return 0;
@@ -582,7 +577,6 @@
 	/* Only Codecs */
 	for_each_rtd_components(rtd, i, component) {
 		if (!asoc_simple_component_is_codec(component))
->>>>>>> eb3cdb58
 			return 0;
 	}
 
