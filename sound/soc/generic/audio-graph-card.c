// SPDX-License-Identifier: GPL-2.0
//
// ASoC audio graph sound card support
//
// Copyright (C) 2016 Renesas Solutions Corp.
// Kuninori Morimoto <kuninori.morimoto.gx@renesas.com>
//
// based on ${LINUX}/sound/soc/generic/simple-card.c

#include <linux/cleanup.h>
#include <linux/clk.h>
#include <linux/device.h>
#include <linux/gpio/consumer.h>
#include <linux/module.h>
#include <linux/of.h>
#include <linux/of_graph.h>
#include <linux/platform_device.h>
#include <linux/string.h>
#include <sound/graph_card.h>

#define DPCM_SELECTABLE 1

#define ep_to_port(ep)	of_get_parent(ep)
static struct device_node *port_to_ports(struct device_node *port)
{
	struct device_node *ports = of_get_parent(port);

	if (!of_node_name_eq(ports, "ports")) {
		of_node_put(ports);
		return NULL;
	}
	return ports;
}

static int graph_outdrv_event(struct snd_soc_dapm_widget *w,
			      struct snd_kcontrol *kcontrol,
			      int event)
{
	struct snd_soc_dapm_context *dapm = w->dapm;
	struct simple_util_priv *priv = snd_soc_card_get_drvdata(dapm->card);

	switch (event) {
	case SND_SOC_DAPM_POST_PMU:
		gpiod_set_value_cansleep(priv->pa_gpio, 1);
		break;
	case SND_SOC_DAPM_PRE_PMD:
		gpiod_set_value_cansleep(priv->pa_gpio, 0);
		break;
	default:
		return -EINVAL;
	}

	return 0;
}

static const struct snd_soc_dapm_widget graph_dapm_widgets[] = {
	SND_SOC_DAPM_OUT_DRV_E("Amplifier", SND_SOC_NOPM,
			       0, 0, NULL, 0, graph_outdrv_event,
			       SND_SOC_DAPM_POST_PMU | SND_SOC_DAPM_PRE_PMD),
};

static const struct snd_soc_ops graph_ops = {
	.startup	= simple_util_startup,
	.shutdown	= simple_util_shutdown,
	.hw_params	= simple_util_hw_params,
};

static bool soc_component_is_pcm(struct snd_soc_dai_link_component *dlc)
{
	struct snd_soc_dai *dai = snd_soc_find_dai_with_mutex(dlc);

	if (dai && (dai->component->driver->pcm_construct ||
		    (dai->driver->ops && dai->driver->ops->pcm_new)))
		return true;

	return false;
}

static void graph_parse_convert(struct device *dev,
				struct device_node *ep,
				struct simple_util_data *adata)
{
	struct device_node *top = dev->of_node;
	struct device_node *port = ep_to_port(ep);
	struct device_node *ports = port_to_ports(port);
	struct device_node *node = of_graph_get_port_parent(ep);

	simple_util_parse_convert(top,   NULL,   adata);
	simple_util_parse_convert(ports, NULL,   adata);
	simple_util_parse_convert(port,  NULL,   adata);
	simple_util_parse_convert(ep,    NULL,   adata);

	of_node_put(port);
	of_node_put(ports);
	of_node_put(node);
}

static int graph_parse_node(struct simple_util_priv *priv,
			    struct device_node *ep,
			    struct link_info *li,
			    int *cpu)
{
	struct device *dev = simple_priv_to_dev(priv);
	struct snd_soc_dai_link *dai_link = simple_priv_to_link(priv, li->link);
	struct simple_dai_props *dai_props = simple_priv_to_props(priv, li->link);
	struct snd_soc_dai_link_component *dlc;
	struct simple_util_dai *dai;
	int ret;

	if (cpu) {
		dlc = snd_soc_link_to_cpu(dai_link, 0);
		dai = simple_props_to_dai_cpu(dai_props, 0);
	} else {
		dlc = snd_soc_link_to_codec(dai_link, 0);
		dai = simple_props_to_dai_codec(dai_props, 0);
	}

<<<<<<< HEAD
	graph_parse_mclk_fs(top, ep, dai_props);

	ret = asoc_graph_parse_dai(ep, dlc, cpu);
=======
	ret = graph_util_parse_dai(dev, ep, dlc, cpu);
>>>>>>> 2d5404ca
	if (ret < 0)
		return ret;

	ret = simple_util_parse_tdm(ep, dai);
	if (ret < 0)
		return ret;

	ret = simple_util_parse_clk(dev, ep, dai, dlc);
	if (ret < 0)
		return ret;

	return 0;
}

static int graph_link_init(struct simple_util_priv *priv,
			   struct device_node *ep_cpu,
			   struct device_node *ep_codec,
			   struct link_info *li,
			   char *name)
{
	struct device *dev = simple_priv_to_dev(priv);
	struct device_node *top = dev->of_node;
	struct snd_soc_dai_link *dai_link = simple_priv_to_link(priv, li->link);
	struct simple_dai_props *dai_props = simple_priv_to_props(priv, li->link);
	struct device_node *port_cpu = ep_to_port(ep_cpu);
	struct device_node *port_codec = ep_to_port(ep_codec);
	struct device_node *ports_cpu = port_to_ports(port_cpu);
	struct device_node *ports_codec = port_to_ports(port_codec);
	enum snd_soc_trigger_order trigger_start = SND_SOC_TRIGGER_ORDER_DEFAULT;
	enum snd_soc_trigger_order trigger_stop  = SND_SOC_TRIGGER_ORDER_DEFAULT;
	bool playback_only = 0, capture_only = 0;
	int ret;

	ret = simple_util_parse_daifmt(dev, ep_cpu, ep_codec,
				       NULL, &dai_link->dai_fmt);
	if (ret < 0)
		goto init_end;

	graph_util_parse_link_direction(top,		&playback_only, &capture_only);
	graph_util_parse_link_direction(port_cpu,	&playback_only, &capture_only);
	graph_util_parse_link_direction(port_codec,	&playback_only, &capture_only);
	graph_util_parse_link_direction(ep_cpu,		&playback_only, &capture_only);
	graph_util_parse_link_direction(ep_codec,	&playback_only, &capture_only);

	of_property_read_u32(top,		"mclk-fs", &dai_props->mclk_fs);
	of_property_read_u32(ports_cpu,		"mclk-fs", &dai_props->mclk_fs);
	of_property_read_u32(ports_codec,	"mclk-fs", &dai_props->mclk_fs);
	of_property_read_u32(port_cpu,		"mclk-fs", &dai_props->mclk_fs);
	of_property_read_u32(port_codec,	"mclk-fs", &dai_props->mclk_fs);
	of_property_read_u32(ep_cpu,		"mclk-fs", &dai_props->mclk_fs);
	of_property_read_u32(ep_codec,		"mclk-fs", &dai_props->mclk_fs);

	graph_util_parse_trigger_order(priv, top,		&trigger_start, &trigger_stop);
	graph_util_parse_trigger_order(priv, ports_cpu,		&trigger_start, &trigger_stop);
	graph_util_parse_trigger_order(priv, ports_codec,	&trigger_start, &trigger_stop);
	graph_util_parse_trigger_order(priv, port_cpu,		&trigger_start, &trigger_stop);
	graph_util_parse_trigger_order(priv, port_cpu,		&trigger_start, &trigger_stop);
	graph_util_parse_trigger_order(priv, ep_cpu,		&trigger_start, &trigger_stop);
	graph_util_parse_trigger_order(priv, ep_codec,		&trigger_start, &trigger_stop);

	dai_link->playback_only	= playback_only;
	dai_link->capture_only	= capture_only;

	dai_link->trigger_start	= trigger_start;
	dai_link->trigger_stop	= trigger_stop;

	dai_link->init		= simple_util_dai_init;
	dai_link->ops		= &graph_ops;
	if (priv->ops)
		dai_link->ops	= priv->ops;

	ret = simple_util_set_dailink_name(dev, dai_link, name);
init_end:
	of_node_put(ports_cpu);
	of_node_put(ports_codec);
	of_node_put(port_cpu);
	of_node_put(port_codec);

	return ret;
}

static int graph_dai_link_of_dpcm(struct simple_util_priv *priv,
				  struct device_node *cpu_ep,
				  struct device_node *codec_ep,
				  struct link_info *li)
{
	struct device *dev = simple_priv_to_dev(priv);
	struct snd_soc_dai_link *dai_link = simple_priv_to_link(priv, li->link);
	struct simple_dai_props *dai_props = simple_priv_to_props(priv, li->link);
	struct device_node *top = dev->of_node;
	struct device_node *ep = li->cpu ? cpu_ep : codec_ep;
	char dai_name[64];
	int ret;

	dev_dbg(dev, "link_of DPCM (%pOF)\n", ep);

	if (li->cpu) {
		struct snd_soc_card *card = simple_priv_to_card(priv);
		struct snd_soc_dai_link_component *cpus = snd_soc_link_to_cpu(dai_link, 0);
		struct snd_soc_dai_link_component *platforms = snd_soc_link_to_platform(dai_link, 0);
		int is_single_links = 0;

		/* Codec is dummy */

		/* FE settings */
		dai_link->dynamic		= 1;
		dai_link->dpcm_merged_format	= 1;

		ret = graph_parse_node(priv, cpu_ep, li, &is_single_links);
		if (ret)
			return ret;

		snprintf(dai_name, sizeof(dai_name),
			 "fe.%pOFP.%s", cpus->of_node, cpus->dai_name);
		/*
		 * In BE<->BE connections it is not required to create
		 * PCM devices at CPU end of the dai link and thus 'no_pcm'
		 * flag needs to be set. It is useful when there are many
		 * BE components and some of these have to be connected to
		 * form a valid audio path.
		 *
		 * For example: FE <-> BE1 <-> BE2 <-> ... <-> BEn where
		 * there are 'n' BE components in the path.
		 */
		if (card->component_chaining && !soc_component_is_pcm(cpus)) {
			dai_link->no_pcm = 1;
			dai_link->be_hw_params_fixup = simple_util_be_hw_params_fixup;
		}

		simple_util_canonicalize_cpu(cpus, is_single_links);
		simple_util_canonicalize_platform(platforms, cpus);
	} else {
		struct snd_soc_codec_conf *cconf = simple_props_to_codec_conf(dai_props, 0);
		struct snd_soc_dai_link_component *codecs = snd_soc_link_to_codec(dai_link, 0);
		struct device_node *port;
		struct device_node *ports;

		/* CPU is dummy */

		/* BE settings */
		dai_link->no_pcm		= 1;
		dai_link->be_hw_params_fixup	= simple_util_be_hw_params_fixup;

		ret = graph_parse_node(priv, codec_ep, li, NULL);
		if (ret < 0)
			return ret;

		snprintf(dai_name, sizeof(dai_name),
			 "be.%pOFP.%s", codecs->of_node, codecs->dai_name);

		/* check "prefix" from top node */
		port  = ep_to_port(ep);
		ports = port_to_ports(port);
		snd_soc_of_parse_node_prefix(top,   cconf, codecs->of_node, "prefix");
		snd_soc_of_parse_node_prefix(ports, cconf, codecs->of_node, "prefix");
		snd_soc_of_parse_node_prefix(port,  cconf, codecs->of_node, "prefix");

		of_node_put(ports);
		of_node_put(port);
	}

	graph_parse_convert(dev, ep, &dai_props->adata);

	ret = graph_link_init(priv, cpu_ep, codec_ep, li, dai_name);

	li->link++;

	return ret;
}

static int graph_dai_link_of(struct simple_util_priv *priv,
			     struct device_node *cpu_ep,
			     struct device_node *codec_ep,
			     struct link_info *li)
{
	struct device *dev = simple_priv_to_dev(priv);
	struct snd_soc_dai_link *dai_link = simple_priv_to_link(priv, li->link);
	struct snd_soc_dai_link_component *cpus = snd_soc_link_to_cpu(dai_link, 0);
	struct snd_soc_dai_link_component *codecs = snd_soc_link_to_codec(dai_link, 0);
	struct snd_soc_dai_link_component *platforms = snd_soc_link_to_platform(dai_link, 0);
	char dai_name[64];
	int ret, is_single_links = 0;

	dev_dbg(dev, "link_of (%pOF)\n", cpu_ep);

	ret = graph_parse_node(priv, cpu_ep, li, &is_single_links);
	if (ret < 0)
		return ret;

	ret = graph_parse_node(priv, codec_ep, li, NULL);
	if (ret < 0)
		return ret;

	snprintf(dai_name, sizeof(dai_name),
		 "%s-%s", cpus->dai_name, codecs->dai_name);

	simple_util_canonicalize_cpu(cpus, is_single_links);
	simple_util_canonicalize_platform(platforms, cpus);

	ret = graph_link_init(priv, cpu_ep, codec_ep, li, dai_name);
	if (ret < 0)
		return ret;

	li->link++;

	return 0;
}

static inline bool parse_as_dpcm_link(struct simple_util_priv *priv,
				      struct device_node *codec_port,
				      struct simple_util_data *adata)
{
	if (priv->force_dpcm)
		return true;

	if (!priv->dpcm_selectable)
		return false;

	/*
	 * It is DPCM
	 * if Codec port has many endpoints,
	 * or has convert-xxx property
	 */
	if ((of_get_child_count(codec_port) > 1) ||
	    simple_util_is_convert_required(adata))
		return true;

	return false;
}

static int __graph_for_each_link(struct simple_util_priv *priv,
			struct link_info *li,
			int (*func_noml)(struct simple_util_priv *priv,
					 struct device_node *cpu_ep,
					 struct device_node *codec_ep,
					 struct link_info *li),
			int (*func_dpcm)(struct simple_util_priv *priv,
					 struct device_node *cpu_ep,
					 struct device_node *codec_ep,
					 struct link_info *li))
{
	struct of_phandle_iterator it;
	struct device *dev = simple_priv_to_dev(priv);
	struct device_node *node = dev->of_node;
	struct device_node *cpu_port;
	struct device_node *codec_ep;
	struct device_node *codec_port;
	struct device_node *codec_port_old = NULL;
	struct simple_util_data adata;
	int rc, ret = 0;

	/* loop for all listed CPU port */
	of_for_each_phandle(&it, rc, node, "dais", NULL, 0) {
		cpu_port = it.node;

		/* loop for all CPU endpoint */
		for_each_child_of_node_scoped(cpu_port, cpu_ep) {
			/* get codec */
			codec_ep = of_graph_get_remote_endpoint(cpu_ep);
			codec_port = ep_to_port(codec_ep);

			/* get convert-xxx property */
			memset(&adata, 0, sizeof(adata));
			graph_parse_convert(dev, codec_ep, &adata);
			graph_parse_convert(dev, cpu_ep,   &adata);

			/* check if link requires DPCM parsing */
			if (parse_as_dpcm_link(priv, codec_port, &adata)) {
				/*
				 * Codec endpoint can be NULL for pluggable audio HW.
				 * Platform DT can populate the Codec endpoint depending on the
				 * plugged HW.
				 */
				/* Do it all CPU endpoint, and 1st Codec endpoint */
				if (li->cpu ||
				    ((codec_port_old != codec_port) && codec_ep))
					ret = func_dpcm(priv, cpu_ep, codec_ep, li);
			/* else normal sound */
			} else {
				if (li->cpu)
					ret = func_noml(priv, cpu_ep, codec_ep, li);
			}

			of_node_put(codec_ep);
			of_node_put(codec_port);

			if (ret < 0)
				return ret;

			codec_port_old = codec_port;
		}
	}

	return 0;
}

static int graph_for_each_link(struct simple_util_priv *priv,
			       struct link_info *li,
			       int (*func_noml)(struct simple_util_priv *priv,
						struct device_node *cpu_ep,
						struct device_node *codec_ep,
						struct link_info *li),
			       int (*func_dpcm)(struct simple_util_priv *priv,
						struct device_node *cpu_ep,
						struct device_node *codec_ep,
						struct link_info *li))
{
	int ret;
	/*
	 * Detect all CPU first, and Detect all Codec 2nd.
	 *
	 * In Normal sound case, all DAIs are detected
	 * as "CPU-Codec".
	 *
	 * In DPCM sound case,
	 * all CPUs   are detected as "CPU-dummy", and
	 * all Codecs are detected as "dummy-Codec".
	 * To avoid random sub-device numbering,
	 * detect "dummy-Codec" in last;
	 */
	for (li->cpu = 1; li->cpu >= 0; li->cpu--) {
		ret = __graph_for_each_link(priv, li, func_noml, func_dpcm);
		if (ret < 0)
			break;
	}

	return ret;
}

static int graph_count_noml(struct simple_util_priv *priv,
			    struct device_node *cpu_ep,
			    struct device_node *codec_ep,
			    struct link_info *li)
{
	struct device *dev = simple_priv_to_dev(priv);

	if (li->link >= SNDRV_MAX_LINKS) {
		dev_err(dev, "too many links\n");
		return -EINVAL;
	}

	/*
	 * DON'T REMOVE platforms
	 * see
	 *	simple-card.c :: simple_count_noml()
	 */
	li->num[li->link].cpus		= 1;
	li->num[li->link].platforms     = 1;

	li->num[li->link].codecs	= 1;

	li->link += 1; /* 1xCPU-Codec */

	dev_dbg(dev, "Count As Normal\n");

	return 0;
}

static int graph_count_dpcm(struct simple_util_priv *priv,
			    struct device_node *cpu_ep,
			    struct device_node *codec_ep,
			    struct link_info *li)
{
	struct device *dev = simple_priv_to_dev(priv);

	if (li->link >= SNDRV_MAX_LINKS) {
		dev_err(dev, "too many links\n");
		return -EINVAL;
	}

	if (li->cpu) {
		/*
		 * DON'T REMOVE platforms
		 * see
		 *	simple-card.c :: simple_count_noml()
		 */
		li->num[li->link].cpus		= 1;
		li->num[li->link].platforms     = 1;

		li->link++; /* 1xCPU-dummy */
	} else {
		li->num[li->link].codecs	= 1;

		li->link++; /* 1xdummy-Codec */
	}

	dev_dbg(dev, "Count As DPCM\n");

	return 0;
}

static int graph_get_dais_count(struct simple_util_priv *priv,
				struct link_info *li)
{
	/*
	 * link_num :	number of links.
	 *		CPU-Codec / CPU-dummy / dummy-Codec
	 * dais_num :	number of DAIs
	 * ccnf_num :	number of codec_conf
	 *		same number for "dummy-Codec"
	 *
	 * ex1)
	 * CPU0 --- Codec0	link : 5
	 * CPU1 --- Codec1	dais : 7
	 * CPU2 -/		ccnf : 1
	 * CPU3 --- Codec2
	 *
	 *	=> 5 links = 2xCPU-Codec + 2xCPU-dummy + 1xdummy-Codec
	 *	=> 7 DAIs  = 4xCPU + 3xCodec
	 *	=> 1 ccnf  = 1xdummy-Codec
	 *
	 * ex2)
	 * CPU0 --- Codec0	link : 5
	 * CPU1 --- Codec1	dais : 6
	 * CPU2 -/		ccnf : 1
	 * CPU3 -/
	 *
	 *	=> 5 links = 1xCPU-Codec + 3xCPU-dummy + 1xdummy-Codec
	 *	=> 6 DAIs  = 4xCPU + 2xCodec
	 *	=> 1 ccnf  = 1xdummy-Codec
	 *
	 * ex3)
	 * CPU0 --- Codec0	link : 6
	 * CPU1 -/		dais : 6
	 * CPU2 --- Codec1	ccnf : 2
	 * CPU3 -/
	 *
	 *	=> 6 links = 0xCPU-Codec + 4xCPU-dummy + 2xdummy-Codec
	 *	=> 6 DAIs  = 4xCPU + 2xCodec
	 *	=> 2 ccnf  = 2xdummy-Codec
	 *
	 * ex4)
	 * CPU0 --- Codec0 (convert-rate)	link : 3
	 * CPU1 --- Codec1			dais : 4
	 *					ccnf : 1
	 *
	 *	=> 3 links = 1xCPU-Codec + 1xCPU-dummy + 1xdummy-Codec
	 *	=> 4 DAIs  = 2xCPU + 2xCodec
	 *	=> 1 ccnf  = 1xdummy-Codec
	 */
	return graph_for_each_link(priv, li,
				   graph_count_noml,
				   graph_count_dpcm);
}

int audio_graph_parse_of(struct simple_util_priv *priv, struct device *dev)
{
	struct snd_soc_card *card = simple_priv_to_card(priv);
	int ret;

	struct link_info *li __free(kfree) = kzalloc(sizeof(*li), GFP_KERNEL);
	if (!li)
		return -ENOMEM;

	card->owner = THIS_MODULE;
	card->dev = dev;

	ret = graph_get_dais_count(priv, li);
	if (ret < 0)
		return ret;

	if (!li->link)
		return -EINVAL;

	ret = simple_util_init_priv(priv, li);
	if (ret < 0)
		return ret;

	priv->pa_gpio = devm_gpiod_get_optional(dev, "pa", GPIOD_OUT_LOW);
	if (IS_ERR(priv->pa_gpio)) {
		ret = PTR_ERR(priv->pa_gpio);
		dev_err(dev, "failed to get amplifier gpio: %d\n", ret);
		return ret;
	}

	ret = simple_util_parse_widgets(card, NULL);
	if (ret < 0)
		return ret;

	ret = simple_util_parse_routing(card, NULL);
	if (ret < 0)
		return ret;

	memset(li, 0, sizeof(*li));
	ret = graph_for_each_link(priv, li,
				  graph_dai_link_of,
				  graph_dai_link_of_dpcm);
	if (ret < 0)
		goto err;

	ret = simple_util_parse_card_name(card, NULL);
	if (ret < 0)
		goto err;

	snd_soc_card_set_drvdata(card, priv);

	simple_util_debug_info(priv);

	ret = devm_snd_soc_register_card(dev, card);
	if (ret < 0)
		goto err;

	return 0;

err:
	simple_util_clean_reference(card);

	return dev_err_probe(dev, ret, "parse error\n");
}
EXPORT_SYMBOL_GPL(audio_graph_parse_of);

static int graph_probe(struct platform_device *pdev)
{
	struct simple_util_priv *priv;
	struct device *dev = &pdev->dev;
	struct snd_soc_card *card;

	/* Allocate the private data and the DAI link array */
	priv = devm_kzalloc(dev, sizeof(*priv), GFP_KERNEL);
	if (!priv)
		return -ENOMEM;

	card = simple_priv_to_card(priv);
	card->dapm_widgets	= graph_dapm_widgets;
	card->num_dapm_widgets	= ARRAY_SIZE(graph_dapm_widgets);
	card->probe		= graph_util_card_probe;

	if (of_device_get_match_data(dev))
		priv->dpcm_selectable = 1;

	return audio_graph_parse_of(priv, dev);
}

static const struct of_device_id graph_of_match[] = {
	{ .compatible = "audio-graph-card", },
	{ .compatible = "audio-graph-scu-card",
	  .data = (void *)DPCM_SELECTABLE },
	{},
};
MODULE_DEVICE_TABLE(of, graph_of_match);

static struct platform_driver graph_card = {
	.driver = {
		.name = "asoc-audio-graph-card",
		.pm = &snd_soc_pm_ops,
		.of_match_table = graph_of_match,
	},
	.probe = graph_probe,
	.remove = simple_util_remove,
};
module_platform_driver(graph_card);

MODULE_ALIAS("platform:asoc-audio-graph-card");
MODULE_LICENSE("GPL v2");
MODULE_DESCRIPTION("ASoC Audio Graph Sound Card");
MODULE_AUTHOR("Kuninori Morimoto <kuninori.morimoto.gx@renesas.com>");<|MERGE_RESOLUTION|>--- conflicted
+++ resolved
@@ -115,13 +115,7 @@
 		dai = simple_props_to_dai_codec(dai_props, 0);
 	}
 
-<<<<<<< HEAD
-	graph_parse_mclk_fs(top, ep, dai_props);
-
-	ret = asoc_graph_parse_dai(ep, dlc, cpu);
-=======
 	ret = graph_util_parse_dai(dev, ep, dlc, cpu);
->>>>>>> 2d5404ca
 	if (ret < 0)
 		return ret;
 
