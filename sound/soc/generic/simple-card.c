// SPDX-License-Identifier: GPL-2.0
//
// ASoC simple sound card support
//
// Copyright (C) 2012 Renesas Solutions Corp.
// Kuninori Morimoto <kuninori.morimoto.gx@renesas.com>

#include <linux/cleanup.h>
#include <linux/clk.h>
#include <linux/device.h>
#include <linux/module.h>
#include <linux/of.h>
#include <linux/of_platform.h>
#include <linux/platform_device.h>
#include <linux/string.h>
#include <sound/simple_card.h>
#include <sound/soc-dai.h>
#include <sound/soc.h>

#define DPCM_SELECTABLE 1

#define DAI	"sound-dai"
#define CELL	"#sound-dai-cells"
#define PREFIX	"simple-audio-card,"

static const struct snd_soc_ops simple_ops = {
	.startup	= simple_util_startup,
	.shutdown	= simple_util_shutdown,
	.hw_params	= simple_util_hw_params,
};

static int simple_parse_platform(struct device_node *node, struct snd_soc_dai_link_component *dlc)
{
	struct of_phandle_args args;
	int ret;

	if (!node)
		return 0;

	/*
	 * Get node via "sound-dai = <&phandle port>"
	 * it will be used as xxx_of_node on soc_bind_dai_link()
	 */
	ret = of_parse_phandle_with_args(node, DAI, CELL, 0, &args);
	if (ret)
		return ret;

	/* dai_name is not required and may not exist for plat component */

	dlc->of_node = args.np;

	return 0;
}

static int simple_parse_dai(struct device *dev,
			    struct device_node *node,
			    struct snd_soc_dai_link_component *dlc,
			    int *is_single_link)
{
	struct of_phandle_args args;
	struct snd_soc_dai *dai;
	int ret;

	if (!node)
		return 0;

	/*
	 * Get node via "sound-dai = <&phandle port>"
	 * it will be used as xxx_of_node on soc_bind_dai_link()
	 */
	ret = of_parse_phandle_with_args(node, DAI, CELL, 0, &args);
	if (ret)
		return ret;

	/*
	 * Try to find from DAI args
	 */
	dai = snd_soc_get_dai_via_args(&args);
	if (dai) {
		dlc->dai_name = snd_soc_dai_name_get(dai);
		dlc->dai_args = snd_soc_copy_dai_args(dev, &args);
		if (!dlc->dai_args)
			return -ENOMEM;

		goto parse_dai_end;
	}

	/*
	 * FIXME
	 *
	 * Here, dlc->dai_name is pointer to CPU/Codec DAI name.
	 * If user unbinded CPU or Codec driver, but not for Sound Card,
	 * dlc->dai_name is keeping unbinded CPU or Codec
	 * driver's pointer.
	 *
	 * If user re-bind CPU or Codec driver again, ALSA SoC will try
	 * to rebind Card via snd_soc_try_rebind_card(), but because of
	 * above reason, it might can't bind Sound Card.
	 * Because Sound Card is pointing to released dai_name pointer.
	 *
	 * To avoid this rebind Card issue,
	 * 1) It needs to alloc memory to keep dai_name eventhough
	 *    CPU or Codec driver was unbinded, or
	 * 2) user need to rebind Sound Card everytime
	 *    if he unbinded CPU or Codec.
	 */
	ret = snd_soc_get_dlc(&args, dlc);
	if (ret < 0)
		return ret;

<<<<<<< HEAD
=======
parse_dai_end:
>>>>>>> 2d5404ca
	if (is_single_link)
		*is_single_link = !args.args_count;

	return 0;
}

static void simple_parse_convert(struct device *dev,
				 struct device_node *np,
				 struct simple_util_data *adata)
{
	struct device_node *top = dev->of_node;
	struct device_node *node = of_get_parent(np);

	simple_util_parse_convert(top,  PREFIX, adata);
	simple_util_parse_convert(node, PREFIX, adata);
	simple_util_parse_convert(node, NULL,   adata);
	simple_util_parse_convert(np,   NULL,   adata);

	of_node_put(node);
}

static int simple_parse_node(struct simple_util_priv *priv,
			     struct device_node *np,
			     struct link_info *li,
			     char *prefix,
			     int *cpu)
{
	struct device *dev = simple_priv_to_dev(priv);
	struct snd_soc_dai_link *dai_link = simple_priv_to_link(priv, li->link);
	struct simple_dai_props *dai_props = simple_priv_to_props(priv, li->link);
	struct snd_soc_dai_link_component *dlc;
	struct simple_util_dai *dai;
	int ret;

	if (cpu) {
		dlc = snd_soc_link_to_cpu(dai_link, 0);
		dai = simple_props_to_dai_cpu(dai_props, 0);
	} else {
		dlc = snd_soc_link_to_codec(dai_link, 0);
		dai = simple_props_to_dai_codec(dai_props, 0);
	}

	ret = simple_parse_dai(dev, np, dlc, cpu);
	if (ret)
		return ret;

	ret = simple_util_parse_clk(dev, np, dai, dlc);
	if (ret)
		return ret;

	ret = simple_util_parse_tdm(np, dai);
	if (ret)
		return ret;

	return 0;
}

static int simple_link_init(struct simple_util_priv *priv,
			    struct device_node *cpu,
			    struct device_node *codec,
			    struct link_info *li,
			    char *prefix, char *name)
{
	struct device *dev = simple_priv_to_dev(priv);
	struct device_node *top = dev->of_node;
	struct snd_soc_dai_link *dai_link = simple_priv_to_link(priv, li->link);
	struct simple_dai_props *dai_props = simple_priv_to_props(priv, li->link);
	struct device_node *node = of_get_parent(cpu);
	enum snd_soc_trigger_order trigger_start = SND_SOC_TRIGGER_ORDER_DEFAULT;
	enum snd_soc_trigger_order trigger_stop  = SND_SOC_TRIGGER_ORDER_DEFAULT;
	bool playback_only = 0, capture_only = 0;
	int ret;

	ret = simple_util_parse_daifmt(dev, node, codec,
				       prefix, &dai_link->dai_fmt);
	if (ret < 0)
		goto init_end;

	graph_util_parse_link_direction(top,	&playback_only, &capture_only);
	graph_util_parse_link_direction(node,	&playback_only, &capture_only);
	graph_util_parse_link_direction(cpu,	&playback_only, &capture_only);
	graph_util_parse_link_direction(codec,	&playback_only, &capture_only);

	of_property_read_u32(top,		"mclk-fs", &dai_props->mclk_fs);
	of_property_read_u32(top,	PREFIX	"mclk-fs", &dai_props->mclk_fs);
	of_property_read_u32(node,		"mclk-fs", &dai_props->mclk_fs);
	of_property_read_u32(node,	PREFIX	"mclk-fs", &dai_props->mclk_fs);
	of_property_read_u32(cpu,		"mclk-fs", &dai_props->mclk_fs);
	of_property_read_u32(cpu,	PREFIX	"mclk-fs", &dai_props->mclk_fs);
	of_property_read_u32(codec,		"mclk-fs", &dai_props->mclk_fs);
	of_property_read_u32(codec,	PREFIX	"mclk-fs", &dai_props->mclk_fs);

	graph_util_parse_trigger_order(priv, top,	&trigger_start, &trigger_stop);
	graph_util_parse_trigger_order(priv, node,	&trigger_start, &trigger_stop);
	graph_util_parse_trigger_order(priv, cpu,	&trigger_start, &trigger_stop);
	graph_util_parse_trigger_order(priv, codec,	&trigger_start, &trigger_stop);

	dai_link->playback_only		= playback_only;
	dai_link->capture_only		= capture_only;

	dai_link->trigger_start		= trigger_start;
	dai_link->trigger_stop		= trigger_stop;

	dai_link->init			= simple_util_dai_init;
	dai_link->ops			= &simple_ops;

	ret = simple_util_set_dailink_name(dev, dai_link, name);
init_end:
	of_node_put(node);

	return ret;
}

static int simple_dai_link_of_dpcm(struct simple_util_priv *priv,
				   struct device_node *np,
				   struct device_node *codec,
				   struct link_info *li,
				   bool is_top)
{
	struct device *dev = simple_priv_to_dev(priv);
	struct snd_soc_dai_link *dai_link = simple_priv_to_link(priv, li->link);
	struct simple_dai_props *dai_props = simple_priv_to_props(priv, li->link);
	struct device_node *top = dev->of_node;
	struct device_node *node = of_get_parent(np);
	char *prefix = "";
	char dai_name[64];
	int ret;

	dev_dbg(dev, "link_of DPCM (%pOF)\n", np);

	/* For single DAI link & old style of DT node */
	if (is_top)
		prefix = PREFIX;

	if (li->cpu) {
		struct snd_soc_dai_link_component *cpus = snd_soc_link_to_cpu(dai_link, 0);
		struct snd_soc_dai_link_component *platforms = snd_soc_link_to_platform(dai_link, 0);
		int is_single_links = 0;

		/* Codec is dummy */

		/* FE settings */
		dai_link->dynamic		= 1;
		dai_link->dpcm_merged_format	= 1;

		ret = simple_parse_node(priv, np, li, prefix, &is_single_links);
		if (ret < 0)
			goto out_put_node;

		snprintf(dai_name, sizeof(dai_name), "fe.%s", cpus->dai_name);

		simple_util_canonicalize_cpu(cpus, is_single_links);
		simple_util_canonicalize_platform(platforms, cpus);
	} else {
		struct snd_soc_dai_link_component *codecs = snd_soc_link_to_codec(dai_link, 0);
		struct snd_soc_codec_conf *cconf;

		/* CPU is dummy */

		/* BE settings */
		dai_link->no_pcm		= 1;
		dai_link->be_hw_params_fixup	= simple_util_be_hw_params_fixup;

		cconf	= simple_props_to_codec_conf(dai_props, 0);

		ret = simple_parse_node(priv, np, li, prefix, NULL);
		if (ret < 0)
			goto out_put_node;

		snprintf(dai_name, sizeof(dai_name), "be.%s", codecs->dai_name);

		/* check "prefix" from top node */
		snd_soc_of_parse_node_prefix(top, cconf, codecs->of_node,
					      PREFIX "prefix");
		snd_soc_of_parse_node_prefix(node, cconf, codecs->of_node,
					     "prefix");
		snd_soc_of_parse_node_prefix(np, cconf, codecs->of_node,
					     "prefix");
	}

	simple_parse_convert(dev, np, &dai_props->adata);

	ret = simple_link_init(priv, np, codec, li, prefix, dai_name);

out_put_node:
	li->link++;

	of_node_put(node);
	return ret;
}

static int simple_dai_link_of(struct simple_util_priv *priv,
			      struct device_node *np,
			      struct device_node *codec,
			      struct link_info *li,
			      bool is_top)
{
	struct device *dev = simple_priv_to_dev(priv);
	struct snd_soc_dai_link *dai_link = simple_priv_to_link(priv, li->link);
	struct snd_soc_dai_link_component *cpus = snd_soc_link_to_cpu(dai_link, 0);
	struct snd_soc_dai_link_component *codecs = snd_soc_link_to_codec(dai_link, 0);
	struct snd_soc_dai_link_component *platforms = snd_soc_link_to_platform(dai_link, 0);
	struct device_node *cpu = NULL;
	struct device_node *node = NULL;
	struct device_node *plat = NULL;
	char dai_name[64];
	char prop[128];
	char *prefix = "";
	int ret, single_cpu = 0;

	cpu  = np;
	node = of_get_parent(np);

	dev_dbg(dev, "link_of (%pOF)\n", node);

	/* For single DAI link & old style of DT node */
	if (is_top)
		prefix = PREFIX;

	snprintf(prop, sizeof(prop), "%splat", prefix);
	plat = of_get_child_by_name(node, prop);

	ret = simple_parse_node(priv, cpu, li, prefix, &single_cpu);
	if (ret < 0)
		goto dai_link_of_err;

	ret = simple_parse_node(priv, codec, li, prefix, NULL);
	if (ret < 0)
		goto dai_link_of_err;

	ret = simple_parse_platform(plat, platforms);
	if (ret < 0)
		goto dai_link_of_err;

	snprintf(dai_name, sizeof(dai_name),
		 "%s-%s", cpus->dai_name, codecs->dai_name);

	simple_util_canonicalize_cpu(cpus, single_cpu);
	simple_util_canonicalize_platform(platforms, cpus);

	ret = simple_link_init(priv, cpu, codec, li, prefix, dai_name);

dai_link_of_err:
	of_node_put(plat);
	of_node_put(node);

	li->link++;

	return ret;
}

static int __simple_for_each_link(struct simple_util_priv *priv,
			struct link_info *li,
			int (*func_noml)(struct simple_util_priv *priv,
					 struct device_node *np,
					 struct device_node *codec,
					 struct link_info *li, bool is_top),
			int (*func_dpcm)(struct simple_util_priv *priv,
					 struct device_node *np,
					 struct device_node *codec,
					 struct link_info *li, bool is_top))
{
	struct device *dev = simple_priv_to_dev(priv);
	struct device_node *top = dev->of_node;
	struct device_node *node;
	struct device_node *add_devs;
	uintptr_t dpcm_selectable = (uintptr_t)of_device_get_match_data(dev);
	bool is_top = 0;
	int ret = 0;

	/* Check if it has dai-link */
	node = of_get_child_by_name(top, PREFIX "dai-link");
	if (!node) {
		node = of_node_get(top);
		is_top = 1;
	}

	add_devs = of_get_child_by_name(top, PREFIX "additional-devs");

	/* loop for all dai-link */
	do {
		struct simple_util_data adata;
		struct device_node *codec;
		struct device_node *plat;
		struct device_node *np;
		int num = of_get_child_count(node);

		/* Skip additional-devs node */
		if (node == add_devs) {
			node = of_get_next_child(top, node);
			continue;
		}

		/* get codec */
		codec = of_get_child_by_name(node, is_top ?
					     PREFIX "codec" : "codec");
		if (!codec) {
			ret = -ENODEV;
			goto error;
		}
		/* get platform */
		plat = of_get_child_by_name(node, is_top ?
					    PREFIX "plat" : "plat");

		/* get convert-xxx property */
		memset(&adata, 0, sizeof(adata));
		for_each_child_of_node(node, np) {
			if (np == add_devs)
				continue;
			simple_parse_convert(dev, np, &adata);
		}

		/* loop for all CPU/Codec node */
		for_each_child_of_node(node, np) {
			if (plat == np || add_devs == np)
				continue;
			/*
			 * It is DPCM
			 * if it has many CPUs,
			 * or has convert-xxx property
			 */
			if (dpcm_selectable &&
			    (num > 2 || simple_util_is_convert_required(&adata))) {
				/*
				 * np
				 *	 |1(CPU)|0(Codec)  li->cpu
				 * CPU	 |Pass  |return
				 * Codec |return|Pass
				 */
				if (li->cpu != (np == codec))
					ret = func_dpcm(priv, np, codec, li, is_top);
			/* else normal sound */
			} else {
				/*
				 * np
				 *	 |1(CPU)|0(Codec)  li->cpu
				 * CPU	 |Pass  |return
				 * Codec |return|return
				 */
				if (li->cpu && (np != codec))
					ret = func_noml(priv, np, codec, li, is_top);
			}

			if (ret < 0) {
				of_node_put(codec);
				of_node_put(plat);
				of_node_put(np);
				goto error;
			}
		}

		of_node_put(codec);
		of_node_put(plat);
		node = of_get_next_child(top, node);
	} while (!is_top && node);

 error:
	of_node_put(add_devs);
	of_node_put(node);
	return ret;
}

static int simple_for_each_link(struct simple_util_priv *priv,
				struct link_info *li,
				int (*func_noml)(struct simple_util_priv *priv,
						 struct device_node *np,
						 struct device_node *codec,
						 struct link_info *li, bool is_top),
				int (*func_dpcm)(struct simple_util_priv *priv,
						 struct device_node *np,
						 struct device_node *codec,
						 struct link_info *li, bool is_top))
{
	int ret;
	/*
	 * Detect all CPU first, and Detect all Codec 2nd.
	 *
	 * In Normal sound case, all DAIs are detected
	 * as "CPU-Codec".
	 *
	 * In DPCM sound case,
	 * all CPUs   are detected as "CPU-dummy", and
	 * all Codecs are detected as "dummy-Codec".
	 * To avoid random sub-device numbering,
	 * detect "dummy-Codec" in last;
	 */
	for (li->cpu = 1; li->cpu >= 0; li->cpu--) {
		ret = __simple_for_each_link(priv, li, func_noml, func_dpcm);
		if (ret < 0)
			break;
	}

	return ret;
}

static void simple_depopulate_aux(void *data)
{
	struct simple_util_priv *priv = data;

	of_platform_depopulate(simple_priv_to_dev(priv));
}

static int simple_populate_aux(struct simple_util_priv *priv)
{
	struct device *dev = simple_priv_to_dev(priv);
	struct device_node *node;
	int ret;

	node = of_get_child_by_name(dev->of_node, PREFIX "additional-devs");
	if (!node)
		return 0;

	ret = of_platform_populate(node, NULL, NULL, dev);
	of_node_put(node);
	if (ret)
		return ret;

	return devm_add_action_or_reset(dev, simple_depopulate_aux, priv);
}

static int simple_parse_of(struct simple_util_priv *priv, struct link_info *li)
{
	struct snd_soc_card *card = simple_priv_to_card(priv);
	int ret;

	ret = simple_util_parse_widgets(card, PREFIX);
	if (ret < 0)
		return ret;

	ret = simple_util_parse_routing(card, PREFIX);
	if (ret < 0)
		return ret;

	ret = simple_util_parse_pin_switches(card, PREFIX);
	if (ret < 0)
		return ret;

	/* Single/Muti DAI link(s) & New style of DT node */
	memset(li, 0, sizeof(*li));
	ret = simple_for_each_link(priv, li,
				   simple_dai_link_of,
				   simple_dai_link_of_dpcm);
	if (ret < 0)
		return ret;

	ret = simple_util_parse_card_name(card, PREFIX);
	if (ret < 0)
		return ret;

	ret = simple_populate_aux(priv);
	if (ret < 0)
		return ret;

	ret = snd_soc_of_parse_aux_devs(card, PREFIX "aux-devs");

	return ret;
}

static int simple_count_noml(struct simple_util_priv *priv,
			     struct device_node *np,
			     struct device_node *codec,
			     struct link_info *li, bool is_top)
{
	if (li->link >= SNDRV_MAX_LINKS) {
		struct device *dev = simple_priv_to_dev(priv);

		dev_err(dev, "too many links\n");
		return -EINVAL;
	}

	/*
	 * DON'T REMOVE platforms
	 *
	 * Some CPU might be using soc-generic-dmaengine-pcm. This means CPU and Platform
	 * are different Component, but are sharing same component->dev.
	 * Simple Card had been supported it without special Platform selection.
	 * We need platforms here.
	 *
	 * In case of no Platform, it will be Platform == CPU, but Platform will be
	 * ignored by snd_soc_rtd_add_component().
	 *
	 * see
	 *	simple-card-utils.c :: simple_util_canonicalize_platform()
	 */
	li->num[li->link].cpus		= 1;
	li->num[li->link].platforms	= 1;

	li->num[li->link].codecs	= 1;

	li->link += 1;

	return 0;
}

static int simple_count_dpcm(struct simple_util_priv *priv,
			     struct device_node *np,
			     struct device_node *codec,
			     struct link_info *li, bool is_top)
{
	if (li->link >= SNDRV_MAX_LINKS) {
		struct device *dev = simple_priv_to_dev(priv);

		dev_err(dev, "too many links\n");
		return -EINVAL;
	}

	if (li->cpu) {
		/*
		 * DON'T REMOVE platforms
		 * see
		 *	simple_count_noml()
		 */
		li->num[li->link].cpus		= 1;
		li->num[li->link].platforms	= 1;

		li->link++; /* CPU-dummy */
	} else {
		li->num[li->link].codecs	= 1;

		li->link++; /* dummy-Codec */
	}

	return 0;
}

static int simple_get_dais_count(struct simple_util_priv *priv,
				 struct link_info *li)
{
	struct device *dev = simple_priv_to_dev(priv);
	struct device_node *top = dev->of_node;

	/*
	 * link_num :	number of links.
	 *		CPU-Codec / CPU-dummy / dummy-Codec
	 * dais_num :	number of DAIs
	 * ccnf_num :	number of codec_conf
	 *		same number for "dummy-Codec"
	 *
	 * ex1)
	 * CPU0 --- Codec0	link : 5
	 * CPU1 --- Codec1	dais : 7
	 * CPU2 -/		ccnf : 1
	 * CPU3 --- Codec2
	 *
	 *	=> 5 links = 2xCPU-Codec + 2xCPU-dummy + 1xdummy-Codec
	 *	=> 7 DAIs  = 4xCPU + 3xCodec
	 *	=> 1 ccnf  = 1xdummy-Codec
	 *
	 * ex2)
	 * CPU0 --- Codec0	link : 5
	 * CPU1 --- Codec1	dais : 6
	 * CPU2 -/		ccnf : 1
	 * CPU3 -/
	 *
	 *	=> 5 links = 1xCPU-Codec + 3xCPU-dummy + 1xdummy-Codec
	 *	=> 6 DAIs  = 4xCPU + 2xCodec
	 *	=> 1 ccnf  = 1xdummy-Codec
	 *
	 * ex3)
	 * CPU0 --- Codec0	link : 6
	 * CPU1 -/		dais : 6
	 * CPU2 --- Codec1	ccnf : 2
	 * CPU3 -/
	 *
	 *	=> 6 links = 0xCPU-Codec + 4xCPU-dummy + 2xdummy-Codec
	 *	=> 6 DAIs  = 4xCPU + 2xCodec
	 *	=> 2 ccnf  = 2xdummy-Codec
	 *
	 * ex4)
	 * CPU0 --- Codec0 (convert-rate)	link : 3
	 * CPU1 --- Codec1			dais : 4
	 *					ccnf : 1
	 *
	 *	=> 3 links = 1xCPU-Codec + 1xCPU-dummy + 1xdummy-Codec
	 *	=> 4 DAIs  = 2xCPU + 2xCodec
	 *	=> 1 ccnf  = 1xdummy-Codec
	 */
	if (!top) {
		li->num[0].cpus		= 1;
		li->num[0].codecs	= 1;
		li->num[0].platforms	= 1;

		li->link = 1;
		return 0;
	}

	return simple_for_each_link(priv, li,
				    simple_count_noml,
				    simple_count_dpcm);
}

static int simple_soc_probe(struct snd_soc_card *card)
{
	struct simple_util_priv *priv = snd_soc_card_get_drvdata(card);
	int ret;

	ret = simple_util_init_hp(card, &priv->hp_jack, PREFIX);
	if (ret < 0)
		return ret;

	ret = simple_util_init_mic(card, &priv->mic_jack, PREFIX);
	if (ret < 0)
		return ret;

	ret = simple_util_init_aux_jacks(priv, PREFIX);
	if (ret < 0)
		return ret;

	return 0;
}

static int simple_probe(struct platform_device *pdev)
{
	struct simple_util_priv *priv;
	struct device *dev = &pdev->dev;
	struct device_node *np = dev->of_node;
	struct snd_soc_card *card;
	int ret;

	/* Allocate the private data and the DAI link array */
	priv = devm_kzalloc(dev, sizeof(*priv), GFP_KERNEL);
	if (!priv)
		return -ENOMEM;

	card = simple_priv_to_card(priv);
	card->owner		= THIS_MODULE;
	card->dev		= dev;
	card->probe		= simple_soc_probe;
	card->driver_name       = "simple-card";

	struct link_info *li __free(kfree) = kzalloc(sizeof(*li), GFP_KERNEL);
	if (!li)
		return -ENOMEM;

	ret = simple_get_dais_count(priv, li);
	if (ret < 0)
		return ret;

	if (!li->link)
		return -EINVAL;

	ret = simple_util_init_priv(priv, li);
	if (ret < 0)
		return ret;

	if (np && of_device_is_available(np)) {

		ret = simple_parse_of(priv, li);
		if (ret < 0) {
			dev_err_probe(dev, ret, "parse error\n");
			goto err;
		}

	} else {
		struct simple_util_info *cinfo;
		struct snd_soc_dai_link_component *cpus;
		struct snd_soc_dai_link_component *codecs;
		struct snd_soc_dai_link_component *platform;
		struct snd_soc_dai_link *dai_link = priv->dai_link;
		struct simple_dai_props *dai_props = priv->dai_props;

		ret = -EINVAL;

		cinfo = dev->platform_data;
		if (!cinfo) {
			dev_err(dev, "no info for asoc-simple-card\n");
			goto err;
		}

		if (!cinfo->name ||
		    !cinfo->codec_dai.name ||
		    !cinfo->codec ||
		    !cinfo->platform ||
		    !cinfo->cpu_dai.name) {
<<<<<<< HEAD
			dev_err(dev, "insufficient asoc_simple_card_info settings\n");
=======
			dev_err(dev, "insufficient simple_util_info settings\n");
>>>>>>> 2d5404ca
			goto err;
		}

		cpus			= dai_link->cpus;
		cpus->dai_name		= cinfo->cpu_dai.name;

		codecs			= dai_link->codecs;
		codecs->name		= cinfo->codec;
		codecs->dai_name	= cinfo->codec_dai.name;

		platform		= dai_link->platforms;
		platform->name		= cinfo->platform;

		card->name		= (cinfo->card) ? cinfo->card : cinfo->name;
		dai_link->name		= cinfo->name;
		dai_link->stream_name	= cinfo->name;
		dai_link->dai_fmt	= cinfo->daifmt;
		dai_link->init		= simple_util_dai_init;
		memcpy(dai_props->cpu_dai, &cinfo->cpu_dai,
					sizeof(*dai_props->cpu_dai));
		memcpy(dai_props->codec_dai, &cinfo->codec_dai,
					sizeof(*dai_props->codec_dai));
	}

	snd_soc_card_set_drvdata(card, priv);

	simple_util_debug_info(priv);

	ret = devm_snd_soc_register_card(dev, card);
	if (ret < 0)
		goto err;

	return 0;
err:
	simple_util_clean_reference(card);

	return ret;
}

static const struct of_device_id simple_of_match[] = {
	{ .compatible = "simple-audio-card", },
	{ .compatible = "simple-scu-audio-card",
	  .data = (void *)DPCM_SELECTABLE },
	{},
};
MODULE_DEVICE_TABLE(of, simple_of_match);

static struct platform_driver simple_card = {
	.driver = {
		.name = "asoc-simple-card",
		.pm = &snd_soc_pm_ops,
		.of_match_table = simple_of_match,
	},
	.probe = simple_probe,
	.remove = simple_util_remove,
};

module_platform_driver(simple_card);

MODULE_ALIAS("platform:asoc-simple-card");
MODULE_LICENSE("GPL v2");
MODULE_DESCRIPTION("ASoC Simple Sound Card");
MODULE_AUTHOR("Kuninori Morimoto <kuninori.morimoto.gx@renesas.com>");<|MERGE_RESOLUTION|>--- conflicted
+++ resolved
@@ -108,10 +108,7 @@
 	if (ret < 0)
 		return ret;
 
-<<<<<<< HEAD
-=======
 parse_dai_end:
->>>>>>> 2d5404ca
 	if (is_single_link)
 		*is_single_link = !args.args_count;
 
@@ -786,11 +783,7 @@
 		    !cinfo->codec ||
 		    !cinfo->platform ||
 		    !cinfo->cpu_dai.name) {
-<<<<<<< HEAD
-			dev_err(dev, "insufficient asoc_simple_card_info settings\n");
-=======
 			dev_err(dev, "insufficient simple_util_info settings\n");
->>>>>>> 2d5404ca
 			goto err;
 		}
 
