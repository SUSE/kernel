// SPDX-License-Identifier: GPL-2.0
//
// soc-apci.c - support for ACPI enumeration.
//
// Copyright (c) 2013-15, Intel Corporation.

#include <linux/export.h>
#include <linux/module.h>
#include <sound/soc-acpi.h>

static bool snd_soc_acpi_id_present(struct snd_soc_acpi_mach *machine)
{
	const struct snd_soc_acpi_codecs *comp_ids = machine->comp_ids;
	int i;

	if (machine->id[0]) {
		if (acpi_dev_present(machine->id, NULL, -1))
			return true;
	}

	if (comp_ids) {
		for (i = 0; i < comp_ids->num_codecs; i++) {
			if (acpi_dev_present(comp_ids->codecs[i], NULL, -1)) {
				strscpy(machine->id, comp_ids->codecs[i], ACPI_ID_LEN);
				return true;
			}
		}
	}

	return false;
}

struct snd_soc_acpi_mach *
snd_soc_acpi_find_machine(struct snd_soc_acpi_mach *machines)
{
	struct snd_soc_acpi_mach *mach;
	struct snd_soc_acpi_mach *mach_alt;

	for (mach = machines; mach->id[0] || mach->comp_ids; mach++) {
		if (snd_soc_acpi_id_present(mach)) {
			if (mach->machine_quirk) {
				mach_alt = mach->machine_quirk(mach);
				if (!mach_alt)
					continue; /* not full match, ignore */
				mach = mach_alt;
			}

			return mach;
		}
	}
	return NULL;
}
EXPORT_SYMBOL_GPL(snd_soc_acpi_find_machine);

static acpi_status snd_soc_acpi_find_package(acpi_handle handle, u32 level,
					     void *context, void **ret)
{
	struct acpi_device *adev = acpi_fetch_acpi_dev(handle);
	acpi_status status;
	struct snd_soc_acpi_package_context *pkg_ctx = context;

	pkg_ctx->data_valid = false;

	if (adev && adev->status.present && adev->status.functional) {
		struct acpi_buffer buffer = {ACPI_ALLOCATE_BUFFER, NULL};
		union acpi_object  *myobj = NULL;

		status = acpi_evaluate_object_typed(handle, pkg_ctx->name,
						NULL, &buffer,
						ACPI_TYPE_PACKAGE);
		if (ACPI_FAILURE(status))
			return AE_OK;

		myobj = buffer.pointer;
		if (!myobj || myobj->package.count != pkg_ctx->length) {
			kfree(buffer.pointer);
			return AE_OK;
		}

		status = acpi_extract_package(myobj,
					pkg_ctx->format, pkg_ctx->state);
		if (ACPI_FAILURE(status)) {
			kfree(buffer.pointer);
			return AE_OK;
		}

		kfree(buffer.pointer);
		pkg_ctx->data_valid = true;
		return AE_CTRL_TERMINATE;
	}

	return AE_OK;
}

bool snd_soc_acpi_find_package_from_hid(const u8 hid[ACPI_ID_LEN],
				struct snd_soc_acpi_package_context *ctx)
{
	acpi_status status;

	status = acpi_get_devices(hid, snd_soc_acpi_find_package, ctx, NULL);

	if (ACPI_FAILURE(status) || !ctx->data_valid)
		return false;

	return true;
}
EXPORT_SYMBOL_GPL(snd_soc_acpi_find_package_from_hid);

struct snd_soc_acpi_mach *snd_soc_acpi_codec_list(void *arg)
{
	struct snd_soc_acpi_mach *mach = arg;
	struct snd_soc_acpi_codecs *codec_list =
		(struct snd_soc_acpi_codecs *) mach->quirk_data;
	int i;

	if (mach->quirk_data == NULL)
		return mach;

	for (i = 0; i < codec_list->num_codecs; i++) {
		if (!acpi_dev_present(codec_list->codecs[i], NULL, -1))
			return NULL;
	}

	return mach;
}
EXPORT_SYMBOL_GPL(snd_soc_acpi_codec_list);

#define SDW_CODEC_ADR_MASK(_adr) ((_adr) & (SDW_DISCO_LINK_ID_MASK | SDW_VERSION_MASK | \
				  SDW_MFG_ID_MASK | SDW_PART_ID_MASK))

/* Check if all Slaves defined on the link can be found */
bool snd_soc_acpi_sdw_link_slaves_found(struct device *dev,
					const struct snd_soc_acpi_link_adr *link,
					struct sdw_extended_slave_id *ids,
					int num_slaves)
{
	unsigned int part_id, link_id, unique_id, mfg_id, version;
	int i, j, k;

	for (i = 0; i < link->num_adr; i++) {
		u64 adr = link->adr_d[i].adr;
		int reported_part_count = 0;

		mfg_id = SDW_MFG_ID(adr);
		part_id = SDW_PART_ID(adr);
		link_id = SDW_DISCO_LINK_ID(adr);
		version = SDW_VERSION(adr);

		for (j = 0; j < num_slaves; j++) {
			/* find out how many identical parts were reported on that link */
			if (ids[j].link_id == link_id &&
			    ids[j].id.part_id == part_id &&
			    ids[j].id.mfg_id == mfg_id &&
			    ids[j].id.sdw_version == version)
				reported_part_count++;
		}

		for (j = 0; j < num_slaves; j++) {
			int expected_part_count = 0;

			if (ids[j].link_id != link_id ||
			    ids[j].id.part_id != part_id ||
			    ids[j].id.mfg_id != mfg_id ||
			    ids[j].id.sdw_version != version)
				continue;

			/* find out how many identical parts are expected */
			for (k = 0; k < link->num_adr; k++) {
				u64 adr2 = link->adr_d[k].adr;

				if (SDW_CODEC_ADR_MASK(adr2) == SDW_CODEC_ADR_MASK(adr))
					expected_part_count++;
			}

			if (reported_part_count == expected_part_count) {
				/*
				 * we have to check unique id
				 * if there is more than one
				 * Slave on the link
				 */
				unique_id = SDW_UNIQUE_ID(adr);
				if (reported_part_count == 1 ||
				    ids[j].id.unique_id == unique_id) {
<<<<<<< HEAD
					dev_dbg(dev, "found %x at link %d\n", part_id, link_id);
					break;
				}
			} else {
				dev_dbg(dev, "part %x reported %d expected %d on link %d, skipping\n",
=======
					dev_dbg(dev, "found part_id %#x at link %d\n", part_id, link_id);
					break;
				}
			} else {
				dev_dbg(dev, "part_id %#x reported %d expected %d on link %d, skipping\n",
>>>>>>> 2d5404ca
					part_id, reported_part_count, expected_part_count, link_id);
			}
		}
		if (j == num_slaves) {
<<<<<<< HEAD
			dev_dbg(dev, "Slave %x not found\n", part_id);
=======
			dev_dbg(dev, "Slave part_id %#x not found\n", part_id);
>>>>>>> 2d5404ca
			return false;
		}
	}
	return true;
}
EXPORT_SYMBOL_GPL(snd_soc_acpi_sdw_link_slaves_found);

MODULE_LICENSE("GPL v2");
MODULE_DESCRIPTION("ALSA SoC ACPI module");<|MERGE_RESOLUTION|>--- conflicted
+++ resolved
@@ -181,28 +181,16 @@
 				unique_id = SDW_UNIQUE_ID(adr);
 				if (reported_part_count == 1 ||
 				    ids[j].id.unique_id == unique_id) {
-<<<<<<< HEAD
-					dev_dbg(dev, "found %x at link %d\n", part_id, link_id);
-					break;
-				}
-			} else {
-				dev_dbg(dev, "part %x reported %d expected %d on link %d, skipping\n",
-=======
 					dev_dbg(dev, "found part_id %#x at link %d\n", part_id, link_id);
 					break;
 				}
 			} else {
 				dev_dbg(dev, "part_id %#x reported %d expected %d on link %d, skipping\n",
->>>>>>> 2d5404ca
 					part_id, reported_part_count, expected_part_count, link_id);
 			}
 		}
 		if (j == num_slaves) {
-<<<<<<< HEAD
-			dev_dbg(dev, "Slave %x not found\n", part_id);
-=======
 			dev_dbg(dev, "Slave part_id %#x not found\n", part_id);
->>>>>>> 2d5404ca
 			return false;
 		}
 	}
