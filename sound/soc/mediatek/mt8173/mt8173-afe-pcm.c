--- conflicted
+++ resolved
@@ -1157,8 +1157,6 @@
 	if (ret)
 		goto err_pm_disable;
 
-<<<<<<< HEAD
-=======
 	comp_hdmi = devm_kzalloc(&pdev->dev, sizeof(*comp_hdmi), GFP_KERNEL);
 	if (!comp_hdmi) {
 		ret = -ENOMEM;
@@ -1181,7 +1179,6 @@
 	if (ret)
 		goto err_cleanup_components;
 
->>>>>>> eb3cdb58
 	ret = devm_request_irq(afe->dev, irq_id, mt8173_afe_irq_handler,
 			       0, "Afe_ISR_Handle", (void *)afe);
 	if (ret) {
