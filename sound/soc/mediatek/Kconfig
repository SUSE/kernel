--- conflicted
+++ resolved
@@ -235,11 +235,8 @@
 	select SND_SOC_MAX98390
 	select SND_SOC_NAU8315
 	select SND_SOC_NAU8825
-<<<<<<< HEAD
-=======
 	select SND_SOC_RT5682S
 	select SND_SOC_ES8326
->>>>>>> 2d5404ca
 	help
 	  This adds support for ASoC machine driver for MediaTek MT8188
 	  boards with the MT6359 and other I2S audio codecs.
