--- conflicted
+++ resolved
@@ -3176,12 +3176,6 @@
 {
 	struct mtk_base_afe *afe;
 	struct mt8188_afe_private *afe_priv;
-<<<<<<< HEAD
-	struct device *dev;
-	struct reset_control *rstc;
-	struct regmap *infra_ao;
-	int i, irq_id, ret;
-=======
 	struct device *dev = &pdev->dev;
 	struct reset_control *rstc;
 	struct regmap *infra_ao;
@@ -3190,7 +3184,6 @@
 	ret = of_reserved_mem_device_init(dev);
 	if (ret)
 		dev_dbg(dev, "failed to assign memory region: %d\n", ret);
->>>>>>> 2d5404ca
 
 	ret = dma_set_mask_and_coherent(&pdev->dev, DMA_BIT_MASK(33));
 	if (ret)
@@ -3339,11 +3332,7 @@
 	}
 
 	/* register component */
-<<<<<<< HEAD
-	ret = devm_snd_soc_register_component(dev, &mt8188_afe_component,
-=======
 	ret = devm_snd_soc_register_component(dev, &mtk_afe_pcm_platform,
->>>>>>> 2d5404ca
 					      afe->dai_drivers, afe->num_dai_drivers);
 	if (ret) {
 		dev_warn(dev, "err_platform\n");
