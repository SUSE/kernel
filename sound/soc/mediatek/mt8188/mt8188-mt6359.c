// SPDX-License-Identifier: GPL-2.0
/*
 * mt8188-mt6359.c  --  MT8188-MT6359 ALSA SoC machine driver
 *
 * Copyright (c) 2022 MediaTek Inc.
 * Author: Trevor Wu <trevor.wu@mediatek.com>
 */

#include <linux/bitfield.h>
#include <linux/input.h>
#include <linux/module.h>
#include <linux/of.h>
#include <linux/pm_runtime.h>
#include <sound/jack.h>
#include <sound/pcm_params.h>
#include <sound/soc.h>
#include "mt8188-afe-common.h"
#include "../../codecs/nau8825.h"
#include "../../codecs/mt6359.h"
#include "../../codecs/rt5682.h"
#include "../common/mtk-afe-platform-driver.h"
#include "../common/mtk-soundcard-driver.h"
#include "../common/mtk-dsp-sof-common.h"
#include "../common/mtk-soc-card.h"

#define CKSYS_AUD_TOP_CFG	0x032c
 #define RG_TEST_ON		BIT(0)
 #define RG_TEST_TYPE		BIT(2)
#define CKSYS_AUD_TOP_MON	0x0330
 #define TEST_MISO_COUNT_1	GENMASK(3, 0)
 #define TEST_MISO_COUNT_2	GENMASK(7, 4)
 #define TEST_MISO_DONE_1	BIT(28)
 #define TEST_MISO_DONE_2	BIT(29)

#define NAU8825_HS_PRESENT	BIT(0)
#define RT5682S_HS_PRESENT	BIT(1)
#define ES8326_HS_PRESENT	BIT(2)
#define MAX98390_TWO_AMP	BIT(3)
/*
 * Maxim MAX98390
 */
#define MAX98390_CODEC_DAI     "max98390-aif1"
#define MAX98390_DEV0_NAME     "max98390.0-0038" /* rear right */
#define MAX98390_DEV1_NAME     "max98390.0-0039" /* rear left */
#define MAX98390_DEV2_NAME     "max98390.0-003a" /* front right */
#define MAX98390_DEV3_NAME     "max98390.0-003b" /* front left */

/*
 * Nau88l25
 */
#define NAU8825_CODEC_DAI  "nau8825-hifi"

/*
 * ES8326
 */
#define ES8326_CODEC_DAI  "ES8326 HiFi"

#define SOF_DMA_DL2 "SOF_DMA_DL2"
#define SOF_DMA_DL3 "SOF_DMA_DL3"
#define SOF_DMA_UL4 "SOF_DMA_UL4"
#define SOF_DMA_UL5 "SOF_DMA_UL5"

#define RT5682S_CODEC_DAI     "rt5682s-aif1"

#define CKSYS_AUD_TOP_CFG	0x032c
 #define RG_TEST_ON		BIT(0)
 #define RG_TEST_TYPE		BIT(2)
#define CKSYS_AUD_TOP_MON	0x0330
 #define TEST_MISO_COUNT_1	GENMASK(3, 0)
 #define TEST_MISO_COUNT_2	GENMASK(7, 4)
 #define TEST_MISO_DONE_1	BIT(28)
 #define TEST_MISO_DONE_2	BIT(29)

#define NAU8825_HS_PRESENT	BIT(0)

/*
 * Maxim MAX98390
 */
#define MAX98390_CODEC_DAI     "max98390-aif1"
#define MAX98390_DEV0_NAME     "max98390.0-0038" /* rear right */
#define MAX98390_DEV1_NAME     "max98390.0-0039" /* rear left */
#define MAX98390_DEV2_NAME     "max98390.0-003a" /* front right */
#define MAX98390_DEV3_NAME     "max98390.0-003b" /* front left */

/*
 * Nau88l25
 */
#define NAU8825_CODEC_DAI  "nau8825-hifi"

/* FE */
SND_SOC_DAILINK_DEFS(playback2,
		     DAILINK_COMP_ARRAY(COMP_CPU("DL2")),
		     DAILINK_COMP_ARRAY(COMP_DUMMY()),
		     DAILINK_COMP_ARRAY(COMP_EMPTY()));

SND_SOC_DAILINK_DEFS(playback3,
		     DAILINK_COMP_ARRAY(COMP_CPU("DL3")),
		     DAILINK_COMP_ARRAY(COMP_DUMMY()),
		     DAILINK_COMP_ARRAY(COMP_EMPTY()));

SND_SOC_DAILINK_DEFS(playback6,
		     DAILINK_COMP_ARRAY(COMP_CPU("DL6")),
		     DAILINK_COMP_ARRAY(COMP_DUMMY()),
		     DAILINK_COMP_ARRAY(COMP_EMPTY()));

SND_SOC_DAILINK_DEFS(playback7,
		     DAILINK_COMP_ARRAY(COMP_CPU("DL7")),
		     DAILINK_COMP_ARRAY(COMP_DUMMY()),
		     DAILINK_COMP_ARRAY(COMP_EMPTY()));

SND_SOC_DAILINK_DEFS(playback8,
		     DAILINK_COMP_ARRAY(COMP_CPU("DL8")),
		     DAILINK_COMP_ARRAY(COMP_DUMMY()),
		     DAILINK_COMP_ARRAY(COMP_EMPTY()));

SND_SOC_DAILINK_DEFS(playback10,
		     DAILINK_COMP_ARRAY(COMP_CPU("DL10")),
		     DAILINK_COMP_ARRAY(COMP_DUMMY()),
		     DAILINK_COMP_ARRAY(COMP_EMPTY()));

SND_SOC_DAILINK_DEFS(playback11,
		     DAILINK_COMP_ARRAY(COMP_CPU("DL11")),
		     DAILINK_COMP_ARRAY(COMP_DUMMY()),
		     DAILINK_COMP_ARRAY(COMP_EMPTY()));

SND_SOC_DAILINK_DEFS(capture1,
		     DAILINK_COMP_ARRAY(COMP_CPU("UL1")),
		     DAILINK_COMP_ARRAY(COMP_DUMMY()),
		     DAILINK_COMP_ARRAY(COMP_EMPTY()));

SND_SOC_DAILINK_DEFS(capture2,
		     DAILINK_COMP_ARRAY(COMP_CPU("UL2")),
		     DAILINK_COMP_ARRAY(COMP_DUMMY()),
		     DAILINK_COMP_ARRAY(COMP_EMPTY()));

SND_SOC_DAILINK_DEFS(capture3,
		     DAILINK_COMP_ARRAY(COMP_CPU("UL3")),
		     DAILINK_COMP_ARRAY(COMP_DUMMY()),
		     DAILINK_COMP_ARRAY(COMP_EMPTY()));

SND_SOC_DAILINK_DEFS(capture4,
		     DAILINK_COMP_ARRAY(COMP_CPU("UL4")),
		     DAILINK_COMP_ARRAY(COMP_DUMMY()),
		     DAILINK_COMP_ARRAY(COMP_EMPTY()));

SND_SOC_DAILINK_DEFS(capture5,
		     DAILINK_COMP_ARRAY(COMP_CPU("UL5")),
		     DAILINK_COMP_ARRAY(COMP_DUMMY()),
		     DAILINK_COMP_ARRAY(COMP_EMPTY()));

SND_SOC_DAILINK_DEFS(capture6,
		     DAILINK_COMP_ARRAY(COMP_CPU("UL6")),
		     DAILINK_COMP_ARRAY(COMP_DUMMY()),
		     DAILINK_COMP_ARRAY(COMP_EMPTY()));

SND_SOC_DAILINK_DEFS(capture8,
		     DAILINK_COMP_ARRAY(COMP_CPU("UL8")),
		     DAILINK_COMP_ARRAY(COMP_DUMMY()),
		     DAILINK_COMP_ARRAY(COMP_EMPTY()));

SND_SOC_DAILINK_DEFS(capture9,
		     DAILINK_COMP_ARRAY(COMP_CPU("UL9")),
		     DAILINK_COMP_ARRAY(COMP_DUMMY()),
		     DAILINK_COMP_ARRAY(COMP_EMPTY()));

SND_SOC_DAILINK_DEFS(capture10,
		     DAILINK_COMP_ARRAY(COMP_CPU("UL10")),
		     DAILINK_COMP_ARRAY(COMP_DUMMY()),
		     DAILINK_COMP_ARRAY(COMP_EMPTY()));

/* BE */
SND_SOC_DAILINK_DEFS(dl_src,
		     DAILINK_COMP_ARRAY(COMP_CPU("DL_SRC")),
		     DAILINK_COMP_ARRAY(COMP_CODEC("mt6359-sound",
						   "mt6359-snd-codec-aif1")),
		     DAILINK_COMP_ARRAY(COMP_EMPTY()));

SND_SOC_DAILINK_DEFS(dptx,
		     DAILINK_COMP_ARRAY(COMP_CPU("DPTX")),
		     DAILINK_COMP_ARRAY(COMP_DUMMY()),
		     DAILINK_COMP_ARRAY(COMP_EMPTY()));

SND_SOC_DAILINK_DEFS(etdm1_in,
		     DAILINK_COMP_ARRAY(COMP_CPU("ETDM1_IN")),
		     DAILINK_COMP_ARRAY(COMP_DUMMY()),
		     DAILINK_COMP_ARRAY(COMP_EMPTY()));

SND_SOC_DAILINK_DEFS(etdm2_in,
		     DAILINK_COMP_ARRAY(COMP_CPU("ETDM2_IN")),
		     DAILINK_COMP_ARRAY(COMP_DUMMY()),
		     DAILINK_COMP_ARRAY(COMP_EMPTY()));

SND_SOC_DAILINK_DEFS(etdm1_out,
		     DAILINK_COMP_ARRAY(COMP_CPU("ETDM1_OUT")),
		     DAILINK_COMP_ARRAY(COMP_DUMMY()),
		     DAILINK_COMP_ARRAY(COMP_EMPTY()));

SND_SOC_DAILINK_DEFS(etdm2_out,
		     DAILINK_COMP_ARRAY(COMP_CPU("ETDM2_OUT")),
		     DAILINK_COMP_ARRAY(COMP_DUMMY()),
		     DAILINK_COMP_ARRAY(COMP_EMPTY()));

SND_SOC_DAILINK_DEFS(etdm3_out,
		     DAILINK_COMP_ARRAY(COMP_CPU("ETDM3_OUT")),
		     DAILINK_COMP_ARRAY(COMP_DUMMY()),
		     DAILINK_COMP_ARRAY(COMP_EMPTY()));

SND_SOC_DAILINK_DEFS(pcm1,
		     DAILINK_COMP_ARRAY(COMP_CPU("PCM1")),
		     DAILINK_COMP_ARRAY(COMP_DUMMY()),
		     DAILINK_COMP_ARRAY(COMP_EMPTY()));

SND_SOC_DAILINK_DEFS(ul_src,
		     DAILINK_COMP_ARRAY(COMP_CPU("UL_SRC")),
		     DAILINK_COMP_ARRAY(COMP_CODEC("mt6359-sound",
						   "mt6359-snd-codec-aif1"),
					COMP_CODEC("dmic-codec",
						   "dmic-hifi")),
		     DAILINK_COMP_ARRAY(COMP_EMPTY()));

<<<<<<< HEAD
struct mt8188_mt6359_priv {
	struct snd_soc_jack dp_jack;
	struct snd_soc_jack hdmi_jack;
	struct snd_soc_jack headset_jack;
	void *private_data;
=======
SND_SOC_DAILINK_DEFS(AFE_SOF_DL2,
		     DAILINK_COMP_ARRAY(COMP_CPU("SOF_DL2")),
		     DAILINK_COMP_ARRAY(COMP_DUMMY()),
		     DAILINK_COMP_ARRAY(COMP_EMPTY()));

SND_SOC_DAILINK_DEFS(AFE_SOF_DL3,
		     DAILINK_COMP_ARRAY(COMP_CPU("SOF_DL3")),
		     DAILINK_COMP_ARRAY(COMP_DUMMY()),
		     DAILINK_COMP_ARRAY(COMP_EMPTY()));

SND_SOC_DAILINK_DEFS(AFE_SOF_UL4,
		     DAILINK_COMP_ARRAY(COMP_CPU("SOF_UL4")),
		     DAILINK_COMP_ARRAY(COMP_DUMMY()),
		     DAILINK_COMP_ARRAY(COMP_EMPTY()));

SND_SOC_DAILINK_DEFS(AFE_SOF_UL5,
		     DAILINK_COMP_ARRAY(COMP_CPU("SOF_UL5")),
		     DAILINK_COMP_ARRAY(COMP_DUMMY()),
		     DAILINK_COMP_ARRAY(COMP_EMPTY()));

static const struct sof_conn_stream g_sof_conn_streams[] = {
	{
		.sof_link = "AFE_SOF_DL2",
		.sof_dma = SOF_DMA_DL2,
		.stream_dir = SNDRV_PCM_STREAM_PLAYBACK
	},
	{
		.sof_link = "AFE_SOF_DL3",
		.sof_dma = SOF_DMA_DL3,
		.stream_dir = SNDRV_PCM_STREAM_PLAYBACK
	},
	{
		.sof_link = "AFE_SOF_UL4",
		.sof_dma = SOF_DMA_UL4,
		.stream_dir = SNDRV_PCM_STREAM_CAPTURE
	},
	{
		.sof_link = "AFE_SOF_UL5",
		.sof_dma = SOF_DMA_UL5,
		.stream_dir = SNDRV_PCM_STREAM_CAPTURE
	},
};

enum mt8188_jacks {
	MT8188_JACK_HEADSET,
	MT8188_JACK_DP,
	MT8188_JACK_HDMI,
	MT8188_JACK_MAX,
>>>>>>> 2d5404ca
};

static struct snd_soc_jack_pin mt8188_hdmi_jack_pins[] = {
	{
		.pin = "HDMI",
		.mask = SND_JACK_LINEOUT,
	},
};

static struct snd_soc_jack_pin mt8188_dp_jack_pins[] = {
	{
		.pin = "DP",
		.mask = SND_JACK_LINEOUT,
	},
};

static struct snd_soc_jack_pin nau8825_jack_pins[] = {
	{
		.pin    = "Headphone Jack",
		.mask   = SND_JACK_HEADPHONE,
	},
	{
		.pin    = "Headset Mic",
		.mask   = SND_JACK_MICROPHONE,
	},
<<<<<<< HEAD
=======
};

static const struct snd_kcontrol_new mt8188_dumb_spk_controls[] = {
	SOC_DAPM_PIN_SWITCH("Ext Spk"),
>>>>>>> 2d5404ca
};

static const struct snd_soc_dapm_widget mt8188_dumb_spk_widgets[] = {
	SND_SOC_DAPM_SPK("Ext Spk", NULL),
};

static const struct snd_kcontrol_new mt8188_dual_spk_controls[] = {
	SOC_DAPM_PIN_SWITCH("Left Spk"),
	SOC_DAPM_PIN_SWITCH("Right Spk"),
};

static const struct snd_soc_dapm_widget mt8188_dual_spk_widgets[] = {
	SND_SOC_DAPM_SPK("Left Spk", NULL),
	SND_SOC_DAPM_SPK("Right Spk", NULL),
};

static const struct snd_kcontrol_new mt8188_rear_spk_controls[] = {
	SOC_DAPM_PIN_SWITCH("Rear Left Spk"),
	SOC_DAPM_PIN_SWITCH("Rear Right Spk"),
};

static const struct snd_soc_dapm_widget mt8188_rear_spk_widgets[] = {
	SND_SOC_DAPM_SPK("Rear Left Spk", NULL),
	SND_SOC_DAPM_SPK("Rear Right Spk", NULL),
};

static const struct snd_kcontrol_new mt8188_dumb_spk_controls[] = {
	SOC_DAPM_PIN_SWITCH("Ext Spk"),
};

static const struct snd_soc_dapm_widget mt8188_dumb_spk_widgets[] = {
	SND_SOC_DAPM_SPK("Ext Spk", NULL),
};

static const struct snd_kcontrol_new mt8188_dual_spk_controls[] = {
	SOC_DAPM_PIN_SWITCH("Left Spk"),
	SOC_DAPM_PIN_SWITCH("Right Spk"),
};

static const struct snd_soc_dapm_widget mt8188_dual_spk_widgets[] = {
	SND_SOC_DAPM_SPK("Left Spk", NULL),
	SND_SOC_DAPM_SPK("Right Spk", NULL),
};

static const struct snd_kcontrol_new mt8188_rear_spk_controls[] = {
	SOC_DAPM_PIN_SWITCH("Rear Left Spk"),
	SOC_DAPM_PIN_SWITCH("Rear Right Spk"),
};

static const struct snd_soc_dapm_widget mt8188_rear_spk_widgets[] = {
	SND_SOC_DAPM_SPK("Rear Left Spk", NULL),
	SND_SOC_DAPM_SPK("Rear Right Spk", NULL),
};

static const struct snd_soc_dapm_widget mt8188_mt6359_widgets[] = {
	SND_SOC_DAPM_HP("Headphone", NULL),
	SND_SOC_DAPM_MIC("Headset Mic", NULL),
	SND_SOC_DAPM_SINK("HDMI"),
	SND_SOC_DAPM_SINK("DP"),
<<<<<<< HEAD
=======
	SND_SOC_DAPM_MIXER(SOF_DMA_DL2, SND_SOC_NOPM, 0, 0, NULL, 0),
	SND_SOC_DAPM_MIXER(SOF_DMA_DL3, SND_SOC_NOPM, 0, 0, NULL, 0),
	SND_SOC_DAPM_MIXER(SOF_DMA_UL4, SND_SOC_NOPM, 0, 0, NULL, 0),
	SND_SOC_DAPM_MIXER(SOF_DMA_UL5, SND_SOC_NOPM, 0, 0, NULL, 0),
>>>>>>> 2d5404ca

	/* dynamic pinctrl */
	SND_SOC_DAPM_PINCTRL("ETDM_SPK_PIN", "aud_etdm_spk_on", "aud_etdm_spk_off"),
	SND_SOC_DAPM_PINCTRL("ETDM_HP_PIN", "aud_etdm_hp_on", "aud_etdm_hp_off"),
	SND_SOC_DAPM_PINCTRL("MTKAIF_PIN", "aud_mtkaif_on", "aud_mtkaif_off"),
};

static const struct snd_kcontrol_new mt8188_mt6359_controls[] = {
	SOC_DAPM_PIN_SWITCH("Headphone"),
	SOC_DAPM_PIN_SWITCH("Headset Mic"),
};

static const struct snd_soc_dapm_widget mt8188_nau8825_widgets[] = {
	SND_SOC_DAPM_HP("Headphone Jack", NULL),
};

static const struct snd_kcontrol_new mt8188_nau8825_controls[] = {
	SOC_DAPM_PIN_SWITCH("Headphone Jack"),
};
<<<<<<< HEAD
=======

static const struct snd_soc_dapm_route mt8188_mt6359_routes[] = {
	/* SOF Uplink */
	{SOF_DMA_UL4, NULL, "O034"},
	{SOF_DMA_UL4, NULL, "O035"},
	{SOF_DMA_UL5, NULL, "O036"},
	{SOF_DMA_UL5, NULL, "O037"},
	/* SOF Downlink */
	{"I070", NULL, SOF_DMA_DL2},
	{"I071", NULL, SOF_DMA_DL2},
	{"I020", NULL, SOF_DMA_DL3},
	{"I021", NULL, SOF_DMA_DL3},
};
>>>>>>> 2d5404ca

static int mt8188_mt6359_mtkaif_calibration(struct snd_soc_pcm_runtime *rtd)
{
	struct snd_soc_component *cmpnt_afe =
		snd_soc_rtdcom_lookup(rtd, AFE_PCM_NAME);
	struct snd_soc_component *cmpnt_codec =
<<<<<<< HEAD
		asoc_rtd_to_codec(rtd, 0)->component;
=======
		snd_soc_rtd_to_codec(rtd, 0)->component;
>>>>>>> 2d5404ca
	struct snd_soc_dapm_widget *pin_w = NULL, *w;
	struct mtk_base_afe *afe;
	struct mt8188_afe_private *afe_priv;
	struct mtkaif_param *param;
	int chosen_phase_1, chosen_phase_2;
	int prev_cycle_1, prev_cycle_2;
	u8 test_done_1, test_done_2;
	int cycle_1, cycle_2;
	int mtkaif_chosen_phase[MT8188_MTKAIF_MISO_NUM];
	int mtkaif_phase_cycle[MT8188_MTKAIF_MISO_NUM];
	int mtkaif_calibration_num_phase;
	bool mtkaif_calibration_ok;
	u32 monitor = 0;
	int counter;
	int phase;
	int i;

	if (!cmpnt_afe)
		return -EINVAL;

	afe = snd_soc_component_get_drvdata(cmpnt_afe);
	afe_priv = afe->platform_priv;
	param = &afe_priv->mtkaif_params;

	dev_dbg(afe->dev, "%s(), start\n", __func__);

	param->mtkaif_calibration_ok = false;
	for (i = 0; i < MT8188_MTKAIF_MISO_NUM; i++) {
		param->mtkaif_chosen_phase[i] = -1;
		param->mtkaif_phase_cycle[i] = 0;
		mtkaif_chosen_phase[i] = -1;
		mtkaif_phase_cycle[i] = 0;
	}

	if (IS_ERR(afe_priv->topckgen)) {
		dev_info(afe->dev, "%s() Cannot find topckgen controller\n",
			 __func__);
		return 0;
	}

	for_each_card_widgets(rtd->card, w) {
		if (!strcmp(w->name, "MTKAIF_PIN")) {
			pin_w = w;
			break;
		}
	}

	if (pin_w)
		dapm_pinctrl_event(pin_w, NULL, SND_SOC_DAPM_PRE_PMU);
	else
		dev_dbg(afe->dev, "%s(), no pinmux widget, please check if default on\n", __func__);

	pm_runtime_get_sync(afe->dev);
	mt6359_mtkaif_calibration_enable(cmpnt_codec);

	/* set test type to synchronizer pulse */
	regmap_write(afe_priv->topckgen, CKSYS_AUD_TOP_CFG, RG_TEST_TYPE);
	mtkaif_calibration_num_phase = 42;	/* mt6359: 0 ~ 42 */
	mtkaif_calibration_ok = true;

	for (phase = 0;
	     phase <= mtkaif_calibration_num_phase && mtkaif_calibration_ok;
	     phase++) {
		mt6359_set_mtkaif_calibration_phase(cmpnt_codec,
						    phase, phase, phase);

		regmap_set_bits(afe_priv->topckgen, CKSYS_AUD_TOP_CFG, RG_TEST_ON);

		test_done_1 = 0;
		test_done_2 = 0;

		cycle_1 = -1;
		cycle_2 = -1;

		counter = 0;
		while (!(test_done_1 & test_done_2)) {
			regmap_read(afe_priv->topckgen,
				    CKSYS_AUD_TOP_MON, &monitor);
			test_done_1 = FIELD_GET(TEST_MISO_DONE_1, monitor);
			test_done_2 = FIELD_GET(TEST_MISO_DONE_2, monitor);

			if (test_done_1 == 1)
				cycle_1 = FIELD_GET(TEST_MISO_COUNT_1, monitor);

			if (test_done_2 == 1)
				cycle_2 = FIELD_GET(TEST_MISO_COUNT_2, monitor);

			/* handle if never test done */
			if (++counter > 10000) {
				dev_err(afe->dev, "%s(), test fail, cycle_1 %d, cycle_2 %d, monitor 0x%x\n",
					__func__, cycle_1, cycle_2, monitor);
				mtkaif_calibration_ok = false;
				break;
			}
		}

		if (phase == 0) {
			prev_cycle_1 = cycle_1;
			prev_cycle_2 = cycle_2;
		}

		if (cycle_1 != prev_cycle_1 &&
		    mtkaif_chosen_phase[MT8188_MTKAIF_MISO_0] < 0) {
			mtkaif_chosen_phase[MT8188_MTKAIF_MISO_0] = phase - 1;
			mtkaif_phase_cycle[MT8188_MTKAIF_MISO_0] = prev_cycle_1;
		}

		if (cycle_2 != prev_cycle_2 &&
		    mtkaif_chosen_phase[MT8188_MTKAIF_MISO_1] < 0) {
			mtkaif_chosen_phase[MT8188_MTKAIF_MISO_1] = phase - 1;
			mtkaif_phase_cycle[MT8188_MTKAIF_MISO_1] = prev_cycle_2;
		}

		regmap_clear_bits(afe_priv->topckgen, CKSYS_AUD_TOP_CFG, RG_TEST_ON);

		if (mtkaif_chosen_phase[MT8188_MTKAIF_MISO_0] >= 0 &&
		    mtkaif_chosen_phase[MT8188_MTKAIF_MISO_1] >= 0)
			break;
	}

	if (mtkaif_chosen_phase[MT8188_MTKAIF_MISO_0] < 0) {
		mtkaif_calibration_ok = false;
		chosen_phase_1 = 0;
	} else {
		chosen_phase_1 = mtkaif_chosen_phase[MT8188_MTKAIF_MISO_0];
	}

	if (mtkaif_chosen_phase[MT8188_MTKAIF_MISO_1] < 0) {
		mtkaif_calibration_ok = false;
		chosen_phase_2 = 0;
	} else {
		chosen_phase_2 = mtkaif_chosen_phase[MT8188_MTKAIF_MISO_1];
	}

	mt6359_set_mtkaif_calibration_phase(cmpnt_codec,
					    chosen_phase_1,
					    chosen_phase_2,
					    0);

	mt6359_mtkaif_calibration_disable(cmpnt_codec);
	pm_runtime_put(afe->dev);

	param->mtkaif_calibration_ok = mtkaif_calibration_ok;
	param->mtkaif_chosen_phase[MT8188_MTKAIF_MISO_0] = chosen_phase_1;
	param->mtkaif_chosen_phase[MT8188_MTKAIF_MISO_1] = chosen_phase_2;

	for (i = 0; i < MT8188_MTKAIF_MISO_NUM; i++)
		param->mtkaif_phase_cycle[i] = mtkaif_phase_cycle[i];

	if (pin_w)
		dapm_pinctrl_event(pin_w, NULL, SND_SOC_DAPM_POST_PMD);

	dev_dbg(afe->dev, "%s(), end, calibration ok %d\n",
		__func__, param->mtkaif_calibration_ok);

	return 0;
}

static int mt8188_mt6359_init(struct snd_soc_pcm_runtime *rtd)
{
	struct snd_soc_component *cmpnt_codec =
		snd_soc_rtd_to_codec(rtd, 0)->component;

	/* set mtkaif protocol */
	mt6359_set_mtkaif_protocol(cmpnt_codec,
				   MT6359_MTKAIF_PROTOCOL_2_CLK_P2);

	/* mtkaif calibration */
	mt8188_mt6359_mtkaif_calibration(rtd);

	return 0;
}

enum {
	DAI_LINK_DL2_FE,
	DAI_LINK_DL3_FE,
	DAI_LINK_DL6_FE,
	DAI_LINK_DL7_FE,
	DAI_LINK_DL8_FE,
	DAI_LINK_DL10_FE,
	DAI_LINK_DL11_FE,
	DAI_LINK_UL1_FE,
	DAI_LINK_UL2_FE,
	DAI_LINK_UL3_FE,
	DAI_LINK_UL4_FE,
	DAI_LINK_UL5_FE,
	DAI_LINK_UL6_FE,
	DAI_LINK_UL8_FE,
	DAI_LINK_UL9_FE,
	DAI_LINK_UL10_FE,
	DAI_LINK_DL_SRC_BE,
	DAI_LINK_DPTX_BE,
	DAI_LINK_ETDM1_IN_BE,
	DAI_LINK_ETDM2_IN_BE,
	DAI_LINK_ETDM1_OUT_BE,
	DAI_LINK_ETDM2_OUT_BE,
	DAI_LINK_ETDM3_OUT_BE,
	DAI_LINK_PCM1_BE,
	DAI_LINK_UL_SRC_BE,
<<<<<<< HEAD
=======
	DAI_LINK_REGULAR_LAST = DAI_LINK_UL_SRC_BE,
	DAI_LINK_SOF_START,
	DAI_LINK_SOF_DL2_BE = DAI_LINK_SOF_START,
	DAI_LINK_SOF_DL3_BE,
	DAI_LINK_SOF_UL4_BE,
	DAI_LINK_SOF_UL5_BE,
	DAI_LINK_SOF_END = DAI_LINK_SOF_UL5_BE,
>>>>>>> 2d5404ca
};

#define	DAI_LINK_REGULAR_NUM	(DAI_LINK_REGULAR_LAST + 1)

static int mt8188_dptx_hw_params(struct snd_pcm_substream *substream,
				 struct snd_pcm_hw_params *params)
{
	struct snd_soc_pcm_runtime *rtd = snd_soc_substream_to_rtd(substream);
	unsigned int rate = params_rate(params);
	unsigned int mclk_fs_ratio = 256;
	unsigned int mclk_fs = rate * mclk_fs_ratio;
	struct snd_soc_dai *dai = snd_soc_rtd_to_cpu(rtd, 0);

	return snd_soc_dai_set_sysclk(dai, 0, mclk_fs, SND_SOC_CLOCK_OUT);
}

static const struct snd_soc_ops mt8188_dptx_ops = {
	.hw_params = mt8188_dptx_hw_params,
};

static int mt8188_dptx_hw_params_fixup(struct snd_soc_pcm_runtime *rtd,
				       struct snd_pcm_hw_params *params)
{
	/* fix BE i2s format to 32bit, clean param mask first */
	snd_mask_reset_range(hw_param_mask(params, SNDRV_PCM_HW_PARAM_FORMAT),
			     0, (__force unsigned int)SNDRV_PCM_FORMAT_LAST);

	params_set_format(params, SNDRV_PCM_FORMAT_S32_LE);

	return 0;
}

static int mt8188_hdmi_codec_init(struct snd_soc_pcm_runtime *rtd)
{
	struct mtk_soc_card_data *soc_card_data = snd_soc_card_get_drvdata(rtd->card);
	struct snd_soc_jack *jack = &soc_card_data->card_data->jacks[MT8188_JACK_HDMI];
	struct snd_soc_component *component = snd_soc_rtd_to_codec(rtd, 0)->component;
	int ret = 0;

	ret = snd_soc_card_jack_new_pins(rtd->card, "HDMI Jack",
<<<<<<< HEAD
					 SND_JACK_LINEOUT, &priv->hdmi_jack,
=======
					 SND_JACK_LINEOUT, jack,
>>>>>>> 2d5404ca
					 mt8188_hdmi_jack_pins,
					 ARRAY_SIZE(mt8188_hdmi_jack_pins));
	if (ret) {
		dev_err(rtd->dev, "%s, new jack failed: %d\n", __func__, ret);
		return ret;
	}

<<<<<<< HEAD
	ret = snd_soc_component_set_jack(component, &priv->hdmi_jack, NULL);
=======
	ret = snd_soc_component_set_jack(component, jack, NULL);
>>>>>>> 2d5404ca
	if (ret) {
		dev_err(rtd->dev, "%s, set jack failed on %s (ret=%d)\n",
			__func__, component->name, ret);
		return ret;
	}

	return 0;
}

static int mt8188_dptx_codec_init(struct snd_soc_pcm_runtime *rtd)
{
	struct mtk_soc_card_data *soc_card_data = snd_soc_card_get_drvdata(rtd->card);
	struct snd_soc_jack *jack = &soc_card_data->card_data->jacks[MT8188_JACK_DP];
	struct snd_soc_component *component = snd_soc_rtd_to_codec(rtd, 0)->component;
	int ret = 0;

	ret = snd_soc_card_jack_new_pins(rtd->card, "DP Jack", SND_JACK_LINEOUT,
					 jack, mt8188_dp_jack_pins,
					 ARRAY_SIZE(mt8188_dp_jack_pins));
	if (ret) {
		dev_err(rtd->dev, "%s, new jack failed: %d\n", __func__, ret);
		return ret;
	}

	ret = snd_soc_component_set_jack(component, jack, NULL);
	if (ret) {
		dev_err(rtd->dev, "%s, set jack failed on %s (ret=%d)\n",
			__func__, component->name, ret);
		return ret;
	}

	return 0;
}

static int mt8188_dumb_amp_init(struct snd_soc_pcm_runtime *rtd)
{
	struct snd_soc_card *card = rtd->card;
	int ret = 0;

<<<<<<< HEAD
	ret = snd_soc_card_jack_new_pins(rtd->card, "DP Jack", SND_JACK_LINEOUT,
					 &priv->dp_jack, mt8188_dp_jack_pins,
					 ARRAY_SIZE(mt8188_dp_jack_pins));
	if (ret) {
		dev_err(rtd->dev, "%s, new jack failed: %d\n", __func__, ret);
		return ret;
	}

	ret = snd_soc_component_set_jack(component, &priv->dp_jack, NULL);
	if (ret) {
		dev_err(rtd->dev, "%s, set jack failed on %s (ret=%d)\n",
			__func__, component->name, ret);
=======
	ret = snd_soc_dapm_new_controls(&card->dapm, mt8188_dumb_spk_widgets,
					ARRAY_SIZE(mt8188_dumb_spk_widgets));
	if (ret) {
		dev_err(rtd->dev, "unable to add Dumb Speaker dapm, ret %d\n", ret);
		return ret;
	}

	ret = snd_soc_add_card_controls(card, mt8188_dumb_spk_controls,
					ARRAY_SIZE(mt8188_dumb_spk_controls));
	if (ret) {
		dev_err(rtd->dev, "unable to add Dumb card controls, ret %d\n", ret);
		return ret;
	}

	return 0;
}

static int mt8188_max98390_hw_params(struct snd_pcm_substream *substream,
				     struct snd_pcm_hw_params *params)
{
	struct snd_soc_pcm_runtime *rtd = snd_soc_substream_to_rtd(substream);
	unsigned int bit_width = params_width(params);
	struct snd_soc_dai *cpu_dai = snd_soc_rtd_to_cpu(rtd, 0);
	struct snd_soc_dai *codec_dai;
	int i;

	snd_soc_dai_set_tdm_slot(cpu_dai, 0xf, 0xf, 4, bit_width);

	for_each_rtd_codec_dais(rtd, i, codec_dai) {
		if (!strcmp(codec_dai->component->name, MAX98390_DEV0_NAME))
			snd_soc_dai_set_tdm_slot(codec_dai, 0x8, 0x3, 4, bit_width);

		if (!strcmp(codec_dai->component->name, MAX98390_DEV1_NAME))
			snd_soc_dai_set_tdm_slot(codec_dai, 0x4, 0x3, 4, bit_width);

		if (!strcmp(codec_dai->component->name, MAX98390_DEV2_NAME))
			snd_soc_dai_set_tdm_slot(codec_dai, 0x2, 0x3, 4, bit_width);

		if (!strcmp(codec_dai->component->name, MAX98390_DEV3_NAME))
			snd_soc_dai_set_tdm_slot(codec_dai, 0x1, 0x3, 4, bit_width);
	}
	return 0;
}

static const struct snd_soc_ops mt8188_max98390_ops = {
	.hw_params = mt8188_max98390_hw_params,
};

static int mt8188_max98390_codec_init(struct snd_soc_pcm_runtime *rtd)
{
	struct snd_soc_card *card = rtd->card;
	int ret;

	/* add regular speakers dapm route */
	ret = snd_soc_dapm_new_controls(&card->dapm, mt8188_dual_spk_widgets,
					ARRAY_SIZE(mt8188_dual_spk_widgets));
	if (ret) {
		dev_err(rtd->dev, "unable to add Left/Right Speaker widget, ret %d\n", ret);
		return ret;
	}

	ret = snd_soc_add_card_controls(card, mt8188_dual_spk_controls,
					ARRAY_SIZE(mt8188_dual_spk_controls));
	if (ret) {
		dev_err(rtd->dev, "unable to add Left/Right card controls, ret %d\n", ret);
		return ret;
	}

	if (rtd->dai_link->num_codecs <= 2)
		return 0;

	/* add widgets/controls/dapm for rear speakers */
	ret = snd_soc_dapm_new_controls(&card->dapm, mt8188_rear_spk_widgets,
					ARRAY_SIZE(mt8188_rear_spk_widgets));
	if (ret) {
		dev_err(rtd->dev, "unable to add Rear Speaker widget, ret %d\n", ret);
		/* Don't need to add routes if widget addition failed */
		return ret;
	}

	ret = snd_soc_add_card_controls(card, mt8188_rear_spk_controls,
					ARRAY_SIZE(mt8188_rear_spk_controls));
	if (ret) {
		dev_err(rtd->dev, "unable to add Rear card controls, ret %d\n", ret);
>>>>>>> 2d5404ca
		return ret;
	}

	return 0;
<<<<<<< HEAD
}

static int mt8188_dumb_amp_init(struct snd_soc_pcm_runtime *rtd)
{
	struct snd_soc_card *card = rtd->card;
	int ret = 0;

	ret = snd_soc_dapm_new_controls(&card->dapm, mt8188_dumb_spk_widgets,
					ARRAY_SIZE(mt8188_dumb_spk_widgets));
	if (ret) {
		dev_err(rtd->dev, "unable to add Dumb Speaker dapm, ret %d\n", ret);
		return ret;
	}

	ret = snd_soc_add_card_controls(card, mt8188_dumb_spk_controls,
					ARRAY_SIZE(mt8188_dumb_spk_controls));
	if (ret) {
		dev_err(rtd->dev, "unable to add Dumb card controls, ret %d\n", ret);
		return ret;
	}

	return 0;
}

static int mt8188_max98390_hw_params(struct snd_pcm_substream *substream,
				     struct snd_pcm_hw_params *params)
{
	struct snd_soc_pcm_runtime *rtd = substream->private_data;
	unsigned int bit_width = params_width(params);
	struct snd_soc_dai *cpu_dai = asoc_rtd_to_cpu(rtd, 0);
	struct snd_soc_dai *codec_dai;
	int i;

	snd_soc_dai_set_tdm_slot(cpu_dai, 0xf, 0xf, 4, bit_width);

	for_each_rtd_codec_dais(rtd, i, codec_dai) {
		if (!strcmp(codec_dai->component->name, MAX98390_DEV0_NAME))
			snd_soc_dai_set_tdm_slot(codec_dai, 0x8, 0x3, 4, bit_width);

		if (!strcmp(codec_dai->component->name, MAX98390_DEV1_NAME))
			snd_soc_dai_set_tdm_slot(codec_dai, 0x4, 0x3, 4, bit_width);

		if (!strcmp(codec_dai->component->name, MAX98390_DEV2_NAME))
			snd_soc_dai_set_tdm_slot(codec_dai, 0x2, 0x3, 4, bit_width);

		if (!strcmp(codec_dai->component->name, MAX98390_DEV3_NAME))
			snd_soc_dai_set_tdm_slot(codec_dai, 0x1, 0x3, 4, bit_width);
	}
	return 0;
}

static const struct snd_soc_ops mt8188_max98390_ops = {
	.hw_params = mt8188_max98390_hw_params,
};

static int mt8188_max98390_codec_init(struct snd_soc_pcm_runtime *rtd)
{
	struct snd_soc_card *card = rtd->card;
	int ret;

	/* add regular speakers dapm route */
	ret = snd_soc_dapm_new_controls(&card->dapm, mt8188_dual_spk_widgets,
					ARRAY_SIZE(mt8188_dual_spk_widgets));
	if (ret) {
		dev_err(rtd->dev, "unable to add Left/Right Speaker widget, ret %d\n", ret);
		return ret;
	}

	ret = snd_soc_add_card_controls(card, mt8188_dual_spk_controls,
					ARRAY_SIZE(mt8188_dual_spk_controls));
	if (ret) {
		dev_err(rtd->dev, "unable to add Left/Right card controls, ret %d\n", ret);
		return ret;
	}

	if (rtd->dai_link->num_codecs <= 2)
		return 0;

	/* add widgets/controls/dapm for rear speakers */
	ret = snd_soc_dapm_new_controls(&card->dapm, mt8188_rear_spk_widgets,
					ARRAY_SIZE(mt8188_rear_spk_widgets));
	if (ret) {
		dev_err(rtd->dev, "unable to add Rear Speaker widget, ret %d\n", ret);
		/* Don't need to add routes if widget addition failed */
		return ret;
	}

	ret = snd_soc_add_card_controls(card, mt8188_rear_spk_controls,
					ARRAY_SIZE(mt8188_rear_spk_controls));
	if (ret) {
		dev_err(rtd->dev, "unable to add Rear card controls, ret %d\n", ret);
		return ret;
	}

	return 0;
}

static int mt8188_nau8825_codec_init(struct snd_soc_pcm_runtime *rtd)
{
	struct snd_soc_card *card = rtd->card;
	struct mt8188_mt6359_priv *priv = snd_soc_card_get_drvdata(card);
	struct snd_soc_component *component = asoc_rtd_to_codec(rtd, 0)->component;
	struct snd_soc_jack *jack = &priv->headset_jack;
=======
}

static int mt8188_headset_codec_init(struct snd_soc_pcm_runtime *rtd)
{
	struct snd_soc_card *card = rtd->card;
	struct mtk_soc_card_data *soc_card_data = snd_soc_card_get_drvdata(rtd->card);
	struct snd_soc_jack *jack = &soc_card_data->card_data->jacks[MT8188_JACK_HEADSET];
	struct snd_soc_component *component = snd_soc_rtd_to_codec(rtd, 0)->component;
	struct mtk_platform_card_data *card_data = soc_card_data->card_data;
>>>>>>> 2d5404ca
	int ret;

	ret = snd_soc_dapm_new_controls(&card->dapm, mt8188_nau8825_widgets,
					ARRAY_SIZE(mt8188_nau8825_widgets));
	if (ret) {
		dev_err(rtd->dev, "unable to add nau8825 card widget, ret %d\n", ret);
		return ret;
	}

	ret = snd_soc_add_card_controls(card, mt8188_nau8825_controls,
					ARRAY_SIZE(mt8188_nau8825_controls));
	if (ret) {
		dev_err(rtd->dev, "unable to add nau8825 card controls, ret %d\n", ret);
		return ret;
	}

	ret = snd_soc_card_jack_new_pins(rtd->card, "Headset Jack",
					 SND_JACK_HEADSET | SND_JACK_BTN_0 |
					 SND_JACK_BTN_1 | SND_JACK_BTN_2 |
					 SND_JACK_BTN_3,
					 jack,
					 nau8825_jack_pins,
					 ARRAY_SIZE(nau8825_jack_pins));
	if (ret) {
		dev_err(rtd->dev, "Headset Jack creation failed: %d\n", ret);
		return ret;
	}

<<<<<<< HEAD
	snd_jack_set_key(jack->jack, SND_JACK_BTN_0, KEY_PLAYPAUSE);
	snd_jack_set_key(jack->jack, SND_JACK_BTN_1, KEY_VOICECOMMAND);
	snd_jack_set_key(jack->jack, SND_JACK_BTN_2, KEY_VOLUMEUP);
	snd_jack_set_key(jack->jack, SND_JACK_BTN_3, KEY_VOLUMEDOWN);
=======
	if (card_data->flags & ES8326_HS_PRESENT) {
		snd_jack_set_key(jack->jack, SND_JACK_BTN_0, KEY_PLAYPAUSE);
		snd_jack_set_key(jack->jack, SND_JACK_BTN_1, KEY_VOLUMEUP);
		snd_jack_set_key(jack->jack, SND_JACK_BTN_2, KEY_VOLUMEDOWN);
		snd_jack_set_key(jack->jack, SND_JACK_BTN_3, KEY_VOICECOMMAND);			
	} else {
		snd_jack_set_key(jack->jack, SND_JACK_BTN_0, KEY_PLAYPAUSE);
		snd_jack_set_key(jack->jack, SND_JACK_BTN_1, KEY_VOICECOMMAND);
		snd_jack_set_key(jack->jack, SND_JACK_BTN_2, KEY_VOLUMEUP);
		snd_jack_set_key(jack->jack, SND_JACK_BTN_3, KEY_VOLUMEDOWN);	
	}
	
>>>>>>> 2d5404ca
	ret = snd_soc_component_set_jack(component, jack, NULL);

	if (ret) {
		dev_err(rtd->dev, "Headset Jack call-back failed: %d\n", ret);
		return ret;
	}

	return 0;
};

<<<<<<< HEAD
static void mt8188_nau8825_codec_exit(struct snd_soc_pcm_runtime *rtd)
{
	struct snd_soc_component *component = asoc_rtd_to_codec(rtd, 0)->component;
=======
static void mt8188_headset_codec_exit(struct snd_soc_pcm_runtime *rtd)
{
	struct snd_soc_component *component = snd_soc_rtd_to_codec(rtd, 0)->component;
>>>>>>> 2d5404ca

	snd_soc_component_set_jack(component, NULL, NULL);
}

<<<<<<< HEAD
static int mt8188_nau8825_hw_params(struct snd_pcm_substream *substream,
				    struct snd_pcm_hw_params *params)
{
	struct snd_soc_pcm_runtime *rtd = asoc_substream_to_rtd(substream);
	struct snd_soc_dai *codec_dai = asoc_rtd_to_codec(rtd, 0);
=======

static int mt8188_nau8825_hw_params(struct snd_pcm_substream *substream,
				    struct snd_pcm_hw_params *params)
{
	struct snd_soc_pcm_runtime *rtd = snd_soc_substream_to_rtd(substream);
	struct snd_soc_dai *codec_dai = snd_soc_rtd_to_codec(rtd, 0);
>>>>>>> 2d5404ca
	unsigned int rate = params_rate(params);
	unsigned int bit_width = params_width(params);
	int clk_freq, ret;

	clk_freq = rate * 2 * bit_width;

	/* Configure clock for codec */
	ret = snd_soc_dai_set_sysclk(codec_dai, NAU8825_CLK_FLL_BLK, 0,
				     SND_SOC_CLOCK_IN);
	if (ret < 0) {
		dev_err(codec_dai->dev, "can't set BCLK clock %d\n", ret);
		return ret;
	}

	/* Configure pll for codec */
	ret = snd_soc_dai_set_pll(codec_dai, 0, 0, clk_freq,
				  params_rate(params) * 256);
	if (ret < 0) {
		dev_err(codec_dai->dev, "can't set BCLK: %d\n", ret);
		return ret;
	}

	return 0;
}

static const struct snd_soc_ops mt8188_nau8825_ops = {
	.hw_params = mt8188_nau8825_hw_params,
};
<<<<<<< HEAD
=======

static int mt8188_rt5682s_i2s_hw_params(struct snd_pcm_substream *substream,
					struct snd_pcm_hw_params *params)
{
	struct snd_soc_pcm_runtime *rtd = snd_soc_substream_to_rtd(substream);
	struct snd_soc_card *card = rtd->card;
	struct snd_soc_dai *cpu_dai = snd_soc_rtd_to_cpu(rtd, 0);
	struct snd_soc_dai *codec_dai = snd_soc_rtd_to_codec(rtd, 0);
	unsigned int rate = params_rate(params);
	int bitwidth;
	int ret;

	bitwidth = snd_pcm_format_width(params_format(params));
	if (bitwidth < 0) {
		dev_err(card->dev, "invalid bit width: %d\n", bitwidth);
		return bitwidth;
	}

	ret = snd_soc_dai_set_tdm_slot(codec_dai, 0x00, 0x0, 0x2, bitwidth);
	if (ret) {
		dev_err(card->dev, "failed to set tdm slot\n");
		return ret;
	}

	ret = snd_soc_dai_set_pll(codec_dai, RT5682_PLL1, RT5682_PLL1_S_BCLK1,
				  rate * 32, rate * 512);
	if (ret) {
		dev_err(card->dev, "failed to set pll\n");
		return ret;
	}

	ret = snd_soc_dai_set_sysclk(codec_dai, RT5682_SCLK_S_PLL1,
				     rate * 512, SND_SOC_CLOCK_IN);
	if (ret) {
		dev_err(card->dev, "failed to set sysclk\n");
		return ret;
	}

	return snd_soc_dai_set_sysclk(cpu_dai, 0, rate * 128,
				      SND_SOC_CLOCK_OUT);
}

static const struct snd_soc_ops mt8188_rt5682s_i2s_ops = {
	.hw_params = mt8188_rt5682s_i2s_hw_params,
};

static int mt8188_sof_be_hw_params(struct snd_pcm_substream *substream,
				   struct snd_pcm_hw_params *params)
{
	struct snd_soc_pcm_runtime *rtd = snd_soc_substream_to_rtd(substream);
	struct snd_soc_component *cmpnt_afe = NULL;
	struct snd_soc_pcm_runtime *runtime;

	/* find afe component */
	for_each_card_rtds(rtd->card, runtime) {
		cmpnt_afe = snd_soc_rtdcom_lookup(runtime, AFE_PCM_NAME);
		if (cmpnt_afe)
			break;
	}

	if (cmpnt_afe && !pm_runtime_active(cmpnt_afe->dev)) {
		dev_err(rtd->dev, "afe pm runtime is not active!!\n");
		return -EINVAL;
	}

	return 0;
}

static const struct snd_soc_ops mt8188_sof_be_ops = {
	.hw_params = mt8188_sof_be_hw_params,
};

static int mt8188_es8326_hw_params(struct snd_pcm_substream *substream,
				 struct snd_pcm_hw_params *params)
{
	struct snd_soc_pcm_runtime *rtd = snd_soc_substream_to_rtd(substream);
	struct snd_soc_dai *cpu_dai = snd_soc_rtd_to_cpu(rtd, 0);
	struct snd_soc_dai *codec_dai = snd_soc_rtd_to_codec(rtd, 0);
	unsigned int rate = params_rate(params);
	int ret;

	/* Configure MCLK for codec */
	ret = snd_soc_dai_set_sysclk(codec_dai, 0, rate * 256, SND_SOC_CLOCK_IN);
	if (ret < 0) {
		dev_err(codec_dai->dev, "can't set MCLK %d\n", ret);
		return ret;
	}

	/* Configure MCLK for cpu */
	return snd_soc_dai_set_sysclk(cpu_dai, 0, rate * 256, SND_SOC_CLOCK_OUT);
}

static const struct snd_soc_ops mt8188_es8326_ops = {
	.hw_params = mt8188_es8326_hw_params,
};

>>>>>>> 2d5404ca
static struct snd_soc_dai_link mt8188_mt6359_dai_links[] = {
	/* FE */
	[DAI_LINK_DL2_FE] = {
		.name = "DL2_FE",
		.stream_name = "DL2 Playback",
		.trigger = {
			SND_SOC_DPCM_TRIGGER_POST,
			SND_SOC_DPCM_TRIGGER_POST,
		},
		.dynamic = 1,
		.dpcm_playback = 1,
		.dpcm_merged_chan = 1,
		.dpcm_merged_rate = 1,
		.dpcm_merged_format = 1,
		SND_SOC_DAILINK_REG(playback2),
	},
	[DAI_LINK_DL3_FE] = {
		.name = "DL3_FE",
		.stream_name = "DL3 Playback",
		.trigger = {
			SND_SOC_DPCM_TRIGGER_POST,
			SND_SOC_DPCM_TRIGGER_POST,
		},
		.dynamic = 1,
		.dpcm_playback = 1,
		.dpcm_merged_chan = 1,
		.dpcm_merged_rate = 1,
		.dpcm_merged_format = 1,
		SND_SOC_DAILINK_REG(playback3),
	},
	[DAI_LINK_DL6_FE] = {
		.name = "DL6_FE",
		.stream_name = "DL6 Playback",
		.trigger = {
			SND_SOC_DPCM_TRIGGER_POST,
			SND_SOC_DPCM_TRIGGER_POST,
		},
		.dynamic = 1,
		.dpcm_playback = 1,
		.dpcm_merged_chan = 1,
		.dpcm_merged_rate = 1,
		.dpcm_merged_format = 1,
		SND_SOC_DAILINK_REG(playback6),
	},
	[DAI_LINK_DL7_FE] = {
		.name = "DL7_FE",
		.stream_name = "DL7 Playback",
		.trigger = {
			SND_SOC_DPCM_TRIGGER_PRE,
			SND_SOC_DPCM_TRIGGER_PRE,
		},
		.dynamic = 1,
		.dpcm_playback = 1,
		SND_SOC_DAILINK_REG(playback7),
	},
	[DAI_LINK_DL8_FE] = {
		.name = "DL8_FE",
		.stream_name = "DL8 Playback",
		.trigger = {
			SND_SOC_DPCM_TRIGGER_POST,
			SND_SOC_DPCM_TRIGGER_POST,
		},
		.dynamic = 1,
		.dpcm_playback = 1,
		SND_SOC_DAILINK_REG(playback8),
	},
	[DAI_LINK_DL10_FE] = {
		.name = "DL10_FE",
		.stream_name = "DL10 Playback",
		.trigger = {
			SND_SOC_DPCM_TRIGGER_POST,
			SND_SOC_DPCM_TRIGGER_POST,
		},
		.dynamic = 1,
		.dpcm_playback = 1,
		SND_SOC_DAILINK_REG(playback10),
	},
	[DAI_LINK_DL11_FE] = {
		.name = "DL11_FE",
		.stream_name = "DL11 Playback",
		.trigger = {
			SND_SOC_DPCM_TRIGGER_POST,
			SND_SOC_DPCM_TRIGGER_POST,
		},
		.dynamic = 1,
		.dpcm_playback = 1,
		SND_SOC_DAILINK_REG(playback11),
	},
	[DAI_LINK_UL1_FE] = {
		.name = "UL1_FE",
		.stream_name = "UL1 Capture",
		.trigger = {
			SND_SOC_DPCM_TRIGGER_PRE,
			SND_SOC_DPCM_TRIGGER_PRE,
		},
		.dynamic = 1,
		.dpcm_capture = 1,
		SND_SOC_DAILINK_REG(capture1),
	},
	[DAI_LINK_UL2_FE] = {
		.name = "UL2_FE",
		.stream_name = "UL2 Capture",
		.trigger = {
			SND_SOC_DPCM_TRIGGER_POST,
			SND_SOC_DPCM_TRIGGER_POST,
		},
		.dynamic = 1,
		.dpcm_capture = 1,
		SND_SOC_DAILINK_REG(capture2),
	},
	[DAI_LINK_UL3_FE] = {
		.name = "UL3_FE",
		.stream_name = "UL3 Capture",
		.trigger = {
			SND_SOC_DPCM_TRIGGER_POST,
			SND_SOC_DPCM_TRIGGER_POST,
		},
		.dynamic = 1,
		.dpcm_capture = 1,
		SND_SOC_DAILINK_REG(capture3),
	},
	[DAI_LINK_UL4_FE] = {
		.name = "UL4_FE",
		.stream_name = "UL4 Capture",
		.trigger = {
			SND_SOC_DPCM_TRIGGER_POST,
			SND_SOC_DPCM_TRIGGER_POST,
		},
		.dynamic = 1,
		.dpcm_capture = 1,
		.dpcm_merged_chan = 1,
		.dpcm_merged_rate = 1,
		.dpcm_merged_format = 1,
		SND_SOC_DAILINK_REG(capture4),
	},
	[DAI_LINK_UL5_FE] = {
		.name = "UL5_FE",
		.stream_name = "UL5 Capture",
		.trigger = {
			SND_SOC_DPCM_TRIGGER_POST,
			SND_SOC_DPCM_TRIGGER_POST,
		},
		.dynamic = 1,
		.dpcm_capture = 1,
		.dpcm_merged_chan = 1,
		.dpcm_merged_rate = 1,
		.dpcm_merged_format = 1,
		SND_SOC_DAILINK_REG(capture5),
	},
	[DAI_LINK_UL6_FE] = {
		.name = "UL6_FE",
		.stream_name = "UL6 Capture",
		.trigger = {
			SND_SOC_DPCM_TRIGGER_PRE,
			SND_SOC_DPCM_TRIGGER_PRE,
		},
		.dynamic = 1,
		.dpcm_capture = 1,
		SND_SOC_DAILINK_REG(capture6),
	},
	[DAI_LINK_UL8_FE] = {
		.name = "UL8_FE",
		.stream_name = "UL8 Capture",
		.trigger = {
			SND_SOC_DPCM_TRIGGER_POST,
			SND_SOC_DPCM_TRIGGER_POST,
		},
		.dynamic = 1,
		.dpcm_capture = 1,
		SND_SOC_DAILINK_REG(capture8),
	},
	[DAI_LINK_UL9_FE] = {
		.name = "UL9_FE",
		.stream_name = "UL9 Capture",
		.trigger = {
			SND_SOC_DPCM_TRIGGER_POST,
			SND_SOC_DPCM_TRIGGER_POST,
		},
		.dynamic = 1,
		.dpcm_capture = 1,
		SND_SOC_DAILINK_REG(capture9),
	},
	[DAI_LINK_UL10_FE] = {
		.name = "UL10_FE",
		.stream_name = "UL10 Capture",
		.trigger = {
			SND_SOC_DPCM_TRIGGER_POST,
			SND_SOC_DPCM_TRIGGER_POST,
		},
		.dynamic = 1,
		.dpcm_capture = 1,
		SND_SOC_DAILINK_REG(capture10),
	},
	/* BE */
	[DAI_LINK_DL_SRC_BE] = {
		.name = "DL_SRC_BE",
		.no_pcm = 1,
		.dpcm_playback = 1,
		SND_SOC_DAILINK_REG(dl_src),
	},
	[DAI_LINK_DPTX_BE] = {
		.name = "DPTX_BE",
		.ops = &mt8188_dptx_ops,
		.be_hw_params_fixup = mt8188_dptx_hw_params_fixup,
		.no_pcm = 1,
		.dpcm_playback = 1,
		SND_SOC_DAILINK_REG(dptx),
	},
	[DAI_LINK_ETDM1_IN_BE] = {
		.name = "ETDM1_IN_BE",
		.no_pcm = 1,
		.dai_fmt = SND_SOC_DAIFMT_I2S |
			SND_SOC_DAIFMT_NB_NF |
			SND_SOC_DAIFMT_CBP_CFP,
		.dpcm_capture = 1,
		.ignore_suspend = 1,
		SND_SOC_DAILINK_REG(etdm1_in),
	},
	[DAI_LINK_ETDM2_IN_BE] = {
		.name = "ETDM2_IN_BE",
		.no_pcm = 1,
		.dai_fmt = SND_SOC_DAIFMT_I2S |
			SND_SOC_DAIFMT_NB_NF |
			SND_SOC_DAIFMT_CBP_CFP,
		.dpcm_capture = 1,
		SND_SOC_DAILINK_REG(etdm2_in),
	},
	[DAI_LINK_ETDM1_OUT_BE] = {
		.name = "ETDM1_OUT_BE",
		.no_pcm = 1,
		.dai_fmt = SND_SOC_DAIFMT_I2S |
			SND_SOC_DAIFMT_NB_NF |
			SND_SOC_DAIFMT_CBC_CFC,
		.dpcm_playback = 1,
		SND_SOC_DAILINK_REG(etdm1_out),
	},
	[DAI_LINK_ETDM2_OUT_BE] = {
		.name = "ETDM2_OUT_BE",
		.no_pcm = 1,
		.dai_fmt = SND_SOC_DAIFMT_I2S |
			SND_SOC_DAIFMT_NB_NF |
			SND_SOC_DAIFMT_CBC_CFC,
		.dpcm_playback = 1,
		SND_SOC_DAILINK_REG(etdm2_out),
	},
	[DAI_LINK_ETDM3_OUT_BE] = {
		.name = "ETDM3_OUT_BE",
		.no_pcm = 1,
		.dai_fmt = SND_SOC_DAIFMT_I2S |
			SND_SOC_DAIFMT_NB_NF |
			SND_SOC_DAIFMT_CBC_CFC,
		.dpcm_playback = 1,
		SND_SOC_DAILINK_REG(etdm3_out),
	},
	[DAI_LINK_PCM1_BE] = {
		.name = "PCM1_BE",
		.no_pcm = 1,
		.dai_fmt = SND_SOC_DAIFMT_I2S |
			SND_SOC_DAIFMT_NB_NF |
			SND_SOC_DAIFMT_CBC_CFC,
		.dpcm_playback = 1,
		.dpcm_capture = 1,
		SND_SOC_DAILINK_REG(pcm1),
	},
	[DAI_LINK_UL_SRC_BE] = {
		.name = "UL_SRC_BE",
		.no_pcm = 1,
		.dpcm_capture = 1,
		SND_SOC_DAILINK_REG(ul_src),
	},
<<<<<<< HEAD
};

static struct snd_kcontrol *ctl_find(struct snd_card *card, const char *name)
{
	struct snd_ctl_elem_id sid;

	memset(&sid, 0, sizeof(sid));
	strcpy(sid.name, name);
	sid.iface = SNDRV_CTL_ELEM_IFACE_MIXER;
	return snd_ctl_find_id(card, &sid);
}

static void mt8188_fixup_controls(struct snd_soc_card *card)
{
	struct mt8188_mt6359_priv *priv = snd_soc_card_get_drvdata(card);
	struct mt8188_card_data *card_data = (struct mt8188_card_data *)priv->private_data;
	struct snd_kcontrol *kctl;

	if (card_data->quirk & NAU8825_HS_PRESENT) {
=======

	/* SOF BE */
	[DAI_LINK_SOF_DL2_BE] = {
		.name = "AFE_SOF_DL2",
		.no_pcm = 1,
		.dpcm_playback = 1,
		.ops = &mt8188_sof_be_ops,
		SND_SOC_DAILINK_REG(AFE_SOF_DL2),
	},
	[DAI_LINK_SOF_DL3_BE] = {
		.name = "AFE_SOF_DL3",
		.no_pcm = 1,
		.dpcm_playback = 1,
		.ops = &mt8188_sof_be_ops,
		SND_SOC_DAILINK_REG(AFE_SOF_DL3),
	},
	[DAI_LINK_SOF_UL4_BE] = {
		.name = "AFE_SOF_UL4",
		.no_pcm = 1,
		.dpcm_capture = 1,
		.ops = &mt8188_sof_be_ops,
		SND_SOC_DAILINK_REG(AFE_SOF_UL4),
	},
	[DAI_LINK_SOF_UL5_BE] = {
		.name = "AFE_SOF_UL5",
		.no_pcm = 1,
		.dpcm_capture = 1,
		.ops = &mt8188_sof_be_ops,
		SND_SOC_DAILINK_REG(AFE_SOF_UL5),
	},
};

static void mt8188_fixup_controls(struct snd_soc_card *card)
{
	struct mtk_soc_card_data *soc_card_data = snd_soc_card_get_drvdata(card);
	struct mtk_platform_card_data *card_data = soc_card_data->card_data;
	struct snd_kcontrol *kctl;

	if (card_data->flags & (NAU8825_HS_PRESENT | RT5682S_HS_PRESENT | ES8326_HS_PRESENT)) {
>>>>>>> 2d5404ca
		struct snd_soc_dapm_widget *w, *next_w;

		for_each_card_widgets_safe(card, w, next_w) {
			if (strcmp(w->name, "Headphone"))
				continue;

			snd_soc_dapm_free_widget(w);
		}

<<<<<<< HEAD
		kctl = ctl_find(card->snd_card, "Headphone Switch");
=======
		kctl = snd_ctl_find_id_mixer(card->snd_card, "Headphone Switch");
>>>>>>> 2d5404ca
		if (kctl)
			snd_ctl_remove(card->snd_card, kctl);
		else
			dev_warn(card->dev, "Cannot find ctl : Headphone Switch\n");
	}
}

static struct snd_soc_card mt8188_mt6359_soc_card = {
	.owner = THIS_MODULE,
	.dai_link = mt8188_mt6359_dai_links,
	.num_links = ARRAY_SIZE(mt8188_mt6359_dai_links),
	.dapm_widgets = mt8188_mt6359_widgets,
	.num_dapm_widgets = ARRAY_SIZE(mt8188_mt6359_widgets),
	.dapm_routes = mt8188_mt6359_routes,
	.num_dapm_routes = ARRAY_SIZE(mt8188_mt6359_routes),
	.controls = mt8188_mt6359_controls,
	.num_controls = ARRAY_SIZE(mt8188_mt6359_controls),
	.fixup_controls = mt8188_fixup_controls,
};

static int mt8188_mt6359_soc_card_probe(struct mtk_soc_card_data *soc_card_data, bool legacy)
{
	struct mtk_platform_card_data *card_data = soc_card_data->card_data;
	struct snd_soc_card *card = soc_card_data->card_data->card;
	struct snd_soc_dai_link *dai_link;
	bool init_mt6359 = false;
<<<<<<< HEAD
	bool init_nau8825 = false;
	bool init_max98390 = false;
	bool init_dumb = false;
	int ret, i;

	card_data = (struct mt8188_card_data *)of_device_get_match_data(&pdev->dev);
	card->dev = &pdev->dev;

	ret = snd_soc_of_parse_card_name(card, "model");
	if (ret)
		return dev_err_probe(&pdev->dev, ret, "%s new card name parsing error\n",
				     __func__);

	if (!card->name)
		card->name = card_data->name;

	priv = devm_kzalloc(&pdev->dev, sizeof(*priv), GFP_KERNEL);
	if (!priv)
		return  -ENOMEM;

	if (of_property_read_bool(pdev->dev.of_node, "audio-routing")) {
		ret = snd_soc_of_parse_audio_routing(card, "audio-routing");
		if (ret)
			return ret;
	}

	platform_node = of_parse_phandle(pdev->dev.of_node,
					 "mediatek,platform", 0);
	if (!platform_node) {
		ret = -EINVAL;
		return dev_err_probe(&pdev->dev, ret, "Property 'platform' missing or invalid\n");
	}
=======
	bool init_es8326 = false;
	bool init_nau8825 = false;
	bool init_rt5682s = false;
	bool init_max98390 = false;
	bool init_dumb = false;
	int i;
>>>>>>> 2d5404ca

	if (legacy)
		return -EINVAL;

	for_each_card_prelinks(card, i, dai_link) {
		if (strcmp(dai_link->name, "DPTX_BE") == 0) {
			if (strcmp(dai_link->codecs->dai_name, "snd-soc-dummy-dai"))
				dai_link->init = mt8188_dptx_codec_init;
		} else if (strcmp(dai_link->name, "ETDM3_OUT_BE") == 0) {
			if (strcmp(dai_link->codecs->dai_name, "snd-soc-dummy-dai"))
				dai_link->init = mt8188_hdmi_codec_init;
		} else if (strcmp(dai_link->name, "DL_SRC_BE") == 0 ||
			   strcmp(dai_link->name, "UL_SRC_BE") == 0) {
			if (!init_mt6359) {
				dai_link->init = mt8188_mt6359_init;
				init_mt6359 = true;
			}
		} else if (strcmp(dai_link->name, "ETDM1_OUT_BE") == 0 ||
			   strcmp(dai_link->name, "ETDM2_OUT_BE") == 0 ||
			   strcmp(dai_link->name, "ETDM1_IN_BE") == 0 ||
			   strcmp(dai_link->name, "ETDM2_IN_BE") == 0) {
			if (!strcmp(dai_link->codecs->dai_name, MAX98390_CODEC_DAI)) {
<<<<<<< HEAD
				dai_link->ops = &mt8188_max98390_ops;
=======
				/*
				 * The TDM protocol settings with fixed 4 slots are defined in
				 * mt8188_max98390_ops. Two amps is I2S mode,
				 * SOC and codec don't require TDM settings.
				 */
				if (!(card_data->flags & MAX98390_TWO_AMP)) {
					dai_link->ops = &mt8188_max98390_ops;
				}
>>>>>>> 2d5404ca
				if (!init_max98390) {
					dai_link->init = mt8188_max98390_codec_init;
					init_max98390 = true;
				}
			} else if (!strcmp(dai_link->codecs->dai_name, NAU8825_CODEC_DAI)) {
				dai_link->ops = &mt8188_nau8825_ops;
				if (!init_nau8825) {
<<<<<<< HEAD
					dai_link->init = mt8188_nau8825_codec_init;
					dai_link->exit = mt8188_nau8825_codec_exit;
					init_nau8825 = true;
				}
=======
					dai_link->init = mt8188_headset_codec_init;
					dai_link->exit = mt8188_headset_codec_exit;
					init_nau8825 = true;
				}
			} else if (!strcmp(dai_link->codecs->dai_name, RT5682S_CODEC_DAI)) {
				dai_link->ops = &mt8188_rt5682s_i2s_ops;
				if (!init_rt5682s) {
					dai_link->init = mt8188_headset_codec_init;
					dai_link->exit = mt8188_headset_codec_exit;
					init_rt5682s = true;
				}
			} else if (!strcmp(dai_link->codecs->dai_name, ES8326_CODEC_DAI)) {
				dai_link->ops = &mt8188_es8326_ops;
				if (!init_es8326) {
					dai_link->init = mt8188_headset_codec_init;
					dai_link->exit = mt8188_headset_codec_exit;
					init_es8326 = true;
				}
>>>>>>> 2d5404ca
			} else {
				if (strcmp(dai_link->codecs->dai_name, "snd-soc-dummy-dai")) {
					if (!init_dumb) {
						dai_link->init = mt8188_dumb_amp_init;
						init_dumb = true;
					}
				}
			}
		}
	}

<<<<<<< HEAD
	priv->private_data = card_data;
	snd_soc_card_set_drvdata(card, priv);

	ret = devm_snd_soc_register_card(&pdev->dev, card);
	if (ret)
		dev_err_probe(&pdev->dev, ret, "%s snd_soc_register_card fail\n",
			      __func__);
err:
	of_node_put(platform_node);
	clean_card_reference(card);
	return ret;
=======
	return 0;
>>>>>>> 2d5404ca
}

static const struct mtk_sof_priv mt8188_sof_priv = {
	.conn_streams = g_sof_conn_streams,
	.num_streams = ARRAY_SIZE(g_sof_conn_streams),
};

<<<<<<< HEAD
static struct mt8188_card_data mt8188_nau8825_card = {
	.name = "mt8188_nau8825",
	.quirk = NAU8825_HS_PRESENT,
=======
static const struct mtk_soundcard_pdata mt8188_evb_card = {
	.card_name = "mt8188_mt6359",
	.card_data = &(struct mtk_platform_card_data) {
		.card = &mt8188_mt6359_soc_card,
		.num_jacks = MT8188_JACK_MAX,
	},
	.sof_priv = &mt8188_sof_priv,
	.soc_probe = mt8188_mt6359_soc_card_probe,
};

static const struct mtk_soundcard_pdata mt8188_nau8825_card = {
	.card_name = "mt8188_nau8825",
	.card_data = &(struct mtk_platform_card_data) {
		.card = &mt8188_mt6359_soc_card,
		.num_jacks = MT8188_JACK_MAX,
		.flags = NAU8825_HS_PRESENT
	},
	.sof_priv = &mt8188_sof_priv,
	.soc_probe = mt8188_mt6359_soc_card_probe,
};

static const struct mtk_soundcard_pdata mt8188_rt5682s_card = {
	.card_name = "mt8188_rt5682s",
	.card_data = &(struct mtk_platform_card_data) {
		.card = &mt8188_mt6359_soc_card,
		.num_jacks = MT8188_JACK_MAX,
		.flags = RT5682S_HS_PRESENT | MAX98390_TWO_AMP
	},
	.sof_priv = &mt8188_sof_priv,
	.soc_probe = mt8188_mt6359_soc_card_probe,
};

static const struct mtk_soundcard_pdata mt8188_es8326_card = {
	.card_name = "mt8188_es8326",
	.card_data = &(struct mtk_platform_card_data) {
		.card = &mt8188_mt6359_soc_card,
		.num_jacks = MT8188_JACK_MAX,
		.flags = ES8326_HS_PRESENT | MAX98390_TWO_AMP
	},
	.sof_priv = &mt8188_sof_priv,
	.soc_probe = mt8188_mt6359_soc_card_probe,
>>>>>>> 2d5404ca
};

static const struct of_device_id mt8188_mt6359_dt_match[] = {
	{ .compatible = "mediatek,mt8188-mt6359-evb", .data = &mt8188_evb_card, },
	{ .compatible = "mediatek,mt8188-nau8825", .data = &mt8188_nau8825_card, },
<<<<<<< HEAD
=======
	{ .compatible = "mediatek,mt8188-rt5682s", .data = &mt8188_rt5682s_card, },
	{ .compatible = "mediatek,mt8188-es8326", .data = &mt8188_es8326_card, },
>>>>>>> 2d5404ca
	{ /* sentinel */ },
};
MODULE_DEVICE_TABLE(of, mt8188_mt6359_dt_match);

static struct platform_driver mt8188_mt6359_driver = {
	.driver = {
		.name = "mt8188_mt6359",
		.of_match_table = mt8188_mt6359_dt_match,
		.pm = &snd_soc_pm_ops,
	},
	.probe = mtk_soundcard_common_probe,
};

module_platform_driver(mt8188_mt6359_driver);

/* Module information */
MODULE_DESCRIPTION("MT8188-MT6359 ALSA SoC machine driver");
MODULE_AUTHOR("Trevor Wu <trevor.wu@mediatek.com>");
MODULE_LICENSE("GPL");
MODULE_ALIAS("mt8188 mt6359 soc card");<|MERGE_RESOLUTION|>--- conflicted
+++ resolved
@@ -62,31 +62,6 @@
 
 #define RT5682S_CODEC_DAI     "rt5682s-aif1"
 
-#define CKSYS_AUD_TOP_CFG	0x032c
- #define RG_TEST_ON		BIT(0)
- #define RG_TEST_TYPE		BIT(2)
-#define CKSYS_AUD_TOP_MON	0x0330
- #define TEST_MISO_COUNT_1	GENMASK(3, 0)
- #define TEST_MISO_COUNT_2	GENMASK(7, 4)
- #define TEST_MISO_DONE_1	BIT(28)
- #define TEST_MISO_DONE_2	BIT(29)
-
-#define NAU8825_HS_PRESENT	BIT(0)
-
-/*
- * Maxim MAX98390
- */
-#define MAX98390_CODEC_DAI     "max98390-aif1"
-#define MAX98390_DEV0_NAME     "max98390.0-0038" /* rear right */
-#define MAX98390_DEV1_NAME     "max98390.0-0039" /* rear left */
-#define MAX98390_DEV2_NAME     "max98390.0-003a" /* front right */
-#define MAX98390_DEV3_NAME     "max98390.0-003b" /* front left */
-
-/*
- * Nau88l25
- */
-#define NAU8825_CODEC_DAI  "nau8825-hifi"
-
 /* FE */
 SND_SOC_DAILINK_DEFS(playback2,
 		     DAILINK_COMP_ARRAY(COMP_CPU("DL2")),
@@ -218,13 +193,6 @@
 						   "dmic-hifi")),
 		     DAILINK_COMP_ARRAY(COMP_EMPTY()));
 
-<<<<<<< HEAD
-struct mt8188_mt6359_priv {
-	struct snd_soc_jack dp_jack;
-	struct snd_soc_jack hdmi_jack;
-	struct snd_soc_jack headset_jack;
-	void *private_data;
-=======
 SND_SOC_DAILINK_DEFS(AFE_SOF_DL2,
 		     DAILINK_COMP_ARRAY(COMP_CPU("SOF_DL2")),
 		     DAILINK_COMP_ARRAY(COMP_DUMMY()),
@@ -273,7 +241,6 @@
 	MT8188_JACK_DP,
 	MT8188_JACK_HDMI,
 	MT8188_JACK_MAX,
->>>>>>> 2d5404ca
 };
 
 static struct snd_soc_jack_pin mt8188_hdmi_jack_pins[] = {
@@ -299,37 +266,6 @@
 		.pin    = "Headset Mic",
 		.mask   = SND_JACK_MICROPHONE,
 	},
-<<<<<<< HEAD
-=======
-};
-
-static const struct snd_kcontrol_new mt8188_dumb_spk_controls[] = {
-	SOC_DAPM_PIN_SWITCH("Ext Spk"),
->>>>>>> 2d5404ca
-};
-
-static const struct snd_soc_dapm_widget mt8188_dumb_spk_widgets[] = {
-	SND_SOC_DAPM_SPK("Ext Spk", NULL),
-};
-
-static const struct snd_kcontrol_new mt8188_dual_spk_controls[] = {
-	SOC_DAPM_PIN_SWITCH("Left Spk"),
-	SOC_DAPM_PIN_SWITCH("Right Spk"),
-};
-
-static const struct snd_soc_dapm_widget mt8188_dual_spk_widgets[] = {
-	SND_SOC_DAPM_SPK("Left Spk", NULL),
-	SND_SOC_DAPM_SPK("Right Spk", NULL),
-};
-
-static const struct snd_kcontrol_new mt8188_rear_spk_controls[] = {
-	SOC_DAPM_PIN_SWITCH("Rear Left Spk"),
-	SOC_DAPM_PIN_SWITCH("Rear Right Spk"),
-};
-
-static const struct snd_soc_dapm_widget mt8188_rear_spk_widgets[] = {
-	SND_SOC_DAPM_SPK("Rear Left Spk", NULL),
-	SND_SOC_DAPM_SPK("Rear Right Spk", NULL),
 };
 
 static const struct snd_kcontrol_new mt8188_dumb_spk_controls[] = {
@@ -365,13 +301,10 @@
 	SND_SOC_DAPM_MIC("Headset Mic", NULL),
 	SND_SOC_DAPM_SINK("HDMI"),
 	SND_SOC_DAPM_SINK("DP"),
-<<<<<<< HEAD
-=======
 	SND_SOC_DAPM_MIXER(SOF_DMA_DL2, SND_SOC_NOPM, 0, 0, NULL, 0),
 	SND_SOC_DAPM_MIXER(SOF_DMA_DL3, SND_SOC_NOPM, 0, 0, NULL, 0),
 	SND_SOC_DAPM_MIXER(SOF_DMA_UL4, SND_SOC_NOPM, 0, 0, NULL, 0),
 	SND_SOC_DAPM_MIXER(SOF_DMA_UL5, SND_SOC_NOPM, 0, 0, NULL, 0),
->>>>>>> 2d5404ca
 
 	/* dynamic pinctrl */
 	SND_SOC_DAPM_PINCTRL("ETDM_SPK_PIN", "aud_etdm_spk_on", "aud_etdm_spk_off"),
@@ -391,8 +324,6 @@
 static const struct snd_kcontrol_new mt8188_nau8825_controls[] = {
 	SOC_DAPM_PIN_SWITCH("Headphone Jack"),
 };
-<<<<<<< HEAD
-=======
 
 static const struct snd_soc_dapm_route mt8188_mt6359_routes[] = {
 	/* SOF Uplink */
@@ -406,18 +337,13 @@
 	{"I020", NULL, SOF_DMA_DL3},
 	{"I021", NULL, SOF_DMA_DL3},
 };
->>>>>>> 2d5404ca
 
 static int mt8188_mt6359_mtkaif_calibration(struct snd_soc_pcm_runtime *rtd)
 {
 	struct snd_soc_component *cmpnt_afe =
 		snd_soc_rtdcom_lookup(rtd, AFE_PCM_NAME);
 	struct snd_soc_component *cmpnt_codec =
-<<<<<<< HEAD
-		asoc_rtd_to_codec(rtd, 0)->component;
-=======
 		snd_soc_rtd_to_codec(rtd, 0)->component;
->>>>>>> 2d5404ca
 	struct snd_soc_dapm_widget *pin_w = NULL, *w;
 	struct mtk_base_afe *afe;
 	struct mt8188_afe_private *afe_priv;
@@ -617,8 +543,6 @@
 	DAI_LINK_ETDM3_OUT_BE,
 	DAI_LINK_PCM1_BE,
 	DAI_LINK_UL_SRC_BE,
-<<<<<<< HEAD
-=======
 	DAI_LINK_REGULAR_LAST = DAI_LINK_UL_SRC_BE,
 	DAI_LINK_SOF_START,
 	DAI_LINK_SOF_DL2_BE = DAI_LINK_SOF_START,
@@ -626,7 +550,6 @@
 	DAI_LINK_SOF_UL4_BE,
 	DAI_LINK_SOF_UL5_BE,
 	DAI_LINK_SOF_END = DAI_LINK_SOF_UL5_BE,
->>>>>>> 2d5404ca
 };
 
 #define	DAI_LINK_REGULAR_NUM	(DAI_LINK_REGULAR_LAST + 1)
@@ -667,11 +590,7 @@
 	int ret = 0;
 
 	ret = snd_soc_card_jack_new_pins(rtd->card, "HDMI Jack",
-<<<<<<< HEAD
-					 SND_JACK_LINEOUT, &priv->hdmi_jack,
-=======
 					 SND_JACK_LINEOUT, jack,
->>>>>>> 2d5404ca
 					 mt8188_hdmi_jack_pins,
 					 ARRAY_SIZE(mt8188_hdmi_jack_pins));
 	if (ret) {
@@ -679,11 +598,7 @@
 		return ret;
 	}
 
-<<<<<<< HEAD
-	ret = snd_soc_component_set_jack(component, &priv->hdmi_jack, NULL);
-=======
 	ret = snd_soc_component_set_jack(component, jack, NULL);
->>>>>>> 2d5404ca
 	if (ret) {
 		dev_err(rtd->dev, "%s, set jack failed on %s (ret=%d)\n",
 			__func__, component->name, ret);
@@ -723,20 +638,6 @@
 	struct snd_soc_card *card = rtd->card;
 	int ret = 0;
 
-<<<<<<< HEAD
-	ret = snd_soc_card_jack_new_pins(rtd->card, "DP Jack", SND_JACK_LINEOUT,
-					 &priv->dp_jack, mt8188_dp_jack_pins,
-					 ARRAY_SIZE(mt8188_dp_jack_pins));
-	if (ret) {
-		dev_err(rtd->dev, "%s, new jack failed: %d\n", __func__, ret);
-		return ret;
-	}
-
-	ret = snd_soc_component_set_jack(component, &priv->dp_jack, NULL);
-	if (ret) {
-		dev_err(rtd->dev, "%s, set jack failed on %s (ret=%d)\n",
-			__func__, component->name, ret);
-=======
 	ret = snd_soc_dapm_new_controls(&card->dapm, mt8188_dumb_spk_widgets,
 					ARRAY_SIZE(mt8188_dumb_spk_widgets));
 	if (ret) {
@@ -821,116 +722,10 @@
 					ARRAY_SIZE(mt8188_rear_spk_controls));
 	if (ret) {
 		dev_err(rtd->dev, "unable to add Rear card controls, ret %d\n", ret);
->>>>>>> 2d5404ca
 		return ret;
 	}
 
 	return 0;
-<<<<<<< HEAD
-}
-
-static int mt8188_dumb_amp_init(struct snd_soc_pcm_runtime *rtd)
-{
-	struct snd_soc_card *card = rtd->card;
-	int ret = 0;
-
-	ret = snd_soc_dapm_new_controls(&card->dapm, mt8188_dumb_spk_widgets,
-					ARRAY_SIZE(mt8188_dumb_spk_widgets));
-	if (ret) {
-		dev_err(rtd->dev, "unable to add Dumb Speaker dapm, ret %d\n", ret);
-		return ret;
-	}
-
-	ret = snd_soc_add_card_controls(card, mt8188_dumb_spk_controls,
-					ARRAY_SIZE(mt8188_dumb_spk_controls));
-	if (ret) {
-		dev_err(rtd->dev, "unable to add Dumb card controls, ret %d\n", ret);
-		return ret;
-	}
-
-	return 0;
-}
-
-static int mt8188_max98390_hw_params(struct snd_pcm_substream *substream,
-				     struct snd_pcm_hw_params *params)
-{
-	struct snd_soc_pcm_runtime *rtd = substream->private_data;
-	unsigned int bit_width = params_width(params);
-	struct snd_soc_dai *cpu_dai = asoc_rtd_to_cpu(rtd, 0);
-	struct snd_soc_dai *codec_dai;
-	int i;
-
-	snd_soc_dai_set_tdm_slot(cpu_dai, 0xf, 0xf, 4, bit_width);
-
-	for_each_rtd_codec_dais(rtd, i, codec_dai) {
-		if (!strcmp(codec_dai->component->name, MAX98390_DEV0_NAME))
-			snd_soc_dai_set_tdm_slot(codec_dai, 0x8, 0x3, 4, bit_width);
-
-		if (!strcmp(codec_dai->component->name, MAX98390_DEV1_NAME))
-			snd_soc_dai_set_tdm_slot(codec_dai, 0x4, 0x3, 4, bit_width);
-
-		if (!strcmp(codec_dai->component->name, MAX98390_DEV2_NAME))
-			snd_soc_dai_set_tdm_slot(codec_dai, 0x2, 0x3, 4, bit_width);
-
-		if (!strcmp(codec_dai->component->name, MAX98390_DEV3_NAME))
-			snd_soc_dai_set_tdm_slot(codec_dai, 0x1, 0x3, 4, bit_width);
-	}
-	return 0;
-}
-
-static const struct snd_soc_ops mt8188_max98390_ops = {
-	.hw_params = mt8188_max98390_hw_params,
-};
-
-static int mt8188_max98390_codec_init(struct snd_soc_pcm_runtime *rtd)
-{
-	struct snd_soc_card *card = rtd->card;
-	int ret;
-
-	/* add regular speakers dapm route */
-	ret = snd_soc_dapm_new_controls(&card->dapm, mt8188_dual_spk_widgets,
-					ARRAY_SIZE(mt8188_dual_spk_widgets));
-	if (ret) {
-		dev_err(rtd->dev, "unable to add Left/Right Speaker widget, ret %d\n", ret);
-		return ret;
-	}
-
-	ret = snd_soc_add_card_controls(card, mt8188_dual_spk_controls,
-					ARRAY_SIZE(mt8188_dual_spk_controls));
-	if (ret) {
-		dev_err(rtd->dev, "unable to add Left/Right card controls, ret %d\n", ret);
-		return ret;
-	}
-
-	if (rtd->dai_link->num_codecs <= 2)
-		return 0;
-
-	/* add widgets/controls/dapm for rear speakers */
-	ret = snd_soc_dapm_new_controls(&card->dapm, mt8188_rear_spk_widgets,
-					ARRAY_SIZE(mt8188_rear_spk_widgets));
-	if (ret) {
-		dev_err(rtd->dev, "unable to add Rear Speaker widget, ret %d\n", ret);
-		/* Don't need to add routes if widget addition failed */
-		return ret;
-	}
-
-	ret = snd_soc_add_card_controls(card, mt8188_rear_spk_controls,
-					ARRAY_SIZE(mt8188_rear_spk_controls));
-	if (ret) {
-		dev_err(rtd->dev, "unable to add Rear card controls, ret %d\n", ret);
-		return ret;
-	}
-
-	return 0;
-}
-
-static int mt8188_nau8825_codec_init(struct snd_soc_pcm_runtime *rtd)
-{
-	struct snd_soc_card *card = rtd->card;
-	struct mt8188_mt6359_priv *priv = snd_soc_card_get_drvdata(card);
-	struct snd_soc_component *component = asoc_rtd_to_codec(rtd, 0)->component;
-	struct snd_soc_jack *jack = &priv->headset_jack;
-=======
 }
 
 static int mt8188_headset_codec_init(struct snd_soc_pcm_runtime *rtd)
@@ -940,7 +735,6 @@
 	struct snd_soc_jack *jack = &soc_card_data->card_data->jacks[MT8188_JACK_HEADSET];
 	struct snd_soc_component *component = snd_soc_rtd_to_codec(rtd, 0)->component;
 	struct mtk_platform_card_data *card_data = soc_card_data->card_data;
->>>>>>> 2d5404ca
 	int ret;
 
 	ret = snd_soc_dapm_new_controls(&card->dapm, mt8188_nau8825_widgets,
@@ -969,12 +763,6 @@
 		return ret;
 	}
 
-<<<<<<< HEAD
-	snd_jack_set_key(jack->jack, SND_JACK_BTN_0, KEY_PLAYPAUSE);
-	snd_jack_set_key(jack->jack, SND_JACK_BTN_1, KEY_VOICECOMMAND);
-	snd_jack_set_key(jack->jack, SND_JACK_BTN_2, KEY_VOLUMEUP);
-	snd_jack_set_key(jack->jack, SND_JACK_BTN_3, KEY_VOLUMEDOWN);
-=======
 	if (card_data->flags & ES8326_HS_PRESENT) {
 		snd_jack_set_key(jack->jack, SND_JACK_BTN_0, KEY_PLAYPAUSE);
 		snd_jack_set_key(jack->jack, SND_JACK_BTN_1, KEY_VOLUMEUP);
@@ -987,7 +775,6 @@
 		snd_jack_set_key(jack->jack, SND_JACK_BTN_3, KEY_VOLUMEDOWN);	
 	}
 	
->>>>>>> 2d5404ca
 	ret = snd_soc_component_set_jack(component, jack, NULL);
 
 	if (ret) {
@@ -998,33 +785,19 @@
 	return 0;
 };
 
-<<<<<<< HEAD
-static void mt8188_nau8825_codec_exit(struct snd_soc_pcm_runtime *rtd)
-{
-	struct snd_soc_component *component = asoc_rtd_to_codec(rtd, 0)->component;
-=======
 static void mt8188_headset_codec_exit(struct snd_soc_pcm_runtime *rtd)
 {
 	struct snd_soc_component *component = snd_soc_rtd_to_codec(rtd, 0)->component;
->>>>>>> 2d5404ca
 
 	snd_soc_component_set_jack(component, NULL, NULL);
 }
 
-<<<<<<< HEAD
+
 static int mt8188_nau8825_hw_params(struct snd_pcm_substream *substream,
 				    struct snd_pcm_hw_params *params)
 {
-	struct snd_soc_pcm_runtime *rtd = asoc_substream_to_rtd(substream);
-	struct snd_soc_dai *codec_dai = asoc_rtd_to_codec(rtd, 0);
-=======
-
-static int mt8188_nau8825_hw_params(struct snd_pcm_substream *substream,
-				    struct snd_pcm_hw_params *params)
-{
 	struct snd_soc_pcm_runtime *rtd = snd_soc_substream_to_rtd(substream);
 	struct snd_soc_dai *codec_dai = snd_soc_rtd_to_codec(rtd, 0);
->>>>>>> 2d5404ca
 	unsigned int rate = params_rate(params);
 	unsigned int bit_width = params_width(params);
 	int clk_freq, ret;
@@ -1053,8 +826,6 @@
 static const struct snd_soc_ops mt8188_nau8825_ops = {
 	.hw_params = mt8188_nau8825_hw_params,
 };
-<<<<<<< HEAD
-=======
 
 static int mt8188_rt5682s_i2s_hw_params(struct snd_pcm_substream *substream,
 					struct snd_pcm_hw_params *params)
@@ -1151,7 +922,6 @@
 	.hw_params = mt8188_es8326_hw_params,
 };
 
->>>>>>> 2d5404ca
 static struct snd_soc_dai_link mt8188_mt6359_dai_links[] = {
 	/* FE */
 	[DAI_LINK_DL2_FE] = {
@@ -1422,27 +1192,6 @@
 		.dpcm_capture = 1,
 		SND_SOC_DAILINK_REG(ul_src),
 	},
-<<<<<<< HEAD
-};
-
-static struct snd_kcontrol *ctl_find(struct snd_card *card, const char *name)
-{
-	struct snd_ctl_elem_id sid;
-
-	memset(&sid, 0, sizeof(sid));
-	strcpy(sid.name, name);
-	sid.iface = SNDRV_CTL_ELEM_IFACE_MIXER;
-	return snd_ctl_find_id(card, &sid);
-}
-
-static void mt8188_fixup_controls(struct snd_soc_card *card)
-{
-	struct mt8188_mt6359_priv *priv = snd_soc_card_get_drvdata(card);
-	struct mt8188_card_data *card_data = (struct mt8188_card_data *)priv->private_data;
-	struct snd_kcontrol *kctl;
-
-	if (card_data->quirk & NAU8825_HS_PRESENT) {
-=======
 
 	/* SOF BE */
 	[DAI_LINK_SOF_DL2_BE] = {
@@ -1482,7 +1231,6 @@
 	struct snd_kcontrol *kctl;
 
 	if (card_data->flags & (NAU8825_HS_PRESENT | RT5682S_HS_PRESENT | ES8326_HS_PRESENT)) {
->>>>>>> 2d5404ca
 		struct snd_soc_dapm_widget *w, *next_w;
 
 		for_each_card_widgets_safe(card, w, next_w) {
@@ -1492,11 +1240,7 @@
 			snd_soc_dapm_free_widget(w);
 		}
 
-<<<<<<< HEAD
-		kctl = ctl_find(card->snd_card, "Headphone Switch");
-=======
 		kctl = snd_ctl_find_id_mixer(card->snd_card, "Headphone Switch");
->>>>>>> 2d5404ca
 		if (kctl)
 			snd_ctl_remove(card->snd_card, kctl);
 		else
@@ -1523,47 +1267,12 @@
 	struct snd_soc_card *card = soc_card_data->card_data->card;
 	struct snd_soc_dai_link *dai_link;
 	bool init_mt6359 = false;
-<<<<<<< HEAD
-	bool init_nau8825 = false;
-	bool init_max98390 = false;
-	bool init_dumb = false;
-	int ret, i;
-
-	card_data = (struct mt8188_card_data *)of_device_get_match_data(&pdev->dev);
-	card->dev = &pdev->dev;
-
-	ret = snd_soc_of_parse_card_name(card, "model");
-	if (ret)
-		return dev_err_probe(&pdev->dev, ret, "%s new card name parsing error\n",
-				     __func__);
-
-	if (!card->name)
-		card->name = card_data->name;
-
-	priv = devm_kzalloc(&pdev->dev, sizeof(*priv), GFP_KERNEL);
-	if (!priv)
-		return  -ENOMEM;
-
-	if (of_property_read_bool(pdev->dev.of_node, "audio-routing")) {
-		ret = snd_soc_of_parse_audio_routing(card, "audio-routing");
-		if (ret)
-			return ret;
-	}
-
-	platform_node = of_parse_phandle(pdev->dev.of_node,
-					 "mediatek,platform", 0);
-	if (!platform_node) {
-		ret = -EINVAL;
-		return dev_err_probe(&pdev->dev, ret, "Property 'platform' missing or invalid\n");
-	}
-=======
 	bool init_es8326 = false;
 	bool init_nau8825 = false;
 	bool init_rt5682s = false;
 	bool init_max98390 = false;
 	bool init_dumb = false;
 	int i;
->>>>>>> 2d5404ca
 
 	if (legacy)
 		return -EINVAL;
@@ -1586,9 +1295,6 @@
 			   strcmp(dai_link->name, "ETDM1_IN_BE") == 0 ||
 			   strcmp(dai_link->name, "ETDM2_IN_BE") == 0) {
 			if (!strcmp(dai_link->codecs->dai_name, MAX98390_CODEC_DAI)) {
-<<<<<<< HEAD
-				dai_link->ops = &mt8188_max98390_ops;
-=======
 				/*
 				 * The TDM protocol settings with fixed 4 slots are defined in
 				 * mt8188_max98390_ops. Two amps is I2S mode,
@@ -1597,7 +1303,6 @@
 				if (!(card_data->flags & MAX98390_TWO_AMP)) {
 					dai_link->ops = &mt8188_max98390_ops;
 				}
->>>>>>> 2d5404ca
 				if (!init_max98390) {
 					dai_link->init = mt8188_max98390_codec_init;
 					init_max98390 = true;
@@ -1605,12 +1310,6 @@
 			} else if (!strcmp(dai_link->codecs->dai_name, NAU8825_CODEC_DAI)) {
 				dai_link->ops = &mt8188_nau8825_ops;
 				if (!init_nau8825) {
-<<<<<<< HEAD
-					dai_link->init = mt8188_nau8825_codec_init;
-					dai_link->exit = mt8188_nau8825_codec_exit;
-					init_nau8825 = true;
-				}
-=======
 					dai_link->init = mt8188_headset_codec_init;
 					dai_link->exit = mt8188_headset_codec_exit;
 					init_nau8825 = true;
@@ -1629,7 +1328,6 @@
 					dai_link->exit = mt8188_headset_codec_exit;
 					init_es8326 = true;
 				}
->>>>>>> 2d5404ca
 			} else {
 				if (strcmp(dai_link->codecs->dai_name, "snd-soc-dummy-dai")) {
 					if (!init_dumb) {
@@ -1641,21 +1339,7 @@
 		}
 	}
 
-<<<<<<< HEAD
-	priv->private_data = card_data;
-	snd_soc_card_set_drvdata(card, priv);
-
-	ret = devm_snd_soc_register_card(&pdev->dev, card);
-	if (ret)
-		dev_err_probe(&pdev->dev, ret, "%s snd_soc_register_card fail\n",
-			      __func__);
-err:
-	of_node_put(platform_node);
-	clean_card_reference(card);
-	return ret;
-=======
 	return 0;
->>>>>>> 2d5404ca
 }
 
 static const struct mtk_sof_priv mt8188_sof_priv = {
@@ -1663,11 +1347,6 @@
 	.num_streams = ARRAY_SIZE(g_sof_conn_streams),
 };
 
-<<<<<<< HEAD
-static struct mt8188_card_data mt8188_nau8825_card = {
-	.name = "mt8188_nau8825",
-	.quirk = NAU8825_HS_PRESENT,
-=======
 static const struct mtk_soundcard_pdata mt8188_evb_card = {
 	.card_name = "mt8188_mt6359",
 	.card_data = &(struct mtk_platform_card_data) {
@@ -1709,17 +1388,13 @@
 	},
 	.sof_priv = &mt8188_sof_priv,
 	.soc_probe = mt8188_mt6359_soc_card_probe,
->>>>>>> 2d5404ca
 };
 
 static const struct of_device_id mt8188_mt6359_dt_match[] = {
 	{ .compatible = "mediatek,mt8188-mt6359-evb", .data = &mt8188_evb_card, },
 	{ .compatible = "mediatek,mt8188-nau8825", .data = &mt8188_nau8825_card, },
-<<<<<<< HEAD
-=======
 	{ .compatible = "mediatek,mt8188-rt5682s", .data = &mt8188_rt5682s_card, },
 	{ .compatible = "mediatek,mt8188-es8326", .data = &mt8188_es8326_card, },
->>>>>>> 2d5404ca
 	{ /* sentinel */ },
 };
 MODULE_DEVICE_TABLE(of, mt8188_mt6359_dt_match);
