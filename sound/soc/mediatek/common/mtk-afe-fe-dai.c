// SPDX-License-Identifier: GPL-2.0
/*
 * mtk-afe-fe-dais.c  --  Mediatek afe fe dai operator
 *
 * Copyright (c) 2016 MediaTek Inc.
 * Author: Garlic Tseng <garlic.tseng@mediatek.com>
 */

#include <linux/io.h>
#include <linux/module.h>
#include <linux/pm_runtime.h>
#include <linux/regmap.h>
#include <sound/soc.h>
#include "mtk-afe-platform-driver.h"
#include <sound/pcm_params.h>
#include "mtk-afe-fe-dai.h"
#include "mtk-base-afe.h"

#define AFE_BASE_END_OFFSET 8

static int mtk_regmap_update_bits(struct regmap *map, int reg,
			   unsigned int mask,
			   unsigned int val, int shift)
{
	if (reg < 0 || WARN_ON_ONCE(shift < 0))
		return 0;
	return regmap_update_bits(map, reg, mask << shift, val << shift);
}

static int mtk_regmap_write(struct regmap *map, int reg, unsigned int val)
{
	if (reg < 0)
		return 0;
	return regmap_write(map, reg, val);
}

int mtk_afe_fe_startup(struct snd_pcm_substream *substream,
		       struct snd_soc_dai *dai)
{
	struct snd_soc_pcm_runtime *rtd = asoc_substream_to_rtd(substream);
	struct mtk_base_afe *afe = snd_soc_dai_get_drvdata(dai);
	struct snd_pcm_runtime *runtime = substream->runtime;
	int memif_num = asoc_rtd_to_cpu(rtd, 0)->id;
	struct mtk_base_afe_memif *memif = &afe->memif[memif_num];
	const struct snd_pcm_hardware *mtk_afe_hardware = afe->mtk_afe_hardware;
	int ret;

	memif->substream = substream;

	snd_pcm_hw_constraint_step(substream->runtime, 0,
				   SNDRV_PCM_HW_PARAM_BUFFER_BYTES, 16);
	/* enable agent */
	mtk_regmap_update_bits(afe->regmap, memif->data->agent_disable_reg,
			       1, 0, memif->data->agent_disable_shift);

	snd_soc_set_runtime_hwparams(substream, mtk_afe_hardware);

	/*
	 * Capture cannot use ping-pong buffer since hw_ptr at IRQ may be
	 * smaller than period_size due to AFE's internal buffer.
	 * This easily leads to overrun when avail_min is period_size.
	 * One more period can hold the possible unread buffer.
	 */
	if (substream->stream == SNDRV_PCM_STREAM_CAPTURE) {
		int periods_max = mtk_afe_hardware->periods_max;

		ret = snd_pcm_hw_constraint_minmax(runtime,
						   SNDRV_PCM_HW_PARAM_PERIODS,
						   3, periods_max);
		if (ret < 0) {
			dev_err(afe->dev, "hw_constraint_minmax failed\n");
			return ret;
		}
	}

	ret = snd_pcm_hw_constraint_integer(runtime,
					    SNDRV_PCM_HW_PARAM_PERIODS);
	if (ret < 0)
		dev_err(afe->dev, "snd_pcm_hw_constraint_integer failed\n");

	/* dynamic allocate irq to memif */
	if (memif->irq_usage < 0) {
		int irq_id = mtk_dynamic_irq_acquire(afe);

		if (irq_id != afe->irqs_size) {
			/* link */
			memif->irq_usage = irq_id;
		} else {
			dev_err(afe->dev, "%s() error: no more asys irq\n",
				__func__);
			ret = -EBUSY;
		}
	}
	return ret;
}
EXPORT_SYMBOL_GPL(mtk_afe_fe_startup);

void mtk_afe_fe_shutdown(struct snd_pcm_substream *substream,
			 struct snd_soc_dai *dai)
{
	struct snd_soc_pcm_runtime *rtd = asoc_substream_to_rtd(substream);
	struct mtk_base_afe *afe = snd_soc_dai_get_drvdata(dai);
	struct mtk_base_afe_memif *memif = &afe->memif[asoc_rtd_to_cpu(rtd, 0)->id];
	int irq_id;

	irq_id = memif->irq_usage;

	mtk_regmap_update_bits(afe->regmap, memif->data->agent_disable_reg,
			       1, 1, memif->data->agent_disable_shift);

	if (!memif->const_irq) {
		mtk_dynamic_irq_release(afe, irq_id);
		memif->irq_usage = -1;
		memif->substream = NULL;
	}
}
EXPORT_SYMBOL_GPL(mtk_afe_fe_shutdown);

int mtk_afe_fe_hw_params(struct snd_pcm_substream *substream,
			 struct snd_pcm_hw_params *params,
			 struct snd_soc_dai *dai)
{
	struct snd_soc_pcm_runtime *rtd = asoc_substream_to_rtd(substream);
	struct mtk_base_afe *afe = snd_soc_dai_get_drvdata(dai);
	int id = asoc_rtd_to_cpu(rtd, 0)->id;
	struct mtk_base_afe_memif *memif = &afe->memif[id];
	int ret;
	unsigned int channels = params_channels(params);
	unsigned int rate = params_rate(params);
	snd_pcm_format_t format = params_format(params);

	if (afe->request_dram_resource)
		afe->request_dram_resource(afe->dev);

	dev_dbg(afe->dev, "%s(), %s, ch %d, rate %d, fmt %d, dma_addr %pad, dma_area %p, dma_bytes 0x%zx\n",
		__func__, memif->data->name,
		channels, rate, format,
		&substream->runtime->dma_addr,
		substream->runtime->dma_area,
		substream->runtime->dma_bytes);

	memset_io(substream->runtime->dma_area, 0,
		  substream->runtime->dma_bytes);

	/* set addr */
	ret = mtk_memif_set_addr(afe, id,
				 substream->runtime->dma_area,
				 substream->runtime->dma_addr,
				 substream->runtime->dma_bytes);
	if (ret) {
		dev_err(afe->dev, "%s(), error, id %d, set addr, ret %d\n",
			__func__, id, ret);
		return ret;
	}

	/* set channel */
	ret = mtk_memif_set_channel(afe, id, channels);
	if (ret) {
		dev_err(afe->dev, "%s(), error, id %d, set channel %d, ret %d\n",
			__func__, id, channels, ret);
		return ret;
	}

	/* set rate */
	ret = mtk_memif_set_rate_substream(substream, id, rate);
	if (ret) {
		dev_err(afe->dev, "%s(), error, id %d, set rate %d, ret %d\n",
			__func__, id, rate, ret);
		return ret;
	}

	/* set format */
	ret = mtk_memif_set_format(afe, id, format);
	if (ret) {
		dev_err(afe->dev, "%s(), error, id %d, set format %d, ret %d\n",
			__func__, id, format, ret);
		return ret;
	}

	return 0;
}
EXPORT_SYMBOL_GPL(mtk_afe_fe_hw_params);

int mtk_afe_fe_hw_free(struct snd_pcm_substream *substream,
		       struct snd_soc_dai *dai)
{
	struct mtk_base_afe *afe = snd_soc_dai_get_drvdata(dai);

	if (afe->release_dram_resource)
		afe->release_dram_resource(afe->dev);

	return 0;
}
EXPORT_SYMBOL_GPL(mtk_afe_fe_hw_free);

int mtk_afe_fe_trigger(struct snd_pcm_substream *substream, int cmd,
		       struct snd_soc_dai *dai)
{
	struct snd_soc_pcm_runtime *rtd = asoc_substream_to_rtd(substream);
	struct snd_pcm_runtime * const runtime = substream->runtime;
	struct mtk_base_afe *afe = snd_soc_dai_get_drvdata(dai);
	int id = asoc_rtd_to_cpu(rtd, 0)->id;
	struct mtk_base_afe_memif *memif = &afe->memif[id];
	struct mtk_base_afe_irq *irqs = &afe->irqs[memif->irq_usage];
	const struct mtk_base_irq_data *irq_data = irqs->irq_data;
	unsigned int counter = runtime->period_size;
	int fs;
	int ret;

	dev_dbg(afe->dev, "%s %s cmd=%d\n", __func__, memif->data->name, cmd);

	switch (cmd) {
	case SNDRV_PCM_TRIGGER_START:
	case SNDRV_PCM_TRIGGER_RESUME:
		ret = mtk_memif_set_enable(afe, id);
		if (ret) {
			dev_err(afe->dev, "%s(), error, id %d, memif enable, ret %d\n",
				__func__, id, ret);
			return ret;
		}

		/* set irq counter */
		mtk_regmap_update_bits(afe->regmap, irq_data->irq_cnt_reg,
				       irq_data->irq_cnt_maskbit, counter,
				       irq_data->irq_cnt_shift);

		/* set irq fs */
		fs = afe->irq_fs(substream, runtime->rate);

		if (fs < 0)
			return -EINVAL;

		mtk_regmap_update_bits(afe->regmap, irq_data->irq_fs_reg,
				       irq_data->irq_fs_maskbit, fs,
				       irq_data->irq_fs_shift);

		/* enable interrupt */
		mtk_regmap_update_bits(afe->regmap, irq_data->irq_en_reg,
				       1, 1, irq_data->irq_en_shift);

		return 0;
	case SNDRV_PCM_TRIGGER_STOP:
	case SNDRV_PCM_TRIGGER_SUSPEND:
		ret = mtk_memif_set_disable(afe, id);
		if (ret) {
			dev_err(afe->dev, "%s(), error, id %d, memif enable, ret %d\n",
				__func__, id, ret);
		}

		/* disable interrupt */
		mtk_regmap_update_bits(afe->regmap, irq_data->irq_en_reg,
				       1, 0, irq_data->irq_en_shift);
		/* and clear pending IRQ */
		mtk_regmap_write(afe->regmap, irq_data->irq_clr_reg,
				 1 << irq_data->irq_clr_shift);
		return ret;
	default:
		return -EINVAL;
	}
}
EXPORT_SYMBOL_GPL(mtk_afe_fe_trigger);

int mtk_afe_fe_prepare(struct snd_pcm_substream *substream,
		       struct snd_soc_dai *dai)
{
	struct snd_soc_pcm_runtime *rtd  = asoc_substream_to_rtd(substream);
	struct mtk_base_afe *afe = snd_soc_dai_get_drvdata(dai);
	int id = asoc_rtd_to_cpu(rtd, 0)->id;
	int pbuf_size;

	if (substream->stream == SNDRV_PCM_STREAM_PLAYBACK) {
		if (afe->get_memif_pbuf_size) {
			pbuf_size = afe->get_memif_pbuf_size(substream);
			mtk_memif_set_pbuf_size(afe, id, pbuf_size);
		}
	}
	return 0;
}
EXPORT_SYMBOL_GPL(mtk_afe_fe_prepare);

const struct snd_soc_dai_ops mtk_afe_fe_ops = {
	.startup	= mtk_afe_fe_startup,
	.shutdown	= mtk_afe_fe_shutdown,
	.hw_params	= mtk_afe_fe_hw_params,
	.hw_free	= mtk_afe_fe_hw_free,
	.prepare	= mtk_afe_fe_prepare,
	.trigger	= mtk_afe_fe_trigger,
};
EXPORT_SYMBOL_GPL(mtk_afe_fe_ops);

static DEFINE_MUTEX(irqs_lock);
int mtk_dynamic_irq_acquire(struct mtk_base_afe *afe)
{
	int i;

	mutex_lock(&afe->irq_alloc_lock);
	for (i = 0; i < afe->irqs_size; ++i) {
		if (afe->irqs[i].irq_occupyed == 0) {
			afe->irqs[i].irq_occupyed = 1;
			mutex_unlock(&afe->irq_alloc_lock);
			return i;
		}
	}
	mutex_unlock(&afe->irq_alloc_lock);
	return afe->irqs_size;
}
EXPORT_SYMBOL_GPL(mtk_dynamic_irq_acquire);

int mtk_dynamic_irq_release(struct mtk_base_afe *afe, int irq_id)
{
	mutex_lock(&afe->irq_alloc_lock);
	if (irq_id >= 0 && irq_id < afe->irqs_size) {
		afe->irqs[irq_id].irq_occupyed = 0;
		mutex_unlock(&afe->irq_alloc_lock);
		return 0;
	}
	mutex_unlock(&afe->irq_alloc_lock);
	return -EINVAL;
}
EXPORT_SYMBOL_GPL(mtk_dynamic_irq_release);

int mtk_afe_suspend(struct snd_soc_component *component)
{
	struct mtk_base_afe *afe = snd_soc_component_get_drvdata(component);
	struct device *dev = afe->dev;
	struct regmap *regmap = afe->regmap;
	int i;

	if (pm_runtime_status_suspended(dev) || afe->suspended)
		return 0;

	if (!afe->reg_back_up)
		afe->reg_back_up =
			devm_kcalloc(dev, afe->reg_back_up_list_num,
				     sizeof(unsigned int), GFP_KERNEL);

	for (i = 0; i < afe->reg_back_up_list_num; i++)
		regmap_read(regmap, afe->reg_back_up_list[i],
			    &afe->reg_back_up[i]);

	afe->suspended = true;
	afe->runtime_suspend(dev);
	return 0;
}
EXPORT_SYMBOL_GPL(mtk_afe_suspend);

int mtk_afe_resume(struct snd_soc_component *component)
{
	struct mtk_base_afe *afe = snd_soc_component_get_drvdata(component);
	struct device *dev = afe->dev;
	struct regmap *regmap = afe->regmap;
	int i = 0;

	if (pm_runtime_status_suspended(dev) || !afe->suspended)
		return 0;

	afe->runtime_resume(dev);

	if (!afe->reg_back_up)
		dev_dbg(dev, "%s no reg_backup\n", __func__);

	for (i = 0; i < afe->reg_back_up_list_num; i++)
		mtk_regmap_write(regmap, afe->reg_back_up_list[i],
				 afe->reg_back_up[i]);

	afe->suspended = false;
	return 0;
}
EXPORT_SYMBOL_GPL(mtk_afe_resume);

int mtk_memif_set_enable(struct mtk_base_afe *afe, int id)
{
	struct mtk_base_afe_memif *memif = &afe->memif[id];

	if (memif->data->enable_shift < 0) {
		dev_warn(afe->dev, "%s(), error, id %d, enable_shift < 0\n",
			 __func__, id);
		return 0;
	}
	return mtk_regmap_update_bits(afe->regmap, memif->data->enable_reg,
				      1, 1, memif->data->enable_shift);
}
EXPORT_SYMBOL_GPL(mtk_memif_set_enable);

int mtk_memif_set_disable(struct mtk_base_afe *afe, int id)
{
	struct mtk_base_afe_memif *memif = &afe->memif[id];

	if (memif->data->enable_shift < 0) {
		dev_warn(afe->dev, "%s(), error, id %d, enable_shift < 0\n",
			 __func__, id);
		return 0;
	}
	return mtk_regmap_update_bits(afe->regmap, memif->data->enable_reg,
				      1, 0, memif->data->enable_shift);
}
EXPORT_SYMBOL_GPL(mtk_memif_set_disable);

int mtk_memif_set_addr(struct mtk_base_afe *afe, int id,
		       unsigned char *dma_area,
		       dma_addr_t dma_addr,
		       size_t dma_bytes)
{
	struct mtk_base_afe_memif *memif = &afe->memif[id];
	int msb_at_bit33 = upper_32_bits(dma_addr) ? 1 : 0;
	unsigned int phys_buf_addr = lower_32_bits(dma_addr);
	unsigned int phys_buf_addr_upper_32 = upper_32_bits(dma_addr);

	memif->dma_area = dma_area;
	memif->dma_addr = dma_addr;
	memif->dma_bytes = dma_bytes;

	/* start */
	mtk_regmap_write(afe->regmap, memif->data->reg_ofs_base,
			 phys_buf_addr);
	/* end */
	if (memif->data->reg_ofs_end)
		mtk_regmap_write(afe->regmap,
				 memif->data->reg_ofs_end,
				 phys_buf_addr + dma_bytes - 1);
	else
		mtk_regmap_write(afe->regmap,
				 memif->data->reg_ofs_base +
				 AFE_BASE_END_OFFSET,
				 phys_buf_addr + dma_bytes - 1);

	/* set start, end, upper 32 bits */
	if (memif->data->reg_ofs_base_msb) {
		mtk_regmap_write(afe->regmap, memif->data->reg_ofs_base_msb,
				 phys_buf_addr_upper_32);
		mtk_regmap_write(afe->regmap,
				 memif->data->reg_ofs_end_msb,
				 phys_buf_addr_upper_32);
	}

	/* set MSB to 33-bit */
	if (memif->data->msb_reg >= 0)
		mtk_regmap_update_bits(afe->regmap, memif->data->msb_reg,
				       1, msb_at_bit33, memif->data->msb_shift);

	return 0;
}
EXPORT_SYMBOL_GPL(mtk_memif_set_addr);

int mtk_memif_set_channel(struct mtk_base_afe *afe,
			  int id, unsigned int channel)
{
	struct mtk_base_afe_memif *memif = &afe->memif[id];
	unsigned int mono;

	if (memif->data->mono_shift < 0)
		return 0;

	if (memif->data->quad_ch_mask) {
		unsigned int quad_ch = (channel == 4) ? 1 : 0;

		mtk_regmap_update_bits(afe->regmap, memif->data->quad_ch_reg,
				       memif->data->quad_ch_mask,
				       quad_ch, memif->data->quad_ch_shift);
	}

	if (memif->data->mono_invert)
		mono = (channel == 1) ? 0 : 1;
	else
		mono = (channel == 1) ? 1 : 0;

	return mtk_regmap_update_bits(afe->regmap, memif->data->mono_reg,
				      1, mono, memif->data->mono_shift);
}
EXPORT_SYMBOL_GPL(mtk_memif_set_channel);

static int mtk_memif_set_rate_fs(struct mtk_base_afe *afe,
				 int id, int fs)
{
	struct mtk_base_afe_memif *memif = &afe->memif[id];

	if (memif->data->fs_shift >= 0)
		mtk_regmap_update_bits(afe->regmap, memif->data->fs_reg,
				       memif->data->fs_maskbit,
				       fs, memif->data->fs_shift);

	return 0;
}

int mtk_memif_set_rate(struct mtk_base_afe *afe,
		       int id, unsigned int rate)
{
	int fs = 0;

	if (!afe->get_dai_fs) {
		dev_err(afe->dev, "%s(), error, afe->get_dai_fs == NULL\n",
			__func__);
		return -EINVAL;
	}

	fs = afe->get_dai_fs(afe, id, rate);

	if (fs < 0)
		return -EINVAL;

	return mtk_memif_set_rate_fs(afe, id, fs);
}
EXPORT_SYMBOL_GPL(mtk_memif_set_rate);

int mtk_memif_set_rate_substream(struct snd_pcm_substream *substream,
				 int id, unsigned int rate)
{
	struct snd_soc_pcm_runtime *rtd = asoc_substream_to_rtd(substream);
	struct snd_soc_component *component =
		snd_soc_rtdcom_lookup(rtd, AFE_PCM_NAME);
	struct mtk_base_afe *afe = snd_soc_component_get_drvdata(component);

	int fs = 0;

	if (!afe->memif_fs) {
		dev_err(afe->dev, "%s(), error, afe->memif_fs == NULL\n",
			__func__);
		return -EINVAL;
	}

	fs = afe->memif_fs(substream, rate);

	if (fs < 0)
		return -EINVAL;

	return mtk_memif_set_rate_fs(afe, id, fs);
}
EXPORT_SYMBOL_GPL(mtk_memif_set_rate_substream);

int mtk_memif_set_format(struct mtk_base_afe *afe,
			 int id, snd_pcm_format_t format)
{
	struct mtk_base_afe_memif *memif = &afe->memif[id];
	int hd_audio = 0;
	int hd_align = 0;

	/* set hd mode */
	switch (format) {
	case SNDRV_PCM_FORMAT_S16_LE:
	case SNDRV_PCM_FORMAT_U16_LE:
		hd_audio = 0;
		break;
	case SNDRV_PCM_FORMAT_S32_LE:
	case SNDRV_PCM_FORMAT_U32_LE:
<<<<<<< HEAD
		hd_audio = 1;
		hd_align = 1;
=======
		if (afe->memif_32bit_supported) {
			hd_audio = 2;
			hd_align = 0;
		} else {
			hd_audio = 1;
			hd_align = 1;
		}
>>>>>>> 7d2a07b7
		break;
	case SNDRV_PCM_FORMAT_S24_LE:
	case SNDRV_PCM_FORMAT_U24_LE:
		hd_audio = 1;
		break;
	default:
		dev_err(afe->dev, "%s() error: unsupported format %d\n",
			__func__, format);
		break;
	}

	mtk_regmap_update_bits(afe->regmap, memif->data->hd_reg,
<<<<<<< HEAD
			       1, hd_audio, memif->data->hd_shift);

	mtk_regmap_update_bits(afe->regmap, memif->data->hd_align_reg,
			       1, hd_align, memif->data->hd_align_mshift);
=======
			       0x3, hd_audio, memif->data->hd_shift);

	mtk_regmap_update_bits(afe->regmap, memif->data->hd_align_reg,
			       0x1, hd_align, memif->data->hd_align_mshift);
>>>>>>> 7d2a07b7

	return 0;
}
EXPORT_SYMBOL_GPL(mtk_memif_set_format);

int mtk_memif_set_pbuf_size(struct mtk_base_afe *afe,
			    int id, int pbuf_size)
{
	const struct mtk_base_memif_data *memif_data = afe->memif[id].data;

	if (memif_data->pbuf_mask == 0 || memif_data->minlen_mask == 0)
		return 0;

	mtk_regmap_update_bits(afe->regmap, memif_data->pbuf_reg,
			       memif_data->pbuf_mask,
			       pbuf_size, memif_data->pbuf_shift);

	mtk_regmap_update_bits(afe->regmap, memif_data->minlen_reg,
			       memif_data->minlen_mask,
			       pbuf_size, memif_data->minlen_shift);
	return 0;
}
EXPORT_SYMBOL_GPL(mtk_memif_set_pbuf_size);

MODULE_DESCRIPTION("Mediatek simple fe dai operator");
MODULE_AUTHOR("Garlic Tseng <garlic.tseng@mediatek.com>");
MODULE_LICENSE("GPL v2");<|MERGE_RESOLUTION|>--- conflicted
+++ resolved
@@ -542,10 +542,6 @@
 		break;
 	case SNDRV_PCM_FORMAT_S32_LE:
 	case SNDRV_PCM_FORMAT_U32_LE:
-<<<<<<< HEAD
-		hd_audio = 1;
-		hd_align = 1;
-=======
 		if (afe->memif_32bit_supported) {
 			hd_audio = 2;
 			hd_align = 0;
@@ -553,7 +549,6 @@
 			hd_audio = 1;
 			hd_align = 1;
 		}
->>>>>>> 7d2a07b7
 		break;
 	case SNDRV_PCM_FORMAT_S24_LE:
 	case SNDRV_PCM_FORMAT_U24_LE:
@@ -566,17 +561,10 @@
 	}
 
 	mtk_regmap_update_bits(afe->regmap, memif->data->hd_reg,
-<<<<<<< HEAD
-			       1, hd_audio, memif->data->hd_shift);
-
-	mtk_regmap_update_bits(afe->regmap, memif->data->hd_align_reg,
-			       1, hd_align, memif->data->hd_align_mshift);
-=======
 			       0x3, hd_audio, memif->data->hd_shift);
 
 	mtk_regmap_update_bits(afe->regmap, memif->data->hd_align_reg,
 			       0x1, hd_align, memif->data->hd_align_mshift);
->>>>>>> 7d2a07b7
 
 	return 0;
 }
