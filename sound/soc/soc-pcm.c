// SPDX-License-Identifier: GPL-2.0+
//
// soc-pcm.c  --  ALSA SoC PCM
//
// Copyright 2005 Wolfson Microelectronics PLC.
// Copyright 2005 Openedhand Ltd.
// Copyright (C) 2010 Slimlogic Ltd.
// Copyright (C) 2010 Texas Instruments Inc.
//
// Authors: Liam Girdwood <lrg@ti.com>
//          Mark Brown <broonie@opensource.wolfsonmicro.com>

#include <linux/kernel.h>
#include <linux/init.h>
#include <linux/delay.h>
#include <linux/pinctrl/consumer.h>
#include <linux/pm_runtime.h>
#include <linux/slab.h>
#include <linux/workqueue.h>
#include <linux/export.h>
#include <linux/debugfs.h>
#include <sound/core.h>
#include <sound/pcm.h>
#include <sound/pcm_params.h>
#include <sound/soc.h>
#include <sound/soc-dpcm.h>
#include <sound/soc-link.h>
#include <sound/initval.h>

<<<<<<< HEAD
static inline void snd_soc_dpcm_mutex_lock(struct snd_soc_pcm_runtime *rtd)
{
	mutex_lock_nested(&rtd->card->pcm_mutex, rtd->card->pcm_subclass);
}

static inline void snd_soc_dpcm_mutex_unlock(struct snd_soc_pcm_runtime *rtd)
{
	mutex_unlock(&rtd->card->pcm_mutex);
}

#define snd_soc_dpcm_mutex_assert_held(rtd) \
	lockdep_assert_held(&(rtd)->card->pcm_mutex)
=======
#define soc_pcm_ret(rtd, ret) _soc_pcm_ret(rtd, __func__, ret)
static inline int _soc_pcm_ret(struct snd_soc_pcm_runtime *rtd,
			       const char *func, int ret)
{
	/* Positive, Zero values are not errors */
	if (ret >= 0)
		return ret;

	/* Negative values might be errors */
	switch (ret) {
	case -EPROBE_DEFER:
	case -ENOTSUPP:
		break;
	default:
		dev_err(rtd->dev,
			"ASoC: error at %s on %s: %d\n",
			func, rtd->dai_link->name, ret);
	}

	return ret;
}
>>>>>>> eb3cdb58

static inline void snd_soc_dpcm_stream_lock_irq(struct snd_soc_pcm_runtime *rtd,
						int stream)
{
	snd_pcm_stream_lock_irq(snd_soc_dpcm_get_substream(rtd, stream));
}

#define snd_soc_dpcm_stream_lock_irqsave_nested(rtd, stream, flags) \
	snd_pcm_stream_lock_irqsave_nested(snd_soc_dpcm_get_substream(rtd, stream), flags)

static inline void snd_soc_dpcm_stream_unlock_irq(struct snd_soc_pcm_runtime *rtd,
						  int stream)
{
	snd_pcm_stream_unlock_irq(snd_soc_dpcm_get_substream(rtd, stream));
}

#define snd_soc_dpcm_stream_unlock_irqrestore(rtd, stream, flags) \
	snd_pcm_stream_unlock_irqrestore(snd_soc_dpcm_get_substream(rtd, stream), flags)

#define DPCM_MAX_BE_USERS	8

static inline const char *soc_cpu_dai_name(struct snd_soc_pcm_runtime *rtd)
{
	return (rtd)->dai_link->num_cpus == 1 ? asoc_rtd_to_cpu(rtd, 0)->name : "multicpu";
}
static inline const char *soc_codec_dai_name(struct snd_soc_pcm_runtime *rtd)
{
	return (rtd)->dai_link->num_codecs == 1 ? asoc_rtd_to_codec(rtd, 0)->name : "multicodec";
}

#ifdef CONFIG_DEBUG_FS
static const char *dpcm_state_string(enum snd_soc_dpcm_state state)
{
	switch (state) {
	case SND_SOC_DPCM_STATE_NEW:
		return "new";
	case SND_SOC_DPCM_STATE_OPEN:
		return "open";
	case SND_SOC_DPCM_STATE_HW_PARAMS:
		return "hw_params";
	case SND_SOC_DPCM_STATE_PREPARE:
		return "prepare";
	case SND_SOC_DPCM_STATE_START:
		return "start";
	case SND_SOC_DPCM_STATE_STOP:
		return "stop";
	case SND_SOC_DPCM_STATE_SUSPEND:
		return "suspend";
	case SND_SOC_DPCM_STATE_PAUSED:
		return "paused";
	case SND_SOC_DPCM_STATE_HW_FREE:
		return "hw_free";
	case SND_SOC_DPCM_STATE_CLOSE:
		return "close";
	}

	return "unknown";
}

static ssize_t dpcm_show_state(struct snd_soc_pcm_runtime *fe,
			       int stream, char *buf, size_t size)
{
	struct snd_pcm_hw_params *params = &fe->dpcm[stream].hw_params;
	struct snd_soc_dpcm *dpcm;
	ssize_t offset = 0;

	/* FE state */
	offset += scnprintf(buf + offset, size - offset,
			   "[%s - %s]\n", fe->dai_link->name,
			   stream ? "Capture" : "Playback");

	offset += scnprintf(buf + offset, size - offset, "State: %s\n",
			   dpcm_state_string(fe->dpcm[stream].state));

	if ((fe->dpcm[stream].state >= SND_SOC_DPCM_STATE_HW_PARAMS) &&
	    (fe->dpcm[stream].state <= SND_SOC_DPCM_STATE_STOP))
		offset += scnprintf(buf + offset, size - offset,
				   "Hardware Params: "
				   "Format = %s, Channels = %d, Rate = %d\n",
				   snd_pcm_format_name(params_format(params)),
				   params_channels(params),
				   params_rate(params));

	/* BEs state */
	offset += scnprintf(buf + offset, size - offset, "Backends:\n");

	if (list_empty(&fe->dpcm[stream].be_clients)) {
		offset += scnprintf(buf + offset, size - offset,
				   " No active DSP links\n");
		goto out;
	}

	for_each_dpcm_be(fe, stream, dpcm) {
		struct snd_soc_pcm_runtime *be = dpcm->be;
		params = &be->dpcm[stream].hw_params;

		offset += scnprintf(buf + offset, size - offset,
				   "- %s\n", be->dai_link->name);

		offset += scnprintf(buf + offset, size - offset,
				   "   State: %s\n",
				   dpcm_state_string(be->dpcm[stream].state));

		if ((be->dpcm[stream].state >= SND_SOC_DPCM_STATE_HW_PARAMS) &&
		    (be->dpcm[stream].state <= SND_SOC_DPCM_STATE_STOP))
			offset += scnprintf(buf + offset, size - offset,
					   "   Hardware Params: "
					   "Format = %s, Channels = %d, Rate = %d\n",
					   snd_pcm_format_name(params_format(params)),
					   params_channels(params),
					   params_rate(params));
	}
out:
	return offset;
}

static ssize_t dpcm_state_read_file(struct file *file, char __user *user_buf,
				    size_t count, loff_t *ppos)
{
	struct snd_soc_pcm_runtime *fe = file->private_data;
	ssize_t out_count = PAGE_SIZE, offset = 0, ret = 0;
	int stream;
	char *buf;

	if (fe->dai_link->num_cpus > 1) {
		dev_err(fe->dev,
			"%s doesn't support Multi CPU yet\n", __func__);
		return -EINVAL;
	}

	buf = kmalloc(out_count, GFP_KERNEL);
	if (!buf)
		return -ENOMEM;

	snd_soc_dpcm_mutex_lock(fe);
	for_each_pcm_streams(stream)
		if (snd_soc_dai_stream_valid(asoc_rtd_to_cpu(fe, 0), stream))
			offset += dpcm_show_state(fe, stream,
						  buf + offset,
						  out_count - offset);
	snd_soc_dpcm_mutex_unlock(fe);

	ret = simple_read_from_buffer(user_buf, count, ppos, buf, offset);

	kfree(buf);
	return ret;
}

static const struct file_operations dpcm_state_fops = {
	.open = simple_open,
	.read = dpcm_state_read_file,
	.llseek = default_llseek,
};

void soc_dpcm_debugfs_add(struct snd_soc_pcm_runtime *rtd)
{
	if (!rtd->dai_link->dynamic)
		return;

	if (!rtd->card->debugfs_card_root)
		return;

	rtd->debugfs_dpcm_root = debugfs_create_dir(rtd->dai_link->name,
						    rtd->card->debugfs_card_root);

	debugfs_create_file("state", 0444, rtd->debugfs_dpcm_root,
			    rtd, &dpcm_state_fops);
}

static void dpcm_create_debugfs_state(struct snd_soc_dpcm *dpcm, int stream)
{
	char *name;

	name = kasprintf(GFP_KERNEL, "%s:%s", dpcm->be->dai_link->name,
			 stream ? "capture" : "playback");
	if (name) {
		dpcm->debugfs_state = debugfs_create_dir(
			name, dpcm->fe->debugfs_dpcm_root);
		debugfs_create_u32("state", 0644, dpcm->debugfs_state,
				   &dpcm->state);
		kfree(name);
	}
}

static void dpcm_remove_debugfs_state(struct snd_soc_dpcm *dpcm)
{
	debugfs_remove_recursive(dpcm->debugfs_state);
}

#else
static inline void dpcm_create_debugfs_state(struct snd_soc_dpcm *dpcm,
					     int stream)
{
}

static inline void dpcm_remove_debugfs_state(struct snd_soc_dpcm *dpcm)
{
}
#endif

/* Set FE's runtime_update state; the state is protected via PCM stream lock
 * for avoiding the race with trigger callback.
 * If the state is unset and a trigger is pending while the previous operation,
 * process the pending trigger action here.
 */
static int dpcm_fe_dai_do_trigger(struct snd_pcm_substream *substream, int cmd);
static void dpcm_set_fe_update_state(struct snd_soc_pcm_runtime *fe,
				     int stream, enum snd_soc_dpcm_update state)
{
	struct snd_pcm_substream *substream =
		snd_soc_dpcm_get_substream(fe, stream);

	snd_soc_dpcm_stream_lock_irq(fe, stream);
	if (state == SND_SOC_DPCM_UPDATE_NO && fe->dpcm[stream].trigger_pending) {
		dpcm_fe_dai_do_trigger(substream,
				       fe->dpcm[stream].trigger_pending - 1);
		fe->dpcm[stream].trigger_pending = 0;
	}
	fe->dpcm[stream].runtime_update = state;
	snd_soc_dpcm_stream_unlock_irq(fe, stream);
}

static void dpcm_set_be_update_state(struct snd_soc_pcm_runtime *be,
				     int stream, enum snd_soc_dpcm_update state)
{
	be->dpcm[stream].runtime_update = state;
}

/**
 * snd_soc_runtime_action() - Increment/Decrement active count for
 * PCM runtime components
 * @rtd: ASoC PCM runtime that is activated
 * @stream: Direction of the PCM stream
 * @action: Activate stream if 1. Deactivate if -1.
 *
 * Increments/Decrements the active count for all the DAIs and components
 * attached to a PCM runtime.
 * Should typically be called when a stream is opened.
 *
 * Must be called with the rtd->card->pcm_mutex being held
 */
void snd_soc_runtime_action(struct snd_soc_pcm_runtime *rtd,
			    int stream, int action)
{
	struct snd_soc_dai *dai;
	int i;

	snd_soc_dpcm_mutex_assert_held(rtd);

	for_each_rtd_dais(rtd, i, dai)
		snd_soc_dai_action(dai, stream, action);
}
EXPORT_SYMBOL_GPL(snd_soc_runtime_action);

/**
 * snd_soc_runtime_ignore_pmdown_time() - Check whether to ignore the power down delay
 * @rtd: The ASoC PCM runtime that should be checked.
 *
 * This function checks whether the power down delay should be ignored for a
 * specific PCM runtime. Returns true if the delay is 0, if it the DAI link has
 * been configured to ignore the delay, or if none of the components benefits
 * from having the delay.
 */
bool snd_soc_runtime_ignore_pmdown_time(struct snd_soc_pcm_runtime *rtd)
{
	struct snd_soc_component *component;
	bool ignore = true;
	int i;

	if (!rtd->pmdown_time || rtd->dai_link->ignore_pmdown_time)
		return true;

	for_each_rtd_components(rtd, i, component)
		ignore &= !component->driver->use_pmdown_time;

	return ignore;
}

/**
 * snd_soc_set_runtime_hwparams - set the runtime hardware parameters
 * @substream: the pcm substream
 * @hw: the hardware parameters
 *
 * Sets the substream runtime hardware parameters.
 */
int snd_soc_set_runtime_hwparams(struct snd_pcm_substream *substream,
	const struct snd_pcm_hardware *hw)
{
	substream->runtime->hw = *hw;

	return 0;
}
EXPORT_SYMBOL_GPL(snd_soc_set_runtime_hwparams);

/* DPCM stream event, send event to FE and all active BEs. */
int dpcm_dapm_stream_event(struct snd_soc_pcm_runtime *fe, int dir,
	int event)
{
	struct snd_soc_dpcm *dpcm;

	snd_soc_dpcm_mutex_assert_held(fe);

	for_each_dpcm_be(fe, dir, dpcm) {

		struct snd_soc_pcm_runtime *be = dpcm->be;

		dev_dbg(be->dev, "ASoC: BE %s event %d dir %d\n",
				be->dai_link->name, event, dir);

		if ((event == SND_SOC_DAPM_STREAM_STOP) &&
		    (be->dpcm[dir].users >= 1))
			continue;

		snd_soc_dapm_stream_event(be, dir, event);
	}

	snd_soc_dapm_stream_event(fe, dir, event);

	return 0;
}

static void soc_pcm_set_dai_params(struct snd_soc_dai *dai,
				   struct snd_pcm_hw_params *params)
{
	if (params) {
		dai->rate	 = params_rate(params);
		dai->channels	 = params_channels(params);
		dai->sample_bits = snd_pcm_format_physical_width(params_format(params));
	} else {
		dai->rate	 = 0;
		dai->channels	 = 0;
		dai->sample_bits = 0;
	}
}

static int soc_pcm_apply_symmetry(struct snd_pcm_substream *substream,
					struct snd_soc_dai *soc_dai)
{
	struct snd_soc_pcm_runtime *rtd = asoc_substream_to_rtd(substream);
	int ret;

	if (!snd_soc_dai_active(soc_dai))
		return 0;

#define __soc_pcm_apply_symmetry(name, NAME)				\
	if (soc_dai->name && (soc_dai->driver->symmetric_##name ||	\
			      rtd->dai_link->symmetric_##name)) {	\
		dev_dbg(soc_dai->dev, "ASoC: Symmetry forces %s to %d\n",\
			#name, soc_dai->name);				\
									\
		ret = snd_pcm_hw_constraint_single(substream->runtime,	\
						   SNDRV_PCM_HW_PARAM_##NAME,\
						   soc_dai->name);	\
		if (ret < 0) {						\
			dev_err(soc_dai->dev,				\
				"ASoC: Unable to apply %s constraint: %d\n",\
				#name, ret);				\
			return ret;					\
		}							\
	}

	__soc_pcm_apply_symmetry(rate,		RATE);
	__soc_pcm_apply_symmetry(channels,	CHANNELS);
	__soc_pcm_apply_symmetry(sample_bits,	SAMPLE_BITS);

	return 0;
}

static int soc_pcm_params_symmetry(struct snd_pcm_substream *substream,
				struct snd_pcm_hw_params *params)
{
	struct snd_soc_pcm_runtime *rtd = asoc_substream_to_rtd(substream);
	struct snd_soc_dai d;
	struct snd_soc_dai *dai;
	struct snd_soc_dai *cpu_dai;
	unsigned int symmetry, i;

	d.name = __func__;
	soc_pcm_set_dai_params(&d, params);

#define __soc_pcm_params_symmetry(xxx)					\
	symmetry = rtd->dai_link->symmetric_##xxx;			\
	for_each_rtd_dais(rtd, i, dai)					\
		symmetry |= dai->driver->symmetric_##xxx;		\
									\
	if (symmetry)							\
		for_each_rtd_cpu_dais(rtd, i, cpu_dai)			\
			if (!snd_soc_dai_is_dummy(cpu_dai) &&		\
			    cpu_dai->xxx && cpu_dai->xxx != d.xxx) {	\
				dev_err(rtd->dev, "ASoC: unmatched %s symmetry: %s:%d - %s:%d\n", \
					#xxx, cpu_dai->name, cpu_dai->xxx, d.name, d.xxx); \
				return -EINVAL;				\
			}

	/* reject unmatched parameters when applying symmetry */
	__soc_pcm_params_symmetry(rate);
	__soc_pcm_params_symmetry(channels);
	__soc_pcm_params_symmetry(sample_bits);

	return 0;
}

static void soc_pcm_update_symmetry(struct snd_pcm_substream *substream)
{
	struct snd_soc_pcm_runtime *rtd = asoc_substream_to_rtd(substream);
	struct snd_soc_dai_link *link = rtd->dai_link;
	struct snd_soc_dai *dai;
	unsigned int symmetry, i;

	symmetry = link->symmetric_rate ||
		link->symmetric_channels ||
		link->symmetric_sample_bits;

	for_each_rtd_dais(rtd, i, dai)
		symmetry = symmetry ||
			dai->driver->symmetric_rate ||
			dai->driver->symmetric_channels ||
			dai->driver->symmetric_sample_bits;

	if (symmetry)
		substream->runtime->hw.info |= SNDRV_PCM_INFO_JOINT_DUPLEX;
}

static void soc_pcm_set_msb(struct snd_pcm_substream *substream, int bits)
{
	struct snd_soc_pcm_runtime *rtd = asoc_substream_to_rtd(substream);
	int ret;

	if (!bits)
		return;

	ret = snd_pcm_hw_constraint_msbits(substream->runtime, 0, 0, bits);
	if (ret != 0)
		dev_warn(rtd->dev, "ASoC: Failed to set MSB %d: %d\n",
				 bits, ret);
}

static void soc_pcm_apply_msb(struct snd_pcm_substream *substream)
{
	struct snd_soc_pcm_runtime *rtd = asoc_substream_to_rtd(substream);
	struct snd_soc_dai *cpu_dai;
	struct snd_soc_dai *codec_dai;
	int stream = substream->stream;
	int i;
	unsigned int bits = 0, cpu_bits = 0;

	for_each_rtd_codec_dais(rtd, i, codec_dai) {
		struct snd_soc_pcm_stream *pcm_codec = snd_soc_dai_get_pcm_stream(codec_dai, stream);

		if (pcm_codec->sig_bits == 0) {
			bits = 0;
			break;
		}
		bits = max(pcm_codec->sig_bits, bits);
	}

	for_each_rtd_cpu_dais(rtd, i, cpu_dai) {
		struct snd_soc_pcm_stream *pcm_cpu = snd_soc_dai_get_pcm_stream(cpu_dai, stream);

		if (pcm_cpu->sig_bits == 0) {
			cpu_bits = 0;
			break;
		}
		cpu_bits = max(pcm_cpu->sig_bits, cpu_bits);
	}

	soc_pcm_set_msb(substream, bits);
	soc_pcm_set_msb(substream, cpu_bits);
}

static void soc_pcm_hw_init(struct snd_pcm_hardware *hw)
{
	hw->rates		= UINT_MAX;
	hw->rate_min		= 0;
	hw->rate_max		= UINT_MAX;
	hw->channels_min	= 0;
	hw->channels_max	= UINT_MAX;
	hw->formats		= ULLONG_MAX;
}

static void soc_pcm_hw_update_rate(struct snd_pcm_hardware *hw,
				   struct snd_soc_pcm_stream *p)
{
	hw->rates = snd_pcm_rate_mask_intersect(hw->rates, p->rates);

	/* setup hw->rate_min/max via hw->rates first */
	snd_pcm_hw_limit_rates(hw);

	/* update hw->rate_min/max by snd_soc_pcm_stream */
	hw->rate_min = max(hw->rate_min, p->rate_min);
	hw->rate_max = min_not_zero(hw->rate_max, p->rate_max);
}

static void soc_pcm_hw_update_chan(struct snd_pcm_hardware *hw,
				   struct snd_soc_pcm_stream *p)
{
	hw->channels_min = max(hw->channels_min, p->channels_min);
	hw->channels_max = min(hw->channels_max, p->channels_max);
}

static void soc_pcm_hw_update_format(struct snd_pcm_hardware *hw,
				     struct snd_soc_pcm_stream *p)
{
	hw->formats &= p->formats;
}

/**
 * snd_soc_runtime_calc_hw() - Calculate hw limits for a PCM stream
 * @rtd: ASoC PCM runtime
 * @hw: PCM hardware parameters (output)
 * @stream: Direction of the PCM stream
 *
 * Calculates the subset of stream parameters supported by all DAIs
 * associated with the PCM stream.
 */
int snd_soc_runtime_calc_hw(struct snd_soc_pcm_runtime *rtd,
			    struct snd_pcm_hardware *hw, int stream)
{
	struct snd_soc_dai *codec_dai;
	struct snd_soc_dai *cpu_dai;
	struct snd_soc_pcm_stream *codec_stream;
	struct snd_soc_pcm_stream *cpu_stream;
	unsigned int cpu_chan_min = 0, cpu_chan_max = UINT_MAX;
	int i;

	soc_pcm_hw_init(hw);

	/* first calculate min/max only for CPUs in the DAI link */
	for_each_rtd_cpu_dais(rtd, i, cpu_dai) {

		/*
		 * Skip CPUs which don't support the current stream type.
		 * Otherwise, since the rate, channel, and format values will
		 * zero in that case, we would have no usable settings left,
		 * causing the resulting setup to fail.
		 */
		if (!snd_soc_dai_stream_valid(cpu_dai, stream))
			continue;

		cpu_stream = snd_soc_dai_get_pcm_stream(cpu_dai, stream);

		soc_pcm_hw_update_chan(hw, cpu_stream);
		soc_pcm_hw_update_rate(hw, cpu_stream);
		soc_pcm_hw_update_format(hw, cpu_stream);
	}
	cpu_chan_min = hw->channels_min;
	cpu_chan_max = hw->channels_max;

	/* second calculate min/max only for CODECs in the DAI link */
	for_each_rtd_codec_dais(rtd, i, codec_dai) {

		/*
		 * Skip CODECs which don't support the current stream type.
		 * Otherwise, since the rate, channel, and format values will
		 * zero in that case, we would have no usable settings left,
		 * causing the resulting setup to fail.
		 */
		if (!snd_soc_dai_stream_valid(codec_dai, stream))
			continue;

		codec_stream = snd_soc_dai_get_pcm_stream(codec_dai, stream);

		soc_pcm_hw_update_chan(hw, codec_stream);
		soc_pcm_hw_update_rate(hw, codec_stream);
		soc_pcm_hw_update_format(hw, codec_stream);
	}

	/* Verify both a valid CPU DAI and a valid CODEC DAI were found */
	if (!hw->channels_min)
		return -EINVAL;

	/*
	 * chan min/max cannot be enforced if there are multiple CODEC DAIs
	 * connected to CPU DAI(s), use CPU DAI's directly and let
	 * channel allocation be fixed up later
	 */
	if (rtd->dai_link->num_codecs > 1) {
		hw->channels_min = cpu_chan_min;
		hw->channels_max = cpu_chan_max;
	}

	return 0;
}
EXPORT_SYMBOL_GPL(snd_soc_runtime_calc_hw);

static void soc_pcm_init_runtime_hw(struct snd_pcm_substream *substream)
{
	struct snd_pcm_hardware *hw = &substream->runtime->hw;
	struct snd_soc_pcm_runtime *rtd = asoc_substream_to_rtd(substream);
	u64 formats = hw->formats;

	/*
	 * At least one CPU and one CODEC should match. Otherwise, we should
	 * have bailed out on a higher level, since there would be no CPU or
	 * CODEC to support the transfer direction in that case.
	 */
	snd_soc_runtime_calc_hw(rtd, hw, substream->stream);

	if (formats)
		hw->formats &= formats;
}

static int soc_pcm_components_open(struct snd_pcm_substream *substream)
{
	struct snd_soc_pcm_runtime *rtd = asoc_substream_to_rtd(substream);
	struct snd_soc_component *component;
	int i, ret = 0;

	for_each_rtd_components(rtd, i, component) {
		ret = snd_soc_component_module_get_when_open(component, substream);
		if (ret < 0)
			break;

		ret = snd_soc_component_open(component, substream);
		if (ret < 0)
			break;
	}

	return ret;
}

static int soc_pcm_components_close(struct snd_pcm_substream *substream,
				    int rollback)
{
	struct snd_soc_pcm_runtime *rtd = asoc_substream_to_rtd(substream);
	struct snd_soc_component *component;
	int i, ret = 0;

	for_each_rtd_components(rtd, i, component) {
		int r = snd_soc_component_close(component, substream, rollback);
		if (r < 0)
			ret = r; /* use last ret */

		snd_soc_component_module_put_when_close(component, substream, rollback);
	}

	return ret;
}

static int soc_pcm_clean(struct snd_soc_pcm_runtime *rtd,
			 struct snd_pcm_substream *substream, int rollback)
{
	struct snd_soc_component *component;
	struct snd_soc_dai *dai;
	int i;

	snd_soc_dpcm_mutex_assert_held(rtd);

	if (!rollback) {
		snd_soc_runtime_deactivate(rtd, substream->stream);
		/* clear the corresponding DAIs parameters when going to be inactive */
		for_each_rtd_dais(rtd, i, dai) {
			if (snd_soc_dai_active(dai) == 0)
				soc_pcm_set_dai_params(dai, NULL);

			if (snd_soc_dai_stream_active(dai, substream->stream) == 0)
				snd_soc_dai_digital_mute(dai, 1, substream->stream);
		}
	}

	for_each_rtd_dais(rtd, i, dai)
		snd_soc_dai_shutdown(dai, substream, rollback);

	snd_soc_link_shutdown(substream, rollback);

	soc_pcm_components_close(substream, rollback);

	snd_soc_pcm_component_pm_runtime_put(rtd, substream, rollback);

	for_each_rtd_components(rtd, i, component)
		if (!snd_soc_component_active(component))
			pinctrl_pm_select_sleep_state(component->dev);

	return 0;
}

/*
 * Called by ALSA when a PCM substream is closed. Private data can be
 * freed here. The cpu DAI, codec DAI, machine and components are also
 * shutdown.
 */
static int __soc_pcm_close(struct snd_soc_pcm_runtime *rtd,
			   struct snd_pcm_substream *substream)
{
	return soc_pcm_clean(rtd, substream, 0);
}

/* PCM close ops for non-DPCM streams */
static int soc_pcm_close(struct snd_pcm_substream *substream)
{
	struct snd_soc_pcm_runtime *rtd = asoc_substream_to_rtd(substream);

	snd_soc_dpcm_mutex_lock(rtd);
	__soc_pcm_close(rtd, substream);
	snd_soc_dpcm_mutex_unlock(rtd);
	return 0;
}

static int soc_hw_sanity_check(struct snd_pcm_substream *substream)
{
	struct snd_soc_pcm_runtime *rtd = asoc_substream_to_rtd(substream);
	struct snd_pcm_hardware *hw = &substream->runtime->hw;
	const char *name_cpu = soc_cpu_dai_name(rtd);
	const char *name_codec = soc_codec_dai_name(rtd);
	const char *err_msg;
	struct device *dev = rtd->dev;

	err_msg = "rates";
	if (!hw->rates)
		goto config_err;

	err_msg = "formats";
	if (!hw->formats)
		goto config_err;

	err_msg = "channels";
	if (!hw->channels_min || !hw->channels_max ||
	     hw->channels_min  >  hw->channels_max)
		goto config_err;

	dev_dbg(dev, "ASoC: %s <-> %s info:\n",		name_codec,
							name_cpu);
	dev_dbg(dev, "ASoC: rate mask 0x%x\n",		hw->rates);
	dev_dbg(dev, "ASoC: ch   min %d max %d\n",	hw->channels_min,
							hw->channels_max);
	dev_dbg(dev, "ASoC: rate min %d max %d\n",	hw->rate_min,
							hw->rate_max);

	return 0;

config_err:
	dev_err(dev, "ASoC: %s <-> %s No matching %s\n",
		name_codec, name_cpu, err_msg);
	return -EINVAL;
}

/*
 * Called by ALSA when a PCM substream is opened, the runtime->hw record is
 * then initialized and any private data can be allocated. This also calls
 * startup for the cpu DAI, component, machine and codec DAI.
 */
static int __soc_pcm_open(struct snd_soc_pcm_runtime *rtd,
			  struct snd_pcm_substream *substream)
{
	struct snd_soc_component *component;
	struct snd_soc_dai *dai;
	int i, ret = 0;

	snd_soc_dpcm_mutex_assert_held(rtd);

	for_each_rtd_components(rtd, i, component)
		pinctrl_pm_select_default_state(component->dev);

	ret = snd_soc_pcm_component_pm_runtime_get(rtd, substream);
	if (ret < 0)
		goto err;

	ret = soc_pcm_components_open(substream);
	if (ret < 0)
		goto err;

	ret = snd_soc_link_startup(substream);
	if (ret < 0)
		goto err;

	/* startup the audio subsystem */
	for_each_rtd_dais(rtd, i, dai) {
		ret = snd_soc_dai_startup(dai, substream);
		if (ret < 0)
			goto err;
	}

	/* Dynamic PCM DAI links compat checks use dynamic capabilities */
	if (rtd->dai_link->dynamic || rtd->dai_link->no_pcm)
		goto dynamic;

	/* Check that the codec and cpu DAIs are compatible */
	soc_pcm_init_runtime_hw(substream);

	soc_pcm_update_symmetry(substream);

	ret = soc_hw_sanity_check(substream);
	if (ret < 0)
		goto err;

	soc_pcm_apply_msb(substream);

	/* Symmetry only applies if we've already got an active stream. */
	for_each_rtd_dais(rtd, i, dai) {
		ret = soc_pcm_apply_symmetry(substream, dai);
		if (ret != 0)
			goto err;
	}
dynamic:
	snd_soc_runtime_activate(rtd, substream->stream);
	ret = 0;
err:
<<<<<<< HEAD
	if (ret < 0) {
		soc_pcm_clean(rtd, substream, 1);
		dev_err(rtd->dev, "%s() failed (%d)", __func__, ret);
	}
=======
	if (ret < 0)
		soc_pcm_clean(rtd, substream, 1);
>>>>>>> eb3cdb58

	return soc_pcm_ret(rtd, ret);
}

/* PCM open ops for non-DPCM streams */
static int soc_pcm_open(struct snd_pcm_substream *substream)
<<<<<<< HEAD
{
	struct snd_soc_pcm_runtime *rtd = asoc_substream_to_rtd(substream);
	int ret;

	snd_soc_dpcm_mutex_lock(rtd);
	ret = __soc_pcm_open(rtd, substream);
	snd_soc_dpcm_mutex_unlock(rtd);
	return ret;
}

static void codec2codec_close_delayed_work(struct snd_soc_pcm_runtime *rtd)
=======
>>>>>>> eb3cdb58
{
	struct snd_soc_pcm_runtime *rtd = asoc_substream_to_rtd(substream);
	int ret;

	snd_soc_dpcm_mutex_lock(rtd);
	ret = __soc_pcm_open(rtd, substream);
	snd_soc_dpcm_mutex_unlock(rtd);
	return ret;
}

/*
 * Called by ALSA when the PCM substream is prepared, can set format, sample
 * rate, etc.  This function is non atomic and can be called multiple times,
 * it can refer to the runtime info.
 */
static int __soc_pcm_prepare(struct snd_soc_pcm_runtime *rtd,
			     struct snd_pcm_substream *substream)
{
	struct snd_soc_dai *dai;
	int i, ret = 0;

	snd_soc_dpcm_mutex_assert_held(rtd);

	ret = snd_soc_link_prepare(substream);
	if (ret < 0)
		goto out;

	ret = snd_soc_pcm_component_prepare(substream);
	if (ret < 0)
		goto out;

	ret = snd_soc_pcm_dai_prepare(substream);
	if (ret < 0)
		goto out;

	/* cancel any delayed stream shutdown that is pending */
	if (substream->stream == SNDRV_PCM_STREAM_PLAYBACK &&
	    rtd->pop_wait) {
		rtd->pop_wait = 0;
		cancel_delayed_work(&rtd->delayed_work);
	}

	snd_soc_dapm_stream_event(rtd, substream->stream,
			SND_SOC_DAPM_STREAM_START);

	for_each_rtd_dais(rtd, i, dai)
		snd_soc_dai_digital_mute(dai, 0, substream->stream);

out:
<<<<<<< HEAD
	if (ret < 0)
		dev_err(rtd->dev, "ASoC: %s() failed (%d)\n", __func__, ret);
=======
	return soc_pcm_ret(rtd, ret);
}

/* PCM prepare ops for non-DPCM streams */
static int soc_pcm_prepare(struct snd_pcm_substream *substream)
{
	struct snd_soc_pcm_runtime *rtd = asoc_substream_to_rtd(substream);
	int ret;
>>>>>>> eb3cdb58

	snd_soc_dpcm_mutex_lock(rtd);
	ret = __soc_pcm_prepare(rtd, substream);
	snd_soc_dpcm_mutex_unlock(rtd);
	return ret;
}

/* PCM prepare ops for non-DPCM streams */
static int soc_pcm_prepare(struct snd_pcm_substream *substream)
{
	struct snd_soc_pcm_runtime *rtd = asoc_substream_to_rtd(substream);
	int ret;

	snd_soc_dpcm_mutex_lock(rtd);
	ret = __soc_pcm_prepare(rtd, substream);
	snd_soc_dpcm_mutex_unlock(rtd);
	return ret;
}

static void soc_pcm_codec_params_fixup(struct snd_pcm_hw_params *params,
				       unsigned int mask)
{
	struct snd_interval *interval;
	int channels = hweight_long(mask);

	interval = hw_param_interval(params, SNDRV_PCM_HW_PARAM_CHANNELS);
	interval->min = channels;
	interval->max = channels;
}

static int soc_pcm_hw_clean(struct snd_soc_pcm_runtime *rtd,
			    struct snd_pcm_substream *substream, int rollback)
{
	struct snd_soc_dai *dai;
	int i;

	snd_soc_dpcm_mutex_assert_held(rtd);
<<<<<<< HEAD

	/* clear the corresponding DAIs parameters when going to be inactive */
	for_each_rtd_dais(rtd, i, dai) {
		if (snd_soc_dai_active(dai) == 1)
			soc_pcm_set_dai_params(dai, NULL);

		if (snd_soc_dai_stream_active(dai, substream->stream) == 1)
			snd_soc_dai_digital_mute(dai, 1, substream->stream);
	}
=======
>>>>>>> eb3cdb58

	/* run the stream event */
	snd_soc_dapm_stream_stop(rtd, substream->stream);

	/* free any machine hw params */
	snd_soc_link_hw_free(substream, rollback);

	/* free any component resources */
	snd_soc_pcm_component_hw_free(substream, rollback);

	/* now free hw params for the DAIs  */
	for_each_rtd_dais(rtd, i, dai)
		if (snd_soc_dai_stream_valid(dai, substream->stream))
			snd_soc_dai_hw_free(dai, substream, rollback);

	return 0;
}

/*
 * Frees resources allocated by hw_params, can be called multiple times
 */
static int __soc_pcm_hw_free(struct snd_soc_pcm_runtime *rtd,
			     struct snd_pcm_substream *substream)
{
	return soc_pcm_hw_clean(rtd, substream, 0);
}

/* hw_free PCM ops for non-DPCM streams */
static int soc_pcm_hw_free(struct snd_pcm_substream *substream)
{
	struct snd_soc_pcm_runtime *rtd = asoc_substream_to_rtd(substream);
	int ret;

	snd_soc_dpcm_mutex_lock(rtd);
	ret = __soc_pcm_hw_free(rtd, substream);
	snd_soc_dpcm_mutex_unlock(rtd);
	return ret;
}

/*
 * Called by ALSA when the hardware params are set by application. This
 * function can also be called multiple times and can allocate buffers
 * (using snd_pcm_lib_* ). It's non-atomic.
 */
static int __soc_pcm_hw_params(struct snd_soc_pcm_runtime *rtd,
			       struct snd_pcm_substream *substream,
			       struct snd_pcm_hw_params *params)
{
	struct snd_soc_dai *cpu_dai;
	struct snd_soc_dai *codec_dai;
	int i, ret = 0;

	snd_soc_dpcm_mutex_assert_held(rtd);

	ret = soc_pcm_params_symmetry(substream, params);
	if (ret)
		goto out;

	ret = snd_soc_link_hw_params(substream, params);
	if (ret < 0)
		goto out;

	for_each_rtd_codec_dais(rtd, i, codec_dai) {
		struct snd_pcm_hw_params codec_params;
		unsigned int tdm_mask = snd_soc_dai_tdm_mask_get(codec_dai, substream->stream);

		/*
		 * Skip CODECs which don't support the current stream type,
		 * the idea being that if a CODEC is not used for the currently
		 * set up transfer direction, it should not need to be
		 * configured, especially since the configuration used might
		 * not even be supported by that CODEC. There may be cases
		 * however where a CODEC needs to be set up although it is
		 * actually not being used for the transfer, e.g. if a
		 * capture-only CODEC is acting as an LRCLK and/or BCLK master
		 * for the DAI link including a playback-only CODEC.
		 * If this becomes necessary, we will have to augment the
		 * machine driver setup with information on how to act, so
		 * we can do the right thing here.
		 */
		if (!snd_soc_dai_stream_valid(codec_dai, substream->stream))
			continue;

		/* copy params for each codec */
		codec_params = *params;

		/* fixup params based on TDM slot masks */
		if (tdm_mask)
			soc_pcm_codec_params_fixup(&codec_params, tdm_mask);

		ret = snd_soc_dai_hw_params(codec_dai, substream,
					    &codec_params);
		if(ret < 0)
			goto out;

		soc_pcm_set_dai_params(codec_dai, &codec_params);
		snd_soc_dapm_update_dai(substream, &codec_params, codec_dai);
	}

	for_each_rtd_cpu_dais(rtd, i, cpu_dai) {
		/*
		 * Skip CPUs which don't support the current stream
		 * type. See soc_pcm_init_runtime_hw() for more details
		 */
		if (!snd_soc_dai_stream_valid(cpu_dai, substream->stream))
			continue;

		ret = snd_soc_dai_hw_params(cpu_dai, substream, params);
		if (ret < 0)
			goto out;

		/* store the parameters for each DAI */
		soc_pcm_set_dai_params(cpu_dai, params);
		snd_soc_dapm_update_dai(substream, params, cpu_dai);
	}

	ret = snd_soc_pcm_component_hw_params(substream, params);
out:
<<<<<<< HEAD
	if (ret < 0) {
		soc_pcm_hw_clean(rtd, substream, 1);
		dev_err(rtd->dev, "ASoC: %s() failed (%d)\n", __func__, ret);
	}
=======
	if (ret < 0)
		soc_pcm_hw_clean(rtd, substream, 1);

	return soc_pcm_ret(rtd, ret);
}
>>>>>>> eb3cdb58

/* hw_params PCM ops for non-DPCM streams */
static int soc_pcm_hw_params(struct snd_pcm_substream *substream,
			     struct snd_pcm_hw_params *params)
{
	struct snd_soc_pcm_runtime *rtd = asoc_substream_to_rtd(substream);
	int ret;

	snd_soc_dpcm_mutex_lock(rtd);
	ret = __soc_pcm_hw_params(rtd, substream, params);
	snd_soc_dpcm_mutex_unlock(rtd);
	return ret;
}

/* hw_params PCM ops for non-DPCM streams */
static int soc_pcm_hw_params(struct snd_pcm_substream *substream,
			     struct snd_pcm_hw_params *params)
{
	struct snd_soc_pcm_runtime *rtd = asoc_substream_to_rtd(substream);
	int ret;

	snd_soc_dpcm_mutex_lock(rtd);
	ret = __soc_pcm_hw_params(rtd, substream, params);
	snd_soc_dpcm_mutex_unlock(rtd);
	return ret;
}

static int soc_pcm_trigger(struct snd_pcm_substream *substream, int cmd)
{
	struct snd_soc_pcm_runtime *rtd = asoc_substream_to_rtd(substream);
	struct snd_soc_component *component;
	int ret = -EINVAL, _ret = 0, start_dma_last = 0, i;
	int rollback = 0;

	switch (cmd) {
	case SNDRV_PCM_TRIGGER_START:
	case SNDRV_PCM_TRIGGER_RESUME:
	case SNDRV_PCM_TRIGGER_PAUSE_RELEASE:
		/* Do we need to start dma last? */
		for_each_rtd_components(rtd, i, component) {
			if (component->driver->start_dma_last) {
				start_dma_last = 1;
				break;
			}
		}

		ret = snd_soc_link_trigger(substream, cmd, 0);
		if (ret < 0)
			goto start_err;

		if (start_dma_last) {
			ret = snd_soc_pcm_dai_trigger(substream, cmd, 0);
			if (ret < 0)
				goto start_err;

			ret = snd_soc_pcm_component_trigger(substream, cmd, 0);
		} else {
			ret = snd_soc_pcm_component_trigger(substream, cmd, 0);
			if (ret < 0)
				goto start_err;

			ret = snd_soc_pcm_dai_trigger(substream, cmd, 0);
		}
start_err:
		if (ret < 0)
			rollback = 1;
	}

	if (rollback) {
		_ret = ret;
		switch (cmd) {
		case SNDRV_PCM_TRIGGER_START:
			cmd = SNDRV_PCM_TRIGGER_STOP;
			break;
		case SNDRV_PCM_TRIGGER_RESUME:
			cmd = SNDRV_PCM_TRIGGER_SUSPEND;
			break;
		case SNDRV_PCM_TRIGGER_PAUSE_RELEASE:
			cmd = SNDRV_PCM_TRIGGER_PAUSE_PUSH;
			break;
		}
	}

	switch (cmd) {
	case SNDRV_PCM_TRIGGER_STOP:
	case SNDRV_PCM_TRIGGER_SUSPEND:
	case SNDRV_PCM_TRIGGER_PAUSE_PUSH:
		if (rtd->dai_link->stop_dma_first) {
			ret = snd_soc_pcm_component_trigger(substream, cmd, rollback);
			if (ret < 0)
				break;

			ret = snd_soc_pcm_dai_trigger(substream, cmd, rollback);
			if (ret < 0)
				break;
		} else {
			ret = snd_soc_pcm_dai_trigger(substream, cmd, rollback);
			if (ret < 0)
				break;

			ret = snd_soc_pcm_component_trigger(substream, cmd, rollback);
			if (ret < 0)
				break;
		}
		ret = snd_soc_link_trigger(substream, cmd, rollback);
		break;
	}

	if (_ret)
		ret = _ret;

	return ret;
}

/*
 * soc level wrapper for pointer callback
 * If cpu_dai, codec_dai, component driver has the delay callback, then
 * the runtime->delay will be updated via snd_soc_pcm_component/dai_delay().
 */
static snd_pcm_uframes_t soc_pcm_pointer(struct snd_pcm_substream *substream)
{
	struct snd_pcm_runtime *runtime = substream->runtime;
	snd_pcm_uframes_t offset = 0;
	snd_pcm_sframes_t codec_delay = 0;
	snd_pcm_sframes_t cpu_delay = 0;

	offset = snd_soc_pcm_component_pointer(substream);

	/* should be called *after* snd_soc_pcm_component_pointer() */
	snd_soc_pcm_dai_delay(substream, &cpu_delay, &codec_delay);
	snd_soc_pcm_component_delay(substream, &cpu_delay, &codec_delay);

	runtime->delay = cpu_delay + codec_delay;

	return offset;
}

/* connect a FE and BE */
static int dpcm_be_connect(struct snd_soc_pcm_runtime *fe,
		struct snd_soc_pcm_runtime *be, int stream)
{
	struct snd_pcm_substream *fe_substream;
	struct snd_pcm_substream *be_substream;
	struct snd_soc_dpcm *dpcm;

	snd_soc_dpcm_mutex_assert_held(fe);

	/* only add new dpcms */
	for_each_dpcm_be(fe, stream, dpcm) {
		if (dpcm->be == be && dpcm->fe == fe)
			return 0;
	}

	fe_substream = snd_soc_dpcm_get_substream(fe, stream);
	be_substream = snd_soc_dpcm_get_substream(be, stream);

	if (!fe_substream->pcm->nonatomic && be_substream->pcm->nonatomic) {
		dev_err(be->dev, "%s: FE is atomic but BE is nonatomic, invalid configuration\n",
			__func__);
		return -EINVAL;
	}
	if (fe_substream->pcm->nonatomic && !be_substream->pcm->nonatomic) {
		dev_dbg(be->dev, "FE is nonatomic but BE is not, forcing BE as nonatomic\n");
		be_substream->pcm->nonatomic = 1;
	}

	dpcm = kzalloc(sizeof(struct snd_soc_dpcm), GFP_KERNEL);
	if (!dpcm)
		return -ENOMEM;

	dpcm->be = be;
	dpcm->fe = fe;
	dpcm->state = SND_SOC_DPCM_LINK_STATE_NEW;
	snd_soc_dpcm_stream_lock_irq(fe, stream);
	list_add(&dpcm->list_be, &fe->dpcm[stream].be_clients);
	list_add(&dpcm->list_fe, &be->dpcm[stream].fe_clients);
	snd_soc_dpcm_stream_unlock_irq(fe, stream);

	dev_dbg(fe->dev, "connected new DPCM %s path %s %s %s\n",
			stream ? "capture" : "playback",  fe->dai_link->name,
			stream ? "<-" : "->", be->dai_link->name);

	dpcm_create_debugfs_state(dpcm, stream);

	return 1;
}

/* reparent a BE onto another FE */
static void dpcm_be_reparent(struct snd_soc_pcm_runtime *fe,
			struct snd_soc_pcm_runtime *be, int stream)
{
	struct snd_soc_dpcm *dpcm;
	struct snd_pcm_substream *fe_substream, *be_substream;

	/* reparent if BE is connected to other FEs */
	if (!be->dpcm[stream].users)
		return;

	be_substream = snd_soc_dpcm_get_substream(be, stream);
	if (!be_substream)
		return;

	for_each_dpcm_fe(be, stream, dpcm) {
		if (dpcm->fe == fe)
			continue;

		dev_dbg(fe->dev, "reparent %s path %s %s %s\n",
			stream ? "capture" : "playback",
			dpcm->fe->dai_link->name,
			stream ? "<-" : "->", dpcm->be->dai_link->name);

		fe_substream = snd_soc_dpcm_get_substream(dpcm->fe, stream);
		be_substream->runtime = fe_substream->runtime;
		break;
	}
}

/* disconnect a BE and FE */
void dpcm_be_disconnect(struct snd_soc_pcm_runtime *fe, int stream)
{
	struct snd_soc_dpcm *dpcm, *d;
	LIST_HEAD(deleted_dpcms);

	snd_soc_dpcm_mutex_assert_held(fe);

	snd_soc_dpcm_stream_lock_irq(fe, stream);
	for_each_dpcm_be_safe(fe, stream, dpcm, d) {
		dev_dbg(fe->dev, "ASoC: BE %s disconnect check for %s\n",
				stream ? "capture" : "playback",
				dpcm->be->dai_link->name);

		if (dpcm->state != SND_SOC_DPCM_LINK_STATE_FREE)
			continue;

		dev_dbg(fe->dev, "freed DSP %s path %s %s %s\n",
			stream ? "capture" : "playback", fe->dai_link->name,
			stream ? "<-" : "->", dpcm->be->dai_link->name);

		/* BEs still alive need new FE */
		dpcm_be_reparent(fe, dpcm->be, stream);

		list_del(&dpcm->list_be);
		list_move(&dpcm->list_fe, &deleted_dpcms);
	}
	snd_soc_dpcm_stream_unlock_irq(fe, stream);

	while (!list_empty(&deleted_dpcms)) {
		dpcm = list_first_entry(&deleted_dpcms, struct snd_soc_dpcm,
					list_fe);
		list_del(&dpcm->list_fe);
		dpcm_remove_debugfs_state(dpcm);
		kfree(dpcm);
	}
}

/* get BE for DAI widget and stream */
static struct snd_soc_pcm_runtime *dpcm_get_be(struct snd_soc_card *card,
		struct snd_soc_dapm_widget *widget, int stream)
{
	struct snd_soc_pcm_runtime *be;
	struct snd_soc_dapm_widget *w;
	struct snd_soc_dai *dai;
	int i;

	dev_dbg(card->dev, "ASoC: find BE for widget %s\n", widget->name);

	for_each_card_rtds(card, be) {

		if (!be->dai_link->no_pcm)
			continue;

		if (!snd_soc_dpcm_get_substream(be, stream))
			continue;

		for_each_rtd_dais(be, i, dai) {
			w = snd_soc_dai_get_widget(dai, stream);

			dev_dbg(card->dev, "ASoC: try BE : %s\n",
				w ? w->name : "(not set)");

			if (w == widget)
				return be;
		}
	}

	/* Widget provided is not a BE */
	return NULL;
}

int widget_in_list(struct snd_soc_dapm_widget_list *list,
		struct snd_soc_dapm_widget *widget)
{
	struct snd_soc_dapm_widget *w;
	int i;

	for_each_dapm_widgets(list, i, w)
		if (widget == w)
			return 1;

	return 0;
}
EXPORT_SYMBOL_GPL(widget_in_list);

bool dpcm_end_walk_at_be(struct snd_soc_dapm_widget *widget, enum snd_soc_dapm_direction dir)
{
	struct snd_soc_card *card = widget->dapm->card;
	struct snd_soc_pcm_runtime *rtd;
	int stream;

	/* adjust dir to stream */
	if (dir == SND_SOC_DAPM_DIR_OUT)
		stream = SNDRV_PCM_STREAM_PLAYBACK;
	else
		stream = SNDRV_PCM_STREAM_CAPTURE;

	rtd = dpcm_get_be(card, widget, stream);
	if (rtd)
		return true;

	return false;
}
EXPORT_SYMBOL_GPL(dpcm_end_walk_at_be);

int dpcm_path_get(struct snd_soc_pcm_runtime *fe,
	int stream, struct snd_soc_dapm_widget_list **list)
{
	struct snd_soc_dai *cpu_dai = asoc_rtd_to_cpu(fe, 0);
	int paths;

	if (fe->dai_link->num_cpus > 1) {
		dev_err(fe->dev,
			"%s doesn't support Multi CPU yet\n", __func__);
		return -EINVAL;
	}

	/* get number of valid DAI paths and their widgets */
	paths = snd_soc_dapm_dai_get_connected_widgets(cpu_dai, stream, list,
			fe->card->component_chaining ?
				NULL : dpcm_end_walk_at_be);

	if (paths > 0)
		dev_dbg(fe->dev, "ASoC: found %d audio %s paths\n", paths,
			stream ? "capture" : "playback");
	else if (paths == 0)
		dev_dbg(fe->dev, "ASoC: %s no valid %s path\n", fe->dai_link->name,
			 stream ? "capture" : "playback");

	return paths;
}

void dpcm_path_put(struct snd_soc_dapm_widget_list **list)
{
	snd_soc_dapm_dai_free_widgets(list);
}

static bool dpcm_be_is_active(struct snd_soc_dpcm *dpcm, int stream,
			      struct snd_soc_dapm_widget_list *list)
{
	struct snd_soc_dai *dai;
	unsigned int i;

	/* is there a valid DAI widget for this BE */
	for_each_rtd_dais(dpcm->be, i, dai) {
		struct snd_soc_dapm_widget *widget = snd_soc_dai_get_widget(dai, stream);

		/*
		 * The BE is pruned only if none of the dai
		 * widgets are in the active list.
		 */
		if (widget && widget_in_list(list, widget))
			return true;
	}

	return false;
}

static int dpcm_prune_paths(struct snd_soc_pcm_runtime *fe, int stream,
			    struct snd_soc_dapm_widget_list **list_)
{
	struct snd_soc_dpcm *dpcm;
	int prune = 0;

	/* Destroy any old FE <--> BE connections */
	for_each_dpcm_be(fe, stream, dpcm) {
		if (dpcm_be_is_active(dpcm, stream, *list_))
			continue;

		dev_dbg(fe->dev, "ASoC: pruning %s BE %s for %s\n",
			stream ? "capture" : "playback",
			dpcm->be->dai_link->name, fe->dai_link->name);
		dpcm->state = SND_SOC_DPCM_LINK_STATE_FREE;
		dpcm_set_be_update_state(dpcm->be, stream, SND_SOC_DPCM_UPDATE_BE);
		prune++;
	}

	dev_dbg(fe->dev, "ASoC: found %d old BE paths for pruning\n", prune);
	return prune;
}

static int dpcm_add_paths(struct snd_soc_pcm_runtime *fe, int stream,
	struct snd_soc_dapm_widget_list **list_)
{
	struct snd_soc_card *card = fe->card;
	struct snd_soc_dapm_widget_list *list = *list_;
	struct snd_soc_pcm_runtime *be;
	struct snd_soc_dapm_widget *widget;
	struct snd_pcm_substream *fe_substream = snd_soc_dpcm_get_substream(fe, stream);
	int i, new = 0, err;

	/* don't connect if FE is not running */
	if (!fe_substream->runtime && !fe->fe_compr)
		return new;

	/* Create any new FE <--> BE connections */
	for_each_dapm_widgets(list, i, widget) {

		switch (widget->id) {
		case snd_soc_dapm_dai_in:
			if (stream != SNDRV_PCM_STREAM_PLAYBACK)
				continue;
			break;
		case snd_soc_dapm_dai_out:
			if (stream != SNDRV_PCM_STREAM_CAPTURE)
				continue;
			break;
		default:
			continue;
		}

		/* is there a valid BE rtd for this widget */
		be = dpcm_get_be(card, widget, stream);
		if (!be) {
			dev_dbg(fe->dev, "ASoC: no BE found for %s\n",
				widget->name);
			continue;
		}

		/*
		 * Filter for systems with 'component_chaining' enabled.
		 * This helps to avoid unnecessary re-configuration of an
		 * already active BE on such systems.
		 */
		if (fe->card->component_chaining &&
		    (be->dpcm[stream].state != SND_SOC_DPCM_STATE_NEW) &&
		    (be->dpcm[stream].state != SND_SOC_DPCM_STATE_CLOSE))
			continue;

		/*
		 * Filter for systems with 'component_chaining' enabled.
		 * This helps to avoid unnecessary re-configuration of an
		 * already active BE on such systems.
		 */
		if (fe->card->component_chaining &&
		    (be->dpcm[stream].state != SND_SOC_DPCM_STATE_NEW) &&
		    (be->dpcm[stream].state != SND_SOC_DPCM_STATE_CLOSE))
			continue;

		/* newly connected FE and BE */
		err = dpcm_be_connect(fe, be, stream);
		if (err < 0) {
			dev_err(fe->dev, "ASoC: can't connect %s\n",
				widget->name);
			break;
		} else if (err == 0) /* already connected */
			continue;

		/* new */
		dpcm_set_be_update_state(be, stream, SND_SOC_DPCM_UPDATE_BE);
		new++;
	}

	dev_dbg(fe->dev, "ASoC: found %d new BE paths\n", new);
	return new;
}

/*
 * Find the corresponding BE DAIs that source or sink audio to this
 * FE substream.
 */
int dpcm_process_paths(struct snd_soc_pcm_runtime *fe,
	int stream, struct snd_soc_dapm_widget_list **list, int new)
{
	if (new)
		return dpcm_add_paths(fe, stream, list);
	else
		return dpcm_prune_paths(fe, stream, list);
}

void dpcm_clear_pending_state(struct snd_soc_pcm_runtime *fe, int stream)
{
	struct snd_soc_dpcm *dpcm;

	for_each_dpcm_be(fe, stream, dpcm)
		dpcm_set_be_update_state(dpcm->be, stream, SND_SOC_DPCM_UPDATE_NO);
}

void dpcm_be_dai_stop(struct snd_soc_pcm_runtime *fe, int stream,
		      int do_hw_free, struct snd_soc_dpcm *last)
{
	struct snd_soc_dpcm *dpcm;

	/* disable any enabled and non active backends */
	for_each_dpcm_be(fe, stream, dpcm) {
		struct snd_soc_pcm_runtime *be = dpcm->be;
		struct snd_pcm_substream *be_substream =
			snd_soc_dpcm_get_substream(be, stream);

		if (dpcm == last)
			return;

		/* is this op for this BE ? */
		if (!snd_soc_dpcm_be_can_update(fe, be, stream))
			continue;

		if (be->dpcm[stream].users == 0) {
			dev_err(be->dev, "ASoC: no users %s at close - state %d\n",
				stream ? "capture" : "playback",
				be->dpcm[stream].state);
			continue;
		}

		if (--be->dpcm[stream].users != 0)
			continue;

		if (be->dpcm[stream].state != SND_SOC_DPCM_STATE_OPEN) {
			if (!do_hw_free)
				continue;

			if (be->dpcm[stream].state != SND_SOC_DPCM_STATE_HW_FREE) {
				__soc_pcm_hw_free(be, be_substream);
				be->dpcm[stream].state = SND_SOC_DPCM_STATE_HW_FREE;
			}
		}

		__soc_pcm_close(be, be_substream);
		be_substream->runtime = NULL;
		be->dpcm[stream].state = SND_SOC_DPCM_STATE_CLOSE;
	}
}

int dpcm_be_dai_startup(struct snd_soc_pcm_runtime *fe, int stream)
{
	struct snd_pcm_substream *fe_substream = snd_soc_dpcm_get_substream(fe, stream);
	struct snd_soc_pcm_runtime *be;
	struct snd_soc_dpcm *dpcm;
	int err, count = 0;

	/* only startup BE DAIs that are either sinks or sources to this FE DAI */
	for_each_dpcm_be(fe, stream, dpcm) {
		struct snd_pcm_substream *be_substream;

		be = dpcm->be;
		be_substream = snd_soc_dpcm_get_substream(be, stream);

		if (!be_substream) {
			dev_err(be->dev, "ASoC: no backend %s stream\n",
				stream ? "capture" : "playback");
			continue;
		}

		/* is this op for this BE ? */
		if (!snd_soc_dpcm_be_can_update(fe, be, stream))
			continue;

		/* first time the dpcm is open ? */
		if (be->dpcm[stream].users == DPCM_MAX_BE_USERS) {
			dev_err(be->dev, "ASoC: too many users %s at open %d\n",
				stream ? "capture" : "playback",
				be->dpcm[stream].state);
			continue;
		}

		if (be->dpcm[stream].users++ != 0)
			continue;

		if ((be->dpcm[stream].state != SND_SOC_DPCM_STATE_NEW) &&
		    (be->dpcm[stream].state != SND_SOC_DPCM_STATE_CLOSE))
			continue;

		dev_dbg(be->dev, "ASoC: open %s BE %s\n",
			stream ? "capture" : "playback", be->dai_link->name);

<<<<<<< HEAD
		be_substream->runtime = be->dpcm[stream].runtime;
=======
		be_substream->runtime = fe_substream->runtime;
>>>>>>> eb3cdb58
		err = __soc_pcm_open(be, be_substream);
		if (err < 0) {
			be->dpcm[stream].users--;
			if (be->dpcm[stream].users < 0)
				dev_err(be->dev, "ASoC: no users %s at unwind %d\n",
					stream ? "capture" : "playback",
					be->dpcm[stream].state);

			be->dpcm[stream].state = SND_SOC_DPCM_STATE_CLOSE;
			goto unwind;
		}
		be->dpcm[stream].be_start = 0;
		be->dpcm[stream].state = SND_SOC_DPCM_STATE_OPEN;
		count++;
	}

	return count;

unwind:
	dpcm_be_dai_startup_rollback(fe, stream, dpcm);

	return soc_pcm_ret(fe, err);
}

static void dpcm_runtime_setup_fe(struct snd_pcm_substream *substream)
{
	struct snd_soc_pcm_runtime *fe = asoc_substream_to_rtd(substream);
	struct snd_pcm_runtime *runtime = substream->runtime;
	struct snd_pcm_hardware *hw = &runtime->hw;
	struct snd_soc_dai *dai;
	int stream = substream->stream;
	u64 formats = hw->formats;
	int i;

	soc_pcm_hw_init(hw);

	if (formats)
		hw->formats &= formats;

	for_each_rtd_cpu_dais(fe, i, dai) {
		struct snd_soc_pcm_stream *cpu_stream;

		/*
		 * Skip CPUs which don't support the current stream
		 * type. See soc_pcm_init_runtime_hw() for more details
		 */
		if (!snd_soc_dai_stream_valid(dai, stream))
			continue;

		cpu_stream = snd_soc_dai_get_pcm_stream(dai, stream);

		soc_pcm_hw_update_rate(hw, cpu_stream);
		soc_pcm_hw_update_chan(hw, cpu_stream);
		soc_pcm_hw_update_format(hw, cpu_stream);
	}

}

static void dpcm_runtime_setup_be_format(struct snd_pcm_substream *substream)
{
	struct snd_soc_pcm_runtime *fe = asoc_substream_to_rtd(substream);
	struct snd_pcm_runtime *runtime = substream->runtime;
	struct snd_pcm_hardware *hw = &runtime->hw;
	struct snd_soc_dpcm *dpcm;
	struct snd_soc_dai *dai;
	int stream = substream->stream;

	if (!fe->dai_link->dpcm_merged_format)
		return;

	/*
	 * It returns merged BE codec format
	 * if FE want to use it (= dpcm_merged_format)
	 */

	for_each_dpcm_be(fe, stream, dpcm) {
		struct snd_soc_pcm_runtime *be = dpcm->be;
		struct snd_soc_pcm_stream *codec_stream;
		int i;

		for_each_rtd_codec_dais(be, i, dai) {
			/*
			 * Skip CODECs which don't support the current stream
			 * type. See soc_pcm_init_runtime_hw() for more details
			 */
			if (!snd_soc_dai_stream_valid(dai, stream))
				continue;

			codec_stream = snd_soc_dai_get_pcm_stream(dai, stream);

			soc_pcm_hw_update_format(hw, codec_stream);
		}
	}
}

static void dpcm_runtime_setup_be_chan(struct snd_pcm_substream *substream)
{
	struct snd_soc_pcm_runtime *fe = asoc_substream_to_rtd(substream);
	struct snd_pcm_runtime *runtime = substream->runtime;
	struct snd_pcm_hardware *hw = &runtime->hw;
	struct snd_soc_dpcm *dpcm;
	int stream = substream->stream;

	if (!fe->dai_link->dpcm_merged_chan)
		return;

	/*
	 * It returns merged BE codec channel;
	 * if FE want to use it (= dpcm_merged_chan)
	 */

	for_each_dpcm_be(fe, stream, dpcm) {
		struct snd_soc_pcm_runtime *be = dpcm->be;
		struct snd_soc_pcm_stream *cpu_stream;
		struct snd_soc_dai *dai;
		int i;

		for_each_rtd_cpu_dais(be, i, dai) {
			/*
			 * Skip CPUs which don't support the current stream
			 * type. See soc_pcm_init_runtime_hw() for more details
			 */
			if (!snd_soc_dai_stream_valid(dai, stream))
				continue;

			cpu_stream = snd_soc_dai_get_pcm_stream(dai, stream);

			soc_pcm_hw_update_chan(hw, cpu_stream);
		}

		/*
		 * chan min/max cannot be enforced if there are multiple CODEC
		 * DAIs connected to a single CPU DAI, use CPU DAI's directly
		 */
<<<<<<< HEAD
		if (be->num_codecs == 1) {
=======
		if (be->dai_link->num_codecs == 1) {
>>>>>>> eb3cdb58
			struct snd_soc_pcm_stream *codec_stream = snd_soc_dai_get_pcm_stream(
				asoc_rtd_to_codec(be, 0), stream);

			soc_pcm_hw_update_chan(hw, codec_stream);
		}
	}
}

static void dpcm_runtime_setup_be_rate(struct snd_pcm_substream *substream)
{
	struct snd_soc_pcm_runtime *fe = asoc_substream_to_rtd(substream);
	struct snd_pcm_runtime *runtime = substream->runtime;
	struct snd_pcm_hardware *hw = &runtime->hw;
	struct snd_soc_dpcm *dpcm;
	int stream = substream->stream;

	if (!fe->dai_link->dpcm_merged_rate)
		return;

	/*
	 * It returns merged BE codec channel;
	 * if FE want to use it (= dpcm_merged_chan)
	 */

	for_each_dpcm_be(fe, stream, dpcm) {
		struct snd_soc_pcm_runtime *be = dpcm->be;
		struct snd_soc_pcm_stream *pcm;
		struct snd_soc_dai *dai;
		int i;

		for_each_rtd_dais(be, i, dai) {
			/*
			 * Skip DAIs which don't support the current stream
			 * type. See soc_pcm_init_runtime_hw() for more details
			 */
			if (!snd_soc_dai_stream_valid(dai, stream))
				continue;

			pcm = snd_soc_dai_get_pcm_stream(dai, stream);

			soc_pcm_hw_update_rate(hw, pcm);
		}
	}
}

static int dpcm_apply_symmetry(struct snd_pcm_substream *fe_substream,
			       int stream)
{
	struct snd_soc_dpcm *dpcm;
	struct snd_soc_pcm_runtime *fe = asoc_substream_to_rtd(fe_substream);
	struct snd_soc_dai *fe_cpu_dai;
	int err = 0;
	int i;

	/* apply symmetry for FE */
	soc_pcm_update_symmetry(fe_substream);

	for_each_rtd_cpu_dais (fe, i, fe_cpu_dai) {
		/* Symmetry only applies if we've got an active stream. */
		err = soc_pcm_apply_symmetry(fe_substream, fe_cpu_dai);
		if (err < 0)
			goto error;
	}

	/* apply symmetry for BE */
	for_each_dpcm_be(fe, stream, dpcm) {
		struct snd_soc_pcm_runtime *be = dpcm->be;
		struct snd_pcm_substream *be_substream =
			snd_soc_dpcm_get_substream(be, stream);
		struct snd_soc_pcm_runtime *rtd;
		struct snd_soc_dai *dai;

		/* A backend may not have the requested substream */
		if (!be_substream)
			continue;

		rtd = asoc_substream_to_rtd(be_substream);
		if (rtd->dai_link->be_hw_params_fixup)
			continue;

		soc_pcm_update_symmetry(be_substream);

		/* Symmetry only applies if we've got an active stream. */
		for_each_rtd_dais(rtd, i, dai) {
			err = soc_pcm_apply_symmetry(fe_substream, dai);
			if (err < 0)
				goto error;
		}
	}
error:
	return soc_pcm_ret(fe, err);
}

static int dpcm_fe_dai_startup(struct snd_pcm_substream *fe_substream)
{
	struct snd_soc_pcm_runtime *fe = asoc_substream_to_rtd(fe_substream);
	int stream = fe_substream->stream, ret = 0;

	dpcm_set_fe_update_state(fe, stream, SND_SOC_DPCM_UPDATE_FE);

	ret = dpcm_be_dai_startup(fe, stream);
	if (ret < 0)
		goto be_err;

	dev_dbg(fe->dev, "ASoC: open FE %s\n", fe->dai_link->name);

	/* start the DAI frontend */
	ret = __soc_pcm_open(fe, fe_substream);
	if (ret < 0)
		goto unwind;

	fe->dpcm[stream].state = SND_SOC_DPCM_STATE_OPEN;

	dpcm_runtime_setup_fe(fe_substream);

	dpcm_runtime_setup_be_format(fe_substream);
	dpcm_runtime_setup_be_chan(fe_substream);
	dpcm_runtime_setup_be_rate(fe_substream);

	ret = dpcm_apply_symmetry(fe_substream, stream);

unwind:
	if (ret < 0)
		dpcm_be_dai_startup_unwind(fe, stream);
be_err:
	dpcm_set_fe_update_state(fe, stream, SND_SOC_DPCM_UPDATE_NO);

	return soc_pcm_ret(fe, ret);
}

static int dpcm_fe_dai_shutdown(struct snd_pcm_substream *substream)
{
	struct snd_soc_pcm_runtime *fe = asoc_substream_to_rtd(substream);
	int stream = substream->stream;

	snd_soc_dpcm_mutex_assert_held(fe);

	dpcm_set_fe_update_state(fe, stream, SND_SOC_DPCM_UPDATE_FE);

	/* shutdown the BEs */
	dpcm_be_dai_shutdown(fe, stream);

	dev_dbg(fe->dev, "ASoC: close FE %s\n", fe->dai_link->name);

	/* now shutdown the frontend */
	__soc_pcm_close(fe, substream);

	/* run the stream stop event */
	dpcm_dapm_stream_event(fe, stream, SND_SOC_DAPM_STREAM_STOP);

	fe->dpcm[stream].state = SND_SOC_DPCM_STATE_CLOSE;
	dpcm_set_fe_update_state(fe, stream, SND_SOC_DPCM_UPDATE_NO);
	return 0;
}

void dpcm_be_dai_hw_free(struct snd_soc_pcm_runtime *fe, int stream)
{
	struct snd_soc_dpcm *dpcm;

	/* only hw_params backends that are either sinks or sources
	 * to this frontend DAI */
	for_each_dpcm_be(fe, stream, dpcm) {

		struct snd_soc_pcm_runtime *be = dpcm->be;
		struct snd_pcm_substream *be_substream =
			snd_soc_dpcm_get_substream(be, stream);

		/* is this op for this BE ? */
		if (!snd_soc_dpcm_be_can_update(fe, be, stream))
			continue;

		/* only free hw when no longer used - check all FEs */
		if (!snd_soc_dpcm_can_be_free_stop(fe, be, stream))
				continue;

		/* do not free hw if this BE is used by other FE */
		if (be->dpcm[stream].users > 1)
			continue;

		if ((be->dpcm[stream].state != SND_SOC_DPCM_STATE_HW_PARAMS) &&
		    (be->dpcm[stream].state != SND_SOC_DPCM_STATE_PREPARE) &&
		    (be->dpcm[stream].state != SND_SOC_DPCM_STATE_HW_FREE) &&
		    (be->dpcm[stream].state != SND_SOC_DPCM_STATE_PAUSED) &&
		    (be->dpcm[stream].state != SND_SOC_DPCM_STATE_STOP) &&
		    (be->dpcm[stream].state != SND_SOC_DPCM_STATE_SUSPEND))
			continue;

		dev_dbg(be->dev, "ASoC: hw_free BE %s\n",
			be->dai_link->name);

		__soc_pcm_hw_free(be, be_substream);

		be->dpcm[stream].state = SND_SOC_DPCM_STATE_HW_FREE;
	}
}

static int dpcm_fe_dai_hw_free(struct snd_pcm_substream *substream)
{
	struct snd_soc_pcm_runtime *fe = asoc_substream_to_rtd(substream);
	int stream = substream->stream;

	snd_soc_dpcm_mutex_lock(fe);
	dpcm_set_fe_update_state(fe, stream, SND_SOC_DPCM_UPDATE_FE);

	dev_dbg(fe->dev, "ASoC: hw_free FE %s\n", fe->dai_link->name);

	/* call hw_free on the frontend */
	soc_pcm_hw_clean(fe, substream, 0);

	/* only hw_params backends that are either sinks or sources
	 * to this frontend DAI */
	dpcm_be_dai_hw_free(fe, stream);

	fe->dpcm[stream].state = SND_SOC_DPCM_STATE_HW_FREE;
	dpcm_set_fe_update_state(fe, stream, SND_SOC_DPCM_UPDATE_NO);

	snd_soc_dpcm_mutex_unlock(fe);
	return 0;
}

int dpcm_be_dai_hw_params(struct snd_soc_pcm_runtime *fe, int stream)
{
	struct snd_soc_pcm_runtime *be;
	struct snd_pcm_substream *be_substream;
	struct snd_soc_dpcm *dpcm;
	int ret;

	for_each_dpcm_be(fe, stream, dpcm) {
		struct snd_pcm_hw_params hw_params;

		be = dpcm->be;
		be_substream = snd_soc_dpcm_get_substream(be, stream);

		/* is this op for this BE ? */
		if (!snd_soc_dpcm_be_can_update(fe, be, stream))
			continue;

		/* copy params for each dpcm */
		memcpy(&hw_params, &fe->dpcm[stream].hw_params,
				sizeof(struct snd_pcm_hw_params));

		/* perform any hw_params fixups */
		ret = snd_soc_link_be_hw_params_fixup(be, &hw_params);
		if (ret < 0)
			goto unwind;

		/* copy the fixed-up hw params for BE dai */
		memcpy(&be->dpcm[stream].hw_params, &hw_params,
		       sizeof(struct snd_pcm_hw_params));

		/* only allow hw_params() if no connected FEs are running */
		if (!snd_soc_dpcm_can_be_params(fe, be, stream))
			continue;

		if ((be->dpcm[stream].state != SND_SOC_DPCM_STATE_OPEN) &&
		    (be->dpcm[stream].state != SND_SOC_DPCM_STATE_HW_PARAMS) &&
		    (be->dpcm[stream].state != SND_SOC_DPCM_STATE_HW_FREE))
			continue;

		dev_dbg(be->dev, "ASoC: hw_params BE %s\n",
			be->dai_link->name);

<<<<<<< HEAD
		ret = __soc_pcm_hw_params(be, be_substream, &dpcm->hw_params);
=======
		ret = __soc_pcm_hw_params(be, be_substream, &hw_params);
>>>>>>> eb3cdb58
		if (ret < 0)
			goto unwind;

		be->dpcm[stream].state = SND_SOC_DPCM_STATE_HW_PARAMS;
	}
	return 0;

unwind:
	dev_dbg(fe->dev, "ASoC: %s() failed at %s (%d)\n",
		__func__, be->dai_link->name, ret);

	/* disable any enabled and non active backends */
	for_each_dpcm_be_rollback(fe, stream, dpcm) {
		be = dpcm->be;
		be_substream = snd_soc_dpcm_get_substream(be, stream);

		if (!snd_soc_dpcm_be_can_update(fe, be, stream))
			continue;

		/* only allow hw_free() if no connected FEs are running */
		if (!snd_soc_dpcm_can_be_free_stop(fe, be, stream))
			continue;

		if ((be->dpcm[stream].state != SND_SOC_DPCM_STATE_OPEN) &&
		   (be->dpcm[stream].state != SND_SOC_DPCM_STATE_HW_PARAMS) &&
		   (be->dpcm[stream].state != SND_SOC_DPCM_STATE_HW_FREE) &&
		   (be->dpcm[stream].state != SND_SOC_DPCM_STATE_STOP))
			continue;

		__soc_pcm_hw_free(be, be_substream);
	}

	return ret;
}

static int dpcm_fe_dai_hw_params(struct snd_pcm_substream *substream,
				 struct snd_pcm_hw_params *params)
{
	struct snd_soc_pcm_runtime *fe = asoc_substream_to_rtd(substream);
	int ret, stream = substream->stream;

	snd_soc_dpcm_mutex_lock(fe);
	dpcm_set_fe_update_state(fe, stream, SND_SOC_DPCM_UPDATE_FE);

	memcpy(&fe->dpcm[stream].hw_params, params,
			sizeof(struct snd_pcm_hw_params));
	ret = dpcm_be_dai_hw_params(fe, stream);
	if (ret < 0)
		goto out;

	dev_dbg(fe->dev, "ASoC: hw_params FE %s rate %d chan %x fmt %d\n",
			fe->dai_link->name, params_rate(params),
			params_channels(params), params_format(params));

	/* call hw_params on the frontend */
	ret = __soc_pcm_hw_params(fe, substream, params);
	if (ret < 0)
		dpcm_be_dai_hw_free(fe, stream);
	else
		fe->dpcm[stream].state = SND_SOC_DPCM_STATE_HW_PARAMS;

out:
	dpcm_set_fe_update_state(fe, stream, SND_SOC_DPCM_UPDATE_NO);
	snd_soc_dpcm_mutex_unlock(fe);

	return soc_pcm_ret(fe, ret);
}

int dpcm_be_dai_trigger(struct snd_soc_pcm_runtime *fe, int stream,
			       int cmd)
{
	struct snd_soc_pcm_runtime *be;
	bool pause_stop_transition;
	struct snd_soc_dpcm *dpcm;
	unsigned long flags;
	int ret = 0;

	for_each_dpcm_be(fe, stream, dpcm) {
		struct snd_pcm_substream *be_substream;

		be = dpcm->be;
		be_substream = snd_soc_dpcm_get_substream(be, stream);

		snd_soc_dpcm_stream_lock_irqsave_nested(be, stream, flags);

		/* is this op for this BE ? */
		if (!snd_soc_dpcm_be_can_update(fe, be, stream))
			goto next;

		dev_dbg(be->dev, "ASoC: trigger BE %s cmd %d\n",
			be->dai_link->name, cmd);

		switch (cmd) {
		case SNDRV_PCM_TRIGGER_START:
			if (!be->dpcm[stream].be_start &&
			    (be->dpcm[stream].state != SND_SOC_DPCM_STATE_PREPARE) &&
			    (be->dpcm[stream].state != SND_SOC_DPCM_STATE_STOP) &&
			    (be->dpcm[stream].state != SND_SOC_DPCM_STATE_PAUSED))
				goto next;

			be->dpcm[stream].be_start++;
			if (be->dpcm[stream].be_start != 1)
				goto next;

			if (be->dpcm[stream].state == SND_SOC_DPCM_STATE_PAUSED)
				ret = soc_pcm_trigger(be_substream,
						      SNDRV_PCM_TRIGGER_PAUSE_RELEASE);
			else
				ret = soc_pcm_trigger(be_substream,
						      SNDRV_PCM_TRIGGER_START);
			if (ret) {
				be->dpcm[stream].be_start--;
				goto next;
			}

			be->dpcm[stream].state = SND_SOC_DPCM_STATE_START;
			break;
		case SNDRV_PCM_TRIGGER_RESUME:
			if ((be->dpcm[stream].state != SND_SOC_DPCM_STATE_SUSPEND))
				goto next;

			be->dpcm[stream].be_start++;
			if (be->dpcm[stream].be_start != 1)
				goto next;

			ret = soc_pcm_trigger(be_substream, cmd);
			if (ret) {
				be->dpcm[stream].be_start--;
				goto next;
			}

			be->dpcm[stream].state = SND_SOC_DPCM_STATE_START;
			break;
		case SNDRV_PCM_TRIGGER_PAUSE_RELEASE:
			if (!be->dpcm[stream].be_start &&
			    (be->dpcm[stream].state != SND_SOC_DPCM_STATE_START) &&
			    (be->dpcm[stream].state != SND_SOC_DPCM_STATE_PAUSED))
				goto next;

			fe->dpcm[stream].fe_pause = false;
			be->dpcm[stream].be_pause--;

			be->dpcm[stream].be_start++;
			if (be->dpcm[stream].be_start != 1)
				goto next;

			ret = soc_pcm_trigger(be_substream, cmd);
			if (ret) {
				be->dpcm[stream].be_start--;
				goto next;
			}

			be->dpcm[stream].state = SND_SOC_DPCM_STATE_START;
			break;
		case SNDRV_PCM_TRIGGER_STOP:
			if ((be->dpcm[stream].state != SND_SOC_DPCM_STATE_START) &&
			    (be->dpcm[stream].state != SND_SOC_DPCM_STATE_PAUSED))
				goto next;

			if (be->dpcm[stream].state == SND_SOC_DPCM_STATE_START)
				be->dpcm[stream].be_start--;

			if (be->dpcm[stream].be_start != 0)
				goto next;

			pause_stop_transition = false;
			if (fe->dpcm[stream].fe_pause) {
				pause_stop_transition = true;
				fe->dpcm[stream].fe_pause = false;
				be->dpcm[stream].be_pause--;
			}

			if (be->dpcm[stream].be_pause != 0)
				ret = soc_pcm_trigger(be_substream, SNDRV_PCM_TRIGGER_PAUSE_PUSH);
			else
				ret = soc_pcm_trigger(be_substream, SNDRV_PCM_TRIGGER_STOP);

			if (ret) {
				if (be->dpcm[stream].state == SND_SOC_DPCM_STATE_START)
					be->dpcm[stream].be_start++;
				if (pause_stop_transition) {
					fe->dpcm[stream].fe_pause = true;
					be->dpcm[stream].be_pause++;
				}
				goto next;
			}

			if (be->dpcm[stream].be_pause != 0)
				be->dpcm[stream].state = SND_SOC_DPCM_STATE_PAUSED;
			else
				be->dpcm[stream].state = SND_SOC_DPCM_STATE_STOP;

			break;
		case SNDRV_PCM_TRIGGER_SUSPEND:
			if (be->dpcm[stream].state != SND_SOC_DPCM_STATE_START)
				goto next;

			be->dpcm[stream].be_start--;
			if (be->dpcm[stream].be_start != 0)
				goto next;

			ret = soc_pcm_trigger(be_substream, cmd);
			if (ret) {
				be->dpcm[stream].be_start++;
				goto next;
			}

			be->dpcm[stream].state = SND_SOC_DPCM_STATE_SUSPEND;
			break;
		case SNDRV_PCM_TRIGGER_PAUSE_PUSH:
			if (be->dpcm[stream].state != SND_SOC_DPCM_STATE_START)
				goto next;

			fe->dpcm[stream].fe_pause = true;
			be->dpcm[stream].be_pause++;

			be->dpcm[stream].be_start--;
			if (be->dpcm[stream].be_start != 0)
				goto next;

			ret = soc_pcm_trigger(be_substream, cmd);
			if (ret) {
				be->dpcm[stream].be_start++;
				goto next;
			}

			be->dpcm[stream].state = SND_SOC_DPCM_STATE_PAUSED;
			break;
		}
next:
		snd_soc_dpcm_stream_unlock_irqrestore(be, stream, flags);
		if (ret)
			break;
	}
<<<<<<< HEAD
	if (ret < 0)
		dev_err(fe->dev, "ASoC: %s() failed at %s (%d)\n",
			__func__, be->dai_link->name, ret);
	return ret;
=======
	return soc_pcm_ret(fe, ret);
>>>>>>> eb3cdb58
}
EXPORT_SYMBOL_GPL(dpcm_be_dai_trigger);

static int dpcm_dai_trigger_fe_be(struct snd_pcm_substream *substream,
				  int cmd, bool fe_first)
{
	struct snd_soc_pcm_runtime *fe = asoc_substream_to_rtd(substream);
	int ret;

	/* call trigger on the frontend before the backend. */
	if (fe_first) {
		dev_dbg(fe->dev, "ASoC: pre trigger FE %s cmd %d\n",
			fe->dai_link->name, cmd);

		ret = soc_pcm_trigger(substream, cmd);
		if (ret < 0)
			return ret;

		ret = dpcm_be_dai_trigger(fe, substream->stream, cmd);
		return ret;
	}

	/* call trigger on the frontend after the backend. */
	ret = dpcm_be_dai_trigger(fe, substream->stream, cmd);
	if (ret < 0)
		return ret;

	dev_dbg(fe->dev, "ASoC: post trigger FE %s cmd %d\n",
		fe->dai_link->name, cmd);

	ret = soc_pcm_trigger(substream, cmd);

	return ret;
}

static int dpcm_fe_dai_do_trigger(struct snd_pcm_substream *substream, int cmd)
{
	struct snd_soc_pcm_runtime *fe = asoc_substream_to_rtd(substream);
	int stream = substream->stream;
	int ret = 0;
	enum snd_soc_dpcm_trigger trigger = fe->dai_link->trigger[stream];

	fe->dpcm[stream].runtime_update = SND_SOC_DPCM_UPDATE_FE;

	switch (trigger) {
	case SND_SOC_DPCM_TRIGGER_PRE:
		switch (cmd) {
		case SNDRV_PCM_TRIGGER_START:
		case SNDRV_PCM_TRIGGER_RESUME:
		case SNDRV_PCM_TRIGGER_PAUSE_RELEASE:
		case SNDRV_PCM_TRIGGER_DRAIN:
			ret = dpcm_dai_trigger_fe_be(substream, cmd, true);
			break;
		case SNDRV_PCM_TRIGGER_STOP:
		case SNDRV_PCM_TRIGGER_SUSPEND:
		case SNDRV_PCM_TRIGGER_PAUSE_PUSH:
			ret = dpcm_dai_trigger_fe_be(substream, cmd, false);
			break;
		default:
			ret = -EINVAL;
			break;
		}
		break;
	case SND_SOC_DPCM_TRIGGER_POST:
		switch (cmd) {
		case SNDRV_PCM_TRIGGER_START:
		case SNDRV_PCM_TRIGGER_RESUME:
		case SNDRV_PCM_TRIGGER_PAUSE_RELEASE:
		case SNDRV_PCM_TRIGGER_DRAIN:
			ret = dpcm_dai_trigger_fe_be(substream, cmd, false);
			break;
		case SNDRV_PCM_TRIGGER_STOP:
		case SNDRV_PCM_TRIGGER_SUSPEND:
		case SNDRV_PCM_TRIGGER_PAUSE_PUSH:
			ret = dpcm_dai_trigger_fe_be(substream, cmd, true);
			break;
		default:
			ret = -EINVAL;
			break;
		}
		break;
	case SND_SOC_DPCM_TRIGGER_BESPOKE:
		/* bespoke trigger() - handles both FE and BEs */

		dev_dbg(fe->dev, "ASoC: bespoke trigger FE %s cmd %d\n",
				fe->dai_link->name, cmd);

		ret = snd_soc_pcm_dai_bespoke_trigger(substream, cmd);
		break;
	default:
		dev_err(fe->dev, "ASoC: invalid trigger cmd %d for %s\n", cmd,
				fe->dai_link->name);
		ret = -EINVAL;
		goto out;
	}

	if (ret < 0) {
		dev_err(fe->dev, "ASoC: trigger FE cmd: %d failed: %d\n",
			cmd, ret);
		goto out;
	}

	switch (cmd) {
	case SNDRV_PCM_TRIGGER_START:
	case SNDRV_PCM_TRIGGER_RESUME:
	case SNDRV_PCM_TRIGGER_PAUSE_RELEASE:
		fe->dpcm[stream].state = SND_SOC_DPCM_STATE_START;
		break;
	case SNDRV_PCM_TRIGGER_STOP:
	case SNDRV_PCM_TRIGGER_SUSPEND:
		fe->dpcm[stream].state = SND_SOC_DPCM_STATE_STOP;
		break;
	case SNDRV_PCM_TRIGGER_PAUSE_PUSH:
		fe->dpcm[stream].state = SND_SOC_DPCM_STATE_PAUSED;
		break;
	}

out:
	fe->dpcm[stream].runtime_update = SND_SOC_DPCM_UPDATE_NO;
	return ret;
}

static int dpcm_fe_dai_trigger(struct snd_pcm_substream *substream, int cmd)
{
	struct snd_soc_pcm_runtime *fe = asoc_substream_to_rtd(substream);
	int stream = substream->stream;

	/* if FE's runtime_update is already set, we're in race;
	 * process this trigger later at exit
	 */
	if (fe->dpcm[stream].runtime_update != SND_SOC_DPCM_UPDATE_NO) {
		fe->dpcm[stream].trigger_pending = cmd + 1;
		return 0; /* delayed, assuming it's successful */
	}

	/* we're alone, let's trigger */
	return dpcm_fe_dai_do_trigger(substream, cmd);
}

int dpcm_be_dai_prepare(struct snd_soc_pcm_runtime *fe, int stream)
{
	struct snd_soc_dpcm *dpcm;
	int ret = 0;

	for_each_dpcm_be(fe, stream, dpcm) {

		struct snd_soc_pcm_runtime *be = dpcm->be;
		struct snd_pcm_substream *be_substream =
			snd_soc_dpcm_get_substream(be, stream);

		/* is this op for this BE ? */
		if (!snd_soc_dpcm_be_can_update(fe, be, stream))
			continue;

		if (!snd_soc_dpcm_can_be_prepared(fe, be, stream))
			continue;

		if ((be->dpcm[stream].state != SND_SOC_DPCM_STATE_HW_PARAMS) &&
		    (be->dpcm[stream].state != SND_SOC_DPCM_STATE_STOP) &&
		    (be->dpcm[stream].state != SND_SOC_DPCM_STATE_SUSPEND) &&
		    (be->dpcm[stream].state != SND_SOC_DPCM_STATE_PAUSED))
			continue;

		dev_dbg(be->dev, "ASoC: prepare BE %s\n",
			be->dai_link->name);

		ret = __soc_pcm_prepare(be, be_substream);
		if (ret < 0)
			break;

		be->dpcm[stream].state = SND_SOC_DPCM_STATE_PREPARE;
	}

	return soc_pcm_ret(fe, ret);
}

static int dpcm_fe_dai_prepare(struct snd_pcm_substream *substream)
{
	struct snd_soc_pcm_runtime *fe = asoc_substream_to_rtd(substream);
	int stream = substream->stream, ret = 0;

	snd_soc_dpcm_mutex_lock(fe);

	dev_dbg(fe->dev, "ASoC: prepare FE %s\n", fe->dai_link->name);

	dpcm_set_fe_update_state(fe, stream, SND_SOC_DPCM_UPDATE_FE);

	/* there is no point preparing this FE if there are no BEs */
	if (list_empty(&fe->dpcm[stream].be_clients)) {
		dev_err(fe->dev, "ASoC: no backend DAIs enabled for %s\n",
				fe->dai_link->name);
		ret = -EINVAL;
		goto out;
	}

	ret = dpcm_be_dai_prepare(fe, stream);
	if (ret < 0)
		goto out;

	/* call prepare on the frontend */
	ret = __soc_pcm_prepare(fe, substream);
	if (ret < 0)
		goto out;

	fe->dpcm[stream].state = SND_SOC_DPCM_STATE_PREPARE;

out:
	dpcm_set_fe_update_state(fe, stream, SND_SOC_DPCM_UPDATE_NO);
	snd_soc_dpcm_mutex_unlock(fe);

	return soc_pcm_ret(fe, ret);
}

static int dpcm_run_update_shutdown(struct snd_soc_pcm_runtime *fe, int stream)
{
	struct snd_pcm_substream *substream =
		snd_soc_dpcm_get_substream(fe, stream);
	enum snd_soc_dpcm_trigger trigger = fe->dai_link->trigger[stream];
	int err;

	dev_dbg(fe->dev, "ASoC: runtime %s close on FE %s\n",
			stream ? "capture" : "playback", fe->dai_link->name);

	if (trigger == SND_SOC_DPCM_TRIGGER_BESPOKE) {
		/* call bespoke trigger - FE takes care of all BE triggers */
		dev_dbg(fe->dev, "ASoC: bespoke trigger FE %s cmd stop\n",
				fe->dai_link->name);

		err = snd_soc_pcm_dai_bespoke_trigger(substream, SNDRV_PCM_TRIGGER_STOP);
	} else {
		dev_dbg(fe->dev, "ASoC: trigger FE %s cmd stop\n",
			fe->dai_link->name);

		err = dpcm_be_dai_trigger(fe, stream, SNDRV_PCM_TRIGGER_STOP);
	}

	dpcm_be_dai_hw_free(fe, stream);

	dpcm_be_dai_shutdown(fe, stream);

	/* run the stream event for each BE */
	dpcm_dapm_stream_event(fe, stream, SND_SOC_DAPM_STREAM_NOP);

	return soc_pcm_ret(fe, err);
}

static int dpcm_run_update_startup(struct snd_soc_pcm_runtime *fe, int stream)
{
	struct snd_pcm_substream *substream =
		snd_soc_dpcm_get_substream(fe, stream);
	struct snd_soc_dpcm *dpcm;
	enum snd_soc_dpcm_trigger trigger = fe->dai_link->trigger[stream];
	int ret = 0;

	dev_dbg(fe->dev, "ASoC: runtime %s open on FE %s\n",
			stream ? "capture" : "playback", fe->dai_link->name);

	/* Only start the BE if the FE is ready */
	if (fe->dpcm[stream].state == SND_SOC_DPCM_STATE_HW_FREE ||
		fe->dpcm[stream].state == SND_SOC_DPCM_STATE_CLOSE) {
		dev_err(fe->dev, "ASoC: FE %s is not ready %d\n",
			fe->dai_link->name, fe->dpcm[stream].state);
		ret = -EINVAL;
		goto disconnect;
	}

	/* startup must always be called for new BEs */
	ret = dpcm_be_dai_startup(fe, stream);
	if (ret < 0)
		goto disconnect;

	/* keep going if FE state is > open */
	if (fe->dpcm[stream].state == SND_SOC_DPCM_STATE_OPEN)
		return 0;

	ret = dpcm_be_dai_hw_params(fe, stream);
	if (ret < 0)
		goto close;

	/* keep going if FE state is > hw_params */
	if (fe->dpcm[stream].state == SND_SOC_DPCM_STATE_HW_PARAMS)
		return 0;

	ret = dpcm_be_dai_prepare(fe, stream);
	if (ret < 0)
		goto hw_free;

	/* run the stream event for each BE */
	dpcm_dapm_stream_event(fe, stream, SND_SOC_DAPM_STREAM_NOP);

	/* keep going if FE state is > prepare */
	if (fe->dpcm[stream].state == SND_SOC_DPCM_STATE_PREPARE ||
		fe->dpcm[stream].state == SND_SOC_DPCM_STATE_STOP)
		return 0;

	if (trigger == SND_SOC_DPCM_TRIGGER_BESPOKE) {
		/* call trigger on the frontend - FE takes care of all BE triggers */
		dev_dbg(fe->dev, "ASoC: bespoke trigger FE %s cmd start\n",
				fe->dai_link->name);

		ret = snd_soc_pcm_dai_bespoke_trigger(substream, SNDRV_PCM_TRIGGER_START);
		if (ret < 0)
			goto hw_free;
	} else {
		dev_dbg(fe->dev, "ASoC: trigger FE %s cmd start\n",
			fe->dai_link->name);

		ret = dpcm_be_dai_trigger(fe, stream,
					SNDRV_PCM_TRIGGER_START);
		if (ret < 0)
			goto hw_free;
	}

	return 0;

hw_free:
	dpcm_be_dai_hw_free(fe, stream);
close:
	dpcm_be_dai_shutdown(fe, stream);
disconnect:
	/* disconnect any pending BEs */
	for_each_dpcm_be(fe, stream, dpcm) {
		struct snd_soc_pcm_runtime *be = dpcm->be;

		/* is this op for this BE ? */
		if (!snd_soc_dpcm_be_can_update(fe, be, stream))
			continue;

		if (be->dpcm[stream].state == SND_SOC_DPCM_STATE_CLOSE ||
			be->dpcm[stream].state == SND_SOC_DPCM_STATE_NEW)
				dpcm->state = SND_SOC_DPCM_LINK_STATE_FREE;
	}
<<<<<<< HEAD

	if (ret < 0)
		dev_err(fe->dev, "ASoC: %s() failed (%d)\n", __func__, ret);
=======
>>>>>>> eb3cdb58

	return soc_pcm_ret(fe, ret);
}

static int soc_dpcm_fe_runtime_update(struct snd_soc_pcm_runtime *fe, int new)
{
	struct snd_soc_dapm_widget_list *list;
	int stream;
	int count, paths;

	if (!fe->dai_link->dynamic)
		return 0;

	if (fe->dai_link->num_cpus > 1) {
		dev_err(fe->dev,
			"%s doesn't support Multi CPU yet\n", __func__);
		return -EINVAL;
	}

	/* only check active links */
	if (!snd_soc_dai_active(asoc_rtd_to_cpu(fe, 0)))
		return 0;

	/* DAPM sync will call this to update DSP paths */
	dev_dbg(fe->dev, "ASoC: DPCM %s runtime update for FE %s\n",
		new ? "new" : "old", fe->dai_link->name);

	for_each_pcm_streams(stream) {

		/* skip if FE doesn't have playback/capture capability */
		if (!snd_soc_dai_stream_valid(asoc_rtd_to_cpu(fe, 0),   stream) ||
		    !snd_soc_dai_stream_valid(asoc_rtd_to_codec(fe, 0), stream))
			continue;

		/* skip if FE isn't currently playing/capturing */
		if (!snd_soc_dai_stream_active(asoc_rtd_to_cpu(fe, 0), stream) ||
		    !snd_soc_dai_stream_active(asoc_rtd_to_codec(fe, 0), stream))
			continue;

		paths = dpcm_path_get(fe, stream, &list);
		if (paths < 0)
			return paths;

		/* update any playback/capture paths */
		count = dpcm_process_paths(fe, stream, &list, new);
		if (count) {
			dpcm_set_fe_update_state(fe, stream, SND_SOC_DPCM_UPDATE_BE);
			if (new)
				dpcm_run_update_startup(fe, stream);
			else
				dpcm_run_update_shutdown(fe, stream);
			dpcm_set_fe_update_state(fe, stream, SND_SOC_DPCM_UPDATE_NO);

			dpcm_clear_pending_state(fe, stream);
			dpcm_be_disconnect(fe, stream);
		}

		dpcm_path_put(&list);
	}

	return 0;
}

/* Called by DAPM mixer/mux changes to update audio routing between PCMs and
 * any DAI links.
 */
int snd_soc_dpcm_runtime_update(struct snd_soc_card *card)
{
	struct snd_soc_pcm_runtime *fe;
	int ret = 0;

<<<<<<< HEAD
	mutex_lock_nested(&card->pcm_mutex, card->pcm_subclass);
=======
	snd_soc_dpcm_mutex_lock(card);
>>>>>>> eb3cdb58
	/* shutdown all old paths first */
	for_each_card_rtds(card, fe) {
		ret = soc_dpcm_fe_runtime_update(fe, 0);
		if (ret)
			goto out;
	}

	/* bring new paths up */
	for_each_card_rtds(card, fe) {
		ret = soc_dpcm_fe_runtime_update(fe, 1);
		if (ret)
			goto out;
	}

out:
<<<<<<< HEAD
	mutex_unlock(&card->pcm_mutex);
=======
	snd_soc_dpcm_mutex_unlock(card);
>>>>>>> eb3cdb58
	return ret;
}
EXPORT_SYMBOL_GPL(snd_soc_dpcm_runtime_update);

static void dpcm_fe_dai_cleanup(struct snd_pcm_substream *fe_substream)
{
	struct snd_soc_pcm_runtime *fe = asoc_substream_to_rtd(fe_substream);
	struct snd_soc_dpcm *dpcm;
	int stream = fe_substream->stream;

	snd_soc_dpcm_mutex_assert_held(fe);

	/* mark FE's links ready to prune */
	for_each_dpcm_be(fe, stream, dpcm)
		dpcm->state = SND_SOC_DPCM_LINK_STATE_FREE;

	dpcm_be_disconnect(fe, stream);
}

static int dpcm_fe_dai_close(struct snd_pcm_substream *fe_substream)
{
	struct snd_soc_pcm_runtime *fe = asoc_substream_to_rtd(fe_substream);
	int ret;

	snd_soc_dpcm_mutex_lock(fe);
	ret = dpcm_fe_dai_shutdown(fe_substream);

	dpcm_fe_dai_cleanup(fe_substream);

	snd_soc_dpcm_mutex_unlock(fe);
	return ret;
}

static int dpcm_fe_dai_open(struct snd_pcm_substream *fe_substream)
{
	struct snd_soc_pcm_runtime *fe = asoc_substream_to_rtd(fe_substream);
	struct snd_soc_dapm_widget_list *list;
	int ret;
	int stream = fe_substream->stream;

	snd_soc_dpcm_mutex_lock(fe);
<<<<<<< HEAD
	fe->dpcm[stream].runtime = fe_substream->runtime;
=======
>>>>>>> eb3cdb58

	ret = dpcm_path_get(fe, stream, &list);
	if (ret < 0)
		goto open_end;

	/* calculate valid and active FE <-> BE dpcms */
	dpcm_process_paths(fe, stream, &list, 1);

	ret = dpcm_fe_dai_startup(fe_substream);
	if (ret < 0)
		dpcm_fe_dai_cleanup(fe_substream);

	dpcm_clear_pending_state(fe, stream);
	dpcm_path_put(&list);
open_end:
	snd_soc_dpcm_mutex_unlock(fe);
	return ret;
}

static int soc_get_playback_capture(struct snd_soc_pcm_runtime *rtd,
				    int *playback, int *capture)
{
	struct snd_soc_dai *cpu_dai;
	int i;

	if (rtd->dai_link->dynamic && rtd->dai_link->num_cpus > 1) {
		dev_err(rtd->dev,
			"DPCM doesn't support Multi CPU for Front-Ends yet\n");
		return -EINVAL;
	}

	if (rtd->dai_link->dynamic || rtd->dai_link->no_pcm) {
		int stream;

		if (rtd->dai_link->dpcm_playback) {
			stream = SNDRV_PCM_STREAM_PLAYBACK;

			for_each_rtd_cpu_dais(rtd, i, cpu_dai) {
				if (snd_soc_dai_stream_valid(cpu_dai, stream)) {
					*playback = 1;
					break;
				}
			}
			if (!*playback) {
				dev_err(rtd->card->dev,
					"No CPU DAIs support playback for stream %s\n",
					rtd->dai_link->stream_name);
				return -EINVAL;
			}
		}
		if (rtd->dai_link->dpcm_capture) {
			stream = SNDRV_PCM_STREAM_CAPTURE;

			for_each_rtd_cpu_dais(rtd, i, cpu_dai) {
				if (snd_soc_dai_stream_valid(cpu_dai, stream)) {
					*capture = 1;
					break;
				}
			}

			if (!*capture) {
				dev_err(rtd->card->dev,
					"No CPU DAIs support capture for stream %s\n",
					rtd->dai_link->stream_name);
				return -EINVAL;
			}
		}
	} else {
		struct snd_soc_dai *codec_dai;

		/* Adapt stream for codec2codec links */
		int cpu_capture = rtd->dai_link->c2c_params ?
			SNDRV_PCM_STREAM_PLAYBACK : SNDRV_PCM_STREAM_CAPTURE;
		int cpu_playback = rtd->dai_link->c2c_params ?
			SNDRV_PCM_STREAM_CAPTURE : SNDRV_PCM_STREAM_PLAYBACK;

		for_each_rtd_codec_dais(rtd, i, codec_dai) {
			if (rtd->dai_link->num_cpus == 1) {
				cpu_dai = asoc_rtd_to_cpu(rtd, 0);
			} else if (rtd->dai_link->num_cpus == rtd->dai_link->num_codecs) {
				cpu_dai = asoc_rtd_to_cpu(rtd, i);
			} else {
				dev_err(rtd->card->dev,
					"N cpus to M codecs link is not supported yet\n");
				return -EINVAL;
			}

			if (snd_soc_dai_stream_valid(codec_dai, SNDRV_PCM_STREAM_PLAYBACK) &&
			    snd_soc_dai_stream_valid(cpu_dai,   cpu_playback))
				*playback = 1;
			if (snd_soc_dai_stream_valid(codec_dai, SNDRV_PCM_STREAM_CAPTURE) &&
			    snd_soc_dai_stream_valid(cpu_dai,   cpu_capture))
				*capture = 1;
		}
	}

	if (rtd->dai_link->playback_only) {
		*playback = 1;
		*capture = 0;
	}

	if (rtd->dai_link->capture_only) {
		*playback = 0;
		*capture = 1;
	}

	return 0;
}

static int soc_create_pcm(struct snd_pcm **pcm,
			  struct snd_soc_pcm_runtime *rtd,
			  int playback, int capture, int num)
{
	char new_name[64];
	int ret;

	/* create the PCM */
	if (rtd->dai_link->c2c_params) {
		snprintf(new_name, sizeof(new_name), "codec2codec(%s)",
			 rtd->dai_link->stream_name);

		ret = snd_pcm_new_internal(rtd->card->snd_card, new_name, num,
					   playback, capture, pcm);
	} else if (rtd->dai_link->no_pcm) {
		snprintf(new_name, sizeof(new_name), "(%s)",
			rtd->dai_link->stream_name);

		ret = snd_pcm_new_internal(rtd->card->snd_card, new_name, num,
				playback, capture, pcm);
	} else {
		if (rtd->dai_link->dynamic)
			snprintf(new_name, sizeof(new_name), "%s (*)",
				rtd->dai_link->stream_name);
		else
			snprintf(new_name, sizeof(new_name), "%s %s-%d",
				rtd->dai_link->stream_name,
				soc_codec_dai_name(rtd), num);

		ret = snd_pcm_new(rtd->card->snd_card, new_name, num, playback,
			capture, pcm);
	}
	if (ret < 0) {
		dev_err(rtd->card->dev, "ASoC: can't create pcm %s for dailink %s: %d\n",
			new_name, rtd->dai_link->name, ret);
		return ret;
	}
	dev_dbg(rtd->card->dev, "ASoC: registered pcm #%d %s\n",num, new_name);

	return 0;
}

/* create a new pcm */
int soc_new_pcm(struct snd_soc_pcm_runtime *rtd, int num)
{
	struct snd_soc_component *component;
	struct snd_pcm *pcm;
	int ret = 0, playback = 0, capture = 0;
	int i;

	ret = soc_get_playback_capture(rtd, &playback, &capture);
	if (ret < 0)
		return ret;

	ret = soc_create_pcm(&pcm, rtd, playback, capture, num);
	if (ret < 0)
		return ret;

	/* DAPM dai link stream work */
	/*
	 * Currently nothing to do for c2c links
	 * Since c2c links are internal nodes in the DAPM graph and
	 * don't interface with the outside world or application layer
	 * we don't have to do any special handling on close.
	 */
	if (!rtd->dai_link->c2c_params)
		rtd->close_delayed_work_func = snd_soc_close_delayed_work;

	rtd->pcm = pcm;
	pcm->nonatomic = rtd->dai_link->nonatomic;
	pcm->private_data = rtd;
	pcm->no_device_suspend = true;

	if (rtd->dai_link->no_pcm || rtd->dai_link->c2c_params) {
		if (playback)
			pcm->streams[SNDRV_PCM_STREAM_PLAYBACK].substream->private_data = rtd;
		if (capture)
			pcm->streams[SNDRV_PCM_STREAM_CAPTURE].substream->private_data = rtd;
		goto out;
	}

	/* ASoC PCM operations */
	if (rtd->dai_link->dynamic) {
		rtd->ops.open		= dpcm_fe_dai_open;
		rtd->ops.hw_params	= dpcm_fe_dai_hw_params;
		rtd->ops.prepare	= dpcm_fe_dai_prepare;
		rtd->ops.trigger	= dpcm_fe_dai_trigger;
		rtd->ops.hw_free	= dpcm_fe_dai_hw_free;
		rtd->ops.close		= dpcm_fe_dai_close;
		rtd->ops.pointer	= soc_pcm_pointer;
	} else {
		rtd->ops.open		= soc_pcm_open;
		rtd->ops.hw_params	= soc_pcm_hw_params;
		rtd->ops.prepare	= soc_pcm_prepare;
		rtd->ops.trigger	= soc_pcm_trigger;
		rtd->ops.hw_free	= soc_pcm_hw_free;
		rtd->ops.close		= soc_pcm_close;
		rtd->ops.pointer	= soc_pcm_pointer;
	}

	for_each_rtd_components(rtd, i, component) {
		const struct snd_soc_component_driver *drv = component->driver;

		if (drv->ioctl)
			rtd->ops.ioctl		= snd_soc_pcm_component_ioctl;
		if (drv->sync_stop)
			rtd->ops.sync_stop	= snd_soc_pcm_component_sync_stop;
		if (drv->copy_user)
			rtd->ops.copy_user	= snd_soc_pcm_component_copy_user;
		if (drv->page)
			rtd->ops.page		= snd_soc_pcm_component_page;
		if (drv->mmap)
			rtd->ops.mmap		= snd_soc_pcm_component_mmap;
		if (drv->ack)
			rtd->ops.ack            = snd_soc_pcm_component_ack;
	}

	if (playback)
		snd_pcm_set_ops(pcm, SNDRV_PCM_STREAM_PLAYBACK, &rtd->ops);

	if (capture)
		snd_pcm_set_ops(pcm, SNDRV_PCM_STREAM_CAPTURE, &rtd->ops);

	ret = snd_soc_pcm_component_new(rtd);
	if (ret < 0)
		return ret;
out:
	dev_dbg(rtd->card->dev, "%s <-> %s mapping ok\n",
		soc_codec_dai_name(rtd), soc_cpu_dai_name(rtd));
	return ret;
}

/* is the current PCM operation for this FE ? */
int snd_soc_dpcm_fe_can_update(struct snd_soc_pcm_runtime *fe, int stream)
{
	if (fe->dpcm[stream].runtime_update == SND_SOC_DPCM_UPDATE_FE)
		return 1;
	return 0;
}
EXPORT_SYMBOL_GPL(snd_soc_dpcm_fe_can_update);

/* is the current PCM operation for this BE ? */
int snd_soc_dpcm_be_can_update(struct snd_soc_pcm_runtime *fe,
		struct snd_soc_pcm_runtime *be, int stream)
{
	if ((fe->dpcm[stream].runtime_update == SND_SOC_DPCM_UPDATE_FE) ||
	   ((fe->dpcm[stream].runtime_update == SND_SOC_DPCM_UPDATE_BE) &&
		  be->dpcm[stream].runtime_update))
		return 1;
	return 0;
}
EXPORT_SYMBOL_GPL(snd_soc_dpcm_be_can_update);

/* get the substream for this BE */
struct snd_pcm_substream *
	snd_soc_dpcm_get_substream(struct snd_soc_pcm_runtime *be, int stream)
{
	return be->pcm->streams[stream].substream;
}
EXPORT_SYMBOL_GPL(snd_soc_dpcm_get_substream);

static int snd_soc_dpcm_check_state(struct snd_soc_pcm_runtime *fe,
				    struct snd_soc_pcm_runtime *be,
				    int stream,
				    const enum snd_soc_dpcm_state *states,
				    int num_states)
{
	struct snd_soc_dpcm *dpcm;
	int state;
	int ret = 1;
	int i;

	for_each_dpcm_fe(be, stream, dpcm) {

		if (dpcm->fe == fe)
			continue;

		state = dpcm->fe->dpcm[stream].state;
		for (i = 0; i < num_states; i++) {
			if (state == states[i]) {
				ret = 0;
				break;
			}
		}
	}

	/* it's safe to do this BE DAI */
	return ret;
}

/*
 * We can only hw_free, stop, pause or suspend a BE DAI if any of it's FE
 * are not running, paused or suspended for the specified stream direction.
 */
int snd_soc_dpcm_can_be_free_stop(struct snd_soc_pcm_runtime *fe,
		struct snd_soc_pcm_runtime *be, int stream)
{
	const enum snd_soc_dpcm_state state[] = {
		SND_SOC_DPCM_STATE_START,
		SND_SOC_DPCM_STATE_PAUSED,
		SND_SOC_DPCM_STATE_SUSPEND,
	};

	return snd_soc_dpcm_check_state(fe, be, stream, state, ARRAY_SIZE(state));
}
EXPORT_SYMBOL_GPL(snd_soc_dpcm_can_be_free_stop);

/*
 * We can only change hw params a BE DAI if any of it's FE are not prepared,
 * running, paused or suspended for the specified stream direction.
 */
int snd_soc_dpcm_can_be_params(struct snd_soc_pcm_runtime *fe,
		struct snd_soc_pcm_runtime *be, int stream)
{
	const enum snd_soc_dpcm_state state[] = {
		SND_SOC_DPCM_STATE_START,
		SND_SOC_DPCM_STATE_PAUSED,
		SND_SOC_DPCM_STATE_SUSPEND,
		SND_SOC_DPCM_STATE_PREPARE,
	};

	return snd_soc_dpcm_check_state(fe, be, stream, state, ARRAY_SIZE(state));
}
EXPORT_SYMBOL_GPL(snd_soc_dpcm_can_be_params);

/*
 * We can only prepare a BE DAI if any of it's FE are not prepared,
 * running or paused for the specified stream direction.
 */
int snd_soc_dpcm_can_be_prepared(struct snd_soc_pcm_runtime *fe,
				 struct snd_soc_pcm_runtime *be, int stream)
{
	const enum snd_soc_dpcm_state state[] = {
		SND_SOC_DPCM_STATE_START,
		SND_SOC_DPCM_STATE_PAUSED,
		SND_SOC_DPCM_STATE_PREPARE,
	};

	return snd_soc_dpcm_check_state(fe, be, stream, state, ARRAY_SIZE(state));
}
EXPORT_SYMBOL_GPL(snd_soc_dpcm_can_be_prepared);<|MERGE_RESOLUTION|>--- conflicted
+++ resolved
@@ -27,20 +27,6 @@
 #include <sound/soc-link.h>
 #include <sound/initval.h>
 
-<<<<<<< HEAD
-static inline void snd_soc_dpcm_mutex_lock(struct snd_soc_pcm_runtime *rtd)
-{
-	mutex_lock_nested(&rtd->card->pcm_mutex, rtd->card->pcm_subclass);
-}
-
-static inline void snd_soc_dpcm_mutex_unlock(struct snd_soc_pcm_runtime *rtd)
-{
-	mutex_unlock(&rtd->card->pcm_mutex);
-}
-
-#define snd_soc_dpcm_mutex_assert_held(rtd) \
-	lockdep_assert_held(&(rtd)->card->pcm_mutex)
-=======
 #define soc_pcm_ret(rtd, ret) _soc_pcm_ret(rtd, __func__, ret)
 static inline int _soc_pcm_ret(struct snd_soc_pcm_runtime *rtd,
 			       const char *func, int ret)
@@ -62,7 +48,6 @@
 
 	return ret;
 }
->>>>>>> eb3cdb58
 
 static inline void snd_soc_dpcm_stream_lock_irq(struct snd_soc_pcm_runtime *rtd,
 						int stream)
@@ -860,35 +845,14 @@
 	snd_soc_runtime_activate(rtd, substream->stream);
 	ret = 0;
 err:
-<<<<<<< HEAD
-	if (ret < 0) {
-		soc_pcm_clean(rtd, substream, 1);
-		dev_err(rtd->dev, "%s() failed (%d)", __func__, ret);
-	}
-=======
 	if (ret < 0)
 		soc_pcm_clean(rtd, substream, 1);
->>>>>>> eb3cdb58
 
 	return soc_pcm_ret(rtd, ret);
 }
 
 /* PCM open ops for non-DPCM streams */
 static int soc_pcm_open(struct snd_pcm_substream *substream)
-<<<<<<< HEAD
-{
-	struct snd_soc_pcm_runtime *rtd = asoc_substream_to_rtd(substream);
-	int ret;
-
-	snd_soc_dpcm_mutex_lock(rtd);
-	ret = __soc_pcm_open(rtd, substream);
-	snd_soc_dpcm_mutex_unlock(rtd);
-	return ret;
-}
-
-static void codec2codec_close_delayed_work(struct snd_soc_pcm_runtime *rtd)
-=======
->>>>>>> eb3cdb58
 {
 	struct snd_soc_pcm_runtime *rtd = asoc_substream_to_rtd(substream);
 	int ret;
@@ -938,10 +902,6 @@
 		snd_soc_dai_digital_mute(dai, 0, substream->stream);
 
 out:
-<<<<<<< HEAD
-	if (ret < 0)
-		dev_err(rtd->dev, "ASoC: %s() failed (%d)\n", __func__, ret);
-=======
 	return soc_pcm_ret(rtd, ret);
 }
 
@@ -950,7 +910,6 @@
 {
 	struct snd_soc_pcm_runtime *rtd = asoc_substream_to_rtd(substream);
 	int ret;
->>>>>>> eb3cdb58
 
 	snd_soc_dpcm_mutex_lock(rtd);
 	ret = __soc_pcm_prepare(rtd, substream);
@@ -958,18 +917,6 @@
 	return ret;
 }
 
-/* PCM prepare ops for non-DPCM streams */
-static int soc_pcm_prepare(struct snd_pcm_substream *substream)
-{
-	struct snd_soc_pcm_runtime *rtd = asoc_substream_to_rtd(substream);
-	int ret;
-
-	snd_soc_dpcm_mutex_lock(rtd);
-	ret = __soc_pcm_prepare(rtd, substream);
-	snd_soc_dpcm_mutex_unlock(rtd);
-	return ret;
-}
-
 static void soc_pcm_codec_params_fixup(struct snd_pcm_hw_params *params,
 				       unsigned int mask)
 {
@@ -988,18 +935,6 @@
 	int i;
 
 	snd_soc_dpcm_mutex_assert_held(rtd);
-<<<<<<< HEAD
-
-	/* clear the corresponding DAIs parameters when going to be inactive */
-	for_each_rtd_dais(rtd, i, dai) {
-		if (snd_soc_dai_active(dai) == 1)
-			soc_pcm_set_dai_params(dai, NULL);
-
-		if (snd_soc_dai_stream_active(dai, substream->stream) == 1)
-			snd_soc_dai_digital_mute(dai, 1, substream->stream);
-	}
-=======
->>>>>>> eb3cdb58
 
 	/* run the stream event */
 	snd_soc_dapm_stream_stop(rtd, substream->stream);
@@ -1118,30 +1053,10 @@
 
 	ret = snd_soc_pcm_component_hw_params(substream, params);
 out:
-<<<<<<< HEAD
-	if (ret < 0) {
-		soc_pcm_hw_clean(rtd, substream, 1);
-		dev_err(rtd->dev, "ASoC: %s() failed (%d)\n", __func__, ret);
-	}
-=======
 	if (ret < 0)
 		soc_pcm_hw_clean(rtd, substream, 1);
 
 	return soc_pcm_ret(rtd, ret);
-}
->>>>>>> eb3cdb58
-
-/* hw_params PCM ops for non-DPCM streams */
-static int soc_pcm_hw_params(struct snd_pcm_substream *substream,
-			     struct snd_pcm_hw_params *params)
-{
-	struct snd_soc_pcm_runtime *rtd = asoc_substream_to_rtd(substream);
-	int ret;
-
-	snd_soc_dpcm_mutex_lock(rtd);
-	ret = __soc_pcm_hw_params(rtd, substream, params);
-	snd_soc_dpcm_mutex_unlock(rtd);
-	return ret;
 }
 
 /* hw_params PCM ops for non-DPCM streams */
@@ -1577,16 +1492,6 @@
 		    (be->dpcm[stream].state != SND_SOC_DPCM_STATE_CLOSE))
 			continue;
 
-		/*
-		 * Filter for systems with 'component_chaining' enabled.
-		 * This helps to avoid unnecessary re-configuration of an
-		 * already active BE on such systems.
-		 */
-		if (fe->card->component_chaining &&
-		    (be->dpcm[stream].state != SND_SOC_DPCM_STATE_NEW) &&
-		    (be->dpcm[stream].state != SND_SOC_DPCM_STATE_CLOSE))
-			continue;
-
 		/* newly connected FE and BE */
 		err = dpcm_be_connect(fe, be, stream);
 		if (err < 0) {
@@ -1712,11 +1617,7 @@
 		dev_dbg(be->dev, "ASoC: open %s BE %s\n",
 			stream ? "capture" : "playback", be->dai_link->name);
 
-<<<<<<< HEAD
-		be_substream->runtime = be->dpcm[stream].runtime;
-=======
 		be_substream->runtime = fe_substream->runtime;
->>>>>>> eb3cdb58
 		err = __soc_pcm_open(be, be_substream);
 		if (err < 0) {
 			be->dpcm[stream].users--;
@@ -1851,11 +1752,7 @@
 		 * chan min/max cannot be enforced if there are multiple CODEC
 		 * DAIs connected to a single CPU DAI, use CPU DAI's directly
 		 */
-<<<<<<< HEAD
-		if (be->num_codecs == 1) {
-=======
 		if (be->dai_link->num_codecs == 1) {
->>>>>>> eb3cdb58
 			struct snd_soc_pcm_stream *codec_stream = snd_soc_dai_get_pcm_stream(
 				asoc_rtd_to_codec(be, 0), stream);
 
@@ -2118,11 +2015,7 @@
 		dev_dbg(be->dev, "ASoC: hw_params BE %s\n",
 			be->dai_link->name);
 
-<<<<<<< HEAD
-		ret = __soc_pcm_hw_params(be, be_substream, &dpcm->hw_params);
-=======
 		ret = __soc_pcm_hw_params(be, be_substream, &hw_params);
->>>>>>> eb3cdb58
 		if (ret < 0)
 			goto unwind;
 
@@ -2357,14 +2250,7 @@
 		if (ret)
 			break;
 	}
-<<<<<<< HEAD
-	if (ret < 0)
-		dev_err(fe->dev, "ASoC: %s() failed at %s (%d)\n",
-			__func__, be->dai_link->name, ret);
-	return ret;
-=======
 	return soc_pcm_ret(fe, ret);
->>>>>>> eb3cdb58
 }
 EXPORT_SYMBOL_GPL(dpcm_be_dai_trigger);
 
@@ -2697,12 +2583,6 @@
 			be->dpcm[stream].state == SND_SOC_DPCM_STATE_NEW)
 				dpcm->state = SND_SOC_DPCM_LINK_STATE_FREE;
 	}
-<<<<<<< HEAD
-
-	if (ret < 0)
-		dev_err(fe->dev, "ASoC: %s() failed (%d)\n", __func__, ret);
-=======
->>>>>>> eb3cdb58
 
 	return soc_pcm_ret(fe, ret);
 }
@@ -2774,11 +2654,7 @@
 	struct snd_soc_pcm_runtime *fe;
 	int ret = 0;
 
-<<<<<<< HEAD
-	mutex_lock_nested(&card->pcm_mutex, card->pcm_subclass);
-=======
 	snd_soc_dpcm_mutex_lock(card);
->>>>>>> eb3cdb58
 	/* shutdown all old paths first */
 	for_each_card_rtds(card, fe) {
 		ret = soc_dpcm_fe_runtime_update(fe, 0);
@@ -2794,11 +2670,7 @@
 	}
 
 out:
-<<<<<<< HEAD
-	mutex_unlock(&card->pcm_mutex);
-=======
 	snd_soc_dpcm_mutex_unlock(card);
->>>>>>> eb3cdb58
 	return ret;
 }
 EXPORT_SYMBOL_GPL(snd_soc_dpcm_runtime_update);
@@ -2840,10 +2712,6 @@
 	int stream = fe_substream->stream;
 
 	snd_soc_dpcm_mutex_lock(fe);
-<<<<<<< HEAD
-	fe->dpcm[stream].runtime = fe_substream->runtime;
-=======
->>>>>>> eb3cdb58
 
 	ret = dpcm_path_get(fe, stream, &list);
 	if (ret < 0)
