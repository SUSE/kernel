# SPDX-License-Identifier: (GPL-2.0-only OR BSD-3-Clause)
# This file is provided under a dual BSD/GPLv2 license. When using or
# redistributing this file, you may do so under either license.
#
# Copyright(c) 2021 Advanced Micro Devices, Inc. All rights reserved.

#common acp driver
<<<<<<< HEAD
snd-acp-pcm-objs     := acp-platform.o
snd-acp-i2s-objs     := acp-i2s.o
snd-acp-pdm-objs     := acp-pdm.o
snd-acp-legacy-common-objs   := acp-legacy-common.o
snd-acp-pci-objs     := acp-pci.o
=======
snd-acp-pcm-y     := acp-platform.o
snd-acp-i2s-y     := acp-i2s.o
snd-acp-pdm-y     := acp-pdm.o
snd-acp-legacy-common-y   := acp-legacy-common.o
snd-acp-pci-y     := acp-pci.o
snd-amd-sdw-acpi-y := amd-sdw-acpi.o
>>>>>>> 2d5404ca

#platform specific driver
snd-acp-renoir-y     := acp-renoir.o
snd-acp-rembrandt-y  := acp-rembrandt.o
snd-acp63-y := acp63.o
snd-acp70-y := acp70.o

#machine specific driver
snd-acp-mach-y     := acp-mach-common.o
snd-acp-legacy-mach-y     := acp-legacy-mach.o acp3x-es83xx/acp3x-es83xx.o
snd-acp-sof-mach-y     := acp-sof-mach.o
snd-soc-acpi-amd-match-y := amd-acp63-acpi-match.o
snd-acp-sdw-sof-mach-y += acp-sdw-sof-mach.o

obj-$(CONFIG_SND_SOC_AMD_ACP_PCM) += snd-acp-pcm.o
obj-$(CONFIG_SND_SOC_AMD_ACP_I2S) += snd-acp-i2s.o
obj-$(CONFIG_SND_SOC_AMD_ACP_PDM) += snd-acp-pdm.o
obj-$(CONFIG_SND_SOC_AMD_ACP_LEGACY_COMMON) += snd-acp-legacy-common.o
obj-$(CONFIG_SND_SOC_AMD_ACP_PCI) += snd-acp-pci.o

obj-$(CONFIG_SND_AMD_ASOC_RENOIR) += snd-acp-renoir.o
obj-$(CONFIG_SND_AMD_ASOC_REMBRANDT) += snd-acp-rembrandt.o
obj-$(CONFIG_SND_AMD_ASOC_ACP63) += snd-acp63.o
obj-$(CONFIG_SND_AMD_ASOC_ACP70) += snd-acp70.o

obj-$(CONFIG_SND_AMD_SOUNDWIRE_ACPI) += snd-amd-sdw-acpi.o
obj-$(CONFIG_SND_SOC_AMD_MACH_COMMON) += snd-acp-mach.o
obj-$(CONFIG_SND_SOC_AMD_LEGACY_MACH) += snd-acp-legacy-mach.o
obj-$(CONFIG_SND_SOC_AMD_SOF_MACH) += snd-acp-sof-mach.o
obj-$(CONFIG_SND_SOC_ACPI_AMD_MATCH) += snd-soc-acpi-amd-match.o
obj-$(CONFIG_SND_SOC_AMD_SOF_SDW_MACH) += snd-acp-sdw-sof-mach.o<|MERGE_RESOLUTION|>--- conflicted
+++ resolved
@@ -5,20 +5,12 @@
 # Copyright(c) 2021 Advanced Micro Devices, Inc. All rights reserved.
 
 #common acp driver
-<<<<<<< HEAD
-snd-acp-pcm-objs     := acp-platform.o
-snd-acp-i2s-objs     := acp-i2s.o
-snd-acp-pdm-objs     := acp-pdm.o
-snd-acp-legacy-common-objs   := acp-legacy-common.o
-snd-acp-pci-objs     := acp-pci.o
-=======
 snd-acp-pcm-y     := acp-platform.o
 snd-acp-i2s-y     := acp-i2s.o
 snd-acp-pdm-y     := acp-pdm.o
 snd-acp-legacy-common-y   := acp-legacy-common.o
 snd-acp-pci-y     := acp-pci.o
 snd-amd-sdw-acpi-y := amd-sdw-acpi.o
->>>>>>> 2d5404ca
 
 #platform specific driver
 snd-acp-renoir-y     := acp-renoir.o
