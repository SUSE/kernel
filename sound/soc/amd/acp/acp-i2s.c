// SPDX-License-Identifier: (GPL-2.0-only OR BSD-3-Clause)
//
// This file is provided under a dual BSD/GPLv2 license. When using or
// redistributing this file, you may do so under either license.
//
// Copyright(c) 2021 Advanced Micro Devices, Inc.
//
// Authors: Ajit Kumar Pandey <AjitKumar.Pandey@amd.com>
//

/*
 * Generic Hardware interface for ACP Audio I2S controller
 */

#include <linux/platform_device.h>
#include <linux/module.h>
#include <linux/err.h>
#include <linux/io.h>
#include <sound/pcm_params.h>
#include <sound/soc.h>
#include <sound/soc-dai.h>
#include <linux/dma-mapping.h>
#include <linux/bitfield.h>

#include "amd.h"

#define DRV_NAME "acp_i2s_playcap"
#define	I2S_MASTER_MODE_ENABLE		1
#define	LRCLK_DIV_FIELD			GENMASK(10, 2)
#define	BCLK_DIV_FIELD			GENMASK(23, 11)
#define	ACP63_LRCLK_DIV_FIELD		GENMASK(12, 2)
#define	ACP63_BCLK_DIV_FIELD		GENMASK(23, 13)

static inline void acp_set_i2s_clk(struct acp_dev_data *adata, int dai_id)
{
	u32 i2s_clk_reg, val;
	struct acp_chip_info *chip;
	struct device *dev;

	dev = adata->dev;
	chip = dev_get_platdata(dev);
	switch (dai_id) {
	case I2S_SP_INSTANCE:
		i2s_clk_reg = ACP_I2STDM0_MSTRCLKGEN;
		break;
	case I2S_BT_INSTANCE:
		i2s_clk_reg = ACP_I2STDM1_MSTRCLKGEN;
		break;
	case I2S_HS_INSTANCE:
		i2s_clk_reg = ACP_I2STDM2_MSTRCLKGEN;
		break;
	default:
		i2s_clk_reg = ACP_I2STDM0_MSTRCLKGEN;
		break;
	}

	val  = I2S_MASTER_MODE_ENABLE;
	if (adata->tdm_mode)
		val |= BIT(1);

	switch (chip->acp_rev) {
	case ACP63_DEV:
	case ACP70_DEV:
	case ACP71_DEV:
		val |= FIELD_PREP(ACP63_LRCLK_DIV_FIELD, adata->lrclk_div);
		val |= FIELD_PREP(ACP63_BCLK_DIV_FIELD, adata->bclk_div);
		break;
	default:
		val |= FIELD_PREP(LRCLK_DIV_FIELD, adata->lrclk_div);
		val |= FIELD_PREP(BCLK_DIV_FIELD, adata->bclk_div);
	}
	writel(val, adata->acp_base + i2s_clk_reg);
}

static int acp_i2s_set_fmt(struct snd_soc_dai *cpu_dai,
			   unsigned int fmt)
{
	struct acp_dev_data *adata = snd_soc_dai_get_drvdata(cpu_dai);
	int mode;

	mode = fmt & SND_SOC_DAIFMT_FORMAT_MASK;
	switch (mode) {
	case SND_SOC_DAIFMT_I2S:
		adata->tdm_mode = TDM_DISABLE;
		break;
	case SND_SOC_DAIFMT_DSP_A:
		adata->tdm_mode = TDM_ENABLE;
		break;
	default:
		return -EINVAL;
	}
	return 0;
}

static int acp_i2s_set_tdm_slot(struct snd_soc_dai *dai, u32 tx_mask, u32 rx_mask,
				int slots, int slot_width)
{
	struct device *dev = dai->component->dev;
	struct acp_dev_data *adata = snd_soc_dai_get_drvdata(dai);
	struct acp_chip_info *chip;
	struct acp_stream *stream;
	int slot_len, no_of_slots;

	chip = dev_get_platdata(dev);
	switch (slot_width) {
	case SLOT_WIDTH_8:
		slot_len = 8;
		break;
	case SLOT_WIDTH_16:
		slot_len = 16;
		break;
	case SLOT_WIDTH_24:
		slot_len = 24;
		break;
	case SLOT_WIDTH_32:
		slot_len = 0;
		break;
	default:
		dev_err(dev, "Unsupported bitdepth %d\n", slot_width);
		return -EINVAL;
	}

	switch (chip->acp_rev) {
	case ACP3X_DEV:
	case ACP6X_DEV:
		switch (slots) {
		case 1 ... 7:
			no_of_slots = slots;
			break;
		case 8:
			no_of_slots = 0;
			break;
		default:
			dev_err(dev, "Unsupported slots %d\n", slots);
			return -EINVAL;
		}
		break;
	case ACP63_DEV:
	case ACP70_DEV:
	case ACP71_DEV:
		switch (slots) {
		case 1 ... 31:
			no_of_slots = slots;
			break;
		case 32:
			no_of_slots = 0;
			break;
		default:
			dev_err(dev, "Unsupported slots %d\n", slots);
			return -EINVAL;
		}
		break;
	default:
		dev_err(dev, "Unknown chip revision %d\n", chip->acp_rev);
		return -EINVAL;
	}

	slots = no_of_slots;

	spin_lock_irq(&adata->acp_lock);
	list_for_each_entry(stream, &adata->stream_list, list) {
		switch (chip->acp_rev) {
		case ACP3X_DEV:
		case ACP6X_DEV:
			if (tx_mask && stream->dir == SNDRV_PCM_STREAM_PLAYBACK)
				adata->tdm_tx_fmt[stream->dai_id - 1] =
					FRM_LEN | (slots << 15) | (slot_len << 18);
			else if (rx_mask && stream->dir == SNDRV_PCM_STREAM_CAPTURE)
				adata->tdm_rx_fmt[stream->dai_id - 1] =
					FRM_LEN | (slots << 15) | (slot_len << 18);
			break;
		case ACP63_DEV:
		case ACP70_DEV:
		case ACP71_DEV:
			if (tx_mask && stream->dir == SNDRV_PCM_STREAM_PLAYBACK)
				adata->tdm_tx_fmt[stream->dai_id - 1] =
						FRM_LEN | (slots << 13) | (slot_len << 18);
			else if (rx_mask && stream->dir == SNDRV_PCM_STREAM_CAPTURE)
				adata->tdm_rx_fmt[stream->dai_id - 1] =
						FRM_LEN | (slots << 13) | (slot_len << 18);
			break;
		default:
			dev_err(dev, "Unknown chip revision %d\n", chip->acp_rev);
			return -EINVAL;
		}
	}
	spin_unlock_irq(&adata->acp_lock);
	return 0;
}

static int acp_i2s_hwparams(struct snd_pcm_substream *substream, struct snd_pcm_hw_params *params,
			    struct snd_soc_dai *dai)
{
	struct device *dev = dai->component->dev;
	struct acp_dev_data *adata;
	struct acp_resource *rsrc;
	u32 val;
	u32 xfer_resolution;
	u32 reg_val, fmt_reg, tdm_fmt;
	u32 lrclk_div_val, bclk_div_val;

	adata = snd_soc_dai_get_drvdata(dai);
	rsrc = adata->rsrc;

	/* These values are as per Hardware Spec */
	switch (params_format(params)) {
	case SNDRV_PCM_FORMAT_U8:
	case SNDRV_PCM_FORMAT_S8:
		xfer_resolution = 0x0;
		break;
	case SNDRV_PCM_FORMAT_S16_LE:
		xfer_resolution = 0x02;
		break;
	case SNDRV_PCM_FORMAT_S24_LE:
		xfer_resolution = 0x04;
		break;
	case SNDRV_PCM_FORMAT_S32_LE:
		xfer_resolution = 0x05;
		break;
	default:
		return -EINVAL;
	}

	if (substream->stream == SNDRV_PCM_STREAM_PLAYBACK) {
		switch (dai->driver->id) {
		case I2S_BT_INSTANCE:
			reg_val = ACP_BTTDM_ITER;
			fmt_reg = ACP_BTTDM_TXFRMT;
			break;
		case I2S_SP_INSTANCE:
			reg_val = ACP_I2STDM_ITER;
			fmt_reg = ACP_I2STDM_TXFRMT;
			break;
		case I2S_HS_INSTANCE:
			reg_val = ACP_HSTDM_ITER;
			fmt_reg = ACP_HSTDM_TXFRMT;
			break;
		default:
			dev_err(dev, "Invalid dai id %x\n", dai->driver->id);
			return -EINVAL;
		}
		adata->xfer_tx_resolution[dai->driver->id - 1] = xfer_resolution;
	} else {
		switch (dai->driver->id) {
		case I2S_BT_INSTANCE:
			reg_val = ACP_BTTDM_IRER;
			fmt_reg = ACP_BTTDM_RXFRMT;
			break;
		case I2S_SP_INSTANCE:
			reg_val = ACP_I2STDM_IRER;
			fmt_reg = ACP_I2STDM_RXFRMT;
			break;
		case I2S_HS_INSTANCE:
			reg_val = ACP_HSTDM_IRER;
			fmt_reg = ACP_HSTDM_RXFRMT;
			break;
		default:
			dev_err(dev, "Invalid dai id %x\n", dai->driver->id);
			return -EINVAL;
		}
		adata->xfer_rx_resolution[dai->driver->id - 1] = xfer_resolution;
	}

	val = readl(adata->acp_base + reg_val);
	val &= ~ACP3x_ITER_IRER_SAMP_LEN_MASK;
	val = val | (xfer_resolution  << 3);
	writel(val, adata->acp_base + reg_val);

	if (adata->tdm_mode) {
		val = readl(adata->acp_base + reg_val);
		writel(val | BIT(1), adata->acp_base + reg_val);
		if (substream->stream == SNDRV_PCM_STREAM_PLAYBACK)
			tdm_fmt = adata->tdm_tx_fmt[dai->driver->id - 1];
		else
			tdm_fmt = adata->tdm_rx_fmt[dai->driver->id - 1];
		writel(tdm_fmt, adata->acp_base + fmt_reg);
	}

	if (rsrc->soc_mclk) {
		switch (params_format(params)) {
		case SNDRV_PCM_FORMAT_S16_LE:
			switch (params_rate(params)) {
			case 8000:
				bclk_div_val = 768;
				break;
			case 16000:
				bclk_div_val = 384;
				break;
			case 24000:
				bclk_div_val = 256;
				break;
			case 32000:
				bclk_div_val = 192;
				break;
			case 44100:
			case 48000:
				bclk_div_val = 128;
				break;
			case 88200:
			case 96000:
				bclk_div_val = 64;
				break;
			case 192000:
				bclk_div_val = 32;
				break;
			default:
				return -EINVAL;
			}
			lrclk_div_val = 32;
			break;
		case SNDRV_PCM_FORMAT_S32_LE:
			switch (params_rate(params)) {
			case 8000:
				bclk_div_val = 384;
				break;
			case 16000:
				bclk_div_val = 192;
				break;
			case 24000:
				bclk_div_val = 128;
				break;
			case 32000:
				bclk_div_val = 96;
				break;
			case 44100:
			case 48000:
				bclk_div_val = 64;
				break;
			case 88200:
			case 96000:
				bclk_div_val = 32;
				break;
			case 192000:
				bclk_div_val = 16;
				break;
			default:
				return -EINVAL;
			}
			lrclk_div_val = 64;
			break;
		default:
			return -EINVAL;
		}

		switch (params_rate(params)) {
		case 8000:
		case 16000:
		case 24000:
		case 48000:
		case 96000:
		case 192000:
			switch (params_channels(params)) {
			case 2:
				break;
			case 4:
				bclk_div_val = bclk_div_val >> 1;
				lrclk_div_val = lrclk_div_val << 1;
				break;
			case 8:
				bclk_div_val = bclk_div_val >> 2;
				lrclk_div_val = lrclk_div_val << 2;
				break;
			case 16:
				bclk_div_val = bclk_div_val >> 3;
				lrclk_div_val = lrclk_div_val << 3;
				break;
			case 32:
				bclk_div_val = bclk_div_val >> 4;
				lrclk_div_val = lrclk_div_val << 4;
				break;
			default:
				dev_err(dev, "Unsupported channels %#x\n",
					params_channels(params));
			}
			break;
		default:
			break;
		}
		adata->lrclk_div = lrclk_div_val;
		adata->bclk_div = bclk_div_val;
	}
	return 0;
}

static int acp_i2s_trigger(struct snd_pcm_substream *substream, int cmd, struct snd_soc_dai *dai)
{
	struct acp_stream *stream = substream->runtime->private_data;
	struct device *dev = dai->component->dev;
	struct acp_dev_data *adata = dev_get_drvdata(dev);
	struct acp_resource *rsrc = adata->rsrc;
	u32 val, period_bytes, reg_val, ier_val, water_val, buf_size, buf_reg;

	period_bytes = frames_to_bytes(substream->runtime, substream->runtime->period_size);
	buf_size = frames_to_bytes(substream->runtime, substream->runtime->buffer_size);

	switch (cmd) {
	case SNDRV_PCM_TRIGGER_START:
	case SNDRV_PCM_TRIGGER_RESUME:
	case SNDRV_PCM_TRIGGER_PAUSE_RELEASE:
		stream->bytescount = acp_get_byte_count(adata, stream->dai_id, substream->stream);
		if (substream->stream == SNDRV_PCM_STREAM_PLAYBACK) {
			switch (dai->driver->id) {
			case I2S_BT_INSTANCE:
				water_val = ACP_BT_TX_INTR_WATERMARK_SIZE(adata);
				reg_val = ACP_BTTDM_ITER;
				ier_val = ACP_BTTDM_IER;
				buf_reg = ACP_BT_TX_RINGBUFSIZE(adata);
				break;
			case I2S_SP_INSTANCE:
				water_val = ACP_I2S_TX_INTR_WATERMARK_SIZE(adata);
				reg_val = ACP_I2STDM_ITER;
				ier_val = ACP_I2STDM_IER;
				buf_reg = ACP_I2S_TX_RINGBUFSIZE(adata);
				break;
			case I2S_HS_INSTANCE:
				water_val = ACP_HS_TX_INTR_WATERMARK_SIZE;
				reg_val = ACP_HSTDM_ITER;
				ier_val = ACP_HSTDM_IER;
				buf_reg = ACP_HS_TX_RINGBUFSIZE;
				break;
			default:
				dev_err(dev, "Invalid dai id %x\n", dai->driver->id);
				return -EINVAL;
			}
		} else {
			switch (dai->driver->id) {
			case I2S_BT_INSTANCE:
				water_val = ACP_BT_RX_INTR_WATERMARK_SIZE(adata);
				reg_val = ACP_BTTDM_IRER;
				ier_val = ACP_BTTDM_IER;
				buf_reg = ACP_BT_RX_RINGBUFSIZE(adata);
				break;
			case I2S_SP_INSTANCE:
				water_val = ACP_I2S_RX_INTR_WATERMARK_SIZE(adata);
				reg_val = ACP_I2STDM_IRER;
				ier_val = ACP_I2STDM_IER;
				buf_reg = ACP_I2S_RX_RINGBUFSIZE(adata);
				break;
			case I2S_HS_INSTANCE:
				water_val = ACP_HS_RX_INTR_WATERMARK_SIZE;
				reg_val = ACP_HSTDM_IRER;
				ier_val = ACP_HSTDM_IER;
				buf_reg = ACP_HS_RX_RINGBUFSIZE;
				break;
			default:
				dev_err(dev, "Invalid dai id %x\n", dai->driver->id);
				return -EINVAL;
			}
		}

		writel(period_bytes, adata->acp_base + water_val);
		writel(buf_size, adata->acp_base + buf_reg);
		if (rsrc->soc_mclk)
			acp_set_i2s_clk(adata, dai->driver->id);
		val = readl(adata->acp_base + reg_val);
		val = val | BIT(0);
		writel(val, adata->acp_base + reg_val);
		writel(1, adata->acp_base + ier_val);
		return 0;
	case SNDRV_PCM_TRIGGER_STOP:
	case SNDRV_PCM_TRIGGER_SUSPEND:
	case SNDRV_PCM_TRIGGER_PAUSE_PUSH:
		if (substream->stream == SNDRV_PCM_STREAM_PLAYBACK) {
			switch (dai->driver->id) {
			case I2S_BT_INSTANCE:
				reg_val = ACP_BTTDM_ITER;
				break;
			case I2S_SP_INSTANCE:
				reg_val = ACP_I2STDM_ITER;
				break;
			case I2S_HS_INSTANCE:
				reg_val = ACP_HSTDM_ITER;
				break;
			default:
				dev_err(dev, "Invalid dai id %x\n", dai->driver->id);
				return -EINVAL;
			}

		} else {
			switch (dai->driver->id) {
			case I2S_BT_INSTANCE:
				reg_val = ACP_BTTDM_IRER;
				break;
			case I2S_SP_INSTANCE:
				reg_val = ACP_I2STDM_IRER;
				break;
			case I2S_HS_INSTANCE:
				reg_val = ACP_HSTDM_IRER;
				break;
			default:
				dev_err(dev, "Invalid dai id %x\n", dai->driver->id);
				return -EINVAL;
			}
		}
		val = readl(adata->acp_base + reg_val);
		val = val & ~BIT(0);
		writel(val, adata->acp_base + reg_val);

		if (!(readl(adata->acp_base + ACP_BTTDM_ITER) & BIT(0)) &&
		    !(readl(adata->acp_base + ACP_BTTDM_IRER) & BIT(0)))
			writel(0, adata->acp_base + ACP_BTTDM_IER);
		if (!(readl(adata->acp_base + ACP_I2STDM_ITER) & BIT(0)) &&
		    !(readl(adata->acp_base + ACP_I2STDM_IRER) & BIT(0)))
			writel(0, adata->acp_base + ACP_I2STDM_IER);
		if (!(readl(adata->acp_base + ACP_HSTDM_ITER) & BIT(0)) &&
		    !(readl(adata->acp_base + ACP_HSTDM_IRER) & BIT(0)))
			writel(0, adata->acp_base + ACP_HSTDM_IER);
		return 0;
	default:
		return -EINVAL;
	}

	return 0;
}

static int acp_i2s_prepare(struct snd_pcm_substream *substream, struct snd_soc_dai *dai)
{
	struct device *dev = dai->component->dev;
	struct acp_dev_data *adata = dev_get_drvdata(dev);
	struct acp_chip_info *chip;
	struct acp_resource *rsrc = adata->rsrc;
	struct acp_stream *stream = substream->runtime->private_data;
	u32 reg_dma_size = 0, reg_fifo_size = 0, reg_fifo_addr = 0;
	u32 phy_addr = 0, acp_fifo_addr = 0, ext_int_ctrl;
	unsigned int dir = substream->stream;

	chip = dev_get_platdata(dev);
	switch (dai->driver->id) {
	case I2S_SP_INSTANCE:
		if (dir == SNDRV_PCM_STREAM_PLAYBACK) {
			reg_dma_size = ACP_I2S_TX_DMA_SIZE(adata);
			acp_fifo_addr = rsrc->sram_pte_offset +
						SP_PB_FIFO_ADDR_OFFSET;
			reg_fifo_addr =	ACP_I2S_TX_FIFOADDR(adata);
			reg_fifo_size = ACP_I2S_TX_FIFOSIZE(adata);

			if (chip->acp_rev >= ACP70_DEV)
				phy_addr = ACP7x_I2S_SP_TX_MEM_WINDOW_START;
			else
				phy_addr = I2S_SP_TX_MEM_WINDOW_START + stream->reg_offset;
			writel(phy_addr, adata->acp_base + ACP_I2S_TX_RINGBUFADDR(adata));
		} else {
			reg_dma_size = ACP_I2S_RX_DMA_SIZE(adata);
			acp_fifo_addr = rsrc->sram_pte_offset +
						SP_CAPT_FIFO_ADDR_OFFSET;
			reg_fifo_addr = ACP_I2S_RX_FIFOADDR(adata);
			reg_fifo_size = ACP_I2S_RX_FIFOSIZE(adata);

			if (chip->acp_rev >= ACP70_DEV)
				phy_addr = ACP7x_I2S_SP_RX_MEM_WINDOW_START;
			else
				phy_addr = I2S_SP_RX_MEM_WINDOW_START + stream->reg_offset;
			writel(phy_addr, adata->acp_base + ACP_I2S_RX_RINGBUFADDR(adata));
		}
		break;
	case I2S_BT_INSTANCE:
		if (dir == SNDRV_PCM_STREAM_PLAYBACK) {
			reg_dma_size = ACP_BT_TX_DMA_SIZE(adata);
			acp_fifo_addr = rsrc->sram_pte_offset +
						BT_PB_FIFO_ADDR_OFFSET;
			reg_fifo_addr = ACP_BT_TX_FIFOADDR(adata);
			reg_fifo_size = ACP_BT_TX_FIFOSIZE(adata);

			if (chip->acp_rev >= ACP70_DEV)
				phy_addr = ACP7x_I2S_BT_TX_MEM_WINDOW_START;
			else
				phy_addr = I2S_BT_TX_MEM_WINDOW_START + stream->reg_offset;
			writel(phy_addr, adata->acp_base + ACP_BT_TX_RINGBUFADDR(adata));
		} else {
			reg_dma_size = ACP_BT_RX_DMA_SIZE(adata);
			acp_fifo_addr = rsrc->sram_pte_offset +
						BT_CAPT_FIFO_ADDR_OFFSET;
			reg_fifo_addr = ACP_BT_RX_FIFOADDR(adata);
			reg_fifo_size = ACP_BT_RX_FIFOSIZE(adata);

			if (chip->acp_rev >= ACP70_DEV)
				phy_addr = ACP7x_I2S_BT_RX_MEM_WINDOW_START;
			else
				phy_addr = I2S_BT_TX_MEM_WINDOW_START + stream->reg_offset;
			writel(phy_addr, adata->acp_base + ACP_BT_RX_RINGBUFADDR(adata));
		}
		break;
	case I2S_HS_INSTANCE:
		if (dir == SNDRV_PCM_STREAM_PLAYBACK) {
			reg_dma_size = ACP_HS_TX_DMA_SIZE;
			acp_fifo_addr = rsrc->sram_pte_offset +
				HS_PB_FIFO_ADDR_OFFSET;
			reg_fifo_addr = ACP_HS_TX_FIFOADDR;
			reg_fifo_size = ACP_HS_TX_FIFOSIZE;

			if (chip->acp_rev >= ACP70_DEV)
				phy_addr = ACP7x_I2S_HS_TX_MEM_WINDOW_START;
			else
				phy_addr = I2S_HS_TX_MEM_WINDOW_START + stream->reg_offset;
			writel(phy_addr, adata->acp_base + ACP_HS_TX_RINGBUFADDR);
		} else {
			reg_dma_size = ACP_HS_RX_DMA_SIZE;
			acp_fifo_addr = rsrc->sram_pte_offset +
					HS_CAPT_FIFO_ADDR_OFFSET;
			reg_fifo_addr = ACP_HS_RX_FIFOADDR;
			reg_fifo_size = ACP_HS_RX_FIFOSIZE;

			if (chip->acp_rev >= ACP70_DEV)
				phy_addr = ACP7x_I2S_HS_RX_MEM_WINDOW_START;
			else
				phy_addr = I2S_HS_RX_MEM_WINDOW_START + stream->reg_offset;
			writel(phy_addr, adata->acp_base + ACP_HS_RX_RINGBUFADDR);
		}
		break;
	default:
		dev_err(dev, "Invalid dai id %x\n", dai->driver->id);
		return -EINVAL;
	}

	writel(DMA_SIZE, adata->acp_base + reg_dma_size);
	writel(acp_fifo_addr, adata->acp_base + reg_fifo_addr);
	writel(FIFO_SIZE, adata->acp_base + reg_fifo_size);

	ext_int_ctrl = readl(ACP_EXTERNAL_INTR_CNTL(adata, rsrc->irqp_used));
	ext_int_ctrl |= BIT(I2S_RX_THRESHOLD(rsrc->offset)) |
			BIT(BT_RX_THRESHOLD(rsrc->offset)) |
			BIT(I2S_TX_THRESHOLD(rsrc->offset)) |
			BIT(BT_TX_THRESHOLD(rsrc->offset)) |
			BIT(HS_RX_THRESHOLD(rsrc->offset)) |
			BIT(HS_TX_THRESHOLD(rsrc->offset));

	writel(ext_int_ctrl, ACP_EXTERNAL_INTR_CNTL(adata, rsrc->irqp_used));

	return 0;
}

static int acp_i2s_startup(struct snd_pcm_substream *substream, struct snd_soc_dai *dai)
{
	struct acp_stream *stream = substream->runtime->private_data;
	struct device *dev = dai->component->dev;
	struct acp_dev_data *adata = dev_get_drvdata(dev);
	struct acp_resource *rsrc = adata->rsrc;
	unsigned int dir = substream->stream;
	unsigned int irq_bit = 0;

	switch (dai->driver->id) {
	case I2S_SP_INSTANCE:
		if (dir == SNDRV_PCM_STREAM_PLAYBACK) {
			irq_bit = BIT(I2S_TX_THRESHOLD(rsrc->offset));
			stream->pte_offset = ACP_SRAM_SP_PB_PTE_OFFSET;
			stream->fifo_offset = SP_PB_FIFO_ADDR_OFFSET;
		} else {
			irq_bit = BIT(I2S_RX_THRESHOLD(rsrc->offset));
			stream->pte_offset = ACP_SRAM_SP_CP_PTE_OFFSET;
			stream->fifo_offset = SP_CAPT_FIFO_ADDR_OFFSET;
		}
		break;
	case I2S_BT_INSTANCE:
		if (dir == SNDRV_PCM_STREAM_PLAYBACK) {
			irq_bit = BIT(BT_TX_THRESHOLD(rsrc->offset));
			stream->pte_offset = ACP_SRAM_BT_PB_PTE_OFFSET;
			stream->fifo_offset = BT_PB_FIFO_ADDR_OFFSET;
		} else {
			irq_bit = BIT(BT_RX_THRESHOLD(rsrc->offset));
			stream->pte_offset = ACP_SRAM_BT_CP_PTE_OFFSET;
			stream->fifo_offset = BT_CAPT_FIFO_ADDR_OFFSET;
		}
		break;
	case I2S_HS_INSTANCE:
		if (dir == SNDRV_PCM_STREAM_PLAYBACK) {
			irq_bit = BIT(HS_TX_THRESHOLD(rsrc->offset));
			stream->pte_offset = ACP_SRAM_HS_PB_PTE_OFFSET;
			stream->fifo_offset = HS_PB_FIFO_ADDR_OFFSET;
		} else {
			irq_bit = BIT(HS_RX_THRESHOLD(rsrc->offset));
			stream->pte_offset = ACP_SRAM_HS_CP_PTE_OFFSET;
			stream->fifo_offset = HS_CAPT_FIFO_ADDR_OFFSET;
		}
		break;
	default:
		dev_err(dev, "Invalid dai id %x\n", dai->driver->id);
		return -EINVAL;
	}

	/* Save runtime dai configuration in stream */
	stream->id = dai->driver->id + dir;
	stream->dai_id = dai->driver->id;
	stream->irq_bit = irq_bit;
	stream->dir = substream->stream;

	return 0;
}

const struct snd_soc_dai_ops asoc_acp_cpu_dai_ops = {
	.startup	= acp_i2s_startup,
	.hw_params	= acp_i2s_hwparams,
	.prepare	= acp_i2s_prepare,
	.trigger	= acp_i2s_trigger,
	.set_fmt	= acp_i2s_set_fmt,
	.set_tdm_slot	= acp_i2s_set_tdm_slot,
};
EXPORT_SYMBOL_NS_GPL(asoc_acp_cpu_dai_ops, SND_SOC_ACP_COMMON);

<<<<<<< HEAD
int asoc_acp_i2s_probe(struct snd_soc_dai *dai)
{
	struct device *dev = dai->component->dev;
	struct acp_dev_data *adata = dev_get_drvdata(dev);

	if (!adata->acp_base) {
		dev_err(dev, "I2S base is NULL\n");
		return -EINVAL;
	}

	return 0;
}
EXPORT_SYMBOL_NS_GPL(asoc_acp_i2s_probe, SND_SOC_ACP_COMMON);

=======
MODULE_DESCRIPTION("AMD ACP Audio I2S controller");
>>>>>>> 2d5404ca
MODULE_LICENSE("Dual BSD/GPL");
MODULE_ALIAS(DRV_NAME);<|MERGE_RESOLUTION|>--- conflicted
+++ resolved
@@ -696,23 +696,6 @@
 };
 EXPORT_SYMBOL_NS_GPL(asoc_acp_cpu_dai_ops, SND_SOC_ACP_COMMON);
 
-<<<<<<< HEAD
-int asoc_acp_i2s_probe(struct snd_soc_dai *dai)
-{
-	struct device *dev = dai->component->dev;
-	struct acp_dev_data *adata = dev_get_drvdata(dev);
-
-	if (!adata->acp_base) {
-		dev_err(dev, "I2S base is NULL\n");
-		return -EINVAL;
-	}
-
-	return 0;
-}
-EXPORT_SYMBOL_NS_GPL(asoc_acp_i2s_probe, SND_SOC_ACP_COMMON);
-
-=======
 MODULE_DESCRIPTION("AMD ACP Audio I2S controller");
->>>>>>> 2d5404ca
 MODULE_LICENSE("Dual BSD/GPL");
 MODULE_ALIAS(DRV_NAME);