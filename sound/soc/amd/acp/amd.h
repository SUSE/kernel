/* SPDX-License-Identifier: (GPL-2.0-only OR BSD-3-Clause) */
/*
 * This file is provided under a dual BSD/GPLv2 license. When using or
 * redistributing this file, you may do so under either license.
 *
 * Copyright(c) 2021 Advanced Micro Devices, Inc. All rights reserved.
 *
 * Author: Ajit Kumar Pandey <AjitKumar.Pandey@amd.com>
 */

#ifndef __AMD_ACP_H
#define __AMD_ACP_H

#include <sound/pcm.h>
#include <sound/soc.h>
#include <sound/soc-acpi.h>
#include <sound/soc-dai.h>

#include "chip_offset_byte.h"

#define ACP3X_DEV			3
#define ACP6X_DEV			6
#define ACP63_DEV			0x63
#define ACP70_DEV			0x70
#define ACP71_DEV			0x71

#define DMIC_INSTANCE			0x00
#define I2S_SP_INSTANCE			0x01
#define I2S_BT_INSTANCE			0x02
#define I2S_HS_INSTANCE			0x03

#define MEM_WINDOW_START		0x4080000

#define ACP_I2S_REG_START		0x1242400
#define ACP_I2S_REG_END			0x1242810
#define ACP3x_I2STDM_REG_START		0x1242400
#define ACP3x_I2STDM_REG_END		0x1242410
#define ACP3x_BT_TDM_REG_START		0x1242800
#define ACP3x_BT_TDM_REG_END		0x1242810

#define THRESHOLD(bit, base)	((bit) + (base))
#define I2S_RX_THRESHOLD(base)	THRESHOLD(7, base)
#define I2S_TX_THRESHOLD(base)	THRESHOLD(8, base)
#define BT_TX_THRESHOLD(base)	THRESHOLD(6, base)
#define BT_RX_THRESHOLD(base)	THRESHOLD(5, base)
#define HS_TX_THRESHOLD(base)	THRESHOLD(4, base)
#define HS_RX_THRESHOLD(base)	THRESHOLD(3, base)

#define ACP_SRAM_SP_PB_PTE_OFFSET	0x0
#define ACP_SRAM_SP_CP_PTE_OFFSET	0x100
#define ACP_SRAM_BT_PB_PTE_OFFSET	0x200
#define ACP_SRAM_BT_CP_PTE_OFFSET	0x300
#define ACP_SRAM_PDM_PTE_OFFSET		0x400
#define ACP_SRAM_HS_PB_PTE_OFFSET       0x500
#define ACP_SRAM_HS_CP_PTE_OFFSET       0x600
#define PAGE_SIZE_4K_ENABLE		0x2

#define I2S_SP_TX_MEM_WINDOW_START	0x4000000
#define I2S_SP_RX_MEM_WINDOW_START	0x4020000
#define I2S_BT_TX_MEM_WINDOW_START	0x4040000
#define I2S_BT_RX_MEM_WINDOW_START	0x4060000
#define I2S_HS_TX_MEM_WINDOW_START      0x40A0000
#define I2S_HS_RX_MEM_WINDOW_START      0x40C0000

#define ACP7x_I2S_SP_TX_MEM_WINDOW_START	0x4000000
#define ACP7x_I2S_SP_RX_MEM_WINDOW_START	0x4200000
#define ACP7x_I2S_BT_TX_MEM_WINDOW_START	0x4400000
#define ACP7x_I2S_BT_RX_MEM_WINDOW_START	0x4600000
#define ACP7x_I2S_HS_TX_MEM_WINDOW_START	0x4800000
#define ACP7x_I2S_HS_RX_MEM_WINDOW_START	0x4A00000
#define ACP7x_DMIC_MEM_WINDOW_START			0x4C00000

#define SP_PB_FIFO_ADDR_OFFSET		0x500
#define SP_CAPT_FIFO_ADDR_OFFSET	0x700
#define BT_PB_FIFO_ADDR_OFFSET		0x900
#define BT_CAPT_FIFO_ADDR_OFFSET	0xB00
#define HS_PB_FIFO_ADDR_OFFSET		0xD00
#define HS_CAPT_FIFO_ADDR_OFFSET	0xF00
#define PLAYBACK_MIN_NUM_PERIODS	2
#define PLAYBACK_MAX_NUM_PERIODS	8
#define PLAYBACK_MAX_PERIOD_SIZE	8192
#define PLAYBACK_MIN_PERIOD_SIZE	1024
#define CAPTURE_MIN_NUM_PERIODS		2
#define CAPTURE_MAX_NUM_PERIODS		8
#define CAPTURE_MAX_PERIOD_SIZE		8192
#define CAPTURE_MIN_PERIOD_SIZE		1024

#define MAX_BUFFER			65536
#define MIN_BUFFER			MAX_BUFFER
#define FIFO_SIZE			0x100
#define DMA_SIZE			0x40
#define FRM_LEN				0x100

#define ACP3x_ITER_IRER_SAMP_LEN_MASK	0x38

#define ACP_MAX_STREAM			8

#define TDM_ENABLE	1
#define TDM_DISABLE	0

#define SLOT_WIDTH_8	0x8
#define SLOT_WIDTH_16	0x10
#define SLOT_WIDTH_24	0x18
#define SLOT_WIDTH_32	0x20

#define ACP6X_PGFSM_CONTROL                     0x1024
#define ACP6X_PGFSM_STATUS                      0x1028

<<<<<<< HEAD
#define ACP_SOFT_RST_DONE_MASK	0x00010001

#define ACP_PGFSM_CNTL_POWER_ON_MASK            0x01
=======
#define ACP63_PGFSM_CONTROL			ACP6X_PGFSM_CONTROL
#define ACP63_PGFSM_STATUS			ACP6X_PGFSM_STATUS

#define ACP70_PGFSM_CONTROL			ACP6X_PGFSM_CONTROL
#define ACP70_PGFSM_STATUS			ACP6X_PGFSM_STATUS

#define ACP_ZSC_DSP_CTRL			0x0001014
#define ACP_ZSC_STS				0x0001018
#define ACP_SOFT_RST_DONE_MASK	0x00010001

#define ACP_PGFSM_CNTL_POWER_ON_MASK            0xffffffff
>>>>>>> 2d5404ca
#define ACP_PGFSM_CNTL_POWER_OFF_MASK           0x00
#define ACP_PGFSM_STATUS_MASK                   0x03
#define ACP_POWERED_ON                          0x00
#define ACP_POWER_ON_IN_PROGRESS                0x01
#define ACP_POWERED_OFF                         0x02
#define ACP_POWER_OFF_IN_PROGRESS               0x03

#define ACP_ERROR_MASK                          0x20000000
#define ACP_EXT_INTR_STAT_CLEAR_MASK            0xffffffff

#define ACP_TIMEOUT		500
#define DELAY_US		5
#define ACP_SUSPEND_DELAY_MS   2000

#define PDM_DMA_STAT            0x10
#define PDM_DMA_INTR_MASK       0x10000
#define PDM_DEC_64              0x2
#define PDM_CLK_FREQ_MASK       0x07
#define PDM_MISC_CTRL_MASK      0x10
#define PDM_ENABLE              0x01
#define PDM_DISABLE             0x00
#define DMA_EN_MASK             0x02
#define DELAY_US                5
#define PDM_TIMEOUT             1000
#define ACP_REGION2_OFFSET      0x02000000

struct acp_chip_info {
	char *name;		/* Platform name */
	unsigned int acp_rev;	/* ACP Revision id */
	void __iomem *base;	/* ACP memory PCI base */
	struct platform_device *chip_pdev;
<<<<<<< HEAD
=======
	unsigned int flag;	/* Distinguish b/w Legacy or Only PDM */
	bool is_pdm_dev;	/* flag set to true when ACP PDM controller exists */
	bool is_pdm_config;	/* flag set to true when PDM configuration is selected from BIOS */
	bool is_i2s_config;	/* flag set to true when I2S configuration is selected from BIOS */
>>>>>>> 2d5404ca
};

struct acp_stream {
	struct list_head list;
	struct snd_pcm_substream *substream;
	int irq_bit;
	int dai_id;
	int id;
	int dir;
	u64 bytescount;
	u32 reg_offset;
	u32 pte_offset;
	u32 fifo_offset;
};

struct acp_resource {
	int offset;
	int no_of_ctrls;
	int irqp_used;
	bool soc_mclk;
	u32 irq_reg_offset;
	u64 scratch_reg_offset;
	u64 sram_pte_offset;
};

struct acp_dev_data {
	char *name;
	struct device *dev;
	void __iomem *acp_base;
	unsigned int i2s_irq;

	bool tdm_mode;
	bool is_i2s_config;
	/* SOC specific dais */
	struct snd_soc_dai_driver *dai_driver;
	int num_dai;

	struct list_head stream_list;
	spinlock_t acp_lock;

	struct snd_soc_acpi_mach *machines;
	struct platform_device *mach_dev;

	u32 bclk_div;
	u32 lrclk_div;

	struct acp_resource *rsrc;
	u32 ch_mask;
	u32 tdm_tx_fmt[3];
	u32 tdm_rx_fmt[3];
	u32 xfer_tx_resolution[3];
	u32 xfer_rx_resolution[3];
<<<<<<< HEAD
=======
	unsigned int flag;
	unsigned int platform;
>>>>>>> 2d5404ca
};

enum acp_config {
	ACP_CONFIG_0 = 0,
	ACP_CONFIG_1,
	ACP_CONFIG_2,
	ACP_CONFIG_3,
	ACP_CONFIG_4,
	ACP_CONFIG_5,
	ACP_CONFIG_6,
	ACP_CONFIG_7,
	ACP_CONFIG_8,
	ACP_CONFIG_9,
	ACP_CONFIG_10,
	ACP_CONFIG_11,
	ACP_CONFIG_12,
	ACP_CONFIG_13,
	ACP_CONFIG_14,
	ACP_CONFIG_15,
	ACP_CONFIG_16,
	ACP_CONFIG_17,
	ACP_CONFIG_18,
	ACP_CONFIG_19,
	ACP_CONFIG_20,
};

extern const struct snd_soc_dai_ops asoc_acp_cpu_dai_ops;
extern const struct snd_soc_dai_ops acp_dmic_dai_ops;

int acp_platform_register(struct device *dev);
int acp_platform_unregister(struct device *dev);

int acp_machine_select(struct acp_dev_data *adata);

int smn_read(struct pci_dev *dev, u32 smn_addr);
int smn_write(struct pci_dev *dev, u32 smn_addr, u32 data);

int acp_init(struct acp_chip_info *chip);
<<<<<<< HEAD
int acp_deinit(void __iomem *base);
=======
int acp_deinit(struct acp_chip_info *chip);
>>>>>>> 2d5404ca
void acp_enable_interrupts(struct acp_dev_data *adata);
void acp_disable_interrupts(struct acp_dev_data *adata);
/* Machine configuration */
int snd_amd_acp_find_config(struct pci_dev *pci);

void config_pte_for_stream(struct acp_dev_data *adata, struct acp_stream *stream);
void config_acp_dma(struct acp_dev_data *adata, struct acp_stream *stream, int size);
void restore_acp_pdm_params(struct snd_pcm_substream *substream,
			    struct acp_dev_data *adata);

int restore_acp_i2s_params(struct snd_pcm_substream *substream,
			   struct acp_dev_data *adata, struct acp_stream *stream);

<<<<<<< HEAD
=======
void check_acp_config(struct pci_dev *pci, struct acp_chip_info *chip);

>>>>>>> 2d5404ca
static inline u64 acp_get_byte_count(struct acp_dev_data *adata, int dai_id, int direction)
{
	u64 byte_count = 0, low = 0, high = 0;

	if (direction == SNDRV_PCM_STREAM_PLAYBACK) {
		switch (dai_id) {
		case I2S_BT_INSTANCE:
			high = readl(adata->acp_base + ACP_BT_TX_LINEARPOSITIONCNTR_HIGH(adata));
			low = readl(adata->acp_base + ACP_BT_TX_LINEARPOSITIONCNTR_LOW(adata));
			break;
		case I2S_SP_INSTANCE:
			high = readl(adata->acp_base + ACP_I2S_TX_LINEARPOSITIONCNTR_HIGH(adata));
			low = readl(adata->acp_base + ACP_I2S_TX_LINEARPOSITIONCNTR_LOW(adata));
			break;
		case I2S_HS_INSTANCE:
			high = readl(adata->acp_base + ACP_HS_TX_LINEARPOSITIONCNTR_HIGH);
			low = readl(adata->acp_base + ACP_HS_TX_LINEARPOSITIONCNTR_LOW);
			break;
		default:
			dev_err(adata->dev, "Invalid dai id %x\n", dai_id);
			goto POINTER_RETURN_BYTES;
		}
	} else {
		switch (dai_id) {
		case I2S_BT_INSTANCE:
			high = readl(adata->acp_base + ACP_BT_RX_LINEARPOSITIONCNTR_HIGH(adata));
			low = readl(adata->acp_base + ACP_BT_RX_LINEARPOSITIONCNTR_LOW(adata));
			break;
		case I2S_SP_INSTANCE:
			high = readl(adata->acp_base + ACP_I2S_RX_LINEARPOSITIONCNTR_HIGH(adata));
			low = readl(adata->acp_base + ACP_I2S_RX_LINEARPOSITIONCNTR_LOW(adata));
			break;
		case I2S_HS_INSTANCE:
			high = readl(adata->acp_base + ACP_HS_RX_LINEARPOSITIONCNTR_HIGH);
			low = readl(adata->acp_base + ACP_HS_RX_LINEARPOSITIONCNTR_LOW);
			break;
		case DMIC_INSTANCE:
			high = readl(adata->acp_base + ACP_WOV_RX_LINEARPOSITIONCNTR_HIGH);
			low = readl(adata->acp_base + ACP_WOV_RX_LINEARPOSITIONCNTR_LOW);
			break;
		default:
			dev_err(adata->dev, "Invalid dai id %x\n", dai_id);
			goto POINTER_RETURN_BYTES;
		}
	}
	/* Get 64 bit value from two 32 bit registers */
	byte_count = (high << 32) | low;

POINTER_RETURN_BYTES:
	return byte_count;
}
#endif<|MERGE_RESOLUTION|>--- conflicted
+++ resolved
@@ -106,11 +106,6 @@
 #define ACP6X_PGFSM_CONTROL                     0x1024
 #define ACP6X_PGFSM_STATUS                      0x1028
 
-<<<<<<< HEAD
-#define ACP_SOFT_RST_DONE_MASK	0x00010001
-
-#define ACP_PGFSM_CNTL_POWER_ON_MASK            0x01
-=======
 #define ACP63_PGFSM_CONTROL			ACP6X_PGFSM_CONTROL
 #define ACP63_PGFSM_STATUS			ACP6X_PGFSM_STATUS
 
@@ -122,7 +117,6 @@
 #define ACP_SOFT_RST_DONE_MASK	0x00010001
 
 #define ACP_PGFSM_CNTL_POWER_ON_MASK            0xffffffff
->>>>>>> 2d5404ca
 #define ACP_PGFSM_CNTL_POWER_OFF_MASK           0x00
 #define ACP_PGFSM_STATUS_MASK                   0x03
 #define ACP_POWERED_ON                          0x00
@@ -154,13 +148,10 @@
 	unsigned int acp_rev;	/* ACP Revision id */
 	void __iomem *base;	/* ACP memory PCI base */
 	struct platform_device *chip_pdev;
-<<<<<<< HEAD
-=======
 	unsigned int flag;	/* Distinguish b/w Legacy or Only PDM */
 	bool is_pdm_dev;	/* flag set to true when ACP PDM controller exists */
 	bool is_pdm_config;	/* flag set to true when PDM configuration is selected from BIOS */
 	bool is_i2s_config;	/* flag set to true when I2S configuration is selected from BIOS */
->>>>>>> 2d5404ca
 };
 
 struct acp_stream {
@@ -213,11 +204,8 @@
 	u32 tdm_rx_fmt[3];
 	u32 xfer_tx_resolution[3];
 	u32 xfer_rx_resolution[3];
-<<<<<<< HEAD
-=======
 	unsigned int flag;
 	unsigned int platform;
->>>>>>> 2d5404ca
 };
 
 enum acp_config {
@@ -256,11 +244,7 @@
 int smn_write(struct pci_dev *dev, u32 smn_addr, u32 data);
 
 int acp_init(struct acp_chip_info *chip);
-<<<<<<< HEAD
-int acp_deinit(void __iomem *base);
-=======
 int acp_deinit(struct acp_chip_info *chip);
->>>>>>> 2d5404ca
 void acp_enable_interrupts(struct acp_dev_data *adata);
 void acp_disable_interrupts(struct acp_dev_data *adata);
 /* Machine configuration */
@@ -274,11 +258,8 @@
 int restore_acp_i2s_params(struct snd_pcm_substream *substream,
 			   struct acp_dev_data *adata, struct acp_stream *stream);
 
-<<<<<<< HEAD
-=======
 void check_acp_config(struct pci_dev *pci, struct acp_chip_info *chip);
 
->>>>>>> 2d5404ca
 static inline u64 acp_get_byte_count(struct acp_dev_data *adata, int dai_id, int direction)
 {
 	u64 byte_count = 0, low = 0, high = 0;
