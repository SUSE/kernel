--- conflicted
+++ resolved
@@ -828,13 +828,8 @@
 };
 
 SND_SOC_DAILINK_DEF(max98388,
-<<<<<<< HEAD
-		    DAILINK_COMP_ARRAY(COMP_CODEC("i2c-ADS8388:00", "max98388-aif1"),
-				       COMP_CODEC("i2c-ADS8388:01", "max98388-aif1")));
-=======
 		    DAILINK_COMP_ARRAY(COMP_CODEC("i2c-ADS8388:00", MAX98388_CODEC_DAI),
 				       COMP_CODEC("i2c-ADS8388:01", MAX98388_CODEC_DAI)));
->>>>>>> 2d5404ca
 
 static const struct snd_kcontrol_new max98388_controls[] = {
 	SOC_DAPM_PIN_SWITCH("Left Spk"),
@@ -1186,11 +1181,7 @@
 static int acp_8821_init(struct snd_soc_pcm_runtime *rtd)
 {
 	struct snd_soc_card *card = rtd->card;
-<<<<<<< HEAD
-	struct snd_soc_dai *codec_dai = asoc_rtd_to_codec(rtd, 0);
-=======
 	struct snd_soc_dai *codec_dai = snd_soc_rtd_to_codec(rtd, 0);
->>>>>>> 2d5404ca
 	struct snd_soc_component *component = codec_dai->component;
 	int ret;
 
@@ -1202,7 +1193,6 @@
 		dev_err(rtd->dev, "unable to add widget dapm controls, ret %d\n", ret);
 		// Don't need to add routes if widget addition failed
 		return ret;
-<<<<<<< HEAD
 	}
 
 	ret = snd_soc_add_card_controls(card, nau8821_controls,
@@ -1212,17 +1202,6 @@
 		return ret;
 	}
 
-=======
-	}
-
-	ret = snd_soc_add_card_controls(card, nau8821_controls,
-					ARRAY_SIZE(nau8821_controls));
-	if (ret) {
-		dev_err(rtd->dev, "unable to add card controls, ret %d\n", ret);
-		return ret;
-	}
-
->>>>>>> 2d5404ca
 	ret = snd_soc_card_jack_new_pins(card, "Headset Jack",
 					 SND_JACK_HEADSET | SND_JACK_LINEOUT |
 					 SND_JACK_BTN_0 | SND_JACK_BTN_1 |
@@ -1264,17 +1243,10 @@
 static int acp_nau8821_hw_params(struct snd_pcm_substream *substream,
 				 struct snd_pcm_hw_params *params)
 {
-<<<<<<< HEAD
-	struct snd_soc_pcm_runtime *rtd = asoc_substream_to_rtd(substream);
-	struct snd_soc_card *card = rtd->card;
-	struct acp_card_drvdata *drvdata = card->drvdata;
-	struct snd_soc_dai *codec_dai = asoc_rtd_to_codec(rtd, 0);
-=======
 	struct snd_soc_pcm_runtime *rtd = snd_soc_substream_to_rtd(substream);
 	struct snd_soc_card *card = rtd->card;
 	struct acp_card_drvdata *drvdata = card->drvdata;
 	struct snd_soc_dai *codec_dai = snd_soc_rtd_to_codec(rtd, 0);
->>>>>>> 2d5404ca
 	int ret;
 	unsigned int fmt;
 
@@ -1308,11 +1280,7 @@
 
 SND_SOC_DAILINK_DEF(nau8821,
 		    DAILINK_COMP_ARRAY(COMP_CODEC("i2c-NVTN2020:00",
-<<<<<<< HEAD
-						  "nau8821-hifi")));
-=======
 						  NAU8821_CODEC_DAI)));
->>>>>>> 2d5404ca
 
 /* Declare DMIC codec components */
 SND_SOC_DAILINK_DEF(dmic_codec,
@@ -1445,11 +1413,7 @@
 		links[i].no_pcm = 1;
 		if (!drv_data->hs_codec_id) {
 			/* Use dummy codec if codec id not specified */
-<<<<<<< HEAD
-			links[i].codecs = &asoc_dummy_dlc;
-=======
 			links[i].codecs = &snd_soc_dummy_dlc;
->>>>>>> 2d5404ca
 			links[i].num_codecs = 1;
 		}
 		if (drv_data->hs_codec_id == RT5682) {
@@ -1486,11 +1450,7 @@
 		links[i].no_pcm = 1;
 		if (!drv_data->hs_codec_id) {
 			/* Use dummy codec if codec id not specified */
-<<<<<<< HEAD
-			links[i].codecs = &asoc_dummy_dlc;
-=======
 			links[i].codecs = &snd_soc_dummy_dlc;
->>>>>>> 2d5404ca
 			links[i].num_codecs = 1;
 		}
 		if (drv_data->hs_codec_id == NAU8825) {
@@ -1525,11 +1485,7 @@
 		links[i].no_pcm = 1;
 		if (!drv_data->amp_codec_id) {
 			/* Use dummy codec if codec id not specified */
-<<<<<<< HEAD
-			links[i].codecs = &asoc_dummy_dlc;
-=======
 			links[i].codecs = &snd_soc_dummy_dlc;
->>>>>>> 2d5404ca
 			links[i].num_codecs = 1;
 		}
 		if (drv_data->amp_codec_id == RT1019) {
@@ -1561,11 +1517,7 @@
 		links[i].no_pcm = 1;
 		if (!drv_data->amp_codec_id) {
 			/* Use dummy codec if codec id not specified */
-<<<<<<< HEAD
-			links[i].codecs = &asoc_dummy_dlc;
-=======
 			links[i].codecs = &snd_soc_dummy_dlc;
->>>>>>> 2d5404ca
 			links[i].num_codecs = 1;
 		}
 		if (drv_data->amp_codec_id == MAX98360A) {
@@ -1575,10 +1527,7 @@
 			links[i].init = acp_card_maxim_init;
 		}
 		if (drv_data->amp_codec_id == MAX98388) {
-<<<<<<< HEAD
-=======
 			links[i].dpcm_capture = 1;
->>>>>>> 2d5404ca
 			links[i].codecs = max98388;
 			links[i].num_codecs = ARRAY_SIZE(max98388);
 			links[i].ops = &acp_max98388_ops;
@@ -1668,11 +1617,7 @@
 		links[i].dpcm_capture = 1;
 		if (!drv_data->hs_codec_id) {
 			/* Use dummy codec if codec id not specified */
-<<<<<<< HEAD
-			links[i].codecs = &asoc_dummy_dlc;
-=======
 			links[i].codecs = &snd_soc_dummy_dlc;
->>>>>>> 2d5404ca
 			links[i].num_codecs = 1;
 		}
 		if (drv_data->hs_codec_id == RT5682) {
@@ -1716,11 +1661,7 @@
 		links[i].dpcm_capture = 1;
 		if (!drv_data->hs_codec_id) {
 			/* Use dummy codec if codec id not specified */
-<<<<<<< HEAD
-			links[i].codecs = &asoc_dummy_dlc;
-=======
 			links[i].codecs = &snd_soc_dummy_dlc;
->>>>>>> 2d5404ca
 			links[i].num_codecs = 1;
 		}
 		if (drv_data->hs_codec_id == NAU8825) {
@@ -1748,11 +1689,7 @@
 		links[i].dpcm_playback = 1;
 		if (!drv_data->amp_codec_id) {
 			/* Use dummy codec if codec id not specified */
-<<<<<<< HEAD
-			links[i].codecs = &asoc_dummy_dlc;
-=======
 			links[i].codecs = &snd_soc_dummy_dlc;
->>>>>>> 2d5404ca
 			links[i].num_codecs = 1;
 		}
 		if (drv_data->amp_codec_id == RT1019) {
@@ -1790,11 +1727,7 @@
 		links[i].dpcm_playback = 1;
 		if (!drv_data->amp_codec_id) {
 			/* Use dummy codec if codec id not specified */
-<<<<<<< HEAD
-			links[i].codecs = &asoc_dummy_dlc;
-=======
 			links[i].codecs = &snd_soc_dummy_dlc;
->>>>>>> 2d5404ca
 			links[i].num_codecs = 1;
 		}
 		if (drv_data->amp_codec_id == MAX98360A) {
@@ -1822,11 +1755,7 @@
 			links[i].num_codecs = ARRAY_SIZE(dmic_codec);
 		} else {
 			/* Use dummy codec if codec id not specified */
-<<<<<<< HEAD
-			links[i].codecs = &asoc_dummy_dlc;
-=======
 			links[i].codecs = &snd_soc_dummy_dlc;
->>>>>>> 2d5404ca
 			links[i].num_codecs = 1;
 		}
 		links[i].cpus = pdm_dmic;
