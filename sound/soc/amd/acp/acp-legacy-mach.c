--- conflicted
+++ resolved
@@ -84,8 +84,6 @@
 	.tdm_mode = false,
 };
 
-<<<<<<< HEAD
-=======
 static struct acp_card_drvdata acp_dmic_data = {
 	.dmic_cpu_id = DMIC,
 	.dmic_codec_id = DMIC,
@@ -124,7 +122,6 @@
 		return ret;
 }
 
->>>>>>> 2d5404ca
 static int acp_asoc_probe(struct platform_device *pdev)
 {
 	struct snd_soc_card *card = NULL;
@@ -150,11 +147,6 @@
 	card->dev = dev;
 	card->owner = THIS_MODULE;
 	card->name = pdev->id_entry->name;
-<<<<<<< HEAD
-	card->drvdata = (struct acp_card_drvdata *)pdev->id_entry->driver_data;
-	/* Widgets and controls added per-codec in acp-mach-common.c */
-=======
->>>>>>> 2d5404ca
 
 	acp_asoc_init_ops(card->drvdata);
 
