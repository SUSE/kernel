// SPDX-License-Identifier: GPL-2.0+
/*
 * Machine driver for AMD Yellow Carp platform using DMIC
 *
 * Copyright 2021 Advanced Micro Devices, Inc.
 */

#include <sound/soc.h>
#include <sound/soc-dapm.h>
#include <linux/module.h>
#include <sound/pcm.h>
#include <sound/pcm_params.h>
#include <linux/io.h>
#include <linux/dmi.h>
#include <linux/acpi.h>

#include "acp6x.h"

#define DRV_NAME "acp_yc_mach"

SND_SOC_DAILINK_DEF(acp6x_pdm,
		    DAILINK_COMP_ARRAY(COMP_CPU("acp_yc_pdm_dma.0")));

SND_SOC_DAILINK_DEF(dmic_codec,
		    DAILINK_COMP_ARRAY(COMP_CODEC("dmic-codec.0",
						  "dmic-hifi")));

SND_SOC_DAILINK_DEF(pdm_platform,
		    DAILINK_COMP_ARRAY(COMP_PLATFORM("acp_yc_pdm_dma.0")));

static struct snd_soc_dai_link acp6x_dai_pdm[] = {
	{
		.name = "acp6x-dmic-capture",
		.stream_name = "DMIC capture",
		.capture_only = 1,
		SND_SOC_DAILINK_REG(acp6x_pdm, dmic_codec, pdm_platform),
	},
};

static struct snd_soc_card acp6x_card = {
	.name = "acp6x",
	.owner = THIS_MODULE,
	.dai_link = acp6x_dai_pdm,
	.num_links = 1,
};

static const struct dmi_system_id yc_acp_quirk_table[] = {
	{
		.driver_data = &acp6x_card,
		.matches = {
			DMI_MATCH(DMI_BOARD_VENDOR, "Dell Inc."),
			DMI_MATCH(DMI_PRODUCT_NAME, "Dell G15 5525"),
		}
	},
	{
		.driver_data = &acp6x_card,
		.matches = {
			DMI_MATCH(DMI_BOARD_VENDOR, "LENOVO"),
			DMI_MATCH(DMI_PRODUCT_NAME, "21D0"),
		}
	},
	{
		.driver_data = &acp6x_card,
		.matches = {
			DMI_MATCH(DMI_BOARD_VENDOR, "LENOVO"),
			DMI_MATCH(DMI_PRODUCT_NAME, "21D0"),
		}
	},
	{
		.driver_data = &acp6x_card,
		.matches = {
			DMI_MATCH(DMI_BOARD_VENDOR, "LENOVO"),
			DMI_MATCH(DMI_PRODUCT_NAME, "21D1"),
		}
	},
	{
		.driver_data = &acp6x_card,
		.matches = {
			DMI_MATCH(DMI_BOARD_VENDOR, "LENOVO"),
			DMI_MATCH(DMI_PRODUCT_NAME, "21D2"),
		}
	},
	{
		.driver_data = &acp6x_card,
		.matches = {
			DMI_MATCH(DMI_BOARD_VENDOR, "LENOVO"),
			DMI_MATCH(DMI_PRODUCT_NAME, "21D3"),
		}
	},
	{
		.driver_data = &acp6x_card,
		.matches = {
			DMI_MATCH(DMI_BOARD_VENDOR, "LENOVO"),
			DMI_MATCH(DMI_PRODUCT_NAME, "21D4"),
		}
	},
	{
		.driver_data = &acp6x_card,
		.matches = {
			DMI_MATCH(DMI_BOARD_VENDOR, "LENOVO"),
			DMI_MATCH(DMI_PRODUCT_NAME, "21D5"),
		}
	},
	{
		.driver_data = &acp6x_card,
		.matches = {
			DMI_MATCH(DMI_BOARD_VENDOR, "LENOVO"),
			DMI_MATCH(DMI_PRODUCT_NAME, "21CF"),
		}
	},
	{
		.driver_data = &acp6x_card,
		.matches = {
			DMI_MATCH(DMI_BOARD_VENDOR, "LENOVO"),
			DMI_MATCH(DMI_PRODUCT_NAME, "21CG"),
		}
	},
	{
		.driver_data = &acp6x_card,
		.matches = {
			DMI_MATCH(DMI_BOARD_VENDOR, "LENOVO"),
			DMI_MATCH(DMI_PRODUCT_NAME, "21CQ"),
		}
	},
	{
		.driver_data = &acp6x_card,
		.matches = {
			DMI_MATCH(DMI_BOARD_VENDOR, "LENOVO"),
			DMI_MATCH(DMI_PRODUCT_NAME, "21CR"),
		}
	},
	{
		.driver_data = &acp6x_card,
		.matches = {
			DMI_MATCH(DMI_BOARD_VENDOR, "LENOVO"),
			DMI_MATCH(DMI_PRODUCT_NAME, "21CM"),
		}
	},
	{
		.driver_data = &acp6x_card,
		.matches = {
			DMI_MATCH(DMI_BOARD_VENDOR, "LENOVO"),
			DMI_MATCH(DMI_PRODUCT_NAME, "21CN"),
		}
	},
	{
		.driver_data = &acp6x_card,
		.matches = {
			DMI_MATCH(DMI_BOARD_VENDOR, "LENOVO"),
			DMI_MATCH(DMI_PRODUCT_NAME, "21CH"),
		}
	},
	{
		.driver_data = &acp6x_card,
		.matches = {
			DMI_MATCH(DMI_BOARD_VENDOR, "LENOVO"),
			DMI_MATCH(DMI_PRODUCT_NAME, "21CJ"),
		}
	},
	{
		.driver_data = &acp6x_card,
		.matches = {
			DMI_MATCH(DMI_BOARD_VENDOR, "LENOVO"),
			DMI_MATCH(DMI_PRODUCT_NAME, "21CK"),
		}
	},
	{
		.driver_data = &acp6x_card,
		.matches = {
			DMI_MATCH(DMI_BOARD_VENDOR, "LENOVO"),
			DMI_MATCH(DMI_PRODUCT_NAME, "21CL"),
		}
	},
	{
		.driver_data = &acp6x_card,
		.matches = {
			DMI_MATCH(DMI_BOARD_VENDOR, "LENOVO"),
			DMI_MATCH(DMI_PRODUCT_NAME, "21EF"),
		}
	},
	{
		.driver_data = &acp6x_card,
		.matches = {
			DMI_MATCH(DMI_BOARD_VENDOR, "LENOVO"),
			DMI_MATCH(DMI_PRODUCT_NAME, "21EM"),
		}
	},
	{
		.driver_data = &acp6x_card,
		.matches = {
			DMI_MATCH(DMI_BOARD_VENDOR, "LENOVO"),
			DMI_MATCH(DMI_PRODUCT_NAME, "21EN"),
		}
	},
	{
		.driver_data = &acp6x_card,
		.matches = {
			DMI_MATCH(DMI_BOARD_VENDOR, "LENOVO"),
			DMI_MATCH(DMI_PRODUCT_NAME, "21HY"),
		}
	},
	{
		.driver_data = &acp6x_card,
		.matches = {
			DMI_MATCH(DMI_BOARD_VENDOR, "LENOVO"),
			DMI_MATCH(DMI_PRODUCT_NAME, "21J0"),
		}
	},
	{
		.driver_data = &acp6x_card,
		.matches = {
			DMI_MATCH(DMI_BOARD_VENDOR, "LENOVO"),
			DMI_MATCH(DMI_PRODUCT_NAME, "21J5"),
		}
	},
	{
		.driver_data = &acp6x_card,
		.matches = {
			DMI_MATCH(DMI_BOARD_VENDOR, "LENOVO"),
			DMI_MATCH(DMI_PRODUCT_NAME, "21J6"),
		}
	},
	{
		.driver_data = &acp6x_card,
		.matches = {
			DMI_MATCH(DMI_BOARD_VENDOR, "LENOVO"),
			DMI_MATCH(DMI_PRODUCT_NAME, "21M1"),
		}
	},
	{
		.driver_data = &acp6x_card,
		.matches = {
			DMI_MATCH(DMI_BOARD_VENDOR, "LENOVO"),
			DMI_MATCH(DMI_PRODUCT_NAME, "21M3"),
		}
	},
	{
		.driver_data = &acp6x_card,
		.matches = {
			DMI_MATCH(DMI_BOARD_VENDOR, "LENOVO"),
			DMI_MATCH(DMI_PRODUCT_NAME, "21M4"),
		}
	},
	{
		.driver_data = &acp6x_card,
		.matches = {
			DMI_MATCH(DMI_BOARD_VENDOR, "LENOVO"),
			DMI_MATCH(DMI_PRODUCT_NAME, "21M5"),
		}
	},
	{
		.driver_data = &acp6x_card,
		.matches = {
			DMI_MATCH(DMI_BOARD_VENDOR, "LENOVO"),
			DMI_MATCH(DMI_PRODUCT_NAME, "21M6"),
		}
	},
	{
		.driver_data = &acp6x_card,
		.matches = {
			DMI_MATCH(DMI_BOARD_VENDOR, "LENOVO"),
			DMI_MATCH(DMI_PRODUCT_NAME, "21ME"),
		}
	},
	{
		.driver_data = &acp6x_card,
		.matches = {
			DMI_MATCH(DMI_BOARD_VENDOR, "LENOVO"),
			DMI_MATCH(DMI_PRODUCT_NAME, "82QF"),
		}
	},
	{
		.driver_data = &acp6x_card,
		.matches = {
			DMI_MATCH(DMI_BOARD_VENDOR, "LENOVO"),
			DMI_MATCH(DMI_PRODUCT_NAME, "82TL"),
		}
	},
	{
		.driver_data = &acp6x_card,
		.matches = {
			DMI_MATCH(DMI_BOARD_VENDOR, "LENOVO"),
			DMI_MATCH(DMI_PRODUCT_NAME, "82UG"),
		}
	},
	{
		.driver_data = &acp6x_card,
		.matches = {
			DMI_MATCH(DMI_BOARD_VENDOR, "LENOVO"),
			DMI_MATCH(DMI_PRODUCT_NAME, "82UU"),
		}
	},
	{
		.driver_data = &acp6x_card,
		.matches = {
			DMI_MATCH(DMI_BOARD_VENDOR, "LENOVO"),
			DMI_MATCH(DMI_PRODUCT_NAME, "82V2"),
		}
	},
	{
		.driver_data = &acp6x_card,
		.matches = {
			DMI_MATCH(DMI_BOARD_VENDOR, "LENOVO"),
			DMI_MATCH(DMI_PRODUCT_NAME, "82YM"),
		}
	},
	{
		.driver_data = &acp6x_card,
		.matches = {
			DMI_MATCH(DMI_BOARD_VENDOR, "LENOVO"),
			DMI_MATCH(DMI_PRODUCT_NAME, "83AS"),
		}
	},
	{
		.driver_data = &acp6x_card,
		.matches = {
			DMI_MATCH(DMI_BOARD_VENDOR, "LENOVO"),
<<<<<<< HEAD
=======
			DMI_MATCH(DMI_PRODUCT_NAME, "83BS"),
		}
	},
	{
		.driver_data = &acp6x_card,
		.matches = {
			DMI_MATCH(DMI_BOARD_VENDOR, "LENOVO"),
>>>>>>> 3f4ee458
			DMI_MATCH(DMI_PRODUCT_NAME, "83HN"),
		}
	},
	{
		.driver_data = &acp6x_card,
		.matches = {
			DMI_MATCH(DMI_BOARD_VENDOR, "LENOVO"),
			DMI_MATCH(DMI_PRODUCT_NAME, "83L3"),
		}
	},
	{
		.driver_data = &acp6x_card,
		.matches = {
			DMI_MATCH(DMI_BOARD_VENDOR, "LENOVO"),
			DMI_MATCH(DMI_PRODUCT_NAME, "83N6"),
		}
	},
	{
		.driver_data = &acp6x_card,
		.matches = {
			DMI_MATCH(DMI_BOARD_VENDOR, "LENOVO"),
			DMI_MATCH(DMI_PRODUCT_NAME, "83Q2"),
		}
	},
	{
		.driver_data = &acp6x_card,
		.matches = {
			DMI_MATCH(DMI_BOARD_VENDOR, "LENOVO"),
			DMI_MATCH(DMI_PRODUCT_NAME, "83Q3"),
		}
	},
	{
		.driver_data = &acp6x_card,
		.matches = {
			DMI_MATCH(DMI_BOARD_VENDOR, "RB"),
			DMI_MATCH(DMI_PRODUCT_NAME, "Nitro ANV15-41"),
		}
	},
	{
		.driver_data = &acp6x_card,
		.matches = {
			DMI_MATCH(DMI_BOARD_VENDOR, "LENOVO"),
			DMI_MATCH(DMI_PRODUCT_NAME, "83J2"),
		}
	},
	{
		.driver_data = &acp6x_card,
		.matches = {
			DMI_MATCH(DMI_BOARD_VENDOR, "LENOVO"),
			DMI_MATCH(DMI_PRODUCT_NAME, "83J3"),
		}
	},
	{
		.driver_data = &acp6x_card,
		.matches = {
			DMI_MATCH(DMI_BOARD_VENDOR, "ASUSTeK COMPUTER INC."),
			DMI_MATCH(DMI_PRODUCT_NAME, "UM5302TA"),
		}
	},
	{
		.driver_data = &acp6x_card,
		.matches = {
			DMI_MATCH(DMI_BOARD_VENDOR, "ASUSTeK COMPUTER INC."),
			DMI_MATCH(DMI_PRODUCT_NAME, "M5402RA"),
		}
	},
	{
		.driver_data = &acp6x_card,
		.matches = {
			DMI_MATCH(DMI_BOARD_VENDOR, "ASUSTeK COMPUTER INC."),
			DMI_MATCH(DMI_PRODUCT_NAME, "M5602RA"),
		}
	},
	{
		.driver_data = &acp6x_card,
		.matches = {
			DMI_MATCH(DMI_BOARD_VENDOR, "ASUSTeK COMPUTER INC."),
			DMI_MATCH(DMI_PRODUCT_NAME, "M6400RC"),
		}
	},
	{
		.driver_data = &acp6x_card,
		.matches = {
			DMI_MATCH(DMI_BOARD_VENDOR, "ASUSTeK COMPUTER INC."),
			DMI_MATCH(DMI_PRODUCT_NAME, "M3402RA"),
		}
	},
	{
		.driver_data = &acp6x_card,
		.matches = {
			DMI_MATCH(DMI_BOARD_VENDOR, "ASUSTeK COMPUTER INC."),
			DMI_MATCH(DMI_PRODUCT_NAME, "M6500RC"),
		}
	},
	{
		.driver_data = &acp6x_card,
		.matches = {
			DMI_MATCH(DMI_BOARD_VENDOR, "ASUSTeK COMPUTER INC."),
			DMI_MATCH(DMI_PRODUCT_NAME, "M6501RM"),
		}
	},
	{
		.driver_data = &acp6x_card,
		.matches = {
			DMI_MATCH(DMI_BOARD_VENDOR, "ASUSTeK COMPUTER INC."),
			DMI_MATCH(DMI_PRODUCT_NAME, "E1404FA"),
		}
	},
	{
		.driver_data = &acp6x_card,
		.matches = {
			DMI_MATCH(DMI_BOARD_VENDOR, "ASUSTeK COMPUTER INC."),
			DMI_MATCH(DMI_PRODUCT_NAME, "E1504FA"),
		}
	},
	{
		.driver_data = &acp6x_card,
		.matches = {
			DMI_MATCH(DMI_BOARD_VENDOR, "ASUSTeK COMPUTER INC."),
			DMI_MATCH(DMI_PRODUCT_NAME, "M7600RE"),
		}
	},
	{
		.driver_data = &acp6x_card,
		.matches = {
			DMI_MATCH(DMI_BOARD_VENDOR, "ASUSTeK COMPUTER INC."),
			DMI_MATCH(DMI_PRODUCT_NAME, "M3502RA"),
		}
	},
	{
		.driver_data = &acp6x_card,
		.matches = {
			DMI_MATCH(DMI_BOARD_VENDOR, "Micro-Star International Co., Ltd."),
			DMI_MATCH(DMI_PRODUCT_NAME, "Bravo 15 B7ED"),
		}
	},
	{
		.driver_data = &acp6x_card,
		.matches = {
			DMI_MATCH(DMI_BOARD_VENDOR, "Micro-Star International Co., Ltd."),
			DMI_MATCH(DMI_PRODUCT_NAME, "Bravo 15 C7VF"),
		}
	},
	{
		.driver_data = &acp6x_card,
		.matches = {
			DMI_MATCH(DMI_BOARD_VENDOR, "Micro-Star International Co., Ltd."),
			DMI_MATCH(DMI_PRODUCT_NAME, "Bravo 17 D7VEK"),
		}
	},
	{
		.driver_data = &acp6x_card,
		.matches = {
			DMI_MATCH(DMI_BOARD_VENDOR, "Micro-Star International Co., Ltd."),
			DMI_MATCH(DMI_PRODUCT_NAME, "Bravo 17 D7VF"),
		}
	},
	{
		.driver_data = &acp6x_card,
		.matches = {
			DMI_MATCH(DMI_BOARD_VENDOR, "Alienware"),
			DMI_MATCH(DMI_PRODUCT_NAME, "Alienware m17 R5 AMD"),
		}
	},
	{
		.driver_data = &acp6x_card,
		.matches = {
			DMI_MATCH(DMI_BOARD_VENDOR, "TIMI"),
			DMI_MATCH(DMI_PRODUCT_NAME, "Redmi Book Pro 14 2022"),
		}
	},
	{
		.driver_data = &acp6x_card,
		.matches = {
			DMI_MATCH(DMI_BOARD_VENDOR, "TIMI"),
			DMI_MATCH(DMI_PRODUCT_NAME, "Redmi Book Pro 15 2022"),
		}
	},
	{
		.driver_data = &acp6x_card,
		.matches = {
			DMI_MATCH(DMI_BOARD_VENDOR, "TIMI"),
			DMI_MATCH(DMI_PRODUCT_NAME, "Xiaomi Book Pro 14 2022"),
		}
	},
	{
		.driver_data = &acp6x_card,
		.matches = {
			DMI_MATCH(DMI_BOARD_VENDOR, "TIMI"),
			DMI_MATCH(DMI_PRODUCT_NAME, "Redmi G 2022"),
		}
	},
	{
		.driver_data = &acp6x_card,
		.matches = {
			DMI_MATCH(DMI_BOARD_VENDOR, "Razer"),
			DMI_MATCH(DMI_PRODUCT_NAME, "Blade 14 (2022) - RZ09-0427"),
		}
	},
	{
		.driver_data = &acp6x_card,
		.matches = {
			DMI_MATCH(DMI_BOARD_VENDOR, "RB"),
			DMI_MATCH(DMI_PRODUCT_NAME, "Swift SFA16-41"),
		}
	},
	{
		.driver_data = &acp6x_card,
		.matches = {
			DMI_MATCH(DMI_BOARD_VENDOR, "IRBIS"),
			DMI_MATCH(DMI_PRODUCT_NAME, "15NBC1011"),
		}
	},
	{
		.driver_data = &acp6x_card,
		.matches = {
			DMI_MATCH(DMI_BOARD_VENDOR, "HP"),
			DMI_MATCH(DMI_PRODUCT_NAME, "OMEN by HP Gaming Laptop 16z-n000"),
		}
	},
	{
		.driver_data = &acp6x_card,
		.matches = {
			DMI_MATCH(DMI_BOARD_VENDOR, "HP"),
<<<<<<< HEAD
=======
			DMI_MATCH(DMI_PRODUCT_NAME, "Victus by HP Gaming Laptop 15-fb1xxx"),
		}
	},
	{
		.driver_data = &acp6x_card,
		.matches = {
			DMI_MATCH(DMI_BOARD_VENDOR, "HP"),
>>>>>>> 3f4ee458
			DMI_MATCH(DMI_PRODUCT_NAME, "Victus by HP Gaming Laptop 15-fb2xxx"),
		}
	},
	{
		.driver_data = &acp6x_card,
		.matches = {
			DMI_MATCH(DMI_BOARD_VENDOR, "HP"),
			DMI_MATCH(DMI_BOARD_NAME, "8A42"),
		}
	},
	{
		.driver_data = &acp6x_card,
		.matches = {
			DMI_MATCH(DMI_BOARD_VENDOR, "HP"),
			DMI_MATCH(DMI_BOARD_NAME, "8A43"),
		}
	},
	{
		.driver_data = &acp6x_card,
		.matches = {
			DMI_MATCH(DMI_BOARD_VENDOR, "HP"),
			DMI_MATCH(DMI_BOARD_NAME, "8A44"),
		}
	},
	{
		.driver_data = &acp6x_card,
		.matches = {
			DMI_MATCH(DMI_BOARD_VENDOR, "HP"),
			DMI_MATCH(DMI_BOARD_NAME, "8A22"),
		}
	},
	{
		.driver_data = &acp6x_card,
		.matches = {
			DMI_MATCH(DMI_BOARD_VENDOR, "HP"),
			DMI_MATCH(DMI_BOARD_NAME, "8A3E"),
		}
	},
	{
		.driver_data = &acp6x_card,
		.matches = {
			DMI_MATCH(DMI_BOARD_VENDOR, "HP"),
			DMI_MATCH(DMI_BOARD_NAME, "8A7F"),
		}
	},
	{
		.driver_data = &acp6x_card,
		.matches = {
			DMI_MATCH(DMI_BOARD_VENDOR, "HP"),
			DMI_MATCH(DMI_BOARD_NAME, "8A81"),
		}
	},
	{
		.driver_data = &acp6x_card,
		.matches = {
			DMI_MATCH(DMI_BOARD_VENDOR, "HP"),
			DMI_MATCH(DMI_BOARD_NAME, "8B27"),
		}
	},
	{
		.driver_data = &acp6x_card,
		.matches = {
			DMI_MATCH(DMI_BOARD_VENDOR, "HP"),
			DMI_MATCH(DMI_BOARD_NAME, "8B2F"),
		}
	},
	{
		.driver_data = &acp6x_card,
		.matches = {
			DMI_MATCH(DMI_BOARD_VENDOR, "HP"),
			DMI_MATCH(DMI_BOARD_NAME, "8BD6"),
		}
	},
	{
		.driver_data = &acp6x_card,
		.matches = {
			DMI_MATCH(DMI_BOARD_VENDOR, "MECHREVO"),
			DMI_MATCH(DMI_BOARD_NAME, "MRID6"),
		}
	},
	{
		.driver_data = &acp6x_card,
		.matches = {
			DMI_MATCH(DMI_BOARD_VENDOR, "MDC"),
			DMI_MATCH(DMI_BOARD_NAME, "Herbag_MDU"),
		}
	},
	{
		.driver_data = &acp6x_card,
		.matches = {
			DMI_MATCH(DMI_BOARD_VENDOR, "System76"),
			DMI_MATCH(DMI_PRODUCT_VERSION, "pang12"),
		}
	},
	{
		.driver_data = &acp6x_card,
		.matches = {
			DMI_MATCH(DMI_BOARD_VENDOR, "System76"),
			DMI_MATCH(DMI_PRODUCT_VERSION, "pang13"),
		}
	},
	{
		.driver_data = &acp6x_card,
		.matches = {
			DMI_MATCH(DMI_BOARD_VENDOR, "Micro-Star International Co., Ltd."),
			DMI_MATCH(DMI_PRODUCT_NAME, "Bravo 15 C7UCX"),
		}
	},
	{}
};

static int acp6x_probe(struct platform_device *pdev)
{
	const struct dmi_system_id *dmi_id;
	struct acp6x_pdm *machine = NULL;
	struct snd_soc_card *card;
	struct acpi_device *adev;
	acpi_handle handle;
	acpi_integer dmic_status;
	int ret;
	bool is_dmic_enable, wov_en;

	/* IF WOV entry not found, enable dmic based on AcpDmicConnected entry*/
	is_dmic_enable = false;
	wov_en = true;
	/* check the parent device's firmware node has _DSD or not */
	adev = ACPI_COMPANION(pdev->dev.parent);
	if (adev) {
		const union acpi_object *obj;

		if (!acpi_dev_get_property(adev, "AcpDmicConnected", ACPI_TYPE_INTEGER, &obj) &&
		    obj->integer.value == 1)
			is_dmic_enable = true;
	}

	handle = ACPI_HANDLE(pdev->dev.parent);
	ret = acpi_evaluate_integer(handle, "_WOV", NULL, &dmic_status);
	if (!ACPI_FAILURE(ret)) {
		wov_en = dmic_status;
		if (!wov_en)
			return -ENODEV;
	} else {
		/* Incase of ACPI method read failure then jump to check_dmi_entry */
		goto check_dmi_entry;
	}

	if (is_dmic_enable)
		platform_set_drvdata(pdev, &acp6x_card);

check_dmi_entry:
	/* check for any DMI overrides */
	dmi_id = dmi_first_match(yc_acp_quirk_table);
	if (dmi_id)
		platform_set_drvdata(pdev, dmi_id->driver_data);

	card = platform_get_drvdata(pdev);
	if (!card)
		return -ENODEV;
	dev_info(&pdev->dev, "Enabling ACP DMIC support via %s", dmi_id ? "DMI" : "ACPI");
	acp6x_card.dev = &pdev->dev;

	snd_soc_card_set_drvdata(card, machine);
	ret = devm_snd_soc_register_card(&pdev->dev, card);
	if (ret) {
		return dev_err_probe(&pdev->dev, ret,
				"snd_soc_register_card(%s) failed\n",
				card->name);
	}
	return 0;
}

static struct platform_driver acp6x_mach_driver = {
	.driver = {
		.name = "acp_yc_mach",
		.pm = &snd_soc_pm_ops,
	},
	.probe = acp6x_probe,
};

module_platform_driver(acp6x_mach_driver);

MODULE_AUTHOR("Vijendar.Mukunda@amd.com");
MODULE_DESCRIPTION("AMD Yellow Carp support for DMIC");
MODULE_LICENSE("GPL v2");
MODULE_ALIAS("platform:" DRV_NAME);<|MERGE_RESOLUTION|>--- conflicted
+++ resolved
@@ -315,8 +315,6 @@
 		.driver_data = &acp6x_card,
 		.matches = {
 			DMI_MATCH(DMI_BOARD_VENDOR, "LENOVO"),
-<<<<<<< HEAD
-=======
 			DMI_MATCH(DMI_PRODUCT_NAME, "83BS"),
 		}
 	},
@@ -324,7 +322,6 @@
 		.driver_data = &acp6x_card,
 		.matches = {
 			DMI_MATCH(DMI_BOARD_VENDOR, "LENOVO"),
->>>>>>> 3f4ee458
 			DMI_MATCH(DMI_PRODUCT_NAME, "83HN"),
 		}
 	},
@@ -549,8 +546,6 @@
 		.driver_data = &acp6x_card,
 		.matches = {
 			DMI_MATCH(DMI_BOARD_VENDOR, "HP"),
-<<<<<<< HEAD
-=======
 			DMI_MATCH(DMI_PRODUCT_NAME, "Victus by HP Gaming Laptop 15-fb1xxx"),
 		}
 	},
@@ -558,7 +553,6 @@
 		.driver_data = &acp6x_card,
 		.matches = {
 			DMI_MATCH(DMI_BOARD_VENDOR, "HP"),
->>>>>>> 3f4ee458
 			DMI_MATCH(DMI_PRODUCT_NAME, "Victus by HP Gaming Laptop 15-fb2xxx"),
 		}
 	},
