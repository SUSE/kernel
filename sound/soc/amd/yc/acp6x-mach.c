--- conflicted
+++ resolved
@@ -336,8 +336,6 @@
 		.driver_data = &acp6x_card,
 		.matches = {
 			DMI_MATCH(DMI_BOARD_VENDOR, "ASUSTeK COMPUTER INC."),
-<<<<<<< HEAD
-=======
 			DMI_MATCH(DMI_PRODUCT_NAME, "E1404FA"),
 		}
 	},
@@ -345,7 +343,6 @@
 		.driver_data = &acp6x_card,
 		.matches = {
 			DMI_MATCH(DMI_BOARD_VENDOR, "ASUSTeK COMPUTER INC."),
->>>>>>> 2d5404ca
 			DMI_MATCH(DMI_PRODUCT_NAME, "E1504FA"),
 		}
 	},
@@ -359,8 +356,6 @@
 	{
 		.driver_data = &acp6x_card,
 		.matches = {
-<<<<<<< HEAD
-=======
 			DMI_MATCH(DMI_BOARD_VENDOR, "ASUSTeK COMPUTER INC."),
 			DMI_MATCH(DMI_PRODUCT_NAME, "M3502RA"),
 		}
@@ -368,7 +363,6 @@
 	{
 		.driver_data = &acp6x_card,
 		.matches = {
->>>>>>> 2d5404ca
 			DMI_MATCH(DMI_BOARD_VENDOR, "Micro-Star International Co., Ltd."),
 			DMI_MATCH(DMI_PRODUCT_NAME, "Bravo 15 B7ED"),
 		}
@@ -509,8 +503,6 @@
 	{
 		.driver_data = &acp6x_card,
 		.matches = {
-<<<<<<< HEAD
-=======
 			DMI_MATCH(DMI_BOARD_VENDOR, "MECHREVO"),
 			DMI_MATCH(DMI_BOARD_NAME, "MRID6"),
 		}
@@ -525,7 +517,6 @@
 	{
 		.driver_data = &acp6x_card,
 		.matches = {
->>>>>>> 2d5404ca
 			DMI_MATCH(DMI_BOARD_VENDOR, "System76"),
 			DMI_MATCH(DMI_PRODUCT_VERSION, "pang12"),
 		}
@@ -533,23 +524,6 @@
 	{
 		.driver_data = &acp6x_card,
 		.matches = {
-<<<<<<< HEAD
-			DMI_MATCH(DMI_BOARD_VENDOR, "MECHREVO"),
-			DMI_MATCH(DMI_BOARD_NAME, "MRID6"),
-		}
-	},
-	{
-		.driver_data = &acp6x_card,
-		.matches = {
-			DMI_MATCH(DMI_BOARD_VENDOR, "MDC"),
-			DMI_MATCH(DMI_BOARD_NAME, "Herbag_MDU"),
-		}
-	},
-	{
-		.driver_data = &acp6x_card,
-		.matches = {
-=======
->>>>>>> 2d5404ca
 			DMI_MATCH(DMI_BOARD_VENDOR, "System76"),
 			DMI_MATCH(DMI_PRODUCT_VERSION, "pang13"),
 		}
