// SPDX-License-Identifier: GPL-2.0+
/*
 * Machine driver for AMD Yellow Carp platform using DMIC
 *
 * Copyright 2021 Advanced Micro Devices, Inc.
 */

#include <sound/soc.h>
#include <sound/soc-dapm.h>
#include <linux/module.h>
#include <sound/pcm.h>
#include <sound/pcm_params.h>
#include <linux/io.h>
#include <linux/dmi.h>
#include <linux/acpi.h>

#include "acp6x.h"

#define DRV_NAME "acp_yc_mach"

SND_SOC_DAILINK_DEF(acp6x_pdm,
		    DAILINK_COMP_ARRAY(COMP_CPU("acp_yc_pdm_dma.0")));

SND_SOC_DAILINK_DEF(dmic_codec,
		    DAILINK_COMP_ARRAY(COMP_CODEC("dmic-codec.0",
						  "dmic-hifi")));

SND_SOC_DAILINK_DEF(pdm_platform,
		    DAILINK_COMP_ARRAY(COMP_PLATFORM("acp_yc_pdm_dma.0")));

static struct snd_soc_dai_link acp6x_dai_pdm[] = {
	{
		.name = "acp6x-dmic-capture",
		.stream_name = "DMIC capture",
		.capture_only = 1,
		SND_SOC_DAILINK_REG(acp6x_pdm, dmic_codec, pdm_platform),
	},
};

static struct snd_soc_card acp6x_card = {
	.name = "acp6x",
	.owner = THIS_MODULE,
	.dai_link = acp6x_dai_pdm,
	.num_links = 1,
};

static const struct dmi_system_id yc_acp_quirk_table[] = {
	{
		.driver_data = &acp6x_card,
		.matches = {
			DMI_MATCH(DMI_BOARD_VENDOR, "LENOVO"),
			DMI_MATCH(DMI_PRODUCT_NAME, "21D0"),
		}
	},
	{
		.driver_data = &acp6x_card,
		.matches = {
			DMI_MATCH(DMI_BOARD_VENDOR, "LENOVO"),
			DMI_MATCH(DMI_PRODUCT_NAME, "21D0"),
		}
	},
	{
		.driver_data = &acp6x_card,
		.matches = {
			DMI_MATCH(DMI_BOARD_VENDOR, "LENOVO"),
			DMI_MATCH(DMI_PRODUCT_NAME, "21D1"),
		}
	},
	{
		.driver_data = &acp6x_card,
		.matches = {
			DMI_MATCH(DMI_BOARD_VENDOR, "LENOVO"),
			DMI_MATCH(DMI_PRODUCT_NAME, "21D2"),
		}
	},
	{
		.driver_data = &acp6x_card,
		.matches = {
			DMI_MATCH(DMI_BOARD_VENDOR, "LENOVO"),
			DMI_MATCH(DMI_PRODUCT_NAME, "21D3"),
		}
	},
	{
		.driver_data = &acp6x_card,
		.matches = {
			DMI_MATCH(DMI_BOARD_VENDOR, "LENOVO"),
			DMI_MATCH(DMI_PRODUCT_NAME, "21D4"),
		}
	},
	{
		.driver_data = &acp6x_card,
		.matches = {
			DMI_MATCH(DMI_BOARD_VENDOR, "LENOVO"),
			DMI_MATCH(DMI_PRODUCT_NAME, "21D5"),
		}
	},
	{
		.driver_data = &acp6x_card,
		.matches = {
			DMI_MATCH(DMI_BOARD_VENDOR, "LENOVO"),
			DMI_MATCH(DMI_PRODUCT_NAME, "21CF"),
		}
	},
	{
		.driver_data = &acp6x_card,
		.matches = {
			DMI_MATCH(DMI_BOARD_VENDOR, "LENOVO"),
			DMI_MATCH(DMI_PRODUCT_NAME, "21CG"),
		}
	},
	{
		.driver_data = &acp6x_card,
		.matches = {
			DMI_MATCH(DMI_BOARD_VENDOR, "LENOVO"),
			DMI_MATCH(DMI_PRODUCT_NAME, "21CQ"),
		}
	},
	{
		.driver_data = &acp6x_card,
		.matches = {
			DMI_MATCH(DMI_BOARD_VENDOR, "LENOVO"),
			DMI_MATCH(DMI_PRODUCT_NAME, "21CR"),
		}
	},
	{
		.driver_data = &acp6x_card,
		.matches = {
			DMI_MATCH(DMI_BOARD_VENDOR, "LENOVO"),
			DMI_MATCH(DMI_PRODUCT_NAME, "21CM"),
		}
	},
	{
		.driver_data = &acp6x_card,
		.matches = {
			DMI_MATCH(DMI_BOARD_VENDOR, "LENOVO"),
			DMI_MATCH(DMI_PRODUCT_NAME, "21CN"),
		}
	},
	{
		.driver_data = &acp6x_card,
		.matches = {
			DMI_MATCH(DMI_BOARD_VENDOR, "LENOVO"),
			DMI_MATCH(DMI_PRODUCT_NAME, "21CH"),
		}
	},
	{
		.driver_data = &acp6x_card,
		.matches = {
			DMI_MATCH(DMI_BOARD_VENDOR, "LENOVO"),
			DMI_MATCH(DMI_PRODUCT_NAME, "21CJ"),
		}
	},
	{
		.driver_data = &acp6x_card,
		.matches = {
			DMI_MATCH(DMI_BOARD_VENDOR, "LENOVO"),
			DMI_MATCH(DMI_PRODUCT_NAME, "21CK"),
		}
	},
	{
		.driver_data = &acp6x_card,
		.matches = {
			DMI_MATCH(DMI_BOARD_VENDOR, "LENOVO"),
			DMI_MATCH(DMI_PRODUCT_NAME, "21CL"),
		}
	},
	{
		.driver_data = &acp6x_card,
		.matches = {
			DMI_MATCH(DMI_BOARD_VENDOR, "LENOVO"),
			DMI_MATCH(DMI_PRODUCT_NAME, "21EM"),
		}
	},
	{
		.driver_data = &acp6x_card,
		.matches = {
			DMI_MATCH(DMI_BOARD_VENDOR, "LENOVO"),
			DMI_MATCH(DMI_PRODUCT_NAME, "21EN"),
		}
	},
	{
		.driver_data = &acp6x_card,
		.matches = {
			DMI_MATCH(DMI_BOARD_VENDOR, "LENOVO"),
			DMI_MATCH(DMI_PRODUCT_NAME, "21J5"),
		}
	},
	{
		.driver_data = &acp6x_card,
		.matches = {
			DMI_MATCH(DMI_BOARD_VENDOR, "LENOVO"),
			DMI_MATCH(DMI_PRODUCT_NAME, "21J6"),
		}
	},
	{
		.driver_data = &acp6x_card,
		.matches = {
			DMI_MATCH(DMI_BOARD_VENDOR, "LENOVO"),
			DMI_MATCH(DMI_PRODUCT_NAME, "82"),
		}
	},
	{
		.driver_data = &acp6x_card,
		.matches = {
			DMI_MATCH(DMI_BOARD_VENDOR, "ASUSTeK COMPUTER INC."),
			DMI_MATCH(DMI_PRODUCT_NAME, "UM5302TA"),
		}
	},
	{
		.driver_data = &acp6x_card,
		.matches = {
			DMI_MATCH(DMI_BOARD_VENDOR, "ASUSTeK COMPUTER INC."),
			DMI_MATCH(DMI_PRODUCT_NAME, "M5402RA"),
		}
	},
	{
		.driver_data = &acp6x_card,
		.matches = {
			DMI_MATCH(DMI_BOARD_VENDOR, "Alienware"),
			DMI_MATCH(DMI_PRODUCT_NAME, "Alienware m17 R5 AMD"),
		}
	},
	{
		.driver_data = &acp6x_card,
		.matches = {
			DMI_MATCH(DMI_BOARD_VENDOR, "TIMI"),
			DMI_MATCH(DMI_PRODUCT_NAME, "Redmi Book Pro 14 2022"),
		}
	},
	{
		.driver_data = &acp6x_card,
		.matches = {
<<<<<<< HEAD
=======
			DMI_MATCH(DMI_BOARD_VENDOR, "TIMI"),
			DMI_MATCH(DMI_PRODUCT_NAME, "Redmi Book Pro 15 2022"),
		}
	},
	{
		.driver_data = &acp6x_card,
		.matches = {
>>>>>>> f8ca29b3
			DMI_MATCH(DMI_BOARD_VENDOR, "Razer"),
			DMI_MATCH(DMI_PRODUCT_NAME, "Blade 14 (2022) - RZ09-0427"),
		}
	},
<<<<<<< HEAD
=======
	{
		.driver_data = &acp6x_card,
		.matches = {
			DMI_MATCH(DMI_BOARD_VENDOR, "RB"),
			DMI_MATCH(DMI_PRODUCT_NAME, "Swift SFA16-41"),
		}
	},
	{
		.driver_data = &acp6x_card,
		.matches = {
			DMI_MATCH(DMI_BOARD_VENDOR, "IRBIS"),
			DMI_MATCH(DMI_PRODUCT_NAME, "15NBC1011"),
		}
	},
>>>>>>> f8ca29b3
	{}
};

static int acp6x_probe(struct platform_device *pdev)
{
	const struct dmi_system_id *dmi_id;
	struct acp6x_pdm *machine = NULL;
	struct snd_soc_card *card;
	struct acpi_device *adev;
	int ret;

	/* check the parent device's firmware node has _DSD or not */
	adev = ACPI_COMPANION(pdev->dev.parent);
	if (adev) {
		const union acpi_object *obj;

		if (!acpi_dev_get_property(adev, "AcpDmicConnected", ACPI_TYPE_INTEGER, &obj) &&
		    obj->integer.value == 1)
			platform_set_drvdata(pdev, &acp6x_card);
	}

	/* check for any DMI overrides */
	dmi_id = dmi_first_match(yc_acp_quirk_table);
	if (dmi_id)
		platform_set_drvdata(pdev, dmi_id->driver_data);

	card = platform_get_drvdata(pdev);
	if (!card)
		return -ENODEV;
	dev_info(&pdev->dev, "Enabling ACP DMIC support via %s", dmi_id ? "DMI" : "ACPI");
	acp6x_card.dev = &pdev->dev;

	snd_soc_card_set_drvdata(card, machine);
	ret = devm_snd_soc_register_card(&pdev->dev, card);
	if (ret) {
		return dev_err_probe(&pdev->dev, ret,
				"snd_soc_register_card(%s) failed\n",
				card->name);
	}
	return 0;
}

static struct platform_driver acp6x_mach_driver = {
	.driver = {
		.name = "acp_yc_mach",
		.pm = &snd_soc_pm_ops,
	},
	.probe = acp6x_probe,
};

module_platform_driver(acp6x_mach_driver);

MODULE_AUTHOR("Vijendar.Mukunda@amd.com");
MODULE_LICENSE("GPL v2");
MODULE_ALIAS("platform:" DRV_NAME);<|MERGE_RESOLUTION|>--- conflicted
+++ resolved
@@ -230,8 +230,6 @@
 	{
 		.driver_data = &acp6x_card,
 		.matches = {
-<<<<<<< HEAD
-=======
 			DMI_MATCH(DMI_BOARD_VENDOR, "TIMI"),
 			DMI_MATCH(DMI_PRODUCT_NAME, "Redmi Book Pro 15 2022"),
 		}
@@ -239,13 +237,10 @@
 	{
 		.driver_data = &acp6x_card,
 		.matches = {
->>>>>>> f8ca29b3
 			DMI_MATCH(DMI_BOARD_VENDOR, "Razer"),
 			DMI_MATCH(DMI_PRODUCT_NAME, "Blade 14 (2022) - RZ09-0427"),
 		}
 	},
-<<<<<<< HEAD
-=======
 	{
 		.driver_data = &acp6x_card,
 		.matches = {
@@ -260,7 +255,6 @@
 			DMI_MATCH(DMI_PRODUCT_NAME, "15NBC1011"),
 		}
 	},
->>>>>>> f8ca29b3
 	{}
 };
 
