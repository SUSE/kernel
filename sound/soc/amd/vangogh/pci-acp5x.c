--- conflicted
+++ resolved
@@ -130,11 +130,6 @@
 	int ret, i;
 	u32 addr, val;
 
-<<<<<<< HEAD
-	/* Return if acp config flag is defined */
-	flag = snd_amd_acp_find_config(pci);
-	if (flag)
-=======
 	/*
 	 * Return if ACP config flag is defined, except when board
 	 * supports SOF while it is not being enabled in kernel config.
@@ -142,7 +137,6 @@
 	flag = snd_amd_acp_find_config(pci);
 	if (flag != FLAG_AMD_LEGACY &&
 	    (flag != FLAG_AMD_SOF || IS_ENABLED(CONFIG_SND_SOC_SOF_AMD_VANGOGH)))
->>>>>>> 2d5404ca
 		return -ENODEV;
 
 	irqflags = IRQF_SHARED;
