/*
 *   (Tentative) USB Audio Driver for ALSA
 *
 *   Mixer control part
 *
 *   Copyright (c) 2002 by Takashi Iwai <tiwai@suse.de>
 *
 *   Many codes borrowed from audio.c by
 *	    Alan Cox (alan@lxorguk.ukuu.org.uk)
 *	    Thomas Sailer (sailer@ife.ee.ethz.ch)
 *
 *
 *   This program is free software; you can redistribute it and/or modify
 *   it under the terms of the GNU General Public License as published by
 *   the Free Software Foundation; either version 2 of the License, or
 *   (at your option) any later version.
 *
 *   This program is distributed in the hope that it will be useful,
 *   but WITHOUT ANY WARRANTY; without even the implied warranty of
 *   MERCHANTABILITY or FITNESS FOR A PARTICULAR PURPOSE.  See the
 *   GNU General Public License for more details.
 *
 *   You should have received a copy of the GNU General Public License
 *   along with this program; if not, write to the Free Software
 *   Foundation, Inc., 59 Temple Place, Suite 330, Boston, MA  02111-1307 USA
 *
 */

/*
 * TODOs, for both the mixer and the streaming interfaces:
 *
 *  - support for UAC2 effect units
 *  - support for graphical equalizers
 *  - RANGE and MEM set commands (UAC2)
 *  - RANGE and MEM interrupt dispatchers (UAC2)
 *  - audio channel clustering (UAC2)
 *  - audio sample rate converter units (UAC2)
 *  - proper handling of clock multipliers (UAC2)
 *  - dispatch clock change notifications (UAC2)
 *  	- stop PCM streams which use a clock that became invalid
 *  	- stop PCM streams which use a clock selector that has changed
 *  	- parse available sample rates again when clock sources changed
 */

#include <linux/bitops.h>
#include <linux/init.h>
#include <linux/list.h>
#include <linux/slab.h>
#include <linux/string.h>
#include <linux/usb.h>
#include <linux/usb/audio.h>
#include <linux/usb/audio-v2.h>

#include <sound/core.h>
#include <sound/control.h>
#include <sound/hwdep.h>
#include <sound/info.h>
#include <sound/tlv.h>

#include "usbaudio.h"
#include "mixer.h"
#include "helper.h"
#include "mixer_quirks.h"
#include "power.h"

#define MAX_ID_ELEMS	256

struct usb_audio_term {
	int id;
	int type;
	int channels;
	unsigned int chconfig;
	int name;
};

struct usbmix_name_map;

struct mixer_build {
	struct snd_usb_audio *chip;
	struct usb_mixer_interface *mixer;
	unsigned char *buffer;
	unsigned int buflen;
	DECLARE_BITMAP(unitbitmap, MAX_ID_ELEMS);
	struct usb_audio_term oterm;
	const struct usbmix_name_map *map;
	const struct usbmix_selector_map *selector_map;
};

/*E-mu 0202/0404/0204 eXtension Unit(XU) control*/
enum {
	USB_XU_CLOCK_RATE 		= 0xe301,
	USB_XU_CLOCK_SOURCE		= 0xe302,
	USB_XU_DIGITAL_IO_STATUS	= 0xe303,
	USB_XU_DEVICE_OPTIONS		= 0xe304,
	USB_XU_DIRECT_MONITORING	= 0xe305,
	USB_XU_METERING			= 0xe306
};
enum {
	USB_XU_CLOCK_SOURCE_SELECTOR = 0x02,	/* clock source*/
	USB_XU_CLOCK_RATE_SELECTOR = 0x03,	/* clock rate */
	USB_XU_DIGITAL_FORMAT_SELECTOR = 0x01,	/* the spdif format */
	USB_XU_SOFT_LIMIT_SELECTOR = 0x03	/* soft limiter */
};

/*
 * manual mapping of mixer names
 * if the mixer topology is too complicated and the parsed names are
 * ambiguous, add the entries in usbmixer_maps.c.
 */
#include "mixer_maps.c"

static const struct usbmix_name_map *
find_map(struct mixer_build *state, int unitid, int control)
{
	const struct usbmix_name_map *p = state->map;

	if (!p)
		return NULL;

	for (p = state->map; p->id; p++) {
		if (p->id == unitid &&
		    (!control || !p->control || control == p->control))
			return p;
	}
	return NULL;
}

/* get the mapped name if the unit matches */
static int
check_mapped_name(const struct usbmix_name_map *p, char *buf, int buflen)
{
	if (!p || !p->name)
		return 0;

	buflen--;
	return strlcpy(buf, p->name, buflen);
}

/* check whether the control should be ignored */
static inline int
check_ignored_ctl(const struct usbmix_name_map *p)
{
	if (!p || p->name || p->dB)
		return 0;
	return 1;
}

/* dB mapping */
static inline void check_mapped_dB(const struct usbmix_name_map *p,
				   struct usb_mixer_elem_info *cval)
{
	if (p && p->dB) {
		cval->dBmin = p->dB->min;
		cval->dBmax = p->dB->max;
		cval->initialized = 1;
	}
}

/* get the mapped selector source name */
static int check_mapped_selector_name(struct mixer_build *state, int unitid,
				      int index, char *buf, int buflen)
{
	const struct usbmix_selector_map *p;

	if (! state->selector_map)
		return 0;
	for (p = state->selector_map; p->id; p++) {
		if (p->id == unitid && index < p->count)
			return strlcpy(buf, p->names[index], buflen);
	}
	return 0;
}

/*
 * find an audio control unit with the given unit id
 */
static void *find_audio_control_unit(struct mixer_build *state, unsigned char unit)
{
	/* we just parse the header */
	struct uac_feature_unit_descriptor *hdr = NULL;

	while ((hdr = snd_usb_find_desc(state->buffer, state->buflen, hdr,
					USB_DT_CS_INTERFACE)) != NULL) {
		if (hdr->bLength >= 4 &&
		    hdr->bDescriptorSubtype >= UAC_INPUT_TERMINAL &&
		    hdr->bDescriptorSubtype <= UAC2_SAMPLE_RATE_CONVERTER &&
		    hdr->bUnitID == unit)
			return hdr;
	}

	return NULL;
}

/*
 * copy a string with the given id
 */
static int snd_usb_copy_string_desc(struct mixer_build *state, int index, char *buf, int maxlen)
{
	int len = usb_string(state->chip->dev, index, buf, maxlen - 1);
	buf[len] = 0;
	return len;
}

/*
 * convert from the byte/word on usb descriptor to the zero-based integer
 */
static int convert_signed_value(struct usb_mixer_elem_info *cval, int val)
{
	switch (cval->val_type) {
	case USB_MIXER_BOOLEAN:
		return !!val;
	case USB_MIXER_INV_BOOLEAN:
		return !val;
	case USB_MIXER_U8:
		val &= 0xff;
		break;
	case USB_MIXER_S8:
		val &= 0xff;
		if (val >= 0x80)
			val -= 0x100;
		break;
	case USB_MIXER_U16:
		val &= 0xffff;
		break;
	case USB_MIXER_S16:
		val &= 0xffff;
		if (val >= 0x8000)
			val -= 0x10000;
		break;
	}
	return val;
}

/*
 * convert from the zero-based int to the byte/word for usb descriptor
 */
static int convert_bytes_value(struct usb_mixer_elem_info *cval, int val)
{
	switch (cval->val_type) {
	case USB_MIXER_BOOLEAN:
		return !!val;
	case USB_MIXER_INV_BOOLEAN:
		return !val;
	case USB_MIXER_S8:
	case USB_MIXER_U8:
		return val & 0xff;
	case USB_MIXER_S16:
	case USB_MIXER_U16:
		return val & 0xffff;
	}
	return 0; /* not reached */
}

static int get_relative_value(struct usb_mixer_elem_info *cval, int val)
{
	if (! cval->res)
		cval->res = 1;
	if (val < cval->min)
		return 0;
	else if (val >= cval->max)
		return (cval->max - cval->min + cval->res - 1) / cval->res;
	else
		return (val - cval->min) / cval->res;
}

static int get_abs_value(struct usb_mixer_elem_info *cval, int val)
{
	if (val < 0)
		return cval->min;
	if (! cval->res)
		cval->res = 1;
	val *= cval->res;
	val += cval->min;
	if (val > cval->max)
		return cval->max;
	return val;
}


/*
 * retrieve a mixer value
 */

static int get_ctl_value_v1(struct usb_mixer_elem_info *cval, int request, int validx, int *value_ret)
{
	struct snd_usb_audio *chip = cval->mixer->chip;
	unsigned char buf[2];
	int val_len = cval->val_type >= USB_MIXER_S16 ? 2 : 1;
	int timeout = 10;
	int err;

	err = snd_usb_autoresume(cval->mixer->chip);
	if (err < 0)
		return -EIO;
	while (timeout-- > 0) {
		if (snd_usb_ctl_msg(chip->dev, usb_rcvctrlpipe(chip->dev, 0), request,
				    USB_RECIP_INTERFACE | USB_TYPE_CLASS | USB_DIR_IN,
				    validx, snd_usb_ctrl_intf(chip) | (cval->id << 8),
				    buf, val_len) >= val_len) {
			*value_ret = convert_signed_value(cval, snd_usb_combine_bytes(buf, val_len));
			snd_usb_autosuspend(cval->mixer->chip);
			return 0;
		}
	}
	snd_usb_autosuspend(cval->mixer->chip);
	snd_printdd(KERN_ERR "cannot get ctl value: req = %#x, wValue = %#x, wIndex = %#x, type = %d\n",
		    request, validx, snd_usb_ctrl_intf(chip) | (cval->id << 8), cval->val_type);
	return -EINVAL;
}

static int get_ctl_value_v2(struct usb_mixer_elem_info *cval, int request, int validx, int *value_ret)
{
	struct snd_usb_audio *chip = cval->mixer->chip;
	unsigned char buf[2 + 3*sizeof(__u16)]; /* enough space for one range */
	unsigned char *val;
	int ret, size;
	__u8 bRequest;

	if (request == UAC_GET_CUR) {
		bRequest = UAC2_CS_CUR;
		size = sizeof(__u16);
	} else {
		bRequest = UAC2_CS_RANGE;
		size = sizeof(buf);
	}

	memset(buf, 0, sizeof(buf));

	ret = snd_usb_autoresume(chip) ? -EIO : 0;
	if (ret)
		goto error;

	ret = snd_usb_ctl_msg(chip->dev, usb_rcvctrlpipe(chip->dev, 0), bRequest,
			      USB_RECIP_INTERFACE | USB_TYPE_CLASS | USB_DIR_IN,
			      validx, snd_usb_ctrl_intf(chip) | (cval->id << 8),
			      buf, size);
	snd_usb_autosuspend(chip);

	if (ret < 0) {
error:
		snd_printk(KERN_ERR "cannot get ctl value: req = %#x, wValue = %#x, wIndex = %#x, type = %d\n",
			   request, validx, snd_usb_ctrl_intf(chip) | (cval->id << 8), cval->val_type);
		return ret;
	}

	/* FIXME: how should we handle multiple triplets here? */

	switch (request) {
	case UAC_GET_CUR:
		val = buf;
		break;
	case UAC_GET_MIN:
		val = buf + sizeof(__u16);
		break;
	case UAC_GET_MAX:
		val = buf + sizeof(__u16) * 2;
		break;
	case UAC_GET_RES:
		val = buf + sizeof(__u16) * 3;
		break;
	default:
		return -EINVAL;
	}

	*value_ret = convert_signed_value(cval, snd_usb_combine_bytes(val, sizeof(__u16)));

	return 0;
}

static int get_ctl_value(struct usb_mixer_elem_info *cval, int request, int validx, int *value_ret)
{
	return (cval->mixer->protocol == UAC_VERSION_1) ?
		get_ctl_value_v1(cval, request, validx, value_ret) :
		get_ctl_value_v2(cval, request, validx, value_ret);
}

static int get_cur_ctl_value(struct usb_mixer_elem_info *cval, int validx, int *value)
{
	return get_ctl_value(cval, UAC_GET_CUR, validx, value);
}

/* channel = 0: master, 1 = first channel */
static inline int get_cur_mix_raw(struct usb_mixer_elem_info *cval,
				  int channel, int *value)
{
	return get_ctl_value(cval, UAC_GET_CUR, (cval->control << 8) | channel, value);
}

static int get_cur_mix_value(struct usb_mixer_elem_info *cval,
			     int channel, int index, int *value)
{
	int err;

	if (cval->cached & (1 << channel)) {
		*value = cval->cache_val[index];
		return 0;
	}
	err = get_cur_mix_raw(cval, channel, value);
	if (err < 0) {
		if (!cval->mixer->ignore_ctl_error)
			snd_printd(KERN_ERR "cannot get current value for control %d ch %d: err = %d\n",
				   cval->control, channel, err);
		return err;
	}
	cval->cached |= 1 << channel;
	cval->cache_val[index] = *value;
	return 0;
}


/*
 * set a mixer value
 */

int snd_usb_mixer_set_ctl_value(struct usb_mixer_elem_info *cval,
				int request, int validx, int value_set)
{
	struct snd_usb_audio *chip = cval->mixer->chip;
	unsigned char buf[2];
	int val_len, err, timeout = 10;

	if (cval->mixer->protocol == UAC_VERSION_1) {
		val_len = cval->val_type >= USB_MIXER_S16 ? 2 : 1;
	} else { /* UAC_VERSION_2 */
		/* audio class v2 controls are always 2 bytes in size */
		val_len = sizeof(__u16);

		/* FIXME */
		if (request != UAC_SET_CUR) {
			snd_printdd(KERN_WARNING "RANGE setting not yet supported\n");
			return -EINVAL;
		}

		request = UAC2_CS_CUR;
	}

	value_set = convert_bytes_value(cval, value_set);
	buf[0] = value_set & 0xff;
	buf[1] = (value_set >> 8) & 0xff;
	err = snd_usb_autoresume(chip);
	if (err < 0)
		return -EIO;
	while (timeout-- > 0)
		if (snd_usb_ctl_msg(chip->dev,
				    usb_sndctrlpipe(chip->dev, 0), request,
				    USB_RECIP_INTERFACE | USB_TYPE_CLASS | USB_DIR_OUT,
				    validx, snd_usb_ctrl_intf(chip) | (cval->id << 8),
				    buf, val_len) >= 0) {
			snd_usb_autosuspend(chip);
			return 0;
		}
	snd_usb_autosuspend(chip);
	snd_printdd(KERN_ERR "cannot set ctl value: req = %#x, wValue = %#x, wIndex = %#x, type = %d, data = %#x/%#x\n",
		    request, validx, snd_usb_ctrl_intf(chip) | (cval->id << 8), cval->val_type, buf[0], buf[1]);
	return -EINVAL;
}

static int set_cur_ctl_value(struct usb_mixer_elem_info *cval, int validx, int value)
{
	return snd_usb_mixer_set_ctl_value(cval, UAC_SET_CUR, validx, value);
}

static int set_cur_mix_value(struct usb_mixer_elem_info *cval, int channel,
			     int index, int value)
{
	int err;
	unsigned int read_only = (channel == 0) ?
		cval->master_readonly :
		cval->ch_readonly & (1 << (channel - 1));

	if (read_only) {
		snd_printdd(KERN_INFO "%s(): channel %d of control %d is read_only\n",
			    __func__, channel, cval->control);
		return 0;
	}

	err = snd_usb_mixer_set_ctl_value(cval, UAC_SET_CUR, (cval->control << 8) | channel,
			    value);
	if (err < 0)
		return err;
	cval->cached |= 1 << channel;
	cval->cache_val[index] = value;
	return 0;
}

/*
 * TLV callback for mixer volume controls
 */
static int mixer_vol_tlv(struct snd_kcontrol *kcontrol, int op_flag,
			 unsigned int size, unsigned int __user *_tlv)
{
	struct usb_mixer_elem_info *cval = kcontrol->private_data;
	DECLARE_TLV_DB_MINMAX(scale, 0, 0);

	if (size < sizeof(scale))
		return -ENOMEM;
	scale[2] = cval->dBmin;
	scale[3] = cval->dBmax;
	if (copy_to_user(_tlv, scale, sizeof(scale)))
		return -EFAULT;
	return 0;
}

/*
 * parser routines begin here...
 */

static int parse_audio_unit(struct mixer_build *state, int unitid);


/*
 * check if the input/output channel routing is enabled on the given bitmap.
 * used for mixer unit parser
 */
static int check_matrix_bitmap(unsigned char *bmap, int ich, int och, int num_outs)
{
	int idx = ich * num_outs + och;
	return bmap[idx >> 3] & (0x80 >> (idx & 7));
}


/*
 * add an alsa control element
 * search and increment the index until an empty slot is found.
 *
 * if failed, give up and free the control instance.
 */

int snd_usb_mixer_add_control(struct usb_mixer_interface *mixer,
			      struct snd_kcontrol *kctl)
{
	struct usb_mixer_elem_info *cval = kctl->private_data;
	int err;

	while (snd_ctl_find_id(mixer->chip->card, &kctl->id))
		kctl->id.index++;
	if ((err = snd_ctl_add(mixer->chip->card, kctl)) < 0) {
		snd_printd(KERN_ERR "cannot add control (err = %d)\n", err);
		return err;
	}
	cval->elem_id = &kctl->id;
	cval->next_id_elem = mixer->id_elems[cval->id];
	mixer->id_elems[cval->id] = cval;
	return 0;
}


/*
 * get a terminal name string
 */

static struct iterm_name_combo {
	int type;
	char *name;
} iterm_names[] = {
	{ 0x0300, "Output" },
	{ 0x0301, "Speaker" },
	{ 0x0302, "Headphone" },
	{ 0x0303, "HMD Audio" },
	{ 0x0304, "Desktop Speaker" },
	{ 0x0305, "Room Speaker" },
	{ 0x0306, "Com Speaker" },
	{ 0x0307, "LFE" },
	{ 0x0600, "External In" },
	{ 0x0601, "Analog In" },
	{ 0x0602, "Digital In" },
	{ 0x0603, "Line" },
	{ 0x0604, "Legacy In" },
	{ 0x0605, "IEC958 In" },
	{ 0x0606, "1394 DA Stream" },
	{ 0x0607, "1394 DV Stream" },
	{ 0x0700, "Embedded" },
	{ 0x0701, "Noise Source" },
	{ 0x0702, "Equalization Noise" },
	{ 0x0703, "CD" },
	{ 0x0704, "DAT" },
	{ 0x0705, "DCC" },
	{ 0x0706, "MiniDisk" },
	{ 0x0707, "Analog Tape" },
	{ 0x0708, "Phonograph" },
	{ 0x0709, "VCR Audio" },
	{ 0x070a, "Video Disk Audio" },
	{ 0x070b, "DVD Audio" },
	{ 0x070c, "TV Tuner Audio" },
	{ 0x070d, "Satellite Rec Audio" },
	{ 0x070e, "Cable Tuner Audio" },
	{ 0x070f, "DSS Audio" },
	{ 0x0710, "Radio Receiver" },
	{ 0x0711, "Radio Transmitter" },
	{ 0x0712, "Multi-Track Recorder" },
	{ 0x0713, "Synthesizer" },
	{ 0 },
};

static int get_term_name(struct mixer_build *state, struct usb_audio_term *iterm,
			 unsigned char *name, int maxlen, int term_only)
{
	struct iterm_name_combo *names;

	if (iterm->name)
		return snd_usb_copy_string_desc(state, iterm->name, name, maxlen);

	/* virtual type - not a real terminal */
	if (iterm->type >> 16) {
		if (term_only)
			return 0;
		switch (iterm->type >> 16) {
		case UAC_SELECTOR_UNIT:
			strcpy(name, "Selector"); return 8;
		case UAC1_PROCESSING_UNIT:
			strcpy(name, "Process Unit"); return 12;
		case UAC1_EXTENSION_UNIT:
			strcpy(name, "Ext Unit"); return 8;
		case UAC_MIXER_UNIT:
			strcpy(name, "Mixer"); return 5;
		default:
			return sprintf(name, "Unit %d", iterm->id);
		}
	}

	switch (iterm->type & 0xff00) {
	case 0x0100:
		strcpy(name, "PCM"); return 3;
	case 0x0200:
		strcpy(name, "Mic"); return 3;
	case 0x0400:
		strcpy(name, "Headset"); return 7;
	case 0x0500:
		strcpy(name, "Phone"); return 5;
	}

	for (names = iterm_names; names->type; names++)
		if (names->type == iterm->type) {
			strcpy(name, names->name);
			return strlen(names->name);
		}
	return 0;
}


/*
 * parse the source unit recursively until it reaches to a terminal
 * or a branched unit.
 */
static int check_input_term(struct mixer_build *state, int id, struct usb_audio_term *term)
{
	int err;
	void *p1;

	memset(term, 0, sizeof(*term));
	while ((p1 = find_audio_control_unit(state, id)) != NULL) {
		unsigned char *hdr = p1;
		term->id = id;
		switch (hdr[2]) {
		case UAC_INPUT_TERMINAL:
			if (state->mixer->protocol == UAC_VERSION_1) {
				struct uac_input_terminal_descriptor *d = p1;
				term->type = le16_to_cpu(d->wTerminalType);
				term->channels = d->bNrChannels;
				term->chconfig = le16_to_cpu(d->wChannelConfig);
				term->name = d->iTerminal;
			} else { /* UAC_VERSION_2 */
				struct uac2_input_terminal_descriptor *d = p1;
				term->type = le16_to_cpu(d->wTerminalType);
				term->channels = d->bNrChannels;
				term->chconfig = le32_to_cpu(d->bmChannelConfig);
				term->name = d->iTerminal;

				/* call recursively to get the clock selectors */
				err = check_input_term(state, d->bCSourceID, term);
				if (err < 0)
					return err;
			}
			return 0;
		case UAC_FEATURE_UNIT: {
			/* the header is the same for v1 and v2 */
			struct uac_feature_unit_descriptor *d = p1;
			id = d->bSourceID;
			break; /* continue to parse */
		}
		case UAC_MIXER_UNIT: {
			struct uac_mixer_unit_descriptor *d = p1;
			term->type = d->bDescriptorSubtype << 16; /* virtual type */
			term->channels = uac_mixer_unit_bNrChannels(d);
			term->chconfig = uac_mixer_unit_wChannelConfig(d, state->mixer->protocol);
			term->name = uac_mixer_unit_iMixer(d);
			return 0;
		}
		case UAC_SELECTOR_UNIT:
		case UAC2_CLOCK_SELECTOR: {
			struct uac_selector_unit_descriptor *d = p1;
			/* call recursively to retrieve the channel info */
			if (check_input_term(state, d->baSourceID[0], term) < 0)
				return -ENODEV;
			term->type = d->bDescriptorSubtype << 16; /* virtual type */
			term->id = id;
			term->name = uac_selector_unit_iSelector(d);
			return 0;
		}
		case UAC1_PROCESSING_UNIT:
		case UAC1_EXTENSION_UNIT: {
			struct uac_processing_unit_descriptor *d = p1;
			if (d->bNrInPins) {
				id = d->baSourceID[0];
				break; /* continue to parse */
			}
			term->type = d->bDescriptorSubtype << 16; /* virtual type */
			term->channels = uac_processing_unit_bNrChannels(d);
			term->chconfig = uac_processing_unit_wChannelConfig(d, state->mixer->protocol);
			term->name = uac_processing_unit_iProcessing(d, state->mixer->protocol);
			return 0;
		}
		case UAC2_CLOCK_SOURCE: {
			struct uac_clock_source_descriptor *d = p1;
			term->type = d->bDescriptorSubtype << 16; /* virtual type */
			term->id = id;
			term->name = d->iClockSource;
			return 0;
		}
		default:
			return -ENODEV;
		}
	}
	return -ENODEV;
}


/*
 * Feature Unit
 */

/* feature unit control information */
struct usb_feature_control_info {
	const char *name;
	unsigned int type;	/* control type (mute, volume, etc.) */
};

static struct usb_feature_control_info audio_feature_info[] = {
	{ "Mute",			USB_MIXER_INV_BOOLEAN },
	{ "Volume",			USB_MIXER_S16 },
	{ "Tone Control - Bass",	USB_MIXER_S8 },
	{ "Tone Control - Mid",		USB_MIXER_S8 },
	{ "Tone Control - Treble",	USB_MIXER_S8 },
	{ "Graphic Equalizer",		USB_MIXER_S8 }, /* FIXME: not implemeted yet */
	{ "Auto Gain Control",		USB_MIXER_BOOLEAN },
	{ "Delay Control",		USB_MIXER_U16 },
	{ "Bass Boost",			USB_MIXER_BOOLEAN },
	{ "Loudness",			USB_MIXER_BOOLEAN },
	/* UAC2 specific */
	{ "Input Gain Control",		USB_MIXER_U16 },
	{ "Input Gain Pad Control",	USB_MIXER_BOOLEAN },
	{ "Phase Inverter Control",	USB_MIXER_BOOLEAN },
};


/* private_free callback */
static void usb_mixer_elem_free(struct snd_kcontrol *kctl)
{
	kfree(kctl->private_data);
	kctl->private_data = NULL;
}


/*
 * interface to ALSA control for feature/mixer units
 */

/* volume control quirks */
static void volume_control_quirks(struct usb_mixer_elem_info *cval,
				  struct snd_kcontrol *kctl)
{
	switch (cval->mixer->chip->usb_id) {
	case USB_ID(0x0471, 0x0101):
	case USB_ID(0x0471, 0x0104):
	case USB_ID(0x0471, 0x0105):
	case USB_ID(0x0672, 0x1041):
	/* quirk for UDA1321/N101.
	 * note that detection between firmware 2.1.1.7 (N101)
	 * and later 2.1.1.21 is not very clear from datasheets.
	 * I hope that the min value is -15360 for newer firmware --jk
	 */
		if (!strcmp(kctl->id.name, "PCM Playback Volume") &&
		    cval->min == -15616) {
			snd_printk(KERN_INFO
				 "set volume quirk for UDA1321/N101 chip\n");
			cval->max = -256;
		}
		break;

	case USB_ID(0x046d, 0x09a4):
		if (!strcmp(kctl->id.name, "Mic Capture Volume")) {
			snd_printk(KERN_INFO
				"set volume quirk for QuickCam E3500\n");
			cval->min = 6080;
			cval->max = 8768;
			cval->res = 192;
		}
		break;

	case USB_ID(0x046d, 0x0808):
	case USB_ID(0x046d, 0x0809):
<<<<<<< HEAD
=======
	case USB_ID(0x046d, 0x081d): /* HD Webcam c510 */
>>>>>>> 250a8155
	case USB_ID(0x046d, 0x0991):
	/* Most audio usb devices lie about volume resolution.
	 * Most Logitech webcams have res = 384.
	 * Proboly there is some logitech magic behind this number --fishor
	 */
		if (!strcmp(kctl->id.name, "Mic Capture Volume")) {
			snd_printk(KERN_INFO
				"set resolution quirk: cval->res = 384\n");
			cval->res = 384;
		}
		break;

	}
}

/*
 * retrieve the minimum and maximum values for the specified control
 */
static int get_min_max_with_quirks(struct usb_mixer_elem_info *cval,
				   int default_min, struct snd_kcontrol *kctl)
{
	/* for failsafe */
	cval->min = default_min;
	cval->max = cval->min + 1;
	cval->res = 1;
	cval->dBmin = cval->dBmax = 0;

	if (cval->val_type == USB_MIXER_BOOLEAN ||
	    cval->val_type == USB_MIXER_INV_BOOLEAN) {
		cval->initialized = 1;
	} else {
		int minchn = 0;
		if (cval->cmask) {
			int i;
			for (i = 0; i < MAX_CHANNELS; i++)
				if (cval->cmask & (1 << i)) {
					minchn = i + 1;
					break;
				}
		}
		if (get_ctl_value(cval, UAC_GET_MAX, (cval->control << 8) | minchn, &cval->max) < 0 ||
		    get_ctl_value(cval, UAC_GET_MIN, (cval->control << 8) | minchn, &cval->min) < 0) {
			snd_printd(KERN_ERR "%d:%d: cannot get min/max values for control %d (id %d)\n",
				   cval->id, snd_usb_ctrl_intf(cval->mixer->chip), cval->control, cval->id);
			return -EINVAL;
		}
		if (get_ctl_value(cval, UAC_GET_RES, (cval->control << 8) | minchn, &cval->res) < 0) {
			cval->res = 1;
		} else {
			int last_valid_res = cval->res;

			while (cval->res > 1) {
				if (snd_usb_mixer_set_ctl_value(cval, UAC_SET_RES,
								(cval->control << 8) | minchn, cval->res / 2) < 0)
					break;
				cval->res /= 2;
			}
			if (get_ctl_value(cval, UAC_GET_RES, (cval->control << 8) | minchn, &cval->res) < 0)
				cval->res = last_valid_res;
		}
		if (cval->res == 0)
			cval->res = 1;

		/* Additional checks for the proper resolution
		 *
		 * Some devices report smaller resolutions than actually
		 * reacting.  They don't return errors but simply clip
		 * to the lower aligned value.
		 */
		if (cval->min + cval->res < cval->max) {
			int last_valid_res = cval->res;
			int saved, test, check;
			get_cur_mix_raw(cval, minchn, &saved);
			for (;;) {
				test = saved;
				if (test < cval->max)
					test += cval->res;
				else
					test -= cval->res;
				if (test < cval->min || test > cval->max ||
				    set_cur_mix_value(cval, minchn, 0, test) ||
				    get_cur_mix_raw(cval, minchn, &check)) {
					cval->res = last_valid_res;
					break;
				}
				if (test == check)
					break;
				cval->res *= 2;
			}
			set_cur_mix_value(cval, minchn, 0, saved);
		}

		cval->initialized = 1;
	}

	if (kctl)
		volume_control_quirks(cval, kctl);

	/* USB descriptions contain the dB scale in 1/256 dB unit
	 * while ALSA TLV contains in 1/100 dB unit
	 */
	cval->dBmin = (convert_signed_value(cval, cval->min) * 100) / 256;
	cval->dBmax = (convert_signed_value(cval, cval->max) * 100) / 256;
	if (cval->dBmin > cval->dBmax) {
		/* something is wrong; assume it's either from/to 0dB */
		if (cval->dBmin < 0)
			cval->dBmax = 0;
		else if (cval->dBmin > 0)
			cval->dBmin = 0;
		if (cval->dBmin > cval->dBmax) {
			/* totally crap, return an error */
			return -EINVAL;
		}
	}

	return 0;
}

#define get_min_max(cval, def)	get_min_max_with_quirks(cval, def, NULL)

/* get a feature/mixer unit info */
static int mixer_ctl_feature_info(struct snd_kcontrol *kcontrol, struct snd_ctl_elem_info *uinfo)
{
	struct usb_mixer_elem_info *cval = kcontrol->private_data;

	if (cval->val_type == USB_MIXER_BOOLEAN ||
	    cval->val_type == USB_MIXER_INV_BOOLEAN)
		uinfo->type = SNDRV_CTL_ELEM_TYPE_BOOLEAN;
	else
		uinfo->type = SNDRV_CTL_ELEM_TYPE_INTEGER;
	uinfo->count = cval->channels;
	if (cval->val_type == USB_MIXER_BOOLEAN ||
	    cval->val_type == USB_MIXER_INV_BOOLEAN) {
		uinfo->value.integer.min = 0;
		uinfo->value.integer.max = 1;
	} else {
		if (!cval->initialized) {
			get_min_max_with_quirks(cval, 0, kcontrol);
			if (cval->initialized && cval->dBmin >= cval->dBmax) {
<<<<<<< HEAD
				kcontrol->vd[0].access &=
=======
				kcontrol->vd[0].access &= 
>>>>>>> 250a8155
					~(SNDRV_CTL_ELEM_ACCESS_TLV_READ |
					  SNDRV_CTL_ELEM_ACCESS_TLV_CALLBACK);
				snd_ctl_notify(cval->mixer->chip->card,
					       SNDRV_CTL_EVENT_MASK_INFO,
					       &kcontrol->id);
			}
		}
		uinfo->value.integer.min = 0;
		uinfo->value.integer.max =
			(cval->max - cval->min + cval->res - 1) / cval->res;
	}
	return 0;
}

/* get the current value from feature/mixer unit */
static int mixer_ctl_feature_get(struct snd_kcontrol *kcontrol, struct snd_ctl_elem_value *ucontrol)
{
	struct usb_mixer_elem_info *cval = kcontrol->private_data;
	int c, cnt, val, err;

	ucontrol->value.integer.value[0] = cval->min;
	if (cval->cmask) {
		cnt = 0;
		for (c = 0; c < MAX_CHANNELS; c++) {
			if (!(cval->cmask & (1 << c)))
				continue;
			err = get_cur_mix_value(cval, c + 1, cnt, &val);
			if (err < 0)
				return cval->mixer->ignore_ctl_error ? 0 : err;
			val = get_relative_value(cval, val);
			ucontrol->value.integer.value[cnt] = val;
			cnt++;
		}
		return 0;
	} else {
		/* master channel */
		err = get_cur_mix_value(cval, 0, 0, &val);
		if (err < 0)
			return cval->mixer->ignore_ctl_error ? 0 : err;
		val = get_relative_value(cval, val);
		ucontrol->value.integer.value[0] = val;
	}
	return 0;
}

/* put the current value to feature/mixer unit */
static int mixer_ctl_feature_put(struct snd_kcontrol *kcontrol, struct snd_ctl_elem_value *ucontrol)
{
	struct usb_mixer_elem_info *cval = kcontrol->private_data;
	int c, cnt, val, oval, err;
	int changed = 0;

	if (cval->cmask) {
		cnt = 0;
		for (c = 0; c < MAX_CHANNELS; c++) {
			if (!(cval->cmask & (1 << c)))
				continue;
			err = get_cur_mix_value(cval, c + 1, cnt, &oval);
			if (err < 0)
				return cval->mixer->ignore_ctl_error ? 0 : err;
			val = ucontrol->value.integer.value[cnt];
			val = get_abs_value(cval, val);
			if (oval != val) {
				set_cur_mix_value(cval, c + 1, cnt, val);
				changed = 1;
			}
			cnt++;
		}
	} else {
		/* master channel */
		err = get_cur_mix_value(cval, 0, 0, &oval);
		if (err < 0)
			return cval->mixer->ignore_ctl_error ? 0 : err;
		val = ucontrol->value.integer.value[0];
		val = get_abs_value(cval, val);
		if (val != oval) {
			set_cur_mix_value(cval, 0, 0, val);
			changed = 1;
		}
	}
	return changed;
}

static struct snd_kcontrol_new usb_feature_unit_ctl = {
	.iface = SNDRV_CTL_ELEM_IFACE_MIXER,
	.name = "", /* will be filled later manually */
	.info = mixer_ctl_feature_info,
	.get = mixer_ctl_feature_get,
	.put = mixer_ctl_feature_put,
};

/* the read-only variant */
static struct snd_kcontrol_new usb_feature_unit_ctl_ro = {
	.iface = SNDRV_CTL_ELEM_IFACE_MIXER,
	.name = "", /* will be filled later manually */
	.info = mixer_ctl_feature_info,
	.get = mixer_ctl_feature_get,
	.put = NULL,
};

/* This symbol is exported in order to allow the mixer quirks to
 * hook up to the standard feature unit control mechanism */
struct snd_kcontrol_new *snd_usb_feature_unit_ctl = &usb_feature_unit_ctl;

/*
 * build a feature control
 */

static size_t append_ctl_name(struct snd_kcontrol *kctl, const char *str)
{
	return strlcat(kctl->id.name, str, sizeof(kctl->id.name));
}

static void build_feature_ctl(struct mixer_build *state, void *raw_desc,
			      unsigned int ctl_mask, int control,
			      struct usb_audio_term *iterm, int unitid,
			      int readonly_mask)
{
	struct uac_feature_unit_descriptor *desc = raw_desc;
	unsigned int len = 0;
	int mapped_name = 0;
	int nameid = uac_feature_unit_iFeature(desc);
	struct snd_kcontrol *kctl;
	struct usb_mixer_elem_info *cval;
	const struct usbmix_name_map *map;
	unsigned int range;

	control++; /* change from zero-based to 1-based value */

	if (control == UAC_FU_GRAPHIC_EQUALIZER) {
		/* FIXME: not supported yet */
		return;
	}

	map = find_map(state, unitid, control);
	if (check_ignored_ctl(map))
		return;

	cval = kzalloc(sizeof(*cval), GFP_KERNEL);
	if (! cval) {
		snd_printk(KERN_ERR "cannot malloc kcontrol\n");
		return;
	}
	cval->mixer = state->mixer;
	cval->id = unitid;
	cval->control = control;
	cval->cmask = ctl_mask;
	cval->val_type = audio_feature_info[control-1].type;
	if (ctl_mask == 0) {
		cval->channels = 1;	/* master channel */
		cval->master_readonly = readonly_mask;
	} else {
		int i, c = 0;
		for (i = 0; i < 16; i++)
			if (ctl_mask & (1 << i))
				c++;
		cval->channels = c;
		cval->ch_readonly = readonly_mask;
	}

	/* if all channels in the mask are marked read-only, make the control
	 * read-only. set_cur_mix_value() will check the mask again and won't
	 * issue write commands to read-only channels. */
	if (cval->channels == readonly_mask)
		kctl = snd_ctl_new1(&usb_feature_unit_ctl_ro, cval);
	else
		kctl = snd_ctl_new1(&usb_feature_unit_ctl, cval);

	if (! kctl) {
		snd_printk(KERN_ERR "cannot malloc kcontrol\n");
		kfree(cval);
		return;
	}
	kctl->private_free = usb_mixer_elem_free;

	len = check_mapped_name(map, kctl->id.name, sizeof(kctl->id.name));
	mapped_name = len != 0;
	if (! len && nameid)
		len = snd_usb_copy_string_desc(state, nameid,
				kctl->id.name, sizeof(kctl->id.name));

	/* get min/max values */
	get_min_max_with_quirks(cval, 0, kctl);

	switch (control) {
	case UAC_FU_MUTE:
	case UAC_FU_VOLUME:
		/* determine the control name.  the rule is:
		 * - if a name id is given in descriptor, use it.
		 * - if the connected input can be determined, then use the name
		 *   of terminal type.
		 * - if the connected output can be determined, use it.
		 * - otherwise, anonymous name.
		 */
		if (! len) {
			len = get_term_name(state, iterm, kctl->id.name, sizeof(kctl->id.name), 1);
			if (! len)
				len = get_term_name(state, &state->oterm, kctl->id.name, sizeof(kctl->id.name), 1);
			if (! len)
				len = snprintf(kctl->id.name, sizeof(kctl->id.name),
					       "Feature %d", unitid);
		}
		/* determine the stream direction:
		 * if the connected output is USB stream, then it's likely a
		 * capture stream.  otherwise it should be playback (hopefully :)
		 */
		if (! mapped_name && ! (state->oterm.type >> 16)) {
			if ((state->oterm.type & 0xff00) == 0x0100) {
				len = append_ctl_name(kctl, " Capture");
			} else {
				len = append_ctl_name(kctl, " Playback");
			}
		}
		append_ctl_name(kctl, control == UAC_FU_MUTE ?
				" Switch" : " Volume");
		if (control == UAC_FU_VOLUME) {
			check_mapped_dB(map, cval);
			if (cval->dBmin < cval->dBmax || !cval->initialized) {
				kctl->tlv.c = mixer_vol_tlv;
				kctl->vd[0].access |= 
					SNDRV_CTL_ELEM_ACCESS_TLV_READ |
					SNDRV_CTL_ELEM_ACCESS_TLV_CALLBACK;
			}
		}
		break;

	default:
		if (! len)
			strlcpy(kctl->id.name, audio_feature_info[control-1].name,
				sizeof(kctl->id.name));
		break;
	}

	range = (cval->max - cval->min) / cval->res;
	/* Are there devices with volume range more than 255? I use a bit more
	 * to be sure. 384 is a resolution magic number found on Logitech
	 * devices. It will definitively catch all buggy Logitech devices.
	 */
	if (range > 384) {
		snd_printk(KERN_WARNING "usb_audio: Warning! Unlikely big "
			   "volume range (=%u), cval->res is probably wrong.",
			   range);
		snd_printk(KERN_WARNING "usb_audio: [%d] FU [%s] ch = %d, "
			   "val = %d/%d/%d", cval->id,
			   kctl->id.name, cval->channels,
			   cval->min, cval->max, cval->res);
	}

	snd_printdd(KERN_INFO "[%d] FU [%s] ch = %d, val = %d/%d/%d\n",
		    cval->id, kctl->id.name, cval->channels, cval->min, cval->max, cval->res);
	snd_usb_mixer_add_control(state->mixer, kctl);
}



/*
 * parse a feature unit
 *
 * most of controls are defined here.
 */
static int parse_audio_feature_unit(struct mixer_build *state, int unitid, void *_ftr)
{
	int channels, i, j;
	struct usb_audio_term iterm;
	unsigned int master_bits, first_ch_bits;
	int err, csize;
	struct uac_feature_unit_descriptor *hdr = _ftr;
	__u8 *bmaControls;

	if (state->mixer->protocol == UAC_VERSION_1) {
		csize = hdr->bControlSize;
		if (!csize) {
			snd_printdd(KERN_ERR "usbaudio: unit %u: "
				    "invalid bControlSize == 0\n", unitid);
			return -EINVAL;
		}
		channels = (hdr->bLength - 7) / csize - 1;
		bmaControls = hdr->bmaControls;
	} else {
		struct uac2_feature_unit_descriptor *ftr = _ftr;
		csize = 4;
		channels = (hdr->bLength - 6) / 4 - 1;
		bmaControls = ftr->bmaControls;
	}

	if (hdr->bLength < 7 || !csize || hdr->bLength < 7 + csize) {
		snd_printk(KERN_ERR "usbaudio: unit %u: invalid UAC_FEATURE_UNIT descriptor\n", unitid);
		return -EINVAL;
	}

	/* parse the source unit */
	if ((err = parse_audio_unit(state, hdr->bSourceID)) < 0)
		return err;

	/* determine the input source type and name */
	if (check_input_term(state, hdr->bSourceID, &iterm) < 0)
		return -EINVAL;

	master_bits = snd_usb_combine_bytes(bmaControls, csize);
	/* master configuration quirks */
	switch (state->chip->usb_id) {
	case USB_ID(0x08bb, 0x2702):
		snd_printk(KERN_INFO
			   "usbmixer: master volume quirk for PCM2702 chip\n");
		/* disable non-functional volume control */
		master_bits &= ~UAC_CONTROL_BIT(UAC_FU_VOLUME);
		break;
	}
	if (channels > 0)
		first_ch_bits = snd_usb_combine_bytes(bmaControls + csize, csize);
	else
		first_ch_bits = 0;

	if (state->mixer->protocol == UAC_VERSION_1) {
		/* check all control types */
		for (i = 0; i < 10; i++) {
			unsigned int ch_bits = 0;
			for (j = 0; j < channels; j++) {
				unsigned int mask = snd_usb_combine_bytes(bmaControls + csize * (j+1), csize);
				if (mask & (1 << i))
					ch_bits |= (1 << j);
			}
			/* audio class v1 controls are never read-only */
			if (ch_bits & 1) /* the first channel must be set (for ease of programming) */
				build_feature_ctl(state, _ftr, ch_bits, i, &iterm, unitid, 0);
			if (master_bits & (1 << i))
				build_feature_ctl(state, _ftr, 0, i, &iterm, unitid, 0);
		}
	} else { /* UAC_VERSION_2 */
		for (i = 0; i < ARRAY_SIZE(audio_feature_info); i++) {
			unsigned int ch_bits = 0;
			unsigned int ch_read_only = 0;

			for (j = 0; j < channels; j++) {
				unsigned int mask = snd_usb_combine_bytes(bmaControls + csize * (j+1), csize);
				if (uac2_control_is_readable(mask, i)) {
					ch_bits |= (1 << j);
					if (!uac2_control_is_writeable(mask, i))
						ch_read_only |= (1 << j);
				}
			}

			/* NOTE: build_feature_ctl() will mark the control read-only if all channels
			 * are marked read-only in the descriptors. Otherwise, the control will be
			 * reported as writeable, but the driver will not actually issue a write
			 * command for read-only channels */
			if (ch_bits & 1) /* the first channel must be set (for ease of programming) */
				build_feature_ctl(state, _ftr, ch_bits, i, &iterm, unitid, ch_read_only);
			if (uac2_control_is_readable(master_bits, i))
				build_feature_ctl(state, _ftr, 0, i, &iterm, unitid,
						  !uac2_control_is_writeable(master_bits, i));
		}
	}

	return 0;
}


/*
 * Mixer Unit
 */

/*
 * build a mixer unit control
 *
 * the callbacks are identical with feature unit.
 * input channel number (zero based) is given in control field instead.
 */

static void build_mixer_unit_ctl(struct mixer_build *state,
				 struct uac_mixer_unit_descriptor *desc,
				 int in_pin, int in_ch, int unitid,
				 struct usb_audio_term *iterm)
{
	struct usb_mixer_elem_info *cval;
	unsigned int num_outs = uac_mixer_unit_bNrChannels(desc);
	unsigned int i, len;
	struct snd_kcontrol *kctl;
	const struct usbmix_name_map *map;

	map = find_map(state, unitid, 0);
	if (check_ignored_ctl(map))
		return;

	cval = kzalloc(sizeof(*cval), GFP_KERNEL);
	if (! cval)
		return;

	cval->mixer = state->mixer;
	cval->id = unitid;
	cval->control = in_ch + 1; /* based on 1 */
	cval->val_type = USB_MIXER_S16;
	for (i = 0; i < num_outs; i++) {
		if (check_matrix_bitmap(uac_mixer_unit_bmControls(desc, state->mixer->protocol), in_ch, i, num_outs)) {
			cval->cmask |= (1 << i);
			cval->channels++;
		}
	}

	/* get min/max values */
	get_min_max(cval, 0);

	kctl = snd_ctl_new1(&usb_feature_unit_ctl, cval);
	if (! kctl) {
		snd_printk(KERN_ERR "cannot malloc kcontrol\n");
		kfree(cval);
		return;
	}
	kctl->private_free = usb_mixer_elem_free;

	len = check_mapped_name(map, kctl->id.name, sizeof(kctl->id.name));
	if (! len)
		len = get_term_name(state, iterm, kctl->id.name, sizeof(kctl->id.name), 0);
	if (! len)
		len = sprintf(kctl->id.name, "Mixer Source %d", in_ch + 1);
	append_ctl_name(kctl, " Volume");

	snd_printdd(KERN_INFO "[%d] MU [%s] ch = %d, val = %d/%d\n",
		    cval->id, kctl->id.name, cval->channels, cval->min, cval->max);
	snd_usb_mixer_add_control(state->mixer, kctl);
}


/*
 * parse a mixer unit
 */
static int parse_audio_mixer_unit(struct mixer_build *state, int unitid, void *raw_desc)
{
	struct uac_mixer_unit_descriptor *desc = raw_desc;
	struct usb_audio_term iterm;
	int input_pins, num_ins, num_outs;
	int pin, ich, err;

	if (desc->bLength < 11 || ! (input_pins = desc->bNrInPins) || ! (num_outs = uac_mixer_unit_bNrChannels(desc))) {
		snd_printk(KERN_ERR "invalid MIXER UNIT descriptor %d\n", unitid);
		return -EINVAL;
	}
	/* no bmControls field (e.g. Maya44) -> ignore */
	if (desc->bLength <= 10 + input_pins) {
		snd_printdd(KERN_INFO "MU %d has no bmControls field\n", unitid);
		return 0;
	}

	num_ins = 0;
	ich = 0;
	for (pin = 0; pin < input_pins; pin++) {
		err = parse_audio_unit(state, desc->baSourceID[pin]);
		if (err < 0)
			return err;
		err = check_input_term(state, desc->baSourceID[pin], &iterm);
		if (err < 0)
			return err;
		num_ins += iterm.channels;
		for (; ich < num_ins; ++ich) {
			int och, ich_has_controls = 0;

			for (och = 0; och < num_outs; ++och) {
				if (check_matrix_bitmap(uac_mixer_unit_bmControls(desc, state->mixer->protocol),
							ich, och, num_outs)) {
					ich_has_controls = 1;
					break;
				}
			}
			if (ich_has_controls)
				build_mixer_unit_ctl(state, desc, pin, ich,
						     unitid, &iterm);
		}
	}
	return 0;
}


/*
 * Processing Unit / Extension Unit
 */

/* get callback for processing/extension unit */
static int mixer_ctl_procunit_get(struct snd_kcontrol *kcontrol, struct snd_ctl_elem_value *ucontrol)
{
	struct usb_mixer_elem_info *cval = kcontrol->private_data;
	int err, val;

	err = get_cur_ctl_value(cval, cval->control << 8, &val);
	if (err < 0 && cval->mixer->ignore_ctl_error) {
		ucontrol->value.integer.value[0] = cval->min;
		return 0;
	}
	if (err < 0)
		return err;
	val = get_relative_value(cval, val);
	ucontrol->value.integer.value[0] = val;
	return 0;
}

/* put callback for processing/extension unit */
static int mixer_ctl_procunit_put(struct snd_kcontrol *kcontrol, struct snd_ctl_elem_value *ucontrol)
{
	struct usb_mixer_elem_info *cval = kcontrol->private_data;
	int val, oval, err;

	err = get_cur_ctl_value(cval, cval->control << 8, &oval);
	if (err < 0) {
		if (cval->mixer->ignore_ctl_error)
			return 0;
		return err;
	}
	val = ucontrol->value.integer.value[0];
	val = get_abs_value(cval, val);
	if (val != oval) {
		set_cur_ctl_value(cval, cval->control << 8, val);
		return 1;
	}
	return 0;
}

/* alsa control interface for processing/extension unit */
static struct snd_kcontrol_new mixer_procunit_ctl = {
	.iface = SNDRV_CTL_ELEM_IFACE_MIXER,
	.name = "", /* will be filled later */
	.info = mixer_ctl_feature_info,
	.get = mixer_ctl_procunit_get,
	.put = mixer_ctl_procunit_put,
};


/*
 * predefined data for processing units
 */
struct procunit_value_info {
	int control;
	char *suffix;
	int val_type;
	int min_value;
};

struct procunit_info {
	int type;
	char *name;
	struct procunit_value_info *values;
};

static struct procunit_value_info updown_proc_info[] = {
	{ UAC_UD_ENABLE, "Switch", USB_MIXER_BOOLEAN },
	{ UAC_UD_MODE_SELECT, "Mode Select", USB_MIXER_U8, 1 },
	{ 0 }
};
static struct procunit_value_info prologic_proc_info[] = {
	{ UAC_DP_ENABLE, "Switch", USB_MIXER_BOOLEAN },
	{ UAC_DP_MODE_SELECT, "Mode Select", USB_MIXER_U8, 1 },
	{ 0 }
};
static struct procunit_value_info threed_enh_proc_info[] = {
	{ UAC_3D_ENABLE, "Switch", USB_MIXER_BOOLEAN },
	{ UAC_3D_SPACE, "Spaciousness", USB_MIXER_U8 },
	{ 0 }
};
static struct procunit_value_info reverb_proc_info[] = {
	{ UAC_REVERB_ENABLE, "Switch", USB_MIXER_BOOLEAN },
	{ UAC_REVERB_LEVEL, "Level", USB_MIXER_U8 },
	{ UAC_REVERB_TIME, "Time", USB_MIXER_U16 },
	{ UAC_REVERB_FEEDBACK, "Feedback", USB_MIXER_U8 },
	{ 0 }
};
static struct procunit_value_info chorus_proc_info[] = {
	{ UAC_CHORUS_ENABLE, "Switch", USB_MIXER_BOOLEAN },
	{ UAC_CHORUS_LEVEL, "Level", USB_MIXER_U8 },
	{ UAC_CHORUS_RATE, "Rate", USB_MIXER_U16 },
	{ UAC_CHORUS_DEPTH, "Depth", USB_MIXER_U16 },
	{ 0 }
};
static struct procunit_value_info dcr_proc_info[] = {
	{ UAC_DCR_ENABLE, "Switch", USB_MIXER_BOOLEAN },
	{ UAC_DCR_RATE, "Ratio", USB_MIXER_U16 },
	{ UAC_DCR_MAXAMPL, "Max Amp", USB_MIXER_S16 },
	{ UAC_DCR_THRESHOLD, "Threshold", USB_MIXER_S16 },
	{ UAC_DCR_ATTACK_TIME, "Attack Time", USB_MIXER_U16 },
	{ UAC_DCR_RELEASE_TIME, "Release Time", USB_MIXER_U16 },
	{ 0 }
};

static struct procunit_info procunits[] = {
	{ UAC_PROCESS_UP_DOWNMIX, "Up Down", updown_proc_info },
	{ UAC_PROCESS_DOLBY_PROLOGIC, "Dolby Prologic", prologic_proc_info },
	{ UAC_PROCESS_STEREO_EXTENDER, "3D Stereo Extender", threed_enh_proc_info },
	{ UAC_PROCESS_REVERB, "Reverb", reverb_proc_info },
	{ UAC_PROCESS_CHORUS, "Chorus", chorus_proc_info },
	{ UAC_PROCESS_DYN_RANGE_COMP, "DCR", dcr_proc_info },
	{ 0 },
};
/*
 * predefined data for extension units
 */
static struct procunit_value_info clock_rate_xu_info[] = {
	{ USB_XU_CLOCK_RATE_SELECTOR, "Selector", USB_MIXER_U8, 0 },
	{ 0 }
};
static struct procunit_value_info clock_source_xu_info[] = {
	{ USB_XU_CLOCK_SOURCE_SELECTOR, "External", USB_MIXER_BOOLEAN },
	{ 0 }
};
static struct procunit_value_info spdif_format_xu_info[] = {
	{ USB_XU_DIGITAL_FORMAT_SELECTOR, "SPDIF/AC3", USB_MIXER_BOOLEAN },
	{ 0 }
};
static struct procunit_value_info soft_limit_xu_info[] = {
	{ USB_XU_SOFT_LIMIT_SELECTOR, " ", USB_MIXER_BOOLEAN },
	{ 0 }
};
static struct procunit_info extunits[] = {
	{ USB_XU_CLOCK_RATE, "Clock rate", clock_rate_xu_info },
	{ USB_XU_CLOCK_SOURCE, "DigitalIn CLK source", clock_source_xu_info },
	{ USB_XU_DIGITAL_IO_STATUS, "DigitalOut format:", spdif_format_xu_info },
	{ USB_XU_DEVICE_OPTIONS, "AnalogueIn Soft Limit", soft_limit_xu_info },
	{ 0 }
};
/*
 * build a processing/extension unit
 */
static int build_audio_procunit(struct mixer_build *state, int unitid, void *raw_desc, struct procunit_info *list, char *name)
{
	struct uac_processing_unit_descriptor *desc = raw_desc;
	int num_ins = desc->bNrInPins;
	struct usb_mixer_elem_info *cval;
	struct snd_kcontrol *kctl;
	int i, err, nameid, type, len;
	struct procunit_info *info;
	struct procunit_value_info *valinfo;
	const struct usbmix_name_map *map;
	static struct procunit_value_info default_value_info[] = {
		{ 0x01, "Switch", USB_MIXER_BOOLEAN },
		{ 0 }
	};
	static struct procunit_info default_info = {
		0, NULL, default_value_info
	};

	if (desc->bLength < 13 || desc->bLength < 13 + num_ins ||
	    desc->bLength < num_ins + uac_processing_unit_bControlSize(desc, state->mixer->protocol)) {
		snd_printk(KERN_ERR "invalid %s descriptor (id %d)\n", name, unitid);
		return -EINVAL;
	}

	for (i = 0; i < num_ins; i++) {
		if ((err = parse_audio_unit(state, desc->baSourceID[i])) < 0)
			return err;
	}

	type = le16_to_cpu(desc->wProcessType);
	for (info = list; info && info->type; info++)
		if (info->type == type)
			break;
	if (! info || ! info->type)
		info = &default_info;

	for (valinfo = info->values; valinfo->control; valinfo++) {
		__u8 *controls = uac_processing_unit_bmControls(desc, state->mixer->protocol);

		if (! (controls[valinfo->control / 8] & (1 << ((valinfo->control % 8) - 1))))
			continue;
		map = find_map(state, unitid, valinfo->control);
		if (check_ignored_ctl(map))
			continue;
		cval = kzalloc(sizeof(*cval), GFP_KERNEL);
		if (! cval) {
			snd_printk(KERN_ERR "cannot malloc kcontrol\n");
			return -ENOMEM;
		}
		cval->mixer = state->mixer;
		cval->id = unitid;
		cval->control = valinfo->control;
		cval->val_type = valinfo->val_type;
		cval->channels = 1;

		/* get min/max values */
		if (type == UAC_PROCESS_UP_DOWNMIX && cval->control == UAC_UD_MODE_SELECT) {
			__u8 *control_spec = uac_processing_unit_specific(desc, state->mixer->protocol);
			/* FIXME: hard-coded */
			cval->min = 1;
			cval->max = control_spec[0];
			cval->res = 1;
			cval->initialized = 1;
		} else {
			if (type == USB_XU_CLOCK_RATE) {
				/* E-Mu USB 0404/0202/TrackerPre/0204
				 * samplerate control quirk
				 */
				cval->min = 0;
				cval->max = 5;
				cval->res = 1;
				cval->initialized = 1;
			} else
				get_min_max(cval, valinfo->min_value);
		}

		kctl = snd_ctl_new1(&mixer_procunit_ctl, cval);
		if (! kctl) {
			snd_printk(KERN_ERR "cannot malloc kcontrol\n");
			kfree(cval);
			return -ENOMEM;
		}
		kctl->private_free = usb_mixer_elem_free;

		if (check_mapped_name(map, kctl->id.name,
						sizeof(kctl->id.name)))
			/* nothing */ ;
		else if (info->name)
			strlcpy(kctl->id.name, info->name, sizeof(kctl->id.name));
		else {
			nameid = uac_processing_unit_iProcessing(desc, state->mixer->protocol);
			len = 0;
			if (nameid)
				len = snd_usb_copy_string_desc(state, nameid, kctl->id.name, sizeof(kctl->id.name));
			if (! len)
				strlcpy(kctl->id.name, name, sizeof(kctl->id.name));
		}
		append_ctl_name(kctl, " ");
		append_ctl_name(kctl, valinfo->suffix);

		snd_printdd(KERN_INFO "[%d] PU [%s] ch = %d, val = %d/%d\n",
			    cval->id, kctl->id.name, cval->channels, cval->min, cval->max);
		if ((err = snd_usb_mixer_add_control(state->mixer, kctl)) < 0)
			return err;
	}
	return 0;
}


static int parse_audio_processing_unit(struct mixer_build *state, int unitid, void *raw_desc)
{
	return build_audio_procunit(state, unitid, raw_desc, procunits, "Processing Unit");
}

static int parse_audio_extension_unit(struct mixer_build *state, int unitid, void *raw_desc)
{
	/* Note that we parse extension units with processing unit descriptors.
	 * That's ok as the layout is the same */
	return build_audio_procunit(state, unitid, raw_desc, extunits, "Extension Unit");
}


/*
 * Selector Unit
 */

/* info callback for selector unit
 * use an enumerator type for routing
 */
static int mixer_ctl_selector_info(struct snd_kcontrol *kcontrol, struct snd_ctl_elem_info *uinfo)
{
	struct usb_mixer_elem_info *cval = kcontrol->private_data;
	const char **itemlist = (const char **)kcontrol->private_value;

	if (snd_BUG_ON(!itemlist))
		return -EINVAL;
	return snd_ctl_enum_info(uinfo, 1, cval->max, itemlist);
}

/* get callback for selector unit */
static int mixer_ctl_selector_get(struct snd_kcontrol *kcontrol, struct snd_ctl_elem_value *ucontrol)
{
	struct usb_mixer_elem_info *cval = kcontrol->private_data;
	int val, err;

	err = get_cur_ctl_value(cval, cval->control << 8, &val);
	if (err < 0) {
		if (cval->mixer->ignore_ctl_error) {
			ucontrol->value.enumerated.item[0] = 0;
			return 0;
		}
		return err;
	}
	val = get_relative_value(cval, val);
	ucontrol->value.enumerated.item[0] = val;
	return 0;
}

/* put callback for selector unit */
static int mixer_ctl_selector_put(struct snd_kcontrol *kcontrol, struct snd_ctl_elem_value *ucontrol)
{
	struct usb_mixer_elem_info *cval = kcontrol->private_data;
	int val, oval, err;

	err = get_cur_ctl_value(cval, cval->control << 8, &oval);
	if (err < 0) {
		if (cval->mixer->ignore_ctl_error)
			return 0;
		return err;
	}
	val = ucontrol->value.enumerated.item[0];
	val = get_abs_value(cval, val);
	if (val != oval) {
		set_cur_ctl_value(cval, cval->control << 8, val);
		return 1;
	}
	return 0;
}

/* alsa control interface for selector unit */
static struct snd_kcontrol_new mixer_selectunit_ctl = {
	.iface = SNDRV_CTL_ELEM_IFACE_MIXER,
	.name = "", /* will be filled later */
	.info = mixer_ctl_selector_info,
	.get = mixer_ctl_selector_get,
	.put = mixer_ctl_selector_put,
};


/* private free callback.
 * free both private_data and private_value
 */
static void usb_mixer_selector_elem_free(struct snd_kcontrol *kctl)
{
	int i, num_ins = 0;

	if (kctl->private_data) {
		struct usb_mixer_elem_info *cval = kctl->private_data;
		num_ins = cval->max;
		kfree(cval);
		kctl->private_data = NULL;
	}
	if (kctl->private_value) {
		char **itemlist = (char **)kctl->private_value;
		for (i = 0; i < num_ins; i++)
			kfree(itemlist[i]);
		kfree(itemlist);
		kctl->private_value = 0;
	}
}

/*
 * parse a selector unit
 */
static int parse_audio_selector_unit(struct mixer_build *state, int unitid, void *raw_desc)
{
	struct uac_selector_unit_descriptor *desc = raw_desc;
	unsigned int i, nameid, len;
	int err;
	struct usb_mixer_elem_info *cval;
	struct snd_kcontrol *kctl;
	const struct usbmix_name_map *map;
	char **namelist;

	if (!desc->bNrInPins || desc->bLength < 5 + desc->bNrInPins) {
		snd_printk(KERN_ERR "invalid SELECTOR UNIT descriptor %d\n", unitid);
		return -EINVAL;
	}

	for (i = 0; i < desc->bNrInPins; i++) {
		if ((err = parse_audio_unit(state, desc->baSourceID[i])) < 0)
			return err;
	}

	if (desc->bNrInPins == 1) /* only one ? nonsense! */
		return 0;

	map = find_map(state, unitid, 0);
	if (check_ignored_ctl(map))
		return 0;

	cval = kzalloc(sizeof(*cval), GFP_KERNEL);
	if (! cval) {
		snd_printk(KERN_ERR "cannot malloc kcontrol\n");
		return -ENOMEM;
	}
	cval->mixer = state->mixer;
	cval->id = unitid;
	cval->val_type = USB_MIXER_U8;
	cval->channels = 1;
	cval->min = 1;
	cval->max = desc->bNrInPins;
	cval->res = 1;
	cval->initialized = 1;

	if (desc->bDescriptorSubtype == UAC2_CLOCK_SELECTOR)
		cval->control = UAC2_CX_CLOCK_SELECTOR;
	else
		cval->control = 0;

	namelist = kmalloc(sizeof(char *) * desc->bNrInPins, GFP_KERNEL);
	if (! namelist) {
		snd_printk(KERN_ERR "cannot malloc\n");
		kfree(cval);
		return -ENOMEM;
	}
#define MAX_ITEM_NAME_LEN	64
	for (i = 0; i < desc->bNrInPins; i++) {
		struct usb_audio_term iterm;
		len = 0;
		namelist[i] = kmalloc(MAX_ITEM_NAME_LEN, GFP_KERNEL);
		if (! namelist[i]) {
			snd_printk(KERN_ERR "cannot malloc\n");
			while (i--)
				kfree(namelist[i]);
			kfree(namelist);
			kfree(cval);
			return -ENOMEM;
		}
		len = check_mapped_selector_name(state, unitid, i, namelist[i],
						 MAX_ITEM_NAME_LEN);
		if (! len && check_input_term(state, desc->baSourceID[i], &iterm) >= 0)
			len = get_term_name(state, &iterm, namelist[i], MAX_ITEM_NAME_LEN, 0);
		if (! len)
			sprintf(namelist[i], "Input %d", i);
	}

	kctl = snd_ctl_new1(&mixer_selectunit_ctl, cval);
	if (! kctl) {
		snd_printk(KERN_ERR "cannot malloc kcontrol\n");
		kfree(namelist);
		kfree(cval);
		return -ENOMEM;
	}
	kctl->private_value = (unsigned long)namelist;
	kctl->private_free = usb_mixer_selector_elem_free;

	nameid = uac_selector_unit_iSelector(desc);
	len = check_mapped_name(map, kctl->id.name, sizeof(kctl->id.name));
	if (len)
		;
	else if (nameid)
		snd_usb_copy_string_desc(state, nameid, kctl->id.name, sizeof(kctl->id.name));
	else {
		len = get_term_name(state, &state->oterm,
				    kctl->id.name, sizeof(kctl->id.name), 0);
		if (! len)
			strlcpy(kctl->id.name, "USB", sizeof(kctl->id.name));

		if (desc->bDescriptorSubtype == UAC2_CLOCK_SELECTOR)
			append_ctl_name(kctl, " Clock Source");
		else if ((state->oterm.type & 0xff00) == 0x0100)
			append_ctl_name(kctl, " Capture Source");
		else
			append_ctl_name(kctl, " Playback Source");
	}

	snd_printdd(KERN_INFO "[%d] SU [%s] items = %d\n",
		    cval->id, kctl->id.name, desc->bNrInPins);
	if ((err = snd_usb_mixer_add_control(state->mixer, kctl)) < 0)
		return err;

	return 0;
}


/*
 * parse an audio unit recursively
 */

static int parse_audio_unit(struct mixer_build *state, int unitid)
{
	unsigned char *p1;

	if (test_and_set_bit(unitid, state->unitbitmap))
		return 0; /* the unit already visited */

	p1 = find_audio_control_unit(state, unitid);
	if (!p1) {
		snd_printk(KERN_ERR "usbaudio: unit %d not found!\n", unitid);
		return -EINVAL;
	}

	switch (p1[2]) {
	case UAC_INPUT_TERMINAL:
	case UAC2_CLOCK_SOURCE:
		return 0; /* NOP */
	case UAC_MIXER_UNIT:
		return parse_audio_mixer_unit(state, unitid, p1);
	case UAC_SELECTOR_UNIT:
	case UAC2_CLOCK_SELECTOR:
		return parse_audio_selector_unit(state, unitid, p1);
	case UAC_FEATURE_UNIT:
		return parse_audio_feature_unit(state, unitid, p1);
	case UAC1_PROCESSING_UNIT:
	/*   UAC2_EFFECT_UNIT has the same value */
		if (state->mixer->protocol == UAC_VERSION_1)
			return parse_audio_processing_unit(state, unitid, p1);
		else
			return 0; /* FIXME - effect units not implemented yet */
	case UAC1_EXTENSION_UNIT:
	/*   UAC2_PROCESSING_UNIT_V2 has the same value */
		if (state->mixer->protocol == UAC_VERSION_1)
			return parse_audio_extension_unit(state, unitid, p1);
		else /* UAC_VERSION_2 */
			return parse_audio_processing_unit(state, unitid, p1);
	default:
		snd_printk(KERN_ERR "usbaudio: unit %u: unexpected type 0x%02x\n", unitid, p1[2]);
		return -EINVAL;
	}
}

static void snd_usb_mixer_free(struct usb_mixer_interface *mixer)
{
	kfree(mixer->id_elems);
	if (mixer->urb) {
		kfree(mixer->urb->transfer_buffer);
		usb_free_urb(mixer->urb);
	}
	usb_free_urb(mixer->rc_urb);
	kfree(mixer->rc_setup_packet);
	kfree(mixer);
}

static int snd_usb_mixer_dev_free(struct snd_device *device)
{
	struct usb_mixer_interface *mixer = device->device_data;
	snd_usb_mixer_free(mixer);
	return 0;
}

/*
 * create mixer controls
 *
 * walk through all UAC_OUTPUT_TERMINAL descriptors to search for mixers
 */
static int snd_usb_mixer_controls(struct usb_mixer_interface *mixer)
{
	struct mixer_build state;
	int err;
	const struct usbmix_ctl_map *map;
	void *p;

	memset(&state, 0, sizeof(state));
	state.chip = mixer->chip;
	state.mixer = mixer;
	state.buffer = mixer->hostif->extra;
	state.buflen = mixer->hostif->extralen;

	/* check the mapping table */
	for (map = usbmix_ctl_maps; map->id; map++) {
		if (map->id == state.chip->usb_id) {
			state.map = map->map;
			state.selector_map = map->selector_map;
			mixer->ignore_ctl_error = map->ignore_ctl_error;
			break;
		}
	}

	p = NULL;
	while ((p = snd_usb_find_csint_desc(mixer->hostif->extra, mixer->hostif->extralen,
					    p, UAC_OUTPUT_TERMINAL)) != NULL) {
		if (mixer->protocol == UAC_VERSION_1) {
			struct uac1_output_terminal_descriptor *desc = p;

			if (desc->bLength < sizeof(*desc))
				continue; /* invalid descriptor? */
			set_bit(desc->bTerminalID, state.unitbitmap);  /* mark terminal ID as visited */
			state.oterm.id = desc->bTerminalID;
			state.oterm.type = le16_to_cpu(desc->wTerminalType);
			state.oterm.name = desc->iTerminal;
			err = parse_audio_unit(&state, desc->bSourceID);
			if (err < 0)
				return err;
		} else { /* UAC_VERSION_2 */
			struct uac2_output_terminal_descriptor *desc = p;

			if (desc->bLength < sizeof(*desc))
				continue; /* invalid descriptor? */
			set_bit(desc->bTerminalID, state.unitbitmap);  /* mark terminal ID as visited */
			state.oterm.id = desc->bTerminalID;
			state.oterm.type = le16_to_cpu(desc->wTerminalType);
			state.oterm.name = desc->iTerminal;
			err = parse_audio_unit(&state, desc->bSourceID);
			if (err < 0)
				return err;

			/* for UAC2, use the same approach to also add the clock selectors */
			err = parse_audio_unit(&state, desc->bCSourceID);
			if (err < 0)
				return err;
		}
	}

	return 0;
}

void snd_usb_mixer_notify_id(struct usb_mixer_interface *mixer, int unitid)
{
	struct usb_mixer_elem_info *info;

	for (info = mixer->id_elems[unitid]; info; info = info->next_id_elem)
		snd_ctl_notify(mixer->chip->card, SNDRV_CTL_EVENT_MASK_VALUE,
			       info->elem_id);
}

static void snd_usb_mixer_dump_cval(struct snd_info_buffer *buffer,
				    int unitid,
				    struct usb_mixer_elem_info *cval)
{
	static char *val_types[] = {"BOOLEAN", "INV_BOOLEAN",
				    "S8", "U8", "S16", "U16"};
	snd_iprintf(buffer, "  Unit: %i\n", unitid);
	if (cval->elem_id)
		snd_iprintf(buffer, "    Control: name=\"%s\", index=%i\n",
				cval->elem_id->name, cval->elem_id->index);
	snd_iprintf(buffer, "    Info: id=%i, control=%i, cmask=0x%x, "
			    "channels=%i, type=\"%s\"\n", cval->id,
			    cval->control, cval->cmask, cval->channels,
			    val_types[cval->val_type]);
	snd_iprintf(buffer, "    Volume: min=%i, max=%i, dBmin=%i, dBmax=%i\n",
			    cval->min, cval->max, cval->dBmin, cval->dBmax);
}

static void snd_usb_mixer_proc_read(struct snd_info_entry *entry,
				    struct snd_info_buffer *buffer)
{
	struct snd_usb_audio *chip = entry->private_data;
	struct usb_mixer_interface *mixer;
	struct usb_mixer_elem_info *cval;
	int unitid;

	list_for_each_entry(mixer, &chip->mixer_list, list) {
		snd_iprintf(buffer,
			"USB Mixer: usb_id=0x%08x, ctrlif=%i, ctlerr=%i\n",
				chip->usb_id, snd_usb_ctrl_intf(chip),
				mixer->ignore_ctl_error);
		snd_iprintf(buffer, "Card: %s\n", chip->card->longname);
		for (unitid = 0; unitid < MAX_ID_ELEMS; unitid++) {
			for (cval = mixer->id_elems[unitid]; cval;
						cval = cval->next_id_elem)
				snd_usb_mixer_dump_cval(buffer, unitid, cval);
		}
	}
}

static void snd_usb_mixer_interrupt_v2(struct usb_mixer_interface *mixer,
				       int attribute, int value, int index)
{
	struct usb_mixer_elem_info *info;
	__u8 unitid = (index >> 8) & 0xff;
	__u8 control = (value >> 8) & 0xff;
	__u8 channel = value & 0xff;

	if (channel >= MAX_CHANNELS) {
		snd_printk(KERN_DEBUG "%s(): bogus channel number %d\n",
				__func__, channel);
		return;
	}

	for (info = mixer->id_elems[unitid]; info; info = info->next_id_elem) {
		if (info->control != control)
			continue;

		switch (attribute) {
		case UAC2_CS_CUR:
			/* invalidate cache, so the value is read from the device */
			if (channel)
				info->cached &= ~(1 << channel);
			else /* master channel */
				info->cached = 0;

			snd_ctl_notify(mixer->chip->card, SNDRV_CTL_EVENT_MASK_VALUE,
					info->elem_id);
			break;

		case UAC2_CS_RANGE:
			/* TODO */
			break;

		case UAC2_CS_MEM:
			/* TODO */
			break;

		default:
			snd_printk(KERN_DEBUG "unknown attribute %d in interrupt\n",
						attribute);
			break;
		} /* switch */
	}
}

static void snd_usb_mixer_interrupt(struct urb *urb)
{
	struct usb_mixer_interface *mixer = urb->context;
	int len = urb->actual_length;
	int ustatus = urb->status;

	if (ustatus != 0)
		goto requeue;

	if (mixer->protocol == UAC_VERSION_1) {
		struct uac1_status_word *status;

		for (status = urb->transfer_buffer;
		     len >= sizeof(*status);
		     len -= sizeof(*status), status++) {
			snd_printd(KERN_DEBUG "status interrupt: %02x %02x\n",
						status->bStatusType,
						status->bOriginator);

			/* ignore any notifications not from the control interface */
			if ((status->bStatusType & UAC1_STATUS_TYPE_ORIG_MASK) !=
				UAC1_STATUS_TYPE_ORIG_AUDIO_CONTROL_IF)
				continue;

			if (status->bStatusType & UAC1_STATUS_TYPE_MEM_CHANGED)
				snd_usb_mixer_rc_memory_change(mixer, status->bOriginator);
			else
				snd_usb_mixer_notify_id(mixer, status->bOriginator);
		}
	} else { /* UAC_VERSION_2 */
		struct uac2_interrupt_data_msg *msg;

		for (msg = urb->transfer_buffer;
		     len >= sizeof(*msg);
		     len -= sizeof(*msg), msg++) {
			/* drop vendor specific and endpoint requests */
			if ((msg->bInfo & UAC2_INTERRUPT_DATA_MSG_VENDOR) ||
			    (msg->bInfo & UAC2_INTERRUPT_DATA_MSG_EP))
				continue;

			snd_usb_mixer_interrupt_v2(mixer, msg->bAttribute,
						   le16_to_cpu(msg->wValue),
						   le16_to_cpu(msg->wIndex));
		}
	}

requeue:
	if (ustatus != -ENOENT && ustatus != -ECONNRESET && ustatus != -ESHUTDOWN) {
		urb->dev = mixer->chip->dev;
		usb_submit_urb(urb, GFP_ATOMIC);
	}
}

/* stop any bus activity of a mixer */
void snd_usb_mixer_inactivate(struct usb_mixer_interface *mixer)
{
	usb_kill_urb(mixer->urb);
	usb_kill_urb(mixer->rc_urb);
}

int snd_usb_mixer_activate(struct usb_mixer_interface *mixer)
{
	int err;

	if (mixer->urb) {
		err = usb_submit_urb(mixer->urb, GFP_NOIO);
		if (err < 0)
			return err;
	}

	return 0;
}

/* create the handler for the optional status interrupt endpoint */
static int snd_usb_mixer_status_create(struct usb_mixer_interface *mixer)
{
	struct usb_endpoint_descriptor *ep;
	void *transfer_buffer;
	int buffer_length;
	unsigned int epnum;

	/* we need one interrupt input endpoint */
	if (get_iface_desc(mixer->hostif)->bNumEndpoints < 1)
		return 0;
	ep = get_endpoint(mixer->hostif, 0);
	if (!usb_endpoint_dir_in(ep) || !usb_endpoint_xfer_int(ep))
		return 0;

	epnum = usb_endpoint_num(ep);
	buffer_length = le16_to_cpu(ep->wMaxPacketSize);
	transfer_buffer = kmalloc(buffer_length, GFP_KERNEL);
	if (!transfer_buffer)
		return -ENOMEM;
	mixer->urb = usb_alloc_urb(0, GFP_KERNEL);
	if (!mixer->urb) {
		kfree(transfer_buffer);
		return -ENOMEM;
	}
	usb_fill_int_urb(mixer->urb, mixer->chip->dev,
			 usb_rcvintpipe(mixer->chip->dev, epnum),
			 transfer_buffer, buffer_length,
			 snd_usb_mixer_interrupt, mixer, ep->bInterval);
	usb_submit_urb(mixer->urb, GFP_KERNEL);
	return 0;
}

int snd_usb_create_mixer(struct snd_usb_audio *chip, int ctrlif,
			 int ignore_error)
{
	static struct snd_device_ops dev_ops = {
		.dev_free = snd_usb_mixer_dev_free
	};
	struct usb_mixer_interface *mixer;
	struct snd_info_entry *entry;
	int err;

	strcpy(chip->card->mixername, "USB Mixer");

	mixer = kzalloc(sizeof(*mixer), GFP_KERNEL);
	if (!mixer)
		return -ENOMEM;
	mixer->chip = chip;
	mixer->ignore_ctl_error = ignore_error;
	mixer->id_elems = kcalloc(MAX_ID_ELEMS, sizeof(*mixer->id_elems),
				  GFP_KERNEL);
	if (!mixer->id_elems) {
		kfree(mixer);
		return -ENOMEM;
	}

	mixer->hostif = &usb_ifnum_to_if(chip->dev, ctrlif)->altsetting[0];
	switch (get_iface_desc(mixer->hostif)->bInterfaceProtocol) {
	case UAC_VERSION_1:
	default:
		mixer->protocol = UAC_VERSION_1;
		break;
	case UAC_VERSION_2:
		mixer->protocol = UAC_VERSION_2;
		break;
	}

	if ((err = snd_usb_mixer_controls(mixer)) < 0 ||
	    (err = snd_usb_mixer_status_create(mixer)) < 0)
		goto _error;

	snd_usb_mixer_apply_create_quirk(mixer);

	err = snd_device_new(chip->card, SNDRV_DEV_LOWLEVEL, mixer, &dev_ops);
	if (err < 0)
		goto _error;

	if (list_empty(&chip->mixer_list) &&
	    !snd_card_proc_new(chip->card, "usbmixer", &entry))
		snd_info_set_text_ops(entry, chip, snd_usb_mixer_proc_read);

	list_add(&mixer->list, &chip->mixer_list);
	return 0;

_error:
	snd_usb_mixer_free(mixer);
	return err;
}

void snd_usb_mixer_disconnect(struct list_head *p)
{
	struct usb_mixer_interface *mixer;

	mixer = list_entry(p, struct usb_mixer_interface, list);
	usb_kill_urb(mixer->urb);
	usb_kill_urb(mixer->rc_urb);
}<|MERGE_RESOLUTION|>--- conflicted
+++ resolved
@@ -799,10 +799,7 @@
 
 	case USB_ID(0x046d, 0x0808):
 	case USB_ID(0x046d, 0x0809):
-<<<<<<< HEAD
-=======
 	case USB_ID(0x046d, 0x081d): /* HD Webcam c510 */
->>>>>>> 250a8155
 	case USB_ID(0x046d, 0x0991):
 	/* Most audio usb devices lie about volume resolution.
 	 * Most Logitech webcams have res = 384.
@@ -942,11 +939,7 @@
 		if (!cval->initialized) {
 			get_min_max_with_quirks(cval, 0, kcontrol);
 			if (cval->initialized && cval->dBmin >= cval->dBmax) {
-<<<<<<< HEAD
-				kcontrol->vd[0].access &=
-=======
 				kcontrol->vd[0].access &= 
->>>>>>> 250a8155
 					~(SNDRV_CTL_ELEM_ACCESS_TLV_READ |
 					  SNDRV_CTL_ELEM_ACCESS_TLV_CALLBACK);
 				snd_ctl_notify(cval->mixer->chip->card,
