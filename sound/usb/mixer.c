--- conflicted
+++ resolved
@@ -3549,43 +3549,6 @@
 	return 0;
 }
 
-<<<<<<< HEAD
-/* Dummy mixer ctl just for compatibility */
-static int keep_iface_ctl_get(struct snd_kcontrol *kcontrol,
-			      struct snd_ctl_elem_value *ucontrol)
-{
-	return 0;
-}
-
-static int keep_iface_ctl_put(struct snd_kcontrol *kcontrol,
-			      struct snd_ctl_elem_value *ucontrol)
-{
-	return 0;
-}
-
-static const struct snd_kcontrol_new keep_iface_ctl = {
-	.iface = SNDRV_CTL_ELEM_IFACE_CARD,
-	.name = "Keep Interface",
-	.info = snd_ctl_boolean_mono_info,
-	.get = keep_iface_ctl_get,
-	.put = keep_iface_ctl_put,
-};
-
-static int create_keep_iface_ctl(struct usb_mixer_interface *mixer)
-{
-	struct snd_kcontrol *kctl = snd_ctl_new1(&keep_iface_ctl, mixer);
-
-	/* need only one control per card */
-	if (snd_ctl_find_id(mixer->chip->card, &kctl->id)) {
-		snd_ctl_free_one(kctl);
-		return 0;
-	}
-
-	return snd_ctl_add(mixer->chip->card, kctl);
-}
-
-=======
->>>>>>> eb3cdb58
 int snd_usb_create_mixer(struct snd_usb_audio *chip, int ctrlif)
 {
 	static const struct snd_device_ops dev_ops = {
@@ -3637,10 +3600,6 @@
 	if (err < 0)
 		goto _error;
 
-	err = create_keep_iface_ctl(mixer);
-	if (err < 0)
-		goto _error;
-
 	err = snd_usb_mixer_apply_create_quirk(mixer);
 	if (err < 0)
 		goto _error;
