// SPDX-License-Identifier: GPL-2.0-or-later
/*
 */

#include <linux/init.h>
#include <linux/slab.h>
#include <linux/bitrev.h>
#include <linux/ratelimit.h>
#include <linux/usb.h>
#include <linux/usb/audio.h>
#include <linux/usb/audio-v2.h>

#include <sound/core.h>
#include <sound/pcm.h>
#include <sound/pcm_params.h>

#include "usbaudio.h"
#include "card.h"
#include "quirks.h"
#include "endpoint.h"
#include "helper.h"
#include "pcm.h"
#include "clock.h"
#include "power.h"
#include "media.h"
#include "implicit.h"

#define SUBSTREAM_FLAG_DATA_EP_STARTED	0
#define SUBSTREAM_FLAG_SYNC_EP_STARTED	1

/* return the estimated delay based on USB frame counters */
static snd_pcm_uframes_t snd_usb_pcm_delay(struct snd_usb_substream *subs,
					   struct snd_pcm_runtime *runtime)
{
	unsigned int current_frame_number;
	unsigned int frame_diff;
	int est_delay;
	int queued;

	if (subs->direction == SNDRV_PCM_STREAM_PLAYBACK) {
		queued = bytes_to_frames(runtime, subs->inflight_bytes);
		if (!queued)
			return 0;
	} else if (!subs->running) {
		return 0;
	}

	current_frame_number = usb_get_current_frame_number(subs->dev);
	/*
	 * HCD implementations use different widths, use lower 8 bits.
	 * The delay will be managed up to 256ms, which is more than
	 * enough
	 */
	frame_diff = (current_frame_number - subs->last_frame_number) & 0xff;

	/* Approximation based on number of samples per USB frame (ms),
	   some truncation for 44.1 but the estimate is good enough */
	est_delay = frame_diff * runtime->rate / 1000;

	if (subs->direction == SNDRV_PCM_STREAM_PLAYBACK) {
		est_delay = queued - est_delay;
		if (est_delay < 0)
			est_delay = 0;
	}

	return est_delay;
}

/*
 * return the current pcm pointer.  just based on the hwptr_done value.
 */
static snd_pcm_uframes_t snd_usb_pcm_pointer(struct snd_pcm_substream *substream)
{
	struct snd_pcm_runtime *runtime = substream->runtime;
	struct snd_usb_substream *subs = runtime->private_data;
	unsigned int hwptr_done;

	if (atomic_read(&subs->stream->chip->shutdown))
		return SNDRV_PCM_POS_XRUN;
	spin_lock(&subs->lock);
	hwptr_done = subs->hwptr_done;
	runtime->delay = snd_usb_pcm_delay(subs, runtime);
	spin_unlock(&subs->lock);
	return bytes_to_frames(runtime, hwptr_done);
}

/*
 * find a matching audio format
 */
static const struct audioformat *
find_format(struct list_head *fmt_list_head, snd_pcm_format_t format,
	    unsigned int rate, unsigned int channels, bool strict_match,
	    struct snd_usb_substream *subs)
{
	const struct audioformat *fp;
	const struct audioformat *found = NULL;
	int cur_attr = 0, attr;

	list_for_each_entry(fp, fmt_list_head, list) {
		if (strict_match) {
			if (!(fp->formats & pcm_format_to_bits(format)))
				continue;
			if (fp->channels != channels)
				continue;
		}
		if (rate < fp->rate_min || rate > fp->rate_max)
			continue;
		if (!(fp->rates & SNDRV_PCM_RATE_CONTINUOUS)) {
			unsigned int i;
			for (i = 0; i < fp->nr_rates; i++)
				if (fp->rate_table[i] == rate)
					break;
			if (i >= fp->nr_rates)
				continue;
		}
		attr = fp->ep_attr & USB_ENDPOINT_SYNCTYPE;
		if (!found) {
			found = fp;
			cur_attr = attr;
			continue;
		}
		/* avoid async out and adaptive in if the other method
		 * supports the same format.
		 * this is a workaround for the case like
		 * M-audio audiophile USB.
		 */
		if (subs && attr != cur_attr) {
			if ((attr == USB_ENDPOINT_SYNC_ASYNC &&
			     subs->direction == SNDRV_PCM_STREAM_PLAYBACK) ||
			    (attr == USB_ENDPOINT_SYNC_ADAPTIVE &&
			     subs->direction == SNDRV_PCM_STREAM_CAPTURE))
				continue;
			if ((cur_attr == USB_ENDPOINT_SYNC_ASYNC &&
			     subs->direction == SNDRV_PCM_STREAM_PLAYBACK) ||
			    (cur_attr == USB_ENDPOINT_SYNC_ADAPTIVE &&
			     subs->direction == SNDRV_PCM_STREAM_CAPTURE)) {
				found = fp;
				cur_attr = attr;
				continue;
			}
		}
		/* find the format with the largest max. packet size */
		if (fp->maxpacksize > found->maxpacksize) {
			found = fp;
			cur_attr = attr;
		}
	}
	return found;
}

static const struct audioformat *
find_substream_format(struct snd_usb_substream *subs,
		      const struct snd_pcm_hw_params *params)
{
	return find_format(&subs->fmt_list, params_format(params),
			   params_rate(params), params_channels(params),
			   true, subs);
}

static int init_pitch_v1(struct snd_usb_audio *chip, int ep)
{
	struct usb_device *dev = chip->dev;
	unsigned char data[1];
	int err;

	data[0] = 1;
	err = snd_usb_ctl_msg(dev, usb_sndctrlpipe(dev, 0), UAC_SET_CUR,
			      USB_TYPE_CLASS|USB_RECIP_ENDPOINT|USB_DIR_OUT,
			      UAC_EP_CS_ATTR_PITCH_CONTROL << 8, ep,
			      data, sizeof(data));
	return err;
}

static int init_pitch_v2(struct snd_usb_audio *chip, int ep)
{
	struct usb_device *dev = chip->dev;
	unsigned char data[1];
	int err;

	data[0] = 1;
	err = snd_usb_ctl_msg(dev, usb_sndctrlpipe(dev, 0), UAC2_CS_CUR,
			      USB_TYPE_CLASS | USB_RECIP_ENDPOINT | USB_DIR_OUT,
			      UAC2_EP_CS_PITCH << 8, 0,
			      data, sizeof(data));
	return err;
}

/*
 * initialize the pitch control and sample rate
 */
int snd_usb_init_pitch(struct snd_usb_audio *chip,
		       const struct audioformat *fmt)
{
	int err;

	/* if endpoint doesn't have pitch control, bail out */
	if (!(fmt->attributes & UAC_EP_CS_ATTR_PITCH_CONTROL))
		return 0;

	usb_audio_dbg(chip, "enable PITCH for EP 0x%x\n", fmt->endpoint);

	switch (fmt->protocol) {
	case UAC_VERSION_1:
		err = init_pitch_v1(chip, fmt->endpoint);
		break;
	case UAC_VERSION_2:
		err = init_pitch_v2(chip, fmt->endpoint);
		break;
	default:
		return 0;
	}

	if (err < 0) {
		usb_audio_err(chip, "failed to enable PITCH for EP 0x%x\n",
			      fmt->endpoint);
		return err;
	}

	return 0;
}

static bool stop_endpoints(struct snd_usb_substream *subs)
{
	bool stopped = 0;

	if (test_and_clear_bit(SUBSTREAM_FLAG_SYNC_EP_STARTED, &subs->flags)) {
		snd_usb_endpoint_stop(subs->sync_endpoint);
		stopped = true;
	}
	if (test_and_clear_bit(SUBSTREAM_FLAG_DATA_EP_STARTED, &subs->flags)) {
		snd_usb_endpoint_stop(subs->data_endpoint);
		stopped = true;
	}
	return stopped;
}

static int start_endpoints(struct snd_usb_substream *subs)
{
	int err;

	if (!subs->data_endpoint)
		return -EINVAL;

	if (!test_and_set_bit(SUBSTREAM_FLAG_DATA_EP_STARTED, &subs->flags)) {
		err = snd_usb_endpoint_start(subs->data_endpoint);
		if (err < 0) {
			clear_bit(SUBSTREAM_FLAG_DATA_EP_STARTED, &subs->flags);
			goto error;
		}
	}

	if (subs->sync_endpoint &&
	    !test_and_set_bit(SUBSTREAM_FLAG_SYNC_EP_STARTED, &subs->flags)) {
		err = snd_usb_endpoint_start(subs->sync_endpoint);
		if (err < 0) {
			clear_bit(SUBSTREAM_FLAG_SYNC_EP_STARTED, &subs->flags);
			goto error;
		}
	}

	return 0;

 error:
	stop_endpoints(subs);
	return err;
}

static void sync_pending_stops(struct snd_usb_substream *subs)
{
	snd_usb_endpoint_sync_pending_stop(subs->sync_endpoint);
	snd_usb_endpoint_sync_pending_stop(subs->data_endpoint);
}

/* PCM sync_stop callback */
static int snd_usb_pcm_sync_stop(struct snd_pcm_substream *substream)
{
	struct snd_usb_substream *subs = substream->runtime->private_data;

	sync_pending_stops(subs);
	return 0;
}

/* Set up sync endpoint */
int snd_usb_audioformat_set_sync_ep(struct snd_usb_audio *chip,
				    struct audioformat *fmt)
{
	struct usb_device *dev = chip->dev;
	struct usb_host_interface *alts;
	struct usb_interface_descriptor *altsd;
	unsigned int ep, attr, sync_attr;
	bool is_playback;
	int err;

	alts = snd_usb_get_host_interface(chip, fmt->iface, fmt->altsetting);
	if (!alts)
		return 0;
	altsd = get_iface_desc(alts);

	err = snd_usb_parse_implicit_fb_quirk(chip, fmt, alts);
	if (err > 0)
		return 0; /* matched */

	/*
	 * Generic sync EP handling
	 */

	if (altsd->bNumEndpoints < 2)
		return 0;

	is_playback = !(get_endpoint(alts, 0)->bEndpointAddress & USB_DIR_IN);
	attr = fmt->ep_attr & USB_ENDPOINT_SYNCTYPE;
	if ((is_playback && (attr == USB_ENDPOINT_SYNC_SYNC ||
			     attr == USB_ENDPOINT_SYNC_ADAPTIVE)) ||
	    (!is_playback && attr != USB_ENDPOINT_SYNC_ADAPTIVE))
		return 0;

	sync_attr = get_endpoint(alts, 1)->bmAttributes;

	/*
	 * In case of illegal SYNC_NONE for OUT endpoint, we keep going to see
	 * if we don't find a sync endpoint, as on M-Audio Transit. In case of
	 * error fall back to SYNC mode and don't create sync endpoint
	 */

	/* check sync-pipe endpoint */
	/* ... and check descriptor size before accessing bSynchAddress
	   because there is a version of the SB Audigy 2 NX firmware lacking
	   the audio fields in the endpoint descriptors */
	if ((sync_attr & USB_ENDPOINT_XFERTYPE_MASK) != USB_ENDPOINT_XFER_ISOC ||
	    (get_endpoint(alts, 1)->bLength >= USB_DT_ENDPOINT_AUDIO_SIZE &&
	     get_endpoint(alts, 1)->bSynchAddress != 0)) {
		dev_err(&dev->dev,
			"%d:%d : invalid sync pipe. bmAttributes %02x, bLength %d, bSynchAddress %02x\n",
			   fmt->iface, fmt->altsetting,
			   get_endpoint(alts, 1)->bmAttributes,
			   get_endpoint(alts, 1)->bLength,
			   get_endpoint(alts, 1)->bSynchAddress);
		if (is_playback && attr == USB_ENDPOINT_SYNC_NONE)
			return 0;
		return -EINVAL;
	}
	ep = get_endpoint(alts, 1)->bEndpointAddress;
	if (get_endpoint(alts, 0)->bLength >= USB_DT_ENDPOINT_AUDIO_SIZE &&
	    get_endpoint(alts, 0)->bSynchAddress != 0 &&
	    ((is_playback && ep != (unsigned int)(get_endpoint(alts, 0)->bSynchAddress | USB_DIR_IN)) ||
	     (!is_playback && ep != (unsigned int)(get_endpoint(alts, 0)->bSynchAddress & ~USB_DIR_IN)))) {
		dev_err(&dev->dev,
			"%d:%d : invalid sync pipe. is_playback %d, ep %02x, bSynchAddress %02x\n",
			   fmt->iface, fmt->altsetting,
			   is_playback, ep, get_endpoint(alts, 0)->bSynchAddress);
		if (is_playback && attr == USB_ENDPOINT_SYNC_NONE)
			return 0;
		return -EINVAL;
	}

	fmt->sync_ep = ep;
	fmt->sync_iface = altsd->bInterfaceNumber;
	fmt->sync_altsetting = altsd->bAlternateSetting;
	fmt->sync_ep_idx = 1;
	if ((sync_attr & USB_ENDPOINT_USAGE_MASK) == USB_ENDPOINT_USAGE_IMPLICIT_FB)
		fmt->implicit_fb = 1;

	dev_dbg(&dev->dev, "%d:%d: found sync_ep=0x%x, iface=%d, alt=%d, implicit_fb=%d\n",
		fmt->iface, fmt->altsetting, fmt->sync_ep, fmt->sync_iface,
		fmt->sync_altsetting, fmt->implicit_fb);

	return 0;
}

static int snd_usb_pcm_change_state(struct snd_usb_substream *subs, int state)
{
	int ret;

	if (!subs->str_pd)
		return 0;

	ret = snd_usb_power_domain_set(subs->stream->chip, subs->str_pd, state);
	if (ret < 0) {
		dev_err(&subs->dev->dev,
			"Cannot change Power Domain ID: %d to state: %d. Err: %d\n",
			subs->str_pd->pd_id, state, ret);
		return ret;
	}

	return 0;
}

int snd_usb_pcm_suspend(struct snd_usb_stream *as)
{
	int ret;

	ret = snd_usb_pcm_change_state(&as->substream[0], UAC3_PD_STATE_D2);
	if (ret < 0)
		return ret;

	ret = snd_usb_pcm_change_state(&as->substream[1], UAC3_PD_STATE_D2);
	if (ret < 0)
		return ret;

	return 0;
}

int snd_usb_pcm_resume(struct snd_usb_stream *as)
{
	int ret;

	ret = snd_usb_pcm_change_state(&as->substream[0], UAC3_PD_STATE_D1);
	if (ret < 0)
		return ret;

	ret = snd_usb_pcm_change_state(&as->substream[1], UAC3_PD_STATE_D1);
	if (ret < 0)
		return ret;

	return 0;
}

static void close_endpoints(struct snd_usb_audio *chip,
			    struct snd_usb_substream *subs)
{
	if (subs->data_endpoint) {
		snd_usb_endpoint_set_sync(chip, subs->data_endpoint, NULL);
		snd_usb_endpoint_close(chip, subs->data_endpoint);
		subs->data_endpoint = NULL;
	}

	if (subs->sync_endpoint) {
		snd_usb_endpoint_close(chip, subs->sync_endpoint);
		subs->sync_endpoint = NULL;
	}
}

static int configure_endpoints(struct snd_usb_audio *chip,
			       struct snd_usb_substream *subs)
{
	int err;

	if (subs->data_endpoint->need_setup) {
		/* stop any running stream beforehand */
		if (stop_endpoints(subs))
			sync_pending_stops(subs);
		err = snd_usb_endpoint_configure(chip, subs->data_endpoint);
		if (err < 0)
			return err;
		snd_usb_set_format_quirk(subs, subs->cur_audiofmt);
	}

	if (subs->sync_endpoint) {
		err = snd_usb_endpoint_configure(chip, subs->sync_endpoint);
		if (err < 0)
			return err;
	}

	return 0;
}

/*
 * hw_params callback
 *
 * allocate a buffer and set the given audio format.
 *
 * so far we use a physically linear buffer although packetize transfer
 * doesn't need a continuous area.
 * if sg buffer is supported on the later version of alsa, we'll follow
 * that.
 */
static int snd_usb_hw_params(struct snd_pcm_substream *substream,
			     struct snd_pcm_hw_params *hw_params)
{
	struct snd_usb_substream *subs = substream->runtime->private_data;
	struct snd_usb_audio *chip = subs->stream->chip;
	const struct audioformat *fmt;
	const struct audioformat *sync_fmt;
	int ret;

	ret = snd_media_start_pipeline(subs);
	if (ret)
		return ret;

	fmt = find_substream_format(subs, hw_params);
	if (!fmt) {
		usb_audio_dbg(chip,
			      "cannot find format: format=%s, rate=%d, channels=%d\n",
			      snd_pcm_format_name(params_format(hw_params)),
			      params_rate(hw_params), params_channels(hw_params));
		ret = -EINVAL;
		goto stop_pipeline;
	}

	if (fmt->implicit_fb) {
		sync_fmt = snd_usb_find_implicit_fb_sync_format(chip, fmt,
								hw_params,
								!substream->stream);
		if (!sync_fmt) {
			usb_audio_dbg(chip,
				      "cannot find sync format: ep=0x%x, iface=%d:%d, format=%s, rate=%d, channels=%d\n",
				      fmt->sync_ep, fmt->sync_iface,
				      fmt->sync_altsetting,
				      snd_pcm_format_name(params_format(hw_params)),
				      params_rate(hw_params), params_channels(hw_params));
			ret = -EINVAL;
			goto stop_pipeline;
		}
	} else {
		sync_fmt = fmt;
	}

	ret = snd_usb_lock_shutdown(chip);
	if (ret < 0)
		goto stop_pipeline;

	ret = snd_usb_pcm_change_state(subs, UAC3_PD_STATE_D0);
	if (ret < 0)
		goto unlock;

	if (subs->data_endpoint) {
		if (snd_usb_endpoint_compatible(chip, subs->data_endpoint,
						fmt, hw_params))
			goto unlock;
		close_endpoints(chip, subs);
	}

	subs->data_endpoint = snd_usb_endpoint_open(chip, fmt, hw_params, false);
	if (!subs->data_endpoint) {
		ret = -EINVAL;
		goto unlock;
	}

	if (fmt->sync_ep) {
		subs->sync_endpoint = snd_usb_endpoint_open(chip, sync_fmt,
							    hw_params,
							    fmt == sync_fmt);
		if (!subs->sync_endpoint) {
			ret = -EINVAL;
			goto unlock;
		}

		snd_usb_endpoint_set_sync(chip, subs->data_endpoint,
					  subs->sync_endpoint);
	}

	mutex_lock(&chip->mutex);
	subs->cur_audiofmt = fmt;
	mutex_unlock(&chip->mutex);

	ret = configure_endpoints(chip, subs);

 unlock:
	if (ret < 0)
		close_endpoints(chip, subs);

	snd_usb_unlock_shutdown(chip);
 stop_pipeline:
	if (ret < 0)
		snd_media_stop_pipeline(subs);

	return ret;
}

/*
 * hw_free callback
 *
 * reset the audio format and release the buffer
 */
static int snd_usb_hw_free(struct snd_pcm_substream *substream)
{
	struct snd_usb_substream *subs = substream->runtime->private_data;
	struct snd_usb_audio *chip = subs->stream->chip;

	snd_media_stop_pipeline(subs);
	mutex_lock(&chip->mutex);
	subs->cur_audiofmt = NULL;
	mutex_unlock(&chip->mutex);
	if (!snd_usb_lock_shutdown(chip)) {
		if (stop_endpoints(subs))
			sync_pending_stops(subs);
		close_endpoints(chip, subs);
		snd_usb_unlock_shutdown(chip);
	}

	return 0;
}

/*
 * prepare callback
 *
 * only a few subtle things...
 */
static int snd_usb_pcm_prepare(struct snd_pcm_substream *substream)
{
	struct snd_pcm_runtime *runtime = substream->runtime;
	struct snd_usb_substream *subs = runtime->private_data;
	struct snd_usb_audio *chip = subs->stream->chip;
	int ret;

	ret = snd_usb_lock_shutdown(chip);
	if (ret < 0)
		return ret;
	if (snd_BUG_ON(!subs->data_endpoint)) {
		ret = -EIO;
		goto unlock;
	}

	ret = configure_endpoints(chip, subs);
	if (ret < 0)
		goto unlock;

	/* reset the pointer */
	subs->buffer_bytes = frames_to_bytes(runtime, runtime->buffer_size);
	subs->inflight_bytes = 0;
	subs->hwptr_done = 0;
	subs->transfer_done = 0;
	subs->last_frame_number = 0;
	subs->period_elapsed_pending = 0;
	runtime->delay = 0;

 unlock:
	snd_usb_unlock_shutdown(chip);
	return ret;
}

/*
 * h/w constraints
 */

#ifdef HW_CONST_DEBUG
#define hwc_debug(fmt, args...) pr_debug(fmt, ##args)
#else
#define hwc_debug(fmt, args...) do { } while(0)
#endif

static const struct snd_pcm_hardware snd_usb_hardware =
{
	.info =			SNDRV_PCM_INFO_MMAP |
				SNDRV_PCM_INFO_MMAP_VALID |
				SNDRV_PCM_INFO_BATCH |
				SNDRV_PCM_INFO_INTERLEAVED |
				SNDRV_PCM_INFO_BLOCK_TRANSFER |
				SNDRV_PCM_INFO_PAUSE,
	.channels_min =		1,
	.channels_max =		256,
	.buffer_bytes_max =	1024 * 1024,
	.period_bytes_min =	64,
	.period_bytes_max =	512 * 1024,
	.periods_min =		2,
	.periods_max =		1024,
};

static int hw_check_valid_format(struct snd_usb_substream *subs,
				 struct snd_pcm_hw_params *params,
				 const struct audioformat *fp)
{
	struct snd_interval *it = hw_param_interval(params, SNDRV_PCM_HW_PARAM_RATE);
	struct snd_interval *ct = hw_param_interval(params, SNDRV_PCM_HW_PARAM_CHANNELS);
	struct snd_mask *fmts = hw_param_mask(params, SNDRV_PCM_HW_PARAM_FORMAT);
	struct snd_interval *pt = hw_param_interval(params, SNDRV_PCM_HW_PARAM_PERIOD_TIME);
	struct snd_mask check_fmts;
	unsigned int ptime;

	/* check the format */
	snd_mask_none(&check_fmts);
	check_fmts.bits[0] = (u32)fp->formats;
	check_fmts.bits[1] = (u32)(fp->formats >> 32);
	snd_mask_intersect(&check_fmts, fmts);
	if (snd_mask_empty(&check_fmts)) {
		hwc_debug("   > check: no supported format 0x%llx\n", fp->formats);
		return 0;
	}
	/* check the channels */
	if (fp->channels < ct->min || fp->channels > ct->max) {
		hwc_debug("   > check: no valid channels %d (%d/%d)\n", fp->channels, ct->min, ct->max);
		return 0;
	}
	/* check the rate is within the range */
	if (fp->rate_min > it->max || (fp->rate_min == it->max && it->openmax)) {
		hwc_debug("   > check: rate_min %d > max %d\n", fp->rate_min, it->max);
		return 0;
	}
	if (fp->rate_max < it->min || (fp->rate_max == it->min && it->openmin)) {
		hwc_debug("   > check: rate_max %d < min %d\n", fp->rate_max, it->min);
		return 0;
	}
	/* check whether the period time is >= the data packet interval */
	if (subs->speed != USB_SPEED_FULL) {
		ptime = 125 * (1 << fp->datainterval);
		if (ptime > pt->max || (ptime == pt->max && pt->openmax)) {
			hwc_debug("   > check: ptime %u > max %u\n", ptime, pt->max);
			return 0;
		}
	}
	return 1;
}

static int apply_hw_params_minmax(struct snd_interval *it, unsigned int rmin,
				  unsigned int rmax)
{
	int changed;

	if (rmin > rmax) {
		hwc_debug("  --> get empty\n");
		it->empty = 1;
		return -EINVAL;
	}

	changed = 0;
	if (it->min < rmin) {
		it->min = rmin;
		it->openmin = 0;
		changed = 1;
	}
	if (it->max > rmax) {
		it->max = rmax;
		it->openmax = 0;
		changed = 1;
	}
	if (snd_interval_checkempty(it)) {
		it->empty = 1;
		return -EINVAL;
	}
	hwc_debug("  --> (%d, %d) (changed = %d)\n", it->min, it->max, changed);
	return changed;
}

static int hw_rule_rate(struct snd_pcm_hw_params *params,
			struct snd_pcm_hw_rule *rule)
{
	struct snd_usb_substream *subs = rule->private;
	const struct audioformat *fp;
	struct snd_interval *it = hw_param_interval(params, SNDRV_PCM_HW_PARAM_RATE);
	unsigned int rmin, rmax, r;
	int i;

	hwc_debug("hw_rule_rate: (%d,%d)\n", it->min, it->max);
	rmin = UINT_MAX;
	rmax = 0;
	list_for_each_entry(fp, &subs->fmt_list, list) {
		if (!hw_check_valid_format(subs, params, fp))
			continue;
		if (fp->rate_table && fp->nr_rates) {
			for (i = 0; i < fp->nr_rates; i++) {
				r = fp->rate_table[i];
				if (!snd_interval_test(it, r))
					continue;
				rmin = min(rmin, r);
				rmax = max(rmax, r);
			}
		} else {
			rmin = min(rmin, fp->rate_min);
			rmax = max(rmax, fp->rate_max);
		}
	}

	return apply_hw_params_minmax(it, rmin, rmax);
}


static int hw_rule_channels(struct snd_pcm_hw_params *params,
			    struct snd_pcm_hw_rule *rule)
{
	struct snd_usb_substream *subs = rule->private;
	const struct audioformat *fp;
	struct snd_interval *it = hw_param_interval(params, SNDRV_PCM_HW_PARAM_CHANNELS);
	unsigned int rmin, rmax;

	hwc_debug("hw_rule_channels: (%d,%d)\n", it->min, it->max);
	rmin = UINT_MAX;
	rmax = 0;
	list_for_each_entry(fp, &subs->fmt_list, list) {
		if (!hw_check_valid_format(subs, params, fp))
			continue;
		rmin = min(rmin, fp->channels);
		rmax = max(rmax, fp->channels);
	}

	return apply_hw_params_minmax(it, rmin, rmax);
}

static int apply_hw_params_format_bits(struct snd_mask *fmt, u64 fbits)
{
	u32 oldbits[2];
	int changed;

	oldbits[0] = fmt->bits[0];
	oldbits[1] = fmt->bits[1];
	fmt->bits[0] &= (u32)fbits;
	fmt->bits[1] &= (u32)(fbits >> 32);
	if (!fmt->bits[0] && !fmt->bits[1]) {
		hwc_debug("  --> get empty\n");
		return -EINVAL;
	}
	changed = (oldbits[0] != fmt->bits[0] || oldbits[1] != fmt->bits[1]);
	hwc_debug("  --> %x:%x (changed = %d)\n", fmt->bits[0], fmt->bits[1], changed);
	return changed;
}

static int hw_rule_format(struct snd_pcm_hw_params *params,
			  struct snd_pcm_hw_rule *rule)
{
	struct snd_usb_substream *subs = rule->private;
	const struct audioformat *fp;
	struct snd_mask *fmt = hw_param_mask(params, SNDRV_PCM_HW_PARAM_FORMAT);
	u64 fbits;

	hwc_debug("hw_rule_format: %x:%x\n", fmt->bits[0], fmt->bits[1]);
	fbits = 0;
	list_for_each_entry(fp, &subs->fmt_list, list) {
		if (!hw_check_valid_format(subs, params, fp))
			continue;
		fbits |= fp->formats;
	}
	return apply_hw_params_format_bits(fmt, fbits);
}

static int hw_rule_period_time(struct snd_pcm_hw_params *params,
			       struct snd_pcm_hw_rule *rule)
{
	struct snd_usb_substream *subs = rule->private;
	const struct audioformat *fp;
	struct snd_interval *it;
	unsigned char min_datainterval;
	unsigned int pmin;

	it = hw_param_interval(params, SNDRV_PCM_HW_PARAM_PERIOD_TIME);
	hwc_debug("hw_rule_period_time: (%u,%u)\n", it->min, it->max);
	min_datainterval = 0xff;
	list_for_each_entry(fp, &subs->fmt_list, list) {
		if (!hw_check_valid_format(subs, params, fp))
			continue;
		min_datainterval = min(min_datainterval, fp->datainterval);
	}
	if (min_datainterval == 0xff) {
		hwc_debug("  --> get empty\n");
		it->empty = 1;
		return -EINVAL;
	}
	pmin = 125 * (1 << min_datainterval);

	return apply_hw_params_minmax(it, pmin, UINT_MAX);
}

/* get the EP or the sync EP for implicit fb when it's already set up */
static const struct snd_usb_endpoint *
get_sync_ep_from_substream(struct snd_usb_substream *subs)
{
	struct snd_usb_audio *chip = subs->stream->chip;
	const struct audioformat *fp;
	const struct snd_usb_endpoint *ep;

	list_for_each_entry(fp, &subs->fmt_list, list) {
		ep = snd_usb_get_endpoint(chip, fp->endpoint);
		if (ep && ep->cur_audiofmt) {
			/* if EP is already opened solely for this substream,
			 * we still allow us to change the parameter; otherwise
			 * this substream has to follow the existing parameter
			 */
			if (ep->cur_audiofmt != subs->cur_audiofmt || ep->opened > 1)
				return ep;
		}
		if (!fp->implicit_fb)
			continue;
		/* for the implicit fb, check the sync ep as well */
		ep = snd_usb_get_endpoint(chip, fp->sync_ep);
		if (ep && ep->cur_audiofmt)
			return ep;
	}
	return NULL;
}

/* additional hw constraints for implicit feedback mode */
static int hw_rule_format_implicit_fb(struct snd_pcm_hw_params *params,
				      struct snd_pcm_hw_rule *rule)
{
	struct snd_usb_substream *subs = rule->private;
	const struct snd_usb_endpoint *ep;
	struct snd_mask *fmt = hw_param_mask(params, SNDRV_PCM_HW_PARAM_FORMAT);

	ep = get_sync_ep_from_substream(subs);
	if (!ep)
		return 0;

	hwc_debug("applying %s\n", __func__);
	return apply_hw_params_format_bits(fmt, pcm_format_to_bits(ep->cur_format));
}

static int hw_rule_rate_implicit_fb(struct snd_pcm_hw_params *params,
				    struct snd_pcm_hw_rule *rule)
{
	struct snd_usb_substream *subs = rule->private;
	const struct snd_usb_endpoint *ep;
	struct snd_interval *it;

	ep = get_sync_ep_from_substream(subs);
	if (!ep)
		return 0;

	hwc_debug("applying %s\n", __func__);
	it = hw_param_interval(params, SNDRV_PCM_HW_PARAM_RATE);
	return apply_hw_params_minmax(it, ep->cur_rate, ep->cur_rate);
}

static int hw_rule_period_size_implicit_fb(struct snd_pcm_hw_params *params,
					   struct snd_pcm_hw_rule *rule)
{
	struct snd_usb_substream *subs = rule->private;
	const struct snd_usb_endpoint *ep;
	struct snd_interval *it;

	ep = get_sync_ep_from_substream(subs);
	if (!ep)
		return 0;

	hwc_debug("applying %s\n", __func__);
	it = hw_param_interval(params, SNDRV_PCM_HW_PARAM_PERIOD_SIZE);
	return apply_hw_params_minmax(it, ep->cur_period_frames,
				      ep->cur_period_frames);
}

static int hw_rule_periods_implicit_fb(struct snd_pcm_hw_params *params,
				       struct snd_pcm_hw_rule *rule)
{
	struct snd_usb_substream *subs = rule->private;
	const struct snd_usb_endpoint *ep;
	struct snd_interval *it;

	ep = get_sync_ep_from_substream(subs);
	if (!ep)
		return 0;

	hwc_debug("applying %s\n", __func__);
	it = hw_param_interval(params, SNDRV_PCM_HW_PARAM_PERIODS);
	return apply_hw_params_minmax(it, ep->cur_buffer_periods,
				      ep->cur_buffer_periods);
}

/*
 * set up the runtime hardware information.
 */

static int setup_hw_info(struct snd_pcm_runtime *runtime, struct snd_usb_substream *subs)
{
	const struct audioformat *fp;
	unsigned int pt, ptmin;
	int param_period_time_if_needed = -1;
	int err;

	runtime->hw.formats = subs->formats;

	runtime->hw.rate_min = 0x7fffffff;
	runtime->hw.rate_max = 0;
	runtime->hw.channels_min = 256;
	runtime->hw.channels_max = 0;
	runtime->hw.rates = 0;
	ptmin = UINT_MAX;
	/* check min/max rates and channels */
	list_for_each_entry(fp, &subs->fmt_list, list) {
		runtime->hw.rates |= fp->rates;
		if (runtime->hw.rate_min > fp->rate_min)
			runtime->hw.rate_min = fp->rate_min;
		if (runtime->hw.rate_max < fp->rate_max)
			runtime->hw.rate_max = fp->rate_max;
		if (runtime->hw.channels_min > fp->channels)
			runtime->hw.channels_min = fp->channels;
		if (runtime->hw.channels_max < fp->channels)
			runtime->hw.channels_max = fp->channels;
		if (fp->fmt_type == UAC_FORMAT_TYPE_II && fp->frame_size > 0) {
			/* FIXME: there might be more than one audio formats... */
			runtime->hw.period_bytes_min = runtime->hw.period_bytes_max =
				fp->frame_size;
		}
		pt = 125 * (1 << fp->datainterval);
		ptmin = min(ptmin, pt);
	}

	param_period_time_if_needed = SNDRV_PCM_HW_PARAM_PERIOD_TIME;
	if (subs->speed == USB_SPEED_FULL)
		/* full speed devices have fixed data packet interval */
		ptmin = 1000;
	if (ptmin == 1000)
		/* if period time doesn't go below 1 ms, no rules needed */
		param_period_time_if_needed = -1;

	err = snd_pcm_hw_constraint_minmax(runtime,
					   SNDRV_PCM_HW_PARAM_PERIOD_TIME,
					   ptmin, UINT_MAX);
	if (err < 0)
		return err;

	err = snd_pcm_hw_rule_add(runtime, 0, SNDRV_PCM_HW_PARAM_RATE,
				  hw_rule_rate, subs,
				  SNDRV_PCM_HW_PARAM_RATE,
				  SNDRV_PCM_HW_PARAM_FORMAT,
				  SNDRV_PCM_HW_PARAM_CHANNELS,
				  param_period_time_if_needed,
				  -1);
	if (err < 0)
		return err;

	err = snd_pcm_hw_rule_add(runtime, 0, SNDRV_PCM_HW_PARAM_CHANNELS,
				  hw_rule_channels, subs,
				  SNDRV_PCM_HW_PARAM_CHANNELS,
				  SNDRV_PCM_HW_PARAM_FORMAT,
				  SNDRV_PCM_HW_PARAM_RATE,
				  param_period_time_if_needed,
				  -1);
	if (err < 0)
		return err;
	err = snd_pcm_hw_rule_add(runtime, 0, SNDRV_PCM_HW_PARAM_FORMAT,
				  hw_rule_format, subs,
				  SNDRV_PCM_HW_PARAM_FORMAT,
				  SNDRV_PCM_HW_PARAM_RATE,
				  SNDRV_PCM_HW_PARAM_CHANNELS,
				  param_period_time_if_needed,
				  -1);
	if (err < 0)
		return err;
	if (param_period_time_if_needed >= 0) {
		err = snd_pcm_hw_rule_add(runtime, 0,
					  SNDRV_PCM_HW_PARAM_PERIOD_TIME,
					  hw_rule_period_time, subs,
					  SNDRV_PCM_HW_PARAM_FORMAT,
					  SNDRV_PCM_HW_PARAM_CHANNELS,
					  SNDRV_PCM_HW_PARAM_RATE,
					  -1);
		if (err < 0)
			return err;
	}

	/* additional hw constraints for implicit fb */
	err = snd_pcm_hw_rule_add(runtime, 0, SNDRV_PCM_HW_PARAM_FORMAT,
				  hw_rule_format_implicit_fb, subs,
				  SNDRV_PCM_HW_PARAM_FORMAT, -1);
	if (err < 0)
		return err;
	err = snd_pcm_hw_rule_add(runtime, 0, SNDRV_PCM_HW_PARAM_RATE,
				  hw_rule_rate_implicit_fb, subs,
				  SNDRV_PCM_HW_PARAM_RATE, -1);
	if (err < 0)
		return err;
	err = snd_pcm_hw_rule_add(runtime, 0, SNDRV_PCM_HW_PARAM_PERIOD_SIZE,
				  hw_rule_period_size_implicit_fb, subs,
				  SNDRV_PCM_HW_PARAM_PERIOD_SIZE, -1);
	if (err < 0)
		return err;
	err = snd_pcm_hw_rule_add(runtime, 0, SNDRV_PCM_HW_PARAM_PERIODS,
				  hw_rule_periods_implicit_fb, subs,
				  SNDRV_PCM_HW_PARAM_PERIODS, -1);
	if (err < 0)
		return err;

	return 0;
}

static int snd_usb_pcm_open(struct snd_pcm_substream *substream)
{
	int direction = substream->stream;
	struct snd_usb_stream *as = snd_pcm_substream_chip(substream);
	struct snd_pcm_runtime *runtime = substream->runtime;
	struct snd_usb_substream *subs = &as->substream[direction];
	int ret;

	runtime->hw = snd_usb_hardware;
	runtime->private_data = subs;
	subs->pcm_substream = substream;
	/* runtime PM is also done there */

	/* initialize DSD/DOP context */
	subs->dsd_dop.byte_idx = 0;
	subs->dsd_dop.channel = 0;
	subs->dsd_dop.marker = 1;

	ret = setup_hw_info(runtime, subs);
	if (ret < 0)
		return ret;
	ret = snd_usb_autoresume(subs->stream->chip);
	if (ret < 0)
		return ret;
	ret = snd_media_stream_init(subs, as->pcm, direction);
	if (ret < 0)
		snd_usb_autosuspend(subs->stream->chip);
	return ret;
}

static int snd_usb_pcm_close(struct snd_pcm_substream *substream)
{
	int direction = substream->stream;
	struct snd_usb_stream *as = snd_pcm_substream_chip(substream);
	struct snd_usb_substream *subs = &as->substream[direction];
	int ret;

	snd_media_stop_pipeline(subs);

	if (!snd_usb_lock_shutdown(subs->stream->chip)) {
		ret = snd_usb_pcm_change_state(subs, UAC3_PD_STATE_D1);
		snd_usb_unlock_shutdown(subs->stream->chip);
		if (ret < 0)
			return ret;
	}

	subs->pcm_substream = NULL;
	snd_usb_autosuspend(subs->stream->chip);

	return 0;
}

/* Since a URB can handle only a single linear buffer, we must use double
 * buffering when the data to be transferred overflows the buffer boundary.
 * To avoid inconsistencies when updating hwptr_done, we use double buffering
 * for all URBs.
 */
static void retire_capture_urb(struct snd_usb_substream *subs,
			       struct urb *urb)
{
	struct snd_pcm_runtime *runtime = subs->pcm_substream->runtime;
	unsigned int stride, frames, bytes, oldptr;
	int i, period_elapsed = 0;
	unsigned long flags;
	unsigned char *cp;
	int current_frame_number;

	/* read frame number here, update pointer in critical section */
	current_frame_number = usb_get_current_frame_number(subs->dev);

	stride = runtime->frame_bits >> 3;

	for (i = 0; i < urb->number_of_packets; i++) {
		cp = (unsigned char *)urb->transfer_buffer + urb->iso_frame_desc[i].offset + subs->pkt_offset_adj;
		if (urb->iso_frame_desc[i].status && printk_ratelimit()) {
			dev_dbg(&subs->dev->dev, "frame %d active: %d\n",
				i, urb->iso_frame_desc[i].status);
			// continue;
		}
		bytes = urb->iso_frame_desc[i].actual_length;
		if (subs->stream_offset_adj > 0) {
			unsigned int adj = min(subs->stream_offset_adj, bytes);
			cp += adj;
			bytes -= adj;
			subs->stream_offset_adj -= adj;
		}
		frames = bytes / stride;
		if (!subs->txfr_quirk)
			bytes = frames * stride;
		if (bytes % (runtime->sample_bits >> 3) != 0) {
			int oldbytes = bytes;
			bytes = frames * stride;
			dev_warn_ratelimited(&subs->dev->dev,
				 "Corrected urb data len. %d->%d\n",
							oldbytes, bytes);
		}
		/* update the current pointer */
		spin_lock_irqsave(&subs->lock, flags);
		oldptr = subs->hwptr_done;
		subs->hwptr_done += bytes;
		if (subs->hwptr_done >= subs->buffer_bytes)
			subs->hwptr_done -= subs->buffer_bytes;
		frames = (bytes + (oldptr % stride)) / stride;
		subs->transfer_done += frames;
		if (subs->transfer_done >= runtime->period_size) {
			subs->transfer_done -= runtime->period_size;
			period_elapsed = 1;
		}

		/* realign last_frame_number */
		subs->last_frame_number = current_frame_number;

		spin_unlock_irqrestore(&subs->lock, flags);
		/* copy a data chunk */
		if (oldptr + bytes > subs->buffer_bytes) {
			unsigned int bytes1 = subs->buffer_bytes - oldptr;

			memcpy(runtime->dma_area + oldptr, cp, bytes1);
			memcpy(runtime->dma_area, cp + bytes1, bytes - bytes1);
		} else {
			memcpy(runtime->dma_area + oldptr, cp, bytes);
		}
	}

	if (period_elapsed)
		snd_pcm_period_elapsed(subs->pcm_substream);
}

static void urb_ctx_queue_advance(struct snd_usb_substream *subs,
				  struct urb *urb, unsigned int bytes)
{
	struct snd_urb_ctx *ctx = urb->context;

	ctx->queued += bytes;
	subs->inflight_bytes += bytes;
	subs->hwptr_done += bytes;
	if (subs->hwptr_done >= subs->buffer_bytes)
		subs->hwptr_done -= subs->buffer_bytes;
}

static inline void fill_playback_urb_dsd_dop(struct snd_usb_substream *subs,
					     struct urb *urb, unsigned int bytes)
{
	struct snd_pcm_runtime *runtime = subs->pcm_substream->runtime;
	unsigned int dst_idx = 0;
	unsigned int src_idx = subs->hwptr_done;
	unsigned int wrap = subs->buffer_bytes;
	u8 *dst = urb->transfer_buffer;
	u8 *src = runtime->dma_area;
	u8 marker[] = { 0x05, 0xfa };
	unsigned int queued = 0;

	/*
	 * The DSP DOP format defines a way to transport DSD samples over
	 * normal PCM data endpoints. It requires stuffing of marker bytes
	 * (0x05 and 0xfa, alternating per sample frame), and then expects
	 * 2 additional bytes of actual payload. The whole frame is stored
	 * LSB.
	 *
	 * Hence, for a stereo transport, the buffer layout looks like this,
	 * where L refers to left channel samples and R to right.
	 *
	 *   L1 L2 0x05   R1 R2 0x05   L3 L4 0xfa  R3 R4 0xfa
	 *   L5 L6 0x05   R5 R6 0x05   L7 L8 0xfa  R7 R8 0xfa
	 *   .....
	 *
	 */

	while (bytes--) {
		if (++subs->dsd_dop.byte_idx == 3) {
			/* frame boundary? */
			dst[dst_idx++] = marker[subs->dsd_dop.marker];
			src_idx += 2;
			subs->dsd_dop.byte_idx = 0;

			if (++subs->dsd_dop.channel % runtime->channels == 0) {
				/* alternate the marker */
				subs->dsd_dop.marker++;
				subs->dsd_dop.marker %= ARRAY_SIZE(marker);
				subs->dsd_dop.channel = 0;
			}
		} else {
			/* stuff the DSD payload */
			int idx = (src_idx + subs->dsd_dop.byte_idx - 1) % wrap;

			if (subs->cur_audiofmt->dsd_bitrev)
				dst[dst_idx++] = bitrev8(src[idx]);
			else
				dst[dst_idx++] = src[idx];
			queued++;
		}
	}

	urb_ctx_queue_advance(subs, urb, queued);
}

/* copy bit-reversed bytes onto transfer buffer */
static void fill_playback_urb_dsd_bitrev(struct snd_usb_substream *subs,
					 struct urb *urb, unsigned int bytes)
{
	struct snd_pcm_runtime *runtime = subs->pcm_substream->runtime;
	const u8 *src = runtime->dma_area;
	u8 *buf = urb->transfer_buffer;
	int i, ofs = subs->hwptr_done;

	for (i = 0; i < bytes; i++) {
		*buf++ = bitrev8(src[ofs]);
		if (++ofs >= subs->buffer_bytes)
			ofs = 0;
	}

	urb_ctx_queue_advance(subs, urb, bytes);
}

static void copy_to_urb(struct snd_usb_substream *subs, struct urb *urb,
			int offset, int stride, unsigned int bytes)
{
	struct snd_pcm_runtime *runtime = subs->pcm_substream->runtime;

	if (subs->hwptr_done + bytes > subs->buffer_bytes) {
		/* err, the transferred area goes over buffer boundary. */
		unsigned int bytes1 = subs->buffer_bytes - subs->hwptr_done;

		memcpy(urb->transfer_buffer + offset,
		       runtime->dma_area + subs->hwptr_done, bytes1);
		memcpy(urb->transfer_buffer + offset + bytes1,
		       runtime->dma_area, bytes - bytes1);
	} else {
		memcpy(urb->transfer_buffer + offset,
		       runtime->dma_area + subs->hwptr_done, bytes);
	}

	urb_ctx_queue_advance(subs, urb, bytes);
}

static unsigned int copy_to_urb_quirk(struct snd_usb_substream *subs,
				      struct urb *urb, int stride,
				      unsigned int bytes)
{
	__le32 packet_length;
	int i;

	/* Put __le32 length descriptor at start of each packet. */
	for (i = 0; i < urb->number_of_packets; i++) {
		unsigned int length = urb->iso_frame_desc[i].length;
		unsigned int offset = urb->iso_frame_desc[i].offset;

		packet_length = cpu_to_le32(length);
		offset += i * sizeof(packet_length);
		urb->iso_frame_desc[i].offset = offset;
		urb->iso_frame_desc[i].length += sizeof(packet_length);
		memcpy(urb->transfer_buffer + offset,
		       &packet_length, sizeof(packet_length));
		copy_to_urb(subs, urb, offset + sizeof(packet_length),
			    stride, length);
	}
	/* Adjust transfer size accordingly. */
	bytes += urb->number_of_packets * sizeof(packet_length);
	return bytes;
}

static void prepare_playback_urb(struct snd_usb_substream *subs,
				 struct urb *urb)
{
	struct snd_pcm_runtime *runtime = subs->pcm_substream->runtime;
	struct snd_usb_endpoint *ep = subs->data_endpoint;
	struct snd_urb_ctx *ctx = urb->context;
	unsigned int counts, frames, bytes;
	int i, stride, period_elapsed = 0;
	unsigned long flags;

	stride = ep->stride;

	frames = 0;
	ctx->queued = 0;
	urb->number_of_packets = 0;
	spin_lock_irqsave(&subs->lock, flags);
	subs->frame_limit += ep->max_urb_frames;
	for (i = 0; i < ctx->packets; i++) {
		counts = snd_usb_endpoint_next_packet_size(ep, ctx, i);
		/* set up descriptor */
		urb->iso_frame_desc[i].offset = frames * stride;
		urb->iso_frame_desc[i].length = counts * stride;
		frames += counts;
		urb->number_of_packets++;
		subs->transfer_done += counts;
		if (subs->transfer_done >= runtime->period_size) {
			subs->transfer_done -= runtime->period_size;
			subs->frame_limit = 0;
			period_elapsed = 1;
			if (subs->fmt_type == UAC_FORMAT_TYPE_II) {
				if (subs->transfer_done > 0) {
					/* FIXME: fill-max mode is not
					 * supported yet */
					frames -= subs->transfer_done;
					counts -= subs->transfer_done;
					urb->iso_frame_desc[i].length =
						counts * stride;
					subs->transfer_done = 0;
				}
				i++;
				if (i < ctx->packets) {
					/* add a transfer delimiter */
					urb->iso_frame_desc[i].offset =
						frames * stride;
					urb->iso_frame_desc[i].length = 0;
					urb->number_of_packets++;
				}
				break;
			}
		}
		/* finish at the period boundary or after enough frames */
		if ((period_elapsed ||
				subs->transfer_done >= subs->frame_limit) &&
		    !snd_usb_endpoint_implicit_feedback_sink(ep))
			break;
	}
	bytes = frames * stride;

	if (unlikely(ep->cur_format == SNDRV_PCM_FORMAT_DSD_U16_LE &&
		     subs->cur_audiofmt->dsd_dop)) {
		fill_playback_urb_dsd_dop(subs, urb, bytes);
	} else if (unlikely(ep->cur_format == SNDRV_PCM_FORMAT_DSD_U8 &&
			   subs->cur_audiofmt->dsd_bitrev)) {
		fill_playback_urb_dsd_bitrev(subs, urb, bytes);
	} else {
		/* usual PCM */
		if (!subs->tx_length_quirk)
			copy_to_urb(subs, urb, 0, stride, bytes);
		else
			bytes = copy_to_urb_quirk(subs, urb, stride, bytes);
			/* bytes is now amount of outgoing data */
	}

	subs->last_frame_number = usb_get_current_frame_number(subs->dev);

	if (subs->trigger_tstamp_pending_update) {
		/* this is the first actual URB submitted,
		 * update trigger timestamp to reflect actual start time
		 */
		snd_pcm_gettime(runtime, &runtime->trigger_tstamp);
		subs->trigger_tstamp_pending_update = false;
	}

	if (period_elapsed && !subs->running) {
		subs->period_elapsed_pending = 1;
		period_elapsed = 0;
	}
	spin_unlock_irqrestore(&subs->lock, flags);
	urb->transfer_buffer_length = bytes;
	if (period_elapsed)
		snd_pcm_period_elapsed(subs->pcm_substream);
}

/*
 * process after playback data complete
 * - decrease the delay count again
 */
static void retire_playback_urb(struct snd_usb_substream *subs,
			       struct urb *urb)
{
	unsigned long flags;
<<<<<<< HEAD
	struct snd_pcm_runtime *runtime = subs->pcm_substream->runtime;
	struct snd_usb_endpoint *ep = subs->data_endpoint;
	int processed = urb->transfer_buffer_length / ep->stride;
	int est_delay;

	/* ignore the delay accounting when processed=0 is given, i.e.
	 * silent payloads are processed before handling the actual data
	 */
	if (!processed)
		return;
=======
	struct snd_urb_ctx *ctx = urb->context;
	bool period_elapsed = false;
>>>>>>> 7d2a07b7

	spin_lock_irqsave(&subs->lock, flags);
	if (ctx->queued) {
		if (subs->inflight_bytes >= ctx->queued)
			subs->inflight_bytes -= ctx->queued;
		else
			subs->inflight_bytes = 0;
	}

	subs->last_frame_number = usb_get_current_frame_number(subs->dev);
	if (subs->running) {
		period_elapsed = subs->period_elapsed_pending;
		subs->period_elapsed_pending = 0;
	}
	spin_unlock_irqrestore(&subs->lock, flags);
	if (period_elapsed)
		snd_pcm_period_elapsed(subs->pcm_substream);
}

static int snd_usb_substream_playback_trigger(struct snd_pcm_substream *substream,
					      int cmd)
{
	struct snd_usb_substream *subs = substream->runtime->private_data;
	int err;

	switch (cmd) {
	case SNDRV_PCM_TRIGGER_START:
		subs->trigger_tstamp_pending_update = true;
		fallthrough;
	case SNDRV_PCM_TRIGGER_PAUSE_RELEASE:
		snd_usb_endpoint_set_callback(subs->data_endpoint,
					      prepare_playback_urb,
					      retire_playback_urb,
					      subs);
<<<<<<< HEAD
=======
		if (cmd == SNDRV_PCM_TRIGGER_START) {
			err = start_endpoints(subs);
			if (err < 0) {
				snd_usb_endpoint_set_callback(subs->data_endpoint,
							      NULL, NULL, NULL);
				return err;
			}
		}
>>>>>>> 7d2a07b7
		subs->running = 1;
		dev_dbg(&subs->dev->dev, "%d:%d Start Playback PCM\n",
			subs->cur_audiofmt->iface,
			subs->cur_audiofmt->altsetting);
		return 0;
	case SNDRV_PCM_TRIGGER_SUSPEND:
	case SNDRV_PCM_TRIGGER_STOP:
		stop_endpoints(subs);
		snd_usb_endpoint_set_callback(subs->data_endpoint,
					      NULL, NULL, NULL);
		subs->running = 0;
		dev_dbg(&subs->dev->dev, "%d:%d Stop Playback PCM\n",
			subs->cur_audiofmt->iface,
			subs->cur_audiofmt->altsetting);
		return 0;
	case SNDRV_PCM_TRIGGER_PAUSE_PUSH:
		/* keep retire_data_urb for delay calculation */
		snd_usb_endpoint_set_callback(subs->data_endpoint,
					      NULL,
					      retire_playback_urb,
					      subs);
		subs->running = 0;
		dev_dbg(&subs->dev->dev, "%d:%d Pause Playback PCM\n",
			subs->cur_audiofmt->iface,
			subs->cur_audiofmt->altsetting);
		return 0;
	}

	return -EINVAL;
}

static int snd_usb_substream_capture_trigger(struct snd_pcm_substream *substream,
					     int cmd)
{
	int err;
	struct snd_usb_substream *subs = substream->runtime->private_data;

	switch (cmd) {
	case SNDRV_PCM_TRIGGER_START:
		err = start_endpoints(subs);
		if (err < 0)
			return err;
		fallthrough;
	case SNDRV_PCM_TRIGGER_PAUSE_RELEASE:
		snd_usb_endpoint_set_callback(subs->data_endpoint,
					      NULL, retire_capture_urb,
					      subs);
<<<<<<< HEAD
=======
		subs->last_frame_number = usb_get_current_frame_number(subs->dev);
>>>>>>> 7d2a07b7
		subs->running = 1;
		dev_dbg(&subs->dev->dev, "%d:%d Start Capture PCM\n",
			subs->cur_audiofmt->iface,
			subs->cur_audiofmt->altsetting);
		return 0;
	case SNDRV_PCM_TRIGGER_SUSPEND:
	case SNDRV_PCM_TRIGGER_STOP:
		stop_endpoints(subs);
		fallthrough;
	case SNDRV_PCM_TRIGGER_PAUSE_PUSH:
		snd_usb_endpoint_set_callback(subs->data_endpoint,
					      NULL, NULL, NULL);
		subs->running = 0;
		dev_dbg(&subs->dev->dev, "%d:%d Stop Capture PCM\n",
			subs->cur_audiofmt->iface,
			subs->cur_audiofmt->altsetting);
		return 0;
	}

	return -EINVAL;
}

static const struct snd_pcm_ops snd_usb_playback_ops = {
	.open =		snd_usb_pcm_open,
	.close =	snd_usb_pcm_close,
	.hw_params =	snd_usb_hw_params,
	.hw_free =	snd_usb_hw_free,
	.prepare =	snd_usb_pcm_prepare,
	.trigger =	snd_usb_substream_playback_trigger,
	.sync_stop =	snd_usb_pcm_sync_stop,
	.pointer =	snd_usb_pcm_pointer,
};

static const struct snd_pcm_ops snd_usb_capture_ops = {
	.open =		snd_usb_pcm_open,
	.close =	snd_usb_pcm_close,
	.hw_params =	snd_usb_hw_params,
	.hw_free =	snd_usb_hw_free,
	.prepare =	snd_usb_pcm_prepare,
	.trigger =	snd_usb_substream_capture_trigger,
	.sync_stop =	snd_usb_pcm_sync_stop,
	.pointer =	snd_usb_pcm_pointer,
};

void snd_usb_set_pcm_ops(struct snd_pcm *pcm, int stream)
{
	const struct snd_pcm_ops *ops;

	ops = stream == SNDRV_PCM_STREAM_PLAYBACK ?
			&snd_usb_playback_ops : &snd_usb_capture_ops;
	snd_pcm_set_ops(pcm, stream, ops);
}

void snd_usb_preallocate_buffer(struct snd_usb_substream *subs)
{
	struct snd_pcm *pcm = subs->stream->pcm;
	struct snd_pcm_substream *s = pcm->streams[subs->direction].substream;
	struct device *dev = subs->dev->bus->sysdev;

	if (snd_usb_use_vmalloc)
		snd_pcm_set_managed_buffer(s, SNDRV_DMA_TYPE_VMALLOC,
					   NULL, 0, 0);
	else
		snd_pcm_set_managed_buffer(s, SNDRV_DMA_TYPE_DEV_SG,
					   dev, 64*1024, 512*1024);
}<|MERGE_RESOLUTION|>--- conflicted
+++ resolved
@@ -1412,21 +1412,8 @@
 			       struct urb *urb)
 {
 	unsigned long flags;
-<<<<<<< HEAD
-	struct snd_pcm_runtime *runtime = subs->pcm_substream->runtime;
-	struct snd_usb_endpoint *ep = subs->data_endpoint;
-	int processed = urb->transfer_buffer_length / ep->stride;
-	int est_delay;
-
-	/* ignore the delay accounting when processed=0 is given, i.e.
-	 * silent payloads are processed before handling the actual data
-	 */
-	if (!processed)
-		return;
-=======
 	struct snd_urb_ctx *ctx = urb->context;
 	bool period_elapsed = false;
->>>>>>> 7d2a07b7
 
 	spin_lock_irqsave(&subs->lock, flags);
 	if (ctx->queued) {
@@ -1461,8 +1448,6 @@
 					      prepare_playback_urb,
 					      retire_playback_urb,
 					      subs);
-<<<<<<< HEAD
-=======
 		if (cmd == SNDRV_PCM_TRIGGER_START) {
 			err = start_endpoints(subs);
 			if (err < 0) {
@@ -1471,7 +1456,6 @@
 				return err;
 			}
 		}
->>>>>>> 7d2a07b7
 		subs->running = 1;
 		dev_dbg(&subs->dev->dev, "%d:%d Start Playback PCM\n",
 			subs->cur_audiofmt->iface,
@@ -1519,10 +1503,7 @@
 		snd_usb_endpoint_set_callback(subs->data_endpoint,
 					      NULL, retire_capture_urb,
 					      subs);
-<<<<<<< HEAD
-=======
 		subs->last_frame_number = usb_get_current_frame_number(subs->dev);
->>>>>>> 7d2a07b7
 		subs->running = 1;
 		dev_dbg(&subs->dev->dev, "%d:%d Start Capture PCM\n",
 			subs->cur_audiofmt->iface,
