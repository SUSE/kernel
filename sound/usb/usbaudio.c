--- conflicted
+++ resolved
@@ -1439,17 +1439,11 @@
 
 static snd_pcm_hardware_t snd_usb_playback =
 {
-<<<<<<< HEAD
-	.info =			(SNDRV_PCM_INFO_MMAP | SNDRV_PCM_INFO_INTERLEAVED |
-				 SNDRV_PCM_INFO_BLOCK_TRANSFER |
-				 SNDRV_PCM_INFO_MMAP_VALID),
-=======
 	.info =			SNDRV_PCM_INFO_MMAP |
 				SNDRV_PCM_INFO_MMAP_VALID |
 				SNDRV_PCM_INFO_BATCH |
 				SNDRV_PCM_INFO_INTERLEAVED |
 				SNDRV_PCM_INFO_BLOCK_TRANSFER,
->>>>>>> 1c9426e8
 	.buffer_bytes_max =	(256*1024),
 	.period_bytes_min =	64,
 	.period_bytes_max =	(128*1024),
@@ -1459,17 +1453,11 @@
 
 static snd_pcm_hardware_t snd_usb_capture =
 {
-<<<<<<< HEAD
-	.info =			(SNDRV_PCM_INFO_MMAP | SNDRV_PCM_INFO_INTERLEAVED |
-				 SNDRV_PCM_INFO_BLOCK_TRANSFER |
-				 SNDRV_PCM_INFO_MMAP_VALID),
-=======
 	.info =			SNDRV_PCM_INFO_MMAP |
 				SNDRV_PCM_INFO_MMAP_VALID |
 				SNDRV_PCM_INFO_BATCH |
 				SNDRV_PCM_INFO_INTERLEAVED |
 				SNDRV_PCM_INFO_BLOCK_TRANSFER,
->>>>>>> 1c9426e8
 	.buffer_bytes_max =	(256*1024),
 	.period_bytes_min =	64,
 	.period_bytes_max =	(128*1024),
