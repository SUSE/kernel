--- conflicted
+++ resolved
@@ -324,52 +324,6 @@
 }
 
 /*
- * Many Focusrite devices supports a limited set of sampling rates per
- * altsetting. Maximum rate is exposed in the last 4 bytes of Format Type
- * descriptor which has a non-standard bLength = 10.
- */
-static bool focusrite_valid_sample_rate(struct snd_usb_audio *chip,
-					struct audioformat *fp,
-					unsigned int rate)
-{
-	struct usb_interface *iface;
-	struct usb_host_interface *alts;
-	unsigned char *fmt;
-	unsigned int max_rate;
-
-	iface = usb_ifnum_to_if(chip->dev, fp->iface);
-	if (!iface)
-		return true;
-
-	alts = &iface->altsetting[fp->altset_idx];
-	fmt = snd_usb_find_csint_desc(alts->extra, alts->extralen,
-				      NULL, UAC_FORMAT_TYPE);
-	if (!fmt)
-		return true;
-
-	if (fmt[0] == 10) { /* bLength */
-		max_rate = combine_quad(&fmt[6]);
-
-		/* Validate max rate */
-		if (max_rate != 48000 &&
-		    max_rate != 96000 &&
-		    max_rate != 192000 &&
-		    max_rate != 384000) {
-
-			usb_audio_info(chip,
-				"%u:%d : unexpected max rate: %u\n",
-				fp->iface, fp->altsetting, max_rate);
-
-			return true;
-		}
-
-		return rate <= max_rate;
-	}
-
-	return true;
-}
-
-/*
  * Helper function to walk the array of sample rate triplets reported by
  * the device. The problem is that we need to parse whole array first to
  * get to know how many sample rates we have to expect.
@@ -405,15 +359,12 @@
 		}
 
 		for (rate = min; rate <= max; rate += res) {
-<<<<<<< HEAD
-=======
 
 			/* Filter out invalid rates on Presonus Studio 1810c */
 			if (chip->usb_id == USB_ID(0x0194f, 0x010c) &&
 			    !s1810c_valid_sample_rate(fp, rate))
 				goto skip_rate;
 
->>>>>>> a222011a
 			/* Filter out invalid rates on Focusrite devices */
 			if (USB_ID_VENDOR(chip->usb_id) == 0x1235 &&
 			    !focusrite_valid_sample_rate(chip, fp, rate))
