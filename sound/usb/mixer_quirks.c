--- conflicted
+++ resolved
@@ -4611,15 +4611,7 @@
 	}
 
 	/* lowest playback value is muted on some devices */
-<<<<<<< HEAD
-	case USB_ID(0x0572, 0x1b09): /* Conexant Systems (Rockwell), Inc. */
-	case USB_ID(0x0d8c, 0x000c): /* C-Media */
-	case USB_ID(0x0d8c, 0x0014): /* C-Media */
-	case USB_ID(0x19f7, 0x0003): /* RODE NT-USB */
-	case USB_ID(0x2d99, 0x0026): /* HECATE G2 GAMING HEADSET */
-=======
 	if (mixer->chip->quirk_flags & QUIRK_FLAG_MIXER_MIN_MUTE)
->>>>>>> 3476aa7d
 		if (strstr(kctl->id.name, "Playback"))
 			cval->min_mute = 1;
 
