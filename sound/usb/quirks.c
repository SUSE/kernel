// SPDX-License-Identifier: GPL-2.0-or-later
/*
 */

#include <linux/init.h>
#include <linux/slab.h>
#include <linux/usb.h>
#include <linux/usb/audio.h>
#include <linux/usb/midi.h>
#include <linux/bits.h>

#include <sound/control.h>
#include <sound/core.h>
#include <sound/info.h>
#include <sound/pcm.h>

#include "usbaudio.h"
#include "card.h"
#include "mixer.h"
#include "mixer_quirks.h"
#include "midi.h"
#include "midi2.h"
#include "quirks.h"
#include "helper.h"
#include "endpoint.h"
#include "pcm.h"
#include "clock.h"
#include "stream.h"

/*
 * handle the quirks for the contained interfaces
 */
static int create_composite_quirk(struct snd_usb_audio *chip,
				  struct usb_interface *iface,
				  struct usb_driver *driver,
				  const struct snd_usb_audio_quirk *quirk_comp)
{
	int probed_ifnum = get_iface_desc(iface->altsetting)->bInterfaceNumber;
	const struct snd_usb_audio_quirk *quirk;
	int err;

	for (quirk = quirk_comp->data; quirk->ifnum >= 0; ++quirk) {
		iface = usb_ifnum_to_if(chip->dev, quirk->ifnum);
		if (!iface)
			continue;
		if (quirk->ifnum != probed_ifnum &&
		    usb_interface_claimed(iface))
			continue;
		err = snd_usb_create_quirk(chip, iface, driver, quirk);
		if (err < 0)
			return err;
	}

	for (quirk = quirk_comp->data; quirk->ifnum >= 0; ++quirk) {
		iface = usb_ifnum_to_if(chip->dev, quirk->ifnum);
		if (!iface)
			continue;
		if (quirk->ifnum != probed_ifnum &&
		    !usb_interface_claimed(iface)) {
			err = usb_driver_claim_interface(driver, iface,
							 USB_AUDIO_IFACE_UNUSED);
			if (err < 0)
				return err;
		}
	}

	return 0;
}

static int ignore_interface_quirk(struct snd_usb_audio *chip,
				  struct usb_interface *iface,
				  struct usb_driver *driver,
				  const struct snd_usb_audio_quirk *quirk)
{
	return 0;
}


static int create_any_midi_quirk(struct snd_usb_audio *chip,
				 struct usb_interface *intf,
				 struct usb_driver *driver,
				 const struct snd_usb_audio_quirk *quirk)
{
	return snd_usb_midi_v2_create(chip, intf, quirk, 0);
}

/*
 * create a stream for an interface with proper descriptors
 */
static int create_standard_audio_quirk(struct snd_usb_audio *chip,
				       struct usb_interface *iface,
				       struct usb_driver *driver,
				       const struct snd_usb_audio_quirk *quirk)
{
	struct usb_host_interface *alts;
	struct usb_interface_descriptor *altsd;
	int err;

	alts = &iface->altsetting[0];
	altsd = get_iface_desc(alts);
	err = snd_usb_parse_audio_interface(chip, altsd->bInterfaceNumber);
	if (err < 0) {
		usb_audio_err(chip, "cannot setup if %d: error %d\n",
			   altsd->bInterfaceNumber, err);
		return err;
	}
	/* reset the current interface */
	usb_set_interface(chip->dev, altsd->bInterfaceNumber, 0);
	return 0;
}

/* create the audio stream and the corresponding endpoints from the fixed
 * audioformat object; this is used for quirks with the fixed EPs
 */
static int add_audio_stream_from_fixed_fmt(struct snd_usb_audio *chip,
					   struct audioformat *fp)
{
	int stream, err;

	stream = (fp->endpoint & USB_DIR_IN) ?
		SNDRV_PCM_STREAM_CAPTURE : SNDRV_PCM_STREAM_PLAYBACK;

	snd_usb_audioformat_set_sync_ep(chip, fp);

	err = snd_usb_add_audio_stream(chip, stream, fp);
	if (err < 0)
		return err;

	err = snd_usb_add_endpoint(chip, fp->endpoint,
				   SND_USB_ENDPOINT_TYPE_DATA);
	if (err < 0)
		return err;

	if (fp->sync_ep) {
		err = snd_usb_add_endpoint(chip, fp->sync_ep,
					   fp->implicit_fb ?
					   SND_USB_ENDPOINT_TYPE_DATA :
					   SND_USB_ENDPOINT_TYPE_SYNC);
		if (err < 0)
			return err;
	}

	return 0;
}

/*
 * create a stream for an endpoint/altsetting without proper descriptors
 */
static int create_fixed_stream_quirk(struct snd_usb_audio *chip,
				     struct usb_interface *iface,
				     struct usb_driver *driver,
				     const struct snd_usb_audio_quirk *quirk)
{
	struct audioformat *fp;
	struct usb_host_interface *alts;
	struct usb_interface_descriptor *altsd;
	unsigned *rate_table = NULL;
	int err;

	fp = kmemdup(quirk->data, sizeof(*fp), GFP_KERNEL);
	if (!fp)
		return -ENOMEM;

	INIT_LIST_HEAD(&fp->list);
	if (fp->nr_rates > MAX_NR_RATES) {
		kfree(fp);
		return -EINVAL;
	}
	if (fp->nr_rates > 0) {
		rate_table = kmemdup_array(fp->rate_table, fp->nr_rates, sizeof(int),
					   GFP_KERNEL);
		if (!rate_table) {
			kfree(fp);
			return -ENOMEM;
		}
		fp->rate_table = rate_table;
	}

	if (fp->iface != get_iface_desc(&iface->altsetting[0])->bInterfaceNumber ||
	    fp->altset_idx >= iface->num_altsetting) {
		err = -EINVAL;
		goto error;
	}
	alts = &iface->altsetting[fp->altset_idx];
	altsd = get_iface_desc(alts);
	if (altsd->bNumEndpoints <= fp->ep_idx) {
		err = -EINVAL;
		goto error;
	}

	fp->protocol = altsd->bInterfaceProtocol;

	if (fp->datainterval == 0)
		fp->datainterval = snd_usb_parse_datainterval(chip, alts);
	if (fp->maxpacksize == 0)
		fp->maxpacksize = le16_to_cpu(get_endpoint(alts, fp->ep_idx)->wMaxPacketSize);
	if (!fp->fmt_type)
		fp->fmt_type = UAC_FORMAT_TYPE_I;

	err = add_audio_stream_from_fixed_fmt(chip, fp);
	if (err < 0)
		goto error;

	usb_set_interface(chip->dev, fp->iface, 0);
	snd_usb_init_pitch(chip, fp);
	snd_usb_init_sample_rate(chip, fp, fp->rate_max);
	return 0;

 error:
	list_del(&fp->list); /* unlink for avoiding double-free */
	kfree(fp);
	kfree(rate_table);
	return err;
}

static int create_auto_pcm_quirk(struct snd_usb_audio *chip,
				 struct usb_interface *iface,
				 struct usb_driver *driver)
{
	struct usb_host_interface *alts;
	struct usb_interface_descriptor *altsd;
	struct usb_endpoint_descriptor *epd;
	struct uac1_as_header_descriptor *ashd;
	struct uac_format_type_i_discrete_descriptor *fmtd;

	/*
	 * Most Roland/Yamaha audio streaming interfaces have more or less
	 * standard descriptors, but older devices might lack descriptors, and
	 * future ones might change, so ensure that we fail silently if the
	 * interface doesn't look exactly right.
	 */

	/* must have a non-zero altsetting for streaming */
	if (iface->num_altsetting < 2)
		return -ENODEV;
	alts = &iface->altsetting[1];
	altsd = get_iface_desc(alts);

	/* must have an isochronous endpoint for streaming */
	if (altsd->bNumEndpoints < 1)
		return -ENODEV;
	epd = get_endpoint(alts, 0);
	if (!usb_endpoint_xfer_isoc(epd))
		return -ENODEV;

	/* must have format descriptors */
	ashd = snd_usb_find_csint_desc(alts->extra, alts->extralen, NULL,
				       UAC_AS_GENERAL);
	fmtd = snd_usb_find_csint_desc(alts->extra, alts->extralen, NULL,
				       UAC_FORMAT_TYPE);
	if (!ashd || ashd->bLength < 7 ||
	    !fmtd || fmtd->bLength < 8)
		return -ENODEV;

	return create_standard_audio_quirk(chip, iface, driver, NULL);
}

static int create_yamaha_midi_quirk(struct snd_usb_audio *chip,
				    struct usb_interface *iface,
				    struct usb_driver *driver,
				    struct usb_host_interface *alts)
{
	static const struct snd_usb_audio_quirk yamaha_midi_quirk = {
		.type = QUIRK_MIDI_YAMAHA
	};
	struct usb_midi_in_jack_descriptor *injd;
	struct usb_midi_out_jack_descriptor *outjd;

	/* must have some valid jack descriptors */
	injd = snd_usb_find_csint_desc(alts->extra, alts->extralen,
				       NULL, USB_MS_MIDI_IN_JACK);
	outjd = snd_usb_find_csint_desc(alts->extra, alts->extralen,
					NULL, USB_MS_MIDI_OUT_JACK);
	if (!injd && !outjd)
		return -ENODEV;
	if ((injd && !snd_usb_validate_midi_desc(injd)) ||
	    (outjd && !snd_usb_validate_midi_desc(outjd)))
		return -ENODEV;
	if (injd && (injd->bLength < 5 ||
		     (injd->bJackType != USB_MS_EMBEDDED &&
		      injd->bJackType != USB_MS_EXTERNAL)))
		return -ENODEV;
	if (outjd && (outjd->bLength < 6 ||
		      (outjd->bJackType != USB_MS_EMBEDDED &&
		       outjd->bJackType != USB_MS_EXTERNAL)))
		return -ENODEV;
	return create_any_midi_quirk(chip, iface, driver, &yamaha_midi_quirk);
}

static int create_roland_midi_quirk(struct snd_usb_audio *chip,
				    struct usb_interface *iface,
				    struct usb_driver *driver,
				    struct usb_host_interface *alts)
{
	static const struct snd_usb_audio_quirk roland_midi_quirk = {
		.type = QUIRK_MIDI_ROLAND
	};
	u8 *roland_desc = NULL;

	/* might have a vendor-specific descriptor <06 24 F1 02 ...> */
	for (;;) {
		roland_desc = snd_usb_find_csint_desc(alts->extra,
						      alts->extralen,
						      roland_desc, 0xf1);
		if (!roland_desc)
			return -ENODEV;
		if (roland_desc[0] < 6 || roland_desc[3] != 2)
			continue;
		return create_any_midi_quirk(chip, iface, driver,
					     &roland_midi_quirk);
	}
}

static int create_std_midi_quirk(struct snd_usb_audio *chip,
				 struct usb_interface *iface,
				 struct usb_driver *driver,
				 struct usb_host_interface *alts)
{
	struct usb_ms_header_descriptor *mshd;
	struct usb_ms_endpoint_descriptor *msepd;

	/* must have the MIDIStreaming interface header descriptor*/
	mshd = (struct usb_ms_header_descriptor *)alts->extra;
	if (alts->extralen < 7 ||
	    mshd->bLength < 7 ||
	    mshd->bDescriptorType != USB_DT_CS_INTERFACE ||
	    mshd->bDescriptorSubtype != USB_MS_HEADER)
		return -ENODEV;
	/* must have the MIDIStreaming endpoint descriptor*/
	msepd = (struct usb_ms_endpoint_descriptor *)alts->endpoint[0].extra;
	if (alts->endpoint[0].extralen < 4 ||
	    msepd->bLength < 4 ||
	    msepd->bDescriptorType != USB_DT_CS_ENDPOINT ||
	    msepd->bDescriptorSubtype != UAC_MS_GENERAL ||
	    msepd->bNumEmbMIDIJack < 1 ||
	    msepd->bNumEmbMIDIJack > 16)
		return -ENODEV;

	return create_any_midi_quirk(chip, iface, driver, NULL);
}

static int create_auto_midi_quirk(struct snd_usb_audio *chip,
				  struct usb_interface *iface,
				  struct usb_driver *driver)
{
	struct usb_host_interface *alts;
	struct usb_interface_descriptor *altsd;
	struct usb_endpoint_descriptor *epd;
	int err;

	alts = &iface->altsetting[0];
	altsd = get_iface_desc(alts);

	/* must have at least one bulk/interrupt endpoint for streaming */
	if (altsd->bNumEndpoints < 1)
		return -ENODEV;
	epd = get_endpoint(alts, 0);
	if (!usb_endpoint_xfer_bulk(epd) &&
	    !usb_endpoint_xfer_int(epd))
		return -ENODEV;

	switch (USB_ID_VENDOR(chip->usb_id)) {
	case 0x0499: /* Yamaha */
		err = create_yamaha_midi_quirk(chip, iface, driver, alts);
		if (err != -ENODEV)
			return err;
		break;
	case 0x0582: /* Roland */
		err = create_roland_midi_quirk(chip, iface, driver, alts);
		if (err != -ENODEV)
			return err;
		break;
	}

	return create_std_midi_quirk(chip, iface, driver, alts);
}

static int create_autodetect_quirk(struct snd_usb_audio *chip,
				   struct usb_interface *iface,
				   struct usb_driver *driver,
				   const struct snd_usb_audio_quirk *quirk)
{
	int err;

	err = create_auto_pcm_quirk(chip, iface, driver);
	if (err == -ENODEV)
		err = create_auto_midi_quirk(chip, iface, driver);
	return err;
}

/*
 * Create a stream for an Edirol UA-700/UA-25/UA-4FX interface.  
 * The only way to detect the sample rate is by looking at wMaxPacketSize.
 */
static int create_uaxx_quirk(struct snd_usb_audio *chip,
			     struct usb_interface *iface,
			     struct usb_driver *driver,
			     const struct snd_usb_audio_quirk *quirk)
{
	static const struct audioformat ua_format = {
		.formats = SNDRV_PCM_FMTBIT_S24_3LE,
		.channels = 2,
		.fmt_type = UAC_FORMAT_TYPE_I,
		.altsetting = 1,
		.altset_idx = 1,
		.rates = SNDRV_PCM_RATE_CONTINUOUS,
	};
	struct usb_host_interface *alts;
	struct usb_interface_descriptor *altsd;
	struct audioformat *fp;
	int err;

	/* both PCM and MIDI interfaces have 2 or more altsettings */
	if (iface->num_altsetting < 2)
		return -ENXIO;
	alts = &iface->altsetting[1];
	altsd = get_iface_desc(alts);

	if (altsd->bNumEndpoints == 2) {
		static const struct snd_usb_midi_endpoint_info ua700_ep = {
			.out_cables = 0x0003,
			.in_cables  = 0x0003
		};
		static const struct snd_usb_audio_quirk ua700_quirk = {
			.type = QUIRK_MIDI_FIXED_ENDPOINT,
			.data = &ua700_ep
		};
		static const struct snd_usb_midi_endpoint_info uaxx_ep = {
			.out_cables = 0x0001,
			.in_cables  = 0x0001
		};
		static const struct snd_usb_audio_quirk uaxx_quirk = {
			.type = QUIRK_MIDI_FIXED_ENDPOINT,
			.data = &uaxx_ep
		};
		const struct snd_usb_audio_quirk *quirk =
			chip->usb_id == USB_ID(0x0582, 0x002b)
			? &ua700_quirk : &uaxx_quirk;
		return __snd_usbmidi_create(chip->card, iface,
					    &chip->midi_list, quirk,
					    chip->usb_id,
					    &chip->num_rawmidis);
	}

	if (altsd->bNumEndpoints != 1)
		return -ENXIO;

	fp = kmemdup(&ua_format, sizeof(*fp), GFP_KERNEL);
	if (!fp)
		return -ENOMEM;

	fp->iface = altsd->bInterfaceNumber;
	fp->endpoint = get_endpoint(alts, 0)->bEndpointAddress;
	fp->ep_attr = get_endpoint(alts, 0)->bmAttributes;
	fp->datainterval = 0;
	fp->maxpacksize = le16_to_cpu(get_endpoint(alts, 0)->wMaxPacketSize);
	INIT_LIST_HEAD(&fp->list);

	switch (fp->maxpacksize) {
	case 0x120:
		fp->rate_max = fp->rate_min = 44100;
		break;
	case 0x138:
	case 0x140:
		fp->rate_max = fp->rate_min = 48000;
		break;
	case 0x258:
	case 0x260:
		fp->rate_max = fp->rate_min = 96000;
		break;
	default:
		usb_audio_err(chip, "unknown sample rate\n");
		kfree(fp);
		return -ENXIO;
	}

	err = add_audio_stream_from_fixed_fmt(chip, fp);
	if (err < 0) {
		list_del(&fp->list); /* unlink for avoiding double-free */
		kfree(fp);
		return err;
	}
	usb_set_interface(chip->dev, fp->iface, 0);
	return 0;
}

/*
 * Create a standard mixer for the specified interface.
 */
static int create_standard_mixer_quirk(struct snd_usb_audio *chip,
				       struct usb_interface *iface,
				       struct usb_driver *driver,
				       const struct snd_usb_audio_quirk *quirk)
{
	if (quirk->ifnum < 0)
		return 0;

	return snd_usb_create_mixer(chip, quirk->ifnum);
}

/*
 * audio-interface quirks
 *
 * returns zero if no standard audio/MIDI parsing is needed.
 * returns a positive value if standard audio/midi interfaces are parsed
 * after this.
 * returns a negative value at error.
 */
int snd_usb_create_quirk(struct snd_usb_audio *chip,
			 struct usb_interface *iface,
			 struct usb_driver *driver,
			 const struct snd_usb_audio_quirk *quirk)
{
	typedef int (*quirk_func_t)(struct snd_usb_audio *,
				    struct usb_interface *,
				    struct usb_driver *,
				    const struct snd_usb_audio_quirk *);
	static const quirk_func_t quirk_funcs[] = {
		[QUIRK_IGNORE_INTERFACE] = ignore_interface_quirk,
		[QUIRK_COMPOSITE] = create_composite_quirk,
		[QUIRK_AUTODETECT] = create_autodetect_quirk,
		[QUIRK_MIDI_STANDARD_INTERFACE] = create_any_midi_quirk,
		[QUIRK_MIDI_FIXED_ENDPOINT] = create_any_midi_quirk,
		[QUIRK_MIDI_YAMAHA] = create_any_midi_quirk,
		[QUIRK_MIDI_ROLAND] = create_any_midi_quirk,
		[QUIRK_MIDI_MIDIMAN] = create_any_midi_quirk,
		[QUIRK_MIDI_NOVATION] = create_any_midi_quirk,
		[QUIRK_MIDI_RAW_BYTES] = create_any_midi_quirk,
		[QUIRK_MIDI_EMAGIC] = create_any_midi_quirk,
		[QUIRK_MIDI_CME] = create_any_midi_quirk,
		[QUIRK_MIDI_AKAI] = create_any_midi_quirk,
		[QUIRK_MIDI_FTDI] = create_any_midi_quirk,
		[QUIRK_MIDI_CH345] = create_any_midi_quirk,
		[QUIRK_AUDIO_STANDARD_INTERFACE] = create_standard_audio_quirk,
		[QUIRK_AUDIO_FIXED_ENDPOINT] = create_fixed_stream_quirk,
		[QUIRK_AUDIO_EDIROL_UAXX] = create_uaxx_quirk,
		[QUIRK_AUDIO_STANDARD_MIXER] = create_standard_mixer_quirk,
	};

	if (quirk->type < QUIRK_TYPE_COUNT) {
		return quirk_funcs[quirk->type](chip, iface, driver, quirk);
	} else {
		usb_audio_err(chip, "invalid quirk type %d\n", quirk->type);
		return -ENXIO;
	}
}

/*
 * boot quirks
 */

#define EXTIGY_FIRMWARE_SIZE_OLD 794
#define EXTIGY_FIRMWARE_SIZE_NEW 483

static int snd_usb_extigy_boot_quirk(struct usb_device *dev, struct usb_interface *intf)
{
	struct usb_host_config *config = dev->actconfig;
	int err;

	if (le16_to_cpu(get_cfg_desc(config)->wTotalLength) == EXTIGY_FIRMWARE_SIZE_OLD ||
	    le16_to_cpu(get_cfg_desc(config)->wTotalLength) == EXTIGY_FIRMWARE_SIZE_NEW) {
		dev_dbg(&dev->dev, "sending Extigy boot sequence...\n");
		/* Send message to force it to reconnect with full interface. */
		err = snd_usb_ctl_msg(dev, usb_sndctrlpipe(dev,0),
				      0x10, 0x43, 0x0001, 0x000a, NULL, 0);
		if (err < 0)
			dev_dbg(&dev->dev, "error sending boot message: %d\n", err);
		err = usb_get_descriptor(dev, USB_DT_DEVICE, 0,
				&dev->descriptor, sizeof(dev->descriptor));
		config = dev->actconfig;
		if (err < 0)
			dev_dbg(&dev->dev, "error usb_get_descriptor: %d\n", err);
		err = usb_reset_configuration(dev);
		if (err < 0)
			dev_dbg(&dev->dev, "error usb_reset_configuration: %d\n", err);
		dev_dbg(&dev->dev, "extigy_boot: new boot length = %d\n",
			    le16_to_cpu(get_cfg_desc(config)->wTotalLength));
		return -ENODEV; /* quit this anyway */
	}
	return 0;
}

static int snd_usb_audigy2nx_boot_quirk(struct usb_device *dev)
{
	u8 buf = 1;

	snd_usb_ctl_msg(dev, usb_rcvctrlpipe(dev, 0), 0x2a,
			USB_DIR_IN | USB_TYPE_VENDOR | USB_RECIP_OTHER,
			0, 0, &buf, 1);
	if (buf == 0) {
		snd_usb_ctl_msg(dev, usb_sndctrlpipe(dev, 0), 0x29,
				USB_DIR_OUT | USB_TYPE_VENDOR | USB_RECIP_OTHER,
				1, 2000, NULL, 0);
		return -ENODEV;
	}
	return 0;
}

static int snd_usb_fasttrackpro_boot_quirk(struct usb_device *dev)
{
	int err;

	if (dev->actconfig->desc.bConfigurationValue == 1) {
		dev_info(&dev->dev,
			   "Fast Track Pro switching to config #2\n");
		/* This function has to be available by the usb core module.
		 * if it is not avialable the boot quirk has to be left out
		 * and the configuration has to be set by udev or hotplug
		 * rules
		 */
		err = usb_driver_set_configuration(dev, 2);
		if (err < 0)
			dev_dbg(&dev->dev,
				"error usb_driver_set_configuration: %d\n",
				err);
		/* Always return an error, so that we stop creating a device
		   that will just be destroyed and recreated with a new
		   configuration */
		return -ENODEV;
	} else
		dev_info(&dev->dev, "Fast Track Pro config OK\n");

	return 0;
}

/*
 * C-Media CM106/CM106+ have four 16-bit internal registers that are nicely
 * documented in the device's data sheet.
 */
static int snd_usb_cm106_write_int_reg(struct usb_device *dev, int reg, u16 value)
{
	u8 buf[4];
	buf[0] = 0x20;
	buf[1] = value & 0xff;
	buf[2] = (value >> 8) & 0xff;
	buf[3] = reg;
	return snd_usb_ctl_msg(dev, usb_sndctrlpipe(dev, 0), USB_REQ_SET_CONFIGURATION,
			       USB_DIR_OUT | USB_TYPE_CLASS | USB_RECIP_ENDPOINT,
			       0, 0, &buf, 4);
}

static int snd_usb_cm106_boot_quirk(struct usb_device *dev)
{
	/*
	 * Enable line-out driver mode, set headphone source to front
	 * channels, enable stereo mic.
	 */
	return snd_usb_cm106_write_int_reg(dev, 2, 0x8004);
}

/*
 * CM6206 registers from the CM6206 datasheet rev 2.1
 */
#define CM6206_REG0_DMA_MASTER BIT(15)
#define CM6206_REG0_SPDIFO_RATE_48K (2 << 12)
#define CM6206_REG0_SPDIFO_RATE_96K (7 << 12)
/* Bit 4 thru 11 is the S/PDIF category code */
#define CM6206_REG0_SPDIFO_CAT_CODE_GENERAL (0 << 4)
#define CM6206_REG0_SPDIFO_EMPHASIS_CD BIT(3)
#define CM6206_REG0_SPDIFO_COPYRIGHT_NA BIT(2)
#define CM6206_REG0_SPDIFO_NON_AUDIO BIT(1)
#define CM6206_REG0_SPDIFO_PRO_FORMAT BIT(0)

#define CM6206_REG1_TEST_SEL_CLK BIT(14)
#define CM6206_REG1_PLLBIN_EN BIT(13)
#define CM6206_REG1_SOFT_MUTE_EN BIT(12)
#define CM6206_REG1_GPIO4_OUT BIT(11)
#define CM6206_REG1_GPIO4_OE BIT(10)
#define CM6206_REG1_GPIO3_OUT BIT(9)
#define CM6206_REG1_GPIO3_OE BIT(8)
#define CM6206_REG1_GPIO2_OUT BIT(7)
#define CM6206_REG1_GPIO2_OE BIT(6)
#define CM6206_REG1_GPIO1_OUT BIT(5)
#define CM6206_REG1_GPIO1_OE BIT(4)
#define CM6206_REG1_SPDIFO_INVALID BIT(3)
#define CM6206_REG1_SPDIF_LOOP_EN BIT(2)
#define CM6206_REG1_SPDIFO_DIS BIT(1)
#define CM6206_REG1_SPDIFI_MIX BIT(0)

#define CM6206_REG2_DRIVER_ON BIT(15)
#define CM6206_REG2_HEADP_SEL_SIDE_CHANNELS (0 << 13)
#define CM6206_REG2_HEADP_SEL_SURROUND_CHANNELS (1 << 13)
#define CM6206_REG2_HEADP_SEL_CENTER_SUBW (2 << 13)
#define CM6206_REG2_HEADP_SEL_FRONT_CHANNELS (3 << 13)
#define CM6206_REG2_MUTE_HEADPHONE_RIGHT BIT(12)
#define CM6206_REG2_MUTE_HEADPHONE_LEFT BIT(11)
#define CM6206_REG2_MUTE_REAR_SURROUND_RIGHT BIT(10)
#define CM6206_REG2_MUTE_REAR_SURROUND_LEFT BIT(9)
#define CM6206_REG2_MUTE_SIDE_SURROUND_RIGHT BIT(8)
#define CM6206_REG2_MUTE_SIDE_SURROUND_LEFT BIT(7)
#define CM6206_REG2_MUTE_SUBWOOFER BIT(6)
#define CM6206_REG2_MUTE_CENTER BIT(5)
#define CM6206_REG2_MUTE_RIGHT_FRONT BIT(3)
#define CM6206_REG2_MUTE_LEFT_FRONT BIT(3)
#define CM6206_REG2_EN_BTL BIT(2)
#define CM6206_REG2_MCUCLKSEL_1_5_MHZ (0)
#define CM6206_REG2_MCUCLKSEL_3_MHZ (1)
#define CM6206_REG2_MCUCLKSEL_6_MHZ (2)
#define CM6206_REG2_MCUCLKSEL_12_MHZ (3)

/* Bit 11..13 sets the sensitivity to FLY tuner volume control VP/VD signal */
#define CM6206_REG3_FLYSPEED_DEFAULT (2 << 11)
#define CM6206_REG3_VRAP25EN BIT(10)
#define CM6206_REG3_MSEL1 BIT(9)
#define CM6206_REG3_SPDIFI_RATE_44_1K BIT(0 << 7)
#define CM6206_REG3_SPDIFI_RATE_48K BIT(2 << 7)
#define CM6206_REG3_SPDIFI_RATE_32K BIT(3 << 7)
#define CM6206_REG3_PINSEL BIT(6)
#define CM6206_REG3_FOE BIT(5)
#define CM6206_REG3_ROE BIT(4)
#define CM6206_REG3_CBOE BIT(3)
#define CM6206_REG3_LOSE BIT(2)
#define CM6206_REG3_HPOE BIT(1)
#define CM6206_REG3_SPDIFI_CANREC BIT(0)

#define CM6206_REG5_DA_RSTN BIT(13)
#define CM6206_REG5_AD_RSTN BIT(12)
#define CM6206_REG5_SPDIFO_AD2SPDO BIT(12)
#define CM6206_REG5_SPDIFO_SEL_FRONT (0 << 9)
#define CM6206_REG5_SPDIFO_SEL_SIDE_SUR (1 << 9)
#define CM6206_REG5_SPDIFO_SEL_CEN_LFE (2 << 9)
#define CM6206_REG5_SPDIFO_SEL_REAR_SUR (3 << 9)
#define CM6206_REG5_CODECM BIT(8)
#define CM6206_REG5_EN_HPF BIT(7)
#define CM6206_REG5_T_SEL_DSDA4 BIT(6)
#define CM6206_REG5_T_SEL_DSDA3 BIT(5)
#define CM6206_REG5_T_SEL_DSDA2 BIT(4)
#define CM6206_REG5_T_SEL_DSDA1 BIT(3)
#define CM6206_REG5_T_SEL_DSDAD_NORMAL 0
#define CM6206_REG5_T_SEL_DSDAD_FRONT 4
#define CM6206_REG5_T_SEL_DSDAD_S_SURROUND 5
#define CM6206_REG5_T_SEL_DSDAD_CEN_LFE 6
#define CM6206_REG5_T_SEL_DSDAD_R_SURROUND 7

static int snd_usb_cm6206_boot_quirk(struct usb_device *dev)
{
	int err  = 0, reg;
	int val[] = {
		/*
		 * Values here are chosen based on sniffing USB traffic
		 * under Windows.
		 *
		 * REG0: DAC is master, sample rate 48kHz, no copyright
		 */
		CM6206_REG0_SPDIFO_RATE_48K |
		CM6206_REG0_SPDIFO_COPYRIGHT_NA,
		/*
		 * REG1: PLL binary search enable, soft mute enable.
		 */
		CM6206_REG1_PLLBIN_EN |
		CM6206_REG1_SOFT_MUTE_EN,
		/*
		 * REG2: enable output drivers,
		 * select front channels to the headphone output,
		 * then mute the headphone channels, run the MCU
		 * at 1.5 MHz.
		 */
		CM6206_REG2_DRIVER_ON |
		CM6206_REG2_HEADP_SEL_FRONT_CHANNELS |
		CM6206_REG2_MUTE_HEADPHONE_RIGHT |
		CM6206_REG2_MUTE_HEADPHONE_LEFT,
		/*
		 * REG3: default flyspeed, set 2.5V mic bias
		 * enable all line out ports and enable SPDIF
		 */
		CM6206_REG3_FLYSPEED_DEFAULT |
		CM6206_REG3_VRAP25EN |
		CM6206_REG3_FOE |
		CM6206_REG3_ROE |
		CM6206_REG3_CBOE |
		CM6206_REG3_LOSE |
		CM6206_REG3_HPOE |
		CM6206_REG3_SPDIFI_CANREC,
		/* REG4 is just a bunch of GPIO lines */
		0x0000,
		/* REG5: de-assert AD/DA reset signals */
		CM6206_REG5_DA_RSTN |
		CM6206_REG5_AD_RSTN };

	for (reg = 0; reg < ARRAY_SIZE(val); reg++) {
		err = snd_usb_cm106_write_int_reg(dev, reg, val[reg]);
		if (err < 0)
			return err;
	}

	return err;
}

/* quirk for Plantronics GameCom 780 with CM6302 chip */
static int snd_usb_gamecon780_boot_quirk(struct usb_device *dev)
{
	/* set the initial volume and don't change; other values are either
	 * too loud or silent due to firmware bug (bko#65251)
	 */
	u8 buf[2] = { 0x74, 0xe3 };
	return snd_usb_ctl_msg(dev, usb_sndctrlpipe(dev, 0), UAC_SET_CUR,
			USB_RECIP_INTERFACE | USB_TYPE_CLASS | USB_DIR_OUT,
			UAC_FU_VOLUME << 8, 9 << 8, buf, 2);
}

/*
 * Novation Twitch DJ controller
 * Focusrite Novation Saffire 6 USB audio card
 */
static int snd_usb_novation_boot_quirk(struct usb_device *dev)
{
	/* preemptively set up the device because otherwise the
	 * raw MIDI endpoints are not active */
	usb_set_interface(dev, 0, 1);
	return 0;
}

/*
 * This call will put the synth in "USB send" mode, i.e it will send MIDI
 * messages through USB (this is disabled at startup). The synth will
 * acknowledge by sending a sysex on endpoint 0x85 and by displaying a USB
 * sign on its LCD. Values here are chosen based on sniffing USB traffic
 * under Windows.
 */
static int snd_usb_accessmusic_boot_quirk(struct usb_device *dev)
{
	int err, actual_length;
	/* "midi send" enable */
	static const u8 seq[] = { 0x4e, 0x73, 0x52, 0x01 };
	void *buf;

	if (usb_pipe_type_check(dev, usb_sndintpipe(dev, 0x05)))
		return -EINVAL;
	buf = kmemdup(seq, ARRAY_SIZE(seq), GFP_KERNEL);
	if (!buf)
		return -ENOMEM;
	err = usb_interrupt_msg(dev, usb_sndintpipe(dev, 0x05), buf,
			ARRAY_SIZE(seq), &actual_length, 1000);
	kfree(buf);
	if (err < 0)
		return err;

	return 0;
}

/*
 * Some sound cards from Native Instruments are in fact compliant to the USB
 * audio standard of version 2 and other approved USB standards, even though
 * they come up as vendor-specific device when first connected.
 *
 * However, they can be told to come up with a new set of descriptors
 * upon their next enumeration, and the interfaces announced by the new
 * descriptors will then be handled by the kernel's class drivers. As the
 * product ID will also change, no further checks are required.
 */

static int snd_usb_nativeinstruments_boot_quirk(struct usb_device *dev)
{
	int ret;

	ret = usb_control_msg(dev, usb_sndctrlpipe(dev, 0),
				  0xaf, USB_TYPE_VENDOR | USB_RECIP_DEVICE,
				  1, 0, NULL, 0, 1000);

	if (ret < 0)
		return ret;

	usb_reset_device(dev);

	/* return -EAGAIN, so the creation of an audio interface for this
	 * temporary device is aborted. The device will reconnect with a
	 * new product ID */
	return -EAGAIN;
}

static void mbox2_setup_48_24_magic(struct usb_device *dev)
{
	u8 srate[3];
	u8 temp[12];

	/* Choose 48000Hz permanently */
	srate[0] = 0x80;
	srate[1] = 0xbb;
	srate[2] = 0x00;

	/* Send the magic! */
	snd_usb_ctl_msg(dev, usb_rcvctrlpipe(dev, 0),
		0x01, 0x22, 0x0100, 0x0085, &temp, 0x0003);
	snd_usb_ctl_msg(dev, usb_sndctrlpipe(dev, 0),
		0x81, 0xa2, 0x0100, 0x0085, &srate, 0x0003);
	snd_usb_ctl_msg(dev, usb_sndctrlpipe(dev, 0),
		0x81, 0xa2, 0x0100, 0x0086, &srate, 0x0003);
	snd_usb_ctl_msg(dev, usb_sndctrlpipe(dev, 0),
		0x81, 0xa2, 0x0100, 0x0003, &srate, 0x0003);
	return;
}

/* Digidesign Mbox 2 needs to load firmware onboard
 * and driver must wait a few seconds for initialisation.
 */

#define MBOX2_FIRMWARE_SIZE    646
#define MBOX2_BOOT_LOADING     0x01 /* Hard coded into the device */
#define MBOX2_BOOT_READY       0x02 /* Hard coded into the device */

static int snd_usb_mbox2_boot_quirk(struct usb_device *dev)
{
	struct usb_host_config *config = dev->actconfig;
	int err;
	u8 bootresponse[0x12];
	int fwsize;
	int count;

	fwsize = le16_to_cpu(get_cfg_desc(config)->wTotalLength);

	if (fwsize != MBOX2_FIRMWARE_SIZE) {
		dev_err(&dev->dev, "Invalid firmware size=%d.\n", fwsize);
		return -ENODEV;
	}

	dev_dbg(&dev->dev, "Sending Digidesign Mbox 2 boot sequence...\n");

	count = 0;
	bootresponse[0] = MBOX2_BOOT_LOADING;
	while ((bootresponse[0] == MBOX2_BOOT_LOADING) && (count < 10)) {
		msleep(500); /* 0.5 second delay */
		snd_usb_ctl_msg(dev, usb_rcvctrlpipe(dev, 0),
			/* Control magic - load onboard firmware */
			0x85, 0xc0, 0x0001, 0x0000, &bootresponse, 0x0012);
		if (bootresponse[0] == MBOX2_BOOT_READY)
			break;
		dev_dbg(&dev->dev, "device not ready, resending boot sequence...\n");
		count++;
	}

	if (bootresponse[0] != MBOX2_BOOT_READY) {
		dev_err(&dev->dev, "Unknown bootresponse=%d, or timed out, ignoring device.\n", bootresponse[0]);
		return -ENODEV;
	}

	dev_dbg(&dev->dev, "device initialised!\n");

	err = usb_get_descriptor(dev, USB_DT_DEVICE, 0,
		&dev->descriptor, sizeof(dev->descriptor));
	config = dev->actconfig;
	if (err < 0)
		dev_dbg(&dev->dev, "error usb_get_descriptor: %d\n", err);

	err = usb_reset_configuration(dev);
	if (err < 0)
		dev_dbg(&dev->dev, "error usb_reset_configuration: %d\n", err);
	dev_dbg(&dev->dev, "mbox2_boot: new boot length = %d\n",
		le16_to_cpu(get_cfg_desc(config)->wTotalLength));

	mbox2_setup_48_24_magic(dev);

	dev_info(&dev->dev, "Digidesign Mbox 2: 24bit 48kHz");

	return 0; /* Successful boot */
}

static int snd_usb_axefx3_boot_quirk(struct usb_device *dev)
{
	int err;

	dev_dbg(&dev->dev, "Waiting for Axe-Fx III to boot up...\n");

	/* If the Axe-Fx III has not fully booted, it will timeout when trying
	 * to enable the audio streaming interface. A more generous timeout is
	 * used here to detect when the Axe-Fx III has finished booting as the
	 * set interface message will be acked once it has
	 */
	err = usb_control_msg(dev, usb_sndctrlpipe(dev, 0),
				USB_REQ_SET_INTERFACE, USB_RECIP_INTERFACE,
				1, 1, NULL, 0, 120000);
	if (err < 0) {
		dev_err(&dev->dev,
			"failed waiting for Axe-Fx III to boot: %d\n", err);
		return err;
	}

	dev_dbg(&dev->dev, "Axe-Fx III is now ready\n");

	err = usb_set_interface(dev, 1, 0);
	if (err < 0)
		dev_dbg(&dev->dev,
			"error stopping Axe-Fx III interface: %d\n", err);

	return 0;
}

static void mbox3_setup_defaults(struct usb_device *dev)
{
	/* The Mbox 3 is "little endian" */
	/* max volume is: 0x0000. */
	/* min volume is: 0x0080 (shown in little endian form) */

	u8 com_buff[2];

	/* Deactivate Tuner */
	/* on  = 0x01*/
	/* off = 0x00*/
	com_buff[0] = 0x00;
	snd_usb_ctl_msg(dev, usb_sndctrlpipe(dev, 0),
		0x01, 0x21, 0x0003, 0x2001, &com_buff, 1);

	/* Set clock source to Internal (as opposed to S/PDIF) */
	/* Internal  = 0x01*/
	/* S/PDIF    = 0x02*/
	com_buff[0] = 0x01;
	snd_usb_ctl_msg(dev, usb_sndctrlpipe(dev, 0),
			1, 0x21, 0x0100, 0x8001, &com_buff, 1);

	/* Mute the hardware loopbacks to start the device in a known state. */
	com_buff[0] = 0x00;
	com_buff[1] = 0x80;
	/* Analogue input 1 left channel: */
	snd_usb_ctl_msg(dev, usb_sndctrlpipe(dev, 0),
			1, 0x21, 0x0110, 0x4001, &com_buff, 2);
	/* Analogue input 1 right channel: */
	snd_usb_ctl_msg(dev, usb_sndctrlpipe(dev, 0),
			1, 0x21, 0x0111, 0x4001, &com_buff, 2);
	/* Analogue input 2 left channel: */
	snd_usb_ctl_msg(dev, usb_sndctrlpipe(dev, 0),
			1, 0x21, 0x0114, 0x4001, &com_buff, 2);
	/* Analogue input 2 right channel: */
	snd_usb_ctl_msg(dev, usb_sndctrlpipe(dev, 0),
			1, 0x21, 0x0115, 0x4001, &com_buff, 2);
	/* Analogue input 3 left channel: */
	snd_usb_ctl_msg(dev, usb_sndctrlpipe(dev, 0),
			1, 0x21, 0x0118, 0x4001, &com_buff, 2);
	/* Analogue input 3 right channel: */
	snd_usb_ctl_msg(dev, usb_sndctrlpipe(dev, 0),
			1, 0x21, 0x0119, 0x4001, &com_buff, 2);
	/* Analogue input 4 left channel: */
	snd_usb_ctl_msg(dev, usb_sndctrlpipe(dev, 0),
			1, 0x21, 0x011c, 0x4001, &com_buff, 2);
	/* Analogue input 4 right channel: */
	snd_usb_ctl_msg(dev, usb_sndctrlpipe(dev, 0),
			1, 0x21, 0x011d, 0x4001, &com_buff, 2);

	/* Set software sends to output */
	com_buff[0] = 0x00;
	com_buff[1] = 0x00;
	/* Analogue software return 1 left channel: */
	snd_usb_ctl_msg(dev, usb_sndctrlpipe(dev, 0),
			1, 0x21, 0x0100, 0x4001, &com_buff, 2);
	com_buff[0] = 0x00;
	com_buff[1] = 0x80;
	/* Analogue software return 1 right channel: */
	snd_usb_ctl_msg(dev, usb_sndctrlpipe(dev, 0),
			1, 0x21, 0x0101, 0x4001, &com_buff, 2);
	com_buff[0] = 0x00;
	com_buff[1] = 0x80;
	/* Analogue software return 2 left channel: */
	snd_usb_ctl_msg(dev, usb_sndctrlpipe(dev, 0),
			1, 0x21, 0x0104, 0x4001, &com_buff, 2);
	com_buff[0] = 0x00;
	com_buff[1] = 0x00;
	/* Analogue software return 2 right channel: */
	snd_usb_ctl_msg(dev, usb_sndctrlpipe(dev, 0),
			1, 0x21, 0x0105, 0x4001, &com_buff, 2);

	com_buff[0] = 0x00;
	com_buff[1] = 0x80;
	/* Analogue software return 3 left channel: */
	snd_usb_ctl_msg(dev, usb_sndctrlpipe(dev, 0),
			1, 0x21, 0x0108, 0x4001, &com_buff, 2);
	/* Analogue software return 3 right channel: */
	snd_usb_ctl_msg(dev, usb_sndctrlpipe(dev, 0),
			1, 0x21, 0x0109, 0x4001, &com_buff, 2);
	/* Analogue software return 4 left channel: */
	snd_usb_ctl_msg(dev, usb_sndctrlpipe(dev, 0),
			1, 0x21, 0x010c, 0x4001, &com_buff, 2);
	/* Analogue software return 4 right channel: */
	snd_usb_ctl_msg(dev, usb_sndctrlpipe(dev, 0),
			1, 0x21, 0x010d, 0x4001, &com_buff, 2);

	/* Return to muting sends */
	com_buff[0] = 0x00;
	com_buff[1] = 0x80;
	/* Analogue fx return left channel: */
	snd_usb_ctl_msg(dev, usb_sndctrlpipe(dev, 0),
			1, 0x21, 0x0120, 0x4001, &com_buff, 2);
	/* Analogue fx return right channel: */
	snd_usb_ctl_msg(dev, usb_sndctrlpipe(dev, 0),
			1, 0x21, 0x0121, 0x4001, &com_buff, 2);

	/* Analogue software input 1 fx send: */
	snd_usb_ctl_msg(dev, usb_sndctrlpipe(dev, 0),
			1, 0x21, 0x0100, 0x4201, &com_buff, 2);
	/* Analogue software input 2 fx send: */
	snd_usb_ctl_msg(dev, usb_sndctrlpipe(dev, 0),
			1, 0x21, 0x0101, 0x4201, &com_buff, 2);
	/* Analogue software input 3 fx send: */
	snd_usb_ctl_msg(dev, usb_sndctrlpipe(dev, 0),
			1, 0x21, 0x0102, 0x4201, &com_buff, 2);
	/* Analogue software input 4 fx send: */
	snd_usb_ctl_msg(dev, usb_sndctrlpipe(dev, 0),
			1, 0x21, 0x0103, 0x4201, &com_buff, 2);
	/* Analogue input 1 fx send: */
	snd_usb_ctl_msg(dev, usb_sndctrlpipe(dev, 0),
			1, 0x21, 0x0104, 0x4201, &com_buff, 2);
	/* Analogue input 2 fx send: */
	snd_usb_ctl_msg(dev, usb_sndctrlpipe(dev, 0),
			1, 0x21, 0x0105, 0x4201, &com_buff, 2);
	/* Analogue input 3 fx send: */
	snd_usb_ctl_msg(dev, usb_sndctrlpipe(dev, 0),
			1, 0x21, 0x0106, 0x4201, &com_buff, 2);
	/* Analogue input 4 fx send: */
	snd_usb_ctl_msg(dev, usb_sndctrlpipe(dev, 0),
			1, 0x21, 0x0107, 0x4201, &com_buff, 2);

	/* Toggle allowing host control */
	/* Not needed
	com_buff[0] = 0x02;
	snd_usb_ctl_msg(dev, usb_sndctrlpipe(dev, 0),
			3, 0x21, 0x0000, 0x2001, &com_buff, 1);
	 */

	/* Do not dim fx returns */
	com_buff[0] = 0x00;
	snd_usb_ctl_msg(dev, usb_sndctrlpipe(dev, 0),
			3, 0x21, 0x0002, 0x2001, &com_buff, 1);

	/* Do not set fx returns to mono */
	com_buff[0] = 0x00;
	snd_usb_ctl_msg(dev, usb_sndctrlpipe(dev, 0),
			3, 0x21, 0x0001, 0x2001, &com_buff, 1);

	/* Mute the S/PDIF hardware loopback
	 * same odd volume logic here as above
	 */
	com_buff[0] = 0x00;
	com_buff[1] = 0x80;
	/* S/PDIF hardware input 1 left channel */
	snd_usb_ctl_msg(dev, usb_sndctrlpipe(dev, 0),
			1, 0x21, 0x0112, 0x4001, &com_buff, 2);
	/* S/PDIF hardware input 1 right channel */
	snd_usb_ctl_msg(dev, usb_sndctrlpipe(dev, 0),
			1, 0x21, 0x0113, 0x4001, &com_buff, 2);
	/* S/PDIF hardware input 2 left channel */
	snd_usb_ctl_msg(dev, usb_sndctrlpipe(dev, 0),
			1, 0x21, 0x0116, 0x4001, &com_buff, 2);
	/* S/PDIF hardware input 2 right channel */
	snd_usb_ctl_msg(dev, usb_sndctrlpipe(dev, 0),
			1, 0x21, 0x0117, 0x4001, &com_buff, 2);
	/* S/PDIF hardware input 3 left channel */
	snd_usb_ctl_msg(dev, usb_sndctrlpipe(dev, 0),
			1, 0x21, 0x011a, 0x4001, &com_buff, 2);
	/* S/PDIF hardware input 3 right channel */
	snd_usb_ctl_msg(dev, usb_sndctrlpipe(dev, 0),
			1, 0x21, 0x011b, 0x4001, &com_buff, 2);
	/* S/PDIF hardware input 4 left channel */
	snd_usb_ctl_msg(dev, usb_sndctrlpipe(dev, 0),
			1, 0x21, 0x011e, 0x4001, &com_buff, 2);
	/* S/PDIF hardware input 4 right channel */
	snd_usb_ctl_msg(dev, usb_sndctrlpipe(dev, 0),
			1, 0x21, 0x011f, 0x4001, &com_buff, 2);
	/* S/PDIF software return 1 left channel */
	snd_usb_ctl_msg(dev, usb_sndctrlpipe(dev, 0),
			1, 0x21, 0x0102, 0x4001, &com_buff, 2);
	/* S/PDIF software return 1 right channel */
	snd_usb_ctl_msg(dev, usb_sndctrlpipe(dev, 0),
			1, 0x21, 0x0103, 0x4001, &com_buff, 2);
	/* S/PDIF software return 2 left channel */
	snd_usb_ctl_msg(dev, usb_sndctrlpipe(dev, 0),
			1, 0x21, 0x0106, 0x4001, &com_buff, 2);
	/* S/PDIF software return 2 right channel */
	snd_usb_ctl_msg(dev, usb_sndctrlpipe(dev, 0),
			1, 0x21, 0x0107, 0x4001, &com_buff, 2);

	com_buff[0] = 0x00;
	com_buff[1] = 0x00;
	/* S/PDIF software return 3 left channel */
	snd_usb_ctl_msg(dev, usb_sndctrlpipe(dev, 0),
			1, 0x21, 0x010a, 0x4001, &com_buff, 2);

	com_buff[0] = 0x00;
	com_buff[1] = 0x80;
	/* S/PDIF software return 3 right channel */
	snd_usb_ctl_msg(dev, usb_sndctrlpipe(dev, 0),
			1, 0x21, 0x010b, 0x4001, &com_buff, 2);
	/* S/PDIF software return 4 left channel */
	snd_usb_ctl_msg(dev, usb_sndctrlpipe(dev, 0),
			1, 0x21, 0x010e, 0x4001, &com_buff, 2);

	com_buff[0] = 0x00;
	com_buff[1] = 0x00;
	/* S/PDIF software return 4 right channel */
	snd_usb_ctl_msg(dev, usb_sndctrlpipe(dev, 0),
			1, 0x21, 0x010f, 0x4001, &com_buff, 2);

	com_buff[0] = 0x00;
	com_buff[1] = 0x80;
	/* S/PDIF fx returns left channel */
	snd_usb_ctl_msg(dev, usb_sndctrlpipe(dev, 0),
			1, 0x21, 0x0122, 0x4001, &com_buff, 2);
	/* S/PDIF fx returns right channel */
	snd_usb_ctl_msg(dev, usb_sndctrlpipe(dev, 0),
			1, 0x21, 0x0123, 0x4001, &com_buff, 2);

	/* Set the dropdown "Effect" to the first option */
	/* Room1  = 0x00 */
	/* Room2  = 0x01 */
	/* Room3  = 0x02 */
	/* Hall 1 = 0x03 */
	/* Hall 2 = 0x04 */
	/* Plate  = 0x05 */
	/* Delay  = 0x06 */
	/* Echo   = 0x07 */
	com_buff[0] = 0x00;
	snd_usb_ctl_msg(dev, usb_sndctrlpipe(dev, 0),
			1, 0x21, 0x0200, 0x4301, &com_buff, 1);	/* max is 0xff */
	/* min is 0x00 */


	/* Set the effect duration to 0 */
	/* max is 0xffff */
	/* min is 0x0000 */
	com_buff[0] = 0x00;
	com_buff[1] = 0x00;
	snd_usb_ctl_msg(dev, usb_sndctrlpipe(dev, 0),
			1, 0x21, 0x0400, 0x4301, &com_buff, 2);

	/* Set the effect volume and feedback to 0 */
	/* max is 0xff */
	/* min is 0x00 */
	com_buff[0] = 0x00;
	/* feedback: */
	snd_usb_ctl_msg(dev, usb_sndctrlpipe(dev, 0),
			1, 0x21, 0x0500, 0x4301, &com_buff, 1);
	/* volume: */
	snd_usb_ctl_msg(dev, usb_sndctrlpipe(dev, 0),
			1, 0x21, 0x0300, 0x4301, &com_buff, 1);

	/* Set soft button hold duration */
	/* 0x03 = 250ms */
	/* 0x05 = 500ms DEFAULT */
	/* 0x08 = 750ms */
	/* 0x0a = 1sec */
	com_buff[0] = 0x05;
	snd_usb_ctl_msg(dev, usb_sndctrlpipe(dev, 0),
			3, 0x21, 0x0005, 0x2001, &com_buff, 1);

	/* Use dim LEDs for button of state */
	com_buff[0] = 0x00;
	snd_usb_ctl_msg(dev, usb_sndctrlpipe(dev, 0),
			3, 0x21, 0x0004, 0x2001, &com_buff, 1);
}

#define MBOX3_DESCRIPTOR_SIZE	464

static int snd_usb_mbox3_boot_quirk(struct usb_device *dev)
{
	struct usb_host_config *config = dev->actconfig;
	int err;
	int descriptor_size;

	descriptor_size = le16_to_cpu(get_cfg_desc(config)->wTotalLength);

	if (descriptor_size != MBOX3_DESCRIPTOR_SIZE) {
		dev_err(&dev->dev, "MBOX3: Invalid descriptor size=%d.\n", descriptor_size);
		return -ENODEV;
	}

	dev_dbg(&dev->dev, "MBOX3: device initialised!\n");

	err = usb_get_descriptor(dev, USB_DT_DEVICE, 0,
		&dev->descriptor, sizeof(dev->descriptor));
	config = dev->actconfig;
	if (err < 0)
		dev_dbg(&dev->dev, "MBOX3: error usb_get_descriptor: %d\n", err);

	err = usb_reset_configuration(dev);
	if (err < 0)
		dev_dbg(&dev->dev, "MBOX3: error usb_reset_configuration: %d\n", err);

	dev_dbg(&dev->dev, "MBOX3: new boot length = %d\n",
		le16_to_cpu(get_cfg_desc(config)->wTotalLength));

	mbox3_setup_defaults(dev);
	dev_info(&dev->dev, "MBOX3: Initialized.");

	return 0; /* Successful boot */
}

#define MICROBOOK_BUF_SIZE 128

static int snd_usb_motu_microbookii_communicate(struct usb_device *dev, u8 *buf,
						int buf_size, int *length)
{
	int err, actual_length;

	if (usb_pipe_type_check(dev, usb_sndintpipe(dev, 0x01)))
		return -EINVAL;
	err = usb_interrupt_msg(dev, usb_sndintpipe(dev, 0x01), buf, *length,
				&actual_length, 1000);
	if (err < 0)
		return err;

	print_hex_dump(KERN_DEBUG, "MicroBookII snd: ", DUMP_PREFIX_NONE, 16, 1,
		       buf, actual_length, false);

	memset(buf, 0, buf_size);

	if (usb_pipe_type_check(dev, usb_rcvintpipe(dev, 0x82)))
		return -EINVAL;
	err = usb_interrupt_msg(dev, usb_rcvintpipe(dev, 0x82), buf, buf_size,
				&actual_length, 1000);
	if (err < 0)
		return err;

	print_hex_dump(KERN_DEBUG, "MicroBookII rcv: ", DUMP_PREFIX_NONE, 16, 1,
		       buf, actual_length, false);

	*length = actual_length;
	return 0;
}

static int snd_usb_motu_microbookii_boot_quirk(struct usb_device *dev)
{
	int err, actual_length, poll_attempts = 0;
	static const u8 set_samplerate_seq[] = { 0x00, 0x00, 0x00, 0x00,
						 0x00, 0x00, 0x0b, 0x14,
						 0x00, 0x00, 0x00, 0x01 };
	static const u8 poll_ready_seq[] = { 0x00, 0x04, 0x00, 0x00,
					     0x00, 0x00, 0x0b, 0x18 };
	u8 *buf = kzalloc(MICROBOOK_BUF_SIZE, GFP_KERNEL);

	if (!buf)
		return -ENOMEM;

	dev_info(&dev->dev, "Waiting for MOTU Microbook II to boot up...\n");

	/* First we tell the device which sample rate to use. */
	memcpy(buf, set_samplerate_seq, sizeof(set_samplerate_seq));
	actual_length = sizeof(set_samplerate_seq);
	err = snd_usb_motu_microbookii_communicate(dev, buf, MICROBOOK_BUF_SIZE,
						   &actual_length);

	if (err < 0) {
		dev_err(&dev->dev,
			"failed setting the sample rate for Motu MicroBook II: %d\n",
			err);
		goto free_buf;
	}

	/* Then we poll every 100 ms until the device informs of its readiness. */
	while (true) {
		if (++poll_attempts > 100) {
			dev_err(&dev->dev,
				"failed booting Motu MicroBook II: timeout\n");
			err = -ENODEV;
			goto free_buf;
		}

		memset(buf, 0, MICROBOOK_BUF_SIZE);
		memcpy(buf, poll_ready_seq, sizeof(poll_ready_seq));

		actual_length = sizeof(poll_ready_seq);
		err = snd_usb_motu_microbookii_communicate(
			dev, buf, MICROBOOK_BUF_SIZE, &actual_length);
		if (err < 0) {
			dev_err(&dev->dev,
				"failed booting Motu MicroBook II: communication error %d\n",
				err);
			goto free_buf;
		}

		/* the device signals its readiness through a message of the
		 * form
		 *           XX 06 00 00 00 00 0b 18  00 00 00 01
		 * If the device is not yet ready to accept audio data, the
		 * last byte of that sequence is 00.
		 */
		if (actual_length == 12 && buf[actual_length - 1] == 1)
			break;

		msleep(100);
	}

	dev_info(&dev->dev, "MOTU MicroBook II ready\n");

free_buf:
	kfree(buf);
	return err;
}

static int snd_usb_motu_m_series_boot_quirk(struct usb_device *dev)
{
	msleep(4000);
<<<<<<< HEAD
=======

	return 0;
}

static int snd_usb_rme_digiface_boot_quirk(struct usb_device *dev)
{
	/* Disable mixer, internal clock, all outputs ADAT, 48kHz, TMS off */
	snd_usb_ctl_msg(dev, usb_sndctrlpipe(dev, 0),
			16, 0x40, 0x2410, 0x7fff, NULL, 0);
	snd_usb_ctl_msg(dev, usb_sndctrlpipe(dev, 0),
			18, 0x40, 0x0104, 0xffff, NULL, 0);

	/* Disable loopback for all inputs */
	for (int ch = 0; ch < 32; ch++)
		snd_usb_ctl_msg(dev, usb_sndctrlpipe(dev, 0),
				22, 0x40, 0x400, ch, NULL, 0);

	/* Unity gain for all outputs */
	for (int ch = 0; ch < 34; ch++)
		snd_usb_ctl_msg(dev, usb_sndctrlpipe(dev, 0),
				21, 0x40, 0x9000, 0x100 + ch, NULL, 0);
>>>>>>> 2d5404ca

	return 0;
}

/*
 * Setup quirks
 */
#define MAUDIO_SET		0x01 /* parse device_setup */
#define MAUDIO_SET_COMPATIBLE	0x80 /* use only "win-compatible" interfaces */
#define MAUDIO_SET_DTS		0x02 /* enable DTS Digital Output */
#define MAUDIO_SET_96K		0x04 /* 48-96kHz rate if set, 8-48kHz otherwise */
#define MAUDIO_SET_24B		0x08 /* 24bits sample if set, 16bits otherwise */
#define MAUDIO_SET_DI		0x10 /* enable Digital Input */
#define MAUDIO_SET_MASK		0x1f /* bit mask for setup value */
#define MAUDIO_SET_24B_48K_DI	 0x19 /* 24bits+48kHz+Digital Input */
#define MAUDIO_SET_24B_48K_NOTDI 0x09 /* 24bits+48kHz+No Digital Input */
#define MAUDIO_SET_16B_48K_DI	 0x11 /* 16bits+48kHz+Digital Input */
#define MAUDIO_SET_16B_48K_NOTDI 0x01 /* 16bits+48kHz+No Digital Input */

static int quattro_skip_setting_quirk(struct snd_usb_audio *chip,
				      int iface, int altno)
{
	/* Reset ALL ifaces to 0 altsetting.
	 * Call it for every possible altsetting of every interface.
	 */
	usb_set_interface(chip->dev, iface, 0);
	if (chip->setup & MAUDIO_SET) {
		if (chip->setup & MAUDIO_SET_COMPATIBLE) {
			if (iface != 1 && iface != 2)
				return 1; /* skip all interfaces but 1 and 2 */
		} else {
			unsigned int mask;
			if (iface == 1 || iface == 2)
				return 1; /* skip interfaces 1 and 2 */
			if ((chip->setup & MAUDIO_SET_96K) && altno != 1)
				return 1; /* skip this altsetting */
			mask = chip->setup & MAUDIO_SET_MASK;
			if (mask == MAUDIO_SET_24B_48K_DI && altno != 2)
				return 1; /* skip this altsetting */
			if (mask == MAUDIO_SET_24B_48K_NOTDI && altno != 3)
				return 1; /* skip this altsetting */
			if (mask == MAUDIO_SET_16B_48K_NOTDI && altno != 4)
				return 1; /* skip this altsetting */
		}
	}
	usb_audio_dbg(chip,
		    "using altsetting %d for interface %d config %d\n",
		    altno, iface, chip->setup);
	return 0; /* keep this altsetting */
}

static int audiophile_skip_setting_quirk(struct snd_usb_audio *chip,
					 int iface,
					 int altno)
{
	/* Reset ALL ifaces to 0 altsetting.
	 * Call it for every possible altsetting of every interface.
	 */
	usb_set_interface(chip->dev, iface, 0);

	if (chip->setup & MAUDIO_SET) {
		unsigned int mask;
		if ((chip->setup & MAUDIO_SET_DTS) && altno != 6)
			return 1; /* skip this altsetting */
		if ((chip->setup & MAUDIO_SET_96K) && altno != 1)
			return 1; /* skip this altsetting */
		mask = chip->setup & MAUDIO_SET_MASK;
		if (mask == MAUDIO_SET_24B_48K_DI && altno != 2)
			return 1; /* skip this altsetting */
		if (mask == MAUDIO_SET_24B_48K_NOTDI && altno != 3)
			return 1; /* skip this altsetting */
		if (mask == MAUDIO_SET_16B_48K_DI && altno != 4)
			return 1; /* skip this altsetting */
		if (mask == MAUDIO_SET_16B_48K_NOTDI && altno != 5)
			return 1; /* skip this altsetting */
	}

	return 0; /* keep this altsetting */
}

static int fasttrackpro_skip_setting_quirk(struct snd_usb_audio *chip,
					   int iface, int altno)
{
	/* Reset ALL ifaces to 0 altsetting.
	 * Call it for every possible altsetting of every interface.
	 */
	usb_set_interface(chip->dev, iface, 0);

	/* possible configuration where both inputs and only one output is
	 *used is not supported by the current setup
	 */
	if (chip->setup & (MAUDIO_SET | MAUDIO_SET_24B)) {
		if (chip->setup & MAUDIO_SET_96K) {
			if (altno != 3 && altno != 6)
				return 1;
		} else if (chip->setup & MAUDIO_SET_DI) {
			if (iface == 4)
				return 1; /* no analog input */
			if (altno != 2 && altno != 5)
				return 1; /* enable only altsets 2 and 5 */
		} else {
			if (iface == 5)
				return 1; /* disable digialt input */
			if (altno != 2 && altno != 5)
				return 1; /* enalbe only altsets 2 and 5 */
		}
	} else {
		/* keep only 16-Bit mode */
		if (altno != 1)
			return 1;
	}

	usb_audio_dbg(chip,
		    "using altsetting %d for interface %d config %d\n",
		    altno, iface, chip->setup);
	return 0; /* keep this altsetting */
}

static int s1810c_skip_setting_quirk(struct snd_usb_audio *chip,
					   int iface, int altno)
{
	/*
	 * Altno settings:
	 *
	 * Playback (Interface 1):
	 * 1: 6 Analog + 2 S/PDIF
	 * 2: 6 Analog + 2 S/PDIF
	 * 3: 6 Analog
	 *
	 * Capture (Interface 2):
	 * 1: 8 Analog + 2 S/PDIF + 8 ADAT
	 * 2: 8 Analog + 2 S/PDIF + 4 ADAT
	 * 3: 8 Analog
	 */

	/*
	 * I'll leave 2 as the default one and
	 * use device_setup to switch to the
	 * other two.
	 */
	if ((chip->setup == 0 || chip->setup > 2) && altno != 2)
		return 1;
	else if (chip->setup == 1 && altno != 1)
		return 1;
	else if (chip->setup == 2 && altno != 3)
		return 1;

	return 0;
}

int snd_usb_apply_interface_quirk(struct snd_usb_audio *chip,
				  int iface,
				  int altno)
{
	/* audiophile usb: skip altsets incompatible with device_setup */
	if (chip->usb_id == USB_ID(0x0763, 0x2003))
		return audiophile_skip_setting_quirk(chip, iface, altno);
	/* quattro usb: skip altsets incompatible with device_setup */
	if (chip->usb_id == USB_ID(0x0763, 0x2001))
		return quattro_skip_setting_quirk(chip, iface, altno);
	/* fasttrackpro usb: skip altsets incompatible with device_setup */
	if (chip->usb_id == USB_ID(0x0763, 0x2012))
		return fasttrackpro_skip_setting_quirk(chip, iface, altno);
	/* presonus studio 1810c: skip altsets incompatible with device_setup */
	if (chip->usb_id == USB_ID(0x194f, 0x010c))
		return s1810c_skip_setting_quirk(chip, iface, altno);


	return 0;
}

int snd_usb_apply_boot_quirk(struct usb_device *dev,
			     struct usb_interface *intf,
			     const struct snd_usb_audio_quirk *quirk,
			     unsigned int id)
{
	switch (id) {
	case USB_ID(0x041e, 0x3000):
		/* SB Extigy needs special boot-up sequence */
		/* if more models come, this will go to the quirk list. */
		return snd_usb_extigy_boot_quirk(dev, intf);

	case USB_ID(0x041e, 0x3020):
		/* SB Audigy 2 NX needs its own boot-up magic, too */
		return snd_usb_audigy2nx_boot_quirk(dev);

	case USB_ID(0x10f5, 0x0200):
		/* C-Media CM106 / Turtle Beach Audio Advantage Roadie */
		return snd_usb_cm106_boot_quirk(dev);

	case USB_ID(0x0d8c, 0x0102):
		/* C-Media CM6206 / CM106-Like Sound Device */
	case USB_ID(0x0ccd, 0x00b1): /* Terratec Aureon 7.1 USB */
		return snd_usb_cm6206_boot_quirk(dev);

	case USB_ID(0x0dba, 0x3000):
		/* Digidesign Mbox 2 */
		return snd_usb_mbox2_boot_quirk(dev);
	case USB_ID(0x0dba, 0x5000):
		/* Digidesign Mbox 3 */
		return snd_usb_mbox3_boot_quirk(dev);


	case USB_ID(0x1235, 0x0010): /* Focusrite Novation Saffire 6 USB */
	case USB_ID(0x1235, 0x0018): /* Focusrite Novation Twitch */
		return snd_usb_novation_boot_quirk(dev);

	case USB_ID(0x133e, 0x0815):
		/* Access Music VirusTI Desktop */
		return snd_usb_accessmusic_boot_quirk(dev);

	case USB_ID(0x17cc, 0x1000): /* Komplete Audio 6 */
	case USB_ID(0x17cc, 0x1010): /* Traktor Audio 6 */
	case USB_ID(0x17cc, 0x1020): /* Traktor Audio 10 */
		return snd_usb_nativeinstruments_boot_quirk(dev);
	case USB_ID(0x0763, 0x2012):  /* M-Audio Fast Track Pro USB */
		return snd_usb_fasttrackpro_boot_quirk(dev);
	case USB_ID(0x047f, 0xc010): /* Plantronics Gamecom 780 */
		return snd_usb_gamecon780_boot_quirk(dev);
	case USB_ID(0x2466, 0x8010): /* Fractal Audio Axe-Fx 3 */
		return snd_usb_axefx3_boot_quirk(dev);
	case USB_ID(0x07fd, 0x0004): /* MOTU MicroBook II */
		/*
		 * For some reason interface 3 with vendor-spec class is
		 * detected on MicroBook IIc.
		 */
		if (get_iface_desc(intf->altsetting)->bInterfaceClass ==
		    USB_CLASS_VENDOR_SPEC &&
		    get_iface_desc(intf->altsetting)->bInterfaceNumber < 3)
			return snd_usb_motu_microbookii_boot_quirk(dev);
		break;
	case USB_ID(0x2a39, 0x3f8c): /* RME Digiface USB */
		return snd_usb_rme_digiface_boot_quirk(dev);
	}

	return 0;
}

int snd_usb_apply_boot_quirk_once(struct usb_device *dev,
				  struct usb_interface *intf,
				  const struct snd_usb_audio_quirk *quirk,
				  unsigned int id)
{
	switch (id) {
	case USB_ID(0x07fd, 0x0008): /* MOTU M Series, 1st hardware version */
		return snd_usb_motu_m_series_boot_quirk(dev);
	}

	return 0;
}

/*
 * check if the device uses big-endian samples
 */
int snd_usb_is_big_endian_format(struct snd_usb_audio *chip,
				 const struct audioformat *fp)
{
	/* it depends on altsetting whether the device is big-endian or not */
	switch (chip->usb_id) {
	case USB_ID(0x0763, 0x2001): /* M-Audio Quattro: captured data only */
		if (fp->altsetting == 2 || fp->altsetting == 3 ||
			fp->altsetting == 5 || fp->altsetting == 6)
			return 1;
		break;
	case USB_ID(0x0763, 0x2003): /* M-Audio Audiophile USB */
		if (chip->setup == 0x00 ||
			fp->altsetting == 1 || fp->altsetting == 2 ||
			fp->altsetting == 3)
			return 1;
		break;
	case USB_ID(0x0763, 0x2012): /* M-Audio Fast Track Pro */
		if (fp->altsetting == 2 || fp->altsetting == 3 ||
			fp->altsetting == 5 || fp->altsetting == 6)
			return 1;
		break;
	}
	return 0;
}

/*
 * For E-Mu 0404USB/0202USB/TrackerPre/0204 sample rate should be set for device,
 * not for interface.
 */

enum {
	EMU_QUIRK_SR_44100HZ = 0,
	EMU_QUIRK_SR_48000HZ,
	EMU_QUIRK_SR_88200HZ,
	EMU_QUIRK_SR_96000HZ,
	EMU_QUIRK_SR_176400HZ,
	EMU_QUIRK_SR_192000HZ
};

static void set_format_emu_quirk(struct snd_usb_substream *subs,
				 const struct audioformat *fmt)
{
	unsigned char emu_samplerate_id = 0;

	/* When capture is active
	 * sample rate shouldn't be changed
	 * by playback substream
	 */
	if (subs->direction == SNDRV_PCM_STREAM_PLAYBACK) {
		if (subs->stream->substream[SNDRV_PCM_STREAM_CAPTURE].cur_audiofmt)
			return;
	}

	switch (fmt->rate_min) {
	case 48000:
		emu_samplerate_id = EMU_QUIRK_SR_48000HZ;
		break;
	case 88200:
		emu_samplerate_id = EMU_QUIRK_SR_88200HZ;
		break;
	case 96000:
		emu_samplerate_id = EMU_QUIRK_SR_96000HZ;
		break;
	case 176400:
		emu_samplerate_id = EMU_QUIRK_SR_176400HZ;
		break;
	case 192000:
		emu_samplerate_id = EMU_QUIRK_SR_192000HZ;
		break;
	default:
		emu_samplerate_id = EMU_QUIRK_SR_44100HZ;
		break;
	}
	snd_emuusb_set_samplerate(subs->stream->chip, emu_samplerate_id);
	subs->pkt_offset_adj = (emu_samplerate_id >= EMU_QUIRK_SR_176400HZ) ? 4 : 0;
}

static int pioneer_djm_set_format_quirk(struct snd_usb_substream *subs,
					u16 windex)
{
	unsigned int cur_rate = subs->data_endpoint->cur_rate;
	u8 sr[3];
	// Convert to little endian
	sr[0] = cur_rate & 0xff;
	sr[1] = (cur_rate >> 8) & 0xff;
	sr[2] = (cur_rate >> 16) & 0xff;
	usb_set_interface(subs->dev, 0, 1);
	// we should derive windex from fmt-sync_ep but it's not set
	snd_usb_ctl_msg(subs->stream->chip->dev,
		usb_sndctrlpipe(subs->stream->chip->dev, 0),
		0x01, 0x22, 0x0100, windex, &sr, 0x0003);
	return 0;
}

static void mbox3_set_format_quirk(struct snd_usb_substream *subs,
				const struct audioformat *fmt)
{
	__le32 buff4 = 0;
	u8 buff1 = 0x01;
	u32 new_rate = subs->data_endpoint->cur_rate;
	u32 current_rate;

	// Get current rate from card and check if changing it is needed
	snd_usb_ctl_msg(subs->dev, usb_rcvctrlpipe(subs->dev, 0),
					0x01, 0x21 | USB_DIR_IN, 0x0100, 0x8101, &buff4, 4);
	current_rate = le32_to_cpu(buff4);
	dev_dbg(&subs->dev->dev,
			 "MBOX3: Current configured sample rate: %d", current_rate);
	if (current_rate == new_rate) {
		dev_dbg(&subs->dev->dev,
			"MBOX3: No change needed (current rate:%d == new rate:%d)",
			current_rate, new_rate);
		return;
	}

	// Set new rate
	dev_info(&subs->dev->dev,
			 "MBOX3: Changing sample rate to: %d", new_rate);
	buff4 = cpu_to_le32(new_rate);
	snd_usb_ctl_msg(subs->dev, usb_sndctrlpipe(subs->dev, 0),
					0x01, 0x21, 0x0100, 0x8101, &buff4, 4);

	// Set clock source to Internal
	snd_usb_ctl_msg(subs->dev, usb_sndctrlpipe(subs->dev, 0),
					0x01, 0x21, 0x0100, 0x8001, &buff1, 1);

	// Check whether the change was successful
	buff4 = 0;
	snd_usb_ctl_msg(subs->dev, usb_rcvctrlpipe(subs->dev, 0),
					0x01, 0x21 | USB_DIR_IN, 0x0100, 0x8101, &buff4, 4);
	if (new_rate != le32_to_cpu(buff4))
		dev_warn(&subs->dev->dev, "MBOX3: Couldn't set the sample rate");
}

<<<<<<< HEAD
=======
static const int rme_digiface_rate_table[] = {
	32000, 44100, 48000, 0,
	64000, 88200, 96000, 0,
	128000, 176400, 192000, 0,
};

static int rme_digiface_set_format_quirk(struct snd_usb_substream *subs)
{
	unsigned int cur_rate = subs->data_endpoint->cur_rate;
	u16 val;
	int speed_mode;
	int id;

	for (id = 0; id < ARRAY_SIZE(rme_digiface_rate_table); id++) {
		if (rme_digiface_rate_table[id] == cur_rate)
			break;
	}

	if (id >= ARRAY_SIZE(rme_digiface_rate_table))
		return -EINVAL;

	/* 2, 3, 4 for 1x, 2x, 4x */
	speed_mode = (id >> 2) + 2;
	val = (id << 3) | (speed_mode << 12);

	/* Set the sample rate */
	snd_usb_ctl_msg(subs->stream->chip->dev,
		usb_sndctrlpipe(subs->stream->chip->dev, 0),
		16, 0x40, val, 0x7078, NULL, 0);
	return 0;
}

>>>>>>> 2d5404ca
void snd_usb_set_format_quirk(struct snd_usb_substream *subs,
			      const struct audioformat *fmt)
{
	switch (subs->stream->chip->usb_id) {
	case USB_ID(0x041e, 0x3f02): /* E-Mu 0202 USB */
	case USB_ID(0x041e, 0x3f04): /* E-Mu 0404 USB */
	case USB_ID(0x041e, 0x3f0a): /* E-Mu Tracker Pre */
	case USB_ID(0x041e, 0x3f19): /* E-Mu 0204 USB */
		set_format_emu_quirk(subs, fmt);
		break;
	case USB_ID(0x534d, 0x0021): /* MacroSilicon MS2100/MS2106 */
	case USB_ID(0x534d, 0x2109): /* MacroSilicon MS2109 */
		subs->stream_offset_adj = 2;
		break;
	case USB_ID(0x2b73, 0x0013): /* Pioneer DJM-450 */
		pioneer_djm_set_format_quirk(subs, 0x0082);
		break;
	case USB_ID(0x08e4, 0x017f): /* Pioneer DJM-750 */
	case USB_ID(0x08e4, 0x0163): /* Pioneer DJM-850 */
		pioneer_djm_set_format_quirk(subs, 0x0086);
		break;
	case USB_ID(0x0dba, 0x5000):
		mbox3_set_format_quirk(subs, fmt); /* Digidesign Mbox 3 */
		break;
<<<<<<< HEAD
=======
	case USB_ID(0x2a39, 0x3f8c): /* RME Digiface USB */
		rme_digiface_set_format_quirk(subs);
		break;
>>>>>>> 2d5404ca
	}
}

int snd_usb_select_mode_quirk(struct snd_usb_audio *chip,
			      const struct audioformat *fmt)
{
	struct usb_device *dev = chip->dev;
	int err;

	if (chip->quirk_flags & QUIRK_FLAG_ITF_USB_DSD_DAC) {
		/* First switch to alt set 0, otherwise the mode switch cmd
		 * will not be accepted by the DAC
		 */
		err = usb_set_interface(dev, fmt->iface, 0);
		if (err < 0)
			return err;

		msleep(20); /* Delay needed after setting the interface */

		/* Vendor mode switch cmd is required. */
		if (fmt->formats & SNDRV_PCM_FMTBIT_DSD_U32_BE) {
			/* DSD mode (DSD_U32) requested */
			err = snd_usb_ctl_msg(dev, usb_sndctrlpipe(dev, 0), 0,
					      USB_DIR_OUT|USB_TYPE_VENDOR|USB_RECIP_INTERFACE,
					      1, 1, NULL, 0);
			if (err < 0)
				return err;

		} else {
			/* PCM or DOP mode (S32) requested */
			/* PCM mode (S16) requested */
			err = snd_usb_ctl_msg(dev, usb_sndctrlpipe(dev, 0), 0,
					      USB_DIR_OUT|USB_TYPE_VENDOR|USB_RECIP_INTERFACE,
					      0, 1, NULL, 0);
			if (err < 0)
				return err;

		}
		msleep(20);
	}
	return 0;
}

void snd_usb_endpoint_start_quirk(struct snd_usb_endpoint *ep)
{
	/*
	 * "Playback Design" products send bogus feedback data at the start
	 * of the stream. Ignore them.
	 */
	if (USB_ID_VENDOR(ep->chip->usb_id) == 0x23ba &&
	    ep->type == SND_USB_ENDPOINT_TYPE_SYNC)
		ep->skip_packets = 4;

	/*
	 * M-Audio Fast Track C400/C600 - when packets are not skipped, real
	 * world latency varies by approx. +/- 50 frames (at 96kHz) each time
	 * the stream is (re)started. When skipping packets 16 at endpoint
	 * start up, the real world latency is stable within +/- 1 frame (also
	 * across power cycles).
	 */
	if ((ep->chip->usb_id == USB_ID(0x0763, 0x2030) ||
	     ep->chip->usb_id == USB_ID(0x0763, 0x2031)) &&
	    ep->type == SND_USB_ENDPOINT_TYPE_DATA)
		ep->skip_packets = 16;

	/* Work around devices that report unreasonable feedback data */
	if ((ep->chip->usb_id == USB_ID(0x0644, 0x8038) ||  /* TEAC UD-H01 */
	     ep->chip->usb_id == USB_ID(0x1852, 0x5034)) && /* T+A Dac8 */
	    ep->syncmaxsize == 4)
		ep->tenor_fb_quirk = 1;
}

/* quirk applied after snd_usb_ctl_msg(); not applied during boot quirks */
void snd_usb_ctl_msg_quirk(struct usb_device *dev, unsigned int pipe,
			   __u8 request, __u8 requesttype, __u16 value,
			   __u16 index, void *data, __u16 size)
{
	struct snd_usb_audio *chip = dev_get_drvdata(&dev->dev);

	if (!chip || (requesttype & USB_TYPE_MASK) != USB_TYPE_CLASS)
		return;

	if (chip->quirk_flags & QUIRK_FLAG_CTL_MSG_DELAY)
		msleep(20);
	else if (chip->quirk_flags & QUIRK_FLAG_CTL_MSG_DELAY_1M)
		usleep_range(1000, 2000);
	else if (chip->quirk_flags & QUIRK_FLAG_CTL_MSG_DELAY_5M)
		usleep_range(5000, 6000);
}

/*
 * snd_usb_interface_dsd_format_quirks() is called from format.c to
 * augment the PCM format bit-field for DSD types. The UAC standards
 * don't have a designated bit field to denote DSD-capable interfaces,
 * hence all hardware that is known to support this format has to be
 * listed here.
 */
u64 snd_usb_interface_dsd_format_quirks(struct snd_usb_audio *chip,
					struct audioformat *fp,
					unsigned int sample_bytes)
{
	struct usb_interface *iface;

	/* Playback Designs */
	if (USB_ID_VENDOR(chip->usb_id) == 0x23ba &&
	    USB_ID_PRODUCT(chip->usb_id) < 0x0110) {
		switch (fp->altsetting) {
		case 1:
			fp->dsd_dop = true;
			return SNDRV_PCM_FMTBIT_DSD_U16_LE;
		case 2:
			fp->dsd_bitrev = true;
			return SNDRV_PCM_FMTBIT_DSD_U8;
		case 3:
			fp->dsd_bitrev = true;
			return SNDRV_PCM_FMTBIT_DSD_U16_LE;
		}
	}

	/* XMOS based USB DACs */
	switch (chip->usb_id) {
	case USB_ID(0x139f, 0x5504): /* Nagra DAC */
	case USB_ID(0x20b1, 0x3089): /* Mola-Mola DAC */
	case USB_ID(0x2522, 0x0007): /* LH Labs Geek Out 1V5 */
	case USB_ID(0x2522, 0x0009): /* LH Labs Geek Pulse X Inifinity 2V0 */
	case USB_ID(0x2522, 0x0012): /* LH Labs VI DAC Infinity */
	case USB_ID(0x2772, 0x0230): /* Pro-Ject Pre Box S2 Digital */
		if (fp->altsetting == 2)
			return SNDRV_PCM_FMTBIT_DSD_U32_BE;
		break;

	case USB_ID(0x0d8c, 0x0316): /* Hegel HD12 DSD */
	case USB_ID(0x10cb, 0x0103): /* The Bit Opus #3; with fp->dsd_raw */
	case USB_ID(0x16d0, 0x06b2): /* NuPrime DAC-10 */
	case USB_ID(0x16d0, 0x06b4): /* NuPrime Audio HD-AVP/AVA */
	case USB_ID(0x16d0, 0x0733): /* Furutech ADL Stratos */
	case USB_ID(0x16d0, 0x09d8): /* NuPrime IDA-8 */
	case USB_ID(0x16d0, 0x09db): /* NuPrime Audio DAC-9 */
	case USB_ID(0x16d0, 0x09dd): /* Encore mDSD */
	case USB_ID(0x1db5, 0x0003): /* Bryston BDA3 */
	case USB_ID(0x20a0, 0x4143): /* WaveIO USB Audio 2.0 */
	case USB_ID(0x22e1, 0xca01): /* HDTA Serenade DSD */
	case USB_ID(0x249c, 0x9326): /* M2Tech Young MkIII */
	case USB_ID(0x2616, 0x0106): /* PS Audio NuWave DAC */
	case USB_ID(0x2622, 0x0041): /* Audiolab M-DAC+ */
	case USB_ID(0x278b, 0x5100): /* Rotel RC-1590 */
	case USB_ID(0x27f7, 0x3002): /* W4S DAC-2v2SE */
	case USB_ID(0x29a2, 0x0086): /* Mutec MC3+ USB */
	case USB_ID(0x6b42, 0x0042): /* MSB Technology */
		if (fp->altsetting == 3)
			return SNDRV_PCM_FMTBIT_DSD_U32_BE;
		break;

	/* Amanero Combo384 USB based DACs with native DSD support */
	case USB_ID(0x16d0, 0x071a):  /* Amanero - Combo384 */
		if (fp->altsetting == 2) {
			switch (le16_to_cpu(chip->dev->descriptor.bcdDevice)) {
			case 0x199:
				return SNDRV_PCM_FMTBIT_DSD_U32_LE;
			case 0x19b:
			case 0x203:
				return SNDRV_PCM_FMTBIT_DSD_U32_BE;
			default:
				break;
			}
		}
		break;
	case USB_ID(0x16d0, 0x0a23):
		if (fp->altsetting == 2)
			return SNDRV_PCM_FMTBIT_DSD_U32_BE;
		break;

	default:
		break;
	}

	/* ITF-USB DSD based DACs */
	if (chip->quirk_flags & QUIRK_FLAG_ITF_USB_DSD_DAC) {
		iface = usb_ifnum_to_if(chip->dev, fp->iface);

		/* Altsetting 2 support native DSD if the num of altsets is
		 * three (0-2),
		 * Altsetting 3 support native DSD if the num of altsets is
		 * four (0-3).
		 */
		if (fp->altsetting == iface->num_altsetting - 1)
			return SNDRV_PCM_FMTBIT_DSD_U32_BE;
	}

	/* Mostly generic method to detect many DSD-capable implementations */
	if ((chip->quirk_flags & QUIRK_FLAG_DSD_RAW) && fp->dsd_raw)
		return SNDRV_PCM_FMTBIT_DSD_U32_BE;

	return 0;
}

void snd_usb_audioformat_attributes_quirk(struct snd_usb_audio *chip,
					  struct audioformat *fp,
					  int stream)
{
	switch (chip->usb_id) {
	case USB_ID(0x0a92, 0x0053): /* AudioTrak Optoplay */
		/* Optoplay sets the sample rate attribute although
		 * it seems not supporting it in fact.
		 */
		fp->attributes &= ~UAC_EP_CS_ATTR_SAMPLE_RATE;
		break;
	case USB_ID(0x041e, 0x3020): /* Creative SB Audigy 2 NX */
	case USB_ID(0x0763, 0x2003): /* M-Audio Audiophile USB */
		/* doesn't set the sample rate attribute, but supports it */
		fp->attributes |= UAC_EP_CS_ATTR_SAMPLE_RATE;
		break;
	case USB_ID(0x0763, 0x2001):  /* M-Audio Quattro USB */
	case USB_ID(0x0763, 0x2012):  /* M-Audio Fast Track Pro USB */
	case USB_ID(0x047f, 0x0ca1): /* plantronics headset */
	case USB_ID(0x077d, 0x07af): /* Griffin iMic (note that there is
					an older model 77d:223) */
	/*
	 * plantronics headset and Griffin iMic have set adaptive-in
	 * although it's really not...
	 */
		fp->ep_attr &= ~USB_ENDPOINT_SYNCTYPE;
		if (stream == SNDRV_PCM_STREAM_PLAYBACK)
			fp->ep_attr |= USB_ENDPOINT_SYNC_ADAPTIVE;
		else
			fp->ep_attr |= USB_ENDPOINT_SYNC_SYNC;
		break;
	case USB_ID(0x07fd, 0x0004):  /* MOTU MicroBook IIc */
		/*
		 * MaxPacketsOnly attribute is erroneously set in endpoint
		 * descriptors. As a result this card produces noise with
		 * all sample rates other than 96 kHz.
		 */
		fp->attributes &= ~UAC_EP_CS_ATTR_FILL_MAX;
		break;
	case USB_ID(0x1224, 0x2a25):  /* Jieli Technology USB PHY 2.0 */
		/* mic works only when ep packet size is set to wMaxPacketSize */
		fp->attributes |= UAC_EP_CS_ATTR_FILL_MAX;
		break;
	case USB_ID(0x3511, 0x2b1e): /* Opencomm2 UC USB Bluetooth dongle */
		/* mic works only when ep pitch control is not set */
		if (stream == SNDRV_PCM_STREAM_CAPTURE)
			fp->attributes &= ~UAC_EP_CS_ATTR_PITCH_CONTROL;
		break;
	}
}

/*
 * driver behavior quirk flags
 */
struct usb_audio_quirk_flags_table {
	u32 id;
	u32 flags;
};

#define DEVICE_FLG(vid, pid, _flags) \
	{ .id = USB_ID(vid, pid), .flags = (_flags) }
#define VENDOR_FLG(vid, _flags) DEVICE_FLG(vid, 0, _flags)

static const struct usb_audio_quirk_flags_table quirk_flags_table[] = {
	/* Device matches */
	DEVICE_FLG(0x03f0, 0x654a, /* HP 320 FHD Webcam */
		   QUIRK_FLAG_GET_SAMPLE_RATE),
	DEVICE_FLG(0x041e, 0x3000, /* Creative SB Extigy */
		   QUIRK_FLAG_IGNORE_CTL_ERROR),
	DEVICE_FLG(0x041e, 0x4080, /* Creative Live Cam VF0610 */
		   QUIRK_FLAG_GET_SAMPLE_RATE),
	DEVICE_FLG(0x045e, 0x083c, /* MS USB Link headset */
		   QUIRK_FLAG_GET_SAMPLE_RATE | QUIRK_FLAG_CTL_MSG_DELAY |
		   QUIRK_FLAG_DISABLE_AUTOSUSPEND),
	DEVICE_FLG(0x046d, 0x084c, /* Logitech ConferenceCam Connect */
		   QUIRK_FLAG_GET_SAMPLE_RATE | QUIRK_FLAG_CTL_MSG_DELAY_1M),
	DEVICE_FLG(0x046d, 0x0991, /* Logitech QuickCam Pro */
		   QUIRK_FLAG_CTL_MSG_DELAY_1M | QUIRK_FLAG_IGNORE_CTL_ERROR),
	DEVICE_FLG(0x046d, 0x09a4, /* Logitech QuickCam E 3500 */
		   QUIRK_FLAG_CTL_MSG_DELAY_1M | QUIRK_FLAG_IGNORE_CTL_ERROR),
	DEVICE_FLG(0x0499, 0x1509, /* Steinberg UR22 */
		   QUIRK_FLAG_GENERIC_IMPLICIT_FB),
	DEVICE_FLG(0x0499, 0x3108, /* Yamaha YIT-W12TX */
		   QUIRK_FLAG_GET_SAMPLE_RATE),
	DEVICE_FLG(0x04d8, 0xfeea, /* Benchmark DAC1 Pre */
		   QUIRK_FLAG_GET_SAMPLE_RATE),
	DEVICE_FLG(0x04e8, 0xa051, /* Samsung USBC Headset (AKG) */
		   QUIRK_FLAG_SKIP_CLOCK_SELECTOR | QUIRK_FLAG_CTL_MSG_DELAY_5M),
	DEVICE_FLG(0x0525, 0xa4ad, /* Hamedal C20 usb camero */
		   QUIRK_FLAG_IFACE_SKIP_CLOSE),
	DEVICE_FLG(0x054c, 0x0b8c, /* Sony WALKMAN NW-A45 DAC */
		   QUIRK_FLAG_SET_IFACE_FIRST),
	DEVICE_FLG(0x0556, 0x0014, /* Phoenix Audio TMX320VC */
		   QUIRK_FLAG_GET_SAMPLE_RATE),
	DEVICE_FLG(0x05a3, 0x9420, /* ELP HD USB Camera */
		   QUIRK_FLAG_GET_SAMPLE_RATE),
	DEVICE_FLG(0x05a7, 0x1020, /* Bose Companion 5 */
		   QUIRK_FLAG_GET_SAMPLE_RATE),
	DEVICE_FLG(0x05e1, 0x0408, /* Syntek STK1160 */
		   QUIRK_FLAG_ALIGN_TRANSFER),
	DEVICE_FLG(0x05e1, 0x0480, /* Hauppauge Woodbury */
		   QUIRK_FLAG_SHARE_MEDIA_DEVICE | QUIRK_FLAG_ALIGN_TRANSFER),
	DEVICE_FLG(0x0644, 0x8043, /* TEAC UD-501/UD-501V2/UD-503/NT-503 */
		   QUIRK_FLAG_ITF_USB_DSD_DAC | QUIRK_FLAG_CTL_MSG_DELAY |
		   QUIRK_FLAG_IFACE_DELAY),
	DEVICE_FLG(0x0644, 0x8044, /* Esoteric D-05X */
		   QUIRK_FLAG_ITF_USB_DSD_DAC | QUIRK_FLAG_CTL_MSG_DELAY |
		   QUIRK_FLAG_IFACE_DELAY),
	DEVICE_FLG(0x0644, 0x804a, /* TEAC UD-301 */
		   QUIRK_FLAG_ITF_USB_DSD_DAC | QUIRK_FLAG_CTL_MSG_DELAY |
		   QUIRK_FLAG_IFACE_DELAY),
	DEVICE_FLG(0x0644, 0x805f, /* TEAC Model 12 */
		   QUIRK_FLAG_FORCE_IFACE_RESET),
	DEVICE_FLG(0x0644, 0x806b, /* TEAC UD-701 */
		   QUIRK_FLAG_ITF_USB_DSD_DAC | QUIRK_FLAG_CTL_MSG_DELAY |
		   QUIRK_FLAG_IFACE_DELAY),
	DEVICE_FLG(0x06f8, 0xb000, /* Hercules DJ Console (Windows Edition) */
		   QUIRK_FLAG_IGNORE_CTL_ERROR),
	DEVICE_FLG(0x06f8, 0xd002, /* Hercules DJ Console (Macintosh Edition) */
		   QUIRK_FLAG_IGNORE_CTL_ERROR),
	DEVICE_FLG(0x0711, 0x5800, /* MCT Trigger 5 USB-to-HDMI */
		   QUIRK_FLAG_GET_SAMPLE_RATE),
	DEVICE_FLG(0x074d, 0x3553, /* Outlaw RR2150 (Micronas UAC3553B) */
		   QUIRK_FLAG_GET_SAMPLE_RATE),
	DEVICE_FLG(0x0763, 0x2030, /* M-Audio Fast Track C400 */
		   QUIRK_FLAG_GENERIC_IMPLICIT_FB),
	DEVICE_FLG(0x0763, 0x2031, /* M-Audio Fast Track C600 */
		   QUIRK_FLAG_GENERIC_IMPLICIT_FB),
	DEVICE_FLG(0x07fd, 0x000b, /* MOTU M Series 2nd hardware revision */
		   QUIRK_FLAG_CTL_MSG_DELAY_1M),
	DEVICE_FLG(0x08bb, 0x2702, /* LineX FM Transmitter */
		   QUIRK_FLAG_IGNORE_CTL_ERROR),
	DEVICE_FLG(0x0951, 0x16ad, /* Kingston HyperX */
		   QUIRK_FLAG_CTL_MSG_DELAY_1M),
	DEVICE_FLG(0x0b0e, 0x0349, /* Jabra 550a */
		   QUIRK_FLAG_CTL_MSG_DELAY_1M),
	DEVICE_FLG(0x0c45, 0x6340, /* Sonix HD USB Camera */
		   QUIRK_FLAG_GET_SAMPLE_RATE),
	DEVICE_FLG(0x0ecb, 0x205c, /* JBL Quantum610 Wireless */
		   QUIRK_FLAG_FIXED_RATE),
	DEVICE_FLG(0x0ecb, 0x2069, /* JBL Quantum810 Wireless */
		   QUIRK_FLAG_FIXED_RATE),
	DEVICE_FLG(0x0fd9, 0x0008, /* Hauppauge HVR-950Q */
		   QUIRK_FLAG_SHARE_MEDIA_DEVICE | QUIRK_FLAG_ALIGN_TRANSFER),
	DEVICE_FLG(0x1224, 0x2a25, /* Jieli Technology USB PHY 2.0 */
		   QUIRK_FLAG_GET_SAMPLE_RATE),
	DEVICE_FLG(0x1395, 0x740a, /* Sennheiser DECT */
		   QUIRK_FLAG_GET_SAMPLE_RATE),
	DEVICE_FLG(0x1397, 0x0507, /* Behringer UMC202HD */
		   QUIRK_FLAG_PLAYBACK_FIRST | QUIRK_FLAG_GENERIC_IMPLICIT_FB),
	DEVICE_FLG(0x1397, 0x0508, /* Behringer UMC204HD */
		   QUIRK_FLAG_PLAYBACK_FIRST | QUIRK_FLAG_GENERIC_IMPLICIT_FB),
	DEVICE_FLG(0x1397, 0x0509, /* Behringer UMC404HD */
		   QUIRK_FLAG_PLAYBACK_FIRST | QUIRK_FLAG_GENERIC_IMPLICIT_FB),
	DEVICE_FLG(0x13e5, 0x0001, /* Serato Phono */
		   QUIRK_FLAG_IGNORE_CTL_ERROR),
	DEVICE_FLG(0x154e, 0x1002, /* Denon DCD-1500RE */
		   QUIRK_FLAG_ITF_USB_DSD_DAC | QUIRK_FLAG_CTL_MSG_DELAY),
	DEVICE_FLG(0x154e, 0x1003, /* Denon DA-300USB */
		   QUIRK_FLAG_ITF_USB_DSD_DAC | QUIRK_FLAG_CTL_MSG_DELAY),
	DEVICE_FLG(0x154e, 0x3005, /* Marantz HD-DAC1 */
		   QUIRK_FLAG_ITF_USB_DSD_DAC | QUIRK_FLAG_CTL_MSG_DELAY),
	DEVICE_FLG(0x154e, 0x3006, /* Marantz SA-14S1 */
		   QUIRK_FLAG_ITF_USB_DSD_DAC | QUIRK_FLAG_CTL_MSG_DELAY),
	DEVICE_FLG(0x154e, 0x300b, /* Marantz SA-KI RUBY / SA-12 */
		   QUIRK_FLAG_DSD_RAW),
	DEVICE_FLG(0x154e, 0x500e, /* Denon DN-X1600 */
		   QUIRK_FLAG_IGNORE_CLOCK_SOURCE),
	DEVICE_FLG(0x1686, 0x00dd, /* Zoom R16/24 */
		   QUIRK_FLAG_TX_LENGTH | QUIRK_FLAG_CTL_MSG_DELAY_1M),
	DEVICE_FLG(0x17aa, 0x1046, /* Lenovo ThinkStation P620 Rear Line-in, Line-out and Microphone */
		   QUIRK_FLAG_DISABLE_AUTOSUSPEND),
	DEVICE_FLG(0x17aa, 0x104d, /* Lenovo ThinkStation P620 Internal Speaker + Front Headset */
		   QUIRK_FLAG_DISABLE_AUTOSUSPEND),
	DEVICE_FLG(0x1852, 0x5062, /* Luxman D-08u */
		   QUIRK_FLAG_ITF_USB_DSD_DAC | QUIRK_FLAG_CTL_MSG_DELAY),
	DEVICE_FLG(0x1852, 0x5065, /* Luxman DA-06 */
		   QUIRK_FLAG_ITF_USB_DSD_DAC | QUIRK_FLAG_CTL_MSG_DELAY),
	DEVICE_FLG(0x1901, 0x0191, /* GE B850V3 CP2114 audio interface */
		   QUIRK_FLAG_GET_SAMPLE_RATE),
	DEVICE_FLG(0x19f7, 0x0035, /* RODE NT-USB+ */
		   QUIRK_FLAG_GET_SAMPLE_RATE),
	DEVICE_FLG(0x1bcf, 0x2281, /* HD Webcam */
		   QUIRK_FLAG_GET_SAMPLE_RATE),
	DEVICE_FLG(0x1bcf, 0x2283, /* NexiGo N930AF FHD Webcam */
		   QUIRK_FLAG_GET_SAMPLE_RATE),
	DEVICE_FLG(0x2040, 0x7200, /* Hauppauge HVR-950Q */
		   QUIRK_FLAG_SHARE_MEDIA_DEVICE | QUIRK_FLAG_ALIGN_TRANSFER),
	DEVICE_FLG(0x2040, 0x7201, /* Hauppauge HVR-950Q-MXL */
		   QUIRK_FLAG_SHARE_MEDIA_DEVICE | QUIRK_FLAG_ALIGN_TRANSFER),
	DEVICE_FLG(0x2040, 0x7210, /* Hauppauge HVR-950Q */
		   QUIRK_FLAG_SHARE_MEDIA_DEVICE | QUIRK_FLAG_ALIGN_TRANSFER),
	DEVICE_FLG(0x2040, 0x7211, /* Hauppauge HVR-950Q-MXL */
		   QUIRK_FLAG_SHARE_MEDIA_DEVICE | QUIRK_FLAG_ALIGN_TRANSFER),
	DEVICE_FLG(0x2040, 0x7213, /* Hauppauge HVR-950Q */
		   QUIRK_FLAG_SHARE_MEDIA_DEVICE | QUIRK_FLAG_ALIGN_TRANSFER),
	DEVICE_FLG(0x2040, 0x7217, /* Hauppauge HVR-950Q */
		   QUIRK_FLAG_SHARE_MEDIA_DEVICE | QUIRK_FLAG_ALIGN_TRANSFER),
	DEVICE_FLG(0x2040, 0x721b, /* Hauppauge HVR-950Q */
		   QUIRK_FLAG_SHARE_MEDIA_DEVICE | QUIRK_FLAG_ALIGN_TRANSFER),
	DEVICE_FLG(0x2040, 0x721e, /* Hauppauge HVR-950Q */
		   QUIRK_FLAG_SHARE_MEDIA_DEVICE | QUIRK_FLAG_ALIGN_TRANSFER),
	DEVICE_FLG(0x2040, 0x721f, /* Hauppauge HVR-950Q */
		   QUIRK_FLAG_SHARE_MEDIA_DEVICE | QUIRK_FLAG_ALIGN_TRANSFER),
	DEVICE_FLG(0x2040, 0x7240, /* Hauppauge HVR-850 */
		   QUIRK_FLAG_SHARE_MEDIA_DEVICE | QUIRK_FLAG_ALIGN_TRANSFER),
	DEVICE_FLG(0x2040, 0x7260, /* Hauppauge HVR-950Q */
		   QUIRK_FLAG_SHARE_MEDIA_DEVICE | QUIRK_FLAG_ALIGN_TRANSFER),
	DEVICE_FLG(0x2040, 0x7270, /* Hauppauge HVR-950Q */
		   QUIRK_FLAG_SHARE_MEDIA_DEVICE | QUIRK_FLAG_ALIGN_TRANSFER),
	DEVICE_FLG(0x2040, 0x7280, /* Hauppauge HVR-950Q */
		   QUIRK_FLAG_SHARE_MEDIA_DEVICE | QUIRK_FLAG_ALIGN_TRANSFER),
	DEVICE_FLG(0x2040, 0x7281, /* Hauppauge HVR-950Q-MXL */
		   QUIRK_FLAG_SHARE_MEDIA_DEVICE | QUIRK_FLAG_ALIGN_TRANSFER),
	DEVICE_FLG(0x2040, 0x8200, /* Hauppauge Woodbury */
		   QUIRK_FLAG_SHARE_MEDIA_DEVICE | QUIRK_FLAG_ALIGN_TRANSFER),
	DEVICE_FLG(0x21b4, 0x0081, /* AudioQuest DragonFly */
		   QUIRK_FLAG_GET_SAMPLE_RATE),
	DEVICE_FLG(0x21b4, 0x0230, /* Ayre QB-9 Twenty */
		   QUIRK_FLAG_DSD_RAW),
	DEVICE_FLG(0x21b4, 0x0232, /* Ayre QX-5 Twenty */
		   QUIRK_FLAG_DSD_RAW),
	DEVICE_FLG(0x2522, 0x0007, /* LH Labs Geek Out HD Audio 1V5 */
		   QUIRK_FLAG_SET_IFACE_FIRST),
	DEVICE_FLG(0x2708, 0x0002, /* Audient iD14 */
		   QUIRK_FLAG_IGNORE_CTL_ERROR),
	DEVICE_FLG(0x2912, 0x30c8, /* Audioengine D1 */
		   QUIRK_FLAG_GET_SAMPLE_RATE),
	DEVICE_FLG(0x2b53, 0x0023, /* Fiero SC-01 (firmware v1.0.0 @ 48 kHz) */
		   QUIRK_FLAG_GENERIC_IMPLICIT_FB),
	DEVICE_FLG(0x2b53, 0x0024, /* Fiero SC-01 (firmware v1.0.0 @ 96 kHz) */
		   QUIRK_FLAG_GENERIC_IMPLICIT_FB),
	DEVICE_FLG(0x2b53, 0x0031, /* Fiero SC-01 (firmware v1.1.0) */
		   QUIRK_FLAG_GENERIC_IMPLICIT_FB),
	DEVICE_FLG(0x2d95, 0x8011, /* VIVO USB-C HEADSET */
		   QUIRK_FLAG_CTL_MSG_DELAY_1M),
	DEVICE_FLG(0x2d95, 0x8021, /* VIVO USB-C-XE710 HEADSET */
		   QUIRK_FLAG_CTL_MSG_DELAY_1M),
	DEVICE_FLG(0x30be, 0x0101, /* Schiit Hel */
		   QUIRK_FLAG_IGNORE_CTL_ERROR),
	DEVICE_FLG(0x413c, 0xa506, /* Dell AE515 sound bar */
		   QUIRK_FLAG_GET_SAMPLE_RATE),
	DEVICE_FLG(0x534d, 0x0021, /* MacroSilicon MS2100/MS2106 */
		   QUIRK_FLAG_ALIGN_TRANSFER),
	DEVICE_FLG(0x534d, 0x2109, /* MacroSilicon MS2109 */
		   QUIRK_FLAG_ALIGN_TRANSFER),

	/* Vendor matches */
	VENDOR_FLG(0x045e, /* MS Lifecam */
		   QUIRK_FLAG_GET_SAMPLE_RATE),
	VENDOR_FLG(0x046d, /* Logitech */
		   QUIRK_FLAG_CTL_MSG_DELAY_1M),
	VENDOR_FLG(0x047f, /* Plantronics */
		   QUIRK_FLAG_GET_SAMPLE_RATE | QUIRK_FLAG_CTL_MSG_DELAY),
	VENDOR_FLG(0x0644, /* TEAC Corp. */
		   QUIRK_FLAG_CTL_MSG_DELAY | QUIRK_FLAG_IFACE_DELAY),
	VENDOR_FLG(0x07fd, /* MOTU */
		   QUIRK_FLAG_VALIDATE_RATES),
	VENDOR_FLG(0x1235, /* Focusrite Novation */
		   QUIRK_FLAG_VALIDATE_RATES),
	VENDOR_FLG(0x1511, /* AURALiC */
		   QUIRK_FLAG_DSD_RAW),
	VENDOR_FLG(0x152a, /* Thesycon devices */
		   QUIRK_FLAG_DSD_RAW),
	VENDOR_FLG(0x18d1, /* iBasso devices */
		   QUIRK_FLAG_DSD_RAW),
	VENDOR_FLG(0x1de7, /* Phoenix Audio */
		   QUIRK_FLAG_GET_SAMPLE_RATE),
	VENDOR_FLG(0x20b1, /* XMOS based devices */
		   QUIRK_FLAG_DSD_RAW),
	VENDOR_FLG(0x21ed, /* Accuphase Laboratory */
		   QUIRK_FLAG_DSD_RAW),
	VENDOR_FLG(0x22d9, /* Oppo */
		   QUIRK_FLAG_DSD_RAW),
	VENDOR_FLG(0x23ba, /* Playback Design */
		   QUIRK_FLAG_CTL_MSG_DELAY | QUIRK_FLAG_IFACE_DELAY |
		   QUIRK_FLAG_DSD_RAW),
	VENDOR_FLG(0x25ce, /* Mytek devices */
		   QUIRK_FLAG_DSD_RAW),
	VENDOR_FLG(0x278b, /* Rotel? */
		   QUIRK_FLAG_DSD_RAW),
	VENDOR_FLG(0x292b, /* Gustard/Ess based devices */
		   QUIRK_FLAG_DSD_RAW),
	VENDOR_FLG(0x2972, /* FiiO devices */
		   QUIRK_FLAG_DSD_RAW),
	VENDOR_FLG(0x2ab6, /* T+A devices */
		   QUIRK_FLAG_DSD_RAW),
	VENDOR_FLG(0x2afd, /* McIntosh Laboratory, Inc. */
		   QUIRK_FLAG_DSD_RAW),
	VENDOR_FLG(0x2d87, /* Cayin device */
		   QUIRK_FLAG_DSD_RAW),
	VENDOR_FLG(0x3336, /* HEM devices */
		   QUIRK_FLAG_DSD_RAW),
	VENDOR_FLG(0x3353, /* Khadas devices */
		   QUIRK_FLAG_DSD_RAW),
	VENDOR_FLG(0x35f4, /* MSB Technology */
		   QUIRK_FLAG_DSD_RAW),
	VENDOR_FLG(0x3842, /* EVGA */
		   QUIRK_FLAG_DSD_RAW),
	VENDOR_FLG(0xc502, /* HiBy devices */
		   QUIRK_FLAG_DSD_RAW),

	{} /* terminator */
};

void snd_usb_init_quirk_flags(struct snd_usb_audio *chip)
{
	const struct usb_audio_quirk_flags_table *p;

	for (p = quirk_flags_table; p->id; p++) {
		if (chip->usb_id == p->id ||
		    (!USB_ID_PRODUCT(p->id) &&
		     USB_ID_VENDOR(chip->usb_id) == USB_ID_VENDOR(p->id))) {
			usb_audio_dbg(chip,
				      "Set quirk_flags 0x%x for device %04x:%04x\n",
				      p->flags, USB_ID_VENDOR(chip->usb_id),
				      USB_ID_PRODUCT(chip->usb_id));
			chip->quirk_flags |= p->flags;
			return;
		}
	}
}<|MERGE_RESOLUTION|>--- conflicted
+++ resolved
@@ -1385,8 +1385,6 @@
 static int snd_usb_motu_m_series_boot_quirk(struct usb_device *dev)
 {
 	msleep(4000);
-<<<<<<< HEAD
-=======
 
 	return 0;
 }
@@ -1408,7 +1406,6 @@
 	for (int ch = 0; ch < 34; ch++)
 		snd_usb_ctl_msg(dev, usb_sndctrlpipe(dev, 0),
 				21, 0x40, 0x9000, 0x100 + ch, NULL, 0);
->>>>>>> 2d5404ca
 
 	return 0;
 }
@@ -1797,8 +1794,6 @@
 		dev_warn(&subs->dev->dev, "MBOX3: Couldn't set the sample rate");
 }
 
-<<<<<<< HEAD
-=======
 static const int rme_digiface_rate_table[] = {
 	32000, 44100, 48000, 0,
 	64000, 88200, 96000, 0,
@@ -1831,7 +1826,6 @@
 	return 0;
 }
 
->>>>>>> 2d5404ca
 void snd_usb_set_format_quirk(struct snd_usb_substream *subs,
 			      const struct audioformat *fmt)
 {
@@ -1856,12 +1850,9 @@
 	case USB_ID(0x0dba, 0x5000):
 		mbox3_set_format_quirk(subs, fmt); /* Digidesign Mbox 3 */
 		break;
-<<<<<<< HEAD
-=======
 	case USB_ID(0x2a39, 0x3f8c): /* RME Digiface USB */
 		rme_digiface_set_format_quirk(subs);
 		break;
->>>>>>> 2d5404ca
 	}
 }
 
