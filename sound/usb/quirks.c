// SPDX-License-Identifier: GPL-2.0-or-later
/*
 */

#include <linux/init.h>
#include <linux/slab.h>
#include <linux/usb.h>
#include <linux/usb/audio.h>
#include <linux/usb/midi.h>
#include <linux/bits.h>

#include <sound/control.h>
#include <sound/core.h>
#include <sound/info.h>
#include <sound/pcm.h>

#include "usbaudio.h"
#include "card.h"
#include "mixer.h"
#include "mixer_quirks.h"
#include "midi.h"
#include "quirks.h"
#include "helper.h"
#include "endpoint.h"
#include "pcm.h"
#include "clock.h"
#include "stream.h"

/*
 * handle the quirks for the contained interfaces
 */
static int create_composite_quirk(struct snd_usb_audio *chip,
				  struct usb_interface *iface,
				  struct usb_driver *driver,
				  const struct snd_usb_audio_quirk *quirk_comp)
{
	int probed_ifnum = get_iface_desc(iface->altsetting)->bInterfaceNumber;
	const struct snd_usb_audio_quirk *quirk;
	int err;

	for (quirk = quirk_comp->data; quirk->ifnum >= 0; ++quirk) {
		iface = usb_ifnum_to_if(chip->dev, quirk->ifnum);
		if (!iface)
			continue;
		if (quirk->ifnum != probed_ifnum &&
		    usb_interface_claimed(iface))
			continue;
		err = snd_usb_create_quirk(chip, iface, driver, quirk);
		if (err < 0)
			return err;
	}

	for (quirk = quirk_comp->data; quirk->ifnum >= 0; ++quirk) {
		iface = usb_ifnum_to_if(chip->dev, quirk->ifnum);
		if (!iface)
			continue;
		if (quirk->ifnum != probed_ifnum &&
		    !usb_interface_claimed(iface)) {
			err = usb_driver_claim_interface(driver, iface,
							 USB_AUDIO_IFACE_UNUSED);
			if (err < 0)
				return err;
		}
	}

	return 0;
}

static int ignore_interface_quirk(struct snd_usb_audio *chip,
				  struct usb_interface *iface,
				  struct usb_driver *driver,
				  const struct snd_usb_audio_quirk *quirk)
{
	return 0;
}


static int create_any_midi_quirk(struct snd_usb_audio *chip,
				 struct usb_interface *intf,
				 struct usb_driver *driver,
				 const struct snd_usb_audio_quirk *quirk)
{
	return snd_usbmidi_create(chip->card, intf, &chip->midi_list, quirk);
}

/*
 * create a stream for an interface with proper descriptors
 */
static int create_standard_audio_quirk(struct snd_usb_audio *chip,
				       struct usb_interface *iface,
				       struct usb_driver *driver,
				       const struct snd_usb_audio_quirk *quirk)
{
	struct usb_host_interface *alts;
	struct usb_interface_descriptor *altsd;
	int err;

	alts = &iface->altsetting[0];
	altsd = get_iface_desc(alts);
	err = snd_usb_parse_audio_interface(chip, altsd->bInterfaceNumber);
	if (err < 0) {
		usb_audio_err(chip, "cannot setup if %d: error %d\n",
			   altsd->bInterfaceNumber, err);
		return err;
	}
	/* reset the current interface */
	usb_set_interface(chip->dev, altsd->bInterfaceNumber, 0);
	return 0;
}

/* create the audio stream and the corresponding endpoints from the fixed
 * audioformat object; this is used for quirks with the fixed EPs
 */
static int add_audio_stream_from_fixed_fmt(struct snd_usb_audio *chip,
					   struct audioformat *fp)
{
	int stream, err;

	stream = (fp->endpoint & USB_DIR_IN) ?
		SNDRV_PCM_STREAM_CAPTURE : SNDRV_PCM_STREAM_PLAYBACK;

	snd_usb_audioformat_set_sync_ep(chip, fp);

	err = snd_usb_add_audio_stream(chip, stream, fp);
	if (err < 0)
		return err;

	err = snd_usb_add_endpoint(chip, fp->endpoint,
				   SND_USB_ENDPOINT_TYPE_DATA);
	if (err < 0)
		return err;

	if (fp->sync_ep) {
		err = snd_usb_add_endpoint(chip, fp->sync_ep,
					   fp->implicit_fb ?
					   SND_USB_ENDPOINT_TYPE_DATA :
					   SND_USB_ENDPOINT_TYPE_SYNC);
		if (err < 0)
			return err;
	}

	return 0;
}

/*
 * create a stream for an endpoint/altsetting without proper descriptors
 */
static int create_fixed_stream_quirk(struct snd_usb_audio *chip,
				     struct usb_interface *iface,
				     struct usb_driver *driver,
				     const struct snd_usb_audio_quirk *quirk)
{
	struct audioformat *fp;
	struct usb_host_interface *alts;
	struct usb_interface_descriptor *altsd;
	unsigned *rate_table = NULL;
	int err;

	fp = kmemdup(quirk->data, sizeof(*fp), GFP_KERNEL);
	if (!fp)
		return -ENOMEM;

	INIT_LIST_HEAD(&fp->list);
	if (fp->nr_rates > MAX_NR_RATES) {
		kfree(fp);
		return -EINVAL;
	}
	if (fp->nr_rates > 0) {
		rate_table = kmemdup(fp->rate_table,
				     sizeof(int) * fp->nr_rates, GFP_KERNEL);
		if (!rate_table) {
			kfree(fp);
			return -ENOMEM;
		}
		fp->rate_table = rate_table;
	}

	if (fp->iface != get_iface_desc(&iface->altsetting[0])->bInterfaceNumber ||
	    fp->altset_idx >= iface->num_altsetting) {
		err = -EINVAL;
		goto error;
	}
	alts = &iface->altsetting[fp->altset_idx];
	altsd = get_iface_desc(alts);
	if (altsd->bNumEndpoints <= fp->ep_idx) {
		err = -EINVAL;
		goto error;
	}

	fp->protocol = altsd->bInterfaceProtocol;

	if (fp->datainterval == 0)
		fp->datainterval = snd_usb_parse_datainterval(chip, alts);
	if (fp->maxpacksize == 0)
		fp->maxpacksize = le16_to_cpu(get_endpoint(alts, fp->ep_idx)->wMaxPacketSize);
	if (!fp->fmt_type)
		fp->fmt_type = UAC_FORMAT_TYPE_I;

	err = add_audio_stream_from_fixed_fmt(chip, fp);
	if (err < 0)
		goto error;

	usb_set_interface(chip->dev, fp->iface, 0);
	snd_usb_init_pitch(chip, fp);
	snd_usb_init_sample_rate(chip, fp, fp->rate_max);
	return 0;

 error:
	list_del(&fp->list); /* unlink for avoiding double-free */
	kfree(fp);
	kfree(rate_table);
	return err;
}

static int create_auto_pcm_quirk(struct snd_usb_audio *chip,
				 struct usb_interface *iface,
				 struct usb_driver *driver)
{
	struct usb_host_interface *alts;
	struct usb_interface_descriptor *altsd;
	struct usb_endpoint_descriptor *epd;
	struct uac1_as_header_descriptor *ashd;
	struct uac_format_type_i_discrete_descriptor *fmtd;

	/*
	 * Most Roland/Yamaha audio streaming interfaces have more or less
	 * standard descriptors, but older devices might lack descriptors, and
	 * future ones might change, so ensure that we fail silently if the
	 * interface doesn't look exactly right.
	 */

	/* must have a non-zero altsetting for streaming */
	if (iface->num_altsetting < 2)
		return -ENODEV;
	alts = &iface->altsetting[1];
	altsd = get_iface_desc(alts);

	/* must have an isochronous endpoint for streaming */
	if (altsd->bNumEndpoints < 1)
		return -ENODEV;
	epd = get_endpoint(alts, 0);
	if (!usb_endpoint_xfer_isoc(epd))
		return -ENODEV;

	/* must have format descriptors */
	ashd = snd_usb_find_csint_desc(alts->extra, alts->extralen, NULL,
				       UAC_AS_GENERAL);
	fmtd = snd_usb_find_csint_desc(alts->extra, alts->extralen, NULL,
				       UAC_FORMAT_TYPE);
	if (!ashd || ashd->bLength < 7 ||
	    !fmtd || fmtd->bLength < 8)
		return -ENODEV;

	return create_standard_audio_quirk(chip, iface, driver, NULL);
}

static int create_yamaha_midi_quirk(struct snd_usb_audio *chip,
				    struct usb_interface *iface,
				    struct usb_driver *driver,
				    struct usb_host_interface *alts)
{
	static const struct snd_usb_audio_quirk yamaha_midi_quirk = {
		.type = QUIRK_MIDI_YAMAHA
	};
	struct usb_midi_in_jack_descriptor *injd;
	struct usb_midi_out_jack_descriptor *outjd;

	/* must have some valid jack descriptors */
	injd = snd_usb_find_csint_desc(alts->extra, alts->extralen,
				       NULL, USB_MS_MIDI_IN_JACK);
	outjd = snd_usb_find_csint_desc(alts->extra, alts->extralen,
					NULL, USB_MS_MIDI_OUT_JACK);
	if (!injd && !outjd)
		return -ENODEV;
	if ((injd && !snd_usb_validate_midi_desc(injd)) ||
	    (outjd && !snd_usb_validate_midi_desc(outjd)))
		return -ENODEV;
	if (injd && (injd->bLength < 5 ||
		     (injd->bJackType != USB_MS_EMBEDDED &&
		      injd->bJackType != USB_MS_EXTERNAL)))
		return -ENODEV;
	if (outjd && (outjd->bLength < 6 ||
		      (outjd->bJackType != USB_MS_EMBEDDED &&
		       outjd->bJackType != USB_MS_EXTERNAL)))
		return -ENODEV;
	return create_any_midi_quirk(chip, iface, driver, &yamaha_midi_quirk);
}

static int create_roland_midi_quirk(struct snd_usb_audio *chip,
				    struct usb_interface *iface,
				    struct usb_driver *driver,
				    struct usb_host_interface *alts)
{
	static const struct snd_usb_audio_quirk roland_midi_quirk = {
		.type = QUIRK_MIDI_ROLAND
	};
	u8 *roland_desc = NULL;

	/* might have a vendor-specific descriptor <06 24 F1 02 ...> */
	for (;;) {
		roland_desc = snd_usb_find_csint_desc(alts->extra,
						      alts->extralen,
						      roland_desc, 0xf1);
		if (!roland_desc)
			return -ENODEV;
		if (roland_desc[0] < 6 || roland_desc[3] != 2)
			continue;
		return create_any_midi_quirk(chip, iface, driver,
					     &roland_midi_quirk);
	}
}

static int create_std_midi_quirk(struct snd_usb_audio *chip,
				 struct usb_interface *iface,
				 struct usb_driver *driver,
				 struct usb_host_interface *alts)
{
	struct usb_ms_header_descriptor *mshd;
	struct usb_ms_endpoint_descriptor *msepd;

	/* must have the MIDIStreaming interface header descriptor*/
	mshd = (struct usb_ms_header_descriptor *)alts->extra;
	if (alts->extralen < 7 ||
	    mshd->bLength < 7 ||
	    mshd->bDescriptorType != USB_DT_CS_INTERFACE ||
	    mshd->bDescriptorSubtype != USB_MS_HEADER)
		return -ENODEV;
	/* must have the MIDIStreaming endpoint descriptor*/
	msepd = (struct usb_ms_endpoint_descriptor *)alts->endpoint[0].extra;
	if (alts->endpoint[0].extralen < 4 ||
	    msepd->bLength < 4 ||
	    msepd->bDescriptorType != USB_DT_CS_ENDPOINT ||
	    msepd->bDescriptorSubtype != UAC_MS_GENERAL ||
	    msepd->bNumEmbMIDIJack < 1 ||
	    msepd->bNumEmbMIDIJack > 16)
		return -ENODEV;

	return create_any_midi_quirk(chip, iface, driver, NULL);
}

static int create_auto_midi_quirk(struct snd_usb_audio *chip,
				  struct usb_interface *iface,
				  struct usb_driver *driver)
{
	struct usb_host_interface *alts;
	struct usb_interface_descriptor *altsd;
	struct usb_endpoint_descriptor *epd;
	int err;

	alts = &iface->altsetting[0];
	altsd = get_iface_desc(alts);

	/* must have at least one bulk/interrupt endpoint for streaming */
	if (altsd->bNumEndpoints < 1)
		return -ENODEV;
	epd = get_endpoint(alts, 0);
	if (!usb_endpoint_xfer_bulk(epd) &&
	    !usb_endpoint_xfer_int(epd))
		return -ENODEV;

	switch (USB_ID_VENDOR(chip->usb_id)) {
	case 0x0499: /* Yamaha */
		err = create_yamaha_midi_quirk(chip, iface, driver, alts);
		if (err != -ENODEV)
			return err;
		break;
	case 0x0582: /* Roland */
		err = create_roland_midi_quirk(chip, iface, driver, alts);
		if (err != -ENODEV)
			return err;
		break;
	}

	return create_std_midi_quirk(chip, iface, driver, alts);
}

static int create_autodetect_quirk(struct snd_usb_audio *chip,
				   struct usb_interface *iface,
				   struct usb_driver *driver,
				   const struct snd_usb_audio_quirk *quirk)
{
	int err;

	err = create_auto_pcm_quirk(chip, iface, driver);
	if (err == -ENODEV)
		err = create_auto_midi_quirk(chip, iface, driver);
	return err;
}

/*
 * Create a stream for an Edirol UA-700/UA-25/UA-4FX interface.  
 * The only way to detect the sample rate is by looking at wMaxPacketSize.
 */
static int create_uaxx_quirk(struct snd_usb_audio *chip,
			     struct usb_interface *iface,
			     struct usb_driver *driver,
			     const struct snd_usb_audio_quirk *quirk)
{
	static const struct audioformat ua_format = {
		.formats = SNDRV_PCM_FMTBIT_S24_3LE,
		.channels = 2,
		.fmt_type = UAC_FORMAT_TYPE_I,
		.altsetting = 1,
		.altset_idx = 1,
		.rates = SNDRV_PCM_RATE_CONTINUOUS,
	};
	struct usb_host_interface *alts;
	struct usb_interface_descriptor *altsd;
	struct audioformat *fp;
	int err;

	/* both PCM and MIDI interfaces have 2 or more altsettings */
	if (iface->num_altsetting < 2)
		return -ENXIO;
	alts = &iface->altsetting[1];
	altsd = get_iface_desc(alts);

	if (altsd->bNumEndpoints == 2) {
		static const struct snd_usb_midi_endpoint_info ua700_ep = {
			.out_cables = 0x0003,
			.in_cables  = 0x0003
		};
		static const struct snd_usb_audio_quirk ua700_quirk = {
			.type = QUIRK_MIDI_FIXED_ENDPOINT,
			.data = &ua700_ep
		};
		static const struct snd_usb_midi_endpoint_info uaxx_ep = {
			.out_cables = 0x0001,
			.in_cables  = 0x0001
		};
		static const struct snd_usb_audio_quirk uaxx_quirk = {
			.type = QUIRK_MIDI_FIXED_ENDPOINT,
			.data = &uaxx_ep
		};
		const struct snd_usb_audio_quirk *quirk =
			chip->usb_id == USB_ID(0x0582, 0x002b)
			? &ua700_quirk : &uaxx_quirk;
		return __snd_usbmidi_create(chip->card, iface,
					  &chip->midi_list, quirk,
					  chip->usb_id);
	}

	if (altsd->bNumEndpoints != 1)
		return -ENXIO;

	fp = kmemdup(&ua_format, sizeof(*fp), GFP_KERNEL);
	if (!fp)
		return -ENOMEM;

	fp->iface = altsd->bInterfaceNumber;
	fp->endpoint = get_endpoint(alts, 0)->bEndpointAddress;
	fp->ep_attr = get_endpoint(alts, 0)->bmAttributes;
	fp->datainterval = 0;
	fp->maxpacksize = le16_to_cpu(get_endpoint(alts, 0)->wMaxPacketSize);
	INIT_LIST_HEAD(&fp->list);

	switch (fp->maxpacksize) {
	case 0x120:
		fp->rate_max = fp->rate_min = 44100;
		break;
	case 0x138:
	case 0x140:
		fp->rate_max = fp->rate_min = 48000;
		break;
	case 0x258:
	case 0x260:
		fp->rate_max = fp->rate_min = 96000;
		break;
	default:
		usb_audio_err(chip, "unknown sample rate\n");
		kfree(fp);
		return -ENXIO;
	}

	err = add_audio_stream_from_fixed_fmt(chip, fp);
	if (err < 0) {
		list_del(&fp->list); /* unlink for avoiding double-free */
		kfree(fp);
		return err;
	}
	usb_set_interface(chip->dev, fp->iface, 0);
	return 0;
}

/*
 * Create a standard mixer for the specified interface.
 */
static int create_standard_mixer_quirk(struct snd_usb_audio *chip,
				       struct usb_interface *iface,
				       struct usb_driver *driver,
				       const struct snd_usb_audio_quirk *quirk)
{
	if (quirk->ifnum < 0)
		return 0;

	return snd_usb_create_mixer(chip, quirk->ifnum);
}

/*
 * audio-interface quirks
 *
 * returns zero if no standard audio/MIDI parsing is needed.
 * returns a positive value if standard audio/midi interfaces are parsed
 * after this.
 * returns a negative value at error.
 */
int snd_usb_create_quirk(struct snd_usb_audio *chip,
			 struct usb_interface *iface,
			 struct usb_driver *driver,
			 const struct snd_usb_audio_quirk *quirk)
{
	typedef int (*quirk_func_t)(struct snd_usb_audio *,
				    struct usb_interface *,
				    struct usb_driver *,
				    const struct snd_usb_audio_quirk *);
	static const quirk_func_t quirk_funcs[] = {
		[QUIRK_IGNORE_INTERFACE] = ignore_interface_quirk,
		[QUIRK_COMPOSITE] = create_composite_quirk,
		[QUIRK_AUTODETECT] = create_autodetect_quirk,
		[QUIRK_MIDI_STANDARD_INTERFACE] = create_any_midi_quirk,
		[QUIRK_MIDI_FIXED_ENDPOINT] = create_any_midi_quirk,
		[QUIRK_MIDI_YAMAHA] = create_any_midi_quirk,
		[QUIRK_MIDI_ROLAND] = create_any_midi_quirk,
		[QUIRK_MIDI_MIDIMAN] = create_any_midi_quirk,
		[QUIRK_MIDI_NOVATION] = create_any_midi_quirk,
		[QUIRK_MIDI_RAW_BYTES] = create_any_midi_quirk,
		[QUIRK_MIDI_EMAGIC] = create_any_midi_quirk,
		[QUIRK_MIDI_CME] = create_any_midi_quirk,
		[QUIRK_MIDI_AKAI] = create_any_midi_quirk,
		[QUIRK_MIDI_FTDI] = create_any_midi_quirk,
		[QUIRK_MIDI_CH345] = create_any_midi_quirk,
		[QUIRK_AUDIO_STANDARD_INTERFACE] = create_standard_audio_quirk,
		[QUIRK_AUDIO_FIXED_ENDPOINT] = create_fixed_stream_quirk,
		[QUIRK_AUDIO_EDIROL_UAXX] = create_uaxx_quirk,
		[QUIRK_AUDIO_STANDARD_MIXER] = create_standard_mixer_quirk,
	};

	if (quirk->type < QUIRK_TYPE_COUNT) {
		return quirk_funcs[quirk->type](chip, iface, driver, quirk);
	} else {
		usb_audio_err(chip, "invalid quirk type %d\n", quirk->type);
		return -ENXIO;
	}
}

/*
 * boot quirks
 */

#define EXTIGY_FIRMWARE_SIZE_OLD 794
#define EXTIGY_FIRMWARE_SIZE_NEW 483

static int snd_usb_extigy_boot_quirk(struct usb_device *dev, struct usb_interface *intf)
{
	struct usb_host_config *config = dev->actconfig;
	int err;

	if (le16_to_cpu(get_cfg_desc(config)->wTotalLength) == EXTIGY_FIRMWARE_SIZE_OLD ||
	    le16_to_cpu(get_cfg_desc(config)->wTotalLength) == EXTIGY_FIRMWARE_SIZE_NEW) {
		dev_dbg(&dev->dev, "sending Extigy boot sequence...\n");
		/* Send message to force it to reconnect with full interface. */
		err = snd_usb_ctl_msg(dev, usb_sndctrlpipe(dev,0),
				      0x10, 0x43, 0x0001, 0x000a, NULL, 0);
		if (err < 0)
			dev_dbg(&dev->dev, "error sending boot message: %d\n", err);
		err = usb_get_descriptor(dev, USB_DT_DEVICE, 0,
				&dev->descriptor, sizeof(dev->descriptor));
		config = dev->actconfig;
		if (err < 0)
			dev_dbg(&dev->dev, "error usb_get_descriptor: %d\n", err);
		err = usb_reset_configuration(dev);
		if (err < 0)
			dev_dbg(&dev->dev, "error usb_reset_configuration: %d\n", err);
		dev_dbg(&dev->dev, "extigy_boot: new boot length = %d\n",
			    le16_to_cpu(get_cfg_desc(config)->wTotalLength));
		return -ENODEV; /* quit this anyway */
	}
	return 0;
}

static int snd_usb_audigy2nx_boot_quirk(struct usb_device *dev)
{
	u8 buf = 1;

	snd_usb_ctl_msg(dev, usb_rcvctrlpipe(dev, 0), 0x2a,
			USB_DIR_IN | USB_TYPE_VENDOR | USB_RECIP_OTHER,
			0, 0, &buf, 1);
	if (buf == 0) {
		snd_usb_ctl_msg(dev, usb_sndctrlpipe(dev, 0), 0x29,
				USB_DIR_OUT | USB_TYPE_VENDOR | USB_RECIP_OTHER,
				1, 2000, NULL, 0);
		return -ENODEV;
	}
	return 0;
}

static int snd_usb_fasttrackpro_boot_quirk(struct usb_device *dev)
{
	int err;

	if (dev->actconfig->desc.bConfigurationValue == 1) {
		dev_info(&dev->dev,
			   "Fast Track Pro switching to config #2\n");
		/* This function has to be available by the usb core module.
		 * if it is not avialable the boot quirk has to be left out
		 * and the configuration has to be set by udev or hotplug
		 * rules
		 */
		err = usb_driver_set_configuration(dev, 2);
		if (err < 0)
			dev_dbg(&dev->dev,
				"error usb_driver_set_configuration: %d\n",
				err);
		/* Always return an error, so that we stop creating a device
		   that will just be destroyed and recreated with a new
		   configuration */
		return -ENODEV;
	} else
		dev_info(&dev->dev, "Fast Track Pro config OK\n");

	return 0;
}

/*
 * C-Media CM106/CM106+ have four 16-bit internal registers that are nicely
 * documented in the device's data sheet.
 */
static int snd_usb_cm106_write_int_reg(struct usb_device *dev, int reg, u16 value)
{
	u8 buf[4];
	buf[0] = 0x20;
	buf[1] = value & 0xff;
	buf[2] = (value >> 8) & 0xff;
	buf[3] = reg;
	return snd_usb_ctl_msg(dev, usb_sndctrlpipe(dev, 0), USB_REQ_SET_CONFIGURATION,
			       USB_DIR_OUT | USB_TYPE_CLASS | USB_RECIP_ENDPOINT,
			       0, 0, &buf, 4);
}

static int snd_usb_cm106_boot_quirk(struct usb_device *dev)
{
	/*
	 * Enable line-out driver mode, set headphone source to front
	 * channels, enable stereo mic.
	 */
	return snd_usb_cm106_write_int_reg(dev, 2, 0x8004);
}

/*
 * CM6206 registers from the CM6206 datasheet rev 2.1
 */
#define CM6206_REG0_DMA_MASTER BIT(15)
#define CM6206_REG0_SPDIFO_RATE_48K (2 << 12)
#define CM6206_REG0_SPDIFO_RATE_96K (7 << 12)
/* Bit 4 thru 11 is the S/PDIF category code */
#define CM6206_REG0_SPDIFO_CAT_CODE_GENERAL (0 << 4)
#define CM6206_REG0_SPDIFO_EMPHASIS_CD BIT(3)
#define CM6206_REG0_SPDIFO_COPYRIGHT_NA BIT(2)
#define CM6206_REG0_SPDIFO_NON_AUDIO BIT(1)
#define CM6206_REG0_SPDIFO_PRO_FORMAT BIT(0)

#define CM6206_REG1_TEST_SEL_CLK BIT(14)
#define CM6206_REG1_PLLBIN_EN BIT(13)
#define CM6206_REG1_SOFT_MUTE_EN BIT(12)
#define CM6206_REG1_GPIO4_OUT BIT(11)
#define CM6206_REG1_GPIO4_OE BIT(10)
#define CM6206_REG1_GPIO3_OUT BIT(9)
#define CM6206_REG1_GPIO3_OE BIT(8)
#define CM6206_REG1_GPIO2_OUT BIT(7)
#define CM6206_REG1_GPIO2_OE BIT(6)
#define CM6206_REG1_GPIO1_OUT BIT(5)
#define CM6206_REG1_GPIO1_OE BIT(4)
#define CM6206_REG1_SPDIFO_INVALID BIT(3)
#define CM6206_REG1_SPDIF_LOOP_EN BIT(2)
#define CM6206_REG1_SPDIFO_DIS BIT(1)
#define CM6206_REG1_SPDIFI_MIX BIT(0)

#define CM6206_REG2_DRIVER_ON BIT(15)
#define CM6206_REG2_HEADP_SEL_SIDE_CHANNELS (0 << 13)
#define CM6206_REG2_HEADP_SEL_SURROUND_CHANNELS (1 << 13)
#define CM6206_REG2_HEADP_SEL_CENTER_SUBW (2 << 13)
#define CM6206_REG2_HEADP_SEL_FRONT_CHANNELS (3 << 13)
#define CM6206_REG2_MUTE_HEADPHONE_RIGHT BIT(12)
#define CM6206_REG2_MUTE_HEADPHONE_LEFT BIT(11)
#define CM6206_REG2_MUTE_REAR_SURROUND_RIGHT BIT(10)
#define CM6206_REG2_MUTE_REAR_SURROUND_LEFT BIT(9)
#define CM6206_REG2_MUTE_SIDE_SURROUND_RIGHT BIT(8)
#define CM6206_REG2_MUTE_SIDE_SURROUND_LEFT BIT(7)
#define CM6206_REG2_MUTE_SUBWOOFER BIT(6)
#define CM6206_REG2_MUTE_CENTER BIT(5)
#define CM6206_REG2_MUTE_RIGHT_FRONT BIT(3)
#define CM6206_REG2_MUTE_LEFT_FRONT BIT(3)
#define CM6206_REG2_EN_BTL BIT(2)
#define CM6206_REG2_MCUCLKSEL_1_5_MHZ (0)
#define CM6206_REG2_MCUCLKSEL_3_MHZ (1)
#define CM6206_REG2_MCUCLKSEL_6_MHZ (2)
#define CM6206_REG2_MCUCLKSEL_12_MHZ (3)

/* Bit 11..13 sets the sensitivity to FLY tuner volume control VP/VD signal */
#define CM6206_REG3_FLYSPEED_DEFAULT (2 << 11)
#define CM6206_REG3_VRAP25EN BIT(10)
#define CM6206_REG3_MSEL1 BIT(9)
#define CM6206_REG3_SPDIFI_RATE_44_1K BIT(0 << 7)
#define CM6206_REG3_SPDIFI_RATE_48K BIT(2 << 7)
#define CM6206_REG3_SPDIFI_RATE_32K BIT(3 << 7)
#define CM6206_REG3_PINSEL BIT(6)
#define CM6206_REG3_FOE BIT(5)
#define CM6206_REG3_ROE BIT(4)
#define CM6206_REG3_CBOE BIT(3)
#define CM6206_REG3_LOSE BIT(2)
#define CM6206_REG3_HPOE BIT(1)
#define CM6206_REG3_SPDIFI_CANREC BIT(0)

#define CM6206_REG5_DA_RSTN BIT(13)
#define CM6206_REG5_AD_RSTN BIT(12)
#define CM6206_REG5_SPDIFO_AD2SPDO BIT(12)
#define CM6206_REG5_SPDIFO_SEL_FRONT (0 << 9)
#define CM6206_REG5_SPDIFO_SEL_SIDE_SUR (1 << 9)
#define CM6206_REG5_SPDIFO_SEL_CEN_LFE (2 << 9)
#define CM6206_REG5_SPDIFO_SEL_REAR_SUR (3 << 9)
#define CM6206_REG5_CODECM BIT(8)
#define CM6206_REG5_EN_HPF BIT(7)
#define CM6206_REG5_T_SEL_DSDA4 BIT(6)
#define CM6206_REG5_T_SEL_DSDA3 BIT(5)
#define CM6206_REG5_T_SEL_DSDA2 BIT(4)
#define CM6206_REG5_T_SEL_DSDA1 BIT(3)
#define CM6206_REG5_T_SEL_DSDAD_NORMAL 0
#define CM6206_REG5_T_SEL_DSDAD_FRONT 4
#define CM6206_REG5_T_SEL_DSDAD_S_SURROUND 5
#define CM6206_REG5_T_SEL_DSDAD_CEN_LFE 6
#define CM6206_REG5_T_SEL_DSDAD_R_SURROUND 7

static int snd_usb_cm6206_boot_quirk(struct usb_device *dev)
{
	int err  = 0, reg;
	int val[] = {
		/*
		 * Values here are chosen based on sniffing USB traffic
		 * under Windows.
		 *
		 * REG0: DAC is master, sample rate 48kHz, no copyright
		 */
		CM6206_REG0_SPDIFO_RATE_48K |
		CM6206_REG0_SPDIFO_COPYRIGHT_NA,
		/*
		 * REG1: PLL binary search enable, soft mute enable.
		 */
		CM6206_REG1_PLLBIN_EN |
		CM6206_REG1_SOFT_MUTE_EN,
		/*
		 * REG2: enable output drivers,
		 * select front channels to the headphone output,
		 * then mute the headphone channels, run the MCU
		 * at 1.5 MHz.
		 */
		CM6206_REG2_DRIVER_ON |
		CM6206_REG2_HEADP_SEL_FRONT_CHANNELS |
		CM6206_REG2_MUTE_HEADPHONE_RIGHT |
		CM6206_REG2_MUTE_HEADPHONE_LEFT,
		/*
		 * REG3: default flyspeed, set 2.5V mic bias
		 * enable all line out ports and enable SPDIF
		 */
		CM6206_REG3_FLYSPEED_DEFAULT |
		CM6206_REG3_VRAP25EN |
		CM6206_REG3_FOE |
		CM6206_REG3_ROE |
		CM6206_REG3_CBOE |
		CM6206_REG3_LOSE |
		CM6206_REG3_HPOE |
		CM6206_REG3_SPDIFI_CANREC,
		/* REG4 is just a bunch of GPIO lines */
		0x0000,
		/* REG5: de-assert AD/DA reset signals */
		CM6206_REG5_DA_RSTN |
		CM6206_REG5_AD_RSTN };

	for (reg = 0; reg < ARRAY_SIZE(val); reg++) {
		err = snd_usb_cm106_write_int_reg(dev, reg, val[reg]);
		if (err < 0)
			return err;
	}

	return err;
}

/* quirk for Plantronics GameCom 780 with CM6302 chip */
static int snd_usb_gamecon780_boot_quirk(struct usb_device *dev)
{
	/* set the initial volume and don't change; other values are either
	 * too loud or silent due to firmware bug (bko#65251)
	 */
	u8 buf[2] = { 0x74, 0xe3 };
	return snd_usb_ctl_msg(dev, usb_sndctrlpipe(dev, 0), UAC_SET_CUR,
			USB_RECIP_INTERFACE | USB_TYPE_CLASS | USB_DIR_OUT,
			UAC_FU_VOLUME << 8, 9 << 8, buf, 2);
}

/*
 * Novation Twitch DJ controller
 * Focusrite Novation Saffire 6 USB audio card
 */
static int snd_usb_novation_boot_quirk(struct usb_device *dev)
{
	/* preemptively set up the device because otherwise the
	 * raw MIDI endpoints are not active */
	usb_set_interface(dev, 0, 1);
	return 0;
}

/*
 * This call will put the synth in "USB send" mode, i.e it will send MIDI
 * messages through USB (this is disabled at startup). The synth will
 * acknowledge by sending a sysex on endpoint 0x85 and by displaying a USB
 * sign on its LCD. Values here are chosen based on sniffing USB traffic
 * under Windows.
 */
static int snd_usb_accessmusic_boot_quirk(struct usb_device *dev)
{
	int err, actual_length;
	/* "midi send" enable */
	static const u8 seq[] = { 0x4e, 0x73, 0x52, 0x01 };
	void *buf;

	if (usb_pipe_type_check(dev, usb_sndintpipe(dev, 0x05)))
		return -EINVAL;
	buf = kmemdup(seq, ARRAY_SIZE(seq), GFP_KERNEL);
	if (!buf)
		return -ENOMEM;
	err = usb_interrupt_msg(dev, usb_sndintpipe(dev, 0x05), buf,
			ARRAY_SIZE(seq), &actual_length, 1000);
	kfree(buf);
	if (err < 0)
		return err;

	return 0;
}

/*
 * Some sound cards from Native Instruments are in fact compliant to the USB
 * audio standard of version 2 and other approved USB standards, even though
 * they come up as vendor-specific device when first connected.
 *
 * However, they can be told to come up with a new set of descriptors
 * upon their next enumeration, and the interfaces announced by the new
 * descriptors will then be handled by the kernel's class drivers. As the
 * product ID will also change, no further checks are required.
 */

static int snd_usb_nativeinstruments_boot_quirk(struct usb_device *dev)
{
	int ret;

	ret = usb_control_msg(dev, usb_sndctrlpipe(dev, 0),
				  0xaf, USB_TYPE_VENDOR | USB_RECIP_DEVICE,
				  1, 0, NULL, 0, 1000);

	if (ret < 0)
		return ret;

	usb_reset_device(dev);

	/* return -EAGAIN, so the creation of an audio interface for this
	 * temporary device is aborted. The device will reconnect with a
	 * new product ID */
	return -EAGAIN;
}

static void mbox2_setup_48_24_magic(struct usb_device *dev)
{
	u8 srate[3];
	u8 temp[12];

	/* Choose 48000Hz permanently */
	srate[0] = 0x80;
	srate[1] = 0xbb;
	srate[2] = 0x00;

	/* Send the magic! */
	snd_usb_ctl_msg(dev, usb_rcvctrlpipe(dev, 0),
		0x01, 0x22, 0x0100, 0x0085, &temp, 0x0003);
	snd_usb_ctl_msg(dev, usb_sndctrlpipe(dev, 0),
		0x81, 0xa2, 0x0100, 0x0085, &srate, 0x0003);
	snd_usb_ctl_msg(dev, usb_sndctrlpipe(dev, 0),
		0x81, 0xa2, 0x0100, 0x0086, &srate, 0x0003);
	snd_usb_ctl_msg(dev, usb_sndctrlpipe(dev, 0),
		0x81, 0xa2, 0x0100, 0x0003, &srate, 0x0003);
	return;
}

/* Digidesign Mbox 2 needs to load firmware onboard
 * and driver must wait a few seconds for initialisation.
 */

#define MBOX2_FIRMWARE_SIZE    646
#define MBOX2_BOOT_LOADING     0x01 /* Hard coded into the device */
#define MBOX2_BOOT_READY       0x02 /* Hard coded into the device */

static int snd_usb_mbox2_boot_quirk(struct usb_device *dev)
{
	struct usb_host_config *config = dev->actconfig;
	int err;
	u8 bootresponse[0x12];
	int fwsize;
	int count;

	fwsize = le16_to_cpu(get_cfg_desc(config)->wTotalLength);

	if (fwsize != MBOX2_FIRMWARE_SIZE) {
		dev_err(&dev->dev, "Invalid firmware size=%d.\n", fwsize);
		return -ENODEV;
	}

	dev_dbg(&dev->dev, "Sending Digidesign Mbox 2 boot sequence...\n");

	count = 0;
	bootresponse[0] = MBOX2_BOOT_LOADING;
	while ((bootresponse[0] == MBOX2_BOOT_LOADING) && (count < 10)) {
		msleep(500); /* 0.5 second delay */
		snd_usb_ctl_msg(dev, usb_rcvctrlpipe(dev, 0),
			/* Control magic - load onboard firmware */
			0x85, 0xc0, 0x0001, 0x0000, &bootresponse, 0x0012);
		if (bootresponse[0] == MBOX2_BOOT_READY)
			break;
		dev_dbg(&dev->dev, "device not ready, resending boot sequence...\n");
		count++;
	}

	if (bootresponse[0] != MBOX2_BOOT_READY) {
		dev_err(&dev->dev, "Unknown bootresponse=%d, or timed out, ignoring device.\n", bootresponse[0]);
		return -ENODEV;
	}

	dev_dbg(&dev->dev, "device initialised!\n");

	err = usb_get_descriptor(dev, USB_DT_DEVICE, 0,
		&dev->descriptor, sizeof(dev->descriptor));
	config = dev->actconfig;
	if (err < 0)
		dev_dbg(&dev->dev, "error usb_get_descriptor: %d\n", err);

	err = usb_reset_configuration(dev);
	if (err < 0)
		dev_dbg(&dev->dev, "error usb_reset_configuration: %d\n", err);
	dev_dbg(&dev->dev, "mbox2_boot: new boot length = %d\n",
		le16_to_cpu(get_cfg_desc(config)->wTotalLength));

	mbox2_setup_48_24_magic(dev);

	dev_info(&dev->dev, "Digidesign Mbox 2: 24bit 48kHz");

	return 0; /* Successful boot */
}

static int snd_usb_axefx3_boot_quirk(struct usb_device *dev)
{
	int err;

	dev_dbg(&dev->dev, "Waiting for Axe-Fx III to boot up...\n");

	/* If the Axe-Fx III has not fully booted, it will timeout when trying
	 * to enable the audio streaming interface. A more generous timeout is
	 * used here to detect when the Axe-Fx III has finished booting as the
	 * set interface message will be acked once it has
	 */
	err = usb_control_msg(dev, usb_sndctrlpipe(dev, 0),
				USB_REQ_SET_INTERFACE, USB_RECIP_INTERFACE,
				1, 1, NULL, 0, 120000);
	if (err < 0) {
		dev_err(&dev->dev,
			"failed waiting for Axe-Fx III to boot: %d\n", err);
		return err;
	}

	dev_dbg(&dev->dev, "Axe-Fx III is now ready\n");

	err = usb_set_interface(dev, 1, 0);
	if (err < 0)
		dev_dbg(&dev->dev,
			"error stopping Axe-Fx III interface: %d\n", err);

	return 0;
}

static void mbox3_setup_48_24_magic(struct usb_device *dev)
{
	/* The Mbox 3 is "little endian" */
	/* max volume is: 0x0000. */
	/* min volume is: 0x0080 (shown in little endian form) */


	/* Load 48000Hz rate into buffer */
	u8 com_buff[4] = {0x80, 0xbb, 0x00, 0x00};

	/* Set 48000Hz sample rate */
	snd_usb_ctl_msg(dev, usb_sndctrlpipe(dev, 0),
			0x01, 0x21, 0x0100, 0x0001, &com_buff, 4);  //Is this really needed?
	snd_usb_ctl_msg(dev, usb_sndctrlpipe(dev, 0),
			0x01, 0x21, 0x0100, 0x8101, &com_buff, 4);

	/* Deactivate Tuner */
	/* on  = 0x01*/
	/* off = 0x00*/
	com_buff[0] = 0x00;
	snd_usb_ctl_msg(dev, usb_sndctrlpipe(dev, 0),
		0x01, 0x21, 0x0003, 0x2001, &com_buff, 1);

	/* Set clock source to Internal (as opposed to S/PDIF) */
	com_buff[0] = 0x01;
	snd_usb_ctl_msg(dev, usb_sndctrlpipe(dev, 0),
			1, 0x21, 0x0100, 0x8001, &com_buff, 1);

	/* Mute the hardware loopbacks to start the device in a known state. */
	com_buff[0] = 0x00;
	com_buff[1] = 0x80;
	/* Analogue input 1 left channel: */
	snd_usb_ctl_msg(dev, usb_sndctrlpipe(dev, 0),
			1, 0x21, 0x0110, 0x4001, &com_buff, 2);
	/* Analogue input 1 right channel: */
	snd_usb_ctl_msg(dev, usb_sndctrlpipe(dev, 0),
			1, 0x21, 0x0111, 0x4001, &com_buff, 2);
	/* Analogue input 2 left channel: */
	snd_usb_ctl_msg(dev, usb_sndctrlpipe(dev, 0),
			1, 0x21, 0x0114, 0x4001, &com_buff, 2);
	/* Analogue input 2 right channel: */
	snd_usb_ctl_msg(dev, usb_sndctrlpipe(dev, 0),
			1, 0x21, 0x0115, 0x4001, &com_buff, 2);
	/* Analogue input 3 left channel: */
	snd_usb_ctl_msg(dev, usb_sndctrlpipe(dev, 0),
			1, 0x21, 0x0118, 0x4001, &com_buff, 2);
	/* Analogue input 3 right channel: */
	snd_usb_ctl_msg(dev, usb_sndctrlpipe(dev, 0),
			1, 0x21, 0x0119, 0x4001, &com_buff, 2);
	/* Analogue input 4 left channel: */
	snd_usb_ctl_msg(dev, usb_sndctrlpipe(dev, 0),
			1, 0x21, 0x011c, 0x4001, &com_buff, 2);
	/* Analogue input 4 right channel: */
	snd_usb_ctl_msg(dev, usb_sndctrlpipe(dev, 0),
			1, 0x21, 0x011d, 0x4001, &com_buff, 2);

	/* Set software sends to output */
	com_buff[0] = 0x00;
	com_buff[1] = 0x00;
	/* Analogue software return 1 left channel: */
	snd_usb_ctl_msg(dev, usb_sndctrlpipe(dev, 0),
			1, 0x21, 0x0100, 0x4001, &com_buff, 2);
	com_buff[0] = 0x00;
	com_buff[1] = 0x80;
	/* Analogue software return 1 right channel: */
	snd_usb_ctl_msg(dev, usb_sndctrlpipe(dev, 0),
			1, 0x21, 0x0101, 0x4001, &com_buff, 2);
	com_buff[0] = 0x00;
	com_buff[1] = 0x80;
	/* Analogue software return 2 left channel: */
	snd_usb_ctl_msg(dev, usb_sndctrlpipe(dev, 0),
			1, 0x21, 0x0104, 0x4001, &com_buff, 2);
	com_buff[0] = 0x00;
	com_buff[1] = 0x00;
	/* Analogue software return 2 right channel: */
	snd_usb_ctl_msg(dev, usb_sndctrlpipe(dev, 0),
			1, 0x21, 0x0105, 0x4001, &com_buff, 2);

	com_buff[0] = 0x00;
	com_buff[1] = 0x80;
	/* Analogue software return 3 left channel: */
	snd_usb_ctl_msg(dev, usb_sndctrlpipe(dev, 0),
			1, 0x21, 0x0108, 0x4001, &com_buff, 2);
	/* Analogue software return 3 right channel: */
	snd_usb_ctl_msg(dev, usb_sndctrlpipe(dev, 0),
			1, 0x21, 0x0109, 0x4001, &com_buff, 2);
	/* Analogue software return 4 left channel: */
	snd_usb_ctl_msg(dev, usb_sndctrlpipe(dev, 0),
			1, 0x21, 0x010c, 0x4001, &com_buff, 2);
	/* Analogue software return 4 right channel: */
	snd_usb_ctl_msg(dev, usb_sndctrlpipe(dev, 0),
			1, 0x21, 0x010d, 0x4001, &com_buff, 2);

	/* Return to muting sends */
	com_buff[0] = 0x00;
	com_buff[1] = 0x80;
	/* Analogue fx return left channel: */
	snd_usb_ctl_msg(dev, usb_sndctrlpipe(dev, 0),
			1, 0x21, 0x0120, 0x4001, &com_buff, 2);
	/* Analogue fx return right channel: */
	snd_usb_ctl_msg(dev, usb_sndctrlpipe(dev, 0),
			1, 0x21, 0x0121, 0x4001, &com_buff, 2);

	/* Analogue software input 1 fx send: */
	snd_usb_ctl_msg(dev, usb_sndctrlpipe(dev, 0),
			1, 0x21, 0x0100, 0x4201, &com_buff, 2);
	/* Analogue software input 2 fx send: */
	snd_usb_ctl_msg(dev, usb_sndctrlpipe(dev, 0),
			1, 0x21, 0x0101, 0x4201, &com_buff, 2);
	/* Analogue software input 3 fx send: */
	snd_usb_ctl_msg(dev, usb_sndctrlpipe(dev, 0),
			1, 0x21, 0x0102, 0x4201, &com_buff, 2);
	/* Analogue software input 4 fx send: */
	snd_usb_ctl_msg(dev, usb_sndctrlpipe(dev, 0),
			1, 0x21, 0x0103, 0x4201, &com_buff, 2);
	/* Analogue input 1 fx send: */
	snd_usb_ctl_msg(dev, usb_sndctrlpipe(dev, 0),
			1, 0x21, 0x0104, 0x4201, &com_buff, 2);
	/* Analogue input 2 fx send: */
	snd_usb_ctl_msg(dev, usb_sndctrlpipe(dev, 0),
			1, 0x21, 0x0105, 0x4201, &com_buff, 2);
	/* Analogue input 3 fx send: */
	snd_usb_ctl_msg(dev, usb_sndctrlpipe(dev, 0),
			1, 0x21, 0x0106, 0x4201, &com_buff, 2);
	/* Analogue input 4 fx send: */
	snd_usb_ctl_msg(dev, usb_sndctrlpipe(dev, 0),
			1, 0x21, 0x0107, 0x4201, &com_buff, 2);

	/* Toggle allowing host control */
	com_buff[0] = 0x02;
	snd_usb_ctl_msg(dev, usb_sndctrlpipe(dev, 0),
			3, 0x21, 0x0000, 0x2001, &com_buff, 1);

	/* Do not dim fx returns */
	com_buff[0] = 0x00;
	snd_usb_ctl_msg(dev, usb_sndctrlpipe(dev, 0),
			3, 0x21, 0x0002, 0x2001, &com_buff, 1);

	/* Do not set fx returns to mono */
	com_buff[0] = 0x00;
	snd_usb_ctl_msg(dev, usb_sndctrlpipe(dev, 0),
			3, 0x21, 0x0001, 0x2001, &com_buff, 1);

	/* Mute the S/PDIF hardware loopback
	 * same odd volume logic here as above
	 */
	com_buff[0] = 0x00;
	com_buff[1] = 0x80;
	/* S/PDIF hardware input 1 left channel */
	snd_usb_ctl_msg(dev, usb_sndctrlpipe(dev, 0),
			1, 0x21, 0x0112, 0x4001, &com_buff, 2);
	/* S/PDIF hardware input 1 right channel */
	snd_usb_ctl_msg(dev, usb_sndctrlpipe(dev, 0),
			1, 0x21, 0x0113, 0x4001, &com_buff, 2);
	/* S/PDIF hardware input 2 left channel */
	snd_usb_ctl_msg(dev, usb_sndctrlpipe(dev, 0),
			1, 0x21, 0x0116, 0x4001, &com_buff, 2);
	/* S/PDIF hardware input 2 right channel */
	snd_usb_ctl_msg(dev, usb_sndctrlpipe(dev, 0),
			1, 0x21, 0x0117, 0x4001, &com_buff, 2);
	/* S/PDIF hardware input 3 left channel */
	snd_usb_ctl_msg(dev, usb_sndctrlpipe(dev, 0),
			1, 0x21, 0x011a, 0x4001, &com_buff, 2);
	/* S/PDIF hardware input 3 right channel */
	snd_usb_ctl_msg(dev, usb_sndctrlpipe(dev, 0),
			1, 0x21, 0x011b, 0x4001, &com_buff, 2);
	/* S/PDIF hardware input 4 left channel */
	snd_usb_ctl_msg(dev, usb_sndctrlpipe(dev, 0),
			1, 0x21, 0x011e, 0x4001, &com_buff, 2);
	/* S/PDIF hardware input 4 right channel */
	snd_usb_ctl_msg(dev, usb_sndctrlpipe(dev, 0),
			1, 0x21, 0x011f, 0x4001, &com_buff, 2);
	/* S/PDIF software return 1 left channel */
	snd_usb_ctl_msg(dev, usb_sndctrlpipe(dev, 0),
			1, 0x21, 0x0102, 0x4001, &com_buff, 2);
	/* S/PDIF software return 1 right channel */
	snd_usb_ctl_msg(dev, usb_sndctrlpipe(dev, 0),
			1, 0x21, 0x0103, 0x4001, &com_buff, 2);
	/* S/PDIF software return 2 left channel */
	snd_usb_ctl_msg(dev, usb_sndctrlpipe(dev, 0),
			1, 0x21, 0x0106, 0x4001, &com_buff, 2);
	/* S/PDIF software return 2 right channel */
	snd_usb_ctl_msg(dev, usb_sndctrlpipe(dev, 0),
			1, 0x21, 0x0107, 0x4001, &com_buff, 2);

	com_buff[0] = 0x00;
	com_buff[1] = 0x00;
	/* S/PDIF software return 3 left channel */
	snd_usb_ctl_msg(dev, usb_sndctrlpipe(dev, 0),
			1, 0x21, 0x010a, 0x4001, &com_buff, 2);

	com_buff[0] = 0x00;
	com_buff[1] = 0x80;
	/* S/PDIF software return 3 right channel */
	snd_usb_ctl_msg(dev, usb_sndctrlpipe(dev, 0),
			1, 0x21, 0x010b, 0x4001, &com_buff, 2);
	/* S/PDIF software return 4 left channel */
	snd_usb_ctl_msg(dev, usb_sndctrlpipe(dev, 0),
			1, 0x21, 0x010e, 0x4001, &com_buff, 2);

	com_buff[0] = 0x00;
	com_buff[1] = 0x00;
	/* S/PDIF software return 4 right channel */
	snd_usb_ctl_msg(dev, usb_sndctrlpipe(dev, 0),
			1, 0x21, 0x010f, 0x4001, &com_buff, 2);

	com_buff[0] = 0x00;
	com_buff[1] = 0x80;
	/* S/PDIF fx returns left channel */
	snd_usb_ctl_msg(dev, usb_sndctrlpipe(dev, 0),
			1, 0x21, 0x0122, 0x4001, &com_buff, 2);
	/* S/PDIF fx returns right channel */
	snd_usb_ctl_msg(dev, usb_sndctrlpipe(dev, 0),
			1, 0x21, 0x0123, 0x4001, &com_buff, 2);

	/* Set the dropdown "Effect" to the first option */
	/* Room1  = 0x00 */
	/* Room2  = 0x01 */
	/* Room3  = 0x02 */
	/* Hall 1 = 0x03 */
	/* Hall 2 = 0x04 */
	/* Plate  = 0x05 */
	/* Delay  = 0x06 */
	/* Echo   = 0x07 */
	com_buff[0] = 0x00;
	snd_usb_ctl_msg(dev, usb_sndctrlpipe(dev, 0),
			1, 0x21, 0x0200, 0x4301, &com_buff, 1);	/* max is 0xff */
	/* min is 0x00 */


	/* Set the effect duration to 0 */
	/* max is 0xffff */
	/* min is 0x0000 */
	com_buff[0] = 0x00;
	com_buff[1] = 0x00;
	snd_usb_ctl_msg(dev, usb_sndctrlpipe(dev, 0),
			1, 0x21, 0x0400, 0x4301, &com_buff, 2);

	/* Set the effect volume and feedback to 0 */
	/* max is 0xff */
	/* min is 0x00 */
	com_buff[0] = 0x00;
	/* feedback: */
	snd_usb_ctl_msg(dev, usb_sndctrlpipe(dev, 0),
			1, 0x21, 0x0500, 0x4301, &com_buff, 1);
	/* volume: */
	snd_usb_ctl_msg(dev, usb_sndctrlpipe(dev, 0),
			1, 0x21, 0x0300, 0x4301, &com_buff, 1);

	/* Set soft button hold duration */
	/* 0x03 = 250ms */
	/* 0x05 = 500ms DEFAULT */
	/* 0x08 = 750ms */
	/* 0x0a = 1sec */
	com_buff[0] = 0x05;
	snd_usb_ctl_msg(dev, usb_sndctrlpipe(dev, 0),
			3, 0x21, 0x0005, 0x2001, &com_buff, 1);

	/* Use dim LEDs for button of state */
	com_buff[0] = 0x00;
	snd_usb_ctl_msg(dev, usb_sndctrlpipe(dev, 0),
			3, 0x21, 0x0004, 0x2001, &com_buff, 1);
}

#define MBOX3_DESCRIPTOR_SIZE	464

static int snd_usb_mbox3_boot_quirk(struct usb_device *dev)
{
	struct usb_host_config *config = dev->actconfig;
	int err;
	int descriptor_size;

	descriptor_size = le16_to_cpu(get_cfg_desc(config)->wTotalLength);

	if (descriptor_size != MBOX3_DESCRIPTOR_SIZE) {
		dev_err(&dev->dev, "Invalid descriptor size=%d.\n", descriptor_size);
		return -ENODEV;
	}

	dev_dbg(&dev->dev, "device initialised!\n");

	err = usb_get_descriptor(dev, USB_DT_DEVICE, 0,
		&dev->descriptor, sizeof(dev->descriptor));
	config = dev->actconfig;
	if (err < 0)
		dev_dbg(&dev->dev, "error usb_get_descriptor: %d\n", err);

	err = usb_reset_configuration(dev);
	if (err < 0)
		dev_dbg(&dev->dev, "error usb_reset_configuration: %d\n", err);
	dev_dbg(&dev->dev, "mbox3_boot: new boot length = %d\n",
		le16_to_cpu(get_cfg_desc(config)->wTotalLength));

	mbox3_setup_48_24_magic(dev);
	dev_info(&dev->dev, "Digidesign Mbox 3: 24bit 48kHz");

	return 0; /* Successful boot */
}

#define MICROBOOK_BUF_SIZE 128

static int snd_usb_motu_microbookii_communicate(struct usb_device *dev, u8 *buf,
						int buf_size, int *length)
{
	int err, actual_length;

	if (usb_pipe_type_check(dev, usb_sndintpipe(dev, 0x01)))
		return -EINVAL;
	err = usb_interrupt_msg(dev, usb_sndintpipe(dev, 0x01), buf, *length,
				&actual_length, 1000);
	if (err < 0)
		return err;

	print_hex_dump(KERN_DEBUG, "MicroBookII snd: ", DUMP_PREFIX_NONE, 16, 1,
		       buf, actual_length, false);

	memset(buf, 0, buf_size);

	if (usb_pipe_type_check(dev, usb_rcvintpipe(dev, 0x82)))
		return -EINVAL;
	err = usb_interrupt_msg(dev, usb_rcvintpipe(dev, 0x82), buf, buf_size,
				&actual_length, 1000);
	if (err < 0)
		return err;

	print_hex_dump(KERN_DEBUG, "MicroBookII rcv: ", DUMP_PREFIX_NONE, 16, 1,
		       buf, actual_length, false);

	*length = actual_length;
	return 0;
}

static int snd_usb_motu_microbookii_boot_quirk(struct usb_device *dev)
{
	int err, actual_length, poll_attempts = 0;
	static const u8 set_samplerate_seq[] = { 0x00, 0x00, 0x00, 0x00,
						 0x00, 0x00, 0x0b, 0x14,
						 0x00, 0x00, 0x00, 0x01 };
	static const u8 poll_ready_seq[] = { 0x00, 0x04, 0x00, 0x00,
					     0x00, 0x00, 0x0b, 0x18 };
	u8 *buf = kzalloc(MICROBOOK_BUF_SIZE, GFP_KERNEL);

	if (!buf)
		return -ENOMEM;

	dev_info(&dev->dev, "Waiting for MOTU Microbook II to boot up...\n");

	/* First we tell the device which sample rate to use. */
	memcpy(buf, set_samplerate_seq, sizeof(set_samplerate_seq));
	actual_length = sizeof(set_samplerate_seq);
	err = snd_usb_motu_microbookii_communicate(dev, buf, MICROBOOK_BUF_SIZE,
						   &actual_length);

	if (err < 0) {
		dev_err(&dev->dev,
			"failed setting the sample rate for Motu MicroBook II: %d\n",
			err);
		goto free_buf;
	}

	/* Then we poll every 100 ms until the device informs of its readiness. */
	while (true) {
		if (++poll_attempts > 100) {
			dev_err(&dev->dev,
				"failed booting Motu MicroBook II: timeout\n");
			err = -ENODEV;
			goto free_buf;
		}

		memset(buf, 0, MICROBOOK_BUF_SIZE);
		memcpy(buf, poll_ready_seq, sizeof(poll_ready_seq));

		actual_length = sizeof(poll_ready_seq);
		err = snd_usb_motu_microbookii_communicate(
			dev, buf, MICROBOOK_BUF_SIZE, &actual_length);
		if (err < 0) {
			dev_err(&dev->dev,
				"failed booting Motu MicroBook II: communication error %d\n",
				err);
			goto free_buf;
		}

		/* the device signals its readiness through a message of the
		 * form
		 *           XX 06 00 00 00 00 0b 18  00 00 00 01
		 * If the device is not yet ready to accept audio data, the
		 * last byte of that sequence is 00.
		 */
		if (actual_length == 12 && buf[actual_length - 1] == 1)
			break;

		msleep(100);
	}

	dev_info(&dev->dev, "MOTU MicroBook II ready\n");

free_buf:
	kfree(buf);
	return err;
}

static int snd_usb_motu_m_series_boot_quirk(struct usb_device *dev)
{
	msleep(2000);

	return 0;
}

/*
 * Setup quirks
 */
#define MAUDIO_SET		0x01 /* parse device_setup */
#define MAUDIO_SET_COMPATIBLE	0x80 /* use only "win-compatible" interfaces */
#define MAUDIO_SET_DTS		0x02 /* enable DTS Digital Output */
#define MAUDIO_SET_96K		0x04 /* 48-96kHz rate if set, 8-48kHz otherwise */
#define MAUDIO_SET_24B		0x08 /* 24bits sample if set, 16bits otherwise */
#define MAUDIO_SET_DI		0x10 /* enable Digital Input */
#define MAUDIO_SET_MASK		0x1f /* bit mask for setup value */
#define MAUDIO_SET_24B_48K_DI	 0x19 /* 24bits+48kHz+Digital Input */
#define MAUDIO_SET_24B_48K_NOTDI 0x09 /* 24bits+48kHz+No Digital Input */
#define MAUDIO_SET_16B_48K_DI	 0x11 /* 16bits+48kHz+Digital Input */
#define MAUDIO_SET_16B_48K_NOTDI 0x01 /* 16bits+48kHz+No Digital Input */

static int quattro_skip_setting_quirk(struct snd_usb_audio *chip,
				      int iface, int altno)
{
	/* Reset ALL ifaces to 0 altsetting.
	 * Call it for every possible altsetting of every interface.
	 */
	usb_set_interface(chip->dev, iface, 0);
	if (chip->setup & MAUDIO_SET) {
		if (chip->setup & MAUDIO_SET_COMPATIBLE) {
			if (iface != 1 && iface != 2)
				return 1; /* skip all interfaces but 1 and 2 */
		} else {
			unsigned int mask;
			if (iface == 1 || iface == 2)
				return 1; /* skip interfaces 1 and 2 */
			if ((chip->setup & MAUDIO_SET_96K) && altno != 1)
				return 1; /* skip this altsetting */
			mask = chip->setup & MAUDIO_SET_MASK;
			if (mask == MAUDIO_SET_24B_48K_DI && altno != 2)
				return 1; /* skip this altsetting */
			if (mask == MAUDIO_SET_24B_48K_NOTDI && altno != 3)
				return 1; /* skip this altsetting */
			if (mask == MAUDIO_SET_16B_48K_NOTDI && altno != 4)
				return 1; /* skip this altsetting */
		}
	}
	usb_audio_dbg(chip,
		    "using altsetting %d for interface %d config %d\n",
		    altno, iface, chip->setup);
	return 0; /* keep this altsetting */
}

static int audiophile_skip_setting_quirk(struct snd_usb_audio *chip,
					 int iface,
					 int altno)
{
	/* Reset ALL ifaces to 0 altsetting.
	 * Call it for every possible altsetting of every interface.
	 */
	usb_set_interface(chip->dev, iface, 0);

	if (chip->setup & MAUDIO_SET) {
		unsigned int mask;
		if ((chip->setup & MAUDIO_SET_DTS) && altno != 6)
			return 1; /* skip this altsetting */
		if ((chip->setup & MAUDIO_SET_96K) && altno != 1)
			return 1; /* skip this altsetting */
		mask = chip->setup & MAUDIO_SET_MASK;
		if (mask == MAUDIO_SET_24B_48K_DI && altno != 2)
			return 1; /* skip this altsetting */
		if (mask == MAUDIO_SET_24B_48K_NOTDI && altno != 3)
			return 1; /* skip this altsetting */
		if (mask == MAUDIO_SET_16B_48K_DI && altno != 4)
			return 1; /* skip this altsetting */
		if (mask == MAUDIO_SET_16B_48K_NOTDI && altno != 5)
			return 1; /* skip this altsetting */
	}

	return 0; /* keep this altsetting */
}

static int fasttrackpro_skip_setting_quirk(struct snd_usb_audio *chip,
					   int iface, int altno)
{
	/* Reset ALL ifaces to 0 altsetting.
	 * Call it for every possible altsetting of every interface.
	 */
	usb_set_interface(chip->dev, iface, 0);

	/* possible configuration where both inputs and only one output is
	 *used is not supported by the current setup
	 */
	if (chip->setup & (MAUDIO_SET | MAUDIO_SET_24B)) {
		if (chip->setup & MAUDIO_SET_96K) {
			if (altno != 3 && altno != 6)
				return 1;
		} else if (chip->setup & MAUDIO_SET_DI) {
			if (iface == 4)
				return 1; /* no analog input */
			if (altno != 2 && altno != 5)
				return 1; /* enable only altsets 2 and 5 */
		} else {
			if (iface == 5)
				return 1; /* disable digialt input */
			if (altno != 2 && altno != 5)
				return 1; /* enalbe only altsets 2 and 5 */
		}
	} else {
		/* keep only 16-Bit mode */
		if (altno != 1)
			return 1;
	}

	usb_audio_dbg(chip,
		    "using altsetting %d for interface %d config %d\n",
		    altno, iface, chip->setup);
	return 0; /* keep this altsetting */
}

static int s1810c_skip_setting_quirk(struct snd_usb_audio *chip,
					   int iface, int altno)
{
	/*
	 * Altno settings:
	 *
	 * Playback (Interface 1):
	 * 1: 6 Analog + 2 S/PDIF
	 * 2: 6 Analog + 2 S/PDIF
	 * 3: 6 Analog
	 *
	 * Capture (Interface 2):
	 * 1: 8 Analog + 2 S/PDIF + 8 ADAT
	 * 2: 8 Analog + 2 S/PDIF + 4 ADAT
	 * 3: 8 Analog
	 */

	/*
	 * I'll leave 2 as the default one and
	 * use device_setup to switch to the
	 * other two.
	 */
	if ((chip->setup == 0 || chip->setup > 2) && altno != 2)
		return 1;
	else if (chip->setup == 1 && altno != 1)
		return 1;
	else if (chip->setup == 2 && altno != 3)
		return 1;

	return 0;
}

int snd_usb_apply_interface_quirk(struct snd_usb_audio *chip,
				  int iface,
				  int altno)
{
	/* audiophile usb: skip altsets incompatible with device_setup */
	if (chip->usb_id == USB_ID(0x0763, 0x2003))
		return audiophile_skip_setting_quirk(chip, iface, altno);
	/* quattro usb: skip altsets incompatible with device_setup */
	if (chip->usb_id == USB_ID(0x0763, 0x2001))
		return quattro_skip_setting_quirk(chip, iface, altno);
	/* fasttrackpro usb: skip altsets incompatible with device_setup */
	if (chip->usb_id == USB_ID(0x0763, 0x2012))
		return fasttrackpro_skip_setting_quirk(chip, iface, altno);
	/* presonus studio 1810c: skip altsets incompatible with device_setup */
	if (chip->usb_id == USB_ID(0x194f, 0x010c))
		return s1810c_skip_setting_quirk(chip, iface, altno);


	return 0;
}

int snd_usb_apply_boot_quirk(struct usb_device *dev,
			     struct usb_interface *intf,
			     const struct snd_usb_audio_quirk *quirk,
			     unsigned int id)
{
	switch (id) {
	case USB_ID(0x041e, 0x3000):
		/* SB Extigy needs special boot-up sequence */
		/* if more models come, this will go to the quirk list. */
		return snd_usb_extigy_boot_quirk(dev, intf);

	case USB_ID(0x041e, 0x3020):
		/* SB Audigy 2 NX needs its own boot-up magic, too */
		return snd_usb_audigy2nx_boot_quirk(dev);

	case USB_ID(0x10f5, 0x0200):
		/* C-Media CM106 / Turtle Beach Audio Advantage Roadie */
		return snd_usb_cm106_boot_quirk(dev);

	case USB_ID(0x0d8c, 0x0102):
		/* C-Media CM6206 / CM106-Like Sound Device */
	case USB_ID(0x0ccd, 0x00b1): /* Terratec Aureon 7.1 USB */
		return snd_usb_cm6206_boot_quirk(dev);

	case USB_ID(0x0dba, 0x3000):
		/* Digidesign Mbox 2 */
		return snd_usb_mbox2_boot_quirk(dev);
	case USB_ID(0x0dba, 0x5000):
		/* Digidesign Mbox 3 */
		return snd_usb_mbox3_boot_quirk(dev);


	case USB_ID(0x1235, 0x0010): /* Focusrite Novation Saffire 6 USB */
	case USB_ID(0x1235, 0x0018): /* Focusrite Novation Twitch */
		return snd_usb_novation_boot_quirk(dev);

	case USB_ID(0x133e, 0x0815):
		/* Access Music VirusTI Desktop */
		return snd_usb_accessmusic_boot_quirk(dev);

	case USB_ID(0x17cc, 0x1000): /* Komplete Audio 6 */
	case USB_ID(0x17cc, 0x1010): /* Traktor Audio 6 */
	case USB_ID(0x17cc, 0x1020): /* Traktor Audio 10 */
		return snd_usb_nativeinstruments_boot_quirk(dev);
	case USB_ID(0x0763, 0x2012):  /* M-Audio Fast Track Pro USB */
		return snd_usb_fasttrackpro_boot_quirk(dev);
	case USB_ID(0x047f, 0xc010): /* Plantronics Gamecom 780 */
		return snd_usb_gamecon780_boot_quirk(dev);
	case USB_ID(0x2466, 0x8010): /* Fractal Audio Axe-Fx 3 */
		return snd_usb_axefx3_boot_quirk(dev);
	case USB_ID(0x07fd, 0x0004): /* MOTU MicroBook II */
		/*
		 * For some reason interface 3 with vendor-spec class is
		 * detected on MicroBook IIc.
		 */
		if (get_iface_desc(intf->altsetting)->bInterfaceClass ==
		    USB_CLASS_VENDOR_SPEC &&
		    get_iface_desc(intf->altsetting)->bInterfaceNumber < 3)
			return snd_usb_motu_microbookii_boot_quirk(dev);
		break;
	}

	return 0;
}

int snd_usb_apply_boot_quirk_once(struct usb_device *dev,
				  struct usb_interface *intf,
				  const struct snd_usb_audio_quirk *quirk,
				  unsigned int id)
{
	switch (id) {
	case USB_ID(0x07fd, 0x0008): /* MOTU M Series */
		return snd_usb_motu_m_series_boot_quirk(dev);
	}

	return 0;
}

/*
 * check if the device uses big-endian samples
 */
int snd_usb_is_big_endian_format(struct snd_usb_audio *chip,
				 const struct audioformat *fp)
{
	/* it depends on altsetting whether the device is big-endian or not */
	switch (chip->usb_id) {
	case USB_ID(0x0763, 0x2001): /* M-Audio Quattro: captured data only */
		if (fp->altsetting == 2 || fp->altsetting == 3 ||
			fp->altsetting == 5 || fp->altsetting == 6)
			return 1;
		break;
	case USB_ID(0x0763, 0x2003): /* M-Audio Audiophile USB */
		if (chip->setup == 0x00 ||
			fp->altsetting == 1 || fp->altsetting == 2 ||
			fp->altsetting == 3)
			return 1;
		break;
	case USB_ID(0x0763, 0x2012): /* M-Audio Fast Track Pro */
		if (fp->altsetting == 2 || fp->altsetting == 3 ||
			fp->altsetting == 5 || fp->altsetting == 6)
			return 1;
		break;
	}
	return 0;
}

/*
 * For E-Mu 0404USB/0202USB/TrackerPre/0204 sample rate should be set for device,
 * not for interface.
 */

enum {
	EMU_QUIRK_SR_44100HZ = 0,
	EMU_QUIRK_SR_48000HZ,
	EMU_QUIRK_SR_88200HZ,
	EMU_QUIRK_SR_96000HZ,
	EMU_QUIRK_SR_176400HZ,
	EMU_QUIRK_SR_192000HZ
};

static void set_format_emu_quirk(struct snd_usb_substream *subs,
				 const struct audioformat *fmt)
{
	unsigned char emu_samplerate_id = 0;

	/* When capture is active
	 * sample rate shouldn't be changed
	 * by playback substream
	 */
	if (subs->direction == SNDRV_PCM_STREAM_PLAYBACK) {
		if (subs->stream->substream[SNDRV_PCM_STREAM_CAPTURE].cur_audiofmt)
			return;
	}

	switch (fmt->rate_min) {
	case 48000:
		emu_samplerate_id = EMU_QUIRK_SR_48000HZ;
		break;
	case 88200:
		emu_samplerate_id = EMU_QUIRK_SR_88200HZ;
		break;
	case 96000:
		emu_samplerate_id = EMU_QUIRK_SR_96000HZ;
		break;
	case 176400:
		emu_samplerate_id = EMU_QUIRK_SR_176400HZ;
		break;
	case 192000:
		emu_samplerate_id = EMU_QUIRK_SR_192000HZ;
		break;
	default:
		emu_samplerate_id = EMU_QUIRK_SR_44100HZ;
		break;
	}
	snd_emuusb_set_samplerate(subs->stream->chip, emu_samplerate_id);
	subs->pkt_offset_adj = (emu_samplerate_id >= EMU_QUIRK_SR_176400HZ) ? 4 : 0;
}

static int pioneer_djm_set_format_quirk(struct snd_usb_substream *subs,
					u16 windex)
{
	unsigned int cur_rate = subs->data_endpoint->cur_rate;
	u8 sr[3];
	// Convert to little endian
	sr[0] = cur_rate & 0xff;
	sr[1] = (cur_rate >> 8) & 0xff;
	sr[2] = (cur_rate >> 16) & 0xff;
	usb_set_interface(subs->dev, 0, 1);
	// we should derive windex from fmt-sync_ep but it's not set
	snd_usb_ctl_msg(subs->stream->chip->dev,
		usb_sndctrlpipe(subs->stream->chip->dev, 0),
		0x01, 0x22, 0x0100, windex, &sr, 0x0003);
	return 0;
}

void snd_usb_set_format_quirk(struct snd_usb_substream *subs,
			      const struct audioformat *fmt)
{
	switch (subs->stream->chip->usb_id) {
	case USB_ID(0x041e, 0x3f02): /* E-Mu 0202 USB */
	case USB_ID(0x041e, 0x3f04): /* E-Mu 0404 USB */
	case USB_ID(0x041e, 0x3f0a): /* E-Mu Tracker Pre */
	case USB_ID(0x041e, 0x3f19): /* E-Mu 0204 USB */
		set_format_emu_quirk(subs, fmt);
		break;
	case USB_ID(0x534d, 0x0021): /* MacroSilicon MS2100/MS2106 */
	case USB_ID(0x534d, 0x2109): /* MacroSilicon MS2109 */
		subs->stream_offset_adj = 2;
		break;
	case USB_ID(0x2b73, 0x0013): /* Pioneer DJM-450 */
		pioneer_djm_set_format_quirk(subs, 0x0082);
		break;
	case USB_ID(0x08e4, 0x017f): /* Pioneer DJM-750 */
	case USB_ID(0x08e4, 0x0163): /* Pioneer DJM-850 */
		pioneer_djm_set_format_quirk(subs, 0x0086);
		break;
	}
}

int snd_usb_select_mode_quirk(struct snd_usb_audio *chip,
			      const struct audioformat *fmt)
{
	struct usb_device *dev = chip->dev;
	int err;

	if (chip->quirk_flags & QUIRK_FLAG_ITF_USB_DSD_DAC) {
		/* First switch to alt set 0, otherwise the mode switch cmd
		 * will not be accepted by the DAC
		 */
		err = usb_set_interface(dev, fmt->iface, 0);
		if (err < 0)
			return err;

		msleep(20); /* Delay needed after setting the interface */

		/* Vendor mode switch cmd is required. */
		if (fmt->formats & SNDRV_PCM_FMTBIT_DSD_U32_BE) {
			/* DSD mode (DSD_U32) requested */
			err = snd_usb_ctl_msg(dev, usb_sndctrlpipe(dev, 0), 0,
					      USB_DIR_OUT|USB_TYPE_VENDOR|USB_RECIP_INTERFACE,
					      1, 1, NULL, 0);
			if (err < 0)
				return err;

		} else {
			/* PCM or DOP mode (S32) requested */
			/* PCM mode (S16) requested */
			err = snd_usb_ctl_msg(dev, usb_sndctrlpipe(dev, 0), 0,
					      USB_DIR_OUT|USB_TYPE_VENDOR|USB_RECIP_INTERFACE,
					      0, 1, NULL, 0);
			if (err < 0)
				return err;

		}
		msleep(20);
	}
	return 0;
}

void snd_usb_endpoint_start_quirk(struct snd_usb_endpoint *ep)
{
	/*
	 * "Playback Design" products send bogus feedback data at the start
	 * of the stream. Ignore them.
	 */
	if (USB_ID_VENDOR(ep->chip->usb_id) == 0x23ba &&
	    ep->type == SND_USB_ENDPOINT_TYPE_SYNC)
		ep->skip_packets = 4;

	/*
	 * M-Audio Fast Track C400/C600 - when packets are not skipped, real
	 * world latency varies by approx. +/- 50 frames (at 96kHz) each time
	 * the stream is (re)started. When skipping packets 16 at endpoint
	 * start up, the real world latency is stable within +/- 1 frame (also
	 * across power cycles).
	 */
	if ((ep->chip->usb_id == USB_ID(0x0763, 0x2030) ||
	     ep->chip->usb_id == USB_ID(0x0763, 0x2031)) &&
	    ep->type == SND_USB_ENDPOINT_TYPE_DATA)
		ep->skip_packets = 16;

	/* Work around devices that report unreasonable feedback data */
	if ((ep->chip->usb_id == USB_ID(0x0644, 0x8038) ||  /* TEAC UD-H01 */
	     ep->chip->usb_id == USB_ID(0x1852, 0x5034)) && /* T+A Dac8 */
	    ep->syncmaxsize == 4)
		ep->tenor_fb_quirk = 1;
}

/* quirk applied after snd_usb_ctl_msg(); not applied during boot quirks */
void snd_usb_ctl_msg_quirk(struct usb_device *dev, unsigned int pipe,
			   __u8 request, __u8 requesttype, __u16 value,
			   __u16 index, void *data, __u16 size)
{
	struct snd_usb_audio *chip = dev_get_drvdata(&dev->dev);

	if (!chip || (requesttype & USB_TYPE_MASK) != USB_TYPE_CLASS)
		return;

	if (chip->quirk_flags & QUIRK_FLAG_CTL_MSG_DELAY)
		msleep(20);
	else if (chip->quirk_flags & QUIRK_FLAG_CTL_MSG_DELAY_1M)
		usleep_range(1000, 2000);
	else if (chip->quirk_flags & QUIRK_FLAG_CTL_MSG_DELAY_5M)
		usleep_range(5000, 6000);
}

/*
 * snd_usb_interface_dsd_format_quirks() is called from format.c to
 * augment the PCM format bit-field for DSD types. The UAC standards
 * don't have a designated bit field to denote DSD-capable interfaces,
 * hence all hardware that is known to support this format has to be
 * listed here.
 */
u64 snd_usb_interface_dsd_format_quirks(struct snd_usb_audio *chip,
					struct audioformat *fp,
					unsigned int sample_bytes)
{
	struct usb_interface *iface;

	/* Playback Designs */
	if (USB_ID_VENDOR(chip->usb_id) == 0x23ba &&
	    USB_ID_PRODUCT(chip->usb_id) < 0x0110) {
		switch (fp->altsetting) {
		case 1:
			fp->dsd_dop = true;
			return SNDRV_PCM_FMTBIT_DSD_U16_LE;
		case 2:
			fp->dsd_bitrev = true;
			return SNDRV_PCM_FMTBIT_DSD_U8;
		case 3:
			fp->dsd_bitrev = true;
			return SNDRV_PCM_FMTBIT_DSD_U16_LE;
		}
	}

	/* XMOS based USB DACs */
	switch (chip->usb_id) {
<<<<<<< HEAD
	case USB_ID(0x139f, 0x5504): /* Nagra DAC */
	case USB_ID(0x20b1, 0x3089): /* Mola-Mola DAC */
	case USB_ID(0x2522, 0x0007): /* LH Labs Geek Out 1V5 */
	case USB_ID(0x2522, 0x0009): /* LH Labs Geek Pulse X Inifinity 2V0 */
=======
	case USB_ID(0x1511, 0x0037): /* AURALiC VEGA */
	case USB_ID(0x21ed, 0xd75a): /* Accuphase DAC-60 option card */
>>>>>>> eb3cdb58
	case USB_ID(0x2522, 0x0012): /* LH Labs VI DAC Infinity */
	case USB_ID(0x2772, 0x0230): /* Pro-Ject Pre Box S2 Digital */
		if (fp->altsetting == 2)
			return SNDRV_PCM_FMTBIT_DSD_U32_BE;
		break;

	case USB_ID(0x0d8c, 0x0316): /* Hegel HD12 DSD */
	case USB_ID(0x10cb, 0x0103): /* The Bit Opus #3; with fp->dsd_raw */
	case USB_ID(0x16d0, 0x06b2): /* NuPrime DAC-10 */
	case USB_ID(0x16d0, 0x06b4): /* NuPrime Audio HD-AVP/AVA */
	case USB_ID(0x16d0, 0x0733): /* Furutech ADL Stratos */
	case USB_ID(0x16d0, 0x09d8): /* NuPrime IDA-8 */
	case USB_ID(0x16d0, 0x09db): /* NuPrime Audio DAC-9 */
	case USB_ID(0x16d0, 0x09dd): /* Encore mDSD */
	case USB_ID(0x1db5, 0x0003): /* Bryston BDA3 */
	case USB_ID(0x20a0, 0x4143): /* WaveIO USB Audio 2.0 */
	case USB_ID(0x22e1, 0xca01): /* HDTA Serenade DSD */
	case USB_ID(0x249c, 0x9326): /* M2Tech Young MkIII */
	case USB_ID(0x2616, 0x0106): /* PS Audio NuWave DAC */
	case USB_ID(0x2622, 0x0041): /* Audiolab M-DAC+ */
	case USB_ID(0x278b, 0x5100): /* Rotel RC-1590 */
	case USB_ID(0x27f7, 0x3002): /* W4S DAC-2v2SE */
	case USB_ID(0x29a2, 0x0086): /* Mutec MC3+ USB */
	case USB_ID(0x6b42, 0x0042): /* MSB Technology */
		if (fp->altsetting == 3)
			return SNDRV_PCM_FMTBIT_DSD_U32_BE;
		break;

	/* Amanero Combo384 USB based DACs with native DSD support */
	case USB_ID(0x16d0, 0x071a):  /* Amanero - Combo384 */
		if (fp->altsetting == 2) {
			switch (le16_to_cpu(chip->dev->descriptor.bcdDevice)) {
			case 0x199:
				return SNDRV_PCM_FMTBIT_DSD_U32_LE;
			case 0x19b:
			case 0x203:
				return SNDRV_PCM_FMTBIT_DSD_U32_BE;
			default:
				break;
			}
		}
		break;
	case USB_ID(0x16d0, 0x0a23):
		if (fp->altsetting == 2)
			return SNDRV_PCM_FMTBIT_DSD_U32_BE;
		break;

	default:
		break;
	}

	/* ITF-USB DSD based DACs */
	if (chip->quirk_flags & QUIRK_FLAG_ITF_USB_DSD_DAC) {
		iface = usb_ifnum_to_if(chip->dev, fp->iface);

		/* Altsetting 2 support native DSD if the num of altsets is
		 * three (0-2),
		 * Altsetting 3 support native DSD if the num of altsets is
		 * four (0-3).
		 */
		if (fp->altsetting == iface->num_altsetting - 1)
			return SNDRV_PCM_FMTBIT_DSD_U32_BE;
	}

	/* Mostly generic method to detect many DSD-capable implementations */
	if ((chip->quirk_flags & QUIRK_FLAG_DSD_RAW) && fp->dsd_raw)
		return SNDRV_PCM_FMTBIT_DSD_U32_BE;

	return 0;
}

void snd_usb_audioformat_attributes_quirk(struct snd_usb_audio *chip,
					  struct audioformat *fp,
					  int stream)
{
	switch (chip->usb_id) {
	case USB_ID(0x0a92, 0x0053): /* AudioTrak Optoplay */
		/* Optoplay sets the sample rate attribute although
		 * it seems not supporting it in fact.
		 */
		fp->attributes &= ~UAC_EP_CS_ATTR_SAMPLE_RATE;
		break;
	case USB_ID(0x041e, 0x3020): /* Creative SB Audigy 2 NX */
	case USB_ID(0x0763, 0x2003): /* M-Audio Audiophile USB */
		/* doesn't set the sample rate attribute, but supports it */
		fp->attributes |= UAC_EP_CS_ATTR_SAMPLE_RATE;
		break;
	case USB_ID(0x0763, 0x2001):  /* M-Audio Quattro USB */
	case USB_ID(0x0763, 0x2012):  /* M-Audio Fast Track Pro USB */
	case USB_ID(0x047f, 0x0ca1): /* plantronics headset */
	case USB_ID(0x077d, 0x07af): /* Griffin iMic (note that there is
					an older model 77d:223) */
	/*
	 * plantronics headset and Griffin iMic have set adaptive-in
	 * although it's really not...
	 */
		fp->ep_attr &= ~USB_ENDPOINT_SYNCTYPE;
		if (stream == SNDRV_PCM_STREAM_PLAYBACK)
			fp->ep_attr |= USB_ENDPOINT_SYNC_ADAPTIVE;
		else
			fp->ep_attr |= USB_ENDPOINT_SYNC_SYNC;
		break;
	case USB_ID(0x07fd, 0x0004):  /* MOTU MicroBook IIc */
		/*
		 * MaxPacketsOnly attribute is erroneously set in endpoint
		 * descriptors. As a result this card produces noise with
		 * all sample rates other than 96 kHz.
		 */
		fp->attributes &= ~UAC_EP_CS_ATTR_FILL_MAX;
		break;
	case USB_ID(0x1224, 0x2a25):  /* Jieli Technology USB PHY 2.0 */
		/* mic works only when ep packet size is set to wMaxPacketSize */
		fp->attributes |= UAC_EP_CS_ATTR_FILL_MAX;
		break;

	}
}

/*
 * driver behavior quirk flags
 */
struct usb_audio_quirk_flags_table {
	u32 id;
	u32 flags;
};

#define DEVICE_FLG(vid, pid, _flags) \
	{ .id = USB_ID(vid, pid), .flags = (_flags) }
#define VENDOR_FLG(vid, _flags) DEVICE_FLG(vid, 0, _flags)

static const struct usb_audio_quirk_flags_table quirk_flags_table[] = {
	/* Device matches */
	DEVICE_FLG(0x041e, 0x3000, /* Creative SB Extigy */
		   QUIRK_FLAG_IGNORE_CTL_ERROR),
	DEVICE_FLG(0x041e, 0x4080, /* Creative Live Cam VF0610 */
		   QUIRK_FLAG_GET_SAMPLE_RATE),
<<<<<<< HEAD
	DEVICE_FLG(0x045e, 0x083c, /* MS USB Link headset */
		   QUIRK_FLAG_GET_SAMPLE_RATE | QUIRK_FLAG_CTL_MSG_DELAY |
		   QUIRK_FLAG_DISABLE_AUTOSUSPEND),
=======
>>>>>>> eb3cdb58
	DEVICE_FLG(0x046d, 0x084c, /* Logitech ConferenceCam Connect */
		   QUIRK_FLAG_GET_SAMPLE_RATE | QUIRK_FLAG_CTL_MSG_DELAY_1M),
	DEVICE_FLG(0x046d, 0x0991, /* Logitech QuickCam Pro */
		   QUIRK_FLAG_CTL_MSG_DELAY_1M | QUIRK_FLAG_IGNORE_CTL_ERROR),
	DEVICE_FLG(0x046d, 0x09a4, /* Logitech QuickCam E 3500 */
		   QUIRK_FLAG_CTL_MSG_DELAY_1M | QUIRK_FLAG_IGNORE_CTL_ERROR),
	DEVICE_FLG(0x0499, 0x1509, /* Steinberg UR22 */
		   QUIRK_FLAG_GENERIC_IMPLICIT_FB),
	DEVICE_FLG(0x04d8, 0xfeea, /* Benchmark DAC1 Pre */
		   QUIRK_FLAG_GET_SAMPLE_RATE),
	DEVICE_FLG(0x04e8, 0xa051, /* Samsung USBC Headset (AKG) */
		   QUIRK_FLAG_SKIP_CLOCK_SELECTOR | QUIRK_FLAG_CTL_MSG_DELAY_5M),
	DEVICE_FLG(0x054c, 0x0b8c, /* Sony WALKMAN NW-A45 DAC */
		   QUIRK_FLAG_SET_IFACE_FIRST),
	DEVICE_FLG(0x0556, 0x0014, /* Phoenix Audio TMX320VC */
		   QUIRK_FLAG_GET_SAMPLE_RATE),
	DEVICE_FLG(0x05a3, 0x9420, /* ELP HD USB Camera */
		   QUIRK_FLAG_GET_SAMPLE_RATE),
	DEVICE_FLG(0x05a7, 0x1020, /* Bose Companion 5 */
		   QUIRK_FLAG_GET_SAMPLE_RATE),
	DEVICE_FLG(0x05e1, 0x0408, /* Syntek STK1160 */
		   QUIRK_FLAG_ALIGN_TRANSFER),
	DEVICE_FLG(0x05e1, 0x0480, /* Hauppauge Woodbury */
		   QUIRK_FLAG_SHARE_MEDIA_DEVICE | QUIRK_FLAG_ALIGN_TRANSFER),
	DEVICE_FLG(0x0644, 0x8043, /* TEAC UD-501/UD-501V2/UD-503/NT-503 */
		   QUIRK_FLAG_ITF_USB_DSD_DAC | QUIRK_FLAG_CTL_MSG_DELAY |
		   QUIRK_FLAG_IFACE_DELAY),
	DEVICE_FLG(0x0644, 0x8044, /* Esoteric D-05X */
		   QUIRK_FLAG_ITF_USB_DSD_DAC | QUIRK_FLAG_CTL_MSG_DELAY |
		   QUIRK_FLAG_IFACE_DELAY),
	DEVICE_FLG(0x0644, 0x804a, /* TEAC UD-301 */
		   QUIRK_FLAG_ITF_USB_DSD_DAC | QUIRK_FLAG_CTL_MSG_DELAY |
		   QUIRK_FLAG_IFACE_DELAY),
	DEVICE_FLG(0x0644, 0x805f, /* TEAC Model 12 */
		   QUIRK_FLAG_FORCE_IFACE_RESET),
<<<<<<< HEAD
	DEVICE_FLG(0x0644, 0x806b, /* TEAC UD-701 */
		   QUIRK_FLAG_ITF_USB_DSD_DAC | QUIRK_FLAG_CTL_MSG_DELAY |
		   QUIRK_FLAG_IFACE_DELAY),
=======
>>>>>>> eb3cdb58
	DEVICE_FLG(0x06f8, 0xb000, /* Hercules DJ Console (Windows Edition) */
		   QUIRK_FLAG_IGNORE_CTL_ERROR),
	DEVICE_FLG(0x06f8, 0xd002, /* Hercules DJ Console (Macintosh Edition) */
		   QUIRK_FLAG_IGNORE_CTL_ERROR),
	DEVICE_FLG(0x0711, 0x5800, /* MCT Trigger 5 USB-to-HDMI */
		   QUIRK_FLAG_GET_SAMPLE_RATE),
	DEVICE_FLG(0x074d, 0x3553, /* Outlaw RR2150 (Micronas UAC3553B) */
		   QUIRK_FLAG_GET_SAMPLE_RATE),
	DEVICE_FLG(0x0763, 0x2030, /* M-Audio Fast Track C400 */
		   QUIRK_FLAG_GENERIC_IMPLICIT_FB),
	DEVICE_FLG(0x0763, 0x2031, /* M-Audio Fast Track C600 */
		   QUIRK_FLAG_GENERIC_IMPLICIT_FB),
	DEVICE_FLG(0x08bb, 0x2702, /* LineX FM Transmitter */
		   QUIRK_FLAG_IGNORE_CTL_ERROR),
	DEVICE_FLG(0x0951, 0x16ad, /* Kingston HyperX */
		   QUIRK_FLAG_CTL_MSG_DELAY_1M),
	DEVICE_FLG(0x0b0e, 0x0349, /* Jabra 550a */
		   QUIRK_FLAG_CTL_MSG_DELAY_1M),
	DEVICE_FLG(0x0fd9, 0x0008, /* Hauppauge HVR-950Q */
		   QUIRK_FLAG_SHARE_MEDIA_DEVICE | QUIRK_FLAG_ALIGN_TRANSFER),
	DEVICE_FLG(0x1395, 0x740a, /* Sennheiser DECT */
		   QUIRK_FLAG_GET_SAMPLE_RATE),
	DEVICE_FLG(0x1397, 0x0507, /* Behringer UMC202HD */
		   QUIRK_FLAG_PLAYBACK_FIRST | QUIRK_FLAG_GENERIC_IMPLICIT_FB),
	DEVICE_FLG(0x1397, 0x0508, /* Behringer UMC204HD */
		   QUIRK_FLAG_PLAYBACK_FIRST | QUIRK_FLAG_GENERIC_IMPLICIT_FB),
	DEVICE_FLG(0x1397, 0x0509, /* Behringer UMC404HD */
		   QUIRK_FLAG_PLAYBACK_FIRST | QUIRK_FLAG_GENERIC_IMPLICIT_FB),
	DEVICE_FLG(0x13e5, 0x0001, /* Serato Phono */
		   QUIRK_FLAG_IGNORE_CTL_ERROR),
	DEVICE_FLG(0x154e, 0x1002, /* Denon DCD-1500RE */
		   QUIRK_FLAG_ITF_USB_DSD_DAC | QUIRK_FLAG_CTL_MSG_DELAY),
	DEVICE_FLG(0x154e, 0x1003, /* Denon DA-300USB */
		   QUIRK_FLAG_ITF_USB_DSD_DAC | QUIRK_FLAG_CTL_MSG_DELAY),
	DEVICE_FLG(0x154e, 0x3005, /* Marantz HD-DAC1 */
		   QUIRK_FLAG_ITF_USB_DSD_DAC | QUIRK_FLAG_CTL_MSG_DELAY),
	DEVICE_FLG(0x154e, 0x3006, /* Marantz SA-14S1 */
		   QUIRK_FLAG_ITF_USB_DSD_DAC | QUIRK_FLAG_CTL_MSG_DELAY),
<<<<<<< HEAD
	DEVICE_FLG(0x154e, 0x300b, /* Marantz SA-KI RUBY / SA-12 */
		   QUIRK_FLAG_DSD_RAW),
=======
>>>>>>> eb3cdb58
	DEVICE_FLG(0x154e, 0x500e, /* Denon DN-X1600 */
		   QUIRK_FLAG_IGNORE_CLOCK_SOURCE),
	DEVICE_FLG(0x1686, 0x00dd, /* Zoom R16/24 */
		   QUIRK_FLAG_TX_LENGTH | QUIRK_FLAG_CTL_MSG_DELAY_1M),
	DEVICE_FLG(0x17aa, 0x1046, /* Lenovo ThinkStation P620 Rear Line-in, Line-out and Microphone */
		   QUIRK_FLAG_DISABLE_AUTOSUSPEND),
	DEVICE_FLG(0x17aa, 0x104d, /* Lenovo ThinkStation P620 Internal Speaker + Front Headset */
		   QUIRK_FLAG_DISABLE_AUTOSUSPEND),
	DEVICE_FLG(0x1852, 0x5065, /* Luxman DA-06 */
		   QUIRK_FLAG_ITF_USB_DSD_DAC | QUIRK_FLAG_CTL_MSG_DELAY),
	DEVICE_FLG(0x1901, 0x0191, /* GE B850V3 CP2114 audio interface */
		   QUIRK_FLAG_GET_SAMPLE_RATE),
	DEVICE_FLG(0x2040, 0x7200, /* Hauppauge HVR-950Q */
		   QUIRK_FLAG_SHARE_MEDIA_DEVICE | QUIRK_FLAG_ALIGN_TRANSFER),
	DEVICE_FLG(0x2040, 0x7201, /* Hauppauge HVR-950Q-MXL */
		   QUIRK_FLAG_SHARE_MEDIA_DEVICE | QUIRK_FLAG_ALIGN_TRANSFER),
	DEVICE_FLG(0x2040, 0x7210, /* Hauppauge HVR-950Q */
		   QUIRK_FLAG_SHARE_MEDIA_DEVICE | QUIRK_FLAG_ALIGN_TRANSFER),
	DEVICE_FLG(0x2040, 0x7211, /* Hauppauge HVR-950Q-MXL */
		   QUIRK_FLAG_SHARE_MEDIA_DEVICE | QUIRK_FLAG_ALIGN_TRANSFER),
	DEVICE_FLG(0x2040, 0x7213, /* Hauppauge HVR-950Q */
		   QUIRK_FLAG_SHARE_MEDIA_DEVICE | QUIRK_FLAG_ALIGN_TRANSFER),
	DEVICE_FLG(0x2040, 0x7217, /* Hauppauge HVR-950Q */
		   QUIRK_FLAG_SHARE_MEDIA_DEVICE | QUIRK_FLAG_ALIGN_TRANSFER),
	DEVICE_FLG(0x2040, 0x721b, /* Hauppauge HVR-950Q */
		   QUIRK_FLAG_SHARE_MEDIA_DEVICE | QUIRK_FLAG_ALIGN_TRANSFER),
	DEVICE_FLG(0x2040, 0x721e, /* Hauppauge HVR-950Q */
		   QUIRK_FLAG_SHARE_MEDIA_DEVICE | QUIRK_FLAG_ALIGN_TRANSFER),
	DEVICE_FLG(0x2040, 0x721f, /* Hauppauge HVR-950Q */
		   QUIRK_FLAG_SHARE_MEDIA_DEVICE | QUIRK_FLAG_ALIGN_TRANSFER),
	DEVICE_FLG(0x2040, 0x7240, /* Hauppauge HVR-850 */
		   QUIRK_FLAG_SHARE_MEDIA_DEVICE | QUIRK_FLAG_ALIGN_TRANSFER),
	DEVICE_FLG(0x2040, 0x7260, /* Hauppauge HVR-950Q */
		   QUIRK_FLAG_SHARE_MEDIA_DEVICE | QUIRK_FLAG_ALIGN_TRANSFER),
	DEVICE_FLG(0x2040, 0x7270, /* Hauppauge HVR-950Q */
		   QUIRK_FLAG_SHARE_MEDIA_DEVICE | QUIRK_FLAG_ALIGN_TRANSFER),
	DEVICE_FLG(0x2040, 0x7280, /* Hauppauge HVR-950Q */
		   QUIRK_FLAG_SHARE_MEDIA_DEVICE | QUIRK_FLAG_ALIGN_TRANSFER),
	DEVICE_FLG(0x2040, 0x7281, /* Hauppauge HVR-950Q-MXL */
		   QUIRK_FLAG_SHARE_MEDIA_DEVICE | QUIRK_FLAG_ALIGN_TRANSFER),
	DEVICE_FLG(0x2040, 0x8200, /* Hauppauge Woodbury */
		   QUIRK_FLAG_SHARE_MEDIA_DEVICE | QUIRK_FLAG_ALIGN_TRANSFER),
	DEVICE_FLG(0x21b4, 0x0081, /* AudioQuest DragonFly */
		   QUIRK_FLAG_GET_SAMPLE_RATE),
<<<<<<< HEAD
	DEVICE_FLG(0x21b4, 0x0230, /* Ayre QB-9 Twenty */
		   QUIRK_FLAG_DSD_RAW),
	DEVICE_FLG(0x21b4, 0x0232, /* Ayre QX-5 Twenty */
		   QUIRK_FLAG_DSD_RAW),
=======
>>>>>>> eb3cdb58
	DEVICE_FLG(0x2522, 0x0007, /* LH Labs Geek Out HD Audio 1V5 */
		   QUIRK_FLAG_SET_IFACE_FIRST),
	DEVICE_FLG(0x2708, 0x0002, /* Audient iD14 */
		   QUIRK_FLAG_IGNORE_CTL_ERROR),
	DEVICE_FLG(0x2912, 0x30c8, /* Audioengine D1 */
		   QUIRK_FLAG_GET_SAMPLE_RATE),
	DEVICE_FLG(0x30be, 0x0101, /* Schiit Hel */
		   QUIRK_FLAG_IGNORE_CTL_ERROR),
	DEVICE_FLG(0x413c, 0xa506, /* Dell AE515 sound bar */
		   QUIRK_FLAG_GET_SAMPLE_RATE),
	DEVICE_FLG(0x534d, 0x0021, /* MacroSilicon MS2100/MS2106 */
		   QUIRK_FLAG_ALIGN_TRANSFER),
	DEVICE_FLG(0x534d, 0x2109, /* MacroSilicon MS2109 */
		   QUIRK_FLAG_ALIGN_TRANSFER),
	DEVICE_FLG(0x1224, 0x2a25, /* Jieli Technology USB PHY 2.0 */
		   QUIRK_FLAG_GET_SAMPLE_RATE),
	DEVICE_FLG(0x2b53, 0x0023, /* Fiero SC-01 (firmware v1.0.0 @ 48 kHz) */
		   QUIRK_FLAG_GENERIC_IMPLICIT_FB),
	DEVICE_FLG(0x2b53, 0x0024, /* Fiero SC-01 (firmware v1.0.0 @ 96 kHz) */
		   QUIRK_FLAG_GENERIC_IMPLICIT_FB),
	DEVICE_FLG(0x2b53, 0x0031, /* Fiero SC-01 (firmware v1.1.0) */
		   QUIRK_FLAG_GENERIC_IMPLICIT_FB),
	DEVICE_FLG(0x0525, 0xa4ad, /* Hamedal C20 usb camero */
		   QUIRK_FLAG_IFACE_SKIP_CLOSE),
	DEVICE_FLG(0x0ecb, 0x205c, /* JBL Quantum610 Wireless */
		   QUIRK_FLAG_FIXED_RATE),
	DEVICE_FLG(0x0ecb, 0x2069, /* JBL Quantum810 Wireless */
		   QUIRK_FLAG_FIXED_RATE),

	/* Vendor matches */
	VENDOR_FLG(0x045e, /* MS Lifecam */
		   QUIRK_FLAG_GET_SAMPLE_RATE),
	VENDOR_FLG(0x046d, /* Logitech */
		   QUIRK_FLAG_CTL_MSG_DELAY_1M),
	VENDOR_FLG(0x047f, /* Plantronics */
		   QUIRK_FLAG_GET_SAMPLE_RATE | QUIRK_FLAG_CTL_MSG_DELAY),
	VENDOR_FLG(0x0644, /* TEAC Corp. */
		   QUIRK_FLAG_CTL_MSG_DELAY | QUIRK_FLAG_IFACE_DELAY),
	VENDOR_FLG(0x07fd, /* MOTU */
		   QUIRK_FLAG_VALIDATE_RATES),
	VENDOR_FLG(0x1235, /* Focusrite Novation */
		   QUIRK_FLAG_VALIDATE_RATES),
<<<<<<< HEAD
	VENDOR_FLG(0x1511, /* AURALiC */
		   QUIRK_FLAG_DSD_RAW),
	VENDOR_FLG(0x152a, /* Thesycon devices */
		   QUIRK_FLAG_DSD_RAW),
	VENDOR_FLG(0x18d1, /* iBasso devices */
		   QUIRK_FLAG_DSD_RAW),
=======
	VENDOR_FLG(0x152a, /* Thesycon devices */
		   QUIRK_FLAG_DSD_RAW),
>>>>>>> eb3cdb58
	VENDOR_FLG(0x1de7, /* Phoenix Audio */
		   QUIRK_FLAG_GET_SAMPLE_RATE),
	VENDOR_FLG(0x20b1, /* XMOS based devices */
		   QUIRK_FLAG_DSD_RAW),
<<<<<<< HEAD
	VENDOR_FLG(0x21ed, /* Accuphase Laboratory */
		   QUIRK_FLAG_DSD_RAW),
=======
>>>>>>> eb3cdb58
	VENDOR_FLG(0x22d9, /* Oppo */
		   QUIRK_FLAG_DSD_RAW),
	VENDOR_FLG(0x23ba, /* Playback Design */
		   QUIRK_FLAG_CTL_MSG_DELAY | QUIRK_FLAG_IFACE_DELAY |
		   QUIRK_FLAG_DSD_RAW),
	VENDOR_FLG(0x25ce, /* Mytek devices */
		   QUIRK_FLAG_DSD_RAW),
	VENDOR_FLG(0x278b, /* Rotel? */
		   QUIRK_FLAG_DSD_RAW),
	VENDOR_FLG(0x292b, /* Gustard/Ess based devices */
		   QUIRK_FLAG_DSD_RAW),
	VENDOR_FLG(0x2972, /* FiiO devices */
		   QUIRK_FLAG_DSD_RAW),
	VENDOR_FLG(0x2ab6, /* T+A devices */
		   QUIRK_FLAG_DSD_RAW),
<<<<<<< HEAD
	VENDOR_FLG(0x2d87, /* Cayin device */
		   QUIRK_FLAG_DSD_RAW),
=======
>>>>>>> eb3cdb58
	VENDOR_FLG(0x3336, /* HEM devices */
		   QUIRK_FLAG_DSD_RAW),
	VENDOR_FLG(0x3353, /* Khadas devices */
		   QUIRK_FLAG_DSD_RAW),
<<<<<<< HEAD
	VENDOR_FLG(0x35f4, /* MSB Technology */
		   QUIRK_FLAG_DSD_RAW),
=======
>>>>>>> eb3cdb58
	VENDOR_FLG(0x3842, /* EVGA */
		   QUIRK_FLAG_DSD_RAW),
	VENDOR_FLG(0xc502, /* HiBy devices */
		   QUIRK_FLAG_DSD_RAW),

	{} /* terminator */
};

void snd_usb_init_quirk_flags(struct snd_usb_audio *chip)
{
	const struct usb_audio_quirk_flags_table *p;

	for (p = quirk_flags_table; p->id; p++) {
		if (chip->usb_id == p->id ||
		    (!USB_ID_PRODUCT(p->id) &&
		     USB_ID_VENDOR(chip->usb_id) == USB_ID_VENDOR(p->id))) {
			usb_audio_dbg(chip,
				      "Set quirk_flags 0x%x for device %04x:%04x\n",
				      p->flags, USB_ID_VENDOR(chip->usb_id),
				      USB_ID_PRODUCT(chip->usb_id));
			chip->quirk_flags |= p->flags;
			return;
		}
	}
}<|MERGE_RESOLUTION|>--- conflicted
+++ resolved
@@ -1874,15 +1874,8 @@
 
 	/* XMOS based USB DACs */
 	switch (chip->usb_id) {
-<<<<<<< HEAD
-	case USB_ID(0x139f, 0x5504): /* Nagra DAC */
-	case USB_ID(0x20b1, 0x3089): /* Mola-Mola DAC */
-	case USB_ID(0x2522, 0x0007): /* LH Labs Geek Out 1V5 */
-	case USB_ID(0x2522, 0x0009): /* LH Labs Geek Pulse X Inifinity 2V0 */
-=======
 	case USB_ID(0x1511, 0x0037): /* AURALiC VEGA */
 	case USB_ID(0x21ed, 0xd75a): /* Accuphase DAC-60 option card */
->>>>>>> eb3cdb58
 	case USB_ID(0x2522, 0x0012): /* LH Labs VI DAC Infinity */
 	case USB_ID(0x2772, 0x0230): /* Pro-Ject Pre Box S2 Digital */
 		if (fp->altsetting == 2)
@@ -1892,18 +1885,14 @@
 	case USB_ID(0x0d8c, 0x0316): /* Hegel HD12 DSD */
 	case USB_ID(0x10cb, 0x0103): /* The Bit Opus #3; with fp->dsd_raw */
 	case USB_ID(0x16d0, 0x06b2): /* NuPrime DAC-10 */
-	case USB_ID(0x16d0, 0x06b4): /* NuPrime Audio HD-AVP/AVA */
+	case USB_ID(0x16d0, 0x09dd): /* Encore mDSD */
 	case USB_ID(0x16d0, 0x0733): /* Furutech ADL Stratos */
-	case USB_ID(0x16d0, 0x09d8): /* NuPrime IDA-8 */
 	case USB_ID(0x16d0, 0x09db): /* NuPrime Audio DAC-9 */
-	case USB_ID(0x16d0, 0x09dd): /* Encore mDSD */
 	case USB_ID(0x1db5, 0x0003): /* Bryston BDA3 */
-	case USB_ID(0x20a0, 0x4143): /* WaveIO USB Audio 2.0 */
 	case USB_ID(0x22e1, 0xca01): /* HDTA Serenade DSD */
 	case USB_ID(0x249c, 0x9326): /* M2Tech Young MkIII */
 	case USB_ID(0x2616, 0x0106): /* PS Audio NuWave DAC */
 	case USB_ID(0x2622, 0x0041): /* Audiolab M-DAC+ */
-	case USB_ID(0x278b, 0x5100): /* Rotel RC-1590 */
 	case USB_ID(0x27f7, 0x3002): /* W4S DAC-2v2SE */
 	case USB_ID(0x29a2, 0x0086): /* Mutec MC3+ USB */
 	case USB_ID(0x6b42, 0x0042): /* MSB Technology */
@@ -1913,6 +1902,9 @@
 
 	/* Amanero Combo384 USB based DACs with native DSD support */
 	case USB_ID(0x16d0, 0x071a):  /* Amanero - Combo384 */
+	case USB_ID(0x2ab6, 0x0004):  /* T+A DAC8DSD-V2.0, MP1000E-V2.0, MP2000R-V2.0, MP2500R-V2.0, MP3100HV-V2.0 */
+	case USB_ID(0x2ab6, 0x0005):  /* T+A USB HD Audio 1 */
+	case USB_ID(0x2ab6, 0x0006):  /* T+A USB HD Audio 2 */
 		if (fp->altsetting == 2) {
 			switch (le16_to_cpu(chip->dev->descriptor.bcdDevice)) {
 			case 0x199:
@@ -2019,12 +2011,9 @@
 		   QUIRK_FLAG_IGNORE_CTL_ERROR),
 	DEVICE_FLG(0x041e, 0x4080, /* Creative Live Cam VF0610 */
 		   QUIRK_FLAG_GET_SAMPLE_RATE),
-<<<<<<< HEAD
 	DEVICE_FLG(0x045e, 0x083c, /* MS USB Link headset */
 		   QUIRK_FLAG_GET_SAMPLE_RATE | QUIRK_FLAG_CTL_MSG_DELAY |
 		   QUIRK_FLAG_DISABLE_AUTOSUSPEND),
-=======
->>>>>>> eb3cdb58
 	DEVICE_FLG(0x046d, 0x084c, /* Logitech ConferenceCam Connect */
 		   QUIRK_FLAG_GET_SAMPLE_RATE | QUIRK_FLAG_CTL_MSG_DELAY_1M),
 	DEVICE_FLG(0x046d, 0x0991, /* Logitech QuickCam Pro */
@@ -2060,12 +2049,6 @@
 		   QUIRK_FLAG_IFACE_DELAY),
 	DEVICE_FLG(0x0644, 0x805f, /* TEAC Model 12 */
 		   QUIRK_FLAG_FORCE_IFACE_RESET),
-<<<<<<< HEAD
-	DEVICE_FLG(0x0644, 0x806b, /* TEAC UD-701 */
-		   QUIRK_FLAG_ITF_USB_DSD_DAC | QUIRK_FLAG_CTL_MSG_DELAY |
-		   QUIRK_FLAG_IFACE_DELAY),
-=======
->>>>>>> eb3cdb58
 	DEVICE_FLG(0x06f8, 0xb000, /* Hercules DJ Console (Windows Edition) */
 		   QUIRK_FLAG_IGNORE_CTL_ERROR),
 	DEVICE_FLG(0x06f8, 0xd002, /* Hercules DJ Console (Macintosh Edition) */
@@ -2104,11 +2087,6 @@
 		   QUIRK_FLAG_ITF_USB_DSD_DAC | QUIRK_FLAG_CTL_MSG_DELAY),
 	DEVICE_FLG(0x154e, 0x3006, /* Marantz SA-14S1 */
 		   QUIRK_FLAG_ITF_USB_DSD_DAC | QUIRK_FLAG_CTL_MSG_DELAY),
-<<<<<<< HEAD
-	DEVICE_FLG(0x154e, 0x300b, /* Marantz SA-KI RUBY / SA-12 */
-		   QUIRK_FLAG_DSD_RAW),
-=======
->>>>>>> eb3cdb58
 	DEVICE_FLG(0x154e, 0x500e, /* Denon DN-X1600 */
 		   QUIRK_FLAG_IGNORE_CLOCK_SOURCE),
 	DEVICE_FLG(0x1686, 0x00dd, /* Zoom R16/24 */
@@ -2153,13 +2131,6 @@
 		   QUIRK_FLAG_SHARE_MEDIA_DEVICE | QUIRK_FLAG_ALIGN_TRANSFER),
 	DEVICE_FLG(0x21b4, 0x0081, /* AudioQuest DragonFly */
 		   QUIRK_FLAG_GET_SAMPLE_RATE),
-<<<<<<< HEAD
-	DEVICE_FLG(0x21b4, 0x0230, /* Ayre QB-9 Twenty */
-		   QUIRK_FLAG_DSD_RAW),
-	DEVICE_FLG(0x21b4, 0x0232, /* Ayre QX-5 Twenty */
-		   QUIRK_FLAG_DSD_RAW),
-=======
->>>>>>> eb3cdb58
 	DEVICE_FLG(0x2522, 0x0007, /* LH Labs Geek Out HD Audio 1V5 */
 		   QUIRK_FLAG_SET_IFACE_FIRST),
 	DEVICE_FLG(0x2708, 0x0002, /* Audient iD14 */
@@ -2202,26 +2173,12 @@
 		   QUIRK_FLAG_VALIDATE_RATES),
 	VENDOR_FLG(0x1235, /* Focusrite Novation */
 		   QUIRK_FLAG_VALIDATE_RATES),
-<<<<<<< HEAD
-	VENDOR_FLG(0x1511, /* AURALiC */
-		   QUIRK_FLAG_DSD_RAW),
 	VENDOR_FLG(0x152a, /* Thesycon devices */
 		   QUIRK_FLAG_DSD_RAW),
-	VENDOR_FLG(0x18d1, /* iBasso devices */
-		   QUIRK_FLAG_DSD_RAW),
-=======
-	VENDOR_FLG(0x152a, /* Thesycon devices */
-		   QUIRK_FLAG_DSD_RAW),
->>>>>>> eb3cdb58
 	VENDOR_FLG(0x1de7, /* Phoenix Audio */
 		   QUIRK_FLAG_GET_SAMPLE_RATE),
 	VENDOR_FLG(0x20b1, /* XMOS based devices */
 		   QUIRK_FLAG_DSD_RAW),
-<<<<<<< HEAD
-	VENDOR_FLG(0x21ed, /* Accuphase Laboratory */
-		   QUIRK_FLAG_DSD_RAW),
-=======
->>>>>>> eb3cdb58
 	VENDOR_FLG(0x22d9, /* Oppo */
 		   QUIRK_FLAG_DSD_RAW),
 	VENDOR_FLG(0x23ba, /* Playback Design */
@@ -2237,20 +2194,10 @@
 		   QUIRK_FLAG_DSD_RAW),
 	VENDOR_FLG(0x2ab6, /* T+A devices */
 		   QUIRK_FLAG_DSD_RAW),
-<<<<<<< HEAD
-	VENDOR_FLG(0x2d87, /* Cayin device */
-		   QUIRK_FLAG_DSD_RAW),
-=======
->>>>>>> eb3cdb58
 	VENDOR_FLG(0x3336, /* HEM devices */
 		   QUIRK_FLAG_DSD_RAW),
 	VENDOR_FLG(0x3353, /* Khadas devices */
 		   QUIRK_FLAG_DSD_RAW),
-<<<<<<< HEAD
-	VENDOR_FLG(0x35f4, /* MSB Technology */
-		   QUIRK_FLAG_DSD_RAW),
-=======
->>>>>>> eb3cdb58
 	VENDOR_FLG(0x3842, /* EVGA */
 		   QUIRK_FLAG_DSD_RAW),
 	VENDOR_FLG(0xc502, /* HiBy devices */
