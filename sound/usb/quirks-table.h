/* SPDX-License-Identifier: GPL-2.0-or-later */
/*
 * ALSA USB Audio Driver
 *
 * Copyright (c) 2002 by Takashi Iwai <tiwai@suse.de>,
 *                       Clemens Ladisch <clemens@ladisch.de>
 */

/*
 * The contents of this file are part of the driver's id_table.
 *
 * In a perfect world, this file would be empty.
 */

/*
 * Use this for devices where other interfaces are standard compliant,
 * to prevent the quirk being applied to those interfaces. (To work with
 * hotplugging, bDeviceClass must be set to USB_CLASS_PER_INTERFACE.)
 */
#define USB_DEVICE_VENDOR_SPEC(vend, prod) \
	.match_flags = USB_DEVICE_ID_MATCH_VENDOR | \
		       USB_DEVICE_ID_MATCH_PRODUCT | \
		       USB_DEVICE_ID_MATCH_INT_CLASS, \
	.idVendor = vend, \
	.idProduct = prod, \
	.bInterfaceClass = USB_CLASS_VENDOR_SPEC

/* A standard entry matching with vid/pid and the audio class/subclass */
#define USB_AUDIO_DEVICE(vend, prod) \
	.match_flags = USB_DEVICE_ID_MATCH_DEVICE | \
		       USB_DEVICE_ID_MATCH_INT_CLASS | \
		       USB_DEVICE_ID_MATCH_INT_SUBCLASS, \
	.idVendor = vend, \
	.idProduct = prod, \
	.bInterfaceClass = USB_CLASS_AUDIO, \
	.bInterfaceSubClass = USB_SUBCLASS_AUDIOCONTROL

/* Quirk .driver_info, followed by the definition of the quirk entry;
 * put like QUIRK_DRIVER_INFO { ... } in each entry of the quirk table
 */
#define QUIRK_DRIVER_INFO \
	.driver_info = (unsigned long)&(const struct snd_usb_audio_quirk)

/*
 * Macros for quirk data entries
 */

/* Quirk data entry for ignoring the interface */
#define QUIRK_DATA_IGNORE(_ifno) \
	.ifnum = (_ifno), .type = QUIRK_IGNORE_INTERFACE
/* Quirk data entry for a standard audio interface */
#define QUIRK_DATA_STANDARD_AUDIO(_ifno) \
	.ifnum = (_ifno), .type = QUIRK_AUDIO_STANDARD_INTERFACE
/* Quirk data entry for a standard MIDI interface */
#define QUIRK_DATA_STANDARD_MIDI(_ifno) \
	.ifnum = (_ifno), .type = QUIRK_MIDI_STANDARD_INTERFACE
/* Quirk data entry for a standard mixer interface */
#define QUIRK_DATA_STANDARD_MIXER(_ifno) \
	.ifnum = (_ifno), .type = QUIRK_AUDIO_STANDARD_MIXER

/* Quirk data entry for Yamaha MIDI */
#define QUIRK_DATA_MIDI_YAMAHA(_ifno) \
	.ifnum = (_ifno), .type = QUIRK_MIDI_YAMAHA
/* Quirk data entry for Edirol UAxx */
#define QUIRK_DATA_EDIROL_UAXX(_ifno) \
	.ifnum = (_ifno), .type = QUIRK_AUDIO_EDIROL_UAXX
/* Quirk data entry for raw bytes interface */
#define QUIRK_DATA_RAW_BYTES(_ifno) \
	.ifnum = (_ifno), .type = QUIRK_MIDI_RAW_BYTES

/* Quirk composite array terminator */
#define QUIRK_COMPOSITE_END	{ .ifnum = -1 }

/* Quirk data entry for composite quirks;
 * followed by the quirk array that is terminated with QUIRK_COMPOSITE_END
 * e.g. QUIRK_DATA_COMPOSITE { { quirk1 }, { quirk2 },..., QUIRK_COMPOSITE_END }
 */
#define QUIRK_DATA_COMPOSITE \
	.ifnum = QUIRK_ANY_INTERFACE, \
	.type = QUIRK_COMPOSITE, \
	.data = &(const struct snd_usb_audio_quirk[])

/* Quirk data entry for a fixed audio endpoint;
 * followed by audioformat definition
 * e.g. QUIRK_DATA_AUDIOFORMAT(n) { .formats = xxx, ... }
 */
#define QUIRK_DATA_AUDIOFORMAT(_ifno)	    \
	.ifnum = (_ifno),		    \
	.type = QUIRK_AUDIO_FIXED_ENDPOINT, \
	.data = &(const struct audioformat)

/* Quirk data entry for a fixed MIDI endpoint;
 * followed by snd_usb_midi_endpoint_info definition
 * e.g. QUIRK_DATA_MIDI_FIXED_ENDPOINT(n) { .out_cables = x, .in_cables = y }
 */
#define QUIRK_DATA_MIDI_FIXED_ENDPOINT(_ifno) \
	.ifnum = (_ifno),		      \
	.type = QUIRK_MIDI_FIXED_ENDPOINT,    \
	.data = &(const struct snd_usb_midi_endpoint_info)
/* Quirk data entry for a MIDIMAN MIDI endpoint */
#define QUIRK_DATA_MIDI_MIDIMAN(_ifno) \
	.ifnum = (_ifno),	       \
	.type = QUIRK_MIDI_MIDIMAN,    \
	.data = &(const struct snd_usb_midi_endpoint_info)
/* Quirk data entry for a EMAGIC MIDI endpoint */
#define QUIRK_DATA_MIDI_EMAGIC(_ifno) \
	.ifnum = (_ifno),	      \
	.type = QUIRK_MIDI_EMAGIC,    \
	.data = &(const struct snd_usb_midi_endpoint_info)

/*
 * Here we go... the quirk table definition begins:
 */

/* FTDI devices */
{
	USB_DEVICE(0x0403, 0xb8d8),
	QUIRK_DRIVER_INFO {
		/* .vendor_name = "STARR LABS", */
		/* .product_name = "Starr Labs MIDI USB device", */
		.ifnum = 0,
		.type = QUIRK_MIDI_FTDI
	}
},

{
	/* Creative BT-D1 */
	USB_DEVICE(0x041e, 0x0005),
	QUIRK_DRIVER_INFO {
		QUIRK_DATA_AUDIOFORMAT(1) {
			.formats = SNDRV_PCM_FMTBIT_S16_LE,
			.channels = 2,
			.iface = 1,
			.altsetting = 1,
			.altset_idx = 1,
			.endpoint = 0x03,
			.ep_attr = USB_ENDPOINT_XFER_ISOC,
			.attributes = 0,
			.rates = SNDRV_PCM_RATE_CONTINUOUS,
			.rate_min = 48000,
			.rate_max = 48000,
		}
	}
},

/* E-Mu 0202 USB */
{ USB_DEVICE_VENDOR_SPEC(0x041e, 0x3f02) },
/* E-Mu 0404 USB */
{ USB_DEVICE_VENDOR_SPEC(0x041e, 0x3f04) },
/* E-Mu Tracker Pre */
{ USB_DEVICE_VENDOR_SPEC(0x041e, 0x3f0a) },
/* E-Mu 0204 USB */
{ USB_DEVICE_VENDOR_SPEC(0x041e, 0x3f19) },
/* Ktmicro Usb_audio device */
{ USB_DEVICE_VENDOR_SPEC(0x31b2, 0x0011) },

/*
 * Creative Technology, Ltd Live! Cam Sync HD [VF0770]
 * The device advertises 8 formats, but only a rate of 48kHz is honored by the
 * hardware and 24 bits give chopped audio, so only report the one working
 * combination.
 */
{
	USB_AUDIO_DEVICE(0x041e, 0x4095),
	QUIRK_DRIVER_INFO {
		QUIRK_DATA_COMPOSITE {
			{ QUIRK_DATA_STANDARD_MIXER(2) },
			{
				QUIRK_DATA_AUDIOFORMAT(3) {
					.formats = SNDRV_PCM_FMTBIT_S16_LE,
					.channels = 2,
					.fmt_bits = 16,
					.iface = 3,
					.altsetting = 4,
					.altset_idx = 4,
					.endpoint = 0x82,
					.ep_attr = 0x05,
					.rates = SNDRV_PCM_RATE_48000,
					.rate_min = 48000,
					.rate_max = 48000,
					.nr_rates = 1,
					.rate_table = (unsigned int[]) { 48000 },
				},
			},
			QUIRK_COMPOSITE_END
		},
	},
},

/*
 * HP Wireless Audio
 * When not ignored, causes instability issues for some users, forcing them to
 * skip the entire module.
 */
{
	USB_DEVICE(0x0424, 0xb832),
	QUIRK_DRIVER_INFO {
		.vendor_name = "Standard Microsystems Corp.",
		.product_name = "HP Wireless Audio",
		QUIRK_DATA_COMPOSITE {
			/* Mixer */
			{ QUIRK_DATA_IGNORE(0) },
			/* Playback */
			{ QUIRK_DATA_IGNORE(1) },
			/* Capture */
			{ QUIRK_DATA_IGNORE(2) },
			/* HID Device, .ifnum = 3 */
			QUIRK_COMPOSITE_END
		}
	}
},

/*
 * Logitech QuickCam: bDeviceClass is vendor-specific, so generic interface
 * class matches do not take effect without an explicit ID match.
 */
{ USB_AUDIO_DEVICE(0x046d, 0x0850) },
{ USB_AUDIO_DEVICE(0x046d, 0x08ae) },
{ USB_AUDIO_DEVICE(0x046d, 0x08c6) },
{ USB_AUDIO_DEVICE(0x046d, 0x08f0) },
{ USB_AUDIO_DEVICE(0x046d, 0x08f5) },
{ USB_AUDIO_DEVICE(0x046d, 0x08f6) },
{ USB_AUDIO_DEVICE(0x046d, 0x0990) },

/*
 * Yamaha devices
 */

#define YAMAHA_DEVICE(id, name) { \
	USB_DEVICE(0x0499, id), \
	QUIRK_DRIVER_INFO { \
		.vendor_name = "Yamaha", \
		.product_name = name, \
		QUIRK_DATA_MIDI_YAMAHA(QUIRK_ANY_INTERFACE) \
	} \
}
#define YAMAHA_INTERFACE(id, intf, name) { \
	USB_DEVICE_VENDOR_SPEC(0x0499, id), \
	QUIRK_DRIVER_INFO { \
		.vendor_name = "Yamaha", \
		.product_name = name, \
		QUIRK_DATA_MIDI_YAMAHA(intf) \
	} \
}
YAMAHA_DEVICE(0x1000, "UX256"),
YAMAHA_DEVICE(0x1001, "MU1000"),
YAMAHA_DEVICE(0x1002, "MU2000"),
YAMAHA_DEVICE(0x1003, "MU500"),
YAMAHA_INTERFACE(0x1004, 3, "UW500"),
YAMAHA_DEVICE(0x1005, "MOTIF6"),
YAMAHA_DEVICE(0x1006, "MOTIF7"),
YAMAHA_DEVICE(0x1007, "MOTIF8"),
YAMAHA_DEVICE(0x1008, "UX96"),
YAMAHA_DEVICE(0x1009, "UX16"),
YAMAHA_INTERFACE(0x100a, 3, "EOS BX"),
YAMAHA_DEVICE(0x100c, "UC-MX"),
YAMAHA_DEVICE(0x100d, "UC-KX"),
YAMAHA_DEVICE(0x100e, "S08"),
YAMAHA_DEVICE(0x100f, "CLP-150"),
YAMAHA_DEVICE(0x1010, "CLP-170"),
YAMAHA_DEVICE(0x1011, "P-250"),
YAMAHA_DEVICE(0x1012, "TYROS"),
YAMAHA_DEVICE(0x1013, "PF-500"),
YAMAHA_DEVICE(0x1014, "S90"),
YAMAHA_DEVICE(0x1015, "MOTIF-R"),
YAMAHA_DEVICE(0x1016, "MDP-5"),
YAMAHA_DEVICE(0x1017, "CVP-204"),
YAMAHA_DEVICE(0x1018, "CVP-206"),
YAMAHA_DEVICE(0x1019, "CVP-208"),
YAMAHA_DEVICE(0x101a, "CVP-210"),
YAMAHA_DEVICE(0x101b, "PSR-1100"),
YAMAHA_DEVICE(0x101c, "PSR-2100"),
YAMAHA_DEVICE(0x101d, "CLP-175"),
YAMAHA_DEVICE(0x101e, "PSR-K1"),
YAMAHA_DEVICE(0x101f, "EZ-J24"),
YAMAHA_DEVICE(0x1020, "EZ-250i"),
YAMAHA_DEVICE(0x1021, "MOTIF ES 6"),
YAMAHA_DEVICE(0x1022, "MOTIF ES 7"),
YAMAHA_DEVICE(0x1023, "MOTIF ES 8"),
YAMAHA_DEVICE(0x1024, "CVP-301"),
YAMAHA_DEVICE(0x1025, "CVP-303"),
YAMAHA_DEVICE(0x1026, "CVP-305"),
YAMAHA_DEVICE(0x1027, "CVP-307"),
YAMAHA_DEVICE(0x1028, "CVP-309"),
YAMAHA_DEVICE(0x1029, "CVP-309GP"),
YAMAHA_DEVICE(0x102a, "PSR-1500"),
YAMAHA_DEVICE(0x102b, "PSR-3000"),
YAMAHA_DEVICE(0x102e, "ELS-01/01C"),
YAMAHA_DEVICE(0x1030, "PSR-295/293"),
YAMAHA_DEVICE(0x1031, "DGX-205/203"),
YAMAHA_DEVICE(0x1032, "DGX-305"),
YAMAHA_DEVICE(0x1033, "DGX-505"),
YAMAHA_DEVICE(0x1034, NULL),
YAMAHA_DEVICE(0x1035, NULL),
YAMAHA_DEVICE(0x1036, NULL),
YAMAHA_DEVICE(0x1037, NULL),
YAMAHA_DEVICE(0x1038, NULL),
YAMAHA_DEVICE(0x1039, NULL),
YAMAHA_DEVICE(0x103a, NULL),
YAMAHA_DEVICE(0x103b, NULL),
YAMAHA_DEVICE(0x103c, NULL),
YAMAHA_DEVICE(0x103d, NULL),
YAMAHA_DEVICE(0x103e, NULL),
YAMAHA_DEVICE(0x103f, NULL),
YAMAHA_DEVICE(0x1040, NULL),
YAMAHA_DEVICE(0x1041, NULL),
YAMAHA_DEVICE(0x1042, NULL),
YAMAHA_DEVICE(0x1043, NULL),
YAMAHA_DEVICE(0x1044, NULL),
YAMAHA_DEVICE(0x1045, NULL),
YAMAHA_INTERFACE(0x104e, 0, NULL),
YAMAHA_DEVICE(0x104f, NULL),
YAMAHA_DEVICE(0x1050, NULL),
YAMAHA_DEVICE(0x1051, NULL),
YAMAHA_DEVICE(0x1052, NULL),
YAMAHA_INTERFACE(0x1053, 0, NULL),
YAMAHA_INTERFACE(0x1054, 0, NULL),
YAMAHA_DEVICE(0x1055, NULL),
YAMAHA_DEVICE(0x1056, NULL),
YAMAHA_DEVICE(0x1057, NULL),
YAMAHA_DEVICE(0x1058, NULL),
YAMAHA_DEVICE(0x1059, NULL),
YAMAHA_DEVICE(0x105a, NULL),
YAMAHA_DEVICE(0x105b, NULL),
YAMAHA_DEVICE(0x105c, NULL),
YAMAHA_DEVICE(0x105d, NULL),
YAMAHA_DEVICE(0x1718, "P-125"),
{
	USB_DEVICE(0x0499, 0x1503),
	QUIRK_DRIVER_INFO {
		/* .vendor_name = "Yamaha", */
		/* .product_name = "MOX6/MOX8", */
		QUIRK_DATA_COMPOSITE {
			{ QUIRK_DATA_STANDARD_AUDIO(1) },
			{ QUIRK_DATA_STANDARD_AUDIO(2) },
			{ QUIRK_DATA_MIDI_YAMAHA(3) },
			QUIRK_COMPOSITE_END
		}
	}
},
{
	USB_DEVICE(0x0499, 0x1507),
	QUIRK_DRIVER_INFO {
		/* .vendor_name = "Yamaha", */
		/* .product_name = "THR10", */
		QUIRK_DATA_COMPOSITE {
			{ QUIRK_DATA_STANDARD_AUDIO(1) },
			{ QUIRK_DATA_STANDARD_AUDIO(2) },
			{ QUIRK_DATA_MIDI_YAMAHA(3) },
			QUIRK_COMPOSITE_END
		}
	}
},
{
	USB_DEVICE(0x0499, 0x1509),
	QUIRK_DRIVER_INFO {
		/* .vendor_name = "Yamaha", */
		/* .product_name = "Steinberg UR22", */
		QUIRK_DATA_COMPOSITE {
			{ QUIRK_DATA_STANDARD_AUDIO(1) },
			{ QUIRK_DATA_STANDARD_AUDIO(2) },
			{ QUIRK_DATA_MIDI_YAMAHA(3) },
			{ QUIRK_DATA_IGNORE(4) },
			QUIRK_COMPOSITE_END
		}
	}
},
{
	USB_DEVICE(0x0499, 0x150a),
	QUIRK_DRIVER_INFO {
		/* .vendor_name = "Yamaha", */
		/* .product_name = "THR5A", */
		QUIRK_DATA_COMPOSITE {
			{ QUIRK_DATA_STANDARD_AUDIO(1) },
			{ QUIRK_DATA_STANDARD_AUDIO(2) },
			{ QUIRK_DATA_MIDI_YAMAHA(3) },
			QUIRK_COMPOSITE_END
		}
	}
},
{
	USB_DEVICE(0x0499, 0x150c),
	QUIRK_DRIVER_INFO {
		/* .vendor_name = "Yamaha", */
		/* .product_name = "THR10C", */
		QUIRK_DATA_COMPOSITE {
			{ QUIRK_DATA_STANDARD_AUDIO(1) },
			{ QUIRK_DATA_STANDARD_AUDIO(2) },
			{ QUIRK_DATA_MIDI_YAMAHA(3) },
			QUIRK_COMPOSITE_END
		}
	}
},
YAMAHA_DEVICE(0x2000, "DGP-7"),
YAMAHA_DEVICE(0x2001, "DGP-5"),
YAMAHA_DEVICE(0x2002, NULL),
YAMAHA_DEVICE(0x2003, NULL),
YAMAHA_DEVICE(0x5000, "CS1D"),
YAMAHA_DEVICE(0x5001, "DSP1D"),
YAMAHA_DEVICE(0x5002, "DME32"),
YAMAHA_DEVICE(0x5003, "DM2000"),
YAMAHA_DEVICE(0x5004, "02R96"),
YAMAHA_DEVICE(0x5005, "ACU16-C"),
YAMAHA_DEVICE(0x5006, "NHB32-C"),
YAMAHA_DEVICE(0x5007, "DM1000"),
YAMAHA_DEVICE(0x5008, "01V96"),
YAMAHA_DEVICE(0x5009, "SPX2000"),
YAMAHA_DEVICE(0x500a, "PM5D"),
YAMAHA_DEVICE(0x500b, "DME64N"),
YAMAHA_DEVICE(0x500c, "DME24N"),
YAMAHA_DEVICE(0x500d, NULL),
YAMAHA_DEVICE(0x500e, NULL),
YAMAHA_DEVICE(0x500f, NULL),
YAMAHA_DEVICE(0x7000, "DTX"),
YAMAHA_DEVICE(0x7010, "UB99"),
#undef YAMAHA_DEVICE
#undef YAMAHA_INTERFACE
/* this catches most recent vendor-specific Yamaha devices */
{
	.match_flags = USB_DEVICE_ID_MATCH_VENDOR |
	               USB_DEVICE_ID_MATCH_INT_CLASS,
	.idVendor = 0x0499,
	.bInterfaceClass = USB_CLASS_VENDOR_SPEC,
	QUIRK_DRIVER_INFO {
		.ifnum = QUIRK_ANY_INTERFACE,
		.type = QUIRK_AUTODETECT
	}
},

/*
 * Roland/RolandED/Edirol/BOSS devices
 */
{
	USB_DEVICE(0x0582, 0x0000),
	QUIRK_DRIVER_INFO {
		.vendor_name = "Roland",
		.product_name = "UA-100",
		QUIRK_DATA_COMPOSITE {
			{
				QUIRK_DATA_AUDIOFORMAT(0) {
					.formats = SNDRV_PCM_FMTBIT_S16_LE,
					.channels = 4,
					.iface = 0,
					.altsetting = 1,
					.altset_idx = 1,
					.attributes = 0,
					.endpoint = 0x01,
					.ep_attr = 0x09,
					.rates = SNDRV_PCM_RATE_CONTINUOUS,
					.rate_min = 44100,
					.rate_max = 44100,
				}
			},
			{
				QUIRK_DATA_AUDIOFORMAT(1) {
					.formats = SNDRV_PCM_FMTBIT_S16_LE,
					.channels = 2,
					.iface = 1,
					.altsetting = 1,
					.altset_idx = 1,
					.attributes = UAC_EP_CS_ATTR_FILL_MAX,
					.endpoint = 0x81,
					.ep_attr = 0x05,
					.rates = SNDRV_PCM_RATE_CONTINUOUS,
					.rate_min = 44100,
					.rate_max = 44100,
				}
			},
			{
				QUIRK_DATA_MIDI_FIXED_ENDPOINT(2) {
					.out_cables = 0x0007,
					.in_cables  = 0x0007
				}
			},
			QUIRK_COMPOSITE_END
		}
	}
},
{
	USB_DEVICE(0x0582, 0x0002),
	QUIRK_DRIVER_INFO {
		.vendor_name = "EDIROL",
		.product_name = "UM-4",
		QUIRK_DATA_COMPOSITE {
			{ QUIRK_DATA_IGNORE(0) },
			{ QUIRK_DATA_IGNORE(1) },
			{
				QUIRK_DATA_MIDI_FIXED_ENDPOINT(2) {
					.out_cables = 0x000f,
					.in_cables  = 0x000f
				}
			},
			QUIRK_COMPOSITE_END
		}
	}
},
{
	USB_DEVICE(0x0582, 0x0003),
	QUIRK_DRIVER_INFO {
		.vendor_name = "Roland",
		.product_name = "SC-8850",
		QUIRK_DATA_COMPOSITE {
			{ QUIRK_DATA_IGNORE(0) },
			{ QUIRK_DATA_IGNORE(1) },
			{
				QUIRK_DATA_MIDI_FIXED_ENDPOINT(2) {
					.out_cables = 0x003f,
					.in_cables  = 0x003f
				}
			},
			QUIRK_COMPOSITE_END
		}
	}
},
{
	USB_DEVICE(0x0582, 0x0004),
	QUIRK_DRIVER_INFO {
		.vendor_name = "Roland",
		.product_name = "U-8",
		QUIRK_DATA_COMPOSITE {
			{ QUIRK_DATA_IGNORE(0) },
			{ QUIRK_DATA_IGNORE(1) },
			{
				QUIRK_DATA_MIDI_FIXED_ENDPOINT(2) {
					.out_cables = 0x0005,
					.in_cables  = 0x0005
				}
			},
			QUIRK_COMPOSITE_END
		}
	}
},
{
	/* Has ID 0x0099 when not in "Advanced Driver" mode.
	 * The UM-2EX has only one input, but we cannot detect this. */
	USB_DEVICE(0x0582, 0x0005),
	QUIRK_DRIVER_INFO {
		.vendor_name = "EDIROL",
		.product_name = "UM-2",
		QUIRK_DATA_COMPOSITE {
			{ QUIRK_DATA_IGNORE(0) },
			{ QUIRK_DATA_IGNORE(1) },
			{
				QUIRK_DATA_MIDI_FIXED_ENDPOINT(2) {
					.out_cables = 0x0003,
					.in_cables  = 0x0003
				}
			},
			QUIRK_COMPOSITE_END
		}
	}
},
{
	USB_DEVICE(0x0582, 0x0007),
	QUIRK_DRIVER_INFO {
		.vendor_name = "Roland",
		.product_name = "SC-8820",
		QUIRK_DATA_COMPOSITE {
			{ QUIRK_DATA_IGNORE(0) },
			{ QUIRK_DATA_IGNORE(1) },
			{
				QUIRK_DATA_MIDI_FIXED_ENDPOINT(2) {
					.out_cables = 0x0013,
					.in_cables  = 0x0013
				}
			},
			QUIRK_COMPOSITE_END
		}
	}
},
{
	USB_DEVICE(0x0582, 0x0008),
	QUIRK_DRIVER_INFO {
		.vendor_name = "Roland",
		.product_name = "PC-300",
		QUIRK_DATA_COMPOSITE {
			{ QUIRK_DATA_IGNORE(0) },
			{ QUIRK_DATA_IGNORE(1) },
			{
				QUIRK_DATA_MIDI_FIXED_ENDPOINT(2) {
					.out_cables = 0x0001,
					.in_cables  = 0x0001
				}
			},
			QUIRK_COMPOSITE_END
		}
	}
},
{
	/* has ID 0x009d when not in "Advanced Driver" mode */
	USB_DEVICE(0x0582, 0x0009),
	QUIRK_DRIVER_INFO {
		.vendor_name = "EDIROL",
		.product_name = "UM-1",
		QUIRK_DATA_COMPOSITE {
			{ QUIRK_DATA_IGNORE(0) },
			{ QUIRK_DATA_IGNORE(1) },
			{
				QUIRK_DATA_MIDI_FIXED_ENDPOINT(2) {
					.out_cables = 0x0001,
					.in_cables  = 0x0001
				}
			},
			QUIRK_COMPOSITE_END
		}
	}
},
{
	USB_DEVICE(0x0582, 0x000b),
	QUIRK_DRIVER_INFO {
		.vendor_name = "Roland",
		.product_name = "SK-500",
		QUIRK_DATA_COMPOSITE {
			{ QUIRK_DATA_IGNORE(0) },
			{ QUIRK_DATA_IGNORE(1) },
			{
				QUIRK_DATA_MIDI_FIXED_ENDPOINT(2) {
					.out_cables = 0x0013,
					.in_cables  = 0x0013
				}
			},
			QUIRK_COMPOSITE_END
		}
	}
},
{
	/* thanks to Emiliano Grilli <emillo@libero.it>
	 * for helping researching this data */
	USB_DEVICE(0x0582, 0x000c),
	QUIRK_DRIVER_INFO {
		.vendor_name = "Roland",
		.product_name = "SC-D70",
		QUIRK_DATA_COMPOSITE {
			{ QUIRK_DATA_STANDARD_AUDIO(0) },
			{ QUIRK_DATA_STANDARD_AUDIO(1) },
			{
				QUIRK_DATA_MIDI_FIXED_ENDPOINT(2) {
					.out_cables = 0x0007,
					.in_cables  = 0x0007
				}
			},
			QUIRK_COMPOSITE_END
		}
	}
},
{	/*
	 * This quirk is for the "Advanced Driver" mode of the Edirol UA-5.
	 * If the advanced mode switch at the back of the unit is off, the
	 * UA-5 has ID 0x0582/0x0011 and is standard compliant (no quirks),
	 * but offers only 16-bit PCM.
	 * In advanced mode, the UA-5 will output S24_3LE samples (two
	 * channels) at the rate indicated on the front switch, including
	 * the 96kHz sample rate.
	 */
	USB_DEVICE(0x0582, 0x0010),
	QUIRK_DRIVER_INFO {
		.vendor_name = "EDIROL",
		.product_name = "UA-5",
		QUIRK_DATA_COMPOSITE {
			{ QUIRK_DATA_STANDARD_AUDIO(1) },
			{ QUIRK_DATA_STANDARD_AUDIO(2) },
			QUIRK_COMPOSITE_END
		}
	}
},
{
	/* has ID 0x0013 when not in "Advanced Driver" mode */
	USB_DEVICE(0x0582, 0x0012),
	QUIRK_DRIVER_INFO {
		.vendor_name = "Roland",
		.product_name = "XV-5050",
		QUIRK_DATA_MIDI_FIXED_ENDPOINT(0) {
			.out_cables = 0x0001,
			.in_cables  = 0x0001
		}
	}
},
{
	/* has ID 0x0015 when not in "Advanced Driver" mode */
	USB_DEVICE(0x0582, 0x0014),
	QUIRK_DRIVER_INFO {
		.vendor_name = "EDIROL",
		.product_name = "UM-880",
		QUIRK_DATA_MIDI_FIXED_ENDPOINT(0) {
			.out_cables = 0x01ff,
			.in_cables  = 0x01ff
		}
	}
},
{
	/* has ID 0x0017 when not in "Advanced Driver" mode */
	USB_DEVICE(0x0582, 0x0016),
	QUIRK_DRIVER_INFO {
		.vendor_name = "EDIROL",
		.product_name = "SD-90",
		QUIRK_DATA_COMPOSITE {
			{ QUIRK_DATA_STANDARD_AUDIO(0) },
			{ QUIRK_DATA_STANDARD_AUDIO(1) },
			{
				QUIRK_DATA_MIDI_FIXED_ENDPOINT(2) {
					.out_cables = 0x000f,
					.in_cables  = 0x000f
				}
			},
			QUIRK_COMPOSITE_END
		}
	}
},
{
	/* has ID 0x001c when not in "Advanced Driver" mode */
	USB_DEVICE(0x0582, 0x001b),
	QUIRK_DRIVER_INFO {
		.vendor_name = "Roland",
		.product_name = "MMP-2",
		QUIRK_DATA_COMPOSITE {
			{ QUIRK_DATA_IGNORE(0) },
			{ QUIRK_DATA_IGNORE(1) },
			{
				QUIRK_DATA_MIDI_FIXED_ENDPOINT(2) {
					.out_cables = 0x0001,
					.in_cables  = 0x0001
				}
			},
			QUIRK_COMPOSITE_END
		}
	}
},
{
	/* has ID 0x001e when not in "Advanced Driver" mode */
	USB_DEVICE(0x0582, 0x001d),
	QUIRK_DRIVER_INFO {
		.vendor_name = "Roland",
		.product_name = "V-SYNTH",
		QUIRK_DATA_MIDI_FIXED_ENDPOINT(0) {
			.out_cables = 0x0001,
			.in_cables  = 0x0001
		}
	}
},
{
	/* has ID 0x0024 when not in "Advanced Driver" mode */
	USB_DEVICE(0x0582, 0x0023),
	QUIRK_DRIVER_INFO {
		.vendor_name = "EDIROL",
		.product_name = "UM-550",
		QUIRK_DATA_MIDI_FIXED_ENDPOINT(0) {
			.out_cables = 0x003f,
			.in_cables  = 0x003f
		}
	}
},
{
	/*
	 * This quirk is for the "Advanced Driver" mode. If off, the UA-20
	 * has ID 0x0026 and is standard compliant, but has only 16-bit PCM
	 * and no MIDI.
	 */
	USB_DEVICE(0x0582, 0x0025),
	QUIRK_DRIVER_INFO {
		.vendor_name = "EDIROL",
		.product_name = "UA-20",
		QUIRK_DATA_COMPOSITE {
			{ QUIRK_DATA_IGNORE(0) },
			{
				QUIRK_DATA_AUDIOFORMAT(1) {
					.formats = SNDRV_PCM_FMTBIT_S24_3LE,
					.channels = 2,
					.iface = 1,
					.altsetting = 1,
					.altset_idx = 1,
					.attributes = 0,
					.endpoint = 0x01,
					.ep_attr = 0x01,
					.rates = SNDRV_PCM_RATE_CONTINUOUS,
					.rate_min = 44100,
					.rate_max = 44100,
				}
			},
			{
				QUIRK_DATA_AUDIOFORMAT(2) {
					.formats = SNDRV_PCM_FMTBIT_S24_3LE,
					.channels = 2,
					.iface = 2,
					.altsetting = 1,
					.altset_idx = 1,
					.attributes = 0,
					.endpoint = 0x82,
					.ep_attr = 0x01,
					.rates = SNDRV_PCM_RATE_CONTINUOUS,
					.rate_min = 44100,
					.rate_max = 44100,
				}
			},
			{
				QUIRK_DATA_MIDI_FIXED_ENDPOINT(3) {
					.out_cables = 0x0001,
					.in_cables  = 0x0001
				}
			},
			QUIRK_COMPOSITE_END
		}
	}
},
{
	/* has ID 0x0028 when not in "Advanced Driver" mode */
	USB_DEVICE(0x0582, 0x0027),
	QUIRK_DRIVER_INFO {
		.vendor_name = "EDIROL",
		.product_name = "SD-20",
		QUIRK_DATA_MIDI_FIXED_ENDPOINT(0) {
			.out_cables = 0x0003,
			.in_cables  = 0x0007
		}
	}
},
{
	/* has ID 0x002a when not in "Advanced Driver" mode */
	USB_DEVICE(0x0582, 0x0029),
	QUIRK_DRIVER_INFO {
		.vendor_name = "EDIROL",
		.product_name = "SD-80",
		QUIRK_DATA_MIDI_FIXED_ENDPOINT(0) {
			.out_cables = 0x000f,
			.in_cables  = 0x000f
		}
	}
},
{	/*
	 * This quirk is for the "Advanced" modes of the Edirol UA-700.
	 * If the sample format switch is not in an advanced setting, the
	 * UA-700 has ID 0x0582/0x002c and is standard compliant (no quirks),
	 * but offers only 16-bit PCM and no MIDI.
	 */
	USB_DEVICE_VENDOR_SPEC(0x0582, 0x002b),
	QUIRK_DRIVER_INFO {
		.vendor_name = "EDIROL",
		.product_name = "UA-700",
		QUIRK_DATA_COMPOSITE {
			{ QUIRK_DATA_EDIROL_UAXX(1) },
			{ QUIRK_DATA_EDIROL_UAXX(2) },
			{ QUIRK_DATA_EDIROL_UAXX(3) },
			QUIRK_COMPOSITE_END
		}
	}
},
{
	/* has ID 0x002e when not in "Advanced Driver" mode */
	USB_DEVICE(0x0582, 0x002d),
	QUIRK_DRIVER_INFO {
		.vendor_name = "Roland",
		.product_name = "XV-2020",
		QUIRK_DATA_MIDI_FIXED_ENDPOINT(0) {
			.out_cables = 0x0001,
			.in_cables  = 0x0001
		}
	}
},
{
	/* has ID 0x0030 when not in "Advanced Driver" mode */
	USB_DEVICE(0x0582, 0x002f),
	QUIRK_DRIVER_INFO {
		.vendor_name = "Roland",
		.product_name = "VariOS",
		QUIRK_DATA_MIDI_FIXED_ENDPOINT(0) {
			.out_cables = 0x0007,
			.in_cables  = 0x0007
		}
	}
},
{
	/* has ID 0x0034 when not in "Advanced Driver" mode */
	USB_DEVICE(0x0582, 0x0033),
	QUIRK_DRIVER_INFO {
		.vendor_name = "EDIROL",
		.product_name = "PCR",
		QUIRK_DATA_MIDI_FIXED_ENDPOINT(0) {
			.out_cables = 0x0003,
			.in_cables  = 0x0007
		}
	}
},
{
	/*
	 * Has ID 0x0038 when not in "Advanced Driver" mode;
	 * later revisions use IDs 0x0054 and 0x00a2.
	 */
	USB_DEVICE(0x0582, 0x0037),
	QUIRK_DRIVER_INFO {
		.vendor_name = "Roland",
		.product_name = "Digital Piano",
		QUIRK_DATA_MIDI_FIXED_ENDPOINT(0) {
			.out_cables = 0x0001,
			.in_cables  = 0x0001
		}
	}
},
{
	/*
	 * This quirk is for the "Advanced Driver" mode.  If off, the GS-10
	 * has ID 0x003c and is standard compliant, but has only 16-bit PCM
	 * and no MIDI.
	 */
	USB_DEVICE_VENDOR_SPEC(0x0582, 0x003b),
	QUIRK_DRIVER_INFO {
		.vendor_name = "BOSS",
		.product_name = "GS-10",
		QUIRK_DATA_COMPOSITE {
			{ QUIRK_DATA_STANDARD_AUDIO(1) },
			{ QUIRK_DATA_STANDARD_AUDIO(2) },
			{ QUIRK_DATA_STANDARD_MIDI(3) },
			QUIRK_COMPOSITE_END
		}
	}
},
{
	/* has ID 0x0041 when not in "Advanced Driver" mode */
	USB_DEVICE(0x0582, 0x0040),
	QUIRK_DRIVER_INFO {
		.vendor_name = "Roland",
		.product_name = "GI-20",
		QUIRK_DATA_MIDI_FIXED_ENDPOINT(0) {
			.out_cables = 0x0001,
			.in_cables  = 0x0001
		}
	}
},
{
	/* has ID 0x0043 when not in "Advanced Driver" mode */
	USB_DEVICE(0x0582, 0x0042),
	QUIRK_DRIVER_INFO {
		.vendor_name = "Roland",
		.product_name = "RS-70",
		QUIRK_DATA_MIDI_FIXED_ENDPOINT(0) {
			.out_cables = 0x0001,
			.in_cables  = 0x0001
		}
	}
},
{
	/* has ID 0x0049 when not in "Advanced Driver" mode */
	USB_DEVICE(0x0582, 0x0047),
	QUIRK_DRIVER_INFO {
		/* .vendor_name = "EDIROL", */
		/* .product_name = "UR-80", */
		QUIRK_DATA_COMPOSITE {
			/* in the 96 kHz modes, only interface 1 is there */
			{ QUIRK_DATA_STANDARD_AUDIO(1) },
			{ QUIRK_DATA_STANDARD_AUDIO(2) },
			QUIRK_COMPOSITE_END
		}
	}
},
{
	/* has ID 0x004a when not in "Advanced Driver" mode */
	USB_DEVICE(0x0582, 0x0048),
	QUIRK_DRIVER_INFO {
		/* .vendor_name = "EDIROL", */
		/* .product_name = "UR-80", */
		QUIRK_DATA_MIDI_FIXED_ENDPOINT(0) {
			.out_cables = 0x0003,
			.in_cables  = 0x0007
		}
	}
},
{
	/* has ID 0x004e when not in "Advanced Driver" mode */
	USB_DEVICE(0x0582, 0x004c),
	QUIRK_DRIVER_INFO {
		.vendor_name = "EDIROL",
		.product_name = "PCR-A",
		QUIRK_DATA_COMPOSITE {
			{ QUIRK_DATA_STANDARD_AUDIO(1) },
			{ QUIRK_DATA_STANDARD_AUDIO(2) },
			QUIRK_COMPOSITE_END
		}
	}
},
{
	/* has ID 0x004f when not in "Advanced Driver" mode */
	USB_DEVICE(0x0582, 0x004d),
	QUIRK_DRIVER_INFO {
		.vendor_name = "EDIROL",
		.product_name = "PCR-A",
		QUIRK_DATA_MIDI_FIXED_ENDPOINT(0) {
			.out_cables = 0x0003,
			.in_cables  = 0x0007
		}
	}
},
{
	/*
	 * This quirk is for the "Advanced Driver" mode. If off, the UA-3FX
	 * is standard compliant, but has only 16-bit PCM.
	 */
	USB_DEVICE(0x0582, 0x0050),
	QUIRK_DRIVER_INFO {
		.vendor_name = "EDIROL",
		.product_name = "UA-3FX",
		QUIRK_DATA_COMPOSITE {
			{ QUIRK_DATA_STANDARD_AUDIO(1) },
			{ QUIRK_DATA_STANDARD_AUDIO(2) },
			QUIRK_COMPOSITE_END
		}
	}
},
{
	USB_DEVICE(0x0582, 0x0052),
	QUIRK_DRIVER_INFO {
		.vendor_name = "EDIROL",
		.product_name = "UM-1SX",
		QUIRK_DATA_STANDARD_MIDI(0)
	}
},
{
	USB_DEVICE(0x0582, 0x0060),
	QUIRK_DRIVER_INFO {
		.vendor_name = "Roland",
		.product_name = "EXR Series",
		QUIRK_DATA_STANDARD_MIDI(0)
	}
},
{
	/* has ID 0x0066 when not in "Advanced Driver" mode */
	USB_DEVICE(0x0582, 0x0064),
	QUIRK_DRIVER_INFO {
		/* .vendor_name = "EDIROL", */
		/* .product_name = "PCR-1", */
		QUIRK_DATA_COMPOSITE {
			{ QUIRK_DATA_STANDARD_AUDIO(1) },
			{ QUIRK_DATA_STANDARD_AUDIO(2) },
			QUIRK_COMPOSITE_END
		}
	}
},
{
	/* has ID 0x0067 when not in "Advanced Driver" mode */
	USB_DEVICE(0x0582, 0x0065),
	QUIRK_DRIVER_INFO {
		/* .vendor_name = "EDIROL", */
		/* .product_name = "PCR-1", */
		QUIRK_DATA_MIDI_FIXED_ENDPOINT(0) {
			.out_cables = 0x0001,
			.in_cables  = 0x0003
		}
	}
},
{
	/* has ID 0x006e when not in "Advanced Driver" mode */
	USB_DEVICE(0x0582, 0x006d),
	QUIRK_DRIVER_INFO {
		.vendor_name = "Roland",
		.product_name = "FANTOM-X",
		QUIRK_DATA_MIDI_FIXED_ENDPOINT(0) {
			.out_cables = 0x0001,
			.in_cables  = 0x0001
		}
	}
},
{	/*
	 * This quirk is for the "Advanced" modes of the Edirol UA-25.
	 * If the switch is not in an advanced setting, the UA-25 has
	 * ID 0x0582/0x0073 and is standard compliant (no quirks), but
	 * offers only 16-bit PCM at 44.1 kHz and no MIDI.
	 */
	USB_DEVICE_VENDOR_SPEC(0x0582, 0x0074),
	QUIRK_DRIVER_INFO {
		.vendor_name = "EDIROL",
		.product_name = "UA-25",
		QUIRK_DATA_COMPOSITE {
			{ QUIRK_DATA_EDIROL_UAXX(0) },
			{ QUIRK_DATA_EDIROL_UAXX(1) },
			{ QUIRK_DATA_EDIROL_UAXX(2) },
			QUIRK_COMPOSITE_END
		}
	}
},
{
	/* has ID 0x0076 when not in "Advanced Driver" mode */
	USB_DEVICE(0x0582, 0x0075),
	QUIRK_DRIVER_INFO {
		.vendor_name = "BOSS",
		.product_name = "DR-880",
		QUIRK_DATA_MIDI_FIXED_ENDPOINT(0) {
			.out_cables = 0x0001,
			.in_cables  = 0x0001
		}
	}
},
{
	/* has ID 0x007b when not in "Advanced Driver" mode */
	USB_DEVICE_VENDOR_SPEC(0x0582, 0x007a),
	QUIRK_DRIVER_INFO {
		.vendor_name = "Roland",
		/* "RD" or "RD-700SX"? */
		QUIRK_DATA_MIDI_FIXED_ENDPOINT(0) {
			.out_cables = 0x0003,
			.in_cables  = 0x0003
		}
	}
},
{
	/* has ID 0x0081 when not in "Advanced Driver" mode */
	USB_DEVICE(0x0582, 0x0080),
	QUIRK_DRIVER_INFO {
		.vendor_name = "Roland",
		.product_name = "G-70",
		QUIRK_DATA_MIDI_FIXED_ENDPOINT(0) {
			.out_cables = 0x0001,
			.in_cables  = 0x0001
		}
	}
},
{
	/* has ID 0x008c when not in "Advanced Driver" mode */
	USB_DEVICE(0x0582, 0x008b),
	QUIRK_DRIVER_INFO {
		.vendor_name = "EDIROL",
		.product_name = "PC-50",
		QUIRK_DATA_MIDI_FIXED_ENDPOINT(0) {
			.out_cables = 0x0001,
			.in_cables  = 0x0001
		}
	}
},
{
	/*
	 * This quirk is for the "Advanced Driver" mode. If off, the UA-4FX
	 * is standard compliant, but has only 16-bit PCM and no MIDI.
	 */
	USB_DEVICE(0x0582, 0x00a3),
	QUIRK_DRIVER_INFO {
		.vendor_name = "EDIROL",
		.product_name = "UA-4FX",
		QUIRK_DATA_COMPOSITE {
			{ QUIRK_DATA_EDIROL_UAXX(0) },
			{ QUIRK_DATA_EDIROL_UAXX(1) },
			{ QUIRK_DATA_EDIROL_UAXX(2) },
			QUIRK_COMPOSITE_END
		}
	}
},
{
	/* Edirol M-16DX */
	USB_DEVICE(0x0582, 0x00c4),
	QUIRK_DRIVER_INFO {
		QUIRK_DATA_COMPOSITE {
			{ QUIRK_DATA_STANDARD_AUDIO(0) },
			{ QUIRK_DATA_STANDARD_AUDIO(1) },
			{
				QUIRK_DATA_MIDI_FIXED_ENDPOINT(2) {
					.out_cables = 0x0001,
					.in_cables  = 0x0001
				}
			},
			QUIRK_COMPOSITE_END
		}
	}
},
{
	/* Advanced modes of the Edirol UA-25EX.
	 * For the standard mode, UA-25EX has ID 0582:00e7, which
	 * offers only 16-bit PCM at 44.1 kHz and no MIDI.
	 */
	USB_DEVICE_VENDOR_SPEC(0x0582, 0x00e6),
	QUIRK_DRIVER_INFO {
		.vendor_name = "EDIROL",
		.product_name = "UA-25EX",
		QUIRK_DATA_COMPOSITE {
			{ QUIRK_DATA_EDIROL_UAXX(0) },
			{ QUIRK_DATA_EDIROL_UAXX(1) },
			{ QUIRK_DATA_EDIROL_UAXX(2) },
			QUIRK_COMPOSITE_END
		}
	}
},
{
	/* Edirol UM-3G */
	USB_DEVICE_VENDOR_SPEC(0x0582, 0x0108),
	QUIRK_DRIVER_INFO {
		QUIRK_DATA_MIDI_FIXED_ENDPOINT(0) {
			.out_cables = 0x0007,
			.in_cables  = 0x0007
		}
	}
},
{
	/* BOSS ME-25 */
	USB_DEVICE(0x0582, 0x0113),
	QUIRK_DRIVER_INFO {
		QUIRK_DATA_COMPOSITE {
			{ QUIRK_DATA_STANDARD_AUDIO(0) },
			{ QUIRK_DATA_STANDARD_AUDIO(1) },
			{
				QUIRK_DATA_MIDI_FIXED_ENDPOINT(2) {
					.out_cables = 0x0001,
					.in_cables  = 0x0001
				}
			},
			QUIRK_COMPOSITE_END
		}
	}
},
{
	/* only 44.1 kHz works at the moment */
	USB_DEVICE(0x0582, 0x0120),
	QUIRK_DRIVER_INFO {
		/* .vendor_name = "Roland", */
		/* .product_name = "OCTO-CAPTURE", */
		QUIRK_DATA_COMPOSITE {
			{
				QUIRK_DATA_AUDIOFORMAT(0) {
					.formats = SNDRV_PCM_FMTBIT_S32_LE,
					.channels = 10,
					.iface = 0,
					.altsetting = 1,
					.altset_idx = 1,
					.endpoint = 0x05,
					.ep_attr = 0x05,
					.rates = SNDRV_PCM_RATE_44100,
					.rate_min = 44100,
					.rate_max = 44100,
					.nr_rates = 1,
					.rate_table = (unsigned int[]) { 44100 }
				}
			},
			{
				QUIRK_DATA_AUDIOFORMAT(1) {
					.formats = SNDRV_PCM_FMTBIT_S32_LE,
					.channels = 12,
					.iface = 1,
					.altsetting = 1,
					.altset_idx = 1,
					.endpoint = 0x85,
					.ep_attr = 0x25,
					.rates = SNDRV_PCM_RATE_44100,
					.rate_min = 44100,
					.rate_max = 44100,
					.nr_rates = 1,
					.rate_table = (unsigned int[]) { 44100 }
				}
			},
			{
				QUIRK_DATA_MIDI_FIXED_ENDPOINT(2) {
					.out_cables = 0x0001,
					.in_cables  = 0x0001
				}
			},
			{ QUIRK_DATA_IGNORE(3) },
			{ QUIRK_DATA_IGNORE(4) },
			QUIRK_COMPOSITE_END
		}
	}
},
{
	/* only 44.1 kHz works at the moment */
	USB_DEVICE(0x0582, 0x012f),
	QUIRK_DRIVER_INFO {
		/* .vendor_name = "Roland", */
		/* .product_name = "QUAD-CAPTURE", */
		QUIRK_DATA_COMPOSITE {
			{
				QUIRK_DATA_AUDIOFORMAT(0) {
					.formats = SNDRV_PCM_FMTBIT_S32_LE,
					.channels = 4,
					.iface = 0,
					.altsetting = 1,
					.altset_idx = 1,
					.endpoint = 0x05,
					.ep_attr = 0x05,
					.rates = SNDRV_PCM_RATE_44100,
					.rate_min = 44100,
					.rate_max = 44100,
					.nr_rates = 1,
					.rate_table = (unsigned int[]) { 44100 }
				}
			},
			{
				QUIRK_DATA_AUDIOFORMAT(1) {
					.formats = SNDRV_PCM_FMTBIT_S32_LE,
					.channels = 6,
					.iface = 1,
					.altsetting = 1,
					.altset_idx = 1,
					.endpoint = 0x85,
					.ep_attr = 0x25,
					.rates = SNDRV_PCM_RATE_44100,
					.rate_min = 44100,
					.rate_max = 44100,
					.nr_rates = 1,
					.rate_table = (unsigned int[]) { 44100 }
				}
			},
			{
				QUIRK_DATA_MIDI_FIXED_ENDPOINT(2) {
					.out_cables = 0x0001,
					.in_cables  = 0x0001
				}
			},
			{ QUIRK_DATA_IGNORE(3) },
			{ QUIRK_DATA_IGNORE(4) },
			QUIRK_COMPOSITE_END
		}
	}
},
{
	USB_DEVICE(0x0582, 0x0159),
	QUIRK_DRIVER_INFO {
		/* .vendor_name = "Roland", */
		/* .product_name = "UA-22", */
		QUIRK_DATA_COMPOSITE {
			{ QUIRK_DATA_STANDARD_AUDIO(0) },
			{ QUIRK_DATA_STANDARD_AUDIO(1) },
			{
				QUIRK_DATA_MIDI_FIXED_ENDPOINT(2) {
					.out_cables = 0x0001,
					.in_cables = 0x0001
				}
			},
			QUIRK_COMPOSITE_END
		}
	}
},

/* UA101 and co are supported by another driver */
{
	USB_DEVICE(0x0582, 0x0044), /* UA-1000 high speed */
	QUIRK_DRIVER_INFO {
		.ifnum = QUIRK_NODEV_INTERFACE
	},
},
{
	USB_DEVICE(0x0582, 0x007d), /* UA-101 high speed */
	QUIRK_DRIVER_INFO {
		.ifnum = QUIRK_NODEV_INTERFACE
	},
},
{
	USB_DEVICE(0x0582, 0x008d), /* UA-101 full speed */
	QUIRK_DRIVER_INFO {
		.ifnum = QUIRK_NODEV_INTERFACE
	},
},

/* this catches most recent vendor-specific Roland devices */
{
	.match_flags = USB_DEVICE_ID_MATCH_VENDOR |
	               USB_DEVICE_ID_MATCH_INT_CLASS,
	.idVendor = 0x0582,
	.bInterfaceClass = USB_CLASS_VENDOR_SPEC,
	QUIRK_DRIVER_INFO {
		.ifnum = QUIRK_ANY_INTERFACE,
		.type = QUIRK_AUTODETECT
	}
},

/* Guillemot devices */
{
	/*
	 * This is for the "Windows Edition" where the external MIDI ports are
	 * the only MIDI ports; the control data is reported through HID
	 * interfaces.  The "Macintosh Edition" has ID 0xd002 and uses standard
	 * compliant USB MIDI ports for external MIDI and controls.
	 */
	USB_DEVICE_VENDOR_SPEC(0x06f8, 0xb000),
	QUIRK_DRIVER_INFO {
		.vendor_name = "Hercules",
		.product_name = "DJ Console (WE)",
		QUIRK_DATA_MIDI_FIXED_ENDPOINT(4) {
			.out_cables = 0x0001,
			.in_cables = 0x0001
		}
	}
},

/* Midiman/M-Audio devices */
{
	USB_DEVICE_VENDOR_SPEC(0x0763, 0x1002),
	QUIRK_DRIVER_INFO {
		.vendor_name = "M-Audio",
		.product_name = "MidiSport 2x2",
		QUIRK_DATA_MIDI_MIDIMAN(QUIRK_ANY_INTERFACE) {
			.out_cables = 0x0003,
			.in_cables  = 0x0003
		}
	}
},
{
	USB_DEVICE_VENDOR_SPEC(0x0763, 0x1011),
	QUIRK_DRIVER_INFO {
		.vendor_name = "M-Audio",
		.product_name = "MidiSport 1x1",
		QUIRK_DATA_MIDI_MIDIMAN(QUIRK_ANY_INTERFACE) {
			.out_cables = 0x0001,
			.in_cables  = 0x0001
		}
	}
},
{
	USB_DEVICE_VENDOR_SPEC(0x0763, 0x1015),
	QUIRK_DRIVER_INFO {
		.vendor_name = "M-Audio",
		.product_name = "Keystation",
		QUIRK_DATA_MIDI_MIDIMAN(QUIRK_ANY_INTERFACE) {
			.out_cables = 0x0001,
			.in_cables  = 0x0001
		}
	}
},
{
	USB_DEVICE_VENDOR_SPEC(0x0763, 0x1021),
	QUIRK_DRIVER_INFO {
		.vendor_name = "M-Audio",
		.product_name = "MidiSport 4x4",
		QUIRK_DATA_MIDI_MIDIMAN(QUIRK_ANY_INTERFACE) {
			.out_cables = 0x000f,
			.in_cables  = 0x000f
		}
	}
},
{
	/*
	 * For hardware revision 1.05; in the later revisions (1.10 and
	 * 1.21), 0x1031 is the ID for the device without firmware.
	 * Thanks to Olaf Giesbrecht <Olaf_Giesbrecht@yahoo.de>
	 */
	USB_DEVICE_VER(0x0763, 0x1031, 0x0100, 0x0109),
	QUIRK_DRIVER_INFO {
		.vendor_name = "M-Audio",
		.product_name = "MidiSport 8x8",
		QUIRK_DATA_MIDI_MIDIMAN(QUIRK_ANY_INTERFACE) {
			.out_cables = 0x01ff,
			.in_cables  = 0x01ff
		}
	}
},
{
	USB_DEVICE_VENDOR_SPEC(0x0763, 0x1033),
	QUIRK_DRIVER_INFO {
		.vendor_name = "M-Audio",
		.product_name = "MidiSport 8x8",
		QUIRK_DATA_MIDI_MIDIMAN(QUIRK_ANY_INTERFACE) {
			.out_cables = 0x01ff,
			.in_cables  = 0x01ff
		}
	}
},
{
	USB_DEVICE_VENDOR_SPEC(0x0763, 0x1041),
	QUIRK_DRIVER_INFO {
		.vendor_name = "M-Audio",
		.product_name = "MidiSport 2x4",
		QUIRK_DATA_MIDI_MIDIMAN(QUIRK_ANY_INTERFACE) {
			.out_cables = 0x000f,
			.in_cables  = 0x0003
		}
	}
},
{
	USB_DEVICE_VENDOR_SPEC(0x0763, 0x2001),
	QUIRK_DRIVER_INFO {
		.vendor_name = "M-Audio",
		.product_name = "Quattro",
		QUIRK_DATA_COMPOSITE {
			/*
			 * Interfaces 0-2 are "Windows-compatible", 16-bit only,
			 * and share endpoints with the other interfaces.
			 * Ignore them.  The other interfaces can do 24 bits,
			 * but captured samples are big-endian (see usbaudio.c).
			 */
			{ QUIRK_DATA_IGNORE(0) },
			{ QUIRK_DATA_IGNORE(1) },
			{ QUIRK_DATA_IGNORE(2) },
			{ QUIRK_DATA_IGNORE(3) },
			{ QUIRK_DATA_STANDARD_AUDIO(4) },
			{ QUIRK_DATA_STANDARD_AUDIO(5) },
			{ QUIRK_DATA_IGNORE(6) },
			{ QUIRK_DATA_STANDARD_AUDIO(7) },
			{ QUIRK_DATA_STANDARD_AUDIO(8) },
			{
				QUIRK_DATA_MIDI_MIDIMAN(9) {
					.out_cables = 0x0001,
					.in_cables  = 0x0001
				}
			},
			QUIRK_COMPOSITE_END
		}
	}
},
{
	USB_DEVICE_VENDOR_SPEC(0x0763, 0x2003),
	QUIRK_DRIVER_INFO {
		.vendor_name = "M-Audio",
		.product_name = "AudioPhile",
		QUIRK_DATA_MIDI_MIDIMAN(6) {
			.out_cables = 0x0001,
			.in_cables  = 0x0001
		}
	}
},
{
	USB_DEVICE_VENDOR_SPEC(0x0763, 0x2008),
	QUIRK_DRIVER_INFO {
		.vendor_name = "M-Audio",
		.product_name = "Ozone",
		QUIRK_DATA_MIDI_MIDIMAN(3) {
			.out_cables = 0x0001,
			.in_cables  = 0x0001
		}
	}
},
{
	USB_DEVICE_VENDOR_SPEC(0x0763, 0x200d),
	QUIRK_DRIVER_INFO {
		.vendor_name = "M-Audio",
		.product_name = "OmniStudio",
		QUIRK_DATA_COMPOSITE {
			{ QUIRK_DATA_IGNORE(0) },
			{ QUIRK_DATA_IGNORE(1) },
			{ QUIRK_DATA_IGNORE(2) },
			{ QUIRK_DATA_IGNORE(3) },
			{ QUIRK_DATA_STANDARD_AUDIO(4) },
			{ QUIRK_DATA_STANDARD_AUDIO(5) },
			{ QUIRK_DATA_IGNORE(6) },
			{ QUIRK_DATA_STANDARD_AUDIO(7) },
			{ QUIRK_DATA_STANDARD_AUDIO(8) },
			{
				QUIRK_DATA_MIDI_MIDIMAN(9) {
					.out_cables = 0x0001,
					.in_cables  = 0x0001
				}
			},
			QUIRK_COMPOSITE_END
		}
	}
},
{
	USB_DEVICE(0x0763, 0x2019),
	QUIRK_DRIVER_INFO {
		/* .vendor_name = "M-Audio", */
		/* .product_name = "Ozone Academic", */
		QUIRK_DATA_COMPOSITE {
			{ QUIRK_DATA_STANDARD_AUDIO(0) },
			{ QUIRK_DATA_STANDARD_AUDIO(1) },
			{ QUIRK_DATA_STANDARD_AUDIO(2) },
			{
				QUIRK_DATA_MIDI_MIDIMAN(3) {
					.out_cables = 0x0001,
					.in_cables  = 0x0001
				}
			},
			QUIRK_COMPOSITE_END
		}
	}
},
{
	/* M-Audio Micro */
	USB_DEVICE_VENDOR_SPEC(0x0763, 0x201a),
},
{
	USB_DEVICE_VENDOR_SPEC(0x0763, 0x2030),
	QUIRK_DRIVER_INFO {
		/* .vendor_name = "M-Audio", */
		/* .product_name = "Fast Track C400", */
		QUIRK_DATA_COMPOSITE {
			{ QUIRK_DATA_STANDARD_MIXER(1) },
			/* Playback */
			{
				QUIRK_DATA_AUDIOFORMAT(2) {
					.formats = SNDRV_PCM_FMTBIT_S24_3LE,
					.channels = 6,
					.iface = 2,
					.altsetting = 1,
					.altset_idx = 1,
					.attributes = UAC_EP_CS_ATTR_SAMPLE_RATE,
					.endpoint = 0x01,
					.ep_attr = 0x09,
					.rates = SNDRV_PCM_RATE_44100 |
						 SNDRV_PCM_RATE_48000 |
						 SNDRV_PCM_RATE_88200 |
						 SNDRV_PCM_RATE_96000,
					.rate_min = 44100,
					.rate_max = 96000,
					.nr_rates = 4,
					.rate_table = (unsigned int[]) {
							44100, 48000, 88200, 96000
					},
					.clock = 0x80,
				}
			},
			/* Capture */
			{
				QUIRK_DATA_AUDIOFORMAT(3) {
					.formats = SNDRV_PCM_FMTBIT_S24_3LE,
					.channels = 4,
					.iface = 3,
					.altsetting = 1,
					.altset_idx = 1,
					.attributes = UAC_EP_CS_ATTR_SAMPLE_RATE,
					.endpoint = 0x81,
					.ep_attr = 0x05,
					.rates = SNDRV_PCM_RATE_44100 |
						 SNDRV_PCM_RATE_48000 |
						 SNDRV_PCM_RATE_88200 |
						 SNDRV_PCM_RATE_96000,
					.rate_min = 44100,
					.rate_max = 96000,
					.nr_rates = 4,
					.rate_table = (unsigned int[]) {
						44100, 48000, 88200, 96000
					},
					.clock = 0x80,
				}
			},
			/* MIDI: Interface = 4*/
			QUIRK_COMPOSITE_END
		}
	}
},
{
	USB_DEVICE_VENDOR_SPEC(0x0763, 0x2031),
	QUIRK_DRIVER_INFO {
		/* .vendor_name = "M-Audio", */
		/* .product_name = "Fast Track C600", */
		QUIRK_DATA_COMPOSITE {
			{ QUIRK_DATA_STANDARD_MIXER(1) },
			/* Playback */
			{
				QUIRK_DATA_AUDIOFORMAT(2) {
					.formats = SNDRV_PCM_FMTBIT_S24_3LE,
					.channels = 8,
					.iface = 2,
					.altsetting = 1,
					.altset_idx = 1,
					.attributes = UAC_EP_CS_ATTR_SAMPLE_RATE,
					.endpoint = 0x01,
					.ep_attr = 0x09,
					.rates = SNDRV_PCM_RATE_44100 |
						 SNDRV_PCM_RATE_48000 |
						 SNDRV_PCM_RATE_88200 |
						 SNDRV_PCM_RATE_96000,
					.rate_min = 44100,
					.rate_max = 96000,
					.nr_rates = 4,
					.rate_table = (unsigned int[]) {
							44100, 48000, 88200, 96000
					},
					.clock = 0x80,
				}
			},
			/* Capture */
			{
				QUIRK_DATA_AUDIOFORMAT(3) {
					.formats = SNDRV_PCM_FMTBIT_S24_3LE,
					.channels = 6,
					.iface = 3,
					.altsetting = 1,
					.altset_idx = 1,
					.attributes = UAC_EP_CS_ATTR_SAMPLE_RATE,
					.endpoint = 0x81,
					.ep_attr = 0x05,
					.rates = SNDRV_PCM_RATE_44100 |
						 SNDRV_PCM_RATE_48000 |
						 SNDRV_PCM_RATE_88200 |
						 SNDRV_PCM_RATE_96000,
					.rate_min = 44100,
					.rate_max = 96000,
					.nr_rates = 4,
					.rate_table = (unsigned int[]) {
						44100, 48000, 88200, 96000
					},
					.clock = 0x80,
				}
			},
			/* MIDI: Interface = 4 */
			QUIRK_COMPOSITE_END
		}
	}
},
{
	USB_DEVICE_VENDOR_SPEC(0x0763, 0x2080),
	QUIRK_DRIVER_INFO {
		/* .vendor_name = "M-Audio", */
		/* .product_name = "Fast Track Ultra", */
		QUIRK_DATA_COMPOSITE {
			{ QUIRK_DATA_STANDARD_MIXER(0) },
			{
				QUIRK_DATA_AUDIOFORMAT(1) {
					.formats = SNDRV_PCM_FMTBIT_S24_3LE,
					.channels = 8,
					.iface = 1,
					.altsetting = 1,
					.altset_idx = 1,
					.attributes = UAC_EP_CS_ATTR_SAMPLE_RATE,
					.endpoint = 0x01,
					.ep_attr = 0x09,
					.rates = SNDRV_PCM_RATE_44100 |
						 SNDRV_PCM_RATE_48000 |
						 SNDRV_PCM_RATE_88200 |
						 SNDRV_PCM_RATE_96000,
					.rate_min = 44100,
					.rate_max = 96000,
					.nr_rates = 4,
					.rate_table = (unsigned int[]) {
						44100, 48000, 88200, 96000
					}
				}
			},
			{
				QUIRK_DATA_AUDIOFORMAT(2) {
					.formats = SNDRV_PCM_FMTBIT_S24_3LE,
					.channels = 8,
					.iface = 2,
					.altsetting = 1,
					.altset_idx = 1,
					.attributes = UAC_EP_CS_ATTR_SAMPLE_RATE,
					.endpoint = 0x81,
					.ep_attr = 0x05,
					.rates = SNDRV_PCM_RATE_44100 |
						 SNDRV_PCM_RATE_48000 |
						 SNDRV_PCM_RATE_88200 |
						 SNDRV_PCM_RATE_96000,
					.rate_min = 44100,
					.rate_max = 96000,
					.nr_rates = 4,
					.rate_table = (unsigned int[]) {
						44100, 48000, 88200, 96000
					}
				}
			},
			/* interface 3 (MIDI) is standard compliant */
			QUIRK_COMPOSITE_END
		}
	}
},
{
	USB_DEVICE_VENDOR_SPEC(0x0763, 0x2081),
	QUIRK_DRIVER_INFO {
		/* .vendor_name = "M-Audio", */
		/* .product_name = "Fast Track Ultra 8R", */
		QUIRK_DATA_COMPOSITE {
			{ QUIRK_DATA_STANDARD_MIXER(0) },
			{
				QUIRK_DATA_AUDIOFORMAT(1) {
					.formats = SNDRV_PCM_FMTBIT_S24_3LE,
					.channels = 8,
					.iface = 1,
					.altsetting = 1,
					.altset_idx = 1,
					.attributes = UAC_EP_CS_ATTR_SAMPLE_RATE,
					.endpoint = 0x01,
					.ep_attr = 0x09,
					.rates = SNDRV_PCM_RATE_44100 |
						 SNDRV_PCM_RATE_48000 |
						 SNDRV_PCM_RATE_88200 |
						 SNDRV_PCM_RATE_96000,
					.rate_min = 44100,
					.rate_max = 96000,
					.nr_rates = 4,
					.rate_table = (unsigned int[]) {
							44100, 48000, 88200, 96000
					}
				}
			},
			{
				QUIRK_DATA_AUDIOFORMAT(2) {
					.formats = SNDRV_PCM_FMTBIT_S24_3LE,
					.channels = 8,
					.iface = 2,
					.altsetting = 1,
					.altset_idx = 1,
					.attributes = UAC_EP_CS_ATTR_SAMPLE_RATE,
					.endpoint = 0x81,
					.ep_attr = 0x05,
					.rates = SNDRV_PCM_RATE_44100 |
						 SNDRV_PCM_RATE_48000 |
						 SNDRV_PCM_RATE_88200 |
						 SNDRV_PCM_RATE_96000,
					.rate_min = 44100,
					.rate_max = 96000,
					.nr_rates = 4,
					.rate_table = (unsigned int[]) {
						44100, 48000, 88200, 96000
					}
				}
			},
			/* interface 3 (MIDI) is standard compliant */
			QUIRK_COMPOSITE_END
		}
	}
},

/* Casio devices */
{
	USB_DEVICE(0x07cf, 0x6801),
	QUIRK_DRIVER_INFO {
		.vendor_name = "Casio",
		.product_name = "PL-40R",
		QUIRK_DATA_MIDI_YAMAHA(0)
	}
},
{
	/* this ID is used by several devices without a product ID */
	USB_DEVICE(0x07cf, 0x6802),
	QUIRK_DRIVER_INFO {
		.vendor_name = "Casio",
		.product_name = "Keyboard",
		QUIRK_DATA_MIDI_YAMAHA(0)
	}
},

/* Mark of the Unicorn devices */
{
	/* thanks to Robert A. Lerche <ral 'at' msbit.com> */
	.match_flags = USB_DEVICE_ID_MATCH_VENDOR |
		       USB_DEVICE_ID_MATCH_PRODUCT |
		       USB_DEVICE_ID_MATCH_DEV_SUBCLASS,
	.idVendor = 0x07fd,
	.idProduct = 0x0001,
	.bDeviceSubClass = 2,
	QUIRK_DRIVER_INFO {
		.vendor_name = "MOTU",
		.product_name = "Fastlane",
		QUIRK_DATA_COMPOSITE {
			{ QUIRK_DATA_RAW_BYTES(0) },
			{ QUIRK_DATA_IGNORE(1) },
			QUIRK_COMPOSITE_END
		}
	}
},

/* Emagic devices */
{
	USB_DEVICE(0x086a, 0x0001),
	QUIRK_DRIVER_INFO {
		.vendor_name = "Emagic",
		.product_name = "Unitor8",
		QUIRK_DATA_MIDI_EMAGIC(2) {
			.out_cables = 0x80ff,
			.in_cables  = 0x80ff
		}
	}
},
{
	USB_DEVICE(0x086a, 0x0002),
	QUIRK_DRIVER_INFO {
		.vendor_name = "Emagic",
		/* .product_name = "AMT8", */
		QUIRK_DATA_MIDI_EMAGIC(2) {
			.out_cables = 0x80ff,
			.in_cables  = 0x80ff
		}
	}
},
{
	USB_DEVICE(0x086a, 0x0003),
	QUIRK_DRIVER_INFO {
		.vendor_name = "Emagic",
		/* .product_name = "MT4", */
		QUIRK_DATA_MIDI_EMAGIC(2) {
			.out_cables = 0x800f,
			.in_cables  = 0x8003
		}
	}
},

/* KORG devices */
{
	USB_DEVICE_VENDOR_SPEC(0x0944, 0x0200),
	QUIRK_DRIVER_INFO {
		.vendor_name = "KORG, Inc.",
		/* .product_name = "PANDORA PX5D", */
		QUIRK_DATA_STANDARD_MIDI(3)
	}
},

{
	USB_DEVICE_VENDOR_SPEC(0x0944, 0x0201),
	QUIRK_DRIVER_INFO {
		.vendor_name = "KORG, Inc.",
		/* .product_name = "ToneLab ST", */
		QUIRK_DATA_STANDARD_MIDI(3)
	}
},

{
	USB_DEVICE_VENDOR_SPEC(0x0944, 0x0204),
	QUIRK_DRIVER_INFO {
		.vendor_name = "KORG, Inc.",
		/* .product_name = "ToneLab EX", */
		QUIRK_DATA_STANDARD_MIDI(3)
	}
},

/* AKAI devices */
{
	USB_DEVICE(0x09e8, 0x0062),
	QUIRK_DRIVER_INFO {
		.vendor_name = "AKAI",
		.product_name = "MPD16",
		.ifnum = 0,
		.type = QUIRK_MIDI_AKAI,
	}
},

{
	/* Akai MPC Element */
	USB_DEVICE(0x09e8, 0x0021),
	QUIRK_DRIVER_INFO {
		QUIRK_DATA_COMPOSITE {
			{ QUIRK_DATA_IGNORE(0) },
			{ QUIRK_DATA_STANDARD_MIDI(1) },
			QUIRK_COMPOSITE_END
		}
	}
},

/* Steinberg devices */
{
	/* Steinberg MI2 */
	USB_DEVICE_VENDOR_SPEC(0x0a4e, 0x2040),
	QUIRK_DRIVER_INFO {
		QUIRK_DATA_COMPOSITE {
			{ QUIRK_DATA_STANDARD_AUDIO(0) },
			{ QUIRK_DATA_STANDARD_AUDIO(1) },
			{ QUIRK_DATA_STANDARD_AUDIO(2) },
			{
				QUIRK_DATA_MIDI_FIXED_ENDPOINT(3) {
					.out_cables = 0x0001,
					.in_cables  = 0x0001
				}
			},
			QUIRK_COMPOSITE_END
		}
	}
},
{
	/* Steinberg MI4 */
	USB_DEVICE_VENDOR_SPEC(0x0a4e, 0x4040),
	QUIRK_DRIVER_INFO {
		QUIRK_DATA_COMPOSITE {
			{ QUIRK_DATA_STANDARD_AUDIO(0) },
			{ QUIRK_DATA_STANDARD_AUDIO(1) },
			{ QUIRK_DATA_STANDARD_AUDIO(2) },
			{
				QUIRK_DATA_MIDI_FIXED_ENDPOINT(3) {
					.out_cables = 0x0001,
					.in_cables  = 0x0001
				}
			},
			QUIRK_COMPOSITE_END
		}
	}
},

/* TerraTec devices */
{
	USB_DEVICE_VENDOR_SPEC(0x0ccd, 0x0012),
	QUIRK_DRIVER_INFO {
		.vendor_name = "TerraTec",
		.product_name = "PHASE 26",
		QUIRK_DATA_STANDARD_MIDI(3)
	}
},
{
	USB_DEVICE_VENDOR_SPEC(0x0ccd, 0x0013),
	QUIRK_DRIVER_INFO {
		.vendor_name = "TerraTec",
		.product_name = "PHASE 26",
		QUIRK_DATA_STANDARD_MIDI(3)
	}
},
{
	USB_DEVICE_VENDOR_SPEC(0x0ccd, 0x0014),
	QUIRK_DRIVER_INFO {
		.vendor_name = "TerraTec",
		.product_name = "PHASE 26",
		QUIRK_DATA_STANDARD_MIDI(3)
	}
},
{
	USB_DEVICE(0x0ccd, 0x0035),
	QUIRK_DRIVER_INFO {
		.vendor_name = "Miditech",
		.product_name = "Play'n Roll",
		.ifnum = 0,
		.type = QUIRK_MIDI_CME
	}
},

/* Stanton ScratchAmp */
{ USB_DEVICE(0x103d, 0x0100) },
{ USB_DEVICE(0x103d, 0x0101) },

/* Novation EMS devices */
{
	USB_DEVICE_VENDOR_SPEC(0x1235, 0x0001),
	QUIRK_DRIVER_INFO {
		.vendor_name = "Novation",
		.product_name = "ReMOTE Audio/XStation",
		.ifnum = 4,
		.type = QUIRK_MIDI_NOVATION
	}
},
{
	USB_DEVICE_VENDOR_SPEC(0x1235, 0x0002),
	QUIRK_DRIVER_INFO {
		.vendor_name = "Novation",
		.product_name = "Speedio",
		.ifnum = 3,
		.type = QUIRK_MIDI_NOVATION
	}
},
{
	USB_DEVICE(0x1235, 0x000a),
	QUIRK_DRIVER_INFO {
		/* .vendor_name = "Novation", */
		/* .product_name = "Nocturn", */
		QUIRK_DATA_RAW_BYTES(0)
	}
},
{
	USB_DEVICE(0x1235, 0x000e),
	QUIRK_DRIVER_INFO {
		/* .vendor_name = "Novation", */
		/* .product_name = "Launchpad", */
		QUIRK_DATA_RAW_BYTES(0)
	}
},
{
	USB_DEVICE(0x1235, 0x0010),
	QUIRK_DRIVER_INFO {
		.vendor_name = "Focusrite",
		.product_name = "Saffire 6 USB",
		QUIRK_DATA_COMPOSITE {
			{ QUIRK_DATA_STANDARD_MIXER(0) },
			{
				QUIRK_DATA_AUDIOFORMAT(0) {
					.formats = SNDRV_PCM_FMTBIT_S24_3LE,
					.channels = 4,
					.iface = 0,
					.altsetting = 1,
					.altset_idx = 1,
					.attributes = UAC_EP_CS_ATTR_SAMPLE_RATE,
					.endpoint = 0x01,
					.ep_attr = USB_ENDPOINT_XFER_ISOC,
					.datainterval = 1,
					.maxpacksize = 0x024c,
					.rates = SNDRV_PCM_RATE_44100 |
						 SNDRV_PCM_RATE_48000,
					.rate_min = 44100,
					.rate_max = 48000,
					.nr_rates = 2,
					.rate_table = (unsigned int[]) {
						44100, 48000
					},
					.sync_ep = 0x82,
					.sync_iface = 0,
					.sync_altsetting = 1,
					.sync_ep_idx = 1,
					.implicit_fb = 1,
				}
			},
			{
				QUIRK_DATA_AUDIOFORMAT(0) {
					.formats = SNDRV_PCM_FMTBIT_S24_3LE,
					.channels = 2,
					.iface = 0,
					.altsetting = 1,
					.altset_idx = 1,
					.attributes = 0,
					.endpoint = 0x82,
					.ep_idx = 1,
					.ep_attr = USB_ENDPOINT_XFER_ISOC,
					.datainterval = 1,
					.maxpacksize = 0x0126,
					.rates = SNDRV_PCM_RATE_44100 |
						 SNDRV_PCM_RATE_48000,
					.rate_min = 44100,
					.rate_max = 48000,
					.nr_rates = 2,
					.rate_table = (unsigned int[]) {
						44100, 48000
					}
				}
			},
			{ QUIRK_DATA_RAW_BYTES(1) },
			QUIRK_COMPOSITE_END
		}
	}
},
{
	USB_DEVICE(0x1235, 0x0018),
	QUIRK_DRIVER_INFO {
		.vendor_name = "Novation",
		.product_name = "Twitch",
		QUIRK_DATA_COMPOSITE {
			{
				QUIRK_DATA_AUDIOFORMAT(0) {
					.formats = SNDRV_PCM_FMTBIT_S24_3LE,
					.channels = 4,
					.iface = 0,
					.altsetting = 1,
					.altset_idx = 1,
					.attributes = UAC_EP_CS_ATTR_SAMPLE_RATE,
					.endpoint = 0x01,
					.ep_attr = USB_ENDPOINT_XFER_ISOC,
					.rates = SNDRV_PCM_RATE_44100 |
						 SNDRV_PCM_RATE_48000,
					.rate_min = 44100,
					.rate_max = 48000,
					.nr_rates = 2,
					.rate_table = (unsigned int[]) {
						44100, 48000
					}
				}
			},
			{ QUIRK_DATA_RAW_BYTES(1) },
			QUIRK_COMPOSITE_END
		}
	}
},
{
	USB_DEVICE_VENDOR_SPEC(0x1235, 0x4661),
	QUIRK_DRIVER_INFO {
		.vendor_name = "Novation",
		.product_name = "ReMOTE25",
		.ifnum = 0,
		.type = QUIRK_MIDI_NOVATION
	}
},

/* Access Music devices */
{
	/* VirusTI Desktop */
	USB_DEVICE_VENDOR_SPEC(0x133e, 0x0815),
	QUIRK_DRIVER_INFO {
		QUIRK_DATA_COMPOSITE {
			{
				QUIRK_DATA_MIDI_FIXED_ENDPOINT(3) {
					.out_cables = 0x0003,
					.in_cables  = 0x0003
				}
			},
			{ QUIRK_DATA_IGNORE(4) },
			QUIRK_COMPOSITE_END
		}
	}
},

/* Native Instruments MK2 series */
{
	/* Komplete Audio 6 */
	.match_flags = USB_DEVICE_ID_MATCH_DEVICE,
	.idVendor = 0x17cc,
	.idProduct = 0x1000,
},
{
	/* Traktor Audio 6 */
	.match_flags = USB_DEVICE_ID_MATCH_DEVICE,
	.idVendor = 0x17cc,
	.idProduct = 0x1010,
},
{
	/* Traktor Audio 10 */
	.match_flags = USB_DEVICE_ID_MATCH_DEVICE,
	.idVendor = 0x17cc,
	.idProduct = 0x1020,
},

/* QinHeng devices */
{
	USB_DEVICE(0x1a86, 0x752d),
	QUIRK_DRIVER_INFO {
		.vendor_name = "QinHeng",
		.product_name = "CH345",
		.ifnum = 1,
		.type = QUIRK_MIDI_CH345
	}
},

/* KeithMcMillen Stringport */
{ USB_DEVICE(0x1f38, 0x0001) }, /* FIXME: should be more restrictive matching */

/* Miditech devices */
{
	USB_DEVICE(0x4752, 0x0011),
	QUIRK_DRIVER_INFO {
		.vendor_name = "Miditech",
		.product_name = "Midistart-2",
		.ifnum = 0,
		.type = QUIRK_MIDI_CME
	}
},

/* Central Music devices */
{
	/* this ID used by both Miditech MidiStudio-2 and CME UF-x */
	USB_DEVICE(0x7104, 0x2202),
	QUIRK_DRIVER_INFO {
		.ifnum = 0,
		.type = QUIRK_MIDI_CME
	}
},

/* Digidesign Mbox */
{
	/* Thanks to Clemens Ladisch <clemens@ladisch.de> */
	USB_DEVICE(0x0dba, 0x1000),
	QUIRK_DRIVER_INFO {
		.vendor_name = "Digidesign",
		.product_name = "MBox",
		QUIRK_DATA_COMPOSITE{
			{ QUIRK_DATA_STANDARD_MIXER(0) },
			{
				QUIRK_DATA_AUDIOFORMAT(1) {
					.formats = SNDRV_PCM_FMTBIT_S24_3BE,
					.channels = 2,
					.iface = 1,
					.altsetting = 1,
					.altset_idx = 1,
					.attributes = 0x4,
					.endpoint = 0x02,
					.ep_attr = USB_ENDPOINT_XFER_ISOC |
						USB_ENDPOINT_SYNC_SYNC,
					.maxpacksize = 0x130,
					.rates = SNDRV_PCM_RATE_48000,
					.rate_min = 48000,
					.rate_max = 48000,
					.nr_rates = 1,
					.rate_table = (unsigned int[]) {
						48000
					}
				}
			},
			{
				QUIRK_DATA_AUDIOFORMAT(1) {
					.formats = SNDRV_PCM_FMTBIT_S24_3BE,
					.channels = 2,
					.iface = 1,
					.altsetting = 1,
					.altset_idx = 1,
					.attributes = 0x4,
					.endpoint = 0x81,
					.ep_idx = 1,
					.ep_attr = USB_ENDPOINT_XFER_ISOC |
						USB_ENDPOINT_SYNC_ASYNC,
					.maxpacksize = 0x130,
					.rates = SNDRV_PCM_RATE_48000,
					.rate_min = 48000,
					.rate_max = 48000,
					.nr_rates = 1,
					.rate_table = (unsigned int[]) {
						48000
					}
				}
			},
			QUIRK_COMPOSITE_END
		}
	}
},

/* DIGIDESIGN MBOX 2 */
{
	USB_DEVICE(0x0dba, 0x3000),
	QUIRK_DRIVER_INFO {
		.vendor_name = "Digidesign",
		.product_name = "Mbox 2",
		QUIRK_DATA_COMPOSITE {
			{ QUIRK_DATA_IGNORE(0) },
			{ QUIRK_DATA_IGNORE(1) },
			{
				QUIRK_DATA_AUDIOFORMAT(2) {
					.formats = SNDRV_PCM_FMTBIT_S24_3BE,
					.channels = 2,
					.iface = 2,
					.altsetting = 2,
					.altset_idx = 1,
					.attributes = 0x00,
					.endpoint = 0x03,
					.ep_attr = USB_ENDPOINT_SYNC_ASYNC,
					.rates = SNDRV_PCM_RATE_48000,
					.rate_min = 48000,
					.rate_max = 48000,
					.nr_rates = 1,
					.rate_table = (unsigned int[]) {
						48000
					}
				}
			},
			{ QUIRK_DATA_IGNORE(3) },
			{
				QUIRK_DATA_AUDIOFORMAT(4) {
					.formats = SNDRV_PCM_FMTBIT_S24_3BE,
					.channels = 2,
					.iface = 4,
					.altsetting = 2,
					.altset_idx = 1,
					.attributes = UAC_EP_CS_ATTR_SAMPLE_RATE,
					.endpoint = 0x85,
					.ep_attr = USB_ENDPOINT_SYNC_SYNC,
					.rates = SNDRV_PCM_RATE_48000,
					.rate_min = 48000,
					.rate_max = 48000,
					.nr_rates = 1,
					.rate_table = (unsigned int[]) {
						48000
					}
				}
			},
			{ QUIRK_DATA_IGNORE(5) },
			{
				QUIRK_DATA_MIDI_MIDIMAN(6) {
					.out_ep =  0x02,
					.out_cables = 0x0001,
					.in_ep = 0x81,
					.in_interval = 0x01,
					.in_cables = 0x0001
				}
			},
			QUIRK_COMPOSITE_END
		}
	}
},
/* DIGIDESIGN MBOX 3 */
{
	USB_DEVICE(0x0dba, 0x5000),
	QUIRK_DRIVER_INFO {
		.vendor_name = "Digidesign",
		.product_name = "Mbox 3",
		QUIRK_DATA_COMPOSITE {
			{ QUIRK_DATA_IGNORE(0) },
			{ QUIRK_DATA_IGNORE(1) },
			{
				QUIRK_DATA_AUDIOFORMAT(2) {
					.formats = SNDRV_PCM_FMTBIT_S24_3LE,
					.fmt_bits = 24,
					.channels = 4,
					.iface = 2,
					.altsetting = 1,
					.altset_idx = 1,
					.attributes = 0x00,
					.endpoint = USB_RECIP_INTERFACE | USB_DIR_OUT,
					.ep_attr = USB_ENDPOINT_XFER_ISOC |
						USB_ENDPOINT_SYNC_ASYNC,
					.rates = SNDRV_PCM_RATE_44100 | SNDRV_PCM_RATE_48000 |
							SNDRV_PCM_RATE_88200 | SNDRV_PCM_RATE_96000,
					.rate_min = 44100,
					.rate_max = 96000,
					.nr_rates = 4,
					.rate_table = (unsigned int[]) {
						44100, 48000, 88200, 96000
					},
					.sync_ep = USB_RECIP_INTERFACE | USB_DIR_IN,
					.sync_iface = 3,
					.sync_altsetting = 1,
					.sync_ep_idx = 1,
					.implicit_fb = 1,
				}
			},
			{
				QUIRK_DATA_AUDIOFORMAT(3) {
					.formats = SNDRV_PCM_FMTBIT_S24_3LE,
					.fmt_bits = 24,
					.channels = 4,
					.iface = 3,
					.altsetting = 1,
					.altset_idx = 1,
					.attributes = 0x00,
					.endpoint = USB_RECIP_INTERFACE | USB_DIR_IN,
					.ep_attr = USB_ENDPOINT_XFER_ISOC |
						USB_ENDPOINT_SYNC_ASYNC,
					.maxpacksize = 0x009c,
					.rates = SNDRV_PCM_RATE_44100 | SNDRV_PCM_RATE_48000 |
							SNDRV_PCM_RATE_88200 | SNDRV_PCM_RATE_96000,
					.rate_min = 44100,
					.rate_max = 96000,
					.nr_rates = 4,
					.rate_table = (unsigned int[]) {
						44100, 48000, 88200, 96000
					},
					.implicit_fb = 0,
				}
			},
			{
				QUIRK_DATA_MIDI_FIXED_ENDPOINT(4) {
					.out_cables = 0x0001,
					.in_cables  = 0x0001
				}
			},
			QUIRK_COMPOSITE_END
		}
	}
},
{
	/* Tascam US122 MKII - playback-only support */
	USB_DEVICE_VENDOR_SPEC(0x0644, 0x8021),
	QUIRK_DRIVER_INFO {
		.vendor_name = "TASCAM",
		.product_name = "US122 MKII",
		QUIRK_DATA_COMPOSITE {
			{ QUIRK_DATA_IGNORE(0) },
			{
				QUIRK_DATA_AUDIOFORMAT(1) {
					.formats = SNDRV_PCM_FMTBIT_S24_3LE,
					.channels = 2,
					.iface = 1,
					.altsetting = 1,
					.altset_idx = 1,
					.attributes = UAC_EP_CS_ATTR_SAMPLE_RATE,
					.endpoint = 0x02,
					.ep_attr = USB_ENDPOINT_XFER_ISOC,
					.rates = SNDRV_PCM_RATE_44100 |
						 SNDRV_PCM_RATE_48000 |
						 SNDRV_PCM_RATE_88200 |
						 SNDRV_PCM_RATE_96000,
					.rate_min = 44100,
					.rate_max = 96000,
					.nr_rates = 4,
					.rate_table = (unsigned int[]) {
						44100, 48000, 88200, 96000
					}
				}
			},
			QUIRK_COMPOSITE_END
		}
	}
},

/* Denon DN-X1600 */
{
	USB_AUDIO_DEVICE(0x154e, 0x500e),
	QUIRK_DRIVER_INFO {
		.vendor_name = "Denon",
		.product_name = "DN-X1600",
		QUIRK_DATA_COMPOSITE{
			{ QUIRK_DATA_IGNORE(0) },
			{
				QUIRK_DATA_AUDIOFORMAT(1) {
					.formats = SNDRV_PCM_FMTBIT_S24_3LE,
					.channels = 8,
					.iface = 1,
					.altsetting = 1,
					.altset_idx = 1,
					.attributes = 0x0,
					.endpoint = 0x01,
					.ep_attr = USB_ENDPOINT_XFER_ISOC |
						USB_ENDPOINT_SYNC_ADAPTIVE,
					.maxpacksize = 0x138,
					.rates = SNDRV_PCM_RATE_48000,
					.rate_min = 48000,
					.rate_max = 48000,
					.nr_rates = 1,
					.rate_table = (unsigned int[]) {
						48000
					}
				}
			},
			{
				QUIRK_DATA_AUDIOFORMAT(2) {
					.formats = SNDRV_PCM_FMTBIT_S24_3LE,
					.channels = 8,
					.iface = 2,
					.altsetting = 1,
					.altset_idx = 1,
					.attributes = 0x0,
					.endpoint = 0x85,
					.ep_attr = USB_ENDPOINT_XFER_ISOC |
						USB_ENDPOINT_SYNC_ADAPTIVE,
					.maxpacksize = 0x138,
					.rates = SNDRV_PCM_RATE_48000,
					.rate_min = 48000,
					.rate_max = 48000,
					.nr_rates = 1,
					.rate_table = (unsigned int[]) {
						48000
					}
				}
			},
			{ QUIRK_DATA_STANDARD_MIDI(4) },
			QUIRK_COMPOSITE_END
		}
	}
},

/* Microsoft XboxLive Headset/Xbox Communicator */
{
	USB_DEVICE(0x045e, 0x0283),
	.bInterfaceClass = USB_CLASS_PER_INTERFACE,
	QUIRK_DRIVER_INFO {
		.vendor_name = "Microsoft",
		.product_name = "XboxLive Headset/Xbox Communicator",
		QUIRK_DATA_COMPOSITE {
			{
				/* playback */
				QUIRK_DATA_AUDIOFORMAT(0) {
					.formats = SNDRV_PCM_FMTBIT_S16_LE,
					.channels = 1,
					.iface = 0,
					.altsetting = 0,
					.altset_idx = 0,
					.attributes = 0,
					.endpoint = 0x04,
					.ep_attr = 0x05,
					.rates = SNDRV_PCM_RATE_CONTINUOUS,
					.rate_min = 22050,
					.rate_max = 22050
				}
			},
			{
				/* capture */
				QUIRK_DATA_AUDIOFORMAT(1) {
					.formats = SNDRV_PCM_FMTBIT_S16_LE,
					.channels = 1,
					.iface = 1,
					.altsetting = 0,
					.altset_idx = 0,
					.attributes = 0,
					.endpoint = 0x85,
					.ep_attr = 0x05,
					.rates = SNDRV_PCM_RATE_CONTINUOUS,
					.rate_min = 16000,
					.rate_max = 16000
				}
			},
			QUIRK_COMPOSITE_END
		}
	}
},

/* Reloop Play */
{
	USB_DEVICE(0x200c, 0x100b),
	.bInterfaceClass = USB_CLASS_PER_INTERFACE,
	QUIRK_DRIVER_INFO {
		QUIRK_DATA_COMPOSITE {
			{ QUIRK_DATA_STANDARD_MIXER(0) },
			{
				QUIRK_DATA_AUDIOFORMAT(1) {
					.formats = SNDRV_PCM_FMTBIT_S24_3LE,
					.channels = 4,
					.iface = 1,
					.altsetting = 1,
					.altset_idx = 1,
					.attributes = UAC_EP_CS_ATTR_SAMPLE_RATE,
					.endpoint = 0x01,
					.ep_attr = USB_ENDPOINT_SYNC_ADAPTIVE,
					.rates = SNDRV_PCM_RATE_44100 |
						 SNDRV_PCM_RATE_48000,
					.rate_min = 44100,
					.rate_max = 48000,
					.nr_rates = 2,
					.rate_table = (unsigned int[]) {
						44100, 48000
					}
				}
			},
			QUIRK_COMPOSITE_END
		}
	}
},

{
	/*
	 * ZOOM R16/24 in audio interface mode.
	 * Playback requires an extra four byte LE length indicator
	 * at the start of each isochronous packet. This quirk is
	 * enabled in create_standard_audio_quirk().
	 */
	USB_DEVICE(0x1686, 0x00dd),
	QUIRK_DRIVER_INFO {
		QUIRK_DATA_COMPOSITE {
			{ QUIRK_DATA_STANDARD_AUDIO(1) }, /* Playback  */
			{ QUIRK_DATA_STANDARD_AUDIO(2) }, /* Capture */
			{ QUIRK_DATA_STANDARD_MIDI(3) }, /* Midi */
			QUIRK_COMPOSITE_END
		}
	}
},

{
	/*
	 * Some USB MIDI devices don't have an audio control interface,
	 * so we have to grab MIDI streaming interfaces here.
	 */
	.match_flags = USB_DEVICE_ID_MATCH_INT_CLASS |
		       USB_DEVICE_ID_MATCH_INT_SUBCLASS,
	.bInterfaceClass = USB_CLASS_AUDIO,
	.bInterfaceSubClass = USB_SUBCLASS_MIDISTREAMING,
	QUIRK_DRIVER_INFO {
		QUIRK_DATA_STANDARD_MIDI(QUIRK_ANY_INTERFACE)
	}
},

/* Rane SL-1 */
{
	USB_DEVICE(0x13e5, 0x0001),
	QUIRK_DRIVER_INFO {
		QUIRK_DATA_STANDARD_AUDIO(QUIRK_ANY_INTERFACE)
        }
},

/* disabled due to regression for other devices;
 * see https://bugzilla.kernel.org/show_bug.cgi?id=199905
 */
#if 0
{
	/*
	 * Nura's first gen headphones use Cambridge Silicon Radio's vendor
	 * ID, but it looks like the product ID actually is only for Nura.
	 * The capture interface does not work at all (even on Windows),
	 * and only the 48 kHz sample rate works for the playback interface.
	 */
	USB_DEVICE(0x0a12, 0x1243),
	QUIRK_DRIVER_INFO {
		QUIRK_DATA_COMPOSITE {
			{ QUIRK_DATA_STANDARD_MIXER(0) },
			{ QUIRK_DATA_IGNORE(1) }, /* Capture */
			/* Playback */
			{
				QUIRK_DATA_AUDIOFORMAT(2) {
					.formats = SNDRV_PCM_FMTBIT_S16_LE,
					.channels = 2,
					.iface = 2,
					.altsetting = 1,
					.altset_idx = 1,
					.attributes = UAC_EP_CS_ATTR_FILL_MAX |
						UAC_EP_CS_ATTR_SAMPLE_RATE,
					.endpoint = 0x03,
					.ep_attr = USB_ENDPOINT_XFER_ISOC,
					.rates = SNDRV_PCM_RATE_48000,
					.rate_min = 48000,
					.rate_max = 48000,
					.nr_rates = 1,
					.rate_table = (unsigned int[]) {
						48000
					}
				}
			},
			QUIRK_COMPOSITE_END
		}
	}
},
#endif /* disabled */

{
	/*
	 * Bower's & Wilkins PX headphones only support the 48 kHz sample rate
	 * even though it advertises more. The capture interface doesn't work
	 * even on windows.
	 */
	USB_DEVICE(0x19b5, 0x0021),
	QUIRK_DRIVER_INFO {
		QUIRK_DATA_COMPOSITE {
			{ QUIRK_DATA_STANDARD_MIXER(0) },
			/* Playback */
			{
				QUIRK_DATA_AUDIOFORMAT(1) {
					.formats = SNDRV_PCM_FMTBIT_S16_LE,
					.channels = 2,
					.iface = 1,
					.altsetting = 1,
					.altset_idx = 1,
					.attributes = UAC_EP_CS_ATTR_FILL_MAX |
						UAC_EP_CS_ATTR_SAMPLE_RATE,
					.endpoint = 0x03,
					.ep_attr = USB_ENDPOINT_XFER_ISOC,
					.rates = SNDRV_PCM_RATE_48000,
					.rate_min = 48000,
					.rate_max = 48000,
					.nr_rates = 1,
					.rate_table = (unsigned int[]) {
						48000
					}
				}
			},
			QUIRK_COMPOSITE_END
		}
	}
},
/* MOTU Microbook II */
{
	USB_DEVICE_VENDOR_SPEC(0x07fd, 0x0004),
	QUIRK_DRIVER_INFO {
		.vendor_name = "MOTU",
		.product_name = "MicroBookII",
		QUIRK_DATA_COMPOSITE {
			{ QUIRK_DATA_STANDARD_MIXER(0) },
			{
				QUIRK_DATA_AUDIOFORMAT(0) {
					.formats = SNDRV_PCM_FMTBIT_S24_3BE,
					.channels = 6,
					.iface = 0,
					.altsetting = 1,
					.altset_idx = 1,
					.attributes = 0,
					.endpoint = 0x84,
					.rates = SNDRV_PCM_RATE_96000,
					.ep_attr = USB_ENDPOINT_XFER_ISOC |
						   USB_ENDPOINT_SYNC_ASYNC,
					.rate_min = 96000,
					.rate_max = 96000,
					.nr_rates = 1,
					.maxpacksize = 0x00d8,
					.rate_table = (unsigned int[]) {
						96000
					}
				}
			},
			{
				QUIRK_DATA_AUDIOFORMAT(0) {
					.formats = SNDRV_PCM_FMTBIT_S24_3BE,
					.channels = 8,
					.iface = 0,
					.altsetting = 1,
					.altset_idx = 1,
					.attributes = 0,
					.endpoint = 0x03,
					.ep_idx = 1,
					.rates = SNDRV_PCM_RATE_96000,
					.ep_attr = USB_ENDPOINT_XFER_ISOC |
						   USB_ENDPOINT_SYNC_ASYNC,
					.rate_min = 96000,
					.rate_max = 96000,
					.nr_rates = 1,
					.maxpacksize = 0x0120,
					.rate_table = (unsigned int[]) {
						96000
					}
				}
			},
			QUIRK_COMPOSITE_END
		}
	}
},
{
	/*
	 * PIONEER DJ DDJ-SX3
	 * PCM is 12 channels out, 10 channels in @ 44.1 fixed
	 * interface 0, vendor class alt setting 1 for endpoints 5 and 0x86
	 * The feedback for the output is the input.
	 */
	USB_DEVICE_VENDOR_SPEC(0x2b73, 0x0023),
	QUIRK_DRIVER_INFO {
		QUIRK_DATA_COMPOSITE {
			{
				QUIRK_DATA_AUDIOFORMAT(0) {
					.formats = SNDRV_PCM_FMTBIT_S32_LE,
					.channels = 12,
					.iface = 0,
					.altsetting = 1,
					.altset_idx = 1,
					.endpoint = 0x05,
					.ep_attr = USB_ENDPOINT_XFER_ISOC|
						   USB_ENDPOINT_SYNC_ASYNC,
					.rates = SNDRV_PCM_RATE_44100,
					.rate_min = 44100,
					.rate_max = 44100,
					.nr_rates = 1,
					.rate_table = (unsigned int[]) { 44100 }
				}
			},
			{
				QUIRK_DATA_AUDIOFORMAT(0) {
					.formats = SNDRV_PCM_FMTBIT_S32_LE,
					.channels = 10,
					.iface = 0,
					.altsetting = 1,
					.altset_idx = 1,
					.endpoint = 0x86,
					.ep_idx = 1,
					.ep_attr = USB_ENDPOINT_XFER_ISOC|
						 USB_ENDPOINT_SYNC_ASYNC|
						 USB_ENDPOINT_USAGE_IMPLICIT_FB,
					.rates = SNDRV_PCM_RATE_44100,
					.rate_min = 44100,
					.rate_max = 44100,
					.nr_rates = 1,
					.rate_table = (unsigned int[]) { 44100 }
				}
			},
			QUIRK_COMPOSITE_END
		}
	}
},
{
	/*
	 * Pioneer DJ DJM-250MK2
	 * PCM is 8 channels out @ 48 fixed (endpoint 0x01)
	 * and 8 channels in @ 48 fixed (endpoint 0x82).
	 *
	 * Both playback and recording is working, even simultaneously.
	 *
	 * Playback channels could be mapped to:
	 *  - CH1
	 *  - CH2
	 *  - AUX
	 *
	 * Recording channels could be mapped to:
	 *  - Post CH1 Fader
	 *  - Post CH2 Fader
	 *  - Cross Fader A
	 *  - Cross Fader B
	 *  - MIC
	 *  - AUX
	 *  - REC OUT
	 *
	 * There is remaining problem with recording directly from PHONO/LINE.
	 * If we map a channel to:
	 *  - CH1 Control Tone PHONO
	 *  - CH1 Control Tone LINE
	 *  - CH2 Control Tone PHONO
	 *  - CH2 Control Tone LINE
	 * it is silent.
	 * There is no signal even on other operating systems with official drivers.
	 * The signal appears only when a supported application is started.
	 * This needs to be investigated yet...
	 * (there is quite a lot communication on the USB in both directions)
	 *
	 * In current version this mixer could be used for playback
	 * and for recording from vinyls (through Post CH* Fader)
	 * but not for DVS (Digital Vinyl Systems) like in Mixxx.
	 */
	USB_DEVICE_VENDOR_SPEC(0x2b73, 0x0017),
	QUIRK_DRIVER_INFO {
		QUIRK_DATA_COMPOSITE {
			{
				QUIRK_DATA_AUDIOFORMAT(0) {
					.formats = SNDRV_PCM_FMTBIT_S24_3LE,
					.channels = 8, // outputs
					.iface = 0,
					.altsetting = 1,
					.altset_idx = 1,
					.endpoint = 0x01,
					.ep_attr = USB_ENDPOINT_XFER_ISOC|
						USB_ENDPOINT_SYNC_ASYNC,
					.rates = SNDRV_PCM_RATE_48000,
					.rate_min = 48000,
					.rate_max = 48000,
					.nr_rates = 1,
					.rate_table = (unsigned int[]) { 48000 }
					}
			},
			{
				QUIRK_DATA_AUDIOFORMAT(0) {
					.formats = SNDRV_PCM_FMTBIT_S24_3LE,
					.channels = 8, // inputs
					.iface = 0,
					.altsetting = 1,
					.altset_idx = 1,
					.endpoint = 0x82,
					.ep_idx = 1,
					.ep_attr = USB_ENDPOINT_XFER_ISOC|
						USB_ENDPOINT_SYNC_ASYNC|
						USB_ENDPOINT_USAGE_IMPLICIT_FB,
					.rates = SNDRV_PCM_RATE_48000,
					.rate_min = 48000,
					.rate_max = 48000,
					.nr_rates = 1,
					.rate_table = (unsigned int[]) { 48000 }
				}
			},
			QUIRK_COMPOSITE_END
		}
	}
},
{
	/*
	 * PIONEER DJ DDJ-RB
	 * PCM is 4 channels out, 2 dummy channels in @ 44.1 fixed
	 * The feedback for the output is the dummy input.
	 */
	USB_DEVICE_VENDOR_SPEC(0x2b73, 0x000e),
	QUIRK_DRIVER_INFO {
		QUIRK_DATA_COMPOSITE {
			{
				QUIRK_DATA_AUDIOFORMAT(0) {
					.formats = SNDRV_PCM_FMTBIT_S24_3LE,
					.channels = 4,
					.iface = 0,
					.altsetting = 1,
					.altset_idx = 1,
					.endpoint = 0x01,
					.ep_attr = USB_ENDPOINT_XFER_ISOC|
						   USB_ENDPOINT_SYNC_ASYNC,
					.rates = SNDRV_PCM_RATE_44100,
					.rate_min = 44100,
					.rate_max = 44100,
					.nr_rates = 1,
					.rate_table = (unsigned int[]) { 44100 }
				}
			},
			{
				QUIRK_DATA_AUDIOFORMAT(0) {
					.formats = SNDRV_PCM_FMTBIT_S24_3LE,
					.channels = 2,
					.iface = 0,
					.altsetting = 1,
					.altset_idx = 1,
					.endpoint = 0x82,
					.ep_idx = 1,
					.ep_attr = USB_ENDPOINT_XFER_ISOC|
						 USB_ENDPOINT_SYNC_ASYNC|
						 USB_ENDPOINT_USAGE_IMPLICIT_FB,
					.rates = SNDRV_PCM_RATE_44100,
					.rate_min = 44100,
					.rate_max = 44100,
					.nr_rates = 1,
					.rate_table = (unsigned int[]) { 44100 }
				}
			},
			QUIRK_COMPOSITE_END
		}
	}
},

{
	/*
	 * PIONEER DJ DDJ-RR
	 * PCM is 6 channels out & 4 channels in @ 44.1 fixed
	 */
	USB_DEVICE_VENDOR_SPEC(0x2b73, 0x000d),
	QUIRK_DRIVER_INFO {
		QUIRK_DATA_COMPOSITE {
			{
				QUIRK_DATA_AUDIOFORMAT(0) {
					.formats = SNDRV_PCM_FMTBIT_S24_3LE,
					.channels = 6, //Master, Headphones & Booth
					.iface = 0,
					.altsetting = 1,
					.altset_idx = 1,
					.endpoint = 0x01,
					.ep_attr = USB_ENDPOINT_XFER_ISOC|
						   USB_ENDPOINT_SYNC_ASYNC,
					.rates = SNDRV_PCM_RATE_44100,
					.rate_min = 44100,
					.rate_max = 44100,
					.nr_rates = 1,
					.rate_table = (unsigned int[]) { 44100 }
				}
			},
			{
				QUIRK_DATA_AUDIOFORMAT(0) {
					.formats = SNDRV_PCM_FMTBIT_S24_3LE,
					.channels = 4, //2x RCA inputs (CH1 & CH2)
					.iface = 0,
					.altsetting = 1,
					.altset_idx = 1,
					.endpoint = 0x82,
					.ep_idx = 1,
					.ep_attr = USB_ENDPOINT_XFER_ISOC|
						 USB_ENDPOINT_SYNC_ASYNC|
						 USB_ENDPOINT_USAGE_IMPLICIT_FB,
					.rates = SNDRV_PCM_RATE_44100,
					.rate_min = 44100,
					.rate_max = 44100,
					.nr_rates = 1,
					.rate_table = (unsigned int[]) { 44100 }
				}
			},
			QUIRK_COMPOSITE_END
		}
	}
},

{
	/*
	 * PIONEER DJ DDJ-SR2
	 * PCM is 4 channels out, 6 channels in @ 44.1 fixed
	 * The Feedback for the output is the input
	 */
	USB_DEVICE_VENDOR_SPEC(0x2b73, 0x001e),
	QUIRK_DRIVER_INFO {
		QUIRK_DATA_COMPOSITE {
			{
				QUIRK_DATA_AUDIOFORMAT(0) {
					.formats = SNDRV_PCM_FMTBIT_S24_3LE,
					.channels = 4,
					.iface = 0,
					.altsetting = 1,
					.altset_idx = 1,
					.endpoint = 0x01,
					.ep_attr = USB_ENDPOINT_XFER_ISOC|
						USB_ENDPOINT_SYNC_ASYNC,
					.rates = SNDRV_PCM_RATE_44100,
					.rate_min = 44100,
					.rate_max = 44100,
					.nr_rates = 1,
					.rate_table = (unsigned int[]) { 44100 }
				}
			},
			{
				QUIRK_DATA_AUDIOFORMAT(0) {
					.formats = SNDRV_PCM_FMTBIT_S24_3LE,
					.channels = 6,
					.iface = 0,
					.altsetting = 1,
					.altset_idx = 1,
					.endpoint = 0x82,
					.ep_idx = 1,
					.ep_attr = USB_ENDPOINT_XFER_ISOC|
						USB_ENDPOINT_SYNC_ASYNC|
					USB_ENDPOINT_USAGE_IMPLICIT_FB,
					.rates = SNDRV_PCM_RATE_44100,
					.rate_min = 44100,
					.rate_max = 44100,
					.nr_rates = 1,
					.rate_table = (unsigned int[]) { 44100 }
				}
			},
			QUIRK_COMPOSITE_END
		}
	}
},

{
	/*
	 * Pioneer DJ DJM-900NXS2
	 * 10 channels playback & 12 channels capture @ 44.1/48/96kHz S24LE
	 */
	USB_DEVICE_VENDOR_SPEC(0x2b73, 0x000a),
	QUIRK_DRIVER_INFO {
		QUIRK_DATA_COMPOSITE {
			{
				QUIRK_DATA_AUDIOFORMAT(0) {
					.formats = SNDRV_PCM_FMTBIT_S24_3LE,
					.channels = 10,
					.iface = 0,
					.altsetting = 1,
					.altset_idx = 1,
					.endpoint = 0x01,
					.ep_attr = USB_ENDPOINT_XFER_ISOC|
					    USB_ENDPOINT_SYNC_ASYNC,
					.rates = SNDRV_PCM_RATE_44100|
					    SNDRV_PCM_RATE_48000|
					    SNDRV_PCM_RATE_96000,
					.rate_min = 44100,
					.rate_max = 96000,
					.nr_rates = 3,
					.rate_table = (unsigned int[]) {
						44100, 48000, 96000
					}
				}
			},
			{
				QUIRK_DATA_AUDIOFORMAT(0) {
					.formats = SNDRV_PCM_FMTBIT_S24_3LE,
					.channels = 12,
					.iface = 0,
					.altsetting = 1,
					.altset_idx = 1,
					.endpoint = 0x82,
					.ep_idx = 1,
					.ep_attr = USB_ENDPOINT_XFER_ISOC|
					    USB_ENDPOINT_SYNC_ASYNC|
					    USB_ENDPOINT_USAGE_IMPLICIT_FB,
					.rates = SNDRV_PCM_RATE_44100|
					    SNDRV_PCM_RATE_48000|
					    SNDRV_PCM_RATE_96000,
					.rate_min = 44100,
					.rate_max = 96000,
					.nr_rates = 3,
					.rate_table = (unsigned int[]) {
						44100, 48000, 96000
					}
				}
			},
			QUIRK_COMPOSITE_END
		}
	}
},

{
	/*
	 * PIONEER DJ DDJ-800
	 * PCM is 6 channels out, 6 channels in @ 44.1 fixed
	 * The Feedback for the output is the input
	 */
	USB_DEVICE_VENDOR_SPEC(0x2b73, 0x0029),
	QUIRK_DRIVER_INFO {
		QUIRK_DATA_COMPOSITE {
			{
				QUIRK_DATA_AUDIOFORMAT(0) {
					.formats = SNDRV_PCM_FMTBIT_S24_3LE,
					.channels = 6,
					.iface = 0,
					.altsetting = 1,
					.altset_idx = 1,
					.endpoint = 0x01,
					.ep_attr = USB_ENDPOINT_XFER_ISOC|
						USB_ENDPOINT_SYNC_ASYNC,
					.rates = SNDRV_PCM_RATE_44100,
					.rate_min = 44100,
					.rate_max = 44100,
					.nr_rates = 1,
					.rate_table = (unsigned int[]) { 44100 }
				}
			},
			{
				QUIRK_DATA_AUDIOFORMAT(0) {
					.formats = SNDRV_PCM_FMTBIT_S24_3LE,
					.channels = 6,
					.iface = 0,
					.altsetting = 1,
					.altset_idx = 1,
					.endpoint = 0x82,
					.ep_idx = 1,
					.ep_attr = USB_ENDPOINT_XFER_ISOC|
						USB_ENDPOINT_SYNC_ASYNC|
					USB_ENDPOINT_USAGE_IMPLICIT_FB,
					.rates = SNDRV_PCM_RATE_44100,
					.rate_min = 44100,
					.rate_max = 44100,
					.nr_rates = 1,
					.rate_table = (unsigned int[]) { 44100 }
				}
			},
			QUIRK_COMPOSITE_END
		}
	}
},

/*
 * MacroSilicon MS2100/MS2106 based AV capture cards
 *
 * These claim 96kHz 1ch in the descriptors, but are actually 48kHz 2ch.
 * They also need QUIRK_FLAG_ALIGN_TRANSFER, which makes one wonder if
 * they pretend to be 96kHz mono as a workaround for stereo being broken
 * by that...
 *
 * They also have an issue with initial stream alignment that causes the
 * channels to be swapped and out of phase, which is dealt with in quirks.c.
 */
{
	USB_AUDIO_DEVICE(0x534d, 0x0021),
	QUIRK_DRIVER_INFO {
		.vendor_name = "MacroSilicon",
		.product_name = "MS210x",
		QUIRK_DATA_COMPOSITE {
			{ QUIRK_DATA_STANDARD_MIXER(2) },
			{
				QUIRK_DATA_AUDIOFORMAT(3) {
					.formats = SNDRV_PCM_FMTBIT_S16_LE,
					.channels = 2,
					.iface = 3,
					.altsetting = 1,
					.altset_idx = 1,
					.attributes = 0,
					.endpoint = 0x82,
					.ep_attr = USB_ENDPOINT_XFER_ISOC |
						USB_ENDPOINT_SYNC_ASYNC,
					.rates = SNDRV_PCM_RATE_CONTINUOUS,
					.rate_min = 48000,
					.rate_max = 48000,
				}
			},
			QUIRK_COMPOSITE_END
		}
	}
},

/*
 * MacroSilicon MS2109 based HDMI capture cards
 *
 * These claim 96kHz 1ch in the descriptors, but are actually 48kHz 2ch.
 * They also need QUIRK_FLAG_ALIGN_TRANSFER, which makes one wonder if
 * they pretend to be 96kHz mono as a workaround for stereo being broken
 * by that...
 *
 * They also have an issue with initial stream alignment that causes the
 * channels to be swapped and out of phase, which is dealt with in quirks.c.
 */
{
	USB_AUDIO_DEVICE(0x534d, 0x2109),
	QUIRK_DRIVER_INFO {
		.vendor_name = "MacroSilicon",
		.product_name = "MS2109",
		QUIRK_DATA_COMPOSITE {
			{ QUIRK_DATA_STANDARD_MIXER(2) },
			{
				QUIRK_DATA_AUDIOFORMAT(3) {
					.formats = SNDRV_PCM_FMTBIT_S16_LE,
					.channels = 2,
					.iface = 3,
					.altsetting = 1,
					.altset_idx = 1,
					.attributes = 0,
					.endpoint = 0x82,
					.ep_attr = USB_ENDPOINT_XFER_ISOC |
						USB_ENDPOINT_SYNC_ASYNC,
					.rates = SNDRV_PCM_RATE_CONTINUOUS,
					.rate_min = 48000,
					.rate_max = 48000,
				}
			},
			QUIRK_COMPOSITE_END
		}
	}
},
{
	/*
	 * Pioneer DJ DJM-750
	 * 8 channels playback & 8 channels capture @ 44.1/48/96kHz S24LE
	 */
	USB_DEVICE_VENDOR_SPEC(0x08e4, 0x017f),
	QUIRK_DRIVER_INFO {
		QUIRK_DATA_COMPOSITE {
			{
				QUIRK_DATA_AUDIOFORMAT(0) {
					.formats = SNDRV_PCM_FMTBIT_S24_3LE,
					.channels = 8,
					.iface = 0,
					.altsetting = 1,
					.altset_idx = 1,
					.endpoint = 0x05,
					.ep_attr = USB_ENDPOINT_XFER_ISOC|
					    USB_ENDPOINT_SYNC_ASYNC,
					.rates = SNDRV_PCM_RATE_44100|
						SNDRV_PCM_RATE_48000|
						SNDRV_PCM_RATE_96000,
					.rate_min = 44100,
					.rate_max = 96000,
					.nr_rates = 3,
					.rate_table = (unsigned int[]) { 44100, 48000, 96000 }
				}
			},
			{
				QUIRK_DATA_AUDIOFORMAT(0) {
					.formats = SNDRV_PCM_FMTBIT_S24_3LE,
					.channels = 8,
					.iface = 0,
					.altsetting = 1,
					.altset_idx = 1,
					.endpoint = 0x86,
					.ep_idx = 1,
					.ep_attr = USB_ENDPOINT_XFER_ISOC|
						USB_ENDPOINT_SYNC_ASYNC|
						USB_ENDPOINT_USAGE_IMPLICIT_FB,
					.rates = SNDRV_PCM_RATE_44100|
						SNDRV_PCM_RATE_48000|
						SNDRV_PCM_RATE_96000,
					.rate_min = 44100,
					.rate_max = 96000,
					.nr_rates = 3,
					.rate_table = (unsigned int[]) { 44100, 48000, 96000 }
				}
			},
			QUIRK_COMPOSITE_END
		}
	}
},
{
	/*
	 * Pioneer DJ DJM-750MK2
	 * 10 channels playback & 12 channels capture @ 48kHz S24LE
	 */
	USB_DEVICE_VENDOR_SPEC(0x2b73, 0x001b),
	QUIRK_DRIVER_INFO {
		QUIRK_DATA_COMPOSITE {
			{
				QUIRK_DATA_AUDIOFORMAT(0) {
					.formats = SNDRV_PCM_FMTBIT_S24_3LE,
					.channels = 10,
					.iface = 0,
					.altsetting = 1,
					.altset_idx = 1,
					.endpoint = 0x01,
					.ep_attr = USB_ENDPOINT_XFER_ISOC|
					    USB_ENDPOINT_SYNC_ASYNC,
					.rates = SNDRV_PCM_RATE_48000,
					.rate_min = 48000,
					.rate_max = 48000,
					.nr_rates = 1,
					.rate_table = (unsigned int[]) {
						48000
					}
				}
			},
			{
				QUIRK_DATA_AUDIOFORMAT(0) {
					.formats = SNDRV_PCM_FMTBIT_S24_3LE,
					.channels = 12,
					.iface = 0,
					.altsetting = 1,
					.altset_idx = 1,
					.endpoint = 0x82,
					.ep_idx = 1,
					.ep_attr = USB_ENDPOINT_XFER_ISOC|
						USB_ENDPOINT_SYNC_ASYNC|
						USB_ENDPOINT_USAGE_IMPLICIT_FB,
					.rates = SNDRV_PCM_RATE_48000,
					.rate_min = 48000,
					.rate_max = 48000,
					.nr_rates = 1,
					.rate_table = (unsigned int[]) { 48000 }
				}
			},
			QUIRK_COMPOSITE_END
		}
	}
},
{
	/*
	 * Pioneer DJ DJM-850
	 * 8 channels playback and 8 channels capture @ 44.1/48/96kHz S24LE
	 * Playback on EP 0x05
	 * Capture on EP 0x86
	 */
	USB_DEVICE_VENDOR_SPEC(0x08e4, 0x0163),
	QUIRK_DRIVER_INFO {
		QUIRK_DATA_COMPOSITE {
			{
				QUIRK_DATA_AUDIOFORMAT(0) {
					.formats = SNDRV_PCM_FMTBIT_S24_3LE,
					.channels = 8,
					.iface = 0,
					.altsetting = 1,
					.altset_idx = 1,
					.endpoint = 0x05,
					.ep_attr = USB_ENDPOINT_XFER_ISOC|
					    USB_ENDPOINT_SYNC_ASYNC|
						USB_ENDPOINT_USAGE_DATA,
					.rates = SNDRV_PCM_RATE_44100|
						SNDRV_PCM_RATE_48000|
						SNDRV_PCM_RATE_96000,
					.rate_min = 44100,
					.rate_max = 96000,
					.nr_rates = 3,
					.rate_table = (unsigned int[]) { 44100, 48000, 96000 }
				}
			},
			{
				QUIRK_DATA_AUDIOFORMAT(0) {
					.formats = SNDRV_PCM_FMTBIT_S24_3LE,
					.channels = 8,
					.iface = 0,
					.altsetting = 1,
					.altset_idx = 1,
					.endpoint = 0x86,
					.ep_idx = 1,
					.ep_attr = USB_ENDPOINT_XFER_ISOC|
						USB_ENDPOINT_SYNC_ASYNC|
						USB_ENDPOINT_USAGE_DATA,
					.rates = SNDRV_PCM_RATE_44100|
						SNDRV_PCM_RATE_48000|
						SNDRV_PCM_RATE_96000,
					.rate_min = 44100,
					.rate_max = 96000,
					.nr_rates = 3,
					.rate_table = (unsigned int[]) { 44100, 48000, 96000 }
				}
			},
			QUIRK_COMPOSITE_END
		}
	}
},
{
	/*
	 * Pioneer DJ DJM-450
	 * PCM is 8 channels out @ 48 fixed (endpoint 0x01)
	 * and 8 channels in @ 48 fixed (endpoint 0x82).
	 */
	USB_DEVICE_VENDOR_SPEC(0x2b73, 0x0013),
	QUIRK_DRIVER_INFO {
		QUIRK_DATA_COMPOSITE {
			{
				QUIRK_DATA_AUDIOFORMAT(0) {
					.formats = SNDRV_PCM_FMTBIT_S24_3LE,
					.channels = 8, // outputs
					.iface = 0,
					.altsetting = 1,
					.altset_idx = 1,
					.endpoint = 0x01,
					.ep_attr = USB_ENDPOINT_XFER_ISOC|
						USB_ENDPOINT_SYNC_ASYNC,
					.rates = SNDRV_PCM_RATE_48000,
					.rate_min = 48000,
					.rate_max = 48000,
					.nr_rates = 1,
					.rate_table = (unsigned int[]) { 48000 }
					}
			},
			{
				QUIRK_DATA_AUDIOFORMAT(0) {
					.formats = SNDRV_PCM_FMTBIT_S24_3LE,
					.channels = 8, // inputs
					.iface = 0,
					.altsetting = 1,
					.altset_idx = 1,
					.endpoint = 0x82,
					.ep_idx = 1,
					.ep_attr = USB_ENDPOINT_XFER_ISOC|
						USB_ENDPOINT_SYNC_ASYNC|
						USB_ENDPOINT_USAGE_IMPLICIT_FB,
					.rates = SNDRV_PCM_RATE_48000,
					.rate_min = 48000,
					.rate_max = 48000,
					.nr_rates = 1,
					.rate_table = (unsigned int[]) { 48000 }
				}
			},
			QUIRK_COMPOSITE_END
		}
	}
},
{
	/*
	 * Sennheiser GSP670
	 * Change order of interfaces loaded
	 */
	USB_DEVICE(0x1395, 0x0300),
	.bInterfaceClass = USB_CLASS_PER_INTERFACE,
	QUIRK_DRIVER_INFO {
		QUIRK_DATA_COMPOSITE {
			// Communication
			{ QUIRK_DATA_STANDARD_AUDIO(3) },
			// Recording
			{ QUIRK_DATA_STANDARD_AUDIO(4) },
			// Main
			{ QUIRK_DATA_STANDARD_AUDIO(1) },
			QUIRK_COMPOSITE_END
		}
	}
},
{
	/*
	 * Fiero SC-01 (firmware v1.0.0 @ 48 kHz)
	 */
	USB_DEVICE(0x2b53, 0x0023),
	QUIRK_DRIVER_INFO {
		.vendor_name = "Fiero",
		.product_name = "SC-01",
		QUIRK_DATA_COMPOSITE {
			{ QUIRK_DATA_STANDARD_AUDIO(0) },
			/* Playback */
			{
				QUIRK_DATA_AUDIOFORMAT(1) {
					.formats = SNDRV_PCM_FMTBIT_S32_LE,
					.channels = 2,
					.fmt_bits = 24,
					.iface = 1,
					.altsetting = 1,
					.altset_idx = 1,
					.endpoint = 0x01,
					.ep_attr = USB_ENDPOINT_XFER_ISOC |
						   USB_ENDPOINT_SYNC_ASYNC,
					.rates = SNDRV_PCM_RATE_48000,
					.rate_min = 48000,
					.rate_max = 48000,
					.nr_rates = 1,
					.rate_table = (unsigned int[]) { 48000 },
					.clock = 0x29
				}
			},
			/* Capture */
			{
				QUIRK_DATA_AUDIOFORMAT(2) {
					.formats = SNDRV_PCM_FMTBIT_S32_LE,
					.channels = 2,
					.fmt_bits = 24,
					.iface = 2,
					.altsetting = 1,
					.altset_idx = 1,
					.endpoint = 0x82,
					.ep_attr = USB_ENDPOINT_XFER_ISOC |
						   USB_ENDPOINT_SYNC_ASYNC |
						   USB_ENDPOINT_USAGE_IMPLICIT_FB,
					.rates = SNDRV_PCM_RATE_48000,
					.rate_min = 48000,
					.rate_max = 48000,
					.nr_rates = 1,
					.rate_table = (unsigned int[]) { 48000 },
					.clock = 0x29
				}
			},
			QUIRK_COMPOSITE_END
		}
	}
},
{
	/*
	 * Fiero SC-01 (firmware v1.0.0 @ 96 kHz)
	 */
	USB_DEVICE(0x2b53, 0x0024),
	QUIRK_DRIVER_INFO {
		.vendor_name = "Fiero",
		.product_name = "SC-01",
		QUIRK_DATA_COMPOSITE {
			{ QUIRK_DATA_STANDARD_AUDIO(0) },
			/* Playback */
			{
				QUIRK_DATA_AUDIOFORMAT(1) {
					.formats = SNDRV_PCM_FMTBIT_S32_LE,
					.channels = 2,
					.fmt_bits = 24,
					.iface = 1,
					.altsetting = 1,
					.altset_idx = 1,
					.endpoint = 0x01,
					.ep_attr = USB_ENDPOINT_XFER_ISOC |
						   USB_ENDPOINT_SYNC_ASYNC,
					.rates = SNDRV_PCM_RATE_96000,
					.rate_min = 96000,
					.rate_max = 96000,
					.nr_rates = 1,
					.rate_table = (unsigned int[]) { 96000 },
					.clock = 0x29
				}
			},
			/* Capture */
			{
				QUIRK_DATA_AUDIOFORMAT(2) {
					.formats = SNDRV_PCM_FMTBIT_S32_LE,
					.channels = 2,
					.fmt_bits = 24,
					.iface = 2,
					.altsetting = 1,
					.altset_idx = 1,
					.endpoint = 0x82,
					.ep_attr = USB_ENDPOINT_XFER_ISOC |
						   USB_ENDPOINT_SYNC_ASYNC |
						   USB_ENDPOINT_USAGE_IMPLICIT_FB,
					.rates = SNDRV_PCM_RATE_96000,
					.rate_min = 96000,
					.rate_max = 96000,
					.nr_rates = 1,
					.rate_table = (unsigned int[]) { 96000 },
					.clock = 0x29
				}
			},
			QUIRK_COMPOSITE_END
		}
	}
},
{
	/*
	 * Fiero SC-01 (firmware v1.1.0)
	 */
	USB_DEVICE(0x2b53, 0x0031),
	QUIRK_DRIVER_INFO {
		.vendor_name = "Fiero",
		.product_name = "SC-01",
		QUIRK_DATA_COMPOSITE {
			{ QUIRK_DATA_STANDARD_AUDIO(0) },
			/* Playback */
			{
				QUIRK_DATA_AUDIOFORMAT(1) {
					.formats = SNDRV_PCM_FMTBIT_S32_LE,
					.channels = 2,
					.fmt_bits = 24,
					.iface = 1,
					.altsetting = 1,
					.altset_idx = 1,
					.endpoint = 0x01,
					.ep_attr = USB_ENDPOINT_XFER_ISOC |
						   USB_ENDPOINT_SYNC_ASYNC,
					.rates = SNDRV_PCM_RATE_48000 |
						 SNDRV_PCM_RATE_96000,
					.rate_min = 48000,
					.rate_max = 96000,
					.nr_rates = 2,
					.rate_table = (unsigned int[]) { 48000, 96000 },
					.clock = 0x29
				}
			},
			/* Capture */
			{
				QUIRK_DATA_AUDIOFORMAT(2) {
					.formats = SNDRV_PCM_FMTBIT_S32_LE,
					.channels = 2,
					.fmt_bits = 24,
					.iface = 2,
					.altsetting = 1,
					.altset_idx = 1,
					.endpoint = 0x82,
					.ep_attr = USB_ENDPOINT_XFER_ISOC |
						   USB_ENDPOINT_SYNC_ASYNC |
						   USB_ENDPOINT_USAGE_IMPLICIT_FB,
					.rates = SNDRV_PCM_RATE_48000 |
						 SNDRV_PCM_RATE_96000,
					.rate_min = 48000,
					.rate_max = 96000,
					.nr_rates = 2,
					.rate_table = (unsigned int[]) { 48000, 96000 },
					.clock = 0x29
				}
			},
			QUIRK_COMPOSITE_END
		}
	}
},
{
	/* Advanced modes of the Mythware XA001AU.
	 * For the standard mode, Mythware XA001AU has ID ffad:a001
	 */
	USB_DEVICE_VENDOR_SPEC(0xffad, 0xa001),
	QUIRK_DRIVER_INFO {
		.vendor_name = "Mythware",
		.product_name = "XA001AU",
		QUIRK_DATA_COMPOSITE {
			{ QUIRK_DATA_IGNORE(0) },
			{ QUIRK_DATA_STANDARD_AUDIO(1) },
			{ QUIRK_DATA_STANDARD_AUDIO(2) },
			QUIRK_COMPOSITE_END
<<<<<<< HEAD
=======
		}
	}
},
{
	/* Only claim interface 0 */
	.match_flags = USB_DEVICE_ID_MATCH_VENDOR |
		       USB_DEVICE_ID_MATCH_PRODUCT |
		       USB_DEVICE_ID_MATCH_INT_CLASS |
		       USB_DEVICE_ID_MATCH_INT_NUMBER,
	.idVendor = 0x2a39,
	.idProduct = 0x3f8c,
	.bInterfaceClass = USB_CLASS_VENDOR_SPEC,
	.bInterfaceNumber = 0,
	QUIRK_DRIVER_INFO {
		QUIRK_DATA_COMPOSITE {
			/*
			 * Three modes depending on sample rate band,
			 * with different channel counts for in/out
			 */
			{ QUIRK_DATA_STANDARD_MIXER(0) },
			{
				QUIRK_DATA_AUDIOFORMAT(0) {
					.formats = SNDRV_PCM_FMTBIT_S32_LE,
					.channels = 34, // outputs
					.fmt_bits = 24,
					.iface = 0,
					.altsetting = 1,
					.altset_idx = 1,
					.endpoint = 0x02,
					.ep_idx = 1,
					.ep_attr = USB_ENDPOINT_XFER_ISOC |
						USB_ENDPOINT_SYNC_ASYNC,
					.rates = SNDRV_PCM_RATE_32000 |
						SNDRV_PCM_RATE_44100 |
						SNDRV_PCM_RATE_48000,
					.rate_min = 32000,
					.rate_max = 48000,
					.nr_rates = 3,
					.rate_table = (unsigned int[]) {
						32000, 44100, 48000,
					},
					.sync_ep = 0x81,
					.sync_iface = 0,
					.sync_altsetting = 1,
					.sync_ep_idx = 0,
					.implicit_fb = 1,
				},
			},
			{
				QUIRK_DATA_AUDIOFORMAT(0) {
					.formats = SNDRV_PCM_FMTBIT_S32_LE,
					.channels = 18, // outputs
					.fmt_bits = 24,
					.iface = 0,
					.altsetting = 1,
					.altset_idx = 1,
					.endpoint = 0x02,
					.ep_idx = 1,
					.ep_attr = USB_ENDPOINT_XFER_ISOC |
						USB_ENDPOINT_SYNC_ASYNC,
					.rates = SNDRV_PCM_RATE_64000 |
						SNDRV_PCM_RATE_88200 |
						SNDRV_PCM_RATE_96000,
					.rate_min = 64000,
					.rate_max = 96000,
					.nr_rates = 3,
					.rate_table = (unsigned int[]) {
						64000, 88200, 96000,
					},
					.sync_ep = 0x81,
					.sync_iface = 0,
					.sync_altsetting = 1,
					.sync_ep_idx = 0,
					.implicit_fb = 1,
				},
			},
			{
				QUIRK_DATA_AUDIOFORMAT(0) {
					.formats = SNDRV_PCM_FMTBIT_S32_LE,
					.channels = 10, // outputs
					.fmt_bits = 24,
					.iface = 0,
					.altsetting = 1,
					.altset_idx = 1,
					.endpoint = 0x02,
					.ep_idx = 1,
					.ep_attr = USB_ENDPOINT_XFER_ISOC |
						USB_ENDPOINT_SYNC_ASYNC,
					.rates = SNDRV_PCM_RATE_KNOT |
						SNDRV_PCM_RATE_176400 |
						SNDRV_PCM_RATE_192000,
					.rate_min = 128000,
					.rate_max = 192000,
					.nr_rates = 3,
					.rate_table = (unsigned int[]) {
						128000, 176400, 192000,
					},
					.sync_ep = 0x81,
					.sync_iface = 0,
					.sync_altsetting = 1,
					.sync_ep_idx = 0,
					.implicit_fb = 1,
				},
			},
			{
				QUIRK_DATA_AUDIOFORMAT(0) {
					.formats = SNDRV_PCM_FMTBIT_S32_LE,
					.channels = 32, // inputs
					.fmt_bits = 24,
					.iface = 0,
					.altsetting = 1,
					.altset_idx = 1,
					.endpoint = 0x81,
					.ep_attr = USB_ENDPOINT_XFER_ISOC |
						USB_ENDPOINT_SYNC_ASYNC,
					.rates = SNDRV_PCM_RATE_32000 |
						SNDRV_PCM_RATE_44100 |
						SNDRV_PCM_RATE_48000,
					.rate_min = 32000,
					.rate_max = 48000,
					.nr_rates = 3,
					.rate_table = (unsigned int[]) {
						32000, 44100, 48000,
					}
				}
			},
			{
				QUIRK_DATA_AUDIOFORMAT(0) {
					.formats = SNDRV_PCM_FMTBIT_S32_LE,
					.channels = 16, // inputs
					.fmt_bits = 24,
					.iface = 0,
					.altsetting = 1,
					.altset_idx = 1,
					.endpoint = 0x81,
					.ep_attr = USB_ENDPOINT_XFER_ISOC |
						USB_ENDPOINT_SYNC_ASYNC,
					.rates = SNDRV_PCM_RATE_64000 |
						SNDRV_PCM_RATE_88200 |
						SNDRV_PCM_RATE_96000,
					.rate_min = 64000,
					.rate_max = 96000,
					.nr_rates = 3,
					.rate_table = (unsigned int[]) {
						64000, 88200, 96000,
					}
				}
			},
			{
				QUIRK_DATA_AUDIOFORMAT(0) {
					.formats = SNDRV_PCM_FMTBIT_S32_LE,
					.channels = 8, // inputs
					.fmt_bits = 24,
					.iface = 0,
					.altsetting = 1,
					.altset_idx = 1,
					.endpoint = 0x81,
					.ep_attr = USB_ENDPOINT_XFER_ISOC |
						USB_ENDPOINT_SYNC_ASYNC,
					.rates = SNDRV_PCM_RATE_KNOT |
						SNDRV_PCM_RATE_176400 |
						SNDRV_PCM_RATE_192000,
					.rate_min = 128000,
					.rate_max = 192000,
					.nr_rates = 3,
					.rate_table = (unsigned int[]) {
						128000, 176400, 192000,
					}
				}
			},
			QUIRK_COMPOSITE_END
>>>>>>> 2d5404ca
		}
	}
},
#undef USB_DEVICE_VENDOR_SPEC
#undef USB_AUDIO_DEVICE<|MERGE_RESOLUTION|>--- conflicted
+++ resolved
@@ -3601,8 +3601,6 @@
 			{ QUIRK_DATA_STANDARD_AUDIO(1) },
 			{ QUIRK_DATA_STANDARD_AUDIO(2) },
 			QUIRK_COMPOSITE_END
-<<<<<<< HEAD
-=======
 		}
 	}
 },
@@ -3774,7 +3772,6 @@
 				}
 			},
 			QUIRK_COMPOSITE_END
->>>>>>> 2d5404ca
 		}
 	}
 },
