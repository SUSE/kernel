// SPDX-License-Identifier: GPL-2.0-or-later
/*
 *   Clock domain and sample rate management functions
 */

#include <linux/bitops.h>
#include <linux/init.h>
#include <linux/string.h>
#include <linux/usb.h>
#include <linux/usb/audio.h>
#include <linux/usb/audio-v2.h>
#include <linux/usb/audio-v3.h>

#include <sound/core.h>
#include <sound/info.h>
#include <sound/pcm.h>

#include "usbaudio.h"
#include "card.h"
#include "helper.h"
#include "clock.h"
#include "quirks.h"

union uac23_clock_source_desc {
	struct uac_clock_source_descriptor v2;
	struct uac3_clock_source_descriptor v3;
};

union uac23_clock_selector_desc {
	struct uac_clock_selector_descriptor v2;
	struct uac3_clock_selector_descriptor v3;
};

union uac23_clock_multiplier_desc {
	struct uac_clock_multiplier_descriptor v2;
	struct uac_clock_multiplier_descriptor v3;
};

#define GET_VAL(p, proto, field) \
	((proto) == UAC_VERSION_3 ? (p)->v3.field : (p)->v2.field)

static void *find_uac_clock_desc(struct usb_host_interface *iface, int id,
				 bool (*validator)(void *, int, int),
				 u8 type, int proto)
{
	void *cs = NULL;

	while ((cs = snd_usb_find_csint_desc(iface->extra, iface->extralen,
					     cs, type))) {
		if (validator(cs, id, proto))
			return cs;
	}

	return NULL;
}

static bool validate_clock_source(void *p, int id, int proto)
{
	union uac23_clock_source_desc *cs = p;

	return GET_VAL(cs, proto, bClockID) == id;
}

static bool validate_clock_selector(void *p, int id, int proto)
{
	union uac23_clock_selector_desc *cs = p;

	return GET_VAL(cs, proto, bClockID) == id;
}

static bool validate_clock_multiplier(void *p, int id, int proto)
{
	union uac23_clock_multiplier_desc *cs = p;

	return GET_VAL(cs, proto, bClockID) == id;
}

#define DEFINE_FIND_HELPER(name, obj, validator, type2, type3)		\
static obj *name(struct snd_usb_audio *chip, int id,	\
				const struct audioformat *fmt)	\
{									\
	struct usb_host_interface *ctrl_intf =	\
		snd_usb_find_ctrl_interface(chip, fmt->iface); \
	return find_uac_clock_desc(ctrl_intf, id, validator,	\
				   fmt->protocol == UAC_VERSION_3 ? (type3) : (type2), \
				   fmt->protocol);				\
}

DEFINE_FIND_HELPER(snd_usb_find_clock_source,
		   union uac23_clock_source_desc, validate_clock_source,
		   UAC2_CLOCK_SOURCE, UAC3_CLOCK_SOURCE);
DEFINE_FIND_HELPER(snd_usb_find_clock_selector,
		   union uac23_clock_selector_desc, validate_clock_selector,
		   UAC2_CLOCK_SELECTOR, UAC3_CLOCK_SELECTOR);
DEFINE_FIND_HELPER(snd_usb_find_clock_multiplier,
		   union uac23_clock_multiplier_desc, validate_clock_multiplier,
		   UAC2_CLOCK_MULTIPLIER, UAC3_CLOCK_MULTIPLIER);

static int uac_clock_selector_get_val(struct snd_usb_audio *chip,
				int selector_id, int iface_no)
{
	struct usb_host_interface *ctrl_intf;
	unsigned char buf;
	int ret;

	ctrl_intf = snd_usb_find_ctrl_interface(chip, iface_no);
	ret = snd_usb_ctl_msg(chip->dev, usb_rcvctrlpipe(chip->dev, 0),
			      UAC2_CS_CUR,
			      USB_RECIP_INTERFACE | USB_TYPE_CLASS | USB_DIR_IN,
			      UAC2_CX_CLOCK_SELECTOR << 8,
			      snd_usb_ctrl_intf(ctrl_intf) | (selector_id << 8),
			      &buf, sizeof(buf));

	if (ret < 0)
		return ret;

	return buf;
}

static int uac_clock_selector_set_val(struct snd_usb_audio *chip,
					int selector_id, unsigned char pin, int iface_no)
{
	struct usb_host_interface *ctrl_intf;
	int ret;

	ctrl_intf = snd_usb_find_ctrl_interface(chip, iface_no);
	ret = snd_usb_ctl_msg(chip->dev, usb_sndctrlpipe(chip->dev, 0),
			      UAC2_CS_CUR,
			      USB_RECIP_INTERFACE | USB_TYPE_CLASS | USB_DIR_OUT,
			      UAC2_CX_CLOCK_SELECTOR << 8,
			      snd_usb_ctrl_intf(ctrl_intf) | (selector_id << 8),
			      &pin, sizeof(pin));
	if (ret < 0)
		return ret;

	if (ret != sizeof(pin)) {
		usb_audio_err(chip,
			"setting selector (id %d) unexpected length %d\n",
			selector_id, ret);
		return -EINVAL;
	}

	ret = uac_clock_selector_get_val(chip, selector_id, iface_no);
	if (ret < 0)
		return ret;

	if (ret != pin) {
		usb_audio_err(chip,
			"setting selector (id %d) to %x failed (current: %d)\n",
			selector_id, pin, ret);
		return -EINVAL;
	}

	return ret;
}

static bool uac_clock_source_is_valid_quirk(struct snd_usb_audio *chip,
					    const struct audioformat *fmt,
					    int source_id)
{
	bool ret = false;
	int count;
	unsigned char data;
	struct usb_device *dev = chip->dev;
	union uac23_clock_source_desc *cs_desc;
	struct usb_host_interface *ctrl_intf;

	ctrl_intf = snd_usb_find_ctrl_interface(chip, fmt->iface);
	cs_desc = snd_usb_find_clock_source(chip, source_id, fmt);
	if (!cs_desc)
		return false;

	if (fmt->protocol == UAC_VERSION_2) {
		/*
		 * Assume the clock is valid if clock source supports only one
		 * single sample rate, the terminal is connected directly to it
		 * (there is no clock selector) and clock type is internal.
		 * This is to deal with some Denon DJ controllers that always
		 * reports that clock is invalid.
		 */
		if (fmt->nr_rates == 1 &&
		    (fmt->clock & 0xff) == cs_desc->v2.bClockID &&
		    (cs_desc->v2.bmAttributes & 0x3) !=
				UAC_CLOCK_SOURCE_TYPE_EXT)
			return true;
	}

	/*
	 * MOTU MicroBook IIc
	 * Sample rate changes takes more than 2 seconds for this device. Clock
	 * validity request returns false during that period.
	 */
	if (chip->usb_id == USB_ID(0x07fd, 0x0004)) {
		count = 0;

		while ((!ret) && (count < 50)) {
			int err;

			msleep(100);

			err = snd_usb_ctl_msg(dev, usb_rcvctrlpipe(dev, 0), UAC2_CS_CUR,
					      USB_TYPE_CLASS | USB_RECIP_INTERFACE | USB_DIR_IN,
					      UAC2_CS_CONTROL_CLOCK_VALID << 8,
					      snd_usb_ctrl_intf(ctrl_intf) | (source_id << 8),
					      &data, sizeof(data));
			if (err < 0) {
				dev_warn(&dev->dev,
					 "%s(): cannot get clock validity for id %d\n",
					   __func__, source_id);
				return false;
			}

			ret = !!data;
			count++;
		}
	}

	return ret;
}

static bool uac_clock_source_is_valid(struct snd_usb_audio *chip,
				      const struct audioformat *fmt,
				      int source_id)
{
	int err;
	unsigned char data;
	struct usb_device *dev = chip->dev;
	u32 bmControls;
	union uac23_clock_source_desc *cs_desc;
	struct usb_host_interface *ctrl_intf;

	ctrl_intf = snd_usb_find_ctrl_interface(chip, fmt->iface);
	cs_desc = snd_usb_find_clock_source(chip, source_id, fmt);
	if (!cs_desc)
		return false;

	if (fmt->protocol == UAC_VERSION_3)
		bmControls = le32_to_cpu(cs_desc->v3.bmControls);
	else
		bmControls = cs_desc->v2.bmControls;

	/* If a clock source can't tell us whether it's valid, we assume it is */
	if (!uac_v2v3_control_is_readable(bmControls,
				      UAC2_CS_CONTROL_CLOCK_VALID))
		return true;

	err = snd_usb_ctl_msg(dev, usb_rcvctrlpipe(dev, 0), UAC2_CS_CUR,
			      USB_TYPE_CLASS | USB_RECIP_INTERFACE | USB_DIR_IN,
			      UAC2_CS_CONTROL_CLOCK_VALID << 8,
			      snd_usb_ctrl_intf(ctrl_intf) | (source_id << 8),
			      &data, sizeof(data));

	if (err < 0) {
		dev_warn(&dev->dev,
			 "%s(): cannot get clock validity for id %d\n",
			   __func__, source_id);
		return false;
	}

	if (data)
		return true;
	else
		return uac_clock_source_is_valid_quirk(chip, fmt, source_id);
}

static int __uac_clock_find_source(struct snd_usb_audio *chip,
				   const struct audioformat *fmt, int entity_id,
				   unsigned long *visited, bool validate)
{
	union uac23_clock_source_desc *source;
	union uac23_clock_selector_desc *selector;
	union uac23_clock_multiplier_desc *multiplier;
	int ret, i, cur, err, pins, clock_id;
	const u8 *sources;
	int proto = fmt->protocol;
	bool readable, writeable;
	u32 bmControls;

	entity_id &= 0xff;

	if (test_and_set_bit(entity_id, visited)) {
		usb_audio_warn(chip,
			 "%s(): recursive clock topology detected, id %d.\n",
			 __func__, entity_id);
		return -EINVAL;
	}

	/* first, see if the ID we're looking at is a clock source already */
	source = snd_usb_find_clock_source(chip, entity_id, fmt);
	if (source) {
		entity_id = GET_VAL(source, proto, bClockID);
		if (validate && !uac_clock_source_is_valid(chip, fmt,
								entity_id)) {
			usb_audio_err(chip,
				"clock source %d is not valid, cannot use\n",
				entity_id);
			return -ENXIO;
		}
		return entity_id;
	}

	selector = snd_usb_find_clock_selector(chip, entity_id, fmt);
	if (selector) {
		pins = GET_VAL(selector, proto, bNrInPins);
		clock_id = GET_VAL(selector, proto, bClockID);
		sources = GET_VAL(selector, proto, baCSourceID);
		cur = 0;

		if (proto == UAC_VERSION_3)
			bmControls = le32_to_cpu(*(__le32 *)(&selector->v3.baCSourceID[0] + pins));
		else
			bmControls = *(__u8 *)(&selector->v2.baCSourceID[0] + pins);

		readable = uac_v2v3_control_is_readable(bmControls,
							UAC2_CX_CLOCK_SELECTOR);
		writeable = uac_v2v3_control_is_writeable(bmControls,
							  UAC2_CX_CLOCK_SELECTOR);

		if (pins == 1) {
			ret = 1;
			goto find_source;
		}

		/* for now just warn about buggy device */
		if (!readable)
			usb_audio_warn(chip,
				"%s(): clock selector control is not readable, id %d\n",
				__func__, clock_id);

		/* the entity ID we are looking at is a selector.
		 * find out what it currently selects */
		ret = uac_clock_selector_get_val(chip, clock_id, fmt->iface);
		if (ret < 0) {
			if (!chip->autoclock)
				return ret;
			goto find_others;
		}

		/* Selector values are one-based */

		if (ret > pins || ret < 1) {
			usb_audio_err(chip,
				"%s(): selector reported illegal value, id %d, ret %d\n",
				__func__, clock_id, ret);

			if (!chip->autoclock)
				return -EINVAL;
			goto find_others;
		}

	find_source:
		cur = ret;
		ret = __uac_clock_find_source(chip, fmt,
					      sources[ret - 1],
					      visited, validate);
		if (ret > 0) {
			/* Skip setting clock selector again for some devices */
			if (chip->quirk_flags & QUIRK_FLAG_SKIP_CLOCK_SELECTOR ||
			    !writeable)
				return ret;
<<<<<<< HEAD
			err = uac_clock_selector_set_val(chip, entity_id, cur);
=======
			err = uac_clock_selector_set_val(chip, entity_id, cur, fmt->iface);
>>>>>>> 2d5404ca
			if (err < 0) {
				if (pins == 1) {
					usb_audio_dbg(chip,
						      "%s(): selector returned an error, "
						      "assuming a firmware bug, id %d, ret %d\n",
						      __func__, clock_id, err);
					return ret;
				}
				return err;
			}
		}

		if (!validate || ret > 0 || !chip->autoclock)
			return ret;

	find_others:
		if (!writeable)
			return -ENXIO;

		/* The current clock source is invalid, try others. */
		for (i = 1; i <= pins; i++) {
			if (i == cur)
				continue;

			ret = __uac_clock_find_source(chip, fmt,
						      sources[i - 1],
						      visited, true);
			if (ret < 0)
				continue;

			err = uac_clock_selector_set_val(chip, entity_id, i, fmt->iface);
			if (err < 0)
				continue;

			usb_audio_info(chip,
				 "found and selected valid clock source %d\n",
				 ret);
			return ret;
		}

		return -ENXIO;
	}

	/* FIXME: multipliers only act as pass-thru element for now */
	multiplier = snd_usb_find_clock_multiplier(chip, entity_id, fmt);
	if (multiplier)
		return __uac_clock_find_source(chip, fmt,
					       GET_VAL(multiplier, proto, bCSourceID),
					       visited, validate);

	return -EINVAL;
}

/*
 * For all kinds of sample rate settings and other device queries,
 * the clock source (end-leaf) must be used. However, clock selectors,
 * clock multipliers and sample rate converters may be specified as
 * clock source input to terminal. This functions walks the clock path
 * to its end and tries to find the source.
 *
 * The 'visited' bitfield is used internally to detect recursive loops.
 *
 * Returns the clock source UnitID (>=0) on success, or an error.
 */
int snd_usb_clock_find_source(struct snd_usb_audio *chip,
			      const struct audioformat *fmt, bool validate)
{
	DECLARE_BITMAP(visited, 256);
	memset(visited, 0, sizeof(visited));

	switch (fmt->protocol) {
	case UAC_VERSION_2:
	case UAC_VERSION_3:
		return __uac_clock_find_source(chip, fmt, fmt->clock, visited,
					       validate);
	default:
		return -EINVAL;
	}
}

static int set_sample_rate_v1(struct snd_usb_audio *chip,
			      const struct audioformat *fmt, int rate)
{
	struct usb_device *dev = chip->dev;
	unsigned char data[3];
	int err, crate;

	/* if endpoint doesn't have sampling rate control, bail out */
	if (!(fmt->attributes & UAC_EP_CS_ATTR_SAMPLE_RATE))
		return 0;

	data[0] = rate;
	data[1] = rate >> 8;
	data[2] = rate >> 16;
	err = snd_usb_ctl_msg(dev, usb_sndctrlpipe(dev, 0), UAC_SET_CUR,
			      USB_TYPE_CLASS | USB_RECIP_ENDPOINT | USB_DIR_OUT,
			      UAC_EP_CS_ATTR_SAMPLE_RATE << 8,
			      fmt->endpoint, data, sizeof(data));
	if (err < 0) {
		dev_err(&dev->dev, "%d:%d: cannot set freq %d to ep %#x\n",
			fmt->iface, fmt->altsetting, rate, fmt->endpoint);
		return err;
	}

	/* Don't check the sample rate for devices which we know don't
	 * support reading */
	if (chip->quirk_flags & QUIRK_FLAG_GET_SAMPLE_RATE)
		return 0;
	/* the firmware is likely buggy, don't repeat to fail too many times */
	if (chip->sample_rate_read_error > 2)
		return 0;

	err = snd_usb_ctl_msg(dev, usb_rcvctrlpipe(dev, 0), UAC_GET_CUR,
			      USB_TYPE_CLASS | USB_RECIP_ENDPOINT | USB_DIR_IN,
			      UAC_EP_CS_ATTR_SAMPLE_RATE << 8,
			      fmt->endpoint, data, sizeof(data));
	if (err < 0) {
		dev_err(&dev->dev, "%d:%d: cannot get freq at ep %#x\n",
			fmt->iface, fmt->altsetting, fmt->endpoint);
		chip->sample_rate_read_error++;
		return 0; /* some devices don't support reading */
	}

	crate = data[0] | (data[1] << 8) | (data[2] << 16);
	if (!crate) {
		dev_info(&dev->dev, "failed to read current rate; disabling the check\n");
		chip->sample_rate_read_error = 3; /* three strikes, see above */
		return 0;
	}

	if (crate != rate) {
		dev_warn(&dev->dev, "current rate %d is different from the runtime rate %d\n", crate, rate);
		// runtime->rate = crate;
	}

	return 0;
}

static int get_sample_rate_v2v3(struct snd_usb_audio *chip, int iface,
			      int altsetting, int clock)
{
	struct usb_device *dev = chip->dev;
	__le32 data;
	int err;
	struct usb_host_interface *ctrl_intf;

	ctrl_intf = snd_usb_find_ctrl_interface(chip, iface);
	err = snd_usb_ctl_msg(dev, usb_rcvctrlpipe(dev, 0), UAC2_CS_CUR,
			      USB_TYPE_CLASS | USB_RECIP_INTERFACE | USB_DIR_IN,
			      UAC2_CS_CONTROL_SAM_FREQ << 8,
			      snd_usb_ctrl_intf(ctrl_intf) | (clock << 8),
			      &data, sizeof(data));
	if (err < 0) {
		dev_warn(&dev->dev, "%d:%d: cannot get freq (v2/v3): err %d\n",
			 iface, altsetting, err);
		return 0;
	}

	return le32_to_cpu(data);
}

/*
 * Try to set the given sample rate:
 *
 * Return 0 if the clock source is read-only, the actual rate on success,
 * or a negative error code.
 *
 * This function gets called from format.c to validate each sample rate, too.
 * Hence no message is shown upon error
 */
int snd_usb_set_sample_rate_v2v3(struct snd_usb_audio *chip,
				 const struct audioformat *fmt,
				 int clock, int rate)
{
	bool writeable;
	u32 bmControls;
	__le32 data;
	int err;
	union uac23_clock_source_desc *cs_desc;
	struct usb_host_interface *ctrl_intf;

	ctrl_intf = snd_usb_find_ctrl_interface(chip, fmt->iface);
	cs_desc = snd_usb_find_clock_source(chip, clock, fmt);

	if (!cs_desc)
		return 0;

	if (fmt->protocol == UAC_VERSION_3)
		bmControls = le32_to_cpu(cs_desc->v3.bmControls);
	else
		bmControls = cs_desc->v2.bmControls;

	writeable = uac_v2v3_control_is_writeable(bmControls,
						  UAC2_CS_CONTROL_SAM_FREQ);
	if (!writeable)
		return 0;

	data = cpu_to_le32(rate);
	err = snd_usb_ctl_msg(chip->dev, usb_sndctrlpipe(chip->dev, 0), UAC2_CS_CUR,
			      USB_TYPE_CLASS | USB_RECIP_INTERFACE | USB_DIR_OUT,
			      UAC2_CS_CONTROL_SAM_FREQ << 8,
			      snd_usb_ctrl_intf(ctrl_intf) | (clock << 8),
			      &data, sizeof(data));
	if (err < 0)
		return err;

	return get_sample_rate_v2v3(chip, fmt->iface, fmt->altsetting, clock);
}

static int set_sample_rate_v2v3(struct snd_usb_audio *chip,
				const struct audioformat *fmt, int rate)
{
	int cur_rate, prev_rate;
	int clock;

	/* First, try to find a valid clock. This may trigger
	 * automatic clock selection if the current clock is not
	 * valid.
	 */
	clock = snd_usb_clock_find_source(chip, fmt, true);
	if (clock < 0) {
		/* We did not find a valid clock, but that might be
		 * because the current sample rate does not match an
		 * external clock source. Try again without validation
		 * and we will do another validation after setting the
		 * rate.
		 */
		clock = snd_usb_clock_find_source(chip, fmt, false);

		/* Hardcoded sample rates */
		if (chip->quirk_flags & QUIRK_FLAG_IGNORE_CLOCK_SOURCE)
			return 0;

		if (clock < 0)
			return clock;
	}

	prev_rate = get_sample_rate_v2v3(chip, fmt->iface, fmt->altsetting, clock);
	if (prev_rate == rate)
		goto validation;

	cur_rate = snd_usb_set_sample_rate_v2v3(chip, fmt, clock, rate);
	if (cur_rate < 0) {
		usb_audio_err(chip,
			      "%d:%d: cannot set freq %d (v2/v3): err %d\n",
			      fmt->iface, fmt->altsetting, rate, cur_rate);
		return cur_rate;
	}

	if (!cur_rate)
		cur_rate = prev_rate;

	if (cur_rate != rate) {
		usb_audio_dbg(chip,
			      "%d:%d: freq mismatch: req %d, clock runs @%d\n",
			      fmt->iface, fmt->altsetting, rate, cur_rate);
		/* continue processing */
	}

	/* FIXME - TEAC devices require the immediate interface setup */
	if (USB_ID_VENDOR(chip->usb_id) == 0x0644) {
		bool cur_base_48k = (rate % 48000 == 0);
		bool prev_base_48k = (prev_rate % 48000 == 0);
		if (cur_base_48k != prev_base_48k) {
			usb_set_interface(chip->dev, fmt->iface, fmt->altsetting);
			if (chip->quirk_flags & QUIRK_FLAG_IFACE_DELAY)
				msleep(50);
		}
	}

validation:
	/* validate clock after rate change */
	if (!uac_clock_source_is_valid(chip, fmt, clock))
		return -ENXIO;
	return 0;
}

int snd_usb_init_sample_rate(struct snd_usb_audio *chip,
			     const struct audioformat *fmt, int rate)
{
	usb_audio_dbg(chip, "%d:%d Set sample rate %d, clock %d\n",
		      fmt->iface, fmt->altsetting, rate, fmt->clock);

	switch (fmt->protocol) {
	case UAC_VERSION_1:
	default:
		return set_sample_rate_v1(chip, fmt, rate);

	case UAC_VERSION_3:
		if (chip->badd_profile >= UAC3_FUNCTION_SUBCLASS_GENERIC_IO) {
			if (rate != UAC3_BADD_SAMPLING_RATE)
				return -ENXIO;
			else
				return 0;
		}
		fallthrough;
	case UAC_VERSION_2:
		return set_sample_rate_v2v3(chip, fmt, rate);
	}
}
<|MERGE_RESOLUTION|>--- conflicted
+++ resolved
@@ -358,11 +358,7 @@
 			if (chip->quirk_flags & QUIRK_FLAG_SKIP_CLOCK_SELECTOR ||
 			    !writeable)
 				return ret;
-<<<<<<< HEAD
-			err = uac_clock_selector_set_val(chip, entity_id, cur);
-=======
 			err = uac_clock_selector_set_val(chip, entity_id, cur, fmt->iface);
->>>>>>> 2d5404ca
 			if (err < 0) {
 				if (pins == 1) {
 					usb_audio_dbg(chip,
