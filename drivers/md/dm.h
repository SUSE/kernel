/*
 * Internal header file for device mapper
 *
 * Copyright (C) 2001, 2002 Sistina Software
 * Copyright (C) 2004-2006 Red Hat, Inc. All rights reserved.
 *
 * This file is released under the LGPL.
 */

#ifndef DM_INTERNAL_H
#define DM_INTERNAL_H

#include <linux/fs.h>
#include <linux/device-mapper.h>
#include <linux/list.h>
#include <linux/moduleparam.h>
#include <linux/blkdev.h>
#include <linux/backing-dev.h>
#include <linux/hdreg.h>
#include <linux/completion.h>
#include <linux/kobject.h>
#include <linux/refcount.h>
#include <linux/log2.h>

#include "dm-stats.h"

/*
 * Suspend feature flags
 */
#define DM_SUSPEND_LOCKFS_FLAG		(1 << 0)
#define DM_SUSPEND_NOFLUSH_FLAG		(1 << 1)

/*
 * Status feature flags
 */
#define DM_STATUS_NOFLUSH_FLAG		(1 << 0)

/*
 * List of devices that a metadevice uses and should open/close.
 */
struct dm_dev_internal {
	struct list_head list;
	refcount_t count;
	struct dm_dev *dm_dev;
};

struct dm_table;
struct dm_md_mempools;
struct dm_target_io;
struct dm_io;

/*
 *---------------------------------------------------------------
 * Internal table functions.
 *---------------------------------------------------------------
 */
void dm_table_event_callback(struct dm_table *t,
			     void (*fn)(void *), void *context);
struct dm_target *dm_table_find_target(struct dm_table *t, sector_t sector);
bool dm_table_has_no_data_devices(struct dm_table *table);
int dm_calculate_queue_limits(struct dm_table *table,
			      struct queue_limits *limits);
int dm_table_set_restrictions(struct dm_table *t, struct request_queue *q,
			      struct queue_limits *limits);
struct list_head *dm_table_get_devices(struct dm_table *t);
void dm_table_presuspend_targets(struct dm_table *t);
void dm_table_presuspend_undo_targets(struct dm_table *t);
void dm_table_postsuspend_targets(struct dm_table *t);
int dm_table_resume_targets(struct dm_table *t);
enum dm_queue_mode dm_table_get_type(struct dm_table *t);
struct target_type *dm_table_get_immutable_target_type(struct dm_table *t);
struct dm_target *dm_table_get_immutable_target(struct dm_table *t);
struct dm_target *dm_table_get_wildcard_target(struct dm_table *t);
bool dm_table_bio_based(struct dm_table *t);
bool dm_table_request_based(struct dm_table *t);
<<<<<<< HEAD
bool dm_table_supports_dax(struct dm_table *t, iterate_devices_callout_fn fn,
			   int *blocksize);
int device_not_dax_capable(struct dm_target *ti, struct dm_dev *dev,
			   sector_t start, sector_t len, void *data);
=======
>>>>>>> eb3cdb58

void dm_lock_md_type(struct mapped_device *md);
void dm_unlock_md_type(struct mapped_device *md);
void dm_set_md_type(struct mapped_device *md, enum dm_queue_mode type);
enum dm_queue_mode dm_get_md_type(struct mapped_device *md);
struct target_type *dm_get_immutable_target_type(struct mapped_device *md);

int dm_setup_md_queue(struct mapped_device *md, struct dm_table *t);

/*
 * To check whether the target type is bio-based or not (request-based).
 */
#define dm_target_bio_based(t) ((t)->type->map != NULL)

/*
 * To check whether the target type is request-based or not (bio-based).
 */
#define dm_target_request_based(t) ((t)->type->clone_and_map_rq != NULL)

/*
 * To check whether the target type is a hybrid (capable of being
 * either request-based or bio-based).
 */
#define dm_target_hybrid(t) (dm_target_bio_based(t) && dm_target_request_based(t))

/*
 * Zoned targets related functions.
 */
int dm_set_zones_restrictions(struct dm_table *t, struct request_queue *q);
void dm_zone_endio(struct dm_io *io, struct bio *clone);
#ifdef CONFIG_BLK_DEV_ZONED
void dm_cleanup_zoned_dev(struct mapped_device *md);
int dm_blk_report_zones(struct gendisk *disk, sector_t sector,
			unsigned int nr_zones, report_zones_cb cb, void *data);
bool dm_is_zone_write(struct mapped_device *md, struct bio *bio);
int dm_zone_map_bio(struct dm_target_io *io);
#else
static inline void dm_cleanup_zoned_dev(struct mapped_device *md) {}
#define dm_blk_report_zones	NULL
static inline bool dm_is_zone_write(struct mapped_device *md, struct bio *bio)
{
	return false;
}
static inline int dm_zone_map_bio(struct dm_target_io *tio)
{
	return DM_MAPIO_KILL;
}
#endif

/*
 *---------------------------------------------------------------
 * A registry of target types.
 *---------------------------------------------------------------
 */
int dm_target_init(void);
void dm_target_exit(void);
struct target_type *dm_get_target_type(const char *name);
void dm_put_target_type(struct target_type *tt);
int dm_target_iterate(void (*iter_func)(struct target_type *tt,
					void *param), void *param);

int dm_split_args(int *argc, char ***argvp, char *input);

/*
 * Is this mapped_device being deleted?
 */
int dm_deleting_md(struct mapped_device *md);

/*
 * Is this mapped_device suspended?
 */
int dm_suspended_md(struct mapped_device *md);

/*
 * Internal suspend and resume methods.
 */
int dm_suspended_internally_md(struct mapped_device *md);
void dm_internal_suspend_fast(struct mapped_device *md);
void dm_internal_resume_fast(struct mapped_device *md);
void dm_internal_suspend_noflush(struct mapped_device *md);
void dm_internal_resume(struct mapped_device *md);

/*
 * Test if the device is scheduled for deferred remove.
 */
int dm_test_deferred_remove_flag(struct mapped_device *md);

/*
 * Try to remove devices marked for deferred removal.
 */
void dm_deferred_remove(void);

/*
 * The device-mapper can be driven through one of two interfaces;
 * ioctl or filesystem, depending which patch you have applied.
 */
int dm_interface_init(void);
void dm_interface_exit(void);

/*
 * sysfs interface
 */
int dm_sysfs_init(struct mapped_device *md);
void dm_sysfs_exit(struct mapped_device *md);
struct kobject *dm_kobject(struct mapped_device *md);
struct mapped_device *dm_get_from_kobject(struct kobject *kobj);

/*
 * The kobject helper
 */
void dm_kobject_release(struct kobject *kobj);

/*
 * Targets for linear and striped mappings
 */
int dm_linear_init(void);
void dm_linear_exit(void);

int dm_stripe_init(void);
void dm_stripe_exit(void);

/*
 * mapped_device operations
 */
void dm_destroy(struct mapped_device *md);
void dm_destroy_immediate(struct mapped_device *md);
int dm_open_count(struct mapped_device *md);
int dm_lock_for_deletion(struct mapped_device *md, bool mark_deferred, bool only_deferred);
int dm_cancel_deferred_remove(struct mapped_device *md);
int dm_request_based(struct mapped_device *md);
int dm_get_table_device(struct mapped_device *md, dev_t dev, fmode_t mode,
			struct dm_dev **result);
void dm_put_table_device(struct mapped_device *md, struct dm_dev *d);

int dm_kobject_uevent(struct mapped_device *md, enum kobject_action action,
		      unsigned int cookie, bool need_resize_uevent);

void dm_internal_suspend(struct mapped_device *md);
void dm_internal_resume(struct mapped_device *md);

int dm_io_init(void);
void dm_io_exit(void);

int dm_kcopyd_init(void);
void dm_kcopyd_exit(void);

/*
 * Mempool operations
 */
void dm_free_md_mempools(struct dm_md_mempools *pools);

/*
 * Various helpers
 */
unsigned int dm_get_reserved_bio_based_ios(void);

#define DM_HASH_LOCKS_MAX 64

static inline unsigned int dm_num_hash_locks(void)
{
	unsigned int num_locks = roundup_pow_of_two(num_online_cpus()) << 1;

	return min_t(unsigned int, num_locks, DM_HASH_LOCKS_MAX);
}

#define DM_HASH_LOCKS_MULT  4294967291ULL
#define DM_HASH_LOCKS_SHIFT 6

static inline unsigned int dm_hash_locks_index(sector_t block,
					       unsigned int num_locks)
{
	sector_t h1 = (block * DM_HASH_LOCKS_MULT) >> DM_HASH_LOCKS_SHIFT;
	sector_t h2 = h1 >> DM_HASH_LOCKS_SHIFT;

	return (h1 ^ h2) & (num_locks - 1);
}

#endif<|MERGE_RESOLUTION|>--- conflicted
+++ resolved
@@ -73,13 +73,6 @@
 struct dm_target *dm_table_get_wildcard_target(struct dm_table *t);
 bool dm_table_bio_based(struct dm_table *t);
 bool dm_table_request_based(struct dm_table *t);
-<<<<<<< HEAD
-bool dm_table_supports_dax(struct dm_table *t, iterate_devices_callout_fn fn,
-			   int *blocksize);
-int device_not_dax_capable(struct dm_target *ti, struct dm_dev *dev,
-			   sector_t start, sector_t len, void *data);
-=======
->>>>>>> eb3cdb58
 
 void dm_lock_md_type(struct mapped_device *md);
 void dm_unlock_md_type(struct mapped_device *md);
