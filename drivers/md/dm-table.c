--- conflicted
+++ resolved
@@ -52,12 +52,7 @@
 	sector_t *highs;
 	struct dm_target *targets;
 
-<<<<<<< HEAD
-	unsigned single_device : 1;
-	unsigned barrier_supported : 1;
-=======
 	unsigned barriers_supported:1;
->>>>>>> 18e352e4
 
 	/*
 	 * Indicates the rw permissions for the new logical
@@ -250,10 +245,7 @@
 
 	INIT_LIST_HEAD(&t->devices);
 	atomic_set(&t->holders, 0);
-<<<<<<< HEAD
-=======
 	t->barriers_supported = 1;
->>>>>>> 18e352e4
 
 	if (!num_targets)
 		num_targets = KEYS_PER_NODE;
@@ -474,7 +466,7 @@
 
 		r = open_dev(dd, dev, t->md);
 		if (r == -EROFS) {
-			dd->mode &= ~FMODE_WRITE;
+			dd->dm_dev.mode &= ~FMODE_WRITE;
 			r = open_dev(dd, dev, t->md);
 		}
 		if (r) {
@@ -482,14 +474,10 @@
 			return r;
 		}
 
-<<<<<<< HEAD
-		if (dd->mode != mode)
-			t->mode = dd->mode;
-
-		format_dev_t(dd->name, dev);
-=======
+		if (dd->dm_dev.mode != mode)
+			t->mode = dd->dm_dev.mode;
+
 		format_dev_t(dd->dm_dev.name, dev);
->>>>>>> 18e352e4
 
 		atomic_set(&dd->count, 0);
 		list_add(&dd->list, &t->devices);
@@ -575,21 +563,12 @@
 int dm_get_device(struct dm_target *ti, const char *path, sector_t start,
 		  sector_t len, fmode_t mode, struct dm_dev **result)
 {
-	struct dm_table *t = ti->table;
-	int r = __table_get_device(t, ti, path,
+	int r = __table_get_device(ti->table, ti, path,
 				   start, len, mode, result);
 
 	if (!r)
 		dm_set_device_limits(ti, (*result)->bdev);
 
-	if (!r) {
-		/* Only got single device? */
-		if (t->devices.next->next == &t->devices)
-			t->single_device = 1;
-		else
-			t->single_device = 0;
-	}
-
 	return r;
 }
 
@@ -598,13 +577,8 @@
  */
 void dm_put_device(struct dm_target *ti, struct dm_dev *d)
 {
-<<<<<<< HEAD
-	if (!dd)
-		return;
-=======
 	struct dm_dev_internal *dd = container_of(d, struct dm_dev_internal,
 						  dm_dev);
->>>>>>> 18e352e4
 
 	if (atomic_dec_and_test(&dd->count)) {
 		close_dev(dd, ti->table->md);
@@ -1004,7 +978,7 @@
 void dm_table_set_integrity(struct dm_table *t, struct mapped_device *md)
 {
 	struct list_head *devices = dm_table_get_devices(t);
-	struct dm_dev *prev, *cur;
+	struct dm_dev_internal *prev, *cur;
 
 	/*
 	 * Run through all devices to ensure they have matching
@@ -1014,22 +988,22 @@
 
 	list_for_each_entry(cur, devices, list) {
 
-		if (prev && blk_integrity_compare(prev->bdev->bd_disk,
-						  cur->bdev->bd_disk) < 0) {
+		if (prev && blk_integrity_compare(prev->dm_dev.bdev->bd_disk,
+						  cur->dm_dev.bdev->bd_disk) < 0) {
 			printk(KERN_ERR "%s: %s %s Integrity mismatch!\n",
-			       __func__, prev->bdev->bd_disk->disk_name,
-			       cur->bdev->bd_disk->disk_name);
+			       __func__, prev->dm_dev.bdev->bd_disk->disk_name,
+			       cur->dm_dev.bdev->bd_disk->disk_name);
 			return;
 		}
 		prev = cur;
 	}
 
 	/* Register dm device as being integrity capable */
-	if (prev && bdev_get_integrity(prev->bdev)) {
+	if (prev && bdev_get_integrity(prev->dm_dev.bdev)) {
 		struct gendisk *disk = dm_disk(md);
 
 		if (blk_integrity_register(dm_disk(md),
-					   bdev_get_integrity(prev->bdev)))
+					bdev_get_integrity(prev->dm_dev.bdev)))
 			printk(KERN_ERR "%s: %s Could not register integrity!\n",
 			       __func__, disk->disk_name);
 		else
@@ -1172,19 +1146,9 @@
 
 int dm_table_barrier_ok(struct dm_table *t)
 {
-<<<<<<< HEAD
-	return t->single_device && t->barrier_supported;
-}
-
-void dm_table_support_barrier(struct dm_table *t)
-{
-	t->barrier_supported = 1;
-}
-=======
 	return t->barriers_supported;
 }
 EXPORT_SYMBOL(dm_table_barrier_ok);
->>>>>>> 18e352e4
 
 EXPORT_SYMBOL(dm_vcalloc);
 EXPORT_SYMBOL(dm_get_device);
@@ -1195,6 +1159,4 @@
 EXPORT_SYMBOL(dm_table_get_md);
 EXPORT_SYMBOL(dm_table_put);
 EXPORT_SYMBOL(dm_table_get);
-EXPORT_SYMBOL(dm_table_unplug_all);
-EXPORT_SYMBOL(dm_table_barrier_ok);
-EXPORT_SYMBOL(dm_table_support_barrier);+EXPORT_SYMBOL(dm_table_unplug_all);