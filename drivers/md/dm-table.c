// SPDX-License-Identifier: GPL-2.0-only
/*
 * Copyright (C) 2001 Sistina Software (UK) Limited.
 * Copyright (C) 2004-2008 Red Hat, Inc. All rights reserved.
 *
 * This file is released under the GPL.
 */

#include "dm-core.h"
#include "dm-rq.h"

#include <linux/module.h>
#include <linux/vmalloc.h>
#include <linux/blkdev.h>
#include <linux/blk-integrity.h>
#include <linux/namei.h>
#include <linux/ctype.h>
#include <linux/string.h>
#include <linux/slab.h>
#include <linux/interrupt.h>
#include <linux/mutex.h>
#include <linux/delay.h>
#include <linux/atomic.h>
#include <linux/blk-mq.h>
#include <linux/mount.h>
#include <linux/dax.h>

#define DM_MSG_PREFIX "table"

#define NODE_SIZE L1_CACHE_BYTES
#define KEYS_PER_NODE (NODE_SIZE / sizeof(sector_t))
#define CHILDREN_PER_NODE (KEYS_PER_NODE + 1)

/*
 * Similar to ceiling(log_size(n))
 */
static unsigned int int_log(unsigned int n, unsigned int base)
{
	int result = 0;

	while (n > 1) {
		n = dm_div_up(n, base);
		result++;
	}

	return result;
}

/*
 * Calculate the index of the child node of the n'th node k'th key.
 */
static inline unsigned int get_child(unsigned int n, unsigned int k)
{
	return (n * CHILDREN_PER_NODE) + k;
}

/*
 * Return the n'th node of level l from table t.
 */
static inline sector_t *get_node(struct dm_table *t,
				 unsigned int l, unsigned int n)
{
	return t->index[l] + (n * KEYS_PER_NODE);
}

/*
 * Return the highest key that you could lookup from the n'th
 * node on level l of the btree.
 */
static sector_t high(struct dm_table *t, unsigned int l, unsigned int n)
{
	for (; l < t->depth - 1; l++)
		n = get_child(n, CHILDREN_PER_NODE - 1);

	if (n >= t->counts[l])
		return (sector_t) -1;

	return get_node(t, l, n)[KEYS_PER_NODE - 1];
}

/*
 * Fills in a level of the btree based on the highs of the level
 * below it.
 */
static int setup_btree_index(unsigned int l, struct dm_table *t)
{
	unsigned int n, k;
	sector_t *node;

	for (n = 0U; n < t->counts[l]; n++) {
		node = get_node(t, l, n);

		for (k = 0U; k < KEYS_PER_NODE; k++)
			node[k] = high(t, l + 1, get_child(n, k));
	}

	return 0;
}

/*
 * highs, and targets are managed as dynamic arrays during a
 * table load.
 */
static int alloc_targets(struct dm_table *t, unsigned int num)
{
	sector_t *n_highs;
	struct dm_target *n_targets;

	/*
	 * Allocate both the target array and offset array at once.
	 */
	n_highs = kvcalloc(num, sizeof(struct dm_target) + sizeof(sector_t),
			   GFP_KERNEL);
	if (!n_highs)
		return -ENOMEM;

	n_targets = (struct dm_target *) (n_highs + num);

	memset(n_highs, -1, sizeof(*n_highs) * num);
	kvfree(t->highs);

	t->num_allocated = num;
	t->highs = n_highs;
	t->targets = n_targets;

	return 0;
}

int dm_table_create(struct dm_table **result, blk_mode_t mode,
		    unsigned int num_targets, struct mapped_device *md)
{
	struct dm_table *t;

	if (num_targets > DM_MAX_TARGETS)
		return -EOVERFLOW;

	t = kzalloc(sizeof(*t), GFP_KERNEL);

	if (!t)
		return -ENOMEM;

	INIT_LIST_HEAD(&t->devices);
	init_rwsem(&t->devices_lock);

	if (!num_targets)
		num_targets = KEYS_PER_NODE;

	num_targets = dm_round_up(num_targets, KEYS_PER_NODE);

	if (!num_targets) {
		kfree(t);
		return -EOVERFLOW;
	}

	if (alloc_targets(t, num_targets)) {
		kfree(t);
		return -ENOMEM;
	}

	t->type = DM_TYPE_NONE;
	t->mode = mode;
	t->md = md;
	t->flush_bypasses_map = true;
	*result = t;
	return 0;
}

static void free_devices(struct list_head *devices, struct mapped_device *md)
{
	struct list_head *tmp, *next;

	list_for_each_safe(tmp, next, devices) {
		struct dm_dev_internal *dd =
		    list_entry(tmp, struct dm_dev_internal, list);
		DMWARN("%s: dm_table_destroy: dm_put_device call missing for %s",
		       dm_device_name(md), dd->dm_dev->name);
		dm_put_table_device(md, dd->dm_dev);
		kfree(dd);
	}
}

static void dm_table_destroy_crypto_profile(struct dm_table *t);

void dm_table_destroy(struct dm_table *t)
{
	if (!t)
		return;

	/* free the indexes */
	if (t->depth >= 2)
		kvfree(t->index[t->depth - 2]);

	/* free the targets */
	for (unsigned int i = 0; i < t->num_targets; i++) {
		struct dm_target *ti = dm_table_get_target(t, i);

		if (ti->type->dtr)
			ti->type->dtr(ti);

		dm_put_target_type(ti->type);
	}

	kvfree(t->highs);

	/* free the device list */
	free_devices(&t->devices, t->md);

	dm_free_md_mempools(t->mempools);

	dm_table_destroy_crypto_profile(t);

	kfree(t);
}

/*
 * See if we've already got a device in the list.
 */
static struct dm_dev_internal *find_device(struct list_head *l, dev_t dev)
{
	struct dm_dev_internal *dd;

	list_for_each_entry(dd, l, list)
		if (dd->dm_dev->bdev->bd_dev == dev)
			return dd;

	return NULL;
}

/*
 * If possible, this checks an area of a destination device is invalid.
 */
static int device_area_is_invalid(struct dm_target *ti, struct dm_dev *dev,
				  sector_t start, sector_t len, void *data)
{
	struct queue_limits *limits = data;
	struct block_device *bdev = dev->bdev;
	sector_t dev_size = bdev_nr_sectors(bdev);
	unsigned short logical_block_size_sectors =
		limits->logical_block_size >> SECTOR_SHIFT;

	if (!dev_size)
		return 0;

	if ((start >= dev_size) || (start + len > dev_size)) {
		DMERR("%s: %pg too small for target: start=%llu, len=%llu, dev_size=%llu",
		      dm_device_name(ti->table->md), bdev,
		      (unsigned long long)start,
		      (unsigned long long)len,
		      (unsigned long long)dev_size);
		return 1;
	}

	/*
	 * If the target is mapped to zoned block device(s), check
	 * that the zones are not partially mapped.
	 */
	if (bdev_is_zoned(bdev)) {
		unsigned int zone_sectors = bdev_zone_sectors(bdev);

		if (start & (zone_sectors - 1)) {
			DMERR("%s: start=%llu not aligned to h/w zone size %u of %pg",
			      dm_device_name(ti->table->md),
			      (unsigned long long)start,
			      zone_sectors, bdev);
			return 1;
		}

		/*
		 * Note: The last zone of a zoned block device may be smaller
		 * than other zones. So for a target mapping the end of a
		 * zoned block device with such a zone, len would not be zone
		 * aligned. We do not allow such last smaller zone to be part
		 * of the mapping here to ensure that mappings with multiple
		 * devices do not end up with a smaller zone in the middle of
		 * the sector range.
		 */
		if (len & (zone_sectors - 1)) {
			DMERR("%s: len=%llu not aligned to h/w zone size %u of %pg",
			      dm_device_name(ti->table->md),
			      (unsigned long long)len,
			      zone_sectors, bdev);
			return 1;
		}
	}

	if (logical_block_size_sectors <= 1)
		return 0;

	if (start & (logical_block_size_sectors - 1)) {
		DMERR("%s: start=%llu not aligned to h/w logical block size %u of %pg",
		      dm_device_name(ti->table->md),
		      (unsigned long long)start,
		      limits->logical_block_size, bdev);
		return 1;
	}

	if (len & (logical_block_size_sectors - 1)) {
		DMERR("%s: len=%llu not aligned to h/w logical block size %u of %pg",
		      dm_device_name(ti->table->md),
		      (unsigned long long)len,
		      limits->logical_block_size, bdev);
		return 1;
	}

	return 0;
}

/*
 * This upgrades the mode on an already open dm_dev, being
 * careful to leave things as they were if we fail to reopen the
 * device and not to touch the existing bdev field in case
 * it is accessed concurrently.
 */
static int upgrade_mode(struct dm_dev_internal *dd, blk_mode_t new_mode,
			struct mapped_device *md)
{
	int r;
	struct dm_dev *old_dev, *new_dev;

	old_dev = dd->dm_dev;

	r = dm_get_table_device(md, dd->dm_dev->bdev->bd_dev,
				dd->dm_dev->mode | new_mode, &new_dev);
	if (r)
		return r;

	dd->dm_dev = new_dev;
	dm_put_table_device(md, old_dev);

	return 0;
}

/*
<<<<<<< HEAD
=======
 * Note: the __ref annotation is because this function can call the __init
 * marked early_lookup_bdev when called during early boot code from dm-init.c.
 */
int __ref dm_devt_from_path(const char *path, dev_t *dev_p)
{
	int r;
	dev_t dev;
	unsigned int major, minor;
	char dummy;

	if (sscanf(path, "%u:%u%c", &major, &minor, &dummy) == 2) {
		/* Extract the major/minor numbers */
		dev = MKDEV(major, minor);
		if (MAJOR(dev) != major || MINOR(dev) != minor)
			return -EOVERFLOW;
	} else {
		r = lookup_bdev(path, &dev);
#ifndef MODULE
		if (r && system_state < SYSTEM_RUNNING)
			r = early_lookup_bdev(path, &dev);
#endif
		if (r)
			return r;
	}
	*dev_p = dev;
	return 0;
}
EXPORT_SYMBOL(dm_devt_from_path);

/*
>>>>>>> 2d5404ca
 * Add a device to the list, or just increment the usage count if
 * it's already present.
 *
 * Note: the __ref annotation is because this function can call the __init
 * marked early_lookup_bdev when called during early boot code from dm-init.c.
 */
<<<<<<< HEAD
int __ref dm_get_device(struct dm_target *ti, const char *path, blk_mode_t mode,
=======
int dm_get_device(struct dm_target *ti, const char *path, blk_mode_t mode,
>>>>>>> 2d5404ca
		  struct dm_dev **result)
{
	int r;
	dev_t dev;
	struct dm_dev_internal *dd;
	struct dm_table *t = ti->table;

	BUG_ON(!t);

<<<<<<< HEAD
	if (sscanf(path, "%u:%u%c", &major, &minor, &dummy) == 2) {
		/* Extract the major/minor numbers */
		dev = MKDEV(major, minor);
		if (MAJOR(dev) != major || MINOR(dev) != minor)
			return -EOVERFLOW;
	} else {
		r = lookup_bdev(path, &dev);
#ifndef MODULE
		if (r && system_state < SYSTEM_RUNNING)
			r = early_lookup_bdev(path, &dev);
#endif
		if (r)
			return r;
	}
=======
	r = dm_devt_from_path(path, &dev);
	if (r)
		return r;

>>>>>>> 2d5404ca
	if (dev == disk_devt(t->md->disk))
		return -EINVAL;

	down_write(&t->devices_lock);

	dd = find_device(&t->devices, dev);
	if (!dd) {
		dd = kmalloc(sizeof(*dd), GFP_KERNEL);
		if (!dd) {
			r = -ENOMEM;
			goto unlock_ret_r;
		}

		r = dm_get_table_device(t->md, dev, mode, &dd->dm_dev);
		if (r) {
			kfree(dd);
			goto unlock_ret_r;
		}

		refcount_set(&dd->count, 1);
		list_add(&dd->list, &t->devices);
		goto out;

	} else if (dd->dm_dev->mode != (mode | dd->dm_dev->mode)) {
		r = upgrade_mode(dd, mode, t->md);
		if (r)
			goto unlock_ret_r;
	}
	refcount_inc(&dd->count);
out:
	up_write(&t->devices_lock);
	*result = dd->dm_dev;
	return 0;

unlock_ret_r:
	up_write(&t->devices_lock);
	return r;
}
EXPORT_SYMBOL(dm_get_device);

static int dm_set_device_limits(struct dm_target *ti, struct dm_dev *dev,
				sector_t start, sector_t len, void *data)
{
	struct queue_limits *limits = data;
	struct block_device *bdev = dev->bdev;
	struct request_queue *q = bdev_get_queue(bdev);

	if (unlikely(!q)) {
		DMWARN("%s: Cannot set limits for nonexistent device %pg",
		       dm_device_name(ti->table->md), bdev);
		return 0;
	}

	if (blk_stack_limits(limits, &q->limits,
			get_start_sect(bdev) + start) < 0)
		DMWARN("%s: adding target device %pg caused an alignment inconsistency: "
		       "physical_block_size=%u, logical_block_size=%u, "
		       "alignment_offset=%u, start=%llu",
		       dm_device_name(ti->table->md), bdev,
		       q->limits.physical_block_size,
		       q->limits.logical_block_size,
		       q->limits.alignment_offset,
		       (unsigned long long) start << SECTOR_SHIFT);

	/*
	 * Only stack the integrity profile if the target doesn't have native
	 * integrity support.
	 */
	if (!dm_target_has_integrity(ti->type))
		queue_limits_stack_integrity_bdev(limits, bdev);
	return 0;
}

/*
 * Decrement a device's use count and remove it if necessary.
 */
void dm_put_device(struct dm_target *ti, struct dm_dev *d)
{
	int found = 0;
	struct dm_table *t = ti->table;
	struct list_head *devices = &t->devices;
	struct dm_dev_internal *dd;

	down_write(&t->devices_lock);

	list_for_each_entry(dd, devices, list) {
		if (dd->dm_dev == d) {
			found = 1;
			break;
		}
	}
	if (!found) {
		DMERR("%s: device %s not in table devices list",
		      dm_device_name(t->md), d->name);
		goto unlock_ret;
	}
	if (refcount_dec_and_test(&dd->count)) {
		dm_put_table_device(t->md, d);
		list_del(&dd->list);
		kfree(dd);
	}

unlock_ret:
	up_write(&t->devices_lock);
}
EXPORT_SYMBOL(dm_put_device);

/*
 * Checks to see if the target joins onto the end of the table.
 */
static int adjoin(struct dm_table *t, struct dm_target *ti)
{
	struct dm_target *prev;

	if (!t->num_targets)
		return !ti->begin;

	prev = &t->targets[t->num_targets - 1];
	return (ti->begin == (prev->begin + prev->len));
}

/*
 * Used to dynamically allocate the arg array.
 *
 * We do first allocation with GFP_NOIO because dm-mpath and dm-thin must
 * process messages even if some device is suspended. These messages have a
 * small fixed number of arguments.
 *
 * On the other hand, dm-switch needs to process bulk data using messages and
 * excessive use of GFP_NOIO could cause trouble.
 */
static char **realloc_argv(unsigned int *size, char **old_argv)
{
	char **argv;
	unsigned int new_size;
	gfp_t gfp;

	if (*size) {
		new_size = *size * 2;
		gfp = GFP_KERNEL;
	} else {
		new_size = 8;
		gfp = GFP_NOIO;
	}
	argv = kmalloc_array(new_size, sizeof(*argv), gfp);
	if (argv && old_argv) {
		memcpy(argv, old_argv, *size * sizeof(*argv));
		*size = new_size;
	}

	kfree(old_argv);
	return argv;
}

/*
 * Destructively splits up the argument list to pass to ctr.
 */
int dm_split_args(int *argc, char ***argvp, char *input)
{
	char *start, *end = input, *out, **argv = NULL;
	unsigned int array_size = 0;

	*argc = 0;

	if (!input) {
		*argvp = NULL;
		return 0;
	}

	argv = realloc_argv(&array_size, argv);
	if (!argv)
		return -ENOMEM;

	while (1) {
		/* Skip whitespace */
		start = skip_spaces(end);

		if (!*start)
			break;	/* success, we hit the end */

		/* 'out' is used to remove any back-quotes */
		end = out = start;
		while (*end) {
			/* Everything apart from '\0' can be quoted */
			if (*end == '\\' && *(end + 1)) {
				*out++ = *(end + 1);
				end += 2;
				continue;
			}

			if (isspace(*end))
				break;	/* end of token */

			*out++ = *end++;
		}

		/* have we already filled the array ? */
		if ((*argc + 1) > array_size) {
			argv = realloc_argv(&array_size, argv);
			if (!argv)
				return -ENOMEM;
		}

		/* we know this is whitespace */
		if (*end)
			end++;

		/* terminate the string and put it in the array */
		*out = '\0';
		argv[*argc] = start;
		(*argc)++;
	}

	*argvp = argv;
	return 0;
}

static void dm_set_stacking_limits(struct queue_limits *limits)
{
	blk_set_stacking_limits(limits);
	limits->features |= BLK_FEAT_IO_STAT | BLK_FEAT_NOWAIT | BLK_FEAT_POLL;
}

/*
 * Impose necessary and sufficient conditions on a devices's table such
 * that any incoming bio which respects its logical_block_size can be
 * processed successfully.  If it falls across the boundary between
 * two or more targets, the size of each piece it gets split into must
 * be compatible with the logical_block_size of the target processing it.
 */
static int validate_hardware_logical_block_alignment(struct dm_table *t,
						     struct queue_limits *limits)
{
	/*
	 * This function uses arithmetic modulo the logical_block_size
	 * (in units of 512-byte sectors).
	 */
	unsigned short device_logical_block_size_sects =
		limits->logical_block_size >> SECTOR_SHIFT;

	/*
	 * Offset of the start of the next table entry, mod logical_block_size.
	 */
	unsigned short next_target_start = 0;

	/*
	 * Given an aligned bio that extends beyond the end of a
	 * target, how many sectors must the next target handle?
	 */
	unsigned short remaining = 0;

	struct dm_target *ti;
	struct queue_limits ti_limits;
	unsigned int i;

	/*
	 * Check each entry in the table in turn.
	 */
	for (i = 0; i < t->num_targets; i++) {
		ti = dm_table_get_target(t, i);

		dm_set_stacking_limits(&ti_limits);

		/* combine all target devices' limits */
		if (ti->type->iterate_devices)
			ti->type->iterate_devices(ti, dm_set_device_limits,
						  &ti_limits);

		/*
		 * If the remaining sectors fall entirely within this
		 * table entry are they compatible with its logical_block_size?
		 */
		if (remaining < ti->len &&
		    remaining & ((ti_limits.logical_block_size >>
				  SECTOR_SHIFT) - 1))
			break;	/* Error */

		next_target_start =
		    (unsigned short) ((next_target_start + ti->len) &
				      (device_logical_block_size_sects - 1));
		remaining = next_target_start ?
		    device_logical_block_size_sects - next_target_start : 0;
	}

	if (remaining) {
		DMERR("%s: table line %u (start sect %llu len %llu) "
		      "not aligned to h/w logical block size %u",
		      dm_device_name(t->md), i,
		      (unsigned long long) ti->begin,
		      (unsigned long long) ti->len,
		      limits->logical_block_size);
		return -EINVAL;
	}

	return 0;
}

int dm_table_add_target(struct dm_table *t, const char *type,
			sector_t start, sector_t len, char *params)
{
	int r = -EINVAL, argc;
	char **argv;
	struct dm_target *ti;

	if (t->singleton) {
		DMERR("%s: target type %s must appear alone in table",
		      dm_device_name(t->md), t->targets->type->name);
		return -EINVAL;
	}

	BUG_ON(t->num_targets >= t->num_allocated);

	ti = t->targets + t->num_targets;
	memset(ti, 0, sizeof(*ti));

	if (!len) {
		DMERR("%s: zero-length target", dm_device_name(t->md));
		return -EINVAL;
	}

	ti->type = dm_get_target_type(type);
	if (!ti->type) {
		DMERR("%s: %s: unknown target type", dm_device_name(t->md), type);
		return -EINVAL;
	}

	if (dm_target_needs_singleton(ti->type)) {
		if (t->num_targets) {
			ti->error = "singleton target type must appear alone in table";
			goto bad;
		}
		t->singleton = true;
	}

	if (dm_target_always_writeable(ti->type) &&
	    !(t->mode & BLK_OPEN_WRITE)) {
		ti->error = "target type may not be included in a read-only table";
		goto bad;
	}

	if (t->immutable_target_type) {
		if (t->immutable_target_type != ti->type) {
			ti->error = "immutable target type cannot be mixed with other target types";
			goto bad;
		}
	} else if (dm_target_is_immutable(ti->type)) {
		if (t->num_targets) {
			ti->error = "immutable target type cannot be mixed with other target types";
			goto bad;
		}
		t->immutable_target_type = ti->type;
	}

	ti->table = t;
	ti->begin = start;
	ti->len = len;
	ti->error = "Unknown error";

	/*
	 * Does this target adjoin the previous one ?
	 */
	if (!adjoin(t, ti)) {
		ti->error = "Gap in table";
		goto bad;
	}

	r = dm_split_args(&argc, &argv, params);
	if (r) {
		ti->error = "couldn't split parameters";
		goto bad;
	}

	r = ti->type->ctr(ti, argc, argv);
	kfree(argv);
	if (r)
		goto bad;

	t->highs[t->num_targets++] = ti->begin + ti->len - 1;

	if (!ti->num_discard_bios && ti->discards_supported)
		DMWARN("%s: %s: ignoring discards_supported because num_discard_bios is zero.",
		       dm_device_name(t->md), type);

	if (ti->limit_swap_bios && !static_key_enabled(&swap_bios_enabled.key))
		static_branch_enable(&swap_bios_enabled);

	if (!ti->flush_bypasses_map)
		t->flush_bypasses_map = false;

	return 0;

 bad:
	DMERR("%s: %s: %s (%pe)", dm_device_name(t->md), type, ti->error, ERR_PTR(r));
	dm_put_target_type(ti->type);
	return r;
}

/*
 * Target argument parsing helpers.
 */
static int validate_next_arg(const struct dm_arg *arg, struct dm_arg_set *arg_set,
			     unsigned int *value, char **error, unsigned int grouped)
{
	const char *arg_str = dm_shift_arg(arg_set);
	char dummy;

	if (!arg_str ||
	    (sscanf(arg_str, "%u%c", value, &dummy) != 1) ||
	    (*value < arg->min) ||
	    (*value > arg->max) ||
	    (grouped && arg_set->argc < *value)) {
		*error = arg->error;
		return -EINVAL;
	}

	return 0;
}

int dm_read_arg(const struct dm_arg *arg, struct dm_arg_set *arg_set,
		unsigned int *value, char **error)
{
	return validate_next_arg(arg, arg_set, value, error, 0);
}
EXPORT_SYMBOL(dm_read_arg);

int dm_read_arg_group(const struct dm_arg *arg, struct dm_arg_set *arg_set,
		      unsigned int *value, char **error)
{
	return validate_next_arg(arg, arg_set, value, error, 1);
}
EXPORT_SYMBOL(dm_read_arg_group);

const char *dm_shift_arg(struct dm_arg_set *as)
{
	char *r;

	if (as->argc) {
		as->argc--;
		r = *as->argv;
		as->argv++;
		return r;
	}

	return NULL;
}
EXPORT_SYMBOL(dm_shift_arg);

void dm_consume_args(struct dm_arg_set *as, unsigned int num_args)
{
	BUG_ON(as->argc < num_args);
	as->argc -= num_args;
	as->argv += num_args;
}
EXPORT_SYMBOL(dm_consume_args);

static bool __table_type_bio_based(enum dm_queue_mode table_type)
{
	return (table_type == DM_TYPE_BIO_BASED ||
		table_type == DM_TYPE_DAX_BIO_BASED);
}

static bool __table_type_request_based(enum dm_queue_mode table_type)
{
	return table_type == DM_TYPE_REQUEST_BASED;
}

void dm_table_set_type(struct dm_table *t, enum dm_queue_mode type)
{
	t->type = type;
}
EXPORT_SYMBOL_GPL(dm_table_set_type);

/* validate the dax capability of the target device span */
static int device_not_dax_capable(struct dm_target *ti, struct dm_dev *dev,
			sector_t start, sector_t len, void *data)
{
	if (dev->dax_dev)
		return false;

	DMDEBUG("%pg: error: dax unsupported by block device", dev->bdev);
	return true;
}

/* Check devices support synchronous DAX */
static int device_not_dax_synchronous_capable(struct dm_target *ti, struct dm_dev *dev,
					      sector_t start, sector_t len, void *data)
{
	return !dev->dax_dev || !dax_synchronous(dev->dax_dev);
}

static bool dm_table_supports_dax(struct dm_table *t,
				  iterate_devices_callout_fn iterate_fn)
{
	/* Ensure that all targets support DAX. */
	for (unsigned int i = 0; i < t->num_targets; i++) {
		struct dm_target *ti = dm_table_get_target(t, i);

		if (!ti->type->direct_access)
			return false;

		if (dm_target_is_wildcard(ti->type) ||
		    !ti->type->iterate_devices ||
		    ti->type->iterate_devices(ti, iterate_fn, NULL))
			return false;
	}

	return true;
}

static int device_is_rq_stackable(struct dm_target *ti, struct dm_dev *dev,
				  sector_t start, sector_t len, void *data)
{
	struct block_device *bdev = dev->bdev;
	struct request_queue *q = bdev_get_queue(bdev);

	/* request-based cannot stack on partitions! */
	if (bdev_is_partition(bdev))
		return false;

	return queue_is_mq(q);
}

static int dm_table_determine_type(struct dm_table *t)
{
	unsigned int bio_based = 0, request_based = 0, hybrid = 0;
	struct dm_target *ti;
	struct list_head *devices = dm_table_get_devices(t);
	enum dm_queue_mode live_md_type = dm_get_md_type(t->md);

	if (t->type != DM_TYPE_NONE) {
		/* target already set the table's type */
		if (t->type == DM_TYPE_BIO_BASED) {
			/* possibly upgrade to a variant of bio-based */
			goto verify_bio_based;
		}
		BUG_ON(t->type == DM_TYPE_DAX_BIO_BASED);
		goto verify_rq_based;
	}

	for (unsigned int i = 0; i < t->num_targets; i++) {
		ti = dm_table_get_target(t, i);
		if (dm_target_hybrid(ti))
			hybrid = 1;
		else if (dm_target_request_based(ti))
			request_based = 1;
		else
			bio_based = 1;

		if (bio_based && request_based) {
			DMERR("Inconsistent table: different target types can't be mixed up");
			return -EINVAL;
		}
	}

	if (hybrid && !bio_based && !request_based) {
		/*
		 * The targets can work either way.
		 * Determine the type from the live device.
		 * Default to bio-based if device is new.
		 */
		if (__table_type_request_based(live_md_type))
			request_based = 1;
		else
			bio_based = 1;
	}

	if (bio_based) {
verify_bio_based:
		/* We must use this table as bio-based */
		t->type = DM_TYPE_BIO_BASED;
		if (dm_table_supports_dax(t, device_not_dax_capable) ||
		    (list_empty(devices) && live_md_type == DM_TYPE_DAX_BIO_BASED)) {
			t->type = DM_TYPE_DAX_BIO_BASED;
		}
		return 0;
	}

	BUG_ON(!request_based); /* No targets in this table */

	t->type = DM_TYPE_REQUEST_BASED;

verify_rq_based:
	/*
	 * Request-based dm supports only tables that have a single target now.
	 * To support multiple targets, request splitting support is needed,
	 * and that needs lots of changes in the block-layer.
	 * (e.g. request completion process for partial completion.)
	 */
	if (t->num_targets > 1) {
		DMERR("request-based DM doesn't support multiple targets");
		return -EINVAL;
	}

	if (list_empty(devices)) {
		int srcu_idx;
		struct dm_table *live_table = dm_get_live_table(t->md, &srcu_idx);

		/* inherit live table's type */
		if (live_table)
			t->type = live_table->type;
		dm_put_live_table(t->md, srcu_idx);
		return 0;
	}

	ti = dm_table_get_immutable_target(t);
	if (!ti) {
		DMERR("table load rejected: immutable target is required");
		return -EINVAL;
	} else if (ti->max_io_len) {
		DMERR("table load rejected: immutable target that splits IO is not supported");
		return -EINVAL;
	}

	/* Non-request-stackable devices can't be used for request-based dm */
	if (!ti->type->iterate_devices ||
	    !ti->type->iterate_devices(ti, device_is_rq_stackable, NULL)) {
		DMERR("table load rejected: including non-request-stackable devices");
		return -EINVAL;
	}

	return 0;
}

enum dm_queue_mode dm_table_get_type(struct dm_table *t)
{
	return t->type;
}

struct target_type *dm_table_get_immutable_target_type(struct dm_table *t)
{
	return t->immutable_target_type;
}

struct dm_target *dm_table_get_immutable_target(struct dm_table *t)
{
	/* Immutable target is implicitly a singleton */
	if (t->num_targets > 1 ||
	    !dm_target_is_immutable(t->targets[0].type))
		return NULL;

	return t->targets;
}

struct dm_target *dm_table_get_wildcard_target(struct dm_table *t)
{
	for (unsigned int i = 0; i < t->num_targets; i++) {
		struct dm_target *ti = dm_table_get_target(t, i);

		if (dm_target_is_wildcard(ti->type))
			return ti;
	}

	return NULL;
}

bool dm_table_bio_based(struct dm_table *t)
{
	return __table_type_bio_based(dm_table_get_type(t));
}

bool dm_table_request_based(struct dm_table *t)
{
	return __table_type_request_based(dm_table_get_type(t));
}

static int dm_table_alloc_md_mempools(struct dm_table *t, struct mapped_device *md)
{
	enum dm_queue_mode type = dm_table_get_type(t);
	unsigned int per_io_data_size = 0, front_pad, io_front_pad;
	unsigned int min_pool_size = 0, pool_size;
	struct dm_md_mempools *pools;
	unsigned int bioset_flags = 0;
	bool mempool_needs_integrity = t->integrity_supported;

	if (unlikely(type == DM_TYPE_NONE)) {
		DMERR("no table type is set, can't allocate mempools");
		return -EINVAL;
	}

	pools = kzalloc_node(sizeof(*pools), GFP_KERNEL, md->numa_node_id);
	if (!pools)
		return -ENOMEM;

	if (type == DM_TYPE_REQUEST_BASED) {
		pool_size = dm_get_reserved_rq_based_ios();
		front_pad = offsetof(struct dm_rq_clone_bio_info, clone);
		goto init_bs;
	}

	if (md->queue->limits.features & BLK_FEAT_POLL)
		bioset_flags |= BIOSET_PERCPU_CACHE;

	for (unsigned int i = 0; i < t->num_targets; i++) {
		struct dm_target *ti = dm_table_get_target(t, i);

		per_io_data_size = max(per_io_data_size, ti->per_io_data_size);
		min_pool_size = max(min_pool_size, ti->num_flush_bios);

		mempool_needs_integrity |= ti->mempool_needs_integrity;
	}
	pool_size = max(dm_get_reserved_bio_based_ios(), min_pool_size);
	front_pad = roundup(per_io_data_size,
		__alignof__(struct dm_target_io)) + DM_TARGET_IO_BIO_OFFSET;

	io_front_pad = roundup(per_io_data_size,
		__alignof__(struct dm_io)) + DM_IO_BIO_OFFSET;
	if (bioset_init(&pools->io_bs, pool_size, io_front_pad, bioset_flags))
		goto out_free_pools;
	if (mempool_needs_integrity &&
	    bioset_integrity_create(&pools->io_bs, pool_size))
		goto out_free_pools;
init_bs:
	if (bioset_init(&pools->bs, pool_size, front_pad, 0))
		goto out_free_pools;
	if (mempool_needs_integrity &&
	    bioset_integrity_create(&pools->bs, pool_size))
		goto out_free_pools;

	t->mempools = pools;
	return 0;

out_free_pools:
	dm_free_md_mempools(pools);
	return -ENOMEM;
}

static int setup_indexes(struct dm_table *t)
{
	int i;
	unsigned int total = 0;
	sector_t *indexes;

	/* allocate the space for *all* the indexes */
	for (i = t->depth - 2; i >= 0; i--) {
		t->counts[i] = dm_div_up(t->counts[i + 1], CHILDREN_PER_NODE);
		total += t->counts[i];
	}

	indexes = kvcalloc(total, NODE_SIZE, GFP_KERNEL);
	if (!indexes)
		return -ENOMEM;

	/* set up internal nodes, bottom-up */
	for (i = t->depth - 2; i >= 0; i--) {
		t->index[i] = indexes;
		indexes += (KEYS_PER_NODE * t->counts[i]);
		setup_btree_index(i, t);
	}

	return 0;
}

/*
 * Builds the btree to index the map.
 */
static int dm_table_build_index(struct dm_table *t)
{
	int r = 0;
	unsigned int leaf_nodes;

	/* how many indexes will the btree have ? */
	leaf_nodes = dm_div_up(t->num_targets, KEYS_PER_NODE);
	t->depth = 1 + int_log(leaf_nodes, CHILDREN_PER_NODE);

	/* leaf layer has already been set up */
	t->counts[t->depth - 1] = leaf_nodes;
	t->index[t->depth - 1] = t->highs;

	if (t->depth >= 2)
		r = setup_indexes(t);

	return r;
}

#ifdef CONFIG_BLK_INLINE_ENCRYPTION

struct dm_crypto_profile {
	struct blk_crypto_profile profile;
	struct mapped_device *md;
};

static int dm_keyslot_evict_callback(struct dm_target *ti, struct dm_dev *dev,
				     sector_t start, sector_t len, void *data)
{
	const struct blk_crypto_key *key = data;

	blk_crypto_evict_key(dev->bdev, key);
	return 0;
}

/*
 * When an inline encryption key is evicted from a device-mapper device, evict
 * it from all the underlying devices.
 */
static int dm_keyslot_evict(struct blk_crypto_profile *profile,
			    const struct blk_crypto_key *key, unsigned int slot)
{
	struct mapped_device *md =
		container_of(profile, struct dm_crypto_profile, profile)->md;
	struct dm_table *t;
	int srcu_idx;

	t = dm_get_live_table(md, &srcu_idx);
	if (!t)
		return 0;

	for (unsigned int i = 0; i < t->num_targets; i++) {
		struct dm_target *ti = dm_table_get_target(t, i);

		if (!ti->type->iterate_devices)
			continue;
		ti->type->iterate_devices(ti, dm_keyslot_evict_callback,
					  (void *)key);
	}

	dm_put_live_table(md, srcu_idx);
	return 0;
}

static int
device_intersect_crypto_capabilities(struct dm_target *ti, struct dm_dev *dev,
				     sector_t start, sector_t len, void *data)
{
	struct blk_crypto_profile *parent = data;
	struct blk_crypto_profile *child =
		bdev_get_queue(dev->bdev)->crypto_profile;

	blk_crypto_intersect_capabilities(parent, child);
	return 0;
}

void dm_destroy_crypto_profile(struct blk_crypto_profile *profile)
{
	struct dm_crypto_profile *dmcp = container_of(profile,
						      struct dm_crypto_profile,
						      profile);

	if (!profile)
		return;

	blk_crypto_profile_destroy(profile);
	kfree(dmcp);
}

static void dm_table_destroy_crypto_profile(struct dm_table *t)
{
	dm_destroy_crypto_profile(t->crypto_profile);
	t->crypto_profile = NULL;
}

/*
 * Constructs and initializes t->crypto_profile with a crypto profile that
 * represents the common set of crypto capabilities of the devices described by
 * the dm_table.  However, if the constructed crypto profile doesn't support all
 * crypto capabilities that are supported by the current mapped_device, it
 * returns an error instead, since we don't support removing crypto capabilities
 * on table changes.  Finally, if the constructed crypto profile is "empty" (has
 * no crypto capabilities at all), it just sets t->crypto_profile to NULL.
 */
static int dm_table_construct_crypto_profile(struct dm_table *t)
{
	struct dm_crypto_profile *dmcp;
	struct blk_crypto_profile *profile;
	unsigned int i;
	bool empty_profile = true;

	dmcp = kmalloc(sizeof(*dmcp), GFP_KERNEL);
	if (!dmcp)
		return -ENOMEM;
	dmcp->md = t->md;

	profile = &dmcp->profile;
	blk_crypto_profile_init(profile, 0);
	profile->ll_ops.keyslot_evict = dm_keyslot_evict;
	profile->max_dun_bytes_supported = UINT_MAX;
	memset(profile->modes_supported, 0xFF,
	       sizeof(profile->modes_supported));

	for (i = 0; i < t->num_targets; i++) {
		struct dm_target *ti = dm_table_get_target(t, i);

		if (!dm_target_passes_crypto(ti->type)) {
			blk_crypto_intersect_capabilities(profile, NULL);
			break;
		}
		if (!ti->type->iterate_devices)
			continue;
		ti->type->iterate_devices(ti,
					  device_intersect_crypto_capabilities,
					  profile);
	}

	if (t->md->queue &&
	    !blk_crypto_has_capabilities(profile,
					 t->md->queue->crypto_profile)) {
		DMERR("Inline encryption capabilities of new DM table were more restrictive than the old table's. This is not supported!");
		dm_destroy_crypto_profile(profile);
		return -EINVAL;
	}

	/*
	 * If the new profile doesn't actually support any crypto capabilities,
	 * we may as well represent it with a NULL profile.
	 */
	for (i = 0; i < ARRAY_SIZE(profile->modes_supported); i++) {
		if (profile->modes_supported[i]) {
			empty_profile = false;
			break;
		}
	}

	if (empty_profile) {
		dm_destroy_crypto_profile(profile);
		profile = NULL;
	}

	/*
	 * t->crypto_profile is only set temporarily while the table is being
	 * set up, and it gets set to NULL after the profile has been
	 * transferred to the request_queue.
	 */
	t->crypto_profile = profile;

	return 0;
}

static void dm_update_crypto_profile(struct request_queue *q,
				     struct dm_table *t)
{
	if (!t->crypto_profile)
		return;

	/* Make the crypto profile less restrictive. */
	if (!q->crypto_profile) {
		blk_crypto_register(t->crypto_profile, q);
	} else {
		blk_crypto_update_capabilities(q->crypto_profile,
					       t->crypto_profile);
		dm_destroy_crypto_profile(t->crypto_profile);
	}
	t->crypto_profile = NULL;
}

#else /* CONFIG_BLK_INLINE_ENCRYPTION */

static int dm_table_construct_crypto_profile(struct dm_table *t)
{
	return 0;
}

void dm_destroy_crypto_profile(struct blk_crypto_profile *profile)
{
}

static void dm_table_destroy_crypto_profile(struct dm_table *t)
{
}

static void dm_update_crypto_profile(struct request_queue *q,
				     struct dm_table *t)
{
}

#endif /* !CONFIG_BLK_INLINE_ENCRYPTION */

/*
 * Prepares the table for use by building the indices,
 * setting the type, and allocating mempools.
 */
int dm_table_complete(struct dm_table *t)
{
	int r;

	r = dm_table_determine_type(t);
	if (r) {
		DMERR("unable to determine table type");
		return r;
	}

	r = dm_table_build_index(t);
	if (r) {
		DMERR("unable to build btrees");
		return r;
	}

	r = dm_table_construct_crypto_profile(t);
	if (r) {
		DMERR("could not construct crypto profile.");
		return r;
	}

	r = dm_table_alloc_md_mempools(t, t->md);
	if (r)
		DMERR("unable to allocate mempools");

	return r;
}

static DEFINE_MUTEX(_event_lock);
void dm_table_event_callback(struct dm_table *t,
			     void (*fn)(void *), void *context)
{
	mutex_lock(&_event_lock);
	t->event_fn = fn;
	t->event_context = context;
	mutex_unlock(&_event_lock);
}

void dm_table_event(struct dm_table *t)
{
	mutex_lock(&_event_lock);
	if (t->event_fn)
		t->event_fn(t->event_context);
	mutex_unlock(&_event_lock);
}
EXPORT_SYMBOL(dm_table_event);

inline sector_t dm_table_get_size(struct dm_table *t)
{
	return t->num_targets ? (t->highs[t->num_targets - 1] + 1) : 0;
}
EXPORT_SYMBOL(dm_table_get_size);

/*
 * Search the btree for the correct target.
 *
 * Caller should check returned pointer for NULL
 * to trap I/O beyond end of device.
 */
struct dm_target *dm_table_find_target(struct dm_table *t, sector_t sector)
{
	unsigned int l, n = 0, k = 0;
	sector_t *node;

	if (unlikely(sector >= dm_table_get_size(t)))
		return NULL;

	for (l = 0; l < t->depth; l++) {
		n = get_child(n, k);
		node = get_node(t, l, n);

		for (k = 0; k < KEYS_PER_NODE; k++)
			if (node[k] >= sector)
				break;
	}

	return &t->targets[(KEYS_PER_NODE * n) + k];
}

/*
 * type->iterate_devices() should be called when the sanity check needs to
 * iterate and check all underlying data devices. iterate_devices() will
 * iterate all underlying data devices until it encounters a non-zero return
 * code, returned by whether the input iterate_devices_callout_fn, or
 * iterate_devices() itself internally.
 *
 * For some target type (e.g. dm-stripe), one call of iterate_devices() may
 * iterate multiple underlying devices internally, in which case a non-zero
 * return code returned by iterate_devices_callout_fn will stop the iteration
 * in advance.
 *
 * Cases requiring _any_ underlying device supporting some kind of attribute,
 * should use the iteration structure like dm_table_any_dev_attr(), or call
 * it directly. @func should handle semantics of positive examples, e.g.
 * capable of something.
 *
 * Cases requiring _all_ underlying devices supporting some kind of attribute,
 * should use the iteration structure like dm_table_supports_nowait() or
 * dm_table_supports_discards(). Or introduce dm_table_all_devs_attr() that
 * uses an @anti_func that handle semantics of counter examples, e.g. not
 * capable of something. So: return !dm_table_any_dev_attr(t, anti_func, data);
 */
static bool dm_table_any_dev_attr(struct dm_table *t,
				  iterate_devices_callout_fn func, void *data)
{
	for (unsigned int i = 0; i < t->num_targets; i++) {
		struct dm_target *ti = dm_table_get_target(t, i);

		if (ti->type->iterate_devices &&
		    ti->type->iterate_devices(ti, func, data))
			return true;
	}

	return false;
}

static int count_device(struct dm_target *ti, struct dm_dev *dev,
			sector_t start, sector_t len, void *data)
{
	unsigned int *num_devices = data;

	(*num_devices)++;

	return 0;
}

/*
 * Check whether a table has no data devices attached using each
 * target's iterate_devices method.
 * Returns false if the result is unknown because a target doesn't
 * support iterate_devices.
 */
bool dm_table_has_no_data_devices(struct dm_table *t)
{
	for (unsigned int i = 0; i < t->num_targets; i++) {
		struct dm_target *ti = dm_table_get_target(t, i);
		unsigned int num_devices = 0;

		if (!ti->type->iterate_devices)
			return false;

		ti->type->iterate_devices(ti, count_device, &num_devices);
		if (num_devices)
			return false;
	}

	return true;
}

static int device_not_zoned(struct dm_target *ti, struct dm_dev *dev,
			    sector_t start, sector_t len, void *data)
{
	bool *zoned = data;

	return bdev_is_zoned(dev->bdev) != *zoned;
}

static int device_is_zoned_model(struct dm_target *ti, struct dm_dev *dev,
				 sector_t start, sector_t len, void *data)
{
	return bdev_is_zoned(dev->bdev);
}

static int device_is_zoned_model(struct dm_target *ti, struct dm_dev *dev,
				 sector_t start, sector_t len, void *data)
{
	struct request_queue *q = bdev_get_queue(dev->bdev);

	return blk_queue_zoned_model(q) != BLK_ZONED_NONE;
}

/*
 * Check the device zoned model based on the target feature flag. If the target
 * has the DM_TARGET_ZONED_HM feature flag set, host-managed zoned devices are
 * also accepted but all devices must have the same zoned model. If the target
 * has the DM_TARGET_MIXED_ZONED_MODEL feature set, the devices can have any
 * zoned model with all zoned devices having the same zone size.
 */
static bool dm_table_supports_zoned(struct dm_table *t, bool zoned)
{
	for (unsigned int i = 0; i < t->num_targets; i++) {
		struct dm_target *ti = dm_table_get_target(t, i);

		/*
		 * For the wildcard target (dm-error), if we do not have a
		 * backing device, we must always return false. If we have a
		 * backing device, the result must depend on checking zoned
		 * model, like for any other target. So for this, check directly
		 * if the target backing device is zoned as we get "false" when
		 * dm-error was set without a backing device.
		 */
		if (dm_target_is_wildcard(ti->type) &&
		    !ti->type->iterate_devices(ti, device_is_zoned_model, NULL))
			return false;

		if (dm_target_supports_zoned_hm(ti->type)) {
			if (!ti->type->iterate_devices ||
			    ti->type->iterate_devices(ti, device_not_zoned,
						      &zoned))
				return false;
		} else if (!dm_target_supports_mixed_zoned_model(ti->type)) {
			if (zoned)
				return false;
		}
	}

	return true;
}

static int device_not_matches_zone_sectors(struct dm_target *ti, struct dm_dev *dev,
					   sector_t start, sector_t len, void *data)
{
	unsigned int *zone_sectors = data;

	if (!bdev_is_zoned(dev->bdev))
		return 0;
	return bdev_zone_sectors(dev->bdev) != *zone_sectors;
}

/*
 * Check consistency of zoned model and zone sectors across all targets. For
 * zone sectors, if the destination device is a zoned block device, it shall
 * have the specified zone_sectors.
 */
static int validate_hardware_zoned(struct dm_table *t, bool zoned,
				   unsigned int zone_sectors)
{
	if (!zoned)
		return 0;

	if (!dm_table_supports_zoned(t, zoned)) {
		DMERR("%s: zoned model is not consistent across all devices",
		      dm_device_name(t->md));
		return -EINVAL;
	}

	/* Check zone size validity and compatibility */
	if (!zone_sectors || !is_power_of_2(zone_sectors))
		return -EINVAL;

	if (dm_table_any_dev_attr(t, device_not_matches_zone_sectors, &zone_sectors)) {
		DMERR("%s: zone sectors is not consistent across all zoned devices",
		      dm_device_name(t->md));
		return -EINVAL;
	}

	return 0;
}

/*
 * Establish the new table's queue_limits and validate them.
 */
int dm_calculate_queue_limits(struct dm_table *t,
			      struct queue_limits *limits)
{
	struct queue_limits ti_limits;
	unsigned int zone_sectors = 0;
	bool zoned = false;

	dm_set_stacking_limits(limits);

	t->integrity_supported = true;
	for (unsigned int i = 0; i < t->num_targets; i++) {
		struct dm_target *ti = dm_table_get_target(t, i);

		if (!dm_target_passes_integrity(ti->type))
			t->integrity_supported = false;
	}

	for (unsigned int i = 0; i < t->num_targets; i++) {
		struct dm_target *ti = dm_table_get_target(t, i);

		dm_set_stacking_limits(&ti_limits);

		if (!ti->type->iterate_devices) {
			/* Set I/O hints portion of queue limits */
			if (ti->type->io_hints)
				ti->type->io_hints(ti, &ti_limits);
			goto combine_limits;
		}

		/*
		 * Combine queue limits of all the devices this target uses.
		 */
		ti->type->iterate_devices(ti, dm_set_device_limits,
					  &ti_limits);

		if (!zoned && (ti_limits.features & BLK_FEAT_ZONED)) {
			/*
			 * After stacking all limits, validate all devices
			 * in table support this zoned model and zone sectors.
			 */
			zoned = (ti_limits.features & BLK_FEAT_ZONED);
			zone_sectors = ti_limits.chunk_sectors;
		}

		/* Set I/O hints portion of queue limits */
		if (ti->type->io_hints)
			ti->type->io_hints(ti, &ti_limits);

		/*
		 * Check each device area is consistent with the target's
		 * overall queue limits.
		 */
		if (ti->type->iterate_devices(ti, device_area_is_invalid,
					      &ti_limits))
			return -EINVAL;

combine_limits:
		/*
		 * Merge this target's queue limits into the overall limits
		 * for the table.
		 */
		if (blk_stack_limits(limits, &ti_limits, 0) < 0)
			DMWARN("%s: adding target device (start sect %llu len %llu) "
			       "caused an alignment inconsistency",
			       dm_device_name(t->md),
			       (unsigned long long) ti->begin,
			       (unsigned long long) ti->len);

		if (t->integrity_supported ||
		    dm_target_has_integrity(ti->type)) {
			if (!queue_limits_stack_integrity(limits, &ti_limits)) {
				DMWARN("%s: adding target device (start sect %llu len %llu) "
				       "disabled integrity support due to incompatibility",
				       dm_device_name(t->md),
				       (unsigned long long) ti->begin,
				       (unsigned long long) ti->len);
				t->integrity_supported = false;
			}
		}
	}

	/*
	 * Verify that the zoned model and zone sectors, as determined before
	 * any .io_hints override, are the same across all devices in the table.
	 * - this is especially relevant if .io_hints is emulating a disk-managed
	 *   zoned model on host-managed zoned block devices.
	 * BUT...
	 */
	if (limits->features & BLK_FEAT_ZONED) {
		/*
		 * ...IF the above limits stacking determined a zoned model
		 * validate that all of the table's devices conform to it.
		 */
		zoned = limits->features & BLK_FEAT_ZONED;
		zone_sectors = limits->chunk_sectors;
	}
	if (validate_hardware_zoned(t, zoned, zone_sectors))
		return -EINVAL;

	return validate_hardware_logical_block_alignment(t, limits);
}

/*
 * Check if a target requires flush support even if none of the underlying
 * devices need it (e.g. to persist target-specific metadata).
 */
static bool dm_table_supports_flush(struct dm_table *t)
{
	for (unsigned int i = 0; i < t->num_targets; i++) {
		struct dm_target *ti = dm_table_get_target(t, i);

		if (ti->num_flush_bios && ti->flush_supported)
			return true;
	}

	return false;
}

static int device_dax_write_cache_enabled(struct dm_target *ti,
					  struct dm_dev *dev, sector_t start,
					  sector_t len, void *data)
{
	struct dax_device *dax_dev = dev->dax_dev;

	if (!dax_dev)
		return false;

	if (dax_write_cache_enabled(dax_dev))
		return true;
	return false;
}

static int device_not_write_zeroes_capable(struct dm_target *ti, struct dm_dev *dev,
					   sector_t start, sector_t len, void *data)
{
	struct request_queue *q = bdev_get_queue(dev->bdev);

	return !q->limits.max_write_zeroes_sectors;
}

static bool dm_table_supports_write_zeroes(struct dm_table *t)
{
	for (unsigned int i = 0; i < t->num_targets; i++) {
		struct dm_target *ti = dm_table_get_target(t, i);

		if (!ti->num_write_zeroes_bios)
			return false;

		if (!ti->type->iterate_devices ||
		    ti->type->iterate_devices(ti, device_not_write_zeroes_capable, NULL))
			return false;
	}

	return true;
}

static bool dm_table_supports_nowait(struct dm_table *t)
{
	for (unsigned int i = 0; i < t->num_targets; i++) {
		struct dm_target *ti = dm_table_get_target(t, i);

		if (!dm_target_supports_nowait(ti->type))
			return false;
	}

	return true;
}

static int device_not_discard_capable(struct dm_target *ti, struct dm_dev *dev,
				      sector_t start, sector_t len, void *data)
{
	return !bdev_max_discard_sectors(dev->bdev);
}

static bool dm_table_supports_discards(struct dm_table *t)
{
	for (unsigned int i = 0; i < t->num_targets; i++) {
		struct dm_target *ti = dm_table_get_target(t, i);

		if (!ti->num_discard_bios)
			return false;

		/*
		 * Either the target provides discard support (as implied by setting
		 * 'discards_supported') or it relies on _all_ data devices having
		 * discard support.
		 */
		if (!ti->discards_supported &&
		    (!ti->type->iterate_devices ||
		     ti->type->iterate_devices(ti, device_not_discard_capable, NULL)))
			return false;
	}

	return true;
}

static int device_not_secure_erase_capable(struct dm_target *ti,
					   struct dm_dev *dev, sector_t start,
					   sector_t len, void *data)
{
	return !bdev_max_secure_erase_sectors(dev->bdev);
}

static bool dm_table_supports_secure_erase(struct dm_table *t)
{
	for (unsigned int i = 0; i < t->num_targets; i++) {
		struct dm_target *ti = dm_table_get_target(t, i);

		if (!ti->num_secure_erase_bios)
			return false;

		if (!ti->type->iterate_devices ||
		    ti->type->iterate_devices(ti, device_not_secure_erase_capable, NULL))
			return false;
	}

	return true;
}

int dm_table_set_restrictions(struct dm_table *t, struct request_queue *q,
			      struct queue_limits *limits)
{
	int r;

	if (!dm_table_supports_nowait(t))
		limits->features &= ~BLK_FEAT_NOWAIT;

	/*
	 * The current polling impementation does not support request based
	 * stacking.
	 */
	if (!__table_type_bio_based(t->type))
		limits->features &= ~BLK_FEAT_POLL;

	if (!dm_table_supports_discards(t)) {
		limits->max_hw_discard_sectors = 0;
		limits->discard_granularity = 0;
		limits->discard_alignment = 0;
	}

	if (!dm_table_supports_write_zeroes(t))
		limits->max_write_zeroes_sectors = 0;

	if (!dm_table_supports_secure_erase(t))
		limits->max_secure_erase_sectors = 0;

	if (dm_table_supports_flush(t))
		limits->features |= BLK_FEAT_WRITE_CACHE | BLK_FEAT_FUA;

	if (dm_table_supports_dax(t, device_not_dax_capable)) {
		limits->features |= BLK_FEAT_DAX;
		if (dm_table_supports_dax(t, device_not_dax_synchronous_capable))
			set_dax_synchronous(t->md->dax_dev);
	} else
		limits->features &= ~BLK_FEAT_DAX;

	if (dm_table_any_dev_attr(t, device_dax_write_cache_enabled, NULL))
		dax_write_cache(t->md->dax_dev, true);

	/* For a zoned table, setup the zone related queue attributes. */
	if (IS_ENABLED(CONFIG_BLK_DEV_ZONED) &&
	    (limits->features & BLK_FEAT_ZONED)) {
		r = dm_set_zones_restrictions(t, q, limits);
		if (r)
			return r;
	}

	r = queue_limits_set(q, limits);
	if (r)
		return r;

	/*
	 * Now that the limits are set, check the zones mapped by the table
	 * and setup the resources for zone append emulation if necessary.
	 */
	if (IS_ENABLED(CONFIG_BLK_DEV_ZONED) &&
	    (limits->features & BLK_FEAT_ZONED)) {
		r = dm_revalidate_zones(t, q);
		if (r)
			return r;
	}

	dm_update_crypto_profile(q, t);
	return 0;
}

struct list_head *dm_table_get_devices(struct dm_table *t)
{
	return &t->devices;
}

blk_mode_t dm_table_get_mode(struct dm_table *t)
{
	return t->mode;
}
EXPORT_SYMBOL(dm_table_get_mode);

enum suspend_mode {
	PRESUSPEND,
	PRESUSPEND_UNDO,
	POSTSUSPEND,
};

static void suspend_targets(struct dm_table *t, enum suspend_mode mode)
{
	lockdep_assert_held(&t->md->suspend_lock);

	for (unsigned int i = 0; i < t->num_targets; i++) {
		struct dm_target *ti = dm_table_get_target(t, i);

		switch (mode) {
		case PRESUSPEND:
			if (ti->type->presuspend)
				ti->type->presuspend(ti);
			break;
		case PRESUSPEND_UNDO:
			if (ti->type->presuspend_undo)
				ti->type->presuspend_undo(ti);
			break;
		case POSTSUSPEND:
			if (ti->type->postsuspend)
				ti->type->postsuspend(ti);
			break;
		}
	}
}

void dm_table_presuspend_targets(struct dm_table *t)
{
	if (!t)
		return;

	suspend_targets(t, PRESUSPEND);
}

void dm_table_presuspend_undo_targets(struct dm_table *t)
{
	if (!t)
		return;

	suspend_targets(t, PRESUSPEND_UNDO);
}

void dm_table_postsuspend_targets(struct dm_table *t)
{
	if (!t)
		return;

	suspend_targets(t, POSTSUSPEND);
}

int dm_table_resume_targets(struct dm_table *t)
{
	unsigned int i;
	int r = 0;

	lockdep_assert_held(&t->md->suspend_lock);

	for (i = 0; i < t->num_targets; i++) {
		struct dm_target *ti = dm_table_get_target(t, i);

		if (!ti->type->preresume)
			continue;

		r = ti->type->preresume(ti);
		if (r) {
			DMERR("%s: %s: preresume failed, error = %d",
			      dm_device_name(t->md), ti->type->name, r);
			return r;
		}
	}

	for (i = 0; i < t->num_targets; i++) {
		struct dm_target *ti = dm_table_get_target(t, i);

		if (ti->type->resume)
			ti->type->resume(ti);
	}

	return 0;
}

struct mapped_device *dm_table_get_md(struct dm_table *t)
{
	return t->md;
}
EXPORT_SYMBOL(dm_table_get_md);

const char *dm_table_device_name(struct dm_table *t)
{
	return dm_device_name(t->md);
}
EXPORT_SYMBOL_GPL(dm_table_device_name);

void dm_table_run_md_queue_async(struct dm_table *t)
{
	if (!dm_table_request_based(t))
		return;

	if (t->md->queue)
		blk_mq_run_hw_queues(t->md->queue, true);
}
EXPORT_SYMBOL(dm_table_run_md_queue_async);
<|MERGE_RESOLUTION|>--- conflicted
+++ resolved
@@ -331,8 +331,6 @@
 }
 
 /*
-<<<<<<< HEAD
-=======
  * Note: the __ref annotation is because this function can call the __init
  * marked early_lookup_bdev when called during early boot code from dm-init.c.
  */
@@ -363,18 +361,10 @@
 EXPORT_SYMBOL(dm_devt_from_path);
 
 /*
->>>>>>> 2d5404ca
  * Add a device to the list, or just increment the usage count if
  * it's already present.
- *
- * Note: the __ref annotation is because this function can call the __init
- * marked early_lookup_bdev when called during early boot code from dm-init.c.
- */
-<<<<<<< HEAD
-int __ref dm_get_device(struct dm_target *ti, const char *path, blk_mode_t mode,
-=======
+ */
 int dm_get_device(struct dm_target *ti, const char *path, blk_mode_t mode,
->>>>>>> 2d5404ca
 		  struct dm_dev **result)
 {
 	int r;
@@ -384,27 +374,10 @@
 
 	BUG_ON(!t);
 
-<<<<<<< HEAD
-	if (sscanf(path, "%u:%u%c", &major, &minor, &dummy) == 2) {
-		/* Extract the major/minor numbers */
-		dev = MKDEV(major, minor);
-		if (MAJOR(dev) != major || MINOR(dev) != minor)
-			return -EOVERFLOW;
-	} else {
-		r = lookup_bdev(path, &dev);
-#ifndef MODULE
-		if (r && system_state < SYSTEM_RUNNING)
-			r = early_lookup_bdev(path, &dev);
-#endif
-		if (r)
-			return r;
-	}
-=======
 	r = dm_devt_from_path(path, &dev);
 	if (r)
 		return r;
 
->>>>>>> 2d5404ca
 	if (dev == disk_devt(t->md->disk))
 		return -EINVAL;
 
@@ -1538,14 +1511,6 @@
 	return bdev_is_zoned(dev->bdev);
 }
 
-static int device_is_zoned_model(struct dm_target *ti, struct dm_dev *dev,
-				 sector_t start, sector_t len, void *data)
-{
-	struct request_queue *q = bdev_get_queue(dev->bdev);
-
-	return blk_queue_zoned_model(q) != BLK_ZONED_NONE;
-}
-
 /*
  * Check the device zoned model based on the target feature flag. If the target
  * has the DM_TARGET_ZONED_HM feature flag set, host-managed zoned devices are
