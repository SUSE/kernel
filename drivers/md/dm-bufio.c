// SPDX-License-Identifier: GPL-2.0-only
/*
 * Copyright (C) 2009-2011 Red Hat, Inc.
 *
 * Author: Mikulas Patocka <mpatocka@redhat.com>
 *
 * This file is released under the GPL.
 */

#include <linux/dm-bufio.h>

#include <linux/device-mapper.h>
#include <linux/dm-io.h>
#include <linux/slab.h>
#include <linux/sched/mm.h>
#include <linux/jiffies.h>
#include <linux/vmalloc.h>
#include <linux/shrinker.h>
#include <linux/module.h>
#include <linux/rbtree.h>
#include <linux/stacktrace.h>
#include <linux/jump_label.h>
<<<<<<< HEAD
=======

#include "dm.h"
>>>>>>> eb3cdb58

#define DM_MSG_PREFIX "bufio"

/*
 * Memory management policy:
 *	Limit the number of buffers to DM_BUFIO_MEMORY_PERCENT of main memory
 *	or DM_BUFIO_VMALLOC_PERCENT of vmalloc memory (whichever is lower).
 *	Always allocate at least DM_BUFIO_MIN_BUFFERS buffers.
 *	Start background writeback when there are DM_BUFIO_WRITEBACK_PERCENT
 *	dirty buffers.
 */
#define DM_BUFIO_MIN_BUFFERS		8

#define DM_BUFIO_MEMORY_PERCENT		2
#define DM_BUFIO_VMALLOC_PERCENT	25
#define DM_BUFIO_WRITEBACK_RATIO	3
#define DM_BUFIO_LOW_WATERMARK_RATIO	16

/*
 * Check buffer ages in this interval (seconds)
 */
#define DM_BUFIO_WORK_TIMER_SECS	30

/*
 * Free buffers when they are older than this (seconds)
 */
#define DM_BUFIO_DEFAULT_AGE_SECS	300

/*
 * The nr of bytes of cached data to keep around.
 */
#define DM_BUFIO_DEFAULT_RETAIN_BYTES   (256 * 1024)

/*
 * Align buffer writes to this boundary.
 * Tests show that SSDs have the highest IOPS when using 4k writes.
 */
#define DM_BUFIO_WRITE_ALIGN		4096

/*
 * dm_buffer->list_mode
 */
#define LIST_CLEAN	0
#define LIST_DIRTY	1
#define LIST_SIZE	2

/*--------------------------------------------------------------*/

/*
 * Rather than use an LRU list, we use a clock algorithm where entries
 * are held in a circular list.  When an entry is 'hit' a reference bit
 * is set.  The least recently used entry is approximated by running a
 * cursor around the list selecting unreferenced entries. Referenced
 * entries have their reference bit cleared as the cursor passes them.
 */
struct lru_entry {
	struct list_head list;
	atomic_t referenced;
};

struct lru_iter {
	struct lru *lru;
	struct list_head list;
	struct lru_entry *stop;
	struct lru_entry *e;
};

struct lru {
	struct list_head *cursor;
	unsigned long count;

	struct list_head iterators;
};

/*--------------*/

static void lru_init(struct lru *lru)
{
	lru->cursor = NULL;
	lru->count = 0;
	INIT_LIST_HEAD(&lru->iterators);
}

static void lru_destroy(struct lru *lru)
{
	WARN_ON_ONCE(lru->cursor);
	WARN_ON_ONCE(!list_empty(&lru->iterators));
}

/*
 * Insert a new entry into the lru.
 */
static void lru_insert(struct lru *lru, struct lru_entry *le)
{
	/*
	 * Don't be tempted to set to 1, makes the lru aspect
	 * perform poorly.
	 */
	atomic_set(&le->referenced, 0);

	if (lru->cursor) {
		list_add_tail(&le->list, lru->cursor);
	} else {
		INIT_LIST_HEAD(&le->list);
		lru->cursor = &le->list;
	}
	lru->count++;
}

/*--------------*/

/*
 * Convert a list_head pointer to an lru_entry pointer.
 */
static inline struct lru_entry *to_le(struct list_head *l)
{
	return container_of(l, struct lru_entry, list);
}

/*
 * Initialize an lru_iter and add it to the list of cursors in the lru.
 */
static void lru_iter_begin(struct lru *lru, struct lru_iter *it)
{
	it->lru = lru;
	it->stop = lru->cursor ? to_le(lru->cursor->prev) : NULL;
	it->e = lru->cursor ? to_le(lru->cursor) : NULL;
	list_add(&it->list, &lru->iterators);
}

/*
 * Remove an lru_iter from the list of cursors in the lru.
 */
static inline void lru_iter_end(struct lru_iter *it)
{
	list_del(&it->list);
}

/* Predicate function type to be used with lru_iter_next */
typedef bool (*iter_predicate)(struct lru_entry *le, void *context);

/*
 * Advance the cursor to the next entry that passes the
 * predicate, and return that entry.  Returns NULL if the
 * iteration is complete.
 */
static struct lru_entry *lru_iter_next(struct lru_iter *it,
				       iter_predicate pred, void *context)
{
	struct lru_entry *e;

	while (it->e) {
		e = it->e;

		/* advance the cursor */
		if (it->e == it->stop)
			it->e = NULL;
		else
			it->e = to_le(it->e->list.next);

		if (pred(e, context))
			return e;
	}

	return NULL;
}

/*
 * Invalidate a specific lru_entry and update all cursors in
 * the lru accordingly.
 */
static void lru_iter_invalidate(struct lru *lru, struct lru_entry *e)
{
	struct lru_iter *it;

	list_for_each_entry(it, &lru->iterators, list) {
		/* Move c->e forwards if necc. */
		if (it->e == e) {
			it->e = to_le(it->e->list.next);
			if (it->e == e)
				it->e = NULL;
		}

		/* Move it->stop backwards if necc. */
		if (it->stop == e) {
			it->stop = to_le(it->stop->list.prev);
			if (it->stop == e)
				it->stop = NULL;
		}
	}
}

/*--------------*/

/*
 * Remove a specific entry from the lru.
 */
static void lru_remove(struct lru *lru, struct lru_entry *le)
{
	lru_iter_invalidate(lru, le);
	if (lru->count == 1) {
		lru->cursor = NULL;
	} else {
		if (lru->cursor == &le->list)
			lru->cursor = lru->cursor->next;
		list_del(&le->list);
	}
	lru->count--;
}

/*
 * Mark as referenced.
 */
static inline void lru_reference(struct lru_entry *le)
{
	atomic_set(&le->referenced, 1);
}

/*--------------*/

/*
 * Remove the least recently used entry (approx), that passes the predicate.
 * Returns NULL on failure.
 */
enum evict_result {
	ER_EVICT,
	ER_DONT_EVICT,
	ER_STOP, /* stop looking for something to evict */
};

typedef enum evict_result (*le_predicate)(struct lru_entry *le, void *context);

static struct lru_entry *lru_evict(struct lru *lru, le_predicate pred, void *context)
{
	unsigned long tested = 0;
	struct list_head *h = lru->cursor;
	struct lru_entry *le;

	if (!h)
		return NULL;
	/*
	 * In the worst case we have to loop around twice. Once to clear
	 * the reference flags, and then again to discover the predicate
	 * fails for all entries.
	 */
	while (tested < lru->count) {
		le = container_of(h, struct lru_entry, list);

		if (atomic_read(&le->referenced)) {
			atomic_set(&le->referenced, 0);
		} else {
			tested++;
			switch (pred(le, context)) {
			case ER_EVICT:
				/*
				 * Adjust the cursor, so we start the next
				 * search from here.
				 */
				lru->cursor = le->list.next;
				lru_remove(lru, le);
				return le;

			case ER_DONT_EVICT:
				break;

			case ER_STOP:
				lru->cursor = le->list.next;
				return NULL;
			}
		}

		h = h->next;

		cond_resched();
	}

	return NULL;
}

/*--------------------------------------------------------------*/

/*
 * Buffer state bits.
 */
#define B_READING	0
#define B_WRITING	1
#define B_DIRTY		2

/*
 * Describes how the block was allocated:
 * kmem_cache_alloc(), __get_free_pages() or vmalloc().
 * See the comment at alloc_buffer_data.
 */
enum data_mode {
	DATA_MODE_SLAB = 0,
	DATA_MODE_GET_FREE_PAGES = 1,
	DATA_MODE_VMALLOC = 2,
	DATA_MODE_LIMIT = 3
};

struct dm_buffer {
	/* protected by the locks in dm_buffer_cache */
	struct rb_node node;

	/* immutable, so don't need protecting */
	sector_t block;
	void *data;
	unsigned char data_mode;		/* DATA_MODE_* */

	/*
	 * These two fields are used in isolation, so do not need
	 * a surrounding lock.
	 */
	atomic_t hold_count;
	unsigned long last_accessed;

	/*
	 * Everything else is protected by the mutex in
	 * dm_bufio_client
	 */
	unsigned long state;
	struct lru_entry lru;
	unsigned char list_mode;		/* LIST_* */
	blk_status_t read_error;
	blk_status_t write_error;
	unsigned int dirty_start;
	unsigned int dirty_end;
	unsigned int write_start;
	unsigned int write_end;
	struct list_head write_list;
	struct dm_bufio_client *c;
	void (*end_io)(struct dm_buffer *b, blk_status_t bs);
#ifdef CONFIG_DM_DEBUG_BLOCK_STACK_TRACING
#define MAX_STACK 10
	unsigned int stack_len;
	unsigned long stack_entries[MAX_STACK];
#endif
};

/*--------------------------------------------------------------*/

/*
 * The buffer cache manages buffers, particularly:
 *  - inc/dec of holder count
 *  - setting the last_accessed field
 *  - maintains clean/dirty state along with lru
 *  - selecting buffers that match predicates
 *
 * It does *not* handle:
 *  - allocation/freeing of buffers.
 *  - IO
 *  - Eviction or cache sizing.
 *
 * cache_get() and cache_put() are threadsafe, you do not need to
 * protect these calls with a surrounding mutex.  All the other
 * methods are not threadsafe; they do use locking primitives, but
 * only enough to ensure get/put are threadsafe.
 */

struct buffer_tree {
	struct rw_semaphore lock;
	struct rb_root root;
} ____cacheline_aligned_in_smp;

struct dm_buffer_cache {
	struct lru lru[LIST_SIZE];
	/*
	 * We spread entries across multiple trees to reduce contention
	 * on the locks.
	 */
	unsigned int num_locks;
	struct buffer_tree trees[];
};

static inline unsigned int cache_index(sector_t block, unsigned int num_locks)
{
	return dm_hash_locks_index(block, num_locks);
}

static inline void cache_read_lock(struct dm_buffer_cache *bc, sector_t block)
{
	down_read(&bc->trees[cache_index(block, bc->num_locks)].lock);
}

static inline void cache_read_unlock(struct dm_buffer_cache *bc, sector_t block)
{
	up_read(&bc->trees[cache_index(block, bc->num_locks)].lock);
}

static inline void cache_write_lock(struct dm_buffer_cache *bc, sector_t block)
{
	down_write(&bc->trees[cache_index(block, bc->num_locks)].lock);
}

static inline void cache_write_unlock(struct dm_buffer_cache *bc, sector_t block)
{
	up_write(&bc->trees[cache_index(block, bc->num_locks)].lock);
}

/*
 * Sometimes we want to repeatedly get and drop locks as part of an iteration.
 * This struct helps avoid redundant drop and gets of the same lock.
 */
struct lock_history {
	struct dm_buffer_cache *cache;
	bool write;
	unsigned int previous;
	unsigned int no_previous;
};

static void lh_init(struct lock_history *lh, struct dm_buffer_cache *cache, bool write)
{
	lh->cache = cache;
	lh->write = write;
	lh->no_previous = cache->num_locks;
	lh->previous = lh->no_previous;
}

static void __lh_lock(struct lock_history *lh, unsigned int index)
{
	if (lh->write)
		down_write(&lh->cache->trees[index].lock);
	else
		down_read(&lh->cache->trees[index].lock);
}

static void __lh_unlock(struct lock_history *lh, unsigned int index)
{
	if (lh->write)
		up_write(&lh->cache->trees[index].lock);
	else
		up_read(&lh->cache->trees[index].lock);
}

/*
 * Make sure you call this since it will unlock the final lock.
 */
static void lh_exit(struct lock_history *lh)
{
	if (lh->previous != lh->no_previous) {
		__lh_unlock(lh, lh->previous);
		lh->previous = lh->no_previous;
	}
}

/*
 * Named 'next' because there is no corresponding
 * 'up/unlock' call since it's done automatically.
 */
static void lh_next(struct lock_history *lh, sector_t b)
{
	unsigned int index = cache_index(b, lh->no_previous); /* no_previous is num_locks */

	if (lh->previous != lh->no_previous) {
		if (lh->previous != index) {
			__lh_unlock(lh, lh->previous);
			__lh_lock(lh, index);
			lh->previous = index;
		}
	} else {
		__lh_lock(lh, index);
		lh->previous = index;
	}
}

static inline struct dm_buffer *le_to_buffer(struct lru_entry *le)
{
	return container_of(le, struct dm_buffer, lru);
}

static struct dm_buffer *list_to_buffer(struct list_head *l)
{
	struct lru_entry *le = list_entry(l, struct lru_entry, list);

	if (!le)
		return NULL;

	return le_to_buffer(le);
}

static void cache_init(struct dm_buffer_cache *bc, unsigned int num_locks)
{
	unsigned int i;

	bc->num_locks = num_locks;

	for (i = 0; i < bc->num_locks; i++) {
		init_rwsem(&bc->trees[i].lock);
		bc->trees[i].root = RB_ROOT;
	}

	lru_init(&bc->lru[LIST_CLEAN]);
	lru_init(&bc->lru[LIST_DIRTY]);
}

static void cache_destroy(struct dm_buffer_cache *bc)
{
	unsigned int i;

	for (i = 0; i < bc->num_locks; i++)
		WARN_ON_ONCE(!RB_EMPTY_ROOT(&bc->trees[i].root));

	lru_destroy(&bc->lru[LIST_CLEAN]);
	lru_destroy(&bc->lru[LIST_DIRTY]);
}

/*--------------*/

/*
 * not threadsafe, or racey depending how you look at it
 */
static inline unsigned long cache_count(struct dm_buffer_cache *bc, int list_mode)
{
	return bc->lru[list_mode].count;
}

static inline unsigned long cache_total(struct dm_buffer_cache *bc)
{
	return cache_count(bc, LIST_CLEAN) + cache_count(bc, LIST_DIRTY);
}

/*--------------*/

/*
 * Gets a specific buffer, indexed by block.
 * If the buffer is found then its holder count will be incremented and
 * lru_reference will be called.
 *
 * threadsafe
 */
static struct dm_buffer *__cache_get(const struct rb_root *root, sector_t block)
{
	struct rb_node *n = root->rb_node;
	struct dm_buffer *b;

	while (n) {
		b = container_of(n, struct dm_buffer, node);

		if (b->block == block)
			return b;

		n = block < b->block ? n->rb_left : n->rb_right;
	}

	return NULL;
}

static void __cache_inc_buffer(struct dm_buffer *b)
{
	atomic_inc(&b->hold_count);
	WRITE_ONCE(b->last_accessed, jiffies);
}

static struct dm_buffer *cache_get(struct dm_buffer_cache *bc, sector_t block)
{
	struct dm_buffer *b;

	cache_read_lock(bc, block);
	b = __cache_get(&bc->trees[cache_index(block, bc->num_locks)].root, block);
	if (b) {
		lru_reference(&b->lru);
		__cache_inc_buffer(b);
	}
	cache_read_unlock(bc, block);

	return b;
}

/*--------------*/

/*
 * Returns true if the hold count hits zero.
 * threadsafe
 */
static bool cache_put(struct dm_buffer_cache *bc, struct dm_buffer *b)
{
	bool r;

	cache_read_lock(bc, b->block);
	BUG_ON(!atomic_read(&b->hold_count));
	r = atomic_dec_and_test(&b->hold_count);
	cache_read_unlock(bc, b->block);

	return r;
}

/*--------------*/

typedef enum evict_result (*b_predicate)(struct dm_buffer *, void *);

/*
 * Evicts a buffer based on a predicate.  The oldest buffer that
 * matches the predicate will be selected.  In addition to the
 * predicate the hold_count of the selected buffer will be zero.
 */
struct evict_wrapper {
	struct lock_history *lh;
	b_predicate pred;
	void *context;
};

/*
 * Wraps the buffer predicate turning it into an lru predicate.  Adds
 * extra test for hold_count.
 */
static enum evict_result __evict_pred(struct lru_entry *le, void *context)
{
	struct evict_wrapper *w = context;
	struct dm_buffer *b = le_to_buffer(le);

	lh_next(w->lh, b->block);

	if (atomic_read(&b->hold_count))
		return ER_DONT_EVICT;

	return w->pred(b, w->context);
}

static struct dm_buffer *__cache_evict(struct dm_buffer_cache *bc, int list_mode,
				       b_predicate pred, void *context,
				       struct lock_history *lh)
{
	struct evict_wrapper w = {.lh = lh, .pred = pred, .context = context};
	struct lru_entry *le;
	struct dm_buffer *b;

	le = lru_evict(&bc->lru[list_mode], __evict_pred, &w);
	if (!le)
		return NULL;

	b = le_to_buffer(le);
	/* __evict_pred will have locked the appropriate tree. */
	rb_erase(&b->node, &bc->trees[cache_index(b->block, bc->num_locks)].root);

	return b;
}

static struct dm_buffer *cache_evict(struct dm_buffer_cache *bc, int list_mode,
				     b_predicate pred, void *context)
{
	struct dm_buffer *b;
	struct lock_history lh;

	lh_init(&lh, bc, true);
	b = __cache_evict(bc, list_mode, pred, context, &lh);
	lh_exit(&lh);

	return b;
}

/*--------------*/

/*
 * Mark a buffer as clean or dirty. Not threadsafe.
 */
static void cache_mark(struct dm_buffer_cache *bc, struct dm_buffer *b, int list_mode)
{
	cache_write_lock(bc, b->block);
	if (list_mode != b->list_mode) {
		lru_remove(&bc->lru[b->list_mode], &b->lru);
		b->list_mode = list_mode;
		lru_insert(&bc->lru[b->list_mode], &b->lru);
	}
	cache_write_unlock(bc, b->block);
}

/*--------------*/

/*
 * Runs through the lru associated with 'old_mode', if the predicate matches then
 * it moves them to 'new_mode'.  Not threadsafe.
 */
static void __cache_mark_many(struct dm_buffer_cache *bc, int old_mode, int new_mode,
			      b_predicate pred, void *context, struct lock_history *lh)
{
	struct lru_entry *le;
	struct dm_buffer *b;
	struct evict_wrapper w = {.lh = lh, .pred = pred, .context = context};

	while (true) {
		le = lru_evict(&bc->lru[old_mode], __evict_pred, &w);
		if (!le)
			break;

		b = le_to_buffer(le);
		b->list_mode = new_mode;
		lru_insert(&bc->lru[b->list_mode], &b->lru);
	}
}

static void cache_mark_many(struct dm_buffer_cache *bc, int old_mode, int new_mode,
			    b_predicate pred, void *context)
{
	struct lock_history lh;

	lh_init(&lh, bc, true);
	__cache_mark_many(bc, old_mode, new_mode, pred, context, &lh);
	lh_exit(&lh);
}

/*--------------*/

/*
 * Iterates through all clean or dirty entries calling a function for each
 * entry.  The callback may terminate the iteration early.  Not threadsafe.
 */

/*
 * Iterator functions should return one of these actions to indicate
 * how the iteration should proceed.
 */
enum it_action {
	IT_NEXT,
	IT_COMPLETE,
};

typedef enum it_action (*iter_fn)(struct dm_buffer *b, void *context);

static void __cache_iterate(struct dm_buffer_cache *bc, int list_mode,
			    iter_fn fn, void *context, struct lock_history *lh)
{
	struct lru *lru = &bc->lru[list_mode];
	struct lru_entry *le, *first;

	if (!lru->cursor)
		return;

	first = le = to_le(lru->cursor);
	do {
		struct dm_buffer *b = le_to_buffer(le);

		lh_next(lh, b->block);

		switch (fn(b, context)) {
		case IT_NEXT:
			break;

		case IT_COMPLETE:
			return;
		}
		cond_resched();

		le = to_le(le->list.next);
	} while (le != first);
}

static void cache_iterate(struct dm_buffer_cache *bc, int list_mode,
			  iter_fn fn, void *context)
{
	struct lock_history lh;

	lh_init(&lh, bc, false);
	__cache_iterate(bc, list_mode, fn, context, &lh);
	lh_exit(&lh);
}

/*--------------*/

/*
 * Passes ownership of the buffer to the cache. Returns false if the
 * buffer was already present (in which case ownership does not pass).
 * eg, a race with another thread.
 *
 * Holder count should be 1 on insertion.
 *
 * Not threadsafe.
 */
static bool __cache_insert(struct rb_root *root, struct dm_buffer *b)
{
	struct rb_node **new = &root->rb_node, *parent = NULL;
	struct dm_buffer *found;

	while (*new) {
		found = container_of(*new, struct dm_buffer, node);

		if (found->block == b->block)
			return false;

		parent = *new;
		new = b->block < found->block ?
			&found->node.rb_left : &found->node.rb_right;
	}

	rb_link_node(&b->node, parent, new);
	rb_insert_color(&b->node, root);

	return true;
}

static bool cache_insert(struct dm_buffer_cache *bc, struct dm_buffer *b)
{
	bool r;

	if (WARN_ON_ONCE(b->list_mode >= LIST_SIZE))
		return false;

	cache_write_lock(bc, b->block);
	BUG_ON(atomic_read(&b->hold_count) != 1);
	r = __cache_insert(&bc->trees[cache_index(b->block, bc->num_locks)].root, b);
	if (r)
		lru_insert(&bc->lru[b->list_mode], &b->lru);
	cache_write_unlock(bc, b->block);

	return r;
}

/*--------------*/

/*
 * Removes buffer from cache, ownership of the buffer passes back to the caller.
 * Fails if the hold_count is not one (ie. the caller holds the only reference).
 *
 * Not threadsafe.
 */
static bool cache_remove(struct dm_buffer_cache *bc, struct dm_buffer *b)
{
	bool r;

	cache_write_lock(bc, b->block);

	if (atomic_read(&b->hold_count) != 1) {
		r = false;
	} else {
		r = true;
		rb_erase(&b->node, &bc->trees[cache_index(b->block, bc->num_locks)].root);
		lru_remove(&bc->lru[b->list_mode], &b->lru);
	}

	cache_write_unlock(bc, b->block);

	return r;
}

/*--------------*/

typedef void (*b_release)(struct dm_buffer *);

static struct dm_buffer *__find_next(struct rb_root *root, sector_t block)
{
	struct rb_node *n = root->rb_node;
	struct dm_buffer *b;
	struct dm_buffer *best = NULL;

	while (n) {
		b = container_of(n, struct dm_buffer, node);

		if (b->block == block)
			return b;

		if (block <= b->block) {
			n = n->rb_left;
			best = b;
		} else {
			n = n->rb_right;
		}
	}

	return best;
}

static void __remove_range(struct dm_buffer_cache *bc,
			   struct rb_root *root,
			   sector_t begin, sector_t end,
			   b_predicate pred, b_release release)
{
	struct dm_buffer *b;

	while (true) {
		cond_resched();

		b = __find_next(root, begin);
		if (!b || (b->block >= end))
			break;

		begin = b->block + 1;

		if (atomic_read(&b->hold_count))
			continue;

		if (pred(b, NULL) == ER_EVICT) {
			rb_erase(&b->node, root);
			lru_remove(&bc->lru[b->list_mode], &b->lru);
			release(b);
		}
	}
}

static void cache_remove_range(struct dm_buffer_cache *bc,
			       sector_t begin, sector_t end,
			       b_predicate pred, b_release release)
{
	unsigned int i;

	for (i = 0; i < bc->num_locks; i++) {
		down_write(&bc->trees[i].lock);
		__remove_range(bc, &bc->trees[i].root, begin, end, pred, release);
		up_write(&bc->trees[i].lock);
	}
}

/*----------------------------------------------------------------*/

/*
 * Linking of buffers:
 *	All buffers are linked to buffer_cache with their node field.
 *
 *	Clean buffers that are not being written (B_WRITING not set)
 *	are linked to lru[LIST_CLEAN] with their lru_list field.
 *
 *	Dirty and clean buffers that are being written are linked to
 *	lru[LIST_DIRTY] with their lru_list field. When the write
 *	finishes, the buffer cannot be relinked immediately (because we
 *	are in an interrupt context and relinking requires process
 *	context), so some clean-not-writing buffers can be held on
 *	dirty_lru too.  They are later added to lru in the process
 *	context.
 */
struct dm_bufio_client {
<<<<<<< HEAD
	struct mutex lock;
	spinlock_t spinlock;
	bool no_sleep;

	struct list_head lru[LIST_SIZE];
	unsigned long n_buffers[LIST_SIZE];

=======
>>>>>>> eb3cdb58
	struct block_device *bdev;
	unsigned int block_size;
	s8 sectors_per_block_bits;
<<<<<<< HEAD
	void (*alloc_callback)(struct dm_buffer *);
	void (*write_callback)(struct dm_buffer *);
=======

	bool no_sleep;
	struct mutex lock;
	spinlock_t spinlock;

	int async_write_error;

	void (*alloc_callback)(struct dm_buffer *buf);
	void (*write_callback)(struct dm_buffer *buf);
>>>>>>> eb3cdb58
	struct kmem_cache *slab_buffer;
	struct kmem_cache *slab_cache;
	struct dm_io_client *dm_io;

	struct list_head reserved_buffers;
	unsigned int need_reserved_buffers;

	unsigned int minimum_buffers;

	sector_t start;

	struct shrinker shrinker;
	struct work_struct shrink_work;
	atomic_long_t need_shrink;

	wait_queue_head_t free_buffer_wait;

	struct list_head client_list;

	/*
	 * Used by global_cleanup to sort the clients list.
	 */
	unsigned long oldest_buffer;

	struct dm_buffer_cache cache; /* must be last member */
};

static DEFINE_STATIC_KEY_FALSE(no_sleep_enabled);

/*----------------------------------------------------------------*/

#define dm_bufio_in_request()	(!!current->bio_list)

static void dm_bufio_lock(struct dm_bufio_client *c)
{
	if (static_branch_unlikely(&no_sleep_enabled) && c->no_sleep)
		spin_lock_bh(&c->spinlock);
	else
		mutex_lock_nested(&c->lock, dm_bufio_in_request());
<<<<<<< HEAD
}

static int dm_bufio_trylock(struct dm_bufio_client *c)
{
	if (static_branch_unlikely(&no_sleep_enabled) && c->no_sleep)
		return spin_trylock_bh(&c->spinlock);
	else
		return mutex_trylock(&c->lock);
=======
>>>>>>> eb3cdb58
}

static void dm_bufio_unlock(struct dm_bufio_client *c)
{
	if (static_branch_unlikely(&no_sleep_enabled) && c->no_sleep)
		spin_unlock_bh(&c->spinlock);
	else
		mutex_unlock(&c->lock);
}

/*----------------------------------------------------------------*/

/*
 * Default cache size: available memory divided by the ratio.
 */
static unsigned long dm_bufio_default_cache_size;

/*
 * Total cache size set by the user.
 */
static unsigned long dm_bufio_cache_size;

/*
 * A copy of dm_bufio_cache_size because dm_bufio_cache_size can change
 * at any time.  If it disagrees, the user has changed cache size.
 */
static unsigned long dm_bufio_cache_size_latch;

static DEFINE_SPINLOCK(global_spinlock);

/*
 * Buffers are freed after this timeout
 */
static unsigned int dm_bufio_max_age = DM_BUFIO_DEFAULT_AGE_SECS;
static unsigned long dm_bufio_retain_bytes = DM_BUFIO_DEFAULT_RETAIN_BYTES;

static unsigned long dm_bufio_peak_allocated;
static unsigned long dm_bufio_allocated_kmem_cache;
static unsigned long dm_bufio_allocated_get_free_pages;
static unsigned long dm_bufio_allocated_vmalloc;
static unsigned long dm_bufio_current_allocated;

/*----------------------------------------------------------------*/

/*
 * The current number of clients.
 */
static int dm_bufio_client_count;

/*
 * The list of all clients.
 */
static LIST_HEAD(dm_bufio_all_clients);

/*
 * This mutex protects dm_bufio_cache_size_latch and dm_bufio_client_count
 */
static DEFINE_MUTEX(dm_bufio_clients_lock);

static struct workqueue_struct *dm_bufio_wq;
static struct delayed_work dm_bufio_cleanup_old_work;
static struct work_struct dm_bufio_replacement_work;


#ifdef CONFIG_DM_DEBUG_BLOCK_STACK_TRACING
static void buffer_record_stack(struct dm_buffer *b)
{
	b->stack_len = stack_trace_save(b->stack_entries, MAX_STACK, 2);
}
#endif

/*----------------------------------------------------------------*/

static void adjust_total_allocated(struct dm_buffer *b, bool unlink)
{
	unsigned char data_mode;
	long diff;

	static unsigned long * const class_ptr[DATA_MODE_LIMIT] = {
		&dm_bufio_allocated_kmem_cache,
		&dm_bufio_allocated_get_free_pages,
		&dm_bufio_allocated_vmalloc,
	};

	data_mode = b->data_mode;
	diff = (long)b->c->block_size;
	if (unlink)
		diff = -diff;

	spin_lock(&global_spinlock);

	*class_ptr[data_mode] += diff;

	dm_bufio_current_allocated += diff;

	if (dm_bufio_current_allocated > dm_bufio_peak_allocated)
		dm_bufio_peak_allocated = dm_bufio_current_allocated;

	if (!unlink) {
		if (dm_bufio_current_allocated > dm_bufio_cache_size)
			queue_work(dm_bufio_wq, &dm_bufio_replacement_work);
	}

	spin_unlock(&global_spinlock);
}

/*
 * Change the number of clients and recalculate per-client limit.
 */
static void __cache_size_refresh(void)
{
	if (WARN_ON(!mutex_is_locked(&dm_bufio_clients_lock)))
		return;
	if (WARN_ON(dm_bufio_client_count < 0))
		return;

	dm_bufio_cache_size_latch = READ_ONCE(dm_bufio_cache_size);

	/*
	 * Use default if set to 0 and report the actual cache size used.
	 */
	if (!dm_bufio_cache_size_latch) {
		(void)cmpxchg(&dm_bufio_cache_size, 0,
			      dm_bufio_default_cache_size);
		dm_bufio_cache_size_latch = dm_bufio_default_cache_size;
	}
}

/*
 * Allocating buffer data.
 *
 * Small buffers are allocated with kmem_cache, to use space optimally.
 *
 * For large buffers, we choose between get_free_pages and vmalloc.
 * Each has advantages and disadvantages.
 *
 * __get_free_pages can randomly fail if the memory is fragmented.
 * __vmalloc won't randomly fail, but vmalloc space is limited (it may be
 * as low as 128M) so using it for caching is not appropriate.
 *
 * If the allocation may fail we use __get_free_pages. Memory fragmentation
 * won't have a fatal effect here, but it just causes flushes of some other
 * buffers and more I/O will be performed. Don't use __get_free_pages if it
 * always fails (i.e. order > MAX_ORDER).
 *
 * If the allocation shouldn't fail we use __vmalloc. This is only for the
 * initial reserve allocation, so there's no risk of wasting all vmalloc
 * space.
 */
static void *alloc_buffer_data(struct dm_bufio_client *c, gfp_t gfp_mask,
			       unsigned char *data_mode)
{
	if (unlikely(c->slab_cache != NULL)) {
		*data_mode = DATA_MODE_SLAB;
		return kmem_cache_alloc(c->slab_cache, gfp_mask);
	}

	if (c->block_size <= KMALLOC_MAX_SIZE &&
	    gfp_mask & __GFP_NORETRY) {
		*data_mode = DATA_MODE_GET_FREE_PAGES;
		return (void *)__get_free_pages(gfp_mask,
						c->sectors_per_block_bits - (PAGE_SHIFT - SECTOR_SHIFT));
	}

	*data_mode = DATA_MODE_VMALLOC;

	/*
	 * __vmalloc allocates the data pages and auxiliary structures with
	 * gfp_flags that were specified, but pagetables are always allocated
	 * with GFP_KERNEL, no matter what was specified as gfp_mask.
	 *
	 * Consequently, we must set per-process flag PF_MEMALLOC_NOIO so that
	 * all allocations done by this process (including pagetables) are done
	 * as if GFP_NOIO was specified.
	 */
	if (gfp_mask & __GFP_NORETRY) {
		unsigned int noio_flag = memalloc_noio_save();
		void *ptr = __vmalloc(c->block_size, gfp_mask);

		memalloc_noio_restore(noio_flag);
		return ptr;
	}

	return __vmalloc(c->block_size, gfp_mask);
}

/*
 * Free buffer's data.
 */
static void free_buffer_data(struct dm_bufio_client *c,
			     void *data, unsigned char data_mode)
{
	switch (data_mode) {
	case DATA_MODE_SLAB:
		kmem_cache_free(c->slab_cache, data);
		break;

	case DATA_MODE_GET_FREE_PAGES:
		free_pages((unsigned long)data,
			   c->sectors_per_block_bits - (PAGE_SHIFT - SECTOR_SHIFT));
		break;

	case DATA_MODE_VMALLOC:
		vfree(data);
		break;

	default:
		DMCRIT("dm_bufio_free_buffer_data: bad data mode: %d",
		       data_mode);
		BUG();
	}
}

/*
 * Allocate buffer and its data.
 */
static struct dm_buffer *alloc_buffer(struct dm_bufio_client *c, gfp_t gfp_mask)
{
	struct dm_buffer *b = kmem_cache_alloc(c->slab_buffer, gfp_mask);

	if (!b)
		return NULL;

	b->c = c;

	b->data = alloc_buffer_data(c, gfp_mask, &b->data_mode);
	if (!b->data) {
		kmem_cache_free(c->slab_buffer, b);
		return NULL;
	}
	adjust_total_allocated(b, false);

#ifdef CONFIG_DM_DEBUG_BLOCK_STACK_TRACING
	b->stack_len = 0;
#endif
	return b;
}

/*
 * Free buffer and its data.
 */
static void free_buffer(struct dm_buffer *b)
{
	struct dm_bufio_client *c = b->c;

	adjust_total_allocated(b, true);
	free_buffer_data(c, b->data, b->data_mode);
	kmem_cache_free(c->slab_buffer, b);
}

/*
 *--------------------------------------------------------------------------
 * Submit I/O on the buffer.
 *
 * Bio interface is faster but it has some problems:
 *	the vector list is limited (increasing this limit increases
 *	memory-consumption per buffer, so it is not viable);
 *
 *	the memory must be direct-mapped, not vmalloced;
 *
 * If the buffer is small enough (up to DM_BUFIO_INLINE_VECS pages) and
 * it is not vmalloced, try using the bio interface.
 *
 * If the buffer is big, if it is vmalloced or if the underlying device
 * rejects the bio because it is too large, use dm-io layer to do the I/O.
 * The dm-io layer splits the I/O into multiple requests, avoiding the above
 * shortcomings.
 *--------------------------------------------------------------------------
 */

/*
 * dm-io completion routine. It just calls b->bio.bi_end_io, pretending
 * that the request was handled directly with bio interface.
 */
static void dmio_complete(unsigned long error, void *context)
{
	struct dm_buffer *b = context;

	b->end_io(b, unlikely(error != 0) ? BLK_STS_IOERR : 0);
}

static void use_dmio(struct dm_buffer *b, enum req_op op, sector_t sector,
		     unsigned int n_sectors, unsigned int offset)
{
	int r;
	struct dm_io_request io_req = {
		.bi_opf = op,
		.notify.fn = dmio_complete,
		.notify.context = b,
		.client = b->c->dm_io,
	};
	struct dm_io_region region = {
		.bdev = b->c->bdev,
		.sector = sector,
		.count = n_sectors,
	};

	if (b->data_mode != DATA_MODE_VMALLOC) {
		io_req.mem.type = DM_IO_KMEM;
		io_req.mem.ptr.addr = (char *)b->data + offset;
	} else {
		io_req.mem.type = DM_IO_VMA;
		io_req.mem.ptr.vma = (char *)b->data + offset;
	}

	r = dm_io(&io_req, 1, &region, NULL);
	if (unlikely(r))
		b->end_io(b, errno_to_blk_status(r));
}

static void bio_complete(struct bio *bio)
{
	struct dm_buffer *b = bio->bi_private;
	blk_status_t status = bio->bi_status;
<<<<<<< HEAD
=======

>>>>>>> eb3cdb58
	bio_uninit(bio);
	kfree(bio);
	b->end_io(b, status);
}

static void use_bio(struct dm_buffer *b, enum req_op op, sector_t sector,
		    unsigned int n_sectors, unsigned int offset)
{
	struct bio *bio;
	char *ptr;
	unsigned int len;

<<<<<<< HEAD
	bio = bio_kmalloc(vec_size, GFP_NOWAIT | __GFP_NORETRY | __GFP_NOWARN);
=======
	bio = bio_kmalloc(1, GFP_NOWAIT | __GFP_NORETRY | __GFP_NOWARN);
>>>>>>> eb3cdb58
	if (!bio) {
		use_dmio(b, op, sector, n_sectors, offset);
		return;
	}
<<<<<<< HEAD
	bio_init(bio, b->c->bdev, bio->bi_inline_vecs, vec_size, rw);
=======
	bio_init(bio, b->c->bdev, bio->bi_inline_vecs, 1, op);
>>>>>>> eb3cdb58
	bio->bi_iter.bi_sector = sector;
	bio->bi_end_io = bio_complete;
	bio->bi_private = b;

	ptr = (char *)b->data + offset;
	len = n_sectors << SECTOR_SHIFT;

	__bio_add_page(bio, virt_to_page(ptr), len, offset_in_page(ptr));

	submit_bio(bio);
}

static inline sector_t block_to_sector(struct dm_bufio_client *c, sector_t block)
{
	sector_t sector;

	if (likely(c->sectors_per_block_bits >= 0))
		sector = block << c->sectors_per_block_bits;
	else
		sector = block * (c->block_size >> SECTOR_SHIFT);
	sector += c->start;

	return sector;
}

static void submit_io(struct dm_buffer *b, enum req_op op,
		      void (*end_io)(struct dm_buffer *, blk_status_t))
{
	unsigned int n_sectors;
	sector_t sector;
	unsigned int offset, end;

	b->end_io = end_io;

	sector = block_to_sector(b->c, b->block);

	if (op != REQ_OP_WRITE) {
		n_sectors = b->c->block_size >> SECTOR_SHIFT;
		offset = 0;
	} else {
		if (b->c->write_callback)
			b->c->write_callback(b);
		offset = b->write_start;
		end = b->write_end;
		offset &= -DM_BUFIO_WRITE_ALIGN;
		end += DM_BUFIO_WRITE_ALIGN - 1;
		end &= -DM_BUFIO_WRITE_ALIGN;
		if (unlikely(end > b->c->block_size))
			end = b->c->block_size;

		sector += offset >> SECTOR_SHIFT;
		n_sectors = (end - offset) >> SECTOR_SHIFT;
	}

	if (b->data_mode != DATA_MODE_VMALLOC)
		use_bio(b, op, sector, n_sectors, offset);
	else
		use_dmio(b, op, sector, n_sectors, offset);
}

/*
 *--------------------------------------------------------------
 * Writing dirty buffers
 *--------------------------------------------------------------
 */

/*
 * The endio routine for write.
 *
 * Set the error, clear B_WRITING bit and wake anyone who was waiting on
 * it.
 */
static void write_endio(struct dm_buffer *b, blk_status_t status)
{
	b->write_error = status;
	if (unlikely(status)) {
		struct dm_bufio_client *c = b->c;

		(void)cmpxchg(&c->async_write_error, 0,
				blk_status_to_errno(status));
	}

	BUG_ON(!test_bit(B_WRITING, &b->state));

	smp_mb__before_atomic();
	clear_bit(B_WRITING, &b->state);
	smp_mb__after_atomic();

	wake_up_bit(&b->state, B_WRITING);
}

/*
 * Initiate a write on a dirty buffer, but don't wait for it.
 *
 * - If the buffer is not dirty, exit.
 * - If there some previous write going on, wait for it to finish (we can't
 *   have two writes on the same buffer simultaneously).
 * - Submit our write and don't wait on it. We set B_WRITING indicating
 *   that there is a write in progress.
 */
static void __write_dirty_buffer(struct dm_buffer *b,
				 struct list_head *write_list)
{
	if (!test_bit(B_DIRTY, &b->state))
		return;

	clear_bit(B_DIRTY, &b->state);
	wait_on_bit_lock_io(&b->state, B_WRITING, TASK_UNINTERRUPTIBLE);

	b->write_start = b->dirty_start;
	b->write_end = b->dirty_end;

	if (!write_list)
		submit_io(b, REQ_OP_WRITE, write_endio);
	else
		list_add_tail(&b->write_list, write_list);
}

static void __flush_write_list(struct list_head *write_list)
{
	struct blk_plug plug;

	blk_start_plug(&plug);
	while (!list_empty(write_list)) {
		struct dm_buffer *b =
			list_entry(write_list->next, struct dm_buffer, write_list);
		list_del(&b->write_list);
		submit_io(b, REQ_OP_WRITE, write_endio);
		cond_resched();
	}
	blk_finish_plug(&plug);
}

/*
 * Wait until any activity on the buffer finishes.  Possibly write the
 * buffer if it is dirty.  When this function finishes, there is no I/O
 * running on the buffer and the buffer is not dirty.
 */
static void __make_buffer_clean(struct dm_buffer *b)
{
	BUG_ON(atomic_read(&b->hold_count));

	/* smp_load_acquire() pairs with read_endio()'s smp_mb__before_atomic() */
	if (!smp_load_acquire(&b->state))	/* fast case */
		return;

	wait_on_bit_io(&b->state, B_READING, TASK_UNINTERRUPTIBLE);
	__write_dirty_buffer(b, NULL);
	wait_on_bit_io(&b->state, B_WRITING, TASK_UNINTERRUPTIBLE);
}

static enum evict_result is_clean(struct dm_buffer *b, void *context)
{
	struct dm_bufio_client *c = context;

	/* These should never happen */
	if (WARN_ON_ONCE(test_bit(B_WRITING, &b->state)))
		return ER_DONT_EVICT;
	if (WARN_ON_ONCE(test_bit(B_DIRTY, &b->state)))
		return ER_DONT_EVICT;
	if (WARN_ON_ONCE(b->list_mode != LIST_CLEAN))
		return ER_DONT_EVICT;

	if (static_branch_unlikely(&no_sleep_enabled) && c->no_sleep &&
	    unlikely(test_bit(B_READING, &b->state)))
		return ER_DONT_EVICT;

	return ER_EVICT;
}

static enum evict_result is_dirty(struct dm_buffer *b, void *context)
{
	/* These should never happen */
	if (WARN_ON_ONCE(test_bit(B_READING, &b->state)))
		return ER_DONT_EVICT;
	if (WARN_ON_ONCE(b->list_mode != LIST_DIRTY))
		return ER_DONT_EVICT;

	return ER_EVICT;
}

/*
 * Find some buffer that is not held by anybody, clean it, unlink it and
 * return it.
 */
static struct dm_buffer *__get_unclaimed_buffer(struct dm_bufio_client *c)
{
	struct dm_buffer *b;

<<<<<<< HEAD
	list_for_each_entry_reverse(b, &c->lru[LIST_CLEAN], lru_list) {
		BUG_ON(test_bit(B_WRITING, &b->state));
		BUG_ON(test_bit(B_DIRTY, &b->state));

		if (static_branch_unlikely(&no_sleep_enabled) && c->no_sleep &&
		    unlikely(test_bit(B_READING, &b->state)))
			continue;

		if (!b->hold_count) {
			__make_buffer_clean(b);
			__unlink_buffer(b);
			return b;
		}
		cond_resched();
=======
	b = cache_evict(&c->cache, LIST_CLEAN, is_clean, c);
	if (b) {
		/* this also waits for pending reads */
		__make_buffer_clean(b);
		return b;
>>>>>>> eb3cdb58
	}

	if (static_branch_unlikely(&no_sleep_enabled) && c->no_sleep)
		return NULL;
<<<<<<< HEAD

	list_for_each_entry_reverse(b, &c->lru[LIST_DIRTY], lru_list) {
		BUG_ON(test_bit(B_READING, &b->state));
=======
>>>>>>> eb3cdb58

	b = cache_evict(&c->cache, LIST_DIRTY, is_dirty, NULL);
	if (b) {
		__make_buffer_clean(b);
		return b;
	}

	return NULL;
}

/*
 * Wait until some other threads free some buffer or release hold count on
 * some buffer.
 *
 * This function is entered with c->lock held, drops it and regains it
 * before exiting.
 */
static void __wait_for_free_buffer(struct dm_bufio_client *c)
{
	DECLARE_WAITQUEUE(wait, current);

	add_wait_queue(&c->free_buffer_wait, &wait);
	set_current_state(TASK_UNINTERRUPTIBLE);
	dm_bufio_unlock(c);

	/*
	 * It's possible to miss a wake up event since we don't always
	 * hold c->lock when wake_up is called.  So we have a timeout here,
	 * just in case.
	 */
	io_schedule_timeout(5 * HZ);

	remove_wait_queue(&c->free_buffer_wait, &wait);

	dm_bufio_lock(c);
}

enum new_flag {
	NF_FRESH = 0,
	NF_READ = 1,
	NF_GET = 2,
	NF_PREFETCH = 3
};

/*
 * Allocate a new buffer. If the allocation is not possible, wait until
 * some other thread frees a buffer.
 *
 * May drop the lock and regain it.
 */
static struct dm_buffer *__alloc_buffer_wait_no_callback(struct dm_bufio_client *c, enum new_flag nf)
{
	struct dm_buffer *b;
	bool tried_noio_alloc = false;

	/*
	 * dm-bufio is resistant to allocation failures (it just keeps
	 * one buffer reserved in cases all the allocations fail).
	 * So set flags to not try too hard:
	 *	GFP_NOWAIT: don't wait; if we need to sleep we'll release our
	 *		    mutex and wait ourselves.
	 *	__GFP_NORETRY: don't retry and rather return failure
	 *	__GFP_NOMEMALLOC: don't use emergency reserves
	 *	__GFP_NOWARN: don't print a warning in case of failure
	 *
	 * For debugging, if we set the cache size to 1, no new buffers will
	 * be allocated.
	 */
	while (1) {
		if (dm_bufio_cache_size_latch != 1) {
			b = alloc_buffer(c, GFP_NOWAIT | __GFP_NORETRY | __GFP_NOMEMALLOC | __GFP_NOWARN);
			if (b)
				return b;
		}

		if (nf == NF_PREFETCH)
			return NULL;

		if (dm_bufio_cache_size_latch != 1 && !tried_noio_alloc) {
			dm_bufio_unlock(c);
			b = alloc_buffer(c, GFP_NOIO | __GFP_NORETRY | __GFP_NOMEMALLOC | __GFP_NOWARN);
			dm_bufio_lock(c);
			if (b)
				return b;
			tried_noio_alloc = true;
		}

		if (!list_empty(&c->reserved_buffers)) {
			b = list_to_buffer(c->reserved_buffers.next);
			list_del(&b->lru.list);
			c->need_reserved_buffers++;

			return b;
		}

		b = __get_unclaimed_buffer(c);
		if (b)
			return b;

		__wait_for_free_buffer(c);
	}
}

static struct dm_buffer *__alloc_buffer_wait(struct dm_bufio_client *c, enum new_flag nf)
{
	struct dm_buffer *b = __alloc_buffer_wait_no_callback(c, nf);

	if (!b)
		return NULL;

	if (c->alloc_callback)
		c->alloc_callback(b);

	return b;
}

/*
 * Free a buffer and wake other threads waiting for free buffers.
 */
static void __free_buffer_wake(struct dm_buffer *b)
{
	struct dm_bufio_client *c = b->c;

	b->block = -1;
	if (!c->need_reserved_buffers)
		free_buffer(b);
	else {
		list_add(&b->lru.list, &c->reserved_buffers);
		c->need_reserved_buffers--;
	}

	/*
	 * We hold the bufio lock here, so no one can add entries to the
	 * wait queue anyway.
	 */
	if (unlikely(waitqueue_active(&c->free_buffer_wait)))
		wake_up(&c->free_buffer_wait);
}

static enum evict_result cleaned(struct dm_buffer *b, void *context)
{
	if (WARN_ON_ONCE(test_bit(B_READING, &b->state)))
		return ER_DONT_EVICT; /* should never happen */

	if (test_bit(B_DIRTY, &b->state) || test_bit(B_WRITING, &b->state))
		return ER_DONT_EVICT;
	else
		return ER_EVICT;
}

static void __move_clean_buffers(struct dm_bufio_client *c)
{
	cache_mark_many(&c->cache, LIST_DIRTY, LIST_CLEAN, cleaned, NULL);
}

struct write_context {
	int no_wait;
	struct list_head *write_list;
};

static enum it_action write_one(struct dm_buffer *b, void *context)
{
	struct write_context *wc = context;

	if (wc->no_wait && test_bit(B_WRITING, &b->state))
		return IT_COMPLETE;

	__write_dirty_buffer(b, wc->write_list);
	return IT_NEXT;
}

static void __write_dirty_buffers_async(struct dm_bufio_client *c, int no_wait,
					struct list_head *write_list)
{
	struct write_context wc = {.no_wait = no_wait, .write_list = write_list};

	__move_clean_buffers(c);
	cache_iterate(&c->cache, LIST_DIRTY, write_one, &wc);
}

/*
 * Check if we're over watermark.
 * If we are over threshold_buffers, start freeing buffers.
 * If we're over "limit_buffers", block until we get under the limit.
 */
static void __check_watermark(struct dm_bufio_client *c,
			      struct list_head *write_list)
{
	if (cache_count(&c->cache, LIST_DIRTY) >
	    cache_count(&c->cache, LIST_CLEAN) * DM_BUFIO_WRITEBACK_RATIO)
		__write_dirty_buffers_async(c, 1, write_list);
}

/*
 *--------------------------------------------------------------
 * Getting a buffer
 *--------------------------------------------------------------
 */

static void cache_put_and_wake(struct dm_bufio_client *c, struct dm_buffer *b)
{
	/*
	 * Relying on waitqueue_active() is racey, but we sleep
	 * with schedule_timeout anyway.
	 */
	if (cache_put(&c->cache, b) &&
	    unlikely(waitqueue_active(&c->free_buffer_wait)))
		wake_up(&c->free_buffer_wait);
}

/*
 * This assumes you have already checked the cache to see if the buffer
 * is already present (it will recheck after dropping the lock for allocation).
 */
static struct dm_buffer *__bufio_new(struct dm_bufio_client *c, sector_t block,
				     enum new_flag nf, int *need_submit,
				     struct list_head *write_list)
{
	struct dm_buffer *b, *new_b = NULL;

	*need_submit = 0;

	/* This can't be called with NF_GET */
	if (WARN_ON_ONCE(nf == NF_GET))
		return NULL;

	new_b = __alloc_buffer_wait(c, nf);
	if (!new_b)
		return NULL;

	/*
	 * We've had a period where the mutex was unlocked, so need to
	 * recheck the buffer tree.
	 */
	b = cache_get(&c->cache, block);
	if (b) {
		__free_buffer_wake(new_b);
		goto found_buffer;
	}

	__check_watermark(c, write_list);

	b = new_b;
	atomic_set(&b->hold_count, 1);
	WRITE_ONCE(b->last_accessed, jiffies);
	b->block = block;
	b->read_error = 0;
	b->write_error = 0;
	b->list_mode = LIST_CLEAN;

	if (nf == NF_FRESH)
		b->state = 0;
	else {
		b->state = 1 << B_READING;
		*need_submit = 1;
	}

	/*
	 * We mustn't insert into the cache until the B_READING state
	 * is set.  Otherwise another thread could get it and use
	 * it before it had been read.
	 */
	cache_insert(&c->cache, b);

	return b;

found_buffer:
	if (nf == NF_PREFETCH) {
		cache_put_and_wake(c, b);
		return NULL;
	}

	/*
	 * Note: it is essential that we don't wait for the buffer to be
	 * read if dm_bufio_get function is used. Both dm_bufio_get and
	 * dm_bufio_prefetch can be used in the driver request routine.
	 * If the user called both dm_bufio_prefetch and dm_bufio_get on
	 * the same buffer, it would deadlock if we waited.
	 */
	if (nf == NF_GET && unlikely(test_bit_acquire(B_READING, &b->state))) {
		cache_put_and_wake(c, b);
		return NULL;
	}

	return b;
}

/*
 * The endio routine for reading: set the error, clear the bit and wake up
 * anyone waiting on the buffer.
 */
static void read_endio(struct dm_buffer *b, blk_status_t status)
{
	b->read_error = status;

	BUG_ON(!test_bit(B_READING, &b->state));

	smp_mb__before_atomic();
	clear_bit(B_READING, &b->state);
	smp_mb__after_atomic();

	wake_up_bit(&b->state, B_READING);
}

/*
 * A common routine for dm_bufio_new and dm_bufio_read.  Operation of these
 * functions is similar except that dm_bufio_new doesn't read the
 * buffer from the disk (assuming that the caller overwrites all the data
 * and uses dm_bufio_mark_buffer_dirty to write new data back).
 */
static void *new_read(struct dm_bufio_client *c, sector_t block,
		      enum new_flag nf, struct dm_buffer **bp)
{
	int need_submit = 0;
	struct dm_buffer *b;

	LIST_HEAD(write_list);

	*bp = NULL;

	/*
	 * Fast path, hopefully the block is already in the cache.  No need
	 * to get the client lock for this.
	 */
	b = cache_get(&c->cache, block);
	if (b) {
		if (nf == NF_PREFETCH) {
			cache_put_and_wake(c, b);
			return NULL;
		}

		/*
		 * Note: it is essential that we don't wait for the buffer to be
		 * read if dm_bufio_get function is used. Both dm_bufio_get and
		 * dm_bufio_prefetch can be used in the driver request routine.
		 * If the user called both dm_bufio_prefetch and dm_bufio_get on
		 * the same buffer, it would deadlock if we waited.
		 */
		if (nf == NF_GET && unlikely(test_bit_acquire(B_READING, &b->state))) {
			cache_put_and_wake(c, b);
			return NULL;
		}
	}

	if (!b) {
		if (nf == NF_GET)
			return NULL;

		dm_bufio_lock(c);
		b = __bufio_new(c, block, nf, &need_submit, &write_list);
		dm_bufio_unlock(c);
	}

#ifdef CONFIG_DM_DEBUG_BLOCK_STACK_TRACING
	if (b && (atomic_read(&b->hold_count) == 1))
		buffer_record_stack(b);
#endif

	__flush_write_list(&write_list);

	if (!b)
		return NULL;

	if (need_submit)
		submit_io(b, REQ_OP_READ, read_endio);

	wait_on_bit_io(&b->state, B_READING, TASK_UNINTERRUPTIBLE);

	if (b->read_error) {
		int error = blk_status_to_errno(b->read_error);

		dm_bufio_release(b);

		return ERR_PTR(error);
	}

	*bp = b;

	return b->data;
}

void *dm_bufio_get(struct dm_bufio_client *c, sector_t block,
		   struct dm_buffer **bp)
{
	return new_read(c, block, NF_GET, bp);
}
EXPORT_SYMBOL_GPL(dm_bufio_get);

void *dm_bufio_read(struct dm_bufio_client *c, sector_t block,
		    struct dm_buffer **bp)
{
	if (WARN_ON_ONCE(dm_bufio_in_request()))
		return ERR_PTR(-EINVAL);

	return new_read(c, block, NF_READ, bp);
}
EXPORT_SYMBOL_GPL(dm_bufio_read);

void *dm_bufio_new(struct dm_bufio_client *c, sector_t block,
		   struct dm_buffer **bp)
{
	if (WARN_ON_ONCE(dm_bufio_in_request()))
		return ERR_PTR(-EINVAL);

	return new_read(c, block, NF_FRESH, bp);
}
EXPORT_SYMBOL_GPL(dm_bufio_new);

void dm_bufio_prefetch(struct dm_bufio_client *c,
		       sector_t block, unsigned int n_blocks)
{
	struct blk_plug plug;

	LIST_HEAD(write_list);

	if (WARN_ON_ONCE(dm_bufio_in_request()))
		return; /* should never happen */

	blk_start_plug(&plug);

	for (; n_blocks--; block++) {
		int need_submit;
		struct dm_buffer *b;

		b = cache_get(&c->cache, block);
		if (b) {
			/* already in cache */
			cache_put_and_wake(c, b);
			continue;
		}

		dm_bufio_lock(c);
		b = __bufio_new(c, block, NF_PREFETCH, &need_submit,
				&write_list);
		if (unlikely(!list_empty(&write_list))) {
			dm_bufio_unlock(c);
			blk_finish_plug(&plug);
			__flush_write_list(&write_list);
			blk_start_plug(&plug);
			dm_bufio_lock(c);
		}
		if (unlikely(b != NULL)) {
			dm_bufio_unlock(c);

			if (need_submit)
				submit_io(b, REQ_OP_READ, read_endio);
			dm_bufio_release(b);

			cond_resched();

			if (!n_blocks)
				goto flush_plug;
			dm_bufio_lock(c);
		}
		dm_bufio_unlock(c);
	}

flush_plug:
	blk_finish_plug(&plug);
}
EXPORT_SYMBOL_GPL(dm_bufio_prefetch);

void dm_bufio_release(struct dm_buffer *b)
{
	struct dm_bufio_client *c = b->c;

	/*
	 * If there were errors on the buffer, and the buffer is not
	 * to be written, free the buffer. There is no point in caching
	 * invalid buffer.
	 */
	if ((b->read_error || b->write_error) &&
	    !test_bit_acquire(B_READING, &b->state) &&
	    !test_bit(B_WRITING, &b->state) &&
	    !test_bit(B_DIRTY, &b->state)) {
		dm_bufio_lock(c);

		/* cache remove can fail if there are other holders */
		if (cache_remove(&c->cache, b)) {
			__free_buffer_wake(b);
			dm_bufio_unlock(c);
			return;
		}

		dm_bufio_unlock(c);
	}

	cache_put_and_wake(c, b);
}
EXPORT_SYMBOL_GPL(dm_bufio_release);

void dm_bufio_mark_partial_buffer_dirty(struct dm_buffer *b,
					unsigned int start, unsigned int end)
{
	struct dm_bufio_client *c = b->c;

	BUG_ON(start >= end);
	BUG_ON(end > b->c->block_size);

	dm_bufio_lock(c);

	BUG_ON(test_bit(B_READING, &b->state));

	if (!test_and_set_bit(B_DIRTY, &b->state)) {
		b->dirty_start = start;
		b->dirty_end = end;
		cache_mark(&c->cache, b, LIST_DIRTY);
	} else {
		if (start < b->dirty_start)
			b->dirty_start = start;
		if (end > b->dirty_end)
			b->dirty_end = end;
	}

	dm_bufio_unlock(c);
}
EXPORT_SYMBOL_GPL(dm_bufio_mark_partial_buffer_dirty);

void dm_bufio_mark_buffer_dirty(struct dm_buffer *b)
{
	dm_bufio_mark_partial_buffer_dirty(b, 0, b->c->block_size);
}
EXPORT_SYMBOL_GPL(dm_bufio_mark_buffer_dirty);

void dm_bufio_write_dirty_buffers_async(struct dm_bufio_client *c)
{
	LIST_HEAD(write_list);

	if (WARN_ON_ONCE(dm_bufio_in_request()))
		return; /* should never happen */

	dm_bufio_lock(c);
	__write_dirty_buffers_async(c, 0, &write_list);
	dm_bufio_unlock(c);
	__flush_write_list(&write_list);
}
EXPORT_SYMBOL_GPL(dm_bufio_write_dirty_buffers_async);

/*
 * For performance, it is essential that the buffers are written asynchronously
 * and simultaneously (so that the block layer can merge the writes) and then
 * waited upon.
 *
 * Finally, we flush hardware disk cache.
 */
static bool is_writing(struct lru_entry *e, void *context)
{
	struct dm_buffer *b = le_to_buffer(e);

	return test_bit(B_WRITING, &b->state);
}

int dm_bufio_write_dirty_buffers(struct dm_bufio_client *c)
{
	int a, f;
	unsigned long nr_buffers;
	struct lru_entry *e;
	struct lru_iter it;

	LIST_HEAD(write_list);

	dm_bufio_lock(c);
	__write_dirty_buffers_async(c, 0, &write_list);
	dm_bufio_unlock(c);
	__flush_write_list(&write_list);
	dm_bufio_lock(c);

	nr_buffers = cache_count(&c->cache, LIST_DIRTY);
	lru_iter_begin(&c->cache.lru[LIST_DIRTY], &it);
	while ((e = lru_iter_next(&it, is_writing, c))) {
		struct dm_buffer *b = le_to_buffer(e);
		__cache_inc_buffer(b);

		BUG_ON(test_bit(B_READING, &b->state));

		if (nr_buffers) {
			nr_buffers--;
			dm_bufio_unlock(c);
			wait_on_bit_io(&b->state, B_WRITING, TASK_UNINTERRUPTIBLE);
			dm_bufio_lock(c);
		} else {
			wait_on_bit_io(&b->state, B_WRITING, TASK_UNINTERRUPTIBLE);
		}

		if (!test_bit(B_DIRTY, &b->state) && !test_bit(B_WRITING, &b->state))
			cache_mark(&c->cache, b, LIST_CLEAN);

		cache_put_and_wake(c, b);

		cond_resched();
	}
	lru_iter_end(&it);

	wake_up(&c->free_buffer_wait);
	dm_bufio_unlock(c);

	a = xchg(&c->async_write_error, 0);
	f = dm_bufio_issue_flush(c);
	if (a)
		return a;

	return f;
}
EXPORT_SYMBOL_GPL(dm_bufio_write_dirty_buffers);

/*
 * Use dm-io to send an empty barrier to flush the device.
 */
int dm_bufio_issue_flush(struct dm_bufio_client *c)
{
	struct dm_io_request io_req = {
		.bi_opf = REQ_OP_WRITE | REQ_PREFLUSH | REQ_SYNC,
		.mem.type = DM_IO_KMEM,
		.mem.ptr.addr = NULL,
		.client = c->dm_io,
	};
	struct dm_io_region io_reg = {
		.bdev = c->bdev,
		.sector = 0,
		.count = 0,
	};

	if (WARN_ON_ONCE(dm_bufio_in_request()))
		return -EINVAL;

	return dm_io(&io_req, 1, &io_reg, NULL);
}
EXPORT_SYMBOL_GPL(dm_bufio_issue_flush);

/*
 * Use dm-io to send a discard request to flush the device.
 */
int dm_bufio_issue_discard(struct dm_bufio_client *c, sector_t block, sector_t count)
{
	struct dm_io_request io_req = {
		.bi_opf = REQ_OP_DISCARD | REQ_SYNC,
		.mem.type = DM_IO_KMEM,
		.mem.ptr.addr = NULL,
		.client = c->dm_io,
	};
	struct dm_io_region io_reg = {
		.bdev = c->bdev,
		.sector = block_to_sector(c, block),
		.count = block_to_sector(c, count),
	};

	if (WARN_ON_ONCE(dm_bufio_in_request()))
		return -EINVAL; /* discards are optional */

	return dm_io(&io_req, 1, &io_reg, NULL);
}
EXPORT_SYMBOL_GPL(dm_bufio_issue_discard);

static bool forget_buffer(struct dm_bufio_client *c, sector_t block)
{
	struct dm_buffer *b;

	b = cache_get(&c->cache, block);
	if (b) {
		if (likely(!smp_load_acquire(&b->state))) {
			if (cache_remove(&c->cache, b))
				__free_buffer_wake(b);
			else
				cache_put_and_wake(c, b);
		} else {
			cache_put_and_wake(c, b);
		}
	}

	return b ? true : false;
}

/*
 * Free the given buffer.
 *
 * This is just a hint, if the buffer is in use or dirty, this function
 * does nothing.
 */
void dm_bufio_forget(struct dm_bufio_client *c, sector_t block)
{
	dm_bufio_lock(c);
	forget_buffer(c, block);
	dm_bufio_unlock(c);
}
EXPORT_SYMBOL_GPL(dm_bufio_forget);

static enum evict_result idle(struct dm_buffer *b, void *context)
{
	return b->state ? ER_DONT_EVICT : ER_EVICT;
}

void dm_bufio_forget_buffers(struct dm_bufio_client *c, sector_t block, sector_t n_blocks)
{
	dm_bufio_lock(c);
	cache_remove_range(&c->cache, block, block + n_blocks, idle, __free_buffer_wake);
	dm_bufio_unlock(c);
}
EXPORT_SYMBOL_GPL(dm_bufio_forget_buffers);

void dm_bufio_set_minimum_buffers(struct dm_bufio_client *c, unsigned int n)
{
	c->minimum_buffers = n;
}
EXPORT_SYMBOL_GPL(dm_bufio_set_minimum_buffers);

unsigned int dm_bufio_get_block_size(struct dm_bufio_client *c)
{
	return c->block_size;
}
EXPORT_SYMBOL_GPL(dm_bufio_get_block_size);

sector_t dm_bufio_get_device_size(struct dm_bufio_client *c)
{
	sector_t s = bdev_nr_sectors(c->bdev);
<<<<<<< HEAD
=======

>>>>>>> eb3cdb58
	if (s >= c->start)
		s -= c->start;
	else
		s = 0;
	if (likely(c->sectors_per_block_bits >= 0))
		s >>= c->sectors_per_block_bits;
	else
		sector_div(s, c->block_size >> SECTOR_SHIFT);
	return s;
}
EXPORT_SYMBOL_GPL(dm_bufio_get_device_size);

struct dm_io_client *dm_bufio_get_dm_io_client(struct dm_bufio_client *c)
{
	return c->dm_io;
}
EXPORT_SYMBOL_GPL(dm_bufio_get_dm_io_client);

sector_t dm_bufio_get_block_number(struct dm_buffer *b)
{
	return b->block;
}
EXPORT_SYMBOL_GPL(dm_bufio_get_block_number);

void *dm_bufio_get_block_data(struct dm_buffer *b)
{
	return b->data;
}
EXPORT_SYMBOL_GPL(dm_bufio_get_block_data);

void *dm_bufio_get_aux_data(struct dm_buffer *b)
{
	return b + 1;
}
EXPORT_SYMBOL_GPL(dm_bufio_get_aux_data);

struct dm_bufio_client *dm_bufio_get_client(struct dm_buffer *b)
{
	return b->c;
}
EXPORT_SYMBOL_GPL(dm_bufio_get_client);

static enum it_action warn_leak(struct dm_buffer *b, void *context)
{
	bool *warned = context;

	WARN_ON(!(*warned));
	*warned = true;
	DMERR("leaked buffer %llx, hold count %u, list %d",
	      (unsigned long long)b->block, atomic_read(&b->hold_count), b->list_mode);
#ifdef CONFIG_DM_DEBUG_BLOCK_STACK_TRACING
	stack_trace_print(b->stack_entries, b->stack_len, 1);
	/* mark unclaimed to avoid WARN_ON at end of drop_buffers() */
	atomic_set(&b->hold_count, 0);
#endif
	return IT_NEXT;
}

static void drop_buffers(struct dm_bufio_client *c)
{
	int i;
	struct dm_buffer *b;

	if (WARN_ON(dm_bufio_in_request()))
		return; /* should never happen */

	/*
	 * An optimization so that the buffers are not written one-by-one.
	 */
	dm_bufio_write_dirty_buffers_async(c);

	dm_bufio_lock(c);

	while ((b = __get_unclaimed_buffer(c)))
		__free_buffer_wake(b);

	for (i = 0; i < LIST_SIZE; i++) {
		bool warned = false;

		cache_iterate(&c->cache, i, warn_leak, &warned);
	}

#ifdef CONFIG_DM_DEBUG_BLOCK_STACK_TRACING
	while ((b = __get_unclaimed_buffer(c)))
		__free_buffer_wake(b);
#endif

	for (i = 0; i < LIST_SIZE; i++)
		WARN_ON(cache_count(&c->cache, i));

	dm_bufio_unlock(c);
}

<<<<<<< HEAD
/*
 * We may not be able to evict this buffer if IO pending or the client
 * is still using it.  Caller is expected to know buffer is too old.
 *
 * And if GFP_NOFS is used, we must not do any I/O because we hold
 * dm_bufio_clients_lock and we would risk deadlock if the I/O gets
 * rerouted to different bufio client.
 */
static bool __try_evict_buffer(struct dm_buffer *b, gfp_t gfp)
{
	if (!(gfp & __GFP_FS) ||
	    (static_branch_unlikely(&no_sleep_enabled) && b->c->no_sleep)) {
		if (test_bit(B_READING, &b->state) ||
		    test_bit(B_WRITING, &b->state) ||
		    test_bit(B_DIRTY, &b->state))
			return false;
	}

	if (b->hold_count)
		return false;

	__make_buffer_clean(b);
	__unlink_buffer(b);
	__free_buffer_wake(b);

	return true;
}

=======
>>>>>>> eb3cdb58
static unsigned long get_retain_buffers(struct dm_bufio_client *c)
{
	unsigned long retain_bytes = READ_ONCE(dm_bufio_retain_bytes);

	if (likely(c->sectors_per_block_bits >= 0))
		retain_bytes >>= c->sectors_per_block_bits + SECTOR_SHIFT;
	else
		retain_bytes /= c->block_size;

	return retain_bytes;
}

static void __scan(struct dm_bufio_client *c)
{
	int l;
	struct dm_buffer *b;
	unsigned long freed = 0;
	unsigned long retain_target = get_retain_buffers(c);
	unsigned long count = cache_total(&c->cache);

	for (l = 0; l < LIST_SIZE; l++) {
		while (true) {
			if (count - freed <= retain_target)
				atomic_long_set(&c->need_shrink, 0);
			if (!atomic_long_read(&c->need_shrink))
				break;

			b = cache_evict(&c->cache, l,
					l == LIST_CLEAN ? is_clean : is_dirty, c);
			if (!b)
				break;

			__make_buffer_clean(b);
			__free_buffer_wake(b);

			atomic_long_dec(&c->need_shrink);
			freed++;
			cond_resched();
		}
	}
}

static void shrink_work(struct work_struct *w)
{
	struct dm_bufio_client *c = container_of(w, struct dm_bufio_client, shrink_work);

	dm_bufio_lock(c);
	__scan(c);
	dm_bufio_unlock(c);
}

static unsigned long dm_bufio_shrink_scan(struct shrinker *shrink, struct shrink_control *sc)
{
	struct dm_bufio_client *c;

	c = container_of(shrink, struct dm_bufio_client, shrinker);
	atomic_long_add(sc->nr_to_scan, &c->need_shrink);
	queue_work(dm_bufio_wq, &c->shrink_work);

	return sc->nr_to_scan;
}

static unsigned long dm_bufio_shrink_count(struct shrinker *shrink, struct shrink_control *sc)
{
	struct dm_bufio_client *c = container_of(shrink, struct dm_bufio_client, shrinker);
	unsigned long count = cache_total(&c->cache);
	unsigned long retain_target = get_retain_buffers(c);
	unsigned long queued_for_cleanup = atomic_long_read(&c->need_shrink);

	if (unlikely(count < retain_target))
		count = 0;
	else
		count -= retain_target;

	if (unlikely(count < queued_for_cleanup))
		count = 0;
	else
		count -= queued_for_cleanup;

	return count;
}

/*
 * Create the buffering interface
 */
struct dm_bufio_client *dm_bufio_client_create(struct block_device *bdev, unsigned int block_size,
					       unsigned int reserved_buffers, unsigned int aux_size,
					       void (*alloc_callback)(struct dm_buffer *),
					       void (*write_callback)(struct dm_buffer *),
					       unsigned int flags)
{
	int r;
	unsigned int num_locks;
	struct dm_bufio_client *c;
	char slab_name[27];

	if (!block_size || block_size & ((1 << SECTOR_SHIFT) - 1)) {
		DMERR("%s: block size not specified or is not multiple of 512b", __func__);
		r = -EINVAL;
		goto bad_client;
	}

	num_locks = dm_num_hash_locks();
	c = kzalloc(sizeof(*c) + (num_locks * sizeof(struct buffer_tree)), GFP_KERNEL);
	if (!c) {
		r = -ENOMEM;
		goto bad_client;
	}
	cache_init(&c->cache, num_locks);

	c->bdev = bdev;
	c->block_size = block_size;
	if (is_power_of_2(block_size))
		c->sectors_per_block_bits = __ffs(block_size) - SECTOR_SHIFT;
	else
		c->sectors_per_block_bits = -1;

	c->alloc_callback = alloc_callback;
	c->write_callback = write_callback;

	if (flags & DM_BUFIO_CLIENT_NO_SLEEP) {
		c->no_sleep = true;
		static_branch_inc(&no_sleep_enabled);
<<<<<<< HEAD
	}

	for (i = 0; i < LIST_SIZE; i++) {
		INIT_LIST_HEAD(&c->lru[i]);
		c->n_buffers[i] = 0;
=======
>>>>>>> eb3cdb58
	}

	mutex_init(&c->lock);
	spin_lock_init(&c->spinlock);
	INIT_LIST_HEAD(&c->reserved_buffers);
	c->need_reserved_buffers = reserved_buffers;

	dm_bufio_set_minimum_buffers(c, DM_BUFIO_MIN_BUFFERS);

	init_waitqueue_head(&c->free_buffer_wait);
	c->async_write_error = 0;

	c->dm_io = dm_io_client_create();
	if (IS_ERR(c->dm_io)) {
		r = PTR_ERR(c->dm_io);
		goto bad_dm_io;
	}

	if (block_size <= KMALLOC_MAX_SIZE &&
	    (block_size < PAGE_SIZE || !is_power_of_2(block_size))) {
		unsigned int align = min(1U << __ffs(block_size), (unsigned int)PAGE_SIZE);

		snprintf(slab_name, sizeof(slab_name), "dm_bufio_cache-%u", block_size);
		c->slab_cache = kmem_cache_create(slab_name, block_size, align,
						  SLAB_RECLAIM_ACCOUNT, NULL);
		if (!c->slab_cache) {
			r = -ENOMEM;
			goto bad;
		}
	}
	if (aux_size)
		snprintf(slab_name, sizeof(slab_name), "dm_bufio_buffer-%u", aux_size);
	else
		snprintf(slab_name, sizeof(slab_name), "dm_bufio_buffer");
	c->slab_buffer = kmem_cache_create(slab_name, sizeof(struct dm_buffer) + aux_size,
					   0, SLAB_RECLAIM_ACCOUNT, NULL);
	if (!c->slab_buffer) {
		r = -ENOMEM;
		goto bad;
	}

	while (c->need_reserved_buffers) {
		struct dm_buffer *b = alloc_buffer(c, GFP_KERNEL);

		if (!b) {
			r = -ENOMEM;
			goto bad;
		}
		__free_buffer_wake(b);
	}

	INIT_WORK(&c->shrink_work, shrink_work);
	atomic_long_set(&c->need_shrink, 0);

	c->shrinker.count_objects = dm_bufio_shrink_count;
	c->shrinker.scan_objects = dm_bufio_shrink_scan;
	c->shrinker.seeks = 1;
	c->shrinker.batch = 0;
	r = register_shrinker(&c->shrinker, "dm-bufio:(%u:%u)",
			      MAJOR(bdev->bd_dev), MINOR(bdev->bd_dev));
	if (r)
		goto bad;

	mutex_lock(&dm_bufio_clients_lock);
	dm_bufio_client_count++;
	list_add(&c->client_list, &dm_bufio_all_clients);
	__cache_size_refresh();
	mutex_unlock(&dm_bufio_clients_lock);

	return c;

bad:
	while (!list_empty(&c->reserved_buffers)) {
		struct dm_buffer *b = list_to_buffer(c->reserved_buffers.next);

		list_del(&b->lru.list);
		free_buffer(b);
	}
	kmem_cache_destroy(c->slab_cache);
	kmem_cache_destroy(c->slab_buffer);
	dm_io_client_destroy(c->dm_io);
bad_dm_io:
	mutex_destroy(&c->lock);
	if (c->no_sleep)
		static_branch_dec(&no_sleep_enabled);
	kfree(c);
bad_client:
	return ERR_PTR(r);
}
EXPORT_SYMBOL_GPL(dm_bufio_client_create);

/*
 * Free the buffering interface.
 * It is required that there are no references on any buffers.
 */
void dm_bufio_client_destroy(struct dm_bufio_client *c)
{
	unsigned int i;

	drop_buffers(c);

	unregister_shrinker(&c->shrinker);
	flush_work(&c->shrink_work);

	mutex_lock(&dm_bufio_clients_lock);

	list_del(&c->client_list);
	dm_bufio_client_count--;
	__cache_size_refresh();

	mutex_unlock(&dm_bufio_clients_lock);

	WARN_ON(c->need_reserved_buffers);

	while (!list_empty(&c->reserved_buffers)) {
		struct dm_buffer *b = list_to_buffer(c->reserved_buffers.next);

		list_del(&b->lru.list);
		free_buffer(b);
	}

	for (i = 0; i < LIST_SIZE; i++)
		if (cache_count(&c->cache, i))
			DMERR("leaked buffer count %d: %lu", i, cache_count(&c->cache, i));

	for (i = 0; i < LIST_SIZE; i++)
		WARN_ON(cache_count(&c->cache, i));

	cache_destroy(&c->cache);
	kmem_cache_destroy(c->slab_cache);
	kmem_cache_destroy(c->slab_buffer);
	dm_io_client_destroy(c->dm_io);
	mutex_destroy(&c->lock);
	if (c->no_sleep)
		static_branch_dec(&no_sleep_enabled);
	kfree(c);
}
EXPORT_SYMBOL_GPL(dm_bufio_client_destroy);

void dm_bufio_set_sector_offset(struct dm_bufio_client *c, sector_t start)
{
	c->start = start;
}
EXPORT_SYMBOL_GPL(dm_bufio_set_sector_offset);

/*--------------------------------------------------------------*/

static unsigned int get_max_age_hz(void)
{
	unsigned int max_age = READ_ONCE(dm_bufio_max_age);

	if (max_age > UINT_MAX / HZ)
		max_age = UINT_MAX / HZ;

	return max_age * HZ;
}

static bool older_than(struct dm_buffer *b, unsigned long age_hz)
{
	return time_after_eq(jiffies, READ_ONCE(b->last_accessed) + age_hz);
}

struct evict_params {
	gfp_t gfp;
	unsigned long age_hz;

	/*
	 * This gets updated with the largest last_accessed (ie. most
	 * recently used) of the evicted buffers.  It will not be reinitialised
	 * by __evict_many(), so you can use it across multiple invocations.
	 */
	unsigned long last_accessed;
};

/*
 * We may not be able to evict this buffer if IO pending or the client
 * is still using it.
 *
 * And if GFP_NOFS is used, we must not do any I/O because we hold
 * dm_bufio_clients_lock and we would risk deadlock if the I/O gets
 * rerouted to different bufio client.
 */
static enum evict_result select_for_evict(struct dm_buffer *b, void *context)
{
	struct evict_params *params = context;

	if (!(params->gfp & __GFP_FS) ||
	    (static_branch_unlikely(&no_sleep_enabled) && b->c->no_sleep)) {
		if (test_bit_acquire(B_READING, &b->state) ||
		    test_bit(B_WRITING, &b->state) ||
		    test_bit(B_DIRTY, &b->state))
			return ER_DONT_EVICT;
	}

	return older_than(b, params->age_hz) ? ER_EVICT : ER_STOP;
}

static unsigned long __evict_many(struct dm_bufio_client *c,
				  struct evict_params *params,
				  int list_mode, unsigned long max_count)
{
	unsigned long count;
	unsigned long last_accessed;
	struct dm_buffer *b;

	for (count = 0; count < max_count; count++) {
		b = cache_evict(&c->cache, list_mode, select_for_evict, params);
		if (!b)
			break;

		last_accessed = READ_ONCE(b->last_accessed);
		if (time_after_eq(params->last_accessed, last_accessed))
			params->last_accessed = last_accessed;

		__make_buffer_clean(b);
		__free_buffer_wake(b);

		cond_resched();
	}

	return count;
}

static void evict_old_buffers(struct dm_bufio_client *c, unsigned long age_hz)
{
	struct evict_params params = {.gfp = 0, .age_hz = age_hz, .last_accessed = 0};
	unsigned long retain = get_retain_buffers(c);
	unsigned long count;
	LIST_HEAD(write_list);

	dm_bufio_lock(c);

	__check_watermark(c, &write_list);
	if (unlikely(!list_empty(&write_list))) {
		dm_bufio_unlock(c);
		__flush_write_list(&write_list);
		dm_bufio_lock(c);
	}

	count = cache_total(&c->cache);
	if (count > retain)
		__evict_many(c, &params, LIST_CLEAN, count - retain);

	dm_bufio_unlock(c);
}

static void cleanup_old_buffers(void)
{
	unsigned long max_age_hz = get_max_age_hz();
	struct dm_bufio_client *c;

	mutex_lock(&dm_bufio_clients_lock);

	__cache_size_refresh();

	list_for_each_entry(c, &dm_bufio_all_clients, client_list)
		evict_old_buffers(c, max_age_hz);

	mutex_unlock(&dm_bufio_clients_lock);
}

static void work_fn(struct work_struct *w)
{
	cleanup_old_buffers();

	queue_delayed_work(dm_bufio_wq, &dm_bufio_cleanup_old_work,
			   DM_BUFIO_WORK_TIMER_SECS * HZ);
}

/*--------------------------------------------------------------*/

/*
 * Global cleanup tries to evict the oldest buffers from across _all_
 * the clients.  It does this by repeatedly evicting a few buffers from
 * the client that holds the oldest buffer.  It's approximate, but hopefully
 * good enough.
 */
static struct dm_bufio_client *__pop_client(void)
{
	struct list_head *h;

	if (list_empty(&dm_bufio_all_clients))
		return NULL;

	h = dm_bufio_all_clients.next;
	list_del(h);
	return container_of(h, struct dm_bufio_client, client_list);
}

/*
 * Inserts the client in the global client list based on its
 * 'oldest_buffer' field.
 */
static void __insert_client(struct dm_bufio_client *new_client)
{
	struct dm_bufio_client *c;
	struct list_head *h = dm_bufio_all_clients.next;

	while (h != &dm_bufio_all_clients) {
		c = container_of(h, struct dm_bufio_client, client_list);
		if (time_after_eq(c->oldest_buffer, new_client->oldest_buffer))
			break;
		h = h->next;
	}

	list_add_tail(&new_client->client_list, h);
}

static unsigned long __evict_a_few(unsigned long nr_buffers)
{
	unsigned long count;
	struct dm_bufio_client *c;
	struct evict_params params = {
		.gfp = GFP_KERNEL,
		.age_hz = 0,
		/* set to jiffies in case there are no buffers in this client */
		.last_accessed = jiffies
	};

	c = __pop_client();
	if (!c)
		return 0;

	dm_bufio_lock(c);
	count = __evict_many(c, &params, LIST_CLEAN, nr_buffers);
	dm_bufio_unlock(c);

	if (count)
		c->oldest_buffer = params.last_accessed;
	__insert_client(c);

	return count;
}

static void check_watermarks(void)
{
	LIST_HEAD(write_list);
	struct dm_bufio_client *c;

	mutex_lock(&dm_bufio_clients_lock);
	list_for_each_entry(c, &dm_bufio_all_clients, client_list) {
		dm_bufio_lock(c);
		__check_watermark(c, &write_list);
		dm_bufio_unlock(c);
	}
	mutex_unlock(&dm_bufio_clients_lock);

	__flush_write_list(&write_list);
}

static void evict_old(void)
{
	unsigned long threshold = dm_bufio_cache_size -
		dm_bufio_cache_size / DM_BUFIO_LOW_WATERMARK_RATIO;

	mutex_lock(&dm_bufio_clients_lock);
	while (dm_bufio_current_allocated > threshold) {
		if (!__evict_a_few(64))
			break;
		cond_resched();
	}
	mutex_unlock(&dm_bufio_clients_lock);
}

static void do_global_cleanup(struct work_struct *w)
{
	check_watermarks();
	evict_old();
}

/*
 *--------------------------------------------------------------
 * Module setup
 *--------------------------------------------------------------
 */

/*
 * This is called only once for the whole dm_bufio module.
 * It initializes memory limit.
 */
static int __init dm_bufio_init(void)
{
	__u64 mem;

	dm_bufio_allocated_kmem_cache = 0;
	dm_bufio_allocated_get_free_pages = 0;
	dm_bufio_allocated_vmalloc = 0;
	dm_bufio_current_allocated = 0;

	mem = (__u64)mult_frac(totalram_pages() - totalhigh_pages(),
			       DM_BUFIO_MEMORY_PERCENT, 100) << PAGE_SHIFT;

	if (mem > ULONG_MAX)
		mem = ULONG_MAX;

#ifdef CONFIG_MMU
	if (mem > mult_frac(VMALLOC_TOTAL, DM_BUFIO_VMALLOC_PERCENT, 100))
		mem = mult_frac(VMALLOC_TOTAL, DM_BUFIO_VMALLOC_PERCENT, 100);
#endif

	dm_bufio_default_cache_size = mem;

	mutex_lock(&dm_bufio_clients_lock);
	__cache_size_refresh();
	mutex_unlock(&dm_bufio_clients_lock);

	dm_bufio_wq = alloc_workqueue("dm_bufio_cache", WQ_MEM_RECLAIM, 0);
	if (!dm_bufio_wq)
		return -ENOMEM;

	INIT_DELAYED_WORK(&dm_bufio_cleanup_old_work, work_fn);
	INIT_WORK(&dm_bufio_replacement_work, do_global_cleanup);
	queue_delayed_work(dm_bufio_wq, &dm_bufio_cleanup_old_work,
			   DM_BUFIO_WORK_TIMER_SECS * HZ);

	return 0;
}

/*
 * This is called once when unloading the dm_bufio module.
 */
static void __exit dm_bufio_exit(void)
{
	int bug = 0;

	cancel_delayed_work_sync(&dm_bufio_cleanup_old_work);
	destroy_workqueue(dm_bufio_wq);

	if (dm_bufio_client_count) {
		DMCRIT("%s: dm_bufio_client_count leaked: %d",
			__func__, dm_bufio_client_count);
		bug = 1;
	}

	if (dm_bufio_current_allocated) {
		DMCRIT("%s: dm_bufio_current_allocated leaked: %lu",
			__func__, dm_bufio_current_allocated);
		bug = 1;
	}

	if (dm_bufio_allocated_get_free_pages) {
		DMCRIT("%s: dm_bufio_allocated_get_free_pages leaked: %lu",
		       __func__, dm_bufio_allocated_get_free_pages);
		bug = 1;
	}

	if (dm_bufio_allocated_vmalloc) {
		DMCRIT("%s: dm_bufio_vmalloc leaked: %lu",
		       __func__, dm_bufio_allocated_vmalloc);
		bug = 1;
	}

	WARN_ON(bug); /* leaks are not worth crashing the system */
}

module_init(dm_bufio_init)
module_exit(dm_bufio_exit)

module_param_named(max_cache_size_bytes, dm_bufio_cache_size, ulong, 0644);
MODULE_PARM_DESC(max_cache_size_bytes, "Size of metadata cache");

module_param_named(max_age_seconds, dm_bufio_max_age, uint, 0644);
MODULE_PARM_DESC(max_age_seconds, "Max age of a buffer in seconds");

module_param_named(retain_bytes, dm_bufio_retain_bytes, ulong, 0644);
MODULE_PARM_DESC(retain_bytes, "Try to keep at least this many bytes cached in memory");

module_param_named(peak_allocated_bytes, dm_bufio_peak_allocated, ulong, 0644);
MODULE_PARM_DESC(peak_allocated_bytes, "Tracks the maximum allocated memory");

module_param_named(allocated_kmem_cache_bytes, dm_bufio_allocated_kmem_cache, ulong, 0444);
MODULE_PARM_DESC(allocated_kmem_cache_bytes, "Memory allocated with kmem_cache_alloc");

module_param_named(allocated_get_free_pages_bytes, dm_bufio_allocated_get_free_pages, ulong, 0444);
MODULE_PARM_DESC(allocated_get_free_pages_bytes, "Memory allocated with get_free_pages");

module_param_named(allocated_vmalloc_bytes, dm_bufio_allocated_vmalloc, ulong, 0444);
MODULE_PARM_DESC(allocated_vmalloc_bytes, "Memory allocated with vmalloc");

module_param_named(current_allocated_bytes, dm_bufio_current_allocated, ulong, 0444);
MODULE_PARM_DESC(current_allocated_bytes, "Memory currently used by the cache");

MODULE_AUTHOR("Mikulas Patocka <dm-devel@redhat.com>");
MODULE_DESCRIPTION(DM_NAME " buffered I/O library");
MODULE_LICENSE("GPL");<|MERGE_RESOLUTION|>--- conflicted
+++ resolved
@@ -20,11 +20,8 @@
 #include <linux/rbtree.h>
 #include <linux/stacktrace.h>
 #include <linux/jump_label.h>
-<<<<<<< HEAD
-=======
 
 #include "dm.h"
->>>>>>> eb3cdb58
 
 #define DM_MSG_PREFIX "bufio"
 
@@ -943,23 +940,9 @@
  *	context.
  */
 struct dm_bufio_client {
-<<<<<<< HEAD
-	struct mutex lock;
-	spinlock_t spinlock;
-	bool no_sleep;
-
-	struct list_head lru[LIST_SIZE];
-	unsigned long n_buffers[LIST_SIZE];
-
-=======
->>>>>>> eb3cdb58
 	struct block_device *bdev;
 	unsigned int block_size;
 	s8 sectors_per_block_bits;
-<<<<<<< HEAD
-	void (*alloc_callback)(struct dm_buffer *);
-	void (*write_callback)(struct dm_buffer *);
-=======
 
 	bool no_sleep;
 	struct mutex lock;
@@ -969,7 +952,6 @@
 
 	void (*alloc_callback)(struct dm_buffer *buf);
 	void (*write_callback)(struct dm_buffer *buf);
->>>>>>> eb3cdb58
 	struct kmem_cache *slab_buffer;
 	struct kmem_cache *slab_cache;
 	struct dm_io_client *dm_io;
@@ -1009,17 +991,6 @@
 		spin_lock_bh(&c->spinlock);
 	else
 		mutex_lock_nested(&c->lock, dm_bufio_in_request());
-<<<<<<< HEAD
-}
-
-static int dm_bufio_trylock(struct dm_bufio_client *c)
-{
-	if (static_branch_unlikely(&no_sleep_enabled) && c->no_sleep)
-		return spin_trylock_bh(&c->spinlock);
-	else
-		return mutex_trylock(&c->lock);
-=======
->>>>>>> eb3cdb58
 }
 
 static void dm_bufio_unlock(struct dm_bufio_client *c)
@@ -1334,10 +1305,7 @@
 {
 	struct dm_buffer *b = bio->bi_private;
 	blk_status_t status = bio->bi_status;
-<<<<<<< HEAD
-=======
-
->>>>>>> eb3cdb58
+
 	bio_uninit(bio);
 	kfree(bio);
 	b->end_io(b, status);
@@ -1350,20 +1318,12 @@
 	char *ptr;
 	unsigned int len;
 
-<<<<<<< HEAD
-	bio = bio_kmalloc(vec_size, GFP_NOWAIT | __GFP_NORETRY | __GFP_NOWARN);
-=======
 	bio = bio_kmalloc(1, GFP_NOWAIT | __GFP_NORETRY | __GFP_NOWARN);
->>>>>>> eb3cdb58
 	if (!bio) {
 		use_dmio(b, op, sector, n_sectors, offset);
 		return;
 	}
-<<<<<<< HEAD
-	bio_init(bio, b->c->bdev, bio->bi_inline_vecs, vec_size, rw);
-=======
 	bio_init(bio, b->c->bdev, bio->bi_inline_vecs, 1, op);
->>>>>>> eb3cdb58
 	bio->bi_iter.bi_sector = sector;
 	bio->bi_end_io = bio_complete;
 	bio->bi_private = b;
@@ -1553,38 +1513,15 @@
 {
 	struct dm_buffer *b;
 
-<<<<<<< HEAD
-	list_for_each_entry_reverse(b, &c->lru[LIST_CLEAN], lru_list) {
-		BUG_ON(test_bit(B_WRITING, &b->state));
-		BUG_ON(test_bit(B_DIRTY, &b->state));
-
-		if (static_branch_unlikely(&no_sleep_enabled) && c->no_sleep &&
-		    unlikely(test_bit(B_READING, &b->state)))
-			continue;
-
-		if (!b->hold_count) {
-			__make_buffer_clean(b);
-			__unlink_buffer(b);
-			return b;
-		}
-		cond_resched();
-=======
 	b = cache_evict(&c->cache, LIST_CLEAN, is_clean, c);
 	if (b) {
 		/* this also waits for pending reads */
 		__make_buffer_clean(b);
 		return b;
->>>>>>> eb3cdb58
 	}
 
 	if (static_branch_unlikely(&no_sleep_enabled) && c->no_sleep)
 		return NULL;
-<<<<<<< HEAD
-
-	list_for_each_entry_reverse(b, &c->lru[LIST_DIRTY], lru_list) {
-		BUG_ON(test_bit(B_READING, &b->state));
-=======
->>>>>>> eb3cdb58
 
 	b = cache_evict(&c->cache, LIST_DIRTY, is_dirty, NULL);
 	if (b) {
@@ -2299,10 +2236,7 @@
 sector_t dm_bufio_get_device_size(struct dm_bufio_client *c)
 {
 	sector_t s = bdev_nr_sectors(c->bdev);
-<<<<<<< HEAD
-=======
-
->>>>>>> eb3cdb58
+
 	if (s >= c->start)
 		s -= c->start;
 	else
@@ -2396,37 +2330,6 @@
 	dm_bufio_unlock(c);
 }
 
-<<<<<<< HEAD
-/*
- * We may not be able to evict this buffer if IO pending or the client
- * is still using it.  Caller is expected to know buffer is too old.
- *
- * And if GFP_NOFS is used, we must not do any I/O because we hold
- * dm_bufio_clients_lock and we would risk deadlock if the I/O gets
- * rerouted to different bufio client.
- */
-static bool __try_evict_buffer(struct dm_buffer *b, gfp_t gfp)
-{
-	if (!(gfp & __GFP_FS) ||
-	    (static_branch_unlikely(&no_sleep_enabled) && b->c->no_sleep)) {
-		if (test_bit(B_READING, &b->state) ||
-		    test_bit(B_WRITING, &b->state) ||
-		    test_bit(B_DIRTY, &b->state))
-			return false;
-	}
-
-	if (b->hold_count)
-		return false;
-
-	__make_buffer_clean(b);
-	__unlink_buffer(b);
-	__free_buffer_wake(b);
-
-	return true;
-}
-
-=======
->>>>>>> eb3cdb58
 static unsigned long get_retain_buffers(struct dm_bufio_client *c)
 {
 	unsigned long retain_bytes = READ_ONCE(dm_bufio_retain_bytes);
@@ -2550,14 +2453,6 @@
 	if (flags & DM_BUFIO_CLIENT_NO_SLEEP) {
 		c->no_sleep = true;
 		static_branch_inc(&no_sleep_enabled);
-<<<<<<< HEAD
-	}
-
-	for (i = 0; i < LIST_SIZE; i++) {
-		INIT_LIST_HEAD(&c->lru[i]);
-		c->n_buffers[i] = 0;
-=======
->>>>>>> eb3cdb58
 	}
 
 	mutex_init(&c->lock);
