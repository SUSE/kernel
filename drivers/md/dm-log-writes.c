--- conflicted
+++ resolved
@@ -555,13 +555,8 @@
 	struct bio_vec bv;
 	size_t alloc_size;
 	int i = 0;
-<<<<<<< HEAD
-	bool flush_bio = (bio->bi_rw & REQ_PREFLUSH);
-	bool fua_bio = (bio->bi_rw & REQ_FUA);
-=======
 	bool flush_bio = (bio->bi_opf & REQ_PREFLUSH);
 	bool fua_bio = (bio->bi_opf & REQ_FUA);
->>>>>>> 29b4817d
 	bool discard_bio = (bio_op(bio) == REQ_OP_DISCARD);
 
 	pb->block = NULL;
