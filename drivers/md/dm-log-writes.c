// SPDX-License-Identifier: GPL-2.0-only
/*
 * Copyright (C) 2014 Facebook. All rights reserved.
 *
 * This file is released under the GPL.
 */

#include <linux/device-mapper.h>

#include <linux/module.h>
#include <linux/init.h>
#include <linux/blkdev.h>
#include <linux/bio.h>
#include <linux/dax.h>
#include <linux/slab.h>
#include <linux/kthread.h>
#include <linux/freezer.h>
#include <linux/uio.h>

#define DM_MSG_PREFIX "log-writes"

/*
 * This target will sequentially log all writes to the target device onto the
 * log device.  This is helpful for replaying writes to check for fs consistency
 * at all times.  This target provides a mechanism to mark specific events to
 * check data at a later time.  So for example you would:
 *
 * write data
 * fsync
 * dmsetup message /dev/whatever mark mymark
 * unmount /mnt/test
 *
 * Then replay the log up to mymark and check the contents of the replay to
 * verify it matches what was written.
 *
 * We log writes only after they have been flushed, this makes the log describe
 * close to the order in which the data hits the actual disk, not its cache.  So
 * for example the following sequence (W means write, C means complete)
 *
 * Wa,Wb,Wc,Cc,Ca,FLUSH,FUAd,Cb,CFLUSH,CFUAd
 *
 * Would result in the log looking like this:
 *
 * c,a,b,flush,fuad,<other writes>,<next flush>
 *
 * This is meant to help expose problems where file systems do not properly wait
 * on data being written before invoking a FLUSH.  FUA bypasses cache so once it
 * completes it is added to the log as it should be on disk.
 *
 * We treat DISCARDs as if they don't bypass cache so that they are logged in
 * order of completion along with the normal writes.  If we didn't do it this
 * way we would process all the discards first and then write all the data, when
 * in fact we want to do the data and the discard in the order that they
 * completed.
 */
#define LOG_FLUSH_FLAG		(1 << 0)
#define LOG_FUA_FLAG		(1 << 1)
#define LOG_DISCARD_FLAG	(1 << 2)
#define LOG_MARK_FLAG		(1 << 3)
#define LOG_METADATA_FLAG	(1 << 4)

#define WRITE_LOG_VERSION 1ULL
#define WRITE_LOG_MAGIC 0x6a736677736872ULL
#define WRITE_LOG_SUPER_SECTOR 0

/*
 * The disk format for this is braindead simple.
 *
 * At byte 0 we have our super, followed by the following sequence for
 * nr_entries:
 *
 * [   1 sector    ][  entry->nr_sectors ]
 * [log_write_entry][    data written    ]
 *
 * The log_write_entry takes up a full sector so we can have arbitrary length
 * marks and it leaves us room for extra content in the future.
 */

/*
 * Basic info about the log for userspace.
 */
struct log_write_super {
	__le64 magic;
	__le64 version;
	__le64 nr_entries;
	__le32 sectorsize;
};

/*
 * sector - the sector we wrote.
 * nr_sectors - the number of sectors we wrote.
 * flags - flags for this log entry.
 * data_len - the size of the data in this log entry, this is for private log
 * entry stuff, the MARK data provided by userspace for example.
 */
struct log_write_entry {
	__le64 sector;
	__le64 nr_sectors;
	__le64 flags;
	__le64 data_len;
};

struct log_writes_c {
	struct dm_dev *dev;
	struct dm_dev *logdev;
	u64 logged_entries;
	u32 sectorsize;
	u32 sectorshift;
	atomic_t io_blocks;
	atomic_t pending_blocks;
	sector_t next_sector;
	sector_t end_sector;
	bool logging_enabled;
	bool device_supports_discard;
	spinlock_t blocks_lock;
	struct list_head unflushed_blocks;
	struct list_head logging_blocks;
	wait_queue_head_t wait;
	struct task_struct *log_kthread;
	struct completion super_done;
};

struct pending_block {
	int vec_cnt;
	u64 flags;
	sector_t sector;
	sector_t nr_sectors;
	char *data;
	u32 datalen;
	struct list_head list;
	struct bio_vec vecs[];
};

struct per_bio_data {
	struct pending_block *block;
};

static inline sector_t bio_to_dev_sectors(struct log_writes_c *lc,
					  sector_t sectors)
{
	return sectors >> (lc->sectorshift - SECTOR_SHIFT);
}

static inline sector_t dev_to_bio_sectors(struct log_writes_c *lc,
					  sector_t sectors)
{
	return sectors << (lc->sectorshift - SECTOR_SHIFT);
}

static void put_pending_block(struct log_writes_c *lc)
{
	if (atomic_dec_and_test(&lc->pending_blocks)) {
		smp_mb__after_atomic();
		if (waitqueue_active(&lc->wait))
			wake_up(&lc->wait);
	}
}

static void put_io_block(struct log_writes_c *lc)
{
	if (atomic_dec_and_test(&lc->io_blocks)) {
		smp_mb__after_atomic();
		if (waitqueue_active(&lc->wait))
			wake_up(&lc->wait);
	}
}

static void log_end_io(struct bio *bio)
{
	struct log_writes_c *lc = bio->bi_private;

	if (bio->bi_status) {
		unsigned long flags;

		DMERR("Error writing log block, error=%d", bio->bi_status);
		spin_lock_irqsave(&lc->blocks_lock, flags);
		lc->logging_enabled = false;
		spin_unlock_irqrestore(&lc->blocks_lock, flags);
	}

	bio_free_pages(bio);
	put_io_block(lc);
	bio_put(bio);
}

static void log_end_super(struct bio *bio)
{
	struct log_writes_c *lc = bio->bi_private;

	complete(&lc->super_done);
	log_end_io(bio);
}

/*
 * Meant to be called if there is an error, it will free all the pages
 * associated with the block.
 */
static void free_pending_block(struct log_writes_c *lc,
			       struct pending_block *block)
{
	int i;

	for (i = 0; i < block->vec_cnt; i++) {
		if (block->vecs[i].bv_page)
			__free_page(block->vecs[i].bv_page);
	}
	kfree(block->data);
	kfree(block);
	put_pending_block(lc);
}

static int write_metadata(struct log_writes_c *lc, void *entry,
			  size_t entrylen, void *data, size_t datalen,
			  sector_t sector)
{
	struct bio *bio;
	struct page *page;
	void *ptr;
	size_t ret;

	bio = bio_alloc(lc->logdev->bdev, 1, REQ_OP_WRITE, GFP_KERNEL);
	bio->bi_iter.bi_size = 0;
	bio->bi_iter.bi_sector = sector;
	bio->bi_end_io = (sector == WRITE_LOG_SUPER_SECTOR) ?
			  log_end_super : log_end_io;
	bio->bi_private = lc;

	page = alloc_page(GFP_KERNEL);
	if (!page) {
		DMERR("Couldn't alloc log page");
		bio_put(bio);
		goto error;
	}

	ptr = kmap_local_page(page);
	memcpy(ptr, entry, entrylen);
	if (datalen)
		memcpy(ptr + entrylen, data, datalen);
	memset(ptr + entrylen + datalen, 0,
	       lc->sectorsize - entrylen - datalen);
	kunmap_local(ptr);

	ret = bio_add_page(bio, page, lc->sectorsize, 0);
	if (ret != lc->sectorsize) {
		DMERR("Couldn't add page to the log block");
		goto error_bio;
	}
	submit_bio(bio);
	return 0;
error_bio:
	bio_put(bio);
	__free_page(page);
error:
	put_io_block(lc);
	return -1;
}

static int write_inline_data(struct log_writes_c *lc, void *entry,
			     size_t entrylen, void *data, size_t datalen,
			     sector_t sector)
{
	int bio_pages, pg_datalen, pg_sectorlen, i;
	struct page *page;
	struct bio *bio;
	size_t ret;
	void *ptr;

	while (datalen) {
		bio_pages = bio_max_segs(DIV_ROUND_UP(datalen, PAGE_SIZE));

		atomic_inc(&lc->io_blocks);

		bio = bio_alloc(lc->logdev->bdev, bio_pages, REQ_OP_WRITE,
				GFP_KERNEL);
		bio->bi_iter.bi_size = 0;
		bio->bi_iter.bi_sector = sector;
		bio->bi_end_io = log_end_io;
		bio->bi_private = lc;

		for (i = 0; i < bio_pages; i++) {
			pg_datalen = min_t(int, datalen, PAGE_SIZE);
			pg_sectorlen = ALIGN(pg_datalen, lc->sectorsize);

			page = alloc_page(GFP_KERNEL);
			if (!page) {
				DMERR("Couldn't alloc inline data page");
				goto error_bio;
			}

			ptr = kmap_local_page(page);
			memcpy(ptr, data, pg_datalen);
			if (pg_sectorlen > pg_datalen)
				memset(ptr + pg_datalen, 0, pg_sectorlen - pg_datalen);
			kunmap_local(ptr);

			ret = bio_add_page(bio, page, pg_sectorlen, 0);
			if (ret != pg_sectorlen) {
				DMERR("Couldn't add page of inline data");
				__free_page(page);
				goto error_bio;
			}

			datalen -= pg_datalen;
			data	+= pg_datalen;
		}
		submit_bio(bio);

		sector += bio_pages * PAGE_SECTORS;
	}
	return 0;
error_bio:
	bio_free_pages(bio);
	bio_put(bio);
	put_io_block(lc);
	return -1;
}

static int log_one_block(struct log_writes_c *lc,
			 struct pending_block *block, sector_t sector)
{
	struct bio *bio;
	struct log_write_entry entry;
	size_t metadatalen, ret;
	int i;

	entry.sector = cpu_to_le64(block->sector);
	entry.nr_sectors = cpu_to_le64(block->nr_sectors);
	entry.flags = cpu_to_le64(block->flags);
	entry.data_len = cpu_to_le64(block->datalen);

	metadatalen = (block->flags & LOG_MARK_FLAG) ? block->datalen : 0;
	if (write_metadata(lc, &entry, sizeof(entry), block->data,
			   metadatalen, sector)) {
		free_pending_block(lc, block);
		return -1;
	}

	sector += dev_to_bio_sectors(lc, 1);

	if (block->datalen && metadatalen == 0) {
		if (write_inline_data(lc, &entry, sizeof(entry), block->data,
				      block->datalen, sector)) {
			free_pending_block(lc, block);
			return -1;
		}
		/* we don't support both inline data & bio data */
		goto out;
	}

	if (!block->vec_cnt)
		goto out;

	atomic_inc(&lc->io_blocks);
	bio = bio_alloc(lc->logdev->bdev, bio_max_segs(block->vec_cnt),
			REQ_OP_WRITE, GFP_KERNEL);
	bio->bi_iter.bi_size = 0;
	bio->bi_iter.bi_sector = sector;
	bio->bi_end_io = log_end_io;
	bio->bi_private = lc;

	for (i = 0; i < block->vec_cnt; i++) {
		/*
		 * The page offset is always 0 because we allocate a new page
		 * for every bvec in the original bio for simplicity sake.
		 */
		ret = bio_add_page(bio, block->vecs[i].bv_page,
				   block->vecs[i].bv_len, 0);
		if (ret != block->vecs[i].bv_len) {
			atomic_inc(&lc->io_blocks);
			submit_bio(bio);
			bio = bio_alloc(lc->logdev->bdev,
					bio_max_segs(block->vec_cnt - i),
					REQ_OP_WRITE, GFP_KERNEL);
			bio->bi_iter.bi_size = 0;
			bio->bi_iter.bi_sector = sector;
			bio->bi_end_io = log_end_io;
			bio->bi_private = lc;

			ret = bio_add_page(bio, block->vecs[i].bv_page,
					   block->vecs[i].bv_len, 0);
			if (ret != block->vecs[i].bv_len) {
				DMERR("Couldn't add page on new bio?");
				bio_put(bio);
				goto error;
			}
		}
		sector += block->vecs[i].bv_len >> SECTOR_SHIFT;
	}
	submit_bio(bio);
out:
	kfree(block->data);
	kfree(block);
	put_pending_block(lc);
	return 0;
error:
	free_pending_block(lc, block);
	put_io_block(lc);
	return -1;
}

static int log_super(struct log_writes_c *lc)
{
	struct log_write_super super;

	super.magic = cpu_to_le64(WRITE_LOG_MAGIC);
	super.version = cpu_to_le64(WRITE_LOG_VERSION);
	super.nr_entries = cpu_to_le64(lc->logged_entries);
	super.sectorsize = cpu_to_le32(lc->sectorsize);

	if (write_metadata(lc, &super, sizeof(super), NULL, 0,
			   WRITE_LOG_SUPER_SECTOR)) {
		DMERR("Couldn't write super");
		return -1;
	}

	/*
	 * Super sector should be writen in-order, otherwise the
	 * nr_entries could be rewritten incorrectly by an old bio.
	 */
	wait_for_completion_io(&lc->super_done);

	return 0;
}

static inline sector_t logdev_last_sector(struct log_writes_c *lc)
{
	return bdev_nr_sectors(lc->logdev->bdev);
}

static int log_writes_kthread(void *arg)
{
	struct log_writes_c *lc = arg;
	sector_t sector = 0;

	while (!kthread_should_stop()) {
		bool super = false;
		bool logging_enabled;
		struct pending_block *block = NULL;
		int ret;

		spin_lock_irq(&lc->blocks_lock);
		if (!list_empty(&lc->logging_blocks)) {
			block = list_first_entry(&lc->logging_blocks,
						 struct pending_block, list);
			list_del_init(&block->list);
			if (!lc->logging_enabled)
				goto next;

			sector = lc->next_sector;
			if (!(block->flags & LOG_DISCARD_FLAG))
				lc->next_sector += dev_to_bio_sectors(lc, block->nr_sectors);
			lc->next_sector += dev_to_bio_sectors(lc, 1);

			/*
			 * Apparently the size of the device may not be known
			 * right away, so handle this properly.
			 */
			if (!lc->end_sector)
				lc->end_sector = logdev_last_sector(lc);
			if (lc->end_sector &&
			    lc->next_sector >= lc->end_sector) {
				DMERR("Ran out of space on the logdev");
				lc->logging_enabled = false;
				goto next;
			}
			lc->logged_entries++;
			atomic_inc(&lc->io_blocks);

			super = (block->flags & (LOG_FUA_FLAG | LOG_MARK_FLAG));
			if (super)
				atomic_inc(&lc->io_blocks);
		}
next:
		logging_enabled = lc->logging_enabled;
		spin_unlock_irq(&lc->blocks_lock);
		if (block) {
			if (logging_enabled) {
				ret = log_one_block(lc, block, sector);
				if (!ret && super)
					ret = log_super(lc);
				if (ret) {
					spin_lock_irq(&lc->blocks_lock);
					lc->logging_enabled = false;
					spin_unlock_irq(&lc->blocks_lock);
				}
			} else
				free_pending_block(lc, block);
			continue;
		}

		if (!try_to_freeze()) {
			set_current_state(TASK_INTERRUPTIBLE);
			if (!kthread_should_stop() &&
			    list_empty(&lc->logging_blocks))
				schedule();
			__set_current_state(TASK_RUNNING);
		}
	}
	return 0;
}

/*
 * Construct a log-writes mapping:
 * log-writes <dev_path> <log_dev_path>
 */
static int log_writes_ctr(struct dm_target *ti, unsigned int argc, char **argv)
{
	struct log_writes_c *lc;
	struct dm_arg_set as;
	const char *devname, *logdevname;
	int ret;

	as.argc = argc;
	as.argv = argv;

	if (argc < 2) {
		ti->error = "Invalid argument count";
		return -EINVAL;
	}

	lc = kzalloc(sizeof(struct log_writes_c), GFP_KERNEL);
	if (!lc) {
		ti->error = "Cannot allocate context";
		return -ENOMEM;
	}
	spin_lock_init(&lc->blocks_lock);
	INIT_LIST_HEAD(&lc->unflushed_blocks);
	INIT_LIST_HEAD(&lc->logging_blocks);
	init_waitqueue_head(&lc->wait);
	init_completion(&lc->super_done);
	atomic_set(&lc->io_blocks, 0);
	atomic_set(&lc->pending_blocks, 0);

	devname = dm_shift_arg(&as);
	ret = dm_get_device(ti, devname, dm_table_get_mode(ti->table), &lc->dev);
	if (ret) {
		ti->error = "Device lookup failed";
		goto bad;
	}

	logdevname = dm_shift_arg(&as);
	ret = dm_get_device(ti, logdevname, dm_table_get_mode(ti->table),
			    &lc->logdev);
	if (ret) {
		ti->error = "Log device lookup failed";
		dm_put_device(ti, lc->dev);
		goto bad;
	}

	lc->sectorsize = bdev_logical_block_size(lc->dev->bdev);
	lc->sectorshift = ilog2(lc->sectorsize);
	lc->log_kthread = kthread_run(log_writes_kthread, lc, "log-write");
	if (IS_ERR(lc->log_kthread)) {
		ret = PTR_ERR(lc->log_kthread);
		ti->error = "Couldn't alloc kthread";
		dm_put_device(ti, lc->dev);
		dm_put_device(ti, lc->logdev);
		goto bad;
	}

	/*
	 * next_sector is in 512b sectors to correspond to what bi_sector expects.
	 * The super starts at sector 0, and the next_sector is the next logical
	 * one based on the sectorsize of the device.
	 */
	lc->next_sector = lc->sectorsize >> SECTOR_SHIFT;
	lc->logging_enabled = true;
	lc->end_sector = logdev_last_sector(lc);
	lc->device_supports_discard = true;

	ti->num_flush_bios = 1;
	ti->flush_supported = true;
	ti->num_discard_bios = 1;
	ti->discards_supported = true;
	ti->per_io_data_size = sizeof(struct per_bio_data);
	ti->private = lc;
	return 0;

bad:
	kfree(lc);
	return ret;
}

static int log_mark(struct log_writes_c *lc, char *data)
{
	struct pending_block *block;
	size_t maxsize = lc->sectorsize - sizeof(struct log_write_entry);

	block = kzalloc(sizeof(struct pending_block), GFP_KERNEL);
	if (!block) {
		DMERR("Error allocating pending block");
		return -ENOMEM;
	}

	block->data = kstrndup(data, maxsize - 1, GFP_KERNEL);
	if (!block->data) {
		DMERR("Error copying mark data");
		kfree(block);
		return -ENOMEM;
	}
	atomic_inc(&lc->pending_blocks);
	block->datalen = strlen(block->data);
	block->flags |= LOG_MARK_FLAG;
	spin_lock_irq(&lc->blocks_lock);
	list_add_tail(&block->list, &lc->logging_blocks);
	spin_unlock_irq(&lc->blocks_lock);
	wake_up_process(lc->log_kthread);
	return 0;
}

static void log_writes_dtr(struct dm_target *ti)
{
	struct log_writes_c *lc = ti->private;

	spin_lock_irq(&lc->blocks_lock);
	list_splice_init(&lc->unflushed_blocks, &lc->logging_blocks);
	spin_unlock_irq(&lc->blocks_lock);

	/*
	 * This is just nice to have since it'll update the super to include the
	 * unflushed blocks, if it fails we don't really care.
	 */
	log_mark(lc, "dm-log-writes-end");
	wake_up_process(lc->log_kthread);
	wait_event(lc->wait, !atomic_read(&lc->io_blocks) &&
		   !atomic_read(&lc->pending_blocks));
	kthread_stop(lc->log_kthread);

	WARN_ON(!list_empty(&lc->logging_blocks));
	WARN_ON(!list_empty(&lc->unflushed_blocks));
	dm_put_device(ti, lc->dev);
	dm_put_device(ti, lc->logdev);
	kfree(lc);
}

static void normal_map_bio(struct dm_target *ti, struct bio *bio)
{
	struct log_writes_c *lc = ti->private;

	bio_set_dev(bio, lc->dev->bdev);
}

static int log_writes_map(struct dm_target *ti, struct bio *bio)
{
	struct log_writes_c *lc = ti->private;
	struct per_bio_data *pb = dm_per_bio_data(bio, sizeof(struct per_bio_data));
	struct pending_block *block;
	struct bvec_iter iter;
	struct bio_vec bv;
	size_t alloc_size;
	int i = 0;
	bool flush_bio = (bio->bi_opf & REQ_PREFLUSH);
	bool fua_bio = (bio->bi_opf & REQ_FUA);
	bool discard_bio = (bio_op(bio) == REQ_OP_DISCARD);
	bool meta_bio = (bio->bi_opf & REQ_META);

	pb->block = NULL;

	/* Don't bother doing anything if logging has been disabled */
	if (!lc->logging_enabled)
		goto map_bio;

	/*
	 * Map reads as normal.
	 */
	if (bio_data_dir(bio) == READ)
		goto map_bio;

	/* No sectors and not a flush?  Don't care */
	if (!bio_sectors(bio) && !flush_bio)
		goto map_bio;

	/*
	 * Discards will have bi_size set but there's no actual data, so just
	 * allocate the size of the pending block.
	 */
	if (discard_bio)
		alloc_size = sizeof(struct pending_block);
	else
		alloc_size = struct_size(block, vecs, bio_segments(bio));

	block = kzalloc(alloc_size, GFP_NOIO);
	if (!block) {
		DMERR("Error allocating pending block");
		spin_lock_irq(&lc->blocks_lock);
		lc->logging_enabled = false;
		spin_unlock_irq(&lc->blocks_lock);
		return DM_MAPIO_KILL;
	}
	INIT_LIST_HEAD(&block->list);
	pb->block = block;
	atomic_inc(&lc->pending_blocks);

	if (flush_bio)
		block->flags |= LOG_FLUSH_FLAG;
	if (fua_bio)
		block->flags |= LOG_FUA_FLAG;
	if (discard_bio)
		block->flags |= LOG_DISCARD_FLAG;
	if (meta_bio)
		block->flags |= LOG_METADATA_FLAG;

	block->sector = bio_to_dev_sectors(lc, bio->bi_iter.bi_sector);
	block->nr_sectors = bio_to_dev_sectors(lc, bio_sectors(bio));

	/* We don't need the data, just submit */
	if (discard_bio) {
		WARN_ON(flush_bio || fua_bio);
		if (lc->device_supports_discard)
			goto map_bio;
		bio_endio(bio);
		return DM_MAPIO_SUBMITTED;
	}

	/* Flush bio, splice the unflushed blocks onto this list and submit */
	if (flush_bio && !bio_sectors(bio)) {
		spin_lock_irq(&lc->blocks_lock);
		list_splice_init(&lc->unflushed_blocks, &block->list);
		spin_unlock_irq(&lc->blocks_lock);
		goto map_bio;
	}

	/*
	 * We will write this bio somewhere else way later so we need to copy
	 * the actual contents into new pages so we know the data will always be
	 * there.
	 *
	 * We do this because this could be a bio from O_DIRECT in which case we
	 * can't just hold onto the page until some later point, we have to
	 * manually copy the contents.
	 */
	bio_for_each_segment(bv, bio, iter) {
		struct page *page;
		void *dst;

		page = alloc_page(GFP_NOIO);
		if (!page) {
			DMERR("Error allocing page");
			free_pending_block(lc, block);
			spin_lock_irq(&lc->blocks_lock);
			lc->logging_enabled = false;
			spin_unlock_irq(&lc->blocks_lock);
			return DM_MAPIO_KILL;
		}

<<<<<<< HEAD
		dst = kmap_atomic(page);
		memcpy_from_bvec(dst, &bv);
		kunmap_atomic(dst);
=======
		dst = kmap_local_page(page);
		memcpy_from_bvec(dst, &bv);
		kunmap_local(dst);
>>>>>>> eb3cdb58
		block->vecs[i].bv_page = page;
		block->vecs[i].bv_len = bv.bv_len;
		block->vec_cnt++;
		i++;
	}

	/* Had a flush with data in it, weird */
	if (flush_bio) {
		spin_lock_irq(&lc->blocks_lock);
		list_splice_init(&lc->unflushed_blocks, &block->list);
		spin_unlock_irq(&lc->blocks_lock);
	}
map_bio:
	normal_map_bio(ti, bio);
	return DM_MAPIO_REMAPPED;
}

static int normal_end_io(struct dm_target *ti, struct bio *bio,
		blk_status_t *error)
{
	struct log_writes_c *lc = ti->private;
	struct per_bio_data *pb = dm_per_bio_data(bio, sizeof(struct per_bio_data));

	if (bio_data_dir(bio) == WRITE && pb->block) {
		struct pending_block *block = pb->block;
		unsigned long flags;

		spin_lock_irqsave(&lc->blocks_lock, flags);
		if (block->flags & LOG_FLUSH_FLAG) {
			list_splice_tail_init(&block->list, &lc->logging_blocks);
			list_add_tail(&block->list, &lc->logging_blocks);
			wake_up_process(lc->log_kthread);
		} else if (block->flags & LOG_FUA_FLAG) {
			list_add_tail(&block->list, &lc->logging_blocks);
			wake_up_process(lc->log_kthread);
		} else
			list_add_tail(&block->list, &lc->unflushed_blocks);
		spin_unlock_irqrestore(&lc->blocks_lock, flags);
	}

	return DM_ENDIO_DONE;
}

/*
 * INFO format: <logged entries> <highest allocated sector>
 */
static void log_writes_status(struct dm_target *ti, status_type_t type,
			      unsigned int status_flags, char *result,
			      unsigned int maxlen)
{
	unsigned int sz = 0;
	struct log_writes_c *lc = ti->private;

	switch (type) {
	case STATUSTYPE_INFO:
		DMEMIT("%llu %llu", lc->logged_entries,
		       (unsigned long long)lc->next_sector - 1);
		if (!lc->logging_enabled)
			DMEMIT(" logging_disabled");
		break;

	case STATUSTYPE_TABLE:
		DMEMIT("%s %s", lc->dev->name, lc->logdev->name);
		break;

	case STATUSTYPE_IMA:
		*result = '\0';
		break;
	}
}

static int log_writes_prepare_ioctl(struct dm_target *ti,
				    struct block_device **bdev)
{
	struct log_writes_c *lc = ti->private;
	struct dm_dev *dev = lc->dev;

	*bdev = dev->bdev;
	/*
	 * Only pass ioctls through if the device sizes match exactly.
	 */
	if (ti->len != bdev_nr_sectors(dev->bdev))
		return 1;
	return 0;
}

static int log_writes_iterate_devices(struct dm_target *ti,
				      iterate_devices_callout_fn fn,
				      void *data)
{
	struct log_writes_c *lc = ti->private;

	return fn(ti, lc->dev, 0, ti->len, data);
}

/*
 * Messages supported:
 *   mark <mark data> - specify the marked data.
 */
static int log_writes_message(struct dm_target *ti, unsigned int argc, char **argv,
			      char *result, unsigned int maxlen)
{
	int r = -EINVAL;
	struct log_writes_c *lc = ti->private;

	if (argc != 2) {
		DMWARN("Invalid log-writes message arguments, expect 2 arguments, got %d", argc);
		return r;
	}

	if (!strcasecmp(argv[0], "mark"))
		r = log_mark(lc, argv[1]);
	else
		DMWARN("Unrecognised log writes target message received: %s", argv[0]);

	return r;
}

static void log_writes_io_hints(struct dm_target *ti, struct queue_limits *limits)
{
	struct log_writes_c *lc = ti->private;

	if (!bdev_max_discard_sectors(lc->dev->bdev)) {
		lc->device_supports_discard = false;
		limits->discard_granularity = lc->sectorsize;
		limits->max_discard_sectors = (UINT_MAX >> SECTOR_SHIFT);
	}
	limits->logical_block_size = bdev_logical_block_size(lc->dev->bdev);
	limits->physical_block_size = bdev_physical_block_size(lc->dev->bdev);
	limits->io_min = limits->physical_block_size;
	limits->dma_alignment = limits->logical_block_size - 1;
}

#if IS_ENABLED(CONFIG_FS_DAX)
<<<<<<< HEAD
static int log_dax(struct log_writes_c *lc, sector_t sector, size_t bytes,
		   struct iov_iter *i)
=======
static struct dax_device *log_writes_dax_pgoff(struct dm_target *ti,
		pgoff_t *pgoff)
>>>>>>> eb3cdb58
{
	struct log_writes_c *lc = ti->private;

	*pgoff += (get_start_sect(lc->dev->bdev) >> PAGE_SECTORS_SHIFT);
	return lc->dev->dax_dev;
}

static struct dax_device *log_writes_dax_pgoff(struct dm_target *ti,
		pgoff_t *pgoff)
{
	struct log_writes_c *lc = ti->private;

	*pgoff += (get_start_sect(lc->dev->bdev) >> PAGE_SECTORS_SHIFT);
	return lc->dev->dax_dev;
}

static long log_writes_dax_direct_access(struct dm_target *ti, pgoff_t pgoff,
		long nr_pages, enum dax_access_mode mode, void **kaddr,
		pfn_t *pfn)
{
	struct dax_device *dax_dev = log_writes_dax_pgoff(ti, &pgoff);

<<<<<<< HEAD
	return dax_direct_access(dax_dev, pgoff, nr_pages, kaddr, pfn);
=======
	return dax_direct_access(dax_dev, pgoff, nr_pages, mode, kaddr, pfn);
>>>>>>> eb3cdb58
}

static int log_writes_dax_zero_page_range(struct dm_target *ti, pgoff_t pgoff,
					  size_t nr_pages)
{
<<<<<<< HEAD
	struct log_writes_c *lc = ti->private;
	sector_t sector = pgoff * PAGE_SECTORS;
	struct dax_device *dax_dev = log_writes_dax_pgoff(ti, &pgoff);
	int err;

	/* Don't bother doing anything if logging has been disabled */
	if (!lc->logging_enabled)
		goto dax_copy;

	err = log_dax(lc, sector, bytes, i);
	if (err) {
		DMWARN("Error %d logging DAX write", err);
		return 0;
	}
dax_copy:
	return dax_copy_from_iter(dax_dev, pgoff, addr, bytes, i);
=======
	struct dax_device *dax_dev = log_writes_dax_pgoff(ti, &pgoff);

	return dax_zero_page_range(dax_dev, pgoff, nr_pages << PAGE_SHIFT);
>>>>>>> eb3cdb58
}

static size_t log_writes_dax_recovery_write(struct dm_target *ti,
		pgoff_t pgoff, void *addr, size_t bytes, struct iov_iter *i)
{
	struct dax_device *dax_dev = log_writes_dax_pgoff(ti, &pgoff);

<<<<<<< HEAD
	return dax_copy_to_iter(dax_dev, pgoff, addr, bytes, i);
}

static int log_writes_dax_zero_page_range(struct dm_target *ti, pgoff_t pgoff,
					  size_t nr_pages)
{
	struct dax_device *dax_dev = log_writes_dax_pgoff(ti, &pgoff);

	return dax_zero_page_range(dax_dev, pgoff, nr_pages << PAGE_SHIFT);
=======
	return dax_recovery_write(dax_dev, pgoff, addr, bytes, i);
>>>>>>> eb3cdb58
}

#else
#define log_writes_dax_direct_access NULL
#define log_writes_dax_zero_page_range NULL
#define log_writes_dax_recovery_write NULL
#endif

static struct target_type log_writes_target = {
	.name   = "log-writes",
	.version = {1, 1, 0},
	.module = THIS_MODULE,
	.ctr    = log_writes_ctr,
	.dtr    = log_writes_dtr,
	.map    = log_writes_map,
	.end_io = normal_end_io,
	.status = log_writes_status,
	.prepare_ioctl = log_writes_prepare_ioctl,
	.message = log_writes_message,
	.iterate_devices = log_writes_iterate_devices,
	.io_hints = log_writes_io_hints,
	.direct_access = log_writes_dax_direct_access,
	.dax_zero_page_range = log_writes_dax_zero_page_range,
	.dax_recovery_write = log_writes_dax_recovery_write,
};
module_dm(log_writes);

MODULE_DESCRIPTION(DM_NAME " log writes target");
MODULE_AUTHOR("Josef Bacik <jbacik@fb.com>");
MODULE_LICENSE("GPL");<|MERGE_RESOLUTION|>--- conflicted
+++ resolved
@@ -743,15 +743,9 @@
 			return DM_MAPIO_KILL;
 		}
 
-<<<<<<< HEAD
-		dst = kmap_atomic(page);
-		memcpy_from_bvec(dst, &bv);
-		kunmap_atomic(dst);
-=======
 		dst = kmap_local_page(page);
 		memcpy_from_bvec(dst, &bv);
 		kunmap_local(dst);
->>>>>>> eb3cdb58
 		block->vecs[i].bv_page = page;
 		block->vecs[i].bv_len = bv.bv_len;
 		block->vec_cnt++;
@@ -886,20 +880,6 @@
 }
 
 #if IS_ENABLED(CONFIG_FS_DAX)
-<<<<<<< HEAD
-static int log_dax(struct log_writes_c *lc, sector_t sector, size_t bytes,
-		   struct iov_iter *i)
-=======
-static struct dax_device *log_writes_dax_pgoff(struct dm_target *ti,
-		pgoff_t *pgoff)
->>>>>>> eb3cdb58
-{
-	struct log_writes_c *lc = ti->private;
-
-	*pgoff += (get_start_sect(lc->dev->bdev) >> PAGE_SECTORS_SHIFT);
-	return lc->dev->dax_dev;
-}
-
 static struct dax_device *log_writes_dax_pgoff(struct dm_target *ti,
 		pgoff_t *pgoff)
 {
@@ -915,38 +895,15 @@
 {
 	struct dax_device *dax_dev = log_writes_dax_pgoff(ti, &pgoff);
 
-<<<<<<< HEAD
-	return dax_direct_access(dax_dev, pgoff, nr_pages, kaddr, pfn);
-=======
 	return dax_direct_access(dax_dev, pgoff, nr_pages, mode, kaddr, pfn);
->>>>>>> eb3cdb58
 }
 
 static int log_writes_dax_zero_page_range(struct dm_target *ti, pgoff_t pgoff,
 					  size_t nr_pages)
 {
-<<<<<<< HEAD
-	struct log_writes_c *lc = ti->private;
-	sector_t sector = pgoff * PAGE_SECTORS;
 	struct dax_device *dax_dev = log_writes_dax_pgoff(ti, &pgoff);
-	int err;
-
-	/* Don't bother doing anything if logging has been disabled */
-	if (!lc->logging_enabled)
-		goto dax_copy;
-
-	err = log_dax(lc, sector, bytes, i);
-	if (err) {
-		DMWARN("Error %d logging DAX write", err);
-		return 0;
-	}
-dax_copy:
-	return dax_copy_from_iter(dax_dev, pgoff, addr, bytes, i);
-=======
-	struct dax_device *dax_dev = log_writes_dax_pgoff(ti, &pgoff);
 
 	return dax_zero_page_range(dax_dev, pgoff, nr_pages << PAGE_SHIFT);
->>>>>>> eb3cdb58
 }
 
 static size_t log_writes_dax_recovery_write(struct dm_target *ti,
@@ -954,19 +911,7 @@
 {
 	struct dax_device *dax_dev = log_writes_dax_pgoff(ti, &pgoff);
 
-<<<<<<< HEAD
-	return dax_copy_to_iter(dax_dev, pgoff, addr, bytes, i);
-}
-
-static int log_writes_dax_zero_page_range(struct dm_target *ti, pgoff_t pgoff,
-					  size_t nr_pages)
-{
-	struct dax_device *dax_dev = log_writes_dax_pgoff(ti, &pgoff);
-
-	return dax_zero_page_range(dax_dev, pgoff, nr_pages << PAGE_SHIFT);
-=======
 	return dax_recovery_write(dax_dev, pgoff, addr, bytes, i);
->>>>>>> eb3cdb58
 }
 
 #else
