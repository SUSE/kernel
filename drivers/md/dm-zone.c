// SPDX-License-Identifier: GPL-2.0-only
/*
 * Copyright (C) 2021 Western Digital Corporation or its affiliates.
 */

#include <linux/blkdev.h>
#include <linux/mm.h>
#include <linux/sched/mm.h>
#include <linux/slab.h>

#include "dm-core.h"

#define DM_MSG_PREFIX "zone"

#define DM_ZONE_INVALID_WP_OFST		UINT_MAX

/*
 * For internal zone reports bypassing the top BIO submission path.
 */
static int dm_blk_do_report_zones(struct mapped_device *md, struct dm_table *t,
				  sector_t sector, unsigned int nr_zones,
				  report_zones_cb cb, void *data)
{
	struct gendisk *disk = md->disk;
	int ret;
	struct dm_report_zones_args args = {
		.next_sector = sector,
		.orig_data = data,
		.orig_cb = cb,
	};

	do {
		struct dm_target *tgt;

		tgt = dm_table_find_target(t, args.next_sector);
		if (WARN_ON_ONCE(!tgt->type->report_zones))
			return -EIO;

		args.tgt = tgt;
		ret = tgt->type->report_zones(tgt, &args,
					      nr_zones - args.zone_idx);
		if (ret < 0)
			return ret;
	} while (args.zone_idx < nr_zones &&
		 args.next_sector < get_capacity(disk));

	return args.zone_idx;
}

/*
 * User facing dm device block device report zone operation. This calls the
 * report_zones operation for each target of a device table. This operation is
 * generally implemented by targets using dm_report_zones().
 */
int dm_blk_report_zones(struct gendisk *disk, sector_t sector,
			unsigned int nr_zones, report_zones_cb cb, void *data)
{
	struct mapped_device *md = disk->private_data;
	struct dm_table *map;
	int srcu_idx, ret;

	if (dm_suspended_md(md))
		return -EAGAIN;

	map = dm_get_live_table(md, &srcu_idx);
	if (!map)
		return -EIO;

	ret = dm_blk_do_report_zones(md, map, sector, nr_zones, cb, data);

	dm_put_live_table(md, srcu_idx);

	return ret;
}

static int dm_report_zones_cb(struct blk_zone *zone, unsigned int idx,
			      void *data)
{
	struct dm_report_zones_args *args = data;
	sector_t sector_diff = args->tgt->begin - args->start;

	/*
	 * Ignore zones beyond the target range.
	 */
	if (zone->start >= args->start + args->tgt->len)
		return 0;

	/*
	 * Remap the start sector and write pointer position of the zone
	 * to match its position in the target range.
	 */
	zone->start += sector_diff;
	if (zone->type != BLK_ZONE_TYPE_CONVENTIONAL) {
		if (zone->cond == BLK_ZONE_COND_FULL)
			zone->wp = zone->start + zone->len;
		else if (zone->cond == BLK_ZONE_COND_EMPTY)
			zone->wp = zone->start;
		else
			zone->wp += sector_diff;
	}

	args->next_sector = zone->start + zone->len;
	return args->orig_cb(zone, args->zone_idx++, args->orig_data);
}

/*
 * Helper for drivers of zoned targets to implement struct target_type
 * report_zones operation.
 */
int dm_report_zones(struct block_device *bdev, sector_t start, sector_t sector,
		    struct dm_report_zones_args *args, unsigned int nr_zones)
{
	/*
	 * Set the target mapping start sector first so that
	 * dm_report_zones_cb() can correctly remap zone information.
	 */
	args->start = start;

	return blkdev_report_zones(bdev, sector, nr_zones,
				   dm_report_zones_cb, args);
}
EXPORT_SYMBOL_GPL(dm_report_zones);

bool dm_is_zone_write(struct mapped_device *md, struct bio *bio)
{
	struct request_queue *q = md->queue;

	if (!blk_queue_is_zoned(q))
		return false;

	switch (bio_op(bio)) {
	case REQ_OP_WRITE_ZEROES:
	case REQ_OP_WRITE:
		return !op_is_flush(bio->bi_opf) && bio_sectors(bio);
	default:
		return false;
	}
}

void dm_cleanup_zoned_dev(struct mapped_device *md)
{
	if (md->disk) {
		kfree(md->disk->conv_zones_bitmap);
		md->disk->conv_zones_bitmap = NULL;
		kfree(md->disk->seq_zones_wlock);
		md->disk->seq_zones_wlock = NULL;
	}

	kvfree(md->zwp_offset);
	md->zwp_offset = NULL;
	md->nr_zones = 0;
}

static unsigned int dm_get_zone_wp_offset(struct blk_zone *zone)
{
	switch (zone->cond) {
	case BLK_ZONE_COND_IMP_OPEN:
	case BLK_ZONE_COND_EXP_OPEN:
	case BLK_ZONE_COND_CLOSED:
		return zone->wp - zone->start;
	case BLK_ZONE_COND_FULL:
		return zone->len;
	case BLK_ZONE_COND_EMPTY:
	case BLK_ZONE_COND_NOT_WP:
	case BLK_ZONE_COND_OFFLINE:
	case BLK_ZONE_COND_READONLY:
	default:
		/*
		 * Conventional, offline and read-only zones do not have a valid
		 * write pointer. Use 0 as for an empty zone.
		 */
		return 0;
	}
}

static int dm_zone_revalidate_cb(struct blk_zone *zone, unsigned int idx,
				 void *data)
{
	struct mapped_device *md = data;
	struct gendisk *disk = md->disk;

	switch (zone->type) {
	case BLK_ZONE_TYPE_CONVENTIONAL:
		if (!disk->conv_zones_bitmap) {
			disk->conv_zones_bitmap =
				kcalloc(BITS_TO_LONGS(disk->nr_zones),
					sizeof(unsigned long), GFP_NOIO);
			if (!disk->conv_zones_bitmap)
				return -ENOMEM;
		}
		set_bit(idx, disk->conv_zones_bitmap);
		break;
	case BLK_ZONE_TYPE_SEQWRITE_REQ:
	case BLK_ZONE_TYPE_SEQWRITE_PREF:
		if (!disk->seq_zones_wlock) {
			disk->seq_zones_wlock =
				kcalloc(BITS_TO_LONGS(disk->nr_zones),
					sizeof(unsigned long), GFP_NOIO);
			if (!disk->seq_zones_wlock)
				return -ENOMEM;
		}
		if (!md->zwp_offset) {
			md->zwp_offset =
				kvcalloc(disk->nr_zones, sizeof(unsigned int),
					 GFP_KERNEL);
			if (!md->zwp_offset)
				return -ENOMEM;
		}
		md->zwp_offset[idx] = dm_get_zone_wp_offset(zone);

		break;
	default:
		DMERR("Invalid zone type 0x%x at sectors %llu",
		      (int)zone->type, zone->start);
		return -ENODEV;
	}

	return 0;
}

/*
 * Revalidate the zones of a mapped device to initialize resource necessary
 * for zone append emulation. Note that we cannot simply use the block layer
 * blk_revalidate_disk_zones() function here as the mapped device is suspended
 * (this is called from __bind() context).
 */
static int dm_revalidate_zones(struct mapped_device *md, struct dm_table *t)
{
	struct gendisk *disk = md->disk;
	unsigned int noio_flag;
	int ret;

	/*
	 * Check if something changed. If yes, cleanup the current resources
	 * and reallocate everything.
	 */
	if (!disk->nr_zones || disk->nr_zones != md->nr_zones)
		dm_cleanup_zoned_dev(md);
	if (md->nr_zones)
		return 0;

	/*
	 * Scan all zones to initialize everything. Ensure that all vmalloc
	 * operations in this context are done as if GFP_NOIO was specified.
	 */
	noio_flag = memalloc_noio_save();
	ret = dm_blk_do_report_zones(md, t, 0, disk->nr_zones,
				     dm_zone_revalidate_cb, md);
	memalloc_noio_restore(noio_flag);
	if (ret < 0)
		goto err;
	if (ret != disk->nr_zones) {
		ret = -EIO;
		goto err;
	}

	md->nr_zones = disk->nr_zones;

	return 0;

err:
	DMERR("Revalidate zones failed %d", ret);
	dm_cleanup_zoned_dev(md);
	return ret;
}

static int device_not_zone_append_capable(struct dm_target *ti,
					  struct dm_dev *dev, sector_t start,
					  sector_t len, void *data)
{
	return !bdev_is_zoned(dev->bdev);
}

static bool dm_table_supports_zone_append(struct dm_table *t)
{
	for (unsigned int i = 0; i < t->num_targets; i++) {
		struct dm_target *ti = dm_table_get_target(t, i);

		if (ti->emulate_zone_append)
			return false;

		if (!ti->type->iterate_devices ||
		    ti->type->iterate_devices(ti, device_not_zone_append_capable, NULL))
			return false;
	}

	return true;
}

int dm_set_zones_restrictions(struct dm_table *t, struct request_queue *q)
{
	struct mapped_device *md = t->md;

	/*
	 * For a zoned target, the number of zones should be updated for the
	 * correct value to be exposed in sysfs queue/nr_zones.
	 */
	WARN_ON_ONCE(queue_is_mq(q));
<<<<<<< HEAD
	q->nr_zones = bdev_nr_zones(md->disk->part0);
=======
	md->disk->nr_zones = bdev_nr_zones(md->disk->part0);
>>>>>>> eb3cdb58

	/* Check if zone append is natively supported */
	if (dm_table_supports_zone_append(t)) {
		clear_bit(DMF_EMULATE_ZONE_APPEND, &md->flags);
		dm_cleanup_zoned_dev(md);
		return 0;
	}

	/*
	 * Mark the mapped device as needing zone append emulation and
	 * initialize the emulation resources once the capacity is set.
	 */
	set_bit(DMF_EMULATE_ZONE_APPEND, &md->flags);
	if (!get_capacity(md->disk))
		return 0;

	return dm_revalidate_zones(md, t);
}

static int dm_update_zone_wp_offset_cb(struct blk_zone *zone, unsigned int idx,
				       void *data)
{
	unsigned int *wp_offset = data;

	*wp_offset = dm_get_zone_wp_offset(zone);

	return 0;
}

static int dm_update_zone_wp_offset(struct mapped_device *md, unsigned int zno,
				    unsigned int *wp_ofst)
{
	sector_t sector = zno * bdev_zone_sectors(md->disk->part0);
	unsigned int noio_flag;
	struct dm_table *t;
	int srcu_idx, ret;

	t = dm_get_live_table(md, &srcu_idx);
	if (!t)
		return -EIO;

	/*
	 * Ensure that all memory allocations in this context are done as if
	 * GFP_NOIO was specified.
	 */
	noio_flag = memalloc_noio_save();
	ret = dm_blk_do_report_zones(md, t, sector, 1,
				     dm_update_zone_wp_offset_cb, wp_ofst);
	memalloc_noio_restore(noio_flag);

	dm_put_live_table(md, srcu_idx);

	if (ret != 1)
		return -EIO;

	return 0;
}

struct orig_bio_details {
<<<<<<< HEAD
	unsigned int op;
=======
	enum req_op op;
>>>>>>> eb3cdb58
	unsigned int nr_sectors;
};

/*
 * First phase of BIO mapping for targets with zone append emulation:
 * check all BIO that change a zone writer pointer and change zone
 * append operations into regular write operations.
 */
static bool dm_zone_map_bio_begin(struct mapped_device *md,
				  unsigned int zno, struct bio *clone)
{
<<<<<<< HEAD
	sector_t zsectors = blk_queue_zone_sectors(md->queue);
=======
	sector_t zsectors = bdev_zone_sectors(md->disk->part0);
>>>>>>> eb3cdb58
	unsigned int zwp_offset = READ_ONCE(md->zwp_offset[zno]);

	/*
	 * If the target zone is in an error state, recover by inspecting the
	 * zone to get its current write pointer position. Note that since the
	 * target zone is already locked, a BIO issuing context should never
	 * see the zone write in the DM_ZONE_UPDATING_WP_OFST state.
	 */
	if (zwp_offset == DM_ZONE_INVALID_WP_OFST) {
		if (dm_update_zone_wp_offset(md, zno, &zwp_offset))
			return false;
		WRITE_ONCE(md->zwp_offset[zno], zwp_offset);
	}

	switch (bio_op(clone)) {
	case REQ_OP_ZONE_RESET:
	case REQ_OP_ZONE_FINISH:
		return true;
	case REQ_OP_WRITE_ZEROES:
	case REQ_OP_WRITE:
		/* Writes must be aligned to the zone write pointer */
		if ((clone->bi_iter.bi_sector & (zsectors - 1)) != zwp_offset)
			return false;
		break;
	case REQ_OP_ZONE_APPEND:
		/*
		 * Change zone append operations into a non-mergeable regular
		 * writes directed at the current write pointer position of the
		 * target zone.
		 */
		clone->bi_opf = REQ_OP_WRITE | REQ_NOMERGE |
			(clone->bi_opf & (~REQ_OP_MASK));
		clone->bi_iter.bi_sector += zwp_offset;
		break;
	default:
		DMWARN_LIMIT("Invalid BIO operation");
		return false;
	}

	/* Cannot write to a full zone */
	if (zwp_offset >= zsectors)
		return false;

	return true;
}

/*
 * Second phase of BIO mapping for targets with zone append emulation:
 * update the zone write pointer offset array to account for the additional
 * data written to a zone. Note that at this point, the remapped clone BIO
 * may already have completed, so we do not touch it.
 */
static blk_status_t dm_zone_map_bio_end(struct mapped_device *md, unsigned int zno,
					struct orig_bio_details *orig_bio_details,
					unsigned int nr_sectors)
{
	unsigned int zwp_offset = READ_ONCE(md->zwp_offset[zno]);

	/* The clone BIO may already have been completed and failed */
	if (zwp_offset == DM_ZONE_INVALID_WP_OFST)
		return BLK_STS_IOERR;

	/* Update the zone wp offset */
	switch (orig_bio_details->op) {
	case REQ_OP_ZONE_RESET:
		WRITE_ONCE(md->zwp_offset[zno], 0);
		return BLK_STS_OK;
	case REQ_OP_ZONE_FINISH:
		WRITE_ONCE(md->zwp_offset[zno],
			   bdev_zone_sectors(md->disk->part0));
		return BLK_STS_OK;
	case REQ_OP_WRITE_ZEROES:
	case REQ_OP_WRITE:
		WRITE_ONCE(md->zwp_offset[zno], zwp_offset + nr_sectors);
		return BLK_STS_OK;
	case REQ_OP_ZONE_APPEND:
		/*
		 * Check that the target did not truncate the write operation
		 * emulating a zone append.
		 */
		if (nr_sectors != orig_bio_details->nr_sectors) {
			DMWARN_LIMIT("Truncated write for zone append");
			return BLK_STS_IOERR;
		}
		WRITE_ONCE(md->zwp_offset[zno], zwp_offset + nr_sectors);
		return BLK_STS_OK;
	default:
		DMWARN_LIMIT("Invalid BIO operation");
		return BLK_STS_IOERR;
	}
}

static inline void dm_zone_lock(struct gendisk *disk, unsigned int zno,
				struct bio *clone)
{
	if (WARN_ON_ONCE(bio_flagged(clone, BIO_ZONE_WRITE_LOCKED)))
		return;

	wait_on_bit_lock_io(disk->seq_zones_wlock, zno, TASK_UNINTERRUPTIBLE);
	bio_set_flag(clone, BIO_ZONE_WRITE_LOCKED);
}

static inline void dm_zone_unlock(struct gendisk *disk, unsigned int zno,
				  struct bio *clone)
{
	if (!bio_flagged(clone, BIO_ZONE_WRITE_LOCKED))
		return;

	WARN_ON_ONCE(!test_bit(zno, disk->seq_zones_wlock));
	clear_bit_unlock(zno, disk->seq_zones_wlock);
	smp_mb__after_atomic();
	wake_up_bit(disk->seq_zones_wlock, zno);

	bio_clear_flag(clone, BIO_ZONE_WRITE_LOCKED);
}

static bool dm_need_zone_wp_tracking(struct bio *bio)
{
	/*
	 * Special processing is not needed for operations that do not need the
	 * zone write lock, that is, all operations that target conventional
	 * zones and all operations that do not modify directly a sequential
	 * zone write pointer.
	 */
	if (op_is_flush(bio->bi_opf) && !bio_sectors(bio))
		return false;
	switch (bio_op(bio)) {
	case REQ_OP_WRITE_ZEROES:
	case REQ_OP_WRITE:
	case REQ_OP_ZONE_RESET:
	case REQ_OP_ZONE_FINISH:
	case REQ_OP_ZONE_APPEND:
		return bio_zone_is_seq(bio);
	default:
		return false;
	}
}

/*
 * Special IO mapping for targets needing zone append emulation.
 */
int dm_zone_map_bio(struct dm_target_io *tio)
{
	struct dm_io *io = tio->io;
	struct dm_target *ti = tio->ti;
	struct mapped_device *md = io->md;
<<<<<<< HEAD
	struct request_queue *q = md->queue;
=======
>>>>>>> eb3cdb58
	struct bio *clone = &tio->clone;
	struct orig_bio_details orig_bio_details;
	unsigned int zno;
	blk_status_t sts;
	int r;

	/*
	 * IOs that do not change a zone write pointer do not need
	 * any additional special processing.
	 */
	if (!dm_need_zone_wp_tracking(clone))
		return ti->type->map(ti, clone);

	/* Lock the target zone */
	zno = bio_zone_no(clone);
<<<<<<< HEAD
	dm_zone_lock(q, zno, clone);
=======
	dm_zone_lock(md->disk, zno, clone);

	orig_bio_details.nr_sectors = bio_sectors(clone);
	orig_bio_details.op = bio_op(clone);
>>>>>>> eb3cdb58

	orig_bio_details.nr_sectors = bio_sectors(clone);
	orig_bio_details.op = bio_op(clone);

	/*
	 * Check that the bio and the target zone write pointer offset are
	 * both valid, and if the bio is a zone append, remap it to a write.
	 */
	if (!dm_zone_map_bio_begin(md, zno, clone)) {
<<<<<<< HEAD
		dm_zone_unlock(q, zno, clone);
=======
		dm_zone_unlock(md->disk, zno, clone);
>>>>>>> eb3cdb58
		return DM_MAPIO_KILL;
	}

	/* Let the target do its work */
	r = ti->type->map(ti, clone);
	switch (r) {
	case DM_MAPIO_SUBMITTED:
		/*
		 * The target submitted the clone BIO. The target zone will
		 * be unlocked on completion of the clone.
		 */
		sts = dm_zone_map_bio_end(md, zno, &orig_bio_details,
					  *tio->len_ptr);
		break;
	case DM_MAPIO_REMAPPED:
		/*
		 * The target only remapped the clone BIO. In case of error,
		 * unlock the target zone here as the clone will not be
		 * submitted.
		 */
		sts = dm_zone_map_bio_end(md, zno, &orig_bio_details,
					  *tio->len_ptr);
		if (sts != BLK_STS_OK)
			dm_zone_unlock(md->disk, zno, clone);
		break;
	case DM_MAPIO_REQUEUE:
	case DM_MAPIO_KILL:
	default:
		dm_zone_unlock(md->disk, zno, clone);
		sts = BLK_STS_IOERR;
		break;
	}

	if (sts != BLK_STS_OK)
		return DM_MAPIO_KILL;

	return r;
}

/*
 * IO completion callback called from clone_endio().
 */
void dm_zone_endio(struct dm_io *io, struct bio *clone)
{
	struct mapped_device *md = io->md;
	struct gendisk *disk = md->disk;
	struct bio *orig_bio = io->orig_bio;
	unsigned int zwp_offset;
	unsigned int zno;

	/*
	 * For targets that do not emulate zone append, we only need to
	 * handle native zone-append bios.
	 */
	if (!dm_emulate_zone_append(md)) {
		/*
		 * Get the offset within the zone of the written sector
		 * and add that to the original bio sector position.
		 */
		if (clone->bi_status == BLK_STS_OK &&
		    bio_op(clone) == REQ_OP_ZONE_APPEND) {
			sector_t mask =
				(sector_t)bdev_zone_sectors(disk->part0) - 1;

			orig_bio->bi_iter.bi_sector +=
				clone->bi_iter.bi_sector & mask;
		}

		return;
	}

	/*
	 * For targets that do emulate zone append, if the clone BIO does not
	 * own the target zone write lock, we have nothing to do.
	 */
	if (!bio_flagged(clone, BIO_ZONE_WRITE_LOCKED))
		return;

	zno = bio_zone_no(orig_bio);

	if (clone->bi_status != BLK_STS_OK) {
		/*
		 * BIOs that modify a zone write pointer may leave the zone
		 * in an unknown state in case of failure (e.g. the write
		 * pointer was only partially advanced). In this case, set
		 * the target zone write pointer as invalid unless it is
		 * already being updated.
		 */
		WRITE_ONCE(md->zwp_offset[zno], DM_ZONE_INVALID_WP_OFST);
	} else if (bio_op(orig_bio) == REQ_OP_ZONE_APPEND) {
		/*
		 * Get the written sector for zone append operation that were
		 * emulated using regular write operations.
		 */
		zwp_offset = READ_ONCE(md->zwp_offset[zno]);
		if (WARN_ON_ONCE(zwp_offset < bio_sectors(orig_bio)))
			WRITE_ONCE(md->zwp_offset[zno],
				   DM_ZONE_INVALID_WP_OFST);
		else
			orig_bio->bi_iter.bi_sector +=
				zwp_offset - bio_sectors(orig_bio);
	}

	dm_zone_unlock(disk, zno, clone);
}<|MERGE_RESOLUTION|>--- conflicted
+++ resolved
@@ -296,11 +296,7 @@
 	 * correct value to be exposed in sysfs queue/nr_zones.
 	 */
 	WARN_ON_ONCE(queue_is_mq(q));
-<<<<<<< HEAD
-	q->nr_zones = bdev_nr_zones(md->disk->part0);
-=======
 	md->disk->nr_zones = bdev_nr_zones(md->disk->part0);
->>>>>>> eb3cdb58
 
 	/* Check if zone append is natively supported */
 	if (dm_table_supports_zone_append(t)) {
@@ -360,11 +356,7 @@
 }
 
 struct orig_bio_details {
-<<<<<<< HEAD
-	unsigned int op;
-=======
 	enum req_op op;
->>>>>>> eb3cdb58
 	unsigned int nr_sectors;
 };
 
@@ -376,11 +368,7 @@
 static bool dm_zone_map_bio_begin(struct mapped_device *md,
 				  unsigned int zno, struct bio *clone)
 {
-<<<<<<< HEAD
-	sector_t zsectors = blk_queue_zone_sectors(md->queue);
-=======
 	sector_t zsectors = bdev_zone_sectors(md->disk->part0);
->>>>>>> eb3cdb58
 	unsigned int zwp_offset = READ_ONCE(md->zwp_offset[zno]);
 
 	/*
@@ -527,10 +515,6 @@
 	struct dm_io *io = tio->io;
 	struct dm_target *ti = tio->ti;
 	struct mapped_device *md = io->md;
-<<<<<<< HEAD
-	struct request_queue *q = md->queue;
-=======
->>>>>>> eb3cdb58
 	struct bio *clone = &tio->clone;
 	struct orig_bio_details orig_bio_details;
 	unsigned int zno;
@@ -546,28 +530,17 @@
 
 	/* Lock the target zone */
 	zno = bio_zone_no(clone);
-<<<<<<< HEAD
-	dm_zone_lock(q, zno, clone);
-=======
 	dm_zone_lock(md->disk, zno, clone);
 
 	orig_bio_details.nr_sectors = bio_sectors(clone);
 	orig_bio_details.op = bio_op(clone);
->>>>>>> eb3cdb58
-
-	orig_bio_details.nr_sectors = bio_sectors(clone);
-	orig_bio_details.op = bio_op(clone);
 
 	/*
 	 * Check that the bio and the target zone write pointer offset are
 	 * both valid, and if the bio is a zone append, remap it to a write.
 	 */
 	if (!dm_zone_map_bio_begin(md, zno, clone)) {
-<<<<<<< HEAD
-		dm_zone_unlock(q, zno, clone);
-=======
 		dm_zone_unlock(md->disk, zno, clone);
->>>>>>> eb3cdb58
 		return DM_MAPIO_KILL;
 	}
 
