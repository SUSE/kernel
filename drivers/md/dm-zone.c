--- conflicted
+++ resolved
@@ -354,11 +354,8 @@
 	WARN_ON_ONCE(queue_is_mq(q));
 	if (!dm_table_supports_zone_append(t))
 		lim->max_hw_zone_append_sectors = 0;
-<<<<<<< HEAD
-=======
 	else if (lim->max_hw_zone_append_sectors == 0)
 		lim->max_hw_zone_append_sectors = lim->max_zone_append_sectors;
->>>>>>> 3f4ee458
 
 	/*
 	 * Determine the max open and max active zone limits for the mapped
