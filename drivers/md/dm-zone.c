// SPDX-License-Identifier: GPL-2.0-only
/*
 * Copyright (C) 2021 Western Digital Corporation or its affiliates.
 */

#include <linux/blkdev.h>
#include <linux/mm.h>
#include <linux/sched/mm.h>
#include <linux/slab.h>
#include <linux/bitmap.h>

#include "dm-core.h"

#define DM_MSG_PREFIX "zone"

/*
 * For internal zone reports bypassing the top BIO submission path.
 */
static int dm_blk_do_report_zones(struct mapped_device *md, struct dm_table *t,
				  sector_t sector, unsigned int nr_zones,
				  report_zones_cb cb, void *data)
{
	struct gendisk *disk = md->disk;
	int ret;
	struct dm_report_zones_args args = {
		.next_sector = sector,
		.orig_data = data,
		.orig_cb = cb,
	};

	do {
		struct dm_target *tgt;

		tgt = dm_table_find_target(t, args.next_sector);
		if (WARN_ON_ONCE(!tgt->type->report_zones))
			return -EIO;

		args.tgt = tgt;
		ret = tgt->type->report_zones(tgt, &args,
					      nr_zones - args.zone_idx);
		if (ret < 0)
			return ret;
	} while (args.zone_idx < nr_zones &&
		 args.next_sector < get_capacity(disk));

	return args.zone_idx;
}

/*
 * User facing dm device block device report zone operation. This calls the
 * report_zones operation for each target of a device table. This operation is
 * generally implemented by targets using dm_report_zones().
 */
int dm_blk_report_zones(struct gendisk *disk, sector_t sector,
			unsigned int nr_zones, report_zones_cb cb, void *data)
{
	struct mapped_device *md = disk->private_data;
	struct dm_table *map;
	int srcu_idx, ret;

	if (!md->zone_revalidate_map) {
		/* Regular user context */
		if (dm_suspended_md(md))
			return -EAGAIN;

		map = dm_get_live_table(md, &srcu_idx);
		if (!map)
			return -EIO;
	} else {
		/* Zone revalidation during __bind() */
		map = md->zone_revalidate_map;
	}

	ret = dm_blk_do_report_zones(md, map, sector, nr_zones, cb, data);

	if (!md->zone_revalidate_map)
		dm_put_live_table(md, srcu_idx);

	return ret;
}

static int dm_report_zones_cb(struct blk_zone *zone, unsigned int idx,
			      void *data)
{
	struct dm_report_zones_args *args = data;
	sector_t sector_diff = args->tgt->begin - args->start;

	/*
	 * Ignore zones beyond the target range.
	 */
	if (zone->start >= args->start + args->tgt->len)
		return 0;

	/*
	 * Remap the start sector and write pointer position of the zone
	 * to match its position in the target range.
	 */
	zone->start += sector_diff;
	if (zone->type != BLK_ZONE_TYPE_CONVENTIONAL) {
		if (zone->cond == BLK_ZONE_COND_FULL)
			zone->wp = zone->start + zone->len;
		else if (zone->cond == BLK_ZONE_COND_EMPTY)
			zone->wp = zone->start;
		else
			zone->wp += sector_diff;
	}

	args->next_sector = zone->start + zone->len;
	return args->orig_cb(zone, args->zone_idx++, args->orig_data);
}

/*
 * Helper for drivers of zoned targets to implement struct target_type
 * report_zones operation.
 */
int dm_report_zones(struct block_device *bdev, sector_t start, sector_t sector,
		    struct dm_report_zones_args *args, unsigned int nr_zones)
{
	/*
	 * Set the target mapping start sector first so that
	 * dm_report_zones_cb() can correctly remap zone information.
	 */
	args->start = start;

	return blkdev_report_zones(bdev, sector, nr_zones,
				   dm_report_zones_cb, args);
}
EXPORT_SYMBOL_GPL(dm_report_zones);

bool dm_is_zone_write(struct mapped_device *md, struct bio *bio)
{
	struct request_queue *q = md->queue;

	if (!blk_queue_is_zoned(q))
		return false;

	switch (bio_op(bio)) {
	case REQ_OP_WRITE_ZEROES:
	case REQ_OP_WRITE:
		return !op_is_flush(bio->bi_opf) && bio_sectors(bio);
	default:
		return false;
	}
}

/*
 * Revalidate the zones of a mapped device to initialize resource necessary
 * for zone append emulation. Note that we cannot simply use the block layer
 * blk_revalidate_disk_zones() function here as the mapped device is suspended
 * (this is called from __bind() context).
 */
int dm_revalidate_zones(struct dm_table *t, struct request_queue *q)
{
	struct mapped_device *md = t->md;
	struct gendisk *disk = md->disk;
	int ret;

	if (!get_capacity(disk))
		return 0;

	/* Revalidate only if something changed. */
	if (!disk->nr_zones || disk->nr_zones != md->nr_zones) {
		DMINFO("%s using %s zone append",
		       disk->disk_name,
		       queue_emulates_zone_append(q) ? "emulated" : "native");
		md->nr_zones = 0;
	}

	if (md->nr_zones)
		return 0;

	/*
	 * Our table is not live yet. So the call to dm_get_live_table()
	 * in dm_blk_report_zones() will fail. Set a temporary pointer to
	 * our table for dm_blk_report_zones() to use directly.
	 */
	md->zone_revalidate_map = t;
	ret = blk_revalidate_disk_zones(disk);
	md->zone_revalidate_map = NULL;

	if (ret) {
		DMERR("Revalidate zones failed %d", ret);
		return ret;
	}

	md->nr_zones = disk->nr_zones;

	return 0;
}

static int device_not_zone_append_capable(struct dm_target *ti,
					  struct dm_dev *dev, sector_t start,
					  sector_t len, void *data)
{
	return !bdev_is_zoned(dev->bdev);
}

static bool dm_table_supports_zone_append(struct dm_table *t)
{
	for (unsigned int i = 0; i < t->num_targets; i++) {
		struct dm_target *ti = dm_table_get_target(t, i);

		if (ti->emulate_zone_append)
			return false;

		if (!ti->type->iterate_devices ||
		    ti->type->iterate_devices(ti, device_not_zone_append_capable, NULL))
			return false;
	}

	return true;
}

struct dm_device_zone_count {
	sector_t start;
	sector_t len;
	unsigned int total_nr_seq_zones;
	unsigned int target_nr_seq_zones;
};

/*
 * Count the total number of and the number of mapped sequential zones of a
 * target zoned device.
 */
static int dm_device_count_zones_cb(struct blk_zone *zone,
				    unsigned int idx, void *data)
{
	struct dm_device_zone_count *zc = data;

	if (zone->type != BLK_ZONE_TYPE_CONVENTIONAL) {
		zc->total_nr_seq_zones++;
		if (zone->start >= zc->start &&
		    zone->start < zc->start + zc->len)
			zc->target_nr_seq_zones++;
	}

	return 0;
}

static int dm_device_count_zones(struct dm_dev *dev,
				 struct dm_device_zone_count *zc)
{
	int ret;

	ret = blkdev_report_zones(dev->bdev, 0, BLK_ALL_ZONES,
				  dm_device_count_zones_cb, zc);
	if (ret < 0)
		return ret;
	if (!ret)
		return -EIO;
	return 0;
}

struct dm_zone_resource_limits {
	unsigned int mapped_nr_seq_zones;
	struct queue_limits *lim;
	bool reliable_limits;
};

static int device_get_zone_resource_limits(struct dm_target *ti,
					   struct dm_dev *dev, sector_t start,
					   sector_t len, void *data)
{
	struct dm_zone_resource_limits *zlim = data;
	struct gendisk *disk = dev->bdev->bd_disk;
	unsigned int max_open_zones, max_active_zones;
	int ret;
	struct dm_device_zone_count zc = {
		.start = start,
		.len = len,
	};

	/*
	 * If the target is not the whole device, the device zone resources may
	 * be shared between different targets. Check this by counting the
	 * number of mapped sequential zones: if this number is smaller than the
	 * total number of sequential zones of the target device, then resource
	 * sharing may happen and the zone limits will not be reliable.
	 */
	ret = dm_device_count_zones(dev, &zc);
	if (ret) {
		DMERR("Count %s zones failed %d", disk->disk_name, ret);
		return ret;
	}

	/*
	 * If the target does not map any sequential zones, then we do not need
	 * any zone resource limits.
	 */
	if (!zc.target_nr_seq_zones)
		return 0;

	/*
	 * If the target does not map all sequential zones, the limits
	 * will not be reliable and we cannot use REQ_OP_ZONE_RESET_ALL.
	 */
	if (zc.target_nr_seq_zones < zc.total_nr_seq_zones) {
		zlim->reliable_limits = false;
		ti->zone_reset_all_supported = false;
	}

	/*
	 * If the target maps less sequential zones than the limit values, then
	 * we do not have limits for this target.
	 */
	max_active_zones = disk->queue->limits.max_active_zones;
	if (max_active_zones >= zc.target_nr_seq_zones)
		max_active_zones = 0;
	zlim->lim->max_active_zones =
		min_not_zero(max_active_zones, zlim->lim->max_active_zones);

	max_open_zones = disk->queue->limits.max_open_zones;
	if (max_open_zones >= zc.target_nr_seq_zones)
		max_open_zones = 0;
	zlim->lim->max_open_zones =
		min_not_zero(max_open_zones, zlim->lim->max_open_zones);

	/*
	 * Also count the total number of sequential zones for the mapped
	 * device so that when we are done inspecting all its targets, we are
	 * able to check if the mapped device actually has any sequential zones.
	 */
	zlim->mapped_nr_seq_zones += zc.target_nr_seq_zones;

	return 0;
}

int dm_set_zones_restrictions(struct dm_table *t, struct request_queue *q,
		struct queue_limits *lim)
{
	struct mapped_device *md = t->md;
	struct gendisk *disk = md->disk;
	struct dm_zone_resource_limits zlim = {
		.reliable_limits = true,
		.lim = lim,
	};

	/*
	 * Check if zone append is natively supported, and if not, set the
	 * mapped device queue as needing zone append emulation.
	 */
	WARN_ON_ONCE(queue_is_mq(q));
	if (dm_table_supports_zone_append(t)) {
		clear_bit(DMF_EMULATE_ZONE_APPEND, &md->flags);
	} else {
		set_bit(DMF_EMULATE_ZONE_APPEND, &md->flags);
		lim->max_zone_append_sectors = 0;
	}

	/*
	 * Determine the max open and max active zone limits for the mapped
	 * device by inspecting the zone resource limits and the zones mapped
	 * by each target.
	 */
	for (unsigned int i = 0; i < t->num_targets; i++) {
		struct dm_target *ti = dm_table_get_target(t, i);

		/*
		 * Assume that the target can accept REQ_OP_ZONE_RESET_ALL.
		 * device_get_zone_resource_limits() may adjust this if one of
		 * the device used by the target does not have all its
		 * sequential write required zones mapped.
		 */
		ti->zone_reset_all_supported = true;

		if (!ti->type->iterate_devices ||
		    ti->type->iterate_devices(ti,
				device_get_zone_resource_limits, &zlim)) {
			DMERR("Could not determine %s zone resource limits",
			      disk->disk_name);
			return -ENODEV;
		}
	}

	/*
	 * If we only have conventional zones mapped, expose the mapped device
	 + as a regular device.
	 */
	if (!zlim.mapped_nr_seq_zones) {
		lim->max_open_zones = 0;
		lim->max_active_zones = 0;
		lim->max_zone_append_sectors = 0;
		lim->zone_write_granularity = 0;
		lim->chunk_sectors = 0;
		lim->features &= ~BLK_FEAT_ZONED;
		clear_bit(DMF_EMULATE_ZONE_APPEND, &md->flags);
		md->nr_zones = 0;
		disk->nr_zones = 0;
		return 0;
	}

<<<<<<< HEAD
	if (!static_key_enabled(&zoned_enabled.key))
=======
	/*
	 * Warn once (when the capacity is not yet set) if the mapped device is
	 * partially using zone resources of the target devices as that leads to
	 * unreliable limits, i.e. if another mapped device uses the same
	 * underlying devices, we cannot enforce zone limits to guarantee that
	 * writing will not lead to errors. Note that we really should return
	 * an error for such case but there is no easy way to find out if
	 * another mapped device uses the same underlying zoned devices.
	 */
	if (!get_capacity(disk) && !zlim.reliable_limits)
		DMWARN("%s zone resource limits may be unreliable",
		       disk->disk_name);

	if (lim->features & BLK_FEAT_ZONED &&
	    !static_key_enabled(&zoned_enabled.key))
>>>>>>> b806d6ef
		static_branch_enable(&zoned_enabled);
	return 0;
}

/*
 * IO completion callback called from clone_endio().
 */
void dm_zone_endio(struct dm_io *io, struct bio *clone)
{
	struct mapped_device *md = io->md;
	struct gendisk *disk = md->disk;
	struct bio *orig_bio = io->orig_bio;

	/*
	 * Get the offset within the zone of the written sector
	 * and add that to the original bio sector position.
	 */
	if (clone->bi_status == BLK_STS_OK &&
	    bio_op(clone) == REQ_OP_ZONE_APPEND) {
		sector_t mask = bdev_zone_sectors(disk->part0) - 1;

		orig_bio->bi_iter.bi_sector += clone->bi_iter.bi_sector & mask;
	}

	return;
}

static int dm_zone_need_reset_cb(struct blk_zone *zone, unsigned int idx,
				 void *data)
{
	/*
	 * For an all-zones reset, ignore conventional, empty, read-only
	 * and offline zones.
	 */
	switch (zone->cond) {
	case BLK_ZONE_COND_NOT_WP:
	case BLK_ZONE_COND_EMPTY:
	case BLK_ZONE_COND_READONLY:
	case BLK_ZONE_COND_OFFLINE:
		return 0;
	default:
		set_bit(idx, (unsigned long *)data);
		return 0;
	}
}

int dm_zone_get_reset_bitmap(struct mapped_device *md, struct dm_table *t,
			     sector_t sector, unsigned int nr_zones,
			     unsigned long *need_reset)
{
	int ret;

	ret = dm_blk_do_report_zones(md, t, sector, nr_zones,
				     dm_zone_need_reset_cb, need_reset);
	if (ret != nr_zones) {
		DMERR("Get %s zone reset bitmap failed\n",
		      md->disk->disk_name);
		return -EIO;
	}

	return 0;
}<|MERGE_RESOLUTION|>--- conflicted
+++ resolved
@@ -389,9 +389,6 @@
 		return 0;
 	}
 
-<<<<<<< HEAD
-	if (!static_key_enabled(&zoned_enabled.key))
-=======
 	/*
 	 * Warn once (when the capacity is not yet set) if the mapped device is
 	 * partially using zone resources of the target devices as that leads to
@@ -407,7 +404,6 @@
 
 	if (lim->features & BLK_FEAT_ZONED &&
 	    !static_key_enabled(&zoned_enabled.key))
->>>>>>> b806d6ef
 		static_branch_enable(&zoned_enabled);
 	return 0;
 }
