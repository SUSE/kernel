/*
 * Copyright (C) 2001, 2002 Sistina Software (UK) Limited.
 * Copyright (C) 2004 - 2006 Red Hat, Inc. All rights reserved.
 *
 * This file is released under the GPL.
 */

#include "dm-core.h"
#include "dm-ima.h"
#include <linux/module.h>
#include <linux/vmalloc.h>
#include <linux/miscdevice.h>
#include <linux/sched/mm.h>
#include <linux/init.h>
#include <linux/wait.h>
#include <linux/slab.h>
#include <linux/rbtree.h>
#include <linux/dm-ioctl.h>
#include <linux/hdreg.h>
#include <linux/compat.h>
#include <linux/nospec.h>

#include <linux/uaccess.h>
#include <linux/ima.h>

#define DM_MSG_PREFIX "ioctl"
#define DM_DRIVER_EMAIL "dm-devel@redhat.com"

struct dm_file {
	/*
	 * poll will wait until the global event number is greater than
	 * this value.
	 */
	volatile unsigned global_event_nr;
};

/*-----------------------------------------------------------------
 * The ioctl interface needs to be able to look up devices by
 * name or uuid.
 *---------------------------------------------------------------*/
struct hash_cell {
	struct rb_node name_node;
	struct rb_node uuid_node;
	bool name_set;
	bool uuid_set;

	char *name;
	char *uuid;
	struct mapped_device *md;
	struct dm_table *new_map;
};

struct vers_iter {
    size_t param_size;
    struct dm_target_versions *vers, *old_vers;
    char *end;
    uint32_t flags;
};


static struct rb_root name_rb_tree = RB_ROOT;
static struct rb_root uuid_rb_tree = RB_ROOT;

static void dm_hash_remove_all(bool keep_open_devices, bool mark_deferred, bool only_deferred);

/*
 * Guards access to both hash tables.
 */
static DECLARE_RWSEM(_hash_lock);

/*
 * Protects use of mdptr to obtain hash cell name and uuid from mapped device.
 */
static DEFINE_MUTEX(dm_hash_cells_mutex);

static void dm_hash_exit(void)
{
	dm_hash_remove_all(false, false, false);
}

/*-----------------------------------------------------------------
 * Code for looking up a device by name
 *---------------------------------------------------------------*/
static struct hash_cell *__get_name_cell(const char *str)
{
	struct rb_node *n = name_rb_tree.rb_node;

	while (n) {
		struct hash_cell *hc = container_of(n, struct hash_cell, name_node);
		int c = strcmp(hc->name, str);
		if (!c) {
			dm_get(hc->md);
			return hc;
		}
		n = c >= 0 ? n->rb_left : n->rb_right;
	}

	return NULL;
}

static struct hash_cell *__get_uuid_cell(const char *str)
{
	struct rb_node *n = uuid_rb_tree.rb_node;

	while (n) {
		struct hash_cell *hc = container_of(n, struct hash_cell, uuid_node);
		int c = strcmp(hc->uuid, str);
		if (!c) {
			dm_get(hc->md);
			return hc;
		}
		n = c >= 0 ? n->rb_left : n->rb_right;
	}

	return NULL;
}

static void __unlink_name(struct hash_cell *hc)
{
	if (hc->name_set) {
		hc->name_set = false;
		rb_erase(&hc->name_node, &name_rb_tree);
	}
}

static void __unlink_uuid(struct hash_cell *hc)
{
	if (hc->uuid_set) {
		hc->uuid_set = false;
		rb_erase(&hc->uuid_node, &uuid_rb_tree);
	}
}

static void __link_name(struct hash_cell *new_hc)
{
	struct rb_node **n, *parent;

	__unlink_name(new_hc);

	new_hc->name_set = true;

	n = &name_rb_tree.rb_node;
	parent = NULL;

	while (*n) {
		struct hash_cell *hc = container_of(*n, struct hash_cell, name_node);
		int c = strcmp(hc->name, new_hc->name);
		BUG_ON(!c);
		parent = *n;
		n = c >= 0 ? &hc->name_node.rb_left : &hc->name_node.rb_right;
	}

	rb_link_node(&new_hc->name_node, parent, n);
	rb_insert_color(&new_hc->name_node, &name_rb_tree);
}

static void __link_uuid(struct hash_cell *new_hc)
{
	struct rb_node **n, *parent;

	__unlink_uuid(new_hc);

	new_hc->uuid_set = true;

	n = &uuid_rb_tree.rb_node;
	parent = NULL;

	while (*n) {
		struct hash_cell *hc = container_of(*n, struct hash_cell, uuid_node);
		int c = strcmp(hc->uuid, new_hc->uuid);
		BUG_ON(!c);
		parent = *n;
		n = c > 0 ? &hc->uuid_node.rb_left : &hc->uuid_node.rb_right;
	}

	rb_link_node(&new_hc->uuid_node, parent, n);
	rb_insert_color(&new_hc->uuid_node, &uuid_rb_tree);
}

static struct hash_cell *__get_dev_cell(uint64_t dev)
{
	struct mapped_device *md;
	struct hash_cell *hc;

	md = dm_get_md(huge_decode_dev(dev));
	if (!md)
		return NULL;

	hc = dm_get_mdptr(md);
	if (!hc) {
		dm_put(md);
		return NULL;
	}

	return hc;
}

/*-----------------------------------------------------------------
 * Inserting, removing and renaming a device.
 *---------------------------------------------------------------*/
static struct hash_cell *alloc_cell(const char *name, const char *uuid,
				    struct mapped_device *md)
{
	struct hash_cell *hc;

	hc = kmalloc(sizeof(*hc), GFP_KERNEL);
	if (!hc)
		return NULL;

	hc->name = kstrdup(name, GFP_KERNEL);
	if (!hc->name) {
		kfree(hc);
		return NULL;
	}

	if (!uuid)
		hc->uuid = NULL;

	else {
		hc->uuid = kstrdup(uuid, GFP_KERNEL);
		if (!hc->uuid) {
			kfree(hc->name);
			kfree(hc);
			return NULL;
		}
	}

	hc->name_set = hc->uuid_set = false;
	hc->md = md;
	hc->new_map = NULL;
	return hc;
}

static void free_cell(struct hash_cell *hc)
{
	if (hc) {
		kfree(hc->name);
		kfree(hc->uuid);
		kfree(hc);
	}
}

/*
 * The kdev_t and uuid of a device can never change once it is
 * initially inserted.
 */
static int dm_hash_insert(const char *name, const char *uuid, struct mapped_device *md)
{
	struct hash_cell *cell, *hc;

	/*
	 * Allocate the new cells.
	 */
	cell = alloc_cell(name, uuid, md);
	if (!cell)
		return -ENOMEM;

	/*
	 * Insert the cell into both hash tables.
	 */
	down_write(&_hash_lock);
	hc = __get_name_cell(name);
	if (hc) {
		dm_put(hc->md);
		goto bad;
	}

	__link_name(cell);

	if (uuid) {
		hc = __get_uuid_cell(uuid);
		if (hc) {
			__unlink_name(cell);
			dm_put(hc->md);
			goto bad;
		}
		__link_uuid(cell);
	}
	dm_get(md);
	mutex_lock(&dm_hash_cells_mutex);
	dm_set_mdptr(md, cell);
	mutex_unlock(&dm_hash_cells_mutex);
	up_write(&_hash_lock);

	return 0;

 bad:
	up_write(&_hash_lock);
	free_cell(cell);
	return -EBUSY;
}

static struct dm_table *__hash_remove(struct hash_cell *hc)
{
	struct dm_table *table;
	int srcu_idx;

	/* remove from the dev trees */
	__unlink_name(hc);
	__unlink_uuid(hc);
	mutex_lock(&dm_hash_cells_mutex);
	dm_set_mdptr(hc->md, NULL);
	mutex_unlock(&dm_hash_cells_mutex);

	table = dm_get_live_table(hc->md, &srcu_idx);
	if (table)
		dm_table_event(table);
	dm_put_live_table(hc->md, srcu_idx);

	table = NULL;
	if (hc->new_map)
		table = hc->new_map;
	dm_put(hc->md);
	free_cell(hc);

	return table;
}

static void dm_hash_remove_all(bool keep_open_devices, bool mark_deferred, bool only_deferred)
{
	int dev_skipped;
	struct rb_node *n;
	struct hash_cell *hc;
	struct mapped_device *md;
	struct dm_table *t;

retry:
	dev_skipped = 0;

	down_write(&_hash_lock);

	for (n = rb_first(&name_rb_tree); n; n = rb_next(n)) {
		hc = container_of(n, struct hash_cell, name_node);
		md = hc->md;
		dm_get(md);

		if (keep_open_devices &&
		    dm_lock_for_deletion(md, mark_deferred, only_deferred)) {
			dm_put(md);
			dev_skipped++;
			continue;
		}

		t = __hash_remove(hc);

		up_write(&_hash_lock);

		if (t) {
			dm_sync_table(md);
			dm_table_destroy(t);
		}
		dm_ima_measure_on_device_remove(md, true);
		dm_put(md);
		if (likely(keep_open_devices))
			dm_destroy(md);
		else
			dm_destroy_immediate(md);

		/*
		 * Some mapped devices may be using other mapped
		 * devices, so repeat until we make no further
		 * progress.  If a new mapped device is created
		 * here it will also get removed.
		 */
		goto retry;
	}

	up_write(&_hash_lock);

	if (dev_skipped)
		DMWARN("remove_all left %d open device(s)", dev_skipped);
}

/*
 * Set the uuid of a hash_cell that isn't already set.
 */
static void __set_cell_uuid(struct hash_cell *hc, char *new_uuid)
{
	mutex_lock(&dm_hash_cells_mutex);
	hc->uuid = new_uuid;
	mutex_unlock(&dm_hash_cells_mutex);

	__link_uuid(hc);
}

/*
 * Changes the name of a hash_cell and returns the old name for
 * the caller to free.
 */
static char *__change_cell_name(struct hash_cell *hc, char *new_name)
{
	char *old_name;

	/*
	 * Rename and move the name cell.
	 */
	__unlink_name(hc);
	old_name = hc->name;

	mutex_lock(&dm_hash_cells_mutex);
	hc->name = new_name;
	mutex_unlock(&dm_hash_cells_mutex);

	__link_name(hc);

	return old_name;
}

static struct mapped_device *dm_hash_rename(struct dm_ioctl *param,
					    const char *new)
{
	char *new_data, *old_name = NULL;
	struct hash_cell *hc;
	struct dm_table *table;
	struct mapped_device *md;
	unsigned change_uuid = (param->flags & DM_UUID_FLAG) ? 1 : 0;
	int srcu_idx;

	/*
	 * duplicate new.
	 */
	new_data = kstrdup(new, GFP_KERNEL);
	if (!new_data)
		return ERR_PTR(-ENOMEM);

	down_write(&_hash_lock);

	/*
	 * Is new free ?
	 */
	if (change_uuid)
		hc = __get_uuid_cell(new);
	else
		hc = __get_name_cell(new);

	if (hc) {
		DMERR("Unable to change %s on mapped device %s to one that "
		      "already exists: %s",
		      change_uuid ? "uuid" : "name",
		      param->name, new);
		dm_put(hc->md);
		up_write(&_hash_lock);
		kfree(new_data);
		return ERR_PTR(-EBUSY);
	}

	/*
	 * Is there such a device as 'old' ?
	 */
	hc = __get_name_cell(param->name);
	if (!hc) {
		DMERR("Unable to rename non-existent device, %s to %s%s",
		      param->name, change_uuid ? "uuid " : "", new);
		up_write(&_hash_lock);
		kfree(new_data);
		return ERR_PTR(-ENXIO);
	}

	/*
	 * Does this device already have a uuid?
	 */
	if (change_uuid && hc->uuid) {
		DMERR("Unable to change uuid of mapped device %s to %s "
		      "because uuid is already set to %s",
		      param->name, new, hc->uuid);
		dm_put(hc->md);
		up_write(&_hash_lock);
		kfree(new_data);
		return ERR_PTR(-EINVAL);
	}

	if (change_uuid)
		__set_cell_uuid(hc, new_data);
	else
		old_name = __change_cell_name(hc, new_data);

	/*
	 * Wake up any dm event waiters.
	 */
	table = dm_get_live_table(hc->md, &srcu_idx);
	if (table)
		dm_table_event(table);
	dm_put_live_table(hc->md, srcu_idx);

	if (!dm_kobject_uevent(hc->md, KOBJ_CHANGE, param->event_nr))
		param->flags |= DM_UEVENT_GENERATED_FLAG;

	md = hc->md;

	dm_ima_measure_on_device_rename(md);

	up_write(&_hash_lock);
	kfree(old_name);

	return md;
}

void dm_deferred_remove(void)
{
	dm_hash_remove_all(true, false, true);
}

/*-----------------------------------------------------------------
 * Implementation of the ioctl commands
 *---------------------------------------------------------------*/
/*
 * All the ioctl commands get dispatched to functions with this
 * prototype.
 */
typedef int (*ioctl_fn)(struct file *filp, struct dm_ioctl *param, size_t param_size);

static int remove_all(struct file *filp, struct dm_ioctl *param, size_t param_size)
{
	dm_hash_remove_all(true, !!(param->flags & DM_DEFERRED_REMOVE), false);
	param->data_size = 0;
	return 0;
}

/*
 * Round up the ptr to an 8-byte boundary.
 */
#define ALIGN_MASK 7
static inline size_t align_val(size_t val)
{
	return (val + ALIGN_MASK) & ~ALIGN_MASK;
}
static inline void *align_ptr(void *ptr)
{
	return (void *)align_val((size_t)ptr);
}

/*
 * Retrieves the data payload buffer from an already allocated
 * struct dm_ioctl.
 */
static void *get_result_buffer(struct dm_ioctl *param, size_t param_size,
			       size_t *len)
{
	param->data_start = align_ptr(param + 1) - (void *) param;

	if (param->data_start < param_size)
		*len = param_size - param->data_start;
	else
		*len = 0;

	return ((void *) param) + param->data_start;
}

static bool filter_device(struct hash_cell *hc, const char *pfx_name, const char *pfx_uuid)
{
	const char *val;
	size_t val_len, pfx_len;

	val = hc->name;
	val_len = strlen(val);
	pfx_len = strnlen(pfx_name, DM_NAME_LEN);
	if (pfx_len > val_len)
		return false;
	if (memcmp(val, pfx_name, pfx_len))
		return false;

	val = hc->uuid ? hc->uuid : "";
	val_len = strlen(val);
	pfx_len = strnlen(pfx_uuid, DM_UUID_LEN);
	if (pfx_len > val_len)
		return false;
	if (memcmp(val, pfx_uuid, pfx_len))
		return false;

	return true;
}

static int list_devices(struct file *filp, struct dm_ioctl *param, size_t param_size)
{
	struct rb_node *n;
	struct hash_cell *hc;
	size_t len, needed = 0;
	struct gendisk *disk;
	struct dm_name_list *orig_nl, *nl, *old_nl = NULL;
	uint32_t *event_nr;

	down_write(&_hash_lock);

	/*
	 * Loop through all the devices working out how much
	 * space we need.
	 */
	for (n = rb_first(&name_rb_tree); n; n = rb_next(n)) {
		hc = container_of(n, struct hash_cell, name_node);
		if (!filter_device(hc, param->name, param->uuid))
			continue;
		needed += align_val(offsetof(struct dm_name_list, name) + strlen(hc->name) + 1);
		needed += align_val(sizeof(uint32_t) * 2);
		if (param->flags & DM_UUID_FLAG && hc->uuid)
			needed += align_val(strlen(hc->uuid) + 1);
	}

	/*
	 * Grab our output buffer.
	 */
	nl = orig_nl = get_result_buffer(param, param_size, &len);
	if (len < needed || len < sizeof(nl->dev)) {
		param->flags |= DM_BUFFER_FULL_FLAG;
		goto out;
	}
	param->data_size = param->data_start + needed;

	nl->dev = 0;	/* Flags no data */

	/*
	 * Now loop through filling out the names.
	 */
	for (n = rb_first(&name_rb_tree); n; n = rb_next(n)) {
		void *uuid_ptr;
		hc = container_of(n, struct hash_cell, name_node);
		if (!filter_device(hc, param->name, param->uuid))
			continue;
		if (old_nl)
			old_nl->next = (uint32_t) ((void *) nl -
						   (void *) old_nl);
		disk = dm_disk(hc->md);
		nl->dev = huge_encode_dev(disk_devt(disk));
		nl->next = 0;
		strcpy(nl->name, hc->name);

		old_nl = nl;
		event_nr = align_ptr(nl->name + strlen(hc->name) + 1);
		event_nr[0] = dm_get_event_nr(hc->md);
		event_nr[1] = 0;
		uuid_ptr = align_ptr(event_nr + 2);
		if (param->flags & DM_UUID_FLAG) {
			if (hc->uuid) {
				event_nr[1] |= DM_NAME_LIST_FLAG_HAS_UUID;
				strcpy(uuid_ptr, hc->uuid);
				uuid_ptr = align_ptr(uuid_ptr + strlen(hc->uuid) + 1);
			} else {
				event_nr[1] |= DM_NAME_LIST_FLAG_DOESNT_HAVE_UUID;
			}
		}
		nl = uuid_ptr;
	}
	/*
	 * If mismatch happens, security may be compromised due to buffer
	 * overflow, so it's better to crash.
	 */
	BUG_ON((char *)nl - (char *)orig_nl != needed);

 out:
	up_write(&_hash_lock);
	return 0;
}

static void list_version_get_needed(struct target_type *tt, void *needed_param)
{
    size_t *needed = needed_param;

    *needed += sizeof(struct dm_target_versions);
    *needed += strlen(tt->name) + 1;
    *needed += ALIGN_MASK;
}

static void list_version_get_info(struct target_type *tt, void *param)
{
    struct vers_iter *info = param;

    /* Check space - it might have changed since the first iteration */
    if ((char *)info->vers + sizeof(tt->version) + strlen(tt->name) + 1 >
	info->end) {

	info->flags = DM_BUFFER_FULL_FLAG;
	return;
    }

    if (info->old_vers)
	info->old_vers->next = (uint32_t) ((void *)info->vers -
					   (void *)info->old_vers);
    info->vers->version[0] = tt->version[0];
    info->vers->version[1] = tt->version[1];
    info->vers->version[2] = tt->version[2];
    info->vers->next = 0;
    strcpy(info->vers->name, tt->name);

    info->old_vers = info->vers;
    info->vers = align_ptr(((void *) ++info->vers) + strlen(tt->name) + 1);
}

static int __list_versions(struct dm_ioctl *param, size_t param_size, const char *name)
{
	size_t len, needed = 0;
	struct dm_target_versions *vers;
	struct vers_iter iter_info;
	struct target_type *tt = NULL;

	if (name) {
		tt = dm_get_target_type(name);
		if (!tt)
			return -EINVAL;
	}

	/*
	 * Loop through all the devices working out how much
	 * space we need.
	 */
	if (!tt)
		dm_target_iterate(list_version_get_needed, &needed);
	else
		list_version_get_needed(tt, &needed);

	/*
	 * Grab our output buffer.
	 */
	vers = get_result_buffer(param, param_size, &len);
	if (len < needed) {
		param->flags |= DM_BUFFER_FULL_FLAG;
		goto out;
	}
	param->data_size = param->data_start + needed;

	iter_info.param_size = param_size;
	iter_info.old_vers = NULL;
	iter_info.vers = vers;
	iter_info.flags = 0;
	iter_info.end = (char *)vers + needed;

	/*
	 * Now loop through filling out the names & versions.
	 */
	if (!tt)
		dm_target_iterate(list_version_get_info, &iter_info);
	else
		list_version_get_info(tt, &iter_info);
	param->flags |= iter_info.flags;

 out:
	if (tt)
		dm_put_target_type(tt);
	return 0;
}

static int list_versions(struct file *filp, struct dm_ioctl *param, size_t param_size)
{
	return __list_versions(param, param_size, NULL);
}

static int get_target_version(struct file *filp, struct dm_ioctl *param, size_t param_size)
{
	return __list_versions(param, param_size, param->name);
}

static int check_name(const char *name)
{
	if (strchr(name, '/')) {
		DMERR("invalid device name");
		return -EINVAL;
	}

	return 0;
}

/*
 * On successful return, the caller must not attempt to acquire
 * _hash_lock without first calling dm_put_live_table, because dm_table_destroy
 * waits for this dm_put_live_table and could be called under this lock.
 */
static struct dm_table *dm_get_inactive_table(struct mapped_device *md, int *srcu_idx)
{
	struct hash_cell *hc;
	struct dm_table *table = NULL;

	/* increment rcu count, we don't care about the table pointer */
	dm_get_live_table(md, srcu_idx);

	down_read(&_hash_lock);
	hc = dm_get_mdptr(md);
	if (!hc || hc->md != md) {
		DMERR("device has been removed from the dev hash table.");
		goto out;
	}

	table = hc->new_map;

out:
	up_read(&_hash_lock);

	return table;
}

static struct dm_table *dm_get_live_or_inactive_table(struct mapped_device *md,
						      struct dm_ioctl *param,
						      int *srcu_idx)
{
	return (param->flags & DM_QUERY_INACTIVE_TABLE_FLAG) ?
		dm_get_inactive_table(md, srcu_idx) : dm_get_live_table(md, srcu_idx);
}

/*
 * Fills in a dm_ioctl structure, ready for sending back to
 * userland.
 */
static void __dev_status(struct mapped_device *md, struct dm_ioctl *param)
{
	struct gendisk *disk = dm_disk(md);
	struct dm_table *table;
	int srcu_idx;

	param->flags &= ~(DM_SUSPEND_FLAG | DM_READONLY_FLAG |
			  DM_ACTIVE_PRESENT_FLAG | DM_INTERNAL_SUSPEND_FLAG);

	if (dm_suspended_md(md))
		param->flags |= DM_SUSPEND_FLAG;

	if (dm_suspended_internally_md(md))
		param->flags |= DM_INTERNAL_SUSPEND_FLAG;

	if (dm_test_deferred_remove_flag(md))
		param->flags |= DM_DEFERRED_REMOVE;

	param->dev = huge_encode_dev(disk_devt(disk));

	/*
	 * Yes, this will be out of date by the time it gets back
	 * to userland, but it is still very useful for
	 * debugging.
	 */
	param->open_count = dm_open_count(md);

	param->event_nr = dm_get_event_nr(md);
	param->target_count = 0;

	table = dm_get_live_table(md, &srcu_idx);
	if (table) {
		if (!(param->flags & DM_QUERY_INACTIVE_TABLE_FLAG)) {
			if (get_disk_ro(disk))
				param->flags |= DM_READONLY_FLAG;
			param->target_count = table->num_targets;
		}

		param->flags |= DM_ACTIVE_PRESENT_FLAG;
	}
	dm_put_live_table(md, srcu_idx);

	if (param->flags & DM_QUERY_INACTIVE_TABLE_FLAG) {
		int srcu_idx;
		table = dm_get_inactive_table(md, &srcu_idx);
		if (table) {
			if (!(dm_table_get_mode(table) & FMODE_WRITE))
				param->flags |= DM_READONLY_FLAG;
			param->target_count = table->num_targets;
		}
		dm_put_live_table(md, srcu_idx);
	}
}

static int dev_create(struct file *filp, struct dm_ioctl *param, size_t param_size)
{
	int r, m = DM_ANY_MINOR;
	struct mapped_device *md;

	r = check_name(param->name);
	if (r)
		return r;

	if (param->flags & DM_PERSISTENT_DEV_FLAG)
		m = MINOR(huge_decode_dev(param->dev));

	r = dm_create(m, &md);
	if (r)
		return r;

	r = dm_hash_insert(param->name, *param->uuid ? param->uuid : NULL, md);
	if (r) {
		dm_put(md);
		dm_destroy(md);
		return r;
	}

	param->flags &= ~DM_INACTIVE_PRESENT_FLAG;

	__dev_status(md, param);

	dm_put(md);

	return 0;
}

/*
 * Always use UUID for lookups if it's present, otherwise use name or dev.
 */
static struct hash_cell *__find_device_hash_cell(struct dm_ioctl *param)
{
	struct hash_cell *hc = NULL;

	if (*param->uuid) {
		if (*param->name || param->dev) {
			DMERR("Invalid ioctl structure: uuid %s, name %s, dev %llx",
			      param->uuid, param->name, (unsigned long long)param->dev);
			return NULL;
		}

		hc = __get_uuid_cell(param->uuid);
		if (!hc)
			return NULL;
	} else if (*param->name) {
		if (param->dev) {
			DMERR("Invalid ioctl structure: name %s, dev %llx",
			      param->name, (unsigned long long)param->dev);
			return NULL;
		}

		hc = __get_name_cell(param->name);
		if (!hc)
			return NULL;
	} else if (param->dev) {
		hc = __get_dev_cell(param->dev);
		if (!hc)
			return NULL;
	} else
		return NULL;

	/*
	 * Sneakily write in both the name and the uuid
	 * while we have the cell.
	 */
	strlcpy(param->name, hc->name, sizeof(param->name));
	if (hc->uuid)
		strlcpy(param->uuid, hc->uuid, sizeof(param->uuid));
	else
		param->uuid[0] = '\0';

	if (hc->new_map)
		param->flags |= DM_INACTIVE_PRESENT_FLAG;
	else
		param->flags &= ~DM_INACTIVE_PRESENT_FLAG;

	return hc;
}

static struct mapped_device *find_device(struct dm_ioctl *param)
{
	struct hash_cell *hc;
	struct mapped_device *md = NULL;

	down_read(&_hash_lock);
	hc = __find_device_hash_cell(param);
	if (hc)
		md = hc->md;
	up_read(&_hash_lock);

	return md;
}

static int dev_remove(struct file *filp, struct dm_ioctl *param, size_t param_size)
{
	struct hash_cell *hc;
	struct mapped_device *md;
	int r;
	struct dm_table *t;

	down_write(&_hash_lock);
	hc = __find_device_hash_cell(param);

	if (!hc) {
		DMDEBUG_LIMIT("device doesn't appear to be in the dev hash table.");
		up_write(&_hash_lock);
		return -ENXIO;
	}

	md = hc->md;

	/*
	 * Ensure the device is not open and nothing further can open it.
	 */
	r = dm_lock_for_deletion(md, !!(param->flags & DM_DEFERRED_REMOVE), false);
	if (r) {
		if (r == -EBUSY && param->flags & DM_DEFERRED_REMOVE) {
			up_write(&_hash_lock);
			dm_put(md);
			return 0;
		}
		DMDEBUG_LIMIT("unable to remove open device %s", hc->name);
		up_write(&_hash_lock);
		dm_put(md);
		return r;
	}

	t = __hash_remove(hc);
	up_write(&_hash_lock);

	if (t) {
		dm_sync_table(md);
		dm_table_destroy(t);
	}

	param->flags &= ~DM_DEFERRED_REMOVE;

	dm_ima_measure_on_device_remove(md, false);

	if (!dm_kobject_uevent(md, KOBJ_REMOVE, param->event_nr))
		param->flags |= DM_UEVENT_GENERATED_FLAG;

	dm_put(md);
	dm_destroy(md);
	return 0;
}

/*
 * Check a string doesn't overrun the chunk of
 * memory we copied from userland.
 */
static int invalid_str(char *str, void *end)
{
	while ((void *) str < end)
		if (!*str++)
			return 0;

	return -EINVAL;
}

static int dev_rename(struct file *filp, struct dm_ioctl *param, size_t param_size)
{
	int r;
	char *new_data = (char *) param + param->data_start;
	struct mapped_device *md;
	unsigned change_uuid = (param->flags & DM_UUID_FLAG) ? 1 : 0;

	if (new_data < param->data ||
	    invalid_str(new_data, (void *) param + param_size) || !*new_data ||
	    strlen(new_data) > (change_uuid ? DM_UUID_LEN - 1 : DM_NAME_LEN - 1)) {
		DMERR("Invalid new mapped device name or uuid string supplied.");
		return -EINVAL;
	}

	if (!change_uuid) {
		r = check_name(new_data);
		if (r)
			return r;
	}

	md = dm_hash_rename(param, new_data);
	if (IS_ERR(md))
		return PTR_ERR(md);

	__dev_status(md, param);
	dm_put(md);

	return 0;
}

static int dev_set_geometry(struct file *filp, struct dm_ioctl *param, size_t param_size)
{
	int r = -EINVAL, x;
	struct mapped_device *md;
	struct hd_geometry geometry;
	unsigned long indata[4];
	char *geostr = (char *) param + param->data_start;
	char dummy;

	md = find_device(param);
	if (!md)
		return -ENXIO;

	if (geostr < param->data ||
	    invalid_str(geostr, (void *) param + param_size)) {
		DMERR("Invalid geometry supplied.");
		goto out;
	}

	x = sscanf(geostr, "%lu %lu %lu %lu%c", indata,
		   indata + 1, indata + 2, indata + 3, &dummy);

	if (x != 4) {
		DMERR("Unable to interpret geometry settings.");
		goto out;
	}

	if (indata[0] > 65535 || indata[1] > 255 ||
	    indata[2] > 255 || indata[3] > ULONG_MAX) {
		DMERR("Geometry exceeds range limits.");
		goto out;
	}

	geometry.cylinders = indata[0];
	geometry.heads = indata[1];
	geometry.sectors = indata[2];
	geometry.start = indata[3];

	r = dm_set_geometry(md, &geometry);

	param->data_size = 0;

out:
	dm_put(md);
	return r;
}

static int do_suspend(struct dm_ioctl *param)
{
	int r = 0;
	unsigned suspend_flags = DM_SUSPEND_LOCKFS_FLAG;
	struct mapped_device *md;

	md = find_device(param);
	if (!md)
		return -ENXIO;

	if (param->flags & DM_SKIP_LOCKFS_FLAG)
		suspend_flags &= ~DM_SUSPEND_LOCKFS_FLAG;
	if (param->flags & DM_NOFLUSH_FLAG)
		suspend_flags |= DM_SUSPEND_NOFLUSH_FLAG;

	if (!dm_suspended_md(md)) {
		r = dm_suspend(md, suspend_flags);
		if (r)
			goto out;
	}

	__dev_status(md, param);

out:
	dm_put(md);

	return r;
}

static int do_resume(struct dm_ioctl *param)
{
	int r = 0;
	unsigned suspend_flags = DM_SUSPEND_LOCKFS_FLAG;
	struct hash_cell *hc;
	struct mapped_device *md;
	struct dm_table *new_map, *old_map = NULL;

	down_write(&_hash_lock);

	hc = __find_device_hash_cell(param);
	if (!hc) {
		DMDEBUG_LIMIT("device doesn't appear to be in the dev hash table.");
		up_write(&_hash_lock);
		return -ENXIO;
	}

	md = hc->md;

	new_map = hc->new_map;
	hc->new_map = NULL;
	param->flags &= ~DM_INACTIVE_PRESENT_FLAG;

	up_write(&_hash_lock);

	/* Do we need to load a new map ? */
	if (new_map) {
		/* Suspend if it isn't already suspended */
		if (param->flags & DM_SKIP_LOCKFS_FLAG)
			suspend_flags &= ~DM_SUSPEND_LOCKFS_FLAG;
		if (param->flags & DM_NOFLUSH_FLAG)
			suspend_flags |= DM_SUSPEND_NOFLUSH_FLAG;
		if (!dm_suspended_md(md))
			dm_suspend(md, suspend_flags);

		old_map = dm_swap_table(md, new_map);
		if (IS_ERR(old_map)) {
			dm_sync_table(md);
			dm_table_destroy(new_map);
			dm_put(md);
			return PTR_ERR(old_map);
		}

		if (dm_table_get_mode(new_map) & FMODE_WRITE)
			set_disk_ro(dm_disk(md), 0);
		else
			set_disk_ro(dm_disk(md), 1);
	}

	if (dm_suspended_md(md)) {
		r = dm_resume(md);
		if (!r) {
			dm_ima_measure_on_device_resume(md, new_map ? true : false);

			if (!dm_kobject_uevent(md, KOBJ_CHANGE, param->event_nr))
				param->flags |= DM_UEVENT_GENERATED_FLAG;
		}
	}

	/*
	 * Since dm_swap_table synchronizes RCU, nobody should be in
	 * read-side critical section already.
	 */
	if (old_map)
		dm_table_destroy(old_map);

	if (!r)
		__dev_status(md, param);

	dm_put(md);
	return r;
}

/*
 * Set or unset the suspension state of a device.
 * If the device already is in the requested state we just return its status.
 */
static int dev_suspend(struct file *filp, struct dm_ioctl *param, size_t param_size)
{
	if (param->flags & DM_SUSPEND_FLAG)
		return do_suspend(param);

	return do_resume(param);
}

/*
 * Copies device info back to user space, used by
 * the create and info ioctls.
 */
static int dev_status(struct file *filp, struct dm_ioctl *param, size_t param_size)
{
	struct mapped_device *md;

	md = find_device(param);
	if (!md)
		return -ENXIO;

	__dev_status(md, param);
	dm_put(md);

	return 0;
}

/*
 * Build up the status struct for each target
 */
static void retrieve_status(struct dm_table *table,
			    struct dm_ioctl *param, size_t param_size)
{
	unsigned int i, num_targets;
	struct dm_target_spec *spec;
	char *outbuf, *outptr;
	status_type_t type;
	size_t remaining, len, used = 0;
	unsigned status_flags = 0;

	outptr = outbuf = get_result_buffer(param, param_size, &len);

	if (param->flags & DM_STATUS_TABLE_FLAG)
		type = STATUSTYPE_TABLE;
	else if (param->flags & DM_IMA_MEASUREMENT_FLAG)
		type = STATUSTYPE_IMA;
	else
		type = STATUSTYPE_INFO;

	/* Get all the target info */
	num_targets = table->num_targets;
	for (i = 0; i < num_targets; i++) {
		struct dm_target *ti = dm_table_get_target(table, i);
		size_t l;

		remaining = len - (outptr - outbuf);
		if (remaining <= sizeof(struct dm_target_spec)) {
			param->flags |= DM_BUFFER_FULL_FLAG;
			break;
		}

		spec = (struct dm_target_spec *) outptr;

		spec->status = 0;
		spec->sector_start = ti->begin;
		spec->length = ti->len;
		strncpy(spec->target_type, ti->type->name,
			sizeof(spec->target_type) - 1);

		outptr += sizeof(struct dm_target_spec);
		remaining = len - (outptr - outbuf);
		if (remaining <= 0) {
			param->flags |= DM_BUFFER_FULL_FLAG;
			break;
		}

		/* Get the status/table string from the target driver */
		if (ti->type->status) {
			if (param->flags & DM_NOFLUSH_FLAG)
				status_flags |= DM_STATUS_NOFLUSH_FLAG;
			ti->type->status(ti, type, status_flags, outptr, remaining);
		} else
			outptr[0] = '\0';

		l = strlen(outptr) + 1;
		if (l == remaining) {
			param->flags |= DM_BUFFER_FULL_FLAG;
			break;
		}

		outptr += l;
		used = param->data_start + (outptr - outbuf);

		outptr = align_ptr(outptr);
		spec->next = outptr - outbuf;
	}

	if (used)
		param->data_size = used;

	param->target_count = num_targets;
}

/*
 * Wait for a device to report an event
 */
static int dev_wait(struct file *filp, struct dm_ioctl *param, size_t param_size)
{
	int r = 0;
	struct mapped_device *md;
	struct dm_table *table;
	int srcu_idx;

	md = find_device(param);
	if (!md)
		return -ENXIO;

	/*
	 * Wait for a notification event
	 */
	if (dm_wait_event(md, param->event_nr)) {
		r = -ERESTARTSYS;
		goto out;
	}

	/*
	 * The userland program is going to want to know what
	 * changed to trigger the event, so we may as well tell
	 * him and save an ioctl.
	 */
	__dev_status(md, param);

	table = dm_get_live_or_inactive_table(md, param, &srcu_idx);
	if (table)
		retrieve_status(table, param, param_size);
	dm_put_live_table(md, srcu_idx);

out:
	dm_put(md);

	return r;
}

/*
 * Remember the global event number and make it possible to poll
 * for further events.
 */
static int dev_arm_poll(struct file *filp, struct dm_ioctl *param, size_t param_size)
{
	struct dm_file *priv = filp->private_data;

	priv->global_event_nr = atomic_read(&dm_global_event_nr);

	return 0;
}

static inline fmode_t get_mode(struct dm_ioctl *param)
{
	fmode_t mode = FMODE_READ | FMODE_WRITE;

	if (param->flags & DM_READONLY_FLAG)
		mode = FMODE_READ;

	return mode;
}

static int next_target(struct dm_target_spec *last, uint32_t next, void *end,
		       struct dm_target_spec **spec, char **target_params)
{
	*spec = (struct dm_target_spec *) ((unsigned char *) last + next);
	*target_params = (char *) (*spec + 1);

	if (*spec < (last + 1))
		return -EINVAL;

	return invalid_str(*target_params, end);
}

static int populate_table(struct dm_table *table,
			  struct dm_ioctl *param, size_t param_size)
{
	int r;
	unsigned int i = 0;
	struct dm_target_spec *spec = (struct dm_target_spec *) param;
	uint32_t next = param->data_start;
	void *end = (void *) param + param_size;
	char *target_params;

	if (!param->target_count) {
		DMERR("populate_table: no targets specified");
		return -EINVAL;
	}

	for (i = 0; i < param->target_count; i++) {

		r = next_target(spec, next, end, &spec, &target_params);
		if (r) {
			DMERR("unable to find target");
			return r;
		}

		r = dm_table_add_target(table, spec->target_type,
					(sector_t) spec->sector_start,
					(sector_t) spec->length,
					target_params);
		if (r) {
			DMERR("error adding target to table");
			return r;
		}

		next = spec->next;
	}

	return dm_table_complete(table);
}

static bool is_valid_type(enum dm_queue_mode cur, enum dm_queue_mode new)
{
	if (cur == new ||
	    (cur == DM_TYPE_BIO_BASED && new == DM_TYPE_DAX_BIO_BASED))
		return true;

	return false;
}

static int table_load(struct file *filp, struct dm_ioctl *param, size_t param_size)
{
	int r;
	struct hash_cell *hc;
	struct dm_table *t, *old_map = NULL;
	struct mapped_device *md;
	struct target_type *immutable_target_type;

	md = find_device(param);
	if (!md)
		return -ENXIO;

	r = dm_table_create(&t, get_mode(param), param->target_count, md);
	if (r)
		goto err;

	/* Protect md->type and md->queue against concurrent table loads. */
	dm_lock_md_type(md);
	r = populate_table(t, param, param_size);
	if (r)
		goto err_unlock_md_type;

	dm_ima_measure_on_table_load(t, STATUSTYPE_IMA);

	immutable_target_type = dm_get_immutable_target_type(md);
	if (immutable_target_type &&
	    (immutable_target_type != dm_table_get_immutable_target_type(t)) &&
	    !dm_table_get_wildcard_target(t)) {
		DMERR("can't replace immutable target type %s",
		      immutable_target_type->name);
		r = -EINVAL;
		goto err_unlock_md_type;
	}

	if (dm_get_md_type(md) == DM_TYPE_NONE) {
		/* setup md->queue to reflect md's type (may block) */
		r = dm_setup_md_queue(md, t);
		if (r) {
			DMERR("unable to set up device queue for new table.");
			goto err_unlock_md_type;
		}
	} else if (!is_valid_type(dm_get_md_type(md), dm_table_get_type(t))) {
		DMERR("can't change device type (old=%u vs new=%u) after initial table load.",
		      dm_get_md_type(md), dm_table_get_type(t));
		r = -EINVAL;
		goto err_unlock_md_type;
	}

	dm_unlock_md_type(md);

	/* stage inactive table */
	down_write(&_hash_lock);
	hc = dm_get_mdptr(md);
	if (!hc || hc->md != md) {
		DMERR("device has been removed from the dev hash table.");
		up_write(&_hash_lock);
		r = -ENXIO;
		goto err_destroy_table;
	}

	if (hc->new_map)
		old_map = hc->new_map;
	hc->new_map = t;
	up_write(&_hash_lock);

	param->flags |= DM_INACTIVE_PRESENT_FLAG;
	__dev_status(md, param);

	if (old_map) {
		dm_sync_table(md);
		dm_table_destroy(old_map);
	}

	dm_put(md);

	return 0;

err_unlock_md_type:
	dm_unlock_md_type(md);
err_destroy_table:
	dm_table_destroy(t);
err:
	dm_put(md);

	return r;
}

static int table_clear(struct file *filp, struct dm_ioctl *param, size_t param_size)
{
	struct hash_cell *hc;
	struct mapped_device *md;
	struct dm_table *old_map = NULL;
	bool has_new_map = false;

	down_write(&_hash_lock);

	hc = __find_device_hash_cell(param);
	if (!hc) {
		DMDEBUG_LIMIT("device doesn't appear to be in the dev hash table.");
		up_write(&_hash_lock);
		return -ENXIO;
	}

	if (hc->new_map) {
		old_map = hc->new_map;
		hc->new_map = NULL;
		has_new_map = true;
	}

	md = hc->md;
	up_write(&_hash_lock);

	param->flags &= ~DM_INACTIVE_PRESENT_FLAG;
	__dev_status(md, param);

	if (old_map) {
		dm_sync_table(md);
		dm_table_destroy(old_map);
	}
	dm_ima_measure_on_table_clear(md, has_new_map);
	dm_put(md);

	return 0;
}

/*
 * Retrieves a list of devices used by a particular dm device.
 */
static void retrieve_deps(struct dm_table *table,
			  struct dm_ioctl *param, size_t param_size)
{
	unsigned int count = 0;
	struct list_head *tmp;
	size_t len, needed;
	struct dm_dev_internal *dd;
	struct dm_target_deps *deps;

	deps = get_result_buffer(param, param_size, &len);

	/*
	 * Count the devices.
	 */
	list_for_each (tmp, dm_table_get_devices(table))
		count++;

	/*
	 * Check we have enough space.
	 */
	needed = struct_size(deps, dev, count);
	if (len < needed) {
		param->flags |= DM_BUFFER_FULL_FLAG;
		return;
	}

	/*
	 * Fill in the devices.
	 */
	deps->count = count;
	count = 0;
	list_for_each_entry (dd, dm_table_get_devices(table), list)
		deps->dev[count++] = huge_encode_dev(dd->dm_dev->bdev->bd_dev);

	param->data_size = param->data_start + needed;
}

static int table_deps(struct file *filp, struct dm_ioctl *param, size_t param_size)
{
	struct mapped_device *md;
	struct dm_table *table;
	int srcu_idx;

	md = find_device(param);
	if (!md)
		return -ENXIO;

	__dev_status(md, param);

	table = dm_get_live_or_inactive_table(md, param, &srcu_idx);
	if (table)
		retrieve_deps(table, param, param_size);
	dm_put_live_table(md, srcu_idx);

	dm_put(md);

	return 0;
}

/*
 * Return the status of a device as a text string for each
 * target.
 */
static int table_status(struct file *filp, struct dm_ioctl *param, size_t param_size)
{
	struct mapped_device *md;
	struct dm_table *table;
	int srcu_idx;

	md = find_device(param);
	if (!md)
		return -ENXIO;

	__dev_status(md, param);

	table = dm_get_live_or_inactive_table(md, param, &srcu_idx);
	if (table)
		retrieve_status(table, param, param_size);
	dm_put_live_table(md, srcu_idx);

	dm_put(md);

	return 0;
}

/*
 * Process device-mapper dependent messages.  Messages prefixed with '@'
 * are processed by the DM core.  All others are delivered to the target.
 * Returns a number <= 1 if message was processed by device mapper.
 * Returns 2 if message should be delivered to the target.
 */
static int message_for_md(struct mapped_device *md, unsigned argc, char **argv,
			  char *result, unsigned maxlen)
{
	int r;

	if (**argv != '@')
		return 2; /* no '@' prefix, deliver to target */

	if (!strcasecmp(argv[0], "@cancel_deferred_remove")) {
		if (argc != 1) {
			DMERR("Invalid arguments for @cancel_deferred_remove");
			return -EINVAL;
		}
		return dm_cancel_deferred_remove(md);
	}

	r = dm_stats_message(md, argc, argv, result, maxlen);
	if (r < 2)
		return r;

	DMERR("Unsupported message sent to DM core: %s", argv[0]);
	return -EINVAL;
}

/*
 * Pass a message to the target that's at the supplied device offset.
 */
static int target_message(struct file *filp, struct dm_ioctl *param, size_t param_size)
{
	int r, argc;
	char **argv;
	struct mapped_device *md;
	struct dm_table *table;
	struct dm_target *ti;
	struct dm_target_msg *tmsg = (void *) param + param->data_start;
	size_t maxlen;
	char *result = get_result_buffer(param, param_size, &maxlen);
	int srcu_idx;

	md = find_device(param);
	if (!md)
		return -ENXIO;

	if (tmsg < (struct dm_target_msg *) param->data ||
	    invalid_str(tmsg->message, (void *) param + param_size)) {
		DMERR("Invalid target message parameters.");
		r = -EINVAL;
		goto out;
	}

	r = dm_split_args(&argc, &argv, tmsg->message);
	if (r) {
		DMERR("Failed to split target message parameters");
		goto out;
	}

	if (!argc) {
		DMERR("Empty message received.");
		r = -EINVAL;
		goto out_argv;
	}

	r = message_for_md(md, argc, argv, result, maxlen);
	if (r <= 1)
		goto out_argv;

	table = dm_get_live_table(md, &srcu_idx);
	if (!table)
		goto out_table;

	if (dm_deleting_md(md)) {
		r = -ENXIO;
		goto out_table;
	}

	ti = dm_table_find_target(table, tmsg->sector);
	if (!ti) {
		DMERR("Target message sector outside device.");
		r = -EINVAL;
	} else if (ti->type->message)
		r = ti->type->message(ti, argc, argv, result, maxlen);
	else {
		DMERR("Target type does not support messages");
		r = -EINVAL;
	}

 out_table:
	dm_put_live_table(md, srcu_idx);
 out_argv:
	kfree(argv);
 out:
	if (r >= 0)
		__dev_status(md, param);

	if (r == 1) {
		param->flags |= DM_DATA_OUT_FLAG;
		if (dm_message_test_buffer_overflow(result, maxlen))
			param->flags |= DM_BUFFER_FULL_FLAG;
		else
			param->data_size = param->data_start + strlen(result) + 1;
		r = 0;
	}

	dm_put(md);
	return r;
}

/*
 * The ioctl parameter block consists of two parts, a dm_ioctl struct
 * followed by a data buffer.  This flag is set if the second part,
 * which has a variable size, is not used by the function processing
 * the ioctl.
 */
#define IOCTL_FLAGS_NO_PARAMS		1
#define IOCTL_FLAGS_ISSUE_GLOBAL_EVENT	2

/*-----------------------------------------------------------------
 * Implementation of open/close/ioctl on the special char
 * device.
 *---------------------------------------------------------------*/
static ioctl_fn lookup_ioctl(unsigned int cmd, int *ioctl_flags)
{
	static const struct {
		int cmd;
		int flags;
		ioctl_fn fn;
	} _ioctls[] = {
		{DM_VERSION_CMD, 0, NULL}, /* version is dealt with elsewhere */
		{DM_REMOVE_ALL_CMD, IOCTL_FLAGS_NO_PARAMS | IOCTL_FLAGS_ISSUE_GLOBAL_EVENT, remove_all},
		{DM_LIST_DEVICES_CMD, 0, list_devices},

		{DM_DEV_CREATE_CMD, IOCTL_FLAGS_NO_PARAMS | IOCTL_FLAGS_ISSUE_GLOBAL_EVENT, dev_create},
		{DM_DEV_REMOVE_CMD, IOCTL_FLAGS_NO_PARAMS | IOCTL_FLAGS_ISSUE_GLOBAL_EVENT, dev_remove},
		{DM_DEV_RENAME_CMD, IOCTL_FLAGS_ISSUE_GLOBAL_EVENT, dev_rename},
		{DM_DEV_SUSPEND_CMD, IOCTL_FLAGS_NO_PARAMS, dev_suspend},
		{DM_DEV_STATUS_CMD, IOCTL_FLAGS_NO_PARAMS, dev_status},
		{DM_DEV_WAIT_CMD, 0, dev_wait},

		{DM_TABLE_LOAD_CMD, 0, table_load},
		{DM_TABLE_CLEAR_CMD, IOCTL_FLAGS_NO_PARAMS, table_clear},
		{DM_TABLE_DEPS_CMD, 0, table_deps},
		{DM_TABLE_STATUS_CMD, 0, table_status},

		{DM_LIST_VERSIONS_CMD, 0, list_versions},

		{DM_TARGET_MSG_CMD, 0, target_message},
		{DM_DEV_SET_GEOMETRY_CMD, 0, dev_set_geometry},
		{DM_DEV_ARM_POLL, IOCTL_FLAGS_NO_PARAMS, dev_arm_poll},
		{DM_GET_TARGET_VERSION, 0, get_target_version},
	};

	if (unlikely(cmd >= ARRAY_SIZE(_ioctls)))
		return NULL;

	cmd = array_index_nospec(cmd, ARRAY_SIZE(_ioctls));
	*ioctl_flags = _ioctls[cmd].flags;
	return _ioctls[cmd].fn;
}

/*
 * As well as checking the version compatibility this always
 * copies the kernel interface version out.
 */
static int check_version(unsigned int cmd, struct dm_ioctl __user *user)
{
	uint32_t version[3];
	int r = 0;

	if (copy_from_user(version, user->version, sizeof(version)))
		return -EFAULT;

	if ((DM_VERSION_MAJOR != version[0]) ||
	    (DM_VERSION_MINOR < version[1])) {
		DMERR("ioctl interface mismatch: "
		      "kernel(%u.%u.%u), user(%u.%u.%u), cmd(%d)",
		      DM_VERSION_MAJOR, DM_VERSION_MINOR,
		      DM_VERSION_PATCHLEVEL,
		      version[0], version[1], version[2], cmd);
		r = -EINVAL;
	}

	/*
	 * Fill in the kernel version.
	 */
	version[0] = DM_VERSION_MAJOR;
	version[1] = DM_VERSION_MINOR;
	version[2] = DM_VERSION_PATCHLEVEL;
	if (copy_to_user(user->version, version, sizeof(version)))
		return -EFAULT;

	return r;
}

#define DM_PARAMS_MALLOC	0x0001	/* Params allocated with kvmalloc() */
#define DM_WIPE_BUFFER		0x0010	/* Wipe input buffer before returning from ioctl */

static void free_params(struct dm_ioctl *param, size_t param_size, int param_flags)
{
	if (param_flags & DM_WIPE_BUFFER)
		memset(param, 0, param_size);

	if (param_flags & DM_PARAMS_MALLOC)
		kvfree(param);
}

static int copy_params(struct dm_ioctl __user *user, struct dm_ioctl *param_kernel,
		       int ioctl_flags, struct dm_ioctl **param, int *param_flags)
{
	struct dm_ioctl *dmi;
	int secure_data;
	const size_t minimum_data_size = offsetof(struct dm_ioctl, data);
	unsigned noio_flag;

	if (copy_from_user(param_kernel, user, minimum_data_size))
		return -EFAULT;

<<<<<<< HEAD
	if (param_kernel->data_size < minimum_data_size) {
		DMERR("Invalid data size in the ioctl structure: %u",
		      param_kernel->data_size);
=======
	if (unlikely(param_kernel->data_size < minimum_data_size) ||
	    unlikely(param_kernel->data_size > DM_MAX_TARGETS * DM_MAX_TARGET_PARAMS))
>>>>>>> 7b5c8c30
		return -EINVAL;
	}

	secure_data = param_kernel->flags & DM_SECURE_DATA_FLAG;

	*param_flags = secure_data ? DM_WIPE_BUFFER : 0;

	if (ioctl_flags & IOCTL_FLAGS_NO_PARAMS) {
		dmi = param_kernel;
		dmi->data_size = minimum_data_size;
		goto data_copied;
	}

	/*
	 * Use __GFP_HIGH to avoid low memory issues when a device is
	 * suspended and the ioctl is needed to resume it.
	 * Use kmalloc() rather than vmalloc() when we can.
	 */
	dmi = NULL;
	noio_flag = memalloc_noio_save();
	dmi = kvmalloc(param_kernel->data_size, GFP_KERNEL | __GFP_HIGH);
	memalloc_noio_restore(noio_flag);

	if (!dmi) {
		if (secure_data && clear_user(user, param_kernel->data_size))
			return -EFAULT;
		return -ENOMEM;
	}

	*param_flags |= DM_PARAMS_MALLOC;

	/* Copy from param_kernel (which was already copied from user) */
	memcpy(dmi, param_kernel, minimum_data_size);

	if (copy_from_user(&dmi->data, (char __user *)user + minimum_data_size,
			   param_kernel->data_size - minimum_data_size))
		goto bad;
data_copied:
	/* Wipe the user buffer so we do not return it to userspace */
	if (secure_data && clear_user(user, param_kernel->data_size))
		goto bad;

	*param = dmi;
	return 0;

bad:
	free_params(dmi, param_kernel->data_size, *param_flags);

	return -EFAULT;
}

static int validate_params(uint cmd, struct dm_ioctl *param)
{
	/* Always clear this flag */
	param->flags &= ~DM_BUFFER_FULL_FLAG;
	param->flags &= ~DM_UEVENT_GENERATED_FLAG;
	param->flags &= ~DM_SECURE_DATA_FLAG;
	param->flags &= ~DM_DATA_OUT_FLAG;

	/* Ignores parameters */
	if (cmd == DM_REMOVE_ALL_CMD ||
	    cmd == DM_LIST_DEVICES_CMD ||
	    cmd == DM_LIST_VERSIONS_CMD)
		return 0;

	if (cmd == DM_DEV_CREATE_CMD) {
		if (!*param->name) {
			DMERR("name not supplied when creating device");
			return -EINVAL;
		}
	} else if (*param->uuid && *param->name) {
		DMERR("only supply one of name or uuid, cmd(%u)", cmd);
		return -EINVAL;
	}

	/* Ensure strings are terminated */
	param->name[DM_NAME_LEN - 1] = '\0';
	param->uuid[DM_UUID_LEN - 1] = '\0';

	return 0;
}

static int ctl_ioctl(struct file *file, uint command, struct dm_ioctl __user *user)
{
	int r = 0;
	int ioctl_flags;
	int param_flags;
	unsigned int cmd;
	struct dm_ioctl *param;
	ioctl_fn fn = NULL;
	size_t input_param_size;
	struct dm_ioctl param_kernel;

	/* only root can play with this */
	if (!capable(CAP_SYS_ADMIN))
		return -EACCES;

	if (_IOC_TYPE(command) != DM_IOCTL)
		return -ENOTTY;

	cmd = _IOC_NR(command);

	/*
	 * Check the interface version passed in.  This also
	 * writes out the kernel's interface version.
	 */
	r = check_version(cmd, user);
	if (r)
		return r;

	/*
	 * Nothing more to do for the version command.
	 */
	if (cmd == DM_VERSION_CMD)
		return 0;

	fn = lookup_ioctl(cmd, &ioctl_flags);
	if (!fn) {
		DMERR("dm_ctl_ioctl: unknown command 0x%x", command);
		return -ENOTTY;
	}

	/*
	 * Copy the parameters into kernel space.
	 */
	r = copy_params(user, &param_kernel, ioctl_flags, &param, &param_flags);

	if (r)
		return r;

	input_param_size = param->data_size;
	r = validate_params(cmd, param);
	if (r)
		goto out;

	param->data_size = offsetof(struct dm_ioctl, data);
	r = fn(file, param, input_param_size);

	if (unlikely(param->flags & DM_BUFFER_FULL_FLAG) &&
	    unlikely(ioctl_flags & IOCTL_FLAGS_NO_PARAMS))
		DMERR("ioctl %d tried to output some data but has IOCTL_FLAGS_NO_PARAMS set", cmd);

	if (!r && ioctl_flags & IOCTL_FLAGS_ISSUE_GLOBAL_EVENT)
		dm_issue_global_event();

	/*
	 * Copy the results back to userland.
	 */
	if (!r && copy_to_user(user, param, param->data_size))
		r = -EFAULT;

out:
	free_params(param, input_param_size, param_flags);
	return r;
}

static long dm_ctl_ioctl(struct file *file, uint command, ulong u)
{
	return (long)ctl_ioctl(file, command, (struct dm_ioctl __user *)u);
}

#ifdef CONFIG_COMPAT
static long dm_compat_ctl_ioctl(struct file *file, uint command, ulong u)
{
	return (long)dm_ctl_ioctl(file, command, (ulong) compat_ptr(u));
}
#else
#define dm_compat_ctl_ioctl NULL
#endif

static int dm_open(struct inode *inode, struct file *filp)
{
	int r;
	struct dm_file *priv;

	r = nonseekable_open(inode, filp);
	if (unlikely(r))
		return r;

	priv = filp->private_data = kmalloc(sizeof(struct dm_file), GFP_KERNEL);
	if (!priv)
		return -ENOMEM;

	priv->global_event_nr = atomic_read(&dm_global_event_nr);

	return 0;
}

static int dm_release(struct inode *inode, struct file *filp)
{
	kfree(filp->private_data);
	return 0;
}

static __poll_t dm_poll(struct file *filp, poll_table *wait)
{
	struct dm_file *priv = filp->private_data;
	__poll_t mask = 0;

	poll_wait(filp, &dm_global_eventq, wait);

	if ((int)(atomic_read(&dm_global_event_nr) - priv->global_event_nr) > 0)
		mask |= EPOLLIN;

	return mask;
}

static const struct file_operations _ctl_fops = {
	.open    = dm_open,
	.release = dm_release,
	.poll    = dm_poll,
	.unlocked_ioctl	 = dm_ctl_ioctl,
	.compat_ioctl = dm_compat_ctl_ioctl,
	.owner	 = THIS_MODULE,
	.llseek  = noop_llseek,
};

static struct miscdevice _dm_misc = {
	.minor		= MAPPER_CTRL_MINOR,
	.name  		= DM_NAME,
	.nodename	= DM_DIR "/" DM_CONTROL_NODE,
	.fops  		= &_ctl_fops
};

MODULE_ALIAS_MISCDEV(MAPPER_CTRL_MINOR);
MODULE_ALIAS("devname:" DM_DIR "/" DM_CONTROL_NODE);

/*
 * Create misc character device and link to DM_DIR/control.
 */
int __init dm_interface_init(void)
{
	int r;

	r = misc_register(&_dm_misc);
	if (r) {
		DMERR("misc_register failed for control device");
		return r;
	}

	DMINFO("%d.%d.%d%s initialised: %s", DM_VERSION_MAJOR,
	       DM_VERSION_MINOR, DM_VERSION_PATCHLEVEL, DM_VERSION_EXTRA,
	       DM_DRIVER_EMAIL);
	return 0;
}

void dm_interface_exit(void)
{
	misc_deregister(&_dm_misc);
	dm_hash_exit();
}

/**
 * dm_copy_name_and_uuid - Copy mapped device name & uuid into supplied buffers
 * @md: Pointer to mapped_device
 * @name: Buffer (size DM_NAME_LEN) for name
 * @uuid: Buffer (size DM_UUID_LEN) for uuid or empty string if uuid not defined
 */
int dm_copy_name_and_uuid(struct mapped_device *md, char *name, char *uuid)
{
	int r = 0;
	struct hash_cell *hc;

	if (!md)
		return -ENXIO;

	mutex_lock(&dm_hash_cells_mutex);
	hc = dm_get_mdptr(md);
	if (!hc || hc->md != md) {
		r = -ENXIO;
		goto out;
	}

	if (name)
		strcpy(name, hc->name);
	if (uuid)
		strcpy(uuid, hc->uuid ? : "");

out:
	mutex_unlock(&dm_hash_cells_mutex);

	return r;
}
EXPORT_SYMBOL_GPL(dm_copy_name_and_uuid);

/**
 * dm_early_create - create a mapped device in early boot.
 *
 * @dmi: Contains main information of the device mapping to be created.
 * @spec_array: array of pointers to struct dm_target_spec. Describes the
 * mapping table of the device.
 * @target_params_array: array of strings with the parameters to a specific
 * target.
 *
 * Instead of having the struct dm_target_spec and the parameters for every
 * target embedded at the end of struct dm_ioctl (as performed in a normal
 * ioctl), pass them as arguments, so the caller doesn't need to serialize them.
 * The size of the spec_array and target_params_array is given by
 * @dmi->target_count.
 * This function is supposed to be called in early boot, so locking mechanisms
 * to protect against concurrent loads are not required.
 */
int __init dm_early_create(struct dm_ioctl *dmi,
			   struct dm_target_spec **spec_array,
			   char **target_params_array)
{
	int r, m = DM_ANY_MINOR;
	struct dm_table *t, *old_map;
	struct mapped_device *md;
	unsigned int i;

	if (!dmi->target_count)
		return -EINVAL;

	r = check_name(dmi->name);
	if (r)
		return r;

	if (dmi->flags & DM_PERSISTENT_DEV_FLAG)
		m = MINOR(huge_decode_dev(dmi->dev));

	/* alloc dm device */
	r = dm_create(m, &md);
	if (r)
		return r;

	/* hash insert */
	r = dm_hash_insert(dmi->name, *dmi->uuid ? dmi->uuid : NULL, md);
	if (r)
		goto err_destroy_dm;

	/* alloc table */
	r = dm_table_create(&t, get_mode(dmi), dmi->target_count, md);
	if (r)
		goto err_hash_remove;

	/* add targets */
	for (i = 0; i < dmi->target_count; i++) {
		r = dm_table_add_target(t, spec_array[i]->target_type,
					(sector_t) spec_array[i]->sector_start,
					(sector_t) spec_array[i]->length,
					target_params_array[i]);
		if (r) {
			DMERR("error adding target to table");
			goto err_destroy_table;
		}
	}

	/* finish table */
	r = dm_table_complete(t);
	if (r)
		goto err_destroy_table;

	/* setup md->queue to reflect md's type (may block) */
	r = dm_setup_md_queue(md, t);
	if (r) {
		DMERR("unable to set up device queue for new table.");
		goto err_destroy_table;
	}

	/* Set new map */
	dm_suspend(md, 0);
	old_map = dm_swap_table(md, t);
	if (IS_ERR(old_map)) {
		r = PTR_ERR(old_map);
		goto err_destroy_table;
	}
	set_disk_ro(dm_disk(md), !!(dmi->flags & DM_READONLY_FLAG));

	/* resume device */
	r = dm_resume(md);
	if (r)
		goto err_destroy_table;

	DMINFO("%s (%s) is ready", md->disk->disk_name, dmi->name);
	dm_put(md);
	return 0;

err_destroy_table:
	dm_table_destroy(t);
err_hash_remove:
	(void) __hash_remove(__get_name_cell(dmi->name));
	/* release reference from __get_name_cell */
	dm_put(md);
err_destroy_dm:
	dm_put(md);
	dm_destroy(md);
	return r;
}<|MERGE_RESOLUTION|>--- conflicted
+++ resolved
@@ -1858,14 +1858,10 @@
 	if (copy_from_user(param_kernel, user, minimum_data_size))
 		return -EFAULT;
 
-<<<<<<< HEAD
-	if (param_kernel->data_size < minimum_data_size) {
+	if (unlikely(param_kernel->data_size < minimum_data_size) ||
+	    unlikely(param_kernel->data_size > DM_MAX_TARGETS * DM_MAX_TARGET_PARAMS)) {
 		DMERR("Invalid data size in the ioctl structure: %u",
 		      param_kernel->data_size);
-=======
-	if (unlikely(param_kernel->data_size < minimum_data_size) ||
-	    unlikely(param_kernel->data_size > DM_MAX_TARGETS * DM_MAX_TARGET_PARAMS))
->>>>>>> 7b5c8c30
 		return -EINVAL;
 	}
 
