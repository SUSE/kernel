// SPDX-License-Identifier: GPL-2.0-only
/*
 * Copyright (C) 2001, 2002 Sistina Software (UK) Limited.
 * Copyright (C) 2004 - 2006 Red Hat, Inc. All rights reserved.
 *
 * This file is released under the GPL.
 */

#include "dm-core.h"
#include "dm-ima.h"
#include <linux/module.h>
#include <linux/vmalloc.h>
#include <linux/miscdevice.h>
#include <linux/sched/mm.h>
#include <linux/init.h>
#include <linux/wait.h>
#include <linux/slab.h>
#include <linux/rbtree.h>
#include <linux/dm-ioctl.h>
#include <linux/hdreg.h>
#include <linux/compat.h>
#include <linux/nospec.h>

#include <linux/uaccess.h>
#include <linux/ima.h>

#define DM_MSG_PREFIX "ioctl"
#define DM_DRIVER_EMAIL "dm-devel@lists.linux.dev"

struct dm_file {
	/*
	 * poll will wait until the global event number is greater than
	 * this value.
	 */
	volatile unsigned int global_event_nr;
};

/*
 *---------------------------------------------------------------
 * The ioctl interface needs to be able to look up devices by
 * name or uuid.
 *---------------------------------------------------------------
 */
struct hash_cell {
	struct rb_node name_node;
	struct rb_node uuid_node;
	bool name_set;
	bool uuid_set;

	char *name;
	char *uuid;
	struct mapped_device *md;
	struct dm_table *new_map;
};

struct vers_iter {
	size_t param_size;
	struct dm_target_versions *vers, *old_vers;
	char *end;
	uint32_t flags;
};


static struct rb_root name_rb_tree = RB_ROOT;
static struct rb_root uuid_rb_tree = RB_ROOT;

static void dm_hash_remove_all(bool keep_open_devices, bool mark_deferred, bool only_deferred);

/*
 * Guards access to both hash tables.
 */
static DECLARE_RWSEM(_hash_lock);

/*
 * Protects use of mdptr to obtain hash cell name and uuid from mapped device.
 */
static DEFINE_MUTEX(dm_hash_cells_mutex);

static void dm_hash_exit(void)
{
	dm_hash_remove_all(false, false, false);
}

/*
 *---------------------------------------------------------------
 * Code for looking up a device by name
 *---------------------------------------------------------------
 */
static struct hash_cell *__get_name_cell(const char *str)
{
	struct rb_node *n = name_rb_tree.rb_node;

	while (n) {
		struct hash_cell *hc = container_of(n, struct hash_cell, name_node);
		int c;

		c = strcmp(hc->name, str);
		if (!c) {
			dm_get(hc->md);
			return hc;
		}
		n = c >= 0 ? n->rb_left : n->rb_right;
	}

	return NULL;
}

static struct hash_cell *__get_uuid_cell(const char *str)
{
	struct rb_node *n = uuid_rb_tree.rb_node;

	while (n) {
		struct hash_cell *hc = container_of(n, struct hash_cell, uuid_node);
		int c;

		c = strcmp(hc->uuid, str);
		if (!c) {
			dm_get(hc->md);
			return hc;
		}
		n = c >= 0 ? n->rb_left : n->rb_right;
	}

	return NULL;
}

static void __unlink_name(struct hash_cell *hc)
{
	if (hc->name_set) {
		hc->name_set = false;
		rb_erase(&hc->name_node, &name_rb_tree);
	}
}

static void __unlink_uuid(struct hash_cell *hc)
{
	if (hc->uuid_set) {
		hc->uuid_set = false;
		rb_erase(&hc->uuid_node, &uuid_rb_tree);
	}
}

static void __link_name(struct hash_cell *new_hc)
{
	struct rb_node **n, *parent;

	__unlink_name(new_hc);

	new_hc->name_set = true;

	n = &name_rb_tree.rb_node;
	parent = NULL;

	while (*n) {
		struct hash_cell *hc = container_of(*n, struct hash_cell, name_node);
		int c;

		c = strcmp(hc->name, new_hc->name);
		BUG_ON(!c);
		parent = *n;
		n = c >= 0 ? &hc->name_node.rb_left : &hc->name_node.rb_right;
	}

	rb_link_node(&new_hc->name_node, parent, n);
	rb_insert_color(&new_hc->name_node, &name_rb_tree);
}

static void __link_uuid(struct hash_cell *new_hc)
{
	struct rb_node **n, *parent;

	__unlink_uuid(new_hc);

	new_hc->uuid_set = true;

	n = &uuid_rb_tree.rb_node;
	parent = NULL;

	while (*n) {
		struct hash_cell *hc = container_of(*n, struct hash_cell, uuid_node);
		int c;

		c = strcmp(hc->uuid, new_hc->uuid);
		BUG_ON(!c);
		parent = *n;
		n = c > 0 ? &hc->uuid_node.rb_left : &hc->uuid_node.rb_right;
	}

	rb_link_node(&new_hc->uuid_node, parent, n);
	rb_insert_color(&new_hc->uuid_node, &uuid_rb_tree);
}

static struct hash_cell *__get_dev_cell(uint64_t dev)
{
	struct mapped_device *md;
	struct hash_cell *hc;

	md = dm_get_md(huge_decode_dev(dev));
	if (!md)
		return NULL;

	hc = dm_get_mdptr(md);
	if (!hc) {
		dm_put(md);
		return NULL;
	}

	return hc;
}

/*
 *---------------------------------------------------------------
 * Inserting, removing and renaming a device.
 *---------------------------------------------------------------
 */
static struct hash_cell *alloc_cell(const char *name, const char *uuid,
				    struct mapped_device *md)
{
	struct hash_cell *hc;

	hc = kmalloc(sizeof(*hc), GFP_KERNEL);
	if (!hc)
		return NULL;

	hc->name = kstrdup(name, GFP_KERNEL);
	if (!hc->name) {
		kfree(hc);
		return NULL;
	}

	if (!uuid)
		hc->uuid = NULL;

	else {
		hc->uuid = kstrdup(uuid, GFP_KERNEL);
		if (!hc->uuid) {
			kfree(hc->name);
			kfree(hc);
			return NULL;
		}
	}

	hc->name_set = hc->uuid_set = false;
	hc->md = md;
	hc->new_map = NULL;
	return hc;
}

static void free_cell(struct hash_cell *hc)
{
	if (hc) {
		kfree(hc->name);
		kfree(hc->uuid);
		kfree(hc);
	}
}

/*
 * The kdev_t and uuid of a device can never change once it is
 * initially inserted.
 */
static int dm_hash_insert(const char *name, const char *uuid, struct mapped_device *md)
{
	struct hash_cell *cell, *hc;

	/*
	 * Allocate the new cells.
	 */
	cell = alloc_cell(name, uuid, md);
	if (!cell)
		return -ENOMEM;

	/*
	 * Insert the cell into both hash tables.
	 */
	down_write(&_hash_lock);
	hc = __get_name_cell(name);
	if (hc) {
		dm_put(hc->md);
		goto bad;
	}

	__link_name(cell);

	if (uuid) {
		hc = __get_uuid_cell(uuid);
		if (hc) {
			__unlink_name(cell);
			dm_put(hc->md);
			goto bad;
		}
		__link_uuid(cell);
	}
	dm_get(md);
	mutex_lock(&dm_hash_cells_mutex);
	dm_set_mdptr(md, cell);
	mutex_unlock(&dm_hash_cells_mutex);
	up_write(&_hash_lock);

	return 0;

 bad:
	up_write(&_hash_lock);
	free_cell(cell);
	return -EBUSY;
}

static struct dm_table *__hash_remove(struct hash_cell *hc)
{
	struct dm_table *table;
	int srcu_idx;

	lockdep_assert_held(&_hash_lock);

	/* remove from the dev trees */
	__unlink_name(hc);
	__unlink_uuid(hc);
	mutex_lock(&dm_hash_cells_mutex);
	dm_set_mdptr(hc->md, NULL);
	mutex_unlock(&dm_hash_cells_mutex);

	table = dm_get_live_table(hc->md, &srcu_idx);
	if (table)
		dm_table_event(table);
	dm_put_live_table(hc->md, srcu_idx);

	table = NULL;
	if (hc->new_map)
		table = hc->new_map;
	dm_put(hc->md);
	free_cell(hc);

	return table;
}

static void dm_hash_remove_all(bool keep_open_devices, bool mark_deferred, bool only_deferred)
{
	int dev_skipped;
	struct rb_node *n;
	struct hash_cell *hc;
	struct mapped_device *md;
	struct dm_table *t;

retry:
	dev_skipped = 0;

	down_write(&_hash_lock);

	for (n = rb_first(&name_rb_tree); n; n = rb_next(n)) {
		hc = container_of(n, struct hash_cell, name_node);
		md = hc->md;
		dm_get(md);

		if (keep_open_devices &&
		    dm_lock_for_deletion(md, mark_deferred, only_deferred)) {
			dm_put(md);
			dev_skipped++;
			continue;
		}

		t = __hash_remove(hc);

		up_write(&_hash_lock);

		if (t) {
			dm_sync_table(md);
			dm_table_destroy(t);
		}
		dm_ima_measure_on_device_remove(md, true);
		dm_put(md);
		if (likely(keep_open_devices))
			dm_destroy(md);
		else
			dm_destroy_immediate(md);

		/*
		 * Some mapped devices may be using other mapped
		 * devices, so repeat until we make no further
		 * progress.  If a new mapped device is created
		 * here it will also get removed.
		 */
		goto retry;
	}

	up_write(&_hash_lock);

	if (dev_skipped)
		DMWARN("remove_all left %d open device(s)", dev_skipped);
}

/*
 * Set the uuid of a hash_cell that isn't already set.
 */
static void __set_cell_uuid(struct hash_cell *hc, char *new_uuid)
{
	mutex_lock(&dm_hash_cells_mutex);
	hc->uuid = new_uuid;
	mutex_unlock(&dm_hash_cells_mutex);

	__link_uuid(hc);
}

/*
 * Changes the name of a hash_cell and returns the old name for
 * the caller to free.
 */
static char *__change_cell_name(struct hash_cell *hc, char *new_name)
{
	char *old_name;

	/*
	 * Rename and move the name cell.
	 */
	__unlink_name(hc);
	old_name = hc->name;

	mutex_lock(&dm_hash_cells_mutex);
	hc->name = new_name;
	mutex_unlock(&dm_hash_cells_mutex);

	__link_name(hc);

	return old_name;
}

static struct mapped_device *dm_hash_rename(struct dm_ioctl *param,
					    const char *new)
{
	char *new_data, *old_name = NULL;
	struct hash_cell *hc;
	struct dm_table *table;
	struct mapped_device *md;
	unsigned int change_uuid = (param->flags & DM_UUID_FLAG) ? 1 : 0;
	int srcu_idx;

	/*
	 * duplicate new.
	 */
	new_data = kstrdup(new, GFP_KERNEL);
	if (!new_data)
		return ERR_PTR(-ENOMEM);

	down_write(&_hash_lock);

	/*
	 * Is new free ?
	 */
	if (change_uuid)
		hc = __get_uuid_cell(new);
	else
		hc = __get_name_cell(new);

	if (hc) {
		DMERR("Unable to change %s on mapped device %s to one that already exists: %s",
		      change_uuid ? "uuid" : "name",
		      param->name, new);
		dm_put(hc->md);
		up_write(&_hash_lock);
		kfree(new_data);
		return ERR_PTR(-EBUSY);
	}

	/*
	 * Is there such a device as 'old' ?
	 */
	hc = __get_name_cell(param->name);
	if (!hc) {
		DMERR("Unable to rename non-existent device, %s to %s%s",
		      param->name, change_uuid ? "uuid " : "", new);
		up_write(&_hash_lock);
		kfree(new_data);
		return ERR_PTR(-ENXIO);
	}

	/*
	 * Does this device already have a uuid?
	 */
	if (change_uuid && hc->uuid) {
		DMERR("Unable to change uuid of mapped device %s to %s "
		      "because uuid is already set to %s",
		      param->name, new, hc->uuid);
		dm_put(hc->md);
		up_write(&_hash_lock);
		kfree(new_data);
		return ERR_PTR(-EINVAL);
	}

	if (change_uuid)
		__set_cell_uuid(hc, new_data);
	else
		old_name = __change_cell_name(hc, new_data);

	/*
	 * Wake up any dm event waiters.
	 */
	table = dm_get_live_table(hc->md, &srcu_idx);
	if (table)
		dm_table_event(table);
	dm_put_live_table(hc->md, srcu_idx);

	if (!dm_kobject_uevent(hc->md, KOBJ_CHANGE, param->event_nr, false))
		param->flags |= DM_UEVENT_GENERATED_FLAG;

	md = hc->md;

	dm_ima_measure_on_device_rename(md);

	up_write(&_hash_lock);
	kfree(old_name);

	return md;
}

void dm_deferred_remove(void)
{
	dm_hash_remove_all(true, false, true);
}

/*
 *---------------------------------------------------------------
 * Implementation of the ioctl commands
 *---------------------------------------------------------------
 */
/*
 * All the ioctl commands get dispatched to functions with this
 * prototype.
 */
typedef int (*ioctl_fn)(struct file *filp, struct dm_ioctl *param, size_t param_size);

static int remove_all(struct file *filp, struct dm_ioctl *param, size_t param_size)
{
	dm_hash_remove_all(true, !!(param->flags & DM_DEFERRED_REMOVE), false);
	param->data_size = 0;
	return 0;
}

/*
 * Round up the ptr to an 8-byte boundary.
 */
#define ALIGN_MASK 7
static inline size_t align_val(size_t val)
{
	return (val + ALIGN_MASK) & ~ALIGN_MASK;
}
static inline void *align_ptr(void *ptr)
{
	return (void *)align_val((size_t)ptr);
}

/*
 * Retrieves the data payload buffer from an already allocated
 * struct dm_ioctl.
 */
static void *get_result_buffer(struct dm_ioctl *param, size_t param_size,
			       size_t *len)
{
	param->data_start = align_ptr(param + 1) - (void *) param;

	if (param->data_start < param_size)
		*len = param_size - param->data_start;
	else
		*len = 0;

	return ((void *) param) + param->data_start;
}

static bool filter_device(struct hash_cell *hc, const char *pfx_name, const char *pfx_uuid)
{
	const char *val;
	size_t val_len, pfx_len;

	val = hc->name;
	val_len = strlen(val);
	pfx_len = strnlen(pfx_name, DM_NAME_LEN);
	if (pfx_len > val_len)
		return false;
	if (memcmp(val, pfx_name, pfx_len))
		return false;

	val = hc->uuid ? hc->uuid : "";
	val_len = strlen(val);
	pfx_len = strnlen(pfx_uuid, DM_UUID_LEN);
	if (pfx_len > val_len)
		return false;
	if (memcmp(val, pfx_uuid, pfx_len))
		return false;

	return true;
}

static int list_devices(struct file *filp, struct dm_ioctl *param, size_t param_size)
{
	struct rb_node *n;
	struct hash_cell *hc;
	size_t len, needed = 0;
	struct gendisk *disk;
	struct dm_name_list *orig_nl, *nl, *old_nl = NULL;
	uint32_t *event_nr;

	down_write(&_hash_lock);

	/*
	 * Loop through all the devices working out how much
	 * space we need.
	 */
	for (n = rb_first(&name_rb_tree); n; n = rb_next(n)) {
		hc = container_of(n, struct hash_cell, name_node);
		if (!filter_device(hc, param->name, param->uuid))
			continue;
		needed += align_val(offsetof(struct dm_name_list, name) + strlen(hc->name) + 1);
		needed += align_val(sizeof(uint32_t) * 2);
		if (param->flags & DM_UUID_FLAG && hc->uuid)
			needed += align_val(strlen(hc->uuid) + 1);
	}

	/*
	 * Grab our output buffer.
	 */
	nl = orig_nl = get_result_buffer(param, param_size, &len);
	if (len < needed || len < sizeof(nl->dev)) {
		param->flags |= DM_BUFFER_FULL_FLAG;
		goto out;
	}
	param->data_size = param->data_start + needed;

	nl->dev = 0;	/* Flags no data */

	/*
	 * Now loop through filling out the names.
	 */
	for (n = rb_first(&name_rb_tree); n; n = rb_next(n)) {
		void *uuid_ptr;

		hc = container_of(n, struct hash_cell, name_node);
		if (!filter_device(hc, param->name, param->uuid))
			continue;
		if (old_nl)
			old_nl->next = (uint32_t) ((void *) nl -
						   (void *) old_nl);
		disk = dm_disk(hc->md);
		nl->dev = huge_encode_dev(disk_devt(disk));
		nl->next = 0;
		strcpy(nl->name, hc->name);

		old_nl = nl;
		event_nr = align_ptr(nl->name + strlen(hc->name) + 1);
		event_nr[0] = dm_get_event_nr(hc->md);
		event_nr[1] = 0;
		uuid_ptr = align_ptr(event_nr + 2);
		if (param->flags & DM_UUID_FLAG) {
			if (hc->uuid) {
				event_nr[1] |= DM_NAME_LIST_FLAG_HAS_UUID;
				strcpy(uuid_ptr, hc->uuid);
				uuid_ptr = align_ptr(uuid_ptr + strlen(hc->uuid) + 1);
			} else {
				event_nr[1] |= DM_NAME_LIST_FLAG_DOESNT_HAVE_UUID;
			}
		}
		nl = uuid_ptr;
	}
	/*
	 * If mismatch happens, security may be compromised due to buffer
	 * overflow, so it's better to crash.
	 */
	BUG_ON((char *)nl - (char *)orig_nl != needed);

 out:
	up_write(&_hash_lock);
	return 0;
}

static void list_version_get_needed(struct target_type *tt, void *needed_param)
{
	size_t *needed = needed_param;

	*needed += sizeof(struct dm_target_versions);
	*needed += strlen(tt->name) + 1;
	*needed += ALIGN_MASK;
}

static void list_version_get_info(struct target_type *tt, void *param)
{
	struct vers_iter *info = param;

	/* Check space - it might have changed since the first iteration */
	if ((char *)info->vers + sizeof(tt->version) + strlen(tt->name) + 1 > info->end) {
		info->flags = DM_BUFFER_FULL_FLAG;
		return;
	}

	if (info->old_vers)
		info->old_vers->next = (uint32_t) ((void *)info->vers - (void *)info->old_vers);

	info->vers->version[0] = tt->version[0];
	info->vers->version[1] = tt->version[1];
	info->vers->version[2] = tt->version[2];
	info->vers->next = 0;
	strcpy(info->vers->name, tt->name);

	info->old_vers = info->vers;
	info->vers = align_ptr((void *)(info->vers + 1) + strlen(tt->name) + 1);
}

static int __list_versions(struct dm_ioctl *param, size_t param_size, const char *name)
{
	size_t len, needed = 0;
	struct dm_target_versions *vers;
	struct vers_iter iter_info;
	struct target_type *tt = NULL;

	if (name) {
		tt = dm_get_target_type(name);
		if (!tt)
			return -EINVAL;
	}

	/*
	 * Loop through all the devices working out how much
	 * space we need.
	 */
	if (!tt)
		dm_target_iterate(list_version_get_needed, &needed);
	else
		list_version_get_needed(tt, &needed);

	/*
	 * Grab our output buffer.
	 */
	vers = get_result_buffer(param, param_size, &len);
	if (len < needed) {
		param->flags |= DM_BUFFER_FULL_FLAG;
		goto out;
	}
	param->data_size = param->data_start + needed;

	iter_info.param_size = param_size;
	iter_info.old_vers = NULL;
	iter_info.vers = vers;
	iter_info.flags = 0;
	iter_info.end = (char *)vers + needed;

	/*
	 * Now loop through filling out the names & versions.
	 */
	if (!tt)
		dm_target_iterate(list_version_get_info, &iter_info);
	else
		list_version_get_info(tt, &iter_info);
	param->flags |= iter_info.flags;

 out:
	if (tt)
		dm_put_target_type(tt);
	return 0;
}

static int list_versions(struct file *filp, struct dm_ioctl *param, size_t param_size)
{
	return __list_versions(param, param_size, NULL);
}

static int get_target_version(struct file *filp, struct dm_ioctl *param, size_t param_size)
{
	return __list_versions(param, param_size, param->name);
}

static int check_name(const char *name)
{
	if (strchr(name, '/')) {
		DMERR("device name cannot contain '/'");
		return -EINVAL;
	}

	if (strcmp(name, DM_CONTROL_NODE) == 0 ||
	    strcmp(name, ".") == 0 ||
	    strcmp(name, "..") == 0) {
		DMERR("device name cannot be \"%s\", \".\", or \"..\"", DM_CONTROL_NODE);
		return -EINVAL;
	}

	return 0;
}

/*
 * On successful return, the caller must not attempt to acquire
 * _hash_lock without first calling dm_put_live_table, because dm_table_destroy
 * waits for this dm_put_live_table and could be called under this lock.
 */
static struct dm_table *dm_get_inactive_table(struct mapped_device *md, int *srcu_idx)
{
	struct hash_cell *hc;
	struct dm_table *table = NULL;

	/* increment rcu count, we don't care about the table pointer */
	dm_get_live_table(md, srcu_idx);

	down_read(&_hash_lock);
	hc = dm_get_mdptr(md);
	if (!hc) {
		DMERR("device has been removed from the dev hash table.");
		goto out;
	}

	table = hc->new_map;

out:
	up_read(&_hash_lock);

	return table;
}

static struct dm_table *dm_get_live_or_inactive_table(struct mapped_device *md,
						      struct dm_ioctl *param,
						      int *srcu_idx)
{
	return (param->flags & DM_QUERY_INACTIVE_TABLE_FLAG) ?
		dm_get_inactive_table(md, srcu_idx) : dm_get_live_table(md, srcu_idx);
}

/*
 * Fills in a dm_ioctl structure, ready for sending back to
 * userland.
 */
static void __dev_status(struct mapped_device *md, struct dm_ioctl *param)
{
	struct gendisk *disk = dm_disk(md);
	struct dm_table *table;
	int srcu_idx;

	param->flags &= ~(DM_SUSPEND_FLAG | DM_READONLY_FLAG |
			  DM_ACTIVE_PRESENT_FLAG | DM_INTERNAL_SUSPEND_FLAG);

	if (dm_suspended_md(md))
		param->flags |= DM_SUSPEND_FLAG;

	if (dm_suspended_internally_md(md))
		param->flags |= DM_INTERNAL_SUSPEND_FLAG;

	if (dm_test_deferred_remove_flag(md))
		param->flags |= DM_DEFERRED_REMOVE;

	param->dev = huge_encode_dev(disk_devt(disk));

	/*
	 * Yes, this will be out of date by the time it gets back
	 * to userland, but it is still very useful for
	 * debugging.
	 */
	param->open_count = dm_open_count(md);

	param->event_nr = dm_get_event_nr(md);
	param->target_count = 0;

	table = dm_get_live_table(md, &srcu_idx);
	if (table) {
		if (!(param->flags & DM_QUERY_INACTIVE_TABLE_FLAG)) {
			if (get_disk_ro(disk))
				param->flags |= DM_READONLY_FLAG;
			param->target_count = table->num_targets;
		}

		param->flags |= DM_ACTIVE_PRESENT_FLAG;
	}
	dm_put_live_table(md, srcu_idx);

	if (param->flags & DM_QUERY_INACTIVE_TABLE_FLAG) {
		int srcu_idx;

		table = dm_get_inactive_table(md, &srcu_idx);
		if (table) {
			if (!(dm_table_get_mode(table) & BLK_OPEN_WRITE))
				param->flags |= DM_READONLY_FLAG;
			param->target_count = table->num_targets;
		}
		dm_put_live_table(md, srcu_idx);
	}
}

static int dev_create(struct file *filp, struct dm_ioctl *param, size_t param_size)
{
	int r, m = DM_ANY_MINOR;
	struct mapped_device *md;

	r = check_name(param->name);
	if (r)
		return r;

	if (param->flags & DM_PERSISTENT_DEV_FLAG)
		m = MINOR(huge_decode_dev(param->dev));

	r = dm_create(m, &md);
	if (r)
		return r;

	r = dm_hash_insert(param->name, *param->uuid ? param->uuid : NULL, md);
	if (r) {
		dm_put(md);
		dm_destroy(md);
		return r;
	}

	param->flags &= ~DM_INACTIVE_PRESENT_FLAG;

	__dev_status(md, param);

	dm_put(md);

	return 0;
}

/*
 * Always use UUID for lookups if it's present, otherwise use name or dev.
 */
static struct hash_cell *__find_device_hash_cell(struct dm_ioctl *param)
{
	struct hash_cell *hc = NULL;

	if (*param->uuid) {
		if (*param->name || param->dev) {
			DMERR("Invalid ioctl structure: uuid %s, name %s, dev %llx",
			      param->uuid, param->name, (unsigned long long)param->dev);
			return NULL;
		}

		hc = __get_uuid_cell(param->uuid);
		if (!hc)
			return NULL;
	} else if (*param->name) {
		if (param->dev) {
			DMERR("Invalid ioctl structure: name %s, dev %llx",
			      param->name, (unsigned long long)param->dev);
			return NULL;
		}

		hc = __get_name_cell(param->name);
		if (!hc)
			return NULL;
	} else if (param->dev) {
		hc = __get_dev_cell(param->dev);
		if (!hc)
			return NULL;
	} else
		return NULL;

	/*
	 * Sneakily write in both the name and the uuid
	 * while we have the cell.
	 */
	strscpy(param->name, hc->name, sizeof(param->name));
	if (hc->uuid)
		strscpy(param->uuid, hc->uuid, sizeof(param->uuid));
	else
		param->uuid[0] = '\0';

	if (hc->new_map)
		param->flags |= DM_INACTIVE_PRESENT_FLAG;
	else
		param->flags &= ~DM_INACTIVE_PRESENT_FLAG;

	return hc;
}

static struct mapped_device *find_device(struct dm_ioctl *param)
{
	struct hash_cell *hc;
	struct mapped_device *md = NULL;

	down_read(&_hash_lock);
	hc = __find_device_hash_cell(param);
	if (hc)
		md = hc->md;
	up_read(&_hash_lock);

	return md;
}

static int dev_remove(struct file *filp, struct dm_ioctl *param, size_t param_size)
{
	struct hash_cell *hc;
	struct mapped_device *md;
	int r;
	struct dm_table *t;

	down_write(&_hash_lock);
	hc = __find_device_hash_cell(param);

	if (!hc) {
		DMDEBUG_LIMIT("device doesn't appear to be in the dev hash table.");
		up_write(&_hash_lock);
		return -ENXIO;
	}

	md = hc->md;

	/*
	 * Ensure the device is not open and nothing further can open it.
	 */
	r = dm_lock_for_deletion(md, !!(param->flags & DM_DEFERRED_REMOVE), false);
	if (r) {
		if (r == -EBUSY && param->flags & DM_DEFERRED_REMOVE) {
			up_write(&_hash_lock);
			dm_put(md);
			return 0;
		}
		DMDEBUG_LIMIT("unable to remove open device %s", hc->name);
		up_write(&_hash_lock);
		dm_put(md);
		return r;
	}

	t = __hash_remove(hc);
	up_write(&_hash_lock);

	if (t) {
		dm_sync_table(md);
		dm_table_destroy(t);
	}

	param->flags &= ~DM_DEFERRED_REMOVE;

	dm_ima_measure_on_device_remove(md, false);

	if (!dm_kobject_uevent(md, KOBJ_REMOVE, param->event_nr, false))
		param->flags |= DM_UEVENT_GENERATED_FLAG;

	dm_put(md);
	dm_destroy(md);
	return 0;
}

/*
 * Check a string doesn't overrun the chunk of
 * memory we copied from userland.
 */
static int invalid_str(char *str, void *end)
{
	while ((void *) str < end)
		if (!*str++)
			return 0;

	return -EINVAL;
}

static int dev_rename(struct file *filp, struct dm_ioctl *param, size_t param_size)
{
	int r;
	char *new_data = (char *) param + param->data_start;
	struct mapped_device *md;
	unsigned int change_uuid = (param->flags & DM_UUID_FLAG) ? 1 : 0;

	if (new_data < param->data ||
	    invalid_str(new_data, (void *) param + param_size) || !*new_data ||
	    strlen(new_data) > (change_uuid ? DM_UUID_LEN - 1 : DM_NAME_LEN - 1)) {
		DMERR("Invalid new mapped device name or uuid string supplied.");
		return -EINVAL;
	}

	if (!change_uuid) {
		r = check_name(new_data);
		if (r)
			return r;
	}

	md = dm_hash_rename(param, new_data);
	if (IS_ERR(md))
		return PTR_ERR(md);

	__dev_status(md, param);
	dm_put(md);

	return 0;
}

static int dev_set_geometry(struct file *filp, struct dm_ioctl *param, size_t param_size)
{
	int r = -EINVAL, x;
	struct mapped_device *md;
	struct hd_geometry geometry;
	unsigned long indata[4];
	char *geostr = (char *) param + param->data_start;
	char dummy;

	md = find_device(param);
	if (!md)
		return -ENXIO;

	if (geostr < param->data ||
	    invalid_str(geostr, (void *) param + param_size)) {
		DMERR("Invalid geometry supplied.");
		goto out;
	}

	x = sscanf(geostr, "%lu %lu %lu %lu%c", indata,
		   indata + 1, indata + 2, indata + 3, &dummy);

	if (x != 4) {
		DMERR("Unable to interpret geometry settings.");
		goto out;
	}

	if (indata[0] > 65535 || indata[1] > 255 || indata[2] > 255) {
		DMERR("Geometry exceeds range limits.");
		goto out;
	}

	geometry.cylinders = indata[0];
	geometry.heads = indata[1];
	geometry.sectors = indata[2];
	geometry.start = indata[3];

	r = dm_set_geometry(md, &geometry);

	param->data_size = 0;

out:
	dm_put(md);
	return r;
}

static int do_suspend(struct dm_ioctl *param)
{
	int r = 0;
	unsigned int suspend_flags = DM_SUSPEND_LOCKFS_FLAG;
	struct mapped_device *md;

	md = find_device(param);
	if (!md)
		return -ENXIO;

	if (param->flags & DM_SKIP_LOCKFS_FLAG)
		suspend_flags &= ~DM_SUSPEND_LOCKFS_FLAG;
	if (param->flags & DM_NOFLUSH_FLAG)
		suspend_flags |= DM_SUSPEND_NOFLUSH_FLAG;

	if (!dm_suspended_md(md)) {
		r = dm_suspend(md, suspend_flags);
		if (r)
			goto out;
	}

	__dev_status(md, param);

out:
	dm_put(md);

	return r;
}

static int do_resume(struct dm_ioctl *param)
{
	int r = 0;
	unsigned int suspend_flags = DM_SUSPEND_LOCKFS_FLAG;
	struct hash_cell *hc;
	struct mapped_device *md;
	struct dm_table *new_map, *old_map = NULL;
	bool need_resize_uevent = false;

	down_write(&_hash_lock);

	hc = __find_device_hash_cell(param);
	if (!hc) {
		DMDEBUG_LIMIT("device doesn't appear to be in the dev hash table.");
		up_write(&_hash_lock);
		return -ENXIO;
	}

	md = hc->md;

	new_map = hc->new_map;
	hc->new_map = NULL;
	param->flags &= ~DM_INACTIVE_PRESENT_FLAG;

	up_write(&_hash_lock);

	/* Do we need to load a new map ? */
	if (new_map) {
		sector_t old_size, new_size;

		/* Suspend if it isn't already suspended */
		if (param->flags & DM_SKIP_LOCKFS_FLAG)
			suspend_flags &= ~DM_SUSPEND_LOCKFS_FLAG;
		if (param->flags & DM_NOFLUSH_FLAG)
			suspend_flags |= DM_SUSPEND_NOFLUSH_FLAG;
		if (!dm_suspended_md(md)) {
			r = dm_suspend(md, suspend_flags);
			if (r) {
				down_write(&_hash_lock);
				hc = dm_get_mdptr(md);
				if (hc && !hc->new_map) {
					hc->new_map = new_map;
					new_map = NULL;
				} else {
					r = -ENXIO;
				}
				up_write(&_hash_lock);
				if (new_map) {
					dm_sync_table(md);
					dm_table_destroy(new_map);
				}
				dm_put(md);
				return r;
			}
		}

		old_size = dm_get_size(md);
		old_map = dm_swap_table(md, new_map);
		if (IS_ERR(old_map)) {
			dm_sync_table(md);
			dm_table_destroy(new_map);
			dm_put(md);
			return PTR_ERR(old_map);
		}
		new_size = dm_get_size(md);
		if (old_size && new_size && old_size != new_size)
			need_resize_uevent = true;

		if (dm_table_get_mode(new_map) & BLK_OPEN_WRITE)
			set_disk_ro(dm_disk(md), 0);
		else
			set_disk_ro(dm_disk(md), 1);
	}

	if (dm_suspended_md(md)) {
		r = dm_resume(md);
		if (!r) {
			dm_ima_measure_on_device_resume(md, new_map ? true : false);

			if (!dm_kobject_uevent(md, KOBJ_CHANGE, param->event_nr, need_resize_uevent))
				param->flags |= DM_UEVENT_GENERATED_FLAG;
		}
	}

	/*
	 * Since dm_swap_table synchronizes RCU, nobody should be in
	 * read-side critical section already.
	 */
	if (old_map)
		dm_table_destroy(old_map);

	if (!r)
		__dev_status(md, param);

	dm_put(md);
	return r;
}

/*
 * Set or unset the suspension state of a device.
 * If the device already is in the requested state we just return its status.
 */
static int dev_suspend(struct file *filp, struct dm_ioctl *param, size_t param_size)
{
	if (param->flags & DM_SUSPEND_FLAG)
		return do_suspend(param);

	return do_resume(param);
}

/*
 * Copies device info back to user space, used by
 * the create and info ioctls.
 */
static int dev_status(struct file *filp, struct dm_ioctl *param, size_t param_size)
{
	struct mapped_device *md;

	md = find_device(param);
	if (!md)
		return -ENXIO;

	__dev_status(md, param);
	dm_put(md);

	return 0;
}

/*
 * Build up the status struct for each target
 */
static void retrieve_status(struct dm_table *table,
			    struct dm_ioctl *param, size_t param_size)
{
	unsigned int i, num_targets;
	struct dm_target_spec *spec;
	char *outbuf, *outptr;
	status_type_t type;
	size_t remaining, len, used = 0;
	unsigned int status_flags = 0;

	outptr = outbuf = get_result_buffer(param, param_size, &len);

	if (param->flags & DM_STATUS_TABLE_FLAG)
		type = STATUSTYPE_TABLE;
	else if (param->flags & DM_IMA_MEASUREMENT_FLAG)
		type = STATUSTYPE_IMA;
	else
		type = STATUSTYPE_INFO;

	/* Get all the target info */
	num_targets = table->num_targets;
	for (i = 0; i < num_targets; i++) {
		struct dm_target *ti = dm_table_get_target(table, i);
		size_t l;

		remaining = len - (outptr - outbuf);
		if (remaining <= sizeof(struct dm_target_spec)) {
			param->flags |= DM_BUFFER_FULL_FLAG;
			break;
		}

		spec = (struct dm_target_spec *) outptr;

		spec->status = 0;
		spec->sector_start = ti->begin;
		spec->length = ti->len;
		strscpy_pad(spec->target_type, ti->type->name,
			sizeof(spec->target_type));

		outptr += sizeof(struct dm_target_spec);
		remaining = len - (outptr - outbuf);
		if (remaining <= 0) {
			param->flags |= DM_BUFFER_FULL_FLAG;
			break;
		}

		/* Get the status/table string from the target driver */
		if (ti->type->status) {
			if (param->flags & DM_NOFLUSH_FLAG)
				status_flags |= DM_STATUS_NOFLUSH_FLAG;
			ti->type->status(ti, type, status_flags, outptr, remaining);
		} else
			outptr[0] = '\0';

		l = strlen(outptr) + 1;
		if (l == remaining) {
			param->flags |= DM_BUFFER_FULL_FLAG;
			break;
		}

		outptr += l;
		used = param->data_start + (outptr - outbuf);

		outptr = align_ptr(outptr);
		spec->next = outptr - outbuf;
	}

	if (used)
		param->data_size = used;

	param->target_count = num_targets;
}

/*
 * Wait for a device to report an event
 */
static int dev_wait(struct file *filp, struct dm_ioctl *param, size_t param_size)
{
	int r = 0;
	struct mapped_device *md;
	struct dm_table *table;
	int srcu_idx;

	md = find_device(param);
	if (!md)
		return -ENXIO;

	/*
	 * Wait for a notification event
	 */
	if (dm_wait_event(md, param->event_nr)) {
		r = -ERESTARTSYS;
		goto out;
	}

	/*
	 * The userland program is going to want to know what
	 * changed to trigger the event, so we may as well tell
	 * him and save an ioctl.
	 */
	__dev_status(md, param);

	table = dm_get_live_or_inactive_table(md, param, &srcu_idx);
	if (table)
		retrieve_status(table, param, param_size);
	dm_put_live_table(md, srcu_idx);

out:
	dm_put(md);

	return r;
}

/*
 * Remember the global event number and make it possible to poll
 * for further events.
 */
static int dev_arm_poll(struct file *filp, struct dm_ioctl *param, size_t param_size)
{
	struct dm_file *priv = filp->private_data;

	priv->global_event_nr = atomic_read(&dm_global_event_nr);

	return 0;
}

static inline blk_mode_t get_mode(struct dm_ioctl *param)
{
	blk_mode_t mode = BLK_OPEN_READ | BLK_OPEN_WRITE;

	if (param->flags & DM_READONLY_FLAG)
		mode = BLK_OPEN_READ;

	return mode;
}

static int next_target(struct dm_target_spec *last, uint32_t next, const char *end,
		       struct dm_target_spec **spec, char **target_params)
{
	static_assert(__alignof__(struct dm_target_spec) <= 8,
		"struct dm_target_spec must not require more than 8-byte alignment");
<<<<<<< HEAD

	/*
	 * Number of bytes remaining, starting with last. This is always
	 * sizeof(struct dm_target_spec) or more, as otherwise *last was
	 * out of bounds already.
	 */
	size_t remaining = end - (char *)last;

	/*
=======

	/*
	 * Number of bytes remaining, starting with last. This is always
	 * sizeof(struct dm_target_spec) or more, as otherwise *last was
	 * out of bounds already.
	 */
	size_t remaining = end - (char *)last;

	/*
>>>>>>> 2d5404ca
	 * There must be room for both the next target spec and the
	 * NUL-terminator of the target itself.
	 */
	if (remaining - sizeof(struct dm_target_spec) <= next) {
		DMERR("Target spec extends beyond end of parameters");
		return -EINVAL;
	}

	if (next % __alignof__(struct dm_target_spec)) {
		DMERR("Next dm_target_spec (offset %u) is not %zu-byte aligned",
		      next, __alignof__(struct dm_target_spec));
		return -EINVAL;
	}

	*spec = (struct dm_target_spec *) ((unsigned char *) last + next);
	*target_params = (char *) (*spec + 1);

	return 0;
}

static int populate_table(struct dm_table *table,
			  struct dm_ioctl *param, size_t param_size)
{
	int r;
	unsigned int i = 0;
	struct dm_target_spec *spec = (struct dm_target_spec *) param;
	uint32_t next = param->data_start;
	const char *const end = (const char *) param + param_size;
	char *target_params;
	size_t min_size = sizeof(struct dm_ioctl);

	if (!param->target_count) {
		DMERR("%s: no targets specified", __func__);
		return -EINVAL;
	}

	for (i = 0; i < param->target_count; i++) {
		const char *nul_terminator;

		if (next < min_size) {
			DMERR("%s: next target spec (offset %u) overlaps %s",
			      __func__, next, i ? "previous target" : "'struct dm_ioctl'");
			return -EINVAL;
		}

		r = next_target(spec, next, end, &spec, &target_params);
		if (r) {
			DMERR("unable to find target");
			return r;
		}

		nul_terminator = memchr(target_params, 0, (size_t)(end - target_params));
		if (nul_terminator == NULL) {
			DMERR("%s: target parameters not NUL-terminated", __func__);
			return -EINVAL;
		}

		/* Add 1 for NUL terminator */
		min_size = (size_t)(nul_terminator - (const char *)spec) + 1;

		r = dm_table_add_target(table, spec->target_type,
					(sector_t) spec->sector_start,
					(sector_t) spec->length,
					target_params);
		if (r) {
			DMERR("error adding target to table");
			return r;
		}

		next = spec->next;
	}

	return dm_table_complete(table);
}

static bool is_valid_type(enum dm_queue_mode cur, enum dm_queue_mode new)
{
	if (cur == new ||
	    (cur == DM_TYPE_BIO_BASED && new == DM_TYPE_DAX_BIO_BASED))
		return true;

	return false;
}

static int table_load(struct file *filp, struct dm_ioctl *param, size_t param_size)
{
	int r;
	struct hash_cell *hc;
	struct dm_table *t, *old_map = NULL;
	struct mapped_device *md;
	struct target_type *immutable_target_type;

	md = find_device(param);
	if (!md)
		return -ENXIO;

	r = dm_table_create(&t, get_mode(param), param->target_count, md);
	if (r)
		goto err;

	/* Protect md->type and md->queue against concurrent table loads. */
	dm_lock_md_type(md);
	r = populate_table(t, param, param_size);
	if (r)
		goto err_unlock_md_type;

	dm_ima_measure_on_table_load(t, STATUSTYPE_IMA);

	immutable_target_type = dm_get_immutable_target_type(md);
	if (immutable_target_type &&
	    (immutable_target_type != dm_table_get_immutable_target_type(t)) &&
	    !dm_table_get_wildcard_target(t)) {
		DMERR("can't replace immutable target type %s",
		      immutable_target_type->name);
		r = -EINVAL;
		goto err_unlock_md_type;
	}

	if (dm_get_md_type(md) == DM_TYPE_NONE) {
		/* setup md->queue to reflect md's type (may block) */
		r = dm_setup_md_queue(md, t);
		if (r) {
			DMERR("unable to set up device queue for new table.");
			goto err_unlock_md_type;
		}
	} else if (!is_valid_type(dm_get_md_type(md), dm_table_get_type(t))) {
		DMERR("can't change device type (old=%u vs new=%u) after initial table load.",
		      dm_get_md_type(md), dm_table_get_type(t));
		r = -EINVAL;
		goto err_unlock_md_type;
	}

	dm_unlock_md_type(md);

	/* stage inactive table */
	down_write(&_hash_lock);
	hc = dm_get_mdptr(md);
	if (!hc) {
		DMERR("device has been removed from the dev hash table.");
		up_write(&_hash_lock);
		r = -ENXIO;
		goto err_destroy_table;
	}

	if (hc->new_map)
		old_map = hc->new_map;
	hc->new_map = t;
	up_write(&_hash_lock);

	param->flags |= DM_INACTIVE_PRESENT_FLAG;
	__dev_status(md, param);

	if (old_map) {
		dm_sync_table(md);
		dm_table_destroy(old_map);
	}

	dm_put(md);

	return 0;

err_unlock_md_type:
	dm_unlock_md_type(md);
err_destroy_table:
	dm_table_destroy(t);
err:
	dm_put(md);

	return r;
}

static int table_clear(struct file *filp, struct dm_ioctl *param, size_t param_size)
{
	struct hash_cell *hc;
	struct mapped_device *md;
	struct dm_table *old_map = NULL;
	bool has_new_map = false;

	down_write(&_hash_lock);

	hc = __find_device_hash_cell(param);
	if (!hc) {
		DMDEBUG_LIMIT("device doesn't appear to be in the dev hash table.");
		up_write(&_hash_lock);
		return -ENXIO;
	}

	if (hc->new_map) {
		old_map = hc->new_map;
		hc->new_map = NULL;
		has_new_map = true;
	}

	md = hc->md;
	up_write(&_hash_lock);

	param->flags &= ~DM_INACTIVE_PRESENT_FLAG;
	__dev_status(md, param);

	if (old_map) {
		dm_sync_table(md);
		dm_table_destroy(old_map);
	}
	dm_ima_measure_on_table_clear(md, has_new_map);
	dm_put(md);

	return 0;
}

/*
 * Retrieves a list of devices used by a particular dm device.
 */
static void retrieve_deps(struct dm_table *table,
			  struct dm_ioctl *param, size_t param_size)
{
	unsigned int count = 0;
	struct list_head *tmp;
	size_t len, needed;
	struct dm_dev_internal *dd;
	struct dm_target_deps *deps;

	down_read(&table->devices_lock);

	deps = get_result_buffer(param, param_size, &len);

	/*
	 * Count the devices.
	 */
	list_for_each(tmp, dm_table_get_devices(table))
		count++;

	/*
	 * Check we have enough space.
	 */
	needed = struct_size(deps, dev, count);
	if (len < needed) {
		param->flags |= DM_BUFFER_FULL_FLAG;
		goto out;
	}

	/*
	 * Fill in the devices.
	 */
	deps->count = count;
	count = 0;
	list_for_each_entry(dd, dm_table_get_devices(table), list)
		deps->dev[count++] = huge_encode_dev(dd->dm_dev->bdev->bd_dev);

	param->data_size = param->data_start + needed;

out:
	up_read(&table->devices_lock);
}

static int table_deps(struct file *filp, struct dm_ioctl *param, size_t param_size)
{
	struct mapped_device *md;
	struct dm_table *table;
	int srcu_idx;

	md = find_device(param);
	if (!md)
		return -ENXIO;

	__dev_status(md, param);

	table = dm_get_live_or_inactive_table(md, param, &srcu_idx);
	if (table)
		retrieve_deps(table, param, param_size);
	dm_put_live_table(md, srcu_idx);

	dm_put(md);

	return 0;
}

/*
 * Return the status of a device as a text string for each
 * target.
 */
static int table_status(struct file *filp, struct dm_ioctl *param, size_t param_size)
{
	struct mapped_device *md;
	struct dm_table *table;
	int srcu_idx;

	md = find_device(param);
	if (!md)
		return -ENXIO;

	__dev_status(md, param);

	table = dm_get_live_or_inactive_table(md, param, &srcu_idx);
	if (table)
		retrieve_status(table, param, param_size);
	dm_put_live_table(md, srcu_idx);

	dm_put(md);

	return 0;
}

/*
 * Process device-mapper dependent messages.  Messages prefixed with '@'
 * are processed by the DM core.  All others are delivered to the target.
 * Returns a number <= 1 if message was processed by device mapper.
 * Returns 2 if message should be delivered to the target.
 */
static int message_for_md(struct mapped_device *md, unsigned int argc, char **argv,
			  char *result, unsigned int maxlen)
{
	int r;

	if (**argv != '@')
		return 2; /* no '@' prefix, deliver to target */

	if (!strcasecmp(argv[0], "@cancel_deferred_remove")) {
		if (argc != 1) {
			DMERR("Invalid arguments for @cancel_deferred_remove");
			return -EINVAL;
		}
		return dm_cancel_deferred_remove(md);
	}

	r = dm_stats_message(md, argc, argv, result, maxlen);
	if (r < 2)
		return r;

	DMERR("Unsupported message sent to DM core: %s", argv[0]);
	return -EINVAL;
}

/*
 * Pass a message to the target that's at the supplied device offset.
 */
static int target_message(struct file *filp, struct dm_ioctl *param, size_t param_size)
{
	int r, argc;
	char **argv;
	struct mapped_device *md;
	struct dm_table *table;
	struct dm_target *ti;
	struct dm_target_msg *tmsg = (void *) param + param->data_start;
	size_t maxlen;
	char *result = get_result_buffer(param, param_size, &maxlen);
	int srcu_idx;

	md = find_device(param);
	if (!md)
		return -ENXIO;

	if (tmsg < (struct dm_target_msg *) param->data ||
	    invalid_str(tmsg->message, (void *) param + param_size)) {
		DMERR("Invalid target message parameters.");
		r = -EINVAL;
		goto out;
	}

	r = dm_split_args(&argc, &argv, tmsg->message);
	if (r) {
		DMERR("Failed to split target message parameters");
		goto out;
	}

	if (!argc) {
		DMERR("Empty message received.");
		r = -EINVAL;
		goto out_argv;
	}

	r = message_for_md(md, argc, argv, result, maxlen);
	if (r <= 1)
		goto out_argv;

	table = dm_get_live_table(md, &srcu_idx);
	if (!table)
		goto out_table;

	if (dm_deleting_md(md)) {
		r = -ENXIO;
		goto out_table;
	}

	ti = dm_table_find_target(table, tmsg->sector);
	if (!ti) {
		DMERR("Target message sector outside device.");
		r = -EINVAL;
	} else if (ti->type->message)
		r = ti->type->message(ti, argc, argv, result, maxlen);
	else {
		DMERR("Target type does not support messages");
		r = -EINVAL;
	}

 out_table:
	dm_put_live_table(md, srcu_idx);
 out_argv:
	kfree(argv);
 out:
	if (r >= 0)
		__dev_status(md, param);

	if (r == 1) {
		param->flags |= DM_DATA_OUT_FLAG;
		if (dm_message_test_buffer_overflow(result, maxlen))
			param->flags |= DM_BUFFER_FULL_FLAG;
		else
			param->data_size = param->data_start + strlen(result) + 1;
		r = 0;
	}

	dm_put(md);
	return r;
}

/*
 * The ioctl parameter block consists of two parts, a dm_ioctl struct
 * followed by a data buffer.  This flag is set if the second part,
 * which has a variable size, is not used by the function processing
 * the ioctl.
 */
#define IOCTL_FLAGS_NO_PARAMS		1
#define IOCTL_FLAGS_ISSUE_GLOBAL_EVENT	2

/*
 *---------------------------------------------------------------
 * Implementation of open/close/ioctl on the special char device.
 *---------------------------------------------------------------
 */
static ioctl_fn lookup_ioctl(unsigned int cmd, int *ioctl_flags)
{
	static const struct {
		int cmd;
		int flags;
		ioctl_fn fn;
	} _ioctls[] = {
		{DM_VERSION_CMD, 0, NULL}, /* version is dealt with elsewhere */
		{DM_REMOVE_ALL_CMD, IOCTL_FLAGS_NO_PARAMS | IOCTL_FLAGS_ISSUE_GLOBAL_EVENT, remove_all},
		{DM_LIST_DEVICES_CMD, 0, list_devices},

		{DM_DEV_CREATE_CMD, IOCTL_FLAGS_NO_PARAMS | IOCTL_FLAGS_ISSUE_GLOBAL_EVENT, dev_create},
		{DM_DEV_REMOVE_CMD, IOCTL_FLAGS_NO_PARAMS | IOCTL_FLAGS_ISSUE_GLOBAL_EVENT, dev_remove},
		{DM_DEV_RENAME_CMD, IOCTL_FLAGS_ISSUE_GLOBAL_EVENT, dev_rename},
		{DM_DEV_SUSPEND_CMD, IOCTL_FLAGS_NO_PARAMS, dev_suspend},
		{DM_DEV_STATUS_CMD, IOCTL_FLAGS_NO_PARAMS, dev_status},
		{DM_DEV_WAIT_CMD, 0, dev_wait},

		{DM_TABLE_LOAD_CMD, 0, table_load},
		{DM_TABLE_CLEAR_CMD, IOCTL_FLAGS_NO_PARAMS, table_clear},
		{DM_TABLE_DEPS_CMD, 0, table_deps},
		{DM_TABLE_STATUS_CMD, 0, table_status},

		{DM_LIST_VERSIONS_CMD, 0, list_versions},

		{DM_TARGET_MSG_CMD, 0, target_message},
		{DM_DEV_SET_GEOMETRY_CMD, 0, dev_set_geometry},
		{DM_DEV_ARM_POLL_CMD, IOCTL_FLAGS_NO_PARAMS, dev_arm_poll},
		{DM_GET_TARGET_VERSION_CMD, 0, get_target_version},
	};

	if (unlikely(cmd >= ARRAY_SIZE(_ioctls)))
		return NULL;

	cmd = array_index_nospec(cmd, ARRAY_SIZE(_ioctls));
	*ioctl_flags = _ioctls[cmd].flags;
	return _ioctls[cmd].fn;
}

/*
 * As well as checking the version compatibility this always
 * copies the kernel interface version out.
 */
static int check_version(unsigned int cmd, struct dm_ioctl __user *user,
			 struct dm_ioctl *kernel_params)
{
	int r = 0;

	/* Make certain version is first member of dm_ioctl struct */
	BUILD_BUG_ON(offsetof(struct dm_ioctl, version) != 0);

	if (copy_from_user(kernel_params->version, user->version, sizeof(kernel_params->version)))
		return -EFAULT;

	if ((kernel_params->version[0] != DM_VERSION_MAJOR) ||
	    (kernel_params->version[1] > DM_VERSION_MINOR)) {
		DMERR("ioctl interface mismatch: kernel(%u.%u.%u), user(%u.%u.%u), cmd(%d)",
		      DM_VERSION_MAJOR, DM_VERSION_MINOR,
		      DM_VERSION_PATCHLEVEL,
		      kernel_params->version[0],
		      kernel_params->version[1],
		      kernel_params->version[2],
		      cmd);
		r = -EINVAL;
	}

	/*
	 * Fill in the kernel version.
	 */
	kernel_params->version[0] = DM_VERSION_MAJOR;
	kernel_params->version[1] = DM_VERSION_MINOR;
	kernel_params->version[2] = DM_VERSION_PATCHLEVEL;
	if (copy_to_user(user->version, kernel_params->version, sizeof(kernel_params->version)))
		return -EFAULT;

	return r;
}

#define DM_PARAMS_MALLOC	0x0001	/* Params allocated with kvmalloc() */
#define DM_WIPE_BUFFER		0x0010	/* Wipe input buffer before returning from ioctl */

static void free_params(struct dm_ioctl *param, size_t param_size, int param_flags)
{
	if (param_flags & DM_WIPE_BUFFER)
		memset(param, 0, param_size);

	if (param_flags & DM_PARAMS_MALLOC)
		kvfree(param);
}

static int copy_params(struct dm_ioctl __user *user, struct dm_ioctl *param_kernel,
		       int ioctl_flags, struct dm_ioctl **param, int *param_flags)
{
	struct dm_ioctl *dmi;
	int secure_data;
	const size_t minimum_data_size = offsetof(struct dm_ioctl, data);

	/* check_version() already copied version from userspace, avoid TOCTOU */
	if (copy_from_user((char *)param_kernel + sizeof(param_kernel->version),
			   (char __user *)user + sizeof(param_kernel->version),
			   minimum_data_size - sizeof(param_kernel->version)))
		return -EFAULT;

	if (unlikely(param_kernel->data_size < minimum_data_size) ||
	    unlikely(param_kernel->data_size > DM_MAX_TARGETS * DM_MAX_TARGET_PARAMS)) {
		DMERR("Invalid data size in the ioctl structure: %u",
		      param_kernel->data_size);
		return -EINVAL;
	}

	secure_data = param_kernel->flags & DM_SECURE_DATA_FLAG;

	*param_flags = secure_data ? DM_WIPE_BUFFER : 0;

	if (ioctl_flags & IOCTL_FLAGS_NO_PARAMS) {
		dmi = param_kernel;
		dmi->data_size = minimum_data_size;
		goto data_copied;
	}

	/*
	 * Use __GFP_HIGH to avoid low memory issues when a device is
	 * suspended and the ioctl is needed to resume it.
	 * Use kmalloc() rather than vmalloc() when we can.
	 */
	dmi = NULL;
	dmi = kvmalloc(param_kernel->data_size, GFP_NOIO | __GFP_HIGH);

	if (!dmi) {
		if (secure_data && clear_user(user, param_kernel->data_size))
			return -EFAULT;
		return -ENOMEM;
	}

	*param_flags |= DM_PARAMS_MALLOC;

	/* Copy from param_kernel (which was already copied from user) */
	memcpy(dmi, param_kernel, minimum_data_size);

	if (copy_from_user(&dmi->data, (char __user *)user + minimum_data_size,
			   param_kernel->data_size - minimum_data_size))
		goto bad;
data_copied:
	/* Wipe the user buffer so we do not return it to userspace */
	if (secure_data && clear_user(user, param_kernel->data_size))
		goto bad;

	*param = dmi;
	return 0;

bad:
	free_params(dmi, param_kernel->data_size, *param_flags);

	return -EFAULT;
}

static int validate_params(uint cmd, struct dm_ioctl *param)
{
	/* Always clear this flag */
	param->flags &= ~DM_BUFFER_FULL_FLAG;
	param->flags &= ~DM_UEVENT_GENERATED_FLAG;
	param->flags &= ~DM_SECURE_DATA_FLAG;
	param->flags &= ~DM_DATA_OUT_FLAG;

	/* Ignores parameters */
	if (cmd == DM_REMOVE_ALL_CMD ||
	    cmd == DM_LIST_DEVICES_CMD ||
	    cmd == DM_LIST_VERSIONS_CMD)
		return 0;

	if (cmd == DM_DEV_CREATE_CMD) {
		if (!*param->name) {
			DMERR("name not supplied when creating device");
			return -EINVAL;
		}
	} else if (*param->uuid && *param->name) {
		DMERR("only supply one of name or uuid, cmd(%u)", cmd);
		return -EINVAL;
	}

	/* Ensure strings are terminated */
	param->name[DM_NAME_LEN - 1] = '\0';
	param->uuid[DM_UUID_LEN - 1] = '\0';

	return 0;
}

static int ctl_ioctl(struct file *file, uint command, struct dm_ioctl __user *user)
{
	int r = 0;
	int ioctl_flags;
	int param_flags;
	unsigned int cmd;
	struct dm_ioctl *param;
	ioctl_fn fn = NULL;
	size_t input_param_size;
	struct dm_ioctl param_kernel;

	/* only root can play with this */
	if (!capable(CAP_SYS_ADMIN))
		return -EACCES;

	if (_IOC_TYPE(command) != DM_IOCTL)
		return -ENOTTY;

	cmd = _IOC_NR(command);

	/*
	 * Check the interface version passed in.  This also
	 * writes out the kernel's interface version.
	 */
	r = check_version(cmd, user, &param_kernel);
	if (r)
		return r;

	/*
	 * Nothing more to do for the version command.
	 */
	if (cmd == DM_VERSION_CMD)
		return 0;

	fn = lookup_ioctl(cmd, &ioctl_flags);
	if (!fn) {
		DMERR("dm_ctl_ioctl: unknown command 0x%x", command);
		return -ENOTTY;
	}

	/*
	 * Copy the parameters into kernel space.
	 */
	r = copy_params(user, &param_kernel, ioctl_flags, &param, &param_flags);

	if (r)
		return r;

	input_param_size = param->data_size;
	r = validate_params(cmd, param);
	if (r)
		goto out;

	param->data_size = offsetof(struct dm_ioctl, data);
	r = fn(file, param, input_param_size);

	if (unlikely(param->flags & DM_BUFFER_FULL_FLAG) &&
	    unlikely(ioctl_flags & IOCTL_FLAGS_NO_PARAMS))
		DMERR("ioctl %d tried to output some data but has IOCTL_FLAGS_NO_PARAMS set", cmd);

	if (!r && ioctl_flags & IOCTL_FLAGS_ISSUE_GLOBAL_EVENT)
		dm_issue_global_event();

	/*
	 * Copy the results back to userland.
	 */
	if (!r && copy_to_user(user, param, param->data_size))
		r = -EFAULT;

out:
	free_params(param, input_param_size, param_flags);
	return r;
}

static long dm_ctl_ioctl(struct file *file, uint command, ulong u)
{
	return (long)ctl_ioctl(file, command, (struct dm_ioctl __user *)u);
}

#ifdef CONFIG_COMPAT
static long dm_compat_ctl_ioctl(struct file *file, uint command, ulong u)
{
	return (long)dm_ctl_ioctl(file, command, (ulong) compat_ptr(u));
}
#else
#define dm_compat_ctl_ioctl NULL
#endif

static int dm_open(struct inode *inode, struct file *filp)
{
	int r;
	struct dm_file *priv;

	r = nonseekable_open(inode, filp);
	if (unlikely(r))
		return r;

	priv = filp->private_data = kmalloc(sizeof(struct dm_file), GFP_KERNEL);
	if (!priv)
		return -ENOMEM;

	priv->global_event_nr = atomic_read(&dm_global_event_nr);

	return 0;
}

static int dm_release(struct inode *inode, struct file *filp)
{
	kfree(filp->private_data);
	return 0;
}

static __poll_t dm_poll(struct file *filp, poll_table *wait)
{
	struct dm_file *priv = filp->private_data;
	__poll_t mask = 0;

	poll_wait(filp, &dm_global_eventq, wait);

	if ((int)(atomic_read(&dm_global_event_nr) - priv->global_event_nr) > 0)
		mask |= EPOLLIN;

	return mask;
}

static const struct file_operations _ctl_fops = {
	.open    = dm_open,
	.release = dm_release,
	.poll    = dm_poll,
	.unlocked_ioctl	 = dm_ctl_ioctl,
	.compat_ioctl = dm_compat_ctl_ioctl,
	.owner	 = THIS_MODULE,
	.llseek  = noop_llseek,
};

static struct miscdevice _dm_misc = {
	.minor		= MAPPER_CTRL_MINOR,
	.name		= DM_NAME,
	.nodename	= DM_DIR "/" DM_CONTROL_NODE,
	.fops		= &_ctl_fops
};

MODULE_ALIAS_MISCDEV(MAPPER_CTRL_MINOR);
MODULE_ALIAS("devname:" DM_DIR "/" DM_CONTROL_NODE);

/*
 * Create misc character device and link to DM_DIR/control.
 */
int __init dm_interface_init(void)
{
	int r;

	r = misc_register(&_dm_misc);
	if (r) {
		DMERR("misc_register failed for control device");
		return r;
	}

	DMINFO("%d.%d.%d%s initialised: %s", DM_VERSION_MAJOR,
	       DM_VERSION_MINOR, DM_VERSION_PATCHLEVEL, DM_VERSION_EXTRA,
	       DM_DRIVER_EMAIL);
	return 0;
}

void dm_interface_exit(void)
{
	misc_deregister(&_dm_misc);
	dm_hash_exit();
}

/**
 * dm_copy_name_and_uuid - Copy mapped device name & uuid into supplied buffers
 * @md: Pointer to mapped_device
 * @name: Buffer (size DM_NAME_LEN) for name
 * @uuid: Buffer (size DM_UUID_LEN) for uuid or empty string if uuid not defined
 */
int dm_copy_name_and_uuid(struct mapped_device *md, char *name, char *uuid)
{
	int r = 0;
	struct hash_cell *hc;

	if (!md)
		return -ENXIO;

	mutex_lock(&dm_hash_cells_mutex);
	hc = dm_get_mdptr(md);
	if (!hc) {
		r = -ENXIO;
		goto out;
	}

	if (name)
		strcpy(name, hc->name);
	if (uuid)
		strcpy(uuid, hc->uuid ? : "");

out:
	mutex_unlock(&dm_hash_cells_mutex);

	return r;
}
EXPORT_SYMBOL_GPL(dm_copy_name_and_uuid);

/**
 * dm_early_create - create a mapped device in early boot.
 *
 * @dmi: Contains main information of the device mapping to be created.
 * @spec_array: array of pointers to struct dm_target_spec. Describes the
 * mapping table of the device.
 * @target_params_array: array of strings with the parameters to a specific
 * target.
 *
 * Instead of having the struct dm_target_spec and the parameters for every
 * target embedded at the end of struct dm_ioctl (as performed in a normal
 * ioctl), pass them as arguments, so the caller doesn't need to serialize them.
 * The size of the spec_array and target_params_array is given by
 * @dmi->target_count.
 * This function is supposed to be called in early boot, so locking mechanisms
 * to protect against concurrent loads are not required.
 */
int __init dm_early_create(struct dm_ioctl *dmi,
			   struct dm_target_spec **spec_array,
			   char **target_params_array)
{
	int r, m = DM_ANY_MINOR;
	struct dm_table *t, *old_map;
	struct mapped_device *md;
	unsigned int i;

	if (!dmi->target_count)
		return -EINVAL;

	r = check_name(dmi->name);
	if (r)
		return r;

	if (dmi->flags & DM_PERSISTENT_DEV_FLAG)
		m = MINOR(huge_decode_dev(dmi->dev));

	/* alloc dm device */
	r = dm_create(m, &md);
	if (r)
		return r;

	/* hash insert */
	r = dm_hash_insert(dmi->name, *dmi->uuid ? dmi->uuid : NULL, md);
	if (r)
		goto err_destroy_dm;

	/* alloc table */
	r = dm_table_create(&t, get_mode(dmi), dmi->target_count, md);
	if (r)
		goto err_hash_remove;

	/* add targets */
	for (i = 0; i < dmi->target_count; i++) {
		r = dm_table_add_target(t, spec_array[i]->target_type,
					(sector_t) spec_array[i]->sector_start,
					(sector_t) spec_array[i]->length,
					target_params_array[i]);
		if (r) {
			DMERR("error adding target to table");
			goto err_destroy_table;
		}
	}

	/* finish table */
	r = dm_table_complete(t);
	if (r)
		goto err_destroy_table;

	/* setup md->queue to reflect md's type (may block) */
	r = dm_setup_md_queue(md, t);
	if (r) {
		DMERR("unable to set up device queue for new table.");
		goto err_destroy_table;
	}

	/* Set new map */
	dm_suspend(md, 0);
	old_map = dm_swap_table(md, t);
	if (IS_ERR(old_map)) {
		r = PTR_ERR(old_map);
		goto err_destroy_table;
	}
	set_disk_ro(dm_disk(md), !!(dmi->flags & DM_READONLY_FLAG));

	/* resume device */
	r = dm_resume(md);
	if (r)
		goto err_destroy_table;

	DMINFO("%s (%s) is ready", md->disk->disk_name, dmi->name);
	dm_put(md);
	return 0;

err_destroy_table:
	dm_table_destroy(t);
err_hash_remove:
	down_write(&_hash_lock);
	(void) __hash_remove(__get_name_cell(dmi->name));
	up_write(&_hash_lock);
	/* release reference from __get_name_cell */
	dm_put(md);
err_destroy_dm:
	dm_put(md);
	dm_destroy(md);
	return r;
}<|MERGE_RESOLUTION|>--- conflicted
+++ resolved
@@ -1418,7 +1418,6 @@
 {
 	static_assert(__alignof__(struct dm_target_spec) <= 8,
 		"struct dm_target_spec must not require more than 8-byte alignment");
-<<<<<<< HEAD
 
 	/*
 	 * Number of bytes remaining, starting with last. This is always
@@ -1428,17 +1427,6 @@
 	size_t remaining = end - (char *)last;
 
 	/*
-=======
-
-	/*
-	 * Number of bytes remaining, starting with last. This is always
-	 * sizeof(struct dm_target_spec) or more, as otherwise *last was
-	 * out of bounds already.
-	 */
-	size_t remaining = end - (char *)last;
-
-	/*
->>>>>>> 2d5404ca
 	 * There must be room for both the next target spec and the
 	 * NUL-terminator of the target itself.
 	 */
