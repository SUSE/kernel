--- conflicted
+++ resolved
@@ -350,13 +350,8 @@
 						(PAGE_SIZE >> SECTOR_SHIFT)));
 		}
 
-<<<<<<< HEAD
-		bio = bio_alloc_bioset(where->bdev, num_bvecs, op | op_flags,
-				       GFP_NOIO, &io->client->bios);
-=======
 		bio = bio_alloc_bioset(where->bdev, num_bvecs, opf, GFP_NOIO,
 				       &io->client->bios);
->>>>>>> eb3cdb58
 		bio->bi_iter.bi_sector = where->sector + (where->count - remaining);
 		bio->bi_end_io = endio;
 		store_io_and_region_in_bio(bio, io, region);
@@ -365,20 +360,6 @@
 			num_sectors = min_t(sector_t, special_cmd_max_sectors, remaining);
 			bio->bi_iter.bi_size = num_sectors << SECTOR_SHIFT;
 			remaining -= num_sectors;
-<<<<<<< HEAD
-		} else while (remaining) {
-			/*
-			 * Try and add as many pages as possible.
-			 */
-			dp->get_page(dp, &page, &len, &offset);
-			len = min(len, to_bytes(remaining));
-			if (!bio_add_page(bio, page, len, offset))
-				break;
-
-			offset = 0;
-			remaining -= to_sector(len);
-			dp->next_page(dp);
-=======
 		} else {
 			while (remaining) {
 				/*
@@ -393,7 +374,6 @@
 				remaining -= to_sector(len);
 				dp->next_page(dp);
 			}
->>>>>>> eb3cdb58
 		}
 
 		atomic_inc(&io->count);
@@ -540,11 +520,7 @@
 	return 0;
 }
 
-<<<<<<< HEAD
-int dm_io(struct dm_io_request *io_req, unsigned num_regions,
-=======
 int dm_io(struct dm_io_request *io_req, unsigned int num_regions,
->>>>>>> eb3cdb58
 	  struct dm_io_region *where, unsigned long *sync_error_bits)
 {
 	int r;
