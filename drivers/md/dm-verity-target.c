// SPDX-License-Identifier: GPL-2.0-only
/*
 * Copyright (C) 2012 Red Hat, Inc.
 *
 * Author: Mikulas Patocka <mpatocka@redhat.com>
 *
 * Based on Chromium dm-verity driver (C) 2011 The Chromium OS Authors
 *
 * In the file "/sys/module/dm_verity/parameters/prefetch_cluster" you can set
 * default prefetch value. Data are read in "prefetch_cluster" chunks from the
 * hash device. Setting this greatly improves performance when data and hash
 * are on the same disk on different partitions on devices with poor random
 * access behavior.
 */

#include "dm-verity.h"
#include "dm-verity-fec.h"
#include "dm-verity-verify-sig.h"
#include "dm-audit.h"
#include <linux/module.h>
#include <linux/reboot.h>
#include <linux/scatterlist.h>
#include <linux/string.h>
#include <linux/jump_label.h>

#define DM_MSG_PREFIX			"verity"

#define DM_VERITY_ENV_LENGTH		42
#define DM_VERITY_ENV_VAR_NAME		"DM_VERITY_ERR_BLOCK_NR"

#define DM_VERITY_DEFAULT_PREFETCH_SIZE	262144

#define DM_VERITY_MAX_CORRUPTED_ERRS	100

#define DM_VERITY_OPT_LOGGING		"ignore_corruption"
#define DM_VERITY_OPT_RESTART		"restart_on_corruption"
#define DM_VERITY_OPT_PANIC		"panic_on_corruption"
#define DM_VERITY_OPT_IGN_ZEROES	"ignore_zero_blocks"
#define DM_VERITY_OPT_AT_MOST_ONCE	"check_at_most_once"
#define DM_VERITY_OPT_TASKLET_VERIFY	"try_verify_in_tasklet"

#define DM_VERITY_OPTS_MAX		(4 + DM_VERITY_OPTS_FEC + \
					 DM_VERITY_ROOT_HASH_VERIFICATION_OPTS)

static unsigned int dm_verity_prefetch_cluster = DM_VERITY_DEFAULT_PREFETCH_SIZE;

module_param_named(prefetch_cluster, dm_verity_prefetch_cluster, uint, 0644);

static DEFINE_STATIC_KEY_FALSE(use_tasklet_enabled);

static DEFINE_STATIC_KEY_FALSE(use_tasklet_enabled);

struct dm_verity_prefetch_work {
	struct work_struct work;
	struct dm_verity *v;
	sector_t block;
	unsigned int n_blocks;
};

/*
 * Auxiliary structure appended to each dm-bufio buffer. If the value
 * hash_verified is nonzero, hash of the block has been verified.
 *
 * The variable hash_verified is set to 0 when allocating the buffer, then
 * it can be changed to 1 and it is never reset to 0 again.
 *
 * There is no lock around this value, a race condition can at worst cause
 * that multiple processes verify the hash of the same buffer simultaneously
 * and write 1 to hash_verified simultaneously.
 * This condition is harmless, so we don't need locking.
 */
struct buffer_aux {
	int hash_verified;
};

/*
 * Initialize struct buffer_aux for a freshly created buffer.
 */
static void dm_bufio_alloc_callback(struct dm_buffer *buf)
{
	struct buffer_aux *aux = dm_bufio_get_aux_data(buf);

	aux->hash_verified = 0;
}

/*
 * Translate input sector number to the sector number on the target device.
 */
static sector_t verity_map_sector(struct dm_verity *v, sector_t bi_sector)
{
	return v->data_start + dm_target_offset(v->ti, bi_sector);
}

/*
 * Return hash position of a specified block at a specified tree level
 * (0 is the lowest level).
 * The lowest "hash_per_block_bits"-bits of the result denote hash position
 * inside a hash block. The remaining bits denote location of the hash block.
 */
static sector_t verity_position_at_level(struct dm_verity *v, sector_t block,
					 int level)
{
	return block >> (level * v->hash_per_block_bits);
}

static int verity_hash_update(struct dm_verity *v, struct ahash_request *req,
				const u8 *data, size_t len,
				struct crypto_wait *wait)
{
	struct scatterlist sg;

	if (likely(!is_vmalloc_addr(data))) {
		sg_init_one(&sg, data, len);
		ahash_request_set_crypt(req, &sg, NULL, len);
		return crypto_wait_req(crypto_ahash_update(req), wait);
	}

	do {
		int r;
		size_t this_step = min_t(size_t, len, PAGE_SIZE - offset_in_page(data));

		flush_kernel_vmap_range((void *)data, this_step);
		sg_init_table(&sg, 1);
		sg_set_page(&sg, vmalloc_to_page(data), this_step, offset_in_page(data));
		ahash_request_set_crypt(req, &sg, NULL, this_step);
		r = crypto_wait_req(crypto_ahash_update(req), wait);
		if (unlikely(r))
			return r;
		data += this_step;
		len -= this_step;
	} while (len);

	return 0;
}

/*
 * Wrapper for crypto_ahash_init, which handles verity salting.
 */
static int verity_hash_init(struct dm_verity *v, struct ahash_request *req,
				struct crypto_wait *wait)
{
	int r;

	ahash_request_set_tfm(req, v->tfm);
	ahash_request_set_callback(req, CRYPTO_TFM_REQ_MAY_SLEEP |
					CRYPTO_TFM_REQ_MAY_BACKLOG,
					crypto_req_done, (void *)wait);
	crypto_init_wait(wait);

	r = crypto_wait_req(crypto_ahash_init(req), wait);

	if (unlikely(r < 0)) {
		DMERR("crypto_ahash_init failed: %d", r);
		return r;
	}

	if (likely(v->salt_size && (v->version >= 1)))
		r = verity_hash_update(v, req, v->salt, v->salt_size, wait);

	return r;
}

static int verity_hash_final(struct dm_verity *v, struct ahash_request *req,
			     u8 *digest, struct crypto_wait *wait)
{
	int r;

	if (unlikely(v->salt_size && (!v->version))) {
		r = verity_hash_update(v, req, v->salt, v->salt_size, wait);

		if (r < 0) {
			DMERR("%s failed updating salt: %d", __func__, r);
			goto out;
		}
	}

	ahash_request_set_crypt(req, NULL, digest, 0);
	r = crypto_wait_req(crypto_ahash_final(req), wait);
out:
	return r;
}

int verity_hash(struct dm_verity *v, struct ahash_request *req,
		const u8 *data, size_t len, u8 *digest)
{
	int r;
	struct crypto_wait wait;

	r = verity_hash_init(v, req, &wait);
	if (unlikely(r < 0))
		goto out;

	r = verity_hash_update(v, req, data, len, &wait);
	if (unlikely(r < 0))
		goto out;

	r = verity_hash_final(v, req, digest, &wait);

out:
	return r;
}

static void verity_hash_at_level(struct dm_verity *v, sector_t block, int level,
				 sector_t *hash_block, unsigned int *offset)
{
	sector_t position = verity_position_at_level(v, block, level);
	unsigned int idx;

	*hash_block = v->hash_level_block[level] + (position >> v->hash_per_block_bits);

	if (!offset)
		return;

	idx = position & ((1 << v->hash_per_block_bits) - 1);
	if (!v->version)
		*offset = idx * v->digest_size;
	else
		*offset = idx << (v->hash_dev_block_bits - v->hash_per_block_bits);
}

/*
 * Handle verification errors.
 */
static int verity_handle_err(struct dm_verity *v, enum verity_block_type type,
			     unsigned long long block)
{
	char verity_env[DM_VERITY_ENV_LENGTH];
	char *envp[] = { verity_env, NULL };
	const char *type_str = "";
	struct mapped_device *md = dm_table_get_md(v->ti->table);

	/* Corruption should be visible in device status in all modes */
	v->hash_failed = true;

	if (v->corrupted_errs >= DM_VERITY_MAX_CORRUPTED_ERRS)
		goto out;

	v->corrupted_errs++;

	switch (type) {
	case DM_VERITY_BLOCK_TYPE_DATA:
		type_str = "data";
		break;
	case DM_VERITY_BLOCK_TYPE_METADATA:
		type_str = "metadata";
		break;
	default:
		BUG();
	}

	DMERR_LIMIT("%s: %s block %llu is corrupted", v->data_dev->name,
		    type_str, block);

	if (v->corrupted_errs == DM_VERITY_MAX_CORRUPTED_ERRS) {
		DMERR("%s: reached maximum errors", v->data_dev->name);
		dm_audit_log_target(DM_MSG_PREFIX, "max-corrupted-errors", v->ti, 0);
	}

	snprintf(verity_env, DM_VERITY_ENV_LENGTH, "%s=%d,%llu",
		DM_VERITY_ENV_VAR_NAME, type, block);

	kobject_uevent_env(&disk_to_dev(dm_disk(md))->kobj, KOBJ_CHANGE, envp);

out:
	if (v->mode == DM_VERITY_MODE_LOGGING)
		return 0;

	if (v->mode == DM_VERITY_MODE_RESTART)
		kernel_restart("dm-verity device corrupted");

	if (v->mode == DM_VERITY_MODE_PANIC)
		panic("dm-verity device corrupted");

	return 1;
}

/*
 * Verify hash of a metadata block pertaining to the specified data block
 * ("block" argument) at a specified level ("level" argument).
 *
 * On successful return, verity_io_want_digest(v, io) contains the hash value
 * for a lower tree level or for the data block (if we're at the lowest level).
 *
 * If "skip_unverified" is true, unverified buffer is skipped and 1 is returned.
 * If "skip_unverified" is false, unverified buffer is hashed and verified
 * against current value of verity_io_want_digest(v, io).
 */
static int verity_verify_level(struct dm_verity *v, struct dm_verity_io *io,
			       sector_t block, int level, bool skip_unverified,
			       u8 *want_digest)
{
	struct dm_buffer *buf;
	struct buffer_aux *aux;
	u8 *data;
	int r;
	sector_t hash_block;
	unsigned int offset;

	verity_hash_at_level(v, block, level, &hash_block, &offset);

	if (static_branch_unlikely(&use_tasklet_enabled) && io->in_tasklet) {
		data = dm_bufio_get(v->bufio, hash_block, &buf);
		if (data == NULL) {
			/*
			 * In tasklet and the hash was not in the bufio cache.
			 * Return early and resume execution from a work-queue
			 * to read the hash from disk.
			 */
			return -EAGAIN;
		}
	} else
		data = dm_bufio_read(v->bufio, hash_block, &buf);

	if (IS_ERR(data))
		return PTR_ERR(data);

	aux = dm_bufio_get_aux_data(buf);

	if (!aux->hash_verified) {
		if (skip_unverified) {
			r = 1;
			goto release_ret_r;
		}

		r = verity_hash(v, verity_io_hash_req(v, io),
				data, 1 << v->hash_dev_block_bits,
				verity_io_real_digest(v, io));
		if (unlikely(r < 0))
			goto release_ret_r;

		if (likely(memcmp(verity_io_real_digest(v, io), want_digest,
				  v->digest_size) == 0))
			aux->hash_verified = 1;
		else if (static_branch_unlikely(&use_tasklet_enabled) &&
			 io->in_tasklet) {
			/*
			 * Error handling code (FEC included) cannot be run in a
			 * tasklet since it may sleep, so fallback to work-queue.
			 */
			r = -EAGAIN;
			goto release_ret_r;
<<<<<<< HEAD
		}
		else if (verity_fec_decode(v, io,
					   DM_VERITY_BLOCK_TYPE_METADATA,
					   hash_block, data, NULL) == 0)
=======
		} else if (verity_fec_decode(v, io, DM_VERITY_BLOCK_TYPE_METADATA,
					     hash_block, data, NULL) == 0)
>>>>>>> eb3cdb58
			aux->hash_verified = 1;
		else if (verity_handle_err(v,
					   DM_VERITY_BLOCK_TYPE_METADATA,
					   hash_block)) {
			struct bio *bio =
				dm_bio_from_per_bio_data(io,
							 v->ti->per_io_data_size);
			dm_audit_log_bio(DM_MSG_PREFIX, "verify-metadata", bio,
					 block, 0);
			r = -EIO;
			goto release_ret_r;
		}
	}

	data += offset;
	memcpy(want_digest, data, v->digest_size);
	r = 0;

release_ret_r:
	dm_bufio_release(buf);
	return r;
}

/*
 * Find a hash for a given block, write it to digest and verify the integrity
 * of the hash tree if necessary.
 */
int verity_hash_for_block(struct dm_verity *v, struct dm_verity_io *io,
			  sector_t block, u8 *digest, bool *is_zero)
{
	int r = 0, i;

	if (likely(v->levels)) {
		/*
		 * First, we try to get the requested hash for
		 * the current block. If the hash block itself is
		 * verified, zero is returned. If it isn't, this
		 * function returns 1 and we fall back to whole
		 * chain verification.
		 */
		r = verity_verify_level(v, io, block, 0, true, digest);
		if (likely(r <= 0))
			goto out;
	}

	memcpy(digest, v->root_digest, v->digest_size);

	for (i = v->levels - 1; i >= 0; i--) {
		r = verity_verify_level(v, io, block, i, false, digest);
		if (unlikely(r))
			goto out;
	}
out:
	if (!r && v->zero_digest)
		*is_zero = !memcmp(v->zero_digest, digest, v->digest_size);
	else
		*is_zero = false;

	return r;
}

/*
 * Calculates the digest for the given bio
 */
static int verity_for_io_block(struct dm_verity *v, struct dm_verity_io *io,
			       struct bvec_iter *iter, struct crypto_wait *wait)
{
	unsigned int todo = 1 << v->data_dev_block_bits;
	struct bio *bio = dm_bio_from_per_bio_data(io, v->ti->per_io_data_size);
	struct scatterlist sg;
	struct ahash_request *req = verity_io_hash_req(v, io);

	do {
		int r;
		unsigned int len;
		struct bio_vec bv = bio_iter_iovec(bio, *iter);

		sg_init_table(&sg, 1);

		len = bv.bv_len;

		if (likely(len >= todo))
			len = todo;
		/*
		 * Operating on a single page at a time looks suboptimal
		 * until you consider the typical block size is 4,096B.
		 * Going through this loops twice should be very rare.
		 */
		sg_set_page(&sg, bv.bv_page, len, bv.bv_offset);
		ahash_request_set_crypt(req, &sg, NULL, len);
		r = crypto_wait_req(crypto_ahash_update(req), wait);

		if (unlikely(r < 0)) {
			DMERR("%s crypto op failed: %d", __func__, r);
			return r;
		}

		bio_advance_iter(bio, iter, len);
		todo -= len;
	} while (todo);

	return 0;
}

/*
 * Calls function process for 1 << v->data_dev_block_bits bytes in the bio_vec
 * starting from iter.
 */
int verity_for_bv_block(struct dm_verity *v, struct dm_verity_io *io,
			struct bvec_iter *iter,
			int (*process)(struct dm_verity *v,
				       struct dm_verity_io *io, u8 *data,
				       size_t len))
{
	unsigned int todo = 1 << v->data_dev_block_bits;
	struct bio *bio = dm_bio_from_per_bio_data(io, v->ti->per_io_data_size);

	do {
		int r;
		u8 *page;
		unsigned int len;
		struct bio_vec bv = bio_iter_iovec(bio, *iter);

		page = bvec_kmap_local(&bv);
		len = bv.bv_len;

		if (likely(len >= todo))
			len = todo;

		r = process(v, io, page, len);
		kunmap_local(page);

		if (r < 0)
			return r;

		bio_advance_iter(bio, iter, len);
		todo -= len;
	} while (todo);

	return 0;
}

static int verity_bv_zero(struct dm_verity *v, struct dm_verity_io *io,
			  u8 *data, size_t len)
{
	memset(data, 0, len);
	return 0;
}

/*
 * Moves the bio iter one data block forward.
 */
static inline void verity_bv_skip_block(struct dm_verity *v,
					struct dm_verity_io *io,
					struct bvec_iter *iter)
{
	struct bio *bio = dm_bio_from_per_bio_data(io, v->ti->per_io_data_size);

	bio_advance_iter(bio, iter, 1 << v->data_dev_block_bits);
}

/*
 * Verify one "dm_verity_io" structure.
 */
static int verity_verify_io(struct dm_verity_io *io)
{
	bool is_zero;
	struct dm_verity *v = io->v;
#if defined(CONFIG_DM_VERITY_FEC)
	struct bvec_iter start;
#endif
	struct bvec_iter iter_copy;
	struct bvec_iter *iter;
	struct crypto_wait wait;
	struct bio *bio = dm_bio_from_per_bio_data(io, v->ti->per_io_data_size);
	unsigned int b;

	if (static_branch_unlikely(&use_tasklet_enabled) && io->in_tasklet) {
		/*
		 * Copy the iterator in case we need to restart
		 * verification in a work-queue.
		 */
		iter_copy = io->iter;
		iter = &iter_copy;
	} else
		iter = &io->iter;

	for (b = 0; b < io->n_blocks; b++) {
		int r;
		sector_t cur_block = io->block + b;
		struct ahash_request *req = verity_io_hash_req(v, io);

		if (v->validated_blocks && bio->bi_status == BLK_STS_OK &&
		    likely(test_bit(cur_block, v->validated_blocks))) {
			verity_bv_skip_block(v, io, iter);
			continue;
		}

		r = verity_hash_for_block(v, io, cur_block,
					  verity_io_want_digest(v, io),
					  &is_zero);
		if (unlikely(r < 0))
			return r;

		if (is_zero) {
			/*
			 * If we expect a zero block, don't validate, just
			 * return zeros.
			 */
			r = verity_for_bv_block(v, io, iter,
						verity_bv_zero);
			if (unlikely(r < 0))
				return r;

			continue;
		}

		r = verity_hash_init(v, req, &wait);
		if (unlikely(r < 0))
			return r;

#if defined(CONFIG_DM_VERITY_FEC)
		if (verity_fec_is_enabled(v))
			start = *iter;
#endif
		r = verity_for_io_block(v, io, iter, &wait);
		if (unlikely(r < 0))
			return r;

		r = verity_hash_final(v, req, verity_io_real_digest(v, io),
					&wait);
		if (unlikely(r < 0))
			return r;

		if (likely(memcmp(verity_io_real_digest(v, io),
				  verity_io_want_digest(v, io), v->digest_size) == 0)) {
			if (v->validated_blocks)
				set_bit(cur_block, v->validated_blocks);
			continue;
		} else if (static_branch_unlikely(&use_tasklet_enabled) &&
			   io->in_tasklet) {
			/*
			 * Error handling code (FEC included) cannot be run in a
			 * tasklet since it may sleep, so fallback to work-queue.
			 */
			return -EAGAIN;
#if defined(CONFIG_DM_VERITY_FEC)
		} else if (verity_fec_decode(v, io, DM_VERITY_BLOCK_TYPE_DATA,
					     cur_block, NULL, &start) == 0) {
			continue;
#endif
		} else {
			if (bio->bi_status) {
				/*
				 * Error correction failed; Just return error
				 */
				return -EIO;
			}
			if (verity_handle_err(v, DM_VERITY_BLOCK_TYPE_DATA,
<<<<<<< HEAD
					      cur_block))
				return -EIO;
=======
					      cur_block)) {
				dm_audit_log_bio(DM_MSG_PREFIX, "verify-data",
						 bio, cur_block, 0);
				return -EIO;
			}
>>>>>>> eb3cdb58
		}
	}

	return 0;
}

/*
 * Skip verity work in response to I/O error when system is shutting down.
 */
static inline bool verity_is_system_shutting_down(void)
{
	return system_state == SYSTEM_HALT || system_state == SYSTEM_POWER_OFF
		|| system_state == SYSTEM_RESTART;
}

/*
 * End one "io" structure with a given error.
 */
static void verity_finish_io(struct dm_verity_io *io, blk_status_t status)
{
	struct dm_verity *v = io->v;
	struct bio *bio = dm_bio_from_per_bio_data(io, v->ti->per_io_data_size);

	bio->bi_end_io = io->orig_bi_end_io;
	bio->bi_status = status;

	if (!static_branch_unlikely(&use_tasklet_enabled) || !io->in_tasklet)
		verity_fec_finish_io(io);

	bio_endio(bio);
}

static void verity_work(struct work_struct *w)
{
	struct dm_verity_io *io = container_of(w, struct dm_verity_io, work);

	io->in_tasklet = false;

	verity_fec_init_io(io);
	verity_finish_io(io, errno_to_blk_status(verity_verify_io(io)));
}

static void verity_tasklet(unsigned long data)
{
	struct dm_verity_io *io = (struct dm_verity_io *)data;
	int err;

	io->in_tasklet = true;
	err = verity_verify_io(io);
	if (err == -EAGAIN) {
		/* fallback to retrying with work-queue */
		INIT_WORK(&io->work, verity_work);
		queue_work(io->v->verify_wq, &io->work);
		return;
	}

	verity_finish_io(io, errno_to_blk_status(err));
}

static void verity_end_io(struct bio *bio)
{
	struct dm_verity_io *io = bio->bi_private;

	if (bio->bi_status &&
	    (!verity_fec_is_enabled(io->v) || verity_is_system_shutting_down())) {
		verity_finish_io(io, bio->bi_status);
		return;
	}

	if (static_branch_unlikely(&use_tasklet_enabled) && io->v->use_tasklet) {
		tasklet_init(&io->tasklet, verity_tasklet, (unsigned long)io);
		tasklet_schedule(&io->tasklet);
	} else {
		INIT_WORK(&io->work, verity_work);
		queue_work(io->v->verify_wq, &io->work);
	}
}

/*
 * Prefetch buffers for the specified io.
 * The root buffer is not prefetched, it is assumed that it will be cached
 * all the time.
 */
static void verity_prefetch_io(struct work_struct *work)
{
	struct dm_verity_prefetch_work *pw =
		container_of(work, struct dm_verity_prefetch_work, work);
	struct dm_verity *v = pw->v;
	int i;

	for (i = v->levels - 2; i >= 0; i--) {
		sector_t hash_block_start;
		sector_t hash_block_end;

		verity_hash_at_level(v, pw->block, i, &hash_block_start, NULL);
		verity_hash_at_level(v, pw->block + pw->n_blocks - 1, i, &hash_block_end, NULL);

		if (!i) {
			unsigned int cluster = READ_ONCE(dm_verity_prefetch_cluster);

			cluster >>= v->data_dev_block_bits;
			if (unlikely(!cluster))
				goto no_prefetch_cluster;

			if (unlikely(cluster & (cluster - 1)))
				cluster = 1 << __fls(cluster);

			hash_block_start &= ~(sector_t)(cluster - 1);
			hash_block_end |= cluster - 1;
			if (unlikely(hash_block_end >= v->hash_blocks))
				hash_block_end = v->hash_blocks - 1;
		}
no_prefetch_cluster:
		dm_bufio_prefetch(v->bufio, hash_block_start,
				  hash_block_end - hash_block_start + 1);
	}

	kfree(pw);
}

static void verity_submit_prefetch(struct dm_verity *v, struct dm_verity_io *io)
{
	sector_t block = io->block;
	unsigned int n_blocks = io->n_blocks;
	struct dm_verity_prefetch_work *pw;

	if (v->validated_blocks) {
		while (n_blocks && test_bit(block, v->validated_blocks)) {
			block++;
			n_blocks--;
		}
		while (n_blocks && test_bit(block + n_blocks - 1,
					    v->validated_blocks))
			n_blocks--;
		if (!n_blocks)
			return;
	}

	pw = kmalloc(sizeof(struct dm_verity_prefetch_work),
		GFP_NOIO | __GFP_NORETRY | __GFP_NOMEMALLOC | __GFP_NOWARN);

	if (!pw)
		return;

	INIT_WORK(&pw->work, verity_prefetch_io);
	pw->v = v;
	pw->block = block;
	pw->n_blocks = n_blocks;
	queue_work(v->verify_wq, &pw->work);
}

/*
 * Bio map function. It allocates dm_verity_io structure and bio vector and
 * fills them. Then it issues prefetches and the I/O.
 */
static int verity_map(struct dm_target *ti, struct bio *bio)
{
	struct dm_verity *v = ti->private;
	struct dm_verity_io *io;

	bio_set_dev(bio, v->data_dev->bdev);
	bio->bi_iter.bi_sector = verity_map_sector(v, bio->bi_iter.bi_sector);

	if (((unsigned int)bio->bi_iter.bi_sector | bio_sectors(bio)) &
	    ((1 << (v->data_dev_block_bits - SECTOR_SHIFT)) - 1)) {
		DMERR_LIMIT("unaligned io");
		return DM_MAPIO_KILL;
	}

	if (bio_end_sector(bio) >>
	    (v->data_dev_block_bits - SECTOR_SHIFT) > v->data_blocks) {
		DMERR_LIMIT("io out of range");
		return DM_MAPIO_KILL;
	}

	if (bio_data_dir(bio) == WRITE)
		return DM_MAPIO_KILL;

	io = dm_per_bio_data(bio, ti->per_io_data_size);
	io->v = v;
	io->orig_bi_end_io = bio->bi_end_io;
	io->block = bio->bi_iter.bi_sector >> (v->data_dev_block_bits - SECTOR_SHIFT);
	io->n_blocks = bio->bi_iter.bi_size >> v->data_dev_block_bits;

	bio->bi_end_io = verity_end_io;
	bio->bi_private = io;
	io->iter = bio->bi_iter;

	verity_submit_prefetch(v, io);

	submit_bio_noacct(bio);

	return DM_MAPIO_SUBMITTED;
}

/*
 * Status: V (valid) or C (corruption found)
 */
static void verity_status(struct dm_target *ti, status_type_t type,
			  unsigned int status_flags, char *result, unsigned int maxlen)
{
	struct dm_verity *v = ti->private;
	unsigned int args = 0;
	unsigned int sz = 0;
	unsigned int x;

	switch (type) {
	case STATUSTYPE_INFO:
		DMEMIT("%c", v->hash_failed ? 'C' : 'V');
		break;
	case STATUSTYPE_TABLE:
		DMEMIT("%u %s %s %u %u %llu %llu %s ",
			v->version,
			v->data_dev->name,
			v->hash_dev->name,
			1 << v->data_dev_block_bits,
			1 << v->hash_dev_block_bits,
			(unsigned long long)v->data_blocks,
			(unsigned long long)v->hash_start,
			v->alg_name
			);
		for (x = 0; x < v->digest_size; x++)
			DMEMIT("%02x", v->root_digest[x]);
		DMEMIT(" ");
		if (!v->salt_size)
			DMEMIT("-");
		else
			for (x = 0; x < v->salt_size; x++)
				DMEMIT("%02x", v->salt[x]);
		if (v->mode != DM_VERITY_MODE_EIO)
			args++;
		if (verity_fec_is_enabled(v))
			args += DM_VERITY_OPTS_FEC;
		if (v->zero_digest)
			args++;
		if (v->validated_blocks)
			args++;
		if (v->use_tasklet)
			args++;
		if (v->signature_key_desc)
			args += DM_VERITY_ROOT_HASH_VERIFICATION_OPTS;
		if (!args)
			return;
		DMEMIT(" %u", args);
		if (v->mode != DM_VERITY_MODE_EIO) {
			DMEMIT(" ");
			switch (v->mode) {
			case DM_VERITY_MODE_LOGGING:
				DMEMIT(DM_VERITY_OPT_LOGGING);
				break;
			case DM_VERITY_MODE_RESTART:
				DMEMIT(DM_VERITY_OPT_RESTART);
				break;
			case DM_VERITY_MODE_PANIC:
				DMEMIT(DM_VERITY_OPT_PANIC);
				break;
			default:
				BUG();
			}
		}
		if (v->zero_digest)
			DMEMIT(" " DM_VERITY_OPT_IGN_ZEROES);
		if (v->validated_blocks)
			DMEMIT(" " DM_VERITY_OPT_AT_MOST_ONCE);
		if (v->use_tasklet)
			DMEMIT(" " DM_VERITY_OPT_TASKLET_VERIFY);
		sz = verity_fec_status_table(v, sz, result, maxlen);
		if (v->signature_key_desc)
			DMEMIT(" " DM_VERITY_ROOT_HASH_VERIFICATION_OPT_SIG_KEY
				" %s", v->signature_key_desc);
		break;

	case STATUSTYPE_IMA:
		DMEMIT_TARGET_NAME_VERSION(ti->type);
		DMEMIT(",hash_failed=%c", v->hash_failed ? 'C' : 'V');
		DMEMIT(",verity_version=%u", v->version);
		DMEMIT(",data_device_name=%s", v->data_dev->name);
		DMEMIT(",hash_device_name=%s", v->hash_dev->name);
		DMEMIT(",verity_algorithm=%s", v->alg_name);

		DMEMIT(",root_digest=");
		for (x = 0; x < v->digest_size; x++)
			DMEMIT("%02x", v->root_digest[x]);

		DMEMIT(",salt=");
		if (!v->salt_size)
			DMEMIT("-");
		else
			for (x = 0; x < v->salt_size; x++)
				DMEMIT("%02x", v->salt[x]);

		DMEMIT(",ignore_zero_blocks=%c", v->zero_digest ? 'y' : 'n');
		DMEMIT(",check_at_most_once=%c", v->validated_blocks ? 'y' : 'n');
		if (v->signature_key_desc)
			DMEMIT(",root_hash_sig_key_desc=%s", v->signature_key_desc);

		if (v->mode != DM_VERITY_MODE_EIO) {
			DMEMIT(",verity_mode=");
			switch (v->mode) {
			case DM_VERITY_MODE_LOGGING:
				DMEMIT(DM_VERITY_OPT_LOGGING);
				break;
			case DM_VERITY_MODE_RESTART:
				DMEMIT(DM_VERITY_OPT_RESTART);
				break;
			case DM_VERITY_MODE_PANIC:
				DMEMIT(DM_VERITY_OPT_PANIC);
				break;
			default:
				DMEMIT("invalid");
			}
		}
		DMEMIT(";");
		break;
	}
}

static int verity_prepare_ioctl(struct dm_target *ti, struct block_device **bdev)
{
	struct dm_verity *v = ti->private;

	*bdev = v->data_dev->bdev;

	if (v->data_start || ti->len != bdev_nr_sectors(v->data_dev->bdev))
		return 1;
	return 0;
}

static int verity_iterate_devices(struct dm_target *ti,
				  iterate_devices_callout_fn fn, void *data)
{
	struct dm_verity *v = ti->private;

	return fn(ti, v->data_dev, v->data_start, ti->len, data);
}

static void verity_io_hints(struct dm_target *ti, struct queue_limits *limits)
{
	struct dm_verity *v = ti->private;

	if (limits->logical_block_size < 1 << v->data_dev_block_bits)
		limits->logical_block_size = 1 << v->data_dev_block_bits;

	if (limits->physical_block_size < 1 << v->data_dev_block_bits)
		limits->physical_block_size = 1 << v->data_dev_block_bits;

	blk_limits_io_min(limits, limits->logical_block_size);
}

static void verity_dtr(struct dm_target *ti)
{
	struct dm_verity *v = ti->private;

	if (v->verify_wq)
		destroy_workqueue(v->verify_wq);

	if (v->bufio)
		dm_bufio_client_destroy(v->bufio);

	kvfree(v->validated_blocks);
	kfree(v->salt);
	kfree(v->root_digest);
	kfree(v->zero_digest);

	if (v->tfm)
		crypto_free_ahash(v->tfm);

	kfree(v->alg_name);

	if (v->hash_dev)
		dm_put_device(ti, v->hash_dev);

	if (v->data_dev)
		dm_put_device(ti, v->data_dev);

	verity_fec_dtr(v);

	kfree(v->signature_key_desc);

	if (v->use_tasklet)
		static_branch_dec(&use_tasklet_enabled);

	kfree(v);

	dm_audit_log_dtr(DM_MSG_PREFIX, ti, 1);
}

static int verity_alloc_most_once(struct dm_verity *v)
{
	struct dm_target *ti = v->ti;

	/* the bitset can only handle INT_MAX blocks */
	if (v->data_blocks > INT_MAX) {
		ti->error = "device too large to use check_at_most_once";
		return -E2BIG;
	}

	v->validated_blocks = kvcalloc(BITS_TO_LONGS(v->data_blocks),
				       sizeof(unsigned long),
				       GFP_KERNEL);
	if (!v->validated_blocks) {
		ti->error = "failed to allocate bitset for check_at_most_once";
		return -ENOMEM;
	}

	return 0;
}

static int verity_alloc_zero_digest(struct dm_verity *v)
{
	int r = -ENOMEM;
	struct ahash_request *req;
	u8 *zero_data;

	v->zero_digest = kmalloc(v->digest_size, GFP_KERNEL);

	if (!v->zero_digest)
		return r;

	req = kmalloc(v->ahash_reqsize, GFP_KERNEL);

	if (!req)
		return r; /* verity_dtr will free zero_digest */

	zero_data = kzalloc(1 << v->data_dev_block_bits, GFP_KERNEL);

	if (!zero_data)
		goto out;

	r = verity_hash(v, req, zero_data, 1 << v->data_dev_block_bits,
			v->zero_digest);

out:
	kfree(req);
	kfree(zero_data);

	return r;
}

static inline bool verity_is_verity_mode(const char *arg_name)
{
	return (!strcasecmp(arg_name, DM_VERITY_OPT_LOGGING) ||
		!strcasecmp(arg_name, DM_VERITY_OPT_RESTART) ||
		!strcasecmp(arg_name, DM_VERITY_OPT_PANIC));
}

static int verity_parse_verity_mode(struct dm_verity *v, const char *arg_name)
{
	if (v->mode)
		return -EINVAL;

	if (!strcasecmp(arg_name, DM_VERITY_OPT_LOGGING))
		v->mode = DM_VERITY_MODE_LOGGING;
	else if (!strcasecmp(arg_name, DM_VERITY_OPT_RESTART))
		v->mode = DM_VERITY_MODE_RESTART;
	else if (!strcasecmp(arg_name, DM_VERITY_OPT_PANIC))
		v->mode = DM_VERITY_MODE_PANIC;

	return 0;
}

static int verity_parse_opt_args(struct dm_arg_set *as, struct dm_verity *v,
				 struct dm_verity_sig_opts *verify_args,
				 bool only_modifier_opts)
{
	int r = 0;
<<<<<<< HEAD
	unsigned argc;
=======
	unsigned int argc;
>>>>>>> eb3cdb58
	struct dm_target *ti = v->ti;
	const char *arg_name;

	static const struct dm_arg _args[] = {
		{0, DM_VERITY_OPTS_MAX, "Invalid number of feature args"},
	};

	r = dm_read_arg_group(_args, as, &argc, &ti->error);
	if (r)
		return -EINVAL;

	if (!argc)
		return 0;

	do {
		arg_name = dm_shift_arg(as);
		argc--;

		if (verity_is_verity_mode(arg_name)) {
			if (only_modifier_opts)
				continue;
			r = verity_parse_verity_mode(v, arg_name);
			if (r) {
				ti->error = "Conflicting error handling parameters";
				return r;
			}
			continue;

		} else if (!strcasecmp(arg_name, DM_VERITY_OPT_IGN_ZEROES)) {
			if (only_modifier_opts)
				continue;
			r = verity_alloc_zero_digest(v);
			if (r) {
				ti->error = "Cannot allocate zero digest";
				return r;
			}
			continue;

		} else if (!strcasecmp(arg_name, DM_VERITY_OPT_AT_MOST_ONCE)) {
			if (only_modifier_opts)
				continue;
			r = verity_alloc_most_once(v);
			if (r)
				return r;
			continue;

		} else if (!strcasecmp(arg_name, DM_VERITY_OPT_TASKLET_VERIFY)) {
			v->use_tasklet = true;
			static_branch_inc(&use_tasklet_enabled);
			continue;

		} else if (verity_is_fec_opt_arg(arg_name)) {
			if (only_modifier_opts)
				continue;
			r = verity_fec_parse_opt_args(as, v, &argc, arg_name);
			if (r)
				return r;
			continue;

		} else if (verity_verify_is_sig_opt_arg(arg_name)) {
			if (only_modifier_opts)
				continue;
			r = verity_verify_sig_parse_opt_args(as, v,
							     verify_args,
							     &argc, arg_name);
			if (r)
				return r;
			continue;

		} else if (only_modifier_opts) {
			/*
			 * Ignore unrecognized opt, could easily be an extra
			 * argument to an option whose parsing was skipped.
			 * Normal parsing (@only_modifier_opts=false) will
			 * properly parse all options (and their extra args).
			 */
			continue;
		}

		DMERR("Unrecognized verity feature request: %s", arg_name);
		ti->error = "Unrecognized verity feature request";
		return -EINVAL;
	} while (argc && !r);

	return r;
}

/*
 * Target parameters:
 *	<version>	The current format is version 1.
 *			Vsn 0 is compatible with original Chromium OS releases.
 *	<data device>
 *	<hash device>
 *	<data block size>
 *	<hash block size>
 *	<the number of data blocks>
 *	<hash start block>
 *	<algorithm>
 *	<digest>
 *	<salt>		Hex string or "-" if no salt.
 */
static int verity_ctr(struct dm_target *ti, unsigned int argc, char **argv)
{
	struct dm_verity *v;
	struct dm_verity_sig_opts verify_args = {0};
	struct dm_arg_set as;
	unsigned int num;
	unsigned int wq_flags;
	unsigned long long num_ll;
	int r;
	int i;
	sector_t hash_position;
	char dummy;
	char *root_hash_digest_to_validate;

	v = kzalloc(sizeof(struct dm_verity), GFP_KERNEL);
	if (!v) {
		ti->error = "Cannot allocate verity structure";
		return -ENOMEM;
	}
	ti->private = v;
	v->ti = ti;

	r = verity_fec_ctr_alloc(v);
	if (r)
		goto bad;

	if ((dm_table_get_mode(ti->table) & ~FMODE_READ)) {
		ti->error = "Device must be readonly";
		r = -EINVAL;
		goto bad;
	}

	if (argc < 10) {
		ti->error = "Not enough arguments";
		r = -EINVAL;
		goto bad;
	}

	/* Parse optional parameters that modify primary args */
	if (argc > 10) {
		as.argc = argc - 10;
		as.argv = argv + 10;
		r = verity_parse_opt_args(&as, v, &verify_args, true);
		if (r < 0)
			goto bad;
	}

	if (sscanf(argv[0], "%u%c", &num, &dummy) != 1 ||
	    num > 1) {
		ti->error = "Invalid version";
		r = -EINVAL;
		goto bad;
	}
	v->version = num;

	r = dm_get_device(ti, argv[1], FMODE_READ, &v->data_dev);
	if (r) {
		ti->error = "Data device lookup failed";
		goto bad;
	}

	r = dm_get_device(ti, argv[2], FMODE_READ, &v->hash_dev);
	if (r) {
		ti->error = "Hash device lookup failed";
		goto bad;
	}

	if (sscanf(argv[3], "%u%c", &num, &dummy) != 1 ||
	    !num || (num & (num - 1)) ||
	    num < bdev_logical_block_size(v->data_dev->bdev) ||
	    num > PAGE_SIZE) {
		ti->error = "Invalid data device block size";
		r = -EINVAL;
		goto bad;
	}
	v->data_dev_block_bits = __ffs(num);

	if (sscanf(argv[4], "%u%c", &num, &dummy) != 1 ||
	    !num || (num & (num - 1)) ||
	    num < bdev_logical_block_size(v->hash_dev->bdev) ||
	    num > INT_MAX) {
		ti->error = "Invalid hash device block size";
		r = -EINVAL;
		goto bad;
	}
	v->hash_dev_block_bits = __ffs(num);

	if (sscanf(argv[5], "%llu%c", &num_ll, &dummy) != 1 ||
	    (sector_t)(num_ll << (v->data_dev_block_bits - SECTOR_SHIFT))
	    >> (v->data_dev_block_bits - SECTOR_SHIFT) != num_ll) {
		ti->error = "Invalid data blocks";
		r = -EINVAL;
		goto bad;
	}
	v->data_blocks = num_ll;

	if (ti->len > (v->data_blocks << (v->data_dev_block_bits - SECTOR_SHIFT))) {
		ti->error = "Data device is too small";
		r = -EINVAL;
		goto bad;
	}

	if (sscanf(argv[6], "%llu%c", &num_ll, &dummy) != 1 ||
	    (sector_t)(num_ll << (v->hash_dev_block_bits - SECTOR_SHIFT))
	    >> (v->hash_dev_block_bits - SECTOR_SHIFT) != num_ll) {
		ti->error = "Invalid hash start";
		r = -EINVAL;
		goto bad;
	}
	v->hash_start = num_ll;

	v->alg_name = kstrdup(argv[7], GFP_KERNEL);
	if (!v->alg_name) {
		ti->error = "Cannot allocate algorithm name";
		r = -ENOMEM;
		goto bad;
	}

	v->tfm = crypto_alloc_ahash(v->alg_name, 0,
				    v->use_tasklet ? CRYPTO_ALG_ASYNC : 0);
	if (IS_ERR(v->tfm)) {
		ti->error = "Cannot initialize hash function";
		r = PTR_ERR(v->tfm);
		v->tfm = NULL;
		goto bad;
	}

	/*
	 * dm-verity performance can vary greatly depending on which hash
	 * algorithm implementation is used.  Help people debug performance
	 * problems by logging the ->cra_driver_name.
	 */
	DMINFO("%s using implementation \"%s\"", v->alg_name,
	       crypto_hash_alg_common(v->tfm)->base.cra_driver_name);

	v->digest_size = crypto_ahash_digestsize(v->tfm);
	if ((1 << v->hash_dev_block_bits) < v->digest_size * 2) {
		ti->error = "Digest size too big";
		r = -EINVAL;
		goto bad;
	}
	v->ahash_reqsize = sizeof(struct ahash_request) +
		crypto_ahash_reqsize(v->tfm);

	v->root_digest = kmalloc(v->digest_size, GFP_KERNEL);
	if (!v->root_digest) {
		ti->error = "Cannot allocate root digest";
		r = -ENOMEM;
		goto bad;
	}
	if (strlen(argv[8]) != v->digest_size * 2 ||
	    hex2bin(v->root_digest, argv[8], v->digest_size)) {
		ti->error = "Invalid root digest";
		r = -EINVAL;
		goto bad;
	}
	root_hash_digest_to_validate = argv[8];

	if (strcmp(argv[9], "-")) {
		v->salt_size = strlen(argv[9]) / 2;
		v->salt = kmalloc(v->salt_size, GFP_KERNEL);
		if (!v->salt) {
			ti->error = "Cannot allocate salt";
			r = -ENOMEM;
			goto bad;
		}
		if (strlen(argv[9]) != v->salt_size * 2 ||
		    hex2bin(v->salt, argv[9], v->salt_size)) {
			ti->error = "Invalid salt";
			r = -EINVAL;
			goto bad;
		}
	}

	argv += 10;
	argc -= 10;

	/* Optional parameters */
	if (argc) {
		as.argc = argc;
		as.argv = argv;
		r = verity_parse_opt_args(&as, v, &verify_args, false);
		if (r < 0)
			goto bad;
	}

	/* Root hash signature is  a optional parameter*/
	r = verity_verify_root_hash(root_hash_digest_to_validate,
				    strlen(root_hash_digest_to_validate),
				    verify_args.sig,
				    verify_args.sig_size);
	if (r < 0) {
		ti->error = "Root hash verification failed";
		goto bad;
	}
	v->hash_per_block_bits =
		__fls((1 << v->hash_dev_block_bits) / v->digest_size);

	v->levels = 0;
	if (v->data_blocks)
		while (v->hash_per_block_bits * v->levels < 64 &&
		       (unsigned long long)(v->data_blocks - 1) >>
		       (v->hash_per_block_bits * v->levels))
			v->levels++;

	if (v->levels > DM_VERITY_MAX_LEVELS) {
		ti->error = "Too many tree levels";
		r = -E2BIG;
		goto bad;
	}

	hash_position = v->hash_start;
	for (i = v->levels - 1; i >= 0; i--) {
		sector_t s;

		v->hash_level_block[i] = hash_position;
		s = (v->data_blocks + ((sector_t)1 << ((i + 1) * v->hash_per_block_bits)) - 1)
					>> ((i + 1) * v->hash_per_block_bits);
		if (hash_position + s < hash_position) {
			ti->error = "Hash device offset overflow";
			r = -E2BIG;
			goto bad;
		}
		hash_position += s;
	}
	v->hash_blocks = hash_position;

	v->bufio = dm_bufio_client_create(v->hash_dev->bdev,
		1 << v->hash_dev_block_bits, 1, sizeof(struct buffer_aux),
		dm_bufio_alloc_callback, NULL,
		v->use_tasklet ? DM_BUFIO_CLIENT_NO_SLEEP : 0);
	if (IS_ERR(v->bufio)) {
		ti->error = "Cannot initialize dm-bufio";
		r = PTR_ERR(v->bufio);
		v->bufio = NULL;
		goto bad;
	}

	if (dm_bufio_get_device_size(v->bufio) < v->hash_blocks) {
		ti->error = "Hash device is too small";
		r = -E2BIG;
		goto bad;
	}

<<<<<<< HEAD
	/* WQ_UNBOUND greatly improves performance when running on ramdisk */
	wq_flags = WQ_MEM_RECLAIM | WQ_UNBOUND;
=======
>>>>>>> eb3cdb58
	/*
	 * Using WQ_HIGHPRI improves throughput and completion latency by
	 * reducing wait times when reading from a dm-verity device.
	 *
	 * Also as required for the "try_verify_in_tasklet" feature: WQ_HIGHPRI
	 * allows verify_wq to preempt softirq since verification in tasklet
	 * will fall-back to using it for error handling (or if the bufio cache
	 * doesn't have required hashes).
	 */
<<<<<<< HEAD
	wq_flags |= WQ_HIGHPRI;
	v->verify_wq = alloc_workqueue("kverityd", wq_flags, num_online_cpus());
=======
	v->verify_wq = alloc_workqueue("kverityd", WQ_MEM_RECLAIM | WQ_HIGHPRI, 0);
>>>>>>> eb3cdb58
	if (!v->verify_wq) {
		ti->error = "Cannot allocate workqueue";
		r = -ENOMEM;
		goto bad;
	}

	ti->per_io_data_size = sizeof(struct dm_verity_io) +
				v->ahash_reqsize + v->digest_size * 2;

	r = verity_fec_ctr(v);
	if (r)
		goto bad;

	ti->per_io_data_size = roundup(ti->per_io_data_size,
				       __alignof__(struct dm_verity_io));

	verity_verify_sig_opts_cleanup(&verify_args);

	dm_audit_log_ctr(DM_MSG_PREFIX, ti, 1);

	return 0;

bad:

	verity_verify_sig_opts_cleanup(&verify_args);
	dm_audit_log_ctr(DM_MSG_PREFIX, ti, 0);
	verity_dtr(ti);

	return r;
}

/*
 * Check whether a DM target is a verity target.
 */
bool dm_is_verity_target(struct dm_target *ti)
{
	return ti->type->module == THIS_MODULE;
}

/*
 * Get the verity mode (error behavior) of a verity target.
 *
 * Returns the verity mode of the target, or -EINVAL if 'ti' is not a verity
 * target.
 */
int dm_verity_get_mode(struct dm_target *ti)
{
	struct dm_verity *v = ti->private;

	if (!dm_is_verity_target(ti))
		return -EINVAL;

	return v->mode;
}

/*
 * Get the root digest of a verity target.
 *
 * Returns a copy of the root digest, the caller is responsible for
 * freeing the memory of the digest.
 */
int dm_verity_get_root_digest(struct dm_target *ti, u8 **root_digest, unsigned int *digest_size)
{
	struct dm_verity *v = ti->private;

	if (!dm_is_verity_target(ti))
		return -EINVAL;

	*root_digest = kmemdup(v->root_digest, v->digest_size, GFP_KERNEL);
	if (*root_digest == NULL)
		return -ENOMEM;

	*digest_size = v->digest_size;

	return 0;
}

static struct target_type verity_target = {
	.name		= "verity",
	.features	= DM_TARGET_IMMUTABLE,
	.version	= {1, 9, 0},
	.module		= THIS_MODULE,
	.ctr		= verity_ctr,
	.dtr		= verity_dtr,
	.map		= verity_map,
	.status		= verity_status,
	.prepare_ioctl	= verity_prepare_ioctl,
	.iterate_devices = verity_iterate_devices,
	.io_hints	= verity_io_hints,
};
module_dm(verity);

MODULE_AUTHOR("Mikulas Patocka <mpatocka@redhat.com>");
MODULE_AUTHOR("Mandeep Baines <msb@chromium.org>");
MODULE_AUTHOR("Will Drewry <wad@chromium.org>");
MODULE_DESCRIPTION(DM_NAME " target for transparent disk integrity checking");
MODULE_LICENSE("GPL");<|MERGE_RESOLUTION|>--- conflicted
+++ resolved
@@ -45,8 +45,6 @@
 static unsigned int dm_verity_prefetch_cluster = DM_VERITY_DEFAULT_PREFETCH_SIZE;
 
 module_param_named(prefetch_cluster, dm_verity_prefetch_cluster, uint, 0644);
-
-static DEFINE_STATIC_KEY_FALSE(use_tasklet_enabled);
 
 static DEFINE_STATIC_KEY_FALSE(use_tasklet_enabled);
 
@@ -339,15 +337,8 @@
 			 */
 			r = -EAGAIN;
 			goto release_ret_r;
-<<<<<<< HEAD
-		}
-		else if (verity_fec_decode(v, io,
-					   DM_VERITY_BLOCK_TYPE_METADATA,
-					   hash_block, data, NULL) == 0)
-=======
 		} else if (verity_fec_decode(v, io, DM_VERITY_BLOCK_TYPE_METADATA,
 					     hash_block, data, NULL) == 0)
->>>>>>> eb3cdb58
 			aux->hash_verified = 1;
 		else if (verity_handle_err(v,
 					   DM_VERITY_BLOCK_TYPE_METADATA,
@@ -607,16 +598,11 @@
 				return -EIO;
 			}
 			if (verity_handle_err(v, DM_VERITY_BLOCK_TYPE_DATA,
-<<<<<<< HEAD
-					      cur_block))
-				return -EIO;
-=======
 					      cur_block)) {
 				dm_audit_log_bio(DM_MSG_PREFIX, "verify-data",
 						 bio, cur_block, 0);
 				return -EIO;
 			}
->>>>>>> eb3cdb58
 		}
 	}
 
@@ -1083,11 +1069,7 @@
 				 bool only_modifier_opts)
 {
 	int r = 0;
-<<<<<<< HEAD
-	unsigned argc;
-=======
 	unsigned int argc;
->>>>>>> eb3cdb58
 	struct dm_target *ti = v->ti;
 	const char *arg_name;
 
@@ -1195,7 +1177,6 @@
 	struct dm_verity_sig_opts verify_args = {0};
 	struct dm_arg_set as;
 	unsigned int num;
-	unsigned int wq_flags;
 	unsigned long long num_ll;
 	int r;
 	int i;
@@ -1433,11 +1414,6 @@
 		goto bad;
 	}
 
-<<<<<<< HEAD
-	/* WQ_UNBOUND greatly improves performance when running on ramdisk */
-	wq_flags = WQ_MEM_RECLAIM | WQ_UNBOUND;
-=======
->>>>>>> eb3cdb58
 	/*
 	 * Using WQ_HIGHPRI improves throughput and completion latency by
 	 * reducing wait times when reading from a dm-verity device.
@@ -1447,12 +1423,7 @@
 	 * will fall-back to using it for error handling (or if the bufio cache
 	 * doesn't have required hashes).
 	 */
-<<<<<<< HEAD
-	wq_flags |= WQ_HIGHPRI;
-	v->verify_wq = alloc_workqueue("kverityd", wq_flags, num_online_cpus());
-=======
 	v->verify_wq = alloc_workqueue("kverityd", WQ_MEM_RECLAIM | WQ_HIGHPRI, 0);
->>>>>>> eb3cdb58
 	if (!v->verify_wq) {
 		ti->error = "Cannot allocate workqueue";
 		r = -ENOMEM;
