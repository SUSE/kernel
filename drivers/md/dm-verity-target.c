// SPDX-License-Identifier: GPL-2.0-only
/*
 * Copyright (C) 2012 Red Hat, Inc.
 *
 * Author: Mikulas Patocka <mpatocka@redhat.com>
 *
 * Based on Chromium dm-verity driver (C) 2011 The Chromium OS Authors
 *
 * In the file "/sys/module/dm_verity/parameters/prefetch_cluster" you can set
 * default prefetch value. Data are read in "prefetch_cluster" chunks from the
 * hash device. Setting this greatly improves performance when data and hash
 * are on the same disk on different partitions on devices with poor random
 * access behavior.
 */

#include "dm-verity.h"
#include "dm-verity-fec.h"
#include "dm-verity-verify-sig.h"
#include <linux/module.h>
#include <linux/reboot.h>

#define DM_MSG_PREFIX			"verity"

#define DM_VERITY_ENV_LENGTH		42
#define DM_VERITY_ENV_VAR_NAME		"DM_VERITY_ERR_BLOCK_NR"

#define DM_VERITY_DEFAULT_PREFETCH_SIZE	262144

#define DM_VERITY_MAX_CORRUPTED_ERRS	100

#define DM_VERITY_OPT_LOGGING		"ignore_corruption"
#define DM_VERITY_OPT_RESTART		"restart_on_corruption"
#define DM_VERITY_OPT_PANIC		"panic_on_corruption"
#define DM_VERITY_OPT_IGN_ZEROES	"ignore_zero_blocks"
#define DM_VERITY_OPT_AT_MOST_ONCE	"check_at_most_once"

<<<<<<< HEAD
#define DM_VERITY_OPTS_MAX		(2 + DM_VERITY_OPTS_FEC + \
					 DM_VERITY_ROOT_HASH_VERIFICATION_OPTS)
=======
#define DM_VERITY_OPTS_MAX		(3 + DM_VERITY_OPTS_FEC)
>>>>>>> 3a09b25b

static unsigned dm_verity_prefetch_cluster = DM_VERITY_DEFAULT_PREFETCH_SIZE;

module_param_named(prefetch_cluster, dm_verity_prefetch_cluster, uint, S_IRUGO | S_IWUSR);

struct dm_verity_prefetch_work {
	struct work_struct work;
	struct dm_verity *v;
	sector_t block;
	unsigned n_blocks;
};

/*
 * Auxiliary structure appended to each dm-bufio buffer. If the value
 * hash_verified is nonzero, hash of the block has been verified.
 *
 * The variable hash_verified is set to 0 when allocating the buffer, then
 * it can be changed to 1 and it is never reset to 0 again.
 *
 * There is no lock around this value, a race condition can at worst cause
 * that multiple processes verify the hash of the same buffer simultaneously
 * and write 1 to hash_verified simultaneously.
 * This condition is harmless, so we don't need locking.
 */
struct buffer_aux {
	int hash_verified;
};

/*
 * Initialize struct buffer_aux for a freshly created buffer.
 */
static void dm_bufio_alloc_callback(struct dm_buffer *buf)
{
	struct buffer_aux *aux = dm_bufio_get_aux_data(buf);

	aux->hash_verified = 0;
}

/*
 * Translate input sector number to the sector number on the target device.
 */
static sector_t verity_map_sector(struct dm_verity *v, sector_t bi_sector)
{
	return v->data_start + dm_target_offset(v->ti, bi_sector);
}

/*
 * Return hash position of a specified block at a specified tree level
 * (0 is the lowest level).
 * The lowest "hash_per_block_bits"-bits of the result denote hash position
 * inside a hash block. The remaining bits denote location of the hash block.
 */
static sector_t verity_position_at_level(struct dm_verity *v, sector_t block,
					 int level)
{
	return block >> (level * v->hash_per_block_bits);
}

static int verity_hash_update(struct dm_verity *v, struct ahash_request *req,
				const u8 *data, size_t len,
				struct crypto_wait *wait)
{
	struct scatterlist sg;

	if (likely(!is_vmalloc_addr(data))) {
		sg_init_one(&sg, data, len);
		ahash_request_set_crypt(req, &sg, NULL, len);
		return crypto_wait_req(crypto_ahash_update(req), wait);
	} else {
		do {
			int r;
			size_t this_step = min_t(size_t, len, PAGE_SIZE - offset_in_page(data));
			flush_kernel_vmap_range((void *)data, this_step);
			sg_init_table(&sg, 1);
			sg_set_page(&sg, vmalloc_to_page(data), this_step, offset_in_page(data));
			ahash_request_set_crypt(req, &sg, NULL, this_step);
			r = crypto_wait_req(crypto_ahash_update(req), wait);
			if (unlikely(r))
				return r;
			data += this_step;
			len -= this_step;
		} while (len);
		return 0;
	}
}

/*
 * Wrapper for crypto_ahash_init, which handles verity salting.
 */
static int verity_hash_init(struct dm_verity *v, struct ahash_request *req,
				struct crypto_wait *wait)
{
	int r;

	ahash_request_set_tfm(req, v->tfm);
	ahash_request_set_callback(req, CRYPTO_TFM_REQ_MAY_SLEEP |
					CRYPTO_TFM_REQ_MAY_BACKLOG,
					crypto_req_done, (void *)wait);
	crypto_init_wait(wait);

	r = crypto_wait_req(crypto_ahash_init(req), wait);

	if (unlikely(r < 0)) {
		DMERR("crypto_ahash_init failed: %d", r);
		return r;
	}

	if (likely(v->salt_size && (v->version >= 1)))
		r = verity_hash_update(v, req, v->salt, v->salt_size, wait);

	return r;
}

static int verity_hash_final(struct dm_verity *v, struct ahash_request *req,
			     u8 *digest, struct crypto_wait *wait)
{
	int r;

	if (unlikely(v->salt_size && (!v->version))) {
		r = verity_hash_update(v, req, v->salt, v->salt_size, wait);

		if (r < 0) {
			DMERR("verity_hash_final failed updating salt: %d", r);
			goto out;
		}
	}

	ahash_request_set_crypt(req, NULL, digest, 0);
	r = crypto_wait_req(crypto_ahash_final(req), wait);
out:
	return r;
}

int verity_hash(struct dm_verity *v, struct ahash_request *req,
		const u8 *data, size_t len, u8 *digest)
{
	int r;
	struct crypto_wait wait;

	r = verity_hash_init(v, req, &wait);
	if (unlikely(r < 0))
		goto out;

	r = verity_hash_update(v, req, data, len, &wait);
	if (unlikely(r < 0))
		goto out;

	r = verity_hash_final(v, req, digest, &wait);

out:
	return r;
}

static void verity_hash_at_level(struct dm_verity *v, sector_t block, int level,
				 sector_t *hash_block, unsigned *offset)
{
	sector_t position = verity_position_at_level(v, block, level);
	unsigned idx;

	*hash_block = v->hash_level_block[level] + (position >> v->hash_per_block_bits);

	if (!offset)
		return;

	idx = position & ((1 << v->hash_per_block_bits) - 1);
	if (!v->version)
		*offset = idx * v->digest_size;
	else
		*offset = idx << (v->hash_dev_block_bits - v->hash_per_block_bits);
}

/*
 * Handle verification errors.
 */
static int verity_handle_err(struct dm_verity *v, enum verity_block_type type,
			     unsigned long long block)
{
	char verity_env[DM_VERITY_ENV_LENGTH];
	char *envp[] = { verity_env, NULL };
	const char *type_str = "";
	struct mapped_device *md = dm_table_get_md(v->ti->table);

	/* Corruption should be visible in device status in all modes */
	v->hash_failed = 1;

	if (v->corrupted_errs >= DM_VERITY_MAX_CORRUPTED_ERRS)
		goto out;

	v->corrupted_errs++;

	switch (type) {
	case DM_VERITY_BLOCK_TYPE_DATA:
		type_str = "data";
		break;
	case DM_VERITY_BLOCK_TYPE_METADATA:
		type_str = "metadata";
		break;
	default:
		BUG();
	}

	DMERR_LIMIT("%s: %s block %llu is corrupted", v->data_dev->name,
		    type_str, block);

	if (v->corrupted_errs == DM_VERITY_MAX_CORRUPTED_ERRS)
		DMERR("%s: reached maximum errors", v->data_dev->name);

	snprintf(verity_env, DM_VERITY_ENV_LENGTH, "%s=%d,%llu",
		DM_VERITY_ENV_VAR_NAME, type, block);

	kobject_uevent_env(&disk_to_dev(dm_disk(md))->kobj, KOBJ_CHANGE, envp);

out:
	if (v->mode == DM_VERITY_MODE_LOGGING)
		return 0;

	if (v->mode == DM_VERITY_MODE_RESTART)
		kernel_restart("dm-verity device corrupted");

	if (v->mode == DM_VERITY_MODE_PANIC)
		panic("dm-verity device corrupted");

	return 1;
}

/*
 * Verify hash of a metadata block pertaining to the specified data block
 * ("block" argument) at a specified level ("level" argument).
 *
 * On successful return, verity_io_want_digest(v, io) contains the hash value
 * for a lower tree level or for the data block (if we're at the lowest level).
 *
 * If "skip_unverified" is true, unverified buffer is skipped and 1 is returned.
 * If "skip_unverified" is false, unverified buffer is hashed and verified
 * against current value of verity_io_want_digest(v, io).
 */
static int verity_verify_level(struct dm_verity *v, struct dm_verity_io *io,
			       sector_t block, int level, bool skip_unverified,
			       u8 *want_digest)
{
	struct dm_buffer *buf;
	struct buffer_aux *aux;
	u8 *data;
	int r;
	sector_t hash_block;
	unsigned offset;

	verity_hash_at_level(v, block, level, &hash_block, &offset);

	data = dm_bufio_read(v->bufio, hash_block, &buf);
	if (IS_ERR(data))
		return PTR_ERR(data);

	aux = dm_bufio_get_aux_data(buf);

	if (!aux->hash_verified) {
		if (skip_unverified) {
			r = 1;
			goto release_ret_r;
		}

		r = verity_hash(v, verity_io_hash_req(v, io),
				data, 1 << v->hash_dev_block_bits,
				verity_io_real_digest(v, io));
		if (unlikely(r < 0))
			goto release_ret_r;

		if (likely(memcmp(verity_io_real_digest(v, io), want_digest,
				  v->digest_size) == 0))
			aux->hash_verified = 1;
		else if (verity_fec_decode(v, io,
					   DM_VERITY_BLOCK_TYPE_METADATA,
					   hash_block, data, NULL) == 0)
			aux->hash_verified = 1;
		else if (verity_handle_err(v,
					   DM_VERITY_BLOCK_TYPE_METADATA,
					   hash_block)) {
			r = -EIO;
			goto release_ret_r;
		}
	}

	data += offset;
	memcpy(want_digest, data, v->digest_size);
	r = 0;

release_ret_r:
	dm_bufio_release(buf);
	return r;
}

/*
 * Find a hash for a given block, write it to digest and verify the integrity
 * of the hash tree if necessary.
 */
int verity_hash_for_block(struct dm_verity *v, struct dm_verity_io *io,
			  sector_t block, u8 *digest, bool *is_zero)
{
	int r = 0, i;

	if (likely(v->levels)) {
		/*
		 * First, we try to get the requested hash for
		 * the current block. If the hash block itself is
		 * verified, zero is returned. If it isn't, this
		 * function returns 1 and we fall back to whole
		 * chain verification.
		 */
		r = verity_verify_level(v, io, block, 0, true, digest);
		if (likely(r <= 0))
			goto out;
	}

	memcpy(digest, v->root_digest, v->digest_size);

	for (i = v->levels - 1; i >= 0; i--) {
		r = verity_verify_level(v, io, block, i, false, digest);
		if (unlikely(r))
			goto out;
	}
out:
	if (!r && v->zero_digest)
		*is_zero = !memcmp(v->zero_digest, digest, v->digest_size);
	else
		*is_zero = false;

	return r;
}

/*
 * Calculates the digest for the given bio
 */
static int verity_for_io_block(struct dm_verity *v, struct dm_verity_io *io,
			       struct bvec_iter *iter, struct crypto_wait *wait)
{
	unsigned int todo = 1 << v->data_dev_block_bits;
	struct bio *bio = dm_bio_from_per_bio_data(io, v->ti->per_io_data_size);
	struct scatterlist sg;
	struct ahash_request *req = verity_io_hash_req(v, io);

	do {
		int r;
		unsigned int len;
		struct bio_vec bv = bio_iter_iovec(bio, *iter);

		sg_init_table(&sg, 1);

		len = bv.bv_len;

		if (likely(len >= todo))
			len = todo;
		/*
		 * Operating on a single page at a time looks suboptimal
		 * until you consider the typical block size is 4,096B.
		 * Going through this loops twice should be very rare.
		 */
		sg_set_page(&sg, bv.bv_page, len, bv.bv_offset);
		ahash_request_set_crypt(req, &sg, NULL, len);
		r = crypto_wait_req(crypto_ahash_update(req), wait);

		if (unlikely(r < 0)) {
			DMERR("verity_for_io_block crypto op failed: %d", r);
			return r;
		}

		bio_advance_iter(bio, iter, len);
		todo -= len;
	} while (todo);

	return 0;
}

/*
 * Calls function process for 1 << v->data_dev_block_bits bytes in the bio_vec
 * starting from iter.
 */
int verity_for_bv_block(struct dm_verity *v, struct dm_verity_io *io,
			struct bvec_iter *iter,
			int (*process)(struct dm_verity *v,
				       struct dm_verity_io *io, u8 *data,
				       size_t len))
{
	unsigned todo = 1 << v->data_dev_block_bits;
	struct bio *bio = dm_bio_from_per_bio_data(io, v->ti->per_io_data_size);

	do {
		int r;
		u8 *page;
		unsigned len;
		struct bio_vec bv = bio_iter_iovec(bio, *iter);

		page = kmap_atomic(bv.bv_page);
		len = bv.bv_len;

		if (likely(len >= todo))
			len = todo;

		r = process(v, io, page + bv.bv_offset, len);
		kunmap_atomic(page);

		if (r < 0)
			return r;

		bio_advance_iter(bio, iter, len);
		todo -= len;
	} while (todo);

	return 0;
}

static int verity_bv_zero(struct dm_verity *v, struct dm_verity_io *io,
			  u8 *data, size_t len)
{
	memset(data, 0, len);
	return 0;
}

/*
 * Moves the bio iter one data block forward.
 */
static inline void verity_bv_skip_block(struct dm_verity *v,
					struct dm_verity_io *io,
					struct bvec_iter *iter)
{
	struct bio *bio = dm_bio_from_per_bio_data(io, v->ti->per_io_data_size);

	bio_advance_iter(bio, iter, 1 << v->data_dev_block_bits);
}

/*
 * Verify one "dm_verity_io" structure.
 */
static int verity_verify_io(struct dm_verity_io *io)
{
	bool is_zero;
	struct dm_verity *v = io->v;
	struct bvec_iter start;
	unsigned b;
	struct crypto_wait wait;

	for (b = 0; b < io->n_blocks; b++) {
		int r;
		sector_t cur_block = io->block + b;
		struct ahash_request *req = verity_io_hash_req(v, io);

		if (v->validated_blocks &&
		    likely(test_bit(cur_block, v->validated_blocks))) {
			verity_bv_skip_block(v, io, &io->iter);
			continue;
		}

		r = verity_hash_for_block(v, io, cur_block,
					  verity_io_want_digest(v, io),
					  &is_zero);
		if (unlikely(r < 0))
			return r;

		if (is_zero) {
			/*
			 * If we expect a zero block, don't validate, just
			 * return zeros.
			 */
			r = verity_for_bv_block(v, io, &io->iter,
						verity_bv_zero);
			if (unlikely(r < 0))
				return r;

			continue;
		}

		r = verity_hash_init(v, req, &wait);
		if (unlikely(r < 0))
			return r;

		start = io->iter;
		r = verity_for_io_block(v, io, &io->iter, &wait);
		if (unlikely(r < 0))
			return r;

		r = verity_hash_final(v, req, verity_io_real_digest(v, io),
					&wait);
		if (unlikely(r < 0))
			return r;

		if (likely(memcmp(verity_io_real_digest(v, io),
				  verity_io_want_digest(v, io), v->digest_size) == 0)) {
			if (v->validated_blocks)
				set_bit(cur_block, v->validated_blocks);
			continue;
		}
		else if (verity_fec_decode(v, io, DM_VERITY_BLOCK_TYPE_DATA,
					   cur_block, NULL, &start) == 0)
			continue;
		else if (verity_handle_err(v, DM_VERITY_BLOCK_TYPE_DATA,
					   cur_block))
			return -EIO;
	}

	return 0;
}

/*
 * End one "io" structure with a given error.
 */
static void verity_finish_io(struct dm_verity_io *io, blk_status_t status)
{
	struct dm_verity *v = io->v;
	struct bio *bio = dm_bio_from_per_bio_data(io, v->ti->per_io_data_size);

	bio->bi_end_io = io->orig_bi_end_io;
	bio->bi_status = status;

	verity_fec_finish_io(io);

	bio_endio(bio);
}

static void verity_work(struct work_struct *w)
{
	struct dm_verity_io *io = container_of(w, struct dm_verity_io, work);

	verity_finish_io(io, errno_to_blk_status(verity_verify_io(io)));
}

static void verity_end_io(struct bio *bio)
{
	struct dm_verity_io *io = bio->bi_private;

	if (bio->bi_status && !verity_fec_is_enabled(io->v)) {
		verity_finish_io(io, bio->bi_status);
		return;
	}

	INIT_WORK(&io->work, verity_work);
	queue_work(io->v->verify_wq, &io->work);
}

/*
 * Prefetch buffers for the specified io.
 * The root buffer is not prefetched, it is assumed that it will be cached
 * all the time.
 */
static void verity_prefetch_io(struct work_struct *work)
{
	struct dm_verity_prefetch_work *pw =
		container_of(work, struct dm_verity_prefetch_work, work);
	struct dm_verity *v = pw->v;
	int i;

	for (i = v->levels - 2; i >= 0; i--) {
		sector_t hash_block_start;
		sector_t hash_block_end;
		verity_hash_at_level(v, pw->block, i, &hash_block_start, NULL);
		verity_hash_at_level(v, pw->block + pw->n_blocks - 1, i, &hash_block_end, NULL);
		if (!i) {
			unsigned cluster = READ_ONCE(dm_verity_prefetch_cluster);

			cluster >>= v->data_dev_block_bits;
			if (unlikely(!cluster))
				goto no_prefetch_cluster;

			if (unlikely(cluster & (cluster - 1)))
				cluster = 1 << __fls(cluster);

			hash_block_start &= ~(sector_t)(cluster - 1);
			hash_block_end |= cluster - 1;
			if (unlikely(hash_block_end >= v->hash_blocks))
				hash_block_end = v->hash_blocks - 1;
		}
no_prefetch_cluster:
		dm_bufio_prefetch(v->bufio, hash_block_start,
				  hash_block_end - hash_block_start + 1);
	}

	kfree(pw);
}

static void verity_submit_prefetch(struct dm_verity *v, struct dm_verity_io *io)
{
	sector_t block = io->block;
	unsigned int n_blocks = io->n_blocks;
	struct dm_verity_prefetch_work *pw;

	if (v->validated_blocks) {
		while (n_blocks && test_bit(block, v->validated_blocks)) {
			block++;
			n_blocks--;
		}
		while (n_blocks && test_bit(block + n_blocks - 1,
					    v->validated_blocks))
			n_blocks--;
		if (!n_blocks)
			return;
	}

	pw = kmalloc(sizeof(struct dm_verity_prefetch_work),
		GFP_NOIO | __GFP_NORETRY | __GFP_NOMEMALLOC | __GFP_NOWARN);

	if (!pw)
		return;

	INIT_WORK(&pw->work, verity_prefetch_io);
	pw->v = v;
	pw->block = block;
	pw->n_blocks = n_blocks;
	queue_work(v->verify_wq, &pw->work);
}

/*
 * Bio map function. It allocates dm_verity_io structure and bio vector and
 * fills them. Then it issues prefetches and the I/O.
 */
static int verity_map(struct dm_target *ti, struct bio *bio)
{
	struct dm_verity *v = ti->private;
	struct dm_verity_io *io;

	bio_set_dev(bio, v->data_dev->bdev);
	bio->bi_iter.bi_sector = verity_map_sector(v, bio->bi_iter.bi_sector);

	if (((unsigned)bio->bi_iter.bi_sector | bio_sectors(bio)) &
	    ((1 << (v->data_dev_block_bits - SECTOR_SHIFT)) - 1)) {
		DMERR_LIMIT("unaligned io");
		return DM_MAPIO_KILL;
	}

	if (bio_end_sector(bio) >>
	    (v->data_dev_block_bits - SECTOR_SHIFT) > v->data_blocks) {
		DMERR_LIMIT("io out of range");
		return DM_MAPIO_KILL;
	}

	if (bio_data_dir(bio) == WRITE)
		return DM_MAPIO_KILL;

	io = dm_per_bio_data(bio, ti->per_io_data_size);
	io->v = v;
	io->orig_bi_end_io = bio->bi_end_io;
	io->block = bio->bi_iter.bi_sector >> (v->data_dev_block_bits - SECTOR_SHIFT);
	io->n_blocks = bio->bi_iter.bi_size >> v->data_dev_block_bits;

	bio->bi_end_io = verity_end_io;
	bio->bi_private = io;
	io->iter = bio->bi_iter;

	verity_fec_init_io(io);

	verity_submit_prefetch(v, io);

	submit_bio_noacct(bio);

	return DM_MAPIO_SUBMITTED;
}

/*
 * Status: V (valid) or C (corruption found)
 */
static void verity_status(struct dm_target *ti, status_type_t type,
			  unsigned status_flags, char *result, unsigned maxlen)
{
	struct dm_verity *v = ti->private;
	unsigned args = 0;
	unsigned sz = 0;
	unsigned x;

	switch (type) {
	case STATUSTYPE_INFO:
		DMEMIT("%c", v->hash_failed ? 'C' : 'V');
		break;
	case STATUSTYPE_TABLE:
		DMEMIT("%u %s %s %u %u %llu %llu %s ",
			v->version,
			v->data_dev->name,
			v->hash_dev->name,
			1 << v->data_dev_block_bits,
			1 << v->hash_dev_block_bits,
			(unsigned long long)v->data_blocks,
			(unsigned long long)v->hash_start,
			v->alg_name
			);
		for (x = 0; x < v->digest_size; x++)
			DMEMIT("%02x", v->root_digest[x]);
		DMEMIT(" ");
		if (!v->salt_size)
			DMEMIT("-");
		else
			for (x = 0; x < v->salt_size; x++)
				DMEMIT("%02x", v->salt[x]);
		if (v->mode != DM_VERITY_MODE_EIO)
			args++;
		if (verity_fec_is_enabled(v))
			args += DM_VERITY_OPTS_FEC;
		if (v->zero_digest)
			args++;
		if (v->validated_blocks)
			args++;
		if (v->signature_key_desc)
			args += DM_VERITY_ROOT_HASH_VERIFICATION_OPTS;
		if (!args)
			return;
		DMEMIT(" %u", args);
		if (v->mode != DM_VERITY_MODE_EIO) {
			DMEMIT(" ");
			switch (v->mode) {
			case DM_VERITY_MODE_LOGGING:
				DMEMIT(DM_VERITY_OPT_LOGGING);
				break;
			case DM_VERITY_MODE_RESTART:
				DMEMIT(DM_VERITY_OPT_RESTART);
				break;
			case DM_VERITY_MODE_PANIC:
				DMEMIT(DM_VERITY_OPT_PANIC);
				break;
			default:
				BUG();
			}
		}
		if (v->zero_digest)
			DMEMIT(" " DM_VERITY_OPT_IGN_ZEROES);
		if (v->validated_blocks)
			DMEMIT(" " DM_VERITY_OPT_AT_MOST_ONCE);
		sz = verity_fec_status_table(v, sz, result, maxlen);
		if (v->signature_key_desc)
			DMEMIT(" " DM_VERITY_ROOT_HASH_VERIFICATION_OPT_SIG_KEY
				" %s", v->signature_key_desc);
		break;
	}
}

static int verity_prepare_ioctl(struct dm_target *ti, struct block_device **bdev)
{
	struct dm_verity *v = ti->private;

	*bdev = v->data_dev->bdev;

	if (v->data_start ||
	    ti->len != i_size_read(v->data_dev->bdev->bd_inode) >> SECTOR_SHIFT)
		return 1;
	return 0;
}

static int verity_iterate_devices(struct dm_target *ti,
				  iterate_devices_callout_fn fn, void *data)
{
	struct dm_verity *v = ti->private;

	return fn(ti, v->data_dev, v->data_start, ti->len, data);
}

static void verity_io_hints(struct dm_target *ti, struct queue_limits *limits)
{
	struct dm_verity *v = ti->private;

	if (limits->logical_block_size < 1 << v->data_dev_block_bits)
		limits->logical_block_size = 1 << v->data_dev_block_bits;

	if (limits->physical_block_size < 1 << v->data_dev_block_bits)
		limits->physical_block_size = 1 << v->data_dev_block_bits;

	blk_limits_io_min(limits, limits->logical_block_size);
}

static void verity_dtr(struct dm_target *ti)
{
	struct dm_verity *v = ti->private;

	if (v->verify_wq)
		destroy_workqueue(v->verify_wq);

	if (v->bufio)
		dm_bufio_client_destroy(v->bufio);

	kvfree(v->validated_blocks);
	kfree(v->salt);
	kfree(v->root_digest);
	kfree(v->zero_digest);

	if (v->tfm)
		crypto_free_ahash(v->tfm);

	kfree(v->alg_name);

	if (v->hash_dev)
		dm_put_device(ti, v->hash_dev);

	if (v->data_dev)
		dm_put_device(ti, v->data_dev);

	verity_fec_dtr(v);

	kfree(v->signature_key_desc);

	kfree(v);
}

static int verity_alloc_most_once(struct dm_verity *v)
{
	struct dm_target *ti = v->ti;

	/* the bitset can only handle INT_MAX blocks */
	if (v->data_blocks > INT_MAX) {
		ti->error = "device too large to use check_at_most_once";
		return -E2BIG;
	}

	v->validated_blocks = kvcalloc(BITS_TO_LONGS(v->data_blocks),
				       sizeof(unsigned long),
				       GFP_KERNEL);
	if (!v->validated_blocks) {
		ti->error = "failed to allocate bitset for check_at_most_once";
		return -ENOMEM;
	}

	return 0;
}

static int verity_alloc_zero_digest(struct dm_verity *v)
{
	int r = -ENOMEM;
	struct ahash_request *req;
	u8 *zero_data;

	v->zero_digest = kmalloc(v->digest_size, GFP_KERNEL);

	if (!v->zero_digest)
		return r;

	req = kmalloc(v->ahash_reqsize, GFP_KERNEL);

	if (!req)
		return r; /* verity_dtr will free zero_digest */

	zero_data = kzalloc(1 << v->data_dev_block_bits, GFP_KERNEL);

	if (!zero_data)
		goto out;

	r = verity_hash(v, req, zero_data, 1 << v->data_dev_block_bits,
			v->zero_digest);

out:
	kfree(req);
	kfree(zero_data);

	return r;
}

static int verity_parse_opt_args(struct dm_arg_set *as, struct dm_verity *v,
				 struct dm_verity_sig_opts *verify_args)
{
	int r;
	unsigned argc;
	struct dm_target *ti = v->ti;
	const char *arg_name;

	static const struct dm_arg _args[] = {
		{0, DM_VERITY_OPTS_MAX, "Invalid number of feature args"},
	};

	r = dm_read_arg_group(_args, as, &argc, &ti->error);
	if (r)
		return -EINVAL;

	if (!argc)
		return 0;

	do {
		arg_name = dm_shift_arg(as);
		argc--;

		if (!strcasecmp(arg_name, DM_VERITY_OPT_LOGGING)) {
			v->mode = DM_VERITY_MODE_LOGGING;
			continue;

		} else if (!strcasecmp(arg_name, DM_VERITY_OPT_RESTART)) {
			v->mode = DM_VERITY_MODE_RESTART;
			continue;

		} else if (!strcasecmp(arg_name, DM_VERITY_OPT_PANIC)) {
			v->mode = DM_VERITY_MODE_PANIC;
			continue;

		} else if (!strcasecmp(arg_name, DM_VERITY_OPT_IGN_ZEROES)) {
			r = verity_alloc_zero_digest(v);
			if (r) {
				ti->error = "Cannot allocate zero digest";
				return r;
			}
			continue;

		} else if (!strcasecmp(arg_name, DM_VERITY_OPT_AT_MOST_ONCE)) {
			r = verity_alloc_most_once(v);
			if (r)
				return r;
			continue;

		} else if (verity_is_fec_opt_arg(arg_name)) {
			r = verity_fec_parse_opt_args(as, v, &argc, arg_name);
			if (r)
				return r;
			continue;
		} else if (verity_verify_is_sig_opt_arg(arg_name)) {
			r = verity_verify_sig_parse_opt_args(as, v,
							     verify_args,
							     &argc, arg_name);
			if (r)
				return r;
			continue;

		}

		ti->error = "Unrecognized verity feature request";
		return -EINVAL;
	} while (argc && !r);

	return r;
}

/*
 * Target parameters:
 *	<version>	The current format is version 1.
 *			Vsn 0 is compatible with original Chromium OS releases.
 *	<data device>
 *	<hash device>
 *	<data block size>
 *	<hash block size>
 *	<the number of data blocks>
 *	<hash start block>
 *	<algorithm>
 *	<digest>
 *	<salt>		Hex string or "-" if no salt.
 */
static int verity_ctr(struct dm_target *ti, unsigned argc, char **argv)
{
	struct dm_verity *v;
	struct dm_verity_sig_opts verify_args = {0};
	struct dm_arg_set as;
	unsigned int num;
	unsigned long long num_ll;
	int r;
	int i;
	sector_t hash_position;
	char dummy;
	char *root_hash_digest_to_validate;

	v = kzalloc(sizeof(struct dm_verity), GFP_KERNEL);
	if (!v) {
		ti->error = "Cannot allocate verity structure";
		return -ENOMEM;
	}
	ti->private = v;
	v->ti = ti;

	r = verity_fec_ctr_alloc(v);
	if (r)
		goto bad;

	if ((dm_table_get_mode(ti->table) & ~FMODE_READ)) {
		ti->error = "Device must be readonly";
		r = -EINVAL;
		goto bad;
	}

	if (argc < 10) {
		ti->error = "Not enough arguments";
		r = -EINVAL;
		goto bad;
	}

	if (sscanf(argv[0], "%u%c", &num, &dummy) != 1 ||
	    num > 1) {
		ti->error = "Invalid version";
		r = -EINVAL;
		goto bad;
	}
	v->version = num;

	r = dm_get_device(ti, argv[1], FMODE_READ, &v->data_dev);
	if (r) {
		ti->error = "Data device lookup failed";
		goto bad;
	}

	r = dm_get_device(ti, argv[2], FMODE_READ, &v->hash_dev);
	if (r) {
		ti->error = "Hash device lookup failed";
		goto bad;
	}

	if (sscanf(argv[3], "%u%c", &num, &dummy) != 1 ||
	    !num || (num & (num - 1)) ||
	    num < bdev_logical_block_size(v->data_dev->bdev) ||
	    num > PAGE_SIZE) {
		ti->error = "Invalid data device block size";
		r = -EINVAL;
		goto bad;
	}
	v->data_dev_block_bits = __ffs(num);

	if (sscanf(argv[4], "%u%c", &num, &dummy) != 1 ||
	    !num || (num & (num - 1)) ||
	    num < bdev_logical_block_size(v->hash_dev->bdev) ||
	    num > INT_MAX) {
		ti->error = "Invalid hash device block size";
		r = -EINVAL;
		goto bad;
	}
	v->hash_dev_block_bits = __ffs(num);

	if (sscanf(argv[5], "%llu%c", &num_ll, &dummy) != 1 ||
	    (sector_t)(num_ll << (v->data_dev_block_bits - SECTOR_SHIFT))
	    >> (v->data_dev_block_bits - SECTOR_SHIFT) != num_ll) {
		ti->error = "Invalid data blocks";
		r = -EINVAL;
		goto bad;
	}
	v->data_blocks = num_ll;

	if (ti->len > (v->data_blocks << (v->data_dev_block_bits - SECTOR_SHIFT))) {
		ti->error = "Data device is too small";
		r = -EINVAL;
		goto bad;
	}

	if (sscanf(argv[6], "%llu%c", &num_ll, &dummy) != 1 ||
	    (sector_t)(num_ll << (v->hash_dev_block_bits - SECTOR_SHIFT))
	    >> (v->hash_dev_block_bits - SECTOR_SHIFT) != num_ll) {
		ti->error = "Invalid hash start";
		r = -EINVAL;
		goto bad;
	}
	v->hash_start = num_ll;

	v->alg_name = kstrdup(argv[7], GFP_KERNEL);
	if (!v->alg_name) {
		ti->error = "Cannot allocate algorithm name";
		r = -ENOMEM;
		goto bad;
	}

	v->tfm = crypto_alloc_ahash(v->alg_name, 0, 0);
	if (IS_ERR(v->tfm)) {
		ti->error = "Cannot initialize hash function";
		r = PTR_ERR(v->tfm);
		v->tfm = NULL;
		goto bad;
	}

	/*
	 * dm-verity performance can vary greatly depending on which hash
	 * algorithm implementation is used.  Help people debug performance
	 * problems by logging the ->cra_driver_name.
	 */
	DMINFO("%s using implementation \"%s\"", v->alg_name,
	       crypto_hash_alg_common(v->tfm)->base.cra_driver_name);

	v->digest_size = crypto_ahash_digestsize(v->tfm);
	if ((1 << v->hash_dev_block_bits) < v->digest_size * 2) {
		ti->error = "Digest size too big";
		r = -EINVAL;
		goto bad;
	}
	v->ahash_reqsize = sizeof(struct ahash_request) +
		crypto_ahash_reqsize(v->tfm);

	v->root_digest = kmalloc(v->digest_size, GFP_KERNEL);
	if (!v->root_digest) {
		ti->error = "Cannot allocate root digest";
		r = -ENOMEM;
		goto bad;
	}
	if (strlen(argv[8]) != v->digest_size * 2 ||
	    hex2bin(v->root_digest, argv[8], v->digest_size)) {
		ti->error = "Invalid root digest";
		r = -EINVAL;
		goto bad;
	}
	root_hash_digest_to_validate = argv[8];

	if (strcmp(argv[9], "-")) {
		v->salt_size = strlen(argv[9]) / 2;
		v->salt = kmalloc(v->salt_size, GFP_KERNEL);
		if (!v->salt) {
			ti->error = "Cannot allocate salt";
			r = -ENOMEM;
			goto bad;
		}
		if (strlen(argv[9]) != v->salt_size * 2 ||
		    hex2bin(v->salt, argv[9], v->salt_size)) {
			ti->error = "Invalid salt";
			r = -EINVAL;
			goto bad;
		}
	}

	argv += 10;
	argc -= 10;

	/* Optional parameters */
	if (argc) {
		as.argc = argc;
		as.argv = argv;

		r = verity_parse_opt_args(&as, v, &verify_args);
		if (r < 0)
			goto bad;
	}

	/* Root hash signature is  a optional parameter*/
	r = verity_verify_root_hash(root_hash_digest_to_validate,
				    strlen(root_hash_digest_to_validate),
				    verify_args.sig,
				    verify_args.sig_size);
	if (r < 0) {
		ti->error = "Root hash verification failed";
		goto bad;
	}
	v->hash_per_block_bits =
		__fls((1 << v->hash_dev_block_bits) / v->digest_size);

	v->levels = 0;
	if (v->data_blocks)
		while (v->hash_per_block_bits * v->levels < 64 &&
		       (unsigned long long)(v->data_blocks - 1) >>
		       (v->hash_per_block_bits * v->levels))
			v->levels++;

	if (v->levels > DM_VERITY_MAX_LEVELS) {
		ti->error = "Too many tree levels";
		r = -E2BIG;
		goto bad;
	}

	hash_position = v->hash_start;
	for (i = v->levels - 1; i >= 0; i--) {
		sector_t s;
		v->hash_level_block[i] = hash_position;
		s = (v->data_blocks + ((sector_t)1 << ((i + 1) * v->hash_per_block_bits)) - 1)
					>> ((i + 1) * v->hash_per_block_bits);
		if (hash_position + s < hash_position) {
			ti->error = "Hash device offset overflow";
			r = -E2BIG;
			goto bad;
		}
		hash_position += s;
	}
	v->hash_blocks = hash_position;

	v->bufio = dm_bufio_client_create(v->hash_dev->bdev,
		1 << v->hash_dev_block_bits, 1, sizeof(struct buffer_aux),
		dm_bufio_alloc_callback, NULL);
	if (IS_ERR(v->bufio)) {
		ti->error = "Cannot initialize dm-bufio";
		r = PTR_ERR(v->bufio);
		v->bufio = NULL;
		goto bad;
	}

	if (dm_bufio_get_device_size(v->bufio) < v->hash_blocks) {
		ti->error = "Hash device is too small";
		r = -E2BIG;
		goto bad;
	}

	/* WQ_UNBOUND greatly improves performance when running on ramdisk */
	v->verify_wq = alloc_workqueue("kverityd", WQ_CPU_INTENSIVE | WQ_MEM_RECLAIM | WQ_UNBOUND, num_online_cpus());
	if (!v->verify_wq) {
		ti->error = "Cannot allocate workqueue";
		r = -ENOMEM;
		goto bad;
	}

	ti->per_io_data_size = sizeof(struct dm_verity_io) +
				v->ahash_reqsize + v->digest_size * 2;

	r = verity_fec_ctr(v);
	if (r)
		goto bad;

	ti->per_io_data_size = roundup(ti->per_io_data_size,
				       __alignof__(struct dm_verity_io));

	verity_verify_sig_opts_cleanup(&verify_args);

	return 0;

bad:

	verity_verify_sig_opts_cleanup(&verify_args);
	verity_dtr(ti);

	return r;
}

static struct target_type verity_target = {
	.name		= "verity",
	.version	= {1, 7, 0},
	.module		= THIS_MODULE,
	.ctr		= verity_ctr,
	.dtr		= verity_dtr,
	.map		= verity_map,
	.status		= verity_status,
	.prepare_ioctl	= verity_prepare_ioctl,
	.iterate_devices = verity_iterate_devices,
	.io_hints	= verity_io_hints,
};

static int __init dm_verity_init(void)
{
	int r;

	r = dm_register_target(&verity_target);
	if (r < 0)
		DMERR("register failed %d", r);

	return r;
}

static void __exit dm_verity_exit(void)
{
	dm_unregister_target(&verity_target);
}

module_init(dm_verity_init);
module_exit(dm_verity_exit);

MODULE_AUTHOR("Mikulas Patocka <mpatocka@redhat.com>");
MODULE_AUTHOR("Mandeep Baines <msb@chromium.org>");
MODULE_AUTHOR("Will Drewry <wad@chromium.org>");
MODULE_DESCRIPTION(DM_NAME " target for transparent disk integrity checking");
MODULE_LICENSE("GPL");<|MERGE_RESOLUTION|>--- conflicted
+++ resolved
@@ -34,12 +34,8 @@
 #define DM_VERITY_OPT_IGN_ZEROES	"ignore_zero_blocks"
 #define DM_VERITY_OPT_AT_MOST_ONCE	"check_at_most_once"
 
-<<<<<<< HEAD
-#define DM_VERITY_OPTS_MAX		(2 + DM_VERITY_OPTS_FEC + \
+#define DM_VERITY_OPTS_MAX		(3 + DM_VERITY_OPTS_FEC + \
 					 DM_VERITY_ROOT_HASH_VERIFICATION_OPTS)
-=======
-#define DM_VERITY_OPTS_MAX		(3 + DM_VERITY_OPTS_FEC)
->>>>>>> 3a09b25b
 
 static unsigned dm_verity_prefetch_cluster = DM_VERITY_DEFAULT_PREFETCH_SIZE;
 
