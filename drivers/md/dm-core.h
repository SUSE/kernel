/*
 * Internal header file _only_ for device mapper core
 *
 * Copyright (C) 2016 Red Hat, Inc. All rights reserved.
 *
 * This file is released under the LGPL.
 */

#ifndef DM_CORE_INTERNAL_H
#define DM_CORE_INTERNAL_H

#include <linux/kthread.h>
#include <linux/ktime.h>
#include <linux/genhd.h>
#include <linux/blk-mq.h>
#include <linux/blk-crypto-profile.h>

#include <trace/events/block.h>

#include "dm.h"
#include "dm-ima.h"

#define DM_RESERVED_MAX_IOS		1024

struct dm_kobject_holder {
	struct kobject kobj;
	struct completion completion;
};

/*
 * DM core internal structures used directly by dm.c, dm-rq.c and dm-table.c.
 * DM targets must _not_ deference a mapped_device or dm_table to directly
 * access their members!
 */

struct mapped_device {
	struct mutex suspend_lock;

	struct mutex table_devices_lock;
	struct list_head table_devices;

	/*
	 * The current mapping (struct dm_table *).
	 * Use dm_get_live_table{_fast} or take suspend_lock for
	 * dereference.
	 */
	void __rcu *map;

	unsigned long flags;

	/* Protect queue and type against concurrent access. */
	struct mutex type_lock;
	enum dm_queue_mode type;

	int numa_node_id;
	struct request_queue *queue;

	atomic_t holders;
	atomic_t open_count;

	struct dm_target *immutable_target;
	struct target_type *immutable_target_type;

	char name[16];
	struct gendisk *disk;
	struct dax_device *dax_dev;

	/*
	 * A list of ios that arrived while we were suspended.
	 */
	struct work_struct work;
	wait_queue_head_t wait;
	spinlock_t deferred_lock;
	struct bio_list deferred;

	void *interface_ptr;

	/*
	 * Event handling.
	 */
	wait_queue_head_t eventq;
	atomic_t event_nr;
	atomic_t uevent_seq;
	struct list_head uevent_list;
	spinlock_t uevent_lock; /* Protect access to uevent_list */

	/* the number of internal suspends */
	unsigned internal_suspend_count;

	/*
	 * io objects are allocated from here.
	 */
	struct bio_set io_bs;
	struct bio_set bs;

	/*
	 * Processing queue (flush)
	 */
	struct workqueue_struct *wq;

	/* forced geometry settings */
	struct hd_geometry geometry;

	/* kobject and completion */
	struct dm_kobject_holder kobj_holder;

	int swap_bios;
	struct semaphore swap_bios_semaphore;
	struct mutex swap_bios_lock;

	struct dm_stats stats;

	/* for blk-mq request-based DM support */
	struct blk_mq_tag_set *tag_set;
	bool init_tio_pdu:1;

	struct srcu_struct io_barrier;

#ifdef CONFIG_BLK_DEV_ZONED
	unsigned int nr_zones;
	unsigned int *zwp_offset;
#endif

<<<<<<< HEAD
#ifdef CONFIG_IMA
	struct dm_ima_measurements ima;
=======
#ifndef __GENKSYMS__
	unsigned long __percpu *pending_io;
>>>>>>> 8342e2ba
#endif
};

/*
 * Bits for the flags field of struct mapped_device.
 */
#define DMF_BLOCK_IO_FOR_SUSPEND 0
#define DMF_SUSPENDED 1
#define DMF_FROZEN 2
#define DMF_FREEING 3
#define DMF_DELETING 4
#define DMF_NOFLUSH_SUSPENDING 5
#define DMF_DEFERRED_REMOVE 6
#define DMF_SUSPENDED_INTERNALLY 7
#define DMF_POST_SUSPENDING 8
#define DMF_EMULATE_ZONE_APPEND 9

void disable_discard(struct mapped_device *md);
void disable_write_same(struct mapped_device *md);
void disable_write_zeroes(struct mapped_device *md);

static inline sector_t dm_get_size(struct mapped_device *md)
{
	return get_capacity(md->disk);
}

static inline struct dm_stats *dm_get_stats(struct mapped_device *md)
{
	return &md->stats;
}

static inline bool dm_emulate_zone_append(struct mapped_device *md)
{
	if (blk_queue_is_zoned(md->queue))
		return test_bit(DMF_EMULATE_ZONE_APPEND, &md->flags);
	return false;
}

#define DM_TABLE_MAX_DEPTH 16

struct dm_table {
	struct mapped_device *md;
	enum dm_queue_mode type;

	/* btree table */
	unsigned int depth;
	unsigned int counts[DM_TABLE_MAX_DEPTH]; /* in nodes */
	sector_t *index[DM_TABLE_MAX_DEPTH];

	unsigned int num_targets;
	unsigned int num_allocated;
	sector_t *highs;
	struct dm_target *targets;

	struct target_type *immutable_target_type;

	bool integrity_supported:1;
	bool singleton:1;
	unsigned integrity_added:1;

	/*
	 * Indicates the rw permissions for the new logical
	 * device.  This should be a combination of FMODE_READ
	 * and FMODE_WRITE.
	 */
	fmode_t mode;

	/* a list of devices used by this table */
	struct list_head devices;

	/* events get handed up using this callback */
	void (*event_fn)(void *);
	void *event_context;

	struct dm_md_mempools *mempools;

#ifdef CONFIG_BLK_INLINE_ENCRYPTION
	struct blk_crypto_profile *crypto_profile;
#endif
};

/*
 * One of these is allocated per clone bio.
 */
#define DM_TIO_MAGIC 7282014
struct dm_target_io {
	unsigned int magic;
	struct dm_io *io;
	struct dm_target *ti;
	unsigned int target_bio_nr;
	unsigned int *len_ptr;
	bool inside_dm_io;
	struct bio clone;
};

/*
 * One of these is allocated per original bio.
 * It contains the first clone used for that original.
 */
#define DM_IO_MAGIC 5191977
struct dm_io {
	unsigned int magic;
	struct mapped_device *md;
	blk_status_t status;
	atomic_t io_count;
	struct bio *orig_bio;
	unsigned long start_time;
	spinlock_t endio_lock;
	struct dm_stats_aux stats_aux;
	/* last member of dm_target_io is 'struct bio' */
	struct dm_target_io tio;
};

static inline void dm_io_inc_pending(struct dm_io *io)
{
	atomic_inc(&io->io_count);
}

void dm_io_dec_pending(struct dm_io *io, blk_status_t error);

static inline struct completion *dm_get_completion_from_kobject(struct kobject *kobj)
{
	return &container_of(kobj, struct dm_kobject_holder, kobj)->completion;
}

unsigned __dm_get_module_param(unsigned *module_param, unsigned def, unsigned max);

static inline bool dm_message_test_buffer_overflow(char *result, unsigned maxlen)
{
	return !maxlen || strlen(result) + 1 >= maxlen;
}

extern atomic_t dm_global_event_nr;
extern wait_queue_head_t dm_global_eventq;
void dm_issue_global_event(void);

#endif<|MERGE_RESOLUTION|>--- conflicted
+++ resolved
@@ -65,6 +65,8 @@
 	struct gendisk *disk;
 	struct dax_device *dax_dev;
 
+	unsigned long __percpu *pending_io;
+
 	/*
 	 * A list of ios that arrived while we were suspended.
 	 */
@@ -121,13 +123,8 @@
 	unsigned int *zwp_offset;
 #endif
 
-<<<<<<< HEAD
 #ifdef CONFIG_IMA
 	struct dm_ima_measurements ima;
-=======
-#ifndef __GENKSYMS__
-	unsigned long __percpu *pending_io;
->>>>>>> 8342e2ba
 #endif
 };
 
