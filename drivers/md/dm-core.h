--- conflicted
+++ resolved
@@ -118,10 +118,9 @@
 	struct blk_mq_tag_set *tag_set;
 
 	struct dm_stats stats;
-<<<<<<< HEAD
 
 	/* the number of internal suspends */
-	unsigned internal_suspend_count;
+	unsigned int internal_suspend_count;
 
 	int swap_bios;
 	struct semaphore swap_bios_semaphore;
@@ -131,27 +130,10 @@
 	 * io objects are allocated from here.
 	 */
 	struct dm_md_mempools *mempools;
-=======
->>>>>>> eb3cdb58
-
-	/* the number of internal suspends */
-	unsigned int internal_suspend_count;
-
-<<<<<<< HEAD
-=======
-	int swap_bios;
-	struct semaphore swap_bios_semaphore;
-	struct mutex swap_bios_lock;
-
-	/*
-	 * io objects are allocated from here.
-	 */
-	struct dm_md_mempools *mempools;
 
 	/* kobject and completion */
 	struct dm_kobject_holder kobj_holder;
 
->>>>>>> eb3cdb58
 	struct srcu_struct io_barrier;
 
 #ifdef CONFIG_BLK_DEV_ZONED
