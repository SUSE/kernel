--- conflicted
+++ resolved
@@ -799,22 +799,8 @@
 
 	while (bio) { /* submit pending writes */
 		struct bio *next = bio->bi_next;
-<<<<<<< HEAD
-		struct md_rdev *rdev = (void *)bio->bi_bdev;
-		bio->bi_next = NULL;
-		bio_set_dev(bio, rdev->bdev);
-		if (test_bit(Faulty, &rdev->flags)) {
-			bio_io_error(bio);
-		} else if (unlikely((bio_op(bio) == REQ_OP_DISCARD) &&
-				    !bdev_max_discard_sectors(bio->bi_bdev)))
-			/* Just ignore it */
-			bio_endio(bio);
-		else
-			submit_bio_noacct(bio);
-=======
 
 		raid1_submit_write(bio);
->>>>>>> eb3cdb58
 		bio = next;
 		cond_resched();
 	}
@@ -1576,19 +1562,7 @@
 					      r1_bio->sector);
 		/* flush_pending_writes() needs access to the rdev so...*/
 		mbio->bi_bdev = (void *)rdev;
-<<<<<<< HEAD
-
-		cb = blk_check_plugged(raid1_unplug, mddev, sizeof(*plug));
-		if (cb)
-			plug = container_of(cb, struct raid1_plug_cb, cb);
-		else
-			plug = NULL;
-		if (plug) {
-			bio_list_add(&plug->pending, mbio);
-		} else {
-=======
 		if (!raid1_add_bio_to_plug(mddev, mbio, raid1_unplug)) {
->>>>>>> eb3cdb58
 			spin_lock_irqsave(&conf->device_lock, flags);
 			bio_list_add(&conf->pending_bio_list, mbio);
 			spin_unlock_irqrestore(&conf->device_lock, flags);
