/*
 * Copyright (C) 2012 Red Hat. All rights reserved.
 *
 * This file is released under the GPL.
 */

#include "dm.h"
#include "dm-bio-prison.h"
#include "dm-bio-record.h"
#include "dm-cache-metadata.h"

#include <linux/dm-io.h>
#include <linux/dm-kcopyd.h>
#include <linux/init.h>
#include <linux/mempool.h>
#include <linux/module.h>
#include <linux/slab.h>
#include <linux/vmalloc.h>

#define DM_MSG_PREFIX "cache"

DECLARE_DM_KCOPYD_THROTTLE_WITH_MODULE_PARM(cache_copy_throttle,
	"A percentage of time allocated for copying to and/or from cache");

/*----------------------------------------------------------------*/

/*
 * Glossary:
 *
 * oblock: index of an origin block
 * cblock: index of a cache block
 * promotion: movement of a block from origin to cache
 * demotion: movement of a block from cache to origin
 * migration: movement of a block between the origin and cache device,
 *	      either direction
 */

/*----------------------------------------------------------------*/

static size_t bitset_size_in_bytes(unsigned nr_entries)
{
	return sizeof(unsigned long) * dm_div_up(nr_entries, BITS_PER_LONG);
}

static unsigned long *alloc_bitset(unsigned nr_entries)
{
	size_t s = bitset_size_in_bytes(nr_entries);
	return vzalloc(s);
}

static void clear_bitset(void *bitset, unsigned nr_entries)
{
	size_t s = bitset_size_in_bytes(nr_entries);
	memset(bitset, 0, s);
}

static void free_bitset(unsigned long *bits)
{
	vfree(bits);
}

/*----------------------------------------------------------------*/

/*
 * There are a couple of places where we let a bio run, but want to do some
 * work before calling its endio function.  We do this by temporarily
 * changing the endio fn.
 */
struct dm_hook_info {
	bio_end_io_t *bi_end_io;
	void *bi_private;
};

static void dm_hook_bio(struct dm_hook_info *h, struct bio *bio,
			bio_end_io_t *bi_end_io, void *bi_private)
{
	h->bi_end_io = bio->bi_end_io;
	h->bi_private = bio->bi_private;

	bio->bi_end_io = bi_end_io;
	bio->bi_private = bi_private;
}

static void dm_unhook_bio(struct dm_hook_info *h, struct bio *bio)
{
	bio->bi_end_io = h->bi_end_io;
	bio->bi_private = h->bi_private;

	/*
	 * Must bump bi_remaining to allow bio to complete with
	 * restored bi_end_io.
	 */
	atomic_inc(&bio->bi_remaining);
}

/*----------------------------------------------------------------*/

#define MIGRATION_POOL_SIZE 128
#define COMMIT_PERIOD HZ
#define MIGRATION_COUNT_WINDOW 10

/*
 * The block size of the device holding cache data must be
 * between 32KB and 1GB.
 */
#define DATA_DEV_BLOCK_SIZE_MIN_SECTORS (32 * 1024 >> SECTOR_SHIFT)
#define DATA_DEV_BLOCK_SIZE_MAX_SECTORS (1024 * 1024 * 1024 >> SECTOR_SHIFT)

/*
 * FIXME: the cache is read/write for the time being.
 */
enum cache_metadata_mode {
	CM_WRITE,		/* metadata may be changed */
	CM_READ_ONLY,		/* metadata may not be changed */
};

enum cache_io_mode {
	/*
	 * Data is written to cached blocks only.  These blocks are marked
	 * dirty.  If you lose the cache device you will lose data.
	 * Potential performance increase for both reads and writes.
	 */
	CM_IO_WRITEBACK,

	/*
	 * Data is written to both cache and origin.  Blocks are never
	 * dirty.  Potential performance benfit for reads only.
	 */
	CM_IO_WRITETHROUGH,

	/*
	 * A degraded mode useful for various cache coherency situations
	 * (eg, rolling back snapshots).  Reads and writes always go to the
	 * origin.  If a write goes to a cached oblock, then the cache
	 * block is invalidated.
	 */
	CM_IO_PASSTHROUGH
};

struct cache_features {
	enum cache_metadata_mode mode;
	enum cache_io_mode io_mode;
};

struct cache_stats {
	atomic_t read_hit;
	atomic_t read_miss;
	atomic_t write_hit;
	atomic_t write_miss;
	atomic_t demotion;
	atomic_t promotion;
	atomic_t copies_avoided;
	atomic_t cache_cell_clash;
	atomic_t commit_count;
	atomic_t discard_count;
};

/*
 * Defines a range of cblocks, begin to (end - 1) are in the range.  end is
 * the one-past-the-end value.
 */
struct cblock_range {
	dm_cblock_t begin;
	dm_cblock_t end;
};

struct invalidation_request {
	struct list_head list;
	struct cblock_range *cblocks;

	atomic_t complete;
	int err;

	wait_queue_head_t result_wait;
};

struct cache {
	struct dm_target *ti;
	struct dm_target_callbacks callbacks;

	struct dm_cache_metadata *cmd;

	/*
	 * Metadata is written to this device.
	 */
	struct dm_dev *metadata_dev;

	/*
	 * The slower of the two data devices.  Typically a spindle.
	 */
	struct dm_dev *origin_dev;

	/*
	 * The faster of the two data devices.  Typically an SSD.
	 */
	struct dm_dev *cache_dev;

	/*
	 * Size of the origin device in _complete_ blocks and native sectors.
	 */
	dm_oblock_t origin_blocks;
	sector_t origin_sectors;

	/*
	 * Size of the cache device in blocks.
	 */
	dm_cblock_t cache_size;

	/*
	 * Fields for converting from sectors to blocks.
	 */
	uint32_t sectors_per_block;
	int sectors_per_block_shift;

	spinlock_t lock;
	struct bio_list deferred_bios;
	struct bio_list deferred_flush_bios;
	struct bio_list deferred_writethrough_bios;
	struct list_head quiesced_migrations;
	struct list_head completed_migrations;
	struct list_head need_commit_migrations;
	sector_t migration_threshold;
	wait_queue_head_t migration_wait;
	atomic_t nr_allocated_migrations;

	/*
	 * The number of in flight migrations that are performing
	 * background io. eg, promotion, writeback.
	 */
	atomic_t nr_io_migrations;

	wait_queue_head_t quiescing_wait;
	atomic_t quiescing;
	atomic_t quiescing_ack;

	/*
	 * cache_size entries, dirty if set
	 */
	atomic_t nr_dirty;
	unsigned long *dirty_bitset;

	/*
	 * origin_blocks entries, discarded if set.
	 */
	dm_dblock_t discard_nr_blocks;
	unsigned long *discard_bitset;
	uint32_t discard_block_size; /* a power of 2 times sectors per block */

	/*
	 * Rather than reconstructing the table line for the status we just
	 * save it and regurgitate.
	 */
	unsigned nr_ctr_args;
	const char **ctr_args;

	struct dm_kcopyd_client *copier;
	struct workqueue_struct *wq;
	struct work_struct worker;

	struct delayed_work waker;
	unsigned long last_commit_jiffies;

	struct dm_bio_prison *prison;
	struct dm_deferred_set *all_io_ds;

	mempool_t *migration_pool;

	struct dm_cache_policy *policy;
	unsigned policy_nr_args;

	bool need_tick_bio:1;
	bool sized:1;
	bool invalidate:1;
	bool commit_requested:1;
	bool loaded_mappings:1;
	bool loaded_discards:1;

	/*
	 * Cache features such as write-through.
	 */
	struct cache_features features;

	struct cache_stats stats;

	/*
	 * Invalidation fields.
	 */
	spinlock_t invalidation_lock;
	struct list_head invalidation_requests;
};

struct per_bio_data {
	bool tick:1;
	unsigned req_nr:2;
	struct dm_deferred_entry *all_io_entry;
	struct dm_hook_info hook_info;

	/*
	 * writethrough fields.  These MUST remain at the end of this
	 * structure and the 'cache' member must be the first as it
	 * is used to determine the offset of the writethrough fields.
	 */
	struct cache *cache;
	dm_cblock_t cblock;
	struct dm_bio_details bio_details;
};

struct dm_cache_migration {
	struct list_head list;
	struct cache *cache;

	unsigned long start_jiffies;
	dm_oblock_t old_oblock;
	dm_oblock_t new_oblock;
	dm_cblock_t cblock;

	bool err:1;
	bool discard:1;
	bool writeback:1;
	bool demote:1;
	bool promote:1;
	bool requeue_holder:1;
	bool invalidate:1;

	struct dm_bio_prison_cell *old_ocell;
	struct dm_bio_prison_cell *new_ocell;
};

/*
 * Processing a bio in the worker thread may require these memory
 * allocations.  We prealloc to avoid deadlocks (the same worker thread
 * frees them back to the mempool).
 */
struct prealloc {
	struct dm_cache_migration *mg;
	struct dm_bio_prison_cell *cell1;
	struct dm_bio_prison_cell *cell2;
};

static void wake_worker(struct cache *cache)
{
	queue_work(cache->wq, &cache->worker);
}

/*----------------------------------------------------------------*/

static struct dm_bio_prison_cell *alloc_prison_cell(struct cache *cache)
{
	/* FIXME: change to use a local slab. */
	return dm_bio_prison_alloc_cell(cache->prison, GFP_NOWAIT);
}

static void free_prison_cell(struct cache *cache, struct dm_bio_prison_cell *cell)
{
	dm_bio_prison_free_cell(cache->prison, cell);
}

static struct dm_cache_migration *alloc_migration(struct cache *cache)
{
	struct dm_cache_migration *mg;

	mg = mempool_alloc(cache->migration_pool, GFP_NOWAIT);
	if (mg) {
		mg->cache = cache;
		atomic_inc(&mg->cache->nr_allocated_migrations);
	}

	return mg;
}

static void free_migration(struct dm_cache_migration *mg)
{
	if (atomic_dec_and_test(&mg->cache->nr_allocated_migrations))
		wake_up(&mg->cache->migration_wait);

	mempool_free(mg, mg->cache->migration_pool);
}

static int prealloc_data_structs(struct cache *cache, struct prealloc *p)
{
	if (!p->mg) {
		p->mg = alloc_migration(cache);
		if (!p->mg)
			return -ENOMEM;
	}

	if (!p->cell1) {
		p->cell1 = alloc_prison_cell(cache);
		if (!p->cell1)
			return -ENOMEM;
	}

	if (!p->cell2) {
		p->cell2 = alloc_prison_cell(cache);
		if (!p->cell2)
			return -ENOMEM;
	}

	return 0;
}

static void prealloc_free_structs(struct cache *cache, struct prealloc *p)
{
	if (p->cell2)
		free_prison_cell(cache, p->cell2);

	if (p->cell1)
		free_prison_cell(cache, p->cell1);

	if (p->mg)
		free_migration(p->mg);
}

static struct dm_cache_migration *prealloc_get_migration(struct prealloc *p)
{
	struct dm_cache_migration *mg = p->mg;

	BUG_ON(!mg);
	p->mg = NULL;

	return mg;
}

/*
 * You must have a cell within the prealloc struct to return.  If not this
 * function will BUG() rather than returning NULL.
 */
static struct dm_bio_prison_cell *prealloc_get_cell(struct prealloc *p)
{
	struct dm_bio_prison_cell *r = NULL;

	if (p->cell1) {
		r = p->cell1;
		p->cell1 = NULL;

	} else if (p->cell2) {
		r = p->cell2;
		p->cell2 = NULL;
	} else
		BUG();

	return r;
}

/*
 * You can't have more than two cells in a prealloc struct.  BUG() will be
 * called if you try and overfill.
 */
static void prealloc_put_cell(struct prealloc *p, struct dm_bio_prison_cell *cell)
{
	if (!p->cell2)
		p->cell2 = cell;

	else if (!p->cell1)
		p->cell1 = cell;

	else
		BUG();
}

/*----------------------------------------------------------------*/

static void build_key(dm_oblock_t begin, dm_oblock_t end, struct dm_cell_key *key)
{
	key->virtual = 0;
	key->dev = 0;
	key->block_begin = from_oblock(begin);
	key->block_end = from_oblock(end);
}

/*
 * The caller hands in a preallocated cell, and a free function for it.
 * The cell will be freed if there's an error, or if it wasn't used because
 * a cell with that key already exists.
 */
typedef void (*cell_free_fn)(void *context, struct dm_bio_prison_cell *cell);

static int bio_detain_range(struct cache *cache, dm_oblock_t oblock_begin, dm_oblock_t oblock_end,
			    struct bio *bio, struct dm_bio_prison_cell *cell_prealloc,
			    cell_free_fn free_fn, void *free_context,
			    struct dm_bio_prison_cell **cell_result)
{
	int r;
	struct dm_cell_key key;

	build_key(oblock_begin, oblock_end, &key);
	r = dm_bio_detain(cache->prison, &key, bio, cell_prealloc, cell_result);
	if (r)
		free_fn(free_context, cell_prealloc);

	return r;
}

static int bio_detain(struct cache *cache, dm_oblock_t oblock,
		      struct bio *bio, struct dm_bio_prison_cell *cell_prealloc,
		      cell_free_fn free_fn, void *free_context,
		      struct dm_bio_prison_cell **cell_result)
{
	dm_oblock_t end = to_oblock(from_oblock(oblock) + 1ULL);
	return bio_detain_range(cache, oblock, end, bio,
				cell_prealloc, free_fn, free_context, cell_result);
}

static int get_cell(struct cache *cache,
		    dm_oblock_t oblock,
		    struct prealloc *structs,
		    struct dm_bio_prison_cell **cell_result)
{
	int r;
	struct dm_cell_key key;
	struct dm_bio_prison_cell *cell_prealloc;

	cell_prealloc = prealloc_get_cell(structs);

	build_key(oblock, to_oblock(from_oblock(oblock) + 1ULL), &key);
	r = dm_get_cell(cache->prison, &key, cell_prealloc, cell_result);
	if (r)
		prealloc_put_cell(structs, cell_prealloc);

	return r;
}

/*----------------------------------------------------------------*/

static bool is_dirty(struct cache *cache, dm_cblock_t b)
{
	return test_bit(from_cblock(b), cache->dirty_bitset);
}

static void set_dirty(struct cache *cache, dm_oblock_t oblock, dm_cblock_t cblock)
{
	if (!test_and_set_bit(from_cblock(cblock), cache->dirty_bitset)) {
		atomic_inc(&cache->nr_dirty);
		policy_set_dirty(cache->policy, oblock);
	}
}

static void clear_dirty(struct cache *cache, dm_oblock_t oblock, dm_cblock_t cblock)
{
	if (test_and_clear_bit(from_cblock(cblock), cache->dirty_bitset)) {
		policy_clear_dirty(cache->policy, oblock);
		if (atomic_dec_return(&cache->nr_dirty) == 0)
			dm_table_event(cache->ti->table);
	}
}

/*----------------------------------------------------------------*/

static bool block_size_is_power_of_two(struct cache *cache)
{
	return cache->sectors_per_block_shift >= 0;
}

/* gcc on ARM generates spurious references to __udivdi3 and __umoddi3 */
#if defined(CONFIG_ARM) && __GNUC__ == 4 && __GNUC_MINOR__ <= 6
__always_inline
#endif
static dm_block_t block_div(dm_block_t b, uint32_t n)
{
	do_div(b, n);

	return b;
}

static dm_block_t oblocks_per_dblock(struct cache *cache)
{
	dm_block_t oblocks = cache->discard_block_size;

	if (block_size_is_power_of_two(cache))
		oblocks >>= cache->sectors_per_block_shift;
	else
		oblocks = block_div(oblocks, cache->sectors_per_block);

	return oblocks;
}

static dm_dblock_t oblock_to_dblock(struct cache *cache, dm_oblock_t oblock)
{
	return to_dblock(block_div(from_oblock(oblock),
				   oblocks_per_dblock(cache)));
}

static dm_oblock_t dblock_to_oblock(struct cache *cache, dm_dblock_t dblock)
{
	return to_oblock(from_dblock(dblock) * oblocks_per_dblock(cache));
}

static void set_discard(struct cache *cache, dm_dblock_t b)
{
	unsigned long flags;

	BUG_ON(from_dblock(b) >= from_dblock(cache->discard_nr_blocks));
	atomic_inc(&cache->stats.discard_count);

	spin_lock_irqsave(&cache->lock, flags);
	set_bit(from_dblock(b), cache->discard_bitset);
	spin_unlock_irqrestore(&cache->lock, flags);
}

static void clear_discard(struct cache *cache, dm_dblock_t b)
{
	unsigned long flags;

	spin_lock_irqsave(&cache->lock, flags);
	clear_bit(from_dblock(b), cache->discard_bitset);
	spin_unlock_irqrestore(&cache->lock, flags);
}

static bool is_discarded(struct cache *cache, dm_dblock_t b)
{
	int r;
	unsigned long flags;

	spin_lock_irqsave(&cache->lock, flags);
	r = test_bit(from_dblock(b), cache->discard_bitset);
	spin_unlock_irqrestore(&cache->lock, flags);

	return r;
}

static bool is_discarded_oblock(struct cache *cache, dm_oblock_t b)
{
	int r;
	unsigned long flags;

	spin_lock_irqsave(&cache->lock, flags);
	r = test_bit(from_dblock(oblock_to_dblock(cache, b)),
		     cache->discard_bitset);
	spin_unlock_irqrestore(&cache->lock, flags);

	return r;
}

/*----------------------------------------------------------------*/

static void load_stats(struct cache *cache)
{
	struct dm_cache_statistics stats;

	dm_cache_metadata_get_stats(cache->cmd, &stats);
	atomic_set(&cache->stats.read_hit, stats.read_hits);
	atomic_set(&cache->stats.read_miss, stats.read_misses);
	atomic_set(&cache->stats.write_hit, stats.write_hits);
	atomic_set(&cache->stats.write_miss, stats.write_misses);
}

static void save_stats(struct cache *cache)
{
	struct dm_cache_statistics stats;

	stats.read_hits = atomic_read(&cache->stats.read_hit);
	stats.read_misses = atomic_read(&cache->stats.read_miss);
	stats.write_hits = atomic_read(&cache->stats.write_hit);
	stats.write_misses = atomic_read(&cache->stats.write_miss);

	dm_cache_metadata_set_stats(cache->cmd, &stats);
}

/*----------------------------------------------------------------
 * Per bio data
 *--------------------------------------------------------------*/

/*
 * If using writeback, leave out struct per_bio_data's writethrough fields.
 */
#define PB_DATA_SIZE_WB (offsetof(struct per_bio_data, cache))
#define PB_DATA_SIZE_WT (sizeof(struct per_bio_data))

static bool writethrough_mode(struct cache_features *f)
{
	return f->io_mode == CM_IO_WRITETHROUGH;
}

static bool writeback_mode(struct cache_features *f)
{
	return f->io_mode == CM_IO_WRITEBACK;
}

static bool passthrough_mode(struct cache_features *f)
{
	return f->io_mode == CM_IO_PASSTHROUGH;
}

static size_t get_per_bio_data_size(struct cache *cache)
{
	return writethrough_mode(&cache->features) ? PB_DATA_SIZE_WT : PB_DATA_SIZE_WB;
}

static struct per_bio_data *get_per_bio_data(struct bio *bio, size_t data_size)
{
	struct per_bio_data *pb = dm_per_bio_data(bio, data_size);
	BUG_ON(!pb);
	return pb;
}

static struct per_bio_data *init_per_bio_data(struct bio *bio, size_t data_size)
{
	struct per_bio_data *pb = get_per_bio_data(bio, data_size);

	pb->tick = false;
	pb->req_nr = dm_bio_get_target_bio_nr(bio);
	pb->all_io_entry = NULL;

	return pb;
}

/*----------------------------------------------------------------
 * Remapping
 *--------------------------------------------------------------*/
static void remap_to_origin(struct cache *cache, struct bio *bio)
{
	bio->bi_bdev = cache->origin_dev->bdev;
}

static void remap_to_cache(struct cache *cache, struct bio *bio,
			   dm_cblock_t cblock)
{
	sector_t bi_sector = bio->bi_iter.bi_sector;
	sector_t block = from_cblock(cblock);

	bio->bi_bdev = cache->cache_dev->bdev;
	if (!block_size_is_power_of_two(cache))
		bio->bi_iter.bi_sector =
			(block * cache->sectors_per_block) +
			sector_div(bi_sector, cache->sectors_per_block);
	else
		bio->bi_iter.bi_sector =
			(block << cache->sectors_per_block_shift) |
			(bi_sector & (cache->sectors_per_block - 1));
}

static void check_if_tick_bio_needed(struct cache *cache, struct bio *bio)
{
	unsigned long flags;
	size_t pb_data_size = get_per_bio_data_size(cache);
	struct per_bio_data *pb = get_per_bio_data(bio, pb_data_size);

	spin_lock_irqsave(&cache->lock, flags);
	if (cache->need_tick_bio &&
	    !(bio->bi_rw & (REQ_FUA | REQ_FLUSH | REQ_DISCARD))) {
		pb->tick = true;
		cache->need_tick_bio = false;
	}
	spin_unlock_irqrestore(&cache->lock, flags);
}

static void remap_to_origin_clear_discard(struct cache *cache, struct bio *bio,
				  dm_oblock_t oblock)
{
	check_if_tick_bio_needed(cache, bio);
	remap_to_origin(cache, bio);
	if (bio_data_dir(bio) == WRITE)
		clear_discard(cache, oblock_to_dblock(cache, oblock));
}

static void remap_to_cache_dirty(struct cache *cache, struct bio *bio,
				 dm_oblock_t oblock, dm_cblock_t cblock)
{
	check_if_tick_bio_needed(cache, bio);
	remap_to_cache(cache, bio, cblock);
	if (bio_data_dir(bio) == WRITE) {
		set_dirty(cache, oblock, cblock);
		clear_discard(cache, oblock_to_dblock(cache, oblock));
	}
}

static dm_oblock_t get_bio_block(struct cache *cache, struct bio *bio)
{
	sector_t block_nr = bio->bi_iter.bi_sector;

	if (!block_size_is_power_of_two(cache))
		(void) sector_div(block_nr, cache->sectors_per_block);
	else
		block_nr >>= cache->sectors_per_block_shift;

	return to_oblock(block_nr);
}

static int bio_triggers_commit(struct cache *cache, struct bio *bio)
{
	return bio->bi_rw & (REQ_FLUSH | REQ_FUA);
}

/*
 * You must increment the deferred set whilst the prison cell is held.  To
 * encourage this, we ask for 'cell' to be passed in.
 */
static void inc_ds(struct cache *cache, struct bio *bio,
		   struct dm_bio_prison_cell *cell)
{
	size_t pb_data_size = get_per_bio_data_size(cache);
	struct per_bio_data *pb = get_per_bio_data(bio, pb_data_size);

	BUG_ON(!cell);
	BUG_ON(pb->all_io_entry);

	pb->all_io_entry = dm_deferred_entry_inc(cache->all_io_ds);
}

static void issue(struct cache *cache, struct bio *bio)
{
	unsigned long flags;

	if (!bio_triggers_commit(cache, bio)) {
		generic_make_request(bio);
		return;
	}

	/*
	 * Batch together any bios that trigger commits and then issue a
	 * single commit for them in do_worker().
	 */
	spin_lock_irqsave(&cache->lock, flags);
	cache->commit_requested = true;
	bio_list_add(&cache->deferred_flush_bios, bio);
	spin_unlock_irqrestore(&cache->lock, flags);
}

static void inc_and_issue(struct cache *cache, struct bio *bio, struct dm_bio_prison_cell *cell)
{
	inc_ds(cache, bio, cell);
	issue(cache, bio);
}

static void defer_writethrough_bio(struct cache *cache, struct bio *bio)
{
	unsigned long flags;

	spin_lock_irqsave(&cache->lock, flags);
	bio_list_add(&cache->deferred_writethrough_bios, bio);
	spin_unlock_irqrestore(&cache->lock, flags);

	wake_worker(cache);
}

static void writethrough_endio(struct bio *bio, int err)
{
	struct per_bio_data *pb = get_per_bio_data(bio, PB_DATA_SIZE_WT);

	dm_unhook_bio(&pb->hook_info, bio);

	if (err) {
		bio_endio(bio, err);
		return;
	}

	dm_bio_restore(&pb->bio_details, bio);
	remap_to_cache(pb->cache, bio, pb->cblock);

	/*
	 * We can't issue this bio directly, since we're in interrupt
	 * context.  So it gets put on a bio list for processing by the
	 * worker thread.
	 */
	defer_writethrough_bio(pb->cache, bio);
}

/*
 * When running in writethrough mode we need to send writes to clean blocks
 * to both the cache and origin devices.  In future we'd like to clone the
 * bio and send them in parallel, but for now we're doing them in
 * series as this is easier.
 */
static void remap_to_origin_then_cache(struct cache *cache, struct bio *bio,
				       dm_oblock_t oblock, dm_cblock_t cblock)
{
	struct per_bio_data *pb = get_per_bio_data(bio, PB_DATA_SIZE_WT);

	pb->cache = cache;
	pb->cblock = cblock;
	dm_hook_bio(&pb->hook_info, bio, writethrough_endio, NULL);
	dm_bio_record(&pb->bio_details, bio);

	remap_to_origin_clear_discard(pb->cache, bio, oblock);
}

/*----------------------------------------------------------------
 * Migration processing
 *
 * Migration covers moving data from the origin device to the cache, or
 * vice versa.
 *--------------------------------------------------------------*/
static void inc_io_migrations(struct cache *cache)
<<<<<<< HEAD
{
	atomic_inc(&cache->nr_io_migrations);
}

static void dec_io_migrations(struct cache *cache)
{
=======
{
	atomic_inc(&cache->nr_io_migrations);
}

static void dec_io_migrations(struct cache *cache)
{
>>>>>>> 07f0dc60
	atomic_dec(&cache->nr_io_migrations);
}

static void __cell_defer(struct cache *cache, struct dm_bio_prison_cell *cell,
			 bool holder)
{
	(holder ? dm_cell_release : dm_cell_release_no_holder)
		(cache->prison, cell, &cache->deferred_bios);
	free_prison_cell(cache, cell);
}

static void cell_defer(struct cache *cache, struct dm_bio_prison_cell *cell,
		       bool holder)
{
	unsigned long flags;

	spin_lock_irqsave(&cache->lock, flags);
	__cell_defer(cache, cell, holder);
	spin_unlock_irqrestore(&cache->lock, flags);

	wake_worker(cache);
}

static void free_io_migration(struct dm_cache_migration *mg)
{
	dec_io_migrations(mg->cache);
	free_migration(mg);
}

static void migration_failure(struct dm_cache_migration *mg)
{
	struct cache *cache = mg->cache;

	if (mg->writeback) {
		DMWARN_LIMIT("writeback failed; couldn't copy block");
		set_dirty(cache, mg->old_oblock, mg->cblock);
		cell_defer(cache, mg->old_ocell, false);

	} else if (mg->demote) {
		DMWARN_LIMIT("demotion failed; couldn't copy block");
		policy_force_mapping(cache->policy, mg->new_oblock, mg->old_oblock);

		cell_defer(cache, mg->old_ocell, mg->promote ? false : true);
		if (mg->promote)
			cell_defer(cache, mg->new_ocell, true);
	} else {
		DMWARN_LIMIT("promotion failed; couldn't copy block");
		policy_remove_mapping(cache->policy, mg->new_oblock);
		cell_defer(cache, mg->new_ocell, true);
	}

	free_io_migration(mg);
}

static void migration_success_pre_commit(struct dm_cache_migration *mg)
{
	unsigned long flags;
	struct cache *cache = mg->cache;

	if (mg->writeback) {
		clear_dirty(cache, mg->old_oblock, mg->cblock);
		cell_defer(cache, mg->old_ocell, false);
		free_io_migration(mg);
		return;

	} else if (mg->demote) {
		if (dm_cache_remove_mapping(cache->cmd, mg->cblock)) {
			DMWARN_LIMIT("demotion failed; couldn't update on disk metadata");
			policy_force_mapping(cache->policy, mg->new_oblock,
					     mg->old_oblock);
			if (mg->promote)
				cell_defer(cache, mg->new_ocell, true);
			free_io_migration(mg);
			return;
		}
	} else {
		if (dm_cache_insert_mapping(cache->cmd, mg->cblock, mg->new_oblock)) {
			DMWARN_LIMIT("promotion failed; couldn't update on disk metadata");
			policy_remove_mapping(cache->policy, mg->new_oblock);
			free_io_migration(mg);
			return;
		}
	}

	spin_lock_irqsave(&cache->lock, flags);
	list_add_tail(&mg->list, &cache->need_commit_migrations);
	cache->commit_requested = true;
	spin_unlock_irqrestore(&cache->lock, flags);
}

static void migration_success_post_commit(struct dm_cache_migration *mg)
{
	unsigned long flags;
	struct cache *cache = mg->cache;

	if (mg->writeback) {
		DMWARN("writeback unexpectedly triggered commit");
		return;

	} else if (mg->demote) {
		cell_defer(cache, mg->old_ocell, mg->promote ? false : true);

		if (mg->promote) {
			mg->demote = false;

			spin_lock_irqsave(&cache->lock, flags);
			list_add_tail(&mg->list, &cache->quiesced_migrations);
			spin_unlock_irqrestore(&cache->lock, flags);

		} else {
			if (mg->invalidate)
				policy_remove_mapping(cache->policy, mg->old_oblock);
			free_io_migration(mg);
		}

	} else {
		if (mg->requeue_holder) {
			clear_dirty(cache, mg->new_oblock, mg->cblock);
			cell_defer(cache, mg->new_ocell, true);
		} else {
			/*
			 * The block was promoted via an overwrite, so it's dirty.
			 */
			set_dirty(cache, mg->new_oblock, mg->cblock);
			bio_endio(mg->new_ocell->holder, 0);
			cell_defer(cache, mg->new_ocell, false);
		}
		free_io_migration(mg);
	}
}

static void copy_complete(int read_err, unsigned long write_err, void *context)
{
	unsigned long flags;
	struct dm_cache_migration *mg = (struct dm_cache_migration *) context;
	struct cache *cache = mg->cache;

	if (read_err || write_err)
		mg->err = true;

	spin_lock_irqsave(&cache->lock, flags);
	list_add_tail(&mg->list, &cache->completed_migrations);
	spin_unlock_irqrestore(&cache->lock, flags);

	wake_worker(cache);
}

static void issue_copy(struct dm_cache_migration *mg)
{
	int r;
	struct dm_io_region o_region, c_region;
	struct cache *cache = mg->cache;
	sector_t cblock = from_cblock(mg->cblock);

	o_region.bdev = cache->origin_dev->bdev;
	o_region.count = cache->sectors_per_block;

	c_region.bdev = cache->cache_dev->bdev;
	c_region.sector = cblock * cache->sectors_per_block;
	c_region.count = cache->sectors_per_block;

	if (mg->writeback || mg->demote) {
		/* demote */
		o_region.sector = from_oblock(mg->old_oblock) * cache->sectors_per_block;
		r = dm_kcopyd_copy(cache->copier, &c_region, 1, &o_region, 0, copy_complete, mg);
	} else {
		/* promote */
		o_region.sector = from_oblock(mg->new_oblock) * cache->sectors_per_block;
		r = dm_kcopyd_copy(cache->copier, &o_region, 1, &c_region, 0, copy_complete, mg);
	}

	if (r < 0) {
		DMERR_LIMIT("issuing migration failed");
		migration_failure(mg);
	}
}

static void overwrite_endio(struct bio *bio, int err)
{
	struct dm_cache_migration *mg = bio->bi_private;
	struct cache *cache = mg->cache;
	size_t pb_data_size = get_per_bio_data_size(cache);
	struct per_bio_data *pb = get_per_bio_data(bio, pb_data_size);
	unsigned long flags;

	dm_unhook_bio(&pb->hook_info, bio);

	if (err)
		mg->err = true;

	mg->requeue_holder = false;

	spin_lock_irqsave(&cache->lock, flags);
	list_add_tail(&mg->list, &cache->completed_migrations);
	spin_unlock_irqrestore(&cache->lock, flags);

	wake_worker(cache);
}

static void issue_overwrite(struct dm_cache_migration *mg, struct bio *bio)
{
	size_t pb_data_size = get_per_bio_data_size(mg->cache);
	struct per_bio_data *pb = get_per_bio_data(bio, pb_data_size);

	dm_hook_bio(&pb->hook_info, bio, overwrite_endio, mg);
	remap_to_cache_dirty(mg->cache, bio, mg->new_oblock, mg->cblock);

	/*
	 * No need to inc_ds() here, since the cell will be held for the
	 * duration of the io.
	 */
	generic_make_request(bio);
}

static bool bio_writes_complete_block(struct cache *cache, struct bio *bio)
{
	return (bio_data_dir(bio) == WRITE) &&
		(bio->bi_iter.bi_size == (cache->sectors_per_block << SECTOR_SHIFT));
}

static void avoid_copy(struct dm_cache_migration *mg)
{
	atomic_inc(&mg->cache->stats.copies_avoided);
	migration_success_pre_commit(mg);
}

static void calc_discard_block_range(struct cache *cache, struct bio *bio,
				     dm_dblock_t *b, dm_dblock_t *e)
{
	sector_t sb = bio->bi_iter.bi_sector;
	sector_t se = bio_end_sector(bio);

	*b = to_dblock(dm_sector_div_up(sb, cache->discard_block_size));

	if (se - sb < cache->discard_block_size)
		*e = *b;
	else
		*e = to_dblock(block_div(se, cache->discard_block_size));
}

static void issue_discard(struct dm_cache_migration *mg)
{
	dm_dblock_t b, e;
	struct bio *bio = mg->new_ocell->holder;

	calc_discard_block_range(mg->cache, bio, &b, &e);
	while (b != e) {
		set_discard(mg->cache, b);
		b = to_dblock(from_dblock(b) + 1);
	}

	bio_endio(bio, 0);
	cell_defer(mg->cache, mg->new_ocell, false);
	free_migration(mg);
}

static void issue_copy_or_discard(struct dm_cache_migration *mg)
{
	bool avoid;
	struct cache *cache = mg->cache;

	if (mg->discard) {
		issue_discard(mg);
		return;
	}

	if (mg->writeback || mg->demote)
		avoid = !is_dirty(cache, mg->cblock) ||
			is_discarded_oblock(cache, mg->old_oblock);
	else {
		struct bio *bio = mg->new_ocell->holder;

		avoid = is_discarded_oblock(cache, mg->new_oblock);

		if (writeback_mode(&cache->features) &&
		    !avoid && bio_writes_complete_block(cache, bio)) {
			issue_overwrite(mg, bio);
			return;
		}
	}

	avoid ? avoid_copy(mg) : issue_copy(mg);
}

static void complete_migration(struct dm_cache_migration *mg)
{
	if (mg->err)
		migration_failure(mg);
	else
		migration_success_pre_commit(mg);
}

static void process_migrations(struct cache *cache, struct list_head *head,
			       void (*fn)(struct dm_cache_migration *))
{
	unsigned long flags;
	struct list_head list;
	struct dm_cache_migration *mg, *tmp;

	INIT_LIST_HEAD(&list);
	spin_lock_irqsave(&cache->lock, flags);
	list_splice_init(head, &list);
	spin_unlock_irqrestore(&cache->lock, flags);

	list_for_each_entry_safe(mg, tmp, &list, list)
		fn(mg);
}

static void __queue_quiesced_migration(struct dm_cache_migration *mg)
{
	list_add_tail(&mg->list, &mg->cache->quiesced_migrations);
}

static void queue_quiesced_migration(struct dm_cache_migration *mg)
{
	unsigned long flags;
	struct cache *cache = mg->cache;

	spin_lock_irqsave(&cache->lock, flags);
	__queue_quiesced_migration(mg);
	spin_unlock_irqrestore(&cache->lock, flags);

	wake_worker(cache);
}

static void queue_quiesced_migrations(struct cache *cache, struct list_head *work)
{
	unsigned long flags;
	struct dm_cache_migration *mg, *tmp;

	spin_lock_irqsave(&cache->lock, flags);
	list_for_each_entry_safe(mg, tmp, work, list)
		__queue_quiesced_migration(mg);
	spin_unlock_irqrestore(&cache->lock, flags);

	wake_worker(cache);
}

static void check_for_quiesced_migrations(struct cache *cache,
					  struct per_bio_data *pb)
{
	struct list_head work;

	if (!pb->all_io_entry)
		return;

	INIT_LIST_HEAD(&work);
	dm_deferred_entry_dec(pb->all_io_entry, &work);

	if (!list_empty(&work))
		queue_quiesced_migrations(cache, &work);
}

static void quiesce_migration(struct dm_cache_migration *mg)
{
	if (!dm_deferred_set_add_work(mg->cache->all_io_ds, &mg->list))
		queue_quiesced_migration(mg);
}

static void promote(struct cache *cache, struct prealloc *structs,
		    dm_oblock_t oblock, dm_cblock_t cblock,
		    struct dm_bio_prison_cell *cell)
{
	struct dm_cache_migration *mg = prealloc_get_migration(structs);

	mg->err = false;
	mg->discard = false;
	mg->writeback = false;
	mg->demote = false;
	mg->promote = true;
	mg->requeue_holder = true;
	mg->invalidate = false;
	mg->cache = cache;
	mg->new_oblock = oblock;
	mg->cblock = cblock;
	mg->old_ocell = NULL;
	mg->new_ocell = cell;
	mg->start_jiffies = jiffies;

	inc_io_migrations(cache);
	quiesce_migration(mg);
}

static void writeback(struct cache *cache, struct prealloc *structs,
		      dm_oblock_t oblock, dm_cblock_t cblock,
		      struct dm_bio_prison_cell *cell)
{
	struct dm_cache_migration *mg = prealloc_get_migration(structs);

	mg->err = false;
	mg->discard = false;
	mg->writeback = true;
	mg->demote = false;
	mg->promote = false;
	mg->requeue_holder = true;
	mg->invalidate = false;
	mg->cache = cache;
	mg->old_oblock = oblock;
	mg->cblock = cblock;
	mg->old_ocell = cell;
	mg->new_ocell = NULL;
	mg->start_jiffies = jiffies;

	inc_io_migrations(cache);
	quiesce_migration(mg);
}

static void demote_then_promote(struct cache *cache, struct prealloc *structs,
				dm_oblock_t old_oblock, dm_oblock_t new_oblock,
				dm_cblock_t cblock,
				struct dm_bio_prison_cell *old_ocell,
				struct dm_bio_prison_cell *new_ocell)
{
	struct dm_cache_migration *mg = prealloc_get_migration(structs);

	mg->err = false;
	mg->discard = false;
	mg->writeback = false;
	mg->demote = true;
	mg->promote = true;
	mg->requeue_holder = true;
	mg->invalidate = false;
	mg->cache = cache;
	mg->old_oblock = old_oblock;
	mg->new_oblock = new_oblock;
	mg->cblock = cblock;
	mg->old_ocell = old_ocell;
	mg->new_ocell = new_ocell;
	mg->start_jiffies = jiffies;

	inc_io_migrations(cache);
	quiesce_migration(mg);
}

/*
 * Invalidate a cache entry.  No writeback occurs; any changes in the cache
 * block are thrown away.
 */
static void invalidate(struct cache *cache, struct prealloc *structs,
		       dm_oblock_t oblock, dm_cblock_t cblock,
		       struct dm_bio_prison_cell *cell)
{
	struct dm_cache_migration *mg = prealloc_get_migration(structs);

	mg->err = false;
	mg->discard = false;
	mg->writeback = false;
	mg->demote = true;
	mg->promote = false;
	mg->requeue_holder = true;
	mg->invalidate = true;
	mg->cache = cache;
	mg->old_oblock = oblock;
	mg->cblock = cblock;
	mg->old_ocell = cell;
	mg->new_ocell = NULL;
	mg->start_jiffies = jiffies;

	inc_io_migrations(cache);
<<<<<<< HEAD
=======
	quiesce_migration(mg);
}

static void discard(struct cache *cache, struct prealloc *structs,
		    struct dm_bio_prison_cell *cell)
{
	struct dm_cache_migration *mg = prealloc_get_migration(structs);

	mg->err = false;
	mg->discard = true;
	mg->writeback = false;
	mg->demote = false;
	mg->promote = false;
	mg->requeue_holder = false;
	mg->invalidate = false;
	mg->cache = cache;
	mg->old_ocell = NULL;
	mg->new_ocell = cell;
	mg->start_jiffies = jiffies;

>>>>>>> 07f0dc60
	quiesce_migration(mg);
}

/*----------------------------------------------------------------
 * bio processing
 *--------------------------------------------------------------*/
static void defer_bio(struct cache *cache, struct bio *bio)
{
	unsigned long flags;

	spin_lock_irqsave(&cache->lock, flags);
	bio_list_add(&cache->deferred_bios, bio);
	spin_unlock_irqrestore(&cache->lock, flags);

	wake_worker(cache);
}

static void process_flush_bio(struct cache *cache, struct bio *bio)
{
	size_t pb_data_size = get_per_bio_data_size(cache);
	struct per_bio_data *pb = get_per_bio_data(bio, pb_data_size);

	BUG_ON(bio->bi_iter.bi_size);
	if (!pb->req_nr)
		remap_to_origin(cache, bio);
	else
		remap_to_cache(cache, bio, 0);

	/*
	 * REQ_FLUSH is not directed at any particular block so we don't
	 * need to inc_ds().  REQ_FUA's are split into a write + REQ_FLUSH
	 * by dm-core.
	 */
	issue(cache, bio);
}

static void process_discard_bio(struct cache *cache, struct prealloc *structs,
				struct bio *bio)
{
	int r;
	dm_dblock_t b, e;
	struct dm_bio_prison_cell *cell_prealloc, *new_ocell;

	calc_discard_block_range(cache, bio, &b, &e);
	if (b == e) {
		bio_endio(bio, 0);
		return;
	}

	cell_prealloc = prealloc_get_cell(structs);
	r = bio_detain_range(cache, dblock_to_oblock(cache, b), dblock_to_oblock(cache, e), bio, cell_prealloc,
			     (cell_free_fn) prealloc_put_cell,
			     structs, &new_ocell);
	if (r > 0)
		return;

	discard(cache, structs, new_ocell);
}

static bool spare_migration_bandwidth(struct cache *cache)
{
	sector_t current_volume = (atomic_read(&cache->nr_io_migrations) + 1) *
		cache->sectors_per_block;
	return current_volume < cache->migration_threshold;
}

static void inc_hit_counter(struct cache *cache, struct bio *bio)
{
	atomic_inc(bio_data_dir(bio) == READ ?
		   &cache->stats.read_hit : &cache->stats.write_hit);
}

static void inc_miss_counter(struct cache *cache, struct bio *bio)
{
	atomic_inc(bio_data_dir(bio) == READ ?
		   &cache->stats.read_miss : &cache->stats.write_miss);
}

static void process_bio(struct cache *cache, struct prealloc *structs,
			struct bio *bio)
{
	int r;
	bool release_cell = true;
	dm_oblock_t block = get_bio_block(cache, bio);
	struct dm_bio_prison_cell *cell_prealloc, *old_ocell, *new_ocell;
	struct policy_result lookup_result;
	bool passthrough = passthrough_mode(&cache->features);
	bool discarded_block, can_migrate;

	/*
	 * Check to see if that block is currently migrating.
	 */
	cell_prealloc = prealloc_get_cell(structs);
	r = bio_detain(cache, block, bio, cell_prealloc,
		       (cell_free_fn) prealloc_put_cell,
		       structs, &new_ocell);
	if (r > 0)
		return;

	discarded_block = is_discarded_oblock(cache, block);
	can_migrate = !passthrough && (discarded_block || spare_migration_bandwidth(cache));

	r = policy_map(cache->policy, block, true, can_migrate, discarded_block,
		       bio, &lookup_result);

	if (r == -EWOULDBLOCK)
		/* migration has been denied */
		lookup_result.op = POLICY_MISS;

	switch (lookup_result.op) {
	case POLICY_HIT:
		if (passthrough) {
			inc_miss_counter(cache, bio);

			/*
			 * Passthrough always maps to the origin,
			 * invalidating any cache blocks that are written
			 * to.
			 */

			if (bio_data_dir(bio) == WRITE) {
				atomic_inc(&cache->stats.demotion);
				invalidate(cache, structs, block, lookup_result.cblock, new_ocell);
				release_cell = false;

			} else {
				/* FIXME: factor out issue_origin() */
				remap_to_origin_clear_discard(cache, bio, block);
				inc_and_issue(cache, bio, new_ocell);
			}
		} else {
			inc_hit_counter(cache, bio);

			if (bio_data_dir(bio) == WRITE &&
			    writethrough_mode(&cache->features) &&
			    !is_dirty(cache, lookup_result.cblock)) {
				remap_to_origin_then_cache(cache, bio, block, lookup_result.cblock);
				inc_and_issue(cache, bio, new_ocell);

			} else  {
				remap_to_cache_dirty(cache, bio, block, lookup_result.cblock);
				inc_and_issue(cache, bio, new_ocell);
			}
		}

		break;

	case POLICY_MISS:
		inc_miss_counter(cache, bio);
		remap_to_origin_clear_discard(cache, bio, block);
		inc_and_issue(cache, bio, new_ocell);
		break;

	case POLICY_NEW:
		atomic_inc(&cache->stats.promotion);
		promote(cache, structs, block, lookup_result.cblock, new_ocell);
		release_cell = false;
		break;

	case POLICY_REPLACE:
		cell_prealloc = prealloc_get_cell(structs);
		r = bio_detain(cache, lookup_result.old_oblock, bio, cell_prealloc,
			       (cell_free_fn) prealloc_put_cell,
			       structs, &old_ocell);
		if (r > 0) {
			/*
			 * We have to be careful to avoid lock inversion of
			 * the cells.  So we back off, and wait for the
			 * old_ocell to become free.
			 */
			policy_force_mapping(cache->policy, block,
					     lookup_result.old_oblock);
			atomic_inc(&cache->stats.cache_cell_clash);
			break;
		}
		atomic_inc(&cache->stats.demotion);
		atomic_inc(&cache->stats.promotion);

		demote_then_promote(cache, structs, lookup_result.old_oblock,
				    block, lookup_result.cblock,
				    old_ocell, new_ocell);
		release_cell = false;
		break;

	default:
		DMERR_LIMIT("%s: erroring bio, unknown policy op: %u", __func__,
			    (unsigned) lookup_result.op);
		bio_io_error(bio);
	}

	if (release_cell)
		cell_defer(cache, new_ocell, false);
}

static int need_commit_due_to_time(struct cache *cache)
{
	return jiffies < cache->last_commit_jiffies ||
	       jiffies > cache->last_commit_jiffies + COMMIT_PERIOD;
}

static int commit_if_needed(struct cache *cache)
{
	int r = 0;

	if ((cache->commit_requested || need_commit_due_to_time(cache)) &&
	    dm_cache_changed_this_transaction(cache->cmd)) {
		atomic_inc(&cache->stats.commit_count);
		cache->commit_requested = false;
		r = dm_cache_commit(cache->cmd, false);
		cache->last_commit_jiffies = jiffies;
	}

	return r;
}

static void process_deferred_bios(struct cache *cache)
{
	unsigned long flags;
	struct bio_list bios;
	struct bio *bio;
	struct prealloc structs;

	memset(&structs, 0, sizeof(structs));
	bio_list_init(&bios);

	spin_lock_irqsave(&cache->lock, flags);
	bio_list_merge(&bios, &cache->deferred_bios);
	bio_list_init(&cache->deferred_bios);
	spin_unlock_irqrestore(&cache->lock, flags);

	while (!bio_list_empty(&bios)) {
		/*
		 * If we've got no free migration structs, and processing
		 * this bio might require one, we pause until there are some
		 * prepared mappings to process.
		 */
		if (prealloc_data_structs(cache, &structs)) {
			spin_lock_irqsave(&cache->lock, flags);
			bio_list_merge(&cache->deferred_bios, &bios);
			spin_unlock_irqrestore(&cache->lock, flags);
			break;
		}

		bio = bio_list_pop(&bios);

		if (bio->bi_rw & REQ_FLUSH)
			process_flush_bio(cache, bio);
		else if (bio->bi_rw & REQ_DISCARD)
			process_discard_bio(cache, &structs, bio);
		else
			process_bio(cache, &structs, bio);
	}

	prealloc_free_structs(cache, &structs);
}

static void process_deferred_flush_bios(struct cache *cache, bool submit_bios)
{
	unsigned long flags;
	struct bio_list bios;
	struct bio *bio;

	bio_list_init(&bios);

	spin_lock_irqsave(&cache->lock, flags);
	bio_list_merge(&bios, &cache->deferred_flush_bios);
	bio_list_init(&cache->deferred_flush_bios);
	spin_unlock_irqrestore(&cache->lock, flags);

	/*
	 * These bios have already been through inc_ds()
	 */
	while ((bio = bio_list_pop(&bios)))
		submit_bios ? generic_make_request(bio) : bio_io_error(bio);
}

static void process_deferred_writethrough_bios(struct cache *cache)
{
	unsigned long flags;
	struct bio_list bios;
	struct bio *bio;

	bio_list_init(&bios);

	spin_lock_irqsave(&cache->lock, flags);
	bio_list_merge(&bios, &cache->deferred_writethrough_bios);
	bio_list_init(&cache->deferred_writethrough_bios);
	spin_unlock_irqrestore(&cache->lock, flags);

	/*
	 * These bios have already been through inc_ds()
	 */
	while ((bio = bio_list_pop(&bios)))
		generic_make_request(bio);
}

static void writeback_some_dirty_blocks(struct cache *cache)
{
	int r = 0;
	dm_oblock_t oblock;
	dm_cblock_t cblock;
	struct prealloc structs;
	struct dm_bio_prison_cell *old_ocell;

	memset(&structs, 0, sizeof(structs));

	while (spare_migration_bandwidth(cache)) {
		if (prealloc_data_structs(cache, &structs))
			break;

		r = policy_writeback_work(cache->policy, &oblock, &cblock);
		if (r)
			break;

		r = get_cell(cache, oblock, &structs, &old_ocell);
		if (r) {
			policy_set_dirty(cache->policy, oblock);
			break;
		}

		writeback(cache, &structs, oblock, cblock, old_ocell);
	}

	prealloc_free_structs(cache, &structs);
}

/*----------------------------------------------------------------
 * Invalidations.
 * Dropping something from the cache *without* writing back.
 *--------------------------------------------------------------*/

static void process_invalidation_request(struct cache *cache, struct invalidation_request *req)
{
	int r = 0;
	uint64_t begin = from_cblock(req->cblocks->begin);
	uint64_t end = from_cblock(req->cblocks->end);

	while (begin != end) {
		r = policy_remove_cblock(cache->policy, to_cblock(begin));
		if (!r) {
			r = dm_cache_remove_mapping(cache->cmd, to_cblock(begin));
			if (r)
				break;

		} else if (r == -ENODATA) {
			/* harmless, already unmapped */
			r = 0;

		} else {
			DMERR("policy_remove_cblock failed");
			break;
		}

		begin++;
        }

	cache->commit_requested = true;

	req->err = r;
	atomic_set(&req->complete, 1);

	wake_up(&req->result_wait);
}

static void process_invalidation_requests(struct cache *cache)
{
	struct list_head list;
	struct invalidation_request *req, *tmp;

	INIT_LIST_HEAD(&list);
	spin_lock(&cache->invalidation_lock);
	list_splice_init(&cache->invalidation_requests, &list);
	spin_unlock(&cache->invalidation_lock);

	list_for_each_entry_safe (req, tmp, &list, list)
		process_invalidation_request(cache, req);
}

/*----------------------------------------------------------------
 * Main worker loop
 *--------------------------------------------------------------*/
static bool is_quiescing(struct cache *cache)
{
	return atomic_read(&cache->quiescing);
}

static void ack_quiescing(struct cache *cache)
{
	if (is_quiescing(cache)) {
		atomic_inc(&cache->quiescing_ack);
		wake_up(&cache->quiescing_wait);
	}
}

static void wait_for_quiescing_ack(struct cache *cache)
{
	wait_event(cache->quiescing_wait, atomic_read(&cache->quiescing_ack));
}

static void start_quiescing(struct cache *cache)
{
	atomic_inc(&cache->quiescing);
	wait_for_quiescing_ack(cache);
}

static void stop_quiescing(struct cache *cache)
{
	atomic_set(&cache->quiescing, 0);
	atomic_set(&cache->quiescing_ack, 0);
}

static void wait_for_migrations(struct cache *cache)
{
	wait_event(cache->migration_wait, !atomic_read(&cache->nr_allocated_migrations));
}

static void stop_worker(struct cache *cache)
{
	cancel_delayed_work(&cache->waker);
	flush_workqueue(cache->wq);
}

static void requeue_deferred_io(struct cache *cache)
{
	struct bio *bio;
	struct bio_list bios;

	bio_list_init(&bios);
	bio_list_merge(&bios, &cache->deferred_bios);
	bio_list_init(&cache->deferred_bios);

	while ((bio = bio_list_pop(&bios)))
		bio_endio(bio, DM_ENDIO_REQUEUE);
}

static int more_work(struct cache *cache)
{
	if (is_quiescing(cache))
		return !list_empty(&cache->quiesced_migrations) ||
			!list_empty(&cache->completed_migrations) ||
			!list_empty(&cache->need_commit_migrations);
	else
		return !bio_list_empty(&cache->deferred_bios) ||
			!bio_list_empty(&cache->deferred_flush_bios) ||
			!bio_list_empty(&cache->deferred_writethrough_bios) ||
			!list_empty(&cache->quiesced_migrations) ||
			!list_empty(&cache->completed_migrations) ||
			!list_empty(&cache->need_commit_migrations) ||
			cache->invalidate;
}

static void do_worker(struct work_struct *ws)
{
	struct cache *cache = container_of(ws, struct cache, worker);

	do {
		if (!is_quiescing(cache)) {
			writeback_some_dirty_blocks(cache);
			process_deferred_writethrough_bios(cache);
			process_deferred_bios(cache);
			process_invalidation_requests(cache);
		}

		process_migrations(cache, &cache->quiesced_migrations, issue_copy_or_discard);
		process_migrations(cache, &cache->completed_migrations, complete_migration);

		if (commit_if_needed(cache)) {
			process_deferred_flush_bios(cache, false);
			process_migrations(cache, &cache->need_commit_migrations, migration_failure);

			/*
			 * FIXME: rollback metadata or just go into a
			 * failure mode and error everything
			 */
		} else {
			process_deferred_flush_bios(cache, true);
			process_migrations(cache, &cache->need_commit_migrations,
					   migration_success_post_commit);
		}

		ack_quiescing(cache);

	} while (more_work(cache));
}

/*
 * We want to commit periodically so that not too much
 * unwritten metadata builds up.
 */
static void do_waker(struct work_struct *ws)
{
	struct cache *cache = container_of(to_delayed_work(ws), struct cache, waker);
	policy_tick(cache->policy);
	wake_worker(cache);
	queue_delayed_work(cache->wq, &cache->waker, COMMIT_PERIOD);
}

/*----------------------------------------------------------------*/

static int is_congested(struct dm_dev *dev, int bdi_bits)
{
	struct request_queue *q = bdev_get_queue(dev->bdev);
	return bdi_congested(&q->backing_dev_info, bdi_bits);
}

static int cache_is_congested(struct dm_target_callbacks *cb, int bdi_bits)
{
	struct cache *cache = container_of(cb, struct cache, callbacks);

	return is_congested(cache->origin_dev, bdi_bits) ||
		is_congested(cache->cache_dev, bdi_bits);
}

/*----------------------------------------------------------------
 * Target methods
 *--------------------------------------------------------------*/

/*
 * This function gets called on the error paths of the constructor, so we
 * have to cope with a partially initialised struct.
 */
static void destroy(struct cache *cache)
{
	unsigned i;

	if (cache->migration_pool)
		mempool_destroy(cache->migration_pool);

	if (cache->all_io_ds)
		dm_deferred_set_destroy(cache->all_io_ds);

	if (cache->prison)
		dm_bio_prison_destroy(cache->prison);

	if (cache->wq)
		destroy_workqueue(cache->wq);

	if (cache->dirty_bitset)
		free_bitset(cache->dirty_bitset);

	if (cache->discard_bitset)
		free_bitset(cache->discard_bitset);

	if (cache->copier)
		dm_kcopyd_client_destroy(cache->copier);

	if (cache->cmd)
		dm_cache_metadata_close(cache->cmd);

	if (cache->metadata_dev)
		dm_put_device(cache->ti, cache->metadata_dev);

	if (cache->origin_dev)
		dm_put_device(cache->ti, cache->origin_dev);

	if (cache->cache_dev)
		dm_put_device(cache->ti, cache->cache_dev);

	if (cache->policy)
		dm_cache_policy_destroy(cache->policy);

	for (i = 0; i < cache->nr_ctr_args ; i++)
		kfree(cache->ctr_args[i]);
	kfree(cache->ctr_args);

	kfree(cache);
}

static void cache_dtr(struct dm_target *ti)
{
	struct cache *cache = ti->private;

	destroy(cache);
}

static sector_t get_dev_size(struct dm_dev *dev)
{
	return i_size_read(dev->bdev->bd_inode) >> SECTOR_SHIFT;
}

/*----------------------------------------------------------------*/

/*
 * Construct a cache device mapping.
 *
 * cache <metadata dev> <cache dev> <origin dev> <block size>
 *       <#feature args> [<feature arg>]*
 *       <policy> <#policy args> [<policy arg>]*
 *
 * metadata dev    : fast device holding the persistent metadata
 * cache dev	   : fast device holding cached data blocks
 * origin dev	   : slow device holding original data blocks
 * block size	   : cache unit size in sectors
 *
 * #feature args   : number of feature arguments passed
 * feature args    : writethrough.  (The default is writeback.)
 *
 * policy	   : the replacement policy to use
 * #policy args    : an even number of policy arguments corresponding
 *		     to key/value pairs passed to the policy
 * policy args	   : key/value pairs passed to the policy
 *		     E.g. 'sequential_threshold 1024'
 *		     See cache-policies.txt for details.
 *
 * Optional feature arguments are:
 *   writethrough  : write through caching that prohibits cache block
 *		     content from being different from origin block content.
 *		     Without this argument, the default behaviour is to write
 *		     back cache block contents later for performance reasons,
 *		     so they may differ from the corresponding origin blocks.
 */
struct cache_args {
	struct dm_target *ti;

	struct dm_dev *metadata_dev;

	struct dm_dev *cache_dev;
	sector_t cache_sectors;

	struct dm_dev *origin_dev;
	sector_t origin_sectors;

	uint32_t block_size;

	const char *policy_name;
	int policy_argc;
	const char **policy_argv;

	struct cache_features features;
};

static void destroy_cache_args(struct cache_args *ca)
{
	if (ca->metadata_dev)
		dm_put_device(ca->ti, ca->metadata_dev);

	if (ca->cache_dev)
		dm_put_device(ca->ti, ca->cache_dev);

	if (ca->origin_dev)
		dm_put_device(ca->ti, ca->origin_dev);

	kfree(ca);
}

static bool at_least_one_arg(struct dm_arg_set *as, char **error)
{
	if (!as->argc) {
		*error = "Insufficient args";
		return false;
	}

	return true;
}

static int parse_metadata_dev(struct cache_args *ca, struct dm_arg_set *as,
			      char **error)
{
	int r;
	sector_t metadata_dev_size;
	char b[BDEVNAME_SIZE];

	if (!at_least_one_arg(as, error))
		return -EINVAL;

	r = dm_get_device(ca->ti, dm_shift_arg(as), FMODE_READ | FMODE_WRITE,
			  &ca->metadata_dev);
	if (r) {
		*error = "Error opening metadata device";
		return r;
	}

	metadata_dev_size = get_dev_size(ca->metadata_dev);
	if (metadata_dev_size > DM_CACHE_METADATA_MAX_SECTORS_WARNING)
		DMWARN("Metadata device %s is larger than %u sectors: excess space will not be used.",
		       bdevname(ca->metadata_dev->bdev, b), THIN_METADATA_MAX_SECTORS);

	return 0;
}

static int parse_cache_dev(struct cache_args *ca, struct dm_arg_set *as,
			   char **error)
{
	int r;

	if (!at_least_one_arg(as, error))
		return -EINVAL;

	r = dm_get_device(ca->ti, dm_shift_arg(as), FMODE_READ | FMODE_WRITE,
			  &ca->cache_dev);
	if (r) {
		*error = "Error opening cache device";
		return r;
	}
	ca->cache_sectors = get_dev_size(ca->cache_dev);

	return 0;
}

static int parse_origin_dev(struct cache_args *ca, struct dm_arg_set *as,
			    char **error)
{
	int r;

	if (!at_least_one_arg(as, error))
		return -EINVAL;

	r = dm_get_device(ca->ti, dm_shift_arg(as), FMODE_READ | FMODE_WRITE,
			  &ca->origin_dev);
	if (r) {
		*error = "Error opening origin device";
		return r;
	}

	ca->origin_sectors = get_dev_size(ca->origin_dev);
	if (ca->ti->len > ca->origin_sectors) {
		*error = "Device size larger than cached device";
		return -EINVAL;
	}

	return 0;
}

static int parse_block_size(struct cache_args *ca, struct dm_arg_set *as,
			    char **error)
{
	unsigned long block_size;

	if (!at_least_one_arg(as, error))
		return -EINVAL;

	if (kstrtoul(dm_shift_arg(as), 10, &block_size) || !block_size ||
	    block_size < DATA_DEV_BLOCK_SIZE_MIN_SECTORS ||
	    block_size > DATA_DEV_BLOCK_SIZE_MAX_SECTORS ||
	    block_size & (DATA_DEV_BLOCK_SIZE_MIN_SECTORS - 1)) {
		*error = "Invalid data block size";
		return -EINVAL;
	}

	if (block_size > ca->cache_sectors) {
		*error = "Data block size is larger than the cache device";
		return -EINVAL;
	}

	ca->block_size = block_size;

	return 0;
}

static void init_features(struct cache_features *cf)
{
	cf->mode = CM_WRITE;
	cf->io_mode = CM_IO_WRITEBACK;
}

static int parse_features(struct cache_args *ca, struct dm_arg_set *as,
			  char **error)
{
	static struct dm_arg _args[] = {
		{0, 1, "Invalid number of cache feature arguments"},
	};

	int r;
	unsigned argc;
	const char *arg;
	struct cache_features *cf = &ca->features;

	init_features(cf);

	r = dm_read_arg_group(_args, as, &argc, error);
	if (r)
		return -EINVAL;

	while (argc--) {
		arg = dm_shift_arg(as);

		if (!strcasecmp(arg, "writeback"))
			cf->io_mode = CM_IO_WRITEBACK;

		else if (!strcasecmp(arg, "writethrough"))
			cf->io_mode = CM_IO_WRITETHROUGH;

		else if (!strcasecmp(arg, "passthrough"))
			cf->io_mode = CM_IO_PASSTHROUGH;

		else {
			*error = "Unrecognised cache feature requested";
			return -EINVAL;
		}
	}

	return 0;
}

static int parse_policy(struct cache_args *ca, struct dm_arg_set *as,
			char **error)
{
	static struct dm_arg _args[] = {
		{0, 1024, "Invalid number of policy arguments"},
	};

	int r;

	if (!at_least_one_arg(as, error))
		return -EINVAL;

	ca->policy_name = dm_shift_arg(as);

	r = dm_read_arg_group(_args, as, &ca->policy_argc, error);
	if (r)
		return -EINVAL;

	ca->policy_argv = (const char **)as->argv;
	dm_consume_args(as, ca->policy_argc);

	return 0;
}

static int parse_cache_args(struct cache_args *ca, int argc, char **argv,
			    char **error)
{
	int r;
	struct dm_arg_set as;

	as.argc = argc;
	as.argv = argv;

	r = parse_metadata_dev(ca, &as, error);
	if (r)
		return r;

	r = parse_cache_dev(ca, &as, error);
	if (r)
		return r;

	r = parse_origin_dev(ca, &as, error);
	if (r)
		return r;

	r = parse_block_size(ca, &as, error);
	if (r)
		return r;

	r = parse_features(ca, &as, error);
	if (r)
		return r;

	r = parse_policy(ca, &as, error);
	if (r)
		return r;

	return 0;
}

/*----------------------------------------------------------------*/

static struct kmem_cache *migration_cache;

#define NOT_CORE_OPTION 1

static int process_config_option(struct cache *cache, const char *key, const char *value)
{
	unsigned long tmp;

	if (!strcasecmp(key, "migration_threshold")) {
		if (kstrtoul(value, 10, &tmp))
			return -EINVAL;

		cache->migration_threshold = tmp;
		return 0;
	}

	return NOT_CORE_OPTION;
}

static int set_config_value(struct cache *cache, const char *key, const char *value)
{
	int r = process_config_option(cache, key, value);

	if (r == NOT_CORE_OPTION)
		r = policy_set_config_value(cache->policy, key, value);

	if (r)
		DMWARN("bad config value for %s: %s", key, value);

	return r;
}

static int set_config_values(struct cache *cache, int argc, const char **argv)
{
	int r = 0;

	if (argc & 1) {
		DMWARN("Odd number of policy arguments given but they should be <key> <value> pairs.");
		return -EINVAL;
	}

	while (argc) {
		r = set_config_value(cache, argv[0], argv[1]);
		if (r)
			break;

		argc -= 2;
		argv += 2;
	}

	return r;
}

static int create_cache_policy(struct cache *cache, struct cache_args *ca,
			       char **error)
{
	struct dm_cache_policy *p = dm_cache_policy_create(ca->policy_name,
							   cache->cache_size,
							   cache->origin_sectors,
							   cache->sectors_per_block);
	if (IS_ERR(p)) {
		*error = "Error creating cache's policy";
		return PTR_ERR(p);
	}
	cache->policy = p;

	return 0;
}

/*
 * We want the discard block size to be at least the size of the cache
 * block size and have no more than 2^14 discard blocks across the origin.
 */
#define MAX_DISCARD_BLOCKS (1 << 14)

static bool too_many_discard_blocks(sector_t discard_block_size,
				    sector_t origin_size)
{
	(void) sector_div(origin_size, discard_block_size);

	return origin_size > MAX_DISCARD_BLOCKS;
}

static sector_t calculate_discard_block_size(sector_t cache_block_size,
					     sector_t origin_size)
{
	sector_t discard_block_size = cache_block_size;

	if (origin_size)
		while (too_many_discard_blocks(discard_block_size, origin_size))
			discard_block_size *= 2;

	return discard_block_size;
}

static void set_cache_size(struct cache *cache, dm_cblock_t size)
{
	dm_block_t nr_blocks = from_cblock(size);

	if (nr_blocks > (1 << 20) && cache->cache_size != size)
		DMWARN_LIMIT("You have created a cache device with a lot of individual cache blocks (%llu)\n"
			     "All these mappings can consume a lot of kernel memory, and take some time to read/write.\n"
			     "Please consider increasing the cache block size to reduce the overall cache block count.",
			     (unsigned long long) nr_blocks);

	cache->cache_size = size;
}

#define DEFAULT_MIGRATION_THRESHOLD 2048

static int cache_create(struct cache_args *ca, struct cache **result)
{
	int r = 0;
	char **error = &ca->ti->error;
	struct cache *cache;
	struct dm_target *ti = ca->ti;
	dm_block_t origin_blocks;
	struct dm_cache_metadata *cmd;
	bool may_format = ca->features.mode == CM_WRITE;

	cache = kzalloc(sizeof(*cache), GFP_KERNEL);
	if (!cache)
		return -ENOMEM;

	cache->ti = ca->ti;
	ti->private = cache;
	ti->num_flush_bios = 2;
	ti->flush_supported = true;

	ti->num_discard_bios = 1;
	ti->discards_supported = true;
	ti->discard_zeroes_data_unsupported = true;
	ti->split_discard_bios = false;

	cache->features = ca->features;
	ti->per_bio_data_size = get_per_bio_data_size(cache);

	cache->callbacks.congested_fn = cache_is_congested;
	dm_table_add_target_callbacks(ti->table, &cache->callbacks);

	cache->metadata_dev = ca->metadata_dev;
	cache->origin_dev = ca->origin_dev;
	cache->cache_dev = ca->cache_dev;

	ca->metadata_dev = ca->origin_dev = ca->cache_dev = NULL;

	/* FIXME: factor out this whole section */
	origin_blocks = cache->origin_sectors = ca->origin_sectors;
	origin_blocks = block_div(origin_blocks, ca->block_size);
	cache->origin_blocks = to_oblock(origin_blocks);

	cache->sectors_per_block = ca->block_size;
	if (dm_set_target_max_io_len(ti, cache->sectors_per_block)) {
		r = -EINVAL;
		goto bad;
	}

	if (ca->block_size & (ca->block_size - 1)) {
		dm_block_t cache_size = ca->cache_sectors;

		cache->sectors_per_block_shift = -1;
		cache_size = block_div(cache_size, ca->block_size);
		set_cache_size(cache, to_cblock(cache_size));
	} else {
		cache->sectors_per_block_shift = __ffs(ca->block_size);
		set_cache_size(cache, to_cblock(ca->cache_sectors >> cache->sectors_per_block_shift));
	}

	r = create_cache_policy(cache, ca, error);
	if (r)
		goto bad;

	cache->policy_nr_args = ca->policy_argc;
	cache->migration_threshold = DEFAULT_MIGRATION_THRESHOLD;

	r = set_config_values(cache, ca->policy_argc, ca->policy_argv);
	if (r) {
		*error = "Error setting cache policy's config values";
		goto bad;
	}

	cmd = dm_cache_metadata_open(cache->metadata_dev->bdev,
				     ca->block_size, may_format,
				     dm_cache_policy_get_hint_size(cache->policy));
	if (IS_ERR(cmd)) {
		*error = "Error creating metadata object";
		r = PTR_ERR(cmd);
		goto bad;
	}
	cache->cmd = cmd;

	if (passthrough_mode(&cache->features)) {
		bool all_clean;

		r = dm_cache_metadata_all_clean(cache->cmd, &all_clean);
		if (r) {
			*error = "dm_cache_metadata_all_clean() failed";
			goto bad;
		}

		if (!all_clean) {
			*error = "Cannot enter passthrough mode unless all blocks are clean";
			r = -EINVAL;
			goto bad;
		}
	}

	spin_lock_init(&cache->lock);
	bio_list_init(&cache->deferred_bios);
	bio_list_init(&cache->deferred_flush_bios);
	bio_list_init(&cache->deferred_writethrough_bios);
	INIT_LIST_HEAD(&cache->quiesced_migrations);
	INIT_LIST_HEAD(&cache->completed_migrations);
	INIT_LIST_HEAD(&cache->need_commit_migrations);
	atomic_set(&cache->nr_allocated_migrations, 0);
	atomic_set(&cache->nr_io_migrations, 0);
	init_waitqueue_head(&cache->migration_wait);

	init_waitqueue_head(&cache->quiescing_wait);
	atomic_set(&cache->quiescing, 0);
	atomic_set(&cache->quiescing_ack, 0);

	r = -ENOMEM;
	atomic_set(&cache->nr_dirty, 0);
	cache->dirty_bitset = alloc_bitset(from_cblock(cache->cache_size));
	if (!cache->dirty_bitset) {
		*error = "could not allocate dirty bitset";
		goto bad;
	}
	clear_bitset(cache->dirty_bitset, from_cblock(cache->cache_size));

	cache->discard_block_size =
		calculate_discard_block_size(cache->sectors_per_block,
					     cache->origin_sectors);
	cache->discard_nr_blocks = to_dblock(dm_sector_div_up(cache->origin_sectors,
							      cache->discard_block_size));
	cache->discard_bitset = alloc_bitset(from_dblock(cache->discard_nr_blocks));
	if (!cache->discard_bitset) {
		*error = "could not allocate discard bitset";
		goto bad;
	}
	clear_bitset(cache->discard_bitset, from_dblock(cache->discard_nr_blocks));

	cache->copier = dm_kcopyd_client_create(&dm_kcopyd_throttle);
	if (IS_ERR(cache->copier)) {
		*error = "could not create kcopyd client";
		r = PTR_ERR(cache->copier);
		goto bad;
	}

	cache->wq = alloc_ordered_workqueue("dm-" DM_MSG_PREFIX, WQ_MEM_RECLAIM);
	if (!cache->wq) {
		*error = "could not create workqueue for metadata object";
		goto bad;
	}
	INIT_WORK(&cache->worker, do_worker);
	INIT_DELAYED_WORK(&cache->waker, do_waker);
	cache->last_commit_jiffies = jiffies;

	cache->prison = dm_bio_prison_create();
	if (!cache->prison) {
		*error = "could not create bio prison";
		goto bad;
	}

	cache->all_io_ds = dm_deferred_set_create();
	if (!cache->all_io_ds) {
		*error = "could not create all_io deferred set";
		goto bad;
	}

	cache->migration_pool = mempool_create_slab_pool(MIGRATION_POOL_SIZE,
							 migration_cache);
	if (!cache->migration_pool) {
		*error = "Error creating cache's migration mempool";
		goto bad;
	}

	cache->need_tick_bio = true;
	cache->sized = false;
	cache->invalidate = false;
	cache->commit_requested = false;
	cache->loaded_mappings = false;
	cache->loaded_discards = false;

	load_stats(cache);

	atomic_set(&cache->stats.demotion, 0);
	atomic_set(&cache->stats.promotion, 0);
	atomic_set(&cache->stats.copies_avoided, 0);
	atomic_set(&cache->stats.cache_cell_clash, 0);
	atomic_set(&cache->stats.commit_count, 0);
	atomic_set(&cache->stats.discard_count, 0);

	spin_lock_init(&cache->invalidation_lock);
	INIT_LIST_HEAD(&cache->invalidation_requests);

	*result = cache;
	return 0;

bad:
	destroy(cache);
	return r;
}

static int copy_ctr_args(struct cache *cache, int argc, const char **argv)
{
	unsigned i;
	const char **copy;

	copy = kcalloc(argc, sizeof(*copy), GFP_KERNEL);
	if (!copy)
		return -ENOMEM;
	for (i = 0; i < argc; i++) {
		copy[i] = kstrdup(argv[i], GFP_KERNEL);
		if (!copy[i]) {
			while (i--)
				kfree(copy[i]);
			kfree(copy);
			return -ENOMEM;
		}
	}

	cache->nr_ctr_args = argc;
	cache->ctr_args = copy;

	return 0;
}

static int cache_ctr(struct dm_target *ti, unsigned argc, char **argv)
{
	int r = -EINVAL;
	struct cache_args *ca;
	struct cache *cache = NULL;

	ca = kzalloc(sizeof(*ca), GFP_KERNEL);
	if (!ca) {
		ti->error = "Error allocating memory for cache";
		return -ENOMEM;
	}
	ca->ti = ti;

	r = parse_cache_args(ca, argc, argv, &ti->error);
	if (r)
		goto out;

	r = cache_create(ca, &cache);
	if (r)
		goto out;

	r = copy_ctr_args(cache, argc - 3, (const char **)argv + 3);
	if (r) {
		destroy(cache);
		goto out;
	}

	ti->private = cache;

out:
	destroy_cache_args(ca);
	return r;
}

static int __cache_map(struct cache *cache, struct bio *bio, struct dm_bio_prison_cell **cell)
{
	int r;
	dm_oblock_t block = get_bio_block(cache, bio);
	size_t pb_data_size = get_per_bio_data_size(cache);
	bool can_migrate = false;
	bool discarded_block;
	struct policy_result lookup_result;
	struct per_bio_data *pb = init_per_bio_data(bio, pb_data_size);

	if (unlikely(from_oblock(block) >= from_oblock(cache->origin_blocks))) {
		/*
		 * This can only occur if the io goes to a partial block at
		 * the end of the origin device.  We don't cache these.
		 * Just remap to the origin and carry on.
		 */
		remap_to_origin(cache, bio);
		return DM_MAPIO_REMAPPED;
	}

	if (bio->bi_rw & (REQ_FLUSH | REQ_FUA | REQ_DISCARD)) {
		defer_bio(cache, bio);
		return DM_MAPIO_SUBMITTED;
	}

	/*
	 * Check to see if that block is currently migrating.
	 */
	*cell = alloc_prison_cell(cache);
	if (!*cell) {
		defer_bio(cache, bio);
		return DM_MAPIO_SUBMITTED;
	}

	r = bio_detain(cache, block, bio, *cell,
		       (cell_free_fn) free_prison_cell,
		       cache, cell);
	if (r) {
		if (r < 0)
			defer_bio(cache, bio);

		return DM_MAPIO_SUBMITTED;
	}

	discarded_block = is_discarded_oblock(cache, block);

	r = policy_map(cache->policy, block, false, can_migrate, discarded_block,
		       bio, &lookup_result);
	if (r == -EWOULDBLOCK) {
		cell_defer(cache, *cell, true);
		return DM_MAPIO_SUBMITTED;

	} else if (r) {
		DMERR_LIMIT("Unexpected return from cache replacement policy: %d", r);
		cell_defer(cache, *cell, false);
		bio_io_error(bio);
		return DM_MAPIO_SUBMITTED;
	}

	r = DM_MAPIO_REMAPPED;
	switch (lookup_result.op) {
	case POLICY_HIT:
		if (passthrough_mode(&cache->features)) {
			if (bio_data_dir(bio) == WRITE) {
				/*
				 * We need to invalidate this block, so
				 * defer for the worker thread.
				 */
				cell_defer(cache, *cell, true);
				r = DM_MAPIO_SUBMITTED;

			} else {
				inc_miss_counter(cache, bio);
				remap_to_origin_clear_discard(cache, bio, block);
			}

		} else {
			inc_hit_counter(cache, bio);
			if (bio_data_dir(bio) == WRITE && writethrough_mode(&cache->features) &&
			    !is_dirty(cache, lookup_result.cblock))
				remap_to_origin_then_cache(cache, bio, block, lookup_result.cblock);
			else
				remap_to_cache_dirty(cache, bio, block, lookup_result.cblock);
		}
		break;

	case POLICY_MISS:
		inc_miss_counter(cache, bio);
		if (pb->req_nr != 0) {
			/*
			 * This is a duplicate writethrough io that is no
			 * longer needed because the block has been demoted.
			 */
			bio_endio(bio, 0);
			cell_defer(cache, *cell, false);
			r = DM_MAPIO_SUBMITTED;

		} else
			remap_to_origin_clear_discard(cache, bio, block);

		break;

	default:
		DMERR_LIMIT("%s: erroring bio: unknown policy op: %u", __func__,
			    (unsigned) lookup_result.op);
		cell_defer(cache, *cell, false);
		bio_io_error(bio);
		r = DM_MAPIO_SUBMITTED;
	}

	return r;
}

static int cache_map(struct dm_target *ti, struct bio *bio)
{
	int r;
	struct dm_bio_prison_cell *cell = NULL;
	struct cache *cache = ti->private;

	r = __cache_map(cache, bio, &cell);
	if (r == DM_MAPIO_REMAPPED && cell) {
		inc_ds(cache, bio, cell);
		cell_defer(cache, cell, false);
	}

	return r;
}

static int cache_end_io(struct dm_target *ti, struct bio *bio, int error)
{
	struct cache *cache = ti->private;
	unsigned long flags;
	size_t pb_data_size = get_per_bio_data_size(cache);
	struct per_bio_data *pb = get_per_bio_data(bio, pb_data_size);

	if (pb->tick) {
		policy_tick(cache->policy);

		spin_lock_irqsave(&cache->lock, flags);
		cache->need_tick_bio = true;
		spin_unlock_irqrestore(&cache->lock, flags);
	}

	check_for_quiesced_migrations(cache, pb);

	return 0;
}

static int write_dirty_bitset(struct cache *cache)
{
	unsigned i, r;

	for (i = 0; i < from_cblock(cache->cache_size); i++) {
		r = dm_cache_set_dirty(cache->cmd, to_cblock(i),
				       is_dirty(cache, to_cblock(i)));
		if (r)
			return r;
	}

	return 0;
}

static int write_discard_bitset(struct cache *cache)
{
	unsigned i, r;

	r = dm_cache_discard_bitset_resize(cache->cmd, cache->discard_block_size,
					   cache->discard_nr_blocks);
	if (r) {
		DMERR("could not resize on-disk discard bitset");
		return r;
	}

	for (i = 0; i < from_dblock(cache->discard_nr_blocks); i++) {
		r = dm_cache_set_discard(cache->cmd, to_dblock(i),
					 is_discarded(cache, to_dblock(i)));
		if (r)
			return r;
	}

	return 0;
}

/*
 * returns true on success
 */
static bool sync_metadata(struct cache *cache)
{
	int r1, r2, r3, r4;

	r1 = write_dirty_bitset(cache);
	if (r1)
		DMERR("could not write dirty bitset");

	r2 = write_discard_bitset(cache);
	if (r2)
		DMERR("could not write discard bitset");

	save_stats(cache);

	r3 = dm_cache_write_hints(cache->cmd, cache->policy);
	if (r3)
		DMERR("could not write hints");

	/*
	 * If writing the above metadata failed, we still commit, but don't
	 * set the clean shutdown flag.  This will effectively force every
	 * dirty bit to be set on reload.
	 */
	r4 = dm_cache_commit(cache->cmd, !r1 && !r2 && !r3);
	if (r4)
		DMERR("could not write cache metadata.  Data loss may occur.");

	return !r1 && !r2 && !r3 && !r4;
}

static void cache_postsuspend(struct dm_target *ti)
{
	struct cache *cache = ti->private;

	start_quiescing(cache);
	wait_for_migrations(cache);
	stop_worker(cache);
	requeue_deferred_io(cache);
	stop_quiescing(cache);

	(void) sync_metadata(cache);
}

static int load_mapping(void *context, dm_oblock_t oblock, dm_cblock_t cblock,
			bool dirty, uint32_t hint, bool hint_valid)
{
	int r;
	struct cache *cache = context;

	r = policy_load_mapping(cache->policy, oblock, cblock, hint, hint_valid);
	if (r)
		return r;

	if (dirty)
		set_dirty(cache, oblock, cblock);
	else
		clear_dirty(cache, oblock, cblock);

	return 0;
}

/*
 * The discard block size in the on disk metadata is not
 * neccessarily the same as we're currently using.  So we have to
 * be careful to only set the discarded attribute if we know it
 * covers a complete block of the new size.
 */
struct discard_load_info {
	struct cache *cache;

	/*
	 * These blocks are sized using the on disk dblock size, rather
	 * than the current one.
	 */
	dm_block_t block_size;
	dm_block_t discard_begin, discard_end;
};

static void discard_load_info_init(struct cache *cache,
				   struct discard_load_info *li)
{
	li->cache = cache;
	li->discard_begin = li->discard_end = 0;
}

static void set_discard_range(struct discard_load_info *li)
{
	sector_t b, e;

	if (li->discard_begin == li->discard_end)
		return;

	/*
	 * Convert to sectors.
	 */
	b = li->discard_begin * li->block_size;
	e = li->discard_end * li->block_size;

	/*
	 * Then convert back to the current dblock size.
	 */
	b = dm_sector_div_up(b, li->cache->discard_block_size);
	sector_div(e, li->cache->discard_block_size);

	/*
	 * The origin may have shrunk, so we need to check we're still in
	 * bounds.
	 */
	if (e > from_dblock(li->cache->discard_nr_blocks))
		e = from_dblock(li->cache->discard_nr_blocks);

	for (; b < e; b++)
		set_discard(li->cache, to_dblock(b));
}

static int load_discard(void *context, sector_t discard_block_size,
			dm_dblock_t dblock, bool discard)
{
	struct discard_load_info *li = context;

	li->block_size = discard_block_size;

	if (discard) {
		if (from_dblock(dblock) == li->discard_end)
			/*
			 * We're already in a discard range, just extend it.
			 */
			li->discard_end = li->discard_end + 1ULL;

		else {
			/*
			 * Emit the old range and start a new one.
			 */
			set_discard_range(li);
			li->discard_begin = from_dblock(dblock);
			li->discard_end = li->discard_begin + 1ULL;
		}
	} else {
		set_discard_range(li);
		li->discard_begin = li->discard_end = 0;
	}

	return 0;
}

static dm_cblock_t get_cache_dev_size(struct cache *cache)
{
	sector_t size = get_dev_size(cache->cache_dev);
	(void) sector_div(size, cache->sectors_per_block);
	return to_cblock(size);
}

static bool can_resize(struct cache *cache, dm_cblock_t new_size)
{
	if (from_cblock(new_size) > from_cblock(cache->cache_size))
		return true;

	/*
	 * We can't drop a dirty block when shrinking the cache.
	 */
	while (from_cblock(new_size) < from_cblock(cache->cache_size)) {
		new_size = to_cblock(from_cblock(new_size) + 1);
		if (is_dirty(cache, new_size)) {
			DMERR("unable to shrink cache; cache block %llu is dirty",
			      (unsigned long long) from_cblock(new_size));
			return false;
		}
	}

	return true;
}

static int resize_cache_dev(struct cache *cache, dm_cblock_t new_size)
{
	int r;

	r = dm_cache_resize(cache->cmd, new_size);
	if (r) {
		DMERR("could not resize cache metadata");
		return r;
	}

	set_cache_size(cache, new_size);

	return 0;
}

static int cache_preresume(struct dm_target *ti)
{
	int r = 0;
	struct cache *cache = ti->private;
	dm_cblock_t csize = get_cache_dev_size(cache);

	/*
	 * Check to see if the cache has resized.
	 */
	if (!cache->sized) {
		r = resize_cache_dev(cache, csize);
		if (r)
			return r;

		cache->sized = true;

	} else if (csize != cache->cache_size) {
		if (!can_resize(cache, csize))
			return -EINVAL;

		r = resize_cache_dev(cache, csize);
		if (r)
			return r;
	}

	if (!cache->loaded_mappings) {
		r = dm_cache_load_mappings(cache->cmd, cache->policy,
					   load_mapping, cache);
		if (r) {
			DMERR("could not load cache mappings");
			return r;
		}

		cache->loaded_mappings = true;
	}

	if (!cache->loaded_discards) {
		struct discard_load_info li;

		/*
		 * The discard bitset could have been resized, or the
		 * discard block size changed.  To be safe we start by
		 * setting every dblock to not discarded.
		 */
		clear_bitset(cache->discard_bitset, from_dblock(cache->discard_nr_blocks));

		discard_load_info_init(cache, &li);
		r = dm_cache_load_discards(cache->cmd, load_discard, &li);
		if (r) {
			DMERR("could not load origin discards");
			return r;
		}
		set_discard_range(&li);

		cache->loaded_discards = true;
	}

	return r;
}

static void cache_resume(struct dm_target *ti)
{
	struct cache *cache = ti->private;

	cache->need_tick_bio = true;
	do_waker(&cache->waker.work);
}

/*
 * Status format:
 *
 * <metadata block size> <#used metadata blocks>/<#total metadata blocks>
 * <cache block size> <#used cache blocks>/<#total cache blocks>
 * <#read hits> <#read misses> <#write hits> <#write misses>
 * <#demotions> <#promotions> <#dirty>
 * <#features> <features>*
 * <#core args> <core args>
 * <policy name> <#policy args> <policy args>*
 */
static void cache_status(struct dm_target *ti, status_type_t type,
			 unsigned status_flags, char *result, unsigned maxlen)
{
	int r = 0;
	unsigned i;
	ssize_t sz = 0;
	dm_block_t nr_free_blocks_metadata = 0;
	dm_block_t nr_blocks_metadata = 0;
	char buf[BDEVNAME_SIZE];
	struct cache *cache = ti->private;
	dm_cblock_t residency;

	switch (type) {
	case STATUSTYPE_INFO:
		/* Commit to ensure statistics aren't out-of-date */
		if (!(status_flags & DM_STATUS_NOFLUSH_FLAG) && !dm_suspended(ti)) {
			r = dm_cache_commit(cache->cmd, false);
			if (r)
				DMERR("could not commit metadata for accurate status");
		}

		r = dm_cache_get_free_metadata_block_count(cache->cmd,
							   &nr_free_blocks_metadata);
		if (r) {
			DMERR("could not get metadata free block count");
			goto err;
		}

		r = dm_cache_get_metadata_dev_size(cache->cmd, &nr_blocks_metadata);
		if (r) {
			DMERR("could not get metadata device size");
			goto err;
		}

		residency = policy_residency(cache->policy);

		DMEMIT("%u %llu/%llu %u %llu/%llu %u %u %u %u %u %u %lu ",
		       (unsigned)DM_CACHE_METADATA_BLOCK_SIZE,
		       (unsigned long long)(nr_blocks_metadata - nr_free_blocks_metadata),
		       (unsigned long long)nr_blocks_metadata,
		       cache->sectors_per_block,
		       (unsigned long long) from_cblock(residency),
		       (unsigned long long) from_cblock(cache->cache_size),
		       (unsigned) atomic_read(&cache->stats.read_hit),
		       (unsigned) atomic_read(&cache->stats.read_miss),
		       (unsigned) atomic_read(&cache->stats.write_hit),
		       (unsigned) atomic_read(&cache->stats.write_miss),
		       (unsigned) atomic_read(&cache->stats.demotion),
		       (unsigned) atomic_read(&cache->stats.promotion),
		       (unsigned long) atomic_read(&cache->nr_dirty));

		if (writethrough_mode(&cache->features))
			DMEMIT("1 writethrough ");

		else if (passthrough_mode(&cache->features))
			DMEMIT("1 passthrough ");

		else if (writeback_mode(&cache->features))
			DMEMIT("1 writeback ");

		else {
			DMERR("internal error: unknown io mode: %d", (int) cache->features.io_mode);
			goto err;
		}

		DMEMIT("2 migration_threshold %llu ", (unsigned long long) cache->migration_threshold);

		DMEMIT("%s ", dm_cache_policy_get_name(cache->policy));
		if (sz < maxlen) {
			r = policy_emit_config_values(cache->policy, result + sz, maxlen - sz);
			if (r)
				DMERR("policy_emit_config_values returned %d", r);
		}

		break;

	case STATUSTYPE_TABLE:
		format_dev_t(buf, cache->metadata_dev->bdev->bd_dev);
		DMEMIT("%s ", buf);
		format_dev_t(buf, cache->cache_dev->bdev->bd_dev);
		DMEMIT("%s ", buf);
		format_dev_t(buf, cache->origin_dev->bdev->bd_dev);
		DMEMIT("%s", buf);

		for (i = 0; i < cache->nr_ctr_args - 1; i++)
			DMEMIT(" %s", cache->ctr_args[i]);
		if (cache->nr_ctr_args)
			DMEMIT(" %s", cache->ctr_args[cache->nr_ctr_args - 1]);
	}

	return;

err:
	DMEMIT("Error");
}

/*
 * A cache block range can take two forms:
 *
 * i) A single cblock, eg. '3456'
 * ii) A begin and end cblock with dots between, eg. 123-234
 */
static int parse_cblock_range(struct cache *cache, const char *str,
			      struct cblock_range *result)
{
	char dummy;
	uint64_t b, e;
	int r;

	/*
	 * Try and parse form (ii) first.
	 */
	r = sscanf(str, "%llu-%llu%c", &b, &e, &dummy);
	if (r < 0)
		return r;

	if (r == 2) {
		result->begin = to_cblock(b);
		result->end = to_cblock(e);
		return 0;
	}

	/*
	 * That didn't work, try form (i).
	 */
	r = sscanf(str, "%llu%c", &b, &dummy);
	if (r < 0)
		return r;

	if (r == 1) {
		result->begin = to_cblock(b);
		result->end = to_cblock(from_cblock(result->begin) + 1u);
		return 0;
	}

	DMERR("invalid cblock range '%s'", str);
	return -EINVAL;
}

static int validate_cblock_range(struct cache *cache, struct cblock_range *range)
{
	uint64_t b = from_cblock(range->begin);
	uint64_t e = from_cblock(range->end);
	uint64_t n = from_cblock(cache->cache_size);

	if (b >= n) {
		DMERR("begin cblock out of range: %llu >= %llu", b, n);
		return -EINVAL;
	}

	if (e > n) {
		DMERR("end cblock out of range: %llu > %llu", e, n);
		return -EINVAL;
	}

	if (b >= e) {
		DMERR("invalid cblock range: %llu >= %llu", b, e);
		return -EINVAL;
	}

	return 0;
}

static int request_invalidation(struct cache *cache, struct cblock_range *range)
{
	struct invalidation_request req;

	INIT_LIST_HEAD(&req.list);
	req.cblocks = range;
	atomic_set(&req.complete, 0);
	req.err = 0;
	init_waitqueue_head(&req.result_wait);

	spin_lock(&cache->invalidation_lock);
	list_add(&req.list, &cache->invalidation_requests);
	spin_unlock(&cache->invalidation_lock);
	wake_worker(cache);

	wait_event(req.result_wait, atomic_read(&req.complete));
	return req.err;
}

static int process_invalidate_cblocks_message(struct cache *cache, unsigned count,
					      const char **cblock_ranges)
{
	int r = 0;
	unsigned i;
	struct cblock_range range;

	if (!passthrough_mode(&cache->features)) {
		DMERR("cache has to be in passthrough mode for invalidation");
		return -EPERM;
	}

	for (i = 0; i < count; i++) {
		r = parse_cblock_range(cache, cblock_ranges[i], &range);
		if (r)
			break;

		r = validate_cblock_range(cache, &range);
		if (r)
			break;

		/*
		 * Pass begin and end origin blocks to the worker and wake it.
		 */
		r = request_invalidation(cache, &range);
		if (r)
			break;
	}

	return r;
}

/*
 * Supports
 *	"<key> <value>"
 * and
 *     "invalidate_cblocks [(<begin>)|(<begin>-<end>)]*
 *
 * The key migration_threshold is supported by the cache target core.
 */
static int cache_message(struct dm_target *ti, unsigned argc, char **argv)
{
	struct cache *cache = ti->private;

	if (!argc)
		return -EINVAL;

	if (!strcasecmp(argv[0], "invalidate_cblocks"))
		return process_invalidate_cblocks_message(cache, argc - 1, (const char **) argv + 1);

	if (argc != 2)
		return -EINVAL;

	return set_config_value(cache, argv[0], argv[1]);
}

static int cache_iterate_devices(struct dm_target *ti,
				 iterate_devices_callout_fn fn, void *data)
{
	int r = 0;
	struct cache *cache = ti->private;

	r = fn(ti, cache->cache_dev, 0, get_dev_size(cache->cache_dev), data);
	if (!r)
		r = fn(ti, cache->origin_dev, 0, ti->len, data);

	return r;
}

/*
 * We assume I/O is going to the origin (which is the volume
 * more likely to have restrictions e.g. by being striped).
 * (Looking up the exact location of the data would be expensive
 * and could always be out of date by the time the bio is submitted.)
 */
static int cache_bvec_merge(struct dm_target *ti,
			    struct bvec_merge_data *bvm,
			    struct bio_vec *biovec, int max_size)
{
	struct cache *cache = ti->private;
	struct request_queue *q = bdev_get_queue(cache->origin_dev->bdev);

	if (!q->merge_bvec_fn)
		return max_size;

	bvm->bi_bdev = cache->origin_dev->bdev;
	return min(max_size, q->merge_bvec_fn(q, bvm, biovec));
}

static void set_discard_limits(struct cache *cache, struct queue_limits *limits)
{
	/*
	 * FIXME: these limits may be incompatible with the cache device
	 */
	limits->max_discard_sectors = min_t(sector_t, cache->discard_block_size * 1024,
					    cache->origin_sectors);
	limits->discard_granularity = cache->discard_block_size << SECTOR_SHIFT;
}

static void cache_io_hints(struct dm_target *ti, struct queue_limits *limits)
{
	struct cache *cache = ti->private;
	uint64_t io_opt_sectors = limits->io_opt >> SECTOR_SHIFT;

	/*
	 * If the system-determined stacked limits are compatible with the
	 * cache's blocksize (io_opt is a factor) do not override them.
	 */
	if (io_opt_sectors < cache->sectors_per_block ||
	    do_div(io_opt_sectors, cache->sectors_per_block)) {
		blk_limits_io_min(limits, cache->sectors_per_block << SECTOR_SHIFT);
		blk_limits_io_opt(limits, cache->sectors_per_block << SECTOR_SHIFT);
	}
	set_discard_limits(cache, limits);
}

/*----------------------------------------------------------------*/

static struct target_type cache_target = {
	.name = "cache",
	.version = {1, 6, 0},
	.module = THIS_MODULE,
	.ctr = cache_ctr,
	.dtr = cache_dtr,
	.map = cache_map,
	.end_io = cache_end_io,
	.postsuspend = cache_postsuspend,
	.preresume = cache_preresume,
	.resume = cache_resume,
	.status = cache_status,
	.message = cache_message,
	.iterate_devices = cache_iterate_devices,
	.merge = cache_bvec_merge,
	.io_hints = cache_io_hints,
};

static int __init dm_cache_init(void)
{
	int r;

	r = dm_register_target(&cache_target);
	if (r) {
		DMERR("cache target registration failed: %d", r);
		return r;
	}

	migration_cache = KMEM_CACHE(dm_cache_migration, 0);
	if (!migration_cache) {
		dm_unregister_target(&cache_target);
		return -ENOMEM;
	}

	return 0;
}

static void __exit dm_cache_exit(void)
{
	dm_unregister_target(&cache_target);
	kmem_cache_destroy(migration_cache);
}

module_init(dm_cache_init);
module_exit(dm_cache_exit);

MODULE_DESCRIPTION(DM_NAME " cache target");
MODULE_AUTHOR("Joe Thornber <ejt@redhat.com>");
MODULE_LICENSE("GPL");<|MERGE_RESOLUTION|>--- conflicted
+++ resolved
@@ -881,21 +881,12 @@
  * vice versa.
  *--------------------------------------------------------------*/
 static void inc_io_migrations(struct cache *cache)
-<<<<<<< HEAD
 {
 	atomic_inc(&cache->nr_io_migrations);
 }
 
 static void dec_io_migrations(struct cache *cache)
 {
-=======
-{
-	atomic_inc(&cache->nr_io_migrations);
-}
-
-static void dec_io_migrations(struct cache *cache)
-{
->>>>>>> 07f0dc60
 	atomic_dec(&cache->nr_io_migrations);
 }
 
@@ -1355,8 +1346,6 @@
 	mg->start_jiffies = jiffies;
 
 	inc_io_migrations(cache);
-<<<<<<< HEAD
-=======
 	quiesce_migration(mg);
 }
 
@@ -1377,7 +1366,6 @@
 	mg->new_ocell = cell;
 	mg->start_jiffies = jiffies;
 
->>>>>>> 07f0dc60
 	quiesce_migration(mg);
 }
 
