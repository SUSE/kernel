/*
 * Copyright (C) 2012 Red Hat. All rights reserved.
 *
 * This file is released under the GPL.
 */

#include "dm.h"
#include "dm-bio-prison-v2.h"
#include "dm-bio-record.h"
#include "dm-cache-metadata.h"

#include <linux/dm-io.h>
#include <linux/dm-kcopyd.h>
#include <linux/jiffies.h>
#include <linux/init.h>
#include <linux/mempool.h>
#include <linux/module.h>
#include <linux/rwsem.h>
#include <linux/slab.h>
#include <linux/vmalloc.h>

#define DM_MSG_PREFIX "cache"

DECLARE_DM_KCOPYD_THROTTLE_WITH_MODULE_PARM(cache_copy_throttle,
	"A percentage of time allocated for copying to and/or from cache");

/*----------------------------------------------------------------*/

/*
 * Glossary:
 *
 * oblock: index of an origin block
 * cblock: index of a cache block
 * promotion: movement of a block from origin to cache
 * demotion: movement of a block from cache to origin
 * migration: movement of a block between the origin and cache device,
 *	      either direction
 */

/*----------------------------------------------------------------*/

struct io_tracker {
	spinlock_t lock;

	/*
	 * Sectors of in-flight IO.
	 */
	sector_t in_flight;

	/*
	 * The time, in jiffies, when this device became idle (if it is
	 * indeed idle).
	 */
	unsigned long idle_time;
	unsigned long last_update_time;
};

static void iot_init(struct io_tracker *iot)
{
	spin_lock_init(&iot->lock);
	iot->in_flight = 0ul;
	iot->idle_time = 0ul;
	iot->last_update_time = jiffies;
}

static bool __iot_idle_for(struct io_tracker *iot, unsigned long jifs)
{
	if (iot->in_flight)
		return false;

	return time_after(jiffies, iot->idle_time + jifs);
}

static bool iot_idle_for(struct io_tracker *iot, unsigned long jifs)
{
	bool r;
	unsigned long flags;

	spin_lock_irqsave(&iot->lock, flags);
	r = __iot_idle_for(iot, jifs);
	spin_unlock_irqrestore(&iot->lock, flags);

	return r;
}

static void iot_io_begin(struct io_tracker *iot, sector_t len)
{
	unsigned long flags;

	spin_lock_irqsave(&iot->lock, flags);
	iot->in_flight += len;
	spin_unlock_irqrestore(&iot->lock, flags);
}

static void __iot_io_end(struct io_tracker *iot, sector_t len)
{
	if (!len)
		return;

	iot->in_flight -= len;
	if (!iot->in_flight)
		iot->idle_time = jiffies;
}

static void iot_io_end(struct io_tracker *iot, sector_t len)
{
	unsigned long flags;

	spin_lock_irqsave(&iot->lock, flags);
	__iot_io_end(iot, len);
	spin_unlock_irqrestore(&iot->lock, flags);
}

/*----------------------------------------------------------------*/

/*
 * Represents a chunk of future work.  'input' allows continuations to pass
 * values between themselves, typically error values.
 */
struct continuation {
	struct work_struct ws;
	blk_status_t input;
};

static inline void init_continuation(struct continuation *k,
				     void (*fn)(struct work_struct *))
{
	INIT_WORK(&k->ws, fn);
	k->input = 0;
}

static inline void queue_continuation(struct workqueue_struct *wq,
				      struct continuation *k)
{
	queue_work(wq, &k->ws);
}

/*----------------------------------------------------------------*/

/*
 * The batcher collects together pieces of work that need a particular
 * operation to occur before they can proceed (typically a commit).
 */
struct batcher {
	/*
	 * The operation that everyone is waiting for.
	 */
	blk_status_t (*commit_op)(void *context);
	void *commit_context;

	/*
	 * This is how bios should be issued once the commit op is complete
	 * (accounted_request).
	 */
	void (*issue_op)(struct bio *bio, void *context);
	void *issue_context;

	/*
	 * Queued work gets put on here after commit.
	 */
	struct workqueue_struct *wq;

	spinlock_t lock;
	struct list_head work_items;
	struct bio_list bios;
	struct work_struct commit_work;

	bool commit_scheduled;
};

static void __commit(struct work_struct *_ws)
{
	struct batcher *b = container_of(_ws, struct batcher, commit_work);
	blk_status_t r;
	unsigned long flags;
	struct list_head work_items;
	struct work_struct *ws, *tmp;
	struct continuation *k;
	struct bio *bio;
	struct bio_list bios;

	INIT_LIST_HEAD(&work_items);
	bio_list_init(&bios);

	/*
	 * We have to grab these before the commit_op to avoid a race
	 * condition.
	 */
	spin_lock_irqsave(&b->lock, flags);
	list_splice_init(&b->work_items, &work_items);
	bio_list_merge(&bios, &b->bios);
	bio_list_init(&b->bios);
	b->commit_scheduled = false;
	spin_unlock_irqrestore(&b->lock, flags);

	r = b->commit_op(b->commit_context);

	list_for_each_entry_safe(ws, tmp, &work_items, entry) {
		k = container_of(ws, struct continuation, ws);
		k->input = r;
		INIT_LIST_HEAD(&ws->entry); /* to avoid a WARN_ON */
		queue_work(b->wq, ws);
	}

	while ((bio = bio_list_pop(&bios))) {
		if (r) {
			bio->bi_status = r;
			bio_endio(bio);
		} else
			b->issue_op(bio, b->issue_context);
	}
}

static void batcher_init(struct batcher *b,
			 blk_status_t (*commit_op)(void *),
			 void *commit_context,
			 void (*issue_op)(struct bio *bio, void *),
			 void *issue_context,
			 struct workqueue_struct *wq)
{
	b->commit_op = commit_op;
	b->commit_context = commit_context;
	b->issue_op = issue_op;
	b->issue_context = issue_context;
	b->wq = wq;

	spin_lock_init(&b->lock);
	INIT_LIST_HEAD(&b->work_items);
	bio_list_init(&b->bios);
	INIT_WORK(&b->commit_work, __commit);
	b->commit_scheduled = false;
}

static void async_commit(struct batcher *b)
{
	queue_work(b->wq, &b->commit_work);
}

static void continue_after_commit(struct batcher *b, struct continuation *k)
{
	unsigned long flags;
	bool commit_scheduled;

	spin_lock_irqsave(&b->lock, flags);
	commit_scheduled = b->commit_scheduled;
	list_add_tail(&k->ws.entry, &b->work_items);
	spin_unlock_irqrestore(&b->lock, flags);

	if (commit_scheduled)
		async_commit(b);
}

/*
 * Bios are errored if commit failed.
 */
static void issue_after_commit(struct batcher *b, struct bio *bio)
{
       unsigned long flags;
       bool commit_scheduled;

       spin_lock_irqsave(&b->lock, flags);
       commit_scheduled = b->commit_scheduled;
       bio_list_add(&b->bios, bio);
       spin_unlock_irqrestore(&b->lock, flags);

       if (commit_scheduled)
	       async_commit(b);
}

/*
 * Call this if some urgent work is waiting for the commit to complete.
 */
static void schedule_commit(struct batcher *b)
{
	bool immediate;
	unsigned long flags;

	spin_lock_irqsave(&b->lock, flags);
	immediate = !list_empty(&b->work_items) || !bio_list_empty(&b->bios);
	b->commit_scheduled = true;
	spin_unlock_irqrestore(&b->lock, flags);

	if (immediate)
		async_commit(b);
}

/*
 * There are a couple of places where we let a bio run, but want to do some
 * work before calling its endio function.  We do this by temporarily
 * changing the endio fn.
 */
struct dm_hook_info {
	bio_end_io_t *bi_end_io;
};

static void dm_hook_bio(struct dm_hook_info *h, struct bio *bio,
			bio_end_io_t *bi_end_io, void *bi_private)
{
	h->bi_end_io = bio->bi_end_io;

	bio->bi_end_io = bi_end_io;
	bio->bi_private = bi_private;
}

static void dm_unhook_bio(struct dm_hook_info *h, struct bio *bio)
{
	bio->bi_end_io = h->bi_end_io;
}

/*----------------------------------------------------------------*/

#define MIGRATION_POOL_SIZE 128
#define COMMIT_PERIOD HZ
#define MIGRATION_COUNT_WINDOW 10

/*
 * The block size of the device holding cache data must be
 * between 32KB and 1GB.
 */
#define DATA_DEV_BLOCK_SIZE_MIN_SECTORS (32 * 1024 >> SECTOR_SHIFT)
#define DATA_DEV_BLOCK_SIZE_MAX_SECTORS (1024 * 1024 * 1024 >> SECTOR_SHIFT)

enum cache_metadata_mode {
	CM_WRITE,		/* metadata may be changed */
	CM_READ_ONLY,		/* metadata may not be changed */
	CM_FAIL
};

enum cache_io_mode {
	/*
	 * Data is written to cached blocks only.  These blocks are marked
	 * dirty.  If you lose the cache device you will lose data.
	 * Potential performance increase for both reads and writes.
	 */
	CM_IO_WRITEBACK,

	/*
	 * Data is written to both cache and origin.  Blocks are never
	 * dirty.  Potential performance benfit for reads only.
	 */
	CM_IO_WRITETHROUGH,

	/*
	 * A degraded mode useful for various cache coherency situations
	 * (eg, rolling back snapshots).  Reads and writes always go to the
	 * origin.  If a write goes to a cached oblock, then the cache
	 * block is invalidated.
	 */
	CM_IO_PASSTHROUGH
};

struct cache_features {
	enum cache_metadata_mode mode;
	enum cache_io_mode io_mode;
	unsigned metadata_version;
};

struct cache_stats {
	atomic_t read_hit;
	atomic_t read_miss;
	atomic_t write_hit;
	atomic_t write_miss;
	atomic_t demotion;
	atomic_t promotion;
	atomic_t writeback;
	atomic_t copies_avoided;
	atomic_t cache_cell_clash;
	atomic_t commit_count;
	atomic_t discard_count;
};

struct cache {
	struct dm_target *ti;
	struct dm_target_callbacks callbacks;

	struct dm_cache_metadata *cmd;

	/*
	 * Metadata is written to this device.
	 */
	struct dm_dev *metadata_dev;

	/*
	 * The slower of the two data devices.  Typically a spindle.
	 */
	struct dm_dev *origin_dev;

	/*
	 * The faster of the two data devices.  Typically an SSD.
	 */
	struct dm_dev *cache_dev;

	/*
	 * Size of the origin device in _complete_ blocks and native sectors.
	 */
	dm_oblock_t origin_blocks;
	sector_t origin_sectors;

	/*
	 * Size of the cache device in blocks.
	 */
	dm_cblock_t cache_size;

	/*
	 * Fields for converting from sectors to blocks.
	 */
	sector_t sectors_per_block;
	int sectors_per_block_shift;

	spinlock_t lock;
	struct bio_list deferred_bios;
	sector_t migration_threshold;
	wait_queue_head_t migration_wait;
	atomic_t nr_allocated_migrations;

	/*
	 * The number of in flight migrations that are performing
	 * background io. eg, promotion, writeback.
	 */
	atomic_t nr_io_migrations;

	struct rw_semaphore quiesce_lock;

	/*
	 * cache_size entries, dirty if set
	 */
	atomic_t nr_dirty;
	unsigned long *dirty_bitset;

	/*
	 * origin_blocks entries, discarded if set.
	 */
	dm_dblock_t discard_nr_blocks;
	unsigned long *discard_bitset;
	uint32_t discard_block_size; /* a power of 2 times sectors per block */

	/*
	 * Rather than reconstructing the table line for the status we just
	 * save it and regurgitate.
	 */
	unsigned nr_ctr_args;
	const char **ctr_args;

	struct dm_kcopyd_client *copier;
	struct workqueue_struct *wq;
	struct work_struct deferred_bio_worker;
	struct work_struct migration_worker;
	struct delayed_work waker;
	struct dm_bio_prison_v2 *prison;
	struct bio_set *bs;

	mempool_t *migration_pool;

	struct dm_cache_policy *policy;
	unsigned policy_nr_args;

	bool need_tick_bio:1;
	bool sized:1;
	bool invalidate:1;
	bool commit_requested:1;
	bool loaded_mappings:1;
	bool loaded_discards:1;

	/*
	 * Cache features such as write-through.
	 */
	struct cache_features features;

	struct cache_stats stats;

	/*
	 * Invalidation fields.
	 */
	spinlock_t invalidation_lock;
	struct list_head invalidation_requests;

	struct io_tracker tracker;

	struct work_struct commit_ws;
	struct batcher committer;

	struct rw_semaphore background_work_lock;
};

struct per_bio_data {
	bool tick:1;
	unsigned req_nr:2;
	struct dm_bio_prison_cell_v2 *cell;
	struct dm_hook_info hook_info;
	sector_t len;
};

struct dm_cache_migration {
	struct continuation k;
	struct cache *cache;

	struct policy_work *op;
	struct bio *overwrite_bio;
	struct dm_bio_prison_cell_v2 *cell;

	dm_cblock_t invalidate_cblock;
	dm_oblock_t invalidate_oblock;
};

/*----------------------------------------------------------------*/

static bool writethrough_mode(struct cache *cache)
{
	return cache->features.io_mode == CM_IO_WRITETHROUGH;
}

static bool writeback_mode(struct cache *cache)
{
	return cache->features.io_mode == CM_IO_WRITEBACK;
}

static inline bool passthrough_mode(struct cache *cache)
{
	return unlikely(cache->features.io_mode == CM_IO_PASSTHROUGH);
}

/*----------------------------------------------------------------*/

static void wake_deferred_bio_worker(struct cache *cache)
{
	queue_work(cache->wq, &cache->deferred_bio_worker);
}

static void wake_migration_worker(struct cache *cache)
{
	if (passthrough_mode(cache))
		return;

	queue_work(cache->wq, &cache->migration_worker);
}

/*----------------------------------------------------------------*/

static struct dm_bio_prison_cell_v2 *alloc_prison_cell(struct cache *cache)
{
	return dm_bio_prison_alloc_cell_v2(cache->prison, GFP_NOWAIT);
}

static void free_prison_cell(struct cache *cache, struct dm_bio_prison_cell_v2 *cell)
{
	dm_bio_prison_free_cell_v2(cache->prison, cell);
}

static struct dm_cache_migration *alloc_migration(struct cache *cache)
{
	struct dm_cache_migration *mg;

	mg = mempool_alloc(cache->migration_pool, GFP_NOWAIT);
	if (!mg)
		return NULL;

	memset(mg, 0, sizeof(*mg));

	mg->cache = cache;
	atomic_inc(&cache->nr_allocated_migrations);

	return mg;
}

static void free_migration(struct dm_cache_migration *mg)
{
	struct cache *cache = mg->cache;

	if (atomic_dec_and_test(&cache->nr_allocated_migrations))
		wake_up(&cache->migration_wait);

	mempool_free(mg, cache->migration_pool);
}

/*----------------------------------------------------------------*/

static inline dm_oblock_t oblock_succ(dm_oblock_t b)
{
	return to_oblock(from_oblock(b) + 1ull);
}

static void build_key(dm_oblock_t begin, dm_oblock_t end, struct dm_cell_key_v2 *key)
{
	key->virtual = 0;
	key->dev = 0;
	key->block_begin = from_oblock(begin);
	key->block_end = from_oblock(end);
}

/*
 * We have two lock levels.  Level 0, which is used to prevent WRITEs, and
 * level 1 which prevents *both* READs and WRITEs.
 */
#define WRITE_LOCK_LEVEL 0
#define READ_WRITE_LOCK_LEVEL 1

static unsigned lock_level(struct bio *bio)
{
	return bio_data_dir(bio) == WRITE ?
		WRITE_LOCK_LEVEL :
		READ_WRITE_LOCK_LEVEL;
}

/*----------------------------------------------------------------
 * Per bio data
 *--------------------------------------------------------------*/

static struct per_bio_data *get_per_bio_data(struct bio *bio)
{
	struct per_bio_data *pb = dm_per_bio_data(bio, sizeof(struct per_bio_data));
	BUG_ON(!pb);
	return pb;
}

static struct per_bio_data *init_per_bio_data(struct bio *bio)
{
	struct per_bio_data *pb = get_per_bio_data(bio);

	pb->tick = false;
	pb->req_nr = dm_bio_get_target_bio_nr(bio);
	pb->cell = NULL;
	pb->len = 0;

	return pb;
}

/*----------------------------------------------------------------*/

static void defer_bio(struct cache *cache, struct bio *bio)
{
	unsigned long flags;

	spin_lock_irqsave(&cache->lock, flags);
	bio_list_add(&cache->deferred_bios, bio);
	spin_unlock_irqrestore(&cache->lock, flags);

	wake_deferred_bio_worker(cache);
}

static void defer_bios(struct cache *cache, struct bio_list *bios)
{
	unsigned long flags;

	spin_lock_irqsave(&cache->lock, flags);
	bio_list_merge(&cache->deferred_bios, bios);
	bio_list_init(bios);
	spin_unlock_irqrestore(&cache->lock, flags);

	wake_deferred_bio_worker(cache);
}

/*----------------------------------------------------------------*/

static bool bio_detain_shared(struct cache *cache, dm_oblock_t oblock, struct bio *bio)
{
	bool r;
	struct per_bio_data *pb;
	struct dm_cell_key_v2 key;
	dm_oblock_t end = to_oblock(from_oblock(oblock) + 1ULL);
	struct dm_bio_prison_cell_v2 *cell_prealloc, *cell;

	cell_prealloc = alloc_prison_cell(cache); /* FIXME: allow wait if calling from worker */
	if (!cell_prealloc) {
		defer_bio(cache, bio);
		return false;
	}

	build_key(oblock, end, &key);
	r = dm_cell_get_v2(cache->prison, &key, lock_level(bio), bio, cell_prealloc, &cell);
	if (!r) {
		/*
		 * Failed to get the lock.
		 */
		free_prison_cell(cache, cell_prealloc);
		return r;
	}

	if (cell != cell_prealloc)
		free_prison_cell(cache, cell_prealloc);

	pb = get_per_bio_data(bio);
	pb->cell = cell;

	return r;
}

/*----------------------------------------------------------------*/

static bool is_dirty(struct cache *cache, dm_cblock_t b)
{
	return test_bit(from_cblock(b), cache->dirty_bitset);
}

static void set_dirty(struct cache *cache, dm_cblock_t cblock)
{
	if (!test_and_set_bit(from_cblock(cblock), cache->dirty_bitset)) {
		atomic_inc(&cache->nr_dirty);
		policy_set_dirty(cache->policy, cblock);
	}
}

/*
 * These two are called when setting after migrations to force the policy
 * and dirty bitset to be in sync.
 */
static void force_set_dirty(struct cache *cache, dm_cblock_t cblock)
{
	if (!test_and_set_bit(from_cblock(cblock), cache->dirty_bitset))
		atomic_inc(&cache->nr_dirty);
	policy_set_dirty(cache->policy, cblock);
}

static void force_clear_dirty(struct cache *cache, dm_cblock_t cblock)
{
	if (test_and_clear_bit(from_cblock(cblock), cache->dirty_bitset)) {
		if (atomic_dec_return(&cache->nr_dirty) == 0)
			dm_table_event(cache->ti->table);
	}

	policy_clear_dirty(cache->policy, cblock);
}

/*----------------------------------------------------------------*/

static bool block_size_is_power_of_two(struct cache *cache)
{
	return cache->sectors_per_block_shift >= 0;
}

/* gcc on ARM generates spurious references to __udivdi3 and __umoddi3 */
#if defined(CONFIG_ARM) && __GNUC__ == 4 && __GNUC_MINOR__ <= 6
__always_inline
#endif
static dm_block_t block_div(dm_block_t b, uint32_t n)
{
	do_div(b, n);

	return b;
}

static dm_block_t oblocks_per_dblock(struct cache *cache)
{
	dm_block_t oblocks = cache->discard_block_size;

	if (block_size_is_power_of_two(cache))
		oblocks >>= cache->sectors_per_block_shift;
	else
		oblocks = block_div(oblocks, cache->sectors_per_block);

	return oblocks;
}

static dm_dblock_t oblock_to_dblock(struct cache *cache, dm_oblock_t oblock)
{
	return to_dblock(block_div(from_oblock(oblock),
				   oblocks_per_dblock(cache)));
}

static void set_discard(struct cache *cache, dm_dblock_t b)
{
	unsigned long flags;

	BUG_ON(from_dblock(b) >= from_dblock(cache->discard_nr_blocks));
	atomic_inc(&cache->stats.discard_count);

	spin_lock_irqsave(&cache->lock, flags);
	set_bit(from_dblock(b), cache->discard_bitset);
	spin_unlock_irqrestore(&cache->lock, flags);
}

static void clear_discard(struct cache *cache, dm_dblock_t b)
{
	unsigned long flags;

	spin_lock_irqsave(&cache->lock, flags);
	clear_bit(from_dblock(b), cache->discard_bitset);
	spin_unlock_irqrestore(&cache->lock, flags);
}

static bool is_discarded(struct cache *cache, dm_dblock_t b)
{
	int r;
	unsigned long flags;

	spin_lock_irqsave(&cache->lock, flags);
	r = test_bit(from_dblock(b), cache->discard_bitset);
	spin_unlock_irqrestore(&cache->lock, flags);

	return r;
}

static bool is_discarded_oblock(struct cache *cache, dm_oblock_t b)
{
	int r;
	unsigned long flags;

	spin_lock_irqsave(&cache->lock, flags);
	r = test_bit(from_dblock(oblock_to_dblock(cache, b)),
		     cache->discard_bitset);
	spin_unlock_irqrestore(&cache->lock, flags);

	return r;
}

/*----------------------------------------------------------------
 * Remapping
 *--------------------------------------------------------------*/
static void remap_to_origin(struct cache *cache, struct bio *bio)
{
	bio_set_dev(bio, cache->origin_dev->bdev);
}

static void remap_to_cache(struct cache *cache, struct bio *bio,
			   dm_cblock_t cblock)
{
	sector_t bi_sector = bio->bi_iter.bi_sector;
	sector_t block = from_cblock(cblock);

	bio_set_dev(bio, cache->cache_dev->bdev);
	if (!block_size_is_power_of_two(cache))
		bio->bi_iter.bi_sector =
			(block * cache->sectors_per_block) +
			sector_div(bi_sector, cache->sectors_per_block);
	else
		bio->bi_iter.bi_sector =
			(block << cache->sectors_per_block_shift) |
			(bi_sector & (cache->sectors_per_block - 1));
}

static void check_if_tick_bio_needed(struct cache *cache, struct bio *bio)
{
	unsigned long flags;
	struct per_bio_data *pb;

	spin_lock_irqsave(&cache->lock, flags);
	if (cache->need_tick_bio && !op_is_flush(bio->bi_opf) &&
	    bio_op(bio) != REQ_OP_DISCARD) {
		pb = get_per_bio_data(bio);
		pb->tick = true;
		cache->need_tick_bio = false;
	}
	spin_unlock_irqrestore(&cache->lock, flags);
}

static void __remap_to_origin_clear_discard(struct cache *cache, struct bio *bio,
					    dm_oblock_t oblock, bool bio_has_pbd)
{
	if (bio_has_pbd)
		check_if_tick_bio_needed(cache, bio);
	remap_to_origin(cache, bio);
	if (bio_data_dir(bio) == WRITE)
		clear_discard(cache, oblock_to_dblock(cache, oblock));
}

static void remap_to_origin_clear_discard(struct cache *cache, struct bio *bio,
					  dm_oblock_t oblock)
{
	// FIXME: check_if_tick_bio_needed() is called way too much through this interface
	__remap_to_origin_clear_discard(cache, bio, oblock, true);
}

static void remap_to_cache_dirty(struct cache *cache, struct bio *bio,
				 dm_oblock_t oblock, dm_cblock_t cblock)
{
	check_if_tick_bio_needed(cache, bio);
	remap_to_cache(cache, bio, cblock);
	if (bio_data_dir(bio) == WRITE) {
		set_dirty(cache, cblock);
		clear_discard(cache, oblock_to_dblock(cache, oblock));
	}
}

static dm_oblock_t get_bio_block(struct cache *cache, struct bio *bio)
{
	sector_t block_nr = bio->bi_iter.bi_sector;

	if (!block_size_is_power_of_two(cache))
		(void) sector_div(block_nr, cache->sectors_per_block);
	else
		block_nr >>= cache->sectors_per_block_shift;

	return to_oblock(block_nr);
}

static bool accountable_bio(struct cache *cache, struct bio *bio)
{
	return bio_op(bio) != REQ_OP_DISCARD;
}

static void accounted_begin(struct cache *cache, struct bio *bio)
{
	struct per_bio_data *pb;

	if (accountable_bio(cache, bio)) {
		pb = get_per_bio_data(bio);
		pb->len = bio_sectors(bio);
		iot_io_begin(&cache->tracker, pb->len);
	}
}

static void accounted_complete(struct cache *cache, struct bio *bio)
{
	struct per_bio_data *pb = get_per_bio_data(bio);

	iot_io_end(&cache->tracker, pb->len);
}

static void accounted_request(struct cache *cache, struct bio *bio)
{
	accounted_begin(cache, bio);
	generic_make_request(bio);
}

static void issue_op(struct bio *bio, void *context)
{
	struct cache *cache = context;
	accounted_request(cache, bio);
}

/*
 * When running in writethrough mode we need to send writes to clean blocks
 * to both the cache and origin devices.  Clone the bio and send them in parallel.
 */
static void remap_to_origin_and_cache(struct cache *cache, struct bio *bio,
				      dm_oblock_t oblock, dm_cblock_t cblock)
{
	struct bio *origin_bio = bio_clone_fast(bio, GFP_NOIO, cache->bs);

	BUG_ON(!origin_bio);

	bio_chain(origin_bio, bio);
	/*
	 * Passing false to __remap_to_origin_clear_discard() skips
	 * all code that might use per_bio_data (since clone doesn't have it)
	 */
	__remap_to_origin_clear_discard(cache, origin_bio, oblock, false);
	submit_bio(origin_bio);

	remap_to_cache(cache, bio, cblock);
}

/*----------------------------------------------------------------
 * Failure modes
 *--------------------------------------------------------------*/
static enum cache_metadata_mode get_cache_mode(struct cache *cache)
{
	return cache->features.mode;
}

static const char *cache_device_name(struct cache *cache)
{
	return dm_device_name(dm_table_get_md(cache->ti->table));
}

static void notify_mode_switch(struct cache *cache, enum cache_metadata_mode mode)
{
	const char *descs[] = {
		"write",
		"read-only",
		"fail"
	};

	dm_table_event(cache->ti->table);
	DMINFO("%s: switching cache to %s mode",
	       cache_device_name(cache), descs[(int)mode]);
}

static void set_cache_mode(struct cache *cache, enum cache_metadata_mode new_mode)
{
	bool needs_check;
	enum cache_metadata_mode old_mode = get_cache_mode(cache);

	if (dm_cache_metadata_needs_check(cache->cmd, &needs_check)) {
		DMERR("%s: unable to read needs_check flag, setting failure mode.",
		      cache_device_name(cache));
		new_mode = CM_FAIL;
	}

	if (new_mode == CM_WRITE && needs_check) {
		DMERR("%s: unable to switch cache to write mode until repaired.",
		      cache_device_name(cache));
		if (old_mode != new_mode)
			new_mode = old_mode;
		else
			new_mode = CM_READ_ONLY;
	}

	/* Never move out of fail mode */
	if (old_mode == CM_FAIL)
		new_mode = CM_FAIL;

	switch (new_mode) {
	case CM_FAIL:
	case CM_READ_ONLY:
		dm_cache_metadata_set_read_only(cache->cmd);
		break;

	case CM_WRITE:
		dm_cache_metadata_set_read_write(cache->cmd);
		break;
	}

	cache->features.mode = new_mode;

	if (new_mode != old_mode)
		notify_mode_switch(cache, new_mode);
}

static void abort_transaction(struct cache *cache)
{
	const char *dev_name = cache_device_name(cache);

	if (get_cache_mode(cache) >= CM_READ_ONLY)
		return;

	if (dm_cache_metadata_set_needs_check(cache->cmd)) {
		DMERR("%s: failed to set 'needs_check' flag in metadata", dev_name);
		set_cache_mode(cache, CM_FAIL);
	}

	DMERR_LIMIT("%s: aborting current metadata transaction", dev_name);
	if (dm_cache_metadata_abort(cache->cmd)) {
		DMERR("%s: failed to abort metadata transaction", dev_name);
		set_cache_mode(cache, CM_FAIL);
	}
}

static void metadata_operation_failed(struct cache *cache, const char *op, int r)
{
	DMERR_LIMIT("%s: metadata operation '%s' failed: error = %d",
		    cache_device_name(cache), op, r);
	abort_transaction(cache);
	set_cache_mode(cache, CM_READ_ONLY);
}

/*----------------------------------------------------------------*/

static void load_stats(struct cache *cache)
{
	struct dm_cache_statistics stats;

	dm_cache_metadata_get_stats(cache->cmd, &stats);
	atomic_set(&cache->stats.read_hit, stats.read_hits);
	atomic_set(&cache->stats.read_miss, stats.read_misses);
	atomic_set(&cache->stats.write_hit, stats.write_hits);
	atomic_set(&cache->stats.write_miss, stats.write_misses);
}

static void save_stats(struct cache *cache)
{
	struct dm_cache_statistics stats;

	if (get_cache_mode(cache) >= CM_READ_ONLY)
		return;

	stats.read_hits = atomic_read(&cache->stats.read_hit);
	stats.read_misses = atomic_read(&cache->stats.read_miss);
	stats.write_hits = atomic_read(&cache->stats.write_hit);
	stats.write_misses = atomic_read(&cache->stats.write_miss);

	dm_cache_metadata_set_stats(cache->cmd, &stats);
}

static void update_stats(struct cache_stats *stats, enum policy_operation op)
{
	switch (op) {
	case POLICY_PROMOTE:
		atomic_inc(&stats->promotion);
		break;

	case POLICY_DEMOTE:
		atomic_inc(&stats->demotion);
		break;

	case POLICY_WRITEBACK:
		atomic_inc(&stats->writeback);
		break;
	}
}

/*----------------------------------------------------------------
 * Migration processing
 *
 * Migration covers moving data from the origin device to the cache, or
 * vice versa.
 *--------------------------------------------------------------*/

static void inc_io_migrations(struct cache *cache)
{
	atomic_inc(&cache->nr_io_migrations);
}

static void dec_io_migrations(struct cache *cache)
{
	atomic_dec(&cache->nr_io_migrations);
}

static bool discard_or_flush(struct bio *bio)
{
	return bio_op(bio) == REQ_OP_DISCARD || op_is_flush(bio->bi_opf);
}

static void calc_discard_block_range(struct cache *cache, struct bio *bio,
				     dm_dblock_t *b, dm_dblock_t *e)
{
	sector_t sb = bio->bi_iter.bi_sector;
	sector_t se = bio_end_sector(bio);

	*b = to_dblock(dm_sector_div_up(sb, cache->discard_block_size));

	if (se - sb < cache->discard_block_size)
		*e = *b;
	else
		*e = to_dblock(block_div(se, cache->discard_block_size));
}

/*----------------------------------------------------------------*/

static void prevent_background_work(struct cache *cache)
{
	lockdep_off();
	down_write(&cache->background_work_lock);
	lockdep_on();
}

static void allow_background_work(struct cache *cache)
{
	lockdep_off();
	up_write(&cache->background_work_lock);
	lockdep_on();
}

static bool background_work_begin(struct cache *cache)
{
	bool r;

	lockdep_off();
	r = down_read_trylock(&cache->background_work_lock);
	lockdep_on();

	return r;
}

static void background_work_end(struct cache *cache)
{
	lockdep_off();
	up_read(&cache->background_work_lock);
	lockdep_on();
}

/*----------------------------------------------------------------*/

static bool bio_writes_complete_block(struct cache *cache, struct bio *bio)
{
	return (bio_data_dir(bio) == WRITE) &&
		(bio->bi_iter.bi_size == (cache->sectors_per_block << SECTOR_SHIFT));
}

static bool optimisable_bio(struct cache *cache, struct bio *bio, dm_oblock_t block)
{
<<<<<<< HEAD
	return writeback_mode(&cache->features) &&
=======
	return writeback_mode(cache) &&
>>>>>>> 0186f2dc
		(is_discarded_oblock(cache, block) || bio_writes_complete_block(cache, bio));
}

static void quiesce(struct dm_cache_migration *mg,
		    void (*continuation)(struct work_struct *))
{
	init_continuation(&mg->k, continuation);
	dm_cell_quiesce_v2(mg->cache->prison, mg->cell, &mg->k.ws);
}

static struct dm_cache_migration *ws_to_mg(struct work_struct *ws)
{
	struct continuation *k = container_of(ws, struct continuation, ws);
	return container_of(k, struct dm_cache_migration, k);
}

static void copy_complete(int read_err, unsigned long write_err, void *context)
{
	struct dm_cache_migration *mg = container_of(context, struct dm_cache_migration, k);

	if (read_err || write_err)
		mg->k.input = BLK_STS_IOERR;

	queue_continuation(mg->cache->wq, &mg->k);
}

static int copy(struct dm_cache_migration *mg, bool promote)
{
	int r;
	struct dm_io_region o_region, c_region;
	struct cache *cache = mg->cache;

	o_region.bdev = cache->origin_dev->bdev;
	o_region.sector = from_oblock(mg->op->oblock) * cache->sectors_per_block;
	o_region.count = cache->sectors_per_block;

	c_region.bdev = cache->cache_dev->bdev;
	c_region.sector = from_cblock(mg->op->cblock) * cache->sectors_per_block;
	c_region.count = cache->sectors_per_block;

	if (promote)
		r = dm_kcopyd_copy(cache->copier, &o_region, 1, &c_region, 0, copy_complete, &mg->k);
	else
		r = dm_kcopyd_copy(cache->copier, &c_region, 1, &o_region, 0, copy_complete, &mg->k);

	return r;
}

static void bio_drop_shared_lock(struct cache *cache, struct bio *bio)
{
	struct per_bio_data *pb = get_per_bio_data(bio);

	if (pb->cell && dm_cell_put_v2(cache->prison, pb->cell))
		free_prison_cell(cache, pb->cell);
	pb->cell = NULL;
}

static void overwrite_endio(struct bio *bio)
{
	struct dm_cache_migration *mg = bio->bi_private;
	struct cache *cache = mg->cache;
	struct per_bio_data *pb = get_per_bio_data(bio);

	dm_unhook_bio(&pb->hook_info, bio);

	if (bio->bi_status)
		mg->k.input = bio->bi_status;

	queue_continuation(cache->wq, &mg->k);
}

static void overwrite(struct dm_cache_migration *mg,
		      void (*continuation)(struct work_struct *))
{
	struct bio *bio = mg->overwrite_bio;
	struct per_bio_data *pb = get_per_bio_data(bio);

	dm_hook_bio(&pb->hook_info, bio, overwrite_endio, mg);

	/*
	 * The overwrite bio is part of the copy operation, as such it does
	 * not set/clear discard or dirty flags.
	 */
	if (mg->op->op == POLICY_PROMOTE)
		remap_to_cache(mg->cache, bio, mg->op->cblock);
	else
		remap_to_origin(mg->cache, bio);

	init_continuation(&mg->k, continuation);
	accounted_request(mg->cache, bio);
}

/*
 * Migration steps:
 *
 * 1) exclusive lock preventing WRITEs
 * 2) quiesce
 * 3) copy or issue overwrite bio
 * 4) upgrade to exclusive lock preventing READs and WRITEs
 * 5) quiesce
 * 6) update metadata and commit
 * 7) unlock
 */
static void mg_complete(struct dm_cache_migration *mg, bool success)
{
	struct bio_list bios;
	struct cache *cache = mg->cache;
	struct policy_work *op = mg->op;
	dm_cblock_t cblock = op->cblock;

	if (success)
		update_stats(&cache->stats, op->op);

	switch (op->op) {
	case POLICY_PROMOTE:
		clear_discard(cache, oblock_to_dblock(cache, op->oblock));
		policy_complete_background_work(cache->policy, op, success);

		if (mg->overwrite_bio) {
			if (success)
				force_set_dirty(cache, cblock);
			else if (mg->k.input)
				mg->overwrite_bio->bi_status = mg->k.input;
			else
				mg->overwrite_bio->bi_status = BLK_STS_IOERR;
			bio_endio(mg->overwrite_bio);
		} else {
			if (success)
				force_clear_dirty(cache, cblock);
			dec_io_migrations(cache);
		}
		break;

	case POLICY_DEMOTE:
		/*
		 * We clear dirty here to update the nr_dirty counter.
		 */
		if (success)
			force_clear_dirty(cache, cblock);
		policy_complete_background_work(cache->policy, op, success);
		dec_io_migrations(cache);
		break;

	case POLICY_WRITEBACK:
		if (success)
			force_clear_dirty(cache, cblock);
		policy_complete_background_work(cache->policy, op, success);
		dec_io_migrations(cache);
		break;
	}

	bio_list_init(&bios);
	if (mg->cell) {
		if (dm_cell_unlock_v2(cache->prison, mg->cell, &bios))
			free_prison_cell(cache, mg->cell);
	}

	free_migration(mg);
	defer_bios(cache, &bios);
	wake_migration_worker(cache);

	background_work_end(cache);
}

static void mg_success(struct work_struct *ws)
{
	struct dm_cache_migration *mg = ws_to_mg(ws);
	mg_complete(mg, mg->k.input == 0);
}

static void mg_update_metadata(struct work_struct *ws)
{
	int r;
	struct dm_cache_migration *mg = ws_to_mg(ws);
	struct cache *cache = mg->cache;
	struct policy_work *op = mg->op;

	switch (op->op) {
	case POLICY_PROMOTE:
		r = dm_cache_insert_mapping(cache->cmd, op->cblock, op->oblock);
		if (r) {
			DMERR_LIMIT("%s: migration failed; couldn't insert mapping",
				    cache_device_name(cache));
			metadata_operation_failed(cache, "dm_cache_insert_mapping", r);

			mg_complete(mg, false);
			return;
		}
		mg_complete(mg, true);
		break;

	case POLICY_DEMOTE:
		r = dm_cache_remove_mapping(cache->cmd, op->cblock);
		if (r) {
			DMERR_LIMIT("%s: migration failed; couldn't update on disk metadata",
				    cache_device_name(cache));
			metadata_operation_failed(cache, "dm_cache_remove_mapping", r);

			mg_complete(mg, false);
			return;
		}

		/*
		 * It would be nice if we only had to commit when a REQ_FLUSH
		 * comes through.  But there's one scenario that we have to
		 * look out for:
		 *
		 * - vblock x in a cache block
		 * - domotion occurs
		 * - cache block gets reallocated and over written
		 * - crash
		 *
		 * When we recover, because there was no commit the cache will
		 * rollback to having the data for vblock x in the cache block.
		 * But the cache block has since been overwritten, so it'll end
		 * up pointing to data that was never in 'x' during the history
		 * of the device.
		 *
		 * To avoid this issue we require a commit as part of the
		 * demotion operation.
		 */
		init_continuation(&mg->k, mg_success);
		continue_after_commit(&cache->committer, &mg->k);
		schedule_commit(&cache->committer);
		break;

	case POLICY_WRITEBACK:
		mg_complete(mg, true);
		break;
	}
}

static void mg_update_metadata_after_copy(struct work_struct *ws)
{
	struct dm_cache_migration *mg = ws_to_mg(ws);

	/*
	 * Did the copy succeed?
	 */
	if (mg->k.input)
		mg_complete(mg, false);
	else
		mg_update_metadata(ws);
}

static void mg_upgrade_lock(struct work_struct *ws)
{
	int r;
	struct dm_cache_migration *mg = ws_to_mg(ws);

	/*
	 * Did the copy succeed?
	 */
	if (mg->k.input)
		mg_complete(mg, false);

	else {
		/*
		 * Now we want the lock to prevent both reads and writes.
		 */
		r = dm_cell_lock_promote_v2(mg->cache->prison, mg->cell,
					    READ_WRITE_LOCK_LEVEL);
		if (r < 0)
			mg_complete(mg, false);

		else if (r)
			quiesce(mg, mg_update_metadata);

		else
			mg_update_metadata(ws);
	}
}

static void mg_full_copy(struct work_struct *ws)
{
	struct dm_cache_migration *mg = ws_to_mg(ws);
	struct cache *cache = mg->cache;
	struct policy_work *op = mg->op;
	bool is_policy_promote = (op->op == POLICY_PROMOTE);

	if ((!is_policy_promote && !is_dirty(cache, op->cblock)) ||
	    is_discarded_oblock(cache, op->oblock)) {
		mg_upgrade_lock(ws);
		return;
	}

	init_continuation(&mg->k, mg_upgrade_lock);

	if (copy(mg, is_policy_promote)) {
		DMERR_LIMIT("%s: migration copy failed", cache_device_name(cache));
		mg->k.input = BLK_STS_IOERR;
		mg_complete(mg, false);
	}
}

static void mg_copy(struct work_struct *ws)
{
	struct dm_cache_migration *mg = ws_to_mg(ws);

	if (mg->overwrite_bio) {
		/*
		 * No exclusive lock was held when we last checked if the bio
		 * was optimisable.  So we have to check again in case things
		 * have changed (eg, the block may no longer be discarded).
		 */
		if (!optimisable_bio(mg->cache, mg->overwrite_bio, mg->op->oblock)) {
			/*
			 * Fallback to a real full copy after doing some tidying up.
			 */
			bool rb = bio_detain_shared(mg->cache, mg->op->oblock, mg->overwrite_bio);
			BUG_ON(rb); /* An exclussive lock must _not_ be held for this block */
			mg->overwrite_bio = NULL;
			inc_io_migrations(mg->cache);
			mg_full_copy(ws);
			return;
		}

		/*
		 * It's safe to do this here, even though it's new data
		 * because all IO has been locked out of the block.
		 *
		 * mg_lock_writes() already took READ_WRITE_LOCK_LEVEL
		 * so _not_ using mg_upgrade_lock() as continutation.
		 */
		overwrite(mg, mg_update_metadata_after_copy);

	} else
		mg_full_copy(ws);
}

static int mg_lock_writes(struct dm_cache_migration *mg)
{
	int r;
	struct dm_cell_key_v2 key;
	struct cache *cache = mg->cache;
	struct dm_bio_prison_cell_v2 *prealloc;

	prealloc = alloc_prison_cell(cache);
	if (!prealloc) {
		DMERR_LIMIT("%s: alloc_prison_cell failed", cache_device_name(cache));
		mg_complete(mg, false);
		return -ENOMEM;
	}

	/*
	 * Prevent writes to the block, but allow reads to continue.
	 * Unless we're using an overwrite bio, in which case we lock
	 * everything.
	 */
	build_key(mg->op->oblock, oblock_succ(mg->op->oblock), &key);
	r = dm_cell_lock_v2(cache->prison, &key,
			    mg->overwrite_bio ?  READ_WRITE_LOCK_LEVEL : WRITE_LOCK_LEVEL,
			    prealloc, &mg->cell);
	if (r < 0) {
		free_prison_cell(cache, prealloc);
		mg_complete(mg, false);
		return r;
	}

	if (mg->cell != prealloc)
		free_prison_cell(cache, prealloc);

	if (r == 0)
		mg_copy(&mg->k.ws);
	else
		quiesce(mg, mg_copy);

	return 0;
}

static int mg_start(struct cache *cache, struct policy_work *op, struct bio *bio)
{
	struct dm_cache_migration *mg;

	if (!background_work_begin(cache)) {
		policy_complete_background_work(cache->policy, op, false);
		return -EPERM;
	}

	mg = alloc_migration(cache);
	if (!mg) {
		policy_complete_background_work(cache->policy, op, false);
		background_work_end(cache);
		return -ENOMEM;
	}

	mg->op = op;
	mg->overwrite_bio = bio;

	if (!bio)
		inc_io_migrations(cache);

	return mg_lock_writes(mg);
}

/*----------------------------------------------------------------
 * invalidation processing
 *--------------------------------------------------------------*/

static void invalidate_complete(struct dm_cache_migration *mg, bool success)
{
	struct bio_list bios;
	struct cache *cache = mg->cache;

	bio_list_init(&bios);
	if (dm_cell_unlock_v2(cache->prison, mg->cell, &bios))
		free_prison_cell(cache, mg->cell);

	if (!success && mg->overwrite_bio)
		bio_io_error(mg->overwrite_bio);

	free_migration(mg);
	defer_bios(cache, &bios);

	background_work_end(cache);
}

static void invalidate_completed(struct work_struct *ws)
{
	struct dm_cache_migration *mg = ws_to_mg(ws);
	invalidate_complete(mg, !mg->k.input);
}

static int invalidate_cblock(struct cache *cache, dm_cblock_t cblock)
{
	int r = policy_invalidate_mapping(cache->policy, cblock);
	if (!r) {
		r = dm_cache_remove_mapping(cache->cmd, cblock);
		if (r) {
			DMERR_LIMIT("%s: invalidation failed; couldn't update on disk metadata",
				    cache_device_name(cache));
			metadata_operation_failed(cache, "dm_cache_remove_mapping", r);
		}

	} else if (r == -ENODATA) {
		/*
		 * Harmless, already unmapped.
		 */
		r = 0;

	} else
		DMERR("%s: policy_invalidate_mapping failed", cache_device_name(cache));

	return r;
}

static void invalidate_remove(struct work_struct *ws)
{
	int r;
	struct dm_cache_migration *mg = ws_to_mg(ws);
	struct cache *cache = mg->cache;

	r = invalidate_cblock(cache, mg->invalidate_cblock);
	if (r) {
		invalidate_complete(mg, false);
		return;
	}

	init_continuation(&mg->k, invalidate_completed);
	continue_after_commit(&cache->committer, &mg->k);
	remap_to_origin_clear_discard(cache, mg->overwrite_bio, mg->invalidate_oblock);
	mg->overwrite_bio = NULL;
	schedule_commit(&cache->committer);
}

static int invalidate_lock(struct dm_cache_migration *mg)
{
	int r;
	struct dm_cell_key_v2 key;
	struct cache *cache = mg->cache;
	struct dm_bio_prison_cell_v2 *prealloc;

	prealloc = alloc_prison_cell(cache);
	if (!prealloc) {
		invalidate_complete(mg, false);
		return -ENOMEM;
	}

	build_key(mg->invalidate_oblock, oblock_succ(mg->invalidate_oblock), &key);
	r = dm_cell_lock_v2(cache->prison, &key,
			    READ_WRITE_LOCK_LEVEL, prealloc, &mg->cell);
	if (r < 0) {
		free_prison_cell(cache, prealloc);
		invalidate_complete(mg, false);
		return r;
	}

	if (mg->cell != prealloc)
		free_prison_cell(cache, prealloc);

	if (r)
		quiesce(mg, invalidate_remove);

	else {
		/*
		 * We can't call invalidate_remove() directly here because we
		 * might still be in request context.
		 */
		init_continuation(&mg->k, invalidate_remove);
		queue_work(cache->wq, &mg->k.ws);
	}

	return 0;
}

static int invalidate_start(struct cache *cache, dm_cblock_t cblock,
			    dm_oblock_t oblock, struct bio *bio)
{
	struct dm_cache_migration *mg;

	if (!background_work_begin(cache))
		return -EPERM;

	mg = alloc_migration(cache);
	if (!mg) {
		background_work_end(cache);
		return -ENOMEM;
	}

	mg->overwrite_bio = bio;
	mg->invalidate_cblock = cblock;
	mg->invalidate_oblock = oblock;

	return invalidate_lock(mg);
}

/*----------------------------------------------------------------
 * bio processing
 *--------------------------------------------------------------*/

enum busy {
	IDLE,
	BUSY
};

static enum busy spare_migration_bandwidth(struct cache *cache)
{
	bool idle = iot_idle_for(&cache->tracker, HZ);
	sector_t current_volume = (atomic_read(&cache->nr_io_migrations) + 1) *
		cache->sectors_per_block;

	if (idle && current_volume <= cache->migration_threshold)
		return IDLE;
	else
		return BUSY;
}

static void inc_hit_counter(struct cache *cache, struct bio *bio)
{
	atomic_inc(bio_data_dir(bio) == READ ?
		   &cache->stats.read_hit : &cache->stats.write_hit);
}

static void inc_miss_counter(struct cache *cache, struct bio *bio)
{
	atomic_inc(bio_data_dir(bio) == READ ?
		   &cache->stats.read_miss : &cache->stats.write_miss);
}

/*----------------------------------------------------------------*/

static int map_bio(struct cache *cache, struct bio *bio, dm_oblock_t block,
		   bool *commit_needed)
{
	int r, data_dir;
	bool rb, background_queued;
	dm_cblock_t cblock;

	*commit_needed = false;

	rb = bio_detain_shared(cache, block, bio);
	if (!rb) {
		/*
		 * An exclusive lock is held for this block, so we have to
		 * wait.  We set the commit_needed flag so the current
		 * transaction will be committed asap, allowing this lock
		 * to be dropped.
		 */
		*commit_needed = true;
		return DM_MAPIO_SUBMITTED;
	}

	data_dir = bio_data_dir(bio);

	if (optimisable_bio(cache, bio, block)) {
		struct policy_work *op = NULL;

		r = policy_lookup_with_work(cache->policy, block, &cblock, data_dir, true, &op);
		if (unlikely(r && r != -ENOENT)) {
			DMERR_LIMIT("%s: policy_lookup_with_work() failed with r = %d",
				    cache_device_name(cache), r);
			bio_io_error(bio);
			return DM_MAPIO_SUBMITTED;
		}

		if (r == -ENOENT && op) {
			bio_drop_shared_lock(cache, bio);
			BUG_ON(op->op != POLICY_PROMOTE);
			mg_start(cache, op, bio);
			return DM_MAPIO_SUBMITTED;
		}
	} else {
		r = policy_lookup(cache->policy, block, &cblock, data_dir, false, &background_queued);
		if (unlikely(r && r != -ENOENT)) {
			DMERR_LIMIT("%s: policy_lookup() failed with r = %d",
				    cache_device_name(cache), r);
			bio_io_error(bio);
			return DM_MAPIO_SUBMITTED;
		}

		if (background_queued)
			wake_migration_worker(cache);
	}

	if (r == -ENOENT) {
		struct per_bio_data *pb = get_per_bio_data(bio);

		/*
		 * Miss.
		 */
		inc_miss_counter(cache, bio);
		if (pb->req_nr == 0) {
			accounted_begin(cache, bio);
			remap_to_origin_clear_discard(cache, bio, block);
		} else {
			/*
			 * This is a duplicate writethrough io that is no
			 * longer needed because the block has been demoted.
			 */
			bio_endio(bio);
			return DM_MAPIO_SUBMITTED;
		}
	} else {
		/*
		 * Hit.
		 */
		inc_hit_counter(cache, bio);

		/*
		 * Passthrough always maps to the origin, invalidating any
		 * cache blocks that are written to.
		 */
		if (passthrough_mode(cache)) {
			if (bio_data_dir(bio) == WRITE) {
				bio_drop_shared_lock(cache, bio);
				atomic_inc(&cache->stats.demotion);
				invalidate_start(cache, cblock, block, bio);
			} else
				remap_to_origin_clear_discard(cache, bio, block);
		} else {
			if (bio_data_dir(bio) == WRITE && writethrough_mode(cache) &&
			    !is_dirty(cache, cblock)) {
				remap_to_origin_and_cache(cache, bio, block, cblock);
				accounted_begin(cache, bio);
			} else
				remap_to_cache_dirty(cache, bio, block, cblock);
		}
	}

	/*
	 * dm core turns FUA requests into a separate payload and FLUSH req.
	 */
	if (bio->bi_opf & REQ_FUA) {
		/*
		 * issue_after_commit will call accounted_begin a second time.  So
		 * we call accounted_complete() to avoid double accounting.
		 */
		accounted_complete(cache, bio);
		issue_after_commit(&cache->committer, bio);
		*commit_needed = true;
		return DM_MAPIO_SUBMITTED;
	}

	return DM_MAPIO_REMAPPED;
}

static bool process_bio(struct cache *cache, struct bio *bio)
{
	bool commit_needed;

	if (map_bio(cache, bio, get_bio_block(cache, bio), &commit_needed) == DM_MAPIO_REMAPPED)
		generic_make_request(bio);

	return commit_needed;
}

/*
 * A non-zero return indicates read_only or fail_io mode.
 */
static int commit(struct cache *cache, bool clean_shutdown)
{
	int r;

	if (get_cache_mode(cache) >= CM_READ_ONLY)
		return -EINVAL;

	atomic_inc(&cache->stats.commit_count);
	r = dm_cache_commit(cache->cmd, clean_shutdown);
	if (r)
		metadata_operation_failed(cache, "dm_cache_commit", r);

	return r;
}

/*
 * Used by the batcher.
 */
static blk_status_t commit_op(void *context)
{
	struct cache *cache = context;

	if (dm_cache_changed_this_transaction(cache->cmd))
		return errno_to_blk_status(commit(cache, false));

	return 0;
}

/*----------------------------------------------------------------*/

static bool process_flush_bio(struct cache *cache, struct bio *bio)
{
	struct per_bio_data *pb = get_per_bio_data(bio);

	if (!pb->req_nr)
		remap_to_origin(cache, bio);
	else
		remap_to_cache(cache, bio, 0);

	issue_after_commit(&cache->committer, bio);
	return true;
}

static bool process_discard_bio(struct cache *cache, struct bio *bio)
{
	dm_dblock_t b, e;

	// FIXME: do we need to lock the region?  Or can we just assume the
	// user wont be so foolish as to issue discard concurrently with
	// other IO?
	calc_discard_block_range(cache, bio, &b, &e);
	while (b != e) {
		set_discard(cache, b);
		b = to_dblock(from_dblock(b) + 1);
	}

	bio_endio(bio);

	return false;
}

static void process_deferred_bios(struct work_struct *ws)
{
	struct cache *cache = container_of(ws, struct cache, deferred_bio_worker);

	unsigned long flags;
	bool commit_needed = false;
	struct bio_list bios;
	struct bio *bio;

	bio_list_init(&bios);

	spin_lock_irqsave(&cache->lock, flags);
	bio_list_merge(&bios, &cache->deferred_bios);
	bio_list_init(&cache->deferred_bios);
	spin_unlock_irqrestore(&cache->lock, flags);

	while ((bio = bio_list_pop(&bios))) {
		if (bio->bi_opf & REQ_PREFLUSH)
			commit_needed = process_flush_bio(cache, bio) || commit_needed;

		else if (bio_op(bio) == REQ_OP_DISCARD)
			commit_needed = process_discard_bio(cache, bio) || commit_needed;

		else
			commit_needed = process_bio(cache, bio) || commit_needed;
	}

	if (commit_needed)
		schedule_commit(&cache->committer);
}

/*----------------------------------------------------------------
 * Main worker loop
 *--------------------------------------------------------------*/

static void requeue_deferred_bios(struct cache *cache)
{
	struct bio *bio;
	struct bio_list bios;

	bio_list_init(&bios);
	bio_list_merge(&bios, &cache->deferred_bios);
	bio_list_init(&cache->deferred_bios);

	while ((bio = bio_list_pop(&bios))) {
		bio->bi_status = BLK_STS_DM_REQUEUE;
		bio_endio(bio);
	}
}

/*
 * We want to commit periodically so that not too much
 * unwritten metadata builds up.
 */
static void do_waker(struct work_struct *ws)
{
	struct cache *cache = container_of(to_delayed_work(ws), struct cache, waker);

	policy_tick(cache->policy, true);
	wake_migration_worker(cache);
	schedule_commit(&cache->committer);
	queue_delayed_work(cache->wq, &cache->waker, COMMIT_PERIOD);
}

static void check_migrations(struct work_struct *ws)
{
	int r;
	struct policy_work *op;
	struct cache *cache = container_of(ws, struct cache, migration_worker);
	enum busy b;

	for (;;) {
		b = spare_migration_bandwidth(cache);

		r = policy_get_background_work(cache->policy, b == IDLE, &op);
		if (r == -ENODATA)
			break;

		if (r) {
			DMERR_LIMIT("%s: policy_background_work failed",
				    cache_device_name(cache));
			break;
		}

		r = mg_start(cache, op, NULL);
		if (r)
			break;
	}
}

/*----------------------------------------------------------------
 * Target methods
 *--------------------------------------------------------------*/

/*
 * This function gets called on the error paths of the constructor, so we
 * have to cope with a partially initialised struct.
 */
static void destroy(struct cache *cache)
{
	unsigned i;

	mempool_destroy(cache->migration_pool);

	if (cache->prison)
		dm_bio_prison_destroy_v2(cache->prison);

	if (cache->wq)
		destroy_workqueue(cache->wq);

	if (cache->dirty_bitset)
		free_bitset(cache->dirty_bitset);

	if (cache->discard_bitset)
		free_bitset(cache->discard_bitset);

	if (cache->copier)
		dm_kcopyd_client_destroy(cache->copier);

	if (cache->cmd)
		dm_cache_metadata_close(cache->cmd);

	if (cache->metadata_dev)
		dm_put_device(cache->ti, cache->metadata_dev);

	if (cache->origin_dev)
		dm_put_device(cache->ti, cache->origin_dev);

	if (cache->cache_dev)
		dm_put_device(cache->ti, cache->cache_dev);

	if (cache->policy)
		dm_cache_policy_destroy(cache->policy);

	for (i = 0; i < cache->nr_ctr_args ; i++)
		kfree(cache->ctr_args[i]);
	kfree(cache->ctr_args);

	if (cache->bs)
		bioset_free(cache->bs);

	kfree(cache);
}

static void cache_dtr(struct dm_target *ti)
{
	struct cache *cache = ti->private;

	destroy(cache);
}

static sector_t get_dev_size(struct dm_dev *dev)
{
	return i_size_read(dev->bdev->bd_inode) >> SECTOR_SHIFT;
}

/*----------------------------------------------------------------*/

/*
 * Construct a cache device mapping.
 *
 * cache <metadata dev> <cache dev> <origin dev> <block size>
 *       <#feature args> [<feature arg>]*
 *       <policy> <#policy args> [<policy arg>]*
 *
 * metadata dev    : fast device holding the persistent metadata
 * cache dev	   : fast device holding cached data blocks
 * origin dev	   : slow device holding original data blocks
 * block size	   : cache unit size in sectors
 *
 * #feature args   : number of feature arguments passed
 * feature args    : writethrough.  (The default is writeback.)
 *
 * policy	   : the replacement policy to use
 * #policy args    : an even number of policy arguments corresponding
 *		     to key/value pairs passed to the policy
 * policy args	   : key/value pairs passed to the policy
 *		     E.g. 'sequential_threshold 1024'
 *		     See cache-policies.txt for details.
 *
 * Optional feature arguments are:
 *   writethrough  : write through caching that prohibits cache block
 *		     content from being different from origin block content.
 *		     Without this argument, the default behaviour is to write
 *		     back cache block contents later for performance reasons,
 *		     so they may differ from the corresponding origin blocks.
 */
struct cache_args {
	struct dm_target *ti;

	struct dm_dev *metadata_dev;

	struct dm_dev *cache_dev;
	sector_t cache_sectors;

	struct dm_dev *origin_dev;
	sector_t origin_sectors;

	uint32_t block_size;

	const char *policy_name;
	int policy_argc;
	const char **policy_argv;

	struct cache_features features;
};

static void destroy_cache_args(struct cache_args *ca)
{
	if (ca->metadata_dev)
		dm_put_device(ca->ti, ca->metadata_dev);

	if (ca->cache_dev)
		dm_put_device(ca->ti, ca->cache_dev);

	if (ca->origin_dev)
		dm_put_device(ca->ti, ca->origin_dev);

	kfree(ca);
}

static bool at_least_one_arg(struct dm_arg_set *as, char **error)
{
	if (!as->argc) {
		*error = "Insufficient args";
		return false;
	}

	return true;
}

static int parse_metadata_dev(struct cache_args *ca, struct dm_arg_set *as,
			      char **error)
{
	int r;
	sector_t metadata_dev_size;
	char b[BDEVNAME_SIZE];

	if (!at_least_one_arg(as, error))
		return -EINVAL;

	r = dm_get_device(ca->ti, dm_shift_arg(as), FMODE_READ | FMODE_WRITE,
			  &ca->metadata_dev);
	if (r) {
		*error = "Error opening metadata device";
		return r;
	}

	metadata_dev_size = get_dev_size(ca->metadata_dev);
	if (metadata_dev_size > DM_CACHE_METADATA_MAX_SECTORS_WARNING)
		DMWARN("Metadata device %s is larger than %u sectors: excess space will not be used.",
		       bdevname(ca->metadata_dev->bdev, b), THIN_METADATA_MAX_SECTORS);

	return 0;
}

static int parse_cache_dev(struct cache_args *ca, struct dm_arg_set *as,
			   char **error)
{
	int r;

	if (!at_least_one_arg(as, error))
		return -EINVAL;

	r = dm_get_device(ca->ti, dm_shift_arg(as), FMODE_READ | FMODE_WRITE,
			  &ca->cache_dev);
	if (r) {
		*error = "Error opening cache device";
		return r;
	}
	ca->cache_sectors = get_dev_size(ca->cache_dev);

	return 0;
}

static int parse_origin_dev(struct cache_args *ca, struct dm_arg_set *as,
			    char **error)
{
	int r;

	if (!at_least_one_arg(as, error))
		return -EINVAL;

	r = dm_get_device(ca->ti, dm_shift_arg(as), FMODE_READ | FMODE_WRITE,
			  &ca->origin_dev);
	if (r) {
		*error = "Error opening origin device";
		return r;
	}

	ca->origin_sectors = get_dev_size(ca->origin_dev);
	if (ca->ti->len > ca->origin_sectors) {
		*error = "Device size larger than cached device";
		return -EINVAL;
	}

	return 0;
}

static int parse_block_size(struct cache_args *ca, struct dm_arg_set *as,
			    char **error)
{
	unsigned long block_size;

	if (!at_least_one_arg(as, error))
		return -EINVAL;

	if (kstrtoul(dm_shift_arg(as), 10, &block_size) || !block_size ||
	    block_size < DATA_DEV_BLOCK_SIZE_MIN_SECTORS ||
	    block_size > DATA_DEV_BLOCK_SIZE_MAX_SECTORS ||
	    block_size & (DATA_DEV_BLOCK_SIZE_MIN_SECTORS - 1)) {
		*error = "Invalid data block size";
		return -EINVAL;
	}

	if (block_size > ca->cache_sectors) {
		*error = "Data block size is larger than the cache device";
		return -EINVAL;
	}

	ca->block_size = block_size;

	return 0;
}

static void init_features(struct cache_features *cf)
{
	cf->mode = CM_WRITE;
	cf->io_mode = CM_IO_WRITEBACK;
	cf->metadata_version = 1;
}

static int parse_features(struct cache_args *ca, struct dm_arg_set *as,
			  char **error)
{
	static const struct dm_arg _args[] = {
		{0, 2, "Invalid number of cache feature arguments"},
	};

	int r;
	unsigned argc;
	const char *arg;
	struct cache_features *cf = &ca->features;

	init_features(cf);

	r = dm_read_arg_group(_args, as, &argc, error);
	if (r)
		return -EINVAL;

	while (argc--) {
		arg = dm_shift_arg(as);

		if (!strcasecmp(arg, "writeback"))
			cf->io_mode = CM_IO_WRITEBACK;

		else if (!strcasecmp(arg, "writethrough"))
			cf->io_mode = CM_IO_WRITETHROUGH;

		else if (!strcasecmp(arg, "passthrough"))
			cf->io_mode = CM_IO_PASSTHROUGH;

		else if (!strcasecmp(arg, "metadata2"))
			cf->metadata_version = 2;

		else {
			*error = "Unrecognised cache feature requested";
			return -EINVAL;
		}
	}

	return 0;
}

static int parse_policy(struct cache_args *ca, struct dm_arg_set *as,
			char **error)
{
	static const struct dm_arg _args[] = {
		{0, 1024, "Invalid number of policy arguments"},
	};

	int r;

	if (!at_least_one_arg(as, error))
		return -EINVAL;

	ca->policy_name = dm_shift_arg(as);

	r = dm_read_arg_group(_args, as, &ca->policy_argc, error);
	if (r)
		return -EINVAL;

	ca->policy_argv = (const char **)as->argv;
	dm_consume_args(as, ca->policy_argc);

	return 0;
}

static int parse_cache_args(struct cache_args *ca, int argc, char **argv,
			    char **error)
{
	int r;
	struct dm_arg_set as;

	as.argc = argc;
	as.argv = argv;

	r = parse_metadata_dev(ca, &as, error);
	if (r)
		return r;

	r = parse_cache_dev(ca, &as, error);
	if (r)
		return r;

	r = parse_origin_dev(ca, &as, error);
	if (r)
		return r;

	r = parse_block_size(ca, &as, error);
	if (r)
		return r;

	r = parse_features(ca, &as, error);
	if (r)
		return r;

	r = parse_policy(ca, &as, error);
	if (r)
		return r;

	return 0;
}

/*----------------------------------------------------------------*/

static struct kmem_cache *migration_cache;

#define NOT_CORE_OPTION 1

static int process_config_option(struct cache *cache, const char *key, const char *value)
{
	unsigned long tmp;

	if (!strcasecmp(key, "migration_threshold")) {
		if (kstrtoul(value, 10, &tmp))
			return -EINVAL;

		cache->migration_threshold = tmp;
		return 0;
	}

	return NOT_CORE_OPTION;
}

static int set_config_value(struct cache *cache, const char *key, const char *value)
{
	int r = process_config_option(cache, key, value);

	if (r == NOT_CORE_OPTION)
		r = policy_set_config_value(cache->policy, key, value);

	if (r)
		DMWARN("bad config value for %s: %s", key, value);

	return r;
}

static int set_config_values(struct cache *cache, int argc, const char **argv)
{
	int r = 0;

	if (argc & 1) {
		DMWARN("Odd number of policy arguments given but they should be <key> <value> pairs.");
		return -EINVAL;
	}

	while (argc) {
		r = set_config_value(cache, argv[0], argv[1]);
		if (r)
			break;

		argc -= 2;
		argv += 2;
	}

	return r;
}

static int create_cache_policy(struct cache *cache, struct cache_args *ca,
			       char **error)
{
	struct dm_cache_policy *p = dm_cache_policy_create(ca->policy_name,
							   cache->cache_size,
							   cache->origin_sectors,
							   cache->sectors_per_block);
	if (IS_ERR(p)) {
		*error = "Error creating cache's policy";
		return PTR_ERR(p);
	}
	cache->policy = p;
	BUG_ON(!cache->policy);

	return 0;
}

/*
 * We want the discard block size to be at least the size of the cache
 * block size and have no more than 2^14 discard blocks across the origin.
 */
#define MAX_DISCARD_BLOCKS (1 << 14)

static bool too_many_discard_blocks(sector_t discard_block_size,
				    sector_t origin_size)
{
	(void) sector_div(origin_size, discard_block_size);

	return origin_size > MAX_DISCARD_BLOCKS;
}

static sector_t calculate_discard_block_size(sector_t cache_block_size,
					     sector_t origin_size)
{
	sector_t discard_block_size = cache_block_size;

	if (origin_size)
		while (too_many_discard_blocks(discard_block_size, origin_size))
			discard_block_size *= 2;

	return discard_block_size;
}

static void set_cache_size(struct cache *cache, dm_cblock_t size)
{
	dm_block_t nr_blocks = from_cblock(size);

	if (nr_blocks > (1 << 20) && cache->cache_size != size)
		DMWARN_LIMIT("You have created a cache device with a lot of individual cache blocks (%llu)\n"
			     "All these mappings can consume a lot of kernel memory, and take some time to read/write.\n"
			     "Please consider increasing the cache block size to reduce the overall cache block count.",
			     (unsigned long long) nr_blocks);

	cache->cache_size = size;
}

static int is_congested(struct dm_dev *dev, int bdi_bits)
{
	struct request_queue *q = bdev_get_queue(dev->bdev);
	return bdi_congested(q->backing_dev_info, bdi_bits);
}

static int cache_is_congested(struct dm_target_callbacks *cb, int bdi_bits)
{
	struct cache *cache = container_of(cb, struct cache, callbacks);

	return is_congested(cache->origin_dev, bdi_bits) ||
		is_congested(cache->cache_dev, bdi_bits);
}

#define DEFAULT_MIGRATION_THRESHOLD 2048

static int cache_create(struct cache_args *ca, struct cache **result)
{
	int r = 0;
	char **error = &ca->ti->error;
	struct cache *cache;
	struct dm_target *ti = ca->ti;
	dm_block_t origin_blocks;
	struct dm_cache_metadata *cmd;
	bool may_format = ca->features.mode == CM_WRITE;

	cache = kzalloc(sizeof(*cache), GFP_KERNEL);
	if (!cache)
		return -ENOMEM;

	cache->ti = ca->ti;
	ti->private = cache;
	ti->num_flush_bios = 2;
	ti->flush_supported = true;

	ti->num_discard_bios = 1;
	ti->discards_supported = true;
	ti->split_discard_bios = false;

	ti->per_io_data_size = sizeof(struct per_bio_data);

	cache->features = ca->features;
	if (writethrough_mode(cache)) {
		/* Create bioset for writethrough bios issued to origin */
		cache->bs = bioset_create(BIO_POOL_SIZE, 0, 0);
		if (!cache->bs)
			goto bad;
	}

	cache->callbacks.congested_fn = cache_is_congested;
	dm_table_add_target_callbacks(ti->table, &cache->callbacks);

	cache->metadata_dev = ca->metadata_dev;
	cache->origin_dev = ca->origin_dev;
	cache->cache_dev = ca->cache_dev;

	ca->metadata_dev = ca->origin_dev = ca->cache_dev = NULL;

	origin_blocks = cache->origin_sectors = ca->origin_sectors;
	origin_blocks = block_div(origin_blocks, ca->block_size);
	cache->origin_blocks = to_oblock(origin_blocks);

	cache->sectors_per_block = ca->block_size;
	if (dm_set_target_max_io_len(ti, cache->sectors_per_block)) {
		r = -EINVAL;
		goto bad;
	}

	if (ca->block_size & (ca->block_size - 1)) {
		dm_block_t cache_size = ca->cache_sectors;

		cache->sectors_per_block_shift = -1;
		cache_size = block_div(cache_size, ca->block_size);
		set_cache_size(cache, to_cblock(cache_size));
	} else {
		cache->sectors_per_block_shift = __ffs(ca->block_size);
		set_cache_size(cache, to_cblock(ca->cache_sectors >> cache->sectors_per_block_shift));
	}

	r = create_cache_policy(cache, ca, error);
	if (r)
		goto bad;

	cache->policy_nr_args = ca->policy_argc;
	cache->migration_threshold = DEFAULT_MIGRATION_THRESHOLD;

	r = set_config_values(cache, ca->policy_argc, ca->policy_argv);
	if (r) {
		*error = "Error setting cache policy's config values";
		goto bad;
	}

	cmd = dm_cache_metadata_open(cache->metadata_dev->bdev,
				     ca->block_size, may_format,
				     dm_cache_policy_get_hint_size(cache->policy),
				     ca->features.metadata_version);
	if (IS_ERR(cmd)) {
		*error = "Error creating metadata object";
		r = PTR_ERR(cmd);
		goto bad;
	}
	cache->cmd = cmd;
	set_cache_mode(cache, CM_WRITE);
	if (get_cache_mode(cache) != CM_WRITE) {
		*error = "Unable to get write access to metadata, please check/repair metadata.";
		r = -EINVAL;
		goto bad;
	}

	if (passthrough_mode(cache)) {
		bool all_clean;

		r = dm_cache_metadata_all_clean(cache->cmd, &all_clean);
		if (r) {
			*error = "dm_cache_metadata_all_clean() failed";
			goto bad;
		}

		if (!all_clean) {
			*error = "Cannot enter passthrough mode unless all blocks are clean";
			r = -EINVAL;
			goto bad;
		}

		policy_allow_migrations(cache->policy, false);
	}

	spin_lock_init(&cache->lock);
	bio_list_init(&cache->deferred_bios);
	atomic_set(&cache->nr_allocated_migrations, 0);
	atomic_set(&cache->nr_io_migrations, 0);
	init_waitqueue_head(&cache->migration_wait);

	r = -ENOMEM;
	atomic_set(&cache->nr_dirty, 0);
	cache->dirty_bitset = alloc_bitset(from_cblock(cache->cache_size));
	if (!cache->dirty_bitset) {
		*error = "could not allocate dirty bitset";
		goto bad;
	}
	clear_bitset(cache->dirty_bitset, from_cblock(cache->cache_size));

	cache->discard_block_size =
		calculate_discard_block_size(cache->sectors_per_block,
					     cache->origin_sectors);
	cache->discard_nr_blocks = to_dblock(dm_sector_div_up(cache->origin_sectors,
							      cache->discard_block_size));
	cache->discard_bitset = alloc_bitset(from_dblock(cache->discard_nr_blocks));
	if (!cache->discard_bitset) {
		*error = "could not allocate discard bitset";
		goto bad;
	}
	clear_bitset(cache->discard_bitset, from_dblock(cache->discard_nr_blocks));

	cache->copier = dm_kcopyd_client_create(&dm_kcopyd_throttle);
	if (IS_ERR(cache->copier)) {
		*error = "could not create kcopyd client";
		r = PTR_ERR(cache->copier);
		goto bad;
	}

	cache->wq = alloc_workqueue("dm-" DM_MSG_PREFIX, WQ_MEM_RECLAIM, 0);
	if (!cache->wq) {
		*error = "could not create workqueue for metadata object";
		goto bad;
	}
	INIT_WORK(&cache->deferred_bio_worker, process_deferred_bios);
	INIT_WORK(&cache->migration_worker, check_migrations);
	INIT_DELAYED_WORK(&cache->waker, do_waker);

	cache->prison = dm_bio_prison_create_v2(cache->wq);
	if (!cache->prison) {
		*error = "could not create bio prison";
		goto bad;
	}

	cache->migration_pool = mempool_create_slab_pool(MIGRATION_POOL_SIZE,
							 migration_cache);
	if (!cache->migration_pool) {
		*error = "Error creating cache's migration mempool";
		goto bad;
	}

	cache->need_tick_bio = true;
	cache->sized = false;
	cache->invalidate = false;
	cache->commit_requested = false;
	cache->loaded_mappings = false;
	cache->loaded_discards = false;

	load_stats(cache);

	atomic_set(&cache->stats.demotion, 0);
	atomic_set(&cache->stats.promotion, 0);
	atomic_set(&cache->stats.copies_avoided, 0);
	atomic_set(&cache->stats.cache_cell_clash, 0);
	atomic_set(&cache->stats.commit_count, 0);
	atomic_set(&cache->stats.discard_count, 0);

	spin_lock_init(&cache->invalidation_lock);
	INIT_LIST_HEAD(&cache->invalidation_requests);

	batcher_init(&cache->committer, commit_op, cache,
		     issue_op, cache, cache->wq);
	iot_init(&cache->tracker);

	init_rwsem(&cache->background_work_lock);
	prevent_background_work(cache);

	*result = cache;
	return 0;
bad:
	destroy(cache);
	return r;
}

static int copy_ctr_args(struct cache *cache, int argc, const char **argv)
{
	unsigned i;
	const char **copy;

	copy = kcalloc(argc, sizeof(*copy), GFP_KERNEL);
	if (!copy)
		return -ENOMEM;
	for (i = 0; i < argc; i++) {
		copy[i] = kstrdup(argv[i], GFP_KERNEL);
		if (!copy[i]) {
			while (i--)
				kfree(copy[i]);
			kfree(copy);
			return -ENOMEM;
		}
	}

	cache->nr_ctr_args = argc;
	cache->ctr_args = copy;

	return 0;
}

static int cache_ctr(struct dm_target *ti, unsigned argc, char **argv)
{
	int r = -EINVAL;
	struct cache_args *ca;
	struct cache *cache = NULL;

	ca = kzalloc(sizeof(*ca), GFP_KERNEL);
	if (!ca) {
		ti->error = "Error allocating memory for cache";
		return -ENOMEM;
	}
	ca->ti = ti;

	r = parse_cache_args(ca, argc, argv, &ti->error);
	if (r)
		goto out;

	r = cache_create(ca, &cache);
	if (r)
		goto out;

	r = copy_ctr_args(cache, argc - 3, (const char **)argv + 3);
	if (r) {
		destroy(cache);
		goto out;
	}

	ti->private = cache;
out:
	destroy_cache_args(ca);
	return r;
}

/*----------------------------------------------------------------*/

static int cache_map(struct dm_target *ti, struct bio *bio)
{
	struct cache *cache = ti->private;

	int r;
	bool commit_needed;
	dm_oblock_t block = get_bio_block(cache, bio);

	init_per_bio_data(bio);
	if (unlikely(from_oblock(block) >= from_oblock(cache->origin_blocks))) {
		/*
		 * This can only occur if the io goes to a partial block at
		 * the end of the origin device.  We don't cache these.
		 * Just remap to the origin and carry on.
		 */
		remap_to_origin(cache, bio);
		accounted_begin(cache, bio);
		return DM_MAPIO_REMAPPED;
	}

	if (discard_or_flush(bio)) {
		defer_bio(cache, bio);
		return DM_MAPIO_SUBMITTED;
	}

	r = map_bio(cache, bio, block, &commit_needed);
	if (commit_needed)
		schedule_commit(&cache->committer);

	return r;
}

static int cache_end_io(struct dm_target *ti, struct bio *bio, blk_status_t *error)
{
	struct cache *cache = ti->private;
	unsigned long flags;
	struct per_bio_data *pb = get_per_bio_data(bio);

	if (pb->tick) {
		policy_tick(cache->policy, false);

		spin_lock_irqsave(&cache->lock, flags);
		cache->need_tick_bio = true;
		spin_unlock_irqrestore(&cache->lock, flags);
	}

	bio_drop_shared_lock(cache, bio);
	accounted_complete(cache, bio);

	return DM_ENDIO_DONE;
}

static int write_dirty_bitset(struct cache *cache)
{
	int r;

	if (get_cache_mode(cache) >= CM_READ_ONLY)
		return -EINVAL;

	r = dm_cache_set_dirty_bits(cache->cmd, from_cblock(cache->cache_size), cache->dirty_bitset);
	if (r)
		metadata_operation_failed(cache, "dm_cache_set_dirty_bits", r);

	return r;
}

static int write_discard_bitset(struct cache *cache)
{
	unsigned i, r;

	if (get_cache_mode(cache) >= CM_READ_ONLY)
		return -EINVAL;

	r = dm_cache_discard_bitset_resize(cache->cmd, cache->discard_block_size,
					   cache->discard_nr_blocks);
	if (r) {
		DMERR("%s: could not resize on-disk discard bitset", cache_device_name(cache));
		metadata_operation_failed(cache, "dm_cache_discard_bitset_resize", r);
		return r;
	}

	for (i = 0; i < from_dblock(cache->discard_nr_blocks); i++) {
		r = dm_cache_set_discard(cache->cmd, to_dblock(i),
					 is_discarded(cache, to_dblock(i)));
		if (r) {
			metadata_operation_failed(cache, "dm_cache_set_discard", r);
			return r;
		}
	}

	return 0;
}

static int write_hints(struct cache *cache)
{
	int r;

	if (get_cache_mode(cache) >= CM_READ_ONLY)
		return -EINVAL;

	r = dm_cache_write_hints(cache->cmd, cache->policy);
	if (r) {
		metadata_operation_failed(cache, "dm_cache_write_hints", r);
		return r;
	}

	return 0;
}

/*
 * returns true on success
 */
static bool sync_metadata(struct cache *cache)
{
	int r1, r2, r3, r4;

	r1 = write_dirty_bitset(cache);
	if (r1)
		DMERR("%s: could not write dirty bitset", cache_device_name(cache));

	r2 = write_discard_bitset(cache);
	if (r2)
		DMERR("%s: could not write discard bitset", cache_device_name(cache));

	save_stats(cache);

	r3 = write_hints(cache);
	if (r3)
		DMERR("%s: could not write hints", cache_device_name(cache));

	/*
	 * If writing the above metadata failed, we still commit, but don't
	 * set the clean shutdown flag.  This will effectively force every
	 * dirty bit to be set on reload.
	 */
	r4 = commit(cache, !r1 && !r2 && !r3);
	if (r4)
		DMERR("%s: could not write cache metadata", cache_device_name(cache));

	return !r1 && !r2 && !r3 && !r4;
}

static void cache_postsuspend(struct dm_target *ti)
{
	struct cache *cache = ti->private;

	prevent_background_work(cache);
	BUG_ON(atomic_read(&cache->nr_io_migrations));

	cancel_delayed_work(&cache->waker);
	flush_workqueue(cache->wq);
	WARN_ON(cache->tracker.in_flight);

	/*
	 * If it's a flush suspend there won't be any deferred bios, so this
	 * call is harmless.
	 */
	requeue_deferred_bios(cache);

	if (get_cache_mode(cache) == CM_WRITE)
		(void) sync_metadata(cache);
}

static int load_mapping(void *context, dm_oblock_t oblock, dm_cblock_t cblock,
			bool dirty, uint32_t hint, bool hint_valid)
{
	int r;
	struct cache *cache = context;

	if (dirty) {
		set_bit(from_cblock(cblock), cache->dirty_bitset);
		atomic_inc(&cache->nr_dirty);
	} else
		clear_bit(from_cblock(cblock), cache->dirty_bitset);

	r = policy_load_mapping(cache->policy, oblock, cblock, dirty, hint, hint_valid);
	if (r)
		return r;

	return 0;
}

/*
 * The discard block size in the on disk metadata is not
 * neccessarily the same as we're currently using.  So we have to
 * be careful to only set the discarded attribute if we know it
 * covers a complete block of the new size.
 */
struct discard_load_info {
	struct cache *cache;

	/*
	 * These blocks are sized using the on disk dblock size, rather
	 * than the current one.
	 */
	dm_block_t block_size;
	dm_block_t discard_begin, discard_end;
};

static void discard_load_info_init(struct cache *cache,
				   struct discard_load_info *li)
{
	li->cache = cache;
	li->discard_begin = li->discard_end = 0;
}

static void set_discard_range(struct discard_load_info *li)
{
	sector_t b, e;

	if (li->discard_begin == li->discard_end)
		return;

	/*
	 * Convert to sectors.
	 */
	b = li->discard_begin * li->block_size;
	e = li->discard_end * li->block_size;

	/*
	 * Then convert back to the current dblock size.
	 */
	b = dm_sector_div_up(b, li->cache->discard_block_size);
	sector_div(e, li->cache->discard_block_size);

	/*
	 * The origin may have shrunk, so we need to check we're still in
	 * bounds.
	 */
	if (e > from_dblock(li->cache->discard_nr_blocks))
		e = from_dblock(li->cache->discard_nr_blocks);

	for (; b < e; b++)
		set_discard(li->cache, to_dblock(b));
}

static int load_discard(void *context, sector_t discard_block_size,
			dm_dblock_t dblock, bool discard)
{
	struct discard_load_info *li = context;

	li->block_size = discard_block_size;

	if (discard) {
		if (from_dblock(dblock) == li->discard_end)
			/*
			 * We're already in a discard range, just extend it.
			 */
			li->discard_end = li->discard_end + 1ULL;

		else {
			/*
			 * Emit the old range and start a new one.
			 */
			set_discard_range(li);
			li->discard_begin = from_dblock(dblock);
			li->discard_end = li->discard_begin + 1ULL;
		}
	} else {
		set_discard_range(li);
		li->discard_begin = li->discard_end = 0;
	}

	return 0;
}

static dm_cblock_t get_cache_dev_size(struct cache *cache)
{
	sector_t size = get_dev_size(cache->cache_dev);
	(void) sector_div(size, cache->sectors_per_block);
	return to_cblock(size);
}

static bool can_resize(struct cache *cache, dm_cblock_t new_size)
{
	if (from_cblock(new_size) > from_cblock(cache->cache_size))
		return true;

	/*
	 * We can't drop a dirty block when shrinking the cache.
	 */
	while (from_cblock(new_size) < from_cblock(cache->cache_size)) {
		new_size = to_cblock(from_cblock(new_size) + 1);
		if (is_dirty(cache, new_size)) {
			DMERR("%s: unable to shrink cache; cache block %llu is dirty",
			      cache_device_name(cache),
			      (unsigned long long) from_cblock(new_size));
			return false;
		}
	}

	return true;
}

static int resize_cache_dev(struct cache *cache, dm_cblock_t new_size)
{
	int r;

	r = dm_cache_resize(cache->cmd, new_size);
	if (r) {
		DMERR("%s: could not resize cache metadata", cache_device_name(cache));
		metadata_operation_failed(cache, "dm_cache_resize", r);
		return r;
	}

	set_cache_size(cache, new_size);

	return 0;
}

static int cache_preresume(struct dm_target *ti)
{
	int r = 0;
	struct cache *cache = ti->private;
	dm_cblock_t csize = get_cache_dev_size(cache);

	/*
	 * Check to see if the cache has resized.
	 */
	if (!cache->sized) {
		r = resize_cache_dev(cache, csize);
		if (r)
			return r;

		cache->sized = true;

	} else if (csize != cache->cache_size) {
		if (!can_resize(cache, csize))
			return -EINVAL;

		r = resize_cache_dev(cache, csize);
		if (r)
			return r;
	}

	if (!cache->loaded_mappings) {
		r = dm_cache_load_mappings(cache->cmd, cache->policy,
					   load_mapping, cache);
		if (r) {
			DMERR("%s: could not load cache mappings", cache_device_name(cache));
			metadata_operation_failed(cache, "dm_cache_load_mappings", r);
			return r;
		}

		cache->loaded_mappings = true;
	}

	if (!cache->loaded_discards) {
		struct discard_load_info li;

		/*
		 * The discard bitset could have been resized, or the
		 * discard block size changed.  To be safe we start by
		 * setting every dblock to not discarded.
		 */
		clear_bitset(cache->discard_bitset, from_dblock(cache->discard_nr_blocks));

		discard_load_info_init(cache, &li);
		r = dm_cache_load_discards(cache->cmd, load_discard, &li);
		if (r) {
			DMERR("%s: could not load origin discards", cache_device_name(cache));
			metadata_operation_failed(cache, "dm_cache_load_discards", r);
			return r;
		}
		set_discard_range(&li);

		cache->loaded_discards = true;
	}

	return r;
}

static void cache_resume(struct dm_target *ti)
{
	struct cache *cache = ti->private;

	cache->need_tick_bio = true;
	allow_background_work(cache);
	do_waker(&cache->waker.work);
}

/*
 * Status format:
 *
 * <metadata block size> <#used metadata blocks>/<#total metadata blocks>
 * <cache block size> <#used cache blocks>/<#total cache blocks>
 * <#read hits> <#read misses> <#write hits> <#write misses>
 * <#demotions> <#promotions> <#dirty>
 * <#features> <features>*
 * <#core args> <core args>
 * <policy name> <#policy args> <policy args>* <cache metadata mode> <needs_check>
 */
static void cache_status(struct dm_target *ti, status_type_t type,
			 unsigned status_flags, char *result, unsigned maxlen)
{
	int r = 0;
	unsigned i;
	ssize_t sz = 0;
	dm_block_t nr_free_blocks_metadata = 0;
	dm_block_t nr_blocks_metadata = 0;
	char buf[BDEVNAME_SIZE];
	struct cache *cache = ti->private;
	dm_cblock_t residency;
	bool needs_check;

	switch (type) {
	case STATUSTYPE_INFO:
		if (get_cache_mode(cache) == CM_FAIL) {
			DMEMIT("Fail");
			break;
		}

		/* Commit to ensure statistics aren't out-of-date */
		if (!(status_flags & DM_STATUS_NOFLUSH_FLAG) && !dm_suspended(ti))
			(void) commit(cache, false);

		r = dm_cache_get_free_metadata_block_count(cache->cmd, &nr_free_blocks_metadata);
		if (r) {
			DMERR("%s: dm_cache_get_free_metadata_block_count returned %d",
			      cache_device_name(cache), r);
			goto err;
		}

		r = dm_cache_get_metadata_dev_size(cache->cmd, &nr_blocks_metadata);
		if (r) {
			DMERR("%s: dm_cache_get_metadata_dev_size returned %d",
			      cache_device_name(cache), r);
			goto err;
		}

		residency = policy_residency(cache->policy);

		DMEMIT("%u %llu/%llu %llu %llu/%llu %u %u %u %u %u %u %lu ",
		       (unsigned)DM_CACHE_METADATA_BLOCK_SIZE,
		       (unsigned long long)(nr_blocks_metadata - nr_free_blocks_metadata),
		       (unsigned long long)nr_blocks_metadata,
		       (unsigned long long)cache->sectors_per_block,
		       (unsigned long long) from_cblock(residency),
		       (unsigned long long) from_cblock(cache->cache_size),
		       (unsigned) atomic_read(&cache->stats.read_hit),
		       (unsigned) atomic_read(&cache->stats.read_miss),
		       (unsigned) atomic_read(&cache->stats.write_hit),
		       (unsigned) atomic_read(&cache->stats.write_miss),
		       (unsigned) atomic_read(&cache->stats.demotion),
		       (unsigned) atomic_read(&cache->stats.promotion),
		       (unsigned long) atomic_read(&cache->nr_dirty));

		if (cache->features.metadata_version == 2)
			DMEMIT("2 metadata2 ");
		else
			DMEMIT("1 ");

		if (writethrough_mode(cache))
			DMEMIT("writethrough ");

		else if (passthrough_mode(cache))
			DMEMIT("passthrough ");

		else if (writeback_mode(cache))
			DMEMIT("writeback ");

		else {
			DMERR("%s: internal error: unknown io mode: %d",
			      cache_device_name(cache), (int) cache->features.io_mode);
			goto err;
		}

		DMEMIT("2 migration_threshold %llu ", (unsigned long long) cache->migration_threshold);

		DMEMIT("%s ", dm_cache_policy_get_name(cache->policy));
		if (sz < maxlen) {
			r = policy_emit_config_values(cache->policy, result, maxlen, &sz);
			if (r)
				DMERR("%s: policy_emit_config_values returned %d",
				      cache_device_name(cache), r);
		}

		if (get_cache_mode(cache) == CM_READ_ONLY)
			DMEMIT("ro ");
		else
			DMEMIT("rw ");

		r = dm_cache_metadata_needs_check(cache->cmd, &needs_check);

		if (r || needs_check)
			DMEMIT("needs_check ");
		else
			DMEMIT("- ");

		break;

	case STATUSTYPE_TABLE:
		format_dev_t(buf, cache->metadata_dev->bdev->bd_dev);
		DMEMIT("%s ", buf);
		format_dev_t(buf, cache->cache_dev->bdev->bd_dev);
		DMEMIT("%s ", buf);
		format_dev_t(buf, cache->origin_dev->bdev->bd_dev);
		DMEMIT("%s", buf);

		for (i = 0; i < cache->nr_ctr_args - 1; i++)
			DMEMIT(" %s", cache->ctr_args[i]);
		if (cache->nr_ctr_args)
			DMEMIT(" %s", cache->ctr_args[cache->nr_ctr_args - 1]);
	}

	return;

err:
	DMEMIT("Error");
}

/*
 * Defines a range of cblocks, begin to (end - 1) are in the range.  end is
 * the one-past-the-end value.
 */
struct cblock_range {
	dm_cblock_t begin;
	dm_cblock_t end;
};

/*
 * A cache block range can take two forms:
 *
 * i) A single cblock, eg. '3456'
 * ii) A begin and end cblock with a dash between, eg. 123-234
 */
static int parse_cblock_range(struct cache *cache, const char *str,
			      struct cblock_range *result)
{
	char dummy;
	uint64_t b, e;
	int r;

	/*
	 * Try and parse form (ii) first.
	 */
	r = sscanf(str, "%llu-%llu%c", &b, &e, &dummy);
	if (r < 0)
		return r;

	if (r == 2) {
		result->begin = to_cblock(b);
		result->end = to_cblock(e);
		return 0;
	}

	/*
	 * That didn't work, try form (i).
	 */
	r = sscanf(str, "%llu%c", &b, &dummy);
	if (r < 0)
		return r;

	if (r == 1) {
		result->begin = to_cblock(b);
		result->end = to_cblock(from_cblock(result->begin) + 1u);
		return 0;
	}

	DMERR("%s: invalid cblock range '%s'", cache_device_name(cache), str);
	return -EINVAL;
}

static int validate_cblock_range(struct cache *cache, struct cblock_range *range)
{
	uint64_t b = from_cblock(range->begin);
	uint64_t e = from_cblock(range->end);
	uint64_t n = from_cblock(cache->cache_size);

	if (b >= n) {
		DMERR("%s: begin cblock out of range: %llu >= %llu",
		      cache_device_name(cache), b, n);
		return -EINVAL;
	}

	if (e > n) {
		DMERR("%s: end cblock out of range: %llu > %llu",
		      cache_device_name(cache), e, n);
		return -EINVAL;
	}

	if (b >= e) {
		DMERR("%s: invalid cblock range: %llu >= %llu",
		      cache_device_name(cache), b, e);
		return -EINVAL;
	}

	return 0;
}

static inline dm_cblock_t cblock_succ(dm_cblock_t b)
{
	return to_cblock(from_cblock(b) + 1);
}

static int request_invalidation(struct cache *cache, struct cblock_range *range)
{
	int r = 0;

	/*
	 * We don't need to do any locking here because we know we're in
	 * passthrough mode.  There's is potential for a race between an
	 * invalidation triggered by an io and an invalidation message.  This
	 * is harmless, we must not worry if the policy call fails.
	 */
	while (range->begin != range->end) {
		r = invalidate_cblock(cache, range->begin);
		if (r)
			return r;

		range->begin = cblock_succ(range->begin);
	}

	cache->commit_requested = true;
	return r;
}

static int process_invalidate_cblocks_message(struct cache *cache, unsigned count,
					      const char **cblock_ranges)
{
	int r = 0;
	unsigned i;
	struct cblock_range range;

	if (!passthrough_mode(cache)) {
		DMERR("%s: cache has to be in passthrough mode for invalidation",
		      cache_device_name(cache));
		return -EPERM;
	}

	for (i = 0; i < count; i++) {
		r = parse_cblock_range(cache, cblock_ranges[i], &range);
		if (r)
			break;

		r = validate_cblock_range(cache, &range);
		if (r)
			break;

		/*
		 * Pass begin and end origin blocks to the worker and wake it.
		 */
		r = request_invalidation(cache, &range);
		if (r)
			break;
	}

	return r;
}

/*
 * Supports
 *	"<key> <value>"
 * and
 *     "invalidate_cblocks [(<begin>)|(<begin>-<end>)]*
 *
 * The key migration_threshold is supported by the cache target core.
 */
static int cache_message(struct dm_target *ti, unsigned argc, char **argv)
{
	struct cache *cache = ti->private;

	if (!argc)
		return -EINVAL;

	if (get_cache_mode(cache) >= CM_READ_ONLY) {
		DMERR("%s: unable to service cache target messages in READ_ONLY or FAIL mode",
		      cache_device_name(cache));
		return -EOPNOTSUPP;
	}

	if (!strcasecmp(argv[0], "invalidate_cblocks"))
		return process_invalidate_cblocks_message(cache, argc - 1, (const char **) argv + 1);

	if (argc != 2)
		return -EINVAL;

	return set_config_value(cache, argv[0], argv[1]);
}

static int cache_iterate_devices(struct dm_target *ti,
				 iterate_devices_callout_fn fn, void *data)
{
	int r = 0;
	struct cache *cache = ti->private;

	r = fn(ti, cache->cache_dev, 0, get_dev_size(cache->cache_dev), data);
	if (!r)
		r = fn(ti, cache->origin_dev, 0, ti->len, data);

	return r;
}

static void set_discard_limits(struct cache *cache, struct queue_limits *limits)
{
	/*
	 * FIXME: these limits may be incompatible with the cache device
	 */
	limits->max_discard_sectors = min_t(sector_t, cache->discard_block_size * 1024,
					    cache->origin_sectors);
	limits->discard_granularity = cache->discard_block_size << SECTOR_SHIFT;
}

static void cache_io_hints(struct dm_target *ti, struct queue_limits *limits)
{
	struct cache *cache = ti->private;
	uint64_t io_opt_sectors = limits->io_opt >> SECTOR_SHIFT;

	/*
	 * If the system-determined stacked limits are compatible with the
	 * cache's blocksize (io_opt is a factor) do not override them.
	 */
	if (io_opt_sectors < cache->sectors_per_block ||
	    do_div(io_opt_sectors, cache->sectors_per_block)) {
		blk_limits_io_min(limits, cache->sectors_per_block << SECTOR_SHIFT);
		blk_limits_io_opt(limits, cache->sectors_per_block << SECTOR_SHIFT);
	}
	set_discard_limits(cache, limits);
}

/*----------------------------------------------------------------*/

static struct target_type cache_target = {
	.name = "cache",
	.version = {2, 0, 0},
	.module = THIS_MODULE,
	.ctr = cache_ctr,
	.dtr = cache_dtr,
	.map = cache_map,
	.end_io = cache_end_io,
	.postsuspend = cache_postsuspend,
	.preresume = cache_preresume,
	.resume = cache_resume,
	.status = cache_status,
	.message = cache_message,
	.iterate_devices = cache_iterate_devices,
	.io_hints = cache_io_hints,
};

static int __init dm_cache_init(void)
{
	int r;

	migration_cache = KMEM_CACHE(dm_cache_migration, 0);
	if (!migration_cache) {
		dm_unregister_target(&cache_target);
		return -ENOMEM;
	}

	r = dm_register_target(&cache_target);
	if (r) {
		DMERR("cache target registration failed: %d", r);
		return r;
	}

	return 0;
}

static void __exit dm_cache_exit(void)
{
	dm_unregister_target(&cache_target);
	kmem_cache_destroy(migration_cache);
}

module_init(dm_cache_init);
module_exit(dm_cache_exit);

MODULE_DESCRIPTION(DM_NAME " cache target");
MODULE_AUTHOR("Joe Thornber <ejt@redhat.com>");
MODULE_LICENSE("GPL");<|MERGE_RESOLUTION|>--- conflicted
+++ resolved
@@ -1158,11 +1158,7 @@
 
 static bool optimisable_bio(struct cache *cache, struct bio *bio, dm_oblock_t block)
 {
-<<<<<<< HEAD
-	return writeback_mode(&cache->features) &&
-=======
 	return writeback_mode(cache) &&
->>>>>>> 0186f2dc
 		(is_discarded_oblock(cache, block) || bio_writes_complete_block(cache, bio));
 }
 
