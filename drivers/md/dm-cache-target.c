/*
 * Copyright (C) 2012 Red Hat. All rights reserved.
 *
 * This file is released under the GPL.
 */

#include "dm.h"
#include "dm-bio-prison.h"
#include "dm-bio-record.h"
#include "dm-cache-metadata.h"

#include <linux/dm-io.h>
#include <linux/dm-kcopyd.h>
#include <linux/jiffies.h>
#include <linux/init.h>
#include <linux/mempool.h>
#include <linux/module.h>
#include <linux/slab.h>
#include <linux/vmalloc.h>

#define DM_MSG_PREFIX "cache"

DECLARE_DM_KCOPYD_THROTTLE_WITH_MODULE_PARM(cache_copy_throttle,
	"A percentage of time allocated for copying to and/or from cache");

/*----------------------------------------------------------------*/

#define IOT_RESOLUTION 4

struct io_tracker {
	spinlock_t lock;

	/*
	 * Sectors of in-flight IO.
	 */
	sector_t in_flight;

	/*
	 * The time, in jiffies, when this device became idle (if it is
	 * indeed idle).
	 */
	unsigned long idle_time;
	unsigned long last_update_time;
};

static void iot_init(struct io_tracker *iot)
{
	spin_lock_init(&iot->lock);
	iot->in_flight = 0ul;
	iot->idle_time = 0ul;
	iot->last_update_time = jiffies;
}

static bool __iot_idle_for(struct io_tracker *iot, unsigned long jifs)
{
	if (iot->in_flight)
		return false;

	return time_after(jiffies, iot->idle_time + jifs);
}

static bool iot_idle_for(struct io_tracker *iot, unsigned long jifs)
{
	bool r;
	unsigned long flags;

	spin_lock_irqsave(&iot->lock, flags);
	r = __iot_idle_for(iot, jifs);
	spin_unlock_irqrestore(&iot->lock, flags);

	return r;
}

static void iot_io_begin(struct io_tracker *iot, sector_t len)
{
	unsigned long flags;

	spin_lock_irqsave(&iot->lock, flags);
	iot->in_flight += len;
	spin_unlock_irqrestore(&iot->lock, flags);
}

static void __iot_io_end(struct io_tracker *iot, sector_t len)
{
	iot->in_flight -= len;
	if (!iot->in_flight)
		iot->idle_time = jiffies;
}

static void iot_io_end(struct io_tracker *iot, sector_t len)
{
	unsigned long flags;

	spin_lock_irqsave(&iot->lock, flags);
	__iot_io_end(iot, len);
	spin_unlock_irqrestore(&iot->lock, flags);
}

/*----------------------------------------------------------------*/

/*
 * Glossary:
 *
 * oblock: index of an origin block
 * cblock: index of a cache block
 * promotion: movement of a block from origin to cache
 * demotion: movement of a block from cache to origin
 * migration: movement of a block between the origin and cache device,
 *	      either direction
 */

/*----------------------------------------------------------------*/

/*
 * There are a couple of places where we let a bio run, but want to do some
 * work before calling its endio function.  We do this by temporarily
 * changing the endio fn.
 */
struct dm_hook_info {
	bio_end_io_t *bi_end_io;
	void *bi_private;
};

static void dm_hook_bio(struct dm_hook_info *h, struct bio *bio,
			bio_end_io_t *bi_end_io, void *bi_private)
{
	h->bi_end_io = bio->bi_end_io;
	h->bi_private = bio->bi_private;

	bio->bi_end_io = bi_end_io;
	bio->bi_private = bi_private;
}

static void dm_unhook_bio(struct dm_hook_info *h, struct bio *bio)
{
	bio->bi_end_io = h->bi_end_io;
	bio->bi_private = h->bi_private;
}

/*----------------------------------------------------------------*/

#define MIGRATION_POOL_SIZE 128
#define COMMIT_PERIOD HZ
#define MIGRATION_COUNT_WINDOW 10

/*
 * The block size of the device holding cache data must be
 * between 32KB and 1GB.
 */
#define DATA_DEV_BLOCK_SIZE_MIN_SECTORS (32 * 1024 >> SECTOR_SHIFT)
#define DATA_DEV_BLOCK_SIZE_MAX_SECTORS (1024 * 1024 * 1024 >> SECTOR_SHIFT)

enum cache_metadata_mode {
	CM_WRITE,		/* metadata may be changed */
	CM_READ_ONLY,		/* metadata may not be changed */
	CM_FAIL
};

enum cache_io_mode {
	/*
	 * Data is written to cached blocks only.  These blocks are marked
	 * dirty.  If you lose the cache device you will lose data.
	 * Potential performance increase for both reads and writes.
	 */
	CM_IO_WRITEBACK,

	/*
	 * Data is written to both cache and origin.  Blocks are never
	 * dirty.  Potential performance benfit for reads only.
	 */
	CM_IO_WRITETHROUGH,

	/*
	 * A degraded mode useful for various cache coherency situations
	 * (eg, rolling back snapshots).  Reads and writes always go to the
	 * origin.  If a write goes to a cached oblock, then the cache
	 * block is invalidated.
	 */
	CM_IO_PASSTHROUGH
};

struct cache_features {
	enum cache_metadata_mode mode;
	enum cache_io_mode io_mode;
};

struct cache_stats {
	atomic_t read_hit;
	atomic_t read_miss;
	atomic_t write_hit;
	atomic_t write_miss;
	atomic_t demotion;
	atomic_t promotion;
	atomic_t copies_avoided;
	atomic_t cache_cell_clash;
	atomic_t commit_count;
	atomic_t discard_count;
};

/*
 * Defines a range of cblocks, begin to (end - 1) are in the range.  end is
 * the one-past-the-end value.
 */
struct cblock_range {
	dm_cblock_t begin;
	dm_cblock_t end;
};

struct invalidation_request {
	struct list_head list;
	struct cblock_range *cblocks;

	atomic_t complete;
	int err;

	wait_queue_head_t result_wait;
};

struct cache {
	struct dm_target *ti;
	struct dm_target_callbacks callbacks;

	struct dm_cache_metadata *cmd;

	/*
	 * Metadata is written to this device.
	 */
	struct dm_dev *metadata_dev;

	/*
	 * The slower of the two data devices.  Typically a spindle.
	 */
	struct dm_dev *origin_dev;

	/*
	 * The faster of the two data devices.  Typically an SSD.
	 */
	struct dm_dev *cache_dev;

	/*
	 * Size of the origin device in _complete_ blocks and native sectors.
	 */
	dm_oblock_t origin_blocks;
	sector_t origin_sectors;

	/*
	 * Size of the cache device in blocks.
	 */
	dm_cblock_t cache_size;

	/*
	 * Fields for converting from sectors to blocks.
	 */
	uint32_t sectors_per_block;
	int sectors_per_block_shift;

	spinlock_t lock;
	struct list_head deferred_cells;
	struct bio_list deferred_bios;
	struct bio_list deferred_flush_bios;
	struct bio_list deferred_writethrough_bios;
	struct list_head quiesced_migrations;
	struct list_head completed_migrations;
	struct list_head need_commit_migrations;
	sector_t migration_threshold;
	wait_queue_head_t migration_wait;
	atomic_t nr_allocated_migrations;

	/*
	 * The number of in flight migrations that are performing
	 * background io. eg, promotion, writeback.
	 */
	atomic_t nr_io_migrations;

	wait_queue_head_t quiescing_wait;
	atomic_t quiescing;
	atomic_t quiescing_ack;

	/*
	 * cache_size entries, dirty if set
	 */
	atomic_t nr_dirty;
	unsigned long *dirty_bitset;

	/*
	 * origin_blocks entries, discarded if set.
	 */
	dm_dblock_t discard_nr_blocks;
	unsigned long *discard_bitset;
	uint32_t discard_block_size; /* a power of 2 times sectors per block */

	/*
	 * Rather than reconstructing the table line for the status we just
	 * save it and regurgitate.
	 */
	unsigned nr_ctr_args;
	const char **ctr_args;

	struct dm_kcopyd_client *copier;
	struct workqueue_struct *wq;
	struct work_struct worker;

	struct delayed_work waker;
	unsigned long last_commit_jiffies;

	struct dm_bio_prison *prison;
	struct dm_deferred_set *all_io_ds;

	mempool_t *migration_pool;

	struct dm_cache_policy *policy;
	unsigned policy_nr_args;

	bool need_tick_bio:1;
	bool sized:1;
	bool invalidate:1;
	bool commit_requested:1;
	bool loaded_mappings:1;
	bool loaded_discards:1;

	/*
	 * Cache features such as write-through.
	 */
	struct cache_features features;

	struct cache_stats stats;

	/*
	 * Invalidation fields.
	 */
	spinlock_t invalidation_lock;
	struct list_head invalidation_requests;

	struct io_tracker origin_tracker;
};

struct per_bio_data {
	bool tick:1;
	unsigned req_nr:2;
	struct dm_deferred_entry *all_io_entry;
	struct dm_hook_info hook_info;
	sector_t len;

	/*
	 * writethrough fields.  These MUST remain at the end of this
	 * structure and the 'cache' member must be the first as it
	 * is used to determine the offset of the writethrough fields.
	 */
	struct cache *cache;
	dm_cblock_t cblock;
	struct dm_bio_details bio_details;
};

struct dm_cache_migration {
	struct list_head list;
	struct cache *cache;

	unsigned long start_jiffies;
	dm_oblock_t old_oblock;
	dm_oblock_t new_oblock;
	dm_cblock_t cblock;

	bool err:1;
	bool discard:1;
	bool writeback:1;
	bool demote:1;
	bool promote:1;
	bool requeue_holder:1;
	bool invalidate:1;

	struct dm_bio_prison_cell *old_ocell;
	struct dm_bio_prison_cell *new_ocell;
};

/*
 * Processing a bio in the worker thread may require these memory
 * allocations.  We prealloc to avoid deadlocks (the same worker thread
 * frees them back to the mempool).
 */
struct prealloc {
	struct dm_cache_migration *mg;
	struct dm_bio_prison_cell *cell1;
	struct dm_bio_prison_cell *cell2;
};

static enum cache_metadata_mode get_cache_mode(struct cache *cache);

static void wake_worker(struct cache *cache)
{
	queue_work(cache->wq, &cache->worker);
}

/*----------------------------------------------------------------*/

static struct dm_bio_prison_cell *alloc_prison_cell(struct cache *cache)
{
	/* FIXME: change to use a local slab. */
	return dm_bio_prison_alloc_cell(cache->prison, GFP_NOWAIT);
}

static void free_prison_cell(struct cache *cache, struct dm_bio_prison_cell *cell)
{
	dm_bio_prison_free_cell(cache->prison, cell);
}

static struct dm_cache_migration *alloc_migration(struct cache *cache)
{
	struct dm_cache_migration *mg;

	mg = mempool_alloc(cache->migration_pool, GFP_NOWAIT);
	if (mg) {
		mg->cache = cache;
		atomic_inc(&mg->cache->nr_allocated_migrations);
	}

	return mg;
}

static void free_migration(struct dm_cache_migration *mg)
{
	struct cache *cache = mg->cache;

	if (atomic_dec_and_test(&cache->nr_allocated_migrations))
		wake_up(&cache->migration_wait);

	mempool_free(mg, cache->migration_pool);
	wake_worker(cache);
}

static int prealloc_data_structs(struct cache *cache, struct prealloc *p)
{
	if (!p->mg) {
		p->mg = alloc_migration(cache);
		if (!p->mg)
			return -ENOMEM;
	}

	if (!p->cell1) {
		p->cell1 = alloc_prison_cell(cache);
		if (!p->cell1)
			return -ENOMEM;
	}

	if (!p->cell2) {
		p->cell2 = alloc_prison_cell(cache);
		if (!p->cell2)
			return -ENOMEM;
	}

	return 0;
}

static void prealloc_free_structs(struct cache *cache, struct prealloc *p)
{
	if (p->cell2)
		free_prison_cell(cache, p->cell2);

	if (p->cell1)
		free_prison_cell(cache, p->cell1);

	if (p->mg)
		free_migration(p->mg);
}

static struct dm_cache_migration *prealloc_get_migration(struct prealloc *p)
{
	struct dm_cache_migration *mg = p->mg;

	BUG_ON(!mg);
	p->mg = NULL;

	return mg;
}

/*
 * You must have a cell within the prealloc struct to return.  If not this
 * function will BUG() rather than returning NULL.
 */
static struct dm_bio_prison_cell *prealloc_get_cell(struct prealloc *p)
{
	struct dm_bio_prison_cell *r = NULL;

	if (p->cell1) {
		r = p->cell1;
		p->cell1 = NULL;

	} else if (p->cell2) {
		r = p->cell2;
		p->cell2 = NULL;
	} else
		BUG();

	return r;
}

/*
 * You can't have more than two cells in a prealloc struct.  BUG() will be
 * called if you try and overfill.
 */
static void prealloc_put_cell(struct prealloc *p, struct dm_bio_prison_cell *cell)
{
	if (!p->cell2)
		p->cell2 = cell;

	else if (!p->cell1)
		p->cell1 = cell;

	else
		BUG();
}

/*----------------------------------------------------------------*/

static void build_key(dm_oblock_t begin, dm_oblock_t end, struct dm_cell_key *key)
{
	key->virtual = 0;
	key->dev = 0;
	key->block_begin = from_oblock(begin);
	key->block_end = from_oblock(end);
}

/*
 * The caller hands in a preallocated cell, and a free function for it.
 * The cell will be freed if there's an error, or if it wasn't used because
 * a cell with that key already exists.
 */
typedef void (*cell_free_fn)(void *context, struct dm_bio_prison_cell *cell);

static int bio_detain_range(struct cache *cache, dm_oblock_t oblock_begin, dm_oblock_t oblock_end,
			    struct bio *bio, struct dm_bio_prison_cell *cell_prealloc,
			    cell_free_fn free_fn, void *free_context,
			    struct dm_bio_prison_cell **cell_result)
{
	int r;
	struct dm_cell_key key;

	build_key(oblock_begin, oblock_end, &key);
	r = dm_bio_detain(cache->prison, &key, bio, cell_prealloc, cell_result);
	if (r)
		free_fn(free_context, cell_prealloc);

	return r;
}

static int bio_detain(struct cache *cache, dm_oblock_t oblock,
		      struct bio *bio, struct dm_bio_prison_cell *cell_prealloc,
		      cell_free_fn free_fn, void *free_context,
		      struct dm_bio_prison_cell **cell_result)
{
	dm_oblock_t end = to_oblock(from_oblock(oblock) + 1ULL);
	return bio_detain_range(cache, oblock, end, bio,
				cell_prealloc, free_fn, free_context, cell_result);
}

static int get_cell(struct cache *cache,
		    dm_oblock_t oblock,
		    struct prealloc *structs,
		    struct dm_bio_prison_cell **cell_result)
{
	int r;
	struct dm_cell_key key;
	struct dm_bio_prison_cell *cell_prealloc;

	cell_prealloc = prealloc_get_cell(structs);

	build_key(oblock, to_oblock(from_oblock(oblock) + 1ULL), &key);
	r = dm_get_cell(cache->prison, &key, cell_prealloc, cell_result);
	if (r)
		prealloc_put_cell(structs, cell_prealloc);

	return r;
}

/*----------------------------------------------------------------*/

static bool is_dirty(struct cache *cache, dm_cblock_t b)
{
	return test_bit(from_cblock(b), cache->dirty_bitset);
}

static void set_dirty(struct cache *cache, dm_oblock_t oblock, dm_cblock_t cblock)
{
	if (!test_and_set_bit(from_cblock(cblock), cache->dirty_bitset)) {
		atomic_inc(&cache->nr_dirty);
		policy_set_dirty(cache->policy, oblock);
	}
}

static void clear_dirty(struct cache *cache, dm_oblock_t oblock, dm_cblock_t cblock)
{
	if (test_and_clear_bit(from_cblock(cblock), cache->dirty_bitset)) {
		policy_clear_dirty(cache->policy, oblock);
		if (atomic_dec_return(&cache->nr_dirty) == 0)
			dm_table_event(cache->ti->table);
	}
}

/*----------------------------------------------------------------*/

static bool block_size_is_power_of_two(struct cache *cache)
{
	return cache->sectors_per_block_shift >= 0;
}

/* gcc on ARM generates spurious references to __udivdi3 and __umoddi3 */
#if defined(CONFIG_ARM) && __GNUC__ == 4 && __GNUC_MINOR__ <= 6
__always_inline
#endif
static dm_block_t block_div(dm_block_t b, uint32_t n)
{
	do_div(b, n);

	return b;
}

static dm_block_t oblocks_per_dblock(struct cache *cache)
{
	dm_block_t oblocks = cache->discard_block_size;

	if (block_size_is_power_of_two(cache))
		oblocks >>= cache->sectors_per_block_shift;
	else
		oblocks = block_div(oblocks, cache->sectors_per_block);

	return oblocks;
}

static dm_dblock_t oblock_to_dblock(struct cache *cache, dm_oblock_t oblock)
{
	return to_dblock(block_div(from_oblock(oblock),
				   oblocks_per_dblock(cache)));
}

static dm_oblock_t dblock_to_oblock(struct cache *cache, dm_dblock_t dblock)
{
	return to_oblock(from_dblock(dblock) * oblocks_per_dblock(cache));
}

static void set_discard(struct cache *cache, dm_dblock_t b)
{
	unsigned long flags;

	BUG_ON(from_dblock(b) >= from_dblock(cache->discard_nr_blocks));
	atomic_inc(&cache->stats.discard_count);

	spin_lock_irqsave(&cache->lock, flags);
	set_bit(from_dblock(b), cache->discard_bitset);
	spin_unlock_irqrestore(&cache->lock, flags);
}

static void clear_discard(struct cache *cache, dm_dblock_t b)
{
	unsigned long flags;

	spin_lock_irqsave(&cache->lock, flags);
	clear_bit(from_dblock(b), cache->discard_bitset);
	spin_unlock_irqrestore(&cache->lock, flags);
}

static bool is_discarded(struct cache *cache, dm_dblock_t b)
{
	int r;
	unsigned long flags;

	spin_lock_irqsave(&cache->lock, flags);
	r = test_bit(from_dblock(b), cache->discard_bitset);
	spin_unlock_irqrestore(&cache->lock, flags);

	return r;
}

static bool is_discarded_oblock(struct cache *cache, dm_oblock_t b)
{
	int r;
	unsigned long flags;

	spin_lock_irqsave(&cache->lock, flags);
	r = test_bit(from_dblock(oblock_to_dblock(cache, b)),
		     cache->discard_bitset);
	spin_unlock_irqrestore(&cache->lock, flags);

	return r;
}

/*----------------------------------------------------------------*/

static void load_stats(struct cache *cache)
{
	struct dm_cache_statistics stats;

	dm_cache_metadata_get_stats(cache->cmd, &stats);
	atomic_set(&cache->stats.read_hit, stats.read_hits);
	atomic_set(&cache->stats.read_miss, stats.read_misses);
	atomic_set(&cache->stats.write_hit, stats.write_hits);
	atomic_set(&cache->stats.write_miss, stats.write_misses);
}

static void save_stats(struct cache *cache)
{
	struct dm_cache_statistics stats;

	if (get_cache_mode(cache) >= CM_READ_ONLY)
		return;

	stats.read_hits = atomic_read(&cache->stats.read_hit);
	stats.read_misses = atomic_read(&cache->stats.read_miss);
	stats.write_hits = atomic_read(&cache->stats.write_hit);
	stats.write_misses = atomic_read(&cache->stats.write_miss);

	dm_cache_metadata_set_stats(cache->cmd, &stats);
}

/*----------------------------------------------------------------
 * Per bio data
 *--------------------------------------------------------------*/

/*
 * If using writeback, leave out struct per_bio_data's writethrough fields.
 */
#define PB_DATA_SIZE_WB (offsetof(struct per_bio_data, cache))
#define PB_DATA_SIZE_WT (sizeof(struct per_bio_data))

static bool writethrough_mode(struct cache_features *f)
{
	return f->io_mode == CM_IO_WRITETHROUGH;
}

static bool writeback_mode(struct cache_features *f)
{
	return f->io_mode == CM_IO_WRITEBACK;
}

static bool passthrough_mode(struct cache_features *f)
{
	return f->io_mode == CM_IO_PASSTHROUGH;
}

static size_t get_per_bio_data_size(struct cache *cache)
{
	return writethrough_mode(&cache->features) ? PB_DATA_SIZE_WT : PB_DATA_SIZE_WB;
}

static struct per_bio_data *get_per_bio_data(struct bio *bio, size_t data_size)
{
	struct per_bio_data *pb = dm_per_bio_data(bio, data_size);
	BUG_ON(!pb);
	return pb;
}

static struct per_bio_data *init_per_bio_data(struct bio *bio, size_t data_size)
{
	struct per_bio_data *pb = get_per_bio_data(bio, data_size);

	pb->tick = false;
	pb->req_nr = dm_bio_get_target_bio_nr(bio);
	pb->all_io_entry = NULL;
	pb->len = 0;

	return pb;
}

/*----------------------------------------------------------------
 * Remapping
 *--------------------------------------------------------------*/
static void remap_to_origin(struct cache *cache, struct bio *bio)
{
	bio->bi_bdev = cache->origin_dev->bdev;
}

static void remap_to_cache(struct cache *cache, struct bio *bio,
			   dm_cblock_t cblock)
{
	sector_t bi_sector = bio->bi_iter.bi_sector;
	sector_t block = from_cblock(cblock);

	bio->bi_bdev = cache->cache_dev->bdev;
	if (!block_size_is_power_of_two(cache))
		bio->bi_iter.bi_sector =
			(block * cache->sectors_per_block) +
			sector_div(bi_sector, cache->sectors_per_block);
	else
		bio->bi_iter.bi_sector =
			(block << cache->sectors_per_block_shift) |
			(bi_sector & (cache->sectors_per_block - 1));
}

static void check_if_tick_bio_needed(struct cache *cache, struct bio *bio)
{
	unsigned long flags;
	size_t pb_data_size = get_per_bio_data_size(cache);
	struct per_bio_data *pb = get_per_bio_data(bio, pb_data_size);

	spin_lock_irqsave(&cache->lock, flags);
	if (cache->need_tick_bio &&
	    !(bio->bi_rw & (REQ_FUA | REQ_FLUSH | REQ_DISCARD))) {
		pb->tick = true;
		cache->need_tick_bio = false;
	}
	spin_unlock_irqrestore(&cache->lock, flags);
}

static void remap_to_origin_clear_discard(struct cache *cache, struct bio *bio,
				  dm_oblock_t oblock)
{
	check_if_tick_bio_needed(cache, bio);
	remap_to_origin(cache, bio);
	if (bio_data_dir(bio) == WRITE)
		clear_discard(cache, oblock_to_dblock(cache, oblock));
}

static void remap_to_cache_dirty(struct cache *cache, struct bio *bio,
				 dm_oblock_t oblock, dm_cblock_t cblock)
{
	check_if_tick_bio_needed(cache, bio);
	remap_to_cache(cache, bio, cblock);
	if (bio_data_dir(bio) == WRITE) {
		set_dirty(cache, oblock, cblock);
		clear_discard(cache, oblock_to_dblock(cache, oblock));
	}
}

static dm_oblock_t get_bio_block(struct cache *cache, struct bio *bio)
{
	sector_t block_nr = bio->bi_iter.bi_sector;

	if (!block_size_is_power_of_two(cache))
		(void) sector_div(block_nr, cache->sectors_per_block);
	else
		block_nr >>= cache->sectors_per_block_shift;

	return to_oblock(block_nr);
}

static int bio_triggers_commit(struct cache *cache, struct bio *bio)
{
	return bio->bi_rw & (REQ_FLUSH | REQ_FUA);
}

/*
 * You must increment the deferred set whilst the prison cell is held.  To
 * encourage this, we ask for 'cell' to be passed in.
 */
static void inc_ds(struct cache *cache, struct bio *bio,
		   struct dm_bio_prison_cell *cell)
{
	size_t pb_data_size = get_per_bio_data_size(cache);
	struct per_bio_data *pb = get_per_bio_data(bio, pb_data_size);

	BUG_ON(!cell);
	BUG_ON(pb->all_io_entry);

	pb->all_io_entry = dm_deferred_entry_inc(cache->all_io_ds);
}

static bool accountable_bio(struct cache *cache, struct bio *bio)
{
	return ((bio->bi_bdev == cache->origin_dev->bdev) &&
		!(bio->bi_rw & REQ_DISCARD));
}

static void accounted_begin(struct cache *cache, struct bio *bio)
{
	size_t pb_data_size = get_per_bio_data_size(cache);
	struct per_bio_data *pb = get_per_bio_data(bio, pb_data_size);

	if (accountable_bio(cache, bio)) {
		pb->len = bio_sectors(bio);
		iot_io_begin(&cache->origin_tracker, pb->len);
	}
}

static void accounted_complete(struct cache *cache, struct bio *bio)
{
	size_t pb_data_size = get_per_bio_data_size(cache);
	struct per_bio_data *pb = get_per_bio_data(bio, pb_data_size);

	iot_io_end(&cache->origin_tracker, pb->len);
}

static void accounted_request(struct cache *cache, struct bio *bio)
{
	accounted_begin(cache, bio);
	generic_make_request(bio);
}

static void issue(struct cache *cache, struct bio *bio)
{
	unsigned long flags;

	if (!bio_triggers_commit(cache, bio)) {
		accounted_request(cache, bio);
		return;
	}

	/*
	 * Batch together any bios that trigger commits and then issue a
	 * single commit for them in do_worker().
	 */
	spin_lock_irqsave(&cache->lock, flags);
	cache->commit_requested = true;
	bio_list_add(&cache->deferred_flush_bios, bio);
	spin_unlock_irqrestore(&cache->lock, flags);
}

static void inc_and_issue(struct cache *cache, struct bio *bio, struct dm_bio_prison_cell *cell)
{
	inc_ds(cache, bio, cell);
	issue(cache, bio);
}

static void defer_writethrough_bio(struct cache *cache, struct bio *bio)
{
	unsigned long flags;

	spin_lock_irqsave(&cache->lock, flags);
	bio_list_add(&cache->deferred_writethrough_bios, bio);
	spin_unlock_irqrestore(&cache->lock, flags);

	wake_worker(cache);
}

static void writethrough_endio(struct bio *bio, int err)
{
	struct per_bio_data *pb = get_per_bio_data(bio, PB_DATA_SIZE_WT);

	dm_unhook_bio(&pb->hook_info, bio);

	if (err) {
		bio_endio(bio, err);
		return;
	}

	dm_bio_restore(&pb->bio_details, bio);
	remap_to_cache(pb->cache, bio, pb->cblock);

	/*
	 * We can't issue this bio directly, since we're in interrupt
	 * context.  So it gets put on a bio list for processing by the
	 * worker thread.
	 */
	defer_writethrough_bio(pb->cache, bio);
}

/*
 * When running in writethrough mode we need to send writes to clean blocks
 * to both the cache and origin devices.  In future we'd like to clone the
 * bio and send them in parallel, but for now we're doing them in
 * series as this is easier.
 */
static void remap_to_origin_then_cache(struct cache *cache, struct bio *bio,
				       dm_oblock_t oblock, dm_cblock_t cblock)
{
	struct per_bio_data *pb = get_per_bio_data(bio, PB_DATA_SIZE_WT);

	pb->cache = cache;
	pb->cblock = cblock;
	dm_hook_bio(&pb->hook_info, bio, writethrough_endio, NULL);
	dm_bio_record(&pb->bio_details, bio);

	remap_to_origin_clear_discard(pb->cache, bio, oblock);
}

/*----------------------------------------------------------------
 * Failure modes
 *--------------------------------------------------------------*/
static enum cache_metadata_mode get_cache_mode(struct cache *cache)
{
	return cache->features.mode;
}

static const char *cache_device_name(struct cache *cache)
{
	return dm_device_name(dm_table_get_md(cache->ti->table));
}

static void notify_mode_switch(struct cache *cache, enum cache_metadata_mode mode)
{
	const char *descs[] = {
		"write",
		"read-only",
		"fail"
	};

	dm_table_event(cache->ti->table);
	DMINFO("%s: switching cache to %s mode",
	       cache_device_name(cache), descs[(int)mode]);
}

static void set_cache_mode(struct cache *cache, enum cache_metadata_mode new_mode)
{
	bool needs_check = dm_cache_metadata_needs_check(cache->cmd);
	enum cache_metadata_mode old_mode = get_cache_mode(cache);

	if (new_mode == CM_WRITE && needs_check) {
		DMERR("%s: unable to switch cache to write mode until repaired.",
		      cache_device_name(cache));
		if (old_mode != new_mode)
			new_mode = old_mode;
		else
			new_mode = CM_READ_ONLY;
	}

	/* Never move out of fail mode */
	if (old_mode == CM_FAIL)
		new_mode = CM_FAIL;

	switch (new_mode) {
	case CM_FAIL:
	case CM_READ_ONLY:
		dm_cache_metadata_set_read_only(cache->cmd);
		break;

	case CM_WRITE:
		dm_cache_metadata_set_read_write(cache->cmd);
		break;
	}

	cache->features.mode = new_mode;

	if (new_mode != old_mode)
		notify_mode_switch(cache, new_mode);
}

static void abort_transaction(struct cache *cache)
{
	const char *dev_name = cache_device_name(cache);

	if (get_cache_mode(cache) >= CM_READ_ONLY)
		return;

	if (dm_cache_metadata_set_needs_check(cache->cmd)) {
		DMERR("%s: failed to set 'needs_check' flag in metadata", dev_name);
		set_cache_mode(cache, CM_FAIL);
	}

	DMERR_LIMIT("%s: aborting current metadata transaction", dev_name);
	if (dm_cache_metadata_abort(cache->cmd)) {
		DMERR("%s: failed to abort metadata transaction", dev_name);
		set_cache_mode(cache, CM_FAIL);
	}
}

static void metadata_operation_failed(struct cache *cache, const char *op, int r)
{
	DMERR_LIMIT("%s: metadata operation '%s' failed: error = %d",
		    cache_device_name(cache), op, r);
	abort_transaction(cache);
	set_cache_mode(cache, CM_READ_ONLY);
}

/*----------------------------------------------------------------
 * Migration processing
 *
 * Migration covers moving data from the origin device to the cache, or
 * vice versa.
 *--------------------------------------------------------------*/
static void inc_io_migrations(struct cache *cache)
{
	atomic_inc(&cache->nr_io_migrations);
}

static void dec_io_migrations(struct cache *cache)
{
	atomic_dec(&cache->nr_io_migrations);
}

static void __cell_release(struct cache *cache, struct dm_bio_prison_cell *cell,
			   bool holder, struct bio_list *bios)
{
	(holder ? dm_cell_release : dm_cell_release_no_holder)
		(cache->prison, cell, bios);
	free_prison_cell(cache, cell);
}

static bool discard_or_flush(struct bio *bio)
{
	return bio->bi_rw & (REQ_FLUSH | REQ_FUA | REQ_DISCARD);
}

static void __cell_defer(struct cache *cache, struct dm_bio_prison_cell *cell)
{
	if (discard_or_flush(cell->holder))
		/*
		 * We have to handle these bios
		 * individually.
		 */
		__cell_release(cache, cell, true, &cache->deferred_bios);

	else
		list_add_tail(&cell->user_list, &cache->deferred_cells);
}

static void cell_defer(struct cache *cache, struct dm_bio_prison_cell *cell, bool holder)
{
	unsigned long flags;

	if (!holder && dm_cell_promote_or_release(cache->prison, cell)) {
		/*
		 * There was no prisoner to promote to holder, the
		 * cell has been released.
		 */
		free_prison_cell(cache, cell);
		return;
	}

	spin_lock_irqsave(&cache->lock, flags);
	__cell_defer(cache, cell);
	spin_unlock_irqrestore(&cache->lock, flags);

	wake_worker(cache);
}

static void cell_error_with_code(struct cache *cache, struct dm_bio_prison_cell *cell, int err)
{
	dm_cell_error(cache->prison, cell, err);
	dm_bio_prison_free_cell(cache->prison, cell);
}

static void cell_requeue(struct cache *cache, struct dm_bio_prison_cell *cell)
{
	cell_error_with_code(cache, cell, DM_ENDIO_REQUEUE);
}

static void free_io_migration(struct dm_cache_migration *mg)
{
	dec_io_migrations(mg->cache);
	free_migration(mg);
}

static void migration_failure(struct dm_cache_migration *mg)
{
	struct cache *cache = mg->cache;
	const char *dev_name = cache_device_name(cache);

	if (mg->writeback) {
		DMERR_LIMIT("%s: writeback failed; couldn't copy block", dev_name);
		set_dirty(cache, mg->old_oblock, mg->cblock);
		cell_defer(cache, mg->old_ocell, false);

	} else if (mg->demote) {
		DMERR_LIMIT("%s: demotion failed; couldn't copy block", dev_name);
		policy_force_mapping(cache->policy, mg->new_oblock, mg->old_oblock);

		cell_defer(cache, mg->old_ocell, mg->promote ? false : true);
		if (mg->promote)
			cell_defer(cache, mg->new_ocell, true);
	} else {
		DMERR_LIMIT("%s: promotion failed; couldn't copy block", dev_name);
		policy_remove_mapping(cache->policy, mg->new_oblock);
		cell_defer(cache, mg->new_ocell, true);
	}

	free_io_migration(mg);
}

static void migration_success_pre_commit(struct dm_cache_migration *mg)
{
	int r;
	unsigned long flags;
	struct cache *cache = mg->cache;

	if (mg->writeback) {
		clear_dirty(cache, mg->old_oblock, mg->cblock);
		cell_defer(cache, mg->old_ocell, false);
		free_io_migration(mg);
		return;

	} else if (mg->demote) {
		r = dm_cache_remove_mapping(cache->cmd, mg->cblock);
		if (r) {
			DMERR_LIMIT("%s: demotion failed; couldn't update on disk metadata",
				    cache_device_name(cache));
			metadata_operation_failed(cache, "dm_cache_remove_mapping", r);
			policy_force_mapping(cache->policy, mg->new_oblock,
					     mg->old_oblock);
			if (mg->promote)
				cell_defer(cache, mg->new_ocell, true);
			free_io_migration(mg);
			return;
		}
	} else {
		r = dm_cache_insert_mapping(cache->cmd, mg->cblock, mg->new_oblock);
		if (r) {
			DMERR_LIMIT("%s: promotion failed; couldn't update on disk metadata",
				    cache_device_name(cache));
			metadata_operation_failed(cache, "dm_cache_insert_mapping", r);
			policy_remove_mapping(cache->policy, mg->new_oblock);
			free_io_migration(mg);
			return;
		}
	}

	spin_lock_irqsave(&cache->lock, flags);
	list_add_tail(&mg->list, &cache->need_commit_migrations);
	cache->commit_requested = true;
	spin_unlock_irqrestore(&cache->lock, flags);
}

static void migration_success_post_commit(struct dm_cache_migration *mg)
{
	unsigned long flags;
	struct cache *cache = mg->cache;

	if (mg->writeback) {
		DMWARN_LIMIT("%s: writeback unexpectedly triggered commit",
			     cache_device_name(cache));
		return;

	} else if (mg->demote) {
		cell_defer(cache, mg->old_ocell, mg->promote ? false : true);

		if (mg->promote) {
			mg->demote = false;

			spin_lock_irqsave(&cache->lock, flags);
			list_add_tail(&mg->list, &cache->quiesced_migrations);
			spin_unlock_irqrestore(&cache->lock, flags);

		} else {
			if (mg->invalidate)
				policy_remove_mapping(cache->policy, mg->old_oblock);
			free_io_migration(mg);
		}

	} else {
		if (mg->requeue_holder) {
			clear_dirty(cache, mg->new_oblock, mg->cblock);
			cell_defer(cache, mg->new_ocell, true);
		} else {
			/*
			 * The block was promoted via an overwrite, so it's dirty.
			 */
			set_dirty(cache, mg->new_oblock, mg->cblock);
			bio_endio(mg->new_ocell->holder, 0);
			cell_defer(cache, mg->new_ocell, false);
		}
		free_io_migration(mg);
	}
}

static void copy_complete(int read_err, unsigned long write_err, void *context)
{
	unsigned long flags;
	struct dm_cache_migration *mg = (struct dm_cache_migration *) context;
	struct cache *cache = mg->cache;

	if (read_err || write_err)
		mg->err = true;

	spin_lock_irqsave(&cache->lock, flags);
	list_add_tail(&mg->list, &cache->completed_migrations);
	spin_unlock_irqrestore(&cache->lock, flags);

	wake_worker(cache);
}

static void issue_copy(struct dm_cache_migration *mg)
{
	int r;
	struct dm_io_region o_region, c_region;
	struct cache *cache = mg->cache;
	sector_t cblock = from_cblock(mg->cblock);

	o_region.bdev = cache->origin_dev->bdev;
	o_region.count = cache->sectors_per_block;

	c_region.bdev = cache->cache_dev->bdev;
	c_region.sector = cblock * cache->sectors_per_block;
	c_region.count = cache->sectors_per_block;

	if (mg->writeback || mg->demote) {
		/* demote */
		o_region.sector = from_oblock(mg->old_oblock) * cache->sectors_per_block;
		r = dm_kcopyd_copy(cache->copier, &c_region, 1, &o_region, 0, copy_complete, mg);
	} else {
		/* promote */
		o_region.sector = from_oblock(mg->new_oblock) * cache->sectors_per_block;
		r = dm_kcopyd_copy(cache->copier, &o_region, 1, &c_region, 0, copy_complete, mg);
	}

	if (r < 0) {
		DMERR_LIMIT("%s: issuing migration failed", cache_device_name(cache));
		migration_failure(mg);
	}
}

static void overwrite_endio(struct bio *bio, int err)
{
	struct dm_cache_migration *mg = bio->bi_private;
	struct cache *cache = mg->cache;
	size_t pb_data_size = get_per_bio_data_size(cache);
	struct per_bio_data *pb = get_per_bio_data(bio, pb_data_size);
	unsigned long flags;

	dm_unhook_bio(&pb->hook_info, bio);

	if (err)
		mg->err = true;

	mg->requeue_holder = false;

	spin_lock_irqsave(&cache->lock, flags);
	list_add_tail(&mg->list, &cache->completed_migrations);
	spin_unlock_irqrestore(&cache->lock, flags);

	wake_worker(cache);
}

static void issue_overwrite(struct dm_cache_migration *mg, struct bio *bio)
{
	size_t pb_data_size = get_per_bio_data_size(mg->cache);
	struct per_bio_data *pb = get_per_bio_data(bio, pb_data_size);

	dm_hook_bio(&pb->hook_info, bio, overwrite_endio, mg);
	remap_to_cache_dirty(mg->cache, bio, mg->new_oblock, mg->cblock);

	/*
	 * No need to inc_ds() here, since the cell will be held for the
	 * duration of the io.
	 */
	accounted_request(mg->cache, bio);
}

static bool bio_writes_complete_block(struct cache *cache, struct bio *bio)
{
	return (bio_data_dir(bio) == WRITE) &&
		(bio->bi_iter.bi_size == (cache->sectors_per_block << SECTOR_SHIFT));
}

static void avoid_copy(struct dm_cache_migration *mg)
{
	atomic_inc(&mg->cache->stats.copies_avoided);
	migration_success_pre_commit(mg);
}

static void calc_discard_block_range(struct cache *cache, struct bio *bio,
				     dm_dblock_t *b, dm_dblock_t *e)
{
	sector_t sb = bio->bi_iter.bi_sector;
	sector_t se = bio_end_sector(bio);

	*b = to_dblock(dm_sector_div_up(sb, cache->discard_block_size));

	if (se - sb < cache->discard_block_size)
		*e = *b;
	else
		*e = to_dblock(block_div(se, cache->discard_block_size));
}

static void issue_discard(struct dm_cache_migration *mg)
{
	dm_dblock_t b, e;
	struct bio *bio = mg->new_ocell->holder;

	calc_discard_block_range(mg->cache, bio, &b, &e);
	while (b != e) {
		set_discard(mg->cache, b);
		b = to_dblock(from_dblock(b) + 1);
	}

	bio_endio(bio, 0);
	cell_defer(mg->cache, mg->new_ocell, false);
	free_migration(mg);
}

static void issue_copy_or_discard(struct dm_cache_migration *mg)
{
	bool avoid;
	struct cache *cache = mg->cache;

	if (mg->discard) {
		issue_discard(mg);
		return;
	}

	if (mg->writeback || mg->demote)
		avoid = !is_dirty(cache, mg->cblock) ||
			is_discarded_oblock(cache, mg->old_oblock);
	else {
		struct bio *bio = mg->new_ocell->holder;

		avoid = is_discarded_oblock(cache, mg->new_oblock);

		if (writeback_mode(&cache->features) &&
		    !avoid && bio_writes_complete_block(cache, bio)) {
			issue_overwrite(mg, bio);
			return;
		}
	}

	avoid ? avoid_copy(mg) : issue_copy(mg);
}

static void complete_migration(struct dm_cache_migration *mg)
{
	if (mg->err)
		migration_failure(mg);
	else
		migration_success_pre_commit(mg);
}

static void process_migrations(struct cache *cache, struct list_head *head,
			       void (*fn)(struct dm_cache_migration *))
{
	unsigned long flags;
	struct list_head list;
	struct dm_cache_migration *mg, *tmp;

	INIT_LIST_HEAD(&list);
	spin_lock_irqsave(&cache->lock, flags);
	list_splice_init(head, &list);
	spin_unlock_irqrestore(&cache->lock, flags);

	list_for_each_entry_safe(mg, tmp, &list, list)
		fn(mg);
}

static void __queue_quiesced_migration(struct dm_cache_migration *mg)
{
	list_add_tail(&mg->list, &mg->cache->quiesced_migrations);
}

static void queue_quiesced_migration(struct dm_cache_migration *mg)
{
	unsigned long flags;
	struct cache *cache = mg->cache;

	spin_lock_irqsave(&cache->lock, flags);
	__queue_quiesced_migration(mg);
	spin_unlock_irqrestore(&cache->lock, flags);

	wake_worker(cache);
}

static void queue_quiesced_migrations(struct cache *cache, struct list_head *work)
{
	unsigned long flags;
	struct dm_cache_migration *mg, *tmp;

	spin_lock_irqsave(&cache->lock, flags);
	list_for_each_entry_safe(mg, tmp, work, list)
		__queue_quiesced_migration(mg);
	spin_unlock_irqrestore(&cache->lock, flags);

	wake_worker(cache);
}

static void check_for_quiesced_migrations(struct cache *cache,
					  struct per_bio_data *pb)
{
	struct list_head work;

	if (!pb->all_io_entry)
		return;

	INIT_LIST_HEAD(&work);
	dm_deferred_entry_dec(pb->all_io_entry, &work);

	if (!list_empty(&work))
		queue_quiesced_migrations(cache, &work);
}

static void quiesce_migration(struct dm_cache_migration *mg)
{
	if (!dm_deferred_set_add_work(mg->cache->all_io_ds, &mg->list))
		queue_quiesced_migration(mg);
}

static void promote(struct cache *cache, struct prealloc *structs,
		    dm_oblock_t oblock, dm_cblock_t cblock,
		    struct dm_bio_prison_cell *cell)
{
	struct dm_cache_migration *mg = prealloc_get_migration(structs);

	mg->err = false;
	mg->discard = false;
	mg->writeback = false;
	mg->demote = false;
	mg->promote = true;
	mg->requeue_holder = true;
	mg->invalidate = false;
	mg->cache = cache;
	mg->new_oblock = oblock;
	mg->cblock = cblock;
	mg->old_ocell = NULL;
	mg->new_ocell = cell;
	mg->start_jiffies = jiffies;

	inc_io_migrations(cache);
	quiesce_migration(mg);
}

static void writeback(struct cache *cache, struct prealloc *structs,
		      dm_oblock_t oblock, dm_cblock_t cblock,
		      struct dm_bio_prison_cell *cell)
{
	struct dm_cache_migration *mg = prealloc_get_migration(structs);

	mg->err = false;
	mg->discard = false;
	mg->writeback = true;
	mg->demote = false;
	mg->promote = false;
	mg->requeue_holder = true;
	mg->invalidate = false;
	mg->cache = cache;
	mg->old_oblock = oblock;
	mg->cblock = cblock;
	mg->old_ocell = cell;
	mg->new_ocell = NULL;
	mg->start_jiffies = jiffies;

	inc_io_migrations(cache);
	quiesce_migration(mg);
}

static void demote_then_promote(struct cache *cache, struct prealloc *structs,
				dm_oblock_t old_oblock, dm_oblock_t new_oblock,
				dm_cblock_t cblock,
				struct dm_bio_prison_cell *old_ocell,
				struct dm_bio_prison_cell *new_ocell)
{
	struct dm_cache_migration *mg = prealloc_get_migration(structs);

	mg->err = false;
	mg->discard = false;
	mg->writeback = false;
	mg->demote = true;
	mg->promote = true;
	mg->requeue_holder = true;
	mg->invalidate = false;
	mg->cache = cache;
	mg->old_oblock = old_oblock;
	mg->new_oblock = new_oblock;
	mg->cblock = cblock;
	mg->old_ocell = old_ocell;
	mg->new_ocell = new_ocell;
	mg->start_jiffies = jiffies;

	inc_io_migrations(cache);
	quiesce_migration(mg);
}

/*
 * Invalidate a cache entry.  No writeback occurs; any changes in the cache
 * block are thrown away.
 */
static void invalidate(struct cache *cache, struct prealloc *structs,
		       dm_oblock_t oblock, dm_cblock_t cblock,
		       struct dm_bio_prison_cell *cell)
{
	struct dm_cache_migration *mg = prealloc_get_migration(structs);

	mg->err = false;
	mg->discard = false;
	mg->writeback = false;
	mg->demote = true;
	mg->promote = false;
	mg->requeue_holder = true;
	mg->invalidate = true;
	mg->cache = cache;
	mg->old_oblock = oblock;
	mg->cblock = cblock;
	mg->old_ocell = cell;
	mg->new_ocell = NULL;
	mg->start_jiffies = jiffies;

	inc_io_migrations(cache);
	quiesce_migration(mg);
}

static void discard(struct cache *cache, struct prealloc *structs,
		    struct dm_bio_prison_cell *cell)
{
	struct dm_cache_migration *mg = prealloc_get_migration(structs);

	mg->err = false;
	mg->discard = true;
	mg->writeback = false;
	mg->demote = false;
	mg->promote = false;
	mg->requeue_holder = false;
	mg->invalidate = false;
	mg->cache = cache;
	mg->old_ocell = NULL;
	mg->new_ocell = cell;
	mg->start_jiffies = jiffies;

	quiesce_migration(mg);
}

/*----------------------------------------------------------------
 * bio processing
 *--------------------------------------------------------------*/
static void defer_bio(struct cache *cache, struct bio *bio)
{
	unsigned long flags;

	spin_lock_irqsave(&cache->lock, flags);
	bio_list_add(&cache->deferred_bios, bio);
	spin_unlock_irqrestore(&cache->lock, flags);

	wake_worker(cache);
}

static void process_flush_bio(struct cache *cache, struct bio *bio)
{
	size_t pb_data_size = get_per_bio_data_size(cache);
	struct per_bio_data *pb = get_per_bio_data(bio, pb_data_size);

	BUG_ON(bio->bi_iter.bi_size);
	if (!pb->req_nr)
		remap_to_origin(cache, bio);
	else
		remap_to_cache(cache, bio, 0);

	/*
	 * REQ_FLUSH is not directed at any particular block so we don't
	 * need to inc_ds().  REQ_FUA's are split into a write + REQ_FLUSH
	 * by dm-core.
	 */
	issue(cache, bio);
}

static void process_discard_bio(struct cache *cache, struct prealloc *structs,
				struct bio *bio)
{
	int r;
	dm_dblock_t b, e;
	struct dm_bio_prison_cell *cell_prealloc, *new_ocell;

	calc_discard_block_range(cache, bio, &b, &e);
	if (b == e) {
		bio_endio(bio, 0);
		return;
	}

	cell_prealloc = prealloc_get_cell(structs);
	r = bio_detain_range(cache, dblock_to_oblock(cache, b), dblock_to_oblock(cache, e), bio, cell_prealloc,
			     (cell_free_fn) prealloc_put_cell,
			     structs, &new_ocell);
	if (r > 0)
		return;

	discard(cache, structs, new_ocell);
}

static bool spare_migration_bandwidth(struct cache *cache)
{
	sector_t current_volume = (atomic_read(&cache->nr_io_migrations) + 1) *
		cache->sectors_per_block;
	return current_volume < cache->migration_threshold;
}

static void inc_hit_counter(struct cache *cache, struct bio *bio)
{
	atomic_inc(bio_data_dir(bio) == READ ?
		   &cache->stats.read_hit : &cache->stats.write_hit);
}

static void inc_miss_counter(struct cache *cache, struct bio *bio)
{
	atomic_inc(bio_data_dir(bio) == READ ?
		   &cache->stats.read_miss : &cache->stats.write_miss);
}

/*----------------------------------------------------------------*/

<<<<<<< HEAD
=======
struct inc_detail {
	struct cache *cache;
	struct bio_list bios_for_issue;
	struct bio_list unhandled_bios;
	bool any_writes;
};

static void inc_fn(void *context, struct dm_bio_prison_cell *cell)
{
	struct bio *bio;
	struct inc_detail *detail = context;
	struct cache *cache = detail->cache;

	inc_ds(cache, cell->holder, cell);
	if (bio_data_dir(cell->holder) == WRITE)
		detail->any_writes = true;

	while ((bio = bio_list_pop(&cell->bios))) {
		if (discard_or_flush(bio)) {
			bio_list_add(&detail->unhandled_bios, bio);
			continue;
		}

		if (bio_data_dir(bio) == WRITE)
			detail->any_writes = true;

		bio_list_add(&detail->bios_for_issue, bio);
		inc_ds(cache, bio, cell);
	}
}

// FIXME: refactor these two
static void remap_cell_to_origin_clear_discard(struct cache *cache,
					       struct dm_bio_prison_cell *cell,
					       dm_oblock_t oblock, bool issue_holder)
{
	struct bio *bio;
	unsigned long flags;
	struct inc_detail detail;

	detail.cache = cache;
	bio_list_init(&detail.bios_for_issue);
	bio_list_init(&detail.unhandled_bios);
	detail.any_writes = false;

	spin_lock_irqsave(&cache->lock, flags);
	dm_cell_visit_release(cache->prison, inc_fn, &detail, cell);
	bio_list_merge(&cache->deferred_bios, &detail.unhandled_bios);
	spin_unlock_irqrestore(&cache->lock, flags);

	remap_to_origin(cache, cell->holder);
	if (issue_holder)
		issue(cache, cell->holder);
	else
		accounted_begin(cache, cell->holder);

	if (detail.any_writes)
		clear_discard(cache, oblock_to_dblock(cache, oblock));

	while ((bio = bio_list_pop(&detail.bios_for_issue))) {
		remap_to_origin(cache, bio);
		issue(cache, bio);
	}
}

static void remap_cell_to_cache_dirty(struct cache *cache, struct dm_bio_prison_cell *cell,
				      dm_oblock_t oblock, dm_cblock_t cblock, bool issue_holder)
{
	struct bio *bio;
	unsigned long flags;
	struct inc_detail detail;

	detail.cache = cache;
	bio_list_init(&detail.bios_for_issue);
	bio_list_init(&detail.unhandled_bios);
	detail.any_writes = false;

	spin_lock_irqsave(&cache->lock, flags);
	dm_cell_visit_release(cache->prison, inc_fn, &detail, cell);
	bio_list_merge(&cache->deferred_bios, &detail.unhandled_bios);
	spin_unlock_irqrestore(&cache->lock, flags);

	remap_to_cache(cache, cell->holder, cblock);
	if (issue_holder)
		issue(cache, cell->holder);
	else
		accounted_begin(cache, cell->holder);

	if (detail.any_writes) {
		set_dirty(cache, oblock, cblock);
		clear_discard(cache, oblock_to_dblock(cache, oblock));
	}

	while ((bio = bio_list_pop(&detail.bios_for_issue))) {
		remap_to_cache(cache, bio, cblock);
		issue(cache, bio);
	}
}

/*----------------------------------------------------------------*/

>>>>>>> 827c24bc
struct old_oblock_lock {
	struct policy_locker locker;
	struct cache *cache;
	struct prealloc *structs;
	struct dm_bio_prison_cell *cell;
};

static int null_locker(struct policy_locker *locker, dm_oblock_t b)
{
	/* This should never be called */
	BUG();
	return 0;
}

static int cell_locker(struct policy_locker *locker, dm_oblock_t b)
{
	struct old_oblock_lock *l = container_of(locker, struct old_oblock_lock, locker);
	struct dm_bio_prison_cell *cell_prealloc = prealloc_get_cell(l->structs);

	return bio_detain(l->cache, b, NULL, cell_prealloc,
			  (cell_free_fn) prealloc_put_cell,
			  l->structs, &l->cell);
}

<<<<<<< HEAD
static void process_bio(struct cache *cache, struct prealloc *structs,
			struct bio *bio)
=======
static void process_cell(struct cache *cache, struct prealloc *structs,
			 struct dm_bio_prison_cell *new_ocell)
>>>>>>> 827c24bc
{
	int r;
	bool release_cell = true;
	struct bio *bio = new_ocell->holder;
	dm_oblock_t block = get_bio_block(cache, bio);
<<<<<<< HEAD
	struct dm_bio_prison_cell *cell_prealloc, *new_ocell;
	struct policy_result lookup_result;
	bool passthrough = passthrough_mode(&cache->features);
	bool discarded_block, can_migrate;
=======
	struct policy_result lookup_result;
	bool passthrough = passthrough_mode(&cache->features);
	bool fast_promotion, can_migrate;
>>>>>>> 827c24bc
	struct old_oblock_lock ool;

	fast_promotion = is_discarded_oblock(cache, block) || bio_writes_complete_block(cache, bio);
	can_migrate = !passthrough && (fast_promotion || spare_migration_bandwidth(cache));

<<<<<<< HEAD
	discarded_block = is_discarded_oblock(cache, block);
	can_migrate = !passthrough && (discarded_block || spare_migration_bandwidth(cache));

=======
>>>>>>> 827c24bc
	ool.locker.fn = cell_locker;
	ool.cache = cache;
	ool.structs = structs;
	ool.cell = NULL;
<<<<<<< HEAD
	r = policy_map(cache->policy, block, true, can_migrate, discarded_block,
=======
	r = policy_map(cache->policy, block, true, can_migrate, fast_promotion,
>>>>>>> 827c24bc
		       bio, &ool.locker, &lookup_result);

	if (r == -EWOULDBLOCK)
		/* migration has been denied */
		lookup_result.op = POLICY_MISS;

	switch (lookup_result.op) {
	case POLICY_HIT:
		if (passthrough) {
			inc_miss_counter(cache, bio);

			/*
			 * Passthrough always maps to the origin,
			 * invalidating any cache blocks that are written
			 * to.
			 */

			if (bio_data_dir(bio) == WRITE) {
				atomic_inc(&cache->stats.demotion);
				invalidate(cache, structs, block, lookup_result.cblock, new_ocell);
				release_cell = false;

			} else {
				/* FIXME: factor out issue_origin() */
				remap_to_origin_clear_discard(cache, bio, block);
				inc_and_issue(cache, bio, new_ocell);
			}
		} else {
			inc_hit_counter(cache, bio);

			if (bio_data_dir(bio) == WRITE &&
			    writethrough_mode(&cache->features) &&
			    !is_dirty(cache, lookup_result.cblock)) {
				remap_to_origin_then_cache(cache, bio, block, lookup_result.cblock);
				inc_and_issue(cache, bio, new_ocell);

			} else {
				remap_cell_to_cache_dirty(cache, new_ocell, block, lookup_result.cblock, true);
				release_cell = false;
			}
		}

		break;

	case POLICY_MISS:
		inc_miss_counter(cache, bio);
		remap_cell_to_origin_clear_discard(cache, new_ocell, block, true);
		release_cell = false;
		break;

	case POLICY_NEW:
		atomic_inc(&cache->stats.promotion);
		promote(cache, structs, block, lookup_result.cblock, new_ocell);
		release_cell = false;
		break;

	case POLICY_REPLACE:
		atomic_inc(&cache->stats.demotion);
		atomic_inc(&cache->stats.promotion);
		demote_then_promote(cache, structs, lookup_result.old_oblock,
				    block, lookup_result.cblock,
				    ool.cell, new_ocell);
		release_cell = false;
		break;

	default:
		DMERR_LIMIT("%s: %s: erroring bio, unknown policy op: %u",
			    cache_device_name(cache), __func__,
			    (unsigned) lookup_result.op);
		bio_io_error(bio);
	}

	if (release_cell)
		cell_defer(cache, new_ocell, false);
}

static void process_bio(struct cache *cache, struct prealloc *structs,
			struct bio *bio)
{
	int r;
	dm_oblock_t block = get_bio_block(cache, bio);
	struct dm_bio_prison_cell *cell_prealloc, *new_ocell;

	/*
	 * Check to see if that block is currently migrating.
	 */
	cell_prealloc = prealloc_get_cell(structs);
	r = bio_detain(cache, block, bio, cell_prealloc,
		       (cell_free_fn) prealloc_put_cell,
		       structs, &new_ocell);
	if (r > 0)
		return;

	process_cell(cache, structs, new_ocell);
}

static int need_commit_due_to_time(struct cache *cache)
{
	return jiffies < cache->last_commit_jiffies ||
	       jiffies > cache->last_commit_jiffies + COMMIT_PERIOD;
}

/*
 * A non-zero return indicates read_only or fail_io mode.
 */
static int commit(struct cache *cache, bool clean_shutdown)
{
	int r;

	if (get_cache_mode(cache) >= CM_READ_ONLY)
		return -EINVAL;

	atomic_inc(&cache->stats.commit_count);
	r = dm_cache_commit(cache->cmd, clean_shutdown);
	if (r)
		metadata_operation_failed(cache, "dm_cache_commit", r);

	return r;
}

static int commit_if_needed(struct cache *cache)
{
	int r = 0;

	if ((cache->commit_requested || need_commit_due_to_time(cache)) &&
	    dm_cache_changed_this_transaction(cache->cmd)) {
		r = commit(cache, false);
		cache->commit_requested = false;
		cache->last_commit_jiffies = jiffies;
	}

	return r;
}

static void process_deferred_bios(struct cache *cache)
{
	bool prealloc_used = false;
	unsigned long flags;
	struct bio_list bios;
	struct bio *bio;
	struct prealloc structs;

	memset(&structs, 0, sizeof(structs));
	bio_list_init(&bios);

	spin_lock_irqsave(&cache->lock, flags);
	bio_list_merge(&bios, &cache->deferred_bios);
	bio_list_init(&cache->deferred_bios);
	spin_unlock_irqrestore(&cache->lock, flags);

	while (!bio_list_empty(&bios)) {
		/*
		 * If we've got no free migration structs, and processing
		 * this bio might require one, we pause until there are some
		 * prepared mappings to process.
		 */
		prealloc_used = true;
		if (prealloc_data_structs(cache, &structs)) {
			spin_lock_irqsave(&cache->lock, flags);
			bio_list_merge(&cache->deferred_bios, &bios);
			spin_unlock_irqrestore(&cache->lock, flags);
			break;
		}

		bio = bio_list_pop(&bios);

		if (bio->bi_rw & REQ_FLUSH)
			process_flush_bio(cache, bio);
		else if (bio->bi_rw & REQ_DISCARD)
			process_discard_bio(cache, &structs, bio);
		else
			process_bio(cache, &structs, bio);
	}

	if (prealloc_used)
		prealloc_free_structs(cache, &structs);
}

static void process_deferred_cells(struct cache *cache)
{
	bool prealloc_used = false;
	unsigned long flags;
	struct dm_bio_prison_cell *cell, *tmp;
	struct list_head cells;
	struct prealloc structs;

	memset(&structs, 0, sizeof(structs));

	INIT_LIST_HEAD(&cells);

	spin_lock_irqsave(&cache->lock, flags);
	list_splice_init(&cache->deferred_cells, &cells);
	spin_unlock_irqrestore(&cache->lock, flags);

	list_for_each_entry_safe(cell, tmp, &cells, user_list) {
		/*
		 * If we've got no free migration structs, and processing
		 * this bio might require one, we pause until there are some
		 * prepared mappings to process.
		 */
		prealloc_used = true;
		if (prealloc_data_structs(cache, &structs)) {
			spin_lock_irqsave(&cache->lock, flags);
			list_splice(&cells, &cache->deferred_cells);
			spin_unlock_irqrestore(&cache->lock, flags);
			break;
		}

		process_cell(cache, &structs, cell);
	}

	if (prealloc_used)
		prealloc_free_structs(cache, &structs);
}

static void process_deferred_flush_bios(struct cache *cache, bool submit_bios)
{
	unsigned long flags;
	struct bio_list bios;
	struct bio *bio;

	bio_list_init(&bios);

	spin_lock_irqsave(&cache->lock, flags);
	bio_list_merge(&bios, &cache->deferred_flush_bios);
	bio_list_init(&cache->deferred_flush_bios);
	spin_unlock_irqrestore(&cache->lock, flags);

	/*
	 * These bios have already been through inc_ds()
	 */
	while ((bio = bio_list_pop(&bios)))
		submit_bios ? accounted_request(cache, bio) : bio_io_error(bio);
}

static void process_deferred_writethrough_bios(struct cache *cache)
{
	unsigned long flags;
	struct bio_list bios;
	struct bio *bio;

	bio_list_init(&bios);

	spin_lock_irqsave(&cache->lock, flags);
	bio_list_merge(&bios, &cache->deferred_writethrough_bios);
	bio_list_init(&cache->deferred_writethrough_bios);
	spin_unlock_irqrestore(&cache->lock, flags);

	/*
	 * These bios have already been through inc_ds()
	 */
	while ((bio = bio_list_pop(&bios)))
		accounted_request(cache, bio);
}

static void writeback_some_dirty_blocks(struct cache *cache)
{
	bool prealloc_used = false;
	dm_oblock_t oblock;
	dm_cblock_t cblock;
	struct prealloc structs;
	struct dm_bio_prison_cell *old_ocell;
	bool busy = !iot_idle_for(&cache->origin_tracker, HZ);

	memset(&structs, 0, sizeof(structs));

	while (spare_migration_bandwidth(cache)) {
		if (policy_writeback_work(cache->policy, &oblock, &cblock, busy))
			break; /* no work to do */

		prealloc_used = true;
		if (prealloc_data_structs(cache, &structs) ||
		    get_cell(cache, oblock, &structs, &old_ocell)) {
			policy_set_dirty(cache->policy, oblock);
			break;
		}

		writeback(cache, &structs, oblock, cblock, old_ocell);
	}

	if (prealloc_used)
		prealloc_free_structs(cache, &structs);
}

/*----------------------------------------------------------------
 * Invalidations.
 * Dropping something from the cache *without* writing back.
 *--------------------------------------------------------------*/

static void process_invalidation_request(struct cache *cache, struct invalidation_request *req)
{
	int r = 0;
	uint64_t begin = from_cblock(req->cblocks->begin);
	uint64_t end = from_cblock(req->cblocks->end);

	while (begin != end) {
		r = policy_remove_cblock(cache->policy, to_cblock(begin));
		if (!r) {
			r = dm_cache_remove_mapping(cache->cmd, to_cblock(begin));
			if (r) {
				metadata_operation_failed(cache, "dm_cache_remove_mapping", r);
				break;
			}

		} else if (r == -ENODATA) {
			/* harmless, already unmapped */
			r = 0;

		} else {
			DMERR("%s: policy_remove_cblock failed", cache_device_name(cache));
			break;
		}

		begin++;
        }

	cache->commit_requested = true;

	req->err = r;
	atomic_set(&req->complete, 1);

	wake_up(&req->result_wait);
}

static void process_invalidation_requests(struct cache *cache)
{
	struct list_head list;
	struct invalidation_request *req, *tmp;

	INIT_LIST_HEAD(&list);
	spin_lock(&cache->invalidation_lock);
	list_splice_init(&cache->invalidation_requests, &list);
	spin_unlock(&cache->invalidation_lock);

	list_for_each_entry_safe (req, tmp, &list, list)
		process_invalidation_request(cache, req);
}

/*----------------------------------------------------------------
 * Main worker loop
 *--------------------------------------------------------------*/
static bool is_quiescing(struct cache *cache)
{
	return atomic_read(&cache->quiescing);
}

static void ack_quiescing(struct cache *cache)
{
	if (is_quiescing(cache)) {
		atomic_inc(&cache->quiescing_ack);
		wake_up(&cache->quiescing_wait);
	}
}

static void wait_for_quiescing_ack(struct cache *cache)
{
	wait_event(cache->quiescing_wait, atomic_read(&cache->quiescing_ack));
}

static void start_quiescing(struct cache *cache)
{
	atomic_inc(&cache->quiescing);
	wait_for_quiescing_ack(cache);
}

static void stop_quiescing(struct cache *cache)
{
	atomic_set(&cache->quiescing, 0);
	atomic_set(&cache->quiescing_ack, 0);
}

static void wait_for_migrations(struct cache *cache)
{
	wait_event(cache->migration_wait, !atomic_read(&cache->nr_allocated_migrations));
}

static void stop_worker(struct cache *cache)
{
	cancel_delayed_work(&cache->waker);
	flush_workqueue(cache->wq);
}

static void requeue_deferred_cells(struct cache *cache)
{
	unsigned long flags;
	struct list_head cells;
	struct dm_bio_prison_cell *cell, *tmp;

	INIT_LIST_HEAD(&cells);
	spin_lock_irqsave(&cache->lock, flags);
	list_splice_init(&cache->deferred_cells, &cells);
	spin_unlock_irqrestore(&cache->lock, flags);

	list_for_each_entry_safe(cell, tmp, &cells, user_list)
		cell_requeue(cache, cell);
}

static void requeue_deferred_bios(struct cache *cache)
{
	struct bio *bio;
	struct bio_list bios;

	bio_list_init(&bios);
	bio_list_merge(&bios, &cache->deferred_bios);
	bio_list_init(&cache->deferred_bios);

	while ((bio = bio_list_pop(&bios)))
		bio_endio(bio, DM_ENDIO_REQUEUE);
}

static int more_work(struct cache *cache)
{
	if (is_quiescing(cache))
		return !list_empty(&cache->quiesced_migrations) ||
			!list_empty(&cache->completed_migrations) ||
			!list_empty(&cache->need_commit_migrations);
	else
		return !bio_list_empty(&cache->deferred_bios) ||
			!list_empty(&cache->deferred_cells) ||
			!bio_list_empty(&cache->deferred_flush_bios) ||
			!bio_list_empty(&cache->deferred_writethrough_bios) ||
			!list_empty(&cache->quiesced_migrations) ||
			!list_empty(&cache->completed_migrations) ||
			!list_empty(&cache->need_commit_migrations) ||
			cache->invalidate;
}

static void do_worker(struct work_struct *ws)
{
	struct cache *cache = container_of(ws, struct cache, worker);

	do {
		if (!is_quiescing(cache)) {
			writeback_some_dirty_blocks(cache);
			process_deferred_writethrough_bios(cache);
			process_deferred_bios(cache);
			process_deferred_cells(cache);
			process_invalidation_requests(cache);
		}

		process_migrations(cache, &cache->quiesced_migrations, issue_copy_or_discard);
		process_migrations(cache, &cache->completed_migrations, complete_migration);

		if (commit_if_needed(cache)) {
			process_deferred_flush_bios(cache, false);
			process_migrations(cache, &cache->need_commit_migrations, migration_failure);
		} else {
			process_deferred_flush_bios(cache, true);
			process_migrations(cache, &cache->need_commit_migrations,
					   migration_success_post_commit);
		}

		ack_quiescing(cache);

	} while (more_work(cache));
}

/*
 * We want to commit periodically so that not too much
 * unwritten metadata builds up.
 */
static void do_waker(struct work_struct *ws)
{
	struct cache *cache = container_of(to_delayed_work(ws), struct cache, waker);
	policy_tick(cache->policy, true);
	wake_worker(cache);
	queue_delayed_work(cache->wq, &cache->waker, COMMIT_PERIOD);
}

/*----------------------------------------------------------------*/

static int is_congested(struct dm_dev *dev, int bdi_bits)
{
	struct request_queue *q = bdev_get_queue(dev->bdev);
	return bdi_congested(&q->backing_dev_info, bdi_bits);
}

static int cache_is_congested(struct dm_target_callbacks *cb, int bdi_bits)
{
	struct cache *cache = container_of(cb, struct cache, callbacks);

	return is_congested(cache->origin_dev, bdi_bits) ||
		is_congested(cache->cache_dev, bdi_bits);
}

/*----------------------------------------------------------------
 * Target methods
 *--------------------------------------------------------------*/

/*
 * This function gets called on the error paths of the constructor, so we
 * have to cope with a partially initialised struct.
 */
static void destroy(struct cache *cache)
{
	unsigned i;

	if (cache->migration_pool)
		mempool_destroy(cache->migration_pool);

	if (cache->all_io_ds)
		dm_deferred_set_destroy(cache->all_io_ds);

	if (cache->prison)
		dm_bio_prison_destroy(cache->prison);

	if (cache->wq)
		destroy_workqueue(cache->wq);

	if (cache->dirty_bitset)
		free_bitset(cache->dirty_bitset);

	if (cache->discard_bitset)
		free_bitset(cache->discard_bitset);

	if (cache->copier)
		dm_kcopyd_client_destroy(cache->copier);

	if (cache->cmd)
		dm_cache_metadata_close(cache->cmd);

	if (cache->metadata_dev)
		dm_put_device(cache->ti, cache->metadata_dev);

	if (cache->origin_dev)
		dm_put_device(cache->ti, cache->origin_dev);

	if (cache->cache_dev)
		dm_put_device(cache->ti, cache->cache_dev);

	if (cache->policy)
		dm_cache_policy_destroy(cache->policy);

	for (i = 0; i < cache->nr_ctr_args ; i++)
		kfree(cache->ctr_args[i]);
	kfree(cache->ctr_args);

	kfree(cache);
}

static void cache_dtr(struct dm_target *ti)
{
	struct cache *cache = ti->private;

	destroy(cache);
}

static sector_t get_dev_size(struct dm_dev *dev)
{
	return i_size_read(dev->bdev->bd_inode) >> SECTOR_SHIFT;
}

/*----------------------------------------------------------------*/

/*
 * Construct a cache device mapping.
 *
 * cache <metadata dev> <cache dev> <origin dev> <block size>
 *       <#feature args> [<feature arg>]*
 *       <policy> <#policy args> [<policy arg>]*
 *
 * metadata dev    : fast device holding the persistent metadata
 * cache dev	   : fast device holding cached data blocks
 * origin dev	   : slow device holding original data blocks
 * block size	   : cache unit size in sectors
 *
 * #feature args   : number of feature arguments passed
 * feature args    : writethrough.  (The default is writeback.)
 *
 * policy	   : the replacement policy to use
 * #policy args    : an even number of policy arguments corresponding
 *		     to key/value pairs passed to the policy
 * policy args	   : key/value pairs passed to the policy
 *		     E.g. 'sequential_threshold 1024'
 *		     See cache-policies.txt for details.
 *
 * Optional feature arguments are:
 *   writethrough  : write through caching that prohibits cache block
 *		     content from being different from origin block content.
 *		     Without this argument, the default behaviour is to write
 *		     back cache block contents later for performance reasons,
 *		     so they may differ from the corresponding origin blocks.
 */
struct cache_args {
	struct dm_target *ti;

	struct dm_dev *metadata_dev;

	struct dm_dev *cache_dev;
	sector_t cache_sectors;

	struct dm_dev *origin_dev;
	sector_t origin_sectors;

	uint32_t block_size;

	const char *policy_name;
	int policy_argc;
	const char **policy_argv;

	struct cache_features features;
};

static void destroy_cache_args(struct cache_args *ca)
{
	if (ca->metadata_dev)
		dm_put_device(ca->ti, ca->metadata_dev);

	if (ca->cache_dev)
		dm_put_device(ca->ti, ca->cache_dev);

	if (ca->origin_dev)
		dm_put_device(ca->ti, ca->origin_dev);

	kfree(ca);
}

static bool at_least_one_arg(struct dm_arg_set *as, char **error)
{
	if (!as->argc) {
		*error = "Insufficient args";
		return false;
	}

	return true;
}

static int parse_metadata_dev(struct cache_args *ca, struct dm_arg_set *as,
			      char **error)
{
	int r;
	sector_t metadata_dev_size;
	char b[BDEVNAME_SIZE];

	if (!at_least_one_arg(as, error))
		return -EINVAL;

	r = dm_get_device(ca->ti, dm_shift_arg(as), FMODE_READ | FMODE_WRITE,
			  &ca->metadata_dev);
	if (r) {
		*error = "Error opening metadata device";
		return r;
	}

	metadata_dev_size = get_dev_size(ca->metadata_dev);
	if (metadata_dev_size > DM_CACHE_METADATA_MAX_SECTORS_WARNING)
		DMWARN("Metadata device %s is larger than %u sectors: excess space will not be used.",
		       bdevname(ca->metadata_dev->bdev, b), THIN_METADATA_MAX_SECTORS);

	return 0;
}

static int parse_cache_dev(struct cache_args *ca, struct dm_arg_set *as,
			   char **error)
{
	int r;

	if (!at_least_one_arg(as, error))
		return -EINVAL;

	r = dm_get_device(ca->ti, dm_shift_arg(as), FMODE_READ | FMODE_WRITE,
			  &ca->cache_dev);
	if (r) {
		*error = "Error opening cache device";
		return r;
	}
	ca->cache_sectors = get_dev_size(ca->cache_dev);

	return 0;
}

static int parse_origin_dev(struct cache_args *ca, struct dm_arg_set *as,
			    char **error)
{
	int r;

	if (!at_least_one_arg(as, error))
		return -EINVAL;

	r = dm_get_device(ca->ti, dm_shift_arg(as), FMODE_READ | FMODE_WRITE,
			  &ca->origin_dev);
	if (r) {
		*error = "Error opening origin device";
		return r;
	}

	ca->origin_sectors = get_dev_size(ca->origin_dev);
	if (ca->ti->len > ca->origin_sectors) {
		*error = "Device size larger than cached device";
		return -EINVAL;
	}

	return 0;
}

static int parse_block_size(struct cache_args *ca, struct dm_arg_set *as,
			    char **error)
{
	unsigned long block_size;

	if (!at_least_one_arg(as, error))
		return -EINVAL;

	if (kstrtoul(dm_shift_arg(as), 10, &block_size) || !block_size ||
	    block_size < DATA_DEV_BLOCK_SIZE_MIN_SECTORS ||
	    block_size > DATA_DEV_BLOCK_SIZE_MAX_SECTORS ||
	    block_size & (DATA_DEV_BLOCK_SIZE_MIN_SECTORS - 1)) {
		*error = "Invalid data block size";
		return -EINVAL;
	}

	if (block_size > ca->cache_sectors) {
		*error = "Data block size is larger than the cache device";
		return -EINVAL;
	}

	ca->block_size = block_size;

	return 0;
}

static void init_features(struct cache_features *cf)
{
	cf->mode = CM_WRITE;
	cf->io_mode = CM_IO_WRITEBACK;
}

static int parse_features(struct cache_args *ca, struct dm_arg_set *as,
			  char **error)
{
	static struct dm_arg _args[] = {
		{0, 1, "Invalid number of cache feature arguments"},
	};

	int r;
	unsigned argc;
	const char *arg;
	struct cache_features *cf = &ca->features;

	init_features(cf);

	r = dm_read_arg_group(_args, as, &argc, error);
	if (r)
		return -EINVAL;

	while (argc--) {
		arg = dm_shift_arg(as);

		if (!strcasecmp(arg, "writeback"))
			cf->io_mode = CM_IO_WRITEBACK;

		else if (!strcasecmp(arg, "writethrough"))
			cf->io_mode = CM_IO_WRITETHROUGH;

		else if (!strcasecmp(arg, "passthrough"))
			cf->io_mode = CM_IO_PASSTHROUGH;

		else {
			*error = "Unrecognised cache feature requested";
			return -EINVAL;
		}
	}

	return 0;
}

static int parse_policy(struct cache_args *ca, struct dm_arg_set *as,
			char **error)
{
	static struct dm_arg _args[] = {
		{0, 1024, "Invalid number of policy arguments"},
	};

	int r;

	if (!at_least_one_arg(as, error))
		return -EINVAL;

	ca->policy_name = dm_shift_arg(as);

	r = dm_read_arg_group(_args, as, &ca->policy_argc, error);
	if (r)
		return -EINVAL;

	ca->policy_argv = (const char **)as->argv;
	dm_consume_args(as, ca->policy_argc);

	return 0;
}

static int parse_cache_args(struct cache_args *ca, int argc, char **argv,
			    char **error)
{
	int r;
	struct dm_arg_set as;

	as.argc = argc;
	as.argv = argv;

	r = parse_metadata_dev(ca, &as, error);
	if (r)
		return r;

	r = parse_cache_dev(ca, &as, error);
	if (r)
		return r;

	r = parse_origin_dev(ca, &as, error);
	if (r)
		return r;

	r = parse_block_size(ca, &as, error);
	if (r)
		return r;

	r = parse_features(ca, &as, error);
	if (r)
		return r;

	r = parse_policy(ca, &as, error);
	if (r)
		return r;

	return 0;
}

/*----------------------------------------------------------------*/

static struct kmem_cache *migration_cache;

#define NOT_CORE_OPTION 1

static int process_config_option(struct cache *cache, const char *key, const char *value)
{
	unsigned long tmp;

	if (!strcasecmp(key, "migration_threshold")) {
		if (kstrtoul(value, 10, &tmp))
			return -EINVAL;

		cache->migration_threshold = tmp;
		return 0;
	}

	return NOT_CORE_OPTION;
}

static int set_config_value(struct cache *cache, const char *key, const char *value)
{
	int r = process_config_option(cache, key, value);

	if (r == NOT_CORE_OPTION)
		r = policy_set_config_value(cache->policy, key, value);

	if (r)
		DMWARN("bad config value for %s: %s", key, value);

	return r;
}

static int set_config_values(struct cache *cache, int argc, const char **argv)
{
	int r = 0;

	if (argc & 1) {
		DMWARN("Odd number of policy arguments given but they should be <key> <value> pairs.");
		return -EINVAL;
	}

	while (argc) {
		r = set_config_value(cache, argv[0], argv[1]);
		if (r)
			break;

		argc -= 2;
		argv += 2;
	}

	return r;
}

static int create_cache_policy(struct cache *cache, struct cache_args *ca,
			       char **error)
{
	struct dm_cache_policy *p = dm_cache_policy_create(ca->policy_name,
							   cache->cache_size,
							   cache->origin_sectors,
							   cache->sectors_per_block);
	if (IS_ERR(p)) {
		*error = "Error creating cache's policy";
		return PTR_ERR(p);
	}
	cache->policy = p;

	return 0;
}

/*
 * We want the discard block size to be at least the size of the cache
 * block size and have no more than 2^14 discard blocks across the origin.
 */
#define MAX_DISCARD_BLOCKS (1 << 14)

static bool too_many_discard_blocks(sector_t discard_block_size,
				    sector_t origin_size)
{
	(void) sector_div(origin_size, discard_block_size);

	return origin_size > MAX_DISCARD_BLOCKS;
}

static sector_t calculate_discard_block_size(sector_t cache_block_size,
					     sector_t origin_size)
{
	sector_t discard_block_size = cache_block_size;

	if (origin_size)
		while (too_many_discard_blocks(discard_block_size, origin_size))
			discard_block_size *= 2;

	return discard_block_size;
}

static void set_cache_size(struct cache *cache, dm_cblock_t size)
{
	dm_block_t nr_blocks = from_cblock(size);

	if (nr_blocks > (1 << 20) && cache->cache_size != size)
		DMWARN_LIMIT("You have created a cache device with a lot of individual cache blocks (%llu)\n"
			     "All these mappings can consume a lot of kernel memory, and take some time to read/write.\n"
			     "Please consider increasing the cache block size to reduce the overall cache block count.",
			     (unsigned long long) nr_blocks);

	cache->cache_size = size;
}

#define DEFAULT_MIGRATION_THRESHOLD 2048

static int cache_create(struct cache_args *ca, struct cache **result)
{
	int r = 0;
	char **error = &ca->ti->error;
	struct cache *cache;
	struct dm_target *ti = ca->ti;
	dm_block_t origin_blocks;
	struct dm_cache_metadata *cmd;
	bool may_format = ca->features.mode == CM_WRITE;

	cache = kzalloc(sizeof(*cache), GFP_KERNEL);
	if (!cache)
		return -ENOMEM;

	cache->ti = ca->ti;
	ti->private = cache;
	ti->num_flush_bios = 2;
	ti->flush_supported = true;

	ti->num_discard_bios = 1;
	ti->discards_supported = true;
	ti->discard_zeroes_data_unsupported = true;
	ti->split_discard_bios = false;

	cache->features = ca->features;
	ti->per_bio_data_size = get_per_bio_data_size(cache);

	cache->callbacks.congested_fn = cache_is_congested;
	dm_table_add_target_callbacks(ti->table, &cache->callbacks);

	cache->metadata_dev = ca->metadata_dev;
	cache->origin_dev = ca->origin_dev;
	cache->cache_dev = ca->cache_dev;

	ca->metadata_dev = ca->origin_dev = ca->cache_dev = NULL;

	/* FIXME: factor out this whole section */
	origin_blocks = cache->origin_sectors = ca->origin_sectors;
	origin_blocks = block_div(origin_blocks, ca->block_size);
	cache->origin_blocks = to_oblock(origin_blocks);

	cache->sectors_per_block = ca->block_size;
	if (dm_set_target_max_io_len(ti, cache->sectors_per_block)) {
		r = -EINVAL;
		goto bad;
	}

	if (ca->block_size & (ca->block_size - 1)) {
		dm_block_t cache_size = ca->cache_sectors;

		cache->sectors_per_block_shift = -1;
		cache_size = block_div(cache_size, ca->block_size);
		set_cache_size(cache, to_cblock(cache_size));
	} else {
		cache->sectors_per_block_shift = __ffs(ca->block_size);
		set_cache_size(cache, to_cblock(ca->cache_sectors >> cache->sectors_per_block_shift));
	}

	r = create_cache_policy(cache, ca, error);
	if (r)
		goto bad;

	cache->policy_nr_args = ca->policy_argc;
	cache->migration_threshold = DEFAULT_MIGRATION_THRESHOLD;

	r = set_config_values(cache, ca->policy_argc, ca->policy_argv);
	if (r) {
		*error = "Error setting cache policy's config values";
		goto bad;
	}

	cmd = dm_cache_metadata_open(cache->metadata_dev->bdev,
				     ca->block_size, may_format,
				     dm_cache_policy_get_hint_size(cache->policy));
	if (IS_ERR(cmd)) {
		*error = "Error creating metadata object";
		r = PTR_ERR(cmd);
		goto bad;
	}
	cache->cmd = cmd;
	set_cache_mode(cache, CM_WRITE);
	if (get_cache_mode(cache) != CM_WRITE) {
		*error = "Unable to get write access to metadata, please check/repair metadata.";
		r = -EINVAL;
		goto bad;
	}

	if (passthrough_mode(&cache->features)) {
		bool all_clean;

		r = dm_cache_metadata_all_clean(cache->cmd, &all_clean);
		if (r) {
			*error = "dm_cache_metadata_all_clean() failed";
			goto bad;
		}

		if (!all_clean) {
			*error = "Cannot enter passthrough mode unless all blocks are clean";
			r = -EINVAL;
			goto bad;
		}
	}

	spin_lock_init(&cache->lock);
	INIT_LIST_HEAD(&cache->deferred_cells);
	bio_list_init(&cache->deferred_bios);
	bio_list_init(&cache->deferred_flush_bios);
	bio_list_init(&cache->deferred_writethrough_bios);
	INIT_LIST_HEAD(&cache->quiesced_migrations);
	INIT_LIST_HEAD(&cache->completed_migrations);
	INIT_LIST_HEAD(&cache->need_commit_migrations);
	atomic_set(&cache->nr_allocated_migrations, 0);
	atomic_set(&cache->nr_io_migrations, 0);
	init_waitqueue_head(&cache->migration_wait);

	init_waitqueue_head(&cache->quiescing_wait);
	atomic_set(&cache->quiescing, 0);
	atomic_set(&cache->quiescing_ack, 0);

	r = -ENOMEM;
	atomic_set(&cache->nr_dirty, 0);
	cache->dirty_bitset = alloc_bitset(from_cblock(cache->cache_size));
	if (!cache->dirty_bitset) {
		*error = "could not allocate dirty bitset";
		goto bad;
	}
	clear_bitset(cache->dirty_bitset, from_cblock(cache->cache_size));

	cache->discard_block_size =
		calculate_discard_block_size(cache->sectors_per_block,
					     cache->origin_sectors);
	cache->discard_nr_blocks = to_dblock(dm_sector_div_up(cache->origin_sectors,
							      cache->discard_block_size));
	cache->discard_bitset = alloc_bitset(from_dblock(cache->discard_nr_blocks));
	if (!cache->discard_bitset) {
		*error = "could not allocate discard bitset";
		goto bad;
	}
	clear_bitset(cache->discard_bitset, from_dblock(cache->discard_nr_blocks));

	cache->copier = dm_kcopyd_client_create(&dm_kcopyd_throttle);
	if (IS_ERR(cache->copier)) {
		*error = "could not create kcopyd client";
		r = PTR_ERR(cache->copier);
		goto bad;
	}

	cache->wq = alloc_ordered_workqueue("dm-" DM_MSG_PREFIX, WQ_MEM_RECLAIM);
	if (!cache->wq) {
		*error = "could not create workqueue for metadata object";
		goto bad;
	}
	INIT_WORK(&cache->worker, do_worker);
	INIT_DELAYED_WORK(&cache->waker, do_waker);
	cache->last_commit_jiffies = jiffies;

	cache->prison = dm_bio_prison_create();
	if (!cache->prison) {
		*error = "could not create bio prison";
		goto bad;
	}

	cache->all_io_ds = dm_deferred_set_create();
	if (!cache->all_io_ds) {
		*error = "could not create all_io deferred set";
		goto bad;
	}

	cache->migration_pool = mempool_create_slab_pool(MIGRATION_POOL_SIZE,
							 migration_cache);
	if (!cache->migration_pool) {
		*error = "Error creating cache's migration mempool";
		goto bad;
	}

	cache->need_tick_bio = true;
	cache->sized = false;
	cache->invalidate = false;
	cache->commit_requested = false;
	cache->loaded_mappings = false;
	cache->loaded_discards = false;

	load_stats(cache);

	atomic_set(&cache->stats.demotion, 0);
	atomic_set(&cache->stats.promotion, 0);
	atomic_set(&cache->stats.copies_avoided, 0);
	atomic_set(&cache->stats.cache_cell_clash, 0);
	atomic_set(&cache->stats.commit_count, 0);
	atomic_set(&cache->stats.discard_count, 0);

	spin_lock_init(&cache->invalidation_lock);
	INIT_LIST_HEAD(&cache->invalidation_requests);

	iot_init(&cache->origin_tracker);

	*result = cache;
	return 0;

bad:
	destroy(cache);
	return r;
}

static int copy_ctr_args(struct cache *cache, int argc, const char **argv)
{
	unsigned i;
	const char **copy;

	copy = kcalloc(argc, sizeof(*copy), GFP_KERNEL);
	if (!copy)
		return -ENOMEM;
	for (i = 0; i < argc; i++) {
		copy[i] = kstrdup(argv[i], GFP_KERNEL);
		if (!copy[i]) {
			while (i--)
				kfree(copy[i]);
			kfree(copy);
			return -ENOMEM;
		}
	}

	cache->nr_ctr_args = argc;
	cache->ctr_args = copy;

	return 0;
}

static int cache_ctr(struct dm_target *ti, unsigned argc, char **argv)
{
	int r = -EINVAL;
	struct cache_args *ca;
	struct cache *cache = NULL;

	ca = kzalloc(sizeof(*ca), GFP_KERNEL);
	if (!ca) {
		ti->error = "Error allocating memory for cache";
		return -ENOMEM;
	}
	ca->ti = ti;

	r = parse_cache_args(ca, argc, argv, &ti->error);
	if (r)
		goto out;

	r = cache_create(ca, &cache);
	if (r)
		goto out;

	r = copy_ctr_args(cache, argc - 3, (const char **)argv + 3);
	if (r) {
		destroy(cache);
		goto out;
	}

	ti->private = cache;

out:
	destroy_cache_args(ca);
	return r;
}

/*----------------------------------------------------------------*/

static int cache_map(struct dm_target *ti, struct bio *bio)
{
	struct cache *cache = ti->private;

	int r;
	struct dm_bio_prison_cell *cell = NULL;
	dm_oblock_t block = get_bio_block(cache, bio);
	size_t pb_data_size = get_per_bio_data_size(cache);
	bool can_migrate = false;
	bool fast_promotion;
	struct policy_result lookup_result;
	struct per_bio_data *pb = init_per_bio_data(bio, pb_data_size);
	struct old_oblock_lock ool;

	ool.locker.fn = null_locker;

	if (unlikely(from_oblock(block) >= from_oblock(cache->origin_blocks))) {
		/*
		 * This can only occur if the io goes to a partial block at
		 * the end of the origin device.  We don't cache these.
		 * Just remap to the origin and carry on.
		 */
		remap_to_origin(cache, bio);
		accounted_begin(cache, bio);
		return DM_MAPIO_REMAPPED;
	}

	if (discard_or_flush(bio)) {
		defer_bio(cache, bio);
		return DM_MAPIO_SUBMITTED;
	}

	/*
	 * Check to see if that block is currently migrating.
	 */
	cell = alloc_prison_cell(cache);
	if (!cell) {
		defer_bio(cache, bio);
		return DM_MAPIO_SUBMITTED;
	}

	r = bio_detain(cache, block, bio, cell,
		       (cell_free_fn) free_prison_cell,
		       cache, &cell);
	if (r) {
		if (r < 0)
			defer_bio(cache, bio);

		return DM_MAPIO_SUBMITTED;
	}

	fast_promotion = is_discarded_oblock(cache, block) || bio_writes_complete_block(cache, bio);

<<<<<<< HEAD
	r = policy_map(cache->policy, block, false, can_migrate, discarded_block,
=======
	r = policy_map(cache->policy, block, false, can_migrate, fast_promotion,
>>>>>>> 827c24bc
		       bio, &ool.locker, &lookup_result);
	if (r == -EWOULDBLOCK) {
		cell_defer(cache, cell, true);
		return DM_MAPIO_SUBMITTED;

	} else if (r) {
		DMERR_LIMIT("%s: Unexpected return from cache replacement policy: %d",
			    cache_device_name(cache), r);
		cell_defer(cache, cell, false);
		bio_io_error(bio);
		return DM_MAPIO_SUBMITTED;
	}

	r = DM_MAPIO_REMAPPED;
	switch (lookup_result.op) {
	case POLICY_HIT:
		if (passthrough_mode(&cache->features)) {
			if (bio_data_dir(bio) == WRITE) {
				/*
				 * We need to invalidate this block, so
				 * defer for the worker thread.
				 */
				cell_defer(cache, cell, true);
				r = DM_MAPIO_SUBMITTED;

			} else {
				inc_miss_counter(cache, bio);
				remap_to_origin_clear_discard(cache, bio, block);
				accounted_begin(cache, bio);
				inc_ds(cache, bio, cell);
				// FIXME: we want to remap hits or misses straight
				// away rather than passing over to the worker.
				cell_defer(cache, cell, false);
			}

		} else {
			inc_hit_counter(cache, bio);
			if (bio_data_dir(bio) == WRITE && writethrough_mode(&cache->features) &&
			    !is_dirty(cache, lookup_result.cblock)) {
				remap_to_origin_then_cache(cache, bio, block, lookup_result.cblock);
				accounted_begin(cache, bio);
				inc_ds(cache, bio, cell);
				cell_defer(cache, cell, false);

			} else
				remap_cell_to_cache_dirty(cache, cell, block, lookup_result.cblock, false);
		}
		break;

	case POLICY_MISS:
		inc_miss_counter(cache, bio);
		if (pb->req_nr != 0) {
			/*
			 * This is a duplicate writethrough io that is no
			 * longer needed because the block has been demoted.
			 */
			bio_endio(bio, 0);
			// FIXME: remap everything as a miss
			cell_defer(cache, cell, false);
			r = DM_MAPIO_SUBMITTED;

		} else
			remap_cell_to_origin_clear_discard(cache, cell, block, false);
		break;

	default:
		DMERR_LIMIT("%s: %s: erroring bio: unknown policy op: %u",
			    cache_device_name(cache), __func__,
			    (unsigned) lookup_result.op);
		cell_defer(cache, cell, false);
		bio_io_error(bio);
		r = DM_MAPIO_SUBMITTED;
	}

	return r;
}

static int cache_end_io(struct dm_target *ti, struct bio *bio, int error)
{
	struct cache *cache = ti->private;
	unsigned long flags;
	size_t pb_data_size = get_per_bio_data_size(cache);
	struct per_bio_data *pb = get_per_bio_data(bio, pb_data_size);

	if (pb->tick) {
		policy_tick(cache->policy, false);

		spin_lock_irqsave(&cache->lock, flags);
		cache->need_tick_bio = true;
		spin_unlock_irqrestore(&cache->lock, flags);
	}

	check_for_quiesced_migrations(cache, pb);
	accounted_complete(cache, bio);

	return 0;
}

static int write_dirty_bitset(struct cache *cache)
{
	unsigned i, r;

	if (get_cache_mode(cache) >= CM_READ_ONLY)
		return -EINVAL;

	for (i = 0; i < from_cblock(cache->cache_size); i++) {
		r = dm_cache_set_dirty(cache->cmd, to_cblock(i),
				       is_dirty(cache, to_cblock(i)));
		if (r) {
			metadata_operation_failed(cache, "dm_cache_set_dirty", r);
			return r;
		}
	}

	return 0;
}

static int write_discard_bitset(struct cache *cache)
{
	unsigned i, r;

	if (get_cache_mode(cache) >= CM_READ_ONLY)
		return -EINVAL;

	r = dm_cache_discard_bitset_resize(cache->cmd, cache->discard_block_size,
					   cache->discard_nr_blocks);
	if (r) {
		DMERR("%s: could not resize on-disk discard bitset", cache_device_name(cache));
		metadata_operation_failed(cache, "dm_cache_discard_bitset_resize", r);
		return r;
	}

	for (i = 0; i < from_dblock(cache->discard_nr_blocks); i++) {
		r = dm_cache_set_discard(cache->cmd, to_dblock(i),
					 is_discarded(cache, to_dblock(i)));
		if (r) {
			metadata_operation_failed(cache, "dm_cache_set_discard", r);
			return r;
		}
	}

	return 0;
}

static int write_hints(struct cache *cache)
{
	int r;

	if (get_cache_mode(cache) >= CM_READ_ONLY)
		return -EINVAL;

	r = dm_cache_write_hints(cache->cmd, cache->policy);
	if (r) {
		metadata_operation_failed(cache, "dm_cache_write_hints", r);
		return r;
	}

	return 0;
}

/*
 * returns true on success
 */
static bool sync_metadata(struct cache *cache)
{
	int r1, r2, r3, r4;

	r1 = write_dirty_bitset(cache);
	if (r1)
		DMERR("%s: could not write dirty bitset", cache_device_name(cache));

	r2 = write_discard_bitset(cache);
	if (r2)
		DMERR("%s: could not write discard bitset", cache_device_name(cache));

	save_stats(cache);

	r3 = write_hints(cache);
	if (r3)
		DMERR("%s: could not write hints", cache_device_name(cache));

	/*
	 * If writing the above metadata failed, we still commit, but don't
	 * set the clean shutdown flag.  This will effectively force every
	 * dirty bit to be set on reload.
	 */
	r4 = commit(cache, !r1 && !r2 && !r3);
	if (r4)
		DMERR("%s: could not write cache metadata", cache_device_name(cache));

	return !r1 && !r2 && !r3 && !r4;
}

static void cache_postsuspend(struct dm_target *ti)
{
	struct cache *cache = ti->private;

	start_quiescing(cache);
	wait_for_migrations(cache);
	stop_worker(cache);
	requeue_deferred_bios(cache);
	requeue_deferred_cells(cache);
	stop_quiescing(cache);

	if (get_cache_mode(cache) == CM_WRITE)
		(void) sync_metadata(cache);
}

static int load_mapping(void *context, dm_oblock_t oblock, dm_cblock_t cblock,
			bool dirty, uint32_t hint, bool hint_valid)
{
	int r;
	struct cache *cache = context;

	r = policy_load_mapping(cache->policy, oblock, cblock, hint, hint_valid);
	if (r)
		return r;

	if (dirty)
		set_dirty(cache, oblock, cblock);
	else
		clear_dirty(cache, oblock, cblock);

	return 0;
}

/*
 * The discard block size in the on disk metadata is not
 * neccessarily the same as we're currently using.  So we have to
 * be careful to only set the discarded attribute if we know it
 * covers a complete block of the new size.
 */
struct discard_load_info {
	struct cache *cache;

	/*
	 * These blocks are sized using the on disk dblock size, rather
	 * than the current one.
	 */
	dm_block_t block_size;
	dm_block_t discard_begin, discard_end;
};

static void discard_load_info_init(struct cache *cache,
				   struct discard_load_info *li)
{
	li->cache = cache;
	li->discard_begin = li->discard_end = 0;
}

static void set_discard_range(struct discard_load_info *li)
{
	sector_t b, e;

	if (li->discard_begin == li->discard_end)
		return;

	/*
	 * Convert to sectors.
	 */
	b = li->discard_begin * li->block_size;
	e = li->discard_end * li->block_size;

	/*
	 * Then convert back to the current dblock size.
	 */
	b = dm_sector_div_up(b, li->cache->discard_block_size);
	sector_div(e, li->cache->discard_block_size);

	/*
	 * The origin may have shrunk, so we need to check we're still in
	 * bounds.
	 */
	if (e > from_dblock(li->cache->discard_nr_blocks))
		e = from_dblock(li->cache->discard_nr_blocks);

	for (; b < e; b++)
		set_discard(li->cache, to_dblock(b));
}

static int load_discard(void *context, sector_t discard_block_size,
			dm_dblock_t dblock, bool discard)
{
	struct discard_load_info *li = context;

	li->block_size = discard_block_size;

	if (discard) {
		if (from_dblock(dblock) == li->discard_end)
			/*
			 * We're already in a discard range, just extend it.
			 */
			li->discard_end = li->discard_end + 1ULL;

		else {
			/*
			 * Emit the old range and start a new one.
			 */
			set_discard_range(li);
			li->discard_begin = from_dblock(dblock);
			li->discard_end = li->discard_begin + 1ULL;
		}
	} else {
		set_discard_range(li);
		li->discard_begin = li->discard_end = 0;
	}

	return 0;
}

static dm_cblock_t get_cache_dev_size(struct cache *cache)
{
	sector_t size = get_dev_size(cache->cache_dev);
	(void) sector_div(size, cache->sectors_per_block);
	return to_cblock(size);
}

static bool can_resize(struct cache *cache, dm_cblock_t new_size)
{
	if (from_cblock(new_size) > from_cblock(cache->cache_size))
		return true;

	/*
	 * We can't drop a dirty block when shrinking the cache.
	 */
	while (from_cblock(new_size) < from_cblock(cache->cache_size)) {
		new_size = to_cblock(from_cblock(new_size) + 1);
		if (is_dirty(cache, new_size)) {
			DMERR("%s: unable to shrink cache; cache block %llu is dirty",
			      cache_device_name(cache),
			      (unsigned long long) from_cblock(new_size));
			return false;
		}
	}

	return true;
}

static int resize_cache_dev(struct cache *cache, dm_cblock_t new_size)
{
	int r;

	r = dm_cache_resize(cache->cmd, new_size);
	if (r) {
		DMERR("%s: could not resize cache metadata", cache_device_name(cache));
		metadata_operation_failed(cache, "dm_cache_resize", r);
		return r;
	}

	set_cache_size(cache, new_size);

	return 0;
}

static int cache_preresume(struct dm_target *ti)
{
	int r = 0;
	struct cache *cache = ti->private;
	dm_cblock_t csize = get_cache_dev_size(cache);

	/*
	 * Check to see if the cache has resized.
	 */
	if (!cache->sized) {
		r = resize_cache_dev(cache, csize);
		if (r)
			return r;

		cache->sized = true;

	} else if (csize != cache->cache_size) {
		if (!can_resize(cache, csize))
			return -EINVAL;

		r = resize_cache_dev(cache, csize);
		if (r)
			return r;
	}

	if (!cache->loaded_mappings) {
		r = dm_cache_load_mappings(cache->cmd, cache->policy,
					   load_mapping, cache);
		if (r) {
			DMERR("%s: could not load cache mappings", cache_device_name(cache));
			metadata_operation_failed(cache, "dm_cache_load_mappings", r);
			return r;
		}

		cache->loaded_mappings = true;
	}

	if (!cache->loaded_discards) {
		struct discard_load_info li;

		/*
		 * The discard bitset could have been resized, or the
		 * discard block size changed.  To be safe we start by
		 * setting every dblock to not discarded.
		 */
		clear_bitset(cache->discard_bitset, from_dblock(cache->discard_nr_blocks));

		discard_load_info_init(cache, &li);
		r = dm_cache_load_discards(cache->cmd, load_discard, &li);
		if (r) {
			DMERR("%s: could not load origin discards", cache_device_name(cache));
			metadata_operation_failed(cache, "dm_cache_load_discards", r);
			return r;
		}
		set_discard_range(&li);

		cache->loaded_discards = true;
	}

	return r;
}

static void cache_resume(struct dm_target *ti)
{
	struct cache *cache = ti->private;

	cache->need_tick_bio = true;
	do_waker(&cache->waker.work);
}

/*
 * Status format:
 *
 * <metadata block size> <#used metadata blocks>/<#total metadata blocks>
 * <cache block size> <#used cache blocks>/<#total cache blocks>
 * <#read hits> <#read misses> <#write hits> <#write misses>
 * <#demotions> <#promotions> <#dirty>
 * <#features> <features>*
 * <#core args> <core args>
 * <policy name> <#policy args> <policy args>* <cache metadata mode> <needs_check>
 */
static void cache_status(struct dm_target *ti, status_type_t type,
			 unsigned status_flags, char *result, unsigned maxlen)
{
	int r = 0;
	unsigned i;
	ssize_t sz = 0;
	dm_block_t nr_free_blocks_metadata = 0;
	dm_block_t nr_blocks_metadata = 0;
	char buf[BDEVNAME_SIZE];
	struct cache *cache = ti->private;
	dm_cblock_t residency;

	switch (type) {
	case STATUSTYPE_INFO:
		if (get_cache_mode(cache) == CM_FAIL) {
			DMEMIT("Fail");
			break;
		}

		/* Commit to ensure statistics aren't out-of-date */
		if (!(status_flags & DM_STATUS_NOFLUSH_FLAG) && !dm_suspended(ti))
			(void) commit(cache, false);

		r = dm_cache_get_free_metadata_block_count(cache->cmd, &nr_free_blocks_metadata);
		if (r) {
			DMERR("%s: dm_cache_get_free_metadata_block_count returned %d",
			      cache_device_name(cache), r);
			goto err;
		}

		r = dm_cache_get_metadata_dev_size(cache->cmd, &nr_blocks_metadata);
		if (r) {
			DMERR("%s: dm_cache_get_metadata_dev_size returned %d",
			      cache_device_name(cache), r);
			goto err;
		}

		residency = policy_residency(cache->policy);

		DMEMIT("%u %llu/%llu %u %llu/%llu %u %u %u %u %u %u %lu ",
		       (unsigned)DM_CACHE_METADATA_BLOCK_SIZE,
		       (unsigned long long)(nr_blocks_metadata - nr_free_blocks_metadata),
		       (unsigned long long)nr_blocks_metadata,
		       cache->sectors_per_block,
		       (unsigned long long) from_cblock(residency),
		       (unsigned long long) from_cblock(cache->cache_size),
		       (unsigned) atomic_read(&cache->stats.read_hit),
		       (unsigned) atomic_read(&cache->stats.read_miss),
		       (unsigned) atomic_read(&cache->stats.write_hit),
		       (unsigned) atomic_read(&cache->stats.write_miss),
		       (unsigned) atomic_read(&cache->stats.demotion),
		       (unsigned) atomic_read(&cache->stats.promotion),
		       (unsigned long) atomic_read(&cache->nr_dirty));

		if (writethrough_mode(&cache->features))
			DMEMIT("1 writethrough ");

		else if (passthrough_mode(&cache->features))
			DMEMIT("1 passthrough ");

		else if (writeback_mode(&cache->features))
			DMEMIT("1 writeback ");

		else {
			DMERR("%s: internal error: unknown io mode: %d",
			      cache_device_name(cache), (int) cache->features.io_mode);
			goto err;
		}

		DMEMIT("2 migration_threshold %llu ", (unsigned long long) cache->migration_threshold);

		DMEMIT("%s ", dm_cache_policy_get_name(cache->policy));
		if (sz < maxlen) {
			r = policy_emit_config_values(cache->policy, result, maxlen, &sz);
			if (r)
				DMERR("%s: policy_emit_config_values returned %d",
				      cache_device_name(cache), r);
		}

		if (get_cache_mode(cache) == CM_READ_ONLY)
			DMEMIT("ro ");
		else
			DMEMIT("rw ");

		if (dm_cache_metadata_needs_check(cache->cmd))
			DMEMIT("needs_check ");
		else
			DMEMIT("- ");

		break;

	case STATUSTYPE_TABLE:
		format_dev_t(buf, cache->metadata_dev->bdev->bd_dev);
		DMEMIT("%s ", buf);
		format_dev_t(buf, cache->cache_dev->bdev->bd_dev);
		DMEMIT("%s ", buf);
		format_dev_t(buf, cache->origin_dev->bdev->bd_dev);
		DMEMIT("%s", buf);

		for (i = 0; i < cache->nr_ctr_args - 1; i++)
			DMEMIT(" %s", cache->ctr_args[i]);
		if (cache->nr_ctr_args)
			DMEMIT(" %s", cache->ctr_args[cache->nr_ctr_args - 1]);
	}

	return;

err:
	DMEMIT("Error");
}

/*
 * A cache block range can take two forms:
 *
 * i) A single cblock, eg. '3456'
 * ii) A begin and end cblock with dots between, eg. 123-234
 */
static int parse_cblock_range(struct cache *cache, const char *str,
			      struct cblock_range *result)
{
	char dummy;
	uint64_t b, e;
	int r;

	/*
	 * Try and parse form (ii) first.
	 */
	r = sscanf(str, "%llu-%llu%c", &b, &e, &dummy);
	if (r < 0)
		return r;

	if (r == 2) {
		result->begin = to_cblock(b);
		result->end = to_cblock(e);
		return 0;
	}

	/*
	 * That didn't work, try form (i).
	 */
	r = sscanf(str, "%llu%c", &b, &dummy);
	if (r < 0)
		return r;

	if (r == 1) {
		result->begin = to_cblock(b);
		result->end = to_cblock(from_cblock(result->begin) + 1u);
		return 0;
	}

	DMERR("%s: invalid cblock range '%s'", cache_device_name(cache), str);
	return -EINVAL;
}

static int validate_cblock_range(struct cache *cache, struct cblock_range *range)
{
	uint64_t b = from_cblock(range->begin);
	uint64_t e = from_cblock(range->end);
	uint64_t n = from_cblock(cache->cache_size);

	if (b >= n) {
		DMERR("%s: begin cblock out of range: %llu >= %llu",
		      cache_device_name(cache), b, n);
		return -EINVAL;
	}

	if (e > n) {
		DMERR("%s: end cblock out of range: %llu > %llu",
		      cache_device_name(cache), e, n);
		return -EINVAL;
	}

	if (b >= e) {
		DMERR("%s: invalid cblock range: %llu >= %llu",
		      cache_device_name(cache), b, e);
		return -EINVAL;
	}

	return 0;
}

static int request_invalidation(struct cache *cache, struct cblock_range *range)
{
	struct invalidation_request req;

	INIT_LIST_HEAD(&req.list);
	req.cblocks = range;
	atomic_set(&req.complete, 0);
	req.err = 0;
	init_waitqueue_head(&req.result_wait);

	spin_lock(&cache->invalidation_lock);
	list_add(&req.list, &cache->invalidation_requests);
	spin_unlock(&cache->invalidation_lock);
	wake_worker(cache);

	wait_event(req.result_wait, atomic_read(&req.complete));
	return req.err;
}

static int process_invalidate_cblocks_message(struct cache *cache, unsigned count,
					      const char **cblock_ranges)
{
	int r = 0;
	unsigned i;
	struct cblock_range range;

	if (!passthrough_mode(&cache->features)) {
		DMERR("%s: cache has to be in passthrough mode for invalidation",
		      cache_device_name(cache));
		return -EPERM;
	}

	for (i = 0; i < count; i++) {
		r = parse_cblock_range(cache, cblock_ranges[i], &range);
		if (r)
			break;

		r = validate_cblock_range(cache, &range);
		if (r)
			break;

		/*
		 * Pass begin and end origin blocks to the worker and wake it.
		 */
		r = request_invalidation(cache, &range);
		if (r)
			break;
	}

	return r;
}

/*
 * Supports
 *	"<key> <value>"
 * and
 *     "invalidate_cblocks [(<begin>)|(<begin>-<end>)]*
 *
 * The key migration_threshold is supported by the cache target core.
 */
static int cache_message(struct dm_target *ti, unsigned argc, char **argv)
{
	struct cache *cache = ti->private;

	if (!argc)
		return -EINVAL;

	if (get_cache_mode(cache) >= CM_READ_ONLY) {
		DMERR("%s: unable to service cache target messages in READ_ONLY or FAIL mode",
		      cache_device_name(cache));
		return -EOPNOTSUPP;
	}

	if (!strcasecmp(argv[0], "invalidate_cblocks"))
		return process_invalidate_cblocks_message(cache, argc - 1, (const char **) argv + 1);

	if (argc != 2)
		return -EINVAL;

	return set_config_value(cache, argv[0], argv[1]);
}

static int cache_iterate_devices(struct dm_target *ti,
				 iterate_devices_callout_fn fn, void *data)
{
	int r = 0;
	struct cache *cache = ti->private;

	r = fn(ti, cache->cache_dev, 0, get_dev_size(cache->cache_dev), data);
	if (!r)
		r = fn(ti, cache->origin_dev, 0, ti->len, data);

	return r;
}

/*
 * We assume I/O is going to the origin (which is the volume
 * more likely to have restrictions e.g. by being striped).
 * (Looking up the exact location of the data would be expensive
 * and could always be out of date by the time the bio is submitted.)
 */
static int cache_bvec_merge(struct dm_target *ti,
			    struct bvec_merge_data *bvm,
			    struct bio_vec *biovec, int max_size)
{
	struct cache *cache = ti->private;
	struct request_queue *q = bdev_get_queue(cache->origin_dev->bdev);

	if (!q->merge_bvec_fn)
		return max_size;

	bvm->bi_bdev = cache->origin_dev->bdev;
	return min(max_size, q->merge_bvec_fn(q, bvm, biovec));
}

static void set_discard_limits(struct cache *cache, struct queue_limits *limits)
{
	/*
	 * FIXME: these limits may be incompatible with the cache device
	 */
	limits->max_discard_sectors = min_t(sector_t, cache->discard_block_size * 1024,
					    cache->origin_sectors);
	limits->discard_granularity = cache->discard_block_size << SECTOR_SHIFT;
}

static void cache_io_hints(struct dm_target *ti, struct queue_limits *limits)
{
	struct cache *cache = ti->private;
	uint64_t io_opt_sectors = limits->io_opt >> SECTOR_SHIFT;

	/*
	 * If the system-determined stacked limits are compatible with the
	 * cache's blocksize (io_opt is a factor) do not override them.
	 */
	if (io_opt_sectors < cache->sectors_per_block ||
	    do_div(io_opt_sectors, cache->sectors_per_block)) {
		blk_limits_io_min(limits, cache->sectors_per_block << SECTOR_SHIFT);
		blk_limits_io_opt(limits, cache->sectors_per_block << SECTOR_SHIFT);
	}
	set_discard_limits(cache, limits);
}

/*----------------------------------------------------------------*/

static struct target_type cache_target = {
	.name = "cache",
	.version = {1, 8, 0},
	.module = THIS_MODULE,
	.ctr = cache_ctr,
	.dtr = cache_dtr,
	.map = cache_map,
	.end_io = cache_end_io,
	.postsuspend = cache_postsuspend,
	.preresume = cache_preresume,
	.resume = cache_resume,
	.status = cache_status,
	.message = cache_message,
	.iterate_devices = cache_iterate_devices,
	.merge = cache_bvec_merge,
	.io_hints = cache_io_hints,
};

static int __init dm_cache_init(void)
{
	int r;

	r = dm_register_target(&cache_target);
	if (r) {
		DMERR("cache target registration failed: %d", r);
		return r;
	}

	migration_cache = KMEM_CACHE(dm_cache_migration, 0);
	if (!migration_cache) {
		dm_unregister_target(&cache_target);
		return -ENOMEM;
	}

	return 0;
}

static void __exit dm_cache_exit(void)
{
	dm_unregister_target(&cache_target);
	kmem_cache_destroy(migration_cache);
}

module_init(dm_cache_init);
module_exit(dm_cache_exit);

MODULE_DESCRIPTION(DM_NAME " cache target");
MODULE_AUTHOR("Joe Thornber <ejt@redhat.com>");
MODULE_LICENSE("GPL");<|MERGE_RESOLUTION|>--- conflicted
+++ resolved
@@ -1666,8 +1666,6 @@
 
 /*----------------------------------------------------------------*/
 
-<<<<<<< HEAD
-=======
 struct inc_detail {
 	struct cache *cache;
 	struct bio_list bios_for_issue;
@@ -1769,7 +1767,6 @@
 
 /*----------------------------------------------------------------*/
 
->>>>>>> 827c24bc
 struct old_oblock_lock {
 	struct policy_locker locker;
 	struct cache *cache;
@@ -1794,48 +1791,26 @@
 			  l->structs, &l->cell);
 }
 
-<<<<<<< HEAD
-static void process_bio(struct cache *cache, struct prealloc *structs,
-			struct bio *bio)
-=======
 static void process_cell(struct cache *cache, struct prealloc *structs,
 			 struct dm_bio_prison_cell *new_ocell)
->>>>>>> 827c24bc
 {
 	int r;
 	bool release_cell = true;
 	struct bio *bio = new_ocell->holder;
 	dm_oblock_t block = get_bio_block(cache, bio);
-<<<<<<< HEAD
-	struct dm_bio_prison_cell *cell_prealloc, *new_ocell;
-	struct policy_result lookup_result;
-	bool passthrough = passthrough_mode(&cache->features);
-	bool discarded_block, can_migrate;
-=======
 	struct policy_result lookup_result;
 	bool passthrough = passthrough_mode(&cache->features);
 	bool fast_promotion, can_migrate;
->>>>>>> 827c24bc
 	struct old_oblock_lock ool;
 
 	fast_promotion = is_discarded_oblock(cache, block) || bio_writes_complete_block(cache, bio);
 	can_migrate = !passthrough && (fast_promotion || spare_migration_bandwidth(cache));
 
-<<<<<<< HEAD
-	discarded_block = is_discarded_oblock(cache, block);
-	can_migrate = !passthrough && (discarded_block || spare_migration_bandwidth(cache));
-
-=======
->>>>>>> 827c24bc
 	ool.locker.fn = cell_locker;
 	ool.cache = cache;
 	ool.structs = structs;
 	ool.cell = NULL;
-<<<<<<< HEAD
-	r = policy_map(cache->policy, block, true, can_migrate, discarded_block,
-=======
 	r = policy_map(cache->policy, block, true, can_migrate, fast_promotion,
->>>>>>> 827c24bc
 		       bio, &ool.locker, &lookup_result);
 
 	if (r == -EWOULDBLOCK)
@@ -3091,11 +3066,7 @@
 
 	fast_promotion = is_discarded_oblock(cache, block) || bio_writes_complete_block(cache, bio);
 
-<<<<<<< HEAD
-	r = policy_map(cache->policy, block, false, can_migrate, discarded_block,
-=======
 	r = policy_map(cache->policy, block, false, can_migrate, fast_promotion,
->>>>>>> 827c24bc
 		       bio, &ool.locker, &lookup_result);
 	if (r == -EWOULDBLOCK) {
 		cell_defer(cache, cell, true);
