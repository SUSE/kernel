/*
 * Copyright (C) 2003 Sistina Software Limited.
 * Copyright (C) 2004-2005 Red Hat, Inc. All rights reserved.
 *
 * This file is released under the GPL.
 */

#include <linux/device-mapper.h>

#include "dm-path-selector.h"
#include "dm-uevent.h"

#include <linux/ctype.h>
#include <linux/init.h>
#include <linux/mempool.h>
#include <linux/module.h>
#include <linux/pagemap.h>
#include <linux/slab.h>
#include <linux/time.h>
#include <linux/workqueue.h>
#include <scsi/scsi_dh.h>
#include <linux/atomic.h>

#define DM_MSG_PREFIX "multipath"
#define DM_PG_INIT_DELAY_MSECS 2000
#define DM_PG_INIT_DELAY_DEFAULT ((unsigned) -1)

/* Path properties */
struct pgpath {
	struct list_head list;

	struct priority_group *pg;	/* Owning PG */
	unsigned is_active;		/* Path status */
	unsigned fail_count;		/* Cumulative failure count */

	struct dm_path path;
	struct delayed_work activate_path;
};

#define path_to_pgpath(__pgp) container_of((__pgp), struct pgpath, path)

/*
 * Paths are grouped into Priority Groups and numbered from 1 upwards.
 * Each has a path selector which controls which path gets used.
 */
struct priority_group {
	struct list_head list;

	struct multipath *m;		/* Owning multipath instance */
	struct path_selector ps;

	unsigned pg_num;		/* Reference number */
	unsigned bypassed;		/* Temporarily bypass this PG? */

	unsigned nr_pgpaths;		/* Number of paths in PG */
	struct list_head pgpaths;
};

#define FEATURE_NO_PARTITIONS 1

/* Multipath context */
struct multipath {
	struct list_head list;
	struct dm_target *ti;

	spinlock_t lock;

	const char *hw_handler_name;
	char *hw_handler_params;

	unsigned nr_priority_groups;
	struct list_head priority_groups;

	wait_queue_head_t pg_init_wait;	/* Wait for pg_init completion */

	unsigned pg_init_required;	/* pg_init needs calling? */
	unsigned pg_init_in_progress;	/* Only one pg_init allowed at once */
	unsigned pg_init_delay_retry;	/* Delay pg_init retry? */

	unsigned nr_valid_paths;	/* Total number of usable paths */
	struct pgpath *current_pgpath;
	struct priority_group *current_pg;
	struct priority_group *next_pg;	/* Switch to this PG if set */
	unsigned repeat_count;		/* I/Os left before calling PS again */

	unsigned queue_io;		/* Must we queue all I/O? */
	unsigned queue_if_no_path;	/* Queue I/O if last path fails? */
	unsigned saved_queue_if_no_path;/* Saved state during suspension */
	unsigned pg_init_retries;	/* Number of times to retry pg_init */
	unsigned pg_init_count;		/* Number of times pg_init called */
	unsigned pg_init_delay_msecs;	/* Number of msecs before pg_init retry */
	unsigned features;		/* Additional selected features */

	struct work_struct process_queued_ios;
	struct list_head queued_ios;
	unsigned queue_size;

	struct work_struct trigger_event;

	/*
	 * We must use a mempool of dm_mpath_io structs so that we
	 * can resubmit bios on error.
	 */
	mempool_t *mpio_pool;

	struct mutex work_mutex;
};

/*
 * Context information attached to each bio we process.
 */
struct dm_mpath_io {
	struct pgpath *pgpath;
	size_t nr_bytes;
};

typedef int (*action_fn) (struct pgpath *pgpath);

#define MIN_IOS 256	/* Mempool size */

static struct kmem_cache *_mpio_cache;

static struct workqueue_struct *kmultipathd, *kmpath_handlerd;
static void process_queued_ios(struct work_struct *work);
static void trigger_event(struct work_struct *work);
static void activate_path(struct work_struct *work);


/*-----------------------------------------------
 * Allocation routines
 *-----------------------------------------------*/

static struct pgpath *alloc_pgpath(void)
{
	struct pgpath *pgpath = kzalloc(sizeof(*pgpath), GFP_KERNEL);

	if (pgpath) {
		pgpath->is_active = 1;
		INIT_DELAYED_WORK(&pgpath->activate_path, activate_path);
	}

	return pgpath;
}

static void free_pgpath(struct pgpath *pgpath)
{
	kfree(pgpath);
}

static struct priority_group *alloc_priority_group(void)
{
	struct priority_group *pg;

	pg = kzalloc(sizeof(*pg), GFP_KERNEL);

	if (pg)
		INIT_LIST_HEAD(&pg->pgpaths);

	return pg;
}

static void free_pgpaths(struct list_head *pgpaths, struct dm_target *ti)
{
	struct pgpath *pgpath, *tmp;

	list_for_each_entry_safe(pgpath, tmp, pgpaths, list) {
		list_del(&pgpath->list);
		dm_put_device(ti, pgpath->path.dev);
		free_pgpath(pgpath);
	}
}

static void free_priority_group(struct priority_group *pg,
				struct dm_target *ti)
{
	struct path_selector *ps = &pg->ps;

	if (ps->type) {
		ps->type->destroy(ps);
		dm_put_path_selector(ps->type);
	}

	free_pgpaths(&pg->pgpaths, ti);
	kfree(pg);
}

static struct multipath *alloc_multipath(struct dm_target *ti)
{
	struct multipath *m;

	m = kzalloc(sizeof(*m), GFP_KERNEL);
	if (m) {
		INIT_LIST_HEAD(&m->priority_groups);
		INIT_LIST_HEAD(&m->queued_ios);
		spin_lock_init(&m->lock);
		m->queue_io = 1;
		m->pg_init_delay_msecs = DM_PG_INIT_DELAY_DEFAULT;
		INIT_WORK(&m->process_queued_ios, process_queued_ios);
		INIT_WORK(&m->trigger_event, trigger_event);
		init_waitqueue_head(&m->pg_init_wait);
		mutex_init(&m->work_mutex);
		m->mpio_pool = mempool_create_slab_pool(MIN_IOS, _mpio_cache);
		if (!m->mpio_pool) {
			kfree(m);
			return NULL;
		}
		m->ti = ti;
		ti->private = m;
	}

	return m;
}

static void free_multipath(struct multipath *m)
{
	struct priority_group *pg, *tmp;

	list_for_each_entry_safe(pg, tmp, &m->priority_groups, list) {
		list_del(&pg->list);
		free_priority_group(pg, m->ti);
	}

	kfree(m->hw_handler_name);
	kfree(m->hw_handler_params);
	mempool_destroy(m->mpio_pool);
	kfree(m);
}


/*-----------------------------------------------
 * Path selection
 *-----------------------------------------------*/

static void __pg_init_all_paths(struct multipath *m)
{
	struct pgpath *pgpath;
	unsigned long pg_init_delay = 0;

	m->pg_init_count++;
	m->pg_init_required = 0;
	if (m->pg_init_delay_retry)
		pg_init_delay = msecs_to_jiffies(m->pg_init_delay_msecs != DM_PG_INIT_DELAY_DEFAULT ?
						 m->pg_init_delay_msecs : DM_PG_INIT_DELAY_MSECS);
	list_for_each_entry(pgpath, &m->current_pg->pgpaths, list) {
		/* Skip failed paths */
		if (!pgpath->is_active)
			continue;
		if (queue_delayed_work(kmpath_handlerd, &pgpath->activate_path,
				       pg_init_delay))
			m->pg_init_in_progress++;
	}
}

static void __switch_pg(struct multipath *m, struct pgpath *pgpath)
{
	m->current_pg = pgpath->pg;

	/* Must we initialise the PG first, and queue I/O till it's ready? */
	if (m->hw_handler_name) {
		m->pg_init_required = 1;
		m->queue_io = 1;
	} else {
		m->pg_init_required = 0;
		m->queue_io = 0;
	}

	m->pg_init_count = 0;
}

static int __choose_path_in_pg(struct multipath *m, struct priority_group *pg,
			       size_t nr_bytes)
{
	struct dm_path *path;

	path = pg->ps.type->select_path(&pg->ps, &m->repeat_count, nr_bytes);
	if (!path)
		return -ENXIO;

	m->current_pgpath = path_to_pgpath(path);

	if (!m->current_pgpath->path.dev) {
		m->current_pgpath = NULL;
		return -ENODEV;
	}

	if (m->current_pg != pg)
		__switch_pg(m, m->current_pgpath);

	return 0;
}

static void __choose_pgpath(struct multipath *m, size_t nr_bytes)
{
	struct priority_group *pg;
	unsigned bypassed = 1;

	if (!m->nr_valid_paths)
		goto failed;

	/* Were we instructed to switch PG? */
	if (m->next_pg) {
		pg = m->next_pg;
		m->next_pg = NULL;
		if (!__choose_path_in_pg(m, pg, nr_bytes))
			return;
	}

	/* Don't change PG until it has no remaining paths */
	if (m->current_pg && !__choose_path_in_pg(m, m->current_pg, nr_bytes))
		return;

	/*
	 * Loop through priority groups until we find a valid path.
	 * First time we skip PGs marked 'bypassed'.
	 * Second time we only try the ones we skipped.
	 */
	do {
		list_for_each_entry(pg, &m->priority_groups, list) {
			if (pg->bypassed == bypassed)
				continue;
			if (!__choose_path_in_pg(m, pg, nr_bytes))
				return;
		}
	} while (bypassed--);

failed:
	m->current_pgpath = NULL;
	m->current_pg = NULL;
}

/*
 * Check whether bios must be queued in the device-mapper core rather
 * than here in the target.
 *
 * m->lock must be held on entry.
 *
 * If m->queue_if_no_path and m->saved_queue_if_no_path hold the
 * same value then we are not between multipath_presuspend()
 * and multipath_resume() calls and we have no need to check
 * for the DMF_NOFLUSH_SUSPENDING flag.
 */
static int __must_push_back(struct multipath *m)
{
	return (m->queue_if_no_path != m->saved_queue_if_no_path &&
		dm_noflush_suspending(m->ti));
}

static int map_io(struct multipath *m, struct request *clone,
		  struct dm_mpath_io *mpio, unsigned was_queued)
{
	int r = DM_MAPIO_REMAPPED;
	size_t nr_bytes = blk_rq_bytes(clone);
	unsigned long flags;
	struct pgpath *pgpath;
	struct block_device *bdev;

	spin_lock_irqsave(&m->lock, flags);

	/* Do we need to select a new pgpath? */
	if (!m->current_pgpath ||
	    (!m->queue_io && (m->repeat_count && --m->repeat_count == 0)))
		__choose_pgpath(m, nr_bytes);

	pgpath = m->current_pgpath;

	if (was_queued)
		m->queue_size--;

	if ((pgpath && m->queue_io) ||
	    (!pgpath && m->queue_if_no_path)) {
		/* Queue for the daemon to resubmit */
		list_add_tail(&clone->queuelist, &m->queued_ios);
		m->queue_size++;
		if ((m->pg_init_required && !m->pg_init_in_progress) ||
		    !m->queue_io)
			queue_work(kmultipathd, &m->process_queued_ios);
		pgpath = NULL;
		r = DM_MAPIO_SUBMITTED;
	} else if (pgpath) {
		bdev = pgpath->path.dev->bdev;
		clone->q = bdev_get_queue(bdev);
		clone->rq_disk = bdev->bd_disk;
	} else if (__must_push_back(m))
		r = DM_MAPIO_REQUEUE;
	else
		r = -EIO;	/* Failed */

	mpio->pgpath = pgpath;
	mpio->nr_bytes = nr_bytes;

	if (r == DM_MAPIO_REMAPPED && pgpath->pg->ps.type->start_io)
		pgpath->pg->ps.type->start_io(&pgpath->pg->ps, &pgpath->path,
					      nr_bytes);

	spin_unlock_irqrestore(&m->lock, flags);

	return r;
}

/*
 * If we run out of usable paths, should we queue I/O or error it?
 */
static int queue_if_no_path(struct multipath *m, unsigned queue_if_no_path,
			    unsigned save_old_value)
{
	unsigned long flags;

	spin_lock_irqsave(&m->lock, flags);

	if (save_old_value)
		m->saved_queue_if_no_path = m->queue_if_no_path;
	else
		m->saved_queue_if_no_path = queue_if_no_path;
	m->queue_if_no_path = queue_if_no_path;
	if (!m->queue_if_no_path && m->queue_size)
		queue_work(kmultipathd, &m->process_queued_ios);

	spin_unlock_irqrestore(&m->lock, flags);

	return 0;
}

/*-----------------------------------------------------------------
 * The multipath daemon is responsible for resubmitting queued ios.
 *---------------------------------------------------------------*/

static void dispatch_queued_ios(struct multipath *m)
{
	int r;
	unsigned long flags;
	struct dm_mpath_io *mpio;
	union map_info *info;
	struct request *clone, *n;
	LIST_HEAD(cl);

	spin_lock_irqsave(&m->lock, flags);
	list_splice_init(&m->queued_ios, &cl);
	spin_unlock_irqrestore(&m->lock, flags);

	list_for_each_entry_safe(clone, n, &cl, queuelist) {
		list_del_init(&clone->queuelist);

		info = dm_get_rq_mapinfo(clone);
		mpio = info->ptr;

		r = map_io(m, clone, mpio, 1);
		if (r < 0) {
			mempool_free(mpio, m->mpio_pool);
			dm_kill_unmapped_request(clone, r);
		} else if (r == DM_MAPIO_REMAPPED)
			dm_dispatch_request(clone);
		else if (r == DM_MAPIO_REQUEUE) {
			mempool_free(mpio, m->mpio_pool);
			dm_requeue_unmapped_request(clone);
		}
	}
}

static void process_queued_ios(struct work_struct *work)
{
	struct multipath *m =
		container_of(work, struct multipath, process_queued_ios);
	struct pgpath *pgpath = NULL;
	unsigned must_queue = 1;
	unsigned long flags;

	spin_lock_irqsave(&m->lock, flags);

	if (!m->queue_size)
		goto out;

	if (!m->current_pgpath)
		__choose_pgpath(m, 0);

	pgpath = m->current_pgpath;

	if ((pgpath && !m->queue_io) ||
	    (!pgpath && !m->queue_if_no_path))
		must_queue = 0;

	if (m->pg_init_required && !m->pg_init_in_progress && pgpath)
		__pg_init_all_paths(m);

out:
	spin_unlock_irqrestore(&m->lock, flags);
	if (!must_queue)
		dispatch_queued_ios(m);
}

/*
 * An event is triggered whenever a path is taken out of use.
 * Includes path failure and PG bypass.
 */
static void trigger_event(struct work_struct *work)
{
	struct multipath *m =
		container_of(work, struct multipath, trigger_event);

	dm_table_event(m->ti->table);
}

/*-----------------------------------------------------------------
 * Constructor/argument parsing:
 * <#multipath feature args> [<arg>]*
 * <#hw_handler args> [hw_handler [<arg>]*]
 * <#priority groups>
 * <initial priority group>
 *     [<selector> <#selector args> [<arg>]*
 *      <#paths> <#per-path selector args>
 *         [<path> [<arg>]* ]+ ]+
 *---------------------------------------------------------------*/
static int parse_path_selector(struct dm_arg_set *as, struct priority_group *pg,
			       struct dm_target *ti)
{
	int r;
	struct path_selector_type *pst;
	unsigned ps_argc;

	static struct dm_arg _args[] = {
		{0, 1024, "invalid number of path selector args"},
	};

	pst = dm_get_path_selector(dm_shift_arg(as));
	if (!pst) {
		ti->error = "unknown path selector type";
		return -EINVAL;
	}

	r = dm_read_arg_group(_args, as, &ps_argc, &ti->error);
	if (r) {
		dm_put_path_selector(pst);
		return -EINVAL;
	}

	r = pst->create(&pg->ps, ps_argc, as->argv);
	if (r) {
		dm_put_path_selector(pst);
		ti->error = "path selector constructor failed";
		return r;
	}

	pg->ps.type = pst;
	dm_consume_args(as, ps_argc);

	return 0;
}

static struct pgpath *parse_path(struct dm_arg_set *as, struct path_selector *ps,
			       struct dm_target *ti)
{
	int r;
	struct pgpath *p;
	char *path;
	struct multipath *m = ti->private;

	/* we need at least a path arg */
	if (as->argc < 1) {
		ti->error = "no device given";
		return ERR_PTR(-EINVAL);
	}

	p = alloc_pgpath();
	if (!p)
		return ERR_PTR(-ENOMEM);

<<<<<<< HEAD
	path = shift(as);
=======
	path = dm_shift_arg(as);
>>>>>>> 9c61904c
	r = dm_get_device(ti, path, dm_table_get_mode(ti->table),
			  &p->path.dev);
	if (r) {
		unsigned major, minor;

		/* Try to add a failed device */
		if (r == -ENXIO && sscanf(path, "%u:%u", &major, &minor) == 2) {
			dev_t dev;

			/* Extract the major/minor numbers */
			dev = MKDEV(major, minor);
			if (MAJOR(dev) != major || MINOR(dev) != minor) {
				/* Nice try, didn't work */
				DMWARN("Invalid device path %s", path);
				ti->error = "error converting devnum";
				goto bad;
			}
			DMWARN("adding disabled device %d:%d", major, minor);
			p->path.dev = NULL;
			format_dev_t(p->path.pdev, dev);
			p->is_active = 0;
		} else {
			ti->error = "error getting device";
			goto bad;
		}
	} else {
		memcpy(p->path.pdev, p->path.dev->name, 16);
	}

	if (p->path.dev) {
		struct request_queue *q = bdev_get_queue(p->path.dev->bdev);

		if (m->hw_handler_name) {
			r = scsi_dh_attach(q, m->hw_handler_name);
			if (r == -EBUSY) {
				/*
				 * Already attached to different hw_handler,
				 * try to reattach with correct one.
				 */
				scsi_dh_detach(q);
				r = scsi_dh_attach(q, m->hw_handler_name);
			}
			if (r < 0) {
				ti->error = "error attaching hardware handler";
				dm_put_device(ti, p->path.dev);
				goto bad;
			}
		} else {
			/* Play safe and detach hardware handler */
			scsi_dh_detach(q);
		}

		if (m->hw_handler_params) {
			r = scsi_dh_set_params(q, m->hw_handler_params);
			if (r < 0) {
				ti->error = "unable to set hardware "
							"handler parameters";
				scsi_dh_detach(q);
				dm_put_device(ti, p->path.dev);
				goto bad;
			}
		}
	}

	r = ps->type->add_path(ps, &p->path, as->argc, as->argv, &ti->error);
	if (r) {
		dm_put_device(ti, p->path.dev);
		goto bad;
	}

	if (!p->is_active) {
		ps->type->fail_path(ps, &p->path);
		p->fail_count++;
		m->nr_valid_paths--;
	}
	return p;

 bad:
	free_pgpath(p);
	return ERR_PTR(r);
}

static struct priority_group *parse_priority_group(struct dm_arg_set *as,
						   struct multipath *m)
{
	static struct dm_arg _args[] = {
		{1, 1024, "invalid number of paths"},
		{0, 1024, "invalid number of selector args"}
	};

	int r;
	unsigned i, nr_selector_args, nr_args;
	struct priority_group *pg;
	struct dm_target *ti = m->ti;

	if (as->argc < 2) {
		as->argc = 0;
		ti->error = "not enough priority group arguments";
		return ERR_PTR(-EINVAL);
	}

	pg = alloc_priority_group();
	if (!pg) {
		ti->error = "couldn't allocate priority group";
		return ERR_PTR(-ENOMEM);
	}
	pg->m = m;

	r = parse_path_selector(as, pg, ti);
	if (r)
		goto bad;

	/*
	 * read the paths
	 */
	r = dm_read_arg(_args, as, &pg->nr_pgpaths, &ti->error);
	if (r)
		goto bad;

	r = dm_read_arg(_args + 1, as, &nr_selector_args, &ti->error);
	if (r)
		goto bad;

	nr_args = 1 + nr_selector_args;
	for (i = 0; i < pg->nr_pgpaths; i++) {
		struct pgpath *pgpath;
		struct dm_arg_set path_args;

		if (as->argc < nr_args) {
			ti->error = "not enough path parameters";
			r = -EINVAL;
			goto bad;
		}

		path_args.argc = nr_args;
		path_args.argv = as->argv;

		pgpath = parse_path(&path_args, &pg->ps, ti);
		if (IS_ERR(pgpath)) {
			r = PTR_ERR(pgpath);
			goto bad;
		}

		pgpath->pg = pg;
		list_add_tail(&pgpath->list, &pg->pgpaths);
		dm_consume_args(as, nr_args);
	}

	return pg;

 bad:
	free_priority_group(pg, ti);
	return ERR_PTR(r);
}

static int parse_hw_handler(struct dm_arg_set *as, struct multipath *m)
{
	unsigned hw_argc;
	int ret;
	struct dm_target *ti = m->ti;

	static struct dm_arg _args[] = {
		{0, 1024, "invalid number of hardware handler args"},
	};

	if (dm_read_arg_group(_args, as, &hw_argc, &ti->error))
		return -EINVAL;

	if (!hw_argc)
		return 0;

	m->hw_handler_name = kstrdup(dm_shift_arg(as), GFP_KERNEL);
	request_module("scsi_dh_%s", m->hw_handler_name);
	if (scsi_dh_handler_exist(m->hw_handler_name) == 0) {
		ti->error = "unknown hardware handler type";
		ret = -EINVAL;
		goto fail;
	}

	if (hw_argc > 1) {
		char *p;
		int i, j, len = 4;

		for (i = 0; i <= hw_argc - 2; i++)
			len += strlen(as->argv[i]) + 1;
		p = m->hw_handler_params = kzalloc(len, GFP_KERNEL);
		if (!p) {
			ti->error = "memory allocation failed";
			ret = -ENOMEM;
			goto fail;
		}
		j = sprintf(p, "%d", hw_argc - 1);
		for (i = 0, p+=j+1; i <= hw_argc - 2; i++, p+=j+1)
			j = sprintf(p, "%s", as->argv[i]);
	}
	dm_consume_args(as, hw_argc - 1);

	return 0;
fail:
	kfree(m->hw_handler_name);
	m->hw_handler_name = NULL;
	return ret;
}

static int parse_features(struct dm_arg_set *as, struct multipath *m)
{
	int r;
	unsigned argc;
	struct dm_target *ti = m->ti;
	const char *arg_name;

	static struct dm_arg _args[] = {
		{0, 5, "invalid number of feature args"},
		{1, 50, "pg_init_retries must be between 1 and 50"},
		{0, 60000, "pg_init_delay_msecs must be between 0 and 60000"},
	};

	r = dm_read_arg_group(_args, as, &argc, &ti->error);
	if (r)
		return -EINVAL;

	if (!argc)
		return 0;

	if (argc > as->argc) {
		ti->error = "not enough arguments for features";
		return -EINVAL;
	}

	do {
		arg_name = dm_shift_arg(as);
		argc--;

		if (!strcasecmp(arg_name, "queue_if_no_path")) {
			r = queue_if_no_path(m, 1, 0);
			continue;
		}

		if (!strcasecmp(arg_name, "no_partitions")) {
			m->features |= FEATURE_NO_PARTITIONS;
			continue;
		}
		if (!strcasecmp(arg_name, "pg_init_retries") &&
		    (argc >= 1)) {
			r = dm_read_arg(_args + 1, as, &m->pg_init_retries, &ti->error);
			argc--;
			continue;
		}

		if (!strcasecmp(arg_name, "pg_init_delay_msecs") &&
		    (argc >= 1)) {
			r = dm_read_arg(_args + 2, as, &m->pg_init_delay_msecs, &ti->error);
			argc--;
			continue;
		}

		ti->error = "Unrecognised multipath feature request";
		r = -EINVAL;
	} while (argc && !r);

	return r;
}

static int multipath_ctr(struct dm_target *ti, unsigned int argc,
			 char **argv)
{
	/* target arguments */
	static struct dm_arg _args[] = {
		{0, 1024, "invalid number of priority groups"},
		{0, 1024, "invalid initial priority group number"},
	};

	int r;
	struct multipath *m;
	struct dm_arg_set as;
	unsigned pg_count = 0;
	unsigned next_pg_num;

	as.argc = argc;
	as.argv = argv;

	m = alloc_multipath(ti);
	if (!m) {
		ti->error = "can't allocate multipath";
		return -EINVAL;
	}

	r = parse_features(&as, m);
	if (r)
		goto bad;

	r = parse_hw_handler(&as, m);
	if (r)
		goto bad;

	r = dm_read_arg(_args, &as, &m->nr_priority_groups, &ti->error);
	if (r)
		goto bad;

	r = dm_read_arg(_args + 1, &as, &next_pg_num, &ti->error);
	if (r)
		goto bad;

	if ((!m->nr_priority_groups && next_pg_num) ||
	    (m->nr_priority_groups && !next_pg_num)) {
		ti->error = "invalid initial priority group";
		r = -EINVAL;
		goto bad;
	}

	/* parse the priority groups */
	while (as.argc) {
		struct priority_group *pg;

		pg = parse_priority_group(&as, m);
		if (IS_ERR(pg)) {
			r = PTR_ERR(pg);
			goto bad;
		}

		m->nr_valid_paths += pg->nr_pgpaths;
		list_add_tail(&pg->list, &m->priority_groups);
		pg_count++;
		pg->pg_num = pg_count;
		if (!--next_pg_num)
			m->next_pg = pg;
	}

	if (pg_count != m->nr_priority_groups) {
		ti->error = "priority group count mismatch";
		r = -EINVAL;
		goto bad;
	}

	ti->num_flush_requests = 1;
	ti->num_discard_requests = 1;

	return 0;

 bad:
	free_multipath(m);
	return r;
}

static void multipath_wait_for_pg_init_completion(struct multipath *m)
{
	DECLARE_WAITQUEUE(wait, current);
	unsigned long flags;

	add_wait_queue(&m->pg_init_wait, &wait);

	while (1) {
		set_current_state(TASK_UNINTERRUPTIBLE);

		spin_lock_irqsave(&m->lock, flags);
		if (!m->pg_init_in_progress) {
			spin_unlock_irqrestore(&m->lock, flags);
			break;
		}
		spin_unlock_irqrestore(&m->lock, flags);

		io_schedule();
	}
	set_current_state(TASK_RUNNING);

	remove_wait_queue(&m->pg_init_wait, &wait);
}

static void flush_multipath_work(struct multipath *m)
{
	flush_workqueue(kmpath_handlerd);
	multipath_wait_for_pg_init_completion(m);
	flush_workqueue(kmultipathd);
	flush_work_sync(&m->trigger_event);
}

static void multipath_dtr(struct dm_target *ti)
{
	struct multipath *m = ti->private;

	flush_multipath_work(m);
	free_multipath(m);
}

/*
 * Map cloned requests
 */
static int multipath_map(struct dm_target *ti, struct request *clone,
			 union map_info *map_context)
{
	int r;
	struct dm_mpath_io *mpio;
	struct multipath *m = (struct multipath *) ti->private;

	mpio = mempool_alloc(m->mpio_pool, GFP_ATOMIC);
	if (!mpio)
		/* ENOMEM, requeue */
		return DM_MAPIO_REQUEUE;
	memset(mpio, 0, sizeof(*mpio));

	map_context->ptr = mpio;
	clone->cmd_flags |= REQ_FAILFAST_TRANSPORT;
	r = map_io(m, clone, mpio, 0);
	if (r < 0 || r == DM_MAPIO_REQUEUE)
		mempool_free(mpio, m->mpio_pool);

	return r;
}

/*
 * Take a path out of use.
 */
static int fail_path(struct pgpath *pgpath)
{
	unsigned long flags;
	struct multipath *m = pgpath->pg->m;

	spin_lock_irqsave(&m->lock, flags);

	if (!pgpath->is_active)
		goto out;

	DMWARN("Failing path %s.", pgpath->path.pdev);

	pgpath->pg->ps.type->fail_path(&pgpath->pg->ps, &pgpath->path);
	pgpath->is_active = 0;
	pgpath->fail_count++;

	m->nr_valid_paths--;

	if (pgpath == m->current_pgpath)
		m->current_pgpath = NULL;

	dm_path_uevent(DM_UEVENT_PATH_FAILED, m->ti,
		       pgpath->path.pdev, m->nr_valid_paths);

	schedule_work(&m->trigger_event);

out:
	spin_unlock_irqrestore(&m->lock, flags);

	return 0;
}

/*
 * Reinstate a previously-failed path
 */
static int reinstate_path(struct pgpath *pgpath)
{
	int r = 0;
	unsigned long flags;
	struct multipath *m = pgpath->pg->m;

	spin_lock_irqsave(&m->lock, flags);

	if (pgpath->is_active)
		goto out;

	if (!pgpath->path.dev) {
		DMWARN("Cannot reinstate disabled path %s", pgpath->path.pdev);
		r = -ENODEV;
		goto out;
	}

	if (!pgpath->pg->ps.type->reinstate_path) {
		DMWARN("Reinstate path not supported by path selector %s",
		       pgpath->pg->ps.type->name);
		r = -EINVAL;
		goto out;
	}

	r = pgpath->pg->ps.type->reinstate_path(&pgpath->pg->ps, &pgpath->path);
	if (r)
		goto out;

	pgpath->is_active = 1;

	if (!m->nr_valid_paths++ && m->queue_size) {
		m->current_pgpath = NULL;
		queue_work(kmultipathd, &m->process_queued_ios);
	} else if (m->hw_handler_name && (m->current_pg == pgpath->pg)) {
		if (queue_work(kmpath_handlerd, &pgpath->activate_path.work))
			m->pg_init_in_progress++;
	}

	dm_path_uevent(DM_UEVENT_PATH_REINSTATED, m->ti,
		       pgpath->path.pdev, m->nr_valid_paths);

	schedule_work(&m->trigger_event);

out:
	spin_unlock_irqrestore(&m->lock, flags);

	return r;
}

/*
 * Fail or reinstate all paths that match the provided struct dm_dev.
 */
static int action_dev(struct multipath *m, struct dm_dev *dev,
		      action_fn action)
{
	int r = -EINVAL;
	struct pgpath *pgpath;
	struct priority_group *pg;

	if (!dev)
		return 0;

	list_for_each_entry(pg, &m->priority_groups, list) {
		list_for_each_entry(pgpath, &pg->pgpaths, list) {
			if (pgpath->path.dev == dev)
				r = action(pgpath);
		}
	}

	return r;
}

/*
 * Temporarily try to avoid having to use the specified PG
 */
static void bypass_pg(struct multipath *m, struct priority_group *pg,
		      int bypassed)
{
	unsigned long flags;

	spin_lock_irqsave(&m->lock, flags);

	pg->bypassed = bypassed;
	m->current_pgpath = NULL;
	m->current_pg = NULL;

	spin_unlock_irqrestore(&m->lock, flags);

	schedule_work(&m->trigger_event);
}

/*
 * Switch to using the specified PG from the next I/O that gets mapped
 */
static int switch_pg_num(struct multipath *m, const char *pgstr)
{
	struct priority_group *pg;
	unsigned pgnum;
	unsigned long flags;

	if (!pgstr || (sscanf(pgstr, "%u", &pgnum) != 1) || !pgnum ||
	    (pgnum > m->nr_priority_groups)) {
		DMWARN("invalid PG number supplied to switch_pg_num");
		return -EINVAL;
	}

	spin_lock_irqsave(&m->lock, flags);
	list_for_each_entry(pg, &m->priority_groups, list) {
		pg->bypassed = 0;
		if (--pgnum)
			continue;

		m->current_pgpath = NULL;
		m->current_pg = NULL;
		m->next_pg = pg;
	}
	spin_unlock_irqrestore(&m->lock, flags);

	schedule_work(&m->trigger_event);
	return 0;
}

/*
 * Set/clear bypassed status of a PG.
 * PGs are numbered upwards from 1 in the order they were declared.
 */
static int bypass_pg_num(struct multipath *m, const char *pgstr, int bypassed)
{
	struct priority_group *pg;
	unsigned pgnum;

	if (!pgstr || (sscanf(pgstr, "%u", &pgnum) != 1) || !pgnum ||
	    (pgnum > m->nr_priority_groups)) {
		DMWARN("invalid PG number supplied to bypass_pg");
		return -EINVAL;
	}

	list_for_each_entry(pg, &m->priority_groups, list) {
		if (!--pgnum)
			break;
	}

	bypass_pg(m, pg, bypassed);
	return 0;
}

/*
 * Should we retry pg_init immediately?
 */
static int pg_init_limit_reached(struct multipath *m, struct pgpath *pgpath)
{
	unsigned long flags;
	int limit_reached = 0;

	spin_lock_irqsave(&m->lock, flags);

	if (m->pg_init_count <= m->pg_init_retries)
		m->pg_init_required = 1;
	else
		limit_reached = 1;

	spin_unlock_irqrestore(&m->lock, flags);

	return limit_reached;
}

static void pg_init_done(void *data, int errors)
{
	struct pgpath *pgpath = data;
	struct priority_group *pg = pgpath->pg;
	struct multipath *m = pg->m;
	unsigned long flags;
	unsigned delay_retry = 0;

	/* device or driver problems */
	switch (errors) {
	case SCSI_DH_OK:
		break;
	case SCSI_DH_NOSYS:
		if (!m->hw_handler_name) {
			errors = 0;
			break;
		}
		DMERR("Count not failover device %s: Handler scsi_dh_%s "
		      "was not loaded.", pgpath->path.dev->name,
		      m->hw_handler_name);
		/*
		 * Fail path for now, so we do not ping pong
		 */
		fail_path(pgpath);
		break;
	case SCSI_DH_DEV_TEMP_BUSY:
		/*
		 * Probably doing something like FW upgrade on the
		 * controller so try the other pg.
		 */
		bypass_pg(m, pg, 1);
		break;
	case SCSI_DH_DEV_OFFLINED:
		DMWARN("Device %s offlined.", pgpath->path.dev->name);
		errors = 0;
		break;
	case SCSI_DH_RETRY:
		/* Wait before retrying. */
		delay_retry = 1;
	case SCSI_DH_IMM_RETRY:
	case SCSI_DH_RES_TEMP_UNAVAIL:
		if (pg_init_limit_reached(m, pgpath))
			fail_path(pgpath);
		errors = 0;
		break;
	default:
		/*
		 * We probably do not want to fail the path for a device
		 * error, but this is what the old dm did. In future
		 * patches we can do more advanced handling.
		 */
		fail_path(pgpath);
	}

	spin_lock_irqsave(&m->lock, flags);
	if (errors) {
		if (pgpath == m->current_pgpath) {
			DMERR("Could not failover device %s, error %d.",
			      pgpath->path.dev->name, errors);
			m->current_pgpath = NULL;
			m->current_pg = NULL;
		}
	} else if (!m->pg_init_required)
		pg->bypassed = 0;

	if (--m->pg_init_in_progress)
		/* Activations of other paths are still on going */
		goto out;

	if (!m->pg_init_required)
		m->queue_io = 0;

	m->pg_init_delay_retry = delay_retry;
	queue_work(kmultipathd, &m->process_queued_ios);

	/*
	 * Wake up any thread waiting to suspend.
	 */
	wake_up(&m->pg_init_wait);

out:
	spin_unlock_irqrestore(&m->lock, flags);
}

static void activate_path(struct work_struct *work)
{
	struct pgpath *pgpath =
		container_of(work, struct pgpath, activate_path.work);

	if (pgpath->path.dev)
		scsi_dh_activate(bdev_get_queue(pgpath->path.dev->bdev),
				 pg_init_done, pgpath);
}

/*
 * end_io handling
 */
static int do_end_io(struct multipath *m, struct request *clone,
		     int error, struct dm_mpath_io *mpio)
{
	/*
	 * We don't queue any clone request inside the multipath target
	 * during end I/O handling, since those clone requests don't have
	 * bio clones.  If we queue them inside the multipath target,
	 * we need to make bio clones, that requires memory allocation.
	 * (See drivers/md/dm.c:end_clone_bio() about why the clone requests
	 *  don't have bio clones.)
	 * Instead of queueing the clone request here, we queue the original
	 * request into dm core, which will remake a clone request and
	 * clone bios for it and resubmit it later.
	 */
	int r = DM_ENDIO_REQUEUE;
	unsigned long flags;

	if (!error && !clone->errors)
		return 0;	/* I/O complete */

	if (error == -EOPNOTSUPP || error == -EREMOTEIO || error == -EILSEQ)
		return error;

	if (mpio->pgpath)
		fail_path(mpio->pgpath);

	spin_lock_irqsave(&m->lock, flags);
	if (!m->nr_valid_paths) {
		if (!m->queue_if_no_path) {
			if (!__must_push_back(m))
				r = -EIO;
		} else {
			if (error == -EBADE)
				r = error;
		}
	}
	spin_unlock_irqrestore(&m->lock, flags);

	return r;
}

static int multipath_end_io(struct dm_target *ti, struct request *clone,
			    int error, union map_info *map_context)
{
	struct multipath *m = ti->private;
	struct dm_mpath_io *mpio = map_context->ptr;
	struct pgpath *pgpath = mpio->pgpath;
	struct path_selector *ps;
	int r;

	r  = do_end_io(m, clone, error, mpio);
	if (pgpath) {
		ps = &pgpath->pg->ps;
		if (ps->type->end_io)
			ps->type->end_io(ps, &pgpath->path, mpio->nr_bytes);
	}
	mempool_free(mpio, m->mpio_pool);

	return r;
}

/*
 * Suspend can't complete until all the I/O is processed so if
 * the last path fails we must error any remaining I/O.
 * Note that if the freeze_bdev fails while suspending, the
 * queue_if_no_path state is lost - userspace should reset it.
 */
static void multipath_presuspend(struct dm_target *ti)
{
	struct multipath *m = (struct multipath *) ti->private;

	queue_if_no_path(m, 0, 1);
}

static void multipath_postsuspend(struct dm_target *ti)
{
	struct multipath *m = ti->private;

	mutex_lock(&m->work_mutex);
	flush_multipath_work(m);
	mutex_unlock(&m->work_mutex);
}

/*
 * Restore the queue_if_no_path setting.
 */
static void multipath_resume(struct dm_target *ti)
{
	struct multipath *m = (struct multipath *) ti->private;
	unsigned long flags;

	spin_lock_irqsave(&m->lock, flags);
	m->queue_if_no_path = m->saved_queue_if_no_path;
	spin_unlock_irqrestore(&m->lock, flags);
}

/*
 * Info output has the following format:
 * num_multipath_feature_args [multipath_feature_args]*
 * num_handler_status_args [handler_status_args]*
 * num_groups init_group_number
 *            [A|D|E num_ps_status_args [ps_status_args]*
 *             num_paths num_selector_args
 *             [path_dev A|F fail_count [selector_args]* ]+ ]+
 *
 * Table output has the following format (identical to the constructor string):
 * num_feature_args [features_args]*
 * num_handler_args hw_handler [hw_handler_args]*
 * num_groups init_group_number
 *     [priority selector-name num_ps_args [ps_args]*
 *      num_paths num_selector_args [path_dev [selector_args]* ]+ ]+
 */
static int multipath_status(struct dm_target *ti, status_type_t type,
			    char *result, unsigned int maxlen)
{
	int sz = 0;
	unsigned long flags;
	struct multipath *m = (struct multipath *) ti->private;
	struct priority_group *pg;
	struct pgpath *p;
	unsigned pg_num;
	char state;

	spin_lock_irqsave(&m->lock, flags);

	/* Features */
	if (type == STATUSTYPE_INFO)
		DMEMIT("2 %u %u ", m->queue_size, m->pg_init_count);
	else {
		DMEMIT("%u ", m->queue_if_no_path +
			      (m->pg_init_retries > 0) * 2 +
			      (m->pg_init_delay_msecs != DM_PG_INIT_DELAY_DEFAULT) * 2 +
			      (m->features & FEATURE_NO_PARTITIONS));
		if (m->queue_if_no_path)
			DMEMIT("queue_if_no_path ");
		if (m->pg_init_retries)
			DMEMIT("pg_init_retries %u ", m->pg_init_retries);
		if (m->features & FEATURE_NO_PARTITIONS)
			DMEMIT("no_partitions ");
		if (m->pg_init_delay_msecs != DM_PG_INIT_DELAY_DEFAULT)
			DMEMIT("pg_init_delay_msecs %u ", m->pg_init_delay_msecs);
	}

	if (!m->hw_handler_name || type == STATUSTYPE_INFO)
		DMEMIT("0 ");
	else
		DMEMIT("1 %s ", m->hw_handler_name);

	DMEMIT("%u ", m->nr_priority_groups);

	if (m->next_pg)
		pg_num = m->next_pg->pg_num;
	else if (m->current_pg)
		pg_num = m->current_pg->pg_num;
	else
		pg_num = (m->nr_priority_groups ? 1 : 0);

	DMEMIT("%u ", pg_num);

	switch (type) {
	case STATUSTYPE_INFO:
		list_for_each_entry(pg, &m->priority_groups, list) {
			if (pg->bypassed)
				state = 'D';	/* Disabled */
			else if (pg == m->current_pg)
				state = 'A';	/* Currently Active */
			else
				state = 'E';	/* Enabled */

			DMEMIT("%c ", state);

			if (pg->ps.type->status)
				sz += pg->ps.type->status(&pg->ps, NULL, type,
							  result + sz,
							  maxlen - sz);
			else
				DMEMIT("0 ");

			DMEMIT("%u %u ", pg->nr_pgpaths,
			       pg->ps.type->info_args);

			list_for_each_entry(p, &pg->pgpaths, list) {
				DMEMIT("%s %s %u ", p->path.pdev,
				       p->is_active ? "A" : "F",
				       p->fail_count);
				if (pg->ps.type->status)
					sz += pg->ps.type->status(&pg->ps,
					      &p->path, type, result + sz,
					      maxlen - sz);
			}
		}
		break;

	case STATUSTYPE_TABLE:
		list_for_each_entry(pg, &m->priority_groups, list) {
			DMEMIT("%s ", pg->ps.type->name);

			if (pg->ps.type->status)
				sz += pg->ps.type->status(&pg->ps, NULL, type,
							  result + sz,
							  maxlen - sz);
			else
				DMEMIT("0 ");

			DMEMIT("%u %u ", pg->nr_pgpaths,
			       pg->ps.type->table_args);

			list_for_each_entry(p, &pg->pgpaths, list) {
				DMEMIT("%s ", p->path.pdev);
				if (pg->ps.type->status)
					sz += pg->ps.type->status(&pg->ps,
					      &p->path, type, result + sz,
					      maxlen - sz);
			}
		}
		break;
	}

	spin_unlock_irqrestore(&m->lock, flags);

	return 0;
}

static int multipath_message(struct dm_target *ti, unsigned argc, char **argv)
{
	int r = -EINVAL;
	struct dm_dev *dev;
	struct multipath *m = (struct multipath *) ti->private;
	action_fn action;

	mutex_lock(&m->work_mutex);

	if (dm_suspended(ti)) {
		r = -EBUSY;
		goto out;
	}

	if (argc == 1) {
		if (!strcasecmp(argv[0], "queue_if_no_path")) {
			r = queue_if_no_path(m, 1, 0);
			goto out;
		} else if (!strcasecmp(argv[0], "fail_if_no_path")) {
			r = queue_if_no_path(m, 0, 0);
			goto out;
		}
	}

	if (argc != 2) {
		DMWARN("Unrecognised multipath message received.");
		goto out;
	}

	if (!strcasecmp(argv[0], "disable_group")) {
		r = bypass_pg_num(m, argv[1], 1);
		goto out;
	} else if (!strcasecmp(argv[0], "enable_group")) {
		r = bypass_pg_num(m, argv[1], 0);
		goto out;
	} else if (!strcasecmp(argv[0], "switch_group")) {
		r = switch_pg_num(m, argv[1]);
		goto out;
	} else if (!strcasecmp(argv[0], "reinstate_path"))
		action = reinstate_path;
	else if (!strcasecmp(argv[0], "fail_path"))
		action = fail_path;
	else {
		DMWARN("Unrecognised multipath message received.");
		goto out;
	}

	r = dm_get_device(ti, argv[1], dm_table_get_mode(ti->table), &dev);
	if (r) {
		DMWARN("message: error getting device %s",
		       argv[1]);
		goto out;
	}

	r = action_dev(m, dev, action);

	dm_put_device(ti, dev);

out:
	mutex_unlock(&m->work_mutex);
	return r;
}

static int multipath_ioctl(struct dm_target *ti, unsigned int cmd,
			   unsigned long arg)
{
	struct multipath *m = (struct multipath *) ti->private;
	struct block_device *bdev = NULL;
	fmode_t mode = 0;
	unsigned long flags;
	int r = 0;

	spin_lock_irqsave(&m->lock, flags);

	if (!m->current_pgpath)
		__choose_pgpath(m, 0);

	if (m->current_pgpath && m->current_pgpath->path.dev) {
		bdev = m->current_pgpath->path.dev->bdev;
		mode = m->current_pgpath->path.dev->mode;
	}

	if (m->queue_io)
		r = -EAGAIN;
	else if (!bdev)
		r = -EIO;

	spin_unlock_irqrestore(&m->lock, flags);

	return r ? : __blkdev_driver_ioctl(bdev, mode, cmd, arg);
}

static int multipath_iterate_devices(struct dm_target *ti,
				     iterate_devices_callout_fn fn, void *data)
{
	struct multipath *m = ti->private;
	struct priority_group *pg;
	struct pgpath *p;
	int ret = 0;

	list_for_each_entry(pg, &m->priority_groups, list) {
		list_for_each_entry(p, &pg->pgpaths, list) {
			ret = fn(ti, p->path.dev, ti->begin, ti->len, data);
			if (ret)
				goto out;
		}
	}

out:
	return ret;
}

static int __pgpath_busy(struct pgpath *pgpath)
{
	struct request_queue *q = bdev_get_queue(pgpath->path.dev->bdev);

	return dm_underlying_device_busy(q);
}

/*
 * We return "busy", only when we can map I/Os but underlying devices
 * are busy (so even if we map I/Os now, the I/Os will wait on
 * the underlying queue).
 * In other words, if we want to kill I/Os or queue them inside us
 * due to map unavailability, we don't return "busy".  Otherwise,
 * dm core won't give us the I/Os and we can't do what we want.
 */
static int multipath_busy(struct dm_target *ti)
{
	int busy = 0, has_active = 0;
	struct multipath *m = ti->private;
	struct priority_group *pg;
	struct pgpath *pgpath;
	unsigned long flags;

	spin_lock_irqsave(&m->lock, flags);

	/* Guess which priority_group will be used at next mapping time */
	if (unlikely(!m->current_pgpath && m->next_pg))
		pg = m->next_pg;
	else if (likely(m->current_pg))
		pg = m->current_pg;
	else
		/*
		 * We don't know which pg will be used at next mapping time.
		 * We don't call __choose_pgpath() here to avoid to trigger
		 * pg_init just by busy checking.
		 * So we don't know whether underlying devices we will be using
		 * at next mapping time are busy or not. Just try mapping.
		 */
		goto out;

	/*
	 * If there is one non-busy active path at least, the path selector
	 * will be able to select it. So we consider such a pg as not busy.
	 */
	busy = 1;
	list_for_each_entry(pgpath, &pg->pgpaths, list)
		if (pgpath->is_active) {
			has_active = 1;

			if (!__pgpath_busy(pgpath)) {
				busy = 0;
				break;
			}
		}

	if (!has_active)
		/*
		 * No active path in this pg, so this pg won't be used and
		 * the current_pg will be changed at next mapping time.
		 * We need to try mapping to determine it.
		 */
		busy = 0;

out:
	spin_unlock_irqrestore(&m->lock, flags);

	return busy;
}

/*-----------------------------------------------------------------
 * Module setup
 *---------------------------------------------------------------*/
static struct target_type multipath_target = {
	.name = "multipath",
	.version = {1, 3, 0},
	.module = THIS_MODULE,
	.ctr = multipath_ctr,
	.dtr = multipath_dtr,
	.map_rq = multipath_map,
	.rq_end_io = multipath_end_io,
	.presuspend = multipath_presuspend,
	.postsuspend = multipath_postsuspend,
	.resume = multipath_resume,
	.status = multipath_status,
	.message = multipath_message,
	.ioctl  = multipath_ioctl,
	.iterate_devices = multipath_iterate_devices,
	.busy = multipath_busy,
};

static int __init dm_multipath_init(void)
{
	int r;

	/* allocate a slab for the dm_ios */
	_mpio_cache = KMEM_CACHE(dm_mpath_io, 0);
	if (!_mpio_cache)
		return -ENOMEM;

	r = dm_register_target(&multipath_target);
	if (r < 0) {
		DMERR("register failed %d", r);
		kmem_cache_destroy(_mpio_cache);
		return -EINVAL;
	}

	kmultipathd = alloc_workqueue("kmpathd", WQ_MEM_RECLAIM, 0);
	if (!kmultipathd) {
		DMERR("failed to create workqueue kmpathd");
		dm_unregister_target(&multipath_target);
		kmem_cache_destroy(_mpio_cache);
		return -ENOMEM;
	}

	/*
	 * A separate workqueue is used to handle the device handlers
	 * to avoid overloading existing workqueue. Overloading the
	 * old workqueue would also create a bottleneck in the
	 * path of the storage hardware device activation.
	 */
	kmpath_handlerd = alloc_ordered_workqueue("kmpath_handlerd",
						  WQ_MEM_RECLAIM);
	if (!kmpath_handlerd) {
		DMERR("failed to create workqueue kmpath_handlerd");
		destroy_workqueue(kmultipathd);
		dm_unregister_target(&multipath_target);
		kmem_cache_destroy(_mpio_cache);
		return -ENOMEM;
	}

	DMINFO("version %u.%u.%u loaded",
	       multipath_target.version[0], multipath_target.version[1],
	       multipath_target.version[2]);

	return r;
}

static void __exit dm_multipath_exit(void)
{
	destroy_workqueue(kmpath_handlerd);
	destroy_workqueue(kmultipathd);

	dm_unregister_target(&multipath_target);
	kmem_cache_destroy(_mpio_cache);
}

module_init(dm_multipath_init);
module_exit(dm_multipath_exit);

MODULE_DESCRIPTION(DM_NAME " multipath target");
MODULE_AUTHOR("Sistina Software <dm-devel@redhat.com>");
MODULE_LICENSE("GPL");<|MERGE_RESOLUTION|>--- conflicted
+++ resolved
@@ -563,11 +563,7 @@
 	if (!p)
 		return ERR_PTR(-ENOMEM);
 
-<<<<<<< HEAD
-	path = shift(as);
-=======
 	path = dm_shift_arg(as);
->>>>>>> 9c61904c
 	r = dm_get_device(ti, path, dm_table_get_mode(ti->table),
 			  &p->path.dev);
 	if (r) {
@@ -791,11 +787,6 @@
 
 	if (!argc)
 		return 0;
-
-	if (argc > as->argc) {
-		ti->error = "not enough arguments for features";
-		return -EINVAL;
-	}
 
 	do {
 		arg_name = dm_shift_arg(as);
