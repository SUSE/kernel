--- conflicted
+++ resolved
@@ -60,20 +60,12 @@
 
 	if (sizeof(struct node_header) +
 	    (sizeof(__le64) + value_size) * max_entries > block_size) {
-<<<<<<< HEAD
-		DMERR_LIMIT("node_check failed: max_entries too large");
-=======
 		DMERR_LIMIT("%s failed: max_entries too large", __func__);
->>>>>>> eb3cdb58
 		return -EILSEQ;
 	}
 
 	if (nr_entries > max_entries) {
-<<<<<<< HEAD
-		DMERR_LIMIT("node_check failed: too many entries");
-=======
 		DMERR_LIMIT("%s failed: too many entries", __func__);
->>>>>>> eb3cdb58
 		return -EILSEQ;
 	}
 
