--- conflicted
+++ resolved
@@ -87,10 +87,7 @@
 {
 	uint32_t nr_left = le32_to_cpu(left->header.nr_entries);
 	uint32_t value_size = le32_to_cpu(left->header.value_size);
-<<<<<<< HEAD
-=======
-
->>>>>>> eb3cdb58
+
 	if (value_size != le32_to_cpu(right->header.value_size)) {
 		DMERR("mismatched value size");
 		return -EILSEQ;
@@ -269,12 +266,8 @@
 		/*
 		 * Rebalance.
 		 */
-<<<<<<< HEAD
-		unsigned target_left = (nr_left + nr_right) / 2;
-=======
 		unsigned int target_left = (nr_left + nr_right) / 2;
 
->>>>>>> eb3cdb58
 		ret = shift(left, right, nr_left - target_left);
 		if (ret)
 			return ret;
@@ -328,14 +321,6 @@
 		return -EINVAL;
 	}
 
-<<<<<<< HEAD
-	if (nr_left + shift > max_entries) {
-		DMERR("node shift out of bounds");
-		return -EINVAL;
-	}
-
-=======
->>>>>>> eb3cdb58
 	node_copy(left, center, -shift);
 	left->header.nr_entries = cpu_to_le32(nr_left + shift);
 
@@ -449,25 +434,11 @@
 		return -EILSEQ;
 	}
 
-<<<<<<< HEAD
-	if ((left->header.max_entries != center->header.max_entries) ||
-	    (center->header.max_entries != right->header.max_entries)) {
-		DMERR("bad btree metadata, max_entries differ");
-		return -EILSEQ;
-	}
-
 	if ((nr_left + nr_center + nr_right) < threshold) {
 		return delete_center_node(info, parent, l, c, r, left, center, right,
 					  nr_left, nr_center, nr_right);
 	}
 
-=======
-	if ((nr_left + nr_center + nr_right) < threshold) {
-		return delete_center_node(info, parent, l, c, r, left, center, right,
-					  nr_left, nr_center, nr_right);
-	}
-
->>>>>>> eb3cdb58
 	return redistribute3(info, parent, l, c, r, left, center, right,
 			     nr_left, nr_center, nr_right);
 }
