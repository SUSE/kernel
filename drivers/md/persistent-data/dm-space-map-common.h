/*
 * Copyright (C) 2011 Red Hat, Inc.
 *
 * This file is released under the GPL.
 */

#ifndef DM_SPACE_MAP_COMMON_H
#define DM_SPACE_MAP_COMMON_H

#include "dm-btree.h"

/*----------------------------------------------------------------*/

/*
 * Low level disk format
 *
 * Bitmap btree
 * ------------
 *
 * Each value stored in the btree is an index_entry.  This points to a
 * block that is used as a bitmap.  Within the bitmap hold 2 bits per
 * entry, which represent UNUSED = 0, REF_COUNT = 1, REF_COUNT = 2 and
 * REF_COUNT = many.
 *
 * Refcount btree
 * --------------
 *
 * Any entry that has a ref count higher than 2 gets entered in the ref
 * count tree.  The leaf values for this tree is the 32-bit ref count.
 */

struct disk_index_entry {
	__le64 blocknr;
	__le32 nr_free;
	__le32 none_free_before;
} __attribute__ ((packed, aligned(8)));


#define MAX_METADATA_BITMAPS 255
struct disk_metadata_index {
	__le32 csum;
	__le32 padding;
	__le64 blocknr;

	struct disk_index_entry index[MAX_METADATA_BITMAPS];
} __attribute__ ((packed, aligned(8)));

struct ll_disk;

typedef int (*load_ie_fn)(struct ll_disk *ll, dm_block_t index, struct disk_index_entry *result);
typedef int (*save_ie_fn)(struct ll_disk *ll, dm_block_t index, struct disk_index_entry *ie);
typedef int (*init_index_fn)(struct ll_disk *ll);
typedef int (*open_index_fn)(struct ll_disk *ll);
typedef dm_block_t (*max_index_entries_fn)(struct ll_disk *ll);
typedef int (*commit_fn)(struct ll_disk *ll);

/*
 * A lot of time can be wasted reading and writing the same
 * index entry.  So we cache a few entries.
 */
#define IE_CACHE_SIZE 64
#define IE_CACHE_MASK (IE_CACHE_SIZE - 1)

struct ie_cache {
	bool valid;
	bool dirty;
	dm_block_t index;
	struct disk_index_entry ie;
};

struct ll_disk {
	struct dm_transaction_manager *tm;
	struct dm_btree_info bitmap_info;
	struct dm_btree_info ref_count_info;

	uint32_t block_size;
	uint32_t entries_per_block;
	dm_block_t nr_blocks;
	dm_block_t nr_allocated;

	/*
	 * bitmap_root may be a btree root or a simple index.
	 */
	dm_block_t bitmap_root;

	dm_block_t ref_count_root;

	struct disk_metadata_index mi_le;
	load_ie_fn load_ie;
	save_ie_fn save_ie;
	init_index_fn init_index;
	open_index_fn open_index;
	max_index_entries_fn max_entries;
	commit_fn commit;
	bool bitmap_index_changed:1;

	struct ie_cache ie_cache[IE_CACHE_SIZE];
};

struct disk_sm_root {
	__le64 nr_blocks;
	__le64 nr_allocated;
	__le64 bitmap_root;
	__le64 ref_count_root;
} __attribute__ ((packed, aligned(8)));

#define ENTRIES_PER_BYTE 4

struct disk_bitmap_header {
	__le32 csum;
	__le32 not_used;
	__le64 blocknr;
} __attribute__ ((packed, aligned(8)));

/*----------------------------------------------------------------*/

int sm_ll_extend(struct ll_disk *ll, dm_block_t extra_blocks);
int sm_ll_lookup_bitmap(struct ll_disk *ll, dm_block_t b, uint32_t *result);
int sm_ll_lookup(struct ll_disk *ll, dm_block_t b, uint32_t *result);
int sm_ll_find_free_block(struct ll_disk *ll, dm_block_t begin,
			  dm_block_t end, dm_block_t *result);
int sm_ll_find_common_free_block(struct ll_disk *old_ll, struct ll_disk *new_ll,
	                         dm_block_t begin, dm_block_t end, dm_block_t *result);
<<<<<<< HEAD
int sm_ll_insert(struct ll_disk *ll, dm_block_t b, uint32_t ref_count, enum allocation_event *ev);
int sm_ll_inc(struct ll_disk *ll, dm_block_t b, enum allocation_event *ev);
int sm_ll_dec(struct ll_disk *ll, dm_block_t b, enum allocation_event *ev);
=======

/*
 * The next three functions return (via nr_allocations) the net number of
 * allocations that were made.  This number may be negative if there were
 * more frees than allocs.
 */
int sm_ll_insert(struct ll_disk *ll, dm_block_t b, uint32_t ref_count, int32_t *nr_allocations);
int sm_ll_inc(struct ll_disk *ll, dm_block_t b, dm_block_t e, int32_t *nr_allocations);
int sm_ll_dec(struct ll_disk *ll, dm_block_t b, dm_block_t e, int32_t *nr_allocations);
>>>>>>> 7d2a07b7
int sm_ll_commit(struct ll_disk *ll);

int sm_ll_new_metadata(struct ll_disk *ll, struct dm_transaction_manager *tm);
int sm_ll_open_metadata(struct ll_disk *ll, struct dm_transaction_manager *tm,
			void *root_le, size_t len);

int sm_ll_new_disk(struct ll_disk *ll, struct dm_transaction_manager *tm);
int sm_ll_open_disk(struct ll_disk *ll, struct dm_transaction_manager *tm,
		    void *root_le, size_t len);

/*----------------------------------------------------------------*/

#endif	/* DM_SPACE_MAP_COMMON_H */<|MERGE_RESOLUTION|>--- conflicted
+++ resolved
@@ -121,11 +121,6 @@
 			  dm_block_t end, dm_block_t *result);
 int sm_ll_find_common_free_block(struct ll_disk *old_ll, struct ll_disk *new_ll,
 	                         dm_block_t begin, dm_block_t end, dm_block_t *result);
-<<<<<<< HEAD
-int sm_ll_insert(struct ll_disk *ll, dm_block_t b, uint32_t ref_count, enum allocation_event *ev);
-int sm_ll_inc(struct ll_disk *ll, dm_block_t b, enum allocation_event *ev);
-int sm_ll_dec(struct ll_disk *ll, dm_block_t b, enum allocation_event *ev);
-=======
 
 /*
  * The next three functions return (via nr_allocations) the net number of
@@ -135,7 +130,6 @@
 int sm_ll_insert(struct ll_disk *ll, dm_block_t b, uint32_t ref_count, int32_t *nr_allocations);
 int sm_ll_inc(struct ll_disk *ll, dm_block_t b, dm_block_t e, int32_t *nr_allocations);
 int sm_ll_dec(struct ll_disk *ll, dm_block_t b, dm_block_t e, int32_t *nr_allocations);
->>>>>>> 7d2a07b7
 int sm_ll_commit(struct ll_disk *ll);
 
 int sm_ll_new_metadata(struct ll_disk *ll, struct dm_transaction_manager *tm);
