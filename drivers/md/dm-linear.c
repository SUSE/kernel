--- conflicted
+++ resolved
@@ -98,11 +98,7 @@
 static void linear_status(struct dm_target *ti, status_type_t type,
 			  unsigned int status_flags, char *result, unsigned int maxlen)
 {
-<<<<<<< HEAD
-	struct linear_c *lc = (struct linear_c *) ti->private;
-=======
-	struct linear_c *lc = ti->private;
->>>>>>> eb3cdb58
+	struct linear_c *lc = ti->private;
 	size_t sz = 0;
 
 	switch (type) {
@@ -161,37 +157,12 @@
 
 #if IS_ENABLED(CONFIG_FS_DAX)
 static struct dax_device *linear_dax_pgoff(struct dm_target *ti, pgoff_t *pgoff)
-<<<<<<< HEAD
 {
 	struct linear_c *lc = ti->private;
 	sector_t sector = linear_map_sector(ti, *pgoff << PAGE_SECTORS_SHIFT);
 
 	*pgoff = (get_start_sect(lc->dev->bdev) + sector) >> PAGE_SECTORS_SHIFT;
 	return lc->dev->dax_dev;
-}
-
-static long linear_dax_direct_access(struct dm_target *ti, pgoff_t pgoff,
-		long nr_pages, void **kaddr, pfn_t *pfn)
-{
-	struct dax_device *dax_dev = linear_dax_pgoff(ti, &pgoff);
-
-	return dax_direct_access(dax_dev, pgoff, nr_pages, kaddr, pfn);
-}
-
-static size_t linear_dax_copy_from_iter(struct dm_target *ti, pgoff_t pgoff,
-		void *addr, size_t bytes, struct iov_iter *i)
-{
-	struct dax_device *dax_dev = linear_dax_pgoff(ti, &pgoff);
-
-	return dax_copy_from_iter(dax_dev, pgoff, addr, bytes, i);
-=======
-{
-	struct linear_c *lc = ti->private;
-	sector_t sector = linear_map_sector(ti, *pgoff << PAGE_SECTORS_SHIFT);
-
-	*pgoff = (get_start_sect(lc->dev->bdev) + sector) >> PAGE_SECTORS_SHIFT;
-	return lc->dev->dax_dev;
->>>>>>> eb3cdb58
 }
 
 static long linear_dax_direct_access(struct dm_target *ti, pgoff_t pgoff,
@@ -200,11 +171,7 @@
 {
 	struct dax_device *dax_dev = linear_dax_pgoff(ti, &pgoff);
 
-<<<<<<< HEAD
-	return dax_copy_to_iter(dax_dev, pgoff, addr, bytes, i);
-=======
 	return dax_direct_access(dax_dev, pgoff, nr_pages, mode, kaddr, pfn);
->>>>>>> eb3cdb58
 }
 
 static int linear_dax_zero_page_range(struct dm_target *ti, pgoff_t pgoff,
