// SPDX-License-Identifier: GPL-2.0-only
/*
 * Copyright (C) 2017 Western Digital Corporation or its affiliates.
 *
 * This file is released under the GPL.
 */

#include "dm-zoned.h"

#include <linux/module.h>
#include <linux/crc32.h>
#include <linux/sched/mm.h>

#define	DM_MSG_PREFIX		"zoned metadata"

/*
 * Metadata version.
 */
#define DMZ_META_VER	2

/*
 * On-disk super block magic.
 */
#define DMZ_MAGIC	((((unsigned int)('D')) << 24) | \
			 (((unsigned int)('Z')) << 16) | \
			 (((unsigned int)('B')) <<  8) | \
			 ((unsigned int)('D')))

/*
 * On disk super block.
 * This uses only 512 B but uses on disk a full 4KB block. This block is
 * followed on disk by the mapping table of chunks to zones and the bitmap
 * blocks indicating zone block validity.
 * The overall resulting metadata format is:
 *    (1) Super block (1 block)
 *    (2) Chunk mapping table (nr_map_blocks)
 *    (3) Bitmap blocks (nr_bitmap_blocks)
 * All metadata blocks are stored in conventional zones, starting from
 * the first conventional zone found on disk.
 */
struct dmz_super {
	/* Magic number */
	__le32		magic;			/*   4 */

	/* Metadata version number */
	__le32		version;		/*   8 */

	/* Generation number */
	__le64		gen;			/*  16 */

	/* This block number */
	__le64		sb_block;		/*  24 */

	/* The number of metadata blocks, including this super block */
	__le32		nr_meta_blocks;		/*  28 */

	/* The number of sequential zones reserved for reclaim */
	__le32		nr_reserved_seq;	/*  32 */

	/* The number of entries in the mapping table */
	__le32		nr_chunks;		/*  36 */

	/* The number of blocks used for the chunk mapping table */
	__le32		nr_map_blocks;		/*  40 */

	/* The number of blocks used for the block bitmaps */
	__le32		nr_bitmap_blocks;	/*  44 */

	/* Checksum */
	__le32		crc;			/*  48 */

	/* DM-Zoned label */
	u8		dmz_label[32];		/*  80 */

	/* DM-Zoned UUID */
	u8		dmz_uuid[16];		/*  96 */

	/* Device UUID */
	u8		dev_uuid[16];		/* 112 */

	/* Padding to full 512B sector */
	u8		reserved[400];		/* 512 */
};

/*
 * Chunk mapping entry: entries are indexed by chunk number
 * and give the zone ID (dzone_id) mapping the chunk on disk.
 * This zone may be sequential or random. If it is a sequential
 * zone, a second zone (bzone_id) used as a write buffer may
 * also be specified. This second zone will always be a randomly
 * writeable zone.
 */
struct dmz_map {
	__le32			dzone_id;
	__le32			bzone_id;
};

/*
 * Chunk mapping table metadata: 512 8-bytes entries per 4KB block.
 */
#define DMZ_MAP_ENTRIES		(DMZ_BLOCK_SIZE / sizeof(struct dmz_map))
#define DMZ_MAP_ENTRIES_SHIFT	(ilog2(DMZ_MAP_ENTRIES))
#define DMZ_MAP_ENTRIES_MASK	(DMZ_MAP_ENTRIES - 1)
#define DMZ_MAP_UNMAPPED	UINT_MAX

/*
 * Meta data block descriptor (for cached metadata blocks).
 */
struct dmz_mblock {
	struct rb_node		node;
	struct list_head	link;
	sector_t		no;
	unsigned int		ref;
	unsigned long		state;
	struct page		*page;
	void			*data;
};

/*
 * Metadata block state flags.
 */
enum {
	DMZ_META_DIRTY,
	DMZ_META_READING,
	DMZ_META_WRITING,
	DMZ_META_ERROR,
};

/*
 * Super block information (one per metadata set).
 */
struct dmz_sb {
	sector_t		block;
	struct dmz_dev		*dev;
	struct dmz_mblock	*mblk;
	struct dmz_super	*sb;
	struct dm_zone		*zone;
};

/*
 * In-memory metadata.
 */
struct dmz_metadata {
	struct dmz_dev		*dev;
	unsigned int		nr_devs;

	char			devname[BDEVNAME_SIZE];
	char			label[BDEVNAME_SIZE];
	uuid_t			uuid;

	sector_t		zone_bitmap_size;
	unsigned int		zone_nr_bitmap_blocks;
	unsigned int		zone_bits_per_mblk;

	sector_t		zone_nr_blocks;
	sector_t		zone_nr_blocks_shift;

	sector_t		zone_nr_sectors;
	sector_t		zone_nr_sectors_shift;

	unsigned int		nr_bitmap_blocks;
	unsigned int		nr_map_blocks;

	unsigned int		nr_zones;
	unsigned int		nr_useable_zones;
	unsigned int		nr_meta_blocks;
	unsigned int		nr_meta_zones;
	unsigned int		nr_data_zones;
	unsigned int		nr_cache_zones;
	unsigned int		nr_rnd_zones;
	unsigned int		nr_reserved_seq;
	unsigned int		nr_chunks;

	/* Zone information array */
	struct xarray		zones;

	struct dmz_sb		sb[2];
	unsigned int		mblk_primary;
	unsigned int		sb_version;
	u64			sb_gen;
	unsigned int		min_nr_mblks;
	unsigned int		max_nr_mblks;
	atomic_t		nr_mblks;
	struct rw_semaphore	mblk_sem;
	struct mutex		mblk_flush_lock;
	spinlock_t		mblk_lock;
	struct rb_root		mblk_rbtree;
	struct list_head	mblk_lru_list;
	struct list_head	mblk_dirty_list;
	struct shrinker		*mblk_shrinker;

	/* Zone allocation management */
	struct mutex		map_lock;
	struct dmz_mblock	**map_mblk;

	unsigned int		nr_cache;
	atomic_t		unmap_nr_cache;
	struct list_head	unmap_cache_list;
	struct list_head	map_cache_list;

	atomic_t		nr_reserved_seq_zones;
	struct list_head	reserved_seq_zones_list;

	wait_queue_head_t	free_wq;
};

#define dmz_zmd_info(zmd, format, args...)	\
	DMINFO("(%s): " format, (zmd)->label, ## args)

#define dmz_zmd_err(zmd, format, args...)	\
	DMERR("(%s): " format, (zmd)->label, ## args)

#define dmz_zmd_warn(zmd, format, args...)	\
	DMWARN("(%s): " format, (zmd)->label, ## args)

#define dmz_zmd_debug(zmd, format, args...)	\
	DMDEBUG("(%s): " format, (zmd)->label, ## args)
/*
 * Various accessors
 */
static unsigned int dmz_dev_zone_id(struct dmz_metadata *zmd, struct dm_zone *zone)
{
	if (WARN_ON(!zone))
		return 0;

	return zone->id - zone->dev->zone_offset;
}

sector_t dmz_start_sect(struct dmz_metadata *zmd, struct dm_zone *zone)
{
	unsigned int zone_id = dmz_dev_zone_id(zmd, zone);

	return (sector_t)zone_id << zmd->zone_nr_sectors_shift;
}

sector_t dmz_start_block(struct dmz_metadata *zmd, struct dm_zone *zone)
{
	unsigned int zone_id = dmz_dev_zone_id(zmd, zone);

	return (sector_t)zone_id << zmd->zone_nr_blocks_shift;
}

unsigned int dmz_zone_nr_blocks(struct dmz_metadata *zmd)
{
	return zmd->zone_nr_blocks;
}

unsigned int dmz_zone_nr_blocks_shift(struct dmz_metadata *zmd)
{
	return zmd->zone_nr_blocks_shift;
}

unsigned int dmz_zone_nr_sectors(struct dmz_metadata *zmd)
{
	return zmd->zone_nr_sectors;
}

unsigned int dmz_zone_nr_sectors_shift(struct dmz_metadata *zmd)
{
	return zmd->zone_nr_sectors_shift;
}

unsigned int dmz_nr_zones(struct dmz_metadata *zmd)
{
	return zmd->nr_zones;
}

unsigned int dmz_nr_chunks(struct dmz_metadata *zmd)
{
	return zmd->nr_chunks;
}

unsigned int dmz_nr_rnd_zones(struct dmz_metadata *zmd, int idx)
{
	return zmd->dev[idx].nr_rnd;
}

unsigned int dmz_nr_unmap_rnd_zones(struct dmz_metadata *zmd, int idx)
{
	return atomic_read(&zmd->dev[idx].unmap_nr_rnd);
}

unsigned int dmz_nr_cache_zones(struct dmz_metadata *zmd)
{
	return zmd->nr_cache;
}

unsigned int dmz_nr_unmap_cache_zones(struct dmz_metadata *zmd)
{
	return atomic_read(&zmd->unmap_nr_cache);
}

unsigned int dmz_nr_seq_zones(struct dmz_metadata *zmd, int idx)
{
	return zmd->dev[idx].nr_seq;
}

unsigned int dmz_nr_unmap_seq_zones(struct dmz_metadata *zmd, int idx)
{
	return atomic_read(&zmd->dev[idx].unmap_nr_seq);
}

static struct dm_zone *dmz_get(struct dmz_metadata *zmd, unsigned int zone_id)
{
	return xa_load(&zmd->zones, zone_id);
}

static struct dm_zone *dmz_insert(struct dmz_metadata *zmd,
				  unsigned int zone_id, struct dmz_dev *dev)
{
	struct dm_zone *zone = kzalloc(sizeof(struct dm_zone), GFP_KERNEL);

	if (!zone)
		return ERR_PTR(-ENOMEM);

	if (xa_insert(&zmd->zones, zone_id, zone, GFP_KERNEL)) {
		kfree(zone);
		return ERR_PTR(-EBUSY);
	}

	INIT_LIST_HEAD(&zone->link);
	atomic_set(&zone->refcount, 0);
	zone->id = zone_id;
	zone->chunk = DMZ_MAP_UNMAPPED;
	zone->dev = dev;

	return zone;
}

const char *dmz_metadata_label(struct dmz_metadata *zmd)
{
	return (const char *)zmd->label;
}

bool dmz_check_dev(struct dmz_metadata *zmd)
{
	unsigned int i;

	for (i = 0; i < zmd->nr_devs; i++) {
		if (!dmz_check_bdev(&zmd->dev[i]))
			return false;
	}
	return true;
}

bool dmz_dev_is_dying(struct dmz_metadata *zmd)
{
	unsigned int i;

	for (i = 0; i < zmd->nr_devs; i++) {
		if (dmz_bdev_is_dying(&zmd->dev[i]))
			return true;
	}
	return false;
}

/*
 * Lock/unlock mapping table.
 * The map lock also protects all the zone lists.
 */
void dmz_lock_map(struct dmz_metadata *zmd)
{
	mutex_lock(&zmd->map_lock);
}

void dmz_unlock_map(struct dmz_metadata *zmd)
{
	mutex_unlock(&zmd->map_lock);
}

/*
 * Lock/unlock metadata access. This is a "read" lock on a semaphore
 * that prevents metadata flush from running while metadata are being
 * modified. The actual metadata write mutual exclusion is achieved with
 * the map lock and zone state management (active and reclaim state are
 * mutually exclusive).
 */
void dmz_lock_metadata(struct dmz_metadata *zmd)
{
	down_read(&zmd->mblk_sem);
}

void dmz_unlock_metadata(struct dmz_metadata *zmd)
{
	up_read(&zmd->mblk_sem);
}

/*
 * Lock/unlock flush: prevent concurrent executions
 * of dmz_flush_metadata as well as metadata modification in reclaim
 * while flush is being executed.
 */
void dmz_lock_flush(struct dmz_metadata *zmd)
{
	mutex_lock(&zmd->mblk_flush_lock);
}

void dmz_unlock_flush(struct dmz_metadata *zmd)
{
	mutex_unlock(&zmd->mblk_flush_lock);
}

/*
 * Allocate a metadata block.
 */
static struct dmz_mblock *dmz_alloc_mblock(struct dmz_metadata *zmd,
					   sector_t mblk_no)
{
	struct dmz_mblock *mblk = NULL;

	/* See if we can reuse cached blocks */
	if (zmd->max_nr_mblks && atomic_read(&zmd->nr_mblks) > zmd->max_nr_mblks) {
		spin_lock(&zmd->mblk_lock);
		mblk = list_first_entry_or_null(&zmd->mblk_lru_list,
						struct dmz_mblock, link);
		if (mblk) {
			list_del_init(&mblk->link);
			rb_erase(&mblk->node, &zmd->mblk_rbtree);
			mblk->no = mblk_no;
		}
		spin_unlock(&zmd->mblk_lock);
		if (mblk)
			return mblk;
	}

	/* Allocate a new block */
	mblk = kmalloc(sizeof(struct dmz_mblock), GFP_NOIO);
	if (!mblk)
		return NULL;

	mblk->page = alloc_page(GFP_NOIO);
	if (!mblk->page) {
		kfree(mblk);
		return NULL;
	}

	RB_CLEAR_NODE(&mblk->node);
	INIT_LIST_HEAD(&mblk->link);
	mblk->ref = 0;
	mblk->state = 0;
	mblk->no = mblk_no;
	mblk->data = page_address(mblk->page);

	atomic_inc(&zmd->nr_mblks);

	return mblk;
}

/*
 * Free a metadata block.
 */
static void dmz_free_mblock(struct dmz_metadata *zmd, struct dmz_mblock *mblk)
{
	__free_pages(mblk->page, 0);
	kfree(mblk);

	atomic_dec(&zmd->nr_mblks);
}

/*
 * Insert a metadata block in the rbtree.
 */
static void dmz_insert_mblock(struct dmz_metadata *zmd, struct dmz_mblock *mblk)
{
	struct rb_root *root = &zmd->mblk_rbtree;
	struct rb_node **new = &(root->rb_node), *parent = NULL;
	struct dmz_mblock *b;

	/* Figure out where to put the new node */
	while (*new) {
		b = container_of(*new, struct dmz_mblock, node);
		parent = *new;
		new = (b->no < mblk->no) ? &((*new)->rb_left) : &((*new)->rb_right);
	}

	/* Add new node and rebalance tree */
	rb_link_node(&mblk->node, parent, new);
	rb_insert_color(&mblk->node, root);
}

/*
 * Lookup a metadata block in the rbtree. If the block is found, increment
 * its reference count.
 */
static struct dmz_mblock *dmz_get_mblock_fast(struct dmz_metadata *zmd,
					      sector_t mblk_no)
{
	struct rb_root *root = &zmd->mblk_rbtree;
	struct rb_node *node = root->rb_node;
	struct dmz_mblock *mblk;

	while (node) {
		mblk = container_of(node, struct dmz_mblock, node);
		if (mblk->no == mblk_no) {
			/*
			 * If this is the first reference to the block,
			 * remove it from the LRU list.
			 */
			mblk->ref++;
			if (mblk->ref == 1 &&
			    !test_bit(DMZ_META_DIRTY, &mblk->state))
				list_del_init(&mblk->link);
			return mblk;
		}
		node = (mblk->no < mblk_no) ? node->rb_left : node->rb_right;
	}

	return NULL;
}

/*
 * Metadata block BIO end callback.
 */
static void dmz_mblock_bio_end_io(struct bio *bio)
{
	struct dmz_mblock *mblk = bio->bi_private;
	int flag;

	if (bio->bi_status)
		set_bit(DMZ_META_ERROR, &mblk->state);

	if (bio_op(bio) == REQ_OP_WRITE)
		flag = DMZ_META_WRITING;
	else
		flag = DMZ_META_READING;

	clear_bit_unlock(flag, &mblk->state);
	smp_mb__after_atomic();
	wake_up_bit(&mblk->state, flag);

	bio_put(bio);
}

/*
 * Read an uncached metadata block from disk and add it to the cache.
 */
static struct dmz_mblock *dmz_get_mblock_slow(struct dmz_metadata *zmd,
					      sector_t mblk_no)
{
	struct dmz_mblock *mblk, *m;
	sector_t block = zmd->sb[zmd->mblk_primary].block + mblk_no;
	struct dmz_dev *dev = zmd->sb[zmd->mblk_primary].dev;
	struct bio *bio;

	if (dmz_bdev_is_dying(dev))
		return ERR_PTR(-EIO);

	/* Get a new block and a BIO to read it */
	mblk = dmz_alloc_mblock(zmd, mblk_no);
	if (!mblk)
		return ERR_PTR(-ENOMEM);

	bio = bio_alloc(dev->bdev, 1, REQ_OP_READ | REQ_META | REQ_PRIO,
			GFP_NOIO);

	spin_lock(&zmd->mblk_lock);

	/*
	 * Make sure that another context did not start reading
	 * the block already.
	 */
	m = dmz_get_mblock_fast(zmd, mblk_no);
	if (m) {
		spin_unlock(&zmd->mblk_lock);
		dmz_free_mblock(zmd, mblk);
		bio_put(bio);
		return m;
	}

	mblk->ref++;
	set_bit(DMZ_META_READING, &mblk->state);
	dmz_insert_mblock(zmd, mblk);

	spin_unlock(&zmd->mblk_lock);

	/* Submit read BIO */
	bio->bi_iter.bi_sector = dmz_blk2sect(block);
	bio->bi_private = mblk;
	bio->bi_end_io = dmz_mblock_bio_end_io;
	__bio_add_page(bio, mblk->page, DMZ_BLOCK_SIZE, 0);
	submit_bio(bio);

	return mblk;
}

/*
 * Free metadata blocks.
 */
static unsigned long dmz_shrink_mblock_cache(struct dmz_metadata *zmd,
					     unsigned long limit)
{
	struct dmz_mblock *mblk;
	unsigned long count = 0;

	if (!zmd->max_nr_mblks)
		return 0;

	while (!list_empty(&zmd->mblk_lru_list) &&
	       atomic_read(&zmd->nr_mblks) > zmd->min_nr_mblks &&
	       count < limit) {
		mblk = list_first_entry(&zmd->mblk_lru_list,
					struct dmz_mblock, link);
		list_del_init(&mblk->link);
		rb_erase(&mblk->node, &zmd->mblk_rbtree);
		dmz_free_mblock(zmd, mblk);
		count++;
	}

	return count;
}

/*
 * For mblock shrinker: get the number of unused metadata blocks in the cache.
 */
static unsigned long dmz_mblock_shrinker_count(struct shrinker *shrink,
					       struct shrink_control *sc)
{
	struct dmz_metadata *zmd = shrink->private_data;

	return atomic_read(&zmd->nr_mblks);
}

/*
 * For mblock shrinker: scan unused metadata blocks and shrink the cache.
 */
static unsigned long dmz_mblock_shrinker_scan(struct shrinker *shrink,
					      struct shrink_control *sc)
{
	struct dmz_metadata *zmd = shrink->private_data;
	unsigned long count;

	spin_lock(&zmd->mblk_lock);
	count = dmz_shrink_mblock_cache(zmd, sc->nr_to_scan);
	spin_unlock(&zmd->mblk_lock);

	return count ? count : SHRINK_STOP;
}

/*
 * Release a metadata block.
 */
static void dmz_release_mblock(struct dmz_metadata *zmd,
			       struct dmz_mblock *mblk)
{

	if (!mblk)
		return;

	spin_lock(&zmd->mblk_lock);

	mblk->ref--;
	if (mblk->ref == 0) {
		if (test_bit(DMZ_META_ERROR, &mblk->state)) {
			rb_erase(&mblk->node, &zmd->mblk_rbtree);
			dmz_free_mblock(zmd, mblk);
		} else if (!test_bit(DMZ_META_DIRTY, &mblk->state)) {
			list_add_tail(&mblk->link, &zmd->mblk_lru_list);
			dmz_shrink_mblock_cache(zmd, 1);
		}
	}

	spin_unlock(&zmd->mblk_lock);
}

/*
 * Get a metadata block from the rbtree. If the block
 * is not present, read it from disk.
 */
static struct dmz_mblock *dmz_get_mblock(struct dmz_metadata *zmd,
					 sector_t mblk_no)
{
	struct dmz_mblock *mblk;
	struct dmz_dev *dev = zmd->sb[zmd->mblk_primary].dev;

	/* Check rbtree */
	spin_lock(&zmd->mblk_lock);
	mblk = dmz_get_mblock_fast(zmd, mblk_no);
	spin_unlock(&zmd->mblk_lock);

	if (!mblk) {
		/* Cache miss: read the block from disk */
		mblk = dmz_get_mblock_slow(zmd, mblk_no);
		if (IS_ERR(mblk))
			return mblk;
	}

	/* Wait for on-going read I/O and check for error */
	wait_on_bit_io(&mblk->state, DMZ_META_READING,
		       TASK_UNINTERRUPTIBLE);
	if (test_bit(DMZ_META_ERROR, &mblk->state)) {
		dmz_release_mblock(zmd, mblk);
		dmz_check_bdev(dev);
		return ERR_PTR(-EIO);
	}

	return mblk;
}

/*
 * Mark a metadata block dirty.
 */
static void dmz_dirty_mblock(struct dmz_metadata *zmd, struct dmz_mblock *mblk)
{
	spin_lock(&zmd->mblk_lock);
	if (!test_and_set_bit(DMZ_META_DIRTY, &mblk->state))
		list_add_tail(&mblk->link, &zmd->mblk_dirty_list);
	spin_unlock(&zmd->mblk_lock);
}

/*
 * Issue a metadata block write BIO.
 */
static int dmz_write_mblock(struct dmz_metadata *zmd, struct dmz_mblock *mblk,
			    unsigned int set)
{
	struct dmz_dev *dev = zmd->sb[set].dev;
	sector_t block = zmd->sb[set].block + mblk->no;
	struct bio *bio;

	if (dmz_bdev_is_dying(dev))
		return -EIO;

	bio = bio_alloc(dev->bdev, 1, REQ_OP_WRITE | REQ_META | REQ_PRIO,
			GFP_NOIO);

	set_bit(DMZ_META_WRITING, &mblk->state);

	bio->bi_iter.bi_sector = dmz_blk2sect(block);
	bio->bi_private = mblk;
	bio->bi_end_io = dmz_mblock_bio_end_io;
	__bio_add_page(bio, mblk->page, DMZ_BLOCK_SIZE, 0);
	submit_bio(bio);

	return 0;
}

/*
 * Read/write a metadata block.
 */
static int dmz_rdwr_block(struct dmz_dev *dev, enum req_op op,
			  sector_t block, struct page *page)
{
	struct bio *bio;
	int ret;

	if (WARN_ON(!dev))
		return -EIO;

	if (dmz_bdev_is_dying(dev))
		return -EIO;

	bio = bio_alloc(dev->bdev, 1, op | REQ_SYNC | REQ_META | REQ_PRIO,
			GFP_NOIO);
	bio->bi_iter.bi_sector = dmz_blk2sect(block);
	__bio_add_page(bio, page, DMZ_BLOCK_SIZE, 0);
	ret = submit_bio_wait(bio);
	bio_put(bio);

	if (ret)
		dmz_check_bdev(dev);
	return ret;
}

/*
 * Write super block of the specified metadata set.
 */
static int dmz_write_sb(struct dmz_metadata *zmd, unsigned int set)
{
	struct dmz_mblock *mblk = zmd->sb[set].mblk;
	struct dmz_super *sb = zmd->sb[set].sb;
	struct dmz_dev *dev = zmd->sb[set].dev;
	sector_t sb_block;
	u64 sb_gen = zmd->sb_gen + 1;
	int ret;

	sb->magic = cpu_to_le32(DMZ_MAGIC);

	sb->version = cpu_to_le32(zmd->sb_version);
	if (zmd->sb_version > 1) {
		BUILD_BUG_ON(UUID_SIZE != 16);
		export_uuid(sb->dmz_uuid, &zmd->uuid);
		memcpy(sb->dmz_label, zmd->label, BDEVNAME_SIZE);
		export_uuid(sb->dev_uuid, &dev->uuid);
	}

	sb->gen = cpu_to_le64(sb_gen);

	/*
	 * The metadata always references the absolute block address,
	 * ie relative to the entire block range, not the per-device
	 * block address.
	 */
	sb_block = zmd->sb[set].zone->id << zmd->zone_nr_blocks_shift;
	sb->sb_block = cpu_to_le64(sb_block);
	sb->nr_meta_blocks = cpu_to_le32(zmd->nr_meta_blocks);
	sb->nr_reserved_seq = cpu_to_le32(zmd->nr_reserved_seq);
	sb->nr_chunks = cpu_to_le32(zmd->nr_chunks);

	sb->nr_map_blocks = cpu_to_le32(zmd->nr_map_blocks);
	sb->nr_bitmap_blocks = cpu_to_le32(zmd->nr_bitmap_blocks);

	sb->crc = 0;
	sb->crc = cpu_to_le32(crc32_le(sb_gen, (unsigned char *)sb, DMZ_BLOCK_SIZE));

	ret = dmz_rdwr_block(dev, REQ_OP_WRITE, zmd->sb[set].block,
			     mblk->page);
	if (ret == 0)
		ret = blkdev_issue_flush(dev->bdev);

	return ret;
}

/*
 * Write dirty metadata blocks to the specified set.
 */
static int dmz_write_dirty_mblocks(struct dmz_metadata *zmd,
				   struct list_head *write_list,
				   unsigned int set)
{
	struct dmz_mblock *mblk;
	struct dmz_dev *dev = zmd->sb[set].dev;
	struct blk_plug plug;
	int ret = 0, nr_mblks_submitted = 0;

	/* Issue writes */
	blk_start_plug(&plug);
	list_for_each_entry(mblk, write_list, link) {
		ret = dmz_write_mblock(zmd, mblk, set);
		if (ret)
			break;
		nr_mblks_submitted++;
	}
	blk_finish_plug(&plug);

	/* Wait for completion */
	list_for_each_entry(mblk, write_list, link) {
		if (!nr_mblks_submitted)
			break;
		wait_on_bit_io(&mblk->state, DMZ_META_WRITING,
			       TASK_UNINTERRUPTIBLE);
		if (test_bit(DMZ_META_ERROR, &mblk->state)) {
			clear_bit(DMZ_META_ERROR, &mblk->state);
			dmz_check_bdev(dev);
			ret = -EIO;
		}
		nr_mblks_submitted--;
	}

	/* Flush drive cache (this will also sync data) */
	if (ret == 0)
		ret = blkdev_issue_flush(dev->bdev);

	return ret;
}

/*
 * Log dirty metadata blocks.
 */
static int dmz_log_dirty_mblocks(struct dmz_metadata *zmd,
				 struct list_head *write_list)
{
	unsigned int log_set = zmd->mblk_primary ^ 0x1;
	int ret;

	/* Write dirty blocks to the log */
	ret = dmz_write_dirty_mblocks(zmd, write_list, log_set);
	if (ret)
		return ret;

	/*
	 * No error so far: now validate the log by updating the
	 * log index super block generation.
	 */
	ret = dmz_write_sb(zmd, log_set);
	if (ret)
		return ret;

	return 0;
}

/*
 * Flush dirty metadata blocks.
 */
int dmz_flush_metadata(struct dmz_metadata *zmd)
{
	struct dmz_mblock *mblk;
	struct list_head write_list;
	struct dmz_dev *dev;
	int ret;

	if (WARN_ON(!zmd))
		return 0;

	INIT_LIST_HEAD(&write_list);

	/*
	 * Make sure that metadata blocks are stable before logging: take
	 * the write lock on the metadata semaphore to prevent target BIOs
	 * from modifying metadata.
	 */
	down_write(&zmd->mblk_sem);
	dev = zmd->sb[zmd->mblk_primary].dev;

	/*
	 * This is called from the target flush work and reclaim work.
	 * Concurrent execution is not allowed.
	 */
	dmz_lock_flush(zmd);

	if (dmz_bdev_is_dying(dev)) {
		ret = -EIO;
		goto out;
	}

	/* Get dirty blocks */
	spin_lock(&zmd->mblk_lock);
	list_splice_init(&zmd->mblk_dirty_list, &write_list);
	spin_unlock(&zmd->mblk_lock);

	/* If there are no dirty metadata blocks, just flush the device cache */
	if (list_empty(&write_list)) {
		ret = blkdev_issue_flush(dev->bdev);
		goto err;
	}

	/*
	 * The primary metadata set is still clean. Keep it this way until
	 * all updates are successful in the secondary set. That is, use
	 * the secondary set as a log.
	 */
	ret = dmz_log_dirty_mblocks(zmd, &write_list);
	if (ret)
		goto err;

	/*
	 * The log is on disk. It is now safe to update in place
	 * in the primary metadata set.
	 */
	ret = dmz_write_dirty_mblocks(zmd, &write_list, zmd->mblk_primary);
	if (ret)
		goto err;

	ret = dmz_write_sb(zmd, zmd->mblk_primary);
	if (ret)
		goto err;

	while (!list_empty(&write_list)) {
		mblk = list_first_entry(&write_list, struct dmz_mblock, link);
		list_del_init(&mblk->link);

		spin_lock(&zmd->mblk_lock);
		clear_bit(DMZ_META_DIRTY, &mblk->state);
		if (mblk->ref == 0)
			list_add_tail(&mblk->link, &zmd->mblk_lru_list);
		spin_unlock(&zmd->mblk_lock);
	}

	zmd->sb_gen++;
out:
	dmz_unlock_flush(zmd);
	up_write(&zmd->mblk_sem);

	return ret;

err:
	if (!list_empty(&write_list)) {
		spin_lock(&zmd->mblk_lock);
		list_splice(&write_list, &zmd->mblk_dirty_list);
		spin_unlock(&zmd->mblk_lock);
	}
	if (!dmz_check_bdev(dev))
		ret = -EIO;
	goto out;
}

/*
 * Check super block.
 */
static int dmz_check_sb(struct dmz_metadata *zmd, struct dmz_sb *dsb,
			bool tertiary)
{
	struct dmz_super *sb = dsb->sb;
	struct dmz_dev *dev = dsb->dev;
	unsigned int nr_meta_zones, nr_data_zones;
	u32 crc, stored_crc;
	u64 gen, sb_block;

	if (le32_to_cpu(sb->magic) != DMZ_MAGIC) {
		dmz_dev_err(dev, "Invalid meta magic (needed 0x%08x, got 0x%08x)",
			    DMZ_MAGIC, le32_to_cpu(sb->magic));
		return -ENXIO;
	}

	zmd->sb_version = le32_to_cpu(sb->version);
	if (zmd->sb_version > DMZ_META_VER) {
		dmz_dev_err(dev, "Invalid meta version (needed %d, got %d)",
			    DMZ_META_VER, zmd->sb_version);
		return -EINVAL;
	}
	if (zmd->sb_version < 2 && tertiary) {
		dmz_dev_err(dev, "Tertiary superblocks are not supported");
		return -EINVAL;
	}

	gen = le64_to_cpu(sb->gen);
	stored_crc = le32_to_cpu(sb->crc);
	sb->crc = 0;
	crc = crc32_le(gen, (unsigned char *)sb, DMZ_BLOCK_SIZE);
	if (crc != stored_crc) {
		dmz_dev_err(dev, "Invalid checksum (needed 0x%08x, got 0x%08x)",
			    crc, stored_crc);
		return -ENXIO;
	}

	sb_block = le64_to_cpu(sb->sb_block);
	if (sb_block != (u64)dsb->zone->id << zmd->zone_nr_blocks_shift) {
		dmz_dev_err(dev, "Invalid superblock position (is %llu expected %llu)",
			    sb_block, (u64)dsb->zone->id << zmd->zone_nr_blocks_shift);
		return -EINVAL;
	}
	if (zmd->sb_version > 1) {
		uuid_t sb_uuid;

		import_uuid(&sb_uuid, sb->dmz_uuid);
		if (uuid_is_null(&sb_uuid)) {
			dmz_dev_err(dev, "NULL DM-Zoned uuid");
			return -ENXIO;
		} else if (uuid_is_null(&zmd->uuid)) {
			uuid_copy(&zmd->uuid, &sb_uuid);
		} else if (!uuid_equal(&zmd->uuid, &sb_uuid)) {
			dmz_dev_err(dev, "mismatching DM-Zoned uuid, is %pUl expected %pUl",
				    &sb_uuid, &zmd->uuid);
			return -ENXIO;
		}
		if (!strlen(zmd->label))
			memcpy(zmd->label, sb->dmz_label, BDEVNAME_SIZE);
		else if (memcmp(zmd->label, sb->dmz_label, BDEVNAME_SIZE)) {
			dmz_dev_err(dev, "mismatching DM-Zoned label, is %s expected %s",
				    sb->dmz_label, zmd->label);
			return -ENXIO;
		}
		import_uuid(&dev->uuid, sb->dev_uuid);
		if (uuid_is_null(&dev->uuid)) {
			dmz_dev_err(dev, "NULL device uuid");
			return -ENXIO;
		}

		if (tertiary) {
			/*
			 * Generation number should be 0, but it doesn't
			 * really matter if it isn't.
			 */
			if (gen != 0)
				dmz_dev_warn(dev, "Invalid generation %llu",
					    gen);
			return 0;
		}
	}

	nr_meta_zones = (le32_to_cpu(sb->nr_meta_blocks) + zmd->zone_nr_blocks - 1)
		>> zmd->zone_nr_blocks_shift;
	if (!nr_meta_zones ||
	    (zmd->nr_devs <= 1 && nr_meta_zones >= zmd->nr_rnd_zones) ||
	    (zmd->nr_devs > 1 && nr_meta_zones >= zmd->nr_cache_zones)) {
		dmz_dev_err(dev, "Invalid number of metadata blocks");
		return -ENXIO;
	}

	if (!le32_to_cpu(sb->nr_reserved_seq) ||
	    le32_to_cpu(sb->nr_reserved_seq) >= (zmd->nr_useable_zones - nr_meta_zones)) {
		dmz_dev_err(dev, "Invalid number of reserved sequential zones");
		return -ENXIO;
	}

	nr_data_zones = zmd->nr_useable_zones -
		(nr_meta_zones * 2 + le32_to_cpu(sb->nr_reserved_seq));
	if (le32_to_cpu(sb->nr_chunks) > nr_data_zones) {
		dmz_dev_err(dev, "Invalid number of chunks %u / %u",
			    le32_to_cpu(sb->nr_chunks), nr_data_zones);
		return -ENXIO;
	}

	/* OK */
	zmd->nr_meta_blocks = le32_to_cpu(sb->nr_meta_blocks);
	zmd->nr_reserved_seq = le32_to_cpu(sb->nr_reserved_seq);
	zmd->nr_chunks = le32_to_cpu(sb->nr_chunks);
	zmd->nr_map_blocks = le32_to_cpu(sb->nr_map_blocks);
	zmd->nr_bitmap_blocks = le32_to_cpu(sb->nr_bitmap_blocks);
	zmd->nr_meta_zones = nr_meta_zones;
	zmd->nr_data_zones = nr_data_zones;

	return 0;
}

/*
 * Read the first or second super block from disk.
 */
static int dmz_read_sb(struct dmz_metadata *zmd, struct dmz_sb *sb, int set)
{
	dmz_zmd_debug(zmd, "read superblock set %d dev %pg block %llu",
		      set, sb->dev->bdev, sb->block);

	return dmz_rdwr_block(sb->dev, REQ_OP_READ,
			      sb->block, sb->mblk->page);
}

/*
 * Determine the position of the secondary super blocks on disk.
 * This is used only if a corruption of the primary super block
 * is detected.
 */
static int dmz_lookup_secondary_sb(struct dmz_metadata *zmd)
{
	unsigned int zone_nr_blocks = zmd->zone_nr_blocks;
	struct dmz_mblock *mblk;
	unsigned int zone_id = zmd->sb[0].zone->id;
	int i;

	/* Allocate a block */
	mblk = dmz_alloc_mblock(zmd, 0);
	if (!mblk)
		return -ENOMEM;

	zmd->sb[1].mblk = mblk;
	zmd->sb[1].sb = mblk->data;

	/* Bad first super block: search for the second one */
	zmd->sb[1].block = zmd->sb[0].block + zone_nr_blocks;
	zmd->sb[1].zone = dmz_get(zmd, zone_id + 1);
	zmd->sb[1].dev = zmd->sb[0].dev;
	for (i = 1; i < zmd->nr_rnd_zones; i++) {
		if (dmz_read_sb(zmd, &zmd->sb[1], 1) != 0)
			break;
		if (le32_to_cpu(zmd->sb[1].sb->magic) == DMZ_MAGIC)
			return 0;
		zmd->sb[1].block += zone_nr_blocks;
		zmd->sb[1].zone = dmz_get(zmd, zone_id + i);
	}

	dmz_free_mblock(zmd, mblk);
	zmd->sb[1].mblk = NULL;
	zmd->sb[1].zone = NULL;
	zmd->sb[1].dev = NULL;

	return -EIO;
}

/*
 * Read a super block from disk.
 */
static int dmz_get_sb(struct dmz_metadata *zmd, struct dmz_sb *sb, int set)
{
	struct dmz_mblock *mblk;
	int ret;

	/* Allocate a block */
	mblk = dmz_alloc_mblock(zmd, 0);
	if (!mblk)
		return -ENOMEM;

	sb->mblk = mblk;
	sb->sb = mblk->data;

	/* Read super block */
	ret = dmz_read_sb(zmd, sb, set);
	if (ret) {
		dmz_free_mblock(zmd, mblk);
		sb->mblk = NULL;
		return ret;
	}

	return 0;
}

/*
 * Recover a metadata set.
 */
static int dmz_recover_mblocks(struct dmz_metadata *zmd, unsigned int dst_set)
{
	unsigned int src_set = dst_set ^ 0x1;
	struct page *page;
	int i, ret;

	dmz_dev_warn(zmd->sb[dst_set].dev,
		     "Metadata set %u invalid: recovering", dst_set);

	if (dst_set == 0)
		zmd->sb[0].block = dmz_start_block(zmd, zmd->sb[0].zone);
	else
		zmd->sb[1].block = dmz_start_block(zmd, zmd->sb[1].zone);

	page = alloc_page(GFP_NOIO);
	if (!page)
		return -ENOMEM;

	/* Copy metadata blocks */
	for (i = 1; i < zmd->nr_meta_blocks; i++) {
		ret = dmz_rdwr_block(zmd->sb[src_set].dev, REQ_OP_READ,
				     zmd->sb[src_set].block + i, page);
		if (ret)
			goto out;
		ret = dmz_rdwr_block(zmd->sb[dst_set].dev, REQ_OP_WRITE,
				     zmd->sb[dst_set].block + i, page);
		if (ret)
			goto out;
	}

	/* Finalize with the super block */
	if (!zmd->sb[dst_set].mblk) {
		zmd->sb[dst_set].mblk = dmz_alloc_mblock(zmd, 0);
		if (!zmd->sb[dst_set].mblk) {
			ret = -ENOMEM;
			goto out;
		}
		zmd->sb[dst_set].sb = zmd->sb[dst_set].mblk->data;
	}

	ret = dmz_write_sb(zmd, dst_set);
out:
	__free_pages(page, 0);

	return ret;
}

/*
 * Get super block from disk.
 */
static int dmz_load_sb(struct dmz_metadata *zmd)
{
	bool sb_good[2] = {false, false};
	u64 sb_gen[2] = {0, 0};
	int ret;

	if (!zmd->sb[0].zone) {
		dmz_zmd_err(zmd, "Primary super block zone not set");
		return -ENXIO;
	}

	/* Read and check the primary super block */
	zmd->sb[0].block = dmz_start_block(zmd, zmd->sb[0].zone);
	zmd->sb[0].dev = zmd->sb[0].zone->dev;
	ret = dmz_get_sb(zmd, &zmd->sb[0], 0);
	if (ret) {
		dmz_dev_err(zmd->sb[0].dev, "Read primary super block failed");
		return ret;
	}

	ret = dmz_check_sb(zmd, &zmd->sb[0], false);

	/* Read and check secondary super block */
	if (ret == 0) {
		sb_good[0] = true;
		if (!zmd->sb[1].zone) {
			unsigned int zone_id =
				zmd->sb[0].zone->id + zmd->nr_meta_zones;

			zmd->sb[1].zone = dmz_get(zmd, zone_id);
		}
		zmd->sb[1].block = dmz_start_block(zmd, zmd->sb[1].zone);
		zmd->sb[1].dev = zmd->sb[0].dev;
		ret = dmz_get_sb(zmd, &zmd->sb[1], 1);
	} else
		ret = dmz_lookup_secondary_sb(zmd);

	if (ret) {
		dmz_dev_err(zmd->sb[1].dev, "Read secondary super block failed");
		return ret;
	}

	ret = dmz_check_sb(zmd, &zmd->sb[1], false);
	if (ret == 0)
		sb_good[1] = true;

	/* Use highest generation sb first */
	if (!sb_good[0] && !sb_good[1]) {
		dmz_zmd_err(zmd, "No valid super block found");
		return -EIO;
	}

	if (sb_good[0])
		sb_gen[0] = le64_to_cpu(zmd->sb[0].sb->gen);
	else {
		ret = dmz_recover_mblocks(zmd, 0);
		if (ret) {
			dmz_dev_err(zmd->sb[0].dev,
				    "Recovery of superblock 0 failed");
			return -EIO;
		}
	}

	if (sb_good[1])
		sb_gen[1] = le64_to_cpu(zmd->sb[1].sb->gen);
	else {
		ret = dmz_recover_mblocks(zmd, 1);

		if (ret) {
			dmz_dev_err(zmd->sb[1].dev,
				    "Recovery of superblock 1 failed");
			return -EIO;
		}
	}

	if (sb_gen[0] >= sb_gen[1]) {
		zmd->sb_gen = sb_gen[0];
		zmd->mblk_primary = 0;
	} else {
		zmd->sb_gen = sb_gen[1];
		zmd->mblk_primary = 1;
	}

	dmz_dev_debug(zmd->sb[zmd->mblk_primary].dev,
		      "Using super block %u (gen %llu)",
		      zmd->mblk_primary, zmd->sb_gen);

	if (zmd->sb_version > 1) {
		int i;
		struct dmz_sb *sb;

		sb = kzalloc(sizeof(struct dmz_sb), GFP_KERNEL);
		if (!sb)
			return -ENOMEM;
		for (i = 1; i < zmd->nr_devs; i++) {
			sb->block = 0;
			sb->zone = dmz_get(zmd, zmd->dev[i].zone_offset);
			sb->dev = &zmd->dev[i];
			if (!dmz_is_meta(sb->zone)) {
				dmz_dev_err(sb->dev,
					    "Tertiary super block zone %u not marked as metadata zone",
					    sb->zone->id);
				ret = -EINVAL;
				goto out_kfree;
			}
			ret = dmz_get_sb(zmd, sb, i + 1);
			if (ret) {
				dmz_dev_err(sb->dev,
					    "Read tertiary super block failed");
				dmz_free_mblock(zmd, sb->mblk);
				goto out_kfree;
			}
			ret = dmz_check_sb(zmd, sb, true);
			dmz_free_mblock(zmd, sb->mblk);
			if (ret == -EINVAL)
				goto out_kfree;
		}
out_kfree:
		kfree(sb);
	}
	return ret;
}

/*
 * Initialize a zone descriptor.
 */
static int dmz_init_zone(struct blk_zone *blkz, unsigned int num, void *data)
{
	struct dmz_dev *dev = data;
	struct dmz_metadata *zmd = dev->metadata;
	int idx = num + dev->zone_offset;
	struct dm_zone *zone;

	zone = dmz_insert(zmd, idx, dev);
	if (IS_ERR(zone))
		return PTR_ERR(zone);

	if (blkz->len != zmd->zone_nr_sectors) {
		if (zmd->sb_version > 1) {
			/* Ignore the eventual runt (smaller) zone */
			set_bit(DMZ_OFFLINE, &zone->flags);
			return 0;
		} else if (blkz->start + blkz->len == dev->capacity)
			return 0;
		return -ENXIO;
	}

	/*
	 * Devices that have zones with a capacity smaller than the zone size
	 * (e.g. NVMe zoned namespaces) are not supported.
	 */
	if (blkz->capacity != blkz->len)
		return -ENXIO;

	switch (blkz->type) {
	case BLK_ZONE_TYPE_CONVENTIONAL:
		set_bit(DMZ_RND, &zone->flags);
		break;
	case BLK_ZONE_TYPE_SEQWRITE_REQ:
	case BLK_ZONE_TYPE_SEQWRITE_PREF:
		set_bit(DMZ_SEQ, &zone->flags);
		break;
	default:
		return -ENXIO;
	}

	if (dmz_is_rnd(zone))
		zone->wp_block = 0;
	else
		zone->wp_block = dmz_sect2blk(blkz->wp - blkz->start);

	if (blkz->cond == BLK_ZONE_COND_OFFLINE)
		set_bit(DMZ_OFFLINE, &zone->flags);
	else if (blkz->cond == BLK_ZONE_COND_READONLY)
		set_bit(DMZ_READ_ONLY, &zone->flags);
	else {
		zmd->nr_useable_zones++;
		if (dmz_is_rnd(zone)) {
			zmd->nr_rnd_zones++;
			if (zmd->nr_devs == 1 && !zmd->sb[0].zone) {
				/* Primary super block zone */
				zmd->sb[0].zone = zone;
			}
		}
		if (zmd->nr_devs > 1 && num == 0) {
			/*
			 * Tertiary superblock zones are always at the
			 * start of the zoned devices, so mark them
			 * as metadata zone.
			 */
			set_bit(DMZ_META, &zone->flags);
		}
	}
	return 0;
}

static int dmz_emulate_zones(struct dmz_metadata *zmd, struct dmz_dev *dev)
{
	int idx;
	sector_t zone_offset = 0;

	for (idx = 0; idx < dev->nr_zones; idx++) {
		struct dm_zone *zone;

		zone = dmz_insert(zmd, idx, dev);
		if (IS_ERR(zone))
			return PTR_ERR(zone);
		set_bit(DMZ_CACHE, &zone->flags);
		zone->wp_block = 0;
		zmd->nr_cache_zones++;
		zmd->nr_useable_zones++;
		if (dev->capacity - zone_offset < zmd->zone_nr_sectors) {
			/* Disable runt zone */
			set_bit(DMZ_OFFLINE, &zone->flags);
			break;
		}
		zone_offset += zmd->zone_nr_sectors;
	}
	return 0;
}

/*
 * Free zones descriptors.
 */
static void dmz_drop_zones(struct dmz_metadata *zmd)
{
	int idx;

	for (idx = 0; idx < zmd->nr_zones; idx++) {
		struct dm_zone *zone = xa_load(&zmd->zones, idx);

		kfree(zone);
		xa_erase(&zmd->zones, idx);
	}
	xa_destroy(&zmd->zones);
}

/*
 * Allocate and initialize zone descriptors using the zone
 * information from disk.
 */
static int dmz_init_zones(struct dmz_metadata *zmd)
{
	int i, ret;
	struct dmz_dev *zoned_dev = &zmd->dev[0];

	/* Init */
	zmd->zone_nr_sectors = zmd->dev[0].zone_nr_sectors;
	zmd->zone_nr_sectors_shift = ilog2(zmd->zone_nr_sectors);
	zmd->zone_nr_blocks = dmz_sect2blk(zmd->zone_nr_sectors);
	zmd->zone_nr_blocks_shift = ilog2(zmd->zone_nr_blocks);
	zmd->zone_bitmap_size = zmd->zone_nr_blocks >> 3;
	zmd->zone_nr_bitmap_blocks =
		max_t(sector_t, 1, zmd->zone_bitmap_size >> DMZ_BLOCK_SHIFT);
	zmd->zone_bits_per_mblk = min_t(sector_t, zmd->zone_nr_blocks,
					DMZ_BLOCK_SIZE_BITS);

	/* Allocate zone array */
	zmd->nr_zones = 0;
	for (i = 0; i < zmd->nr_devs; i++) {
		struct dmz_dev *dev = &zmd->dev[i];

		dev->metadata = zmd;
		zmd->nr_zones += dev->nr_zones;

		atomic_set(&dev->unmap_nr_rnd, 0);
		INIT_LIST_HEAD(&dev->unmap_rnd_list);
		INIT_LIST_HEAD(&dev->map_rnd_list);

		atomic_set(&dev->unmap_nr_seq, 0);
		INIT_LIST_HEAD(&dev->unmap_seq_list);
		INIT_LIST_HEAD(&dev->map_seq_list);
	}

	if (!zmd->nr_zones) {
		DMERR("(%s): No zones found", zmd->devname);
		return -ENXIO;
	}
	xa_init(&zmd->zones);

	DMDEBUG("(%s): Using %zu B for zone information",
		zmd->devname, sizeof(struct dm_zone) * zmd->nr_zones);

	if (zmd->nr_devs > 1) {
		ret = dmz_emulate_zones(zmd, &zmd->dev[0]);
		if (ret < 0) {
			DMDEBUG("(%s): Failed to emulate zones, error %d",
				zmd->devname, ret);
			dmz_drop_zones(zmd);
			return ret;
		}

		/*
		 * Primary superblock zone is always at zone 0 when multiple
		 * drives are present.
		 */
		zmd->sb[0].zone = dmz_get(zmd, 0);

		for (i = 1; i < zmd->nr_devs; i++) {
			zoned_dev = &zmd->dev[i];

			ret = blkdev_report_zones(zoned_dev->bdev, 0,
						  BLK_ALL_ZONES,
						  dmz_init_zone, zoned_dev);
			if (ret < 0) {
				DMDEBUG("(%s): Failed to report zones, error %d",
					zmd->devname, ret);
				dmz_drop_zones(zmd);
				return ret;
			}
		}
		return 0;
	}

	/*
	 * Get zone information and initialize zone descriptors.  At the same
	 * time, determine where the super block should be: first block of the
	 * first randomly writable zone.
	 */
	ret = blkdev_report_zones(zoned_dev->bdev, 0, BLK_ALL_ZONES,
				  dmz_init_zone, zoned_dev);
	if (ret < 0) {
		DMDEBUG("(%s): Failed to report zones, error %d",
			zmd->devname, ret);
		dmz_drop_zones(zmd);
		return ret;
	}

	return 0;
}

static int dmz_update_zone_cb(struct blk_zone *blkz, unsigned int idx,
			      void *data)
{
	struct dm_zone *zone = data;

	clear_bit(DMZ_OFFLINE, &zone->flags);
	clear_bit(DMZ_READ_ONLY, &zone->flags);
	if (blkz->cond == BLK_ZONE_COND_OFFLINE)
		set_bit(DMZ_OFFLINE, &zone->flags);
	else if (blkz->cond == BLK_ZONE_COND_READONLY)
		set_bit(DMZ_READ_ONLY, &zone->flags);

	if (dmz_is_seq(zone))
		zone->wp_block = dmz_sect2blk(blkz->wp - blkz->start);
	else
		zone->wp_block = 0;
	return 0;
}

/*
 * Update a zone information.
 */
static int dmz_update_zone(struct dmz_metadata *zmd, struct dm_zone *zone)
{
	struct dmz_dev *dev = zone->dev;
	unsigned int noio_flag;
	int ret;

	if (dev->flags & DMZ_BDEV_REGULAR)
		return 0;

	/*
	 * Get zone information from disk. Since blkdev_report_zones() uses
	 * GFP_KERNEL by default for memory allocations, set the per-task
	 * PF_MEMALLOC_NOIO flag so that all allocations are done as if
	 * GFP_NOIO was specified.
	 */
	noio_flag = memalloc_noio_save();
	ret = blkdev_report_zones(dev->bdev, dmz_start_sect(zmd, zone), 1,
				  dmz_update_zone_cb, zone);
	memalloc_noio_restore(noio_flag);

	if (ret == 0)
		ret = -EIO;
	if (ret < 0) {
		dmz_dev_err(dev, "Get zone %u report failed",
			    zone->id);
		dmz_check_bdev(dev);
		return ret;
	}

	return 0;
}

/*
 * Check a zone write pointer position when the zone is marked
 * with the sequential write error flag.
 */
static int dmz_handle_seq_write_err(struct dmz_metadata *zmd,
				    struct dm_zone *zone)
{
	struct dmz_dev *dev = zone->dev;
	unsigned int wp = 0;
	int ret;

	wp = zone->wp_block;
	ret = dmz_update_zone(zmd, zone);
	if (ret)
		return ret;

	dmz_dev_warn(dev, "Processing zone %u write error (zone wp %u/%u)",
		     zone->id, zone->wp_block, wp);

	if (zone->wp_block < wp) {
		dmz_invalidate_blocks(zmd, zone, zone->wp_block,
				      wp - zone->wp_block);
	}

	return 0;
}

/*
 * Reset a zone write pointer.
 */
static int dmz_reset_zone(struct dmz_metadata *zmd, struct dm_zone *zone)
{
	int ret;

	/*
	 * Ignore offline zones, read only zones,
	 * and conventional zones.
	 */
	if (dmz_is_offline(zone) ||
	    dmz_is_readonly(zone) ||
	    dmz_is_rnd(zone))
		return 0;

	if (!dmz_is_empty(zone) || dmz_seq_write_err(zone)) {
		struct dmz_dev *dev = zone->dev;
		unsigned int noio_flag;

		noio_flag = memalloc_noio_save();
		ret = blkdev_zone_mgmt(dev->bdev, REQ_OP_ZONE_RESET,
				       dmz_start_sect(zmd, zone),
<<<<<<< HEAD
				       zmd->zone_nr_sectors, GFP_KERNEL);
=======
				       zmd->zone_nr_sectors);
>>>>>>> 2d5404ca
		memalloc_noio_restore(noio_flag);
		if (ret) {
			dmz_dev_err(dev, "Reset zone %u failed %d",
				    zone->id, ret);
			return ret;
		}
	}

	/* Clear write error bit and rewind write pointer position */
	clear_bit(DMZ_SEQ_WRITE_ERR, &zone->flags);
	zone->wp_block = 0;

	return 0;
}

static void dmz_get_zone_weight(struct dmz_metadata *zmd, struct dm_zone *zone);

/*
 * Initialize chunk mapping.
 */
static int dmz_load_mapping(struct dmz_metadata *zmd)
{
	struct dm_zone *dzone, *bzone;
	struct dmz_mblock *dmap_mblk = NULL;
	struct dmz_map *dmap;
	unsigned int i = 0, e = 0, chunk = 0;
	unsigned int dzone_id;
	unsigned int bzone_id;

	/* Metadata block array for the chunk mapping table */
	zmd->map_mblk = kcalloc(zmd->nr_map_blocks,
				sizeof(struct dmz_mblk *), GFP_KERNEL);
	if (!zmd->map_mblk)
		return -ENOMEM;

	/* Get chunk mapping table blocks and initialize zone mapping */
	while (chunk < zmd->nr_chunks) {
		if (!dmap_mblk) {
			/* Get mapping block */
			dmap_mblk = dmz_get_mblock(zmd, i + 1);
			if (IS_ERR(dmap_mblk))
				return PTR_ERR(dmap_mblk);
			zmd->map_mblk[i] = dmap_mblk;
			dmap = dmap_mblk->data;
			i++;
			e = 0;
		}

		/* Check data zone */
		dzone_id = le32_to_cpu(dmap[e].dzone_id);
		if (dzone_id == DMZ_MAP_UNMAPPED)
			goto next;

		if (dzone_id >= zmd->nr_zones) {
			dmz_zmd_err(zmd, "Chunk %u mapping: invalid data zone ID %u",
				    chunk, dzone_id);
			return -EIO;
		}

		dzone = dmz_get(zmd, dzone_id);
		if (!dzone) {
			dmz_zmd_err(zmd, "Chunk %u mapping: data zone %u not present",
				    chunk, dzone_id);
			return -EIO;
		}
		set_bit(DMZ_DATA, &dzone->flags);
		dzone->chunk = chunk;
		dmz_get_zone_weight(zmd, dzone);

		if (dmz_is_cache(dzone))
			list_add_tail(&dzone->link, &zmd->map_cache_list);
		else if (dmz_is_rnd(dzone))
			list_add_tail(&dzone->link, &dzone->dev->map_rnd_list);
		else
			list_add_tail(&dzone->link, &dzone->dev->map_seq_list);

		/* Check buffer zone */
		bzone_id = le32_to_cpu(dmap[e].bzone_id);
		if (bzone_id == DMZ_MAP_UNMAPPED)
			goto next;

		if (bzone_id >= zmd->nr_zones) {
			dmz_zmd_err(zmd, "Chunk %u mapping: invalid buffer zone ID %u",
				    chunk, bzone_id);
			return -EIO;
		}

		bzone = dmz_get(zmd, bzone_id);
		if (!bzone) {
			dmz_zmd_err(zmd, "Chunk %u mapping: buffer zone %u not present",
				    chunk, bzone_id);
			return -EIO;
		}
		if (!dmz_is_rnd(bzone) && !dmz_is_cache(bzone)) {
			dmz_zmd_err(zmd, "Chunk %u mapping: invalid buffer zone %u",
				    chunk, bzone_id);
			return -EIO;
		}

		set_bit(DMZ_DATA, &bzone->flags);
		set_bit(DMZ_BUF, &bzone->flags);
		bzone->chunk = chunk;
		bzone->bzone = dzone;
		dzone->bzone = bzone;
		dmz_get_zone_weight(zmd, bzone);
		if (dmz_is_cache(bzone))
			list_add_tail(&bzone->link, &zmd->map_cache_list);
		else
			list_add_tail(&bzone->link, &bzone->dev->map_rnd_list);
next:
		chunk++;
		e++;
		if (e >= DMZ_MAP_ENTRIES)
			dmap_mblk = NULL;
	}

	/*
	 * At this point, only meta zones and mapped data zones were
	 * fully initialized. All remaining zones are unmapped data
	 * zones. Finish initializing those here.
	 */
	for (i = 0; i < zmd->nr_zones; i++) {
		dzone = dmz_get(zmd, i);
		if (!dzone)
			continue;
		if (dmz_is_meta(dzone))
			continue;
		if (dmz_is_offline(dzone))
			continue;

		if (dmz_is_cache(dzone))
			zmd->nr_cache++;
		else if (dmz_is_rnd(dzone))
			dzone->dev->nr_rnd++;
		else
			dzone->dev->nr_seq++;

		if (dmz_is_data(dzone)) {
			/* Already initialized */
			continue;
		}

		/* Unmapped data zone */
		set_bit(DMZ_DATA, &dzone->flags);
		dzone->chunk = DMZ_MAP_UNMAPPED;
		if (dmz_is_cache(dzone)) {
			list_add_tail(&dzone->link, &zmd->unmap_cache_list);
			atomic_inc(&zmd->unmap_nr_cache);
		} else if (dmz_is_rnd(dzone)) {
			list_add_tail(&dzone->link,
				      &dzone->dev->unmap_rnd_list);
			atomic_inc(&dzone->dev->unmap_nr_rnd);
		} else if (atomic_read(&zmd->nr_reserved_seq_zones) < zmd->nr_reserved_seq) {
			list_add_tail(&dzone->link, &zmd->reserved_seq_zones_list);
			set_bit(DMZ_RESERVED, &dzone->flags);
			atomic_inc(&zmd->nr_reserved_seq_zones);
			dzone->dev->nr_seq--;
		} else {
			list_add_tail(&dzone->link,
				      &dzone->dev->unmap_seq_list);
			atomic_inc(&dzone->dev->unmap_nr_seq);
		}
	}

	return 0;
}

/*
 * Set a data chunk mapping.
 */
static void dmz_set_chunk_mapping(struct dmz_metadata *zmd, unsigned int chunk,
				  unsigned int dzone_id, unsigned int bzone_id)
{
	struct dmz_mblock *dmap_mblk = zmd->map_mblk[chunk >> DMZ_MAP_ENTRIES_SHIFT];
	struct dmz_map *dmap = dmap_mblk->data;
	int map_idx = chunk & DMZ_MAP_ENTRIES_MASK;

	dmap[map_idx].dzone_id = cpu_to_le32(dzone_id);
	dmap[map_idx].bzone_id = cpu_to_le32(bzone_id);
	dmz_dirty_mblock(zmd, dmap_mblk);
}

/*
 * The list of mapped zones is maintained in LRU order.
 * This rotates a zone at the end of its map list.
 */
static void __dmz_lru_zone(struct dmz_metadata *zmd, struct dm_zone *zone)
{
	if (list_empty(&zone->link))
		return;

	list_del_init(&zone->link);
	if (dmz_is_seq(zone)) {
		/* LRU rotate sequential zone */
		list_add_tail(&zone->link, &zone->dev->map_seq_list);
	} else if (dmz_is_cache(zone)) {
		/* LRU rotate cache zone */
		list_add_tail(&zone->link, &zmd->map_cache_list);
	} else {
		/* LRU rotate random zone */
		list_add_tail(&zone->link, &zone->dev->map_rnd_list);
	}
}

/*
 * The list of mapped random zones is maintained
 * in LRU order. This rotates a zone at the end of the list.
 */
static void dmz_lru_zone(struct dmz_metadata *zmd, struct dm_zone *zone)
{
	__dmz_lru_zone(zmd, zone);
	if (zone->bzone)
		__dmz_lru_zone(zmd, zone->bzone);
}

/*
 * Wait for any zone to be freed.
 */
static void dmz_wait_for_free_zones(struct dmz_metadata *zmd)
{
	DEFINE_WAIT(wait);

	prepare_to_wait(&zmd->free_wq, &wait, TASK_UNINTERRUPTIBLE);
	dmz_unlock_map(zmd);
	dmz_unlock_metadata(zmd);

	io_schedule_timeout(HZ);

	dmz_lock_metadata(zmd);
	dmz_lock_map(zmd);
	finish_wait(&zmd->free_wq, &wait);
}

/*
 * Lock a zone for reclaim (set the zone RECLAIM bit).
 * Returns false if the zone cannot be locked or if it is already locked
 * and 1 otherwise.
 */
int dmz_lock_zone_reclaim(struct dm_zone *zone)
{
	/* Active zones cannot be reclaimed */
	if (dmz_is_active(zone))
		return 0;

	return !test_and_set_bit(DMZ_RECLAIM, &zone->flags);
}

/*
 * Clear a zone reclaim flag.
 */
void dmz_unlock_zone_reclaim(struct dm_zone *zone)
{
	WARN_ON(dmz_is_active(zone));
	WARN_ON(!dmz_in_reclaim(zone));

	clear_bit_unlock(DMZ_RECLAIM, &zone->flags);
	smp_mb__after_atomic();
	wake_up_bit(&zone->flags, DMZ_RECLAIM);
}

/*
 * Wait for a zone reclaim to complete.
 */
static void dmz_wait_for_reclaim(struct dmz_metadata *zmd, struct dm_zone *zone)
{
	dmz_unlock_map(zmd);
	dmz_unlock_metadata(zmd);
	set_bit(DMZ_RECLAIM_TERMINATE, &zone->flags);
	wait_on_bit_timeout(&zone->flags, DMZ_RECLAIM, TASK_UNINTERRUPTIBLE, HZ);
	clear_bit(DMZ_RECLAIM_TERMINATE, &zone->flags);
	dmz_lock_metadata(zmd);
	dmz_lock_map(zmd);
}

/*
 * Select a cache or random write zone for reclaim.
 */
static struct dm_zone *dmz_get_rnd_zone_for_reclaim(struct dmz_metadata *zmd,
						    unsigned int idx, bool idle)
{
	struct dm_zone *dzone = NULL;
	struct dm_zone *zone, *maxw_z = NULL;
	struct list_head *zone_list;

	/* If we have cache zones select from the cache zone list */
	if (zmd->nr_cache) {
		zone_list = &zmd->map_cache_list;
		/* Try to relaim random zones, too, when idle */
		if (idle && list_empty(zone_list))
			zone_list = &zmd->dev[idx].map_rnd_list;
	} else
		zone_list = &zmd->dev[idx].map_rnd_list;

	/*
	 * Find the buffer zone with the heaviest weight or the first (oldest)
	 * data zone that can be reclaimed.
	 */
	list_for_each_entry(zone, zone_list, link) {
		if (dmz_is_buf(zone)) {
			dzone = zone->bzone;
			if (dmz_is_rnd(dzone) && dzone->dev->dev_idx != idx)
				continue;
			if (!maxw_z || maxw_z->weight < dzone->weight)
				maxw_z = dzone;
		} else {
			dzone = zone;
			if (dmz_lock_zone_reclaim(dzone))
				return dzone;
		}
	}

	if (maxw_z && dmz_lock_zone_reclaim(maxw_z))
		return maxw_z;

	/*
	 * If we come here, none of the zones inspected could be locked for
	 * reclaim. Try again, being more aggressive, that is, find the
	 * first zone that can be reclaimed regardless of its weitght.
	 */
	list_for_each_entry(zone, zone_list, link) {
		if (dmz_is_buf(zone)) {
			dzone = zone->bzone;
			if (dmz_is_rnd(dzone) && dzone->dev->dev_idx != idx)
				continue;
		} else
			dzone = zone;
		if (dmz_lock_zone_reclaim(dzone))
			return dzone;
	}

	return NULL;
}

/*
 * Select a buffered sequential zone for reclaim.
 */
static struct dm_zone *dmz_get_seq_zone_for_reclaim(struct dmz_metadata *zmd,
						    unsigned int idx)
{
	struct dm_zone *zone;

	list_for_each_entry(zone, &zmd->dev[idx].map_seq_list, link) {
		if (!zone->bzone)
			continue;
		if (dmz_lock_zone_reclaim(zone))
			return zone;
	}

	return NULL;
}

/*
 * Select a zone for reclaim.
 */
struct dm_zone *dmz_get_zone_for_reclaim(struct dmz_metadata *zmd,
					 unsigned int dev_idx, bool idle)
{
	struct dm_zone *zone = NULL;

	/*
	 * Search for a zone candidate to reclaim: 2 cases are possible.
	 * (1) There is no free sequential zones. Then a random data zone
	 *     cannot be reclaimed. So choose a sequential zone to reclaim so
	 *     that afterward a random zone can be reclaimed.
	 * (2) At least one free sequential zone is available, then choose
	 *     the oldest random zone (data or buffer) that can be locked.
	 */
	dmz_lock_map(zmd);
	if (list_empty(&zmd->reserved_seq_zones_list))
		zone = dmz_get_seq_zone_for_reclaim(zmd, dev_idx);
	if (!zone)
		zone = dmz_get_rnd_zone_for_reclaim(zmd, dev_idx, idle);
	dmz_unlock_map(zmd);

	return zone;
}

/*
 * Get the zone mapping a chunk, if the chunk is mapped already.
 * If no mapping exist and the operation is WRITE, a zone is
 * allocated and used to map the chunk.
 * The zone returned will be set to the active state.
 */
struct dm_zone *dmz_get_chunk_mapping(struct dmz_metadata *zmd,
				      unsigned int chunk, enum req_op op)
{
	struct dmz_mblock *dmap_mblk = zmd->map_mblk[chunk >> DMZ_MAP_ENTRIES_SHIFT];
	struct dmz_map *dmap = dmap_mblk->data;
	int dmap_idx = chunk & DMZ_MAP_ENTRIES_MASK;
	unsigned int dzone_id;
	struct dm_zone *dzone = NULL;
	int ret = 0;
	int alloc_flags = zmd->nr_cache ? DMZ_ALLOC_CACHE : DMZ_ALLOC_RND;

	dmz_lock_map(zmd);
again:
	/* Get the chunk mapping */
	dzone_id = le32_to_cpu(dmap[dmap_idx].dzone_id);
	if (dzone_id == DMZ_MAP_UNMAPPED) {
		/*
		 * Read or discard in unmapped chunks are fine. But for
		 * writes, we need a mapping, so get one.
		 */
		if (op != REQ_OP_WRITE)
			goto out;

		/* Allocate a random zone */
		dzone = dmz_alloc_zone(zmd, 0, alloc_flags);
		if (!dzone) {
			if (dmz_dev_is_dying(zmd)) {
				dzone = ERR_PTR(-EIO);
				goto out;
			}
			dmz_wait_for_free_zones(zmd);
			goto again;
		}

		dmz_map_zone(zmd, dzone, chunk);

	} else {
		/* The chunk is already mapped: get the mapping zone */
		dzone = dmz_get(zmd, dzone_id);
		if (!dzone) {
			dzone = ERR_PTR(-EIO);
			goto out;
		}
		if (dzone->chunk != chunk) {
			dzone = ERR_PTR(-EIO);
			goto out;
		}

		/* Repair write pointer if the sequential dzone has error */
		if (dmz_seq_write_err(dzone)) {
			ret = dmz_handle_seq_write_err(zmd, dzone);
			if (ret) {
				dzone = ERR_PTR(-EIO);
				goto out;
			}
			clear_bit(DMZ_SEQ_WRITE_ERR, &dzone->flags);
		}
	}

	/*
	 * If the zone is being reclaimed, the chunk mapping may change
	 * to a different zone. So wait for reclaim and retry. Otherwise,
	 * activate the zone (this will prevent reclaim from touching it).
	 */
	if (dmz_in_reclaim(dzone)) {
		dmz_wait_for_reclaim(zmd, dzone);
		goto again;
	}
	dmz_activate_zone(dzone);
	dmz_lru_zone(zmd, dzone);
out:
	dmz_unlock_map(zmd);

	return dzone;
}

/*
 * Write and discard change the block validity of data zones and their buffer
 * zones. Check here that valid blocks are still present. If all blocks are
 * invalid, the zones can be unmapped on the fly without waiting for reclaim
 * to do it.
 */
void dmz_put_chunk_mapping(struct dmz_metadata *zmd, struct dm_zone *dzone)
{
	struct dm_zone *bzone;

	dmz_lock_map(zmd);

	bzone = dzone->bzone;
	if (bzone) {
		if (dmz_weight(bzone))
			dmz_lru_zone(zmd, bzone);
		else {
			/* Empty buffer zone: reclaim it */
			dmz_unmap_zone(zmd, bzone);
			dmz_free_zone(zmd, bzone);
			bzone = NULL;
		}
	}

	/* Deactivate the data zone */
	dmz_deactivate_zone(dzone);
	if (dmz_is_active(dzone) || bzone || dmz_weight(dzone))
		dmz_lru_zone(zmd, dzone);
	else {
		/* Unbuffered inactive empty data zone: reclaim it */
		dmz_unmap_zone(zmd, dzone);
		dmz_free_zone(zmd, dzone);
	}

	dmz_unlock_map(zmd);
}

/*
 * Allocate and map a random zone to buffer a chunk
 * already mapped to a sequential zone.
 */
struct dm_zone *dmz_get_chunk_buffer(struct dmz_metadata *zmd,
				     struct dm_zone *dzone)
{
	struct dm_zone *bzone;
	int alloc_flags = zmd->nr_cache ? DMZ_ALLOC_CACHE : DMZ_ALLOC_RND;

	dmz_lock_map(zmd);
again:
	bzone = dzone->bzone;
	if (bzone)
		goto out;

	/* Allocate a random zone */
	bzone = dmz_alloc_zone(zmd, 0, alloc_flags);
	if (!bzone) {
		if (dmz_dev_is_dying(zmd)) {
			bzone = ERR_PTR(-EIO);
			goto out;
		}
		dmz_wait_for_free_zones(zmd);
		goto again;
	}

	/* Update the chunk mapping */
	dmz_set_chunk_mapping(zmd, dzone->chunk, dzone->id, bzone->id);

	set_bit(DMZ_BUF, &bzone->flags);
	bzone->chunk = dzone->chunk;
	bzone->bzone = dzone;
	dzone->bzone = bzone;
	if (dmz_is_cache(bzone))
		list_add_tail(&bzone->link, &zmd->map_cache_list);
	else
		list_add_tail(&bzone->link, &bzone->dev->map_rnd_list);
out:
	dmz_unlock_map(zmd);

	return bzone;
}

/*
 * Get an unmapped (free) zone.
 * This must be called with the mapping lock held.
 */
struct dm_zone *dmz_alloc_zone(struct dmz_metadata *zmd, unsigned int dev_idx,
			       unsigned long flags)
{
	struct list_head *list;
	struct dm_zone *zone;
	int i;

	/* Schedule reclaim to ensure free zones are available */
	if (!(flags & DMZ_ALLOC_RECLAIM)) {
		for (i = 0; i < zmd->nr_devs; i++)
			dmz_schedule_reclaim(zmd->dev[i].reclaim);
	}

	i = 0;
again:
	if (flags & DMZ_ALLOC_CACHE)
		list = &zmd->unmap_cache_list;
	else if (flags & DMZ_ALLOC_RND)
		list = &zmd->dev[dev_idx].unmap_rnd_list;
	else
		list = &zmd->dev[dev_idx].unmap_seq_list;

	if (list_empty(list)) {
		/*
		 * No free zone: return NULL if this is for not reclaim.
		 */
		if (!(flags & DMZ_ALLOC_RECLAIM))
			return NULL;
		/*
		 * Try to allocate from other devices
		 */
		if (i < zmd->nr_devs) {
			dev_idx = (dev_idx + 1) % zmd->nr_devs;
			i++;
			goto again;
		}

		/*
		 * Fallback to the reserved sequential zones
		 */
		zone = list_first_entry_or_null(&zmd->reserved_seq_zones_list,
						struct dm_zone, link);
		if (zone) {
			list_del_init(&zone->link);
			atomic_dec(&zmd->nr_reserved_seq_zones);
		}
		return zone;
	}

	zone = list_first_entry(list, struct dm_zone, link);
	list_del_init(&zone->link);

	if (dmz_is_cache(zone))
		atomic_dec(&zmd->unmap_nr_cache);
	else if (dmz_is_rnd(zone))
		atomic_dec(&zone->dev->unmap_nr_rnd);
	else
		atomic_dec(&zone->dev->unmap_nr_seq);

	if (dmz_is_offline(zone)) {
		dmz_zmd_warn(zmd, "Zone %u is offline", zone->id);
		zone = NULL;
		goto again;
	}
	if (dmz_is_meta(zone)) {
		dmz_zmd_warn(zmd, "Zone %u has metadata", zone->id);
		zone = NULL;
		goto again;
	}
	return zone;
}

/*
 * Free a zone.
 * This must be called with the mapping lock held.
 */
void dmz_free_zone(struct dmz_metadata *zmd, struct dm_zone *zone)
{
	/* If this is a sequential zone, reset it */
	if (dmz_is_seq(zone))
		dmz_reset_zone(zmd, zone);

	/* Return the zone to its type unmap list */
	if (dmz_is_cache(zone)) {
		list_add_tail(&zone->link, &zmd->unmap_cache_list);
		atomic_inc(&zmd->unmap_nr_cache);
	} else if (dmz_is_rnd(zone)) {
		list_add_tail(&zone->link, &zone->dev->unmap_rnd_list);
		atomic_inc(&zone->dev->unmap_nr_rnd);
	} else if (dmz_is_reserved(zone)) {
		list_add_tail(&zone->link, &zmd->reserved_seq_zones_list);
		atomic_inc(&zmd->nr_reserved_seq_zones);
	} else {
		list_add_tail(&zone->link, &zone->dev->unmap_seq_list);
		atomic_inc(&zone->dev->unmap_nr_seq);
	}

	wake_up_all(&zmd->free_wq);
}

/*
 * Map a chunk to a zone.
 * This must be called with the mapping lock held.
 */
void dmz_map_zone(struct dmz_metadata *zmd, struct dm_zone *dzone,
		  unsigned int chunk)
{
	/* Set the chunk mapping */
	dmz_set_chunk_mapping(zmd, chunk, dzone->id,
			      DMZ_MAP_UNMAPPED);
	dzone->chunk = chunk;
	if (dmz_is_cache(dzone))
		list_add_tail(&dzone->link, &zmd->map_cache_list);
	else if (dmz_is_rnd(dzone))
		list_add_tail(&dzone->link, &dzone->dev->map_rnd_list);
	else
		list_add_tail(&dzone->link, &dzone->dev->map_seq_list);
}

/*
 * Unmap a zone.
 * This must be called with the mapping lock held.
 */
void dmz_unmap_zone(struct dmz_metadata *zmd, struct dm_zone *zone)
{
	unsigned int chunk = zone->chunk;
	unsigned int dzone_id;

	if (chunk == DMZ_MAP_UNMAPPED) {
		/* Already unmapped */
		return;
	}

	if (test_and_clear_bit(DMZ_BUF, &zone->flags)) {
		/*
		 * Unmapping the chunk buffer zone: clear only
		 * the chunk buffer mapping
		 */
		dzone_id = zone->bzone->id;
		zone->bzone->bzone = NULL;
		zone->bzone = NULL;

	} else {
		/*
		 * Unmapping the chunk data zone: the zone must
		 * not be buffered.
		 */
		if (WARN_ON(zone->bzone)) {
			zone->bzone->bzone = NULL;
			zone->bzone = NULL;
		}
		dzone_id = DMZ_MAP_UNMAPPED;
	}

	dmz_set_chunk_mapping(zmd, chunk, dzone_id, DMZ_MAP_UNMAPPED);

	zone->chunk = DMZ_MAP_UNMAPPED;
	list_del_init(&zone->link);
}

/*
 * Set @nr_bits bits in @bitmap starting from @bit.
 * Return the number of bits changed from 0 to 1.
 */
static unsigned int dmz_set_bits(unsigned long *bitmap,
				 unsigned int bit, unsigned int nr_bits)
{
	unsigned long *addr;
	unsigned int end = bit + nr_bits;
	unsigned int n = 0;

	while (bit < end) {
		if (((bit & (BITS_PER_LONG - 1)) == 0) &&
		    ((end - bit) >= BITS_PER_LONG)) {
			/* Try to set the whole word at once */
			addr = bitmap + BIT_WORD(bit);
			if (*addr == 0) {
				*addr = ULONG_MAX;
				n += BITS_PER_LONG;
				bit += BITS_PER_LONG;
				continue;
			}
		}

		if (!test_and_set_bit(bit, bitmap))
			n++;
		bit++;
	}

	return n;
}

/*
 * Get the bitmap block storing the bit for chunk_block in zone.
 */
static struct dmz_mblock *dmz_get_bitmap(struct dmz_metadata *zmd,
					 struct dm_zone *zone,
					 sector_t chunk_block)
{
	sector_t bitmap_block = 1 + zmd->nr_map_blocks +
		(sector_t)(zone->id * zmd->zone_nr_bitmap_blocks) +
		(chunk_block >> DMZ_BLOCK_SHIFT_BITS);

	return dmz_get_mblock(zmd, bitmap_block);
}

/*
 * Copy the valid blocks bitmap of from_zone to the bitmap of to_zone.
 */
int dmz_copy_valid_blocks(struct dmz_metadata *zmd, struct dm_zone *from_zone,
			  struct dm_zone *to_zone)
{
	struct dmz_mblock *from_mblk, *to_mblk;
	sector_t chunk_block = 0;

	/* Get the zones bitmap blocks */
	while (chunk_block < zmd->zone_nr_blocks) {
		from_mblk = dmz_get_bitmap(zmd, from_zone, chunk_block);
		if (IS_ERR(from_mblk))
			return PTR_ERR(from_mblk);
		to_mblk = dmz_get_bitmap(zmd, to_zone, chunk_block);
		if (IS_ERR(to_mblk)) {
			dmz_release_mblock(zmd, from_mblk);
			return PTR_ERR(to_mblk);
		}

		memcpy(to_mblk->data, from_mblk->data, DMZ_BLOCK_SIZE);
		dmz_dirty_mblock(zmd, to_mblk);

		dmz_release_mblock(zmd, to_mblk);
		dmz_release_mblock(zmd, from_mblk);

		chunk_block += zmd->zone_bits_per_mblk;
	}

	to_zone->weight = from_zone->weight;

	return 0;
}

/*
 * Merge the valid blocks bitmap of from_zone into the bitmap of to_zone,
 * starting from chunk_block.
 */
int dmz_merge_valid_blocks(struct dmz_metadata *zmd, struct dm_zone *from_zone,
			   struct dm_zone *to_zone, sector_t chunk_block)
{
	unsigned int nr_blocks;
	int ret;

	/* Get the zones bitmap blocks */
	while (chunk_block < zmd->zone_nr_blocks) {
		/* Get a valid region from the source zone */
		ret = dmz_first_valid_block(zmd, from_zone, &chunk_block);
		if (ret <= 0)
			return ret;

		nr_blocks = ret;
		ret = dmz_validate_blocks(zmd, to_zone, chunk_block, nr_blocks);
		if (ret)
			return ret;

		chunk_block += nr_blocks;
	}

	return 0;
}

/*
 * Validate all the blocks in the range [block..block+nr_blocks-1].
 */
int dmz_validate_blocks(struct dmz_metadata *zmd, struct dm_zone *zone,
			sector_t chunk_block, unsigned int nr_blocks)
{
	unsigned int count, bit, nr_bits;
	unsigned int zone_nr_blocks = zmd->zone_nr_blocks;
	struct dmz_mblock *mblk;
	unsigned int n = 0;

	dmz_zmd_debug(zmd, "=> VALIDATE zone %u, block %llu, %u blocks",
		      zone->id, (unsigned long long)chunk_block,
		      nr_blocks);

	WARN_ON(chunk_block + nr_blocks > zone_nr_blocks);

	while (nr_blocks) {
		/* Get bitmap block */
		mblk = dmz_get_bitmap(zmd, zone, chunk_block);
		if (IS_ERR(mblk))
			return PTR_ERR(mblk);

		/* Set bits */
		bit = chunk_block & DMZ_BLOCK_MASK_BITS;
		nr_bits = min(nr_blocks, zmd->zone_bits_per_mblk - bit);

		count = dmz_set_bits((unsigned long *)mblk->data, bit, nr_bits);
		if (count) {
			dmz_dirty_mblock(zmd, mblk);
			n += count;
		}
		dmz_release_mblock(zmd, mblk);

		nr_blocks -= nr_bits;
		chunk_block += nr_bits;
	}

	if (likely(zone->weight + n <= zone_nr_blocks))
		zone->weight += n;
	else {
		dmz_zmd_warn(zmd, "Zone %u: weight %u should be <= %u",
			     zone->id, zone->weight,
			     zone_nr_blocks - n);
		zone->weight = zone_nr_blocks;
	}

	return 0;
}

/*
 * Clear nr_bits bits in bitmap starting from bit.
 * Return the number of bits cleared.
 */
static int dmz_clear_bits(unsigned long *bitmap, int bit, int nr_bits)
{
	unsigned long *addr;
	int end = bit + nr_bits;
	int n = 0;

	while (bit < end) {
		if (((bit & (BITS_PER_LONG - 1)) == 0) &&
		    ((end - bit) >= BITS_PER_LONG)) {
			/* Try to clear whole word at once */
			addr = bitmap + BIT_WORD(bit);
			if (*addr == ULONG_MAX) {
				*addr = 0;
				n += BITS_PER_LONG;
				bit += BITS_PER_LONG;
				continue;
			}
		}

		if (test_and_clear_bit(bit, bitmap))
			n++;
		bit++;
	}

	return n;
}

/*
 * Invalidate all the blocks in the range [block..block+nr_blocks-1].
 */
int dmz_invalidate_blocks(struct dmz_metadata *zmd, struct dm_zone *zone,
			  sector_t chunk_block, unsigned int nr_blocks)
{
	unsigned int count, bit, nr_bits;
	struct dmz_mblock *mblk;
	unsigned int n = 0;

	dmz_zmd_debug(zmd, "=> INVALIDATE zone %u, block %llu, %u blocks",
		      zone->id, (u64)chunk_block, nr_blocks);

	WARN_ON(chunk_block + nr_blocks > zmd->zone_nr_blocks);

	while (nr_blocks) {
		/* Get bitmap block */
		mblk = dmz_get_bitmap(zmd, zone, chunk_block);
		if (IS_ERR(mblk))
			return PTR_ERR(mblk);

		/* Clear bits */
		bit = chunk_block & DMZ_BLOCK_MASK_BITS;
		nr_bits = min(nr_blocks, zmd->zone_bits_per_mblk - bit);

		count = dmz_clear_bits((unsigned long *)mblk->data,
				       bit, nr_bits);
		if (count) {
			dmz_dirty_mblock(zmd, mblk);
			n += count;
		}
		dmz_release_mblock(zmd, mblk);

		nr_blocks -= nr_bits;
		chunk_block += nr_bits;
	}

	if (zone->weight >= n)
		zone->weight -= n;
	else {
		dmz_zmd_warn(zmd, "Zone %u: weight %u should be >= %u",
			     zone->id, zone->weight, n);
		zone->weight = 0;
	}

	return 0;
}

/*
 * Get a block bit value.
 */
static int dmz_test_block(struct dmz_metadata *zmd, struct dm_zone *zone,
			  sector_t chunk_block)
{
	struct dmz_mblock *mblk;
	int ret;

	WARN_ON(chunk_block >= zmd->zone_nr_blocks);

	/* Get bitmap block */
	mblk = dmz_get_bitmap(zmd, zone, chunk_block);
	if (IS_ERR(mblk))
		return PTR_ERR(mblk);

	/* Get offset */
	ret = test_bit(chunk_block & DMZ_BLOCK_MASK_BITS,
		       (unsigned long *) mblk->data) != 0;

	dmz_release_mblock(zmd, mblk);

	return ret;
}

/*
 * Return the number of blocks from chunk_block to the first block with a bit
 * value specified by set. Search at most nr_blocks blocks from chunk_block.
 */
static int dmz_to_next_set_block(struct dmz_metadata *zmd, struct dm_zone *zone,
				 sector_t chunk_block, unsigned int nr_blocks,
				 int set)
{
	struct dmz_mblock *mblk;
	unsigned int bit, set_bit, nr_bits;
	unsigned int zone_bits = zmd->zone_bits_per_mblk;
	unsigned long *bitmap;
	int n = 0;

	WARN_ON(chunk_block + nr_blocks > zmd->zone_nr_blocks);

	while (nr_blocks) {
		/* Get bitmap block */
		mblk = dmz_get_bitmap(zmd, zone, chunk_block);
		if (IS_ERR(mblk))
			return PTR_ERR(mblk);

		/* Get offset */
		bitmap = (unsigned long *) mblk->data;
		bit = chunk_block & DMZ_BLOCK_MASK_BITS;
		nr_bits = min(nr_blocks, zone_bits - bit);
		if (set)
			set_bit = find_next_bit(bitmap, zone_bits, bit);
		else
			set_bit = find_next_zero_bit(bitmap, zone_bits, bit);
		dmz_release_mblock(zmd, mblk);

		n += set_bit - bit;
		if (set_bit < zone_bits)
			break;

		nr_blocks -= nr_bits;
		chunk_block += nr_bits;
	}

	return n;
}

/*
 * Test if chunk_block is valid. If it is, the number of consecutive
 * valid blocks from chunk_block will be returned.
 */
int dmz_block_valid(struct dmz_metadata *zmd, struct dm_zone *zone,
		    sector_t chunk_block)
{
	int valid;

	valid = dmz_test_block(zmd, zone, chunk_block);
	if (valid <= 0)
		return valid;

	/* The block is valid: get the number of valid blocks from block */
	return dmz_to_next_set_block(zmd, zone, chunk_block,
				     zmd->zone_nr_blocks - chunk_block, 0);
}

/*
 * Find the first valid block from @chunk_block in @zone.
 * If such a block is found, its number is returned using
 * @chunk_block and the total number of valid blocks from @chunk_block
 * is returned.
 */
int dmz_first_valid_block(struct dmz_metadata *zmd, struct dm_zone *zone,
			  sector_t *chunk_block)
{
	sector_t start_block = *chunk_block;
	int ret;

	ret = dmz_to_next_set_block(zmd, zone, start_block,
				    zmd->zone_nr_blocks - start_block, 1);
	if (ret < 0)
		return ret;

	start_block += ret;
	*chunk_block = start_block;

	return dmz_to_next_set_block(zmd, zone, start_block,
				     zmd->zone_nr_blocks - start_block, 0);
}

/*
 * Count the number of bits set starting from bit up to bit + nr_bits - 1.
 */
static int dmz_count_bits(void *bitmap, int bit, int nr_bits)
{
	unsigned long *addr;
	int end = bit + nr_bits;
	int n = 0;

	while (bit < end) {
		if (((bit & (BITS_PER_LONG - 1)) == 0) &&
		    ((end - bit) >= BITS_PER_LONG)) {
			addr = (unsigned long *)bitmap + BIT_WORD(bit);
			if (*addr == ULONG_MAX) {
				n += BITS_PER_LONG;
				bit += BITS_PER_LONG;
				continue;
			}
		}

		if (test_bit(bit, bitmap))
			n++;
		bit++;
	}

	return n;
}

/*
 * Get a zone weight.
 */
static void dmz_get_zone_weight(struct dmz_metadata *zmd, struct dm_zone *zone)
{
	struct dmz_mblock *mblk;
	sector_t chunk_block = 0;
	unsigned int bit, nr_bits;
	unsigned int nr_blocks = zmd->zone_nr_blocks;
	void *bitmap;
	int n = 0;

	while (nr_blocks) {
		/* Get bitmap block */
		mblk = dmz_get_bitmap(zmd, zone, chunk_block);
		if (IS_ERR(mblk)) {
			n = 0;
			break;
		}

		/* Count bits in this block */
		bitmap = mblk->data;
		bit = chunk_block & DMZ_BLOCK_MASK_BITS;
		nr_bits = min(nr_blocks, zmd->zone_bits_per_mblk - bit);
		n += dmz_count_bits(bitmap, bit, nr_bits);

		dmz_release_mblock(zmd, mblk);

		nr_blocks -= nr_bits;
		chunk_block += nr_bits;
	}

	zone->weight = n;
}

/*
 * Cleanup the zoned metadata resources.
 */
static void dmz_cleanup_metadata(struct dmz_metadata *zmd)
{
	struct rb_root *root;
	struct dmz_mblock *mblk, *next;
	int i;

	/* Release zone mapping resources */
	if (zmd->map_mblk) {
		for (i = 0; i < zmd->nr_map_blocks; i++)
			dmz_release_mblock(zmd, zmd->map_mblk[i]);
		kfree(zmd->map_mblk);
		zmd->map_mblk = NULL;
	}

	/* Release super blocks */
	for (i = 0; i < 2; i++) {
		if (zmd->sb[i].mblk) {
			dmz_free_mblock(zmd, zmd->sb[i].mblk);
			zmd->sb[i].mblk = NULL;
		}
	}

	/* Free cached blocks */
	while (!list_empty(&zmd->mblk_dirty_list)) {
		mblk = list_first_entry(&zmd->mblk_dirty_list,
					struct dmz_mblock, link);
		dmz_zmd_warn(zmd, "mblock %llu still in dirty list (ref %u)",
			     (u64)mblk->no, mblk->ref);
		list_del_init(&mblk->link);
		rb_erase(&mblk->node, &zmd->mblk_rbtree);
		dmz_free_mblock(zmd, mblk);
	}

	while (!list_empty(&zmd->mblk_lru_list)) {
		mblk = list_first_entry(&zmd->mblk_lru_list,
					struct dmz_mblock, link);
		list_del_init(&mblk->link);
		rb_erase(&mblk->node, &zmd->mblk_rbtree);
		dmz_free_mblock(zmd, mblk);
	}

	/* Sanity checks: the mblock rbtree should now be empty */
	root = &zmd->mblk_rbtree;
	rbtree_postorder_for_each_entry_safe(mblk, next, root, node) {
		dmz_zmd_warn(zmd, "mblock %llu ref %u still in rbtree",
			     (u64)mblk->no, mblk->ref);
		mblk->ref = 0;
		dmz_free_mblock(zmd, mblk);
	}

	/* Free the zone descriptors */
	dmz_drop_zones(zmd);

	mutex_destroy(&zmd->mblk_flush_lock);
	mutex_destroy(&zmd->map_lock);
}

static void dmz_print_dev(struct dmz_metadata *zmd, int num)
{
	struct dmz_dev *dev = &zmd->dev[num];

	if (!bdev_is_zoned(dev->bdev))
		dmz_dev_info(dev, "Regular block device");
	else
		dmz_dev_info(dev, "Host-managed zoned block device");

	if (zmd->sb_version > 1) {
		sector_t sector_offset =
			dev->zone_offset << zmd->zone_nr_sectors_shift;

		dmz_dev_info(dev, "  %llu 512-byte logical sectors (offset %llu)",
			     (u64)dev->capacity, (u64)sector_offset);
		dmz_dev_info(dev, "  %u zones of %llu 512-byte logical sectors (offset %llu)",
			     dev->nr_zones, (u64)zmd->zone_nr_sectors,
			     (u64)dev->zone_offset);
	} else {
		dmz_dev_info(dev, "  %llu 512-byte logical sectors",
			     (u64)dev->capacity);
		dmz_dev_info(dev, "  %u zones of %llu 512-byte logical sectors",
			     dev->nr_zones, (u64)zmd->zone_nr_sectors);
	}
}

/*
 * Initialize the zoned metadata.
 */
int dmz_ctr_metadata(struct dmz_dev *dev, int num_dev,
		     struct dmz_metadata **metadata,
		     const char *devname)
{
	struct dmz_metadata *zmd;
	unsigned int i;
	struct dm_zone *zone;
	int ret;

	zmd = kzalloc(sizeof(struct dmz_metadata), GFP_KERNEL);
	if (!zmd)
		return -ENOMEM;

	strcpy(zmd->devname, devname);
	zmd->dev = dev;
	zmd->nr_devs = num_dev;
	zmd->mblk_rbtree = RB_ROOT;
	init_rwsem(&zmd->mblk_sem);
	mutex_init(&zmd->mblk_flush_lock);
	spin_lock_init(&zmd->mblk_lock);
	INIT_LIST_HEAD(&zmd->mblk_lru_list);
	INIT_LIST_HEAD(&zmd->mblk_dirty_list);

	mutex_init(&zmd->map_lock);

	atomic_set(&zmd->unmap_nr_cache, 0);
	INIT_LIST_HEAD(&zmd->unmap_cache_list);
	INIT_LIST_HEAD(&zmd->map_cache_list);

	atomic_set(&zmd->nr_reserved_seq_zones, 0);
	INIT_LIST_HEAD(&zmd->reserved_seq_zones_list);

	init_waitqueue_head(&zmd->free_wq);

	/* Initialize zone descriptors */
	ret = dmz_init_zones(zmd);
	if (ret)
		goto err;

	/* Get super block */
	ret = dmz_load_sb(zmd);
	if (ret)
		goto err;

	/* Set metadata zones starting from sb_zone */
	for (i = 0; i < zmd->nr_meta_zones << 1; i++) {
		zone = dmz_get(zmd, zmd->sb[0].zone->id + i);
		if (!zone) {
			dmz_zmd_err(zmd,
				    "metadata zone %u not present", i);
			ret = -ENXIO;
			goto err;
		}
		if (!dmz_is_rnd(zone) && !dmz_is_cache(zone)) {
			dmz_zmd_err(zmd,
				    "metadata zone %d is not random", i);
			ret = -ENXIO;
			goto err;
		}
		set_bit(DMZ_META, &zone->flags);
	}
	/* Load mapping table */
	ret = dmz_load_mapping(zmd);
	if (ret)
		goto err;

	/*
	 * Cache size boundaries: allow at least 2 super blocks, the chunk map
	 * blocks and enough blocks to be able to cache the bitmap blocks of
	 * up to 16 zones when idle (min_nr_mblks). Otherwise, if busy, allow
	 * the cache to add 512 more metadata blocks.
	 */
	zmd->min_nr_mblks = 2 + zmd->nr_map_blocks + zmd->zone_nr_bitmap_blocks * 16;
	zmd->max_nr_mblks = zmd->min_nr_mblks + 512;

	/* Metadata cache shrinker */
	zmd->mblk_shrinker = shrinker_alloc(0,  "dm-zoned-meta:(%u:%u)",
					    MAJOR(dev->bdev->bd_dev),
					    MINOR(dev->bdev->bd_dev));
	if (!zmd->mblk_shrinker) {
		ret = -ENOMEM;
		dmz_zmd_err(zmd, "Allocate metadata cache shrinker failed");
		goto err;
	}

	zmd->mblk_shrinker->count_objects = dmz_mblock_shrinker_count;
	zmd->mblk_shrinker->scan_objects = dmz_mblock_shrinker_scan;
	zmd->mblk_shrinker->private_data = zmd;

	shrinker_register(zmd->mblk_shrinker);

	dmz_zmd_info(zmd, "DM-Zoned metadata version %d", zmd->sb_version);
	for (i = 0; i < zmd->nr_devs; i++)
		dmz_print_dev(zmd, i);

	dmz_zmd_info(zmd, "  %u zones of %llu 512-byte logical sectors",
		     zmd->nr_zones, (u64)zmd->zone_nr_sectors);
	dmz_zmd_debug(zmd, "  %u metadata zones",
		      zmd->nr_meta_zones * 2);
	dmz_zmd_debug(zmd, "  %u data zones for %u chunks",
		      zmd->nr_data_zones, zmd->nr_chunks);
	dmz_zmd_debug(zmd, "    %u cache zones (%u unmapped)",
		      zmd->nr_cache, atomic_read(&zmd->unmap_nr_cache));
	for (i = 0; i < zmd->nr_devs; i++) {
		dmz_zmd_debug(zmd, "    %u random zones (%u unmapped)",
			      dmz_nr_rnd_zones(zmd, i),
			      dmz_nr_unmap_rnd_zones(zmd, i));
		dmz_zmd_debug(zmd, "    %u sequential zones (%u unmapped)",
			      dmz_nr_seq_zones(zmd, i),
			      dmz_nr_unmap_seq_zones(zmd, i));
	}
	dmz_zmd_debug(zmd, "  %u reserved sequential data zones",
		      zmd->nr_reserved_seq);
	dmz_zmd_debug(zmd, "Format:");
	dmz_zmd_debug(zmd, "%u metadata blocks per set (%u max cache)",
		      zmd->nr_meta_blocks, zmd->max_nr_mblks);
	dmz_zmd_debug(zmd, "  %u data zone mapping blocks",
		      zmd->nr_map_blocks);
	dmz_zmd_debug(zmd, "  %u bitmap blocks",
		      zmd->nr_bitmap_blocks);

	*metadata = zmd;

	return 0;
err:
	dmz_cleanup_metadata(zmd);
	kfree(zmd);
	*metadata = NULL;

	return ret;
}

/*
 * Cleanup the zoned metadata resources.
 */
void dmz_dtr_metadata(struct dmz_metadata *zmd)
{
	shrinker_free(zmd->mblk_shrinker);
	dmz_cleanup_metadata(zmd);
	kfree(zmd);
}

/*
 * Check zone information on resume.
 */
int dmz_resume_metadata(struct dmz_metadata *zmd)
{
	struct dm_zone *zone;
	sector_t wp_block;
	unsigned int i;
	int ret;

	/* Check zones */
	for (i = 0; i < zmd->nr_zones; i++) {
		zone = dmz_get(zmd, i);
		if (!zone) {
			dmz_zmd_err(zmd, "Unable to get zone %u", i);
			return -EIO;
		}
		wp_block = zone->wp_block;

		ret = dmz_update_zone(zmd, zone);
		if (ret) {
			dmz_zmd_err(zmd, "Broken zone %u", i);
			return ret;
		}

		if (dmz_is_offline(zone)) {
			dmz_zmd_warn(zmd, "Zone %u is offline", i);
			continue;
		}

		/* Check write pointer */
		if (!dmz_is_seq(zone))
			zone->wp_block = 0;
		else if (zone->wp_block != wp_block) {
			dmz_zmd_err(zmd, "Zone %u: Invalid wp (%llu / %llu)",
				    i, (u64)zone->wp_block, (u64)wp_block);
			zone->wp_block = wp_block;
			dmz_invalidate_blocks(zmd, zone, zone->wp_block,
					      zmd->zone_nr_blocks - zone->wp_block);
		}
	}

	return 0;
}<|MERGE_RESOLUTION|>--- conflicted
+++ resolved
@@ -1660,11 +1660,7 @@
 		noio_flag = memalloc_noio_save();
 		ret = blkdev_zone_mgmt(dev->bdev, REQ_OP_ZONE_RESET,
 				       dmz_start_sect(zmd, zone),
-<<<<<<< HEAD
-				       zmd->zone_nr_sectors, GFP_KERNEL);
-=======
 				       zmd->zone_nr_sectors);
->>>>>>> 2d5404ca
 		memalloc_noio_restore(noio_flag);
 		if (ret) {
 			dmz_dev_err(dev, "Reset zone %u failed %d",
