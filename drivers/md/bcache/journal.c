--- conflicted
+++ resolved
@@ -419,32 +419,6 @@
 
 static void btree_flush_write(struct cache_set *c)
 {
-<<<<<<< HEAD
-	/*
-	 * Try to find the btree node with that references the oldest journal
-	 * entry, best is our current candidate and is locked if non NULL:
-	 */
-	struct btree *b, *best;
-	unsigned int i;
-
-	atomic_long_inc(&c->flush_write);
-retry:
-	best = NULL;
-
-	for_each_cached_btree(b, c, i)
-		if (btree_current_write(b)->journal) {
-			if (!best)
-				best = b;
-			else if (journal_pin_cmp(c,
-					btree_current_write(best)->journal,
-					btree_current_write(b)->journal)) {
-				best = b;
-			}
-		}
-
-	b = best;
-	if (b) {
-=======
 	struct btree *b, *t, *btree_nodes[BTREE_FLUSH_NR];
 	unsigned int i, n;
 
@@ -503,7 +477,6 @@
 			continue;
 		}
 
->>>>>>> f95f0722
 		mutex_lock(&b->write_lock);
 		if (!btree_current_write(b)->journal) {
 			clear_bit(BTREE_NODE_journal_flush, &b->flags);
