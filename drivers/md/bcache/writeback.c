// SPDX-License-Identifier: GPL-2.0
/*
 * background writeback - scan btree for dirty data and write it to the backing
 * device
 *
 * Copyright 2010, 2011 Kent Overstreet <kent.overstreet@gmail.com>
 * Copyright 2012 Google, Inc.
 */

#include "bcache.h"
#include "btree.h"
#include "debug.h"
#include "writeback.h"

#include <linux/delay.h>
#include <linux/kthread.h>
#include <linux/sched/clock.h>
#include <trace/events/bcache.h>

static void update_gc_after_writeback(struct cache_set *c)
{
	if (c->gc_after_writeback != (BCH_ENABLE_AUTO_GC) ||
	    c->gc_stats.in_use < BCH_AUTO_GC_DIRTY_THRESHOLD)
		return;

	c->gc_after_writeback |= BCH_DO_AUTO_GC;
}

/* Rate limiting */
static uint64_t __calc_target_rate(struct cached_dev *dc)
{
	struct cache_set *c = dc->disk.c;

	/*
	 * This is the size of the cache, minus the amount used for
	 * flash-only devices
	 */
	uint64_t cache_sectors = c->nbuckets * c->cache->sb.bucket_size -
				atomic_long_read(&c->flash_dev_dirty_sectors);

	/*
	 * Unfortunately there is no control of global dirty data.  If the
	 * user states that they want 10% dirty data in the cache, and has,
	 * e.g., 5 backing volumes of equal size, we try and ensure each
	 * backing volume uses about 2% of the cache for dirty data.
	 */
	uint32_t bdev_share =
		div64_u64(bdev_nr_sectors(dc->bdev) << WRITEBACK_SHARE_SHIFT,
				c->cached_dev_sectors);

	uint64_t cache_dirty_target =
		div_u64(cache_sectors * dc->writeback_percent, 100);

	/* Ensure each backing dev gets at least one dirty share */
	if (bdev_share < 1)
		bdev_share = 1;

	return (cache_dirty_target * bdev_share) >> WRITEBACK_SHARE_SHIFT;
}

static void __update_writeback_rate(struct cached_dev *dc)
{
	/*
	 * PI controller:
	 * Figures out the amount that should be written per second.
	 *
	 * First, the error (number of sectors that are dirty beyond our
	 * target) is calculated.  The error is accumulated (numerically
	 * integrated).
	 *
	 * Then, the proportional value and integral value are scaled
	 * based on configured values.  These are stored as inverses to
	 * avoid fixed point math and to make configuration easy-- e.g.
	 * the default value of 40 for writeback_rate_p_term_inverse
	 * attempts to write at a rate that would retire all the dirty
	 * blocks in 40 seconds.
	 *
	 * The writeback_rate_i_inverse value of 10000 means that 1/10000th
	 * of the error is accumulated in the integral term per second.
	 * This acts as a slow, long-term average that is not subject to
	 * variations in usage like the p term.
	 */
	int64_t target = __calc_target_rate(dc);
	int64_t dirty = bcache_dev_sectors_dirty(&dc->disk);
	int64_t error = dirty - target;
	int64_t proportional_scaled =
		div_s64(error, dc->writeback_rate_p_term_inverse);
	int64_t integral_scaled;
	uint32_t new_rate;

	/*
	 * We need to consider the number of dirty buckets as well
	 * when calculating the proportional_scaled, Otherwise we might
	 * have an unreasonable small writeback rate at a highly fragmented situation
	 * when very few dirty sectors consumed a lot dirty buckets, the
	 * worst case is when dirty buckets reached cutoff_writeback_sync and
	 * dirty data is still not even reached to writeback percent, so the rate
	 * still will be at the minimum value, which will cause the write
	 * stuck at a non-writeback mode.
	 */
	struct cache_set *c = dc->disk.c;

	int64_t dirty_buckets = c->nbuckets - c->avail_nbuckets;

	if (dc->writeback_consider_fragment &&
		c->gc_stats.in_use > BCH_WRITEBACK_FRAGMENT_THRESHOLD_LOW && dirty > 0) {
		int64_t fragment =
			div_s64((dirty_buckets *  c->cache->sb.bucket_size), dirty);
		int64_t fp_term;
		int64_t fps;

		if (c->gc_stats.in_use <= BCH_WRITEBACK_FRAGMENT_THRESHOLD_MID) {
			fp_term = (int64_t)dc->writeback_rate_fp_term_low *
			(c->gc_stats.in_use - BCH_WRITEBACK_FRAGMENT_THRESHOLD_LOW);
		} else if (c->gc_stats.in_use <= BCH_WRITEBACK_FRAGMENT_THRESHOLD_HIGH) {
			fp_term = (int64_t)dc->writeback_rate_fp_term_mid *
			(c->gc_stats.in_use - BCH_WRITEBACK_FRAGMENT_THRESHOLD_MID);
		} else {
			fp_term = (int64_t)dc->writeback_rate_fp_term_high *
			(c->gc_stats.in_use - BCH_WRITEBACK_FRAGMENT_THRESHOLD_HIGH);
		}
		fps = div_s64(dirty, dirty_buckets) * fp_term;
		if (fragment > 3 && fps > proportional_scaled) {
			/* Only overrite the p when fragment > 3 */
			proportional_scaled = fps;
		}
	}

	if ((error < 0 && dc->writeback_rate_integral > 0) ||
	    (error > 0 && time_before64(local_clock(),
			 dc->writeback_rate.next + NSEC_PER_MSEC))) {
		/*
		 * Only decrease the integral term if it's more than
		 * zero.  Only increase the integral term if the device
		 * is keeping up.  (Don't wind up the integral
		 * ineffectively in either case).
		 *
		 * It's necessary to scale this by
		 * writeback_rate_update_seconds to keep the integral
		 * term dimensioned properly.
		 */
		dc->writeback_rate_integral += error *
			dc->writeback_rate_update_seconds;
	}

	integral_scaled = div_s64(dc->writeback_rate_integral,
			dc->writeback_rate_i_term_inverse);

	new_rate = clamp_t(int32_t, (proportional_scaled + integral_scaled),
			dc->writeback_rate_minimum, NSEC_PER_SEC);

	dc->writeback_rate_proportional = proportional_scaled;
	dc->writeback_rate_integral_scaled = integral_scaled;
	dc->writeback_rate_change = new_rate -
			atomic_long_read(&dc->writeback_rate.rate);
	atomic_long_set(&dc->writeback_rate.rate, new_rate);
	dc->writeback_rate_target = target;
}

static bool idle_counter_exceeded(struct cache_set *c)
{
	int counter, dev_nr;

	/*
	 * If c->idle_counter is overflow (idel for really long time),
	 * reset as 0 and not set maximum rate this time for code
	 * simplicity.
	 */
	counter = atomic_inc_return(&c->idle_counter);
	if (counter <= 0) {
		atomic_set(&c->idle_counter, 0);
		return false;
	}

	dev_nr = atomic_read(&c->attached_dev_nr);
	if (dev_nr == 0)
		return false;

	/*
	 * c->idle_counter is increased by writeback thread of all
	 * attached backing devices, in order to represent a rough
	 * time period, counter should be divided by dev_nr.
	 * Otherwise the idle time cannot be larger with more backing
	 * device attached.
	 * The following calculation equals to checking
	 *	(counter / dev_nr) < (dev_nr * 6)
	 */
	if (counter < (dev_nr * dev_nr * 6))
		return false;

	return true;
}

/*
 * Idle_counter is increased every time when update_writeback_rate() is
 * called. If all backing devices attached to the same cache set have
 * identical dc->writeback_rate_update_seconds values, it is about 6
 * rounds of update_writeback_rate() on each backing device before
 * c->at_max_writeback_rate is set to 1, and then max wrteback rate set
 * to each dc->writeback_rate.rate.
 * In order to avoid extra locking cost for counting exact dirty cached
 * devices number, c->attached_dev_nr is used to calculate the idle
 * throushold. It might be bigger if not all cached device are in write-
 * back mode, but it still works well with limited extra rounds of
 * update_writeback_rate().
 */
static bool set_at_max_writeback_rate(struct cache_set *c,
				       struct cached_dev *dc)
{
	/* Don't sst max writeback rate if it is disabled */
	if (!c->idle_max_writeback_rate_enabled)
		return false;

	/* Don't set max writeback rate if gc is running */
	if (!c->gc_mark_valid)
		return false;

	if (!idle_counter_exceeded(c))
		return false;

	if (atomic_read(&c->at_max_writeback_rate) != 1)
		atomic_set(&c->at_max_writeback_rate, 1);

	atomic_long_set(&dc->writeback_rate.rate, INT_MAX);

	/* keep writeback_rate_target as existing value */
	dc->writeback_rate_proportional = 0;
	dc->writeback_rate_integral_scaled = 0;
	dc->writeback_rate_change = 0;

	/*
	 * In case new I/O arrives during before
	 * set_at_max_writeback_rate() returns.
	 */
	if (!idle_counter_exceeded(c) ||
	    !atomic_read(&c->at_max_writeback_rate))
		return false;

	return true;
}

static void update_writeback_rate(struct work_struct *work)
{
	struct cached_dev *dc = container_of(to_delayed_work(work),
					     struct cached_dev,
					     writeback_rate_update);
	struct cache_set *c = dc->disk.c;

	/*
	 * should check BCACHE_DEV_RATE_DW_RUNNING before calling
	 * cancel_delayed_work_sync().
	 */
	set_bit(BCACHE_DEV_RATE_DW_RUNNING, &dc->disk.flags);
	/* paired with where BCACHE_DEV_RATE_DW_RUNNING is tested */
	smp_mb__after_atomic();

	/*
	 * CACHE_SET_IO_DISABLE might be set via sysfs interface,
	 * check it here too.
	 */
	if (!test_bit(BCACHE_DEV_WB_RUNNING, &dc->disk.flags) ||
	    test_bit(CACHE_SET_IO_DISABLE, &c->flags)) {
		clear_bit(BCACHE_DEV_RATE_DW_RUNNING, &dc->disk.flags);
		/* paired with where BCACHE_DEV_RATE_DW_RUNNING is tested */
		smp_mb__after_atomic();
		return;
	}

	/*
	 * If the whole cache set is idle, set_at_max_writeback_rate()
	 * will set writeback rate to a max number. Then it is
	 * unncessary to update writeback rate for an idle cache set
	 * in maximum writeback rate number(s).
	 */
	if (atomic_read(&dc->has_dirty) && dc->writeback_percent &&
	    !set_at_max_writeback_rate(c, dc)) {
		do {
			if (!down_read_trylock((&dc->writeback_lock))) {
				dc->rate_update_retry++;
				if (dc->rate_update_retry <=
				    BCH_WBRATE_UPDATE_MAX_SKIPS)
					break;
				down_read(&dc->writeback_lock);
				dc->rate_update_retry = 0;
			}
			__update_writeback_rate(dc);
			update_gc_after_writeback(c);
			up_read(&dc->writeback_lock);
		} while (0);
	}


	/*
	 * CACHE_SET_IO_DISABLE might be set via sysfs interface,
	 * check it here too.
	 */
	if (test_bit(BCACHE_DEV_WB_RUNNING, &dc->disk.flags) &&
	    !test_bit(CACHE_SET_IO_DISABLE, &c->flags)) {
		schedule_delayed_work(&dc->writeback_rate_update,
			      dc->writeback_rate_update_seconds * HZ);
	}

	/*
	 * should check BCACHE_DEV_RATE_DW_RUNNING before calling
	 * cancel_delayed_work_sync().
	 */
	clear_bit(BCACHE_DEV_RATE_DW_RUNNING, &dc->disk.flags);
	/* paired with where BCACHE_DEV_RATE_DW_RUNNING is tested */
	smp_mb__after_atomic();
}

static unsigned int writeback_delay(struct cached_dev *dc,
				    unsigned int sectors)
{
	if (test_bit(BCACHE_DEV_DETACHING, &dc->disk.flags) ||
	    !dc->writeback_percent)
		return 0;

	return bch_next_delay(&dc->writeback_rate, sectors);
}

struct dirty_io {
	struct closure		cl;
	struct cached_dev	*dc;
	uint16_t		sequence;
	struct bio		bio;
};

static void dirty_init(struct keybuf_key *w)
{
	struct dirty_io *io = w->private;
	struct bio *bio = &io->bio;

	bio_init(bio, NULL, bio->bi_inline_vecs,
		 DIV_ROUND_UP(KEY_SIZE(&w->key), PAGE_SECTORS), 0);
	if (!io->dc->writeback_percent)
		bio_set_prio(bio, IOPRIO_PRIO_VALUE(IOPRIO_CLASS_IDLE, 0));

	bio->bi_iter.bi_size	= KEY_SIZE(&w->key) << 9;
	bio->bi_private		= w;
	bch_bio_map(bio, NULL);
}

static void dirty_io_destructor(struct closure *cl)
{
	struct dirty_io *io = container_of(cl, struct dirty_io, cl);

	kfree(io);
}

static void write_dirty_finish(struct closure *cl)
{
	struct dirty_io *io = container_of(cl, struct dirty_io, cl);
	struct keybuf_key *w = io->bio.bi_private;
	struct cached_dev *dc = io->dc;

	bio_free_pages(&io->bio);

	/* This is kind of a dumb way of signalling errors. */
	if (KEY_DIRTY(&w->key)) {
		int ret;
		unsigned int i;
		struct keylist keys;

		bch_keylist_init(&keys);

		bkey_copy(keys.top, &w->key);
		SET_KEY_DIRTY(keys.top, false);
		bch_keylist_push(&keys);

		for (i = 0; i < KEY_PTRS(&w->key); i++)
			atomic_inc(&PTR_BUCKET(dc->disk.c, &w->key, i)->pin);

		ret = bch_btree_insert(dc->disk.c, &keys, NULL, &w->key);

		if (ret)
			trace_bcache_writeback_collision(&w->key);

		atomic_long_inc(ret
				? &dc->disk.c->writeback_keys_failed
				: &dc->disk.c->writeback_keys_done);
	}

	bch_keybuf_del(&dc->writeback_keys, w);
	up(&dc->in_flight);

	closure_return_with_destructor(cl, dirty_io_destructor);
}

static void dirty_endio(struct bio *bio)
{
	struct keybuf_key *w = bio->bi_private;
	struct dirty_io *io = w->private;

	if (bio->bi_status) {
		SET_KEY_DIRTY(&w->key, false);
		bch_count_backing_io_errors(io->dc, bio);
	}

	closure_put(&io->cl);
}

static void write_dirty(struct closure *cl)
{
	struct dirty_io *io = container_of(cl, struct dirty_io, cl);
	struct keybuf_key *w = io->bio.bi_private;
	struct cached_dev *dc = io->dc;

	uint16_t next_sequence;

	if (atomic_read(&dc->writeback_sequence_next) != io->sequence) {
		/* Not our turn to write; wait for a write to complete */
		closure_wait(&dc->writeback_ordering_wait, cl);

		if (atomic_read(&dc->writeback_sequence_next) == io->sequence) {
			/*
			 * Edge case-- it happened in indeterminate order
			 * relative to when we were added to wait list..
			 */
			closure_wake_up(&dc->writeback_ordering_wait);
		}

		continue_at(cl, write_dirty, io->dc->writeback_write_wq);
		return;
	}

	next_sequence = io->sequence + 1;

	/*
	 * IO errors are signalled using the dirty bit on the key.
	 * If we failed to read, we should not attempt to write to the
	 * backing device.  Instead, immediately go to write_dirty_finish
	 * to clean up.
	 */
	if (KEY_DIRTY(&w->key)) {
		dirty_init(w);
		io->bio.bi_opf = REQ_OP_WRITE;
		io->bio.bi_iter.bi_sector = KEY_START(&w->key);
		bio_set_dev(&io->bio, io->dc->bdev);
		io->bio.bi_end_io	= dirty_endio;

		/* I/O request sent to backing device */
		closure_bio_submit(io->dc->disk.c, &io->bio, cl);
	}

	atomic_set(&dc->writeback_sequence_next, next_sequence);
	closure_wake_up(&dc->writeback_ordering_wait);

	continue_at(cl, write_dirty_finish, io->dc->writeback_write_wq);
}

static void read_dirty_endio(struct bio *bio)
{
	struct keybuf_key *w = bio->bi_private;
	struct dirty_io *io = w->private;

	/* is_read = 1 */
	bch_count_io_errors(io->dc->disk.c->cache,
			    bio->bi_status, 1,
			    "reading dirty data from cache");

	dirty_endio(bio);
}

static void read_dirty_submit(struct closure *cl)
{
	struct dirty_io *io = container_of(cl, struct dirty_io, cl);

	closure_bio_submit(io->dc->disk.c, &io->bio, cl);

	continue_at(cl, write_dirty, io->dc->writeback_write_wq);
}

static void read_dirty(struct cached_dev *dc)
{
	unsigned int delay = 0;
	struct keybuf_key *next, *keys[MAX_WRITEBACKS_IN_PASS], *w;
	size_t size;
	int nk, i;
	struct dirty_io *io;
	struct closure cl;
	uint16_t sequence = 0;

	BUG_ON(!llist_empty(&dc->writeback_ordering_wait.list));
	atomic_set(&dc->writeback_sequence_next, sequence);
	closure_init_stack(&cl);

	/*
	 * XXX: if we error, background writeback just spins. Should use some
	 * mempools.
	 */

	next = bch_keybuf_next(&dc->writeback_keys);

	while (!kthread_should_stop() &&
	       !test_bit(CACHE_SET_IO_DISABLE, &dc->disk.c->flags) &&
	       next) {
		size = 0;
		nk = 0;

		do {
			BUG_ON(ptr_stale(dc->disk.c, &next->key, 0));

			/*
			 * Don't combine too many operations, even if they
			 * are all small.
			 */
			if (nk >= MAX_WRITEBACKS_IN_PASS)
				break;

			/*
			 * If the current operation is very large, don't
			 * further combine operations.
			 */
			if (size >= MAX_WRITESIZE_IN_PASS)
				break;

			/*
			 * Operations are only eligible to be combined
			 * if they are contiguous.
			 *
			 * TODO: add a heuristic willing to fire a
			 * certain amount of non-contiguous IO per pass,
			 * so that we can benefit from backing device
			 * command queueing.
			 */
			if ((nk != 0) && bkey_cmp(&keys[nk-1]->key,
						&START_KEY(&next->key)))
				break;

			size += KEY_SIZE(&next->key);
			keys[nk++] = next;
		} while ((next = bch_keybuf_next(&dc->writeback_keys)));

		/* Now we have gathered a set of 1..5 keys to write back. */
		for (i = 0; i < nk; i++) {
			w = keys[i];

			io = kzalloc(struct_size(io, bio.bi_inline_vecs,
						DIV_ROUND_UP(KEY_SIZE(&w->key), PAGE_SECTORS)),
				     GFP_KERNEL);
			if (!io)
				goto err;

			w->private	= io;
			io->dc		= dc;
			io->sequence    = sequence++;

			dirty_init(w);
			io->bio.bi_opf = REQ_OP_READ;
			io->bio.bi_iter.bi_sector = PTR_OFFSET(&w->key, 0);
			bio_set_dev(&io->bio, dc->disk.c->cache->bdev);
			io->bio.bi_end_io	= read_dirty_endio;

			if (bch_bio_alloc_pages(&io->bio, GFP_KERNEL))
				goto err_free;

			trace_bcache_writeback(&w->key);

			down(&dc->in_flight);

			/*
			 * We've acquired a semaphore for the maximum
			 * simultaneous number of writebacks; from here
			 * everything happens asynchronously.
			 */
			closure_call(&io->cl, read_dirty_submit, NULL, &cl);
		}

		delay = writeback_delay(dc, size);

		while (!kthread_should_stop() &&
		       !test_bit(CACHE_SET_IO_DISABLE, &dc->disk.c->flags) &&
		       delay) {
			schedule_timeout_interruptible(delay);
			delay = writeback_delay(dc, 0);
		}
	}

	if (0) {
err_free:
		kfree(w->private);
err:
		bch_keybuf_del(&dc->writeback_keys, w);
	}

	/*
	 * Wait for outstanding writeback IOs to finish (and keybuf slots to be
	 * freed) before refilling again
	 */
	closure_sync(&cl);
}

/* Scan for dirty data */

void bcache_dev_sectors_dirty_add(struct cache_set *c, unsigned int inode,
				  uint64_t offset, int nr_sectors)
{
	struct bcache_device *d = c->devices[inode];
	unsigned int stripe_offset, sectors_dirty;
	int stripe;

	if (!d)
		return;

	stripe = offset_to_stripe(d, offset);
	if (stripe < 0)
		return;

	if (UUID_FLASH_ONLY(&c->uuids[inode]))
		atomic_long_add(nr_sectors, &c->flash_dev_dirty_sectors);

	stripe_offset = offset & (d->stripe_size - 1);

	while (nr_sectors) {
		int s = min_t(unsigned int, abs(nr_sectors),
			      d->stripe_size - stripe_offset);

		if (nr_sectors < 0)
			s = -s;

		if (stripe >= d->nr_stripes)
			return;

		sectors_dirty = atomic_add_return(s,
					d->stripe_sectors_dirty + stripe);
		if (sectors_dirty == d->stripe_size) {
			if (!test_bit(stripe, d->full_dirty_stripes))
				set_bit(stripe, d->full_dirty_stripes);
		} else {
			if (test_bit(stripe, d->full_dirty_stripes))
				clear_bit(stripe, d->full_dirty_stripes);
		}

		nr_sectors -= s;
		stripe_offset = 0;
		stripe++;
	}
}

static bool dirty_pred(struct keybuf *buf, struct bkey *k)
{
	struct cached_dev *dc = container_of(buf,
					     struct cached_dev,
					     writeback_keys);

	BUG_ON(KEY_INODE(k) != dc->disk.id);

	return KEY_DIRTY(k);
}

static void refill_full_stripes(struct cached_dev *dc)
{
	struct keybuf *buf = &dc->writeback_keys;
	unsigned int start_stripe, next_stripe;
	int stripe;
	bool wrapped = false;

	stripe = offset_to_stripe(&dc->disk, KEY_OFFSET(&buf->last_scanned));
	if (stripe < 0)
		stripe = 0;

	start_stripe = stripe;

	while (1) {
		stripe = find_next_bit(dc->disk.full_dirty_stripes,
				       dc->disk.nr_stripes, stripe);

		if (stripe == dc->disk.nr_stripes)
			goto next;

		next_stripe = find_next_zero_bit(dc->disk.full_dirty_stripes,
						 dc->disk.nr_stripes, stripe);

		buf->last_scanned = KEY(dc->disk.id,
					stripe * dc->disk.stripe_size, 0);

		bch_refill_keybuf(dc->disk.c, buf,
				  &KEY(dc->disk.id,
				       next_stripe * dc->disk.stripe_size, 0),
				  dirty_pred);

		if (array_freelist_empty(&buf->freelist))
			return;

		stripe = next_stripe;
next:
		if (wrapped && stripe > start_stripe)
			return;

		if (stripe == dc->disk.nr_stripes) {
			stripe = 0;
			wrapped = true;
		}
	}
}

/*
 * Returns true if we scanned the entire disk
 */
static bool refill_dirty(struct cached_dev *dc)
{
	struct keybuf *buf = &dc->writeback_keys;
	struct bkey start = KEY(dc->disk.id, 0, 0);
	struct bkey end = KEY(dc->disk.id, MAX_KEY_OFFSET, 0);
	struct bkey start_pos;

	/*
	 * make sure keybuf pos is inside the range for this disk - at bringup
	 * we might not be attached yet so this disk's inode nr isn't
	 * initialized then
	 */
	if (bkey_cmp(&buf->last_scanned, &start) < 0 ||
	    bkey_cmp(&buf->last_scanned, &end) > 0)
		buf->last_scanned = start;

	if (dc->partial_stripes_expensive) {
		refill_full_stripes(dc);
		if (array_freelist_empty(&buf->freelist))
			return false;
	}

	start_pos = buf->last_scanned;
	bch_refill_keybuf(dc->disk.c, buf, &end, dirty_pred);

	if (bkey_cmp(&buf->last_scanned, &end) < 0)
		return false;

	/*
	 * If we get to the end start scanning again from the beginning, and
	 * only scan up to where we initially started scanning from:
	 */
	buf->last_scanned = start;
	bch_refill_keybuf(dc->disk.c, buf, &start_pos, dirty_pred);

	return bkey_cmp(&buf->last_scanned, &start_pos) >= 0;
}

static int bch_writeback_thread(void *arg)
{
	struct cached_dev *dc = arg;
	struct cache_set *c = dc->disk.c;
	bool searched_full_index;

	bch_ratelimit_reset(&dc->writeback_rate);

	while (!kthread_should_stop() &&
	       !test_bit(CACHE_SET_IO_DISABLE, &c->flags)) {
		down_write(&dc->writeback_lock);
		set_current_state(TASK_INTERRUPTIBLE);
		/*
		 * If the bache device is detaching, skip here and continue
		 * to perform writeback. Otherwise, if no dirty data on cache,
		 * or there is dirty data on cache but writeback is disabled,
		 * the writeback thread should sleep here and wait for others
		 * to wake up it.
		 */
		if (!test_bit(BCACHE_DEV_DETACHING, &dc->disk.flags) &&
		    (!atomic_read(&dc->has_dirty) || !dc->writeback_running)) {
			up_write(&dc->writeback_lock);

			if (kthread_should_stop() ||
			    test_bit(CACHE_SET_IO_DISABLE, &c->flags)) {
				set_current_state(TASK_RUNNING);
				break;
			}

			schedule();
			continue;
		}
		set_current_state(TASK_RUNNING);

		searched_full_index = refill_dirty(dc);

		if (searched_full_index &&
		    RB_EMPTY_ROOT(&dc->writeback_keys.keys)) {
			atomic_set(&dc->has_dirty, 0);
			SET_BDEV_STATE(&dc->sb, BDEV_STATE_CLEAN);
			bch_write_bdev_super(dc, NULL);
			/*
			 * If bcache device is detaching via sysfs interface,
			 * writeback thread should stop after there is no dirty
			 * data on cache. BCACHE_DEV_DETACHING flag is set in
			 * bch_cached_dev_detach().
			 */
			if (test_bit(BCACHE_DEV_DETACHING, &dc->disk.flags)) {
				struct closure cl;

				closure_init_stack(&cl);
				memset(&dc->sb.set_uuid, 0, 16);
				SET_BDEV_STATE(&dc->sb, BDEV_STATE_NONE);

				bch_write_bdev_super(dc, &cl);
				closure_sync(&cl);

				up_write(&dc->writeback_lock);
				break;
			}

			/*
			 * When dirty data rate is high (e.g. 50%+), there might
			 * be heavy buckets fragmentation after writeback
			 * finished, which hurts following write performance.
			 * If users really care about write performance they
			 * may set BCH_ENABLE_AUTO_GC via sysfs, then when
			 * BCH_DO_AUTO_GC is set, garbage collection thread
			 * will be wake up here. After moving gc, the shrunk
			 * btree and discarded free buckets SSD space may be
			 * helpful for following write requests.
			 */
			if (c->gc_after_writeback ==
			    (BCH_ENABLE_AUTO_GC|BCH_DO_AUTO_GC)) {
				c->gc_after_writeback &= ~BCH_DO_AUTO_GC;
				force_wake_up_gc(c);
			}
		}

		up_write(&dc->writeback_lock);

		read_dirty(dc);

		if (searched_full_index) {
			unsigned int delay = dc->writeback_delay * HZ;

			while (delay &&
			       !kthread_should_stop() &&
			       !test_bit(CACHE_SET_IO_DISABLE, &c->flags) &&
			       !test_bit(BCACHE_DEV_DETACHING, &dc->disk.flags))
				delay = schedule_timeout_interruptible(delay);

			bch_ratelimit_reset(&dc->writeback_rate);
		}
	}

	if (dc->writeback_write_wq)
		destroy_workqueue(dc->writeback_write_wq);

	cached_dev_put(dc);
	wait_for_kthread_stop();

	return 0;
}

/* Init */
#define INIT_KEYS_EACH_TIME	500000

struct sectors_dirty_init {
	struct btree_op	op;
	unsigned int	inode;
	size_t		count;
};

static int sectors_dirty_init_fn(struct btree_op *_op, struct btree *b,
				 struct bkey *k)
{
	struct sectors_dirty_init *op = container_of(_op,
						struct sectors_dirty_init, op);
	if (KEY_INODE(k) > op->inode)
		return MAP_DONE;

	if (KEY_DIRTY(k))
		bcache_dev_sectors_dirty_add(b->c, KEY_INODE(k),
					     KEY_START(k), KEY_SIZE(k));

	op->count++;
	if (!(op->count % INIT_KEYS_EACH_TIME))
		cond_resched();

	return MAP_CONTINUE;
}

static int bch_root_node_dirty_init(struct cache_set *c,
				     struct bcache_device *d,
				     struct bkey *k)
{
	struct sectors_dirty_init op;
	int ret;

	bch_btree_op_init(&op.op, -1);
	op.inode = d->id;
	op.count = 0;

	ret = bcache_btree(map_keys_recurse,
			   k,
			   c->root,
			   &op.op,
			   &KEY(op.inode, 0, 0),
			   sectors_dirty_init_fn,
			   0);
	if (ret < 0)
		pr_warn("sectors dirty init failed, ret=%d!\n", ret);
<<<<<<< HEAD
=======

	/*
	 * The op may be added to cache_set's btree_cache_wait
	 * in mca_cannibalize(), must ensure it is removed from
	 * the list and release btree_cache_alloc_lock before
	 * free op memory.
	 * Otherwise, the btree_cache_wait will be damaged.
	 */
	bch_cannibalize_unlock(c);
	finish_wait(&c->btree_cache_wait, &(&op.op)->wait);
>>>>>>> eb3cdb58

	return ret;
}

static int bch_dirty_init_thread(void *arg)
{
	struct dirty_init_thrd_info *info = arg;
	struct bch_dirty_init_state *state = info->state;
	struct cache_set *c = state->c;
	struct btree_iter iter;
	struct bkey *k, *p;
	int cur_idx, prev_idx, skip_nr;

	k = p = NULL;
	cur_idx = prev_idx = 0;

	bch_btree_iter_init(&c->root->keys, &iter, NULL);
	k = bch_btree_iter_next_filter(&iter, &c->root->keys, bch_ptr_bad);
	BUG_ON(!k);

	p = k;

	while (k) {
		spin_lock(&state->idx_lock);
		cur_idx = state->key_idx;
		state->key_idx++;
		spin_unlock(&state->idx_lock);

		skip_nr = cur_idx - prev_idx;

		while (skip_nr) {
			k = bch_btree_iter_next_filter(&iter,
						       &c->root->keys,
						       bch_ptr_bad);
			if (k)
				p = k;
			else {
				atomic_set(&state->enough, 1);
				/* Update state->enough earlier */
				smp_mb__after_atomic();
				goto out;
			}
			skip_nr--;
		}

		if (p) {
			if (bch_root_node_dirty_init(c, state->d, p) < 0)
				goto out;
		}

		p = NULL;
		prev_idx = cur_idx;
	}

out:
	/* In order to wake up state->wait in time */
	smp_mb__before_atomic();
	if (atomic_dec_and_test(&state->started))
		wake_up(&state->wait);

	return 0;
}

static int bch_btre_dirty_init_thread_nr(void)
{
	int n = num_online_cpus()/2;

	if (n == 0)
		n = 1;
	else if (n > BCH_DIRTY_INIT_THRD_MAX)
		n = BCH_DIRTY_INIT_THRD_MAX;

	return n;
}

void bch_sectors_dirty_init(struct bcache_device *d)
{
	int i;
	struct bkey *k = NULL;
	struct btree_iter iter;
	struct sectors_dirty_init op;
	struct cache_set *c = d->c;
	struct bch_dirty_init_state state;

	/* Just count root keys if no leaf node */
	rw_lock(0, c->root, c->root->level);
	if (c->root->level == 0) {
		bch_btree_op_init(&op.op, -1);
		op.inode = d->id;
		op.count = 0;

		for_each_key_filter(&c->root->keys,
				    k, &iter, bch_ptr_invalid)
			sectors_dirty_init_fn(&op.op, c->root, k);

		rw_unlock(0, c->root);
		return;
	}

	memset(&state, 0, sizeof(struct bch_dirty_init_state));
	state.c = c;
	state.d = d;
	state.total_threads = bch_btre_dirty_init_thread_nr();
	state.key_idx = 0;
	spin_lock_init(&state.idx_lock);
	atomic_set(&state.started, 0);
	atomic_set(&state.enough, 0);
	init_waitqueue_head(&state.wait);

	for (i = 0; i < state.total_threads; i++) {
		/* Fetch latest state.enough earlier */
		smp_mb__before_atomic();
		if (atomic_read(&state.enough))
			break;

		state.infos[i].state = &state;
		state.infos[i].thread =
			kthread_run(bch_dirty_init_thread, &state.infos[i],
				    "bch_dirtcnt[%d]", i);
		if (IS_ERR(state.infos[i].thread)) {
			pr_err("fails to run thread bch_dirty_init[%d]\n", i);
			for (--i; i >= 0; i--)
				kthread_stop(state.infos[i].thread);
			goto out;
		}
		atomic_inc(&state.started);
	}

out:
	/* Must wait for all threads to stop. */
	wait_event(state.wait, atomic_read(&state.started) == 0);
	rw_unlock(0, c->root);
}

void bch_cached_dev_writeback_init(struct cached_dev *dc)
{
	sema_init(&dc->in_flight, 64);
	init_rwsem(&dc->writeback_lock);
	bch_keybuf_init(&dc->writeback_keys);

	dc->writeback_metadata		= true;
	dc->writeback_running		= false;
	dc->writeback_consider_fragment = true;
	dc->writeback_percent		= 10;
	dc->writeback_delay		= 30;
	atomic_long_set(&dc->writeback_rate.rate, 1024);
	dc->writeback_rate_minimum	= 8;

	dc->writeback_rate_update_seconds = WRITEBACK_RATE_UPDATE_SECS_DEFAULT;
	dc->writeback_rate_p_term_inverse = 40;
	dc->writeback_rate_fp_term_low = 1;
	dc->writeback_rate_fp_term_mid = 10;
	dc->writeback_rate_fp_term_high = 1000;
	dc->writeback_rate_i_term_inverse = 10000;

	/* For dc->writeback_lock contention in update_writeback_rate() */
	dc->rate_update_retry = 0;

	WARN_ON(test_and_clear_bit(BCACHE_DEV_WB_RUNNING, &dc->disk.flags));
	INIT_DELAYED_WORK(&dc->writeback_rate_update, update_writeback_rate);
}

int bch_cached_dev_writeback_start(struct cached_dev *dc)
{
	dc->writeback_write_wq = alloc_workqueue("bcache_writeback_wq",
						WQ_MEM_RECLAIM, 0);
	if (!dc->writeback_write_wq)
		return -ENOMEM;

	cached_dev_get(dc);
	dc->writeback_thread = kthread_create(bch_writeback_thread, dc,
					      "bcache_writeback");
	if (IS_ERR(dc->writeback_thread)) {
		cached_dev_put(dc);
		destroy_workqueue(dc->writeback_write_wq);
		return PTR_ERR(dc->writeback_thread);
	}
	dc->writeback_running = true;

	WARN_ON(test_and_set_bit(BCACHE_DEV_WB_RUNNING, &dc->disk.flags));
	schedule_delayed_work(&dc->writeback_rate_update,
			      dc->writeback_rate_update_seconds * HZ);

	bch_writeback_queue(dc);

	return 0;
}<|MERGE_RESOLUTION|>--- conflicted
+++ resolved
@@ -889,8 +889,6 @@
 			   0);
 	if (ret < 0)
 		pr_warn("sectors dirty init failed, ret=%d!\n", ret);
-<<<<<<< HEAD
-=======
 
 	/*
 	 * The op may be added to cache_set's btree_cache_wait
@@ -901,7 +899,6 @@
 	 */
 	bch_cannibalize_unlock(c);
 	finish_wait(&c->btree_cache_wait, &(&op.op)->wait);
->>>>>>> eb3cdb58
 
 	return ret;
 }
