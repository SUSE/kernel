--- conflicted
+++ resolved
@@ -308,13 +308,9 @@
 	sysfs_strtoul_clamp(writeback_rate_p_term_inverse,
 			    dc->writeback_rate_p_term_inverse,
 			    1, UINT_MAX);
-<<<<<<< HEAD
-	d_strtoul_nonzero(writeback_rate_minimum);
-=======
 	sysfs_strtoul_clamp(writeback_rate_minimum,
 			    dc->writeback_rate_minimum,
 			    1, UINT_MAX);
->>>>>>> 1a03a6ab
 
 	sysfs_strtoul_clamp(io_error_limit, dc->error_limit, 0, INT_MAX);
 
