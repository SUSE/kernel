// SPDX-License-Identifier: GPL-2.0
/*
 * bcache setup/teardown code, and some metadata io - read a superblock and
 * figure out what to do with it.
 *
 * Copyright 2010, 2011 Kent Overstreet <kent.overstreet@gmail.com>
 * Copyright 2012 Google, Inc.
 */

#include "bcache.h"
#include "btree.h"
#include "debug.h"
#include "extents.h"
#include "request.h"
#include "writeback.h"
#include "features.h"

#include <linux/blkdev.h>
#include <linux/pagemap.h>
#include <linux/debugfs.h>
#include <linux/idr.h>
#include <linux/kthread.h>
#include <linux/workqueue.h>
#include <linux/module.h>
#include <linux/random.h>
#include <linux/reboot.h>
#include <linux/sysfs.h>

unsigned int bch_cutoff_writeback;
unsigned int bch_cutoff_writeback_sync;

static const char bcache_magic[] = {
	0xc6, 0x85, 0x73, 0xf6, 0x4e, 0x1a, 0x45, 0xca,
	0x82, 0x65, 0xf5, 0x7f, 0x48, 0xba, 0x6d, 0x81
};

static const char invalid_uuid[] = {
	0xa0, 0x3e, 0xf8, 0xed, 0x3e, 0xe1, 0xb8, 0x78,
	0xc8, 0x50, 0xfc, 0x5e, 0xcb, 0x16, 0xcd, 0x99
};

static struct kobject *bcache_kobj;
struct mutex bch_register_lock;
bool bcache_is_reboot;
LIST_HEAD(bch_cache_sets);
static LIST_HEAD(uncached_devices);

static int bcache_major;
static DEFINE_IDA(bcache_device_idx);
static wait_queue_head_t unregister_wait;
struct workqueue_struct *bcache_wq;
struct workqueue_struct *bch_flush_wq;
struct workqueue_struct *bch_journal_wq;


#define BTREE_MAX_PAGES		(256 * 1024 / PAGE_SIZE)
/* limitation of partitions number on single bcache device */
#define BCACHE_MINORS		128
/* limitation of bcache devices number on single system */
#define BCACHE_DEVICE_IDX_MAX	((1U << MINORBITS)/BCACHE_MINORS)

/* Superblock */

static unsigned int get_bucket_size(struct cache_sb *sb, struct cache_sb_disk *s)
{
	unsigned int bucket_size = le16_to_cpu(s->bucket_size);

	if (sb->version >= BCACHE_SB_VERSION_CDEV_WITH_FEATURES) {
		if (bch_has_feature_large_bucket(sb)) {
			unsigned int max, order;

			max = sizeof(unsigned int) * BITS_PER_BYTE - 1;
			order = le16_to_cpu(s->bucket_size);
			/*
			 * bcache tool will make sure the overflow won't
			 * happen, an error message here is enough.
			 */
			if (order > max)
				pr_err("Bucket size (1 << %u) overflows\n",
					order);
			bucket_size = 1 << order;
		} else if (bch_has_feature_obso_large_bucket(sb)) {
			bucket_size +=
				le16_to_cpu(s->obso_bucket_size_hi) << 16;
		}
	}

	return bucket_size;
}

static const char *read_super_common(struct cache_sb *sb,  struct block_device *bdev,
				     struct cache_sb_disk *s)
{
	const char *err;
	unsigned int i;

	sb->first_bucket= le16_to_cpu(s->first_bucket);
	sb->nbuckets	= le64_to_cpu(s->nbuckets);
	sb->bucket_size	= get_bucket_size(sb, s);

	sb->nr_in_set	= le16_to_cpu(s->nr_in_set);
	sb->nr_this_dev	= le16_to_cpu(s->nr_this_dev);

	err = "Too many journal buckets";
	if (sb->keys > SB_JOURNAL_BUCKETS)
		goto err;

	err = "Too many buckets";
	if (sb->nbuckets > LONG_MAX)
		goto err;

	err = "Not enough buckets";
	if (sb->nbuckets < 1 << 7)
		goto err;

	err = "Bad block size (not power of 2)";
	if (!is_power_of_2(sb->block_size))
		goto err;

	err = "Bad block size (larger than page size)";
	if (sb->block_size > PAGE_SECTORS)
		goto err;

	err = "Bad bucket size (not power of 2)";
	if (!is_power_of_2(sb->bucket_size))
		goto err;

	err = "Bad bucket size (smaller than page size)";
	if (sb->bucket_size < PAGE_SECTORS)
		goto err;

	err = "Invalid superblock: device too small";
	if (get_capacity(bdev->bd_disk) <
	    sb->bucket_size * sb->nbuckets)
		goto err;

	err = "Bad UUID";
	if (bch_is_zero(sb->set_uuid, 16))
		goto err;

	err = "Bad cache device number in set";
	if (!sb->nr_in_set ||
	    sb->nr_in_set <= sb->nr_this_dev ||
	    sb->nr_in_set > MAX_CACHES_PER_SET)
		goto err;

	err = "Journal buckets not sequential";
	for (i = 0; i < sb->keys; i++)
		if (sb->d[i] != sb->first_bucket + i)
			goto err;

	err = "Too many journal buckets";
	if (sb->first_bucket + sb->keys > sb->nbuckets)
		goto err;

	err = "Invalid superblock: first bucket comes before end of super";
	if (sb->first_bucket * sb->bucket_size < 16)
		goto err;

	err = NULL;
err:
	return err;
}


static const char *read_super(struct cache_sb *sb, struct block_device *bdev,
			      struct cache_sb_disk **res)
{
	const char *err;
	struct cache_sb_disk *s;
	struct page *page;
	unsigned int i;

	page = read_cache_page_gfp(bdev->bd_mapping,
				   SB_OFFSET >> PAGE_SHIFT, GFP_KERNEL);
	if (IS_ERR(page))
		return "IO error";
	s = page_address(page) + offset_in_page(SB_OFFSET);

	sb->offset		= le64_to_cpu(s->offset);
	sb->version		= le64_to_cpu(s->version);

	memcpy(sb->magic,	s->magic, 16);
	memcpy(sb->uuid,	s->uuid, 16);
	memcpy(sb->set_uuid,	s->set_uuid, 16);
	memcpy(sb->label,	s->label, SB_LABEL_SIZE);

	sb->flags		= le64_to_cpu(s->flags);
	sb->seq			= le64_to_cpu(s->seq);
	sb->last_mount		= le32_to_cpu(s->last_mount);
	sb->keys		= le16_to_cpu(s->keys);

	for (i = 0; i < SB_JOURNAL_BUCKETS; i++)
		sb->d[i] = le64_to_cpu(s->d[i]);

	pr_debug("read sb version %llu, flags %llu, seq %llu, journal size %u\n",
		 sb->version, sb->flags, sb->seq, sb->keys);

	err = "Not a bcache superblock (bad offset)";
	if (sb->offset != SB_SECTOR)
		goto err;

	err = "Not a bcache superblock (bad magic)";
	if (memcmp(sb->magic, bcache_magic, 16))
		goto err;

	err = "Bad checksum";
	if (s->csum != csum_set(s))
		goto err;

	err = "Bad UUID";
	if (bch_is_zero(sb->uuid, 16))
		goto err;

	sb->block_size	= le16_to_cpu(s->block_size);

	err = "Superblock block size smaller than device block size";
	if (sb->block_size << 9 < bdev_logical_block_size(bdev))
		goto err;

	switch (sb->version) {
	case BCACHE_SB_VERSION_BDEV:
		sb->data_offset	= BDEV_DATA_START_DEFAULT;
		break;
	case BCACHE_SB_VERSION_BDEV_WITH_OFFSET:
	case BCACHE_SB_VERSION_BDEV_WITH_FEATURES:
		sb->data_offset	= le64_to_cpu(s->data_offset);

		err = "Bad data offset";
		if (sb->data_offset < BDEV_DATA_START_DEFAULT)
			goto err;

		break;
	case BCACHE_SB_VERSION_CDEV:
	case BCACHE_SB_VERSION_CDEV_WITH_UUID:
		err = read_super_common(sb, bdev, s);
		if (err)
			goto err;
		break;
	case BCACHE_SB_VERSION_CDEV_WITH_FEATURES:
		/*
		 * Feature bits are needed in read_super_common(),
		 * convert them firstly.
		 */
		sb->feature_compat = le64_to_cpu(s->feature_compat);
		sb->feature_incompat = le64_to_cpu(s->feature_incompat);
		sb->feature_ro_compat = le64_to_cpu(s->feature_ro_compat);

		/* Check incompatible features */
		err = "Unsupported compatible feature found";
		if (bch_has_unknown_compat_features(sb))
			goto err;

		err = "Unsupported read-only compatible feature found";
		if (bch_has_unknown_ro_compat_features(sb))
			goto err;

		err = "Unsupported incompatible feature found";
		if (bch_has_unknown_incompat_features(sb))
			goto err;

		err = read_super_common(sb, bdev, s);
		if (err)
			goto err;
		break;
	default:
		err = "Unsupported superblock version";
		goto err;
	}

	sb->last_mount = (u32)ktime_get_real_seconds();
	*res = s;
	return NULL;
err:
	put_page(page);
	return err;
}

static void write_bdev_super_endio(struct bio *bio)
{
	struct cached_dev *dc = bio->bi_private;

	if (bio->bi_status)
		bch_count_backing_io_errors(dc, bio);

	closure_put(&dc->sb_write);
}

static void __write_super(struct cache_sb *sb, struct cache_sb_disk *out,
		struct bio *bio)
{
	unsigned int i;

	bio->bi_opf = REQ_OP_WRITE | REQ_SYNC | REQ_META;
	bio->bi_iter.bi_sector	= SB_SECTOR;
	__bio_add_page(bio, virt_to_page(out), SB_SIZE,
			offset_in_page(out));

	out->offset		= cpu_to_le64(sb->offset);

	memcpy(out->uuid,	sb->uuid, 16);
	memcpy(out->set_uuid,	sb->set_uuid, 16);
	memcpy(out->label,	sb->label, SB_LABEL_SIZE);

	out->flags		= cpu_to_le64(sb->flags);
	out->seq		= cpu_to_le64(sb->seq);

	out->last_mount		= cpu_to_le32(sb->last_mount);
	out->first_bucket	= cpu_to_le16(sb->first_bucket);
	out->keys		= cpu_to_le16(sb->keys);

	for (i = 0; i < sb->keys; i++)
		out->d[i] = cpu_to_le64(sb->d[i]);

	if (sb->version >= BCACHE_SB_VERSION_CDEV_WITH_FEATURES) {
		out->feature_compat    = cpu_to_le64(sb->feature_compat);
		out->feature_incompat  = cpu_to_le64(sb->feature_incompat);
		out->feature_ro_compat = cpu_to_le64(sb->feature_ro_compat);
	}

	out->version		= cpu_to_le64(sb->version);
	out->csum = csum_set(out);

	pr_debug("ver %llu, flags %llu, seq %llu\n",
		 sb->version, sb->flags, sb->seq);

	submit_bio(bio);
}

static CLOSURE_CALLBACK(bch_write_bdev_super_unlock)
{
	closure_type(dc, struct cached_dev, sb_write);

	up(&dc->sb_write_mutex);
}

void bch_write_bdev_super(struct cached_dev *dc, struct closure *parent)
{
	struct closure *cl = &dc->sb_write;
	struct bio *bio = &dc->sb_bio;

	down(&dc->sb_write_mutex);
	closure_init(cl, parent);

	bio_init(bio, dc->bdev, dc->sb_bv, 1, 0);
	bio->bi_end_io	= write_bdev_super_endio;
	bio->bi_private = dc;

	closure_get(cl);
	/* I/O request sent to backing device */
	__write_super(&dc->sb, dc->sb_disk, bio);

	closure_return_with_destructor(cl, bch_write_bdev_super_unlock);
}

static void write_super_endio(struct bio *bio)
{
	struct cache *ca = bio->bi_private;

	/* is_read = 0 */
	bch_count_io_errors(ca, bio->bi_status, 0,
			    "writing superblock");
	closure_put(&ca->set->sb_write);
}

static CLOSURE_CALLBACK(bcache_write_super_unlock)
{
	closure_type(c, struct cache_set, sb_write);

	up(&c->sb_write_mutex);
}

void bcache_write_super(struct cache_set *c)
{
	struct closure *cl = &c->sb_write;
	struct cache *ca = c->cache;
	struct bio *bio = &ca->sb_bio;
	unsigned int version = BCACHE_SB_VERSION_CDEV_WITH_UUID;

	down(&c->sb_write_mutex);
	closure_init(cl, &c->cl);

	ca->sb.seq++;

	if (ca->sb.version < version)
		ca->sb.version = version;

	bio_init(bio, ca->bdev, ca->sb_bv, 1, 0);
	bio->bi_end_io	= write_super_endio;
	bio->bi_private = ca;

	closure_get(cl);
	__write_super(&ca->sb, ca->sb_disk, bio);

	closure_return_with_destructor(cl, bcache_write_super_unlock);
}

/* UUID io */

static void uuid_endio(struct bio *bio)
{
	struct closure *cl = bio->bi_private;
	struct cache_set *c = container_of(cl, struct cache_set, uuid_write);

	cache_set_err_on(bio->bi_status, c, "accessing uuids");
	bch_bbio_free(bio, c);
	closure_put(cl);
}

static CLOSURE_CALLBACK(uuid_io_unlock)
{
	closure_type(c, struct cache_set, uuid_write);

	up(&c->uuid_write_mutex);
}

static void uuid_io(struct cache_set *c, blk_opf_t opf, struct bkey *k,
		    struct closure *parent)
{
	struct closure *cl = &c->uuid_write;
	struct uuid_entry *u;
	unsigned int i;
	char buf[80];

	BUG_ON(!parent);
	down(&c->uuid_write_mutex);
	closure_init(cl, parent);

	for (i = 0; i < KEY_PTRS(k); i++) {
		struct bio *bio = bch_bbio_alloc(c);

		bio->bi_opf = opf | REQ_SYNC | REQ_META;
		bio->bi_iter.bi_size = KEY_SIZE(k) << 9;

		bio->bi_end_io	= uuid_endio;
		bio->bi_private = cl;
		bch_bio_map(bio, c->uuids);

		bch_submit_bbio(bio, c, k, i);

		if ((opf & REQ_OP_MASK) != REQ_OP_WRITE)
			break;
	}

	bch_extent_to_text(buf, sizeof(buf), k);
	pr_debug("%s UUIDs at %s\n", (opf & REQ_OP_MASK) == REQ_OP_WRITE ?
		 "wrote" : "read", buf);

	for (u = c->uuids; u < c->uuids + c->nr_uuids; u++)
		if (!bch_is_zero(u->uuid, 16))
			pr_debug("Slot %zi: %pU: %s: 1st: %u last: %u inv: %u\n",
				 u - c->uuids, u->uuid, u->label,
				 u->first_reg, u->last_reg, u->invalidated);

	closure_return_with_destructor(cl, uuid_io_unlock);
}

static char *uuid_read(struct cache_set *c, struct jset *j, struct closure *cl)
{
	struct bkey *k = &j->uuid_bucket;

	if (__bch_btree_ptr_invalid(c, k))
		return "bad uuid pointer";

	bkey_copy(&c->uuid_bucket, k);
	uuid_io(c, REQ_OP_READ, k, cl);

	if (j->version < BCACHE_JSET_VERSION_UUIDv1) {
		struct uuid_entry_v0	*u0 = (void *) c->uuids;
		struct uuid_entry	*u1 = (void *) c->uuids;
		int i;

		closure_sync(cl);

		/*
		 * Since the new uuid entry is bigger than the old, we have to
		 * convert starting at the highest memory address and work down
		 * in order to do it in place
		 */

		for (i = c->nr_uuids - 1;
		     i >= 0;
		     --i) {
			memcpy(u1[i].uuid,	u0[i].uuid, 16);
			memcpy(u1[i].label,	u0[i].label, 32);

			u1[i].first_reg		= u0[i].first_reg;
			u1[i].last_reg		= u0[i].last_reg;
			u1[i].invalidated	= u0[i].invalidated;

			u1[i].flags	= 0;
			u1[i].sectors	= 0;
		}
	}

	return NULL;
}

static int __uuid_write(struct cache_set *c)
{
	BKEY_PADDED(key) k;
	struct closure cl;
	struct cache *ca = c->cache;
	unsigned int size;

	closure_init_stack(&cl);
	lockdep_assert_held(&bch_register_lock);

	if (bch_bucket_alloc_set(c, RESERVE_BTREE, &k.key, true))
		return 1;

	size =  meta_bucket_pages(&ca->sb) * PAGE_SECTORS;
	SET_KEY_SIZE(&k.key, size);
	uuid_io(c, REQ_OP_WRITE, &k.key, &cl);
	closure_sync(&cl);

	/* Only one bucket used for uuid write */
	atomic_long_add(ca->sb.bucket_size, &ca->meta_sectors_written);

	bkey_copy(&c->uuid_bucket, &k.key);
	bkey_put(c, &k.key);
	return 0;
}

int bch_uuid_write(struct cache_set *c)
{
	int ret = __uuid_write(c);

	if (!ret)
		bch_journal_meta(c, NULL);

	return ret;
}

static struct uuid_entry *uuid_find(struct cache_set *c, const char *uuid)
{
	struct uuid_entry *u;

	for (u = c->uuids;
	     u < c->uuids + c->nr_uuids; u++)
		if (!memcmp(u->uuid, uuid, 16))
			return u;

	return NULL;
}

static struct uuid_entry *uuid_find_empty(struct cache_set *c)
{
	static const char zero_uuid[16] = "\0\0\0\0\0\0\0\0\0\0\0\0\0\0\0\0";

	return uuid_find(c, zero_uuid);
}

/*
 * Bucket priorities/gens:
 *
 * For each bucket, we store on disk its
 *   8 bit gen
 *  16 bit priority
 *
 * See alloc.c for an explanation of the gen. The priority is used to implement
 * lru (and in the future other) cache replacement policies; for most purposes
 * it's just an opaque integer.
 *
 * The gens and the priorities don't have a whole lot to do with each other, and
 * it's actually the gens that must be written out at specific times - it's no
 * big deal if the priorities don't get written, if we lose them we just reuse
 * buckets in suboptimal order.
 *
 * On disk they're stored in a packed array, and in as many buckets are required
 * to fit them all. The buckets we use to store them form a list; the journal
 * header points to the first bucket, the first bucket points to the second
 * bucket, et cetera.
 *
 * This code is used by the allocation code; periodically (whenever it runs out
 * of buckets to allocate from) the allocation code will invalidate some
 * buckets, but it can't use those buckets until their new gens are safely on
 * disk.
 */

static void prio_endio(struct bio *bio)
{
	struct cache *ca = bio->bi_private;

	cache_set_err_on(bio->bi_status, ca->set, "accessing priorities");
	bch_bbio_free(bio, ca->set);
	closure_put(&ca->prio);
}

static void prio_io(struct cache *ca, uint64_t bucket, blk_opf_t opf)
{
	struct closure *cl = &ca->prio;
	struct bio *bio = bch_bbio_alloc(ca->set);

	closure_init_stack(cl);

	bio->bi_iter.bi_sector	= bucket * ca->sb.bucket_size;
	bio_set_dev(bio, ca->bdev);
	bio->bi_iter.bi_size	= meta_bucket_bytes(&ca->sb);

	bio->bi_end_io	= prio_endio;
	bio->bi_private = ca;
	bio->bi_opf = opf | REQ_SYNC | REQ_META;
	bch_bio_map(bio, ca->disk_buckets);

	closure_bio_submit(ca->set, bio, &ca->prio);
	closure_sync(cl);
}

int bch_prio_write(struct cache *ca, bool wait)
{
	int i;
	struct bucket *b;
	struct closure cl;

	pr_debug("free_prio=%zu, free_none=%zu, free_inc=%zu\n",
		 fifo_used(&ca->free[RESERVE_PRIO]),
		 fifo_used(&ca->free[RESERVE_NONE]),
		 fifo_used(&ca->free_inc));

	/*
	 * Pre-check if there are enough free buckets. In the non-blocking
	 * scenario it's better to fail early rather than starting to allocate
	 * buckets and do a cleanup later in case of failure.
	 */
	if (!wait) {
		size_t avail = fifo_used(&ca->free[RESERVE_PRIO]) +
			       fifo_used(&ca->free[RESERVE_NONE]);
		if (prio_buckets(ca) > avail)
			return -ENOMEM;
	}

	closure_init_stack(&cl);

	lockdep_assert_held(&ca->set->bucket_lock);

	ca->disk_buckets->seq++;

	atomic_long_add(ca->sb.bucket_size * prio_buckets(ca),
			&ca->meta_sectors_written);

	for (i = prio_buckets(ca) - 1; i >= 0; --i) {
		long bucket;
		struct prio_set *p = ca->disk_buckets;
		struct bucket_disk *d = p->data;
		struct bucket_disk *end = d + prios_per_bucket(ca);

		for (b = ca->buckets + i * prios_per_bucket(ca);
		     b < ca->buckets + ca->sb.nbuckets && d < end;
		     b++, d++) {
			d->prio = cpu_to_le16(b->prio);
			d->gen = b->gen;
		}

		p->next_bucket	= ca->prio_buckets[i + 1];
		p->magic	= pset_magic(&ca->sb);
		p->csum		= bch_crc64(&p->magic, meta_bucket_bytes(&ca->sb) - 8);

		bucket = bch_bucket_alloc(ca, RESERVE_PRIO, wait);
		BUG_ON(bucket == -1);

		mutex_unlock(&ca->set->bucket_lock);
		prio_io(ca, bucket, REQ_OP_WRITE);
		mutex_lock(&ca->set->bucket_lock);

		ca->prio_buckets[i] = bucket;
		atomic_dec_bug(&ca->buckets[bucket].pin);
	}

	mutex_unlock(&ca->set->bucket_lock);

	bch_journal_meta(ca->set, &cl);
	closure_sync(&cl);

	mutex_lock(&ca->set->bucket_lock);

	/*
	 * Don't want the old priorities to get garbage collected until after we
	 * finish writing the new ones, and they're journalled
	 */
	for (i = 0; i < prio_buckets(ca); i++) {
		if (ca->prio_last_buckets[i])
			__bch_bucket_free(ca,
				&ca->buckets[ca->prio_last_buckets[i]]);

		ca->prio_last_buckets[i] = ca->prio_buckets[i];
	}
	return 0;
}

static int prio_read(struct cache *ca, uint64_t bucket)
{
	struct prio_set *p = ca->disk_buckets;
	struct bucket_disk *d = p->data + prios_per_bucket(ca), *end = d;
	struct bucket *b;
	unsigned int bucket_nr = 0;
	int ret = -EIO;

	for (b = ca->buckets;
	     b < ca->buckets + ca->sb.nbuckets;
	     b++, d++) {
		if (d == end) {
			ca->prio_buckets[bucket_nr] = bucket;
			ca->prio_last_buckets[bucket_nr] = bucket;
			bucket_nr++;

			prio_io(ca, bucket, REQ_OP_READ);

			if (p->csum !=
			    bch_crc64(&p->magic, meta_bucket_bytes(&ca->sb) - 8)) {
				pr_warn("bad csum reading priorities\n");
				goto out;
			}

			if (p->magic != pset_magic(&ca->sb)) {
				pr_warn("bad magic reading priorities\n");
				goto out;
			}

			bucket = p->next_bucket;
			d = p->data;
		}

		b->prio = le16_to_cpu(d->prio);
		b->gen = b->last_gc = d->gen;
	}

	ret = 0;
out:
	return ret;
}

/* Bcache device */

static int open_dev(struct gendisk *disk, blk_mode_t mode)
{
	struct bcache_device *d = disk->private_data;

	if (test_bit(BCACHE_DEV_CLOSING, &d->flags))
		return -ENXIO;

	closure_get(&d->cl);
	return 0;
}

static void release_dev(struct gendisk *b)
{
	struct bcache_device *d = b->private_data;

	closure_put(&d->cl);
}

static int ioctl_dev(struct block_device *b, blk_mode_t mode,
		     unsigned int cmd, unsigned long arg)
{
	struct bcache_device *d = b->bd_disk->private_data;

	return d->ioctl(d, mode, cmd, arg);
}

static const struct block_device_operations bcache_cached_ops = {
	.submit_bio	= cached_dev_submit_bio,
	.open		= open_dev,
	.release	= release_dev,
	.ioctl		= ioctl_dev,
	.owner		= THIS_MODULE,
};

static const struct block_device_operations bcache_flash_ops = {
	.submit_bio	= flash_dev_submit_bio,
	.open		= open_dev,
	.release	= release_dev,
	.ioctl		= ioctl_dev,
	.owner		= THIS_MODULE,
};

void bcache_device_stop(struct bcache_device *d)
{
	if (!test_and_set_bit(BCACHE_DEV_CLOSING, &d->flags))
		/*
		 * closure_fn set to
		 * - cached device: cached_dev_flush()
		 * - flash dev: flash_dev_flush()
		 */
		closure_queue(&d->cl);
}

static void bcache_device_unlink(struct bcache_device *d)
{
	lockdep_assert_held(&bch_register_lock);

	if (d->c && !test_and_set_bit(BCACHE_DEV_UNLINK_DONE, &d->flags)) {
		struct cache *ca = d->c->cache;

		sysfs_remove_link(&d->c->kobj, d->name);
		sysfs_remove_link(&d->kobj, "cache");

		bd_unlink_disk_holder(ca->bdev, d->disk);
	}
}

static void bcache_device_link(struct bcache_device *d, struct cache_set *c,
			       const char *name)
{
	struct cache *ca = c->cache;
	int ret;

	bd_link_disk_holder(ca->bdev, d->disk);

	snprintf(d->name, BCACHEDEVNAME_SIZE,
		 "%s%u", name, d->id);

	ret = sysfs_create_link(&d->kobj, &c->kobj, "cache");
	if (ret < 0)
		pr_err("Couldn't create device -> cache set symlink\n");

	ret = sysfs_create_link(&c->kobj, &d->kobj, d->name);
	if (ret < 0)
		pr_err("Couldn't create cache set -> device symlink\n");

	clear_bit(BCACHE_DEV_UNLINK_DONE, &d->flags);
}

static void bcache_device_detach(struct bcache_device *d)
{
	lockdep_assert_held(&bch_register_lock);

	atomic_dec(&d->c->attached_dev_nr);

	if (test_bit(BCACHE_DEV_DETACHING, &d->flags)) {
		struct uuid_entry *u = d->c->uuids + d->id;

		SET_UUID_FLASH_ONLY(u, 0);
		memcpy(u->uuid, invalid_uuid, 16);
		u->invalidated = cpu_to_le32((u32)ktime_get_real_seconds());
		bch_uuid_write(d->c);
	}

	bcache_device_unlink(d);

	d->c->devices[d->id] = NULL;
	closure_put(&d->c->caching);
	d->c = NULL;
}

static void bcache_device_attach(struct bcache_device *d, struct cache_set *c,
				 unsigned int id)
{
	d->id = id;
	d->c = c;
	c->devices[id] = d;

	if (id >= c->devices_max_used)
		c->devices_max_used = id + 1;

	closure_get(&c->caching);
}

static inline int first_minor_to_idx(int first_minor)
{
	return (first_minor/BCACHE_MINORS);
}

static inline int idx_to_first_minor(int idx)
{
	return (idx * BCACHE_MINORS);
}

static void bcache_device_free(struct bcache_device *d)
{
	struct gendisk *disk = d->disk;

	lockdep_assert_held(&bch_register_lock);

	if (disk)
		pr_info("%s stopped\n", disk->disk_name);
	else
		pr_err("bcache device (NULL gendisk) stopped\n");

	if (d->c)
		bcache_device_detach(d);

	if (disk) {
		ida_free(&bcache_device_idx,
			 first_minor_to_idx(disk->first_minor));
		put_disk(disk);
	}

	bioset_exit(&d->bio_split);
	kvfree(d->full_dirty_stripes);
	kvfree(d->stripe_sectors_dirty);

	closure_debug_destroy(&d->cl);
}

static int bcache_device_init(struct bcache_device *d, unsigned int block_size,
		sector_t sectors, struct block_device *cached_bdev,
		const struct block_device_operations *ops)
{
	const size_t max_stripes = min_t(size_t, INT_MAX,
					 SIZE_MAX / sizeof(atomic_t));
	struct queue_limits lim = {
		.max_hw_sectors		= UINT_MAX,
		.max_sectors		= UINT_MAX,
		.max_segment_size	= UINT_MAX,
		.max_segments		= BIO_MAX_VECS,
		.max_hw_discard_sectors	= UINT_MAX,
		.io_min			= block_size,
		.logical_block_size	= block_size,
		.physical_block_size	= block_size,
		.features		= BLK_FEAT_WRITE_CACHE | BLK_FEAT_FUA,
	};
	uint64_t n;
	int idx;

	if (cached_bdev) {
		d->stripe_size = bdev_io_opt(cached_bdev) >> SECTOR_SHIFT;
		lim.io_opt = umax(block_size, bdev_io_opt(cached_bdev));
	}
	if (!d->stripe_size)
		d->stripe_size = 1 << 31;
	else if (d->stripe_size < BCH_MIN_STRIPE_SZ)
		d->stripe_size = roundup(BCH_MIN_STRIPE_SZ, d->stripe_size);

	n = DIV_ROUND_UP_ULL(sectors, d->stripe_size);
	if (!n || n > max_stripes) {
		pr_err("nr_stripes too large or invalid: %llu (start sector beyond end of disk?)\n",
			n);
		return -ENOMEM;
	}
	d->nr_stripes = n;

	n = d->nr_stripes * sizeof(atomic_t);
	d->stripe_sectors_dirty = kvzalloc(n, GFP_KERNEL);
	if (!d->stripe_sectors_dirty)
		return -ENOMEM;

	n = BITS_TO_LONGS(d->nr_stripes) * sizeof(unsigned long);
	d->full_dirty_stripes = kvzalloc(n, GFP_KERNEL);
	if (!d->full_dirty_stripes)
		goto out_free_stripe_sectors_dirty;

	idx = ida_alloc_max(&bcache_device_idx, BCACHE_DEVICE_IDX_MAX - 1,
			    GFP_KERNEL);
	if (idx < 0)
		goto out_free_full_dirty_stripes;

	if (bioset_init(&d->bio_split, 4, offsetof(struct bbio, bio),
			BIOSET_NEED_BVECS|BIOSET_NEED_RESCUER))
		goto out_ida_remove;

	if (lim.logical_block_size > PAGE_SIZE && cached_bdev) {
		/*
		 * This should only happen with BCACHE_SB_VERSION_BDEV.
		 * Block/page size is checked for BCACHE_SB_VERSION_CDEV.
		 */
		pr_info("bcache%i: sb/logical block size (%u) greater than page size (%lu) falling back to device logical block size (%u)\n",
			idx, lim.logical_block_size,
			PAGE_SIZE, bdev_logical_block_size(cached_bdev));

		/* This also adjusts physical block size/min io size if needed */
		lim.logical_block_size = bdev_logical_block_size(cached_bdev);
	}

	d->disk = blk_alloc_disk(&lim, NUMA_NO_NODE);
	if (IS_ERR(d->disk))
		goto out_bioset_exit;

	set_capacity(d->disk, sectors);
	snprintf(d->disk->disk_name, DISK_NAME_LEN, "bcache%i", idx);

	d->disk->major		= bcache_major;
	d->disk->first_minor	= idx_to_first_minor(idx);
	d->disk->minors		= BCACHE_MINORS;
	d->disk->fops		= ops;
	d->disk->private_data	= d;
	return 0;

out_bioset_exit:
	bioset_exit(&d->bio_split);
out_ida_remove:
	ida_free(&bcache_device_idx, idx);
out_free_full_dirty_stripes:
	kvfree(d->full_dirty_stripes);
out_free_stripe_sectors_dirty:
	kvfree(d->stripe_sectors_dirty);
	return -ENOMEM;

}

/* Cached device */

static void calc_cached_dev_sectors(struct cache_set *c)
{
	uint64_t sectors = 0;
	struct cached_dev *dc;

	list_for_each_entry(dc, &c->cached_devs, list)
		sectors += bdev_nr_sectors(dc->bdev);

	c->cached_dev_sectors = sectors;
}

#define BACKING_DEV_OFFLINE_TIMEOUT 5
static int cached_dev_status_update(void *arg)
{
	struct cached_dev *dc = arg;
	struct request_queue *q;

	/*
	 * If this delayed worker is stopping outside, directly quit here.
	 * dc->io_disable might be set via sysfs interface, so check it
	 * here too.
	 */
	while (!kthread_should_stop() && !dc->io_disable) {
		q = bdev_get_queue(dc->bdev);
		if (blk_queue_dying(q))
			dc->offline_seconds++;
		else
			dc->offline_seconds = 0;

		if (dc->offline_seconds >= BACKING_DEV_OFFLINE_TIMEOUT) {
			pr_err("%pg: device offline for %d seconds\n",
			       dc->bdev,
			       BACKING_DEV_OFFLINE_TIMEOUT);
			pr_err("%s: disable I/O request due to backing device offline\n",
			       dc->disk.name);
			dc->io_disable = true;
			/* let others know earlier that io_disable is true */
			smp_mb();
			bcache_device_stop(&dc->disk);
			break;
		}
		schedule_timeout_interruptible(HZ);
	}

	wait_for_kthread_stop();
	return 0;
}


int bch_cached_dev_run(struct cached_dev *dc)
{
	int ret = 0;
	struct bcache_device *d = &dc->disk;
	char *buf = kmemdup_nul(dc->sb.label, SB_LABEL_SIZE, GFP_KERNEL);
	char *env[] = {
		"DRIVER=bcache",
		kasprintf(GFP_KERNEL, "CACHED_UUID=%pU", dc->sb.uuid),
		kasprintf(GFP_KERNEL, "CACHED_LABEL=%s", buf ? : ""),
		NULL,
	};

	if (dc->io_disable) {
		pr_err("I/O disabled on cached dev %pg\n", dc->bdev);
		ret = -EIO;
		goto out;
	}

	if (atomic_xchg(&dc->running, 1)) {
		pr_info("cached dev %pg is running already\n", dc->bdev);
		ret = -EBUSY;
		goto out;
	}

	if (!d->c &&
	    BDEV_STATE(&dc->sb) != BDEV_STATE_NONE) {
		struct closure cl;

		closure_init_stack(&cl);

		SET_BDEV_STATE(&dc->sb, BDEV_STATE_STALE);
		bch_write_bdev_super(dc, &cl);
		closure_sync(&cl);
	}

	ret = add_disk(d->disk);
	if (ret)
		goto out;
	bd_link_disk_holder(dc->bdev, dc->disk.disk);
	/*
	 * won't show up in the uevent file, use udevadm monitor -e instead
	 * only class / kset properties are persistent
	 */
	kobject_uevent_env(&disk_to_dev(d->disk)->kobj, KOBJ_CHANGE, env);

	if (sysfs_create_link(&d->kobj, &disk_to_dev(d->disk)->kobj, "dev") ||
	    sysfs_create_link(&disk_to_dev(d->disk)->kobj,
			      &d->kobj, "bcache")) {
		pr_err("Couldn't create bcache dev <-> disk sysfs symlinks\n");
		ret = -ENOMEM;
		goto out;
	}

	dc->status_update_thread = kthread_run(cached_dev_status_update,
					       dc, "bcache_status_update");
	if (IS_ERR(dc->status_update_thread)) {
		pr_warn("failed to create bcache_status_update kthread, continue to run without monitoring backing device status\n");
	}

out:
	kfree(env[1]);
	kfree(env[2]);
	kfree(buf);
	return ret;
}

/*
 * If BCACHE_DEV_RATE_DW_RUNNING is set, it means routine of the delayed
 * work dc->writeback_rate_update is running. Wait until the routine
 * quits (BCACHE_DEV_RATE_DW_RUNNING is clear), then continue to
 * cancel it. If BCACHE_DEV_RATE_DW_RUNNING is not clear after time_out
 * seconds, give up waiting here and continue to cancel it too.
 */
static void cancel_writeback_rate_update_dwork(struct cached_dev *dc)
{
	int time_out = WRITEBACK_RATE_UPDATE_SECS_MAX * HZ;

	do {
		if (!test_bit(BCACHE_DEV_RATE_DW_RUNNING,
			      &dc->disk.flags))
			break;
		time_out--;
		schedule_timeout_interruptible(1);
	} while (time_out > 0);

	if (time_out == 0)
		pr_warn("give up waiting for dc->writeback_write_update to quit\n");

	cancel_delayed_work_sync(&dc->writeback_rate_update);
}

static void cached_dev_detach_finish(struct work_struct *w)
{
	struct cached_dev *dc = container_of(w, struct cached_dev, detach);
	struct cache_set *c = dc->disk.c;

	BUG_ON(!test_bit(BCACHE_DEV_DETACHING, &dc->disk.flags));
	BUG_ON(refcount_read(&dc->count));


	if (test_and_clear_bit(BCACHE_DEV_WB_RUNNING, &dc->disk.flags))
		cancel_writeback_rate_update_dwork(dc);

	if (!IS_ERR_OR_NULL(dc->writeback_thread)) {
		kthread_stop(dc->writeback_thread);
		dc->writeback_thread = NULL;
	}

	mutex_lock(&bch_register_lock);

	bcache_device_detach(&dc->disk);
	list_move(&dc->list, &uncached_devices);
	calc_cached_dev_sectors(c);

	clear_bit(BCACHE_DEV_DETACHING, &dc->disk.flags);
	clear_bit(BCACHE_DEV_UNLINK_DONE, &dc->disk.flags);

	mutex_unlock(&bch_register_lock);

	pr_info("Caching disabled for %pg\n", dc->bdev);

	/* Drop ref we took in cached_dev_detach() */
	closure_put(&dc->disk.cl);
}

void bch_cached_dev_detach(struct cached_dev *dc)
{
	lockdep_assert_held(&bch_register_lock);

	if (test_bit(BCACHE_DEV_CLOSING, &dc->disk.flags))
		return;

	if (test_and_set_bit(BCACHE_DEV_DETACHING, &dc->disk.flags))
		return;

	/*
	 * Block the device from being closed and freed until we're finished
	 * detaching
	 */
	closure_get(&dc->disk.cl);

	bch_writeback_queue(dc);

	cached_dev_put(dc);
}

int bch_cached_dev_attach(struct cached_dev *dc, struct cache_set *c,
			  uint8_t *set_uuid)
{
	uint32_t rtime = cpu_to_le32((u32)ktime_get_real_seconds());
	struct uuid_entry *u;
	struct cached_dev *exist_dc, *t;
	int ret = 0;

	if ((set_uuid && memcmp(set_uuid, c->set_uuid, 16)) ||
	    (!set_uuid && memcmp(dc->sb.set_uuid, c->set_uuid, 16)))
		return -ENOENT;

	if (dc->disk.c) {
		pr_err("Can't attach %pg: already attached\n", dc->bdev);
		return -EINVAL;
	}

	if (test_bit(CACHE_SET_STOPPING, &c->flags)) {
		pr_err("Can't attach %pg: shutting down\n", dc->bdev);
		return -EINVAL;
	}

	if (dc->sb.block_size < c->cache->sb.block_size) {
		/* Will die */
		pr_err("Couldn't attach %pg: block size less than set's block size\n",
		       dc->bdev);
		return -EINVAL;
	}

	/* Check whether already attached */
	list_for_each_entry_safe(exist_dc, t, &c->cached_devs, list) {
		if (!memcmp(dc->sb.uuid, exist_dc->sb.uuid, 16)) {
			pr_err("Tried to attach %pg but duplicate UUID already attached\n",
				dc->bdev);

			return -EINVAL;
		}
	}

	u = uuid_find(c, dc->sb.uuid);

	if (u &&
	    (BDEV_STATE(&dc->sb) == BDEV_STATE_STALE ||
	     BDEV_STATE(&dc->sb) == BDEV_STATE_NONE)) {
		memcpy(u->uuid, invalid_uuid, 16);
		u->invalidated = cpu_to_le32((u32)ktime_get_real_seconds());
		u = NULL;
	}

	if (!u) {
		if (BDEV_STATE(&dc->sb) == BDEV_STATE_DIRTY) {
			pr_err("Couldn't find uuid for %pg in set\n", dc->bdev);
			return -ENOENT;
		}

		u = uuid_find_empty(c);
		if (!u) {
			pr_err("Not caching %pg, no room for UUID\n", dc->bdev);
			return -EINVAL;
		}
	}

	/*
	 * Deadlocks since we're called via sysfs...
	 * sysfs_remove_file(&dc->kobj, &sysfs_attach);
	 */

	if (bch_is_zero(u->uuid, 16)) {
		struct closure cl;

		closure_init_stack(&cl);

		memcpy(u->uuid, dc->sb.uuid, 16);
		memcpy(u->label, dc->sb.label, SB_LABEL_SIZE);
		u->first_reg = u->last_reg = rtime;
		bch_uuid_write(c);

		memcpy(dc->sb.set_uuid, c->set_uuid, 16);
		SET_BDEV_STATE(&dc->sb, BDEV_STATE_CLEAN);

		bch_write_bdev_super(dc, &cl);
		closure_sync(&cl);
	} else {
		u->last_reg = rtime;
		bch_uuid_write(c);
	}

	bcache_device_attach(&dc->disk, c, u - c->uuids);
	list_move(&dc->list, &c->cached_devs);
	calc_cached_dev_sectors(c);

	/*
	 * dc->c must be set before dc->count != 0 - paired with the mb in
	 * cached_dev_get()
	 */
	smp_wmb();
	refcount_set(&dc->count, 1);

	/* Block writeback thread, but spawn it */
	down_write(&dc->writeback_lock);
	if (bch_cached_dev_writeback_start(dc)) {
		up_write(&dc->writeback_lock);
		pr_err("Couldn't start writeback facilities for %s\n",
		       dc->disk.disk->disk_name);
		return -ENOMEM;
	}

	if (BDEV_STATE(&dc->sb) == BDEV_STATE_DIRTY) {
		atomic_set(&dc->has_dirty, 1);
		bch_writeback_queue(dc);
	}

	bch_sectors_dirty_init(&dc->disk);

	ret = bch_cached_dev_run(dc);
	if (ret && (ret != -EBUSY)) {
		up_write(&dc->writeback_lock);
		/*
		 * bch_register_lock is held, bcache_device_stop() is not
		 * able to be directly called. The kthread and kworker
		 * created previously in bch_cached_dev_writeback_start()
		 * have to be stopped manually here.
		 */
		kthread_stop(dc->writeback_thread);
		cancel_writeback_rate_update_dwork(dc);
		pr_err("Couldn't run cached device %pg\n", dc->bdev);
		return ret;
	}

	bcache_device_link(&dc->disk, c, "bdev");
	atomic_inc(&c->attached_dev_nr);

	if (bch_has_feature_obso_large_bucket(&(c->cache->sb))) {
		pr_err("The obsoleted large bucket layout is unsupported, set the bcache device into read-only\n");
		pr_err("Please update to the latest bcache-tools to create the cache device\n");
		set_disk_ro(dc->disk.disk, 1);
	}

	/* Allow the writeback thread to proceed */
	up_write(&dc->writeback_lock);

	pr_info("Caching %pg as %s on set %pU\n",
		dc->bdev,
		dc->disk.disk->disk_name,
		dc->disk.c->set_uuid);
	return 0;
}

/* when dc->disk.kobj released */
void bch_cached_dev_release(struct kobject *kobj)
{
	struct cached_dev *dc = container_of(kobj, struct cached_dev,
					     disk.kobj);
	kfree(dc);
	module_put(THIS_MODULE);
}

static CLOSURE_CALLBACK(cached_dev_free)
{
	closure_type(dc, struct cached_dev, disk.cl);

	if (test_and_clear_bit(BCACHE_DEV_WB_RUNNING, &dc->disk.flags))
		cancel_writeback_rate_update_dwork(dc);

	if (!IS_ERR_OR_NULL(dc->writeback_thread))
		kthread_stop(dc->writeback_thread);
	if (!IS_ERR_OR_NULL(dc->status_update_thread))
		kthread_stop(dc->status_update_thread);

	mutex_lock(&bch_register_lock);

	if (atomic_read(&dc->running)) {
		bd_unlink_disk_holder(dc->bdev, dc->disk.disk);
		del_gendisk(dc->disk.disk);
	}
	bcache_device_free(&dc->disk);
	list_del(&dc->list);

	mutex_unlock(&bch_register_lock);

	if (dc->sb_disk)
		put_page(virt_to_page(dc->sb_disk));

<<<<<<< HEAD
	if (!IS_ERR_OR_NULL(dc->bdev))
		blkdev_put(dc->bdev, dc);
=======
	if (dc->bdev_file)
		fput(dc->bdev_file);
>>>>>>> 2d5404ca

	wake_up(&unregister_wait);

	kobject_put(&dc->disk.kobj);
}

static CLOSURE_CALLBACK(cached_dev_flush)
{
	closure_type(dc, struct cached_dev, disk.cl);
	struct bcache_device *d = &dc->disk;

	mutex_lock(&bch_register_lock);
	bcache_device_unlink(d);
	mutex_unlock(&bch_register_lock);

	bch_cache_accounting_destroy(&dc->accounting);
	kobject_del(&d->kobj);

	continue_at(cl, cached_dev_free, system_wq);
}

static int cached_dev_init(struct cached_dev *dc, unsigned int block_size)
{
	int ret;
	struct io *io;
	struct request_queue *q = bdev_get_queue(dc->bdev);

	__module_get(THIS_MODULE);
	INIT_LIST_HEAD(&dc->list);
	closure_init(&dc->disk.cl, NULL);
	set_closure_fn(&dc->disk.cl, cached_dev_flush, system_wq);
	kobject_init(&dc->disk.kobj, &bch_cached_dev_ktype);
	INIT_WORK(&dc->detach, cached_dev_detach_finish);
	sema_init(&dc->sb_write_mutex, 1);
	INIT_LIST_HEAD(&dc->io_lru);
	spin_lock_init(&dc->io_lock);
	bch_cache_accounting_init(&dc->accounting, &dc->disk.cl);

	dc->sequential_cutoff		= 4 << 20;

	for (io = dc->io; io < dc->io + RECENT_IO; io++) {
		list_add(&io->lru, &dc->io_lru);
		hlist_add_head(&io->hash, dc->io_hash + RECENT_IO);
	}

	if (bdev_io_opt(dc->bdev))
		dc->partial_stripes_expensive = !!(q->limits.features &
			BLK_FEAT_RAID_PARTIAL_STRIPES_EXPENSIVE);

	ret = bcache_device_init(&dc->disk, block_size,
			 bdev_nr_sectors(dc->bdev) - dc->sb.data_offset,
			 dc->bdev, &bcache_cached_ops);
	if (ret)
		return ret;

	atomic_set(&dc->io_errors, 0);
	dc->io_disable = false;
	dc->error_limit = DEFAULT_CACHED_DEV_ERROR_LIMIT;
	/* default to auto */
	dc->stop_when_cache_set_failed = BCH_CACHED_DEV_STOP_AUTO;

	bch_cached_dev_request_init(dc);
	bch_cached_dev_writeback_init(dc);
	return 0;
}

/* Cached device - bcache superblock */

static int register_bdev(struct cache_sb *sb, struct cache_sb_disk *sb_disk,
				 struct file *bdev_file,
				 struct cached_dev *dc)
{
	const char *err = "cannot allocate memory";
	struct cache_set *c;
	int ret = -ENOMEM;

	memcpy(&dc->sb, sb, sizeof(struct cache_sb));
<<<<<<< HEAD
	dc->bdev = bdev;
=======
	dc->bdev_file = bdev_file;
	dc->bdev = file_bdev(bdev_file);
>>>>>>> 2d5404ca
	dc->sb_disk = sb_disk;

	if (cached_dev_init(dc, sb->block_size << 9))
		goto err;

	err = "error creating kobject";
	if (kobject_add(&dc->disk.kobj, bdev_kobj(dc->bdev), "bcache"))
		goto err;
	if (bch_cache_accounting_add_kobjs(&dc->accounting, &dc->disk.kobj))
		goto err;

	pr_info("registered backing device %pg\n", dc->bdev);

	list_add(&dc->list, &uncached_devices);
	/* attach to a matched cache set if it exists */
	list_for_each_entry(c, &bch_cache_sets, list)
		bch_cached_dev_attach(dc, c, NULL);

	if (BDEV_STATE(&dc->sb) == BDEV_STATE_NONE ||
	    BDEV_STATE(&dc->sb) == BDEV_STATE_STALE) {
		err = "failed to run cached device";
		ret = bch_cached_dev_run(dc);
		if (ret)
			goto err;
	}

	return 0;
err:
	pr_notice("error %pg: %s\n", dc->bdev, err);
	bcache_device_stop(&dc->disk);
	return ret;
}

/* Flash only volumes */

/* When d->kobj released */
void bch_flash_dev_release(struct kobject *kobj)
{
	struct bcache_device *d = container_of(kobj, struct bcache_device,
					       kobj);
	kfree(d);
}

static CLOSURE_CALLBACK(flash_dev_free)
{
	closure_type(d, struct bcache_device, cl);

	mutex_lock(&bch_register_lock);
	atomic_long_sub(bcache_dev_sectors_dirty(d),
			&d->c->flash_dev_dirty_sectors);
	del_gendisk(d->disk);
	bcache_device_free(d);
	mutex_unlock(&bch_register_lock);
	kobject_put(&d->kobj);
}

static CLOSURE_CALLBACK(flash_dev_flush)
{
	closure_type(d, struct bcache_device, cl);

	mutex_lock(&bch_register_lock);
	bcache_device_unlink(d);
	mutex_unlock(&bch_register_lock);
	kobject_del(&d->kobj);
	continue_at(cl, flash_dev_free, system_wq);
}

static int flash_dev_run(struct cache_set *c, struct uuid_entry *u)
{
	int err = -ENOMEM;
	struct bcache_device *d = kzalloc(sizeof(struct bcache_device),
					  GFP_KERNEL);
	if (!d)
		goto err_ret;

	closure_init(&d->cl, NULL);
	set_closure_fn(&d->cl, flash_dev_flush, system_wq);

	kobject_init(&d->kobj, &bch_flash_dev_ktype);

	if (bcache_device_init(d, block_bytes(c->cache), u->sectors,
			NULL, &bcache_flash_ops))
		goto err;

	bcache_device_attach(d, c, u - c->uuids);
	bch_sectors_dirty_init(d);
	bch_flash_dev_request_init(d);
	err = add_disk(d->disk);
	if (err)
		goto err;

	err = kobject_add(&d->kobj, &disk_to_dev(d->disk)->kobj, "bcache");
	if (err)
		goto err;

	bcache_device_link(d, c, "volume");

	if (bch_has_feature_obso_large_bucket(&c->cache->sb)) {
		pr_err("The obsoleted large bucket layout is unsupported, set the bcache device into read-only\n");
		pr_err("Please update to the latest bcache-tools to create the cache device\n");
		set_disk_ro(d->disk, 1);
	}

	return 0;
err:
	kobject_put(&d->kobj);
err_ret:
	return err;
}

static int flash_devs_run(struct cache_set *c)
{
	int ret = 0;
	struct uuid_entry *u;

	for (u = c->uuids;
	     u < c->uuids + c->nr_uuids && !ret;
	     u++)
		if (UUID_FLASH_ONLY(u))
			ret = flash_dev_run(c, u);

	return ret;
}

int bch_flash_dev_create(struct cache_set *c, uint64_t size)
{
	struct uuid_entry *u;

	if (test_bit(CACHE_SET_STOPPING, &c->flags))
		return -EINTR;

	if (!test_bit(CACHE_SET_RUNNING, &c->flags))
		return -EPERM;

	u = uuid_find_empty(c);
	if (!u) {
		pr_err("Can't create volume, no room for UUID\n");
		return -EINVAL;
	}

	get_random_bytes(u->uuid, 16);
	memset(u->label, 0, 32);
	u->first_reg = u->last_reg = cpu_to_le32((u32)ktime_get_real_seconds());

	SET_UUID_FLASH_ONLY(u, 1);
	u->sectors = size >> 9;

	bch_uuid_write(c);

	return flash_dev_run(c, u);
}

bool bch_cached_dev_error(struct cached_dev *dc)
{
	if (!dc || test_bit(BCACHE_DEV_CLOSING, &dc->disk.flags))
		return false;

	dc->io_disable = true;
	/* make others know io_disable is true earlier */
	smp_mb();

	pr_err("stop %s: too many IO errors on backing device %pg\n",
	       dc->disk.disk->disk_name, dc->bdev);

	bcache_device_stop(&dc->disk);
	return true;
}

/* Cache set */

__printf(2, 3)
bool bch_cache_set_error(struct cache_set *c, const char *fmt, ...)
{
	struct va_format vaf;
	va_list args;

	if (c->on_error != ON_ERROR_PANIC &&
	    test_bit(CACHE_SET_STOPPING, &c->flags))
		return false;

	if (test_and_set_bit(CACHE_SET_IO_DISABLE, &c->flags))
		pr_info("CACHE_SET_IO_DISABLE already set\n");

	/*
	 * XXX: we can be called from atomic context
	 * acquire_console_sem();
	 */

	va_start(args, fmt);

	vaf.fmt = fmt;
	vaf.va = &args;

	pr_err("error on %pU: %pV, disabling caching\n",
	       c->set_uuid, &vaf);

	va_end(args);

	if (c->on_error == ON_ERROR_PANIC)
		panic("panic forced after error\n");

	bch_cache_set_unregister(c);
	return true;
}

/* When c->kobj released */
void bch_cache_set_release(struct kobject *kobj)
{
	struct cache_set *c = container_of(kobj, struct cache_set, kobj);

	kfree(c);
	module_put(THIS_MODULE);
}

static CLOSURE_CALLBACK(cache_set_free)
{
	closure_type(c, struct cache_set, cl);
	struct cache *ca;

	debugfs_remove(c->debug);

	bch_open_buckets_free(c);
	bch_btree_cache_free(c);
	bch_journal_free(c);

	mutex_lock(&bch_register_lock);
	bch_bset_sort_state_free(&c->sort);
	free_pages((unsigned long) c->uuids, ilog2(meta_bucket_pages(&c->cache->sb)));

	ca = c->cache;
	if (ca) {
		ca->set = NULL;
		c->cache = NULL;
		kobject_put(&ca->kobj);
	}


	if (c->moving_gc_wq)
		destroy_workqueue(c->moving_gc_wq);
	bioset_exit(&c->bio_split);
	mempool_exit(&c->fill_iter);
	mempool_exit(&c->bio_meta);
	mempool_exit(&c->search);
	kfree(c->devices);

	list_del(&c->list);
	mutex_unlock(&bch_register_lock);

	pr_info("Cache set %pU unregistered\n", c->set_uuid);
	wake_up(&unregister_wait);

	closure_debug_destroy(&c->cl);
	kobject_put(&c->kobj);
}

static CLOSURE_CALLBACK(cache_set_flush)
{
	closure_type(c, struct cache_set, caching);
	struct cache *ca = c->cache;
	struct btree *b;

	bch_cache_accounting_destroy(&c->accounting);

	kobject_put(&c->internal);
	kobject_del(&c->kobj);

	if (!IS_ERR_OR_NULL(c->gc_thread))
		kthread_stop(c->gc_thread);

	if (!IS_ERR(c->root))
		list_add(&c->root->list, &c->btree_cache);

	/*
	 * Avoid flushing cached nodes if cache set is retiring
	 * due to too many I/O errors detected.
	 */
	if (!test_bit(CACHE_SET_IO_DISABLE, &c->flags))
		list_for_each_entry(b, &c->btree_cache, list) {
			mutex_lock(&b->write_lock);
			if (btree_node_dirty(b))
				__bch_btree_node_write(b, NULL);
			mutex_unlock(&b->write_lock);
		}

	if (ca->alloc_thread)
		kthread_stop(ca->alloc_thread);

	if (c->journal.cur) {
		cancel_delayed_work_sync(&c->journal.work);
		/* flush last journal entry if needed */
		c->journal.work.work.func(&c->journal.work.work);
	}

	closure_return(cl);
}

/*
 * This function is only called when CACHE_SET_IO_DISABLE is set, which means
 * cache set is unregistering due to too many I/O errors. In this condition,
 * the bcache device might be stopped, it depends on stop_when_cache_set_failed
 * value and whether the broken cache has dirty data:
 *
 * dc->stop_when_cache_set_failed    dc->has_dirty   stop bcache device
 *  BCH_CACHED_STOP_AUTO               0               NO
 *  BCH_CACHED_STOP_AUTO               1               YES
 *  BCH_CACHED_DEV_STOP_ALWAYS         0               YES
 *  BCH_CACHED_DEV_STOP_ALWAYS         1               YES
 *
 * The expected behavior is, if stop_when_cache_set_failed is configured to
 * "auto" via sysfs interface, the bcache device will not be stopped if the
 * backing device is clean on the broken cache device.
 */
static void conditional_stop_bcache_device(struct cache_set *c,
					   struct bcache_device *d,
					   struct cached_dev *dc)
{
	if (dc->stop_when_cache_set_failed == BCH_CACHED_DEV_STOP_ALWAYS) {
		pr_warn("stop_when_cache_set_failed of %s is \"always\", stop it for failed cache set %pU.\n",
			d->disk->disk_name, c->set_uuid);
		bcache_device_stop(d);
	} else if (atomic_read(&dc->has_dirty)) {
		/*
		 * dc->stop_when_cache_set_failed == BCH_CACHED_STOP_AUTO
		 * and dc->has_dirty == 1
		 */
		pr_warn("stop_when_cache_set_failed of %s is \"auto\" and cache is dirty, stop it to avoid potential data corruption.\n",
			d->disk->disk_name);
		/*
		 * There might be a small time gap that cache set is
		 * released but bcache device is not. Inside this time
		 * gap, regular I/O requests will directly go into
		 * backing device as no cache set attached to. This
		 * behavior may also introduce potential inconsistence
		 * data in writeback mode while cache is dirty.
		 * Therefore before calling bcache_device_stop() due
		 * to a broken cache device, dc->io_disable should be
		 * explicitly set to true.
		 */
		dc->io_disable = true;
		/* make others know io_disable is true earlier */
		smp_mb();
		bcache_device_stop(d);
	} else {
		/*
		 * dc->stop_when_cache_set_failed == BCH_CACHED_STOP_AUTO
		 * and dc->has_dirty == 0
		 */
		pr_warn("stop_when_cache_set_failed of %s is \"auto\" and cache is clean, keep it alive.\n",
			d->disk->disk_name);
	}
}

static CLOSURE_CALLBACK(__cache_set_unregister)
{
	closure_type(c, struct cache_set, caching);
	struct cached_dev *dc;
	struct bcache_device *d;
	size_t i;

	mutex_lock(&bch_register_lock);

	for (i = 0; i < c->devices_max_used; i++) {
		d = c->devices[i];
		if (!d)
			continue;

		if (!UUID_FLASH_ONLY(&c->uuids[i]) &&
		    test_bit(CACHE_SET_UNREGISTERING, &c->flags)) {
			dc = container_of(d, struct cached_dev, disk);
			bch_cached_dev_detach(dc);
			if (test_bit(CACHE_SET_IO_DISABLE, &c->flags))
				conditional_stop_bcache_device(c, d, dc);
		} else {
			bcache_device_stop(d);
		}
	}

	mutex_unlock(&bch_register_lock);

	continue_at(cl, cache_set_flush, system_wq);
}

void bch_cache_set_stop(struct cache_set *c)
{
	if (!test_and_set_bit(CACHE_SET_STOPPING, &c->flags))
		/* closure_fn set to __cache_set_unregister() */
		closure_queue(&c->caching);
}

void bch_cache_set_unregister(struct cache_set *c)
{
	set_bit(CACHE_SET_UNREGISTERING, &c->flags);
	bch_cache_set_stop(c);
}

#define alloc_meta_bucket_pages(gfp, sb)		\
	((void *) __get_free_pages(__GFP_ZERO|__GFP_COMP|gfp, ilog2(meta_bucket_pages(sb))))

struct cache_set *bch_cache_set_alloc(struct cache_sb *sb)
{
	int iter_size;
	struct cache *ca = container_of(sb, struct cache, sb);
	struct cache_set *c = kzalloc(sizeof(struct cache_set), GFP_KERNEL);

	if (!c)
		return NULL;

	__module_get(THIS_MODULE);
	closure_init(&c->cl, NULL);
	set_closure_fn(&c->cl, cache_set_free, system_wq);

	closure_init(&c->caching, &c->cl);
	set_closure_fn(&c->caching, __cache_set_unregister, system_wq);

	/* Maybe create continue_at_noreturn() and use it here? */
	closure_set_stopped(&c->cl);
	closure_put(&c->cl);

	kobject_init(&c->kobj, &bch_cache_set_ktype);
	kobject_init(&c->internal, &bch_cache_set_internal_ktype);

	bch_cache_accounting_init(&c->accounting, &c->cl);

	memcpy(c->set_uuid, sb->set_uuid, 16);

	c->cache		= ca;
	c->cache->set		= c;
	c->bucket_bits		= ilog2(sb->bucket_size);
	c->block_bits		= ilog2(sb->block_size);
	c->nr_uuids		= meta_bucket_bytes(sb) / sizeof(struct uuid_entry);
	c->devices_max_used	= 0;
	atomic_set(&c->attached_dev_nr, 0);
	c->btree_pages		= meta_bucket_pages(sb);
	if (c->btree_pages > BTREE_MAX_PAGES)
		c->btree_pages = max_t(int, c->btree_pages / 4,
				       BTREE_MAX_PAGES);

	sema_init(&c->sb_write_mutex, 1);
	mutex_init(&c->bucket_lock);
	init_waitqueue_head(&c->btree_cache_wait);
	spin_lock_init(&c->btree_cannibalize_lock);
	init_waitqueue_head(&c->bucket_wait);
	init_waitqueue_head(&c->gc_wait);
	sema_init(&c->uuid_write_mutex, 1);

	spin_lock_init(&c->btree_gc_time.lock);
	spin_lock_init(&c->btree_split_time.lock);
	spin_lock_init(&c->btree_read_time.lock);

	bch_moving_init_cache_set(c);

	INIT_LIST_HEAD(&c->list);
	INIT_LIST_HEAD(&c->cached_devs);
	INIT_LIST_HEAD(&c->btree_cache);
	INIT_LIST_HEAD(&c->btree_cache_freeable);
	INIT_LIST_HEAD(&c->btree_cache_freed);
	INIT_LIST_HEAD(&c->data_buckets);

<<<<<<< HEAD
	iter_size = sizeof(struct btree_iter) +
		    ((meta_bucket_pages(sb) * PAGE_SECTORS) / sb->block_size) *
=======
	iter_size = ((meta_bucket_pages(sb) * PAGE_SECTORS) / sb->block_size) *
>>>>>>> 2d5404ca
			    sizeof(struct btree_iter_set);

	c->devices = kcalloc(c->nr_uuids, sizeof(void *), GFP_KERNEL);
	if (!c->devices)
		goto err;

	if (mempool_init_slab_pool(&c->search, 32, bch_search_cache))
		goto err;

	if (mempool_init_kmalloc_pool(&c->bio_meta, 2,
			sizeof(struct bbio) +
			sizeof(struct bio_vec) * meta_bucket_pages(sb)))
		goto err;

	if (mempool_init_kmalloc_pool(&c->fill_iter, 1, iter_size))
		goto err;

	if (bioset_init(&c->bio_split, 4, offsetof(struct bbio, bio),
			BIOSET_NEED_RESCUER))
		goto err;

	c->uuids = alloc_meta_bucket_pages(GFP_KERNEL, sb);
	if (!c->uuids)
		goto err;

	c->moving_gc_wq = alloc_workqueue("bcache_gc", WQ_MEM_RECLAIM, 0);
	if (!c->moving_gc_wq)
		goto err;

	if (bch_journal_alloc(c))
		goto err;

	if (bch_btree_cache_alloc(c))
		goto err;

	if (bch_open_buckets_alloc(c))
		goto err;

	if (bch_bset_sort_state_init(&c->sort, ilog2(c->btree_pages)))
		goto err;

	c->congested_read_threshold_us	= 2000;
	c->congested_write_threshold_us	= 20000;
	c->error_limit	= DEFAULT_IO_ERROR_LIMIT;
	c->idle_max_writeback_rate_enabled = 1;
	WARN_ON(test_and_clear_bit(CACHE_SET_IO_DISABLE, &c->flags));

	return c;
err:
	bch_cache_set_unregister(c);
	return NULL;
}

static int run_cache_set(struct cache_set *c)
{
	const char *err = "cannot allocate memory";
	struct cached_dev *dc, *t;
	struct cache *ca = c->cache;
	struct closure cl;
	LIST_HEAD(journal);
	struct journal_replay *l;

	closure_init_stack(&cl);

	c->nbuckets = ca->sb.nbuckets;
	set_gc_sectors(c);

	if (CACHE_SYNC(&c->cache->sb)) {
		struct bkey *k;
		struct jset *j;

		err = "cannot allocate memory for journal";
		if (bch_journal_read(c, &journal))
			goto err;

		pr_debug("btree_journal_read() done\n");

		err = "no journal entries found";
		if (list_empty(&journal))
			goto err;

		j = &list_entry(journal.prev, struct journal_replay, list)->j;

		err = "IO error reading priorities";
		if (prio_read(ca, j->prio_bucket[ca->sb.nr_this_dev]))
			goto err;

		/*
		 * If prio_read() fails it'll call cache_set_error and we'll
		 * tear everything down right away, but if we perhaps checked
		 * sooner we could avoid journal replay.
		 */

		k = &j->btree_root;

		err = "bad btree root";
		if (__bch_btree_ptr_invalid(c, k))
			goto err;

		err = "error reading btree root";
		c->root = bch_btree_node_get(c, NULL, k,
					     j->btree_level,
					     true, NULL);
		if (IS_ERR(c->root))
			goto err;

		list_del_init(&c->root->list);
		rw_unlock(true, c->root);

		err = uuid_read(c, j, &cl);
		if (err)
			goto err;

		err = "error in recovery";
		if (bch_btree_check(c))
			goto err;

		bch_journal_mark(c, &journal);
		bch_initial_gc_finish(c);
		pr_debug("btree_check() done\n");

		/*
		 * bcache_journal_next() can't happen sooner, or
		 * btree_gc_finish() will give spurious errors about last_gc >
		 * gc_gen - this is a hack but oh well.
		 */
		bch_journal_next(&c->journal);

		err = "error starting allocator thread";
		if (bch_cache_allocator_start(ca))
			goto err;

		/*
		 * First place it's safe to allocate: btree_check() and
		 * btree_gc_finish() have to run before we have buckets to
		 * allocate, and bch_bucket_alloc_set() might cause a journal
		 * entry to be written so bcache_journal_next() has to be called
		 * first.
		 *
		 * If the uuids were in the old format we have to rewrite them
		 * before the next journal entry is written:
		 */
		if (j->version < BCACHE_JSET_VERSION_UUID)
			__uuid_write(c);

		err = "bcache: replay journal failed";
		if (bch_journal_replay(c, &journal))
			goto err;
	} else {
		unsigned int j;

		pr_notice("invalidating existing data\n");
		ca->sb.keys = clamp_t(int, ca->sb.nbuckets >> 7,
					2, SB_JOURNAL_BUCKETS);

		for (j = 0; j < ca->sb.keys; j++)
			ca->sb.d[j] = ca->sb.first_bucket + j;

		bch_initial_gc_finish(c);

		err = "error starting allocator thread";
		if (bch_cache_allocator_start(ca))
			goto err;

		mutex_lock(&c->bucket_lock);
		bch_prio_write(ca, true);
		mutex_unlock(&c->bucket_lock);

		err = "cannot allocate new UUID bucket";
		if (__uuid_write(c))
			goto err;

		err = "cannot allocate new btree root";
		c->root = __bch_btree_node_alloc(c, NULL, 0, true, NULL);
		if (IS_ERR(c->root))
			goto err;

		mutex_lock(&c->root->write_lock);
		bkey_copy_key(&c->root->key, &MAX_KEY);
		bch_btree_node_write(c->root, &cl);
		mutex_unlock(&c->root->write_lock);

		bch_btree_set_root(c->root);
		rw_unlock(true, c->root);

		/*
		 * We don't want to write the first journal entry until
		 * everything is set up - fortunately journal entries won't be
		 * written until the SET_CACHE_SYNC() here:
		 */
		SET_CACHE_SYNC(&c->cache->sb, true);

		bch_journal_next(&c->journal);
		bch_journal_meta(c, &cl);
	}

	err = "error starting gc thread";
	if (bch_gc_thread_start(c))
		goto err;

	closure_sync(&cl);
	c->cache->sb.last_mount = (u32)ktime_get_real_seconds();
	bcache_write_super(c);

	if (bch_has_feature_obso_large_bucket(&c->cache->sb))
		pr_err("Detect obsoleted large bucket layout, all attached bcache device will be read-only\n");

	list_for_each_entry_safe(dc, t, &uncached_devices, list)
		bch_cached_dev_attach(dc, c, NULL);

	flash_devs_run(c);

	bch_journal_space_reserve(&c->journal);
	set_bit(CACHE_SET_RUNNING, &c->flags);
	return 0;
err:
	while (!list_empty(&journal)) {
		l = list_first_entry(&journal, struct journal_replay, list);
		list_del(&l->list);
		kfree(l);
	}

	closure_sync(&cl);

	bch_cache_set_error(c, "%s", err);

	return -EIO;
}

static const char *register_cache_set(struct cache *ca)
{
	char buf[12];
	const char *err = "cannot allocate memory";
	struct cache_set *c;

	list_for_each_entry(c, &bch_cache_sets, list)
		if (!memcmp(c->set_uuid, ca->sb.set_uuid, 16)) {
			if (c->cache)
				return "duplicate cache set member";

			goto found;
		}

	c = bch_cache_set_alloc(&ca->sb);
	if (!c)
		return err;

	err = "error creating kobject";
	if (kobject_add(&c->kobj, bcache_kobj, "%pU", c->set_uuid) ||
	    kobject_add(&c->internal, &c->kobj, "internal"))
		goto err;

	if (bch_cache_accounting_add_kobjs(&c->accounting, &c->kobj))
		goto err;

	bch_debug_init_cache_set(c);

	list_add(&c->list, &bch_cache_sets);
found:
	sprintf(buf, "cache%i", ca->sb.nr_this_dev);
	if (sysfs_create_link(&ca->kobj, &c->kobj, "set") ||
	    sysfs_create_link(&c->kobj, &ca->kobj, buf))
		goto err;

	kobject_get(&ca->kobj);
	ca->set = c;
	ca->set->cache = ca;

	err = "failed to run cache set";
	if (run_cache_set(c) < 0)
		goto err;

	return NULL;
err:
	bch_cache_set_unregister(c);
	return err;
}

/* Cache device */

/* When ca->kobj released */
void bch_cache_release(struct kobject *kobj)
{
	struct cache *ca = container_of(kobj, struct cache, kobj);
	unsigned int i;

	if (ca->set) {
		BUG_ON(ca->set->cache != ca);
		ca->set->cache = NULL;
	}

	free_pages((unsigned long) ca->disk_buckets, ilog2(meta_bucket_pages(&ca->sb)));
	kfree(ca->prio_buckets);
	vfree(ca->buckets);

	free_heap(&ca->heap);
	free_fifo(&ca->free_inc);

	for (i = 0; i < RESERVE_NR; i++)
		free_fifo(&ca->free[i]);

	if (ca->sb_disk)
		put_page(virt_to_page(ca->sb_disk));

<<<<<<< HEAD
	if (!IS_ERR_OR_NULL(ca->bdev))
		blkdev_put(ca->bdev, ca);
=======
	if (ca->bdev_file)
		fput(ca->bdev_file);
>>>>>>> 2d5404ca

	kfree(ca);
	module_put(THIS_MODULE);
}

static int cache_alloc(struct cache *ca)
{
	size_t free;
	size_t btree_buckets;
	struct bucket *b;
	int ret = -ENOMEM;
	const char *err = NULL;

	__module_get(THIS_MODULE);
	kobject_init(&ca->kobj, &bch_cache_ktype);

	bio_init(&ca->journal.bio, NULL, ca->journal.bio.bi_inline_vecs, 8, 0);

	/*
	 * when ca->sb.njournal_buckets is not zero, journal exists,
	 * and in bch_journal_replay(), tree node may split,
	 * so bucket of RESERVE_BTREE type is needed,
	 * the worst situation is all journal buckets are valid journal,
	 * and all the keys need to replay,
	 * so the number of  RESERVE_BTREE type buckets should be as much
	 * as journal buckets
	 */
	btree_buckets = ca->sb.njournal_buckets ?: 8;
	free = roundup_pow_of_two(ca->sb.nbuckets) >> 10;
	if (!free) {
		ret = -EPERM;
		err = "ca->sb.nbuckets is too small";
		goto err_free;
	}

	if (!init_fifo(&ca->free[RESERVE_BTREE], btree_buckets,
						GFP_KERNEL)) {
		err = "ca->free[RESERVE_BTREE] alloc failed";
		goto err_btree_alloc;
	}

	if (!init_fifo_exact(&ca->free[RESERVE_PRIO], prio_buckets(ca),
							GFP_KERNEL)) {
		err = "ca->free[RESERVE_PRIO] alloc failed";
		goto err_prio_alloc;
	}

	if (!init_fifo(&ca->free[RESERVE_MOVINGGC], free, GFP_KERNEL)) {
		err = "ca->free[RESERVE_MOVINGGC] alloc failed";
		goto err_movinggc_alloc;
	}

	if (!init_fifo(&ca->free[RESERVE_NONE], free, GFP_KERNEL)) {
		err = "ca->free[RESERVE_NONE] alloc failed";
		goto err_none_alloc;
	}

	if (!init_fifo(&ca->free_inc, free << 2, GFP_KERNEL)) {
		err = "ca->free_inc alloc failed";
		goto err_free_inc_alloc;
	}

	if (!init_heap(&ca->heap, free << 3, GFP_KERNEL)) {
		err = "ca->heap alloc failed";
		goto err_heap_alloc;
	}

	ca->buckets = vzalloc(array_size(sizeof(struct bucket),
			      ca->sb.nbuckets));
	if (!ca->buckets) {
		err = "ca->buckets alloc failed";
		goto err_buckets_alloc;
	}

	ca->prio_buckets = kzalloc(array3_size(sizeof(uint64_t),
				   prio_buckets(ca), 2),
				   GFP_KERNEL);
	if (!ca->prio_buckets) {
		err = "ca->prio_buckets alloc failed";
		goto err_prio_buckets_alloc;
	}

	ca->disk_buckets = alloc_meta_bucket_pages(GFP_KERNEL, &ca->sb);
	if (!ca->disk_buckets) {
		err = "ca->disk_buckets alloc failed";
		goto err_disk_buckets_alloc;
	}

	ca->prio_last_buckets = ca->prio_buckets + prio_buckets(ca);

	for_each_bucket(b, ca)
		atomic_set(&b->pin, 0);
	return 0;

err_disk_buckets_alloc:
	kfree(ca->prio_buckets);
err_prio_buckets_alloc:
	vfree(ca->buckets);
err_buckets_alloc:
	free_heap(&ca->heap);
err_heap_alloc:
	free_fifo(&ca->free_inc);
err_free_inc_alloc:
	free_fifo(&ca->free[RESERVE_NONE]);
err_none_alloc:
	free_fifo(&ca->free[RESERVE_MOVINGGC]);
err_movinggc_alloc:
	free_fifo(&ca->free[RESERVE_PRIO]);
err_prio_alloc:
	free_fifo(&ca->free[RESERVE_BTREE]);
err_btree_alloc:
err_free:
	module_put(THIS_MODULE);
	if (err)
		pr_notice("error %pg: %s\n", ca->bdev, err);
	return ret;
}

static int register_cache(struct cache_sb *sb, struct cache_sb_disk *sb_disk,
				struct file *bdev_file,
				struct cache *ca)
{
	const char *err = NULL; /* must be set for any error case */
	int ret = 0;

	memcpy(&ca->sb, sb, sizeof(struct cache_sb));
<<<<<<< HEAD
	ca->bdev = bdev;
=======
	ca->bdev_file = bdev_file;
	ca->bdev = file_bdev(bdev_file);
>>>>>>> 2d5404ca
	ca->sb_disk = sb_disk;

	if (bdev_max_discard_sectors(file_bdev(bdev_file)))
		ca->discard = CACHE_DISCARD(&ca->sb);

	ret = cache_alloc(ca);
	if (ret != 0) {
<<<<<<< HEAD
		/*
		 * If we failed here, it means ca->kobj is not initialized yet,
		 * kobject_put() won't be called and there is no chance to
		 * call blkdev_put() to bdev in bch_cache_release(). So we
		 * explicitly call blkdev_put() here.
		 */
		blkdev_put(bdev, ca);
=======
>>>>>>> 2d5404ca
		if (ret == -ENOMEM)
			err = "cache_alloc(): -ENOMEM";
		else if (ret == -EPERM)
			err = "cache_alloc(): cache device is too small";
		else
			err = "cache_alloc(): unknown error";
		pr_notice("error %pg: %s\n", file_bdev(bdev_file), err);
		/*
		 * If we failed here, it means ca->kobj is not initialized yet,
		 * kobject_put() won't be called and there is no chance to
		 * call fput() to bdev in bch_cache_release(). So
		 * we explicitly call fput() on the block device here.
		 */
		fput(bdev_file);
		return ret;
	}

	if (kobject_add(&ca->kobj, bdev_kobj(file_bdev(bdev_file)), "bcache")) {
		pr_notice("error %pg: error calling kobject_add\n",
			  file_bdev(bdev_file));
		ret = -ENOMEM;
		goto out;
	}

	mutex_lock(&bch_register_lock);
	err = register_cache_set(ca);
	mutex_unlock(&bch_register_lock);

	if (err) {
		ret = -ENODEV;
		goto out;
	}

	pr_info("registered cache device %pg\n", file_bdev(ca->bdev_file));

out:
	kobject_put(&ca->kobj);
	return ret;
}

/* Global interfaces/init */

static ssize_t register_bcache(struct kobject *k, struct kobj_attribute *attr,
			       const char *buffer, size_t size);
static ssize_t bch_pending_bdevs_cleanup(struct kobject *k,
					 struct kobj_attribute *attr,
					 const char *buffer, size_t size);

kobj_attribute_write(register,		register_bcache);
kobj_attribute_write(register_quiet,	register_bcache);
kobj_attribute_write(pendings_cleanup,	bch_pending_bdevs_cleanup);

static bool bch_is_open_backing(dev_t dev)
{
	struct cache_set *c, *tc;
	struct cached_dev *dc, *t;

	list_for_each_entry_safe(c, tc, &bch_cache_sets, list)
		list_for_each_entry_safe(dc, t, &c->cached_devs, list)
			if (dc->bdev->bd_dev == dev)
				return true;
	list_for_each_entry_safe(dc, t, &uncached_devices, list)
		if (dc->bdev->bd_dev == dev)
			return true;
	return false;
}

static bool bch_is_open_cache(dev_t dev)
{
	struct cache_set *c, *tc;

	list_for_each_entry_safe(c, tc, &bch_cache_sets, list) {
		struct cache *ca = c->cache;

		if (ca->bdev->bd_dev == dev)
			return true;
	}

	return false;
}

static bool bch_is_open(dev_t dev)
{
	return bch_is_open_cache(dev) || bch_is_open_backing(dev);
}

struct async_reg_args {
	struct delayed_work reg_work;
	char *path;
	struct cache_sb *sb;
	struct cache_sb_disk *sb_disk;
<<<<<<< HEAD
	struct block_device *bdev;
=======
	struct file *bdev_file;
>>>>>>> 2d5404ca
	void *holder;
};

static void register_bdev_worker(struct work_struct *work)
{
	int fail = false;
	struct async_reg_args *args =
		container_of(work, struct async_reg_args, reg_work.work);

	mutex_lock(&bch_register_lock);
<<<<<<< HEAD
	if (register_bdev(args->sb, args->sb_disk, args->bdev, args->holder)
	    < 0)
=======
	if (register_bdev(args->sb, args->sb_disk, args->bdev_file,
			  args->holder) < 0)
>>>>>>> 2d5404ca
		fail = true;
	mutex_unlock(&bch_register_lock);

	if (fail)
		pr_info("error %s: fail to register backing device\n",
			args->path);
	kfree(args->sb);
	kfree(args->path);
	kfree(args);
	module_put(THIS_MODULE);
}

static void register_cache_worker(struct work_struct *work)
{
	int fail = false;
	struct async_reg_args *args =
		container_of(work, struct async_reg_args, reg_work.work);

	/* blkdev_put() will be called in bch_cache_release() */
<<<<<<< HEAD
	if (register_cache(args->sb, args->sb_disk, args->bdev, args->holder))
=======
	if (register_cache(args->sb, args->sb_disk, args->bdev_file,
			   args->holder))
>>>>>>> 2d5404ca
		fail = true;

	if (fail)
		pr_info("error %s: fail to register cache device\n",
			args->path);
	kfree(args->sb);
	kfree(args->path);
	kfree(args);
	module_put(THIS_MODULE);
}

static void register_device_async(struct async_reg_args *args)
{
	if (SB_IS_BDEV(args->sb))
		INIT_DELAYED_WORK(&args->reg_work, register_bdev_worker);
	else
		INIT_DELAYED_WORK(&args->reg_work, register_cache_worker);

	/* 10 jiffies is enough for a delay */
	queue_delayed_work(system_wq, &args->reg_work, 10);
}

static void *alloc_holder_object(struct cache_sb *sb)
{
	if (SB_IS_BDEV(sb))
		return kzalloc(sizeof(struct cached_dev), GFP_KERNEL);
	return kzalloc(sizeof(struct cache), GFP_KERNEL);
}

static ssize_t register_bcache(struct kobject *k, struct kobj_attribute *attr,
			       const char *buffer, size_t size)
{
	const char *err;
	char *path = NULL;
	struct cache_sb *sb;
	struct cache_sb_disk *sb_disk;
<<<<<<< HEAD
	struct block_device *bdev, *bdev2;
=======
	struct file *bdev_file, *bdev_file2;
>>>>>>> 2d5404ca
	void *holder = NULL;
	ssize_t ret;
	bool async_registration = false;
	bool quiet = false;

#ifdef CONFIG_BCACHE_ASYNC_REGISTRATION
	async_registration = true;
#endif

	ret = -EBUSY;
	err = "failed to reference bcache module";
	if (!try_module_get(THIS_MODULE))
		goto out;

	/* For latest state of bcache_is_reboot */
	smp_mb();
	err = "bcache is in reboot";
	if (bcache_is_reboot)
		goto out_module_put;

	ret = -ENOMEM;
	err = "cannot allocate memory";
	path = kstrndup(buffer, size, GFP_KERNEL);
	if (!path)
		goto out_module_put;

	sb = kmalloc(sizeof(struct cache_sb), GFP_KERNEL);
	if (!sb)
		goto out_free_path;

	ret = -EINVAL;
	err = "failed to open device";
<<<<<<< HEAD
	bdev = blkdev_get_by_path(strim(path), BLK_OPEN_READ, NULL, NULL);
	if (IS_ERR(bdev))
		goto out_free_sb;

	err = "failed to set blocksize";
	if (set_blocksize(bdev, 4096))
		goto out_blkdev_put;

	err = read_super(sb, bdev, &sb_disk);
=======
	bdev_file = bdev_file_open_by_path(strim(path), BLK_OPEN_READ, NULL, NULL);
	if (IS_ERR(bdev_file))
		goto out_free_sb;

	err = read_super(sb, file_bdev(bdev_file), &sb_disk);
>>>>>>> 2d5404ca
	if (err)
		goto out_blkdev_put;

	holder = alloc_holder_object(sb);
	if (!holder) {
		ret = -ENOMEM;
		err = "cannot allocate memory";
		goto out_put_sb_page;
	}

	/* Now reopen in exclusive mode with proper holder */
<<<<<<< HEAD
	bdev2 = blkdev_get_by_dev(bdev->bd_dev, BLK_OPEN_READ | BLK_OPEN_WRITE,
				  holder, NULL);
	blkdev_put(bdev, NULL);
	bdev = bdev2;
	if (IS_ERR(bdev)) {
		ret = PTR_ERR(bdev);
		bdev = NULL;
=======
	bdev_file2 = bdev_file_open_by_dev(file_bdev(bdev_file)->bd_dev,
			BLK_OPEN_READ | BLK_OPEN_WRITE, holder, NULL);
	fput(bdev_file);
	bdev_file = bdev_file2;
	if (IS_ERR(bdev_file)) {
		ret = PTR_ERR(bdev_file);
		bdev_file = NULL;
>>>>>>> 2d5404ca
		if (ret == -EBUSY) {
			dev_t dev;

			mutex_lock(&bch_register_lock);
			if (lookup_bdev(strim(path), &dev) == 0 &&
			    bch_is_open(dev))
				err = "device already registered";
			else
				err = "device busy";
			mutex_unlock(&bch_register_lock);
			if (attr == &ksysfs_register_quiet) {
				quiet = true;
				ret = size;
			}
		}
		goto out_free_holder;
	}

	err = "failed to register device";

	if (async_registration) {
		/* register in asynchronous way */
		struct async_reg_args *args =
			kzalloc(sizeof(struct async_reg_args), GFP_KERNEL);

		if (!args) {
			ret = -ENOMEM;
			err = "cannot allocate memory";
			goto out_free_holder;
		}

		args->path	= path;
		args->sb	= sb;
		args->sb_disk	= sb_disk;
<<<<<<< HEAD
		args->bdev	= bdev;
=======
		args->bdev_file	= bdev_file;
>>>>>>> 2d5404ca
		args->holder	= holder;
		register_device_async(args);
		/* No wait and returns to user space */
		goto async_done;
	}

	if (SB_IS_BDEV(sb)) {
		mutex_lock(&bch_register_lock);
<<<<<<< HEAD
		ret = register_bdev(sb, sb_disk, bdev, holder);
=======
		ret = register_bdev(sb, sb_disk, bdev_file, holder);
>>>>>>> 2d5404ca
		mutex_unlock(&bch_register_lock);
		/* blkdev_put() will be called in cached_dev_free() */
		if (ret < 0)
			goto out_free_sb;
	} else {
		/* blkdev_put() will be called in bch_cache_release() */
<<<<<<< HEAD
		ret = register_cache(sb, sb_disk, bdev, holder);
=======
		ret = register_cache(sb, sb_disk, bdev_file, holder);
>>>>>>> 2d5404ca
		if (ret)
			goto out_free_sb;
	}

	kfree(sb);
	kfree(path);
	module_put(THIS_MODULE);
async_done:
	return size;

out_free_holder:
	kfree(holder);
out_put_sb_page:
	put_page(virt_to_page(sb_disk));
out_blkdev_put:
<<<<<<< HEAD
	if (bdev)
		blkdev_put(bdev, holder);
=======
	if (bdev_file)
		fput(bdev_file);
>>>>>>> 2d5404ca
out_free_sb:
	kfree(sb);
out_free_path:
	kfree(path);
	path = NULL;
out_module_put:
	module_put(THIS_MODULE);
out:
	if (!quiet)
		pr_info("error %s: %s\n", path?path:"", err);
	return ret;
}


struct pdev {
	struct list_head list;
	struct cached_dev *dc;
};

static ssize_t bch_pending_bdevs_cleanup(struct kobject *k,
					 struct kobj_attribute *attr,
					 const char *buffer,
					 size_t size)
{
	LIST_HEAD(pending_devs);
	ssize_t ret = size;
	struct cached_dev *dc, *tdc;
	struct pdev *pdev, *tpdev;
	struct cache_set *c, *tc;

	mutex_lock(&bch_register_lock);
	list_for_each_entry_safe(dc, tdc, &uncached_devices, list) {
		pdev = kmalloc(sizeof(struct pdev), GFP_KERNEL);
		if (!pdev)
			break;
		pdev->dc = dc;
		list_add(&pdev->list, &pending_devs);
	}

	list_for_each_entry_safe(pdev, tpdev, &pending_devs, list) {
		char *pdev_set_uuid = pdev->dc->sb.set_uuid;
		list_for_each_entry_safe(c, tc, &bch_cache_sets, list) {
			char *set_uuid = c->set_uuid;

			if (!memcmp(pdev_set_uuid, set_uuid, 16)) {
				list_del(&pdev->list);
				kfree(pdev);
				break;
			}
		}
	}
	mutex_unlock(&bch_register_lock);

	list_for_each_entry_safe(pdev, tpdev, &pending_devs, list) {
		pr_info("delete pdev %p\n", pdev);
		list_del(&pdev->list);
		bcache_device_stop(&pdev->dc->disk);
		kfree(pdev);
	}

	return ret;
}

static int bcache_reboot(struct notifier_block *n, unsigned long code, void *x)
{
	if (bcache_is_reboot)
		return NOTIFY_DONE;

	if (code == SYS_DOWN ||
	    code == SYS_HALT ||
	    code == SYS_POWER_OFF) {
		DEFINE_WAIT(wait);
		unsigned long start = jiffies;
		bool stopped = false;

		struct cache_set *c, *tc;
		struct cached_dev *dc, *tdc;

		mutex_lock(&bch_register_lock);

		if (bcache_is_reboot)
			goto out;

		/* New registration is rejected since now */
		bcache_is_reboot = true;
		/*
		 * Make registering caller (if there is) on other CPU
		 * core know bcache_is_reboot set to true earlier
		 */
		smp_mb();

		if (list_empty(&bch_cache_sets) &&
		    list_empty(&uncached_devices))
			goto out;

		mutex_unlock(&bch_register_lock);

		pr_info("Stopping all devices:\n");

		/*
		 * The reason bch_register_lock is not held to call
		 * bch_cache_set_stop() and bcache_device_stop() is to
		 * avoid potential deadlock during reboot, because cache
		 * set or bcache device stopping process will acquire
		 * bch_register_lock too.
		 *
		 * We are safe here because bcache_is_reboot sets to
		 * true already, register_bcache() will reject new
		 * registration now. bcache_is_reboot also makes sure
		 * bcache_reboot() won't be re-entered on by other thread,
		 * so there is no race in following list iteration by
		 * list_for_each_entry_safe().
		 */
		list_for_each_entry_safe(c, tc, &bch_cache_sets, list)
			bch_cache_set_stop(c);

		list_for_each_entry_safe(dc, tdc, &uncached_devices, list)
			bcache_device_stop(&dc->disk);


		/*
		 * Give an early chance for other kthreads and
		 * kworkers to stop themselves
		 */
		schedule();

		/* What's a condition variable? */
		while (1) {
			long timeout = start + 10 * HZ - jiffies;

			mutex_lock(&bch_register_lock);
			stopped = list_empty(&bch_cache_sets) &&
				list_empty(&uncached_devices);

			if (timeout < 0 || stopped)
				break;

			prepare_to_wait(&unregister_wait, &wait,
					TASK_UNINTERRUPTIBLE);

			mutex_unlock(&bch_register_lock);
			schedule_timeout(timeout);
		}

		finish_wait(&unregister_wait, &wait);

		if (stopped)
			pr_info("All devices stopped\n");
		else
			pr_notice("Timeout waiting for devices to be closed\n");
out:
		mutex_unlock(&bch_register_lock);
	}

	return NOTIFY_DONE;
}

static struct notifier_block reboot = {
	.notifier_call	= bcache_reboot,
	.priority	= INT_MAX, /* before any real devices */
};

static void bcache_exit(void)
{
	bch_debug_exit();
	bch_request_exit();
	if (bcache_kobj)
		kobject_put(bcache_kobj);
	if (bcache_wq)
		destroy_workqueue(bcache_wq);
	if (bch_journal_wq)
		destroy_workqueue(bch_journal_wq);
	if (bch_flush_wq)
		destroy_workqueue(bch_flush_wq);
	bch_btree_exit();

	if (bcache_major)
		unregister_blkdev(bcache_major, "bcache");
	unregister_reboot_notifier(&reboot);
	mutex_destroy(&bch_register_lock);
}

/* Check and fixup module parameters */
static void check_module_parameters(void)
{
	if (bch_cutoff_writeback_sync == 0)
		bch_cutoff_writeback_sync = CUTOFF_WRITEBACK_SYNC;
	else if (bch_cutoff_writeback_sync > CUTOFF_WRITEBACK_SYNC_MAX) {
		pr_warn("set bch_cutoff_writeback_sync (%u) to max value %u\n",
			bch_cutoff_writeback_sync, CUTOFF_WRITEBACK_SYNC_MAX);
		bch_cutoff_writeback_sync = CUTOFF_WRITEBACK_SYNC_MAX;
	}

	if (bch_cutoff_writeback == 0)
		bch_cutoff_writeback = CUTOFF_WRITEBACK;
	else if (bch_cutoff_writeback > CUTOFF_WRITEBACK_MAX) {
		pr_warn("set bch_cutoff_writeback (%u) to max value %u\n",
			bch_cutoff_writeback, CUTOFF_WRITEBACK_MAX);
		bch_cutoff_writeback = CUTOFF_WRITEBACK_MAX;
	}

	if (bch_cutoff_writeback > bch_cutoff_writeback_sync) {
		pr_warn("set bch_cutoff_writeback (%u) to %u\n",
			bch_cutoff_writeback, bch_cutoff_writeback_sync);
		bch_cutoff_writeback = bch_cutoff_writeback_sync;
	}
}

static int __init bcache_init(void)
{
	static const struct attribute *files[] = {
		&ksysfs_register.attr,
		&ksysfs_register_quiet.attr,
		&ksysfs_pendings_cleanup.attr,
		NULL
	};

	check_module_parameters();

	mutex_init(&bch_register_lock);
	init_waitqueue_head(&unregister_wait);
	register_reboot_notifier(&reboot);

	bcache_major = register_blkdev(0, "bcache");
	if (bcache_major < 0) {
		unregister_reboot_notifier(&reboot);
		mutex_destroy(&bch_register_lock);
		return bcache_major;
	}

	if (bch_btree_init())
		goto err;

	bcache_wq = alloc_workqueue("bcache", WQ_MEM_RECLAIM, 0);
	if (!bcache_wq)
		goto err;

	/*
	 * Let's not make this `WQ_MEM_RECLAIM` for the following reasons:
	 *
	 * 1. It used `system_wq` before which also does no memory reclaim.
	 * 2. With `WQ_MEM_RECLAIM` desktop stalls, increased boot times, and
	 *    reduced throughput can be observed.
	 *
	 * We still want to user our own queue to not congest the `system_wq`.
	 */
	bch_flush_wq = alloc_workqueue("bch_flush", 0, 0);
	if (!bch_flush_wq)
		goto err;

	bch_journal_wq = alloc_workqueue("bch_journal", WQ_MEM_RECLAIM, 0);
	if (!bch_journal_wq)
		goto err;

	bcache_kobj = kobject_create_and_add("bcache", fs_kobj);
	if (!bcache_kobj)
		goto err;

	if (bch_request_init() ||
	    sysfs_create_files(bcache_kobj, files))
		goto err;

	bch_debug_init();

	bcache_is_reboot = false;

	return 0;
err:
	bcache_exit();
	return -ENOMEM;
}

/*
 * Module hooks
 */
module_exit(bcache_exit);
module_init(bcache_init);

module_param(bch_cutoff_writeback, uint, 0);
MODULE_PARM_DESC(bch_cutoff_writeback, "threshold to cutoff writeback");

module_param(bch_cutoff_writeback_sync, uint, 0);
MODULE_PARM_DESC(bch_cutoff_writeback_sync, "hard threshold to cutoff writeback");

MODULE_DESCRIPTION("Bcache: a Linux block layer cache");
MODULE_AUTHOR("Kent Overstreet <kent.overstreet@gmail.com>");
MODULE_LICENSE("GPL");<|MERGE_RESOLUTION|>--- conflicted
+++ resolved
@@ -1368,13 +1368,8 @@
 	if (dc->sb_disk)
 		put_page(virt_to_page(dc->sb_disk));
 
-<<<<<<< HEAD
-	if (!IS_ERR_OR_NULL(dc->bdev))
-		blkdev_put(dc->bdev, dc);
-=======
 	if (dc->bdev_file)
 		fput(dc->bdev_file);
->>>>>>> 2d5404ca
 
 	wake_up(&unregister_wait);
 
@@ -1452,12 +1447,8 @@
 	int ret = -ENOMEM;
 
 	memcpy(&dc->sb, sb, sizeof(struct cache_sb));
-<<<<<<< HEAD
-	dc->bdev = bdev;
-=======
 	dc->bdev_file = bdev_file;
 	dc->bdev = file_bdev(bdev_file);
->>>>>>> 2d5404ca
 	dc->sb_disk = sb_disk;
 
 	if (cached_dev_init(dc, sb->block_size << 9))
@@ -1916,12 +1907,7 @@
 	INIT_LIST_HEAD(&c->btree_cache_freed);
 	INIT_LIST_HEAD(&c->data_buckets);
 
-<<<<<<< HEAD
-	iter_size = sizeof(struct btree_iter) +
-		    ((meta_bucket_pages(sb) * PAGE_SECTORS) / sb->block_size) *
-=======
 	iter_size = ((meta_bucket_pages(sb) * PAGE_SECTORS) / sb->block_size) *
->>>>>>> 2d5404ca
 			    sizeof(struct btree_iter_set);
 
 	c->devices = kcalloc(c->nr_uuids, sizeof(void *), GFP_KERNEL);
@@ -2226,13 +2212,8 @@
 	if (ca->sb_disk)
 		put_page(virt_to_page(ca->sb_disk));
 
-<<<<<<< HEAD
-	if (!IS_ERR_OR_NULL(ca->bdev))
-		blkdev_put(ca->bdev, ca);
-=======
 	if (ca->bdev_file)
 		fput(ca->bdev_file);
->>>>>>> 2d5404ca
 
 	kfree(ca);
 	module_put(THIS_MODULE);
@@ -2359,12 +2340,8 @@
 	int ret = 0;
 
 	memcpy(&ca->sb, sb, sizeof(struct cache_sb));
-<<<<<<< HEAD
-	ca->bdev = bdev;
-=======
 	ca->bdev_file = bdev_file;
 	ca->bdev = file_bdev(bdev_file);
->>>>>>> 2d5404ca
 	ca->sb_disk = sb_disk;
 
 	if (bdev_max_discard_sectors(file_bdev(bdev_file)))
@@ -2372,16 +2349,6 @@
 
 	ret = cache_alloc(ca);
 	if (ret != 0) {
-<<<<<<< HEAD
-		/*
-		 * If we failed here, it means ca->kobj is not initialized yet,
-		 * kobject_put() won't be called and there is no chance to
-		 * call blkdev_put() to bdev in bch_cache_release(). So we
-		 * explicitly call blkdev_put() here.
-		 */
-		blkdev_put(bdev, ca);
-=======
->>>>>>> 2d5404ca
 		if (ret == -ENOMEM)
 			err = "cache_alloc(): -ENOMEM";
 		else if (ret == -EPERM)
@@ -2473,11 +2440,7 @@
 	char *path;
 	struct cache_sb *sb;
 	struct cache_sb_disk *sb_disk;
-<<<<<<< HEAD
-	struct block_device *bdev;
-=======
 	struct file *bdev_file;
->>>>>>> 2d5404ca
 	void *holder;
 };
 
@@ -2488,13 +2451,8 @@
 		container_of(work, struct async_reg_args, reg_work.work);
 
 	mutex_lock(&bch_register_lock);
-<<<<<<< HEAD
-	if (register_bdev(args->sb, args->sb_disk, args->bdev, args->holder)
-	    < 0)
-=======
 	if (register_bdev(args->sb, args->sb_disk, args->bdev_file,
 			  args->holder) < 0)
->>>>>>> 2d5404ca
 		fail = true;
 	mutex_unlock(&bch_register_lock);
 
@@ -2514,12 +2472,8 @@
 		container_of(work, struct async_reg_args, reg_work.work);
 
 	/* blkdev_put() will be called in bch_cache_release() */
-<<<<<<< HEAD
-	if (register_cache(args->sb, args->sb_disk, args->bdev, args->holder))
-=======
 	if (register_cache(args->sb, args->sb_disk, args->bdev_file,
 			   args->holder))
->>>>>>> 2d5404ca
 		fail = true;
 
 	if (fail)
@@ -2556,11 +2510,7 @@
 	char *path = NULL;
 	struct cache_sb *sb;
 	struct cache_sb_disk *sb_disk;
-<<<<<<< HEAD
-	struct block_device *bdev, *bdev2;
-=======
 	struct file *bdev_file, *bdev_file2;
->>>>>>> 2d5404ca
 	void *holder = NULL;
 	ssize_t ret;
 	bool async_registration = false;
@@ -2593,23 +2543,11 @@
 
 	ret = -EINVAL;
 	err = "failed to open device";
-<<<<<<< HEAD
-	bdev = blkdev_get_by_path(strim(path), BLK_OPEN_READ, NULL, NULL);
-	if (IS_ERR(bdev))
-		goto out_free_sb;
-
-	err = "failed to set blocksize";
-	if (set_blocksize(bdev, 4096))
-		goto out_blkdev_put;
-
-	err = read_super(sb, bdev, &sb_disk);
-=======
 	bdev_file = bdev_file_open_by_path(strim(path), BLK_OPEN_READ, NULL, NULL);
 	if (IS_ERR(bdev_file))
 		goto out_free_sb;
 
 	err = read_super(sb, file_bdev(bdev_file), &sb_disk);
->>>>>>> 2d5404ca
 	if (err)
 		goto out_blkdev_put;
 
@@ -2621,15 +2559,6 @@
 	}
 
 	/* Now reopen in exclusive mode with proper holder */
-<<<<<<< HEAD
-	bdev2 = blkdev_get_by_dev(bdev->bd_dev, BLK_OPEN_READ | BLK_OPEN_WRITE,
-				  holder, NULL);
-	blkdev_put(bdev, NULL);
-	bdev = bdev2;
-	if (IS_ERR(bdev)) {
-		ret = PTR_ERR(bdev);
-		bdev = NULL;
-=======
 	bdev_file2 = bdev_file_open_by_dev(file_bdev(bdev_file)->bd_dev,
 			BLK_OPEN_READ | BLK_OPEN_WRITE, holder, NULL);
 	fput(bdev_file);
@@ -2637,7 +2566,6 @@
 	if (IS_ERR(bdev_file)) {
 		ret = PTR_ERR(bdev_file);
 		bdev_file = NULL;
->>>>>>> 2d5404ca
 		if (ret == -EBUSY) {
 			dev_t dev;
 
@@ -2672,11 +2600,7 @@
 		args->path	= path;
 		args->sb	= sb;
 		args->sb_disk	= sb_disk;
-<<<<<<< HEAD
-		args->bdev	= bdev;
-=======
 		args->bdev_file	= bdev_file;
->>>>>>> 2d5404ca
 		args->holder	= holder;
 		register_device_async(args);
 		/* No wait and returns to user space */
@@ -2685,22 +2609,14 @@
 
 	if (SB_IS_BDEV(sb)) {
 		mutex_lock(&bch_register_lock);
-<<<<<<< HEAD
-		ret = register_bdev(sb, sb_disk, bdev, holder);
-=======
 		ret = register_bdev(sb, sb_disk, bdev_file, holder);
->>>>>>> 2d5404ca
 		mutex_unlock(&bch_register_lock);
 		/* blkdev_put() will be called in cached_dev_free() */
 		if (ret < 0)
 			goto out_free_sb;
 	} else {
 		/* blkdev_put() will be called in bch_cache_release() */
-<<<<<<< HEAD
-		ret = register_cache(sb, sb_disk, bdev, holder);
-=======
 		ret = register_cache(sb, sb_disk, bdev_file, holder);
->>>>>>> 2d5404ca
 		if (ret)
 			goto out_free_sb;
 	}
@@ -2716,13 +2632,8 @@
 out_put_sb_page:
 	put_page(virt_to_page(sb_disk));
 out_blkdev_put:
-<<<<<<< HEAD
-	if (bdev)
-		blkdev_put(bdev, holder);
-=======
 	if (bdev_file)
 		fput(bdev_file);
->>>>>>> 2d5404ca
 out_free_sb:
 	kfree(sb);
 out_free_path:
