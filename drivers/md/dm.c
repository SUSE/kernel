--- conflicted
+++ resolved
@@ -404,21 +404,14 @@
 			unsigned int cmd, unsigned long arg)
 {
 	struct mapped_device *md = bdev->bd_disk->private_data;
-<<<<<<< HEAD
-=======
 	int srcu_idx;
->>>>>>> 69a2d10c
 	struct dm_table *map;
 	struct dm_target *tgt;
 	int r = -ENOTTY;
 
 retry:
-<<<<<<< HEAD
-	map = dm_get_live_table(md);
-=======
 	map = dm_get_live_table(md, &srcu_idx);
 
->>>>>>> 69a2d10c
 	if (!map || !dm_table_get_size(map))
 		goto out;
 
@@ -444,11 +437,6 @@
 
 out:
 	dm_put_live_table(md, srcu_idx);
-
-	if (r == -ENOTCONN) {
-		msleep(10);
-		goto retry;
-	}
 
 	if (r == -ENOTCONN) {
 		msleep(10);
