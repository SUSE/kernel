--- conflicted
+++ resolved
@@ -84,11 +84,7 @@
 	struct bio *bio;
 	struct dm_io *io;
 	sector_t sector;
-<<<<<<< HEAD
-	unsigned sector_count;
-=======
 	unsigned int sector_count;
->>>>>>> eb3cdb58
 	bool is_abnormal_io:1;
 	bool submit_as_polled:1;
 };
@@ -317,25 +313,16 @@
 static int dm_blk_open(struct block_device *bdev, fmode_t mode)
 {
 	struct mapped_device *md;
-	int retval = 0;
 
 	spin_lock(&_minor_lock);
 
 	md = bdev->bd_disk->private_data;
-	if (!md) {
-		retval = -ENXIO;
+	if (!md)
 		goto out;
-	}
 
 	if (test_bit(DMF_FREEING, &md->flags) ||
 	    dm_deleting_md(md)) {
 		md = NULL;
-		retval = -ENXIO;
-		goto out;
-	}
-	if (get_disk_ro(md->disk) && (mode & FMODE_WRITE)) {
-		md = NULL;
-		retval = -EROFS;
 		goto out;
 	}
 
@@ -344,7 +331,7 @@
 out:
 	spin_unlock(&_minor_lock);
 
-	return retval;
+	return md ? 0 : -ENXIO;
 }
 
 static void dm_blk_close(struct gendisk *disk, fmode_t mode)
@@ -525,17 +512,10 @@
 		sectors = io->sectors;
 
 	if (!end)
-<<<<<<< HEAD
-		bdev_start_io_acct(bio->bi_bdev, sectors, bio_op(bio),
-				   start_time);
-	else
-		bdev_end_io_acct(bio->bi_bdev, bio_op(bio), start_time);
-=======
 		bdev_start_io_acct(bio->bi_bdev, bio_op(bio), start_time);
 	else
 		bdev_end_io_acct(bio->bi_bdev, bio_op(bio), sectors,
 				 start_time);
->>>>>>> eb3cdb58
 
 	if (static_branch_unlikely(&stats_enabled) &&
 	    unlikely(dm_stats_used(&md->stats))) {
@@ -556,7 +536,6 @@
 {
 	dm_io_acct(io, false);
 }
-<<<<<<< HEAD
 
 static void dm_start_io_acct(struct dm_io *io, struct bio *clone)
 {
@@ -584,35 +563,6 @@
 	__dm_start_io_acct(io);
 }
 
-=======
-
-static void dm_start_io_acct(struct dm_io *io, struct bio *clone)
-{
-	/*
-	 * Ensure IO accounting is only ever started once.
-	 */
-	if (dm_io_flagged(io, DM_IO_ACCOUNTED))
-		return;
-
-	/* Expect no possibility for race unless DM_TIO_IS_DUPLICATE_BIO. */
-	if (!clone || likely(dm_tio_is_normal(clone_to_tio(clone)))) {
-		dm_io_set_flag(io, DM_IO_ACCOUNTED);
-	} else {
-		unsigned long flags;
-		/* Can afford locking given DM_TIO_IS_DUPLICATE_BIO */
-		spin_lock_irqsave(&io->lock, flags);
-		if (dm_io_flagged(io, DM_IO_ACCOUNTED)) {
-			spin_unlock_irqrestore(&io->lock, flags);
-			return;
-		}
-		dm_io_set_flag(io, DM_IO_ACCOUNTED);
-		spin_unlock_irqrestore(&io->lock, flags);
-	}
-
-	__dm_start_io_acct(io);
-}
-
->>>>>>> eb3cdb58
 static void dm_end_io_acct(struct dm_io *io)
 {
 	dm_io_acct(io, true);
@@ -655,11 +605,7 @@
 }
 
 static struct bio *alloc_tio(struct clone_info *ci, struct dm_target *ti,
-<<<<<<< HEAD
-			     unsigned target_bio_nr, unsigned *len, gfp_t gfp_mask)
-=======
 			     unsigned int target_bio_nr, unsigned int *len, gfp_t gfp_mask)
->>>>>>> eb3cdb58
 {
 	struct mapped_device *md = ci->io->md;
 	struct dm_target_io *tio;
@@ -689,7 +635,6 @@
 	tio->target_bio_nr = target_bio_nr;
 	tio->len_ptr = len;
 	tio->old_sector = 0;
-<<<<<<< HEAD
 
 	/* Set default bdev, but target must bio_set_dev() before issuing IO */
 	clone->bi_bdev = md->disk->part0;
@@ -702,20 +647,6 @@
 			bio_integrity_trim(clone);
 	}
 
-=======
-
-	/* Set default bdev, but target must bio_set_dev() before issuing IO */
-	clone->bi_bdev = md->disk->part0;
-	if (unlikely(ti->needs_bio_set_dev))
-		bio_set_dev(clone, md->disk->part0);
-
-	if (len) {
-		clone->bi_iter.bi_size = to_bytes(*len);
-		if (bio_integrity(clone))
-			bio_integrity_trim(clone);
-	}
-
->>>>>>> eb3cdb58
 	return clone;
 }
 
@@ -780,11 +711,7 @@
 }
 
 static inline struct dm_table *dm_get_live_table_bio(struct mapped_device *md,
-<<<<<<< HEAD
-						     int *srcu_idx, unsigned bio_opf)
-=======
 					int *srcu_idx, blk_opf_t bio_opf)
->>>>>>> eb3cdb58
 {
 	if (bio_opf & REQ_NOWAIT)
 		return dm_get_live_table_fast(md);
@@ -793,11 +720,7 @@
 }
 
 static inline void dm_put_live_table_bio(struct mapped_device *md, int srcu_idx,
-<<<<<<< HEAD
-					 unsigned bio_opf)
-=======
 					 blk_opf_t bio_opf)
->>>>>>> eb3cdb58
 {
 	if (bio_opf & REQ_NOWAIT)
 		dm_put_live_table_fast(md);
@@ -842,10 +765,6 @@
 
 	td->dm_dev.mode = mode;
 	td->dm_dev.bdev = bdev;
-<<<<<<< HEAD
-	td->dm_dev.dax_dev = fs_dax_get_by_bdev(bdev);
-	return 0;
-=======
 	td->dm_dev.dax_dev = fs_dax_get_by_bdev(bdev, &part_off, NULL, NULL);
 	format_dev_t(td->dm_dev.name, dev);
 	list_add(&td->list, &md->table_devices);
@@ -856,7 +775,6 @@
 out_free_td:
 	kfree(td);
 	return ERR_PTR(r);
->>>>>>> eb3cdb58
 }
 
 /*
@@ -897,28 +815,6 @@
 			mutex_unlock(&md->table_devices_lock);
 			return PTR_ERR(td);
 		}
-<<<<<<< HEAD
-
-		td->dm_dev.mode = mode;
-		td->dm_dev.bdev = NULL;
-
-		r = open_table_device(td, dev, md);
-		if (r == -EROFS) {
-			td->dm_dev.mode &= ~FMODE_WRITE;
-			r = open_table_device(td, dev, md);
-		}
-		if (r) {
-			mutex_unlock(&md->table_devices_lock);
-			kfree(td);
-			return r;
-		}
-
-		format_dev_t(td->dm_dev.name, dev);
-
-		refcount_set(&td->count, 1);
-		list_add(&td->list, &md->table_devices);
-=======
->>>>>>> eb3cdb58
 	} else {
 		refcount_inc(&td->count);
 	}
@@ -1090,7 +986,6 @@
 			bio->bi_status = io_error;
 		bio_endio(bio);
 	}
-<<<<<<< HEAD
 }
 
 static void dm_wq_requeue_work(struct work_struct *work)
@@ -1109,11 +1004,12 @@
 	while (io) {
 		struct dm_io *next = io->next;
 
-		dm_io_rewind(io, &md->queue->bio_split);
+		dm_io_rewind(io, &md->disk->bio_split);
 
 		io->next = NULL;
 		__dm_io_complete(io, false);
 		io = next;
+		cond_resched();
 	}
 }
 
@@ -1176,93 +1072,6 @@
 	__dm_io_dec_pending(io);
 }
 
-=======
-}
-
-static void dm_wq_requeue_work(struct work_struct *work)
-{
-	struct mapped_device *md = container_of(work, struct mapped_device,
-						requeue_work);
-	unsigned long flags;
-	struct dm_io *io;
-
-	/* reuse deferred lock to simplify dm_handle_requeue */
-	spin_lock_irqsave(&md->deferred_lock, flags);
-	io = md->requeue_list;
-	md->requeue_list = NULL;
-	spin_unlock_irqrestore(&md->deferred_lock, flags);
-
-	while (io) {
-		struct dm_io *next = io->next;
-
-		dm_io_rewind(io, &md->disk->bio_split);
-
-		io->next = NULL;
-		__dm_io_complete(io, false);
-		io = next;
-		cond_resched();
-	}
-}
-
-/*
- * Two staged requeue:
- *
- * 1) io->orig_bio points to the real original bio, and the part mapped to
- *    this io must be requeued, instead of other parts of the original bio.
- *
- * 2) io->orig_bio points to new cloned bio which matches the requeued dm_io.
- */
-static void dm_io_complete(struct dm_io *io)
-{
-	bool first_requeue;
-
-	/*
-	 * Only dm_io that has been split needs two stage requeue, otherwise
-	 * we may run into long bio clone chain during suspend and OOM could
-	 * be triggered.
-	 *
-	 * Also flush data dm_io won't be marked as DM_IO_WAS_SPLIT, so they
-	 * also aren't handled via the first stage requeue.
-	 */
-	if (dm_io_flagged(io, DM_IO_WAS_SPLIT))
-		first_requeue = true;
-	else
-		first_requeue = false;
-
-	__dm_io_complete(io, first_requeue);
-}
-
-/*
- * Decrements the number of outstanding ios that a bio has been
- * cloned into, completing the original io if necc.
- */
-static inline void __dm_io_dec_pending(struct dm_io *io)
-{
-	if (atomic_dec_and_test(&io->io_count))
-		dm_io_complete(io);
-}
-
-static void dm_io_set_error(struct dm_io *io, blk_status_t error)
-{
-	unsigned long flags;
-
-	/* Push-back supersedes any I/O errors */
-	spin_lock_irqsave(&io->lock, flags);
-	if (!(io->status == BLK_STS_DM_REQUEUE &&
-	      __noflush_suspending(io->md))) {
-		io->status = error;
-	}
-	spin_unlock_irqrestore(&io->lock, flags);
-}
-
-static void dm_io_dec_pending(struct dm_io *io, blk_status_t error)
-{
-	if (unlikely(error))
-		dm_io_set_error(io, error);
-
-	__dm_io_dec_pending(io);
-}
-
 /*
  * The queue_limits are only valid as long as you have a reference
  * count on 'md'. But _not_ imposing verification to avoid atomic_read(),
@@ -1272,7 +1081,6 @@
 	return &md->queue->limits;
 }
 
->>>>>>> eb3cdb58
 void disable_discard(struct mapped_device *md)
 {
 	struct queue_limits *limits = dm_get_queue_limits(md);
@@ -1313,19 +1121,12 @@
 	}
 
 	if (static_branch_unlikely(&zoned_enabled) &&
-<<<<<<< HEAD
-	    unlikely(blk_queue_is_zoned(bdev_get_queue(bio->bi_bdev))))
-=======
 	    unlikely(bdev_is_zoned(bio->bi_bdev)))
->>>>>>> eb3cdb58
 		dm_zone_endio(io, bio);
 
 	if (endio) {
 		int r = endio(ti, bio, &error);
-<<<<<<< HEAD
-=======
-
->>>>>>> eb3cdb58
+
 		switch (r) {
 		case DM_ENDIO_REQUEUE:
 			if (static_branch_unlikely(&zoned_enabled)) {
@@ -1381,15 +1182,6 @@
 	 * Does the target need to split IO even further?
 	 * - varied (per target) IO splitting is a tenet of DM; this
 	 *   explains why stacked chunk_sectors based splitting via
-<<<<<<< HEAD
-	 *   blk_queue_split() isn't possible here.
-	 */
-	if (!ti->max_io_len)
-		return len;
-	return min_t(sector_t, len,
-		min(queue_max_sectors(ti->table->md->queue),
-		    blk_chunk_sectors_left(target_offset, ti->max_io_len)));
-=======
 	 *   bio_split_to_limits() isn't possible here.
 	 */
 	if (!max_granularity)
@@ -1402,7 +1194,6 @@
 static inline sector_t max_io_len(struct dm_target *ti, sector_t sector)
 {
 	return __max_io_len(ti, sector, ti->max_io_len, 0);
->>>>>>> eb3cdb58
 }
 
 int dm_set_target_max_io_len(struct dm_target *ti, sector_t len)
@@ -1546,11 +1337,7 @@
 {
 	struct dm_target_io *tio = clone_to_tio(bio);
 	struct dm_io *io = tio->io;
-<<<<<<< HEAD
-	unsigned bio_sectors = bio_sectors(bio);
-=======
 	unsigned int bio_sectors = bio_sectors(bio);
->>>>>>> eb3cdb58
 
 	BUG_ON(dm_tio_flagged(tio, DM_TIO_IS_DUPLICATE_BIO));
 	BUG_ON(op_is_zone_mgmt(bio_op(bio)));
@@ -1680,11 +1467,7 @@
 	}
 }
 
-<<<<<<< HEAD
-static void setup_split_accounting(struct clone_info *ci, unsigned len)
-=======
 static void setup_split_accounting(struct clone_info *ci, unsigned int len)
->>>>>>> eb3cdb58
 {
 	struct dm_io *io = ci->io;
 
@@ -1712,11 +1495,7 @@
 		if (try)
 			mutex_lock(&ci->io->md->table_devices_lock);
 		for (bio_nr = 0; bio_nr < num_bios; bio_nr++) {
-<<<<<<< HEAD
-			bio = alloc_tio(ci, ti, bio_nr, NULL,
-=======
 			bio = alloc_tio(ci, ti, bio_nr, len,
->>>>>>> eb3cdb58
 					try ? GFP_NOIO : GFP_NOWAIT);
 			if (!bio)
 				break;
@@ -1734,11 +1513,7 @@
 }
 
 static int __send_duplicate_bios(struct clone_info *ci, struct dm_target *ti,
-<<<<<<< HEAD
-				 unsigned int num_bios, unsigned *len)
-=======
 				 unsigned int num_bios, unsigned int *len)
->>>>>>> eb3cdb58
 {
 	struct bio_list blist = BIO_EMPTY_LIST;
 	struct bio *clone;
@@ -1755,15 +1530,10 @@
 		ret = 1;
 		break;
 	default:
-<<<<<<< HEAD
-		/* dm_accept_partial_bio() is not supported with shared tio->len_ptr */
-		alloc_multiple_bios(&blist, ci, ti, num_bios);
-=======
 		if (len)
 			setup_split_accounting(ci, *len);
 		/* dm_accept_partial_bio() is not supported with shared tio->len_ptr */
 		alloc_multiple_bios(&blist, ci, ti, num_bios, len);
->>>>>>> eb3cdb58
 		while ((clone = bio_list_pop(&blist))) {
 			dm_tio_set_flag(clone_to_tio(clone), DM_TIO_IS_DUPLICATE_BIO);
 			__map_bio(clone);
@@ -1811,18 +1581,11 @@
 }
 
 static void __send_changing_extent_only(struct clone_info *ci, struct dm_target *ti,
-<<<<<<< HEAD
-					unsigned num_bios)
-{
-	unsigned len;
-	unsigned int bios;
-=======
 					unsigned int num_bios,
 					unsigned int max_granularity,
 					unsigned int max_sectors)
 {
 	unsigned int len, bios;
->>>>>>> eb3cdb58
 
 	len = min_t(sector_t, ci->sector_count,
 		    __max_io_len(ti, ci->sector, max_granularity, max_sectors));
@@ -1841,11 +1604,7 @@
 
 static bool is_abnormal_io(struct bio *bio)
 {
-<<<<<<< HEAD
-	unsigned int op = bio_op(bio);
-=======
 	enum req_op op = bio_op(bio);
->>>>>>> eb3cdb58
 
 	if (op != REQ_OP_READ && op != REQ_OP_WRITE && op != REQ_OP_FLUSH) {
 		switch (op) {
@@ -1864,14 +1623,10 @@
 static blk_status_t __process_abnormal_io(struct clone_info *ci,
 					  struct dm_target *ti)
 {
-<<<<<<< HEAD
-	unsigned num_bios = 0;
-=======
 	unsigned int num_bios = 0;
 	unsigned int max_granularity = 0;
 	unsigned int max_sectors = 0;
 	struct queue_limits *limits = dm_get_queue_limits(ti->table->md);
->>>>>>> eb3cdb58
 
 	switch (bio_op(ci->bio)) {
 	case REQ_OP_DISCARD:
@@ -1882,12 +1637,9 @@
 		break;
 	case REQ_OP_SECURE_ERASE:
 		num_bios = ti->num_secure_erase_bios;
-<<<<<<< HEAD
-=======
 		max_sectors = limits->max_secure_erase_sectors;
 		if (ti->max_secure_erase_granularity)
 			max_granularity = max_sectors;
->>>>>>> eb3cdb58
 		break;
 	case REQ_OP_WRITE_ZEROES:
 		num_bios = ti->num_write_zeroes_bios;
@@ -1895,7 +1647,8 @@
 		if (ti->max_write_zeroes_granularity)
 			max_granularity = max_sectors;
 		break;
-<<<<<<< HEAD
+	default:
+		break;
 	}
 
 	/*
@@ -1907,7 +1660,8 @@
 	if (unlikely(!num_bios))
 		return BLK_STS_NOTSUPP;
 
-	__send_changing_extent_only(ci, ti, num_bios);
+	__send_changing_extent_only(ci, ti, num_bios,
+				    max_granularity, max_sectors);
 	return BLK_STS_OK;
 }
 
@@ -1950,65 +1704,6 @@
 		io->next = *head;
 	}
 
-=======
-	default:
-		break;
-	}
-
-	/*
-	 * Even though the device advertised support for this type of
-	 * request, that does not mean every target supports it, and
-	 * reconfiguration might also have changed that since the
-	 * check was performed.
-	 */
-	if (unlikely(!num_bios))
-		return BLK_STS_NOTSUPP;
-
-	__send_changing_extent_only(ci, ti, num_bios,
-				    max_granularity, max_sectors);
-	return BLK_STS_OK;
-}
-
-/*
- * Reuse ->bi_private as dm_io list head for storing all dm_io instances
- * associated with this bio, and this bio's bi_private needs to be
- * stored in dm_io->data before the reuse.
- *
- * bio->bi_private is owned by fs or upper layer, so block layer won't
- * touch it after splitting. Meantime it won't be changed by anyone after
- * bio is submitted. So this reuse is safe.
- */
-static inline struct dm_io **dm_poll_list_head(struct bio *bio)
-{
-	return (struct dm_io **)&bio->bi_private;
-}
-
-static void dm_queue_poll_io(struct bio *bio, struct dm_io *io)
-{
-	struct dm_io **head = dm_poll_list_head(bio);
-
-	if (!(bio->bi_opf & REQ_DM_POLL_LIST)) {
-		bio->bi_opf |= REQ_DM_POLL_LIST;
-		/*
-		 * Save .bi_private into dm_io, so that we can reuse
-		 * .bi_private as dm_io list head for storing dm_io list
-		 */
-		io->data = bio->bi_private;
-
-		/* tell block layer to poll for completion */
-		bio->bi_cookie = ~BLK_QC_T_NONE;
-
-		io->next = NULL;
-	} else {
-		/*
-		 * bio recursed due to split, reuse original poll list,
-		 * and save bio->bi_private too.
-		 */
-		io->data = (*head)->data;
-		io->next = *head;
-	}
-
->>>>>>> eb3cdb58
 	*head = io;
 }
 
@@ -2019,31 +1714,11 @@
 {
 	struct bio *clone;
 	struct dm_target *ti;
-<<<<<<< HEAD
-	unsigned len;
-=======
 	unsigned int len;
->>>>>>> eb3cdb58
 
 	ti = dm_table_find_target(ci->map, ci->sector);
 	if (unlikely(!ti))
 		return BLK_STS_IOERR;
-<<<<<<< HEAD
-
-	if (unlikely((ci->bio->bi_opf & REQ_NOWAIT) != 0) &&
-	    unlikely(!dm_target_supports_nowait(ti->type)))
-		return BLK_STS_NOTSUPP;
-
-	if (unlikely(ci->is_abnormal_io))
-		return __process_abnormal_io(ci, ti);
-
-	/*
-	 * Only support bio polling for normal IO, and the target io is
-	 * exactly inside the dm_io instance (verified in dm_poll_dm_io)
-	 */
-	ci->submit_as_polled = ci->bio->bi_opf & REQ_POLLED;
-
-=======
 
 	if (unlikely((ci->bio->bi_opf & REQ_NOWAIT) != 0) &&
 	    unlikely(!dm_target_supports_nowait(ti->type)))
@@ -2058,7 +1733,6 @@
 	 */
 	ci->submit_as_polled = !!(ci->bio->bi_opf & REQ_POLLED);
 
->>>>>>> eb3cdb58
 	len = min_t(sector_t, max_io_len(ti, ci->sector), ci->sector_count);
 	setup_split_accounting(ci, len);
 	clone = alloc_tio(ci, ti, 0, &len, GFP_NOIO);
@@ -2101,19 +1775,12 @@
 	is_abnormal = is_abnormal_io(bio);
 	if (unlikely(is_abnormal)) {
 		/*
-<<<<<<< HEAD
-		 * Use blk_queue_split() for abnormal IO (e.g. discard, etc)
-		 * otherwise associated queue_limits won't be imposed.
-		 */
-		blk_queue_split(&bio);
-=======
 		 * Use bio_split_to_limits() for abnormal IO (e.g. discard, etc)
 		 * otherwise associated queue_limits won't be imposed.
 		 */
 		bio = bio_split_to_limits(bio);
 		if (!bio)
 			return;
->>>>>>> eb3cdb58
 	}
 
 	init_clone_info(&ci, md, map, bio, is_abnormal);
@@ -2161,8 +1828,7 @@
 	struct mapped_device *md = bio->bi_bdev->bd_disk->private_data;
 	int srcu_idx;
 	struct dm_table *map;
-<<<<<<< HEAD
-	unsigned bio_opf = bio->bi_opf;
+	blk_opf_t bio_opf = bio->bi_opf;
 
 	map = dm_get_live_table_bio(md, &srcu_idx, bio_opf);
 
@@ -2177,55 +1843,6 @@
 			queue_io(md, bio);
 		goto out;
 	}
-=======
-	blk_opf_t bio_opf = bio->bi_opf;
-
-	map = dm_get_live_table_bio(md, &srcu_idx, bio_opf);
-
-	/* If suspended, or map not yet available, queue this IO for later */
-	if (unlikely(test_bit(DMF_BLOCK_IO_FOR_SUSPEND, &md->flags)) ||
-	    unlikely(!map)) {
-		if (bio->bi_opf & REQ_NOWAIT)
-			bio_wouldblock_error(bio);
-		else if (bio->bi_opf & REQ_RAHEAD)
-			bio_io_error(bio);
-		else
-			queue_io(md, bio);
-		goto out;
-	}
-
-	dm_split_and_process_bio(md, map, bio);
-out:
-	dm_put_live_table_bio(md, srcu_idx, bio_opf);
-}
-
-static bool dm_poll_dm_io(struct dm_io *io, struct io_comp_batch *iob,
-			  unsigned int flags)
-{
-	WARN_ON_ONCE(!dm_tio_is_normal(&io->tio));
-
-	/* don't poll if the mapped io is done */
-	if (atomic_read(&io->io_count) > 1)
-		bio_poll(&io->tio.clone, iob, flags);
-
-	/* bio_poll holds the last reference */
-	return atomic_read(&io->io_count) == 1;
-}
-
-static int dm_poll_bio(struct bio *bio, struct io_comp_batch *iob,
-		       unsigned int flags)
-{
-	struct dm_io **head = dm_poll_list_head(bio);
-	struct dm_io *list = *head;
-	struct dm_io *tmp = NULL;
-	struct dm_io *curr, *next;
-
-	/* Only poll normal bio which was marked as REQ_DM_POLL_LIST */
-	if (!(bio->bi_opf & REQ_DM_POLL_LIST))
-		return 0;
-
-	WARN_ON_ONCE(!list);
->>>>>>> eb3cdb58
 
 	dm_split_and_process_bio(md, map, bio);
 out:
@@ -2383,15 +2000,6 @@
 		md->disk->private_data = NULL;
 		spin_unlock(&_minor_lock);
 		if (dm_get_md_type(md) != DM_TYPE_NONE) {
-<<<<<<< HEAD
-			dm_sysfs_exit(md);
-			del_gendisk(md->disk);
-		}
-		dm_queue_destroy_crypto_profile(md->queue);
-		blk_cleanup_disk(md->disk);
-	}
-
-=======
 			struct table_device *td;
 
 			dm_sysfs_exit(md);
@@ -2412,7 +2020,6 @@
 		put_disk(md->disk);
 	}
 
->>>>>>> eb3cdb58
 	if (md->pending_io) {
 		free_percpu(md->pending_io);
 		md->pending_io = NULL;
@@ -2503,12 +2110,6 @@
 	sprintf(md->disk->disk_name, "dm-%d", minor);
 
 	if (IS_ENABLED(CONFIG_FS_DAX)) {
-<<<<<<< HEAD
-		md->dax_dev = alloc_dax(md, md->disk->disk_name,
-					&dm_dax_ops, 0);
-		if (IS_ERR(md->dax_dev)) {
-			md->dax_dev = NULL;
-=======
 		md->dax_dev = alloc_dax(md, &dm_dax_ops);
 		if (IS_ERR(md->dax_dev)) {
 			md->dax_dev = NULL;
@@ -2517,9 +2118,7 @@
 		set_dax_nocache(md->dax_dev);
 		set_dax_nomc(md->dax_dev);
 		if (dax_add_host(md->dax_dev, md->disk))
->>>>>>> eb3cdb58
 			goto bad;
-		}
 	}
 
 	format_dev_t(md->name, MKDEV(_major, minor));
@@ -2532,13 +2131,9 @@
 	if (!md->pending_io)
 		goto bad;
 
-<<<<<<< HEAD
-	dm_stats_init(&md->stats);
-=======
 	r = dm_stats_init(&md->stats);
 	if (r < 0)
 		goto bad;
->>>>>>> eb3cdb58
 
 	/* Populate the mapping, nobody knows we exist yet */
 	spin_lock(&_minor_lock);
@@ -2658,11 +2253,6 @@
 		goto out;
 	}
 
-	if (!(dm_table_get_mode(t) & FMODE_WRITE))
-		set_disk_ro(md->disk, 1);
-	else
-		set_disk_ro(md->disk, 0);
-
 	old_map = rcu_dereference_protected(md->map, lockdep_is_held(&md->suspend_lock));
 	rcu_assign_pointer(md->map, (void *)t);
 	md->immutable_target_type = dm_table_get_immutable_target_type(t);
@@ -2744,10 +2334,7 @@
 {
 	enum dm_queue_mode type = dm_table_get_type(t);
 	struct queue_limits limits;
-<<<<<<< HEAD
-=======
 	struct table_device *td;
->>>>>>> eb3cdb58
 	int r;
 
 	switch (type) {
@@ -2776,17 +2363,6 @@
 	if (r)
 		return r;
 
-<<<<<<< HEAD
-	r = add_disk(md->disk);
-	if (r)
-		return r;
-
-	r = dm_sysfs_init(md);
-	if (r) {
-		del_gendisk(md->disk);
-		return r;
-	}
-=======
 	/*
 	 * Hold lock to make sure add_disk() and del_gendisk() won't concurrent
 	 * with open_table_device() and close_table_device().
@@ -2811,7 +2387,6 @@
 	if (r)
 		goto out_undo_holders;
 
->>>>>>> eb3cdb58
 	md->type = type;
 	return 0;
 
