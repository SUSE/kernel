--- conflicted
+++ resolved
@@ -2506,17 +2506,10 @@
 	md->immutable_target_type = dm_table_get_immutable_target_type(t);
 
 	dm_table_set_restrictions(t, q, limits);
-<<<<<<< HEAD
-	if (merge_is_optional)
-		set_bit(DMF_MERGE_IS_OPTIONAL, &md->flags);
-	else
-		clear_bit(DMF_MERGE_IS_OPTIONAL, &md->flags);
 	if (!(dm_table_get_mode(t) & FMODE_WRITE))
 		set_disk_ro(md->disk, 1);
 	else
 		set_disk_ro(md->disk, 0);
-=======
->>>>>>> 25cb62b7
 	if (old_map)
 		dm_sync_table(md);
 
