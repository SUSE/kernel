/*
 * Copyright (C) 2001, 2002 Sistina Software (UK) Limited.
 * Copyright (C) 2004-2008 Red Hat, Inc. All rights reserved.
 *
 * This file is released under the GPL.
 */

#include "dm.h"
#include "dm-uevent.h"

#include <linux/init.h>
#include <linux/module.h>
#include <linux/mutex.h>
#include <linux/moduleparam.h>
#include <linux/blkpg.h>
#include <linux/bio.h>
#include <linux/mempool.h>
#include <linux/slab.h>
#include <linux/idr.h>
#include <linux/hdreg.h>
#include <linux/delay.h>
#include <linux/wait.h>
#include <linux/kthread.h>

#include <trace/events/block.h>

#define DM_MSG_PREFIX "core"

#ifdef CONFIG_PRINTK
/*
 * ratelimit state to be used in DMXXX_LIMIT().
 */
DEFINE_RATELIMIT_STATE(dm_ratelimit_state,
		       DEFAULT_RATELIMIT_INTERVAL,
		       DEFAULT_RATELIMIT_BURST);
EXPORT_SYMBOL(dm_ratelimit_state);
#endif

/*
 * Cookies are numeric values sent with CHANGE and REMOVE
 * uevents while resuming, removing or renaming the device.
 */
#define DM_COOKIE_ENV_VAR_NAME "DM_COOKIE"
#define DM_COOKIE_LENGTH 24

static const char *_name = DM_NAME;

static unsigned int major = 0;
static unsigned int _major = 0;

static DEFINE_IDR(_minor_idr);

static DEFINE_SPINLOCK(_minor_lock);

static void do_deferred_remove(struct work_struct *w);

static DECLARE_WORK(deferred_remove_work, do_deferred_remove);

static struct workqueue_struct *deferred_remove_workqueue;

/*
 * For bio-based dm.
 * One of these is allocated per bio.
 */
struct dm_io {
	struct mapped_device *md;
	int error;
	atomic_t io_count;
	struct bio *bio;
	unsigned long start_time;
	spinlock_t endio_lock;
	struct dm_stats_aux stats_aux;
};

/*
 * For request-based dm.
 * One of these is allocated per request.
 */
struct dm_rq_target_io {
	struct mapped_device *md;
	struct dm_target *ti;
	struct request *orig, *clone;
	struct kthread_work work;
	int error;
	union map_info info;
};

/*
 * For request-based dm - the bio clones we allocate are embedded in these
 * structs.
 *
 * We allocate these with bio_alloc_bioset, using the front_pad parameter when
 * the bioset is created - this means the bio has to come at the end of the
 * struct.
 */
struct dm_rq_clone_bio_info {
	struct bio *orig;
	struct dm_rq_target_io *tio;
	struct bio clone;
};

union map_info *dm_get_rq_mapinfo(struct request *rq)
{
	if (rq && rq->end_io_data)
		return &((struct dm_rq_target_io *)rq->end_io_data)->info;
	return NULL;
}
EXPORT_SYMBOL_GPL(dm_get_rq_mapinfo);

#define MINOR_ALLOCED ((void *)-1)

/*
 * Bits for the md->flags field.
 */
#define DMF_BLOCK_IO_FOR_SUSPEND 0
#define DMF_SUSPENDED 1
#define DMF_FROZEN 2
#define DMF_FREEING 3
#define DMF_DELETING 4
#define DMF_NOFLUSH_SUSPENDING 5
#define DMF_MERGE_IS_OPTIONAL 6
#define DMF_DEFERRED_REMOVE 7
#define DMF_SUSPENDED_INTERNALLY 8

/*
 * A dummy definition to make RCU happy.
 * struct dm_table should never be dereferenced in this file.
 */
struct dm_table {
	int undefined__;
};

/*
 * Work processed by per-device workqueue.
 */
struct mapped_device {
	struct srcu_struct io_barrier;
	struct mutex suspend_lock;
	atomic_t holders;
	atomic_t open_count;

	/*
	 * The current mapping.
	 * Use dm_get_live_table{_fast} or take suspend_lock for
	 * dereference.
	 */
	struct dm_table __rcu *map;

	struct list_head table_devices;
	struct mutex table_devices_lock;

	unsigned long flags;

	struct request_queue *queue;
	unsigned type;
	/* Protect queue and type against concurrent access. */
	struct mutex type_lock;

	struct target_type *immutable_target_type;

	struct gendisk *disk;
	char name[16];

	void *interface_ptr;

	/*
	 * A list of ios that arrived while we were suspended.
	 */
	atomic_t pending[2];
	wait_queue_head_t wait;
	struct work_struct work;
	struct bio_list deferred;
	spinlock_t deferred_lock;

	/*
	 * Processing queue (flush)
	 */
	struct workqueue_struct *wq;

	/*
	 * io objects are allocated from here.
	 */
	mempool_t *io_pool;
	mempool_t *rq_pool;

	struct bio_set *bs;

	/*
	 * Event handling.
	 */
	atomic_t event_nr;
	wait_queue_head_t eventq;
	atomic_t uevent_seq;
	struct list_head uevent_list;
	spinlock_t uevent_lock; /* Protect access to uevent_list */

	/*
	 * freeze/thaw support require holding onto a super block
	 */
	struct super_block *frozen_sb;
	struct block_device *bdev;

	/* forced geometry settings */
	struct hd_geometry geometry;

	/* kobject and completion */
	struct dm_kobject_holder kobj_holder;

	/* zero-length flush that will be cloned and submitted to targets */
	struct bio flush_bio;

	/* the number of internal suspends */
	unsigned internal_suspend_count;

	struct dm_stats stats;

	struct kthread_worker kworker;
	struct task_struct *kworker_task;
};

/*
 * For mempools pre-allocation at the table loading time.
 */
struct dm_md_mempools {
	mempool_t *io_pool;
	mempool_t *rq_pool;
	struct bio_set *bs;
};

struct table_device {
	struct list_head list;
	atomic_t count;
	struct dm_dev dm_dev;
};

#define RESERVED_BIO_BASED_IOS		16
#define RESERVED_REQUEST_BASED_IOS	256
#define RESERVED_MAX_IOS		1024
static struct kmem_cache *_io_cache;
static struct kmem_cache *_rq_tio_cache;
static struct kmem_cache *_rq_cache;

/*
 * Bio-based DM's mempools' reserved IOs set by the user.
 */
static unsigned reserved_bio_based_ios = RESERVED_BIO_BASED_IOS;

/*
 * Request-based DM's mempools' reserved IOs set by the user.
 */
static unsigned reserved_rq_based_ios = RESERVED_REQUEST_BASED_IOS;

static unsigned __dm_get_reserved_ios(unsigned *reserved_ios,
				      unsigned def, unsigned max)
{
	unsigned ios = ACCESS_ONCE(*reserved_ios);
	unsigned modified_ios = 0;

	if (!ios)
		modified_ios = def;
	else if (ios > max)
		modified_ios = max;

	if (modified_ios) {
		(void)cmpxchg(reserved_ios, ios, modified_ios);
		ios = modified_ios;
	}

	return ios;
}

unsigned dm_get_reserved_bio_based_ios(void)
{
	return __dm_get_reserved_ios(&reserved_bio_based_ios,
				     RESERVED_BIO_BASED_IOS, RESERVED_MAX_IOS);
}
EXPORT_SYMBOL_GPL(dm_get_reserved_bio_based_ios);

unsigned dm_get_reserved_rq_based_ios(void)
{
	return __dm_get_reserved_ios(&reserved_rq_based_ios,
				     RESERVED_REQUEST_BASED_IOS, RESERVED_MAX_IOS);
}
EXPORT_SYMBOL_GPL(dm_get_reserved_rq_based_ios);

static int __init local_init(void)
{
	int r = -ENOMEM;

	/* allocate a slab for the dm_ios */
	_io_cache = KMEM_CACHE(dm_io, 0);
	if (!_io_cache)
		return r;

	_rq_tio_cache = KMEM_CACHE(dm_rq_target_io, 0);
	if (!_rq_tio_cache)
		goto out_free_io_cache;

	_rq_cache = kmem_cache_create("dm_clone_request", sizeof(struct request),
				      __alignof__(struct request), 0, NULL);
	if (!_rq_cache)
		goto out_free_rq_tio_cache;

	r = dm_uevent_init();
	if (r)
		goto out_free_rq_cache;

	deferred_remove_workqueue = alloc_workqueue("kdmremove", WQ_UNBOUND, 1);
	if (!deferred_remove_workqueue) {
		r = -ENOMEM;
		goto out_uevent_exit;
	}

	_major = major;
	r = register_blkdev(_major, _name);
	if (r < 0)
		goto out_free_workqueue;

	if (!_major)
		_major = r;

	return 0;

out_free_workqueue:
	destroy_workqueue(deferred_remove_workqueue);
out_uevent_exit:
	dm_uevent_exit();
out_free_rq_cache:
	kmem_cache_destroy(_rq_cache);
out_free_rq_tio_cache:
	kmem_cache_destroy(_rq_tio_cache);
out_free_io_cache:
	kmem_cache_destroy(_io_cache);

	return r;
}

static void local_exit(void)
{
	flush_scheduled_work();
	destroy_workqueue(deferred_remove_workqueue);

	kmem_cache_destroy(_rq_cache);
	kmem_cache_destroy(_rq_tio_cache);
	kmem_cache_destroy(_io_cache);
	unregister_blkdev(_major, _name);
	dm_uevent_exit();

	_major = 0;

	DMINFO("cleaned up");
}

static int (*_inits[])(void) __initdata = {
	local_init,
	dm_target_init,
	dm_linear_init,
	dm_stripe_init,
	dm_io_init,
	dm_kcopyd_init,
	dm_interface_init,
	dm_statistics_init,
};

static void (*_exits[])(void) = {
	local_exit,
	dm_target_exit,
	dm_linear_exit,
	dm_stripe_exit,
	dm_io_exit,
	dm_kcopyd_exit,
	dm_interface_exit,
	dm_statistics_exit,
};

static int __init dm_init(void)
{
	const int count = ARRAY_SIZE(_inits);

	int r, i;

	for (i = 0; i < count; i++) {
		r = _inits[i]();
		if (r)
			goto bad;
	}

	return 0;

      bad:
	while (i--)
		_exits[i]();

	return r;
}

static void __exit dm_exit(void)
{
	int i = ARRAY_SIZE(_exits);

	while (i--)
		_exits[i]();

	/*
	 * Should be empty by this point.
	 */
	idr_destroy(&_minor_idr);
}

/*
 * Block device functions
 */
int dm_deleting_md(struct mapped_device *md)
{
	return test_bit(DMF_DELETING, &md->flags);
}

static int dm_blk_open(struct block_device *bdev, fmode_t mode)
{
	struct mapped_device *md;
	int retval = 0;

	spin_lock(&_minor_lock);

	md = bdev->bd_disk->private_data;
	if (!md) {
		retval = -ENXIO;
		goto out;
	}

	if (test_bit(DMF_FREEING, &md->flags) ||
	    dm_deleting_md(md)) {
		md = NULL;
		retval = -ENXIO;
		goto out;
	}
	if (get_disk_ro(md->disk) && (mode & FMODE_WRITE)) {
		md = NULL;
		retval = -EROFS;
		goto out;
	}

	dm_get(md);
	atomic_inc(&md->open_count);
out:
	spin_unlock(&_minor_lock);

	return retval;
}

static void dm_blk_close(struct gendisk *disk, fmode_t mode)
{
	struct mapped_device *md;

	spin_lock(&_minor_lock);

	md = disk->private_data;
	if (WARN_ON(!md))
		goto out;

	if (atomic_dec_and_test(&md->open_count) &&
	    (test_bit(DMF_DEFERRED_REMOVE, &md->flags)))
		queue_work(deferred_remove_workqueue, &deferred_remove_work);

	dm_put(md);
out:
	spin_unlock(&_minor_lock);
}

int dm_open_count(struct mapped_device *md)
{
	return atomic_read(&md->open_count);
}

/*
 * Guarantees nothing is using the device before it's deleted.
 */
int dm_lock_for_deletion(struct mapped_device *md, bool mark_deferred, bool only_deferred)
{
	int r = 0;

	spin_lock(&_minor_lock);

	if (dm_open_count(md)) {
		r = -EBUSY;
		if (mark_deferred)
			set_bit(DMF_DEFERRED_REMOVE, &md->flags);
	} else if (only_deferred && !test_bit(DMF_DEFERRED_REMOVE, &md->flags))
		r = -EEXIST;
	else
		set_bit(DMF_DELETING, &md->flags);

	spin_unlock(&_minor_lock);

	return r;
}

int dm_cancel_deferred_remove(struct mapped_device *md)
{
	int r = 0;

	spin_lock(&_minor_lock);

	if (test_bit(DMF_DELETING, &md->flags))
		r = -EBUSY;
	else
		clear_bit(DMF_DEFERRED_REMOVE, &md->flags);

	spin_unlock(&_minor_lock);

	return r;
}

static void do_deferred_remove(struct work_struct *w)
{
	dm_deferred_remove();
}

sector_t dm_get_size(struct mapped_device *md)
{
	return get_capacity(md->disk);
}

struct request_queue *dm_get_md_queue(struct mapped_device *md)
{
	return md->queue;
}

struct dm_stats *dm_get_stats(struct mapped_device *md)
{
	return &md->stats;
}

static int dm_blk_getgeo(struct block_device *bdev, struct hd_geometry *geo)
{
	struct mapped_device *md = bdev->bd_disk->private_data;

	return dm_get_geometry(md, geo);
}

static int dm_blk_ioctl(struct block_device *bdev, fmode_t mode,
			unsigned int cmd, unsigned long arg)
{
	struct mapped_device *md = bdev->bd_disk->private_data;
	int srcu_idx;
	struct dm_table *map;
	struct dm_target *tgt;
	int r = -ENOTTY;

retry:
	map = dm_get_live_table(md, &srcu_idx);

	if (!map || !dm_table_get_size(map))
		goto out;

	if (cmd == BLKRRPART) {
		r = -EAGAIN;
		if (dm_suspended_md(md))
			goto out;
		r = 0;

		/* Emulate Re-read partitions table */
		kobject_uevent(&disk_to_dev(md->disk)->kobj, KOBJ_CHANGE);
		goto out;
	}

	/* We only support devices that have a single target */
	if (dm_table_get_num_targets(map) != 1)
		goto out;

	tgt = dm_table_get_target(map, 0);
	if (!tgt->type->ioctl)
		goto out;

	if (dm_suspended_md(md)) {
		r = -EAGAIN;
		goto out;
	}

	r = tgt->type->ioctl(tgt, cmd, arg);

out:
	dm_put_live_table(md, srcu_idx);

	if (r == -ENOTCONN) {
		msleep(10);
		goto retry;
	}

	return r;
}

static struct dm_io *alloc_io(struct mapped_device *md)
{
	return mempool_alloc(md->io_pool, GFP_NOIO);
}

static void free_io(struct mapped_device *md, struct dm_io *io)
{
	mempool_free(io, md->io_pool);
}

static void free_tio(struct mapped_device *md, struct dm_target_io *tio)
{
	bio_put(&tio->clone);
}

static struct dm_rq_target_io *alloc_rq_tio(struct mapped_device *md,
					    gfp_t gfp_mask)
{
	return mempool_alloc(md->io_pool, gfp_mask);
}

static void free_rq_tio(struct dm_rq_target_io *tio)
{
	mempool_free(tio, tio->md->io_pool);
}

static struct request *alloc_clone_request(struct mapped_device *md,
					   gfp_t gfp_mask)
{
	return mempool_alloc(md->rq_pool, gfp_mask);
}

static void free_clone_request(struct mapped_device *md, struct request *rq)
{
	mempool_free(rq, md->rq_pool);
}

static int md_in_flight(struct mapped_device *md)
{
	return atomic_read(&md->pending[READ]) +
	       atomic_read(&md->pending[WRITE]);
}

static void start_io_acct(struct dm_io *io)
{
	struct mapped_device *md = io->md;
	struct bio *bio = io->bio;
	int cpu;
	int rw = bio_data_dir(bio);

	io->start_time = jiffies;

	cpu = part_stat_lock();
	part_round_stats(cpu, &dm_disk(md)->part0);
	part_stat_unlock();
	atomic_set(&dm_disk(md)->part0.in_flight[rw],
		atomic_inc_return(&md->pending[rw]));

	if (unlikely(dm_stats_used(&md->stats)))
		dm_stats_account_io(&md->stats, bio->bi_rw, bio->bi_iter.bi_sector,
				    bio_sectors(bio), false, 0, &io->stats_aux);
}

static void end_io_acct(struct dm_io *io)
{
	struct mapped_device *md = io->md;
	struct bio *bio = io->bio;
	unsigned long duration = jiffies - io->start_time;
	int pending;
	int rw = bio_data_dir(bio);

	generic_end_io_acct(rw, &dm_disk(md)->part0, io->start_time);

	if (unlikely(dm_stats_used(&md->stats)))
		dm_stats_account_io(&md->stats, bio->bi_rw, bio->bi_iter.bi_sector,
				    bio_sectors(bio), true, duration, &io->stats_aux);

	/*
	 * After this is decremented the bio must not be touched if it is
	 * a flush.
	 */
	pending = atomic_dec_return(&md->pending[rw]);
	atomic_set(&dm_disk(md)->part0.in_flight[rw], pending);
	pending += atomic_read(&md->pending[rw^0x1]);

	/* nudge anyone waiting on suspend queue */
	if (!pending)
		wake_up(&md->wait);
}

/*
 * Add the bio to the list of deferred io.
 */
static void queue_io(struct mapped_device *md, struct bio *bio)
{
	unsigned long flags;

	spin_lock_irqsave(&md->deferred_lock, flags);
	bio_list_add(&md->deferred, bio);
	spin_unlock_irqrestore(&md->deferred_lock, flags);
	queue_work(md->wq, &md->work);
}

/*
 * Everyone (including functions in this file), should use this
 * function to access the md->map field, and make sure they call
 * dm_put_live_table() when finished.
 */
struct dm_table *dm_get_live_table(struct mapped_device *md, int *srcu_idx) __acquires(md->io_barrier)
{
	*srcu_idx = srcu_read_lock(&md->io_barrier);

	return srcu_dereference(md->map, &md->io_barrier);
}

void dm_put_live_table(struct mapped_device *md, int srcu_idx) __releases(md->io_barrier)
{
	srcu_read_unlock(&md->io_barrier, srcu_idx);
}

void dm_sync_table(struct mapped_device *md)
{
	synchronize_srcu(&md->io_barrier);
	synchronize_rcu_expedited();
}

/*
 * A fast alternative to dm_get_live_table/dm_put_live_table.
 * The caller must not block between these two functions.
 */
static struct dm_table *dm_get_live_table_fast(struct mapped_device *md) __acquires(RCU)
{
	rcu_read_lock();
	return rcu_dereference(md->map);
}

static void dm_put_live_table_fast(struct mapped_device *md) __releases(RCU)
{
	rcu_read_unlock();
}

/*
 * Open a table device so we can use it as a map destination.
 */
static int open_table_device(struct table_device *td, dev_t dev,
			     struct mapped_device *md)
{
	static char *_claim_ptr = "I belong to device-mapper";
	struct block_device *bdev;

	int r;

	BUG_ON(td->dm_dev.bdev);

	bdev = blkdev_get_by_dev(dev, td->dm_dev.mode | FMODE_EXCL, _claim_ptr);
	if (IS_ERR(bdev))
		return PTR_ERR(bdev);

	r = bd_link_disk_holder(bdev, dm_disk(md));
	if (r) {
		blkdev_put(bdev, td->dm_dev.mode | FMODE_EXCL);
		return r;
	}

	td->dm_dev.bdev = bdev;
	return 0;
}

/*
 * Close a table device that we've been using.
 */
static void close_table_device(struct table_device *td, struct mapped_device *md)
{
	if (!td->dm_dev.bdev)
		return;

	bd_unlink_disk_holder(td->dm_dev.bdev, dm_disk(md));
	blkdev_put(td->dm_dev.bdev, td->dm_dev.mode | FMODE_EXCL);
	td->dm_dev.bdev = NULL;
}

static struct table_device *find_table_device(struct list_head *l, dev_t dev,
					      fmode_t mode) {
	struct table_device *td;

	list_for_each_entry(td, l, list)
		if (td->dm_dev.bdev->bd_dev == dev && td->dm_dev.mode == mode)
			return td;

	return NULL;
}

int dm_get_table_device(struct mapped_device *md, dev_t dev, fmode_t mode,
			struct dm_dev **result) {
	int r;
	struct table_device *td;

	mutex_lock(&md->table_devices_lock);
	td = find_table_device(&md->table_devices, dev, mode);
	if (!td) {
		td = kmalloc(sizeof(*td), GFP_KERNEL);
		if (!td) {
			mutex_unlock(&md->table_devices_lock);
			return -ENOMEM;
		}

		td->dm_dev.mode = mode;
		td->dm_dev.bdev = NULL;

		r = open_table_device(td, dev, md);
		if (r == -EROFS) {
			td->dm_dev.mode &= ~FMODE_WRITE;
			r = open_table_device(td, dev, md);
		}
		if (r) {
			mutex_unlock(&md->table_devices_lock);
			kfree(td);
			return r;
		}

		format_dev_t(td->dm_dev.name, dev);

		atomic_set(&td->count, 0);
		list_add(&td->list, &md->table_devices);
	}
	atomic_inc(&td->count);
	mutex_unlock(&md->table_devices_lock);

	*result = &td->dm_dev;
	return 0;
}
EXPORT_SYMBOL_GPL(dm_get_table_device);

void dm_put_table_device(struct mapped_device *md, struct dm_dev *d)
{
	struct table_device *td = container_of(d, struct table_device, dm_dev);

	mutex_lock(&md->table_devices_lock);
	if (atomic_dec_and_test(&td->count)) {
		close_table_device(td, md);
		list_del(&td->list);
		kfree(td);
	}
	mutex_unlock(&md->table_devices_lock);
}
EXPORT_SYMBOL(dm_put_table_device);

static void free_table_devices(struct list_head *devices)
{
	struct list_head *tmp, *next;

	list_for_each_safe(tmp, next, devices) {
		struct table_device *td = list_entry(tmp, struct table_device, list);

		DMWARN("dm_destroy: %s still exists with %d references",
		       td->dm_dev.name, atomic_read(&td->count));
		kfree(td);
	}
}

/*
 * Get the geometry associated with a dm device
 */
int dm_get_geometry(struct mapped_device *md, struct hd_geometry *geo)
{
	*geo = md->geometry;

	return 0;
}

/*
 * Set the geometry of a device.
 */
int dm_set_geometry(struct mapped_device *md, struct hd_geometry *geo)
{
	sector_t sz = (sector_t)geo->cylinders * geo->heads * geo->sectors;

	if (geo->start > sz) {
		DMWARN("Start sector is beyond the geometry limits.");
		return -EINVAL;
	}

	md->geometry = *geo;

	return 0;
}

/*-----------------------------------------------------------------
 * CRUD START:
 *   A more elegant soln is in the works that uses the queue
 *   merge fn, unfortunately there are a couple of changes to
 *   the block layer that I want to make for this.  So in the
 *   interests of getting something for people to use I give
 *   you this clearly demarcated crap.
 *---------------------------------------------------------------*/

static int __noflush_suspending(struct mapped_device *md)
{
	return test_bit(DMF_NOFLUSH_SUSPENDING, &md->flags);
}

/*
 * Decrements the number of outstanding ios that a bio has been
 * cloned into, completing the original io if necc.
 */
static void dec_pending(struct dm_io *io, int error)
{
	unsigned long flags;
	int io_error;
	struct bio *bio;
	struct mapped_device *md = io->md;

	/* Push-back supersedes any I/O errors */
	if (unlikely(error)) {
		spin_lock_irqsave(&io->endio_lock, flags);
		if (!(io->error > 0 && __noflush_suspending(md)))
			io->error = error;
		spin_unlock_irqrestore(&io->endio_lock, flags);
	}

	if (atomic_dec_and_test(&io->io_count)) {
		if (io->error == DM_ENDIO_REQUEUE) {
			/*
			 * Target requested pushing back the I/O.
			 */
			spin_lock_irqsave(&md->deferred_lock, flags);
			if (__noflush_suspending(md))
				bio_list_add_head(&md->deferred, io->bio);
			else
				/* noflush suspend was interrupted. */
				io->error = -EIO;
			spin_unlock_irqrestore(&md->deferred_lock, flags);
		}

		io_error = io->error;
		bio = io->bio;
		end_io_acct(io);
		free_io(md, io);

		if (io_error == DM_ENDIO_REQUEUE)
			return;

		if ((bio->bi_rw & REQ_FLUSH) && bio->bi_iter.bi_size) {
			/*
			 * Preflush done for flush with data, reissue
			 * without REQ_FLUSH.
			 */
			bio->bi_rw &= ~REQ_FLUSH;
			queue_io(md, bio);
		} else {
			/* done with normal IO or empty flush */
			trace_block_bio_complete(md->queue, bio, io_error);
			bio_endio(bio, io_error);
		}
	}
}

static void disable_write_same(struct mapped_device *md)
{
	struct queue_limits *limits = dm_get_queue_limits(md);

	/* device doesn't really support WRITE SAME, disable it */
	limits->max_write_same_sectors = 0;
}

static void clone_endio(struct bio *bio, int error)
{
	int r = error;
	struct dm_target_io *tio = container_of(bio, struct dm_target_io, clone);
	struct dm_io *io = tio->io;
	struct mapped_device *md = tio->io->md;
	dm_endio_fn endio = tio->ti->type->end_io;

	if (!bio_flagged(bio, BIO_UPTODATE) && !error)
		error = -EIO;

	if (endio) {
		r = endio(tio->ti, bio, error);
		if (r < 0 || r == DM_ENDIO_REQUEUE)
			/*
			 * error and requeue request are handled
			 * in dec_pending().
			 */
			error = r;
		else if (r == DM_ENDIO_INCOMPLETE)
			/* The target will handle the io */
			return;
		else if (r) {
			DMWARN("unimplemented target endio return value: %d", r);
			BUG();
		}
	}

	if (unlikely(r == -EREMOTEIO && (bio->bi_rw & REQ_WRITE_SAME) &&
		     !bdev_get_queue(bio->bi_bdev)->limits.max_write_same_sectors))
		disable_write_same(md);

	free_tio(md, tio);
	dec_pending(io, error);
}

/*
 * Partial completion handling for request-based dm
 */
static void end_clone_bio(struct bio *clone, int error)
{
	struct dm_rq_clone_bio_info *info =
		container_of(clone, struct dm_rq_clone_bio_info, clone);
	struct dm_rq_target_io *tio = info->tio;
	struct bio *bio = info->orig;
	unsigned int nr_bytes = info->orig->bi_iter.bi_size;

	bio_put(clone);

	if (tio->error)
		/*
		 * An error has already been detected on the request.
		 * Once error occurred, just let clone->end_io() handle
		 * the remainder.
		 */
		return;
	else if (error) {
		/*
		 * Don't notice the error to the upper layer yet.
		 * The error handling decision is made by the target driver,
		 * when the request is completed.
		 */
		tio->error = error;
		return;
	}

	/*
	 * I/O for the bio successfully completed.
	 * Notice the data completion to the upper layer.
	 */

	/*
	 * bios are processed from the head of the list.
	 * So the completing bio should always be rq->bio.
	 * If it's not, something wrong is happening.
	 */
	if (tio->orig->bio != bio)
		DMERR("bio completion is going in the middle of the request");

	/*
	 * Update the original request.
	 * Do not use blk_end_request() here, because it may complete
	 * the original request before the clone, and break the ordering.
	 */
	blk_update_request(tio->orig, 0, nr_bytes);
}

/*
 * Don't touch any member of the md after calling this function because
 * the md may be freed in dm_put() at the end of this function.
 * Or do dm_get() before calling this function and dm_put() later.
 */
static void rq_completed(struct mapped_device *md, int rw, bool run_queue)
{
	atomic_dec(&md->pending[rw]);

	/* nudge anyone waiting on suspend queue */
	if (!md_in_flight(md))
		wake_up(&md->wait);

	/*
	 * Run this off this callpath, as drivers could invoke end_io while
	 * inside their request_fn (and holding the queue lock). Calling
	 * back into ->request_fn() could deadlock attempting to grab the
	 * queue lock again.
	 */
	if (run_queue)
		blk_run_queue_async(md->queue);

	/*
	 * dm_put() must be at the end of this function. See the comment above
	 */
	dm_put(md);
}

static void free_rq_clone(struct request *clone)
{
	struct dm_rq_target_io *tio = clone->end_io_data;

	blk_rq_unprep_clone(clone);
	if (clone->q && clone->q->mq_ops)
		tio->ti->type->release_clone_rq(clone);
	else
		free_clone_request(tio->md, clone);
	free_rq_tio(tio);
}

/*
 * Complete the clone and the original request.
 * Must be called without clone's queue lock held,
 * see end_clone_request() for more details.
 */
static void dm_end_request(struct request *clone, int error)
{
	int rw = rq_data_dir(clone);
	struct dm_rq_target_io *tio = clone->end_io_data;
	struct mapped_device *md = tio->md;
	struct request *rq = tio->orig;

	if (rq->cmd_type == REQ_TYPE_BLOCK_PC) {
		rq->errors = clone->errors;
		rq->resid_len = clone->resid_len;

		if (rq->sense)
			/*
			 * We are using the sense buffer of the original
			 * request.
			 * So setting the length of the sense data is enough.
			 */
			rq->sense_len = clone->sense_len;
	}

	free_rq_clone(clone);
	blk_end_request_all(rq, error);
	rq_completed(md, rw, true);
}

static void dm_unprep_request(struct request *rq)
{
	struct dm_rq_target_io *tio = rq->special;
	struct request *clone = tio->clone;

	rq->special = NULL;
	rq->cmd_flags &= ~REQ_DONTPREP;

	if (clone)
		free_rq_clone(clone);
}

/*
 * Requeue the original request of a clone.
 */
static void dm_requeue_unmapped_original_request(struct mapped_device *md,
						 struct request *rq)
{
	int rw = rq_data_dir(rq);
	struct request_queue *q = rq->q;
	unsigned long flags;

	dm_unprep_request(rq);

	spin_lock_irqsave(q->queue_lock, flags);
	blk_requeue_request(q, rq);
	spin_unlock_irqrestore(q->queue_lock, flags);

	rq_completed(md, rw, false);
}

static void dm_requeue_unmapped_request(struct request *clone)
{
	struct dm_rq_target_io *tio = clone->end_io_data;

	dm_requeue_unmapped_original_request(tio->md, tio->orig);
}

static void __stop_queue(struct request_queue *q)
{
	blk_stop_queue(q);
}

static void stop_queue(struct request_queue *q)
{
	unsigned long flags;

	spin_lock_irqsave(q->queue_lock, flags);
	__stop_queue(q);
	spin_unlock_irqrestore(q->queue_lock, flags);
}

static void __start_queue(struct request_queue *q)
{
	if (blk_queue_stopped(q))
		blk_start_queue(q);
}

static void start_queue(struct request_queue *q)
{
	unsigned long flags;

	spin_lock_irqsave(q->queue_lock, flags);
	__start_queue(q);
	spin_unlock_irqrestore(q->queue_lock, flags);
}

static void dm_done(struct request *clone, int error, bool mapped)
{
	int r = error;
	struct dm_rq_target_io *tio = clone->end_io_data;
	dm_request_endio_fn rq_end_io = NULL;

	if (tio->ti) {
		rq_end_io = tio->ti->type->rq_end_io;

		if (mapped && rq_end_io)
			r = rq_end_io(tio->ti, clone, error, &tio->info);
	}

	if (unlikely(r == -EREMOTEIO && (clone->cmd_flags & REQ_WRITE_SAME) &&
		     !clone->q->limits.max_write_same_sectors))
		disable_write_same(tio->md);

	if (r <= 0)
		/* The target wants to complete the I/O */
		dm_end_request(clone, r);
	else if (r == DM_ENDIO_INCOMPLETE)
		/* The target will handle the I/O */
		return;
	else if (r == DM_ENDIO_REQUEUE)
		/* The target wants to requeue the I/O */
		dm_requeue_unmapped_request(clone);
	else {
		DMWARN("unimplemented target endio return value: %d", r);
		BUG();
	}
}

/*
 * Request completion handler for request-based dm
 */
static void dm_softirq_done(struct request *rq)
{
	bool mapped = true;
	struct dm_rq_target_io *tio = rq->special;
	struct request *clone = tio->clone;

	if (!clone) {
		blk_end_request_all(rq, tio->error);
		rq_completed(tio->md, rq_data_dir(rq), false);
		free_rq_tio(tio);
		return;
	}

	if (rq->cmd_flags & REQ_FAILED)
		mapped = false;

	dm_done(clone, tio->error, mapped);
}

/*
 * Complete the clone and the original request with the error status
 * through softirq context.
 */
static void dm_complete_request(struct request *rq, int error)
{
	struct dm_rq_target_io *tio = rq->special;

	tio->error = error;
	blk_complete_request(rq);
}

/*
 * Complete the not-mapped clone and the original request with the error status
 * through softirq context.
 * Target's rq_end_io() function isn't called.
 * This may be used when the target's map_rq() or clone_and_map_rq() functions fail.
 */
static void dm_kill_unmapped_request(struct request *rq, int error)
{
	rq->cmd_flags |= REQ_FAILED;
	dm_complete_request(rq, error);
}

/*
 * Called with the clone's queue lock held
 */
static void end_clone_request(struct request *clone, int error)
{
	struct dm_rq_target_io *tio = clone->end_io_data;

	if (!clone->q->mq_ops) {
		/*
		 * For just cleaning up the information of the queue in which
		 * the clone was dispatched.
		 * The clone is *NOT* freed actually here because it is alloced
		 * from dm own mempool (REQ_ALLOCED isn't set).
		 */
		__blk_put_request(clone->q, clone);
	}

	/*
	 * Actual request completion is done in a softirq context which doesn't
	 * hold the clone's queue lock.  Otherwise, deadlock could occur because:
	 *     - another request may be submitted by the upper level driver
	 *       of the stacking during the completion
	 *     - the submission which requires queue lock may be done
	 *       against this clone's queue
	 */
	dm_complete_request(tio->orig, error);
}

/*
 * Return maximum size of I/O possible at the supplied sector up to the current
 * target boundary.
 */
static sector_t max_io_len_target_boundary(sector_t sector, struct dm_target *ti)
{
	sector_t target_offset = dm_target_offset(ti, sector);

	return ti->len - target_offset;
}

static sector_t max_io_len(sector_t sector, struct dm_target *ti)
{
	sector_t len = max_io_len_target_boundary(sector, ti);
	sector_t offset, max_len;

	/*
	 * Does the target need to split even further?
	 */
	if (ti->max_io_len) {
		offset = dm_target_offset(ti, sector);
		if (unlikely(ti->max_io_len & (ti->max_io_len - 1)))
			max_len = sector_div(offset, ti->max_io_len);
		else
			max_len = offset & (ti->max_io_len - 1);
		max_len = ti->max_io_len - max_len;

		if (len > max_len)
			len = max_len;
	}

	return len;
}

int dm_set_target_max_io_len(struct dm_target *ti, sector_t len)
{
	if (len > UINT_MAX) {
		DMERR("Specified maximum size of target IO (%llu) exceeds limit (%u)",
		      (unsigned long long)len, UINT_MAX);
		ti->error = "Maximum size of target IO is too large";
		return -EINVAL;
	}

	ti->max_io_len = (uint32_t) len;

	return 0;
}
EXPORT_SYMBOL_GPL(dm_set_target_max_io_len);

/*
 * A target may call dm_accept_partial_bio only from the map routine.  It is
 * allowed for all bio types except REQ_FLUSH.
 *
 * dm_accept_partial_bio informs the dm that the target only wants to process
 * additional n_sectors sectors of the bio and the rest of the data should be
 * sent in a next bio.
 *
 * A diagram that explains the arithmetics:
 * +--------------------+---------------+-------+
 * |         1          |       2       |   3   |
 * +--------------------+---------------+-------+
 *
 * <-------------- *tio->len_ptr --------------->
 *                      <------- bi_size ------->
 *                      <-- n_sectors -->
 *
 * Region 1 was already iterated over with bio_advance or similar function.
 *	(it may be empty if the target doesn't use bio_advance)
 * Region 2 is the remaining bio size that the target wants to process.
 *	(it may be empty if region 1 is non-empty, although there is no reason
 *	 to make it empty)
 * The target requires that region 3 is to be sent in the next bio.
 *
 * If the target wants to receive multiple copies of the bio (via num_*bios, etc),
 * the partially processed part (the sum of regions 1+2) must be the same for all
 * copies of the bio.
 */
void dm_accept_partial_bio(struct bio *bio, unsigned n_sectors)
{
	struct dm_target_io *tio = container_of(bio, struct dm_target_io, clone);
	unsigned bi_size = bio->bi_iter.bi_size >> SECTOR_SHIFT;
	BUG_ON(bio->bi_rw & REQ_FLUSH);
	BUG_ON(bi_size > *tio->len_ptr);
	BUG_ON(n_sectors > bi_size);
	*tio->len_ptr -= bi_size - n_sectors;
	bio->bi_iter.bi_size = n_sectors << SECTOR_SHIFT;
}
EXPORT_SYMBOL_GPL(dm_accept_partial_bio);

static void __map_bio(struct dm_target_io *tio)
{
	int r;
	sector_t sector;
	struct mapped_device *md;
	struct bio *clone = &tio->clone;
	struct dm_target *ti = tio->ti;

	clone->bi_end_io = clone_endio;

	/*
	 * Map the clone.  If r == 0 we don't need to do
	 * anything, the target has assumed ownership of
	 * this io.
	 */
	atomic_inc(&tio->io->io_count);
	sector = clone->bi_iter.bi_sector;
	r = ti->type->map(ti, clone);
	if (r == DM_MAPIO_REMAPPED) {
		/* the bio has been remapped so dispatch it */

		trace_block_bio_remap(bdev_get_queue(clone->bi_bdev), clone,
				      tio->io->bio->bi_bdev->bd_dev, sector);

		generic_make_request(clone);
	} else if (r < 0 || r == DM_MAPIO_REQUEUE) {
		/* error the io and bail out, or requeue it if needed */
		md = tio->io->md;
		dec_pending(tio->io, r);
		free_tio(md, tio);
	} else if (r) {
		DMWARN("unimplemented target map return value: %d", r);
		BUG();
	}
}

struct clone_info {
	struct mapped_device *md;
	struct dm_table *map;
	struct bio *bio;
	struct dm_io *io;
	sector_t sector;
	unsigned sector_count;
};

static void bio_setup_sector(struct bio *bio, sector_t sector, unsigned len)
{
	bio->bi_iter.bi_sector = sector;
	bio->bi_iter.bi_size = to_bytes(len);
}

/*
 * Creates a bio that consists of range of complete bvecs.
 */
static void clone_bio(struct dm_target_io *tio, struct bio *bio,
		      sector_t sector, unsigned len)
{
	struct bio *clone = &tio->clone;

	__bio_clone_fast(clone, bio);

	if (bio_integrity(bio))
		bio_integrity_clone(clone, bio, GFP_NOIO);

	bio_advance(clone, to_bytes(sector - clone->bi_iter.bi_sector));
	clone->bi_iter.bi_size = to_bytes(len);

	if (bio_integrity(bio))
		bio_integrity_trim(clone, 0, len);
}

static struct dm_target_io *alloc_tio(struct clone_info *ci,
				      struct dm_target *ti,
				      unsigned target_bio_nr)
{
	struct dm_target_io *tio;
	struct bio *clone;

	clone = bio_alloc_bioset(GFP_NOIO, 0, ci->md->bs);
	tio = container_of(clone, struct dm_target_io, clone);

	tio->io = ci->io;
	tio->ti = ti;
	tio->target_bio_nr = target_bio_nr;

	return tio;
}

static void __clone_and_map_simple_bio(struct clone_info *ci,
				       struct dm_target *ti,
				       unsigned target_bio_nr, unsigned *len)
{
	struct dm_target_io *tio = alloc_tio(ci, ti, target_bio_nr);
	struct bio *clone = &tio->clone;

	tio->len_ptr = len;

	__bio_clone_fast(clone, ci->bio);
	if (len)
		bio_setup_sector(clone, ci->sector, *len);

	__map_bio(tio);
}

static void __send_duplicate_bios(struct clone_info *ci, struct dm_target *ti,
				  unsigned num_bios, unsigned *len)
{
	unsigned target_bio_nr;

	for (target_bio_nr = 0; target_bio_nr < num_bios; target_bio_nr++)
		__clone_and_map_simple_bio(ci, ti, target_bio_nr, len);
}

static int __send_empty_flush(struct clone_info *ci)
{
	unsigned target_nr = 0;
	struct dm_target *ti;

	BUG_ON(bio_has_data(ci->bio));
	while ((ti = dm_table_get_target(ci->map, target_nr++)))
		__send_duplicate_bios(ci, ti, ti->num_flush_bios, NULL);

	return 0;
}

static void __clone_and_map_data_bio(struct clone_info *ci, struct dm_target *ti,
				     sector_t sector, unsigned *len)
{
	struct bio *bio = ci->bio;
	struct dm_target_io *tio;
	unsigned target_bio_nr;
	unsigned num_target_bios = 1;

	/*
	 * Does the target want to receive duplicate copies of the bio?
	 */
	if (bio_data_dir(bio) == WRITE && ti->num_write_bios)
		num_target_bios = ti->num_write_bios(ti, bio);

	for (target_bio_nr = 0; target_bio_nr < num_target_bios; target_bio_nr++) {
		tio = alloc_tio(ci, ti, target_bio_nr);
		tio->len_ptr = len;
		clone_bio(tio, bio, sector, *len);
		__map_bio(tio);
	}
}

typedef unsigned (*get_num_bios_fn)(struct dm_target *ti);

static unsigned get_num_discard_bios(struct dm_target *ti)
{
	return ti->num_discard_bios;
}

static unsigned get_num_write_same_bios(struct dm_target *ti)
{
	return ti->num_write_same_bios;
}

typedef bool (*is_split_required_fn)(struct dm_target *ti);

static bool is_split_required_for_discard(struct dm_target *ti)
{
	return ti->split_discard_bios;
}

static int __send_changing_extent_only(struct clone_info *ci,
				       get_num_bios_fn get_num_bios,
				       is_split_required_fn is_split_required)
{
	struct dm_target *ti;
	unsigned len;
	unsigned num_bios;

	do {
		ti = dm_table_find_target(ci->map, ci->sector);
		if (!dm_target_is_valid(ti))
			return -EIO;

		/*
		 * Even though the device advertised support for this type of
		 * request, that does not mean every target supports it, and
		 * reconfiguration might also have changed that since the
		 * check was performed.
		 */
		num_bios = get_num_bios ? get_num_bios(ti) : 0;
		if (!num_bios)
			return -EOPNOTSUPP;

		if (is_split_required && !is_split_required(ti))
			len = min((sector_t)ci->sector_count, max_io_len_target_boundary(ci->sector, ti));
		else
			len = min((sector_t)ci->sector_count, max_io_len(ci->sector, ti));

		__send_duplicate_bios(ci, ti, num_bios, &len);

		ci->sector += len;
	} while (ci->sector_count -= len);

	return 0;
}

static int __send_discard(struct clone_info *ci)
{
	return __send_changing_extent_only(ci, get_num_discard_bios,
					   is_split_required_for_discard);
}

static int __send_write_same(struct clone_info *ci)
{
	return __send_changing_extent_only(ci, get_num_write_same_bios, NULL);
}

/*
 * Select the correct strategy for processing a non-flush bio.
 */
static int __split_and_process_non_flush(struct clone_info *ci)
{
	struct bio *bio = ci->bio;
	struct dm_target *ti;
	unsigned len;

	if (unlikely(bio->bi_rw & REQ_DISCARD))
		return __send_discard(ci);
	else if (unlikely(bio->bi_rw & REQ_WRITE_SAME))
		return __send_write_same(ci);

	ti = dm_table_find_target(ci->map, ci->sector);
	if (!dm_target_is_valid(ti))
		return -EIO;

	len = min_t(sector_t, max_io_len(ci->sector, ti), ci->sector_count);

	__clone_and_map_data_bio(ci, ti, ci->sector, &len);

	ci->sector += len;
	ci->sector_count -= len;

	return 0;
}

/*
 * Entry point to split a bio into clones and submit them to the targets.
 */
static void __split_and_process_bio(struct mapped_device *md,
				    struct dm_table *map, struct bio *bio)
{
	struct clone_info ci;
	int error = 0;

	if (unlikely(!map)) {
		bio_io_error(bio);
		return;
	}

	ci.map = map;
	ci.md = md;
	ci.io = alloc_io(md);
	ci.io->error = 0;
	atomic_set(&ci.io->io_count, 1);
	ci.io->bio = bio;
	ci.io->md = md;
	spin_lock_init(&ci.io->endio_lock);
	ci.sector = bio->bi_iter.bi_sector;

	start_io_acct(ci.io);

	if (bio->bi_rw & REQ_FLUSH) {
		ci.bio = &ci.md->flush_bio;
		ci.sector_count = 0;
		error = __send_empty_flush(&ci);
		/* dec_pending submits any data associated with flush */
	} else {
		ci.bio = bio;
		ci.sector_count = bio_sectors(bio);
		while (ci.sector_count && !error)
			error = __split_and_process_non_flush(&ci);
	}

	/* drop the extra reference count */
	dec_pending(ci.io, error);
}
/*-----------------------------------------------------------------
 * CRUD END
 *---------------------------------------------------------------*/

static int dm_merge_bvec(struct request_queue *q,
			 struct bvec_merge_data *bvm,
			 struct bio_vec *biovec)
{
	struct mapped_device *md = q->queuedata;
	struct dm_table *map = dm_get_live_table_fast(md);
	struct dm_target *ti;
	sector_t max_sectors;
	int max_size = 0;

	if (unlikely(!map))
		goto out;

	ti = dm_table_find_target(map, bvm->bi_sector);
	if (!dm_target_is_valid(ti))
		goto out;

	/*
	 * Find maximum amount of I/O that won't need splitting
	 */
	max_sectors = min(max_io_len(bvm->bi_sector, ti),
			  (sector_t) queue_max_sectors(q));
	max_size = (max_sectors << SECTOR_SHIFT) - bvm->bi_size;
	if (unlikely(max_size < 0)) /* this shouldn't _ever_ happen */
		max_size = 0;

	/*
	 * merge_bvec_fn() returns number of bytes
	 * it can accept at this offset
	 * max is precomputed maximal io size
	 */
	if (max_size && ti->type->merge)
		max_size = ti->type->merge(ti, bvm, biovec, max_size);
	/*
	 * If the target doesn't support merge method and some of the devices
	 * provided their merge_bvec method (we know this by looking for the
	 * max_hw_sectors that dm_set_device_limits may set), then we can't
	 * allow bios with multiple vector entries.  So always set max_size
	 * to 0, and the code below allows just one page.
	 */
	else if (queue_max_hw_sectors(q) <= PAGE_SIZE >> 9)
		max_size = 0;

out:
	dm_put_live_table_fast(md);
	/*
	 * Always allow an entire first page
	 */
	if (max_size <= biovec->bv_len && !(bvm->bi_size >> SECTOR_SHIFT))
		max_size = biovec->bv_len;

	return max_size;
}

/*
 * The request function that just remaps the bio built up by
 * dm_merge_bvec.
 */
static void _dm_request(struct request_queue *q, struct bio *bio)
{
	int rw = bio_data_dir(bio);
	struct mapped_device *md = q->queuedata;
	int srcu_idx;
	struct dm_table *map;

	map = dm_get_live_table(md, &srcu_idx);

	generic_start_io_acct(rw, bio_sectors(bio), &dm_disk(md)->part0);

	/* if we're suspended, we have to queue this io for later */
	if (unlikely(test_bit(DMF_BLOCK_IO_FOR_SUSPEND, &md->flags))) {
		dm_put_live_table(md, srcu_idx);

		if (bio_rw(bio) != READA)
			queue_io(md, bio);
		else
			bio_io_error(bio);
		return;
	}

	__split_and_process_bio(md, map, bio);
	dm_put_live_table(md, srcu_idx);
	return;
}

int dm_request_based(struct mapped_device *md)
{
	return blk_queue_stackable(md->queue);
}

static void dm_request(struct request_queue *q, struct bio *bio)
{
	struct mapped_device *md = q->queuedata;

	if (dm_request_based(md))
		blk_queue_bio(q, bio);
	else
		_dm_request(q, bio);
}

static void dm_dispatch_clone_request(struct request *clone, struct request *rq)
{
	int r;

	if (blk_queue_io_stat(clone->q))
		clone->cmd_flags |= REQ_IO_STAT;

	clone->start_time = jiffies;
	r = blk_insert_cloned_request(clone->q, clone);
	if (r)
		/* must complete clone in terms of original request */
		dm_complete_request(rq, r);
}

static int dm_rq_bio_constructor(struct bio *bio, struct bio *bio_orig,
				 void *data)
{
	struct dm_rq_target_io *tio = data;
	struct dm_rq_clone_bio_info *info =
		container_of(bio, struct dm_rq_clone_bio_info, clone);

	info->orig = bio_orig;
	info->tio = tio;
	bio->bi_end_io = end_clone_bio;

	return 0;
}

static int setup_clone(struct request *clone, struct request *rq,
		       struct dm_rq_target_io *tio, gfp_t gfp_mask)
{
	int r;

	r = blk_rq_prep_clone(clone, rq, tio->md->bs, gfp_mask,
			      dm_rq_bio_constructor, tio);
	if (r)
		return r;

	clone->cmd = rq->cmd;
	clone->cmd_len = rq->cmd_len;
	clone->sense = rq->sense;
	clone->end_io = end_clone_request;
	clone->end_io_data = tio;

	tio->clone = clone;

	return 0;
}

static struct request *clone_rq(struct request *rq, struct mapped_device *md,
				struct dm_rq_target_io *tio, gfp_t gfp_mask)
{
	struct request *clone = alloc_clone_request(md, gfp_mask);

	if (!clone)
		return NULL;

	blk_rq_init(NULL, clone);
	if (setup_clone(clone, rq, tio, gfp_mask)) {
		/* -ENOMEM */
		free_clone_request(md, clone);
		return NULL;
	}

	return clone;
}

static void map_tio_request(struct kthread_work *work);

static struct dm_rq_target_io *prep_tio(struct request *rq,
					struct mapped_device *md, gfp_t gfp_mask)
{
	struct dm_rq_target_io *tio;
	int srcu_idx;
	struct dm_table *table;

	tio = alloc_rq_tio(md, gfp_mask);
	if (!tio)
		return NULL;

	tio->md = md;
	tio->ti = NULL;
	tio->clone = NULL;
	tio->orig = rq;
	tio->error = 0;
	memset(&tio->info, 0, sizeof(tio->info));
	init_kthread_work(&tio->work, map_tio_request);

	table = dm_get_live_table(md, &srcu_idx);
	if (!dm_table_mq_request_based(table)) {
		if (!clone_rq(rq, md, tio, gfp_mask)) {
			dm_put_live_table(md, srcu_idx);
			free_rq_tio(tio);
			return NULL;
		}
	}
	dm_put_live_table(md, srcu_idx);

	return tio;
}

/*
 * Called with the queue lock held.
 */
static int dm_prep_fn(struct request_queue *q, struct request *rq)
{
	struct mapped_device *md = q->queuedata;
	struct dm_rq_target_io *tio;

	if (unlikely(rq->special)) {
		DMWARN("Already has something in rq->special.");
		return BLKPREP_KILL;
	}

	tio = prep_tio(rq, md, GFP_ATOMIC);
	if (!tio)
		return BLKPREP_DEFER;

	rq->special = tio;
	rq->cmd_flags |= REQ_DONTPREP;

	return BLKPREP_OK;
}

/*
 * Returns:
 * 0                : the request has been processed
 * DM_MAPIO_REQUEUE : the original request needs to be requeued
 * < 0              : the request was completed due to failure
 */
static int map_request(struct dm_target *ti, struct request *rq,
		       struct mapped_device *md)
{
	int r;
	struct dm_rq_target_io *tio = rq->special;
	struct request *clone = NULL;

	if (tio->clone) {
		clone = tio->clone;
		r = ti->type->map_rq(ti, clone, &tio->info);
	} else {
		r = ti->type->clone_and_map_rq(ti, rq, &tio->info, &clone);
		if (r < 0) {
			/* The target wants to complete the I/O */
			dm_kill_unmapped_request(rq, r);
			return r;
		}
		if (IS_ERR(clone))
			return DM_MAPIO_REQUEUE;
		if (setup_clone(clone, rq, tio, GFP_KERNEL)) {
			/* -ENOMEM */
			ti->type->release_clone_rq(clone);
			return DM_MAPIO_REQUEUE;
		}
	}

	switch (r) {
	case DM_MAPIO_SUBMITTED:
		/* The target has taken the I/O to submit by itself later */
		break;
	case DM_MAPIO_REMAPPED:
		/* The target has remapped the I/O so dispatch it */
		trace_block_rq_remap(clone->q, clone, disk_devt(dm_disk(md)),
				     blk_rq_pos(rq));
		dm_dispatch_clone_request(clone, rq);
		break;
	case DM_MAPIO_REQUEUE:
		/* The target wants to requeue the I/O */
		dm_requeue_unmapped_request(clone);
		break;
	default:
		if (r > 0) {
			DMWARN("unimplemented target map return value: %d", r);
			BUG();
		}

		/* The target wants to complete the I/O */
		dm_kill_unmapped_request(rq, r);
		return r;
	}

	return 0;
}

static void map_tio_request(struct kthread_work *work)
{
	struct dm_rq_target_io *tio = container_of(work, struct dm_rq_target_io, work);
	struct request *rq = tio->orig;
	struct mapped_device *md = tio->md;

	if (map_request(tio->ti, rq, md) == DM_MAPIO_REQUEUE)
		dm_requeue_unmapped_original_request(md, rq);
}

static void dm_start_request(struct mapped_device *md, struct request *orig)
{
	blk_start_request(orig);
	atomic_inc(&md->pending[rq_data_dir(orig)]);

	/*
	 * Hold the md reference here for the in-flight I/O.
	 * We can't rely on the reference count by device opener,
	 * because the device may be closed during the request completion
	 * when all bios are completed.
	 * See the comment in rq_completed() too.
	 */
	dm_get(md);
}

/*
 * q->request_fn for request-based dm.
 * Called with the queue lock held.
 */
static void dm_request_fn(struct request_queue *q)
{
	struct mapped_device *md = q->queuedata;
	int srcu_idx;
	struct dm_table *map = dm_get_live_table(md, &srcu_idx);
	struct dm_target *ti;
	struct request *rq;
	struct dm_rq_target_io *tio;
	sector_t pos;

	/*
	 * For suspend, check blk_queue_stopped() and increment
	 * ->pending within a single queue_lock not to increment the
	 * number of in-flight I/Os after the queue is stopped in
	 * dm_suspend().
	 */
	while (!blk_queue_stopped(q)) {
		rq = blk_peek_request(q);
		if (!rq)
			goto delay_and_out;

		/* always use block 0 to find the target for flushes for now */
		pos = 0;
		if (!(rq->cmd_flags & REQ_FLUSH))
			pos = blk_rq_pos(rq);

		ti = dm_table_find_target(map, pos);
		if (!dm_target_is_valid(ti)) {
			/*
			 * Must perform setup, that rq_completed() requires,
			 * before calling dm_kill_unmapped_request
			 */
			DMERR_LIMIT("request attempted access beyond the end of device");
			dm_start_request(md, rq);
			dm_kill_unmapped_request(rq, -EIO);
			continue;
		}

		if (ti->type->busy && ti->type->busy(ti))
			goto delay_and_out;

		dm_start_request(md, rq);

		tio = rq->special;
		/* Establish tio->ti before queuing work (map_tio_request) */
		tio->ti = ti;
		queue_kthread_work(&md->kworker, &tio->work);
		BUG_ON(!irqs_disabled());
	}

	goto out;

delay_and_out:
	blk_delay_queue(q, HZ / 10);
out:
	dm_put_live_table(md, srcu_idx);
}

int dm_underlying_device_busy(struct request_queue *q)
{
	return blk_lld_busy(q);
}
EXPORT_SYMBOL_GPL(dm_underlying_device_busy);

static int dm_lld_busy(struct request_queue *q)
{
	int r;
	struct mapped_device *md = q->queuedata;
	struct dm_table *map = dm_get_live_table_fast(md);

	if (!map || test_bit(DMF_BLOCK_IO_FOR_SUSPEND, &md->flags))
		r = 1;
	else
		r = dm_table_any_busy_target(map);

	dm_put_live_table_fast(md);

	return r;
}

static int dm_any_congested(void *congested_data, int bdi_bits)
{
	int r = bdi_bits;
	struct mapped_device *md = congested_data;
	struct dm_table *map;

	if (!test_bit(DMF_BLOCK_IO_FOR_SUSPEND, &md->flags)) {
		map = dm_get_live_table_fast(md);
		if (map) {
			/*
			 * Request-based dm cares about only own queue for
			 * the query about congestion status of request_queue
			 */
			if (dm_request_based(md))
				r = md->queue->backing_dev_info.state &
				    bdi_bits;
			else
				r = dm_table_any_congested(map, bdi_bits);
		}
		dm_put_live_table_fast(md);
	}

	return r;
}

/*-----------------------------------------------------------------
 * An IDR is used to keep track of allocated minor numbers.
 *---------------------------------------------------------------*/
static void free_minor(int minor)
{
	spin_lock(&_minor_lock);
	idr_remove(&_minor_idr, minor);
	spin_unlock(&_minor_lock);
}

/*
 * See if the device with a specific minor # is free.
 */
static int specific_minor(int minor)
{
	int r;

	if (minor >= (1 << MINORBITS))
		return -EINVAL;

	idr_preload(GFP_KERNEL);
	spin_lock(&_minor_lock);

	r = idr_alloc(&_minor_idr, MINOR_ALLOCED, minor, minor + 1, GFP_NOWAIT);

	spin_unlock(&_minor_lock);
	idr_preload_end();
	if (r < 0)
		return r == -ENOSPC ? -EBUSY : r;
	return 0;
}

static int next_free_minor(int *minor)
{
	int r;

	idr_preload(GFP_KERNEL);
	spin_lock(&_minor_lock);

	r = idr_alloc(&_minor_idr, MINOR_ALLOCED, 0, 1 << MINORBITS, GFP_NOWAIT);

	spin_unlock(&_minor_lock);
	idr_preload_end();
	if (r < 0)
		return r;
	*minor = r;
	return 0;
}

static const struct block_device_operations dm_blk_dops;

static void dm_wq_work(struct work_struct *work);

static void dm_init_md_queue(struct mapped_device *md)
{
	/*
	 * Request-based dm devices cannot be stacked on top of bio-based dm
	 * devices.  The type of this dm device has not been decided yet.
	 * The type is decided at the first table loading time.
	 * To prevent problematic device stacking, clear the queue flag
	 * for request stacking support until then.
	 *
	 * This queue is new, so no concurrency on the queue_flags.
	 */
	queue_flag_clear_unlocked(QUEUE_FLAG_STACKABLE, md->queue);

	md->queue->queuedata = md;
	md->queue->backing_dev_info.congested_fn = dm_any_congested;
	md->queue->backing_dev_info.congested_data = md;
	blk_queue_make_request(md->queue, dm_request);
	blk_queue_bounce_limit(md->queue, BLK_BOUNCE_ANY);
	blk_queue_merge_bvec(md->queue, dm_merge_bvec);
}

/*
 * Allocate and initialise a blank device with a given minor.
 */
static struct mapped_device *alloc_dev(int minor)
{
	int r;
	struct mapped_device *md = kzalloc(sizeof(*md), GFP_KERNEL);
	void *old_md;

	if (!md) {
		DMWARN("unable to allocate device, out of memory.");
		return NULL;
	}

	if (!try_module_get(THIS_MODULE))
		goto bad_module_get;

	/* get a minor number for the dev */
	if (minor == DM_ANY_MINOR)
		r = next_free_minor(&minor);
	else
		r = specific_minor(minor);
	if (r < 0)
		goto bad_minor;

	r = init_srcu_struct(&md->io_barrier);
	if (r < 0)
		goto bad_io_barrier;

	md->type = DM_TYPE_NONE;
	mutex_init(&md->suspend_lock);
	mutex_init(&md->type_lock);
	mutex_init(&md->table_devices_lock);
	spin_lock_init(&md->deferred_lock);
	atomic_set(&md->holders, 1);
	atomic_set(&md->open_count, 0);
	atomic_set(&md->event_nr, 0);
	atomic_set(&md->uevent_seq, 0);
	INIT_LIST_HEAD(&md->uevent_list);
	INIT_LIST_HEAD(&md->table_devices);
	spin_lock_init(&md->uevent_lock);

	md->queue = blk_alloc_queue(GFP_KERNEL);
	if (!md->queue)
		goto bad_queue;

	dm_init_md_queue(md);

	md->disk = alloc_disk(1);
	if (!md->disk)
		goto bad_disk;

	atomic_set(&md->pending[0], 0);
	atomic_set(&md->pending[1], 0);
	init_waitqueue_head(&md->wait);
	INIT_WORK(&md->work, dm_wq_work);
	init_waitqueue_head(&md->eventq);
	init_completion(&md->kobj_holder.completion);
	md->kworker_task = NULL;

	md->disk->major = _major;
	md->disk->first_minor = minor;
	md->disk->fops = &dm_blk_dops;
	md->disk->queue = md->queue;
	md->disk->private_data = md;
	sprintf(md->disk->disk_name, "dm-%d", minor);
	add_disk(md->disk);
	format_dev_t(md->name, MKDEV(_major, minor));

	md->wq = alloc_workqueue("kdmflush", WQ_MEM_RECLAIM, 0);
	if (!md->wq)
		goto bad_thread;

	md->bdev = bdget_disk(md->disk, 0);
	if (!md->bdev)
		goto bad_bdev;

	bio_init(&md->flush_bio);
	md->flush_bio.bi_bdev = md->bdev;
	md->flush_bio.bi_rw = WRITE_FLUSH;

	dm_stats_init(&md->stats);

	/* Populate the mapping, nobody knows we exist yet */
	spin_lock(&_minor_lock);
	old_md = idr_replace(&_minor_idr, md, minor);
	spin_unlock(&_minor_lock);

	BUG_ON(old_md != MINOR_ALLOCED);

	return md;

bad_bdev:
	destroy_workqueue(md->wq);
bad_thread:
	del_gendisk(md->disk);
	put_disk(md->disk);
bad_disk:
	blk_cleanup_queue(md->queue);
bad_queue:
	cleanup_srcu_struct(&md->io_barrier);
bad_io_barrier:
	free_minor(minor);
bad_minor:
	module_put(THIS_MODULE);
bad_module_get:
	kfree(md);
	return NULL;
}

static void unlock_fs(struct mapped_device *md);

static void free_dev(struct mapped_device *md)
{
	int minor = MINOR(disk_devt(md->disk));

	unlock_fs(md);
	destroy_workqueue(md->wq);

	if (md->kworker_task)
		kthread_stop(md->kworker_task);
	if (md->io_pool)
		mempool_destroy(md->io_pool);
	if (md->rq_pool)
		mempool_destroy(md->rq_pool);
	if (md->bs)
		bioset_free(md->bs);

	cleanup_srcu_struct(&md->io_barrier);
	free_table_devices(&md->table_devices);
	dm_stats_cleanup(&md->stats);

	spin_lock(&_minor_lock);
	md->disk->private_data = NULL;
	spin_unlock(&_minor_lock);
	if (blk_get_integrity(md->disk))
		blk_integrity_unregister(md->disk);
	del_gendisk(md->disk);
	put_disk(md->disk);
	blk_cleanup_queue(md->queue);
	bdput(md->bdev);
	free_minor(minor);

	module_put(THIS_MODULE);
	kfree(md);
}

static void __bind_mempools(struct mapped_device *md, struct dm_table *t)
{
	struct dm_md_mempools *p = dm_table_get_md_mempools(t);

	if (md->io_pool && md->bs) {
		/* The md already has necessary mempools. */
		if (dm_table_get_type(t) == DM_TYPE_BIO_BASED) {
			/*
			 * Reload bioset because front_pad may have changed
			 * because a different table was loaded.
			 */
			bioset_free(md->bs);
			md->bs = p->bs;
			p->bs = NULL;
		}
		/*
		 * There's no need to reload with request-based dm
		 * because the size of front_pad doesn't change.
		 * Note for future: If you are to reload bioset,
		 * prep-ed requests in the queue may refer
		 * to bio from the old bioset, so you must walk
		 * through the queue to unprep.
		 */
		goto out;
	}

	BUG_ON(!p || md->io_pool || md->rq_pool || md->bs);

	md->io_pool = p->io_pool;
	p->io_pool = NULL;
	md->rq_pool = p->rq_pool;
	p->rq_pool = NULL;
	md->bs = p->bs;
	p->bs = NULL;

out:
	/* mempool bind completed, now no need any mempools in the table */
	dm_table_free_md_mempools(t);
}

/*
 * Bind a table to the device.
 */
static void event_callback(void *context)
{
	unsigned long flags;
	LIST_HEAD(uevents);
	struct mapped_device *md = (struct mapped_device *) context;

	spin_lock_irqsave(&md->uevent_lock, flags);
	list_splice_init(&md->uevent_list, &uevents);
	spin_unlock_irqrestore(&md->uevent_lock, flags);

	dm_send_uevents(&uevents, &disk_to_dev(md->disk)->kobj);

	atomic_inc(&md->event_nr);
	wake_up(&md->eventq);
}

/*
 * Protected by md->suspend_lock obtained by dm_swap_table().
 */
static void __set_size(struct mapped_device *md, sector_t size)
{
	set_capacity(md->disk, size);

	i_size_write(md->bdev->bd_inode, (loff_t)size << SECTOR_SHIFT);
}

/*
 * Return 1 if the queue has a compulsory merge_bvec_fn function.
 *
 * If this function returns 0, then the device is either a non-dm
 * device without a merge_bvec_fn, or it is a dm device that is
 * able to split any bios it receives that are too big.
 */
int dm_queue_merge_is_compulsory(struct request_queue *q)
{
	struct mapped_device *dev_md;

	if (!q->merge_bvec_fn)
		return 0;

	if (q->make_request_fn == dm_request) {
		dev_md = q->queuedata;
		if (test_bit(DMF_MERGE_IS_OPTIONAL, &dev_md->flags))
			return 0;
	}

	return 1;
}

static int dm_device_merge_is_compulsory(struct dm_target *ti,
					 struct dm_dev *dev, sector_t start,
					 sector_t len, void *data)
{
	struct block_device *bdev = dev->bdev;
	struct request_queue *q = bdev_get_queue(bdev);

	return dm_queue_merge_is_compulsory(q);
}

/*
 * Return 1 if it is acceptable to ignore merge_bvec_fn based
 * on the properties of the underlying devices.
 */
static int dm_table_merge_is_optional(struct dm_table *table)
{
	unsigned i = 0;
	struct dm_target *ti;

	while (i < dm_table_get_num_targets(table)) {
		ti = dm_table_get_target(table, i++);

		if (ti->type->iterate_devices &&
		    ti->type->iterate_devices(ti, dm_device_merge_is_compulsory, NULL))
			return 0;
	}

	return 1;
}

/*
 * Returns old map, which caller must destroy.
 */
static struct dm_table *__bind(struct mapped_device *md, struct dm_table *t,
			       struct queue_limits *limits)
{
	struct dm_table *old_map;
	struct request_queue *q = md->queue;
	sector_t size;
	int merge_is_optional;

	size = dm_table_get_size(t);

	/*
	 * Wipe any geometry if the size of the table changed.
	 */
	if (size != dm_get_size(md))
		memset(&md->geometry, 0, sizeof(md->geometry));

	__set_size(md, size);

	dm_table_event_callback(t, event_callback, md);

	/*
	 * The queue hasn't been stopped yet, if the old table type wasn't
	 * for request-based during suspension.  So stop it to prevent
	 * I/O mapping before resume.
	 * This must be done before setting the queue restrictions,
	 * because request-based dm may be run just after the setting.
	 */
	if (dm_table_request_based(t) && !blk_queue_stopped(q))
		stop_queue(q);

	__bind_mempools(md, t);

	merge_is_optional = dm_table_merge_is_optional(t);

	old_map = rcu_dereference_protected(md->map, lockdep_is_held(&md->suspend_lock));
	rcu_assign_pointer(md->map, t);
	md->immutable_target_type = dm_table_get_immutable_target_type(t);

	dm_table_set_restrictions(t, q, limits);
	if (merge_is_optional)
		set_bit(DMF_MERGE_IS_OPTIONAL, &md->flags);
	else
		clear_bit(DMF_MERGE_IS_OPTIONAL, &md->flags);
	if (!(dm_table_get_mode(t) & FMODE_WRITE))
		set_disk_ro(md->disk, 1);
	else
		set_disk_ro(md->disk, 0);
	if (old_map)
		dm_sync_table(md);

	return old_map;
}

/*
 * Returns unbound table for the caller to free.
 */
static struct dm_table *__unbind(struct mapped_device *md)
{
	struct dm_table *map = rcu_dereference_protected(md->map, 1);

	if (!map)
		return NULL;

	dm_table_event_callback(map, NULL, NULL);
	RCU_INIT_POINTER(md->map, NULL);
	dm_sync_table(md);

	return map;
}

/*
 * Constructor for a new device.
 */
int dm_create(int minor, struct mapped_device **result)
{
	struct mapped_device *md;

	md = alloc_dev(minor);
	if (!md)
		return -ENXIO;

	dm_sysfs_init(md);

	*result = md;
	return 0;
}

/*
 * Functions to manage md->type.
 * All are required to hold md->type_lock.
 */
void dm_lock_md_type(struct mapped_device *md)
{
	mutex_lock(&md->type_lock);
}

void dm_unlock_md_type(struct mapped_device *md)
{
	mutex_unlock(&md->type_lock);
}

void dm_set_md_type(struct mapped_device *md, unsigned type)
{
	BUG_ON(!mutex_is_locked(&md->type_lock));
	md->type = type;
}

unsigned dm_get_md_type(struct mapped_device *md)
{
	BUG_ON(!mutex_is_locked(&md->type_lock));
	return md->type;
}

static bool dm_md_type_request_based(struct mapped_device *md)
{
	unsigned table_type = dm_get_md_type(md);

	return (table_type == DM_TYPE_REQUEST_BASED ||
		table_type == DM_TYPE_MQ_REQUEST_BASED);
}

struct target_type *dm_get_immutable_target_type(struct mapped_device *md)
{
	return md->immutable_target_type;
}

/*
 * The queue_limits are only valid as long as you have a reference
 * count on 'md'.
 */
struct queue_limits *dm_get_queue_limits(struct mapped_device *md)
{
	BUG_ON(!atomic_read(&md->holders));
	return &md->queue->limits;
}
EXPORT_SYMBOL_GPL(dm_get_queue_limits);

/*
 * Fully initialize a request-based queue (->elevator, ->request_fn, etc).
 */
static int dm_init_request_based_queue(struct mapped_device *md)
{
	struct request_queue *q = NULL;

	if (md->queue->elevator)
		return 1;

	/* Fully initialize the queue */
	q = blk_init_allocated_queue(md->queue, dm_request_fn, NULL);
	if (!q)
		return 0;

	md->queue = q;
	dm_init_md_queue(md);
	blk_queue_softirq_done(md->queue, dm_softirq_done);
	blk_queue_prep_rq(md->queue, dm_prep_fn);
	blk_queue_lld_busy(md->queue, dm_lld_busy);

	/* Also initialize the request-based DM worker thread */
	init_kthread_worker(&md->kworker);
	md->kworker_task = kthread_run(kthread_worker_fn, &md->kworker,
				       "kdmwork-%s", dm_device_name(md));

	elv_register_queue(md->queue);

	return 1;
}

/*
 * Setup the DM device's queue based on md's type
 */
int dm_setup_md_queue(struct mapped_device *md)
{
	if (dm_md_type_request_based(md) && !dm_init_request_based_queue(md)) {
		DMWARN("Cannot initialize queue for request-based mapped device");
		return -EINVAL;
	}

	return 0;
}

struct mapped_device *dm_get_md(dev_t dev)
{
	struct mapped_device *md;
	unsigned minor = MINOR(dev);

	if (MAJOR(dev) != _major || minor >= (1 << MINORBITS))
		return NULL;

	spin_lock(&_minor_lock);

	md = idr_find(&_minor_idr, minor);
	if (md) {
		if ((md == MINOR_ALLOCED ||
		     (MINOR(disk_devt(dm_disk(md))) != minor) ||
		     dm_deleting_md(md) ||
		     test_bit(DMF_FREEING, &md->flags))) {
			md = NULL;
			goto out;
		}
		dm_get(md);
	}

out:
	spin_unlock(&_minor_lock);

	return md;
}
EXPORT_SYMBOL_GPL(dm_get_md);

void *dm_get_mdptr(struct mapped_device *md)
{
	return md->interface_ptr;
}

void dm_set_mdptr(struct mapped_device *md, void *ptr)
{
	md->interface_ptr = ptr;
}

void dm_get(struct mapped_device *md)
{
	atomic_inc(&md->holders);
	BUG_ON(test_bit(DMF_FREEING, &md->flags));
}

int dm_hold(struct mapped_device *md)
{
	spin_lock(&_minor_lock);
	if (test_bit(DMF_FREEING, &md->flags)) {
		spin_unlock(&_minor_lock);
		return -EBUSY;
	}
	dm_get(md);
	spin_unlock(&_minor_lock);
	return 0;
}
EXPORT_SYMBOL_GPL(dm_hold);

const char *dm_device_name(struct mapped_device *md)
{
	return md->name;
}
EXPORT_SYMBOL_GPL(dm_device_name);

static void __dm_destroy(struct mapped_device *md, bool wait)
{
	struct dm_table *map;
	int srcu_idx;

	might_sleep();

	map = dm_get_live_table(md, &srcu_idx);

	spin_lock(&_minor_lock);
	idr_replace(&_minor_idr, MINOR_ALLOCED, MINOR(disk_devt(dm_disk(md))));
	set_bit(DMF_FREEING, &md->flags);
	spin_unlock(&_minor_lock);

<<<<<<< HEAD
=======
	if (dm_request_based(md))
		flush_kthread_worker(&md->kworker);

>>>>>>> 4e467d03
	/*
	 * Take suspend_lock so that presuspend and postsuspend methods
	 * do not race with internal suspend.
	 */
	mutex_lock(&md->suspend_lock);
	if (!dm_suspended_md(md)) {
		dm_table_presuspend_targets(map);
		dm_table_postsuspend_targets(map);
	}
	mutex_unlock(&md->suspend_lock);

	/* dm_put_live_table must be before msleep, otherwise deadlock is possible */
	dm_put_live_table(md, srcu_idx);

	/*
	 * Rare, but there may be I/O requests still going to complete,
	 * for example.  Wait for all references to disappear.
	 * No one should increment the reference count of the mapped_device,
	 * after the mapped_device state becomes DMF_FREEING.
	 */
	if (wait)
		while (atomic_read(&md->holders))
			msleep(1);
	else if (atomic_read(&md->holders))
		DMWARN("%s: Forcibly removing mapped_device still in use! (%d users)",
		       dm_device_name(md), atomic_read(&md->holders));

	dm_sysfs_exit(md);
	dm_table_destroy(__unbind(md));
	free_dev(md);
}

void dm_destroy(struct mapped_device *md)
{
	__dm_destroy(md, true);
}

void dm_destroy_immediate(struct mapped_device *md)
{
	__dm_destroy(md, false);
}

void dm_put(struct mapped_device *md)
{
	atomic_dec(&md->holders);
}
EXPORT_SYMBOL_GPL(dm_put);

static int dm_wait_for_completion(struct mapped_device *md, int interruptible)
{
	int r = 0;
	DECLARE_WAITQUEUE(wait, current);

	add_wait_queue(&md->wait, &wait);

	while (1) {
		set_current_state(interruptible);

		if (!md_in_flight(md))
			break;

		if (interruptible == TASK_INTERRUPTIBLE &&
		    signal_pending(current)) {
			r = -EINTR;
			break;
		}

		io_schedule();
	}
	set_current_state(TASK_RUNNING);

	remove_wait_queue(&md->wait, &wait);

	return r;
}

/*
 * Process the deferred bios
 */
static void dm_wq_work(struct work_struct *work)
{
	struct mapped_device *md = container_of(work, struct mapped_device,
						work);
	struct bio *c;
	int srcu_idx;
	struct dm_table *map;

	map = dm_get_live_table(md, &srcu_idx);

	while (!test_bit(DMF_BLOCK_IO_FOR_SUSPEND, &md->flags)) {
		spin_lock_irq(&md->deferred_lock);
		c = bio_list_pop(&md->deferred);
		spin_unlock_irq(&md->deferred_lock);

		if (!c)
			break;

		if (dm_request_based(md))
			generic_make_request(c);
		else
			__split_and_process_bio(md, map, c);
	}

	dm_put_live_table(md, srcu_idx);
}

static void dm_queue_flush(struct mapped_device *md)
{
	clear_bit(DMF_BLOCK_IO_FOR_SUSPEND, &md->flags);
	smp_mb__after_atomic();
	queue_work(md->wq, &md->work);
}

/*
 * Swap in a new table, returning the old one for the caller to destroy.
 */
struct dm_table *dm_swap_table(struct mapped_device *md, struct dm_table *table)
{
	struct dm_table *live_map = NULL, *map = ERR_PTR(-EINVAL);
	struct queue_limits limits;
	int r;

	mutex_lock(&md->suspend_lock);

	/* device must be suspended */
	if (!dm_suspended_md(md))
		goto out;

	/*
	 * If the new table has no data devices, retain the existing limits.
	 * This helps multipath with queue_if_no_path if all paths disappear,
	 * then new I/O is queued based on these limits, and then some paths
	 * reappear.
	 */
	if (dm_table_has_no_data_devices(table)) {
		live_map = dm_get_live_table_fast(md);
		if (live_map)
			limits = md->queue->limits;
		dm_put_live_table_fast(md);
	}

	if (!live_map) {
		r = dm_calculate_queue_limits(table, &limits);
		if (r) {
			map = ERR_PTR(r);
			goto out;
		}
	}

	map = __bind(md, table, &limits);

out:
	mutex_unlock(&md->suspend_lock);
	return map;
}

/*
 * Functions to lock and unlock any filesystem running on the
 * device.
 */
static int lock_fs(struct mapped_device *md)
{
	int r;

	WARN_ON(md->frozen_sb);

	md->frozen_sb = freeze_bdev(md->bdev);
	if (IS_ERR(md->frozen_sb)) {
		r = PTR_ERR(md->frozen_sb);
		md->frozen_sb = NULL;
		return r;
	}

	set_bit(DMF_FROZEN, &md->flags);

	return 0;
}

static void unlock_fs(struct mapped_device *md)
{
	if (!test_bit(DMF_FROZEN, &md->flags))
		return;

	thaw_bdev(md->bdev, md->frozen_sb);
	md->frozen_sb = NULL;
	clear_bit(DMF_FROZEN, &md->flags);
}

/*
 * If __dm_suspend returns 0, the device is completely quiescent
 * now. There is no request-processing activity. All new requests
 * are being added to md->deferred list.
 *
 * Caller must hold md->suspend_lock
 */
static int __dm_suspend(struct mapped_device *md, struct dm_table *map,
			unsigned suspend_flags, int interruptible)
{
	bool do_lockfs = suspend_flags & DM_SUSPEND_LOCKFS_FLAG;
	bool noflush = suspend_flags & DM_SUSPEND_NOFLUSH_FLAG;
	int r;

	/*
	 * DMF_NOFLUSH_SUSPENDING must be set before presuspend.
	 * This flag is cleared before dm_suspend returns.
	 */
	if (noflush)
		set_bit(DMF_NOFLUSH_SUSPENDING, &md->flags);

	/*
	 * This gets reverted if there's an error later and the targets
	 * provide the .presuspend_undo hook.
	 */
	dm_table_presuspend_targets(map);

	/*
	 * Flush I/O to the device.
	 * Any I/O submitted after lock_fs() may not be flushed.
	 * noflush takes precedence over do_lockfs.
	 * (lock_fs() flushes I/Os and waits for them to complete.)
	 */
	if (!noflush && do_lockfs) {
		r = lock_fs(md);
		if (r) {
			dm_table_presuspend_undo_targets(map);
			return r;
		}
	}

	/*
	 * Here we must make sure that no processes are submitting requests
	 * to target drivers i.e. no one may be executing
	 * __split_and_process_bio. This is called from dm_request and
	 * dm_wq_work.
	 *
	 * To get all processes out of __split_and_process_bio in dm_request,
	 * we take the write lock. To prevent any process from reentering
	 * __split_and_process_bio from dm_request and quiesce the thread
	 * (dm_wq_work), we set BMF_BLOCK_IO_FOR_SUSPEND and call
	 * flush_workqueue(md->wq).
	 */
	set_bit(DMF_BLOCK_IO_FOR_SUSPEND, &md->flags);
	if (map)
		synchronize_srcu(&md->io_barrier);

	/*
	 * Stop md->queue before flushing md->wq in case request-based
	 * dm defers requests to md->wq from md->queue.
	 */
	if (dm_request_based(md)) {
		stop_queue(md->queue);
		flush_kthread_worker(&md->kworker);
	}

	flush_workqueue(md->wq);

	/*
	 * At this point no more requests are entering target request routines.
	 * We call dm_wait_for_completion to wait for all existing requests
	 * to finish.
	 */
	r = dm_wait_for_completion(md, interruptible);

	if (noflush)
		clear_bit(DMF_NOFLUSH_SUSPENDING, &md->flags);
	if (map)
		synchronize_srcu(&md->io_barrier);

	/* were we interrupted ? */
	if (r < 0) {
		dm_queue_flush(md);

		if (dm_request_based(md))
			start_queue(md->queue);

		unlock_fs(md);
		dm_table_presuspend_undo_targets(map);
		/* pushback list is already flushed, so skip flush */
	}

	return r;
}

/*
 * We need to be able to change a mapping table under a mounted
 * filesystem.  For example we might want to move some data in
 * the background.  Before the table can be swapped with
 * dm_bind_table, dm_suspend must be called to flush any in
 * flight bios and ensure that any further io gets deferred.
 */
/*
 * Suspend mechanism in request-based dm.
 *
 * 1. Flush all I/Os by lock_fs() if needed.
 * 2. Stop dispatching any I/O by stopping the request_queue.
 * 3. Wait for all in-flight I/Os to be completed or requeued.
 *
 * To abort suspend, start the request_queue.
 */
int dm_suspend(struct mapped_device *md, unsigned suspend_flags)
{
	struct dm_table *map = NULL;
	int r = 0;

retry:
	mutex_lock_nested(&md->suspend_lock, SINGLE_DEPTH_NESTING);

	if (dm_suspended_md(md)) {
		r = -EINVAL;
		goto out_unlock;
	}

	if (dm_suspended_internally_md(md)) {
		/* already internally suspended, wait for internal resume */
		mutex_unlock(&md->suspend_lock);
		r = wait_on_bit(&md->flags, DMF_SUSPENDED_INTERNALLY, TASK_INTERRUPTIBLE);
		if (r)
			return r;
		goto retry;
	}

	map = rcu_dereference_protected(md->map, lockdep_is_held(&md->suspend_lock));

	r = __dm_suspend(md, map, suspend_flags, TASK_INTERRUPTIBLE);
	if (r)
		goto out_unlock;

	set_bit(DMF_SUSPENDED, &md->flags);

	dm_table_postsuspend_targets(map);

out_unlock:
	mutex_unlock(&md->suspend_lock);
	return r;
}

static int __dm_resume(struct mapped_device *md, struct dm_table *map)
{
	if (map) {
		int r = dm_table_resume_targets(map);
		if (r)
			return r;
	}

	dm_queue_flush(md);

	/*
	 * Flushing deferred I/Os must be done after targets are resumed
	 * so that mapping of targets can work correctly.
	 * Request-based dm is queueing the deferred I/Os in its request_queue.
	 */
	if (dm_request_based(md))
		start_queue(md->queue);

	unlock_fs(md);

	return 0;
}

int dm_resume(struct mapped_device *md)
{
	int r = -EINVAL;
	struct dm_table *map = NULL;

retry:
	mutex_lock_nested(&md->suspend_lock, SINGLE_DEPTH_NESTING);

	if (!dm_suspended_md(md))
		goto out;

	if (dm_suspended_internally_md(md)) {
		/* already internally suspended, wait for internal resume */
		mutex_unlock(&md->suspend_lock);
		r = wait_on_bit(&md->flags, DMF_SUSPENDED_INTERNALLY, TASK_INTERRUPTIBLE);
		if (r)
			return r;
		goto retry;
	}

	map = rcu_dereference_protected(md->map, lockdep_is_held(&md->suspend_lock));
	if (!map || !dm_table_get_size(map))
		goto out;

	r = __dm_resume(md, map);
	if (r)
		goto out;

	clear_bit(DMF_SUSPENDED, &md->flags);

	r = 0;
out:
	mutex_unlock(&md->suspend_lock);

	return r;
}

/*
 * Internal suspend/resume works like userspace-driven suspend. It waits
 * until all bios finish and prevents issuing new bios to the target drivers.
 * It may be used only from the kernel.
 */

static void __dm_internal_suspend(struct mapped_device *md, unsigned suspend_flags)
{
	struct dm_table *map = NULL;

	if (md->internal_suspend_count++)
		return; /* nested internal suspend */

	if (dm_suspended_md(md)) {
		set_bit(DMF_SUSPENDED_INTERNALLY, &md->flags);
		return; /* nest suspend */
	}

	map = rcu_dereference_protected(md->map, lockdep_is_held(&md->suspend_lock));

	/*
	 * Using TASK_UNINTERRUPTIBLE because only NOFLUSH internal suspend is
	 * supported.  Properly supporting a TASK_INTERRUPTIBLE internal suspend
	 * would require changing .presuspend to return an error -- avoid this
	 * until there is a need for more elaborate variants of internal suspend.
	 */
	(void) __dm_suspend(md, map, suspend_flags, TASK_UNINTERRUPTIBLE);

	set_bit(DMF_SUSPENDED_INTERNALLY, &md->flags);

	dm_table_postsuspend_targets(map);
}

static void __dm_internal_resume(struct mapped_device *md)
{
	BUG_ON(!md->internal_suspend_count);

	if (--md->internal_suspend_count)
		return; /* resume from nested internal suspend */

	if (dm_suspended_md(md))
		goto done; /* resume from nested suspend */

	/*
	 * NOTE: existing callers don't need to call dm_table_resume_targets
	 * (which may fail -- so best to avoid it for now by passing NULL map)
	 */
	(void) __dm_resume(md, NULL);

done:
	clear_bit(DMF_SUSPENDED_INTERNALLY, &md->flags);
	smp_mb__after_atomic();
	wake_up_bit(&md->flags, DMF_SUSPENDED_INTERNALLY);
}

void dm_internal_suspend_noflush(struct mapped_device *md)
{
	mutex_lock(&md->suspend_lock);
	__dm_internal_suspend(md, DM_SUSPEND_NOFLUSH_FLAG);
	mutex_unlock(&md->suspend_lock);
}
EXPORT_SYMBOL_GPL(dm_internal_suspend_noflush);

void dm_internal_resume(struct mapped_device *md)
{
	mutex_lock(&md->suspend_lock);
	__dm_internal_resume(md);
	mutex_unlock(&md->suspend_lock);
}
EXPORT_SYMBOL_GPL(dm_internal_resume);

/*
 * Fast variants of internal suspend/resume hold md->suspend_lock,
 * which prevents interaction with userspace-driven suspend.
 */

void dm_internal_suspend_fast(struct mapped_device *md)
{
	mutex_lock(&md->suspend_lock);
	if (dm_suspended_md(md) || dm_suspended_internally_md(md))
		return;

	set_bit(DMF_BLOCK_IO_FOR_SUSPEND, &md->flags);
	synchronize_srcu(&md->io_barrier);
	flush_workqueue(md->wq);
	dm_wait_for_completion(md, TASK_UNINTERRUPTIBLE);
}
EXPORT_SYMBOL_GPL(dm_internal_suspend_fast);

void dm_internal_resume_fast(struct mapped_device *md)
{
	if (dm_suspended_md(md) || dm_suspended_internally_md(md))
		goto done;

	dm_queue_flush(md);

done:
	mutex_unlock(&md->suspend_lock);
}
EXPORT_SYMBOL_GPL(dm_internal_resume_fast);

/*-----------------------------------------------------------------
 * Event notification.
 *---------------------------------------------------------------*/
int dm_kobject_uevent(struct mapped_device *md, enum kobject_action action,
		       unsigned cookie)
{
	char udev_cookie[DM_COOKIE_LENGTH];
	char *envp[] = { udev_cookie, NULL };

	if (!cookie)
		return kobject_uevent(&disk_to_dev(md->disk)->kobj, action);
	else {
		snprintf(udev_cookie, DM_COOKIE_LENGTH, "%s=%u",
			 DM_COOKIE_ENV_VAR_NAME, cookie);
		return kobject_uevent_env(&disk_to_dev(md->disk)->kobj,
					  action, envp);
	}
}

uint32_t dm_next_uevent_seq(struct mapped_device *md)
{
	return atomic_add_return(1, &md->uevent_seq);
}

uint32_t dm_get_event_nr(struct mapped_device *md)
{
	return atomic_read(&md->event_nr);
}

int dm_wait_event(struct mapped_device *md, int event_nr)
{
	return wait_event_interruptible(md->eventq,
			(event_nr != atomic_read(&md->event_nr)));
}

void dm_uevent_add(struct mapped_device *md, struct list_head *elist)
{
	unsigned long flags;

	spin_lock_irqsave(&md->uevent_lock, flags);
	list_add(elist, &md->uevent_list);
	spin_unlock_irqrestore(&md->uevent_lock, flags);
}

/*
 * The gendisk is only valid as long as you have a reference
 * count on 'md'.
 */
struct gendisk *dm_disk(struct mapped_device *md)
{
	return md->disk;
}

struct kobject *dm_kobject(struct mapped_device *md)
{
	return &md->kobj_holder.kobj;
}

struct mapped_device *dm_get_from_kobject(struct kobject *kobj)
{
	struct mapped_device *md;

	md = container_of(kobj, struct mapped_device, kobj_holder.kobj);

	if (test_bit(DMF_FREEING, &md->flags) ||
	    dm_deleting_md(md))
		return NULL;

	dm_get(md);
	return md;
}

int dm_suspended_md(struct mapped_device *md)
{
	return test_bit(DMF_SUSPENDED, &md->flags);
}

int dm_suspended_internally_md(struct mapped_device *md)
{
	return test_bit(DMF_SUSPENDED_INTERNALLY, &md->flags);
}

int dm_test_deferred_remove_flag(struct mapped_device *md)
{
	return test_bit(DMF_DEFERRED_REMOVE, &md->flags);
}

int dm_suspended(struct dm_target *ti)
{
	return dm_suspended_md(dm_table_get_md(ti->table));
}
EXPORT_SYMBOL_GPL(dm_suspended);

int dm_noflush_suspending(struct dm_target *ti)
{
	return __noflush_suspending(dm_table_get_md(ti->table));
}
EXPORT_SYMBOL_GPL(dm_noflush_suspending);

struct dm_md_mempools *dm_alloc_md_mempools(unsigned type, unsigned integrity, unsigned per_bio_data_size)
{
	struct dm_md_mempools *pools = kzalloc(sizeof(*pools), GFP_KERNEL);
	struct kmem_cache *cachep;
	unsigned int pool_size = 0;
	unsigned int front_pad;

	if (!pools)
		return NULL;

	switch (type) {
	case DM_TYPE_BIO_BASED:
		cachep = _io_cache;
		pool_size = dm_get_reserved_bio_based_ios();
		front_pad = roundup(per_bio_data_size, __alignof__(struct dm_target_io)) + offsetof(struct dm_target_io, clone);
		break;
	case DM_TYPE_REQUEST_BASED:
		pool_size = dm_get_reserved_rq_based_ios();
		pools->rq_pool = mempool_create_slab_pool(pool_size, _rq_cache);
		if (!pools->rq_pool)
			goto out;
		/* fall through to setup remaining rq-based pools */
	case DM_TYPE_MQ_REQUEST_BASED:
		cachep = _rq_tio_cache;
		if (!pool_size)
			pool_size = dm_get_reserved_rq_based_ios();
		front_pad = offsetof(struct dm_rq_clone_bio_info, clone);
		/* per_bio_data_size is not used. See __bind_mempools(). */
		WARN_ON(per_bio_data_size != 0);
		break;
	default:
		goto out;
	}

	pools->io_pool = mempool_create_slab_pool(pool_size, cachep);
	if (!pools->io_pool)
		goto out;

	pools->bs = bioset_create_nobvec(pool_size, front_pad);
	if (!pools->bs)
		goto out;

	if (integrity && bioset_integrity_create(pools->bs, pool_size))
		goto out;

	return pools;

out:
	dm_free_md_mempools(pools);

	return NULL;
}

void dm_free_md_mempools(struct dm_md_mempools *pools)
{
	if (!pools)
		return;

	if (pools->io_pool)
		mempool_destroy(pools->io_pool);

	if (pools->rq_pool)
		mempool_destroy(pools->rq_pool);

	if (pools->bs)
		bioset_free(pools->bs);

	kfree(pools);
}

static const struct block_device_operations dm_blk_dops = {
	.open = dm_blk_open,
	.release = dm_blk_close,
	.ioctl = dm_blk_ioctl,
	.getgeo = dm_blk_getgeo,
	.owner = THIS_MODULE
};

/*
 * module hooks
 */
module_init(dm_init);
module_exit(dm_exit);

module_param(major, uint, 0);
MODULE_PARM_DESC(major, "The major number of the device mapper");

module_param(reserved_bio_based_ios, uint, S_IRUGO | S_IWUSR);
MODULE_PARM_DESC(reserved_bio_based_ios, "Reserved IOs in bio-based mempools");

module_param(reserved_rq_based_ios, uint, S_IRUGO | S_IWUSR);
MODULE_PARM_DESC(reserved_rq_based_ios, "Reserved IOs in request-based mempools");

MODULE_DESCRIPTION(DM_NAME " driver");
MODULE_AUTHOR("Joe Thornber <dm-devel@redhat.com>");
MODULE_LICENSE("GPL");<|MERGE_RESOLUTION|>--- conflicted
+++ resolved
@@ -2683,12 +2683,9 @@
 	set_bit(DMF_FREEING, &md->flags);
 	spin_unlock(&_minor_lock);
 
-<<<<<<< HEAD
-=======
 	if (dm_request_based(md))
 		flush_kthread_worker(&md->kworker);
 
->>>>>>> 4e467d03
 	/*
 	 * Take suspend_lock so that presuspend and postsuspend methods
 	 * do not race with internal suspend.
