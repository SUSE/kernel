--- conflicted
+++ resolved
@@ -357,10 +357,7 @@
 	struct inode *inode = file_inode(file);
 	struct buffer_head *bh;
 	sector_t block, blk_cur;
-<<<<<<< HEAD
-=======
 	unsigned long blocksize = i_blocksize(inode);
->>>>>>> 7d2a07b7
 
 	pr_debug("read bitmap file (%dB @ %llu)\n", (int)PAGE_SIZE,
 		 (unsigned long long)index << PAGE_SHIFT);
