--- conflicted
+++ resolved
@@ -356,13 +356,7 @@
 		    test_bit(Bitmap_sync, &rdev->flags))
 			continue;
 
-<<<<<<< HEAD
-		if (sync_page_io(rdev, sector, iosize, page, REQ_OP_READ,
-				true)) {
-			page->index = index;
-=======
 		if (sync_page_io(rdev, sector, iosize, page, REQ_OP_READ, true))
->>>>>>> 2d5404ca
 			return 0;
 	}
 	return -EIO;
@@ -432,11 +426,7 @@
 	struct block_device *bdev;
 	struct mddev *mddev = bitmap->mddev;
 	struct bitmap_storage *store = &bitmap->storage;
-<<<<<<< HEAD
-	unsigned int bitmap_limit = (bitmap->storage.file_pages - bitmap->storage.sb_page->index) <<
-=======
 	unsigned int bitmap_limit = (bitmap->storage.file_pages - pg_index) <<
->>>>>>> 2d5404ca
 		PAGE_SHIFT;
 	loff_t sboff, offset = mddev->bitmap_info.offset;
 	sector_t ps = pg_index * PAGE_SIZE / SECTOR_SIZE;
@@ -486,12 +476,8 @@
 	return 0;
 }
 
-<<<<<<< HEAD
-static void write_sb_page(struct bitmap *bitmap, struct page *page, int wait)
-=======
 static void write_sb_page(struct bitmap *bitmap, unsigned long pg_index,
 			  struct page *page, bool wait)
->>>>>>> 2d5404ca
 {
 	struct mddev *mddev = bitmap->mddev;
 
@@ -499,11 +485,7 @@
 		struct md_rdev *rdev = NULL;
 
 		while ((rdev = next_active_rdev(rdev, mddev)) != NULL) {
-<<<<<<< HEAD
-			if (__write_sb_page(rdev, bitmap, page) < 0) {
-=======
 			if (__write_sb_page(rdev, bitmap, pg_index, page) < 0) {
->>>>>>> 2d5404ca
 				set_bit(BITMAP_WRITE_ERROR, &bitmap->flags);
 				return;
 			}
@@ -649,14 +631,6 @@
 /*
  * write out a page to a file
  */
-<<<<<<< HEAD
-static void write_page(struct bitmap *bitmap, struct page *page, int wait)
-{
-	if (bitmap->storage.file)
-		write_file_page(bitmap, page, wait);
-	else
-		write_sb_page(bitmap, page, wait);
-=======
 static void filemap_write_page(struct bitmap *bitmap, unsigned long pg_index,
 			       bool wait)
 {
@@ -672,7 +646,6 @@
 		write_file_page(bitmap, page, wait);
 	else
 		write_sb_page(bitmap, pg_index, page, wait);
->>>>>>> 2d5404ca
 }
 
 /*
@@ -1259,11 +1232,7 @@
 	int dirty, need_write;
 	int writing = 0;
 
-<<<<<<< HEAD
-	if (!md_bitmap_enabled(bitmap))
-=======
 	if (!__bitmap_enabled(bitmap))
->>>>>>> 2d5404ca
 		return;
 
 	/* look at each page to see if there are any set bits that need to be
@@ -1331,35 +1300,6 @@
 		bitmap_unplug_async(bitmap);
 }
 
-struct bitmap_unplug_work {
-	struct work_struct work;
-	struct bitmap *bitmap;
-	struct completion *done;
-};
-
-static void md_bitmap_unplug_fn(struct work_struct *work)
-{
-	struct bitmap_unplug_work *unplug_work =
-		container_of(work, struct bitmap_unplug_work, work);
-
-	md_bitmap_unplug(unplug_work->bitmap);
-	complete(unplug_work->done);
-}
-
-void md_bitmap_unplug_async(struct bitmap *bitmap)
-{
-	DECLARE_COMPLETION_ONSTACK(done);
-	struct bitmap_unplug_work unplug_work;
-
-	INIT_WORK_ONSTACK(&unplug_work.work, md_bitmap_unplug_fn);
-	unplug_work.bitmap = bitmap;
-	unplug_work.done = &done;
-
-	queue_work(md_bitmap_wq, &unplug_work.work);
-	wait_for_completion(&done);
-}
-EXPORT_SYMBOL(md_bitmap_unplug_async);
-
 static void md_bitmap_set_memory_bits(struct bitmap *bitmap, sector_t offset, int needed);
 
 /*
@@ -1434,7 +1374,6 @@
 	if (outofdate) {
 		pr_warn("%s: bitmap file is out of date, doing full recovery\n",
 			bmname(bitmap));
-<<<<<<< HEAD
 
 		for (i = 0; i < store->file_pages; i++) {
 			struct page *page = store->filemap[i];
@@ -1444,17 +1383,6 @@
 			if (i == 0 && !mddev->bitmap_info.external)
 				offset = sizeof(bitmap_super_t);
 
-=======
-
-		for (i = 0; i < store->file_pages; i++) {
-			struct page *page = store->filemap[i];
-			unsigned long offset = 0;
-			void *paddr;
-
-			if (i == 0 && !mddev->bitmap_info.external)
-				offset = sizeof(bitmap_super_t);
-
->>>>>>> 2d5404ca
 			/*
 			 * If the bitmap is out of date, dirty the whole page
 			 * and write it out
@@ -1463,11 +1391,7 @@
 			memset(paddr + offset, 0xff, PAGE_SIZE - offset);
 			kunmap_atomic(paddr);
 
-<<<<<<< HEAD
-			write_page(bitmap, page, 1);
-=======
 			filemap_write_page(bitmap, i, true);
->>>>>>> 2d5404ca
 			if (test_bit(BITMAP_WRITE_ERROR, &bitmap->flags)) {
 				ret = -EIO;
 				goto err;
@@ -1574,11 +1498,7 @@
  * bitmap daemon -- periodically wakes up to clean bits and flush pages
  *			out to disk
  */
-<<<<<<< HEAD
-void md_bitmap_daemon_work(struct mddev *mddev)
-=======
 static void bitmap_daemon_work(struct mddev *mddev)
->>>>>>> 2d5404ca
 {
 	struct bitmap *bitmap;
 	unsigned long j;
@@ -2696,11 +2616,7 @@
 			goto out;
 		}
 
-<<<<<<< HEAD
-		md_bitmap_destroy(mddev);
-=======
 		bitmap_destroy(mddev);
->>>>>>> 2d5404ca
 		mddev->bitmap_info.offset = 0;
 		if (mddev->bitmap_info.file) {
 			struct file *f = mddev->bitmap_info.file;
@@ -2710,10 +2626,6 @@
 	} else {
 		/* No bitmap, OK to set a location */
 		long long offset;
-<<<<<<< HEAD
-		struct bitmap *bitmap;
-=======
->>>>>>> 2d5404ca
 
 		if (strncmp(buf, "none", 4) == 0)
 			/* nothing to be done */;
@@ -2740,19 +2652,6 @@
 			}
 
 			mddev->bitmap_info.offset = offset;
-<<<<<<< HEAD
-			bitmap = md_bitmap_create(mddev, -1);
-			if (IS_ERR(bitmap)) {
-				rv = PTR_ERR(bitmap);
-				goto out;
-			}
-
-			mddev->bitmap = bitmap;
-			rv = md_bitmap_load(mddev);
-			if (rv) {
-				mddev->bitmap_info.offset = 0;
-				md_bitmap_destroy(mddev);
-=======
 			rv = bitmap_create(mddev, -1);
 			if (rv)
 				goto out;
@@ -2761,7 +2660,6 @@
 			if (rv) {
 				mddev->bitmap_info.offset = 0;
 				bitmap_destroy(mddev);
->>>>>>> 2d5404ca
 				goto out;
 			}
 		}
@@ -2917,11 +2815,7 @@
 			mddev_create_serial_pool(mddev, rdev);
 	}
 	if (old_mwb != backlog)
-<<<<<<< HEAD
-		md_bitmap_update_sb(mddev->bitmap);
-=======
 		bitmap_update_sb(mddev->bitmap);
->>>>>>> 2d5404ca
 
 	mddev_unlock_and_resume(mddev);
 	return len;
