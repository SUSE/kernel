--- conflicted
+++ resolved
@@ -661,11 +661,7 @@
 }
 
 void dm_stats_account_io(struct dm_stats *stats, unsigned long bi_rw,
-<<<<<<< HEAD
-			 sector_t bi_sector, unsigned bi_sectors, bool end,
-=======
 			 sector_t bi_sector, unsigned int bi_sectors, bool end,
->>>>>>> eb3cdb58
 			 unsigned long start_time,
 			 struct dm_stats_aux *stats_aux)
 {
