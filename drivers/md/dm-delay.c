// SPDX-License-Identifier: GPL-2.0-only
/*
 * Copyright (C) 2005-2007 Red Hat GmbH
 *
 * A target that delays reads and/or writes and can send
 * them to different devices.
 *
 * This file is released under the GPL.
 */

#include <linux/module.h>
#include <linux/init.h>
#include <linux/blkdev.h>
#include <linux/bio.h>
#include <linux/slab.h>
#include <linux/kthread.h>

#include <linux/device-mapper.h>

#define DM_MSG_PREFIX "delay"

struct delay_class {
	struct dm_dev *dev;
	sector_t start;
	unsigned int delay;
	unsigned int ops;
};

struct delay_c {
	struct timer_list delay_timer;
	struct mutex timer_lock;
	struct workqueue_struct *kdelayd_wq;
	struct work_struct flush_expired_bios;
	struct list_head delayed_bios;
<<<<<<< HEAD
=======
	struct task_struct *worker;
>>>>>>> 05b5b70f
	bool may_delay;

	struct delay_class read;
	struct delay_class write;
	struct delay_class flush;

	int argc;
};

struct dm_delay_info {
	struct delay_c *context;
	struct delay_class *class;
	struct list_head list;
	unsigned long expires;
};

static DEFINE_MUTEX(delayed_bios_lock);

static void handle_delayed_timer(struct timer_list *t)
{
	struct delay_c *dc = from_timer(dc, t, delay_timer);

	queue_work(dc->kdelayd_wq, &dc->flush_expired_bios);
}

static void queue_timeout(struct delay_c *dc, unsigned long expires)
{
	mutex_lock(&dc->timer_lock);

	if (!timer_pending(&dc->delay_timer) || expires < dc->delay_timer.expires)
		mod_timer(&dc->delay_timer, expires);

	mutex_unlock(&dc->timer_lock);
}

static inline bool delay_is_fast(struct delay_c *dc)
{
	return !!dc->worker;
}

static void flush_bios(struct bio *bio)
{
	struct bio *n;

	while (bio) {
		n = bio->bi_next;
		bio->bi_next = NULL;
		dm_submit_bio_remap(bio, NULL);
		bio = n;
	}
}

static void flush_delayed_bios(struct delay_c *dc, bool flush_all)
{
	struct dm_delay_info *delayed, *next;
	struct bio_list flush_bio_list;
	unsigned long next_expires = 0;
	bool start_timer = false;
	bio_list_init(&flush_bio_list);

	mutex_lock(&delayed_bios_lock);
	list_for_each_entry_safe(delayed, next, &dc->delayed_bios, list) {
		cond_resched();
		if (flush_all || time_after_eq(jiffies, delayed->expires)) {
			struct bio *bio = dm_bio_from_per_bio_data(delayed,
						sizeof(struct dm_delay_info));
			list_del(&delayed->list);
			bio_list_add(&flush_bio_list, bio);
			delayed->class->ops--;
			continue;
		}

		if (!delay_is_fast(dc)) {
			if (!start_timer) {
				start_timer = true;
				next_expires = delayed->expires;
			} else {
				next_expires = min(next_expires, delayed->expires);
			}
		}
	}
	mutex_unlock(&delayed_bios_lock);

	if (start_timer)
		queue_timeout(dc, next_expires);

	flush_bios(bio_list_get(&flush_bio_list));
}

static int flush_worker_fn(void *data)
{
	struct delay_c *dc = data;

	while (!kthread_should_stop()) {
		flush_delayed_bios(dc, false);
		mutex_lock(&delayed_bios_lock);
		if (unlikely(list_empty(&dc->delayed_bios))) {
			set_current_state(TASK_INTERRUPTIBLE);
			mutex_unlock(&delayed_bios_lock);
			schedule();
		} else {
			mutex_unlock(&delayed_bios_lock);
			cond_resched();
		}
	}

	return 0;
}

static void flush_expired_bios(struct work_struct *work)
{
	struct delay_c *dc;

	dc = container_of(work, struct delay_c, flush_expired_bios);
	flush_delayed_bios(dc, false);
}

static void delay_dtr(struct dm_target *ti)
{
	struct delay_c *dc = ti->private;

	if (dc->kdelayd_wq)
		destroy_workqueue(dc->kdelayd_wq);

	if (dc->read.dev)
		dm_put_device(ti, dc->read.dev);
	if (dc->write.dev)
		dm_put_device(ti, dc->write.dev);
	if (dc->flush.dev)
		dm_put_device(ti, dc->flush.dev);
	if (dc->worker)
		kthread_stop(dc->worker);

	mutex_destroy(&dc->timer_lock);

	kfree(dc);
}

static int delay_class_ctr(struct dm_target *ti, struct delay_class *c, char **argv)
{
	int ret;
	unsigned long long tmpll;
	char dummy;

	if (sscanf(argv[1], "%llu%c", &tmpll, &dummy) != 1 || tmpll != (sector_t)tmpll) {
		ti->error = "Invalid device sector";
		return -EINVAL;
	}
	c->start = tmpll;

	if (sscanf(argv[2], "%u%c", &c->delay, &dummy) != 1) {
		ti->error = "Invalid delay";
		return -EINVAL;
	}

	ret = dm_get_device(ti, argv[0], dm_table_get_mode(ti->table), &c->dev);
	if (ret) {
		ti->error = "Device lookup failed";
		return ret;
	}

	return 0;
}

/*
 * Mapping parameters:
 *    <device> <offset> <delay> [<write_device> <write_offset> <write_delay>]
 *
 * With separate write parameters, the first set is only used for reads.
 * Offsets are specified in sectors.
 * Delays are specified in milliseconds.
 */
static int delay_ctr(struct dm_target *ti, unsigned int argc, char **argv)
{
	struct delay_c *dc;
	int ret;
	unsigned int max_delay;

	if (argc != 3 && argc != 6 && argc != 9) {
		ti->error = "Requires exactly 3, 6 or 9 arguments";
		return -EINVAL;
	}

	dc = kzalloc(sizeof(*dc), GFP_KERNEL);
	if (!dc) {
		ti->error = "Cannot allocate context";
		return -ENOMEM;
	}

	ti->private = dc;
	INIT_LIST_HEAD(&dc->delayed_bios);
	mutex_init(&dc->timer_lock);
	dc->may_delay = true;
	dc->argc = argc;

	ret = delay_class_ctr(ti, &dc->read, argv);
	if (ret)
		goto bad;
	max_delay = dc->read.delay;

	if (argc == 3) {
		ret = delay_class_ctr(ti, &dc->write, argv);
		if (ret)
			goto bad;
		ret = delay_class_ctr(ti, &dc->flush, argv);
		if (ret)
			goto bad;
		max_delay = max(max_delay, dc->write.delay);
		max_delay = max(max_delay, dc->flush.delay);
		goto out;
	}

	ret = delay_class_ctr(ti, &dc->write, argv + 3);
	if (ret)
		goto bad;
	if (argc == 6) {
		ret = delay_class_ctr(ti, &dc->flush, argv + 3);
		if (ret)
			goto bad;
		max_delay = max(max_delay, dc->flush.delay);
		goto out;
	}

	ret = delay_class_ctr(ti, &dc->flush, argv + 6);
	if (ret)
		goto bad;
	max_delay = max(max_delay, dc->flush.delay);

out:
	if (max_delay < 50) {
		/*
		 * In case of small requested delays, use kthread instead of
		 * timers and workqueue to achieve better latency.
		 */
		dc->worker = kthread_create(&flush_worker_fn, dc,
					    "dm-delay-flush-worker");
		if (IS_ERR(dc->worker)) {
			ret = PTR_ERR(dc->worker);
			dc->worker = NULL;
			goto bad;
		}
	} else {
		timer_setup(&dc->delay_timer, handle_delayed_timer, 0);
		INIT_WORK(&dc->flush_expired_bios, flush_expired_bios);
		dc->kdelayd_wq = alloc_workqueue("kdelayd", WQ_MEM_RECLAIM, 0);
		if (!dc->kdelayd_wq) {
			ret = -EINVAL;
			DMERR("Couldn't start kdelayd");
			goto bad;
		}
	}

	ti->num_flush_bios = 1;
	ti->num_discard_bios = 1;
	ti->accounts_remapped_io = true;
	ti->per_io_data_size = sizeof(struct dm_delay_info);
	return 0;

bad:
	delay_dtr(ti);
	return ret;
}

static int delay_bio(struct delay_c *dc, struct delay_class *c, struct bio *bio)
{
	struct dm_delay_info *delayed;
	unsigned long expires = 0;

	if (!c->delay)
		return DM_MAPIO_REMAPPED;

	delayed = dm_per_bio_data(bio, sizeof(struct dm_delay_info));

	delayed->context = dc;
	delayed->expires = expires = jiffies + msecs_to_jiffies(c->delay);

	mutex_lock(&delayed_bios_lock);
	if (unlikely(!dc->may_delay)) {
		mutex_unlock(&delayed_bios_lock);
		return DM_MAPIO_REMAPPED;
	}
	c->ops++;
	list_add_tail(&delayed->list, &dc->delayed_bios);
	mutex_unlock(&delayed_bios_lock);

	if (delay_is_fast(dc))
		wake_up_process(dc->worker);
	else
		queue_timeout(dc, expires);

	return DM_MAPIO_SUBMITTED;
}

static void delay_presuspend(struct dm_target *ti)
{
	struct delay_c *dc = ti->private;

	mutex_lock(&delayed_bios_lock);
	dc->may_delay = false;
	mutex_unlock(&delayed_bios_lock);

<<<<<<< HEAD
	del_timer_sync(&dc->delay_timer);
	flush_bios(flush_delayed_bios(dc, 1));
=======
	if (!delay_is_fast(dc))
		del_timer_sync(&dc->delay_timer);
	flush_delayed_bios(dc, true);
>>>>>>> 05b5b70f
}

static void delay_resume(struct dm_target *ti)
{
	struct delay_c *dc = ti->private;

	dc->may_delay = true;
}

static int delay_map(struct dm_target *ti, struct bio *bio)
{
	struct delay_c *dc = ti->private;
	struct delay_class *c;
	struct dm_delay_info *delayed = dm_per_bio_data(bio, sizeof(struct dm_delay_info));

	if (bio_data_dir(bio) == WRITE) {
		if (unlikely(bio->bi_opf & REQ_PREFLUSH))
			c = &dc->flush;
		else
			c = &dc->write;
	} else {
		c = &dc->read;
	}
	delayed->class = c;
	bio_set_dev(bio, c->dev->bdev);
	bio->bi_iter.bi_sector = c->start + dm_target_offset(ti, bio->bi_iter.bi_sector);

	return delay_bio(dc, c, bio);
}

#define DMEMIT_DELAY_CLASS(c) \
	DMEMIT("%s %llu %u", (c)->dev->name, (unsigned long long)(c)->start, (c)->delay)

static void delay_status(struct dm_target *ti, status_type_t type,
			 unsigned int status_flags, char *result, unsigned int maxlen)
{
	struct delay_c *dc = ti->private;
	int sz = 0;

	switch (type) {
	case STATUSTYPE_INFO:
		DMEMIT("%u %u %u", dc->read.ops, dc->write.ops, dc->flush.ops);
		break;

	case STATUSTYPE_TABLE:
		DMEMIT_DELAY_CLASS(&dc->read);
		if (dc->argc >= 6) {
			DMEMIT(" ");
			DMEMIT_DELAY_CLASS(&dc->write);
		}
		if (dc->argc >= 9) {
			DMEMIT(" ");
			DMEMIT_DELAY_CLASS(&dc->flush);
		}
		break;

	case STATUSTYPE_IMA:
		*result = '\0';
		break;
	}
}

static int delay_iterate_devices(struct dm_target *ti,
				 iterate_devices_callout_fn fn, void *data)
{
	struct delay_c *dc = ti->private;
	int ret = 0;

	ret = fn(ti, dc->read.dev, dc->read.start, ti->len, data);
	if (ret)
		goto out;
	ret = fn(ti, dc->write.dev, dc->write.start, ti->len, data);
	if (ret)
		goto out;
	ret = fn(ti, dc->flush.dev, dc->flush.start, ti->len, data);
	if (ret)
		goto out;

out:
	return ret;
}

static struct target_type delay_target = {
	.name	     = "delay",
	.version     = {1, 4, 0},
	.features    = DM_TARGET_PASSES_INTEGRITY,
	.module      = THIS_MODULE,
	.ctr	     = delay_ctr,
	.dtr	     = delay_dtr,
	.map	     = delay_map,
	.presuspend  = delay_presuspend,
	.resume	     = delay_resume,
	.status	     = delay_status,
	.iterate_devices = delay_iterate_devices,
};
module_dm(delay);

MODULE_DESCRIPTION(DM_NAME " delay target");
MODULE_AUTHOR("Heinz Mauelshagen <mauelshagen@redhat.com>");
MODULE_LICENSE("GPL");<|MERGE_RESOLUTION|>--- conflicted
+++ resolved
@@ -32,10 +32,7 @@
 	struct workqueue_struct *kdelayd_wq;
 	struct work_struct flush_expired_bios;
 	struct list_head delayed_bios;
-<<<<<<< HEAD
-=======
 	struct task_struct *worker;
->>>>>>> 05b5b70f
 	bool may_delay;
 
 	struct delay_class read;
@@ -337,14 +334,9 @@
 	dc->may_delay = false;
 	mutex_unlock(&delayed_bios_lock);
 
-<<<<<<< HEAD
-	del_timer_sync(&dc->delay_timer);
-	flush_bios(flush_delayed_bios(dc, 1));
-=======
 	if (!delay_is_fast(dc))
 		del_timer_sync(&dc->delay_timer);
 	flush_delayed_bios(dc, true);
->>>>>>> 05b5b70f
 }
 
 static void delay_resume(struct dm_target *ti)
