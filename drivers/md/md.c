--- conflicted
+++ resolved
@@ -456,17 +456,12 @@
 	 */
 	lockdep_assert_not_held(&mddev->reconfig_mutex);
 
-<<<<<<< HEAD
-	if (mddev->pers && mddev->pers->prepare_suspend)
-		mddev->pers->prepare_suspend(mddev);
-=======
 	if (interruptible)
 		err = mutex_lock_interruptible(&mddev->suspend_mutex);
 	else
 		mutex_lock(&mddev->suspend_mutex);
 	if (err)
 		return err;
->>>>>>> 05b5b70f
 
 	if (mddev->suspended) {
 		WRITE_ONCE(mddev->suspended, mddev->suspended + 1);
@@ -6386,19 +6381,7 @@
 		md_wakeup_thread(mddev->thread);
 	}
 
-<<<<<<< HEAD
-	/*
-	 * Thread might be blocked waiting for metadata update which will now
-	 * never happen
-	 */
-	md_wakeup_thread_directly(mddev->sync_thread);
-
-	mddev_unlock(mddev);
-	wait_event(resync_wait, !test_bit(MD_RECOVERY_RUNNING,
-					  &mddev->recovery));
-=======
 	stop_sync_thread(mddev, false, false);
->>>>>>> 05b5b70f
 	wait_event(mddev->sb_wait,
 		   !test_bit(MD_SB_CHANGE_PENDING, &mddev->sb_flags));
 	mddev_lock_nointr(mddev);
