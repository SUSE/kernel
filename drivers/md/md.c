--- conflicted
+++ resolved
@@ -627,11 +627,7 @@
 		 * always is 0, make_request() will not be called here.
 		 */
 		if (WARN_ON_ONCE(!mddev->pers->make_request(mddev, bio)))
-<<<<<<< HEAD
-			bio_io_error(bio);;
-=======
 			bio_io_error(bio);
->>>>>>> b806d6ef
 	}
 
 	/* The pair is percpu_ref_get() from md_flush_request() */
