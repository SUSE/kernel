--- conflicted
+++ resolved
@@ -283,11 +283,8 @@
 	atomic64_t number_of_mismatches;
 
 	mempool_t recheck_pool;
-<<<<<<< HEAD
-=======
 	struct bio_set recheck_bios;
 	struct bio_set recalc_bios;
->>>>>>> 2d5404ca
 
 	struct notifier_block reboot_notifier;
 };
@@ -497,12 +494,8 @@
 	__u8 *sb = (__u8 *)ic->sb;
 	__u8 *mac = sb + (1 << SECTOR_SHIFT) - mac_size;
 
-<<<<<<< HEAD
-	if (sizeof(struct superblock) + mac_size > 1 << SECTOR_SHIFT) {
-=======
 	if (sizeof(struct superblock) + mac_size > 1 << SECTOR_SHIFT ||
 	    mac_size > HASH_MAX_DIGESTSIZE) {
->>>>>>> 2d5404ca
 		dm_integrity_io_error(ic, "digest is too long", -EINVAL);
 		return -EINVAL;
 	}
@@ -1702,10 +1695,6 @@
 	struct bio_vec bv;
 	sector_t sector, logical_sector, area, offset;
 	struct page *page;
-<<<<<<< HEAD
-	void *buffer;
-=======
->>>>>>> 2d5404ca
 
 	get_area_and_offset(ic, dio->range.logical_sector, &area, &offset);
 	dio->metadata_block = get_metadata_sector_and_offset(ic, area, offset,
@@ -1714,22 +1703,14 @@
 	logical_sector = dio->range.logical_sector;
 
 	page = mempool_alloc(&ic->recheck_pool, GFP_NOIO);
-<<<<<<< HEAD
-	buffer = page_to_virt(page);
-=======
->>>>>>> 2d5404ca
 
 	__bio_for_each_segment(bv, bio, iter, dio->bio_details.bi_iter) {
 		unsigned pos = 0;
 
 		do {
-<<<<<<< HEAD
-			char *mem;
-=======
 			sector_t alignment;
 			char *mem;
 			char *buffer = page_to_virt(page);
->>>>>>> 2d5404ca
 			int r;
 			struct dm_io_request io_req;
 			struct dm_io_region io_loc;
@@ -1742,9 +1723,6 @@
 			io_loc.sector = sector;
 			io_loc.count = ic->sectors_per_block;
 
-<<<<<<< HEAD
-			r = dm_io(&io_req, 1, &io_loc, NULL);
-=======
 			/* Align the bio to logical block size */
 			alignment = dio->range.logical_sector | bio_sectors(bio) | (PAGE_SIZE >> SECTOR_SHIFT);
 			alignment &= -alignment;
@@ -1754,7 +1732,6 @@
 			io_loc.count = round_up(io_loc.count, alignment);
 
 			r = dm_io(&io_req, 1, &io_loc, NULL, IOPRIO_DEFAULT);
->>>>>>> 2d5404ca
 			if (unlikely(r)) {
 				dio->bi_status = errno_to_blk_status(r);
 				goto free_ret;
@@ -3161,8 +3138,6 @@
 err:
 	remove_range(ic, &range);
 	goto free_ret;
-<<<<<<< HEAD
-=======
 
 unlock_ret:
 	spin_unlock_irq(&ic->endio_wait.lock);
@@ -3290,7 +3265,6 @@
 err:
 	remove_range(ic, &range);
 	goto free_ret;
->>>>>>> 2d5404ca
 
 unlock_ret:
 	spin_unlock_irq(&ic->endio_wait.lock);
@@ -3298,13 +3272,8 @@
 	recalc_write_super(ic);
 
 free_ret:
-<<<<<<< HEAD
-	vfree(recalc_buffer);
-	kvfree(recalc_tags);
-=======
 	kfree(recalc_buffer);
 	kfree(recalc_tags);
->>>>>>> 2d5404ca
 }
 
 static void bitmap_block_work(struct work_struct *w)
@@ -3933,8 +3902,6 @@
 		limits->dma_alignment = limits->logical_block_size - 1;
 		limits->discard_granularity = ic->sectors_per_block << SECTOR_SHIFT;
 	}
-<<<<<<< HEAD
-=======
 
 	if (!ic->internal_hash) {
 		struct blk_integrity *bi = &limits->integrity;
@@ -3946,7 +3913,6 @@
 			ic->sb->log2_sectors_per_block + SECTOR_SHIFT;
 	}
 
->>>>>>> 2d5404ca
 	limits->max_integrity_segments = USHRT_MAX;
 }
 
@@ -4110,23 +4076,6 @@
 	return 0;
 }
 
-<<<<<<< HEAD
-static void dm_integrity_set(struct dm_target *ti, struct dm_integrity_c *ic)
-{
-	struct gendisk *disk = dm_disk(dm_table_get_md(ti->table));
-	struct blk_integrity bi;
-
-	memset(&bi, 0, sizeof(bi));
-	bi.profile = &dm_integrity_profile;
-	bi.tuple_size = ic->tag_size;
-	bi.tag_size = bi.tuple_size;
-	bi.interval_exp = ic->sb->log2_sectors_per_block + SECTOR_SHIFT;
-
-	blk_integrity_register(disk, &bi);
-}
-
-=======
->>>>>>> 2d5404ca
 static void dm_integrity_free_page_list(struct page_list *pl)
 {
 	unsigned int i;
@@ -4847,18 +4796,12 @@
 		goto bad;
 	}
 
-<<<<<<< HEAD
-	r = mempool_init_page_pool(&ic->recheck_pool, 1, 0);
-=======
 	r = mempool_init_page_pool(&ic->recheck_pool, 1, ic->mode == 'I' ? 1 : 0);
->>>>>>> 2d5404ca
 	if (r) {
 		ti->error = "Cannot allocate mempool";
 		goto bad;
 	}
 
-<<<<<<< HEAD
-=======
 	if (ic->mode == 'I') {
 		r = bioset_init(&ic->recheck_bios, RECHECK_POOL_SIZE, 0, BIOSET_NEED_BVECS);
 		if (r) {
@@ -4884,7 +4827,6 @@
 		}
 	}
 
->>>>>>> 2d5404ca
 	ic->metadata_wq = alloc_workqueue("dm-integrity-metadata",
 					  WQ_MEM_RECLAIM, METADATA_WORKQUEUE_MAX_ACTIVE);
 	if (!ic->metadata_wq) {
@@ -5099,11 +5041,7 @@
 			r = -ENOMEM;
 			goto bad;
 		}
-<<<<<<< HEAD
-		INIT_WORK(&ic->recalc_work, integrity_recalc);
-=======
 		INIT_WORK(&ic->recalc_work, ic->mode == 'I' ? integrity_recalc_inline : integrity_recalc);
->>>>>>> 2d5404ca
 	} else {
 		if (ic->sb->flags & cpu_to_le32(SB_FLAG_RECALCULATING)) {
 			ti->error = "Recalculate can only be specified with internal_hash";
@@ -5250,11 +5188,8 @@
 	kvfree(ic->bbs);
 	if (ic->bufio)
 		dm_bufio_client_destroy(ic->bufio);
-<<<<<<< HEAD
-=======
 	bioset_exit(&ic->recalc_bios);
 	bioset_exit(&ic->recheck_bios);
->>>>>>> 2d5404ca
 	mempool_exit(&ic->recheck_pool);
 	mempool_exit(&ic->journal_io_mempool);
 	if (ic->io)
@@ -5308,11 +5243,7 @@
 
 static struct target_type integrity_target = {
 	.name			= "integrity",
-<<<<<<< HEAD
-	.version		= {1, 11, 0},
-=======
 	.version		= {1, 13, 0},
->>>>>>> 2d5404ca
 	.module			= THIS_MODULE,
 	.features		= DM_TARGET_SINGLETON | DM_TARGET_INTEGRITY,
 	.ctr			= dm_integrity_ctr,
