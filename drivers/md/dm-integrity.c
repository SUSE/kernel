// SPDX-License-Identifier: GPL-2.0-only
/*
 * Copyright (C) 2016-2017 Red Hat, Inc. All rights reserved.
 * Copyright (C) 2016-2017 Milan Broz
 * Copyright (C) 2016-2017 Mikulas Patocka
 *
 * This file is released under the GPL.
 */

#include "dm-bio-record.h"

#include <linux/compiler.h>
#include <linux/module.h>
#include <linux/device-mapper.h>
#include <linux/dm-io.h>
#include <linux/vmalloc.h>
#include <linux/sort.h>
#include <linux/rbtree.h>
#include <linux/delay.h>
#include <linux/random.h>
#include <linux/reboot.h>
#include <crypto/hash.h>
#include <crypto/skcipher.h>
#include <linux/async_tx.h>
#include <linux/dm-bufio.h>

#include "dm-audit.h"

#define DM_MSG_PREFIX "integrity"

#define DEFAULT_INTERLEAVE_SECTORS	32768
#define DEFAULT_JOURNAL_SIZE_FACTOR	7
#define DEFAULT_SECTORS_PER_BITMAP_BIT	32768
#define DEFAULT_BUFFER_SECTORS		128
#define DEFAULT_JOURNAL_WATERMARK	50
#define DEFAULT_SYNC_MSEC		10000
#define DEFAULT_MAX_JOURNAL_SECTORS	(IS_ENABLED(CONFIG_64BIT) ? 131072 : 8192)
#define MIN_LOG2_INTERLEAVE_SECTORS	3
#define MAX_LOG2_INTERLEAVE_SECTORS	31
#define METADATA_WORKQUEUE_MAX_ACTIVE	16
#define RECALC_SECTORS			(IS_ENABLED(CONFIG_64BIT) ? 32768 : 2048)
#define RECALC_WRITE_SUPER		16
#define BITMAP_BLOCK_SIZE		4096	/* don't change it */
#define BITMAP_FLUSH_INTERVAL		(10 * HZ)
#define DISCARD_FILLER			0xf6
#define SALT_SIZE			16

/*
 * Warning - DEBUG_PRINT prints security-sensitive data to the log,
 * so it should not be enabled in the official kernel
 */
//#define DEBUG_PRINT
//#define INTERNAL_VERIFY

/*
 * On disk structures
 */

#define SB_MAGIC			"integrt"
#define SB_VERSION_1			1
#define SB_VERSION_2			2
#define SB_VERSION_3			3
#define SB_VERSION_4			4
#define SB_VERSION_5			5
#define SB_SECTORS			8
#define MAX_SECTORS_PER_BLOCK		8

struct superblock {
	__u8 magic[8];
	__u8 version;
	__u8 log2_interleave_sectors;
	__le16 integrity_tag_size;
	__le32 journal_sections;
	__le64 provided_data_sectors;	/* userspace uses this value */
	__le32 flags;
	__u8 log2_sectors_per_block;
	__u8 log2_blocks_per_bitmap_bit;
	__u8 pad[2];
	__le64 recalc_sector;
	__u8 pad2[8];
	__u8 salt[SALT_SIZE];
};

#define SB_FLAG_HAVE_JOURNAL_MAC	0x1
#define SB_FLAG_RECALCULATING		0x2
#define SB_FLAG_DIRTY_BITMAP		0x4
#define SB_FLAG_FIXED_PADDING		0x8
#define SB_FLAG_FIXED_HMAC		0x10

#define	JOURNAL_ENTRY_ROUNDUP		8

typedef __le64 commit_id_t;
#define JOURNAL_MAC_PER_SECTOR		8

struct journal_entry {
	union {
		struct {
			__le32 sector_lo;
			__le32 sector_hi;
		} s;
		__le64 sector;
	} u;
	commit_id_t last_bytes[];
	/* __u8 tag[0]; */
};

#define journal_entry_tag(ic, je)		((__u8 *)&(je)->last_bytes[(ic)->sectors_per_block])

#if BITS_PER_LONG == 64
#define journal_entry_set_sector(je, x)		do { smp_wmb(); WRITE_ONCE((je)->u.sector, cpu_to_le64(x)); } while (0)
#else
#define journal_entry_set_sector(je, x)		do { (je)->u.s.sector_lo = cpu_to_le32(x); smp_wmb(); WRITE_ONCE((je)->u.s.sector_hi, cpu_to_le32((x) >> 32)); } while (0)
#endif
#define journal_entry_get_sector(je)		le64_to_cpu((je)->u.sector)
#define journal_entry_is_unused(je)		((je)->u.s.sector_hi == cpu_to_le32(-1))
#define journal_entry_set_unused(je)		((je)->u.s.sector_hi = cpu_to_le32(-1))
#define journal_entry_is_inprogress(je)		((je)->u.s.sector_hi == cpu_to_le32(-2))
#define journal_entry_set_inprogress(je)	((je)->u.s.sector_hi = cpu_to_le32(-2))

#define JOURNAL_BLOCK_SECTORS		8
#define JOURNAL_SECTOR_DATA		((1 << SECTOR_SHIFT) - sizeof(commit_id_t))
#define JOURNAL_MAC_SIZE		(JOURNAL_MAC_PER_SECTOR * JOURNAL_BLOCK_SECTORS)

struct journal_sector {
	struct_group(sectors,
		__u8 entries[JOURNAL_SECTOR_DATA - JOURNAL_MAC_PER_SECTOR];
		__u8 mac[JOURNAL_MAC_PER_SECTOR];
	);
	commit_id_t commit_id;
};

#define MAX_TAG_SIZE			(JOURNAL_SECTOR_DATA - JOURNAL_MAC_PER_SECTOR - offsetof(struct journal_entry, last_bytes[MAX_SECTORS_PER_BLOCK]))

#define METADATA_PADDING_SECTORS	8

#define N_COMMIT_IDS			4

static unsigned char prev_commit_seq(unsigned char seq)
{
	return (seq + N_COMMIT_IDS - 1) % N_COMMIT_IDS;
}

static unsigned char next_commit_seq(unsigned char seq)
{
	return (seq + 1) % N_COMMIT_IDS;
}

/*
 * In-memory structures
 */

struct journal_node {
	struct rb_node node;
	sector_t sector;
};

struct alg_spec {
	char *alg_string;
	char *key_string;
	__u8 *key;
	unsigned int key_size;
};

struct dm_integrity_c {
	struct dm_dev *dev;
	struct dm_dev *meta_dev;
	unsigned int tag_size;
	__s8 log2_tag_size;
	sector_t start;
	mempool_t journal_io_mempool;
	struct dm_io_client *io;
	struct dm_bufio_client *bufio;
	struct workqueue_struct *metadata_wq;
	struct superblock *sb;
	unsigned int journal_pages;
	unsigned int n_bitmap_blocks;

	struct page_list *journal;
	struct page_list *journal_io;
	struct page_list *journal_xor;
	struct page_list *recalc_bitmap;
	struct page_list *may_write_bitmap;
	struct bitmap_block_status *bbs;
	unsigned int bitmap_flush_interval;
	int synchronous_mode;
	struct bio_list synchronous_bios;
	struct delayed_work bitmap_flush_work;

	struct crypto_skcipher *journal_crypt;
	struct scatterlist **journal_scatterlist;
	struct scatterlist **journal_io_scatterlist;
	struct skcipher_request **sk_requests;

	struct crypto_shash *journal_mac;

	struct journal_node *journal_tree;
	struct rb_root journal_tree_root;

	sector_t provided_data_sectors;

	unsigned short journal_entry_size;
	unsigned char journal_entries_per_sector;
	unsigned char journal_section_entries;
	unsigned short journal_section_sectors;
	unsigned int journal_sections;
	unsigned int journal_entries;
	sector_t data_device_sectors;
	sector_t meta_device_sectors;
	unsigned int initial_sectors;
	unsigned int metadata_run;
	__s8 log2_metadata_run;
	__u8 log2_buffer_sectors;
	__u8 sectors_per_block;
	__u8 log2_blocks_per_bitmap_bit;

	unsigned char mode;

	int failed;

	struct crypto_shash *internal_hash;

	struct dm_target *ti;

	/* these variables are locked with endio_wait.lock */
	struct rb_root in_progress;
	struct list_head wait_list;
	wait_queue_head_t endio_wait;
	struct workqueue_struct *wait_wq;
	struct workqueue_struct *offload_wq;

	unsigned char commit_seq;
	commit_id_t commit_ids[N_COMMIT_IDS];

	unsigned int committed_section;
	unsigned int n_committed_sections;

	unsigned int uncommitted_section;
	unsigned int n_uncommitted_sections;

	unsigned int free_section;
	unsigned char free_section_entry;
	unsigned int free_sectors;

	unsigned int free_sectors_threshold;

	struct workqueue_struct *commit_wq;
	struct work_struct commit_work;

	struct workqueue_struct *writer_wq;
	struct work_struct writer_work;

	struct workqueue_struct *recalc_wq;
	struct work_struct recalc_work;
	u8 *recalc_buffer;
	u8 *recalc_tags;

	struct bio_list flush_bio_list;

	unsigned long autocommit_jiffies;
	struct timer_list autocommit_timer;
	unsigned int autocommit_msec;

	wait_queue_head_t copy_to_journal_wait;

	struct completion crypto_backoff;

	bool wrote_to_journal;
	bool journal_uptodate;
	bool just_formatted;
	bool recalculate_flag;
	bool reset_recalculate_flag;
	bool discard;
	bool fix_padding;
	bool fix_hmac;
	bool legacy_recalculate;

	struct alg_spec internal_hash_alg;
	struct alg_spec journal_crypt_alg;
	struct alg_spec journal_mac_alg;

	atomic64_t number_of_mismatches;

	struct notifier_block reboot_notifier;
};

struct dm_integrity_range {
	sector_t logical_sector;
	sector_t n_sectors;
	bool waiting;
	union {
		struct rb_node node;
		struct {
			struct task_struct *task;
			struct list_head wait_entry;
		};
	};
};

struct dm_integrity_io {
	struct work_struct work;

	struct dm_integrity_c *ic;
	enum req_op op;
	bool fua;

	struct dm_integrity_range range;

	sector_t metadata_block;
	unsigned int metadata_offset;

	atomic_t in_flight;
	blk_status_t bi_status;

	struct completion *completion;

	struct dm_bio_details bio_details;
};

struct journal_completion {
	struct dm_integrity_c *ic;
	atomic_t in_flight;
	struct completion comp;
};

struct journal_io {
	struct dm_integrity_range range;
	struct journal_completion *comp;
};

struct bitmap_block_status {
	struct work_struct work;
	struct dm_integrity_c *ic;
	unsigned int idx;
	unsigned long *bitmap;
	struct bio_list bio_queue;
	spinlock_t bio_queue_lock;

};

static struct kmem_cache *journal_io_cache;

#define JOURNAL_IO_MEMPOOL	32

#ifdef DEBUG_PRINT
#define DEBUG_print(x, ...)	printk(KERN_DEBUG x, ##__VA_ARGS__)
static void __DEBUG_bytes(__u8 *bytes, size_t len, const char *msg, ...)
{
	va_list args;

	va_start(args, msg);
	vprintk(msg, args);
	va_end(args);
	if (len)
		pr_cont(":");
	while (len) {
		pr_cont(" %02x", *bytes);
		bytes++;
		len--;
	}
	pr_cont("\n");
}
#define DEBUG_bytes(bytes, len, msg, ...)	__DEBUG_bytes(bytes, len, KERN_DEBUG msg, ##__VA_ARGS__)
#else
#define DEBUG_print(x, ...)			do { } while (0)
#define DEBUG_bytes(bytes, len, msg, ...)	do { } while (0)
#endif

static void dm_integrity_prepare(struct request *rq)
{
}

static void dm_integrity_complete(struct request *rq, unsigned int nr_bytes)
{
}

/*
 * DM Integrity profile, protection is performed layer above (dm-crypt)
 */
static const struct blk_integrity_profile dm_integrity_profile = {
	.name			= "DM-DIF-EXT-TAG",
	.generate_fn		= NULL,
	.verify_fn		= NULL,
	.prepare_fn		= dm_integrity_prepare,
	.complete_fn		= dm_integrity_complete,
};

static void dm_integrity_map_continue(struct dm_integrity_io *dio, bool from_map);
static void integrity_bio_wait(struct work_struct *w);
static void dm_integrity_dtr(struct dm_target *ti);

static void dm_integrity_io_error(struct dm_integrity_c *ic, const char *msg, int err)
{
	if (err == -EILSEQ)
		atomic64_inc(&ic->number_of_mismatches);
	if (!cmpxchg(&ic->failed, 0, err))
		DMERR("Error on %s: %d", msg, err);
}

static int dm_integrity_failed(struct dm_integrity_c *ic)
{
	return READ_ONCE(ic->failed);
}

static bool dm_integrity_disable_recalculate(struct dm_integrity_c *ic)
{
	if (ic->legacy_recalculate)
		return false;
	if (!(ic->sb->flags & cpu_to_le32(SB_FLAG_FIXED_HMAC)) ?
	    ic->internal_hash_alg.key || ic->journal_mac_alg.key :
	    ic->internal_hash_alg.key && !ic->journal_mac_alg.key)
		return true;
	return false;
}

static commit_id_t dm_integrity_commit_id(struct dm_integrity_c *ic, unsigned int i,
					  unsigned int j, unsigned char seq)
{
	/*
	 * Xor the number with section and sector, so that if a piece of
	 * journal is written at wrong place, it is detected.
	 */
	return ic->commit_ids[seq] ^ cpu_to_le64(((__u64)i << 32) ^ j);
}

static void get_area_and_offset(struct dm_integrity_c *ic, sector_t data_sector,
				sector_t *area, sector_t *offset)
{
	if (!ic->meta_dev) {
		__u8 log2_interleave_sectors = ic->sb->log2_interleave_sectors;
		*area = data_sector >> log2_interleave_sectors;
		*offset = (unsigned int)data_sector & ((1U << log2_interleave_sectors) - 1);
	} else {
		*area = 0;
		*offset = data_sector;
	}
}

#define sector_to_block(ic, n)						\
do {									\
	BUG_ON((n) & (unsigned int)((ic)->sectors_per_block - 1));		\
	(n) >>= (ic)->sb->log2_sectors_per_block;			\
} while (0)

static __u64 get_metadata_sector_and_offset(struct dm_integrity_c *ic, sector_t area,
					    sector_t offset, unsigned int *metadata_offset)
{
	__u64 ms;
	unsigned int mo;

	ms = area << ic->sb->log2_interleave_sectors;
	if (likely(ic->log2_metadata_run >= 0))
		ms += area << ic->log2_metadata_run;
	else
		ms += area * ic->metadata_run;
	ms >>= ic->log2_buffer_sectors;

	sector_to_block(ic, offset);

	if (likely(ic->log2_tag_size >= 0)) {
		ms += offset >> (SECTOR_SHIFT + ic->log2_buffer_sectors - ic->log2_tag_size);
		mo = (offset << ic->log2_tag_size) & ((1U << SECTOR_SHIFT << ic->log2_buffer_sectors) - 1);
	} else {
		ms += (__u64)offset * ic->tag_size >> (SECTOR_SHIFT + ic->log2_buffer_sectors);
		mo = (offset * ic->tag_size) & ((1U << SECTOR_SHIFT << ic->log2_buffer_sectors) - 1);
	}
	*metadata_offset = mo;
	return ms;
}

static sector_t get_data_sector(struct dm_integrity_c *ic, sector_t area, sector_t offset)
{
	sector_t result;

	if (ic->meta_dev)
		return offset;

	result = area << ic->sb->log2_interleave_sectors;
	if (likely(ic->log2_metadata_run >= 0))
		result += (area + 1) << ic->log2_metadata_run;
	else
		result += (area + 1) * ic->metadata_run;

	result += (sector_t)ic->initial_sectors + offset;
	result += ic->start;

	return result;
}

static void wraparound_section(struct dm_integrity_c *ic, unsigned int *sec_ptr)
{
	if (unlikely(*sec_ptr >= ic->journal_sections))
		*sec_ptr -= ic->journal_sections;
}

static void sb_set_version(struct dm_integrity_c *ic)
{
	if (ic->sb->flags & cpu_to_le32(SB_FLAG_FIXED_HMAC))
		ic->sb->version = SB_VERSION_5;
	else if (ic->sb->flags & cpu_to_le32(SB_FLAG_FIXED_PADDING))
		ic->sb->version = SB_VERSION_4;
	else if (ic->mode == 'B' || ic->sb->flags & cpu_to_le32(SB_FLAG_DIRTY_BITMAP))
		ic->sb->version = SB_VERSION_3;
	else if (ic->meta_dev || ic->sb->flags & cpu_to_le32(SB_FLAG_RECALCULATING))
		ic->sb->version = SB_VERSION_2;
	else
		ic->sb->version = SB_VERSION_1;
}

static int sb_mac(struct dm_integrity_c *ic, bool wr)
{
	SHASH_DESC_ON_STACK(desc, ic->journal_mac);
	int r;
	unsigned int size = crypto_shash_digestsize(ic->journal_mac);

	if (sizeof(struct superblock) + size > 1 << SECTOR_SHIFT) {
		dm_integrity_io_error(ic, "digest is too long", -EINVAL);
		return -EINVAL;
	}

	desc->tfm = ic->journal_mac;

	r = crypto_shash_init(desc);
	if (unlikely(r < 0)) {
		dm_integrity_io_error(ic, "crypto_shash_init", r);
		return r;
	}

	r = crypto_shash_update(desc, (__u8 *)ic->sb, (1 << SECTOR_SHIFT) - size);
	if (unlikely(r < 0)) {
		dm_integrity_io_error(ic, "crypto_shash_update", r);
		return r;
	}

	if (likely(wr)) {
		r = crypto_shash_final(desc, (__u8 *)ic->sb + (1 << SECTOR_SHIFT) - size);
		if (unlikely(r < 0)) {
			dm_integrity_io_error(ic, "crypto_shash_final", r);
			return r;
		}
	} else {
		__u8 result[HASH_MAX_DIGESTSIZE];

		r = crypto_shash_final(desc, result);
		if (unlikely(r < 0)) {
			dm_integrity_io_error(ic, "crypto_shash_final", r);
			return r;
		}
		if (memcmp((__u8 *)ic->sb + (1 << SECTOR_SHIFT) - size, result, size)) {
			dm_integrity_io_error(ic, "superblock mac", -EILSEQ);
			dm_audit_log_target(DM_MSG_PREFIX, "mac-superblock", ic->ti, 0);
			return -EILSEQ;
		}
	}

	return 0;
}

static int sync_rw_sb(struct dm_integrity_c *ic, blk_opf_t opf)
{
	struct dm_io_request io_req;
	struct dm_io_region io_loc;
	const enum req_op op = opf & REQ_OP_MASK;
	int r;

	io_req.bi_opf = opf;
	io_req.mem.type = DM_IO_KMEM;
	io_req.mem.ptr.addr = ic->sb;
	io_req.notify.fn = NULL;
	io_req.client = ic->io;
	io_loc.bdev = ic->meta_dev ? ic->meta_dev->bdev : ic->dev->bdev;
	io_loc.sector = ic->start;
	io_loc.count = SB_SECTORS;

	if (op == REQ_OP_WRITE) {
		sb_set_version(ic);
		if (ic->journal_mac && ic->sb->flags & cpu_to_le32(SB_FLAG_FIXED_HMAC)) {
			r = sb_mac(ic, true);
			if (unlikely(r))
				return r;
		}
	}

	r = dm_io(&io_req, 1, &io_loc, NULL);
	if (unlikely(r))
		return r;

	if (op == REQ_OP_READ) {
		if (ic->mode != 'R' && ic->journal_mac && ic->sb->flags & cpu_to_le32(SB_FLAG_FIXED_HMAC)) {
			r = sb_mac(ic, false);
			if (unlikely(r))
				return r;
		}
	}

	return 0;
}

#define BITMAP_OP_TEST_ALL_SET		0
#define BITMAP_OP_TEST_ALL_CLEAR	1
#define BITMAP_OP_SET			2
#define BITMAP_OP_CLEAR			3

static bool block_bitmap_op(struct dm_integrity_c *ic, struct page_list *bitmap,
			    sector_t sector, sector_t n_sectors, int mode)
{
	unsigned long bit, end_bit, this_end_bit, page, end_page;
	unsigned long *data;

	if (unlikely(((sector | n_sectors) & ((1 << ic->sb->log2_sectors_per_block) - 1)) != 0)) {
		DMCRIT("invalid bitmap access (%llx,%llx,%d,%d,%d)",
			sector,
			n_sectors,
			ic->sb->log2_sectors_per_block,
			ic->log2_blocks_per_bitmap_bit,
			mode);
		BUG();
	}

	if (unlikely(!n_sectors))
		return true;

	bit = sector >> (ic->sb->log2_sectors_per_block + ic->log2_blocks_per_bitmap_bit);
	end_bit = (sector + n_sectors - 1) >>
		(ic->sb->log2_sectors_per_block + ic->log2_blocks_per_bitmap_bit);

	page = bit / (PAGE_SIZE * 8);
	bit %= PAGE_SIZE * 8;

	end_page = end_bit / (PAGE_SIZE * 8);
	end_bit %= PAGE_SIZE * 8;

repeat:
	if (page < end_page)
		this_end_bit = PAGE_SIZE * 8 - 1;
	else
		this_end_bit = end_bit;

	data = lowmem_page_address(bitmap[page].page);

	if (mode == BITMAP_OP_TEST_ALL_SET) {
		while (bit <= this_end_bit) {
			if (!(bit % BITS_PER_LONG) && this_end_bit >= bit + BITS_PER_LONG - 1) {
				do {
					if (data[bit / BITS_PER_LONG] != -1)
						return false;
					bit += BITS_PER_LONG;
				} while (this_end_bit >= bit + BITS_PER_LONG - 1);
				continue;
			}
			if (!test_bit(bit, data))
				return false;
			bit++;
		}
	} else if (mode == BITMAP_OP_TEST_ALL_CLEAR) {
		while (bit <= this_end_bit) {
			if (!(bit % BITS_PER_LONG) && this_end_bit >= bit + BITS_PER_LONG - 1) {
				do {
					if (data[bit / BITS_PER_LONG] != 0)
						return false;
					bit += BITS_PER_LONG;
				} while (this_end_bit >= bit + BITS_PER_LONG - 1);
				continue;
			}
			if (test_bit(bit, data))
				return false;
			bit++;
		}
	} else if (mode == BITMAP_OP_SET) {
		while (bit <= this_end_bit) {
			if (!(bit % BITS_PER_LONG) && this_end_bit >= bit + BITS_PER_LONG - 1) {
				do {
					data[bit / BITS_PER_LONG] = -1;
					bit += BITS_PER_LONG;
				} while (this_end_bit >= bit + BITS_PER_LONG - 1);
				continue;
			}
			__set_bit(bit, data);
			bit++;
		}
	} else if (mode == BITMAP_OP_CLEAR) {
		if (!bit && this_end_bit == PAGE_SIZE * 8 - 1)
			clear_page(data);
		else {
			while (bit <= this_end_bit) {
				if (!(bit % BITS_PER_LONG) && this_end_bit >= bit + BITS_PER_LONG - 1) {
					do {
						data[bit / BITS_PER_LONG] = 0;
						bit += BITS_PER_LONG;
					} while (this_end_bit >= bit + BITS_PER_LONG - 1);
					continue;
				}
				__clear_bit(bit, data);
				bit++;
			}
		}
	} else {
		BUG();
	}

	if (unlikely(page < end_page)) {
		bit = 0;
		page++;
		goto repeat;
	}

	return true;
}

static void block_bitmap_copy(struct dm_integrity_c *ic, struct page_list *dst, struct page_list *src)
{
	unsigned int n_bitmap_pages = DIV_ROUND_UP(ic->n_bitmap_blocks, PAGE_SIZE / BITMAP_BLOCK_SIZE);
	unsigned int i;

	for (i = 0; i < n_bitmap_pages; i++) {
		unsigned long *dst_data = lowmem_page_address(dst[i].page);
		unsigned long *src_data = lowmem_page_address(src[i].page);

		copy_page(dst_data, src_data);
	}
}

static struct bitmap_block_status *sector_to_bitmap_block(struct dm_integrity_c *ic, sector_t sector)
{
	unsigned int bit = sector >> (ic->sb->log2_sectors_per_block + ic->log2_blocks_per_bitmap_bit);
	unsigned int bitmap_block = bit / (BITMAP_BLOCK_SIZE * 8);

	BUG_ON(bitmap_block >= ic->n_bitmap_blocks);
	return &ic->bbs[bitmap_block];
}

static void access_journal_check(struct dm_integrity_c *ic, unsigned int section, unsigned int offset,
				 bool e, const char *function)
{
#if defined(CONFIG_DM_DEBUG) || defined(INTERNAL_VERIFY)
	unsigned int limit = e ? ic->journal_section_entries : ic->journal_section_sectors;

	if (unlikely(section >= ic->journal_sections) ||
	    unlikely(offset >= limit)) {
		DMCRIT("%s: invalid access at (%u,%u), limit (%u,%u)",
		       function, section, offset, ic->journal_sections, limit);
		BUG();
	}
#endif
}

static void page_list_location(struct dm_integrity_c *ic, unsigned int section, unsigned int offset,
			       unsigned int *pl_index, unsigned int *pl_offset)
{
	unsigned int sector;

	access_journal_check(ic, section, offset, false, "page_list_location");

	sector = section * ic->journal_section_sectors + offset;

	*pl_index = sector >> (PAGE_SHIFT - SECTOR_SHIFT);
	*pl_offset = (sector << SECTOR_SHIFT) & (PAGE_SIZE - 1);
}

static struct journal_sector *access_page_list(struct dm_integrity_c *ic, struct page_list *pl,
					       unsigned int section, unsigned int offset, unsigned int *n_sectors)
{
	unsigned int pl_index, pl_offset;
	char *va;

	page_list_location(ic, section, offset, &pl_index, &pl_offset);

	if (n_sectors)
		*n_sectors = (PAGE_SIZE - pl_offset) >> SECTOR_SHIFT;

	va = lowmem_page_address(pl[pl_index].page);

	return (struct journal_sector *)(va + pl_offset);
}

static struct journal_sector *access_journal(struct dm_integrity_c *ic, unsigned int section, unsigned int offset)
{
	return access_page_list(ic, ic->journal, section, offset, NULL);
}

static struct journal_entry *access_journal_entry(struct dm_integrity_c *ic, unsigned int section, unsigned int n)
{
	unsigned int rel_sector, offset;
	struct journal_sector *js;

	access_journal_check(ic, section, n, true, "access_journal_entry");

	rel_sector = n % JOURNAL_BLOCK_SECTORS;
	offset = n / JOURNAL_BLOCK_SECTORS;

	js = access_journal(ic, section, rel_sector);
	return (struct journal_entry *)((char *)js + offset * ic->journal_entry_size);
}

static struct journal_sector *access_journal_data(struct dm_integrity_c *ic, unsigned int section, unsigned int n)
{
	n <<= ic->sb->log2_sectors_per_block;

	n += JOURNAL_BLOCK_SECTORS;

	access_journal_check(ic, section, n, false, "access_journal_data");

	return access_journal(ic, section, n);
}

static void section_mac(struct dm_integrity_c *ic, unsigned int section, __u8 result[JOURNAL_MAC_SIZE])
{
	SHASH_DESC_ON_STACK(desc, ic->journal_mac);
	int r;
	unsigned int j, size;

	desc->tfm = ic->journal_mac;

	r = crypto_shash_init(desc);
	if (unlikely(r < 0)) {
		dm_integrity_io_error(ic, "crypto_shash_init", r);
		goto err;
	}

	if (ic->sb->flags & cpu_to_le32(SB_FLAG_FIXED_HMAC)) {
		__le64 section_le;

		r = crypto_shash_update(desc, (__u8 *)&ic->sb->salt, SALT_SIZE);
		if (unlikely(r < 0)) {
			dm_integrity_io_error(ic, "crypto_shash_update", r);
			goto err;
		}

		section_le = cpu_to_le64(section);
		r = crypto_shash_update(desc, (__u8 *)&section_le, sizeof(section_le));
		if (unlikely(r < 0)) {
			dm_integrity_io_error(ic, "crypto_shash_update", r);
			goto err;
		}
	}

	for (j = 0; j < ic->journal_section_entries; j++) {
		struct journal_entry *je = access_journal_entry(ic, section, j);

		r = crypto_shash_update(desc, (__u8 *)&je->u.sector, sizeof(je->u.sector));
		if (unlikely(r < 0)) {
			dm_integrity_io_error(ic, "crypto_shash_update", r);
			goto err;
		}
	}

	size = crypto_shash_digestsize(ic->journal_mac);

	if (likely(size <= JOURNAL_MAC_SIZE)) {
		r = crypto_shash_final(desc, result);
		if (unlikely(r < 0)) {
			dm_integrity_io_error(ic, "crypto_shash_final", r);
			goto err;
		}
		memset(result + size, 0, JOURNAL_MAC_SIZE - size);
	} else {
		__u8 digest[HASH_MAX_DIGESTSIZE];

		if (WARN_ON(size > sizeof(digest))) {
			dm_integrity_io_error(ic, "digest_size", -EINVAL);
			goto err;
		}
		r = crypto_shash_final(desc, digest);
		if (unlikely(r < 0)) {
			dm_integrity_io_error(ic, "crypto_shash_final", r);
			goto err;
		}
		memcpy(result, digest, JOURNAL_MAC_SIZE);
	}

	return;
err:
	memset(result, 0, JOURNAL_MAC_SIZE);
}

static void rw_section_mac(struct dm_integrity_c *ic, unsigned int section, bool wr)
{
	__u8 result[JOURNAL_MAC_SIZE];
	unsigned int j;

	if (!ic->journal_mac)
		return;

	section_mac(ic, section, result);

	for (j = 0; j < JOURNAL_BLOCK_SECTORS; j++) {
		struct journal_sector *js = access_journal(ic, section, j);

		if (likely(wr))
			memcpy(&js->mac, result + (j * JOURNAL_MAC_PER_SECTOR), JOURNAL_MAC_PER_SECTOR);
		else {
			if (memcmp(&js->mac, result + (j * JOURNAL_MAC_PER_SECTOR), JOURNAL_MAC_PER_SECTOR)) {
				dm_integrity_io_error(ic, "journal mac", -EILSEQ);
				dm_audit_log_target(DM_MSG_PREFIX, "mac-journal", ic->ti, 0);
			}
		}
	}
}

static void complete_journal_op(void *context)
{
	struct journal_completion *comp = context;

	BUG_ON(!atomic_read(&comp->in_flight));
	if (likely(atomic_dec_and_test(&comp->in_flight)))
		complete(&comp->comp);
}

static void xor_journal(struct dm_integrity_c *ic, bool encrypt, unsigned int section,
			unsigned int n_sections, struct journal_completion *comp)
{
	struct async_submit_ctl submit;
	size_t n_bytes = (size_t)(n_sections * ic->journal_section_sectors) << SECTOR_SHIFT;
	unsigned int pl_index, pl_offset, section_index;
	struct page_list *source_pl, *target_pl;

	if (likely(encrypt)) {
		source_pl = ic->journal;
		target_pl = ic->journal_io;
	} else {
		source_pl = ic->journal_io;
		target_pl = ic->journal;
	}

	page_list_location(ic, section, 0, &pl_index, &pl_offset);

	atomic_add(roundup(pl_offset + n_bytes, PAGE_SIZE) >> PAGE_SHIFT, &comp->in_flight);

	init_async_submit(&submit, ASYNC_TX_XOR_ZERO_DST, NULL, complete_journal_op, comp, NULL);

	section_index = pl_index;

	do {
		size_t this_step;
		struct page *src_pages[2];
		struct page *dst_page;

		while (unlikely(pl_index == section_index)) {
			unsigned int dummy;

			if (likely(encrypt))
				rw_section_mac(ic, section, true);
			section++;
			n_sections--;
			if (!n_sections)
				break;
			page_list_location(ic, section, 0, &section_index, &dummy);
		}

		this_step = min(n_bytes, (size_t)PAGE_SIZE - pl_offset);
		dst_page = target_pl[pl_index].page;
		src_pages[0] = source_pl[pl_index].page;
		src_pages[1] = ic->journal_xor[pl_index].page;

		async_xor(dst_page, src_pages, pl_offset, 2, this_step, &submit);

		pl_index++;
		pl_offset = 0;
		n_bytes -= this_step;
	} while (n_bytes);

	BUG_ON(n_sections);

	async_tx_issue_pending_all();
}

static void complete_journal_encrypt(void *data, int err)
{
	struct journal_completion *comp = data;

	if (unlikely(err)) {
		if (likely(err == -EINPROGRESS)) {
			complete(&comp->ic->crypto_backoff);
			return;
		}
		dm_integrity_io_error(comp->ic, "asynchronous encrypt", err);
	}
	complete_journal_op(comp);
}

static bool do_crypt(bool encrypt, struct skcipher_request *req, struct journal_completion *comp)
{
	int r;

	skcipher_request_set_callback(req, CRYPTO_TFM_REQ_MAY_BACKLOG,
				      complete_journal_encrypt, comp);
	if (likely(encrypt))
		r = crypto_skcipher_encrypt(req);
	else
		r = crypto_skcipher_decrypt(req);
	if (likely(!r))
		return false;
	if (likely(r == -EINPROGRESS))
		return true;
	if (likely(r == -EBUSY)) {
		wait_for_completion(&comp->ic->crypto_backoff);
		reinit_completion(&comp->ic->crypto_backoff);
		return true;
	}
	dm_integrity_io_error(comp->ic, "encrypt", r);
	return false;
}

static void crypt_journal(struct dm_integrity_c *ic, bool encrypt, unsigned int section,
			  unsigned int n_sections, struct journal_completion *comp)
{
	struct scatterlist **source_sg;
	struct scatterlist **target_sg;

	atomic_add(2, &comp->in_flight);

	if (likely(encrypt)) {
		source_sg = ic->journal_scatterlist;
		target_sg = ic->journal_io_scatterlist;
	} else {
		source_sg = ic->journal_io_scatterlist;
		target_sg = ic->journal_scatterlist;
	}

	do {
		struct skcipher_request *req;
		unsigned int ivsize;
		char *iv;

		if (likely(encrypt))
			rw_section_mac(ic, section, true);

		req = ic->sk_requests[section];
		ivsize = crypto_skcipher_ivsize(ic->journal_crypt);
		iv = req->iv;

		memcpy(iv, iv + ivsize, ivsize);

		req->src = source_sg[section];
		req->dst = target_sg[section];

		if (unlikely(do_crypt(encrypt, req, comp)))
			atomic_inc(&comp->in_flight);

		section++;
		n_sections--;
	} while (n_sections);

	atomic_dec(&comp->in_flight);
	complete_journal_op(comp);
}

static void encrypt_journal(struct dm_integrity_c *ic, bool encrypt, unsigned int section,
			    unsigned int n_sections, struct journal_completion *comp)
{
	if (ic->journal_xor)
		return xor_journal(ic, encrypt, section, n_sections, comp);
	else
		return crypt_journal(ic, encrypt, section, n_sections, comp);
}

static void complete_journal_io(unsigned long error, void *context)
{
	struct journal_completion *comp = context;

	if (unlikely(error != 0))
		dm_integrity_io_error(comp->ic, "writing journal", -EIO);
	complete_journal_op(comp);
}

static void rw_journal_sectors(struct dm_integrity_c *ic, blk_opf_t opf,
			       unsigned int sector, unsigned int n_sectors,
			       struct journal_completion *comp)
{
	struct dm_io_request io_req;
	struct dm_io_region io_loc;
	unsigned int pl_index, pl_offset;
	int r;

	if (unlikely(dm_integrity_failed(ic))) {
		if (comp)
			complete_journal_io(-1UL, comp);
		return;
	}

	pl_index = sector >> (PAGE_SHIFT - SECTOR_SHIFT);
	pl_offset = (sector << SECTOR_SHIFT) & (PAGE_SIZE - 1);

	io_req.bi_opf = opf;
	io_req.mem.type = DM_IO_PAGE_LIST;
	if (ic->journal_io)
		io_req.mem.ptr.pl = &ic->journal_io[pl_index];
	else
		io_req.mem.ptr.pl = &ic->journal[pl_index];
	io_req.mem.offset = pl_offset;
	if (likely(comp != NULL)) {
		io_req.notify.fn = complete_journal_io;
		io_req.notify.context = comp;
	} else {
		io_req.notify.fn = NULL;
	}
	io_req.client = ic->io;
	io_loc.bdev = ic->meta_dev ? ic->meta_dev->bdev : ic->dev->bdev;
	io_loc.sector = ic->start + SB_SECTORS + sector;
	io_loc.count = n_sectors;

	r = dm_io(&io_req, 1, &io_loc, NULL);
	if (unlikely(r)) {
		dm_integrity_io_error(ic, (opf & REQ_OP_MASK) == REQ_OP_READ ?
				      "reading journal" : "writing journal", r);
		if (comp) {
			WARN_ONCE(1, "asynchronous dm_io failed: %d", r);
			complete_journal_io(-1UL, comp);
		}
	}
}

static void rw_journal(struct dm_integrity_c *ic, blk_opf_t opf,
		       unsigned int section, unsigned int n_sections,
		       struct journal_completion *comp)
{
	unsigned int sector, n_sectors;

	sector = section * ic->journal_section_sectors;
	n_sectors = n_sections * ic->journal_section_sectors;

	rw_journal_sectors(ic, opf, sector, n_sectors, comp);
}

static void write_journal(struct dm_integrity_c *ic, unsigned int commit_start, unsigned int commit_sections)
{
	struct journal_completion io_comp;
	struct journal_completion crypt_comp_1;
	struct journal_completion crypt_comp_2;
	unsigned int i;

	io_comp.ic = ic;
	init_completion(&io_comp.comp);

	if (commit_start + commit_sections <= ic->journal_sections) {
		io_comp.in_flight = (atomic_t)ATOMIC_INIT(1);
		if (ic->journal_io) {
			crypt_comp_1.ic = ic;
			init_completion(&crypt_comp_1.comp);
			crypt_comp_1.in_flight = (atomic_t)ATOMIC_INIT(0);
			encrypt_journal(ic, true, commit_start, commit_sections, &crypt_comp_1);
			wait_for_completion_io(&crypt_comp_1.comp);
		} else {
			for (i = 0; i < commit_sections; i++)
				rw_section_mac(ic, commit_start + i, true);
		}
		rw_journal(ic, REQ_OP_WRITE | REQ_FUA | REQ_SYNC, commit_start,
			   commit_sections, &io_comp);
	} else {
		unsigned int to_end;

		io_comp.in_flight = (atomic_t)ATOMIC_INIT(2);
		to_end = ic->journal_sections - commit_start;
		if (ic->journal_io) {
			crypt_comp_1.ic = ic;
			init_completion(&crypt_comp_1.comp);
			crypt_comp_1.in_flight = (atomic_t)ATOMIC_INIT(0);
			encrypt_journal(ic, true, commit_start, to_end, &crypt_comp_1);
			if (try_wait_for_completion(&crypt_comp_1.comp)) {
				rw_journal(ic, REQ_OP_WRITE | REQ_FUA,
					   commit_start, to_end, &io_comp);
				reinit_completion(&crypt_comp_1.comp);
				crypt_comp_1.in_flight = (atomic_t)ATOMIC_INIT(0);
				encrypt_journal(ic, true, 0, commit_sections - to_end, &crypt_comp_1);
				wait_for_completion_io(&crypt_comp_1.comp);
			} else {
				crypt_comp_2.ic = ic;
				init_completion(&crypt_comp_2.comp);
				crypt_comp_2.in_flight = (atomic_t)ATOMIC_INIT(0);
				encrypt_journal(ic, true, 0, commit_sections - to_end, &crypt_comp_2);
				wait_for_completion_io(&crypt_comp_1.comp);
				rw_journal(ic, REQ_OP_WRITE | REQ_FUA, commit_start, to_end, &io_comp);
				wait_for_completion_io(&crypt_comp_2.comp);
			}
		} else {
			for (i = 0; i < to_end; i++)
				rw_section_mac(ic, commit_start + i, true);
			rw_journal(ic, REQ_OP_WRITE | REQ_FUA, commit_start, to_end, &io_comp);
			for (i = 0; i < commit_sections - to_end; i++)
				rw_section_mac(ic, i, true);
		}
		rw_journal(ic, REQ_OP_WRITE | REQ_FUA, 0, commit_sections - to_end, &io_comp);
	}

	wait_for_completion_io(&io_comp.comp);
}

static void copy_from_journal(struct dm_integrity_c *ic, unsigned int section, unsigned int offset,
			      unsigned int n_sectors, sector_t target, io_notify_fn fn, void *data)
{
	struct dm_io_request io_req;
	struct dm_io_region io_loc;
	int r;
	unsigned int sector, pl_index, pl_offset;

	BUG_ON((target | n_sectors | offset) & (unsigned int)(ic->sectors_per_block - 1));

	if (unlikely(dm_integrity_failed(ic))) {
		fn(-1UL, data);
		return;
	}

	sector = section * ic->journal_section_sectors + JOURNAL_BLOCK_SECTORS + offset;

	pl_index = sector >> (PAGE_SHIFT - SECTOR_SHIFT);
	pl_offset = (sector << SECTOR_SHIFT) & (PAGE_SIZE - 1);

	io_req.bi_opf = REQ_OP_WRITE;
	io_req.mem.type = DM_IO_PAGE_LIST;
	io_req.mem.ptr.pl = &ic->journal[pl_index];
	io_req.mem.offset = pl_offset;
	io_req.notify.fn = fn;
	io_req.notify.context = data;
	io_req.client = ic->io;
	io_loc.bdev = ic->dev->bdev;
	io_loc.sector = target;
	io_loc.count = n_sectors;

	r = dm_io(&io_req, 1, &io_loc, NULL);
	if (unlikely(r)) {
		WARN_ONCE(1, "asynchronous dm_io failed: %d", r);
		fn(-1UL, data);
	}
}

static bool ranges_overlap(struct dm_integrity_range *range1, struct dm_integrity_range *range2)
{
	return range1->logical_sector < range2->logical_sector + range2->n_sectors &&
	       range1->logical_sector + range1->n_sectors > range2->logical_sector;
}

static bool add_new_range(struct dm_integrity_c *ic, struct dm_integrity_range *new_range, bool check_waiting)
{
	struct rb_node **n = &ic->in_progress.rb_node;
	struct rb_node *parent;

	BUG_ON((new_range->logical_sector | new_range->n_sectors) & (unsigned int)(ic->sectors_per_block - 1));

	if (likely(check_waiting)) {
		struct dm_integrity_range *range;

		list_for_each_entry(range, &ic->wait_list, wait_entry) {
			if (unlikely(ranges_overlap(range, new_range)))
				return false;
		}
	}

	parent = NULL;

	while (*n) {
		struct dm_integrity_range *range = container_of(*n, struct dm_integrity_range, node);

		parent = *n;
		if (new_range->logical_sector + new_range->n_sectors <= range->logical_sector)
			n = &range->node.rb_left;
		else if (new_range->logical_sector >= range->logical_sector + range->n_sectors)
			n = &range->node.rb_right;
		else
			return false;
	}

	rb_link_node(&new_range->node, parent, n);
	rb_insert_color(&new_range->node, &ic->in_progress);

	return true;
}

static void remove_range_unlocked(struct dm_integrity_c *ic, struct dm_integrity_range *range)
{
	rb_erase(&range->node, &ic->in_progress);
	while (unlikely(!list_empty(&ic->wait_list))) {
		struct dm_integrity_range *last_range =
			list_first_entry(&ic->wait_list, struct dm_integrity_range, wait_entry);
		struct task_struct *last_range_task;

		last_range_task = last_range->task;
		list_del(&last_range->wait_entry);
		if (!add_new_range(ic, last_range, false)) {
			last_range->task = last_range_task;
			list_add(&last_range->wait_entry, &ic->wait_list);
			break;
		}
		last_range->waiting = false;
		wake_up_process(last_range_task);
	}
}

static void remove_range(struct dm_integrity_c *ic, struct dm_integrity_range *range)
{
	unsigned long flags;

	spin_lock_irqsave(&ic->endio_wait.lock, flags);
	remove_range_unlocked(ic, range);
	spin_unlock_irqrestore(&ic->endio_wait.lock, flags);
}

static void wait_and_add_new_range(struct dm_integrity_c *ic, struct dm_integrity_range *new_range)
{
	new_range->waiting = true;
	list_add_tail(&new_range->wait_entry, &ic->wait_list);
	new_range->task = current;
	do {
		__set_current_state(TASK_UNINTERRUPTIBLE);
		spin_unlock_irq(&ic->endio_wait.lock);
		io_schedule();
		spin_lock_irq(&ic->endio_wait.lock);
	} while (unlikely(new_range->waiting));
}

static void add_new_range_and_wait(struct dm_integrity_c *ic, struct dm_integrity_range *new_range)
{
	if (unlikely(!add_new_range(ic, new_range, true)))
		wait_and_add_new_range(ic, new_range);
}

static void init_journal_node(struct journal_node *node)
{
	RB_CLEAR_NODE(&node->node);
	node->sector = (sector_t)-1;
}

static void add_journal_node(struct dm_integrity_c *ic, struct journal_node *node, sector_t sector)
{
	struct rb_node **link;
	struct rb_node *parent;

	node->sector = sector;
	BUG_ON(!RB_EMPTY_NODE(&node->node));

	link = &ic->journal_tree_root.rb_node;
	parent = NULL;

	while (*link) {
		struct journal_node *j;

		parent = *link;
		j = container_of(parent, struct journal_node, node);
		if (sector < j->sector)
			link = &j->node.rb_left;
		else
			link = &j->node.rb_right;
	}

	rb_link_node(&node->node, parent, link);
	rb_insert_color(&node->node, &ic->journal_tree_root);
}

static void remove_journal_node(struct dm_integrity_c *ic, struct journal_node *node)
{
	BUG_ON(RB_EMPTY_NODE(&node->node));
	rb_erase(&node->node, &ic->journal_tree_root);
	init_journal_node(node);
}

#define NOT_FOUND	(-1U)

static unsigned int find_journal_node(struct dm_integrity_c *ic, sector_t sector, sector_t *next_sector)
{
	struct rb_node *n = ic->journal_tree_root.rb_node;
	unsigned int found = NOT_FOUND;

	*next_sector = (sector_t)-1;
	while (n) {
		struct journal_node *j = container_of(n, struct journal_node, node);

		if (sector == j->sector)
			found = j - ic->journal_tree;

		if (sector < j->sector) {
			*next_sector = j->sector;
			n = j->node.rb_left;
		} else
			n = j->node.rb_right;
	}

	return found;
}

static bool test_journal_node(struct dm_integrity_c *ic, unsigned int pos, sector_t sector)
{
	struct journal_node *node, *next_node;
	struct rb_node *next;

	if (unlikely(pos >= ic->journal_entries))
		return false;
	node = &ic->journal_tree[pos];
	if (unlikely(RB_EMPTY_NODE(&node->node)))
		return false;
	if (unlikely(node->sector != sector))
		return false;

	next = rb_next(&node->node);
	if (unlikely(!next))
		return true;

	next_node = container_of(next, struct journal_node, node);
	return next_node->sector != sector;
}

static bool find_newer_committed_node(struct dm_integrity_c *ic, struct journal_node *node)
{
	struct rb_node *next;
	struct journal_node *next_node;
	unsigned int next_section;

	BUG_ON(RB_EMPTY_NODE(&node->node));

	next = rb_next(&node->node);
	if (unlikely(!next))
		return false;

	next_node = container_of(next, struct journal_node, node);

	if (next_node->sector != node->sector)
		return false;

	next_section = (unsigned int)(next_node - ic->journal_tree) / ic->journal_section_entries;
	if (next_section >= ic->committed_section &&
	    next_section < ic->committed_section + ic->n_committed_sections)
		return true;
	if (next_section + ic->journal_sections < ic->committed_section + ic->n_committed_sections)
		return true;

	return false;
}

#define TAG_READ	0
#define TAG_WRITE	1
#define TAG_CMP		2

static int dm_integrity_rw_tag(struct dm_integrity_c *ic, unsigned char *tag, sector_t *metadata_block,
			       unsigned int *metadata_offset, unsigned int total_size, int op)
{
#define MAY_BE_FILLER		1
#define MAY_BE_HASH		2
	unsigned int hash_offset = 0;
	unsigned int may_be = MAY_BE_HASH | (ic->discard ? MAY_BE_FILLER : 0);

	do {
		unsigned char *data, *dp;
		struct dm_buffer *b;
		unsigned int to_copy;
		int r;

		r = dm_integrity_failed(ic);
		if (unlikely(r))
			return r;

		data = dm_bufio_read(ic->bufio, *metadata_block, &b);
		if (IS_ERR(data))
			return PTR_ERR(data);

		to_copy = min((1U << SECTOR_SHIFT << ic->log2_buffer_sectors) - *metadata_offset, total_size);
		dp = data + *metadata_offset;
		if (op == TAG_READ) {
			memcpy(tag, dp, to_copy);
		} else if (op == TAG_WRITE) {
			if (memcmp(dp, tag, to_copy)) {
				memcpy(dp, tag, to_copy);
				dm_bufio_mark_partial_buffer_dirty(b, *metadata_offset, *metadata_offset + to_copy);
			}
		} else {
			/* e.g.: op == TAG_CMP */

			if (likely(is_power_of_2(ic->tag_size))) {
				if (unlikely(memcmp(dp, tag, to_copy)))
					if (unlikely(!ic->discard) ||
					    unlikely(memchr_inv(dp, DISCARD_FILLER, to_copy) != NULL)) {
						goto thorough_test;
				}
			} else {
				unsigned int i, ts;
thorough_test:
				ts = total_size;

				for (i = 0; i < to_copy; i++, ts--) {
					if (unlikely(dp[i] != tag[i]))
						may_be &= ~MAY_BE_HASH;
					if (likely(dp[i] != DISCARD_FILLER))
						may_be &= ~MAY_BE_FILLER;
					hash_offset++;
					if (unlikely(hash_offset == ic->tag_size)) {
						if (unlikely(!may_be)) {
							dm_bufio_release(b);
							return ts;
						}
						hash_offset = 0;
						may_be = MAY_BE_HASH | (ic->discard ? MAY_BE_FILLER : 0);
					}
				}
			}
		}
		dm_bufio_release(b);

		tag += to_copy;
		*metadata_offset += to_copy;
		if (unlikely(*metadata_offset == 1U << SECTOR_SHIFT << ic->log2_buffer_sectors)) {
			(*metadata_block)++;
			*metadata_offset = 0;
		}

		if (unlikely(!is_power_of_2(ic->tag_size)))
			hash_offset = (hash_offset + to_copy) % ic->tag_size;

		total_size -= to_copy;
	} while (unlikely(total_size));

	return 0;
#undef MAY_BE_FILLER
#undef MAY_BE_HASH
}

struct flush_request {
	struct dm_io_request io_req;
	struct dm_io_region io_reg;
	struct dm_integrity_c *ic;
	struct completion comp;
};

static void flush_notify(unsigned long error, void *fr_)
{
	struct flush_request *fr = fr_;

	if (unlikely(error != 0))
		dm_integrity_io_error(fr->ic, "flushing disk cache", -EIO);
	complete(&fr->comp);
}

static void dm_integrity_flush_buffers(struct dm_integrity_c *ic, bool flush_data)
{
	int r;
	struct flush_request fr;

	if (!ic->meta_dev)
		flush_data = false;
	if (flush_data) {
		fr.io_req.bi_opf = REQ_OP_WRITE | REQ_PREFLUSH | REQ_SYNC,
		fr.io_req.mem.type = DM_IO_KMEM,
		fr.io_req.mem.ptr.addr = NULL,
		fr.io_req.notify.fn = flush_notify,
		fr.io_req.notify.context = &fr;
		fr.io_req.client = dm_bufio_get_dm_io_client(ic->bufio),
		fr.io_reg.bdev = ic->dev->bdev,
		fr.io_reg.sector = 0,
		fr.io_reg.count = 0,
		fr.ic = ic;
		init_completion(&fr.comp);
		r = dm_io(&fr.io_req, 1, &fr.io_reg, NULL);
		BUG_ON(r);
	}

	r = dm_bufio_write_dirty_buffers(ic->bufio);
	if (unlikely(r))
		dm_integrity_io_error(ic, "writing tags", r);

	if (flush_data)
		wait_for_completion(&fr.comp);
}

static void sleep_on_endio_wait(struct dm_integrity_c *ic)
{
	DECLARE_WAITQUEUE(wait, current);

	__add_wait_queue(&ic->endio_wait, &wait);
	__set_current_state(TASK_UNINTERRUPTIBLE);
	spin_unlock_irq(&ic->endio_wait.lock);
	io_schedule();
	spin_lock_irq(&ic->endio_wait.lock);
	__remove_wait_queue(&ic->endio_wait, &wait);
}

static void autocommit_fn(struct timer_list *t)
{
	struct dm_integrity_c *ic = from_timer(ic, t, autocommit_timer);

	if (likely(!dm_integrity_failed(ic)))
		queue_work(ic->commit_wq, &ic->commit_work);
}

static void schedule_autocommit(struct dm_integrity_c *ic)
{
	if (!timer_pending(&ic->autocommit_timer))
		mod_timer(&ic->autocommit_timer, jiffies + ic->autocommit_jiffies);
}

static void submit_flush_bio(struct dm_integrity_c *ic, struct dm_integrity_io *dio)
{
	struct bio *bio;
	unsigned long flags;

	spin_lock_irqsave(&ic->endio_wait.lock, flags);
	bio = dm_bio_from_per_bio_data(dio, sizeof(struct dm_integrity_io));
	bio_list_add(&ic->flush_bio_list, bio);
	spin_unlock_irqrestore(&ic->endio_wait.lock, flags);

	queue_work(ic->commit_wq, &ic->commit_work);
}

static void do_endio(struct dm_integrity_c *ic, struct bio *bio)
{
	int r;

	r = dm_integrity_failed(ic);
	if (unlikely(r) && !bio->bi_status)
		bio->bi_status = errno_to_blk_status(r);
	if (unlikely(ic->synchronous_mode) && bio_op(bio) == REQ_OP_WRITE) {
		unsigned long flags;

		spin_lock_irqsave(&ic->endio_wait.lock, flags);
		bio_list_add(&ic->synchronous_bios, bio);
		queue_delayed_work(ic->commit_wq, &ic->bitmap_flush_work, 0);
		spin_unlock_irqrestore(&ic->endio_wait.lock, flags);
		return;
	}
	bio_endio(bio);
}

static void do_endio_flush(struct dm_integrity_c *ic, struct dm_integrity_io *dio)
{
	struct bio *bio = dm_bio_from_per_bio_data(dio, sizeof(struct dm_integrity_io));

	if (unlikely(dio->fua) && likely(!bio->bi_status) && likely(!dm_integrity_failed(ic)))
		submit_flush_bio(ic, dio);
	else
		do_endio(ic, bio);
}

static void dec_in_flight(struct dm_integrity_io *dio)
{
	if (atomic_dec_and_test(&dio->in_flight)) {
		struct dm_integrity_c *ic = dio->ic;
		struct bio *bio;

		remove_range(ic, &dio->range);

		if (dio->op == REQ_OP_WRITE || unlikely(dio->op == REQ_OP_DISCARD))
			schedule_autocommit(ic);

		bio = dm_bio_from_per_bio_data(dio, sizeof(struct dm_integrity_io));
		if (unlikely(dio->bi_status) && !bio->bi_status)
			bio->bi_status = dio->bi_status;
		if (likely(!bio->bi_status) && unlikely(bio_sectors(bio) != dio->range.n_sectors)) {
			dio->range.logical_sector += dio->range.n_sectors;
			bio_advance(bio, dio->range.n_sectors << SECTOR_SHIFT);
			INIT_WORK(&dio->work, integrity_bio_wait);
			queue_work(ic->offload_wq, &dio->work);
			return;
		}
		do_endio_flush(ic, dio);
	}
}

static void integrity_end_io(struct bio *bio)
{
	struct dm_integrity_io *dio = dm_per_bio_data(bio, sizeof(struct dm_integrity_io));

	dm_bio_restore(&dio->bio_details, bio);
	if (bio->bi_integrity)
		bio->bi_opf |= REQ_INTEGRITY;

	if (dio->completion)
		complete(dio->completion);

	dec_in_flight(dio);
}

static void integrity_sector_checksum(struct dm_integrity_c *ic, sector_t sector,
				      const char *data, char *result)
{
	__le64 sector_le = cpu_to_le64(sector);
	SHASH_DESC_ON_STACK(req, ic->internal_hash);
	int r;
	unsigned int digest_size;

	req->tfm = ic->internal_hash;

	r = crypto_shash_init(req);
	if (unlikely(r < 0)) {
		dm_integrity_io_error(ic, "crypto_shash_init", r);
		goto failed;
	}

	if (ic->sb->flags & cpu_to_le32(SB_FLAG_FIXED_HMAC)) {
		r = crypto_shash_update(req, (__u8 *)&ic->sb->salt, SALT_SIZE);
		if (unlikely(r < 0)) {
			dm_integrity_io_error(ic, "crypto_shash_update", r);
			goto failed;
		}
	}

	r = crypto_shash_update(req, (const __u8 *)&sector_le, sizeof(sector_le));
	if (unlikely(r < 0)) {
		dm_integrity_io_error(ic, "crypto_shash_update", r);
		goto failed;
	}

	r = crypto_shash_update(req, data, ic->sectors_per_block << SECTOR_SHIFT);
	if (unlikely(r < 0)) {
		dm_integrity_io_error(ic, "crypto_shash_update", r);
		goto failed;
	}

	r = crypto_shash_final(req, result);
	if (unlikely(r < 0)) {
		dm_integrity_io_error(ic, "crypto_shash_final", r);
		goto failed;
	}

	digest_size = crypto_shash_digestsize(ic->internal_hash);
	if (unlikely(digest_size < ic->tag_size))
		memset(result + digest_size, 0, ic->tag_size - digest_size);

	return;

failed:
	/* this shouldn't happen anyway, the hash functions have no reason to fail */
	get_random_bytes(result, ic->tag_size);
}

static void integrity_metadata(struct work_struct *w)
{
	struct dm_integrity_io *dio = container_of(w, struct dm_integrity_io, work);
	struct dm_integrity_c *ic = dio->ic;

	int r;

	if (ic->internal_hash) {
		struct bvec_iter iter;
		struct bio_vec bv;
		unsigned int digest_size = crypto_shash_digestsize(ic->internal_hash);
		struct bio *bio = dm_bio_from_per_bio_data(dio, sizeof(struct dm_integrity_io));
		char *checksums;
		unsigned int extra_space = unlikely(digest_size > ic->tag_size) ? digest_size - ic->tag_size : 0;
		char checksums_onstack[max_t(size_t, HASH_MAX_DIGESTSIZE, MAX_TAG_SIZE)];
		sector_t sector;
		unsigned int sectors_to_process;

		if (unlikely(ic->mode == 'R'))
			goto skip_io;

		if (likely(dio->op != REQ_OP_DISCARD))
			checksums = kmalloc((PAGE_SIZE >> SECTOR_SHIFT >> ic->sb->log2_sectors_per_block) * ic->tag_size + extra_space,
					    GFP_NOIO | __GFP_NORETRY | __GFP_NOWARN);
		else
			checksums = kmalloc(PAGE_SIZE, GFP_NOIO | __GFP_NORETRY | __GFP_NOWARN);
		if (!checksums) {
			checksums = checksums_onstack;
			if (WARN_ON(extra_space &&
				    digest_size > sizeof(checksums_onstack))) {
				r = -EINVAL;
				goto error;
			}
		}

		if (unlikely(dio->op == REQ_OP_DISCARD)) {
			unsigned int bi_size = dio->bio_details.bi_iter.bi_size;
			unsigned int max_size = likely(checksums != checksums_onstack) ? PAGE_SIZE : HASH_MAX_DIGESTSIZE;
			unsigned int max_blocks = max_size / ic->tag_size;

			memset(checksums, DISCARD_FILLER, max_size);

			while (bi_size) {
				unsigned int this_step_blocks = bi_size >> (SECTOR_SHIFT + ic->sb->log2_sectors_per_block);

				this_step_blocks = min(this_step_blocks, max_blocks);
				r = dm_integrity_rw_tag(ic, checksums, &dio->metadata_block, &dio->metadata_offset,
							this_step_blocks * ic->tag_size, TAG_WRITE);
				if (unlikely(r)) {
					if (likely(checksums != checksums_onstack))
						kfree(checksums);
					goto error;
				}

				bi_size -= this_step_blocks << (SECTOR_SHIFT + ic->sb->log2_sectors_per_block);
			}

			if (likely(checksums != checksums_onstack))
				kfree(checksums);
			goto skip_io;
		}

		sector = dio->range.logical_sector;
		sectors_to_process = dio->range.n_sectors;

		__bio_for_each_segment(bv, bio, iter, dio->bio_details.bi_iter) {
			unsigned int pos;
			char *mem, *checksums_ptr;

again:
			mem = bvec_kmap_local(&bv);
			pos = 0;
			checksums_ptr = checksums;
			do {
				integrity_sector_checksum(ic, sector, mem + pos, checksums_ptr);
				checksums_ptr += ic->tag_size;
				sectors_to_process -= ic->sectors_per_block;
				pos += ic->sectors_per_block << SECTOR_SHIFT;
				sector += ic->sectors_per_block;
			} while (pos < bv.bv_len && sectors_to_process && checksums != checksums_onstack);
			kunmap_local(mem);

			r = dm_integrity_rw_tag(ic, checksums, &dio->metadata_block, &dio->metadata_offset,
						checksums_ptr - checksums, dio->op == REQ_OP_READ ? TAG_CMP : TAG_WRITE);
			if (unlikely(r)) {
				if (r > 0) {
					sector_t s;

					s = sector - ((r + ic->tag_size - 1) / ic->tag_size);
					DMERR_LIMIT("%pg: Checksum failed at sector 0x%llx",
						    bio->bi_bdev, s);
					r = -EILSEQ;
					atomic64_inc(&ic->number_of_mismatches);
					dm_audit_log_bio(DM_MSG_PREFIX, "integrity-checksum",
							 bio, s, 0);
				}
				if (likely(checksums != checksums_onstack))
					kfree(checksums);
				goto error;
			}

			if (!sectors_to_process)
				break;

			if (unlikely(pos < bv.bv_len)) {
				bv.bv_offset += pos;
				bv.bv_len -= pos;
				goto again;
			}
		}

		if (likely(checksums != checksums_onstack))
			kfree(checksums);
	} else {
		struct bio_integrity_payload *bip = dio->bio_details.bi_integrity;

		if (bip) {
			struct bio_vec biv;
			struct bvec_iter iter;
			unsigned int data_to_process = dio->range.n_sectors;

			sector_to_block(ic, data_to_process);
			data_to_process *= ic->tag_size;

			bip_for_each_vec(biv, bip, iter) {
				unsigned char *tag;
				unsigned int this_len;

				BUG_ON(PageHighMem(biv.bv_page));
				tag = bvec_virt(&biv);
				this_len = min(biv.bv_len, data_to_process);
				r = dm_integrity_rw_tag(ic, tag, &dio->metadata_block, &dio->metadata_offset,
							this_len, dio->op == REQ_OP_READ ? TAG_READ : TAG_WRITE);
				if (unlikely(r))
					goto error;
				data_to_process -= this_len;
				if (!data_to_process)
					break;
			}
		}
	}
skip_io:
	dec_in_flight(dio);
	return;
error:
	dio->bi_status = errno_to_blk_status(r);
	dec_in_flight(dio);
}

static int dm_integrity_map(struct dm_target *ti, struct bio *bio)
{
	struct dm_integrity_c *ic = ti->private;
	struct dm_integrity_io *dio = dm_per_bio_data(bio, sizeof(struct dm_integrity_io));
	struct bio_integrity_payload *bip;

	sector_t area, offset;

	dio->ic = ic;
	dio->bi_status = 0;
	dio->op = bio_op(bio);

	if (unlikely(dio->op == REQ_OP_DISCARD)) {
		if (ti->max_io_len) {
			sector_t sec = dm_target_offset(ti, bio->bi_iter.bi_sector);
			unsigned int log2_max_io_len = __fls(ti->max_io_len);
			sector_t start_boundary = sec >> log2_max_io_len;
			sector_t end_boundary = (sec + bio_sectors(bio) - 1) >> log2_max_io_len;

			if (start_boundary < end_boundary) {
				sector_t len = ti->max_io_len - (sec & (ti->max_io_len - 1));

				dm_accept_partial_bio(bio, len);
			}
		}
	}

	if (unlikely(bio->bi_opf & REQ_PREFLUSH)) {
		submit_flush_bio(ic, dio);
		return DM_MAPIO_SUBMITTED;
	}

	dio->range.logical_sector = dm_target_offset(ti, bio->bi_iter.bi_sector);
	dio->fua = dio->op == REQ_OP_WRITE && bio->bi_opf & REQ_FUA;
	if (unlikely(dio->fua)) {
		/*
		 * Don't pass down the FUA flag because we have to flush
		 * disk cache anyway.
		 */
		bio->bi_opf &= ~REQ_FUA;
	}
	if (unlikely(dio->range.logical_sector + bio_sectors(bio) > ic->provided_data_sectors)) {
		DMERR("Too big sector number: 0x%llx + 0x%x > 0x%llx",
		      dio->range.logical_sector, bio_sectors(bio),
		      ic->provided_data_sectors);
		return DM_MAPIO_KILL;
	}
	if (unlikely((dio->range.logical_sector | bio_sectors(bio)) & (unsigned int)(ic->sectors_per_block - 1))) {
		DMERR("Bio not aligned on %u sectors: 0x%llx, 0x%x",
		      ic->sectors_per_block,
		      dio->range.logical_sector, bio_sectors(bio));
		return DM_MAPIO_KILL;
	}

	if (ic->sectors_per_block > 1 && likely(dio->op != REQ_OP_DISCARD)) {
		struct bvec_iter iter;
		struct bio_vec bv;

		bio_for_each_segment(bv, bio, iter) {
			if (unlikely(bv.bv_len & ((ic->sectors_per_block << SECTOR_SHIFT) - 1))) {
				DMERR("Bio vector (%u,%u) is not aligned on %u-sector boundary",
					bv.bv_offset, bv.bv_len, ic->sectors_per_block);
				return DM_MAPIO_KILL;
			}
		}
	}

	bip = bio_integrity(bio);
	if (!ic->internal_hash) {
		if (bip) {
			unsigned int wanted_tag_size = bio_sectors(bio) >> ic->sb->log2_sectors_per_block;

			if (ic->log2_tag_size >= 0)
				wanted_tag_size <<= ic->log2_tag_size;
			else
				wanted_tag_size *= ic->tag_size;
			if (unlikely(wanted_tag_size != bip->bip_iter.bi_size)) {
				DMERR("Invalid integrity data size %u, expected %u",
				      bip->bip_iter.bi_size, wanted_tag_size);
				return DM_MAPIO_KILL;
			}
		}
	} else {
		if (unlikely(bip != NULL)) {
			DMERR("Unexpected integrity data when using internal hash");
			return DM_MAPIO_KILL;
		}
	}

	if (unlikely(ic->mode == 'R') && unlikely(dio->op != REQ_OP_READ))
		return DM_MAPIO_KILL;

	get_area_and_offset(ic, dio->range.logical_sector, &area, &offset);
	dio->metadata_block = get_metadata_sector_and_offset(ic, area, offset, &dio->metadata_offset);
	bio->bi_iter.bi_sector = get_data_sector(ic, area, offset);

	dm_integrity_map_continue(dio, true);
	return DM_MAPIO_SUBMITTED;
}

static bool __journal_read_write(struct dm_integrity_io *dio, struct bio *bio,
				 unsigned int journal_section, unsigned int journal_entry)
{
	struct dm_integrity_c *ic = dio->ic;
	sector_t logical_sector;
	unsigned int n_sectors;

	logical_sector = dio->range.logical_sector;
	n_sectors = dio->range.n_sectors;
	do {
		struct bio_vec bv = bio_iovec(bio);
		char *mem;

		if (unlikely(bv.bv_len >> SECTOR_SHIFT > n_sectors))
			bv.bv_len = n_sectors << SECTOR_SHIFT;
		n_sectors -= bv.bv_len >> SECTOR_SHIFT;
		bio_advance_iter(bio, &bio->bi_iter, bv.bv_len);
retry_kmap:
		mem = kmap_local_page(bv.bv_page);
		if (likely(dio->op == REQ_OP_WRITE))
			flush_dcache_page(bv.bv_page);

		do {
			struct journal_entry *je = access_journal_entry(ic, journal_section, journal_entry);

			if (unlikely(dio->op == REQ_OP_READ)) {
				struct journal_sector *js;
				char *mem_ptr;
				unsigned int s;

				if (unlikely(journal_entry_is_inprogress(je))) {
					flush_dcache_page(bv.bv_page);
					kunmap_local(mem);

					__io_wait_event(ic->copy_to_journal_wait, !journal_entry_is_inprogress(je));
					goto retry_kmap;
				}
				smp_rmb();
				BUG_ON(journal_entry_get_sector(je) != logical_sector);
				js = access_journal_data(ic, journal_section, journal_entry);
				mem_ptr = mem + bv.bv_offset;
				s = 0;
				do {
					memcpy(mem_ptr, js, JOURNAL_SECTOR_DATA);
					*(commit_id_t *)(mem_ptr + JOURNAL_SECTOR_DATA) = je->last_bytes[s];
					js++;
					mem_ptr += 1 << SECTOR_SHIFT;
				} while (++s < ic->sectors_per_block);
#ifdef INTERNAL_VERIFY
				if (ic->internal_hash) {
					char checksums_onstack[max_t(size_t, HASH_MAX_DIGESTSIZE, MAX_TAG_SIZE)];

					integrity_sector_checksum(ic, logical_sector, mem + bv.bv_offset, checksums_onstack);
					if (unlikely(memcmp(checksums_onstack, journal_entry_tag(ic, je), ic->tag_size))) {
						DMERR_LIMIT("Checksum failed when reading from journal, at sector 0x%llx",
							    logical_sector);
						dm_audit_log_bio(DM_MSG_PREFIX, "journal-checksum",
								 bio, logical_sector, 0);
					}
				}
#endif
			}

			if (!ic->internal_hash) {
				struct bio_integrity_payload *bip = bio_integrity(bio);
				unsigned int tag_todo = ic->tag_size;
				char *tag_ptr = journal_entry_tag(ic, je);

<<<<<<< HEAD
				if (bip) do {
					struct bio_vec biv = bvec_iter_bvec(bip->bip_vec, bip->bip_iter);
					unsigned tag_now = min(biv.bv_len, tag_todo);
					char *tag_addr;
					BUG_ON(PageHighMem(biv.bv_page));
					tag_addr = bvec_virt(&biv);
					if (likely(dio->op == REQ_OP_WRITE))
						memcpy(tag_ptr, tag_addr, tag_now);
					else
						memcpy(tag_addr, tag_ptr, tag_now);
					bvec_iter_advance(bip->bip_vec, &bip->bip_iter, tag_now);
					tag_ptr += tag_now;
					tag_todo -= tag_now;
				} while (unlikely(tag_todo)); else {
					if (likely(dio->op == REQ_OP_WRITE))
						memset(tag_ptr, 0, tag_todo);
				}
=======
				if (bip) {
					do {
						struct bio_vec biv = bvec_iter_bvec(bip->bip_vec, bip->bip_iter);
						unsigned int tag_now = min(biv.bv_len, tag_todo);
						char *tag_addr;

						BUG_ON(PageHighMem(biv.bv_page));
						tag_addr = bvec_virt(&biv);
						if (likely(dio->op == REQ_OP_WRITE))
							memcpy(tag_ptr, tag_addr, tag_now);
						else
							memcpy(tag_addr, tag_ptr, tag_now);
						bvec_iter_advance(bip->bip_vec, &bip->bip_iter, tag_now);
						tag_ptr += tag_now;
						tag_todo -= tag_now;
					} while (unlikely(tag_todo));
				} else if (likely(dio->op == REQ_OP_WRITE))
					memset(tag_ptr, 0, tag_todo);
>>>>>>> eb3cdb58
			}

			if (likely(dio->op == REQ_OP_WRITE)) {
				struct journal_sector *js;
				unsigned int s;

				js = access_journal_data(ic, journal_section, journal_entry);
				memcpy(js, mem + bv.bv_offset, ic->sectors_per_block << SECTOR_SHIFT);

				s = 0;
				do {
					je->last_bytes[s] = js[s].commit_id;
				} while (++s < ic->sectors_per_block);

				if (ic->internal_hash) {
					unsigned int digest_size = crypto_shash_digestsize(ic->internal_hash);

					if (unlikely(digest_size > ic->tag_size)) {
						char checksums_onstack[HASH_MAX_DIGESTSIZE];

						integrity_sector_checksum(ic, logical_sector, (char *)js, checksums_onstack);
						memcpy(journal_entry_tag(ic, je), checksums_onstack, ic->tag_size);
					} else
						integrity_sector_checksum(ic, logical_sector, (char *)js, journal_entry_tag(ic, je));
				}

				journal_entry_set_sector(je, logical_sector);
			}
			logical_sector += ic->sectors_per_block;

			journal_entry++;
			if (unlikely(journal_entry == ic->journal_section_entries)) {
				journal_entry = 0;
				journal_section++;
				wraparound_section(ic, &journal_section);
			}

			bv.bv_offset += ic->sectors_per_block << SECTOR_SHIFT;
		} while (bv.bv_len -= ic->sectors_per_block << SECTOR_SHIFT);

		if (unlikely(dio->op == REQ_OP_READ))
			flush_dcache_page(bv.bv_page);
		kunmap_local(mem);
	} while (n_sectors);

	if (likely(dio->op == REQ_OP_WRITE)) {
		smp_mb();
		if (unlikely(waitqueue_active(&ic->copy_to_journal_wait)))
			wake_up(&ic->copy_to_journal_wait);
		if (READ_ONCE(ic->free_sectors) <= ic->free_sectors_threshold)
			queue_work(ic->commit_wq, &ic->commit_work);
		else
			schedule_autocommit(ic);
	} else
		remove_range(ic, &dio->range);

	if (unlikely(bio->bi_iter.bi_size)) {
		sector_t area, offset;

		dio->range.logical_sector = logical_sector;
		get_area_and_offset(ic, dio->range.logical_sector, &area, &offset);
		dio->metadata_block = get_metadata_sector_and_offset(ic, area, offset, &dio->metadata_offset);
		return true;
	}

	return false;
}

static void dm_integrity_map_continue(struct dm_integrity_io *dio, bool from_map)
{
	struct dm_integrity_c *ic = dio->ic;
	struct bio *bio = dm_bio_from_per_bio_data(dio, sizeof(struct dm_integrity_io));
	unsigned int journal_section, journal_entry;
	unsigned int journal_read_pos;
	struct completion read_comp;
	bool discard_retried = false;
	bool need_sync_io = ic->internal_hash && dio->op == REQ_OP_READ;

	if (unlikely(dio->op == REQ_OP_DISCARD) && ic->mode != 'D')
		need_sync_io = true;

	if (need_sync_io && from_map) {
		INIT_WORK(&dio->work, integrity_bio_wait);
		queue_work(ic->offload_wq, &dio->work);
		return;
	}

lock_retry:
	spin_lock_irq(&ic->endio_wait.lock);
retry:
	if (unlikely(dm_integrity_failed(ic))) {
		spin_unlock_irq(&ic->endio_wait.lock);
		do_endio(ic, bio);
		return;
	}
	dio->range.n_sectors = bio_sectors(bio);
	journal_read_pos = NOT_FOUND;
	if (ic->mode == 'J' && likely(dio->op != REQ_OP_DISCARD)) {
		if (dio->op == REQ_OP_WRITE) {
			unsigned int next_entry, i, pos;
			unsigned int ws, we, range_sectors;

			dio->range.n_sectors = min(dio->range.n_sectors,
						   (sector_t)ic->free_sectors << ic->sb->log2_sectors_per_block);
			if (unlikely(!dio->range.n_sectors)) {
				if (from_map)
					goto offload_to_thread;
				sleep_on_endio_wait(ic);
				goto retry;
			}
			range_sectors = dio->range.n_sectors >> ic->sb->log2_sectors_per_block;
			ic->free_sectors -= range_sectors;
			journal_section = ic->free_section;
			journal_entry = ic->free_section_entry;

			next_entry = ic->free_section_entry + range_sectors;
			ic->free_section_entry = next_entry % ic->journal_section_entries;
			ic->free_section += next_entry / ic->journal_section_entries;
			ic->n_uncommitted_sections += next_entry / ic->journal_section_entries;
			wraparound_section(ic, &ic->free_section);

			pos = journal_section * ic->journal_section_entries + journal_entry;
			ws = journal_section;
			we = journal_entry;
			i = 0;
			do {
				struct journal_entry *je;

				add_journal_node(ic, &ic->journal_tree[pos], dio->range.logical_sector + i);
				pos++;
				if (unlikely(pos >= ic->journal_entries))
					pos = 0;

				je = access_journal_entry(ic, ws, we);
				BUG_ON(!journal_entry_is_unused(je));
				journal_entry_set_inprogress(je);
				we++;
				if (unlikely(we == ic->journal_section_entries)) {
					we = 0;
					ws++;
					wraparound_section(ic, &ws);
				}
			} while ((i += ic->sectors_per_block) < dio->range.n_sectors);

			spin_unlock_irq(&ic->endio_wait.lock);
			goto journal_read_write;
		} else {
			sector_t next_sector;

			journal_read_pos = find_journal_node(ic, dio->range.logical_sector, &next_sector);
			if (likely(journal_read_pos == NOT_FOUND)) {
				if (unlikely(dio->range.n_sectors > next_sector - dio->range.logical_sector))
					dio->range.n_sectors = next_sector - dio->range.logical_sector;
			} else {
				unsigned int i;
				unsigned int jp = journal_read_pos + 1;

				for (i = ic->sectors_per_block; i < dio->range.n_sectors; i += ic->sectors_per_block, jp++) {
					if (!test_journal_node(ic, jp, dio->range.logical_sector + i))
						break;
				}
				dio->range.n_sectors = i;
			}
		}
	}
	if (unlikely(!add_new_range(ic, &dio->range, true))) {
		/*
		 * We must not sleep in the request routine because it could
		 * stall bios on current->bio_list.
		 * So, we offload the bio to a workqueue if we have to sleep.
		 */
		if (from_map) {
offload_to_thread:
			spin_unlock_irq(&ic->endio_wait.lock);
			INIT_WORK(&dio->work, integrity_bio_wait);
			queue_work(ic->wait_wq, &dio->work);
			return;
		}
		if (journal_read_pos != NOT_FOUND)
			dio->range.n_sectors = ic->sectors_per_block;
		wait_and_add_new_range(ic, &dio->range);
		/*
		 * wait_and_add_new_range drops the spinlock, so the journal
		 * may have been changed arbitrarily. We need to recheck.
		 * To simplify the code, we restrict I/O size to just one block.
		 */
		if (journal_read_pos != NOT_FOUND) {
			sector_t next_sector;
			unsigned int new_pos;

			new_pos = find_journal_node(ic, dio->range.logical_sector, &next_sector);
			if (unlikely(new_pos != journal_read_pos)) {
				remove_range_unlocked(ic, &dio->range);
				goto retry;
			}
		}
	}
	if (ic->mode == 'J' && likely(dio->op == REQ_OP_DISCARD) && !discard_retried) {
		sector_t next_sector;
		unsigned int new_pos;

		new_pos = find_journal_node(ic, dio->range.logical_sector, &next_sector);
		if (unlikely(new_pos != NOT_FOUND) ||
		    unlikely(next_sector < dio->range.logical_sector - dio->range.n_sectors)) {
			remove_range_unlocked(ic, &dio->range);
			spin_unlock_irq(&ic->endio_wait.lock);
			queue_work(ic->commit_wq, &ic->commit_work);
			flush_workqueue(ic->commit_wq);
			queue_work(ic->writer_wq, &ic->writer_work);
			flush_workqueue(ic->writer_wq);
			discard_retried = true;
			goto lock_retry;
		}
	}
	spin_unlock_irq(&ic->endio_wait.lock);

	if (unlikely(journal_read_pos != NOT_FOUND)) {
		journal_section = journal_read_pos / ic->journal_section_entries;
		journal_entry = journal_read_pos % ic->journal_section_entries;
		goto journal_read_write;
	}

	if (ic->mode == 'B' && (dio->op == REQ_OP_WRITE || unlikely(dio->op == REQ_OP_DISCARD))) {
		if (!block_bitmap_op(ic, ic->may_write_bitmap, dio->range.logical_sector,
				     dio->range.n_sectors, BITMAP_OP_TEST_ALL_SET)) {
			struct bitmap_block_status *bbs;

			bbs = sector_to_bitmap_block(ic, dio->range.logical_sector);
			spin_lock(&bbs->bio_queue_lock);
			bio_list_add(&bbs->bio_queue, bio);
			spin_unlock(&bbs->bio_queue_lock);
			queue_work(ic->writer_wq, &bbs->work);
			return;
		}
	}

	dio->in_flight = (atomic_t)ATOMIC_INIT(2);

	if (need_sync_io) {
		init_completion(&read_comp);
		dio->completion = &read_comp;
	} else
		dio->completion = NULL;

	dm_bio_record(&dio->bio_details, bio);
	bio_set_dev(bio, ic->dev->bdev);
	bio->bi_integrity = NULL;
	bio->bi_opf &= ~REQ_INTEGRITY;
	bio->bi_end_io = integrity_end_io;
	bio->bi_iter.bi_size = dio->range.n_sectors << SECTOR_SHIFT;

	if (unlikely(dio->op == REQ_OP_DISCARD) && likely(ic->mode != 'D')) {
		integrity_metadata(&dio->work);
		dm_integrity_flush_buffers(ic, false);

		dio->in_flight = (atomic_t)ATOMIC_INIT(1);
		dio->completion = NULL;

		submit_bio_noacct(bio);

		return;
	}

	submit_bio_noacct(bio);

	if (need_sync_io) {
		wait_for_completion_io(&read_comp);
		if (ic->sb->flags & cpu_to_le32(SB_FLAG_RECALCULATING) &&
		    dio->range.logical_sector + dio->range.n_sectors > le64_to_cpu(ic->sb->recalc_sector))
			goto skip_check;
		if (ic->mode == 'B') {
			if (!block_bitmap_op(ic, ic->recalc_bitmap, dio->range.logical_sector,
					     dio->range.n_sectors, BITMAP_OP_TEST_ALL_CLEAR))
				goto skip_check;
		}

		if (likely(!bio->bi_status))
			integrity_metadata(&dio->work);
		else
skip_check:
			dec_in_flight(dio);
	} else {
		INIT_WORK(&dio->work, integrity_metadata);
		queue_work(ic->metadata_wq, &dio->work);
	}

	return;

journal_read_write:
	if (unlikely(__journal_read_write(dio, bio, journal_section, journal_entry)))
		goto lock_retry;

	do_endio_flush(ic, dio);
}


static void integrity_bio_wait(struct work_struct *w)
{
	struct dm_integrity_io *dio = container_of(w, struct dm_integrity_io, work);

	dm_integrity_map_continue(dio, false);
}

static void pad_uncommitted(struct dm_integrity_c *ic)
{
	if (ic->free_section_entry) {
		ic->free_sectors -= ic->journal_section_entries - ic->free_section_entry;
		ic->free_section_entry = 0;
		ic->free_section++;
		wraparound_section(ic, &ic->free_section);
		ic->n_uncommitted_sections++;
	}
	if (WARN_ON(ic->journal_sections * ic->journal_section_entries !=
		    (ic->n_uncommitted_sections + ic->n_committed_sections) *
		    ic->journal_section_entries + ic->free_sectors)) {
		DMCRIT("journal_sections %u, journal_section_entries %u, "
		       "n_uncommitted_sections %u, n_committed_sections %u, "
		       "journal_section_entries %u, free_sectors %u",
		       ic->journal_sections, ic->journal_section_entries,
		       ic->n_uncommitted_sections, ic->n_committed_sections,
		       ic->journal_section_entries, ic->free_sectors);
	}
}

static void integrity_commit(struct work_struct *w)
{
	struct dm_integrity_c *ic = container_of(w, struct dm_integrity_c, commit_work);
	unsigned int commit_start, commit_sections;
	unsigned int i, j, n;
	struct bio *flushes;

	del_timer(&ic->autocommit_timer);

	spin_lock_irq(&ic->endio_wait.lock);
	flushes = bio_list_get(&ic->flush_bio_list);
	if (unlikely(ic->mode != 'J')) {
		spin_unlock_irq(&ic->endio_wait.lock);
		dm_integrity_flush_buffers(ic, true);
		goto release_flush_bios;
	}

	pad_uncommitted(ic);
	commit_start = ic->uncommitted_section;
	commit_sections = ic->n_uncommitted_sections;
	spin_unlock_irq(&ic->endio_wait.lock);

	if (!commit_sections)
		goto release_flush_bios;

	ic->wrote_to_journal = true;

	i = commit_start;
	for (n = 0; n < commit_sections; n++) {
		for (j = 0; j < ic->journal_section_entries; j++) {
			struct journal_entry *je;

			je = access_journal_entry(ic, i, j);
			io_wait_event(ic->copy_to_journal_wait, !journal_entry_is_inprogress(je));
		}
		for (j = 0; j < ic->journal_section_sectors; j++) {
			struct journal_sector *js;

			js = access_journal(ic, i, j);
			js->commit_id = dm_integrity_commit_id(ic, i, j, ic->commit_seq);
		}
		i++;
		if (unlikely(i >= ic->journal_sections))
			ic->commit_seq = next_commit_seq(ic->commit_seq);
		wraparound_section(ic, &i);
	}
	smp_rmb();

	write_journal(ic, commit_start, commit_sections);

	spin_lock_irq(&ic->endio_wait.lock);
	ic->uncommitted_section += commit_sections;
	wraparound_section(ic, &ic->uncommitted_section);
	ic->n_uncommitted_sections -= commit_sections;
	ic->n_committed_sections += commit_sections;
	spin_unlock_irq(&ic->endio_wait.lock);

	if (READ_ONCE(ic->free_sectors) <= ic->free_sectors_threshold)
		queue_work(ic->writer_wq, &ic->writer_work);

release_flush_bios:
	while (flushes) {
		struct bio *next = flushes->bi_next;

		flushes->bi_next = NULL;
		do_endio(ic, flushes);
		flushes = next;
	}
}

static void complete_copy_from_journal(unsigned long error, void *context)
{
	struct journal_io *io = context;
	struct journal_completion *comp = io->comp;
	struct dm_integrity_c *ic = comp->ic;

	remove_range(ic, &io->range);
	mempool_free(io, &ic->journal_io_mempool);
	if (unlikely(error != 0))
		dm_integrity_io_error(ic, "copying from journal", -EIO);
	complete_journal_op(comp);
}

static void restore_last_bytes(struct dm_integrity_c *ic, struct journal_sector *js,
			       struct journal_entry *je)
{
	unsigned int s = 0;

	do {
		js->commit_id = je->last_bytes[s];
		js++;
	} while (++s < ic->sectors_per_block);
}

static void do_journal_write(struct dm_integrity_c *ic, unsigned int write_start,
			     unsigned int write_sections, bool from_replay)
{
	unsigned int i, j, n;
	struct journal_completion comp;
	struct blk_plug plug;

	blk_start_plug(&plug);

	comp.ic = ic;
	comp.in_flight = (atomic_t)ATOMIC_INIT(1);
	init_completion(&comp.comp);

	i = write_start;
	for (n = 0; n < write_sections; n++, i++, wraparound_section(ic, &i)) {
#ifndef INTERNAL_VERIFY
		if (unlikely(from_replay))
#endif
			rw_section_mac(ic, i, false);
		for (j = 0; j < ic->journal_section_entries; j++) {
			struct journal_entry *je = access_journal_entry(ic, i, j);
			sector_t sec, area, offset;
			unsigned int k, l, next_loop;
			sector_t metadata_block;
			unsigned int metadata_offset;
			struct journal_io *io;

			if (journal_entry_is_unused(je))
				continue;
			BUG_ON(unlikely(journal_entry_is_inprogress(je)) && !from_replay);
			sec = journal_entry_get_sector(je);
			if (unlikely(from_replay)) {
				if (unlikely(sec & (unsigned int)(ic->sectors_per_block - 1))) {
					dm_integrity_io_error(ic, "invalid sector in journal", -EIO);
					sec &= ~(sector_t)(ic->sectors_per_block - 1);
				}
				if (unlikely(sec >= ic->provided_data_sectors)) {
					journal_entry_set_unused(je);
					continue;
				}
			}
			get_area_and_offset(ic, sec, &area, &offset);
			restore_last_bytes(ic, access_journal_data(ic, i, j), je);
			for (k = j + 1; k < ic->journal_section_entries; k++) {
				struct journal_entry *je2 = access_journal_entry(ic, i, k);
				sector_t sec2, area2, offset2;

				if (journal_entry_is_unused(je2))
					break;
				BUG_ON(unlikely(journal_entry_is_inprogress(je2)) && !from_replay);
				sec2 = journal_entry_get_sector(je2);
				if (unlikely(sec2 >= ic->provided_data_sectors))
					break;
				get_area_and_offset(ic, sec2, &area2, &offset2);
				if (area2 != area || offset2 != offset + ((k - j) << ic->sb->log2_sectors_per_block))
					break;
				restore_last_bytes(ic, access_journal_data(ic, i, k), je2);
			}
			next_loop = k - 1;

			io = mempool_alloc(&ic->journal_io_mempool, GFP_NOIO);
			io->comp = &comp;
			io->range.logical_sector = sec;
			io->range.n_sectors = (k - j) << ic->sb->log2_sectors_per_block;

			spin_lock_irq(&ic->endio_wait.lock);
			add_new_range_and_wait(ic, &io->range);

			if (likely(!from_replay)) {
				struct journal_node *section_node = &ic->journal_tree[i * ic->journal_section_entries];

				/* don't write if there is newer committed sector */
				while (j < k && find_newer_committed_node(ic, &section_node[j])) {
					struct journal_entry *je2 = access_journal_entry(ic, i, j);

					journal_entry_set_unused(je2);
					remove_journal_node(ic, &section_node[j]);
					j++;
					sec += ic->sectors_per_block;
					offset += ic->sectors_per_block;
				}
				while (j < k && find_newer_committed_node(ic, &section_node[k - 1])) {
					struct journal_entry *je2 = access_journal_entry(ic, i, k - 1);

					journal_entry_set_unused(je2);
					remove_journal_node(ic, &section_node[k - 1]);
					k--;
				}
				if (j == k) {
					remove_range_unlocked(ic, &io->range);
					spin_unlock_irq(&ic->endio_wait.lock);
					mempool_free(io, &ic->journal_io_mempool);
					goto skip_io;
				}
				for (l = j; l < k; l++)
					remove_journal_node(ic, &section_node[l]);
			}
			spin_unlock_irq(&ic->endio_wait.lock);

			metadata_block = get_metadata_sector_and_offset(ic, area, offset, &metadata_offset);
			for (l = j; l < k; l++) {
				int r;
				struct journal_entry *je2 = access_journal_entry(ic, i, l);

				if (
#ifndef INTERNAL_VERIFY
				    unlikely(from_replay) &&
#endif
				    ic->internal_hash) {
					char test_tag[max_t(size_t, HASH_MAX_DIGESTSIZE, MAX_TAG_SIZE)];

					integrity_sector_checksum(ic, sec + ((l - j) << ic->sb->log2_sectors_per_block),
								  (char *)access_journal_data(ic, i, l), test_tag);
					if (unlikely(memcmp(test_tag, journal_entry_tag(ic, je2), ic->tag_size))) {
						dm_integrity_io_error(ic, "tag mismatch when replaying journal", -EILSEQ);
						dm_audit_log_target(DM_MSG_PREFIX, "integrity-replay-journal", ic->ti, 0);
					}
				}

				journal_entry_set_unused(je2);
				r = dm_integrity_rw_tag(ic, journal_entry_tag(ic, je2), &metadata_block, &metadata_offset,
							ic->tag_size, TAG_WRITE);
				if (unlikely(r))
					dm_integrity_io_error(ic, "reading tags", r);
			}

			atomic_inc(&comp.in_flight);
			copy_from_journal(ic, i, j << ic->sb->log2_sectors_per_block,
					  (k - j) << ic->sb->log2_sectors_per_block,
					  get_data_sector(ic, area, offset),
					  complete_copy_from_journal, io);
skip_io:
			j = next_loop;
		}
	}

	dm_bufio_write_dirty_buffers_async(ic->bufio);

	blk_finish_plug(&plug);

	complete_journal_op(&comp);
	wait_for_completion_io(&comp.comp);

	dm_integrity_flush_buffers(ic, true);
}

static void integrity_writer(struct work_struct *w)
{
	struct dm_integrity_c *ic = container_of(w, struct dm_integrity_c, writer_work);
<<<<<<< HEAD
	unsigned write_start, write_sections;

	unsigned prev_free_sectors;
=======
	unsigned int write_start, write_sections;
	unsigned int prev_free_sectors;
>>>>>>> eb3cdb58

	spin_lock_irq(&ic->endio_wait.lock);
	write_start = ic->committed_section;
	write_sections = ic->n_committed_sections;
	spin_unlock_irq(&ic->endio_wait.lock);

	if (!write_sections)
		return;

	do_journal_write(ic, write_start, write_sections, false);

	spin_lock_irq(&ic->endio_wait.lock);

	ic->committed_section += write_sections;
	wraparound_section(ic, &ic->committed_section);
	ic->n_committed_sections -= write_sections;

	prev_free_sectors = ic->free_sectors;
	ic->free_sectors += write_sections * ic->journal_section_entries;
	if (unlikely(!prev_free_sectors))
		wake_up_locked(&ic->endio_wait);

	spin_unlock_irq(&ic->endio_wait.lock);
}

static void recalc_write_super(struct dm_integrity_c *ic)
{
	int r;

	dm_integrity_flush_buffers(ic, false);
	if (dm_integrity_failed(ic))
		return;

	r = sync_rw_sb(ic, REQ_OP_WRITE);
	if (unlikely(r))
		dm_integrity_io_error(ic, "writing superblock", r);
}

static void integrity_recalc(struct work_struct *w)
{
	struct dm_integrity_c *ic = container_of(w, struct dm_integrity_c, recalc_work);
	struct dm_integrity_range range;
	struct dm_io_request io_req;
	struct dm_io_region io_loc;
	sector_t area, offset;
	sector_t metadata_block;
	unsigned int metadata_offset;
	sector_t logical_sector, n_sectors;
	__u8 *t;
	unsigned int i;
	int r;
	unsigned int super_counter = 0;

	DEBUG_print("start recalculation... (position %llx)\n", le64_to_cpu(ic->sb->recalc_sector));

	spin_lock_irq(&ic->endio_wait.lock);

next_chunk:

	if (unlikely(dm_post_suspending(ic->ti)))
		goto unlock_ret;

	range.logical_sector = le64_to_cpu(ic->sb->recalc_sector);
	if (unlikely(range.logical_sector >= ic->provided_data_sectors)) {
		if (ic->mode == 'B') {
			block_bitmap_op(ic, ic->recalc_bitmap, 0, ic->provided_data_sectors, BITMAP_OP_CLEAR);
			DEBUG_print("queue_delayed_work: bitmap_flush_work\n");
			queue_delayed_work(ic->commit_wq, &ic->bitmap_flush_work, 0);
		}
		goto unlock_ret;
	}

	get_area_and_offset(ic, range.logical_sector, &area, &offset);
	range.n_sectors = min((sector_t)RECALC_SECTORS, ic->provided_data_sectors - range.logical_sector);
	if (!ic->meta_dev)
		range.n_sectors = min(range.n_sectors, ((sector_t)1U << ic->sb->log2_interleave_sectors) - (unsigned int)offset);

	add_new_range_and_wait(ic, &range);
	spin_unlock_irq(&ic->endio_wait.lock);
	logical_sector = range.logical_sector;
	n_sectors = range.n_sectors;

	if (ic->mode == 'B') {
		if (block_bitmap_op(ic, ic->recalc_bitmap, logical_sector, n_sectors, BITMAP_OP_TEST_ALL_CLEAR))
			goto advance_and_next;

		while (block_bitmap_op(ic, ic->recalc_bitmap, logical_sector,
				       ic->sectors_per_block, BITMAP_OP_TEST_ALL_CLEAR)) {
			logical_sector += ic->sectors_per_block;
			n_sectors -= ic->sectors_per_block;
			cond_resched();
		}
		while (block_bitmap_op(ic, ic->recalc_bitmap, logical_sector + n_sectors - ic->sectors_per_block,
				       ic->sectors_per_block, BITMAP_OP_TEST_ALL_CLEAR)) {
			n_sectors -= ic->sectors_per_block;
			cond_resched();
		}
		get_area_and_offset(ic, logical_sector, &area, &offset);
	}

	DEBUG_print("recalculating: %llx, %llx\n", logical_sector, n_sectors);

	if (unlikely(++super_counter == RECALC_WRITE_SUPER)) {
		recalc_write_super(ic);
		if (ic->mode == 'B')
			queue_delayed_work(ic->commit_wq, &ic->bitmap_flush_work, ic->bitmap_flush_interval);

		super_counter = 0;
	}

	if (unlikely(dm_integrity_failed(ic)))
		goto err;

	io_req.bi_opf = REQ_OP_READ;
	io_req.mem.type = DM_IO_VMA;
	io_req.mem.ptr.addr = ic->recalc_buffer;
	io_req.notify.fn = NULL;
	io_req.client = ic->io;
	io_loc.bdev = ic->dev->bdev;
	io_loc.sector = get_data_sector(ic, area, offset);
	io_loc.count = n_sectors;

	r = dm_io(&io_req, 1, &io_loc, NULL);
	if (unlikely(r)) {
		dm_integrity_io_error(ic, "reading data", r);
		goto err;
	}

	t = ic->recalc_tags;
	for (i = 0; i < n_sectors; i += ic->sectors_per_block) {
		integrity_sector_checksum(ic, logical_sector + i, ic->recalc_buffer + (i << SECTOR_SHIFT), t);
		t += ic->tag_size;
	}

	metadata_block = get_metadata_sector_and_offset(ic, area, offset, &metadata_offset);

	r = dm_integrity_rw_tag(ic, ic->recalc_tags, &metadata_block, &metadata_offset, t - ic->recalc_tags, TAG_WRITE);
	if (unlikely(r)) {
		dm_integrity_io_error(ic, "writing tags", r);
		goto err;
	}

	if (ic->mode == 'B') {
		sector_t start, end;

		start = (range.logical_sector >>
			 (ic->sb->log2_sectors_per_block + ic->log2_blocks_per_bitmap_bit)) <<
			(ic->sb->log2_sectors_per_block + ic->log2_blocks_per_bitmap_bit);
		end = ((range.logical_sector + range.n_sectors) >>
		       (ic->sb->log2_sectors_per_block + ic->log2_blocks_per_bitmap_bit)) <<
			(ic->sb->log2_sectors_per_block + ic->log2_blocks_per_bitmap_bit);
		block_bitmap_op(ic, ic->recalc_bitmap, start, end - start, BITMAP_OP_CLEAR);
	}

advance_and_next:
	cond_resched();

	spin_lock_irq(&ic->endio_wait.lock);
	remove_range_unlocked(ic, &range);
	ic->sb->recalc_sector = cpu_to_le64(range.logical_sector + range.n_sectors);
	goto next_chunk;

err:
	remove_range(ic, &range);
	return;

unlock_ret:
	spin_unlock_irq(&ic->endio_wait.lock);

	recalc_write_super(ic);
}

static void bitmap_block_work(struct work_struct *w)
{
	struct bitmap_block_status *bbs = container_of(w, struct bitmap_block_status, work);
	struct dm_integrity_c *ic = bbs->ic;
	struct bio *bio;
	struct bio_list bio_queue;
	struct bio_list waiting;

	bio_list_init(&waiting);

	spin_lock(&bbs->bio_queue_lock);
	bio_queue = bbs->bio_queue;
	bio_list_init(&bbs->bio_queue);
	spin_unlock(&bbs->bio_queue_lock);

	while ((bio = bio_list_pop(&bio_queue))) {
		struct dm_integrity_io *dio;

		dio = dm_per_bio_data(bio, sizeof(struct dm_integrity_io));

		if (block_bitmap_op(ic, ic->may_write_bitmap, dio->range.logical_sector,
				    dio->range.n_sectors, BITMAP_OP_TEST_ALL_SET)) {
			remove_range(ic, &dio->range);
			INIT_WORK(&dio->work, integrity_bio_wait);
			queue_work(ic->offload_wq, &dio->work);
		} else {
			block_bitmap_op(ic, ic->journal, dio->range.logical_sector,
					dio->range.n_sectors, BITMAP_OP_SET);
			bio_list_add(&waiting, bio);
		}
	}

	if (bio_list_empty(&waiting))
		return;

	rw_journal_sectors(ic, REQ_OP_WRITE | REQ_FUA | REQ_SYNC,
			   bbs->idx * (BITMAP_BLOCK_SIZE >> SECTOR_SHIFT),
			   BITMAP_BLOCK_SIZE >> SECTOR_SHIFT, NULL);

	while ((bio = bio_list_pop(&waiting))) {
		struct dm_integrity_io *dio = dm_per_bio_data(bio, sizeof(struct dm_integrity_io));

		block_bitmap_op(ic, ic->may_write_bitmap, dio->range.logical_sector,
				dio->range.n_sectors, BITMAP_OP_SET);

		remove_range(ic, &dio->range);
		INIT_WORK(&dio->work, integrity_bio_wait);
		queue_work(ic->offload_wq, &dio->work);
	}

	queue_delayed_work(ic->commit_wq, &ic->bitmap_flush_work, ic->bitmap_flush_interval);
}

static void bitmap_flush_work(struct work_struct *work)
{
	struct dm_integrity_c *ic = container_of(work, struct dm_integrity_c, bitmap_flush_work.work);
	struct dm_integrity_range range;
	unsigned long limit;
	struct bio *bio;

	dm_integrity_flush_buffers(ic, false);

	range.logical_sector = 0;
	range.n_sectors = ic->provided_data_sectors;

	spin_lock_irq(&ic->endio_wait.lock);
	add_new_range_and_wait(ic, &range);
	spin_unlock_irq(&ic->endio_wait.lock);

	dm_integrity_flush_buffers(ic, true);

	limit = ic->provided_data_sectors;
	if (ic->sb->flags & cpu_to_le32(SB_FLAG_RECALCULATING)) {
		limit = le64_to_cpu(ic->sb->recalc_sector)
			>> (ic->sb->log2_sectors_per_block + ic->log2_blocks_per_bitmap_bit)
			<< (ic->sb->log2_sectors_per_block + ic->log2_blocks_per_bitmap_bit);
	}
	/*DEBUG_print("zeroing journal\n");*/
	block_bitmap_op(ic, ic->journal, 0, limit, BITMAP_OP_CLEAR);
	block_bitmap_op(ic, ic->may_write_bitmap, 0, limit, BITMAP_OP_CLEAR);

	rw_journal_sectors(ic, REQ_OP_WRITE | REQ_FUA | REQ_SYNC, 0,
			   ic->n_bitmap_blocks * (BITMAP_BLOCK_SIZE >> SECTOR_SHIFT), NULL);

	spin_lock_irq(&ic->endio_wait.lock);
	remove_range_unlocked(ic, &range);
	while (unlikely((bio = bio_list_pop(&ic->synchronous_bios)) != NULL)) {
		bio_endio(bio);
		spin_unlock_irq(&ic->endio_wait.lock);
		spin_lock_irq(&ic->endio_wait.lock);
	}
	spin_unlock_irq(&ic->endio_wait.lock);
}


static void init_journal(struct dm_integrity_c *ic, unsigned int start_section,
			 unsigned int n_sections, unsigned char commit_seq)
{
	unsigned int i, j, n;

	if (!n_sections)
		return;

	for (n = 0; n < n_sections; n++) {
		i = start_section + n;
		wraparound_section(ic, &i);
		for (j = 0; j < ic->journal_section_sectors; j++) {
			struct journal_sector *js = access_journal(ic, i, j);
<<<<<<< HEAD
=======

>>>>>>> eb3cdb58
			BUILD_BUG_ON(sizeof(js->sectors) != JOURNAL_SECTOR_DATA);
			memset(&js->sectors, 0, sizeof(js->sectors));
			js->commit_id = dm_integrity_commit_id(ic, i, j, commit_seq);
		}
		for (j = 0; j < ic->journal_section_entries; j++) {
			struct journal_entry *je = access_journal_entry(ic, i, j);

			journal_entry_set_unused(je);
		}
	}

	write_journal(ic, start_section, n_sections);
}

static int find_commit_seq(struct dm_integrity_c *ic, unsigned int i, unsigned int j, commit_id_t id)
{
	unsigned char k;

	for (k = 0; k < N_COMMIT_IDS; k++) {
		if (dm_integrity_commit_id(ic, i, j, k) == id)
			return k;
	}
	dm_integrity_io_error(ic, "journal commit id", -EIO);
	return -EIO;
}

static void replay_journal(struct dm_integrity_c *ic)
{
	unsigned int i, j;
	bool used_commit_ids[N_COMMIT_IDS];
	unsigned int max_commit_id_sections[N_COMMIT_IDS];
	unsigned int write_start, write_sections;
	unsigned int continue_section;
	bool journal_empty;
	unsigned char unused, last_used, want_commit_seq;

	if (ic->mode == 'R')
		return;

	if (ic->journal_uptodate)
		return;

	last_used = 0;
	write_start = 0;

	if (!ic->just_formatted) {
		DEBUG_print("reading journal\n");
		rw_journal(ic, REQ_OP_READ, 0, ic->journal_sections, NULL);
		if (ic->journal_io)
			DEBUG_bytes(lowmem_page_address(ic->journal_io[0].page), 64, "read journal");
		if (ic->journal_io) {
			struct journal_completion crypt_comp;

			crypt_comp.ic = ic;
			init_completion(&crypt_comp.comp);
			crypt_comp.in_flight = (atomic_t)ATOMIC_INIT(0);
			encrypt_journal(ic, false, 0, ic->journal_sections, &crypt_comp);
			wait_for_completion(&crypt_comp.comp);
		}
		DEBUG_bytes(lowmem_page_address(ic->journal[0].page), 64, "decrypted journal");
	}

	if (dm_integrity_failed(ic))
		goto clear_journal;

	journal_empty = true;
	memset(used_commit_ids, 0, sizeof(used_commit_ids));
	memset(max_commit_id_sections, 0, sizeof(max_commit_id_sections));
	for (i = 0; i < ic->journal_sections; i++) {
		for (j = 0; j < ic->journal_section_sectors; j++) {
			int k;
			struct journal_sector *js = access_journal(ic, i, j);

			k = find_commit_seq(ic, i, j, js->commit_id);
			if (k < 0)
				goto clear_journal;
			used_commit_ids[k] = true;
			max_commit_id_sections[k] = i;
		}
		if (journal_empty) {
			for (j = 0; j < ic->journal_section_entries; j++) {
				struct journal_entry *je = access_journal_entry(ic, i, j);

				if (!journal_entry_is_unused(je)) {
					journal_empty = false;
					break;
				}
			}
		}
	}

	if (!used_commit_ids[N_COMMIT_IDS - 1]) {
		unused = N_COMMIT_IDS - 1;
		while (unused && !used_commit_ids[unused - 1])
			unused--;
	} else {
		for (unused = 0; unused < N_COMMIT_IDS; unused++)
			if (!used_commit_ids[unused])
				break;
		if (unused == N_COMMIT_IDS) {
			dm_integrity_io_error(ic, "journal commit ids", -EIO);
			goto clear_journal;
		}
	}
	DEBUG_print("first unused commit seq %d [%d,%d,%d,%d]\n",
		    unused, used_commit_ids[0], used_commit_ids[1],
		    used_commit_ids[2], used_commit_ids[3]);

	last_used = prev_commit_seq(unused);
	want_commit_seq = prev_commit_seq(last_used);

	if (!used_commit_ids[want_commit_seq] && used_commit_ids[prev_commit_seq(want_commit_seq)])
		journal_empty = true;

	write_start = max_commit_id_sections[last_used] + 1;
	if (unlikely(write_start >= ic->journal_sections))
		want_commit_seq = next_commit_seq(want_commit_seq);
	wraparound_section(ic, &write_start);

	i = write_start;
	for (write_sections = 0; write_sections < ic->journal_sections; write_sections++) {
		for (j = 0; j < ic->journal_section_sectors; j++) {
			struct journal_sector *js = access_journal(ic, i, j);

			if (js->commit_id != dm_integrity_commit_id(ic, i, j, want_commit_seq)) {
				/*
				 * This could be caused by crash during writing.
				 * We won't replay the inconsistent part of the
				 * journal.
				 */
				DEBUG_print("commit id mismatch at position (%u, %u): %d != %d\n",
					    i, j, find_commit_seq(ic, i, j, js->commit_id), want_commit_seq);
				goto brk;
			}
		}
		i++;
		if (unlikely(i >= ic->journal_sections))
			want_commit_seq = next_commit_seq(want_commit_seq);
		wraparound_section(ic, &i);
	}
brk:

	if (!journal_empty) {
		DEBUG_print("replaying %u sections, starting at %u, commit seq %d\n",
			    write_sections, write_start, want_commit_seq);
		do_journal_write(ic, write_start, write_sections, true);
	}

	if (write_sections == ic->journal_sections && (ic->mode == 'J' || journal_empty)) {
		continue_section = write_start;
		ic->commit_seq = want_commit_seq;
		DEBUG_print("continuing from section %u, commit seq %d\n", write_start, ic->commit_seq);
	} else {
		unsigned int s;
		unsigned char erase_seq;

clear_journal:
		DEBUG_print("clearing journal\n");

		erase_seq = prev_commit_seq(prev_commit_seq(last_used));
		s = write_start;
		init_journal(ic, s, 1, erase_seq);
		s++;
		wraparound_section(ic, &s);
		if (ic->journal_sections >= 2) {
			init_journal(ic, s, ic->journal_sections - 2, erase_seq);
			s += ic->journal_sections - 2;
			wraparound_section(ic, &s);
			init_journal(ic, s, 1, erase_seq);
		}

		continue_section = 0;
		ic->commit_seq = next_commit_seq(erase_seq);
	}

	ic->committed_section = continue_section;
	ic->n_committed_sections = 0;

	ic->uncommitted_section = continue_section;
	ic->n_uncommitted_sections = 0;

	ic->free_section = continue_section;
	ic->free_section_entry = 0;
	ic->free_sectors = ic->journal_entries;

	ic->journal_tree_root = RB_ROOT;
	for (i = 0; i < ic->journal_entries; i++)
		init_journal_node(&ic->journal_tree[i]);
}

static void dm_integrity_enter_synchronous_mode(struct dm_integrity_c *ic)
{
	DEBUG_print("%s\n", __func__);

	if (ic->mode == 'B') {
		ic->bitmap_flush_interval = msecs_to_jiffies(10) + 1;
		ic->synchronous_mode = 1;

		cancel_delayed_work_sync(&ic->bitmap_flush_work);
		queue_delayed_work(ic->commit_wq, &ic->bitmap_flush_work, 0);
		flush_workqueue(ic->commit_wq);
	}
}

static int dm_integrity_reboot(struct notifier_block *n, unsigned long code, void *x)
{
	struct dm_integrity_c *ic = container_of(n, struct dm_integrity_c, reboot_notifier);

	DEBUG_print("%s\n", __func__);

	dm_integrity_enter_synchronous_mode(ic);

	return NOTIFY_DONE;
}

static void dm_integrity_postsuspend(struct dm_target *ti)
{
	struct dm_integrity_c *ic = ti->private;
	int r;

	WARN_ON(unregister_reboot_notifier(&ic->reboot_notifier));

	del_timer_sync(&ic->autocommit_timer);

	if (ic->recalc_wq)
		drain_workqueue(ic->recalc_wq);

	if (ic->mode == 'B')
		cancel_delayed_work_sync(&ic->bitmap_flush_work);

	queue_work(ic->commit_wq, &ic->commit_work);
	drain_workqueue(ic->commit_wq);

	if (ic->mode == 'J') {
		queue_work(ic->writer_wq, &ic->writer_work);
		drain_workqueue(ic->writer_wq);
		dm_integrity_flush_buffers(ic, true);
		if (ic->wrote_to_journal) {
			init_journal(ic, ic->free_section,
				     ic->journal_sections - ic->free_section, ic->commit_seq);
			if (ic->free_section) {
				init_journal(ic, 0, ic->free_section,
					     next_commit_seq(ic->commit_seq));
			}
		}
	}

	if (ic->mode == 'B') {
		dm_integrity_flush_buffers(ic, true);
#if 1
		/* set to 0 to test bitmap replay code */
		init_journal(ic, 0, ic->journal_sections, 0);
		ic->sb->flags &= ~cpu_to_le32(SB_FLAG_DIRTY_BITMAP);
		r = sync_rw_sb(ic, REQ_OP_WRITE | REQ_FUA);
		if (unlikely(r))
			dm_integrity_io_error(ic, "writing superblock", r);
#endif
	}

	BUG_ON(!RB_EMPTY_ROOT(&ic->in_progress));

	ic->journal_uptodate = true;
}

static void dm_integrity_resume(struct dm_target *ti)
{
	struct dm_integrity_c *ic = ti->private;
	__u64 old_provided_data_sectors = le64_to_cpu(ic->sb->provided_data_sectors);
	int r;

	DEBUG_print("resume\n");

	ic->wrote_to_journal = false;

	if (ic->provided_data_sectors != old_provided_data_sectors) {
		if (ic->provided_data_sectors > old_provided_data_sectors &&
		    ic->mode == 'B' &&
		    ic->sb->log2_blocks_per_bitmap_bit == ic->log2_blocks_per_bitmap_bit) {
			rw_journal_sectors(ic, REQ_OP_READ, 0,
					   ic->n_bitmap_blocks * (BITMAP_BLOCK_SIZE >> SECTOR_SHIFT), NULL);
			block_bitmap_op(ic, ic->journal, old_provided_data_sectors,
					ic->provided_data_sectors - old_provided_data_sectors, BITMAP_OP_SET);
			rw_journal_sectors(ic, REQ_OP_WRITE | REQ_FUA | REQ_SYNC, 0,
					   ic->n_bitmap_blocks * (BITMAP_BLOCK_SIZE >> SECTOR_SHIFT), NULL);
		}

		ic->sb->provided_data_sectors = cpu_to_le64(ic->provided_data_sectors);
		r = sync_rw_sb(ic, REQ_OP_WRITE | REQ_FUA);
		if (unlikely(r))
			dm_integrity_io_error(ic, "writing superblock", r);
	}

	if (ic->sb->flags & cpu_to_le32(SB_FLAG_DIRTY_BITMAP)) {
		DEBUG_print("resume dirty_bitmap\n");
		rw_journal_sectors(ic, REQ_OP_READ, 0,
				   ic->n_bitmap_blocks * (BITMAP_BLOCK_SIZE >> SECTOR_SHIFT), NULL);
		if (ic->mode == 'B') {
			if (ic->sb->log2_blocks_per_bitmap_bit == ic->log2_blocks_per_bitmap_bit &&
			    !ic->reset_recalculate_flag) {
				block_bitmap_copy(ic, ic->recalc_bitmap, ic->journal);
				block_bitmap_copy(ic, ic->may_write_bitmap, ic->journal);
				if (!block_bitmap_op(ic, ic->journal, 0, ic->provided_data_sectors,
						     BITMAP_OP_TEST_ALL_CLEAR)) {
					ic->sb->flags |= cpu_to_le32(SB_FLAG_RECALCULATING);
					ic->sb->recalc_sector = cpu_to_le64(0);
				}
			} else {
				DEBUG_print("non-matching blocks_per_bitmap_bit: %u, %u\n",
					    ic->sb->log2_blocks_per_bitmap_bit, ic->log2_blocks_per_bitmap_bit);
				ic->sb->log2_blocks_per_bitmap_bit = ic->log2_blocks_per_bitmap_bit;
				block_bitmap_op(ic, ic->recalc_bitmap, 0, ic->provided_data_sectors, BITMAP_OP_SET);
				block_bitmap_op(ic, ic->may_write_bitmap, 0, ic->provided_data_sectors, BITMAP_OP_SET);
				block_bitmap_op(ic, ic->journal, 0, ic->provided_data_sectors, BITMAP_OP_SET);
				rw_journal_sectors(ic, REQ_OP_WRITE | REQ_FUA | REQ_SYNC, 0,
						   ic->n_bitmap_blocks * (BITMAP_BLOCK_SIZE >> SECTOR_SHIFT), NULL);
				ic->sb->flags |= cpu_to_le32(SB_FLAG_RECALCULATING);
				ic->sb->recalc_sector = cpu_to_le64(0);
			}
		} else {
			if (!(ic->sb->log2_blocks_per_bitmap_bit == ic->log2_blocks_per_bitmap_bit &&
			      block_bitmap_op(ic, ic->journal, 0, ic->provided_data_sectors, BITMAP_OP_TEST_ALL_CLEAR)) ||
			    ic->reset_recalculate_flag) {
				ic->sb->flags |= cpu_to_le32(SB_FLAG_RECALCULATING);
				ic->sb->recalc_sector = cpu_to_le64(0);
			}
			init_journal(ic, 0, ic->journal_sections, 0);
			replay_journal(ic);
			ic->sb->flags &= ~cpu_to_le32(SB_FLAG_DIRTY_BITMAP);
		}
		r = sync_rw_sb(ic, REQ_OP_WRITE | REQ_FUA);
		if (unlikely(r))
			dm_integrity_io_error(ic, "writing superblock", r);
	} else {
		replay_journal(ic);
		if (ic->reset_recalculate_flag) {
			ic->sb->flags |= cpu_to_le32(SB_FLAG_RECALCULATING);
			ic->sb->recalc_sector = cpu_to_le64(0);
		}
		if (ic->mode == 'B') {
			ic->sb->flags |= cpu_to_le32(SB_FLAG_DIRTY_BITMAP);
			ic->sb->log2_blocks_per_bitmap_bit = ic->log2_blocks_per_bitmap_bit;
			r = sync_rw_sb(ic, REQ_OP_WRITE | REQ_FUA);
			if (unlikely(r))
				dm_integrity_io_error(ic, "writing superblock", r);

			block_bitmap_op(ic, ic->journal, 0, ic->provided_data_sectors, BITMAP_OP_CLEAR);
			block_bitmap_op(ic, ic->recalc_bitmap, 0, ic->provided_data_sectors, BITMAP_OP_CLEAR);
			block_bitmap_op(ic, ic->may_write_bitmap, 0, ic->provided_data_sectors, BITMAP_OP_CLEAR);
			if (ic->sb->flags & cpu_to_le32(SB_FLAG_RECALCULATING) &&
			    le64_to_cpu(ic->sb->recalc_sector) < ic->provided_data_sectors) {
				block_bitmap_op(ic, ic->journal, le64_to_cpu(ic->sb->recalc_sector),
						ic->provided_data_sectors - le64_to_cpu(ic->sb->recalc_sector), BITMAP_OP_SET);
				block_bitmap_op(ic, ic->recalc_bitmap, le64_to_cpu(ic->sb->recalc_sector),
						ic->provided_data_sectors - le64_to_cpu(ic->sb->recalc_sector), BITMAP_OP_SET);
				block_bitmap_op(ic, ic->may_write_bitmap, le64_to_cpu(ic->sb->recalc_sector),
						ic->provided_data_sectors - le64_to_cpu(ic->sb->recalc_sector), BITMAP_OP_SET);
			}
			rw_journal_sectors(ic, REQ_OP_WRITE | REQ_FUA | REQ_SYNC, 0,
					   ic->n_bitmap_blocks * (BITMAP_BLOCK_SIZE >> SECTOR_SHIFT), NULL);
		}
	}

	DEBUG_print("testing recalc: %x\n", ic->sb->flags);
	if (ic->sb->flags & cpu_to_le32(SB_FLAG_RECALCULATING)) {
		__u64 recalc_pos = le64_to_cpu(ic->sb->recalc_sector);

		DEBUG_print("recalc pos: %llx / %llx\n", recalc_pos, ic->provided_data_sectors);
		if (recalc_pos < ic->provided_data_sectors) {
			queue_work(ic->recalc_wq, &ic->recalc_work);
		} else if (recalc_pos > ic->provided_data_sectors) {
			ic->sb->recalc_sector = cpu_to_le64(ic->provided_data_sectors);
			recalc_write_super(ic);
		}
	}

	ic->reboot_notifier.notifier_call = dm_integrity_reboot;
	ic->reboot_notifier.next = NULL;
	ic->reboot_notifier.priority = INT_MAX - 1;	/* be notified after md and before hardware drivers */
	WARN_ON(register_reboot_notifier(&ic->reboot_notifier));

#if 0
	/* set to 1 to stress test synchronous mode */
	dm_integrity_enter_synchronous_mode(ic);
#endif
}

static void dm_integrity_status(struct dm_target *ti, status_type_t type,
				unsigned int status_flags, char *result, unsigned int maxlen)
{
	struct dm_integrity_c *ic = ti->private;
	unsigned int arg_count;
	size_t sz = 0;

	switch (type) {
	case STATUSTYPE_INFO:
		DMEMIT("%llu %llu",
			(unsigned long long)atomic64_read(&ic->number_of_mismatches),
			ic->provided_data_sectors);
		if (ic->sb->flags & cpu_to_le32(SB_FLAG_RECALCULATING))
			DMEMIT(" %llu", le64_to_cpu(ic->sb->recalc_sector));
		else
			DMEMIT(" -");
		break;

	case STATUSTYPE_TABLE: {
		__u64 watermark_percentage = (__u64)(ic->journal_entries - ic->free_sectors_threshold) * 100;

		watermark_percentage += ic->journal_entries / 2;
		do_div(watermark_percentage, ic->journal_entries);
		arg_count = 3;
		arg_count += !!ic->meta_dev;
		arg_count += ic->sectors_per_block != 1;
		arg_count += !!(ic->sb->flags & cpu_to_le32(SB_FLAG_RECALCULATING));
		arg_count += ic->reset_recalculate_flag;
		arg_count += ic->discard;
		arg_count += ic->mode == 'J';
		arg_count += ic->mode == 'J';
		arg_count += ic->mode == 'B';
		arg_count += ic->mode == 'B';
		arg_count += !!ic->internal_hash_alg.alg_string;
		arg_count += !!ic->journal_crypt_alg.alg_string;
		arg_count += !!ic->journal_mac_alg.alg_string;
		arg_count += (ic->sb->flags & cpu_to_le32(SB_FLAG_FIXED_PADDING)) != 0;
		arg_count += (ic->sb->flags & cpu_to_le32(SB_FLAG_FIXED_HMAC)) != 0;
		arg_count += ic->legacy_recalculate;
		DMEMIT("%s %llu %u %c %u", ic->dev->name, ic->start,
		       ic->tag_size, ic->mode, arg_count);
		if (ic->meta_dev)
			DMEMIT(" meta_device:%s", ic->meta_dev->name);
		if (ic->sectors_per_block != 1)
			DMEMIT(" block_size:%u", ic->sectors_per_block << SECTOR_SHIFT);
		if (ic->sb->flags & cpu_to_le32(SB_FLAG_RECALCULATING))
			DMEMIT(" recalculate");
		if (ic->reset_recalculate_flag)
			DMEMIT(" reset_recalculate");
		if (ic->discard)
			DMEMIT(" allow_discards");
		DMEMIT(" journal_sectors:%u", ic->initial_sectors - SB_SECTORS);
		DMEMIT(" interleave_sectors:%u", 1U << ic->sb->log2_interleave_sectors);
		DMEMIT(" buffer_sectors:%u", 1U << ic->log2_buffer_sectors);
		if (ic->mode == 'J') {
			DMEMIT(" journal_watermark:%u", (unsigned int)watermark_percentage);
			DMEMIT(" commit_time:%u", ic->autocommit_msec);
		}
		if (ic->mode == 'B') {
			DMEMIT(" sectors_per_bit:%llu", (sector_t)ic->sectors_per_block << ic->log2_blocks_per_bitmap_bit);
			DMEMIT(" bitmap_flush_interval:%u", jiffies_to_msecs(ic->bitmap_flush_interval));
		}
		if ((ic->sb->flags & cpu_to_le32(SB_FLAG_FIXED_PADDING)) != 0)
			DMEMIT(" fix_padding");
		if ((ic->sb->flags & cpu_to_le32(SB_FLAG_FIXED_HMAC)) != 0)
			DMEMIT(" fix_hmac");
		if (ic->legacy_recalculate)
			DMEMIT(" legacy_recalculate");

#define EMIT_ALG(a, n)							\
		do {							\
			if (ic->a.alg_string) {				\
				DMEMIT(" %s:%s", n, ic->a.alg_string);	\
				if (ic->a.key_string)			\
					DMEMIT(":%s", ic->a.key_string);\
			}						\
		} while (0)
		EMIT_ALG(internal_hash_alg, "internal_hash");
		EMIT_ALG(journal_crypt_alg, "journal_crypt");
		EMIT_ALG(journal_mac_alg, "journal_mac");
		break;
	}
	case STATUSTYPE_IMA:
		DMEMIT_TARGET_NAME_VERSION(ti->type);
		DMEMIT(",dev_name=%s,start=%llu,tag_size=%u,mode=%c",
			ic->dev->name, ic->start, ic->tag_size, ic->mode);

		if (ic->meta_dev)
			DMEMIT(",meta_device=%s", ic->meta_dev->name);
		if (ic->sectors_per_block != 1)
			DMEMIT(",block_size=%u", ic->sectors_per_block << SECTOR_SHIFT);

		DMEMIT(",recalculate=%c", (ic->sb->flags & cpu_to_le32(SB_FLAG_RECALCULATING)) ?
		       'y' : 'n');
		DMEMIT(",allow_discards=%c", ic->discard ? 'y' : 'n');
		DMEMIT(",fix_padding=%c",
		       ((ic->sb->flags & cpu_to_le32(SB_FLAG_FIXED_PADDING)) != 0) ? 'y' : 'n');
		DMEMIT(",fix_hmac=%c",
		       ((ic->sb->flags & cpu_to_le32(SB_FLAG_FIXED_HMAC)) != 0) ? 'y' : 'n');
		DMEMIT(",legacy_recalculate=%c", ic->legacy_recalculate ? 'y' : 'n');

		DMEMIT(",journal_sectors=%u", ic->initial_sectors - SB_SECTORS);
		DMEMIT(",interleave_sectors=%u", 1U << ic->sb->log2_interleave_sectors);
		DMEMIT(",buffer_sectors=%u", 1U << ic->log2_buffer_sectors);
		DMEMIT(";");
		break;
	}
}

static int dm_integrity_iterate_devices(struct dm_target *ti,
					iterate_devices_callout_fn fn, void *data)
{
	struct dm_integrity_c *ic = ti->private;

	if (!ic->meta_dev)
		return fn(ti, ic->dev, ic->start + ic->initial_sectors + ic->metadata_run, ti->len, data);
	else
		return fn(ti, ic->dev, 0, ti->len, data);
}

static void dm_integrity_io_hints(struct dm_target *ti, struct queue_limits *limits)
{
	struct dm_integrity_c *ic = ti->private;

	if (ic->sectors_per_block > 1) {
		limits->logical_block_size = ic->sectors_per_block << SECTOR_SHIFT;
		limits->physical_block_size = ic->sectors_per_block << SECTOR_SHIFT;
		blk_limits_io_min(limits, ic->sectors_per_block << SECTOR_SHIFT);
		limits->dma_alignment = limits->logical_block_size - 1;
	}
}

static void calculate_journal_section_size(struct dm_integrity_c *ic)
{
	unsigned int sector_space = JOURNAL_SECTOR_DATA;

	ic->journal_sections = le32_to_cpu(ic->sb->journal_sections);
	ic->journal_entry_size = roundup(offsetof(struct journal_entry, last_bytes[ic->sectors_per_block]) + ic->tag_size,
					 JOURNAL_ENTRY_ROUNDUP);

	if (ic->sb->flags & cpu_to_le32(SB_FLAG_HAVE_JOURNAL_MAC))
		sector_space -= JOURNAL_MAC_PER_SECTOR;
	ic->journal_entries_per_sector = sector_space / ic->journal_entry_size;
	ic->journal_section_entries = ic->journal_entries_per_sector * JOURNAL_BLOCK_SECTORS;
	ic->journal_section_sectors = (ic->journal_section_entries << ic->sb->log2_sectors_per_block) + JOURNAL_BLOCK_SECTORS;
	ic->journal_entries = ic->journal_section_entries * ic->journal_sections;
}

static int calculate_device_limits(struct dm_integrity_c *ic)
{
	__u64 initial_sectors;

	calculate_journal_section_size(ic);
	initial_sectors = SB_SECTORS + (__u64)ic->journal_section_sectors * ic->journal_sections;
	if (initial_sectors + METADATA_PADDING_SECTORS >= ic->meta_device_sectors || initial_sectors > UINT_MAX)
		return -EINVAL;
	ic->initial_sectors = initial_sectors;

	if (!ic->meta_dev) {
		sector_t last_sector, last_area, last_offset;

		/* we have to maintain excessive padding for compatibility with existing volumes */
		__u64 metadata_run_padding =
			ic->sb->flags & cpu_to_le32(SB_FLAG_FIXED_PADDING) ?
			(__u64)(METADATA_PADDING_SECTORS << SECTOR_SHIFT) :
			(__u64)(1 << SECTOR_SHIFT << METADATA_PADDING_SECTORS);

		ic->metadata_run = round_up((__u64)ic->tag_size << (ic->sb->log2_interleave_sectors - ic->sb->log2_sectors_per_block),
					    metadata_run_padding) >> SECTOR_SHIFT;
		if (!(ic->metadata_run & (ic->metadata_run - 1)))
			ic->log2_metadata_run = __ffs(ic->metadata_run);
		else
			ic->log2_metadata_run = -1;

		get_area_and_offset(ic, ic->provided_data_sectors - 1, &last_area, &last_offset);
		last_sector = get_data_sector(ic, last_area, last_offset);
		if (last_sector < ic->start || last_sector >= ic->meta_device_sectors)
			return -EINVAL;
	} else {
		__u64 meta_size = (ic->provided_data_sectors >> ic->sb->log2_sectors_per_block) * ic->tag_size;

		meta_size = (meta_size + ((1U << (ic->log2_buffer_sectors + SECTOR_SHIFT)) - 1))
				>> (ic->log2_buffer_sectors + SECTOR_SHIFT);
		meta_size <<= ic->log2_buffer_sectors;
		if (ic->initial_sectors + meta_size < ic->initial_sectors ||
		    ic->initial_sectors + meta_size > ic->meta_device_sectors)
			return -EINVAL;
		ic->metadata_run = 1;
		ic->log2_metadata_run = 0;
	}

	return 0;
}

static void get_provided_data_sectors(struct dm_integrity_c *ic)
{
	if (!ic->meta_dev) {
		int test_bit;

		ic->provided_data_sectors = 0;
		for (test_bit = fls64(ic->meta_device_sectors) - 1; test_bit >= 3; test_bit--) {
			__u64 prev_data_sectors = ic->provided_data_sectors;

			ic->provided_data_sectors |= (sector_t)1 << test_bit;
			if (calculate_device_limits(ic))
				ic->provided_data_sectors = prev_data_sectors;
		}
	} else {
		ic->provided_data_sectors = ic->data_device_sectors;
		ic->provided_data_sectors &= ~(sector_t)(ic->sectors_per_block - 1);
	}
}

static int initialize_superblock(struct dm_integrity_c *ic,
				 unsigned int journal_sectors, unsigned int interleave_sectors)
{
	unsigned int journal_sections;
	int test_bit;

	memset(ic->sb, 0, SB_SECTORS << SECTOR_SHIFT);
	memcpy(ic->sb->magic, SB_MAGIC, 8);
	ic->sb->integrity_tag_size = cpu_to_le16(ic->tag_size);
	ic->sb->log2_sectors_per_block = __ffs(ic->sectors_per_block);
	if (ic->journal_mac_alg.alg_string)
		ic->sb->flags |= cpu_to_le32(SB_FLAG_HAVE_JOURNAL_MAC);

	calculate_journal_section_size(ic);
	journal_sections = journal_sectors / ic->journal_section_sectors;
	if (!journal_sections)
		journal_sections = 1;

	if (ic->fix_hmac && (ic->internal_hash_alg.alg_string || ic->journal_mac_alg.alg_string)) {
		ic->sb->flags |= cpu_to_le32(SB_FLAG_FIXED_HMAC);
		get_random_bytes(ic->sb->salt, SALT_SIZE);
	}

	if (!ic->meta_dev) {
		if (ic->fix_padding)
			ic->sb->flags |= cpu_to_le32(SB_FLAG_FIXED_PADDING);
		ic->sb->journal_sections = cpu_to_le32(journal_sections);
		if (!interleave_sectors)
			interleave_sectors = DEFAULT_INTERLEAVE_SECTORS;
		ic->sb->log2_interleave_sectors = __fls(interleave_sectors);
		ic->sb->log2_interleave_sectors = max_t(__u8, MIN_LOG2_INTERLEAVE_SECTORS, ic->sb->log2_interleave_sectors);
		ic->sb->log2_interleave_sectors = min_t(__u8, MAX_LOG2_INTERLEAVE_SECTORS, ic->sb->log2_interleave_sectors);

		get_provided_data_sectors(ic);
		if (!ic->provided_data_sectors)
			return -EINVAL;
	} else {
		ic->sb->log2_interleave_sectors = 0;

		get_provided_data_sectors(ic);
		if (!ic->provided_data_sectors)
			return -EINVAL;

try_smaller_buffer:
		ic->sb->journal_sections = cpu_to_le32(0);
		for (test_bit = fls(journal_sections) - 1; test_bit >= 0; test_bit--) {
			__u32 prev_journal_sections = le32_to_cpu(ic->sb->journal_sections);
			__u32 test_journal_sections = prev_journal_sections | (1U << test_bit);

			if (test_journal_sections > journal_sections)
				continue;
			ic->sb->journal_sections = cpu_to_le32(test_journal_sections);
			if (calculate_device_limits(ic))
				ic->sb->journal_sections = cpu_to_le32(prev_journal_sections);

		}
		if (!le32_to_cpu(ic->sb->journal_sections)) {
			if (ic->log2_buffer_sectors > 3) {
				ic->log2_buffer_sectors--;
				goto try_smaller_buffer;
			}
			return -EINVAL;
		}
	}

	ic->sb->provided_data_sectors = cpu_to_le64(ic->provided_data_sectors);

	sb_set_version(ic);

	return 0;
}

static void dm_integrity_set(struct dm_target *ti, struct dm_integrity_c *ic)
{
	struct gendisk *disk = dm_disk(dm_table_get_md(ti->table));
	struct blk_integrity bi;

	memset(&bi, 0, sizeof(bi));
	bi.profile = &dm_integrity_profile;
	bi.tuple_size = ic->tag_size;
	bi.tag_size = bi.tuple_size;
	bi.interval_exp = ic->sb->log2_sectors_per_block + SECTOR_SHIFT;

	blk_integrity_register(disk, &bi);
	blk_queue_max_integrity_segments(disk->queue, UINT_MAX);
}

static void dm_integrity_free_page_list(struct page_list *pl)
{
	unsigned int i;

	if (!pl)
		return;
	for (i = 0; pl[i].page; i++)
		__free_page(pl[i].page);
	kvfree(pl);
}

static struct page_list *dm_integrity_alloc_page_list(unsigned int n_pages)
{
	struct page_list *pl;
	unsigned int i;

	pl = kvmalloc_array(n_pages + 1, sizeof(struct page_list), GFP_KERNEL | __GFP_ZERO);
	if (!pl)
		return NULL;

	for (i = 0; i < n_pages; i++) {
		pl[i].page = alloc_page(GFP_KERNEL);
		if (!pl[i].page) {
			dm_integrity_free_page_list(pl);
			return NULL;
		}
		if (i)
			pl[i - 1].next = &pl[i];
	}
	pl[i].page = NULL;
	pl[i].next = NULL;

	return pl;
}

static void dm_integrity_free_journal_scatterlist(struct dm_integrity_c *ic, struct scatterlist **sl)
{
	unsigned int i;

	for (i = 0; i < ic->journal_sections; i++)
		kvfree(sl[i]);
	kvfree(sl);
}

static struct scatterlist **dm_integrity_alloc_journal_scatterlist(struct dm_integrity_c *ic,
								   struct page_list *pl)
{
	struct scatterlist **sl;
	unsigned int i;

	sl = kvmalloc_array(ic->journal_sections,
			    sizeof(struct scatterlist *),
			    GFP_KERNEL | __GFP_ZERO);
	if (!sl)
		return NULL;

	for (i = 0; i < ic->journal_sections; i++) {
		struct scatterlist *s;
		unsigned int start_index, start_offset;
		unsigned int end_index, end_offset;
		unsigned int n_pages;
		unsigned int idx;

		page_list_location(ic, i, 0, &start_index, &start_offset);
		page_list_location(ic, i, ic->journal_section_sectors - 1,
				   &end_index, &end_offset);

		n_pages = (end_index - start_index + 1);

		s = kvmalloc_array(n_pages, sizeof(struct scatterlist),
				   GFP_KERNEL);
		if (!s) {
			dm_integrity_free_journal_scatterlist(ic, sl);
			return NULL;
		}

		sg_init_table(s, n_pages);
		for (idx = start_index; idx <= end_index; idx++) {
			char *va = lowmem_page_address(pl[idx].page);
			unsigned int start = 0, end = PAGE_SIZE;

			if (idx == start_index)
				start = start_offset;
			if (idx == end_index)
				end = end_offset + (1 << SECTOR_SHIFT);
			sg_set_buf(&s[idx - start_index], va + start, end - start);
		}

		sl[i] = s;
	}

	return sl;
}

static void free_alg(struct alg_spec *a)
{
	kfree_sensitive(a->alg_string);
	kfree_sensitive(a->key);
	memset(a, 0, sizeof(*a));
}

static int get_alg_and_key(const char *arg, struct alg_spec *a, char **error, char *error_inval)
{
	char *k;

	free_alg(a);

	a->alg_string = kstrdup(strchr(arg, ':') + 1, GFP_KERNEL);
	if (!a->alg_string)
		goto nomem;

	k = strchr(a->alg_string, ':');
	if (k) {
		*k = 0;
		a->key_string = k + 1;
		if (strlen(a->key_string) & 1)
			goto inval;

		a->key_size = strlen(a->key_string) / 2;
		a->key = kmalloc(a->key_size, GFP_KERNEL);
		if (!a->key)
			goto nomem;
		if (hex2bin(a->key, a->key_string, a->key_size))
			goto inval;
	}

	return 0;
inval:
	*error = error_inval;
	return -EINVAL;
nomem:
	*error = "Out of memory for an argument";
	return -ENOMEM;
}

static int get_mac(struct crypto_shash **hash, struct alg_spec *a, char **error,
		   char *error_alg, char *error_key)
{
	int r;

	if (a->alg_string) {
		*hash = crypto_alloc_shash(a->alg_string, 0, CRYPTO_ALG_ALLOCATES_MEMORY);
		if (IS_ERR(*hash)) {
			*error = error_alg;
			r = PTR_ERR(*hash);
			*hash = NULL;
			return r;
		}

		if (a->key) {
			r = crypto_shash_setkey(*hash, a->key, a->key_size);
			if (r) {
				*error = error_key;
				return r;
			}
		} else if (crypto_shash_get_flags(*hash) & CRYPTO_TFM_NEED_KEY) {
			*error = error_key;
			return -ENOKEY;
		}
	}

	return 0;
}

static int create_journal(struct dm_integrity_c *ic, char **error)
{
	int r = 0;
	unsigned int i;
	__u64 journal_pages, journal_desc_size, journal_tree_size;
	unsigned char *crypt_data = NULL, *crypt_iv = NULL;
	struct skcipher_request *req = NULL;

	ic->commit_ids[0] = cpu_to_le64(0x1111111111111111ULL);
	ic->commit_ids[1] = cpu_to_le64(0x2222222222222222ULL);
	ic->commit_ids[2] = cpu_to_le64(0x3333333333333333ULL);
	ic->commit_ids[3] = cpu_to_le64(0x4444444444444444ULL);

	journal_pages = roundup((__u64)ic->journal_sections * ic->journal_section_sectors,
				PAGE_SIZE >> SECTOR_SHIFT) >> (PAGE_SHIFT - SECTOR_SHIFT);
	journal_desc_size = journal_pages * sizeof(struct page_list);
	if (journal_pages >= totalram_pages() - totalhigh_pages() || journal_desc_size > ULONG_MAX) {
		*error = "Journal doesn't fit into memory";
		r = -ENOMEM;
		goto bad;
	}
	ic->journal_pages = journal_pages;

	ic->journal = dm_integrity_alloc_page_list(ic->journal_pages);
	if (!ic->journal) {
		*error = "Could not allocate memory for journal";
		r = -ENOMEM;
		goto bad;
	}
	if (ic->journal_crypt_alg.alg_string) {
		unsigned int ivsize, blocksize;
		struct journal_completion comp;

		comp.ic = ic;
		ic->journal_crypt = crypto_alloc_skcipher(ic->journal_crypt_alg.alg_string, 0, CRYPTO_ALG_ALLOCATES_MEMORY);
		if (IS_ERR(ic->journal_crypt)) {
			*error = "Invalid journal cipher";
			r = PTR_ERR(ic->journal_crypt);
			ic->journal_crypt = NULL;
			goto bad;
		}
		ivsize = crypto_skcipher_ivsize(ic->journal_crypt);
		blocksize = crypto_skcipher_blocksize(ic->journal_crypt);

		if (ic->journal_crypt_alg.key) {
			r = crypto_skcipher_setkey(ic->journal_crypt, ic->journal_crypt_alg.key,
						   ic->journal_crypt_alg.key_size);
			if (r) {
				*error = "Error setting encryption key";
				goto bad;
			}
		}
		DEBUG_print("cipher %s, block size %u iv size %u\n",
			    ic->journal_crypt_alg.alg_string, blocksize, ivsize);

		ic->journal_io = dm_integrity_alloc_page_list(ic->journal_pages);
		if (!ic->journal_io) {
			*error = "Could not allocate memory for journal io";
			r = -ENOMEM;
			goto bad;
		}

		if (blocksize == 1) {
			struct scatterlist *sg;

			req = skcipher_request_alloc(ic->journal_crypt, GFP_KERNEL);
			if (!req) {
				*error = "Could not allocate crypt request";
				r = -ENOMEM;
				goto bad;
			}

			crypt_iv = kzalloc(ivsize, GFP_KERNEL);
			if (!crypt_iv) {
				*error = "Could not allocate iv";
				r = -ENOMEM;
				goto bad;
			}

			ic->journal_xor = dm_integrity_alloc_page_list(ic->journal_pages);
			if (!ic->journal_xor) {
				*error = "Could not allocate memory for journal xor";
				r = -ENOMEM;
				goto bad;
			}

			sg = kvmalloc_array(ic->journal_pages + 1,
					    sizeof(struct scatterlist),
					    GFP_KERNEL);
			if (!sg) {
				*error = "Unable to allocate sg list";
				r = -ENOMEM;
				goto bad;
			}
			sg_init_table(sg, ic->journal_pages + 1);
			for (i = 0; i < ic->journal_pages; i++) {
				char *va = lowmem_page_address(ic->journal_xor[i].page);

				clear_page(va);
				sg_set_buf(&sg[i], va, PAGE_SIZE);
			}
			sg_set_buf(&sg[i], &ic->commit_ids, sizeof(ic->commit_ids));

			skcipher_request_set_crypt(req, sg, sg,
						   PAGE_SIZE * ic->journal_pages + sizeof(ic->commit_ids), crypt_iv);
			init_completion(&comp.comp);
			comp.in_flight = (atomic_t)ATOMIC_INIT(1);
			if (do_crypt(true, req, &comp))
				wait_for_completion(&comp.comp);
			kvfree(sg);
			r = dm_integrity_failed(ic);
			if (r) {
				*error = "Unable to encrypt journal";
				goto bad;
			}
			DEBUG_bytes(lowmem_page_address(ic->journal_xor[0].page), 64, "xor data");

			crypto_free_skcipher(ic->journal_crypt);
			ic->journal_crypt = NULL;
		} else {
			unsigned int crypt_len = roundup(ivsize, blocksize);

			req = skcipher_request_alloc(ic->journal_crypt, GFP_KERNEL);
			if (!req) {
				*error = "Could not allocate crypt request";
				r = -ENOMEM;
				goto bad;
			}

			crypt_iv = kmalloc(ivsize, GFP_KERNEL);
			if (!crypt_iv) {
				*error = "Could not allocate iv";
				r = -ENOMEM;
				goto bad;
			}

			crypt_data = kmalloc(crypt_len, GFP_KERNEL);
			if (!crypt_data) {
				*error = "Unable to allocate crypt data";
				r = -ENOMEM;
				goto bad;
			}

			ic->journal_scatterlist = dm_integrity_alloc_journal_scatterlist(ic, ic->journal);
			if (!ic->journal_scatterlist) {
				*error = "Unable to allocate sg list";
				r = -ENOMEM;
				goto bad;
			}
			ic->journal_io_scatterlist = dm_integrity_alloc_journal_scatterlist(ic, ic->journal_io);
			if (!ic->journal_io_scatterlist) {
				*error = "Unable to allocate sg list";
				r = -ENOMEM;
				goto bad;
			}
			ic->sk_requests = kvmalloc_array(ic->journal_sections,
							 sizeof(struct skcipher_request *),
							 GFP_KERNEL | __GFP_ZERO);
			if (!ic->sk_requests) {
				*error = "Unable to allocate sk requests";
				r = -ENOMEM;
				goto bad;
			}
			for (i = 0; i < ic->journal_sections; i++) {
				struct scatterlist sg;
				struct skcipher_request *section_req;
				__le32 section_le = cpu_to_le32(i);

				memset(crypt_iv, 0x00, ivsize);
				memset(crypt_data, 0x00, crypt_len);
				memcpy(crypt_data, &section_le, min_t(size_t, crypt_len, sizeof(section_le)));

				sg_init_one(&sg, crypt_data, crypt_len);
				skcipher_request_set_crypt(req, &sg, &sg, crypt_len, crypt_iv);
				init_completion(&comp.comp);
				comp.in_flight = (atomic_t)ATOMIC_INIT(1);
				if (do_crypt(true, req, &comp))
					wait_for_completion(&comp.comp);

				r = dm_integrity_failed(ic);
				if (r) {
					*error = "Unable to generate iv";
					goto bad;
				}

				section_req = skcipher_request_alloc(ic->journal_crypt, GFP_KERNEL);
				if (!section_req) {
					*error = "Unable to allocate crypt request";
					r = -ENOMEM;
					goto bad;
				}
				section_req->iv = kmalloc_array(ivsize, 2,
								GFP_KERNEL);
				if (!section_req->iv) {
					skcipher_request_free(section_req);
					*error = "Unable to allocate iv";
					r = -ENOMEM;
					goto bad;
				}
				memcpy(section_req->iv + ivsize, crypt_data, ivsize);
				section_req->cryptlen = (size_t)ic->journal_section_sectors << SECTOR_SHIFT;
				ic->sk_requests[i] = section_req;
				DEBUG_bytes(crypt_data, ivsize, "iv(%u)", i);
			}
		}
	}

	for (i = 0; i < N_COMMIT_IDS; i++) {
		unsigned int j;

retest_commit_id:
		for (j = 0; j < i; j++) {
			if (ic->commit_ids[j] == ic->commit_ids[i]) {
				ic->commit_ids[i] = cpu_to_le64(le64_to_cpu(ic->commit_ids[i]) + 1);
				goto retest_commit_id;
			}
		}
		DEBUG_print("commit id %u: %016llx\n", i, ic->commit_ids[i]);
	}

	journal_tree_size = (__u64)ic->journal_entries * sizeof(struct journal_node);
	if (journal_tree_size > ULONG_MAX) {
		*error = "Journal doesn't fit into memory";
		r = -ENOMEM;
		goto bad;
	}
	ic->journal_tree = kvmalloc(journal_tree_size, GFP_KERNEL);
	if (!ic->journal_tree) {
		*error = "Could not allocate memory for journal tree";
		r = -ENOMEM;
	}
bad:
	kfree(crypt_data);
	kfree(crypt_iv);
	skcipher_request_free(req);

	return r;
}

/*
 * Construct a integrity mapping
 *
 * Arguments:
 *	device
 *	offset from the start of the device
 *	tag size
 *	D - direct writes, J - journal writes, B - bitmap mode, R - recovery mode
 *	number of optional arguments
 *	optional arguments:
 *		journal_sectors
 *		interleave_sectors
 *		buffer_sectors
 *		journal_watermark
 *		commit_time
 *		meta_device
 *		block_size
 *		sectors_per_bit
 *		bitmap_flush_interval
 *		internal_hash
 *		journal_crypt
 *		journal_mac
 *		recalculate
 */
static int dm_integrity_ctr(struct dm_target *ti, unsigned int argc, char **argv)
{
	struct dm_integrity_c *ic;
	char dummy;
	int r;
	unsigned int extra_args;
	struct dm_arg_set as;
	static const struct dm_arg _args[] = {
		{0, 18, "Invalid number of feature args"},
	};
	unsigned int journal_sectors, interleave_sectors, buffer_sectors, journal_watermark, sync_msec;
	bool should_write_sb;
	__u64 threshold;
	unsigned long long start;
	__s8 log2_sectors_per_bitmap_bit = -1;
	__s8 log2_blocks_per_bitmap_bit;
	__u64 bits_in_journal;
	__u64 n_bitmap_bits;

#define DIRECT_ARGUMENTS	4

	if (argc <= DIRECT_ARGUMENTS) {
		ti->error = "Invalid argument count";
		return -EINVAL;
	}

	ic = kzalloc(sizeof(struct dm_integrity_c), GFP_KERNEL);
	if (!ic) {
		ti->error = "Cannot allocate integrity context";
		return -ENOMEM;
	}
	ti->private = ic;
	ti->per_io_data_size = sizeof(struct dm_integrity_io);
	ic->ti = ti;

	ic->in_progress = RB_ROOT;
	INIT_LIST_HEAD(&ic->wait_list);
	init_waitqueue_head(&ic->endio_wait);
	bio_list_init(&ic->flush_bio_list);
	init_waitqueue_head(&ic->copy_to_journal_wait);
	init_completion(&ic->crypto_backoff);
	atomic64_set(&ic->number_of_mismatches, 0);
	ic->bitmap_flush_interval = BITMAP_FLUSH_INTERVAL;

	r = dm_get_device(ti, argv[0], dm_table_get_mode(ti->table), &ic->dev);
	if (r) {
		ti->error = "Device lookup failed";
		goto bad;
	}

	if (sscanf(argv[1], "%llu%c", &start, &dummy) != 1 || start != (sector_t)start) {
		ti->error = "Invalid starting offset";
		r = -EINVAL;
		goto bad;
	}
	ic->start = start;

	if (strcmp(argv[2], "-")) {
		if (sscanf(argv[2], "%u%c", &ic->tag_size, &dummy) != 1 || !ic->tag_size) {
			ti->error = "Invalid tag size";
			r = -EINVAL;
			goto bad;
		}
	}

	if (!strcmp(argv[3], "J") || !strcmp(argv[3], "B") ||
	    !strcmp(argv[3], "D") || !strcmp(argv[3], "R")) {
		ic->mode = argv[3][0];
	} else {
		ti->error = "Invalid mode (expecting J, B, D, R)";
		r = -EINVAL;
		goto bad;
	}

	journal_sectors = 0;
	interleave_sectors = DEFAULT_INTERLEAVE_SECTORS;
	buffer_sectors = DEFAULT_BUFFER_SECTORS;
	journal_watermark = DEFAULT_JOURNAL_WATERMARK;
	sync_msec = DEFAULT_SYNC_MSEC;
	ic->sectors_per_block = 1;

	as.argc = argc - DIRECT_ARGUMENTS;
	as.argv = argv + DIRECT_ARGUMENTS;
	r = dm_read_arg_group(_args, &as, &extra_args, &ti->error);
	if (r)
		goto bad;

	while (extra_args--) {
		const char *opt_string;
		unsigned int val;
		unsigned long long llval;

		opt_string = dm_shift_arg(&as);
		if (!opt_string) {
			r = -EINVAL;
			ti->error = "Not enough feature arguments";
			goto bad;
		}
		if (sscanf(opt_string, "journal_sectors:%u%c", &val, &dummy) == 1)
			journal_sectors = val ? val : 1;
		else if (sscanf(opt_string, "interleave_sectors:%u%c", &val, &dummy) == 1)
			interleave_sectors = val;
		else if (sscanf(opt_string, "buffer_sectors:%u%c", &val, &dummy) == 1)
			buffer_sectors = val;
		else if (sscanf(opt_string, "journal_watermark:%u%c", &val, &dummy) == 1 && val <= 100)
			journal_watermark = val;
		else if (sscanf(opt_string, "commit_time:%u%c", &val, &dummy) == 1)
			sync_msec = val;
		else if (!strncmp(opt_string, "meta_device:", strlen("meta_device:"))) {
			if (ic->meta_dev) {
				dm_put_device(ti, ic->meta_dev);
				ic->meta_dev = NULL;
			}
			r = dm_get_device(ti, strchr(opt_string, ':') + 1,
					  dm_table_get_mode(ti->table), &ic->meta_dev);
			if (r) {
				ti->error = "Device lookup failed";
				goto bad;
			}
		} else if (sscanf(opt_string, "block_size:%u%c", &val, &dummy) == 1) {
			if (val < 1 << SECTOR_SHIFT ||
			    val > MAX_SECTORS_PER_BLOCK << SECTOR_SHIFT ||
			    (val & (val - 1))) {
				r = -EINVAL;
				ti->error = "Invalid block_size argument";
				goto bad;
			}
			ic->sectors_per_block = val >> SECTOR_SHIFT;
		} else if (sscanf(opt_string, "sectors_per_bit:%llu%c", &llval, &dummy) == 1) {
			log2_sectors_per_bitmap_bit = !llval ? 0 : __ilog2_u64(llval);
		} else if (sscanf(opt_string, "bitmap_flush_interval:%u%c", &val, &dummy) == 1) {
			if (val >= (uint64_t)UINT_MAX * 1000 / HZ) {
				r = -EINVAL;
				ti->error = "Invalid bitmap_flush_interval argument";
				goto bad;
			}
			ic->bitmap_flush_interval = msecs_to_jiffies(val);
		} else if (!strncmp(opt_string, "internal_hash:", strlen("internal_hash:"))) {
			r = get_alg_and_key(opt_string, &ic->internal_hash_alg, &ti->error,
					    "Invalid internal_hash argument");
			if (r)
				goto bad;
		} else if (!strncmp(opt_string, "journal_crypt:", strlen("journal_crypt:"))) {
			r = get_alg_and_key(opt_string, &ic->journal_crypt_alg, &ti->error,
					    "Invalid journal_crypt argument");
			if (r)
				goto bad;
		} else if (!strncmp(opt_string, "journal_mac:", strlen("journal_mac:"))) {
			r = get_alg_and_key(opt_string, &ic->journal_mac_alg, &ti->error,
					    "Invalid journal_mac argument");
			if (r)
				goto bad;
		} else if (!strcmp(opt_string, "recalculate")) {
			ic->recalculate_flag = true;
		} else if (!strcmp(opt_string, "reset_recalculate")) {
			ic->recalculate_flag = true;
			ic->reset_recalculate_flag = true;
		} else if (!strcmp(opt_string, "allow_discards")) {
			ic->discard = true;
		} else if (!strcmp(opt_string, "fix_padding")) {
			ic->fix_padding = true;
		} else if (!strcmp(opt_string, "fix_hmac")) {
			ic->fix_hmac = true;
		} else if (!strcmp(opt_string, "legacy_recalculate")) {
			ic->legacy_recalculate = true;
		} else {
			r = -EINVAL;
			ti->error = "Invalid argument";
			goto bad;
		}
	}

	ic->data_device_sectors = bdev_nr_sectors(ic->dev->bdev);
	if (!ic->meta_dev)
		ic->meta_device_sectors = ic->data_device_sectors;
	else
		ic->meta_device_sectors = bdev_nr_sectors(ic->meta_dev->bdev);

	if (!journal_sectors) {
		journal_sectors = min((sector_t)DEFAULT_MAX_JOURNAL_SECTORS,
				      ic->data_device_sectors >> DEFAULT_JOURNAL_SIZE_FACTOR);
	}

	if (!buffer_sectors)
		buffer_sectors = 1;
	ic->log2_buffer_sectors = min((int)__fls(buffer_sectors), 31 - SECTOR_SHIFT);

	r = get_mac(&ic->internal_hash, &ic->internal_hash_alg, &ti->error,
		    "Invalid internal hash", "Error setting internal hash key");
	if (r)
		goto bad;

	r = get_mac(&ic->journal_mac, &ic->journal_mac_alg, &ti->error,
		    "Invalid journal mac", "Error setting journal mac key");
	if (r)
		goto bad;

	if (!ic->tag_size) {
		if (!ic->internal_hash) {
			ti->error = "Unknown tag size";
			r = -EINVAL;
			goto bad;
		}
		ic->tag_size = crypto_shash_digestsize(ic->internal_hash);
	}
	if (ic->tag_size > MAX_TAG_SIZE) {
		ti->error = "Too big tag size";
		r = -EINVAL;
		goto bad;
	}
	if (!(ic->tag_size & (ic->tag_size - 1)))
		ic->log2_tag_size = __ffs(ic->tag_size);
	else
		ic->log2_tag_size = -1;

	if (ic->mode == 'B' && !ic->internal_hash) {
		r = -EINVAL;
		ti->error = "Bitmap mode can be only used with internal hash";
		goto bad;
	}

	if (ic->discard && !ic->internal_hash) {
		r = -EINVAL;
		ti->error = "Discard can be only used with internal hash";
		goto bad;
	}

	ic->autocommit_jiffies = msecs_to_jiffies(sync_msec);
	ic->autocommit_msec = sync_msec;
	timer_setup(&ic->autocommit_timer, autocommit_fn, 0);

	ic->io = dm_io_client_create();
	if (IS_ERR(ic->io)) {
		r = PTR_ERR(ic->io);
		ic->io = NULL;
		ti->error = "Cannot allocate dm io";
		goto bad;
	}

	r = mempool_init_slab_pool(&ic->journal_io_mempool, JOURNAL_IO_MEMPOOL, journal_io_cache);
	if (r) {
		ti->error = "Cannot allocate mempool";
		goto bad;
	}

	ic->metadata_wq = alloc_workqueue("dm-integrity-metadata",
					  WQ_MEM_RECLAIM, METADATA_WORKQUEUE_MAX_ACTIVE);
	if (!ic->metadata_wq) {
		ti->error = "Cannot allocate workqueue";
		r = -ENOMEM;
		goto bad;
	}

	/*
	 * If this workqueue were percpu, it would cause bio reordering
	 * and reduced performance.
	 */
	ic->wait_wq = alloc_workqueue("dm-integrity-wait", WQ_MEM_RECLAIM | WQ_UNBOUND, 1);
	if (!ic->wait_wq) {
		ti->error = "Cannot allocate workqueue";
		r = -ENOMEM;
		goto bad;
	}

	ic->offload_wq = alloc_workqueue("dm-integrity-offload", WQ_MEM_RECLAIM,
					  METADATA_WORKQUEUE_MAX_ACTIVE);
	if (!ic->offload_wq) {
		ti->error = "Cannot allocate workqueue";
		r = -ENOMEM;
		goto bad;
	}

	ic->commit_wq = alloc_workqueue("dm-integrity-commit", WQ_MEM_RECLAIM, 1);
	if (!ic->commit_wq) {
		ti->error = "Cannot allocate workqueue";
		r = -ENOMEM;
		goto bad;
	}
	INIT_WORK(&ic->commit_work, integrity_commit);

	if (ic->mode == 'J' || ic->mode == 'B') {
		ic->writer_wq = alloc_workqueue("dm-integrity-writer", WQ_MEM_RECLAIM, 1);
		if (!ic->writer_wq) {
			ti->error = "Cannot allocate workqueue";
			r = -ENOMEM;
			goto bad;
		}
		INIT_WORK(&ic->writer_work, integrity_writer);
	}

	ic->sb = alloc_pages_exact(SB_SECTORS << SECTOR_SHIFT, GFP_KERNEL);
	if (!ic->sb) {
		r = -ENOMEM;
		ti->error = "Cannot allocate superblock area";
		goto bad;
	}

	r = sync_rw_sb(ic, REQ_OP_READ);
	if (r) {
		ti->error = "Error reading superblock";
		goto bad;
	}
	should_write_sb = false;
	if (memcmp(ic->sb->magic, SB_MAGIC, 8)) {
		if (ic->mode != 'R') {
			if (memchr_inv(ic->sb, 0, SB_SECTORS << SECTOR_SHIFT)) {
				r = -EINVAL;
				ti->error = "The device is not initialized";
				goto bad;
			}
		}

		r = initialize_superblock(ic, journal_sectors, interleave_sectors);
		if (r) {
			ti->error = "Could not initialize superblock";
			goto bad;
		}
		if (ic->mode != 'R')
			should_write_sb = true;
	}

	if (!ic->sb->version || ic->sb->version > SB_VERSION_5) {
		r = -EINVAL;
		ti->error = "Unknown version";
		goto bad;
	}
	if (le16_to_cpu(ic->sb->integrity_tag_size) != ic->tag_size) {
		r = -EINVAL;
		ti->error = "Tag size doesn't match the information in superblock";
		goto bad;
	}
	if (ic->sb->log2_sectors_per_block != __ffs(ic->sectors_per_block)) {
		r = -EINVAL;
		ti->error = "Block size doesn't match the information in superblock";
		goto bad;
	}
	if (!le32_to_cpu(ic->sb->journal_sections)) {
		r = -EINVAL;
		ti->error = "Corrupted superblock, journal_sections is 0";
		goto bad;
	}
	/* make sure that ti->max_io_len doesn't overflow */
	if (!ic->meta_dev) {
		if (ic->sb->log2_interleave_sectors < MIN_LOG2_INTERLEAVE_SECTORS ||
		    ic->sb->log2_interleave_sectors > MAX_LOG2_INTERLEAVE_SECTORS) {
			r = -EINVAL;
			ti->error = "Invalid interleave_sectors in the superblock";
			goto bad;
		}
	} else {
		if (ic->sb->log2_interleave_sectors) {
			r = -EINVAL;
			ti->error = "Invalid interleave_sectors in the superblock";
			goto bad;
		}
	}
	if (!!(ic->sb->flags & cpu_to_le32(SB_FLAG_HAVE_JOURNAL_MAC)) != !!ic->journal_mac_alg.alg_string) {
		r = -EINVAL;
		ti->error = "Journal mac mismatch";
		goto bad;
	}

	get_provided_data_sectors(ic);
	if (!ic->provided_data_sectors) {
		r = -EINVAL;
		ti->error = "The device is too small";
		goto bad;
	}

try_smaller_buffer:
	r = calculate_device_limits(ic);
	if (r) {
		if (ic->meta_dev) {
			if (ic->log2_buffer_sectors > 3) {
				ic->log2_buffer_sectors--;
				goto try_smaller_buffer;
			}
		}
		ti->error = "The device is too small";
		goto bad;
	}

	if (log2_sectors_per_bitmap_bit < 0)
		log2_sectors_per_bitmap_bit = __fls(DEFAULT_SECTORS_PER_BITMAP_BIT);
	if (log2_sectors_per_bitmap_bit < ic->sb->log2_sectors_per_block)
		log2_sectors_per_bitmap_bit = ic->sb->log2_sectors_per_block;

	bits_in_journal = ((__u64)ic->journal_section_sectors * ic->journal_sections) << (SECTOR_SHIFT + 3);
	if (bits_in_journal > UINT_MAX)
		bits_in_journal = UINT_MAX;
	while (bits_in_journal < (ic->provided_data_sectors + ((sector_t)1 << log2_sectors_per_bitmap_bit) - 1) >> log2_sectors_per_bitmap_bit)
		log2_sectors_per_bitmap_bit++;

	log2_blocks_per_bitmap_bit = log2_sectors_per_bitmap_bit - ic->sb->log2_sectors_per_block;
	ic->log2_blocks_per_bitmap_bit = log2_blocks_per_bitmap_bit;
	if (should_write_sb)
		ic->sb->log2_blocks_per_bitmap_bit = log2_blocks_per_bitmap_bit;

	n_bitmap_bits = ((ic->provided_data_sectors >> ic->sb->log2_sectors_per_block)
				+ (((sector_t)1 << log2_blocks_per_bitmap_bit) - 1)) >> log2_blocks_per_bitmap_bit;
	ic->n_bitmap_blocks = DIV_ROUND_UP(n_bitmap_bits, BITMAP_BLOCK_SIZE * 8);

	if (!ic->meta_dev)
		ic->log2_buffer_sectors = min(ic->log2_buffer_sectors, (__u8)__ffs(ic->metadata_run));

	if (ti->len > ic->provided_data_sectors) {
		r = -EINVAL;
		ti->error = "Not enough provided sectors for requested mapping size";
		goto bad;
	}


	threshold = (__u64)ic->journal_entries * (100 - journal_watermark);
	threshold += 50;
	do_div(threshold, 100);
	ic->free_sectors_threshold = threshold;

	DEBUG_print("initialized:\n");
	DEBUG_print("	integrity_tag_size %u\n", le16_to_cpu(ic->sb->integrity_tag_size));
	DEBUG_print("	journal_entry_size %u\n", ic->journal_entry_size);
	DEBUG_print("	journal_entries_per_sector %u\n", ic->journal_entries_per_sector);
	DEBUG_print("	journal_section_entries %u\n", ic->journal_section_entries);
	DEBUG_print("	journal_section_sectors %u\n", ic->journal_section_sectors);
	DEBUG_print("	journal_sections %u\n", (unsigned int)le32_to_cpu(ic->sb->journal_sections));
	DEBUG_print("	journal_entries %u\n", ic->journal_entries);
	DEBUG_print("	log2_interleave_sectors %d\n", ic->sb->log2_interleave_sectors);
	DEBUG_print("	data_device_sectors 0x%llx\n", bdev_nr_sectors(ic->dev->bdev));
	DEBUG_print("	initial_sectors 0x%x\n", ic->initial_sectors);
	DEBUG_print("	metadata_run 0x%x\n", ic->metadata_run);
	DEBUG_print("	log2_metadata_run %d\n", ic->log2_metadata_run);
	DEBUG_print("	provided_data_sectors 0x%llx (%llu)\n", ic->provided_data_sectors, ic->provided_data_sectors);
	DEBUG_print("	log2_buffer_sectors %u\n", ic->log2_buffer_sectors);
	DEBUG_print("	bits_in_journal %llu\n", bits_in_journal);

	if (ic->recalculate_flag && !(ic->sb->flags & cpu_to_le32(SB_FLAG_RECALCULATING))) {
		ic->sb->flags |= cpu_to_le32(SB_FLAG_RECALCULATING);
		ic->sb->recalc_sector = cpu_to_le64(0);
	}

	if (ic->internal_hash) {
		size_t recalc_tags_size;
<<<<<<< HEAD
=======

>>>>>>> eb3cdb58
		ic->recalc_wq = alloc_workqueue("dm-integrity-recalc", WQ_MEM_RECLAIM, 1);
		if (!ic->recalc_wq) {
			ti->error = "Cannot allocate workqueue";
			r = -ENOMEM;
			goto bad;
		}
		INIT_WORK(&ic->recalc_work, integrity_recalc);
		ic->recalc_buffer = vmalloc(RECALC_SECTORS << SECTOR_SHIFT);
		if (!ic->recalc_buffer) {
			ti->error = "Cannot allocate buffer for recalculating";
			r = -ENOMEM;
			goto bad;
		}
		recalc_tags_size = (RECALC_SECTORS >> ic->sb->log2_sectors_per_block) * ic->tag_size;
		if (crypto_shash_digestsize(ic->internal_hash) > ic->tag_size)
			recalc_tags_size += crypto_shash_digestsize(ic->internal_hash) - ic->tag_size;
		ic->recalc_tags = kvmalloc(recalc_tags_size, GFP_KERNEL);
		if (!ic->recalc_tags) {
			ti->error = "Cannot allocate tags for recalculating";
			r = -ENOMEM;
			goto bad;
		}
	} else {
		if (ic->sb->flags & cpu_to_le32(SB_FLAG_RECALCULATING)) {
			ti->error = "Recalculate can only be specified with internal_hash";
			r = -EINVAL;
			goto bad;
		}
	}

	if (ic->sb->flags & cpu_to_le32(SB_FLAG_RECALCULATING) &&
	    le64_to_cpu(ic->sb->recalc_sector) < ic->provided_data_sectors &&
	    dm_integrity_disable_recalculate(ic)) {
		ti->error = "Recalculating with HMAC is disabled for security reasons - if you really need it, use the argument \"legacy_recalculate\"";
		r = -EOPNOTSUPP;
		goto bad;
	}

	ic->bufio = dm_bufio_client_create(ic->meta_dev ? ic->meta_dev->bdev : ic->dev->bdev,
			1U << (SECTOR_SHIFT + ic->log2_buffer_sectors), 1, 0, NULL, NULL, 0);
	if (IS_ERR(ic->bufio)) {
		r = PTR_ERR(ic->bufio);
		ti->error = "Cannot initialize dm-bufio";
		ic->bufio = NULL;
		goto bad;
	}
	dm_bufio_set_sector_offset(ic->bufio, ic->start + ic->initial_sectors);

	if (ic->mode != 'R') {
		r = create_journal(ic, &ti->error);
		if (r)
			goto bad;

	}

	if (ic->mode == 'B') {
		unsigned int i;
		unsigned int n_bitmap_pages = DIV_ROUND_UP(ic->n_bitmap_blocks, PAGE_SIZE / BITMAP_BLOCK_SIZE);

		ic->recalc_bitmap = dm_integrity_alloc_page_list(n_bitmap_pages);
		if (!ic->recalc_bitmap) {
			r = -ENOMEM;
			goto bad;
		}
		ic->may_write_bitmap = dm_integrity_alloc_page_list(n_bitmap_pages);
		if (!ic->may_write_bitmap) {
			r = -ENOMEM;
			goto bad;
		}
		ic->bbs = kvmalloc_array(ic->n_bitmap_blocks, sizeof(struct bitmap_block_status), GFP_KERNEL);
		if (!ic->bbs) {
			r = -ENOMEM;
			goto bad;
		}
		INIT_DELAYED_WORK(&ic->bitmap_flush_work, bitmap_flush_work);
		for (i = 0; i < ic->n_bitmap_blocks; i++) {
			struct bitmap_block_status *bbs = &ic->bbs[i];
			unsigned int sector, pl_index, pl_offset;

			INIT_WORK(&bbs->work, bitmap_block_work);
			bbs->ic = ic;
			bbs->idx = i;
			bio_list_init(&bbs->bio_queue);
			spin_lock_init(&bbs->bio_queue_lock);

			sector = i * (BITMAP_BLOCK_SIZE >> SECTOR_SHIFT);
			pl_index = sector >> (PAGE_SHIFT - SECTOR_SHIFT);
			pl_offset = (sector << SECTOR_SHIFT) & (PAGE_SIZE - 1);

			bbs->bitmap = lowmem_page_address(ic->journal[pl_index].page) + pl_offset;
		}
	}

	if (should_write_sb) {
		init_journal(ic, 0, ic->journal_sections, 0);
		r = dm_integrity_failed(ic);
		if (unlikely(r)) {
			ti->error = "Error initializing journal";
			goto bad;
		}
		r = sync_rw_sb(ic, REQ_OP_WRITE | REQ_FUA);
		if (r) {
			ti->error = "Error initializing superblock";
			goto bad;
		}
		ic->just_formatted = true;
	}

	if (!ic->meta_dev) {
		r = dm_set_target_max_io_len(ti, 1U << ic->sb->log2_interleave_sectors);
		if (r)
			goto bad;
	}
	if (ic->mode == 'B') {
		unsigned int max_io_len;

		max_io_len = ((sector_t)ic->sectors_per_block << ic->log2_blocks_per_bitmap_bit) * (BITMAP_BLOCK_SIZE * 8);
		if (!max_io_len)
			max_io_len = 1U << 31;
		DEBUG_print("max_io_len: old %u, new %u\n", ti->max_io_len, max_io_len);
		if (!ti->max_io_len || ti->max_io_len > max_io_len) {
			r = dm_set_target_max_io_len(ti, max_io_len);
			if (r)
				goto bad;
		}
	}

	if (!ic->internal_hash)
		dm_integrity_set(ti, ic);

	ti->num_flush_bios = 1;
	ti->flush_supported = true;
	if (ic->discard)
		ti->num_discard_bios = 1;

	dm_audit_log_ctr(DM_MSG_PREFIX, ti, 1);
	return 0;

bad:
	dm_audit_log_ctr(DM_MSG_PREFIX, ti, 0);
	dm_integrity_dtr(ti);
	return r;
}

static void dm_integrity_dtr(struct dm_target *ti)
{
	struct dm_integrity_c *ic = ti->private;

	BUG_ON(!RB_EMPTY_ROOT(&ic->in_progress));
	BUG_ON(!list_empty(&ic->wait_list));

	if (ic->mode == 'B')
		cancel_delayed_work_sync(&ic->bitmap_flush_work);
	if (ic->metadata_wq)
		destroy_workqueue(ic->metadata_wq);
	if (ic->wait_wq)
		destroy_workqueue(ic->wait_wq);
	if (ic->offload_wq)
		destroy_workqueue(ic->offload_wq);
	if (ic->commit_wq)
		destroy_workqueue(ic->commit_wq);
	if (ic->writer_wq)
		destroy_workqueue(ic->writer_wq);
	if (ic->recalc_wq)
		destroy_workqueue(ic->recalc_wq);
	vfree(ic->recalc_buffer);
	kvfree(ic->recalc_tags);
	kvfree(ic->bbs);
	if (ic->bufio)
		dm_bufio_client_destroy(ic->bufio);
	mempool_exit(&ic->journal_io_mempool);
	if (ic->io)
		dm_io_client_destroy(ic->io);
	if (ic->dev)
		dm_put_device(ti, ic->dev);
	if (ic->meta_dev)
		dm_put_device(ti, ic->meta_dev);
	dm_integrity_free_page_list(ic->journal);
	dm_integrity_free_page_list(ic->journal_io);
	dm_integrity_free_page_list(ic->journal_xor);
	dm_integrity_free_page_list(ic->recalc_bitmap);
	dm_integrity_free_page_list(ic->may_write_bitmap);
	if (ic->journal_scatterlist)
		dm_integrity_free_journal_scatterlist(ic, ic->journal_scatterlist);
	if (ic->journal_io_scatterlist)
		dm_integrity_free_journal_scatterlist(ic, ic->journal_io_scatterlist);
	if (ic->sk_requests) {
		unsigned int i;

		for (i = 0; i < ic->journal_sections; i++) {
			struct skcipher_request *req;

			req = ic->sk_requests[i];
			if (req) {
				kfree_sensitive(req->iv);
				skcipher_request_free(req);
			}
		}
		kvfree(ic->sk_requests);
	}
	kvfree(ic->journal_tree);
	if (ic->sb)
		free_pages_exact(ic->sb, SB_SECTORS << SECTOR_SHIFT);

	if (ic->internal_hash)
		crypto_free_shash(ic->internal_hash);
	free_alg(&ic->internal_hash_alg);

	if (ic->journal_crypt)
		crypto_free_skcipher(ic->journal_crypt);
	free_alg(&ic->journal_crypt_alg);

	if (ic->journal_mac)
		crypto_free_shash(ic->journal_mac);
	free_alg(&ic->journal_mac_alg);

	kfree(ic);
	dm_audit_log_dtr(DM_MSG_PREFIX, ti, 1);
}

static struct target_type integrity_target = {
	.name			= "integrity",
	.version		= {1, 10, 0},
	.module			= THIS_MODULE,
	.features		= DM_TARGET_SINGLETON | DM_TARGET_INTEGRITY,
	.ctr			= dm_integrity_ctr,
	.dtr			= dm_integrity_dtr,
	.map			= dm_integrity_map,
	.postsuspend		= dm_integrity_postsuspend,
	.resume			= dm_integrity_resume,
	.status			= dm_integrity_status,
	.iterate_devices	= dm_integrity_iterate_devices,
	.io_hints		= dm_integrity_io_hints,
};

static int __init dm_integrity_init(void)
{
	int r;

	journal_io_cache = kmem_cache_create("integrity_journal_io",
					     sizeof(struct journal_io), 0, 0, NULL);
	if (!journal_io_cache) {
		DMERR("can't allocate journal io cache");
		return -ENOMEM;
	}

	r = dm_register_target(&integrity_target);
	if (r < 0) {
		kmem_cache_destroy(journal_io_cache);
		return r;
	}

	return 0;
}

static void __exit dm_integrity_exit(void)
{
	dm_unregister_target(&integrity_target);
	kmem_cache_destroy(journal_io_cache);
}

module_init(dm_integrity_init);
module_exit(dm_integrity_exit);

MODULE_AUTHOR("Milan Broz");
MODULE_AUTHOR("Mikulas Patocka");
MODULE_DESCRIPTION(DM_NAME " target for integrity tags extension");
MODULE_LICENSE("GPL");<|MERGE_RESOLUTION|>--- conflicted
+++ resolved
@@ -2033,25 +2033,6 @@
 				unsigned int tag_todo = ic->tag_size;
 				char *tag_ptr = journal_entry_tag(ic, je);
 
-<<<<<<< HEAD
-				if (bip) do {
-					struct bio_vec biv = bvec_iter_bvec(bip->bip_vec, bip->bip_iter);
-					unsigned tag_now = min(biv.bv_len, tag_todo);
-					char *tag_addr;
-					BUG_ON(PageHighMem(biv.bv_page));
-					tag_addr = bvec_virt(&biv);
-					if (likely(dio->op == REQ_OP_WRITE))
-						memcpy(tag_ptr, tag_addr, tag_now);
-					else
-						memcpy(tag_addr, tag_ptr, tag_now);
-					bvec_iter_advance(bip->bip_vec, &bip->bip_iter, tag_now);
-					tag_ptr += tag_now;
-					tag_todo -= tag_now;
-				} while (unlikely(tag_todo)); else {
-					if (likely(dio->op == REQ_OP_WRITE))
-						memset(tag_ptr, 0, tag_todo);
-				}
-=======
 				if (bip) {
 					do {
 						struct bio_vec biv = bvec_iter_bvec(bip->bip_vec, bip->bip_iter);
@@ -2070,7 +2051,6 @@
 					} while (unlikely(tag_todo));
 				} else if (likely(dio->op == REQ_OP_WRITE))
 					memset(tag_ptr, 0, tag_todo);
->>>>>>> eb3cdb58
 			}
 
 			if (likely(dio->op == REQ_OP_WRITE)) {
@@ -2638,14 +2618,8 @@
 static void integrity_writer(struct work_struct *w)
 {
 	struct dm_integrity_c *ic = container_of(w, struct dm_integrity_c, writer_work);
-<<<<<<< HEAD
-	unsigned write_start, write_sections;
-
-	unsigned prev_free_sectors;
-=======
 	unsigned int write_start, write_sections;
 	unsigned int prev_free_sectors;
->>>>>>> eb3cdb58
 
 	spin_lock_irq(&ic->endio_wait.lock);
 	write_start = ic->committed_section;
@@ -2926,10 +2900,7 @@
 		wraparound_section(ic, &i);
 		for (j = 0; j < ic->journal_section_sectors; j++) {
 			struct journal_sector *js = access_journal(ic, i, j);
-<<<<<<< HEAD
-=======
-
->>>>>>> eb3cdb58
+
 			BUILD_BUG_ON(sizeof(js->sectors) != JOURNAL_SECTOR_DATA);
 			memset(&js->sectors, 0, sizeof(js->sectors));
 			js->commit_id = dm_integrity_commit_id(ic, i, j, commit_seq);
@@ -4484,10 +4455,7 @@
 
 	if (ic->internal_hash) {
 		size_t recalc_tags_size;
-<<<<<<< HEAD
-=======
-
->>>>>>> eb3cdb58
+
 		ic->recalc_wq = alloc_workqueue("dm-integrity-recalc", WQ_MEM_RECLAIM, 1);
 		if (!ic->recalc_wq) {
 			ti->error = "Cannot allocate workqueue";
