/*
 * Copyright (C) 2001-2003 Sistina Software (UK) Limited.
 *
 * This file is released under the GPL.
 */

#include "dm.h"
#include <linux/device-mapper.h>

#include <linux/module.h>
#include <linux/init.h>
#include <linux/blkdev.h>
#include <linux/bio.h>
#include <linux/slab.h>
#include <linux/log2.h>

#define DM_MSG_PREFIX "striped"
#define DM_IO_ERROR_THRESHOLD 15

struct stripe {
	struct dm_dev *dev;
	sector_t physical_start;

	atomic_t error_count;
};

struct stripe_c {
	uint32_t stripes;
	int stripes_shift;

	/* The size of this target / num. stripes */
	sector_t stripe_width;

	uint32_t chunk_size;
	int chunk_size_shift;

	/* Needed for handling events */
	struct dm_target *ti;

	/* Work struct used for triggering events*/
	struct work_struct trigger_event;

	struct stripe stripe[0];
};

/*
 * An event is triggered whenever a drive
 * drops out of a stripe volume.
 */
static void trigger_event(struct work_struct *work)
{
	struct stripe_c *sc = container_of(work, struct stripe_c,
					   trigger_event);
	dm_table_event(sc->ti->table);
}

static inline struct stripe_c *alloc_context(unsigned int stripes)
{
	size_t len;

	if (dm_array_too_big(sizeof(struct stripe_c), sizeof(struct stripe),
			     stripes))
		return NULL;

	len = sizeof(struct stripe_c) + (sizeof(struct stripe) * stripes);

	return kmalloc(len, GFP_KERNEL);
}

/*
 * Parse a single <dev> <sector> pair
 */
static int get_stripe(struct dm_target *ti, struct stripe_c *sc,
		      unsigned int stripe, char **argv)
{
	unsigned long long start;
	char dummy;
	int ret;

	if (sscanf(argv[1], "%llu%c", &start, &dummy) != 1)
		return -EINVAL;

	ret = dm_get_device(ti, argv[0], dm_table_get_mode(ti->table),
			    &sc->stripe[stripe].dev);
	if (ret)
		return ret;

	sc->stripe[stripe].physical_start = start;

	return 0;
}

/*
 * Construct a striped mapping.
 * <number of stripes> <chunk size> [<dev_path> <offset>]+
 */
static int stripe_ctr(struct dm_target *ti, unsigned int argc, char **argv)
{
	struct stripe_c *sc;
	sector_t width, tmp_len;
	uint32_t stripes;
	uint32_t chunk_size;
	int r;
	unsigned int i;

	if (argc < 2) {
		ti->error = "Not enough arguments";
		return -EINVAL;
	}

	if (kstrtouint(argv[0], 10, &stripes) || !stripes) {
		ti->error = "Invalid stripe count";
		return -EINVAL;
	}

	if (kstrtouint(argv[1], 10, &chunk_size) || !chunk_size) {
		ti->error = "Invalid chunk_size";
		return -EINVAL;
	}

	width = ti->len;
	if (sector_div(width, stripes)) {
		ti->error = "Target length not divisible by "
		    "number of stripes";
		return -EINVAL;
	}

	tmp_len = width;
	if (sector_div(tmp_len, chunk_size)) {
		ti->error = "Target length not divisible by "
		    "chunk size";
		return -EINVAL;
	}

	/*
	 * Do we have enough arguments for that many stripes ?
	 */
	if (argc != (2 + 2 * stripes)) {
		ti->error = "Not enough destinations "
			"specified";
		return -EINVAL;
	}

	sc = alloc_context(stripes);
	if (!sc) {
		ti->error = "Memory allocation for striped context "
		    "failed";
		return -ENOMEM;
	}

	INIT_WORK(&sc->trigger_event, trigger_event);

	/* Set pointer to dm target; used in trigger_event */
	sc->ti = ti;
	sc->stripes = stripes;
	sc->stripe_width = width;

	if (stripes & (stripes - 1))
		sc->stripes_shift = -1;
	else
		sc->stripes_shift = __ffs(stripes);

	r = dm_set_target_max_io_len(ti, chunk_size);
	if (r) {
		kfree(sc);
		return r;
	}

	ti->num_flush_bios = stripes;
	ti->num_discard_bios = stripes;
	ti->num_write_same_bios = stripes;

	sc->chunk_size = chunk_size;
	if (chunk_size & (chunk_size - 1))
		sc->chunk_size_shift = -1;
	else
		sc->chunk_size_shift = __ffs(chunk_size);

	/*
	 * Get the stripe destinations.
	 */
	for (i = 0; i < stripes; i++) {
		argv += 2;

		r = get_stripe(ti, sc, i, argv);
		if (r < 0) {
			ti->error = "Couldn't parse stripe destination";
			while (i--)
				dm_put_device(ti, sc->stripe[i].dev);
			kfree(sc);
			return r;
		}
		atomic_set(&(sc->stripe[i].error_count), 0);
	}

	ti->private = sc;

	return 0;
}

static void stripe_dtr(struct dm_target *ti)
{
	unsigned int i;
	struct stripe_c *sc = (struct stripe_c *) ti->private;

	for (i = 0; i < sc->stripes; i++)
		dm_put_device(ti, sc->stripe[i].dev);

	flush_work(&sc->trigger_event);
	kfree(sc);
}

static void stripe_map_sector(struct stripe_c *sc, sector_t sector,
			      uint32_t *stripe, sector_t *result)
{
	sector_t chunk = dm_target_offset(sc->ti, sector);
	sector_t chunk_offset;

	if (sc->chunk_size_shift < 0)
		chunk_offset = sector_div(chunk, sc->chunk_size);
	else {
		chunk_offset = chunk & (sc->chunk_size - 1);
		chunk >>= sc->chunk_size_shift;
	}

	if (sc->stripes_shift < 0)
		*stripe = sector_div(chunk, sc->stripes);
	else {
		*stripe = chunk & (sc->stripes - 1);
		chunk >>= sc->stripes_shift;
	}

	if (sc->chunk_size_shift < 0)
		chunk *= sc->chunk_size;
	else
		chunk <<= sc->chunk_size_shift;

	*result = chunk + chunk_offset;
}

static void stripe_map_range_sector(struct stripe_c *sc, sector_t sector,
				    uint32_t target_stripe, sector_t *result)
{
	uint32_t stripe;

	stripe_map_sector(sc, sector, &stripe, result);
	if (stripe == target_stripe)
		return;

	/* round down */
	sector = *result;
	if (sc->chunk_size_shift < 0)
		*result -= sector_div(sector, sc->chunk_size);
	else
		*result = sector & ~(sector_t)(sc->chunk_size - 1);

	if (target_stripe < stripe)
		*result += sc->chunk_size;		/* next chunk */
}

static int stripe_map_range(struct stripe_c *sc, struct bio *bio,
			    uint32_t target_stripe)
{
	sector_t begin, end;

	stripe_map_range_sector(sc, bio->bi_iter.bi_sector,
				target_stripe, &begin);
	stripe_map_range_sector(sc, bio_end_sector(bio),
				target_stripe, &end);
	if (begin < end) {
		bio->bi_bdev = sc->stripe[target_stripe].dev->bdev;
		bio->bi_iter.bi_sector = begin +
			sc->stripe[target_stripe].physical_start;
		bio->bi_iter.bi_size = to_bytes(end - begin);
		return DM_MAPIO_REMAPPED;
	} else {
		/* The range doesn't map to the target stripe */
		bio_endio(bio);
		return DM_MAPIO_SUBMITTED;
	}
}

static int stripe_map(struct dm_target *ti, struct bio *bio)
{
	struct stripe_c *sc = ti->private;
	uint32_t stripe;
	unsigned target_bio_nr;

<<<<<<< HEAD
	if (bio->bi_rw & REQ_PREFLUSH) {
=======
	if (bio->bi_opf & REQ_PREFLUSH) {
>>>>>>> 29b4817d
		target_bio_nr = dm_bio_get_target_bio_nr(bio);
		BUG_ON(target_bio_nr >= sc->stripes);
		bio->bi_bdev = sc->stripe[target_bio_nr].dev->bdev;
		return DM_MAPIO_REMAPPED;
	}
	if (unlikely(bio_op(bio) == REQ_OP_DISCARD) ||
	    unlikely(bio_op(bio) == REQ_OP_WRITE_SAME)) {
		target_bio_nr = dm_bio_get_target_bio_nr(bio);
		BUG_ON(target_bio_nr >= sc->stripes);
		return stripe_map_range(sc, bio, target_bio_nr);
	}

	stripe_map_sector(sc, bio->bi_iter.bi_sector,
			  &stripe, &bio->bi_iter.bi_sector);

	bio->bi_iter.bi_sector += sc->stripe[stripe].physical_start;
	bio->bi_bdev = sc->stripe[stripe].dev->bdev;

	return DM_MAPIO_REMAPPED;
}

static long stripe_direct_access(struct dm_target *ti, sector_t sector,
				 void **kaddr, pfn_t *pfn, long size)
{
	struct stripe_c *sc = ti->private;
	uint32_t stripe;
	struct block_device *bdev;
	struct blk_dax_ctl dax = {
		.size = size,
	};
	long ret;

	stripe_map_sector(sc, sector, &stripe, &dax.sector);

	dax.sector += sc->stripe[stripe].physical_start;
	bdev = sc->stripe[stripe].dev->bdev;

	ret = bdev_direct_access(bdev, &dax);
	*kaddr = dax.addr;
	*pfn = dax.pfn;

	return ret;
}

/*
 * Stripe status:
 *
 * INFO
 * #stripes [stripe_name <stripe_name>] [group word count]
 * [error count 'A|D' <error count 'A|D'>]
 *
 * TABLE
 * #stripes [stripe chunk size]
 * [stripe_name physical_start <stripe_name physical_start>]
 *
 */

static void stripe_status(struct dm_target *ti, status_type_t type,
			  unsigned status_flags, char *result, unsigned maxlen)
{
	struct stripe_c *sc = (struct stripe_c *) ti->private;
	char buffer[sc->stripes + 1];
	unsigned int sz = 0;
	unsigned int i;

	switch (type) {
	case STATUSTYPE_INFO:
		DMEMIT("%d ", sc->stripes);
		for (i = 0; i < sc->stripes; i++)  {
			DMEMIT("%s ", sc->stripe[i].dev->name);
			buffer[i] = atomic_read(&(sc->stripe[i].error_count)) ?
				'D' : 'A';
		}
		buffer[i] = '\0';
		DMEMIT("1 %s", buffer);
		break;

	case STATUSTYPE_TABLE:
		DMEMIT("%d %llu", sc->stripes,
			(unsigned long long)sc->chunk_size);
		for (i = 0; i < sc->stripes; i++)
			DMEMIT(" %s %llu", sc->stripe[i].dev->name,
			    (unsigned long long)sc->stripe[i].physical_start);
		break;
	}
}

static int stripe_end_io(struct dm_target *ti, struct bio *bio, int error)
{
	unsigned i;
	char major_minor[16];
	struct stripe_c *sc = ti->private;

	if (!error)
		return 0; /* I/O complete */

	if ((error == -EWOULDBLOCK) && (bio->bi_opf & REQ_RAHEAD))
		return error;

	if (error == -EOPNOTSUPP)
		return error;

	memset(major_minor, 0, sizeof(major_minor));
	sprintf(major_minor, "%d:%d",
		MAJOR(disk_devt(bio->bi_bdev->bd_disk)),
		MINOR(disk_devt(bio->bi_bdev->bd_disk)));

	/*
	 * Test to see which stripe drive triggered the event
	 * and increment error count for all stripes on that device.
	 * If the error count for a given device exceeds the threshold
	 * value we will no longer trigger any further events.
	 */
	for (i = 0; i < sc->stripes; i++)
		if (!strcmp(sc->stripe[i].dev->name, major_minor)) {
			atomic_inc(&(sc->stripe[i].error_count));
			if (atomic_read(&(sc->stripe[i].error_count)) <
			    DM_IO_ERROR_THRESHOLD)
				schedule_work(&sc->trigger_event);
		}

	return error;
}

static int stripe_iterate_devices(struct dm_target *ti,
				  iterate_devices_callout_fn fn, void *data)
{
	struct stripe_c *sc = ti->private;
	int ret = 0;
	unsigned i = 0;

	do {
		ret = fn(ti, sc->stripe[i].dev,
			 sc->stripe[i].physical_start,
			 sc->stripe_width, data);
	} while (!ret && ++i < sc->stripes);

	return ret;
}

static void stripe_io_hints(struct dm_target *ti,
			    struct queue_limits *limits)
{
	struct stripe_c *sc = ti->private;
	unsigned chunk_size = sc->chunk_size << SECTOR_SHIFT;

	blk_limits_io_min(limits, chunk_size);
	blk_limits_io_opt(limits, chunk_size * sc->stripes);
}

static struct target_type stripe_target = {
	.name   = "striped",
	.version = {1, 6, 0},
	.module = THIS_MODULE,
	.ctr    = stripe_ctr,
	.dtr    = stripe_dtr,
	.map    = stripe_map,
	.end_io = stripe_end_io,
	.status = stripe_status,
	.iterate_devices = stripe_iterate_devices,
	.io_hints = stripe_io_hints,
	.direct_access = stripe_direct_access,
};

int __init dm_stripe_init(void)
{
	int r;

	r = dm_register_target(&stripe_target);
	if (r < 0)
		DMWARN("target registration failed");

	return r;
}

void dm_stripe_exit(void)
{
	dm_unregister_target(&stripe_target);
}<|MERGE_RESOLUTION|>--- conflicted
+++ resolved
@@ -286,11 +286,7 @@
 	uint32_t stripe;
 	unsigned target_bio_nr;
 
-<<<<<<< HEAD
-	if (bio->bi_rw & REQ_PREFLUSH) {
-=======
 	if (bio->bi_opf & REQ_PREFLUSH) {
->>>>>>> 29b4817d
 		target_bio_nr = dm_bio_get_target_bio_nr(bio);
 		BUG_ON(target_bio_nr >= sc->stripes);
 		bio->bi_bdev = sc->stripe[target_bio_nr].dev->bdev;
