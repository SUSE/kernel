// SPDX-License-Identifier: GPL-2.0-only
/*
 * Copyright (C) 2001-2003 Sistina Software (UK) Limited.
 *
 * This file is released under the GPL.
 */

#include "dm.h"
#include <linux/device-mapper.h>

#include <linux/module.h>
#include <linux/init.h>
#include <linux/blkdev.h>
#include <linux/bio.h>
#include <linux/dax.h>
#include <linux/slab.h>
#include <linux/log2.h>

static struct workqueue_struct *dm_stripe_wq;

#define DM_MSG_PREFIX "striped"
#define DM_IO_ERROR_THRESHOLD 15

struct stripe {
	struct dm_dev *dev;
	sector_t physical_start;

	atomic_t error_count;
};

struct stripe_c {
	uint32_t stripes;
	int stripes_shift;

	/* The size of this target / num. stripes */
	sector_t stripe_width;

	uint32_t chunk_size;
	int chunk_size_shift;

	/* Needed for handling events */
	struct dm_target *ti;

	/* Work struct used for triggering events*/
	struct work_struct trigger_event;

	struct stripe stripe[];
};

/*
 * An event is triggered whenever a drive
 * drops out of a stripe volume.
 */
static void trigger_event(struct work_struct *work)
{
	struct stripe_c *sc = container_of(work, struct stripe_c,
					   trigger_event);
	dm_table_event(sc->ti->table);
}

/*
 * Parse a single <dev> <sector> pair
 */
static int get_stripe(struct dm_target *ti, struct stripe_c *sc,
		      unsigned int stripe, char **argv)
{
	unsigned long long start;
	char dummy;
	int ret;

	if (sscanf(argv[1], "%llu%c", &start, &dummy) != 1)
		return -EINVAL;

	ret = dm_get_device(ti, argv[0], dm_table_get_mode(ti->table),
			    &sc->stripe[stripe].dev);
	if (ret)
		return ret;

	sc->stripe[stripe].physical_start = start;

	return 0;
}

/*
 * Construct a striped mapping.
 * <number of stripes> <chunk size> [<dev_path> <offset>]+
 */
static int stripe_ctr(struct dm_target *ti, unsigned int argc, char **argv)
{
	struct stripe_c *sc;
	sector_t width, tmp_len;
	uint32_t stripes;
	uint32_t chunk_size;
	int r;
	unsigned int i;

	if (argc < 2) {
		ti->error = "Not enough arguments";
		return -EINVAL;
	}

	if (kstrtouint(argv[0], 10, &stripes) || !stripes) {
		ti->error = "Invalid stripe count";
		return -EINVAL;
	}

	if (kstrtouint(argv[1], 10, &chunk_size) || !chunk_size) {
		ti->error = "Invalid chunk_size";
		return -EINVAL;
	}

	width = ti->len;
	if (sector_div(width, stripes)) {
		ti->error = "Target length not divisible by number of stripes";
		return -EINVAL;
	}

	tmp_len = width;
	if (sector_div(tmp_len, chunk_size)) {
		ti->error = "Target length not divisible by chunk size";
		return -EINVAL;
	}

	/*
	 * Do we have enough arguments for that many stripes ?
	 */
	if (argc != (2 + 2 * stripes)) {
		ti->error = "Not enough destinations specified";
		return -EINVAL;
	}

	sc = kmalloc(struct_size(sc, stripe, stripes), GFP_KERNEL);
	if (!sc) {
		ti->error = "Memory allocation for striped context failed";
		return -ENOMEM;
	}

	INIT_WORK(&sc->trigger_event, trigger_event);

	/* Set pointer to dm target; used in trigger_event */
	sc->ti = ti;
	sc->stripes = stripes;
	sc->stripe_width = width;

	if (stripes & (stripes - 1))
		sc->stripes_shift = -1;
	else
		sc->stripes_shift = __ffs(stripes);

	r = dm_set_target_max_io_len(ti, chunk_size);
	if (r) {
		kfree(sc);
		return r;
	}

	ti->num_flush_bios = stripes;
	ti->num_discard_bios = stripes;
	ti->num_secure_erase_bios = stripes;
	ti->num_write_zeroes_bios = stripes;

	sc->chunk_size = chunk_size;
	if (chunk_size & (chunk_size - 1))
		sc->chunk_size_shift = -1;
	else
		sc->chunk_size_shift = __ffs(chunk_size);

	/*
	 * Get the stripe destinations.
	 */
	for (i = 0; i < stripes; i++) {
		argv += 2;

		r = get_stripe(ti, sc, i, argv);
		if (r < 0) {
			ti->error = "Couldn't parse stripe destination";
			while (i--)
				dm_put_device(ti, sc->stripe[i].dev);
			kfree(sc);
			return r;
		}
		atomic_set(&(sc->stripe[i].error_count), 0);
	}

	ti->private = sc;

	return 0;
}

static void stripe_dtr(struct dm_target *ti)
{
	unsigned int i;
	struct stripe_c *sc = ti->private;

	for (i = 0; i < sc->stripes; i++)
		dm_put_device(ti, sc->stripe[i].dev);

	flush_work(&sc->trigger_event);
	kfree(sc);
}

static void stripe_map_sector(struct stripe_c *sc, sector_t sector,
			      uint32_t *stripe, sector_t *result)
{
	sector_t chunk = dm_target_offset(sc->ti, sector);
	sector_t chunk_offset;

	if (sc->chunk_size_shift < 0)
		chunk_offset = sector_div(chunk, sc->chunk_size);
	else {
		chunk_offset = chunk & (sc->chunk_size - 1);
		chunk >>= sc->chunk_size_shift;
	}

	if (sc->stripes_shift < 0)
		*stripe = sector_div(chunk, sc->stripes);
	else {
		*stripe = chunk & (sc->stripes - 1);
		chunk >>= sc->stripes_shift;
	}

	if (sc->chunk_size_shift < 0)
		chunk *= sc->chunk_size;
	else
		chunk <<= sc->chunk_size_shift;

	*result = chunk + chunk_offset;
}

static void stripe_map_range_sector(struct stripe_c *sc, sector_t sector,
				    uint32_t target_stripe, sector_t *result)
{
	uint32_t stripe;

	stripe_map_sector(sc, sector, &stripe, result);
	if (stripe == target_stripe)
		return;

	/* round down */
	sector = *result;
	if (sc->chunk_size_shift < 0)
		*result -= sector_div(sector, sc->chunk_size);
	else
		*result = sector & ~(sector_t)(sc->chunk_size - 1);

	if (target_stripe < stripe)
		*result += sc->chunk_size;		/* next chunk */
}

static int stripe_map_range(struct stripe_c *sc, struct bio *bio,
			    uint32_t target_stripe)
{
	sector_t begin, end;

	stripe_map_range_sector(sc, bio->bi_iter.bi_sector,
				target_stripe, &begin);
	stripe_map_range_sector(sc, bio_end_sector(bio),
				target_stripe, &end);
	if (begin < end) {
		bio_set_dev(bio, sc->stripe[target_stripe].dev->bdev);
		bio->bi_iter.bi_sector = begin +
			sc->stripe[target_stripe].physical_start;
		bio->bi_iter.bi_size = to_bytes(end - begin);
		return DM_MAPIO_REMAPPED;
	}

	/* The range doesn't map to the target stripe */
	bio_endio(bio);
	return DM_MAPIO_SUBMITTED;
}

static int stripe_map(struct dm_target *ti, struct bio *bio)
{
	struct stripe_c *sc = ti->private;
	uint32_t stripe;
	unsigned int target_bio_nr;

	if (bio->bi_opf & REQ_PREFLUSH) {
		target_bio_nr = dm_bio_get_target_bio_nr(bio);
		BUG_ON(target_bio_nr >= sc->stripes);
		bio_set_dev(bio, sc->stripe[target_bio_nr].dev->bdev);
		return DM_MAPIO_REMAPPED;
	}
	if (unlikely(bio_op(bio) == REQ_OP_DISCARD) ||
	    unlikely(bio_op(bio) == REQ_OP_SECURE_ERASE) ||
	    unlikely(bio_op(bio) == REQ_OP_WRITE_ZEROES)) {
		target_bio_nr = dm_bio_get_target_bio_nr(bio);
		BUG_ON(target_bio_nr >= sc->stripes);
		return stripe_map_range(sc, bio, target_bio_nr);
	}

	stripe_map_sector(sc, bio->bi_iter.bi_sector,
			  &stripe, &bio->bi_iter.bi_sector);

	bio->bi_iter.bi_sector += sc->stripe[stripe].physical_start;
	bio_set_dev(bio, sc->stripe[stripe].dev->bdev);

	return DM_MAPIO_REMAPPED;
}

#if IS_ENABLED(CONFIG_FS_DAX)
static struct dax_device *stripe_dax_pgoff(struct dm_target *ti, pgoff_t *pgoff)
{
	struct stripe_c *sc = ti->private;
	struct block_device *bdev;
	sector_t dev_sector;
	uint32_t stripe;

	stripe_map_sector(sc, *pgoff * PAGE_SECTORS, &stripe, &dev_sector);
	dev_sector += sc->stripe[stripe].physical_start;
	bdev = sc->stripe[stripe].dev->bdev;

	*pgoff = (get_start_sect(bdev) + dev_sector) >> PAGE_SECTORS_SHIFT;
	return sc->stripe[stripe].dev->dax_dev;
<<<<<<< HEAD
}

static long stripe_dax_direct_access(struct dm_target *ti, pgoff_t pgoff,
		long nr_pages, void **kaddr, pfn_t *pfn)
{
	struct dax_device *dax_dev = stripe_dax_pgoff(ti, &pgoff);

	return dax_direct_access(dax_dev, pgoff, nr_pages, kaddr, pfn);
=======
>>>>>>> eb3cdb58
}

static long stripe_dax_direct_access(struct dm_target *ti, pgoff_t pgoff,
		long nr_pages, enum dax_access_mode mode, void **kaddr,
		pfn_t *pfn)
{
	struct dax_device *dax_dev = stripe_dax_pgoff(ti, &pgoff);

<<<<<<< HEAD
	return dax_copy_from_iter(dax_dev, pgoff, addr, bytes, i);
=======
	return dax_direct_access(dax_dev, pgoff, nr_pages, mode, kaddr, pfn);
>>>>>>> eb3cdb58
}

static int stripe_dax_zero_page_range(struct dm_target *ti, pgoff_t pgoff,
				      size_t nr_pages)
{
	struct dax_device *dax_dev = stripe_dax_pgoff(ti, &pgoff);

<<<<<<< HEAD
	return dax_copy_to_iter(dax_dev, pgoff, addr, bytes, i);
=======
	return dax_zero_page_range(dax_dev, pgoff, nr_pages);
>>>>>>> eb3cdb58
}

static size_t stripe_dax_recovery_write(struct dm_target *ti, pgoff_t pgoff,
		void *addr, size_t bytes, struct iov_iter *i)
{
	struct dax_device *dax_dev = stripe_dax_pgoff(ti, &pgoff);

<<<<<<< HEAD
	return dax_zero_page_range(dax_dev, pgoff, nr_pages);
=======
	return dax_recovery_write(dax_dev, pgoff, addr, bytes, i);
>>>>>>> eb3cdb58
}

#else
#define stripe_dax_direct_access NULL
#define stripe_dax_zero_page_range NULL
#define stripe_dax_recovery_write NULL
#endif

/*
 * Stripe status:
 *
 * INFO
 * #stripes [stripe_name <stripe_name>] [group word count]
 * [error count 'A|D' <error count 'A|D'>]
 *
 * TABLE
 * #stripes [stripe chunk size]
 * [stripe_name physical_start <stripe_name physical_start>]
 *
 */

static void stripe_status(struct dm_target *ti, status_type_t type,
			  unsigned int status_flags, char *result, unsigned int maxlen)
{
	struct stripe_c *sc = ti->private;
	unsigned int sz = 0;
	unsigned int i;

	switch (type) {
	case STATUSTYPE_INFO:
		DMEMIT("%d ", sc->stripes);
		for (i = 0; i < sc->stripes; i++)
			DMEMIT("%s ", sc->stripe[i].dev->name);

		DMEMIT("1 ");
		for (i = 0; i < sc->stripes; i++)
			DMEMIT("%c", atomic_read(&(sc->stripe[i].error_count)) ?  'D' : 'A');
		break;

	case STATUSTYPE_TABLE:
		DMEMIT("%d %llu", sc->stripes,
			(unsigned long long)sc->chunk_size);
		for (i = 0; i < sc->stripes; i++)
			DMEMIT(" %s %llu", sc->stripe[i].dev->name,
			    (unsigned long long)sc->stripe[i].physical_start);
		break;

	case STATUSTYPE_IMA:
		DMEMIT_TARGET_NAME_VERSION(ti->type);
		DMEMIT(",stripes=%d,chunk_size=%llu", sc->stripes,
		       (unsigned long long)sc->chunk_size);

		for (i = 0; i < sc->stripes; i++) {
			DMEMIT(",stripe_%d_device_name=%s", i, sc->stripe[i].dev->name);
			DMEMIT(",stripe_%d_physical_start=%llu", i,
			       (unsigned long long)sc->stripe[i].physical_start);
			DMEMIT(",stripe_%d_status=%c", i,
			       atomic_read(&(sc->stripe[i].error_count)) ? 'D' : 'A');
		}
		DMEMIT(";");
		break;
	}
}

static int stripe_end_io(struct dm_target *ti, struct bio *bio,
		blk_status_t *error)
{
	unsigned int i;
	char major_minor[16];
	struct stripe_c *sc = ti->private;

	if (!*error)
		return DM_ENDIO_DONE; /* I/O complete */

	if (bio->bi_opf & REQ_RAHEAD)
		return DM_ENDIO_DONE;

	if (*error == BLK_STS_NOTSUPP)
		return DM_ENDIO_DONE;

	memset(major_minor, 0, sizeof(major_minor));
	sprintf(major_minor, "%d:%d", MAJOR(bio_dev(bio)), MINOR(bio_dev(bio)));

	/*
	 * Test to see which stripe drive triggered the event
	 * and increment error count for all stripes on that device.
	 * If the error count for a given device exceeds the threshold
	 * value we will no longer trigger any further events.
	 */
	for (i = 0; i < sc->stripes; i++)
		if (!strcmp(sc->stripe[i].dev->name, major_minor)) {
			atomic_inc(&(sc->stripe[i].error_count));
			if (atomic_read(&(sc->stripe[i].error_count)) <
			    DM_IO_ERROR_THRESHOLD)
				queue_work(dm_stripe_wq, &sc->trigger_event);
		}

	return DM_ENDIO_DONE;
}

static int stripe_iterate_devices(struct dm_target *ti,
				  iterate_devices_callout_fn fn, void *data)
{
	struct stripe_c *sc = ti->private;
	int ret = 0;
	unsigned int i = 0;

	do {
		ret = fn(ti, sc->stripe[i].dev,
			 sc->stripe[i].physical_start,
			 sc->stripe_width, data);
	} while (!ret && ++i < sc->stripes);

	return ret;
}

static void stripe_io_hints(struct dm_target *ti,
			    struct queue_limits *limits)
{
	struct stripe_c *sc = ti->private;
	unsigned int chunk_size = sc->chunk_size << SECTOR_SHIFT;

	blk_limits_io_min(limits, chunk_size);
	blk_limits_io_opt(limits, chunk_size * sc->stripes);
}

static struct target_type stripe_target = {
	.name   = "striped",
	.version = {1, 6, 0},
	.features = DM_TARGET_PASSES_INTEGRITY | DM_TARGET_NOWAIT,
	.module = THIS_MODULE,
	.ctr    = stripe_ctr,
	.dtr    = stripe_dtr,
	.map    = stripe_map,
	.end_io = stripe_end_io,
	.status = stripe_status,
	.iterate_devices = stripe_iterate_devices,
	.io_hints = stripe_io_hints,
	.direct_access = stripe_dax_direct_access,
	.dax_zero_page_range = stripe_dax_zero_page_range,
	.dax_recovery_write = stripe_dax_recovery_write,
};

int __init dm_stripe_init(void)
{
	int r;

	dm_stripe_wq = alloc_workqueue("dm_stripe_wq", 0, 0);
	if (!dm_stripe_wq)
		return -ENOMEM;
	r = dm_register_target(&stripe_target);
	if (r < 0) {
		destroy_workqueue(dm_stripe_wq);
		DMWARN("target registration failed");
	}

	return r;
}

void dm_stripe_exit(void)
{
	dm_unregister_target(&stripe_target);
	destroy_workqueue(dm_stripe_wq);
}<|MERGE_RESOLUTION|>--- conflicted
+++ resolved
@@ -311,17 +311,6 @@
 
 	*pgoff = (get_start_sect(bdev) + dev_sector) >> PAGE_SECTORS_SHIFT;
 	return sc->stripe[stripe].dev->dax_dev;
-<<<<<<< HEAD
-}
-
-static long stripe_dax_direct_access(struct dm_target *ti, pgoff_t pgoff,
-		long nr_pages, void **kaddr, pfn_t *pfn)
-{
-	struct dax_device *dax_dev = stripe_dax_pgoff(ti, &pgoff);
-
-	return dax_direct_access(dax_dev, pgoff, nr_pages, kaddr, pfn);
-=======
->>>>>>> eb3cdb58
 }
 
 static long stripe_dax_direct_access(struct dm_target *ti, pgoff_t pgoff,
@@ -330,11 +319,7 @@
 {
 	struct dax_device *dax_dev = stripe_dax_pgoff(ti, &pgoff);
 
-<<<<<<< HEAD
-	return dax_copy_from_iter(dax_dev, pgoff, addr, bytes, i);
-=======
 	return dax_direct_access(dax_dev, pgoff, nr_pages, mode, kaddr, pfn);
->>>>>>> eb3cdb58
 }
 
 static int stripe_dax_zero_page_range(struct dm_target *ti, pgoff_t pgoff,
@@ -342,11 +327,7 @@
 {
 	struct dax_device *dax_dev = stripe_dax_pgoff(ti, &pgoff);
 
-<<<<<<< HEAD
-	return dax_copy_to_iter(dax_dev, pgoff, addr, bytes, i);
-=======
 	return dax_zero_page_range(dax_dev, pgoff, nr_pages);
->>>>>>> eb3cdb58
 }
 
 static size_t stripe_dax_recovery_write(struct dm_target *ti, pgoff_t pgoff,
@@ -354,11 +335,7 @@
 {
 	struct dax_device *dax_dev = stripe_dax_pgoff(ti, &pgoff);
 
-<<<<<<< HEAD
-	return dax_zero_page_range(dax_dev, pgoff, nr_pages);
-=======
 	return dax_recovery_write(dax_dev, pgoff, addr, bytes, i);
->>>>>>> eb3cdb58
 }
 
 #else
