/* SPDX-License-Identifier: GPL-2.0 */
/*
 * bitmap.h: Copyright (C) Peter T. Breuer (ptb@ot.uc3m.es) 2003
 *
 * additions: Copyright (C) 2003-2004, Paul Clements, SteelEye Technology, Inc.
 */
#ifndef BITMAP_H
#define BITMAP_H 1

#define BITMAP_MAGIC 0x6d746962

typedef __u16 bitmap_counter_t;
#define COUNTER_BITS 16
#define COUNTER_BIT_SHIFT 4
#define COUNTER_BYTE_SHIFT (COUNTER_BIT_SHIFT - 3)

#define NEEDED_MASK ((bitmap_counter_t) (1 << (COUNTER_BITS - 1)))
#define RESYNC_MASK ((bitmap_counter_t) (1 << (COUNTER_BITS - 2)))
#define COUNTER_MAX ((bitmap_counter_t) RESYNC_MASK - 1)

/* use these for bitmap->flags and bitmap->sb->state bit-fields */
enum bitmap_state {
	BITMAP_STALE	   = 1,  /* the bitmap file is out of date or had -EIO */
	BITMAP_WRITE_ERROR = 2, /* A write error has occurred */
	BITMAP_HOSTENDIAN  =15,
};

/* the superblock at the front of the bitmap file -- little endian */
typedef struct bitmap_super_s {
	__le32 magic;        /*  0  BITMAP_MAGIC */
	__le32 version;      /*  4  the bitmap major for now, could change... */
	__u8  uuid[16];      /*  8  128 bit uuid - must match md device uuid */
	__le64 events;       /* 24  event counter for the bitmap (1)*/
	__le64 events_cleared;/*32  event counter when last bit cleared (2) */
	__le64 sync_size;    /* 40  the size of the md device's sync range(3) */
	__le32 state;        /* 48  bitmap state information */
	__le32 chunksize;    /* 52  the bitmap chunk size in bytes */
	__le32 daemon_sleep; /* 56  seconds between disk flushes */
	__le32 write_behind; /* 60  number of outstanding write-behind writes */
	__le32 sectors_reserved; /* 64 number of 512-byte sectors that are
				  * reserved for the bitmap. */
	__le32 nodes;        /* 68 the maximum number of nodes in cluster. */
	__u8 cluster_name[64]; /* 72 cluster name to which this md belongs */
	__u8  pad[256 - 136]; /* set to zero */
} bitmap_super_t;

/* notes:
 * (1) This event counter is updated before the eventcounter in the md superblock
 *    When a bitmap is loaded, it is only accepted if this event counter is equal
 *    to, or one greater than, the event counter in the superblock.
 * (2) This event counter is updated when the other one is *if*and*only*if* the
 *    array is not degraded.  As bits are not cleared when the array is degraded,
 *    this represents the last time that any bits were cleared.
 *    If a device is being added that has an event count with this value or
 *    higher, it is accepted as conforming to the bitmap.
 * (3)This is the number of sectors represented by the bitmap, and is the range that
 *    resync happens across.  For raid1 and raid5/6 it is the size of individual
 *    devices.  For raid10 it is the size of the array.
 */

struct md_bitmap_stats {
	u64		events_cleared;
	int		behind_writes;
	bool		behind_wait;

	unsigned long	missing_pages;
	unsigned long	file_pages;
	unsigned long	sync_size;
	unsigned long	pages;
	struct file	*file;
};

struct bitmap_operations {
	bool (*enabled)(struct mddev *mddev);
	int (*create)(struct mddev *mddev, int slot);
	int (*resize)(struct mddev *mddev, sector_t blocks, int chunksize,
		      bool init);

	int (*load)(struct mddev *mddev);
	void (*destroy)(struct mddev *mddev);
	void (*flush)(struct mddev *mddev);
	void (*write_all)(struct mddev *mddev);
	void (*dirty_bits)(struct mddev *mddev, unsigned long s,
			   unsigned long e);
	void (*unplug)(struct mddev *mddev, bool sync);
	void (*daemon_work)(struct mddev *mddev);
	void (*wait_behind_writes)(struct mddev *mddev);

	int (*startwrite)(struct mddev *mddev, sector_t offset,
			  unsigned long sectors, bool behind);
	void (*endwrite)(struct mddev *mddev, sector_t offset,
			 unsigned long sectors, bool success, bool behind);
	bool (*start_sync)(struct mddev *mddev, sector_t offset,
			   sector_t *blocks, bool degraded);
	void (*end_sync)(struct mddev *mddev, sector_t offset, sector_t *blocks);
	void (*cond_end_sync)(struct mddev *mddev, sector_t sector, bool force);
	void (*close_sync)(struct mddev *mddev);

	void (*update_sb)(void *data);
	int (*get_stats)(void *data, struct md_bitmap_stats *stats);

	void (*sync_with_cluster)(struct mddev *mddev,
				  sector_t old_lo, sector_t old_hi,
				  sector_t new_lo, sector_t new_hi);
	void *(*get_from_slot)(struct mddev *mddev, int slot);
	int (*copy_from_slot)(struct mddev *mddev, int slot, sector_t *lo,
			      sector_t *hi, bool clear_bits);
	void (*set_pages)(void *data, unsigned long pages);
	void (*free)(void *data);
};

/* the bitmap API */
<<<<<<< HEAD

/* these are used only by md/bitmap */
struct bitmap *md_bitmap_create(struct mddev *mddev, int slot);
int md_bitmap_load(struct mddev *mddev);
void md_bitmap_flush(struct mddev *mddev);
void md_bitmap_destroy(struct mddev *mddev);

void md_bitmap_print_sb(struct bitmap *bitmap);
void md_bitmap_update_sb(struct bitmap *bitmap);
void md_bitmap_status(struct seq_file *seq, struct bitmap *bitmap);

int  md_bitmap_setallbits(struct bitmap *bitmap);
void md_bitmap_write_all(struct bitmap *bitmap);

void md_bitmap_dirty_bits(struct bitmap *bitmap, unsigned long s, unsigned long e);

/* these are exported */
int md_bitmap_startwrite(struct bitmap *bitmap, sector_t offset,
			 unsigned long sectors, int behind);
void md_bitmap_endwrite(struct bitmap *bitmap, sector_t offset,
			unsigned long sectors, int success, int behind);
int md_bitmap_start_sync(struct bitmap *bitmap, sector_t offset, sector_t *blocks, int degraded);
void md_bitmap_end_sync(struct bitmap *bitmap, sector_t offset, sector_t *blocks, int aborted);
void md_bitmap_close_sync(struct bitmap *bitmap);
void md_bitmap_cond_end_sync(struct bitmap *bitmap, sector_t sector, bool force);
void md_bitmap_sync_with_cluster(struct mddev *mddev,
				 sector_t old_lo, sector_t old_hi,
				 sector_t new_lo, sector_t new_hi);

void md_bitmap_unplug(struct bitmap *bitmap);
void md_bitmap_unplug_async(struct bitmap *bitmap);
void md_bitmap_daemon_work(struct mddev *mddev);

int md_bitmap_resize(struct bitmap *bitmap, sector_t blocks,
		     int chunksize, int init);
struct bitmap *get_bitmap_from_slot(struct mddev *mddev, int slot);
int md_bitmap_copy_from_slot(struct mddev *mddev, int slot,
			     sector_t *lo, sector_t *hi, bool clear_bits);
void md_bitmap_free(struct bitmap *bitmap);
void md_bitmap_wait_behind_writes(struct mddev *mddev);

static inline bool md_bitmap_enabled(struct bitmap *bitmap)
{
	return bitmap && bitmap->storage.filemap &&
	       !test_bit(BITMAP_STALE, &bitmap->flags);
}

#endif
=======
void mddev_set_bitmap_ops(struct mddev *mddev);
>>>>>>> 2d5404ca

#endif<|MERGE_RESOLUTION|>--- conflicted
+++ resolved
@@ -110,57 +110,6 @@
 };
 
 /* the bitmap API */
-<<<<<<< HEAD
-
-/* these are used only by md/bitmap */
-struct bitmap *md_bitmap_create(struct mddev *mddev, int slot);
-int md_bitmap_load(struct mddev *mddev);
-void md_bitmap_flush(struct mddev *mddev);
-void md_bitmap_destroy(struct mddev *mddev);
-
-void md_bitmap_print_sb(struct bitmap *bitmap);
-void md_bitmap_update_sb(struct bitmap *bitmap);
-void md_bitmap_status(struct seq_file *seq, struct bitmap *bitmap);
-
-int  md_bitmap_setallbits(struct bitmap *bitmap);
-void md_bitmap_write_all(struct bitmap *bitmap);
-
-void md_bitmap_dirty_bits(struct bitmap *bitmap, unsigned long s, unsigned long e);
-
-/* these are exported */
-int md_bitmap_startwrite(struct bitmap *bitmap, sector_t offset,
-			 unsigned long sectors, int behind);
-void md_bitmap_endwrite(struct bitmap *bitmap, sector_t offset,
-			unsigned long sectors, int success, int behind);
-int md_bitmap_start_sync(struct bitmap *bitmap, sector_t offset, sector_t *blocks, int degraded);
-void md_bitmap_end_sync(struct bitmap *bitmap, sector_t offset, sector_t *blocks, int aborted);
-void md_bitmap_close_sync(struct bitmap *bitmap);
-void md_bitmap_cond_end_sync(struct bitmap *bitmap, sector_t sector, bool force);
-void md_bitmap_sync_with_cluster(struct mddev *mddev,
-				 sector_t old_lo, sector_t old_hi,
-				 sector_t new_lo, sector_t new_hi);
-
-void md_bitmap_unplug(struct bitmap *bitmap);
-void md_bitmap_unplug_async(struct bitmap *bitmap);
-void md_bitmap_daemon_work(struct mddev *mddev);
-
-int md_bitmap_resize(struct bitmap *bitmap, sector_t blocks,
-		     int chunksize, int init);
-struct bitmap *get_bitmap_from_slot(struct mddev *mddev, int slot);
-int md_bitmap_copy_from_slot(struct mddev *mddev, int slot,
-			     sector_t *lo, sector_t *hi, bool clear_bits);
-void md_bitmap_free(struct bitmap *bitmap);
-void md_bitmap_wait_behind_writes(struct mddev *mddev);
-
-static inline bool md_bitmap_enabled(struct bitmap *bitmap)
-{
-	return bitmap && bitmap->storage.filemap &&
-	       !test_bit(BITMAP_STALE, &bitmap->flags);
-}
-
-#endif
-=======
 void mddev_set_bitmap_ops(struct mddev *mddev);
->>>>>>> 2d5404ca
 
 #endif