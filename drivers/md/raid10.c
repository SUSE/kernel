--- conflicted
+++ resolved
@@ -385,7 +385,6 @@
 
 	slot = r10_bio->read_slot;
 	rdev = r10_bio->devs[slot].rdev;
-	r10_bio->devs[slot].error = bio->bi_status;
 	/*
 	 * this branch is our 'one mirror IO has finished' event handler:
 	 */
@@ -475,7 +474,6 @@
 		repl = 0;
 		rdev = conf->mirrors[dev].rdev;
 	}
-	r10_bio->devs[slot].error = bio->bi_status;
 	/*
 	 * this branch is our 'one mirror IO has finished' event handler:
 	 */
@@ -506,8 +504,6 @@
 			else {
 				/* Fail the request */
 				set_bit(R10BIO_Degraded, &r10_bio->state);
-				if (bio->bi_status == BLK_STS_TIMEOUT)
-					set_bit(Timeout, &rdev->flags);
 				r10_bio->devs[slot].bio = NULL;
 				to_put = bio;
 				dec_rdev = 1;
@@ -921,26 +917,8 @@
 
 		while (bio) { /* submit pending writes */
 			struct bio *next = bio->bi_next;
-<<<<<<< HEAD
-			struct md_rdev *rdev = (void*)bio->bi_bdev;
-			bio->bi_next = NULL;
-			bio_set_dev(bio, rdev->bdev);
-			if (test_bit(Faulty, &rdev->flags)) {
-				if (test_bit(Timeout, &rdev->flags))
-					bio->bi_status = BLK_STS_TIMEOUT;
-				else
-					bio->bi_status = BLK_STS_IOERR;
-				bio_endio(bio);
-			} else if (unlikely((bio_op(bio) ==  REQ_OP_DISCARD) &&
-					    !bdev_max_discard_sectors(bio->bi_bdev)))
-				/* Just ignore it */
-				bio_endio(bio);
-			else
-				submit_bio_noacct(bio);
-=======
 
 			raid1_submit_write(bio);
->>>>>>> eb3cdb58
 			bio = next;
 			cond_resched();
 		}
@@ -974,13 +952,9 @@
 static void raise_barrier(struct r10conf *conf, int force)
 {
 	write_seqlock_irq(&conf->resync_lock);
-<<<<<<< HEAD
-	BUG_ON(force && !conf->barrier);
-=======
 
 	if (WARN_ON_ONCE(force && !conf->barrier))
 		force = false;
->>>>>>> eb3cdb58
 
 	/* Wait until no block IO is waiting (unless 'force') */
 	wait_event_barrier(conf, force || !conf->nr_waiting);
@@ -1023,13 +997,6 @@
 	    (!bio_list_empty(&bio_list[0]) || !bio_list_empty(&bio_list[1])))
 		return true;
 
-<<<<<<< HEAD
-	/* move on if recovery thread is blocked by us */
-	if (conf->mddev->thread->tsk == current &&
-	    test_bit(MD_RECOVERY_RUNNING, &conf->mddev->recovery) &&
-	    conf->nr_queued > 0)
-		return true;
-=======
 	/*
 	 * move on if io is issued from raid10d(), nr_pending is not released
 	 * from original io(see handle_read_error()). All raise barrier is
@@ -1039,13 +1006,11 @@
 		WARN_ON_ONCE(atomic_read(&conf->nr_pending) == 0);
 		return true;
 	}
->>>>>>> eb3cdb58
 
 	return false;
 }
 
 static bool wait_barrier_nolock(struct r10conf *conf)
-<<<<<<< HEAD
 {
 	unsigned int seq = read_seqbegin(&conf->resync_lock);
 
@@ -1064,26 +1029,6 @@
 
 static bool wait_barrier(struct r10conf *conf, bool nowait)
 {
-=======
-{
-	unsigned int seq = read_seqbegin(&conf->resync_lock);
-
-	if (READ_ONCE(conf->barrier))
-		return false;
-
-	atomic_inc(&conf->nr_pending);
-	if (!read_seqretry(&conf->resync_lock, seq))
-		return true;
-
-	if (atomic_dec_and_test(&conf->nr_pending))
-		wake_up_barrier(conf);
-
-	return false;
-}
-
-static bool wait_barrier(struct r10conf *conf, bool nowait)
-{
->>>>>>> eb3cdb58
 	bool ret = true;
 
 	if (wait_barrier_nolock(conf))
@@ -1185,26 +1130,8 @@
 
 	while (bio) { /* submit pending writes */
 		struct bio *next = bio->bi_next;
-<<<<<<< HEAD
-		struct md_rdev *rdev = (void*)bio->bi_bdev;
-		bio->bi_next = NULL;
-		bio_set_dev(bio, rdev->bdev);
-		if (test_bit(Faulty, &rdev->flags)) {
-			if (test_bit(Timeout, &rdev->flags))
-				bio->bi_status = BLK_STS_TIMEOUT;
-			else
-				bio->bi_status = BLK_STS_IOERR;
-			bio_endio(bio);
-		} else if (unlikely((bio_op(bio) ==  REQ_OP_DISCARD) &&
-				    !bdev_max_discard_sectors(bio->bi_bdev)))
-			/* Just ignore it */
-			bio_endio(bio);
-		else
-			submit_bio_noacct(bio);
-=======
 
 		raid1_submit_write(bio);
->>>>>>> eb3cdb58
 		bio = next;
 		cond_resched();
 	}
@@ -1347,11 +1274,6 @@
 	const blk_opf_t do_sync = bio->bi_opf & REQ_SYNC;
 	const blk_opf_t do_fua = bio->bi_opf & REQ_FUA;
 	unsigned long flags;
-<<<<<<< HEAD
-	struct blk_plug_cb *cb;
-	struct raid1_plug_cb *plug = NULL;
-=======
->>>>>>> eb3cdb58
 	struct r10conf *conf = mddev->private;
 	struct md_rdev *rdev;
 	int devnum = r10_bio->devs[n_copy].devnum;
@@ -1391,18 +1313,7 @@
 
 	atomic_inc(&r10_bio->remaining);
 
-<<<<<<< HEAD
-	cb = blk_check_plugged(raid10_unplug, mddev, sizeof(*plug));
-	if (cb)
-		plug = container_of(cb, struct raid1_plug_cb, cb);
-	else
-		plug = NULL;
-	if (plug) {
-		bio_list_add(&plug->pending, mbio);
-	} else {
-=======
 	if (!raid1_add_bio_to_plug(mddev, mbio, raid10_unplug)) {
->>>>>>> eb3cdb58
 		spin_lock_irqsave(&conf->device_lock, flags);
 		bio_list_add(&conf->pending_bio_list, mbio);
 		spin_unlock_irqrestore(&conf->device_lock, flags);
@@ -2543,9 +2454,6 @@
 		} else if (test_bit(FailFast, &rdev->flags)) {
 			/* Just give up on this device */
 			md_error(rdev->mddev, rdev);
-			if (test_bit(Faulty, &rdev->flags) &&
-			    r10_bio->devs[i].error == BLK_STS_TIMEOUT)
-				set_bit(Timeout, &rdev->flags);
 			continue;
 		}
 		/* Ok, we need to write this bio, either to correct an
@@ -2810,7 +2718,6 @@
 	struct md_rdev *rdev;
 	int max_read_errors = atomic_read(&mddev->max_corr_read_errors);
 	int d = r10_bio->devs[r10_bio->read_slot].devnum;
-	int read_error = r10_bio->devs[r10_bio->read_slot].error;
 
 	/* still own a reference to this rdev, so it cannot
 	 * have been cleared recently.
@@ -2831,9 +2738,6 @@
 		pr_notice("md/raid10:%s: %pg: Failing raid device\n",
 			  mdname(mddev), rdev->bdev);
 		md_error(mddev, rdev);
-		if (test_bit(Faulty, &rdev->flags) &&
-		    read_error == BLK_STS_TIMEOUT)
-			set_bit(Timeout, &rdev->flags);
 		r10_bio->devs[r10_bio->read_slot].bio = IO_BLOCKED;
 		return;
 	}
@@ -3029,11 +2933,7 @@
 		wsector = r10_bio->devs[i].addr + (sector - r10_bio->sector);
 		wbio->bi_iter.bi_sector = wsector +
 				   choose_data_offset(r10_bio, rdev);
-<<<<<<< HEAD
-		bio_set_op_attrs(wbio, REQ_OP_WRITE, 0);
-=======
 		wbio->bi_opf = REQ_OP_WRITE;
->>>>>>> eb3cdb58
 
 		if (submit_bio_wait(wbio) < 0)
 			/* Failure! */
@@ -3074,12 +2974,9 @@
 		freeze_array(conf, 1);
 		fix_read_error(conf, mddev, r10_bio);
 		unfreeze_array(conf);
-	} else {
+	} else
 		md_error(mddev, rdev);
-		if (test_bit(Faulty, &rdev->flags) &&
-		    r10_bio->devs[slot].error == BLK_STS_TIMEOUT)
-			set_bit(Timeout, &rdev->flags);
-	}
+
 	rdev_dec_pending(rdev, mddev);
 	r10_bio->state = 0;
 	raid10_read_request(mddev, r10_bio->master_bio, r10_bio);
@@ -3118,13 +3015,8 @@
 				if (!rdev_set_badblocks(
 					    rdev,
 					    r10_bio->devs[m].addr,
-					    r10_bio->sectors, 0)) {
+					    r10_bio->sectors, 0))
 					md_error(conf->mddev, rdev);
-					if (test_bit(Faulty, &rdev->flags) &&
-					    r10_bio->devs[m].error ==
-					     BLK_STS_TIMEOUT)
-						set_bit(Timeout, &rdev->flags);
-				}
 			}
 			rdev = conf->mirrors[dev].replacement;
 			if (r10_bio->devs[m].repl_bio == NULL ||
@@ -3140,13 +3032,8 @@
 				if (!rdev_set_badblocks(
 					    rdev,
 					    r10_bio->devs[m].addr,
-					    r10_bio->sectors, 0)) {
+					    r10_bio->sectors, 0))
 					md_error(conf->mddev, rdev);
-					if (test_bit(Faulty, &rdev->flags) &&
-					    r10_bio->devs[m].error ==
-					     BLK_STS_TIMEOUT)
-						set_bit(Timeout, &rdev->flags);
-				}
 			}
 		}
 		put_buf(r10_bio);
@@ -4266,11 +4153,6 @@
 	}
 
 	if (mddev->queue) {
-<<<<<<< HEAD
-		blk_queue_max_discard_sectors(mddev->queue,
-					      UINT_MAX);
-=======
->>>>>>> eb3cdb58
 		blk_queue_max_write_zeroes_sectors(mddev->queue, 0);
 		blk_queue_io_min(mddev->queue, mddev->chunk_sectors << 9);
 		raid10_set_io_opt(conf);
@@ -5311,9 +5193,6 @@
 	if (bio->bi_status) {
 		/* FIXME should record badblock */
 		md_error(mddev, rdev);
-		if (test_bit(Faulty, &rdev->flags) &&
-		    bio->bi_status == BLK_STS_TIMEOUT)
-			set_bit(Timeout, &rdev->flags);
 	}
 
 	rdev_dec_pending(rdev, mddev);
