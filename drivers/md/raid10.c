// SPDX-License-Identifier: GPL-2.0-or-later
/*
 * raid10.c : Multiple Devices driver for Linux
 *
 * Copyright (C) 2000-2004 Neil Brown
 *
 * RAID-10 support for md.
 *
 * Base on code in raid1.c.  See raid1.c for further copyright information.
 */

#include <linux/slab.h>
#include <linux/delay.h>
#include <linux/blkdev.h>
#include <linux/module.h>
#include <linux/seq_file.h>
#include <linux/ratelimit.h>
#include <linux/kthread.h>
#include <linux/raid/md_p.h>
#include <trace/events/block.h>
#include "md.h"

#define RAID_1_10_NAME "raid10"
#include "raid10.h"
#include "raid0.h"
#include "md-bitmap.h"
#include "md-cluster.h"

/*
 * RAID10 provides a combination of RAID0 and RAID1 functionality.
 * The layout of data is defined by
 *    chunk_size
 *    raid_disks
 *    near_copies (stored in low byte of layout)
 *    far_copies (stored in second byte of layout)
 *    far_offset (stored in bit 16 of layout )
 *    use_far_sets (stored in bit 17 of layout )
 *    use_far_sets_bugfixed (stored in bit 18 of layout )
 *
 * The data to be stored is divided into chunks using chunksize.  Each device
 * is divided into far_copies sections.   In each section, chunks are laid out
 * in a style similar to raid0, but near_copies copies of each chunk is stored
 * (each on a different drive).  The starting device for each section is offset
 * near_copies from the starting device of the previous section.  Thus there
 * are (near_copies * far_copies) of each chunk, and each is on a different
 * drive.  near_copies and far_copies must be at least one, and their product
 * is at most raid_disks.
 *
 * If far_offset is true, then the far_copies are handled a bit differently.
 * The copies are still in different stripes, but instead of being very far
 * apart on disk, there are adjacent stripes.
 *
 * The far and offset algorithms are handled slightly differently if
 * 'use_far_sets' is true.  In this case, the array's devices are grouped into
 * sets that are (near_copies * far_copies) in size.  The far copied stripes
 * are still shifted by 'near_copies' devices, but this shifting stays confined
 * to the set rather than the entire array.  This is done to improve the number
 * of device combinations that can fail without causing the array to fail.
 * Example 'far' algorithm w/o 'use_far_sets' (each letter represents a chunk
 * on a device):
 *    A B C D    A B C D E
 *      ...         ...
 *    D A B C    E A B C D
 * Example 'far' algorithm w/ 'use_far_sets' enabled (sets illustrated w/ []'s):
 *    [A B] [C D]    [A B] [C D E]
 *    |...| |...|    |...| | ... |
 *    [B A] [D C]    [B A] [E C D]
 */

static void allow_barrier(struct r10conf *conf);
static void lower_barrier(struct r10conf *conf);
static int _enough(struct r10conf *conf, int previous, int ignore);
static int enough(struct r10conf *conf, int ignore);
static sector_t reshape_request(struct mddev *mddev, sector_t sector_nr,
				int *skipped);
static void reshape_request_write(struct mddev *mddev, struct r10bio *r10_bio);
static void end_reshape_write(struct bio *bio);
static void end_reshape(struct r10conf *conf);

#include "raid1-10.c"

#define NULL_CMD
#define cmd_before(conf, cmd) \
	do { \
		write_sequnlock_irq(&(conf)->resync_lock); \
		cmd; \
	} while (0)
#define cmd_after(conf) write_seqlock_irq(&(conf)->resync_lock)

#define wait_event_barrier_cmd(conf, cond, cmd) \
	wait_event_cmd((conf)->wait_barrier, cond, cmd_before(conf, cmd), \
		       cmd_after(conf))

#define wait_event_barrier(conf, cond) \
	wait_event_barrier_cmd(conf, cond, NULL_CMD)

/*
 * for resync bio, r10bio pointer can be retrieved from the per-bio
 * 'struct resync_pages'.
 */
static inline struct r10bio *get_resync_r10bio(struct bio *bio)
{
	return get_resync_pages(bio)->raid_bio;
}

static void * r10bio_pool_alloc(gfp_t gfp_flags, void *data)
{
	struct r10conf *conf = data;
	int size = offsetof(struct r10bio, devs[conf->geo.raid_disks]);

	/* allocate a r10bio with room for raid_disks entries in the
	 * bios array */
	return kzalloc(size, gfp_flags);
}

#define RESYNC_SECTORS (RESYNC_BLOCK_SIZE >> 9)
/* amount of memory to reserve for resync requests */
#define RESYNC_WINDOW (1024*1024)
/* maximum number of concurrent requests, memory permitting */
#define RESYNC_DEPTH (32*1024*1024/RESYNC_BLOCK_SIZE)
#define CLUSTER_RESYNC_WINDOW (32 * RESYNC_WINDOW)
#define CLUSTER_RESYNC_WINDOW_SECTORS (CLUSTER_RESYNC_WINDOW >> 9)

/*
 * When performing a resync, we need to read and compare, so
 * we need as many pages are there are copies.
 * When performing a recovery, we need 2 bios, one for read,
 * one for write (we recover only one drive per r10buf)
 *
 */
static void * r10buf_pool_alloc(gfp_t gfp_flags, void *data)
{
	struct r10conf *conf = data;
	struct r10bio *r10_bio;
	struct bio *bio;
	int j;
	int nalloc, nalloc_rp;
	struct resync_pages *rps;

	r10_bio = r10bio_pool_alloc(gfp_flags, conf);
	if (!r10_bio)
		return NULL;

	if (test_bit(MD_RECOVERY_SYNC, &conf->mddev->recovery) ||
	    test_bit(MD_RECOVERY_RESHAPE, &conf->mddev->recovery))
		nalloc = conf->copies; /* resync */
	else
		nalloc = 2; /* recovery */

	/* allocate once for all bios */
	if (!conf->have_replacement)
		nalloc_rp = nalloc;
	else
		nalloc_rp = nalloc * 2;
	rps = kmalloc_array(nalloc_rp, sizeof(struct resync_pages), gfp_flags);
	if (!rps)
		goto out_free_r10bio;

	/*
	 * Allocate bios.
	 */
	for (j = nalloc ; j-- ; ) {
		bio = bio_kmalloc(RESYNC_PAGES, gfp_flags);
		if (!bio)
			goto out_free_bio;
		bio_init_inline(bio, NULL, RESYNC_PAGES, 0);
		r10_bio->devs[j].bio = bio;
		if (!conf->have_replacement)
			continue;
		bio = bio_kmalloc(RESYNC_PAGES, gfp_flags);
		if (!bio)
			goto out_free_bio;
		bio_init_inline(bio, NULL, RESYNC_PAGES, 0);
		r10_bio->devs[j].repl_bio = bio;
	}
	/*
	 * Allocate RESYNC_PAGES data pages and attach them
	 * where needed.
	 */
	for (j = 0; j < nalloc; j++) {
		struct bio *rbio = r10_bio->devs[j].repl_bio;
		struct resync_pages *rp, *rp_repl;

		rp = &rps[j];
		if (rbio)
			rp_repl = &rps[nalloc + j];

		bio = r10_bio->devs[j].bio;

		if (!j || test_bit(MD_RECOVERY_SYNC,
				   &conf->mddev->recovery)) {
			if (resync_alloc_pages(rp, gfp_flags))
				goto out_free_pages;
		} else {
			memcpy(rp, &rps[0], sizeof(*rp));
			resync_get_all_pages(rp);
		}

		rp->raid_bio = r10_bio;
		bio->bi_private = rp;
		if (rbio) {
			memcpy(rp_repl, rp, sizeof(*rp));
			rbio->bi_private = rp_repl;
		}
	}

	return r10_bio;

out_free_pages:
	while (--j >= 0)
		resync_free_pages(&rps[j]);

	j = 0;
out_free_bio:
	for ( ; j < nalloc; j++) {
		if (r10_bio->devs[j].bio)
			bio_uninit(r10_bio->devs[j].bio);
		kfree(r10_bio->devs[j].bio);
		if (r10_bio->devs[j].repl_bio)
			bio_uninit(r10_bio->devs[j].repl_bio);
		kfree(r10_bio->devs[j].repl_bio);
	}
	kfree(rps);
out_free_r10bio:
	rbio_pool_free(r10_bio, conf);
	return NULL;
}

static void r10buf_pool_free(void *__r10_bio, void *data)
{
	struct r10conf *conf = data;
	struct r10bio *r10bio = __r10_bio;
	int j;
	struct resync_pages *rp = NULL;

	for (j = conf->copies; j--; ) {
		struct bio *bio = r10bio->devs[j].bio;

		if (bio) {
			rp = get_resync_pages(bio);
			resync_free_pages(rp);
			bio_uninit(bio);
			kfree(bio);
		}

		bio = r10bio->devs[j].repl_bio;
		if (bio) {
			bio_uninit(bio);
			kfree(bio);
		}
	}

	/* resync pages array stored in the 1st bio's .bi_private */
	kfree(rp);

	rbio_pool_free(r10bio, conf);
}

static void put_all_bios(struct r10conf *conf, struct r10bio *r10_bio)
{
	int i;

	for (i = 0; i < conf->geo.raid_disks; i++) {
		struct bio **bio = & r10_bio->devs[i].bio;
		if (!BIO_SPECIAL(*bio))
			bio_put(*bio);
		*bio = NULL;
		bio = &r10_bio->devs[i].repl_bio;
		if (r10_bio->read_slot < 0 && !BIO_SPECIAL(*bio))
			bio_put(*bio);
		*bio = NULL;
	}
}

static void free_r10bio(struct r10bio *r10_bio)
{
	struct r10conf *conf = r10_bio->mddev->private;

	put_all_bios(conf, r10_bio);
	mempool_free(r10_bio, &conf->r10bio_pool);
}

static void put_buf(struct r10bio *r10_bio)
{
	struct r10conf *conf = r10_bio->mddev->private;

	mempool_free(r10_bio, &conf->r10buf_pool);

	lower_barrier(conf);
}

static void wake_up_barrier(struct r10conf *conf)
{
	if (wq_has_sleeper(&conf->wait_barrier))
		wake_up(&conf->wait_barrier);
}

static void reschedule_retry(struct r10bio *r10_bio)
{
	unsigned long flags;
	struct mddev *mddev = r10_bio->mddev;
	struct r10conf *conf = mddev->private;

	spin_lock_irqsave(&conf->device_lock, flags);
	list_add(&r10_bio->retry_list, &conf->retry_list);
	conf->nr_queued ++;
	spin_unlock_irqrestore(&conf->device_lock, flags);

	/* wake up frozen array... */
	wake_up(&conf->wait_barrier);

	md_wakeup_thread(mddev->thread);
}

/*
 * raid_end_bio_io() is called when we have finished servicing a mirrored
 * operation and are ready to return a success/failure code to the buffer
 * cache layer.
 */
static void raid_end_bio_io(struct r10bio *r10_bio)
{
	struct bio *bio = r10_bio->master_bio;
	struct r10conf *conf = r10_bio->mddev->private;

	if (!test_and_set_bit(R10BIO_Returned, &r10_bio->state)) {
		if (!test_bit(R10BIO_Uptodate, &r10_bio->state))
			bio->bi_status = BLK_STS_IOERR;
		bio_endio(bio);
	}

	/*
	 * Wake up any possible resync thread that waits for the device
	 * to go idle.
	 */
	allow_barrier(conf);

	free_r10bio(r10_bio);
}

/*
 * Update disk head position estimator based on IRQ completion info.
 */
static inline void update_head_pos(int slot, struct r10bio *r10_bio)
{
	struct r10conf *conf = r10_bio->mddev->private;

	conf->mirrors[r10_bio->devs[slot].devnum].head_position =
		r10_bio->devs[slot].addr + (r10_bio->sectors);
}

/*
 * Find the disk number which triggered given bio
 */
static int find_bio_disk(struct r10conf *conf, struct r10bio *r10_bio,
			 struct bio *bio, int *slotp, int *replp)
{
	int slot;
	int repl = 0;

	for (slot = 0; slot < conf->geo.raid_disks; slot++) {
		if (r10_bio->devs[slot].bio == bio)
			break;
		if (r10_bio->devs[slot].repl_bio == bio) {
			repl = 1;
			break;
		}
	}

	update_head_pos(slot, r10_bio);

	if (slotp)
		*slotp = slot;
	if (replp)
		*replp = repl;
	return r10_bio->devs[slot].devnum;
}

static void raid10_end_read_request(struct bio *bio)
{
	int uptodate = !bio->bi_status;
	struct r10bio *r10_bio = bio->bi_private;
	int slot;
	struct md_rdev *rdev;
	struct r10conf *conf = r10_bio->mddev->private;

	slot = r10_bio->read_slot;
	rdev = r10_bio->devs[slot].rdev;
	/*
	 * this branch is our 'one mirror IO has finished' event handler:
	 */
	update_head_pos(slot, r10_bio);

	if (uptodate) {
		/*
		 * Set R10BIO_Uptodate in our master bio, so that
		 * we will return a good error code to the higher
		 * levels even if IO on some other mirrored buffer fails.
		 *
		 * The 'master' represents the composite IO operation to
		 * user-side. So if something waits for IO, then it will
		 * wait for the 'master' bio.
		 */
		set_bit(R10BIO_Uptodate, &r10_bio->state);
	} else if (!raid1_should_handle_error(bio)) {
		uptodate = 1;
	} else {
		/* If all other devices that store this block have
		 * failed, we want to return the error upwards rather
		 * than fail the last device.  Here we redefine
		 * "uptodate" to mean "Don't want to retry"
		 */
		if (!_enough(conf, test_bit(R10BIO_Previous, &r10_bio->state),
			     rdev->raid_disk))
			uptodate = 1;
	}
	if (uptodate) {
		raid_end_bio_io(r10_bio);
		rdev_dec_pending(rdev, conf->mddev);
	} else {
		/*
		 * oops, read error - keep the refcount on the rdev
		 */
		pr_err_ratelimited("md/raid10:%s: %pg: rescheduling sector %llu\n",
				   mdname(conf->mddev),
				   rdev->bdev,
				   (unsigned long long)r10_bio->sector);
		set_bit(R10BIO_ReadError, &r10_bio->state);
		reschedule_retry(r10_bio);
	}
}

static void close_write(struct r10bio *r10_bio)
{
	struct mddev *mddev = r10_bio->mddev;

	md_write_end(mddev);
}

static void one_write_done(struct r10bio *r10_bio)
{
	if (atomic_dec_and_test(&r10_bio->remaining)) {
		if (test_bit(R10BIO_WriteError, &r10_bio->state))
			reschedule_retry(r10_bio);
		else {
			close_write(r10_bio);
			if (test_bit(R10BIO_MadeGood, &r10_bio->state))
				reschedule_retry(r10_bio);
			else
				raid_end_bio_io(r10_bio);
		}
	}
}

static void raid10_end_write_request(struct bio *bio)
{
	struct r10bio *r10_bio = bio->bi_private;
	int dev;
	int dec_rdev = 1;
	struct r10conf *conf = r10_bio->mddev->private;
	int slot, repl;
	struct md_rdev *rdev = NULL;
	struct bio *to_put = NULL;
	bool ignore_error = !raid1_should_handle_error(bio) ||
		(bio->bi_status && bio_op(bio) == REQ_OP_DISCARD);

	dev = find_bio_disk(conf, r10_bio, bio, &slot, &repl);

	if (repl)
		rdev = conf->mirrors[dev].replacement;
	if (!rdev) {
		smp_rmb();
		repl = 0;
		rdev = conf->mirrors[dev].rdev;
	}
	/*
	 * this branch is our 'one mirror IO has finished' event handler:
	 */
	if (bio->bi_status && !ignore_error) {
		if (repl)
			/* Never record new bad blocks to replacement,
			 * just fail it.
			 */
			md_error(rdev->mddev, rdev);
		else {
			set_bit(WriteErrorSeen,	&rdev->flags);
			if (!test_and_set_bit(WantReplacement, &rdev->flags))
				set_bit(MD_RECOVERY_NEEDED,
					&rdev->mddev->recovery);

			dec_rdev = 0;
			if (test_bit(FailFast, &rdev->flags) &&
			    (bio->bi_opf & MD_FAILFAST)) {
				md_error(rdev->mddev, rdev);
			}

			/*
			 * When the device is faulty, it is not necessary to
			 * handle write error.
			 */
			if (!test_bit(Faulty, &rdev->flags))
				set_bit(R10BIO_WriteError, &r10_bio->state);
			else {
				/* Fail the request */
				r10_bio->devs[slot].bio = NULL;
				to_put = bio;
				dec_rdev = 1;
			}
		}
	} else {
		/*
		 * Set R10BIO_Uptodate in our master bio, so that
		 * we will return a good error code for to the higher
		 * levels even if IO on some other mirrored buffer fails.
		 *
		 * The 'master' represents the composite IO operation to
		 * user-side. So if something waits for IO, then it will
		 * wait for the 'master' bio.
		 *
		 * Do not set R10BIO_Uptodate if the current device is
		 * rebuilding or Faulty. This is because we cannot use
		 * such device for properly reading the data back (we could
		 * potentially use it, if the current write would have felt
		 * before rdev->recovery_offset, but for simplicity we don't
		 * check this here.
		 */
		if (test_bit(In_sync, &rdev->flags) &&
		    !test_bit(Faulty, &rdev->flags))
			set_bit(R10BIO_Uptodate, &r10_bio->state);

		/* Maybe we can clear some bad blocks. */
		if (rdev_has_badblock(rdev, r10_bio->devs[slot].addr,
				      r10_bio->sectors) &&
		    !ignore_error) {
			bio_put(bio);
			if (repl)
				r10_bio->devs[slot].repl_bio = IO_MADE_GOOD;
			else
				r10_bio->devs[slot].bio = IO_MADE_GOOD;
			dec_rdev = 0;
			set_bit(R10BIO_MadeGood, &r10_bio->state);
		}
	}

	/*
	 *
	 * Let's see if all mirrored write operations have finished
	 * already.
	 */
	one_write_done(r10_bio);
	if (dec_rdev)
		rdev_dec_pending(rdev, conf->mddev);
	if (to_put)
		bio_put(to_put);
}

/*
 * RAID10 layout manager
 * As well as the chunksize and raid_disks count, there are two
 * parameters: near_copies and far_copies.
 * near_copies * far_copies must be <= raid_disks.
 * Normally one of these will be 1.
 * If both are 1, we get raid0.
 * If near_copies == raid_disks, we get raid1.
 *
 * Chunks are laid out in raid0 style with near_copies copies of the
 * first chunk, followed by near_copies copies of the next chunk and
 * so on.
 * If far_copies > 1, then after 1/far_copies of the array has been assigned
 * as described above, we start again with a device offset of near_copies.
 * So we effectively have another copy of the whole array further down all
 * the drives, but with blocks on different drives.
 * With this layout, and block is never stored twice on the one device.
 *
 * raid10_find_phys finds the sector offset of a given virtual sector
 * on each device that it is on.
 *
 * raid10_find_virt does the reverse mapping, from a device and a
 * sector offset to a virtual address
 */

static void __raid10_find_phys(struct geom *geo, struct r10bio *r10bio)
{
	int n,f;
	sector_t sector;
	sector_t chunk;
	sector_t stripe;
	int dev;
	int slot = 0;
	int last_far_set_start, last_far_set_size;

	last_far_set_start = (geo->raid_disks / geo->far_set_size) - 1;
	last_far_set_start *= geo->far_set_size;

	last_far_set_size = geo->far_set_size;
	last_far_set_size += (geo->raid_disks % geo->far_set_size);

	/* now calculate first sector/dev */
	chunk = r10bio->sector >> geo->chunk_shift;
	sector = r10bio->sector & geo->chunk_mask;

	chunk *= geo->near_copies;
	stripe = chunk;
	dev = sector_div(stripe, geo->raid_disks);
	if (geo->far_offset)
		stripe *= geo->far_copies;

	sector += stripe << geo->chunk_shift;

	/* and calculate all the others */
	for (n = 0; n < geo->near_copies; n++) {
		int d = dev;
		int set;
		sector_t s = sector;
		r10bio->devs[slot].devnum = d;
		r10bio->devs[slot].addr = s;
		slot++;

		for (f = 1; f < geo->far_copies; f++) {
			set = d / geo->far_set_size;
			d += geo->near_copies;

			if ((geo->raid_disks % geo->far_set_size) &&
			    (d > last_far_set_start)) {
				d -= last_far_set_start;
				d %= last_far_set_size;
				d += last_far_set_start;
			} else {
				d %= geo->far_set_size;
				d += geo->far_set_size * set;
			}
			s += geo->stride;
			r10bio->devs[slot].devnum = d;
			r10bio->devs[slot].addr = s;
			slot++;
		}
		dev++;
		if (dev >= geo->raid_disks) {
			dev = 0;
			sector += (geo->chunk_mask + 1);
		}
	}
}

static void raid10_find_phys(struct r10conf *conf, struct r10bio *r10bio)
{
	struct geom *geo = &conf->geo;

	if (conf->reshape_progress != MaxSector &&
	    ((r10bio->sector >= conf->reshape_progress) !=
	     conf->mddev->reshape_backwards)) {
		set_bit(R10BIO_Previous, &r10bio->state);
		geo = &conf->prev;
	} else
		clear_bit(R10BIO_Previous, &r10bio->state);

	__raid10_find_phys(geo, r10bio);
}

static sector_t raid10_find_virt(struct r10conf *conf, sector_t sector, int dev)
{
	sector_t offset, chunk, vchunk;
	/* Never use conf->prev as this is only called during resync
	 * or recovery, so reshape isn't happening
	 */
	struct geom *geo = &conf->geo;
	int far_set_start = (dev / geo->far_set_size) * geo->far_set_size;
	int far_set_size = geo->far_set_size;
	int last_far_set_start;

	if (geo->raid_disks % geo->far_set_size) {
		last_far_set_start = (geo->raid_disks / geo->far_set_size) - 1;
		last_far_set_start *= geo->far_set_size;

		if (dev >= last_far_set_start) {
			far_set_size = geo->far_set_size;
			far_set_size += (geo->raid_disks % geo->far_set_size);
			far_set_start = last_far_set_start;
		}
	}

	offset = sector & geo->chunk_mask;
	if (geo->far_offset) {
		int fc;
		chunk = sector >> geo->chunk_shift;
		fc = sector_div(chunk, geo->far_copies);
		dev -= fc * geo->near_copies;
		if (dev < far_set_start)
			dev += far_set_size;
	} else {
		while (sector >= geo->stride) {
			sector -= geo->stride;
			if (dev < (geo->near_copies + far_set_start))
				dev += far_set_size - geo->near_copies;
			else
				dev -= geo->near_copies;
		}
		chunk = sector >> geo->chunk_shift;
	}
	vchunk = chunk * geo->raid_disks + dev;
	sector_div(vchunk, geo->near_copies);
	return (vchunk << geo->chunk_shift) + offset;
}

/*
 * This routine returns the disk from which the requested read should
 * be done. There is a per-array 'next expected sequential IO' sector
 * number - if this matches on the next IO then we use the last disk.
 * There is also a per-disk 'last know head position' sector that is
 * maintained from IRQ contexts, both the normal and the resync IO
 * completion handlers update this position correctly. If there is no
 * perfect sequential match then we pick the disk whose head is closest.
 *
 * If there are 2 mirrors in the same 2 devices, performance degrades
 * because position is mirror, not device based.
 *
 * The rdev for the device selected will have nr_pending incremented.
 */

/*
 * FIXME: possibly should rethink readbalancing and do it differently
 * depending on near_copies / far_copies geometry.
 */
static struct md_rdev *read_balance(struct r10conf *conf,
				    struct r10bio *r10_bio,
				    int *max_sectors)
{
	const sector_t this_sector = r10_bio->sector;
	int disk, slot;
	int sectors = r10_bio->sectors;
	int best_good_sectors;
	sector_t new_distance, best_dist;
	struct md_rdev *best_dist_rdev, *best_pending_rdev, *rdev = NULL;
	int do_balance;
	int best_dist_slot, best_pending_slot;
	bool has_nonrot_disk = false;
	unsigned int min_pending;
	struct geom *geo = &conf->geo;

	raid10_find_phys(conf, r10_bio);
	best_dist_slot = -1;
	min_pending = UINT_MAX;
	best_dist_rdev = NULL;
	best_pending_rdev = NULL;
	best_dist = MaxSector;
	best_good_sectors = 0;
	do_balance = 1;
	clear_bit(R10BIO_FailFast, &r10_bio->state);

	if (raid1_should_read_first(conf->mddev, this_sector, sectors))
		do_balance = 0;

	for (slot = 0; slot < conf->copies ; slot++) {
		sector_t first_bad;
		sector_t bad_sectors;
		sector_t dev_sector;
		unsigned int pending;
		bool nonrot;

		if (r10_bio->devs[slot].bio == IO_BLOCKED)
			continue;
		disk = r10_bio->devs[slot].devnum;
		rdev = conf->mirrors[disk].replacement;
		if (rdev == NULL || test_bit(Faulty, &rdev->flags) ||
		    r10_bio->devs[slot].addr + sectors >
		    rdev->recovery_offset)
			rdev = conf->mirrors[disk].rdev;
		if (rdev == NULL ||
		    test_bit(Faulty, &rdev->flags))
			continue;
		if (!test_bit(In_sync, &rdev->flags) &&
		    r10_bio->devs[slot].addr + sectors > rdev->recovery_offset)
			continue;

		dev_sector = r10_bio->devs[slot].addr;
		if (is_badblock(rdev, dev_sector, sectors,
				&first_bad, &bad_sectors)) {
			if (best_dist < MaxSector)
				/* Already have a better slot */
				continue;
			if (first_bad <= dev_sector) {
				/* Cannot read here.  If this is the
				 * 'primary' device, then we must not read
				 * beyond 'bad_sectors' from another device.
				 */
				bad_sectors -= (dev_sector - first_bad);
				if (!do_balance && sectors > bad_sectors)
					sectors = bad_sectors;
				if (best_good_sectors > sectors)
					best_good_sectors = sectors;
			} else {
				sector_t good_sectors =
					first_bad - dev_sector;
				if (good_sectors > best_good_sectors) {
					best_good_sectors = good_sectors;
					best_dist_slot = slot;
					best_dist_rdev = rdev;
				}
				if (!do_balance)
					/* Must read from here */
					break;
			}
			continue;
		} else
			best_good_sectors = sectors;

		if (!do_balance)
			break;

		nonrot = bdev_nonrot(rdev->bdev);
		has_nonrot_disk |= nonrot;
		pending = atomic_read(&rdev->nr_pending);
		if (min_pending > pending && nonrot) {
			min_pending = pending;
			best_pending_slot = slot;
			best_pending_rdev = rdev;
		}

		if (best_dist_slot >= 0)
			/* At least 2 disks to choose from so failfast is OK */
			set_bit(R10BIO_FailFast, &r10_bio->state);
		/* This optimisation is debatable, and completely destroys
		 * sequential read speed for 'far copies' arrays.  So only
		 * keep it for 'near' arrays, and review those later.
		 */
		if (geo->near_copies > 1 && !pending)
			new_distance = 0;

		/* for far > 1 always use the lowest address */
		else if (geo->far_copies > 1)
			new_distance = r10_bio->devs[slot].addr;
		else
			new_distance = abs(r10_bio->devs[slot].addr -
					   conf->mirrors[disk].head_position);

		if (new_distance < best_dist) {
			best_dist = new_distance;
			best_dist_slot = slot;
			best_dist_rdev = rdev;
		}
	}
	if (slot >= conf->copies) {
		if (has_nonrot_disk) {
			slot = best_pending_slot;
			rdev = best_pending_rdev;
		} else {
			slot = best_dist_slot;
			rdev = best_dist_rdev;
		}
	}

	if (slot >= 0) {
		atomic_inc(&rdev->nr_pending);
		r10_bio->read_slot = slot;
	} else
		rdev = NULL;
	*max_sectors = best_good_sectors;

	return rdev;
}

static void flush_pending_writes(struct r10conf *conf)
{
	/* Any writes that have been queued but are awaiting
	 * bitmap updates get flushed here.
	 */
	spin_lock_irq(&conf->device_lock);

	if (conf->pending_bio_list.head) {
		struct blk_plug plug;
		struct bio *bio;

		bio = bio_list_get(&conf->pending_bio_list);
		spin_unlock_irq(&conf->device_lock);

		/*
		 * As this is called in a wait_event() loop (see freeze_array),
		 * current->state might be TASK_UNINTERRUPTIBLE which will
		 * cause a warning when we prepare to wait again.  As it is
		 * rare that this path is taken, it is perfectly safe to force
		 * us to go around the wait_event() loop again, so the warning
		 * is a false-positive. Silence the warning by resetting
		 * thread state
		 */
		__set_current_state(TASK_RUNNING);

		blk_start_plug(&plug);
		raid1_prepare_flush_writes(conf->mddev);
		wake_up(&conf->wait_barrier);

		while (bio) { /* submit pending writes */
			struct bio *next = bio->bi_next;

			raid1_submit_write(bio);
			bio = next;
			cond_resched();
		}
		blk_finish_plug(&plug);
	} else
		spin_unlock_irq(&conf->device_lock);
}

/* Barriers....
 * Sometimes we need to suspend IO while we do something else,
 * either some resync/recovery, or reconfigure the array.
 * To do this we raise a 'barrier'.
 * The 'barrier' is a counter that can be raised multiple times
 * to count how many activities are happening which preclude
 * normal IO.
 * We can only raise the barrier if there is no pending IO.
 * i.e. if nr_pending == 0.
 * We choose only to raise the barrier if no-one is waiting for the
 * barrier to go down.  This means that as soon as an IO request
 * is ready, no other operations which require a barrier will start
 * until the IO request has had a chance.
 *
 * So: regular IO calls 'wait_barrier'.  When that returns there
 *    is no backgroup IO happening,  It must arrange to call
 *    allow_barrier when it has finished its IO.
 * backgroup IO calls must call raise_barrier.  Once that returns
 *    there is no normal IO happeing.  It must arrange to call
 *    lower_barrier when the particular background IO completes.
 */

static void raise_barrier(struct r10conf *conf, int force)
{
	write_seqlock_irq(&conf->resync_lock);

	if (WARN_ON_ONCE(force && !conf->barrier))
		force = false;

	/* Wait until no block IO is waiting (unless 'force') */
	wait_event_barrier(conf, force || !conf->nr_waiting);

	/* block any new IO from starting */
	WRITE_ONCE(conf->barrier, conf->barrier + 1);

	/* Now wait for all pending IO to complete */
	wait_event_barrier(conf, !atomic_read(&conf->nr_pending) &&
				 conf->barrier < RESYNC_DEPTH);

	write_sequnlock_irq(&conf->resync_lock);
}

static void lower_barrier(struct r10conf *conf)
{
	unsigned long flags;

	write_seqlock_irqsave(&conf->resync_lock, flags);
	WRITE_ONCE(conf->barrier, conf->barrier - 1);
	write_sequnlock_irqrestore(&conf->resync_lock, flags);
	wake_up(&conf->wait_barrier);
}

static bool stop_waiting_barrier(struct r10conf *conf)
{
	struct bio_list *bio_list = current->bio_list;
	struct md_thread *thread;

	/* barrier is dropped */
	if (!conf->barrier)
		return true;

	/*
	 * If there are already pending requests (preventing the barrier from
	 * rising completely), and the pre-process bio queue isn't empty, then
	 * don't wait, as we need to empty that queue to get the nr_pending
	 * count down.
	 */
	if (atomic_read(&conf->nr_pending) && bio_list &&
	    (!bio_list_empty(&bio_list[0]) || !bio_list_empty(&bio_list[1])))
		return true;

	/* daemon thread must exist while handling io */
	thread = rcu_dereference_protected(conf->mddev->thread, true);
	/*
	 * move on if io is issued from raid10d(), nr_pending is not released
	 * from original io(see handle_read_error()). All raise barrier is
	 * blocked until this io is done.
	 */
	if (thread->tsk == current) {
		WARN_ON_ONCE(atomic_read(&conf->nr_pending) == 0);
		return true;
	}

	return false;
}

static bool wait_barrier_nolock(struct r10conf *conf)
{
	unsigned int seq = read_seqbegin(&conf->resync_lock);

	if (READ_ONCE(conf->barrier))
		return false;

	atomic_inc(&conf->nr_pending);
	if (!read_seqretry(&conf->resync_lock, seq))
		return true;

	if (atomic_dec_and_test(&conf->nr_pending))
		wake_up_barrier(conf);

	return false;
}

static bool wait_barrier(struct r10conf *conf, bool nowait)
{
	bool ret = true;

	if (wait_barrier_nolock(conf))
		return true;

	write_seqlock_irq(&conf->resync_lock);
	if (conf->barrier) {
		/* Return false when nowait flag is set */
		if (nowait) {
			ret = false;
		} else {
			conf->nr_waiting++;
			mddev_add_trace_msg(conf->mddev, "raid10 wait barrier");
			wait_event_barrier(conf, stop_waiting_barrier(conf));
			conf->nr_waiting--;
		}
		if (!conf->nr_waiting)
			wake_up(&conf->wait_barrier);
	}
	/* Only increment nr_pending when we wait */
	if (ret)
		atomic_inc(&conf->nr_pending);
	write_sequnlock_irq(&conf->resync_lock);
	return ret;
}

static void allow_barrier(struct r10conf *conf)
{
	if ((atomic_dec_and_test(&conf->nr_pending)) ||
			(conf->array_freeze_pending))
		wake_up_barrier(conf);
}

static void freeze_array(struct r10conf *conf, int extra)
{
	/* stop syncio and normal IO and wait for everything to
	 * go quiet.
	 * We increment barrier and nr_waiting, and then
	 * wait until nr_pending match nr_queued+extra
	 * This is called in the context of one normal IO request
	 * that has failed. Thus any sync request that might be pending
	 * will be blocked by nr_pending, and we need to wait for
	 * pending IO requests to complete or be queued for re-try.
	 * Thus the number queued (nr_queued) plus this request (extra)
	 * must match the number of pending IOs (nr_pending) before
	 * we continue.
	 */
	write_seqlock_irq(&conf->resync_lock);
	conf->array_freeze_pending++;
	WRITE_ONCE(conf->barrier, conf->barrier + 1);
	conf->nr_waiting++;
	wait_event_barrier_cmd(conf, atomic_read(&conf->nr_pending) ==
			conf->nr_queued + extra, flush_pending_writes(conf));
	conf->array_freeze_pending--;
	write_sequnlock_irq(&conf->resync_lock);
}

static void unfreeze_array(struct r10conf *conf)
{
	/* reverse the effect of the freeze */
	write_seqlock_irq(&conf->resync_lock);
	WRITE_ONCE(conf->barrier, conf->barrier - 1);
	conf->nr_waiting--;
	wake_up(&conf->wait_barrier);
	write_sequnlock_irq(&conf->resync_lock);
}

static sector_t choose_data_offset(struct r10bio *r10_bio,
				   struct md_rdev *rdev)
{
	if (!test_bit(MD_RECOVERY_RESHAPE, &rdev->mddev->recovery) ||
	    test_bit(R10BIO_Previous, &r10_bio->state))
		return rdev->data_offset;
	else
		return rdev->new_data_offset;
}

static void raid10_unplug(struct blk_plug_cb *cb, bool from_schedule)
{
	struct raid1_plug_cb *plug = container_of(cb, struct raid1_plug_cb, cb);
	struct mddev *mddev = plug->cb.data;
	struct r10conf *conf = mddev->private;
	struct bio *bio;

	if (from_schedule) {
		spin_lock_irq(&conf->device_lock);
		bio_list_merge(&conf->pending_bio_list, &plug->pending);
		spin_unlock_irq(&conf->device_lock);
		wake_up_barrier(conf);
		md_wakeup_thread(mddev->thread);
		kfree(plug);
		return;
	}

	/* we aren't scheduling, so we can do the write-out directly. */
	bio = bio_list_get(&plug->pending);
	raid1_prepare_flush_writes(mddev);
	wake_up_barrier(conf);

	while (bio) { /* submit pending writes */
		struct bio *next = bio->bi_next;

		raid1_submit_write(bio);
		bio = next;
		cond_resched();
	}
	kfree(plug);
}

/*
 * 1. Register the new request and wait if the reconstruction thread has put
 * up a bar for new requests. Continue immediately if no resync is active
 * currently.
 * 2. If IO spans the reshape position.  Need to wait for reshape to pass.
 */
static bool regular_request_wait(struct mddev *mddev, struct r10conf *conf,
				 struct bio *bio, sector_t sectors)
{
	/* Bail out if REQ_NOWAIT is set for the bio */
	if (!wait_barrier(conf, bio->bi_opf & REQ_NOWAIT)) {
		bio_wouldblock_error(bio);
		return false;
	}
	while (test_bit(MD_RECOVERY_RESHAPE, &mddev->recovery) &&
	    bio->bi_iter.bi_sector < conf->reshape_progress &&
	    bio->bi_iter.bi_sector + sectors > conf->reshape_progress) {
		allow_barrier(conf);
		if (bio->bi_opf & REQ_NOWAIT) {
			bio_wouldblock_error(bio);
			return false;
		}
		mddev_add_trace_msg(conf->mddev, "raid10 wait reshape");
		wait_event(conf->wait_barrier,
			   conf->reshape_progress <= bio->bi_iter.bi_sector ||
			   conf->reshape_progress >= bio->bi_iter.bi_sector +
			   sectors);
		wait_barrier(conf, false);
	}
	return true;
}

static void raid10_read_request(struct mddev *mddev, struct bio *bio,
				struct r10bio *r10_bio, bool io_accounting)
{
	struct r10conf *conf = mddev->private;
	struct bio *read_bio;
	int max_sectors;
	struct md_rdev *rdev;
	char b[BDEVNAME_SIZE];
	int slot = r10_bio->read_slot;
	struct md_rdev *err_rdev = NULL;
	gfp_t gfp = GFP_NOIO;

	if (slot >= 0 && r10_bio->devs[slot].rdev) {
		/*
		 * This is an error retry, but we cannot
		 * safely dereference the rdev in the r10_bio,
		 * we must use the one in conf.
		 * If it has already been disconnected (unlikely)
		 * we lose the device name in error messages.
		 */
		int disk;
		/*
		 * As we are blocking raid10, it is a little safer to
		 * use __GFP_HIGH.
		 */
		gfp = GFP_NOIO | __GFP_HIGH;

		disk = r10_bio->devs[slot].devnum;
		err_rdev = conf->mirrors[disk].rdev;
		if (err_rdev)
			snprintf(b, sizeof(b), "%pg", err_rdev->bdev);
		else {
			strcpy(b, "???");
			/* This never gets dereferenced */
			err_rdev = r10_bio->devs[slot].rdev;
		}
	}

	if (!regular_request_wait(mddev, conf, bio, r10_bio->sectors)) {
		raid_end_bio_io(r10_bio);
		return;
	}

	rdev = read_balance(conf, r10_bio, &max_sectors);
	if (!rdev) {
		if (err_rdev) {
			pr_crit_ratelimited("md/raid10:%s: %s: unrecoverable I/O read error for block %llu\n",
					    mdname(mddev), b,
					    (unsigned long long)r10_bio->sector);
		}
		raid_end_bio_io(r10_bio);
		return;
	}
	if (err_rdev)
		pr_err_ratelimited("md/raid10:%s: %pg: redirecting sector %llu to another mirror\n",
				   mdname(mddev),
				   rdev->bdev,
				   (unsigned long long)r10_bio->sector);
	if (max_sectors < bio_sectors(bio)) {
<<<<<<< HEAD
		struct bio *split = bio_split(bio, max_sectors,
					      gfp, &conf->bio_split);
		if (IS_ERR(split)) {
			error = PTR_ERR(split);
			goto err_handle;
		}

		bio_chain(split, bio);
		trace_block_split(split, bio->bi_iter.bi_sector);
=======
>>>>>>> b35fc656
		allow_barrier(conf);
		bio = bio_submit_split_bioset(bio, max_sectors,
					      &conf->bio_split);
		wait_barrier(conf, false);
		if (!bio) {
			set_bit(R10BIO_Returned, &r10_bio->state);
			goto err_handle;
		}

		r10_bio->master_bio = bio;
		r10_bio->sectors = max_sectors;
	}
	slot = r10_bio->read_slot;

	if (io_accounting) {
		md_account_bio(mddev, &bio);
		r10_bio->master_bio = bio;
	}
	read_bio = bio_alloc_clone(rdev->bdev, bio, gfp, &mddev->bio_set);
	read_bio->bi_opf &= ~REQ_NOWAIT;

	r10_bio->devs[slot].bio = read_bio;
	r10_bio->devs[slot].rdev = rdev;

	read_bio->bi_iter.bi_sector = r10_bio->devs[slot].addr +
		choose_data_offset(r10_bio, rdev);
	read_bio->bi_end_io = raid10_end_read_request;
	if (test_bit(FailFast, &rdev->flags) &&
	    test_bit(R10BIO_FailFast, &r10_bio->state))
	        read_bio->bi_opf |= MD_FAILFAST;
	read_bio->bi_private = r10_bio;
	mddev_trace_remap(mddev, read_bio, r10_bio->sector);
	submit_bio_noacct(read_bio);
	return;
err_handle:
	atomic_dec(&rdev->nr_pending);
	raid_end_bio_io(r10_bio);
}

static void raid10_write_one_disk(struct mddev *mddev, struct r10bio *r10_bio,
				  struct bio *bio, bool replacement,
				  int n_copy)
{
	unsigned long flags;
	struct r10conf *conf = mddev->private;
	struct md_rdev *rdev;
	int devnum = r10_bio->devs[n_copy].devnum;
	struct bio *mbio;

	rdev = replacement ? conf->mirrors[devnum].replacement :
			     conf->mirrors[devnum].rdev;

	mbio = bio_alloc_clone(rdev->bdev, bio, GFP_NOIO, &mddev->bio_set);
	mbio->bi_opf &= ~REQ_NOWAIT;
	if (replacement)
		r10_bio->devs[n_copy].repl_bio = mbio;
	else
		r10_bio->devs[n_copy].bio = mbio;

	mbio->bi_iter.bi_sector	= (r10_bio->devs[n_copy].addr +
				   choose_data_offset(r10_bio, rdev));
	mbio->bi_end_io	= raid10_end_write_request;
	if (!replacement && test_bit(FailFast,
				     &conf->mirrors[devnum].rdev->flags)
			 && enough(conf, devnum))
		mbio->bi_opf |= MD_FAILFAST;
	mbio->bi_private = r10_bio;
	mddev_trace_remap(mddev, mbio, r10_bio->sector);
	/* flush_pending_writes() needs access to the rdev so...*/
	mbio->bi_bdev = (void *)rdev;

	atomic_inc(&r10_bio->remaining);

	if (!raid1_add_bio_to_plug(mddev, mbio, raid10_unplug, conf->copies)) {
		spin_lock_irqsave(&conf->device_lock, flags);
		bio_list_add(&conf->pending_bio_list, mbio);
		spin_unlock_irqrestore(&conf->device_lock, flags);
		md_wakeup_thread(mddev->thread);
	}
}

static void wait_blocked_dev(struct mddev *mddev, struct r10bio *r10_bio)
{
	struct r10conf *conf = mddev->private;
	struct md_rdev *blocked_rdev;
	int i;

retry_wait:
	blocked_rdev = NULL;
	for (i = 0; i < conf->copies; i++) {
		struct md_rdev *rdev, *rrdev;

		rdev = conf->mirrors[i].rdev;
		if (rdev) {
			sector_t dev_sector = r10_bio->devs[i].addr;

			/*
			 * Discard request doesn't care the write result
			 * so it doesn't need to wait blocked disk here.
			 */
			if (test_bit(WriteErrorSeen, &rdev->flags) &&
			    r10_bio->sectors &&
			    rdev_has_badblock(rdev, dev_sector,
					      r10_bio->sectors) < 0)
				/*
				 * Mustn't write here until the bad
				 * block is acknowledged
				 */
				set_bit(BlockedBadBlocks, &rdev->flags);

			if (rdev_blocked(rdev)) {
				blocked_rdev = rdev;
				atomic_inc(&rdev->nr_pending);
				break;
			}
		}

		rrdev = conf->mirrors[i].replacement;
		if (rrdev && rdev_blocked(rrdev)) {
			atomic_inc(&rrdev->nr_pending);
			blocked_rdev = rrdev;
			break;
		}
	}

	if (unlikely(blocked_rdev)) {
		/* Have to wait for this device to get unblocked, then retry */
		allow_barrier(conf);
		mddev_add_trace_msg(conf->mddev,
			"raid10 %s wait rdev %d blocked",
			__func__, blocked_rdev->raid_disk);
		md_wait_for_blocked_rdev(blocked_rdev, mddev);
		wait_barrier(conf, false);
		goto retry_wait;
	}
}

static void raid10_write_request(struct mddev *mddev, struct bio *bio,
				 struct r10bio *r10_bio)
{
	struct r10conf *conf = mddev->private;
	int i, k;
	sector_t sectors;
	int max_sectors;

	if ((mddev_is_clustered(mddev) &&
	     mddev->cluster_ops->area_resyncing(mddev, WRITE,
						bio->bi_iter.bi_sector,
						bio_end_sector(bio)))) {
		DEFINE_WAIT(w);
		/* Bail out if REQ_NOWAIT is set for the bio */
		if (bio->bi_opf & REQ_NOWAIT) {
			bio_wouldblock_error(bio);
			return;
		}
		for (;;) {
			prepare_to_wait(&conf->wait_barrier,
					&w, TASK_IDLE);
			if (!mddev->cluster_ops->area_resyncing(mddev, WRITE,
				 bio->bi_iter.bi_sector, bio_end_sector(bio)))
				break;
			schedule();
		}
		finish_wait(&conf->wait_barrier, &w);
	}

	sectors = r10_bio->sectors;
	if (!regular_request_wait(mddev, conf, bio, sectors)) {
		raid_end_bio_io(r10_bio);
		return;
	}

	if (test_bit(MD_RECOVERY_RESHAPE, &mddev->recovery) &&
	    (mddev->reshape_backwards
	     ? (bio->bi_iter.bi_sector < conf->reshape_safe &&
		bio->bi_iter.bi_sector + sectors > conf->reshape_progress)
	     : (bio->bi_iter.bi_sector + sectors > conf->reshape_safe &&
		bio->bi_iter.bi_sector < conf->reshape_progress))) {
		/* Need to update reshape_position in metadata */
		mddev->reshape_position = conf->reshape_progress;
		set_mask_bits(&mddev->sb_flags, 0,
			      BIT(MD_SB_CHANGE_DEVS) | BIT(MD_SB_CHANGE_PENDING));
		md_wakeup_thread(mddev->thread);
		if (bio->bi_opf & REQ_NOWAIT) {
			allow_barrier(conf);
			bio_wouldblock_error(bio);
			return;
		}
		mddev_add_trace_msg(conf->mddev,
			"raid10 wait reshape metadata");
		wait_event(mddev->sb_wait,
			   !test_bit(MD_SB_CHANGE_PENDING, &mddev->sb_flags));

		conf->reshape_safe = mddev->reshape_position;
	}

	/* first select target devices under rcu_lock and
	 * inc refcount on their rdev.  Record them by setting
	 * bios[x] to bio
	 * If there are known/acknowledged bad blocks on any device
	 * on which we have seen a write error, we want to avoid
	 * writing to those blocks.  This potentially requires several
	 * writes to write around the bad blocks.  Each set of writes
	 * gets its own r10_bio with a set of bios attached.
	 */

	r10_bio->read_slot = -1; /* make sure repl_bio gets freed */
	raid10_find_phys(conf, r10_bio);

	wait_blocked_dev(mddev, r10_bio);

	max_sectors = r10_bio->sectors;

	for (i = 0;  i < conf->copies; i++) {
		int d = r10_bio->devs[i].devnum;
		struct md_rdev *rdev, *rrdev;

		rdev = conf->mirrors[d].rdev;
		rrdev = conf->mirrors[d].replacement;
		if (rdev && (test_bit(Faulty, &rdev->flags)))
			rdev = NULL;
		if (rrdev && (test_bit(Faulty, &rrdev->flags)))
			rrdev = NULL;

		r10_bio->devs[i].bio = NULL;
		r10_bio->devs[i].repl_bio = NULL;

		if (!rdev && !rrdev)
			continue;
		if (rdev && test_bit(WriteErrorSeen, &rdev->flags)) {
			sector_t first_bad;
			sector_t dev_sector = r10_bio->devs[i].addr;
			sector_t bad_sectors;
			int is_bad;

			is_bad = is_badblock(rdev, dev_sector, max_sectors,
					     &first_bad, &bad_sectors);
			if (is_bad && first_bad <= dev_sector) {
				/* Cannot write here at all */
				bad_sectors -= (dev_sector - first_bad);
				if (bad_sectors < max_sectors)
					/* Mustn't write more than bad_sectors
					 * to other devices yet
					 */
					max_sectors = bad_sectors;
				continue;
			}
			if (is_bad) {
				int good_sectors;

				/*
				 * We cannot atomically write this, so just
				 * error in that case. It could be possible to
				 * atomically write other mirrors, but the
				 * complexity of supporting that is not worth
				 * the benefit.
				 */
				if (bio->bi_opf & REQ_ATOMIC)
					goto err_handle;

				good_sectors = first_bad - dev_sector;
				if (good_sectors < max_sectors)
					max_sectors = good_sectors;
			}
		}
		if (rdev) {
			r10_bio->devs[i].bio = bio;
			atomic_inc(&rdev->nr_pending);
		}
		if (rrdev) {
			r10_bio->devs[i].repl_bio = bio;
			atomic_inc(&rrdev->nr_pending);
		}
	}

	if (max_sectors < r10_bio->sectors)
		r10_bio->sectors = max_sectors;

	if (r10_bio->sectors < bio_sectors(bio)) {
<<<<<<< HEAD
		struct bio *split = bio_split(bio, r10_bio->sectors,
					      GFP_NOIO, &conf->bio_split);
		if (IS_ERR(split)) {
			error = PTR_ERR(split);
			goto err_handle;
		}

		bio_chain(split, bio);
		trace_block_split(split, bio->bi_iter.bi_sector);
=======
>>>>>>> b35fc656
		allow_barrier(conf);
		bio = bio_submit_split_bioset(bio, r10_bio->sectors,
					      &conf->bio_split);
		wait_barrier(conf, false);
		if (!bio) {
			set_bit(R10BIO_Returned, &r10_bio->state);
			goto err_handle;
		}

		r10_bio->master_bio = bio;
	}

	md_account_bio(mddev, &bio);
	r10_bio->master_bio = bio;
	atomic_set(&r10_bio->remaining, 1);

	for (i = 0; i < conf->copies; i++) {
		if (r10_bio->devs[i].bio)
			raid10_write_one_disk(mddev, r10_bio, bio, false, i);
		if (r10_bio->devs[i].repl_bio)
			raid10_write_one_disk(mddev, r10_bio, bio, true, i);
	}
	one_write_done(r10_bio);
	return;
err_handle:
	for (k = 0;  k < i; k++) {
		int d = r10_bio->devs[k].devnum;
		struct md_rdev *rdev = conf->mirrors[d].rdev;
		struct md_rdev *rrdev = conf->mirrors[d].replacement;

		if (r10_bio->devs[k].bio) {
			rdev_dec_pending(rdev, mddev);
			r10_bio->devs[k].bio = NULL;
		}
		if (r10_bio->devs[k].repl_bio) {
			rdev_dec_pending(rrdev, mddev);
			r10_bio->devs[k].repl_bio = NULL;
		}
	}

	raid_end_bio_io(r10_bio);
}

static void __make_request(struct mddev *mddev, struct bio *bio, int sectors)
{
	struct r10conf *conf = mddev->private;
	struct r10bio *r10_bio;

	r10_bio = mempool_alloc(&conf->r10bio_pool, GFP_NOIO);

	r10_bio->master_bio = bio;
	r10_bio->sectors = sectors;

	r10_bio->mddev = mddev;
	r10_bio->sector = bio->bi_iter.bi_sector;
	r10_bio->state = 0;
	r10_bio->read_slot = -1;
	memset(r10_bio->devs, 0, sizeof(r10_bio->devs[0]) *
			conf->geo.raid_disks);

	if (bio_data_dir(bio) == READ)
		raid10_read_request(mddev, bio, r10_bio, true);
	else
		raid10_write_request(mddev, bio, r10_bio);
}

static void raid_end_discard_bio(struct r10bio *r10bio)
{
	struct r10conf *conf = r10bio->mddev->private;
	struct r10bio *first_r10bio;

	while (atomic_dec_and_test(&r10bio->remaining)) {

		allow_barrier(conf);

		if (!test_bit(R10BIO_Discard, &r10bio->state)) {
			first_r10bio = (struct r10bio *)r10bio->master_bio;
			free_r10bio(r10bio);
			r10bio = first_r10bio;
		} else {
			md_write_end(r10bio->mddev);
			bio_endio(r10bio->master_bio);
			free_r10bio(r10bio);
			break;
		}
	}
}

static void raid10_end_discard_request(struct bio *bio)
{
	struct r10bio *r10_bio = bio->bi_private;
	struct r10conf *conf = r10_bio->mddev->private;
	struct md_rdev *rdev = NULL;
	int dev;
	int slot, repl;

	/*
	 * We don't care the return value of discard bio
	 */
	if (!test_bit(R10BIO_Uptodate, &r10_bio->state))
		set_bit(R10BIO_Uptodate, &r10_bio->state);

	dev = find_bio_disk(conf, r10_bio, bio, &slot, &repl);
	rdev = repl ? conf->mirrors[dev].replacement :
		      conf->mirrors[dev].rdev;

	raid_end_discard_bio(r10_bio);
	rdev_dec_pending(rdev, conf->mddev);
}

/*
 * There are some limitations to handle discard bio
 * 1st, the discard size is bigger than stripe_size*2.
 * 2st, if the discard bio spans reshape progress, we use the old way to
 * handle discard bio
 */
static int raid10_handle_discard(struct mddev *mddev, struct bio *bio)
{
	struct r10conf *conf = mddev->private;
	struct geom *geo = &conf->geo;
	int far_copies = geo->far_copies;
	bool first_copy = true;
	struct r10bio *r10_bio, *first_r10bio;
	struct bio *split;
	int disk;
	sector_t chunk;
	unsigned int stripe_size;
	unsigned int stripe_data_disks;
	sector_t split_size;
	sector_t bio_start, bio_end;
	sector_t first_stripe_index, last_stripe_index;
	sector_t start_disk_offset;
	unsigned int start_disk_index;
	sector_t end_disk_offset;
	unsigned int end_disk_index;
	unsigned int remainder;

	if (test_bit(MD_RECOVERY_RESHAPE, &mddev->recovery))
		return -EAGAIN;

	if (!wait_barrier(conf, bio->bi_opf & REQ_NOWAIT)) {
		bio_wouldblock_error(bio);
		return 0;
	}

	/*
	 * Check reshape again to avoid reshape happens after checking
	 * MD_RECOVERY_RESHAPE and before wait_barrier
	 */
	if (test_bit(MD_RECOVERY_RESHAPE, &mddev->recovery))
		goto out;

	if (geo->near_copies)
		stripe_data_disks = geo->raid_disks / geo->near_copies +
					geo->raid_disks % geo->near_copies;
	else
		stripe_data_disks = geo->raid_disks;

	stripe_size = stripe_data_disks << geo->chunk_shift;

	bio_start = bio->bi_iter.bi_sector;
	bio_end = bio_end_sector(bio);

	/*
	 * Maybe one discard bio is smaller than strip size or across one
	 * stripe and discard region is larger than one stripe size. For far
	 * offset layout, if the discard region is not aligned with stripe
	 * size, there is hole when we submit discard bio to member disk.
	 * For simplicity, we only handle discard bio which discard region
	 * is bigger than stripe_size * 2
	 */
	if (bio_sectors(bio) < stripe_size*2)
		goto out;

	/*
	 * Keep bio aligned with strip size.
	 */
	div_u64_rem(bio_start, stripe_size, &remainder);
	if (remainder) {
		split_size = stripe_size - remainder;
		split = bio_split(bio, split_size, GFP_NOIO, &conf->bio_split);
		if (IS_ERR(split)) {
			bio->bi_status = errno_to_blk_status(PTR_ERR(split));
			bio_endio(bio);
			return 0;
		}

		bio_chain(split, bio);
		trace_block_split(split, bio->bi_iter.bi_sector);
		allow_barrier(conf);
		/* Resend the fist split part */
		submit_bio_noacct(split);
		wait_barrier(conf, false);
	}
	div_u64_rem(bio_end, stripe_size, &remainder);
	if (remainder) {
		split_size = bio_sectors(bio) - remainder;
		split = bio_split(bio, split_size, GFP_NOIO, &conf->bio_split);
		if (IS_ERR(split)) {
			bio->bi_status = errno_to_blk_status(PTR_ERR(split));
			bio_endio(bio);
			return 0;
		}

		bio_chain(split, bio);
		trace_block_split(split, bio->bi_iter.bi_sector);
		allow_barrier(conf);
		/* Resend the second split part */
		submit_bio_noacct(bio);
		bio = split;
		wait_barrier(conf, false);
	}

	bio_start = bio->bi_iter.bi_sector;
	bio_end = bio_end_sector(bio);

	/*
	 * Raid10 uses chunk as the unit to store data. It's similar like raid0.
	 * One stripe contains the chunks from all member disk (one chunk from
	 * one disk at the same HBA address). For layout detail, see 'man md 4'
	 */
	chunk = bio_start >> geo->chunk_shift;
	chunk *= geo->near_copies;
	first_stripe_index = chunk;
	start_disk_index = sector_div(first_stripe_index, geo->raid_disks);
	if (geo->far_offset)
		first_stripe_index *= geo->far_copies;
	start_disk_offset = (bio_start & geo->chunk_mask) +
				(first_stripe_index << geo->chunk_shift);

	chunk = bio_end >> geo->chunk_shift;
	chunk *= geo->near_copies;
	last_stripe_index = chunk;
	end_disk_index = sector_div(last_stripe_index, geo->raid_disks);
	if (geo->far_offset)
		last_stripe_index *= geo->far_copies;
	end_disk_offset = (bio_end & geo->chunk_mask) +
				(last_stripe_index << geo->chunk_shift);

retry_discard:
	r10_bio = mempool_alloc(&conf->r10bio_pool, GFP_NOIO);
	r10_bio->mddev = mddev;
	r10_bio->state = 0;
	r10_bio->sectors = 0;
	memset(r10_bio->devs, 0, sizeof(r10_bio->devs[0]) * geo->raid_disks);
	wait_blocked_dev(mddev, r10_bio);

	/*
	 * For far layout it needs more than one r10bio to cover all regions.
	 * Inspired by raid10_sync_request, we can use the first r10bio->master_bio
	 * to record the discard bio. Other r10bio->master_bio record the first
	 * r10bio. The first r10bio only release after all other r10bios finish.
	 * The discard bio returns only first r10bio finishes
	 */
	if (first_copy) {
		md_account_bio(mddev, &bio);
		r10_bio->master_bio = bio;
		set_bit(R10BIO_Discard, &r10_bio->state);
		first_copy = false;
		first_r10bio = r10_bio;
	} else
		r10_bio->master_bio = (struct bio *)first_r10bio;

	/*
	 * first select target devices under rcu_lock and
	 * inc refcount on their rdev.  Record them by setting
	 * bios[x] to bio
	 */
	for (disk = 0; disk < geo->raid_disks; disk++) {
		struct md_rdev *rdev, *rrdev;

		rdev = conf->mirrors[disk].rdev;
		rrdev = conf->mirrors[disk].replacement;
		r10_bio->devs[disk].bio = NULL;
		r10_bio->devs[disk].repl_bio = NULL;

		if (rdev && (test_bit(Faulty, &rdev->flags)))
			rdev = NULL;
		if (rrdev && (test_bit(Faulty, &rrdev->flags)))
			rrdev = NULL;
		if (!rdev && !rrdev)
			continue;

		if (rdev) {
			r10_bio->devs[disk].bio = bio;
			atomic_inc(&rdev->nr_pending);
		}
		if (rrdev) {
			r10_bio->devs[disk].repl_bio = bio;
			atomic_inc(&rrdev->nr_pending);
		}
	}

	atomic_set(&r10_bio->remaining, 1);
	for (disk = 0; disk < geo->raid_disks; disk++) {
		sector_t dev_start, dev_end;
		struct bio *mbio, *rbio = NULL;

		/*
		 * Now start to calculate the start and end address for each disk.
		 * The space between dev_start and dev_end is the discard region.
		 *
		 * For dev_start, it needs to consider three conditions:
		 * 1st, the disk is before start_disk, you can imagine the disk in
		 * the next stripe. So the dev_start is the start address of next
		 * stripe.
		 * 2st, the disk is after start_disk, it means the disk is at the
		 * same stripe of first disk
		 * 3st, the first disk itself, we can use start_disk_offset directly
		 */
		if (disk < start_disk_index)
			dev_start = (first_stripe_index + 1) * mddev->chunk_sectors;
		else if (disk > start_disk_index)
			dev_start = first_stripe_index * mddev->chunk_sectors;
		else
			dev_start = start_disk_offset;

		if (disk < end_disk_index)
			dev_end = (last_stripe_index + 1) * mddev->chunk_sectors;
		else if (disk > end_disk_index)
			dev_end = last_stripe_index * mddev->chunk_sectors;
		else
			dev_end = end_disk_offset;

		/*
		 * It only handles discard bio which size is >= stripe size, so
		 * dev_end > dev_start all the time.
		 * It doesn't need to use rcu lock to get rdev here. We already
		 * add rdev->nr_pending in the first loop.
		 */
		if (r10_bio->devs[disk].bio) {
			struct md_rdev *rdev = conf->mirrors[disk].rdev;
			mbio = bio_alloc_clone(bio->bi_bdev, bio, GFP_NOIO,
					       &mddev->bio_set);
			mbio->bi_end_io = raid10_end_discard_request;
			mbio->bi_private = r10_bio;
			r10_bio->devs[disk].bio = mbio;
			r10_bio->devs[disk].devnum = disk;
			atomic_inc(&r10_bio->remaining);
			md_submit_discard_bio(mddev, rdev, mbio,
					dev_start + choose_data_offset(r10_bio, rdev),
					dev_end - dev_start);
			bio_endio(mbio);
		}
		if (r10_bio->devs[disk].repl_bio) {
			struct md_rdev *rrdev = conf->mirrors[disk].replacement;
			rbio = bio_alloc_clone(bio->bi_bdev, bio, GFP_NOIO,
					       &mddev->bio_set);
			rbio->bi_end_io = raid10_end_discard_request;
			rbio->bi_private = r10_bio;
			r10_bio->devs[disk].repl_bio = rbio;
			r10_bio->devs[disk].devnum = disk;
			atomic_inc(&r10_bio->remaining);
			md_submit_discard_bio(mddev, rrdev, rbio,
					dev_start + choose_data_offset(r10_bio, rrdev),
					dev_end - dev_start);
			bio_endio(rbio);
		}
	}

	if (!geo->far_offset && --far_copies) {
		first_stripe_index += geo->stride >> geo->chunk_shift;
		start_disk_offset += geo->stride;
		last_stripe_index += geo->stride >> geo->chunk_shift;
		end_disk_offset += geo->stride;
		atomic_inc(&first_r10bio->remaining);
		raid_end_discard_bio(r10_bio);
		wait_barrier(conf, false);
		goto retry_discard;
	}

	raid_end_discard_bio(r10_bio);

	return 0;
out:
	allow_barrier(conf);
	return -EAGAIN;
}

static bool raid10_make_request(struct mddev *mddev, struct bio *bio)
{
	struct r10conf *conf = mddev->private;
	sector_t chunk_mask = (conf->geo.chunk_mask & conf->prev.chunk_mask);
	int chunk_sects = chunk_mask + 1;
	int sectors = bio_sectors(bio);

	if (unlikely(bio->bi_opf & REQ_PREFLUSH)
	    && md_flush_request(mddev, bio))
		return true;

	md_write_start(mddev, bio);

	if (unlikely(bio_op(bio) == REQ_OP_DISCARD))
		if (!raid10_handle_discard(mddev, bio))
			return true;

	/*
	 * If this request crosses a chunk boundary, we need to split
	 * it.
	 */
	if (unlikely((bio->bi_iter.bi_sector & chunk_mask) +
		     sectors > chunk_sects
		     && (conf->geo.near_copies < conf->geo.raid_disks
			 || conf->prev.near_copies <
			 conf->prev.raid_disks)))
		sectors = chunk_sects -
			(bio->bi_iter.bi_sector &
			 (chunk_sects - 1));
	__make_request(mddev, bio, sectors);

	/* In case raid10d snuck in to freeze_array */
	wake_up_barrier(conf);
	return true;
}

static void raid10_status(struct seq_file *seq, struct mddev *mddev)
{
	struct r10conf *conf = mddev->private;
	int i;

	lockdep_assert_held(&mddev->lock);

	if (conf->geo.near_copies < conf->geo.raid_disks)
		seq_printf(seq, " %dK chunks", mddev->chunk_sectors / 2);
	if (conf->geo.near_copies > 1)
		seq_printf(seq, " %d near-copies", conf->geo.near_copies);
	if (conf->geo.far_copies > 1) {
		if (conf->geo.far_offset)
			seq_printf(seq, " %d offset-copies", conf->geo.far_copies);
		else
			seq_printf(seq, " %d far-copies", conf->geo.far_copies);
		if (conf->geo.far_set_size != conf->geo.raid_disks)
			seq_printf(seq, " %d devices per set", conf->geo.far_set_size);
	}
	seq_printf(seq, " [%d/%d] [", conf->geo.raid_disks,
					conf->geo.raid_disks - mddev->degraded);
	for (i = 0; i < conf->geo.raid_disks; i++) {
		struct md_rdev *rdev = READ_ONCE(conf->mirrors[i].rdev);

		seq_printf(seq, "%s", rdev && test_bit(In_sync, &rdev->flags) ? "U" : "_");
	}
	seq_printf(seq, "]");
}

/* check if there are enough drives for
 * every block to appear on atleast one.
 * Don't consider the device numbered 'ignore'
 * as we might be about to remove it.
 */
static int _enough(struct r10conf *conf, int previous, int ignore)
{
	int first = 0;
	int has_enough = 0;
	int disks, ncopies;
	if (previous) {
		disks = conf->prev.raid_disks;
		ncopies = conf->prev.near_copies;
	} else {
		disks = conf->geo.raid_disks;
		ncopies = conf->geo.near_copies;
	}

	do {
		int n = conf->copies;
		int cnt = 0;
		int this = first;
		while (n--) {
			struct md_rdev *rdev;
			if (this != ignore &&
			    (rdev = conf->mirrors[this].rdev) &&
			    test_bit(In_sync, &rdev->flags))
				cnt++;
			this = (this+1) % disks;
		}
		if (cnt == 0)
			goto out;
		first = (first + ncopies) % disks;
	} while (first != 0);
	has_enough = 1;
out:
	return has_enough;
}

static int enough(struct r10conf *conf, int ignore)
{
	/* when calling 'enough', both 'prev' and 'geo' must
	 * be stable.
	 * This is ensured if ->reconfig_mutex or ->device_lock
	 * is held.
	 */
	return _enough(conf, 0, ignore) &&
		_enough(conf, 1, ignore);
}

/**
 * raid10_error() - RAID10 error handler.
 * @mddev: affected md device.
 * @rdev: member device to fail.
 *
 * The routine acknowledges &rdev failure and determines new @mddev state.
 * If it failed, then:
 *	- &MD_BROKEN flag is set in &mddev->flags.
 * Otherwise, it must be degraded:
 *	- recovery is interrupted.
 *	- &mddev->degraded is bumped.
 *
 * @rdev is marked as &Faulty excluding case when array is failed and
 * &mddev->fail_last_dev is off.
 */
static void raid10_error(struct mddev *mddev, struct md_rdev *rdev)
{
	struct r10conf *conf = mddev->private;
	unsigned long flags;

	spin_lock_irqsave(&conf->device_lock, flags);

	if (test_bit(In_sync, &rdev->flags) && !enough(conf, rdev->raid_disk)) {
		set_bit(MD_BROKEN, &mddev->flags);

		if (!mddev->fail_last_dev) {
			spin_unlock_irqrestore(&conf->device_lock, flags);
			return;
		}
	}
	if (test_and_clear_bit(In_sync, &rdev->flags))
		mddev->degraded++;

	set_bit(MD_RECOVERY_INTR, &mddev->recovery);
	set_bit(Blocked, &rdev->flags);
	set_bit(Faulty, &rdev->flags);
	set_mask_bits(&mddev->sb_flags, 0,
		      BIT(MD_SB_CHANGE_DEVS) | BIT(MD_SB_CHANGE_PENDING));
	spin_unlock_irqrestore(&conf->device_lock, flags);
	pr_crit("md/raid10:%s: Disk failure on %pg, disabling device.\n"
		"md/raid10:%s: Operation continuing on %d devices.\n",
		mdname(mddev), rdev->bdev,
		mdname(mddev), conf->geo.raid_disks - mddev->degraded);
}

static void print_conf(struct r10conf *conf)
{
	int i;
	struct md_rdev *rdev;

	pr_debug("RAID10 conf printout:\n");
	if (!conf) {
		pr_debug("(!conf)\n");
		return;
	}
	pr_debug(" --- wd:%d rd:%d\n", conf->geo.raid_disks - conf->mddev->degraded,
		 conf->geo.raid_disks);

	lockdep_assert_held(&conf->mddev->reconfig_mutex);
	for (i = 0; i < conf->geo.raid_disks; i++) {
		rdev = conf->mirrors[i].rdev;
		if (rdev)
			pr_debug(" disk %d, wo:%d, o:%d, dev:%pg\n",
				 i, !test_bit(In_sync, &rdev->flags),
				 !test_bit(Faulty, &rdev->flags),
				 rdev->bdev);
	}
}

static void close_sync(struct r10conf *conf)
{
	wait_barrier(conf, false);
	allow_barrier(conf);

	mempool_exit(&conf->r10buf_pool);
}

static int raid10_spare_active(struct mddev *mddev)
{
	int i;
	struct r10conf *conf = mddev->private;
	struct raid10_info *tmp;
	int count = 0;
	unsigned long flags;

	/*
	 * Find all non-in_sync disks within the RAID10 configuration
	 * and mark them in_sync
	 */
	for (i = 0; i < conf->geo.raid_disks; i++) {
		tmp = conf->mirrors + i;
		if (tmp->replacement
		    && tmp->replacement->recovery_offset == MaxSector
		    && !test_bit(Faulty, &tmp->replacement->flags)
		    && !test_and_set_bit(In_sync, &tmp->replacement->flags)) {
			/* Replacement has just become active */
			if (!tmp->rdev
			    || !test_and_clear_bit(In_sync, &tmp->rdev->flags))
				count++;
			if (tmp->rdev) {
				/* Replaced device not technically faulty,
				 * but we need to be sure it gets removed
				 * and never re-added.
				 */
				set_bit(Faulty, &tmp->rdev->flags);
				sysfs_notify_dirent_safe(
					tmp->rdev->sysfs_state);
			}
			sysfs_notify_dirent_safe(tmp->replacement->sysfs_state);
		} else if (tmp->rdev
			   && tmp->rdev->recovery_offset == MaxSector
			   && !test_bit(Faulty, &tmp->rdev->flags)
			   && !test_and_set_bit(In_sync, &tmp->rdev->flags)) {
			count++;
			sysfs_notify_dirent_safe(tmp->rdev->sysfs_state);
		}
	}
	spin_lock_irqsave(&conf->device_lock, flags);
	mddev->degraded -= count;
	spin_unlock_irqrestore(&conf->device_lock, flags);

	print_conf(conf);
	return count;
}

static int raid10_add_disk(struct mddev *mddev, struct md_rdev *rdev)
{
	struct r10conf *conf = mddev->private;
	int err = -EEXIST;
	int mirror, repl_slot = -1;
	int first = 0;
	int last = conf->geo.raid_disks - 1;
	struct raid10_info *p;

	if (mddev->resync_offset < MaxSector)
		/* only hot-add to in-sync arrays, as recovery is
		 * very different from resync
		 */
		return -EBUSY;
	if (rdev->saved_raid_disk < 0 && !_enough(conf, 1, -1))
		return -EINVAL;

	if (rdev->raid_disk >= 0)
		first = last = rdev->raid_disk;

	if (rdev->saved_raid_disk >= first &&
	    rdev->saved_raid_disk < conf->geo.raid_disks &&
	    conf->mirrors[rdev->saved_raid_disk].rdev == NULL)
		mirror = rdev->saved_raid_disk;
	else
		mirror = first;
	for ( ; mirror <= last ; mirror++) {
		p = &conf->mirrors[mirror];
		if (p->recovery_disabled == mddev->recovery_disabled)
			continue;
		if (p->rdev) {
			if (test_bit(WantReplacement, &p->rdev->flags) &&
			    p->replacement == NULL && repl_slot < 0)
				repl_slot = mirror;
			continue;
		}

		err = mddev_stack_new_rdev(mddev, rdev);
		if (err)
			return err;
		p->head_position = 0;
		p->recovery_disabled = mddev->recovery_disabled - 1;
		rdev->raid_disk = mirror;
		err = 0;
		if (rdev->saved_raid_disk != mirror)
			conf->fullsync = 1;
		WRITE_ONCE(p->rdev, rdev);
		break;
	}

	if (err && repl_slot >= 0) {
		p = &conf->mirrors[repl_slot];
		clear_bit(In_sync, &rdev->flags);
		set_bit(Replacement, &rdev->flags);
		rdev->raid_disk = repl_slot;
		err = mddev_stack_new_rdev(mddev, rdev);
		if (err)
			return err;
		conf->fullsync = 1;
		WRITE_ONCE(p->replacement, rdev);
	}

	print_conf(conf);
	return err;
}

static int raid10_remove_disk(struct mddev *mddev, struct md_rdev *rdev)
{
	struct r10conf *conf = mddev->private;
	int err = 0;
	int number = rdev->raid_disk;
	struct md_rdev **rdevp;
	struct raid10_info *p;

	print_conf(conf);
	if (unlikely(number >= mddev->raid_disks))
		return 0;
	p = conf->mirrors + number;
	if (rdev == p->rdev)
		rdevp = &p->rdev;
	else if (rdev == p->replacement)
		rdevp = &p->replacement;
	else
		return 0;

	if (test_bit(In_sync, &rdev->flags) ||
	    atomic_read(&rdev->nr_pending)) {
		err = -EBUSY;
		goto abort;
	}
	/* Only remove non-faulty devices if recovery
	 * is not possible.
	 */
	if (!test_bit(Faulty, &rdev->flags) &&
	    mddev->recovery_disabled != p->recovery_disabled &&
	    (!p->replacement || p->replacement == rdev) &&
	    number < conf->geo.raid_disks &&
	    enough(conf, -1)) {
		err = -EBUSY;
		goto abort;
	}
	WRITE_ONCE(*rdevp, NULL);
	if (p->replacement) {
		/* We must have just cleared 'rdev' */
		WRITE_ONCE(p->rdev, p->replacement);
		clear_bit(Replacement, &p->replacement->flags);
		WRITE_ONCE(p->replacement, NULL);
	}

	clear_bit(WantReplacement, &rdev->flags);
	err = md_integrity_register(mddev);

abort:

	print_conf(conf);
	return err;
}

static void __end_sync_read(struct r10bio *r10_bio, struct bio *bio, int d)
{
	struct r10conf *conf = r10_bio->mddev->private;

	if (!bio->bi_status)
		set_bit(R10BIO_Uptodate, &r10_bio->state);
	else
		/* The write handler will notice the lack of
		 * R10BIO_Uptodate and record any errors etc
		 */
		atomic_add(r10_bio->sectors,
			   &conf->mirrors[d].rdev->corrected_errors);

	/* for reconstruct, we always reschedule after a read.
	 * for resync, only after all reads
	 */
	rdev_dec_pending(conf->mirrors[d].rdev, conf->mddev);
	if (test_bit(R10BIO_IsRecover, &r10_bio->state) ||
	    atomic_dec_and_test(&r10_bio->remaining)) {
		/* we have read all the blocks,
		 * do the comparison in process context in raid10d
		 */
		reschedule_retry(r10_bio);
	}
}

static void end_sync_read(struct bio *bio)
{
	struct r10bio *r10_bio = get_resync_r10bio(bio);
	struct r10conf *conf = r10_bio->mddev->private;
	int d = find_bio_disk(conf, r10_bio, bio, NULL, NULL);

	__end_sync_read(r10_bio, bio, d);
}

static void end_reshape_read(struct bio *bio)
{
	/* reshape read bio isn't allocated from r10buf_pool */
	struct r10bio *r10_bio = bio->bi_private;

	__end_sync_read(r10_bio, bio, r10_bio->read_slot);
}

static void end_sync_request(struct r10bio *r10_bio)
{
	struct mddev *mddev = r10_bio->mddev;

	while (atomic_dec_and_test(&r10_bio->remaining)) {
		if (r10_bio->master_bio == NULL) {
			/* the primary of several recovery bios */
			sector_t s = r10_bio->sectors;
			if (test_bit(R10BIO_MadeGood, &r10_bio->state) ||
			    test_bit(R10BIO_WriteError, &r10_bio->state))
				reschedule_retry(r10_bio);
			else
				put_buf(r10_bio);
			md_done_sync(mddev, s, 1);
			break;
		} else {
			struct r10bio *r10_bio2 = (struct r10bio *)r10_bio->master_bio;
			if (test_bit(R10BIO_MadeGood, &r10_bio->state) ||
			    test_bit(R10BIO_WriteError, &r10_bio->state))
				reschedule_retry(r10_bio);
			else
				put_buf(r10_bio);
			r10_bio = r10_bio2;
		}
	}
}

static void end_sync_write(struct bio *bio)
{
	struct r10bio *r10_bio = get_resync_r10bio(bio);
	struct mddev *mddev = r10_bio->mddev;
	struct r10conf *conf = mddev->private;
	int d;
	int slot;
	int repl;
	struct md_rdev *rdev = NULL;

	d = find_bio_disk(conf, r10_bio, bio, &slot, &repl);
	if (repl)
		rdev = conf->mirrors[d].replacement;
	else
		rdev = conf->mirrors[d].rdev;

	if (bio->bi_status) {
		if (repl)
			md_error(mddev, rdev);
		else {
			set_bit(WriteErrorSeen, &rdev->flags);
			if (!test_and_set_bit(WantReplacement, &rdev->flags))
				set_bit(MD_RECOVERY_NEEDED,
					&rdev->mddev->recovery);
			set_bit(R10BIO_WriteError, &r10_bio->state);
		}
	} else if (rdev_has_badblock(rdev, r10_bio->devs[slot].addr,
				     r10_bio->sectors)) {
		set_bit(R10BIO_MadeGood, &r10_bio->state);
	}

	rdev_dec_pending(rdev, mddev);

	end_sync_request(r10_bio);
}

/*
 * Note: sync and recover and handled very differently for raid10
 * This code is for resync.
 * For resync, we read through virtual addresses and read all blocks.
 * If there is any error, we schedule a write.  The lowest numbered
 * drive is authoritative.
 * However requests come for physical address, so we need to map.
 * For every physical address there are raid_disks/copies virtual addresses,
 * which is always are least one, but is not necessarly an integer.
 * This means that a physical address can span multiple chunks, so we may
 * have to submit multiple io requests for a single sync request.
 */
/*
 * We check if all blocks are in-sync and only write to blocks that
 * aren't in sync
 */
static void sync_request_write(struct mddev *mddev, struct r10bio *r10_bio)
{
	struct r10conf *conf = mddev->private;
	int i, first;
	struct bio *tbio, *fbio;
	int vcnt;
	struct page **tpages, **fpages;

	atomic_set(&r10_bio->remaining, 1);

	/* find the first device with a block */
	for (i=0; i<conf->copies; i++)
		if (!r10_bio->devs[i].bio->bi_status)
			break;

	if (i == conf->copies)
		goto done;

	first = i;
	fbio = r10_bio->devs[i].bio;
	fbio->bi_iter.bi_size = r10_bio->sectors << 9;
	fbio->bi_iter.bi_idx = 0;
	fpages = get_resync_pages(fbio)->pages;

	vcnt = (r10_bio->sectors + (PAGE_SIZE >> 9) - 1) >> (PAGE_SHIFT - 9);
	/* now find blocks with errors */
	for (i=0 ; i < conf->copies ; i++) {
		int  j, d;
		struct md_rdev *rdev;
		struct resync_pages *rp;

		tbio = r10_bio->devs[i].bio;

		if (tbio->bi_end_io != end_sync_read)
			continue;
		if (i == first)
			continue;

		tpages = get_resync_pages(tbio)->pages;
		d = r10_bio->devs[i].devnum;
		rdev = conf->mirrors[d].rdev;
		if (!r10_bio->devs[i].bio->bi_status) {
			/* We know that the bi_io_vec layout is the same for
			 * both 'first' and 'i', so we just compare them.
			 * All vec entries are PAGE_SIZE;
			 */
			int sectors = r10_bio->sectors;
			for (j = 0; j < vcnt; j++) {
				int len = PAGE_SIZE;
				if (sectors < (len / 512))
					len = sectors * 512;
				if (memcmp(page_address(fpages[j]),
					   page_address(tpages[j]),
					   len))
					break;
				sectors -= len/512;
			}
			if (j == vcnt)
				continue;
			atomic64_add(r10_bio->sectors, &mddev->resync_mismatches);
			if (test_bit(MD_RECOVERY_CHECK, &mddev->recovery))
				/* Don't fix anything. */
				continue;
		} else if (test_bit(FailFast, &rdev->flags)) {
			/* Just give up on this device */
			md_error(rdev->mddev, rdev);
			continue;
		}
		/* Ok, we need to write this bio, either to correct an
		 * inconsistency or to correct an unreadable block.
		 * First we need to fixup bv_offset, bv_len and
		 * bi_vecs, as the read request might have corrupted these
		 */
		rp = get_resync_pages(tbio);
		bio_reset(tbio, conf->mirrors[d].rdev->bdev, REQ_OP_WRITE);

		md_bio_reset_resync_pages(tbio, rp, fbio->bi_iter.bi_size);

		rp->raid_bio = r10_bio;
		tbio->bi_private = rp;
		tbio->bi_iter.bi_sector = r10_bio->devs[i].addr;
		tbio->bi_end_io = end_sync_write;

		bio_copy_data(tbio, fbio);

		atomic_inc(&conf->mirrors[d].rdev->nr_pending);
		atomic_inc(&r10_bio->remaining);

		if (test_bit(FailFast, &conf->mirrors[d].rdev->flags))
			tbio->bi_opf |= MD_FAILFAST;
		tbio->bi_iter.bi_sector += conf->mirrors[d].rdev->data_offset;
		submit_bio_noacct(tbio);
	}

	/* Now write out to any replacement devices
	 * that are active
	 */
	for (i = 0; i < conf->copies; i++) {
		tbio = r10_bio->devs[i].repl_bio;
		if (!tbio || !tbio->bi_end_io)
			continue;
		if (r10_bio->devs[i].bio->bi_end_io != end_sync_write
		    && r10_bio->devs[i].bio != fbio)
			bio_copy_data(tbio, fbio);
		atomic_inc(&r10_bio->remaining);
		submit_bio_noacct(tbio);
	}

done:
	if (atomic_dec_and_test(&r10_bio->remaining)) {
		md_done_sync(mddev, r10_bio->sectors, 1);
		put_buf(r10_bio);
	}
}

/*
 * Now for the recovery code.
 * Recovery happens across physical sectors.
 * We recover all non-is_sync drives by finding the virtual address of
 * each, and then choose a working drive that also has that virt address.
 * There is a separate r10_bio for each non-in_sync drive.
 * Only the first two slots are in use. The first for reading,
 * The second for writing.
 *
 */
static void fix_recovery_read_error(struct r10bio *r10_bio)
{
	/* We got a read error during recovery.
	 * We repeat the read in smaller page-sized sections.
	 * If a read succeeds, write it to the new device or record
	 * a bad block if we cannot.
	 * If a read fails, record a bad block on both old and
	 * new devices.
	 */
	struct mddev *mddev = r10_bio->mddev;
	struct r10conf *conf = mddev->private;
	struct bio *bio = r10_bio->devs[0].bio;
	sector_t sect = 0;
	int sectors = r10_bio->sectors;
	int idx = 0;
	int dr = r10_bio->devs[0].devnum;
	int dw = r10_bio->devs[1].devnum;
	struct page **pages = get_resync_pages(bio)->pages;

	while (sectors) {
		int s = sectors;
		struct md_rdev *rdev;
		sector_t addr;
		int ok;

		if (s > (PAGE_SIZE>>9))
			s = PAGE_SIZE >> 9;

		rdev = conf->mirrors[dr].rdev;
		addr = r10_bio->devs[0].addr + sect;
		ok = sync_page_io(rdev,
				  addr,
				  s << 9,
				  pages[idx],
				  REQ_OP_READ, false);
		if (ok) {
			rdev = conf->mirrors[dw].rdev;
			addr = r10_bio->devs[1].addr + sect;
			ok = sync_page_io(rdev,
					  addr,
					  s << 9,
					  pages[idx],
					  REQ_OP_WRITE, false);
			if (!ok) {
				set_bit(WriteErrorSeen, &rdev->flags);
				if (!test_and_set_bit(WantReplacement,
						      &rdev->flags))
					set_bit(MD_RECOVERY_NEEDED,
						&rdev->mddev->recovery);
			}
		}
		if (!ok) {
			/* We don't worry if we cannot set a bad block -
			 * it really is bad so there is no loss in not
			 * recording it yet
			 */
			rdev_set_badblocks(rdev, addr, s, 0);

			if (rdev != conf->mirrors[dw].rdev) {
				/* need bad block on destination too */
				struct md_rdev *rdev2 = conf->mirrors[dw].rdev;
				addr = r10_bio->devs[1].addr + sect;
				ok = rdev_set_badblocks(rdev2, addr, s, 0);
				if (!ok) {
					/* just abort the recovery */
					pr_notice("md/raid10:%s: recovery aborted due to read error\n",
						  mdname(mddev));

					conf->mirrors[dw].recovery_disabled
						= mddev->recovery_disabled;
					set_bit(MD_RECOVERY_INTR,
						&mddev->recovery);
					break;
				}
			}
		}

		sectors -= s;
		sect += s;
		idx++;
	}
}

static void recovery_request_write(struct mddev *mddev, struct r10bio *r10_bio)
{
	struct r10conf *conf = mddev->private;
	int d;
	struct bio *wbio = r10_bio->devs[1].bio;
	struct bio *wbio2 = r10_bio->devs[1].repl_bio;

	/* Need to test wbio2->bi_end_io before we call
	 * submit_bio_noacct as if the former is NULL,
	 * the latter is free to free wbio2.
	 */
	if (wbio2 && !wbio2->bi_end_io)
		wbio2 = NULL;

	if (!test_bit(R10BIO_Uptodate, &r10_bio->state)) {
		fix_recovery_read_error(r10_bio);
		if (wbio->bi_end_io)
			end_sync_request(r10_bio);
		if (wbio2)
			end_sync_request(r10_bio);
		return;
	}

	/*
	 * share the pages with the first bio
	 * and submit the write request
	 */
	d = r10_bio->devs[1].devnum;
	if (wbio->bi_end_io) {
		atomic_inc(&conf->mirrors[d].rdev->nr_pending);
		submit_bio_noacct(wbio);
	}
	if (wbio2) {
		atomic_inc(&conf->mirrors[d].replacement->nr_pending);
		submit_bio_noacct(wbio2);
	}
}

static int r10_sync_page_io(struct md_rdev *rdev, sector_t sector,
			    int sectors, struct page *page, enum req_op op)
{
	if (rdev_has_badblock(rdev, sector, sectors) &&
	    (op == REQ_OP_READ || test_bit(WriteErrorSeen, &rdev->flags)))
		return -1;
	if (sync_page_io(rdev, sector, sectors << 9, page, op, false))
		/* success */
		return 1;
	if (op == REQ_OP_WRITE) {
		set_bit(WriteErrorSeen, &rdev->flags);
		if (!test_and_set_bit(WantReplacement, &rdev->flags))
			set_bit(MD_RECOVERY_NEEDED,
				&rdev->mddev->recovery);
	}
	/* need to record an error - either for the block or the device */
	if (!rdev_set_badblocks(rdev, sector, sectors, 0))
		md_error(rdev->mddev, rdev);
	return 0;
}

/*
 * This is a kernel thread which:
 *
 *	1.	Retries failed read operations on working mirrors.
 *	2.	Updates the raid superblock when problems encounter.
 *	3.	Performs writes following reads for array synchronising.
 */

static void fix_read_error(struct r10conf *conf, struct mddev *mddev, struct r10bio *r10_bio)
{
	int sect = 0; /* Offset from r10_bio->sector */
	int sectors = r10_bio->sectors, slot = r10_bio->read_slot;
	struct md_rdev *rdev;
	int d = r10_bio->devs[slot].devnum;

	/* still own a reference to this rdev, so it cannot
	 * have been cleared recently.
	 */
	rdev = conf->mirrors[d].rdev;

	if (test_bit(Faulty, &rdev->flags))
		/* drive has already been failed, just ignore any
		   more fix_read_error() attempts */
		return;

	if (exceed_read_errors(mddev, rdev)) {
		r10_bio->devs[slot].bio = IO_BLOCKED;
		return;
	}

	while(sectors) {
		int s = sectors;
		int sl = slot;
		int success = 0;
		int start;

		if (s > (PAGE_SIZE>>9))
			s = PAGE_SIZE >> 9;

		do {
			d = r10_bio->devs[sl].devnum;
			rdev = conf->mirrors[d].rdev;
			if (rdev &&
			    test_bit(In_sync, &rdev->flags) &&
			    !test_bit(Faulty, &rdev->flags) &&
			    rdev_has_badblock(rdev,
					      r10_bio->devs[sl].addr + sect,
					      s) == 0) {
				atomic_inc(&rdev->nr_pending);
				success = sync_page_io(rdev,
						       r10_bio->devs[sl].addr +
						       sect,
						       s<<9,
						       conf->tmppage,
						       REQ_OP_READ, false);
				rdev_dec_pending(rdev, mddev);
				if (success)
					break;
			}
			sl++;
			if (sl == conf->copies)
				sl = 0;
		} while (sl != slot);

		if (!success) {
			/* Cannot read from anywhere, just mark the block
			 * as bad on the first device to discourage future
			 * reads.
			 */
			int dn = r10_bio->devs[slot].devnum;
			rdev = conf->mirrors[dn].rdev;

			if (!rdev_set_badblocks(
				    rdev,
				    r10_bio->devs[slot].addr
				    + sect,
				    s, 0)) {
				md_error(mddev, rdev);
				r10_bio->devs[slot].bio
					= IO_BLOCKED;
			}
			break;
		}

		start = sl;
		/* write it back and re-read */
		while (sl != slot) {
			if (sl==0)
				sl = conf->copies;
			sl--;
			d = r10_bio->devs[sl].devnum;
			rdev = conf->mirrors[d].rdev;
			if (!rdev ||
			    test_bit(Faulty, &rdev->flags) ||
			    !test_bit(In_sync, &rdev->flags))
				continue;

			atomic_inc(&rdev->nr_pending);
			if (r10_sync_page_io(rdev,
					     r10_bio->devs[sl].addr +
					     sect,
					     s, conf->tmppage, REQ_OP_WRITE)
			    == 0) {
				/* Well, this device is dead */
				pr_notice("md/raid10:%s: read correction write failed (%d sectors at %llu on %pg)\n",
					  mdname(mddev), s,
					  (unsigned long long)(
						  sect +
						  choose_data_offset(r10_bio,
								     rdev)),
					  rdev->bdev);
				pr_notice("md/raid10:%s: %pg: failing drive\n",
					  mdname(mddev),
					  rdev->bdev);
			}
			rdev_dec_pending(rdev, mddev);
		}
		sl = start;
		while (sl != slot) {
			if (sl==0)
				sl = conf->copies;
			sl--;
			d = r10_bio->devs[sl].devnum;
			rdev = conf->mirrors[d].rdev;
			if (!rdev ||
			    test_bit(Faulty, &rdev->flags) ||
			    !test_bit(In_sync, &rdev->flags))
				continue;

			atomic_inc(&rdev->nr_pending);
			switch (r10_sync_page_io(rdev,
					     r10_bio->devs[sl].addr +
					     sect,
					     s, conf->tmppage, REQ_OP_READ)) {
			case 0:
				/* Well, this device is dead */
				pr_notice("md/raid10:%s: unable to read back corrected sectors (%d sectors at %llu on %pg)\n",
				       mdname(mddev), s,
				       (unsigned long long)(
					       sect +
					       choose_data_offset(r10_bio, rdev)),
				       rdev->bdev);
				pr_notice("md/raid10:%s: %pg: failing drive\n",
				       mdname(mddev),
				       rdev->bdev);
				break;
			case 1:
				pr_info("md/raid10:%s: read error corrected (%d sectors at %llu on %pg)\n",
				       mdname(mddev), s,
				       (unsigned long long)(
					       sect +
					       choose_data_offset(r10_bio, rdev)),
				       rdev->bdev);
				atomic_add(s, &rdev->corrected_errors);
			}

			rdev_dec_pending(rdev, mddev);
		}

		sectors -= s;
		sect += s;
	}
}

static bool narrow_write_error(struct r10bio *r10_bio, int i)
{
	struct bio *bio = r10_bio->master_bio;
	struct mddev *mddev = r10_bio->mddev;
	struct r10conf *conf = mddev->private;
	struct md_rdev *rdev = conf->mirrors[r10_bio->devs[i].devnum].rdev;
	/* bio has the data to be written to slot 'i' where
	 * we just recently had a write error.
	 * We repeatedly clone the bio and trim down to one block,
	 * then try the write.  Where the write fails we record
	 * a bad block.
	 * It is conceivable that the bio doesn't exactly align with
	 * blocks.  We must handle this.
	 *
	 * We currently own a reference to the rdev.
	 */

	int block_sectors;
	sector_t sector;
	int sectors;
	int sect_to_write = r10_bio->sectors;
	bool ok = true;

	if (rdev->badblocks.shift < 0)
		return false;

	block_sectors = roundup(1 << rdev->badblocks.shift,
				bdev_logical_block_size(rdev->bdev) >> 9);
	sector = r10_bio->sector;
	sectors = ((r10_bio->sector + block_sectors)
		   & ~(sector_t)(block_sectors - 1))
		- sector;

	while (sect_to_write) {
		struct bio *wbio;
		sector_t wsector;
		if (sectors > sect_to_write)
			sectors = sect_to_write;
		/* Write at 'sector' for 'sectors' */
		wbio = bio_alloc_clone(rdev->bdev, bio, GFP_NOIO,
				       &mddev->bio_set);
		bio_trim(wbio, sector - bio->bi_iter.bi_sector, sectors);
		wsector = r10_bio->devs[i].addr + (sector - r10_bio->sector);
		wbio->bi_iter.bi_sector = wsector +
				   choose_data_offset(r10_bio, rdev);
		wbio->bi_opf = REQ_OP_WRITE;

		if (submit_bio_wait(wbio) < 0)
			/* Failure! */
			ok = rdev_set_badblocks(rdev, wsector,
						sectors, 0)
				&& ok;

		bio_put(wbio);
		sect_to_write -= sectors;
		sector += sectors;
		sectors = block_sectors;
	}
	return ok;
}

static void handle_read_error(struct mddev *mddev, struct r10bio *r10_bio)
{
	int slot = r10_bio->read_slot;
	struct bio *bio;
	struct r10conf *conf = mddev->private;
	struct md_rdev *rdev = r10_bio->devs[slot].rdev;

	/* we got a read error. Maybe the drive is bad.  Maybe just
	 * the block and we can fix it.
	 * We freeze all other IO, and try reading the block from
	 * other devices.  When we find one, we re-write
	 * and check it that fixes the read error.
	 * This is all done synchronously while the array is
	 * frozen.
	 */
	bio = r10_bio->devs[slot].bio;
	bio_put(bio);
	r10_bio->devs[slot].bio = NULL;

	if (mddev->ro)
		r10_bio->devs[slot].bio = IO_BLOCKED;
	else if (!test_bit(FailFast, &rdev->flags)) {
		freeze_array(conf, 1);
		fix_read_error(conf, mddev, r10_bio);
		unfreeze_array(conf);
	} else
		md_error(mddev, rdev);

	rdev_dec_pending(rdev, mddev);
	r10_bio->state = 0;
	raid10_read_request(mddev, r10_bio->master_bio, r10_bio, false);
	/*
	 * allow_barrier after re-submit to ensure no sync io
	 * can be issued while regular io pending.
	 */
	allow_barrier(conf);
}

static void handle_write_completed(struct r10conf *conf, struct r10bio *r10_bio)
{
	/* Some sort of write request has finished and it
	 * succeeded in writing where we thought there was a
	 * bad block.  So forget the bad block.
	 * Or possibly if failed and we need to record
	 * a bad block.
	 */
	int m;
	struct md_rdev *rdev;

	if (test_bit(R10BIO_IsSync, &r10_bio->state) ||
	    test_bit(R10BIO_IsRecover, &r10_bio->state)) {
		for (m = 0; m < conf->copies; m++) {
			int dev = r10_bio->devs[m].devnum;
			rdev = conf->mirrors[dev].rdev;
			if (r10_bio->devs[m].bio == NULL ||
				r10_bio->devs[m].bio->bi_end_io == NULL)
				continue;
			if (!r10_bio->devs[m].bio->bi_status) {
				rdev_clear_badblocks(
					rdev,
					r10_bio->devs[m].addr,
					r10_bio->sectors, 0);
			} else {
				if (!rdev_set_badblocks(
					    rdev,
					    r10_bio->devs[m].addr,
					    r10_bio->sectors, 0))
					md_error(conf->mddev, rdev);
			}
			rdev = conf->mirrors[dev].replacement;
			if (r10_bio->devs[m].repl_bio == NULL ||
				r10_bio->devs[m].repl_bio->bi_end_io == NULL)
				continue;

			if (!r10_bio->devs[m].repl_bio->bi_status) {
				rdev_clear_badblocks(
					rdev,
					r10_bio->devs[m].addr,
					r10_bio->sectors, 0);
			} else {
				if (!rdev_set_badblocks(
					    rdev,
					    r10_bio->devs[m].addr,
					    r10_bio->sectors, 0))
					md_error(conf->mddev, rdev);
			}
		}
		put_buf(r10_bio);
	} else {
		bool fail = false;
		for (m = 0; m < conf->copies; m++) {
			int dev = r10_bio->devs[m].devnum;
			struct bio *bio = r10_bio->devs[m].bio;
			rdev = conf->mirrors[dev].rdev;
			if (bio == IO_MADE_GOOD) {
				rdev_clear_badblocks(
					rdev,
					r10_bio->devs[m].addr,
					r10_bio->sectors, 0);
				rdev_dec_pending(rdev, conf->mddev);
			} else if (bio != NULL && bio->bi_status) {
				fail = true;
				if (!narrow_write_error(r10_bio, m))
					md_error(conf->mddev, rdev);
				rdev_dec_pending(rdev, conf->mddev);
			}
			bio = r10_bio->devs[m].repl_bio;
			rdev = conf->mirrors[dev].replacement;
			if (rdev && bio == IO_MADE_GOOD) {
				rdev_clear_badblocks(
					rdev,
					r10_bio->devs[m].addr,
					r10_bio->sectors, 0);
				rdev_dec_pending(rdev, conf->mddev);
			}
		}
		if (fail) {
			spin_lock_irq(&conf->device_lock);
			list_add(&r10_bio->retry_list, &conf->bio_end_io_list);
			conf->nr_queued++;
			spin_unlock_irq(&conf->device_lock);
			/*
			 * In case freeze_array() is waiting for condition
			 * nr_pending == nr_queued + extra to be true.
			 */
			wake_up(&conf->wait_barrier);
			md_wakeup_thread(conf->mddev->thread);
		} else {
			if (test_bit(R10BIO_WriteError,
				     &r10_bio->state))
				close_write(r10_bio);
			raid_end_bio_io(r10_bio);
		}
	}
}

static void raid10d(struct md_thread *thread)
{
	struct mddev *mddev = thread->mddev;
	struct r10bio *r10_bio;
	unsigned long flags;
	struct r10conf *conf = mddev->private;
	struct list_head *head = &conf->retry_list;
	struct blk_plug plug;

	md_check_recovery(mddev);

	if (!list_empty_careful(&conf->bio_end_io_list) &&
	    !test_bit(MD_SB_CHANGE_PENDING, &mddev->sb_flags)) {
		LIST_HEAD(tmp);
		spin_lock_irqsave(&conf->device_lock, flags);
		if (!test_bit(MD_SB_CHANGE_PENDING, &mddev->sb_flags)) {
			while (!list_empty(&conf->bio_end_io_list)) {
				list_move(conf->bio_end_io_list.prev, &tmp);
				conf->nr_queued--;
			}
		}
		spin_unlock_irqrestore(&conf->device_lock, flags);
		while (!list_empty(&tmp)) {
			r10_bio = list_first_entry(&tmp, struct r10bio,
						   retry_list);
			list_del(&r10_bio->retry_list);

			if (test_bit(R10BIO_WriteError,
				     &r10_bio->state))
				close_write(r10_bio);
			raid_end_bio_io(r10_bio);
		}
	}

	blk_start_plug(&plug);
	for (;;) {

		flush_pending_writes(conf);

		spin_lock_irqsave(&conf->device_lock, flags);
		if (list_empty(head)) {
			spin_unlock_irqrestore(&conf->device_lock, flags);
			break;
		}
		r10_bio = list_entry(head->prev, struct r10bio, retry_list);
		list_del(head->prev);
		conf->nr_queued--;
		spin_unlock_irqrestore(&conf->device_lock, flags);

		mddev = r10_bio->mddev;
		conf = mddev->private;
		if (test_bit(R10BIO_MadeGood, &r10_bio->state) ||
		    test_bit(R10BIO_WriteError, &r10_bio->state))
			handle_write_completed(conf, r10_bio);
		else if (test_bit(R10BIO_IsReshape, &r10_bio->state))
			reshape_request_write(mddev, r10_bio);
		else if (test_bit(R10BIO_IsSync, &r10_bio->state))
			sync_request_write(mddev, r10_bio);
		else if (test_bit(R10BIO_IsRecover, &r10_bio->state))
			recovery_request_write(mddev, r10_bio);
		else if (test_bit(R10BIO_ReadError, &r10_bio->state))
			handle_read_error(mddev, r10_bio);
		else
			WARN_ON_ONCE(1);

		cond_resched();
		if (mddev->sb_flags & ~(1<<MD_SB_CHANGE_PENDING))
			md_check_recovery(mddev);
	}
	blk_finish_plug(&plug);
}

static int init_resync(struct r10conf *conf)
{
	int ret, buffs, i;

	buffs = RESYNC_WINDOW / RESYNC_BLOCK_SIZE;
	BUG_ON(mempool_initialized(&conf->r10buf_pool));
	conf->have_replacement = 0;
	for (i = 0; i < conf->geo.raid_disks; i++)
		if (conf->mirrors[i].replacement)
			conf->have_replacement = 1;
	ret = mempool_init(&conf->r10buf_pool, buffs,
			   r10buf_pool_alloc, r10buf_pool_free, conf);
	if (ret)
		return ret;
	conf->next_resync = 0;
	return 0;
}

static struct r10bio *raid10_alloc_init_r10buf(struct r10conf *conf)
{
	struct r10bio *r10bio = mempool_alloc(&conf->r10buf_pool, GFP_NOIO);
	struct rsync_pages *rp;
	struct bio *bio;
	int nalloc;
	int i;

	if (test_bit(MD_RECOVERY_SYNC, &conf->mddev->recovery) ||
	    test_bit(MD_RECOVERY_RESHAPE, &conf->mddev->recovery))
		nalloc = conf->copies; /* resync */
	else
		nalloc = 2; /* recovery */

	for (i = 0; i < nalloc; i++) {
		bio = r10bio->devs[i].bio;
		rp = bio->bi_private;
		bio_reset(bio, NULL, 0);
		bio->bi_private = rp;
		bio = r10bio->devs[i].repl_bio;
		if (bio) {
			rp = bio->bi_private;
			bio_reset(bio, NULL, 0);
			bio->bi_private = rp;
		}
	}
	return r10bio;
}

/*
 * Set cluster_sync_high since we need other nodes to add the
 * range [cluster_sync_low, cluster_sync_high] to suspend list.
 */
static void raid10_set_cluster_sync_high(struct r10conf *conf)
{
	sector_t window_size;
	int extra_chunk, chunks;

	/*
	 * First, here we define "stripe" as a unit which across
	 * all member devices one time, so we get chunks by use
	 * raid_disks / near_copies. Otherwise, if near_copies is
	 * close to raid_disks, then resync window could increases
	 * linearly with the increase of raid_disks, which means
	 * we will suspend a really large IO window while it is not
	 * necessary. If raid_disks is not divisible by near_copies,
	 * an extra chunk is needed to ensure the whole "stripe" is
	 * covered.
	 */

	chunks = conf->geo.raid_disks / conf->geo.near_copies;
	if (conf->geo.raid_disks % conf->geo.near_copies == 0)
		extra_chunk = 0;
	else
		extra_chunk = 1;
	window_size = (chunks + extra_chunk) * conf->mddev->chunk_sectors;

	/*
	 * At least use a 32M window to align with raid1's resync window
	 */
	window_size = (CLUSTER_RESYNC_WINDOW_SECTORS > window_size) ?
			CLUSTER_RESYNC_WINDOW_SECTORS : window_size;

	conf->cluster_sync_high = conf->cluster_sync_low + window_size;
}

/*
 * perform a "sync" on one "block"
 *
 * We need to make sure that no normal I/O request - particularly write
 * requests - conflict with active sync requests.
 *
 * This is achieved by tracking pending requests and a 'barrier' concept
 * that can be installed to exclude normal IO requests.
 *
 * Resync and recovery are handled very differently.
 * We differentiate by looking at MD_RECOVERY_SYNC in mddev->recovery.
 *
 * For resync, we iterate over virtual addresses, read all copies,
 * and update if there are differences.  If only one copy is live,
 * skip it.
 * For recovery, we iterate over physical addresses, read a good
 * value for each non-in_sync drive, and over-write.
 *
 * So, for recovery we may have several outstanding complex requests for a
 * given address, one for each out-of-sync device.  We model this by allocating
 * a number of r10_bio structures, one for each out-of-sync device.
 * As we setup these structures, we collect all bio's together into a list
 * which we then process collectively to add pages, and then process again
 * to pass to submit_bio_noacct.
 *
 * The r10_bio structures are linked using a borrowed master_bio pointer.
 * This link is counted in ->remaining.  When the r10_bio that points to NULL
 * has its remaining count decremented to 0, the whole complex operation
 * is complete.
 *
 */

static sector_t raid10_sync_request(struct mddev *mddev, sector_t sector_nr,
				    sector_t max_sector, int *skipped)
{
	struct r10conf *conf = mddev->private;
	struct r10bio *r10_bio;
	struct bio *biolist = NULL, *bio;
	sector_t nr_sectors;
	int i;
	int max_sync;
	sector_t sync_blocks;
	sector_t sectors_skipped = 0;
	int chunks_skipped = 0;
	sector_t chunk_mask = conf->geo.chunk_mask;
	int page_idx = 0;
	int error_disk = -1;

	/*
	 * Allow skipping a full rebuild for incremental assembly
	 * of a clean array, like RAID1 does.
	 */
	if (mddev->bitmap == NULL &&
	    mddev->resync_offset == MaxSector &&
	    mddev->reshape_position == MaxSector &&
	    !test_bit(MD_RECOVERY_SYNC, &mddev->recovery) &&
	    !test_bit(MD_RECOVERY_REQUESTED, &mddev->recovery) &&
	    !test_bit(MD_RECOVERY_RESHAPE, &mddev->recovery) &&
	    conf->fullsync == 0) {
		*skipped = 1;
		return mddev->dev_sectors - sector_nr;
	}

	if (!mempool_initialized(&conf->r10buf_pool))
		if (init_resync(conf))
			return 0;

 skipped:
	if (sector_nr >= max_sector) {
		conf->cluster_sync_low = 0;
		conf->cluster_sync_high = 0;

		/* If we aborted, we need to abort the
		 * sync on the 'current' bitmap chucks (there can
		 * be several when recovering multiple devices).
		 * as we may have started syncing it but not finished.
		 * We can find the current address in
		 * mddev->curr_resync, but for recovery,
		 * we need to convert that to several
		 * virtual addresses.
		 */
		if (test_bit(MD_RECOVERY_RESHAPE, &mddev->recovery)) {
			end_reshape(conf);
			close_sync(conf);
			return 0;
		}

		if (mddev->curr_resync < max_sector) { /* aborted */
			if (test_bit(MD_RECOVERY_SYNC, &mddev->recovery))
				md_bitmap_end_sync(mddev, mddev->curr_resync,
						   &sync_blocks);
			else for (i = 0; i < conf->geo.raid_disks; i++) {
				sector_t sect =
					raid10_find_virt(conf, mddev->curr_resync, i);

				md_bitmap_end_sync(mddev, sect, &sync_blocks);
			}
		} else {
			/* completed sync */
			if ((!mddev->bitmap || conf->fullsync)
			    && conf->have_replacement
			    && test_bit(MD_RECOVERY_SYNC, &mddev->recovery)) {
				/* Completed a full sync so the replacements
				 * are now fully recovered.
				 */
				for (i = 0; i < conf->geo.raid_disks; i++) {
					struct md_rdev *rdev =
						conf->mirrors[i].replacement;

					if (rdev)
						rdev->recovery_offset = MaxSector;
				}
			}
			conf->fullsync = 0;
		}
		if (md_bitmap_enabled(mddev, false))
			mddev->bitmap_ops->close_sync(mddev);
		close_sync(conf);
		*skipped = 1;
		return sectors_skipped;
	}

	if (test_bit(MD_RECOVERY_RESHAPE, &mddev->recovery))
		return reshape_request(mddev, sector_nr, skipped);

	if (chunks_skipped >= conf->geo.raid_disks) {
		pr_err("md/raid10:%s: %s fails\n", mdname(mddev),
			test_bit(MD_RECOVERY_SYNC, &mddev->recovery) ?  "resync" : "recovery");
		if (error_disk >= 0 &&
		    !test_bit(MD_RECOVERY_SYNC, &mddev->recovery)) {
			/*
			 * recovery fails, set mirrors.recovery_disabled,
			 * device shouldn't be added to there.
			 */
			conf->mirrors[error_disk].recovery_disabled =
						mddev->recovery_disabled;
			return 0;
		}
		/*
		 * if there has been nothing to do on any drive,
		 * then there is nothing to do at all.
		 */
		*skipped = 1;
		return (max_sector - sector_nr) + sectors_skipped;
	}

	if (max_sector > mddev->resync_max)
		max_sector = mddev->resync_max; /* Don't do IO beyond here */

	/* make sure whole request will fit in a chunk - if chunks
	 * are meaningful
	 */
	if (conf->geo.near_copies < conf->geo.raid_disks &&
	    max_sector > (sector_nr | chunk_mask))
		max_sector = (sector_nr | chunk_mask) + 1;

	/*
	 * If there is non-resync activity waiting for a turn, then let it
	 * though before starting on this new sync request.
	 */
	if (conf->nr_waiting)
		schedule_timeout_uninterruptible(1);

	/* Again, very different code for resync and recovery.
	 * Both must result in an r10bio with a list of bios that
	 * have bi_end_io, bi_sector, bi_bdev set,
	 * and bi_private set to the r10bio.
	 * For recovery, we may actually create several r10bios
	 * with 2 bios in each, that correspond to the bios in the main one.
	 * In this case, the subordinate r10bios link back through a
	 * borrowed master_bio pointer, and the counter in the master
	 * includes a ref from each subordinate.
	 */
	/* First, we decide what to do and set ->bi_end_io
	 * To end_sync_read if we want to read, and
	 * end_sync_write if we will want to write.
	 */

	max_sync = RESYNC_PAGES << (PAGE_SHIFT-9);
	if (!test_bit(MD_RECOVERY_SYNC, &mddev->recovery)) {
		/* recovery... the complicated one */
		int j;
		r10_bio = NULL;

		for (i = 0 ; i < conf->geo.raid_disks; i++) {
			bool still_degraded;
			struct r10bio *rb2;
			sector_t sect;
			bool must_sync;
			int any_working;
			struct raid10_info *mirror = &conf->mirrors[i];
			struct md_rdev *mrdev, *mreplace;

			mrdev = mirror->rdev;
			mreplace = mirror->replacement;

			if (mrdev && (test_bit(Faulty, &mrdev->flags) ||
			    test_bit(In_sync, &mrdev->flags)))
				mrdev = NULL;
			if (mreplace && test_bit(Faulty, &mreplace->flags))
				mreplace = NULL;

			if (!mrdev && !mreplace)
				continue;

			still_degraded = false;
			/* want to reconstruct this device */
			rb2 = r10_bio;
			sect = raid10_find_virt(conf, sector_nr, i);
			if (sect >= mddev->resync_max_sectors)
				/* last stripe is not complete - don't
				 * try to recover this sector.
				 */
				continue;
			/* Unless we are doing a full sync, or a replacement
			 * we only need to recover the block if it is set in
			 * the bitmap
			 */
			must_sync = md_bitmap_start_sync(mddev, sect,
							 &sync_blocks, true);
			if (sync_blocks < max_sync)
				max_sync = sync_blocks;
			if (!must_sync &&
			    mreplace == NULL &&
			    !conf->fullsync) {
				/* yep, skip the sync_blocks here, but don't assume
				 * that there will never be anything to do here
				 */
				chunks_skipped = -1;
				continue;
			}
			if (mrdev)
				atomic_inc(&mrdev->nr_pending);
			if (mreplace)
				atomic_inc(&mreplace->nr_pending);

			r10_bio = raid10_alloc_init_r10buf(conf);
			r10_bio->state = 0;
			raise_barrier(conf, rb2 != NULL);
			atomic_set(&r10_bio->remaining, 0);

			r10_bio->master_bio = (struct bio*)rb2;
			if (rb2)
				atomic_inc(&rb2->remaining);
			r10_bio->mddev = mddev;
			set_bit(R10BIO_IsRecover, &r10_bio->state);
			r10_bio->sector = sect;

			raid10_find_phys(conf, r10_bio);

			/* Need to check if the array will still be
			 * degraded
			 */
			for (j = 0; j < conf->geo.raid_disks; j++) {
				struct md_rdev *rdev = conf->mirrors[j].rdev;

				if (rdev == NULL || test_bit(Faulty, &rdev->flags)) {
					still_degraded = false;
					break;
				}
			}

			md_bitmap_start_sync(mddev, sect, &sync_blocks,
					     still_degraded);
			any_working = 0;
			for (j=0; j<conf->copies;j++) {
				int k;
				int d = r10_bio->devs[j].devnum;
				sector_t from_addr, to_addr;
				struct md_rdev *rdev = conf->mirrors[d].rdev;
				sector_t sector, first_bad;
				sector_t bad_sectors;
				if (!rdev ||
				    !test_bit(In_sync, &rdev->flags))
					continue;
				/* This is where we read from */
				any_working = 1;
				sector = r10_bio->devs[j].addr;

				if (is_badblock(rdev, sector, max_sync,
						&first_bad, &bad_sectors)) {
					if (first_bad > sector)
						max_sync = first_bad - sector;
					else {
						bad_sectors -= (sector
								- first_bad);
						if (max_sync > bad_sectors)
							max_sync = bad_sectors;
						continue;
					}
				}
				bio = r10_bio->devs[0].bio;
				bio->bi_next = biolist;
				biolist = bio;
				bio->bi_end_io = end_sync_read;
				bio->bi_opf = REQ_OP_READ;
				if (test_bit(FailFast, &rdev->flags))
					bio->bi_opf |= MD_FAILFAST;
				from_addr = r10_bio->devs[j].addr;
				bio->bi_iter.bi_sector = from_addr +
					rdev->data_offset;
				bio_set_dev(bio, rdev->bdev);
				atomic_inc(&rdev->nr_pending);
				/* and we write to 'i' (if not in_sync) */

				for (k=0; k<conf->copies; k++)
					if (r10_bio->devs[k].devnum == i)
						break;
				BUG_ON(k == conf->copies);
				to_addr = r10_bio->devs[k].addr;
				r10_bio->devs[0].devnum = d;
				r10_bio->devs[0].addr = from_addr;
				r10_bio->devs[1].devnum = i;
				r10_bio->devs[1].addr = to_addr;

				if (mrdev) {
					bio = r10_bio->devs[1].bio;
					bio->bi_next = biolist;
					biolist = bio;
					bio->bi_end_io = end_sync_write;
					bio->bi_opf = REQ_OP_WRITE;
					bio->bi_iter.bi_sector = to_addr
						+ mrdev->data_offset;
					bio_set_dev(bio, mrdev->bdev);
					atomic_inc(&r10_bio->remaining);
				} else
					r10_bio->devs[1].bio->bi_end_io = NULL;

				/* and maybe write to replacement */
				bio = r10_bio->devs[1].repl_bio;
				if (bio)
					bio->bi_end_io = NULL;
				/* Note: if replace is not NULL, then bio
				 * cannot be NULL as r10buf_pool_alloc will
				 * have allocated it.
				 */
				if (!mreplace)
					break;
				bio->bi_next = biolist;
				biolist = bio;
				bio->bi_end_io = end_sync_write;
				bio->bi_opf = REQ_OP_WRITE;
				bio->bi_iter.bi_sector = to_addr +
					mreplace->data_offset;
				bio_set_dev(bio, mreplace->bdev);
				atomic_inc(&r10_bio->remaining);
				break;
			}
			if (j == conf->copies) {
				/* Cannot recover, so abort the recovery or
				 * record a bad block */
				if (any_working) {
					/* problem is that there are bad blocks
					 * on other device(s)
					 */
					int k;
					for (k = 0; k < conf->copies; k++)
						if (r10_bio->devs[k].devnum == i)
							break;
					if (mrdev && !test_bit(In_sync,
						      &mrdev->flags)
					    && !rdev_set_badblocks(
						    mrdev,
						    r10_bio->devs[k].addr,
						    max_sync, 0))
						any_working = 0;
					if (mreplace &&
					    !rdev_set_badblocks(
						    mreplace,
						    r10_bio->devs[k].addr,
						    max_sync, 0))
						any_working = 0;
				}
				if (!any_working)  {
					if (!test_and_set_bit(MD_RECOVERY_INTR,
							      &mddev->recovery))
						pr_warn("md/raid10:%s: insufficient working devices for recovery.\n",
						       mdname(mddev));
					mirror->recovery_disabled
						= mddev->recovery_disabled;
				} else {
					error_disk = i;
				}
				put_buf(r10_bio);
				if (rb2)
					atomic_dec(&rb2->remaining);
				r10_bio = rb2;
				if (mrdev)
					rdev_dec_pending(mrdev, mddev);
				if (mreplace)
					rdev_dec_pending(mreplace, mddev);
				break;
			}
			if (mrdev)
				rdev_dec_pending(mrdev, mddev);
			if (mreplace)
				rdev_dec_pending(mreplace, mddev);
			if (r10_bio->devs[0].bio->bi_opf & MD_FAILFAST) {
				/* Only want this if there is elsewhere to
				 * read from. 'j' is currently the first
				 * readable copy.
				 */
				int targets = 1;
				for (; j < conf->copies; j++) {
					int d = r10_bio->devs[j].devnum;
					if (conf->mirrors[d].rdev &&
					    test_bit(In_sync,
						      &conf->mirrors[d].rdev->flags))
						targets++;
				}
				if (targets == 1)
					r10_bio->devs[0].bio->bi_opf
						&= ~MD_FAILFAST;
			}
		}
		if (biolist == NULL) {
			while (r10_bio) {
				struct r10bio *rb2 = r10_bio;
				r10_bio = (struct r10bio*) rb2->master_bio;
				rb2->master_bio = NULL;
				put_buf(rb2);
			}
			goto giveup;
		}
	} else {
		/* resync. Schedule a read for every block at this virt offset */
		int count = 0;

		/*
		 * Since curr_resync_completed could probably not update in
		 * time, and we will set cluster_sync_low based on it.
		 * Let's check against "sector_nr + 2 * RESYNC_SECTORS" for
		 * safety reason, which ensures curr_resync_completed is
		 * updated in bitmap_cond_end_sync.
		 */
		if (md_bitmap_enabled(mddev, false))
			mddev->bitmap_ops->cond_end_sync(mddev, sector_nr,
					mddev_is_clustered(mddev) &&
					(sector_nr + 2 * RESYNC_SECTORS > conf->cluster_sync_high));

		if (!md_bitmap_start_sync(mddev, sector_nr, &sync_blocks,
					  mddev->degraded) &&
		    !conf->fullsync && !test_bit(MD_RECOVERY_REQUESTED,
						 &mddev->recovery)) {
			/* We can skip this block */
			*skipped = 1;
			return sync_blocks + sectors_skipped;
		}
		if (sync_blocks < max_sync)
			max_sync = sync_blocks;
		r10_bio = raid10_alloc_init_r10buf(conf);
		r10_bio->state = 0;

		r10_bio->mddev = mddev;
		atomic_set(&r10_bio->remaining, 0);
		raise_barrier(conf, 0);
		conf->next_resync = sector_nr;

		r10_bio->master_bio = NULL;
		r10_bio->sector = sector_nr;
		set_bit(R10BIO_IsSync, &r10_bio->state);
		raid10_find_phys(conf, r10_bio);
		r10_bio->sectors = (sector_nr | chunk_mask) - sector_nr + 1;

		for (i = 0; i < conf->copies; i++) {
			int d = r10_bio->devs[i].devnum;
			sector_t first_bad, sector;
			sector_t bad_sectors;
			struct md_rdev *rdev;

			if (r10_bio->devs[i].repl_bio)
				r10_bio->devs[i].repl_bio->bi_end_io = NULL;

			bio = r10_bio->devs[i].bio;
			bio->bi_status = BLK_STS_IOERR;
			rdev = conf->mirrors[d].rdev;
			if (rdev == NULL || test_bit(Faulty, &rdev->flags))
				continue;

			sector = r10_bio->devs[i].addr;
			if (is_badblock(rdev, sector, max_sync,
					&first_bad, &bad_sectors)) {
				if (first_bad > sector)
					max_sync = first_bad - sector;
				else {
					bad_sectors -= (sector - first_bad);
					if (max_sync > bad_sectors)
						max_sync = bad_sectors;
					continue;
				}
			}
			atomic_inc(&rdev->nr_pending);
			atomic_inc(&r10_bio->remaining);
			bio->bi_next = biolist;
			biolist = bio;
			bio->bi_end_io = end_sync_read;
			bio->bi_opf = REQ_OP_READ;
			if (test_bit(FailFast, &rdev->flags))
				bio->bi_opf |= MD_FAILFAST;
			bio->bi_iter.bi_sector = sector + rdev->data_offset;
			bio_set_dev(bio, rdev->bdev);
			count++;

			rdev = conf->mirrors[d].replacement;
			if (rdev == NULL || test_bit(Faulty, &rdev->flags))
				continue;

			atomic_inc(&rdev->nr_pending);

			/* Need to set up for writing to the replacement */
			bio = r10_bio->devs[i].repl_bio;
			bio->bi_status = BLK_STS_IOERR;

			sector = r10_bio->devs[i].addr;
			bio->bi_next = biolist;
			biolist = bio;
			bio->bi_end_io = end_sync_write;
			bio->bi_opf = REQ_OP_WRITE;
			if (test_bit(FailFast, &rdev->flags))
				bio->bi_opf |= MD_FAILFAST;
			bio->bi_iter.bi_sector = sector + rdev->data_offset;
			bio_set_dev(bio, rdev->bdev);
			count++;
		}

		if (count < 2) {
			for (i=0; i<conf->copies; i++) {
				int d = r10_bio->devs[i].devnum;
				if (r10_bio->devs[i].bio->bi_end_io)
					rdev_dec_pending(conf->mirrors[d].rdev,
							 mddev);
				if (r10_bio->devs[i].repl_bio &&
				    r10_bio->devs[i].repl_bio->bi_end_io)
					rdev_dec_pending(
						conf->mirrors[d].replacement,
						mddev);
			}
			put_buf(r10_bio);
			biolist = NULL;
			goto giveup;
		}
	}

	nr_sectors = 0;
	if (sector_nr + max_sync < max_sector)
		max_sector = sector_nr + max_sync;
	do {
		struct page *page;
		int len = PAGE_SIZE;
		if (sector_nr + (len>>9) > max_sector)
			len = (max_sector - sector_nr) << 9;
		if (len == 0)
			break;
		for (bio= biolist ; bio ; bio=bio->bi_next) {
			struct resync_pages *rp = get_resync_pages(bio);
			page = resync_fetch_page(rp, page_idx);
			if (WARN_ON(!bio_add_page(bio, page, len, 0))) {
				bio->bi_status = BLK_STS_RESOURCE;
				bio_endio(bio);
				goto giveup;
			}
		}
		nr_sectors += len>>9;
		sector_nr += len>>9;
	} while (++page_idx < RESYNC_PAGES);
	r10_bio->sectors = nr_sectors;

	if (mddev_is_clustered(mddev) &&
	    test_bit(MD_RECOVERY_SYNC, &mddev->recovery)) {
		/* It is resync not recovery */
		if (conf->cluster_sync_high < sector_nr + nr_sectors) {
			conf->cluster_sync_low = mddev->curr_resync_completed;
			raid10_set_cluster_sync_high(conf);
			/* Send resync message */
			mddev->cluster_ops->resync_info_update(mddev,
						conf->cluster_sync_low,
						conf->cluster_sync_high);
		}
	} else if (mddev_is_clustered(mddev)) {
		/* This is recovery not resync */
		sector_t sect_va1, sect_va2;
		bool broadcast_msg = false;

		for (i = 0; i < conf->geo.raid_disks; i++) {
			/*
			 * sector_nr is a device address for recovery, so we
			 * need translate it to array address before compare
			 * with cluster_sync_high.
			 */
			sect_va1 = raid10_find_virt(conf, sector_nr, i);

			if (conf->cluster_sync_high < sect_va1 + nr_sectors) {
				broadcast_msg = true;
				/*
				 * curr_resync_completed is similar as
				 * sector_nr, so make the translation too.
				 */
				sect_va2 = raid10_find_virt(conf,
					mddev->curr_resync_completed, i);

				if (conf->cluster_sync_low == 0 ||
				    conf->cluster_sync_low > sect_va2)
					conf->cluster_sync_low = sect_va2;
			}
		}
		if (broadcast_msg) {
			raid10_set_cluster_sync_high(conf);
			mddev->cluster_ops->resync_info_update(mddev,
						conf->cluster_sync_low,
						conf->cluster_sync_high);
		}
	}

	while (biolist) {
		bio = biolist;
		biolist = biolist->bi_next;

		bio->bi_next = NULL;
		r10_bio = get_resync_r10bio(bio);
		r10_bio->sectors = nr_sectors;

		if (bio->bi_end_io == end_sync_read) {
			bio->bi_status = 0;
			submit_bio_noacct(bio);
		}
	}

	if (sectors_skipped)
		/* pretend they weren't skipped, it makes
		 * no important difference in this case
		 */
		md_done_sync(mddev, sectors_skipped, 1);

	return sectors_skipped + nr_sectors;
 giveup:
	/* There is nowhere to write, so all non-sync
	 * drives must be failed or in resync, all drives
	 * have a bad block, so try the next chunk...
	 */
	if (sector_nr + max_sync < max_sector)
		max_sector = sector_nr + max_sync;

	sectors_skipped += (max_sector - sector_nr);
	chunks_skipped ++;
	sector_nr = max_sector;
	goto skipped;
}

static sector_t
raid10_size(struct mddev *mddev, sector_t sectors, int raid_disks)
{
	sector_t size;
	struct r10conf *conf = mddev->private;

	if (!raid_disks)
		raid_disks = min(conf->geo.raid_disks,
				 conf->prev.raid_disks);
	if (!sectors)
		sectors = conf->dev_sectors;

	size = sectors >> conf->geo.chunk_shift;
	sector_div(size, conf->geo.far_copies);
	size = size * raid_disks;
	sector_div(size, conf->geo.near_copies);

	return size << conf->geo.chunk_shift;
}

static void calc_sectors(struct r10conf *conf, sector_t size)
{
	/* Calculate the number of sectors-per-device that will
	 * actually be used, and set conf->dev_sectors and
	 * conf->stride
	 */

	size = size >> conf->geo.chunk_shift;
	sector_div(size, conf->geo.far_copies);
	size = size * conf->geo.raid_disks;
	sector_div(size, conf->geo.near_copies);
	/* 'size' is now the number of chunks in the array */
	/* calculate "used chunks per device" */
	size = size * conf->copies;

	/* We need to round up when dividing by raid_disks to
	 * get the stride size.
	 */
	size = DIV_ROUND_UP_SECTOR_T(size, conf->geo.raid_disks);

	conf->dev_sectors = size << conf->geo.chunk_shift;

	if (conf->geo.far_offset)
		conf->geo.stride = 1 << conf->geo.chunk_shift;
	else {
		sector_div(size, conf->geo.far_copies);
		conf->geo.stride = size << conf->geo.chunk_shift;
	}
}

enum geo_type {geo_new, geo_old, geo_start};
static int setup_geo(struct geom *geo, struct mddev *mddev, enum geo_type new)
{
	int nc, fc, fo;
	int layout, chunk, disks;
	switch (new) {
	case geo_old:
		layout = mddev->layout;
		chunk = mddev->chunk_sectors;
		disks = mddev->raid_disks - mddev->delta_disks;
		break;
	case geo_new:
		layout = mddev->new_layout;
		chunk = mddev->new_chunk_sectors;
		disks = mddev->raid_disks;
		break;
	default: /* avoid 'may be unused' warnings */
	case geo_start: /* new when starting reshape - raid_disks not
			 * updated yet. */
		layout = mddev->new_layout;
		chunk = mddev->new_chunk_sectors;
		disks = mddev->raid_disks + mddev->delta_disks;
		break;
	}
	if (layout >> 19)
		return -1;
	if (chunk < (PAGE_SIZE >> 9) ||
	    !is_power_of_2(chunk))
		return -2;
	nc = layout & 255;
	fc = (layout >> 8) & 255;
	fo = layout & (1<<16);
	geo->raid_disks = disks;
	geo->near_copies = nc;
	geo->far_copies = fc;
	geo->far_offset = fo;
	switch (layout >> 17) {
	case 0:	/* original layout.  simple but not always optimal */
		geo->far_set_size = disks;
		break;
	case 1: /* "improved" layout which was buggy.  Hopefully no-one is
		 * actually using this, but leave code here just in case.*/
		geo->far_set_size = disks/fc;
		WARN(geo->far_set_size < fc,
		     "This RAID10 layout does not provide data safety - please backup and create new array\n");
		break;
	case 2: /* "improved" layout fixed to match documentation */
		geo->far_set_size = fc * nc;
		break;
	default: /* Not a valid layout */
		return -1;
	}
	geo->chunk_mask = chunk - 1;
	geo->chunk_shift = ffz(~chunk);
	return nc*fc;
}

static void raid10_free_conf(struct r10conf *conf)
{
	if (!conf)
		return;

	mempool_exit(&conf->r10bio_pool);
	kfree(conf->mirrors);
	kfree(conf->mirrors_old);
	kfree(conf->mirrors_new);
	safe_put_page(conf->tmppage);
	bioset_exit(&conf->bio_split);
	kfree(conf);
}

static struct r10conf *setup_conf(struct mddev *mddev)
{
	struct r10conf *conf = NULL;
	int err = -EINVAL;
	struct geom geo;
	int copies;

	copies = setup_geo(&geo, mddev, geo_new);

	if (copies == -2) {
		pr_warn("md/raid10:%s: chunk size must be at least PAGE_SIZE(%ld) and be a power of 2.\n",
			mdname(mddev), PAGE_SIZE);
		goto out;
	}

	if (copies < 2 || copies > mddev->raid_disks) {
		pr_warn("md/raid10:%s: unsupported raid10 layout: 0x%8x\n",
			mdname(mddev), mddev->new_layout);
		goto out;
	}

	err = -ENOMEM;
	conf = kzalloc(sizeof(struct r10conf), GFP_KERNEL);
	if (!conf)
		goto out;

	/* FIXME calc properly */
	conf->mirrors = kcalloc(mddev->raid_disks + max(0, -mddev->delta_disks),
				sizeof(struct raid10_info),
				GFP_KERNEL);
	if (!conf->mirrors)
		goto out;

	conf->tmppage = alloc_page(GFP_KERNEL);
	if (!conf->tmppage)
		goto out;

	conf->geo = geo;
	conf->copies = copies;
	err = mempool_init(&conf->r10bio_pool, NR_RAID_BIOS, r10bio_pool_alloc,
			   rbio_pool_free, conf);
	if (err)
		goto out;

	err = bioset_init(&conf->bio_split, BIO_POOL_SIZE, 0, 0);
	if (err)
		goto out;

	calc_sectors(conf, mddev->dev_sectors);
	if (mddev->reshape_position == MaxSector) {
		conf->prev = conf->geo;
		conf->reshape_progress = MaxSector;
	} else {
		if (setup_geo(&conf->prev, mddev, geo_old) != conf->copies) {
			err = -EINVAL;
			goto out;
		}
		conf->reshape_progress = mddev->reshape_position;
		if (conf->prev.far_offset)
			conf->prev.stride = 1 << conf->prev.chunk_shift;
		else
			/* far_copies must be 1 */
			conf->prev.stride = conf->dev_sectors;
	}
	conf->reshape_safe = conf->reshape_progress;
	spin_lock_init(&conf->device_lock);
	INIT_LIST_HEAD(&conf->retry_list);
	INIT_LIST_HEAD(&conf->bio_end_io_list);

	seqlock_init(&conf->resync_lock);
	init_waitqueue_head(&conf->wait_barrier);
	atomic_set(&conf->nr_pending, 0);

	err = -ENOMEM;
	rcu_assign_pointer(conf->thread,
			   md_register_thread(raid10d, mddev, "raid10"));
	if (!conf->thread)
		goto out;

	conf->mddev = mddev;
	return conf;

 out:
	raid10_free_conf(conf);
	return ERR_PTR(err);
}

static unsigned int raid10_nr_stripes(struct r10conf *conf)
{
	unsigned int raid_disks = conf->geo.raid_disks;

	if (conf->geo.raid_disks % conf->geo.near_copies)
		return raid_disks;
	return raid_disks / conf->geo.near_copies;
}

static int raid10_set_queue_limits(struct mddev *mddev)
{
	struct r10conf *conf = mddev->private;
	struct queue_limits lim;
	int err;

	md_init_stacking_limits(&lim);
	lim.max_write_zeroes_sectors = 0;
	lim.max_hw_wzeroes_unmap_sectors = 0;
	lim.io_min = mddev->chunk_sectors << 9;
	lim.chunk_sectors = mddev->chunk_sectors;
	lim.io_opt = lim.io_min * raid10_nr_stripes(conf);
	lim.features |= BLK_FEAT_ATOMIC_WRITES;
	err = mddev_stack_rdev_limits(mddev, &lim, MDDEV_STACK_INTEGRITY);
	if (err)
		return err;
	return queue_limits_set(mddev->gendisk->queue, &lim);
}

static int raid10_run(struct mddev *mddev)
{
	struct r10conf *conf;
	int i, disk_idx;
	struct raid10_info *disk;
	struct md_rdev *rdev;
	sector_t size;
	sector_t min_offset_diff = 0;
	int first = 1;
	int ret = -EIO;

	if (mddev->private == NULL) {
		conf = setup_conf(mddev);
		if (IS_ERR(conf))
			return PTR_ERR(conf);
		mddev->private = conf;
	}
	conf = mddev->private;
	if (!conf)
		goto out;

	rcu_assign_pointer(mddev->thread, conf->thread);
	rcu_assign_pointer(conf->thread, NULL);

	if (mddev_is_clustered(conf->mddev)) {
		int fc, fo;

		fc = (mddev->layout >> 8) & 255;
		fo = mddev->layout & (1<<16);
		if (fc > 1 || fo > 0) {
			pr_err("only near layout is supported by clustered"
				" raid10\n");
			goto out_free_conf;
		}
	}

	rdev_for_each(rdev, mddev) {
		long long diff;

		disk_idx = rdev->raid_disk;
		if (disk_idx < 0)
			continue;
		if (disk_idx >= conf->geo.raid_disks &&
		    disk_idx >= conf->prev.raid_disks)
			continue;
		disk = conf->mirrors + disk_idx;

		if (test_bit(Replacement, &rdev->flags)) {
			if (disk->replacement)
				goto out_free_conf;
			disk->replacement = rdev;
		} else {
			if (disk->rdev)
				goto out_free_conf;
			disk->rdev = rdev;
		}
		diff = (rdev->new_data_offset - rdev->data_offset);
		if (!mddev->reshape_backwards)
			diff = -diff;
		if (diff < 0)
			diff = 0;
		if (first || diff < min_offset_diff)
			min_offset_diff = diff;

		disk->head_position = 0;
		first = 0;
	}

	if (!mddev_is_dm(conf->mddev)) {
		int err = raid10_set_queue_limits(mddev);

		if (err) {
			ret = err;
			goto out_free_conf;
		}
	}

	/* need to check that every block has at least one working mirror */
	if (!enough(conf, -1)) {
		pr_err("md/raid10:%s: not enough operational mirrors.\n",
		       mdname(mddev));
		goto out_free_conf;
	}

	if (conf->reshape_progress != MaxSector) {
		/* must ensure that shape change is supported */
		if (conf->geo.far_copies != 1 &&
		    conf->geo.far_offset == 0)
			goto out_free_conf;
		if (conf->prev.far_copies != 1 &&
		    conf->prev.far_offset == 0)
			goto out_free_conf;
	}

	mddev->degraded = 0;
	for (i = 0;
	     i < conf->geo.raid_disks
		     || i < conf->prev.raid_disks;
	     i++) {

		disk = conf->mirrors + i;

		if (!disk->rdev && disk->replacement) {
			/* The replacement is all we have - use it */
			disk->rdev = disk->replacement;
			disk->replacement = NULL;
			clear_bit(Replacement, &disk->rdev->flags);
		}

		if (!disk->rdev ||
		    !test_bit(In_sync, &disk->rdev->flags)) {
			disk->head_position = 0;
			mddev->degraded++;
			if (disk->rdev &&
			    disk->rdev->saved_raid_disk < 0)
				conf->fullsync = 1;
		}

		if (disk->replacement &&
		    !test_bit(In_sync, &disk->replacement->flags) &&
		    disk->replacement->saved_raid_disk < 0) {
			conf->fullsync = 1;
		}

		disk->recovery_disabled = mddev->recovery_disabled - 1;
	}

	if (mddev->resync_offset != MaxSector)
		pr_notice("md/raid10:%s: not clean -- starting background reconstruction\n",
			  mdname(mddev));
	pr_info("md/raid10:%s: active with %d out of %d devices\n",
		mdname(mddev), conf->geo.raid_disks - mddev->degraded,
		conf->geo.raid_disks);
	/*
	 * Ok, everything is just fine now
	 */
	mddev->dev_sectors = conf->dev_sectors;
	size = raid10_size(mddev, 0, 0);
	md_set_array_sectors(mddev, size);
	mddev->resync_max_sectors = size;
	set_bit(MD_FAILFAST_SUPPORTED, &mddev->flags);

	if (md_integrity_register(mddev))
		goto out_free_conf;

	if (conf->reshape_progress != MaxSector) {
		unsigned long before_length, after_length;

		before_length = ((1 << conf->prev.chunk_shift) *
				 conf->prev.far_copies);
		after_length = ((1 << conf->geo.chunk_shift) *
				conf->geo.far_copies);

		if (max(before_length, after_length) > min_offset_diff) {
			/* This cannot work */
			pr_warn("md/raid10: offset difference not enough to continue reshape\n");
			goto out_free_conf;
		}
		conf->offset_diff = min_offset_diff;

		clear_bit(MD_RECOVERY_SYNC, &mddev->recovery);
		clear_bit(MD_RECOVERY_CHECK, &mddev->recovery);
		set_bit(MD_RECOVERY_RESHAPE, &mddev->recovery);
		set_bit(MD_RECOVERY_NEEDED, &mddev->recovery);
	}

	return 0;

out_free_conf:
	md_unregister_thread(mddev, &mddev->thread);
	raid10_free_conf(conf);
	mddev->private = NULL;
out:
	return ret;
}

static void raid10_free(struct mddev *mddev, void *priv)
{
	raid10_free_conf(priv);
}

static void raid10_quiesce(struct mddev *mddev, int quiesce)
{
	struct r10conf *conf = mddev->private;

	if (quiesce)
		raise_barrier(conf, 0);
	else
		lower_barrier(conf);
}

static int raid10_resize(struct mddev *mddev, sector_t sectors)
{
	/* Resize of 'far' arrays is not supported.
	 * For 'near' and 'offset' arrays we can set the
	 * number of sectors used to be an appropriate multiple
	 * of the chunk size.
	 * For 'offset', this is far_copies*chunksize.
	 * For 'near' the multiplier is the LCM of
	 * near_copies and raid_disks.
	 * So if far_copies > 1 && !far_offset, fail.
	 * Else find LCM(raid_disks, near_copy)*far_copies and
	 * multiply by chunk_size.  Then round to this number.
	 * This is mostly done by raid10_size()
	 */
	struct r10conf *conf = mddev->private;
	sector_t oldsize, size;

	if (mddev->reshape_position != MaxSector)
		return -EBUSY;

	if (conf->geo.far_copies > 1 && !conf->geo.far_offset)
		return -EINVAL;

	oldsize = raid10_size(mddev, 0, 0);
	size = raid10_size(mddev, sectors, 0);
	if (mddev->external_size &&
	    mddev->array_sectors > size)
		return -EINVAL;

	if (md_bitmap_enabled(mddev, false)) {
		int ret = mddev->bitmap_ops->resize(mddev, size, 0);

		if (ret)
			return ret;
	}

	md_set_array_sectors(mddev, size);
	if (sectors > mddev->dev_sectors &&
	    mddev->resync_offset > oldsize) {
		mddev->resync_offset = oldsize;
		set_bit(MD_RECOVERY_NEEDED, &mddev->recovery);
	}
	calc_sectors(conf, sectors);
	mddev->dev_sectors = conf->dev_sectors;
	mddev->resync_max_sectors = size;
	return 0;
}

static void *raid10_takeover_raid0(struct mddev *mddev, sector_t size, int devs)
{
	struct md_rdev *rdev;
	struct r10conf *conf;

	if (mddev->degraded > 0) {
		pr_warn("md/raid10:%s: Error: degraded raid0!\n",
			mdname(mddev));
		return ERR_PTR(-EINVAL);
	}
	sector_div(size, devs);

	/* Set new parameters */
	mddev->new_level = 10;
	/* new layout: far_copies = 1, near_copies = 2 */
	mddev->new_layout = (1<<8) + 2;
	mddev->new_chunk_sectors = mddev->chunk_sectors;
	mddev->delta_disks = mddev->raid_disks;
	mddev->raid_disks *= 2;
	/* make sure it will be not marked as dirty */
	mddev->resync_offset = MaxSector;
	mddev->dev_sectors = size;

	conf = setup_conf(mddev);
	if (!IS_ERR(conf)) {
		rdev_for_each(rdev, mddev)
			if (rdev->raid_disk >= 0) {
				rdev->new_raid_disk = rdev->raid_disk * 2;
				rdev->sectors = size;
			}
	}

	return conf;
}

static void *raid10_takeover(struct mddev *mddev)
{
	struct r0conf *raid0_conf;

	/* raid10 can take over:
	 *  raid0 - providing it has only two drives
	 */
	if (mddev->level == 0) {
		/* for raid0 takeover only one zone is supported */
		raid0_conf = mddev->private;
		if (raid0_conf->nr_strip_zones > 1) {
			pr_warn("md/raid10:%s: cannot takeover raid 0 with more than one zone.\n",
				mdname(mddev));
			return ERR_PTR(-EINVAL);
		}
		return raid10_takeover_raid0(mddev,
			raid0_conf->strip_zone->zone_end,
			raid0_conf->strip_zone->nb_dev);
	}
	return ERR_PTR(-EINVAL);
}

static int raid10_check_reshape(struct mddev *mddev)
{
	/* Called when there is a request to change
	 * - layout (to ->new_layout)
	 * - chunk size (to ->new_chunk_sectors)
	 * - raid_disks (by delta_disks)
	 * or when trying to restart a reshape that was ongoing.
	 *
	 * We need to validate the request and possibly allocate
	 * space if that might be an issue later.
	 *
	 * Currently we reject any reshape of a 'far' mode array,
	 * allow chunk size to change if new is generally acceptable,
	 * allow raid_disks to increase, and allow
	 * a switch between 'near' mode and 'offset' mode.
	 */
	struct r10conf *conf = mddev->private;
	struct geom geo;

	if (conf->geo.far_copies != 1 && !conf->geo.far_offset)
		return -EINVAL;

	if (setup_geo(&geo, mddev, geo_start) != conf->copies)
		/* mustn't change number of copies */
		return -EINVAL;
	if (geo.far_copies > 1 && !geo.far_offset)
		/* Cannot switch to 'far' mode */
		return -EINVAL;

	if (mddev->array_sectors & geo.chunk_mask)
			/* not factor of array size */
			return -EINVAL;

	if (!enough(conf, -1))
		return -EINVAL;

	kfree(conf->mirrors_new);
	conf->mirrors_new = NULL;
	if (mddev->delta_disks > 0) {
		/* allocate new 'mirrors' list */
		conf->mirrors_new =
			kcalloc(mddev->raid_disks + mddev->delta_disks,
				sizeof(struct raid10_info),
				GFP_KERNEL);
		if (!conf->mirrors_new)
			return -ENOMEM;
	}
	return 0;
}

/*
 * Need to check if array has failed when deciding whether to:
 *  - start an array
 *  - remove non-faulty devices
 *  - add a spare
 *  - allow a reshape
 * This determination is simple when no reshape is happening.
 * However if there is a reshape, we need to carefully check
 * both the before and after sections.
 * This is because some failed devices may only affect one
 * of the two sections, and some non-in_sync devices may
 * be insync in the section most affected by failed devices.
 */
static int calc_degraded(struct r10conf *conf)
{
	int degraded, degraded2;
	int i;

	degraded = 0;
	/* 'prev' section first */
	for (i = 0; i < conf->prev.raid_disks; i++) {
		struct md_rdev *rdev = conf->mirrors[i].rdev;

		if (!rdev || test_bit(Faulty, &rdev->flags))
			degraded++;
		else if (!test_bit(In_sync, &rdev->flags))
			/* When we can reduce the number of devices in
			 * an array, this might not contribute to
			 * 'degraded'.  It does now.
			 */
			degraded++;
	}
	if (conf->geo.raid_disks == conf->prev.raid_disks)
		return degraded;
	degraded2 = 0;
	for (i = 0; i < conf->geo.raid_disks; i++) {
		struct md_rdev *rdev = conf->mirrors[i].rdev;

		if (!rdev || test_bit(Faulty, &rdev->flags))
			degraded2++;
		else if (!test_bit(In_sync, &rdev->flags)) {
			/* If reshape is increasing the number of devices,
			 * this section has already been recovered, so
			 * it doesn't contribute to degraded.
			 * else it does.
			 */
			if (conf->geo.raid_disks <= conf->prev.raid_disks)
				degraded2++;
		}
	}
	if (degraded2 > degraded)
		return degraded2;
	return degraded;
}

static int raid10_start_reshape(struct mddev *mddev)
{
	/* A 'reshape' has been requested. This commits
	 * the various 'new' fields and sets MD_RECOVER_RESHAPE
	 * This also checks if there are enough spares and adds them
	 * to the array.
	 * We currently require enough spares to make the final
	 * array non-degraded.  We also require that the difference
	 * between old and new data_offset - on each device - is
	 * enough that we never risk over-writing.
	 */

	unsigned long before_length, after_length;
	sector_t min_offset_diff = 0;
	int first = 1;
	struct geom new;
	struct r10conf *conf = mddev->private;
	struct md_rdev *rdev;
	int spares = 0;
	int ret;

	if (test_bit(MD_RECOVERY_RUNNING, &mddev->recovery))
		return -EBUSY;

	if (setup_geo(&new, mddev, geo_start) != conf->copies)
		return -EINVAL;

	before_length = ((1 << conf->prev.chunk_shift) *
			 conf->prev.far_copies);
	after_length = ((1 << conf->geo.chunk_shift) *
			conf->geo.far_copies);

	rdev_for_each(rdev, mddev) {
		if (!test_bit(In_sync, &rdev->flags)
		    && !test_bit(Faulty, &rdev->flags))
			spares++;
		if (rdev->raid_disk >= 0) {
			long long diff = (rdev->new_data_offset
					  - rdev->data_offset);
			if (!mddev->reshape_backwards)
				diff = -diff;
			if (diff < 0)
				diff = 0;
			if (first || diff < min_offset_diff)
				min_offset_diff = diff;
			first = 0;
		}
	}

	if (max(before_length, after_length) > min_offset_diff)
		return -EINVAL;

	if (spares < mddev->delta_disks)
		return -EINVAL;

	conf->offset_diff = min_offset_diff;
	spin_lock_irq(&conf->device_lock);
	if (conf->mirrors_new) {
		memcpy(conf->mirrors_new, conf->mirrors,
		       sizeof(struct raid10_info)*conf->prev.raid_disks);
		smp_mb();
		kfree(conf->mirrors_old);
		conf->mirrors_old = conf->mirrors;
		conf->mirrors = conf->mirrors_new;
		conf->mirrors_new = NULL;
	}
	setup_geo(&conf->geo, mddev, geo_start);
	smp_mb();
	if (mddev->reshape_backwards) {
		sector_t size = raid10_size(mddev, 0, 0);
		if (size < mddev->array_sectors) {
			spin_unlock_irq(&conf->device_lock);
			pr_warn("md/raid10:%s: array size must be reduce before number of disks\n",
				mdname(mddev));
			return -EINVAL;
		}
		mddev->resync_max_sectors = size;
		conf->reshape_progress = size;
	} else
		conf->reshape_progress = 0;
	conf->reshape_safe = conf->reshape_progress;
	spin_unlock_irq(&conf->device_lock);

	if (mddev->delta_disks && mddev->bitmap) {
		struct mdp_superblock_1 *sb = NULL;
		sector_t oldsize, newsize;

		oldsize = raid10_size(mddev, 0, 0);
		newsize = raid10_size(mddev, 0, conf->geo.raid_disks);

		if (!mddev_is_clustered(mddev) &&
		    md_bitmap_enabled(mddev, false)) {
			ret = mddev->bitmap_ops->resize(mddev, newsize, 0);
			if (ret)
				goto abort;
			else
				goto out;
		}

		rdev_for_each(rdev, mddev) {
			if (rdev->raid_disk > -1 &&
			    !test_bit(Faulty, &rdev->flags))
				sb = page_address(rdev->sb_page);
		}

		/*
		 * some node is already performing reshape, and no need to
		 * call bitmap_ops->resize again since it should be called when
		 * receiving BITMAP_RESIZE msg
		 */
		if ((sb && (le32_to_cpu(sb->feature_map) &
			    MD_FEATURE_RESHAPE_ACTIVE)) || (oldsize == newsize))
			goto out;

		/* cluster can't be setup without bitmap */
		ret = mddev->bitmap_ops->resize(mddev, newsize, 0);
		if (ret)
			goto abort;

		ret = mddev->cluster_ops->resize_bitmaps(mddev, newsize, oldsize);
		if (ret) {
			mddev->bitmap_ops->resize(mddev, oldsize, 0);
			goto abort;
		}
	}
out:
	if (mddev->delta_disks > 0) {
		rdev_for_each(rdev, mddev)
			if (rdev->raid_disk < 0 &&
			    !test_bit(Faulty, &rdev->flags)) {
				if (raid10_add_disk(mddev, rdev) == 0) {
					if (rdev->raid_disk >=
					    conf->prev.raid_disks)
						set_bit(In_sync, &rdev->flags);
					else
						rdev->recovery_offset = 0;

					/* Failure here is OK */
					sysfs_link_rdev(mddev, rdev);
				}
			} else if (rdev->raid_disk >= conf->prev.raid_disks
				   && !test_bit(Faulty, &rdev->flags)) {
				/* This is a spare that was manually added */
				set_bit(In_sync, &rdev->flags);
			}
	}
	/* When a reshape changes the number of devices,
	 * ->degraded is measured against the larger of the
	 * pre and  post numbers.
	 */
	spin_lock_irq(&conf->device_lock);
	mddev->degraded = calc_degraded(conf);
	spin_unlock_irq(&conf->device_lock);
	mddev->raid_disks = conf->geo.raid_disks;
	mddev->reshape_position = conf->reshape_progress;
	set_bit(MD_SB_CHANGE_DEVS, &mddev->sb_flags);

	clear_bit(MD_RECOVERY_SYNC, &mddev->recovery);
	clear_bit(MD_RECOVERY_CHECK, &mddev->recovery);
	clear_bit(MD_RECOVERY_DONE, &mddev->recovery);
	set_bit(MD_RECOVERY_RESHAPE, &mddev->recovery);
	set_bit(MD_RECOVERY_NEEDED, &mddev->recovery);
	conf->reshape_checkpoint = jiffies;
	md_new_event();
	return 0;

abort:
	mddev->recovery = 0;
	spin_lock_irq(&conf->device_lock);
	conf->geo = conf->prev;
	mddev->raid_disks = conf->geo.raid_disks;
	rdev_for_each(rdev, mddev)
		rdev->new_data_offset = rdev->data_offset;
	smp_wmb();
	conf->reshape_progress = MaxSector;
	conf->reshape_safe = MaxSector;
	mddev->reshape_position = MaxSector;
	spin_unlock_irq(&conf->device_lock);
	return ret;
}

/* Calculate the last device-address that could contain
 * any block from the chunk that includes the array-address 's'
 * and report the next address.
 * i.e. the address returned will be chunk-aligned and after
 * any data that is in the chunk containing 's'.
 */
static sector_t last_dev_address(sector_t s, struct geom *geo)
{
	s = (s | geo->chunk_mask) + 1;
	s >>= geo->chunk_shift;
	s *= geo->near_copies;
	s = DIV_ROUND_UP_SECTOR_T(s, geo->raid_disks);
	s *= geo->far_copies;
	s <<= geo->chunk_shift;
	return s;
}

/* Calculate the first device-address that could contain
 * any block from the chunk that includes the array-address 's'.
 * This too will be the start of a chunk
 */
static sector_t first_dev_address(sector_t s, struct geom *geo)
{
	s >>= geo->chunk_shift;
	s *= geo->near_copies;
	sector_div(s, geo->raid_disks);
	s *= geo->far_copies;
	s <<= geo->chunk_shift;
	return s;
}

static sector_t reshape_request(struct mddev *mddev, sector_t sector_nr,
				int *skipped)
{
	/* We simply copy at most one chunk (smallest of old and new)
	 * at a time, possibly less if that exceeds RESYNC_PAGES,
	 * or we hit a bad block or something.
	 * This might mean we pause for normal IO in the middle of
	 * a chunk, but that is not a problem as mddev->reshape_position
	 * can record any location.
	 *
	 * If we will want to write to a location that isn't
	 * yet recorded as 'safe' (i.e. in metadata on disk) then
	 * we need to flush all reshape requests and update the metadata.
	 *
	 * When reshaping forwards (e.g. to more devices), we interpret
	 * 'safe' as the earliest block which might not have been copied
	 * down yet.  We divide this by previous stripe size and multiply
	 * by previous stripe length to get lowest device offset that we
	 * cannot write to yet.
	 * We interpret 'sector_nr' as an address that we want to write to.
	 * From this we use last_device_address() to find where we might
	 * write to, and first_device_address on the  'safe' position.
	 * If this 'next' write position is after the 'safe' position,
	 * we must update the metadata to increase the 'safe' position.
	 *
	 * When reshaping backwards, we round in the opposite direction
	 * and perform the reverse test:  next write position must not be
	 * less than current safe position.
	 *
	 * In all this the minimum difference in data offsets
	 * (conf->offset_diff - always positive) allows a bit of slack,
	 * so next can be after 'safe', but not by more than offset_diff
	 *
	 * We need to prepare all the bios here before we start any IO
	 * to ensure the size we choose is acceptable to all devices.
	 * The means one for each copy for write-out and an extra one for
	 * read-in.
	 * We store the read-in bio in ->master_bio and the others in
	 * ->devs[x].bio and ->devs[x].repl_bio.
	 */
	struct r10conf *conf = mddev->private;
	struct r10bio *r10_bio;
	sector_t next, safe, last;
	int max_sectors;
	int nr_sectors;
	int s;
	struct md_rdev *rdev;
	int need_flush = 0;
	struct bio *blist;
	struct bio *bio, *read_bio;
	int sectors_done = 0;
	struct page **pages;

	if (sector_nr == 0) {
		/* If restarting in the middle, skip the initial sectors */
		if (mddev->reshape_backwards &&
		    conf->reshape_progress < raid10_size(mddev, 0, 0)) {
			sector_nr = (raid10_size(mddev, 0, 0)
				     - conf->reshape_progress);
		} else if (!mddev->reshape_backwards &&
			   conf->reshape_progress > 0)
			sector_nr = conf->reshape_progress;
		if (sector_nr) {
			mddev->curr_resync_completed = sector_nr;
			sysfs_notify_dirent_safe(mddev->sysfs_completed);
			*skipped = 1;
			return sector_nr;
		}
	}

	/* We don't use sector_nr to track where we are up to
	 * as that doesn't work well for ->reshape_backwards.
	 * So just use ->reshape_progress.
	 */
	if (mddev->reshape_backwards) {
		/* 'next' is the earliest device address that we might
		 * write to for this chunk in the new layout
		 */
		next = first_dev_address(conf->reshape_progress - 1,
					 &conf->geo);

		/* 'safe' is the last device address that we might read from
		 * in the old layout after a restart
		 */
		safe = last_dev_address(conf->reshape_safe - 1,
					&conf->prev);

		if (next + conf->offset_diff < safe)
			need_flush = 1;

		last = conf->reshape_progress - 1;
		sector_nr = last & ~(sector_t)(conf->geo.chunk_mask
					       & conf->prev.chunk_mask);
		if (sector_nr + RESYNC_SECTORS < last)
			sector_nr = last + 1 - RESYNC_SECTORS;
	} else {
		/* 'next' is after the last device address that we
		 * might write to for this chunk in the new layout
		 */
		next = last_dev_address(conf->reshape_progress, &conf->geo);

		/* 'safe' is the earliest device address that we might
		 * read from in the old layout after a restart
		 */
		safe = first_dev_address(conf->reshape_safe, &conf->prev);

		/* Need to update metadata if 'next' might be beyond 'safe'
		 * as that would possibly corrupt data
		 */
		if (next > safe + conf->offset_diff)
			need_flush = 1;

		sector_nr = conf->reshape_progress;
		last  = sector_nr | (conf->geo.chunk_mask
				     & conf->prev.chunk_mask);

		if (sector_nr + RESYNC_SECTORS <= last)
			last = sector_nr + RESYNC_SECTORS - 1;
	}

	if (need_flush ||
	    time_after(jiffies, conf->reshape_checkpoint + 10*HZ)) {
		/* Need to update reshape_position in metadata */
		wait_barrier(conf, false);
		mddev->reshape_position = conf->reshape_progress;
		if (mddev->reshape_backwards)
			mddev->curr_resync_completed = raid10_size(mddev, 0, 0)
				- conf->reshape_progress;
		else
			mddev->curr_resync_completed = conf->reshape_progress;
		conf->reshape_checkpoint = jiffies;
		set_bit(MD_SB_CHANGE_DEVS, &mddev->sb_flags);
		md_wakeup_thread(mddev->thread);
		wait_event(mddev->sb_wait, mddev->sb_flags == 0 ||
			   test_bit(MD_RECOVERY_INTR, &mddev->recovery));
		if (test_bit(MD_RECOVERY_INTR, &mddev->recovery)) {
			allow_barrier(conf);
			return sectors_done;
		}
		conf->reshape_safe = mddev->reshape_position;
		allow_barrier(conf);
	}

	raise_barrier(conf, 0);
read_more:
	/* Now schedule reads for blocks from sector_nr to last */
	r10_bio = raid10_alloc_init_r10buf(conf);
	r10_bio->state = 0;
	raise_barrier(conf, 1);
	atomic_set(&r10_bio->remaining, 0);
	r10_bio->mddev = mddev;
	r10_bio->sector = sector_nr;
	set_bit(R10BIO_IsReshape, &r10_bio->state);
	r10_bio->sectors = last - sector_nr + 1;
	rdev = read_balance(conf, r10_bio, &max_sectors);
	BUG_ON(!test_bit(R10BIO_Previous, &r10_bio->state));

	if (!rdev) {
		/* Cannot read from here, so need to record bad blocks
		 * on all the target devices.
		 */
		// FIXME
		mempool_free(r10_bio, &conf->r10buf_pool);
		set_bit(MD_RECOVERY_INTR, &mddev->recovery);
		return sectors_done;
	}

	read_bio = bio_alloc_bioset(rdev->bdev, RESYNC_PAGES, REQ_OP_READ,
				    GFP_KERNEL, &mddev->bio_set);
	read_bio->bi_iter.bi_sector = (r10_bio->devs[r10_bio->read_slot].addr
			       + rdev->data_offset);
	read_bio->bi_private = r10_bio;
	read_bio->bi_end_io = end_reshape_read;
	r10_bio->master_bio = read_bio;
	r10_bio->read_slot = r10_bio->devs[r10_bio->read_slot].devnum;

	/*
	 * Broadcast RESYNC message to other nodes, so all nodes would not
	 * write to the region to avoid conflict.
	*/
	if (mddev_is_clustered(mddev) && conf->cluster_sync_high <= sector_nr) {
		struct mdp_superblock_1 *sb = NULL;
		int sb_reshape_pos = 0;

		conf->cluster_sync_low = sector_nr;
		conf->cluster_sync_high = sector_nr + CLUSTER_RESYNC_WINDOW_SECTORS;
		sb = page_address(rdev->sb_page);
		if (sb) {
			sb_reshape_pos = le64_to_cpu(sb->reshape_position);
			/*
			 * Set cluster_sync_low again if next address for array
			 * reshape is less than cluster_sync_low. Since we can't
			 * update cluster_sync_low until it has finished reshape.
			 */
			if (sb_reshape_pos < conf->cluster_sync_low)
				conf->cluster_sync_low = sb_reshape_pos;
		}

		mddev->cluster_ops->resync_info_update(mddev, conf->cluster_sync_low,
							  conf->cluster_sync_high);
	}

	/* Now find the locations in the new layout */
	__raid10_find_phys(&conf->geo, r10_bio);

	blist = read_bio;
	read_bio->bi_next = NULL;

	for (s = 0; s < conf->copies*2; s++) {
		struct bio *b;
		int d = r10_bio->devs[s/2].devnum;
		struct md_rdev *rdev2;
		if (s&1) {
			rdev2 = conf->mirrors[d].replacement;
			b = r10_bio->devs[s/2].repl_bio;
		} else {
			rdev2 = conf->mirrors[d].rdev;
			b = r10_bio->devs[s/2].bio;
		}
		if (!rdev2 || test_bit(Faulty, &rdev2->flags))
			continue;

		bio_set_dev(b, rdev2->bdev);
		b->bi_iter.bi_sector = r10_bio->devs[s/2].addr +
			rdev2->new_data_offset;
		b->bi_end_io = end_reshape_write;
		b->bi_opf = REQ_OP_WRITE;
		b->bi_next = blist;
		blist = b;
	}

	/* Now add as many pages as possible to all of these bios. */

	nr_sectors = 0;
	pages = get_resync_pages(r10_bio->devs[0].bio)->pages;
	for (s = 0 ; s < max_sectors; s += PAGE_SIZE >> 9) {
		struct page *page = pages[s / (PAGE_SIZE >> 9)];
		int len = (max_sectors - s) << 9;
		if (len > PAGE_SIZE)
			len = PAGE_SIZE;
		for (bio = blist; bio ; bio = bio->bi_next) {
			if (WARN_ON(!bio_add_page(bio, page, len, 0))) {
				bio->bi_status = BLK_STS_RESOURCE;
				bio_endio(bio);
				return sectors_done;
			}
		}
		sector_nr += len >> 9;
		nr_sectors += len >> 9;
	}
	r10_bio->sectors = nr_sectors;

	/* Now submit the read */
	atomic_inc(&r10_bio->remaining);
	read_bio->bi_next = NULL;
	submit_bio_noacct(read_bio);
	sectors_done += nr_sectors;
	if (sector_nr <= last)
		goto read_more;

	lower_barrier(conf);

	/* Now that we have done the whole section we can
	 * update reshape_progress
	 */
	if (mddev->reshape_backwards)
		conf->reshape_progress -= sectors_done;
	else
		conf->reshape_progress += sectors_done;

	return sectors_done;
}

static void end_reshape_request(struct r10bio *r10_bio);
static int handle_reshape_read_error(struct mddev *mddev,
				     struct r10bio *r10_bio);
static void reshape_request_write(struct mddev *mddev, struct r10bio *r10_bio)
{
	/* Reshape read completed.  Hopefully we have a block
	 * to write out.
	 * If we got a read error then we do sync 1-page reads from
	 * elsewhere until we find the data - or give up.
	 */
	struct r10conf *conf = mddev->private;
	int s;

	if (!test_bit(R10BIO_Uptodate, &r10_bio->state))
		if (handle_reshape_read_error(mddev, r10_bio) < 0) {
			/* Reshape has been aborted */
			md_done_sync(mddev, r10_bio->sectors, 0);
			return;
		}

	/* We definitely have the data in the pages, schedule the
	 * writes.
	 */
	atomic_set(&r10_bio->remaining, 1);
	for (s = 0; s < conf->copies*2; s++) {
		struct bio *b;
		int d = r10_bio->devs[s/2].devnum;
		struct md_rdev *rdev;
		if (s&1) {
			rdev = conf->mirrors[d].replacement;
			b = r10_bio->devs[s/2].repl_bio;
		} else {
			rdev = conf->mirrors[d].rdev;
			b = r10_bio->devs[s/2].bio;
		}
		if (!rdev || test_bit(Faulty, &rdev->flags))
			continue;

		atomic_inc(&rdev->nr_pending);
		atomic_inc(&r10_bio->remaining);
		b->bi_next = NULL;
		submit_bio_noacct(b);
	}
	end_reshape_request(r10_bio);
}

static void end_reshape(struct r10conf *conf)
{
	if (test_bit(MD_RECOVERY_INTR, &conf->mddev->recovery))
		return;

	spin_lock_irq(&conf->device_lock);
	conf->prev = conf->geo;
	md_finish_reshape(conf->mddev);
	smp_wmb();
	conf->reshape_progress = MaxSector;
	conf->reshape_safe = MaxSector;
	spin_unlock_irq(&conf->device_lock);

	mddev_update_io_opt(conf->mddev, raid10_nr_stripes(conf));
	conf->fullsync = 0;
}

static void raid10_update_reshape_pos(struct mddev *mddev)
{
	struct r10conf *conf = mddev->private;
	sector_t lo, hi;

	mddev->cluster_ops->resync_info_get(mddev, &lo, &hi);
	if (((mddev->reshape_position <= hi) && (mddev->reshape_position >= lo))
	    || mddev->reshape_position == MaxSector)
		conf->reshape_progress = mddev->reshape_position;
	else
		WARN_ON_ONCE(1);
}

static int handle_reshape_read_error(struct mddev *mddev,
				     struct r10bio *r10_bio)
{
	/* Use sync reads to get the blocks from somewhere else */
	int sectors = r10_bio->sectors;
	struct r10conf *conf = mddev->private;
	struct r10bio *r10b;
	int slot = 0;
	int idx = 0;
	struct page **pages;

	r10b = kmalloc(struct_size(r10b, devs, conf->copies), GFP_NOIO);
	if (!r10b) {
		set_bit(MD_RECOVERY_INTR, &mddev->recovery);
		return -ENOMEM;
	}

	/* reshape IOs share pages from .devs[0].bio */
	pages = get_resync_pages(r10_bio->devs[0].bio)->pages;

	r10b->sector = r10_bio->sector;
	__raid10_find_phys(&conf->prev, r10b);

	while (sectors) {
		int s = sectors;
		int success = 0;
		int first_slot = slot;

		if (s > (PAGE_SIZE >> 9))
			s = PAGE_SIZE >> 9;

		while (!success) {
			int d = r10b->devs[slot].devnum;
			struct md_rdev *rdev = conf->mirrors[d].rdev;
			sector_t addr;
			if (rdev == NULL ||
			    test_bit(Faulty, &rdev->flags) ||
			    !test_bit(In_sync, &rdev->flags))
				goto failed;

			addr = r10b->devs[slot].addr + idx * PAGE_SIZE;
			atomic_inc(&rdev->nr_pending);
			success = sync_page_io(rdev,
					       addr,
					       s << 9,
					       pages[idx],
					       REQ_OP_READ, false);
			rdev_dec_pending(rdev, mddev);
			if (success)
				break;
		failed:
			slot++;
			if (slot >= conf->copies)
				slot = 0;
			if (slot == first_slot)
				break;
		}
		if (!success) {
			/* couldn't read this block, must give up */
			set_bit(MD_RECOVERY_INTR,
				&mddev->recovery);
			kfree(r10b);
			return -EIO;
		}
		sectors -= s;
		idx++;
	}
	kfree(r10b);
	return 0;
}

static void end_reshape_write(struct bio *bio)
{
	struct r10bio *r10_bio = get_resync_r10bio(bio);
	struct mddev *mddev = r10_bio->mddev;
	struct r10conf *conf = mddev->private;
	int d;
	int slot;
	int repl;
	struct md_rdev *rdev = NULL;

	d = find_bio_disk(conf, r10_bio, bio, &slot, &repl);
	rdev = repl ? conf->mirrors[d].replacement :
		      conf->mirrors[d].rdev;

	if (bio->bi_status) {
		/* FIXME should record badblock */
		md_error(mddev, rdev);
	}

	rdev_dec_pending(rdev, mddev);
	end_reshape_request(r10_bio);
}

static void end_reshape_request(struct r10bio *r10_bio)
{
	if (!atomic_dec_and_test(&r10_bio->remaining))
		return;
	md_done_sync(r10_bio->mddev, r10_bio->sectors, 1);
	bio_put(r10_bio->master_bio);
	put_buf(r10_bio);
}

static void raid10_finish_reshape(struct mddev *mddev)
{
	struct r10conf *conf = mddev->private;

	if (test_bit(MD_RECOVERY_INTR, &mddev->recovery))
		return;

	if (mddev->delta_disks > 0) {
		if (mddev->resync_offset > mddev->resync_max_sectors) {
			mddev->resync_offset = mddev->resync_max_sectors;
			set_bit(MD_RECOVERY_NEEDED, &mddev->recovery);
		}
		mddev->resync_max_sectors = mddev->array_sectors;
	} else {
		int d;
		for (d = conf->geo.raid_disks ;
		     d < conf->geo.raid_disks - mddev->delta_disks;
		     d++) {
			struct md_rdev *rdev = conf->mirrors[d].rdev;
			if (rdev)
				clear_bit(In_sync, &rdev->flags);
			rdev = conf->mirrors[d].replacement;
			if (rdev)
				clear_bit(In_sync, &rdev->flags);
		}
	}
	mddev->layout = mddev->new_layout;
	mddev->chunk_sectors = 1 << conf->geo.chunk_shift;
	mddev->reshape_position = MaxSector;
	mddev->delta_disks = 0;
	mddev->reshape_backwards = 0;
}

static struct md_personality raid10_personality =
{
	.head = {
		.type	= MD_PERSONALITY,
		.id	= ID_RAID10,
		.name	= "raid10",
		.owner	= THIS_MODULE,
	},

	.make_request	= raid10_make_request,
	.run		= raid10_run,
	.free		= raid10_free,
	.status		= raid10_status,
	.error_handler	= raid10_error,
	.hot_add_disk	= raid10_add_disk,
	.hot_remove_disk= raid10_remove_disk,
	.spare_active	= raid10_spare_active,
	.sync_request	= raid10_sync_request,
	.quiesce	= raid10_quiesce,
	.size		= raid10_size,
	.resize		= raid10_resize,
	.takeover	= raid10_takeover,
	.check_reshape	= raid10_check_reshape,
	.start_reshape	= raid10_start_reshape,
	.finish_reshape	= raid10_finish_reshape,
	.update_reshape_pos = raid10_update_reshape_pos,
};

static int __init raid10_init(void)
{
	return register_md_submodule(&raid10_personality.head);
}

static void __exit raid10_exit(void)
{
	unregister_md_submodule(&raid10_personality.head);
}

module_init(raid10_init);
module_exit(raid10_exit);
MODULE_LICENSE("GPL");
MODULE_DESCRIPTION("RAID10 (striped mirror) personality for MD");
MODULE_ALIAS("md-personality-9"); /* RAID10 */
MODULE_ALIAS("md-raid10");
MODULE_ALIAS("md-level-10");<|MERGE_RESOLUTION|>--- conflicted
+++ resolved
@@ -1204,18 +1204,6 @@
 				   rdev->bdev,
 				   (unsigned long long)r10_bio->sector);
 	if (max_sectors < bio_sectors(bio)) {
-<<<<<<< HEAD
-		struct bio *split = bio_split(bio, max_sectors,
-					      gfp, &conf->bio_split);
-		if (IS_ERR(split)) {
-			error = PTR_ERR(split);
-			goto err_handle;
-		}
-
-		bio_chain(split, bio);
-		trace_block_split(split, bio->bi_iter.bi_sector);
-=======
->>>>>>> b35fc656
 		allow_barrier(conf);
 		bio = bio_submit_split_bioset(bio, max_sectors,
 					      &conf->bio_split);
@@ -1495,18 +1483,6 @@
 		r10_bio->sectors = max_sectors;
 
 	if (r10_bio->sectors < bio_sectors(bio)) {
-<<<<<<< HEAD
-		struct bio *split = bio_split(bio, r10_bio->sectors,
-					      GFP_NOIO, &conf->bio_split);
-		if (IS_ERR(split)) {
-			error = PTR_ERR(split);
-			goto err_handle;
-		}
-
-		bio_chain(split, bio);
-		trace_block_split(split, bio->bi_iter.bi_sector);
-=======
->>>>>>> b35fc656
 		allow_barrier(conf);
 		bio = bio_submit_split_bioset(bio, r10_bio->sectors,
 					      &conf->bio_split);
