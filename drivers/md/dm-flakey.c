// SPDX-License-Identifier: GPL-2.0-only
/*
 * Copyright (C) 2003 Sistina Software (UK) Limited.
 * Copyright (C) 2004, 2010-2011 Red Hat, Inc. All rights reserved.
 *
 * This file is released under the GPL.
 */

#include <linux/device-mapper.h>

#include <linux/module.h>
#include <linux/init.h>
#include <linux/blkdev.h>
#include <linux/bio.h>
#include <linux/slab.h>

#define DM_MSG_PREFIX "flakey"

#define PROBABILITY_BASE	1000000000

#define all_corrupt_bio_flags_match(bio, fc)	\
	(((bio)->bi_opf & (fc)->corrupt_bio_flags) == (fc)->corrupt_bio_flags)

/*
 * Flakey: Used for testing only, simulates intermittent,
 * catastrophic device failure.
 */
struct flakey_c {
	struct dm_dev *dev;
	unsigned long start_time;
	sector_t start;
	unsigned int up_interval;
	unsigned int down_interval;
	unsigned long flags;
	unsigned int corrupt_bio_byte;
	unsigned int corrupt_bio_rw;
	unsigned int corrupt_bio_value;
	blk_opf_t corrupt_bio_flags;
	unsigned int random_read_corrupt;
	unsigned int random_write_corrupt;
};

enum feature_flag_bits {
	ERROR_READS,
	DROP_WRITES,
	ERROR_WRITES
};

struct per_bio_data {
	bool bio_can_corrupt;
	struct bvec_iter saved_iter;
};

static int parse_features(struct dm_arg_set *as, struct flakey_c *fc,
			  struct dm_target *ti)
{
	int r = 0;
	unsigned int argc = 0;
	const char *arg_name;

	static const struct dm_arg _args[] = {
		{0, 11, "Invalid number of feature args"},
		{1, UINT_MAX, "Invalid corrupt bio byte"},
		{0, 255, "Invalid corrupt value to write into bio byte (0-255)"},
		{0, UINT_MAX, "Invalid corrupt bio flags mask"},
		{0, PROBABILITY_BASE, "Invalid random corrupt argument"},
	};

	if (as->argc && (r = dm_read_arg_group(_args, as, &argc, &ti->error)))
		return r;

	/* No feature arguments supplied. */
	if (!argc)
		goto error_all_io;

	while (argc) {
		arg_name = dm_shift_arg(as);
		argc--;

		if (!arg_name) {
			ti->error = "Insufficient feature arguments";
			return -EINVAL;
		}

		/*
		 * error_reads
		 */
		if (!strcasecmp(arg_name, "error_reads")) {
			if (test_and_set_bit(ERROR_READS, &fc->flags)) {
				ti->error = "Feature error_reads duplicated";
				return -EINVAL;
			}
			continue;
		}

		/*
		 * drop_writes
		 */
		if (!strcasecmp(arg_name, "drop_writes")) {
			if (test_and_set_bit(DROP_WRITES, &fc->flags)) {
				ti->error = "Feature drop_writes duplicated";
				return -EINVAL;
			} else if (test_bit(ERROR_WRITES, &fc->flags)) {
				ti->error = "Feature drop_writes conflicts with feature error_writes";
				return -EINVAL;
			}

			continue;
		}

		/*
		 * error_writes
		 */
		if (!strcasecmp(arg_name, "error_writes")) {
			if (test_and_set_bit(ERROR_WRITES, &fc->flags)) {
				ti->error = "Feature error_writes duplicated";
				return -EINVAL;

			} else if (test_bit(DROP_WRITES, &fc->flags)) {
				ti->error = "Feature error_writes conflicts with feature drop_writes";
				return -EINVAL;
			}

			continue;
		}

		/*
		 * corrupt_bio_byte <Nth_byte> <direction> <value> <bio_flags>
		 */
		if (!strcasecmp(arg_name, "corrupt_bio_byte")) {
			if (fc->corrupt_bio_byte) {
				ti->error = "Feature corrupt_bio_byte duplicated";
				return -EINVAL;
			} else if (argc < 4) {
				ti->error = "Feature corrupt_bio_byte requires 4 parameters";
				return -EINVAL;
			}

			r = dm_read_arg(_args + 1, as, &fc->corrupt_bio_byte, &ti->error);
			if (r)
				return r;
			argc--;

			/*
			 * Direction r or w?
			 */
			arg_name = dm_shift_arg(as);
			if (arg_name && !strcasecmp(arg_name, "w"))
				fc->corrupt_bio_rw = WRITE;
			else if (arg_name && !strcasecmp(arg_name, "r"))
				fc->corrupt_bio_rw = READ;
			else {
				ti->error = "Invalid corrupt bio direction (r or w)";
				return -EINVAL;
			}
			argc--;

			/*
			 * Value of byte (0-255) to write in place of correct one.
			 */
			r = dm_read_arg(_args + 2, as, &fc->corrupt_bio_value, &ti->error);
			if (r)
				return r;
			argc--;

			/*
			 * Only corrupt bios with these flags set.
			 */
			BUILD_BUG_ON(sizeof(fc->corrupt_bio_flags) !=
				     sizeof(unsigned int));
			r = dm_read_arg(_args + 3, as,
				(__force unsigned int *)&fc->corrupt_bio_flags,
				&ti->error);
			if (r)
				return r;
			argc--;

			continue;
		}

		if (!strcasecmp(arg_name, "random_read_corrupt")) {
			if (fc->random_read_corrupt) {
				ti->error = "Feature random_read_corrupt duplicated";
				return -EINVAL;
			} else if (!argc) {
				ti->error = "Feature random_read_corrupt requires a parameter";
				return -EINVAL;
			}
			r = dm_read_arg(_args + 4, as, &fc->random_read_corrupt, &ti->error);
			if (r)
				return r;
			argc--;

			continue;
		}

		if (!strcasecmp(arg_name, "random_write_corrupt")) {
			if (fc->random_write_corrupt) {
				ti->error = "Feature random_write_corrupt duplicated";
				return -EINVAL;
			} else if (!argc) {
				ti->error = "Feature random_write_corrupt requires a parameter";
				return -EINVAL;
			}
			r = dm_read_arg(_args + 4, as, &fc->random_write_corrupt, &ti->error);
			if (r)
				return r;
			argc--;

			continue;
		}

		ti->error = "Unrecognised flakey feature requested";
		return -EINVAL;
	}

	if (test_bit(DROP_WRITES, &fc->flags) &&
	    (fc->corrupt_bio_rw == WRITE || fc->random_write_corrupt)) {
		ti->error = "drop_writes is incompatible with random_write_corrupt or corrupt_bio_byte with the WRITE flag set";
		return -EINVAL;

	} else if (test_bit(ERROR_WRITES, &fc->flags) &&
		   (fc->corrupt_bio_rw == WRITE || fc->random_write_corrupt)) {
		ti->error = "error_writes is incompatible with random_write_corrupt or corrupt_bio_byte with the WRITE flag set";
		return -EINVAL;
	} else if (test_bit(ERROR_READS, &fc->flags) &&
		   (fc->corrupt_bio_rw == READ || fc->random_read_corrupt)) {
		ti->error = "error_reads is incompatible with random_read_corrupt or corrupt_bio_byte with the READ flag set";
		return -EINVAL;
	}

	if (!fc->corrupt_bio_byte && !test_bit(ERROR_READS, &fc->flags) &&
	    !test_bit(DROP_WRITES, &fc->flags) && !test_bit(ERROR_WRITES, &fc->flags) &&
	    !fc->random_read_corrupt && !fc->random_write_corrupt) {
error_all_io:
		set_bit(ERROR_WRITES, &fc->flags);
		set_bit(ERROR_READS, &fc->flags);
	}

	return 0;
}

/*
 * Construct a flakey mapping:
 * <dev_path> <offset> <up interval> <down interval> [<#feature args> [<arg>]*]
 *
 *   Feature args:
 *     [drop_writes]
 *     [corrupt_bio_byte <Nth_byte> <direction> <value> <bio_flags>]
 *
 *   Nth_byte starts from 1 for the first byte.
 *   Direction is r for READ or w for WRITE.
 *   bio_flags is ignored if 0.
 */
static int flakey_ctr(struct dm_target *ti, unsigned int argc, char **argv)
{
	static const struct dm_arg _args[] = {
		{0, UINT_MAX, "Invalid up interval"},
		{0, UINT_MAX, "Invalid down interval"},
	};

	int r;
	struct flakey_c *fc;
	unsigned long long tmpll;
	struct dm_arg_set as;
	const char *devname;
	char dummy;

	as.argc = argc;
	as.argv = argv;

	if (argc < 4) {
		ti->error = "Invalid argument count";
		return -EINVAL;
	}

	fc = kzalloc(sizeof(*fc), GFP_KERNEL);
	if (!fc) {
		ti->error = "Cannot allocate context";
		return -ENOMEM;
	}
	fc->start_time = jiffies;

	devname = dm_shift_arg(&as);

	r = -EINVAL;
	if (sscanf(dm_shift_arg(&as), "%llu%c", &tmpll, &dummy) != 1 || tmpll != (sector_t)tmpll) {
		ti->error = "Invalid device sector";
		goto bad;
	}
	fc->start = tmpll;

	r = dm_read_arg(_args, &as, &fc->up_interval, &ti->error);
	if (r)
		goto bad;

	r = dm_read_arg(_args + 1, &as, &fc->down_interval, &ti->error);
	if (r)
		goto bad;

	if (!(fc->up_interval + fc->down_interval)) {
		ti->error = "Total (up + down) interval is zero";
		r = -EINVAL;
		goto bad;
	}

	if (fc->up_interval + fc->down_interval < fc->up_interval) {
		ti->error = "Interval overflow";
		r = -EINVAL;
		goto bad;
	}

	r = parse_features(&as, fc, ti);
	if (r)
		goto bad;

	r = dm_get_device(ti, devname, dm_table_get_mode(ti->table), &fc->dev);
	if (r) {
		ti->error = "Device lookup failed";
		goto bad;
	}

	ti->num_flush_bios = 1;
	ti->num_discard_bios = 1;
	ti->per_io_data_size = sizeof(struct per_bio_data);
	ti->private = fc;
	return 0;

bad:
	kfree(fc);
	return r;
}

static void flakey_dtr(struct dm_target *ti)
{
	struct flakey_c *fc = ti->private;

	dm_put_device(ti, fc->dev);
	kfree(fc);
}

static sector_t flakey_map_sector(struct dm_target *ti, sector_t bi_sector)
{
	struct flakey_c *fc = ti->private;

	return fc->start + dm_target_offset(ti, bi_sector);
}

static void flakey_map_bio(struct dm_target *ti, struct bio *bio)
{
	struct flakey_c *fc = ti->private;

	bio_set_dev(bio, fc->dev->bdev);
	bio->bi_iter.bi_sector = flakey_map_sector(ti, bio->bi_iter.bi_sector);
}

static void corrupt_bio_common(struct bio *bio, unsigned int corrupt_bio_byte,
			       unsigned char corrupt_bio_value,
			       struct bvec_iter start)
{
	struct bvec_iter iter;
	struct bio_vec bvec;

	/*
	 * Overwrite the Nth byte of the bio's data, on whichever page
	 * it falls.
	 */
	__bio_for_each_segment(bvec, bio, iter, start) {
		if (bio_iter_len(bio, iter) > corrupt_bio_byte) {
			unsigned char *segment = bvec_kmap_local(&bvec);
			segment[corrupt_bio_byte] = corrupt_bio_value;
			kunmap_local(segment);
			DMDEBUG("Corrupting data bio=%p by writing %u to byte %u "
				"(rw=%c bi_opf=%u bi_sector=%llu size=%u)\n",
				bio, corrupt_bio_value, corrupt_bio_byte,
				(bio_data_dir(bio) == WRITE) ? 'w' : 'r', bio->bi_opf,
				(unsigned long long)start.bi_sector,
				start.bi_size);
			break;
		}
		corrupt_bio_byte -= bio_iter_len(bio, iter);
	}
}

static void corrupt_bio_data(struct bio *bio, struct flakey_c *fc,
			     struct bvec_iter start)
{
	unsigned int corrupt_bio_byte = fc->corrupt_bio_byte - 1;

	corrupt_bio_common(bio, corrupt_bio_byte, fc->corrupt_bio_value, start);
}

static void corrupt_bio_random(struct bio *bio, struct bvec_iter start)
{
	unsigned int corrupt_byte;
	unsigned char corrupt_value;

	corrupt_byte = get_random_u32() % start.bi_size;
	corrupt_value = get_random_u8();

	corrupt_bio_common(bio, corrupt_byte, corrupt_value, start);
}

static void clone_free(struct bio *clone)
{
	struct folio_iter fi;

	if (clone->bi_vcnt > 0) { /* bio_for_each_folio_all crashes with an empty bio */
		bio_for_each_folio_all(fi, clone)
			folio_put(fi.folio);
	}

	bio_uninit(clone);
	kfree(clone);
}

static void clone_endio(struct bio *clone)
{
	struct bio *bio = clone->bi_private;
	bio->bi_status = clone->bi_status;
	clone_free(clone);
	bio_endio(bio);
}

static struct bio *clone_bio(struct dm_target *ti, struct flakey_c *fc, struct bio *bio)
{
	struct bio *clone;
	unsigned size, remaining_size, nr_iovecs, order;
	struct bvec_iter iter = bio->bi_iter;

	if (unlikely(bio->bi_iter.bi_size > UIO_MAXIOV << PAGE_SHIFT))
		dm_accept_partial_bio(bio, UIO_MAXIOV << PAGE_SHIFT >> SECTOR_SHIFT);

	size = bio->bi_iter.bi_size;
	nr_iovecs = (size + PAGE_SIZE - 1) >> PAGE_SHIFT;

	clone = bio_kmalloc(nr_iovecs, GFP_NOIO | __GFP_NORETRY | __GFP_NOWARN);
	if (!clone)
		return NULL;

	bio_init(clone, fc->dev->bdev, clone->bi_inline_vecs, nr_iovecs, bio->bi_opf);

	clone->bi_iter.bi_sector = flakey_map_sector(ti, bio->bi_iter.bi_sector);
	clone->bi_private = bio;
	clone->bi_end_io = clone_endio;

	remaining_size = size;

	order = MAX_PAGE_ORDER;
	while (remaining_size) {
		struct page *pages;
		unsigned size_to_add, to_copy;
		unsigned char *virt;
		unsigned remaining_order = __fls((remaining_size + PAGE_SIZE - 1) >> PAGE_SHIFT);
		order = min(order, remaining_order);

retry_alloc_pages:
		pages = alloc_pages(GFP_NOIO | __GFP_NORETRY | __GFP_NOWARN | __GFP_COMP, order);
		if (unlikely(!pages)) {
			if (order) {
				order--;
				goto retry_alloc_pages;
			}
			clone_free(clone);
			return NULL;
		}
		size_to_add = min((unsigned)PAGE_SIZE << order, remaining_size);

		virt = page_to_virt(pages);
		to_copy = size_to_add;
		do {
			struct bio_vec bvec = bvec_iter_bvec(bio->bi_io_vec, iter);
			unsigned this_step = min(bvec.bv_len, to_copy);
			void *map = bvec_kmap_local(&bvec);
			memcpy(virt, map, this_step);
			kunmap_local(map);

			bvec_iter_advance(bio->bi_io_vec, &iter, this_step);
			to_copy -= this_step;
			virt += this_step;
		} while (to_copy);

		__bio_add_page(clone, pages, size_to_add, 0);
		remaining_size -= size_to_add;
	}

	return clone;
}

static int flakey_map(struct dm_target *ti, struct bio *bio)
{
	struct flakey_c *fc = ti->private;
	unsigned int elapsed;
	struct per_bio_data *pb = dm_per_bio_data(bio, sizeof(struct per_bio_data));

	pb->bio_can_corrupt = false;

	if (op_is_zone_mgmt(bio_op(bio)))
		goto map_bio;

	/* Are we alive ? */
	elapsed = (jiffies - fc->start_time) / HZ;
	if (elapsed % (fc->up_interval + fc->down_interval) >= fc->up_interval) {
		bool corrupt_fixed, corrupt_random;

		if (bio_has_data(bio)) {
			pb->bio_can_corrupt = true;
			pb->saved_iter = bio->bi_iter;
		}

		/*
		 * If ERROR_READS isn't set flakey_end_io() will decide if the
		 * reads should be modified.
		 */
		if (bio_data_dir(bio) == READ) {
			if (test_bit(ERROR_READS, &fc->flags))
				return DM_MAPIO_KILL;
			goto map_bio;
		}

		/*
		 * Drop or error writes?
		 */
		if (test_bit(DROP_WRITES, &fc->flags)) {
			bio_endio(bio);
			return DM_MAPIO_SUBMITTED;
		} else if (test_bit(ERROR_WRITES, &fc->flags)) {
			bio_io_error(bio);
			return DM_MAPIO_SUBMITTED;
		}

		if (!pb->bio_can_corrupt)
			goto map_bio;
		/*
		 * Corrupt matching writes.
		 */
		corrupt_fixed = false;
		corrupt_random = false;
		if (fc->corrupt_bio_byte && fc->corrupt_bio_rw == WRITE) {
			if (all_corrupt_bio_flags_match(bio, fc))
				corrupt_fixed = true;
		}
		if (fc->random_write_corrupt) {
			u64 rnd = get_random_u64();
			u32 rem = do_div(rnd, PROBABILITY_BASE);
			if (rem < fc->random_write_corrupt)
				corrupt_random = true;
		}
		if (corrupt_fixed || corrupt_random) {
			struct bio *clone = clone_bio(ti, fc, bio);
			if (clone) {
				if (corrupt_fixed)
					corrupt_bio_data(clone, fc,
							 clone->bi_iter);
				if (corrupt_random)
					corrupt_bio_random(clone,
							   clone->bi_iter);
				submit_bio(clone);
				return DM_MAPIO_SUBMITTED;
			}
		}
	}

map_bio:
	flakey_map_bio(ti, bio);

	return DM_MAPIO_REMAPPED;
}

static int flakey_end_io(struct dm_target *ti, struct bio *bio,
			 blk_status_t *error)
{
	struct flakey_c *fc = ti->private;
	struct per_bio_data *pb = dm_per_bio_data(bio, sizeof(struct per_bio_data));

	if (op_is_zone_mgmt(bio_op(bio)))
		return DM_ENDIO_DONE;

	if (!*error && pb->bio_can_corrupt && (bio_data_dir(bio) == READ)) {
		if (fc->corrupt_bio_byte) {
			if ((fc->corrupt_bio_rw == READ) &&
			    all_corrupt_bio_flags_match(bio, fc)) {
				/*
				 * Corrupt successful matching READs while in down state.
				 */
				corrupt_bio_data(bio, fc, pb->saved_iter);
			}
		}
		if (fc->random_read_corrupt) {
			u64 rnd = get_random_u64();
			u32 rem = do_div(rnd, PROBABILITY_BASE);
			if (rem < fc->random_read_corrupt)
				corrupt_bio_random(bio, pb->saved_iter);
<<<<<<< HEAD
		}
		if (test_bit(ERROR_READS, &fc->flags)) {
			/*
			 * Error read during the down_interval if drop_writes
			 * and error_writes were not configured.
			 */
			*error = BLK_STS_IOERR;
=======
>>>>>>> 3f4ee458
		}
	}

	return DM_ENDIO_DONE;
}

static void flakey_status(struct dm_target *ti, status_type_t type,
			  unsigned int status_flags, char *result, unsigned int maxlen)
{
	unsigned int sz = 0;
	struct flakey_c *fc = ti->private;
	unsigned int error_reads, drop_writes, error_writes;

	switch (type) {
	case STATUSTYPE_INFO:
		result[0] = '\0';
		break;

	case STATUSTYPE_TABLE:
		DMEMIT("%s %llu %u %u", fc->dev->name,
		       (unsigned long long)fc->start, fc->up_interval,
		       fc->down_interval);

		error_reads = test_bit(ERROR_READS, &fc->flags);
		drop_writes = test_bit(DROP_WRITES, &fc->flags);
		error_writes = test_bit(ERROR_WRITES, &fc->flags);
		DMEMIT(" %u", error_reads + drop_writes + error_writes +
			(fc->corrupt_bio_byte > 0) * 5 +
			(fc->random_read_corrupt > 0) * 2 +
			(fc->random_write_corrupt > 0) * 2);

		if (error_reads)
			DMEMIT(" error_reads");
		if (drop_writes)
			DMEMIT(" drop_writes");
		else if (error_writes)
			DMEMIT(" error_writes");

		if (fc->corrupt_bio_byte)
			DMEMIT(" corrupt_bio_byte %u %c %u %u",
			       fc->corrupt_bio_byte,
			       (fc->corrupt_bio_rw == WRITE) ? 'w' : 'r',
			       fc->corrupt_bio_value, fc->corrupt_bio_flags);

		if (fc->random_read_corrupt > 0)
			DMEMIT(" random_read_corrupt %u", fc->random_read_corrupt);
		if (fc->random_write_corrupt > 0)
			DMEMIT(" random_write_corrupt %u", fc->random_write_corrupt);

		break;

	case STATUSTYPE_IMA:
		result[0] = '\0';
		break;
	}
}

static int flakey_prepare_ioctl(struct dm_target *ti, struct block_device **bdev,
				unsigned int cmd, unsigned long arg,
				bool *forward)
{
	struct flakey_c *fc = ti->private;

	*bdev = fc->dev->bdev;

	/*
	 * Only pass ioctls through if the device sizes match exactly.
	 */
	if (fc->start || ti->len != bdev_nr_sectors((*bdev)))
		return 1;
	return 0;
}

#ifdef CONFIG_BLK_DEV_ZONED
static int flakey_report_zones(struct dm_target *ti,
		struct dm_report_zones_args *args, unsigned int nr_zones)
{
	struct flakey_c *fc = ti->private;

	return dm_report_zones(fc->dev->bdev, fc->start,
			       flakey_map_sector(ti, args->next_sector),
			       args, nr_zones);
}
#else
#define flakey_report_zones NULL
#endif

static int flakey_iterate_devices(struct dm_target *ti, iterate_devices_callout_fn fn, void *data)
{
	struct flakey_c *fc = ti->private;

	return fn(ti, fc->dev, fc->start, ti->len, data);
}

static struct target_type flakey_target = {
	.name   = "flakey",
	.version = {1, 5, 0},
	.features = DM_TARGET_ZONED_HM | DM_TARGET_PASSES_CRYPTO,
	.report_zones = flakey_report_zones,
	.module = THIS_MODULE,
	.ctr    = flakey_ctr,
	.dtr    = flakey_dtr,
	.map    = flakey_map,
	.end_io = flakey_end_io,
	.status = flakey_status,
	.prepare_ioctl = flakey_prepare_ioctl,
	.iterate_devices = flakey_iterate_devices,
};
module_dm(flakey);

MODULE_DESCRIPTION(DM_NAME " flakey target");
MODULE_AUTHOR("Joe Thornber <dm-devel@lists.linux.dev>");
MODULE_LICENSE("GPL");<|MERGE_RESOLUTION|>--- conflicted
+++ resolved
@@ -591,16 +591,6 @@
 			u32 rem = do_div(rnd, PROBABILITY_BASE);
 			if (rem < fc->random_read_corrupt)
 				corrupt_bio_random(bio, pb->saved_iter);
-<<<<<<< HEAD
-		}
-		if (test_bit(ERROR_READS, &fc->flags)) {
-			/*
-			 * Error read during the down_interval if drop_writes
-			 * and error_writes were not configured.
-			 */
-			*error = BLK_STS_IOERR;
-=======
->>>>>>> 3f4ee458
 		}
 	}
 
