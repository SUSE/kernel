--- conflicted
+++ resolved
@@ -4275,17 +4275,10 @@
 					set_bit(STRIPE_DELAYED, &sh->state);
 			}
 		}
-<<<<<<< HEAD
-		if (rcw && conf->mddev->queue)
-			mddev_add_trace_msg(conf->mddev,
-				"raid5 rcw %llu %d %d %d",
-				sh->sector, rcw, qread,
-=======
 		if (rcw && !mddev_is_dm(conf->mddev))
 			blk_add_trace_msg(conf->mddev->gendisk->queue,
 				"raid5 rcw %llu %d %d %d",
 				(unsigned long long)sh->sector, rcw, qread,
->>>>>>> 2d5404ca
 				test_bit(STRIPE_DELAYED, &sh->state));
 	}
 
@@ -5901,39 +5894,6 @@
 
 	spin_unlock_irq(&sh->stripe_lock);
 	return 1;
-}
-
-enum reshape_loc {
-	LOC_NO_RESHAPE,
-	LOC_AHEAD_OF_RESHAPE,
-	LOC_INSIDE_RESHAPE,
-	LOC_BEHIND_RESHAPE,
-};
-
-static enum reshape_loc get_reshape_loc(struct mddev *mddev,
-		struct r5conf *conf, sector_t logical_sector)
-{
-	sector_t reshape_progress, reshape_safe;
-	/*
-	 * Spinlock is needed as reshape_progress may be
-	 * 64bit on a 32bit platform, and so it might be
-	 * possible to see a half-updated value
-	 * Of course reshape_progress could change after
-	 * the lock is dropped, so once we get a reference
-	 * to the stripe that we think it is, we will have
-	 * to check again.
-	 */
-	spin_lock_irq(&conf->device_lock);
-	reshape_progress = conf->reshape_progress;
-	reshape_safe = conf->reshape_safe;
-	spin_unlock_irq(&conf->device_lock);
-	if (reshape_progress == MaxSector)
-		return LOC_NO_RESHAPE;
-	if (ahead_of_reshape(mddev, logical_sector, reshape_progress))
-		return LOC_AHEAD_OF_RESHAPE;
-	if (ahead_of_reshape(mddev, logical_sector, reshape_safe))
-		return LOC_INSIDE_RESHAPE;
-	return LOC_BEHIND_RESHAPE;
 }
 
 enum reshape_loc {
@@ -7156,12 +7116,8 @@
 		if (new)
 			lim.features |= BLK_FEAT_STABLE_WRITES;
 		else
-<<<<<<< HEAD
-			blk_queue_flag_clear(QUEUE_FLAG_STABLE_WRITES, q);
-=======
 			lim.features &= ~BLK_FEAT_STABLE_WRITES;
 		err = queue_limits_commit_update(q, &lim);
->>>>>>> 2d5404ca
 	}
 	mddev_unlock_and_resume(mddev);
 	return err ?: len;
@@ -7460,11 +7416,7 @@
 static unsigned long raid5_cache_count(struct shrinker *shrink,
 				       struct shrink_control *sc)
 {
-<<<<<<< HEAD
-	struct r5conf *conf = container_of(shrink, struct r5conf, shrinker);
-=======
 	struct r5conf *conf = shrink->private_data;
->>>>>>> 2d5404ca
 	int max_stripes = READ_ONCE(conf->max_nr_stripes);
 	int min_stripes = READ_ONCE(conf->min_nr_stripes);
 
@@ -7832,10 +7784,7 @@
 	int i;
 	long long min_offset_diff = 0;
 	int first = 1;
-<<<<<<< HEAD
-=======
 	int ret = -EIO;
->>>>>>> 2d5404ca
 
 	if (mddev->recovery_cp != MaxSector)
 		pr_notice("md/raid:%s: not clean -- starting background reconstruction\n",
@@ -8100,11 +8049,7 @@
 	free_conf(conf);
 	mddev->private = NULL;
 	pr_warn("md/raid:%s: failed to run raid set.\n", mdname(mddev));
-<<<<<<< HEAD
-	return -EIO;
-=======
 	return ret;
->>>>>>> 2d5404ca
 }
 
 static void raid5_free(struct mddev *mddev, void *priv)
@@ -9001,11 +8946,7 @@
 {
 	struct r5conf *conf = mddev->private;
 
-<<<<<<< HEAD
-	wake_up(&conf->wait_for_overlap);
-=======
 	wake_up(&conf->wait_for_reshape);
->>>>>>> 2d5404ca
 }
 
 static struct md_personality raid6_personality =
