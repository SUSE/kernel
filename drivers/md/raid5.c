--- conflicted
+++ resolved
@@ -6142,14 +6142,8 @@
 	/* Bail out if conflicts with reshape and REQ_NOWAIT is set */
 	if ((bi->bi_opf & REQ_NOWAIT) &&
 	    (conf->reshape_progress != MaxSector) &&
-<<<<<<< HEAD
-	    (mddev->reshape_backwards
-	    ? (logical_sector >= conf->reshape_progress && logical_sector < conf->reshape_safe)
-	    : (logical_sector >= conf->reshape_safe && logical_sector < conf->reshape_progress))) {
-=======
 	    !ahead_of_reshape(mddev, logical_sector, conf->reshape_progress) &&
 	    ahead_of_reshape(mddev, logical_sector, conf->reshape_safe)) {
->>>>>>> e7c3f58a
 		bio_wouldblock_error(bi);
 		if (rw == WRITE)
 			md_write_end(mddev);
