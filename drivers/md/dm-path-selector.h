--- conflicted
+++ resolved
@@ -53,13 +53,8 @@
 	/*
 	 * Constructs a path selector object, takes custom arguments
 	 */
-<<<<<<< HEAD
-	int (*create) (struct path_selector *ps, unsigned int argc, char **argv);
-	void (*destroy) (struct path_selector *ps);
-=======
 	int (*create)(struct path_selector *ps, unsigned int argc, char **argv);
 	void (*destroy)(struct path_selector *ps);
->>>>>>> 432d062d
 
 	/*
 	 * Add an opaque path object, along with some selector specific
