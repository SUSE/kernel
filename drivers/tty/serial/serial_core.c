// SPDX-License-Identifier: GPL-2.0+
/*
 *  Driver core for serial ports
 *
 *  Based on drivers/char/serial.c, by Linus Torvalds, Theodore Ts'o.
 *
 *  Copyright 1999 ARM Limited
 *  Copyright (C) 2000-2001 Deep Blue Solutions Ltd.
 */
#include <linux/module.h>
#include <linux/tty.h>
#include <linux/tty_flip.h>
#include <linux/slab.h>
#include <linux/sched/signal.h>
#include <linux/init.h>
#include <linux/console.h>
#include <linux/gpio/consumer.h>
#include <linux/kernel.h>
#include <linux/of.h>
#include <linux/pm_runtime.h>
#include <linux/proc_fs.h>
#include <linux/seq_file.h>
#include <linux/device.h>
#include <linux/serial.h> /* for serial_state and serial_icounter_struct */
#include <linux/serial_core.h>
#include <linux/sysrq.h>
#include <linux/delay.h>
#include <linux/mutex.h>
#include <linux/math64.h>
#include <linux/security.h>

#include <linux/irq.h>
#include <linux/uaccess.h>

#include "serial_base.h"

/*
 * This is used to lock changes in serial line configuration.
 */
static DEFINE_MUTEX(port_mutex);

/*
 * lockdep: port->lock is initialized in two places, but we
 *          want only one lock-class:
 */
static struct lock_class_key port_lock_key;

#define HIGH_BITS_OFFSET	((sizeof(long)-sizeof(int))*8)

/*
 * Max time with active RTS before/after data is sent.
 */
#define RS485_MAX_RTS_DELAY	100 /* msecs */

static void uart_change_pm(struct uart_state *state,
			   enum uart_pm_state pm_state);

static void uart_port_shutdown(struct tty_port *port);

static int uart_dcd_enabled(struct uart_port *uport)
{
	return !!(uport->status & UPSTAT_DCD_ENABLE);
}

static inline struct uart_port *uart_port_ref(struct uart_state *state)
{
	if (atomic_add_unless(&state->refcount, 1, 0))
		return state->uart_port;
	return NULL;
}

static inline void uart_port_deref(struct uart_port *uport)
{
	if (atomic_dec_and_test(&uport->state->refcount))
		wake_up(&uport->state->remove_wait);
}

#define uart_port_lock(state, flags)					\
	({								\
		struct uart_port *__uport = uart_port_ref(state);	\
		if (__uport)						\
			uart_port_lock_irqsave(__uport, &flags);	\
		__uport;						\
	})

#define uart_port_unlock(uport, flags)					\
	({								\
		struct uart_port *__uport = uport;			\
		if (__uport) {						\
			uart_port_unlock_irqrestore(__uport, flags);	\
			uart_port_deref(__uport);			\
		}							\
	})

static inline struct uart_port *uart_port_check(struct uart_state *state)
{
	lockdep_assert_held(&state->port.mutex);
	return state->uart_port;
}

/**
 * uart_write_wakeup - schedule write processing
 * @port: port to be processed
 *
 * This routine is used by the interrupt handler to schedule processing in the
 * software interrupt portion of the driver. A driver is expected to call this
 * function when the number of characters in the transmit buffer have dropped
 * below a threshold.
 *
 * Locking: @port->lock should be held
 */
void uart_write_wakeup(struct uart_port *port)
{
	struct uart_state *state = port->state;
	/*
	 * This means you called this function _after_ the port was
	 * closed.  No cookie for you.
	 */
	BUG_ON(!state);
	tty_port_tty_wakeup(&state->port);
}
EXPORT_SYMBOL(uart_write_wakeup);

static void uart_stop(struct tty_struct *tty)
{
	struct uart_state *state = tty->driver_data;
	struct uart_port *port;
	unsigned long flags;

	port = uart_port_lock(state, flags);
	if (port)
		port->ops->stop_tx(port);
	uart_port_unlock(port, flags);
}

static void __uart_start(struct tty_struct *tty)
{
	struct uart_state *state = tty->driver_data;
	struct uart_port *port = state->uart_port;
	struct serial_port_device *port_dev;
	int err;

	if (!port || port->flags & UPF_DEAD || uart_tx_stopped(port))
		return;
<<<<<<< HEAD

	port_dev = port->port_dev;

=======

	port_dev = port->port_dev;

>>>>>>> 1e186b1c
	/* Increment the runtime PM usage count for the active check below */
	err = pm_runtime_get(&port_dev->dev);
	if (err < 0 && err != -EINPROGRESS) {
		pm_runtime_put_noidle(&port_dev->dev);
		return;
	}

	/*
	 * Start TX if enabled, and kick runtime PM. If the device is not
	 * enabled, serial_port_runtime_resume() calls start_tx() again
	 * after enabling the device.
	 */
<<<<<<< HEAD
	if (!pm_runtime_enabled(port->dev) || pm_runtime_active(port->dev))
=======
	if (!pm_runtime_enabled(port->dev) || pm_runtime_active(&port_dev->dev))
>>>>>>> 1e186b1c
		port->ops->start_tx(port);
	pm_runtime_mark_last_busy(&port_dev->dev);
	pm_runtime_put_autosuspend(&port_dev->dev);
}

static void uart_start(struct tty_struct *tty)
{
	struct uart_state *state = tty->driver_data;
	struct uart_port *port;
	unsigned long flags;

	port = uart_port_lock(state, flags);
	__uart_start(tty);
	uart_port_unlock(port, flags);
}

static void
uart_update_mctrl(struct uart_port *port, unsigned int set, unsigned int clear)
{
	unsigned long flags;
	unsigned int old;

	uart_port_lock_irqsave(port, &flags);
	old = port->mctrl;
	port->mctrl = (old & ~clear) | set;
	if (old != port->mctrl && !(port->rs485.flags & SER_RS485_ENABLED))
		port->ops->set_mctrl(port, port->mctrl);
	uart_port_unlock_irqrestore(port, flags);
}

#define uart_set_mctrl(port, set)	uart_update_mctrl(port, set, 0)
#define uart_clear_mctrl(port, clear)	uart_update_mctrl(port, 0, clear)

static void uart_port_dtr_rts(struct uart_port *uport, bool active)
{
	if (active)
		uart_set_mctrl(uport, TIOCM_DTR | TIOCM_RTS);
	else
		uart_clear_mctrl(uport, TIOCM_DTR | TIOCM_RTS);
}

/* Caller holds port mutex */
static void uart_change_line_settings(struct tty_struct *tty, struct uart_state *state,
				      const struct ktermios *old_termios)
{
	struct uart_port *uport = uart_port_check(state);
	struct ktermios *termios;
	bool old_hw_stopped;

	/*
	 * If we have no tty, termios, or the port does not exist,
	 * then we can't set the parameters for this port.
	 */
	if (!tty || uport->type == PORT_UNKNOWN)
		return;

	termios = &tty->termios;
	uport->ops->set_termios(uport, termios, old_termios);

	/*
	 * Set modem status enables based on termios cflag
	 */
	uart_port_lock_irq(uport);
	if (termios->c_cflag & CRTSCTS)
		uport->status |= UPSTAT_CTS_ENABLE;
	else
		uport->status &= ~UPSTAT_CTS_ENABLE;

	if (termios->c_cflag & CLOCAL)
		uport->status &= ~UPSTAT_DCD_ENABLE;
	else
		uport->status |= UPSTAT_DCD_ENABLE;

	/* reset sw-assisted CTS flow control based on (possibly) new mode */
	old_hw_stopped = uport->hw_stopped;
	uport->hw_stopped = uart_softcts_mode(uport) &&
			    !(uport->ops->get_mctrl(uport) & TIOCM_CTS);
	if (uport->hw_stopped != old_hw_stopped) {
		if (!old_hw_stopped)
			uport->ops->stop_tx(uport);
		else
			__uart_start(tty);
	}
	uart_port_unlock_irq(uport);
}

/*
 * Startup the port.  This will be called once per open.  All calls
 * will be serialised by the per-port mutex.
 */
static int uart_port_startup(struct tty_struct *tty, struct uart_state *state,
			     bool init_hw)
{
	struct uart_port *uport = uart_port_check(state);
	unsigned long flags;
	unsigned long page;
	int retval = 0;

	if (uport->type == PORT_UNKNOWN)
		return 1;

	/*
	 * Make sure the device is in D0 state.
	 */
	uart_change_pm(state, UART_PM_STATE_ON);

	/*
	 * Initialise and allocate the transmit and temporary
	 * buffer.
	 */
	page = get_zeroed_page(GFP_KERNEL);
	if (!page)
		return -ENOMEM;

	uart_port_lock(state, flags);
	if (!state->xmit.buf) {
		state->xmit.buf = (unsigned char *) page;
		uart_circ_clear(&state->xmit);
		uart_port_unlock(uport, flags);
	} else {
		uart_port_unlock(uport, flags);
		/*
		 * Do not free() the page under the port lock, see
		 * uart_shutdown().
		 */
		free_page(page);
	}

	retval = uport->ops->startup(uport);
	if (retval == 0) {
		if (uart_console(uport) && uport->cons->cflag) {
			tty->termios.c_cflag = uport->cons->cflag;
			tty->termios.c_ispeed = uport->cons->ispeed;
			tty->termios.c_ospeed = uport->cons->ospeed;
			uport->cons->cflag = 0;
			uport->cons->ispeed = 0;
			uport->cons->ospeed = 0;
		}
		/*
		 * Initialise the hardware port settings.
		 */
		uart_change_line_settings(tty, state, NULL);

		/*
		 * Setup the RTS and DTR signals once the
		 * port is open and ready to respond.
		 */
		if (init_hw && C_BAUD(tty))
			uart_port_dtr_rts(uport, true);
	}

	/*
	 * This is to allow setserial on this port. People may want to set
	 * port/irq/type and then reconfigure the port properly if it failed
	 * now.
	 */
	if (retval && capable(CAP_SYS_ADMIN))
		return 1;

	return retval;
}

static int uart_startup(struct tty_struct *tty, struct uart_state *state,
			bool init_hw)
{
	struct tty_port *port = &state->port;
	struct uart_port *uport;
	int retval;

	if (tty_port_initialized(port))
		goto out_base_port_startup;

	retval = uart_port_startup(tty, state, init_hw);
	if (retval) {
		set_bit(TTY_IO_ERROR, &tty->flags);
		return retval;
	}

out_base_port_startup:
	uport = uart_port_check(state);
	if (!uport)
		return -EIO;

	serial_base_port_startup(uport);

	return 0;
}

/*
 * This routine will shutdown a serial port; interrupts are disabled, and
 * DTR is dropped if the hangup on close termio flag is on.  Calls to
 * uart_shutdown are serialised by the per-port semaphore.
 *
 * uport == NULL if uart_port has already been removed
 */
static void uart_shutdown(struct tty_struct *tty, struct uart_state *state)
{
	struct uart_port *uport = uart_port_check(state);
	struct tty_port *port = &state->port;
	unsigned long flags;
	char *xmit_buf = NULL;

	/*
	 * Set the TTY IO error marker
	 */
	if (tty)
		set_bit(TTY_IO_ERROR, &tty->flags);

	if (uport)
		serial_base_port_shutdown(uport);

	if (tty_port_initialized(port)) {
		tty_port_set_initialized(port, false);

		/*
		 * Turn off DTR and RTS early.
		 */
		if (uport && uart_console(uport) && tty) {
			uport->cons->cflag = tty->termios.c_cflag;
			uport->cons->ispeed = tty->termios.c_ispeed;
			uport->cons->ospeed = tty->termios.c_ospeed;
		}

		if (!tty || C_HUPCL(tty))
			uart_port_dtr_rts(uport, false);

		uart_port_shutdown(port);
	}

	/*
	 * It's possible for shutdown to be called after suspend if we get
	 * a DCD drop (hangup) at just the right time.  Clear suspended bit so
	 * we don't try to resume a port that has been shutdown.
	 */
	tty_port_set_suspended(port, false);

	/*
	 * Do not free() the transmit buffer page under the port lock since
	 * this can create various circular locking scenarios. For instance,
	 * console driver may need to allocate/free a debug object, which
	 * can endup in printk() recursion.
	 */
	uart_port_lock(state, flags);
	xmit_buf = state->xmit.buf;
	state->xmit.buf = NULL;
	uart_port_unlock(uport, flags);

	free_page((unsigned long)xmit_buf);
}

/**
 * uart_update_timeout - update per-port frame timing information
 * @port: uart_port structure describing the port
 * @cflag: termios cflag value
 * @baud: speed of the port
 *
 * Set the @port frame timing information from which the FIFO timeout value is
 * derived. The @cflag value should reflect the actual hardware settings as
 * number of bits, parity, stop bits and baud rate is taken into account here.
 *
 * Locking: caller is expected to take @port->lock
 */
void
uart_update_timeout(struct uart_port *port, unsigned int cflag,
		    unsigned int baud)
{
	unsigned int size = tty_get_frame_size(cflag);
	u64 frame_time;

	frame_time = (u64)size * NSEC_PER_SEC;
	port->frame_time = DIV64_U64_ROUND_UP(frame_time, baud);
}
EXPORT_SYMBOL(uart_update_timeout);

/**
 * uart_get_baud_rate - return baud rate for a particular port
 * @port: uart_port structure describing the port in question.
 * @termios: desired termios settings
 * @old: old termios (or %NULL)
 * @min: minimum acceptable baud rate
 * @max: maximum acceptable baud rate
 *
 * Decode the termios structure into a numeric baud rate, taking account of the
 * magic 38400 baud rate (with spd_* flags), and mapping the %B0 rate to 9600
 * baud.
 *
 * If the new baud rate is invalid, try the @old termios setting. If it's still
 * invalid, we try 9600 baud.
 *
 * The @termios structure is updated to reflect the baud rate we're actually
 * going to be using. Don't do this for the case where B0 is requested ("hang
 * up").
 *
 * Locking: caller dependent
 */
unsigned int
uart_get_baud_rate(struct uart_port *port, struct ktermios *termios,
		   const struct ktermios *old, unsigned int min, unsigned int max)
{
	unsigned int try;
	unsigned int baud;
	unsigned int altbaud;
	int hung_up = 0;
	upf_t flags = port->flags & UPF_SPD_MASK;

	switch (flags) {
	case UPF_SPD_HI:
		altbaud = 57600;
		break;
	case UPF_SPD_VHI:
		altbaud = 115200;
		break;
	case UPF_SPD_SHI:
		altbaud = 230400;
		break;
	case UPF_SPD_WARP:
		altbaud = 460800;
		break;
	default:
		altbaud = 38400;
		break;
	}

	for (try = 0; try < 2; try++) {
		baud = tty_termios_baud_rate(termios);

		/*
		 * The spd_hi, spd_vhi, spd_shi, spd_warp kludge...
		 * Die! Die! Die!
		 */
		if (try == 0 && baud == 38400)
			baud = altbaud;

		/*
		 * Special case: B0 rate.
		 */
		if (baud == 0) {
			hung_up = 1;
			baud = 9600;
		}

		if (baud >= min && baud <= max)
			return baud;

		/*
		 * Oops, the quotient was zero.  Try again with
		 * the old baud rate if possible.
		 */
		termios->c_cflag &= ~CBAUD;
		if (old) {
			baud = tty_termios_baud_rate(old);
			if (!hung_up)
				tty_termios_encode_baud_rate(termios,
								baud, baud);
			old = NULL;
			continue;
		}

		/*
		 * As a last resort, if the range cannot be met then clip to
		 * the nearest chip supported rate.
		 */
		if (!hung_up) {
			if (baud <= min)
				tty_termios_encode_baud_rate(termios,
							min + 1, min + 1);
			else
				tty_termios_encode_baud_rate(termios,
							max - 1, max - 1);
		}
	}
	/* Should never happen */
	WARN_ON(1);
	return 0;
}
EXPORT_SYMBOL(uart_get_baud_rate);

/**
 * uart_get_divisor - return uart clock divisor
 * @port: uart_port structure describing the port
 * @baud: desired baud rate
 *
 * Calculate the divisor (baud_base / baud) for the specified @baud,
 * appropriately rounded.
 *
 * If 38400 baud and custom divisor is selected, return the custom divisor
 * instead.
 *
 * Locking: caller dependent
 */
unsigned int
uart_get_divisor(struct uart_port *port, unsigned int baud)
{
	unsigned int quot;

	/*
	 * Old custom speed handling.
	 */
	if (baud == 38400 && (port->flags & UPF_SPD_MASK) == UPF_SPD_CUST)
		quot = port->custom_divisor;
	else
		quot = DIV_ROUND_CLOSEST(port->uartclk, 16 * baud);

	return quot;
}
EXPORT_SYMBOL(uart_get_divisor);

static int uart_put_char(struct tty_struct *tty, unsigned char c)
{
	struct uart_state *state = tty->driver_data;
	struct uart_port *port;
	struct circ_buf *circ;
	unsigned long flags;
	int ret = 0;

	circ = &state->xmit;
	port = uart_port_lock(state, flags);
	if (!circ->buf) {
		uart_port_unlock(port, flags);
		return 0;
	}

	if (port && uart_circ_chars_free(circ) != 0) {
		circ->buf[circ->head] = c;
		circ->head = (circ->head + 1) & (UART_XMIT_SIZE - 1);
		ret = 1;
	}
	uart_port_unlock(port, flags);
	return ret;
}

static void uart_flush_chars(struct tty_struct *tty)
{
	uart_start(tty);
}

static int uart_write(struct tty_struct *tty,
					const unsigned char *buf, int count)
{
	struct uart_state *state = tty->driver_data;
	struct uart_port *port;
	struct circ_buf *circ;
	unsigned long flags;
	int c, ret = 0;

	/*
	 * This means you called this function _after_ the port was
	 * closed.  No cookie for you.
	 */
	if (!state) {
		WARN_ON(1);
		return -EL3HLT;
	}

	port = uart_port_lock(state, flags);
	circ = &state->xmit;
	if (!circ->buf) {
		uart_port_unlock(port, flags);
		return 0;
	}

	while (port) {
		c = CIRC_SPACE_TO_END(circ->head, circ->tail, UART_XMIT_SIZE);
		if (count < c)
			c = count;
		if (c <= 0)
			break;
		memcpy(circ->buf + circ->head, buf, c);
		circ->head = (circ->head + c) & (UART_XMIT_SIZE - 1);
		buf += c;
		count -= c;
		ret += c;
	}

	__uart_start(tty);
	uart_port_unlock(port, flags);
	return ret;
}

static unsigned int uart_write_room(struct tty_struct *tty)
{
	struct uart_state *state = tty->driver_data;
	struct uart_port *port;
	unsigned long flags;
	unsigned int ret;

	port = uart_port_lock(state, flags);
	ret = uart_circ_chars_free(&state->xmit);
	uart_port_unlock(port, flags);
	return ret;
}

static unsigned int uart_chars_in_buffer(struct tty_struct *tty)
{
	struct uart_state *state = tty->driver_data;
	struct uart_port *port;
	unsigned long flags;
	unsigned int ret;

	port = uart_port_lock(state, flags);
	ret = uart_circ_chars_pending(&state->xmit);
	uart_port_unlock(port, flags);
	return ret;
}

static void uart_flush_buffer(struct tty_struct *tty)
{
	struct uart_state *state = tty->driver_data;
	struct uart_port *port;
	unsigned long flags;

	/*
	 * This means you called this function _after_ the port was
	 * closed.  No cookie for you.
	 */
	if (!state) {
		WARN_ON(1);
		return;
	}

	pr_debug("uart_flush_buffer(%d) called\n", tty->index);

	port = uart_port_lock(state, flags);
	if (!port)
		return;
	uart_circ_clear(&state->xmit);
	if (port->ops->flush_buffer)
		port->ops->flush_buffer(port);
	uart_port_unlock(port, flags);
	tty_port_tty_wakeup(&state->port);
}

/*
 * This function performs low-level write of high-priority XON/XOFF
 * character and accounting for it.
 *
 * Requires uart_port to implement .serial_out().
 */
void uart_xchar_out(struct uart_port *uport, int offset)
{
	serial_port_out(uport, offset, uport->x_char);
	uport->icount.tx++;
	uport->x_char = 0;
}
EXPORT_SYMBOL_GPL(uart_xchar_out);

/*
 * This function is used to send a high-priority XON/XOFF character to
 * the device
 */
static void uart_send_xchar(struct tty_struct *tty, char ch)
{
	struct uart_state *state = tty->driver_data;
	struct uart_port *port;
	unsigned long flags;

	port = uart_port_ref(state);
	if (!port)
		return;

	if (port->ops->send_xchar)
		port->ops->send_xchar(port, ch);
	else {
		uart_port_lock_irqsave(port, &flags);
		port->x_char = ch;
		if (ch)
			port->ops->start_tx(port);
		uart_port_unlock_irqrestore(port, flags);
	}
	uart_port_deref(port);
}

static void uart_throttle(struct tty_struct *tty)
{
	struct uart_state *state = tty->driver_data;
	upstat_t mask = UPSTAT_SYNC_FIFO;
	struct uart_port *port;

	port = uart_port_ref(state);
	if (!port)
		return;

	if (I_IXOFF(tty))
		mask |= UPSTAT_AUTOXOFF;
	if (C_CRTSCTS(tty))
		mask |= UPSTAT_AUTORTS;

	if (port->status & mask) {
		port->ops->throttle(port);
		mask &= ~port->status;
	}

	if (mask & UPSTAT_AUTORTS)
		uart_clear_mctrl(port, TIOCM_RTS);

	if (mask & UPSTAT_AUTOXOFF)
		uart_send_xchar(tty, STOP_CHAR(tty));

	uart_port_deref(port);
}

static void uart_unthrottle(struct tty_struct *tty)
{
	struct uart_state *state = tty->driver_data;
	upstat_t mask = UPSTAT_SYNC_FIFO;
	struct uart_port *port;

	port = uart_port_ref(state);
	if (!port)
		return;

	if (I_IXOFF(tty))
		mask |= UPSTAT_AUTOXOFF;
	if (C_CRTSCTS(tty))
		mask |= UPSTAT_AUTORTS;

	if (port->status & mask) {
		port->ops->unthrottle(port);
		mask &= ~port->status;
	}

	if (mask & UPSTAT_AUTORTS)
		uart_set_mctrl(port, TIOCM_RTS);

	if (mask & UPSTAT_AUTOXOFF)
		uart_send_xchar(tty, START_CHAR(tty));

	uart_port_deref(port);
}

static int uart_get_info(struct tty_port *port, struct serial_struct *retinfo)
{
	struct uart_state *state = container_of(port, struct uart_state, port);
	struct uart_port *uport;
	int ret = -ENODEV;

	/*
	 * Ensure the state we copy is consistent and no hardware changes
	 * occur as we go
	 */
	mutex_lock(&port->mutex);
	uport = uart_port_check(state);
	if (!uport)
		goto out;

	retinfo->type	    = uport->type;
	retinfo->line	    = uport->line;
	retinfo->port	    = uport->iobase;
	if (HIGH_BITS_OFFSET)
		retinfo->port_high = (long) uport->iobase >> HIGH_BITS_OFFSET;
	retinfo->irq		    = uport->irq;
	retinfo->flags	    = (__force int)uport->flags;
	retinfo->xmit_fifo_size  = uport->fifosize;
	retinfo->baud_base	    = uport->uartclk / 16;
	retinfo->close_delay	    = jiffies_to_msecs(port->close_delay) / 10;
	retinfo->closing_wait    = port->closing_wait == ASYNC_CLOSING_WAIT_NONE ?
				ASYNC_CLOSING_WAIT_NONE :
				jiffies_to_msecs(port->closing_wait) / 10;
	retinfo->custom_divisor  = uport->custom_divisor;
	retinfo->hub6	    = uport->hub6;
	retinfo->io_type         = uport->iotype;
	retinfo->iomem_reg_shift = uport->regshift;
	retinfo->iomem_base      = (void *)(unsigned long)uport->mapbase;

	ret = 0;
out:
	mutex_unlock(&port->mutex);
	return ret;
}

static int uart_get_info_user(struct tty_struct *tty,
			 struct serial_struct *ss)
{
	struct uart_state *state = tty->driver_data;
	struct tty_port *port = &state->port;

	return uart_get_info(port, ss) < 0 ? -EIO : 0;
}

static int uart_set_info(struct tty_struct *tty, struct tty_port *port,
			 struct uart_state *state,
			 struct serial_struct *new_info)
{
	struct uart_port *uport = uart_port_check(state);
	unsigned long new_port;
	unsigned int change_irq, change_port, closing_wait;
	unsigned int old_custom_divisor, close_delay;
	upf_t old_flags, new_flags;
	int retval = 0;

	if (!uport)
		return -EIO;

	new_port = new_info->port;
	if (HIGH_BITS_OFFSET)
		new_port += (unsigned long) new_info->port_high << HIGH_BITS_OFFSET;

	new_info->irq = irq_canonicalize(new_info->irq);
	close_delay = msecs_to_jiffies(new_info->close_delay * 10);
	closing_wait = new_info->closing_wait == ASYNC_CLOSING_WAIT_NONE ?
			ASYNC_CLOSING_WAIT_NONE :
			msecs_to_jiffies(new_info->closing_wait * 10);


	change_irq  = !(uport->flags & UPF_FIXED_PORT)
		&& new_info->irq != uport->irq;

	/*
	 * Since changing the 'type' of the port changes its resource
	 * allocations, we should treat type changes the same as
	 * IO port changes.
	 */
	change_port = !(uport->flags & UPF_FIXED_PORT)
		&& (new_port != uport->iobase ||
		    (unsigned long)new_info->iomem_base != uport->mapbase ||
		    new_info->hub6 != uport->hub6 ||
		    new_info->io_type != uport->iotype ||
		    new_info->iomem_reg_shift != uport->regshift ||
		    new_info->type != uport->type);

	old_flags = uport->flags;
	new_flags = (__force upf_t)new_info->flags;
	old_custom_divisor = uport->custom_divisor;

	if (!(uport->flags & UPF_FIXED_PORT)) {
		unsigned int uartclk = new_info->baud_base * 16;
		/* check needs to be done here before other settings made */
		if (uartclk == 0) {
			retval = -EINVAL;
			goto exit;
		}
	}
	if (!capable(CAP_SYS_ADMIN)) {
		retval = -EPERM;
		if (change_irq || change_port ||
		    (new_info->baud_base != uport->uartclk / 16) ||
		    (close_delay != port->close_delay) ||
		    (closing_wait != port->closing_wait) ||
		    (new_info->xmit_fifo_size &&
		     new_info->xmit_fifo_size != uport->fifosize) ||
		    (((new_flags ^ old_flags) & ~UPF_USR_MASK) != 0))
			goto exit;
		uport->flags = ((uport->flags & ~UPF_USR_MASK) |
			       (new_flags & UPF_USR_MASK));
		uport->custom_divisor = new_info->custom_divisor;
		goto check_and_exit;
	}

	if (change_irq || change_port) {
		retval = security_locked_down(LOCKDOWN_TIOCSSERIAL);
		if (retval)
			goto exit;
	}

	/*
	 * Ask the low level driver to verify the settings.
	 */
	if (uport->ops->verify_port)
		retval = uport->ops->verify_port(uport, new_info);

	if ((new_info->irq >= nr_irqs) || (new_info->irq < 0) ||
	    (new_info->baud_base < 9600))
		retval = -EINVAL;

	if (retval)
		goto exit;

	if (change_port || change_irq) {
		retval = -EBUSY;

		/*
		 * Make sure that we are the sole user of this port.
		 */
		if (tty_port_users(port) > 1)
			goto exit;

		/*
		 * We need to shutdown the serial port at the old
		 * port/type/irq combination.
		 */
		uart_shutdown(tty, state);
	}

	if (change_port) {
		unsigned long old_iobase, old_mapbase;
		unsigned int old_type, old_iotype, old_hub6, old_shift;

		old_iobase = uport->iobase;
		old_mapbase = uport->mapbase;
		old_type = uport->type;
		old_hub6 = uport->hub6;
		old_iotype = uport->iotype;
		old_shift = uport->regshift;

		/*
		 * Free and release old regions
		 */
		if (old_type != PORT_UNKNOWN && uport->ops->release_port)
			uport->ops->release_port(uport);

		uport->iobase = new_port;
		uport->type = new_info->type;
		uport->hub6 = new_info->hub6;
		uport->iotype = new_info->io_type;
		uport->regshift = new_info->iomem_reg_shift;
		uport->mapbase = (unsigned long)new_info->iomem_base;

		/*
		 * Claim and map the new regions
		 */
		if (uport->type != PORT_UNKNOWN && uport->ops->request_port) {
			retval = uport->ops->request_port(uport);
		} else {
			/* Always success - Jean II */
			retval = 0;
		}

		/*
		 * If we fail to request resources for the
		 * new port, try to restore the old settings.
		 */
		if (retval) {
			uport->iobase = old_iobase;
			uport->type = old_type;
			uport->hub6 = old_hub6;
			uport->iotype = old_iotype;
			uport->regshift = old_shift;
			uport->mapbase = old_mapbase;

			if (old_type != PORT_UNKNOWN) {
				retval = uport->ops->request_port(uport);
				/*
				 * If we failed to restore the old settings,
				 * we fail like this.
				 */
				if (retval)
					uport->type = PORT_UNKNOWN;

				/*
				 * We failed anyway.
				 */
				retval = -EBUSY;
			}

			/* Added to return the correct error -Ram Gupta */
			goto exit;
		}
	}

	if (change_irq)
		uport->irq      = new_info->irq;
	if (!(uport->flags & UPF_FIXED_PORT))
		uport->uartclk  = new_info->baud_base * 16;
	uport->flags            = (uport->flags & ~UPF_CHANGE_MASK) |
				 (new_flags & UPF_CHANGE_MASK);
	uport->custom_divisor   = new_info->custom_divisor;
	port->close_delay     = close_delay;
	port->closing_wait    = closing_wait;
	if (new_info->xmit_fifo_size)
		uport->fifosize = new_info->xmit_fifo_size;

 check_and_exit:
	retval = 0;
	if (uport->type == PORT_UNKNOWN)
		goto exit;
	if (tty_port_initialized(port)) {
		if (((old_flags ^ uport->flags) & UPF_SPD_MASK) ||
		    old_custom_divisor != uport->custom_divisor) {
			/*
			 * If they're setting up a custom divisor or speed,
			 * instead of clearing it, then bitch about it.
			 */
			if (uport->flags & UPF_SPD_MASK) {
				dev_notice_ratelimited(uport->dev,
				       "%s sets custom speed on %s. This is deprecated.\n",
				      current->comm,
				      tty_name(port->tty));
			}
			uart_change_line_settings(tty, state, NULL);
		}
	} else {
		retval = uart_startup(tty, state, true);
		if (retval == 0)
			tty_port_set_initialized(port, true);
		if (retval > 0)
			retval = 0;
	}
 exit:
	return retval;
}

static int uart_set_info_user(struct tty_struct *tty, struct serial_struct *ss)
{
	struct uart_state *state = tty->driver_data;
	struct tty_port *port = &state->port;
	int retval;

	down_write(&tty->termios_rwsem);
	/*
	 * This semaphore protects port->count.  It is also
	 * very useful to prevent opens.  Also, take the
	 * port configuration semaphore to make sure that a
	 * module insertion/removal doesn't change anything
	 * under us.
	 */
	mutex_lock(&port->mutex);
	retval = uart_set_info(tty, port, state, ss);
	mutex_unlock(&port->mutex);
	up_write(&tty->termios_rwsem);
	return retval;
}

/**
 * uart_get_lsr_info - get line status register info
 * @tty: tty associated with the UART
 * @state: UART being queried
 * @value: returned modem value
 */
static int uart_get_lsr_info(struct tty_struct *tty,
			struct uart_state *state, unsigned int __user *value)
{
	struct uart_port *uport = uart_port_check(state);
	unsigned int result;

	result = uport->ops->tx_empty(uport);

	/*
	 * If we're about to load something into the transmit
	 * register, we'll pretend the transmitter isn't empty to
	 * avoid a race condition (depending on when the transmit
	 * interrupt happens).
	 */
	if (uport->x_char ||
	    ((uart_circ_chars_pending(&state->xmit) > 0) &&
	     !uart_tx_stopped(uport)))
		result &= ~TIOCSER_TEMT;

	return put_user(result, value);
}

static int uart_tiocmget(struct tty_struct *tty)
{
	struct uart_state *state = tty->driver_data;
	struct tty_port *port = &state->port;
	struct uart_port *uport;
	int result = -EIO;

	mutex_lock(&port->mutex);
	uport = uart_port_check(state);
	if (!uport)
		goto out;

	if (!tty_io_error(tty)) {
		uart_port_lock_irq(uport);
		result = uport->mctrl;
		result |= uport->ops->get_mctrl(uport);
		uart_port_unlock_irq(uport);
	}
out:
	mutex_unlock(&port->mutex);
	return result;
}

static int
uart_tiocmset(struct tty_struct *tty, unsigned int set, unsigned int clear)
{
	struct uart_state *state = tty->driver_data;
	struct tty_port *port = &state->port;
	struct uart_port *uport;
	int ret = -EIO;

	mutex_lock(&port->mutex);
	uport = uart_port_check(state);
	if (!uport)
		goto out;

	if (!tty_io_error(tty)) {
		uart_update_mctrl(uport, set, clear);
		ret = 0;
	}
out:
	mutex_unlock(&port->mutex);
	return ret;
}

static int uart_break_ctl(struct tty_struct *tty, int break_state)
{
	struct uart_state *state = tty->driver_data;
	struct tty_port *port = &state->port;
	struct uart_port *uport;
	int ret = -EIO;

	mutex_lock(&port->mutex);
	uport = uart_port_check(state);
	if (!uport)
		goto out;

	if (uport->type != PORT_UNKNOWN && uport->ops->break_ctl)
		uport->ops->break_ctl(uport, break_state);
	ret = 0;
out:
	mutex_unlock(&port->mutex);
	return ret;
}

static int uart_do_autoconfig(struct tty_struct *tty, struct uart_state *state)
{
	struct tty_port *port = &state->port;
	struct uart_port *uport;
	int flags, ret;

	if (!capable(CAP_SYS_ADMIN))
		return -EPERM;

	/*
	 * Take the per-port semaphore.  This prevents count from
	 * changing, and hence any extra opens of the port while
	 * we're auto-configuring.
	 */
	if (mutex_lock_interruptible(&port->mutex))
		return -ERESTARTSYS;

	uport = uart_port_check(state);
	if (!uport) {
		ret = -EIO;
		goto out;
	}

	ret = -EBUSY;
	if (tty_port_users(port) == 1) {
		uart_shutdown(tty, state);

		/*
		 * If we already have a port type configured,
		 * we must release its resources.
		 */
		if (uport->type != PORT_UNKNOWN && uport->ops->release_port)
			uport->ops->release_port(uport);

		flags = UART_CONFIG_TYPE;
		if (uport->flags & UPF_AUTO_IRQ)
			flags |= UART_CONFIG_IRQ;

		/*
		 * This will claim the ports resources if
		 * a port is found.
		 */
		uport->ops->config_port(uport, flags);

		ret = uart_startup(tty, state, true);
		if (ret == 0)
			tty_port_set_initialized(port, true);
		if (ret > 0)
			ret = 0;
	}
out:
	mutex_unlock(&port->mutex);
	return ret;
}

static void uart_enable_ms(struct uart_port *uport)
{
	/*
	 * Force modem status interrupts on
	 */
	if (uport->ops->enable_ms)
		uport->ops->enable_ms(uport);
}

/*
 * Wait for any of the 4 modem inputs (DCD,RI,DSR,CTS) to change
 * - mask passed in arg for lines of interest
 *   (use |'ed TIOCM_RNG/DSR/CD/CTS for masking)
 * Caller should use TIOCGICOUNT to see which one it was
 *
 * FIXME: This wants extracting into a common all driver implementation
 * of TIOCMWAIT using tty_port.
 */
static int uart_wait_modem_status(struct uart_state *state, unsigned long arg)
{
	struct uart_port *uport;
	struct tty_port *port = &state->port;
	DECLARE_WAITQUEUE(wait, current);
	struct uart_icount cprev, cnow;
	int ret;

	/*
	 * note the counters on entry
	 */
	uport = uart_port_ref(state);
	if (!uport)
		return -EIO;
	uart_port_lock_irq(uport);
	memcpy(&cprev, &uport->icount, sizeof(struct uart_icount));
	uart_enable_ms(uport);
	uart_port_unlock_irq(uport);

	add_wait_queue(&port->delta_msr_wait, &wait);
	for (;;) {
		uart_port_lock_irq(uport);
		memcpy(&cnow, &uport->icount, sizeof(struct uart_icount));
		uart_port_unlock_irq(uport);

		set_current_state(TASK_INTERRUPTIBLE);

		if (((arg & TIOCM_RNG) && (cnow.rng != cprev.rng)) ||
		    ((arg & TIOCM_DSR) && (cnow.dsr != cprev.dsr)) ||
		    ((arg & TIOCM_CD)  && (cnow.dcd != cprev.dcd)) ||
		    ((arg & TIOCM_CTS) && (cnow.cts != cprev.cts))) {
			ret = 0;
			break;
		}

		schedule();

		/* see if a signal did it */
		if (signal_pending(current)) {
			ret = -ERESTARTSYS;
			break;
		}

		cprev = cnow;
	}
	__set_current_state(TASK_RUNNING);
	remove_wait_queue(&port->delta_msr_wait, &wait);
	uart_port_deref(uport);

	return ret;
}

/*
 * Get counter of input serial line interrupts (DCD,RI,DSR,CTS)
 * Return: write counters to the user passed counter struct
 * NB: both 1->0 and 0->1 transitions are counted except for
 *     RI where only 0->1 is counted.
 */
static int uart_get_icount(struct tty_struct *tty,
			  struct serial_icounter_struct *icount)
{
	struct uart_state *state = tty->driver_data;
	struct uart_icount cnow;
	struct uart_port *uport;

	uport = uart_port_ref(state);
	if (!uport)
		return -EIO;
	uart_port_lock_irq(uport);
	memcpy(&cnow, &uport->icount, sizeof(struct uart_icount));
	uart_port_unlock_irq(uport);
	uart_port_deref(uport);

	icount->cts         = cnow.cts;
	icount->dsr         = cnow.dsr;
	icount->rng         = cnow.rng;
	icount->dcd         = cnow.dcd;
	icount->rx          = cnow.rx;
	icount->tx          = cnow.tx;
	icount->frame       = cnow.frame;
	icount->overrun     = cnow.overrun;
	icount->parity      = cnow.parity;
	icount->brk         = cnow.brk;
	icount->buf_overrun = cnow.buf_overrun;

	return 0;
}

#define SER_RS485_LEGACY_FLAGS	(SER_RS485_ENABLED | SER_RS485_RTS_ON_SEND | \
				 SER_RS485_RTS_AFTER_SEND | SER_RS485_RX_DURING_TX | \
				 SER_RS485_TERMINATE_BUS)

static int uart_check_rs485_flags(struct uart_port *port, struct serial_rs485 *rs485)
{
	u32 flags = rs485->flags;

	/* Don't return -EINVAL for unsupported legacy flags */
	flags &= ~SER_RS485_LEGACY_FLAGS;

	/*
	 * For any bit outside of the legacy ones that is not supported by
	 * the driver, return -EINVAL.
	 */
	if (flags & ~port->rs485_supported.flags)
		return -EINVAL;

	/* Asking for address w/o addressing mode? */
	if (!(rs485->flags & SER_RS485_ADDRB) &&
	    (rs485->flags & (SER_RS485_ADDR_RECV|SER_RS485_ADDR_DEST)))
		return -EINVAL;

	/* Address given but not enabled? */
	if (!(rs485->flags & SER_RS485_ADDR_RECV) && rs485->addr_recv)
		return -EINVAL;
	if (!(rs485->flags & SER_RS485_ADDR_DEST) && rs485->addr_dest)
		return -EINVAL;

	return 0;
}

static void uart_sanitize_serial_rs485_delays(struct uart_port *port,
					      struct serial_rs485 *rs485)
{
	if (!port->rs485_supported.delay_rts_before_send) {
		if (rs485->delay_rts_before_send) {
			dev_warn_ratelimited(port->dev,
				"%s (%d): RTS delay before sending not supported\n",
				port->name, port->line);
		}
		rs485->delay_rts_before_send = 0;
	} else if (rs485->delay_rts_before_send > RS485_MAX_RTS_DELAY) {
		rs485->delay_rts_before_send = RS485_MAX_RTS_DELAY;
		dev_warn_ratelimited(port->dev,
			"%s (%d): RTS delay before sending clamped to %u ms\n",
			port->name, port->line, rs485->delay_rts_before_send);
	}

	if (!port->rs485_supported.delay_rts_after_send) {
		if (rs485->delay_rts_after_send) {
			dev_warn_ratelimited(port->dev,
				"%s (%d): RTS delay after sending not supported\n",
				port->name, port->line);
		}
		rs485->delay_rts_after_send = 0;
	} else if (rs485->delay_rts_after_send > RS485_MAX_RTS_DELAY) {
		rs485->delay_rts_after_send = RS485_MAX_RTS_DELAY;
		dev_warn_ratelimited(port->dev,
			"%s (%d): RTS delay after sending clamped to %u ms\n",
			port->name, port->line, rs485->delay_rts_after_send);
	}
}

static void uart_sanitize_serial_rs485(struct uart_port *port, struct serial_rs485 *rs485)
{
	u32 supported_flags = port->rs485_supported.flags;

	if (!(rs485->flags & SER_RS485_ENABLED)) {
		memset(rs485, 0, sizeof(*rs485));
		return;
	}

	rs485->flags &= supported_flags;

	/* Pick sane settings if the user hasn't */
	if (!(rs485->flags & SER_RS485_RTS_ON_SEND) ==
	    !(rs485->flags & SER_RS485_RTS_AFTER_SEND)) {
		if (supported_flags & SER_RS485_RTS_ON_SEND) {
			rs485->flags |= SER_RS485_RTS_ON_SEND;
			rs485->flags &= ~SER_RS485_RTS_AFTER_SEND;

			dev_warn_ratelimited(port->dev,
				"%s (%d): invalid RTS setting, using RTS_ON_SEND instead\n",
				port->name, port->line);
		} else {
			rs485->flags |= SER_RS485_RTS_AFTER_SEND;
			rs485->flags &= ~SER_RS485_RTS_ON_SEND;

			dev_warn_ratelimited(port->dev,
				"%s (%d): invalid RTS setting, using RTS_AFTER_SEND instead\n",
				port->name, port->line);
		}
	}

	uart_sanitize_serial_rs485_delays(port, rs485);

	/* Return clean padding area to userspace */
	memset(rs485->padding0, 0, sizeof(rs485->padding0));
	memset(rs485->padding1, 0, sizeof(rs485->padding1));
}

static void uart_set_rs485_termination(struct uart_port *port,
				       const struct serial_rs485 *rs485)
{
	if (!(rs485->flags & SER_RS485_ENABLED))
		return;

	gpiod_set_value_cansleep(port->rs485_term_gpio,
				 !!(rs485->flags & SER_RS485_TERMINATE_BUS));
}

static void uart_set_rs485_rx_during_tx(struct uart_port *port,
					const struct serial_rs485 *rs485)
{
	if (!(rs485->flags & SER_RS485_ENABLED))
		return;

	gpiod_set_value_cansleep(port->rs485_rx_during_tx_gpio,
				 !!(rs485->flags & SER_RS485_RX_DURING_TX));
}

static int uart_rs485_config(struct uart_port *port)
{
	struct serial_rs485 *rs485 = &port->rs485;
	unsigned long flags;
	int ret;

	if (!(rs485->flags & SER_RS485_ENABLED))
		return 0;

	uart_sanitize_serial_rs485(port, rs485);
	uart_set_rs485_termination(port, rs485);
	uart_set_rs485_rx_during_tx(port, rs485);

	uart_port_lock_irqsave(port, &flags);
	ret = port->rs485_config(port, NULL, rs485);
<<<<<<< HEAD
	spin_unlock_irqrestore(&port->lock, flags);
=======
	uart_port_unlock_irqrestore(port, flags);
>>>>>>> 1e186b1c
	if (ret) {
		memset(rs485, 0, sizeof(*rs485));
		/* unset GPIOs */
		gpiod_set_value_cansleep(port->rs485_term_gpio, 0);
		gpiod_set_value_cansleep(port->rs485_rx_during_tx_gpio, 0);
	}

	return ret;
}

static int uart_get_rs485_config(struct uart_port *port,
			 struct serial_rs485 __user *rs485)
{
	unsigned long flags;
	struct serial_rs485 aux;

	uart_port_lock_irqsave(port, &flags);
	aux = port->rs485;
	uart_port_unlock_irqrestore(port, flags);

	if (copy_to_user(rs485, &aux, sizeof(aux)))
		return -EFAULT;

	return 0;
}

static int uart_set_rs485_config(struct tty_struct *tty, struct uart_port *port,
			 struct serial_rs485 __user *rs485_user)
{
	struct serial_rs485 rs485;
	int ret;
	unsigned long flags;

	if (!(port->rs485_supported.flags & SER_RS485_ENABLED))
		return -ENOTTY;

	if (copy_from_user(&rs485, rs485_user, sizeof(*rs485_user)))
		return -EFAULT;

	ret = uart_check_rs485_flags(port, &rs485);
	if (ret)
		return ret;
	uart_sanitize_serial_rs485(port, &rs485);
	uart_set_rs485_termination(port, &rs485);
	uart_set_rs485_rx_during_tx(port, &rs485);

	uart_port_lock_irqsave(port, &flags);
	ret = port->rs485_config(port, &tty->termios, &rs485);
	if (!ret) {
		port->rs485 = rs485;

		/* Reset RTS and other mctrl lines when disabling RS485 */
		if (!(rs485.flags & SER_RS485_ENABLED))
			port->ops->set_mctrl(port, port->mctrl);
	}
<<<<<<< HEAD
	spin_unlock_irqrestore(&port->lock, flags);
=======
	uart_port_unlock_irqrestore(port, flags);
>>>>>>> 1e186b1c
	if (ret) {
		/* restore old GPIO settings */
		gpiod_set_value_cansleep(port->rs485_term_gpio,
			!!(port->rs485.flags & SER_RS485_TERMINATE_BUS));
		gpiod_set_value_cansleep(port->rs485_rx_during_tx_gpio,
			!!(port->rs485.flags & SER_RS485_RX_DURING_TX));
		return ret;
	}

	if (copy_to_user(rs485_user, &port->rs485, sizeof(port->rs485)))
		return -EFAULT;

	return 0;
}

static int uart_get_iso7816_config(struct uart_port *port,
				   struct serial_iso7816 __user *iso7816)
{
	unsigned long flags;
	struct serial_iso7816 aux;

	if (!port->iso7816_config)
		return -ENOTTY;

	uart_port_lock_irqsave(port, &flags);
	aux = port->iso7816;
	uart_port_unlock_irqrestore(port, flags);

	if (copy_to_user(iso7816, &aux, sizeof(aux)))
		return -EFAULT;

	return 0;
}

static int uart_set_iso7816_config(struct uart_port *port,
				   struct serial_iso7816 __user *iso7816_user)
{
	struct serial_iso7816 iso7816;
	int i, ret;
	unsigned long flags;

	if (!port->iso7816_config)
		return -ENOTTY;

	if (copy_from_user(&iso7816, iso7816_user, sizeof(*iso7816_user)))
		return -EFAULT;

	/*
	 * There are 5 words reserved for future use. Check that userspace
	 * doesn't put stuff in there to prevent breakages in the future.
	 */
	for (i = 0; i < ARRAY_SIZE(iso7816.reserved); i++)
		if (iso7816.reserved[i])
			return -EINVAL;

	uart_port_lock_irqsave(port, &flags);
	ret = port->iso7816_config(port, &iso7816);
	uart_port_unlock_irqrestore(port, flags);
	if (ret)
		return ret;

	if (copy_to_user(iso7816_user, &port->iso7816, sizeof(port->iso7816)))
		return -EFAULT;

	return 0;
}

/*
 * Called via sys_ioctl.  We can use spin_lock_irq() here.
 */
static int
uart_ioctl(struct tty_struct *tty, unsigned int cmd, unsigned long arg)
{
	struct uart_state *state = tty->driver_data;
	struct tty_port *port = &state->port;
	struct uart_port *uport;
	void __user *uarg = (void __user *)arg;
	int ret = -ENOIOCTLCMD;


	/*
	 * These ioctls don't rely on the hardware to be present.
	 */
	switch (cmd) {
	case TIOCSERCONFIG:
		down_write(&tty->termios_rwsem);
		ret = uart_do_autoconfig(tty, state);
		up_write(&tty->termios_rwsem);
		break;
	}

	if (ret != -ENOIOCTLCMD)
		goto out;

	if (tty_io_error(tty)) {
		ret = -EIO;
		goto out;
	}

	/*
	 * The following should only be used when hardware is present.
	 */
	switch (cmd) {
	case TIOCMIWAIT:
		ret = uart_wait_modem_status(state, arg);
		break;
	}

	if (ret != -ENOIOCTLCMD)
		goto out;

	/* rs485_config requires more locking than others */
	if (cmd == TIOCSRS485)
		down_write(&tty->termios_rwsem);

	mutex_lock(&port->mutex);
	uport = uart_port_check(state);

	if (!uport || tty_io_error(tty)) {
		ret = -EIO;
		goto out_up;
	}

	/*
	 * All these rely on hardware being present and need to be
	 * protected against the tty being hung up.
	 */

	switch (cmd) {
	case TIOCSERGETLSR: /* Get line status register */
		ret = uart_get_lsr_info(tty, state, uarg);
		break;

	case TIOCGRS485:
		ret = uart_get_rs485_config(uport, uarg);
		break;

	case TIOCSRS485:
		ret = uart_set_rs485_config(tty, uport, uarg);
		break;

	case TIOCSISO7816:
		ret = uart_set_iso7816_config(state->uart_port, uarg);
		break;

	case TIOCGISO7816:
		ret = uart_get_iso7816_config(state->uart_port, uarg);
		break;
	default:
		if (uport->ops->ioctl)
			ret = uport->ops->ioctl(uport, cmd, arg);
		break;
	}
out_up:
	mutex_unlock(&port->mutex);
	if (cmd == TIOCSRS485)
		up_write(&tty->termios_rwsem);
out:
	return ret;
}

static void uart_set_ldisc(struct tty_struct *tty)
{
	struct uart_state *state = tty->driver_data;
	struct uart_port *uport;
	struct tty_port *port = &state->port;

	if (!tty_port_initialized(port))
		return;

	mutex_lock(&state->port.mutex);
	uport = uart_port_check(state);
	if (uport && uport->ops->set_ldisc)
		uport->ops->set_ldisc(uport, &tty->termios);
	mutex_unlock(&state->port.mutex);
}

static void uart_set_termios(struct tty_struct *tty,
			     const struct ktermios *old_termios)
{
	struct uart_state *state = tty->driver_data;
	struct uart_port *uport;
	unsigned int cflag = tty->termios.c_cflag;
	unsigned int iflag_mask = IGNBRK|BRKINT|IGNPAR|PARMRK|INPCK;
	bool sw_changed = false;

	mutex_lock(&state->port.mutex);
	uport = uart_port_check(state);
	if (!uport)
		goto out;

	/*
	 * Drivers doing software flow control also need to know
	 * about changes to these input settings.
	 */
	if (uport->flags & UPF_SOFT_FLOW) {
		iflag_mask |= IXANY|IXON|IXOFF;
		sw_changed =
		   tty->termios.c_cc[VSTART] != old_termios->c_cc[VSTART] ||
		   tty->termios.c_cc[VSTOP] != old_termios->c_cc[VSTOP];
	}

	/*
	 * These are the bits that are used to setup various
	 * flags in the low level driver. We can ignore the Bfoo
	 * bits in c_cflag; c_[io]speed will always be set
	 * appropriately by set_termios() in tty_ioctl.c
	 */
	if ((cflag ^ old_termios->c_cflag) == 0 &&
	    tty->termios.c_ospeed == old_termios->c_ospeed &&
	    tty->termios.c_ispeed == old_termios->c_ispeed &&
	    ((tty->termios.c_iflag ^ old_termios->c_iflag) & iflag_mask) == 0 &&
	    !sw_changed) {
		goto out;
	}

	uart_change_line_settings(tty, state, old_termios);
	/* reload cflag from termios; port driver may have overridden flags */
	cflag = tty->termios.c_cflag;

	/* Handle transition to B0 status */
	if (((old_termios->c_cflag & CBAUD) != B0) && ((cflag & CBAUD) == B0))
		uart_clear_mctrl(uport, TIOCM_RTS | TIOCM_DTR);
	/* Handle transition away from B0 status */
	else if (((old_termios->c_cflag & CBAUD) == B0) && ((cflag & CBAUD) != B0)) {
		unsigned int mask = TIOCM_DTR;

		if (!(cflag & CRTSCTS) || !tty_throttled(tty))
			mask |= TIOCM_RTS;
		uart_set_mctrl(uport, mask);
	}
out:
	mutex_unlock(&state->port.mutex);
}

/*
 * Calls to uart_close() are serialised via the tty_lock in
 *   drivers/tty/tty_io.c:tty_release()
 *   drivers/tty/tty_io.c:do_tty_hangup()
 */
static void uart_close(struct tty_struct *tty, struct file *filp)
{
	struct uart_state *state = tty->driver_data;

	if (!state) {
		struct uart_driver *drv = tty->driver->driver_state;
		struct tty_port *port;

		state = drv->state + tty->index;
		port = &state->port;
		spin_lock_irq(&port->lock);
		--port->count;
		spin_unlock_irq(&port->lock);
		return;
	}

	pr_debug("uart_close(%d) called\n", tty->index);

	tty_port_close(tty->port, tty, filp);
}

static void uart_tty_port_shutdown(struct tty_port *port)
{
	struct uart_state *state = container_of(port, struct uart_state, port);
	struct uart_port *uport = uart_port_check(state);
	char *buf;

	/*
	 * At this point, we stop accepting input.  To do this, we
	 * disable the receive line status interrupts.
	 */
	if (WARN(!uport, "detached port still initialized!\n"))
		return;

	uart_port_lock_irq(uport);
	uport->ops->stop_rx(uport);
	uart_port_unlock_irq(uport);

	serial_base_port_shutdown(uport);
	uart_port_shutdown(port);

	/*
	 * It's possible for shutdown to be called after suspend if we get
	 * a DCD drop (hangup) at just the right time.  Clear suspended bit so
	 * we don't try to resume a port that has been shutdown.
	 */
	tty_port_set_suspended(port, false);

	/*
	 * Free the transmit buffer.
	 */
	uart_port_lock_irq(uport);
	uart_circ_clear(&state->xmit);
	buf = state->xmit.buf;
	state->xmit.buf = NULL;
	uart_port_unlock_irq(uport);

	free_page((unsigned long)buf);

	uart_change_pm(state, UART_PM_STATE_OFF);
}

static void uart_wait_until_sent(struct tty_struct *tty, int timeout)
{
	struct uart_state *state = tty->driver_data;
	struct uart_port *port;
	unsigned long char_time, expire, fifo_timeout;

	port = uart_port_ref(state);
	if (!port)
		return;

	if (port->type == PORT_UNKNOWN || port->fifosize == 0) {
		uart_port_deref(port);
		return;
	}

	/*
	 * Set the check interval to be 1/5 of the estimated time to
	 * send a single character, and make it at least 1.  The check
	 * interval should also be less than the timeout.
	 *
	 * Note: we have to use pretty tight timings here to satisfy
	 * the NIST-PCTS.
	 */
	char_time = max(nsecs_to_jiffies(port->frame_time / 5), 1UL);

	if (timeout && timeout < char_time)
		char_time = timeout;

	if (!uart_cts_enabled(port)) {
		/*
		 * If the transmitter hasn't cleared in twice the approximate
		 * amount of time to send the entire FIFO, it probably won't
		 * ever clear.  This assumes the UART isn't doing flow
		 * control, which is currently the case.  Hence, if it ever
		 * takes longer than FIFO timeout, this is probably due to a
		 * UART bug of some kind.  So, we clamp the timeout parameter at
		 * 2 * FIFO timeout.
		 */
		fifo_timeout = uart_fifo_timeout(port);
		if (timeout == 0 || timeout > 2 * fifo_timeout)
			timeout = 2 * fifo_timeout;
	}

	expire = jiffies + timeout;

	pr_debug("uart_wait_until_sent(%d), jiffies=%lu, expire=%lu...\n",
		port->line, jiffies, expire);

	/*
	 * Check whether the transmitter is empty every 'char_time'.
	 * 'timeout' / 'expire' give us the maximum amount of time
	 * we wait.
	 */
	while (!port->ops->tx_empty(port)) {
		msleep_interruptible(jiffies_to_msecs(char_time));
		if (signal_pending(current))
			break;
		if (timeout && time_after(jiffies, expire))
			break;
	}
	uart_port_deref(port);
}

/*
 * Calls to uart_hangup() are serialised by the tty_lock in
 *   drivers/tty/tty_io.c:do_tty_hangup()
 * This runs from a workqueue and can sleep for a _short_ time only.
 */
static void uart_hangup(struct tty_struct *tty)
{
	struct uart_state *state = tty->driver_data;
	struct tty_port *port = &state->port;
	struct uart_port *uport;
	unsigned long flags;

	pr_debug("uart_hangup(%d)\n", tty->index);

	mutex_lock(&port->mutex);
	uport = uart_port_check(state);
	WARN(!uport, "hangup of detached port!\n");

	if (tty_port_active(port)) {
		uart_flush_buffer(tty);
		uart_shutdown(tty, state);
		spin_lock_irqsave(&port->lock, flags);
		port->count = 0;
		spin_unlock_irqrestore(&port->lock, flags);
		tty_port_set_active(port, false);
		tty_port_tty_set(port, NULL);
		if (uport && !uart_console(uport))
			uart_change_pm(state, UART_PM_STATE_OFF);
		wake_up_interruptible(&port->open_wait);
		wake_up_interruptible(&port->delta_msr_wait);
	}
	mutex_unlock(&port->mutex);
}

/* uport == NULL if uart_port has already been removed */
static void uart_port_shutdown(struct tty_port *port)
{
	struct uart_state *state = container_of(port, struct uart_state, port);
	struct uart_port *uport = uart_port_check(state);

	/*
	 * clear delta_msr_wait queue to avoid mem leaks: we may free
	 * the irq here so the queue might never be woken up.  Note
	 * that we won't end up waiting on delta_msr_wait again since
	 * any outstanding file descriptors should be pointing at
	 * hung_up_tty_fops now.
	 */
	wake_up_interruptible(&port->delta_msr_wait);

	if (uport) {
		/* Free the IRQ and disable the port. */
		uport->ops->shutdown(uport);

		/* Ensure that the IRQ handler isn't running on another CPU. */
		synchronize_irq(uport->irq);
	}
}

static bool uart_carrier_raised(struct tty_port *port)
{
	struct uart_state *state = container_of(port, struct uart_state, port);
	struct uart_port *uport;
	int mctrl;

	uport = uart_port_ref(state);
	/*
	 * Should never observe uport == NULL since checks for hangup should
	 * abort the tty_port_block_til_ready() loop before checking for carrier
	 * raised -- but report carrier raised if it does anyway so open will
	 * continue and not sleep
	 */
	if (WARN_ON(!uport))
		return true;
	uart_port_lock_irq(uport);
	uart_enable_ms(uport);
	mctrl = uport->ops->get_mctrl(uport);
	uart_port_unlock_irq(uport);
	uart_port_deref(uport);

	return mctrl & TIOCM_CAR;
}

static void uart_dtr_rts(struct tty_port *port, bool active)
{
	struct uart_state *state = container_of(port, struct uart_state, port);
	struct uart_port *uport;

	uport = uart_port_ref(state);
	if (!uport)
		return;
	uart_port_dtr_rts(uport, active);
	uart_port_deref(uport);
}

static int uart_install(struct tty_driver *driver, struct tty_struct *tty)
{
	struct uart_driver *drv = driver->driver_state;
	struct uart_state *state = drv->state + tty->index;

	tty->driver_data = state;

	return tty_standard_install(driver, tty);
}

/*
 * Calls to uart_open are serialised by the tty_lock in
 *   drivers/tty/tty_io.c:tty_open()
 * Note that if this fails, then uart_close() _will_ be called.
 *
 * In time, we want to scrap the "opening nonpresent ports"
 * behaviour and implement an alternative way for setserial
 * to set base addresses/ports/types.  This will allow us to
 * get rid of a certain amount of extra tests.
 */
static int uart_open(struct tty_struct *tty, struct file *filp)
{
	struct uart_state *state = tty->driver_data;
	int retval;

	retval = tty_port_open(&state->port, tty, filp);
	if (retval > 0)
		retval = 0;

	return retval;
}

static int uart_port_activate(struct tty_port *port, struct tty_struct *tty)
{
	struct uart_state *state = container_of(port, struct uart_state, port);
	struct uart_port *uport;
	int ret;

	uport = uart_port_check(state);
	if (!uport || uport->flags & UPF_DEAD)
		return -ENXIO;

	/*
	 * Start up the serial port.
	 */
	ret = uart_startup(tty, state, false);
	if (ret > 0)
		tty_port_set_active(port, true);

	return ret;
}

static const char *uart_type(struct uart_port *port)
{
	const char *str = NULL;

	if (port->ops->type)
		str = port->ops->type(port);

	if (!str)
		str = "unknown";

	return str;
}

#ifdef CONFIG_PROC_FS

static void uart_line_info(struct seq_file *m, struct uart_driver *drv, int i)
{
	struct uart_state *state = drv->state + i;
	struct tty_port *port = &state->port;
	enum uart_pm_state pm_state;
	struct uart_port *uport;
	char stat_buf[32];
	unsigned int status;
	int mmio;

	mutex_lock(&port->mutex);
	uport = uart_port_check(state);
	if (!uport)
		goto out;

	mmio = uport->iotype >= UPIO_MEM;
	seq_printf(m, "%d: uart:%s %s%08llX irq:%d",
			uport->line, uart_type(uport),
			mmio ? "mmio:0x" : "port:",
			mmio ? (unsigned long long)uport->mapbase
			     : (unsigned long long)uport->iobase,
			uport->irq);

	if (uport->type == PORT_UNKNOWN) {
		seq_putc(m, '\n');
		goto out;
	}

	if (capable(CAP_SYS_ADMIN)) {
		pm_state = state->pm_state;
		if (pm_state != UART_PM_STATE_ON)
			uart_change_pm(state, UART_PM_STATE_ON);
		uart_port_lock_irq(uport);
		status = uport->ops->get_mctrl(uport);
		uart_port_unlock_irq(uport);
		if (pm_state != UART_PM_STATE_ON)
			uart_change_pm(state, pm_state);

		seq_printf(m, " tx:%d rx:%d",
				uport->icount.tx, uport->icount.rx);
		if (uport->icount.frame)
			seq_printf(m, " fe:%d",	uport->icount.frame);
		if (uport->icount.parity)
			seq_printf(m, " pe:%d",	uport->icount.parity);
		if (uport->icount.brk)
			seq_printf(m, " brk:%d", uport->icount.brk);
		if (uport->icount.overrun)
			seq_printf(m, " oe:%d", uport->icount.overrun);
		if (uport->icount.buf_overrun)
			seq_printf(m, " bo:%d", uport->icount.buf_overrun);

#define INFOBIT(bit, str) \
	if (uport->mctrl & (bit)) \
		strncat(stat_buf, (str), sizeof(stat_buf) - \
			strlen(stat_buf) - 2)
#define STATBIT(bit, str) \
	if (status & (bit)) \
		strncat(stat_buf, (str), sizeof(stat_buf) - \
		       strlen(stat_buf) - 2)

		stat_buf[0] = '\0';
		stat_buf[1] = '\0';
		INFOBIT(TIOCM_RTS, "|RTS");
		STATBIT(TIOCM_CTS, "|CTS");
		INFOBIT(TIOCM_DTR, "|DTR");
		STATBIT(TIOCM_DSR, "|DSR");
		STATBIT(TIOCM_CAR, "|CD");
		STATBIT(TIOCM_RNG, "|RI");
		if (stat_buf[0])
			stat_buf[0] = ' ';

		seq_puts(m, stat_buf);
	}
	seq_putc(m, '\n');
#undef STATBIT
#undef INFOBIT
out:
	mutex_unlock(&port->mutex);
}

static int uart_proc_show(struct seq_file *m, void *v)
{
	struct tty_driver *ttydrv = m->private;
	struct uart_driver *drv = ttydrv->driver_state;
	int i;

	seq_printf(m, "serinfo:1.0 driver%s%s revision:%s\n", "", "", "");
	for (i = 0; i < drv->nr; i++)
		uart_line_info(m, drv, i);
	return 0;
}
#endif

static void uart_port_spin_lock_init(struct uart_port *port)
{
	spin_lock_init(&port->lock);
	lockdep_set_class(&port->lock, &port_lock_key);
}

#if defined(CONFIG_SERIAL_CORE_CONSOLE) || defined(CONFIG_CONSOLE_POLL)
/**
 * uart_console_write - write a console message to a serial port
 * @port: the port to write the message
 * @s: array of characters
 * @count: number of characters in string to write
 * @putchar: function to write character to port
 */
void uart_console_write(struct uart_port *port, const char *s,
			unsigned int count,
			void (*putchar)(struct uart_port *, unsigned char))
{
	unsigned int i;

	for (i = 0; i < count; i++, s++) {
		if (*s == '\n')
			putchar(port, '\r');
		putchar(port, *s);
	}
}
EXPORT_SYMBOL_GPL(uart_console_write);

/**
 * uart_get_console - get uart port for console
 * @ports: ports to search in
 * @nr: number of @ports
 * @co: console to search for
 * Returns: uart_port for the console @co
 *
 * Check whether an invalid uart number has been specified (as @co->index), and
 * if so, search for the first available port that does have console support.
 */
struct uart_port * __init
uart_get_console(struct uart_port *ports, int nr, struct console *co)
{
	int idx = co->index;

	if (idx < 0 || idx >= nr || (ports[idx].iobase == 0 &&
				     ports[idx].membase == NULL))
		for (idx = 0; idx < nr; idx++)
			if (ports[idx].iobase != 0 ||
			    ports[idx].membase != NULL)
				break;

	co->index = idx;

	return ports + idx;
}

/**
 * uart_parse_earlycon - Parse earlycon options
 * @p:	     ptr to 2nd field (ie., just beyond '<name>,')
 * @iotype:  ptr for decoded iotype (out)
 * @addr:    ptr for decoded mapbase/iobase (out)
 * @options: ptr for <options> field; %NULL if not present (out)
 *
 * Decodes earlycon kernel command line parameters of the form:
 *  * earlycon=<name>,io|mmio|mmio16|mmio32|mmio32be|mmio32native,<addr>,<options>
 *  * console=<name>,io|mmio|mmio16|mmio32|mmio32be|mmio32native,<addr>,<options>
 *
 * The optional form:
 *  * earlycon=<name>,0x<addr>,<options>
 *  * console=<name>,0x<addr>,<options>
 *
 * is also accepted; the returned @iotype will be %UPIO_MEM.
 *
 * Returns: 0 on success or -%EINVAL on failure
 */
int uart_parse_earlycon(char *p, unsigned char *iotype, resource_size_t *addr,
			char **options)
{
	if (strncmp(p, "mmio,", 5) == 0) {
		*iotype = UPIO_MEM;
		p += 5;
	} else if (strncmp(p, "mmio16,", 7) == 0) {
		*iotype = UPIO_MEM16;
		p += 7;
	} else if (strncmp(p, "mmio32,", 7) == 0) {
		*iotype = UPIO_MEM32;
		p += 7;
	} else if (strncmp(p, "mmio32be,", 9) == 0) {
		*iotype = UPIO_MEM32BE;
		p += 9;
	} else if (strncmp(p, "mmio32native,", 13) == 0) {
		*iotype = IS_ENABLED(CONFIG_CPU_BIG_ENDIAN) ?
			UPIO_MEM32BE : UPIO_MEM32;
		p += 13;
	} else if (strncmp(p, "io,", 3) == 0) {
		*iotype = UPIO_PORT;
		p += 3;
	} else if (strncmp(p, "0x", 2) == 0) {
		*iotype = UPIO_MEM;
	} else {
		return -EINVAL;
	}

	/*
	 * Before you replace it with kstrtoull(), think about options separator
	 * (',') it will not tolerate
	 */
	*addr = simple_strtoull(p, NULL, 0);
	p = strchr(p, ',');
	if (p)
		p++;

	*options = p;
	return 0;
}
EXPORT_SYMBOL_GPL(uart_parse_earlycon);

/**
 * uart_parse_options - Parse serial port baud/parity/bits/flow control.
 * @options: pointer to option string
 * @baud: pointer to an 'int' variable for the baud rate.
 * @parity: pointer to an 'int' variable for the parity.
 * @bits: pointer to an 'int' variable for the number of data bits.
 * @flow: pointer to an 'int' variable for the flow control character.
 *
 * uart_parse_options() decodes a string containing the serial console
 * options. The format of the string is <baud><parity><bits><flow>,
 * eg: 115200n8r
 */
void
uart_parse_options(const char *options, int *baud, int *parity,
		   int *bits, int *flow)
{
	const char *s = options;

	*baud = simple_strtoul(s, NULL, 10);
	while (*s >= '0' && *s <= '9')
		s++;
	if (*s)
		*parity = *s++;
	if (*s)
		*bits = *s++ - '0';
	if (*s)
		*flow = *s;
}
EXPORT_SYMBOL_GPL(uart_parse_options);

/**
 * uart_set_options - setup the serial console parameters
 * @port: pointer to the serial ports uart_port structure
 * @co: console pointer
 * @baud: baud rate
 * @parity: parity character - 'n' (none), 'o' (odd), 'e' (even)
 * @bits: number of data bits
 * @flow: flow control character - 'r' (rts)
 *
 * Locking: Caller must hold console_list_lock in order to serialize
 * early initialization of the serial-console lock.
 */
int
uart_set_options(struct uart_port *port, struct console *co,
		 int baud, int parity, int bits, int flow)
{
	struct ktermios termios;
	static struct ktermios dummy;

	/*
	 * Ensure that the serial-console lock is initialised early.
	 *
	 * Note that the console-registered check is needed because
	 * kgdboc can call uart_set_options() for an already registered
	 * console via tty_find_polling_driver() and uart_poll_init().
	 */
	if (!uart_console_registered_locked(port) && !port->console_reinit)
		uart_port_spin_lock_init(port);

	memset(&termios, 0, sizeof(struct ktermios));

	termios.c_cflag |= CREAD | HUPCL | CLOCAL;
	tty_termios_encode_baud_rate(&termios, baud, baud);

	if (bits == 7)
		termios.c_cflag |= CS7;
	else
		termios.c_cflag |= CS8;

	switch (parity) {
	case 'o': case 'O':
		termios.c_cflag |= PARODD;
		fallthrough;
	case 'e': case 'E':
		termios.c_cflag |= PARENB;
		break;
	}

	if (flow == 'r')
		termios.c_cflag |= CRTSCTS;

	/*
	 * some uarts on other side don't support no flow control.
	 * So we set * DTR in host uart to make them happy
	 */
	port->mctrl |= TIOCM_DTR;

	port->ops->set_termios(port, &termios, &dummy);
	/*
	 * Allow the setting of the UART parameters with a NULL console
	 * too:
	 */
	if (co) {
		co->cflag = termios.c_cflag;
		co->ispeed = termios.c_ispeed;
		co->ospeed = termios.c_ospeed;
	}

	return 0;
}
EXPORT_SYMBOL_GPL(uart_set_options);
#endif /* CONFIG_SERIAL_CORE_CONSOLE */

/**
 * uart_change_pm - set power state of the port
 *
 * @state: port descriptor
 * @pm_state: new state
 *
 * Locking: port->mutex has to be held
 */
static void uart_change_pm(struct uart_state *state,
			   enum uart_pm_state pm_state)
{
	struct uart_port *port = uart_port_check(state);

	if (state->pm_state != pm_state) {
		if (port && port->ops->pm)
			port->ops->pm(port, pm_state, state->pm_state);
		state->pm_state = pm_state;
	}
}

struct uart_match {
	struct uart_port *port;
	struct uart_driver *driver;
};

static int serial_match_port(struct device *dev, void *data)
{
	struct uart_match *match = data;
	struct tty_driver *tty_drv = match->driver->tty_driver;
	dev_t devt = MKDEV(tty_drv->major, tty_drv->minor_start) +
		match->port->line;

	return dev->devt == devt; /* Actually, only one tty per port */
}

int uart_suspend_port(struct uart_driver *drv, struct uart_port *uport)
{
	struct uart_state *state = drv->state + uport->line;
	struct tty_port *port = &state->port;
	struct device *tty_dev;
	struct uart_match match = {uport, drv};

	mutex_lock(&port->mutex);

	tty_dev = device_find_child(uport->dev, &match, serial_match_port);
	if (tty_dev && device_may_wakeup(tty_dev)) {
		enable_irq_wake(uport->irq);
		put_device(tty_dev);
		mutex_unlock(&port->mutex);
		return 0;
	}
	put_device(tty_dev);

	/*
	 * Nothing to do if the console is not suspending
	 * except stop_rx to prevent any asynchronous data
	 * over RX line. However ensure that we will be
	 * able to Re-start_rx later.
	 */
	if (!console_suspend_enabled && uart_console(uport)) {
		if (uport->ops->start_rx) {
			uart_port_lock_irq(uport);
			uport->ops->stop_rx(uport);
			uart_port_unlock_irq(uport);
		}
		goto unlock;
	}

	uport->suspended = 1;

	if (tty_port_initialized(port)) {
		const struct uart_ops *ops = uport->ops;
		int tries;
		unsigned int mctrl;

		tty_port_set_suspended(port, true);
		tty_port_set_initialized(port, false);

		uart_port_lock_irq(uport);
		ops->stop_tx(uport);
		if (!(uport->rs485.flags & SER_RS485_ENABLED))
			ops->set_mctrl(uport, 0);
		/* save mctrl so it can be restored on resume */
		mctrl = uport->mctrl;
		uport->mctrl = 0;
		ops->stop_rx(uport);
		uart_port_unlock_irq(uport);

		/*
		 * Wait for the transmitter to empty.
		 */
		for (tries = 3; !ops->tx_empty(uport) && tries; tries--)
			msleep(10);
		if (!tries)
			dev_err(uport->dev, "%s: Unable to drain transmitter\n",
				uport->name);

		ops->shutdown(uport);
		uport->mctrl = mctrl;
	}

	/*
	 * Disable the console device before suspending.
	 */
	if (uart_console(uport))
		console_stop(uport->cons);

	uart_change_pm(state, UART_PM_STATE_OFF);
unlock:
	mutex_unlock(&port->mutex);

	return 0;
}
EXPORT_SYMBOL(uart_suspend_port);

int uart_resume_port(struct uart_driver *drv, struct uart_port *uport)
{
	struct uart_state *state = drv->state + uport->line;
	struct tty_port *port = &state->port;
	struct device *tty_dev;
	struct uart_match match = {uport, drv};
	struct ktermios termios;

	mutex_lock(&port->mutex);

	tty_dev = device_find_child(uport->dev, &match, serial_match_port);
	if (!uport->suspended && device_may_wakeup(tty_dev)) {
		if (irqd_is_wakeup_set(irq_get_irq_data((uport->irq))))
			disable_irq_wake(uport->irq);
		put_device(tty_dev);
		mutex_unlock(&port->mutex);
		return 0;
	}
	put_device(tty_dev);
	uport->suspended = 0;

	/*
	 * Re-enable the console device after suspending.
	 */
	if (uart_console(uport)) {
		/*
		 * First try to use the console cflag setting.
		 */
		memset(&termios, 0, sizeof(struct ktermios));
		termios.c_cflag = uport->cons->cflag;
		termios.c_ispeed = uport->cons->ispeed;
		termios.c_ospeed = uport->cons->ospeed;

		/*
		 * If that's unset, use the tty termios setting.
		 */
		if (port->tty && termios.c_cflag == 0)
			termios = port->tty->termios;

		if (console_suspend_enabled)
			uart_change_pm(state, UART_PM_STATE_ON);
		uport->ops->set_termios(uport, &termios, NULL);
		if (!console_suspend_enabled && uport->ops->start_rx) {
			uart_port_lock_irq(uport);
			uport->ops->start_rx(uport);
			uart_port_unlock_irq(uport);
		}
		if (console_suspend_enabled)
			console_start(uport->cons);
	}

	if (tty_port_suspended(port)) {
		const struct uart_ops *ops = uport->ops;
		int ret;

		uart_change_pm(state, UART_PM_STATE_ON);
		uart_port_lock_irq(uport);
		if (!(uport->rs485.flags & SER_RS485_ENABLED))
			ops->set_mctrl(uport, 0);
		uart_port_unlock_irq(uport);
		if (console_suspend_enabled || !uart_console(uport)) {
			/* Protected by port mutex for now */
			struct tty_struct *tty = port->tty;

			ret = ops->startup(uport);
			if (ret == 0) {
				if (tty)
					uart_change_line_settings(tty, state, NULL);
				uart_rs485_config(uport);
				uart_port_lock_irq(uport);
				if (!(uport->rs485.flags & SER_RS485_ENABLED))
					ops->set_mctrl(uport, uport->mctrl);
				ops->start_tx(uport);
				uart_port_unlock_irq(uport);
				tty_port_set_initialized(port, true);
			} else {
				/*
				 * Failed to resume - maybe hardware went away?
				 * Clear the "initialized" flag so we won't try
				 * to call the low level drivers shutdown method.
				 */
				uart_shutdown(tty, state);
			}
		}

		tty_port_set_suspended(port, false);
	}

	mutex_unlock(&port->mutex);

	return 0;
}
EXPORT_SYMBOL(uart_resume_port);

static inline void
uart_report_port(struct uart_driver *drv, struct uart_port *port)
{
	char address[64];

	switch (port->iotype) {
	case UPIO_PORT:
		snprintf(address, sizeof(address), "I/O 0x%lx", port->iobase);
		break;
	case UPIO_HUB6:
		snprintf(address, sizeof(address),
			 "I/O 0x%lx offset 0x%x", port->iobase, port->hub6);
		break;
	case UPIO_MEM:
	case UPIO_MEM16:
	case UPIO_MEM32:
	case UPIO_MEM32BE:
	case UPIO_AU:
	case UPIO_TSI:
		snprintf(address, sizeof(address),
			 "MMIO 0x%llx", (unsigned long long)port->mapbase);
		break;
	default:
		strscpy(address, "*unknown*", sizeof(address));
		break;
	}

	pr_info("%s%s%s at %s (irq = %d, base_baud = %d) is a %s\n",
	       port->dev ? dev_name(port->dev) : "",
	       port->dev ? ": " : "",
	       port->name,
	       address, port->irq, port->uartclk / 16, uart_type(port));

	/* The magic multiplier feature is a bit obscure, so report it too.  */
	if (port->flags & UPF_MAGIC_MULTIPLIER)
		pr_info("%s%s%s extra baud rates supported: %d, %d",
			port->dev ? dev_name(port->dev) : "",
			port->dev ? ": " : "",
			port->name,
			port->uartclk / 8, port->uartclk / 4);
}

static void
uart_configure_port(struct uart_driver *drv, struct uart_state *state,
		    struct uart_port *port)
{
	unsigned int flags;

	/*
	 * If there isn't a port here, don't do anything further.
	 */
	if (!port->iobase && !port->mapbase && !port->membase)
		return;

	/*
	 * Now do the auto configuration stuff.  Note that config_port
	 * is expected to claim the resources and map the port for us.
	 */
	flags = 0;
	if (port->flags & UPF_AUTO_IRQ)
		flags |= UART_CONFIG_IRQ;
	if (port->flags & UPF_BOOT_AUTOCONF) {
		if (!(port->flags & UPF_FIXED_TYPE)) {
			port->type = PORT_UNKNOWN;
			flags |= UART_CONFIG_TYPE;
		}
		/* Synchronize with possible boot console. */
		if (uart_console(port))
			console_lock();
		port->ops->config_port(port, flags);
		if (uart_console(port))
			console_unlock();
	}

	if (port->type != PORT_UNKNOWN) {
		unsigned long flags;

		uart_report_port(drv, port);

		/* Synchronize with possible boot console. */
		if (uart_console(port))
			console_lock();

		/* Power up port for set_mctrl() */
		uart_change_pm(state, UART_PM_STATE_ON);

		/*
		 * Ensure that the modem control lines are de-activated.
		 * keep the DTR setting that is set in uart_set_options()
		 * We probably don't need a spinlock around this, but
		 */
		uart_port_lock_irqsave(port, &flags);
		port->mctrl &= TIOCM_DTR;
		if (!(port->rs485.flags & SER_RS485_ENABLED))
			port->ops->set_mctrl(port, port->mctrl);
		uart_port_unlock_irqrestore(port, flags);

		uart_rs485_config(port);

		if (uart_console(port))
			console_unlock();

		/*
		 * If this driver supports console, and it hasn't been
		 * successfully registered yet, try to re-register it.
		 * It may be that the port was not available.
		 */
		if (port->cons && !console_is_registered(port->cons))
			register_console(port->cons);

		/*
		 * Power down all ports by default, except the
		 * console if we have one.
		 */
		if (!uart_console(port))
			uart_change_pm(state, UART_PM_STATE_OFF);
	}
}

#ifdef CONFIG_CONSOLE_POLL

static int uart_poll_init(struct tty_driver *driver, int line, char *options)
{
	struct uart_driver *drv = driver->driver_state;
	struct uart_state *state = drv->state + line;
	enum uart_pm_state pm_state;
	struct tty_port *tport;
	struct uart_port *port;
	int baud = 9600;
	int bits = 8;
	int parity = 'n';
	int flow = 'n';
	int ret = 0;

	tport = &state->port;
	mutex_lock(&tport->mutex);

	port = uart_port_check(state);
	if (!port || !(port->ops->poll_get_char && port->ops->poll_put_char)) {
		ret = -1;
		goto out;
	}

	pm_state = state->pm_state;
	uart_change_pm(state, UART_PM_STATE_ON);

	if (port->ops->poll_init) {
		/*
		 * We don't set initialized as we only initialized the hw,
		 * e.g. state->xmit is still uninitialized.
		 */
		if (!tty_port_initialized(tport))
			ret = port->ops->poll_init(port);
	}

	if (!ret && options) {
		uart_parse_options(options, &baud, &parity, &bits, &flow);
		console_list_lock();
		ret = uart_set_options(port, NULL, baud, parity, bits, flow);
		console_list_unlock();
	}
out:
	if (ret)
		uart_change_pm(state, pm_state);
	mutex_unlock(&tport->mutex);
	return ret;
}

static int uart_poll_get_char(struct tty_driver *driver, int line)
{
	struct uart_driver *drv = driver->driver_state;
	struct uart_state *state = drv->state + line;
	struct uart_port *port;
	int ret = -1;

	port = uart_port_ref(state);
	if (port) {
		ret = port->ops->poll_get_char(port);
		uart_port_deref(port);
	}

	return ret;
}

static void uart_poll_put_char(struct tty_driver *driver, int line, char ch)
{
	struct uart_driver *drv = driver->driver_state;
	struct uart_state *state = drv->state + line;
	struct uart_port *port;

	port = uart_port_ref(state);
	if (!port)
		return;

	if (ch == '\n')
		port->ops->poll_put_char(port, '\r');
	port->ops->poll_put_char(port, ch);
	uart_port_deref(port);
}
#endif

static const struct tty_operations uart_ops = {
	.install	= uart_install,
	.open		= uart_open,
	.close		= uart_close,
	.write		= uart_write,
	.put_char	= uart_put_char,
	.flush_chars	= uart_flush_chars,
	.write_room	= uart_write_room,
	.chars_in_buffer= uart_chars_in_buffer,
	.flush_buffer	= uart_flush_buffer,
	.ioctl		= uart_ioctl,
	.throttle	= uart_throttle,
	.unthrottle	= uart_unthrottle,
	.send_xchar	= uart_send_xchar,
	.set_termios	= uart_set_termios,
	.set_ldisc	= uart_set_ldisc,
	.stop		= uart_stop,
	.start		= uart_start,
	.hangup		= uart_hangup,
	.break_ctl	= uart_break_ctl,
	.wait_until_sent= uart_wait_until_sent,
#ifdef CONFIG_PROC_FS
	.proc_show	= uart_proc_show,
#endif
	.tiocmget	= uart_tiocmget,
	.tiocmset	= uart_tiocmset,
	.set_serial	= uart_set_info_user,
	.get_serial	= uart_get_info_user,
	.get_icount	= uart_get_icount,
#ifdef CONFIG_CONSOLE_POLL
	.poll_init	= uart_poll_init,
	.poll_get_char	= uart_poll_get_char,
	.poll_put_char	= uart_poll_put_char,
#endif
};

static const struct tty_port_operations uart_port_ops = {
	.carrier_raised = uart_carrier_raised,
	.dtr_rts	= uart_dtr_rts,
	.activate	= uart_port_activate,
	.shutdown	= uart_tty_port_shutdown,
};

/**
 * uart_register_driver - register a driver with the uart core layer
 * @drv: low level driver structure
 *
 * Register a uart driver with the core driver. We in turn register with the
 * tty layer, and initialise the core driver per-port state.
 *
 * We have a proc file in /proc/tty/driver which is named after the normal
 * driver.
 *
 * @drv->port should be %NULL, and the per-port structures should be registered
 * using uart_add_one_port() after this call has succeeded.
 *
 * Locking: none, Interrupts: enabled
 */
int uart_register_driver(struct uart_driver *drv)
{
	struct tty_driver *normal;
	int i, retval = -ENOMEM;

	BUG_ON(drv->state);

	/*
	 * Maybe we should be using a slab cache for this, especially if
	 * we have a large number of ports to handle.
	 */
	drv->state = kcalloc(drv->nr, sizeof(struct uart_state), GFP_KERNEL);
	if (!drv->state)
		goto out;

	normal = tty_alloc_driver(drv->nr, TTY_DRIVER_REAL_RAW |
			TTY_DRIVER_DYNAMIC_DEV);
	if (IS_ERR(normal)) {
		retval = PTR_ERR(normal);
		goto out_kfree;
	}

	drv->tty_driver = normal;

	normal->driver_name	= drv->driver_name;
	normal->name		= drv->dev_name;
	normal->major		= drv->major;
	normal->minor_start	= drv->minor;
	normal->type		= TTY_DRIVER_TYPE_SERIAL;
	normal->subtype		= SERIAL_TYPE_NORMAL;
	normal->init_termios	= tty_std_termios;
	normal->init_termios.c_cflag = B9600 | CS8 | CREAD | HUPCL | CLOCAL;
	normal->init_termios.c_ispeed = normal->init_termios.c_ospeed = 9600;
	normal->driver_state    = drv;
	tty_set_operations(normal, &uart_ops);

	/*
	 * Initialise the UART state(s).
	 */
	for (i = 0; i < drv->nr; i++) {
		struct uart_state *state = drv->state + i;
		struct tty_port *port = &state->port;

		tty_port_init(port);
		port->ops = &uart_port_ops;
	}

	retval = tty_register_driver(normal);
	if (retval >= 0)
		return retval;

	for (i = 0; i < drv->nr; i++)
		tty_port_destroy(&drv->state[i].port);
	tty_driver_kref_put(normal);
out_kfree:
	kfree(drv->state);
out:
	return retval;
}
EXPORT_SYMBOL(uart_register_driver);

/**
 * uart_unregister_driver - remove a driver from the uart core layer
 * @drv: low level driver structure
 *
 * Remove all references to a driver from the core driver. The low level
 * driver must have removed all its ports via the uart_remove_one_port() if it
 * registered them with uart_add_one_port(). (I.e. @drv->port is %NULL.)
 *
 * Locking: none, Interrupts: enabled
 */
void uart_unregister_driver(struct uart_driver *drv)
{
	struct tty_driver *p = drv->tty_driver;
	unsigned int i;

	tty_unregister_driver(p);
	tty_driver_kref_put(p);
	for (i = 0; i < drv->nr; i++)
		tty_port_destroy(&drv->state[i].port);
	kfree(drv->state);
	drv->state = NULL;
	drv->tty_driver = NULL;
}
EXPORT_SYMBOL(uart_unregister_driver);

struct tty_driver *uart_console_device(struct console *co, int *index)
{
	struct uart_driver *p = co->data;
	*index = co->index;
	return p->tty_driver;
}
EXPORT_SYMBOL_GPL(uart_console_device);

static ssize_t uartclk_show(struct device *dev,
	struct device_attribute *attr, char *buf)
{
	struct serial_struct tmp;
	struct tty_port *port = dev_get_drvdata(dev);

	uart_get_info(port, &tmp);
	return sprintf(buf, "%d\n", tmp.baud_base * 16);
}

static ssize_t type_show(struct device *dev,
	struct device_attribute *attr, char *buf)
{
	struct serial_struct tmp;
	struct tty_port *port = dev_get_drvdata(dev);

	uart_get_info(port, &tmp);
	return sprintf(buf, "%d\n", tmp.type);
}

static ssize_t line_show(struct device *dev,
	struct device_attribute *attr, char *buf)
{
	struct serial_struct tmp;
	struct tty_port *port = dev_get_drvdata(dev);

	uart_get_info(port, &tmp);
	return sprintf(buf, "%d\n", tmp.line);
}

static ssize_t port_show(struct device *dev,
	struct device_attribute *attr, char *buf)
{
	struct serial_struct tmp;
	struct tty_port *port = dev_get_drvdata(dev);
	unsigned long ioaddr;

	uart_get_info(port, &tmp);
	ioaddr = tmp.port;
	if (HIGH_BITS_OFFSET)
		ioaddr |= (unsigned long)tmp.port_high << HIGH_BITS_OFFSET;
	return sprintf(buf, "0x%lX\n", ioaddr);
}

static ssize_t irq_show(struct device *dev,
	struct device_attribute *attr, char *buf)
{
	struct serial_struct tmp;
	struct tty_port *port = dev_get_drvdata(dev);

	uart_get_info(port, &tmp);
	return sprintf(buf, "%d\n", tmp.irq);
}

static ssize_t flags_show(struct device *dev,
	struct device_attribute *attr, char *buf)
{
	struct serial_struct tmp;
	struct tty_port *port = dev_get_drvdata(dev);

	uart_get_info(port, &tmp);
	return sprintf(buf, "0x%X\n", tmp.flags);
}

static ssize_t xmit_fifo_size_show(struct device *dev,
	struct device_attribute *attr, char *buf)
{
	struct serial_struct tmp;
	struct tty_port *port = dev_get_drvdata(dev);

	uart_get_info(port, &tmp);
	return sprintf(buf, "%d\n", tmp.xmit_fifo_size);
}

static ssize_t close_delay_show(struct device *dev,
	struct device_attribute *attr, char *buf)
{
	struct serial_struct tmp;
	struct tty_port *port = dev_get_drvdata(dev);

	uart_get_info(port, &tmp);
	return sprintf(buf, "%d\n", tmp.close_delay);
}

static ssize_t closing_wait_show(struct device *dev,
	struct device_attribute *attr, char *buf)
{
	struct serial_struct tmp;
	struct tty_port *port = dev_get_drvdata(dev);

	uart_get_info(port, &tmp);
	return sprintf(buf, "%d\n", tmp.closing_wait);
}

static ssize_t custom_divisor_show(struct device *dev,
	struct device_attribute *attr, char *buf)
{
	struct serial_struct tmp;
	struct tty_port *port = dev_get_drvdata(dev);

	uart_get_info(port, &tmp);
	return sprintf(buf, "%d\n", tmp.custom_divisor);
}

static ssize_t io_type_show(struct device *dev,
	struct device_attribute *attr, char *buf)
{
	struct serial_struct tmp;
	struct tty_port *port = dev_get_drvdata(dev);

	uart_get_info(port, &tmp);
	return sprintf(buf, "%d\n", tmp.io_type);
}

static ssize_t iomem_base_show(struct device *dev,
	struct device_attribute *attr, char *buf)
{
	struct serial_struct tmp;
	struct tty_port *port = dev_get_drvdata(dev);

	uart_get_info(port, &tmp);
	return sprintf(buf, "0x%lX\n", (unsigned long)tmp.iomem_base);
}

static ssize_t iomem_reg_shift_show(struct device *dev,
	struct device_attribute *attr, char *buf)
{
	struct serial_struct tmp;
	struct tty_port *port = dev_get_drvdata(dev);

	uart_get_info(port, &tmp);
	return sprintf(buf, "%d\n", tmp.iomem_reg_shift);
}

static ssize_t console_show(struct device *dev,
	struct device_attribute *attr, char *buf)
{
	struct tty_port *port = dev_get_drvdata(dev);
	struct uart_state *state = container_of(port, struct uart_state, port);
	struct uart_port *uport;
	bool console = false;

	mutex_lock(&port->mutex);
	uport = uart_port_check(state);
	if (uport)
		console = uart_console_registered(uport);
	mutex_unlock(&port->mutex);

	return sprintf(buf, "%c\n", console ? 'Y' : 'N');
}

static ssize_t console_store(struct device *dev,
	struct device_attribute *attr, const char *buf, size_t count)
{
	struct tty_port *port = dev_get_drvdata(dev);
	struct uart_state *state = container_of(port, struct uart_state, port);
	struct uart_port *uport;
	bool oldconsole, newconsole;
	int ret;

	ret = kstrtobool(buf, &newconsole);
	if (ret)
		return ret;

	mutex_lock(&port->mutex);
	uport = uart_port_check(state);
	if (uport) {
		oldconsole = uart_console_registered(uport);
		if (oldconsole && !newconsole) {
			ret = unregister_console(uport->cons);
		} else if (!oldconsole && newconsole) {
			if (uart_console(uport)) {
				uport->console_reinit = 1;
				register_console(uport->cons);
			} else {
				ret = -ENOENT;
			}
		}
	} else {
		ret = -ENXIO;
	}
	mutex_unlock(&port->mutex);

	return ret < 0 ? ret : count;
}

static DEVICE_ATTR_RO(uartclk);
static DEVICE_ATTR_RO(type);
static DEVICE_ATTR_RO(line);
static DEVICE_ATTR_RO(port);
static DEVICE_ATTR_RO(irq);
static DEVICE_ATTR_RO(flags);
static DEVICE_ATTR_RO(xmit_fifo_size);
static DEVICE_ATTR_RO(close_delay);
static DEVICE_ATTR_RO(closing_wait);
static DEVICE_ATTR_RO(custom_divisor);
static DEVICE_ATTR_RO(io_type);
static DEVICE_ATTR_RO(iomem_base);
static DEVICE_ATTR_RO(iomem_reg_shift);
static DEVICE_ATTR_RW(console);

static struct attribute *tty_dev_attrs[] = {
	&dev_attr_uartclk.attr,
	&dev_attr_type.attr,
	&dev_attr_line.attr,
	&dev_attr_port.attr,
	&dev_attr_irq.attr,
	&dev_attr_flags.attr,
	&dev_attr_xmit_fifo_size.attr,
	&dev_attr_close_delay.attr,
	&dev_attr_closing_wait.attr,
	&dev_attr_custom_divisor.attr,
	&dev_attr_io_type.attr,
	&dev_attr_iomem_base.attr,
	&dev_attr_iomem_reg_shift.attr,
	&dev_attr_console.attr,
	NULL
};

static const struct attribute_group tty_dev_attr_group = {
	.attrs = tty_dev_attrs,
};

/**
 * serial_core_add_one_port - attach a driver-defined port structure
 * @drv: pointer to the uart low level driver structure for this port
 * @uport: uart port structure to use for this port.
 *
 * Context: task context, might sleep
 *
 * This allows the driver @drv to register its own uart_port structure with the
 * core driver. The main purpose is to allow the low level uart drivers to
 * expand uart_port, rather than having yet more levels of structures.
 * Caller must hold port_mutex.
 */
static int serial_core_add_one_port(struct uart_driver *drv, struct uart_port *uport)
{
	struct uart_state *state;
	struct tty_port *port;
	int ret = 0;
	struct device *tty_dev;
	int num_groups;

	if (uport->line >= drv->nr)
		return -EINVAL;

	state = drv->state + uport->line;
	port = &state->port;

	mutex_lock(&port->mutex);
	if (state->uart_port) {
		ret = -EINVAL;
		goto out;
	}

	/* Link the port to the driver state table and vice versa */
	atomic_set(&state->refcount, 1);
	init_waitqueue_head(&state->remove_wait);
	state->uart_port = uport;
	uport->state = state;

	/*
	 * If this port is in use as a console then the spinlock is already
	 * initialised.
	 */
	if (!uart_console_registered(uport))
		uart_port_spin_lock_init(uport);

	state->pm_state = UART_PM_STATE_UNDEFINED;
	uart_port_set_cons(uport, drv->cons);
	uport->minor = drv->tty_driver->minor_start + uport->line;
	uport->name = kasprintf(GFP_KERNEL, "%s%d", drv->dev_name,
				drv->tty_driver->name_base + uport->line);
	if (!uport->name) {
		ret = -ENOMEM;
		goto out;
	}

	if (uport->cons && uport->dev)
		of_console_check(uport->dev->of_node, uport->cons->name, uport->line);

	tty_port_link_device(port, drv->tty_driver, uport->line);
	uart_configure_port(drv, state, uport);

	port->console = uart_console(uport);

	num_groups = 2;
	if (uport->attr_group)
		num_groups++;

	uport->tty_groups = kcalloc(num_groups, sizeof(*uport->tty_groups),
				    GFP_KERNEL);
	if (!uport->tty_groups) {
		ret = -ENOMEM;
		goto out;
	}
	uport->tty_groups[0] = &tty_dev_attr_group;
	if (uport->attr_group)
		uport->tty_groups[1] = uport->attr_group;

	/*
	 * Register the port whether it's detected or not.  This allows
	 * setserial to be used to alter this port's parameters.
	 */
	tty_dev = tty_port_register_device_attr_serdev(port, drv->tty_driver,
			uport->line, uport->dev, port, uport->tty_groups);
	if (!IS_ERR(tty_dev)) {
		device_set_wakeup_capable(tty_dev, 1);
	} else {
		dev_err(uport->dev, "Cannot register tty device on line %d\n",
		       uport->line);
	}

 out:
	mutex_unlock(&port->mutex);

	return ret;
}

/**
 * serial_core_remove_one_port - detach a driver defined port structure
 * @drv: pointer to the uart low level driver structure for this port
 * @uport: uart port structure for this port
 *
 * Context: task context, might sleep
 *
 * This unhooks (and hangs up) the specified port structure from the core
 * driver. No further calls will be made to the low-level code for this port.
 * Caller must hold port_mutex.
 */
static void serial_core_remove_one_port(struct uart_driver *drv,
					struct uart_port *uport)
{
	struct uart_state *state = drv->state + uport->line;
	struct tty_port *port = &state->port;
	struct uart_port *uart_port;
	struct tty_struct *tty;

	mutex_lock(&port->mutex);
	uart_port = uart_port_check(state);
	if (uart_port != uport)
		dev_alert(uport->dev, "Removing wrong port: %p != %p\n",
			  uart_port, uport);

	if (!uart_port) {
		mutex_unlock(&port->mutex);
		return;
	}
	mutex_unlock(&port->mutex);

	/*
	 * Remove the devices from the tty layer
	 */
	tty_port_unregister_device(port, drv->tty_driver, uport->line);

	tty = tty_port_tty_get(port);
	if (tty) {
		tty_vhangup(port->tty);
		tty_kref_put(tty);
	}

	/*
	 * If the port is used as a console, unregister it
	 */
	if (uart_console(uport))
		unregister_console(uport->cons);

	/*
	 * Free the port IO and memory resources, if any.
	 */
	if (uport->type != PORT_UNKNOWN && uport->ops->release_port)
		uport->ops->release_port(uport);
	kfree(uport->tty_groups);
	kfree(uport->name);

	/*
	 * Indicate that there isn't a port here anymore.
	 */
	uport->type = PORT_UNKNOWN;
	uport->port_dev = NULL;

	mutex_lock(&port->mutex);
	WARN_ON(atomic_dec_return(&state->refcount) < 0);
	wait_event(state->remove_wait, !atomic_read(&state->refcount));
	state->uart_port = NULL;
	mutex_unlock(&port->mutex);
}

/**
 * uart_match_port - are the two ports equivalent?
 * @port1: first port
 * @port2: second port
 *
 * This utility function can be used to determine whether two uart_port
 * structures describe the same port.
 */
bool uart_match_port(const struct uart_port *port1,
		const struct uart_port *port2)
{
	if (port1->iotype != port2->iotype)
		return false;

	switch (port1->iotype) {
	case UPIO_PORT:
		return port1->iobase == port2->iobase;
	case UPIO_HUB6:
		return port1->iobase == port2->iobase &&
		       port1->hub6   == port2->hub6;
	case UPIO_MEM:
	case UPIO_MEM16:
	case UPIO_MEM32:
	case UPIO_MEM32BE:
	case UPIO_AU:
	case UPIO_TSI:
		return port1->mapbase == port2->mapbase;
	}

	return false;
}
EXPORT_SYMBOL(uart_match_port);

static struct serial_ctrl_device *
serial_core_get_ctrl_dev(struct serial_port_device *port_dev)
{
	struct device *dev = &port_dev->dev;

	return to_serial_base_ctrl_device(dev->parent);
}

/*
 * Find a registered serial core controller device if one exists. Returns
 * the first device matching the ctrl_id. Caller must hold port_mutex.
 */
static struct serial_ctrl_device *serial_core_ctrl_find(struct uart_driver *drv,
							struct device *phys_dev,
							int ctrl_id)
{
	struct uart_state *state;
	int i;

	lockdep_assert_held(&port_mutex);

	for (i = 0; i < drv->nr; i++) {
		state = drv->state + i;
		if (!state->uart_port || !state->uart_port->port_dev)
			continue;

		if (state->uart_port->dev == phys_dev &&
		    state->uart_port->ctrl_id == ctrl_id)
			return serial_core_get_ctrl_dev(state->uart_port->port_dev);
	}

	return NULL;
}

static struct serial_ctrl_device *serial_core_ctrl_device_add(struct uart_port *port)
{
	return serial_base_ctrl_add(port, port->dev);
}

static int serial_core_port_device_add(struct serial_ctrl_device *ctrl_dev,
				       struct uart_port *port)
{
	struct serial_port_device *port_dev;

	port_dev = serial_base_port_add(port, ctrl_dev);
	if (IS_ERR(port_dev))
		return PTR_ERR(port_dev);

	port->port_dev = port_dev;

	return 0;
}

/*
 * Initialize a serial core port device, and a controller device if needed.
 */
int serial_core_register_port(struct uart_driver *drv, struct uart_port *port)
{
	struct serial_ctrl_device *ctrl_dev, *new_ctrl_dev = NULL;
	int ret;

	mutex_lock(&port_mutex);

	/*
	 * Prevent serial_port_runtime_resume() from trying to use the port
	 * until serial_core_add_one_port() has completed
	 */
	port->flags |= UPF_DEAD;

	/* Inititalize a serial core controller device if needed */
	ctrl_dev = serial_core_ctrl_find(drv, port->dev, port->ctrl_id);
	if (!ctrl_dev) {
		new_ctrl_dev = serial_core_ctrl_device_add(port);
		if (IS_ERR(new_ctrl_dev)) {
			ret = PTR_ERR(new_ctrl_dev);
			goto err_unlock;
		}
		ctrl_dev = new_ctrl_dev;
	}

	/*
	 * Initialize a serial core port device. Tag the port dead to prevent
	 * serial_port_runtime_resume() trying to do anything until port has
	 * been registered. It gets cleared by serial_core_add_one_port().
	 */
	ret = serial_core_port_device_add(ctrl_dev, port);
	if (ret)
		goto err_unregister_ctrl_dev;

<<<<<<< HEAD
=======
	ret = serial_base_match_and_update_preferred_console(drv, port);
	if (ret)
		goto err_unregister_port_dev;

>>>>>>> 1e186b1c
	ret = serial_core_add_one_port(drv, port);
	if (ret)
		goto err_unregister_port_dev;

	port->flags &= ~UPF_DEAD;

	mutex_unlock(&port_mutex);

	return 0;

err_unregister_port_dev:
	serial_base_port_device_remove(port->port_dev);

err_unregister_ctrl_dev:
	serial_base_ctrl_device_remove(new_ctrl_dev);

err_unlock:
	mutex_unlock(&port_mutex);

	return ret;
}

/*
 * Removes a serial core port device, and the related serial core controller
 * device if the last instance.
 */
void serial_core_unregister_port(struct uart_driver *drv, struct uart_port *port)
{
	struct device *phys_dev = port->dev;
	struct serial_port_device *port_dev = port->port_dev;
	struct serial_ctrl_device *ctrl_dev = serial_core_get_ctrl_dev(port_dev);
	int ctrl_id = port->ctrl_id;

	mutex_lock(&port_mutex);

	port->flags |= UPF_DEAD;

	serial_core_remove_one_port(drv, port);

	/* Note that struct uart_port *port is no longer valid at this point */
	serial_base_port_device_remove(port_dev);

	/* Drop the serial core controller device if no ports are using it */
	if (!serial_core_ctrl_find(drv, phys_dev, ctrl_id))
		serial_base_ctrl_device_remove(ctrl_dev);

	mutex_unlock(&port_mutex);
}

/**
 * uart_handle_dcd_change - handle a change of carrier detect state
 * @uport: uart_port structure for the open port
 * @active: new carrier detect status
 *
 * Caller must hold uport->lock.
 */
void uart_handle_dcd_change(struct uart_port *uport, bool active)
{
	struct tty_port *port = &uport->state->port;
	struct tty_struct *tty = port->tty;
	struct tty_ldisc *ld;

	lockdep_assert_held_once(&uport->lock);

	if (tty) {
		ld = tty_ldisc_ref(tty);
		if (ld) {
			if (ld->ops->dcd_change)
				ld->ops->dcd_change(tty, active);
			tty_ldisc_deref(ld);
		}
	}

	uport->icount.dcd++;

	if (uart_dcd_enabled(uport)) {
		if (active)
			wake_up_interruptible(&port->open_wait);
		else if (tty)
			tty_hangup(tty);
	}
}
EXPORT_SYMBOL_GPL(uart_handle_dcd_change);

/**
 * uart_handle_cts_change - handle a change of clear-to-send state
 * @uport: uart_port structure for the open port
 * @active: new clear-to-send status
 *
 * Caller must hold uport->lock.
 */
void uart_handle_cts_change(struct uart_port *uport, bool active)
{
	lockdep_assert_held_once(&uport->lock);

	uport->icount.cts++;

	if (uart_softcts_mode(uport)) {
		if (uport->hw_stopped) {
			if (active) {
				uport->hw_stopped = false;
				uport->ops->start_tx(uport);
				uart_write_wakeup(uport);
			}
		} else {
			if (!active) {
				uport->hw_stopped = true;
				uport->ops->stop_tx(uport);
			}
		}

	}
}
EXPORT_SYMBOL_GPL(uart_handle_cts_change);

/**
 * uart_insert_char - push a char to the uart layer
 *
 * User is responsible to call tty_flip_buffer_push when they are done with
 * insertion.
 *
 * @port: corresponding port
 * @status: state of the serial port RX buffer (LSR for 8250)
 * @overrun: mask of overrun bits in @status
 * @ch: character to push
 * @flag: flag for the character (see TTY_NORMAL and friends)
 */
void uart_insert_char(struct uart_port *port, unsigned int status,
		      unsigned int overrun, u8 ch, u8 flag)
{
	struct tty_port *tport = &port->state->port;

	if ((status & port->ignore_status_mask & ~overrun) == 0)
		if (tty_insert_flip_char(tport, ch, flag) == 0)
			++port->icount.buf_overrun;

	/*
	 * Overrun is special.  Since it's reported immediately,
	 * it doesn't affect the current character.
	 */
	if (status & ~port->ignore_status_mask & overrun)
		if (tty_insert_flip_char(tport, 0, TTY_OVERRUN) == 0)
			++port->icount.buf_overrun;
}
EXPORT_SYMBOL_GPL(uart_insert_char);

#ifdef CONFIG_MAGIC_SYSRQ_SERIAL
static const u8 sysrq_toggle_seq[] = CONFIG_MAGIC_SYSRQ_SERIAL_SEQUENCE;

static void uart_sysrq_on(struct work_struct *w)
{
	int sysrq_toggle_seq_len = strlen(sysrq_toggle_seq);

	sysrq_toggle_support(1);
	pr_info("SysRq is enabled by magic sequence '%*pE' on serial\n",
		sysrq_toggle_seq_len, sysrq_toggle_seq);
}
static DECLARE_WORK(sysrq_enable_work, uart_sysrq_on);

/**
 * uart_try_toggle_sysrq - Enables SysRq from serial line
 * @port: uart_port structure where char(s) after BREAK met
 * @ch: new character in the sequence after received BREAK
 *
 * Enables magic SysRq when the required sequence is met on port
 * (see CONFIG_MAGIC_SYSRQ_SERIAL_SEQUENCE).
 *
 * Returns: %false if @ch is out of enabling sequence and should be
 * handled some other way, %true if @ch was consumed.
 */
bool uart_try_toggle_sysrq(struct uart_port *port, u8 ch)
{
	int sysrq_toggle_seq_len = strlen(sysrq_toggle_seq);

	if (!sysrq_toggle_seq_len)
		return false;

	BUILD_BUG_ON(ARRAY_SIZE(sysrq_toggle_seq) >= U8_MAX);
	if (sysrq_toggle_seq[port->sysrq_seq] != ch) {
		port->sysrq_seq = 0;
		return false;
	}

	if (++port->sysrq_seq < sysrq_toggle_seq_len) {
		port->sysrq = jiffies + SYSRQ_TIMEOUT;
		return true;
	}

	schedule_work(&sysrq_enable_work);

	port->sysrq = 0;
	return true;
}
EXPORT_SYMBOL_GPL(uart_try_toggle_sysrq);
#endif

/**
 * uart_get_rs485_mode() - retrieve rs485 properties for given uart
 * @port: uart device's target port
 *
 * This function implements the device tree binding described in
 * Documentation/devicetree/bindings/serial/rs485.txt.
 */
int uart_get_rs485_mode(struct uart_port *port)
{
	struct serial_rs485 *rs485conf = &port->rs485;
	struct device *dev = port->dev;
	enum gpiod_flags dflags;
	struct gpio_desc *desc;
	u32 rs485_delay[2];
	int ret;

	if (!(port->rs485_supported.flags & SER_RS485_ENABLED))
		return 0;

	ret = device_property_read_u32_array(dev, "rs485-rts-delay",
					     rs485_delay, 2);
	if (!ret) {
		rs485conf->delay_rts_before_send = rs485_delay[0];
		rs485conf->delay_rts_after_send = rs485_delay[1];
	} else {
		rs485conf->delay_rts_before_send = 0;
		rs485conf->delay_rts_after_send = 0;
	}

	uart_sanitize_serial_rs485_delays(port, rs485conf);

	/*
	 * Clear full-duplex and enabled flags, set RTS polarity to active high
	 * to get to a defined state with the following properties:
	 */
	rs485conf->flags &= ~(SER_RS485_RX_DURING_TX | SER_RS485_ENABLED |
			      SER_RS485_TERMINATE_BUS |
			      SER_RS485_RTS_AFTER_SEND);
	rs485conf->flags |= SER_RS485_RTS_ON_SEND;

	if (device_property_read_bool(dev, "rs485-rx-during-tx"))
		rs485conf->flags |= SER_RS485_RX_DURING_TX;

	if (device_property_read_bool(dev, "linux,rs485-enabled-at-boot-time"))
		rs485conf->flags |= SER_RS485_ENABLED;

	if (device_property_read_bool(dev, "rs485-rts-active-low")) {
		rs485conf->flags &= ~SER_RS485_RTS_ON_SEND;
		rs485conf->flags |= SER_RS485_RTS_AFTER_SEND;
	}

	/*
	 * Disabling termination by default is the safe choice:  Else if many
	 * bus participants enable it, no communication is possible at all.
	 * Works fine for short cables and users may enable for longer cables.
	 */
	desc = devm_gpiod_get_optional(dev, "rs485-term", GPIOD_OUT_LOW);
	if (IS_ERR(desc))
		return dev_err_probe(dev, PTR_ERR(desc), "Cannot get rs485-term-gpios\n");
	port->rs485_term_gpio = desc;
	if (port->rs485_term_gpio)
		port->rs485_supported.flags |= SER_RS485_TERMINATE_BUS;

	dflags = (rs485conf->flags & SER_RS485_RX_DURING_TX) ?
		 GPIOD_OUT_HIGH : GPIOD_OUT_LOW;
	desc = devm_gpiod_get_optional(dev, "rs485-rx-during-tx", dflags);
	if (IS_ERR(desc))
		return dev_err_probe(dev, PTR_ERR(desc), "Cannot get rs485-rx-during-tx-gpios\n");
	port->rs485_rx_during_tx_gpio = desc;
	if (port->rs485_rx_during_tx_gpio)
		port->rs485_supported.flags |= SER_RS485_RX_DURING_TX;

	return 0;
}
EXPORT_SYMBOL_GPL(uart_get_rs485_mode);

/* Compile-time assertions for serial_rs485 layout */
static_assert(offsetof(struct serial_rs485, padding) ==
              (offsetof(struct serial_rs485, delay_rts_after_send) + sizeof(__u32)));
static_assert(offsetof(struct serial_rs485, padding1) ==
	      offsetof(struct serial_rs485, padding[1]));
static_assert((offsetof(struct serial_rs485, padding[4]) + sizeof(__u32)) ==
	      sizeof(struct serial_rs485));

MODULE_DESCRIPTION("Serial driver core");
MODULE_LICENSE("GPL");<|MERGE_RESOLUTION|>--- conflicted
+++ resolved
@@ -142,15 +142,9 @@
 
 	if (!port || port->flags & UPF_DEAD || uart_tx_stopped(port))
 		return;
-<<<<<<< HEAD
 
 	port_dev = port->port_dev;
 
-=======
-
-	port_dev = port->port_dev;
-
->>>>>>> 1e186b1c
 	/* Increment the runtime PM usage count for the active check below */
 	err = pm_runtime_get(&port_dev->dev);
 	if (err < 0 && err != -EINPROGRESS) {
@@ -163,11 +157,7 @@
 	 * enabled, serial_port_runtime_resume() calls start_tx() again
 	 * after enabling the device.
 	 */
-<<<<<<< HEAD
-	if (!pm_runtime_enabled(port->dev) || pm_runtime_active(port->dev))
-=======
 	if (!pm_runtime_enabled(port->dev) || pm_runtime_active(&port_dev->dev))
->>>>>>> 1e186b1c
 		port->ops->start_tx(port);
 	pm_runtime_mark_last_busy(&port_dev->dev);
 	pm_runtime_put_autosuspend(&port_dev->dev);
@@ -1471,11 +1461,7 @@
 
 	uart_port_lock_irqsave(port, &flags);
 	ret = port->rs485_config(port, NULL, rs485);
-<<<<<<< HEAD
-	spin_unlock_irqrestore(&port->lock, flags);
-=======
 	uart_port_unlock_irqrestore(port, flags);
->>>>>>> 1e186b1c
 	if (ret) {
 		memset(rs485, 0, sizeof(*rs485));
 		/* unset GPIOs */
@@ -1531,11 +1517,7 @@
 		if (!(rs485.flags & SER_RS485_ENABLED))
 			port->ops->set_mctrl(port, port->mctrl);
 	}
-<<<<<<< HEAD
-	spin_unlock_irqrestore(&port->lock, flags);
-=======
 	uart_port_unlock_irqrestore(port, flags);
->>>>>>> 1e186b1c
 	if (ret) {
 		/* restore old GPIO settings */
 		gpiod_set_value_cansleep(port->rs485_term_gpio,
@@ -3446,13 +3428,10 @@
 	if (ret)
 		goto err_unregister_ctrl_dev;
 
-<<<<<<< HEAD
-=======
 	ret = serial_base_match_and_update_preferred_console(drv, port);
 	if (ret)
 		goto err_unregister_port_dev;
 
->>>>>>> 1e186b1c
 	ret = serial_core_add_one_port(drv, port);
 	if (ret)
 		goto err_unregister_port_dev;
