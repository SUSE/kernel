--- conflicted
+++ resolved
@@ -49,12 +49,6 @@
  */
 #define RS485_MAX_RTS_DELAY	100 /* msecs */
 
-<<<<<<< HEAD
-static void uart_change_speed(struct tty_struct *tty, struct uart_state *state,
-					struct ktermios *old_termios);
-static void uart_wait_until_sent(struct tty_struct *tty, int timeout);
-=======
->>>>>>> eb3cdb58
 static void uart_change_pm(struct uart_state *state,
 			   enum uart_pm_state pm_state);
 
@@ -181,20 +175,6 @@
 		uart_clear_mctrl(uport, TIOCM_DTR | TIOCM_RTS);
 }
 
-<<<<<<< HEAD
-	if (raise) {
-		if (rs485_on && RTS_after_send) {
-			uart_set_mctrl(uport, TIOCM_DTR);
-			uart_clear_mctrl(uport, TIOCM_RTS);
-		} else {
-			uart_set_mctrl(uport, TIOCM_DTR | TIOCM_RTS);
-		}
-	} else {
-		unsigned int clear = TIOCM_DTR;
-
-		clear |= (!rs485_on || RTS_after_send) ? TIOCM_RTS : 0;
-		uart_clear_mctrl(uport, clear);
-=======
 /* Caller holds port mutex */
 static void uart_change_line_settings(struct tty_struct *tty, struct uart_state *state,
 				      const struct ktermios *old_termios)
@@ -236,7 +216,6 @@
 			uport->ops->stop_tx(uport);
 		else
 			__uart_start(tty);
->>>>>>> eb3cdb58
 	}
 	spin_unlock_irq(&uport->lock);
 }
@@ -1111,11 +1090,6 @@
 		goto out;
 
 	if (!tty_io_error(tty)) {
-		if (uport->rs485.flags & SER_RS485_ENABLED) {
-			set &= ~TIOCM_RTS;
-			clear &= ~TIOCM_RTS;
-		}
-
 		uart_update_mctrl(uport, set, clear);
 		ret = 0;
 	}
@@ -1453,38 +1427,6 @@
 	if (copy_from_user(&rs485, rs485_user, sizeof(*rs485_user)))
 		return -EFAULT;
 
-<<<<<<< HEAD
-	/* pick sane settings if the user hasn't */
-	if (!(rs485.flags & SER_RS485_RTS_ON_SEND) ==
-	    !(rs485.flags & SER_RS485_RTS_AFTER_SEND)) {
-		dev_warn_ratelimited(port->dev,
-			"%s (%d): invalid RTS setting, using RTS_ON_SEND instead\n",
-			port->name, port->line);
-		rs485.flags |= SER_RS485_RTS_ON_SEND;
-		rs485.flags &= ~SER_RS485_RTS_AFTER_SEND;
-	}
-
-	if (rs485.delay_rts_before_send > RS485_MAX_RTS_DELAY) {
-		rs485.delay_rts_before_send = RS485_MAX_RTS_DELAY;
-		dev_warn_ratelimited(port->dev,
-			"%s (%d): RTS delay before sending clamped to %u ms\n",
-			port->name, port->line, rs485.delay_rts_before_send);
-	}
-
-	if (rs485.delay_rts_after_send > RS485_MAX_RTS_DELAY) {
-		rs485.delay_rts_after_send = RS485_MAX_RTS_DELAY;
-		dev_warn_ratelimited(port->dev,
-			"%s (%d): RTS delay after sending clamped to %u ms\n",
-			port->name, port->line, rs485.delay_rts_after_send);
-	}
-	/* Return clean padding area to userspace */
-	memset(rs485.padding, 0, sizeof(rs485.padding));
-
-	spin_lock_irqsave(&port->lock, flags);
-	ret = port->rs485_config(port, &rs485);
-	if (!ret)
-		port->rs485 = rs485;
-=======
 	ret = uart_check_rs485_flags(port, &rs485);
 	if (ret)
 		return ret;
@@ -1500,7 +1442,6 @@
 		if (!(rs485.flags & SER_RS485_ENABLED))
 			port->ops->set_mctrl(port, port->mctrl);
 	}
->>>>>>> eb3cdb58
 	spin_unlock_irqrestore(&port->lock, flags);
 	if (ret)
 		return ret;
@@ -1790,16 +1731,9 @@
 	buf = state->xmit.buf;
 	state->xmit.buf = NULL;
 	spin_unlock_irq(&uport->lock);
-<<<<<<< HEAD
-
-	if (buf)
-		free_page((unsigned long)buf);
-
-=======
 
 	free_page((unsigned long)buf);
 
->>>>>>> eb3cdb58
 	uart_change_pm(state, UART_PM_STATE_OFF);
 }
 
@@ -2633,14 +2567,10 @@
 		 */
 		spin_lock_irqsave(&port->lock, flags);
 		port->mctrl &= TIOCM_DTR;
-<<<<<<< HEAD
-		port->ops->set_mctrl(port, port->mctrl);
-=======
 		if (!(port->rs485.flags & SER_RS485_ENABLED))
 			port->ops->set_mctrl(port, port->mctrl);
 		else
 			uart_rs485_config(port);
->>>>>>> eb3cdb58
 		spin_unlock_irqrestore(&port->lock, flags);
 
 		/*
