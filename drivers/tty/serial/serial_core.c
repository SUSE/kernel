--- conflicted
+++ resolved
@@ -1084,13 +1084,8 @@
 		goto out;
 
 	if (!tty_io_error(tty)) {
-<<<<<<< HEAD
+		uart_port_lock_irq(uport);
 		result = uport->mctrl;
-		uart_port_lock_irq(uport);
-=======
-		spin_lock_irq(&uport->lock);
-		result = uport->mctrl;
->>>>>>> 2ad92301
 		result |= uport->ops->get_mctrl(uport);
 		uart_port_unlock_irq(uport);
 	}
