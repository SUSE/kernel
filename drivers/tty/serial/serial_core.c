// SPDX-License-Identifier: GPL-2.0+
/*
 *  Driver core for serial ports
 *
 *  Based on drivers/char/serial.c, by Linus Torvalds, Theodore Ts'o.
 *
 *  Copyright 1999 ARM Limited
 *  Copyright (C) 2000-2001 Deep Blue Solutions Ltd.
 */
#include <linux/module.h>
#include <linux/tty.h>
#include <linux/tty_flip.h>
#include <linux/slab.h>
#include <linux/sched/signal.h>
#include <linux/init.h>
#include <linux/console.h>
#include <linux/gpio/consumer.h>
#include <linux/kernel.h>
#include <linux/of.h>
#include <linux/pm_runtime.h>
#include <linux/proc_fs.h>
#include <linux/seq_file.h>
#include <linux/device.h>
#include <linux/serial.h> /* for serial_state and serial_icounter_struct */
#include <linux/serial_core.h>
#include <linux/sysrq.h>
#include <linux/delay.h>
#include <linux/mutex.h>
#include <linux/math64.h>
#include <linux/security.h>

#include <linux/irq.h>
#include <linux/uaccess.h>

#include "serial_base.h"

/*
 * This is used to lock changes in serial line configuration.
 */
static DEFINE_MUTEX(port_mutex);

/*
 * lockdep: port->lock is initialized in two places, but we
 *          want only one lock-class:
 */
static struct lock_class_key port_lock_key;

#define HIGH_BITS_OFFSET	((sizeof(long)-sizeof(int))*8)

/*
 * Max time with active RTS before/after data is sent.
 */
#define RS485_MAX_RTS_DELAY	100 /* msecs */

static void uart_change_pm(struct uart_state *state,
			   enum uart_pm_state pm_state);

static void uart_port_shutdown(struct tty_port *port);

static int uart_dcd_enabled(struct uart_port *uport)
{
	return !!(uport->status & UPSTAT_DCD_ENABLE);
}

static inline struct uart_port *uart_port_ref(struct uart_state *state)
{
	if (atomic_add_unless(&state->refcount, 1, 0))
		return state->uart_port;
	return NULL;
}

static inline void uart_port_deref(struct uart_port *uport)
{
	if (atomic_dec_and_test(&uport->state->refcount))
		wake_up(&uport->state->remove_wait);
}

#define uart_port_lock(state, flags)					\
	({								\
		struct uart_port *__uport = uart_port_ref(state);	\
		if (__uport)						\
			uart_port_lock_irqsave(__uport, &flags);	\
		__uport;						\
	})

#define uart_port_unlock(uport, flags)					\
	({								\
		struct uart_port *__uport = uport;			\
		if (__uport) {						\
			uart_port_unlock_irqrestore(__uport, flags);	\
			uart_port_deref(__uport);			\
		}							\
	})

static inline struct uart_port *uart_port_check(struct uart_state *state)
{
	lockdep_assert_held(&state->port.mutex);
	return state->uart_port;
}

/**
 * uart_write_wakeup - schedule write processing
 * @port: port to be processed
 *
 * This routine is used by the interrupt handler to schedule processing in the
 * software interrupt portion of the driver. A driver is expected to call this
 * function when the number of characters in the transmit buffer have dropped
 * below a threshold.
 *
 * Locking: @port->lock should be held
 */
void uart_write_wakeup(struct uart_port *port)
{
	struct uart_state *state = port->state;
	/*
	 * This means you called this function _after_ the port was
	 * closed.  No cookie for you.
	 */
	BUG_ON(!state);
	tty_port_tty_wakeup(&state->port);
}
EXPORT_SYMBOL(uart_write_wakeup);

static void uart_stop(struct tty_struct *tty)
{
	struct uart_state *state = tty->driver_data;
	struct uart_port *port;
	unsigned long flags;

	port = uart_port_lock(state, flags);
	if (port)
		port->ops->stop_tx(port);
	uart_port_unlock(port, flags);
}

static void __uart_start(struct uart_state *state)
{
	struct uart_port *port = state->uart_port;
	struct serial_port_device *port_dev;
	int err;

	if (!port || port->flags & UPF_DEAD || uart_tx_stopped(port))
		return;

	port_dev = port->port_dev;

	/* Increment the runtime PM usage count for the active check below */
	err = pm_runtime_get(&port_dev->dev);
	if (err < 0 && err != -EINPROGRESS) {
		pm_runtime_put_noidle(&port_dev->dev);
		return;
	}

	/*
	 * Start TX if enabled, and kick runtime PM. If the device is not
	 * enabled, serial_port_runtime_resume() calls start_tx() again
	 * after enabling the device.
	 */
	if (pm_runtime_active(&port_dev->dev))
		port->ops->start_tx(port);
	pm_runtime_mark_last_busy(&port_dev->dev);
	pm_runtime_put_autosuspend(&port_dev->dev);
}

static void uart_start(struct tty_struct *tty)
{
	struct uart_state *state = tty->driver_data;
	struct uart_port *port;
	unsigned long flags;

	port = uart_port_lock(state, flags);
	__uart_start(state);
	uart_port_unlock(port, flags);
}

static void
uart_update_mctrl(struct uart_port *port, unsigned int set, unsigned int clear)
{
	unsigned long flags;
	unsigned int old;

	uart_port_lock_irqsave(port, &flags);
	old = port->mctrl;
	port->mctrl = (old & ~clear) | set;
	if (old != port->mctrl && !(port->rs485.flags & SER_RS485_ENABLED))
		port->ops->set_mctrl(port, port->mctrl);
	uart_port_unlock_irqrestore(port, flags);
}

#define uart_set_mctrl(port, set)	uart_update_mctrl(port, set, 0)
#define uart_clear_mctrl(port, clear)	uart_update_mctrl(port, 0, clear)

static void uart_port_dtr_rts(struct uart_port *uport, bool active)
{
	if (active)
		uart_set_mctrl(uport, TIOCM_DTR | TIOCM_RTS);
	else
		uart_clear_mctrl(uport, TIOCM_DTR | TIOCM_RTS);
}

/* Caller holds port mutex */
static void uart_change_line_settings(struct tty_struct *tty, struct uart_state *state,
				      const struct ktermios *old_termios)
{
	struct uart_port *uport = uart_port_check(state);
	struct ktermios *termios;
	bool old_hw_stopped;

	/*
	 * If we have no tty, termios, or the port does not exist,
	 * then we can't set the parameters for this port.
	 */
	if (!tty || uport->type == PORT_UNKNOWN)
		return;

	termios = &tty->termios;
	uport->ops->set_termios(uport, termios, old_termios);

	/*
	 * Set modem status enables based on termios cflag
	 */
	uart_port_lock_irq(uport);
	if (termios->c_cflag & CRTSCTS)
		uport->status |= UPSTAT_CTS_ENABLE;
	else
		uport->status &= ~UPSTAT_CTS_ENABLE;

	if (termios->c_cflag & CLOCAL)
		uport->status &= ~UPSTAT_DCD_ENABLE;
	else
		uport->status |= UPSTAT_DCD_ENABLE;

	/* reset sw-assisted CTS flow control based on (possibly) new mode */
	old_hw_stopped = uport->hw_stopped;
	uport->hw_stopped = uart_softcts_mode(uport) &&
			    !(uport->ops->get_mctrl(uport) & TIOCM_CTS);
	if (uport->hw_stopped != old_hw_stopped) {
		if (!old_hw_stopped)
			uport->ops->stop_tx(uport);
		else
			__uart_start(state);
	}
	uart_port_unlock_irq(uport);
}

/*
 * Startup the port.  This will be called once per open.  All calls
 * will be serialised by the per-port mutex.
 */
static int uart_port_startup(struct tty_struct *tty, struct uart_state *state,
			     bool init_hw)
{
	struct uart_port *uport = uart_port_check(state);
	unsigned long flags;
	unsigned long page;
	int retval = 0;

	if (uport->type == PORT_UNKNOWN)
		return 1;

	/*
	 * Make sure the device is in D0 state.
	 */
	uart_change_pm(state, UART_PM_STATE_ON);

	/*
	 * Initialise and allocate the transmit and temporary
	 * buffer.
	 */
	page = get_zeroed_page(GFP_KERNEL);
	if (!page)
		return -ENOMEM;

	uart_port_lock(state, flags);
	if (!state->xmit.buf) {
		state->xmit.buf = (unsigned char *) page;
		uart_circ_clear(&state->xmit);
		uart_port_unlock(uport, flags);
	} else {
		uart_port_unlock(uport, flags);
		/*
		 * Do not free() the page under the port lock, see
		 * uart_shutdown().
		 */
		free_page(page);
	}

	retval = uport->ops->startup(uport);
	if (retval == 0) {
		if (uart_console(uport) && uport->cons->cflag) {
			tty->termios.c_cflag = uport->cons->cflag;
			tty->termios.c_ispeed = uport->cons->ispeed;
			tty->termios.c_ospeed = uport->cons->ospeed;
			uport->cons->cflag = 0;
			uport->cons->ispeed = 0;
			uport->cons->ospeed = 0;
		}
		/*
		 * Initialise the hardware port settings.
		 */
		uart_change_line_settings(tty, state, NULL);

		/*
		 * Setup the RTS and DTR signals once the
		 * port is open and ready to respond.
		 */
		if (init_hw && C_BAUD(tty))
			uart_port_dtr_rts(uport, true);
	}

	/*
	 * This is to allow setserial on this port. People may want to set
	 * port/irq/type and then reconfigure the port properly if it failed
	 * now.
	 */
	if (retval && capable(CAP_SYS_ADMIN))
		return 1;

	return retval;
}

static int uart_startup(struct tty_struct *tty, struct uart_state *state,
			bool init_hw)
{
	struct tty_port *port = &state->port;
	int retval;

	if (tty_port_initialized(port))
		return 0;

	retval = uart_port_startup(tty, state, init_hw);
	if (retval)
		set_bit(TTY_IO_ERROR, &tty->flags);

	return retval;
}

/*
 * This routine will shutdown a serial port; interrupts are disabled, and
 * DTR is dropped if the hangup on close termio flag is on.  Calls to
 * uart_shutdown are serialised by the per-port semaphore.
 *
 * uport == NULL if uart_port has already been removed
 */
static void uart_shutdown(struct tty_struct *tty, struct uart_state *state)
{
	struct uart_port *uport = uart_port_check(state);
	struct tty_port *port = &state->port;
	unsigned long flags;
	char *xmit_buf = NULL;

	/*
	 * Set the TTY IO error marker
	 */
	if (tty)
		set_bit(TTY_IO_ERROR, &tty->flags);

	if (tty_port_initialized(port)) {
		tty_port_set_initialized(port, false);

		/*
		 * Turn off DTR and RTS early.
		 */
		if (uport && uart_console(uport) && tty) {
			uport->cons->cflag = tty->termios.c_cflag;
			uport->cons->ispeed = tty->termios.c_ispeed;
			uport->cons->ospeed = tty->termios.c_ospeed;
		}

		if (!tty || C_HUPCL(tty))
			uart_port_dtr_rts(uport, false);

		uart_port_shutdown(port);
	}

	/*
	 * It's possible for shutdown to be called after suspend if we get
	 * a DCD drop (hangup) at just the right time.  Clear suspended bit so
	 * we don't try to resume a port that has been shutdown.
	 */
	tty_port_set_suspended(port, false);

	/*
	 * Do not free() the transmit buffer page under the port lock since
	 * this can create various circular locking scenarios. For instance,
	 * console driver may need to allocate/free a debug object, which
	 * can endup in printk() recursion.
	 */
	uart_port_lock(state, flags);
	xmit_buf = state->xmit.buf;
	state->xmit.buf = NULL;
	uart_port_unlock(uport, flags);

	free_page((unsigned long)xmit_buf);
}

/**
 * uart_update_timeout - update per-port frame timing information
 * @port: uart_port structure describing the port
 * @cflag: termios cflag value
 * @baud: speed of the port
 *
 * Set the @port frame timing information from which the FIFO timeout value is
 * derived. The @cflag value should reflect the actual hardware settings as
 * number of bits, parity, stop bits and baud rate is taken into account here.
 *
 * Locking: caller is expected to take @port->lock
 */
void
uart_update_timeout(struct uart_port *port, unsigned int cflag,
		    unsigned int baud)
{
	u64 temp = tty_get_frame_size(cflag);

	temp *= NSEC_PER_SEC;
	port->frame_time = (unsigned int)DIV64_U64_ROUND_UP(temp, baud);
}
EXPORT_SYMBOL(uart_update_timeout);

/**
 * uart_get_baud_rate - return baud rate for a particular port
 * @port: uart_port structure describing the port in question.
 * @termios: desired termios settings
 * @old: old termios (or %NULL)
 * @min: minimum acceptable baud rate
 * @max: maximum acceptable baud rate
 *
 * Decode the termios structure into a numeric baud rate, taking account of the
 * magic 38400 baud rate (with spd_* flags), and mapping the %B0 rate to 9600
 * baud.
 *
 * If the new baud rate is invalid, try the @old termios setting. If it's still
 * invalid, we try 9600 baud. If that is also invalid 0 is returned.
 *
 * The @termios structure is updated to reflect the baud rate we're actually
 * going to be using. Don't do this for the case where B0 is requested ("hang
 * up").
 *
 * Locking: caller dependent
 */
unsigned int
uart_get_baud_rate(struct uart_port *port, struct ktermios *termios,
		   const struct ktermios *old, unsigned int min, unsigned int max)
{
	unsigned int try;
	unsigned int baud;
	unsigned int altbaud;
	int hung_up = 0;
	upf_t flags = port->flags & UPF_SPD_MASK;

	switch (flags) {
	case UPF_SPD_HI:
		altbaud = 57600;
		break;
	case UPF_SPD_VHI:
		altbaud = 115200;
		break;
	case UPF_SPD_SHI:
		altbaud = 230400;
		break;
	case UPF_SPD_WARP:
		altbaud = 460800;
		break;
	default:
		altbaud = 38400;
		break;
	}

	for (try = 0; try < 2; try++) {
		baud = tty_termios_baud_rate(termios);

		/*
		 * The spd_hi, spd_vhi, spd_shi, spd_warp kludge...
		 * Die! Die! Die!
		 */
		if (try == 0 && baud == 38400)
			baud = altbaud;

		/*
		 * Special case: B0 rate.
		 */
		if (baud == 0) {
			hung_up = 1;
			baud = 9600;
		}

		if (baud >= min && baud <= max)
			return baud;

		/*
		 * Oops, the quotient was zero.  Try again with
		 * the old baud rate if possible.
		 */
		termios->c_cflag &= ~CBAUD;
		if (old) {
			baud = tty_termios_baud_rate(old);
			if (!hung_up)
				tty_termios_encode_baud_rate(termios,
								baud, baud);
			old = NULL;
			continue;
		}

		/*
		 * As a last resort, if the range cannot be met then clip to
		 * the nearest chip supported rate.
		 */
		if (!hung_up) {
			if (baud <= min)
				tty_termios_encode_baud_rate(termios,
							min + 1, min + 1);
			else
				tty_termios_encode_baud_rate(termios,
							max - 1, max - 1);
		}
	}
	return 0;
}
EXPORT_SYMBOL(uart_get_baud_rate);

/**
 * uart_get_divisor - return uart clock divisor
 * @port: uart_port structure describing the port
 * @baud: desired baud rate
 *
 * Calculate the divisor (baud_base / baud) for the specified @baud,
 * appropriately rounded.
 *
 * If 38400 baud and custom divisor is selected, return the custom divisor
 * instead.
 *
 * Locking: caller dependent
 */
unsigned int
uart_get_divisor(struct uart_port *port, unsigned int baud)
{
	unsigned int quot;

	/*
	 * Old custom speed handling.
	 */
	if (baud == 38400 && (port->flags & UPF_SPD_MASK) == UPF_SPD_CUST)
		quot = port->custom_divisor;
	else
		quot = DIV_ROUND_CLOSEST(port->uartclk, 16 * baud);

	return quot;
}
EXPORT_SYMBOL(uart_get_divisor);

static int uart_put_char(struct tty_struct *tty, u8 c)
{
	struct uart_state *state = tty->driver_data;
	struct uart_port *port;
	struct circ_buf *circ;
	unsigned long flags;
	int ret = 0;

	circ = &state->xmit;
	port = uart_port_lock(state, flags);
	if (!circ->buf) {
		uart_port_unlock(port, flags);
		return 0;
	}

	if (port && uart_circ_chars_free(circ) != 0) {
		circ->buf[circ->head] = c;
		circ->head = (circ->head + 1) & (UART_XMIT_SIZE - 1);
		ret = 1;
	}
	uart_port_unlock(port, flags);
	return ret;
}

static void uart_flush_chars(struct tty_struct *tty)
{
	uart_start(tty);
}

static ssize_t uart_write(struct tty_struct *tty, const u8 *buf, size_t count)
{
	struct uart_state *state = tty->driver_data;
	struct uart_port *port;
	struct circ_buf *circ;
	unsigned long flags;
	int c, ret = 0;

	/*
	 * This means you called this function _after_ the port was
	 * closed.  No cookie for you.
	 */
	if (WARN_ON(!state))
		return -EL3HLT;

	port = uart_port_lock(state, flags);
	circ = &state->xmit;
	if (!circ->buf) {
		uart_port_unlock(port, flags);
		return 0;
	}

	while (port) {
		c = CIRC_SPACE_TO_END(circ->head, circ->tail, UART_XMIT_SIZE);
		if (count < c)
			c = count;
		if (c <= 0)
			break;
		memcpy(circ->buf + circ->head, buf, c);
		circ->head = (circ->head + c) & (UART_XMIT_SIZE - 1);
		buf += c;
		count -= c;
		ret += c;
	}

	__uart_start(state);
	uart_port_unlock(port, flags);
	return ret;
}

static unsigned int uart_write_room(struct tty_struct *tty)
{
	struct uart_state *state = tty->driver_data;
	struct uart_port *port;
	unsigned long flags;
	unsigned int ret;

	port = uart_port_lock(state, flags);
	ret = uart_circ_chars_free(&state->xmit);
	uart_port_unlock(port, flags);
	return ret;
}

static unsigned int uart_chars_in_buffer(struct tty_struct *tty)
{
	struct uart_state *state = tty->driver_data;
	struct uart_port *port;
	unsigned long flags;
	unsigned int ret;

	port = uart_port_lock(state, flags);
	ret = uart_circ_chars_pending(&state->xmit);
	uart_port_unlock(port, flags);
	return ret;
}

static void uart_flush_buffer(struct tty_struct *tty)
{
	struct uart_state *state = tty->driver_data;
	struct uart_port *port;
	unsigned long flags;

	/*
	 * This means you called this function _after_ the port was
	 * closed.  No cookie for you.
	 */
	if (WARN_ON(!state))
		return;

	pr_debug("uart_flush_buffer(%d) called\n", tty->index);

	port = uart_port_lock(state, flags);
	if (!port)
		return;
	uart_circ_clear(&state->xmit);
	if (port->ops->flush_buffer)
		port->ops->flush_buffer(port);
	uart_port_unlock(port, flags);
	tty_port_tty_wakeup(&state->port);
}

/*
 * This function performs low-level write of high-priority XON/XOFF
 * character and accounting for it.
 *
 * Requires uart_port to implement .serial_out().
 */
void uart_xchar_out(struct uart_port *uport, int offset)
{
	serial_port_out(uport, offset, uport->x_char);
	uport->icount.tx++;
	uport->x_char = 0;
}
EXPORT_SYMBOL_GPL(uart_xchar_out);

/*
 * This function is used to send a high-priority XON/XOFF character to
 * the device
 */
static void uart_send_xchar(struct tty_struct *tty, u8 ch)
{
	struct uart_state *state = tty->driver_data;
	struct uart_port *port;
	unsigned long flags;

	port = uart_port_ref(state);
	if (!port)
		return;

	if (port->ops->send_xchar)
		port->ops->send_xchar(port, ch);
	else {
		uart_port_lock_irqsave(port, &flags);
		port->x_char = ch;
		if (ch)
			port->ops->start_tx(port);
		uart_port_unlock_irqrestore(port, flags);
	}
	uart_port_deref(port);
}

static void uart_throttle(struct tty_struct *tty)
{
	struct uart_state *state = tty->driver_data;
	upstat_t mask = UPSTAT_SYNC_FIFO;
	struct uart_port *port;

	port = uart_port_ref(state);
	if (!port)
		return;

	if (I_IXOFF(tty))
		mask |= UPSTAT_AUTOXOFF;
	if (C_CRTSCTS(tty))
		mask |= UPSTAT_AUTORTS;

	if (port->status & mask) {
		port->ops->throttle(port);
		mask &= ~port->status;
	}

	if (mask & UPSTAT_AUTORTS)
		uart_clear_mctrl(port, TIOCM_RTS);

	if (mask & UPSTAT_AUTOXOFF)
		uart_send_xchar(tty, STOP_CHAR(tty));

	uart_port_deref(port);
}

static void uart_unthrottle(struct tty_struct *tty)
{
	struct uart_state *state = tty->driver_data;
	upstat_t mask = UPSTAT_SYNC_FIFO;
	struct uart_port *port;

	port = uart_port_ref(state);
	if (!port)
		return;

	if (I_IXOFF(tty))
		mask |= UPSTAT_AUTOXOFF;
	if (C_CRTSCTS(tty))
		mask |= UPSTAT_AUTORTS;

	if (port->status & mask) {
		port->ops->unthrottle(port);
		mask &= ~port->status;
	}

	if (mask & UPSTAT_AUTORTS)
		uart_set_mctrl(port, TIOCM_RTS);

	if (mask & UPSTAT_AUTOXOFF)
		uart_send_xchar(tty, START_CHAR(tty));

	uart_port_deref(port);
}

static int uart_get_info(struct tty_port *port, struct serial_struct *retinfo)
{
	struct uart_state *state = container_of(port, struct uart_state, port);
	struct uart_port *uport;
	int ret = -ENODEV;

	/* Initialize structure in case we error out later to prevent any stack info leakage. */
	*retinfo = (struct serial_struct){};

	/*
	 * Ensure the state we copy is consistent and no hardware changes
	 * occur as we go
	 */
	mutex_lock(&port->mutex);
	uport = uart_port_check(state);
	if (!uport)
		goto out;

	retinfo->type	    = uport->type;
	retinfo->line	    = uport->line;
	retinfo->port	    = uport->iobase;
	if (HIGH_BITS_OFFSET)
		retinfo->port_high = (long) uport->iobase >> HIGH_BITS_OFFSET;
	retinfo->irq		    = uport->irq;
	retinfo->flags	    = (__force int)uport->flags;
	retinfo->xmit_fifo_size  = uport->fifosize;
	retinfo->baud_base	    = uport->uartclk / 16;
	retinfo->close_delay	    = jiffies_to_msecs(port->close_delay) / 10;
	retinfo->closing_wait    = port->closing_wait == ASYNC_CLOSING_WAIT_NONE ?
				ASYNC_CLOSING_WAIT_NONE :
				jiffies_to_msecs(port->closing_wait) / 10;
	retinfo->custom_divisor  = uport->custom_divisor;
	retinfo->hub6	    = uport->hub6;
	retinfo->io_type         = uport->iotype;
	retinfo->iomem_reg_shift = uport->regshift;
	retinfo->iomem_base      = (void *)(unsigned long)uport->mapbase;

	ret = 0;
out:
	mutex_unlock(&port->mutex);
	return ret;
}

static int uart_get_info_user(struct tty_struct *tty,
			 struct serial_struct *ss)
{
	struct uart_state *state = tty->driver_data;
	struct tty_port *port = &state->port;

	return uart_get_info(port, ss) < 0 ? -EIO : 0;
}

static int uart_set_info(struct tty_struct *tty, struct tty_port *port,
			 struct uart_state *state,
			 struct serial_struct *new_info)
{
	struct uart_port *uport = uart_port_check(state);
	unsigned long new_port;
	unsigned int change_irq, change_port, closing_wait;
	unsigned int old_custom_divisor, close_delay;
	upf_t old_flags, new_flags;
	int retval = 0;

	if (!uport)
		return -EIO;

	new_port = new_info->port;
	if (HIGH_BITS_OFFSET)
		new_port += (unsigned long) new_info->port_high << HIGH_BITS_OFFSET;

	new_info->irq = irq_canonicalize(new_info->irq);
	close_delay = msecs_to_jiffies(new_info->close_delay * 10);
	closing_wait = new_info->closing_wait == ASYNC_CLOSING_WAIT_NONE ?
			ASYNC_CLOSING_WAIT_NONE :
			msecs_to_jiffies(new_info->closing_wait * 10);


	change_irq  = !(uport->flags & UPF_FIXED_PORT)
		&& new_info->irq != uport->irq;

	/*
	 * Since changing the 'type' of the port changes its resource
	 * allocations, we should treat type changes the same as
	 * IO port changes.
	 */
	change_port = !(uport->flags & UPF_FIXED_PORT)
		&& (new_port != uport->iobase ||
		    (unsigned long)new_info->iomem_base != uport->mapbase ||
		    new_info->hub6 != uport->hub6 ||
		    new_info->io_type != uport->iotype ||
		    new_info->iomem_reg_shift != uport->regshift ||
		    new_info->type != uport->type);

	old_flags = uport->flags;
	new_flags = (__force upf_t)new_info->flags;
	old_custom_divisor = uport->custom_divisor;

	if (!capable(CAP_SYS_ADMIN)) {
		retval = -EPERM;
		if (change_irq || change_port ||
		    (new_info->baud_base != uport->uartclk / 16) ||
		    (close_delay != port->close_delay) ||
		    (closing_wait != port->closing_wait) ||
		    (new_info->xmit_fifo_size &&
		     new_info->xmit_fifo_size != uport->fifosize) ||
		    (((new_flags ^ old_flags) & ~UPF_USR_MASK) != 0))
			goto exit;
		uport->flags = ((uport->flags & ~UPF_USR_MASK) |
			       (new_flags & UPF_USR_MASK));
		uport->custom_divisor = new_info->custom_divisor;
		goto check_and_exit;
	}

	if (change_irq || change_port) {
		retval = security_locked_down(LOCKDOWN_TIOCSSERIAL);
		if (retval)
			goto exit;
	}

	/*
	 * Ask the low level driver to verify the settings.
	 */
	if (uport->ops->verify_port)
		retval = uport->ops->verify_port(uport, new_info);

	if ((new_info->irq >= nr_irqs) || (new_info->irq < 0) ||
	    (new_info->baud_base < 9600))
		retval = -EINVAL;

	if (retval)
		goto exit;

	if (change_port || change_irq) {
		retval = -EBUSY;

		/*
		 * Make sure that we are the sole user of this port.
		 */
		if (tty_port_users(port) > 1)
			goto exit;

		/*
		 * We need to shutdown the serial port at the old
		 * port/type/irq combination.
		 */
		uart_shutdown(tty, state);
	}

	if (change_port) {
		unsigned long old_iobase, old_mapbase;
		unsigned int old_type, old_iotype, old_hub6, old_shift;

		old_iobase = uport->iobase;
		old_mapbase = uport->mapbase;
		old_type = uport->type;
		old_hub6 = uport->hub6;
		old_iotype = uport->iotype;
		old_shift = uport->regshift;

		/*
		 * Free and release old regions
		 */
		if (old_type != PORT_UNKNOWN && uport->ops->release_port)
			uport->ops->release_port(uport);

		uport->iobase = new_port;
		uport->type = new_info->type;
		uport->hub6 = new_info->hub6;
		uport->iotype = new_info->io_type;
		uport->regshift = new_info->iomem_reg_shift;
		uport->mapbase = (unsigned long)new_info->iomem_base;

		/*
		 * Claim and map the new regions
		 */
		if (uport->type != PORT_UNKNOWN && uport->ops->request_port) {
			retval = uport->ops->request_port(uport);
		} else {
			/* Always success - Jean II */
			retval = 0;
		}

		/*
		 * If we fail to request resources for the
		 * new port, try to restore the old settings.
		 */
		if (retval) {
			uport->iobase = old_iobase;
			uport->type = old_type;
			uport->hub6 = old_hub6;
			uport->iotype = old_iotype;
			uport->regshift = old_shift;
			uport->mapbase = old_mapbase;

			if (old_type != PORT_UNKNOWN) {
				retval = uport->ops->request_port(uport);
				/*
				 * If we failed to restore the old settings,
				 * we fail like this.
				 */
				if (retval)
					uport->type = PORT_UNKNOWN;

				/*
				 * We failed anyway.
				 */
				retval = -EBUSY;
			}

			/* Added to return the correct error -Ram Gupta */
			goto exit;
		}
	}

	if (change_irq)
		uport->irq      = new_info->irq;
	if (!(uport->flags & UPF_FIXED_PORT))
		uport->uartclk  = new_info->baud_base * 16;
	uport->flags            = (uport->flags & ~UPF_CHANGE_MASK) |
				 (new_flags & UPF_CHANGE_MASK);
	uport->custom_divisor   = new_info->custom_divisor;
	port->close_delay     = close_delay;
	port->closing_wait    = closing_wait;
	if (new_info->xmit_fifo_size)
		uport->fifosize = new_info->xmit_fifo_size;

 check_and_exit:
	retval = 0;
	if (uport->type == PORT_UNKNOWN)
		goto exit;
	if (tty_port_initialized(port)) {
		if (((old_flags ^ uport->flags) & UPF_SPD_MASK) ||
		    old_custom_divisor != uport->custom_divisor) {
			/*
			 * If they're setting up a custom divisor or speed,
			 * instead of clearing it, then bitch about it.
			 */
			if (uport->flags & UPF_SPD_MASK) {
				dev_notice_ratelimited(uport->dev,
				       "%s sets custom speed on %s. This is deprecated.\n",
				      current->comm,
				      tty_name(port->tty));
			}
			uart_change_line_settings(tty, state, NULL);
		}
	} else {
		retval = uart_startup(tty, state, true);
		if (retval == 0)
			tty_port_set_initialized(port, true);
		if (retval > 0)
			retval = 0;
	}
 exit:
	return retval;
}

static int uart_set_info_user(struct tty_struct *tty, struct serial_struct *ss)
{
	struct uart_state *state = tty->driver_data;
	struct tty_port *port = &state->port;
	int retval;

	down_write(&tty->termios_rwsem);
	/*
	 * This semaphore protects port->count.  It is also
	 * very useful to prevent opens.  Also, take the
	 * port configuration semaphore to make sure that a
	 * module insertion/removal doesn't change anything
	 * under us.
	 */
	mutex_lock(&port->mutex);
	retval = uart_set_info(tty, port, state, ss);
	mutex_unlock(&port->mutex);
	up_write(&tty->termios_rwsem);
	return retval;
}

/**
 * uart_get_lsr_info - get line status register info
 * @tty: tty associated with the UART
 * @state: UART being queried
 * @value: returned modem value
 */
static int uart_get_lsr_info(struct tty_struct *tty,
			struct uart_state *state, unsigned int __user *value)
{
	struct uart_port *uport = uart_port_check(state);
	unsigned int result;

	result = uport->ops->tx_empty(uport);

	/*
	 * If we're about to load something into the transmit
	 * register, we'll pretend the transmitter isn't empty to
	 * avoid a race condition (depending on when the transmit
	 * interrupt happens).
	 */
	if (uport->x_char ||
	    ((uart_circ_chars_pending(&state->xmit) > 0) &&
	     !uart_tx_stopped(uport)))
		result &= ~TIOCSER_TEMT;

	return put_user(result, value);
}

static int uart_tiocmget(struct tty_struct *tty)
{
	struct uart_state *state = tty->driver_data;
	struct tty_port *port = &state->port;
	struct uart_port *uport;
	int result = -EIO;

	mutex_lock(&port->mutex);
	uport = uart_port_check(state);
	if (!uport)
		goto out;

	if (!tty_io_error(tty)) {
		uart_port_lock_irq(uport);
		result = uport->mctrl;
		result |= uport->ops->get_mctrl(uport);
		uart_port_unlock_irq(uport);
	}
out:
	mutex_unlock(&port->mutex);
	return result;
}

static int
uart_tiocmset(struct tty_struct *tty, unsigned int set, unsigned int clear)
{
	struct uart_state *state = tty->driver_data;
	struct tty_port *port = &state->port;
	struct uart_port *uport;
	int ret = -EIO;

	mutex_lock(&port->mutex);
	uport = uart_port_check(state);
	if (!uport)
		goto out;

	if (!tty_io_error(tty)) {
		uart_update_mctrl(uport, set, clear);
		ret = 0;
	}
out:
	mutex_unlock(&port->mutex);
	return ret;
}

static int uart_break_ctl(struct tty_struct *tty, int break_state)
{
	struct uart_state *state = tty->driver_data;
	struct tty_port *port = &state->port;
	struct uart_port *uport;
	int ret = -EIO;

	mutex_lock(&port->mutex);
	uport = uart_port_check(state);
	if (!uport)
		goto out;

	if (uport->type != PORT_UNKNOWN && uport->ops->break_ctl)
		uport->ops->break_ctl(uport, break_state);
	ret = 0;
out:
	mutex_unlock(&port->mutex);
	return ret;
}

static int uart_do_autoconfig(struct tty_struct *tty, struct uart_state *state)
{
	struct tty_port *port = &state->port;
	struct uart_port *uport;
	int flags, ret;

	if (!capable(CAP_SYS_ADMIN))
		return -EPERM;

	/*
	 * Take the per-port semaphore.  This prevents count from
	 * changing, and hence any extra opens of the port while
	 * we're auto-configuring.
	 */
	if (mutex_lock_interruptible(&port->mutex))
		return -ERESTARTSYS;

	uport = uart_port_check(state);
	if (!uport) {
		ret = -EIO;
		goto out;
	}

	ret = -EBUSY;
	if (tty_port_users(port) == 1) {
		uart_shutdown(tty, state);

		/*
		 * If we already have a port type configured,
		 * we must release its resources.
		 */
		if (uport->type != PORT_UNKNOWN && uport->ops->release_port)
			uport->ops->release_port(uport);

		flags = UART_CONFIG_TYPE;
		if (uport->flags & UPF_AUTO_IRQ)
			flags |= UART_CONFIG_IRQ;

		/*
		 * This will claim the ports resources if
		 * a port is found.
		 */
		uport->ops->config_port(uport, flags);

		ret = uart_startup(tty, state, true);
		if (ret == 0)
			tty_port_set_initialized(port, true);
		if (ret > 0)
			ret = 0;
	}
out:
	mutex_unlock(&port->mutex);
	return ret;
}

static void uart_enable_ms(struct uart_port *uport)
{
	/*
	 * Force modem status interrupts on
	 */
	if (uport->ops->enable_ms)
		uport->ops->enable_ms(uport);
}

/*
 * Wait for any of the 4 modem inputs (DCD,RI,DSR,CTS) to change
 * - mask passed in arg for lines of interest
 *   (use |'ed TIOCM_RNG/DSR/CD/CTS for masking)
 * Caller should use TIOCGICOUNT to see which one it was
 *
 * FIXME: This wants extracting into a common all driver implementation
 * of TIOCMWAIT using tty_port.
 */
static int uart_wait_modem_status(struct uart_state *state, unsigned long arg)
{
	struct uart_port *uport;
	struct tty_port *port = &state->port;
	DECLARE_WAITQUEUE(wait, current);
	struct uart_icount cprev, cnow;
	int ret;

	/*
	 * note the counters on entry
	 */
	uport = uart_port_ref(state);
	if (!uport)
		return -EIO;
	uart_port_lock_irq(uport);
	memcpy(&cprev, &uport->icount, sizeof(struct uart_icount));
	uart_enable_ms(uport);
	uart_port_unlock_irq(uport);

	add_wait_queue(&port->delta_msr_wait, &wait);
	for (;;) {
		uart_port_lock_irq(uport);
		memcpy(&cnow, &uport->icount, sizeof(struct uart_icount));
		uart_port_unlock_irq(uport);

		set_current_state(TASK_INTERRUPTIBLE);

		if (((arg & TIOCM_RNG) && (cnow.rng != cprev.rng)) ||
		    ((arg & TIOCM_DSR) && (cnow.dsr != cprev.dsr)) ||
		    ((arg & TIOCM_CD)  && (cnow.dcd != cprev.dcd)) ||
		    ((arg & TIOCM_CTS) && (cnow.cts != cprev.cts))) {
			ret = 0;
			break;
		}

		schedule();

		/* see if a signal did it */
		if (signal_pending(current)) {
			ret = -ERESTARTSYS;
			break;
		}

		cprev = cnow;
	}
	__set_current_state(TASK_RUNNING);
	remove_wait_queue(&port->delta_msr_wait, &wait);
	uart_port_deref(uport);

	return ret;
}

/*
 * Get counter of input serial line interrupts (DCD,RI,DSR,CTS)
 * Return: write counters to the user passed counter struct
 * NB: both 1->0 and 0->1 transitions are counted except for
 *     RI where only 0->1 is counted.
 */
static int uart_get_icount(struct tty_struct *tty,
			  struct serial_icounter_struct *icount)
{
	struct uart_state *state = tty->driver_data;
	struct uart_icount cnow;
	struct uart_port *uport;

	uport = uart_port_ref(state);
	if (!uport)
		return -EIO;
	uart_port_lock_irq(uport);
	memcpy(&cnow, &uport->icount, sizeof(struct uart_icount));
	uart_port_unlock_irq(uport);
	uart_port_deref(uport);

	icount->cts         = cnow.cts;
	icount->dsr         = cnow.dsr;
	icount->rng         = cnow.rng;
	icount->dcd         = cnow.dcd;
	icount->rx          = cnow.rx;
	icount->tx          = cnow.tx;
	icount->frame       = cnow.frame;
	icount->overrun     = cnow.overrun;
	icount->parity      = cnow.parity;
	icount->brk         = cnow.brk;
	icount->buf_overrun = cnow.buf_overrun;

	return 0;
}

#define SER_RS485_LEGACY_FLAGS	(SER_RS485_ENABLED | SER_RS485_RTS_ON_SEND | \
				 SER_RS485_RTS_AFTER_SEND | SER_RS485_RX_DURING_TX | \
				 SER_RS485_TERMINATE_BUS)

static int uart_check_rs485_flags(struct uart_port *port, struct serial_rs485 *rs485)
{
	u32 flags = rs485->flags;

	/* Don't return -EINVAL for unsupported legacy flags */
	flags &= ~SER_RS485_LEGACY_FLAGS;

	/*
	 * For any bit outside of the legacy ones that is not supported by
	 * the driver, return -EINVAL.
	 */
	if (flags & ~port->rs485_supported.flags)
		return -EINVAL;

	/* Asking for address w/o addressing mode? */
	if (!(rs485->flags & SER_RS485_ADDRB) &&
	    (rs485->flags & (SER_RS485_ADDR_RECV|SER_RS485_ADDR_DEST)))
		return -EINVAL;

	/* Address given but not enabled? */
	if (!(rs485->flags & SER_RS485_ADDR_RECV) && rs485->addr_recv)
		return -EINVAL;
	if (!(rs485->flags & SER_RS485_ADDR_DEST) && rs485->addr_dest)
		return -EINVAL;

	return 0;
}

static void uart_sanitize_serial_rs485_delays(struct uart_port *port,
					      struct serial_rs485 *rs485)
{
	if (!port->rs485_supported.delay_rts_before_send) {
		if (rs485->delay_rts_before_send) {
			dev_warn_ratelimited(port->dev,
				"%s (%d): RTS delay before sending not supported\n",
				port->name, port->line);
		}
		rs485->delay_rts_before_send = 0;
	} else if (rs485->delay_rts_before_send > RS485_MAX_RTS_DELAY) {
		rs485->delay_rts_before_send = RS485_MAX_RTS_DELAY;
		dev_warn_ratelimited(port->dev,
			"%s (%d): RTS delay before sending clamped to %u ms\n",
			port->name, port->line, rs485->delay_rts_before_send);
	}

	if (!port->rs485_supported.delay_rts_after_send) {
		if (rs485->delay_rts_after_send) {
			dev_warn_ratelimited(port->dev,
				"%s (%d): RTS delay after sending not supported\n",
				port->name, port->line);
		}
		rs485->delay_rts_after_send = 0;
	} else if (rs485->delay_rts_after_send > RS485_MAX_RTS_DELAY) {
		rs485->delay_rts_after_send = RS485_MAX_RTS_DELAY;
		dev_warn_ratelimited(port->dev,
			"%s (%d): RTS delay after sending clamped to %u ms\n",
			port->name, port->line, rs485->delay_rts_after_send);
	}
}

static void uart_sanitize_serial_rs485(struct uart_port *port, struct serial_rs485 *rs485)
{
	u32 supported_flags = port->rs485_supported.flags;

	if (!(rs485->flags & SER_RS485_ENABLED)) {
		memset(rs485, 0, sizeof(*rs485));
		return;
	}

<<<<<<< HEAD
	rs485->flags &= supported_flags;

	/* Pick sane settings if the user hasn't */
	if (!(rs485->flags & SER_RS485_RTS_ON_SEND) ==
	    !(rs485->flags & SER_RS485_RTS_AFTER_SEND)) {
		if (supported_flags & SER_RS485_RTS_ON_SEND) {
			rs485->flags |= SER_RS485_RTS_ON_SEND;
			rs485->flags &= ~SER_RS485_RTS_AFTER_SEND;
=======
	/* Clear other RS485 flags but SER_RS485_TERMINATE_BUS and return if enabling RS422 */
	if (rs485->flags & SER_RS485_MODE_RS422) {
		rs485->flags &= (SER_RS485_ENABLED | SER_RS485_MODE_RS422 | SER_RS485_TERMINATE_BUS);
		return;
	}
>>>>>>> d020a665

			dev_warn_ratelimited(port->dev,
				"%s (%d): invalid RTS setting, using RTS_ON_SEND instead\n",
				port->name, port->line);
		} else {
			rs485->flags |= SER_RS485_RTS_AFTER_SEND;
			rs485->flags &= ~SER_RS485_RTS_ON_SEND;

			dev_warn_ratelimited(port->dev,
				"%s (%d): invalid RTS setting, using RTS_AFTER_SEND instead\n",
				port->name, port->line);
		}
	}

	/* Pick sane settings if the user hasn't */
	if (!(rs485->flags & SER_RS485_RTS_ON_SEND) ==
	    !(rs485->flags & SER_RS485_RTS_AFTER_SEND)) {
		if (supported_flags & SER_RS485_RTS_ON_SEND) {
			rs485->flags |= SER_RS485_RTS_ON_SEND;
			rs485->flags &= ~SER_RS485_RTS_AFTER_SEND;

			dev_warn_ratelimited(port->dev,
				"%s (%d): invalid RTS setting, using RTS_ON_SEND instead\n",
				port->name, port->line);
		} else {
			rs485->flags |= SER_RS485_RTS_AFTER_SEND;
			rs485->flags &= ~SER_RS485_RTS_ON_SEND;

			dev_warn_ratelimited(port->dev,
				"%s (%d): invalid RTS setting, using RTS_AFTER_SEND instead\n",
				port->name, port->line);
		}
	}

	uart_sanitize_serial_rs485_delays(port, rs485);

	/* Return clean padding area to userspace */
	memset(rs485->padding0, 0, sizeof(rs485->padding0));
	memset(rs485->padding1, 0, sizeof(rs485->padding1));
}

static void uart_set_rs485_termination(struct uart_port *port,
				       const struct serial_rs485 *rs485)
{
	if (!(rs485->flags & SER_RS485_ENABLED))
		return;

	gpiod_set_value_cansleep(port->rs485_term_gpio,
				 !!(rs485->flags & SER_RS485_TERMINATE_BUS));
}

static void uart_set_rs485_rx_during_tx(struct uart_port *port,
					const struct serial_rs485 *rs485)
{
	if (!(rs485->flags & SER_RS485_ENABLED))
		return;

	gpiod_set_value_cansleep(port->rs485_rx_during_tx_gpio,
				 !!(rs485->flags & SER_RS485_RX_DURING_TX));
}

static int uart_rs485_config(struct uart_port *port)
{
	struct serial_rs485 *rs485 = &port->rs485;
	unsigned long flags;
	int ret;

	if (!(rs485->flags & SER_RS485_ENABLED))
		return 0;

	uart_sanitize_serial_rs485(port, rs485);
	uart_set_rs485_termination(port, rs485);
	uart_set_rs485_rx_during_tx(port, rs485);

	uart_port_lock_irqsave(port, &flags);
	ret = port->rs485_config(port, NULL, rs485);
	uart_port_unlock_irqrestore(port, flags);
	if (ret) {
		memset(rs485, 0, sizeof(*rs485));
		/* unset GPIOs */
		gpiod_set_value_cansleep(port->rs485_term_gpio, 0);
		gpiod_set_value_cansleep(port->rs485_rx_during_tx_gpio, 0);
	}

	return ret;
}

static int uart_get_rs485_config(struct uart_port *port,
			 struct serial_rs485 __user *rs485)
{
	unsigned long flags;
	struct serial_rs485 aux;

	uart_port_lock_irqsave(port, &flags);
	aux = port->rs485;
	uart_port_unlock_irqrestore(port, flags);

	if (copy_to_user(rs485, &aux, sizeof(aux)))
		return -EFAULT;

	return 0;
}

static int uart_set_rs485_config(struct tty_struct *tty, struct uart_port *port,
			 struct serial_rs485 __user *rs485_user)
{
	struct serial_rs485 rs485;
	int ret;
	unsigned long flags;

	if (!(port->rs485_supported.flags & SER_RS485_ENABLED))
		return -ENOTTY;

	if (copy_from_user(&rs485, rs485_user, sizeof(*rs485_user)))
		return -EFAULT;

	ret = uart_check_rs485_flags(port, &rs485);
	if (ret)
		return ret;
	uart_sanitize_serial_rs485(port, &rs485);
	uart_set_rs485_termination(port, &rs485);
	uart_set_rs485_rx_during_tx(port, &rs485);

	uart_port_lock_irqsave(port, &flags);
	ret = port->rs485_config(port, &tty->termios, &rs485);
	if (!ret) {
		port->rs485 = rs485;

		/* Reset RTS and other mctrl lines when disabling RS485 */
		if (!(rs485.flags & SER_RS485_ENABLED))
			port->ops->set_mctrl(port, port->mctrl);
	}
	uart_port_unlock_irqrestore(port, flags);
	if (ret) {
		/* restore old GPIO settings */
		gpiod_set_value_cansleep(port->rs485_term_gpio,
			!!(port->rs485.flags & SER_RS485_TERMINATE_BUS));
		gpiod_set_value_cansleep(port->rs485_rx_during_tx_gpio,
			!!(port->rs485.flags & SER_RS485_RX_DURING_TX));
		return ret;
	}

	if (copy_to_user(rs485_user, &port->rs485, sizeof(port->rs485)))
		return -EFAULT;

	return 0;
}

static int uart_get_iso7816_config(struct uart_port *port,
				   struct serial_iso7816 __user *iso7816)
{
	unsigned long flags;
	struct serial_iso7816 aux;

	if (!port->iso7816_config)
		return -ENOTTY;

	uart_port_lock_irqsave(port, &flags);
	aux = port->iso7816;
	uart_port_unlock_irqrestore(port, flags);

	if (copy_to_user(iso7816, &aux, sizeof(aux)))
		return -EFAULT;

	return 0;
}

static int uart_set_iso7816_config(struct uart_port *port,
				   struct serial_iso7816 __user *iso7816_user)
{
	struct serial_iso7816 iso7816;
	int i, ret;
	unsigned long flags;

	if (!port->iso7816_config)
		return -ENOTTY;

	if (copy_from_user(&iso7816, iso7816_user, sizeof(*iso7816_user)))
		return -EFAULT;

	/*
	 * There are 5 words reserved for future use. Check that userspace
	 * doesn't put stuff in there to prevent breakages in the future.
	 */
	for (i = 0; i < ARRAY_SIZE(iso7816.reserved); i++)
		if (iso7816.reserved[i])
			return -EINVAL;

	uart_port_lock_irqsave(port, &flags);
	ret = port->iso7816_config(port, &iso7816);
	uart_port_unlock_irqrestore(port, flags);
	if (ret)
		return ret;

	if (copy_to_user(iso7816_user, &port->iso7816, sizeof(port->iso7816)))
		return -EFAULT;

	return 0;
}

/*
 * Called via sys_ioctl.  We can use spin_lock_irq() here.
 */
static int
uart_ioctl(struct tty_struct *tty, unsigned int cmd, unsigned long arg)
{
	struct uart_state *state = tty->driver_data;
	struct tty_port *port = &state->port;
	struct uart_port *uport;
	void __user *uarg = (void __user *)arg;
	int ret = -ENOIOCTLCMD;


	/*
	 * These ioctls don't rely on the hardware to be present.
	 */
	switch (cmd) {
	case TIOCSERCONFIG:
		down_write(&tty->termios_rwsem);
		ret = uart_do_autoconfig(tty, state);
		up_write(&tty->termios_rwsem);
		break;
	}

	if (ret != -ENOIOCTLCMD)
		goto out;

	if (tty_io_error(tty)) {
		ret = -EIO;
		goto out;
	}

	/*
	 * The following should only be used when hardware is present.
	 */
	switch (cmd) {
	case TIOCMIWAIT:
		ret = uart_wait_modem_status(state, arg);
		break;
	}

	if (ret != -ENOIOCTLCMD)
		goto out;

	/* rs485_config requires more locking than others */
	if (cmd == TIOCSRS485)
		down_write(&tty->termios_rwsem);

	mutex_lock(&port->mutex);
	uport = uart_port_check(state);

	if (!uport || tty_io_error(tty)) {
		ret = -EIO;
		goto out_up;
	}

	/*
	 * All these rely on hardware being present and need to be
	 * protected against the tty being hung up.
	 */

	switch (cmd) {
	case TIOCSERGETLSR: /* Get line status register */
		ret = uart_get_lsr_info(tty, state, uarg);
		break;

	case TIOCGRS485:
		ret = uart_get_rs485_config(uport, uarg);
		break;

	case TIOCSRS485:
		ret = uart_set_rs485_config(tty, uport, uarg);
		break;

	case TIOCSISO7816:
		ret = uart_set_iso7816_config(state->uart_port, uarg);
		break;

	case TIOCGISO7816:
		ret = uart_get_iso7816_config(state->uart_port, uarg);
		break;
	default:
		if (uport->ops->ioctl)
			ret = uport->ops->ioctl(uport, cmd, arg);
		break;
	}
out_up:
	mutex_unlock(&port->mutex);
	if (cmd == TIOCSRS485)
		up_write(&tty->termios_rwsem);
out:
	return ret;
}

static void uart_set_ldisc(struct tty_struct *tty)
{
	struct uart_state *state = tty->driver_data;
	struct uart_port *uport;
	struct tty_port *port = &state->port;

	if (!tty_port_initialized(port))
		return;

	mutex_lock(&state->port.mutex);
	uport = uart_port_check(state);
	if (uport && uport->ops->set_ldisc)
		uport->ops->set_ldisc(uport, &tty->termios);
	mutex_unlock(&state->port.mutex);
}

static void uart_set_termios(struct tty_struct *tty,
			     const struct ktermios *old_termios)
{
	struct uart_state *state = tty->driver_data;
	struct uart_port *uport;
	unsigned int cflag = tty->termios.c_cflag;
	unsigned int iflag_mask = IGNBRK|BRKINT|IGNPAR|PARMRK|INPCK;
	bool sw_changed = false;

	mutex_lock(&state->port.mutex);
	uport = uart_port_check(state);
	if (!uport)
		goto out;

	/*
	 * Drivers doing software flow control also need to know
	 * about changes to these input settings.
	 */
	if (uport->flags & UPF_SOFT_FLOW) {
		iflag_mask |= IXANY|IXON|IXOFF;
		sw_changed =
		   tty->termios.c_cc[VSTART] != old_termios->c_cc[VSTART] ||
		   tty->termios.c_cc[VSTOP] != old_termios->c_cc[VSTOP];
	}

	/*
	 * These are the bits that are used to setup various
	 * flags in the low level driver. We can ignore the Bfoo
	 * bits in c_cflag; c_[io]speed will always be set
	 * appropriately by set_termios() in tty_ioctl.c
	 */
	if ((cflag ^ old_termios->c_cflag) == 0 &&
	    tty->termios.c_ospeed == old_termios->c_ospeed &&
	    tty->termios.c_ispeed == old_termios->c_ispeed &&
	    ((tty->termios.c_iflag ^ old_termios->c_iflag) & iflag_mask) == 0 &&
	    !sw_changed) {
		goto out;
	}

	uart_change_line_settings(tty, state, old_termios);
	/* reload cflag from termios; port driver may have overridden flags */
	cflag = tty->termios.c_cflag;

	/* Handle transition to B0 status */
	if (((old_termios->c_cflag & CBAUD) != B0) && ((cflag & CBAUD) == B0))
		uart_clear_mctrl(uport, TIOCM_RTS | TIOCM_DTR);
	/* Handle transition away from B0 status */
	else if (((old_termios->c_cflag & CBAUD) == B0) && ((cflag & CBAUD) != B0)) {
		unsigned int mask = TIOCM_DTR;

		if (!(cflag & CRTSCTS) || !tty_throttled(tty))
			mask |= TIOCM_RTS;
		uart_set_mctrl(uport, mask);
	}
out:
	mutex_unlock(&state->port.mutex);
}

/*
 * Calls to uart_close() are serialised via the tty_lock in
 *   drivers/tty/tty_io.c:tty_release()
 *   drivers/tty/tty_io.c:do_tty_hangup()
 */
static void uart_close(struct tty_struct *tty, struct file *filp)
{
	struct uart_state *state = tty->driver_data;

	if (!state) {
		struct uart_driver *drv = tty->driver->driver_state;
		struct tty_port *port;

		state = drv->state + tty->index;
		port = &state->port;
		spin_lock_irq(&port->lock);
		--port->count;
		spin_unlock_irq(&port->lock);
		return;
	}

	pr_debug("uart_close(%d) called\n", tty->index);

	tty_port_close(tty->port, tty, filp);
}

static void uart_tty_port_shutdown(struct tty_port *port)
{
	struct uart_state *state = container_of(port, struct uart_state, port);
	struct uart_port *uport = uart_port_check(state);
	char *buf;

	/*
	 * At this point, we stop accepting input.  To do this, we
	 * disable the receive line status interrupts.
	 */
	if (WARN(!uport, "detached port still initialized!\n"))
		return;

	uart_port_lock_irq(uport);
	uport->ops->stop_rx(uport);
	uart_port_unlock_irq(uport);

	uart_port_shutdown(port);

	/*
	 * It's possible for shutdown to be called after suspend if we get
	 * a DCD drop (hangup) at just the right time.  Clear suspended bit so
	 * we don't try to resume a port that has been shutdown.
	 */
	tty_port_set_suspended(port, false);

	/*
	 * Free the transmit buffer.
	 */
	uart_port_lock_irq(uport);
	buf = state->xmit.buf;
	state->xmit.buf = NULL;
	uart_port_unlock_irq(uport);

	free_page((unsigned long)buf);

	uart_change_pm(state, UART_PM_STATE_OFF);
}

static void uart_wait_until_sent(struct tty_struct *tty, int timeout)
{
	struct uart_state *state = tty->driver_data;
	struct uart_port *port;
	unsigned long char_time, expire, fifo_timeout;

	port = uart_port_ref(state);
	if (!port)
		return;

	if (port->type == PORT_UNKNOWN || port->fifosize == 0) {
		uart_port_deref(port);
		return;
	}

	/*
	 * Set the check interval to be 1/5 of the estimated time to
	 * send a single character, and make it at least 1.  The check
	 * interval should also be less than the timeout.
	 *
	 * Note: we have to use pretty tight timings here to satisfy
	 * the NIST-PCTS.
	 */
	char_time = max(nsecs_to_jiffies(port->frame_time / 5), 1UL);

	if (timeout && timeout < char_time)
		char_time = timeout;

	if (!uart_cts_enabled(port)) {
		/*
		 * If the transmitter hasn't cleared in twice the approximate
		 * amount of time to send the entire FIFO, it probably won't
		 * ever clear.  This assumes the UART isn't doing flow
		 * control, which is currently the case.  Hence, if it ever
		 * takes longer than FIFO timeout, this is probably due to a
		 * UART bug of some kind.  So, we clamp the timeout parameter at
		 * 2 * FIFO timeout.
		 */
		fifo_timeout = uart_fifo_timeout(port);
		if (timeout == 0 || timeout > 2 * fifo_timeout)
			timeout = 2 * fifo_timeout;
	}

	expire = jiffies + timeout;

	pr_debug("uart_wait_until_sent(%d), jiffies=%lu, expire=%lu...\n",
		port->line, jiffies, expire);

	/*
	 * Check whether the transmitter is empty every 'char_time'.
	 * 'timeout' / 'expire' give us the maximum amount of time
	 * we wait.
	 */
	while (!port->ops->tx_empty(port)) {
		msleep_interruptible(jiffies_to_msecs(char_time));
		if (signal_pending(current))
			break;
		if (timeout && time_after(jiffies, expire))
			break;
	}
	uart_port_deref(port);
}

/*
 * Calls to uart_hangup() are serialised by the tty_lock in
 *   drivers/tty/tty_io.c:do_tty_hangup()
 * This runs from a workqueue and can sleep for a _short_ time only.
 */
static void uart_hangup(struct tty_struct *tty)
{
	struct uart_state *state = tty->driver_data;
	struct tty_port *port = &state->port;
	struct uart_port *uport;
	unsigned long flags;

	pr_debug("uart_hangup(%d)\n", tty->index);

	mutex_lock(&port->mutex);
	uport = uart_port_check(state);
	WARN(!uport, "hangup of detached port!\n");

	if (tty_port_active(port)) {
		uart_flush_buffer(tty);
		uart_shutdown(tty, state);
		spin_lock_irqsave(&port->lock, flags);
		port->count = 0;
		spin_unlock_irqrestore(&port->lock, flags);
		tty_port_set_active(port, false);
		tty_port_tty_set(port, NULL);
		if (uport && !uart_console(uport))
			uart_change_pm(state, UART_PM_STATE_OFF);
		wake_up_interruptible(&port->open_wait);
		wake_up_interruptible(&port->delta_msr_wait);
	}
	mutex_unlock(&port->mutex);
}

/* uport == NULL if uart_port has already been removed */
static void uart_port_shutdown(struct tty_port *port)
{
	struct uart_state *state = container_of(port, struct uart_state, port);
	struct uart_port *uport = uart_port_check(state);

	/*
	 * clear delta_msr_wait queue to avoid mem leaks: we may free
	 * the irq here so the queue might never be woken up.  Note
	 * that we won't end up waiting on delta_msr_wait again since
	 * any outstanding file descriptors should be pointing at
	 * hung_up_tty_fops now.
	 */
	wake_up_interruptible(&port->delta_msr_wait);

	if (uport) {
		/* Free the IRQ and disable the port. */
		uport->ops->shutdown(uport);

		/* Ensure that the IRQ handler isn't running on another CPU. */
		synchronize_irq(uport->irq);
	}
}

static bool uart_carrier_raised(struct tty_port *port)
{
	struct uart_state *state = container_of(port, struct uart_state, port);
	struct uart_port *uport;
	int mctrl;

	uport = uart_port_ref(state);
	/*
	 * Should never observe uport == NULL since checks for hangup should
	 * abort the tty_port_block_til_ready() loop before checking for carrier
	 * raised -- but report carrier raised if it does anyway so open will
	 * continue and not sleep
	 */
	if (WARN_ON(!uport))
		return true;
	uart_port_lock_irq(uport);
	uart_enable_ms(uport);
	mctrl = uport->ops->get_mctrl(uport);
	uart_port_unlock_irq(uport);
	uart_port_deref(uport);

	return mctrl & TIOCM_CAR;
}

static void uart_dtr_rts(struct tty_port *port, bool active)
{
	struct uart_state *state = container_of(port, struct uart_state, port);
	struct uart_port *uport;

	uport = uart_port_ref(state);
	if (!uport)
		return;
	uart_port_dtr_rts(uport, active);
	uart_port_deref(uport);
}

static int uart_install(struct tty_driver *driver, struct tty_struct *tty)
{
	struct uart_driver *drv = driver->driver_state;
	struct uart_state *state = drv->state + tty->index;

	tty->driver_data = state;

	return tty_standard_install(driver, tty);
}

/*
 * Calls to uart_open are serialised by the tty_lock in
 *   drivers/tty/tty_io.c:tty_open()
 * Note that if this fails, then uart_close() _will_ be called.
 *
 * In time, we want to scrap the "opening nonpresent ports"
 * behaviour and implement an alternative way for setserial
 * to set base addresses/ports/types.  This will allow us to
 * get rid of a certain amount of extra tests.
 */
static int uart_open(struct tty_struct *tty, struct file *filp)
{
	struct uart_state *state = tty->driver_data;
	int retval;

	retval = tty_port_open(&state->port, tty, filp);
	if (retval > 0)
		retval = 0;

	return retval;
}

static int uart_port_activate(struct tty_port *port, struct tty_struct *tty)
{
	struct uart_state *state = container_of(port, struct uart_state, port);
	struct uart_port *uport;
	int ret;

	uport = uart_port_check(state);
	if (!uport || uport->flags & UPF_DEAD)
		return -ENXIO;

	/*
	 * Start up the serial port.
	 */
	ret = uart_startup(tty, state, false);
	if (ret > 0)
		tty_port_set_active(port, true);

	return ret;
}

static const char *uart_type(struct uart_port *port)
{
	const char *str = NULL;

	if (port->ops->type)
		str = port->ops->type(port);

	if (!str)
		str = "unknown";

	return str;
}

#ifdef CONFIG_PROC_FS

static void uart_line_info(struct seq_file *m, struct uart_driver *drv, int i)
{
	struct uart_state *state = drv->state + i;
	struct tty_port *port = &state->port;
	enum uart_pm_state pm_state;
	struct uart_port *uport;
	char stat_buf[32];
	unsigned int status;
	int mmio;

	mutex_lock(&port->mutex);
	uport = uart_port_check(state);
	if (!uport)
		goto out;

	mmio = uport->iotype >= UPIO_MEM;
	seq_printf(m, "%d: uart:%s %s%08llX irq:%d",
			uport->line, uart_type(uport),
			mmio ? "mmio:0x" : "port:",
			mmio ? (unsigned long long)uport->mapbase
			     : (unsigned long long)uport->iobase,
			uport->irq);

	if (uport->type == PORT_UNKNOWN) {
		seq_putc(m, '\n');
		goto out;
	}

	if (capable(CAP_SYS_ADMIN)) {
		pm_state = state->pm_state;
		if (pm_state != UART_PM_STATE_ON)
			uart_change_pm(state, UART_PM_STATE_ON);
		uart_port_lock_irq(uport);
		status = uport->ops->get_mctrl(uport);
		uart_port_unlock_irq(uport);
		if (pm_state != UART_PM_STATE_ON)
			uart_change_pm(state, pm_state);

		seq_printf(m, " tx:%d rx:%d",
				uport->icount.tx, uport->icount.rx);
		if (uport->icount.frame)
			seq_printf(m, " fe:%d",	uport->icount.frame);
		if (uport->icount.parity)
			seq_printf(m, " pe:%d",	uport->icount.parity);
		if (uport->icount.brk)
			seq_printf(m, " brk:%d", uport->icount.brk);
		if (uport->icount.overrun)
			seq_printf(m, " oe:%d", uport->icount.overrun);
		if (uport->icount.buf_overrun)
			seq_printf(m, " bo:%d", uport->icount.buf_overrun);

#define INFOBIT(bit, str) \
	if (uport->mctrl & (bit)) \
		strncat(stat_buf, (str), sizeof(stat_buf) - \
			strlen(stat_buf) - 2)
#define STATBIT(bit, str) \
	if (status & (bit)) \
		strncat(stat_buf, (str), sizeof(stat_buf) - \
		       strlen(stat_buf) - 2)

		stat_buf[0] = '\0';
		stat_buf[1] = '\0';
		INFOBIT(TIOCM_RTS, "|RTS");
		STATBIT(TIOCM_CTS, "|CTS");
		INFOBIT(TIOCM_DTR, "|DTR");
		STATBIT(TIOCM_DSR, "|DSR");
		STATBIT(TIOCM_CAR, "|CD");
		STATBIT(TIOCM_RNG, "|RI");
		if (stat_buf[0])
			stat_buf[0] = ' ';

		seq_puts(m, stat_buf);
	}
	seq_putc(m, '\n');
#undef STATBIT
#undef INFOBIT
out:
	mutex_unlock(&port->mutex);
}

static int uart_proc_show(struct seq_file *m, void *v)
{
	struct tty_driver *ttydrv = m->private;
	struct uart_driver *drv = ttydrv->driver_state;
	int i;

	seq_printf(m, "serinfo:1.0 driver%s%s revision:%s\n", "", "", "");
	for (i = 0; i < drv->nr; i++)
		uart_line_info(m, drv, i);
	return 0;
}
#endif

static void uart_port_spin_lock_init(struct uart_port *port)
{
	spin_lock_init(&port->lock);
	lockdep_set_class(&port->lock, &port_lock_key);
}

#if defined(CONFIG_SERIAL_CORE_CONSOLE) || defined(CONFIG_CONSOLE_POLL)
/**
 * uart_console_write - write a console message to a serial port
 * @port: the port to write the message
 * @s: array of characters
 * @count: number of characters in string to write
 * @putchar: function to write character to port
 */
void uart_console_write(struct uart_port *port, const char *s,
			unsigned int count,
			void (*putchar)(struct uart_port *, unsigned char))
{
	unsigned int i;

	for (i = 0; i < count; i++, s++) {
		if (*s == '\n')
			putchar(port, '\r');
		putchar(port, *s);
	}
}
EXPORT_SYMBOL_GPL(uart_console_write);

/**
 * uart_get_console - get uart port for console
 * @ports: ports to search in
 * @nr: number of @ports
 * @co: console to search for
 * Returns: uart_port for the console @co
 *
 * Check whether an invalid uart number has been specified (as @co->index), and
 * if so, search for the first available port that does have console support.
 */
struct uart_port * __init
uart_get_console(struct uart_port *ports, int nr, struct console *co)
{
	int idx = co->index;

	if (idx < 0 || idx >= nr || (ports[idx].iobase == 0 &&
				     ports[idx].membase == NULL))
		for (idx = 0; idx < nr; idx++)
			if (ports[idx].iobase != 0 ||
			    ports[idx].membase != NULL)
				break;

	co->index = idx;

	return ports + idx;
}

/**
 * uart_parse_earlycon - Parse earlycon options
 * @p:	     ptr to 2nd field (ie., just beyond '<name>,')
 * @iotype:  ptr for decoded iotype (out)
 * @addr:    ptr for decoded mapbase/iobase (out)
 * @options: ptr for <options> field; %NULL if not present (out)
 *
 * Decodes earlycon kernel command line parameters of the form:
 *  * earlycon=<name>,io|mmio|mmio16|mmio32|mmio32be|mmio32native,<addr>,<options>
 *  * console=<name>,io|mmio|mmio16|mmio32|mmio32be|mmio32native,<addr>,<options>
 *
 * The optional form:
 *  * earlycon=<name>,0x<addr>,<options>
 *  * console=<name>,0x<addr>,<options>
 *
 * is also accepted; the returned @iotype will be %UPIO_MEM.
 *
 * Returns: 0 on success or -%EINVAL on failure
 */
int uart_parse_earlycon(char *p, unsigned char *iotype, resource_size_t *addr,
			char **options)
{
	if (strncmp(p, "mmio,", 5) == 0) {
		*iotype = UPIO_MEM;
		p += 5;
	} else if (strncmp(p, "mmio16,", 7) == 0) {
		*iotype = UPIO_MEM16;
		p += 7;
	} else if (strncmp(p, "mmio32,", 7) == 0) {
		*iotype = UPIO_MEM32;
		p += 7;
	} else if (strncmp(p, "mmio32be,", 9) == 0) {
		*iotype = UPIO_MEM32BE;
		p += 9;
	} else if (strncmp(p, "mmio32native,", 13) == 0) {
		*iotype = IS_ENABLED(CONFIG_CPU_BIG_ENDIAN) ?
			UPIO_MEM32BE : UPIO_MEM32;
		p += 13;
	} else if (strncmp(p, "io,", 3) == 0) {
		*iotype = UPIO_PORT;
		p += 3;
	} else if (strncmp(p, "0x", 2) == 0) {
		*iotype = UPIO_MEM;
	} else {
		return -EINVAL;
	}

	/*
	 * Before you replace it with kstrtoull(), think about options separator
	 * (',') it will not tolerate
	 */
	*addr = simple_strtoull(p, NULL, 0);
	p = strchr(p, ',');
	if (p)
		p++;

	*options = p;
	return 0;
}
EXPORT_SYMBOL_GPL(uart_parse_earlycon);

/**
 * uart_parse_options - Parse serial port baud/parity/bits/flow control.
 * @options: pointer to option string
 * @baud: pointer to an 'int' variable for the baud rate.
 * @parity: pointer to an 'int' variable for the parity.
 * @bits: pointer to an 'int' variable for the number of data bits.
 * @flow: pointer to an 'int' variable for the flow control character.
 *
 * uart_parse_options() decodes a string containing the serial console
 * options. The format of the string is <baud><parity><bits><flow>,
 * eg: 115200n8r
 */
void
uart_parse_options(const char *options, int *baud, int *parity,
		   int *bits, int *flow)
{
	const char *s = options;

	*baud = simple_strtoul(s, NULL, 10);
	while (*s >= '0' && *s <= '9')
		s++;
	if (*s)
		*parity = *s++;
	if (*s)
		*bits = *s++ - '0';
	if (*s)
		*flow = *s;
}
EXPORT_SYMBOL_GPL(uart_parse_options);

/**
 * uart_set_options - setup the serial console parameters
 * @port: pointer to the serial ports uart_port structure
 * @co: console pointer
 * @baud: baud rate
 * @parity: parity character - 'n' (none), 'o' (odd), 'e' (even)
 * @bits: number of data bits
 * @flow: flow control character - 'r' (rts)
 *
 * Locking: Caller must hold console_list_lock in order to serialize
 * early initialization of the serial-console lock.
 */
int
uart_set_options(struct uart_port *port, struct console *co,
		 int baud, int parity, int bits, int flow)
{
	struct ktermios termios;
	static struct ktermios dummy;

	/*
	 * Ensure that the serial-console lock is initialised early.
	 *
	 * Note that the console-registered check is needed because
	 * kgdboc can call uart_set_options() for an already registered
	 * console via tty_find_polling_driver() and uart_poll_init().
	 */
	if (!uart_console_registered_locked(port) && !port->console_reinit)
		uart_port_spin_lock_init(port);

	memset(&termios, 0, sizeof(struct ktermios));

	termios.c_cflag |= CREAD | HUPCL | CLOCAL;
	tty_termios_encode_baud_rate(&termios, baud, baud);

	if (bits == 7)
		termios.c_cflag |= CS7;
	else
		termios.c_cflag |= CS8;

	switch (parity) {
	case 'o': case 'O':
		termios.c_cflag |= PARODD;
		fallthrough;
	case 'e': case 'E':
		termios.c_cflag |= PARENB;
		break;
	}

	if (flow == 'r')
		termios.c_cflag |= CRTSCTS;

	/*
	 * some uarts on other side don't support no flow control.
	 * So we set * DTR in host uart to make them happy
	 */
	port->mctrl |= TIOCM_DTR;

	port->ops->set_termios(port, &termios, &dummy);
	/*
	 * Allow the setting of the UART parameters with a NULL console
	 * too:
	 */
	if (co) {
		co->cflag = termios.c_cflag;
		co->ispeed = termios.c_ispeed;
		co->ospeed = termios.c_ospeed;
	}

	return 0;
}
EXPORT_SYMBOL_GPL(uart_set_options);
#endif /* CONFIG_SERIAL_CORE_CONSOLE */

/**
 * uart_change_pm - set power state of the port
 *
 * @state: port descriptor
 * @pm_state: new state
 *
 * Locking: port->mutex has to be held
 */
static void uart_change_pm(struct uart_state *state,
			   enum uart_pm_state pm_state)
{
	struct uart_port *port = uart_port_check(state);

	if (state->pm_state != pm_state) {
		if (port && port->ops->pm)
			port->ops->pm(port, pm_state, state->pm_state);
		state->pm_state = pm_state;
	}
}

struct uart_match {
	struct uart_port *port;
	struct uart_driver *driver;
};

static int serial_match_port(struct device *dev, void *data)
{
	struct uart_match *match = data;
	struct tty_driver *tty_drv = match->driver->tty_driver;
	dev_t devt = MKDEV(tty_drv->major, tty_drv->minor_start) +
		match->port->line;

	return dev->devt == devt; /* Actually, only one tty per port */
}

int uart_suspend_port(struct uart_driver *drv, struct uart_port *uport)
{
	struct uart_state *state = drv->state + uport->line;
	struct tty_port *port = &state->port;
	struct device *tty_dev;
	struct uart_match match = {uport, drv};

	mutex_lock(&port->mutex);

	tty_dev = device_find_child(&uport->port_dev->dev, &match, serial_match_port);
	if (tty_dev && device_may_wakeup(tty_dev)) {
		enable_irq_wake(uport->irq);
		put_device(tty_dev);
		mutex_unlock(&port->mutex);
		return 0;
	}
	put_device(tty_dev);

	/*
	 * Nothing to do if the console is not suspending
	 * except stop_rx to prevent any asynchronous data
	 * over RX line. However ensure that we will be
	 * able to Re-start_rx later.
	 */
	if (!console_suspend_enabled && uart_console(uport)) {
		if (uport->ops->start_rx) {
			uart_port_lock_irq(uport);
			uport->ops->stop_rx(uport);
			uart_port_unlock_irq(uport);
		}
		goto unlock;
	}

	uport->suspended = 1;

	if (tty_port_initialized(port)) {
		const struct uart_ops *ops = uport->ops;
		int tries;
		unsigned int mctrl;

		tty_port_set_suspended(port, true);
		tty_port_set_initialized(port, false);

		uart_port_lock_irq(uport);
		ops->stop_tx(uport);
		if (!(uport->rs485.flags & SER_RS485_ENABLED))
			ops->set_mctrl(uport, 0);
		/* save mctrl so it can be restored on resume */
		mctrl = uport->mctrl;
		uport->mctrl = 0;
		ops->stop_rx(uport);
		uart_port_unlock_irq(uport);

		/*
		 * Wait for the transmitter to empty.
		 */
		for (tries = 3; !ops->tx_empty(uport) && tries; tries--)
			msleep(10);
		if (!tries)
			dev_err(uport->dev, "%s: Unable to drain transmitter\n",
				uport->name);

		ops->shutdown(uport);
		uport->mctrl = mctrl;
	}

	/*
	 * Disable the console device before suspending.
	 */
	if (uart_console(uport))
		console_stop(uport->cons);

	uart_change_pm(state, UART_PM_STATE_OFF);
unlock:
	mutex_unlock(&port->mutex);

	return 0;
}
EXPORT_SYMBOL(uart_suspend_port);

int uart_resume_port(struct uart_driver *drv, struct uart_port *uport)
{
	struct uart_state *state = drv->state + uport->line;
	struct tty_port *port = &state->port;
	struct device *tty_dev;
	struct uart_match match = {uport, drv};
	struct ktermios termios;

	mutex_lock(&port->mutex);

	tty_dev = device_find_child(&uport->port_dev->dev, &match, serial_match_port);
	if (!uport->suspended && device_may_wakeup(tty_dev)) {
		if (irqd_is_wakeup_set(irq_get_irq_data((uport->irq))))
			disable_irq_wake(uport->irq);
		put_device(tty_dev);
		mutex_unlock(&port->mutex);
		return 0;
	}
	put_device(tty_dev);
	uport->suspended = 0;

	/*
	 * Re-enable the console device after suspending.
	 */
	if (uart_console(uport)) {
		/*
		 * First try to use the console cflag setting.
		 */
		memset(&termios, 0, sizeof(struct ktermios));
		termios.c_cflag = uport->cons->cflag;
		termios.c_ispeed = uport->cons->ispeed;
		termios.c_ospeed = uport->cons->ospeed;

		/*
		 * If that's unset, use the tty termios setting.
		 */
		if (port->tty && termios.c_cflag == 0)
			termios = port->tty->termios;

		if (console_suspend_enabled)
			uart_change_pm(state, UART_PM_STATE_ON);
		uport->ops->set_termios(uport, &termios, NULL);
		if (!console_suspend_enabled && uport->ops->start_rx) {
			uart_port_lock_irq(uport);
			uport->ops->start_rx(uport);
			uart_port_unlock_irq(uport);
		}
		if (console_suspend_enabled)
			console_start(uport->cons);
	}

	if (tty_port_suspended(port)) {
		const struct uart_ops *ops = uport->ops;
		int ret;

		uart_change_pm(state, UART_PM_STATE_ON);
		uart_port_lock_irq(uport);
		if (!(uport->rs485.flags & SER_RS485_ENABLED))
			ops->set_mctrl(uport, 0);
		uart_port_unlock_irq(uport);
		if (console_suspend_enabled || !uart_console(uport)) {
			/* Protected by port mutex for now */
			struct tty_struct *tty = port->tty;

			ret = ops->startup(uport);
			if (ret == 0) {
				if (tty)
					uart_change_line_settings(tty, state, NULL);
				uart_rs485_config(uport);
				uart_port_lock_irq(uport);
				if (!(uport->rs485.flags & SER_RS485_ENABLED))
					ops->set_mctrl(uport, uport->mctrl);
				ops->start_tx(uport);
				uart_port_unlock_irq(uport);
				tty_port_set_initialized(port, true);
			} else {
				/*
				 * Failed to resume - maybe hardware went away?
				 * Clear the "initialized" flag so we won't try
				 * to call the low level drivers shutdown method.
				 */
				uart_shutdown(tty, state);
			}
		}

		tty_port_set_suspended(port, false);
	}

	mutex_unlock(&port->mutex);

	return 0;
}
EXPORT_SYMBOL(uart_resume_port);

static inline void
uart_report_port(struct uart_driver *drv, struct uart_port *port)
{
	char address[64];

	switch (port->iotype) {
	case UPIO_PORT:
		snprintf(address, sizeof(address), "I/O 0x%lx", port->iobase);
		break;
	case UPIO_HUB6:
		snprintf(address, sizeof(address),
			 "I/O 0x%lx offset 0x%x", port->iobase, port->hub6);
		break;
	case UPIO_MEM:
	case UPIO_MEM16:
	case UPIO_MEM32:
	case UPIO_MEM32BE:
	case UPIO_AU:
	case UPIO_TSI:
		snprintf(address, sizeof(address),
			 "MMIO 0x%llx", (unsigned long long)port->mapbase);
		break;
	default:
		strscpy(address, "*unknown*", sizeof(address));
		break;
	}

	pr_info("%s%s%s at %s (irq = %d, base_baud = %d) is a %s\n",
	       port->dev ? dev_name(port->dev) : "",
	       port->dev ? ": " : "",
	       port->name,
	       address, port->irq, port->uartclk / 16, uart_type(port));

	/* The magic multiplier feature is a bit obscure, so report it too.  */
	if (port->flags & UPF_MAGIC_MULTIPLIER)
		pr_info("%s%s%s extra baud rates supported: %d, %d",
			port->dev ? dev_name(port->dev) : "",
			port->dev ? ": " : "",
			port->name,
			port->uartclk / 8, port->uartclk / 4);
}

static void
uart_configure_port(struct uart_driver *drv, struct uart_state *state,
		    struct uart_port *port)
{
	unsigned int flags;

	/*
	 * If there isn't a port here, don't do anything further.
	 */
	if (!port->iobase && !port->mapbase && !port->membase)
		return;

	/*
	 * Now do the auto configuration stuff.  Note that config_port
	 * is expected to claim the resources and map the port for us.
	 */
	flags = 0;
	if (port->flags & UPF_AUTO_IRQ)
		flags |= UART_CONFIG_IRQ;
	if (port->flags & UPF_BOOT_AUTOCONF) {
		if (!(port->flags & UPF_FIXED_TYPE)) {
			port->type = PORT_UNKNOWN;
			flags |= UART_CONFIG_TYPE;
		}
		port->ops->config_port(port, flags);
	}

	if (port->type != PORT_UNKNOWN) {
		unsigned long flags;

		uart_report_port(drv, port);

		/* Power up port for set_mctrl() */
		uart_change_pm(state, UART_PM_STATE_ON);

		/*
		 * Ensure that the modem control lines are de-activated.
		 * keep the DTR setting that is set in uart_set_options()
		 * We probably don't need a spinlock around this, but
		 */
		uart_port_lock_irqsave(port, &flags);
		port->mctrl &= TIOCM_DTR;
		if (!(port->rs485.flags & SER_RS485_ENABLED))
			port->ops->set_mctrl(port, port->mctrl);
		uart_port_unlock_irqrestore(port, flags);

		uart_rs485_config(port);

		/*
		 * If this driver supports console, and it hasn't been
		 * successfully registered yet, try to re-register it.
		 * It may be that the port was not available.
		 */
		if (port->cons && !console_is_registered(port->cons))
			register_console(port->cons);

		/*
		 * Power down all ports by default, except the
		 * console if we have one.
		 */
		if (!uart_console(port))
			uart_change_pm(state, UART_PM_STATE_OFF);
	}
}

#ifdef CONFIG_CONSOLE_POLL

static int uart_poll_init(struct tty_driver *driver, int line, char *options)
{
	struct uart_driver *drv = driver->driver_state;
	struct uart_state *state = drv->state + line;
	enum uart_pm_state pm_state;
	struct tty_port *tport;
	struct uart_port *port;
	int baud = 9600;
	int bits = 8;
	int parity = 'n';
	int flow = 'n';
	int ret = 0;

	tport = &state->port;
	mutex_lock(&tport->mutex);

	port = uart_port_check(state);
	if (!port || port->type == PORT_UNKNOWN ||
	    !(port->ops->poll_get_char && port->ops->poll_put_char)) {
		ret = -1;
		goto out;
	}

	pm_state = state->pm_state;
	uart_change_pm(state, UART_PM_STATE_ON);

	if (port->ops->poll_init) {
		/*
		 * We don't set initialized as we only initialized the hw,
		 * e.g. state->xmit is still uninitialized.
		 */
		if (!tty_port_initialized(tport))
			ret = port->ops->poll_init(port);
	}

	if (!ret && options) {
		uart_parse_options(options, &baud, &parity, &bits, &flow);
		console_list_lock();
		ret = uart_set_options(port, NULL, baud, parity, bits, flow);
		console_list_unlock();
	}
out:
	if (ret)
		uart_change_pm(state, pm_state);
	mutex_unlock(&tport->mutex);
	return ret;
}

static int uart_poll_get_char(struct tty_driver *driver, int line)
{
	struct uart_driver *drv = driver->driver_state;
	struct uart_state *state = drv->state + line;
	struct uart_port *port;
	int ret = -1;

	port = uart_port_ref(state);
	if (port) {
		ret = port->ops->poll_get_char(port);
		uart_port_deref(port);
	}

	return ret;
}

static void uart_poll_put_char(struct tty_driver *driver, int line, char ch)
{
	struct uart_driver *drv = driver->driver_state;
	struct uart_state *state = drv->state + line;
	struct uart_port *port;

	port = uart_port_ref(state);
	if (!port)
		return;

	if (ch == '\n')
		port->ops->poll_put_char(port, '\r');
	port->ops->poll_put_char(port, ch);
	uart_port_deref(port);
}
#endif

static const struct tty_operations uart_ops = {
	.install	= uart_install,
	.open		= uart_open,
	.close		= uart_close,
	.write		= uart_write,
	.put_char	= uart_put_char,
	.flush_chars	= uart_flush_chars,
	.write_room	= uart_write_room,
	.chars_in_buffer= uart_chars_in_buffer,
	.flush_buffer	= uart_flush_buffer,
	.ioctl		= uart_ioctl,
	.throttle	= uart_throttle,
	.unthrottle	= uart_unthrottle,
	.send_xchar	= uart_send_xchar,
	.set_termios	= uart_set_termios,
	.set_ldisc	= uart_set_ldisc,
	.stop		= uart_stop,
	.start		= uart_start,
	.hangup		= uart_hangup,
	.break_ctl	= uart_break_ctl,
	.wait_until_sent= uart_wait_until_sent,
#ifdef CONFIG_PROC_FS
	.proc_show	= uart_proc_show,
#endif
	.tiocmget	= uart_tiocmget,
	.tiocmset	= uart_tiocmset,
	.set_serial	= uart_set_info_user,
	.get_serial	= uart_get_info_user,
	.get_icount	= uart_get_icount,
#ifdef CONFIG_CONSOLE_POLL
	.poll_init	= uart_poll_init,
	.poll_get_char	= uart_poll_get_char,
	.poll_put_char	= uart_poll_put_char,
#endif
};

static const struct tty_port_operations uart_port_ops = {
	.carrier_raised = uart_carrier_raised,
	.dtr_rts	= uart_dtr_rts,
	.activate	= uart_port_activate,
	.shutdown	= uart_tty_port_shutdown,
};

/**
 * uart_register_driver - register a driver with the uart core layer
 * @drv: low level driver structure
 *
 * Register a uart driver with the core driver. We in turn register with the
 * tty layer, and initialise the core driver per-port state.
 *
 * We have a proc file in /proc/tty/driver which is named after the normal
 * driver.
 *
 * @drv->port should be %NULL, and the per-port structures should be registered
 * using uart_add_one_port() after this call has succeeded.
 *
 * Locking: none, Interrupts: enabled
 */
int uart_register_driver(struct uart_driver *drv)
{
	struct tty_driver *normal;
	int i, retval = -ENOMEM;

	BUG_ON(drv->state);

	/*
	 * Maybe we should be using a slab cache for this, especially if
	 * we have a large number of ports to handle.
	 */
	drv->state = kcalloc(drv->nr, sizeof(struct uart_state), GFP_KERNEL);
	if (!drv->state)
		goto out;

	normal = tty_alloc_driver(drv->nr, TTY_DRIVER_REAL_RAW |
			TTY_DRIVER_DYNAMIC_DEV);
	if (IS_ERR(normal)) {
		retval = PTR_ERR(normal);
		goto out_kfree;
	}

	drv->tty_driver = normal;

	normal->driver_name	= drv->driver_name;
	normal->name		= drv->dev_name;
	normal->major		= drv->major;
	normal->minor_start	= drv->minor;
	normal->type		= TTY_DRIVER_TYPE_SERIAL;
	normal->subtype		= SERIAL_TYPE_NORMAL;
	normal->init_termios	= tty_std_termios;
	normal->init_termios.c_cflag = B9600 | CS8 | CREAD | HUPCL | CLOCAL;
	normal->init_termios.c_ispeed = normal->init_termios.c_ospeed = 9600;
	normal->driver_state    = drv;
	tty_set_operations(normal, &uart_ops);

	/*
	 * Initialise the UART state(s).
	 */
	for (i = 0; i < drv->nr; i++) {
		struct uart_state *state = drv->state + i;
		struct tty_port *port = &state->port;

		tty_port_init(port);
		port->ops = &uart_port_ops;
	}

	retval = tty_register_driver(normal);
	if (retval >= 0)
		return retval;

	for (i = 0; i < drv->nr; i++)
		tty_port_destroy(&drv->state[i].port);
	tty_driver_kref_put(normal);
out_kfree:
	kfree(drv->state);
out:
	return retval;
}
EXPORT_SYMBOL(uart_register_driver);

/**
 * uart_unregister_driver - remove a driver from the uart core layer
 * @drv: low level driver structure
 *
 * Remove all references to a driver from the core driver. The low level
 * driver must have removed all its ports via the uart_remove_one_port() if it
 * registered them with uart_add_one_port(). (I.e. @drv->port is %NULL.)
 *
 * Locking: none, Interrupts: enabled
 */
void uart_unregister_driver(struct uart_driver *drv)
{
	struct tty_driver *p = drv->tty_driver;
	unsigned int i;

	tty_unregister_driver(p);
	tty_driver_kref_put(p);
	for (i = 0; i < drv->nr; i++)
		tty_port_destroy(&drv->state[i].port);
	kfree(drv->state);
	drv->state = NULL;
	drv->tty_driver = NULL;
}
EXPORT_SYMBOL(uart_unregister_driver);

struct tty_driver *uart_console_device(struct console *co, int *index)
{
	struct uart_driver *p = co->data;
	*index = co->index;
	return p->tty_driver;
}
EXPORT_SYMBOL_GPL(uart_console_device);

static ssize_t uartclk_show(struct device *dev,
	struct device_attribute *attr, char *buf)
{
	struct serial_struct tmp;
	struct tty_port *port = dev_get_drvdata(dev);

	uart_get_info(port, &tmp);
	return sprintf(buf, "%d\n", tmp.baud_base * 16);
}

static ssize_t type_show(struct device *dev,
	struct device_attribute *attr, char *buf)
{
	struct serial_struct tmp;
	struct tty_port *port = dev_get_drvdata(dev);

	uart_get_info(port, &tmp);
	return sprintf(buf, "%d\n", tmp.type);
}

static ssize_t line_show(struct device *dev,
	struct device_attribute *attr, char *buf)
{
	struct serial_struct tmp;
	struct tty_port *port = dev_get_drvdata(dev);

	uart_get_info(port, &tmp);
	return sprintf(buf, "%d\n", tmp.line);
}

static ssize_t port_show(struct device *dev,
	struct device_attribute *attr, char *buf)
{
	struct serial_struct tmp;
	struct tty_port *port = dev_get_drvdata(dev);
	unsigned long ioaddr;

	uart_get_info(port, &tmp);
	ioaddr = tmp.port;
	if (HIGH_BITS_OFFSET)
		ioaddr |= (unsigned long)tmp.port_high << HIGH_BITS_OFFSET;
	return sprintf(buf, "0x%lX\n", ioaddr);
}

static ssize_t irq_show(struct device *dev,
	struct device_attribute *attr, char *buf)
{
	struct serial_struct tmp;
	struct tty_port *port = dev_get_drvdata(dev);

	uart_get_info(port, &tmp);
	return sprintf(buf, "%d\n", tmp.irq);
}

static ssize_t flags_show(struct device *dev,
	struct device_attribute *attr, char *buf)
{
	struct serial_struct tmp;
	struct tty_port *port = dev_get_drvdata(dev);

	uart_get_info(port, &tmp);
	return sprintf(buf, "0x%X\n", tmp.flags);
}

static ssize_t xmit_fifo_size_show(struct device *dev,
	struct device_attribute *attr, char *buf)
{
	struct serial_struct tmp;
	struct tty_port *port = dev_get_drvdata(dev);

	uart_get_info(port, &tmp);
	return sprintf(buf, "%d\n", tmp.xmit_fifo_size);
}

static ssize_t close_delay_show(struct device *dev,
	struct device_attribute *attr, char *buf)
{
	struct serial_struct tmp;
	struct tty_port *port = dev_get_drvdata(dev);

	uart_get_info(port, &tmp);
	return sprintf(buf, "%d\n", tmp.close_delay);
}

static ssize_t closing_wait_show(struct device *dev,
	struct device_attribute *attr, char *buf)
{
	struct serial_struct tmp;
	struct tty_port *port = dev_get_drvdata(dev);

	uart_get_info(port, &tmp);
	return sprintf(buf, "%d\n", tmp.closing_wait);
}

static ssize_t custom_divisor_show(struct device *dev,
	struct device_attribute *attr, char *buf)
{
	struct serial_struct tmp;
	struct tty_port *port = dev_get_drvdata(dev);

	uart_get_info(port, &tmp);
	return sprintf(buf, "%d\n", tmp.custom_divisor);
}

static ssize_t io_type_show(struct device *dev,
	struct device_attribute *attr, char *buf)
{
	struct serial_struct tmp;
	struct tty_port *port = dev_get_drvdata(dev);

	uart_get_info(port, &tmp);
	return sprintf(buf, "%d\n", tmp.io_type);
}

static ssize_t iomem_base_show(struct device *dev,
	struct device_attribute *attr, char *buf)
{
	struct serial_struct tmp;
	struct tty_port *port = dev_get_drvdata(dev);

	uart_get_info(port, &tmp);
	return sprintf(buf, "0x%lX\n", (unsigned long)tmp.iomem_base);
}

static ssize_t iomem_reg_shift_show(struct device *dev,
	struct device_attribute *attr, char *buf)
{
	struct serial_struct tmp;
	struct tty_port *port = dev_get_drvdata(dev);

	uart_get_info(port, &tmp);
	return sprintf(buf, "%d\n", tmp.iomem_reg_shift);
}

static ssize_t console_show(struct device *dev,
	struct device_attribute *attr, char *buf)
{
	struct tty_port *port = dev_get_drvdata(dev);
	struct uart_state *state = container_of(port, struct uart_state, port);
	struct uart_port *uport;
	bool console = false;

	mutex_lock(&port->mutex);
	uport = uart_port_check(state);
	if (uport)
		console = uart_console_registered(uport);
	mutex_unlock(&port->mutex);

	return sprintf(buf, "%c\n", console ? 'Y' : 'N');
}

static ssize_t console_store(struct device *dev,
	struct device_attribute *attr, const char *buf, size_t count)
{
	struct tty_port *port = dev_get_drvdata(dev);
	struct uart_state *state = container_of(port, struct uart_state, port);
	struct uart_port *uport;
	bool oldconsole, newconsole;
	int ret;

	ret = kstrtobool(buf, &newconsole);
	if (ret)
		return ret;

	mutex_lock(&port->mutex);
	uport = uart_port_check(state);
	if (uport) {
		oldconsole = uart_console_registered(uport);
		if (oldconsole && !newconsole) {
			ret = unregister_console(uport->cons);
		} else if (!oldconsole && newconsole) {
			if (uart_console(uport)) {
				uport->console_reinit = 1;
				register_console(uport->cons);
			} else {
				ret = -ENOENT;
			}
		}
	} else {
		ret = -ENXIO;
	}
	mutex_unlock(&port->mutex);

	return ret < 0 ? ret : count;
}

static DEVICE_ATTR_RO(uartclk);
static DEVICE_ATTR_RO(type);
static DEVICE_ATTR_RO(line);
static DEVICE_ATTR_RO(port);
static DEVICE_ATTR_RO(irq);
static DEVICE_ATTR_RO(flags);
static DEVICE_ATTR_RO(xmit_fifo_size);
static DEVICE_ATTR_RO(close_delay);
static DEVICE_ATTR_RO(closing_wait);
static DEVICE_ATTR_RO(custom_divisor);
static DEVICE_ATTR_RO(io_type);
static DEVICE_ATTR_RO(iomem_base);
static DEVICE_ATTR_RO(iomem_reg_shift);
static DEVICE_ATTR_RW(console);

static struct attribute *tty_dev_attrs[] = {
	&dev_attr_uartclk.attr,
	&dev_attr_type.attr,
	&dev_attr_line.attr,
	&dev_attr_port.attr,
	&dev_attr_irq.attr,
	&dev_attr_flags.attr,
	&dev_attr_xmit_fifo_size.attr,
	&dev_attr_close_delay.attr,
	&dev_attr_closing_wait.attr,
	&dev_attr_custom_divisor.attr,
	&dev_attr_io_type.attr,
	&dev_attr_iomem_base.attr,
	&dev_attr_iomem_reg_shift.attr,
	&dev_attr_console.attr,
	NULL
};

static const struct attribute_group tty_dev_attr_group = {
	.attrs = tty_dev_attrs,
};

/**
 * serial_core_add_one_port - attach a driver-defined port structure
 * @drv: pointer to the uart low level driver structure for this port
 * @uport: uart port structure to use for this port.
 *
 * Context: task context, might sleep
 *
 * This allows the driver @drv to register its own uart_port structure with the
 * core driver. The main purpose is to allow the low level uart drivers to
 * expand uart_port, rather than having yet more levels of structures.
 * Caller must hold port_mutex.
 */
static int serial_core_add_one_port(struct uart_driver *drv, struct uart_port *uport)
{
	struct uart_state *state;
	struct tty_port *port;
	int ret = 0;
	struct device *tty_dev;
	int num_groups;

	if (uport->line >= drv->nr)
		return -EINVAL;

	state = drv->state + uport->line;
	port = &state->port;

	mutex_lock(&port->mutex);
	if (state->uart_port) {
		ret = -EINVAL;
		goto out;
	}

	/* Link the port to the driver state table and vice versa */
	atomic_set(&state->refcount, 1);
	init_waitqueue_head(&state->remove_wait);
	state->uart_port = uport;
	uport->state = state;

	state->pm_state = UART_PM_STATE_UNDEFINED;
	uport->cons = drv->cons;
	uport->minor = drv->tty_driver->minor_start + uport->line;
	uport->name = kasprintf(GFP_KERNEL, "%s%d", drv->dev_name,
				drv->tty_driver->name_base + uport->line);
	if (!uport->name) {
		ret = -ENOMEM;
		goto out;
	}

	/*
	 * If this port is in use as a console then the spinlock is already
	 * initialised.
	 */
	if (!uart_console_registered(uport))
		uart_port_spin_lock_init(uport);

	if (uport->cons && uport->dev)
		of_console_check(uport->dev->of_node, uport->cons->name, uport->line);

	tty_port_link_device(port, drv->tty_driver, uport->line);
	uart_configure_port(drv, state, uport);

	port->console = uart_console(uport);

	num_groups = 2;
	if (uport->attr_group)
		num_groups++;

	uport->tty_groups = kcalloc(num_groups, sizeof(*uport->tty_groups),
				    GFP_KERNEL);
	if (!uport->tty_groups) {
		ret = -ENOMEM;
		goto out;
	}
	uport->tty_groups[0] = &tty_dev_attr_group;
	if (uport->attr_group)
		uport->tty_groups[1] = uport->attr_group;

	/*
	 * Register the port whether it's detected or not.  This allows
	 * setserial to be used to alter this port's parameters.
	 */
	tty_dev = tty_port_register_device_attr_serdev(port, drv->tty_driver,
			uport->line, uport->dev, &uport->port_dev->dev, port,
			uport->tty_groups);
	if (!IS_ERR(tty_dev)) {
		device_set_wakeup_capable(tty_dev, 1);
	} else {
		dev_err(uport->dev, "Cannot register tty device on line %d\n",
		       uport->line);
	}

 out:
	mutex_unlock(&port->mutex);

	return ret;
}

/**
 * serial_core_remove_one_port - detach a driver defined port structure
 * @drv: pointer to the uart low level driver structure for this port
 * @uport: uart port structure for this port
 *
 * Context: task context, might sleep
 *
 * This unhooks (and hangs up) the specified port structure from the core
 * driver. No further calls will be made to the low-level code for this port.
 * Caller must hold port_mutex.
 */
static void serial_core_remove_one_port(struct uart_driver *drv,
					struct uart_port *uport)
{
	struct uart_state *state = drv->state + uport->line;
	struct tty_port *port = &state->port;
	struct uart_port *uart_port;
	struct tty_struct *tty;

	mutex_lock(&port->mutex);
	uart_port = uart_port_check(state);
	if (uart_port != uport)
		dev_alert(uport->dev, "Removing wrong port: %p != %p\n",
			  uart_port, uport);

	if (!uart_port) {
		mutex_unlock(&port->mutex);
		return;
	}
	mutex_unlock(&port->mutex);

	/*
	 * Remove the devices from the tty layer
	 */
	tty_port_unregister_device(port, drv->tty_driver, uport->line);

	tty = tty_port_tty_get(port);
	if (tty) {
		tty_vhangup(port->tty);
		tty_kref_put(tty);
	}

	/*
	 * If the port is used as a console, unregister it
	 */
	if (uart_console(uport))
		unregister_console(uport->cons);

	/*
	 * Free the port IO and memory resources, if any.
	 */
	if (uport->type != PORT_UNKNOWN && uport->ops->release_port)
		uport->ops->release_port(uport);
	kfree(uport->tty_groups);
	kfree(uport->name);

	/*
	 * Indicate that there isn't a port here anymore.
	 */
	uport->type = PORT_UNKNOWN;
	uport->port_dev = NULL;

	mutex_lock(&port->mutex);
	WARN_ON(atomic_dec_return(&state->refcount) < 0);
	wait_event(state->remove_wait, !atomic_read(&state->refcount));
	state->uart_port = NULL;
	mutex_unlock(&port->mutex);
}

/**
 * uart_match_port - are the two ports equivalent?
 * @port1: first port
 * @port2: second port
 *
 * This utility function can be used to determine whether two uart_port
 * structures describe the same port.
 */
bool uart_match_port(const struct uart_port *port1,
		const struct uart_port *port2)
{
	if (port1->iotype != port2->iotype)
		return false;

	switch (port1->iotype) {
	case UPIO_PORT:
		return port1->iobase == port2->iobase;
	case UPIO_HUB6:
		return port1->iobase == port2->iobase &&
		       port1->hub6   == port2->hub6;
	case UPIO_MEM:
	case UPIO_MEM16:
	case UPIO_MEM32:
	case UPIO_MEM32BE:
	case UPIO_AU:
	case UPIO_TSI:
		return port1->mapbase == port2->mapbase;
	}

	return false;
}
EXPORT_SYMBOL(uart_match_port);

static struct serial_ctrl_device *
serial_core_get_ctrl_dev(struct serial_port_device *port_dev)
{
	struct device *dev = &port_dev->dev;

	return to_serial_base_ctrl_device(dev->parent);
}

/*
 * Find a registered serial core controller device if one exists. Returns
 * the first device matching the ctrl_id. Caller must hold port_mutex.
 */
static struct serial_ctrl_device *serial_core_ctrl_find(struct uart_driver *drv,
							struct device *phys_dev,
							int ctrl_id)
{
	struct uart_state *state;
	int i;

	lockdep_assert_held(&port_mutex);

	for (i = 0; i < drv->nr; i++) {
		state = drv->state + i;
		if (!state->uart_port || !state->uart_port->port_dev)
			continue;

		if (state->uart_port->dev == phys_dev &&
		    state->uart_port->ctrl_id == ctrl_id)
			return serial_core_get_ctrl_dev(state->uart_port->port_dev);
	}

	return NULL;
}

static struct serial_ctrl_device *serial_core_ctrl_device_add(struct uart_port *port)
{
	return serial_base_ctrl_add(port, port->dev);
}

static int serial_core_port_device_add(struct serial_ctrl_device *ctrl_dev,
				       struct uart_port *port)
{
	struct serial_port_device *port_dev;

	port_dev = serial_base_port_add(port, ctrl_dev);
	if (IS_ERR(port_dev))
		return PTR_ERR(port_dev);

	port->port_dev = port_dev;

	return 0;
}

/*
 * Initialize a serial core port device, and a controller device if needed.
 */
int serial_core_register_port(struct uart_driver *drv, struct uart_port *port)
{
	struct serial_ctrl_device *ctrl_dev, *new_ctrl_dev = NULL;
	int ret;

	mutex_lock(&port_mutex);

	/*
	 * Prevent serial_port_runtime_resume() from trying to use the port
	 * until serial_core_add_one_port() has completed
	 */
	port->flags |= UPF_DEAD;

	/* Inititalize a serial core controller device if needed */
	ctrl_dev = serial_core_ctrl_find(drv, port->dev, port->ctrl_id);
	if (!ctrl_dev) {
		new_ctrl_dev = serial_core_ctrl_device_add(port);
		if (IS_ERR(new_ctrl_dev)) {
			ret = PTR_ERR(new_ctrl_dev);
			goto err_unlock;
		}
		ctrl_dev = new_ctrl_dev;
	}

	/*
	 * Initialize a serial core port device. Tag the port dead to prevent
	 * serial_port_runtime_resume() trying to do anything until port has
	 * been registered. It gets cleared by serial_core_add_one_port().
	 */
	ret = serial_core_port_device_add(ctrl_dev, port);
	if (ret)
		goto err_unregister_ctrl_dev;

	ret = serial_core_add_one_port(drv, port);
	if (ret)
		goto err_unregister_port_dev;

	port->flags &= ~UPF_DEAD;

	mutex_unlock(&port_mutex);

	return 0;

err_unregister_port_dev:
	serial_base_port_device_remove(port->port_dev);

err_unregister_ctrl_dev:
	serial_base_ctrl_device_remove(new_ctrl_dev);

err_unlock:
	mutex_unlock(&port_mutex);

	return ret;
}

/*
 * Removes a serial core port device, and the related serial core controller
 * device if the last instance.
 */
void serial_core_unregister_port(struct uart_driver *drv, struct uart_port *port)
{
	struct device *phys_dev = port->dev;
	struct serial_port_device *port_dev = port->port_dev;
	struct serial_ctrl_device *ctrl_dev = serial_core_get_ctrl_dev(port_dev);
	int ctrl_id = port->ctrl_id;

	mutex_lock(&port_mutex);

	port->flags |= UPF_DEAD;

	serial_core_remove_one_port(drv, port);

	/* Note that struct uart_port *port is no longer valid at this point */
	serial_base_port_device_remove(port_dev);

	/* Drop the serial core controller device if no ports are using it */
	if (!serial_core_ctrl_find(drv, phys_dev, ctrl_id))
		serial_base_ctrl_device_remove(ctrl_dev);

	mutex_unlock(&port_mutex);
}

/**
 * uart_handle_dcd_change - handle a change of carrier detect state
 * @uport: uart_port structure for the open port
 * @active: new carrier detect status
 *
 * Caller must hold uport->lock.
 */
void uart_handle_dcd_change(struct uart_port *uport, bool active)
{
	struct tty_port *port = &uport->state->port;
	struct tty_struct *tty = port->tty;
	struct tty_ldisc *ld;

	lockdep_assert_held_once(&uport->lock);

	if (tty) {
		ld = tty_ldisc_ref(tty);
		if (ld) {
			if (ld->ops->dcd_change)
				ld->ops->dcd_change(tty, active);
			tty_ldisc_deref(ld);
		}
	}

	uport->icount.dcd++;

	if (uart_dcd_enabled(uport)) {
		if (active)
			wake_up_interruptible(&port->open_wait);
		else if (tty)
			tty_hangup(tty);
	}
}
EXPORT_SYMBOL_GPL(uart_handle_dcd_change);

/**
 * uart_handle_cts_change - handle a change of clear-to-send state
 * @uport: uart_port structure for the open port
 * @active: new clear-to-send status
 *
 * Caller must hold uport->lock.
 */
void uart_handle_cts_change(struct uart_port *uport, bool active)
{
	lockdep_assert_held_once(&uport->lock);

	uport->icount.cts++;

	if (uart_softcts_mode(uport)) {
		if (uport->hw_stopped) {
			if (active) {
				uport->hw_stopped = false;
				uport->ops->start_tx(uport);
				uart_write_wakeup(uport);
			}
		} else {
			if (!active) {
				uport->hw_stopped = true;
				uport->ops->stop_tx(uport);
			}
		}

	}
}
EXPORT_SYMBOL_GPL(uart_handle_cts_change);

/**
 * uart_insert_char - push a char to the uart layer
 *
 * User is responsible to call tty_flip_buffer_push when they are done with
 * insertion.
 *
 * @port: corresponding port
 * @status: state of the serial port RX buffer (LSR for 8250)
 * @overrun: mask of overrun bits in @status
 * @ch: character to push
 * @flag: flag for the character (see TTY_NORMAL and friends)
 */
void uart_insert_char(struct uart_port *port, unsigned int status,
		      unsigned int overrun, u8 ch, u8 flag)
{
	struct tty_port *tport = &port->state->port;

	if ((status & port->ignore_status_mask & ~overrun) == 0)
		if (tty_insert_flip_char(tport, ch, flag) == 0)
			++port->icount.buf_overrun;

	/*
	 * Overrun is special.  Since it's reported immediately,
	 * it doesn't affect the current character.
	 */
	if (status & ~port->ignore_status_mask & overrun)
		if (tty_insert_flip_char(tport, 0, TTY_OVERRUN) == 0)
			++port->icount.buf_overrun;
}
EXPORT_SYMBOL_GPL(uart_insert_char);

#ifdef CONFIG_MAGIC_SYSRQ_SERIAL
static const u8 sysrq_toggle_seq[] = CONFIG_MAGIC_SYSRQ_SERIAL_SEQUENCE;

static void uart_sysrq_on(struct work_struct *w)
{
	int sysrq_toggle_seq_len = strlen(sysrq_toggle_seq);

	sysrq_toggle_support(1);
	pr_info("SysRq is enabled by magic sequence '%*pE' on serial\n",
		sysrq_toggle_seq_len, sysrq_toggle_seq);
}
static DECLARE_WORK(sysrq_enable_work, uart_sysrq_on);

/**
 * uart_try_toggle_sysrq - Enables SysRq from serial line
 * @port: uart_port structure where char(s) after BREAK met
 * @ch: new character in the sequence after received BREAK
 *
 * Enables magic SysRq when the required sequence is met on port
 * (see CONFIG_MAGIC_SYSRQ_SERIAL_SEQUENCE).
 *
 * Returns: %false if @ch is out of enabling sequence and should be
 * handled some other way, %true if @ch was consumed.
 */
bool uart_try_toggle_sysrq(struct uart_port *port, u8 ch)
{
	int sysrq_toggle_seq_len = strlen(sysrq_toggle_seq);

	if (!sysrq_toggle_seq_len)
		return false;

	BUILD_BUG_ON(ARRAY_SIZE(sysrq_toggle_seq) >= U8_MAX);
	if (sysrq_toggle_seq[port->sysrq_seq] != ch) {
		port->sysrq_seq = 0;
		return false;
	}

	if (++port->sysrq_seq < sysrq_toggle_seq_len) {
		port->sysrq = jiffies + SYSRQ_TIMEOUT;
		return true;
	}

	schedule_work(&sysrq_enable_work);

	port->sysrq = 0;
	return true;
}
EXPORT_SYMBOL_GPL(uart_try_toggle_sysrq);
#endif

/**
 * uart_get_rs485_mode() - retrieve rs485 properties for given uart
 * @port: uart device's target port
 *
 * This function implements the device tree binding described in
 * Documentation/devicetree/bindings/serial/rs485.txt.
 */
int uart_get_rs485_mode(struct uart_port *port)
{
	struct serial_rs485 *rs485conf = &port->rs485;
	struct device *dev = port->dev;
	enum gpiod_flags dflags;
	struct gpio_desc *desc;
	u32 rs485_delay[2];
	int ret;

	if (!(port->rs485_supported.flags & SER_RS485_ENABLED))
		return 0;

	ret = device_property_read_u32_array(dev, "rs485-rts-delay",
					     rs485_delay, 2);
	if (!ret) {
		rs485conf->delay_rts_before_send = rs485_delay[0];
		rs485conf->delay_rts_after_send = rs485_delay[1];
	} else {
		rs485conf->delay_rts_before_send = 0;
		rs485conf->delay_rts_after_send = 0;
	}

	uart_sanitize_serial_rs485_delays(port, rs485conf);

	/*
	 * Clear full-duplex and enabled flags, set RTS polarity to active high
	 * to get to a defined state with the following properties:
	 */
	rs485conf->flags &= ~(SER_RS485_RX_DURING_TX | SER_RS485_ENABLED |
			      SER_RS485_TERMINATE_BUS |
			      SER_RS485_RTS_AFTER_SEND);
	rs485conf->flags |= SER_RS485_RTS_ON_SEND;

	if (device_property_read_bool(dev, "rs485-rx-during-tx"))
		rs485conf->flags |= SER_RS485_RX_DURING_TX;

	if (device_property_read_bool(dev, "linux,rs485-enabled-at-boot-time"))
		rs485conf->flags |= SER_RS485_ENABLED;

	if (device_property_read_bool(dev, "rs485-rts-active-low")) {
		rs485conf->flags &= ~SER_RS485_RTS_ON_SEND;
		rs485conf->flags |= SER_RS485_RTS_AFTER_SEND;
	}

	/*
	 * Disabling termination by default is the safe choice:  Else if many
	 * bus participants enable it, no communication is possible at all.
	 * Works fine for short cables and users may enable for longer cables.
	 */
	desc = devm_gpiod_get_optional(dev, "rs485-term", GPIOD_OUT_LOW);
	if (IS_ERR(desc))
		return dev_err_probe(dev, PTR_ERR(desc), "Cannot get rs485-term-gpios\n");
	port->rs485_term_gpio = desc;
	if (port->rs485_term_gpio)
		port->rs485_supported.flags |= SER_RS485_TERMINATE_BUS;

	dflags = (rs485conf->flags & SER_RS485_RX_DURING_TX) ?
		 GPIOD_OUT_HIGH : GPIOD_OUT_LOW;
	desc = devm_gpiod_get_optional(dev, "rs485-rx-during-tx", dflags);
	if (IS_ERR(desc))
		return dev_err_probe(dev, PTR_ERR(desc), "Cannot get rs485-rx-during-tx-gpios\n");
	port->rs485_rx_during_tx_gpio = desc;
	if (port->rs485_rx_during_tx_gpio)
		port->rs485_supported.flags |= SER_RS485_RX_DURING_TX;

	return 0;
}
EXPORT_SYMBOL_GPL(uart_get_rs485_mode);

/* Compile-time assertions for serial_rs485 layout */
static_assert(offsetof(struct serial_rs485, padding) ==
              (offsetof(struct serial_rs485, delay_rts_after_send) + sizeof(__u32)));
static_assert(offsetof(struct serial_rs485, padding1) ==
	      offsetof(struct serial_rs485, padding[1]));
static_assert((offsetof(struct serial_rs485, padding[4]) + sizeof(__u32)) ==
	      sizeof(struct serial_rs485));

MODULE_DESCRIPTION("Serial driver core");
MODULE_LICENSE("GPL");<|MERGE_RESOLUTION|>--- conflicted
+++ resolved
@@ -1370,35 +1370,13 @@
 		return;
 	}
 
-<<<<<<< HEAD
-	rs485->flags &= supported_flags;
-
-	/* Pick sane settings if the user hasn't */
-	if (!(rs485->flags & SER_RS485_RTS_ON_SEND) ==
-	    !(rs485->flags & SER_RS485_RTS_AFTER_SEND)) {
-		if (supported_flags & SER_RS485_RTS_ON_SEND) {
-			rs485->flags |= SER_RS485_RTS_ON_SEND;
-			rs485->flags &= ~SER_RS485_RTS_AFTER_SEND;
-=======
 	/* Clear other RS485 flags but SER_RS485_TERMINATE_BUS and return if enabling RS422 */
 	if (rs485->flags & SER_RS485_MODE_RS422) {
 		rs485->flags &= (SER_RS485_ENABLED | SER_RS485_MODE_RS422 | SER_RS485_TERMINATE_BUS);
 		return;
 	}
->>>>>>> d020a665
-
-			dev_warn_ratelimited(port->dev,
-				"%s (%d): invalid RTS setting, using RTS_ON_SEND instead\n",
-				port->name, port->line);
-		} else {
-			rs485->flags |= SER_RS485_RTS_AFTER_SEND;
-			rs485->flags &= ~SER_RS485_RTS_ON_SEND;
-
-			dev_warn_ratelimited(port->dev,
-				"%s (%d): invalid RTS setting, using RTS_AFTER_SEND instead\n",
-				port->name, port->line);
-		}
-	}
+
+	rs485->flags &= supported_flags;
 
 	/* Pick sane settings if the user hasn't */
 	if (!(rs485->flags & SER_RS485_RTS_ON_SEND) ==
