--- conflicted
+++ resolved
@@ -1117,17 +1117,6 @@
 	result |= uport->ops->get_mctrl(uport);
 	uart_port_unlock_irq(uport);
 
-<<<<<<< HEAD
-	if (!tty_io_error(tty)) {
-		spin_lock_irq(&uport->lock);
-		result = uport->mctrl;
-		result |= uport->ops->get_mctrl(uport);
-		spin_unlock_irq(&uport->lock);
-	}
-out:
-	mutex_unlock(&port->mutex);
-=======
->>>>>>> 2d5404ca
 	return result;
 }
 
@@ -1399,7 +1388,12 @@
 		return;
 	}
 
-<<<<<<< HEAD
+	/* Clear other RS485 flags but SER_RS485_TERMINATE_BUS and return if enabling RS422 */
+	if (rs485->flags & SER_RS485_MODE_RS422) {
+		rs485->flags &= (SER_RS485_ENABLED | SER_RS485_MODE_RS422 | SER_RS485_TERMINATE_BUS);
+		return;
+	}
+
 	rs485->flags &= supported_flags;
 
 	/* Pick sane settings if the user hasn't */
@@ -1408,13 +1402,6 @@
 		if (supported_flags & SER_RS485_RTS_ON_SEND) {
 			rs485->flags |= SER_RS485_RTS_ON_SEND;
 			rs485->flags &= ~SER_RS485_RTS_AFTER_SEND;
-=======
-	/* Clear other RS485 flags but SER_RS485_TERMINATE_BUS and return if enabling RS422 */
-	if (rs485->flags & SER_RS485_MODE_RS422) {
-		rs485->flags &= (SER_RS485_ENABLED | SER_RS485_MODE_RS422 | SER_RS485_TERMINATE_BUS);
-		return;
-	}
->>>>>>> 2d5404ca
 
 			dev_warn_ratelimited(port->dev,
 				"%s (%d): invalid RTS setting, using RTS_ON_SEND instead\n",
@@ -1429,26 +1416,6 @@
 		}
 	}
 
-	/* Pick sane settings if the user hasn't */
-	if (!(rs485->flags & SER_RS485_RTS_ON_SEND) ==
-	    !(rs485->flags & SER_RS485_RTS_AFTER_SEND)) {
-		if (supported_flags & SER_RS485_RTS_ON_SEND) {
-			rs485->flags |= SER_RS485_RTS_ON_SEND;
-			rs485->flags &= ~SER_RS485_RTS_AFTER_SEND;
-
-			dev_warn_ratelimited(port->dev,
-				"%s (%d): invalid RTS setting, using RTS_ON_SEND instead\n",
-				port->name, port->line);
-		} else {
-			rs485->flags |= SER_RS485_RTS_AFTER_SEND;
-			rs485->flags &= ~SER_RS485_RTS_ON_SEND;
-
-			dev_warn_ratelimited(port->dev,
-				"%s (%d): invalid RTS setting, using RTS_AFTER_SEND instead\n",
-				port->name, port->line);
-		}
-	}
-
 	uart_sanitize_serial_rs485_delays(port, rs485);
 
 	/* Return clean padding area to userspace */
@@ -1489,17 +1456,10 @@
 	uart_set_rs485_termination(port, rs485);
 	uart_set_rs485_rx_during_tx(port, rs485);
 
-<<<<<<< HEAD
-	spin_lock_irqsave(&port->lock, flags);
-	ret = port->rs485_config(port, NULL, rs485);
-	spin_unlock_irqrestore(&port->lock, flags);
-	if (ret)
-=======
 	uart_port_lock_irqsave(port, &flags);
 	ret = port->rs485_config(port, NULL, rs485);
 	uart_port_unlock_irqrestore(port, flags);
 	if (ret) {
->>>>>>> 2d5404ca
 		memset(rs485, 0, sizeof(*rs485));
 		/* unset GPIOs */
 		gpiod_set_value_cansleep(port->rs485_term_gpio, 0);
@@ -2440,20 +2400,12 @@
 	 */
 	if (!console_suspend_enabled && uart_console(uport)) {
 		if (uport->ops->start_rx) {
-<<<<<<< HEAD
-			spin_lock_irq(&uport->lock);
-			uport->ops->stop_rx(uport);
-			spin_unlock_irq(&uport->lock);
-		}
-		goto unlock;
-=======
 			uart_port_lock_irq(uport);
 			uport->ops->stop_rx(uport);
 			uart_port_unlock_irq(uport);
 		}
 		device_set_awake_path(uport->dev);
 		return 0;
->>>>>>> 2d5404ca
 	}
 
 	uport->suspended = 1;
@@ -2543,15 +2495,9 @@
 			uart_change_pm(state, UART_PM_STATE_ON);
 		uport->ops->set_termios(uport, &termios, NULL);
 		if (!console_suspend_enabled && uport->ops->start_rx) {
-<<<<<<< HEAD
-			spin_lock_irq(&uport->lock);
-			uport->ops->start_rx(uport);
-			spin_unlock_irq(&uport->lock);
-=======
 			uart_port_lock_irq(uport);
 			uport->ops->start_rx(uport);
 			uart_port_unlock_irq(uport);
->>>>>>> 2d5404ca
 		}
 		if (console_suspend_enabled)
 			console_start(uport->cons);
@@ -2575,11 +2521,7 @@
 				if (tty)
 					uart_change_line_settings(tty, state, NULL);
 				uart_rs485_config(uport);
-<<<<<<< HEAD
-				spin_lock_irq(&uport->lock);
-=======
 				uart_port_lock_irq(uport);
->>>>>>> 2d5404ca
 				if (!(uport->rs485.flags & SER_RS485_ENABLED))
 					ops->set_mctrl(uport, uport->mctrl);
 				ops->start_tx(uport);
@@ -2697,16 +2639,7 @@
 		port->mctrl &= TIOCM_DTR;
 		if (!(port->rs485.flags & SER_RS485_ENABLED))
 			port->ops->set_mctrl(port, port->mctrl);
-<<<<<<< HEAD
-		spin_unlock_irqrestore(&port->lock, flags);
-=======
 		uart_port_unlock_irqrestore(port, flags);
-
-		uart_rs485_config(port);
-
-		if (uart_console(port))
-			console_unlock();
->>>>>>> 2d5404ca
 
 		uart_rs485_config(port);
 
