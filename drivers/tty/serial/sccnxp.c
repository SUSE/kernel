// SPDX-License-Identifier: GPL-2.0+
/*
 *  NXP (Philips) SCC+++(SCN+++) serial driver
 *
 *  Copyright (C) 2012 Alexander Shiyan <shc_work@mail.ru>
 *
 *  Based on sc26xx.c, by Thomas Bogendörfer (tsbogend@alpha.franken.de)
 */

#include <linux/clk.h>
#include <linux/delay.h>
#include <linux/err.h>
#include <linux/module.h>
#include <linux/mod_devicetable.h>
#include <linux/device.h>
#include <linux/console.h>
#include <linux/serial_core.h>
#include <linux/serial.h>
#include <linux/io.h>
#include <linux/tty.h>
#include <linux/tty_flip.h>
#include <linux/spinlock.h>
#include <linux/platform_device.h>
#include <linux/platform_data/serial-sccnxp.h>
#include <linux/regulator/consumer.h>

#define SCCNXP_NAME			"uart-sccnxp"
#define SCCNXP_MAJOR			204
#define SCCNXP_MINOR			205

#define SCCNXP_MR_REG			(0x00)
#	define MR0_BAUD_NORMAL		(0 << 0)
#	define MR0_BAUD_EXT1		(1 << 0)
#	define MR0_BAUD_EXT2		(5 << 0)
#	define MR0_FIFO			(1 << 3)
#	define MR0_TXLVL		(1 << 4)
#	define MR1_BITS_5		(0 << 0)
#	define MR1_BITS_6		(1 << 0)
#	define MR1_BITS_7		(2 << 0)
#	define MR1_BITS_8		(3 << 0)
#	define MR1_PAR_EVN		(0 << 2)
#	define MR1_PAR_ODD		(1 << 2)
#	define MR1_PAR_NO		(4 << 2)
#	define MR2_STOP1		(7 << 0)
#	define MR2_STOP2		(0xf << 0)
#define SCCNXP_SR_REG			(0x01)
#	define SR_RXRDY			(1 << 0)
#	define SR_FULL			(1 << 1)
#	define SR_TXRDY			(1 << 2)
#	define SR_TXEMT			(1 << 3)
#	define SR_OVR			(1 << 4)
#	define SR_PE			(1 << 5)
#	define SR_FE			(1 << 6)
#	define SR_BRK			(1 << 7)
#define SCCNXP_CSR_REG			(SCCNXP_SR_REG)
#	define CSR_TIMER_MODE		(0x0d)
#define SCCNXP_CR_REG			(0x02)
#	define CR_RX_ENABLE		(1 << 0)
#	define CR_RX_DISABLE		(1 << 1)
#	define CR_TX_ENABLE		(1 << 2)
#	define CR_TX_DISABLE		(1 << 3)
#	define CR_CMD_MRPTR1		(0x01 << 4)
#	define CR_CMD_RX_RESET		(0x02 << 4)
#	define CR_CMD_TX_RESET		(0x03 << 4)
#	define CR_CMD_STATUS_RESET	(0x04 << 4)
#	define CR_CMD_BREAK_RESET	(0x05 << 4)
#	define CR_CMD_START_BREAK	(0x06 << 4)
#	define CR_CMD_STOP_BREAK	(0x07 << 4)
#	define CR_CMD_MRPTR0		(0x0b << 4)
#define SCCNXP_RHR_REG			(0x03)
#define SCCNXP_THR_REG			SCCNXP_RHR_REG
#define SCCNXP_IPCR_REG			(0x04)
#define SCCNXP_ACR_REG			SCCNXP_IPCR_REG
#	define ACR_BAUD0		(0 << 7)
#	define ACR_BAUD1		(1 << 7)
#	define ACR_TIMER_MODE		(6 << 4)
#define SCCNXP_ISR_REG			(0x05)
#define SCCNXP_IMR_REG			SCCNXP_ISR_REG
#	define IMR_TXRDY		(1 << 0)
#	define IMR_RXRDY		(1 << 1)
#	define ISR_TXRDY(x)		(1 << ((x * 4) + 0))
#	define ISR_RXRDY(x)		(1 << ((x * 4) + 1))
#define SCCNXP_CTPU_REG			(0x06)
#define SCCNXP_CTPL_REG			(0x07)
#define SCCNXP_IPR_REG			(0x0d)
#define SCCNXP_OPCR_REG			SCCNXP_IPR_REG
#define SCCNXP_SOP_REG			(0x0e)
#define SCCNXP_START_COUNTER_REG	SCCNXP_SOP_REG
#define SCCNXP_ROP_REG			(0x0f)

/* Route helpers */
#define MCTRL_MASK(sig)			(0xf << (sig))
#define MCTRL_IBIT(cfg, sig)		((((cfg) >> (sig)) & 0xf) - LINE_IP0)
#define MCTRL_OBIT(cfg, sig)		((((cfg) >> (sig)) & 0xf) - LINE_OP0)

#define SCCNXP_HAVE_IO		0x00000001
#define SCCNXP_HAVE_MR0		0x00000002

struct sccnxp_chip {
	const char		*name;
	unsigned int		nr;
	unsigned long		freq_min;
	unsigned long		freq_std;
	unsigned long		freq_max;
	unsigned int		flags;
	unsigned int		fifosize;
	/* Time between read/write cycles */
	unsigned int		trwd;
};

struct sccnxp_port {
	struct uart_driver	uart;
	struct uart_port	port[SCCNXP_MAX_UARTS];
	bool			opened[SCCNXP_MAX_UARTS];

	int			irq;
	u8			imr;

	struct sccnxp_chip	*chip;

#ifdef CONFIG_SERIAL_SCCNXP_CONSOLE
	struct console		console;
#endif

	spinlock_t		lock;

	bool			poll;
	struct timer_list	timer;

	struct sccnxp_pdata	pdata;

	struct regulator	*regulator;
};

static const struct sccnxp_chip sc2681 = {
	.name		= "SC2681",
	.nr		= 2,
	.freq_min	= 1000000,
	.freq_std	= 3686400,
	.freq_max	= 4000000,
	.flags		= SCCNXP_HAVE_IO,
	.fifosize	= 3,
	.trwd		= 200,
};

static const struct sccnxp_chip sc2691 = {
	.name		= "SC2691",
	.nr		= 1,
	.freq_min	= 1000000,
	.freq_std	= 3686400,
	.freq_max	= 4000000,
	.flags		= 0,
	.fifosize	= 3,
	.trwd		= 150,
};

static const struct sccnxp_chip sc2692 = {
	.name		= "SC2692",
	.nr		= 2,
	.freq_min	= 1000000,
	.freq_std	= 3686400,
	.freq_max	= 4000000,
	.flags		= SCCNXP_HAVE_IO,
	.fifosize	= 3,
	.trwd		= 30,
};

static const struct sccnxp_chip sc2891 = {
	.name		= "SC2891",
	.nr		= 1,
	.freq_min	= 100000,
	.freq_std	= 3686400,
	.freq_max	= 8000000,
	.flags		= SCCNXP_HAVE_IO | SCCNXP_HAVE_MR0,
	.fifosize	= 16,
	.trwd		= 27,
};

static const struct sccnxp_chip sc2892 = {
	.name		= "SC2892",
	.nr		= 2,
	.freq_min	= 100000,
	.freq_std	= 3686400,
	.freq_max	= 8000000,
	.flags		= SCCNXP_HAVE_IO | SCCNXP_HAVE_MR0,
	.fifosize	= 16,
	.trwd		= 17,
};

static const struct sccnxp_chip sc28202 = {
	.name		= "SC28202",
	.nr		= 2,
	.freq_min	= 1000000,
	.freq_std	= 14745600,
	.freq_max	= 50000000,
	.flags		= SCCNXP_HAVE_IO | SCCNXP_HAVE_MR0,
	.fifosize	= 256,
	.trwd		= 10,
};

static const struct sccnxp_chip sc68681 = {
	.name		= "SC68681",
	.nr		= 2,
	.freq_min	= 1000000,
	.freq_std	= 3686400,
	.freq_max	= 4000000,
	.flags		= SCCNXP_HAVE_IO,
	.fifosize	= 3,
	.trwd		= 200,
};

static const struct sccnxp_chip sc68692 = {
	.name		= "SC68692",
	.nr		= 2,
	.freq_min	= 1000000,
	.freq_std	= 3686400,
	.freq_max	= 4000000,
	.flags		= SCCNXP_HAVE_IO,
	.fifosize	= 3,
	.trwd		= 200,
};

static u8 sccnxp_read(struct uart_port *port, u8 reg)
{
	struct sccnxp_port *s = dev_get_drvdata(port->dev);
	u8 ret;

	ret = readb(port->membase + (reg << port->regshift));

	ndelay(s->chip->trwd);

	return ret;
}

static void sccnxp_write(struct uart_port *port, u8 reg, u8 v)
{
	struct sccnxp_port *s = dev_get_drvdata(port->dev);

	writeb(v, port->membase + (reg << port->regshift));

	ndelay(s->chip->trwd);
}

static u8 sccnxp_port_read(struct uart_port *port, u8 reg)
{
	return sccnxp_read(port, (port->line << 3) + reg);
}

static void sccnxp_port_write(struct uart_port *port, u8 reg, u8 v)
{
	sccnxp_write(port, (port->line << 3) + reg, v);
}

static int sccnxp_update_best_err(int a, int b, int *besterr)
{
	int err = abs(a - b);

	if (*besterr > err) {
		*besterr = err;
		return 0;
	}

	return 1;
}

static const struct {
	u8	csr;
	u8	acr;
	u8	mr0;
	int	baud;
} baud_std[] = {
	{ 0,	ACR_BAUD0,	MR0_BAUD_NORMAL,	50, },
	{ 0,	ACR_BAUD1,	MR0_BAUD_NORMAL,	75, },
	{ 1,	ACR_BAUD0,	MR0_BAUD_NORMAL,	110, },
	{ 2,	ACR_BAUD0,	MR0_BAUD_NORMAL,	134, },
	{ 3,	ACR_BAUD1,	MR0_BAUD_NORMAL,	150, },
	{ 3,	ACR_BAUD0,	MR0_BAUD_NORMAL,	200, },
	{ 4,	ACR_BAUD0,	MR0_BAUD_NORMAL,	300, },
	{ 0,	ACR_BAUD1,	MR0_BAUD_EXT1,		450, },
	{ 1,	ACR_BAUD0,	MR0_BAUD_EXT2,		880, },
	{ 3,	ACR_BAUD1,	MR0_BAUD_EXT1,		900, },
	{ 5,	ACR_BAUD0,	MR0_BAUD_NORMAL,	600, },
	{ 7,	ACR_BAUD0,	MR0_BAUD_NORMAL,	1050, },
	{ 2,	ACR_BAUD0,	MR0_BAUD_EXT2,		1076, },
	{ 6,	ACR_BAUD0,	MR0_BAUD_NORMAL,	1200, },
	{ 10,	ACR_BAUD1,	MR0_BAUD_NORMAL,	1800, },
	{ 7,	ACR_BAUD1,	MR0_BAUD_NORMAL,	2000, },
	{ 8,	ACR_BAUD0,	MR0_BAUD_NORMAL,	2400, },
	{ 5,	ACR_BAUD1,	MR0_BAUD_EXT1,		3600, },
	{ 9,	ACR_BAUD0,	MR0_BAUD_NORMAL,	4800, },
	{ 10,	ACR_BAUD0,	MR0_BAUD_NORMAL,	7200, },
	{ 11,	ACR_BAUD0,	MR0_BAUD_NORMAL,	9600, },
	{ 8,	ACR_BAUD0,	MR0_BAUD_EXT1,		14400, },
	{ 12,	ACR_BAUD1,	MR0_BAUD_NORMAL,	19200, },
	{ 9,	ACR_BAUD0,	MR0_BAUD_EXT1,		28800, },
	{ 12,	ACR_BAUD0,	MR0_BAUD_NORMAL,	38400, },
	{ 11,	ACR_BAUD0,	MR0_BAUD_EXT1,		57600, },
	{ 12,	ACR_BAUD1,	MR0_BAUD_EXT1,		115200, },
	{ 12,	ACR_BAUD0,	MR0_BAUD_EXT1,		230400, },
	{ 0, 0, 0, 0 }
};

static int sccnxp_set_baud(struct uart_port *port, int baud)
{
	struct sccnxp_port *s = dev_get_drvdata(port->dev);
	int div_std, tmp_baud, bestbaud = INT_MAX, besterr = INT_MAX;
	struct sccnxp_chip *chip = s->chip;
	u8 i, acr = 0, csr = 0, mr0 = 0;

	/* Find divisor to load to the timer preset registers */
	div_std = DIV_ROUND_CLOSEST(port->uartclk, 2 * 16 * baud);
	if ((div_std >= 2) && (div_std <= 0xffff)) {
		bestbaud = DIV_ROUND_CLOSEST(port->uartclk, 2 * 16 * div_std);
		sccnxp_update_best_err(baud, bestbaud, &besterr);
		csr = CSR_TIMER_MODE;
		sccnxp_port_write(port, SCCNXP_CTPU_REG, div_std >> 8);
		sccnxp_port_write(port, SCCNXP_CTPL_REG, div_std);
		/* Issue start timer/counter command */
		sccnxp_port_read(port, SCCNXP_START_COUNTER_REG);
	}

	/* Find best baud from table */
	for (i = 0; baud_std[i].baud && besterr; i++) {
		if (baud_std[i].mr0 && !(chip->flags & SCCNXP_HAVE_MR0))
			continue;
		div_std = DIV_ROUND_CLOSEST(chip->freq_std, baud_std[i].baud);
		tmp_baud = DIV_ROUND_CLOSEST(port->uartclk, div_std);
		if (!sccnxp_update_best_err(baud, tmp_baud, &besterr)) {
			acr = baud_std[i].acr;
			csr = baud_std[i].csr;
			mr0 = baud_std[i].mr0;
			bestbaud = tmp_baud;
		}
	}

	if (chip->flags & SCCNXP_HAVE_MR0) {
		/* Enable FIFO, set half level for TX */
		mr0 |= MR0_FIFO | MR0_TXLVL;
		/* Update MR0 */
		sccnxp_port_write(port, SCCNXP_CR_REG, CR_CMD_MRPTR0);
		sccnxp_port_write(port, SCCNXP_MR_REG, mr0);
	}

	sccnxp_port_write(port, SCCNXP_ACR_REG, acr | ACR_TIMER_MODE);
	sccnxp_port_write(port, SCCNXP_CSR_REG, (csr << 4) | csr);

	if (baud != bestbaud)
		dev_dbg(port->dev, "Baudrate desired: %i, calculated: %i\n",
			baud, bestbaud);

	return bestbaud;
}

static void sccnxp_enable_irq(struct uart_port *port, int mask)
{
	struct sccnxp_port *s = dev_get_drvdata(port->dev);

	s->imr |= mask << (port->line * 4);
	sccnxp_write(port, SCCNXP_IMR_REG, s->imr);
}

static void sccnxp_disable_irq(struct uart_port *port, int mask)
{
	struct sccnxp_port *s = dev_get_drvdata(port->dev);

	s->imr &= ~(mask << (port->line * 4));
	sccnxp_write(port, SCCNXP_IMR_REG, s->imr);
}

static void sccnxp_set_bit(struct uart_port *port, int sig, int state)
{
	u8 bitmask;
	struct sccnxp_port *s = dev_get_drvdata(port->dev);

	if (s->pdata.mctrl_cfg[port->line] & MCTRL_MASK(sig)) {
		bitmask = 1 << MCTRL_OBIT(s->pdata.mctrl_cfg[port->line], sig);
		if (state)
			sccnxp_write(port, SCCNXP_SOP_REG, bitmask);
		else
			sccnxp_write(port, SCCNXP_ROP_REG, bitmask);
	}
}

static void sccnxp_handle_rx(struct uart_port *port)
{
	u8 sr, ch, flag;

	for (;;) {
		sr = sccnxp_port_read(port, SCCNXP_SR_REG);
		if (!(sr & SR_RXRDY))
			break;
		sr &= SR_PE | SR_FE | SR_OVR | SR_BRK;

		ch = sccnxp_port_read(port, SCCNXP_RHR_REG);

		port->icount.rx++;
		flag = TTY_NORMAL;

		if (unlikely(sr)) {
			if (sr & SR_BRK) {
				port->icount.brk++;
				sccnxp_port_write(port, SCCNXP_CR_REG,
						  CR_CMD_BREAK_RESET);
				if (uart_handle_break(port))
					continue;
			} else if (sr & SR_PE)
				port->icount.parity++;
			else if (sr & SR_FE)
				port->icount.frame++;
			else if (sr & SR_OVR) {
				port->icount.overrun++;
				sccnxp_port_write(port, SCCNXP_CR_REG,
						  CR_CMD_STATUS_RESET);
			}

			sr &= port->read_status_mask;
			if (sr & SR_BRK)
				flag = TTY_BREAK;
			else if (sr & SR_PE)
				flag = TTY_PARITY;
			else if (sr & SR_FE)
				flag = TTY_FRAME;
			else if (sr & SR_OVR)
				flag = TTY_OVERRUN;
		}

		if (uart_handle_sysrq_char(port, ch))
			continue;

		if (sr & port->ignore_status_mask)
			continue;

		uart_insert_char(port, sr, SR_OVR, ch, flag);
	}

	tty_flip_buffer_push(&port->state->port);
}

static void sccnxp_handle_tx(struct uart_port *port)
{
	u8 sr;
	struct tty_port *tport = &port->state->port;
	struct sccnxp_port *s = dev_get_drvdata(port->dev);

	if (unlikely(port->x_char)) {
		sccnxp_port_write(port, SCCNXP_THR_REG, port->x_char);
		port->icount.tx++;
		port->x_char = 0;
		return;
	}

	if (kfifo_is_empty(&tport->xmit_fifo) || uart_tx_stopped(port)) {
		/* Disable TX if FIFO is empty */
		if (sccnxp_port_read(port, SCCNXP_SR_REG) & SR_TXEMT) {
			sccnxp_disable_irq(port, IMR_TXRDY);

			/* Set direction to input */
			if (s->chip->flags & SCCNXP_HAVE_IO)
				sccnxp_set_bit(port, DIR_OP, 0);
		}
		return;
	}

	while (1) {
		unsigned char ch;

		sr = sccnxp_port_read(port, SCCNXP_SR_REG);
		if (!(sr & SR_TXRDY))
			break;

		if (!uart_fifo_get(port, &ch))
			break;

		sccnxp_port_write(port, SCCNXP_THR_REG, ch);
	}

	if (kfifo_len(&tport->xmit_fifo) < WAKEUP_CHARS)
		uart_write_wakeup(port);
}

static void sccnxp_handle_events(struct sccnxp_port *s)
{
	int i;
	u8 isr;

	do {
		isr = sccnxp_read(&s->port[0], SCCNXP_ISR_REG);
		isr &= s->imr;
		if (!isr)
			break;

		for (i = 0; i < s->uart.nr; i++) {
			if (s->opened[i] && (isr & ISR_RXRDY(i)))
				sccnxp_handle_rx(&s->port[i]);
			if (s->opened[i] && (isr & ISR_TXRDY(i)))
				sccnxp_handle_tx(&s->port[i]);
		}
	} while (1);
}

static void sccnxp_timer(struct timer_list *t)
{
	struct sccnxp_port *s = from_timer(s, t, timer);
	unsigned long flags;

	spin_lock_irqsave(&s->lock, flags);
	sccnxp_handle_events(s);
	spin_unlock_irqrestore(&s->lock, flags);

	mod_timer(&s->timer, jiffies + usecs_to_jiffies(s->pdata.poll_time_us));
}

static irqreturn_t sccnxp_ist(int irq, void *dev_id)
{
	struct sccnxp_port *s = (struct sccnxp_port *)dev_id;
	unsigned long flags;

	spin_lock_irqsave(&s->lock, flags);
	sccnxp_handle_events(s);
	spin_unlock_irqrestore(&s->lock, flags);

	return IRQ_HANDLED;
}

static void sccnxp_start_tx(struct uart_port *port)
{
	struct sccnxp_port *s = dev_get_drvdata(port->dev);
	unsigned long flags;

	spin_lock_irqsave(&s->lock, flags);

	/* Set direction to output */
	if (s->chip->flags & SCCNXP_HAVE_IO)
		sccnxp_set_bit(port, DIR_OP, 1);

	sccnxp_enable_irq(port, IMR_TXRDY);

	spin_unlock_irqrestore(&s->lock, flags);
}

static void sccnxp_stop_tx(struct uart_port *port)
{
	/* Do nothing */
}

static void sccnxp_stop_rx(struct uart_port *port)
{
	struct sccnxp_port *s = dev_get_drvdata(port->dev);
	unsigned long flags;

	spin_lock_irqsave(&s->lock, flags);
	sccnxp_port_write(port, SCCNXP_CR_REG, CR_RX_DISABLE);
	spin_unlock_irqrestore(&s->lock, flags);
}

static unsigned int sccnxp_tx_empty(struct uart_port *port)
{
	u8 val;
	unsigned long flags;
	struct sccnxp_port *s = dev_get_drvdata(port->dev);

	spin_lock_irqsave(&s->lock, flags);
	val = sccnxp_port_read(port, SCCNXP_SR_REG);
	spin_unlock_irqrestore(&s->lock, flags);

	return (val & SR_TXEMT) ? TIOCSER_TEMT : 0;
}

static void sccnxp_set_mctrl(struct uart_port *port, unsigned int mctrl)
{
	struct sccnxp_port *s = dev_get_drvdata(port->dev);
	unsigned long flags;

	if (!(s->chip->flags & SCCNXP_HAVE_IO))
		return;

	spin_lock_irqsave(&s->lock, flags);

	sccnxp_set_bit(port, DTR_OP, mctrl & TIOCM_DTR);
	sccnxp_set_bit(port, RTS_OP, mctrl & TIOCM_RTS);

	spin_unlock_irqrestore(&s->lock, flags);
}

static unsigned int sccnxp_get_mctrl(struct uart_port *port)
{
	u8 bitmask, ipr;
	unsigned long flags;
	struct sccnxp_port *s = dev_get_drvdata(port->dev);
	unsigned int mctrl = TIOCM_DSR | TIOCM_CTS | TIOCM_CAR;

	if (!(s->chip->flags & SCCNXP_HAVE_IO))
		return mctrl;

	spin_lock_irqsave(&s->lock, flags);

	ipr = ~sccnxp_read(port, SCCNXP_IPCR_REG);

	if (s->pdata.mctrl_cfg[port->line] & MCTRL_MASK(DSR_IP)) {
		bitmask = 1 << MCTRL_IBIT(s->pdata.mctrl_cfg[port->line],
					  DSR_IP);
		mctrl &= ~TIOCM_DSR;
		mctrl |= (ipr & bitmask) ? TIOCM_DSR : 0;
	}
	if (s->pdata.mctrl_cfg[port->line] & MCTRL_MASK(CTS_IP)) {
		bitmask = 1 << MCTRL_IBIT(s->pdata.mctrl_cfg[port->line],
					  CTS_IP);
		mctrl &= ~TIOCM_CTS;
		mctrl |= (ipr & bitmask) ? TIOCM_CTS : 0;
	}
	if (s->pdata.mctrl_cfg[port->line] & MCTRL_MASK(DCD_IP)) {
		bitmask = 1 << MCTRL_IBIT(s->pdata.mctrl_cfg[port->line],
					  DCD_IP);
		mctrl &= ~TIOCM_CAR;
		mctrl |= (ipr & bitmask) ? TIOCM_CAR : 0;
	}
	if (s->pdata.mctrl_cfg[port->line] & MCTRL_MASK(RNG_IP)) {
		bitmask = 1 << MCTRL_IBIT(s->pdata.mctrl_cfg[port->line],
					  RNG_IP);
		mctrl &= ~TIOCM_RNG;
		mctrl |= (ipr & bitmask) ? TIOCM_RNG : 0;
	}

	spin_unlock_irqrestore(&s->lock, flags);

	return mctrl;
}

static void sccnxp_break_ctl(struct uart_port *port, int break_state)
{
	struct sccnxp_port *s = dev_get_drvdata(port->dev);
	unsigned long flags;

	spin_lock_irqsave(&s->lock, flags);
	sccnxp_port_write(port, SCCNXP_CR_REG, break_state ?
			  CR_CMD_START_BREAK : CR_CMD_STOP_BREAK);
	spin_unlock_irqrestore(&s->lock, flags);
}

static void sccnxp_set_termios(struct uart_port *port,
			       struct ktermios *termios,
			       const struct ktermios *old)
{
	struct sccnxp_port *s = dev_get_drvdata(port->dev);
	unsigned long flags;
	u8 mr1, mr2;
	int baud;

	spin_lock_irqsave(&s->lock, flags);

	/* Mask termios capabilities we don't support */
	termios->c_cflag &= ~CMSPAR;

	/* Disable RX & TX, reset break condition, status and FIFOs */
	sccnxp_port_write(port, SCCNXP_CR_REG, CR_CMD_RX_RESET |
					       CR_RX_DISABLE | CR_TX_DISABLE);
	sccnxp_port_write(port, SCCNXP_CR_REG, CR_CMD_TX_RESET);
	sccnxp_port_write(port, SCCNXP_CR_REG, CR_CMD_STATUS_RESET);
	sccnxp_port_write(port, SCCNXP_CR_REG, CR_CMD_BREAK_RESET);

	/* Word size */
	switch (termios->c_cflag & CSIZE) {
	case CS5:
		mr1 = MR1_BITS_5;
		break;
	case CS6:
		mr1 = MR1_BITS_6;
		break;
	case CS7:
		mr1 = MR1_BITS_7;
		break;
	case CS8:
	default:
		mr1 = MR1_BITS_8;
		break;
	}

	/* Parity */
	if (termios->c_cflag & PARENB) {
		if (termios->c_cflag & PARODD)
			mr1 |= MR1_PAR_ODD;
	} else
		mr1 |= MR1_PAR_NO;

	/* Stop bits */
	mr2 = (termios->c_cflag & CSTOPB) ? MR2_STOP2 : MR2_STOP1;

	/* Update desired format */
	sccnxp_port_write(port, SCCNXP_CR_REG, CR_CMD_MRPTR1);
	sccnxp_port_write(port, SCCNXP_MR_REG, mr1);
	sccnxp_port_write(port, SCCNXP_MR_REG, mr2);

	/* Set read status mask */
	port->read_status_mask = SR_OVR;
	if (termios->c_iflag & INPCK)
		port->read_status_mask |= SR_PE | SR_FE;
	if (termios->c_iflag & (IGNBRK | BRKINT | PARMRK))
		port->read_status_mask |= SR_BRK;

	/* Set status ignore mask */
	port->ignore_status_mask = 0;
	if (termios->c_iflag & IGNBRK)
		port->ignore_status_mask |= SR_BRK;
	if (termios->c_iflag & IGNPAR)
		port->ignore_status_mask |= SR_PE;
	if (!(termios->c_cflag & CREAD))
		port->ignore_status_mask |= SR_PE | SR_OVR | SR_FE | SR_BRK;

	/* Setup baudrate */
	baud = uart_get_baud_rate(port, termios, old, 50,
				  (s->chip->flags & SCCNXP_HAVE_MR0) ?
				  230400 : 38400);
	baud = sccnxp_set_baud(port, baud);

	/* Update timeout according to new baud rate */
	uart_update_timeout(port, termios->c_cflag, baud);

	/* Report actual baudrate back to core */
	if (tty_termios_baud_rate(termios))
		tty_termios_encode_baud_rate(termios, baud, baud);

	/* Enable RX & TX */
	sccnxp_port_write(port, SCCNXP_CR_REG, CR_RX_ENABLE | CR_TX_ENABLE);

	spin_unlock_irqrestore(&s->lock, flags);
}

static int sccnxp_startup(struct uart_port *port)
{
	struct sccnxp_port *s = dev_get_drvdata(port->dev);
	unsigned long flags;

	spin_lock_irqsave(&s->lock, flags);

	if (s->chip->flags & SCCNXP_HAVE_IO) {
		/* Outputs are controlled manually */
		sccnxp_write(port, SCCNXP_OPCR_REG, 0);
	}

	/* Reset break condition, status and FIFOs */
	sccnxp_port_write(port, SCCNXP_CR_REG, CR_CMD_RX_RESET);
	sccnxp_port_write(port, SCCNXP_CR_REG, CR_CMD_TX_RESET);
	sccnxp_port_write(port, SCCNXP_CR_REG, CR_CMD_STATUS_RESET);
	sccnxp_port_write(port, SCCNXP_CR_REG, CR_CMD_BREAK_RESET);

	/* Enable RX & TX */
	sccnxp_port_write(port, SCCNXP_CR_REG, CR_RX_ENABLE | CR_TX_ENABLE);

	/* Enable RX interrupt */
	sccnxp_enable_irq(port, IMR_RXRDY);

	s->opened[port->line] = 1;

	spin_unlock_irqrestore(&s->lock, flags);

	return 0;
}

static void sccnxp_shutdown(struct uart_port *port)
{
	struct sccnxp_port *s = dev_get_drvdata(port->dev);
	unsigned long flags;

	spin_lock_irqsave(&s->lock, flags);

	s->opened[port->line] = 0;

	/* Disable interrupts */
	sccnxp_disable_irq(port, IMR_TXRDY | IMR_RXRDY);

	/* Disable TX & RX */
	sccnxp_port_write(port, SCCNXP_CR_REG, CR_RX_DISABLE | CR_TX_DISABLE);

	/* Leave direction to input */
	if (s->chip->flags & SCCNXP_HAVE_IO)
		sccnxp_set_bit(port, DIR_OP, 0);

	spin_unlock_irqrestore(&s->lock, flags);
}

static const char *sccnxp_type(struct uart_port *port)
{
	struct sccnxp_port *s = dev_get_drvdata(port->dev);

	return (port->type == PORT_SC26XX) ? s->chip->name : NULL;
}

static void sccnxp_release_port(struct uart_port *port)
{
	/* Do nothing */
}

static int sccnxp_request_port(struct uart_port *port)
{
	/* Do nothing */
	return 0;
}

static void sccnxp_config_port(struct uart_port *port, int flags)
{
	if (flags & UART_CONFIG_TYPE)
		port->type = PORT_SC26XX;
}

static int sccnxp_verify_port(struct uart_port *port, struct serial_struct *s)
{
	if ((s->type == PORT_UNKNOWN) || (s->type == PORT_SC26XX))
		return 0;
	if (s->irq == port->irq)
		return 0;

	return -EINVAL;
}

static const struct uart_ops sccnxp_ops = {
	.tx_empty	= sccnxp_tx_empty,
	.set_mctrl	= sccnxp_set_mctrl,
	.get_mctrl	= sccnxp_get_mctrl,
	.stop_tx	= sccnxp_stop_tx,
	.start_tx	= sccnxp_start_tx,
	.stop_rx	= sccnxp_stop_rx,
	.break_ctl	= sccnxp_break_ctl,
	.startup	= sccnxp_startup,
	.shutdown	= sccnxp_shutdown,
	.set_termios	= sccnxp_set_termios,
	.type		= sccnxp_type,
	.release_port	= sccnxp_release_port,
	.request_port	= sccnxp_request_port,
	.config_port	= sccnxp_config_port,
	.verify_port	= sccnxp_verify_port,
};

#ifdef CONFIG_SERIAL_SCCNXP_CONSOLE
static void sccnxp_console_putchar(struct uart_port *port, unsigned char c)
{
	int tryes = 100000;

	while (tryes--) {
		if (sccnxp_port_read(port, SCCNXP_SR_REG) & SR_TXRDY) {
			sccnxp_port_write(port, SCCNXP_THR_REG, c);
			break;
		}
		barrier();
	}
}

static void sccnxp_console_write(struct console *co, const char *c, unsigned n)
{
	struct sccnxp_port *s = (struct sccnxp_port *)co->data;
	struct uart_port *port = &s->port[co->index];
	unsigned long flags;

	spin_lock_irqsave(&s->lock, flags);
	uart_console_write(port, c, n, sccnxp_console_putchar);
	spin_unlock_irqrestore(&s->lock, flags);
}

static int sccnxp_console_setup(struct console *co, char *options)
{
	struct sccnxp_port *s = (struct sccnxp_port *)co->data;
	struct uart_port *port = &s->port[(co->index > 0) ? co->index : 0];
	int baud = 9600, bits = 8, parity = 'n', flow = 'n';

	if (options)
		uart_parse_options(options, &baud, &parity, &bits, &flow);

	return uart_set_options(port, co, baud, parity, bits, flow);
}
#endif

static const struct platform_device_id sccnxp_id_table[] = {
	{ .name = "sc2681",	.driver_data = (kernel_ulong_t)&sc2681, },
	{ .name = "sc2691",	.driver_data = (kernel_ulong_t)&sc2691, },
	{ .name = "sc2692",	.driver_data = (kernel_ulong_t)&sc2692, },
	{ .name = "sc2891",	.driver_data = (kernel_ulong_t)&sc2891, },
	{ .name = "sc2892",	.driver_data = (kernel_ulong_t)&sc2892, },
	{ .name = "sc28202",	.driver_data = (kernel_ulong_t)&sc28202, },
	{ .name = "sc68681",	.driver_data = (kernel_ulong_t)&sc68681, },
	{ .name = "sc68692",	.driver_data = (kernel_ulong_t)&sc68692, },
	{ }
};
MODULE_DEVICE_TABLE(platform, sccnxp_id_table);

static int sccnxp_probe(struct platform_device *pdev)
{
	struct sccnxp_pdata *pdata = dev_get_platdata(&pdev->dev);
	struct resource *res;
	int i, ret, uartclk;
	struct sccnxp_port *s;
	void __iomem *membase;
	struct clk *clk;

	membase = devm_platform_get_and_ioremap_resource(pdev, 0, &res);
	if (IS_ERR(membase))
		return PTR_ERR(membase);

	s = devm_kzalloc(&pdev->dev, sizeof(struct sccnxp_port), GFP_KERNEL);
	if (!s) {
		dev_err(&pdev->dev, "Error allocating port structure\n");
		return -ENOMEM;
	}
	platform_set_drvdata(pdev, s);

	spin_lock_init(&s->lock);

	s->chip = (struct sccnxp_chip *)pdev->id_entry->driver_data;

	s->regulator = devm_regulator_get(&pdev->dev, "vcc");
	if (!IS_ERR(s->regulator)) {
		ret = regulator_enable(s->regulator);
		if (ret) {
			dev_err(&pdev->dev,
				"Failed to enable regulator: %i\n", ret);
			return ret;
		}
	} else if (PTR_ERR(s->regulator) == -EPROBE_DEFER)
		return -EPROBE_DEFER;

	clk = devm_clk_get_enabled(&pdev->dev, NULL);
	if (IS_ERR(clk)) {
		ret = PTR_ERR(clk);
		if (ret == -EPROBE_DEFER)
			goto err_out;
		uartclk = 0;
	} else {
		uartclk = clk_get_rate(clk);
	}

	if (!uartclk) {
		dev_notice(&pdev->dev, "Using default clock frequency\n");
		uartclk = s->chip->freq_std;
	}

	/* Check input frequency */
	if ((uartclk < s->chip->freq_min) || (uartclk > s->chip->freq_max)) {
		dev_err(&pdev->dev, "Frequency out of bounds\n");
		ret = -EINVAL;
		goto err_out;
	}

	if (pdata)
		memcpy(&s->pdata, pdata, sizeof(struct sccnxp_pdata));

	if (s->pdata.poll_time_us) {
		dev_info(&pdev->dev, "Using poll mode, resolution %u usecs\n",
			 s->pdata.poll_time_us);
		s->poll = 1;
	}

	if (!s->poll) {
		s->irq = platform_get_irq(pdev, 0);
		if (s->irq < 0) {
			ret = -ENXIO;
			goto err_out;
		}
	}

	s->uart.owner		= THIS_MODULE;
	s->uart.dev_name	= "ttySC";
	s->uart.major		= SCCNXP_MAJOR;
	s->uart.minor		= SCCNXP_MINOR;
	s->uart.nr		= s->chip->nr;
#ifdef CONFIG_SERIAL_SCCNXP_CONSOLE
	s->uart.cons		= &s->console;
	s->uart.cons->device	= uart_console_device;
	s->uart.cons->write	= sccnxp_console_write;
	s->uart.cons->setup	= sccnxp_console_setup;
	s->uart.cons->flags	= CON_PRINTBUFFER;
	s->uart.cons->index	= -1;
	s->uart.cons->data	= s;
	strcpy(s->uart.cons->name, "ttySC");
#endif
	ret = uart_register_driver(&s->uart);
	if (ret) {
		dev_err(&pdev->dev, "Registering UART driver failed\n");
		goto err_out;
	}

	for (i = 0; i < s->uart.nr; i++) {
		s->port[i].line		= i;
		s->port[i].dev		= &pdev->dev;
		s->port[i].irq		= s->irq;
		s->port[i].type		= PORT_SC26XX;
		s->port[i].fifosize	= s->chip->fifosize;
		s->port[i].flags	= UPF_SKIP_TEST | UPF_FIXED_TYPE;
		s->port[i].iotype	= UPIO_MEM;
		s->port[i].mapbase	= res->start;
		s->port[i].membase	= membase;
		s->port[i].regshift	= s->pdata.reg_shift;
		s->port[i].uartclk	= uartclk;
		s->port[i].ops		= &sccnxp_ops;
		s->port[i].has_sysrq = IS_ENABLED(CONFIG_SERIAL_SCCNXP_CONSOLE);
		uart_add_one_port(&s->uart, &s->port[i]);
		/* Set direction to input */
		if (s->chip->flags & SCCNXP_HAVE_IO)
			sccnxp_set_bit(&s->port[i], DIR_OP, 0);
	}

	/* Disable interrupts */
	s->imr = 0;
	sccnxp_write(&s->port[0], SCCNXP_IMR_REG, 0);

	if (!s->poll) {
		ret = devm_request_threaded_irq(&pdev->dev, s->irq, NULL,
						sccnxp_ist,
						IRQF_TRIGGER_FALLING |
						IRQF_ONESHOT,
						dev_name(&pdev->dev), s);
		if (!ret)
			return 0;

		dev_err(&pdev->dev, "Unable to reguest IRQ %i\n", s->irq);
	} else {
		timer_setup(&s->timer, sccnxp_timer, 0);
		mod_timer(&s->timer, jiffies +
			  usecs_to_jiffies(s->pdata.poll_time_us));
		return 0;
	}

	uart_unregister_driver(&s->uart);
err_out:
	if (!IS_ERR(s->regulator))
		regulator_disable(s->regulator);

	return ret;
}

static void sccnxp_remove(struct platform_device *pdev)
{
	int i;
	struct sccnxp_port *s = platform_get_drvdata(pdev);

	if (!s->poll)
		devm_free_irq(&pdev->dev, s->irq, s);
	else
		del_timer_sync(&s->timer);

	for (i = 0; i < s->uart.nr; i++)
		uart_remove_one_port(&s->uart, &s->port[i]);

	uart_unregister_driver(&s->uart);

	if (!IS_ERR(s->regulator)) {
		int ret = regulator_disable(s->regulator);
		if (ret)
			dev_err(&pdev->dev, "Failed to disable regulator\n");
	}
<<<<<<< HEAD

	return 0;
=======
>>>>>>> 2d5404ca
}

static struct platform_driver sccnxp_uart_driver = {
	.driver = {
		.name	= SCCNXP_NAME,
	},
	.probe		= sccnxp_probe,
	.remove_new	= sccnxp_remove,
	.id_table	= sccnxp_id_table,
};
module_platform_driver(sccnxp_uart_driver);

MODULE_LICENSE("GPL v2");
MODULE_AUTHOR("Alexander Shiyan <shc_work@mail.ru>");
MODULE_DESCRIPTION("SCCNXP serial driver");<|MERGE_RESOLUTION|>--- conflicted
+++ resolved
@@ -1045,11 +1045,6 @@
 		if (ret)
 			dev_err(&pdev->dev, "Failed to disable regulator\n");
 	}
-<<<<<<< HEAD
-
-	return 0;
-=======
->>>>>>> 2d5404ca
 }
 
 static struct platform_driver sccnxp_uart_driver = {
