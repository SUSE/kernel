--- conflicted
+++ resolved
@@ -348,14 +348,7 @@
 				flag = TTY_FRAME;
 		}
 
-<<<<<<< HEAD
 		sysrq = uart_prepare_sysrq_char(&uap->port, ch & 255);
-=======
-		uart_port_unlock(&uap->port);
-		sysrq = uart_handle_sysrq_char(&uap->port, ch & 255);
-		uart_port_lock(&uap->port);
-
->>>>>>> e249b157
 		if (!sysrq)
 			uart_insert_char(&uap->port, ch, UART011_DR_OE, ch, flag);
 	}
@@ -1008,11 +1001,7 @@
 	ret = pl011_dma_rx_trigger_dma(uap);
 
 	pl011_dma_rx_chars(uap, pending, lastbuf, false);
-<<<<<<< HEAD
 	uart_unlock_and_check_sysrq(&uap->port);
-=======
-	uart_port_unlock_irq(&uap->port);
->>>>>>> e249b157
 	/*
 	 * Do this check after we picked the DMA chars so we don't
 	 * get some IRQ immediately from RX.
@@ -1077,10 +1066,6 @@
 	 */
 	if (jiffies_to_msecs(jiffies - dmarx->last_jiffies)
 			> uap->dmarx.poll_timeout) {
-<<<<<<< HEAD
-=======
-
->>>>>>> e249b157
 		uart_port_lock_irqsave(&uap->port, &flags);
 		pl011_dma_rx_stop(uap);
 		uap->im |= UART011_RXIM;
@@ -1547,11 +1532,7 @@
 	unsigned int status, pass_counter = AMBA_ISR_PASS_LIMIT;
 	int handled = 0;
 
-<<<<<<< HEAD
 	uart_port_lock(&uap->port);
-=======
-	uart_port_lock_irqsave(&uap->port, &flags);
->>>>>>> e249b157
 	status = pl011_read(uap, REG_RIS) & uap->im;
 	if (status) {
 		do {
@@ -1580,11 +1561,7 @@
 		handled = 1;
 	}
 
-<<<<<<< HEAD
 	uart_unlock_and_check_sysrq(&uap->port);
-=======
-	uart_port_unlock_irqrestore(&uap->port, flags);
->>>>>>> e249b157
 
 	return IRQ_RETVAL(handled);
 }
@@ -1842,8 +1819,6 @@
 
 	pl011_write(uap->im, uap, REG_IMSC);
 
-<<<<<<< HEAD
-=======
 #ifdef CONFIG_DMA_ENGINE
 	if (uap->using_rx_dma) {
 		uap->dmacr |= UART011_RXDMAE;
@@ -1851,7 +1826,6 @@
 	}
 #endif
 
->>>>>>> e249b157
 	uart_port_unlock_irqrestore(&uap->port, flags);
 }
 
@@ -2343,20 +2317,10 @@
 
 	clk_enable(uap->clk);
 
-<<<<<<< HEAD
 	if (oops_in_progress)
 		locked = uart_port_trylock_irqsave(&uap->port, &flags);
 	else
 		uart_port_lock_irqsave(&uap->port, &flags);
-=======
-	local_irq_save(flags);
-	if (uap->port.sysrq)
-		locked = 0;
-	else if (oops_in_progress)
-		locked = uart_port_trylock(&uap->port);
-	else
-		uart_port_lock(&uap->port);
->>>>>>> e249b157
 
 	/*
 	 *	First save the CR then disable the interrupts
@@ -2382,12 +2346,7 @@
 		pl011_write(old_cr, uap, REG_CR);
 
 	if (locked)
-<<<<<<< HEAD
 		uart_port_unlock_irqrestore(&uap->port, flags);
-=======
-		uart_port_unlock(&uap->port);
-	local_irq_restore(flags);
->>>>>>> e249b157
 
 	clk_disable(uap->clk);
 }
