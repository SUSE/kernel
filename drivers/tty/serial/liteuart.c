--- conflicted
+++ resolved
@@ -293,10 +293,8 @@
 
 	/* get membase */
 	port->membase = devm_platform_get_and_ioremap_resource(pdev, 0, NULL);
-	if (IS_ERR(port->membase)) {
-		ret = PTR_ERR(port->membase);
-		goto err_erase_id;
-	}
+	if (IS_ERR(port->membase))
+		return PTR_ERR(port->membase);
 
 	ret = platform_get_irq_optional(pdev, 0);
 	if (ret < 0 && ret != -ENXIO)
@@ -334,11 +332,7 @@
 	return 0;
 
 err_erase_id:
-<<<<<<< HEAD
-	xa_erase(&liteuart_array, uart->id);
-=======
 	xa_erase(&liteuart_array, dev_id);
->>>>>>> eb3cdb58
 
 	return ret;
 }
@@ -349,11 +343,7 @@
 	unsigned int line = port->line;
 
 	uart_remove_one_port(&liteuart_driver, port);
-<<<<<<< HEAD
-	xa_erase(&liteuart_array, uart->id);
-=======
 	xa_erase(&liteuart_array, line);
->>>>>>> eb3cdb58
 
 	return 0;
 }
