/*
 * Driver for Motorola/Freescale IMX serial ports
 *
 * Based on drivers/char/serial.c, by Linus Torvalds, Theodore Ts'o.
 *
 * Author: Sascha Hauer <sascha@saschahauer.de>
 * Copyright (C) 2004 Pengutronix
 *
 * This program is free software; you can redistribute it and/or modify
 * it under the terms of the GNU General Public License as published by
 * the Free Software Foundation; either version 2 of the License, or
 * (at your option) any later version.
 *
 * This program is distributed in the hope that it will be useful,
 * but WITHOUT ANY WARRANTY; without even the implied warranty of
 * MERCHANTABILITY or FITNESS FOR A PARTICULAR PURPOSE.  See the
 * GNU General Public License for more details.
 */

#if defined(CONFIG_SERIAL_IMX_CONSOLE) && defined(CONFIG_MAGIC_SYSRQ)
#define SUPPORT_SYSRQ
#endif

#include <linux/module.h>
#include <linux/ioport.h>
#include <linux/init.h>
#include <linux/console.h>
#include <linux/sysrq.h>
#include <linux/platform_device.h>
#include <linux/tty.h>
#include <linux/tty_flip.h>
#include <linux/serial_core.h>
#include <linux/serial.h>
#include <linux/clk.h>
#include <linux/delay.h>
#include <linux/rational.h>
#include <linux/slab.h>
#include <linux/of.h>
#include <linux/of_device.h>
#include <linux/io.h>
#include <linux/dma-mapping.h>

#include <asm/irq.h>
#include <linux/platform_data/serial-imx.h>
#include <linux/platform_data/dma-imx.h>

/* Register definitions */
#define URXD0 0x0  /* Receiver Register */
#define URTX0 0x40 /* Transmitter Register */
#define UCR1  0x80 /* Control Register 1 */
#define UCR2  0x84 /* Control Register 2 */
#define UCR3  0x88 /* Control Register 3 */
#define UCR4  0x8c /* Control Register 4 */
#define UFCR  0x90 /* FIFO Control Register */
#define USR1  0x94 /* Status Register 1 */
#define USR2  0x98 /* Status Register 2 */
#define UESC  0x9c /* Escape Character Register */
#define UTIM  0xa0 /* Escape Timer Register */
#define UBIR  0xa4 /* BRM Incremental Register */
#define UBMR  0xa8 /* BRM Modulator Register */
#define UBRC  0xac /* Baud Rate Count Register */
#define IMX21_ONEMS 0xb0 /* One Millisecond register */
#define IMX1_UTS 0xd0 /* UART Test Register on i.mx1 */
#define IMX21_UTS 0xb4 /* UART Test Register on all other i.mx*/

/* UART Control Register Bit Fields.*/
#define URXD_DUMMY_READ (1<<16)
#define URXD_CHARRDY	(1<<15)
#define URXD_ERR	(1<<14)
#define URXD_OVRRUN	(1<<13)
#define URXD_FRMERR	(1<<12)
#define URXD_BRK	(1<<11)
#define URXD_PRERR	(1<<10)
#define URXD_RX_DATA	(0xFF<<0)
#define UCR1_ADEN	(1<<15) /* Auto detect interrupt */
#define UCR1_ADBR	(1<<14) /* Auto detect baud rate */
#define UCR1_TRDYEN	(1<<13) /* Transmitter ready interrupt enable */
#define UCR1_IDEN	(1<<12) /* Idle condition interrupt */
#define UCR1_ICD_REG(x) (((x) & 3) << 10) /* idle condition detect */
#define UCR1_RRDYEN	(1<<9)	/* Recv ready interrupt enable */
#define UCR1_RDMAEN	(1<<8)	/* Recv ready DMA enable */
#define UCR1_IREN	(1<<7)	/* Infrared interface enable */
#define UCR1_TXMPTYEN	(1<<6)	/* Transimitter empty interrupt enable */
#define UCR1_RTSDEN	(1<<5)	/* RTS delta interrupt enable */
#define UCR1_SNDBRK	(1<<4)	/* Send break */
#define UCR1_TDMAEN	(1<<3)	/* Transmitter ready DMA enable */
#define IMX1_UCR1_UARTCLKEN (1<<2) /* UART clock enabled, i.mx1 only */
#define UCR1_ATDMAEN    (1<<2)  /* Aging DMA Timer Enable */
#define UCR1_DOZE	(1<<1)	/* Doze */
#define UCR1_UARTEN	(1<<0)	/* UART enabled */
#define UCR2_ESCI	(1<<15)	/* Escape seq interrupt enable */
#define UCR2_IRTS	(1<<14)	/* Ignore RTS pin */
#define UCR2_CTSC	(1<<13)	/* CTS pin control */
#define UCR2_CTS	(1<<12)	/* Clear to send */
#define UCR2_ESCEN	(1<<11)	/* Escape enable */
#define UCR2_PREN	(1<<8)	/* Parity enable */
#define UCR2_PROE	(1<<7)	/* Parity odd/even */
#define UCR2_STPB	(1<<6)	/* Stop */
#define UCR2_WS		(1<<5)	/* Word size */
#define UCR2_RTSEN	(1<<4)	/* Request to send interrupt enable */
#define UCR2_ATEN	(1<<3)	/* Aging Timer Enable */
#define UCR2_TXEN	(1<<2)	/* Transmitter enabled */
#define UCR2_RXEN	(1<<1)	/* Receiver enabled */
#define UCR2_SRST	(1<<0)	/* SW reset */
#define UCR3_DTREN	(1<<13) /* DTR interrupt enable */
#define UCR3_PARERREN	(1<<12) /* Parity enable */
#define UCR3_FRAERREN	(1<<11) /* Frame error interrupt enable */
#define UCR3_DSR	(1<<10) /* Data set ready */
#define UCR3_DCD	(1<<9)	/* Data carrier detect */
#define UCR3_RI		(1<<8)	/* Ring indicator */
#define UCR3_ADNIMP	(1<<7)	/* Autobaud Detection Not Improved */
#define UCR3_RXDSEN	(1<<6)	/* Receive status interrupt enable */
#define UCR3_AIRINTEN	(1<<5)	/* Async IR wake interrupt enable */
#define UCR3_AWAKEN	(1<<4)	/* Async wake interrupt enable */
#define IMX21_UCR3_RXDMUXSEL	(1<<2)	/* RXD Muxed Input Select */
#define UCR3_INVT	(1<<1)	/* Inverted Infrared transmission */
#define UCR3_BPEN	(1<<0)	/* Preset registers enable */
#define UCR4_CTSTL_SHF	10	/* CTS trigger level shift */
#define UCR4_CTSTL_MASK	0x3F	/* CTS trigger is 6 bits wide */
#define UCR4_INVR	(1<<9)	/* Inverted infrared reception */
#define UCR4_ENIRI	(1<<8)	/* Serial infrared interrupt enable */
#define UCR4_WKEN	(1<<7)	/* Wake interrupt enable */
#define UCR4_REF16	(1<<6)	/* Ref freq 16 MHz */
#define UCR4_IDDMAEN    (1<<6)  /* DMA IDLE Condition Detected */
#define UCR4_IRSC	(1<<5)	/* IR special case */
#define UCR4_TCEN	(1<<3)	/* Transmit complete interrupt enable */
#define UCR4_BKEN	(1<<2)	/* Break condition interrupt enable */
#define UCR4_OREN	(1<<1)	/* Receiver overrun interrupt enable */
#define UCR4_DREN	(1<<0)	/* Recv data ready interrupt enable */
#define UFCR_RXTL_SHF	0	/* Receiver trigger level shift */
#define UFCR_DCEDTE	(1<<6)	/* DCE/DTE mode select */
#define UFCR_RFDIV	(7<<7)	/* Reference freq divider mask */
#define UFCR_RFDIV_REG(x)	(((x) < 7 ? 6 - (x) : 6) << 7)
#define UFCR_TXTL_SHF	10	/* Transmitter trigger level shift */
#define USR1_PARITYERR	(1<<15) /* Parity error interrupt flag */
#define USR1_RTSS	(1<<14) /* RTS pin status */
#define USR1_TRDY	(1<<13) /* Transmitter ready interrupt/dma flag */
#define USR1_RTSD	(1<<12) /* RTS delta */
#define USR1_ESCF	(1<<11) /* Escape seq interrupt flag */
#define USR1_FRAMERR	(1<<10) /* Frame error interrupt flag */
#define USR1_RRDY	(1<<9)	 /* Receiver ready interrupt/dma flag */
#define USR1_TIMEOUT	(1<<7)	 /* Receive timeout interrupt status */
#define USR1_RXDS	 (1<<6)	 /* Receiver idle interrupt flag */
#define USR1_AIRINT	 (1<<5)	 /* Async IR wake interrupt flag */
#define USR1_AWAKE	 (1<<4)	 /* Aysnc wake interrupt flag */
#define USR2_ADET	 (1<<15) /* Auto baud rate detect complete */
#define USR2_TXFE	 (1<<14) /* Transmit buffer FIFO empty */
#define USR2_DTRF	 (1<<13) /* DTR edge interrupt flag */
#define USR2_IDLE	 (1<<12) /* Idle condition */
#define USR2_IRINT	 (1<<8)	 /* Serial infrared interrupt flag */
#define USR2_WAKE	 (1<<7)	 /* Wake */
#define USR2_RTSF	 (1<<4)	 /* RTS edge interrupt flag */
#define USR2_TXDC	 (1<<3)	 /* Transmitter complete */
#define USR2_BRCD	 (1<<2)	 /* Break condition */
#define USR2_ORE	(1<<1)	 /* Overrun error */
#define USR2_RDR	(1<<0)	 /* Recv data ready */
#define UTS_FRCPERR	(1<<13) /* Force parity error */
#define UTS_LOOP	(1<<12)	 /* Loop tx and rx */
#define UTS_TXEMPTY	 (1<<6)	 /* TxFIFO empty */
#define UTS_RXEMPTY	 (1<<5)	 /* RxFIFO empty */
#define UTS_TXFULL	 (1<<4)	 /* TxFIFO full */
#define UTS_RXFULL	 (1<<3)	 /* RxFIFO full */
#define UTS_SOFTRST	 (1<<0)	 /* Software reset */

/* We've been assigned a range on the "Low-density serial ports" major */
#define SERIAL_IMX_MAJOR	207
#define MINOR_START		16
#define DEV_NAME		"ttymxc"

/*
 * This determines how often we check the modem status signals
 * for any change.  They generally aren't connected to an IRQ
 * so we have to poll them.  We also check immediately before
 * filling the TX fifo incase CTS has been dropped.
 */
#define MCTRL_TIMEOUT	(250*HZ/1000)

#define DRIVER_NAME "IMX-uart"

#define UART_NR 8

/* i.MX21 type uart runs on all i.mx except i.MX1 and i.MX6q */
enum imx_uart_type {
	IMX1_UART,
	IMX21_UART,
	IMX6Q_UART,
};

/* device type dependent stuff */
struct imx_uart_data {
	unsigned uts_reg;
	enum imx_uart_type devtype;
};

struct imx_port {
	struct uart_port	port;
	struct timer_list	timer;
	unsigned int		old_status;
	unsigned int		have_rtscts:1;
	unsigned int		dte_mode:1;
	unsigned int		irda_inv_rx:1;
	unsigned int		irda_inv_tx:1;
	unsigned short		trcv_delay; /* transceiver delay */
	struct clk		*clk_ipg;
	struct clk		*clk_per;
	const struct imx_uart_data *devdata;

	/* DMA fields */
	unsigned int		dma_is_inited:1;
	unsigned int		dma_is_enabled:1;
	unsigned int		dma_is_rxing:1;
	unsigned int		dma_is_txing:1;
	struct dma_chan		*dma_chan_rx, *dma_chan_tx;
	struct scatterlist	rx_sgl, tx_sgl[2];
	void			*rx_buf;
	unsigned int		tx_bytes;
	unsigned int		dma_tx_nents;
	wait_queue_head_t	dma_wait;
};

struct imx_port_ucrs {
	unsigned int	ucr1;
	unsigned int	ucr2;
	unsigned int	ucr3;
};

static struct imx_uart_data imx_uart_devdata[] = {
	[IMX1_UART] = {
		.uts_reg = IMX1_UTS,
		.devtype = IMX1_UART,
	},
	[IMX21_UART] = {
		.uts_reg = IMX21_UTS,
		.devtype = IMX21_UART,
	},
	[IMX6Q_UART] = {
		.uts_reg = IMX21_UTS,
		.devtype = IMX6Q_UART,
	},
};

static const struct platform_device_id imx_uart_devtype[] = {
	{
		.name = "imx1-uart",
		.driver_data = (kernel_ulong_t) &imx_uart_devdata[IMX1_UART],
	}, {
		.name = "imx21-uart",
		.driver_data = (kernel_ulong_t) &imx_uart_devdata[IMX21_UART],
	}, {
		.name = "imx6q-uart",
		.driver_data = (kernel_ulong_t) &imx_uart_devdata[IMX6Q_UART],
	}, {
		/* sentinel */
	}
};
MODULE_DEVICE_TABLE(platform, imx_uart_devtype);

static const struct of_device_id imx_uart_dt_ids[] = {
	{ .compatible = "fsl,imx6q-uart", .data = &imx_uart_devdata[IMX6Q_UART], },
	{ .compatible = "fsl,imx1-uart", .data = &imx_uart_devdata[IMX1_UART], },
	{ .compatible = "fsl,imx21-uart", .data = &imx_uart_devdata[IMX21_UART], },
	{ /* sentinel */ }
};
MODULE_DEVICE_TABLE(of, imx_uart_dt_ids);

static inline unsigned uts_reg(struct imx_port *sport)
{
	return sport->devdata->uts_reg;
}

static inline int is_imx1_uart(struct imx_port *sport)
{
	return sport->devdata->devtype == IMX1_UART;
}

static inline int is_imx21_uart(struct imx_port *sport)
{
	return sport->devdata->devtype == IMX21_UART;
}

static inline int is_imx6q_uart(struct imx_port *sport)
{
	return sport->devdata->devtype == IMX6Q_UART;
}
/*
 * Save and restore functions for UCR1, UCR2 and UCR3 registers
 */
#if defined(CONFIG_SERIAL_IMX_CONSOLE)
static void imx_port_ucrs_save(struct uart_port *port,
			       struct imx_port_ucrs *ucr)
{
	/* save control registers */
	ucr->ucr1 = readl(port->membase + UCR1);
	ucr->ucr2 = readl(port->membase + UCR2);
	ucr->ucr3 = readl(port->membase + UCR3);
}

static void imx_port_ucrs_restore(struct uart_port *port,
				  struct imx_port_ucrs *ucr)
{
	/* restore control registers */
	writel(ucr->ucr1, port->membase + UCR1);
	writel(ucr->ucr2, port->membase + UCR2);
	writel(ucr->ucr3, port->membase + UCR3);
}
#endif

/*
 * Handle any change of modem status signal since we were last called.
 */
static void imx_mctrl_check(struct imx_port *sport)
{
	unsigned int status, changed;

	status = sport->port.ops->get_mctrl(&sport->port);
	changed = status ^ sport->old_status;

	if (changed == 0)
		return;

	sport->old_status = status;

	if (changed & TIOCM_RI)
		sport->port.icount.rng++;
	if (changed & TIOCM_DSR)
		sport->port.icount.dsr++;
	if (changed & TIOCM_CAR)
		uart_handle_dcd_change(&sport->port, status & TIOCM_CAR);
	if (changed & TIOCM_CTS)
		uart_handle_cts_change(&sport->port, status & TIOCM_CTS);

	wake_up_interruptible(&sport->port.state->port.delta_msr_wait);
}

/*
 * This is our per-port timeout handler, for checking the
 * modem status signals.
 */
static void imx_timeout(unsigned long data)
{
	struct imx_port *sport = (struct imx_port *)data;
	unsigned long flags;

	if (sport->port.state) {
		spin_lock_irqsave(&sport->port.lock, flags);
		imx_mctrl_check(sport);
		spin_unlock_irqrestore(&sport->port.lock, flags);

		mod_timer(&sport->timer, jiffies + MCTRL_TIMEOUT);
	}
}

/*
 * interrupts disabled on entry
 */
static void imx_stop_tx(struct uart_port *port)
{
	struct imx_port *sport = (struct imx_port *)port;
	unsigned long temp;

	/*
	 * We are maybe in the SMP context, so if the DMA TX thread is running
	 * on other cpu, we have to wait for it to finish.
	 */
	if (sport->dma_is_enabled && sport->dma_is_txing)
		return;

	temp = readl(port->membase + UCR1);
	writel(temp & ~UCR1_TXMPTYEN, port->membase + UCR1);

	/* in rs485 mode disable transmitter if shifter is empty */
	if (port->rs485.flags & SER_RS485_ENABLED &&
	    readl(port->membase + USR2) & USR2_TXDC) {
		temp = readl(port->membase + UCR2);
		if (port->rs485.flags & SER_RS485_RTS_AFTER_SEND)
			temp &= ~UCR2_CTS;
		else
			temp |= UCR2_CTS;
		writel(temp, port->membase + UCR2);

		temp = readl(port->membase + UCR4);
		temp &= ~UCR4_TCEN;
		writel(temp, port->membase + UCR4);
	}
}

/*
 * interrupts disabled on entry
 */
static void imx_stop_rx(struct uart_port *port)
{
	struct imx_port *sport = (struct imx_port *)port;
	unsigned long temp;

	if (sport->dma_is_enabled && sport->dma_is_rxing) {
		if (sport->port.suspended) {
			dmaengine_terminate_all(sport->dma_chan_rx);
			sport->dma_is_rxing = 0;
		} else {
			return;
		}
	}

	temp = readl(sport->port.membase + UCR2);
	writel(temp & ~UCR2_RXEN, sport->port.membase + UCR2);

	/* disable the `Receiver Ready Interrrupt` */
	temp = readl(sport->port.membase + UCR1);
	writel(temp & ~UCR1_RRDYEN, sport->port.membase + UCR1);
}

/*
 * Set the modem control timer to fire immediately.
 */
static void imx_enable_ms(struct uart_port *port)
{
	struct imx_port *sport = (struct imx_port *)port;

	mod_timer(&sport->timer, jiffies);
}

static void imx_dma_tx(struct imx_port *sport);
static inline void imx_transmit_buffer(struct imx_port *sport)
{
	struct circ_buf *xmit = &sport->port.state->xmit;
	unsigned long temp;

	if (sport->port.x_char) {
		/* Send next char */
		writel(sport->port.x_char, sport->port.membase + URTX0);
		sport->port.icount.tx++;
		sport->port.x_char = 0;
		return;
	}

	if (uart_circ_empty(xmit) || uart_tx_stopped(&sport->port)) {
		imx_stop_tx(&sport->port);
		return;
	}

	if (sport->dma_is_enabled) {
		/*
		 * We've just sent a X-char Ensure the TX DMA is enabled
		 * and the TX IRQ is disabled.
		 **/
		temp = readl(sport->port.membase + UCR1);
		temp &= ~UCR1_TXMPTYEN;
		if (sport->dma_is_txing) {
			temp |= UCR1_TDMAEN;
			writel(temp, sport->port.membase + UCR1);
		} else {
			writel(temp, sport->port.membase + UCR1);
			imx_dma_tx(sport);
		}
	}

	while (!uart_circ_empty(xmit) &&
	       !(readl(sport->port.membase + uts_reg(sport)) & UTS_TXFULL)) {
		/* send xmit->buf[xmit->tail]
		 * out the port here */
		writel(xmit->buf[xmit->tail], sport->port.membase + URTX0);
		xmit->tail = (xmit->tail + 1) & (UART_XMIT_SIZE - 1);
		sport->port.icount.tx++;
	}

	if (uart_circ_chars_pending(xmit) < WAKEUP_CHARS)
		uart_write_wakeup(&sport->port);

	if (uart_circ_empty(xmit))
		imx_stop_tx(&sport->port);
}

static void dma_tx_callback(void *data)
{
	struct imx_port *sport = data;
	struct scatterlist *sgl = &sport->tx_sgl[0];
	struct circ_buf *xmit = &sport->port.state->xmit;
	unsigned long flags;
	unsigned long temp;

	spin_lock_irqsave(&sport->port.lock, flags);

	dma_unmap_sg(sport->port.dev, sgl, sport->dma_tx_nents, DMA_TO_DEVICE);

	temp = readl(sport->port.membase + UCR1);
	temp &= ~UCR1_TDMAEN;
	writel(temp, sport->port.membase + UCR1);

	/* update the stat */
	xmit->tail = (xmit->tail + sport->tx_bytes) & (UART_XMIT_SIZE - 1);
	sport->port.icount.tx += sport->tx_bytes;

	dev_dbg(sport->port.dev, "we finish the TX DMA.\n");

	sport->dma_is_txing = 0;

	spin_unlock_irqrestore(&sport->port.lock, flags);

	if (uart_circ_chars_pending(xmit) < WAKEUP_CHARS)
		uart_write_wakeup(&sport->port);

	if (waitqueue_active(&sport->dma_wait)) {
		wake_up(&sport->dma_wait);
		dev_dbg(sport->port.dev, "exit in %s.\n", __func__);
		return;
	}

	spin_lock_irqsave(&sport->port.lock, flags);
	if (!uart_circ_empty(xmit) && !uart_tx_stopped(&sport->port))
		imx_dma_tx(sport);
	spin_unlock_irqrestore(&sport->port.lock, flags);
}

static void imx_dma_tx(struct imx_port *sport)
{
	struct circ_buf *xmit = &sport->port.state->xmit;
	struct scatterlist *sgl = sport->tx_sgl;
	struct dma_async_tx_descriptor *desc;
	struct dma_chan	*chan = sport->dma_chan_tx;
	struct device *dev = sport->port.dev;
	unsigned long temp;
	int ret;

	if (sport->dma_is_txing)
		return;

	sport->tx_bytes = uart_circ_chars_pending(xmit);

	if (xmit->tail < xmit->head) {
		sport->dma_tx_nents = 1;
		sg_init_one(sgl, xmit->buf + xmit->tail, sport->tx_bytes);
	} else {
		sport->dma_tx_nents = 2;
		sg_init_table(sgl, 2);
		sg_set_buf(sgl, xmit->buf + xmit->tail,
				UART_XMIT_SIZE - xmit->tail);
		sg_set_buf(sgl + 1, xmit->buf, xmit->head);
	}

	ret = dma_map_sg(dev, sgl, sport->dma_tx_nents, DMA_TO_DEVICE);
	if (ret == 0) {
		dev_err(dev, "DMA mapping error for TX.\n");
		return;
	}
	desc = dmaengine_prep_slave_sg(chan, sgl, sport->dma_tx_nents,
					DMA_MEM_TO_DEV, DMA_PREP_INTERRUPT);
	if (!desc) {
		dma_unmap_sg(dev, sgl, sport->dma_tx_nents,
			     DMA_TO_DEVICE);
		dev_err(dev, "We cannot prepare for the TX slave dma!\n");
		return;
	}
	desc->callback = dma_tx_callback;
	desc->callback_param = sport;

	dev_dbg(dev, "TX: prepare to send %lu bytes by DMA.\n",
			uart_circ_chars_pending(xmit));

	temp = readl(sport->port.membase + UCR1);
	temp |= UCR1_TDMAEN;
	writel(temp, sport->port.membase + UCR1);

	/* fire it */
	sport->dma_is_txing = 1;
	dmaengine_submit(desc);
	dma_async_issue_pending(chan);
	return;
}

/*
 * interrupts disabled on entry
 */
static void imx_start_tx(struct uart_port *port)
{
	struct imx_port *sport = (struct imx_port *)port;
	unsigned long temp;

	if (port->rs485.flags & SER_RS485_ENABLED) {
		/* enable transmitter and shifter empty irq */
		temp = readl(port->membase + UCR2);
		if (port->rs485.flags & SER_RS485_RTS_ON_SEND)
			temp &= ~UCR2_CTS;
		else
			temp |= UCR2_CTS;
		writel(temp, port->membase + UCR2);

		temp = readl(port->membase + UCR4);
		temp |= UCR4_TCEN;
		writel(temp, port->membase + UCR4);
	}

	if (!sport->dma_is_enabled) {
		temp = readl(sport->port.membase + UCR1);
		writel(temp | UCR1_TXMPTYEN, sport->port.membase + UCR1);
	}

	if (sport->dma_is_enabled) {
		if (sport->port.x_char) {
			/* We have X-char to send, so enable TX IRQ and
			 * disable TX DMA to let TX interrupt to send X-char */
			temp = readl(sport->port.membase + UCR1);
			temp &= ~UCR1_TDMAEN;
			temp |= UCR1_TXMPTYEN;
			writel(temp, sport->port.membase + UCR1);
			return;
		}

		if (!uart_circ_empty(&port->state->xmit) &&
		    !uart_tx_stopped(port))
			imx_dma_tx(sport);
		return;
	}
}

static irqreturn_t imx_rtsint(int irq, void *dev_id)
{
	struct imx_port *sport = dev_id;
	unsigned int val;
	unsigned long flags;

	spin_lock_irqsave(&sport->port.lock, flags);

	writel(USR1_RTSD, sport->port.membase + USR1);
	val = readl(sport->port.membase + USR1) & USR1_RTSS;
	uart_handle_cts_change(&sport->port, !!val);
	wake_up_interruptible(&sport->port.state->port.delta_msr_wait);

	spin_unlock_irqrestore(&sport->port.lock, flags);
	return IRQ_HANDLED;
}

static irqreturn_t imx_txint(int irq, void *dev_id)
{
	struct imx_port *sport = dev_id;
	unsigned long flags;

	spin_lock_irqsave(&sport->port.lock, flags);
	imx_transmit_buffer(sport);
	spin_unlock_irqrestore(&sport->port.lock, flags);
	return IRQ_HANDLED;
}

static irqreturn_t imx_rxint(int irq, void *dev_id)
{
	struct imx_port *sport = dev_id;
	unsigned int rx, flg, ignored = 0;
	struct tty_port *port = &sport->port.state->port;
	unsigned long flags, temp;

	spin_lock_irqsave(&sport->port.lock, flags);

	while (readl(sport->port.membase + USR2) & USR2_RDR) {
		flg = TTY_NORMAL;
		sport->port.icount.rx++;

		rx = readl(sport->port.membase + URXD0);

		temp = readl(sport->port.membase + USR2);
		if (temp & USR2_BRCD) {
			writel(USR2_BRCD, sport->port.membase + USR2);
			if (uart_handle_break(&sport->port))
				continue;
		}

		if (uart_handle_sysrq_char(&sport->port, (unsigned char)rx))
			continue;

		if (unlikely(rx & URXD_ERR)) {
			if (rx & URXD_BRK)
				sport->port.icount.brk++;
			else if (rx & URXD_PRERR)
				sport->port.icount.parity++;
			else if (rx & URXD_FRMERR)
				sport->port.icount.frame++;
			if (rx & URXD_OVRRUN)
				sport->port.icount.overrun++;

			if (rx & sport->port.ignore_status_mask) {
				if (++ignored > 100)
					goto out;
				continue;
			}

			rx &= (sport->port.read_status_mask | 0xFF);

			if (rx & URXD_BRK)
				flg = TTY_BREAK;
			else if (rx & URXD_PRERR)
				flg = TTY_PARITY;
			else if (rx & URXD_FRMERR)
				flg = TTY_FRAME;
			if (rx & URXD_OVRRUN)
				flg = TTY_OVERRUN;

#ifdef SUPPORT_SYSRQ
			sport->port.sysrq = 0;
#endif
		}

		if (sport->port.ignore_status_mask & URXD_DUMMY_READ)
			goto out;

		tty_insert_flip_char(port, rx, flg);
	}

out:
	spin_unlock_irqrestore(&sport->port.lock, flags);
	tty_flip_buffer_push(port);
	return IRQ_HANDLED;
}

static int start_rx_dma(struct imx_port *sport);
/*
 * If the RXFIFO is filled with some data, and then we
 * arise a DMA operation to receive them.
 */
static void imx_dma_rxint(struct imx_port *sport)
{
	unsigned long temp;
	unsigned long flags;

	spin_lock_irqsave(&sport->port.lock, flags);

	temp = readl(sport->port.membase + USR2);
	if ((temp & USR2_RDR) && !sport->dma_is_rxing) {
		sport->dma_is_rxing = 1;

		/* disable the `Recerver Ready Interrrupt` */
		temp = readl(sport->port.membase + UCR1);
		temp &= ~(UCR1_RRDYEN);
		writel(temp, sport->port.membase + UCR1);

		/* tell the DMA to receive the data. */
		start_rx_dma(sport);
	}

	spin_unlock_irqrestore(&sport->port.lock, flags);
}

static irqreturn_t imx_int(int irq, void *dev_id)
{
	struct imx_port *sport = dev_id;
	unsigned int sts;
	unsigned int sts2;

	sts = readl(sport->port.membase + USR1);
	sts2 = readl(sport->port.membase + USR2);

	if (sts & USR1_RRDY) {
		if (sport->dma_is_enabled)
			imx_dma_rxint(sport);
		else
			imx_rxint(irq, dev_id);
	}

	if ((sts & USR1_TRDY &&
	     readl(sport->port.membase + UCR1) & UCR1_TXMPTYEN) ||
	    (sts2 & USR2_TXDC &&
	     readl(sport->port.membase + UCR4) & UCR4_TCEN))
		imx_txint(irq, dev_id);

	if (sts & USR1_RTSD)
		imx_rtsint(irq, dev_id);

	if (sts & USR1_AWAKE)
		writel(USR1_AWAKE, sport->port.membase + USR1);

	if (sts2 & USR2_ORE) {
		dev_err(sport->port.dev, "Rx FIFO overrun\n");
		sport->port.icount.overrun++;
		writel(USR2_ORE, sport->port.membase + USR2);
	}

	return IRQ_HANDLED;
}

/*
 * Return TIOCSER_TEMT when transmitter is not busy.
 */
static unsigned int imx_tx_empty(struct uart_port *port)
{
	struct imx_port *sport = (struct imx_port *)port;
	unsigned int ret;

	ret = (readl(sport->port.membase + USR2) & USR2_TXDC) ?  TIOCSER_TEMT : 0;

	/* If the TX DMA is working, return 0. */
	if (sport->dma_is_enabled && sport->dma_is_txing)
		ret = 0;

	return ret;
}

/*
 * We have a modem side uart, so the meanings of RTS and CTS are inverted.
 */
static unsigned int imx_get_mctrl(struct uart_port *port)
{
	struct imx_port *sport = (struct imx_port *)port;
	unsigned int tmp = TIOCM_DSR | TIOCM_CAR;

	if (readl(sport->port.membase + USR1) & USR1_RTSS)
		tmp |= TIOCM_CTS;

	if (readl(sport->port.membase + UCR2) & UCR2_CTS)
		tmp |= TIOCM_RTS;

	if (readl(sport->port.membase + uts_reg(sport)) & UTS_LOOP)
		tmp |= TIOCM_LOOP;

	return tmp;
}

static void imx_set_mctrl(struct uart_port *port, unsigned int mctrl)
{
	struct imx_port *sport = (struct imx_port *)port;
	unsigned long temp;

	if (!(port->rs485.flags & SER_RS485_ENABLED)) {
		temp = readl(sport->port.membase + UCR2);
		temp &= ~(UCR2_CTS | UCR2_CTSC);
		if (mctrl & TIOCM_RTS)
			temp |= UCR2_CTS | UCR2_CTSC;
		writel(temp, sport->port.membase + UCR2);
	}

	temp = readl(sport->port.membase + uts_reg(sport)) & ~UTS_LOOP;
	if (mctrl & TIOCM_LOOP)
		temp |= UTS_LOOP;
	writel(temp, sport->port.membase + uts_reg(sport));
}

/*
 * Interrupts always disabled.
 */
static void imx_break_ctl(struct uart_port *port, int break_state)
{
	struct imx_port *sport = (struct imx_port *)port;
	unsigned long flags, temp;

	spin_lock_irqsave(&sport->port.lock, flags);

	temp = readl(sport->port.membase + UCR1) & ~UCR1_SNDBRK;

	if (break_state != 0)
		temp |= UCR1_SNDBRK;

	writel(temp, sport->port.membase + UCR1);

	spin_unlock_irqrestore(&sport->port.lock, flags);
}

#define TXTL 2 /* reset default */
#define RXTL 1 /* reset default */

static void imx_setup_ufcr(struct imx_port *sport, unsigned int mode)
{
	unsigned int val;

	/* set receiver / transmitter trigger level */
	val = readl(sport->port.membase + UFCR) & (UFCR_RFDIV | UFCR_DCEDTE);
	val |= TXTL << UFCR_TXTL_SHF | RXTL;
	writel(val, sport->port.membase + UFCR);
}

#define RX_BUF_SIZE	(PAGE_SIZE)
static void imx_rx_dma_done(struct imx_port *sport)
{
	unsigned long temp;
	unsigned long flags;

	spin_lock_irqsave(&sport->port.lock, flags);

	/* Enable this interrupt when the RXFIFO is empty. */
	temp = readl(sport->port.membase + UCR1);
	temp |= UCR1_RRDYEN;
	writel(temp, sport->port.membase + UCR1);

	sport->dma_is_rxing = 0;

	/* Is the shutdown waiting for us? */
	if (waitqueue_active(&sport->dma_wait))
		wake_up(&sport->dma_wait);

	spin_unlock_irqrestore(&sport->port.lock, flags);
}

/*
 * There are three kinds of RX DMA interrupts(such as in the MX6Q):
 *   [1] the RX DMA buffer is full.
 *   [2] the Aging timer expires(wait for 8 bytes long)
 *   [3] the Idle Condition Detect(enabled the UCR4_IDDMAEN).
 *
 * The [2] is trigger when a character was been sitting in the FIFO
 * meanwhile [3] can wait for 32 bytes long when the RX line is
 * on IDLE state and RxFIFO is empty.
 */
static void dma_rx_callback(void *data)
{
	struct imx_port *sport = data;
	struct dma_chan	*chan = sport->dma_chan_rx;
	struct scatterlist *sgl = &sport->rx_sgl;
	struct tty_port *port = &sport->port.state->port;
	struct dma_tx_state state;
	enum dma_status status;
	unsigned int count;

	/* unmap it first */
	dma_unmap_sg(sport->port.dev, sgl, 1, DMA_FROM_DEVICE);

	status = dmaengine_tx_status(chan, (dma_cookie_t)0, &state);
	count = RX_BUF_SIZE - state.residue;

	if (readl(sport->port.membase + USR2) & USR2_IDLE) {
		/* In condition [3] the SDMA counted up too early */
		count--;

		writel(USR2_IDLE, sport->port.membase + USR2);
	}

	dev_dbg(sport->port.dev, "We get %d bytes.\n", count);

	if (count) {
		if (!(sport->port.ignore_status_mask & URXD_DUMMY_READ))
			tty_insert_flip_string(port, sport->rx_buf, count);
		tty_flip_buffer_push(port);

		start_rx_dma(sport);
	} else if (readl(sport->port.membase + USR2) & USR2_RDR) {
		/*
		 * start rx_dma directly once data in RXFIFO, more efficient
		 * than before:
		 *	1. call imx_rx_dma_done to stop dma if no data received
		 *	2. wait next  RDR interrupt to start dma transfer.
		 */
		start_rx_dma(sport);
	} else {
		/*
		 * stop dma to prevent too many IDLE event trigged if no data
		 * in RXFIFO
		 */
		imx_rx_dma_done(sport);
	}
}

static int start_rx_dma(struct imx_port *sport)
{
	struct scatterlist *sgl = &sport->rx_sgl;
	struct dma_chan	*chan = sport->dma_chan_rx;
	struct device *dev = sport->port.dev;
	struct dma_async_tx_descriptor *desc;
	int ret;

	sg_init_one(sgl, sport->rx_buf, RX_BUF_SIZE);
	ret = dma_map_sg(dev, sgl, 1, DMA_FROM_DEVICE);
	if (ret == 0) {
		dev_err(dev, "DMA mapping error for RX.\n");
		return -EINVAL;
	}
	desc = dmaengine_prep_slave_sg(chan, sgl, 1, DMA_DEV_TO_MEM,
					DMA_PREP_INTERRUPT);
	if (!desc) {
		dma_unmap_sg(dev, sgl, 1, DMA_FROM_DEVICE);
		dev_err(dev, "We cannot prepare for the RX slave dma!\n");
		return -EINVAL;
	}
	desc->callback = dma_rx_callback;
	desc->callback_param = sport;

	dev_dbg(dev, "RX: prepare for the DMA.\n");
	dmaengine_submit(desc);
	dma_async_issue_pending(chan);
	return 0;
}

static void imx_uart_dma_exit(struct imx_port *sport)
{
	if (sport->dma_chan_rx) {
		dma_release_channel(sport->dma_chan_rx);
		sport->dma_chan_rx = NULL;

		kfree(sport->rx_buf);
		sport->rx_buf = NULL;
	}

	if (sport->dma_chan_tx) {
		dma_release_channel(sport->dma_chan_tx);
		sport->dma_chan_tx = NULL;
	}

	sport->dma_is_inited = 0;
}

static int imx_uart_dma_init(struct imx_port *sport)
{
	struct dma_slave_config slave_config = {};
	struct device *dev = sport->port.dev;
	int ret;

	/* Prepare for RX : */
	sport->dma_chan_rx = dma_request_slave_channel(dev, "rx");
	if (!sport->dma_chan_rx) {
		dev_dbg(dev, "cannot get the DMA channel.\n");
		ret = -EINVAL;
		goto err;
	}

	slave_config.direction = DMA_DEV_TO_MEM;
	slave_config.src_addr = sport->port.mapbase + URXD0;
	slave_config.src_addr_width = DMA_SLAVE_BUSWIDTH_1_BYTE;
	slave_config.src_maxburst = RXTL;
	ret = dmaengine_slave_config(sport->dma_chan_rx, &slave_config);
	if (ret) {
		dev_err(dev, "error in RX dma configuration.\n");
		goto err;
	}

	sport->rx_buf = kzalloc(PAGE_SIZE, GFP_KERNEL);
	if (!sport->rx_buf) {
		ret = -ENOMEM;
		goto err;
	}

	/* Prepare for TX : */
	sport->dma_chan_tx = dma_request_slave_channel(dev, "tx");
	if (!sport->dma_chan_tx) {
		dev_err(dev, "cannot get the TX DMA channel!\n");
		ret = -EINVAL;
		goto err;
	}

	slave_config.direction = DMA_MEM_TO_DEV;
	slave_config.dst_addr = sport->port.mapbase + URTX0;
	slave_config.dst_addr_width = DMA_SLAVE_BUSWIDTH_1_BYTE;
	slave_config.dst_maxburst = TXTL;
	ret = dmaengine_slave_config(sport->dma_chan_tx, &slave_config);
	if (ret) {
		dev_err(dev, "error in TX dma configuration.");
		goto err;
	}

	sport->dma_is_inited = 1;

	return 0;
err:
	imx_uart_dma_exit(sport);
	return ret;
}

static void imx_enable_dma(struct imx_port *sport)
{
	unsigned long temp;

	init_waitqueue_head(&sport->dma_wait);

	/* set UCR1 */
	temp = readl(sport->port.membase + UCR1);
	temp |= UCR1_RDMAEN | UCR1_TDMAEN | UCR1_ATDMAEN |
		/* wait for 32 idle frames for IDDMA interrupt */
		UCR1_ICD_REG(3);
	writel(temp, sport->port.membase + UCR1);

	/* set UCR4 */
	temp = readl(sport->port.membase + UCR4);
	temp |= UCR4_IDDMAEN;
	writel(temp, sport->port.membase + UCR4);

	sport->dma_is_enabled = 1;
}

static void imx_disable_dma(struct imx_port *sport)
{
	unsigned long temp;

	/* clear UCR1 */
	temp = readl(sport->port.membase + UCR1);
	temp &= ~(UCR1_RDMAEN | UCR1_TDMAEN | UCR1_ATDMAEN);
	writel(temp, sport->port.membase + UCR1);

	/* clear UCR2 */
	temp = readl(sport->port.membase + UCR2);
	temp &= ~(UCR2_CTSC | UCR2_CTS);
	writel(temp, sport->port.membase + UCR2);

	/* clear UCR4 */
	temp = readl(sport->port.membase + UCR4);
	temp &= ~UCR4_IDDMAEN;
	writel(temp, sport->port.membase + UCR4);

	sport->dma_is_enabled = 0;
}

/* half the RX buffer size */
#define CTSTL 16

static int imx_startup(struct uart_port *port)
{
	struct imx_port *sport = (struct imx_port *)port;
	int retval, i;
	unsigned long flags, temp;

	retval = clk_prepare_enable(sport->clk_per);
	if (retval)
		return retval;
	retval = clk_prepare_enable(sport->clk_ipg);
	if (retval) {
		clk_disable_unprepare(sport->clk_per);
		return retval;
	}

	imx_setup_ufcr(sport, 0);

	/* disable the DREN bit (Data Ready interrupt enable) before
	 * requesting IRQs
	 */
	temp = readl(sport->port.membase + UCR4);

	/* set the trigger level for CTS */
	temp &= ~(UCR4_CTSTL_MASK << UCR4_CTSTL_SHF);
	temp |= CTSTL << UCR4_CTSTL_SHF;

	writel(temp & ~UCR4_DREN, sport->port.membase + UCR4);

	spin_lock_irqsave(&sport->port.lock, flags);
	/* Reset fifo's and state machines */
	i = 100;

	temp = readl(sport->port.membase + UCR2);
	temp &= ~UCR2_SRST;
	writel(temp, sport->port.membase + UCR2);

	while (!(readl(sport->port.membase + UCR2) & UCR2_SRST) && (--i > 0))
		udelay(1);

<<<<<<< HEAD
	spin_lock_irqsave(&sport->port.lock, flags);

=======
>>>>>>> 827c24bc
	/*
	 * Finally, clear and enable interrupts
	 */
	writel(USR1_RTSD, sport->port.membase + USR1);
	writel(USR2_ORE, sport->port.membase + USR2);

	temp = readl(sport->port.membase + UCR1);
	temp |= UCR1_RRDYEN | UCR1_RTSDEN | UCR1_UARTEN;

	writel(temp, sport->port.membase + UCR1);

	temp = readl(sport->port.membase + UCR4);
	temp |= UCR4_OREN;
	writel(temp, sport->port.membase + UCR4);

	temp = readl(sport->port.membase + UCR2);
	temp |= (UCR2_RXEN | UCR2_TXEN);
	if (!sport->have_rtscts)
		temp |= UCR2_IRTS;
	writel(temp, sport->port.membase + UCR2);

	if (!is_imx1_uart(sport)) {
		temp = readl(sport->port.membase + UCR3);
		temp |= IMX21_UCR3_RXDMUXSEL | UCR3_ADNIMP;
		writel(temp, sport->port.membase + UCR3);
	}

	/*
	 * Enable modem status interrupts
	 */
	imx_enable_ms(&sport->port);
	spin_unlock_irqrestore(&sport->port.lock, flags);

	return 0;
}

static void imx_shutdown(struct uart_port *port)
{
	struct imx_port *sport = (struct imx_port *)port;
	unsigned long temp;
	unsigned long flags;

	if (sport->dma_is_enabled) {
		int ret;

		/* We have to wait for the DMA to finish. */
		ret = wait_event_interruptible(sport->dma_wait,
			!sport->dma_is_rxing && !sport->dma_is_txing);
		if (ret != 0) {
			sport->dma_is_rxing = 0;
			sport->dma_is_txing = 0;
			dmaengine_terminate_all(sport->dma_chan_tx);
			dmaengine_terminate_all(sport->dma_chan_rx);
		}
		spin_lock_irqsave(&sport->port.lock, flags);
		imx_stop_tx(port);
		imx_stop_rx(port);
		imx_disable_dma(sport);
		spin_unlock_irqrestore(&sport->port.lock, flags);
		imx_uart_dma_exit(sport);
	}

	spin_lock_irqsave(&sport->port.lock, flags);
	temp = readl(sport->port.membase + UCR2);
	temp &= ~(UCR2_TXEN);
	writel(temp, sport->port.membase + UCR2);
	spin_unlock_irqrestore(&sport->port.lock, flags);

	/*
	 * Stop our timer.
	 */
	del_timer_sync(&sport->timer);

	/*
	 * Disable all interrupts, port and break condition.
	 */

	spin_lock_irqsave(&sport->port.lock, flags);
	temp = readl(sport->port.membase + UCR1);
	temp &= ~(UCR1_TXMPTYEN | UCR1_RRDYEN | UCR1_RTSDEN | UCR1_UARTEN);

	writel(temp, sport->port.membase + UCR1);
	spin_unlock_irqrestore(&sport->port.lock, flags);

	clk_disable_unprepare(sport->clk_per);
	clk_disable_unprepare(sport->clk_ipg);
}

static void imx_flush_buffer(struct uart_port *port)
{
	struct imx_port *sport = (struct imx_port *)port;
	struct scatterlist *sgl = &sport->tx_sgl[0];
	unsigned long temp;
	int i = 100, ubir, ubmr, uts;

	if (!sport->dma_chan_tx)
		return;

	sport->tx_bytes = 0;
	dmaengine_terminate_all(sport->dma_chan_tx);
	if (sport->dma_is_txing) {
		dma_unmap_sg(sport->port.dev, sgl, sport->dma_tx_nents,
			     DMA_TO_DEVICE);
		temp = readl(sport->port.membase + UCR1);
		temp &= ~UCR1_TDMAEN;
		writel(temp, sport->port.membase + UCR1);
		sport->dma_is_txing = false;
	}

	/*
	 * According to the Reference Manual description of the UART SRST bit:
	 * "Reset the transmit and receive state machines,
	 * all FIFOs and register USR1, USR2, UBIR, UBMR, UBRC, URXD, UTXD
	 * and UTS[6-3]". As we don't need to restore the old values from
	 * USR1, USR2, URXD, UTXD, only save/restore the other four registers
	 */
	ubir = readl(sport->port.membase + UBIR);
	ubmr = readl(sport->port.membase + UBMR);
	uts = readl(sport->port.membase + IMX21_UTS);

	temp = readl(sport->port.membase + UCR2);
	temp &= ~UCR2_SRST;
	writel(temp, sport->port.membase + UCR2);

	while (!(readl(sport->port.membase + UCR2) & UCR2_SRST) && (--i > 0))
		udelay(1);

	/* Restore the registers */
	writel(ubir, sport->port.membase + UBIR);
	writel(ubmr, sport->port.membase + UBMR);
	writel(uts, sport->port.membase + IMX21_UTS);
}

static void
imx_set_termios(struct uart_port *port, struct ktermios *termios,
		   struct ktermios *old)
{
	struct imx_port *sport = (struct imx_port *)port;
	unsigned long flags;
	unsigned int ucr2, old_ucr1, old_txrxen, baud, quot;
	unsigned int old_csize = old ? old->c_cflag & CSIZE : CS8;
	unsigned int div, ufcr;
	unsigned long num, denom;
	uint64_t tdiv64;

	/*
	 * We only support CS7 and CS8.
	 */
	while ((termios->c_cflag & CSIZE) != CS7 &&
	       (termios->c_cflag & CSIZE) != CS8) {
		termios->c_cflag &= ~CSIZE;
		termios->c_cflag |= old_csize;
		old_csize = CS8;
	}

	if ((termios->c_cflag & CSIZE) == CS8)
		ucr2 = UCR2_WS | UCR2_SRST | UCR2_IRTS;
	else
		ucr2 = UCR2_SRST | UCR2_IRTS;

	if (termios->c_cflag & CRTSCTS) {
		if (sport->have_rtscts) {
			ucr2 &= ~UCR2_IRTS;

			if (port->rs485.flags & SER_RS485_ENABLED) {
				/*
				 * RTS is mandatory for rs485 operation, so keep
				 * it under manual control and keep transmitter
				 * disabled.
				 */
				if (!(port->rs485.flags &
				      SER_RS485_RTS_AFTER_SEND))
					ucr2 |= UCR2_CTS;
			} else {
				ucr2 |= UCR2_CTSC;
			}

			/* Can we enable the DMA support? */
			if (is_imx6q_uart(sport) && !uart_console(port)
				&& !sport->dma_is_inited)
				imx_uart_dma_init(sport);
		} else {
			termios->c_cflag &= ~CRTSCTS;
		}
	} else if (port->rs485.flags & SER_RS485_ENABLED)
		/* disable transmitter */
		if (!(port->rs485.flags & SER_RS485_RTS_AFTER_SEND))
			ucr2 |= UCR2_CTS;

	if (termios->c_cflag & CSTOPB)
		ucr2 |= UCR2_STPB;
	if (termios->c_cflag & PARENB) {
		ucr2 |= UCR2_PREN;
		if (termios->c_cflag & PARODD)
			ucr2 |= UCR2_PROE;
	}

	del_timer_sync(&sport->timer);

	/*
	 * Ask the core to calculate the divisor for us.
	 */
	baud = uart_get_baud_rate(port, termios, old, 50, port->uartclk / 16);
	quot = uart_get_divisor(port, baud);

	spin_lock_irqsave(&sport->port.lock, flags);

	sport->port.read_status_mask = 0;
	if (termios->c_iflag & INPCK)
		sport->port.read_status_mask |= (URXD_FRMERR | URXD_PRERR);
	if (termios->c_iflag & (BRKINT | PARMRK))
		sport->port.read_status_mask |= URXD_BRK;

	/*
	 * Characters to ignore
	 */
	sport->port.ignore_status_mask = 0;
	if (termios->c_iflag & IGNPAR)
		sport->port.ignore_status_mask |= URXD_PRERR | URXD_FRMERR;
	if (termios->c_iflag & IGNBRK) {
		sport->port.ignore_status_mask |= URXD_BRK;
		/*
		 * If we're ignoring parity and break indicators,
		 * ignore overruns too (for real raw support).
		 */
		if (termios->c_iflag & IGNPAR)
			sport->port.ignore_status_mask |= URXD_OVRRUN;
	}

	if ((termios->c_cflag & CREAD) == 0)
		sport->port.ignore_status_mask |= URXD_DUMMY_READ;

	/*
	 * Update the per-port timeout.
	 */
	uart_update_timeout(port, termios->c_cflag, baud);

	/*
	 * disable interrupts and drain transmitter
	 */
	old_ucr1 = readl(sport->port.membase + UCR1);
	writel(old_ucr1 & ~(UCR1_TXMPTYEN | UCR1_RRDYEN | UCR1_RTSDEN),
			sport->port.membase + UCR1);

	while (!(readl(sport->port.membase + USR2) & USR2_TXDC))
		barrier();

	/* then, disable everything */
	old_txrxen = readl(sport->port.membase + UCR2);
	writel(old_txrxen & ~(UCR2_TXEN | UCR2_RXEN),
			sport->port.membase + UCR2);
	old_txrxen &= (UCR2_TXEN | UCR2_RXEN);

	/* custom-baudrate handling */
	div = sport->port.uartclk / (baud * 16);
	if (baud == 38400 && quot != div)
		baud = sport->port.uartclk / (quot * 16);

	div = sport->port.uartclk / (baud * 16);
	if (div > 7)
		div = 7;
	if (!div)
		div = 1;

	rational_best_approximation(16 * div * baud, sport->port.uartclk,
		1 << 16, 1 << 16, &num, &denom);

	tdiv64 = sport->port.uartclk;
	tdiv64 *= num;
	do_div(tdiv64, denom * 16 * div);
	tty_termios_encode_baud_rate(termios,
				(speed_t)tdiv64, (speed_t)tdiv64);

	num -= 1;
	denom -= 1;

	ufcr = readl(sport->port.membase + UFCR);
	ufcr = (ufcr & (~UFCR_RFDIV)) | UFCR_RFDIV_REG(div);
	if (sport->dte_mode)
		ufcr |= UFCR_DCEDTE;
	writel(ufcr, sport->port.membase + UFCR);

	writel(num, sport->port.membase + UBIR);
	writel(denom, sport->port.membase + UBMR);

	if (!is_imx1_uart(sport))
		writel(sport->port.uartclk / div / 1000,
				sport->port.membase + IMX21_ONEMS);

	writel(old_ucr1, sport->port.membase + UCR1);

	/* set the parity, stop bits and data size */
	writel(ucr2 | old_txrxen, sport->port.membase + UCR2);

	if (UART_ENABLE_MS(&sport->port, termios->c_cflag))
		imx_enable_ms(&sport->port);

	if (sport->dma_is_inited && !sport->dma_is_enabled)
		imx_enable_dma(sport);
	spin_unlock_irqrestore(&sport->port.lock, flags);
}

static const char *imx_type(struct uart_port *port)
{
	struct imx_port *sport = (struct imx_port *)port;

	return sport->port.type == PORT_IMX ? "IMX" : NULL;
}

/*
 * Configure/autoconfigure the port.
 */
static void imx_config_port(struct uart_port *port, int flags)
{
	struct imx_port *sport = (struct imx_port *)port;

	if (flags & UART_CONFIG_TYPE)
		sport->port.type = PORT_IMX;
}

/*
 * Verify the new serial_struct (for TIOCSSERIAL).
 * The only change we allow are to the flags and type, and
 * even then only between PORT_IMX and PORT_UNKNOWN
 */
static int
imx_verify_port(struct uart_port *port, struct serial_struct *ser)
{
	struct imx_port *sport = (struct imx_port *)port;
	int ret = 0;

	if (ser->type != PORT_UNKNOWN && ser->type != PORT_IMX)
		ret = -EINVAL;
	if (sport->port.irq != ser->irq)
		ret = -EINVAL;
	if (ser->io_type != UPIO_MEM)
		ret = -EINVAL;
	if (sport->port.uartclk / 16 != ser->baud_base)
		ret = -EINVAL;
	if (sport->port.mapbase != (unsigned long)ser->iomem_base)
		ret = -EINVAL;
	if (sport->port.iobase != ser->port)
		ret = -EINVAL;
	if (ser->hub6 != 0)
		ret = -EINVAL;
	return ret;
}

#if defined(CONFIG_CONSOLE_POLL)

static int imx_poll_init(struct uart_port *port)
{
	struct imx_port *sport = (struct imx_port *)port;
	unsigned long flags;
	unsigned long temp;
	int retval;

	retval = clk_prepare_enable(sport->clk_ipg);
	if (retval)
		return retval;
	retval = clk_prepare_enable(sport->clk_per);
	if (retval)
		clk_disable_unprepare(sport->clk_ipg);

	imx_setup_ufcr(sport, 0);

	spin_lock_irqsave(&sport->port.lock, flags);

	temp = readl(sport->port.membase + UCR1);
	if (is_imx1_uart(sport))
		temp |= IMX1_UCR1_UARTCLKEN;
	temp |= UCR1_UARTEN | UCR1_RRDYEN;
	temp &= ~(UCR1_TXMPTYEN | UCR1_RTSDEN);
	writel(temp, sport->port.membase + UCR1);

	temp = readl(sport->port.membase + UCR2);
	temp |= UCR2_RXEN;
	writel(temp, sport->port.membase + UCR2);

	spin_unlock_irqrestore(&sport->port.lock, flags);

	return 0;
}

static int imx_poll_get_char(struct uart_port *port)
{
	if (!(readl_relaxed(port->membase + USR2) & USR2_RDR))
		return NO_POLL_CHAR;

	return readl_relaxed(port->membase + URXD0) & URXD_RX_DATA;
}

static void imx_poll_put_char(struct uart_port *port, unsigned char c)
{
	unsigned int status;

	/* drain */
	do {
		status = readl_relaxed(port->membase + USR1);
	} while (~status & USR1_TRDY);

	/* write */
	writel_relaxed(c, port->membase + URTX0);

	/* flush */
	do {
		status = readl_relaxed(port->membase + USR2);
	} while (~status & USR2_TXDC);
}
#endif

static int imx_rs485_config(struct uart_port *port,
			    struct serial_rs485 *rs485conf)
{
	struct imx_port *sport = (struct imx_port *)port;

	/* unimplemented */
	rs485conf->delay_rts_before_send = 0;
	rs485conf->delay_rts_after_send = 0;
	rs485conf->flags |= SER_RS485_RX_DURING_TX;

	/* RTS is required to control the transmitter */
	if (!sport->have_rtscts)
		rs485conf->flags &= ~SER_RS485_ENABLED;

	if (rs485conf->flags & SER_RS485_ENABLED) {
		unsigned long temp;

		/* disable transmitter */
		temp = readl(sport->port.membase + UCR2);
		temp &= ~UCR2_CTSC;
		if (rs485conf->flags & SER_RS485_RTS_AFTER_SEND)
			temp &= ~UCR2_CTS;
		else
			temp |= UCR2_CTS;
		writel(temp, sport->port.membase + UCR2);
	}

	port->rs485 = *rs485conf;

	return 0;
}

static struct uart_ops imx_pops = {
	.tx_empty	= imx_tx_empty,
	.set_mctrl	= imx_set_mctrl,
	.get_mctrl	= imx_get_mctrl,
	.stop_tx	= imx_stop_tx,
	.start_tx	= imx_start_tx,
	.stop_rx	= imx_stop_rx,
	.enable_ms	= imx_enable_ms,
	.break_ctl	= imx_break_ctl,
	.startup	= imx_startup,
	.shutdown	= imx_shutdown,
	.flush_buffer	= imx_flush_buffer,
	.set_termios	= imx_set_termios,
	.type		= imx_type,
	.config_port	= imx_config_port,
	.verify_port	= imx_verify_port,
#if defined(CONFIG_CONSOLE_POLL)
	.poll_init      = imx_poll_init,
	.poll_get_char  = imx_poll_get_char,
	.poll_put_char  = imx_poll_put_char,
#endif
};

static struct imx_port *imx_ports[UART_NR];

#ifdef CONFIG_SERIAL_IMX_CONSOLE
static void imx_console_putchar(struct uart_port *port, int ch)
{
	struct imx_port *sport = (struct imx_port *)port;

	while (readl(sport->port.membase + uts_reg(sport)) & UTS_TXFULL)
		barrier();

	writel(ch, sport->port.membase + URTX0);
}

/*
 * Interrupts are disabled on entering
 */
static void
imx_console_write(struct console *co, const char *s, unsigned int count)
{
	struct imx_port *sport = imx_ports[co->index];
	struct imx_port_ucrs old_ucr;
	unsigned int ucr1;
	unsigned long flags = 0;
	int locked = 1;
	int retval;

	retval = clk_enable(sport->clk_per);
	if (retval)
		return;
	retval = clk_enable(sport->clk_ipg);
	if (retval) {
		clk_disable(sport->clk_per);
		return;
	}

	if (sport->port.sysrq)
		locked = 0;
	else if (oops_in_progress)
		locked = spin_trylock_irqsave(&sport->port.lock, flags);
	else
		spin_lock_irqsave(&sport->port.lock, flags);

	/*
	 *	First, save UCR1/2/3 and then disable interrupts
	 */
	imx_port_ucrs_save(&sport->port, &old_ucr);
	ucr1 = old_ucr.ucr1;

	if (is_imx1_uart(sport))
		ucr1 |= IMX1_UCR1_UARTCLKEN;
	ucr1 |= UCR1_UARTEN;
	ucr1 &= ~(UCR1_TXMPTYEN | UCR1_RRDYEN | UCR1_RTSDEN);

	writel(ucr1, sport->port.membase + UCR1);

	writel(old_ucr.ucr2 | UCR2_TXEN, sport->port.membase + UCR2);

	uart_console_write(&sport->port, s, count, imx_console_putchar);

	/*
	 *	Finally, wait for transmitter to become empty
	 *	and restore UCR1/2/3
	 */
	while (!(readl(sport->port.membase + USR2) & USR2_TXDC));

	imx_port_ucrs_restore(&sport->port, &old_ucr);

	if (locked)
		spin_unlock_irqrestore(&sport->port.lock, flags);

	clk_disable(sport->clk_ipg);
	clk_disable(sport->clk_per);
}

/*
 * If the port was already initialised (eg, by a boot loader),
 * try to determine the current setup.
 */
static void __init
imx_console_get_options(struct imx_port *sport, int *baud,
			   int *parity, int *bits)
{

	if (readl(sport->port.membase + UCR1) & UCR1_UARTEN) {
		/* ok, the port was enabled */
		unsigned int ucr2, ubir, ubmr, uartclk;
		unsigned int baud_raw;
		unsigned int ucfr_rfdiv;

		ucr2 = readl(sport->port.membase + UCR2);

		*parity = 'n';
		if (ucr2 & UCR2_PREN) {
			if (ucr2 & UCR2_PROE)
				*parity = 'o';
			else
				*parity = 'e';
		}

		if (ucr2 & UCR2_WS)
			*bits = 8;
		else
			*bits = 7;

		ubir = readl(sport->port.membase + UBIR) & 0xffff;
		ubmr = readl(sport->port.membase + UBMR) & 0xffff;

		ucfr_rfdiv = (readl(sport->port.membase + UFCR) & UFCR_RFDIV) >> 7;
		if (ucfr_rfdiv == 6)
			ucfr_rfdiv = 7;
		else
			ucfr_rfdiv = 6 - ucfr_rfdiv;

		uartclk = clk_get_rate(sport->clk_per);
		uartclk /= ucfr_rfdiv;

		{	/*
			 * The next code provides exact computation of
			 *   baud_raw = round(((uartclk/16) * (ubir + 1)) / (ubmr + 1))
			 * without need of float support or long long division,
			 * which would be required to prevent 32bit arithmetic overflow
			 */
			unsigned int mul = ubir + 1;
			unsigned int div = 16 * (ubmr + 1);
			unsigned int rem = uartclk % div;

			baud_raw = (uartclk / div) * mul;
			baud_raw += (rem * mul + div / 2) / div;
			*baud = (baud_raw + 50) / 100 * 100;
		}

		if (*baud != baud_raw)
			pr_info("Console IMX rounded baud rate from %d to %d\n",
				baud_raw, *baud);
	}
}

static int __init
imx_console_setup(struct console *co, char *options)
{
	struct imx_port *sport;
	int baud = 9600;
	int bits = 8;
	int parity = 'n';
	int flow = 'n';
	int retval;

	/*
	 * Check whether an invalid uart number has been specified, and
	 * if so, search for the first available port that does have
	 * console support.
	 */
	if (co->index == -1 || co->index >= ARRAY_SIZE(imx_ports))
		co->index = 0;
	sport = imx_ports[co->index];
	if (sport == NULL)
		return -ENODEV;

	/* For setting the registers, we only need to enable the ipg clock. */
	retval = clk_prepare_enable(sport->clk_ipg);
	if (retval)
		goto error_console;

	if (options)
		uart_parse_options(options, &baud, &parity, &bits, &flow);
	else
		imx_console_get_options(sport, &baud, &parity, &bits);

	imx_setup_ufcr(sport, 0);

	retval = uart_set_options(&sport->port, co, baud, parity, bits, flow);

	clk_disable(sport->clk_ipg);
	if (retval) {
		clk_unprepare(sport->clk_ipg);
		goto error_console;
	}

	retval = clk_prepare(sport->clk_per);
	if (retval)
		clk_disable_unprepare(sport->clk_ipg);

error_console:
	return retval;
}

static struct uart_driver imx_reg;
static struct console imx_console = {
	.name		= DEV_NAME,
	.write		= imx_console_write,
	.device		= uart_console_device,
	.setup		= imx_console_setup,
	.flags		= CON_PRINTBUFFER,
	.index		= -1,
	.data		= &imx_reg,
};

#define IMX_CONSOLE	&imx_console
#else
#define IMX_CONSOLE	NULL
#endif

static struct uart_driver imx_reg = {
	.owner          = THIS_MODULE,
	.driver_name    = DRIVER_NAME,
	.dev_name       = DEV_NAME,
	.major          = SERIAL_IMX_MAJOR,
	.minor          = MINOR_START,
	.nr             = ARRAY_SIZE(imx_ports),
	.cons           = IMX_CONSOLE,
};

static int serial_imx_suspend(struct platform_device *dev, pm_message_t state)
{
	struct imx_port *sport = platform_get_drvdata(dev);
	unsigned int val;

	/* enable wakeup from i.MX UART */
	val = readl(sport->port.membase + UCR3);
	val |= UCR3_AWAKEN;
	writel(val, sport->port.membase + UCR3);

	uart_suspend_port(&imx_reg, &sport->port);

	return 0;
}

static int serial_imx_resume(struct platform_device *dev)
{
	struct imx_port *sport = platform_get_drvdata(dev);
	unsigned int val;

	/* disable wakeup from i.MX UART */
	val = readl(sport->port.membase + UCR3);
	val &= ~UCR3_AWAKEN;
	writel(val, sport->port.membase + UCR3);

	uart_resume_port(&imx_reg, &sport->port);

	return 0;
}

#ifdef CONFIG_OF
/*
 * This function returns 1 iff pdev isn't a device instatiated by dt, 0 iff it
 * could successfully get all information from dt or a negative errno.
 */
static int serial_imx_probe_dt(struct imx_port *sport,
		struct platform_device *pdev)
{
	struct device_node *np = pdev->dev.of_node;
	const struct of_device_id *of_id =
			of_match_device(imx_uart_dt_ids, &pdev->dev);
	int ret;

	if (!np)
		/* no device tree device */
		return 1;

	ret = of_alias_get_id(np, "serial");
	if (ret < 0) {
		dev_err(&pdev->dev, "failed to get alias id, errno %d\n", ret);
		return ret;
	}
	sport->port.line = ret;

	if (of_get_property(np, "fsl,uart-has-rtscts", NULL))
		sport->have_rtscts = 1;

	if (of_get_property(np, "fsl,dte-mode", NULL))
		sport->dte_mode = 1;

	sport->devdata = of_id->data;

	return 0;
}
#else
static inline int serial_imx_probe_dt(struct imx_port *sport,
		struct platform_device *pdev)
{
	return 1;
}
#endif

static void serial_imx_probe_pdata(struct imx_port *sport,
		struct platform_device *pdev)
{
	struct imxuart_platform_data *pdata = dev_get_platdata(&pdev->dev);

	sport->port.line = pdev->id;
	sport->devdata = (struct imx_uart_data	*) pdev->id_entry->driver_data;

	if (!pdata)
		return;

	if (pdata->flags & IMXUART_HAVE_RTSCTS)
		sport->have_rtscts = 1;
}

static int serial_imx_probe(struct platform_device *pdev)
{
	struct imx_port *sport;
	void __iomem *base;
	int ret = 0;
	struct resource *res;
	int txirq, rxirq, rtsirq;

	sport = devm_kzalloc(&pdev->dev, sizeof(*sport), GFP_KERNEL);
	if (!sport)
		return -ENOMEM;

	ret = serial_imx_probe_dt(sport, pdev);
	if (ret > 0)
		serial_imx_probe_pdata(sport, pdev);
	else if (ret < 0)
		return ret;

	res = platform_get_resource(pdev, IORESOURCE_MEM, 0);
	base = devm_ioremap_resource(&pdev->dev, res);
	if (IS_ERR(base))
		return PTR_ERR(base);

	rxirq = platform_get_irq(pdev, 0);
	txirq = platform_get_irq(pdev, 1);
	rtsirq = platform_get_irq(pdev, 2);

	sport->port.dev = &pdev->dev;
	sport->port.mapbase = res->start;
	sport->port.membase = base;
	sport->port.type = PORT_IMX,
	sport->port.iotype = UPIO_MEM;
	sport->port.irq = rxirq;
	sport->port.fifosize = 32;
	sport->port.ops = &imx_pops;
	sport->port.rs485_config = imx_rs485_config;
	sport->port.rs485.flags =
		SER_RS485_RTS_ON_SEND | SER_RS485_RX_DURING_TX;
	sport->port.flags = UPF_BOOT_AUTOCONF;
	init_timer(&sport->timer);
	sport->timer.function = imx_timeout;
	sport->timer.data     = (unsigned long)sport;

	sport->clk_ipg = devm_clk_get(&pdev->dev, "ipg");
	if (IS_ERR(sport->clk_ipg)) {
		ret = PTR_ERR(sport->clk_ipg);
		dev_err(&pdev->dev, "failed to get ipg clk: %d\n", ret);
		return ret;
	}

	sport->clk_per = devm_clk_get(&pdev->dev, "per");
	if (IS_ERR(sport->clk_per)) {
		ret = PTR_ERR(sport->clk_per);
		dev_err(&pdev->dev, "failed to get per clk: %d\n", ret);
		return ret;
	}

	sport->port.uartclk = clk_get_rate(sport->clk_per);

	/*
	 * Allocate the IRQ(s) i.MX1 has three interrupts whereas later
	 * chips only have one interrupt.
	 */
	if (txirq > 0) {
		ret = devm_request_irq(&pdev->dev, rxirq, imx_rxint, 0,
				       dev_name(&pdev->dev), sport);
		if (ret)
			return ret;

		ret = devm_request_irq(&pdev->dev, txirq, imx_txint, 0,
				       dev_name(&pdev->dev), sport);
		if (ret)
			return ret;
	} else {
		ret = devm_request_irq(&pdev->dev, rxirq, imx_int, 0,
				       dev_name(&pdev->dev), sport);
		if (ret)
			return ret;
	}

	imx_ports[sport->port.line] = sport;

	platform_set_drvdata(pdev, sport);

	return uart_add_one_port(&imx_reg, &sport->port);
}

static int serial_imx_remove(struct platform_device *pdev)
{
	struct imx_port *sport = platform_get_drvdata(pdev);

	return uart_remove_one_port(&imx_reg, &sport->port);
}

static struct platform_driver serial_imx_driver = {
	.probe		= serial_imx_probe,
	.remove		= serial_imx_remove,

	.suspend	= serial_imx_suspend,
	.resume		= serial_imx_resume,
	.id_table	= imx_uart_devtype,
	.driver		= {
		.name	= "imx-uart",
		.of_match_table = imx_uart_dt_ids,
	},
};

static int __init imx_serial_init(void)
{
	int ret = uart_register_driver(&imx_reg);

	if (ret)
		return ret;

	ret = platform_driver_register(&serial_imx_driver);
	if (ret != 0)
		uart_unregister_driver(&imx_reg);

	return ret;
}

static void __exit imx_serial_exit(void)
{
	platform_driver_unregister(&serial_imx_driver);
	uart_unregister_driver(&imx_reg);
}

module_init(imx_serial_init);
module_exit(imx_serial_exit);

MODULE_AUTHOR("Sascha Hauer");
MODULE_DESCRIPTION("IMX generic serial port driver");
MODULE_LICENSE("GPL");
MODULE_ALIAS("platform:imx-uart");<|MERGE_RESOLUTION|>--- conflicted
+++ resolved
@@ -1132,11 +1132,6 @@
 	while (!(readl(sport->port.membase + UCR2) & UCR2_SRST) && (--i > 0))
 		udelay(1);
 
-<<<<<<< HEAD
-	spin_lock_irqsave(&sport->port.lock, flags);
-
-=======
->>>>>>> 827c24bc
 	/*
 	 * Finally, clear and enable interrupts
 	 */
