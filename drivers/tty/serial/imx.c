// SPDX-License-Identifier: GPL-2.0+
/*
 * Driver for Motorola/Freescale IMX serial ports
 *
 * Based on drivers/char/serial.c, by Linus Torvalds, Theodore Ts'o.
 *
 * Author: Sascha Hauer <sascha@saschahauer.de>
 * Copyright (C) 2004 Pengutronix
 */

#include <linux/circ_buf.h>
#include <linux/module.h>
#include <linux/ioport.h>
#include <linux/init.h>
#include <linux/console.h>
#include <linux/sysrq.h>
#include <linux/platform_device.h>
#include <linux/tty.h>
#include <linux/tty_flip.h>
#include <linux/serial_core.h>
#include <linux/serial.h>
#include <linux/clk.h>
#include <linux/delay.h>
#include <linux/ktime.h>
#include <linux/pinctrl/consumer.h>
#include <linux/rational.h>
#include <linux/slab.h>
#include <linux/of.h>
#include <linux/io.h>
#include <linux/iopoll.h>
#include <linux/dma-mapping.h>

#include <asm/irq.h>
#include <linux/dma/imx-dma.h>

#include "serial_mctrl_gpio.h"

/* Register definitions */
#define URXD0 0x0  /* Receiver Register */
#define URTX0 0x40 /* Transmitter Register */
#define UCR1  0x80 /* Control Register 1 */
#define UCR2  0x84 /* Control Register 2 */
#define UCR3  0x88 /* Control Register 3 */
#define UCR4  0x8c /* Control Register 4 */
#define UFCR  0x90 /* FIFO Control Register */
#define USR1  0x94 /* Status Register 1 */
#define USR2  0x98 /* Status Register 2 */
#define UESC  0x9c /* Escape Character Register */
#define UTIM  0xa0 /* Escape Timer Register */
#define UBIR  0xa4 /* BRM Incremental Register */
#define UBMR  0xa8 /* BRM Modulator Register */
#define UBRC  0xac /* Baud Rate Count Register */
#define IMX21_ONEMS 0xb0 /* One Millisecond register */
#define IMX1_UTS 0xd0 /* UART Test Register on i.mx1 */
#define IMX21_UTS 0xb4 /* UART Test Register on all other i.mx*/

/* UART Control Register Bit Fields.*/
#define URXD_DUMMY_READ (1<<16)
#define URXD_CHARRDY	(1<<15)
#define URXD_ERR	(1<<14)
#define URXD_OVRRUN	(1<<13)
#define URXD_FRMERR	(1<<12)
#define URXD_BRK	(1<<11)
#define URXD_PRERR	(1<<10)
#define URXD_RX_DATA	(0xFF<<0)
#define UCR1_ADEN	(1<<15) /* Auto detect interrupt */
#define UCR1_ADBR	(1<<14) /* Auto detect baud rate */
#define UCR1_TRDYEN	(1<<13) /* Transmitter ready interrupt enable */
#define UCR1_IDEN	(1<<12) /* Idle condition interrupt */
#define UCR1_ICD_REG(x) (((x) & 3) << 10) /* idle condition detect */
#define UCR1_RRDYEN	(1<<9)	/* Recv ready interrupt enable */
#define UCR1_RXDMAEN	(1<<8)	/* Recv ready DMA enable */
#define UCR1_IREN	(1<<7)	/* Infrared interface enable */
#define UCR1_TXMPTYEN	(1<<6)	/* Transimitter empty interrupt enable */
#define UCR1_RTSDEN	(1<<5)	/* RTS delta interrupt enable */
#define UCR1_SNDBRK	(1<<4)	/* Send break */
#define UCR1_TXDMAEN	(1<<3)	/* Transmitter ready DMA enable */
#define IMX1_UCR1_UARTCLKEN (1<<2) /* UART clock enabled, i.mx1 only */
#define UCR1_ATDMAEN    (1<<2)  /* Aging DMA Timer Enable */
#define UCR1_DOZE	(1<<1)	/* Doze */
#define UCR1_UARTEN	(1<<0)	/* UART enabled */
#define UCR2_ESCI	(1<<15)	/* Escape seq interrupt enable */
#define UCR2_IRTS	(1<<14)	/* Ignore RTS pin */
#define UCR2_CTSC	(1<<13)	/* CTS pin control */
#define UCR2_CTS	(1<<12)	/* Clear to send */
#define UCR2_ESCEN	(1<<11)	/* Escape enable */
#define UCR2_PREN	(1<<8)	/* Parity enable */
#define UCR2_PROE	(1<<7)	/* Parity odd/even */
#define UCR2_STPB	(1<<6)	/* Stop */
#define UCR2_WS		(1<<5)	/* Word size */
#define UCR2_RTSEN	(1<<4)	/* Request to send interrupt enable */
#define UCR2_ATEN	(1<<3)	/* Aging Timer Enable */
#define UCR2_TXEN	(1<<2)	/* Transmitter enabled */
#define UCR2_RXEN	(1<<1)	/* Receiver enabled */
#define UCR2_SRST	(1<<0)	/* SW reset */
#define UCR3_DTREN	(1<<13) /* DTR interrupt enable */
#define UCR3_PARERREN	(1<<12) /* Parity enable */
#define UCR3_FRAERREN	(1<<11) /* Frame error interrupt enable */
#define UCR3_DSR	(1<<10) /* Data set ready */
#define UCR3_DCD	(1<<9)	/* Data carrier detect */
#define UCR3_RI		(1<<8)	/* Ring indicator */
#define UCR3_ADNIMP	(1<<7)	/* Autobaud Detection Not Improved */
#define UCR3_RXDSEN	(1<<6)	/* Receive status interrupt enable */
#define UCR3_AIRINTEN	(1<<5)	/* Async IR wake interrupt enable */
#define UCR3_AWAKEN	(1<<4)	/* Async wake interrupt enable */
#define UCR3_DTRDEN	(1<<3)	/* Data Terminal Ready Delta Enable. */
#define IMX21_UCR3_RXDMUXSEL	(1<<2)	/* RXD Muxed Input Select */
#define UCR3_INVT	(1<<1)	/* Inverted Infrared transmission */
#define UCR3_BPEN	(1<<0)	/* Preset registers enable */
#define UCR4_CTSTL_SHF	10	/* CTS trigger level shift */
#define UCR4_CTSTL_MASK	0x3F	/* CTS trigger is 6 bits wide */
#define UCR4_INVR	(1<<9)	/* Inverted infrared reception */
#define UCR4_ENIRI	(1<<8)	/* Serial infrared interrupt enable */
#define UCR4_WKEN	(1<<7)	/* Wake interrupt enable */
#define UCR4_REF16	(1<<6)	/* Ref freq 16 MHz */
#define UCR4_IDDMAEN    (1<<6)  /* DMA IDLE Condition Detected */
#define UCR4_IRSC	(1<<5)	/* IR special case */
#define UCR4_TCEN	(1<<3)	/* Transmit complete interrupt enable */
#define UCR4_BKEN	(1<<2)	/* Break condition interrupt enable */
#define UCR4_OREN	(1<<1)	/* Receiver overrun interrupt enable */
#define UCR4_DREN	(1<<0)	/* Recv data ready interrupt enable */
#define UFCR_RXTL_SHF	0	/* Receiver trigger level shift */
#define UFCR_RXTL_MASK	0x3F	/* Receiver trigger 6 bits wide */
#define UFCR_DCEDTE	(1<<6)	/* DCE/DTE mode select */
#define UFCR_RFDIV	(7<<7)	/* Reference freq divider mask */
#define UFCR_RFDIV_REG(x)	(((x) < 7 ? 6 - (x) : 6) << 7)
#define UFCR_TXTL_SHF	10	/* Transmitter trigger level shift */
#define USR1_PARITYERR	(1<<15) /* Parity error interrupt flag */
#define USR1_RTSS	(1<<14) /* RTS pin status */
#define USR1_TRDY	(1<<13) /* Transmitter ready interrupt/dma flag */
#define USR1_RTSD	(1<<12) /* RTS delta */
#define USR1_ESCF	(1<<11) /* Escape seq interrupt flag */
#define USR1_FRAMERR	(1<<10) /* Frame error interrupt flag */
#define USR1_RRDY	(1<<9)	 /* Receiver ready interrupt/dma flag */
#define USR1_AGTIM	(1<<8)	 /* Ageing timer interrupt flag */
#define USR1_DTRD	(1<<7)	 /* DTR Delta */
#define USR1_RXDS	 (1<<6)	 /* Receiver idle interrupt flag */
#define USR1_AIRINT	 (1<<5)	 /* Async IR wake interrupt flag */
#define USR1_AWAKE	 (1<<4)	 /* Aysnc wake interrupt flag */
#define USR2_ADET	 (1<<15) /* Auto baud rate detect complete */
#define USR2_TXFE	 (1<<14) /* Transmit buffer FIFO empty */
#define USR2_DTRF	 (1<<13) /* DTR edge interrupt flag */
#define USR2_IDLE	 (1<<12) /* Idle condition */
#define USR2_RIDELT	 (1<<10) /* Ring Interrupt Delta */
#define USR2_RIIN	 (1<<9)	 /* Ring Indicator Input */
#define USR2_IRINT	 (1<<8)	 /* Serial infrared interrupt flag */
#define USR2_WAKE	 (1<<7)	 /* Wake */
#define USR2_DCDIN	 (1<<5)	 /* Data Carrier Detect Input */
#define USR2_RTSF	 (1<<4)	 /* RTS edge interrupt flag */
#define USR2_TXDC	 (1<<3)	 /* Transmitter complete */
#define USR2_BRCD	 (1<<2)	 /* Break condition */
#define USR2_ORE	(1<<1)	 /* Overrun error */
#define USR2_RDR	(1<<0)	 /* Recv data ready */
#define UTS_FRCPERR	(1<<13) /* Force parity error */
#define UTS_LOOP	(1<<12)	 /* Loop tx and rx */
#define UTS_TXEMPTY	 (1<<6)	 /* TxFIFO empty */
#define UTS_RXEMPTY	 (1<<5)	 /* RxFIFO empty */
#define UTS_TXFULL	 (1<<4)	 /* TxFIFO full */
#define UTS_RXFULL	 (1<<3)	 /* RxFIFO full */
#define UTS_SOFTRST	 (1<<0)	 /* Software reset */

/* We've been assigned a range on the "Low-density serial ports" major */
#define SERIAL_IMX_MAJOR	207
#define MINOR_START		16
#define DEV_NAME		"ttymxc"

/*
 * This determines how often we check the modem status signals
 * for any change.  They generally aren't connected to an IRQ
 * so we have to poll them.  We also check immediately before
 * filling the TX fifo incase CTS has been dropped.
 */
#define MCTRL_TIMEOUT	(250*HZ/1000)

#define DRIVER_NAME "IMX-uart"

#define UART_NR 8

/* i.MX21 type uart runs on all i.mx except i.MX1 and i.MX6q */
enum imx_uart_type {
	IMX1_UART,
	IMX21_UART,
	IMX53_UART,
	IMX6Q_UART,
};

/* device type dependent stuff */
struct imx_uart_data {
	unsigned uts_reg;
	enum imx_uart_type devtype;
};

enum imx_tx_state {
	OFF,
	WAIT_AFTER_RTS,
	SEND,
	WAIT_AFTER_SEND,
};

struct imx_port {
	struct uart_port	port;
	struct timer_list	timer;
	unsigned int		old_status;
	unsigned int		have_rtscts:1;
	unsigned int		have_rtsgpio:1;
	unsigned int		dte_mode:1;
	unsigned int		inverted_tx:1;
	unsigned int		inverted_rx:1;
	struct clk		*clk_ipg;
	struct clk		*clk_per;
	const struct imx_uart_data *devdata;

	struct mctrl_gpios *gpios;

	/* counter to stop 0xff flood */
	int idle_counter;

	/* DMA fields */
	unsigned int		dma_is_enabled:1;
	unsigned int		dma_is_rxing:1;
	unsigned int		dma_is_txing:1;
	struct dma_chan		*dma_chan_rx, *dma_chan_tx;
	struct scatterlist	rx_sgl, tx_sgl[2];
	void			*rx_buf;
	struct circ_buf		rx_ring;
	unsigned int		rx_buf_size;
	unsigned int		rx_period_length;
	unsigned int		rx_periods;
	dma_cookie_t		rx_cookie;
	unsigned int		tx_bytes;
	unsigned int		dma_tx_nents;
	unsigned int            saved_reg[10];
	bool			context_saved;

	enum imx_tx_state	tx_state;
	struct hrtimer		trigger_start_tx;
	struct hrtimer		trigger_stop_tx;
};

struct imx_port_ucrs {
	unsigned int	ucr1;
	unsigned int	ucr2;
	unsigned int	ucr3;
};

static struct imx_uart_data imx_uart_devdata[] = {
	[IMX1_UART] = {
		.uts_reg = IMX1_UTS,
		.devtype = IMX1_UART,
	},
	[IMX21_UART] = {
		.uts_reg = IMX21_UTS,
		.devtype = IMX21_UART,
	},
	[IMX53_UART] = {
		.uts_reg = IMX21_UTS,
		.devtype = IMX53_UART,
	},
	[IMX6Q_UART] = {
		.uts_reg = IMX21_UTS,
		.devtype = IMX6Q_UART,
	},
};

static const struct of_device_id imx_uart_dt_ids[] = {
	{ .compatible = "fsl,imx6q-uart", .data = &imx_uart_devdata[IMX6Q_UART], },
	{ .compatible = "fsl,imx53-uart", .data = &imx_uart_devdata[IMX53_UART], },
	{ .compatible = "fsl,imx1-uart", .data = &imx_uart_devdata[IMX1_UART], },
	{ .compatible = "fsl,imx21-uart", .data = &imx_uart_devdata[IMX21_UART], },
	{ /* sentinel */ }
};
MODULE_DEVICE_TABLE(of, imx_uart_dt_ids);

static inline void imx_uart_writel(struct imx_port *sport, u32 val, u32 offset)
{
	writel(val, sport->port.membase + offset);
}

static inline u32 imx_uart_readl(struct imx_port *sport, u32 offset)
{
	return readl(sport->port.membase + offset);
}

static inline unsigned imx_uart_uts_reg(struct imx_port *sport)
{
	return sport->devdata->uts_reg;
}

static inline int imx_uart_is_imx1(struct imx_port *sport)
{
	return sport->devdata->devtype == IMX1_UART;
}

/*
 * Save and restore functions for UCR1, UCR2 and UCR3 registers
 */
#if IS_ENABLED(CONFIG_SERIAL_IMX_CONSOLE)
static void imx_uart_ucrs_save(struct imx_port *sport,
			       struct imx_port_ucrs *ucr)
{
	/* save control registers */
	ucr->ucr1 = imx_uart_readl(sport, UCR1);
	ucr->ucr2 = imx_uart_readl(sport, UCR2);
	ucr->ucr3 = imx_uart_readl(sport, UCR3);
}

static void imx_uart_ucrs_restore(struct imx_port *sport,
				  struct imx_port_ucrs *ucr)
{
	/* restore control registers */
	imx_uart_writel(sport, ucr->ucr1, UCR1);
	imx_uart_writel(sport, ucr->ucr2, UCR2);
	imx_uart_writel(sport, ucr->ucr3, UCR3);
}
#endif

/* called with port.lock taken and irqs caller dependent */
static void imx_uart_rts_active(struct imx_port *sport, u32 *ucr2)
{
	*ucr2 &= ~(UCR2_CTSC | UCR2_CTS);

	mctrl_gpio_set(sport->gpios, sport->port.mctrl | TIOCM_RTS);
}

/* called with port.lock taken and irqs caller dependent */
static void imx_uart_rts_inactive(struct imx_port *sport, u32 *ucr2)
{
	*ucr2 &= ~UCR2_CTSC;
	*ucr2 |= UCR2_CTS;

	mctrl_gpio_set(sport->gpios, sport->port.mctrl & ~TIOCM_RTS);
}

static void start_hrtimer_ms(struct hrtimer *hrt, unsigned long msec)
{
       hrtimer_start(hrt, ms_to_ktime(msec), HRTIMER_MODE_REL);
}

/* called with port.lock taken and irqs off */
static void imx_uart_soft_reset(struct imx_port *sport)
{
	int i = 10;
	u32 ucr2, ubir, ubmr, uts;

	/*
	 * According to the Reference Manual description of the UART SRST bit:
	 *
	 * "Reset the transmit and receive state machines,
	 * all FIFOs and register USR1, USR2, UBIR, UBMR, UBRC, URXD, UTXD
	 * and UTS[6-3]".
	 *
	 * We don't need to restore the old values from USR1, USR2, URXD and
	 * UTXD. UBRC is read only, so only save/restore the other three
	 * registers.
	 */
	ubir = imx_uart_readl(sport, UBIR);
	ubmr = imx_uart_readl(sport, UBMR);
	uts = imx_uart_readl(sport, IMX21_UTS);

	ucr2 = imx_uart_readl(sport, UCR2);
	imx_uart_writel(sport, ucr2 & ~UCR2_SRST, UCR2);

	while (!(imx_uart_readl(sport, UCR2) & UCR2_SRST) && (--i > 0))
		udelay(1);

	/* Restore the registers */
	imx_uart_writel(sport, ubir, UBIR);
	imx_uart_writel(sport, ubmr, UBMR);
	imx_uart_writel(sport, uts, IMX21_UTS);

	sport->idle_counter = 0;
}

static void imx_uart_disable_loopback_rs485(struct imx_port *sport)
{
	unsigned int uts;

	/* See SER_RS485_ENABLED/UTS_LOOP comment in imx_uart_probe() */
	uts = imx_uart_readl(sport, imx_uart_uts_reg(sport));
	uts &= ~UTS_LOOP;
	imx_uart_writel(sport, uts, imx_uart_uts_reg(sport));
}

/* called with port.lock taken and irqs off */
static void imx_uart_start_rx(struct uart_port *port)
{
	struct imx_port *sport = (struct imx_port *)port;
	unsigned int ucr1, ucr2;

	ucr1 = imx_uart_readl(sport, UCR1);
	ucr2 = imx_uart_readl(sport, UCR2);

	ucr2 |= UCR2_RXEN;

	if (sport->dma_is_enabled) {
		ucr1 |= UCR1_RXDMAEN | UCR1_ATDMAEN;
	} else {
		ucr1 |= UCR1_RRDYEN;
		ucr2 |= UCR2_ATEN;
	}

	/* Write UCR2 first as it includes RXEN */
	imx_uart_writel(sport, ucr2, UCR2);
	imx_uart_writel(sport, ucr1, UCR1);
	imx_uart_disable_loopback_rs485(sport);
}

/* called with port.lock taken and irqs off */
static void imx_uart_stop_tx(struct uart_port *port)
{
	struct imx_port *sport = (struct imx_port *)port;
	u32 ucr1, ucr4, usr2;

	if (sport->tx_state == OFF)
		return;

	/*
	 * We are maybe in the SMP context, so if the DMA TX thread is running
	 * on other cpu, we have to wait for it to finish.
	 */
	if (sport->dma_is_txing)
		return;

	ucr1 = imx_uart_readl(sport, UCR1);
	imx_uart_writel(sport, ucr1 & ~UCR1_TRDYEN, UCR1);

	ucr4 = imx_uart_readl(sport, UCR4);
	usr2 = imx_uart_readl(sport, USR2);
	if ((!(usr2 & USR2_TXDC)) && (ucr4 & UCR4_TCEN)) {
		/* The shifter is still busy, so retry once TC triggers */
		return;
	}

	ucr4 &= ~UCR4_TCEN;
	imx_uart_writel(sport, ucr4, UCR4);

	/* in rs485 mode disable transmitter */
	if (port->rs485.flags & SER_RS485_ENABLED) {
		if (sport->tx_state == SEND) {
			sport->tx_state = WAIT_AFTER_SEND;

			if (port->rs485.delay_rts_after_send > 0) {
				start_hrtimer_ms(&sport->trigger_stop_tx,
					 port->rs485.delay_rts_after_send);
				return;
			}

			/* continue without any delay */
		}

		if (sport->tx_state == WAIT_AFTER_RTS ||
		    sport->tx_state == WAIT_AFTER_SEND) {
			u32 ucr2;

			hrtimer_try_to_cancel(&sport->trigger_start_tx);

			ucr2 = imx_uart_readl(sport, UCR2);
			if (port->rs485.flags & SER_RS485_RTS_AFTER_SEND)
				imx_uart_rts_active(sport, &ucr2);
			else
				imx_uart_rts_inactive(sport, &ucr2);
			imx_uart_writel(sport, ucr2, UCR2);

			if (!port->rs485_rx_during_tx_gpio)
				imx_uart_start_rx(port);

			sport->tx_state = OFF;
		}
	} else {
		sport->tx_state = OFF;
	}
}

static void imx_uart_stop_rx_with_loopback_ctrl(struct uart_port *port, bool loopback)
{
	struct imx_port *sport = (struct imx_port *)port;
	u32 ucr1, ucr2, ucr4, uts;

	ucr1 = imx_uart_readl(sport, UCR1);
	ucr2 = imx_uart_readl(sport, UCR2);
	ucr4 = imx_uart_readl(sport, UCR4);

	if (sport->dma_is_enabled) {
		ucr1 &= ~(UCR1_RXDMAEN | UCR1_ATDMAEN);
	} else {
		ucr1 &= ~UCR1_RRDYEN;
		ucr2 &= ~UCR2_ATEN;
		ucr4 &= ~UCR4_OREN;
	}
	imx_uart_writel(sport, ucr1, UCR1);
	imx_uart_writel(sport, ucr4, UCR4);

	/* See SER_RS485_ENABLED/UTS_LOOP comment in imx_uart_probe() */
	if (port->rs485.flags & SER_RS485_ENABLED &&
	    port->rs485.flags & SER_RS485_RTS_ON_SEND &&
	    sport->have_rtscts && !sport->have_rtsgpio && loopback) {
		uts = imx_uart_readl(sport, imx_uart_uts_reg(sport));
		uts |= UTS_LOOP;
		imx_uart_writel(sport, uts, imx_uart_uts_reg(sport));
		ucr2 |= UCR2_RXEN;
	} else {
		ucr2 &= ~UCR2_RXEN;
	}

	imx_uart_writel(sport, ucr2, UCR2);
}

/* called with port.lock taken and irqs off */
static void imx_uart_stop_rx(struct uart_port *port)
{
	/*
	 * Stop RX and enable loopback in order to make sure RS485 bus
	 * is not blocked. Se comment in imx_uart_probe().
	 */
	imx_uart_stop_rx_with_loopback_ctrl(port, true);
}

/* called with port.lock taken and irqs off */
static void imx_uart_enable_ms(struct uart_port *port)
{
	struct imx_port *sport = (struct imx_port *)port;

	mod_timer(&sport->timer, jiffies);

	mctrl_gpio_enable_ms(sport->gpios);
}

static void imx_uart_dma_tx(struct imx_port *sport);

/* called with port.lock taken and irqs off */
static inline void imx_uart_transmit_buffer(struct imx_port *sport)
{
	struct tty_port *tport = &sport->port.state->port;
	unsigned char c;

	if (sport->port.x_char) {
		/* Send next char */
		imx_uart_writel(sport, sport->port.x_char, URTX0);
		sport->port.icount.tx++;
		sport->port.x_char = 0;
		return;
	}

	if (kfifo_is_empty(&tport->xmit_fifo) ||
			uart_tx_stopped(&sport->port)) {
		imx_uart_stop_tx(&sport->port);
		return;
	}

	if (sport->dma_is_enabled) {
		u32 ucr1;
		/*
		 * We've just sent a X-char Ensure the TX DMA is enabled
		 * and the TX IRQ is disabled.
		 **/
		ucr1 = imx_uart_readl(sport, UCR1);
		ucr1 &= ~UCR1_TRDYEN;
		if (sport->dma_is_txing) {
			ucr1 |= UCR1_TXDMAEN;
			imx_uart_writel(sport, ucr1, UCR1);
		} else {
			imx_uart_writel(sport, ucr1, UCR1);
			imx_uart_dma_tx(sport);
		}

		return;
	}

	while (!(imx_uart_readl(sport, imx_uart_uts_reg(sport)) & UTS_TXFULL) &&
			uart_fifo_get(&sport->port, &c))
		imx_uart_writel(sport, c, URTX0);

	if (kfifo_len(&tport->xmit_fifo) < WAKEUP_CHARS)
		uart_write_wakeup(&sport->port);

	if (kfifo_is_empty(&tport->xmit_fifo))
		imx_uart_stop_tx(&sport->port);
}

static void imx_uart_dma_tx_callback(void *data)
{
	struct imx_port *sport = data;
	struct tty_port *tport = &sport->port.state->port;
	struct scatterlist *sgl = &sport->tx_sgl[0];
	unsigned long flags;
	u32 ucr1;

	uart_port_lock_irqsave(&sport->port, &flags);

	dma_unmap_sg(sport->port.dev, sgl, sport->dma_tx_nents, DMA_TO_DEVICE);

	ucr1 = imx_uart_readl(sport, UCR1);
	ucr1 &= ~UCR1_TXDMAEN;
	imx_uart_writel(sport, ucr1, UCR1);

	uart_xmit_advance(&sport->port, sport->tx_bytes);

	dev_dbg(sport->port.dev, "we finish the TX DMA.\n");

	sport->dma_is_txing = 0;

	if (kfifo_len(&tport->xmit_fifo) < WAKEUP_CHARS)
		uart_write_wakeup(&sport->port);

	if (!kfifo_is_empty(&tport->xmit_fifo) &&
			!uart_tx_stopped(&sport->port))
		imx_uart_dma_tx(sport);
	else if (sport->port.rs485.flags & SER_RS485_ENABLED) {
		u32 ucr4 = imx_uart_readl(sport, UCR4);
		ucr4 |= UCR4_TCEN;
		imx_uart_writel(sport, ucr4, UCR4);
	}

	uart_port_unlock_irqrestore(&sport->port, flags);
}

/* called with port.lock taken and irqs off */
static void imx_uart_dma_tx(struct imx_port *sport)
{
	struct tty_port *tport = &sport->port.state->port;
	struct scatterlist *sgl = sport->tx_sgl;
	struct dma_async_tx_descriptor *desc;
	struct dma_chan	*chan = sport->dma_chan_tx;
	struct device *dev = sport->port.dev;
	u32 ucr1, ucr4;
	int ret;

	if (sport->dma_is_txing)
		return;

	ucr4 = imx_uart_readl(sport, UCR4);
	ucr4 &= ~UCR4_TCEN;
	imx_uart_writel(sport, ucr4, UCR4);

	sg_init_table(sgl, ARRAY_SIZE(sport->tx_sgl));
	sport->tx_bytes = kfifo_len(&tport->xmit_fifo);
	sport->dma_tx_nents = kfifo_dma_out_prepare(&tport->xmit_fifo, sgl,
			ARRAY_SIZE(sport->tx_sgl), sport->tx_bytes);

	ret = dma_map_sg(dev, sgl, sport->dma_tx_nents, DMA_TO_DEVICE);
	if (ret == 0) {
		dev_err(dev, "DMA mapping error for TX.\n");
		return;
	}
	desc = dmaengine_prep_slave_sg(chan, sgl, ret,
					DMA_MEM_TO_DEV, DMA_PREP_INTERRUPT);
	if (!desc) {
		dma_unmap_sg(dev, sgl, sport->dma_tx_nents,
			     DMA_TO_DEVICE);
		dev_err(dev, "We cannot prepare for the TX slave dma!\n");
		return;
	}
	desc->callback = imx_uart_dma_tx_callback;
	desc->callback_param = sport;

	dev_dbg(dev, "TX: prepare to send %u bytes by DMA.\n", sport->tx_bytes);

	ucr1 = imx_uart_readl(sport, UCR1);
	ucr1 |= UCR1_TXDMAEN;
	imx_uart_writel(sport, ucr1, UCR1);

	/* fire it */
	sport->dma_is_txing = 1;
	dmaengine_submit(desc);
	dma_async_issue_pending(chan);
	return;
}

/* called with port.lock taken and irqs off */
static void imx_uart_start_tx(struct uart_port *port)
{
	struct imx_port *sport = (struct imx_port *)port;
	struct tty_port *tport = &sport->port.state->port;
	u32 ucr1;

	if (!sport->port.x_char && kfifo_is_empty(&tport->xmit_fifo))
		return;

	/*
	 * We cannot simply do nothing here if sport->tx_state == SEND already
	 * because UCR1_TXMPTYEN might already have been cleared in
	 * imx_uart_stop_tx(), but tx_state is still SEND.
	 */

	if (port->rs485.flags & SER_RS485_ENABLED) {
		if (sport->tx_state == OFF) {
			u32 ucr2 = imx_uart_readl(sport, UCR2);
			if (port->rs485.flags & SER_RS485_RTS_ON_SEND)
				imx_uart_rts_active(sport, &ucr2);
			else
				imx_uart_rts_inactive(sport, &ucr2);
			imx_uart_writel(sport, ucr2, UCR2);

			/*
			 * Since we are about to transmit we can not stop RX
			 * with loopback enabled because that will make our
			 * transmitted data being just looped to RX.
			 */
			if (!(port->rs485.flags & SER_RS485_RX_DURING_TX) &&
			    !port->rs485_rx_during_tx_gpio)
				imx_uart_stop_rx_with_loopback_ctrl(port, false);

			sport->tx_state = WAIT_AFTER_RTS;

			if (port->rs485.delay_rts_before_send > 0) {
				start_hrtimer_ms(&sport->trigger_start_tx,
					 port->rs485.delay_rts_before_send);
				return;
			}

			/* continue without any delay */
		}

		if (sport->tx_state == WAIT_AFTER_SEND
		    || sport->tx_state == WAIT_AFTER_RTS) {

			hrtimer_try_to_cancel(&sport->trigger_stop_tx);

			/*
			 * Enable transmitter and shifter empty irq only if DMA
			 * is off.  In the DMA case this is done in the
			 * tx-callback.
			 */
			if (!sport->dma_is_enabled) {
				u32 ucr4 = imx_uart_readl(sport, UCR4);
				ucr4 |= UCR4_TCEN;
				imx_uart_writel(sport, ucr4, UCR4);
			}

			sport->tx_state = SEND;
		}
	} else {
		sport->tx_state = SEND;
	}

	if (!sport->dma_is_enabled) {
		ucr1 = imx_uart_readl(sport, UCR1);
		imx_uart_writel(sport, ucr1 | UCR1_TRDYEN, UCR1);
	}

	if (sport->dma_is_enabled) {
		if (sport->port.x_char) {
			/* We have X-char to send, so enable TX IRQ and
			 * disable TX DMA to let TX interrupt to send X-char */
			ucr1 = imx_uart_readl(sport, UCR1);
			ucr1 &= ~UCR1_TXDMAEN;
			ucr1 |= UCR1_TRDYEN;
			imx_uart_writel(sport, ucr1, UCR1);
			return;
		}

		if (!kfifo_is_empty(&tport->xmit_fifo) &&
		    !uart_tx_stopped(port))
			imx_uart_dma_tx(sport);
		return;
	}
}

static irqreturn_t __imx_uart_rtsint(int irq, void *dev_id)
{
	struct imx_port *sport = dev_id;
	u32 usr1;

	imx_uart_writel(sport, USR1_RTSD, USR1);
	usr1 = imx_uart_readl(sport, USR1) & USR1_RTSS;
	/*
	 * Update sport->old_status here, so any follow-up calls to
	 * imx_uart_mctrl_check() will be able to recognize that RTS
	 * state changed since last imx_uart_mctrl_check() call.
	 *
	 * In case RTS has been detected as asserted here and later on
	 * deasserted by the time imx_uart_mctrl_check() was called,
	 * imx_uart_mctrl_check() can detect the RTS state change and
	 * trigger uart_handle_cts_change() to unblock the port for
	 * further TX transfers.
	 */
	if (usr1 & USR1_RTSS)
		sport->old_status |= TIOCM_CTS;
	else
		sport->old_status &= ~TIOCM_CTS;
	uart_handle_cts_change(&sport->port, usr1);
	wake_up_interruptible(&sport->port.state->port.delta_msr_wait);

	return IRQ_HANDLED;
}

static irqreturn_t imx_uart_rtsint(int irq, void *dev_id)
{
	struct imx_port *sport = dev_id;
	irqreturn_t ret;

	uart_port_lock(&sport->port);

	ret = __imx_uart_rtsint(irq, dev_id);

	uart_port_unlock(&sport->port);

	return ret;
}

static irqreturn_t imx_uart_txint(int irq, void *dev_id)
{
	struct imx_port *sport = dev_id;

	uart_port_lock(&sport->port);
	imx_uart_transmit_buffer(sport);
	uart_port_unlock(&sport->port);
	return IRQ_HANDLED;
}

/* Check if hardware Rx flood is in progress, and issue soft reset to stop it.
 * This is to be called from Rx ISRs only when some bytes were actually
 * received.
 *
 * A way to reproduce the flood (checked on iMX6SX) is: open iMX UART at 9600
 * 8N1, and from external source send 0xf0 char at 115200 8N1. In about 90% of
 * cases this starts a flood of "receiving" of 0xff characters by the iMX6 UART
 * that is terminated by any activity on RxD line, or could be stopped by
 * issuing soft reset to the UART (just stop/start of RX does not help). Note
 * that what we do here is sending isolated start bit about 2.4 times shorter
 * than it is to be on UART configured baud rate.
 */
static void imx_uart_check_flood(struct imx_port *sport, u32 usr2)
{
	/* To detect hardware 0xff flood we monitor RxD line between RX
	 * interrupts to isolate "receiving" of char(s) with no activity
	 * on RxD line, that'd never happen on actual data transfers.
	 *
	 * We use USR2_WAKE bit to check for activity on RxD line, but we have a
	 * race here if we clear USR2_WAKE when receiving of a char is in
	 * progress, so we might get RX interrupt later with USR2_WAKE bit
	 * cleared. Note though that as we don't try to clear USR2_WAKE when we
	 * detected no activity, this race may hide actual activity only once.
	 *
	 * Yet another case where receive interrupt may occur without RxD
	 * activity is expiration of aging timer, so we consider this as well.
	 *
	 * We use 'idle_counter' to ensure that we got at least so many RX
	 * interrupts without any detected activity on RxD line. 2 cases
	 * described plus 1 to be on the safe side gives us a margin of 3,
	 * below. In practice I was not able to produce a false positive to
	 * induce soft reset at regular data transfers even using 1 as the
	 * margin, so 3 is actually very strong.
	 *
	 * We count interrupts, not chars in 'idle-counter' for simplicity.
	 */

	if (usr2 & USR2_WAKE) {
		imx_uart_writel(sport, USR2_WAKE, USR2);
		sport->idle_counter = 0;
	} else if (++sport->idle_counter > 3) {
		dev_warn(sport->port.dev, "RX flood detected: soft reset.");
		imx_uart_soft_reset(sport); /* also clears 'sport->idle_counter' */
	}
}

static irqreturn_t __imx_uart_rxint(int irq, void *dev_id)
{
	struct imx_port *sport = dev_id;
	struct tty_port *port = &sport->port.state->port;
	u32 usr2, rx;

	/* If we received something, check for 0xff flood */
	usr2 = imx_uart_readl(sport, USR2);
	if (usr2 & USR2_RDR)
		imx_uart_check_flood(sport, usr2);

	while ((rx = imx_uart_readl(sport, URXD0)) & URXD_CHARRDY) {
		unsigned int flg = TTY_NORMAL;
		sport->port.icount.rx++;

		if (unlikely(rx & URXD_ERR)) {
			if (rx & URXD_BRK) {
				sport->port.icount.brk++;
				if (uart_handle_break(&sport->port))
					continue;
			}
			else if (rx & URXD_PRERR)
				sport->port.icount.parity++;
			else if (rx & URXD_FRMERR)
				sport->port.icount.frame++;
			if (rx & URXD_OVRRUN)
				sport->port.icount.overrun++;

			if (rx & sport->port.ignore_status_mask)
				continue;

			rx &= (sport->port.read_status_mask | 0xFF);

			if (rx & URXD_BRK)
				flg = TTY_BREAK;
			else if (rx & URXD_PRERR)
				flg = TTY_PARITY;
			else if (rx & URXD_FRMERR)
				flg = TTY_FRAME;
			if (rx & URXD_OVRRUN)
				flg = TTY_OVERRUN;

			sport->port.sysrq = 0;
		} else if (uart_handle_sysrq_char(&sport->port, (unsigned char)rx)) {
			continue;
		}

		if (sport->port.ignore_status_mask & URXD_DUMMY_READ)
			continue;

		if (tty_insert_flip_char(port, rx, flg) == 0)
			sport->port.icount.buf_overrun++;
	}

	tty_flip_buffer_push(port);

	return IRQ_HANDLED;
}

static irqreturn_t imx_uart_rxint(int irq, void *dev_id)
{
	struct imx_port *sport = dev_id;
	irqreturn_t ret;

	uart_port_lock(&sport->port);

	ret = __imx_uart_rxint(irq, dev_id);

	uart_port_unlock(&sport->port);

	return ret;
}

static void imx_uart_clear_rx_errors(struct imx_port *sport);

/*
 * We have a modem side uart, so the meanings of RTS and CTS are inverted.
 */
static unsigned int imx_uart_get_hwmctrl(struct imx_port *sport)
{
	unsigned int tmp = TIOCM_DSR;
	unsigned usr1 = imx_uart_readl(sport, USR1);
	unsigned usr2 = imx_uart_readl(sport, USR2);

	if (usr1 & USR1_RTSS)
		tmp |= TIOCM_CTS;

	/* in DCE mode DCDIN is always 0 */
	if (!(usr2 & USR2_DCDIN))
		tmp |= TIOCM_CAR;

	if (sport->dte_mode)
		if (!(imx_uart_readl(sport, USR2) & USR2_RIIN))
			tmp |= TIOCM_RI;

	return tmp;
}

/*
 * Handle any change of modem status signal since we were last called.
 */
static void imx_uart_mctrl_check(struct imx_port *sport)
{
	unsigned int status, changed;

	status = imx_uart_get_hwmctrl(sport);
	changed = status ^ sport->old_status;

	if (changed == 0)
		return;

	sport->old_status = status;

	if (changed & TIOCM_RI && status & TIOCM_RI)
		sport->port.icount.rng++;
	if (changed & TIOCM_DSR)
		sport->port.icount.dsr++;
	if (changed & TIOCM_CAR)
		uart_handle_dcd_change(&sport->port, status & TIOCM_CAR);
	if (changed & TIOCM_CTS)
		uart_handle_cts_change(&sport->port, status & TIOCM_CTS);

	wake_up_interruptible(&sport->port.state->port.delta_msr_wait);
}

static irqreturn_t imx_uart_int(int irq, void *dev_id)
{
	struct imx_port *sport = dev_id;
	unsigned int usr1, usr2, ucr1, ucr2, ucr3, ucr4;
	irqreturn_t ret = IRQ_NONE;

	uart_port_lock(&sport->port);

	usr1 = imx_uart_readl(sport, USR1);
	usr2 = imx_uart_readl(sport, USR2);
	ucr1 = imx_uart_readl(sport, UCR1);
	ucr2 = imx_uart_readl(sport, UCR2);
	ucr3 = imx_uart_readl(sport, UCR3);
	ucr4 = imx_uart_readl(sport, UCR4);

	/*
	 * Even if a condition is true that can trigger an irq only handle it if
	 * the respective irq source is enabled. This prevents some undesired
	 * actions, for example if a character that sits in the RX FIFO and that
	 * should be fetched via DMA is tried to be fetched using PIO. Or the
	 * receiver is currently off and so reading from URXD0 results in an
	 * exception. So just mask the (raw) status bits for disabled irqs.
	 */
	if ((ucr1 & UCR1_RRDYEN) == 0)
		usr1 &= ~USR1_RRDY;
	if ((ucr2 & UCR2_ATEN) == 0)
		usr1 &= ~USR1_AGTIM;
	if ((ucr1 & UCR1_TRDYEN) == 0)
		usr1 &= ~USR1_TRDY;
	if ((ucr4 & UCR4_TCEN) == 0)
		usr2 &= ~USR2_TXDC;
	if ((ucr3 & UCR3_DTRDEN) == 0)
		usr1 &= ~USR1_DTRD;
	if ((ucr1 & UCR1_RTSDEN) == 0)
		usr1 &= ~USR1_RTSD;
	if ((ucr3 & UCR3_AWAKEN) == 0)
		usr1 &= ~USR1_AWAKE;
	if ((ucr4 & UCR4_OREN) == 0)
		usr2 &= ~USR2_ORE;

	if (usr1 & (USR1_RRDY | USR1_AGTIM)) {
		imx_uart_writel(sport, USR1_AGTIM, USR1);

		__imx_uart_rxint(irq, dev_id);
		ret = IRQ_HANDLED;
	}

	if ((usr1 & USR1_TRDY) || (usr2 & USR2_TXDC)) {
		imx_uart_transmit_buffer(sport);
		ret = IRQ_HANDLED;
	}

	if (usr1 & USR1_DTRD) {
		imx_uart_writel(sport, USR1_DTRD, USR1);

		imx_uart_mctrl_check(sport);

		ret = IRQ_HANDLED;
	}

	if (usr1 & USR1_RTSD) {
		__imx_uart_rtsint(irq, dev_id);
		ret = IRQ_HANDLED;
	}

	if (usr1 & USR1_AWAKE) {
		imx_uart_writel(sport, USR1_AWAKE, USR1);
		ret = IRQ_HANDLED;
	}

	if (usr2 & USR2_ORE) {
		sport->port.icount.overrun++;
		imx_uart_writel(sport, USR2_ORE, USR2);
		ret = IRQ_HANDLED;
	}

	uart_port_unlock(&sport->port);

	return ret;
}

/*
 * Return TIOCSER_TEMT when transmitter is not busy.
 */
static unsigned int imx_uart_tx_empty(struct uart_port *port)
{
	struct imx_port *sport = (struct imx_port *)port;
	unsigned int ret;

	ret = (imx_uart_readl(sport, USR2) & USR2_TXDC) ?  TIOCSER_TEMT : 0;

	/* If the TX DMA is working, return 0. */
	if (sport->dma_is_txing)
		ret = 0;

	return ret;
}

/* called with port.lock taken and irqs off */
static unsigned int imx_uart_get_mctrl(struct uart_port *port)
{
	struct imx_port *sport = (struct imx_port *)port;
	unsigned int ret = imx_uart_get_hwmctrl(sport);

	mctrl_gpio_get(sport->gpios, &ret);

	return ret;
}

/* called with port.lock taken and irqs off */
static void imx_uart_set_mctrl(struct uart_port *port, unsigned int mctrl)
{
	struct imx_port *sport = (struct imx_port *)port;
	u32 ucr3, uts;

	if (!(port->rs485.flags & SER_RS485_ENABLED)) {
		u32 ucr2;

		/*
		 * Turn off autoRTS if RTS is lowered and restore autoRTS
		 * setting if RTS is raised.
		 */
		ucr2 = imx_uart_readl(sport, UCR2);
		ucr2 &= ~(UCR2_CTS | UCR2_CTSC);
		if (mctrl & TIOCM_RTS) {
			ucr2 |= UCR2_CTS;
			/*
			 * UCR2_IRTS is unset if and only if the port is
			 * configured for CRTSCTS, so we use inverted UCR2_IRTS
			 * to get the state to restore to.
			 */
			if (!(ucr2 & UCR2_IRTS))
				ucr2 |= UCR2_CTSC;
		}
		imx_uart_writel(sport, ucr2, UCR2);
	}

	ucr3 = imx_uart_readl(sport, UCR3) & ~UCR3_DSR;
	if (!(mctrl & TIOCM_DTR))
		ucr3 |= UCR3_DSR;
	imx_uart_writel(sport, ucr3, UCR3);

	uts = imx_uart_readl(sport, imx_uart_uts_reg(sport)) & ~UTS_LOOP;
	if (mctrl & TIOCM_LOOP)
		uts |= UTS_LOOP;
	imx_uart_writel(sport, uts, imx_uart_uts_reg(sport));

	mctrl_gpio_set(sport->gpios, mctrl);
}

/*
 * Interrupts always disabled.
 */
static void imx_uart_break_ctl(struct uart_port *port, int break_state)
{
	struct imx_port *sport = (struct imx_port *)port;
	unsigned long flags;
	u32 ucr1;

	uart_port_lock_irqsave(&sport->port, &flags);

	ucr1 = imx_uart_readl(sport, UCR1) & ~UCR1_SNDBRK;

	if (break_state != 0)
		ucr1 |= UCR1_SNDBRK;

	imx_uart_writel(sport, ucr1, UCR1);

	uart_port_unlock_irqrestore(&sport->port, flags);
}

/*
 * This is our per-port timeout handler, for checking the
 * modem status signals.
 */
static void imx_uart_timeout(struct timer_list *t)
{
	struct imx_port *sport = from_timer(sport, t, timer);
	unsigned long flags;

	if (sport->port.state) {
		uart_port_lock_irqsave(&sport->port, &flags);
		imx_uart_mctrl_check(sport);
		uart_port_unlock_irqrestore(&sport->port, flags);

		mod_timer(&sport->timer, jiffies + MCTRL_TIMEOUT);
	}
}

/*
 * There are two kinds of RX DMA interrupts(such as in the MX6Q):
 *   [1] the RX DMA buffer is full.
 *   [2] the aging timer expires
 *
 * Condition [2] is triggered when a character has been sitting in the FIFO
 * for at least 8 byte durations.
 */
static void imx_uart_dma_rx_callback(void *data)
{
	struct imx_port *sport = data;
	struct dma_chan	*chan = sport->dma_chan_rx;
	struct scatterlist *sgl = &sport->rx_sgl;
	struct tty_port *port = &sport->port.state->port;
	struct dma_tx_state state;
	struct circ_buf *rx_ring = &sport->rx_ring;
	enum dma_status status;
	unsigned int w_bytes = 0;
	unsigned int r_bytes;
	unsigned int bd_size;

	status = dmaengine_tx_status(chan, sport->rx_cookie, &state);

	if (status == DMA_ERROR) {
		uart_port_lock(&sport->port);
		imx_uart_clear_rx_errors(sport);
		uart_port_unlock(&sport->port);
		return;
	}

	/*
	 * The state-residue variable represents the empty space
	 * relative to the entire buffer. Taking this in consideration
	 * the head is always calculated base on the buffer total
	 * length - DMA transaction residue. The UART script from the
	 * SDMA firmware will jump to the next buffer descriptor,
	 * once a DMA transaction if finalized (IMX53 RM - A.4.1.2.4).
	 * Taking this in consideration the tail is always at the
	 * beginning of the buffer descriptor that contains the head.
	 */

	/* Calculate the head */
	rx_ring->head = sg_dma_len(sgl) - state.residue;

	/* Calculate the tail. */
	bd_size = sg_dma_len(sgl) / sport->rx_periods;
	rx_ring->tail = ((rx_ring->head-1) / bd_size) * bd_size;

	if (rx_ring->head <= sg_dma_len(sgl) &&
	    rx_ring->head > rx_ring->tail) {

		/* Move data from tail to head */
		r_bytes = rx_ring->head - rx_ring->tail;

		/* If we received something, check for 0xff flood */
		uart_port_lock(&sport->port);
		imx_uart_check_flood(sport, imx_uart_readl(sport, USR2));
		uart_port_unlock(&sport->port);

		if (!(sport->port.ignore_status_mask & URXD_DUMMY_READ)) {

			/* CPU claims ownership of RX DMA buffer */
			dma_sync_sg_for_cpu(sport->port.dev, sgl, 1,
					    DMA_FROM_DEVICE);

			w_bytes = tty_insert_flip_string(port,
							 sport->rx_buf + rx_ring->tail, r_bytes);

			/* UART retrieves ownership of RX DMA buffer */
			dma_sync_sg_for_device(sport->port.dev, sgl, 1,
					       DMA_FROM_DEVICE);

			if (w_bytes != r_bytes)
				sport->port.icount.buf_overrun++;

			sport->port.icount.rx += w_bytes;
		}
	} else	{
		WARN_ON(rx_ring->head > sg_dma_len(sgl));
		WARN_ON(rx_ring->head <= rx_ring->tail);
	}

	if (w_bytes) {
		tty_flip_buffer_push(port);
		dev_dbg(sport->port.dev, "We get %d bytes.\n", w_bytes);
	}
}

static int imx_uart_start_rx_dma(struct imx_port *sport)
{
	struct scatterlist *sgl = &sport->rx_sgl;
	struct dma_chan	*chan = sport->dma_chan_rx;
	struct device *dev = sport->port.dev;
	struct dma_async_tx_descriptor *desc;
	int ret;

	sport->rx_ring.head = 0;
	sport->rx_ring.tail = 0;

	sg_init_one(sgl, sport->rx_buf, sport->rx_buf_size);
	ret = dma_map_sg(dev, sgl, 1, DMA_FROM_DEVICE);
	if (ret == 0) {
		dev_err(dev, "DMA mapping error for RX.\n");
		return -EINVAL;
	}

	desc = dmaengine_prep_dma_cyclic(chan, sg_dma_address(sgl),
		sg_dma_len(sgl), sg_dma_len(sgl) / sport->rx_periods,
		DMA_DEV_TO_MEM, DMA_PREP_INTERRUPT);

	if (!desc) {
		dma_unmap_sg(dev, sgl, 1, DMA_FROM_DEVICE);
		dev_err(dev, "We cannot prepare for the RX slave dma!\n");
		return -EINVAL;
	}
	desc->callback = imx_uart_dma_rx_callback;
	desc->callback_param = sport;

	dev_dbg(dev, "RX: prepare for the DMA.\n");
	sport->dma_is_rxing = 1;
	sport->rx_cookie = dmaengine_submit(desc);
	dma_async_issue_pending(chan);
	return 0;
}

static void imx_uart_clear_rx_errors(struct imx_port *sport)
{
	struct tty_port *port = &sport->port.state->port;
	u32 usr1, usr2;

	usr1 = imx_uart_readl(sport, USR1);
	usr2 = imx_uart_readl(sport, USR2);

	if (usr2 & USR2_BRCD) {
		sport->port.icount.brk++;
		imx_uart_writel(sport, USR2_BRCD, USR2);
		uart_handle_break(&sport->port);
		if (tty_insert_flip_char(port, 0, TTY_BREAK) == 0)
			sport->port.icount.buf_overrun++;
		tty_flip_buffer_push(port);
	} else {
		if (usr1 & USR1_FRAMERR) {
			sport->port.icount.frame++;
			imx_uart_writel(sport, USR1_FRAMERR, USR1);
		} else if (usr1 & USR1_PARITYERR) {
			sport->port.icount.parity++;
			imx_uart_writel(sport, USR1_PARITYERR, USR1);
		}
	}

	if (usr2 & USR2_ORE) {
		sport->port.icount.overrun++;
		imx_uart_writel(sport, USR2_ORE, USR2);
	}

	sport->idle_counter = 0;

}

#define TXTL_DEFAULT 8
#define RXTL_DEFAULT 8 /* 8 characters or aging timer */
#define TXTL_DMA 8 /* DMA burst setting */
#define RXTL_DMA 9 /* DMA burst setting */

static void imx_uart_setup_ufcr(struct imx_port *sport,
				unsigned char txwl, unsigned char rxwl)
{
	unsigned int val;

	/* set receiver / transmitter trigger level */
	val = imx_uart_readl(sport, UFCR) & (UFCR_RFDIV | UFCR_DCEDTE);
	val |= txwl << UFCR_TXTL_SHF | rxwl;
	imx_uart_writel(sport, val, UFCR);
}

static void imx_uart_dma_exit(struct imx_port *sport)
{
	if (sport->dma_chan_rx) {
		dmaengine_terminate_sync(sport->dma_chan_rx);
		dma_release_channel(sport->dma_chan_rx);
		sport->dma_chan_rx = NULL;
		sport->rx_cookie = -EINVAL;
		kfree(sport->rx_buf);
		sport->rx_buf = NULL;
	}

	if (sport->dma_chan_tx) {
		dmaengine_terminate_sync(sport->dma_chan_tx);
		dma_release_channel(sport->dma_chan_tx);
		sport->dma_chan_tx = NULL;
	}
}

static int imx_uart_dma_init(struct imx_port *sport)
{
	struct dma_slave_config slave_config = {};
	struct device *dev = sport->port.dev;
	int ret;

	/* Prepare for RX : */
	sport->dma_chan_rx = dma_request_slave_channel(dev, "rx");
	if (!sport->dma_chan_rx) {
		dev_dbg(dev, "cannot get the DMA channel.\n");
		ret = -EINVAL;
		goto err;
	}

	slave_config.direction = DMA_DEV_TO_MEM;
	slave_config.src_addr = sport->port.mapbase + URXD0;
	slave_config.src_addr_width = DMA_SLAVE_BUSWIDTH_1_BYTE;
	/* one byte less than the watermark level to enable the aging timer */
	slave_config.src_maxburst = RXTL_DMA - 1;
	ret = dmaengine_slave_config(sport->dma_chan_rx, &slave_config);
	if (ret) {
		dev_err(dev, "error in RX dma configuration.\n");
		goto err;
	}

	sport->rx_buf_size = sport->rx_period_length * sport->rx_periods;
	sport->rx_buf = kzalloc(sport->rx_buf_size, GFP_KERNEL);
	if (!sport->rx_buf) {
		ret = -ENOMEM;
		goto err;
	}
	sport->rx_ring.buf = sport->rx_buf;

	/* Prepare for TX : */
	sport->dma_chan_tx = dma_request_slave_channel(dev, "tx");
	if (!sport->dma_chan_tx) {
		dev_err(dev, "cannot get the TX DMA channel!\n");
		ret = -EINVAL;
		goto err;
	}

	slave_config.direction = DMA_MEM_TO_DEV;
	slave_config.dst_addr = sport->port.mapbase + URTX0;
	slave_config.dst_addr_width = DMA_SLAVE_BUSWIDTH_1_BYTE;
	slave_config.dst_maxburst = TXTL_DMA;
	ret = dmaengine_slave_config(sport->dma_chan_tx, &slave_config);
	if (ret) {
		dev_err(dev, "error in TX dma configuration.");
		goto err;
	}

	return 0;
err:
	imx_uart_dma_exit(sport);
	return ret;
}

static void imx_uart_enable_dma(struct imx_port *sport)
{
	u32 ucr1;

	imx_uart_setup_ufcr(sport, TXTL_DMA, RXTL_DMA);

	/* set UCR1 */
	ucr1 = imx_uart_readl(sport, UCR1);
	ucr1 |= UCR1_RXDMAEN | UCR1_TXDMAEN | UCR1_ATDMAEN;
	imx_uart_writel(sport, ucr1, UCR1);

	sport->dma_is_enabled = 1;
}

static void imx_uart_disable_dma(struct imx_port *sport)
{
	u32 ucr1;

	/* clear UCR1 */
	ucr1 = imx_uart_readl(sport, UCR1);
	ucr1 &= ~(UCR1_RXDMAEN | UCR1_TXDMAEN | UCR1_ATDMAEN);
	imx_uart_writel(sport, ucr1, UCR1);

	imx_uart_setup_ufcr(sport, TXTL_DEFAULT, RXTL_DEFAULT);

	sport->dma_is_enabled = 0;
}

/* half the RX buffer size */
#define CTSTL 16

static int imx_uart_startup(struct uart_port *port)
{
	struct imx_port *sport = (struct imx_port *)port;
	int retval;
	unsigned long flags;
	int dma_is_inited = 0;
	u32 ucr1, ucr2, ucr3, ucr4;

	retval = clk_prepare_enable(sport->clk_per);
	if (retval)
		return retval;
	retval = clk_prepare_enable(sport->clk_ipg);
	if (retval) {
		clk_disable_unprepare(sport->clk_per);
		return retval;
	}

	imx_uart_setup_ufcr(sport, TXTL_DEFAULT, RXTL_DEFAULT);

	/* disable the DREN bit (Data Ready interrupt enable) before
	 * requesting IRQs
	 */
	ucr4 = imx_uart_readl(sport, UCR4);

	/* set the trigger level for CTS */
	ucr4 &= ~(UCR4_CTSTL_MASK << UCR4_CTSTL_SHF);
	ucr4 |= CTSTL << UCR4_CTSTL_SHF;

	imx_uart_writel(sport, ucr4 & ~UCR4_DREN, UCR4);

	/* Can we enable the DMA support? */
	if (!uart_console(port) && imx_uart_dma_init(sport) == 0)
		dma_is_inited = 1;

	uart_port_lock_irqsave(&sport->port, &flags);

	/* Reset fifo's and state machines */
	imx_uart_soft_reset(sport);

	/*
	 * Finally, clear and enable interrupts
	 */
	imx_uart_writel(sport, USR1_RTSD | USR1_DTRD, USR1);
	imx_uart_writel(sport, USR2_ORE, USR2);

	ucr1 = imx_uart_readl(sport, UCR1) & ~UCR1_RRDYEN;
	ucr1 |= UCR1_UARTEN;
	if (sport->have_rtscts)
		ucr1 |= UCR1_RTSDEN;

	imx_uart_writel(sport, ucr1, UCR1);

	ucr4 = imx_uart_readl(sport, UCR4) & ~(UCR4_OREN | UCR4_INVR);
	if (!dma_is_inited)
		ucr4 |= UCR4_OREN;
	if (sport->inverted_rx)
		ucr4 |= UCR4_INVR;
	imx_uart_writel(sport, ucr4, UCR4);

	ucr3 = imx_uart_readl(sport, UCR3) & ~UCR3_INVT;
	/*
	 * configure tx polarity before enabling tx
	 */
	if (sport->inverted_tx)
		ucr3 |= UCR3_INVT;

	if (!imx_uart_is_imx1(sport)) {
		ucr3 |= UCR3_DTRDEN | UCR3_RI | UCR3_DCD;

		if (sport->dte_mode)
			/* disable broken interrupts */
			ucr3 &= ~(UCR3_RI | UCR3_DCD);
	}
	imx_uart_writel(sport, ucr3, UCR3);

	ucr2 = imx_uart_readl(sport, UCR2) & ~UCR2_ATEN;
	ucr2 |= (UCR2_RXEN | UCR2_TXEN);
	if (!sport->have_rtscts)
		ucr2 |= UCR2_IRTS;
	/*
	 * make sure the edge sensitive RTS-irq is disabled,
	 * we're using RTSD instead.
	 */
	if (!imx_uart_is_imx1(sport))
		ucr2 &= ~UCR2_RTSEN;
	imx_uart_writel(sport, ucr2, UCR2);

	/*
	 * Enable modem status interrupts
	 */
	imx_uart_enable_ms(&sport->port);

	if (dma_is_inited) {
		imx_uart_enable_dma(sport);
		imx_uart_start_rx_dma(sport);
	} else {
		ucr1 = imx_uart_readl(sport, UCR1);
		ucr1 |= UCR1_RRDYEN;
		imx_uart_writel(sport, ucr1, UCR1);

		ucr2 = imx_uart_readl(sport, UCR2);
		ucr2 |= UCR2_ATEN;
		imx_uart_writel(sport, ucr2, UCR2);
	}

	imx_uart_disable_loopback_rs485(sport);

	uart_port_unlock_irqrestore(&sport->port, flags);

	return 0;
}

static void imx_uart_shutdown(struct uart_port *port)
{
	struct imx_port *sport = (struct imx_port *)port;
	unsigned long flags;
	u32 ucr1, ucr2, ucr4, uts;
	int loops;

	if (sport->dma_is_enabled) {
		dmaengine_terminate_sync(sport->dma_chan_tx);
		if (sport->dma_is_txing) {
			dma_unmap_sg(sport->port.dev, &sport->tx_sgl[0],
				     sport->dma_tx_nents, DMA_TO_DEVICE);
			sport->dma_is_txing = 0;
		}
		dmaengine_terminate_sync(sport->dma_chan_rx);
		if (sport->dma_is_rxing) {
			dma_unmap_sg(sport->port.dev, &sport->rx_sgl,
				     1, DMA_FROM_DEVICE);
			sport->dma_is_rxing = 0;
		}

		uart_port_lock_irqsave(&sport->port, &flags);
		imx_uart_stop_tx(port);
		imx_uart_stop_rx(port);
		imx_uart_disable_dma(sport);
		uart_port_unlock_irqrestore(&sport->port, flags);
		imx_uart_dma_exit(sport);
	}

	mctrl_gpio_disable_ms(sport->gpios);

	uart_port_lock_irqsave(&sport->port, &flags);
	ucr2 = imx_uart_readl(sport, UCR2);
	ucr2 &= ~(UCR2_TXEN | UCR2_ATEN);
	imx_uart_writel(sport, ucr2, UCR2);
	uart_port_unlock_irqrestore(&sport->port, flags);

	/*
	 * Stop our timer.
	 */
	del_timer_sync(&sport->timer);

	/*
	 * Disable all interrupts, port and break condition.
	 */

	uart_port_lock_irqsave(&sport->port, &flags);

	ucr1 = imx_uart_readl(sport, UCR1);
	ucr1 &= ~(UCR1_TRDYEN | UCR1_RRDYEN | UCR1_RTSDEN | UCR1_RXDMAEN |
		  UCR1_ATDMAEN | UCR1_SNDBRK);
	/* See SER_RS485_ENABLED/UTS_LOOP comment in imx_uart_probe() */
	if (port->rs485.flags & SER_RS485_ENABLED &&
	    port->rs485.flags & SER_RS485_RTS_ON_SEND &&
	    sport->have_rtscts && !sport->have_rtsgpio) {
		uts = imx_uart_readl(sport, imx_uart_uts_reg(sport));
		uts |= UTS_LOOP;
		imx_uart_writel(sport, uts, imx_uart_uts_reg(sport));
		ucr1 |= UCR1_UARTEN;
	} else {
		ucr1 &= ~UCR1_UARTEN;
	}
	imx_uart_writel(sport, ucr1, UCR1);

	ucr4 = imx_uart_readl(sport, UCR4);
	ucr4 &= ~UCR4_TCEN;
	imx_uart_writel(sport, ucr4, UCR4);

	/*
	 * We have to ensure the tx state machine ends up in OFF. This
	 * is especially important for rs485 where we must not leave
	 * the RTS signal high, blocking the bus indefinitely.
	 *
	 * All interrupts are now disabled, so imx_uart_stop_tx() will
	 * no longer be called from imx_uart_transmit_buffer(). It may
	 * still be called via the hrtimers, and if those are in play,
	 * we have to honour the delays.
	 */
	if (sport->tx_state == WAIT_AFTER_RTS || sport->tx_state == SEND)
		imx_uart_stop_tx(port);

	/*
	 * In many cases (rs232 mode, or if tx_state was
	 * WAIT_AFTER_RTS, or if tx_state was SEND and there is no
	 * delay_rts_after_send), this will have moved directly to
	 * OFF. In rs485 mode, tx_state might already have been
	 * WAIT_AFTER_SEND and the hrtimer thus already started, or
	 * the above imx_uart_stop_tx() call could have started it. In
	 * those cases, we have to wait for the hrtimer to fire and
	 * complete the transition to OFF.
	 */
	loops = port->rs485.flags & SER_RS485_ENABLED ?
		port->rs485.delay_rts_after_send : 0;
	while (sport->tx_state != OFF && loops--) {
		uart_port_unlock_irqrestore(&sport->port, flags);
		msleep(1);
		uart_port_lock_irqsave(&sport->port, &flags);
	}

	if (sport->tx_state != OFF) {
		dev_warn(sport->port.dev, "unexpected tx_state %d\n",
			 sport->tx_state);
		/*
		 * This machine may be busted, but ensure the RTS
		 * signal is inactive in order not to block other
		 * devices.
		 */
		if (port->rs485.flags & SER_RS485_ENABLED) {
			ucr2 = imx_uart_readl(sport, UCR2);
			if (port->rs485.flags & SER_RS485_RTS_AFTER_SEND)
				imx_uart_rts_active(sport, &ucr2);
			else
				imx_uart_rts_inactive(sport, &ucr2);
			imx_uart_writel(sport, ucr2, UCR2);
		}
		sport->tx_state = OFF;
	}

	uart_port_unlock_irqrestore(&sport->port, flags);

	clk_disable_unprepare(sport->clk_per);
	clk_disable_unprepare(sport->clk_ipg);
}

/* called with port.lock taken and irqs off */
static void imx_uart_flush_buffer(struct uart_port *port)
{
	struct imx_port *sport = (struct imx_port *)port;
	struct scatterlist *sgl = &sport->tx_sgl[0];

	if (!sport->dma_chan_tx)
		return;

	sport->tx_bytes = 0;
	dmaengine_terminate_all(sport->dma_chan_tx);
	if (sport->dma_is_txing) {
		u32 ucr1;

		dma_unmap_sg(sport->port.dev, sgl, sport->dma_tx_nents,
			     DMA_TO_DEVICE);
		ucr1 = imx_uart_readl(sport, UCR1);
		ucr1 &= ~UCR1_TXDMAEN;
		imx_uart_writel(sport, ucr1, UCR1);
		sport->dma_is_txing = 0;
	}

	imx_uart_soft_reset(sport);

}

static void
imx_uart_set_termios(struct uart_port *port, struct ktermios *termios,
		     const struct ktermios *old)
{
	struct imx_port *sport = (struct imx_port *)port;
	unsigned long flags;
	u32 ucr2, old_ucr2, ufcr;
	unsigned int baud, quot;
	unsigned int old_csize = old ? old->c_cflag & CSIZE : CS8;
	unsigned long div;
	unsigned long num, denom, old_ubir, old_ubmr;
	uint64_t tdiv64;

	/*
	 * We only support CS7 and CS8.
	 */
	while ((termios->c_cflag & CSIZE) != CS7 &&
	       (termios->c_cflag & CSIZE) != CS8) {
		termios->c_cflag &= ~CSIZE;
		termios->c_cflag |= old_csize;
		old_csize = CS8;
	}

	del_timer_sync(&sport->timer);

	/*
	 * Ask the core to calculate the divisor for us.
	 */
	baud = uart_get_baud_rate(port, termios, old, 50, port->uartclk / 16);
	quot = uart_get_divisor(port, baud);

	uart_port_lock_irqsave(&sport->port, &flags);

	/*
	 * Read current UCR2 and save it for future use, then clear all the bits
	 * except those we will or may need to preserve.
	 */
	old_ucr2 = imx_uart_readl(sport, UCR2);
	ucr2 = old_ucr2 & (UCR2_TXEN | UCR2_RXEN | UCR2_ATEN | UCR2_CTS);

	ucr2 |= UCR2_SRST | UCR2_IRTS;
	if ((termios->c_cflag & CSIZE) == CS8)
		ucr2 |= UCR2_WS;

	if (!sport->have_rtscts)
		termios->c_cflag &= ~CRTSCTS;

	if (port->rs485.flags & SER_RS485_ENABLED) {
		/*
		 * RTS is mandatory for rs485 operation, so keep
		 * it under manual control and keep transmitter
		 * disabled.
		 */
		if (port->rs485.flags & SER_RS485_RTS_AFTER_SEND)
			imx_uart_rts_active(sport, &ucr2);
		else
			imx_uart_rts_inactive(sport, &ucr2);

	} else if (termios->c_cflag & CRTSCTS) {
		/*
		 * Only let receiver control RTS output if we were not requested
		 * to have RTS inactive (which then should take precedence).
		 */
		if (ucr2 & UCR2_CTS)
			ucr2 |= UCR2_CTSC;
	}

	if (termios->c_cflag & CRTSCTS)
		ucr2 &= ~UCR2_IRTS;
	if (termios->c_cflag & CSTOPB)
		ucr2 |= UCR2_STPB;
	if (termios->c_cflag & PARENB) {
		ucr2 |= UCR2_PREN;
		if (termios->c_cflag & PARODD)
			ucr2 |= UCR2_PROE;
	}

	sport->port.read_status_mask = 0;
	if (termios->c_iflag & INPCK)
		sport->port.read_status_mask |= (URXD_FRMERR | URXD_PRERR);
	if (termios->c_iflag & (BRKINT | PARMRK))
		sport->port.read_status_mask |= URXD_BRK;

	/*
	 * Characters to ignore
	 */
	sport->port.ignore_status_mask = 0;
	if (termios->c_iflag & IGNPAR)
		sport->port.ignore_status_mask |= URXD_PRERR | URXD_FRMERR;
	if (termios->c_iflag & IGNBRK) {
		sport->port.ignore_status_mask |= URXD_BRK;
		/*
		 * If we're ignoring parity and break indicators,
		 * ignore overruns too (for real raw support).
		 */
		if (termios->c_iflag & IGNPAR)
			sport->port.ignore_status_mask |= URXD_OVRRUN;
	}

	if ((termios->c_cflag & CREAD) == 0)
		sport->port.ignore_status_mask |= URXD_DUMMY_READ;

	/*
	 * Update the per-port timeout.
	 */
	uart_update_timeout(port, termios->c_cflag, baud);

	/* custom-baudrate handling */
	div = sport->port.uartclk / (baud * 16);
	if (baud == 38400 && quot != div)
		baud = sport->port.uartclk / (quot * 16);

	div = sport->port.uartclk / (baud * 16);
	if (div > 7)
		div = 7;
	if (!div)
		div = 1;

	rational_best_approximation(16 * div * baud, sport->port.uartclk,
		1 << 16, 1 << 16, &num, &denom);

	tdiv64 = sport->port.uartclk;
	tdiv64 *= num;
	do_div(tdiv64, denom * 16 * div);
	tty_termios_encode_baud_rate(termios,
				(speed_t)tdiv64, (speed_t)tdiv64);

	num -= 1;
	denom -= 1;

	ufcr = imx_uart_readl(sport, UFCR);
	ufcr = (ufcr & (~UFCR_RFDIV)) | UFCR_RFDIV_REG(div);
	imx_uart_writel(sport, ufcr, UFCR);

	/*
	 *  Two registers below should always be written both and in this
	 *  particular order. One consequence is that we need to check if any of
	 *  them changes and then update both. We do need the check for change
	 *  as even writing the same values seem to "restart"
	 *  transmission/receiving logic in the hardware, that leads to data
	 *  breakage even when rate doesn't in fact change. E.g., user switches
	 *  RTS/CTS handshake and suddenly gets broken bytes.
	 */
	old_ubir = imx_uart_readl(sport, UBIR);
	old_ubmr = imx_uart_readl(sport, UBMR);
	if (old_ubir != num || old_ubmr != denom) {
		imx_uart_writel(sport, num, UBIR);
		imx_uart_writel(sport, denom, UBMR);
	}

	if (!imx_uart_is_imx1(sport))
		imx_uart_writel(sport, sport->port.uartclk / div / 1000,
				IMX21_ONEMS);

	imx_uart_writel(sport, ucr2, UCR2);

	if (UART_ENABLE_MS(&sport->port, termios->c_cflag))
		imx_uart_enable_ms(&sport->port);

	uart_port_unlock_irqrestore(&sport->port, flags);
}

static const char *imx_uart_type(struct uart_port *port)
{
	return port->type == PORT_IMX ? "IMX" : NULL;
}

/*
 * Configure/autoconfigure the port.
 */
static void imx_uart_config_port(struct uart_port *port, int flags)
{
	if (flags & UART_CONFIG_TYPE)
		port->type = PORT_IMX;
}

/*
 * Verify the new serial_struct (for TIOCSSERIAL).
 * The only change we allow are to the flags and type, and
 * even then only between PORT_IMX and PORT_UNKNOWN
 */
static int
imx_uart_verify_port(struct uart_port *port, struct serial_struct *ser)
{
	int ret = 0;

	if (ser->type != PORT_UNKNOWN && ser->type != PORT_IMX)
		ret = -EINVAL;
	if (port->irq != ser->irq)
		ret = -EINVAL;
	if (ser->io_type != UPIO_MEM)
		ret = -EINVAL;
	if (port->uartclk / 16 != ser->baud_base)
		ret = -EINVAL;
	if (port->mapbase != (unsigned long)ser->iomem_base)
		ret = -EINVAL;
	if (port->iobase != ser->port)
		ret = -EINVAL;
	if (ser->hub6 != 0)
		ret = -EINVAL;
	return ret;
}

#if defined(CONFIG_CONSOLE_POLL)

static int imx_uart_poll_init(struct uart_port *port)
{
	struct imx_port *sport = (struct imx_port *)port;
	unsigned long flags;
	u32 ucr1, ucr2;
	int retval;

	retval = clk_prepare_enable(sport->clk_ipg);
	if (retval)
		return retval;
	retval = clk_prepare_enable(sport->clk_per);
	if (retval)
		clk_disable_unprepare(sport->clk_ipg);

	imx_uart_setup_ufcr(sport, TXTL_DEFAULT, RXTL_DEFAULT);

	uart_port_lock_irqsave(&sport->port, &flags);

	/*
	 * Be careful about the order of enabling bits here. First enable the
	 * receiver (UARTEN + RXEN) and only then the corresponding irqs.
	 * This prevents that a character that already sits in the RX fifo is
	 * triggering an irq but the try to fetch it from there results in an
	 * exception because UARTEN or RXEN is still off.
	 */
	ucr1 = imx_uart_readl(sport, UCR1);
	ucr2 = imx_uart_readl(sport, UCR2);

	if (imx_uart_is_imx1(sport))
		ucr1 |= IMX1_UCR1_UARTCLKEN;

	ucr1 |= UCR1_UARTEN;
	ucr1 &= ~(UCR1_TRDYEN | UCR1_RTSDEN | UCR1_RRDYEN);

	ucr2 |= UCR2_RXEN | UCR2_TXEN;
	ucr2 &= ~UCR2_ATEN;

	imx_uart_writel(sport, ucr1, UCR1);
	imx_uart_writel(sport, ucr2, UCR2);

	/* now enable irqs */
	imx_uart_writel(sport, ucr1 | UCR1_RRDYEN, UCR1);
	imx_uart_writel(sport, ucr2 | UCR2_ATEN, UCR2);

	uart_port_unlock_irqrestore(&sport->port, flags);

	return 0;
}

static int imx_uart_poll_get_char(struct uart_port *port)
{
	struct imx_port *sport = (struct imx_port *)port;
	if (!(imx_uart_readl(sport, USR2) & USR2_RDR))
		return NO_POLL_CHAR;

	return imx_uart_readl(sport, URXD0) & URXD_RX_DATA;
}

static void imx_uart_poll_put_char(struct uart_port *port, unsigned char c)
{
	struct imx_port *sport = (struct imx_port *)port;
	unsigned int status;

	/* drain */
	do {
		status = imx_uart_readl(sport, USR1);
	} while (~status & USR1_TRDY);

	/* write */
	imx_uart_writel(sport, c, URTX0);

	/* flush */
	do {
		status = imx_uart_readl(sport, USR2);
	} while (~status & USR2_TXDC);
}
#endif

/* called with port.lock taken and irqs off or from .probe without locking */
static int imx_uart_rs485_config(struct uart_port *port, struct ktermios *termios,
				 struct serial_rs485 *rs485conf)
{
	struct imx_port *sport = (struct imx_port *)port;
	u32 ucr2, ufcr;

	if (rs485conf->flags & SER_RS485_ENABLED) {
		/* Enable receiver if low-active RTS signal is requested */
		if (sport->have_rtscts &&  !sport->have_rtsgpio &&
		    !(rs485conf->flags & SER_RS485_RTS_ON_SEND))
			rs485conf->flags |= SER_RS485_RX_DURING_TX;

		/* disable transmitter */
		ucr2 = imx_uart_readl(sport, UCR2);
		if (rs485conf->flags & SER_RS485_RTS_AFTER_SEND)
			imx_uart_rts_active(sport, &ucr2);
		else
			imx_uart_rts_inactive(sport, &ucr2);
		imx_uart_writel(sport, ucr2, UCR2);
	}

	/* Make sure Rx is enabled in case Tx is active with Rx disabled */
	if (!(rs485conf->flags & SER_RS485_ENABLED) ||
	    rs485conf->flags & SER_RS485_RX_DURING_TX) {
		/* If the receiver trigger is 0, set it to a default value */
		ufcr = imx_uart_readl(sport, UFCR);
		if ((ufcr & UFCR_RXTL_MASK) == 0)
			imx_uart_setup_ufcr(sport, TXTL_DEFAULT, RXTL_DEFAULT);
		imx_uart_start_rx(port);
<<<<<<< HEAD
=======
	}
>>>>>>> 68b0a1d7

	return 0;
}

static const struct uart_ops imx_uart_pops = {
	.tx_empty	= imx_uart_tx_empty,
	.set_mctrl	= imx_uart_set_mctrl,
	.get_mctrl	= imx_uart_get_mctrl,
	.stop_tx	= imx_uart_stop_tx,
	.start_tx	= imx_uart_start_tx,
	.stop_rx	= imx_uart_stop_rx,
	.enable_ms	= imx_uart_enable_ms,
	.break_ctl	= imx_uart_break_ctl,
	.startup	= imx_uart_startup,
	.shutdown	= imx_uart_shutdown,
	.flush_buffer	= imx_uart_flush_buffer,
	.set_termios	= imx_uart_set_termios,
	.type		= imx_uart_type,
	.config_port	= imx_uart_config_port,
	.verify_port	= imx_uart_verify_port,
#if defined(CONFIG_CONSOLE_POLL)
	.poll_init      = imx_uart_poll_init,
	.poll_get_char  = imx_uart_poll_get_char,
	.poll_put_char  = imx_uart_poll_put_char,
#endif
};

static struct imx_port *imx_uart_ports[UART_NR];

#if IS_ENABLED(CONFIG_SERIAL_IMX_CONSOLE)
static void imx_uart_console_putchar(struct uart_port *port, unsigned char ch)
{
	struct imx_port *sport = (struct imx_port *)port;

	while (imx_uart_readl(sport, imx_uart_uts_reg(sport)) & UTS_TXFULL)
		barrier();

	imx_uart_writel(sport, ch, URTX0);
}

/*
 * Interrupts are disabled on entering
 */
static void
imx_uart_console_write(struct console *co, const char *s, unsigned int count)
{
	struct imx_port *sport = imx_uart_ports[co->index];
	struct imx_port_ucrs old_ucr;
	unsigned long flags;
	unsigned int ucr1, usr2;
	int locked = 1;

	if (sport->port.sysrq)
		locked = 0;
	else if (oops_in_progress)
		locked = uart_port_trylock_irqsave(&sport->port, &flags);
	else
		uart_port_lock_irqsave(&sport->port, &flags);

	/*
	 *	First, save UCR1/2/3 and then disable interrupts
	 */
	imx_uart_ucrs_save(sport, &old_ucr);
	ucr1 = old_ucr.ucr1;

	if (imx_uart_is_imx1(sport))
		ucr1 |= IMX1_UCR1_UARTCLKEN;
	ucr1 |= UCR1_UARTEN;
	ucr1 &= ~(UCR1_TRDYEN | UCR1_RRDYEN | UCR1_RTSDEN);

	imx_uart_writel(sport, ucr1, UCR1);

	imx_uart_writel(sport, old_ucr.ucr2 | UCR2_TXEN, UCR2);

	uart_console_write(&sport->port, s, count, imx_uart_console_putchar);

	/*
	 *	Finally, wait for transmitter to become empty
	 *	and restore UCR1/2/3
	 */
	read_poll_timeout_atomic(imx_uart_readl, usr2, usr2 & USR2_TXDC,
				 0, USEC_PER_SEC, false, sport, USR2);
	imx_uart_ucrs_restore(sport, &old_ucr);

	if (locked)
		uart_port_unlock_irqrestore(&sport->port, flags);
}

/*
 * If the port was already initialised (eg, by a boot loader),
 * try to determine the current setup.
 */
static void
imx_uart_console_get_options(struct imx_port *sport, int *baud,
			     int *parity, int *bits)
{

	if (imx_uart_readl(sport, UCR1) & UCR1_UARTEN) {
		/* ok, the port was enabled */
		unsigned int ucr2, ubir, ubmr, uartclk;
		unsigned int baud_raw;
		unsigned int ucfr_rfdiv;

		ucr2 = imx_uart_readl(sport, UCR2);

		*parity = 'n';
		if (ucr2 & UCR2_PREN) {
			if (ucr2 & UCR2_PROE)
				*parity = 'o';
			else
				*parity = 'e';
		}

		if (ucr2 & UCR2_WS)
			*bits = 8;
		else
			*bits = 7;

		ubir = imx_uart_readl(sport, UBIR) & 0xffff;
		ubmr = imx_uart_readl(sport, UBMR) & 0xffff;

		ucfr_rfdiv = (imx_uart_readl(sport, UFCR) & UFCR_RFDIV) >> 7;
		if (ucfr_rfdiv == 6)
			ucfr_rfdiv = 7;
		else
			ucfr_rfdiv = 6 - ucfr_rfdiv;

		uartclk = clk_get_rate(sport->clk_per);
		uartclk /= ucfr_rfdiv;

		{	/*
			 * The next code provides exact computation of
			 *   baud_raw = round(((uartclk/16) * (ubir + 1)) / (ubmr + 1))
			 * without need of float support or long long division,
			 * which would be required to prevent 32bit arithmetic overflow
			 */
			unsigned int mul = ubir + 1;
			unsigned int div = 16 * (ubmr + 1);
			unsigned int rem = uartclk % div;

			baud_raw = (uartclk / div) * mul;
			baud_raw += (rem * mul + div / 2) / div;
			*baud = (baud_raw + 50) / 100 * 100;
		}

		if (*baud != baud_raw)
			dev_info(sport->port.dev, "Console IMX rounded baud rate from %d to %d\n",
				baud_raw, *baud);
	}
}

static int
imx_uart_console_setup(struct console *co, char *options)
{
	struct imx_port *sport;
	int baud = 9600;
	int bits = 8;
	int parity = 'n';
	int flow = 'n';
	int retval;

	/*
	 * Check whether an invalid uart number has been specified, and
	 * if so, search for the first available port that does have
	 * console support.
	 */
	if (co->index == -1 || co->index >= ARRAY_SIZE(imx_uart_ports))
		co->index = 0;
	sport = imx_uart_ports[co->index];
	if (sport == NULL)
		return -ENODEV;

	/* For setting the registers, we only need to enable the ipg clock. */
	retval = clk_prepare_enable(sport->clk_ipg);
	if (retval)
		goto error_console;

	if (options)
		uart_parse_options(options, &baud, &parity, &bits, &flow);
	else
		imx_uart_console_get_options(sport, &baud, &parity, &bits);

	imx_uart_setup_ufcr(sport, TXTL_DEFAULT, RXTL_DEFAULT);

	retval = uart_set_options(&sport->port, co, baud, parity, bits, flow);

	if (retval) {
		clk_disable_unprepare(sport->clk_ipg);
		goto error_console;
	}

	retval = clk_prepare_enable(sport->clk_per);
	if (retval)
		clk_disable_unprepare(sport->clk_ipg);

error_console:
	return retval;
}

static int
imx_uart_console_exit(struct console *co)
{
	struct imx_port *sport = imx_uart_ports[co->index];

	clk_disable_unprepare(sport->clk_per);
	clk_disable_unprepare(sport->clk_ipg);

	return 0;
}

static struct uart_driver imx_uart_uart_driver;
static struct console imx_uart_console = {
	.name		= DEV_NAME,
	.write		= imx_uart_console_write,
	.device		= uart_console_device,
	.setup		= imx_uart_console_setup,
	.exit		= imx_uart_console_exit,
	.flags		= CON_PRINTBUFFER,
	.index		= -1,
	.data		= &imx_uart_uart_driver,
};

#define IMX_CONSOLE	&imx_uart_console

#else
#define IMX_CONSOLE	NULL
#endif

static struct uart_driver imx_uart_uart_driver = {
	.owner          = THIS_MODULE,
	.driver_name    = DRIVER_NAME,
	.dev_name       = DEV_NAME,
	.major          = SERIAL_IMX_MAJOR,
	.minor          = MINOR_START,
	.nr             = ARRAY_SIZE(imx_uart_ports),
	.cons           = IMX_CONSOLE,
};

static enum hrtimer_restart imx_trigger_start_tx(struct hrtimer *t)
{
	struct imx_port *sport = container_of(t, struct imx_port, trigger_start_tx);
	unsigned long flags;

	uart_port_lock_irqsave(&sport->port, &flags);
	if (sport->tx_state == WAIT_AFTER_RTS)
		imx_uart_start_tx(&sport->port);
	uart_port_unlock_irqrestore(&sport->port, flags);

	return HRTIMER_NORESTART;
}

static enum hrtimer_restart imx_trigger_stop_tx(struct hrtimer *t)
{
	struct imx_port *sport = container_of(t, struct imx_port, trigger_stop_tx);
	unsigned long flags;

	uart_port_lock_irqsave(&sport->port, &flags);
	if (sport->tx_state == WAIT_AFTER_SEND)
		imx_uart_stop_tx(&sport->port);
	uart_port_unlock_irqrestore(&sport->port, flags);

	return HRTIMER_NORESTART;
}

static const struct serial_rs485 imx_rs485_supported = {
	.flags = SER_RS485_ENABLED | SER_RS485_RTS_ON_SEND | SER_RS485_RTS_AFTER_SEND |
		 SER_RS485_RX_DURING_TX,
	.delay_rts_before_send = 1,
	.delay_rts_after_send = 1,
};

/* Default RX DMA buffer configuration */
#define RX_DMA_PERIODS		16
#define RX_DMA_PERIOD_LEN	(PAGE_SIZE / 4)

static int imx_uart_probe(struct platform_device *pdev)
{
	struct device_node *np = pdev->dev.of_node;
	struct imx_port *sport;
	void __iomem *base;
	u32 dma_buf_conf[2];
	int ret = 0;
	u32 ucr1, ucr2, uts;
	struct resource *res;
	int txirq, rxirq, rtsirq;

	sport = devm_kzalloc(&pdev->dev, sizeof(*sport), GFP_KERNEL);
	if (!sport)
		return -ENOMEM;

	sport->devdata = of_device_get_match_data(&pdev->dev);

	ret = of_alias_get_id(np, "serial");
	if (ret < 0) {
		dev_err(&pdev->dev, "failed to get alias id, errno %d\n", ret);
		return ret;
	}
	sport->port.line = ret;

	sport->have_rtscts = of_property_read_bool(np, "uart-has-rtscts") ||
		of_property_read_bool(np, "fsl,uart-has-rtscts"); /* deprecated */

	sport->dte_mode = of_property_read_bool(np, "fsl,dte-mode");

	sport->have_rtsgpio = of_property_present(np, "rts-gpios");

	sport->inverted_tx = of_property_read_bool(np, "fsl,inverted-tx");

	sport->inverted_rx = of_property_read_bool(np, "fsl,inverted-rx");

	if (!of_property_read_u32_array(np, "fsl,dma-info", dma_buf_conf, 2)) {
		sport->rx_period_length = dma_buf_conf[0];
		sport->rx_periods = dma_buf_conf[1];
	} else {
		sport->rx_period_length = RX_DMA_PERIOD_LEN;
		sport->rx_periods = RX_DMA_PERIODS;
	}

	if (sport->port.line >= ARRAY_SIZE(imx_uart_ports)) {
		dev_err(&pdev->dev, "serial%d out of range\n",
			sport->port.line);
		return -EINVAL;
	}

	base = devm_platform_get_and_ioremap_resource(pdev, 0, &res);
	if (IS_ERR(base))
		return PTR_ERR(base);

	rxirq = platform_get_irq(pdev, 0);
	if (rxirq < 0)
		return rxirq;
	txirq = platform_get_irq_optional(pdev, 1);
	rtsirq = platform_get_irq_optional(pdev, 2);

	sport->port.dev = &pdev->dev;
	sport->port.mapbase = res->start;
	sport->port.membase = base;
	sport->port.type = PORT_IMX;
	sport->port.iotype = UPIO_MEM;
	sport->port.irq = rxirq;
	sport->port.fifosize = 32;
	sport->port.has_sysrq = IS_ENABLED(CONFIG_SERIAL_IMX_CONSOLE);
	sport->port.ops = &imx_uart_pops;
	sport->port.rs485_config = imx_uart_rs485_config;
	/* RTS is required to control the RS485 transmitter */
	if (sport->have_rtscts || sport->have_rtsgpio)
		sport->port.rs485_supported = imx_rs485_supported;
	sport->port.flags = UPF_BOOT_AUTOCONF;
	timer_setup(&sport->timer, imx_uart_timeout, 0);

	sport->gpios = mctrl_gpio_init(&sport->port, 0);
	if (IS_ERR(sport->gpios))
		return PTR_ERR(sport->gpios);

	sport->clk_ipg = devm_clk_get(&pdev->dev, "ipg");
	if (IS_ERR(sport->clk_ipg)) {
		ret = PTR_ERR(sport->clk_ipg);
		dev_err(&pdev->dev, "failed to get ipg clk: %d\n", ret);
		return ret;
	}

	sport->clk_per = devm_clk_get(&pdev->dev, "per");
	if (IS_ERR(sport->clk_per)) {
		ret = PTR_ERR(sport->clk_per);
		dev_err(&pdev->dev, "failed to get per clk: %d\n", ret);
		return ret;
	}

	sport->port.uartclk = clk_get_rate(sport->clk_per);

	/* For register access, we only need to enable the ipg clock. */
	ret = clk_prepare_enable(sport->clk_ipg);
	if (ret) {
		dev_err(&pdev->dev, "failed to enable ipg clk: %d\n", ret);
		return ret;
	}

	ret = uart_get_rs485_mode(&sport->port);
	if (ret)
		goto err_clk;

	/*
	 * If using the i.MX UART RTS/CTS control then the RTS (CTS_B)
	 * signal cannot be set low during transmission in case the
	 * receiver is off (limitation of the i.MX UART IP).
	 */
	if (sport->port.rs485.flags & SER_RS485_ENABLED &&
	    sport->have_rtscts && !sport->have_rtsgpio &&
	    (!(sport->port.rs485.flags & SER_RS485_RTS_ON_SEND) &&
	     !(sport->port.rs485.flags & SER_RS485_RX_DURING_TX)))
		dev_err(&pdev->dev,
			"low-active RTS not possible when receiver is off, enabling receiver\n");

	/* Disable interrupts before requesting them */
	ucr1 = imx_uart_readl(sport, UCR1);
	ucr1 &= ~(UCR1_ADEN | UCR1_TRDYEN | UCR1_IDEN | UCR1_RRDYEN | UCR1_RTSDEN);
	imx_uart_writel(sport, ucr1, UCR1);

	/* Disable Ageing Timer interrupt */
	ucr2 = imx_uart_readl(sport, UCR2);
	ucr2 &= ~UCR2_ATEN;
	imx_uart_writel(sport, ucr2, UCR2);

	/*
	 * In case RS485 is enabled without GPIO RTS control, the UART IP
	 * is used to control CTS signal. Keep both the UART and Receiver
	 * enabled, otherwise the UART IP pulls CTS signal always HIGH no
	 * matter how the UCR2 CTSC and CTS bits are set. To prevent any
	 * data from being fed into the RX FIFO, enable loopback mode in
	 * UTS register, which disconnects the RX path from external RXD
	 * pin and connects it to the Transceiver, which is disabled, so
	 * no data can be fed to the RX FIFO that way.
	 */
	if (sport->port.rs485.flags & SER_RS485_ENABLED &&
	    sport->have_rtscts && !sport->have_rtsgpio) {
		uts = imx_uart_readl(sport, imx_uart_uts_reg(sport));
		uts |= UTS_LOOP;
		imx_uart_writel(sport, uts, imx_uart_uts_reg(sport));

		ucr1 = imx_uart_readl(sport, UCR1);
		ucr1 |= UCR1_UARTEN;
		imx_uart_writel(sport, ucr1, UCR1);

		ucr2 = imx_uart_readl(sport, UCR2);
		ucr2 |= UCR2_RXEN;
		imx_uart_writel(sport, ucr2, UCR2);
	}

	if (!imx_uart_is_imx1(sport) && sport->dte_mode) {
		/*
		 * The DCEDTE bit changes the direction of DSR, DCD, DTR and RI
		 * and influences if UCR3_RI and UCR3_DCD changes the level of RI
		 * and DCD (when they are outputs) or enables the respective
		 * irqs. So set this bit early, i.e. before requesting irqs.
		 */
		u32 ufcr = imx_uart_readl(sport, UFCR);
		if (!(ufcr & UFCR_DCEDTE))
			imx_uart_writel(sport, ufcr | UFCR_DCEDTE, UFCR);

		/*
		 * Disable UCR3_RI and UCR3_DCD irqs. They are also not
		 * enabled later because they cannot be cleared
		 * (confirmed on i.MX25) which makes them unusable.
		 */
		imx_uart_writel(sport,
				IMX21_UCR3_RXDMUXSEL | UCR3_ADNIMP | UCR3_DSR,
				UCR3);

	} else {
		u32 ucr3 = UCR3_DSR;
		u32 ufcr = imx_uart_readl(sport, UFCR);
		if (ufcr & UFCR_DCEDTE)
			imx_uart_writel(sport, ufcr & ~UFCR_DCEDTE, UFCR);

		if (!imx_uart_is_imx1(sport))
			ucr3 |= IMX21_UCR3_RXDMUXSEL | UCR3_ADNIMP;
		imx_uart_writel(sport, ucr3, UCR3);
	}

	hrtimer_init(&sport->trigger_start_tx, CLOCK_MONOTONIC, HRTIMER_MODE_REL);
	hrtimer_init(&sport->trigger_stop_tx, CLOCK_MONOTONIC, HRTIMER_MODE_REL);
	sport->trigger_start_tx.function = imx_trigger_start_tx;
	sport->trigger_stop_tx.function = imx_trigger_stop_tx;

	/*
	 * Allocate the IRQ(s) i.MX1 has three interrupts whereas later
	 * chips only have one interrupt.
	 */
	if (txirq > 0) {
		ret = devm_request_irq(&pdev->dev, rxirq, imx_uart_rxint, 0,
				       dev_name(&pdev->dev), sport);
		if (ret) {
			dev_err(&pdev->dev, "failed to request rx irq: %d\n",
				ret);
			goto err_clk;
		}

		ret = devm_request_irq(&pdev->dev, txirq, imx_uart_txint, 0,
				       dev_name(&pdev->dev), sport);
		if (ret) {
			dev_err(&pdev->dev, "failed to request tx irq: %d\n",
				ret);
			goto err_clk;
		}

		ret = devm_request_irq(&pdev->dev, rtsirq, imx_uart_rtsint, 0,
				       dev_name(&pdev->dev), sport);
		if (ret) {
			dev_err(&pdev->dev, "failed to request rts irq: %d\n",
				ret);
			goto err_clk;
		}
	} else {
		ret = devm_request_irq(&pdev->dev, rxirq, imx_uart_int, 0,
				       dev_name(&pdev->dev), sport);
		if (ret) {
			dev_err(&pdev->dev, "failed to request irq: %d\n", ret);
			goto err_clk;
		}
	}

	imx_uart_ports[sport->port.line] = sport;

	platform_set_drvdata(pdev, sport);

	ret = uart_add_one_port(&imx_uart_uart_driver, &sport->port);

err_clk:
	clk_disable_unprepare(sport->clk_ipg);

	return ret;
}

static int imx_uart_remove(struct platform_device *pdev)
{
	struct imx_port *sport = platform_get_drvdata(pdev);

	uart_remove_one_port(&imx_uart_uart_driver, &sport->port);

	return 0;
}

static void imx_uart_restore_context(struct imx_port *sport)
{
	unsigned long flags;

	uart_port_lock_irqsave(&sport->port, &flags);
	if (!sport->context_saved) {
		uart_port_unlock_irqrestore(&sport->port, flags);
		return;
	}

	imx_uart_writel(sport, sport->saved_reg[4], UFCR);
	imx_uart_writel(sport, sport->saved_reg[5], UESC);
	imx_uart_writel(sport, sport->saved_reg[6], UTIM);
	imx_uart_writel(sport, sport->saved_reg[7], UBIR);
	imx_uart_writel(sport, sport->saved_reg[8], UBMR);
	imx_uart_writel(sport, sport->saved_reg[9], IMX21_UTS);
	imx_uart_writel(sport, sport->saved_reg[0], UCR1);
	imx_uart_writel(sport, sport->saved_reg[1] | UCR2_SRST, UCR2);
	imx_uart_writel(sport, sport->saved_reg[2], UCR3);
	imx_uart_writel(sport, sport->saved_reg[3], UCR4);
	sport->context_saved = false;
	uart_port_unlock_irqrestore(&sport->port, flags);
}

static void imx_uart_save_context(struct imx_port *sport)
{
	unsigned long flags;

	/* Save necessary regs */
	uart_port_lock_irqsave(&sport->port, &flags);
	sport->saved_reg[0] = imx_uart_readl(sport, UCR1);
	sport->saved_reg[1] = imx_uart_readl(sport, UCR2);
	sport->saved_reg[2] = imx_uart_readl(sport, UCR3);
	sport->saved_reg[3] = imx_uart_readl(sport, UCR4);
	sport->saved_reg[4] = imx_uart_readl(sport, UFCR);
	sport->saved_reg[5] = imx_uart_readl(sport, UESC);
	sport->saved_reg[6] = imx_uart_readl(sport, UTIM);
	sport->saved_reg[7] = imx_uart_readl(sport, UBIR);
	sport->saved_reg[8] = imx_uart_readl(sport, UBMR);
	sport->saved_reg[9] = imx_uart_readl(sport, IMX21_UTS);
	sport->context_saved = true;
	uart_port_unlock_irqrestore(&sport->port, flags);
}

static void imx_uart_enable_wakeup(struct imx_port *sport, bool on)
{
	u32 ucr3;

	ucr3 = imx_uart_readl(sport, UCR3);
	if (on) {
		imx_uart_writel(sport, USR1_AWAKE, USR1);
		ucr3 |= UCR3_AWAKEN;
	} else {
		ucr3 &= ~UCR3_AWAKEN;
	}
	imx_uart_writel(sport, ucr3, UCR3);

	if (sport->have_rtscts) {
		u32 ucr1 = imx_uart_readl(sport, UCR1);
		if (on) {
			imx_uart_writel(sport, USR1_RTSD, USR1);
			ucr1 |= UCR1_RTSDEN;
		} else {
			ucr1 &= ~UCR1_RTSDEN;
		}
		imx_uart_writel(sport, ucr1, UCR1);
	}
}

static int imx_uart_suspend_noirq(struct device *dev)
{
	struct imx_port *sport = dev_get_drvdata(dev);

	imx_uart_save_context(sport);

	clk_disable(sport->clk_ipg);

	pinctrl_pm_select_sleep_state(dev);

	return 0;
}

static int imx_uart_resume_noirq(struct device *dev)
{
	struct imx_port *sport = dev_get_drvdata(dev);
	int ret;

	pinctrl_pm_select_default_state(dev);

	ret = clk_enable(sport->clk_ipg);
	if (ret)
		return ret;

	imx_uart_restore_context(sport);

	return 0;
}

static int imx_uart_suspend(struct device *dev)
{
	struct imx_port *sport = dev_get_drvdata(dev);
	int ret;

	uart_suspend_port(&imx_uart_uart_driver, &sport->port);
	disable_irq(sport->port.irq);

	ret = clk_prepare_enable(sport->clk_ipg);
	if (ret)
		return ret;

	/* enable wakeup from i.MX UART */
	imx_uart_enable_wakeup(sport, true);

	return 0;
}

static int imx_uart_resume(struct device *dev)
{
	struct imx_port *sport = dev_get_drvdata(dev);

	/* disable wakeup from i.MX UART */
	imx_uart_enable_wakeup(sport, false);

	uart_resume_port(&imx_uart_uart_driver, &sport->port);
	enable_irq(sport->port.irq);

	clk_disable_unprepare(sport->clk_ipg);

	return 0;
}

static int imx_uart_freeze(struct device *dev)
{
	struct imx_port *sport = dev_get_drvdata(dev);

	uart_suspend_port(&imx_uart_uart_driver, &sport->port);

	return clk_prepare_enable(sport->clk_ipg);
}

static int imx_uart_thaw(struct device *dev)
{
	struct imx_port *sport = dev_get_drvdata(dev);

	uart_resume_port(&imx_uart_uart_driver, &sport->port);

	clk_disable_unprepare(sport->clk_ipg);

	return 0;
}

static const struct dev_pm_ops imx_uart_pm_ops = {
	.suspend_noirq = imx_uart_suspend_noirq,
	.resume_noirq = imx_uart_resume_noirq,
	.freeze_noirq = imx_uart_suspend_noirq,
	.thaw_noirq = imx_uart_resume_noirq,
	.restore_noirq = imx_uart_resume_noirq,
	.suspend = imx_uart_suspend,
	.resume = imx_uart_resume,
	.freeze = imx_uart_freeze,
	.thaw = imx_uart_thaw,
	.restore = imx_uart_thaw,
};

static struct platform_driver imx_uart_platform_driver = {
	.probe = imx_uart_probe,
	.remove = imx_uart_remove,

	.driver = {
		.name = "imx-uart",
		.of_match_table = imx_uart_dt_ids,
		.pm = &imx_uart_pm_ops,
	},
};

static int __init imx_uart_init(void)
{
	int ret = uart_register_driver(&imx_uart_uart_driver);

	if (ret)
		return ret;

	ret = platform_driver_register(&imx_uart_platform_driver);
	if (ret != 0)
		uart_unregister_driver(&imx_uart_uart_driver);

	return ret;
}

static void __exit imx_uart_exit(void)
{
	platform_driver_unregister(&imx_uart_platform_driver);
	uart_unregister_driver(&imx_uart_uart_driver);
}

module_init(imx_uart_init);
module_exit(imx_uart_exit);

MODULE_AUTHOR("Sascha Hauer");
MODULE_DESCRIPTION("IMX generic serial port driver");
MODULE_LICENSE("GPL");
MODULE_ALIAS("platform:imx-uart");<|MERGE_RESOLUTION|>--- conflicted
+++ resolved
@@ -2024,10 +2024,7 @@
 		if ((ufcr & UFCR_RXTL_MASK) == 0)
 			imx_uart_setup_ufcr(sport, TXTL_DEFAULT, RXTL_DEFAULT);
 		imx_uart_start_rx(port);
-<<<<<<< HEAD
-=======
-	}
->>>>>>> 68b0a1d7
+	}
 
 	return 0;
 }
