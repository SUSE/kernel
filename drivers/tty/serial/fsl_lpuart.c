--- conflicted
+++ resolved
@@ -284,11 +284,8 @@
 	int			rx_dma_rng_buf_len;
 	unsigned int		dma_tx_nents;
 	wait_queue_head_t	dma_wait;
-<<<<<<< HEAD
-=======
 	bool			is_cs7; /* Set to true when character size is 7 */
 					/* and the parity is enabled		*/
->>>>>>> eb3cdb58
 };
 
 struct lpuart_soc_data {
@@ -369,14 +366,11 @@
 	return sport->devtype == IMX7ULP_LPUART;
 }
 
-<<<<<<< HEAD
-=======
 static inline bool is_imx8ulp_lpuart(struct lpuart_port *sport)
 {
 	return sport->devtype == IMX8ULP_LPUART;
 }
 
->>>>>>> eb3cdb58
 static inline bool is_imx8qxp_lpuart(struct lpuart_port *sport)
 {
 	return sport->devtype == IMX8QXP_LPUART;
@@ -1426,15 +1420,9 @@
 		 * Note: UART is assumed to be active high.
 		 */
 		if (rs485->flags & SER_RS485_RTS_ON_SEND)
-<<<<<<< HEAD
-			modem |= UARTMODEM_TXRTSPOL;
-		else if (rs485->flags & SER_RS485_RTS_AFTER_SEND)
-			modem &= ~UARTMODEM_TXRTSPOL;
-=======
 			modem |= UARTMODIR_TXRTSPOL;
 		else if (rs485->flags & SER_RS485_RTS_AFTER_SEND)
 			modem &= ~UARTMODIR_TXRTSPOL;
->>>>>>> eb3cdb58
 	}
 
 	lpuart32_write(&sport->port, modem, UARTMODIR);
@@ -1890,11 +1878,7 @@
 	temp &= ~(UARTBAUD_TDMAE | UARTBAUD_RDMAE);
 	lpuart32_write(port, temp, UARTBAUD);
 
-<<<<<<< HEAD
-	/* disable Rx/Tx and interrupts */
-=======
 	/* disable Rx/Tx and interrupts and break condition */
->>>>>>> eb3cdb58
 	temp = lpuart32_read(port, UARTCTRL);
 	temp &= ~(UARTCTRL_TE | UARTCTRL_RE | UARTCTRL_ILIE |
 			UARTCTRL_TIE | UARTCTRL_TCIE | UARTCTRL_RIE | UARTCTRL_SBK);
@@ -2694,10 +2678,7 @@
 OF_EARLYCON_DECLARE(lpuart32, "fsl,imx7ulp-lpuart", lpuart32_imx_early_console_setup);
 OF_EARLYCON_DECLARE(lpuart32, "fsl,imx8ulp-lpuart", lpuart32_imx_early_console_setup);
 OF_EARLYCON_DECLARE(lpuart32, "fsl,imx8qxp-lpuart", lpuart32_imx_early_console_setup);
-<<<<<<< HEAD
-=======
 OF_EARLYCON_DECLARE(lpuart32, "fsl,imxrt1050-lpuart", lpuart32_imx_early_console_setup);
->>>>>>> eb3cdb58
 EARLYCON_DECLARE(lpuart, lpuart_early_console_setup);
 EARLYCON_DECLARE(lpuart32, lpuart32_early_console_setup);
 
@@ -2716,14 +2697,11 @@
 	.cons		= LPUART_CONSOLE,
 };
 
-<<<<<<< HEAD
-=======
 static const struct serial_rs485 lpuart_rs485_supported = {
 	.flags = SER_RS485_ENABLED | SER_RS485_RTS_ON_SEND | SER_RS485_RTS_AFTER_SEND,
 	/* delay_rts_* and RX_DURING_TX are not supported */
 };
 
->>>>>>> eb3cdb58
 static int lpuart_global_reset(struct lpuart_port *sport)
 {
 	struct uart_port *port = &sport->port;
@@ -2738,11 +2716,7 @@
 		return ret;
 	}
 
-<<<<<<< HEAD
-	if (is_imx7ulp_lpuart(sport) || is_imx8qxp_lpuart(sport)) {
-=======
 	if (is_imx7ulp_lpuart(sport) || is_imx8ulp_lpuart(sport) || is_imx8qxp_lpuart(sport)) {
->>>>>>> eb3cdb58
 		/*
 		 * If the transmitter is used by earlycon, wait for transmit engine to
 		 * complete and then reset.
@@ -2863,16 +2837,10 @@
 		handler = lpuart_int;
 	}
 
-<<<<<<< HEAD
-	ret = lpuart_global_reset(sport);
-	if (ret)
-		goto failed_reset;
-=======
 	pm_runtime_use_autosuspend(&pdev->dev);
 	pm_runtime_set_autosuspend_delay(&pdev->dev, UART_AUTOSUSPEND_TIMEOUT);
 	pm_runtime_set_active(&pdev->dev);
 	pm_runtime_enable(&pdev->dev);
->>>>>>> eb3cdb58
 
 	ret = lpuart_global_reset(sport);
 	if (ret)
@@ -2891,20 +2859,9 @@
 	if (ret)
 		goto failed_irq_request;
 
-	ret = devm_request_irq(&pdev->dev, sport->port.irq, handler, 0,
-				DRIVER_NAME, sport);
-	if (ret)
-		goto failed_irq_request;
-
 	return 0;
 
 failed_irq_request:
-<<<<<<< HEAD
-failed_get_rs485:
-	uart_remove_one_port(&lpuart_reg, &sport->port);
-failed_attach_port:
-failed_reset:
-=======
 	uart_remove_one_port(&lpuart_reg, &sport->port);
 failed_attach_port:
 failed_get_rs485:
@@ -2912,7 +2869,6 @@
 	pm_runtime_disable(&pdev->dev);
 	pm_runtime_set_suspended(&pdev->dev);
 	pm_runtime_dont_use_autosuspend(&pdev->dev);
->>>>>>> eb3cdb58
 	lpuart_disable_clks(sport);
 	return ret;
 }
@@ -2952,23 +2908,8 @@
 	struct platform_device *pdev = to_platform_device(dev);
 	struct lpuart_port *sport = platform_get_drvdata(pdev);
 
-<<<<<<< HEAD
-	if (sport->lpuart_dma_rx_use) {
-		/*
-		 * EDMA driver during suspend will forcefully release any
-		 * non-idle DMA channels. If port wakeup is enabled or if port
-		 * is console port or 'no_console_suspend' is set the Rx DMA
-		 * cannot resume as expected, hence gracefully release the
-		 * Rx DMA path before suspend and start Rx DMA path on resume.
-		 */
-		if (irq_wake) {
-			del_timer_sync(&sport->lpuart_timer);
-			lpuart_dma_rx_free(&sport->port);
-		}
-=======
 	return lpuart_enable_clks(sport);
 };
->>>>>>> eb3cdb58
 
 static void serial_lpuart_enable_wakeup(struct lpuart_port *sport, bool on)
 {
