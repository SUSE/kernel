// SPDX-License-Identifier: GPL-2.0
/*
 * Serial port driver for BCM2835AUX UART
 *
 * Copyright (C) 2016 Martin Sperl <kernel@martin.sperl.org>
 *
 * Based on 8250_lpc18xx.c:
 * Copyright (C) 2015 Joachim Eastwood <manabian@gmail.com>
 *
 * The bcm2835aux is capable of RTS auto flow-control, but this driver doesn't
 * take advantage of it yet.  When adding support, be sure not to enable it
 * simultaneously to rs485.
 */

#include <linux/clk.h>
#include <linux/console.h>
#include <linux/io.h>
#include <linux/module.h>
#include <linux/of.h>
#include <linux/platform_device.h>
#include <linux/property.h>

#include "8250.h"

#define BCM2835_AUX_UART_CNTL		8
#define BCM2835_AUX_UART_CNTL_RXEN	0x01 /* Receiver enable */
#define BCM2835_AUX_UART_CNTL_TXEN	0x02 /* Transmitter enable */
#define BCM2835_AUX_UART_CNTL_AUTORTS	0x04 /* RTS set by RX fill level */
#define BCM2835_AUX_UART_CNTL_AUTOCTS	0x08 /* CTS stops transmitter */
#define BCM2835_AUX_UART_CNTL_RTS3	0x00 /* RTS set until 3 chars left */
#define BCM2835_AUX_UART_CNTL_RTS2	0x10 /* RTS set until 2 chars left */
#define BCM2835_AUX_UART_CNTL_RTS1	0x20 /* RTS set until 1 chars left */
#define BCM2835_AUX_UART_CNTL_RTS4	0x30 /* RTS set until 4 chars left */
#define BCM2835_AUX_UART_CNTL_RTSINV	0x40 /* Invert auto RTS polarity */
#define BCM2835_AUX_UART_CNTL_CTSINV	0x80 /* Invert auto CTS polarity */

/**
 * struct bcm2835aux_data - driver private data of BCM2835 auxiliary UART
 * @clk: clock producer of the port's uartclk
 * @line: index of the port's serial8250_ports[] entry
 * @cntl: cached copy of CNTL register
 */
struct bcm2835aux_data {
	struct clk *clk;
	int line;
	u32 cntl;
};

static void bcm2835aux_rs485_start_tx(struct uart_8250_port *up)
{
	if (!(up->port.rs485.flags & SER_RS485_RX_DURING_TX)) {
		struct bcm2835aux_data *data = dev_get_drvdata(up->port.dev);

		data->cntl &= ~BCM2835_AUX_UART_CNTL_RXEN;
		serial_out(up, BCM2835_AUX_UART_CNTL, data->cntl);
	}

	/*
	 * On the bcm2835aux, the MCR register contains no other
	 * flags besides RTS.  So no need for a read-modify-write.
	 */
	if (up->port.rs485.flags & SER_RS485_RTS_ON_SEND)
		serial8250_out_MCR(up, 0);
	else
		serial8250_out_MCR(up, UART_MCR_RTS);
}

static void bcm2835aux_rs485_stop_tx(struct uart_8250_port *up)
{
	if (up->port.rs485.flags & SER_RS485_RTS_AFTER_SEND)
		serial8250_out_MCR(up, 0);
	else
		serial8250_out_MCR(up, UART_MCR_RTS);

	if (!(up->port.rs485.flags & SER_RS485_RX_DURING_TX)) {
		struct bcm2835aux_data *data = dev_get_drvdata(up->port.dev);

		data->cntl |= BCM2835_AUX_UART_CNTL_RXEN;
		serial_out(up, BCM2835_AUX_UART_CNTL, data->cntl);
	}
}

static int bcm2835aux_serial_probe(struct platform_device *pdev)
{
	const struct software_node *bcm2835_swnode;
	struct uart_8250_port up = { };
	struct bcm2835aux_data *data;
	struct resource *res;
	unsigned int uartclk;
	int ret;

	/* allocate the custom structure */
	data = devm_kzalloc(&pdev->dev, sizeof(*data), GFP_KERNEL);
	if (!data)
		return -ENOMEM;

	/* initialize data */
	up.capabilities = UART_CAP_FIFO | UART_CAP_MINI;
	up.port.dev = &pdev->dev;
	up.port.type = PORT_16550;
	up.port.flags = UPF_FIXED_PORT | UPF_FIXED_TYPE | UPF_SKIP_TEST | UPF_IOREMAP;
	up.port.rs485_config = serial8250_em485_config;
	up.port.rs485_supported = serial8250_em485_supported;
	up.rs485_start_tx = bcm2835aux_rs485_start_tx;
	up.rs485_stop_tx = bcm2835aux_rs485_stop_tx;

	/* initialize cached copy with power-on reset value */
	data->cntl = BCM2835_AUX_UART_CNTL_RXEN | BCM2835_AUX_UART_CNTL_TXEN;

	platform_set_drvdata(pdev, data);

	/* get the clock - this also enables the HW */
	data->clk = devm_clk_get_optional(&pdev->dev, NULL);
	if (IS_ERR(data->clk))
		return dev_err_probe(&pdev->dev, PTR_ERR(data->clk), "could not get clk\n");
<<<<<<< HEAD

	/* get the interrupt */
	ret = platform_get_irq(pdev, 0);
	if (ret < 0)
		return ret;
	up.port.irq = ret;
=======
>>>>>>> 2d5404ca

	/* map the main registers */
	res = platform_get_resource(pdev, IORESOURCE_MEM, 0);
	if (!res) {
		dev_err(&pdev->dev, "memory resource not found");
		return -EINVAL;
	}

	up.port.mapbase = res->start;
	up.port.mapsize = resource_size(res);

	bcm2835_swnode = device_get_match_data(&pdev->dev);
	if (bcm2835_swnode) {
		ret = device_add_software_node(&pdev->dev, bcm2835_swnode);
		if (ret)
			return ret;
	}

	ret = uart_read_port_properties(&up.port);
	if (ret)
		goto rm_swnode;

	up.port.regshift = 2;
	up.port.fifosize = 8;

	/* enable the clock as a last step */
	ret = clk_prepare_enable(data->clk);
	if (ret) {
		dev_err_probe(&pdev->dev, ret, "unable to enable uart clock\n");
		goto rm_swnode;
	}

	uartclk = clk_get_rate(data->clk);
	if (uartclk)
		up.port.uartclk = uartclk;

	/* the HW-clock divider for bcm2835aux is 8,
	 * but 8250 expects a divider of 16,
	 * so we have to multiply the actual clock by 2
	 * to get identical baudrates.
	 */
	up.port.uartclk *= 2;

	/* register the port */
	ret = serial8250_register_8250_port(&up);
	if (ret < 0) {
		dev_err_probe(&pdev->dev, ret, "unable to register 8250 port\n");
		goto dis_clk;
	}
	data->line = ret;

	return 0;

dis_clk:
	clk_disable_unprepare(data->clk);
rm_swnode:
	device_remove_software_node(&pdev->dev);
	return ret;
}

static void bcm2835aux_serial_remove(struct platform_device *pdev)
{
	struct bcm2835aux_data *data = platform_get_drvdata(pdev);

	serial8250_unregister_port(data->line);
	clk_disable_unprepare(data->clk);
	device_remove_software_node(&pdev->dev);
}

/*
 * Some UEFI implementations (e.g. tianocore/edk2 for the Raspberry Pi)
 * describe the miniuart with a base address that encompasses the auxiliary
 * registers shared between the miniuart and spi.
 *
 * This is due to historical reasons, see discussion here:
 * https://edk2.groups.io/g/devel/topic/87501357#84349
 *
 * We need to add the offset between the miniuart and auxiliary registers
 * to get the real miniuart base address.
 */
static const struct property_entry bcm2835_acpi_properties[] = {
	PROPERTY_ENTRY_U32("reg-offset", 0x40),
	{ }
};

static const struct software_node bcm2835_acpi_node = {
	.properties = bcm2835_acpi_properties,
};

static const struct of_device_id bcm2835aux_serial_match[] = {
	{ .compatible = "brcm,bcm2835-aux-uart" },
	{ },
};
MODULE_DEVICE_TABLE(of, bcm2835aux_serial_match);

static const struct acpi_device_id bcm2835aux_serial_acpi_match[] = {
	{ "BCM2836", (kernel_ulong_t)&bcm2835_acpi_node },
	{ }
};
MODULE_DEVICE_TABLE(acpi, bcm2835aux_serial_acpi_match);

static bool bcm2835aux_can_disable_clock(struct device *dev)
{
	struct bcm2835aux_data *data = dev_get_drvdata(dev);
	struct uart_8250_port *up = serial8250_get_port(data->line);

	if (device_may_wakeup(dev))
		return false;

	if (uart_console(&up->port) && !console_suspend_enabled)
		return false;

	return true;
}

static int bcm2835aux_suspend(struct device *dev)
{
	struct bcm2835aux_data *data = dev_get_drvdata(dev);

	serial8250_suspend_port(data->line);

	if (!bcm2835aux_can_disable_clock(dev))
		return 0;

	clk_disable_unprepare(data->clk);
	return 0;
}

static int bcm2835aux_resume(struct device *dev)
{
	struct bcm2835aux_data *data = dev_get_drvdata(dev);
	int ret;

	if (bcm2835aux_can_disable_clock(dev)) {
		ret = clk_prepare_enable(data->clk);
		if (ret)
			return ret;
	}

	serial8250_resume_port(data->line);

	return 0;
}

static DEFINE_SIMPLE_DEV_PM_OPS(bcm2835aux_dev_pm_ops, bcm2835aux_suspend, bcm2835aux_resume);

static struct platform_driver bcm2835aux_serial_driver = {
	.driver = {
		.name = "bcm2835-aux-uart",
		.of_match_table = bcm2835aux_serial_match,
		.acpi_match_table = bcm2835aux_serial_acpi_match,
		.pm = pm_ptr(&bcm2835aux_dev_pm_ops),
	},
	.probe  = bcm2835aux_serial_probe,
	.remove_new = bcm2835aux_serial_remove,
};
module_platform_driver(bcm2835aux_serial_driver);

#ifdef CONFIG_SERIAL_8250_CONSOLE

static int __init early_bcm2835aux_setup(struct earlycon_device *device,
					const char *options)
{
	if (!device->port.membase)
		return -ENODEV;

	device->port.iotype = UPIO_MEM32;
	device->port.regshift = 2;

	return early_serial8250_setup(device, NULL);
}

OF_EARLYCON_DECLARE(bcm2835aux, "brcm,bcm2835-aux-uart",
		    early_bcm2835aux_setup);
#endif

MODULE_DESCRIPTION("BCM2835 auxiliar UART driver");
MODULE_AUTHOR("Martin Sperl <kernel@martin.sperl.org>");
MODULE_LICENSE("GPL v2");<|MERGE_RESOLUTION|>--- conflicted
+++ resolved
@@ -113,15 +113,6 @@
 	data->clk = devm_clk_get_optional(&pdev->dev, NULL);
 	if (IS_ERR(data->clk))
 		return dev_err_probe(&pdev->dev, PTR_ERR(data->clk), "could not get clk\n");
-<<<<<<< HEAD
-
-	/* get the interrupt */
-	ret = platform_get_irq(pdev, 0);
-	if (ret < 0)
-		return ret;
-	up.port.irq = ret;
-=======
->>>>>>> 2d5404ca
 
 	/* map the main registers */
 	res = platform_get_resource(pdev, IORESOURCE_MEM, 0);
