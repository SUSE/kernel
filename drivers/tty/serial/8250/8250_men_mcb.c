// SPDX-License-Identifier: GPL-2.0
#include <linux/device.h>
#include <linux/kernel.h>
#include <linux/module.h>
#include <linux/io.h>
#include <linux/mcb.h>
#include <linux/serial.h>
#include <linux/serial_core.h>
#include <linux/serial_8250.h>

#define MEN_UART_ID_Z025 0x19
#define MEN_UART_ID_Z057 0x39
#define MEN_UART_ID_Z125 0x7d

/*
 * IP Cores Z025 and Z057 can have up to 4 UART
 * The UARTs available are stored in a global
 * register saved in physical address + 0x40
 * Is saved as follows:
 *
 * 7                                                              0
 * +------+-------+-------+-------+-------+-------+-------+-------+
 * |UART4 | UART3 | UART2 | UART1 | U4irq | U3irq | U2irq | U1irq |
 * +------+-------+-------+-------+-------+-------+-------+-------+
 */
#define MEN_UART1_MASK	0x01
#define MEN_UART2_MASK	0x02
#define MEN_UART3_MASK	0x04
#define MEN_UART4_MASK	0x08

#define MEN_Z125_UARTS_AVAILABLE	0x01

#define MEN_Z025_MAX_UARTS		4
#define MEN_UART_MEM_SIZE		0x10
#define MEM_UART_REGISTER_SIZE		0x01
#define MEN_Z025_REGISTER_OFFSET	0x40

#define MEN_UART1_OFFSET	0
#define MEN_UART2_OFFSET	(MEN_UART1_OFFSET + MEN_UART_MEM_SIZE)
#define MEN_UART3_OFFSET	(MEN_UART2_OFFSET + MEN_UART_MEM_SIZE)
#define MEN_UART4_OFFSET	(MEN_UART3_OFFSET + MEN_UART_MEM_SIZE)

<<<<<<< HEAD
#define MEN_READ_REGISTER(addr)	readb((void *)addr)
=======
#define MEN_READ_REGISTER(addr)	readb(addr)
>>>>>>> 1e186b1c

#define MAX_PORTS	4

struct serial_8250_men_mcb_data {
	int num_ports;
<<<<<<< HEAD
	unsigned int line[MAX_PORTS];
=======
	int line[MAX_PORTS];
>>>>>>> 1e186b1c
	unsigned int offset[MAX_PORTS];
};

/*
 * The Z125 16550-compatible UART has no fixed base clock assigned
 * So, depending on the board we're on, we need to adjust the
 * parameter in order to really set the correct baudrate, and
 * do so if possible without user interaction
 */
static u32 men_lookup_uartclk(struct mcb_device *mdev)
{
	/* use default value if board is not available below */
	u32 clkval = 1041666;

	dev_info(&mdev->dev, "%s on board %s\n",
		dev_name(&mdev->dev),
		mdev->bus->name);
	if  (strncmp(mdev->bus->name, "F075", 4) == 0)
		clkval = 1041666;
	else if (strncmp(mdev->bus->name, "F216", 4) == 0)
		clkval = 1843200;
	else if (strncmp(mdev->bus->name, "F210", 4) == 0)
		clkval = 115200;
	else if (strstr(mdev->bus->name, "215"))
		clkval = 1843200;
	else
		dev_info(&mdev->dev,
			 "board not detected, using default uartclk\n");

	clkval = clkval  << 4;

	return clkval;
}

static int read_uarts_available_from_register(struct resource *mem_res,
					      u8 *uarts_available)
{
	void __iomem *mem;
	int reg_value;

	if (!request_mem_region(mem_res->start + MEN_Z025_REGISTER_OFFSET,
				MEM_UART_REGISTER_SIZE,  KBUILD_MODNAME)) {
		return -EBUSY;
	}

	mem = ioremap(mem_res->start + MEN_Z025_REGISTER_OFFSET,
		      MEM_UART_REGISTER_SIZE);
	if (!mem) {
		release_mem_region(mem_res->start + MEN_Z025_REGISTER_OFFSET,
				   MEM_UART_REGISTER_SIZE);
		return -ENOMEM;
	}

	reg_value = MEN_READ_REGISTER(mem);

	iounmap(mem);

	release_mem_region(mem_res->start + MEN_Z025_REGISTER_OFFSET,
			   MEM_UART_REGISTER_SIZE);

	*uarts_available = reg_value >> 4;

	return 0;
}

static int read_serial_data(struct mcb_device *mdev,
			    struct resource *mem_res,
			    struct serial_8250_men_mcb_data *serial_data)
{
	u8 uarts_available;
	int count = 0;
	int mask;
	int res;
	int i;

	res = read_uarts_available_from_register(mem_res, &uarts_available);
	if (res < 0)
		return res;

	for (i = 0; i < MAX_PORTS; i++) {
		mask = 0x1 << i;
		switch (uarts_available & mask) {
		case MEN_UART1_MASK:
			serial_data->offset[count] = MEN_UART1_OFFSET;
			count++;
			break;
		case MEN_UART2_MASK:
			serial_data->offset[count] = MEN_UART2_OFFSET;
			count++;
			break;
		case MEN_UART3_MASK:
			serial_data->offset[count] = MEN_UART3_OFFSET;
			count++;
			break;
		case MEN_UART4_MASK:
			serial_data->offset[count] = MEN_UART4_OFFSET;
			count++;
			break;
		default:
			return -EINVAL;
		}
	}

	if (count <= 0 || count > MAX_PORTS) {
		dev_err(&mdev->dev, "unexpected number of ports: %u\n",
			count);
		return -ENODEV;
	}

	serial_data->num_ports = count;

	return 0;
}

static int init_serial_data(struct mcb_device *mdev,
			    struct resource *mem_res,
			    struct serial_8250_men_mcb_data *serial_data)
{
	switch (mdev->id) {
	case MEN_UART_ID_Z125:
		serial_data->num_ports = 1;
		serial_data->offset[0] = 0;
		return 0;
	case MEN_UART_ID_Z025:
	case MEN_UART_ID_Z057:
		return read_serial_data(mdev, mem_res, serial_data);
	default:
		dev_err(&mdev->dev, "no supported device!\n");
		return -ENODEV;
	}
}

static int serial_8250_men_mcb_probe(struct mcb_device *mdev,
				     const struct mcb_device_id *id)
{
	struct uart_8250_port uart;
	struct serial_8250_men_mcb_data *data;
	struct resource *mem;
	int i;
	int res;

	mem = mcb_get_resource(mdev, IORESOURCE_MEM);
	if (mem == NULL)
		return -ENXIO;

	data = devm_kzalloc(&mdev->dev,
			    sizeof(struct serial_8250_men_mcb_data),
			    GFP_KERNEL);
	if (!data)
		return -ENOMEM;

	res = init_serial_data(mdev, mem, data);
	if (res < 0)
		return res;

	dev_dbg(&mdev->dev, "found a 16z%03u with %u ports\n",
		mdev->id, data->num_ports);

	mcb_set_drvdata(mdev, data);

	for (i = 0; i < data->num_ports; i++) {
		memset(&uart, 0, sizeof(struct uart_8250_port));
		spin_lock_init(&uart.port.lock);

		uart.port.flags = UPF_SKIP_TEST |
				  UPF_SHARE_IRQ |
				  UPF_BOOT_AUTOCONF |
				  UPF_IOREMAP;
		uart.port.iotype = UPIO_MEM;
		uart.port.uartclk = men_lookup_uartclk(mdev);
		uart.port.irq = mcb_get_irq(mdev);
		uart.port.mapbase = (unsigned long) mem->start
					    + data->offset[i];

		/* ok, register the port */
		data->line[i] = serial8250_register_8250_port(&uart);
		if (data->line[i] < 0) {
			dev_err(&mdev->dev, "unable to register UART port\n");
			return data->line[i];
		}
		dev_info(&mdev->dev, "found MCB UART: ttyS%d\n", data->line[i]);
	}

	return 0;
}

static void serial_8250_men_mcb_remove(struct mcb_device *mdev)
{
	int i;
	struct serial_8250_men_mcb_data *data = mcb_get_drvdata(mdev);

	if (!data)
		return;

	for (i = 0; i < data->num_ports; i++)
		serial8250_unregister_port(data->line[i]);
}

static const struct mcb_device_id serial_8250_men_mcb_ids[] = {
	{ .device = MEN_UART_ID_Z025 },
	{ .device = MEN_UART_ID_Z057 },
	{ .device = MEN_UART_ID_Z125 },
	{ }
};
MODULE_DEVICE_TABLE(mcb, serial_8250_men_mcb_ids);

static struct mcb_driver mcb_driver = {
	.driver = {
		.name = "8250_men_mcb",
		.owner = THIS_MODULE,
	},
	.probe = serial_8250_men_mcb_probe,
	.remove = serial_8250_men_mcb_remove,
	.id_table = serial_8250_men_mcb_ids,
};
module_mcb_driver(mcb_driver);

MODULE_LICENSE("GPL v2");
MODULE_DESCRIPTION("MEN 8250 UART driver");
MODULE_AUTHOR("Michael Moese <michael.moese@men.de");
MODULE_ALIAS("mcb:16z125");
MODULE_ALIAS("mcb:16z025");
MODULE_ALIAS("mcb:16z057");
MODULE_IMPORT_NS(MCB);<|MERGE_RESOLUTION|>--- conflicted
+++ resolved
@@ -40,21 +40,13 @@
 #define MEN_UART3_OFFSET	(MEN_UART2_OFFSET + MEN_UART_MEM_SIZE)
 #define MEN_UART4_OFFSET	(MEN_UART3_OFFSET + MEN_UART_MEM_SIZE)
 
-<<<<<<< HEAD
-#define MEN_READ_REGISTER(addr)	readb((void *)addr)
-=======
 #define MEN_READ_REGISTER(addr)	readb(addr)
->>>>>>> 1e186b1c
 
 #define MAX_PORTS	4
 
 struct serial_8250_men_mcb_data {
 	int num_ports;
-<<<<<<< HEAD
-	unsigned int line[MAX_PORTS];
-=======
 	int line[MAX_PORTS];
->>>>>>> 1e186b1c
 	unsigned int offset[MAX_PORTS];
 };
 
