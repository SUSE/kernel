--- conflicted
+++ resolved
@@ -1066,7 +1066,6 @@
 static unsigned int pci_oxsemi_tornado_get_divisor(struct uart_port *port,
 						   unsigned int baud,
 						   unsigned int *frac)
-<<<<<<< HEAD
 {
 	static u8 p[][2] = {
 		{ 16, 14, }, { 16, 13, }, { 16, 12, }, { 16, 11, },
@@ -1213,172 +1212,6 @@
 	serial8250_do_set_mctrl(port, mctrl);
 }
 
-static int pci_oxsemi_tornado_setup(struct serial_private *priv,
-				    const struct pciserial_board *board,
-				    struct uart_8250_port *up, int idx)
-{
-	struct pci_dev *dev = priv->dev;
-
-	if (pci_oxsemi_tornado_p(dev)) {
-		up->port.get_divisor = pci_oxsemi_tornado_get_divisor;
-		up->port.set_divisor = pci_oxsemi_tornado_set_divisor;
-		up->port.set_mctrl = pci_oxsemi_tornado_set_mctrl;
-	}
-
-	return pci_default_setup(priv, board, up, idx);
-}
-
-static int pci_asix_setup(struct serial_private *priv,
-		  const struct pciserial_board *board,
-		  struct uart_8250_port *port, int idx)
-=======
->>>>>>> eb3cdb58
-{
-	static u8 p[][2] = {
-		{ 16, 14, }, { 16, 13, }, { 16, 12, }, { 16, 11, },
-		{ 16, 10, }, { 16,  9, }, { 16,  8, }, { 15, 17, },
-		{ 15, 16, }, { 15, 15, }, { 15, 14, }, { 15, 13, },
-		{ 15, 12, }, { 15, 11, }, { 15, 10, }, { 15,  9, },
-		{ 15,  8, }, { 14, 18, }, { 14, 17, }, { 14, 14, },
-		{ 14, 13, }, { 14, 12, }, { 14, 11, }, { 14, 10, },
-		{ 14,  9, }, { 14,  8, }, { 13, 19, }, { 13, 18, },
-		{ 13, 17, }, { 13, 13, }, { 13, 12, }, { 13, 11, },
-		{ 13, 10, }, { 13,  9, }, { 13,  8, }, { 12, 19, },
-		{ 12, 18, }, { 12, 17, }, { 12, 11, }, { 12,  9, },
-		{ 12,  8, }, { 11, 23, }, { 11, 22, }, { 11, 21, },
-		{ 11, 20, }, { 11, 19, }, { 11, 18, }, { 11, 17, },
-		{ 11, 11, }, { 11, 10, }, { 11,  9, }, { 11,  8, },
-		{ 10, 25, }, { 10, 23, }, { 10, 20, }, { 10, 19, },
-		{ 10, 17, }, { 10, 10, }, { 10,  9, }, { 10,  8, },
-		{  9, 27, }, {  9, 23, }, {  9, 21, }, {  9, 19, },
-		{  9, 18, }, {  9, 17, }, {  9,  9, }, {  9,  8, },
-		{  8, 31, }, {  8, 29, }, {  8, 23, }, {  8, 19, },
-		{  8, 17, }, {  8,  8, }, {  7, 35, }, {  7, 31, },
-		{  7, 29, }, {  7, 25, }, {  7, 23, }, {  7, 21, },
-		{  7, 19, }, {  7, 17, }, {  7, 15, }, {  7, 14, },
-		{  7, 13, }, {  7, 12, }, {  7, 11, }, {  7, 10, },
-		{  7,  9, }, {  7,  8, }, {  6, 41, }, {  6, 37, },
-		{  6, 31, }, {  6, 29, }, {  6, 23, }, {  6, 19, },
-		{  6, 17, }, {  6, 13, }, {  6, 11, }, {  6, 10, },
-		{  6,  9, }, {  6,  8, }, {  5, 67, }, {  5, 47, },
-		{  5, 43, }, {  5, 41, }, {  5, 37, }, {  5, 31, },
-		{  5, 29, }, {  5, 25, }, {  5, 23, }, {  5, 19, },
-		{  5, 17, }, {  5, 15, }, {  5, 13, }, {  5, 11, },
-		{  5, 10, }, {  5,  9, }, {  5,  8, }, {  4, 61, },
-		{  4, 59, }, {  4, 53, }, {  4, 47, }, {  4, 43, },
-		{  4, 41, }, {  4, 37, }, {  4, 31, }, {  4, 29, },
-		{  4, 23, }, {  4, 19, }, {  4, 17, }, {  4, 13, },
-		{  4,  9, }, {  4,  8, },
-	};
-	/* Scale the quotient for comparison to get the fractional part.  */
-	const unsigned int quot_scale = 65536;
-	unsigned int sclk = port->uartclk * 2;
-	unsigned int sdiv = DIV_ROUND_CLOSEST(sclk, baud);
-	unsigned int best_squot;
-	unsigned int squot;
-	unsigned int quot;
-	u16 cpr;
-	u8 tcr;
-	int i;
-
-	/* Old custom speed handling.  */
-	if (baud == 38400 && (port->flags & UPF_SPD_MASK) == UPF_SPD_CUST) {
-		unsigned int cust_div = port->custom_divisor;
-
-		quot = cust_div & UART_DIV_MAX;
-		tcr = (cust_div >> 16) & OXSEMI_TORNADO_TCR_MASK;
-		cpr = (cust_div >> 20) & OXSEMI_TORNADO_CPR_MASK;
-		if (cpr < OXSEMI_TORNADO_CPR_MIN)
-			cpr = OXSEMI_TORNADO_CPR_DEF;
-	} else {
-		best_squot = quot_scale;
-		for (i = 0; i < ARRAY_SIZE(p); i++) {
-			unsigned int spre;
-			unsigned int srem;
-			u8 cp;
-			u8 tc;
-
-			tc = p[i][0];
-			cp = p[i][1];
-			spre = tc * cp;
-
-			srem = sdiv % spre;
-			if (srem > spre / 2)
-				srem = spre - srem;
-			squot = DIV_ROUND_CLOSEST(srem * quot_scale, spre);
-
-			if (srem == 0) {
-				tcr = tc;
-				cpr = cp;
-				quot = sdiv / spre;
-				break;
-			} else if (squot < best_squot) {
-				best_squot = squot;
-				tcr = tc;
-				cpr = cp;
-				quot = DIV_ROUND_CLOSEST(sdiv, spre);
-			}
-		}
-		while (tcr <= (OXSEMI_TORNADO_TCR_MASK + 1) >> 1 &&
-		       quot % 2 == 0) {
-			quot >>= 1;
-			tcr <<= 1;
-		}
-		while (quot > UART_DIV_MAX) {
-			if (tcr <= (OXSEMI_TORNADO_TCR_MASK + 1) >> 1) {
-				quot >>= 1;
-				tcr <<= 1;
-			} else if (cpr <= OXSEMI_TORNADO_CPR_MASK >> 1) {
-				quot >>= 1;
-				cpr <<= 1;
-			} else {
-				quot = quot * cpr / OXSEMI_TORNADO_CPR_MASK;
-				cpr = OXSEMI_TORNADO_CPR_MASK;
-			}
-		}
-	}
-
-	*frac = (cpr << 8) | (tcr & OXSEMI_TORNADO_TCR_MASK);
-	return quot;
-}
-
-/*
- * Set the oversampling rate in the transmitter clock cycle register (TCR),
- * the clock prescaler in the clock prescaler register (CPR and CPR2), and
- * the clock divisor in the divisor latch (DLL and DLM).  Note that for
- * backwards compatibility any write to CPR clears CPR2 and therefore CPR
- * has to be written first, followed by CPR2, which occupies the location
- * of CKS used with earlier UART designs.
- */
-static void pci_oxsemi_tornado_set_divisor(struct uart_port *port,
-					   unsigned int baud,
-					   unsigned int quot,
-					   unsigned int quot_frac)
-{
-	struct uart_8250_port *up = up_to_u8250p(port);
-	u8 cpr2 = quot_frac >> 16;
-	u8 cpr = quot_frac >> 8;
-	u8 tcr = quot_frac;
-
-	serial_icr_write(up, UART_TCR, tcr);
-	serial_icr_write(up, UART_CPR, cpr);
-	serial_icr_write(up, UART_CKS, cpr2);
-	serial8250_do_set_divisor(port, baud, quot, 0);
-}
-
-/*
- * For Tornado devices we force MCR[7] set for the Divide-by-M N/8 baud rate
- * generator prescaler (CPR and CPR2).  Otherwise no prescaler would be used.
- */
-static void pci_oxsemi_tornado_set_mctrl(struct uart_port *port,
-					 unsigned int mctrl)
-{
-	struct uart_8250_port *up = up_to_u8250p(port);
-
-	up->mcr |= UART_MCR_CLKSEL;
-	serial8250_do_set_mctrl(port, mctrl);
-}
-
 /*
  * We require EFR features for clock programming, so set UPF_FULL_PROBE
  * for full probing regardless of CONFIG_SERIAL_8250_16550A_VARIANTS setting.
@@ -1438,21 +1271,6 @@
 	{ 0, }
 };
 
-<<<<<<< HEAD
-static int pci_quatech_amcc(struct pci_dev *dev)
-{
-	struct quatech_feature *qf = &quatech_cards[0];
-	while (qf->devid) {
-		if (qf->devid == dev->device)
-			return qf->amcc;
-		qf++;
-	}
-	pci_err(dev, "unknown port type '0x%04X'.\n", dev->device);
-	return 0;
-};
-
-=======
->>>>>>> eb3cdb58
 static int pci_quatech_rqopr(struct uart_8250_port *port)
 {
 	unsigned long base = port->port.iobase;
@@ -1612,9 +1430,6 @@
 
 static int pci_quatech_init(struct pci_dev *dev)
 {
-<<<<<<< HEAD
-	if (pci_quatech_amcc(dev)) {
-=======
 	const struct pci_device_id *match;
 	bool amcc = false;
 
@@ -1625,7 +1440,6 @@
 		pci_err(dev, "unknown port type '0x%04X'.\n", dev->device);
 
 	if (amcc) {
->>>>>>> eb3cdb58
 		unsigned long base = pci_resource_start(dev, 0);
 		if (base) {
 			u32 tmp;
@@ -1673,92 +1487,6 @@
 
 	return setup_port(priv, port, bar, offset, board->reg_shift);
 }
-<<<<<<< HEAD
-static void
-pericom_do_set_divisor(struct uart_port *port, unsigned int baud,
-			       unsigned int quot, unsigned int quot_frac)
-{
-	int scr;
-	int lcr;
-
-	for (scr = 16; scr > 4; scr--) {
-		unsigned int maxrate = port->uartclk / scr;
-		unsigned int divisor = max(maxrate / baud, 1U);
-		int delta = maxrate / divisor - baud;
-
-		if (baud > maxrate + baud / 50)
-			continue;
-
-		if (delta > baud / 50)
-			divisor++;
-
-		if (divisor > 0xffff)
-			continue;
-
-		/* Update delta due to possible divisor change */
-		delta = maxrate / divisor - baud;
-		if (abs(delta) < baud / 50) {
-			lcr = serial_port_in(port, UART_LCR);
-			serial_port_out(port, UART_LCR, lcr | 0x80);
-			serial_port_out(port, UART_DLL, divisor & 0xff);
-			serial_port_out(port, UART_DLM, divisor >> 8 & 0xff);
-			serial_port_out(port, 2, 16 - scr);
-			serial_port_out(port, UART_LCR, lcr);
-			return;
-		}
-	}
-}
-static int pci_pericom_setup(struct serial_private *priv,
-		  const struct pciserial_board *board,
-		  struct uart_8250_port *port, int idx)
-{
-	unsigned int bar, offset = board->first_offset, maxnr;
-
-	bar = FL_GET_BASE(board->flags);
-	if (board->flags & FL_BASE_BARS)
-		bar += idx;
-	else
-		offset += idx * board->uart_offset;
-
-
-	maxnr = (pci_resource_len(priv->dev, bar) - board->first_offset) >>
-		(board->reg_shift + 3);
-
-	if (board->flags & FL_REGION_SZ_CAP && idx >= maxnr)
-		return 1;
-
-	port->port.set_divisor = pericom_do_set_divisor;
-
-	return setup_port(priv, port, bar, offset, board->reg_shift);
-}
-
-static int pci_pericom_setup_four_at_eight(struct serial_private *priv,
-		  const struct pciserial_board *board,
-		  struct uart_8250_port *port, int idx)
-{
-	unsigned int bar, offset = board->first_offset, maxnr;
-
-	bar = FL_GET_BASE(board->flags);
-	if (board->flags & FL_BASE_BARS)
-		bar += idx;
-	else
-		offset += idx * board->uart_offset;
-
-	if (idx==3)
-		offset = 0x38;
-
-	maxnr = (pci_resource_len(priv->dev, bar) - board->first_offset) >>
-		(board->reg_shift + 3);
-
-	if (board->flags & FL_REGION_SZ_CAP && idx >= maxnr)
-		return 1;
-
-	port->port.set_divisor = pericom_do_set_divisor;
-
-	return setup_port(priv, port, bar, offset, board->reg_shift);
-}
-=======
->>>>>>> eb3cdb58
 
 static int
 ce4100_serial_setup(struct serial_private *priv,
@@ -2534,129 +2262,7 @@
 		.setup		= pci_default_setup,
 		.exit		= pci_plx9050_exit,
 	},
-<<<<<<< HEAD
-	{
-		.vendor     = PCI_VENDOR_ID_ACCESIO,
-		.device     = PCI_DEVICE_ID_ACCESIO_PCIE_COM_4SDB,
-		.subvendor  = PCI_ANY_ID,
-		.subdevice  = PCI_ANY_ID,
-		.setup      = pci_pericom_setup_four_at_eight,
-	},
-	{
-		.vendor     = PCI_VENDOR_ID_ACCESIO,
-		.device     = PCI_DEVICE_ID_ACCESIO_MPCIE_COM_4S,
-		.subvendor  = PCI_ANY_ID,
-		.subdevice  = PCI_ANY_ID,
-		.setup      = pci_pericom_setup_four_at_eight,
-	},
-	{
-		.vendor     = PCI_VENDOR_ID_ACCESIO,
-		.device     = PCI_DEVICE_ID_ACCESIO_PCIE_COM232_4DB,
-		.subvendor  = PCI_ANY_ID,
-		.subdevice  = PCI_ANY_ID,
-		.setup      = pci_pericom_setup_four_at_eight,
-	},
-	{
-		.vendor     = PCI_VENDOR_ID_ACCESIO,
-		.device     = PCI_DEVICE_ID_ACCESIO_MPCIE_COM232_4,
-		.subvendor  = PCI_ANY_ID,
-		.subdevice  = PCI_ANY_ID,
-		.setup      = pci_pericom_setup_four_at_eight,
-	},
-	{
-		.vendor     = PCI_VENDOR_ID_ACCESIO,
-		.device     = PCI_DEVICE_ID_ACCESIO_PCIE_COM_4SMDB,
-		.subvendor  = PCI_ANY_ID,
-		.subdevice  = PCI_ANY_ID,
-		.setup      = pci_pericom_setup_four_at_eight,
-	},
-	{
-		.vendor     = PCI_VENDOR_ID_ACCESIO,
-		.device     = PCI_DEVICE_ID_ACCESIO_MPCIE_COM_4SM,
-		.subvendor  = PCI_ANY_ID,
-		.subdevice  = PCI_ANY_ID,
-		.setup      = pci_pericom_setup_four_at_eight,
-	},
-	{
-		.vendor     = PCI_VENDOR_ID_ACCESIO,
-		.device     = PCI_DEVICE_ID_ACCESIO_MPCIE_ICM422_4,
-		.subvendor  = PCI_ANY_ID,
-		.subdevice  = PCI_ANY_ID,
-		.setup      = pci_pericom_setup_four_at_eight,
-	},
-	{
-		.vendor     = PCI_VENDOR_ID_ACCESIO,
-		.device     = PCI_DEVICE_ID_ACCESIO_MPCIE_ICM485_4,
-		.subvendor  = PCI_ANY_ID,
-		.subdevice  = PCI_ANY_ID,
-		.setup      = pci_pericom_setup_four_at_eight,
-	},
-	{
-		.vendor     = PCI_VENDOR_ID_ACCESIO,
-		.device     = PCI_DEVICE_ID_ACCESIO_PCIE_ICM232_4,
-		.subvendor  = PCI_ANY_ID,
-		.subdevice  = PCI_ANY_ID,
-		.setup      = pci_pericom_setup_four_at_eight,
-	},
-	{
-		.vendor     = PCI_VENDOR_ID_ACCESIO,
-		.device     = PCI_DEVICE_ID_ACCESIO_PCIE_ICM_4S,
-		.subvendor  = PCI_ANY_ID,
-		.subdevice  = PCI_ANY_ID,
-		.setup      = pci_pericom_setup_four_at_eight,
-	},
-	{
-		.vendor     = PCI_VENDOR_ID_ACCESIO,
-		.device     = PCI_DEVICE_ID_ACCESIO_MPCIE_ICM232_4,
-		.subvendor  = PCI_ANY_ID,
-		.subdevice  = PCI_ANY_ID,
-		.setup      = pci_pericom_setup_four_at_eight,
-	},
-	{
-		.vendor     = PCI_VENDOR_ID_ACCESIO,
-		.device     = PCI_DEVICE_ID_ACCESIO_PCIE_COM422_4,
-		.subvendor  = PCI_ANY_ID,
-		.subdevice  = PCI_ANY_ID,
-		.setup      = pci_pericom_setup_four_at_eight,
-	},
-	{
-		.vendor     = PCI_VENDOR_ID_ACCESIO,
-		.device     = PCI_DEVICE_ID_ACCESIO_PCIE_COM485_4,
-		.subvendor  = PCI_ANY_ID,
-		.subdevice  = PCI_ANY_ID,
-		.setup      = pci_pericom_setup_four_at_eight,
-	},
-	{
-		.vendor     = PCI_VENDOR_ID_ACCESIO,
-		.device     = PCI_DEVICE_ID_ACCESIO_PCIE_COM232_4,
-		.subvendor  = PCI_ANY_ID,
-		.subdevice  = PCI_ANY_ID,
-		.setup      = pci_pericom_setup_four_at_eight,
-	},
-	{
-		.vendor     = PCI_VENDOR_ID_ACCESIO,
-		.device     = PCI_DEVICE_ID_ACCESIO_PCIE_COM_4SM,
-		.subvendor  = PCI_ANY_ID,
-		.subdevice  = PCI_ANY_ID,
-		.setup      = pci_pericom_setup_four_at_eight,
-	},
-	{
-		.vendor     = PCI_VENDOR_ID_ACCESIO,
-		.device     = PCI_DEVICE_ID_ACCESIO_PCIE_ICM_4SM,
-		.subvendor  = PCI_ANY_ID,
-		.subdevice  = PCI_ANY_ID,
-		.setup      = pci_pericom_setup_four_at_eight,
-	},
-	{
-		.vendor     = PCI_VENDOR_ID_ACCESIO,
-		.device     = PCI_ANY_ID,
-		.subvendor  = PCI_ANY_ID,
-		.subdevice  = PCI_ANY_ID,
-		.setup      = pci_pericom_setup,
-	},	/*
-=======
-	/*
->>>>>>> eb3cdb58
+	/*
 	 * SBS Technologies, Inc., PMC-OCTALPRO 232
 	 */
 	{
@@ -5349,7 +4955,6 @@
 	{	PCI_VENDOR_ID_INTASHIELD, 0x0E34,
 		PCI_ANY_ID, PCI_ANY_ID,
 		PCI_CLASS_COMMUNICATION_MULTISERIAL << 8, 0xffff00,
-<<<<<<< HEAD
 		pbn_b2_4_115200 },
 	/*
 	 * Brainboxes UC-268
@@ -5359,17 +4964,6 @@
 		0, 0,
 		pbn_b2_4_115200 },
 	/*
-=======
-		pbn_b2_4_115200 },
-	/*
-	 * Brainboxes UC-268
-	 */
-	{       PCI_VENDOR_ID_INTASHIELD, 0x0841,
-		PCI_ANY_ID, PCI_ANY_ID,
-		0, 0,
-		pbn_b2_4_115200 },
-	/*
->>>>>>> eb3cdb58
 	 * Brainboxes UC-275/279
 	 */
 	{	PCI_VENDOR_ID_INTASHIELD, 0x0881,
